// Copyright 2015 PingCAP, Inc.
//
// Licensed under the Apache License, Version 2.0 (the "License");
// you may not use this file except in compliance with the License.
// You may obtain a copy of the License at
//
//     http://www.apache.org/licenses/LICENSE-2.0
//
// Unless required by applicable law or agreed to in writing, software
// distributed under the License is distributed on an "AS IS" BASIS,
// WITHOUT WARRANTIES OR CONDITIONS OF ANY KIND, either express or implied.
// See the License for the specific language governing permissions and
// limitations under the License.

package variable

import (
	"context"
	"encoding/json"
	"fmt"
	"math"
	"runtime"
	"strconv"
	"strings"
	"sync/atomic"
	"time"

	"github.com/pingcap/errors"
	"github.com/pingcap/tidb/config"
	"github.com/pingcap/tidb/kv"
	"github.com/pingcap/tidb/metrics"
	"github.com/pingcap/tidb/parser"
	"github.com/pingcap/tidb/parser/charset"
	"github.com/pingcap/tidb/parser/mysql"
	"github.com/pingcap/tidb/sessionctx/stmtctx"
	"github.com/pingcap/tidb/types"
	_ "github.com/pingcap/tidb/types/parser_driver" // for parser driver
	"github.com/pingcap/tidb/util/collate"
	"github.com/pingcap/tidb/util/gctuner"
	"github.com/pingcap/tidb/util/logutil"
	"github.com/pingcap/tidb/util/mathutil"
	"github.com/pingcap/tidb/util/memory"
	"github.com/pingcap/tidb/util/stmtsummary"
	"github.com/pingcap/tidb/util/tikvutil"
	"github.com/pingcap/tidb/util/tls"
	topsqlstate "github.com/pingcap/tidb/util/topsql/state"
	"github.com/pingcap/tidb/util/versioninfo"
	tikvcfg "github.com/tikv/client-go/v2/config"
	tikvstore "github.com/tikv/client-go/v2/kv"
	atomic2 "go.uber.org/atomic"
)

// All system variables declared here are ordered by their scopes, which follow the order of scopes below:
//
//	[NONE, SESSION, INSTANCE, GLOBAL, GLOBAL & SESSION]
//
// If you are adding a new system variable, please put it in the corresponding area.
var defaultSysVars = []*SysVar{
	/* The system variables below have NONE scope  */
	{Scope: ScopeNone, Name: SystemTimeZone, Value: "CST"},
	{Scope: ScopeNone, Name: Hostname, Value: DefHostname},
	{Scope: ScopeNone, Name: Port, Value: "4000", Type: TypeUnsigned, MinValue: 0, MaxValue: math.MaxUint16},
	{Scope: ScopeNone, Name: LogBin, Value: Off, Type: TypeBool},
	{Scope: ScopeNone, Name: VersionComment, Value: "TiDB Server (Apache License 2.0) " + versioninfo.TiDBEdition + " Edition, MySQL 5.7 compatible"},
	{Scope: ScopeNone, Name: Version, Value: mysql.ServerVersion},
	{Scope: ScopeNone, Name: DataDir, Value: "/usr/local/mysql/data/"},
	{Scope: ScopeNone, Name: Socket, Value: ""},
	{Scope: ScopeNone, Name: "license", Value: "Apache License 2.0"},
	{Scope: ScopeNone, Name: "have_ssl", Value: "DISABLED", Type: TypeBool},
	{Scope: ScopeNone, Name: "have_openssl", Value: "DISABLED", Type: TypeBool},
	{Scope: ScopeNone, Name: "ssl_ca", Value: ""},
	{Scope: ScopeNone, Name: "ssl_cert", Value: ""},
	{Scope: ScopeNone, Name: "ssl_key", Value: ""},
	{Scope: ScopeNone, Name: "version_compile_os", Value: runtime.GOOS},
	{Scope: ScopeNone, Name: "version_compile_machine", Value: runtime.GOARCH},
	/* TiDB specific variables */
	{Scope: ScopeNone, Name: TiDBEnableEnhancedSecurity, Value: Off, Type: TypeBool},
	{Scope: ScopeNone, Name: TiDBAllowFunctionForExpressionIndex, ReadOnly: true, Value: collectAllowFuncName4ExpressionIndex()},

	/* The system variables below have SESSION scope  */
	{Scope: ScopeSession, Name: Timestamp, Value: DefTimestamp, MinValue: 0, MaxValue: math.MaxInt32, Type: TypeFloat, GetSession: func(s *SessionVars) (string, error) {
		if timestamp, ok := s.systems[Timestamp]; ok && timestamp != DefTimestamp {
			return timestamp, nil
		}
		timestamp := s.StmtCtx.GetOrStoreStmtCache(stmtctx.StmtNowTsCacheKey, time.Now()).(time.Time)
		return types.ToString(float64(timestamp.UnixNano()) / float64(time.Second))
	}, GetStateValue: func(s *SessionVars) (string, bool, error) {
		timestamp, ok := s.systems[Timestamp]
		return timestamp, ok && timestamp != DefTimestamp, nil
	}, Validation: func(vars *SessionVars, normalizedValue string, originalValue string, scope ScopeFlag) (string, error) {
		val := tidbOptFloat64(originalValue, DefTimestampFloat)
		if val > math.MaxInt32 {
			return originalValue, ErrWrongValueForVar.GenWithStackByArgs(Timestamp, originalValue)
		}
		return normalizedValue, nil
	}},
	{Scope: ScopeSession, Name: WarningCount, Value: "0", ReadOnly: true, GetSession: func(s *SessionVars) (string, error) {
		return strconv.Itoa(s.SysWarningCount), nil
	}},
	{Scope: ScopeSession, Name: ErrorCount, Value: "0", ReadOnly: true, GetSession: func(s *SessionVars) (string, error) {
		return strconv.Itoa(int(s.SysErrorCount)), nil
	}},
	{Scope: ScopeSession, Name: LastInsertID, Value: "0", Type: TypeInt, AllowEmpty: true, MinValue: 0, MaxValue: math.MaxInt64, GetSession: func(s *SessionVars) (string, error) {
		return strconv.FormatUint(s.StmtCtx.PrevLastInsertID, 10), nil
	}, GetStateValue: func(s *SessionVars) (string, bool, error) {
		return "", false, nil
	}},
	{Scope: ScopeSession, Name: Identity, Value: "0", Type: TypeInt, AllowEmpty: true, MinValue: 0, MaxValue: math.MaxInt64, GetSession: func(s *SessionVars) (string, error) {
		return strconv.FormatUint(s.StmtCtx.PrevLastInsertID, 10), nil
	}, GetStateValue: func(s *SessionVars) (string, bool, error) {
		return "", false, nil
	}},
	/* TiDB specific variables */
	// TODO: TiDBTxnScope is hidden because local txn feature is not done.
	{Scope: ScopeSession, Name: TiDBTxnScope, skipInit: true, Hidden: true, Value: kv.GlobalTxnScope, SetSession: func(s *SessionVars, val string) error {
		switch val {
		case kv.GlobalTxnScope:
			s.TxnScope = kv.NewGlobalTxnScopeVar()
		case kv.LocalTxnScope:
			if !EnableLocalTxn.Load() {
				return ErrWrongValueForVar.GenWithStack("@@txn_scope can not be set to local when tidb_enable_local_txn is off")
			}
			txnScope := config.GetTxnScopeFromConfig()
			if txnScope == kv.GlobalTxnScope {
				return ErrWrongValueForVar.GenWithStack("@@txn_scope can not be set to local when zone label is empty or \"global\"")
			}
			s.TxnScope = kv.NewLocalTxnScopeVar(txnScope)
		default:
			return ErrWrongValueForVar.GenWithStack("@@txn_scope value should be global or local")
		}
		return nil
	}, GetSession: func(s *SessionVars) (string, error) {
		return s.TxnScope.GetVarValue(), nil
	}},
	{Scope: ScopeSession, Name: TiDBTxnReadTS, Value: "", Hidden: true, SetSession: func(s *SessionVars, val string) error {
		return setTxnReadTS(s, val)
	}, Validation: func(vars *SessionVars, normalizedValue string, originalValue string, scope ScopeFlag) (string, error) {
		return normalizedValue, nil
	}},
	{Scope: ScopeSession, Name: TiDBReadStaleness, Value: strconv.Itoa(DefTiDBReadStaleness), Type: TypeInt, MinValue: math.MinInt32, MaxValue: 0, AllowEmpty: true, Hidden: false, SetSession: func(s *SessionVars, val string) error {
		return setReadStaleness(s, val)
	}},
	{Scope: ScopeSession, Name: TiDBEnforceMPPExecution, Type: TypeBool, Value: BoolToOnOff(config.GetGlobalConfig().Performance.EnforceMPP), Validation: func(vars *SessionVars, normalizedValue string, originalValue string, scope ScopeFlag) (string, error) {
		if TiDBOptOn(normalizedValue) && !vars.allowMPPExecution {
			return normalizedValue, ErrWrongValueForVar.GenWithStackByArgs("tidb_enforce_mpp", "1' but tidb_allow_mpp is 0, please activate tidb_allow_mpp at first.")
		}
		return normalizedValue, nil
	}, SetSession: func(s *SessionVars, val string) error {
		s.enforceMPPExecution = TiDBOptOn(val)
		return nil
	}},
	{Scope: ScopeGlobal | ScopeSession, Name: TiDBMaxTiFlashThreads, Type: TypeInt, Value: strconv.Itoa(DefTiFlashMaxThreads), MinValue: -1, MaxValue: MaxConfigurableConcurrency, SetSession: func(s *SessionVars, val string) error {
		s.TiFlashMaxThreads = TidbOptInt64(val, DefTiFlashMaxThreads)
		return nil
	}},
	{Scope: ScopeSession, Name: TiDBSnapshot, Value: "", skipInit: true, SetSession: func(s *SessionVars, val string) error {
		err := setSnapshotTS(s, val)
		if err != nil {
			return err
		}
		return nil
	}},
	{Scope: ScopeSession, Name: TiDBOptProjectionPushDown, Value: BoolToOnOff(config.GetGlobalConfig().Performance.ProjectionPushDown), Type: TypeBool, SetSession: func(s *SessionVars, val string) error {
		s.AllowProjectionPushDown = TiDBOptOn(val)
		return nil
	}},
	{Scope: ScopeGlobal | ScopeSession, Name: TiDBOptAggPushDown, Value: BoolToOnOff(DefOptAggPushDown), Type: TypeBool, SetSession: func(s *SessionVars, val string) error {
		s.AllowAggPushDown = TiDBOptOn(val)
		return nil
	}},
	{Scope: ScopeSession, Name: TiDBOptDistinctAggPushDown, Value: BoolToOnOff(config.GetGlobalConfig().Performance.DistinctAggPushDown), Type: TypeBool, SetSession: func(s *SessionVars, val string) error {
		s.AllowDistinctAggPushDown = TiDBOptOn(val)
		return nil
	}},
	{Scope: ScopeGlobal | ScopeSession, Name: TiDBOptSkewDistinctAgg, Value: BoolToOnOff(DefTiDBSkewDistinctAgg), Type: TypeBool, SetSession: func(s *SessionVars, val string) error {
		s.EnableSkewDistinctAgg = TiDBOptOn(val)
		return nil
	}},
	{Scope: ScopeGlobal | ScopeSession, Name: TiDBOpt3StageDistinctAgg, Value: BoolToOnOff(DefTiDB3StageDistinctAgg), Type: TypeBool, SetSession: func(s *SessionVars, val string) error {
		s.Enable3StageDistinctAgg = TiDBOptOn(val)
		return nil
	}},
	{Scope: ScopeSession, Name: TiDBOptWriteRowID, Value: BoolToOnOff(DefOptWriteRowID), Type: TypeBool, SetSession: func(s *SessionVars, val string) error {
		s.AllowWriteRowID = TiDBOptOn(val)
		return nil
	}},
	{Scope: ScopeSession, Name: TiDBChecksumTableConcurrency, Value: strconv.Itoa(DefChecksumTableConcurrency), Type: TypeInt, MinValue: 1, MaxValue: MaxConfigurableConcurrency},
	{Scope: ScopeSession, Name: TiDBBatchInsert, Value: BoolToOnOff(DefBatchInsert), Type: TypeBool, SetSession: func(s *SessionVars, val string) error {
		s.BatchInsert = TiDBOptOn(val)
		return nil
	}},
	{Scope: ScopeSession, Name: TiDBBatchDelete, Value: BoolToOnOff(DefBatchDelete), Type: TypeBool, SetSession: func(s *SessionVars, val string) error {
		s.BatchDelete = TiDBOptOn(val)
		return nil
	}},
	{Scope: ScopeSession, Name: TiDBBatchCommit, Value: BoolToOnOff(DefBatchCommit), Type: TypeBool, SetSession: func(s *SessionVars, val string) error {
		s.BatchCommit = TiDBOptOn(val)
		return nil
	}},
	{Scope: ScopeSession, Name: TiDBCurrentTS, Value: strconv.Itoa(DefCurretTS), Type: TypeInt, AllowEmpty: true, MinValue: 0, MaxValue: math.MaxInt64, ReadOnly: true, GetSession: func(s *SessionVars) (string, error) {
		return strconv.FormatUint(s.TxnCtx.StartTS, 10), nil
	}},
	{Scope: ScopeSession, Name: TiDBLastTxnInfo, Value: "", ReadOnly: true, GetSession: func(s *SessionVars) (string, error) {
		return s.LastTxnInfo, nil
	}},
	{Scope: ScopeSession, Name: TiDBLastQueryInfo, Value: "", ReadOnly: true, GetSession: func(s *SessionVars) (string, error) {
		info, err := json.Marshal(s.LastQueryInfo)
		if err != nil {
			return "", err
		}
		return string(info), nil
	}},
	{Scope: ScopeSession, Name: TiDBEnableChunkRPC, Value: BoolToOnOff(config.GetGlobalConfig().TiKVClient.EnableChunkRPC), Type: TypeBool, SetSession: func(s *SessionVars, val string) error {
		s.EnableChunkRPC = TiDBOptOn(val)
		return nil
	}},
	{Scope: ScopeSession, Name: TxnIsolationOneShot, Value: "", skipInit: true, Validation: func(vars *SessionVars, normalizedValue string, originalValue string, scope ScopeFlag) (string, error) {
		return checkIsolationLevel(vars, normalizedValue, originalValue, scope)
	}, SetSession: func(s *SessionVars, val string) error {
		s.txnIsolationLevelOneShot.state = oneShotSet
		s.txnIsolationLevelOneShot.value = val
		return nil
	}, GetStateValue: func(s *SessionVars) (string, bool, error) {
		if s.txnIsolationLevelOneShot.state != oneShotDef {
			return s.txnIsolationLevelOneShot.value, true, nil
		}
		return "", false, nil
	}},
	{Scope: ScopeSession, Name: TiDBOptimizerSelectivityLevel, Value: strconv.Itoa(DefTiDBOptimizerSelectivityLevel), Type: TypeUnsigned, MinValue: 0, MaxValue: math.MaxInt32, SetSession: func(s *SessionVars, val string) error {
		s.OptimizerSelectivityLevel = tidbOptPositiveInt32(val, DefTiDBOptimizerSelectivityLevel)
		return nil
	}},
	{Scope: ScopeGlobal | ScopeSession, Name: TiDBOptimizerEnableOuterJoinReorder, Value: BoolToOnOff(DefTiDBEnableOuterJoinReorder), Type: TypeBool, SetSession: func(s *SessionVars, val string) error {
		s.EnableOuterJoinReorder = TiDBOptOn(val)
		return nil
	}},
	{Scope: ScopeGlobal | ScopeSession, Name: TiDBOptimizerEnableNAAJ, Value: BoolToOnOff(DefTiDBEnableNAAJ), Type: TypeBool, SetSession: func(s *SessionVars, val string) error {
		s.OptimizerEnableNAAJ = TiDBOptOn(val)
		return nil
	}},
	{Scope: ScopeSession, Name: TiDBDDLReorgPriority, Value: "PRIORITY_LOW", Type: TypeEnum, skipInit: true, PossibleValues: []string{"PRIORITY_LOW", "PRIORITY_NORMAL", "PRIORITY_HIGH"}, SetSession: func(s *SessionVars, val string) error {
		s.setDDLReorgPriority(val)
		return nil
	}},
	{Scope: ScopeSession, Name: TiDBSlowQueryFile, Value: "", skipInit: true, SetSession: func(s *SessionVars, val string) error {
		s.SlowQueryFile = val
		return nil
	}},
	{Scope: ScopeSession, Name: TiDBWaitSplitRegionFinish, Value: BoolToOnOff(DefTiDBWaitSplitRegionFinish), skipInit: true, Type: TypeBool, SetSession: func(s *SessionVars, val string) error {
		s.WaitSplitRegionFinish = TiDBOptOn(val)
		return nil
	}},
	{Scope: ScopeSession, Name: TiDBWaitSplitRegionTimeout, Value: strconv.Itoa(DefWaitSplitRegionTimeout), skipInit: true, Type: TypeUnsigned, MinValue: 1, MaxValue: math.MaxInt32, SetSession: func(s *SessionVars, val string) error {
		s.WaitSplitRegionTimeout = uint64(tidbOptPositiveInt32(val, DefWaitSplitRegionTimeout))
		return nil
	}},
	{Scope: ScopeSession, Name: TiDBLowResolutionTSO, Value: Off, Type: TypeBool, SetSession: func(s *SessionVars, val string) error {
		s.LowResolutionTSO = TiDBOptOn(val)
		return nil
	}},
	{Scope: ScopeSession, Name: TiDBAllowRemoveAutoInc, Value: BoolToOnOff(DefTiDBAllowRemoveAutoInc), Type: TypeBool, SetSession: func(s *SessionVars, val string) error {
		s.AllowRemoveAutoInc = TiDBOptOn(val)
		return nil
	}},
	{Scope: ScopeSession, Name: TiDBIsolationReadEngines, Value: strings.Join(config.GetGlobalConfig().IsolationRead.Engines, ","), Validation: func(vars *SessionVars, normalizedValue string, originalValue string, scope ScopeFlag) (string, error) {
		engines := strings.Split(normalizedValue, ",")
		var formatVal string
		for i, engine := range engines {
			engine = strings.TrimSpace(engine)
			if i != 0 {
				formatVal += ","
			}
			switch {
			case strings.EqualFold(engine, kv.TiKV.Name()):
				formatVal += kv.TiKV.Name()
			case strings.EqualFold(engine, kv.TiFlash.Name()):
				formatVal += kv.TiFlash.Name()
			case strings.EqualFold(engine, kv.TiDB.Name()):
				formatVal += kv.TiDB.Name()
			default:
				return normalizedValue, ErrWrongValueForVar.GenWithStackByArgs(TiDBIsolationReadEngines, normalizedValue)
			}
		}
		return formatVal, nil
	}, SetSession: func(s *SessionVars, val string) error {
		s.IsolationReadEngines = make(map[kv.StoreType]struct{})
		for _, engine := range strings.Split(val, ",") {
			switch engine {
			case kv.TiKV.Name():
				s.IsolationReadEngines[kv.TiKV] = struct{}{}
			case kv.TiFlash.Name():
				s.IsolationReadEngines[kv.TiFlash] = struct{}{}
			case kv.TiDB.Name():
				s.IsolationReadEngines[kv.TiDB] = struct{}{}
			}
		}
		return nil
	}},
	{Scope: ScopeSession, Name: TiDBMetricSchemaStep, Value: strconv.Itoa(DefTiDBMetricSchemaStep), Type: TypeUnsigned, skipInit: true, MinValue: 10, MaxValue: 60 * 60 * 60, SetSession: func(s *SessionVars, val string) error {
		s.MetricSchemaStep = TidbOptInt64(val, DefTiDBMetricSchemaStep)
		return nil
	}},
	{Scope: ScopeSession, Name: TiDBCDCWriteSource, Value: "0", Type: TypeInt, MinValue: 0, MaxValue: 15, SetSession: func(s *SessionVars, val string) error {
		s.CDCWriteSource = uint64(TidbOptInt(val, 0))
		return nil
	}},
	{Scope: ScopeSession, Name: TiDBMetricSchemaRangeDuration, Value: strconv.Itoa(DefTiDBMetricSchemaRangeDuration), skipInit: true, Type: TypeUnsigned, MinValue: 10, MaxValue: 60 * 60 * 60, SetSession: func(s *SessionVars, val string) error {
		s.MetricSchemaRangeDuration = TidbOptInt64(val, DefTiDBMetricSchemaRangeDuration)
		return nil
	}},
	{Scope: ScopeSession, Name: TiDBFoundInPlanCache, Value: BoolToOnOff(DefTiDBFoundInPlanCache), Type: TypeBool, ReadOnly: true, GetSession: func(s *SessionVars) (string, error) {
		return BoolToOnOff(s.PrevFoundInPlanCache), nil
	}},
	{Scope: ScopeSession, Name: TiDBFoundInBinding, Value: BoolToOnOff(DefTiDBFoundInBinding), Type: TypeBool, ReadOnly: true, GetSession: func(s *SessionVars) (string, error) {
		return BoolToOnOff(s.PrevFoundInBinding), nil
	}},
	{Scope: ScopeSession, Name: RandSeed1, Type: TypeInt, Value: "0", skipInit: true, MaxValue: math.MaxInt32, SetSession: func(s *SessionVars, val string) error {
		s.Rng.SetSeed1(uint32(tidbOptPositiveInt32(val, 0)))
		return nil
	}, GetSession: func(s *SessionVars) (string, error) {
		return "0", nil
	}, GetStateValue: func(s *SessionVars) (string, bool, error) {
		return strconv.FormatUint(uint64(s.Rng.GetSeed1()), 10), true, nil
	}},
	{Scope: ScopeSession, Name: RandSeed2, Type: TypeInt, Value: "0", skipInit: true, MaxValue: math.MaxInt32, SetSession: func(s *SessionVars, val string) error {
		s.Rng.SetSeed2(uint32(tidbOptPositiveInt32(val, 0)))
		return nil
	}, GetSession: func(s *SessionVars) (string, error) {
		return "0", nil
	}, GetStateValue: func(s *SessionVars) (string, bool, error) {
		return strconv.FormatUint(uint64(s.Rng.GetSeed2()), 10), true, nil
	}},
	{Scope: ScopeSession, Name: TiDBReadConsistency, Value: string(ReadConsistencyStrict), Type: TypeStr, Hidden: true,
		Validation: func(_ *SessionVars, normalized string, _ string, _ ScopeFlag) (string, error) {
			return normalized, validateReadConsistencyLevel(normalized)
		},
		SetSession: func(s *SessionVars, val string) error {
			s.ReadConsistency = ReadConsistencyLevel(val)
			return nil
		},
	},
	{Scope: ScopeSession, Name: TiDBLastDDLInfo, Value: "", ReadOnly: true, GetSession: func(s *SessionVars) (string, error) {
		info, err := json.Marshal(s.LastDDLInfo)
		if err != nil {
			return "", err
		}
		return string(info), nil
	}},
	{Scope: ScopeSession, Name: TiDBLastPlanReplayerToken, Value: "", ReadOnly: true,
		GetSession: func(s *SessionVars) (string, error) {
			return s.LastPlanReplayerToken, nil
		},
	},
	{Scope: ScopeSession, Name: TiDBUseAlloc, Value: BoolToOnOff(DefTiDBUseAlloc), Type: TypeBool, ReadOnly: true, GetSession: func(s *SessionVars) (string, error) {
		return BoolToOnOff(s.preUseChunkAlloc), nil
	}},
	/* The system variables below have INSTANCE scope  */
	{Scope: ScopeInstance, Name: TiDBLogFileMaxDays, Value: strconv.Itoa(config.GetGlobalConfig().Log.File.MaxDays), Type: TypeInt, MinValue: 0, MaxValue: math.MaxInt32, SetGlobal: func(_ context.Context, s *SessionVars, val string) error {
		maxAge, err := strconv.ParseInt(val, 10, 32)
		if err != nil {
			return err
		}
		GlobalLogMaxDays.Store(int32(maxAge))
		cfg := config.GetGlobalConfig().Log.ToLogConfig()
		cfg.Config.File.MaxDays = int(maxAge)
		err = logutil.ReplaceLogger(cfg)
		if err != nil {
			return err
		}
		return nil
	}, GetGlobal: func(_ context.Context, s *SessionVars) (string, error) {
		return strconv.FormatInt(int64(GlobalLogMaxDays.Load()), 10), nil
	}},
	{Scope: ScopeInstance, Name: TiDBConfig, Value: "", ReadOnly: true, GetGlobal: func(_ context.Context, s *SessionVars) (string, error) {
		return config.GetJSONConfig()
	}},
	{Scope: ScopeInstance, Name: TiDBGeneralLog, Value: BoolToOnOff(DefTiDBGeneralLog), Type: TypeBool, SetGlobal: func(_ context.Context, s *SessionVars, val string) error {
		ProcessGeneralLog.Store(TiDBOptOn(val))
		return nil
	}, GetGlobal: func(_ context.Context, s *SessionVars) (string, error) {
		return BoolToOnOff(ProcessGeneralLog.Load()), nil
	}},
	{Scope: ScopeInstance, Name: TiDBSlowLogThreshold, Value: strconv.Itoa(logutil.DefaultSlowThreshold), Type: TypeInt, MinValue: -1, MaxValue: math.MaxInt64, SetGlobal: func(_ context.Context, s *SessionVars, val string) error {
		atomic.StoreUint64(&config.GetGlobalConfig().Instance.SlowThreshold, uint64(TidbOptInt64(val, logutil.DefaultSlowThreshold)))
		return nil
	}, GetGlobal: func(_ context.Context, s *SessionVars) (string, error) {
		return strconv.FormatUint(atomic.LoadUint64(&config.GetGlobalConfig().Instance.SlowThreshold), 10), nil
	}},
	{Scope: ScopeInstance, Name: TiDBRecordPlanInSlowLog, Value: int32ToBoolStr(logutil.DefaultRecordPlanInSlowLog), Type: TypeBool, SetGlobal: func(_ context.Context, s *SessionVars, val string) error {
		atomic.StoreUint32(&config.GetGlobalConfig().Instance.RecordPlanInSlowLog, uint32(TidbOptInt64(val, logutil.DefaultRecordPlanInSlowLog)))
		return nil
	}, GetGlobal: func(_ context.Context, s *SessionVars) (string, error) {
		enabled := atomic.LoadUint32(&config.GetGlobalConfig().Instance.RecordPlanInSlowLog) == 1
		return BoolToOnOff(enabled), nil
	}},
	{Scope: ScopeInstance, Name: TiDBEnableSlowLog, Value: BoolToOnOff(logutil.DefaultTiDBEnableSlowLog), Type: TypeBool, SetGlobal: func(_ context.Context, s *SessionVars, val string) error {
		config.GetGlobalConfig().Instance.EnableSlowLog.Store(TiDBOptOn(val))
		return nil
	}, GetGlobal: func(_ context.Context, s *SessionVars) (string, error) {
		return BoolToOnOff(config.GetGlobalConfig().Instance.EnableSlowLog.Load()), nil
	}},
	{Scope: ScopeInstance, Name: TiDBCheckMb4ValueInUTF8, Value: BoolToOnOff(config.GetGlobalConfig().Instance.CheckMb4ValueInUTF8.Load()), Type: TypeBool, SetGlobal: func(_ context.Context, s *SessionVars, val string) error {
		config.GetGlobalConfig().Instance.CheckMb4ValueInUTF8.Store(TiDBOptOn(val))
		return nil
	}, GetGlobal: func(_ context.Context, s *SessionVars) (string, error) {
		return BoolToOnOff(config.GetGlobalConfig().Instance.CheckMb4ValueInUTF8.Load()), nil
	}},
	{Scope: ScopeInstance, Name: TiDBPProfSQLCPU, Value: strconv.Itoa(DefTiDBPProfSQLCPU), Type: TypeInt, MinValue: 0, MaxValue: 1, SetGlobal: func(_ context.Context, s *SessionVars, val string) error {
		EnablePProfSQLCPU.Store(uint32(tidbOptPositiveInt32(val, DefTiDBPProfSQLCPU)) > 0)
		return nil
	}, GetGlobal: func(_ context.Context, s *SessionVars) (string, error) {
		val := "0"
		if EnablePProfSQLCPU.Load() {
			val = "1"
		}
		return val, nil
	}},
	{Scope: ScopeInstance, Name: TiDBDDLSlowOprThreshold, Value: strconv.Itoa(DefTiDBDDLSlowOprThreshold), Type: TypeInt, MinValue: 0, MaxValue: math.MaxInt32, SetGlobal: func(_ context.Context, s *SessionVars, val string) error {
		atomic.StoreUint32(&DDLSlowOprThreshold, uint32(tidbOptPositiveInt32(val, DefTiDBDDLSlowOprThreshold)))
		return nil
	}, GetGlobal: func(_ context.Context, s *SessionVars) (string, error) {
		return strconv.FormatUint(uint64(atomic.LoadUint32(&DDLSlowOprThreshold)), 10), nil
	}},
	{Scope: ScopeInstance, Name: TiDBForcePriority, Value: mysql.Priority2Str[DefTiDBForcePriority], Type: TypeEnum, PossibleValues: []string{"NO_PRIORITY", "LOW_PRIORITY", "HIGH_PRIORITY", "DELAYED"}, SetGlobal: func(_ context.Context, s *SessionVars, val string) error {
		atomic.StoreInt32(&ForcePriority, int32(mysql.Str2Priority(val)))
		return nil
	}, GetGlobal: func(_ context.Context, s *SessionVars) (string, error) {
		return mysql.Priority2Str[mysql.PriorityEnum(atomic.LoadInt32(&ForcePriority))], nil
	}},
	{Scope: ScopeInstance, Name: TiDBExpensiveQueryTimeThreshold, Value: strconv.Itoa(DefTiDBExpensiveQueryTimeThreshold), Type: TypeUnsigned, MinValue: int64(MinExpensiveQueryTimeThreshold), MaxValue: math.MaxInt32, SetGlobal: func(_ context.Context, s *SessionVars, val string) error {
		atomic.StoreUint64(&ExpensiveQueryTimeThreshold, uint64(tidbOptPositiveInt32(val, DefTiDBExpensiveQueryTimeThreshold)))
		return nil
	}, GetGlobal: func(_ context.Context, s *SessionVars) (string, error) {
		return strconv.FormatUint(atomic.LoadUint64(&ExpensiveQueryTimeThreshold), 10), nil
	}},
	{Scope: ScopeInstance, Name: TiDBEnableCollectExecutionInfo, Value: BoolToOnOff(DefTiDBEnableCollectExecutionInfo), Type: TypeBool, SetGlobal: func(_ context.Context, s *SessionVars, val string) error {
		oldConfig := config.GetGlobalConfig()
		newValue := TiDBOptOn(val)
		if oldConfig.Instance.EnableCollectExecutionInfo.Load() != newValue {
			newConfig := *oldConfig
			newConfig.Instance.EnableCollectExecutionInfo.Store(newValue)
			config.StoreGlobalConfig(&newConfig)
		}
		return nil
	}, GetGlobal: func(_ context.Context, s *SessionVars) (string, error) {
		return BoolToOnOff(config.GetGlobalConfig().Instance.EnableCollectExecutionInfo.Load()), nil
	}},
	{Scope: ScopeInstance, Name: PluginLoad, Value: "", ReadOnly: true, GetGlobal: func(_ context.Context, s *SessionVars) (string, error) {
		return config.GetGlobalConfig().Instance.PluginLoad, nil
	}},
	{Scope: ScopeInstance, Name: PluginDir, Value: "/data/deploy/plugin", ReadOnly: true, GetGlobal: func(_ context.Context, s *SessionVars) (string, error) {
		return config.GetGlobalConfig().Instance.PluginDir, nil
	}},
	{Scope: ScopeInstance, Name: MaxConnections, Value: strconv.FormatUint(uint64(config.GetGlobalConfig().Instance.MaxConnections), 10), Type: TypeUnsigned, MinValue: 0, MaxValue: 100000, SetGlobal: func(_ context.Context, s *SessionVars, val string) error {
		config.GetGlobalConfig().Instance.MaxConnections = uint32(TidbOptInt64(val, 0))
		return nil
	}, GetGlobal: func(_ context.Context, s *SessionVars) (string, error) {
		return strconv.FormatUint(uint64(config.GetGlobalConfig().Instance.MaxConnections), 10), nil
	}},
	{Scope: ScopeInstance, Name: TiDBEnableDDL, Value: BoolToOnOff(config.GetGlobalConfig().Instance.TiDBEnableDDL.Load()), Type: TypeBool,
		SetGlobal: func(_ context.Context, s *SessionVars, val string) error {
			oldVal, newVal := config.GetGlobalConfig().Instance.TiDBEnableDDL.Load(), TiDBOptOn(val)
			if oldVal != newVal {
				err := switchDDL(newVal)
				config.GetGlobalConfig().Instance.TiDBEnableDDL.Store(newVal)
				return err
			}
			return nil
		},
		GetGlobal: func(_ context.Context, s *SessionVars) (string, error) {
			return BoolToOnOff(config.GetGlobalConfig().Instance.TiDBEnableDDL.Load()), nil
		},
	},
	{Scope: ScopeInstance, Name: TiDBRCReadCheckTS, Value: BoolToOnOff(DefRCReadCheckTS), Type: TypeBool, SetGlobal: func(_ context.Context, s *SessionVars, val string) error {
		EnableRCReadCheckTS.Store(TiDBOptOn(val))
		return nil
	}, GetGlobal: func(_ context.Context, s *SessionVars) (string, error) {
		return BoolToOnOff(EnableRCReadCheckTS.Load()), nil
	}},

	/* The system variables below have GLOBAL scope  */
	{Scope: ScopeGlobal, Name: MaxPreparedStmtCount, Value: strconv.FormatInt(DefMaxPreparedStmtCount, 10), Type: TypeInt, MinValue: -1, MaxValue: 1048576,
		SetGlobal: func(_ context.Context, s *SessionVars, val string) error {
			num, err := strconv.ParseInt(val, 10, 64)
			if err != nil {
				return errors.Trace(err)
			}
			MaxPreparedStmtCountValue.Store(num)
			return nil
		}},
	{Scope: ScopeGlobal, Name: InitConnect, Value: "", Validation: func(vars *SessionVars, normalizedValue string, originalValue string, scope ScopeFlag) (string, error) {
		p := parser.New()
		p.SetSQLMode(vars.SQLMode)
		p.SetParserConfig(vars.BuildParserConfig())
		_, _, err := p.ParseSQL(normalizedValue)
		if err != nil {
			return normalizedValue, ErrWrongTypeForVar.GenWithStackByArgs(InitConnect)
		}
		return normalizedValue, nil
	}},
	{Scope: ScopeGlobal, Name: ValidatePasswordEnable, Value: Off, Type: TypeBool},
	{Scope: ScopeGlobal, Name: ValidatePasswordPolicy, Value: "MEDIUM", Type: TypeEnum, PossibleValues: []string{"LOW", "MEDIUM", "STRONG"}},
	{Scope: ScopeGlobal, Name: ValidatePasswordCheckUserName, Value: On, Type: TypeBool},
	{Scope: ScopeGlobal, Name: ValidatePasswordLength, Value: "8", Type: TypeInt, MinValue: 0, MaxValue: math.MaxInt32,
		Validation: func(vars *SessionVars, normalizedValue string, originalValue string, scope ScopeFlag) (string, error) {
			numberCount, specialCharCount, mixedCaseCount := PasswordValidtaionNumberCount.Load(), PasswordValidationSpecialCharCount.Load(), PasswordValidationMixedCaseCount.Load()
			length, err := strconv.ParseInt(normalizedValue, 10, 32)
			if err != nil {
				return "", err
			}
			if minLength := numberCount + specialCharCount + 2*mixedCaseCount; int32(length) < minLength {
				return strconv.FormatInt(int64(minLength), 10), nil
			}
			return normalizedValue, nil
		},
		SetGlobal: func(_ context.Context, s *SessionVars, val string) error {
			PasswordValidationLength.Store(int32(TidbOptInt64(val, 8)))
			return nil
		}, GetGlobal: func(_ context.Context, s *SessionVars) (string, error) {
			return strconv.FormatInt(int64(PasswordValidationLength.Load()), 10), nil
		},
	},
	{Scope: ScopeGlobal, Name: ValidatePasswordMixedCaseCount, Value: "1", Type: TypeInt, MinValue: 0, MaxValue: math.MaxInt32,
		Validation: func(vars *SessionVars, normalizedValue string, originalValue string, scope ScopeFlag) (string, error) {
			length, numberCount, specialCharCount := PasswordValidationLength.Load(), PasswordValidtaionNumberCount.Load(), PasswordValidationSpecialCharCount.Load()
			mixedCaseCount, err := strconv.ParseInt(normalizedValue, 10, 32)
			if err != nil {
				return "", err
			}
			if minLength := numberCount + specialCharCount + 2*int32(mixedCaseCount); length < minLength {
				err = updatePasswordValidationLength(vars, minLength)
				if err != nil {
					return "", err
				}
			}
			return normalizedValue, nil
		},
		SetGlobal: func(_ context.Context, s *SessionVars, val string) error {
			PasswordValidationMixedCaseCount.Store(int32(TidbOptInt64(val, 1)))
			return nil
		}, GetGlobal: func(_ context.Context, s *SessionVars) (string, error) {
			return strconv.FormatInt(int64(PasswordValidationMixedCaseCount.Load()), 10), nil
		},
	},
	{Scope: ScopeGlobal, Name: ValidatePasswordNumberCount, Value: "1", Type: TypeInt, MinValue: 0, MaxValue: math.MaxInt32,
		Validation: func(vars *SessionVars, normalizedValue string, originalValue string, scope ScopeFlag) (string, error) {
			length, specialCharCount, mixedCaseCount := PasswordValidationLength.Load(), PasswordValidationSpecialCharCount.Load(), PasswordValidationMixedCaseCount.Load()
			numberCount, err := strconv.ParseInt(normalizedValue, 10, 32)
			if err != nil {
				return "", err
			}
			if minLength := int32(numberCount) + specialCharCount + 2*mixedCaseCount; length < minLength {
				err = updatePasswordValidationLength(vars, minLength)
				if err != nil {
					return "", err
				}
			}
			return normalizedValue, nil
		},
		SetGlobal: func(_ context.Context, s *SessionVars, val string) error {
			PasswordValidtaionNumberCount.Store(int32(TidbOptInt64(val, 1)))
			return nil
		}, GetGlobal: func(_ context.Context, s *SessionVars) (string, error) {
			return strconv.FormatInt(int64(PasswordValidtaionNumberCount.Load()), 10), nil
		},
	},
	{Scope: ScopeGlobal, Name: ValidatePasswordSpecialCharCount, Value: "1", Type: TypeInt, MinValue: 0, MaxValue: math.MaxInt32,
		Validation: func(vars *SessionVars, normalizedValue string, originalValue string, scope ScopeFlag) (string, error) {
			length, numberCount, mixedCaseCount := PasswordValidationLength.Load(), PasswordValidtaionNumberCount.Load(), PasswordValidationMixedCaseCount.Load()
			specialCharCount, err := strconv.ParseInt(normalizedValue, 10, 32)
			if err != nil {
				return "", err
			}
			if minLength := numberCount + int32(specialCharCount) + 2*mixedCaseCount; length < minLength {
				err = updatePasswordValidationLength(vars, minLength)
				if err != nil {
					return "", err
				}
			}
			return normalizedValue, nil
		},
		SetGlobal: func(_ context.Context, s *SessionVars, val string) error {
			PasswordValidationSpecialCharCount.Store(int32(TidbOptInt64(val, 1)))
			return nil
		}, GetGlobal: func(_ context.Context, s *SessionVars) (string, error) {
			return strconv.FormatInt(int64(PasswordValidationSpecialCharCount.Load()), 10), nil
		},
	},
	{Scope: ScopeGlobal, Name: ValidatePasswordDictionary, Value: "", Type: TypeStr},
	{Scope: ScopeGlobal, Name: DisconnectOnExpiredPassword, Value: On, Type: TypeBool, ReadOnly: true, GetGlobal: func(_ context.Context, s *SessionVars) (string, error) {
		return BoolToOnOff(!IsSandBoxModeEnabled.Load()), nil
	}},

	/* TiDB specific variables */
	{Scope: ScopeGlobal, Name: TiDBTSOClientBatchMaxWaitTime, Value: strconv.FormatFloat(DefTiDBTSOClientBatchMaxWaitTime, 'f', -1, 64), Type: TypeFloat, MinValue: 0, MaxValue: 10,
		GetGlobal: func(_ context.Context, sv *SessionVars) (string, error) {
			return strconv.FormatFloat(MaxTSOBatchWaitInterval.Load(), 'f', -1, 64), nil
		},
		SetGlobal: func(_ context.Context, s *SessionVars, val string) error {
			(*SetPDClientDynamicOption.Load())(TiDBTSOClientBatchMaxWaitTime, val)
			return nil
		}},
	{Scope: ScopeGlobal, Name: TiDBEnableTSOFollowerProxy, Value: BoolToOnOff(DefTiDBEnableTSOFollowerProxy), Type: TypeBool, GetGlobal: func(_ context.Context, sv *SessionVars) (string, error) {
		return BoolToOnOff(EnableTSOFollowerProxy.Load()), nil
	}, SetGlobal: func(_ context.Context, s *SessionVars, val string) error {
		(*SetPDClientDynamicOption.Load())(TiDBEnableTSOFollowerProxy, val)
		return nil
	}},
	{Scope: ScopeGlobal, Name: TiDBEnableLocalTxn, Value: BoolToOnOff(DefTiDBEnableLocalTxn), Hidden: true, Type: TypeBool, GetGlobal: func(_ context.Context, sv *SessionVars) (string, error) {
		return BoolToOnOff(EnableLocalTxn.Load()), nil
	}, SetGlobal: func(_ context.Context, s *SessionVars, val string) error {
		oldVal := EnableLocalTxn.Load()
		newVal := TiDBOptOn(val)
		// Make sure the TxnScope is always Global when disable the Local Txn.
		// ON -> OFF
		if oldVal && !newVal {
			s.TxnScope = kv.NewGlobalTxnScopeVar()
		}
		EnableLocalTxn.Store(newVal)
		return nil
	}},
	{Scope: ScopeGlobal, Name: TiDBAutoAnalyzeRatio, Value: strconv.FormatFloat(DefAutoAnalyzeRatio, 'f', -1, 64), Type: TypeFloat, MinValue: 0, MaxValue: math.MaxUint64},
	{Scope: ScopeGlobal, Name: TiDBAutoAnalyzeStartTime, Value: DefAutoAnalyzeStartTime, Type: TypeTime},
	{Scope: ScopeGlobal, Name: TiDBAutoAnalyzeEndTime, Value: DefAutoAnalyzeEndTime, Type: TypeTime},
	{Scope: ScopeGlobal, Name: TiDBMemQuotaBindingCache, Value: strconv.FormatInt(DefTiDBMemQuotaBindingCache, 10), Type: TypeUnsigned, MaxValue: math.MaxInt32, GetGlobal: func(_ context.Context, sv *SessionVars) (string, error) {
		return strconv.FormatInt(MemQuotaBindingCache.Load(), 10), nil
	}, SetGlobal: func(_ context.Context, s *SessionVars, val string) error {
		MemQuotaBindingCache.Store(TidbOptInt64(val, DefTiDBMemQuotaBindingCache))
		return nil
	}},
	{Scope: ScopeGlobal, Name: TiDBDDLFlashbackConcurrency, Value: strconv.Itoa(DefTiDBDDLFlashbackConcurrency), Type: TypeUnsigned, MinValue: 1, MaxValue: MaxConfigurableConcurrency, SetGlobal: func(_ context.Context, s *SessionVars, val string) error {
		SetDDLFlashbackConcurrency(int32(tidbOptPositiveInt32(val, DefTiDBDDLFlashbackConcurrency)))
		return nil
	}},
	{Scope: ScopeGlobal, Name: TiDBDDLReorgWorkerCount, Value: strconv.Itoa(DefTiDBDDLReorgWorkerCount), Type: TypeUnsigned, MinValue: 1, MaxValue: MaxConfigurableConcurrency, SetGlobal: func(_ context.Context, s *SessionVars, val string) error {
		SetDDLReorgWorkerCounter(int32(tidbOptPositiveInt32(val, DefTiDBDDLReorgWorkerCount)))
		return nil
	}},
	{Scope: ScopeGlobal, Name: TiDBDDLReorgBatchSize, Value: strconv.Itoa(DefTiDBDDLReorgBatchSize), Type: TypeUnsigned, MinValue: int64(MinDDLReorgBatchSize), MaxValue: uint64(MaxDDLReorgBatchSize), SetGlobal: func(_ context.Context, s *SessionVars, val string) error {
		SetDDLReorgBatchSize(int32(tidbOptPositiveInt32(val, DefTiDBDDLReorgBatchSize)))
		return nil
	}},
	{Scope: ScopeGlobal, Name: TiDBDDLErrorCountLimit, Value: strconv.Itoa(DefTiDBDDLErrorCountLimit), Type: TypeUnsigned, MinValue: 0, MaxValue: math.MaxInt64, SetGlobal: func(_ context.Context, s *SessionVars, val string) error {
		SetDDLErrorCountLimit(TidbOptInt64(val, DefTiDBDDLErrorCountLimit))
		return nil
	}},
	{Scope: ScopeGlobal, Name: TiDBMaxDeltaSchemaCount, Value: strconv.Itoa(DefTiDBMaxDeltaSchemaCount), Type: TypeUnsigned, MinValue: 100, MaxValue: 16384, SetGlobal: func(_ context.Context, s *SessionVars, val string) error {
		// It's a global variable, but it also wants to be cached in server.
		SetMaxDeltaSchemaCount(TidbOptInt64(val, DefTiDBMaxDeltaSchemaCount))
		return nil
	}},
	{Scope: ScopeGlobal, Name: TiDBScatterRegion, Value: BoolToOnOff(DefTiDBScatterRegion), Type: TypeBool},
	{Scope: ScopeGlobal, Name: TiDBEnableStmtSummary, Value: BoolToOnOff(DefTiDBEnableStmtSummary), Type: TypeBool, AllowEmpty: true,
		SetGlobal: func(_ context.Context, s *SessionVars, val string) error {
			return stmtsummary.StmtSummaryByDigestMap.SetEnabled(TiDBOptOn(val))
		}},
	{Scope: ScopeGlobal, Name: TiDBStmtSummaryInternalQuery, Value: BoolToOnOff(DefTiDBStmtSummaryInternalQuery), Type: TypeBool, AllowEmpty: true,
		SetGlobal: func(_ context.Context, s *SessionVars, val string) error {
			return stmtsummary.StmtSummaryByDigestMap.SetEnabledInternalQuery(TiDBOptOn(val))
		}},
	{Scope: ScopeGlobal, Name: TiDBStmtSummaryRefreshInterval, Value: strconv.Itoa(DefTiDBStmtSummaryRefreshInterval), Type: TypeInt, MinValue: 1, MaxValue: math.MaxInt32, AllowEmpty: true,
		SetGlobal: func(_ context.Context, s *SessionVars, val string) error {
			// convert val to int64
			return stmtsummary.StmtSummaryByDigestMap.SetRefreshInterval(TidbOptInt64(val, DefTiDBStmtSummaryRefreshInterval))
		}},
	{Scope: ScopeGlobal, Name: TiDBStmtSummaryHistorySize, Value: strconv.Itoa(DefTiDBStmtSummaryHistorySize), Type: TypeInt, MinValue: 0, MaxValue: math.MaxUint8, AllowEmpty: true,
		SetGlobal: func(_ context.Context, s *SessionVars, val string) error {
			return stmtsummary.StmtSummaryByDigestMap.SetHistorySize(TidbOptInt(val, DefTiDBStmtSummaryHistorySize))
		}},
	{Scope: ScopeGlobal, Name: TiDBStmtSummaryMaxStmtCount, Value: strconv.Itoa(DefTiDBStmtSummaryMaxStmtCount), Type: TypeInt, MinValue: 1, MaxValue: math.MaxInt16, AllowEmpty: true,
		SetGlobal: func(_ context.Context, s *SessionVars, val string) error {
			return stmtsummary.StmtSummaryByDigestMap.SetMaxStmtCount(uint(TidbOptInt(val, DefTiDBStmtSummaryMaxStmtCount)))
		}},
	{Scope: ScopeGlobal, Name: TiDBStmtSummaryMaxSQLLength, Value: strconv.Itoa(DefTiDBStmtSummaryMaxSQLLength), Type: TypeInt, MinValue: 0, MaxValue: math.MaxInt32, AllowEmpty: true,
		SetGlobal: func(_ context.Context, s *SessionVars, val string) error {
			return stmtsummary.StmtSummaryByDigestMap.SetMaxSQLLength(TidbOptInt(val, DefTiDBStmtSummaryMaxSQLLength))
		}},
	{Scope: ScopeGlobal, Name: TiDBCapturePlanBaseline, Value: DefTiDBCapturePlanBaseline, Type: TypeBool, AllowEmptyAll: true},
	{Scope: ScopeGlobal, Name: TiDBEvolvePlanTaskMaxTime, Value: strconv.Itoa(DefTiDBEvolvePlanTaskMaxTime), Type: TypeInt, MinValue: -1, MaxValue: math.MaxInt64},
	{Scope: ScopeGlobal, Name: TiDBEvolvePlanTaskStartTime, Value: DefTiDBEvolvePlanTaskStartTime, Type: TypeTime},
	{Scope: ScopeGlobal, Name: TiDBEvolvePlanTaskEndTime, Value: DefTiDBEvolvePlanTaskEndTime, Type: TypeTime},
	{Scope: ScopeGlobal, Name: TiDBStoreLimit, Value: strconv.FormatInt(atomic.LoadInt64(&config.GetGlobalConfig().TiKVClient.StoreLimit), 10), Type: TypeInt, MinValue: 0, MaxValue: math.MaxInt64, GetGlobal: func(_ context.Context, s *SessionVars) (string, error) {
		return strconv.FormatInt(tikvstore.StoreLimit.Load(), 10), nil
	}, SetGlobal: func(_ context.Context, s *SessionVars, val string) error {
		tikvstore.StoreLimit.Store(TidbOptInt64(val, DefTiDBStoreLimit))
		return nil
	}},
	{Scope: ScopeGlobal, Name: TiDBTxnCommitBatchSize, Value: strconv.FormatUint(tikvstore.DefTxnCommitBatchSize, 10), Type: TypeUnsigned, MinValue: 1, MaxValue: 1 << 30,
		GetGlobal: func(_ context.Context, sv *SessionVars) (string, error) {
			return strconv.FormatUint(tikvstore.TxnCommitBatchSize.Load(), 10), nil
		},
		SetGlobal: func(_ context.Context, s *SessionVars, val string) error {
			tikvstore.TxnCommitBatchSize.Store(uint64(TidbOptInt64(val, int64(tikvstore.DefTxnCommitBatchSize))))
			return nil
		}},
	{Scope: ScopeGlobal, Name: TiDBRestrictedReadOnly, Value: BoolToOnOff(DefTiDBRestrictedReadOnly), Type: TypeBool, SetGlobal: func(_ context.Context, s *SessionVars, val string) error {
		on := TiDBOptOn(val)
		// For user initiated SET GLOBAL, also change the value of TiDBSuperReadOnly
		if on && s.StmtCtx.StmtType == "Set" {
			err := s.GlobalVarsAccessor.SetGlobalSysVar(context.Background(), TiDBSuperReadOnly, "ON")
			if err != nil {
				return err
			}
		}
		RestrictedReadOnly.Store(on)
		return nil
	}},
	{Scope: ScopeGlobal, Name: TiDBSuperReadOnly, Value: BoolToOnOff(DefTiDBSuperReadOnly), Type: TypeBool, Validation: func(s *SessionVars, normalizedValue string, _ string, _ ScopeFlag) (string, error) {
		on := TiDBOptOn(normalizedValue)
		if !on && s.StmtCtx.StmtType == "Set" {
			result, err := s.GlobalVarsAccessor.GetGlobalSysVar(TiDBRestrictedReadOnly)
			if err != nil {
				return normalizedValue, err
			}
			if TiDBOptOn(result) {
				return normalizedValue, fmt.Errorf("can't turn off %s when %s is on", TiDBSuperReadOnly, TiDBRestrictedReadOnly)
			}
		}
		return normalizedValue, nil
	}, SetGlobal: func(_ context.Context, s *SessionVars, val string) error {
		VarTiDBSuperReadOnly.Store(TiDBOptOn(val))
		return nil
	}},
	{Scope: ScopeGlobal, Name: TiDBEnableGOGCTuner, Value: BoolToOnOff(DefTiDBEnableGOGCTuner), Type: TypeBool, SetGlobal: func(_ context.Context, s *SessionVars, val string) error {
		on := TiDBOptOn(val)
		gctuner.EnableGOGCTuner.Store(on)
		if !on {
			gctuner.SetDefaultGOGC()
		}
		gctuner.GlobalMemoryLimitTuner.UpdateMemoryLimit()
		return nil
	}},
	{Scope: ScopeGlobal, Name: TiDBEnableTelemetry, Value: BoolToOnOff(DefTiDBEnableTelemetry), Type: TypeBool},
	{Scope: ScopeGlobal, Name: TiDBEnableHistoricalStats, Value: Off, Type: TypeBool},
	/* tikv gc metrics */
	{Scope: ScopeGlobal, Name: TiDBGCEnable, Value: On, Type: TypeBool, GetGlobal: func(_ context.Context, s *SessionVars) (string, error) {
		return getTiDBTableValue(s, "tikv_gc_enable", On)
	}, SetGlobal: func(_ context.Context, s *SessionVars, val string) error {
		return setTiDBTableValue(s, "tikv_gc_enable", val, "Current GC enable status")
	}},
	{Scope: ScopeGlobal, Name: TiDBGCRunInterval, Value: "10m0s", Type: TypeDuration, MinValue: int64(time.Minute * 10), MaxValue: uint64(time.Hour * 24 * 365), GetGlobal: func(_ context.Context, s *SessionVars) (string, error) {
		return getTiDBTableValue(s, "tikv_gc_run_interval", "10m0s")
	}, SetGlobal: func(_ context.Context, s *SessionVars, val string) error {
		return setTiDBTableValue(s, "tikv_gc_run_interval", val, "GC run interval, at least 10m, in Go format.")
	}},
	{Scope: ScopeGlobal, Name: TiDBGCLifetime, Value: "10m0s", Type: TypeDuration, MinValue: int64(time.Minute * 10), MaxValue: uint64(time.Hour * 24 * 365), GetGlobal: func(_ context.Context, s *SessionVars) (string, error) {
		return getTiDBTableValue(s, "tikv_gc_life_time", "10m0s")
	}, SetGlobal: func(_ context.Context, s *SessionVars, val string) error {
		return setTiDBTableValue(s, "tikv_gc_life_time", val, "All versions within life time will not be collected by GC, at least 10m, in Go format.")
	}},
	{Scope: ScopeGlobal, Name: TiDBGCConcurrency, Value: "-1", Type: TypeInt, MinValue: 1, MaxValue: MaxConfigurableConcurrency, AllowAutoValue: true, GetGlobal: func(_ context.Context, s *SessionVars) (string, error) {
		autoConcurrencyVal, err := getTiDBTableValue(s, "tikv_gc_auto_concurrency", On)
		if err == nil && autoConcurrencyVal == On {
			return "-1", nil // convention for "AUTO"
		}
		return getTiDBTableValue(s, "tikv_gc_concurrency", "-1")
	}, SetGlobal: func(_ context.Context, s *SessionVars, val string) error {
		autoConcurrency := Off
		if val == "-1" {
			autoConcurrency = On
		}
		// Update both autoconcurrency and concurrency.
		if err := setTiDBTableValue(s, "tikv_gc_auto_concurrency", autoConcurrency, "Let TiDB pick the concurrency automatically. If set false, tikv_gc_concurrency will be used"); err != nil {
			return err
		}
		return setTiDBTableValue(s, "tikv_gc_concurrency", val, "How many goroutines used to do GC parallel, [1, 256], default 2")
	}},
	{Scope: ScopeGlobal, Name: TiDBGCScanLockMode, Value: "LEGACY", Type: TypeEnum, PossibleValues: []string{"PHYSICAL", "LEGACY"}, GetGlobal: func(_ context.Context, s *SessionVars) (string, error) {
		return getTiDBTableValue(s, "tikv_gc_scan_lock_mode", "LEGACY")
	}, SetGlobal: func(_ context.Context, s *SessionVars, val string) error {
		return setTiDBTableValue(s, "tikv_gc_scan_lock_mode", val, "Mode of scanning locks, \"physical\" or \"legacy\"")
	}},
	{Scope: ScopeGlobal, Name: TiDBGCMaxWaitTime, Value: strconv.Itoa(DefTiDBGCMaxWaitTime), Type: TypeInt, MinValue: 600, MaxValue: 31536000, SetGlobal: func(_ context.Context, s *SessionVars, val string) error {
		GCMaxWaitTime.Store(TidbOptInt64(val, DefTiDBGCMaxWaitTime))
		return nil
	}},
	{Scope: ScopeGlobal, Name: TiDBTableCacheLease, Value: strconv.Itoa(DefTiDBTableCacheLease), Type: TypeUnsigned, MinValue: 1, MaxValue: 10, SetGlobal: func(_ context.Context, s *SessionVars, sVal string) error {
		var val int64
		val, err := strconv.ParseInt(sVal, 10, 64)
		if err != nil {
			return errors.Trace(err)
		}
		TableCacheLease.Store(val)
		return nil
	}},
	{Scope: ScopeGlobal, Name: TiDBAutoAnalyzePartitionBatchSize,
		Value: strconv.Itoa(DefTiDBAutoAnalyzePartitionBatchSize),
		Type:  TypeUnsigned, MinValue: 1, MaxValue: 1024,
		SetGlobal: func(_ context.Context, vars *SessionVars, s string) error {
			var val int64
			val, err := strconv.ParseInt(s, 10, 64)
			if err != nil {
				return errors.Trace(err)
			}
			AutoAnalyzePartitionBatchSize.Store(val)
			return nil
		}},

	// variable for top SQL feature.
	// TopSQL enable only be controlled by TopSQL pub/sub sinker.
	// This global variable only uses to update the global config which store in PD(ETCD).
	{Scope: ScopeGlobal, Name: TiDBEnableTopSQL, Value: BoolToOnOff(topsqlstate.DefTiDBTopSQLEnable), Type: TypeBool, AllowEmpty: true, GlobalConfigName: GlobalConfigEnableTopSQL},
	{Scope: ScopeGlobal, Name: TiDBSourceID, Value: "1", Type: TypeInt, MinValue: 1, MaxValue: 15, GlobalConfigName: GlobalConfigSourceID},
	{Scope: ScopeGlobal, Name: TiDBTopSQLMaxTimeSeriesCount, Value: strconv.Itoa(topsqlstate.DefTiDBTopSQLMaxTimeSeriesCount), Type: TypeInt, MinValue: 1, MaxValue: 5000, GetGlobal: func(_ context.Context, s *SessionVars) (string, error) {
		return strconv.FormatInt(topsqlstate.GlobalState.MaxStatementCount.Load(), 10), nil
	}, SetGlobal: func(_ context.Context, vars *SessionVars, s string) error {
		val, err := strconv.ParseInt(s, 10, 64)
		if err != nil {
			return err
		}
		topsqlstate.GlobalState.MaxStatementCount.Store(val)
		return nil
	}},
	{Scope: ScopeGlobal, Name: TiDBTopSQLMaxMetaCount, Value: strconv.Itoa(topsqlstate.DefTiDBTopSQLMaxMetaCount), Type: TypeInt, MinValue: 1, MaxValue: 10000, GetGlobal: func(_ context.Context, s *SessionVars) (string, error) {
		return strconv.FormatInt(topsqlstate.GlobalState.MaxCollect.Load(), 10), nil
	}, SetGlobal: func(_ context.Context, vars *SessionVars, s string) error {
		val, err := strconv.ParseInt(s, 10, 64)
		if err != nil {
			return err
		}
		topsqlstate.GlobalState.MaxCollect.Store(val)
		return nil
	}},
	{Scope: ScopeGlobal, Name: SkipNameResolve, Value: Off, Type: TypeBool},
	{Scope: ScopeGlobal, Name: DefaultAuthPlugin, Value: mysql.AuthNativePassword, Type: TypeEnum, PossibleValues: []string{mysql.AuthNativePassword, mysql.AuthCachingSha2Password, mysql.AuthTiDBSM3Password}},
	{Scope: ScopeGlobal, Name: TiDBPersistAnalyzeOptions, Value: BoolToOnOff(DefTiDBPersistAnalyzeOptions), Type: TypeBool,
		GetGlobal: func(_ context.Context, s *SessionVars) (string, error) {
			return BoolToOnOff(PersistAnalyzeOptions.Load()), nil
		},
		SetGlobal: func(_ context.Context, s *SessionVars, val string) error {
			PersistAnalyzeOptions.Store(TiDBOptOn(val))
			return nil
		},
	},
	{Scope: ScopeGlobal, Name: TiDBEnableAutoAnalyze, Value: BoolToOnOff(DefTiDBEnableAutoAnalyze), Type: TypeBool,
		GetGlobal: func(_ context.Context, s *SessionVars) (string, error) {
			return BoolToOnOff(RunAutoAnalyze.Load()), nil
		},
		SetGlobal: func(_ context.Context, s *SessionVars, val string) error {
			RunAutoAnalyze.Store(TiDBOptOn(val))
			return nil
		},
	},
	{Scope: ScopeGlobal, Name: TiDBGOGCTunerThreshold, Value: strconv.FormatFloat(DefTiDBGOGCTunerThreshold, 'f', -1, 64), Type: TypeFloat, MinValue: 0, MaxValue: math.MaxUint64,
		GetGlobal: func(_ context.Context, s *SessionVars) (string, error) {
			return strconv.FormatFloat(GOGCTunerThreshold.Load(), 'f', -1, 64), nil
		},
		Validation: func(s *SessionVars, normalizedValue string, originalValue string, scope ScopeFlag) (string, error) {
			floatValue := tidbOptFloat64(normalizedValue, DefTiDBGOGCTunerThreshold)
			globalMemoryLimitTuner := gctuner.GlobalMemoryLimitTuner.GetPercentage()
			if floatValue < 0 && floatValue > 0.9 {
				return "", ErrWrongValueForVar.GenWithStackByArgs(TiDBGOGCTunerThreshold, normalizedValue)
			}
			// globalMemoryLimitTuner must not be 0. it will be 0 when tidb_server_memory_limit_gc_trigger is not set during startup.
			if globalMemoryLimitTuner != 0 && globalMemoryLimitTuner < floatValue+0.05 {
				return "", errors.New("tidb_gogc_tuner_threshold should be less than tidb_server_memory_limit_gc_trigger - 0.05")
			}
			return strconv.FormatFloat(floatValue, 'f', -1, 64), nil
		},
		SetGlobal: func(_ context.Context, s *SessionVars, val string) (err error) {
			factor := tidbOptFloat64(val, DefTiDBGOGCTunerThreshold)
			GOGCTunerThreshold.Store(factor)
			memTotal := memory.ServerMemoryLimit.Load()
			if memTotal == 0 {
				memTotal, err = memory.MemTotal()
				if err != nil {
					return err
				}
			}
			if factor > 0 {
				threshold := float64(memTotal) * factor
				gctuner.Tuning(uint64(threshold))
			}
			return nil
		},
	},
	{Scope: ScopeGlobal, Name: TiDBServerMemoryLimit, Value: DefTiDBServerMemoryLimit, Type: TypeStr,
		GetGlobal: func(_ context.Context, s *SessionVars) (string, error) {
			return memory.ServerMemoryLimitOriginText.Load(), nil
		},
		Validation: func(s *SessionVars, normalizedValue string, originalValue string, scope ScopeFlag) (string, error) {
			_, str, err := parseMemoryLimit(s, normalizedValue, originalValue)
			if err != nil {
				return "", err
			}
			return str, nil
		},
		SetGlobal: func(_ context.Context, s *SessionVars, val string) error {
			bt, str, err := parseMemoryLimit(s, val, val)
			if err != nil {
				return err
			}
			memory.ServerMemoryLimitOriginText.Store(str)
			memory.ServerMemoryLimit.Store(bt)
			gctuner.GlobalMemoryLimitTuner.UpdateMemoryLimit()
			return nil
		},
	},
	{Scope: ScopeGlobal, Name: TiDBServerMemoryLimitSessMinSize, Value: strconv.FormatUint(DefTiDBServerMemoryLimitSessMinSize, 10), Type: TypeStr,
		GetGlobal: func(_ context.Context, s *SessionVars) (string, error) {
			return memory.ServerMemoryLimitSessMinSize.String(), nil
		},
		Validation: func(s *SessionVars, normalizedValue string, originalValue string, scope ScopeFlag) (string, error) {
			intVal, err := strconv.ParseUint(normalizedValue, 10, 64)
			if err != nil {
				bt, str := parseByteSize(normalizedValue)
				if str != "" {
					intVal = bt
				} else {
					return "", err
				}
			}
			if intVal > 0 && intVal < 128 { // 128 Bytes
				s.StmtCtx.AppendWarning(ErrTruncatedWrongValue.GenWithStackByArgs(TiDBServerMemoryLimitSessMinSize, originalValue))
				intVal = 128
			}
			return strconv.FormatUint(intVal, 10), nil
		},
		SetGlobal: func(_ context.Context, s *SessionVars, val string) error {
			intVal, err := strconv.ParseUint(val, 10, 64)
			if err != nil {
				return err
			}
			memory.ServerMemoryLimitSessMinSize.Store(intVal)
			return nil
		},
	},
	{Scope: ScopeGlobal, Name: TiDBServerMemoryLimitGCTrigger, Value: strconv.FormatFloat(DefTiDBServerMemoryLimitGCTrigger, 'f', -1, 64), Type: TypeStr,
		GetGlobal: func(_ context.Context, s *SessionVars) (string, error) {
			return strconv.FormatFloat(gctuner.GlobalMemoryLimitTuner.GetPercentage(), 'f', -1, 64), nil
		},
		Validation: func(s *SessionVars, normalizedValue string, originalValue string, scope ScopeFlag) (string, error) {
			floatValue, err := strconv.ParseFloat(normalizedValue, 64)
			if err != nil {
				perc, str := parsePercentage(normalizedValue)
				if len(str) != 0 {
					floatValue = float64(perc) / 100
				} else {
					return "", err
				}
			}
			gogcTunerThreshold := GOGCTunerThreshold.Load()
			if floatValue < 0.51 || floatValue > 1 { // 51% ~ 100%
				return "", ErrWrongValueForVar.GenWithStackByArgs(TiDBServerMemoryLimitGCTrigger, normalizedValue)
			}
			// gogcTunerThreshold must not be 0. it will be 0 when tidb_gogc_tuner_threshold is not set during startup.
			if gogcTunerThreshold != 0 && floatValue < gogcTunerThreshold+0.05 {
				return "", errors.New("tidb_server_memory_limit_gc_trigger should be greater than tidb_gogc_tuner_threshold + 0.05")
			}

			return strconv.FormatFloat(floatValue, 'f', -1, 64), nil
		},
		SetGlobal: func(_ context.Context, s *SessionVars, val string) error {
			floatValue, err := strconv.ParseFloat(val, 64)
			if err != nil {
				return err
			}
			gctuner.GlobalMemoryLimitTuner.SetPercentage(floatValue)
			gctuner.GlobalMemoryLimitTuner.UpdateMemoryLimit()
			return nil
		},
	},
	{Scope: ScopeGlobal, Name: TiDBEnableColumnTracking, Value: BoolToOnOff(DefTiDBEnableColumnTracking), Type: TypeBool, GetGlobal: func(_ context.Context, s *SessionVars) (string, error) {
		return BoolToOnOff(EnableColumnTracking.Load()), nil
	}, SetGlobal: func(_ context.Context, s *SessionVars, val string) error {
		v := TiDBOptOn(val)
		// If this is a user initiated statement,
		// we log that column tracking is disabled.
		if s.StmtCtx.StmtType == "Set" && !v {
			// Set the location to UTC to avoid time zone interference.
			disableTime := time.Now().UTC().Format(types.UTCTimeFormat)
			if err := setTiDBTableValue(s, TiDBDisableColumnTrackingTime, disableTime, "Record the last time tidb_enable_column_tracking is set off"); err != nil {
				return err
			}
		}
		EnableColumnTracking.Store(v)
		return nil
	}},
	{Scope: ScopeGlobal, Name: RequireSecureTransport, Value: BoolToOnOff(DefRequireSecureTransport), Type: TypeBool,
		GetGlobal: func(_ context.Context, s *SessionVars) (string, error) {
			return BoolToOnOff(tls.RequireSecureTransport.Load()), nil
		},
		SetGlobal: func(_ context.Context, s *SessionVars, val string) error {
			tls.RequireSecureTransport.Store(TiDBOptOn(val))
			return nil
		}, Validation: func(vars *SessionVars, normalizedValue string, originalValue string, scope ScopeFlag) (string, error) {
			if vars.StmtCtx.StmtType == "Set" && TiDBOptOn(normalizedValue) {
				// Refuse to set RequireSecureTransport to ON if the connection
				// issuing the change is not secure. This helps reduce the chance of users being locked out.
				if vars.TLSConnectionState == nil {
					return "", errors.New("require_secure_transport can only be set to ON if the connection issuing the change is secure")
				}
			}
			return normalizedValue, nil
		},
	},
	{Scope: ScopeGlobal, Name: TiDBStatsLoadPseudoTimeout, Value: BoolToOnOff(DefTiDBStatsLoadPseudoTimeout), Type: TypeBool,
		GetGlobal: func(_ context.Context, s *SessionVars) (string, error) {
			return BoolToOnOff(StatsLoadPseudoTimeout.Load()), nil
		},
		SetGlobal: func(_ context.Context, s *SessionVars, val string) error {
			StatsLoadPseudoTimeout.Store(TiDBOptOn(val))
			return nil
		},
	},
	{Scope: ScopeGlobal, Name: TiDBEnableBatchDML, Value: BoolToOnOff(DefTiDBEnableBatchDML), Type: TypeBool, SetGlobal: func(_ context.Context, s *SessionVars, val string) error {
		EnableBatchDML.Store(TiDBOptOn(val))
		return nil
	}, GetGlobal: func(_ context.Context, s *SessionVars) (string, error) {
		return BoolToOnOff(EnableBatchDML.Load()), nil
	}},
	{Scope: ScopeGlobal, Name: TiDBStatsCacheMemQuota, Value: strconv.Itoa(DefTiDBStatsCacheMemQuota),
		MinValue: 0, MaxValue: MaxTiDBStatsCacheMemQuota, Type: TypeInt,
		GetGlobal: func(_ context.Context, vars *SessionVars) (string, error) {
			return strconv.FormatInt(StatsCacheMemQuota.Load(), 10), nil
		}, SetGlobal: func(_ context.Context, vars *SessionVars, s string) error {
			v := TidbOptInt64(s, DefTiDBStatsCacheMemQuota)
			oldv := StatsCacheMemQuota.Load()
			if v != oldv {
				StatsCacheMemQuota.Store(v)
				SetStatsCacheCapacity.Load().(func(int64))(v)
			}
			return nil
		},
	},
	{Scope: ScopeGlobal, Name: TiDBQueryLogMaxLen, Value: strconv.Itoa(DefTiDBQueryLogMaxLen), Type: TypeInt, MinValue: 0, MaxValue: 1073741824, SetGlobal: func(_ context.Context, s *SessionVars, val string) error {
		QueryLogMaxLen.Store(int32(TidbOptInt64(val, DefTiDBQueryLogMaxLen)))
		return nil
	}, GetGlobal: func(_ context.Context, s *SessionVars) (string, error) {
		return fmt.Sprint(QueryLogMaxLen.Load()), nil
	}},
	{Scope: ScopeGlobal, Name: TiDBCommitterConcurrency, Value: strconv.Itoa(DefTiDBCommitterConcurrency), Type: TypeInt, MinValue: 1, MaxValue: 10000, SetGlobal: func(_ context.Context, s *SessionVars, val string) error {
		tikvutil.CommitterConcurrency.Store(int32(TidbOptInt64(val, DefTiDBCommitterConcurrency)))
		cfg := config.GetGlobalConfig().GetTiKVConfig()
		tikvcfg.StoreGlobalConfig(cfg)
		return nil
	}, GetGlobal: func(_ context.Context, s *SessionVars) (string, error) {
		return fmt.Sprint(tikvutil.CommitterConcurrency.Load()), nil
	}},
	{Scope: ScopeGlobal, Name: TiDBMemQuotaAnalyze, Value: strconv.Itoa(DefTiDBMemQuotaAnalyze), Type: TypeInt, MinValue: -1, MaxValue: math.MaxInt64,
		GetGlobal: func(_ context.Context, s *SessionVars) (string, error) {
			return strconv.FormatInt(GetMemQuotaAnalyze(), 10), nil
		},
		SetGlobal: func(_ context.Context, s *SessionVars, val string) error {
			SetMemQuotaAnalyze(TidbOptInt64(val, DefTiDBMemQuotaAnalyze))
			return nil
		},
	},
	{Scope: ScopeGlobal | ScopeSession, Name: TiDBEnablePrepPlanCache, Value: BoolToOnOff(DefTiDBEnablePrepPlanCache), Type: TypeBool, SetSession: func(s *SessionVars, val string) error {
		s.EnablePreparedPlanCache = TiDBOptOn(val)
		return nil
	}},
	{Scope: ScopeGlobal | ScopeSession, Name: TiDBPrepPlanCacheSize, Value: strconv.FormatUint(uint64(DefTiDBPrepPlanCacheSize), 10), Type: TypeUnsigned, MinValue: 1, MaxValue: 100000, SetSession: func(s *SessionVars, val string) error {
		uVal, err := strconv.ParseUint(val, 10, 64)
		if err == nil {
			s.PreparedPlanCacheSize = uVal
		}
		return err
	}},
	{Scope: ScopeGlobal | ScopeSession, Name: TiDBEnablePrepPlanCacheMemoryMonitor, Value: BoolToOnOff(DefTiDBEnablePrepPlanCacheMemoryMonitor), Type: TypeBool, SetSession: func(s *SessionVars, val string) error {
		s.EnablePreparedPlanCacheMemoryMonitor = TiDBOptOn(val)
		return nil
	}},
	{Scope: ScopeGlobal, Name: TiDBPrepPlanCacheMemoryGuardRatio, Value: strconv.FormatFloat(DefTiDBPrepPlanCacheMemoryGuardRatio, 'f', -1, 64), Type: TypeFloat, MinValue: 0.0, MaxValue: 1.0, SetGlobal: func(_ context.Context, s *SessionVars, val string) error {
		f, err := strconv.ParseFloat(val, 64)
		if err == nil {
			PreparedPlanCacheMemoryGuardRatio.Store(f)
		}
		return err
	}, GetGlobal: func(_ context.Context, s *SessionVars) (string, error) {
		return strconv.FormatFloat(PreparedPlanCacheMemoryGuardRatio.Load(), 'f', -1, 64), nil
	}},
	{Scope: ScopeGlobal | ScopeSession, Name: TiDBEnableNonPreparedPlanCache, Value: BoolToOnOff(DefTiDBEnableNonPreparedPlanCache), Type: TypeBool, SetSession: func(s *SessionVars, val string) error {
		s.EnableNonPreparedPlanCache = TiDBOptOn(val)
		return nil
	}},
	{Scope: ScopeGlobal | ScopeSession, Name: TiDBNonPreparedPlanCacheSize, Value: strconv.FormatUint(uint64(DefTiDBNonPreparedPlanCacheSize), 10), Type: TypeUnsigned, MinValue: 1, MaxValue: 100000, SetSession: func(s *SessionVars, val string) error {
		uVal, err := strconv.ParseUint(val, 10, 64)
		if err == nil {
			s.NonPreparedPlanCacheSize = uVal
		}
		return err
	}},
	{Scope: ScopeGlobal, Name: TiDBMemOOMAction, Value: DefTiDBMemOOMAction, PossibleValues: []string{"CANCEL", "LOG"}, Type: TypeEnum,
		GetGlobal: func(_ context.Context, s *SessionVars) (string, error) {
			return OOMAction.Load(), nil
		},
		SetGlobal: func(_ context.Context, s *SessionVars, val string) error {
			OOMAction.Store(val)
			return nil
		}},
	{Scope: ScopeGlobal, Name: TiDBMaxAutoAnalyzeTime, Value: strconv.Itoa(DefTiDBMaxAutoAnalyzeTime), Type: TypeInt, MinValue: 0, MaxValue: math.MaxInt32,
		GetGlobal: func(_ context.Context, s *SessionVars) (string, error) {
			return strconv.FormatInt(MaxAutoAnalyzeTime.Load(), 10), nil
		},
		SetGlobal: func(_ context.Context, s *SessionVars, val string) error {
			num, err := strconv.ParseInt(val, 10, 64)
			if err == nil {
				MaxAutoAnalyzeTime.Store(num)
			}
			return err
		},
	},
	{Scope: ScopeGlobal, Name: TiDBEnableMDL, Value: BoolToOnOff(DefTiDBEnableMDL), Type: TypeBool, SetGlobal: func(_ context.Context, vars *SessionVars, val string) error {
		if EnableMDL.Load() != TiDBOptOn(val) {
			err := SwitchMDL(TiDBOptOn(val))
			if err != nil {
				return err
			}
		}
		return nil
	}, GetGlobal: func(_ context.Context, vars *SessionVars) (string, error) {
		return BoolToOnOff(EnableMDL.Load()), nil
	}},
	{Scope: ScopeGlobal, Name: TiDBDDLEnableDistributeReorg, Value: BoolToOnOff(DefTiDBDDLEnableDistributeReorg), Type: TypeBool, SetGlobal: func(_ context.Context, s *SessionVars, val string) error {
		if DDLEnableDistributeReorg.Load() != TiDBOptOn(val) {
			DDLEnableDistributeReorg.Store(TiDBOptOn(val))
		}
		return nil
	}, GetGlobal: func(_ context.Context, s *SessionVars) (string, error) {
		return BoolToOnOff(DDLEnableDistributeReorg.Load()), nil
	}},
	{Scope: ScopeGlobal, Name: TiDBEnableNoopVariables, Value: BoolToOnOff(DefTiDBEnableNoopVariables), Type: TypeEnum, PossibleValues: []string{Off, On}, SetGlobal: func(_ context.Context, s *SessionVars, val string) error {
		EnableNoopVariables.Store(TiDBOptOn(val))
		return nil
	}, GetGlobal: func(_ context.Context, s *SessionVars) (string, error) {
		return BoolToOnOff(EnableNoopVariables.Load()), nil
	}},
	{Scope: ScopeGlobal, Name: TiDBEnableGCAwareMemoryTrack, Value: BoolToOnOff(DefEnableTiDBGCAwareMemoryTrack), Type: TypeBool, SetGlobal: func(_ context.Context, s *SessionVars, val string) error {
		memory.EnableGCAwareMemoryTrack.Store(TiDBOptOn(val))
		return nil
	}, GetGlobal: func(_ context.Context, s *SessionVars) (string, error) {
		return BoolToOnOff(memory.EnableGCAwareMemoryTrack.Load()), nil
	}},
	{Scope: ScopeGlobal, Name: TiDBEnableTmpStorageOnOOM, Value: BoolToOnOff(DefTiDBEnableTmpStorageOnOOM), Type: TypeBool, SetGlobal: func(_ context.Context, s *SessionVars, val string) error {
		EnableTmpStorageOnOOM.Store(TiDBOptOn(val))
		return nil
	}, GetGlobal: func(_ context.Context, s *SessionVars) (string, error) {
		return BoolToOnOff(EnableTmpStorageOnOOM.Load()), nil
	}},
	{Scope: ScopeGlobal, Name: TiDBAutoBuildStatsConcurrency, Value: strconv.Itoa(DefTiDBAutoBuildStatsConcurrency), Type: TypeInt, MinValue: 1, MaxValue: MaxConfigurableConcurrency},
	{Scope: ScopeGlobal, Name: TiDBSysProcScanConcurrency, Value: strconv.Itoa(DefTiDBSysProcScanConcurrency), Type: TypeInt, MinValue: 1, MaxValue: MaxConfigurableConcurrency},
	{Scope: ScopeGlobal, Name: TiDBMemoryUsageAlarmRatio, Value: strconv.FormatFloat(DefMemoryUsageAlarmRatio, 'f', -1, 64), Type: TypeFloat, MinValue: 0.0, MaxValue: 1.0, SetGlobal: func(_ context.Context, s *SessionVars, val string) error {
		MemoryUsageAlarmRatio.Store(tidbOptFloat64(val, DefMemoryUsageAlarmRatio))
		return nil
	}, GetGlobal: func(_ context.Context, s *SessionVars) (string, error) {
		return fmt.Sprintf("%g", MemoryUsageAlarmRatio.Load()), nil
	}},
	{Scope: ScopeGlobal, Name: TiDBMemoryUsageAlarmKeepRecordNum, Value: strconv.Itoa(DefMemoryUsageAlarmKeepRecordNum), Type: TypeInt, MinValue: 1, MaxValue: 10000, SetGlobal: func(_ context.Context, s *SessionVars, val string) error {
		MemoryUsageAlarmKeepRecordNum.Store(TidbOptInt64(val, DefMemoryUsageAlarmKeepRecordNum))
		return nil
	}, GetGlobal: func(_ context.Context, s *SessionVars) (string, error) {
		return strconv.FormatInt(MemoryUsageAlarmKeepRecordNum.Load(), 10), nil
	}},
	{Scope: ScopeGlobal, Name: PasswordReuseHistory, Value: strconv.Itoa(DefPasswordReuseHistory), Type: TypeUnsigned, MinValue: 0, MaxValue: math.MaxUint32, GetGlobal: func(_ context.Context, s *SessionVars) (string, error) {
		return strconv.FormatInt(PasswordHistory.Load(), 10), nil
	}, SetGlobal: func(_ context.Context, s *SessionVars, val string) error {
		PasswordHistory.Store(TidbOptInt64(val, DefPasswordReuseHistory))
		return nil
	}},
	{Scope: ScopeGlobal, Name: PasswordReuseTime, Value: strconv.Itoa(DefPasswordReuseTime), Type: TypeUnsigned, MinValue: 0, MaxValue: math.MaxUint32, GetGlobal: func(_ context.Context, s *SessionVars) (string, error) {
		return strconv.FormatInt(PasswordReuseInterval.Load(), 10), nil
	}, SetGlobal: func(_ context.Context, s *SessionVars, val string) error {
		PasswordReuseInterval.Store(TidbOptInt64(val, DefPasswordReuseTime))
		return nil
	}},

	{Scope: ScopeGlobal, Name: TiDBHistoricalStatsDuration, Value: DefTiDBHistoricalStatsDuration.String(), Type: TypeDuration, MinValue: int64(time.Minute * 10), MaxValue: uint64(time.Hour * 24 * 365),
		GetGlobal: func(ctx context.Context, vars *SessionVars) (string, error) {
			return HistoricalStatsDuration.Load().String(), nil
		}, SetGlobal: func(ctx context.Context, vars *SessionVars, s string) error {
			d, err := time.ParseDuration(s)
			if err != nil {
				return err
			}
			HistoricalStatsDuration.Store(d)
			return nil
		}},

	/* The system variables below have GLOBAL and SESSION scope  */
	{Scope: ScopeGlobal | ScopeSession, Name: TiDBEnablePlanReplayerContinuesCapture, Value: BoolToOnOff(false), Type: TypeBool,
		SetSession: func(s *SessionVars, val string) error {
			s.EnablePlanReplayedContinuesCapture = TiDBOptOn(val)
			return nil
		},
		GetSession: func(vars *SessionVars) (string, error) {
			return BoolToOnOff(vars.EnablePlanReplayedContinuesCapture), nil
		},
	},
	{Scope: ScopeGlobal | ScopeSession, Name: TiDBEnablePlanReplayerCapture, Value: BoolToOnOff(false), Type: TypeBool,
		SetSession: func(s *SessionVars, val string) error {
			s.EnablePlanReplayerCapture = TiDBOptOn(val)
			return nil
		},
		GetSession: func(vars *SessionVars) (string, error) {
			return BoolToOnOff(vars.EnablePlanReplayerCapture), nil
		},
	},
	{Scope: ScopeGlobal | ScopeSession, Name: TiDBRowFormatVersion, Value: strconv.Itoa(DefTiDBRowFormatV1), Type: TypeUnsigned, MinValue: 1, MaxValue: 2, SetGlobal: func(_ context.Context, s *SessionVars, val string) error {
		SetDDLReorgRowFormat(TidbOptInt64(val, DefTiDBRowFormatV2))
		return nil
	}, SetSession: func(s *SessionVars, val string) error {
		formatVersion := TidbOptInt64(val, DefTiDBRowFormatV1)
		if formatVersion == DefTiDBRowFormatV1 {
			s.RowEncoder.Enable = false
		} else if formatVersion == DefTiDBRowFormatV2 {
			s.RowEncoder.Enable = true
		}
		return nil
	}},
	{Scope: ScopeGlobal | ScopeSession, Name: SQLSelectLimit, Value: "18446744073709551615", Type: TypeUnsigned, MinValue: 0, MaxValue: math.MaxUint64, SetSession: func(s *SessionVars, val string) error {
		result, err := strconv.ParseUint(val, 10, 64)
		if err != nil {
			return errors.Trace(err)
		}
		s.SelectLimit = result
		return nil
	}},
	{Scope: ScopeGlobal | ScopeSession, Name: DefaultWeekFormat, Value: "0", Type: TypeUnsigned, MinValue: 0, MaxValue: 7},
	{Scope: ScopeGlobal | ScopeSession, Name: SQLModeVar, Value: mysql.DefaultSQLMode, IsHintUpdatable: true, Validation: func(vars *SessionVars, normalizedValue string, originalValue string, scope ScopeFlag) (string, error) {
		// Ensure the SQL mode parses
		normalizedValue = mysql.FormatSQLModeStr(normalizedValue)
		if _, err := mysql.GetSQLMode(normalizedValue); err != nil {
			return originalValue, err
		}
		return normalizedValue, nil
	}, SetSession: func(s *SessionVars, val string) error {
		val = mysql.FormatSQLModeStr(val)
		// Modes is a list of different modes separated by commas.
		sqlMode, err := mysql.GetSQLMode(val)
		if err != nil {
			return errors.Trace(err)
		}
		s.StrictSQLMode = sqlMode.HasStrictMode()
		s.SQLMode = sqlMode
		s.SetStatusFlag(mysql.ServerStatusNoBackslashEscaped, sqlMode.HasNoBackslashEscapesMode())
		return nil
	}},
	{Scope: ScopeGlobal | ScopeSession, Name: MaxExecutionTime, Value: "0", Type: TypeUnsigned, MinValue: 0, MaxValue: math.MaxInt32, IsHintUpdatable: true, SetSession: func(s *SessionVars, val string) error {
		timeoutMS := tidbOptPositiveInt32(val, 0)
		s.MaxExecutionTime = uint64(timeoutMS)
		return nil
	}},
	{Scope: ScopeGlobal | ScopeSession, Name: CollationServer, Value: mysql.DefaultCollationName, Validation: func(vars *SessionVars, normalizedValue string, originalValue string, scope ScopeFlag) (string, error) {
		return checkCollation(vars, normalizedValue, originalValue, scope)
	}, SetSession: func(s *SessionVars, val string) error {
		if coll, err := collate.GetCollationByName(val); err == nil {
			s.systems[CharacterSetServer] = coll.CharsetName
		}
		return nil
	}},
	{Scope: ScopeGlobal | ScopeSession, Name: SQLLogBin, Value: On, Type: TypeBool},
	{Scope: ScopeGlobal | ScopeSession, Name: TimeZone, Value: "SYSTEM", IsHintUpdatable: true, Validation: func(vars *SessionVars, normalizedValue string, originalValue string, scope ScopeFlag) (string, error) {
		if strings.EqualFold(normalizedValue, "SYSTEM") {
			return "SYSTEM", nil
		}
		_, err := parseTimeZone(normalizedValue)
		return normalizedValue, err
	}, SetSession: func(s *SessionVars, val string) error {
		tz, err := parseTimeZone(val)
		if err != nil {
			return err
		}
		s.TimeZone = tz
		return nil
	}},
	{Scope: ScopeGlobal | ScopeSession, Name: ForeignKeyChecks, Value: BoolToOnOff(DefTiDBForeignKeyChecks), Type: TypeBool, Validation: func(vars *SessionVars, normalizedValue string, originalValue string, scope ScopeFlag) (string, error) {
		if TiDBOptOn(normalizedValue) {
			vars.ForeignKeyChecks = true
			return On, nil
		} else if !TiDBOptOn(normalizedValue) {
			vars.ForeignKeyChecks = false
			return Off, nil
		}
		return normalizedValue, ErrWrongValueForVar.GenWithStackByArgs(ForeignKeyChecks, originalValue)
	}},
	{Scope: ScopeGlobal, Name: TiDBEnableForeignKey, Value: BoolToOnOff(true), Type: TypeBool, SetGlobal: func(_ context.Context, s *SessionVars, val string) error {
		EnableForeignKey.Store(TiDBOptOn(val))
		return nil
	}, GetGlobal: func(_ context.Context, s *SessionVars) (string, error) {
		return BoolToOnOff(EnableForeignKey.Load()), nil
	}},
	{Scope: ScopeGlobal | ScopeSession, Name: CollationDatabase, Value: mysql.DefaultCollationName, skipInit: true, Validation: func(vars *SessionVars, normalizedValue string, originalValue string, scope ScopeFlag) (string, error) {
		return checkCollation(vars, normalizedValue, originalValue, scope)
	}, SetSession: func(s *SessionVars, val string) error {
		if coll, err := collate.GetCollationByName(val); err == nil {
			s.systems[CharsetDatabase] = coll.CharsetName
		}
		return nil
	}},
	{Scope: ScopeGlobal | ScopeSession, Name: AutoIncrementIncrement, Value: strconv.FormatInt(DefAutoIncrementIncrement, 10), Type: TypeUnsigned, MinValue: 1, MaxValue: math.MaxUint16, SetSession: func(s *SessionVars, val string) error {
		// AutoIncrementIncrement is valid in [1, 65535].
		s.AutoIncrementIncrement = tidbOptPositiveInt32(val, DefAutoIncrementIncrement)
		return nil
	}},
	{Scope: ScopeGlobal | ScopeSession, Name: AutoIncrementOffset, Value: strconv.FormatInt(DefAutoIncrementOffset, 10), Type: TypeUnsigned, MinValue: 1, MaxValue: math.MaxUint16, SetSession: func(s *SessionVars, val string) error {
		// AutoIncrementOffset is valid in [1, 65535].
		s.AutoIncrementOffset = tidbOptPositiveInt32(val, DefAutoIncrementOffset)
		return nil
	}},
	{Scope: ScopeGlobal | ScopeSession, Name: CharacterSetClient, Value: mysql.DefaultCharset, Validation: func(vars *SessionVars, normalizedValue string, originalValue string, scope ScopeFlag) (string, error) {
		return checkCharacterSet(normalizedValue, CharacterSetClient)
	}},
	{Scope: ScopeGlobal | ScopeSession, Name: CharacterSetResults, Value: mysql.DefaultCharset, Validation: func(vars *SessionVars, normalizedValue string, originalValue string, scope ScopeFlag) (string, error) {
		if normalizedValue == "" {
			return normalizedValue, nil
		}
		return checkCharacterSet(normalizedValue, "")
	}},
	{Scope: ScopeGlobal | ScopeSession, Name: TxnIsolation, Value: "REPEATABLE-READ", Type: TypeEnum, Aliases: []string{TransactionIsolation}, PossibleValues: []string{"READ-UNCOMMITTED", "READ-COMMITTED", "REPEATABLE-READ", "SERIALIZABLE"}, Validation: func(vars *SessionVars, normalizedValue string, originalValue string, scope ScopeFlag) (string, error) {
		// MySQL appends a warning here for tx_isolation is deprecated
		// TiDB doesn't currently, but may in future. It is still commonly used by applications
		// So it might be noisy to do so.
		return checkIsolationLevel(vars, normalizedValue, originalValue, scope)
	}},
	{Scope: ScopeGlobal | ScopeSession, Name: TransactionIsolation, Value: "REPEATABLE-READ", Type: TypeEnum, Aliases: []string{TxnIsolation}, PossibleValues: []string{"READ-UNCOMMITTED", "READ-COMMITTED", "REPEATABLE-READ", "SERIALIZABLE"}, Validation: func(vars *SessionVars, normalizedValue string, originalValue string, scope ScopeFlag) (string, error) {
		return checkIsolationLevel(vars, normalizedValue, originalValue, scope)
	}},
	{Scope: ScopeGlobal | ScopeSession, Name: CollationConnection, Value: mysql.DefaultCollationName, skipInit: true, Validation: func(vars *SessionVars, normalizedValue string, originalValue string, scope ScopeFlag) (string, error) {
		return checkCollation(vars, normalizedValue, originalValue, scope)
	}, SetSession: func(s *SessionVars, val string) error {
		if coll, err := collate.GetCollationByName(val); err == nil {
			s.systems[CharacterSetConnection] = coll.CharsetName
		}
		return nil
	}},
	{Scope: ScopeGlobal | ScopeSession, Name: AutoCommit, Value: On, Type: TypeBool, SetSession: func(s *SessionVars, val string) error {
		isAutocommit := TiDBOptOn(val)
		// Implicitly commit the possible ongoing transaction if mode is changed from off to on.
		if !s.IsAutocommit() && isAutocommit {
			s.SetInTxn(false)
		}
		s.SetStatusFlag(mysql.ServerStatusAutocommit, isAutocommit)
		return nil
	}},
	{Scope: ScopeGlobal | ScopeSession, Name: CharsetDatabase, Value: mysql.DefaultCharset, skipInit: true, Validation: func(vars *SessionVars, normalizedValue string, originalValue string, scope ScopeFlag) (string, error) {
		return checkCharacterSet(normalizedValue, CharsetDatabase)
	}, SetSession: func(s *SessionVars, val string) error {
		if cs, err := charset.GetCharsetInfo(val); err == nil {
			s.systems[CollationDatabase] = cs.DefaultCollation
		}
		return nil
	}},
	{Scope: ScopeGlobal | ScopeSession, Name: WaitTimeout, Value: strconv.FormatInt(DefWaitTimeout, 10), Type: TypeUnsigned, MinValue: 0, MaxValue: secondsPerYear},
	{Scope: ScopeGlobal | ScopeSession, Name: InteractiveTimeout, Value: "28800", Type: TypeUnsigned, MinValue: 1, MaxValue: secondsPerYear},
	{Scope: ScopeGlobal | ScopeSession, Name: InnodbLockWaitTimeout, Value: strconv.FormatInt(DefInnodbLockWaitTimeout, 10), Type: TypeUnsigned, MinValue: 1, MaxValue: 3600, SetSession: func(s *SessionVars, val string) error {
		lockWaitSec := TidbOptInt64(val, DefInnodbLockWaitTimeout)
		s.LockWaitTimeout = lockWaitSec * 1000
		return nil
	}},
	{Scope: ScopeGlobal | ScopeSession, Name: GroupConcatMaxLen, Value: "1024", IsHintUpdatable: true, Type: TypeUnsigned, MinValue: 4, MaxValue: math.MaxUint64, Validation: func(vars *SessionVars, normalizedValue string, originalValue string, scope ScopeFlag) (string, error) {
		// https://dev.mysql.com/doc/refman/8.0/en/server-system-variables.html#sysvar_group_concat_max_len
		// Minimum Value 4
		// Maximum Value (64-bit platforms) 18446744073709551615
		// Maximum Value (32-bit platforms) 4294967295
		if mathutil.IntBits == 32 {
			if val, err := strconv.ParseUint(normalizedValue, 10, 64); err == nil {
				if val > uint64(math.MaxUint32) {
					vars.StmtCtx.AppendWarning(ErrTruncatedWrongValue.GenWithStackByArgs(GroupConcatMaxLen, originalValue))
					return strconv.FormatInt(int64(math.MaxUint32), 10), nil
				}
			}
		}
		return normalizedValue, nil
	}},
	{Scope: ScopeGlobal | ScopeSession, Name: CharacterSetConnection, Value: mysql.DefaultCharset, skipInit: true, Validation: func(vars *SessionVars, normalizedValue string, originalValue string, scope ScopeFlag) (string, error) {
		return checkCharacterSet(normalizedValue, CharacterSetConnection)
	}, SetSession: func(s *SessionVars, val string) error {
		if cs, err := charset.GetCharsetInfo(val); err == nil {
			s.systems[CollationConnection] = cs.DefaultCollation
		}
		return nil
	}},
	{Scope: ScopeGlobal | ScopeSession, Name: CharacterSetServer, Value: mysql.DefaultCharset, skipInit: true, Validation: func(vars *SessionVars, normalizedValue string, originalValue string, scope ScopeFlag) (string, error) {
		return checkCharacterSet(normalizedValue, CharacterSetServer)
	}, SetSession: func(s *SessionVars, val string) error {
		if cs, err := charset.GetCharsetInfo(val); err == nil {
			s.systems[CollationServer] = cs.DefaultCollation
		}
		return nil
	}},
	{Scope: ScopeGlobal | ScopeSession, Name: MaxAllowedPacket, Value: strconv.FormatUint(DefMaxAllowedPacket, 10), Type: TypeUnsigned, MinValue: 1024, MaxValue: MaxOfMaxAllowedPacket,
		Validation: func(vars *SessionVars, normalizedValue string, originalValue string, scope ScopeFlag) (string, error) {
			if vars.StmtCtx.StmtType == "Set" && scope == ScopeSession {
				err := ErrReadOnly.GenWithStackByArgs("SESSION", MaxAllowedPacket, "GLOBAL")
				return normalizedValue, err
			}
			// Truncate the value of max_allowed_packet to be a multiple of 1024,
			// nonmultiples are rounded down to the nearest multiple.
			u, err := strconv.ParseUint(normalizedValue, 10, 64)
			if err != nil {
				return normalizedValue, err
			}
			remainder := u % 1024
			if remainder != 0 {
				vars.StmtCtx.AppendWarning(ErrTruncatedWrongValue.GenWithStackByArgs(MaxAllowedPacket, normalizedValue))
				u -= remainder
			}
			return strconv.FormatUint(u, 10), nil
		},
		GetSession: func(s *SessionVars) (string, error) {
			return strconv.FormatUint(s.MaxAllowedPacket, 10), nil
		},
		SetSession: func(s *SessionVars, val string) error {
			var err error
			if s.MaxAllowedPacket, err = strconv.ParseUint(val, 10, 64); err != nil {
				return err
			}
			return nil
		},
	},
	{Scope: ScopeGlobal | ScopeSession, Name: WindowingUseHighPrecision, Value: On, Type: TypeBool, IsHintUpdatable: true, SetSession: func(s *SessionVars, val string) error {
		s.WindowingUseHighPrecision = TiDBOptOn(val)
		return nil
	}},
	{Scope: ScopeGlobal | ScopeSession, Name: BlockEncryptionMode, Value: "aes-128-ecb", Type: TypeEnum, PossibleValues: []string{"aes-128-ecb", "aes-192-ecb", "aes-256-ecb", "aes-128-cbc", "aes-192-cbc", "aes-256-cbc", "aes-128-ofb", "aes-192-ofb", "aes-256-ofb", "aes-128-cfb", "aes-192-cfb", "aes-256-cfb"}},
	/* TiDB specific variables */
	{Scope: ScopeGlobal | ScopeSession, Name: TiDBAllowMPPExecution, Type: TypeBool, Value: BoolToOnOff(DefTiDBAllowMPPExecution), SetSession: func(s *SessionVars, val string) error {
		s.allowMPPExecution = TiDBOptOn(val)
		return nil
	}},
	{Scope: ScopeGlobal | ScopeSession, Name: TiFlashFastScan, Type: TypeBool, Value: BoolToOnOff(DefTiFlashFastScan), SetSession: func(s *SessionVars, val string) error {
		s.TiFlashFastScan = TiDBOptOn(val)
		return nil
	}},
	{Scope: ScopeGlobal | ScopeSession, Name: TiDBMPPStoreFailTTL, Type: TypeStr, Value: DefTiDBMPPStoreFailTTL, SetSession: func(s *SessionVars, val string) error {
		s.MPPStoreFailTTL = val
		return nil
	}},
	{Scope: ScopeGlobal | ScopeSession, Name: TiDBHashExchangeWithNewCollation, Type: TypeBool, Value: BoolToOnOff(DefTiDBHashExchangeWithNewCollation), SetSession: func(s *SessionVars, val string) error {
		s.HashExchangeWithNewCollation = TiDBOptOn(val)
		return nil
	}},
	{Scope: ScopeGlobal | ScopeSession, Name: TiDBBCJThresholdCount, Value: strconv.Itoa(DefBroadcastJoinThresholdCount), Type: TypeInt, MinValue: 0, MaxValue: math.MaxInt64, SetSession: func(s *SessionVars, val string) error {
		s.BroadcastJoinThresholdCount = TidbOptInt64(val, DefBroadcastJoinThresholdCount)
		return nil
	}},
	{Scope: ScopeGlobal | ScopeSession, Name: TiDBBCJThresholdSize, Value: strconv.Itoa(DefBroadcastJoinThresholdSize), Type: TypeInt, MinValue: 0, MaxValue: math.MaxInt64, SetSession: func(s *SessionVars, val string) error {
		s.BroadcastJoinThresholdSize = TidbOptInt64(val, DefBroadcastJoinThresholdSize)
		return nil
	}},
	{Scope: ScopeGlobal | ScopeSession, Name: TiDBBuildStatsConcurrency, Value: strconv.Itoa(DefBuildStatsConcurrency), Type: TypeInt, MinValue: 1, MaxValue: MaxConfigurableConcurrency},
	{Scope: ScopeGlobal | ScopeSession, Name: TiDBOptCartesianBCJ, Value: strconv.Itoa(DefOptCartesianBCJ), Type: TypeInt, MinValue: 0, MaxValue: 2, SetSession: func(s *SessionVars, val string) error {
		s.AllowCartesianBCJ = TidbOptInt(val, DefOptCartesianBCJ)
		return nil
	}},
	{Scope: ScopeGlobal | ScopeSession, Name: TiDBOptMPPOuterJoinFixedBuildSide, Value: BoolToOnOff(DefOptMPPOuterJoinFixedBuildSide), Type: TypeBool, SetSession: func(s *SessionVars, val string) error {
		s.MPPOuterJoinFixedBuildSide = TiDBOptOn(val)
		return nil
	}},
	{Scope: ScopeGlobal | ScopeSession, Name: TiDBExecutorConcurrency, Value: strconv.Itoa(DefExecutorConcurrency), Type: TypeUnsigned, MinValue: 1, MaxValue: MaxConfigurableConcurrency, SetSession: func(s *SessionVars, val string) error {
		s.ExecutorConcurrency = tidbOptPositiveInt32(val, DefExecutorConcurrency)
		return nil
	}},
	{Scope: ScopeGlobal | ScopeSession, Name: TiDBDistSQLScanConcurrency, Value: strconv.Itoa(DefDistSQLScanConcurrency), Type: TypeUnsigned, MinValue: 1, MaxValue: MaxConfigurableConcurrency, SetSession: func(s *SessionVars, val string) error {
		s.distSQLScanConcurrency = tidbOptPositiveInt32(val, DefDistSQLScanConcurrency)
		return nil
	}},
	{Scope: ScopeGlobal | ScopeSession, Name: TiDBOptInSubqToJoinAndAgg, Value: BoolToOnOff(DefOptInSubqToJoinAndAgg), Type: TypeBool, SetSession: func(s *SessionVars, val string) error {
		s.SetAllowInSubqToJoinAndAgg(TiDBOptOn(val))
		return nil
	}},
	{Scope: ScopeGlobal | ScopeSession, Name: TiDBOptPreferRangeScan, Value: BoolToOnOff(DefOptPreferRangeScan), Type: TypeBool, IsHintUpdatable: true, SetSession: func(s *SessionVars, val string) error {
		s.SetAllowPreferRangeScan(TiDBOptOn(val))
		return nil
	}},
	{Scope: ScopeGlobal | ScopeSession, Name: TiDBOptLimitPushDownThreshold, Value: strconv.Itoa(DefOptLimitPushDownThreshold), Type: TypeUnsigned, MinValue: 0, MaxValue: math.MaxInt32, SetSession: func(s *SessionVars, val string) error {
		s.LimitPushDownThreshold = TidbOptInt64(val, DefOptLimitPushDownThreshold)
		return nil
	}},
	{Scope: ScopeGlobal | ScopeSession, Name: TiDBOptCorrelationThreshold, Value: strconv.FormatFloat(DefOptCorrelationThreshold, 'f', -1, 64), Type: TypeFloat, MinValue: 0, MaxValue: 1, SetSession: func(s *SessionVars, val string) error {
		s.CorrelationThreshold = tidbOptFloat64(val, DefOptCorrelationThreshold)
		return nil
	}},
	{Scope: ScopeGlobal | ScopeSession, Name: TiDBOptEnableCorrelationAdjustment, Value: BoolToOnOff(DefOptEnableCorrelationAdjustment), Type: TypeBool, SetSession: func(s *SessionVars, val string) error {
		s.EnableCorrelationAdjustment = TiDBOptOn(val)
		return nil
	}},
	{Scope: ScopeGlobal | ScopeSession, Name: TiDBOptCorrelationExpFactor, Value: strconv.Itoa(DefOptCorrelationExpFactor), Type: TypeUnsigned, MinValue: 0, MaxValue: math.MaxInt32, SetSession: func(s *SessionVars, val string) error {
		s.CorrelationExpFactor = int(TidbOptInt64(val, DefOptCorrelationExpFactor))
		return nil
	}},
	{Scope: ScopeGlobal | ScopeSession, Name: TiDBOptCPUFactor, Value: strconv.FormatFloat(DefOptCPUFactor, 'f', -1, 64), Type: TypeFloat, MinValue: 0, MaxValue: math.MaxUint64, SetSession: func(s *SessionVars, val string) error {
		s.cpuFactor = tidbOptFloat64(val, DefOptCPUFactor)
		return nil
	}},
	{Scope: ScopeGlobal | ScopeSession, Name: TiDBOptTiFlashConcurrencyFactor, Value: strconv.FormatFloat(DefOptTiFlashConcurrencyFactor, 'f', -1, 64), skipInit: true, Type: TypeFloat, MinValue: 1, MaxValue: math.MaxUint64, SetSession: func(s *SessionVars, val string) error {
		s.CopTiFlashConcurrencyFactor = tidbOptFloat64(val, DefOptTiFlashConcurrencyFactor)
		return nil
	}},
	{Scope: ScopeGlobal | ScopeSession, Name: TiDBOptCopCPUFactor, Value: strconv.FormatFloat(DefOptCopCPUFactor, 'f', -1, 64), Type: TypeFloat, MinValue: 0, MaxValue: math.MaxUint64, SetSession: func(s *SessionVars, val string) error {
		s.copCPUFactor = tidbOptFloat64(val, DefOptCopCPUFactor)
		return nil
	}},
	{Scope: ScopeGlobal | ScopeSession, Name: TiDBOptNetworkFactor, Value: strconv.FormatFloat(DefOptNetworkFactor, 'f', -1, 64), Type: TypeFloat, MinValue: 0, MaxValue: math.MaxUint64, SetSession: func(s *SessionVars, val string) error {
		s.networkFactor = tidbOptFloat64(val, DefOptNetworkFactor)
		return nil
	}},
	{Scope: ScopeGlobal | ScopeSession, Name: TiDBOptScanFactor, Value: strconv.FormatFloat(DefOptScanFactor, 'f', -1, 64), Type: TypeFloat, MinValue: 0, MaxValue: math.MaxUint64, SetSession: func(s *SessionVars, val string) error {
		s.scanFactor = tidbOptFloat64(val, DefOptScanFactor)
		return nil
	}},
	{Scope: ScopeGlobal | ScopeSession, Name: TiDBOptDescScanFactor, Value: strconv.FormatFloat(DefOptDescScanFactor, 'f', -1, 64), Type: TypeFloat, MinValue: 0, MaxValue: math.MaxUint64, SetSession: func(s *SessionVars, val string) error {
		s.descScanFactor = tidbOptFloat64(val, DefOptDescScanFactor)
		return nil
	}},
	{Scope: ScopeGlobal | ScopeSession, Name: TiDBOptSeekFactor, Value: strconv.FormatFloat(DefOptSeekFactor, 'f', -1, 64), skipInit: true, Type: TypeFloat, MinValue: 0, MaxValue: math.MaxUint64, SetSession: func(s *SessionVars, val string) error {
		s.seekFactor = tidbOptFloat64(val, DefOptSeekFactor)
		return nil
	}},
	{Scope: ScopeGlobal | ScopeSession, Name: TiDBOptMemoryFactor, Value: strconv.FormatFloat(DefOptMemoryFactor, 'f', -1, 64), Type: TypeFloat, MinValue: 0, MaxValue: math.MaxUint64, SetSession: func(s *SessionVars, val string) error {
		s.memoryFactor = tidbOptFloat64(val, DefOptMemoryFactor)
		return nil
	}},
	{Scope: ScopeGlobal | ScopeSession, Name: TiDBOptDiskFactor, Value: strconv.FormatFloat(DefOptDiskFactor, 'f', -1, 64), Type: TypeFloat, MinValue: 0, MaxValue: math.MaxUint64, SetSession: func(s *SessionVars, val string) error {
		s.diskFactor = tidbOptFloat64(val, DefOptDiskFactor)
		return nil
	}},
	{Scope: ScopeGlobal | ScopeSession, Name: TiDBOptimizerEnableNewOnlyFullGroupByCheck, Value: BoolToOnOff(DefTiDBOptimizerEnableNewOFGB), Type: TypeBool, SetSession: func(s *SessionVars, val string) error {
		s.OptimizerEnableNewOnlyFullGroupByCheck = TiDBOptOn(val)
		return nil
	}},
	{Scope: ScopeGlobal | ScopeSession, Name: TiDBOptConcurrencyFactor, Value: strconv.FormatFloat(DefOptConcurrencyFactor, 'f', -1, 64), Type: TypeFloat, MinValue: 0, MaxValue: math.MaxUint64, SetSession: func(s *SessionVars, val string) error {
		s.concurrencyFactor = tidbOptFloat64(val, DefOptConcurrencyFactor)
		return nil
	}},
	{Scope: ScopeGlobal | ScopeSession, Name: TiDBOptForceInlineCTE, Value: BoolToOnOff(DefOptForceInlineCTE), Type: TypeBool, SetSession: func(s *SessionVars, val string) error {
		s.enableForceInlineCTE = TiDBOptOn(val)
		return nil
	}},
	{Scope: ScopeGlobal | ScopeSession, Name: TiDBIndexJoinBatchSize, Value: strconv.Itoa(DefIndexJoinBatchSize), Type: TypeUnsigned, MinValue: 1, MaxValue: math.MaxInt32, SetSession: func(s *SessionVars, val string) error {
		s.IndexJoinBatchSize = tidbOptPositiveInt32(val, DefIndexJoinBatchSize)
		return nil
	}},
	{Scope: ScopeGlobal | ScopeSession, Name: TiDBIndexLookupSize, Value: strconv.Itoa(DefIndexLookupSize), Type: TypeUnsigned, MinValue: 1, MaxValue: math.MaxInt32, SetSession: func(s *SessionVars, val string) error {
		s.IndexLookupSize = tidbOptPositiveInt32(val, DefIndexLookupSize)
		return nil
	}},
	{Scope: ScopeGlobal | ScopeSession, Name: TiDBIndexLookupConcurrency, Value: strconv.Itoa(DefIndexLookupConcurrency), Type: TypeInt, MinValue: 1, MaxValue: MaxConfigurableConcurrency, AllowAutoValue: true, SetSession: func(s *SessionVars, val string) error {
		s.indexLookupConcurrency = tidbOptPositiveInt32(val, ConcurrencyUnset)
		return nil
	}, Validation: func(vars *SessionVars, normalizedValue string, originalValue string, scope ScopeFlag) (string, error) {
		appendDeprecationWarning(vars, TiDBIndexLookupConcurrency, TiDBExecutorConcurrency)
		return normalizedValue, nil
	}},
	{Scope: ScopeGlobal | ScopeSession, Name: TiDBIndexLookupJoinConcurrency, Value: strconv.Itoa(DefIndexLookupJoinConcurrency), Type: TypeInt, MinValue: 1, MaxValue: MaxConfigurableConcurrency, AllowAutoValue: true, SetSession: func(s *SessionVars, val string) error {
		s.indexLookupJoinConcurrency = tidbOptPositiveInt32(val, ConcurrencyUnset)
		return nil
	}, Validation: func(vars *SessionVars, normalizedValue string, originalValue string, scope ScopeFlag) (string, error) {
		appendDeprecationWarning(vars, TiDBIndexLookupJoinConcurrency, TiDBExecutorConcurrency)
		return normalizedValue, nil
	}},
	{Scope: ScopeGlobal | ScopeSession, Name: TiDBIndexSerialScanConcurrency, Value: strconv.Itoa(DefIndexSerialScanConcurrency), Type: TypeUnsigned, MinValue: 1, MaxValue: MaxConfigurableConcurrency, SetSession: func(s *SessionVars, val string) error {
		s.indexSerialScanConcurrency = tidbOptPositiveInt32(val, DefIndexSerialScanConcurrency)
		return nil
	}},
	{Scope: ScopeGlobal | ScopeSession, Name: TiDBSkipUTF8Check, Value: BoolToOnOff(DefSkipUTF8Check), Type: TypeBool, SetSession: func(s *SessionVars, val string) error {
		s.SkipUTF8Check = TiDBOptOn(val)
		return nil
	}},
	{Scope: ScopeGlobal | ScopeSession, Name: TiDBSkipASCIICheck, Value: BoolToOnOff(DefSkipASCIICheck), Type: TypeBool, SetSession: func(s *SessionVars, val string) error {
		s.SkipASCIICheck = TiDBOptOn(val)
		return nil
	}},
	{Scope: ScopeGlobal | ScopeSession, Name: TiDBDMLBatchSize, Value: strconv.Itoa(DefDMLBatchSize), Type: TypeUnsigned, MinValue: 0, MaxValue: math.MaxInt32, SetSession: func(s *SessionVars, val string) error {
		s.DMLBatchSize = int(TidbOptInt64(val, DefDMLBatchSize))
		return nil
	}},
	{Scope: ScopeGlobal | ScopeSession, Name: TiDBMaxChunkSize, Value: strconv.Itoa(DefMaxChunkSize), Type: TypeUnsigned, MinValue: maxChunkSizeLowerBound, MaxValue: math.MaxInt32, SetSession: func(s *SessionVars, val string) error {
		s.MaxChunkSize = tidbOptPositiveInt32(val, DefMaxChunkSize)
		return nil
	}},
	{Scope: ScopeGlobal | ScopeSession, Name: TiDBAllowBatchCop, Value: strconv.Itoa(DefTiDBAllowBatchCop), Type: TypeInt, MinValue: 0, MaxValue: 2, SetSession: func(s *SessionVars, val string) error {
		s.AllowBatchCop = int(TidbOptInt64(val, DefTiDBAllowBatchCop))
		return nil
	}},
	{Scope: ScopeGlobal | ScopeSession, Name: TiDBInitChunkSize, Value: strconv.Itoa(DefInitChunkSize), Type: TypeUnsigned, MinValue: 1, MaxValue: initChunkSizeUpperBound, SetSession: func(s *SessionVars, val string) error {
		s.InitChunkSize = tidbOptPositiveInt32(val, DefInitChunkSize)
		return nil
	}},
	{Scope: ScopeGlobal | ScopeSession, Name: TiDBEnableCascadesPlanner, Value: Off, Type: TypeBool, SetSession: func(s *SessionVars, val string) error {
		s.SetEnableCascadesPlanner(TiDBOptOn(val))
		return nil
	}},
	{Scope: ScopeGlobal | ScopeSession, Name: TiDBEnableIndexMerge, Value: BoolToOnOff(DefTiDBEnableIndexMerge), Type: TypeBool, SetSession: func(s *SessionVars, val string) error {
		s.SetEnableIndexMerge(TiDBOptOn(val))
		return nil
	}},
	{Scope: ScopeGlobal | ScopeSession, Name: TiDBEnableTablePartition, Value: On, Type: TypeEnum, PossibleValues: []string{Off, On, "AUTO"}, SetSession: func(s *SessionVars, val string) error {
		s.EnableTablePartition = val
		return nil
	}},
	{Scope: ScopeGlobal | ScopeSession, Name: TiDBEnableListTablePartition, Value: On, Type: TypeBool, SetSession: func(s *SessionVars, val string) error {
		s.EnableListTablePartition = TiDBOptOn(val)
		return nil
	}},
	{Scope: ScopeGlobal | ScopeSession, Name: TiDBHashJoinConcurrency, Value: strconv.Itoa(DefTiDBHashJoinConcurrency), Type: TypeInt, MinValue: 1, MaxValue: MaxConfigurableConcurrency, AllowAutoValue: true, SetSession: func(s *SessionVars, val string) error {
		s.hashJoinConcurrency = tidbOptPositiveInt32(val, ConcurrencyUnset)
		return nil
	}, Validation: func(vars *SessionVars, normalizedValue string, originalValue string, scope ScopeFlag) (string, error) {
		appendDeprecationWarning(vars, TiDBHashJoinConcurrency, TiDBExecutorConcurrency)
		return normalizedValue, nil
	}},
	{Scope: ScopeGlobal | ScopeSession, Name: TiDBProjectionConcurrency, Value: strconv.Itoa(DefTiDBProjectionConcurrency), Type: TypeInt, MinValue: -1, MaxValue: MaxConfigurableConcurrency, SetSession: func(s *SessionVars, val string) error {
		s.projectionConcurrency = tidbOptPositiveInt32(val, ConcurrencyUnset)
		return nil
	}, Validation: func(vars *SessionVars, normalizedValue string, originalValue string, scope ScopeFlag) (string, error) {
		appendDeprecationWarning(vars, TiDBProjectionConcurrency, TiDBExecutorConcurrency)
		return normalizedValue, nil
	}},
	{Scope: ScopeGlobal | ScopeSession, Name: TiDBHashAggPartialConcurrency, Value: strconv.Itoa(DefTiDBHashAggPartialConcurrency), Type: TypeInt, MinValue: 1, MaxValue: MaxConfigurableConcurrency, AllowAutoValue: true, SetSession: func(s *SessionVars, val string) error {
		s.hashAggPartialConcurrency = tidbOptPositiveInt32(val, ConcurrencyUnset)
		return nil
	}, Validation: func(vars *SessionVars, normalizedValue string, originalValue string, scope ScopeFlag) (string, error) {
		appendDeprecationWarning(vars, TiDBHashAggPartialConcurrency, TiDBExecutorConcurrency)
		return normalizedValue, nil
	}},
	{Scope: ScopeGlobal | ScopeSession, Name: TiDBHashAggFinalConcurrency, Value: strconv.Itoa(DefTiDBHashAggFinalConcurrency), Type: TypeInt, MinValue: 1, MaxValue: MaxConfigurableConcurrency, AllowAutoValue: true, SetSession: func(s *SessionVars, val string) error {
		s.hashAggFinalConcurrency = tidbOptPositiveInt32(val, ConcurrencyUnset)
		return nil
	}, Validation: func(vars *SessionVars, normalizedValue string, originalValue string, scope ScopeFlag) (string, error) {
		appendDeprecationWarning(vars, TiDBHashAggFinalConcurrency, TiDBExecutorConcurrency)
		return normalizedValue, nil
	}},
	{Scope: ScopeGlobal | ScopeSession, Name: TiDBWindowConcurrency, Value: strconv.Itoa(DefTiDBWindowConcurrency), Type: TypeInt, MinValue: 1, MaxValue: MaxConfigurableConcurrency, AllowAutoValue: true, SetSession: func(s *SessionVars, val string) error {
		s.windowConcurrency = tidbOptPositiveInt32(val, ConcurrencyUnset)
		return nil
	}, Validation: func(vars *SessionVars, normalizedValue string, originalValue string, scope ScopeFlag) (string, error) {
		appendDeprecationWarning(vars, TiDBWindowConcurrency, TiDBExecutorConcurrency)
		return normalizedValue, nil
	}},
	{Scope: ScopeGlobal | ScopeSession, Name: TiDBMergeJoinConcurrency, Value: strconv.Itoa(DefTiDBMergeJoinConcurrency), Type: TypeInt, MinValue: 1, MaxValue: MaxConfigurableConcurrency, AllowAutoValue: true, SetSession: func(s *SessionVars, val string) error {
		s.mergeJoinConcurrency = tidbOptPositiveInt32(val, ConcurrencyUnset)
		return nil
	}, Validation: func(vars *SessionVars, normalizedValue string, originalValue string, scope ScopeFlag) (string, error) {
		appendDeprecationWarning(vars, TiDBMergeJoinConcurrency, TiDBExecutorConcurrency)
		return normalizedValue, nil
	}},
	{Scope: ScopeGlobal | ScopeSession, Name: TiDBStreamAggConcurrency, Value: strconv.Itoa(DefTiDBStreamAggConcurrency), Type: TypeInt, MinValue: 1, MaxValue: MaxConfigurableConcurrency, AllowAutoValue: true, SetSession: func(s *SessionVars, val string) error {
		s.streamAggConcurrency = tidbOptPositiveInt32(val, ConcurrencyUnset)
		return nil
	}, Validation: func(vars *SessionVars, normalizedValue string, originalValue string, scope ScopeFlag) (string, error) {
		appendDeprecationWarning(vars, TiDBStreamAggConcurrency, TiDBExecutorConcurrency)
		return normalizedValue, nil
	}},
	{Scope: ScopeGlobal | ScopeSession, Name: TiDBIndexMergeIntersectionConcurrency, Value: strconv.Itoa(DefTiDBIndexMergeIntersectionConcurrency), Type: TypeInt, MinValue: 1, MaxValue: MaxConfigurableConcurrency, AllowAutoValue: true, SetSession: func(s *SessionVars, val string) error {
		s.indexMergeIntersectionConcurrency = tidbOptPositiveInt32(val, ConcurrencyUnset)
		return nil
	}, Validation: func(vars *SessionVars, normalizedValue string, originalValue string, scope ScopeFlag) (string, error) {
		appendDeprecationWarning(vars, TiDBIndexMergeIntersectionConcurrency, TiDBExecutorConcurrency)
		return normalizedValue, nil
	}},
	{Scope: ScopeGlobal | ScopeSession, Name: TiDBEnableParallelApply, Value: BoolToOnOff(DefTiDBEnableParallelApply), Type: TypeBool, SetSession: func(s *SessionVars, val string) error {
		s.EnableParallelApply = TiDBOptOn(val)
		return nil
	}},
	{Scope: ScopeGlobal | ScopeSession, Name: TiDBMemQuotaApplyCache, Value: strconv.Itoa(DefTiDBMemQuotaApplyCache), Type: TypeUnsigned, MaxValue: math.MaxInt64, SetSession: func(s *SessionVars, val string) error {
		s.MemQuotaApplyCache = TidbOptInt64(val, DefTiDBMemQuotaApplyCache)
		return nil
	}},
	{Scope: ScopeGlobal | ScopeSession, Name: TiDBBackoffLockFast, Value: strconv.Itoa(tikvstore.DefBackoffLockFast), Type: TypeUnsigned, MinValue: 1, MaxValue: math.MaxInt32, SetSession: func(s *SessionVars, val string) error {
		s.KVVars.BackoffLockFast = tidbOptPositiveInt32(val, tikvstore.DefBackoffLockFast)
		return nil
	}},
	{Scope: ScopeGlobal | ScopeSession, Name: TiDBBackOffWeight, Value: strconv.Itoa(tikvstore.DefBackOffWeight), Type: TypeUnsigned, MinValue: 0, MaxValue: math.MaxInt32, SetSession: func(s *SessionVars, val string) error {
		s.KVVars.BackOffWeight = tidbOptPositiveInt32(val, tikvstore.DefBackOffWeight)
		return nil
	}},
	{Scope: ScopeGlobal | ScopeSession, Name: TiDBRetryLimit, Value: strconv.Itoa(DefTiDBRetryLimit), Type: TypeInt, MinValue: -1, MaxValue: math.MaxInt64, SetSession: func(s *SessionVars, val string) error {
		s.RetryLimit = TidbOptInt64(val, DefTiDBRetryLimit)
		return nil
	}},
	{Scope: ScopeGlobal | ScopeSession, Name: TiDBDisableTxnAutoRetry, Value: BoolToOnOff(DefTiDBDisableTxnAutoRetry), Type: TypeBool, SetSession: func(s *SessionVars, val string) error {
		s.DisableTxnAutoRetry = TiDBOptOn(val)
		return nil
	}},
	{Scope: ScopeGlobal | ScopeSession, Name: TiDBConstraintCheckInPlace, Value: BoolToOnOff(DefTiDBConstraintCheckInPlace), Type: TypeBool, SetSession: func(s *SessionVars, val string) error {
		s.ConstraintCheckInPlace = TiDBOptOn(val)
		return nil
	}},
	{Scope: ScopeGlobal | ScopeSession, Name: TiDBTxnMode, Value: DefTiDBTxnMode, AllowEmptyAll: true, Type: TypeEnum, PossibleValues: []string{"pessimistic", "optimistic"}, SetSession: func(s *SessionVars, val string) error {
		s.TxnMode = strings.ToUpper(val)
		return nil
	}},
	{Scope: ScopeGlobal | ScopeSession, Name: TiDBEnableWindowFunction, Value: BoolToOnOff(DefEnableWindowFunction), Type: TypeBool, SetSession: func(s *SessionVars, val string) error {
		s.EnableWindowFunction = TiDBOptOn(val)
		return nil
	}},
	{Scope: ScopeGlobal | ScopeSession, Name: TiDBEnablePipelinedWindowFunction, Value: BoolToOnOff(DefEnablePipelinedWindowFunction), Type: TypeBool, SetSession: func(s *SessionVars, val string) error {
		s.EnablePipelinedWindowExec = TiDBOptOn(val)
		return nil
	}},
	{Scope: ScopeGlobal | ScopeSession, Name: TiDBEnableStrictDoubleTypeCheck, Value: BoolToOnOff(DefEnableStrictDoubleTypeCheck), Type: TypeBool, SetSession: func(s *SessionVars, val string) error {
		s.EnableStrictDoubleTypeCheck = TiDBOptOn(val)
		return nil
	}},
	{Scope: ScopeGlobal | ScopeSession, Name: TiDBEnableVectorizedExpression, Value: BoolToOnOff(DefEnableVectorizedExpression), Type: TypeBool, SetSession: func(s *SessionVars, val string) error {
		s.EnableVectorizedExpression = TiDBOptOn(val)
		return nil
	}},
	{Scope: ScopeGlobal | ScopeSession, Name: TiDBEnableFastAnalyze, Value: BoolToOnOff(DefTiDBUseFastAnalyze), Type: TypeBool, SetSession: func(s *SessionVars, val string) error {
		s.EnableFastAnalyze = TiDBOptOn(val)
		return nil
	}},
	{Scope: ScopeGlobal | ScopeSession, Name: TiDBSkipIsolationLevelCheck, Value: BoolToOnOff(DefTiDBSkipIsolationLevelCheck), Type: TypeBool},
	{Scope: ScopeGlobal | ScopeSession, Name: TiDBEnableRateLimitAction, Value: BoolToOnOff(DefTiDBEnableRateLimitAction), Type: TypeBool, SetSession: func(s *SessionVars, val string) error {
		s.EnabledRateLimitAction = TiDBOptOn(val)
		return nil
	}},
	{Scope: ScopeGlobal | ScopeSession, Name: TiDBAllowFallbackToTiKV, Value: "", Validation: func(vars *SessionVars, normalizedValue string, originalValue string, scope ScopeFlag) (string, error) {
		if normalizedValue == "" {
			return "", nil
		}
		engines := strings.Split(normalizedValue, ",")
		var formatVal string
		storeTypes := make(map[kv.StoreType]struct{})
		for i, engine := range engines {
			engine = strings.TrimSpace(engine)
			switch {
			case strings.EqualFold(engine, kv.TiFlash.Name()):
				if _, ok := storeTypes[kv.TiFlash]; !ok {
					if i != 0 {
						formatVal += ","
					}
					formatVal += kv.TiFlash.Name()
					storeTypes[kv.TiFlash] = struct{}{}
				}
			default:
				return normalizedValue, ErrWrongValueForVar.GenWithStackByArgs(TiDBAllowFallbackToTiKV, normalizedValue)
			}
		}
		return formatVal, nil
	}, SetSession: func(s *SessionVars, val string) error {
		s.AllowFallbackToTiKV = make(map[kv.StoreType]struct{})
		for _, engine := range strings.Split(val, ",") {
			if engine == kv.TiFlash.Name() {
				s.AllowFallbackToTiKV[kv.TiFlash] = struct{}{}
			}
		}
		return nil
	}},
	{Scope: ScopeGlobal | ScopeSession, Name: TiDBEnableAutoIncrementInGenerated, Value: BoolToOnOff(DefTiDBEnableAutoIncrementInGenerated), Type: TypeBool, SetSession: func(s *SessionVars, val string) error {
		s.EnableAutoIncrementInGenerated = TiDBOptOn(val)
		return nil
	}},
	{Scope: ScopeGlobal | ScopeSession, Name: TiDBPlacementMode, Value: DefTiDBPlacementMode, Type: TypeEnum, PossibleValues: []string{PlacementModeStrict, PlacementModeIgnore}, SetSession: func(s *SessionVars, val string) error {
		s.PlacementMode = val
		return nil
	}},
	{Scope: ScopeGlobal | ScopeSession, Name: TiDBOptJoinReorderThreshold, Value: strconv.Itoa(DefTiDBOptJoinReorderThreshold), Type: TypeUnsigned, MinValue: 0, MaxValue: 63, SetSession: func(s *SessionVars, val string) error {
		s.TiDBOptJoinReorderThreshold = tidbOptPositiveInt32(val, DefTiDBOptJoinReorderThreshold)
		return nil
	}},
	{Scope: ScopeGlobal | ScopeSession, Name: TiDBEnableNoopFuncs, Value: DefTiDBEnableNoopFuncs, Type: TypeEnum, PossibleValues: []string{Off, On, Warn}, Validation: func(vars *SessionVars, normalizedValue string, originalValue string, scope ScopeFlag) (string, error) {
		// The behavior is very weird if someone can turn TiDBEnableNoopFuncs OFF, but keep any of the following on:
		// TxReadOnly, TransactionReadOnly, OfflineMode, SuperReadOnly, serverReadOnly, SQLAutoIsNull
		// To prevent this strange position, prevent setting to OFF when any of these sysVars are ON of the same scope.
		if normalizedValue == Off {
			for _, potentialIncompatibleSysVar := range []string{TxReadOnly, TransactionReadOnly, OfflineMode, SuperReadOnly, ReadOnly, SQLAutoIsNull} {
				val, _ := vars.GetSystemVar(potentialIncompatibleSysVar) // session scope
				if scope == ScopeGlobal {                                // global scope
					var err error
					val, err = vars.GlobalVarsAccessor.GetGlobalSysVar(potentialIncompatibleSysVar)
					if err != nil {
						return originalValue, errUnknownSystemVariable.GenWithStackByArgs(potentialIncompatibleSysVar)
					}
				}
				if TiDBOptOn(val) {
					return originalValue, errValueNotSupportedWhen.GenWithStackByArgs(TiDBEnableNoopFuncs, potentialIncompatibleSysVar)
				}
			}
		}
		return normalizedValue, nil
	}, SetSession: func(s *SessionVars, val string) error {
		s.NoopFuncsMode = TiDBOptOnOffWarn(val)
		return nil
	}},
	{Scope: ScopeGlobal | ScopeSession, Name: TiDBReplicaRead, Value: "leader", Type: TypeEnum, PossibleValues: []string{"leader", "follower", "leader-and-follower", "closest-replicas", "closest-adaptive"}, SetSession: func(s *SessionVars, val string) error {
		if strings.EqualFold(val, "follower") {
			s.SetReplicaRead(kv.ReplicaReadFollower)
		} else if strings.EqualFold(val, "leader-and-follower") {
			s.SetReplicaRead(kv.ReplicaReadMixed)
		} else if strings.EqualFold(val, "leader") || len(val) == 0 {
			s.SetReplicaRead(kv.ReplicaReadLeader)
		} else if strings.EqualFold(val, "closest-replicas") {
			s.SetReplicaRead(kv.ReplicaReadClosest)
		} else if strings.EqualFold(val, "closest-adaptive") {
			s.SetReplicaRead(kv.ReplicaReadClosestAdaptive)
		}
		return nil
	}},
	{Scope: ScopeGlobal | ScopeSession, Name: TiDBAdaptiveClosestReadThreshold, Value: strconv.Itoa(DefAdaptiveClosestReadThreshold), Type: TypeUnsigned, MinValue: 0, MaxValue: math.MaxInt64, SetSession: func(s *SessionVars, val string) error {
		s.ReplicaClosestReadThreshold = TidbOptInt64(val, DefAdaptiveClosestReadThreshold)
		return nil
	}},
	{Scope: ScopeGlobal | ScopeSession, Name: TiDBUsePlanBaselines, Value: BoolToOnOff(DefTiDBUsePlanBaselines), Type: TypeBool, SetSession: func(s *SessionVars, val string) error {
		s.UsePlanBaselines = TiDBOptOn(val)
		return nil
	}},
	{Scope: ScopeGlobal | ScopeSession, Name: TiDBEvolvePlanBaselines, Value: BoolToOnOff(DefTiDBEvolvePlanBaselines), Type: TypeBool, Validation: func(vars *SessionVars, normalizedValue string, originalValue string, scope ScopeFlag) (string, error) {
		if normalizedValue == "ON" && !config.CheckTableBeforeDrop {
			return normalizedValue, errors.Errorf("Cannot enable baseline evolution feature, it is not generally available now")
		}
		return normalizedValue, nil
	}, SetSession: func(s *SessionVars, val string) error {
		s.EvolvePlanBaselines = TiDBOptOn(val)
		return nil
	}},
	{Scope: ScopeGlobal | ScopeSession, Name: TiDBEnableExtendedStats, Value: BoolToOnOff(false), Hidden: true, Type: TypeBool, SetSession: func(s *SessionVars, val string) error {
		s.EnableExtendedStats = TiDBOptOn(val)
		return nil
	}},
	{Scope: ScopeGlobal | ScopeSession, Name: CTEMaxRecursionDepth, Value: strconv.Itoa(DefCTEMaxRecursionDepth), Type: TypeInt, MinValue: 0, MaxValue: 4294967295, SetSession: func(s *SessionVars, val string) error {
		s.CTEMaxRecursionDepth = TidbOptInt(val, DefCTEMaxRecursionDepth)
		return nil
	}},
	{Scope: ScopeGlobal | ScopeSession, Name: TiDBAllowAutoRandExplicitInsert, Value: BoolToOnOff(DefTiDBAllowAutoRandExplicitInsert), Type: TypeBool, SetSession: func(s *SessionVars, val string) error {
		s.AllowAutoRandExplicitInsert = TiDBOptOn(val)
		return nil
	}},
	{Scope: ScopeGlobal | ScopeSession, Name: TiDBEnableClusteredIndex, Value: On, Type: TypeEnum, PossibleValues: []string{Off, On, IntOnly}, Validation: func(vars *SessionVars, normalizedValue string, originalValue string, scope ScopeFlag) (string, error) {
		if normalizedValue == IntOnly {
			vars.StmtCtx.AppendWarning(errWarnDeprecatedSyntax.FastGenByArgs(normalizedValue, fmt.Sprintf("'%s' or '%s'", On, Off)))
		}
		return normalizedValue, nil
	}, SetSession: func(s *SessionVars, val string) error {
		s.EnableClusteredIndex = TiDBOptEnableClustered(val)
		return nil
	}},
	{Scope: ScopeGlobal | ScopeSession, Name: TiDBPartitionPruneMode, Value: DefTiDBPartitionPruneMode, Type: TypeEnum, PossibleValues: []string{"static", "dynamic", "static-only", "dynamic-only"}, Validation: func(vars *SessionVars, normalizedValue string, originalValue string, scope ScopeFlag) (string, error) {
		mode := PartitionPruneMode(normalizedValue).Update()
		if !mode.Valid() {
			return normalizedValue, ErrWrongTypeForVar.GenWithStackByArgs(TiDBPartitionPruneMode)
		}
		return string(mode), nil
	}, GetSession: func(s *SessionVars) (string, error) {
		return s.PartitionPruneMode.Load(), nil
	}, SetSession: func(s *SessionVars, val string) error {
		newMode := strings.ToLower(strings.TrimSpace(val))
		if PartitionPruneMode(s.PartitionPruneMode.Load()) == Static && PartitionPruneMode(newMode) == Dynamic {
			s.StmtCtx.AppendWarning(errors.New("Please analyze all partition tables again for consistency between partition and global stats"))
			s.StmtCtx.AppendWarning(errors.New("Please avoid setting partition prune mode to dynamic at session level and set partition prune mode to dynamic at global level"))
		}
		s.PartitionPruneMode.Store(newMode)
		return nil
	}, SetGlobal: func(_ context.Context, s *SessionVars, val string) error {
		newMode := strings.ToLower(strings.TrimSpace(val))
		if PartitionPruneMode(newMode) == Dynamic {
			s.StmtCtx.AppendWarning(errors.New("Please analyze all partition tables again for consistency between partition and global stats"))
		}
		return nil
	}},
	{Scope: ScopeGlobal | ScopeSession, Name: TiDBRedactLog, Value: BoolToOnOff(DefTiDBRedactLog), Type: TypeBool, SetSession: func(s *SessionVars, val string) error {
		s.EnableRedactLog = TiDBOptOn(val)
		errors.RedactLogEnabled.Store(s.EnableRedactLog)
		return nil
	}},
	{Scope: ScopeGlobal | ScopeSession, Name: TiDBShardAllocateStep, Value: strconv.Itoa(DefTiDBShardAllocateStep), Type: TypeInt, MinValue: 1, MaxValue: uint64(math.MaxInt64), SetSession: func(s *SessionVars, val string) error {
		s.ShardAllocateStep = TidbOptInt64(val, DefTiDBShardAllocateStep)
		return nil
	}},
	{Scope: ScopeGlobal | ScopeSession, Name: TiDBEnableAmendPessimisticTxn, Value: BoolToOnOff(DefTiDBEnableAmendPessimisticTxn), Type: TypeBool, SetSession: func(s *SessionVars, val string) error {
		enableAmend := TiDBOptOn(val)
		if enableAmend && EnableFastReorg.Load() {
			return errors.Errorf("amend pessimistic transactions is not compatible with tidb_ddl_enable_fast_reorg")
		}
		s.EnableAmendPessimisticTxn = enableAmend
		return nil
	}},
	{Scope: ScopeGlobal | ScopeSession, Name: TiDBEnableAsyncCommit, Value: BoolToOnOff(DefTiDBEnableAsyncCommit), Type: TypeBool, SetSession: func(s *SessionVars, val string) error {
		s.EnableAsyncCommit = TiDBOptOn(val)
		return nil
	}},
	{Scope: ScopeGlobal | ScopeSession, Name: TiDBEnable1PC, Value: BoolToOnOff(DefTiDBEnable1PC), Type: TypeBool, SetSession: func(s *SessionVars, val string) error {
		s.Enable1PC = TiDBOptOn(val)
		return nil
	}},
	{Scope: ScopeGlobal | ScopeSession, Name: TiDBGuaranteeLinearizability, Value: BoolToOnOff(DefTiDBGuaranteeLinearizability), Type: TypeBool, SetSession: func(s *SessionVars, val string) error {
		s.GuaranteeLinearizability = TiDBOptOn(val)
		return nil
	}},
	{Scope: ScopeGlobal | ScopeSession, Name: TiDBAnalyzeVersion, Value: strconv.Itoa(DefTiDBAnalyzeVersion), Type: TypeInt, MinValue: 1, MaxValue: 2, Validation: func(vars *SessionVars, normalizedValue string, originalValue string, scope ScopeFlag) (string, error) {
		if normalizedValue == "2" && FeedbackProbability != nil && FeedbackProbability.Load() > 0 {
			var original string
			var err error
			if scope == ScopeGlobal {
				original, err = vars.GlobalVarsAccessor.GetGlobalSysVar(TiDBAnalyzeVersion)
				if err != nil {
					return normalizedValue, nil
				}
			} else {
				original = strconv.Itoa(vars.AnalyzeVersion)
			}
			vars.StmtCtx.AppendError(errors.New("variable tidb_analyze_version not updated because analyze version 2 is incompatible with query feedback. Please consider setting feedback-probability to 0.0 in config file to disable query feedback"))
			return original, nil
		}
		return normalizedValue, nil
	}, SetSession: func(s *SessionVars, val string) error {
		s.AnalyzeVersion = tidbOptPositiveInt32(val, DefTiDBAnalyzeVersion)
		return nil
	}},
	{Scope: ScopeGlobal | ScopeSession, Name: TiDBEnableIndexMergeJoin, Value: BoolToOnOff(DefTiDBEnableIndexMergeJoin), Hidden: true, Type: TypeBool, SetSession: func(s *SessionVars, val string) error {
		s.EnableIndexMergeJoin = TiDBOptOn(val)
		return nil
	}},
	{Scope: ScopeGlobal | ScopeSession, Name: TiDBTrackAggregateMemoryUsage, Value: BoolToOnOff(DefTiDBTrackAggregateMemoryUsage), Type: TypeBool, SetSession: func(s *SessionVars, val string) error {
		s.TrackAggregateMemoryUsage = TiDBOptOn(val)
		return nil
	}},
	{Scope: ScopeGlobal | ScopeSession, Name: TiDBMultiStatementMode, Value: Off, Type: TypeEnum, PossibleValues: []string{Off, On, Warn}, SetSession: func(s *SessionVars, val string) error {
		s.MultiStatementMode = TiDBOptOnOffWarn(val)
		return nil
	}},
	{Scope: ScopeGlobal | ScopeSession, Name: TiDBEnableExchangePartition, Value: BoolToOnOff(DefTiDBEnableExchangePartition), Type: TypeBool, SetSession: func(s *SessionVars, val string) error {
		s.StmtCtx.AppendWarning(errors.New("tidb_enable_exchange_partition is always turned on, this variable has been deprecated and will be removed in the future releases"))
		s.TiDBEnableExchangePartition = DefTiDBEnableExchangePartition
		return nil
	}},
	// It's different from tmp_table_size or max_heap_table_size. See https://github.com/pingcap/tidb/issues/28691.
	{Scope: ScopeGlobal | ScopeSession, Name: TiDBTmpTableMaxSize, Value: strconv.Itoa(DefTiDBTmpTableMaxSize), Type: TypeUnsigned, MinValue: 1 << 20, MaxValue: 1 << 37, SetSession: func(s *SessionVars, val string) error {
		s.TMPTableSize = TidbOptInt64(val, DefTiDBTmpTableMaxSize)
		return nil
	}},
	{Scope: ScopeGlobal | ScopeSession, Name: TiDBEnableOrderedResultMode, Value: BoolToOnOff(DefTiDBEnableOrderedResultMode), Type: TypeBool, SetSession: func(s *SessionVars, val string) error {
		s.EnableStableResultMode = TiDBOptOn(val)
		return nil
	}},
	{Scope: ScopeGlobal | ScopeSession, Name: TiDBEnablePseudoForOutdatedStats, Value: BoolToOnOff(DefTiDBEnablePseudoForOutdatedStats), Type: TypeBool, SetSession: func(s *SessionVars, val string) error {
		s.EnablePseudoForOutdatedStats = TiDBOptOn(val)
		return nil
	}},
	{Scope: ScopeGlobal | ScopeSession, Name: TiDBRegardNULLAsPoint, Value: BoolToOnOff(DefTiDBRegardNULLAsPoint), Type: TypeBool, SetSession: func(s *SessionVars, val string) error {
		s.RegardNULLAsPoint = TiDBOptOn(val)
		return nil
	}},
	{Scope: ScopeGlobal | ScopeSession, Name: TiDBEnablePaging, Value: BoolToOnOff(DefTiDBEnablePaging), Type: TypeBool, Hidden: true, SetSession: func(s *SessionVars, val string) error {
		s.EnablePaging = TiDBOptOn(val)
		return nil
	}, SetGlobal: func(_ context.Context, s *SessionVars, val string) error {
		s.EnablePaging = TiDBOptOn(val)
		return nil
	}},
	{Scope: ScopeGlobal | ScopeSession, Name: TiDBEnableLegacyInstanceScope, Value: BoolToOnOff(DefEnableLegacyInstanceScope), Type: TypeBool, SetSession: func(s *SessionVars, val string) error {
		s.EnableLegacyInstanceScope = TiDBOptOn(val)
		return nil
	}},
	{Scope: ScopeGlobal | ScopeSession, Name: TiDBStatsLoadSyncWait, Value: strconv.Itoa(DefTiDBStatsLoadSyncWait), Type: TypeInt, MinValue: 0, MaxValue: math.MaxInt32,
		SetSession: func(s *SessionVars, val string) error {
			s.StatsLoadSyncWait = TidbOptInt64(val, DefTiDBStatsLoadSyncWait)
			return nil
		},
		GetGlobal: func(_ context.Context, s *SessionVars) (string, error) {
			return strconv.FormatInt(StatsLoadSyncWait.Load(), 10), nil
		},
		SetGlobal: func(_ context.Context, s *SessionVars, val string) error {
			StatsLoadSyncWait.Store(TidbOptInt64(val, DefTiDBStatsLoadSyncWait))
			return nil
		},
	},
	{Scope: ScopeGlobal | ScopeSession, Name: TiDBSysdateIsNow, Value: BoolToOnOff(DefSysdateIsNow), Type: TypeBool,
		SetSession: func(vars *SessionVars, s string) error {
			vars.SysdateIsNow = TiDBOptOn(s)
			return nil
		},
	},
	{Scope: ScopeGlobal | ScopeSession, Name: TiDBEnableMutationChecker, Hidden: true,
		Value: BoolToOnOff(DefTiDBEnableMutationChecker), Type: TypeBool,
		SetSession: func(s *SessionVars, val string) error {
			s.EnableMutationChecker = TiDBOptOn(val)
			return nil
		},
	},
	{Scope: ScopeGlobal | ScopeSession, Name: TiDBTxnAssertionLevel, Value: DefTiDBTxnAssertionLevel, PossibleValues: []string{AssertionOffStr, AssertionFastStr, AssertionStrictStr}, Hidden: true, Type: TypeEnum, SetSession: func(s *SessionVars, val string) error {
		s.AssertionLevel = tidbOptAssertionLevel(val)
		return nil
	}},
	{Scope: ScopeGlobal | ScopeSession, Name: TiDBBatchPendingTiFlashCount, Value: strconv.Itoa(DefTiDBBatchPendingTiFlashCount), MinValue: 0, MaxValue: math.MaxUint32, Hidden: false, Type: TypeUnsigned, SetSession: func(s *SessionVars, val string) error {
		b, e := strconv.Atoi(val)
		if e != nil {
			b = DefTiDBBatchPendingTiFlashCount
		}
		s.BatchPendingTiFlashCount = b
		return nil
	}},
	{Scope: ScopeGlobal | ScopeSession, Name: TiDBIgnorePreparedCacheCloseStmt, Value: BoolToOnOff(DefTiDBIgnorePreparedCacheCloseStmt), Type: TypeBool,
		SetSession: func(vars *SessionVars, s string) error {
			vars.IgnorePreparedCacheCloseStmt = TiDBOptOn(s)
			return nil
		},
	},
	{Scope: ScopeGlobal | ScopeSession, Name: TiDBEnableNewCostInterface, Value: BoolToOnOff(true), Hidden: false, Type: TypeBool,
		Validation: func(vars *SessionVars, s string, s2 string, flag ScopeFlag) (string, error) {
			if s == Off {
				vars.StmtCtx.AppendWarning(errWarnDeprecatedSyntax.FastGenByArgs(Off, On))
			}
			return On, nil
		},
		SetSession: func(vars *SessionVars, s string) error {
			vars.EnableNewCostInterface = TiDBOptOn(s)
			return nil
		},
	},
	{Scope: ScopeGlobal | ScopeSession, Name: TiDBCostModelVersion, Value: strconv.Itoa(DefTiDBCostModelVer), Hidden: false, Type: TypeInt, MinValue: 1, MaxValue: 2,
		SetSession: func(vars *SessionVars, s string) error {
			vars.CostModelVersion = int(TidbOptInt64(s, 1))
			return nil
		},
	},
	{Scope: ScopeGlobal | ScopeSession, Name: TiDBRCWriteCheckTs, Type: TypeBool, Value: BoolToOnOff(DefTiDBRcWriteCheckTs), SetSession: func(s *SessionVars, val string) error {
		s.RcWriteCheckTS = TiDBOptOn(val)
		return nil
	}},
	{Scope: ScopeGlobal | ScopeSession, Name: TiDBRemoveOrderbyInSubquery, Value: BoolToOnOff(DefTiDBRemoveOrderbyInSubquery), Type: TypeBool, SetSession: func(s *SessionVars, val string) error {
		s.RemoveOrderbyInSubquery = TiDBOptOn(val)
		return nil
	}},
	{Scope: ScopeGlobal | ScopeSession, Name: TiDBMemQuotaQuery, Value: strconv.Itoa(DefTiDBMemQuotaQuery), Type: TypeInt, MinValue: -1, MaxValue: math.MaxInt64, SetSession: func(s *SessionVars, val string) error {
		s.MemQuotaQuery = TidbOptInt64(val, DefTiDBMemQuotaQuery)
		s.MemTracker.SetBytesLimit(s.MemQuotaQuery)
		return nil
	}, Validation: func(vars *SessionVars, normalizedValue string, originalValue string, scope ScopeFlag) (string, error) {
		intVal := TidbOptInt64(normalizedValue, DefTiDBMemQuotaQuery)
		if intVal > 0 && intVal < 128 {
			vars.StmtCtx.AppendWarning(ErrTruncatedWrongValue.GenWithStackByArgs(TiDBMemQuotaQuery, originalValue))
			normalizedValue = "128"
		}
		return normalizedValue, nil
	}},
	{Scope: ScopeGlobal | ScopeSession, Name: TiDBNonTransactionalIgnoreError, Value: BoolToOnOff(DefTiDBBatchDMLIgnoreError), Type: TypeBool,
		SetSession: func(s *SessionVars, val string) error {
			s.NonTransactionalIgnoreError = TiDBOptOn(val)
			return nil
		},
	},
	{Scope: ScopeGlobal | ScopeSession, Name: TiFlashFineGrainedShuffleStreamCount, Value: strconv.Itoa(DefTiFlashFineGrainedShuffleStreamCount), Type: TypeInt, MinValue: -1, MaxValue: 1024,
		SetSession: func(s *SessionVars, val string) error {
			s.TiFlashFineGrainedShuffleStreamCount = TidbOptInt64(val, DefTiFlashFineGrainedShuffleStreamCount)
			return nil
		}},
	{Scope: ScopeGlobal | ScopeSession, Name: TiFlashFineGrainedShuffleBatchSize, Value: strconv.Itoa(DefTiFlashFineGrainedShuffleBatchSize), Type: TypeUnsigned, MinValue: 1, MaxValue: math.MaxUint64,
		SetSession: func(s *SessionVars, val string) error {
			s.TiFlashFineGrainedShuffleBatchSize = uint64(TidbOptInt64(val, DefTiFlashFineGrainedShuffleBatchSize))
			return nil
		}},
	{Scope: ScopeGlobal, Name: TiDBSimplifiedMetrics, Value: BoolToOnOff(DefTiDBSimplifiedMetrics), Type: TypeBool,
		SetGlobal: func(_ context.Context, vars *SessionVars, s string) error {
			metrics.ToggleSimplifiedMode(TiDBOptOn(s))
			return nil
		}},
	{Scope: ScopeGlobal | ScopeSession, Name: TiDBMinPagingSize, Value: strconv.Itoa(DefMinPagingSize), Type: TypeUnsigned, MinValue: 1, MaxValue: math.MaxInt64, SetSession: func(s *SessionVars, val string) error {
		s.MinPagingSize = tidbOptPositiveInt32(val, DefMinPagingSize)
		return nil
	}},
	{Scope: ScopeGlobal | ScopeSession, Name: TiDBMaxPagingSize, Value: strconv.Itoa(DefMaxPagingSize), Type: TypeUnsigned, MinValue: 1, MaxValue: math.MaxInt64, SetSession: func(s *SessionVars, val string) error {
		s.MaxPagingSize = tidbOptPositiveInt32(val, DefMaxPagingSize)
		return nil
	}},
	{Scope: ScopeSession, Name: TiDBMemoryDebugModeMinHeapInUse, Value: strconv.Itoa(0), Type: TypeInt, MinValue: math.MinInt64, MaxValue: math.MaxInt64, SetSession: func(s *SessionVars, val string) error {
		s.MemoryDebugModeMinHeapInUse = TidbOptInt64(val, 0)
		return nil
	}},
	{Scope: ScopeSession, Name: TiDBMemoryDebugModeAlarmRatio, Value: strconv.Itoa(0), Type: TypeInt, MinValue: 0, MaxValue: math.MaxInt64, SetSession: func(s *SessionVars, val string) error {
		s.MemoryDebugModeAlarmRatio = TidbOptInt64(val, 0)
		return nil
	}},
	{Scope: ScopeGlobal | ScopeSession, Name: SQLRequirePrimaryKey, Value: Off, Type: TypeBool, SetSession: func(s *SessionVars, val string) error {
		s.PrimaryKeyRequired = TiDBOptOn(val)
		return nil
	}},
	{Scope: ScopeGlobal | ScopeSession, Name: TiDBEnableAnalyzeSnapshot, Value: BoolToOnOff(DefTiDBEnableAnalyzeSnapshot), Type: TypeBool, SetSession: func(s *SessionVars, val string) error {
		s.EnableAnalyzeSnapshot = TiDBOptOn(val)
		return nil
	}},
	{Scope: ScopeGlobal, Name: TiDBGenerateBinaryPlan, Value: BoolToOnOff(DefTiDBGenerateBinaryPlan), Type: TypeBool, SetGlobal: func(_ context.Context, s *SessionVars, val string) error {
		GenerateBinaryPlan.Store(TiDBOptOn(val))
		return nil
	}},
	{Scope: ScopeGlobal | ScopeSession, Name: TiDBDefaultStrMatchSelectivity, Value: strconv.FormatFloat(DefTiDBDefaultStrMatchSelectivity, 'f', -1, 64), Type: TypeFloat, MinValue: 0, MaxValue: 1,
		SetSession: func(s *SessionVars, val string) error {
			s.DefaultStrMatchSelectivity = tidbOptFloat64(val, DefTiDBDefaultStrMatchSelectivity)
			return nil
		}},
	{Scope: ScopeGlobal, Name: TiDBDDLEnableFastReorg, Value: BoolToOnOff(DefTiDBEnableFastReorg), Type: TypeBool, GetGlobal: func(_ context.Context, sv *SessionVars) (string, error) {
		return BoolToOnOff(EnableFastReorg.Load()), nil
	}, SetGlobal: func(_ context.Context, s *SessionVars, val string) error {
		EnableFastReorg.Store(TiDBOptOn(val))
		return nil
	}},
	// This system var is set disk quota for lightning sort dir, from 100 GB to 1PB.
	{Scope: ScopeGlobal, Name: TiDBDDLDiskQuota, Value: strconv.Itoa(DefTiDBDDLDiskQuota), Type: TypeInt, MinValue: DefTiDBDDLDiskQuota, MaxValue: 1024 * 1024 * DefTiDBDDLDiskQuota / 100, GetGlobal: func(_ context.Context, sv *SessionVars) (string, error) {
		return strconv.FormatUint(DDLDiskQuota.Load(), 10), nil
	}, SetGlobal: func(_ context.Context, s *SessionVars, val string) error {
		DDLDiskQuota.Store(TidbOptUint64(val, DefTiDBDDLDiskQuota))
		return nil
	}},
	{Scope: ScopeSession, Name: TiDBConstraintCheckInPlacePessimistic, Value: BoolToOnOff(config.GetGlobalConfig().PessimisticTxn.ConstraintCheckInPlacePessimistic), Type: TypeBool,
		SetSession: func(s *SessionVars, val string) error {
			s.ConstraintCheckInPlacePessimistic = TiDBOptOn(val)
			if !s.ConstraintCheckInPlacePessimistic {
				metrics.LazyPessimisticUniqueCheckSetCount.Inc()
			}
			return nil
		}},
	{Scope: ScopeGlobal | ScopeSession, Name: TiDBEnableTiFlashReadForWriteStmt, Value: BoolToOnOff(DefTiDBEnableTiFlashReadForWriteStmt), Type: TypeBool, SetSession: func(s *SessionVars, val string) error {
		s.EnableTiFlashReadForWriteStmt = TiDBOptOn(val)
		return nil
	}},
	{Scope: ScopeGlobal | ScopeSession, Name: TiDBEnableUnsafeSubstitute, Value: BoolToOnOff(false), Type: TypeBool, SetSession: func(s *SessionVars, val string) error {
		s.EnableUnsafeSubstitute = TiDBOptOn(val)
		return nil
	}},
	{Scope: ScopeGlobal | ScopeSession, Name: TiDBOptRangeMaxSize, Value: strconv.FormatInt(DefTiDBOptRangeMaxSize, 10), Type: TypeInt, MinValue: 0, MaxValue: math.MaxInt64, SetSession: func(s *SessionVars, val string) error {
		s.RangeMaxSize = TidbOptInt64(val, DefTiDBOptRangeMaxSize)
		return nil
	}},
	{Scope: ScopeGlobal | ScopeSession, Name: TiDBAnalyzePartitionConcurrency, Value: strconv.FormatInt(DefTiDBAnalyzePartitionConcurrency, 10),
		MinValue: 1, MaxValue: uint64(config.GetGlobalConfig().Performance.AnalyzePartitionConcurrencyQuota), SetSession: func(s *SessionVars, val string) error {
			s.AnalyzePartitionConcurrency = int(TidbOptInt64(val, DefTiDBAnalyzePartitionConcurrency))
			return nil
		}},
	{
		Scope: ScopeGlobal | ScopeSession, Name: TiDBMergePartitionStatsConcurrency, Value: strconv.FormatInt(DefTiDBMergePartitionStatsConcurrency, 10), Type: TypeInt, MinValue: 1, MaxValue: MaxConfigurableConcurrency,
		SetSession: func(s *SessionVars, val string) error {
			s.AnalyzePartitionMergeConcurrency = TidbOptInt(val, DefTiDBMergePartitionStatsConcurrency)
			return nil
		},
	},

	{Scope: ScopeGlobal | ScopeSession, Name: TiDBOptPrefixIndexSingleScan, Value: BoolToOnOff(DefTiDBOptPrefixIndexSingleScan), Type: TypeBool, SetSession: func(s *SessionVars, val string) error {
		s.OptPrefixIndexSingleScan = TiDBOptOn(val)
		return nil
	}},
	{Scope: ScopeGlobal, Name: TiDBExternalTS, Value: strconv.FormatInt(DefTiDBExternalTS, 10), SetGlobal: func(ctx context.Context, s *SessionVars, val string) error {
		ts, err := parseTSFromNumberOrTime(s, val)
		if err != nil {
			return err
		}
		return SetExternalTimestamp(ctx, ts)
	}, GetGlobal: func(ctx context.Context, s *SessionVars) (string, error) {
		ts, err := GetExternalTimestamp(ctx)
		if err != nil {
			return "", err
		}
		return strconv.Itoa(int(ts)), err
	}},
	{Scope: ScopeGlobal | ScopeSession, Name: TiDBEnableExternalTSRead, Value: BoolToOnOff(false), Type: TypeBool, SetSession: func(s *SessionVars, val string) error {
		s.EnableExternalTSRead = TiDBOptOn(val)
		return nil
	}},
	{Scope: ScopeGlobal | ScopeSession, Name: TiDBEnableReusechunk, Value: BoolToOnOff(DefTiDBEnableReusechunk), Type: TypeBool,
		SetSession: func(s *SessionVars, val string) error {
			s.EnableReuseCheck = TiDBOptOn(val)
			return nil
		}},
	{Scope: ScopeGlobal, Name: TiDBTTLJobEnable, Value: BoolToOnOff(DefTiDBTTLJobEnable), Type: TypeBool, SetGlobal: func(ctx context.Context, vars *SessionVars, s string) error {
		EnableTTLJob.Store(TiDBOptOn(s))
		return nil
	}, GetGlobal: func(ctx context.Context, vars *SessionVars) (string, error) {
		return BoolToOnOff(EnableTTLJob.Load()), nil
	}},
	{Scope: ScopeGlobal, Name: TiDBTTLScanBatchSize, Value: strconv.Itoa(DefTiDBTTLScanBatchSize), Type: TypeInt, MinValue: DefTiDBTTLScanBatchMinSize, MaxValue: DefTiDBTTLScanBatchMaxSize, SetGlobal: func(ctx context.Context, vars *SessionVars, s string) error {
		val, err := strconv.ParseInt(s, 10, 64)
		if err != nil {
			return err
		}
		TTLScanBatchSize.Store(val)
		return nil
	}, GetGlobal: func(ctx context.Context, vars *SessionVars) (string, error) {
		val := TTLScanBatchSize.Load()
		return strconv.FormatInt(val, 10), nil
	}},
	{Scope: ScopeGlobal, Name: TiDBTTLDeleteBatchSize, Value: strconv.Itoa(DefTiDBTTLDeleteBatchSize), Type: TypeInt, MinValue: DefTiDBTTLDeleteBatchMinSize, MaxValue: DefTiDBTTLDeleteBatchMaxSize, SetGlobal: func(ctx context.Context, vars *SessionVars, s string) error {
		val, err := strconv.ParseInt(s, 10, 64)
		if err != nil {
			return err
		}
		TTLDeleteBatchSize.Store(val)
		return nil
	}, GetGlobal: func(ctx context.Context, vars *SessionVars) (string, error) {
		val := TTLDeleteBatchSize.Load()
		return strconv.FormatInt(val, 10), nil
	}},
	{Scope: ScopeGlobal, Name: TiDBTTLDeleteRateLimit, Value: strconv.Itoa(DefTiDBTTLDeleteRateLimit), Type: TypeInt, MinValue: 0, MaxValue: math.MaxInt64, SetGlobal: func(ctx context.Context, vars *SessionVars, s string) error {
		val, err := strconv.ParseInt(s, 10, 64)
		if err != nil {
			return err
		}
		TTLDeleteRateLimit.Store(val)
		return nil
	}, GetGlobal: func(ctx context.Context, vars *SessionVars) (string, error) {
		val := TTLDeleteRateLimit.Load()
		return strconv.FormatInt(val, 10), nil
	}},
	{
		Scope: ScopeGlobal | ScopeSession, Name: TiDBStoreBatchSize, Value: strconv.FormatInt(DefTiDBStoreBatchSize, 10),
		Type: TypeInt, MinValue: 0, MaxValue: 25000, SetSession: func(s *SessionVars, val string) error {
			s.StoreBatchSize = TidbOptInt(val, DefTiDBStoreBatchSize)
			return nil
		},
	},
<<<<<<< HEAD
	{Scope: ScopeGlobal | ScopeSession, Name: MppExchangeCompressionMode, Type: TypeStr, Value: kv.DefaultExchangeCompressionMode.Name(),
		Validation: func(_ *SessionVars, normalizedValue string, originalValue string, _ ScopeFlag) (string, error) {
			_, ok := kv.ToExchangeCompressionMode(strings.ToUpper(normalizedValue))
			if !ok {
				var msg string
				for m := kv.ExchangeCompressionModeNONE; m <= kv.ExchangeCompressionModeUnspecified; m += 1 {
					if m == 0 {
						msg = m.Name()
					} else {
						msg = fmt.Sprintf("%s, %s", msg, m.Name())
					}
				}
				err := fmt.Errorf("incorrect value: `%s`. %s options: %s",
					originalValue,
					MppExchangeCompressionMode, msg)
				return normalizedValue, err
			}
			return normalizedValue, nil
		},
		SetSession: func(s *SessionVars, val string) error {
			s.MppExchangeCompressionMode, _ = kv.ToExchangeCompressionMode(strings.ToUpper(val))
			return nil
		},
	},
	{Scope: ScopeGlobal | ScopeSession, Name: MppVersion, Type: TypeInt, MinValue: math.MinInt64, MaxValue: math.MaxInt64, Value: strconv.FormatInt((kv.MppVersionUnspecified.ToInt64()), 10),
		Validation: func(_ *SessionVars, normalizedValue string, originalValue string, _ ScopeFlag) (string, error) {
			version, err := strconv.ParseInt(normalizedValue, 10, 64)
			if err != nil {
				return normalizedValue, err
			}
			if kv.MppVersion(version) >= kv.MppVersionUnspecified && kv.MppVersion(version) <= kv.NewestMppVersion {
				return normalizedValue, nil
			}
			errMsg := fmt.Sprintf("incorrect value: `%s`. %s options: `%d` unspecified(recommended)",
				originalValue, MppVersion, kv.MppVersionUnspecified)
			for i := kv.MppVersionV0; i <= kv.NewestMppVersion; i += 1 {
				errMsg = fmt.Sprintf("%s, `%d` features `%s`", errMsg, i, kv.GetMppVersionFeatures(i))
			}

			return normalizedValue, errors.New(errMsg)
		},
		SetSession: func(s *SessionVars, val string) error {
			version, err := strconv.ParseInt(val, 10, 64)
			if err != nil {
				return err
			}
			s.MppVersion = kv.MppVersion(version)
			return nil
		},
		GetSession: func(s *SessionVars) (string, error) {
			return kv.FmtMppVersion(s.MppVersion), nil
		},
	},
	{Scope: ScopeGlobal | ScopeSession, Name: ExplainShowMppFeature, Value: BoolToOnOff(DefExplainShowMppFeature), Type: TypeBool, SetSession: func(s *SessionVars, val string) error {
		s.ExplainShowMppFeature = TiDBOptOn(val)
		return nil
	}},
=======
	{
		Scope: ScopeGlobal, Name: TiDBTTLJobRunInterval, Value: DefTiDBTTLJobRunInterval, Type: TypeDuration, MinValue: int64(10 * time.Minute), MaxValue: uint64(8760 * time.Hour), SetGlobal: func(ctx context.Context, vars *SessionVars, s string) error {
			interval, err := time.ParseDuration(s)
			if err != nil {
				return err
			}
			TTLJobRunInterval.Store(interval)
			return nil
		}, GetGlobal: func(ctx context.Context, vars *SessionVars) (string, error) {
			interval := TTLJobRunInterval.Load()

			return interval.String(), nil
		},
	},
	{
		Scope: ScopeGlobal, Name: TiDBTTLJobScheduleWindowStartTime, Value: DefTiDBTTLJobScheduleWindowStartTime, Type: TypeTime, SetGlobal: func(ctx context.Context, vars *SessionVars, s string) error {
			startTime, err := time.ParseInLocation(FullDayTimeFormat, s, time.UTC)
			if err != nil {
				return err
			}
			TTLJobScheduleWindowStartTime.Store(startTime)
			return nil
		}, GetGlobal: func(ctx context.Context, vars *SessionVars) (string, error) {
			startTime := TTLJobScheduleWindowStartTime.Load()
			return startTime.Format(FullDayTimeFormat), nil
		},
	},
	{
		Scope: ScopeGlobal, Name: TiDBTTLJobScheduleWindowEndTime, Value: DefTiDBTTLJobScheduleWindowEndTime, Type: TypeTime, SetGlobal: func(ctx context.Context, vars *SessionVars, s string) error {
			endTime, err := time.ParseInLocation(FullDayTimeFormat, s, time.UTC)
			if err != nil {
				return err
			}
			TTLJobScheduleWindowEndTime.Store(endTime)
			return nil
		}, GetGlobal: func(ctx context.Context, vars *SessionVars) (string, error) {
			endTime := TTLJobScheduleWindowEndTime.Load()
			return endTime.Format(FullDayTimeFormat), nil
		},
	},
	{
		Scope: ScopeGlobal, Name: TiDBTTLScanWorkerCount, Value: strconv.Itoa(DefTiDBTTLScanWorkerCount), Type: TypeUnsigned, MinValue: 1, MaxValue: 256, SetGlobal: func(ctx context.Context, vars *SessionVars, s string) error {
			val, err := strconv.ParseInt(s, 10, 64)
			if err != nil {
				return err
			}
			TTLScanWorkerCount.Store(int32(val))
			return nil
		}, GetGlobal: func(ctx context.Context, vars *SessionVars) (string, error) {
			return strconv.Itoa(int(TTLScanWorkerCount.Load())), nil
		},
	},
	{
		Scope: ScopeGlobal, Name: TiDBTTLDeleteWorkerCount, Value: strconv.Itoa(DefTiDBTTLDeleteWorkerCount), Type: TypeUnsigned, MinValue: 1, MaxValue: 256, SetGlobal: func(ctx context.Context, vars *SessionVars, s string) error {
			val, err := strconv.ParseInt(s, 10, 64)
			if err != nil {
				return err
			}
			TTLDeleteWorkerCount.Store(int32(val))
			return nil
		}, GetGlobal: func(ctx context.Context, vars *SessionVars) (string, error) {
			return strconv.Itoa(int(TTLDeleteWorkerCount.Load())), nil
		},
	},
>>>>>>> e1a2b586
}

// FeedbackProbability points to the FeedbackProbability in statistics package.
// It's initialized in init() in feedback.go to solve import cycle.
var FeedbackProbability *atomic2.Float64

// SetNamesVariables is the system variable names related to set names statements.
var SetNamesVariables = []string{
	CharacterSetClient,
	CharacterSetConnection,
	CharacterSetResults,
}

// SetCharsetVariables is the system variable names related to set charset statements.
var SetCharsetVariables = []string{
	CharacterSetClient,
	CharacterSetResults,
}

const (
	// CharacterSetConnection is the name for character_set_connection system variable.
	CharacterSetConnection = "character_set_connection"
	// CollationConnection is the name for collation_connection system variable.
	CollationConnection = "collation_connection"
	// CharsetDatabase is the name for character_set_database system variable.
	CharsetDatabase = "character_set_database"
	// CollationDatabase is the name for collation_database system variable.
	CollationDatabase = "collation_database"
	// CharacterSetFilesystem is the name for character_set_filesystem system variable.
	CharacterSetFilesystem = "character_set_filesystem"
	// CharacterSetClient is the name for character_set_client system variable.
	CharacterSetClient = "character_set_client"
	// CharacterSetSystem is the name for character_set_system system variable.
	CharacterSetSystem = "character_set_system"
	// GeneralLog is the name for 'general_log' system variable.
	GeneralLog = "general_log"
	// AvoidTemporalUpgrade is the name for 'avoid_temporal_upgrade' system variable.
	AvoidTemporalUpgrade = "avoid_temporal_upgrade"
	// MaxPreparedStmtCount is the name for 'max_prepared_stmt_count' system variable.
	MaxPreparedStmtCount = "max_prepared_stmt_count"
	// BigTables is the name for 'big_tables' system variable.
	BigTables = "big_tables"
	// CheckProxyUsers is the name for 'check_proxy_users' system variable.
	CheckProxyUsers = "check_proxy_users"
	// CoreFile is the name for 'core_file' system variable.
	CoreFile = "core_file"
	// DefaultWeekFormat is the name for 'default_week_format' system variable.
	DefaultWeekFormat = "default_week_format"
	// GroupConcatMaxLen is the name for 'group_concat_max_len' system variable.
	GroupConcatMaxLen = "group_concat_max_len"
	// DelayKeyWrite is the name for 'delay_key_write' system variable.
	DelayKeyWrite = "delay_key_write"
	// EndMarkersInJSON is the name for 'end_markers_in_json' system variable.
	EndMarkersInJSON = "end_markers_in_json"
	// Hostname is the name for 'hostname' system variable.
	Hostname = "hostname"
	// InnodbCommitConcurrency is the name for 'innodb_commit_concurrency' system variable.
	InnodbCommitConcurrency = "innodb_commit_concurrency"
	// InnodbFastShutdown is the name for 'innodb_fast_shutdown' system variable.
	InnodbFastShutdown = "innodb_fast_shutdown"
	// InnodbLockWaitTimeout is the name for 'innodb_lock_wait_timeout' system variable.
	InnodbLockWaitTimeout = "innodb_lock_wait_timeout"
	// SQLLogBin is the name for 'sql_log_bin' system variable.
	SQLLogBin = "sql_log_bin"
	// LogBin is the name for 'log_bin' system variable.
	LogBin = "log_bin"
	// MaxSortLength is the name for 'max_sort_length' system variable.
	MaxSortLength = "max_sort_length"
	// MaxSpRecursionDepth is the name for 'max_sp_recursion_depth' system variable.
	MaxSpRecursionDepth = "max_sp_recursion_depth"
	// MaxUserConnections is the name for 'max_user_connections' system variable.
	MaxUserConnections = "max_user_connections"
	// OfflineMode is the name for 'offline_mode' system variable.
	OfflineMode = "offline_mode"
	// InteractiveTimeout is the name for 'interactive_timeout' system variable.
	InteractiveTimeout = "interactive_timeout"
	// FlushTime is the name for 'flush_time' system variable.
	FlushTime = "flush_time"
	// PseudoSlaveMode is the name for 'pseudo_slave_mode' system variable.
	PseudoSlaveMode = "pseudo_slave_mode"
	// LowPriorityUpdates is the name for 'low_priority_updates' system variable.
	LowPriorityUpdates = "low_priority_updates"
	// LowerCaseTableNames is the name for 'lower_case_table_names' system variable.
	LowerCaseTableNames = "lower_case_table_names"
	// SessionTrackGtids is the name for 'session_track_gtids' system variable.
	SessionTrackGtids = "session_track_gtids"
	// OldPasswords is the name for 'old_passwords' system variable.
	OldPasswords = "old_passwords"
	// MaxConnections is the name for 'max_connections' system variable.
	MaxConnections = "max_connections"
	// SkipNameResolve is the name for 'skip_name_resolve' system variable.
	SkipNameResolve = "skip_name_resolve"
	// ForeignKeyChecks is the name for 'foreign_key_checks' system variable.
	ForeignKeyChecks = "foreign_key_checks"
	// SQLSafeUpdates is the name for 'sql_safe_updates' system variable.
	SQLSafeUpdates = "sql_safe_updates"
	// WarningCount is the name for 'warning_count' system variable.
	WarningCount = "warning_count"
	// ErrorCount is the name for 'error_count' system variable.
	ErrorCount = "error_count"
	// DefaultPasswordLifetime is the name for 'default_password_lifetime' system variable.
	DefaultPasswordLifetime = "default_password_lifetime"
	// DisconnectOnExpiredPassword is the name for 'disconnect_on_expired_password' system variable.
	DisconnectOnExpiredPassword = "disconnect_on_expired_password"
	// SQLSelectLimit is the name for 'sql_select_limit' system variable.
	SQLSelectLimit = "sql_select_limit"
	// MaxConnectErrors is the name for 'max_connect_errors' system variable.
	MaxConnectErrors = "max_connect_errors"
	// TableDefinitionCache is the name for 'table_definition_cache' system variable.
	TableDefinitionCache = "table_definition_cache"
	// Timestamp is the name for 'timestamp' system variable.
	Timestamp = "timestamp"
	// ConnectTimeout is the name for 'connect_timeout' system variable.
	ConnectTimeout = "connect_timeout"
	// SyncBinlog is the name for 'sync_binlog' system variable.
	SyncBinlog = "sync_binlog"
	// BlockEncryptionMode is the name for 'block_encryption_mode' system variable.
	BlockEncryptionMode = "block_encryption_mode"
	// WaitTimeout is the name for 'wait_timeout' system variable.
	WaitTimeout = "wait_timeout"
	// Version is the name of 'version' system variable.
	Version = "version"
	// VersionComment is the name of 'version_comment' system variable.
	VersionComment = "version_comment"
	// PluginDir is the name of 'plugin_dir' system variable.
	PluginDir = "plugin_dir"
	// PluginLoad is the name of 'plugin_load' system variable.
	PluginLoad = "plugin_load"
	// TiDBEnableDDL indicates whether the tidb-server runs DDL statements,
	TiDBEnableDDL = "tidb_enable_ddl"
	// Port is the name for 'port' system variable.
	Port = "port"
	// DataDir is the name for 'datadir' system variable.
	DataDir = "datadir"
	// Profiling is the name for 'Profiling' system variable.
	Profiling = "profiling"
	// Socket is the name for 'socket' system variable.
	Socket = "socket"
	// BinlogOrderCommits is the name for 'binlog_order_commits' system variable.
	BinlogOrderCommits = "binlog_order_commits"
	// MasterVerifyChecksum is the name for 'master_verify_checksum' system variable.
	MasterVerifyChecksum = "master_verify_checksum"
	// SuperReadOnly is the name for 'super_read_only' system variable.
	SuperReadOnly = "super_read_only"
	// SQLNotes is the name for 'sql_notes' system variable.
	SQLNotes = "sql_notes"
	// QueryCacheType is the name for 'query_cache_type' system variable.
	QueryCacheType = "query_cache_type"
	// SlaveCompressedProtocol is the name for 'slave_compressed_protocol' system variable.
	SlaveCompressedProtocol = "slave_compressed_protocol"
	// BinlogRowQueryLogEvents is the name for 'binlog_rows_query_log_events' system variable.
	BinlogRowQueryLogEvents = "binlog_rows_query_log_events"
	// LogSlowSlaveStatements is the name for 'log_slow_slave_statements' system variable.
	LogSlowSlaveStatements = "log_slow_slave_statements"
	// LogSlowAdminStatements is the name for 'log_slow_admin_statements' system variable.
	LogSlowAdminStatements = "log_slow_admin_statements"
	// LogQueriesNotUsingIndexes is the name for 'log_queries_not_using_indexes' system variable.
	LogQueriesNotUsingIndexes = "log_queries_not_using_indexes"
	// QueryCacheWlockInvalidate is the name for 'query_cache_wlock_invalidate' system variable.
	QueryCacheWlockInvalidate = "query_cache_wlock_invalidate"
	// SQLAutoIsNull is the name for 'sql_auto_is_null' system variable.
	SQLAutoIsNull = "sql_auto_is_null"
	// RelayLogPurge is the name for 'relay_log_purge' system variable.
	RelayLogPurge = "relay_log_purge"
	// AutomaticSpPrivileges is the name for 'automatic_sp_privileges' system variable.
	AutomaticSpPrivileges = "automatic_sp_privileges"
	// SQLQuoteShowCreate is the name for 'sql_quote_show_create' system variable.
	SQLQuoteShowCreate = "sql_quote_show_create"
	// SlowQueryLog is the name for 'slow_query_log' system variable.
	SlowQueryLog = "slow_query_log"
	// BinlogDirectNonTransactionalUpdates is the name for 'binlog_direct_non_transactional_updates' system variable.
	BinlogDirectNonTransactionalUpdates = "binlog_direct_non_transactional_updates"
	// SQLBigSelects is the name for 'sql_big_selects' system variable.
	SQLBigSelects = "sql_big_selects"
	// LogBinTrustFunctionCreators is the name for 'log_bin_trust_function_creators' system variable.
	LogBinTrustFunctionCreators = "log_bin_trust_function_creators"
	// OldAlterTable is the name for 'old_alter_table' system variable.
	OldAlterTable = "old_alter_table"
	// EnforceGtidConsistency is the name for 'enforce_gtid_consistency' system variable.
	EnforceGtidConsistency = "enforce_gtid_consistency"
	// SecureAuth is the name for 'secure_auth' system variable.
	SecureAuth = "secure_auth"
	// UniqueChecks is the name for 'unique_checks' system variable.
	UniqueChecks = "unique_checks"
	// SQLWarnings is the name for 'sql_warnings' system variable.
	SQLWarnings = "sql_warnings"
	// AutoCommit is the name for 'autocommit' system variable.
	AutoCommit = "autocommit"
	// KeepFilesOnCreate is the name for 'keep_files_on_create' system variable.
	KeepFilesOnCreate = "keep_files_on_create"
	// ShowOldTemporals is the name for 'show_old_temporals' system variable.
	ShowOldTemporals = "show_old_temporals"
	// LocalInFile is the name for 'local_infile' system variable.
	LocalInFile = "local_infile"
	// PerformanceSchema is the name for 'performance_schema' system variable.
	PerformanceSchema = "performance_schema"
	// Flush is the name for 'flush' system variable.
	Flush = "flush"
	// SlaveAllowBatching is the name for 'slave_allow_batching' system variable.
	SlaveAllowBatching = "slave_allow_batching"
	// MyISAMUseMmap is the name for 'myisam_use_mmap' system variable.
	MyISAMUseMmap = "myisam_use_mmap"
	// InnodbFilePerTable is the name for 'innodb_file_per_table' system variable.
	InnodbFilePerTable = "innodb_file_per_table"
	// InnodbLogCompressedPages is the name for 'innodb_log_compressed_pages' system variable.
	InnodbLogCompressedPages = "innodb_log_compressed_pages"
	// InnodbPrintAllDeadlocks is the name for 'innodb_print_all_deadlocks' system variable.
	InnodbPrintAllDeadlocks = "innodb_print_all_deadlocks"
	// InnodbStrictMode is the name for 'innodb_strict_mode' system variable.
	InnodbStrictMode = "innodb_strict_mode"
	// InnodbCmpPerIndexEnabled is the name for 'innodb_cmp_per_index_enabled' system variable.
	InnodbCmpPerIndexEnabled = "innodb_cmp_per_index_enabled"
	// InnodbBufferPoolDumpAtShutdown is the name for 'innodb_buffer_pool_dump_at_shutdown' system variable.
	InnodbBufferPoolDumpAtShutdown = "innodb_buffer_pool_dump_at_shutdown"
	// InnodbAdaptiveHashIndex is the name for 'innodb_adaptive_hash_index' system variable.
	InnodbAdaptiveHashIndex = "innodb_adaptive_hash_index"
	// InnodbFtEnableStopword is the name for 'innodb_ft_enable_stopword' system variable.
	InnodbFtEnableStopword = "innodb_ft_enable_stopword" // #nosec G101
	// InnodbSupportXA is the name for 'innodb_support_xa' system variable.
	InnodbSupportXA = "innodb_support_xa"
	// InnodbOptimizeFullTextOnly is the name for 'innodb_optimize_fulltext_only' system variable.
	InnodbOptimizeFullTextOnly = "innodb_optimize_fulltext_only"
	// InnodbStatusOutputLocks is the name for 'innodb_status_output_locks' system variable.
	InnodbStatusOutputLocks = "innodb_status_output_locks"
	// InnodbBufferPoolDumpNow is the name for 'innodb_buffer_pool_dump_now' system variable.
	InnodbBufferPoolDumpNow = "innodb_buffer_pool_dump_now"
	// InnodbBufferPoolLoadNow is the name for 'innodb_buffer_pool_load_now' system variable.
	InnodbBufferPoolLoadNow = "innodb_buffer_pool_load_now"
	// InnodbStatsOnMetadata is the name for 'innodb_stats_on_metadata' system variable.
	InnodbStatsOnMetadata = "innodb_stats_on_metadata"
	// InnodbDisableSortFileCache is the name for 'innodb_disable_sort_file_cache' system variable.
	InnodbDisableSortFileCache = "innodb_disable_sort_file_cache"
	// InnodbStatsAutoRecalc is the name for 'innodb_stats_auto_recalc' system variable.
	InnodbStatsAutoRecalc = "innodb_stats_auto_recalc"
	// InnodbBufferPoolLoadAbort is the name for 'innodb_buffer_pool_load_abort' system variable.
	InnodbBufferPoolLoadAbort = "innodb_buffer_pool_load_abort"
	// InnodbStatsPersistent is the name for 'innodb_stats_persistent' system variable.
	InnodbStatsPersistent = "innodb_stats_persistent"
	// InnodbRandomReadAhead is the name for 'innodb_random_read_ahead' system variable.
	InnodbRandomReadAhead = "innodb_random_read_ahead"
	// InnodbAdaptiveFlushing is the name for 'innodb_adaptive_flushing' system variable.
	InnodbAdaptiveFlushing = "innodb_adaptive_flushing"
	// InnodbTableLocks is the name for 'innodb_table_locks' system variable.
	InnodbTableLocks = "innodb_table_locks"
	// InnodbStatusOutput is the name for 'innodb_status_output' system variable.
	InnodbStatusOutput = "innodb_status_output"
	// NetBufferLength is the name for 'net_buffer_length' system variable.
	NetBufferLength = "net_buffer_length"
	// QueryCacheSize is the name of 'query_cache_size' system variable.
	QueryCacheSize = "query_cache_size"
	// TxReadOnly is the name of 'tx_read_only' system variable.
	TxReadOnly = "tx_read_only"
	// TransactionReadOnly is the name of 'transaction_read_only' system variable.
	TransactionReadOnly = "transaction_read_only"
	// CharacterSetServer is the name of 'character_set_server' system variable.
	CharacterSetServer = "character_set_server"
	// AutoIncrementIncrement is the name of 'auto_increment_increment' system variable.
	AutoIncrementIncrement = "auto_increment_increment"
	// AutoIncrementOffset is the name of 'auto_increment_offset' system variable.
	AutoIncrementOffset = "auto_increment_offset"
	// InitConnect is the name of 'init_connect' system variable.
	InitConnect = "init_connect"
	// CollationServer is the name of 'collation_server' variable.
	CollationServer = "collation_server"
	// NetWriteTimeout is the name of 'net_write_timeout' variable.
	NetWriteTimeout = "net_write_timeout"
	// ThreadPoolSize is the name of 'thread_pool_size' variable.
	ThreadPoolSize = "thread_pool_size"
	// WindowingUseHighPrecision is the name of 'windowing_use_high_precision' system variable.
	WindowingUseHighPrecision = "windowing_use_high_precision"
	// OptimizerSwitch is the name of 'optimizer_switch' system variable.
	OptimizerSwitch = "optimizer_switch"
	// SystemTimeZone is the name of 'system_time_zone' system variable.
	SystemTimeZone = "system_time_zone"
	// CTEMaxRecursionDepth is the name of 'cte_max_recursion_depth' system variable.
	CTEMaxRecursionDepth = "cte_max_recursion_depth"
	// SQLModeVar is the name of the 'sql_mode' system variable.
	SQLModeVar = "sql_mode"
	// CharacterSetResults is the name of the 'character_set_results' system variable.
	CharacterSetResults = "character_set_results"
	// MaxAllowedPacket is the name of the 'max_allowed_packet' system variable.
	MaxAllowedPacket = "max_allowed_packet"
	// TimeZone is the name of the 'time_zone' system variable.
	TimeZone = "time_zone"
	// TxnIsolation is the name of the 'tx_isolation' system variable.
	TxnIsolation = "tx_isolation"
	// TransactionIsolation is the name of the 'transaction_isolation' system variable.
	TransactionIsolation = "transaction_isolation"
	// TxnIsolationOneShot is the name of the 'tx_isolation_one_shot' system variable.
	TxnIsolationOneShot = "tx_isolation_one_shot"
	// MaxExecutionTime is the name of the 'max_execution_time' system variable.
	MaxExecutionTime = "max_execution_time"
	// ReadOnly is the name of the 'read_only' system variable.
	ReadOnly = "read_only"
	// DefaultAuthPlugin is the name of 'default_authentication_plugin' system variable.
	DefaultAuthPlugin = "default_authentication_plugin"
	// LastInsertID is the name of 'last_insert_id' system variable.
	LastInsertID = "last_insert_id"
	// Identity is the name of 'identity' system variable.
	Identity = "identity"
	// TiDBAllowFunctionForExpressionIndex is the name of `TiDBAllowFunctionForExpressionIndex` system variable.
	TiDBAllowFunctionForExpressionIndex = "tidb_allow_function_for_expression_index"
	// RandSeed1 is the name of 'rand_seed1' system variable.
	RandSeed1 = "rand_seed1"
	// RandSeed2 is the name of 'rand_seed2' system variable.
	RandSeed2 = "rand_seed2"
	// SQLRequirePrimaryKey is the name of `sql_require_primary_key` system variable.
	SQLRequirePrimaryKey = "sql_require_primary_key"
	// ValidatePasswordEnable turns on/off the validation of password.
	ValidatePasswordEnable = "validate_password.enable"
	// ValidatePasswordPolicy specifies the password policy enforced by validate_password.
	ValidatePasswordPolicy = "validate_password.policy"
	// ValidatePasswordCheckUserName controls whether validate_password compares passwords to the user name part of
	// the effective user account for the current session
	ValidatePasswordCheckUserName = "validate_password.check_user_name"
	// ValidatePasswordLength specified the minimum number of characters that validate_password requires passwords to have
	ValidatePasswordLength = "validate_password.length"
	// ValidatePasswordMixedCaseCount specified the minimum number of lowercase and uppercase characters that validate_password requires
	ValidatePasswordMixedCaseCount = "validate_password.mixed_case_count"
	// ValidatePasswordNumberCount specified the minimum number of numeric (digit) characters that validate_password requires
	ValidatePasswordNumberCount = "validate_password.number_count"
	// ValidatePasswordSpecialCharCount specified the minimum number of nonalphanumeric characters that validate_password requires
	ValidatePasswordSpecialCharCount = "validate_password.special_char_count"
	// ValidatePasswordDictionary specified the dictionary that validate_password uses for checking passwords. Each word is separated by semicolon (;).
	ValidatePasswordDictionary = "validate_password.dictionary"
)<|MERGE_RESOLUTION|>--- conflicted
+++ resolved
@@ -2198,7 +2198,6 @@
 			return nil
 		},
 	},
-<<<<<<< HEAD
 	{Scope: ScopeGlobal | ScopeSession, Name: MppExchangeCompressionMode, Type: TypeStr, Value: kv.DefaultExchangeCompressionMode.Name(),
 		Validation: func(_ *SessionVars, normalizedValue string, originalValue string, _ ScopeFlag) (string, error) {
 			_, ok := kv.ToExchangeCompressionMode(strings.ToUpper(normalizedValue))
@@ -2256,7 +2255,6 @@
 		s.ExplainShowMppFeature = TiDBOptOn(val)
 		return nil
 	}},
-=======
 	{
 		Scope: ScopeGlobal, Name: TiDBTTLJobRunInterval, Value: DefTiDBTTLJobRunInterval, Type: TypeDuration, MinValue: int64(10 * time.Minute), MaxValue: uint64(8760 * time.Hour), SetGlobal: func(ctx context.Context, vars *SessionVars, s string) error {
 			interval, err := time.ParseDuration(s)
@@ -2321,7 +2319,6 @@
 			return strconv.Itoa(int(TTLDeleteWorkerCount.Load())), nil
 		},
 	},
->>>>>>> e1a2b586
 }
 
 // FeedbackProbability points to the FeedbackProbability in statistics package.
