// Copyright 2015 PingCAP, Inc.
//
// Licensed under the Apache License, Version 2.0 (the "License");
// you may not use this file except in compliance with the License.
// You may obtain a copy of the License at
//
//     http://www.apache.org/licenses/LICENSE-2.0
//
// Unless required by applicable law or agreed to in writing, software
// distributed under the License is distributed on an "AS IS" BASIS,
// WITHOUT WARRANTIES OR CONDITIONS OF ANY KIND, either express or implied.
// See the License for the specific language governing permissions and
// limitations under the License.

package variable

import (
	"context"
	"encoding/json"
	"fmt"
	"math"
	"runtime"
	"strconv"
	"strings"
	"sync/atomic"
	"time"

	"github.com/pingcap/errors"
	"github.com/pingcap/tidb/config"
	"github.com/pingcap/tidb/keyspace"
	"github.com/pingcap/tidb/kv"
	"github.com/pingcap/tidb/metrics"
	"github.com/pingcap/tidb/parser"
	"github.com/pingcap/tidb/parser/charset"
	"github.com/pingcap/tidb/parser/mysql"
	"github.com/pingcap/tidb/sessionctx/stmtctx"
	"github.com/pingcap/tidb/types"
	_ "github.com/pingcap/tidb/types/parser_driver" // for parser driver
	"github.com/pingcap/tidb/util/collate"
	"github.com/pingcap/tidb/util/gctuner"
	"github.com/pingcap/tidb/util/logutil"
	"github.com/pingcap/tidb/util/mathutil"
	"github.com/pingcap/tidb/util/memory"
	stmtsummaryv2 "github.com/pingcap/tidb/util/stmtsummary/v2"
	"github.com/pingcap/tidb/util/tikvutil"
	"github.com/pingcap/tidb/util/tls"
	topsqlstate "github.com/pingcap/tidb/util/topsql/state"
	"github.com/pingcap/tidb/util/versioninfo"
	tikvcfg "github.com/tikv/client-go/v2/config"
	tikvstore "github.com/tikv/client-go/v2/kv"
	atomic2 "go.uber.org/atomic"
	"go.uber.org/zap"
)

// All system variables declared here are ordered by their scopes, which follow the order of scopes below:
//
//	[NONE, SESSION, INSTANCE, GLOBAL, GLOBAL & SESSION]
//
// If you are adding a new system variable, please put it in the corresponding area.
var defaultSysVars = []*SysVar{
	/* The system variables below have NONE scope  */
	{Scope: ScopeNone, Name: SystemTimeZone, Value: "CST"},
	{Scope: ScopeNone, Name: Hostname, Value: DefHostname},
	{Scope: ScopeNone, Name: Port, Value: "4000", Type: TypeUnsigned, MinValue: 0, MaxValue: math.MaxUint16},
	{Scope: ScopeNone, Name: LogBin, Value: Off, Type: TypeBool},
	{Scope: ScopeNone, Name: VersionComment, Value: "TiDB Server (Apache License 2.0) " + versioninfo.TiDBEdition + " Edition, MySQL 5.7 compatible"},
	{Scope: ScopeNone, Name: Version, Value: mysql.ServerVersion},
	{Scope: ScopeNone, Name: DataDir, Value: "/usr/local/mysql/data/"},
	{Scope: ScopeNone, Name: Socket, Value: ""},
	{Scope: ScopeNone, Name: "license", Value: "Apache License 2.0"},
	{Scope: ScopeNone, Name: "have_ssl", Value: "DISABLED", Type: TypeBool},
	{Scope: ScopeNone, Name: "have_openssl", Value: "DISABLED", Type: TypeBool},
	{Scope: ScopeNone, Name: "ssl_ca", Value: ""},
	{Scope: ScopeNone, Name: "ssl_cert", Value: ""},
	{Scope: ScopeNone, Name: "ssl_key", Value: ""},
	{Scope: ScopeNone, Name: "version_compile_os", Value: runtime.GOOS},
	{Scope: ScopeNone, Name: "version_compile_machine", Value: runtime.GOARCH},
	/* TiDB specific variables */
	{Scope: ScopeNone, Name: TiDBEnableEnhancedSecurity, Value: Off, Type: TypeBool},
	{Scope: ScopeNone, Name: TiDBAllowFunctionForExpressionIndex, ReadOnly: true, Value: collectAllowFuncName4ExpressionIndex()},

	/* The system variables below have SESSION scope  */
	{Scope: ScopeSession, Name: Timestamp, Value: DefTimestamp, MinValue: 0, MaxValue: math.MaxInt32, Type: TypeFloat, GetSession: func(s *SessionVars) (string, error) {
		if timestamp, ok := s.systems[Timestamp]; ok && timestamp != DefTimestamp {
			return timestamp, nil
		}
		timestamp := s.StmtCtx.GetOrStoreStmtCache(stmtctx.StmtNowTsCacheKey, time.Now()).(time.Time)
		return types.ToString(float64(timestamp.UnixNano()) / float64(time.Second))
	}, GetStateValue: func(s *SessionVars) (string, bool, error) {
		timestamp, ok := s.systems[Timestamp]
		return timestamp, ok && timestamp != DefTimestamp, nil
	}, Validation: func(vars *SessionVars, normalizedValue string, originalValue string, scope ScopeFlag) (string, error) {
		val := tidbOptFloat64(originalValue, DefTimestampFloat)
		if val > math.MaxInt32 {
			return originalValue, ErrWrongValueForVar.GenWithStackByArgs(Timestamp, originalValue)
		}
		return normalizedValue, nil
	}},
	{Scope: ScopeSession, Name: WarningCount, Value: "0", ReadOnly: true, GetSession: func(s *SessionVars) (string, error) {
		return strconv.Itoa(s.SysWarningCount), nil
	}},
	{Scope: ScopeSession, Name: ErrorCount, Value: "0", ReadOnly: true, GetSession: func(s *SessionVars) (string, error) {
		return strconv.Itoa(int(s.SysErrorCount)), nil
	}},
	{Scope: ScopeSession, Name: LastInsertID, Value: "0", Type: TypeInt, AllowEmpty: true, MinValue: 0, MaxValue: math.MaxInt64, GetSession: func(s *SessionVars) (string, error) {
		return strconv.FormatUint(s.StmtCtx.PrevLastInsertID, 10), nil
	}, GetStateValue: func(s *SessionVars) (string, bool, error) {
		return "", false, nil
	}},
	{Scope: ScopeSession, Name: Identity, Value: "0", Type: TypeInt, AllowEmpty: true, MinValue: 0, MaxValue: math.MaxInt64, GetSession: func(s *SessionVars) (string, error) {
		return strconv.FormatUint(s.StmtCtx.PrevLastInsertID, 10), nil
	}, GetStateValue: func(s *SessionVars) (string, bool, error) {
		return "", false, nil
	}},
	/* TiDB specific variables */
	// TODO: TiDBTxnScope is hidden because local txn feature is not done.
	{Scope: ScopeSession, Name: TiDBTxnScope, skipInit: true, Hidden: true, Value: kv.GlobalTxnScope, SetSession: func(s *SessionVars, val string) error {
		switch val {
		case kv.GlobalTxnScope:
			s.TxnScope = kv.NewGlobalTxnScopeVar()
		case kv.LocalTxnScope:
			if !EnableLocalTxn.Load() {
				return ErrWrongValueForVar.GenWithStack("@@txn_scope can not be set to local when tidb_enable_local_txn is off")
			}
			txnScope := config.GetTxnScopeFromConfig()
			if txnScope == kv.GlobalTxnScope {
				return ErrWrongValueForVar.GenWithStack("@@txn_scope can not be set to local when zone label is empty or \"global\"")
			}
			s.TxnScope = kv.NewLocalTxnScopeVar(txnScope)
		default:
			return ErrWrongValueForVar.GenWithStack("@@txn_scope value should be global or local")
		}
		return nil
	}, GetSession: func(s *SessionVars) (string, error) {
		return s.TxnScope.GetVarValue(), nil
	}},
	{Scope: ScopeSession, Name: TiDBTxnReadTS, Value: "", Hidden: true, SetSession: func(s *SessionVars, val string) error {
		return setTxnReadTS(s, val)
	}, Validation: func(vars *SessionVars, normalizedValue string, originalValue string, scope ScopeFlag) (string, error) {
		return normalizedValue, nil
	}},
	{Scope: ScopeSession, Name: TiDBReadStaleness, Value: strconv.Itoa(DefTiDBReadStaleness), Type: TypeInt, MinValue: math.MinInt32, MaxValue: 0, AllowEmpty: true, Hidden: false, SetSession: func(s *SessionVars, val string) error {
		return setReadStaleness(s, val)
	}},
	{Scope: ScopeSession, Name: TiDBEnforceMPPExecution, Type: TypeBool, Value: BoolToOnOff(config.GetGlobalConfig().Performance.EnforceMPP), Validation: func(vars *SessionVars, normalizedValue string, originalValue string, scope ScopeFlag) (string, error) {
		if TiDBOptOn(normalizedValue) && !vars.allowMPPExecution {
			return normalizedValue, ErrWrongValueForVar.GenWithStackByArgs("tidb_enforce_mpp", "1' but tidb_allow_mpp is 0, please activate tidb_allow_mpp at first.")
		}
		return normalizedValue, nil
	}, SetSession: func(s *SessionVars, val string) error {
		s.enforceMPPExecution = TiDBOptOn(val)
		return nil
	}},
	{Scope: ScopeGlobal | ScopeSession, Name: TiDBMaxTiFlashThreads, Type: TypeInt, Value: strconv.Itoa(DefTiFlashMaxThreads), MinValue: -1, MaxValue: MaxConfigurableConcurrency, SetSession: func(s *SessionVars, val string) error {
		s.TiFlashMaxThreads = TidbOptInt64(val, DefTiFlashMaxThreads)
		return nil
	}},
	{Scope: ScopeSession, Name: TiDBSnapshot, Value: "", skipInit: true, SetSession: func(s *SessionVars, val string) error {
		err := setSnapshotTS(s, val)
		if err != nil {
			return err
		}
		return nil
	}},
	{Scope: ScopeSession, Name: TiDBOptProjectionPushDown, Value: BoolToOnOff(config.GetGlobalConfig().Performance.ProjectionPushDown), Type: TypeBool, SetSession: func(s *SessionVars, val string) error {
		s.AllowProjectionPushDown = TiDBOptOn(val)
		return nil
	}},
	{Scope: ScopeGlobal | ScopeSession, Name: TiDBOptDeriveTopN, Value: BoolToOnOff(DefOptDeriveTopN), Type: TypeBool, SetSession: func(s *SessionVars, val string) error {
		s.AllowDeriveTopN = TiDBOptOn(val)
		return nil
	}},
	{Scope: ScopeGlobal | ScopeSession, Name: TiDBOptAggPushDown, Value: BoolToOnOff(DefOptAggPushDown), Type: TypeBool, SetSession: func(s *SessionVars, val string) error {
		s.AllowAggPushDown = TiDBOptOn(val)
		return nil
	}},
	{Scope: ScopeSession, Name: TiDBOptDistinctAggPushDown, Value: BoolToOnOff(config.GetGlobalConfig().Performance.DistinctAggPushDown), Type: TypeBool, SetSession: func(s *SessionVars, val string) error {
		s.AllowDistinctAggPushDown = TiDBOptOn(val)
		return nil
	}},
	{Scope: ScopeGlobal | ScopeSession, Name: TiDBOptSkewDistinctAgg, Value: BoolToOnOff(DefTiDBSkewDistinctAgg), Type: TypeBool, SetSession: func(s *SessionVars, val string) error {
		s.EnableSkewDistinctAgg = TiDBOptOn(val)
		return nil
	}},
	{Scope: ScopeGlobal | ScopeSession, Name: TiDBOpt3StageDistinctAgg, Value: BoolToOnOff(DefTiDB3StageDistinctAgg), Type: TypeBool, SetSession: func(s *SessionVars, val string) error {
		s.Enable3StageDistinctAgg = TiDBOptOn(val)
		return nil
	}},
	{Scope: ScopeGlobal | ScopeSession, Name: TiDBOptEnable3StageMultiDistinctAgg, Value: BoolToOnOff(DefTiDB3StageMultiDistinctAgg), Type: TypeBool, SetSession: func(s *SessionVars, val string) error {
		s.Enable3StageMultiDistinctAgg = TiDBOptOn(val)
		return nil
	}},
	{Scope: ScopeSession, Name: TiDBOptWriteRowID, Value: BoolToOnOff(DefOptWriteRowID), Type: TypeBool, SetSession: func(s *SessionVars, val string) error {
		s.AllowWriteRowID = TiDBOptOn(val)
		return nil
	}},
	{Scope: ScopeSession, Name: TiDBChecksumTableConcurrency, Value: strconv.Itoa(DefChecksumTableConcurrency), Type: TypeInt, MinValue: 1, MaxValue: MaxConfigurableConcurrency},
	{Scope: ScopeSession, Name: TiDBBatchInsert, Value: BoolToOnOff(DefBatchInsert), Type: TypeBool, SetSession: func(s *SessionVars, val string) error {
		s.BatchInsert = TiDBOptOn(val)
		return nil
	}},
	{Scope: ScopeSession, Name: TiDBBatchDelete, Value: BoolToOnOff(DefBatchDelete), Type: TypeBool, SetSession: func(s *SessionVars, val string) error {
		s.BatchDelete = TiDBOptOn(val)
		return nil
	}},
	{Scope: ScopeSession, Name: TiDBBatchCommit, Value: BoolToOnOff(DefBatchCommit), Type: TypeBool, SetSession: func(s *SessionVars, val string) error {
		s.BatchCommit = TiDBOptOn(val)
		return nil
	}},
	{Scope: ScopeSession, Name: TiDBCurrentTS, Value: strconv.Itoa(DefCurretTS), Type: TypeInt, AllowEmpty: true, MinValue: 0, MaxValue: math.MaxInt64, ReadOnly: true, GetSession: func(s *SessionVars) (string, error) {
		return strconv.FormatUint(s.TxnCtx.StartTS, 10), nil
	}},
	{Scope: ScopeSession, Name: TiDBLastTxnInfo, Value: "", ReadOnly: true, GetSession: func(s *SessionVars) (string, error) {
		return s.LastTxnInfo, nil
	}},
	{Scope: ScopeSession, Name: TiDBLastQueryInfo, Value: "", ReadOnly: true, GetSession: func(s *SessionVars) (string, error) {
		info, err := json.Marshal(s.LastQueryInfo)
		if err != nil {
			return "", err
		}
		return string(info), nil
	}},
	{Scope: ScopeSession, Name: TiDBEnableChunkRPC, Value: BoolToOnOff(config.GetGlobalConfig().TiKVClient.EnableChunkRPC), Type: TypeBool, SetSession: func(s *SessionVars, val string) error {
		s.EnableChunkRPC = TiDBOptOn(val)
		return nil
	}},
	{Scope: ScopeSession, Name: TxnIsolationOneShot, Value: "", skipInit: true, Validation: func(vars *SessionVars, normalizedValue string, originalValue string, scope ScopeFlag) (string, error) {
		return checkIsolationLevel(vars, normalizedValue, originalValue, scope)
	}, SetSession: func(s *SessionVars, val string) error {
		s.txnIsolationLevelOneShot.state = oneShotSet
		s.txnIsolationLevelOneShot.value = val
		return nil
	}, GetStateValue: func(s *SessionVars) (string, bool, error) {
		if s.txnIsolationLevelOneShot.state != oneShotDef {
			return s.txnIsolationLevelOneShot.value, true, nil
		}
		return "", false, nil
	}},
	{Scope: ScopeSession, Name: TiDBOptimizerSelectivityLevel, Value: strconv.Itoa(DefTiDBOptimizerSelectivityLevel), Type: TypeUnsigned, MinValue: 0, MaxValue: math.MaxInt32, SetSession: func(s *SessionVars, val string) error {
		s.OptimizerSelectivityLevel = tidbOptPositiveInt32(val, DefTiDBOptimizerSelectivityLevel)
		return nil
	}},
	{Scope: ScopeGlobal | ScopeSession, Name: TiDBOptimizerEnableOuterJoinReorder, Value: BoolToOnOff(DefTiDBEnableOuterJoinReorder), Type: TypeBool, SetSession: func(s *SessionVars, val string) error {
		s.EnableOuterJoinReorder = TiDBOptOn(val)
		return nil
	}},
	{Scope: ScopeGlobal | ScopeSession, Name: TiDBOptimizerEnableNAAJ, Value: BoolToOnOff(DefTiDBEnableNAAJ), Type: TypeBool, SetSession: func(s *SessionVars, val string) error {
		s.OptimizerEnableNAAJ = TiDBOptOn(val)
		return nil
	}},
	{Scope: ScopeSession, Name: TiDBDDLReorgPriority, Value: "PRIORITY_LOW", Type: TypeEnum, skipInit: true, PossibleValues: []string{"PRIORITY_LOW", "PRIORITY_NORMAL", "PRIORITY_HIGH"}, SetSession: func(s *SessionVars, val string) error {
		s.setDDLReorgPriority(val)
		return nil
	}},
	{Scope: ScopeSession, Name: TiDBSlowQueryFile, Value: "", skipInit: true, SetSession: func(s *SessionVars, val string) error {
		s.SlowQueryFile = val
		return nil
	}},
	{Scope: ScopeSession, Name: TiDBWaitSplitRegionFinish, Value: BoolToOnOff(DefTiDBWaitSplitRegionFinish), skipInit: true, Type: TypeBool, SetSession: func(s *SessionVars, val string) error {
		s.WaitSplitRegionFinish = TiDBOptOn(val)
		return nil
	}},
	{Scope: ScopeSession, Name: TiDBWaitSplitRegionTimeout, Value: strconv.Itoa(DefWaitSplitRegionTimeout), skipInit: true, Type: TypeUnsigned, MinValue: 1, MaxValue: math.MaxInt32, SetSession: func(s *SessionVars, val string) error {
		s.WaitSplitRegionTimeout = uint64(tidbOptPositiveInt32(val, DefWaitSplitRegionTimeout))
		return nil
	}},
	{Scope: ScopeSession, Name: TiDBLowResolutionTSO, Value: Off, Type: TypeBool, SetSession: func(s *SessionVars, val string) error {
		s.LowResolutionTSO = TiDBOptOn(val)
		return nil
	}},
	{Scope: ScopeSession, Name: TiDBAllowRemoveAutoInc, Value: BoolToOnOff(DefTiDBAllowRemoveAutoInc), Type: TypeBool, SetSession: func(s *SessionVars, val string) error {
		s.AllowRemoveAutoInc = TiDBOptOn(val)
		return nil
	}},
	{Scope: ScopeSession, Name: TiDBIsolationReadEngines, Value: strings.Join(config.GetGlobalConfig().IsolationRead.Engines, ","), Validation: func(vars *SessionVars, normalizedValue string, originalValue string, scope ScopeFlag) (string, error) {
		engines := strings.Split(normalizedValue, ",")
		var formatVal string
		for i, engine := range engines {
			engine = strings.TrimSpace(engine)
			if i != 0 {
				formatVal += ","
			}
			switch {
			case strings.EqualFold(engine, kv.TiKV.Name()):
				formatVal += kv.TiKV.Name()
			case strings.EqualFold(engine, kv.TiFlash.Name()):
				formatVal += kv.TiFlash.Name()
			case strings.EqualFold(engine, kv.TiDB.Name()):
				formatVal += kv.TiDB.Name()
			default:
				return normalizedValue, ErrWrongValueForVar.GenWithStackByArgs(TiDBIsolationReadEngines, normalizedValue)
			}
		}
		return formatVal, nil
	}, SetSession: func(s *SessionVars, val string) error {
		s.IsolationReadEngines = make(map[kv.StoreType]struct{})
		for _, engine := range strings.Split(val, ",") {
			switch engine {
			case kv.TiKV.Name():
				s.IsolationReadEngines[kv.TiKV] = struct{}{}
			case kv.TiFlash.Name():
				s.IsolationReadEngines[kv.TiFlash] = struct{}{}
			case kv.TiDB.Name():
				s.IsolationReadEngines[kv.TiDB] = struct{}{}
			}
		}
		return nil
	}},
	{Scope: ScopeSession, Name: TiDBMetricSchemaStep, Value: strconv.Itoa(DefTiDBMetricSchemaStep), Type: TypeUnsigned, skipInit: true, MinValue: 10, MaxValue: 60 * 60 * 60, SetSession: func(s *SessionVars, val string) error {
		s.MetricSchemaStep = TidbOptInt64(val, DefTiDBMetricSchemaStep)
		return nil
	}},
	{Scope: ScopeSession, Name: TiDBCDCWriteSource, Value: "0", Type: TypeInt, MinValue: 0, MaxValue: 15, SetSession: func(s *SessionVars, val string) error {
		s.CDCWriteSource = uint64(TidbOptInt(val, 0))
		return nil
	}},
	{Scope: ScopeSession, Name: TiDBMetricSchemaRangeDuration, Value: strconv.Itoa(DefTiDBMetricSchemaRangeDuration), skipInit: true, Type: TypeUnsigned, MinValue: 10, MaxValue: 60 * 60 * 60, SetSession: func(s *SessionVars, val string) error {
		s.MetricSchemaRangeDuration = TidbOptInt64(val, DefTiDBMetricSchemaRangeDuration)
		return nil
	}},
	{Scope: ScopeSession, Name: TiDBFoundInPlanCache, Value: BoolToOnOff(DefTiDBFoundInPlanCache), Type: TypeBool, ReadOnly: true, GetSession: func(s *SessionVars) (string, error) {
		return BoolToOnOff(s.PrevFoundInPlanCache), nil
	}},
	{Scope: ScopeSession, Name: TiDBFoundInBinding, Value: BoolToOnOff(DefTiDBFoundInBinding), Type: TypeBool, ReadOnly: true, GetSession: func(s *SessionVars) (string, error) {
		return BoolToOnOff(s.PrevFoundInBinding), nil
	}},
	{Scope: ScopeSession, Name: RandSeed1, Type: TypeInt, Value: "0", skipInit: true, MaxValue: math.MaxInt32, SetSession: func(s *SessionVars, val string) error {
		s.Rng.SetSeed1(uint32(tidbOptPositiveInt32(val, 0)))
		return nil
	}, GetSession: func(s *SessionVars) (string, error) {
		return "0", nil
	}, GetStateValue: func(s *SessionVars) (string, bool, error) {
		return strconv.FormatUint(uint64(s.Rng.GetSeed1()), 10), true, nil
	}},
	{Scope: ScopeSession, Name: RandSeed2, Type: TypeInt, Value: "0", skipInit: true, MaxValue: math.MaxInt32, SetSession: func(s *SessionVars, val string) error {
		s.Rng.SetSeed2(uint32(tidbOptPositiveInt32(val, 0)))
		return nil
	}, GetSession: func(s *SessionVars) (string, error) {
		return "0", nil
	}, GetStateValue: func(s *SessionVars) (string, bool, error) {
		return strconv.FormatUint(uint64(s.Rng.GetSeed2()), 10), true, nil
	}},
	{Scope: ScopeSession, Name: TiDBReadConsistency, Value: string(ReadConsistencyStrict), Type: TypeStr, Hidden: true,
		Validation: func(_ *SessionVars, normalized string, _ string, _ ScopeFlag) (string, error) {
			return normalized, validateReadConsistencyLevel(normalized)
		},
		SetSession: func(s *SessionVars, val string) error {
			s.ReadConsistency = ReadConsistencyLevel(val)
			return nil
		},
	},
	{Scope: ScopeSession, Name: TiDBLastDDLInfo, Value: "", ReadOnly: true, GetSession: func(s *SessionVars) (string, error) {
		info, err := json.Marshal(s.LastDDLInfo)
		if err != nil {
			return "", err
		}
		return string(info), nil
	}},
	{Scope: ScopeSession, Name: TiDBLastPlanReplayerToken, Value: "", ReadOnly: true,
		GetSession: func(s *SessionVars) (string, error) {
			return s.LastPlanReplayerToken, nil
		},
	},
	{Scope: ScopeSession, Name: TiDBUseAlloc, Value: BoolToOnOff(DefTiDBUseAlloc), Type: TypeBool, ReadOnly: true, GetSession: func(s *SessionVars) (string, error) {
		return BoolToOnOff(s.preUseChunkAlloc), nil
	}},
	/* The system variables below have INSTANCE scope  */
	{Scope: ScopeInstance, Name: TiDBLogFileMaxDays, Value: strconv.Itoa(config.GetGlobalConfig().Log.File.MaxDays), Type: TypeInt, MinValue: 0, MaxValue: math.MaxInt32, SetGlobal: func(_ context.Context, s *SessionVars, val string) error {
		maxAge, err := strconv.ParseInt(val, 10, 32)
		if err != nil {
			return err
		}
		GlobalLogMaxDays.Store(int32(maxAge))
		cfg := config.GetGlobalConfig().Log.ToLogConfig()
		cfg.Config.File.MaxDays = int(maxAge)

		err = logutil.ReplaceLogger(cfg, keyspace.WrapZapcoreWithKeyspace())
		if err != nil {
			return err
		}
		return nil
	}, GetGlobal: func(_ context.Context, s *SessionVars) (string, error) {
		return strconv.FormatInt(int64(GlobalLogMaxDays.Load()), 10), nil
	}},
	{Scope: ScopeInstance, Name: TiDBConfig, Value: "", ReadOnly: true, GetGlobal: func(_ context.Context, s *SessionVars) (string, error) {
		return config.GetJSONConfig()
	}},
	{Scope: ScopeInstance, Name: TiDBGeneralLog, Value: BoolToOnOff(DefTiDBGeneralLog), Type: TypeBool, SetGlobal: func(_ context.Context, s *SessionVars, val string) error {
		ProcessGeneralLog.Store(TiDBOptOn(val))
		return nil
	}, GetGlobal: func(_ context.Context, s *SessionVars) (string, error) {
		return BoolToOnOff(ProcessGeneralLog.Load()), nil
	}},
	{Scope: ScopeSession, Name: TiDBSlowTxnLogThreshold, Value: strconv.Itoa(logutil.DefaultSlowTxnThreshold),
		Type: TypeUnsigned, MinValue: 0, MaxValue: math.MaxInt64, SetSession: func(s *SessionVars, val string) error {
			s.SlowTxnThreshold = TidbOptUint64(val, logutil.DefaultSlowTxnThreshold)
			return nil
		},
	},
	{Scope: ScopeInstance, Name: TiDBSlowLogThreshold, Value: strconv.Itoa(logutil.DefaultSlowThreshold), Type: TypeInt, MinValue: -1, MaxValue: math.MaxInt64, SetGlobal: func(_ context.Context, s *SessionVars, val string) error {
		atomic.StoreUint64(&config.GetGlobalConfig().Instance.SlowThreshold, uint64(TidbOptInt64(val, logutil.DefaultSlowThreshold)))
		return nil
	}, GetGlobal: func(_ context.Context, s *SessionVars) (string, error) {
		return strconv.FormatUint(atomic.LoadUint64(&config.GetGlobalConfig().Instance.SlowThreshold), 10), nil
	}},
	{Scope: ScopeInstance, Name: TiDBRecordPlanInSlowLog, Value: int32ToBoolStr(logutil.DefaultRecordPlanInSlowLog), Type: TypeBool, SetGlobal: func(_ context.Context, s *SessionVars, val string) error {
		atomic.StoreUint32(&config.GetGlobalConfig().Instance.RecordPlanInSlowLog, uint32(TidbOptInt64(val, logutil.DefaultRecordPlanInSlowLog)))
		return nil
	}, GetGlobal: func(_ context.Context, s *SessionVars) (string, error) {
		enabled := atomic.LoadUint32(&config.GetGlobalConfig().Instance.RecordPlanInSlowLog) == 1
		return BoolToOnOff(enabled), nil
	}},
	{Scope: ScopeInstance, Name: TiDBEnableSlowLog, Value: BoolToOnOff(logutil.DefaultTiDBEnableSlowLog), Type: TypeBool, SetGlobal: func(_ context.Context, s *SessionVars, val string) error {
		config.GetGlobalConfig().Instance.EnableSlowLog.Store(TiDBOptOn(val))
		return nil
	}, GetGlobal: func(_ context.Context, s *SessionVars) (string, error) {
		return BoolToOnOff(config.GetGlobalConfig().Instance.EnableSlowLog.Load()), nil
	}},
	{Scope: ScopeInstance, Name: TiDBCheckMb4ValueInUTF8, Value: BoolToOnOff(config.GetGlobalConfig().Instance.CheckMb4ValueInUTF8.Load()), Type: TypeBool, SetGlobal: func(_ context.Context, s *SessionVars, val string) error {
		config.GetGlobalConfig().Instance.CheckMb4ValueInUTF8.Store(TiDBOptOn(val))
		return nil
	}, GetGlobal: func(_ context.Context, s *SessionVars) (string, error) {
		return BoolToOnOff(config.GetGlobalConfig().Instance.CheckMb4ValueInUTF8.Load()), nil
	}},
	{Scope: ScopeInstance, Name: TiDBPProfSQLCPU, Value: strconv.Itoa(DefTiDBPProfSQLCPU), Type: TypeInt, MinValue: 0, MaxValue: 1, SetGlobal: func(_ context.Context, s *SessionVars, val string) error {
		EnablePProfSQLCPU.Store(uint32(tidbOptPositiveInt32(val, DefTiDBPProfSQLCPU)) > 0)
		return nil
	}, GetGlobal: func(_ context.Context, s *SessionVars) (string, error) {
		val := "0"
		if EnablePProfSQLCPU.Load() {
			val = "1"
		}
		return val, nil
	}},
	{Scope: ScopeInstance, Name: TiDBDDLSlowOprThreshold, Value: strconv.Itoa(DefTiDBDDLSlowOprThreshold), Type: TypeInt, MinValue: 0, MaxValue: math.MaxInt32, SetGlobal: func(_ context.Context, s *SessionVars, val string) error {
		atomic.StoreUint32(&DDLSlowOprThreshold, uint32(tidbOptPositiveInt32(val, DefTiDBDDLSlowOprThreshold)))
		return nil
	}, GetGlobal: func(_ context.Context, s *SessionVars) (string, error) {
		return strconv.FormatUint(uint64(atomic.LoadUint32(&DDLSlowOprThreshold)), 10), nil
	}},
	{Scope: ScopeInstance, Name: TiDBForcePriority, Value: mysql.Priority2Str[DefTiDBForcePriority], Type: TypeEnum, PossibleValues: []string{"NO_PRIORITY", "LOW_PRIORITY", "HIGH_PRIORITY", "DELAYED"}, SetGlobal: func(_ context.Context, s *SessionVars, val string) error {
		atomic.StoreInt32(&ForcePriority, int32(mysql.Str2Priority(val)))
		return nil
	}, GetGlobal: func(_ context.Context, s *SessionVars) (string, error) {
		return mysql.Priority2Str[mysql.PriorityEnum(atomic.LoadInt32(&ForcePriority))], nil
	}},
	{Scope: ScopeInstance, Name: TiDBExpensiveQueryTimeThreshold, Value: strconv.Itoa(DefTiDBExpensiveQueryTimeThreshold), Type: TypeUnsigned, MinValue: int64(MinExpensiveQueryTimeThreshold), MaxValue: math.MaxInt32, SetGlobal: func(_ context.Context, s *SessionVars, val string) error {
		atomic.StoreUint64(&ExpensiveQueryTimeThreshold, uint64(tidbOptPositiveInt32(val, DefTiDBExpensiveQueryTimeThreshold)))
		return nil
	}, GetGlobal: func(_ context.Context, s *SessionVars) (string, error) {
		return strconv.FormatUint(atomic.LoadUint64(&ExpensiveQueryTimeThreshold), 10), nil
	}},
	{Scope: ScopeInstance, Name: TiDBEnableCollectExecutionInfo, Value: BoolToOnOff(DefTiDBEnableCollectExecutionInfo), Type: TypeBool, SetGlobal: func(_ context.Context, s *SessionVars, val string) error {
		oldConfig := config.GetGlobalConfig()
		newValue := TiDBOptOn(val)
		if oldConfig.Instance.EnableCollectExecutionInfo.Load() != newValue {
			newConfig := *oldConfig
			newConfig.Instance.EnableCollectExecutionInfo.Store(newValue)
			config.StoreGlobalConfig(&newConfig)
		}
		return nil
	}, GetGlobal: func(_ context.Context, s *SessionVars) (string, error) {
		return BoolToOnOff(config.GetGlobalConfig().Instance.EnableCollectExecutionInfo.Load()), nil
	}},
	{Scope: ScopeInstance, Name: PluginLoad, Value: "", ReadOnly: true, GetGlobal: func(_ context.Context, s *SessionVars) (string, error) {
		return config.GetGlobalConfig().Instance.PluginLoad, nil
	}},
	{Scope: ScopeInstance, Name: PluginDir, Value: "/data/deploy/plugin", ReadOnly: true, GetGlobal: func(_ context.Context, s *SessionVars) (string, error) {
		return config.GetGlobalConfig().Instance.PluginDir, nil
	}},
	{Scope: ScopeInstance, Name: MaxConnections, Value: strconv.FormatUint(uint64(config.GetGlobalConfig().Instance.MaxConnections), 10), Type: TypeUnsigned, MinValue: 0, MaxValue: 100000, SetGlobal: func(_ context.Context, s *SessionVars, val string) error {
		config.GetGlobalConfig().Instance.MaxConnections = uint32(TidbOptInt64(val, 0))
		return nil
	}, GetGlobal: func(_ context.Context, s *SessionVars) (string, error) {
		return strconv.FormatUint(uint64(config.GetGlobalConfig().Instance.MaxConnections), 10), nil
	}},
	{Scope: ScopeInstance, Name: TiDBEnableDDL, Value: BoolToOnOff(config.GetGlobalConfig().Instance.TiDBEnableDDL.Load()), Type: TypeBool,
		SetGlobal: func(_ context.Context, s *SessionVars, val string) error {
			oldVal, newVal := config.GetGlobalConfig().Instance.TiDBEnableDDL.Load(), TiDBOptOn(val)
			if oldVal != newVal {
				err := switchDDL(newVal)
				if err != nil {
					return err
				}
				config.GetGlobalConfig().Instance.TiDBEnableDDL.Store(newVal)
			}
			return nil
		},
		GetGlobal: func(_ context.Context, s *SessionVars) (string, error) {
			return BoolToOnOff(config.GetGlobalConfig().Instance.TiDBEnableDDL.Load()), nil
		},
	},
	{Scope: ScopeInstance, Name: TiDBRCReadCheckTS, Value: BoolToOnOff(DefRCReadCheckTS), Type: TypeBool, SetGlobal: func(_ context.Context, s *SessionVars, val string) error {
		EnableRCReadCheckTS.Store(TiDBOptOn(val))
		return nil
	}, GetGlobal: func(_ context.Context, s *SessionVars) (string, error) {
		return BoolToOnOff(EnableRCReadCheckTS.Load()), nil
	}},
	{Scope: ScopeInstance, Name: TiDBStmtSummaryEnablePersistent, ReadOnly: true, GetGlobal: func(_ context.Context, _ *SessionVars) (string, error) {
		return BoolToOnOff(config.GetGlobalConfig().Instance.StmtSummaryEnablePersistent), nil
	}},
	{Scope: ScopeInstance, Name: TiDBStmtSummaryFilename, ReadOnly: true, GetGlobal: func(_ context.Context, _ *SessionVars) (string, error) {
		return config.GetGlobalConfig().Instance.StmtSummaryFilename, nil
	}},
	{Scope: ScopeInstance, Name: TiDBStmtSummaryFileMaxDays, ReadOnly: true, GetGlobal: func(_ context.Context, _ *SessionVars) (string, error) {
		return strconv.Itoa(config.GetGlobalConfig().Instance.StmtSummaryFileMaxDays), nil
	}},
	{Scope: ScopeInstance, Name: TiDBStmtSummaryFileMaxSize, ReadOnly: true, GetGlobal: func(_ context.Context, _ *SessionVars) (string, error) {
		return strconv.Itoa(config.GetGlobalConfig().Instance.StmtSummaryFileMaxSize), nil
	}},
	{Scope: ScopeInstance, Name: TiDBStmtSummaryFileMaxBackups, ReadOnly: true, GetGlobal: func(_ context.Context, _ *SessionVars) (string, error) {
		return strconv.Itoa(config.GetGlobalConfig().Instance.StmtSummaryFileMaxBackups), nil
	}},

	/* The system variables below have GLOBAL scope  */
	{Scope: ScopeGlobal, Name: MaxPreparedStmtCount, Value: strconv.FormatInt(DefMaxPreparedStmtCount, 10), Type: TypeInt, MinValue: -1, MaxValue: 1048576,
		SetGlobal: func(_ context.Context, s *SessionVars, val string) error {
			num, err := strconv.ParseInt(val, 10, 64)
			if err != nil {
				return errors.Trace(err)
			}
			MaxPreparedStmtCountValue.Store(num)
			return nil
		}},
	{Scope: ScopeGlobal, Name: InitConnect, Value: "", Validation: func(vars *SessionVars, normalizedValue string, originalValue string, scope ScopeFlag) (string, error) {
		p := parser.New()
		p.SetSQLMode(vars.SQLMode)
		p.SetParserConfig(vars.BuildParserConfig())
		_, _, err := p.ParseSQL(normalizedValue)
		if err != nil {
			return normalizedValue, ErrWrongTypeForVar.GenWithStackByArgs(InitConnect)
		}
		return normalizedValue, nil
	}},
	{Scope: ScopeGlobal, Name: ValidatePasswordEnable, Value: Off, Type: TypeBool},
	{Scope: ScopeGlobal, Name: ValidatePasswordPolicy, Value: "MEDIUM", Type: TypeEnum, PossibleValues: []string{"LOW", "MEDIUM", "STRONG"}},
	{Scope: ScopeGlobal, Name: ValidatePasswordCheckUserName, Value: On, Type: TypeBool},
	{Scope: ScopeGlobal, Name: ValidatePasswordLength, Value: "8", Type: TypeInt, MinValue: 0, MaxValue: math.MaxInt32,
		Validation: func(vars *SessionVars, normalizedValue string, originalValue string, scope ScopeFlag) (string, error) {
			numberCount, specialCharCount, mixedCaseCount := PasswordValidtaionNumberCount.Load(), PasswordValidationSpecialCharCount.Load(), PasswordValidationMixedCaseCount.Load()
			length, err := strconv.ParseInt(normalizedValue, 10, 32)
			if err != nil {
				return "", err
			}
			if minLength := numberCount + specialCharCount + 2*mixedCaseCount; int32(length) < minLength {
				return strconv.FormatInt(int64(minLength), 10), nil
			}
			return normalizedValue, nil
		},
		SetGlobal: func(_ context.Context, s *SessionVars, val string) error {
			PasswordValidationLength.Store(int32(TidbOptInt64(val, 8)))
			return nil
		}, GetGlobal: func(_ context.Context, s *SessionVars) (string, error) {
			return strconv.FormatInt(int64(PasswordValidationLength.Load()), 10), nil
		},
	},
	{Scope: ScopeGlobal, Name: ValidatePasswordMixedCaseCount, Value: "1", Type: TypeInt, MinValue: 0, MaxValue: math.MaxInt32,
		Validation: func(vars *SessionVars, normalizedValue string, originalValue string, scope ScopeFlag) (string, error) {
			length, numberCount, specialCharCount := PasswordValidationLength.Load(), PasswordValidtaionNumberCount.Load(), PasswordValidationSpecialCharCount.Load()
			mixedCaseCount, err := strconv.ParseInt(normalizedValue, 10, 32)
			if err != nil {
				return "", err
			}
			if minLength := numberCount + specialCharCount + 2*int32(mixedCaseCount); length < minLength {
				err = updatePasswordValidationLength(vars, minLength)
				if err != nil {
					return "", err
				}
			}
			return normalizedValue, nil
		},
		SetGlobal: func(_ context.Context, s *SessionVars, val string) error {
			PasswordValidationMixedCaseCount.Store(int32(TidbOptInt64(val, 1)))
			return nil
		}, GetGlobal: func(_ context.Context, s *SessionVars) (string, error) {
			return strconv.FormatInt(int64(PasswordValidationMixedCaseCount.Load()), 10), nil
		},
	},
	{Scope: ScopeGlobal, Name: ValidatePasswordNumberCount, Value: "1", Type: TypeInt, MinValue: 0, MaxValue: math.MaxInt32,
		Validation: func(vars *SessionVars, normalizedValue string, originalValue string, scope ScopeFlag) (string, error) {
			length, specialCharCount, mixedCaseCount := PasswordValidationLength.Load(), PasswordValidationSpecialCharCount.Load(), PasswordValidationMixedCaseCount.Load()
			numberCount, err := strconv.ParseInt(normalizedValue, 10, 32)
			if err != nil {
				return "", err
			}
			if minLength := int32(numberCount) + specialCharCount + 2*mixedCaseCount; length < minLength {
				err = updatePasswordValidationLength(vars, minLength)
				if err != nil {
					return "", err
				}
			}
			return normalizedValue, nil
		},
		SetGlobal: func(_ context.Context, s *SessionVars, val string) error {
			PasswordValidtaionNumberCount.Store(int32(TidbOptInt64(val, 1)))
			return nil
		}, GetGlobal: func(_ context.Context, s *SessionVars) (string, error) {
			return strconv.FormatInt(int64(PasswordValidtaionNumberCount.Load()), 10), nil
		},
	},
	{Scope: ScopeGlobal, Name: ValidatePasswordSpecialCharCount, Value: "1", Type: TypeInt, MinValue: 0, MaxValue: math.MaxInt32,
		Validation: func(vars *SessionVars, normalizedValue string, originalValue string, scope ScopeFlag) (string, error) {
			length, numberCount, mixedCaseCount := PasswordValidationLength.Load(), PasswordValidtaionNumberCount.Load(), PasswordValidationMixedCaseCount.Load()
			specialCharCount, err := strconv.ParseInt(normalizedValue, 10, 32)
			if err != nil {
				return "", err
			}
			if minLength := numberCount + int32(specialCharCount) + 2*mixedCaseCount; length < minLength {
				err = updatePasswordValidationLength(vars, minLength)
				if err != nil {
					return "", err
				}
			}
			return normalizedValue, nil
		},
		SetGlobal: func(_ context.Context, s *SessionVars, val string) error {
			PasswordValidationSpecialCharCount.Store(int32(TidbOptInt64(val, 1)))
			return nil
		}, GetGlobal: func(_ context.Context, s *SessionVars) (string, error) {
			return strconv.FormatInt(int64(PasswordValidationSpecialCharCount.Load()), 10), nil
		},
	},
	{Scope: ScopeGlobal, Name: ValidatePasswordDictionary, Value: "", Type: TypeStr},
	{Scope: ScopeGlobal, Name: DisconnectOnExpiredPassword, Value: On, Type: TypeBool, ReadOnly: true, GetGlobal: func(_ context.Context, s *SessionVars) (string, error) {
		return BoolToOnOff(!IsSandBoxModeEnabled.Load()), nil
	}},

	/* TiDB specific variables */
	{Scope: ScopeGlobal, Name: TiDBTSOClientBatchMaxWaitTime, Value: strconv.FormatFloat(DefTiDBTSOClientBatchMaxWaitTime, 'f', -1, 64), Type: TypeFloat, MinValue: 0, MaxValue: 10,
		GetGlobal: func(_ context.Context, sv *SessionVars) (string, error) {
			return strconv.FormatFloat(MaxTSOBatchWaitInterval.Load(), 'f', -1, 64), nil
		},
		SetGlobal: func(_ context.Context, s *SessionVars, val string) error {
			(*SetPDClientDynamicOption.Load())(TiDBTSOClientBatchMaxWaitTime, val)
			return nil
		}},
	{Scope: ScopeGlobal, Name: TiDBEnableTSOFollowerProxy, Value: BoolToOnOff(DefTiDBEnableTSOFollowerProxy), Type: TypeBool, GetGlobal: func(_ context.Context, sv *SessionVars) (string, error) {
		return BoolToOnOff(EnableTSOFollowerProxy.Load()), nil
	}, SetGlobal: func(_ context.Context, s *SessionVars, val string) error {
		(*SetPDClientDynamicOption.Load())(TiDBEnableTSOFollowerProxy, val)
		return nil
	}},
	{Scope: ScopeGlobal, Name: TiDBEnableLocalTxn, Value: BoolToOnOff(DefTiDBEnableLocalTxn), Hidden: true, Type: TypeBool, GetGlobal: func(_ context.Context, sv *SessionVars) (string, error) {
		return BoolToOnOff(EnableLocalTxn.Load()), nil
	}, SetGlobal: func(_ context.Context, s *SessionVars, val string) error {
		oldVal := EnableLocalTxn.Load()
		newVal := TiDBOptOn(val)
		// Make sure the TxnScope is always Global when disable the Local Txn.
		// ON -> OFF
		if oldVal && !newVal {
			s.TxnScope = kv.NewGlobalTxnScopeVar()
		}
		EnableLocalTxn.Store(newVal)
		return nil
	}},
	{Scope: ScopeGlobal, Name: TiDBAutoAnalyzeRatio, Value: strconv.FormatFloat(DefAutoAnalyzeRatio, 'f', -1, 64), Type: TypeFloat, MinValue: 0, MaxValue: math.MaxUint64},
	{Scope: ScopeGlobal, Name: TiDBAutoAnalyzeStartTime, Value: DefAutoAnalyzeStartTime, Type: TypeTime},
	{Scope: ScopeGlobal, Name: TiDBAutoAnalyzeEndTime, Value: DefAutoAnalyzeEndTime, Type: TypeTime},
	{Scope: ScopeGlobal, Name: TiDBMemQuotaBindingCache, Value: strconv.FormatInt(DefTiDBMemQuotaBindingCache, 10), Type: TypeUnsigned, MaxValue: math.MaxInt32, GetGlobal: func(_ context.Context, sv *SessionVars) (string, error) {
		return strconv.FormatInt(MemQuotaBindingCache.Load(), 10), nil
	}, SetGlobal: func(_ context.Context, s *SessionVars, val string) error {
		MemQuotaBindingCache.Store(TidbOptInt64(val, DefTiDBMemQuotaBindingCache))
		return nil
	}},
	{Scope: ScopeGlobal, Name: TiDBDDLFlashbackConcurrency, Value: strconv.Itoa(DefTiDBDDLFlashbackConcurrency), Type: TypeUnsigned, MinValue: 1, MaxValue: MaxConfigurableConcurrency, SetGlobal: func(_ context.Context, s *SessionVars, val string) error {
		SetDDLFlashbackConcurrency(int32(tidbOptPositiveInt32(val, DefTiDBDDLFlashbackConcurrency)))
		return nil
	}},
	{Scope: ScopeGlobal, Name: TiDBDDLReorgWorkerCount, Value: strconv.Itoa(DefTiDBDDLReorgWorkerCount), Type: TypeUnsigned, MinValue: 1, MaxValue: MaxConfigurableConcurrency, SetGlobal: func(_ context.Context, s *SessionVars, val string) error {
		SetDDLReorgWorkerCounter(int32(tidbOptPositiveInt32(val, DefTiDBDDLReorgWorkerCount)))
		return nil
	}},
	{Scope: ScopeGlobal, Name: TiDBDDLReorgBatchSize, Value: strconv.Itoa(DefTiDBDDLReorgBatchSize), Type: TypeUnsigned, MinValue: int64(MinDDLReorgBatchSize), MaxValue: uint64(MaxDDLReorgBatchSize), SetGlobal: func(_ context.Context, s *SessionVars, val string) error {
		SetDDLReorgBatchSize(int32(tidbOptPositiveInt32(val, DefTiDBDDLReorgBatchSize)))
		return nil
	}},
	{Scope: ScopeGlobal, Name: TiDBDDLErrorCountLimit, Value: strconv.Itoa(DefTiDBDDLErrorCountLimit), Type: TypeUnsigned, MinValue: 0, MaxValue: math.MaxInt64, SetGlobal: func(_ context.Context, s *SessionVars, val string) error {
		SetDDLErrorCountLimit(TidbOptInt64(val, DefTiDBDDLErrorCountLimit))
		return nil
	}},
	{Scope: ScopeGlobal, Name: TiDBMaxDeltaSchemaCount, Value: strconv.Itoa(DefTiDBMaxDeltaSchemaCount), Type: TypeUnsigned, MinValue: 100, MaxValue: 16384, SetGlobal: func(_ context.Context, s *SessionVars, val string) error {
		// It's a global variable, but it also wants to be cached in server.
		SetMaxDeltaSchemaCount(TidbOptInt64(val, DefTiDBMaxDeltaSchemaCount))
		return nil
	}},
	{Scope: ScopeGlobal, Name: TiDBScatterRegion, Value: BoolToOnOff(DefTiDBScatterRegion), Type: TypeBool},
	{Scope: ScopeGlobal, Name: TiDBEnableStmtSummary, Value: BoolToOnOff(DefTiDBEnableStmtSummary), Type: TypeBool, AllowEmpty: true,
		SetGlobal: func(_ context.Context, s *SessionVars, val string) error {
			return stmtsummaryv2.SetEnabled(TiDBOptOn(val))
		}},
	{Scope: ScopeGlobal, Name: TiDBStmtSummaryInternalQuery, Value: BoolToOnOff(DefTiDBStmtSummaryInternalQuery), Type: TypeBool, AllowEmpty: true,
		SetGlobal: func(_ context.Context, s *SessionVars, val string) error {
			return stmtsummaryv2.SetEnableInternalQuery(TiDBOptOn(val))
		}},
	{Scope: ScopeGlobal, Name: TiDBStmtSummaryRefreshInterval, Value: strconv.Itoa(DefTiDBStmtSummaryRefreshInterval), Type: TypeInt, MinValue: 1, MaxValue: math.MaxInt32, AllowEmpty: true,
		SetGlobal: func(_ context.Context, s *SessionVars, val string) error {
			// convert val to int64
			return stmtsummaryv2.SetRefreshInterval(TidbOptInt64(val, DefTiDBStmtSummaryRefreshInterval))
		}},
	{Scope: ScopeGlobal, Name: TiDBStmtSummaryHistorySize, Value: strconv.Itoa(DefTiDBStmtSummaryHistorySize), Type: TypeInt, MinValue: 0, MaxValue: math.MaxUint8, AllowEmpty: true,
		SetGlobal: func(_ context.Context, s *SessionVars, val string) error {
			return stmtsummaryv2.SetHistorySize(TidbOptInt(val, DefTiDBStmtSummaryHistorySize))
		}},
	{Scope: ScopeGlobal, Name: TiDBStmtSummaryMaxStmtCount, Value: strconv.Itoa(DefTiDBStmtSummaryMaxStmtCount), Type: TypeInt, MinValue: 1, MaxValue: math.MaxInt16, AllowEmpty: true,
		SetGlobal: func(_ context.Context, s *SessionVars, val string) error {
			return stmtsummaryv2.SetMaxStmtCount(TidbOptInt(val, DefTiDBStmtSummaryMaxStmtCount))
		}},
	{Scope: ScopeGlobal, Name: TiDBStmtSummaryMaxSQLLength, Value: strconv.Itoa(DefTiDBStmtSummaryMaxSQLLength), Type: TypeInt, MinValue: 0, MaxValue: math.MaxInt32, AllowEmpty: true,
		SetGlobal: func(_ context.Context, s *SessionVars, val string) error {
			return stmtsummaryv2.SetMaxSQLLength(TidbOptInt(val, DefTiDBStmtSummaryMaxSQLLength))
		}},
	{Scope: ScopeGlobal, Name: TiDBCapturePlanBaseline, Value: DefTiDBCapturePlanBaseline, Type: TypeBool, AllowEmptyAll: true},
	{Scope: ScopeGlobal, Name: TiDBEvolvePlanTaskMaxTime, Value: strconv.Itoa(DefTiDBEvolvePlanTaskMaxTime), Type: TypeInt, MinValue: -1, MaxValue: math.MaxInt64},
	{Scope: ScopeGlobal, Name: TiDBEvolvePlanTaskStartTime, Value: DefTiDBEvolvePlanTaskStartTime, Type: TypeTime},
	{Scope: ScopeGlobal, Name: TiDBEvolvePlanTaskEndTime, Value: DefTiDBEvolvePlanTaskEndTime, Type: TypeTime},
	{Scope: ScopeGlobal, Name: TiDBStoreLimit, Value: strconv.FormatInt(atomic.LoadInt64(&config.GetGlobalConfig().TiKVClient.StoreLimit), 10), Type: TypeInt, MinValue: 0, MaxValue: math.MaxInt64, GetGlobal: func(_ context.Context, s *SessionVars) (string, error) {
		return strconv.FormatInt(tikvstore.StoreLimit.Load(), 10), nil
	}, SetGlobal: func(_ context.Context, s *SessionVars, val string) error {
		tikvstore.StoreLimit.Store(TidbOptInt64(val, DefTiDBStoreLimit))
		return nil
	}},
	{Scope: ScopeGlobal, Name: TiDBTxnCommitBatchSize, Value: strconv.FormatUint(tikvstore.DefTxnCommitBatchSize, 10), Type: TypeUnsigned, MinValue: 1, MaxValue: 1 << 30,
		GetGlobal: func(_ context.Context, sv *SessionVars) (string, error) {
			return strconv.FormatUint(tikvstore.TxnCommitBatchSize.Load(), 10), nil
		},
		SetGlobal: func(_ context.Context, s *SessionVars, val string) error {
			tikvstore.TxnCommitBatchSize.Store(uint64(TidbOptInt64(val, int64(tikvstore.DefTxnCommitBatchSize))))
			return nil
		}},
	{Scope: ScopeGlobal, Name: TiDBRestrictedReadOnly, Value: BoolToOnOff(DefTiDBRestrictedReadOnly), Type: TypeBool, SetGlobal: func(_ context.Context, s *SessionVars, val string) error {
		on := TiDBOptOn(val)
		// For user initiated SET GLOBAL, also change the value of TiDBSuperReadOnly
		if on && s.StmtCtx.StmtType == "Set" {
			err := s.GlobalVarsAccessor.SetGlobalSysVar(context.Background(), TiDBSuperReadOnly, "ON")
			if err != nil {
				return err
			}
		}
		RestrictedReadOnly.Store(on)
		return nil
	}},
	{Scope: ScopeGlobal, Name: TiDBSuperReadOnly, Value: BoolToOnOff(DefTiDBSuperReadOnly), Type: TypeBool, Validation: func(s *SessionVars, normalizedValue string, _ string, _ ScopeFlag) (string, error) {
		on := TiDBOptOn(normalizedValue)
		if !on && s.StmtCtx.StmtType == "Set" {
			result, err := s.GlobalVarsAccessor.GetGlobalSysVar(TiDBRestrictedReadOnly)
			if err != nil {
				return normalizedValue, err
			}
			if TiDBOptOn(result) {
				return normalizedValue, fmt.Errorf("can't turn off %s when %s is on", TiDBSuperReadOnly, TiDBRestrictedReadOnly)
			}
		}
		return normalizedValue, nil
	}, SetGlobal: func(_ context.Context, s *SessionVars, val string) error {
		VarTiDBSuperReadOnly.Store(TiDBOptOn(val))
		return nil
	}},
	{Scope: ScopeGlobal, Name: TiDBEnableGOGCTuner, Value: BoolToOnOff(DefTiDBEnableGOGCTuner), Type: TypeBool, SetGlobal: func(_ context.Context, s *SessionVars, val string) error {
		on := TiDBOptOn(val)
		gctuner.EnableGOGCTuner.Store(on)
		if !on {
			gctuner.SetDefaultGOGC()
		}
		gctuner.GlobalMemoryLimitTuner.UpdateMemoryLimit()
		return nil
	}},
	{Scope: ScopeGlobal, Name: TiDBEnableTelemetry, Value: BoolToOnOff(DefTiDBEnableTelemetry), Type: TypeBool},
	{Scope: ScopeGlobal, Name: TiDBEnableHistoricalStats, Value: On, Type: TypeBool},
	/* tikv gc metrics */
	{Scope: ScopeGlobal, Name: TiDBGCEnable, Value: On, Type: TypeBool, GetGlobal: func(_ context.Context, s *SessionVars) (string, error) {
		return getTiDBTableValue(s, "tikv_gc_enable", On)
	}, SetGlobal: func(_ context.Context, s *SessionVars, val string) error {
		return setTiDBTableValue(s, "tikv_gc_enable", val, "Current GC enable status")
	}},
	{Scope: ScopeGlobal, Name: TiDBGCRunInterval, Value: "10m0s", Type: TypeDuration, MinValue: int64(time.Minute * 10), MaxValue: uint64(time.Hour * 24 * 365), GetGlobal: func(_ context.Context, s *SessionVars) (string, error) {
		return getTiDBTableValue(s, "tikv_gc_run_interval", "10m0s")
	}, SetGlobal: func(_ context.Context, s *SessionVars, val string) error {
		return setTiDBTableValue(s, "tikv_gc_run_interval", val, "GC run interval, at least 10m, in Go format.")
	}},
	{Scope: ScopeGlobal, Name: TiDBGCLifetime, Value: "10m0s", Type: TypeDuration, MinValue: int64(time.Minute * 10), MaxValue: uint64(time.Hour * 24 * 365), GetGlobal: func(_ context.Context, s *SessionVars) (string, error) {
		return getTiDBTableValue(s, "tikv_gc_life_time", "10m0s")
	}, SetGlobal: func(_ context.Context, s *SessionVars, val string) error {
		return setTiDBTableValue(s, "tikv_gc_life_time", val, "All versions within life time will not be collected by GC, at least 10m, in Go format.")
	}},
	{Scope: ScopeGlobal, Name: TiDBGCConcurrency, Value: "-1", Type: TypeInt, MinValue: 1, MaxValue: MaxConfigurableConcurrency, AllowAutoValue: true, GetGlobal: func(_ context.Context, s *SessionVars) (string, error) {
		autoConcurrencyVal, err := getTiDBTableValue(s, "tikv_gc_auto_concurrency", On)
		if err == nil && autoConcurrencyVal == On {
			return "-1", nil // convention for "AUTO"
		}
		return getTiDBTableValue(s, "tikv_gc_concurrency", "-1")
	}, SetGlobal: func(_ context.Context, s *SessionVars, val string) error {
		autoConcurrency := Off
		if val == "-1" {
			autoConcurrency = On
		}
		// Update both autoconcurrency and concurrency.
		if err := setTiDBTableValue(s, "tikv_gc_auto_concurrency", autoConcurrency, "Let TiDB pick the concurrency automatically. If set false, tikv_gc_concurrency will be used"); err != nil {
			return err
		}
		return setTiDBTableValue(s, "tikv_gc_concurrency", val, "How many goroutines used to do GC parallel, [1, 256], default 2")
	}},
	{Scope: ScopeGlobal, Name: TiDBGCScanLockMode, Value: "LEGACY", Type: TypeEnum, PossibleValues: []string{"PHYSICAL", "LEGACY"}, GetGlobal: func(_ context.Context, s *SessionVars) (string, error) {
		return getTiDBTableValue(s, "tikv_gc_scan_lock_mode", "LEGACY")
	}, SetGlobal: func(_ context.Context, s *SessionVars, val string) error {
		return setTiDBTableValue(s, "tikv_gc_scan_lock_mode", val, "Mode of scanning locks, \"physical\" or \"legacy\"")
	}},
	{Scope: ScopeGlobal, Name: TiDBGCMaxWaitTime, Value: strconv.Itoa(DefTiDBGCMaxWaitTime), Type: TypeInt, MinValue: 600, MaxValue: 31536000, SetGlobal: func(_ context.Context, s *SessionVars, val string) error {
		GCMaxWaitTime.Store(TidbOptInt64(val, DefTiDBGCMaxWaitTime))
		return nil
	}},
	{Scope: ScopeGlobal, Name: TiDBTableCacheLease, Value: strconv.Itoa(DefTiDBTableCacheLease), Type: TypeUnsigned, MinValue: 1, MaxValue: 10, SetGlobal: func(_ context.Context, s *SessionVars, sVal string) error {
		var val int64
		val, err := strconv.ParseInt(sVal, 10, 64)
		if err != nil {
			return errors.Trace(err)
		}
		TableCacheLease.Store(val)
		return nil
	}},
	{Scope: ScopeGlobal, Name: TiDBAutoAnalyzePartitionBatchSize,
		Value: strconv.Itoa(DefTiDBAutoAnalyzePartitionBatchSize),
		Type:  TypeUnsigned, MinValue: 1, MaxValue: 1024,
		SetGlobal: func(_ context.Context, vars *SessionVars, s string) error {
			var val int64
			val, err := strconv.ParseInt(s, 10, 64)
			if err != nil {
				return errors.Trace(err)
			}
			AutoAnalyzePartitionBatchSize.Store(val)
			return nil
		}},

	// variable for top SQL feature.
	// TopSQL enable only be controlled by TopSQL pub/sub sinker.
	// This global variable only uses to update the global config which store in PD(ETCD).
	{Scope: ScopeGlobal, Name: TiDBEnableTopSQL, Value: BoolToOnOff(topsqlstate.DefTiDBTopSQLEnable), Type: TypeBool, AllowEmpty: true, GlobalConfigName: GlobalConfigEnableTopSQL},
	{Scope: ScopeGlobal, Name: TiDBSourceID, Value: "1", Type: TypeInt, MinValue: 1, MaxValue: 15, GlobalConfigName: GlobalConfigSourceID},
	{Scope: ScopeGlobal, Name: TiDBTopSQLMaxTimeSeriesCount, Value: strconv.Itoa(topsqlstate.DefTiDBTopSQLMaxTimeSeriesCount), Type: TypeInt, MinValue: 1, MaxValue: 5000, GetGlobal: func(_ context.Context, s *SessionVars) (string, error) {
		return strconv.FormatInt(topsqlstate.GlobalState.MaxStatementCount.Load(), 10), nil
	}, SetGlobal: func(_ context.Context, vars *SessionVars, s string) error {
		val, err := strconv.ParseInt(s, 10, 64)
		if err != nil {
			return err
		}
		topsqlstate.GlobalState.MaxStatementCount.Store(val)
		return nil
	}},
	{Scope: ScopeGlobal, Name: TiDBTopSQLMaxMetaCount, Value: strconv.Itoa(topsqlstate.DefTiDBTopSQLMaxMetaCount), Type: TypeInt, MinValue: 1, MaxValue: 10000, GetGlobal: func(_ context.Context, s *SessionVars) (string, error) {
		return strconv.FormatInt(topsqlstate.GlobalState.MaxCollect.Load(), 10), nil
	}, SetGlobal: func(_ context.Context, vars *SessionVars, s string) error {
		val, err := strconv.ParseInt(s, 10, 64)
		if err != nil {
			return err
		}
		topsqlstate.GlobalState.MaxCollect.Store(val)
		return nil
	}},
	{Scope: ScopeGlobal, Name: SkipNameResolve, Value: Off, Type: TypeBool},
	{Scope: ScopeGlobal, Name: DefaultAuthPlugin, Value: mysql.AuthNativePassword, Type: TypeEnum, PossibleValues: []string{mysql.AuthNativePassword, mysql.AuthCachingSha2Password, mysql.AuthTiDBSM3Password}},
	{Scope: ScopeGlobal, Name: TiDBPersistAnalyzeOptions, Value: BoolToOnOff(DefTiDBPersistAnalyzeOptions), Type: TypeBool,
		GetGlobal: func(_ context.Context, s *SessionVars) (string, error) {
			return BoolToOnOff(PersistAnalyzeOptions.Load()), nil
		},
		SetGlobal: func(_ context.Context, s *SessionVars, val string) error {
			PersistAnalyzeOptions.Store(TiDBOptOn(val))
			return nil
		},
	},
	{Scope: ScopeGlobal, Name: TiDBEnableAutoAnalyze, Value: BoolToOnOff(DefTiDBEnableAutoAnalyze), Type: TypeBool,
		GetGlobal: func(_ context.Context, s *SessionVars) (string, error) {
			return BoolToOnOff(RunAutoAnalyze.Load()), nil
		},
		SetGlobal: func(_ context.Context, s *SessionVars, val string) error {
			RunAutoAnalyze.Store(TiDBOptOn(val))
			return nil
		},
	},
	{Scope: ScopeGlobal, Name: TiDBGOGCTunerThreshold, Value: strconv.FormatFloat(DefTiDBGOGCTunerThreshold, 'f', -1, 64), Type: TypeFloat, MinValue: 0, MaxValue: math.MaxUint64,
		GetGlobal: func(_ context.Context, s *SessionVars) (string, error) {
			return strconv.FormatFloat(GOGCTunerThreshold.Load(), 'f', -1, 64), nil
		},
		Validation: func(s *SessionVars, normalizedValue string, originalValue string, scope ScopeFlag) (string, error) {
			floatValue := tidbOptFloat64(normalizedValue, DefTiDBGOGCTunerThreshold)
			globalMemoryLimitTuner := gctuner.GlobalMemoryLimitTuner.GetPercentage()
			if floatValue < 0 && floatValue > 0.9 {
				return "", ErrWrongValueForVar.GenWithStackByArgs(TiDBGOGCTunerThreshold, normalizedValue)
			}
			// globalMemoryLimitTuner must not be 0. it will be 0 when tidb_server_memory_limit_gc_trigger is not set during startup.
			if globalMemoryLimitTuner != 0 && globalMemoryLimitTuner < floatValue+0.05 {
				return "", errors.New("tidb_gogc_tuner_threshold should be less than tidb_server_memory_limit_gc_trigger - 0.05")
			}
			return strconv.FormatFloat(floatValue, 'f', -1, 64), nil
		},
		SetGlobal: func(_ context.Context, s *SessionVars, val string) (err error) {
			factor := tidbOptFloat64(val, DefTiDBGOGCTunerThreshold)
			GOGCTunerThreshold.Store(factor)
			memTotal := memory.ServerMemoryLimit.Load()
			if memTotal == 0 {
				memTotal, err = memory.MemTotal()
				if err != nil {
					return err
				}
			}
			if factor > 0 {
				threshold := float64(memTotal) * factor
				gctuner.Tuning(uint64(threshold))
			}
			return nil
		},
	},
	{Scope: ScopeGlobal, Name: TiDBServerMemoryLimit, Value: DefTiDBServerMemoryLimit, Type: TypeStr,
		GetGlobal: func(_ context.Context, s *SessionVars) (string, error) {
			return memory.ServerMemoryLimitOriginText.Load(), nil
		},
		Validation: func(s *SessionVars, normalizedValue string, originalValue string, scope ScopeFlag) (string, error) {
			_, str, err := parseMemoryLimit(s, normalizedValue, originalValue)
			if err != nil {
				return "", err
			}
			return str, nil
		},
		SetGlobal: func(_ context.Context, s *SessionVars, val string) error {
			bt, str, err := parseMemoryLimit(s, val, val)
			if err != nil {
				return err
			}
			memory.ServerMemoryLimitOriginText.Store(str)
			memory.ServerMemoryLimit.Store(bt)
			gctuner.GlobalMemoryLimitTuner.UpdateMemoryLimit()
			return nil
		},
	},
	{Scope: ScopeGlobal, Name: TiDBServerMemoryLimitSessMinSize, Value: strconv.FormatUint(DefTiDBServerMemoryLimitSessMinSize, 10), Type: TypeStr,
		GetGlobal: func(_ context.Context, s *SessionVars) (string, error) {
			return memory.ServerMemoryLimitSessMinSize.String(), nil
		},
		Validation: func(s *SessionVars, normalizedValue string, originalValue string, scope ScopeFlag) (string, error) {
			intVal, err := strconv.ParseUint(normalizedValue, 10, 64)
			if err != nil {
				bt, str := parseByteSize(normalizedValue)
				if str != "" {
					intVal = bt
				} else {
					return "", err
				}
			}
			if intVal > 0 && intVal < 128 { // 128 Bytes
				s.StmtCtx.AppendWarning(ErrTruncatedWrongValue.GenWithStackByArgs(TiDBServerMemoryLimitSessMinSize, originalValue))
				intVal = 128
			}
			return strconv.FormatUint(intVal, 10), nil
		},
		SetGlobal: func(_ context.Context, s *SessionVars, val string) error {
			intVal, err := strconv.ParseUint(val, 10, 64)
			if err != nil {
				return err
			}
			memory.ServerMemoryLimitSessMinSize.Store(intVal)
			return nil
		},
	},
	{Scope: ScopeGlobal, Name: TiDBServerMemoryLimitGCTrigger, Value: strconv.FormatFloat(DefTiDBServerMemoryLimitGCTrigger, 'f', -1, 64), Type: TypeStr,
		GetGlobal: func(_ context.Context, s *SessionVars) (string, error) {
			return strconv.FormatFloat(gctuner.GlobalMemoryLimitTuner.GetPercentage(), 'f', -1, 64), nil
		},
		Validation: func(s *SessionVars, normalizedValue string, originalValue string, scope ScopeFlag) (string, error) {
			floatValue, err := strconv.ParseFloat(normalizedValue, 64)
			if err != nil {
				perc, str := parsePercentage(normalizedValue)
				if len(str) != 0 {
					floatValue = float64(perc) / 100
				} else {
					return "", err
				}
			}
			gogcTunerThreshold := GOGCTunerThreshold.Load()
			if floatValue < 0.51 || floatValue > 1 { // 51% ~ 100%
				return "", ErrWrongValueForVar.GenWithStackByArgs(TiDBServerMemoryLimitGCTrigger, normalizedValue)
			}
			// gogcTunerThreshold must not be 0. it will be 0 when tidb_gogc_tuner_threshold is not set during startup.
			if gogcTunerThreshold != 0 && floatValue < gogcTunerThreshold+0.05 {
				return "", errors.New("tidb_server_memory_limit_gc_trigger should be greater than tidb_gogc_tuner_threshold + 0.05")
			}

			return strconv.FormatFloat(floatValue, 'f', -1, 64), nil
		},
		SetGlobal: func(_ context.Context, s *SessionVars, val string) error {
			floatValue, err := strconv.ParseFloat(val, 64)
			if err != nil {
				return err
			}
			gctuner.GlobalMemoryLimitTuner.SetPercentage(floatValue)
			gctuner.GlobalMemoryLimitTuner.UpdateMemoryLimit()
			return nil
		},
	},
	{Scope: ScopeGlobal, Name: TiDBEnableColumnTracking, Value: BoolToOnOff(DefTiDBEnableColumnTracking), Type: TypeBool, GetGlobal: func(_ context.Context, s *SessionVars) (string, error) {
		return BoolToOnOff(EnableColumnTracking.Load()), nil
	}, SetGlobal: func(_ context.Context, s *SessionVars, val string) error {
		v := TiDBOptOn(val)
		// If this is a user initiated statement,
		// we log that column tracking is disabled.
		if s.StmtCtx.StmtType == "Set" && !v {
			// Set the location to UTC to avoid time zone interference.
			disableTime := time.Now().UTC().Format(types.UTCTimeFormat)
			if err := setTiDBTableValue(s, TiDBDisableColumnTrackingTime, disableTime, "Record the last time tidb_enable_column_tracking is set off"); err != nil {
				return err
			}
		}
		EnableColumnTracking.Store(v)
		return nil
	}},
	{Scope: ScopeGlobal, Name: RequireSecureTransport, Value: BoolToOnOff(DefRequireSecureTransport), Type: TypeBool,
		GetGlobal: func(_ context.Context, s *SessionVars) (string, error) {
			return BoolToOnOff(tls.RequireSecureTransport.Load()), nil
		},
		SetGlobal: func(_ context.Context, s *SessionVars, val string) error {
			tls.RequireSecureTransport.Store(TiDBOptOn(val))
			return nil
		}, Validation: func(vars *SessionVars, normalizedValue string, originalValue string, scope ScopeFlag) (string, error) {
			if vars.StmtCtx.StmtType == "Set" && TiDBOptOn(normalizedValue) {
				// Refuse to set RequireSecureTransport to ON if the connection
				// issuing the change is not secure. This helps reduce the chance of users being locked out.
				if vars.TLSConnectionState == nil {
					return "", errors.New("require_secure_transport can only be set to ON if the connection issuing the change is secure")
				}
			}
			return normalizedValue, nil
		},
	},
	{Scope: ScopeGlobal, Name: TiDBStatsLoadPseudoTimeout, Value: BoolToOnOff(DefTiDBStatsLoadPseudoTimeout), Type: TypeBool,
		GetGlobal: func(_ context.Context, s *SessionVars) (string, error) {
			return BoolToOnOff(StatsLoadPseudoTimeout.Load()), nil
		},
		SetGlobal: func(_ context.Context, s *SessionVars, val string) error {
			StatsLoadPseudoTimeout.Store(TiDBOptOn(val))
			return nil
		},
	},
	{Scope: ScopeGlobal, Name: TiDBEnableBatchDML, Value: BoolToOnOff(DefTiDBEnableBatchDML), Type: TypeBool, SetGlobal: func(_ context.Context, s *SessionVars, val string) error {
		EnableBatchDML.Store(TiDBOptOn(val))
		return nil
	}, GetGlobal: func(_ context.Context, s *SessionVars) (string, error) {
		return BoolToOnOff(EnableBatchDML.Load()), nil
	}},
	{Scope: ScopeGlobal, Name: TiDBStatsCacheMemQuota, Value: strconv.Itoa(DefTiDBStatsCacheMemQuota),
		MinValue: 0, MaxValue: MaxTiDBStatsCacheMemQuota, Type: TypeInt,
		GetGlobal: func(_ context.Context, vars *SessionVars) (string, error) {
			return strconv.FormatInt(StatsCacheMemQuota.Load(), 10), nil
		}, SetGlobal: func(_ context.Context, vars *SessionVars, s string) error {
			v := TidbOptInt64(s, DefTiDBStatsCacheMemQuota)
			oldv := StatsCacheMemQuota.Load()
			if v != oldv {
				StatsCacheMemQuota.Store(v)
				SetStatsCacheCapacity.Load().(func(int64))(v)
			}
			return nil
		},
	},
	{Scope: ScopeGlobal, Name: TiDBQueryLogMaxLen, Value: strconv.Itoa(DefTiDBQueryLogMaxLen), Type: TypeInt, MinValue: 0, MaxValue: 1073741824, SetGlobal: func(_ context.Context, s *SessionVars, val string) error {
		QueryLogMaxLen.Store(int32(TidbOptInt64(val, DefTiDBQueryLogMaxLen)))
		return nil
	}, GetGlobal: func(_ context.Context, s *SessionVars) (string, error) {
		return fmt.Sprint(QueryLogMaxLen.Load()), nil
	}},
	{Scope: ScopeGlobal, Name: TiDBCommitterConcurrency, Value: strconv.Itoa(DefTiDBCommitterConcurrency), Type: TypeInt, MinValue: 1, MaxValue: 10000, SetGlobal: func(_ context.Context, s *SessionVars, val string) error {
		tikvutil.CommitterConcurrency.Store(int32(TidbOptInt64(val, DefTiDBCommitterConcurrency)))
		cfg := config.GetGlobalConfig().GetTiKVConfig()
		tikvcfg.StoreGlobalConfig(cfg)
		return nil
	}, GetGlobal: func(_ context.Context, s *SessionVars) (string, error) {
		return fmt.Sprint(tikvutil.CommitterConcurrency.Load()), nil
	}},
	{Scope: ScopeGlobal, Name: TiDBMemQuotaAnalyze, Value: strconv.Itoa(DefTiDBMemQuotaAnalyze), Type: TypeInt, MinValue: -1, MaxValue: math.MaxInt64,
		GetGlobal: func(_ context.Context, s *SessionVars) (string, error) {
			return strconv.FormatInt(GetMemQuotaAnalyze(), 10), nil
		},
		SetGlobal: func(_ context.Context, s *SessionVars, val string) error {
			SetMemQuotaAnalyze(TidbOptInt64(val, DefTiDBMemQuotaAnalyze))
			return nil
		},
	},
	{Scope: ScopeGlobal | ScopeSession, Name: TiDBEnablePrepPlanCache, Value: BoolToOnOff(DefTiDBEnablePrepPlanCache), Type: TypeBool, SetSession: func(s *SessionVars, val string) error {
		s.EnablePreparedPlanCache = TiDBOptOn(val)
		return nil
	}},
	{Scope: ScopeGlobal | ScopeSession, Name: TiDBPrepPlanCacheSize, Value: strconv.FormatUint(uint64(DefTiDBPrepPlanCacheSize), 10), Type: TypeUnsigned, MinValue: 1, MaxValue: 100000, SetSession: func(s *SessionVars, val string) error {
		uVal, err := strconv.ParseUint(val, 10, 64)
		if err == nil {
			s.PreparedPlanCacheSize = uVal
		}
		return err
	}},
	{Scope: ScopeGlobal | ScopeSession, Name: TiDBEnablePrepPlanCacheMemoryMonitor, Value: BoolToOnOff(DefTiDBEnablePrepPlanCacheMemoryMonitor), Type: TypeBool, SetSession: func(s *SessionVars, val string) error {
		s.EnablePreparedPlanCacheMemoryMonitor = TiDBOptOn(val)
		return nil
	}},
	{Scope: ScopeGlobal, Name: TiDBPrepPlanCacheMemoryGuardRatio, Value: strconv.FormatFloat(DefTiDBPrepPlanCacheMemoryGuardRatio, 'f', -1, 64), Type: TypeFloat, MinValue: 0.0, MaxValue: 1.0, SetGlobal: func(_ context.Context, s *SessionVars, val string) error {
		f, err := strconv.ParseFloat(val, 64)
		if err == nil {
			PreparedPlanCacheMemoryGuardRatio.Store(f)
		}
		return err
	}, GetGlobal: func(_ context.Context, s *SessionVars) (string, error) {
		return strconv.FormatFloat(PreparedPlanCacheMemoryGuardRatio.Load(), 'f', -1, 64), nil
	}},
	{Scope: ScopeGlobal | ScopeSession, Name: TiDBEnableNonPreparedPlanCache, Value: BoolToOnOff(DefTiDBEnableNonPreparedPlanCache), Type: TypeBool, SetSession: func(s *SessionVars, val string) error {
		s.EnableNonPreparedPlanCache = TiDBOptOn(val)
		return nil
	}},
	{Scope: ScopeGlobal | ScopeSession, Name: TiDBNonPreparedPlanCacheSize, Value: strconv.FormatUint(uint64(DefTiDBNonPreparedPlanCacheSize), 10), Type: TypeUnsigned, MinValue: 1, MaxValue: 100000, SetSession: func(s *SessionVars, val string) error {
		uVal, err := strconv.ParseUint(val, 10, 64)
		if err == nil {
			s.NonPreparedPlanCacheSize = uVal
		}
		return err
	}},
	{Scope: ScopeGlobal, Name: TiDBMemOOMAction, Value: DefTiDBMemOOMAction, PossibleValues: []string{"CANCEL", "LOG"}, Type: TypeEnum,
		GetGlobal: func(_ context.Context, s *SessionVars) (string, error) {
			return OOMAction.Load(), nil
		},
		SetGlobal: func(_ context.Context, s *SessionVars, val string) error {
			OOMAction.Store(val)
			return nil
		}},
	{Scope: ScopeGlobal, Name: TiDBMaxAutoAnalyzeTime, Value: strconv.Itoa(DefTiDBMaxAutoAnalyzeTime), Type: TypeInt, MinValue: 0, MaxValue: math.MaxInt32,
		GetGlobal: func(_ context.Context, s *SessionVars) (string, error) {
			return strconv.FormatInt(MaxAutoAnalyzeTime.Load(), 10), nil
		},
		SetGlobal: func(_ context.Context, s *SessionVars, val string) error {
			num, err := strconv.ParseInt(val, 10, 64)
			if err == nil {
				MaxAutoAnalyzeTime.Store(num)
			}
			return err
		},
	},
	{Scope: ScopeGlobal, Name: TiDBEnableMDL, Value: BoolToOnOff(DefTiDBEnableMDL), Type: TypeBool, SetGlobal: func(_ context.Context, vars *SessionVars, val string) error {
		if EnableMDL.Load() != TiDBOptOn(val) {
			err := SwitchMDL(TiDBOptOn(val))
			if err != nil {
				return err
			}
		}
		return nil
	}, GetGlobal: func(_ context.Context, vars *SessionVars) (string, error) {
		return BoolToOnOff(EnableMDL.Load()), nil
	}},
	{Scope: ScopeGlobal, Name: TiDBDDLEnableDistributeReorg, Value: BoolToOnOff(DefTiDBDDLEnableDistributeReorg), Type: TypeBool, SetGlobal: func(_ context.Context, s *SessionVars, val string) error {
		if DDLEnableDistributeReorg.Load() != TiDBOptOn(val) {
			DDLEnableDistributeReorg.Store(TiDBOptOn(val))
		}
		return nil
	}, GetGlobal: func(_ context.Context, s *SessionVars) (string, error) {
		return BoolToOnOff(DDLEnableDistributeReorg.Load()), nil
	}},
	{Scope: ScopeGlobal, Name: TiDBEnableNoopVariables, Value: BoolToOnOff(DefTiDBEnableNoopVariables), Type: TypeEnum, PossibleValues: []string{Off, On}, SetGlobal: func(_ context.Context, s *SessionVars, val string) error {
		EnableNoopVariables.Store(TiDBOptOn(val))
		return nil
	}, GetGlobal: func(_ context.Context, s *SessionVars) (string, error) {
		return BoolToOnOff(EnableNoopVariables.Load()), nil
	}},
	{Scope: ScopeGlobal, Name: TiDBEnableGCAwareMemoryTrack, Value: BoolToOnOff(DefEnableTiDBGCAwareMemoryTrack), Type: TypeBool, SetGlobal: func(_ context.Context, s *SessionVars, val string) error {
		memory.EnableGCAwareMemoryTrack.Store(TiDBOptOn(val))
		return nil
	}, GetGlobal: func(_ context.Context, s *SessionVars) (string, error) {
		return BoolToOnOff(memory.EnableGCAwareMemoryTrack.Load()), nil
	}},
	{Scope: ScopeGlobal, Name: TiDBEnableTmpStorageOnOOM, Value: BoolToOnOff(DefTiDBEnableTmpStorageOnOOM), Type: TypeBool, SetGlobal: func(_ context.Context, s *SessionVars, val string) error {
		EnableTmpStorageOnOOM.Store(TiDBOptOn(val))
		return nil
	}, GetGlobal: func(_ context.Context, s *SessionVars) (string, error) {
		return BoolToOnOff(EnableTmpStorageOnOOM.Load()), nil
	}},
	{Scope: ScopeGlobal, Name: TiDBAutoBuildStatsConcurrency, Value: strconv.Itoa(DefTiDBAutoBuildStatsConcurrency), Type: TypeInt, MinValue: 1, MaxValue: MaxConfigurableConcurrency},
	{Scope: ScopeGlobal, Name: TiDBSysProcScanConcurrency, Value: strconv.Itoa(DefTiDBSysProcScanConcurrency), Type: TypeInt, MinValue: 1, MaxValue: MaxConfigurableConcurrency},
	{Scope: ScopeGlobal, Name: TiDBMemoryUsageAlarmRatio, Value: strconv.FormatFloat(DefMemoryUsageAlarmRatio, 'f', -1, 64), Type: TypeFloat, MinValue: 0.0, MaxValue: 1.0, SetGlobal: func(_ context.Context, s *SessionVars, val string) error {
		MemoryUsageAlarmRatio.Store(tidbOptFloat64(val, DefMemoryUsageAlarmRatio))
		return nil
	}, GetGlobal: func(_ context.Context, s *SessionVars) (string, error) {
		return fmt.Sprintf("%g", MemoryUsageAlarmRatio.Load()), nil
	}},
	{Scope: ScopeGlobal, Name: TiDBMemoryUsageAlarmKeepRecordNum, Value: strconv.Itoa(DefMemoryUsageAlarmKeepRecordNum), Type: TypeInt, MinValue: 1, MaxValue: 10000, SetGlobal: func(_ context.Context, s *SessionVars, val string) error {
		MemoryUsageAlarmKeepRecordNum.Store(TidbOptInt64(val, DefMemoryUsageAlarmKeepRecordNum))
		return nil
	}, GetGlobal: func(_ context.Context, s *SessionVars) (string, error) {
		return strconv.FormatInt(MemoryUsageAlarmKeepRecordNum.Load(), 10), nil
	}},
	{Scope: ScopeGlobal, Name: PasswordReuseHistory, Value: strconv.Itoa(DefPasswordReuseHistory), Type: TypeUnsigned, MinValue: 0, MaxValue: math.MaxUint32, GetGlobal: func(_ context.Context, s *SessionVars) (string, error) {
		return strconv.FormatInt(PasswordHistory.Load(), 10), nil
	}, SetGlobal: func(_ context.Context, s *SessionVars, val string) error {
		PasswordHistory.Store(TidbOptInt64(val, DefPasswordReuseHistory))
		return nil
	}},
	{Scope: ScopeGlobal, Name: PasswordReuseTime, Value: strconv.Itoa(DefPasswordReuseTime), Type: TypeUnsigned, MinValue: 0, MaxValue: math.MaxUint32, GetGlobal: func(_ context.Context, s *SessionVars) (string, error) {
		return strconv.FormatInt(PasswordReuseInterval.Load(), 10), nil
	}, SetGlobal: func(_ context.Context, s *SessionVars, val string) error {
		PasswordReuseInterval.Store(TidbOptInt64(val, DefPasswordReuseTime))
		return nil
	}},
	{Scope: ScopeGlobal, Name: TiDBEnableHistoricalStatsForCapture, Value: BoolToOnOff(DefTiDBEnableHistoricalStatsForCapture), Type: TypeBool,
		SetGlobal: func(ctx context.Context, vars *SessionVars, s string) error {
			EnableHistoricalStatsForCapture.Store(TiDBOptOn(s))
			return nil
		},
		GetGlobal: func(ctx context.Context, vars *SessionVars) (string, error) {
			return BoolToOnOff(EnableHistoricalStatsForCapture.Load()), nil
		},
	},
	{Scope: ScopeGlobal, Name: TiDBHistoricalStatsDuration, Value: DefTiDBHistoricalStatsDuration.String(), Type: TypeDuration, MinValue: int64(time.Second), MaxValue: uint64(time.Hour * 24 * 365),
		GetGlobal: func(ctx context.Context, vars *SessionVars) (string, error) {
			return HistoricalStatsDuration.Load().String(), nil
		}, SetGlobal: func(ctx context.Context, vars *SessionVars, s string) error {
			d, err := time.ParseDuration(s)
			if err != nil {
				return err
			}
			HistoricalStatsDuration.Store(d)
			return nil
		}},

	/* The system variables below have GLOBAL and SESSION scope  */
	{Scope: ScopeGlobal | ScopeSession, Name: TiDBEnablePlanReplayerContinuousCapture, Value: BoolToOnOff(false), Type: TypeBool,
		SetSession: func(s *SessionVars, val string) error {
			historicalStatsEnabled, err := s.GlobalVarsAccessor.GetGlobalSysVar(TiDBEnableHistoricalStats)
			if err != nil {
				return err
			}
			if !TiDBOptOn(historicalStatsEnabled) && TiDBOptOn(val) {
				return errors.Errorf("%v should be enabled before enabling %v", TiDBEnableHistoricalStats, TiDBEnablePlanReplayerContinuousCapture)
			}
			s.EnablePlanReplayedContinuesCapture = TiDBOptOn(val)
			return nil
		},
		GetSession: func(vars *SessionVars) (string, error) {
			return BoolToOnOff(vars.EnablePlanReplayedContinuesCapture), nil
		},
		Validation: func(vars *SessionVars, s string, s2 string, flag ScopeFlag) (string, error) {
			historicalStatsEnabled, err := vars.GlobalVarsAccessor.GetGlobalSysVar(TiDBEnableHistoricalStats)
			if err != nil {
				return "", err
			}
			if !TiDBOptOn(historicalStatsEnabled) && TiDBOptOn(s) {
				return "", errors.Errorf("%v should be enabled before enabling %v", TiDBEnableHistoricalStats, TiDBEnablePlanReplayerContinuousCapture)
			}
			return s, nil
		},
	},
	{Scope: ScopeGlobal | ScopeSession, Name: TiDBEnablePlanReplayerCapture, Value: BoolToOnOff(true), Type: TypeBool,
		SetSession: func(s *SessionVars, val string) error {
			s.EnablePlanReplayerCapture = TiDBOptOn(val)
			return nil
		},
		GetSession: func(vars *SessionVars) (string, error) {
			return BoolToOnOff(vars.EnablePlanReplayerCapture), nil
		},
	},
	{Scope: ScopeGlobal | ScopeSession, Name: TiDBRowFormatVersion, Value: strconv.Itoa(DefTiDBRowFormatV1), Type: TypeUnsigned, MinValue: 1, MaxValue: 2, SetGlobal: func(_ context.Context, s *SessionVars, val string) error {
		SetDDLReorgRowFormat(TidbOptInt64(val, DefTiDBRowFormatV2))
		return nil
	}, SetSession: func(s *SessionVars, val string) error {
		formatVersion := TidbOptInt64(val, DefTiDBRowFormatV1)
		if formatVersion == DefTiDBRowFormatV1 {
			s.RowEncoder.Enable = false
		} else if formatVersion == DefTiDBRowFormatV2 {
			s.RowEncoder.Enable = true
		}
		return nil
	}},
	{Scope: ScopeGlobal | ScopeSession, Name: SQLSelectLimit, Value: "18446744073709551615", Type: TypeUnsigned, MinValue: 0, MaxValue: math.MaxUint64, SetSession: func(s *SessionVars, val string) error {
		result, err := strconv.ParseUint(val, 10, 64)
		if err != nil {
			return errors.Trace(err)
		}
		s.SelectLimit = result
		return nil
	}},
	{Scope: ScopeGlobal | ScopeSession, Name: DefaultWeekFormat, Value: "0", Type: TypeUnsigned, MinValue: 0, MaxValue: 7},
	{Scope: ScopeGlobal | ScopeSession, Name: SQLModeVar, Value: mysql.DefaultSQLMode, IsHintUpdatable: true, Validation: func(vars *SessionVars, normalizedValue string, originalValue string, scope ScopeFlag) (string, error) {
		// Ensure the SQL mode parses
		normalizedValue = mysql.FormatSQLModeStr(normalizedValue)
		if _, err := mysql.GetSQLMode(normalizedValue); err != nil {
			return originalValue, err
		}
		return normalizedValue, nil
	}, SetSession: func(s *SessionVars, val string) error {
		val = mysql.FormatSQLModeStr(val)
		// Modes is a list of different modes separated by commas.
		sqlMode, err := mysql.GetSQLMode(val)
		if err != nil {
			return errors.Trace(err)
		}
		s.StrictSQLMode = sqlMode.HasStrictMode()
		s.SQLMode = sqlMode
		s.SetStatusFlag(mysql.ServerStatusNoBackslashEscaped, sqlMode.HasNoBackslashEscapesMode())
		return nil
	}},
	{Scope: ScopeGlobal | ScopeSession, Name: MaxExecutionTime, Value: "0", Type: TypeUnsigned, MinValue: 0, MaxValue: math.MaxInt32, IsHintUpdatable: true, SetSession: func(s *SessionVars, val string) error {
		timeoutMS := tidbOptPositiveInt32(val, 0)
		s.MaxExecutionTime = uint64(timeoutMS)
		return nil
	}},
	{Scope: ScopeGlobal | ScopeSession, Name: CollationServer, Value: mysql.DefaultCollationName, Validation: func(vars *SessionVars, normalizedValue string, originalValue string, scope ScopeFlag) (string, error) {
		return checkCollation(vars, normalizedValue, originalValue, scope)
	}, SetSession: func(s *SessionVars, val string) error {
		if coll, err := collate.GetCollationByName(val); err == nil {
			s.systems[CharacterSetServer] = coll.CharsetName
		}
		return nil
	}},
	{Scope: ScopeGlobal | ScopeSession, Name: SQLLogBin, Value: On, Type: TypeBool},
	{Scope: ScopeGlobal | ScopeSession, Name: TimeZone, Value: "SYSTEM", IsHintUpdatable: true, Validation: func(vars *SessionVars, normalizedValue string, originalValue string, scope ScopeFlag) (string, error) {
		if strings.EqualFold(normalizedValue, "SYSTEM") {
			return "SYSTEM", nil
		}
		_, err := parseTimeZone(normalizedValue)
		return normalizedValue, err
	}, SetSession: func(s *SessionVars, val string) error {
		tz, err := parseTimeZone(val)
		if err != nil {
			return err
		}
		s.TimeZone = tz
		return nil
	}},
	{Scope: ScopeGlobal | ScopeSession, Name: ForeignKeyChecks, Value: BoolToOnOff(DefTiDBForeignKeyChecks), Type: TypeBool, Validation: func(vars *SessionVars, normalizedValue string, originalValue string, scope ScopeFlag) (string, error) {
		if TiDBOptOn(normalizedValue) {
			vars.ForeignKeyChecks = true
			return On, nil
		} else if !TiDBOptOn(normalizedValue) {
			vars.ForeignKeyChecks = false
			return Off, nil
		}
		return normalizedValue, ErrWrongValueForVar.GenWithStackByArgs(ForeignKeyChecks, originalValue)
	}},
	{Scope: ScopeGlobal, Name: TiDBEnableForeignKey, Value: BoolToOnOff(true), Type: TypeBool, SetGlobal: func(_ context.Context, s *SessionVars, val string) error {
		EnableForeignKey.Store(TiDBOptOn(val))
		return nil
	}, GetGlobal: func(_ context.Context, s *SessionVars) (string, error) {
		return BoolToOnOff(EnableForeignKey.Load()), nil
	}},
	{Scope: ScopeGlobal | ScopeSession, Name: CollationDatabase, Value: mysql.DefaultCollationName, skipInit: true, Validation: func(vars *SessionVars, normalizedValue string, originalValue string, scope ScopeFlag) (string, error) {
		return checkCollation(vars, normalizedValue, originalValue, scope)
	}, SetSession: func(s *SessionVars, val string) error {
		if coll, err := collate.GetCollationByName(val); err == nil {
			s.systems[CharsetDatabase] = coll.CharsetName
		}
		return nil
	}},
	{Scope: ScopeGlobal | ScopeSession, Name: AutoIncrementIncrement, Value: strconv.FormatInt(DefAutoIncrementIncrement, 10), Type: TypeUnsigned, MinValue: 1, MaxValue: math.MaxUint16, SetSession: func(s *SessionVars, val string) error {
		// AutoIncrementIncrement is valid in [1, 65535].
		s.AutoIncrementIncrement = tidbOptPositiveInt32(val, DefAutoIncrementIncrement)
		return nil
	}},
	{Scope: ScopeGlobal | ScopeSession, Name: AutoIncrementOffset, Value: strconv.FormatInt(DefAutoIncrementOffset, 10), Type: TypeUnsigned, MinValue: 1, MaxValue: math.MaxUint16, SetSession: func(s *SessionVars, val string) error {
		// AutoIncrementOffset is valid in [1, 65535].
		s.AutoIncrementOffset = tidbOptPositiveInt32(val, DefAutoIncrementOffset)
		return nil
	}},
	{Scope: ScopeGlobal | ScopeSession, Name: CharacterSetClient, Value: mysql.DefaultCharset, Validation: func(vars *SessionVars, normalizedValue string, originalValue string, scope ScopeFlag) (string, error) {
		return checkCharacterSet(normalizedValue, CharacterSetClient)
	}},
	{Scope: ScopeGlobal | ScopeSession, Name: CharacterSetResults, Value: mysql.DefaultCharset, Validation: func(vars *SessionVars, normalizedValue string, originalValue string, scope ScopeFlag) (string, error) {
		if normalizedValue == "" {
			return normalizedValue, nil
		}
		return checkCharacterSet(normalizedValue, "")
	}},
	{Scope: ScopeGlobal | ScopeSession, Name: TxnIsolation, Value: "REPEATABLE-READ", Type: TypeEnum, Aliases: []string{TransactionIsolation}, PossibleValues: []string{"READ-UNCOMMITTED", "READ-COMMITTED", "REPEATABLE-READ", "SERIALIZABLE"}, Validation: func(vars *SessionVars, normalizedValue string, originalValue string, scope ScopeFlag) (string, error) {
		// MySQL appends a warning here for tx_isolation is deprecated
		// TiDB doesn't currently, but may in future. It is still commonly used by applications
		// So it might be noisy to do so.
		return checkIsolationLevel(vars, normalizedValue, originalValue, scope)
	}},
	{Scope: ScopeGlobal | ScopeSession, Name: TransactionIsolation, Value: "REPEATABLE-READ", Type: TypeEnum, Aliases: []string{TxnIsolation}, PossibleValues: []string{"READ-UNCOMMITTED", "READ-COMMITTED", "REPEATABLE-READ", "SERIALIZABLE"}, Validation: func(vars *SessionVars, normalizedValue string, originalValue string, scope ScopeFlag) (string, error) {
		return checkIsolationLevel(vars, normalizedValue, originalValue, scope)
	}},
	{Scope: ScopeGlobal | ScopeSession, Name: CollationConnection, Value: mysql.DefaultCollationName, skipInit: true, Validation: func(vars *SessionVars, normalizedValue string, originalValue string, scope ScopeFlag) (string, error) {
		return checkCollation(vars, normalizedValue, originalValue, scope)
	}, SetSession: func(s *SessionVars, val string) error {
		if coll, err := collate.GetCollationByName(val); err == nil {
			s.systems[CharacterSetConnection] = coll.CharsetName
		}
		return nil
	}},
	{Scope: ScopeGlobal | ScopeSession, Name: AutoCommit, Value: On, Type: TypeBool, SetSession: func(s *SessionVars, val string) error {
		isAutocommit := TiDBOptOn(val)
		// Implicitly commit the possible ongoing transaction if mode is changed from off to on.
		if !s.IsAutocommit() && isAutocommit {
			s.SetInTxn(false)
		}
		s.SetStatusFlag(mysql.ServerStatusAutocommit, isAutocommit)
		return nil
	}},
	{Scope: ScopeGlobal | ScopeSession, Name: CharsetDatabase, Value: mysql.DefaultCharset, skipInit: true, Validation: func(vars *SessionVars, normalizedValue string, originalValue string, scope ScopeFlag) (string, error) {
		return checkCharacterSet(normalizedValue, CharsetDatabase)
	}, SetSession: func(s *SessionVars, val string) error {
		if cs, err := charset.GetCharsetInfo(val); err == nil {
			s.systems[CollationDatabase] = cs.DefaultCollation
		}
		return nil
	}},
	{Scope: ScopeGlobal | ScopeSession, Name: WaitTimeout, Value: strconv.FormatInt(DefWaitTimeout, 10), Type: TypeUnsigned, MinValue: 0, MaxValue: secondsPerYear},
	{Scope: ScopeGlobal | ScopeSession, Name: InteractiveTimeout, Value: "28800", Type: TypeUnsigned, MinValue: 1, MaxValue: secondsPerYear},
	{Scope: ScopeGlobal | ScopeSession, Name: InnodbLockWaitTimeout, Value: strconv.FormatInt(DefInnodbLockWaitTimeout, 10), Type: TypeUnsigned, MinValue: 1, MaxValue: 3600, SetSession: func(s *SessionVars, val string) error {
		lockWaitSec := TidbOptInt64(val, DefInnodbLockWaitTimeout)
		s.LockWaitTimeout = lockWaitSec * 1000
		return nil
	}},
	{Scope: ScopeGlobal | ScopeSession, Name: GroupConcatMaxLen, Value: "1024", IsHintUpdatable: true, Type: TypeUnsigned, MinValue: 4, MaxValue: math.MaxUint64, Validation: func(vars *SessionVars, normalizedValue string, originalValue string, scope ScopeFlag) (string, error) {
		// https://dev.mysql.com/doc/refman/8.0/en/server-system-variables.html#sysvar_group_concat_max_len
		// Minimum Value 4
		// Maximum Value (64-bit platforms) 18446744073709551615
		// Maximum Value (32-bit platforms) 4294967295
		if mathutil.IntBits == 32 {
			if val, err := strconv.ParseUint(normalizedValue, 10, 64); err == nil {
				if val > uint64(math.MaxUint32) {
					vars.StmtCtx.AppendWarning(ErrTruncatedWrongValue.GenWithStackByArgs(GroupConcatMaxLen, originalValue))
					return strconv.FormatInt(int64(math.MaxUint32), 10), nil
				}
			}
		}
		return normalizedValue, nil
	}},
	{Scope: ScopeGlobal | ScopeSession, Name: CharacterSetConnection, Value: mysql.DefaultCharset, skipInit: true, Validation: func(vars *SessionVars, normalizedValue string, originalValue string, scope ScopeFlag) (string, error) {
		return checkCharacterSet(normalizedValue, CharacterSetConnection)
	}, SetSession: func(s *SessionVars, val string) error {
		if cs, err := charset.GetCharsetInfo(val); err == nil {
			s.systems[CollationConnection] = cs.DefaultCollation
		}
		return nil
	}},
	{Scope: ScopeGlobal | ScopeSession, Name: CharacterSetServer, Value: mysql.DefaultCharset, skipInit: true, Validation: func(vars *SessionVars, normalizedValue string, originalValue string, scope ScopeFlag) (string, error) {
		return checkCharacterSet(normalizedValue, CharacterSetServer)
	}, SetSession: func(s *SessionVars, val string) error {
		if cs, err := charset.GetCharsetInfo(val); err == nil {
			s.systems[CollationServer] = cs.DefaultCollation
		}
		return nil
	}},
	{Scope: ScopeGlobal | ScopeSession, Name: MaxAllowedPacket, Value: strconv.FormatUint(DefMaxAllowedPacket, 10), Type: TypeUnsigned, MinValue: 1024, MaxValue: MaxOfMaxAllowedPacket,
		Validation: func(vars *SessionVars, normalizedValue string, originalValue string, scope ScopeFlag) (string, error) {
			if vars.StmtCtx.StmtType == "Set" && scope == ScopeSession {
				err := ErrReadOnly.GenWithStackByArgs("SESSION", MaxAllowedPacket, "GLOBAL")
				return normalizedValue, err
			}
			// Truncate the value of max_allowed_packet to be a multiple of 1024,
			// nonmultiples are rounded down to the nearest multiple.
			u, err := strconv.ParseUint(normalizedValue, 10, 64)
			if err != nil {
				return normalizedValue, err
			}
			remainder := u % 1024
			if remainder != 0 {
				vars.StmtCtx.AppendWarning(ErrTruncatedWrongValue.GenWithStackByArgs(MaxAllowedPacket, normalizedValue))
				u -= remainder
			}
			return strconv.FormatUint(u, 10), nil
		},
		GetSession: func(s *SessionVars) (string, error) {
			return strconv.FormatUint(s.MaxAllowedPacket, 10), nil
		},
		SetSession: func(s *SessionVars, val string) error {
			var err error
			if s.MaxAllowedPacket, err = strconv.ParseUint(val, 10, 64); err != nil {
				return err
			}
			return nil
		},
	},
	{Scope: ScopeGlobal | ScopeSession, Name: WindowingUseHighPrecision, Value: On, Type: TypeBool, IsHintUpdatable: true, SetSession: func(s *SessionVars, val string) error {
		s.WindowingUseHighPrecision = TiDBOptOn(val)
		return nil
	}},
	{Scope: ScopeGlobal | ScopeSession, Name: BlockEncryptionMode, Value: "aes-128-ecb", Type: TypeEnum, PossibleValues: []string{"aes-128-ecb", "aes-192-ecb", "aes-256-ecb", "aes-128-cbc", "aes-192-cbc", "aes-256-cbc", "aes-128-ofb", "aes-192-ofb", "aes-256-ofb", "aes-128-cfb", "aes-192-cfb", "aes-256-cfb"}},
	/* TiDB specific variables */
	{Scope: ScopeGlobal | ScopeSession, Name: TiDBAllowMPPExecution, Type: TypeBool, Value: BoolToOnOff(DefTiDBAllowMPPExecution), SetSession: func(s *SessionVars, val string) error {
		s.allowMPPExecution = TiDBOptOn(val)
		return nil
	}},
	{Scope: ScopeGlobal | ScopeSession, Name: TiFlashFastScan, Type: TypeBool, Value: BoolToOnOff(DefTiFlashFastScan), SetSession: func(s *SessionVars, val string) error {
		s.TiFlashFastScan = TiDBOptOn(val)
		return nil
	}},
	{Scope: ScopeGlobal | ScopeSession, Name: TiDBMPPStoreFailTTL, Type: TypeStr, Value: DefTiDBMPPStoreFailTTL, SetSession: func(s *SessionVars, val string) error {
		s.MPPStoreFailTTL = val
		return nil
	}},
	{Scope: ScopeGlobal | ScopeSession, Name: TiDBHashExchangeWithNewCollation, Type: TypeBool, Value: BoolToOnOff(DefTiDBHashExchangeWithNewCollation), SetSession: func(s *SessionVars, val string) error {
		s.HashExchangeWithNewCollation = TiDBOptOn(val)
		return nil
	}},
	{Scope: ScopeGlobal | ScopeSession, Name: TiDBBCJThresholdCount, Value: strconv.Itoa(DefBroadcastJoinThresholdCount), Type: TypeInt, MinValue: 0, MaxValue: math.MaxInt64, SetSession: func(s *SessionVars, val string) error {
		s.BroadcastJoinThresholdCount = TidbOptInt64(val, DefBroadcastJoinThresholdCount)
		return nil
	}},
	{Scope: ScopeGlobal | ScopeSession, Name: TiDBBCJThresholdSize, Value: strconv.Itoa(DefBroadcastJoinThresholdSize), Type: TypeInt, MinValue: 0, MaxValue: math.MaxInt64, SetSession: func(s *SessionVars, val string) error {
		s.BroadcastJoinThresholdSize = TidbOptInt64(val, DefBroadcastJoinThresholdSize)
		return nil
	}},
	{Scope: ScopeGlobal | ScopeSession, Name: TiDBBuildStatsConcurrency, Value: strconv.Itoa(DefBuildStatsConcurrency), Type: TypeInt, MinValue: 1, MaxValue: MaxConfigurableConcurrency},
	{Scope: ScopeGlobal | ScopeSession, Name: TiDBOptCartesianBCJ, Value: strconv.Itoa(DefOptCartesianBCJ), Type: TypeInt, MinValue: 0, MaxValue: 2, SetSession: func(s *SessionVars, val string) error {
		s.AllowCartesianBCJ = TidbOptInt(val, DefOptCartesianBCJ)
		return nil
	}},
	{Scope: ScopeGlobal | ScopeSession, Name: TiDBOptMPPOuterJoinFixedBuildSide, Value: BoolToOnOff(DefOptMPPOuterJoinFixedBuildSide), Type: TypeBool, SetSession: func(s *SessionVars, val string) error {
		s.MPPOuterJoinFixedBuildSide = TiDBOptOn(val)
		return nil
	}},
	{Scope: ScopeGlobal | ScopeSession, Name: TiDBExecutorConcurrency, Value: strconv.Itoa(DefExecutorConcurrency), Type: TypeUnsigned, MinValue: 1, MaxValue: MaxConfigurableConcurrency, SetSession: func(s *SessionVars, val string) error {
		s.ExecutorConcurrency = tidbOptPositiveInt32(val, DefExecutorConcurrency)
		return nil
	}},
	{Scope: ScopeGlobal | ScopeSession, Name: TiDBDistSQLScanConcurrency, Value: strconv.Itoa(DefDistSQLScanConcurrency), Type: TypeUnsigned, MinValue: 1, MaxValue: MaxConfigurableConcurrency, SetSession: func(s *SessionVars, val string) error {
		s.distSQLScanConcurrency = tidbOptPositiveInt32(val, DefDistSQLScanConcurrency)
		return nil
	}},
	{Scope: ScopeGlobal | ScopeSession, Name: TiDBOptInSubqToJoinAndAgg, Value: BoolToOnOff(DefOptInSubqToJoinAndAgg), Type: TypeBool, SetSession: func(s *SessionVars, val string) error {
		s.SetAllowInSubqToJoinAndAgg(TiDBOptOn(val))
		return nil
	}},
	{Scope: ScopeGlobal | ScopeSession, Name: TiDBOptPreferRangeScan, Value: BoolToOnOff(DefOptPreferRangeScan), Type: TypeBool, IsHintUpdatable: true, SetSession: func(s *SessionVars, val string) error {
		s.SetAllowPreferRangeScan(TiDBOptOn(val))
		return nil
	}},
	{Scope: ScopeGlobal | ScopeSession, Name: TiDBOptLimitPushDownThreshold, Value: strconv.Itoa(DefOptLimitPushDownThreshold), Type: TypeUnsigned, MinValue: 0, MaxValue: math.MaxInt32, SetSession: func(s *SessionVars, val string) error {
		s.LimitPushDownThreshold = TidbOptInt64(val, DefOptLimitPushDownThreshold)
		return nil
	}},
	{Scope: ScopeGlobal | ScopeSession, Name: TiDBOptCorrelationThreshold, Value: strconv.FormatFloat(DefOptCorrelationThreshold, 'f', -1, 64), Type: TypeFloat, MinValue: 0, MaxValue: 1, SetSession: func(s *SessionVars, val string) error {
		s.CorrelationThreshold = tidbOptFloat64(val, DefOptCorrelationThreshold)
		return nil
	}},
	{Scope: ScopeGlobal | ScopeSession, Name: TiDBOptEnableCorrelationAdjustment, Value: BoolToOnOff(DefOptEnableCorrelationAdjustment), Type: TypeBool, SetSession: func(s *SessionVars, val string) error {
		s.EnableCorrelationAdjustment = TiDBOptOn(val)
		return nil
	}},
	{Scope: ScopeGlobal | ScopeSession, Name: TiDBOptCorrelationExpFactor, Value: strconv.Itoa(DefOptCorrelationExpFactor), Type: TypeUnsigned, MinValue: 0, MaxValue: math.MaxInt32, SetSession: func(s *SessionVars, val string) error {
		s.CorrelationExpFactor = int(TidbOptInt64(val, DefOptCorrelationExpFactor))
		return nil
	}},
	{Scope: ScopeGlobal | ScopeSession, Name: TiDBOptCPUFactor, Value: strconv.FormatFloat(DefOptCPUFactor, 'f', -1, 64), Type: TypeFloat, MinValue: 0, MaxValue: math.MaxUint64, SetSession: func(s *SessionVars, val string) error {
		s.cpuFactor = tidbOptFloat64(val, DefOptCPUFactor)
		return nil
	}},
	{Scope: ScopeGlobal | ScopeSession, Name: TiDBOptTiFlashConcurrencyFactor, Value: strconv.FormatFloat(DefOptTiFlashConcurrencyFactor, 'f', -1, 64), skipInit: true, Type: TypeFloat, MinValue: 1, MaxValue: math.MaxUint64, SetSession: func(s *SessionVars, val string) error {
		s.CopTiFlashConcurrencyFactor = tidbOptFloat64(val, DefOptTiFlashConcurrencyFactor)
		return nil
	}},
	{Scope: ScopeGlobal | ScopeSession, Name: TiDBOptCopCPUFactor, Value: strconv.FormatFloat(DefOptCopCPUFactor, 'f', -1, 64), Type: TypeFloat, MinValue: 0, MaxValue: math.MaxUint64, SetSession: func(s *SessionVars, val string) error {
		s.copCPUFactor = tidbOptFloat64(val, DefOptCopCPUFactor)
		return nil
	}},
	{Scope: ScopeGlobal | ScopeSession, Name: TiDBOptNetworkFactor, Value: strconv.FormatFloat(DefOptNetworkFactor, 'f', -1, 64), Type: TypeFloat, MinValue: 0, MaxValue: math.MaxUint64, SetSession: func(s *SessionVars, val string) error {
		s.networkFactor = tidbOptFloat64(val, DefOptNetworkFactor)
		return nil
	}},
	{Scope: ScopeGlobal | ScopeSession, Name: TiDBOptScanFactor, Value: strconv.FormatFloat(DefOptScanFactor, 'f', -1, 64), Type: TypeFloat, MinValue: 0, MaxValue: math.MaxUint64, SetSession: func(s *SessionVars, val string) error {
		s.scanFactor = tidbOptFloat64(val, DefOptScanFactor)
		return nil
	}},
	{Scope: ScopeGlobal | ScopeSession, Name: TiDBOptDescScanFactor, Value: strconv.FormatFloat(DefOptDescScanFactor, 'f', -1, 64), Type: TypeFloat, MinValue: 0, MaxValue: math.MaxUint64, SetSession: func(s *SessionVars, val string) error {
		s.descScanFactor = tidbOptFloat64(val, DefOptDescScanFactor)
		return nil
	}},
	{Scope: ScopeGlobal | ScopeSession, Name: TiDBOptSeekFactor, Value: strconv.FormatFloat(DefOptSeekFactor, 'f', -1, 64), skipInit: true, Type: TypeFloat, MinValue: 0, MaxValue: math.MaxUint64, SetSession: func(s *SessionVars, val string) error {
		s.seekFactor = tidbOptFloat64(val, DefOptSeekFactor)
		return nil
	}},
	{Scope: ScopeGlobal | ScopeSession, Name: TiDBOptMemoryFactor, Value: strconv.FormatFloat(DefOptMemoryFactor, 'f', -1, 64), Type: TypeFloat, MinValue: 0, MaxValue: math.MaxUint64, SetSession: func(s *SessionVars, val string) error {
		s.memoryFactor = tidbOptFloat64(val, DefOptMemoryFactor)
		return nil
	}},
	{Scope: ScopeGlobal | ScopeSession, Name: TiDBOptDiskFactor, Value: strconv.FormatFloat(DefOptDiskFactor, 'f', -1, 64), Type: TypeFloat, MinValue: 0, MaxValue: math.MaxUint64, SetSession: func(s *SessionVars, val string) error {
		s.diskFactor = tidbOptFloat64(val, DefOptDiskFactor)
		return nil
	}},
	{Scope: ScopeGlobal | ScopeSession, Name: TiDBOptimizerEnableNewOnlyFullGroupByCheck, Value: BoolToOnOff(DefTiDBOptimizerEnableNewOFGB), Type: TypeBool, SetSession: func(s *SessionVars, val string) error {
		s.OptimizerEnableNewOnlyFullGroupByCheck = TiDBOptOn(val)
		return nil
	}},
	{Scope: ScopeGlobal | ScopeSession, Name: TiDBOptConcurrencyFactor, Value: strconv.FormatFloat(DefOptConcurrencyFactor, 'f', -1, 64), Type: TypeFloat, MinValue: 0, MaxValue: math.MaxUint64, SetSession: func(s *SessionVars, val string) error {
		s.concurrencyFactor = tidbOptFloat64(val, DefOptConcurrencyFactor)
		return nil
	}},
	{Scope: ScopeGlobal | ScopeSession, Name: TiDBOptForceInlineCTE, Value: BoolToOnOff(DefOptForceInlineCTE), Type: TypeBool, SetSession: func(s *SessionVars, val string) error {
		s.enableForceInlineCTE = TiDBOptOn(val)
		return nil
	}},
	{Scope: ScopeGlobal | ScopeSession, Name: TiDBIndexJoinBatchSize, Value: strconv.Itoa(DefIndexJoinBatchSize), Type: TypeUnsigned, MinValue: 1, MaxValue: math.MaxInt32, SetSession: func(s *SessionVars, val string) error {
		s.IndexJoinBatchSize = tidbOptPositiveInt32(val, DefIndexJoinBatchSize)
		return nil
	}},
	{Scope: ScopeGlobal | ScopeSession, Name: TiDBIndexLookupSize, Value: strconv.Itoa(DefIndexLookupSize), Type: TypeUnsigned, MinValue: 1, MaxValue: math.MaxInt32, SetSession: func(s *SessionVars, val string) error {
		s.IndexLookupSize = tidbOptPositiveInt32(val, DefIndexLookupSize)
		return nil
	}},
	{Scope: ScopeGlobal | ScopeSession, Name: TiDBIndexLookupConcurrency, Value: strconv.Itoa(DefIndexLookupConcurrency), Type: TypeInt, MinValue: 1, MaxValue: MaxConfigurableConcurrency, AllowAutoValue: true, SetSession: func(s *SessionVars, val string) error {
		s.indexLookupConcurrency = tidbOptPositiveInt32(val, ConcurrencyUnset)
		return nil
	}, Validation: func(vars *SessionVars, normalizedValue string, originalValue string, scope ScopeFlag) (string, error) {
		appendDeprecationWarning(vars, TiDBIndexLookupConcurrency, TiDBExecutorConcurrency)
		return normalizedValue, nil
	}},
	{Scope: ScopeGlobal | ScopeSession, Name: TiDBIndexLookupJoinConcurrency, Value: strconv.Itoa(DefIndexLookupJoinConcurrency), Type: TypeInt, MinValue: 1, MaxValue: MaxConfigurableConcurrency, AllowAutoValue: true, SetSession: func(s *SessionVars, val string) error {
		s.indexLookupJoinConcurrency = tidbOptPositiveInt32(val, ConcurrencyUnset)
		return nil
	}, Validation: func(vars *SessionVars, normalizedValue string, originalValue string, scope ScopeFlag) (string, error) {
		appendDeprecationWarning(vars, TiDBIndexLookupJoinConcurrency, TiDBExecutorConcurrency)
		return normalizedValue, nil
	}},
	{Scope: ScopeGlobal | ScopeSession, Name: TiDBIndexSerialScanConcurrency, Value: strconv.Itoa(DefIndexSerialScanConcurrency), Type: TypeUnsigned, MinValue: 1, MaxValue: MaxConfigurableConcurrency, SetSession: func(s *SessionVars, val string) error {
		s.indexSerialScanConcurrency = tidbOptPositiveInt32(val, DefIndexSerialScanConcurrency)
		return nil
	}},
	{Scope: ScopeGlobal | ScopeSession, Name: TiDBSkipUTF8Check, Value: BoolToOnOff(DefSkipUTF8Check), Type: TypeBool, SetSession: func(s *SessionVars, val string) error {
		s.SkipUTF8Check = TiDBOptOn(val)
		return nil
	}},
	{Scope: ScopeGlobal | ScopeSession, Name: TiDBSkipASCIICheck, Value: BoolToOnOff(DefSkipASCIICheck), Type: TypeBool, SetSession: func(s *SessionVars, val string) error {
		s.SkipASCIICheck = TiDBOptOn(val)
		return nil
	}},
	{Scope: ScopeGlobal | ScopeSession, Name: TiDBDMLBatchSize, Value: strconv.Itoa(DefDMLBatchSize), Type: TypeUnsigned, MinValue: 0, MaxValue: math.MaxInt32, SetSession: func(s *SessionVars, val string) error {
		s.DMLBatchSize = int(TidbOptInt64(val, DefDMLBatchSize))
		return nil
	}},
	{Scope: ScopeGlobal | ScopeSession, Name: TiDBMaxChunkSize, Value: strconv.Itoa(DefMaxChunkSize), Type: TypeUnsigned, MinValue: maxChunkSizeLowerBound, MaxValue: math.MaxInt32, SetSession: func(s *SessionVars, val string) error {
		s.MaxChunkSize = tidbOptPositiveInt32(val, DefMaxChunkSize)
		return nil
	}},
	{Scope: ScopeGlobal | ScopeSession, Name: TiDBAllowBatchCop, Value: strconv.Itoa(DefTiDBAllowBatchCop), Type: TypeInt, MinValue: 0, MaxValue: 2, SetSession: func(s *SessionVars, val string) error {
		s.AllowBatchCop = int(TidbOptInt64(val, DefTiDBAllowBatchCop))
		return nil
	}},
	{Scope: ScopeGlobal | ScopeSession, Name: TiDBInitChunkSize, Value: strconv.Itoa(DefInitChunkSize), Type: TypeUnsigned, MinValue: 1, MaxValue: initChunkSizeUpperBound, SetSession: func(s *SessionVars, val string) error {
		s.InitChunkSize = tidbOptPositiveInt32(val, DefInitChunkSize)
		return nil
	}},
	{Scope: ScopeGlobal | ScopeSession, Name: TiDBEnableCascadesPlanner, Value: Off, Type: TypeBool, SetSession: func(s *SessionVars, val string) error {
		s.SetEnableCascadesPlanner(TiDBOptOn(val))
		return nil
	}},
	{Scope: ScopeGlobal | ScopeSession, Name: TiDBEnableIndexMerge, Value: BoolToOnOff(DefTiDBEnableIndexMerge), Type: TypeBool, SetSession: func(s *SessionVars, val string) error {
		s.SetEnableIndexMerge(TiDBOptOn(val))
		return nil
	}},
	{Scope: ScopeGlobal | ScopeSession, Name: TiDBEnableTablePartition, Value: On, Type: TypeEnum, PossibleValues: []string{Off, On, "AUTO"}, SetSession: func(s *SessionVars, val string) error {
		s.EnableTablePartition = val
		return nil
	}},
	{Scope: ScopeGlobal | ScopeSession, Name: TiDBEnableListTablePartition, Value: On, Type: TypeBool, SetSession: func(s *SessionVars, val string) error {
		s.EnableListTablePartition = TiDBOptOn(val)
		return nil
	}},
	{Scope: ScopeGlobal | ScopeSession, Name: TiDBHashJoinConcurrency, Value: strconv.Itoa(DefTiDBHashJoinConcurrency), Type: TypeInt, MinValue: 1, MaxValue: MaxConfigurableConcurrency, AllowAutoValue: true, SetSession: func(s *SessionVars, val string) error {
		s.hashJoinConcurrency = tidbOptPositiveInt32(val, ConcurrencyUnset)
		return nil
	}, Validation: func(vars *SessionVars, normalizedValue string, originalValue string, scope ScopeFlag) (string, error) {
		appendDeprecationWarning(vars, TiDBHashJoinConcurrency, TiDBExecutorConcurrency)
		return normalizedValue, nil
	}},
	{Scope: ScopeGlobal | ScopeSession, Name: TiDBProjectionConcurrency, Value: strconv.Itoa(DefTiDBProjectionConcurrency), Type: TypeInt, MinValue: -1, MaxValue: MaxConfigurableConcurrency, SetSession: func(s *SessionVars, val string) error {
		s.projectionConcurrency = tidbOptPositiveInt32(val, ConcurrencyUnset)
		return nil
	}, Validation: func(vars *SessionVars, normalizedValue string, originalValue string, scope ScopeFlag) (string, error) {
		appendDeprecationWarning(vars, TiDBProjectionConcurrency, TiDBExecutorConcurrency)
		return normalizedValue, nil
	}},
	{Scope: ScopeGlobal | ScopeSession, Name: TiDBHashAggPartialConcurrency, Value: strconv.Itoa(DefTiDBHashAggPartialConcurrency), Type: TypeInt, MinValue: 1, MaxValue: MaxConfigurableConcurrency, AllowAutoValue: true, SetSession: func(s *SessionVars, val string) error {
		s.hashAggPartialConcurrency = tidbOptPositiveInt32(val, ConcurrencyUnset)
		return nil
	}, Validation: func(vars *SessionVars, normalizedValue string, originalValue string, scope ScopeFlag) (string, error) {
		appendDeprecationWarning(vars, TiDBHashAggPartialConcurrency, TiDBExecutorConcurrency)
		return normalizedValue, nil
	}},
	{Scope: ScopeGlobal | ScopeSession, Name: TiDBHashAggFinalConcurrency, Value: strconv.Itoa(DefTiDBHashAggFinalConcurrency), Type: TypeInt, MinValue: 1, MaxValue: MaxConfigurableConcurrency, AllowAutoValue: true, SetSession: func(s *SessionVars, val string) error {
		s.hashAggFinalConcurrency = tidbOptPositiveInt32(val, ConcurrencyUnset)
		return nil
	}, Validation: func(vars *SessionVars, normalizedValue string, originalValue string, scope ScopeFlag) (string, error) {
		appendDeprecationWarning(vars, TiDBHashAggFinalConcurrency, TiDBExecutorConcurrency)
		return normalizedValue, nil
	}},
	{Scope: ScopeGlobal | ScopeSession, Name: TiDBWindowConcurrency, Value: strconv.Itoa(DefTiDBWindowConcurrency), Type: TypeInt, MinValue: 1, MaxValue: MaxConfigurableConcurrency, AllowAutoValue: true, SetSession: func(s *SessionVars, val string) error {
		s.windowConcurrency = tidbOptPositiveInt32(val, ConcurrencyUnset)
		return nil
	}, Validation: func(vars *SessionVars, normalizedValue string, originalValue string, scope ScopeFlag) (string, error) {
		appendDeprecationWarning(vars, TiDBWindowConcurrency, TiDBExecutorConcurrency)
		return normalizedValue, nil
	}},
	{Scope: ScopeGlobal | ScopeSession, Name: TiDBMergeJoinConcurrency, Value: strconv.Itoa(DefTiDBMergeJoinConcurrency), Type: TypeInt, MinValue: 1, MaxValue: MaxConfigurableConcurrency, AllowAutoValue: true, SetSession: func(s *SessionVars, val string) error {
		s.mergeJoinConcurrency = tidbOptPositiveInt32(val, ConcurrencyUnset)
		return nil
	}, Validation: func(vars *SessionVars, normalizedValue string, originalValue string, scope ScopeFlag) (string, error) {
		appendDeprecationWarning(vars, TiDBMergeJoinConcurrency, TiDBExecutorConcurrency)
		return normalizedValue, nil
	}},
	{Scope: ScopeGlobal | ScopeSession, Name: TiDBStreamAggConcurrency, Value: strconv.Itoa(DefTiDBStreamAggConcurrency), Type: TypeInt, MinValue: 1, MaxValue: MaxConfigurableConcurrency, AllowAutoValue: true, SetSession: func(s *SessionVars, val string) error {
		s.streamAggConcurrency = tidbOptPositiveInt32(val, ConcurrencyUnset)
		return nil
	}, Validation: func(vars *SessionVars, normalizedValue string, originalValue string, scope ScopeFlag) (string, error) {
		appendDeprecationWarning(vars, TiDBStreamAggConcurrency, TiDBExecutorConcurrency)
		return normalizedValue, nil
	}},
	{Scope: ScopeGlobal | ScopeSession, Name: TiDBIndexMergeIntersectionConcurrency, Value: strconv.Itoa(DefTiDBIndexMergeIntersectionConcurrency), Type: TypeInt, MinValue: 1, MaxValue: MaxConfigurableConcurrency, AllowAutoValue: true, SetSession: func(s *SessionVars, val string) error {
		s.indexMergeIntersectionConcurrency = tidbOptPositiveInt32(val, ConcurrencyUnset)
		return nil
	}, Validation: func(vars *SessionVars, normalizedValue string, originalValue string, scope ScopeFlag) (string, error) {
		appendDeprecationWarning(vars, TiDBIndexMergeIntersectionConcurrency, TiDBExecutorConcurrency)
		return normalizedValue, nil
	}},
	{Scope: ScopeGlobal | ScopeSession, Name: TiDBEnableParallelApply, Value: BoolToOnOff(DefTiDBEnableParallelApply), Type: TypeBool, SetSession: func(s *SessionVars, val string) error {
		s.EnableParallelApply = TiDBOptOn(val)
		return nil
	}},
	{Scope: ScopeGlobal | ScopeSession, Name: TiDBMemQuotaApplyCache, Value: strconv.Itoa(DefTiDBMemQuotaApplyCache), Type: TypeUnsigned, MaxValue: math.MaxInt64, SetSession: func(s *SessionVars, val string) error {
		s.MemQuotaApplyCache = TidbOptInt64(val, DefTiDBMemQuotaApplyCache)
		return nil
	}},
	{Scope: ScopeGlobal | ScopeSession, Name: TiDBBackoffLockFast, Value: strconv.Itoa(tikvstore.DefBackoffLockFast), Type: TypeUnsigned, MinValue: 1, MaxValue: math.MaxInt32, SetSession: func(s *SessionVars, val string) error {
		s.KVVars.BackoffLockFast = tidbOptPositiveInt32(val, tikvstore.DefBackoffLockFast)
		return nil
	}},
	{Scope: ScopeGlobal | ScopeSession, Name: TiDBBackOffWeight, Value: strconv.Itoa(tikvstore.DefBackOffWeight), Type: TypeUnsigned, MinValue: 0, MaxValue: math.MaxInt32, SetSession: func(s *SessionVars, val string) error {
		s.KVVars.BackOffWeight = tidbOptPositiveInt32(val, tikvstore.DefBackOffWeight)
		return nil
	}},
	{Scope: ScopeGlobal | ScopeSession, Name: TiDBRetryLimit, Value: strconv.Itoa(DefTiDBRetryLimit), Type: TypeInt, MinValue: -1, MaxValue: math.MaxInt64, SetSession: func(s *SessionVars, val string) error {
		s.RetryLimit = TidbOptInt64(val, DefTiDBRetryLimit)
		return nil
	}},
	{Scope: ScopeGlobal | ScopeSession, Name: TiDBDisableTxnAutoRetry, Value: BoolToOnOff(DefTiDBDisableTxnAutoRetry), Type: TypeBool, SetSession: func(s *SessionVars, val string) error {
		s.DisableTxnAutoRetry = TiDBOptOn(val)
		return nil
	}},
	{Scope: ScopeGlobal | ScopeSession, Name: TiDBConstraintCheckInPlace, Value: BoolToOnOff(DefTiDBConstraintCheckInPlace), Type: TypeBool, SetSession: func(s *SessionVars, val string) error {
		s.ConstraintCheckInPlace = TiDBOptOn(val)
		return nil
	}},
	{Scope: ScopeGlobal | ScopeSession, Name: TiDBTxnMode, Value: DefTiDBTxnMode, AllowEmptyAll: true, Type: TypeEnum, PossibleValues: []string{"pessimistic", "optimistic"}, SetSession: func(s *SessionVars, val string) error {
		s.TxnMode = strings.ToUpper(val)
		return nil
	}},
	{Scope: ScopeGlobal | ScopeSession, Name: TiDBEnableWindowFunction, Value: BoolToOnOff(DefEnableWindowFunction), Type: TypeBool, SetSession: func(s *SessionVars, val string) error {
		s.EnableWindowFunction = TiDBOptOn(val)
		return nil
	}},
	{Scope: ScopeGlobal | ScopeSession, Name: TiDBEnablePipelinedWindowFunction, Value: BoolToOnOff(DefEnablePipelinedWindowFunction), Type: TypeBool, SetSession: func(s *SessionVars, val string) error {
		s.EnablePipelinedWindowExec = TiDBOptOn(val)
		return nil
	}},
	{Scope: ScopeGlobal | ScopeSession, Name: TiDBEnableStrictDoubleTypeCheck, Value: BoolToOnOff(DefEnableStrictDoubleTypeCheck), Type: TypeBool, SetSession: func(s *SessionVars, val string) error {
		s.EnableStrictDoubleTypeCheck = TiDBOptOn(val)
		return nil
	}},
	{Scope: ScopeGlobal | ScopeSession, Name: TiDBEnableVectorizedExpression, Value: BoolToOnOff(DefEnableVectorizedExpression), Type: TypeBool, SetSession: func(s *SessionVars, val string) error {
		s.EnableVectorizedExpression = TiDBOptOn(val)
		return nil
	}},
	{Scope: ScopeGlobal | ScopeSession, Name: TiDBEnableFastAnalyze, Value: BoolToOnOff(DefTiDBUseFastAnalyze), Type: TypeBool, SetSession: func(s *SessionVars, val string) error {
		s.EnableFastAnalyze = TiDBOptOn(val)
		return nil
	}},
	{Scope: ScopeGlobal | ScopeSession, Name: TiDBSkipIsolationLevelCheck, Value: BoolToOnOff(DefTiDBSkipIsolationLevelCheck), Type: TypeBool},
	{Scope: ScopeGlobal | ScopeSession, Name: TiDBEnableRateLimitAction, Value: BoolToOnOff(DefTiDBEnableRateLimitAction), Type: TypeBool, SetSession: func(s *SessionVars, val string) error {
		s.EnabledRateLimitAction = TiDBOptOn(val)
		return nil
	}},
	{Scope: ScopeGlobal | ScopeSession, Name: TiDBAllowFallbackToTiKV, Value: "", Validation: func(vars *SessionVars, normalizedValue string, originalValue string, scope ScopeFlag) (string, error) {
		if normalizedValue == "" {
			return "", nil
		}
		engines := strings.Split(normalizedValue, ",")
		var formatVal string
		storeTypes := make(map[kv.StoreType]struct{})
		for i, engine := range engines {
			engine = strings.TrimSpace(engine)
			switch {
			case strings.EqualFold(engine, kv.TiFlash.Name()):
				if _, ok := storeTypes[kv.TiFlash]; !ok {
					if i != 0 {
						formatVal += ","
					}
					formatVal += kv.TiFlash.Name()
					storeTypes[kv.TiFlash] = struct{}{}
				}
			default:
				return normalizedValue, ErrWrongValueForVar.GenWithStackByArgs(TiDBAllowFallbackToTiKV, normalizedValue)
			}
		}
		return formatVal, nil
	}, SetSession: func(s *SessionVars, val string) error {
		s.AllowFallbackToTiKV = make(map[kv.StoreType]struct{})
		for _, engine := range strings.Split(val, ",") {
			if engine == kv.TiFlash.Name() {
				s.AllowFallbackToTiKV[kv.TiFlash] = struct{}{}
			}
		}
		return nil
	}},
	{Scope: ScopeGlobal | ScopeSession, Name: TiDBEnableAutoIncrementInGenerated, Value: BoolToOnOff(DefTiDBEnableAutoIncrementInGenerated), Type: TypeBool, SetSession: func(s *SessionVars, val string) error {
		s.EnableAutoIncrementInGenerated = TiDBOptOn(val)
		return nil
	}},
	{Scope: ScopeGlobal | ScopeSession, Name: TiDBPlacementMode, Value: DefTiDBPlacementMode, Type: TypeEnum, PossibleValues: []string{PlacementModeStrict, PlacementModeIgnore}, SetSession: func(s *SessionVars, val string) error {
		s.PlacementMode = val
		return nil
	}},
	{Scope: ScopeGlobal | ScopeSession, Name: TiDBOptJoinReorderThreshold, Value: strconv.Itoa(DefTiDBOptJoinReorderThreshold), Type: TypeUnsigned, MinValue: 0, MaxValue: 63, SetSession: func(s *SessionVars, val string) error {
		s.TiDBOptJoinReorderThreshold = tidbOptPositiveInt32(val, DefTiDBOptJoinReorderThreshold)
		return nil
	}},
	{Scope: ScopeGlobal | ScopeSession, Name: TiDBEnableNoopFuncs, Value: DefTiDBEnableNoopFuncs, Type: TypeEnum, PossibleValues: []string{Off, On, Warn}, Validation: func(vars *SessionVars, normalizedValue string, originalValue string, scope ScopeFlag) (string, error) {
		// The behavior is very weird if someone can turn TiDBEnableNoopFuncs OFF, but keep any of the following on:
		// TxReadOnly, TransactionReadOnly, OfflineMode, SuperReadOnly, serverReadOnly, SQLAutoIsNull
		// To prevent this strange position, prevent setting to OFF when any of these sysVars are ON of the same scope.
		if normalizedValue == Off {
			for _, potentialIncompatibleSysVar := range []string{TxReadOnly, TransactionReadOnly, OfflineMode, SuperReadOnly, ReadOnly, SQLAutoIsNull} {
				val, _ := vars.GetSystemVar(potentialIncompatibleSysVar) // session scope
				if scope == ScopeGlobal {                                // global scope
					var err error
					val, err = vars.GlobalVarsAccessor.GetGlobalSysVar(potentialIncompatibleSysVar)
					if err != nil {
						return originalValue, errUnknownSystemVariable.GenWithStackByArgs(potentialIncompatibleSysVar)
					}
				}
				if TiDBOptOn(val) {
					return originalValue, errValueNotSupportedWhen.GenWithStackByArgs(TiDBEnableNoopFuncs, potentialIncompatibleSysVar)
				}
			}
		}
		return normalizedValue, nil
	}, SetSession: func(s *SessionVars, val string) error {
		s.NoopFuncsMode = TiDBOptOnOffWarn(val)
		return nil
	}},
	{Scope: ScopeGlobal | ScopeSession, Name: TiDBReplicaRead, Value: "leader", Type: TypeEnum, PossibleValues: []string{"leader", "prefer-leader", "follower", "leader-and-follower", "closest-replicas", "closest-adaptive", "learner"}, SetSession: func(s *SessionVars, val string) error {
		if strings.EqualFold(val, "follower") {
			s.SetReplicaRead(kv.ReplicaReadFollower)
		} else if strings.EqualFold(val, "leader-and-follower") {
			s.SetReplicaRead(kv.ReplicaReadMixed)
		} else if strings.EqualFold(val, "leader") || len(val) == 0 {
			s.SetReplicaRead(kv.ReplicaReadLeader)
		} else if strings.EqualFold(val, "closest-replicas") {
			s.SetReplicaRead(kv.ReplicaReadClosest)
		} else if strings.EqualFold(val, "closest-adaptive") {
			s.SetReplicaRead(kv.ReplicaReadClosestAdaptive)
		} else if strings.EqualFold(val, "learner") {
			s.SetReplicaRead(kv.ReplicaReadLearner)
		} else if strings.EqualFold(val, "prefer-leader") {
			s.SetReplicaRead(kv.ReplicaReadPreferLeader)
		}
		return nil
	}},
	{Scope: ScopeGlobal | ScopeSession, Name: TiDBAdaptiveClosestReadThreshold, Value: strconv.Itoa(DefAdaptiveClosestReadThreshold), Type: TypeUnsigned, MinValue: 0, MaxValue: math.MaxInt64, SetSession: func(s *SessionVars, val string) error {
		s.ReplicaClosestReadThreshold = TidbOptInt64(val, DefAdaptiveClosestReadThreshold)
		return nil
	}},
	{Scope: ScopeGlobal | ScopeSession, Name: TiDBUsePlanBaselines, Value: BoolToOnOff(DefTiDBUsePlanBaselines), Type: TypeBool, SetSession: func(s *SessionVars, val string) error {
		s.UsePlanBaselines = TiDBOptOn(val)
		return nil
	}},
	{Scope: ScopeGlobal | ScopeSession, Name: TiDBEvolvePlanBaselines, Value: BoolToOnOff(DefTiDBEvolvePlanBaselines), Type: TypeBool, Validation: func(vars *SessionVars, normalizedValue string, originalValue string, scope ScopeFlag) (string, error) {
		if normalizedValue == "ON" && !config.CheckTableBeforeDrop {
			return normalizedValue, errors.Errorf("Cannot enable baseline evolution feature, it is not generally available now")
		}
		return normalizedValue, nil
	}, SetSession: func(s *SessionVars, val string) error {
		s.EvolvePlanBaselines = TiDBOptOn(val)
		return nil
	}},
	{Scope: ScopeGlobal | ScopeSession, Name: TiDBEnableExtendedStats, Value: BoolToOnOff(false), Hidden: true, Type: TypeBool, SetSession: func(s *SessionVars, val string) error {
		s.EnableExtendedStats = TiDBOptOn(val)
		return nil
	}},
	{Scope: ScopeGlobal | ScopeSession, Name: CTEMaxRecursionDepth, Value: strconv.Itoa(DefCTEMaxRecursionDepth), Type: TypeInt, MinValue: 0, MaxValue: 4294967295, SetSession: func(s *SessionVars, val string) error {
		s.CTEMaxRecursionDepth = TidbOptInt(val, DefCTEMaxRecursionDepth)
		return nil
	}},
	{Scope: ScopeGlobal | ScopeSession, Name: TiDBAllowAutoRandExplicitInsert, Value: BoolToOnOff(DefTiDBAllowAutoRandExplicitInsert), Type: TypeBool, SetSession: func(s *SessionVars, val string) error {
		s.AllowAutoRandExplicitInsert = TiDBOptOn(val)
		return nil
	}},
	{Scope: ScopeGlobal | ScopeSession, Name: TiDBEnableClusteredIndex, Value: On, Type: TypeEnum, PossibleValues: []string{Off, On, IntOnly}, Validation: func(vars *SessionVars, normalizedValue string, originalValue string, scope ScopeFlag) (string, error) {
		if normalizedValue == IntOnly {
			vars.StmtCtx.AppendWarning(errWarnDeprecatedSyntax.FastGenByArgs(normalizedValue, fmt.Sprintf("'%s' or '%s'", On, Off)))
		}
		return normalizedValue, nil
	}, SetSession: func(s *SessionVars, val string) error {
		s.EnableClusteredIndex = TiDBOptEnableClustered(val)
		return nil
	}},
	{Scope: ScopeGlobal | ScopeSession, Name: TiDBPartitionPruneMode, Value: DefTiDBPartitionPruneMode, Type: TypeEnum, PossibleValues: []string{"static", "dynamic", "static-only", "dynamic-only"}, Validation: func(vars *SessionVars, normalizedValue string, originalValue string, scope ScopeFlag) (string, error) {
		mode := PartitionPruneMode(normalizedValue).Update()
		if !mode.Valid() {
			return normalizedValue, ErrWrongTypeForVar.GenWithStackByArgs(TiDBPartitionPruneMode)
		}
		return string(mode), nil
	}, GetSession: func(s *SessionVars) (string, error) {
		return s.PartitionPruneMode.Load(), nil
	}, SetSession: func(s *SessionVars, val string) error {
		newMode := strings.ToLower(strings.TrimSpace(val))
		if PartitionPruneMode(s.PartitionPruneMode.Load()) == Static && PartitionPruneMode(newMode) == Dynamic {
			s.StmtCtx.AppendWarning(errors.New("Please analyze all partition tables again for consistency between partition and global stats"))
			s.StmtCtx.AppendWarning(errors.New("Please avoid setting partition prune mode to dynamic at session level and set partition prune mode to dynamic at global level"))
		}
		s.PartitionPruneMode.Store(newMode)
		return nil
	}, SetGlobal: func(_ context.Context, s *SessionVars, val string) error {
		newMode := strings.ToLower(strings.TrimSpace(val))
		if PartitionPruneMode(newMode) == Dynamic {
			s.StmtCtx.AppendWarning(errors.New("Please analyze all partition tables again for consistency between partition and global stats"))
		}
		return nil
	}},
	{Scope: ScopeGlobal | ScopeSession, Name: TiDBRedactLog, Value: BoolToOnOff(DefTiDBRedactLog), Type: TypeBool, SetSession: func(s *SessionVars, val string) error {
		s.EnableRedactLog = TiDBOptOn(val)
		errors.RedactLogEnabled.Store(s.EnableRedactLog)
		return nil
	}},
	{Scope: ScopeGlobal | ScopeSession, Name: TiDBShardAllocateStep, Value: strconv.Itoa(DefTiDBShardAllocateStep), Type: TypeInt, MinValue: 1, MaxValue: uint64(math.MaxInt64), SetSession: func(s *SessionVars, val string) error {
		s.ShardAllocateStep = TidbOptInt64(val, DefTiDBShardAllocateStep)
		return nil
	}},
	{Scope: ScopeGlobal | ScopeSession, Name: TiDBEnableAsyncCommit, Value: BoolToOnOff(DefTiDBEnableAsyncCommit), Type: TypeBool, SetSession: func(s *SessionVars, val string) error {
		s.EnableAsyncCommit = TiDBOptOn(val)
		return nil
	}},
	{Scope: ScopeGlobal | ScopeSession, Name: TiDBEnable1PC, Value: BoolToOnOff(DefTiDBEnable1PC), Type: TypeBool, SetSession: func(s *SessionVars, val string) error {
		s.Enable1PC = TiDBOptOn(val)
		return nil
	}},
	{Scope: ScopeGlobal | ScopeSession, Name: TiDBGuaranteeLinearizability, Value: BoolToOnOff(DefTiDBGuaranteeLinearizability), Type: TypeBool, SetSession: func(s *SessionVars, val string) error {
		s.GuaranteeLinearizability = TiDBOptOn(val)
		return nil
	}},
	{Scope: ScopeGlobal | ScopeSession, Name: TiDBAnalyzeVersion, Value: strconv.Itoa(DefTiDBAnalyzeVersion), Type: TypeInt, MinValue: 1, MaxValue: 2, Validation: func(vars *SessionVars, normalizedValue string, originalValue string, scope ScopeFlag) (string, error) {
		if normalizedValue == "2" && FeedbackProbability != nil && FeedbackProbability.Load() > 0 {
			var original string
			var err error
			if scope == ScopeGlobal {
				original, err = vars.GlobalVarsAccessor.GetGlobalSysVar(TiDBAnalyzeVersion)
				if err != nil {
					return normalizedValue, nil
				}
			} else {
				original = strconv.Itoa(vars.AnalyzeVersion)
			}
			vars.StmtCtx.AppendError(errors.New("variable tidb_analyze_version not updated because analyze version 2 is incompatible with query feedback. Please consider setting feedback-probability to 0.0 in config file to disable query feedback"))
			return original, nil
		}
		return normalizedValue, nil
	}, SetSession: func(s *SessionVars, val string) error {
		s.AnalyzeVersion = tidbOptPositiveInt32(val, DefTiDBAnalyzeVersion)
		return nil
	}},
	{Scope: ScopeGlobal | ScopeSession, Name: TiDBEnableIndexMergeJoin, Value: BoolToOnOff(DefTiDBEnableIndexMergeJoin), Hidden: true, Type: TypeBool, SetSession: func(s *SessionVars, val string) error {
		s.EnableIndexMergeJoin = TiDBOptOn(val)
		return nil
	}},
	{Scope: ScopeGlobal | ScopeSession, Name: TiDBTrackAggregateMemoryUsage, Value: BoolToOnOff(DefTiDBTrackAggregateMemoryUsage), Type: TypeBool, SetSession: func(s *SessionVars, val string) error {
		s.TrackAggregateMemoryUsage = TiDBOptOn(val)
		return nil
	}},
	{Scope: ScopeGlobal | ScopeSession, Name: TiDBMultiStatementMode, Value: Off, Type: TypeEnum, PossibleValues: []string{Off, On, Warn}, SetSession: func(s *SessionVars, val string) error {
		s.MultiStatementMode = TiDBOptOnOffWarn(val)
		return nil
	}},
	{Scope: ScopeGlobal | ScopeSession, Name: TiDBEnableExchangePartition, Value: BoolToOnOff(DefTiDBEnableExchangePartition), Type: TypeBool, SetSession: func(s *SessionVars, val string) error {
		s.StmtCtx.AppendWarning(errors.New("tidb_enable_exchange_partition is always turned on, this variable has been deprecated and will be removed in the future releases"))
		s.TiDBEnableExchangePartition = DefTiDBEnableExchangePartition
		return nil
	}},
	// It's different from tmp_table_size or max_heap_table_size. See https://github.com/pingcap/tidb/issues/28691.
	{Scope: ScopeGlobal | ScopeSession, Name: TiDBTmpTableMaxSize, Value: strconv.Itoa(DefTiDBTmpTableMaxSize), Type: TypeUnsigned, MinValue: 1 << 20, MaxValue: 1 << 37, SetSession: func(s *SessionVars, val string) error {
		s.TMPTableSize = TidbOptInt64(val, DefTiDBTmpTableMaxSize)
		return nil
	}},
	{Scope: ScopeGlobal | ScopeSession, Name: TiDBEnableOrderedResultMode, Value: BoolToOnOff(DefTiDBEnableOrderedResultMode), Type: TypeBool, SetSession: func(s *SessionVars, val string) error {
		s.EnableStableResultMode = TiDBOptOn(val)
		return nil
	}},
	{Scope: ScopeGlobal | ScopeSession, Name: TiDBEnablePseudoForOutdatedStats, Value: BoolToOnOff(DefTiDBEnablePseudoForOutdatedStats), Type: TypeBool, SetSession: func(s *SessionVars, val string) error {
		s.EnablePseudoForOutdatedStats = TiDBOptOn(val)
		return nil
	}},
	{Scope: ScopeGlobal | ScopeSession, Name: TiDBRegardNULLAsPoint, Value: BoolToOnOff(DefTiDBRegardNULLAsPoint), Type: TypeBool, SetSession: func(s *SessionVars, val string) error {
		s.RegardNULLAsPoint = TiDBOptOn(val)
		return nil
	}},
	{Scope: ScopeGlobal | ScopeSession, Name: TiDBEnablePaging, Value: BoolToOnOff(DefTiDBEnablePaging), Type: TypeBool, Hidden: true, SetSession: func(s *SessionVars, val string) error {
		s.EnablePaging = TiDBOptOn(val)
		return nil
	}, SetGlobal: func(_ context.Context, s *SessionVars, val string) error {
		s.EnablePaging = TiDBOptOn(val)
		return nil
	}},
	{Scope: ScopeGlobal | ScopeSession, Name: TiDBEnableLegacyInstanceScope, Value: BoolToOnOff(DefEnableLegacyInstanceScope), Type: TypeBool, SetSession: func(s *SessionVars, val string) error {
		s.EnableLegacyInstanceScope = TiDBOptOn(val)
		return nil
	}},
	{Scope: ScopeGlobal | ScopeSession, Name: TiDBStatsLoadSyncWait, Value: strconv.Itoa(DefTiDBStatsLoadSyncWait), Type: TypeInt, MinValue: 0, MaxValue: math.MaxInt32,
		SetSession: func(s *SessionVars, val string) error {
			s.StatsLoadSyncWait = TidbOptInt64(val, DefTiDBStatsLoadSyncWait)
			return nil
		},
		GetGlobal: func(_ context.Context, s *SessionVars) (string, error) {
			return strconv.FormatInt(StatsLoadSyncWait.Load(), 10), nil
		},
		SetGlobal: func(_ context.Context, s *SessionVars, val string) error {
			StatsLoadSyncWait.Store(TidbOptInt64(val, DefTiDBStatsLoadSyncWait))
			return nil
		},
	},
	{Scope: ScopeGlobal | ScopeSession, Name: TiDBSysdateIsNow, Value: BoolToOnOff(DefSysdateIsNow), Type: TypeBool,
		SetSession: func(vars *SessionVars, s string) error {
			vars.SysdateIsNow = TiDBOptOn(s)
			return nil
		},
	},
	{Scope: ScopeGlobal | ScopeSession, Name: TiDBEnableMutationChecker, Hidden: true,
		Value: BoolToOnOff(DefTiDBEnableMutationChecker), Type: TypeBool,
		SetSession: func(s *SessionVars, val string) error {
			s.EnableMutationChecker = TiDBOptOn(val)
			return nil
		},
	},
	{Scope: ScopeGlobal | ScopeSession, Name: TiDBTxnAssertionLevel, Value: DefTiDBTxnAssertionLevel, PossibleValues: []string{AssertionOffStr, AssertionFastStr, AssertionStrictStr}, Hidden: true, Type: TypeEnum, SetSession: func(s *SessionVars, val string) error {
		s.AssertionLevel = tidbOptAssertionLevel(val)
		return nil
	}},
	{Scope: ScopeGlobal | ScopeSession, Name: TiDBBatchPendingTiFlashCount, Value: strconv.Itoa(DefTiDBBatchPendingTiFlashCount), MinValue: 0, MaxValue: math.MaxUint32, Hidden: false, Type: TypeUnsigned, SetSession: func(s *SessionVars, val string) error {
		b, e := strconv.Atoi(val)
		if e != nil {
			b = DefTiDBBatchPendingTiFlashCount
		}
		s.BatchPendingTiFlashCount = b
		return nil
	}},
	{Scope: ScopeGlobal | ScopeSession, Name: TiDBIgnorePreparedCacheCloseStmt, Value: BoolToOnOff(DefTiDBIgnorePreparedCacheCloseStmt), Type: TypeBool,
		SetSession: func(vars *SessionVars, s string) error {
			vars.IgnorePreparedCacheCloseStmt = TiDBOptOn(s)
			return nil
		},
	},
	{Scope: ScopeGlobal | ScopeSession, Name: TiDBEnableNewCostInterface, Value: BoolToOnOff(true), Hidden: false, Type: TypeBool,
		Validation: func(vars *SessionVars, s string, s2 string, flag ScopeFlag) (string, error) {
			if s == Off {
				vars.StmtCtx.AppendWarning(errWarnDeprecatedSyntax.FastGenByArgs(Off, On))
			}
			return On, nil
		},
		SetSession: func(vars *SessionVars, s string) error {
			vars.EnableNewCostInterface = TiDBOptOn(s)
			return nil
		},
	},
	{Scope: ScopeGlobal | ScopeSession, Name: TiDBCostModelVersion, Value: strconv.Itoa(DefTiDBCostModelVer), Hidden: false, Type: TypeInt, MinValue: 1, MaxValue: 2,
		SetSession: func(vars *SessionVars, s string) error {
			vars.CostModelVersion = int(TidbOptInt64(s, 1))
			return nil
		},
	},
	{Scope: ScopeGlobal | ScopeSession, Name: TiDBIndexJoinDoubleReadPenaltyCostRate, Value: strconv.Itoa(0), Hidden: false, Type: TypeFloat, MinValue: 0, MaxValue: math.MaxUint64,
		SetSession: func(vars *SessionVars, s string) error {
			vars.IndexJoinDoubleReadPenaltyCostRate = tidbOptFloat64(s, 0)
			return nil
		},
	},
	{Scope: ScopeGlobal | ScopeSession, Name: TiDBRCWriteCheckTs, Type: TypeBool, Value: BoolToOnOff(DefTiDBRcWriteCheckTs), SetSession: func(s *SessionVars, val string) error {
		s.RcWriteCheckTS = TiDBOptOn(val)
		return nil
	}},
	{Scope: ScopeGlobal | ScopeSession, Name: TiDBRemoveOrderbyInSubquery, Value: BoolToOnOff(DefTiDBRemoveOrderbyInSubquery), Type: TypeBool, SetSession: func(s *SessionVars, val string) error {
		s.RemoveOrderbyInSubquery = TiDBOptOn(val)
		return nil
	}},
	{Scope: ScopeGlobal | ScopeSession, Name: TiDBMemQuotaQuery, Value: strconv.Itoa(DefTiDBMemQuotaQuery), Type: TypeInt, MinValue: -1, MaxValue: math.MaxInt64, SetSession: func(s *SessionVars, val string) error {
		s.MemQuotaQuery = TidbOptInt64(val, DefTiDBMemQuotaQuery)
		s.MemTracker.SetBytesLimit(s.MemQuotaQuery)
		return nil
	}, Validation: func(vars *SessionVars, normalizedValue string, originalValue string, scope ScopeFlag) (string, error) {
		intVal := TidbOptInt64(normalizedValue, DefTiDBMemQuotaQuery)
		if intVal > 0 && intVal < 128 {
			vars.StmtCtx.AppendWarning(ErrTruncatedWrongValue.GenWithStackByArgs(TiDBMemQuotaQuery, originalValue))
			normalizedValue = "128"
		}
		return normalizedValue, nil
	}},
	{Scope: ScopeGlobal | ScopeSession, Name: TiDBNonTransactionalIgnoreError, Value: BoolToOnOff(DefTiDBBatchDMLIgnoreError), Type: TypeBool,
		SetSession: func(s *SessionVars, val string) error {
			s.NonTransactionalIgnoreError = TiDBOptOn(val)
			return nil
		},
	},
	{Scope: ScopeGlobal | ScopeSession, Name: TiFlashFineGrainedShuffleStreamCount, Value: strconv.Itoa(DefTiFlashFineGrainedShuffleStreamCount), Type: TypeInt, MinValue: -1, MaxValue: 1024,
		SetSession: func(s *SessionVars, val string) error {
			s.TiFlashFineGrainedShuffleStreamCount = TidbOptInt64(val, DefTiFlashFineGrainedShuffleStreamCount)
			return nil
		}},
	{Scope: ScopeGlobal | ScopeSession, Name: TiFlashFineGrainedShuffleBatchSize, Value: strconv.Itoa(DefTiFlashFineGrainedShuffleBatchSize), Type: TypeUnsigned, MinValue: 1, MaxValue: math.MaxUint64,
		SetSession: func(s *SessionVars, val string) error {
			s.TiFlashFineGrainedShuffleBatchSize = uint64(TidbOptInt64(val, DefTiFlashFineGrainedShuffleBatchSize))
			return nil
		}},
	{Scope: ScopeGlobal, Name: TiDBSimplifiedMetrics, Value: BoolToOnOff(DefTiDBSimplifiedMetrics), Type: TypeBool,
		SetGlobal: func(_ context.Context, vars *SessionVars, s string) error {
			metrics.ToggleSimplifiedMode(TiDBOptOn(s))
			return nil
		}},
	{Scope: ScopeGlobal | ScopeSession, Name: TiDBMinPagingSize, Value: strconv.Itoa(DefMinPagingSize), Type: TypeUnsigned, MinValue: 1, MaxValue: math.MaxInt64, SetSession: func(s *SessionVars, val string) error {
		s.MinPagingSize = tidbOptPositiveInt32(val, DefMinPagingSize)
		return nil
	}},
	{Scope: ScopeGlobal | ScopeSession, Name: TiDBMaxPagingSize, Value: strconv.Itoa(DefMaxPagingSize), Type: TypeUnsigned, MinValue: 1, MaxValue: math.MaxInt64, SetSession: func(s *SessionVars, val string) error {
		s.MaxPagingSize = tidbOptPositiveInt32(val, DefMaxPagingSize)
		return nil
	}},
	{Scope: ScopeSession, Name: TiDBMemoryDebugModeMinHeapInUse, Value: strconv.Itoa(0), Type: TypeInt, MinValue: math.MinInt64, MaxValue: math.MaxInt64, SetSession: func(s *SessionVars, val string) error {
		s.MemoryDebugModeMinHeapInUse = TidbOptInt64(val, 0)
		return nil
	}},
	{Scope: ScopeSession, Name: TiDBMemoryDebugModeAlarmRatio, Value: strconv.Itoa(0), Type: TypeInt, MinValue: 0, MaxValue: math.MaxInt64, SetSession: func(s *SessionVars, val string) error {
		s.MemoryDebugModeAlarmRatio = TidbOptInt64(val, 0)
		return nil
	}},
	{Scope: ScopeGlobal | ScopeSession, Name: SQLRequirePrimaryKey, Value: Off, Type: TypeBool, SetSession: func(s *SessionVars, val string) error {
		s.PrimaryKeyRequired = TiDBOptOn(val)
		return nil
	}},
	{Scope: ScopeGlobal | ScopeSession, Name: TiDBEnableAnalyzeSnapshot, Value: BoolToOnOff(DefTiDBEnableAnalyzeSnapshot), Type: TypeBool, SetSession: func(s *SessionVars, val string) error {
		s.EnableAnalyzeSnapshot = TiDBOptOn(val)
		return nil
	}},
	{Scope: ScopeGlobal, Name: TiDBGenerateBinaryPlan, Value: BoolToOnOff(DefTiDBGenerateBinaryPlan), Type: TypeBool, SetGlobal: func(_ context.Context, s *SessionVars, val string) error {
		GenerateBinaryPlan.Store(TiDBOptOn(val))
		return nil
	}},
	{Scope: ScopeGlobal | ScopeSession, Name: TiDBDefaultStrMatchSelectivity, Value: strconv.FormatFloat(DefTiDBDefaultStrMatchSelectivity, 'f', -1, 64), Type: TypeFloat, MinValue: 0, MaxValue: 1,
		SetSession: func(s *SessionVars, val string) error {
			s.DefaultStrMatchSelectivity = tidbOptFloat64(val, DefTiDBDefaultStrMatchSelectivity)
			return nil
		}},
	{Scope: ScopeGlobal, Name: TiDBDDLEnableFastReorg, Value: BoolToOnOff(DefTiDBEnableFastReorg), Type: TypeBool, GetGlobal: func(_ context.Context, sv *SessionVars) (string, error) {
		return BoolToOnOff(EnableFastReorg.Load()), nil
	}, SetGlobal: func(_ context.Context, s *SessionVars, val string) error {
		EnableFastReorg.Store(TiDBOptOn(val))
		return nil
	}},
	// This system var is set disk quota for lightning sort dir, from 100 GB to 1PB.
	{Scope: ScopeGlobal, Name: TiDBDDLDiskQuota, Value: strconv.Itoa(DefTiDBDDLDiskQuota), Type: TypeInt, MinValue: DefTiDBDDLDiskQuota, MaxValue: 1024 * 1024 * DefTiDBDDLDiskQuota / 100, GetGlobal: func(_ context.Context, sv *SessionVars) (string, error) {
		return strconv.FormatUint(DDLDiskQuota.Load(), 10), nil
	}, SetGlobal: func(_ context.Context, s *SessionVars, val string) error {
		DDLDiskQuota.Store(TidbOptUint64(val, DefTiDBDDLDiskQuota))
		return nil
	}},
	{Scope: ScopeSession, Name: TiDBConstraintCheckInPlacePessimistic, Value: BoolToOnOff(config.GetGlobalConfig().PessimisticTxn.ConstraintCheckInPlacePessimistic), Type: TypeBool,
		SetSession: func(s *SessionVars, val string) error {
			s.ConstraintCheckInPlacePessimistic = TiDBOptOn(val)
			if !s.ConstraintCheckInPlacePessimistic {
				metrics.LazyPessimisticUniqueCheckSetCount.Inc()
			}
			return nil
		}},
	{Scope: ScopeGlobal | ScopeSession, Name: TiDBEnableTiFlashReadForWriteStmt, Value: BoolToOnOff(DefTiDBEnableTiFlashReadForWriteStmt), Type: TypeBool, SetSession: func(s *SessionVars, val string) error {
		s.EnableTiFlashReadForWriteStmt = TiDBOptOn(val)
		return nil
	}},
	{Scope: ScopeGlobal | ScopeSession, Name: TiDBEnableUnsafeSubstitute, Value: BoolToOnOff(false), Type: TypeBool, SetSession: func(s *SessionVars, val string) error {
		s.EnableUnsafeSubstitute = TiDBOptOn(val)
		return nil
	}},
	{Scope: ScopeGlobal | ScopeSession, Name: TiDBOptRangeMaxSize, Value: strconv.FormatInt(DefTiDBOptRangeMaxSize, 10), Type: TypeInt, MinValue: 0, MaxValue: math.MaxInt64, SetSession: func(s *SessionVars, val string) error {
		s.RangeMaxSize = TidbOptInt64(val, DefTiDBOptRangeMaxSize)
		return nil
	}},
	{Scope: ScopeGlobal | ScopeSession, Name: TiDBOptAdvancedJoinHint, Value: BoolToOnOff(DefTiDBOptAdvancedJoinHint), Type: TypeBool, SetSession: func(s *SessionVars, val string) error {
		s.EnableAdvancedJoinHint = TiDBOptOn(val)
		return nil
	}},
	{Scope: ScopeGlobal | ScopeSession, Name: TiDBAnalyzePartitionConcurrency, Value: strconv.FormatInt(DefTiDBAnalyzePartitionConcurrency, 10),
		MinValue: 1, MaxValue: uint64(config.GetGlobalConfig().Performance.AnalyzePartitionConcurrencyQuota), SetSession: func(s *SessionVars, val string) error {
			s.AnalyzePartitionConcurrency = int(TidbOptInt64(val, DefTiDBAnalyzePartitionConcurrency))
			return nil
		}},
	{
		Scope: ScopeGlobal | ScopeSession, Name: TiDBMergePartitionStatsConcurrency, Value: strconv.FormatInt(DefTiDBMergePartitionStatsConcurrency, 10), Type: TypeInt, MinValue: 1, MaxValue: MaxConfigurableConcurrency,
		SetSession: func(s *SessionVars, val string) error {
			s.AnalyzePartitionMergeConcurrency = TidbOptInt(val, DefTiDBMergePartitionStatsConcurrency)
			return nil
		},
	},

	{Scope: ScopeGlobal | ScopeSession, Name: TiDBOptPrefixIndexSingleScan, Value: BoolToOnOff(DefTiDBOptPrefixIndexSingleScan), Type: TypeBool, SetSession: func(s *SessionVars, val string) error {
		s.OptPrefixIndexSingleScan = TiDBOptOn(val)
		return nil
	}},
	{Scope: ScopeGlobal, Name: TiDBExternalTS, Value: strconv.FormatInt(DefTiDBExternalTS, 10), SetGlobal: func(ctx context.Context, s *SessionVars, val string) error {
		ts, err := parseTSFromNumberOrTime(s, val)
		if err != nil {
			return err
		}
		return SetExternalTimestamp(ctx, ts)
	}, GetGlobal: func(ctx context.Context, s *SessionVars) (string, error) {
		ts, err := GetExternalTimestamp(ctx)
		if err != nil {
			return "", err
		}
		return strconv.Itoa(int(ts)), err
	}},
	{Scope: ScopeGlobal | ScopeSession, Name: TiDBEnableExternalTSRead, Value: BoolToOnOff(false), Type: TypeBool, SetSession: func(s *SessionVars, val string) error {
		s.EnableExternalTSRead = TiDBOptOn(val)
		return nil
	}},
	{Scope: ScopeGlobal | ScopeSession, Name: TiDBEnableReusechunk, Value: BoolToOnOff(DefTiDBEnableReusechunk), Type: TypeBool,
		SetSession: func(s *SessionVars, val string) error {
			s.EnableReuseCheck = TiDBOptOn(val)
			return nil
		}},
	{Scope: ScopeGlobal, Name: TiDBTTLJobEnable, Value: BoolToOnOff(DefTiDBTTLJobEnable), Type: TypeBool, SetGlobal: func(ctx context.Context, vars *SessionVars, s string) error {
		EnableTTLJob.Store(TiDBOptOn(s))
		return nil
	}, GetGlobal: func(ctx context.Context, vars *SessionVars) (string, error) {
		return BoolToOnOff(EnableTTLJob.Load()), nil
	}},
	{Scope: ScopeGlobal, Name: TiDBTTLScanBatchSize, Value: strconv.Itoa(DefTiDBTTLScanBatchSize), Type: TypeInt, MinValue: DefTiDBTTLScanBatchMinSize, MaxValue: DefTiDBTTLScanBatchMaxSize, SetGlobal: func(ctx context.Context, vars *SessionVars, s string) error {
		val, err := strconv.ParseInt(s, 10, 64)
		if err != nil {
			return err
		}
		TTLScanBatchSize.Store(val)
		return nil
	}, GetGlobal: func(ctx context.Context, vars *SessionVars) (string, error) {
		val := TTLScanBatchSize.Load()
		return strconv.FormatInt(val, 10), nil
	}},
	{Scope: ScopeGlobal, Name: TiDBTTLDeleteBatchSize, Value: strconv.Itoa(DefTiDBTTLDeleteBatchSize), Type: TypeInt, MinValue: DefTiDBTTLDeleteBatchMinSize, MaxValue: DefTiDBTTLDeleteBatchMaxSize, SetGlobal: func(ctx context.Context, vars *SessionVars, s string) error {
		val, err := strconv.ParseInt(s, 10, 64)
		if err != nil {
			return err
		}
		TTLDeleteBatchSize.Store(val)
		return nil
	}, GetGlobal: func(ctx context.Context, vars *SessionVars) (string, error) {
		val := TTLDeleteBatchSize.Load()
		return strconv.FormatInt(val, 10), nil
	}},
	{Scope: ScopeGlobal, Name: TiDBTTLDeleteRateLimit, Value: strconv.Itoa(DefTiDBTTLDeleteRateLimit), Type: TypeInt, MinValue: 0, MaxValue: math.MaxInt64, SetGlobal: func(ctx context.Context, vars *SessionVars, s string) error {
		val, err := strconv.ParseInt(s, 10, 64)
		if err != nil {
			return err
		}
		TTLDeleteRateLimit.Store(val)
		return nil
	}, GetGlobal: func(ctx context.Context, vars *SessionVars) (string, error) {
		val := TTLDeleteRateLimit.Load()
		return strconv.FormatInt(val, 10), nil
	}},
	{
		Scope: ScopeGlobal | ScopeSession, Name: TiDBStoreBatchSize, Value: strconv.FormatInt(DefTiDBStoreBatchSize, 10),
		Type: TypeInt, MinValue: 0, MaxValue: 25000, SetSession: func(s *SessionVars, val string) error {
			s.StoreBatchSize = TidbOptInt(val, DefTiDBStoreBatchSize)
			return nil
		},
	},
	{Scope: ScopeGlobal | ScopeSession, Name: MppExchangeCompressionMode, Type: TypeStr, Value: DefaultExchangeCompressionMode.Name(),
		Validation: func(_ *SessionVars, normalizedValue string, originalValue string, _ ScopeFlag) (string, error) {
			_, ok := kv.ToExchangeCompressionMode(normalizedValue)
			if !ok {
				var msg string
				for m := kv.ExchangeCompressionModeNONE; m <= kv.ExchangeCompressionModeUnspecified; m += 1 {
					if m == 0 {
						msg = m.Name()
					} else {
						msg = fmt.Sprintf("%s, %s", msg, m.Name())
					}
				}
				err := fmt.Errorf("incorrect value: `%s`. %s options: %s",
					originalValue,
					MppExchangeCompressionMode, msg)
				return normalizedValue, err
			}
			return normalizedValue, nil
		},
		SetSession: func(s *SessionVars, val string) error {
			s.mppExchangeCompressionMode, _ = kv.ToExchangeCompressionMode(val)
			if s.ChooseMppVersion() == kv.MppVersionV0 && s.mppExchangeCompressionMode != kv.ExchangeCompressionModeUnspecified {
				s.StmtCtx.AppendWarning(fmt.Errorf("mpp exchange compression won't work under current mpp version %d", kv.MppVersionV0))
			}

			return nil
		},
	},
	{Scope: ScopeGlobal | ScopeSession, Name: MppVersion, Type: TypeStr, Value: kv.MppVersionUnspecifiedName,
		Validation: func(_ *SessionVars, normalizedValue string, originalValue string, _ ScopeFlag) (string, error) {
			_, ok := kv.ToMppVersion(normalizedValue)
			if ok {
				return normalizedValue, nil
			}
			errMsg := fmt.Sprintf("incorrect value: %s. %s options: %d (unspecified)",
				originalValue, MppVersion, kv.MppVersionUnspecified)
			for i := kv.MppVersionV0; i <= kv.GetNewestMppVersion(); i += 1 {
				errMsg = fmt.Sprintf("%s, %d", errMsg, i)
			}

			return normalizedValue, errors.New(errMsg)
		},
		SetSession: func(s *SessionVars, val string) error {
			version, _ := kv.ToMppVersion(val)
			s.mppVersion = version
			return nil
		},
	},
	{
		Scope: ScopeGlobal, Name: TiDBTTLJobScheduleWindowStartTime, Value: DefTiDBTTLJobScheduleWindowStartTime, Type: TypeTime, SetGlobal: func(ctx context.Context, vars *SessionVars, s string) error {
			startTime, err := time.ParseInLocation(FullDayTimeFormat, s, time.UTC)
			if err != nil {
				return err
			}
			TTLJobScheduleWindowStartTime.Store(startTime)
			return nil
		}, GetGlobal: func(ctx context.Context, vars *SessionVars) (string, error) {
			startTime := TTLJobScheduleWindowStartTime.Load()
			return startTime.Format(FullDayTimeFormat), nil
		},
	},
	{
		Scope: ScopeGlobal, Name: TiDBTTLJobScheduleWindowEndTime, Value: DefTiDBTTLJobScheduleWindowEndTime, Type: TypeTime, SetGlobal: func(ctx context.Context, vars *SessionVars, s string) error {
			endTime, err := time.ParseInLocation(FullDayTimeFormat, s, time.UTC)
			if err != nil {
				return err
			}
			TTLJobScheduleWindowEndTime.Store(endTime)
			return nil
		}, GetGlobal: func(ctx context.Context, vars *SessionVars) (string, error) {
			endTime := TTLJobScheduleWindowEndTime.Load()
			return endTime.Format(FullDayTimeFormat), nil
		},
	},
	{
		Scope: ScopeGlobal, Name: TiDBTTLScanWorkerCount, Value: strconv.Itoa(DefTiDBTTLScanWorkerCount), Type: TypeUnsigned, MinValue: 1, MaxValue: 256, SetGlobal: func(ctx context.Context, vars *SessionVars, s string) error {
			val, err := strconv.ParseInt(s, 10, 64)
			if err != nil {
				return err
			}
			TTLScanWorkerCount.Store(int32(val))
			return nil
		}, GetGlobal: func(ctx context.Context, vars *SessionVars) (string, error) {
			return strconv.Itoa(int(TTLScanWorkerCount.Load())), nil
		},
	},
	{
		Scope: ScopeGlobal, Name: TiDBTTLDeleteWorkerCount, Value: strconv.Itoa(DefTiDBTTLDeleteWorkerCount), Type: TypeUnsigned, MinValue: 1, MaxValue: 256, SetGlobal: func(ctx context.Context, vars *SessionVars, s string) error {
			val, err := strconv.ParseInt(s, 10, 64)
			if err != nil {
				return err
			}
			TTLDeleteWorkerCount.Store(int32(val))
			return nil
		}, GetGlobal: func(ctx context.Context, vars *SessionVars) (string, error) {
			return strconv.Itoa(int(TTLDeleteWorkerCount.Load())), nil
		},
	},
	{Scope: ScopeGlobal, Name: TiDBEnableResourceControl, Value: BoolToOnOff(DefTiDBEnableResourceControl), Type: TypeBool, SetGlobal: func(ctx context.Context, vars *SessionVars, s string) error {
		if TiDBOptOn(s) != EnableResourceControl.Load() {
			EnableResourceControl.Store(TiDBOptOn(s))
			(*SetGlobalResourceControl.Load())(TiDBOptOn(s))
			logutil.BgLogger().Info("set resource control", zap.Bool("enable", TiDBOptOn(s)))
		}
		return nil
	}, GetGlobal: func(ctx context.Context, vars *SessionVars) (string, error) {
		return BoolToOnOff(EnableResourceControl.Load()), nil
	}},
	{Scope: ScopeGlobal | ScopeSession, Name: TiDBPessimisticTransactionAggressiveLocking, Value: BoolToOnOff(DefTiDBPessimisticTransactionAggressiveLocking), Type: TypeBool, SetSession: func(s *SessionVars, val string) error {
		s.PessimisticTransactionAggressiveLocking = TiDBOptOn(val)
		return nil
	}},
	{Scope: ScopeGlobal | ScopeSession, Name: TiDBEnablePlanCacheForParamLimit, Value: BoolToOnOff(DefTiDBEnablePlanCacheForParamLimit), Type: TypeBool, SetSession: func(s *SessionVars, val string) error {
		s.EnablePlanCacheForParamLimit = TiDBOptOn(val)
		return nil
	}},
	{Scope: ScopeGlobal | ScopeSession, Name: TiDBEnableINLJoinInnerMultiPattern, Value: BoolToOnOff(false), Type: TypeBool,
		SetSession: func(s *SessionVars, val string) error {
			s.EnableINLJoinInnerMultiPattern = TiDBOptOn(val)
			return nil
		},
		GetSession: func(s *SessionVars) (string, error) {
			return BoolToOnOff(s.EnableINLJoinInnerMultiPattern), nil
		},
	},
	{Scope: ScopeGlobal | ScopeSession, Name: TiDBEnablePlanCacheForSubquery, Value: BoolToOnOff(DefTiDBEnablePlanCacheForSubquery), Type: TypeBool, SetSession: func(s *SessionVars, val string) error {
		s.EnablePlanCacheForSubquery = TiDBOptOn(val)
		return nil
	}},
<<<<<<< HEAD
	{Scope: ScopeGlobal | ScopeSession, Name: TiDBEnableLateMaterialization, Value: BoolToOnOff(DefTiDBEnableLateMaterialization), Type: TypeBool, SetSession: func(s *SessionVars, val string) error {
		s.EnableLateMaterialization = TiDBOptOn(val)
		return nil
	}},
=======
	{Scope: ScopeGlobal | ScopeSession, Name: TiDBLoadBasedReplicaReadThreshold, Value: time.Duration(DefTiDBLoadBasedReplicaReadThreshold).String(), Type: TypeDuration, MaxValue: uint64(time.Hour), SetSession: func(s *SessionVars, val string) error {
		d, err := time.ParseDuration(val)
		if err != nil {
			return err
		}
		s.LoadBasedReplicaReadThreshold = d
		return nil
	}},
	{Scope: ScopeGlobal, Name: TiDBTTLRunningTasks, Value: strconv.Itoa(DefTiDBTTLRunningTasks), Type: TypeInt, MinValue: 1, MaxValue: MaxConfigurableConcurrency, AllowAutoValue: true, SetGlobal: func(ctx context.Context, vars *SessionVars, s string) error {
		val, err := strconv.ParseInt(s, 10, 64)
		if err != nil {
			return err
		}
		TTLRunningTasks.Store(int32(val))
		return nil
	}, GetGlobal: func(ctx context.Context, vars *SessionVars) (string, error) {
		return strconv.Itoa(int(TTLRunningTasks.Load())), nil
	}},
>>>>>>> 53f15f6e
}

// FeedbackProbability points to the FeedbackProbability in statistics package.
// It's initialized in init() in feedback.go to solve import cycle.
var FeedbackProbability *atomic2.Float64

// SetNamesVariables is the system variable names related to set names statements.
var SetNamesVariables = []string{
	CharacterSetClient,
	CharacterSetConnection,
	CharacterSetResults,
}

// SetCharsetVariables is the system variable names related to set charset statements.
var SetCharsetVariables = []string{
	CharacterSetClient,
	CharacterSetResults,
}

const (
	// CharacterSetConnection is the name for character_set_connection system variable.
	CharacterSetConnection = "character_set_connection"
	// CollationConnection is the name for collation_connection system variable.
	CollationConnection = "collation_connection"
	// CharsetDatabase is the name for character_set_database system variable.
	CharsetDatabase = "character_set_database"
	// CollationDatabase is the name for collation_database system variable.
	CollationDatabase = "collation_database"
	// CharacterSetFilesystem is the name for character_set_filesystem system variable.
	CharacterSetFilesystem = "character_set_filesystem"
	// CharacterSetClient is the name for character_set_client system variable.
	CharacterSetClient = "character_set_client"
	// CharacterSetSystem is the name for character_set_system system variable.
	CharacterSetSystem = "character_set_system"
	// GeneralLog is the name for 'general_log' system variable.
	GeneralLog = "general_log"
	// AvoidTemporalUpgrade is the name for 'avoid_temporal_upgrade' system variable.
	AvoidTemporalUpgrade = "avoid_temporal_upgrade"
	// MaxPreparedStmtCount is the name for 'max_prepared_stmt_count' system variable.
	MaxPreparedStmtCount = "max_prepared_stmt_count"
	// BigTables is the name for 'big_tables' system variable.
	BigTables = "big_tables"
	// CheckProxyUsers is the name for 'check_proxy_users' system variable.
	CheckProxyUsers = "check_proxy_users"
	// CoreFile is the name for 'core_file' system variable.
	CoreFile = "core_file"
	// DefaultWeekFormat is the name for 'default_week_format' system variable.
	DefaultWeekFormat = "default_week_format"
	// GroupConcatMaxLen is the name for 'group_concat_max_len' system variable.
	GroupConcatMaxLen = "group_concat_max_len"
	// DelayKeyWrite is the name for 'delay_key_write' system variable.
	DelayKeyWrite = "delay_key_write"
	// EndMarkersInJSON is the name for 'end_markers_in_json' system variable.
	EndMarkersInJSON = "end_markers_in_json"
	// Hostname is the name for 'hostname' system variable.
	Hostname = "hostname"
	// InnodbCommitConcurrency is the name for 'innodb_commit_concurrency' system variable.
	InnodbCommitConcurrency = "innodb_commit_concurrency"
	// InnodbFastShutdown is the name for 'innodb_fast_shutdown' system variable.
	InnodbFastShutdown = "innodb_fast_shutdown"
	// InnodbLockWaitTimeout is the name for 'innodb_lock_wait_timeout' system variable.
	InnodbLockWaitTimeout = "innodb_lock_wait_timeout"
	// SQLLogBin is the name for 'sql_log_bin' system variable.
	SQLLogBin = "sql_log_bin"
	// LogBin is the name for 'log_bin' system variable.
	LogBin = "log_bin"
	// MaxSortLength is the name for 'max_sort_length' system variable.
	MaxSortLength = "max_sort_length"
	// MaxSpRecursionDepth is the name for 'max_sp_recursion_depth' system variable.
	MaxSpRecursionDepth = "max_sp_recursion_depth"
	// MaxUserConnections is the name for 'max_user_connections' system variable.
	MaxUserConnections = "max_user_connections"
	// OfflineMode is the name for 'offline_mode' system variable.
	OfflineMode = "offline_mode"
	// InteractiveTimeout is the name for 'interactive_timeout' system variable.
	InteractiveTimeout = "interactive_timeout"
	// FlushTime is the name for 'flush_time' system variable.
	FlushTime = "flush_time"
	// PseudoSlaveMode is the name for 'pseudo_slave_mode' system variable.
	PseudoSlaveMode = "pseudo_slave_mode"
	// LowPriorityUpdates is the name for 'low_priority_updates' system variable.
	LowPriorityUpdates = "low_priority_updates"
	// LowerCaseTableNames is the name for 'lower_case_table_names' system variable.
	LowerCaseTableNames = "lower_case_table_names"
	// SessionTrackGtids is the name for 'session_track_gtids' system variable.
	SessionTrackGtids = "session_track_gtids"
	// OldPasswords is the name for 'old_passwords' system variable.
	OldPasswords = "old_passwords"
	// MaxConnections is the name for 'max_connections' system variable.
	MaxConnections = "max_connections"
	// SkipNameResolve is the name for 'skip_name_resolve' system variable.
	SkipNameResolve = "skip_name_resolve"
	// ForeignKeyChecks is the name for 'foreign_key_checks' system variable.
	ForeignKeyChecks = "foreign_key_checks"
	// SQLSafeUpdates is the name for 'sql_safe_updates' system variable.
	SQLSafeUpdates = "sql_safe_updates"
	// WarningCount is the name for 'warning_count' system variable.
	WarningCount = "warning_count"
	// ErrorCount is the name for 'error_count' system variable.
	ErrorCount = "error_count"
	// DefaultPasswordLifetime is the name for 'default_password_lifetime' system variable.
	DefaultPasswordLifetime = "default_password_lifetime"
	// DisconnectOnExpiredPassword is the name for 'disconnect_on_expired_password' system variable.
	DisconnectOnExpiredPassword = "disconnect_on_expired_password"
	// SQLSelectLimit is the name for 'sql_select_limit' system variable.
	SQLSelectLimit = "sql_select_limit"
	// MaxConnectErrors is the name for 'max_connect_errors' system variable.
	MaxConnectErrors = "max_connect_errors"
	// TableDefinitionCache is the name for 'table_definition_cache' system variable.
	TableDefinitionCache = "table_definition_cache"
	// Timestamp is the name for 'timestamp' system variable.
	Timestamp = "timestamp"
	// ConnectTimeout is the name for 'connect_timeout' system variable.
	ConnectTimeout = "connect_timeout"
	// SyncBinlog is the name for 'sync_binlog' system variable.
	SyncBinlog = "sync_binlog"
	// BlockEncryptionMode is the name for 'block_encryption_mode' system variable.
	BlockEncryptionMode = "block_encryption_mode"
	// WaitTimeout is the name for 'wait_timeout' system variable.
	WaitTimeout = "wait_timeout"
	// Version is the name of 'version' system variable.
	Version = "version"
	// VersionComment is the name of 'version_comment' system variable.
	VersionComment = "version_comment"
	// PluginDir is the name of 'plugin_dir' system variable.
	PluginDir = "plugin_dir"
	// PluginLoad is the name of 'plugin_load' system variable.
	PluginLoad = "plugin_load"
	// TiDBEnableDDL indicates whether the tidb-server campaigns the DDL owner,
	TiDBEnableDDL = "tidb_enable_ddl"
	// Port is the name for 'port' system variable.
	Port = "port"
	// DataDir is the name for 'datadir' system variable.
	DataDir = "datadir"
	// Profiling is the name for 'Profiling' system variable.
	Profiling = "profiling"
	// Socket is the name for 'socket' system variable.
	Socket = "socket"
	// BinlogOrderCommits is the name for 'binlog_order_commits' system variable.
	BinlogOrderCommits = "binlog_order_commits"
	// MasterVerifyChecksum is the name for 'master_verify_checksum' system variable.
	MasterVerifyChecksum = "master_verify_checksum"
	// SuperReadOnly is the name for 'super_read_only' system variable.
	SuperReadOnly = "super_read_only"
	// SQLNotes is the name for 'sql_notes' system variable.
	SQLNotes = "sql_notes"
	// QueryCacheType is the name for 'query_cache_type' system variable.
	QueryCacheType = "query_cache_type"
	// SlaveCompressedProtocol is the name for 'slave_compressed_protocol' system variable.
	SlaveCompressedProtocol = "slave_compressed_protocol"
	// BinlogRowQueryLogEvents is the name for 'binlog_rows_query_log_events' system variable.
	BinlogRowQueryLogEvents = "binlog_rows_query_log_events"
	// LogSlowSlaveStatements is the name for 'log_slow_slave_statements' system variable.
	LogSlowSlaveStatements = "log_slow_slave_statements"
	// LogSlowAdminStatements is the name for 'log_slow_admin_statements' system variable.
	LogSlowAdminStatements = "log_slow_admin_statements"
	// LogQueriesNotUsingIndexes is the name for 'log_queries_not_using_indexes' system variable.
	LogQueriesNotUsingIndexes = "log_queries_not_using_indexes"
	// QueryCacheWlockInvalidate is the name for 'query_cache_wlock_invalidate' system variable.
	QueryCacheWlockInvalidate = "query_cache_wlock_invalidate"
	// SQLAutoIsNull is the name for 'sql_auto_is_null' system variable.
	SQLAutoIsNull = "sql_auto_is_null"
	// RelayLogPurge is the name for 'relay_log_purge' system variable.
	RelayLogPurge = "relay_log_purge"
	// AutomaticSpPrivileges is the name for 'automatic_sp_privileges' system variable.
	AutomaticSpPrivileges = "automatic_sp_privileges"
	// SQLQuoteShowCreate is the name for 'sql_quote_show_create' system variable.
	SQLQuoteShowCreate = "sql_quote_show_create"
	// SlowQueryLog is the name for 'slow_query_log' system variable.
	SlowQueryLog = "slow_query_log"
	// BinlogDirectNonTransactionalUpdates is the name for 'binlog_direct_non_transactional_updates' system variable.
	BinlogDirectNonTransactionalUpdates = "binlog_direct_non_transactional_updates"
	// SQLBigSelects is the name for 'sql_big_selects' system variable.
	SQLBigSelects = "sql_big_selects"
	// LogBinTrustFunctionCreators is the name for 'log_bin_trust_function_creators' system variable.
	LogBinTrustFunctionCreators = "log_bin_trust_function_creators"
	// OldAlterTable is the name for 'old_alter_table' system variable.
	OldAlterTable = "old_alter_table"
	// EnforceGtidConsistency is the name for 'enforce_gtid_consistency' system variable.
	EnforceGtidConsistency = "enforce_gtid_consistency"
	// SecureAuth is the name for 'secure_auth' system variable.
	SecureAuth = "secure_auth"
	// UniqueChecks is the name for 'unique_checks' system variable.
	UniqueChecks = "unique_checks"
	// SQLWarnings is the name for 'sql_warnings' system variable.
	SQLWarnings = "sql_warnings"
	// AutoCommit is the name for 'autocommit' system variable.
	AutoCommit = "autocommit"
	// KeepFilesOnCreate is the name for 'keep_files_on_create' system variable.
	KeepFilesOnCreate = "keep_files_on_create"
	// ShowOldTemporals is the name for 'show_old_temporals' system variable.
	ShowOldTemporals = "show_old_temporals"
	// LocalInFile is the name for 'local_infile' system variable.
	LocalInFile = "local_infile"
	// PerformanceSchema is the name for 'performance_schema' system variable.
	PerformanceSchema = "performance_schema"
	// Flush is the name for 'flush' system variable.
	Flush = "flush"
	// SlaveAllowBatching is the name for 'slave_allow_batching' system variable.
	SlaveAllowBatching = "slave_allow_batching"
	// MyISAMUseMmap is the name for 'myisam_use_mmap' system variable.
	MyISAMUseMmap = "myisam_use_mmap"
	// InnodbFilePerTable is the name for 'innodb_file_per_table' system variable.
	InnodbFilePerTable = "innodb_file_per_table"
	// InnodbLogCompressedPages is the name for 'innodb_log_compressed_pages' system variable.
	InnodbLogCompressedPages = "innodb_log_compressed_pages"
	// InnodbPrintAllDeadlocks is the name for 'innodb_print_all_deadlocks' system variable.
	InnodbPrintAllDeadlocks = "innodb_print_all_deadlocks"
	// InnodbStrictMode is the name for 'innodb_strict_mode' system variable.
	InnodbStrictMode = "innodb_strict_mode"
	// InnodbCmpPerIndexEnabled is the name for 'innodb_cmp_per_index_enabled' system variable.
	InnodbCmpPerIndexEnabled = "innodb_cmp_per_index_enabled"
	// InnodbBufferPoolDumpAtShutdown is the name for 'innodb_buffer_pool_dump_at_shutdown' system variable.
	InnodbBufferPoolDumpAtShutdown = "innodb_buffer_pool_dump_at_shutdown"
	// InnodbAdaptiveHashIndex is the name for 'innodb_adaptive_hash_index' system variable.
	InnodbAdaptiveHashIndex = "innodb_adaptive_hash_index"
	// InnodbFtEnableStopword is the name for 'innodb_ft_enable_stopword' system variable.
	InnodbFtEnableStopword = "innodb_ft_enable_stopword" // #nosec G101
	// InnodbSupportXA is the name for 'innodb_support_xa' system variable.
	InnodbSupportXA = "innodb_support_xa"
	// InnodbOptimizeFullTextOnly is the name for 'innodb_optimize_fulltext_only' system variable.
	InnodbOptimizeFullTextOnly = "innodb_optimize_fulltext_only"
	// InnodbStatusOutputLocks is the name for 'innodb_status_output_locks' system variable.
	InnodbStatusOutputLocks = "innodb_status_output_locks"
	// InnodbBufferPoolDumpNow is the name for 'innodb_buffer_pool_dump_now' system variable.
	InnodbBufferPoolDumpNow = "innodb_buffer_pool_dump_now"
	// InnodbBufferPoolLoadNow is the name for 'innodb_buffer_pool_load_now' system variable.
	InnodbBufferPoolLoadNow = "innodb_buffer_pool_load_now"
	// InnodbStatsOnMetadata is the name for 'innodb_stats_on_metadata' system variable.
	InnodbStatsOnMetadata = "innodb_stats_on_metadata"
	// InnodbDisableSortFileCache is the name for 'innodb_disable_sort_file_cache' system variable.
	InnodbDisableSortFileCache = "innodb_disable_sort_file_cache"
	// InnodbStatsAutoRecalc is the name for 'innodb_stats_auto_recalc' system variable.
	InnodbStatsAutoRecalc = "innodb_stats_auto_recalc"
	// InnodbBufferPoolLoadAbort is the name for 'innodb_buffer_pool_load_abort' system variable.
	InnodbBufferPoolLoadAbort = "innodb_buffer_pool_load_abort"
	// InnodbStatsPersistent is the name for 'innodb_stats_persistent' system variable.
	InnodbStatsPersistent = "innodb_stats_persistent"
	// InnodbRandomReadAhead is the name for 'innodb_random_read_ahead' system variable.
	InnodbRandomReadAhead = "innodb_random_read_ahead"
	// InnodbAdaptiveFlushing is the name for 'innodb_adaptive_flushing' system variable.
	InnodbAdaptiveFlushing = "innodb_adaptive_flushing"
	// InnodbTableLocks is the name for 'innodb_table_locks' system variable.
	InnodbTableLocks = "innodb_table_locks"
	// InnodbStatusOutput is the name for 'innodb_status_output' system variable.
	InnodbStatusOutput = "innodb_status_output"
	// NetBufferLength is the name for 'net_buffer_length' system variable.
	NetBufferLength = "net_buffer_length"
	// QueryCacheSize is the name of 'query_cache_size' system variable.
	QueryCacheSize = "query_cache_size"
	// TxReadOnly is the name of 'tx_read_only' system variable.
	TxReadOnly = "tx_read_only"
	// TransactionReadOnly is the name of 'transaction_read_only' system variable.
	TransactionReadOnly = "transaction_read_only"
	// CharacterSetServer is the name of 'character_set_server' system variable.
	CharacterSetServer = "character_set_server"
	// AutoIncrementIncrement is the name of 'auto_increment_increment' system variable.
	AutoIncrementIncrement = "auto_increment_increment"
	// AutoIncrementOffset is the name of 'auto_increment_offset' system variable.
	AutoIncrementOffset = "auto_increment_offset"
	// InitConnect is the name of 'init_connect' system variable.
	InitConnect = "init_connect"
	// CollationServer is the name of 'collation_server' variable.
	CollationServer = "collation_server"
	// NetWriteTimeout is the name of 'net_write_timeout' variable.
	NetWriteTimeout = "net_write_timeout"
	// ThreadPoolSize is the name of 'thread_pool_size' variable.
	ThreadPoolSize = "thread_pool_size"
	// WindowingUseHighPrecision is the name of 'windowing_use_high_precision' system variable.
	WindowingUseHighPrecision = "windowing_use_high_precision"
	// OptimizerSwitch is the name of 'optimizer_switch' system variable.
	OptimizerSwitch = "optimizer_switch"
	// SystemTimeZone is the name of 'system_time_zone' system variable.
	SystemTimeZone = "system_time_zone"
	// CTEMaxRecursionDepth is the name of 'cte_max_recursion_depth' system variable.
	CTEMaxRecursionDepth = "cte_max_recursion_depth"
	// SQLModeVar is the name of the 'sql_mode' system variable.
	SQLModeVar = "sql_mode"
	// CharacterSetResults is the name of the 'character_set_results' system variable.
	CharacterSetResults = "character_set_results"
	// MaxAllowedPacket is the name of the 'max_allowed_packet' system variable.
	MaxAllowedPacket = "max_allowed_packet"
	// TimeZone is the name of the 'time_zone' system variable.
	TimeZone = "time_zone"
	// TxnIsolation is the name of the 'tx_isolation' system variable.
	TxnIsolation = "tx_isolation"
	// TransactionIsolation is the name of the 'transaction_isolation' system variable.
	TransactionIsolation = "transaction_isolation"
	// TxnIsolationOneShot is the name of the 'tx_isolation_one_shot' system variable.
	TxnIsolationOneShot = "tx_isolation_one_shot"
	// MaxExecutionTime is the name of the 'max_execution_time' system variable.
	MaxExecutionTime = "max_execution_time"
	// ReadOnly is the name of the 'read_only' system variable.
	ReadOnly = "read_only"
	// DefaultAuthPlugin is the name of 'default_authentication_plugin' system variable.
	DefaultAuthPlugin = "default_authentication_plugin"
	// LastInsertID is the name of 'last_insert_id' system variable.
	LastInsertID = "last_insert_id"
	// Identity is the name of 'identity' system variable.
	Identity = "identity"
	// TiDBAllowFunctionForExpressionIndex is the name of `TiDBAllowFunctionForExpressionIndex` system variable.
	TiDBAllowFunctionForExpressionIndex = "tidb_allow_function_for_expression_index"
	// RandSeed1 is the name of 'rand_seed1' system variable.
	RandSeed1 = "rand_seed1"
	// RandSeed2 is the name of 'rand_seed2' system variable.
	RandSeed2 = "rand_seed2"
	// SQLRequirePrimaryKey is the name of `sql_require_primary_key` system variable.
	SQLRequirePrimaryKey = "sql_require_primary_key"
	// ValidatePasswordEnable turns on/off the validation of password.
	ValidatePasswordEnable = "validate_password.enable"
	// ValidatePasswordPolicy specifies the password policy enforced by validate_password.
	ValidatePasswordPolicy = "validate_password.policy"
	// ValidatePasswordCheckUserName controls whether validate_password compares passwords to the user name part of
	// the effective user account for the current session
	ValidatePasswordCheckUserName = "validate_password.check_user_name"
	// ValidatePasswordLength specified the minimum number of characters that validate_password requires passwords to have
	ValidatePasswordLength = "validate_password.length"
	// ValidatePasswordMixedCaseCount specified the minimum number of lowercase and uppercase characters that validate_password requires
	ValidatePasswordMixedCaseCount = "validate_password.mixed_case_count"
	// ValidatePasswordNumberCount specified the minimum number of numeric (digit) characters that validate_password requires
	ValidatePasswordNumberCount = "validate_password.number_count"
	// ValidatePasswordSpecialCharCount specified the minimum number of nonalphanumeric characters that validate_password requires
	ValidatePasswordSpecialCharCount = "validate_password.special_char_count"
	// ValidatePasswordDictionary specified the dictionary that validate_password uses for checking passwords. Each word is separated by semicolon (;).
	ValidatePasswordDictionary = "validate_password.dictionary"
)<|MERGE_RESOLUTION|>--- conflicted
+++ resolved
@@ -2392,12 +2392,10 @@
 		s.EnablePlanCacheForSubquery = TiDBOptOn(val)
 		return nil
 	}},
-<<<<<<< HEAD
 	{Scope: ScopeGlobal | ScopeSession, Name: TiDBEnableLateMaterialization, Value: BoolToOnOff(DefTiDBEnableLateMaterialization), Type: TypeBool, SetSession: func(s *SessionVars, val string) error {
 		s.EnableLateMaterialization = TiDBOptOn(val)
 		return nil
 	}},
-=======
 	{Scope: ScopeGlobal | ScopeSession, Name: TiDBLoadBasedReplicaReadThreshold, Value: time.Duration(DefTiDBLoadBasedReplicaReadThreshold).String(), Type: TypeDuration, MaxValue: uint64(time.Hour), SetSession: func(s *SessionVars, val string) error {
 		d, err := time.ParseDuration(val)
 		if err != nil {
@@ -2416,7 +2414,6 @@
 	}, GetGlobal: func(ctx context.Context, vars *SessionVars) (string, error) {
 		return strconv.Itoa(int(TTLRunningTasks.Load())), nil
 	}},
->>>>>>> 53f15f6e
 }
 
 // FeedbackProbability points to the FeedbackProbability in statistics package.
