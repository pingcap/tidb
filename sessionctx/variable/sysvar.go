--- conflicted
+++ resolved
@@ -1457,19 +1457,16 @@
 		s.MemQuotaQuery = TidbOptInt64(val, DefTiDBMemQuotaQuery)
 		return nil
 	}},
-<<<<<<< HEAD
-	{Scope: ScopeGlobal, Name: TiDBGenerateVisualPlan, Value: BoolToOnOff(DefTiDBGenerateVisualPlan), Hidden: true, Type: TypeBool, SetGlobal: func(s *SessionVars, val string) error {
-		GenerateVisualPlan.Store(TiDBOptOn(val))
-		return nil
-	}},
-=======
 	{Scope: ScopeGlobal | ScopeSession, Name: TiDBNonTransactionalIgnoreError, Value: BoolToOnOff(DefTiDBBatchDMLIgnoreError), Type: TypeBool,
 		SetSession: func(s *SessionVars, val string) error {
 			s.NonTransactionalIgnoreError = TiDBOptOn(val)
 			return nil
 		},
 	},
->>>>>>> ed9e72a4
+	{Scope: ScopeGlobal, Name: TiDBGenerateVisualPlan, Value: BoolToOnOff(DefTiDBGenerateVisualPlan), Hidden: true, Type: TypeBool, SetGlobal: func(s *SessionVars, val string) error {
+		GenerateVisualPlan.Store(TiDBOptOn(val))
+		return nil
+	}},
 }
 
 // FeedbackProbability points to the FeedbackProbability in statistics package.
