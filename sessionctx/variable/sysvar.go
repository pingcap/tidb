--- conflicted
+++ resolved
@@ -2776,7 +2776,25 @@
 	}, GetGlobal: func(ctx context.Context, vars *SessionVars) (string, error) {
 		return BoolToOnOff(EnableCheckConstraint.Load()), nil
 	}},
-<<<<<<< HEAD
+	{Scope: ScopeSession, Name: TiDBSessionAlias, Value: "", Type: TypeStr,
+		Validation: func(s *SessionVars, normalizedValue string, originalValue string, _ ScopeFlag) (string, error) {
+			if len(normalizedValue) > 64 {
+				s.StmtCtx.AppendWarning(ErrTruncatedWrongValue.GenWithStackByArgs(TiDBSessionAlias, originalValue))
+				normalizedValue = normalizedValue[:64]
+			}
+
+			if len(normalizedValue) > 0 && util.IsInCorrectIdentifierName(normalizedValue) {
+				return "", ErrWrongValueForVar.GenWithStack("Incorrect value for variable @@%s '%s'", TiDBSessionAlias, normalizedValue)
+			}
+
+			return normalizedValue, nil
+		},
+		SetSession: func(vars *SessionVars, s string) error {
+			vars.SessionAlias = s
+			return nil
+		}, GetSession: func(vars *SessionVars) (string, error) {
+			return vars.SessionAlias, nil
+		}},
 	{
 		Scope:          ScopeGlobal | ScopeSession,
 		Name:           TiDBOptObjective,
@@ -2788,27 +2806,6 @@
 			return nil
 		},
 	},
-=======
-	{Scope: ScopeSession, Name: TiDBSessionAlias, Value: "", Type: TypeStr,
-		Validation: func(s *SessionVars, normalizedValue string, originalValue string, _ ScopeFlag) (string, error) {
-			if len(normalizedValue) > 64 {
-				s.StmtCtx.AppendWarning(ErrTruncatedWrongValue.GenWithStackByArgs(TiDBSessionAlias, originalValue))
-				normalizedValue = normalizedValue[:64]
-			}
-
-			if len(normalizedValue) > 0 && util.IsInCorrectIdentifierName(normalizedValue) {
-				return "", ErrWrongValueForVar.GenWithStack("Incorrect value for variable @@%s '%s'", TiDBSessionAlias, normalizedValue)
-			}
-
-			return normalizedValue, nil
-		},
-		SetSession: func(vars *SessionVars, s string) error {
-			vars.SessionAlias = s
-			return nil
-		}, GetSession: func(vars *SessionVars) (string, error) {
-			return vars.SessionAlias, nil
-		}},
->>>>>>> a8cfe88a
 }
 
 func setTiFlashComputeDispatchPolicy(s *SessionVars, val string) error {
