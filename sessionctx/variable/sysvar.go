--- conflicted
+++ resolved
@@ -1730,8 +1730,6 @@
 		TopSQLVariable.MaxStatementCount.Store(val)
 		return nil
 	}},
-<<<<<<< HEAD
-
 	{Scope: ScopeGlobal | ScopeSession, Name: TiDBTopSQLReportIntervalSeconds, Value: strconv.Itoa(DefTiDBTopSQLReportIntervalSeconds), Type: TypeInt, MinValue: 1, MaxValue: 1 * 60 * 60, AllowEmpty: true, GetSession: func(s *SessionVars) (string, error) {
 		return strconv.FormatInt(TopSQLVariable.ReportIntervalSeconds.Load(), 10), nil
 	}, SetSession: func(vars *SessionVars, s string) error {
@@ -1747,10 +1745,11 @@
 			return err
 		}
 		TopSQLVariable.ReportIntervalSeconds.Store(val)
-=======
+		return nil
+	}},
+
 	{Scope: ScopeGlobal | ScopeSession, Name: TiDBEnableGlobalTemporaryTable, Value: BoolToOnOff(DefTiDBEnableGlobalTemporaryTable), Hidden: true, Type: TypeBool, SetSession: func(s *SessionVars, val string) error {
 		s.EnableGlobalTemporaryTable = TiDBOptOn(val)
->>>>>>> c59b3bce
 		return nil
 	}},
 }
