--- conflicted
+++ resolved
@@ -89,11 +89,8 @@
 	tidbSysVars[TiDBSkipConstraintCheck] = true
 	tidbSysVars[TiDBSkipDDLWait] = true
 	tidbSysVars[TiDBOptAggPushDown] = true
-<<<<<<< HEAD
+	tidbSysVars[TiDBOptInSubqUnFolding] = true
 	tidbSysVars[BuildStatsConcurrencyVar] = true
-=======
-	tidbSysVars[TiDBOptInSubqUnFolding] = true
->>>>>>> 2c3e731f
 }
 
 // we only support MySQL now
@@ -603,11 +600,8 @@
 	{ScopeSession, TiDBSkipConstraintCheck, "0"},
 	{ScopeSession, TiDBSkipDDLWait, "0"},
 	{ScopeSession, TiDBOptAggPushDown, "ON"},
-<<<<<<< HEAD
+	{ScopeSession, TiDBOptInSubqUnFolding, "OFF"},
 	{ScopeSession, BuildStatsConcurrencyVar, "4"},
-=======
-	{ScopeSession, TiDBOptInSubqUnFolding, "OFF"},
->>>>>>> 2c3e731f
 }
 
 // TiDB system variables
@@ -618,11 +612,8 @@
 	TiDBSkipConstraintCheck   = "tidb_skip_constraint_check"
 	TiDBSkipDDLWait           = "tidb_skip_ddl_wait"
 	TiDBOptAggPushDown        = "tidb_opt_agg_push_down"
-<<<<<<< HEAD
+	TiDBOptInSubqUnFolding    = "tidb_opt_insubquery_unfold"
 	BuildStatsConcurrencyVar  = "tidb_build_stats_concurrency"
-=======
-	TiDBOptInSubqUnFolding    = "tidb_opt_insubquery_unfold"
->>>>>>> 2c3e731f
 )
 
 // SetNamesVariables is the system variable names related to set names statements.
