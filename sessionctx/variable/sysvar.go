// Copyright 2015 PingCAP, Inc.
//
// Licensed under the Apache License, Version 2.0 (the "License");
// you may not use this file except in compliance with the License.
// You may obtain a copy of the License at
//
//     http://www.apache.org/licenses/LICENSE-2.0
//
// Unless required by applicable law or agreed to in writing, software
// distributed under the License is distributed on an "AS IS" BASIS,
// WITHOUT WARRANTIES OR CONDITIONS OF ANY KIND, either express or implied.
// See the License for the specific language governing permissions and
// limitations under the License.

package variable

import (
	"context"
	"encoding/json"
	"fmt"
	"math"
	"runtime"
	"strconv"
	"strings"
	"sync/atomic"
	"time"

	"github.com/pingcap/errors"
	"github.com/pingcap/tidb/config"
	"github.com/pingcap/tidb/kv"
	"github.com/pingcap/tidb/metrics"
	"github.com/pingcap/tidb/parser"
	"github.com/pingcap/tidb/parser/charset"
	"github.com/pingcap/tidb/parser/mysql"
	"github.com/pingcap/tidb/sessionctx/sessionstates"
	"github.com/pingcap/tidb/sessionctx/stmtctx"
	"github.com/pingcap/tidb/types"
	_ "github.com/pingcap/tidb/types/parser_driver" // for parser driver
	"github.com/pingcap/tidb/util/collate"
	"github.com/pingcap/tidb/util/gctuner"
	"github.com/pingcap/tidb/util/logutil"
	"github.com/pingcap/tidb/util/mathutil"
	"github.com/pingcap/tidb/util/memory"
	"github.com/pingcap/tidb/util/stmtsummary"
	"github.com/pingcap/tidb/util/tikvutil"
	"github.com/pingcap/tidb/util/tls"
	topsqlstate "github.com/pingcap/tidb/util/topsql/state"
	"github.com/pingcap/tidb/util/versioninfo"
	tikvcfg "github.com/tikv/client-go/v2/config"
	tikvstore "github.com/tikv/client-go/v2/kv"
	atomic2 "go.uber.org/atomic"
)

// All system variables declared here are ordered by their scopes, which follow the order of scopes below:
//
//	[NONE, SESSION, INSTANCE, GLOBAL, GLOBAL & SESSION]
//
// If you are adding a new system variable, please put it in the corresponding area.
var defaultSysVars = []*SysVar{
	/* The system variables below have NONE scope  */
	{Scope: ScopeNone, Name: SystemTimeZone, Value: "CST"},
	{Scope: ScopeNone, Name: Hostname, Value: DefHostname},
	{Scope: ScopeNone, Name: Port, Value: "4000", Type: TypeUnsigned, MinValue: 0, MaxValue: math.MaxUint16},
	{Scope: ScopeNone, Name: LogBin, Value: Off, Type: TypeBool},
	{Scope: ScopeNone, Name: VersionComment, Value: "TiDB Server (Apache License 2.0) " + versioninfo.TiDBEdition + " Edition, MySQL 5.7 compatible"},
	{Scope: ScopeNone, Name: Version, Value: mysql.ServerVersion},
	{Scope: ScopeNone, Name: DataDir, Value: "/usr/local/mysql/data/"},
	{Scope: ScopeNone, Name: Socket, Value: ""},
	{Scope: ScopeNone, Name: "license", Value: "Apache License 2.0"},
	{Scope: ScopeNone, Name: "have_ssl", Value: "DISABLED", Type: TypeBool},
	{Scope: ScopeNone, Name: "have_openssl", Value: "DISABLED", Type: TypeBool},
	{Scope: ScopeNone, Name: "ssl_ca", Value: ""},
	{Scope: ScopeNone, Name: "ssl_cert", Value: ""},
	{Scope: ScopeNone, Name: "ssl_key", Value: ""},
	{Scope: ScopeNone, Name: "version_compile_os", Value: runtime.GOOS},
	{Scope: ScopeNone, Name: "version_compile_machine", Value: runtime.GOARCH},
	/* TiDB specific variables */
	{Scope: ScopeNone, Name: TiDBEnableEnhancedSecurity, Value: Off, Type: TypeBool},
	{Scope: ScopeNone, Name: TiDBAllowFunctionForExpressionIndex, ReadOnly: true, Value: collectAllowFuncName4ExpressionIndex()},

	/* The system variables below have SESSION scope  */
	{Scope: ScopeSession, Name: Timestamp, Value: DefTimestamp, MinValue: 0, MaxValue: math.MaxInt32, Type: TypeFloat, GetSession: func(s *SessionVars) (string, error) {
		if timestamp, ok := s.systems[Timestamp]; ok && timestamp != DefTimestamp {
			return timestamp, nil
		}
		timestamp := s.StmtCtx.GetOrStoreStmtCache(stmtctx.StmtNowTsCacheKey, time.Now()).(time.Time)
		return types.ToString(float64(timestamp.UnixNano()) / float64(time.Second))
	}, GetStateValue: func(s *SessionVars) (string, bool, error) {
		timestamp, ok := s.systems[Timestamp]
		return timestamp, ok && timestamp != DefTimestamp, nil
	}, Validation: func(vars *SessionVars, normalizedValue string, originalValue string, scope ScopeFlag) (string, error) {
		val := tidbOptFloat64(originalValue, DefTimestampFloat)
		if val > math.MaxInt32 {
			return originalValue, ErrWrongValueForVar.GenWithStackByArgs(Timestamp, originalValue)
		}
		return normalizedValue, nil
	}},
	{Scope: ScopeSession, Name: WarningCount, Value: "0", ReadOnly: true, GetSession: func(s *SessionVars) (string, error) {
		return strconv.Itoa(s.SysWarningCount), nil
	}},
	{Scope: ScopeSession, Name: ErrorCount, Value: "0", ReadOnly: true, GetSession: func(s *SessionVars) (string, error) {
		return strconv.Itoa(int(s.SysErrorCount)), nil
	}},
	{Scope: ScopeSession, Name: LastInsertID, Value: "0", Type: TypeInt, AllowEmpty: true, MinValue: 0, MaxValue: math.MaxInt64, GetSession: func(s *SessionVars) (string, error) {
		return strconv.FormatUint(s.StmtCtx.PrevLastInsertID, 10), nil
	}, GetStateValue: func(s *SessionVars) (string, bool, error) {
		return "", false, nil
	}},
	{Scope: ScopeSession, Name: Identity, Value: "0", Type: TypeInt, AllowEmpty: true, MinValue: 0, MaxValue: math.MaxInt64, GetSession: func(s *SessionVars) (string, error) {
		return strconv.FormatUint(s.StmtCtx.PrevLastInsertID, 10), nil
	}, GetStateValue: func(s *SessionVars) (string, bool, error) {
		return "", false, nil
	}},
	/* TiDB specific variables */
	// TODO: TiDBTxnScope is hidden because local txn feature is not done.
	{Scope: ScopeSession, Name: TiDBTxnScope, skipInit: true, Hidden: true, Value: kv.GlobalTxnScope, SetSession: func(s *SessionVars, val string) error {
		switch val {
		case kv.GlobalTxnScope:
			s.TxnScope = kv.NewGlobalTxnScopeVar()
		case kv.LocalTxnScope:
			if !EnableLocalTxn.Load() {
				return ErrWrongValueForVar.GenWithStack("@@txn_scope can not be set to local when tidb_enable_local_txn is off")
			}
			txnScope := config.GetTxnScopeFromConfig()
			if txnScope == kv.GlobalTxnScope {
				return ErrWrongValueForVar.GenWithStack("@@txn_scope can not be set to local when zone label is empty or \"global\"")
			}
			s.TxnScope = kv.NewLocalTxnScopeVar(txnScope)
		default:
			return ErrWrongValueForVar.GenWithStack("@@txn_scope value should be global or local")
		}
		return nil
	}, GetSession: func(s *SessionVars) (string, error) {
		return s.TxnScope.GetVarValue(), nil
	}},
	{Scope: ScopeSession, Name: TiDBTxnReadTS, Value: "", Hidden: true, SetSession: func(s *SessionVars, val string) error {
		return setTxnReadTS(s, val)
	}, Validation: func(vars *SessionVars, normalizedValue string, originalValue string, scope ScopeFlag) (string, error) {
		return normalizedValue, nil
	}},
	{Scope: ScopeSession, Name: TiDBReadStaleness, Value: strconv.Itoa(DefTiDBReadStaleness), Type: TypeInt, MinValue: math.MinInt32, MaxValue: 0, AllowEmpty: true, Hidden: false, SetSession: func(s *SessionVars, val string) error {
		return setReadStaleness(s, val)
	}},
	{Scope: ScopeSession, Name: TiDBEnforceMPPExecution, Type: TypeBool, Value: BoolToOnOff(config.GetGlobalConfig().Performance.EnforceMPP), Validation: func(vars *SessionVars, normalizedValue string, originalValue string, scope ScopeFlag) (string, error) {
		if TiDBOptOn(normalizedValue) && !vars.allowMPPExecution {
			return normalizedValue, ErrWrongValueForVar.GenWithStackByArgs("tidb_enforce_mpp", "1' but tidb_allow_mpp is 0, please activate tidb_allow_mpp at first.")
		}
		return normalizedValue, nil
	}, SetSession: func(s *SessionVars, val string) error {
		s.enforceMPPExecution = TiDBOptOn(val)
		return nil
	}},
	{Scope: ScopeGlobal | ScopeSession, Name: TiDBMaxTiFlashThreads, Type: TypeInt, Value: strconv.Itoa(DefTiFlashMaxThreads), MinValue: -1, MaxValue: MaxConfigurableConcurrency, SetSession: func(s *SessionVars, val string) error {
		s.TiFlashMaxThreads = TidbOptInt64(val, DefTiFlashMaxThreads)
		return nil
	}},
	{Scope: ScopeSession, Name: TiDBSnapshot, Value: "", skipInit: true, SetSession: func(s *SessionVars, val string) error {
		err := setSnapshotTS(s, val)
		if err != nil {
			return err
		}
		return nil
	}},
	{Scope: ScopeSession, Name: TiDBOptProjectionPushDown, Value: BoolToOnOff(config.GetGlobalConfig().Performance.ProjectionPushDown), Type: TypeBool, SetSession: func(s *SessionVars, val string) error {
		s.AllowProjectionPushDown = TiDBOptOn(val)
		return nil
	}},
	{Scope: ScopeSession, Name: TiDBOptAggPushDown, Value: BoolToOnOff(DefOptAggPushDown), Type: TypeBool, SetSession: func(s *SessionVars, val string) error {
		s.AllowAggPushDown = TiDBOptOn(val)
		return nil
	}},
	{Scope: ScopeSession, Name: TiDBOptDistinctAggPushDown, Value: BoolToOnOff(config.GetGlobalConfig().Performance.DistinctAggPushDown), Type: TypeBool, SetSession: func(s *SessionVars, val string) error {
		s.AllowDistinctAggPushDown = TiDBOptOn(val)
		return nil
	}},
	{Scope: ScopeGlobal | ScopeSession, Name: TiDBOptSkewDistinctAgg, Value: BoolToOnOff(DefTiDBSkewDistinctAgg), Type: TypeBool, SetSession: func(s *SessionVars, val string) error {
		s.EnableSkewDistinctAgg = TiDBOptOn(val)
		return nil
	}},
	{Scope: ScopeGlobal | ScopeSession, Name: TiDBOpt3StageDistinctAgg, Value: BoolToOnOff(DefTiDB3StageDistinctAgg), Type: TypeBool, SetSession: func(s *SessionVars, val string) error {
		s.Enable3StageDistinctAgg = TiDBOptOn(val)
		return nil
	}},
	{Scope: ScopeSession, Name: TiDBOptWriteRowID, Value: BoolToOnOff(DefOptWriteRowID), Type: TypeBool, SetSession: func(s *SessionVars, val string) error {
		s.AllowWriteRowID = TiDBOptOn(val)
		return nil
	}},
	{Scope: ScopeSession, Name: TiDBChecksumTableConcurrency, Value: strconv.Itoa(DefChecksumTableConcurrency), Type: TypeInt, MinValue: 1, MaxValue: MaxConfigurableConcurrency},
	{Scope: ScopeSession, Name: TiDBBatchInsert, Value: BoolToOnOff(DefBatchInsert), Type: TypeBool, SetSession: func(s *SessionVars, val string) error {
		s.BatchInsert = TiDBOptOn(val)
		return nil
	}},
	{Scope: ScopeSession, Name: TiDBBatchDelete, Value: BoolToOnOff(DefBatchDelete), Type: TypeBool, SetSession: func(s *SessionVars, val string) error {
		s.BatchDelete = TiDBOptOn(val)
		return nil
	}},
	{Scope: ScopeSession, Name: TiDBBatchCommit, Value: BoolToOnOff(DefBatchCommit), Type: TypeBool, SetSession: func(s *SessionVars, val string) error {
		s.BatchCommit = TiDBOptOn(val)
		return nil
	}},
	{Scope: ScopeSession, Name: TiDBCurrentTS, Value: strconv.Itoa(DefCurretTS), Type: TypeInt, AllowEmpty: true, MinValue: 0, MaxValue: math.MaxInt64, ReadOnly: true, GetSession: func(s *SessionVars) (string, error) {
		return strconv.FormatUint(s.TxnCtx.StartTS, 10), nil
	}},
	{Scope: ScopeSession, Name: TiDBLastTxnInfo, Value: "", ReadOnly: true, GetSession: func(s *SessionVars) (string, error) {
		return s.LastTxnInfo, nil
	}},
	{Scope: ScopeSession, Name: TiDBLastQueryInfo, Value: "", ReadOnly: true, GetSession: func(s *SessionVars) (string, error) {
		info, err := json.Marshal(s.LastQueryInfo)
		if err != nil {
			return "", err
		}
		return string(info), nil
	}},
	{Scope: ScopeSession, Name: TiDBEnableChunkRPC, Value: BoolToOnOff(config.GetGlobalConfig().TiKVClient.EnableChunkRPC), Type: TypeBool, SetSession: func(s *SessionVars, val string) error {
		s.EnableChunkRPC = TiDBOptOn(val)
		return nil
	}},
	{Scope: ScopeSession, Name: TxnIsolationOneShot, Value: "", skipInit: true, Validation: func(vars *SessionVars, normalizedValue string, originalValue string, scope ScopeFlag) (string, error) {
		return checkIsolationLevel(vars, normalizedValue, originalValue, scope)
	}, SetSession: func(s *SessionVars, val string) error {
		s.txnIsolationLevelOneShot.state = oneShotSet
		s.txnIsolationLevelOneShot.value = val
		return nil
	}, GetStateValue: func(s *SessionVars) (string, bool, error) {
		if s.txnIsolationLevelOneShot.state != oneShotDef {
			return s.txnIsolationLevelOneShot.value, true, nil
		}
		return "", false, nil
	}},
	{Scope: ScopeSession, Name: TiDBOptimizerSelectivityLevel, Value: strconv.Itoa(DefTiDBOptimizerSelectivityLevel), Type: TypeUnsigned, MinValue: 0, MaxValue: math.MaxInt32, SetSession: func(s *SessionVars, val string) error {
		s.OptimizerSelectivityLevel = tidbOptPositiveInt32(val, DefTiDBOptimizerSelectivityLevel)
		return nil
	}},
	{Scope: ScopeGlobal | ScopeSession, Name: TiDBOptimizerEnableOuterJoinReorder, Value: BoolToOnOff(DefTiDBEnableOuterJoinReorder), Type: TypeBool, SetSession: func(s *SessionVars, val string) error {
		s.EnableOuterJoinReorder = TiDBOptOn(val)
		return nil
	}},
	{Scope: ScopeGlobal | ScopeSession, Name: TiDBOptimizerEnableNAAJ, Value: BoolToOnOff(DefTiDBEnableNAAJ), Type: TypeBool, SetSession: func(s *SessionVars, val string) error {
		s.OptimizerEnableNAAJ = TiDBOptOn(val)
		return nil
	}},
	{Scope: ScopeSession, Name: TiDBDDLReorgPriority, Value: "PRIORITY_LOW", Type: TypeEnum, skipInit: true, PossibleValues: []string{"PRIORITY_LOW", "PRIORITY_NORMAL", "PRIORITY_HIGH"}, SetSession: func(s *SessionVars, val string) error {
		s.setDDLReorgPriority(val)
		return nil
	}},
	{Scope: ScopeSession, Name: TiDBSlowQueryFile, Value: "", skipInit: true, SetSession: func(s *SessionVars, val string) error {
		s.SlowQueryFile = val
		return nil
	}},
	{Scope: ScopeSession, Name: TiDBWaitSplitRegionFinish, Value: BoolToOnOff(DefTiDBWaitSplitRegionFinish), skipInit: true, Type: TypeBool, SetSession: func(s *SessionVars, val string) error {
		s.WaitSplitRegionFinish = TiDBOptOn(val)
		return nil
	}},
	{Scope: ScopeSession, Name: TiDBWaitSplitRegionTimeout, Value: strconv.Itoa(DefWaitSplitRegionTimeout), skipInit: true, Type: TypeUnsigned, MinValue: 1, MaxValue: math.MaxInt32, SetSession: func(s *SessionVars, val string) error {
		s.WaitSplitRegionTimeout = uint64(tidbOptPositiveInt32(val, DefWaitSplitRegionTimeout))
		return nil
	}},
	{Scope: ScopeSession, Name: TiDBLowResolutionTSO, Value: Off, Type: TypeBool, SetSession: func(s *SessionVars, val string) error {
		s.LowResolutionTSO = TiDBOptOn(val)
		return nil
	}},
	{Scope: ScopeSession, Name: TiDBAllowRemoveAutoInc, Value: BoolToOnOff(DefTiDBAllowRemoveAutoInc), Type: TypeBool, SetSession: func(s *SessionVars, val string) error {
		s.AllowRemoveAutoInc = TiDBOptOn(val)
		return nil
	}},
	{Scope: ScopeSession, Name: TiDBIsolationReadEngines, Value: strings.Join(config.GetGlobalConfig().IsolationRead.Engines, ","), Validation: func(vars *SessionVars, normalizedValue string, originalValue string, scope ScopeFlag) (string, error) {
		engines := strings.Split(normalizedValue, ",")
		var formatVal string
		for i, engine := range engines {
			engine = strings.TrimSpace(engine)
			if i != 0 {
				formatVal += ","
			}
			switch {
			case strings.EqualFold(engine, kv.TiKV.Name()):
				formatVal += kv.TiKV.Name()
			case strings.EqualFold(engine, kv.TiFlash.Name()):
				formatVal += kv.TiFlash.Name()
			case strings.EqualFold(engine, kv.TiDB.Name()):
				formatVal += kv.TiDB.Name()
			default:
				return normalizedValue, ErrWrongValueForVar.GenWithStackByArgs(TiDBIsolationReadEngines, normalizedValue)
			}
		}
		return formatVal, nil
	}, SetSession: func(s *SessionVars, val string) error {
		s.IsolationReadEngines = make(map[kv.StoreType]struct{})
		for _, engine := range strings.Split(val, ",") {
			switch engine {
			case kv.TiKV.Name():
				s.IsolationReadEngines[kv.TiKV] = struct{}{}
			case kv.TiFlash.Name():
				s.IsolationReadEngines[kv.TiFlash] = struct{}{}
			case kv.TiDB.Name():
				s.IsolationReadEngines[kv.TiDB] = struct{}{}
			}
		}
		return nil
	}},
	{Scope: ScopeSession, Name: TiDBMetricSchemaStep, Value: strconv.Itoa(DefTiDBMetricSchemaStep), Type: TypeUnsigned, skipInit: true, MinValue: 10, MaxValue: 60 * 60 * 60, SetSession: func(s *SessionVars, val string) error {
		s.MetricSchemaStep = TidbOptInt64(val, DefTiDBMetricSchemaStep)
		return nil
	}},
	{Scope: ScopeSession, Name: TiDBMetricSchemaRangeDuration, Value: strconv.Itoa(DefTiDBMetricSchemaRangeDuration), skipInit: true, Type: TypeUnsigned, MinValue: 10, MaxValue: 60 * 60 * 60, SetSession: func(s *SessionVars, val string) error {
		s.MetricSchemaRangeDuration = TidbOptInt64(val, DefTiDBMetricSchemaRangeDuration)
		return nil
	}},
	{Scope: ScopeSession, Name: TiDBFoundInPlanCache, Value: BoolToOnOff(DefTiDBFoundInPlanCache), Type: TypeBool, ReadOnly: true, GetSession: func(s *SessionVars) (string, error) {
		return BoolToOnOff(s.PrevFoundInPlanCache), nil
	}},
	{Scope: ScopeSession, Name: TiDBFoundInBinding, Value: BoolToOnOff(DefTiDBFoundInBinding), Type: TypeBool, ReadOnly: true, GetSession: func(s *SessionVars) (string, error) {
		return BoolToOnOff(s.PrevFoundInBinding), nil
	}},
	{Scope: ScopeSession, Name: RandSeed1, Type: TypeInt, Value: "0", skipInit: true, MaxValue: math.MaxInt32, SetSession: func(s *SessionVars, val string) error {
		s.Rng.SetSeed1(uint32(tidbOptPositiveInt32(val, 0)))
		return nil
	}, GetSession: func(s *SessionVars) (string, error) {
		return "0", nil
	}, GetStateValue: func(s *SessionVars) (string, bool, error) {
		return strconv.FormatUint(uint64(s.Rng.GetSeed1()), 10), true, nil
	}},
	{Scope: ScopeSession, Name: RandSeed2, Type: TypeInt, Value: "0", skipInit: true, MaxValue: math.MaxInt32, SetSession: func(s *SessionVars, val string) error {
		s.Rng.SetSeed2(uint32(tidbOptPositiveInt32(val, 0)))
		return nil
	}, GetSession: func(s *SessionVars) (string, error) {
		return "0", nil
	}, GetStateValue: func(s *SessionVars) (string, bool, error) {
		return strconv.FormatUint(uint64(s.Rng.GetSeed2()), 10), true, nil
	}},
	{Scope: ScopeSession, Name: TiDBReadConsistency, Value: string(ReadConsistencyStrict), Type: TypeStr, Hidden: true,
		Validation: func(_ *SessionVars, normalized string, _ string, _ ScopeFlag) (string, error) {
			return normalized, validateReadConsistencyLevel(normalized)
		},
		SetSession: func(s *SessionVars, val string) error {
			s.ReadConsistency = ReadConsistencyLevel(val)
			return nil
		},
	},
	{Scope: ScopeSession, Name: TiDBLastDDLInfo, Value: "", ReadOnly: true, GetSession: func(s *SessionVars) (string, error) {
		info, err := json.Marshal(s.LastDDLInfo)
		if err != nil {
			return "", err
		}
		return string(info), nil
	}},
	{Scope: ScopeSession, Name: TiDBLastPlanReplayerToken, Value: "", ReadOnly: true,
		GetSession: func(s *SessionVars) (string, error) {
			return s.LastPlanReplayerToken, nil
		},
	},
	/* The system variables below have INSTANCE scope  */
	{Scope: ScopeInstance, Name: TiDBLogFileMaxDays, Value: strconv.Itoa(config.GetGlobalConfig().Log.File.MaxDays), Type: TypeInt, MinValue: 0, MaxValue: math.MaxInt32, SetGlobal: func(_ context.Context, s *SessionVars, val string) error {
		maxAge, err := strconv.ParseInt(val, 10, 32)
		if err != nil {
			return err
		}
		GlobalLogMaxDays.Store(int32(maxAge))
		cfg := config.GetGlobalConfig().Log.ToLogConfig()
		cfg.Config.File.MaxDays = int(maxAge)
		err = logutil.ReplaceLogger(cfg)
		if err != nil {
			return err
		}
		return nil
	}, GetGlobal: func(_ context.Context, s *SessionVars) (string, error) {
		return strconv.FormatInt(int64(GlobalLogMaxDays.Load()), 10), nil
	}},
	{Scope: ScopeInstance, Name: TiDBConfig, Value: "", ReadOnly: true, GetGlobal: func(_ context.Context, s *SessionVars) (string, error) {
		return config.GetJSONConfig()
	}},
	{Scope: ScopeInstance, Name: TiDBGeneralLog, Value: BoolToOnOff(DefTiDBGeneralLog), Type: TypeBool, SetGlobal: func(_ context.Context, s *SessionVars, val string) error {
		ProcessGeneralLog.Store(TiDBOptOn(val))
		return nil
	}, GetGlobal: func(_ context.Context, s *SessionVars) (string, error) {
		return BoolToOnOff(ProcessGeneralLog.Load()), nil
	}},
	{Scope: ScopeInstance, Name: TiDBSlowLogThreshold, Value: strconv.Itoa(logutil.DefaultSlowThreshold), Type: TypeInt, MinValue: -1, MaxValue: math.MaxInt64, SetGlobal: func(_ context.Context, s *SessionVars, val string) error {
		atomic.StoreUint64(&config.GetGlobalConfig().Instance.SlowThreshold, uint64(TidbOptInt64(val, logutil.DefaultSlowThreshold)))
		return nil
	}, GetGlobal: func(_ context.Context, s *SessionVars) (string, error) {
		return strconv.FormatUint(atomic.LoadUint64(&config.GetGlobalConfig().Instance.SlowThreshold), 10), nil
	}},
	{Scope: ScopeInstance, Name: TiDBRecordPlanInSlowLog, Value: int32ToBoolStr(logutil.DefaultRecordPlanInSlowLog), Type: TypeBool, SetGlobal: func(_ context.Context, s *SessionVars, val string) error {
		atomic.StoreUint32(&config.GetGlobalConfig().Instance.RecordPlanInSlowLog, uint32(TidbOptInt64(val, logutil.DefaultRecordPlanInSlowLog)))
		return nil
	}, GetGlobal: func(_ context.Context, s *SessionVars) (string, error) {
		enabled := atomic.LoadUint32(&config.GetGlobalConfig().Instance.RecordPlanInSlowLog) == 1
		return BoolToOnOff(enabled), nil
	}},
	{Scope: ScopeInstance, Name: TiDBEnableSlowLog, Value: BoolToOnOff(logutil.DefaultTiDBEnableSlowLog), Type: TypeBool, SetGlobal: func(_ context.Context, s *SessionVars, val string) error {
		config.GetGlobalConfig().Instance.EnableSlowLog.Store(TiDBOptOn(val))
		return nil
	}, GetGlobal: func(_ context.Context, s *SessionVars) (string, error) {
		return BoolToOnOff(config.GetGlobalConfig().Instance.EnableSlowLog.Load()), nil
	}},
	{Scope: ScopeInstance, Name: TiDBCheckMb4ValueInUTF8, Value: BoolToOnOff(config.GetGlobalConfig().Instance.CheckMb4ValueInUTF8.Load()), Type: TypeBool, SetGlobal: func(_ context.Context, s *SessionVars, val string) error {
		config.GetGlobalConfig().Instance.CheckMb4ValueInUTF8.Store(TiDBOptOn(val))
		return nil
	}, GetGlobal: func(_ context.Context, s *SessionVars) (string, error) {
		return BoolToOnOff(config.GetGlobalConfig().Instance.CheckMb4ValueInUTF8.Load()), nil
	}},
	{Scope: ScopeInstance, Name: TiDBPProfSQLCPU, Value: strconv.Itoa(DefTiDBPProfSQLCPU), Type: TypeInt, MinValue: 0, MaxValue: 1, SetGlobal: func(_ context.Context, s *SessionVars, val string) error {
		EnablePProfSQLCPU.Store(uint32(tidbOptPositiveInt32(val, DefTiDBPProfSQLCPU)) > 0)
		return nil
	}, GetGlobal: func(_ context.Context, s *SessionVars) (string, error) {
		val := "0"
		if EnablePProfSQLCPU.Load() {
			val = "1"
		}
		return val, nil
	}},
	{Scope: ScopeInstance, Name: TiDBDDLSlowOprThreshold, Value: strconv.Itoa(DefTiDBDDLSlowOprThreshold), Type: TypeInt, MinValue: 0, MaxValue: math.MaxInt32, SetGlobal: func(_ context.Context, s *SessionVars, val string) error {
		atomic.StoreUint32(&DDLSlowOprThreshold, uint32(tidbOptPositiveInt32(val, DefTiDBDDLSlowOprThreshold)))
		return nil
	}, GetGlobal: func(_ context.Context, s *SessionVars) (string, error) {
		return strconv.FormatUint(uint64(atomic.LoadUint32(&DDLSlowOprThreshold)), 10), nil
	}},
	{Scope: ScopeInstance, Name: TiDBForcePriority, Value: mysql.Priority2Str[DefTiDBForcePriority], Type: TypeEnum, PossibleValues: []string{"NO_PRIORITY", "LOW_PRIORITY", "HIGH_PRIORITY", "DELAYED"}, SetGlobal: func(_ context.Context, s *SessionVars, val string) error {
		atomic.StoreInt32(&ForcePriority, int32(mysql.Str2Priority(val)))
		return nil
	}, GetGlobal: func(_ context.Context, s *SessionVars) (string, error) {
		return mysql.Priority2Str[mysql.PriorityEnum(atomic.LoadInt32(&ForcePriority))], nil
	}},
	{Scope: ScopeInstance, Name: TiDBExpensiveQueryTimeThreshold, Value: strconv.Itoa(DefTiDBExpensiveQueryTimeThreshold), Type: TypeUnsigned, MinValue: int64(MinExpensiveQueryTimeThreshold), MaxValue: math.MaxInt32, SetGlobal: func(_ context.Context, s *SessionVars, val string) error {
		atomic.StoreUint64(&ExpensiveQueryTimeThreshold, uint64(tidbOptPositiveInt32(val, DefTiDBExpensiveQueryTimeThreshold)))
		return nil
	}, GetGlobal: func(_ context.Context, s *SessionVars) (string, error) {
		return strconv.FormatUint(atomic.LoadUint64(&ExpensiveQueryTimeThreshold), 10), nil
	}},
	{Scope: ScopeInstance, Name: TiDBEnableCollectExecutionInfo, Value: BoolToOnOff(DefTiDBEnableCollectExecutionInfo), Type: TypeBool, SetGlobal: func(_ context.Context, s *SessionVars, val string) error {
		oldConfig := config.GetGlobalConfig()
		newValue := TiDBOptOn(val)
		if oldConfig.Instance.EnableCollectExecutionInfo.Load() != newValue {
			newConfig := *oldConfig
			newConfig.Instance.EnableCollectExecutionInfo.Store(newValue)
			config.StoreGlobalConfig(&newConfig)
		}
		return nil
	}, GetGlobal: func(_ context.Context, s *SessionVars) (string, error) {
		return BoolToOnOff(config.GetGlobalConfig().Instance.EnableCollectExecutionInfo.Load()), nil
	}},
	{Scope: ScopeInstance, Name: PluginLoad, Value: "", ReadOnly: true, GetGlobal: func(_ context.Context, s *SessionVars) (string, error) {
		return config.GetGlobalConfig().Instance.PluginLoad, nil
	}},
	{Scope: ScopeInstance, Name: PluginDir, Value: "/data/deploy/plugin", ReadOnly: true, GetGlobal: func(_ context.Context, s *SessionVars) (string, error) {
		return config.GetGlobalConfig().Instance.PluginDir, nil
	}},
	{Scope: ScopeInstance, Name: MaxConnections, Value: strconv.FormatUint(uint64(config.GetGlobalConfig().Instance.MaxConnections), 10), Type: TypeUnsigned, MinValue: 0, MaxValue: 100000, SetGlobal: func(_ context.Context, s *SessionVars, val string) error {
		config.GetGlobalConfig().Instance.MaxConnections = uint32(TidbOptInt64(val, 0))
		return nil
	}, GetGlobal: func(_ context.Context, s *SessionVars) (string, error) {
		return strconv.FormatUint(uint64(config.GetGlobalConfig().Instance.MaxConnections), 10), nil
	}},
	{Scope: ScopeInstance, Name: TiDBEnableDDL, Value: BoolToOnOff(config.GetGlobalConfig().Instance.TiDBEnableDDL.Load()), Type: TypeBool,
		SetGlobal: func(_ context.Context, s *SessionVars, val string) error {
			oldVal, newVal := config.GetGlobalConfig().Instance.TiDBEnableDDL.Load(), TiDBOptOn(val)
			if oldVal != newVal {
				err := switchDDL(newVal)
				config.GetGlobalConfig().Instance.TiDBEnableDDL.Store(newVal)
				return err
			}
			return nil
		},
		GetGlobal: func(_ context.Context, s *SessionVars) (string, error) {
			return BoolToOnOff(config.GetGlobalConfig().Instance.TiDBEnableDDL.Load()), nil
		},
	},
	{Scope: ScopeInstance, Name: TiDBRCReadCheckTS, Value: BoolToOnOff(DefRCReadCheckTS), Type: TypeBool, SetGlobal: func(_ context.Context, s *SessionVars, val string) error {
		EnableRCReadCheckTS.Store(TiDBOptOn(val))
		return nil
	}, GetGlobal: func(_ context.Context, s *SessionVars) (string, error) {
		return BoolToOnOff(EnableRCReadCheckTS.Load()), nil
	}},

	/* The system variables below have GLOBAL scope  */
	{Scope: ScopeGlobal, Name: MaxPreparedStmtCount, Value: strconv.FormatInt(DefMaxPreparedStmtCount, 10), Type: TypeInt, MinValue: -1, MaxValue: 1048576},
	{Scope: ScopeGlobal, Name: InitConnect, Value: "", Validation: func(vars *SessionVars, normalizedValue string, originalValue string, scope ScopeFlag) (string, error) {
		p := parser.New()
		p.SetSQLMode(vars.SQLMode)
		p.SetParserConfig(vars.BuildParserConfig())
		_, _, err := p.ParseSQL(normalizedValue)
		if err != nil {
			return normalizedValue, ErrWrongTypeForVar.GenWithStackByArgs(InitConnect)
		}
		return normalizedValue, nil
	}},

	/* TiDB specific variables */
	{Scope: ScopeGlobal, Name: TiDBTSOClientBatchMaxWaitTime, Value: strconv.FormatFloat(DefTiDBTSOClientBatchMaxWaitTime, 'f', -1, 64), Type: TypeFloat, MinValue: 0, MaxValue: 10,
		GetGlobal: func(_ context.Context, sv *SessionVars) (string, error) {
			return strconv.FormatFloat(MaxTSOBatchWaitInterval.Load(), 'f', -1, 64), nil
		},
		SetGlobal: func(_ context.Context, s *SessionVars, val string) error {
			(*SetPDClientDynamicOption.Load())(TiDBTSOClientBatchMaxWaitTime, val)
			return nil
		}},
	{Scope: ScopeGlobal, Name: TiDBEnableTSOFollowerProxy, Value: BoolToOnOff(DefTiDBEnableTSOFollowerProxy), Type: TypeBool, GetGlobal: func(_ context.Context, sv *SessionVars) (string, error) {
		return BoolToOnOff(EnableTSOFollowerProxy.Load()), nil
	}, SetGlobal: func(_ context.Context, s *SessionVars, val string) error {
		(*SetPDClientDynamicOption.Load())(TiDBEnableTSOFollowerProxy, val)
		return nil
	}},
	{Scope: ScopeGlobal, Name: TiDBEnableLocalTxn, Value: BoolToOnOff(DefTiDBEnableLocalTxn), Hidden: true, Type: TypeBool, GetGlobal: func(_ context.Context, sv *SessionVars) (string, error) {
		return BoolToOnOff(EnableLocalTxn.Load()), nil
	}, SetGlobal: func(_ context.Context, s *SessionVars, val string) error {
		oldVal := EnableLocalTxn.Load()
		newVal := TiDBOptOn(val)
		// Make sure the TxnScope is always Global when disable the Local Txn.
		// ON -> OFF
		if oldVal && !newVal {
			s.TxnScope = kv.NewGlobalTxnScopeVar()
		}
		EnableLocalTxn.Store(newVal)
		return nil
	}},
	{Scope: ScopeGlobal, Name: TiDBAutoAnalyzeRatio, Value: strconv.FormatFloat(DefAutoAnalyzeRatio, 'f', -1, 64), Type: TypeFloat, MinValue: 0, MaxValue: math.MaxUint64},
	{Scope: ScopeGlobal, Name: TiDBAutoAnalyzeStartTime, Value: DefAutoAnalyzeStartTime, Type: TypeTime},
	{Scope: ScopeGlobal, Name: TiDBAutoAnalyzeEndTime, Value: DefAutoAnalyzeEndTime, Type: TypeTime},
	{Scope: ScopeGlobal, Name: TiDBMemQuotaBindingCache, Value: strconv.FormatInt(DefTiDBMemQuotaBindingCache, 10), Type: TypeUnsigned, MaxValue: math.MaxInt32, GetGlobal: func(_ context.Context, sv *SessionVars) (string, error) {
		return strconv.FormatInt(MemQuotaBindingCache.Load(), 10), nil
	}, SetGlobal: func(_ context.Context, s *SessionVars, val string) error {
		MemQuotaBindingCache.Store(TidbOptInt64(val, DefTiDBMemQuotaBindingCache))
		return nil
	}},
	{Scope: ScopeGlobal, Name: TiDBDDLFlashbackConcurrency, Value: strconv.Itoa(DefTiDBDDLFlashbackConcurrency), Type: TypeUnsigned, MinValue: 1, MaxValue: MaxConfigurableConcurrency, SetGlobal: func(_ context.Context, s *SessionVars, val string) error {
		SetDDLFlashbackConcurrency(int32(tidbOptPositiveInt32(val, DefTiDBDDLFlashbackConcurrency)))
		return nil
	}},
	{Scope: ScopeGlobal, Name: TiDBDDLReorgWorkerCount, Value: strconv.Itoa(DefTiDBDDLReorgWorkerCount), Type: TypeUnsigned, MinValue: 1, MaxValue: MaxConfigurableConcurrency, SetGlobal: func(_ context.Context, s *SessionVars, val string) error {
		SetDDLReorgWorkerCounter(int32(tidbOptPositiveInt32(val, DefTiDBDDLReorgWorkerCount)))
		return nil
	}},
	{Scope: ScopeGlobal, Name: TiDBDDLReorgBatchSize, Value: strconv.Itoa(DefTiDBDDLReorgBatchSize), Type: TypeUnsigned, MinValue: int64(MinDDLReorgBatchSize), MaxValue: uint64(MaxDDLReorgBatchSize), SetGlobal: func(_ context.Context, s *SessionVars, val string) error {
		SetDDLReorgBatchSize(int32(tidbOptPositiveInt32(val, DefTiDBDDLReorgBatchSize)))
		return nil
	}},
	{Scope: ScopeGlobal, Name: TiDBDDLErrorCountLimit, Value: strconv.Itoa(DefTiDBDDLErrorCountLimit), Type: TypeUnsigned, MinValue: 0, MaxValue: math.MaxInt64, SetGlobal: func(_ context.Context, s *SessionVars, val string) error {
		SetDDLErrorCountLimit(TidbOptInt64(val, DefTiDBDDLErrorCountLimit))
		return nil
	}},
	{Scope: ScopeGlobal, Name: TiDBMaxDeltaSchemaCount, Value: strconv.Itoa(DefTiDBMaxDeltaSchemaCount), Type: TypeUnsigned, MinValue: 100, MaxValue: 16384, SetGlobal: func(_ context.Context, s *SessionVars, val string) error {
		// It's a global variable, but it also wants to be cached in server.
		SetMaxDeltaSchemaCount(TidbOptInt64(val, DefTiDBMaxDeltaSchemaCount))
		return nil
	}},
	{Scope: ScopeGlobal, Name: TiDBScatterRegion, Value: BoolToOnOff(DefTiDBScatterRegion), Type: TypeBool},
	{Scope: ScopeGlobal, Name: TiDBEnableStmtSummary, Value: BoolToOnOff(DefTiDBEnableStmtSummary), Type: TypeBool, AllowEmpty: true,
		SetGlobal: func(_ context.Context, s *SessionVars, val string) error {
			return stmtsummary.StmtSummaryByDigestMap.SetEnabled(TiDBOptOn(val))
		}},
	{Scope: ScopeGlobal, Name: TiDBStmtSummaryInternalQuery, Value: BoolToOnOff(DefTiDBStmtSummaryInternalQuery), Type: TypeBool, AllowEmpty: true,
		SetGlobal: func(_ context.Context, s *SessionVars, val string) error {
			return stmtsummary.StmtSummaryByDigestMap.SetEnabledInternalQuery(TiDBOptOn(val))
		}},
	{Scope: ScopeGlobal, Name: TiDBStmtSummaryRefreshInterval, Value: strconv.Itoa(DefTiDBStmtSummaryRefreshInterval), Type: TypeInt, MinValue: 1, MaxValue: math.MaxInt32, AllowEmpty: true,
		SetGlobal: func(_ context.Context, s *SessionVars, val string) error {
			// convert val to int64
			return stmtsummary.StmtSummaryByDigestMap.SetRefreshInterval(TidbOptInt64(val, DefTiDBStmtSummaryRefreshInterval))
		}},
	{Scope: ScopeGlobal, Name: TiDBStmtSummaryHistorySize, Value: strconv.Itoa(DefTiDBStmtSummaryHistorySize), Type: TypeInt, MinValue: 0, MaxValue: math.MaxUint8, AllowEmpty: true,
		SetGlobal: func(_ context.Context, s *SessionVars, val string) error {
			return stmtsummary.StmtSummaryByDigestMap.SetHistorySize(TidbOptInt(val, DefTiDBStmtSummaryHistorySize))
		}},
	{Scope: ScopeGlobal, Name: TiDBStmtSummaryMaxStmtCount, Value: strconv.Itoa(DefTiDBStmtSummaryMaxStmtCount), Type: TypeInt, MinValue: 1, MaxValue: math.MaxInt16, AllowEmpty: true,
		SetGlobal: func(_ context.Context, s *SessionVars, val string) error {
			return stmtsummary.StmtSummaryByDigestMap.SetMaxStmtCount(uint(TidbOptInt(val, DefTiDBStmtSummaryMaxStmtCount)))
		}},
	{Scope: ScopeGlobal, Name: TiDBStmtSummaryMaxSQLLength, Value: strconv.Itoa(DefTiDBStmtSummaryMaxSQLLength), Type: TypeInt, MinValue: 0, MaxValue: math.MaxInt32, AllowEmpty: true,
		SetGlobal: func(_ context.Context, s *SessionVars, val string) error {
			return stmtsummary.StmtSummaryByDigestMap.SetMaxSQLLength(TidbOptInt(val, DefTiDBStmtSummaryMaxSQLLength))
		}},
	{Scope: ScopeGlobal, Name: TiDBCapturePlanBaseline, Value: DefTiDBCapturePlanBaseline, Type: TypeBool, AllowEmptyAll: true},
	{Scope: ScopeGlobal, Name: TiDBEvolvePlanTaskMaxTime, Value: strconv.Itoa(DefTiDBEvolvePlanTaskMaxTime), Type: TypeInt, MinValue: -1, MaxValue: math.MaxInt64},
	{Scope: ScopeGlobal, Name: TiDBEvolvePlanTaskStartTime, Value: DefTiDBEvolvePlanTaskStartTime, Type: TypeTime},
	{Scope: ScopeGlobal, Name: TiDBEvolvePlanTaskEndTime, Value: DefTiDBEvolvePlanTaskEndTime, Type: TypeTime},
	{Scope: ScopeGlobal, Name: TiDBStoreLimit, Value: strconv.FormatInt(atomic.LoadInt64(&config.GetGlobalConfig().TiKVClient.StoreLimit), 10), Type: TypeInt, MinValue: 0, MaxValue: math.MaxInt64, GetGlobal: func(_ context.Context, s *SessionVars) (string, error) {
		return strconv.FormatInt(tikvstore.StoreLimit.Load(), 10), nil
	}, SetGlobal: func(_ context.Context, s *SessionVars, val string) error {
		tikvstore.StoreLimit.Store(TidbOptInt64(val, DefTiDBStoreLimit))
		return nil
	}},
	{Scope: ScopeGlobal, Name: TiDBTxnCommitBatchSize, Value: strconv.FormatUint(tikvstore.DefTxnCommitBatchSize, 10), Type: TypeUnsigned, MinValue: 1, MaxValue: 1 << 30,
		GetGlobal: func(_ context.Context, sv *SessionVars) (string, error) {
			return strconv.FormatUint(tikvstore.TxnCommitBatchSize.Load(), 10), nil
		},
		SetGlobal: func(_ context.Context, s *SessionVars, val string) error {
			tikvstore.TxnCommitBatchSize.Store(uint64(TidbOptInt64(val, int64(tikvstore.DefTxnCommitBatchSize))))
			return nil
		}},
	{Scope: ScopeGlobal, Name: TiDBRestrictedReadOnly, Value: BoolToOnOff(DefTiDBRestrictedReadOnly), Type: TypeBool, SetGlobal: func(_ context.Context, s *SessionVars, val string) error {
		on := TiDBOptOn(val)
		// For user initiated SET GLOBAL, also change the value of TiDBSuperReadOnly
		if on && s.StmtCtx.StmtType == "Set" {
			err := s.GlobalVarsAccessor.SetGlobalSysVar(context.Background(), TiDBSuperReadOnly, "ON")
			if err != nil {
				return err
			}
		}
		RestrictedReadOnly.Store(on)
		return nil
	}},
	{Scope: ScopeGlobal, Name: TiDBSuperReadOnly, Value: BoolToOnOff(DefTiDBSuperReadOnly), Type: TypeBool, Validation: func(s *SessionVars, normalizedValue string, _ string, _ ScopeFlag) (string, error) {
		on := TiDBOptOn(normalizedValue)
		if !on && s.StmtCtx.StmtType == "Set" {
			result, err := s.GlobalVarsAccessor.GetGlobalSysVar(TiDBRestrictedReadOnly)
			if err != nil {
				return normalizedValue, err
			}
			if TiDBOptOn(result) {
				return normalizedValue, fmt.Errorf("can't turn off %s when %s is on", TiDBSuperReadOnly, TiDBRestrictedReadOnly)
			}
		}
		return normalizedValue, nil
	}, SetGlobal: func(_ context.Context, s *SessionVars, val string) error {
		VarTiDBSuperReadOnly.Store(TiDBOptOn(val))
		return nil
	}},
	{Scope: ScopeGlobal, Name: TiDBEnableGOGCTuner, Value: BoolToOnOff(DefTiDBEnableGOGCTuner), Type: TypeBool, SetGlobal: func(_ context.Context, s *SessionVars, val string) error {
		on := TiDBOptOn(val)
		gctuner.EnableGOGCTuner.Store(on)
		if !on {
			gctuner.SetDefaultGOGC()
		}
		gctuner.GlobalMemoryLimitTuner.UpdateMemoryLimit()
		return nil
	}},
	{Scope: ScopeGlobal, Name: TiDBEnableTelemetry, Value: BoolToOnOff(DefTiDBEnableTelemetry), Type: TypeBool},
	{Scope: ScopeGlobal, Name: TiDBEnableHistoricalStats, Value: Off, Type: TypeBool},
	/* tikv gc metrics */
	{Scope: ScopeGlobal, Name: TiDBGCEnable, Value: On, Type: TypeBool, GetGlobal: func(_ context.Context, s *SessionVars) (string, error) {
		return getTiDBTableValue(s, "tikv_gc_enable", On)
	}, SetGlobal: func(_ context.Context, s *SessionVars, val string) error {
		return setTiDBTableValue(s, "tikv_gc_enable", val, "Current GC enable status")
	}},
	{Scope: ScopeGlobal, Name: TiDBGCRunInterval, Value: "10m0s", Type: TypeDuration, MinValue: int64(time.Minute * 10), MaxValue: uint64(time.Hour * 24 * 365), GetGlobal: func(_ context.Context, s *SessionVars) (string, error) {
		return getTiDBTableValue(s, "tikv_gc_run_interval", "10m0s")
	}, SetGlobal: func(_ context.Context, s *SessionVars, val string) error {
		return setTiDBTableValue(s, "tikv_gc_run_interval", val, "GC run interval, at least 10m, in Go format.")
	}},
	{Scope: ScopeGlobal, Name: TiDBGCLifetime, Value: "10m0s", Type: TypeDuration, MinValue: int64(time.Minute * 10), MaxValue: uint64(time.Hour * 24 * 365), GetGlobal: func(_ context.Context, s *SessionVars) (string, error) {
		return getTiDBTableValue(s, "tikv_gc_life_time", "10m0s")
	}, SetGlobal: func(_ context.Context, s *SessionVars, val string) error {
		return setTiDBTableValue(s, "tikv_gc_life_time", val, "All versions within life time will not be collected by GC, at least 10m, in Go format.")
	}},
	{Scope: ScopeGlobal, Name: TiDBGCConcurrency, Value: "-1", Type: TypeInt, MinValue: 1, MaxValue: MaxConfigurableConcurrency, AllowAutoValue: true, GetGlobal: func(_ context.Context, s *SessionVars) (string, error) {
		autoConcurrencyVal, err := getTiDBTableValue(s, "tikv_gc_auto_concurrency", On)
		if err == nil && autoConcurrencyVal == On {
			return "-1", nil // convention for "AUTO"
		}
		return getTiDBTableValue(s, "tikv_gc_concurrency", "-1")
	}, SetGlobal: func(_ context.Context, s *SessionVars, val string) error {
		autoConcurrency := Off
		if val == "-1" {
			autoConcurrency = On
		}
		// Update both autoconcurrency and concurrency.
		if err := setTiDBTableValue(s, "tikv_gc_auto_concurrency", autoConcurrency, "Let TiDB pick the concurrency automatically. If set false, tikv_gc_concurrency will be used"); err != nil {
			return err
		}
		return setTiDBTableValue(s, "tikv_gc_concurrency", val, "How many goroutines used to do GC parallel, [1, 256], default 2")
	}},
	{Scope: ScopeGlobal, Name: TiDBGCScanLockMode, Value: "LEGACY", Type: TypeEnum, PossibleValues: []string{"PHYSICAL", "LEGACY"}, GetGlobal: func(_ context.Context, s *SessionVars) (string, error) {
		return getTiDBTableValue(s, "tikv_gc_scan_lock_mode", "LEGACY")
	}, SetGlobal: func(_ context.Context, s *SessionVars, val string) error {
		return setTiDBTableValue(s, "tikv_gc_scan_lock_mode", val, "Mode of scanning locks, \"physical\" or \"legacy\"")
	}},
	{Scope: ScopeGlobal, Name: TiDBGCMaxWaitTime, Value: strconv.Itoa(DefTiDBGCMaxWaitTime), Type: TypeInt, MinValue: 600, MaxValue: 31536000, SetGlobal: func(_ context.Context, s *SessionVars, val string) error {
		GCMaxWaitTime.Store(TidbOptInt64(val, DefTiDBGCMaxWaitTime))
		return nil
	}},
	{Scope: ScopeGlobal, Name: TiDBTableCacheLease, Value: strconv.Itoa(DefTiDBTableCacheLease), Type: TypeUnsigned, MinValue: 1, MaxValue: 10, SetGlobal: func(_ context.Context, s *SessionVars, sVal string) error {
		var val int64
		val, err := strconv.ParseInt(sVal, 10, 64)
		if err != nil {
			return errors.Trace(err)
		}
		TableCacheLease.Store(val)
		return nil
	}},
	{Scope: ScopeGlobal, Name: TiDBAutoAnalyzePartitionBatchSize,
		Value: strconv.Itoa(DefTiDBAutoAnalyzePartitionBatchSize),
		Type:  TypeUnsigned, MinValue: 1, MaxValue: 1024,
		SetGlobal: func(_ context.Context, vars *SessionVars, s string) error {
			var val int64
			val, err := strconv.ParseInt(s, 10, 64)
			if err != nil {
				return errors.Trace(err)
			}
			AutoAnalyzePartitionBatchSize.Store(val)
			return nil
		}},

	// variable for top SQL feature.
	// TopSQL enable only be controlled by TopSQL pub/sub sinker.
	// This global variable only uses to update the global config which store in PD(ETCD).
	{Scope: ScopeGlobal, Name: TiDBEnableTopSQL, Value: BoolToOnOff(topsqlstate.DefTiDBTopSQLEnable), Type: TypeBool, AllowEmpty: true, GlobalConfigName: GlobalConfigEnableTopSQL},
	{Scope: ScopeGlobal, Name: TiDBTopSQLMaxTimeSeriesCount, Value: strconv.Itoa(topsqlstate.DefTiDBTopSQLMaxTimeSeriesCount), Type: TypeInt, MinValue: 1, MaxValue: 5000, GetGlobal: func(_ context.Context, s *SessionVars) (string, error) {
		return strconv.FormatInt(topsqlstate.GlobalState.MaxStatementCount.Load(), 10), nil
	}, SetGlobal: func(_ context.Context, vars *SessionVars, s string) error {
		val, err := strconv.ParseInt(s, 10, 64)
		if err != nil {
			return err
		}
		topsqlstate.GlobalState.MaxStatementCount.Store(val)
		return nil
	}},
	{Scope: ScopeGlobal, Name: TiDBTopSQLMaxMetaCount, Value: strconv.Itoa(topsqlstate.DefTiDBTopSQLMaxMetaCount), Type: TypeInt, MinValue: 1, MaxValue: 10000, GetGlobal: func(_ context.Context, s *SessionVars) (string, error) {
		return strconv.FormatInt(topsqlstate.GlobalState.MaxCollect.Load(), 10), nil
	}, SetGlobal: func(_ context.Context, vars *SessionVars, s string) error {
		val, err := strconv.ParseInt(s, 10, 64)
		if err != nil {
			return err
		}
		topsqlstate.GlobalState.MaxCollect.Store(val)
		return nil
	}},
	{Scope: ScopeGlobal, Name: SkipNameResolve, Value: Off, Type: TypeBool},
	{Scope: ScopeGlobal, Name: DefaultAuthPlugin, Value: mysql.AuthNativePassword, Type: TypeEnum, PossibleValues: []string{mysql.AuthNativePassword, mysql.AuthCachingSha2Password, mysql.AuthTiDBSM3Password}},
	{Scope: ScopeGlobal, Name: TiDBPersistAnalyzeOptions, Value: BoolToOnOff(DefTiDBPersistAnalyzeOptions), Type: TypeBool,
		GetGlobal: func(_ context.Context, s *SessionVars) (string, error) {
			return BoolToOnOff(PersistAnalyzeOptions.Load()), nil
		},
		SetGlobal: func(_ context.Context, s *SessionVars, val string) error {
			PersistAnalyzeOptions.Store(TiDBOptOn(val))
			return nil
		},
	},
	{Scope: ScopeGlobal, Name: TiDBEnableAutoAnalyze, Value: BoolToOnOff(DefTiDBEnableAutoAnalyze), Type: TypeBool,
		GetGlobal: func(_ context.Context, s *SessionVars) (string, error) {
			return BoolToOnOff(RunAutoAnalyze.Load()), nil
		},
		SetGlobal: func(_ context.Context, s *SessionVars, val string) error {
			RunAutoAnalyze.Store(TiDBOptOn(val))
			return nil
		},
	},
	{Scope: ScopeGlobal, Name: TiDBGOGCTunerThreshold, Value: strconv.FormatFloat(DefTiDBGOGCTunerThreshold, 'f', -1, 64), Type: TypeFloat, MinValue: 0, MaxValue: math.MaxUint64,
		GetGlobal: func(_ context.Context, s *SessionVars) (string, error) {
			return strconv.FormatFloat(GOGCTunerThreshold.Load(), 'f', -1, 64), nil
		},
		Validation: func(s *SessionVars, normalizedValue string, originalValue string, scope ScopeFlag) (string, error) {
			floatValue, err := strconv.ParseFloat(normalizedValue, 64)
			if err != nil {
				return "", err
			}
			globalMemoryLimitTuner := gctuner.GlobalMemoryLimitTuner.GetPercentage()
			if floatValue < 0 && floatValue > 0.9 {
				return "", ErrWrongValueForVar.GenWithStackByArgs(TiDBGOGCTunerThreshold, normalizedValue)
			}
			if globalMemoryLimitTuner < floatValue+0.05 {
				return "", errors.New("tidb_gogc_tuner_threshold should be less than tidb_server_memory_limit_gc_trigger - 0.05")
			}
			return strconv.FormatFloat(floatValue, 'f', -1, 64), nil
		},
		SetGlobal: func(_ context.Context, s *SessionVars, val string) error {
			factor, err := strconv.ParseFloat(val, 64)
			if err != nil {
				return err
			}
			GOGCTunerThreshold.Store(factor)
			memTotal := memory.ServerMemoryLimit.Load()
			threshold := float64(memTotal) * factor
			gctuner.Tuning(uint64(threshold))
			return nil
		},
	},
	{Scope: ScopeGlobal, Name: TiDBServerMemoryLimit, Value: strconv.FormatUint(DefTiDBServerMemoryLimit, 10), Type: TypeUnsigned, MinValue: 0, MaxValue: math.MaxUint64,
		GetGlobal: func(_ context.Context, s *SessionVars) (string, error) {
			return memory.ServerMemoryLimit.String(), nil
		},
		Validation: func(s *SessionVars, normalizedValue string, originalValue string, scope ScopeFlag) (string, error) {
			intVal, err := strconv.ParseUint(normalizedValue, 10, 64)
			if err != nil {
				return "", err
			}
			if intVal > 0 && intVal < (512<<20) { // 512 MB
				s.StmtCtx.AppendWarning(ErrTruncatedWrongValue.GenWithStackByArgs(TiDBServerMemoryLimit, originalValue))
				intVal = 512 << 20
			}
			return strconv.FormatUint(intVal, 10), nil
		},
		SetGlobal: func(_ context.Context, s *SessionVars, val string) error {
			intVal, err := strconv.ParseUint(val, 10, 64)
			if err != nil {
				return err
			}
			memory.ServerMemoryLimit.Store(intVal)
			gctuner.GlobalMemoryLimitTuner.UpdateMemoryLimit()
			return nil
		},
	},
	{Scope: ScopeGlobal, Name: TiDBServerMemoryLimitSessMinSize, Value: strconv.FormatUint(DefTiDBServerMemoryLimitSessMinSize, 10), Type: TypeUnsigned, MinValue: 0, MaxValue: math.MaxUint64,
		GetGlobal: func(_ context.Context, s *SessionVars) (string, error) {
			return memory.ServerMemoryLimitSessMinSize.String(), nil
		},
		Validation: func(s *SessionVars, normalizedValue string, originalValue string, scope ScopeFlag) (string, error) {
			intVal, err := strconv.ParseUint(normalizedValue, 10, 64)
			if err != nil {
				return "", err
			}
			if intVal > 0 && intVal < 128 { // 128 Bytes
				s.StmtCtx.AppendWarning(ErrTruncatedWrongValue.GenWithStackByArgs(TiDBServerMemoryLimitSessMinSize, originalValue))
				intVal = 128
			}
			return strconv.FormatUint(intVal, 10), nil
		},
		SetGlobal: func(_ context.Context, s *SessionVars, val string) error {
			intVal, err := strconv.ParseUint(val, 10, 64)
			if err != nil {
				return err
			}
			memory.ServerMemoryLimitSessMinSize.Store(intVal)
			return nil
		},
	},
	{Scope: ScopeGlobal, Name: TiDBServerMemoryLimitGCTrigger, Value: strconv.FormatFloat(DefTiDBServerMemoryLimitGCTrigger, 'f', -1, 64), Type: TypeFloat, MinValue: 0, MaxValue: math.MaxUint64,
		GetGlobal: func(_ context.Context, s *SessionVars) (string, error) {
			return strconv.FormatFloat(gctuner.GlobalMemoryLimitTuner.GetPercentage(), 'f', -1, 64), nil
		},
		Validation: func(s *SessionVars, normalizedValue string, originalValue string, scope ScopeFlag) (string, error) {
			floatValue, err := strconv.ParseFloat(normalizedValue, 64)
			if err != nil {
				return "", err
			}
			gogcTunerThreshold := GOGCTunerThreshold.Load()
			if floatValue < 0.51 && floatValue > 1 { // 51% ~ 100%
				return "", ErrWrongValueForVar.GenWithStackByArgs(TiDBServerMemoryLimitGCTrigger, normalizedValue)
			}
			if floatValue < gogcTunerThreshold+0.05 {
				return "", errors.New("tidb_server_memory_limit_gc_trigger should be greater than tidb_gogc_tuner_threshold + 0.05")
			}

			return strconv.FormatFloat(floatValue, 'f', -1, 64), nil
		},
		SetGlobal: func(_ context.Context, s *SessionVars, val string) error {
			floatValue, err := strconv.ParseFloat(val, 64)
			if err != nil {
				return err
			}
			gctuner.GlobalMemoryLimitTuner.SetPercentage(floatValue)
			gctuner.GlobalMemoryLimitTuner.UpdateMemoryLimit()
			return nil
		},
	},
	{Scope: ScopeGlobal, Name: TiDBEnableColumnTracking, Value: BoolToOnOff(DefTiDBEnableColumnTracking), Type: TypeBool, GetGlobal: func(_ context.Context, s *SessionVars) (string, error) {
		return BoolToOnOff(EnableColumnTracking.Load()), nil
	}, SetGlobal: func(_ context.Context, s *SessionVars, val string) error {
		v := TiDBOptOn(val)
		// If this is a user initiated statement,
		// we log that column tracking is disabled.
		if s.StmtCtx.StmtType == "Set" && !v {
			// Set the location to UTC to avoid time zone interference.
			disableTime := time.Now().UTC().Format(types.UTCTimeFormat)
			if err := setTiDBTableValue(s, TiDBDisableColumnTrackingTime, disableTime, "Record the last time tidb_enable_column_tracking is set off"); err != nil {
				return err
			}
		}
		EnableColumnTracking.Store(v)
		return nil
	}},
	{Scope: ScopeGlobal, Name: RequireSecureTransport, Value: BoolToOnOff(DefRequireSecureTransport), Type: TypeBool,
		GetGlobal: func(_ context.Context, s *SessionVars) (string, error) {
			return BoolToOnOff(tls.RequireSecureTransport.Load()), nil
		},
		SetGlobal: func(_ context.Context, s *SessionVars, val string) error {
			tls.RequireSecureTransport.Store(TiDBOptOn(val))
			return nil
		}, Validation: func(vars *SessionVars, normalizedValue string, originalValue string, scope ScopeFlag) (string, error) {
			if vars.StmtCtx.StmtType == "Set" && TiDBOptOn(normalizedValue) {
				// Refuse to set RequireSecureTransport to ON if the connection
				// issuing the change is not secure. This helps reduce the chance of users being locked out.
				if vars.TLSConnectionState == nil {
					return "", errors.New("require_secure_transport can only be set to ON if the connection issuing the change is secure")
				}
			}
			return normalizedValue, nil
		},
	},
	{Scope: ScopeGlobal, Name: TiDBStatsLoadPseudoTimeout, Value: BoolToOnOff(DefTiDBStatsLoadPseudoTimeout), Type: TypeBool,
		GetGlobal: func(_ context.Context, s *SessionVars) (string, error) {
			return BoolToOnOff(StatsLoadPseudoTimeout.Load()), nil
		},
		SetGlobal: func(_ context.Context, s *SessionVars, val string) error {
			StatsLoadPseudoTimeout.Store(TiDBOptOn(val))
			return nil
		},
	},
	{Scope: ScopeGlobal, Name: TiDBEnableBatchDML, Value: BoolToOnOff(DefTiDBEnableBatchDML), Type: TypeBool, SetGlobal: func(_ context.Context, s *SessionVars, val string) error {
		EnableBatchDML.Store(TiDBOptOn(val))
		return nil
	}, GetGlobal: func(_ context.Context, s *SessionVars) (string, error) {
		return BoolToOnOff(EnableBatchDML.Load()), nil
	}},
	{Scope: ScopeGlobal, Name: TiDBStatsCacheMemQuota, Value: strconv.Itoa(DefTiDBStatsCacheMemQuota),
		MinValue: 0, MaxValue: MaxTiDBStatsCacheMemQuota, Type: TypeInt,
		GetGlobal: func(_ context.Context, vars *SessionVars) (string, error) {
			return strconv.FormatInt(StatsCacheMemQuota.Load(), 10), nil
		}, SetGlobal: func(_ context.Context, vars *SessionVars, s string) error {
			v := TidbOptInt64(s, DefTiDBStatsCacheMemQuota)
			oldv := StatsCacheMemQuota.Load()
			if v != oldv {
				StatsCacheMemQuota.Store(v)
				SetStatsCacheCapacity.Load().(func(int64))(v)
			}
			return nil
		},
	},
	{Scope: ScopeGlobal, Name: TiDBQueryLogMaxLen, Value: strconv.Itoa(DefTiDBQueryLogMaxLen), Type: TypeInt, MinValue: 0, MaxValue: 1073741824, SetGlobal: func(_ context.Context, s *SessionVars, val string) error {
		QueryLogMaxLen.Store(int32(TidbOptInt64(val, DefTiDBQueryLogMaxLen)))
		return nil
	}, GetGlobal: func(_ context.Context, s *SessionVars) (string, error) {
		return fmt.Sprint(QueryLogMaxLen.Load()), nil
	}},
	{Scope: ScopeGlobal, Name: TiDBCommitterConcurrency, Value: strconv.Itoa(DefTiDBCommitterConcurrency), Type: TypeInt, MinValue: 1, MaxValue: 10000, SetGlobal: func(_ context.Context, s *SessionVars, val string) error {
		tikvutil.CommitterConcurrency.Store(int32(TidbOptInt64(val, DefTiDBCommitterConcurrency)))
		cfg := config.GetGlobalConfig().GetTiKVConfig()
		tikvcfg.StoreGlobalConfig(cfg)
		return nil
	}, GetGlobal: func(_ context.Context, s *SessionVars) (string, error) {
		return fmt.Sprint(tikvutil.CommitterConcurrency.Load()), nil
	}},
	{Scope: ScopeGlobal, Name: TiDBMemQuotaAnalyze, Value: strconv.Itoa(DefTiDBMemQuotaAnalyze), Type: TypeInt, MinValue: -1, MaxValue: math.MaxInt64,
		GetGlobal: func(_ context.Context, s *SessionVars) (string, error) {
			return strconv.FormatInt(GetMemQuotaAnalyze(), 10), nil
		},
		SetGlobal: func(_ context.Context, s *SessionVars, val string) error {
			SetMemQuotaAnalyze(TidbOptInt64(val, DefTiDBMemQuotaAnalyze))
			return nil
		},
	},
	{Scope: ScopeGlobal | ScopeSession, Name: TiDBEnablePrepPlanCache, Value: BoolToOnOff(DefTiDBEnablePrepPlanCache), Type: TypeBool, SetSession: func(s *SessionVars, val string) error {
		s.EnablePreparedPlanCache = TiDBOptOn(val)
		return nil
	}},
	{Scope: ScopeGlobal | ScopeSession, Name: TiDBPrepPlanCacheSize, Value: strconv.FormatUint(uint64(DefTiDBPrepPlanCacheSize), 10), Type: TypeUnsigned, MinValue: 1, MaxValue: 100000, SetSession: func(s *SessionVars, val string) error {
		uVal, err := strconv.ParseUint(val, 10, 64)
		if err == nil {
			s.PreparedPlanCacheSize = uVal
		}
		return err
	}},
	{Scope: ScopeGlobal, Name: TiDBPrepPlanCacheMemoryGuardRatio, Value: strconv.FormatFloat(DefTiDBPrepPlanCacheMemoryGuardRatio, 'f', -1, 64), Type: TypeFloat, MinValue: 0.0, MaxValue: 1.0, SetGlobal: func(_ context.Context, s *SessionVars, val string) error {
		f, err := strconv.ParseFloat(val, 64)
		if err == nil {
			PreparedPlanCacheMemoryGuardRatio.Store(f)
		}
		return err
	}, GetGlobal: func(_ context.Context, s *SessionVars) (string, error) {
		return strconv.FormatFloat(PreparedPlanCacheMemoryGuardRatio.Load(), 'f', -1, 64), nil
	}},
	{Scope: ScopeGlobal | ScopeSession, Name: TiDBEnableGeneralPlanCache, Value: BoolToOnOff(DefTiDBEnableGeneralPlanCache), Type: TypeBool, SetSession: func(s *SessionVars, val string) error {
		s.EnableGeneralPlanCache = TiDBOptOn(val)
		return nil
	}},
	{Scope: ScopeGlobal | ScopeSession, Name: TiDBGeneralPlanCacheSize, Value: strconv.FormatUint(uint64(DefTiDBGeneralPlanCacheSize), 10), Type: TypeUnsigned, MinValue: 1, MaxValue: 100000, SetSession: func(s *SessionVars, val string) error {
		uVal, err := strconv.ParseUint(val, 10, 64)
		if err == nil {
			s.GeneralPlanCacheSize = uVal
		}
		return err
	}},
	{Scope: ScopeGlobal, Name: TiDBMemOOMAction, Value: DefTiDBMemOOMAction, PossibleValues: []string{"CANCEL", "LOG"}, Type: TypeEnum,
		GetGlobal: func(_ context.Context, s *SessionVars) (string, error) {
			return OOMAction.Load(), nil
		},
		SetGlobal: func(_ context.Context, s *SessionVars, val string) error {
			OOMAction.Store(val)
			return nil
		}},
	{Scope: ScopeGlobal, Name: TiDBMaxAutoAnalyzeTime, Value: strconv.Itoa(DefTiDBMaxAutoAnalyzeTime), Type: TypeInt, MinValue: 0, MaxValue: math.MaxInt32,
		GetGlobal: func(_ context.Context, s *SessionVars) (string, error) {
			return strconv.FormatInt(MaxAutoAnalyzeTime.Load(), 10), nil
		},
		SetGlobal: func(_ context.Context, s *SessionVars, val string) error {
			num, err := strconv.ParseInt(val, 10, 64)
			if err == nil {
				MaxAutoAnalyzeTime.Store(num)
			}
			return err
		},
	},
	{Scope: ScopeGlobal, Name: TiDBEnableConcurrentDDL, Value: BoolToOnOff(DefTiDBEnableConcurrentDDL), Type: TypeBool, SetGlobal: func(_ context.Context, s *SessionVars, val string) error {
		if EnableConcurrentDDL.Load() != TiDBOptOn(val) {
			err := SwitchConcurrentDDL(TiDBOptOn(val))
			if err != nil {
				return err
			}
			EnableConcurrentDDL.Store(TiDBOptOn(val))
		}
		return nil
	}, GetGlobal: func(_ context.Context, s *SessionVars) (string, error) {
		return BoolToOnOff(EnableConcurrentDDL.Load()), nil
	}},
	{Scope: ScopeGlobal, Name: TiDBEnableMDL, Value: BoolToOnOff(DefTiDBEnableMDL), Type: TypeBool, SetGlobal: func(_ context.Context, vars *SessionVars, val string) error {
		if EnableMDL.Load() != TiDBOptOn(val) {
			err := SwitchMDL(TiDBOptOn(val))
			if err != nil {
				return err
			}
		}
		return nil
	}, GetGlobal: func(_ context.Context, vars *SessionVars) (string, error) {
		return BoolToOnOff(EnableMDL.Load()), nil
	}},
	{Scope: ScopeGlobal, Name: TiDBEnableNoopVariables, Value: BoolToOnOff(DefTiDBEnableNoopVariables), Type: TypeEnum, PossibleValues: []string{Off, On}, SetGlobal: func(_ context.Context, s *SessionVars, val string) error {
		EnableNoopVariables.Store(TiDBOptOn(val))
		return nil
	}, GetGlobal: func(_ context.Context, s *SessionVars) (string, error) {
		return BoolToOnOff(EnableNoopVariables.Load()), nil
	}},
	{Scope: ScopeGlobal, Name: TiDBAuthSigningCert, Value: "", Type: TypeStr, SetGlobal: func(_ context.Context, s *SessionVars, val string) error {
		sessionstates.SetCertPath(val)
		return nil
	}},
	{Scope: ScopeGlobal, Name: TiDBAuthSigningKey, Value: "", Type: TypeStr, SetGlobal: func(_ context.Context, s *SessionVars, val string) error {
		sessionstates.SetKeyPath(val)
		return nil
	}},
	{Scope: ScopeGlobal, Name: TiDBEnableGCAwareMemoryTrack, Value: BoolToOnOff(DefEnableTiDBGCAwareMemoryTrack), Type: TypeBool, SetGlobal: func(_ context.Context, s *SessionVars, val string) error {
		memory.EnableGCAwareMemoryTrack.Store(TiDBOptOn(val))
		return nil
	}, GetGlobal: func(_ context.Context, s *SessionVars) (string, error) {
		return BoolToOnOff(memory.EnableGCAwareMemoryTrack.Load()), nil
	}},
	{Scope: ScopeGlobal, Name: TiDBEnableTmpStorageOnOOM, Value: BoolToOnOff(DefTiDBEnableTmpStorageOnOOM), Type: TypeBool, SetGlobal: func(_ context.Context, s *SessionVars, val string) error {
		EnableTmpStorageOnOOM.Store(TiDBOptOn(val))
		return nil
	}, GetGlobal: func(_ context.Context, s *SessionVars) (string, error) {
		return BoolToOnOff(EnableTmpStorageOnOOM.Load()), nil
	}},
	{Scope: ScopeGlobal, Name: TiDBMemoryUsageAlarmRatio, Value: strconv.FormatFloat(DefMemoryUsageAlarmRatio, 'f', -1, 64), Type: TypeFloat, MinValue: 0.0, MaxValue: 1.0, SetGlobal: func(_ context.Context, s *SessionVars, val string) error {
		MemoryUsageAlarmRatio.Store(tidbOptFloat64(val, DefMemoryUsageAlarmRatio))
		return nil
	}, GetGlobal: func(_ context.Context, s *SessionVars) (string, error) {
		return fmt.Sprintf("%g", MemoryUsageAlarmRatio.Load()), nil
	}},
	{Scope: ScopeGlobal, Name: TiDBMemoryUsageAlarmKeepRecordNum, Value: strconv.Itoa(DefMemoryUsageAlarmKeepRecordNum), Type: TypeInt, MinValue: 1, MaxValue: 10000, SetGlobal: func(_ context.Context, s *SessionVars, val string) error {
		MemoryUsageAlarmKeepRecordNum.Store(TidbOptInt64(val, DefMemoryUsageAlarmKeepRecordNum))
		return nil
	}, GetGlobal: func(_ context.Context, s *SessionVars) (string, error) {
		return fmt.Sprintf("%d", MemoryUsageAlarmKeepRecordNum.Load()), nil
	}},

	/* The system variables below have GLOBAL and SESSION scope  */
	{Scope: ScopeGlobal | ScopeSession, Name: TiDBRowFormatVersion, Value: strconv.Itoa(DefTiDBRowFormatV1), Type: TypeUnsigned, MinValue: 1, MaxValue: 2, SetGlobal: func(_ context.Context, s *SessionVars, val string) error {
		SetDDLReorgRowFormat(TidbOptInt64(val, DefTiDBRowFormatV2))
		return nil
	}, SetSession: func(s *SessionVars, val string) error {
		formatVersion := TidbOptInt64(val, DefTiDBRowFormatV1)
		if formatVersion == DefTiDBRowFormatV1 {
			s.RowEncoder.Enable = false
		} else if formatVersion == DefTiDBRowFormatV2 {
			s.RowEncoder.Enable = true
		}
		return nil
	}},
	{Scope: ScopeGlobal | ScopeSession, Name: SQLSelectLimit, Value: "18446744073709551615", Type: TypeUnsigned, MinValue: 0, MaxValue: math.MaxUint64, SetSession: func(s *SessionVars, val string) error {
		result, err := strconv.ParseUint(val, 10, 64)
		if err != nil {
			return errors.Trace(err)
		}
		s.SelectLimit = result
		return nil
	}},
	{Scope: ScopeGlobal | ScopeSession, Name: DefaultWeekFormat, Value: "0", Type: TypeUnsigned, MinValue: 0, MaxValue: 7},
	{Scope: ScopeGlobal | ScopeSession, Name: SQLModeVar, Value: mysql.DefaultSQLMode, IsHintUpdatable: true, Validation: func(vars *SessionVars, normalizedValue string, originalValue string, scope ScopeFlag) (string, error) {
		// Ensure the SQL mode parses
		normalizedValue = mysql.FormatSQLModeStr(normalizedValue)
		if _, err := mysql.GetSQLMode(normalizedValue); err != nil {
			return originalValue, err
		}
		return normalizedValue, nil
	}, SetSession: func(s *SessionVars, val string) error {
		val = mysql.FormatSQLModeStr(val)
		// Modes is a list of different modes separated by commas.
		sqlMode, err := mysql.GetSQLMode(val)
		if err != nil {
			return errors.Trace(err)
		}
		s.StrictSQLMode = sqlMode.HasStrictMode()
		s.SQLMode = sqlMode
		s.SetStatusFlag(mysql.ServerStatusNoBackslashEscaped, sqlMode.HasNoBackslashEscapesMode())
		return nil
	}},
	{Scope: ScopeGlobal | ScopeSession, Name: MaxExecutionTime, Value: "0", Type: TypeUnsigned, MinValue: 0, MaxValue: math.MaxInt32, IsHintUpdatable: true, SetSession: func(s *SessionVars, val string) error {
		timeoutMS := tidbOptPositiveInt32(val, 0)
		s.MaxExecutionTime = uint64(timeoutMS)
		return nil
	}},
	{Scope: ScopeGlobal | ScopeSession, Name: CollationServer, Value: mysql.DefaultCollationName, Validation: func(vars *SessionVars, normalizedValue string, originalValue string, scope ScopeFlag) (string, error) {
		return checkCollation(vars, normalizedValue, originalValue, scope)
	}, SetSession: func(s *SessionVars, val string) error {
		if coll, err := collate.GetCollationByName(val); err == nil {
			s.systems[CharacterSetServer] = coll.CharsetName
		}
		return nil
	}},
	{Scope: ScopeGlobal | ScopeSession, Name: SQLLogBin, Value: On, Type: TypeBool},
	{Scope: ScopeGlobal | ScopeSession, Name: TimeZone, Value: "SYSTEM", IsHintUpdatable: true, Validation: func(vars *SessionVars, normalizedValue string, originalValue string, scope ScopeFlag) (string, error) {
		if strings.EqualFold(normalizedValue, "SYSTEM") {
			return "SYSTEM", nil
		}
		_, err := parseTimeZone(normalizedValue)
		return normalizedValue, err
	}, SetSession: func(s *SessionVars, val string) error {
		tz, err := parseTimeZone(val)
		if err != nil {
			return err
		}
		s.TimeZone = tz
		return nil
	}},
	{Scope: ScopeGlobal | ScopeSession, Name: ForeignKeyChecks, Value: BoolToOnOff(DefTiDBForeignKeyChecks), Type: TypeBool, Validation: func(vars *SessionVars, normalizedValue string, originalValue string, scope ScopeFlag) (string, error) {
		if TiDBOptOn(normalizedValue) {
			vars.ForeignKeyChecks = true
			return On, nil
		} else if !TiDBOptOn(normalizedValue) {
			vars.ForeignKeyChecks = false
			return Off, nil
		}
		return normalizedValue, ErrWrongValueForVar.GenWithStackByArgs(ForeignKeyChecks, originalValue)
	}},
	{Scope: ScopeGlobal, Name: TiDBEnableForeignKey, Value: BoolToOnOff(false), Type: TypeBool, SetGlobal: func(_ context.Context, s *SessionVars, val string) error {
		EnableForeignKey.Store(TiDBOptOn(val))
		return nil
	}, GetGlobal: func(_ context.Context, s *SessionVars) (string, error) {
		return BoolToOnOff(EnableForeignKey.Load()), nil
	}},
	{Scope: ScopeGlobal | ScopeSession, Name: CollationDatabase, Value: mysql.DefaultCollationName, skipInit: true, Validation: func(vars *SessionVars, normalizedValue string, originalValue string, scope ScopeFlag) (string, error) {
		return checkCollation(vars, normalizedValue, originalValue, scope)
	}, SetSession: func(s *SessionVars, val string) error {
		if coll, err := collate.GetCollationByName(val); err == nil {
			s.systems[CharsetDatabase] = coll.CharsetName
		}
		return nil
	}},
	{Scope: ScopeGlobal | ScopeSession, Name: AutoIncrementIncrement, Value: strconv.FormatInt(DefAutoIncrementIncrement, 10), Type: TypeUnsigned, MinValue: 1, MaxValue: math.MaxUint16, SetSession: func(s *SessionVars, val string) error {
		// AutoIncrementIncrement is valid in [1, 65535].
		s.AutoIncrementIncrement = tidbOptPositiveInt32(val, DefAutoIncrementIncrement)
		return nil
	}},
	{Scope: ScopeGlobal | ScopeSession, Name: AutoIncrementOffset, Value: strconv.FormatInt(DefAutoIncrementOffset, 10), Type: TypeUnsigned, MinValue: 1, MaxValue: math.MaxUint16, SetSession: func(s *SessionVars, val string) error {
		// AutoIncrementOffset is valid in [1, 65535].
		s.AutoIncrementOffset = tidbOptPositiveInt32(val, DefAutoIncrementOffset)
		return nil
	}},
	{Scope: ScopeGlobal | ScopeSession, Name: CharacterSetClient, Value: mysql.DefaultCharset, Validation: func(vars *SessionVars, normalizedValue string, originalValue string, scope ScopeFlag) (string, error) {
		return checkCharacterSet(normalizedValue, CharacterSetClient)
	}},
	{Scope: ScopeGlobal | ScopeSession, Name: CharacterSetResults, Value: mysql.DefaultCharset, Validation: func(vars *SessionVars, normalizedValue string, originalValue string, scope ScopeFlag) (string, error) {
		if normalizedValue == "" {
			return normalizedValue, nil
		}
		return checkCharacterSet(normalizedValue, "")
	}},
	{Scope: ScopeGlobal | ScopeSession, Name: TxnIsolation, Value: "REPEATABLE-READ", Type: TypeEnum, Aliases: []string{TransactionIsolation}, PossibleValues: []string{"READ-UNCOMMITTED", "READ-COMMITTED", "REPEATABLE-READ", "SERIALIZABLE"}, Validation: func(vars *SessionVars, normalizedValue string, originalValue string, scope ScopeFlag) (string, error) {
		// MySQL appends a warning here for tx_isolation is deprecated
		// TiDB doesn't currently, but may in future. It is still commonly used by applications
		// So it might be noisy to do so.
		return checkIsolationLevel(vars, normalizedValue, originalValue, scope)
	}},
	{Scope: ScopeGlobal | ScopeSession, Name: TransactionIsolation, Value: "REPEATABLE-READ", Type: TypeEnum, Aliases: []string{TxnIsolation}, PossibleValues: []string{"READ-UNCOMMITTED", "READ-COMMITTED", "REPEATABLE-READ", "SERIALIZABLE"}, Validation: func(vars *SessionVars, normalizedValue string, originalValue string, scope ScopeFlag) (string, error) {
		return checkIsolationLevel(vars, normalizedValue, originalValue, scope)
	}},
	{Scope: ScopeGlobal | ScopeSession, Name: CollationConnection, Value: mysql.DefaultCollationName, skipInit: true, Validation: func(vars *SessionVars, normalizedValue string, originalValue string, scope ScopeFlag) (string, error) {
		return checkCollation(vars, normalizedValue, originalValue, scope)
	}, SetSession: func(s *SessionVars, val string) error {
		if coll, err := collate.GetCollationByName(val); err == nil {
			s.systems[CharacterSetConnection] = coll.CharsetName
		}
		return nil
	}},
	{Scope: ScopeGlobal | ScopeSession, Name: AutoCommit, Value: On, Type: TypeBool, SetSession: func(s *SessionVars, val string) error {
		isAutocommit := TiDBOptOn(val)
		// Implicitly commit the possible ongoing transaction if mode is changed from off to on.
		if !s.IsAutocommit() && isAutocommit {
			s.SetInTxn(false)
		}
		s.SetStatusFlag(mysql.ServerStatusAutocommit, isAutocommit)
		return nil
	}},
	{Scope: ScopeGlobal | ScopeSession, Name: CharsetDatabase, Value: mysql.DefaultCharset, skipInit: true, Validation: func(vars *SessionVars, normalizedValue string, originalValue string, scope ScopeFlag) (string, error) {
		return checkCharacterSet(normalizedValue, CharsetDatabase)
	}, SetSession: func(s *SessionVars, val string) error {
		if cs, err := charset.GetCharsetInfo(val); err == nil {
			s.systems[CollationDatabase] = cs.DefaultCollation
		}
		return nil
	}},
	{Scope: ScopeGlobal | ScopeSession, Name: WaitTimeout, Value: strconv.FormatInt(DefWaitTimeout, 10), Type: TypeUnsigned, MinValue: 0, MaxValue: secondsPerYear},
	{Scope: ScopeGlobal | ScopeSession, Name: InteractiveTimeout, Value: "28800", Type: TypeUnsigned, MinValue: 1, MaxValue: secondsPerYear},
	{Scope: ScopeGlobal | ScopeSession, Name: InnodbLockWaitTimeout, Value: strconv.FormatInt(DefInnodbLockWaitTimeout, 10), Type: TypeUnsigned, MinValue: 1, MaxValue: 3600, SetSession: func(s *SessionVars, val string) error {
		lockWaitSec := TidbOptInt64(val, DefInnodbLockWaitTimeout)
		s.LockWaitTimeout = lockWaitSec * 1000
		return nil
	}},
	{Scope: ScopeGlobal | ScopeSession, Name: GroupConcatMaxLen, Value: "1024", IsHintUpdatable: true, Type: TypeUnsigned, MinValue: 4, MaxValue: math.MaxUint64, Validation: func(vars *SessionVars, normalizedValue string, originalValue string, scope ScopeFlag) (string, error) {
		// https://dev.mysql.com/doc/refman/8.0/en/server-system-variables.html#sysvar_group_concat_max_len
		// Minimum Value 4
		// Maximum Value (64-bit platforms) 18446744073709551615
		// Maximum Value (32-bit platforms) 4294967295
		if mathutil.IntBits == 32 {
			if val, err := strconv.ParseUint(normalizedValue, 10, 64); err == nil {
				if val > uint64(math.MaxUint32) {
					vars.StmtCtx.AppendWarning(ErrTruncatedWrongValue.GenWithStackByArgs(GroupConcatMaxLen, originalValue))
					return strconv.FormatInt(int64(math.MaxUint32), 10), nil
				}
			}
		}
		return normalizedValue, nil
	}},
	{Scope: ScopeGlobal | ScopeSession, Name: CharacterSetConnection, Value: mysql.DefaultCharset, skipInit: true, Validation: func(vars *SessionVars, normalizedValue string, originalValue string, scope ScopeFlag) (string, error) {
		return checkCharacterSet(normalizedValue, CharacterSetConnection)
	}, SetSession: func(s *SessionVars, val string) error {
		if cs, err := charset.GetCharsetInfo(val); err == nil {
			s.systems[CollationConnection] = cs.DefaultCollation
		}
		return nil
	}},
	{Scope: ScopeGlobal | ScopeSession, Name: CharacterSetServer, Value: mysql.DefaultCharset, skipInit: true, Validation: func(vars *SessionVars, normalizedValue string, originalValue string, scope ScopeFlag) (string, error) {
		return checkCharacterSet(normalizedValue, CharacterSetServer)
	}, SetSession: func(s *SessionVars, val string) error {
		if cs, err := charset.GetCharsetInfo(val); err == nil {
			s.systems[CollationServer] = cs.DefaultCollation
		}
		return nil
	}},
	{Scope: ScopeGlobal | ScopeSession, Name: MaxAllowedPacket, Value: strconv.FormatUint(DefMaxAllowedPacket, 10), Type: TypeUnsigned, MinValue: 1024, MaxValue: MaxOfMaxAllowedPacket,
		Validation: func(vars *SessionVars, normalizedValue string, originalValue string, scope ScopeFlag) (string, error) {
			if vars.StmtCtx.StmtType == "Set" && scope == ScopeSession {
				err := ErrReadOnly.GenWithStackByArgs("SESSION", MaxAllowedPacket, "GLOBAL")
				return normalizedValue, err
			}
			// Truncate the value of max_allowed_packet to be a multiple of 1024,
			// nonmultiples are rounded down to the nearest multiple.
			u, err := strconv.ParseUint(normalizedValue, 10, 64)
			if err != nil {
				return normalizedValue, err
			}
			remainder := u % 1024
			if remainder != 0 {
				vars.StmtCtx.AppendWarning(ErrTruncatedWrongValue.GenWithStackByArgs(MaxAllowedPacket, normalizedValue))
				u -= remainder
			}
			return strconv.FormatUint(u, 10), nil
		},
		GetSession: func(s *SessionVars) (string, error) {
			return strconv.FormatUint(s.MaxAllowedPacket, 10), nil
		},
		SetSession: func(s *SessionVars, val string) error {
			var err error
			if s.MaxAllowedPacket, err = strconv.ParseUint(val, 10, 64); err != nil {
				return err
			}
			return nil
		},
	},
	{Scope: ScopeGlobal | ScopeSession, Name: WindowingUseHighPrecision, Value: On, Type: TypeBool, IsHintUpdatable: true, SetSession: func(s *SessionVars, val string) error {
		s.WindowingUseHighPrecision = TiDBOptOn(val)
		return nil
	}},
	{Scope: ScopeGlobal | ScopeSession, Name: BlockEncryptionMode, Value: "aes-128-ecb", Type: TypeEnum, PossibleValues: []string{"aes-128-ecb", "aes-192-ecb", "aes-256-ecb", "aes-128-cbc", "aes-192-cbc", "aes-256-cbc", "aes-128-ofb", "aes-192-ofb", "aes-256-ofb", "aes-128-cfb", "aes-192-cfb", "aes-256-cfb"}},
	/* TiDB specific variables */
	{Scope: ScopeGlobal | ScopeSession, Name: TiDBAllowMPPExecution, Type: TypeBool, Value: BoolToOnOff(DefTiDBAllowMPPExecution), SetSession: func(s *SessionVars, val string) error {
		s.allowMPPExecution = TiDBOptOn(val)
		return nil
	}},
	{Scope: ScopeGlobal | ScopeSession, Name: TiFlashFastScan, Type: TypeBool, Value: BoolToOnOff(DefTiFlashFastScan), SetSession: func(s *SessionVars, val string) error {
		s.TiFlashFastScan = TiDBOptOn(val)
		return nil
	}},
	{Scope: ScopeGlobal | ScopeSession, Name: TiDBMPPStoreFailTTL, Type: TypeStr, Value: DefTiDBMPPStoreFailTTL, SetSession: func(s *SessionVars, val string) error {
		s.MPPStoreFailTTL = val
		return nil
	}},
	{Scope: ScopeGlobal | ScopeSession, Name: TiDBHashExchangeWithNewCollation, Type: TypeBool, Value: BoolToOnOff(DefTiDBHashExchangeWithNewCollation), SetSession: func(s *SessionVars, val string) error {
		s.HashExchangeWithNewCollation = TiDBOptOn(val)
		return nil
	}},
	{Scope: ScopeGlobal | ScopeSession, Name: TiDBBCJThresholdCount, Value: strconv.Itoa(DefBroadcastJoinThresholdCount), Type: TypeInt, MinValue: 0, MaxValue: math.MaxInt64, SetSession: func(s *SessionVars, val string) error {
		s.BroadcastJoinThresholdCount = TidbOptInt64(val, DefBroadcastJoinThresholdCount)
		return nil
	}},
	{Scope: ScopeGlobal | ScopeSession, Name: TiDBBCJThresholdSize, Value: strconv.Itoa(DefBroadcastJoinThresholdSize), Type: TypeInt, MinValue: 0, MaxValue: math.MaxInt64, SetSession: func(s *SessionVars, val string) error {
		s.BroadcastJoinThresholdSize = TidbOptInt64(val, DefBroadcastJoinThresholdSize)
		return nil
	}},
	{Scope: ScopeGlobal | ScopeSession, Name: TiDBBuildStatsConcurrency, Value: strconv.Itoa(DefBuildStatsConcurrency), Type: TypeInt, MinValue: 1, MaxValue: MaxConfigurableConcurrency},
	{Scope: ScopeGlobal | ScopeSession, Name: TiDBOptCartesianBCJ, Value: strconv.Itoa(DefOptCartesianBCJ), Type: TypeInt, MinValue: 0, MaxValue: 2, SetSession: func(s *SessionVars, val string) error {
		s.AllowCartesianBCJ = TidbOptInt(val, DefOptCartesianBCJ)
		return nil
	}},
	{Scope: ScopeGlobal | ScopeSession, Name: TiDBOptMPPOuterJoinFixedBuildSide, Value: BoolToOnOff(DefOptMPPOuterJoinFixedBuildSide), Type: TypeBool, SetSession: func(s *SessionVars, val string) error {
		s.MPPOuterJoinFixedBuildSide = TiDBOptOn(val)
		return nil
	}},
	{Scope: ScopeGlobal | ScopeSession, Name: TiDBExecutorConcurrency, Value: strconv.Itoa(DefExecutorConcurrency), Type: TypeUnsigned, MinValue: 1, MaxValue: MaxConfigurableConcurrency, SetSession: func(s *SessionVars, val string) error {
		s.ExecutorConcurrency = tidbOptPositiveInt32(val, DefExecutorConcurrency)
		return nil
	}},
	{Scope: ScopeGlobal | ScopeSession, Name: TiDBDistSQLScanConcurrency, Value: strconv.Itoa(DefDistSQLScanConcurrency), Type: TypeUnsigned, MinValue: 1, MaxValue: MaxConfigurableConcurrency, SetSession: func(s *SessionVars, val string) error {
		s.distSQLScanConcurrency = tidbOptPositiveInt32(val, DefDistSQLScanConcurrency)
		return nil
	}},
	{Scope: ScopeGlobal | ScopeSession, Name: TiDBOptInSubqToJoinAndAgg, Value: BoolToOnOff(DefOptInSubqToJoinAndAgg), Type: TypeBool, SetSession: func(s *SessionVars, val string) error {
		s.SetAllowInSubqToJoinAndAgg(TiDBOptOn(val))
		return nil
	}},
	{Scope: ScopeGlobal | ScopeSession, Name: TiDBOptPreferRangeScan, Value: BoolToOnOff(DefOptPreferRangeScan), Type: TypeBool, IsHintUpdatable: true, SetSession: func(s *SessionVars, val string) error {
		s.SetAllowPreferRangeScan(TiDBOptOn(val))
		return nil
	}},
	{Scope: ScopeGlobal | ScopeSession, Name: TiDBOptLimitPushDownThreshold, Value: strconv.Itoa(DefOptLimitPushDownThreshold), Type: TypeUnsigned, MinValue: 0, MaxValue: math.MaxInt32, SetSession: func(s *SessionVars, val string) error {
		s.LimitPushDownThreshold = TidbOptInt64(val, DefOptLimitPushDownThreshold)
		return nil
	}},
	{Scope: ScopeGlobal | ScopeSession, Name: TiDBOptCorrelationThreshold, Value: strconv.FormatFloat(DefOptCorrelationThreshold, 'f', -1, 64), Type: TypeFloat, MinValue: 0, MaxValue: 1, SetSession: func(s *SessionVars, val string) error {
		s.CorrelationThreshold = tidbOptFloat64(val, DefOptCorrelationThreshold)
		return nil
	}},
	{Scope: ScopeGlobal | ScopeSession, Name: TiDBOptEnableCorrelationAdjustment, Value: BoolToOnOff(DefOptEnableCorrelationAdjustment), Type: TypeBool, SetSession: func(s *SessionVars, val string) error {
		s.EnableCorrelationAdjustment = TiDBOptOn(val)
		return nil
	}},
	{Scope: ScopeGlobal | ScopeSession, Name: TiDBOptCorrelationExpFactor, Value: strconv.Itoa(DefOptCorrelationExpFactor), Type: TypeUnsigned, MinValue: 0, MaxValue: math.MaxInt32, SetSession: func(s *SessionVars, val string) error {
		s.CorrelationExpFactor = int(TidbOptInt64(val, DefOptCorrelationExpFactor))
		return nil
	}},
	{Scope: ScopeGlobal | ScopeSession, Name: TiDBOptCPUFactor, Value: strconv.FormatFloat(DefOptCPUFactor, 'f', -1, 64), Type: TypeFloat, MinValue: 0, MaxValue: math.MaxUint64, SetSession: func(s *SessionVars, val string) error {
		s.cpuFactor = tidbOptFloat64(val, DefOptCPUFactor)
		return nil
	}},
	{Scope: ScopeGlobal | ScopeSession, Name: TiDBOptTiFlashConcurrencyFactor, Value: strconv.FormatFloat(DefOptTiFlashConcurrencyFactor, 'f', -1, 64), skipInit: true, Type: TypeFloat, MinValue: 1, MaxValue: math.MaxUint64, SetSession: func(s *SessionVars, val string) error {
		s.CopTiFlashConcurrencyFactor = tidbOptFloat64(val, DefOptTiFlashConcurrencyFactor)
		return nil
	}},
	{Scope: ScopeGlobal | ScopeSession, Name: TiDBOptCopCPUFactor, Value: strconv.FormatFloat(DefOptCopCPUFactor, 'f', -1, 64), Type: TypeFloat, MinValue: 0, MaxValue: math.MaxUint64, SetSession: func(s *SessionVars, val string) error {
		s.copCPUFactor = tidbOptFloat64(val, DefOptCopCPUFactor)
		return nil
	}},
	{Scope: ScopeGlobal | ScopeSession, Name: TiDBOptNetworkFactor, Value: strconv.FormatFloat(DefOptNetworkFactor, 'f', -1, 64), Type: TypeFloat, MinValue: 0, MaxValue: math.MaxUint64, SetSession: func(s *SessionVars, val string) error {
		s.networkFactor = tidbOptFloat64(val, DefOptNetworkFactor)
		return nil
	}},
	{Scope: ScopeGlobal | ScopeSession, Name: TiDBOptScanFactor, Value: strconv.FormatFloat(DefOptScanFactor, 'f', -1, 64), Type: TypeFloat, MinValue: 0, MaxValue: math.MaxUint64, SetSession: func(s *SessionVars, val string) error {
		s.scanFactor = tidbOptFloat64(val, DefOptScanFactor)
		return nil
	}},
	{Scope: ScopeGlobal | ScopeSession, Name: TiDBOptDescScanFactor, Value: strconv.FormatFloat(DefOptDescScanFactor, 'f', -1, 64), Type: TypeFloat, MinValue: 0, MaxValue: math.MaxUint64, SetSession: func(s *SessionVars, val string) error {
		s.descScanFactor = tidbOptFloat64(val, DefOptDescScanFactor)
		return nil
	}},
	{Scope: ScopeGlobal | ScopeSession, Name: TiDBOptSeekFactor, Value: strconv.FormatFloat(DefOptSeekFactor, 'f', -1, 64), skipInit: true, Type: TypeFloat, MinValue: 0, MaxValue: math.MaxUint64, SetSession: func(s *SessionVars, val string) error {
		s.seekFactor = tidbOptFloat64(val, DefOptSeekFactor)
		return nil
	}},
	{Scope: ScopeGlobal | ScopeSession, Name: TiDBOptMemoryFactor, Value: strconv.FormatFloat(DefOptMemoryFactor, 'f', -1, 64), Type: TypeFloat, MinValue: 0, MaxValue: math.MaxUint64, SetSession: func(s *SessionVars, val string) error {
		s.memoryFactor = tidbOptFloat64(val, DefOptMemoryFactor)
		return nil
	}},
	{Scope: ScopeGlobal | ScopeSession, Name: TiDBOptDiskFactor, Value: strconv.FormatFloat(DefOptDiskFactor, 'f', -1, 64), Type: TypeFloat, MinValue: 0, MaxValue: math.MaxUint64, SetSession: func(s *SessionVars, val string) error {
		s.diskFactor = tidbOptFloat64(val, DefOptDiskFactor)
		return nil
	}},
	{Scope: ScopeGlobal | ScopeSession, Name: TiDBOptimizerEnableNewOnlyFullGroupByCheck, Value: BoolToOnOff(DefTiDBOptimizerEnableNewOFGB), Type: TypeBool, SetSession: func(s *SessionVars, val string) error {
		s.OptimizerEnableNewOnlyFullGroupByCheck = TiDBOptOn(val)
		return nil
	}},
	{Scope: ScopeGlobal | ScopeSession, Name: TiDBOptConcurrencyFactor, Value: strconv.FormatFloat(DefOptConcurrencyFactor, 'f', -1, 64), Type: TypeFloat, MinValue: 0, MaxValue: math.MaxUint64, SetSession: func(s *SessionVars, val string) error {
		s.concurrencyFactor = tidbOptFloat64(val, DefOptConcurrencyFactor)
		return nil
	}},
	{Scope: ScopeGlobal | ScopeSession, Name: TiDBOptForceInlineCTE, Value: BoolToOnOff(DefOptForceInlineCTE), Type: TypeBool, SetSession: func(s *SessionVars, val string) error {
		s.enableForceInlineCTE = TiDBOptOn(val)
		return nil
	}},
	{Scope: ScopeGlobal | ScopeSession, Name: TiDBIndexJoinBatchSize, Value: strconv.Itoa(DefIndexJoinBatchSize), Type: TypeUnsigned, MinValue: 1, MaxValue: math.MaxInt32, SetSession: func(s *SessionVars, val string) error {
		s.IndexJoinBatchSize = tidbOptPositiveInt32(val, DefIndexJoinBatchSize)
		return nil
	}},
	{Scope: ScopeGlobal | ScopeSession, Name: TiDBIndexLookupSize, Value: strconv.Itoa(DefIndexLookupSize), Type: TypeUnsigned, MinValue: 1, MaxValue: math.MaxInt32, SetSession: func(s *SessionVars, val string) error {
		s.IndexLookupSize = tidbOptPositiveInt32(val, DefIndexLookupSize)
		return nil
	}},
	{Scope: ScopeGlobal | ScopeSession, Name: TiDBIndexLookupConcurrency, Value: strconv.Itoa(DefIndexLookupConcurrency), Type: TypeInt, MinValue: 1, MaxValue: MaxConfigurableConcurrency, AllowAutoValue: true, SetSession: func(s *SessionVars, val string) error {
		s.indexLookupConcurrency = tidbOptPositiveInt32(val, ConcurrencyUnset)
		return nil
	}, Validation: func(vars *SessionVars, normalizedValue string, originalValue string, scope ScopeFlag) (string, error) {
		appendDeprecationWarning(vars, TiDBIndexLookupConcurrency, TiDBExecutorConcurrency)
		return normalizedValue, nil
	}},
	{Scope: ScopeGlobal | ScopeSession, Name: TiDBIndexLookupJoinConcurrency, Value: strconv.Itoa(DefIndexLookupJoinConcurrency), Type: TypeInt, MinValue: 1, MaxValue: MaxConfigurableConcurrency, AllowAutoValue: true, SetSession: func(s *SessionVars, val string) error {
		s.indexLookupJoinConcurrency = tidbOptPositiveInt32(val, ConcurrencyUnset)
		return nil
	}, Validation: func(vars *SessionVars, normalizedValue string, originalValue string, scope ScopeFlag) (string, error) {
		appendDeprecationWarning(vars, TiDBIndexLookupJoinConcurrency, TiDBExecutorConcurrency)
		return normalizedValue, nil
	}},
	{Scope: ScopeGlobal | ScopeSession, Name: TiDBIndexSerialScanConcurrency, Value: strconv.Itoa(DefIndexSerialScanConcurrency), Type: TypeUnsigned, MinValue: 1, MaxValue: MaxConfigurableConcurrency, SetSession: func(s *SessionVars, val string) error {
		s.indexSerialScanConcurrency = tidbOptPositiveInt32(val, DefIndexSerialScanConcurrency)
		return nil
	}},
	{Scope: ScopeGlobal | ScopeSession, Name: TiDBSkipUTF8Check, Value: BoolToOnOff(DefSkipUTF8Check), Type: TypeBool, SetSession: func(s *SessionVars, val string) error {
		s.SkipUTF8Check = TiDBOptOn(val)
		return nil
	}},
	{Scope: ScopeGlobal | ScopeSession, Name: TiDBSkipASCIICheck, Value: BoolToOnOff(DefSkipASCIICheck), Type: TypeBool, SetSession: func(s *SessionVars, val string) error {
		s.SkipASCIICheck = TiDBOptOn(val)
		return nil
	}},
	{Scope: ScopeGlobal | ScopeSession, Name: TiDBDMLBatchSize, Value: strconv.Itoa(DefDMLBatchSize), Type: TypeUnsigned, MinValue: 0, MaxValue: math.MaxInt32, SetSession: func(s *SessionVars, val string) error {
		s.DMLBatchSize = int(TidbOptInt64(val, DefDMLBatchSize))
		return nil
	}},
	{Scope: ScopeGlobal | ScopeSession, Name: TiDBMaxChunkSize, Value: strconv.Itoa(DefMaxChunkSize), Type: TypeUnsigned, MinValue: maxChunkSizeLowerBound, MaxValue: math.MaxInt32, SetSession: func(s *SessionVars, val string) error {
		s.MaxChunkSize = tidbOptPositiveInt32(val, DefMaxChunkSize)
		return nil
	}},
	{Scope: ScopeGlobal | ScopeSession, Name: TiDBAllowBatchCop, Value: strconv.Itoa(DefTiDBAllowBatchCop), Type: TypeInt, MinValue: 0, MaxValue: 2, SetSession: func(s *SessionVars, val string) error {
		s.AllowBatchCop = int(TidbOptInt64(val, DefTiDBAllowBatchCop))
		return nil
	}},
	{Scope: ScopeGlobal | ScopeSession, Name: TiDBInitChunkSize, Value: strconv.Itoa(DefInitChunkSize), Type: TypeUnsigned, MinValue: 1, MaxValue: initChunkSizeUpperBound, SetSession: func(s *SessionVars, val string) error {
		s.InitChunkSize = tidbOptPositiveInt32(val, DefInitChunkSize)
		return nil
	}},
	{Scope: ScopeGlobal | ScopeSession, Name: TiDBEnableCascadesPlanner, Value: Off, Type: TypeBool, SetSession: func(s *SessionVars, val string) error {
		s.SetEnableCascadesPlanner(TiDBOptOn(val))
		return nil
	}},
	{Scope: ScopeGlobal | ScopeSession, Name: TiDBEnableIndexMerge, Value: BoolToOnOff(DefTiDBEnableIndexMerge), Type: TypeBool, SetSession: func(s *SessionVars, val string) error {
		s.SetEnableIndexMerge(TiDBOptOn(val))
		return nil
	}},
	{Scope: ScopeGlobal | ScopeSession, Name: TiDBEnableTablePartition, Value: On, Type: TypeEnum, PossibleValues: []string{Off, On, "AUTO"}, SetSession: func(s *SessionVars, val string) error {
		s.EnableTablePartition = val
		return nil
	}},
	{Scope: ScopeGlobal | ScopeSession, Name: TiDBEnableListTablePartition, Value: On, Type: TypeBool, SetSession: func(s *SessionVars, val string) error {
		s.EnableListTablePartition = TiDBOptOn(val)
		return nil
	}},
	{Scope: ScopeGlobal | ScopeSession, Name: TiDBHashJoinConcurrency, Value: strconv.Itoa(DefTiDBHashJoinConcurrency), Type: TypeInt, MinValue: 1, MaxValue: MaxConfigurableConcurrency, AllowAutoValue: true, SetSession: func(s *SessionVars, val string) error {
		s.hashJoinConcurrency = tidbOptPositiveInt32(val, ConcurrencyUnset)
		return nil
	}, Validation: func(vars *SessionVars, normalizedValue string, originalValue string, scope ScopeFlag) (string, error) {
		appendDeprecationWarning(vars, TiDBHashJoinConcurrency, TiDBExecutorConcurrency)
		return normalizedValue, nil
	}},
	{Scope: ScopeGlobal | ScopeSession, Name: TiDBProjectionConcurrency, Value: strconv.Itoa(DefTiDBProjectionConcurrency), Type: TypeInt, MinValue: -1, MaxValue: MaxConfigurableConcurrency, SetSession: func(s *SessionVars, val string) error {
		s.projectionConcurrency = tidbOptPositiveInt32(val, ConcurrencyUnset)
		return nil
	}, Validation: func(vars *SessionVars, normalizedValue string, originalValue string, scope ScopeFlag) (string, error) {
		appendDeprecationWarning(vars, TiDBProjectionConcurrency, TiDBExecutorConcurrency)
		return normalizedValue, nil
	}},
	{Scope: ScopeGlobal | ScopeSession, Name: TiDBHashAggPartialConcurrency, Value: strconv.Itoa(DefTiDBHashAggPartialConcurrency), Type: TypeInt, MinValue: 1, MaxValue: MaxConfigurableConcurrency, AllowAutoValue: true, SetSession: func(s *SessionVars, val string) error {
		s.hashAggPartialConcurrency = tidbOptPositiveInt32(val, ConcurrencyUnset)
		return nil
	}, Validation: func(vars *SessionVars, normalizedValue string, originalValue string, scope ScopeFlag) (string, error) {
		appendDeprecationWarning(vars, TiDBHashAggPartialConcurrency, TiDBExecutorConcurrency)
		return normalizedValue, nil
	}},
	{Scope: ScopeGlobal | ScopeSession, Name: TiDBHashAggFinalConcurrency, Value: strconv.Itoa(DefTiDBHashAggFinalConcurrency), Type: TypeInt, MinValue: 1, MaxValue: MaxConfigurableConcurrency, AllowAutoValue: true, SetSession: func(s *SessionVars, val string) error {
		s.hashAggFinalConcurrency = tidbOptPositiveInt32(val, ConcurrencyUnset)
		return nil
	}, Validation: func(vars *SessionVars, normalizedValue string, originalValue string, scope ScopeFlag) (string, error) {
		appendDeprecationWarning(vars, TiDBHashAggFinalConcurrency, TiDBExecutorConcurrency)
		return normalizedValue, nil
	}},
	{Scope: ScopeGlobal | ScopeSession, Name: TiDBWindowConcurrency, Value: strconv.Itoa(DefTiDBWindowConcurrency), Type: TypeInt, MinValue: 1, MaxValue: MaxConfigurableConcurrency, AllowAutoValue: true, SetSession: func(s *SessionVars, val string) error {
		s.windowConcurrency = tidbOptPositiveInt32(val, ConcurrencyUnset)
		return nil
	}, Validation: func(vars *SessionVars, normalizedValue string, originalValue string, scope ScopeFlag) (string, error) {
		appendDeprecationWarning(vars, TiDBWindowConcurrency, TiDBExecutorConcurrency)
		return normalizedValue, nil
	}},
	{Scope: ScopeGlobal | ScopeSession, Name: TiDBMergeJoinConcurrency, Value: strconv.Itoa(DefTiDBMergeJoinConcurrency), Type: TypeInt, MinValue: 1, MaxValue: MaxConfigurableConcurrency, AllowAutoValue: true, SetSession: func(s *SessionVars, val string) error {
		s.mergeJoinConcurrency = tidbOptPositiveInt32(val, ConcurrencyUnset)
		return nil
	}, Validation: func(vars *SessionVars, normalizedValue string, originalValue string, scope ScopeFlag) (string, error) {
		appendDeprecationWarning(vars, TiDBMergeJoinConcurrency, TiDBExecutorConcurrency)
		return normalizedValue, nil
	}},
	{Scope: ScopeGlobal | ScopeSession, Name: TiDBStreamAggConcurrency, Value: strconv.Itoa(DefTiDBStreamAggConcurrency), Type: TypeInt, MinValue: 1, MaxValue: MaxConfigurableConcurrency, AllowAutoValue: true, SetSession: func(s *SessionVars, val string) error {
		s.streamAggConcurrency = tidbOptPositiveInt32(val, ConcurrencyUnset)
		return nil
	}, Validation: func(vars *SessionVars, normalizedValue string, originalValue string, scope ScopeFlag) (string, error) {
		appendDeprecationWarning(vars, TiDBStreamAggConcurrency, TiDBExecutorConcurrency)
		return normalizedValue, nil
	}},
	{Scope: ScopeGlobal | ScopeSession, Name: TiDBEnableParallelApply, Value: BoolToOnOff(DefTiDBEnableParallelApply), Type: TypeBool, SetSession: func(s *SessionVars, val string) error {
		s.EnableParallelApply = TiDBOptOn(val)
		return nil
	}},
	{Scope: ScopeGlobal | ScopeSession, Name: TiDBMemQuotaApplyCache, Value: strconv.Itoa(DefTiDBMemQuotaApplyCache), Type: TypeUnsigned, MaxValue: math.MaxInt64, SetSession: func(s *SessionVars, val string) error {
		s.MemQuotaApplyCache = TidbOptInt64(val, DefTiDBMemQuotaApplyCache)
		return nil
	}},
	{Scope: ScopeGlobal | ScopeSession, Name: TiDBBackoffLockFast, Value: strconv.Itoa(tikvstore.DefBackoffLockFast), Type: TypeUnsigned, MinValue: 1, MaxValue: math.MaxInt32, SetSession: func(s *SessionVars, val string) error {
		s.KVVars.BackoffLockFast = tidbOptPositiveInt32(val, tikvstore.DefBackoffLockFast)
		return nil
	}},
	{Scope: ScopeGlobal | ScopeSession, Name: TiDBBackOffWeight, Value: strconv.Itoa(tikvstore.DefBackOffWeight), Type: TypeUnsigned, MinValue: 0, MaxValue: math.MaxInt32, SetSession: func(s *SessionVars, val string) error {
		s.KVVars.BackOffWeight = tidbOptPositiveInt32(val, tikvstore.DefBackOffWeight)
		return nil
	}},
	{Scope: ScopeGlobal | ScopeSession, Name: TiDBRetryLimit, Value: strconv.Itoa(DefTiDBRetryLimit), Type: TypeInt, MinValue: -1, MaxValue: math.MaxInt64, SetSession: func(s *SessionVars, val string) error {
		s.RetryLimit = TidbOptInt64(val, DefTiDBRetryLimit)
		return nil
	}},
	{Scope: ScopeGlobal | ScopeSession, Name: TiDBDisableTxnAutoRetry, Value: BoolToOnOff(DefTiDBDisableTxnAutoRetry), Type: TypeBool, SetSession: func(s *SessionVars, val string) error {
		s.DisableTxnAutoRetry = TiDBOptOn(val)
		return nil
	}},
	{Scope: ScopeGlobal | ScopeSession, Name: TiDBConstraintCheckInPlace, Value: BoolToOnOff(DefTiDBConstraintCheckInPlace), Type: TypeBool, SetSession: func(s *SessionVars, val string) error {
		s.ConstraintCheckInPlace = TiDBOptOn(val)
		return nil
	}},
	{Scope: ScopeGlobal | ScopeSession, Name: TiDBTxnMode, Value: DefTiDBTxnMode, AllowEmptyAll: true, Type: TypeEnum, PossibleValues: []string{"pessimistic", "optimistic"}, SetSession: func(s *SessionVars, val string) error {
		s.TxnMode = strings.ToUpper(val)
		return nil
	}},
	{Scope: ScopeGlobal | ScopeSession, Name: TiDBEnableWindowFunction, Value: BoolToOnOff(DefEnableWindowFunction), Type: TypeBool, SetSession: func(s *SessionVars, val string) error {
		s.EnableWindowFunction = TiDBOptOn(val)
		return nil
	}},
	{Scope: ScopeGlobal | ScopeSession, Name: TiDBEnablePipelinedWindowFunction, Value: BoolToOnOff(DefEnablePipelinedWindowFunction), Type: TypeBool, SetSession: func(s *SessionVars, val string) error {
		s.EnablePipelinedWindowExec = TiDBOptOn(val)
		return nil
	}},
	{Scope: ScopeGlobal | ScopeSession, Name: TiDBEnableStrictDoubleTypeCheck, Value: BoolToOnOff(DefEnableStrictDoubleTypeCheck), Type: TypeBool, SetSession: func(s *SessionVars, val string) error {
		s.EnableStrictDoubleTypeCheck = TiDBOptOn(val)
		return nil
	}},
	{Scope: ScopeGlobal | ScopeSession, Name: TiDBEnableVectorizedExpression, Value: BoolToOnOff(DefEnableVectorizedExpression), Type: TypeBool, SetSession: func(s *SessionVars, val string) error {
		s.EnableVectorizedExpression = TiDBOptOn(val)
		return nil
	}},
	{Scope: ScopeGlobal | ScopeSession, Name: TiDBEnableFastAnalyze, Value: BoolToOnOff(DefTiDBUseFastAnalyze), Type: TypeBool, SetSession: func(s *SessionVars, val string) error {
		s.EnableFastAnalyze = TiDBOptOn(val)
		return nil
	}},
	{Scope: ScopeGlobal | ScopeSession, Name: TiDBSkipIsolationLevelCheck, Value: BoolToOnOff(DefTiDBSkipIsolationLevelCheck), Type: TypeBool},
	{Scope: ScopeGlobal | ScopeSession, Name: TiDBEnableRateLimitAction, Value: BoolToOnOff(DefTiDBEnableRateLimitAction), Type: TypeBool, SetSession: func(s *SessionVars, val string) error {
		s.EnabledRateLimitAction = TiDBOptOn(val)
		return nil
	}},
	{Scope: ScopeGlobal | ScopeSession, Name: TiDBAllowFallbackToTiKV, Value: "", Validation: func(vars *SessionVars, normalizedValue string, originalValue string, scope ScopeFlag) (string, error) {
		if normalizedValue == "" {
			return "", nil
		}
		engines := strings.Split(normalizedValue, ",")
		var formatVal string
		storeTypes := make(map[kv.StoreType]struct{})
		for i, engine := range engines {
			engine = strings.TrimSpace(engine)
			switch {
			case strings.EqualFold(engine, kv.TiFlash.Name()):
				if _, ok := storeTypes[kv.TiFlash]; !ok {
					if i != 0 {
						formatVal += ","
					}
					formatVal += kv.TiFlash.Name()
					storeTypes[kv.TiFlash] = struct{}{}
				}
			default:
				return normalizedValue, ErrWrongValueForVar.GenWithStackByArgs(TiDBAllowFallbackToTiKV, normalizedValue)
			}
		}
		return formatVal, nil
	}, SetSession: func(s *SessionVars, val string) error {
		s.AllowFallbackToTiKV = make(map[kv.StoreType]struct{})
		for _, engine := range strings.Split(val, ",") {
			if engine == kv.TiFlash.Name() {
				s.AllowFallbackToTiKV[kv.TiFlash] = struct{}{}
			}
		}
		return nil
	}},
	{Scope: ScopeGlobal | ScopeSession, Name: TiDBEnableAutoIncrementInGenerated, Value: BoolToOnOff(DefTiDBEnableAutoIncrementInGenerated), Type: TypeBool, SetSession: func(s *SessionVars, val string) error {
		s.EnableAutoIncrementInGenerated = TiDBOptOn(val)
		return nil
	}},
	{Scope: ScopeGlobal | ScopeSession, Name: TiDBPlacementMode, Value: DefTiDBPlacementMode, Type: TypeEnum, PossibleValues: []string{PlacementModeStrict, PlacementModeIgnore}, SetSession: func(s *SessionVars, val string) error {
		s.PlacementMode = val
		return nil
	}},
	{Scope: ScopeGlobal | ScopeSession, Name: TiDBOptJoinReorderThreshold, Value: strconv.Itoa(DefTiDBOptJoinReorderThreshold), Type: TypeUnsigned, MinValue: 0, MaxValue: 63, SetSession: func(s *SessionVars, val string) error {
		s.TiDBOptJoinReorderThreshold = tidbOptPositiveInt32(val, DefTiDBOptJoinReorderThreshold)
		return nil
	}},
	{Scope: ScopeGlobal | ScopeSession, Name: TiDBEnableNoopFuncs, Value: DefTiDBEnableNoopFuncs, Type: TypeEnum, PossibleValues: []string{Off, On, Warn}, Validation: func(vars *SessionVars, normalizedValue string, originalValue string, scope ScopeFlag) (string, error) {
		// The behavior is very weird if someone can turn TiDBEnableNoopFuncs OFF, but keep any of the following on:
		// TxReadOnly, TransactionReadOnly, OfflineMode, SuperReadOnly, serverReadOnly, SQLAutoIsNull
		// To prevent this strange position, prevent setting to OFF when any of these sysVars are ON of the same scope.
		if normalizedValue == Off {
			for _, potentialIncompatibleSysVar := range []string{TxReadOnly, TransactionReadOnly, OfflineMode, SuperReadOnly, ReadOnly, SQLAutoIsNull} {
				val, _ := vars.GetSystemVar(potentialIncompatibleSysVar) // session scope
				if scope == ScopeGlobal {                                // global scope
					var err error
					val, err = vars.GlobalVarsAccessor.GetGlobalSysVar(potentialIncompatibleSysVar)
					if err != nil {
						return originalValue, errUnknownSystemVariable.GenWithStackByArgs(potentialIncompatibleSysVar)
					}
				}
				if TiDBOptOn(val) {
					return originalValue, errValueNotSupportedWhen.GenWithStackByArgs(TiDBEnableNoopFuncs, potentialIncompatibleSysVar)
				}
			}
		}
		return normalizedValue, nil
	}, SetSession: func(s *SessionVars, val string) error {
		s.NoopFuncsMode = TiDBOptOnOffWarn(val)
		return nil
	}},
	{Scope: ScopeGlobal | ScopeSession, Name: TiDBReplicaRead, Value: "leader", Type: TypeEnum, PossibleValues: []string{"leader", "follower", "leader-and-follower", "closest-replicas", "closest-adaptive"}, SetSession: func(s *SessionVars, val string) error {
		if strings.EqualFold(val, "follower") {
			s.SetReplicaRead(kv.ReplicaReadFollower)
		} else if strings.EqualFold(val, "leader-and-follower") {
			s.SetReplicaRead(kv.ReplicaReadMixed)
		} else if strings.EqualFold(val, "leader") || len(val) == 0 {
			s.SetReplicaRead(kv.ReplicaReadLeader)
		} else if strings.EqualFold(val, "closest-replicas") {
			s.SetReplicaRead(kv.ReplicaReadClosest)
		} else if strings.EqualFold(val, "closest-adaptive") {
			s.SetReplicaRead(kv.ReplicaReadClosestAdaptive)
		}
		return nil
	}},
	{Scope: ScopeGlobal | ScopeSession, Name: TiDBAdaptiveClosestReadThreshold, Value: strconv.Itoa(DefAdaptiveClosestReadThreshold), Type: TypeUnsigned, MinValue: 0, MaxValue: math.MaxInt64, SetSession: func(s *SessionVars, val string) error {
		s.ReplicaClosestReadThreshold = TidbOptInt64(val, DefAdaptiveClosestReadThreshold)
		return nil
	}},
	{Scope: ScopeGlobal | ScopeSession, Name: TiDBUsePlanBaselines, Value: BoolToOnOff(DefTiDBUsePlanBaselines), Type: TypeBool, SetSession: func(s *SessionVars, val string) error {
		s.UsePlanBaselines = TiDBOptOn(val)
		return nil
	}},
	{Scope: ScopeGlobal | ScopeSession, Name: TiDBEvolvePlanBaselines, Value: BoolToOnOff(DefTiDBEvolvePlanBaselines), Type: TypeBool, Validation: func(vars *SessionVars, normalizedValue string, originalValue string, scope ScopeFlag) (string, error) {
		if normalizedValue == "ON" && !config.CheckTableBeforeDrop {
			return normalizedValue, errors.Errorf("Cannot enable baseline evolution feature, it is not generally available now")
		}
		return normalizedValue, nil
	}, SetSession: func(s *SessionVars, val string) error {
		s.EvolvePlanBaselines = TiDBOptOn(val)
		return nil
	}},
	{Scope: ScopeGlobal | ScopeSession, Name: TiDBEnableExtendedStats, Value: BoolToOnOff(false), Hidden: true, Type: TypeBool, SetSession: func(s *SessionVars, val string) error {
		s.EnableExtendedStats = TiDBOptOn(val)
		return nil
	}},
	{Scope: ScopeGlobal | ScopeSession, Name: CTEMaxRecursionDepth, Value: strconv.Itoa(DefCTEMaxRecursionDepth), Type: TypeInt, MinValue: 0, MaxValue: 4294967295, SetSession: func(s *SessionVars, val string) error {
		s.CTEMaxRecursionDepth = TidbOptInt(val, DefCTEMaxRecursionDepth)
		return nil
	}},
	{Scope: ScopeGlobal | ScopeSession, Name: TiDBAllowAutoRandExplicitInsert, Value: BoolToOnOff(DefTiDBAllowAutoRandExplicitInsert), Type: TypeBool, SetSession: func(s *SessionVars, val string) error {
		s.AllowAutoRandExplicitInsert = TiDBOptOn(val)
		return nil
	}},
	{Scope: ScopeGlobal | ScopeSession, Name: TiDBEnableClusteredIndex, Value: IntOnly, Type: TypeEnum, PossibleValues: []string{Off, On, IntOnly}, Validation: func(vars *SessionVars, normalizedValue string, originalValue string, scope ScopeFlag) (string, error) {
		if normalizedValue == IntOnly {
			vars.StmtCtx.AppendWarning(errWarnDeprecatedSyntax.FastGenByArgs(normalizedValue, fmt.Sprintf("'%s' or '%s'", On, Off)))
		}
		return normalizedValue, nil
	}, SetSession: func(s *SessionVars, val string) error {
		s.EnableClusteredIndex = TiDBOptEnableClustered(val)
		return nil
	}},
	{Scope: ScopeGlobal | ScopeSession, Name: TiDBPartitionPruneMode, Value: DefTiDBPartitionPruneMode, Type: TypeEnum, PossibleValues: []string{"static", "dynamic", "static-only", "dynamic-only"}, Validation: func(vars *SessionVars, normalizedValue string, originalValue string, scope ScopeFlag) (string, error) {
		mode := PartitionPruneMode(normalizedValue).Update()
		if !mode.Valid() {
			return normalizedValue, ErrWrongTypeForVar.GenWithStackByArgs(TiDBPartitionPruneMode)
		}
		return string(mode), nil
	}, GetSession: func(s *SessionVars) (string, error) {
		return s.PartitionPruneMode.Load(), nil
	}, SetSession: func(s *SessionVars, val string) error {
		newMode := strings.ToLower(strings.TrimSpace(val))
		if PartitionPruneMode(s.PartitionPruneMode.Load()) == Static && PartitionPruneMode(newMode) == Dynamic {
			s.StmtCtx.AppendWarning(errors.New("Please analyze all partition tables again for consistency between partition and global stats"))
			s.StmtCtx.AppendWarning(errors.New("Please avoid setting partition prune mode to dynamic at session level and set partition prune mode to dynamic at global level"))
		}
		s.PartitionPruneMode.Store(newMode)
		return nil
	}, SetGlobal: func(_ context.Context, s *SessionVars, val string) error {
		newMode := strings.ToLower(strings.TrimSpace(val))
		if PartitionPruneMode(newMode) == Dynamic {
			s.StmtCtx.AppendWarning(errors.New("Please analyze all partition tables again for consistency between partition and global stats"))
		}
		return nil
	}},
	{Scope: ScopeGlobal | ScopeSession, Name: TiDBRedactLog, Value: BoolToOnOff(DefTiDBRedactLog), Type: TypeBool, SetSession: func(s *SessionVars, val string) error {
		s.EnableRedactLog = TiDBOptOn(val)
		errors.RedactLogEnabled.Store(s.EnableRedactLog)
		return nil
	}},
	{Scope: ScopeGlobal | ScopeSession, Name: TiDBShardAllocateStep, Value: strconv.Itoa(DefTiDBShardAllocateStep), Type: TypeInt, MinValue: 1, MaxValue: uint64(math.MaxInt64), SetSession: func(s *SessionVars, val string) error {
		s.ShardAllocateStep = TidbOptInt64(val, DefTiDBShardAllocateStep)
		return nil
	}},
	{Scope: ScopeGlobal | ScopeSession, Name: TiDBEnableAmendPessimisticTxn, Value: BoolToOnOff(DefTiDBEnableAmendPessimisticTxn), Type: TypeBool, SetSession: func(s *SessionVars, val string) error {
		enableAmend := TiDBOptOn(val)
		if enableAmend && EnableFastReorg.Load() {
			return errors.Errorf("amend pessimistic transactions is not compatible with tidb_ddl_enable_fast_reorg")
		}
		s.EnableAmendPessimisticTxn = enableAmend
		return nil
	}},
	{Scope: ScopeGlobal | ScopeSession, Name: TiDBEnableAsyncCommit, Value: BoolToOnOff(DefTiDBEnableAsyncCommit), Type: TypeBool, SetSession: func(s *SessionVars, val string) error {
		s.EnableAsyncCommit = TiDBOptOn(val)
		return nil
	}},
	{Scope: ScopeGlobal | ScopeSession, Name: TiDBEnable1PC, Value: BoolToOnOff(DefTiDBEnable1PC), Type: TypeBool, SetSession: func(s *SessionVars, val string) error {
		s.Enable1PC = TiDBOptOn(val)
		return nil
	}},
	{Scope: ScopeGlobal | ScopeSession, Name: TiDBGuaranteeLinearizability, Value: BoolToOnOff(DefTiDBGuaranteeLinearizability), Type: TypeBool, SetSession: func(s *SessionVars, val string) error {
		s.GuaranteeLinearizability = TiDBOptOn(val)
		return nil
	}},
	{Scope: ScopeGlobal | ScopeSession, Name: TiDBAnalyzeVersion, Value: strconv.Itoa(DefTiDBAnalyzeVersion), Type: TypeInt, MinValue: 1, MaxValue: 2, Validation: func(vars *SessionVars, normalizedValue string, originalValue string, scope ScopeFlag) (string, error) {
		if normalizedValue == "2" && FeedbackProbability != nil && FeedbackProbability.Load() > 0 {
			var original string
			var err error
			if scope == ScopeGlobal {
				original, err = vars.GlobalVarsAccessor.GetGlobalSysVar(TiDBAnalyzeVersion)
				if err != nil {
					return normalizedValue, nil
				}
			} else {
				original = strconv.Itoa(vars.AnalyzeVersion)
			}
			vars.StmtCtx.AppendError(errors.New("variable tidb_analyze_version not updated because analyze version 2 is incompatible with query feedback. Please consider setting feedback-probability to 0.0 in config file to disable query feedback"))
			return original, nil
		}
		return normalizedValue, nil
	}, SetSession: func(s *SessionVars, val string) error {
		s.AnalyzeVersion = tidbOptPositiveInt32(val, DefTiDBAnalyzeVersion)
		return nil
	}},
	{Scope: ScopeGlobal | ScopeSession, Name: TiDBEnableIndexMergeJoin, Value: BoolToOnOff(DefTiDBEnableIndexMergeJoin), Hidden: true, Type: TypeBool, SetSession: func(s *SessionVars, val string) error {
		s.EnableIndexMergeJoin = TiDBOptOn(val)
		return nil
	}},
	{Scope: ScopeGlobal | ScopeSession, Name: TiDBTrackAggregateMemoryUsage, Value: BoolToOnOff(DefTiDBTrackAggregateMemoryUsage), Type: TypeBool, SetSession: func(s *SessionVars, val string) error {
		s.TrackAggregateMemoryUsage = TiDBOptOn(val)
		return nil
	}},
	{Scope: ScopeGlobal | ScopeSession, Name: TiDBMultiStatementMode, Value: Off, Type: TypeEnum, PossibleValues: []string{Off, On, Warn}, SetSession: func(s *SessionVars, val string) error {
		s.MultiStatementMode = TiDBOptOnOffWarn(val)
		return nil
	}},
	{Scope: ScopeGlobal | ScopeSession, Name: TiDBEnableExchangePartition, Value: BoolToOnOff(DefTiDBEnableExchangePartition), Type: TypeBool, SetSession: func(s *SessionVars, val string) error {
		s.StmtCtx.AppendWarning(errors.New("tidb_enable_exchange_partition is always turned on, this variable has been deprecated and will be removed in the future releases"))
		s.TiDBEnableExchangePartition = DefTiDBEnableExchangePartition
		return nil
	}},
	// It's different from tmp_table_size or max_heap_table_size. See https://github.com/pingcap/tidb/issues/28691.
	{Scope: ScopeGlobal | ScopeSession, Name: TiDBTmpTableMaxSize, Value: strconv.Itoa(DefTiDBTmpTableMaxSize), Type: TypeUnsigned, MinValue: 1 << 20, MaxValue: 1 << 37, SetSession: func(s *SessionVars, val string) error {
		s.TMPTableSize = TidbOptInt64(val, DefTiDBTmpTableMaxSize)
		return nil
	}},
	{Scope: ScopeGlobal | ScopeSession, Name: TiDBEnableOrderedResultMode, Value: BoolToOnOff(DefTiDBEnableOrderedResultMode), Type: TypeBool, SetSession: func(s *SessionVars, val string) error {
		s.EnableStableResultMode = TiDBOptOn(val)
		return nil
	}},
	{Scope: ScopeGlobal | ScopeSession, Name: TiDBEnablePseudoForOutdatedStats, Value: BoolToOnOff(DefTiDBEnablePseudoForOutdatedStats), Type: TypeBool, SetSession: func(s *SessionVars, val string) error {
		s.EnablePseudoForOutdatedStats = TiDBOptOn(val)
		return nil
	}},
	{Scope: ScopeGlobal | ScopeSession, Name: TiDBRegardNULLAsPoint, Value: BoolToOnOff(DefTiDBRegardNULLAsPoint), Type: TypeBool, SetSession: func(s *SessionVars, val string) error {
		s.RegardNULLAsPoint = TiDBOptOn(val)
		return nil
	}},
	{Scope: ScopeGlobal | ScopeSession, Name: TiDBEnablePaging, Value: BoolToOnOff(DefTiDBEnablePaging), Type: TypeBool, Hidden: true, SetSession: func(s *SessionVars, val string) error {
		s.EnablePaging = TiDBOptOn(val)
		return nil
	}, SetGlobal: func(_ context.Context, s *SessionVars, val string) error {
		s.EnablePaging = TiDBOptOn(val)
		return nil
	}},
	{Scope: ScopeGlobal | ScopeSession, Name: TiDBEnableLegacyInstanceScope, Value: BoolToOnOff(DefEnableLegacyInstanceScope), Type: TypeBool, SetSession: func(s *SessionVars, val string) error {
		s.EnableLegacyInstanceScope = TiDBOptOn(val)
		return nil
	}},
	{Scope: ScopeGlobal | ScopeSession, Name: TiDBStatsLoadSyncWait, Value: strconv.Itoa(DefTiDBStatsLoadSyncWait), Type: TypeInt, MinValue: 0, MaxValue: math.MaxInt32,
		SetSession: func(s *SessionVars, val string) error {
			s.StatsLoadSyncWait = TidbOptInt64(val, DefTiDBStatsLoadSyncWait)
			return nil
		},
		GetGlobal: func(_ context.Context, s *SessionVars) (string, error) {
			return strconv.FormatInt(StatsLoadSyncWait.Load(), 10), nil
		},
		SetGlobal: func(_ context.Context, s *SessionVars, val string) error {
			StatsLoadSyncWait.Store(TidbOptInt64(val, DefTiDBStatsLoadSyncWait))
			return nil
		},
	},
	{Scope: ScopeGlobal | ScopeSession, Name: TiDBSysdateIsNow, Value: BoolToOnOff(DefSysdateIsNow), Type: TypeBool,
		SetSession: func(vars *SessionVars, s string) error {
			vars.SysdateIsNow = TiDBOptOn(s)
			return nil
		},
	},
	{Scope: ScopeGlobal | ScopeSession, Name: TiDBEnableMutationChecker, Hidden: true,
		Value: BoolToOnOff(DefTiDBEnableMutationChecker), Type: TypeBool,
		SetSession: func(s *SessionVars, val string) error {
			s.EnableMutationChecker = TiDBOptOn(val)
			return nil
		},
	},
	{Scope: ScopeGlobal | ScopeSession, Name: TiDBTxnAssertionLevel, Value: DefTiDBTxnAssertionLevel, PossibleValues: []string{AssertionOffStr, AssertionFastStr, AssertionStrictStr}, Hidden: true, Type: TypeEnum, SetSession: func(s *SessionVars, val string) error {
		s.AssertionLevel = tidbOptAssertionLevel(val)
		return nil
	}},
	{Scope: ScopeGlobal | ScopeSession, Name: TiDBBatchPendingTiFlashCount, Value: strconv.Itoa(DefTiDBBatchPendingTiFlashCount), MinValue: 0, MaxValue: math.MaxUint32, Hidden: false, Type: TypeUnsigned, SetSession: func(s *SessionVars, val string) error {
		b, e := strconv.Atoi(val)
		if e != nil {
			b = DefTiDBBatchPendingTiFlashCount
		}
		s.BatchPendingTiFlashCount = b
		return nil
	}},
	{Scope: ScopeGlobal | ScopeSession, Name: TiDBIgnorePreparedCacheCloseStmt, Value: BoolToOnOff(DefTiDBIgnorePreparedCacheCloseStmt), Type: TypeBool,
		SetSession: func(vars *SessionVars, s string) error {
			vars.IgnorePreparedCacheCloseStmt = TiDBOptOn(s)
			return nil
		},
	},
	{Scope: ScopeGlobal | ScopeSession, Name: TiDBEnableNewCostInterface, Value: BoolToOnOff(true), Hidden: false, Type: TypeBool,
		Validation: func(vars *SessionVars, s string, s2 string, flag ScopeFlag) (string, error) {
			if s == Off {
				vars.StmtCtx.AppendWarning(errWarnDeprecatedSyntax.FastGenByArgs(Off, On))
			}
			return On, nil
		},
		SetSession: func(vars *SessionVars, s string) error {
			vars.EnableNewCostInterface = TiDBOptOn(s)
			return nil
		},
	},
	{Scope: ScopeGlobal | ScopeSession, Name: TiDBCostModelVersion, Value: strconv.Itoa(DefTiDBCostModelVer), Hidden: false, Type: TypeInt, MinValue: 1, MaxValue: 2,
		SetSession: func(vars *SessionVars, s string) error {
			vars.CostModelVersion = int(TidbOptInt64(s, 1))
			return nil
		},
	},
	{Scope: ScopeGlobal | ScopeSession, Name: TiDBRCWriteCheckTs, Type: TypeBool, Value: BoolToOnOff(DefTiDBRcWriteCheckTs), SetSession: func(s *SessionVars, val string) error {
		s.RcWriteCheckTS = TiDBOptOn(val)
		return nil
	}},
	{Scope: ScopeGlobal | ScopeSession, Name: TiDBRemoveOrderbyInSubquery, Value: BoolToOnOff(DefTiDBRemoveOrderbyInSubquery), Type: TypeBool, SetSession: func(s *SessionVars, val string) error {
		s.RemoveOrderbyInSubquery = TiDBOptOn(val)
		return nil
	}},
	{Scope: ScopeGlobal | ScopeSession, Name: TiDBMemQuotaQuery, Value: strconv.Itoa(DefTiDBMemQuotaQuery), Type: TypeInt, MinValue: -1, MaxValue: math.MaxInt64, SetSession: func(s *SessionVars, val string) error {
		s.MemQuotaQuery = TidbOptInt64(val, DefTiDBMemQuotaQuery)
		return nil
	}, Validation: func(vars *SessionVars, normalizedValue string, originalValue string, scope ScopeFlag) (string, error) {
		intVal := TidbOptInt64(normalizedValue, DefTiDBMemQuotaQuery)
		if intVal > 0 && intVal < 128 {
			vars.StmtCtx.AppendWarning(ErrTruncatedWrongValue.GenWithStackByArgs(TiDBMemQuotaQuery, originalValue))
			normalizedValue = "128"
		}
		return normalizedValue, nil
	}},
	{Scope: ScopeGlobal | ScopeSession, Name: TiDBNonTransactionalIgnoreError, Value: BoolToOnOff(DefTiDBBatchDMLIgnoreError), Type: TypeBool,
		SetSession: func(s *SessionVars, val string) error {
			s.NonTransactionalIgnoreError = TiDBOptOn(val)
			return nil
		},
	},
	{Scope: ScopeGlobal | ScopeSession, Name: TiFlashFineGrainedShuffleStreamCount, Value: strconv.Itoa(DefTiFlashFineGrainedShuffleStreamCount), Type: TypeInt, MinValue: -1, MaxValue: 1024,
		SetSession: func(s *SessionVars, val string) error {
			s.TiFlashFineGrainedShuffleStreamCount = TidbOptInt64(val, DefTiFlashFineGrainedShuffleStreamCount)
			return nil
		}},
	{Scope: ScopeGlobal | ScopeSession, Name: TiFlashFineGrainedShuffleBatchSize, Value: strconv.Itoa(DefTiFlashFineGrainedShuffleBatchSize), Type: TypeUnsigned, MinValue: 1, MaxValue: math.MaxUint64,
		SetSession: func(s *SessionVars, val string) error {
			s.TiFlashFineGrainedShuffleBatchSize = uint64(TidbOptInt64(val, DefTiFlashFineGrainedShuffleBatchSize))
			return nil
		}},
	{Scope: ScopeGlobal, Name: TiDBSimplifiedMetrics, Value: BoolToOnOff(DefTiDBSimplifiedMetrics), Type: TypeBool,
		SetGlobal: func(_ context.Context, vars *SessionVars, s string) error {
			metrics.ToggleSimplifiedMode(TiDBOptOn(s))
			return nil
		}},
	{Scope: ScopeGlobal | ScopeSession, Name: TiDBMinPagingSize, Value: strconv.Itoa(DefMinPagingSize), Type: TypeUnsigned, MinValue: 1, MaxValue: math.MaxInt64, SetSession: func(s *SessionVars, val string) error {
		s.MinPagingSize = tidbOptPositiveInt32(val, DefMinPagingSize)
		return nil
	}},
	{Scope: ScopeGlobal | ScopeSession, Name: TiDBMaxPagingSize, Value: strconv.Itoa(DefMaxPagingSize), Type: TypeUnsigned, MinValue: 1, MaxValue: math.MaxInt64, SetSession: func(s *SessionVars, val string) error {
		s.MaxPagingSize = tidbOptPositiveInt32(val, DefMaxPagingSize)
		return nil
	}},
	{Scope: ScopeSession, Name: TiDBMemoryDebugModeMinHeapInUse, Value: strconv.Itoa(0), Type: TypeInt, MinValue: math.MinInt64, MaxValue: math.MaxInt64, SetSession: func(s *SessionVars, val string) error {
		s.MemoryDebugModeMinHeapInUse = TidbOptInt64(val, 0)
		return nil
	}},
	{Scope: ScopeSession, Name: TiDBMemoryDebugModeAlarmRatio, Value: strconv.Itoa(0), Type: TypeInt, MinValue: 0, MaxValue: math.MaxInt64, SetSession: func(s *SessionVars, val string) error {
		s.MemoryDebugModeAlarmRatio = TidbOptInt64(val, 0)
		return nil
	}},
	{Scope: ScopeGlobal | ScopeSession, Name: SQLRequirePrimaryKey, Value: Off, Type: TypeBool, SetSession: func(s *SessionVars, val string) error {
		s.PrimaryKeyRequired = TiDBOptOn(val)
		return nil
	}},
	{Scope: ScopeGlobal | ScopeSession, Name: TiDBEnableAnalyzeSnapshot, Value: BoolToOnOff(DefTiDBEnableAnalyzeSnapshot), Type: TypeBool, SetSession: func(s *SessionVars, val string) error {
		s.EnableAnalyzeSnapshot = TiDBOptOn(val)
		return nil
	}},
	{Scope: ScopeGlobal, Name: TiDBGenerateBinaryPlan, Value: BoolToOnOff(DefTiDBGenerateBinaryPlan), Type: TypeBool, SetGlobal: func(_ context.Context, s *SessionVars, val string) error {
		GenerateBinaryPlan.Store(TiDBOptOn(val))
		return nil
	}},
	{Scope: ScopeGlobal | ScopeSession, Name: TiDBDefaultStrMatchSelectivity, Value: strconv.FormatFloat(DefTiDBDefaultStrMatchSelectivity, 'f', -1, 64), Type: TypeFloat, MinValue: 0, MaxValue: 1,
		SetSession: func(s *SessionVars, val string) error {
			s.DefaultStrMatchSelectivity = tidbOptFloat64(val, DefTiDBDefaultStrMatchSelectivity)
			return nil
		}},
	{Scope: ScopeGlobal, Name: TiDBDDLEnableFastReorg, Value: BoolToOnOff(DefTiDBEnableFastReorg), Type: TypeBool, GetGlobal: func(_ context.Context, sv *SessionVars) (string, error) {
		return BoolToOnOff(EnableFastReorg.Load()), nil
	}, SetGlobal: func(_ context.Context, s *SessionVars, val string) error {
		EnableFastReorg.Store(TiDBOptOn(val))
		return nil
	}},
	// This system var is set disk quota for lightning sort dir, from 100 GB to 1PB.
	{Scope: ScopeGlobal, Name: TiDBDDLDiskQuota, Value: strconv.Itoa(DefTiDBDDLDiskQuota), Type: TypeInt, MinValue: DefTiDBDDLDiskQuota, MaxValue: 1024 * 1024 * DefTiDBDDLDiskQuota / 100, GetGlobal: func(_ context.Context, sv *SessionVars) (string, error) {
		return strconv.FormatUint(DDLDiskQuota.Load(), 10), nil
	}, SetGlobal: func(_ context.Context, s *SessionVars, val string) error {
		DDLDiskQuota.Store(TidbOptUint64(val, DefTiDBDDLDiskQuota))
		return nil
	}},
	{Scope: ScopeGlobal | ScopeSession, Name: TiDBConstraintCheckInPlacePessimistic, Value: BoolToOnOff(DefTiDBConstraintCheckInPlacePessimistic), Type: TypeBool,
		SetSession: func(s *SessionVars, val string) error {
			s.ConstraintCheckInPlacePessimistic = TiDBOptOn(val)
			if !s.ConstraintCheckInPlacePessimistic {
				metrics.LazyPessimisticUniqueCheckSetCount.Inc()
			}
			return nil
		}},
	{Scope: ScopeGlobal | ScopeSession, Name: TiDBEnableTiFlashReadForWriteStmt, Value: BoolToOnOff(DefTiDBEnableTiFlashReadForWriteStmt), Type: TypeBool, SetSession: func(s *SessionVars, val string) error {
		s.EnableTiFlashReadForWriteStmt = TiDBOptOn(val)
		return nil
	}},
	{Scope: ScopeGlobal | ScopeSession, Name: TiDBEnableUnsafeSubstitute, Value: BoolToOnOff(false), Type: TypeBool, SetSession: func(s *SessionVars, val string) error {
		s.EnableUnsafeSubstitute = TiDBOptOn(val)
		return nil
	}},
	{Scope: ScopeGlobal | ScopeSession, Name: TiDBOptRangeMaxSize, Value: strconv.FormatInt(DefTiDBOptRangeMaxSize, 10), Type: TypeInt, MinValue: 0, MaxValue: math.MaxInt64, SetSession: func(s *SessionVars, val string) error {
		s.RangeMaxSize = TidbOptInt64(val, DefTiDBOptRangeMaxSize)
		return nil
	}},
<<<<<<< HEAD
	{Scope: ScopeGlobal | ScopeSession, Name: TiDBAnalyzePartitionConcurrency, Value: strconv.FormatInt(DefTiDBAnalyzePartitionConcurrency, 10),
		MinValue: 1, MaxValue: 16, SetSession: func(s *SessionVars, val string) error {
			s.AnalyzePartitionConcurrency = int(TidbOptInt64(val, DefTiDBAnalyzePartitionConcurrency))
			return nil
		}},
=======
	{
		Scope: ScopeGlobal | ScopeSession, Name: TiDBMergePartitionStatsConcurrency, Value: strconv.FormatInt(DefTiDBMergePartitionStatsConcurrency, 10), Type: TypeInt, MinValue: 1, MaxValue: MaxConfigurableConcurrency,
		SetSession: func(s *SessionVars, val string) error {
			s.AnalyzePartitionMergeConcurrency = TidbOptInt(val, DefTiDBMergePartitionStatsConcurrency)
			return nil
		},
	},
>>>>>>> 41518c9e
}

// FeedbackProbability points to the FeedbackProbability in statistics package.
// It's initialized in init() in feedback.go to solve import cycle.
var FeedbackProbability *atomic2.Float64

// SetNamesVariables is the system variable names related to set names statements.
var SetNamesVariables = []string{
	CharacterSetClient,
	CharacterSetConnection,
	CharacterSetResults,
}

// SetCharsetVariables is the system variable names related to set charset statements.
var SetCharsetVariables = []string{
	CharacterSetClient,
	CharacterSetResults,
}

const (
	// CharacterSetConnection is the name for character_set_connection system variable.
	CharacterSetConnection = "character_set_connection"
	// CollationConnection is the name for collation_connection system variable.
	CollationConnection = "collation_connection"
	// CharsetDatabase is the name for character_set_database system variable.
	CharsetDatabase = "character_set_database"
	// CollationDatabase is the name for collation_database system variable.
	CollationDatabase = "collation_database"
	// CharacterSetFilesystem is the name for character_set_filesystem system variable.
	CharacterSetFilesystem = "character_set_filesystem"
	// CharacterSetClient is the name for character_set_client system variable.
	CharacterSetClient = "character_set_client"
	// CharacterSetSystem is the name for character_set_system system variable.
	CharacterSetSystem = "character_set_system"
	// GeneralLog is the name for 'general_log' system variable.
	GeneralLog = "general_log"
	// AvoidTemporalUpgrade is the name for 'avoid_temporal_upgrade' system variable.
	AvoidTemporalUpgrade = "avoid_temporal_upgrade"
	// MaxPreparedStmtCount is the name for 'max_prepared_stmt_count' system variable.
	MaxPreparedStmtCount = "max_prepared_stmt_count"
	// BigTables is the name for 'big_tables' system variable.
	BigTables = "big_tables"
	// CheckProxyUsers is the name for 'check_proxy_users' system variable.
	CheckProxyUsers = "check_proxy_users"
	// CoreFile is the name for 'core_file' system variable.
	CoreFile = "core_file"
	// DefaultWeekFormat is the name for 'default_week_format' system variable.
	DefaultWeekFormat = "default_week_format"
	// GroupConcatMaxLen is the name for 'group_concat_max_len' system variable.
	GroupConcatMaxLen = "group_concat_max_len"
	// DelayKeyWrite is the name for 'delay_key_write' system variable.
	DelayKeyWrite = "delay_key_write"
	// EndMarkersInJSON is the name for 'end_markers_in_json' system variable.
	EndMarkersInJSON = "end_markers_in_json"
	// Hostname is the name for 'hostname' system variable.
	Hostname = "hostname"
	// InnodbCommitConcurrency is the name for 'innodb_commit_concurrency' system variable.
	InnodbCommitConcurrency = "innodb_commit_concurrency"
	// InnodbFastShutdown is the name for 'innodb_fast_shutdown' system variable.
	InnodbFastShutdown = "innodb_fast_shutdown"
	// InnodbLockWaitTimeout is the name for 'innodb_lock_wait_timeout' system variable.
	InnodbLockWaitTimeout = "innodb_lock_wait_timeout"
	// SQLLogBin is the name for 'sql_log_bin' system variable.
	SQLLogBin = "sql_log_bin"
	// LogBin is the name for 'log_bin' system variable.
	LogBin = "log_bin"
	// MaxSortLength is the name for 'max_sort_length' system variable.
	MaxSortLength = "max_sort_length"
	// MaxSpRecursionDepth is the name for 'max_sp_recursion_depth' system variable.
	MaxSpRecursionDepth = "max_sp_recursion_depth"
	// MaxUserConnections is the name for 'max_user_connections' system variable.
	MaxUserConnections = "max_user_connections"
	// OfflineMode is the name for 'offline_mode' system variable.
	OfflineMode = "offline_mode"
	// InteractiveTimeout is the name for 'interactive_timeout' system variable.
	InteractiveTimeout = "interactive_timeout"
	// FlushTime is the name for 'flush_time' system variable.
	FlushTime = "flush_time"
	// PseudoSlaveMode is the name for 'pseudo_slave_mode' system variable.
	PseudoSlaveMode = "pseudo_slave_mode"
	// LowPriorityUpdates is the name for 'low_priority_updates' system variable.
	LowPriorityUpdates = "low_priority_updates"
	// LowerCaseTableNames is the name for 'lower_case_table_names' system variable.
	LowerCaseTableNames = "lower_case_table_names"
	// SessionTrackGtids is the name for 'session_track_gtids' system variable.
	SessionTrackGtids = "session_track_gtids"
	// OldPasswords is the name for 'old_passwords' system variable.
	OldPasswords = "old_passwords"
	// MaxConnections is the name for 'max_connections' system variable.
	MaxConnections = "max_connections"
	// SkipNameResolve is the name for 'skip_name_resolve' system variable.
	SkipNameResolve = "skip_name_resolve"
	// ForeignKeyChecks is the name for 'foreign_key_checks' system variable.
	ForeignKeyChecks = "foreign_key_checks"
	// SQLSafeUpdates is the name for 'sql_safe_updates' system variable.
	SQLSafeUpdates = "sql_safe_updates"
	// WarningCount is the name for 'warning_count' system variable.
	WarningCount = "warning_count"
	// ErrorCount is the name for 'error_count' system variable.
	ErrorCount = "error_count"
	// SQLSelectLimit is the name for 'sql_select_limit' system variable.
	SQLSelectLimit = "sql_select_limit"
	// MaxConnectErrors is the name for 'max_connect_errors' system variable.
	MaxConnectErrors = "max_connect_errors"
	// TableDefinitionCache is the name for 'table_definition_cache' system variable.
	TableDefinitionCache = "table_definition_cache"
	// Timestamp is the name for 'timestamp' system variable.
	Timestamp = "timestamp"
	// ConnectTimeout is the name for 'connect_timeout' system variable.
	ConnectTimeout = "connect_timeout"
	// SyncBinlog is the name for 'sync_binlog' system variable.
	SyncBinlog = "sync_binlog"
	// BlockEncryptionMode is the name for 'block_encryption_mode' system variable.
	BlockEncryptionMode = "block_encryption_mode"
	// WaitTimeout is the name for 'wait_timeout' system variable.
	WaitTimeout = "wait_timeout"
	// ValidatePasswordNumberCount is the name of 'validate_password_number_count' system variable.
	ValidatePasswordNumberCount = "validate_password_number_count"
	// ValidatePasswordLength is the name of 'validate_password_length' system variable.
	ValidatePasswordLength = "validate_password_length"
	// Version is the name of 'version' system variable.
	Version = "version"
	// VersionComment is the name of 'version_comment' system variable.
	VersionComment = "version_comment"
	// PluginDir is the name of 'plugin_dir' system variable.
	PluginDir = "plugin_dir"
	// PluginLoad is the name of 'plugin_load' system variable.
	PluginLoad = "plugin_load"
	// TiDBEnableDDL indicates whether the tidb-server runs DDL statements,
	TiDBEnableDDL = "tidb_enable_ddl"
	// Port is the name for 'port' system variable.
	Port = "port"
	// DataDir is the name for 'datadir' system variable.
	DataDir = "datadir"
	// Profiling is the name for 'Profiling' system variable.
	Profiling = "profiling"
	// Socket is the name for 'socket' system variable.
	Socket = "socket"
	// BinlogOrderCommits is the name for 'binlog_order_commits' system variable.
	BinlogOrderCommits = "binlog_order_commits"
	// MasterVerifyChecksum is the name for 'master_verify_checksum' system variable.
	MasterVerifyChecksum = "master_verify_checksum"
	// ValidatePasswordCheckUserName is the name for 'validate_password_check_user_name' system variable.
	ValidatePasswordCheckUserName = "validate_password_check_user_name"
	// SuperReadOnly is the name for 'super_read_only' system variable.
	SuperReadOnly = "super_read_only"
	// SQLNotes is the name for 'sql_notes' system variable.
	SQLNotes = "sql_notes"
	// QueryCacheType is the name for 'query_cache_type' system variable.
	QueryCacheType = "query_cache_type"
	// SlaveCompressedProtocol is the name for 'slave_compressed_protocol' system variable.
	SlaveCompressedProtocol = "slave_compressed_protocol"
	// BinlogRowQueryLogEvents is the name for 'binlog_rows_query_log_events' system variable.
	BinlogRowQueryLogEvents = "binlog_rows_query_log_events"
	// LogSlowSlaveStatements is the name for 'log_slow_slave_statements' system variable.
	LogSlowSlaveStatements = "log_slow_slave_statements"
	// LogSlowAdminStatements is the name for 'log_slow_admin_statements' system variable.
	LogSlowAdminStatements = "log_slow_admin_statements"
	// LogQueriesNotUsingIndexes is the name for 'log_queries_not_using_indexes' system variable.
	LogQueriesNotUsingIndexes = "log_queries_not_using_indexes"
	// QueryCacheWlockInvalidate is the name for 'query_cache_wlock_invalidate' system variable.
	QueryCacheWlockInvalidate = "query_cache_wlock_invalidate"
	// SQLAutoIsNull is the name for 'sql_auto_is_null' system variable.
	SQLAutoIsNull = "sql_auto_is_null"
	// RelayLogPurge is the name for 'relay_log_purge' system variable.
	RelayLogPurge = "relay_log_purge"
	// AutomaticSpPrivileges is the name for 'automatic_sp_privileges' system variable.
	AutomaticSpPrivileges = "automatic_sp_privileges"
	// SQLQuoteShowCreate is the name for 'sql_quote_show_create' system variable.
	SQLQuoteShowCreate = "sql_quote_show_create"
	// SlowQueryLog is the name for 'slow_query_log' system variable.
	SlowQueryLog = "slow_query_log"
	// BinlogDirectNonTransactionalUpdates is the name for 'binlog_direct_non_transactional_updates' system variable.
	BinlogDirectNonTransactionalUpdates = "binlog_direct_non_transactional_updates"
	// SQLBigSelects is the name for 'sql_big_selects' system variable.
	SQLBigSelects = "sql_big_selects"
	// LogBinTrustFunctionCreators is the name for 'log_bin_trust_function_creators' system variable.
	LogBinTrustFunctionCreators = "log_bin_trust_function_creators"
	// OldAlterTable is the name for 'old_alter_table' system variable.
	OldAlterTable = "old_alter_table"
	// EnforceGtidConsistency is the name for 'enforce_gtid_consistency' system variable.
	EnforceGtidConsistency = "enforce_gtid_consistency"
	// SecureAuth is the name for 'secure_auth' system variable.
	SecureAuth = "secure_auth"
	// UniqueChecks is the name for 'unique_checks' system variable.
	UniqueChecks = "unique_checks"
	// SQLWarnings is the name for 'sql_warnings' system variable.
	SQLWarnings = "sql_warnings"
	// AutoCommit is the name for 'autocommit' system variable.
	AutoCommit = "autocommit"
	// KeepFilesOnCreate is the name for 'keep_files_on_create' system variable.
	KeepFilesOnCreate = "keep_files_on_create"
	// ShowOldTemporals is the name for 'show_old_temporals' system variable.
	ShowOldTemporals = "show_old_temporals"
	// LocalInFile is the name for 'local_infile' system variable.
	LocalInFile = "local_infile"
	// PerformanceSchema is the name for 'performance_schema' system variable.
	PerformanceSchema = "performance_schema"
	// Flush is the name for 'flush' system variable.
	Flush = "flush"
	// SlaveAllowBatching is the name for 'slave_allow_batching' system variable.
	SlaveAllowBatching = "slave_allow_batching"
	// MyISAMUseMmap is the name for 'myisam_use_mmap' system variable.
	MyISAMUseMmap = "myisam_use_mmap"
	// InnodbFilePerTable is the name for 'innodb_file_per_table' system variable.
	InnodbFilePerTable = "innodb_file_per_table"
	// InnodbLogCompressedPages is the name for 'innodb_log_compressed_pages' system variable.
	InnodbLogCompressedPages = "innodb_log_compressed_pages"
	// InnodbPrintAllDeadlocks is the name for 'innodb_print_all_deadlocks' system variable.
	InnodbPrintAllDeadlocks = "innodb_print_all_deadlocks"
	// InnodbStrictMode is the name for 'innodb_strict_mode' system variable.
	InnodbStrictMode = "innodb_strict_mode"
	// InnodbCmpPerIndexEnabled is the name for 'innodb_cmp_per_index_enabled' system variable.
	InnodbCmpPerIndexEnabled = "innodb_cmp_per_index_enabled"
	// InnodbBufferPoolDumpAtShutdown is the name for 'innodb_buffer_pool_dump_at_shutdown' system variable.
	InnodbBufferPoolDumpAtShutdown = "innodb_buffer_pool_dump_at_shutdown"
	// InnodbAdaptiveHashIndex is the name for 'innodb_adaptive_hash_index' system variable.
	InnodbAdaptiveHashIndex = "innodb_adaptive_hash_index"
	// InnodbFtEnableStopword is the name for 'innodb_ft_enable_stopword' system variable.
	InnodbFtEnableStopword = "innodb_ft_enable_stopword" // #nosec G101
	// InnodbSupportXA is the name for 'innodb_support_xa' system variable.
	InnodbSupportXA = "innodb_support_xa"
	// InnodbOptimizeFullTextOnly is the name for 'innodb_optimize_fulltext_only' system variable.
	InnodbOptimizeFullTextOnly = "innodb_optimize_fulltext_only"
	// InnodbStatusOutputLocks is the name for 'innodb_status_output_locks' system variable.
	InnodbStatusOutputLocks = "innodb_status_output_locks"
	// InnodbBufferPoolDumpNow is the name for 'innodb_buffer_pool_dump_now' system variable.
	InnodbBufferPoolDumpNow = "innodb_buffer_pool_dump_now"
	// InnodbBufferPoolLoadNow is the name for 'innodb_buffer_pool_load_now' system variable.
	InnodbBufferPoolLoadNow = "innodb_buffer_pool_load_now"
	// InnodbStatsOnMetadata is the name for 'innodb_stats_on_metadata' system variable.
	InnodbStatsOnMetadata = "innodb_stats_on_metadata"
	// InnodbDisableSortFileCache is the name for 'innodb_disable_sort_file_cache' system variable.
	InnodbDisableSortFileCache = "innodb_disable_sort_file_cache"
	// InnodbStatsAutoRecalc is the name for 'innodb_stats_auto_recalc' system variable.
	InnodbStatsAutoRecalc = "innodb_stats_auto_recalc"
	// InnodbBufferPoolLoadAbort is the name for 'innodb_buffer_pool_load_abort' system variable.
	InnodbBufferPoolLoadAbort = "innodb_buffer_pool_load_abort"
	// InnodbStatsPersistent is the name for 'innodb_stats_persistent' system variable.
	InnodbStatsPersistent = "innodb_stats_persistent"
	// InnodbRandomReadAhead is the name for 'innodb_random_read_ahead' system variable.
	InnodbRandomReadAhead = "innodb_random_read_ahead"
	// InnodbAdaptiveFlushing is the name for 'innodb_adaptive_flushing' system variable.
	InnodbAdaptiveFlushing = "innodb_adaptive_flushing"
	// InnodbTableLocks is the name for 'innodb_table_locks' system variable.
	InnodbTableLocks = "innodb_table_locks"
	// InnodbStatusOutput is the name for 'innodb_status_output' system variable.
	InnodbStatusOutput = "innodb_status_output"
	// NetBufferLength is the name for 'net_buffer_length' system variable.
	NetBufferLength = "net_buffer_length"
	// QueryCacheSize is the name of 'query_cache_size' system variable.
	QueryCacheSize = "query_cache_size"
	// TxReadOnly is the name of 'tx_read_only' system variable.
	TxReadOnly = "tx_read_only"
	// TransactionReadOnly is the name of 'transaction_read_only' system variable.
	TransactionReadOnly = "transaction_read_only"
	// CharacterSetServer is the name of 'character_set_server' system variable.
	CharacterSetServer = "character_set_server"
	// AutoIncrementIncrement is the name of 'auto_increment_increment' system variable.
	AutoIncrementIncrement = "auto_increment_increment"
	// AutoIncrementOffset is the name of 'auto_increment_offset' system variable.
	AutoIncrementOffset = "auto_increment_offset"
	// InitConnect is the name of 'init_connect' system variable.
	InitConnect = "init_connect"
	// CollationServer is the name of 'collation_server' variable.
	CollationServer = "collation_server"
	// NetWriteTimeout is the name of 'net_write_timeout' variable.
	NetWriteTimeout = "net_write_timeout"
	// ThreadPoolSize is the name of 'thread_pool_size' variable.
	ThreadPoolSize = "thread_pool_size"
	// WindowingUseHighPrecision is the name of 'windowing_use_high_precision' system variable.
	WindowingUseHighPrecision = "windowing_use_high_precision"
	// OptimizerSwitch is the name of 'optimizer_switch' system variable.
	OptimizerSwitch = "optimizer_switch"
	// SystemTimeZone is the name of 'system_time_zone' system variable.
	SystemTimeZone = "system_time_zone"
	// CTEMaxRecursionDepth is the name of 'cte_max_recursion_depth' system variable.
	CTEMaxRecursionDepth = "cte_max_recursion_depth"
	// SQLModeVar is the name of the 'sql_mode' system variable.
	SQLModeVar = "sql_mode"
	// CharacterSetResults is the name of the 'character_set_results' system variable.
	CharacterSetResults = "character_set_results"
	// MaxAllowedPacket is the name of the 'max_allowed_packet' system variable.
	MaxAllowedPacket = "max_allowed_packet"
	// TimeZone is the name of the 'time_zone' system variable.
	TimeZone = "time_zone"
	// TxnIsolation is the name of the 'tx_isolation' system variable.
	TxnIsolation = "tx_isolation"
	// TransactionIsolation is the name of the 'transaction_isolation' system variable.
	TransactionIsolation = "transaction_isolation"
	// TxnIsolationOneShot is the name of the 'tx_isolation_one_shot' system variable.
	TxnIsolationOneShot = "tx_isolation_one_shot"
	// MaxExecutionTime is the name of the 'max_execution_time' system variable.
	MaxExecutionTime = "max_execution_time"
	// ReadOnly is the name of the 'read_only' system variable.
	ReadOnly = "read_only"
	// DefaultAuthPlugin is the name of 'default_authentication_plugin' system variable.
	DefaultAuthPlugin = "default_authentication_plugin"
	// LastInsertID is the name of 'last_insert_id' system variable.
	LastInsertID = "last_insert_id"
	// Identity is the name of 'identity' system variable.
	Identity = "identity"
	// TiDBAllowFunctionForExpressionIndex is the name of `TiDBAllowFunctionForExpressionIndex` system variable.
	TiDBAllowFunctionForExpressionIndex = "tidb_allow_function_for_expression_index"
	// RandSeed1 is the name of 'rand_seed1' system variable.
	RandSeed1 = "rand_seed1"
	// RandSeed2 is the name of 'rand_seed2' system variable.
	RandSeed2 = "rand_seed2"
	// SQLRequirePrimaryKey is the name of `sql_require_primary_key` system variable.
	SQLRequirePrimaryKey = "sql_require_primary_key"
)<|MERGE_RESOLUTION|>--- conflicted
+++ resolved
@@ -1951,13 +1951,11 @@
 		s.RangeMaxSize = TidbOptInt64(val, DefTiDBOptRangeMaxSize)
 		return nil
 	}},
-<<<<<<< HEAD
 	{Scope: ScopeGlobal | ScopeSession, Name: TiDBAnalyzePartitionConcurrency, Value: strconv.FormatInt(DefTiDBAnalyzePartitionConcurrency, 10),
 		MinValue: 1, MaxValue: 16, SetSession: func(s *SessionVars, val string) error {
 			s.AnalyzePartitionConcurrency = int(TidbOptInt64(val, DefTiDBAnalyzePartitionConcurrency))
 			return nil
 		}},
-=======
 	{
 		Scope: ScopeGlobal | ScopeSession, Name: TiDBMergePartitionStatsConcurrency, Value: strconv.FormatInt(DefTiDBMergePartitionStatsConcurrency, 10), Type: TypeInt, MinValue: 1, MaxValue: MaxConfigurableConcurrency,
 		SetSession: func(s *SessionVars, val string) error {
@@ -1965,7 +1963,6 @@
 			return nil
 		},
 	},
->>>>>>> 41518c9e
 }
 
 // FeedbackProbability points to the FeedbackProbability in statistics package.
