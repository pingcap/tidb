--- conflicted
+++ resolved
@@ -1800,25 +1800,22 @@
 		s.EnableStableResultMode = TiDBOptOn(val)
 		return nil
 	}},
-<<<<<<< HEAD
+
+	{Scope: ScopeGlobal | ScopeSession, Name: TiDBEnableMPPBalanceWithContinuousRegion, Type: TypeBool, Value: BoolToOnOff(DefEnableMPPBalanceWithContinuousRegion), SetSession: func(s *SessionVars, val string) error {
+		s.EnableMPPBalanceWithContinuousRegion = TiDBOptOn(val)
+		return nil
+	}},
+	{Scope: ScopeGlobal | ScopeSession, Name: TiDBEnableMPPBalanceWithContinuousRegionCount, Value: strconv.Itoa(DefEnableMPPBalanceWithContinuousRegionCount), Type: TypeInt, Hidden: true, MinValue: 1, MaxValue: 10000, AllowEmpty: true, SetSession: func(s *SessionVars, val string) error {
+		s.EnableMPPBalanceWithContinuousRegionCount = tidbOptInt64(val, DefEnableMPPBalanceWithContinuousRegionCount)
+		return nil
+	}},
+
+	{Scope: ScopeNone, Name: "version_compile_os", Value: runtime.GOOS},
+	{Scope: ScopeNone, Name: "version_compile_machine", Value: runtime.GOARCH},
 	{Scope: ScopeSession, Name: TiDBEnableCETrace, Value: BoolToOnOff(DefTiDBEnableCETrace), Hidden: true, Type: TypeBool, SetSession: func(s *SessionVars, val string) error {
 		s.EnableCETrace = TiDBOptOn(val)
 		return nil
 	}},
-=======
-
-	{Scope: ScopeGlobal | ScopeSession, Name: TiDBEnableMPPBalanceWithContinuousRegion, Type: TypeBool, Value: BoolToOnOff(DefEnableMPPBalanceWithContinuousRegion), SetSession: func(s *SessionVars, val string) error {
-		s.EnableMPPBalanceWithContinuousRegion = TiDBOptOn(val)
-		return nil
-	}},
-	{Scope: ScopeGlobal | ScopeSession, Name: TiDBEnableMPPBalanceWithContinuousRegionCount, Value: strconv.Itoa(DefEnableMPPBalanceWithContinuousRegionCount), Type: TypeInt, Hidden: true, MinValue: 1, MaxValue: 10000, AllowEmpty: true, SetSession: func(s *SessionVars, val string) error {
-		s.EnableMPPBalanceWithContinuousRegionCount = tidbOptInt64(val, DefEnableMPPBalanceWithContinuousRegionCount)
-		return nil
-	}},
-
-	{Scope: ScopeNone, Name: "version_compile_os", Value: runtime.GOOS},
-	{Scope: ScopeNone, Name: "version_compile_machine", Value: runtime.GOARCH},
->>>>>>> 85437b3f
 }
 
 // FeedbackProbability points to the FeedbackProbability in statistics package.
