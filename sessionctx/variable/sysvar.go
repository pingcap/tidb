--- conflicted
+++ resolved
@@ -843,13 +843,12 @@
 		s.allowMPPExecution = TiDBOptOn(val)
 		return nil
 	}},
-<<<<<<< HEAD
 	{Scope: ScopeGlobal | ScopeSession, Name: TiDBMPPStoreFailTTL, Type: TypeStr, Value: DefTiDBMPPStoreFailTTL, SetSession: func(s *SessionVars, val string) error {
 		s.MPPStoreFailTTL = val
-=======
+		return nil
+	}},
 	{Scope: ScopeGlobal | ScopeSession, Name: TiDBHashExchangeWithNewCollation, Type: TypeBool, Value: BoolToOnOff(DefTiDBHashExchangeWithNewCollation), SetSession: func(s *SessionVars, val string) error {
 		s.HashExchangeWithNewCollation = TiDBOptOn(val)
->>>>>>> 9e2795a4
 		return nil
 	}},
 	{Scope: ScopeSession, Name: TiDBEnforceMPPExecution, Type: TypeBool, Value: BoolToOnOff(config.GetGlobalConfig().Performance.EnforceMPP), Validation: func(vars *SessionVars, normalizedValue string, originalValue string, scope ScopeFlag) (string, error) {
