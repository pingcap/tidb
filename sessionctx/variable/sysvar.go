// Copyright 2015 PingCAP, Inc.
//
// Licensed under the Apache License, Version 2.0 (the "License");
// you may not use this file except in compliance with the License.
// You may obtain a copy of the License at
//
//     http://www.apache.org/licenses/LICENSE-2.0
//
// Unless required by applicable law or agreed to in writing, software
// distributed under the License is distributed on an "AS IS" BASIS,
// See the License for the specific language governing permissions and
// limitations under the License.

package variable

import (
	"encoding/json"
	"fmt"
	"math"
	"strconv"
	"strings"
	"sync"
	"sync/atomic"
	"time"

	"github.com/cznic/mathutil"
	"github.com/pingcap/errors"
	"github.com/pingcap/parser/charset"
	"github.com/pingcap/parser/mysql"
	"github.com/pingcap/tidb/config"
	"github.com/pingcap/tidb/kv"
	tikvstore "github.com/pingcap/tidb/store/tikv/kv"
	"github.com/pingcap/tidb/types"
	"github.com/pingcap/tidb/util/collate"
	"github.com/pingcap/tidb/util/logutil"
	"github.com/pingcap/tidb/util/stmtsummary"
	"github.com/pingcap/tidb/util/versioninfo"
	atomic2 "go.uber.org/atomic"
)

// ScopeFlag is for system variable whether can be changed in global/session dynamically or not.
type ScopeFlag uint8

// TypeFlag is the SysVar type, which doesn't exactly match MySQL types.
type TypeFlag byte

const (
	// ScopeNone means the system variable can not be changed dynamically.
	ScopeNone ScopeFlag = 0
	// ScopeGlobal means the system variable can be changed globally.
	ScopeGlobal ScopeFlag = 1 << 0
	// ScopeSession means the system variable can only be changed in current session.
	ScopeSession ScopeFlag = 1 << 1

	// TypeStr is the default
	TypeStr TypeFlag = 0
	// TypeBool for boolean
	TypeBool TypeFlag = 1
	// TypeInt for integer
	TypeInt TypeFlag = 2
	// TypeEnum for Enum
	TypeEnum TypeFlag = 3
	// TypeFloat for Double
	TypeFloat TypeFlag = 4
	// TypeUnsigned for Unsigned integer
	TypeUnsigned TypeFlag = 5
	// TypeTime for time of day (a TiDB extension)
	TypeTime TypeFlag = 6
	// TypeDuration for a golang duration (a TiDB extension)
	TypeDuration TypeFlag = 7

	// On is the canonical string for ON
	On = "ON"
	// Off is the canonical string for OFF
	Off = "OFF"
	// Warn means return warnings
	Warn = "WARN"
	// IntOnly means enable for int type
	IntOnly = "INT_ONLY"
)

// SysVar is for system variable.
type SysVar struct {
	// Scope is for whether can be changed or not
	Scope ScopeFlag
	// Name is the variable name.
	Name string
	// Value is the variable value.
	Value string
	// Type is the MySQL type (optional)
	Type TypeFlag
	// MinValue will automatically be validated when specified (optional)
	MinValue int64
	// MaxValue will automatically be validated when specified (optional)
	MaxValue uint64
	// AutoConvertNegativeBool applies to boolean types (optional)
	AutoConvertNegativeBool bool
	// AutoConvertOutOfRange applies to int and unsigned types.
	AutoConvertOutOfRange bool
	// ReadOnly applies to all types
	ReadOnly bool
	// PossibleValues applies to ENUM type
	PossibleValues []string
	// AllowEmpty is a special TiDB behavior which means "read value from config" (do not use)
	AllowEmpty bool
	// AllowEmptyAll is a special behavior that only applies to TiDBCapturePlanBaseline, TiDBTxnMode (do not use)
	AllowEmptyAll bool
	// AllowAutoValue means that the special value "-1" is permitted, even when outside of range.
	AllowAutoValue bool
	// Validation is a callback after the type validation has been performed, but before the Set function
	Validation func(*SessionVars, string, string, ScopeFlag) (string, error)
	// SetSession is called after validation but before updating systems[]. It also doubles as an Init function
	// and will be called on all variables in builtinGlobalVariable, regardless of their scope.
	SetSession func(*SessionVars, string) error
	// SetGlobal is called after validation
	SetGlobal func(*SessionVars, string) error
	// IsHintUpdatable indicate whether it's updatable via SET_VAR() hint (optional)
	IsHintUpdatable bool
	// Hidden means that it still responds to SET but doesn't show up in SHOW VARIABLES
	Hidden bool
	// Aliases is a list of sysvars that should also be updated when this sysvar is updated.
	// Updating aliases calls the SET function of the aliases, but does not update their aliases (preventing SET recursion)
	Aliases []string
	// GetSession is a getter function for session scope.
	// It can be used by instance-scoped variables to overwrite the previously expected value.
	GetSession func(*SessionVars) (string, error)
	// GetGlobal is a getter function for global scope.
	GetGlobal func(*SessionVars) (string, error)
	// skipInit defines if the sysvar should be loaded into the session on init.
	// This is only important to set for sysvars that include session scope,
	// since global scoped sysvars are not-applicable.
	skipInit bool
	// IsNoop defines if the sysvar is a noop included for MySQL compatibility
	IsNoop bool
}

// GetGlobalFromHook calls the GetSession func if it exists.
func (sv *SysVar) GetGlobalFromHook(s *SessionVars) (string, error) {
	// Call the Getter if there is one defined.
	if sv.GetGlobal != nil {
		val, err := sv.GetGlobal(s)
		if err != nil {
			return val, err
		}
		// Ensure that the results from the getter are validated
		// Since some are read directly from tables.
		return sv.ValidateWithRelaxedValidation(s, val, ScopeGlobal), nil
	}
	if sv.HasNoneScope() {
		return sv.Value, nil
	}
	return s.GlobalVarsAccessor.GetGlobalSysVar(sv.Name)
}

// GetSessionFromHook calls the GetSession func if it exists.
func (sv *SysVar) GetSessionFromHook(s *SessionVars) (string, error) {
	if sv.HasNoneScope() {
		return sv.Value, nil
	}
	// Call the Getter if there is one defined.
	if sv.GetSession != nil {
		val, err := sv.GetSession(s)
		if err != nil {
			return val, err
		}
		// Ensure that the results from the getter are validated
		// Since some are read directly from tables.
		return sv.ValidateWithRelaxedValidation(s, val, ScopeSession), nil
	}
	var (
		ok  bool
		val string
	)
	if val, ok = s.stmtVars[sv.Name]; ok {
		return val, nil
	}
	if val, ok = s.systems[sv.Name]; !ok {
		return val, errors.New("sysvar has not yet loaded")
	}
	return val, nil
}

// SetSessionFromHook calls the SetSession func if it exists.
func (sv *SysVar) SetSessionFromHook(s *SessionVars, val string) error {
	if sv.SetSession != nil {
		if err := sv.SetSession(s, val); err != nil {
			return err
		}
	}
	s.systems[sv.Name] = val

	// Call the Set function on all the aliases for this sysVar
	// Skipping the validation function, and not calling aliases of
	// aliases. By skipping the validation function it means that things
	// like duplicate warnings should not appear.

	if sv.Aliases != nil {
		for _, aliasName := range sv.Aliases {
			aliasSv := GetSysVar(aliasName)
			if aliasSv.SetSession != nil {
				if err := aliasSv.SetSession(s, val); err != nil {
					return err
				}
			}
			s.systems[aliasSv.Name] = val
		}
	}
	return nil
}

// SetGlobalFromHook calls the SetGlobal func if it exists.
func (sv *SysVar) SetGlobalFromHook(s *SessionVars, val string, skipAliases bool) error {
	if sv.SetGlobal != nil {
		return sv.SetGlobal(s, val)
	}

	// Call the SetGlobalSysVarOnly function on all the aliases for this sysVar
	// which skips the validation function and when SetGlobalFromHook is called again
	// it will be with skipAliases=true. This helps break recursion because
	// most aliases are reciprocal.

	if !skipAliases && sv.Aliases != nil {
		for _, aliasName := range sv.Aliases {
			if err := s.GlobalVarsAccessor.SetGlobalSysVarOnly(aliasName, val); err != nil {
				return err
			}
		}
	}
	return nil
}

// HasNoneScope returns true if the scope for the sysVar is None.
func (sv *SysVar) HasNoneScope() bool {
	return sv.Scope == ScopeNone
}

// HasSessionScope returns true if the scope for the sysVar includes session.
func (sv *SysVar) HasSessionScope() bool {
	return sv.Scope&ScopeSession != 0
}

// HasGlobalScope returns true if the scope for the sysVar includes global.
func (sv *SysVar) HasGlobalScope() bool {
	return sv.Scope&ScopeGlobal != 0
}

// Validate checks if system variable satisfies specific restriction.
func (sv *SysVar) Validate(vars *SessionVars, value string, scope ScopeFlag) (string, error) {
	// Check that the scope is correct first.
	if err := sv.validateScope(scope); err != nil {
		return value, err
	}
	// Normalize the value and apply validation based on type.
	// i.e. TypeBool converts 1/on/ON to ON.
	normalizedValue, err := sv.validateFromType(vars, value, scope)
	if err != nil {
		return normalizedValue, err
	}
	// If type validation was successful, call the (optional) validation function
	if sv.Validation != nil {
		return sv.Validation(vars, normalizedValue, value, scope)
	}
	return normalizedValue, nil
}

// validateFromType provides automatic validation based on the SysVar's type
func (sv *SysVar) validateFromType(vars *SessionVars, value string, scope ScopeFlag) (string, error) {
	// The string "DEFAULT" is a special keyword in MySQL, which restores
	// the compiled sysvar value. In which case we can skip further validation.
	if strings.EqualFold(value, "DEFAULT") {
		return sv.Value, nil
	}
	// Some sysvars in TiDB have a special behavior where the empty string means
	// "use the config file value". This needs to be cleaned up once the behavior
	// for instance variables is determined.
	if value == "" && ((sv.AllowEmpty && scope == ScopeSession) || sv.AllowEmptyAll) {
		return value, nil
	}
	// Provide validation using the SysVar struct
	switch sv.Type {
	case TypeUnsigned:
		return sv.checkUInt64SystemVar(value, vars)
	case TypeInt:
		return sv.checkInt64SystemVar(value, vars)
	case TypeBool:
		return sv.checkBoolSystemVar(value, vars)
	case TypeFloat:
		return sv.checkFloatSystemVar(value, vars)
	case TypeEnum:
		return sv.checkEnumSystemVar(value, vars)
	case TypeTime:
		return sv.checkTimeSystemVar(value, vars)
	case TypeDuration:
		return sv.checkDurationSystemVar(value, vars)
	}
	return value, nil // typeString
}

func (sv *SysVar) validateScope(scope ScopeFlag) error {
	if sv.ReadOnly || sv.Scope == ScopeNone {
		return ErrIncorrectScope.FastGenByArgs(sv.Name, "read only")
	}
	if scope == ScopeGlobal && !sv.HasGlobalScope() {
		return errLocalVariable.FastGenByArgs(sv.Name)
	}
	if scope == ScopeSession && !sv.HasSessionScope() {
		return errGlobalVariable.FastGenByArgs(sv.Name)
	}
	return nil
}

// ValidateWithRelaxedValidation normalizes values but can not return errors.
// Normalization+validation needs to be applied when reading values because older versions of TiDB
// may be less sophisticated in normalizing values. But errors should be caught and handled,
// because otherwise there will be upgrade issues.
func (sv *SysVar) ValidateWithRelaxedValidation(vars *SessionVars, value string, scope ScopeFlag) string {
	normalizedValue, err := sv.validateFromType(vars, value, scope)
	if err != nil {
		return normalizedValue
	}
	if sv.Validation != nil {
		normalizedValue, err = sv.Validation(vars, normalizedValue, value, scope)
		if err != nil {
			return normalizedValue
		}
	}
	return normalizedValue
}

const (
	localDayTimeFormat = "15:04"
	// FullDayTimeFormat is the full format of analyze start time and end time.
	FullDayTimeFormat = "15:04 -0700"
)

func (sv *SysVar) checkTimeSystemVar(value string, vars *SessionVars) (string, error) {
	var t time.Time
	var err error
	if len(value) <= len(localDayTimeFormat) {
		t, err = time.ParseInLocation(localDayTimeFormat, value, vars.TimeZone)
	} else {
		t, err = time.ParseInLocation(FullDayTimeFormat, value, vars.TimeZone)
	}
	if err != nil {
		return "", err
	}
	return t.Format(FullDayTimeFormat), nil
}

func (sv *SysVar) checkDurationSystemVar(value string, vars *SessionVars) (string, error) {
	d, err := time.ParseDuration(value)
	if err != nil {
		return value, ErrWrongTypeForVar.GenWithStackByArgs(sv.Name)
	}
	// Check for min/max violations
	if int64(d) < sv.MinValue {
		return value, ErrWrongTypeForVar.GenWithStackByArgs(sv.Name)
	}
	if uint64(d) > sv.MaxValue {
		return value, ErrWrongTypeForVar.GenWithStackByArgs(sv.Name)
	}
	// return a string representation of the duration
	return d.String(), nil
}

func (sv *SysVar) checkUInt64SystemVar(value string, vars *SessionVars) (string, error) {
	if sv.AllowAutoValue && value == "-1" {
		return value, nil
	}
	// There are two types of validation behaviors for integer values. The default
	// is to return an error saying the value is out of range. For MySQL compatibility, some
	// values prefer convert the value to the min/max and return a warning.
	if !sv.AutoConvertOutOfRange {
		return sv.checkUint64SystemVarWithError(value)
	}
	if len(value) == 0 {
		return value, ErrWrongTypeForVar.GenWithStackByArgs(sv.Name)
	}
	if value[0] == '-' {
		_, err := strconv.ParseInt(value, 10, 64)
		if err != nil {
			return value, ErrWrongTypeForVar.GenWithStackByArgs(sv.Name)
		}
		vars.StmtCtx.AppendWarning(ErrTruncatedWrongValue.GenWithStackByArgs(sv.Name, value))
		return fmt.Sprintf("%d", sv.MinValue), nil
	}
	val, err := strconv.ParseUint(value, 10, 64)
	if err != nil {
		return value, ErrWrongTypeForVar.GenWithStackByArgs(sv.Name)
	}
	if val < uint64(sv.MinValue) {
		vars.StmtCtx.AppendWarning(ErrTruncatedWrongValue.GenWithStackByArgs(sv.Name, value))
		return fmt.Sprintf("%d", sv.MinValue), nil
	}
	if val > sv.MaxValue {
		vars.StmtCtx.AppendWarning(ErrTruncatedWrongValue.GenWithStackByArgs(sv.Name, value))
		return fmt.Sprintf("%d", sv.MaxValue), nil
	}
	return value, nil
}

func (sv *SysVar) checkInt64SystemVar(value string, vars *SessionVars) (string, error) {
	if sv.AllowAutoValue && value == "-1" {
		return value, nil
	}
	// There are two types of validation behaviors for integer values. The default
	// is to return an error saying the value is out of range. For MySQL compatibility, some
	// values prefer convert the value to the min/max and return a warning.
	if !sv.AutoConvertOutOfRange {
		return sv.checkInt64SystemVarWithError(value)
	}
	val, err := strconv.ParseInt(value, 10, 64)
	if err != nil {
		return value, ErrWrongTypeForVar.GenWithStackByArgs(sv.Name)
	}
	if val < sv.MinValue {
		vars.StmtCtx.AppendWarning(ErrTruncatedWrongValue.GenWithStackByArgs(sv.Name, value))
		return fmt.Sprintf("%d", sv.MinValue), nil
	}
	if val > int64(sv.MaxValue) {
		vars.StmtCtx.AppendWarning(ErrTruncatedWrongValue.GenWithStackByArgs(sv.Name, value))
		return fmt.Sprintf("%d", sv.MaxValue), nil
	}
	return value, nil
}

func (sv *SysVar) checkEnumSystemVar(value string, vars *SessionVars) (string, error) {
	// The value could be either a string or the ordinal position in the PossibleValues.
	// This allows for the behavior 0 = OFF, 1 = ON, 2 = DEMAND etc.
	var iStr string
	for i, v := range sv.PossibleValues {
		iStr = fmt.Sprintf("%d", i)
		if strings.EqualFold(value, v) || strings.EqualFold(value, iStr) {
			return v, nil
		}
	}
	return value, ErrWrongValueForVar.GenWithStackByArgs(sv.Name, value)
}

func (sv *SysVar) checkFloatSystemVar(value string, vars *SessionVars) (string, error) {
	if len(value) == 0 {
		return value, ErrWrongTypeForVar.GenWithStackByArgs(sv.Name)
	}
	val, err := strconv.ParseFloat(value, 64)
	if err != nil {
		return value, ErrWrongTypeForVar.GenWithStackByArgs(sv.Name)
	}
	if val < float64(sv.MinValue) || val > float64(sv.MaxValue) {
		return value, ErrWrongValueForVar.GenWithStackByArgs(sv.Name, value)
	}
	return value, nil
}

func (sv *SysVar) checkBoolSystemVar(value string, vars *SessionVars) (string, error) {
	if strings.EqualFold(value, "ON") {
		return On, nil
	} else if strings.EqualFold(value, "OFF") {
		return Off, nil
	}
	val, err := strconv.ParseInt(value, 10, 64)
	if err == nil {
		// There are two types of conversion rules for integer values.
		// The default only allows 0 || 1, but a subset of values convert any
		// negative integer to 1.
		if !sv.AutoConvertNegativeBool {
			if val == 0 {
				return Off, nil
			} else if val == 1 {
				return On, nil
			}
		} else {
			if val == 1 || val < 0 {
				return On, nil
			} else if val == 0 {
				return Off, nil
			}
		}
	}
	return value, ErrWrongValueForVar.GenWithStackByArgs(sv.Name, value)
}

func (sv *SysVar) checkUint64SystemVarWithError(value string) (string, error) {
	if len(value) == 0 {
		return value, ErrWrongTypeForVar.GenWithStackByArgs(sv.Name)
	}
	if value[0] == '-' {
		// // in strict it expects the error WrongValue, but in non-strict it returns WrongType
		return value, ErrWrongValueForVar.GenWithStackByArgs(sv.Name, value)
	}
	val, err := strconv.ParseUint(value, 10, 64)
	if err != nil {
		return value, ErrWrongTypeForVar.GenWithStackByArgs(sv.Name)
	}
	if val < uint64(sv.MinValue) || val > sv.MaxValue {
		return value, ErrWrongValueForVar.GenWithStackByArgs(sv.Name, value)
	}
	return value, nil
}

func (sv *SysVar) checkInt64SystemVarWithError(value string) (string, error) {
	if len(value) == 0 {
		return value, ErrWrongTypeForVar.GenWithStackByArgs(sv.Name)
	}
	val, err := strconv.ParseInt(value, 10, 64)
	if err != nil {
		return value, ErrWrongTypeForVar.GenWithStackByArgs(sv.Name)
	}
	if val < sv.MinValue || val > int64(sv.MaxValue) {
		return value, ErrWrongValueForVar.GenWithStackByArgs(sv.Name, value)
	}
	return value, nil
}

// GetNativeValType attempts to convert the val to the approx MySQL non-string type
func (sv *SysVar) GetNativeValType(val string) (types.Datum, byte, uint) {
	switch sv.Type {
	case TypeUnsigned:
		u, err := strconv.ParseUint(val, 10, 64)
		if err != nil {
			u = 0
		}
		return types.NewUintDatum(u), mysql.TypeLonglong, mysql.UnsignedFlag
	case TypeBool:
		optVal := int64(0) // OFF
		if TiDBOptOn(val) {
			optVal = 1
		}
		return types.NewIntDatum(optVal), mysql.TypeLong, 0
	}
	return types.NewStringDatum(val), mysql.TypeVarString, 0
}

// SkipInit returns true if when a new session is created we should "skip" copying
// an initial value to it (and call the SetSession func if it exists)
func (sv *SysVar) SkipInit() bool {
	if sv.skipInit || sv.IsNoop {
		return true
	}
	// These a special "Global-only" sysvars that for backward compatibility
	// are currently cached in the session. Please don't add to this list.
	switch sv.Name {
	case TiDBEnableChangeMultiSchema, TiDBDDLReorgBatchSize, TiDBEnableAlterPlacement,
		TiDBMaxDeltaSchemaCount, InitConnect, MaxPreparedStmtCount,
		TiDBDDLReorgWorkerCount, TiDBDDLErrorCountLimit, TiDBRowFormatVersion,
		TiDBEnableTelemetry, TiDBEnablePointGetCache:
		return false
	}
	return !sv.HasSessionScope()
}

var sysVars map[string]*SysVar
var sysVarsLock sync.RWMutex

// RegisterSysVar adds a sysvar to the SysVars list
func RegisterSysVar(sv *SysVar) {
	name := strings.ToLower(sv.Name)
	sysVarsLock.Lock()
	sysVars[name] = sv
	sysVarsLock.Unlock()
}

// UnregisterSysVar removes a sysvar from the SysVars list
// currently only used in tests.
func UnregisterSysVar(name string) {
	name = strings.ToLower(name)
	sysVarsLock.Lock()
	delete(sysVars, name)
	sysVarsLock.Unlock()
}

// Clone deep copies the sysvar struct to avoid a race
func (sv *SysVar) Clone() *SysVar {
	dst := *sv
	return &dst
}

// GetSysVar returns sys var info for name as key.
func GetSysVar(name string) *SysVar {
	name = strings.ToLower(name)
	sysVarsLock.RLock()
	defer sysVarsLock.RUnlock()
	if sysVars[name] == nil {
		return nil
	}
	return sysVars[name].Clone()
}

// SetSysVar sets a sysvar. This will not propagate to the cluster, so it should only be
// used for instance scoped AUTO variables such as system_time_zone.
func SetSysVar(name string, value string) {
	name = strings.ToLower(name)
	sysVarsLock.Lock()
	defer sysVarsLock.Unlock()
	sysVars[name].Value = value
}

// GetSysVars deep copies the sysVars list under a RWLock
func GetSysVars() map[string]*SysVar {
	sysVarsLock.RLock()
	defer sysVarsLock.RUnlock()
	copy := make(map[string]*SysVar, len(sysVars))
	for name, sv := range sysVars {
		copy[name] = sv.Clone()
	}
	return copy
}

// PluginVarNames is global plugin var names set.
var PluginVarNames []string

func init() {
	sysVars = make(map[string]*SysVar)
	for _, v := range defaultSysVars {
		RegisterSysVar(v)
	}
	for _, v := range noopSysVars {
		v.IsNoop = true
		RegisterSysVar(v)
	}
}

var defaultSysVars = []*SysVar{
	{Scope: ScopeGlobal, Name: MaxConnections, Value: "151", Type: TypeUnsigned, MinValue: 1, MaxValue: 100000, AutoConvertOutOfRange: true},
	{Scope: ScopeGlobal | ScopeSession, Name: SQLSelectLimit, Value: "18446744073709551615", Type: TypeUnsigned, MinValue: 0, MaxValue: math.MaxUint64, AutoConvertOutOfRange: true, SetSession: func(s *SessionVars, val string) error {
		result, err := strconv.ParseUint(val, 10, 64)
		if err != nil {
			return errors.Trace(err)
		}
		s.SelectLimit = result
		return nil
	}},
	{Scope: ScopeGlobal | ScopeSession, Name: DefaultWeekFormat, Value: "0", Type: TypeUnsigned, MinValue: 0, MaxValue: 7, AutoConvertOutOfRange: true},
	{Scope: ScopeGlobal | ScopeSession, Name: SQLModeVar, Value: mysql.DefaultSQLMode, IsHintUpdatable: true, Validation: func(vars *SessionVars, normalizedValue string, originalValue string, scope ScopeFlag) (string, error) {
		// Ensure the SQL mode parses
		normalizedValue = mysql.FormatSQLModeStr(normalizedValue)
		if _, err := mysql.GetSQLMode(normalizedValue); err != nil {
			return originalValue, err
		}
		return normalizedValue, nil
	}, SetSession: func(s *SessionVars, val string) error {
		val = mysql.FormatSQLModeStr(val)
		// Modes is a list of different modes separated by commas.
		sqlMode, err := mysql.GetSQLMode(val)
		if err != nil {
			return errors.Trace(err)
		}
		s.StrictSQLMode = sqlMode.HasStrictMode()
		s.SQLMode = sqlMode
		s.SetStatusFlag(mysql.ServerStatusNoBackslashEscaped, sqlMode.HasNoBackslashEscapesMode())
		return nil
	}},
	{Scope: ScopeGlobal | ScopeSession, Name: MaxExecutionTime, Value: "0", Type: TypeUnsigned, MinValue: 0, MaxValue: math.MaxInt32, AutoConvertOutOfRange: true, IsHintUpdatable: true, SetSession: func(s *SessionVars, val string) error {
		timeoutMS := tidbOptPositiveInt32(val, 0)
		s.MaxExecutionTime = uint64(timeoutMS)
		return nil
	}},
	{Scope: ScopeGlobal | ScopeSession, Name: CollationServer, Value: mysql.DefaultCollationName, Validation: func(vars *SessionVars, normalizedValue string, originalValue string, scope ScopeFlag) (string, error) {
		return checkCollation(vars, normalizedValue, originalValue, scope)
	}, SetSession: func(s *SessionVars, val string) error {
		if coll, err := collate.GetCollationByName(val); err == nil {
			s.systems[CharacterSetServer] = coll.CharsetName
		}
		return nil
	}},
	{Scope: ScopeGlobal | ScopeSession, Name: SQLLogBin, Value: On, Type: TypeBool, skipInit: true},
	{Scope: ScopeGlobal | ScopeSession, Name: TimeZone, Value: "SYSTEM", IsHintUpdatable: true, Validation: func(vars *SessionVars, normalizedValue string, originalValue string, scope ScopeFlag) (string, error) {
		if strings.EqualFold(normalizedValue, "SYSTEM") {
			return "SYSTEM", nil
		}
		_, err := parseTimeZone(normalizedValue)
		return normalizedValue, err
	}, SetSession: func(s *SessionVars, val string) error {
		tz, err := parseTimeZone(val)
		if err != nil {
			return err
		}
		s.TimeZone = tz
		return nil
	}},
	{Scope: ScopeNone, Name: SystemTimeZone, Value: "CST"},
	{Scope: ScopeGlobal | ScopeSession, Name: ForeignKeyChecks, Value: Off, Type: TypeBool, skipInit: true, Validation: func(vars *SessionVars, normalizedValue string, originalValue string, scope ScopeFlag) (string, error) {
		if TiDBOptOn(normalizedValue) {
			// TiDB does not yet support foreign keys.
			// Return the original value in the warning, so that users are not confused.
			vars.StmtCtx.AppendWarning(ErrUnsupportedValueForVar.GenWithStackByArgs(ForeignKeyChecks, originalValue))
			return Off, nil
		} else if !TiDBOptOn(normalizedValue) {
			return Off, nil
		}
		return normalizedValue, ErrWrongValueForVar.GenWithStackByArgs(ForeignKeyChecks, originalValue)
	}},
	{Scope: ScopeNone, Name: Hostname, Value: DefHostname},
	{Scope: ScopeSession, Name: Timestamp, Value: "", skipInit: true},
	{Scope: ScopeGlobal | ScopeSession, Name: CharacterSetFilesystem, Value: "binary", skipInit: true, Validation: func(vars *SessionVars, normalizedValue string, originalValue string, scope ScopeFlag) (string, error) {
		return checkCharacterSet(normalizedValue, CharacterSetFilesystem)
	}},
	{Scope: ScopeGlobal | ScopeSession, Name: CollationDatabase, Value: mysql.DefaultCollationName, skipInit: true, Validation: func(vars *SessionVars, normalizedValue string, originalValue string, scope ScopeFlag) (string, error) {
		return checkCollation(vars, normalizedValue, originalValue, scope)
	}, SetSession: func(s *SessionVars, val string) error {
		if coll, err := collate.GetCollationByName(val); err == nil {
			s.systems[CharsetDatabase] = coll.CharsetName
		}
		return nil
	}},
	{Scope: ScopeGlobal | ScopeSession, Name: AutoIncrementIncrement, Value: strconv.FormatInt(DefAutoIncrementIncrement, 10), Type: TypeUnsigned, MinValue: 1, MaxValue: math.MaxUint16, AutoConvertOutOfRange: true, SetSession: func(s *SessionVars, val string) error {
		// AutoIncrementIncrement is valid in [1, 65535].
		s.AutoIncrementIncrement = tidbOptPositiveInt32(val, DefAutoIncrementIncrement)
		return nil
	}},
	{Scope: ScopeGlobal | ScopeSession, Name: AutoIncrementOffset, Value: strconv.FormatInt(DefAutoIncrementOffset, 10), Type: TypeUnsigned, MinValue: 1, MaxValue: math.MaxUint16, AutoConvertOutOfRange: true, SetSession: func(s *SessionVars, val string) error {
		// AutoIncrementOffset is valid in [1, 65535].
		s.AutoIncrementOffset = tidbOptPositiveInt32(val, DefAutoIncrementOffset)
		return nil
	}},
	{Scope: ScopeGlobal | ScopeSession, Name: CharacterSetClient, Value: mysql.DefaultCharset, skipInit: true, Validation: func(vars *SessionVars, normalizedValue string, originalValue string, scope ScopeFlag) (string, error) {
		return checkCharacterSet(normalizedValue, CharacterSetClient)
	}},
	{Scope: ScopeNone, Name: Port, Value: "4000", Type: TypeUnsigned, MinValue: 0, MaxValue: math.MaxUint16},
	{Scope: ScopeNone, Name: LowerCaseTableNames, Value: "2"},
	{Scope: ScopeNone, Name: LogBin, Value: Off, Type: TypeBool},
	{Scope: ScopeGlobal | ScopeSession, Name: CharacterSetResults, Value: mysql.DefaultCharset, skipInit: true, Validation: func(vars *SessionVars, normalizedValue string, originalValue string, scope ScopeFlag) (string, error) {
		if normalizedValue == "" {
			return normalizedValue, nil
		}
		return checkCharacterSet(normalizedValue, "")
	}},
	{Scope: ScopeNone, Name: VersionComment, Value: "TiDB Server (Apache License 2.0) " + versioninfo.TiDBEdition + " Edition, MySQL 5.7 compatible"},
	{Scope: ScopeGlobal | ScopeSession, Name: TxnIsolation, Value: "REPEATABLE-READ", Type: TypeEnum, Aliases: []string{TransactionIsolation}, PossibleValues: []string{"READ-UNCOMMITTED", "READ-COMMITTED", "REPEATABLE-READ", "SERIALIZABLE"}, Validation: func(vars *SessionVars, normalizedValue string, originalValue string, scope ScopeFlag) (string, error) {
		// MySQL appends a warning here for tx_isolation is deprecated
		// TiDB doesn't currently, but may in future. It is still commonly used by applications
		// So it might be noisy to do so.
		return checkIsolationLevel(vars, normalizedValue, originalValue, scope)
	}},
	{Scope: ScopeGlobal | ScopeSession, Name: TransactionIsolation, Value: "REPEATABLE-READ", Type: TypeEnum, Aliases: []string{TxnIsolation}, PossibleValues: []string{"READ-UNCOMMITTED", "READ-COMMITTED", "REPEATABLE-READ", "SERIALIZABLE"}, Validation: func(vars *SessionVars, normalizedValue string, originalValue string, scope ScopeFlag) (string, error) {
		return checkIsolationLevel(vars, normalizedValue, originalValue, scope)
	}},
	{Scope: ScopeGlobal | ScopeSession, Name: CollationConnection, Value: mysql.DefaultCollationName, skipInit: true, Validation: func(vars *SessionVars, normalizedValue string, originalValue string, scope ScopeFlag) (string, error) {
		return checkCollation(vars, normalizedValue, originalValue, scope)
	}, SetSession: func(s *SessionVars, val string) error {
		if coll, err := collate.GetCollationByName(val); err == nil {
			s.systems[CharacterSetConnection] = coll.CharsetName
		}
		return nil
	}},
	{Scope: ScopeNone, Name: Version, Value: mysql.ServerVersion},
	{Scope: ScopeGlobal | ScopeSession, Name: AutoCommit, Value: On, Type: TypeBool, SetSession: func(s *SessionVars, val string) error {
		isAutocommit := TiDBOptOn(val)
		s.SetStatusFlag(mysql.ServerStatusAutocommit, isAutocommit)
		if isAutocommit {
			s.SetInTxn(false)
		}
		return nil
	}},
	{Scope: ScopeGlobal | ScopeSession, Name: CharsetDatabase, Value: mysql.DefaultCharset, skipInit: true, Validation: func(vars *SessionVars, normalizedValue string, originalValue string, scope ScopeFlag) (string, error) {
		return checkCharacterSet(normalizedValue, CharsetDatabase)
	}, SetSession: func(s *SessionVars, val string) error {
		if _, coll, err := charset.GetCharsetInfo(val); err == nil {
			s.systems[CollationDatabase] = coll
		}
		return nil
	}},
	{Scope: ScopeGlobal, Name: MaxPreparedStmtCount, Value: strconv.FormatInt(DefMaxPreparedStmtCount, 10), Type: TypeInt, MinValue: -1, MaxValue: 1048576, AutoConvertOutOfRange: true},
	{Scope: ScopeNone, Name: DataDir, Value: "/usr/local/mysql/data/"},
	{Scope: ScopeGlobal | ScopeSession, Name: WaitTimeout, Value: strconv.FormatInt(DefWaitTimeout, 10), Type: TypeUnsigned, MinValue: 0, MaxValue: secondsPerYear, AutoConvertOutOfRange: true},
	{Scope: ScopeGlobal | ScopeSession, Name: InteractiveTimeout, Value: "28800", Type: TypeUnsigned, MinValue: 1, MaxValue: secondsPerYear, AutoConvertOutOfRange: true},
	{Scope: ScopeGlobal | ScopeSession, Name: InnodbLockWaitTimeout, Value: strconv.FormatInt(DefInnodbLockWaitTimeout, 10), Type: TypeUnsigned, MinValue: 1, MaxValue: 1073741824, AutoConvertOutOfRange: true, SetSession: func(s *SessionVars, val string) error {
		lockWaitSec := tidbOptInt64(val, DefInnodbLockWaitTimeout)
		s.LockWaitTimeout = lockWaitSec * 1000
		return nil
	}},
	{Scope: ScopeGlobal | ScopeSession, Name: GroupConcatMaxLen, Value: "1024", AutoConvertOutOfRange: true, IsHintUpdatable: true, skipInit: true, Type: TypeUnsigned, MinValue: 4, MaxValue: math.MaxUint64, Validation: func(vars *SessionVars, normalizedValue string, originalValue string, scope ScopeFlag) (string, error) {
		// https://dev.mysql.com/doc/refman/8.0/en/server-system-variables.html#sysvar_group_concat_max_len
		// Minimum Value 4
		// Maximum Value (64-bit platforms) 18446744073709551615
		// Maximum Value (32-bit platforms) 4294967295
		if mathutil.IntBits == 32 {
			if val, err := strconv.ParseUint(normalizedValue, 10, 64); err == nil {
				if val > uint64(math.MaxUint32) {
					vars.StmtCtx.AppendWarning(ErrTruncatedWrongValue.GenWithStackByArgs(GroupConcatMaxLen, originalValue))
					return fmt.Sprintf("%d", math.MaxUint32), nil
				}
			}
		}
		return normalizedValue, nil
	}},
	{Scope: ScopeNone, Name: Socket, Value: "/tmp/myssock"},
	{Scope: ScopeGlobal | ScopeSession, Name: CharacterSetConnection, Value: mysql.DefaultCharset, skipInit: true, Validation: func(vars *SessionVars, normalizedValue string, originalValue string, scope ScopeFlag) (string, error) {
		return checkCharacterSet(normalizedValue, CharacterSetConnection)
	}, SetSession: func(s *SessionVars, val string) error {
		if _, coll, err := charset.GetCharsetInfo(val); err == nil {
			s.systems[CollationConnection] = coll
		}
		return nil
	}},
	{Scope: ScopeGlobal | ScopeSession, Name: CharacterSetServer, Value: mysql.DefaultCharset, skipInit: true, Validation: func(vars *SessionVars, normalizedValue string, originalValue string, scope ScopeFlag) (string, error) {
		return checkCharacterSet(normalizedValue, CharacterSetServer)
	}, SetSession: func(s *SessionVars, val string) error {
		if _, coll, err := charset.GetCharsetInfo(val); err == nil {
			s.systems[CollationServer] = coll
		}
		return nil
	}},
	{Scope: ScopeGlobal | ScopeSession, Name: MaxAllowedPacket, Value: "67108864", Type: TypeUnsigned, MinValue: 1024, MaxValue: MaxOfMaxAllowedPacket, AutoConvertOutOfRange: true},
	{Scope: ScopeSession, Name: WarningCount, Value: "0", ReadOnly: true, skipInit: true, GetSession: func(s *SessionVars) (string, error) {
		return strconv.Itoa(s.SysWarningCount), nil
	}},
	{Scope: ScopeSession, Name: ErrorCount, Value: "0", ReadOnly: true, skipInit: true, GetSession: func(s *SessionVars) (string, error) {
		return strconv.Itoa(int(s.SysErrorCount)), nil
	}},
	{Scope: ScopeGlobal | ScopeSession, Name: WindowingUseHighPrecision, Value: On, Type: TypeBool, IsHintUpdatable: true, SetSession: func(s *SessionVars, val string) error {
		s.WindowingUseHighPrecision = TiDBOptOn(val)
		return nil
	}},
	{Scope: ScopeNone, Name: "license", Value: "Apache License 2.0"},
	{Scope: ScopeGlobal | ScopeSession, Name: BlockEncryptionMode, Value: "aes-128-ecb"},
	{Scope: ScopeSession, Name: "last_insert_id", Value: "", skipInit: true},
	{Scope: ScopeNone, Name: "have_ssl", Value: "DISABLED"},
	{Scope: ScopeNone, Name: "have_openssl", Value: "DISABLED"},
	{Scope: ScopeNone, Name: "ssl_ca", Value: ""},
	{Scope: ScopeNone, Name: "ssl_cert", Value: ""},
	{Scope: ScopeNone, Name: "ssl_key", Value: ""},
	{Scope: ScopeGlobal, Name: InitConnect, Value: ""},

	/* TiDB specific variables */
	{Scope: ScopeSession, Name: TiDBTxnScope, skipInit: true, Value: func() string {
		if isGlobal, _ := config.GetTxnScopeFromConfig(); isGlobal {
			return kv.GlobalTxnScope
		}
		return kv.LocalTxnScope
	}(), SetSession: func(s *SessionVars, val string) error {
		switch val {
		case kv.GlobalTxnScope:
			s.TxnScope = kv.NewGlobalTxnScopeVar()
		case kv.LocalTxnScope:
			s.TxnScope = kv.GetTxnScopeVar()
		default:
			return ErrWrongValueForVar.GenWithStack("@@txn_scope value should be global or local")
		}
		return nil
	}, GetSession: func(s *SessionVars) (string, error) {
		return s.TxnScope.GetVarValue(), nil
	}},
	{Scope: ScopeSession, Name: TiDBTxnReadTS, Value: "", Hidden: true, SetSession: func(s *SessionVars, val string) error {
		return setTxnReadTS(s, val)
	}, Validation: func(vars *SessionVars, normalizedValue string, originalValue string, scope ScopeFlag) (string, error) {
		if vars.InTxn() {
			return "", errors.New("as of timestamp can't be set in transaction")
		}
		return normalizedValue, nil
	}},
	{Scope: ScopeGlobal | ScopeSession, Name: TiDBAllowMPPExecution, Value: On, Type: TypeEnum, PossibleValues: []string{"OFF", "ON", "ENFORCE"}, SetSession: func(s *SessionVars, val string) error {
		s.allowMPPExecution = val
		return nil
	}},
	{Scope: ScopeGlobal | ScopeSession, Name: TiDBBCJThresholdCount, Value: strconv.Itoa(DefBroadcastJoinThresholdCount), Type: TypeInt, MinValue: 0, MaxValue: math.MaxInt64, SetSession: func(s *SessionVars, val string) error {
		s.BroadcastJoinThresholdCount = tidbOptInt64(val, DefBroadcastJoinThresholdCount)
		return nil
	}},
	{Scope: ScopeGlobal | ScopeSession, Name: TiDBBCJThresholdSize, Value: strconv.Itoa(DefBroadcastJoinThresholdSize), Type: TypeInt, MinValue: 0, MaxValue: math.MaxInt64, SetSession: func(s *SessionVars, val string) error {
		s.BroadcastJoinThresholdSize = tidbOptInt64(val, DefBroadcastJoinThresholdSize)
		return nil
	}},
	{Scope: ScopeSession, Name: TiDBSnapshot, Value: "", skipInit: true, SetSession: func(s *SessionVars, val string) error {
		err := setSnapshotTS(s, val)
		if err != nil {
			return err
		}
		return nil
	}},
	{Scope: ScopeSession, Name: TiDBOptAggPushDown, Value: BoolToOnOff(DefOptAggPushDown), Type: TypeBool, skipInit: true, SetSession: func(s *SessionVars, val string) error {
		s.AllowAggPushDown = TiDBOptOn(val)
		return nil
	}},
	{Scope: ScopeGlobal | ScopeSession, Name: TiDBOptBCJ, Value: BoolToOnOff(DefOptBCJ), Type: TypeBool, Validation: func(vars *SessionVars, normalizedValue string, originalValue string, scope ScopeFlag) (string, error) {
		if TiDBOptOn(normalizedValue) && vars.AllowBatchCop == 0 {
			return normalizedValue, ErrWrongValueForVar.GenWithStackByArgs("Can't set Broadcast Join to 1 but tidb_allow_batch_cop is 0, please active batch cop at first.")
		}
		return normalizedValue, nil
	}, SetSession: func(s *SessionVars, val string) error {
		s.AllowBCJ = TiDBOptOn(val)
		return nil
	}},
	{Scope: ScopeSession, Name: TiDBOptDistinctAggPushDown, Value: BoolToOnOff(config.GetGlobalConfig().Performance.DistinctAggPushDown), skipInit: true, Type: TypeBool, SetSession: func(s *SessionVars, val string) error {
		s.AllowDistinctAggPushDown = TiDBOptOn(val)
		return nil
	}},
	{Scope: ScopeSession, Name: TiDBOptWriteRowID, Value: BoolToOnOff(DefOptWriteRowID), skipInit: true, SetSession: func(s *SessionVars, val string) error {
		s.AllowWriteRowID = TiDBOptOn(val)
		return nil
	}},
	{Scope: ScopeGlobal | ScopeSession, Name: TiDBBuildStatsConcurrency, skipInit: true, Value: strconv.Itoa(DefBuildStatsConcurrency)},
	{Scope: ScopeGlobal | ScopeSession, Name: TiDBOptCartesianBCJ, Value: strconv.Itoa(DefOptCartesianBCJ), Type: TypeInt, MinValue: 0, MaxValue: 2},
	{Scope: ScopeGlobal, Name: TiDBAutoAnalyzeRatio, Value: strconv.FormatFloat(DefAutoAnalyzeRatio, 'f', -1, 64), Type: TypeFloat, MinValue: 0, MaxValue: math.MaxUint64},
	{Scope: ScopeGlobal, Name: TiDBAutoAnalyzeStartTime, Value: DefAutoAnalyzeStartTime, Type: TypeTime},
	{Scope: ScopeGlobal, Name: TiDBAutoAnalyzeEndTime, Value: DefAutoAnalyzeEndTime, Type: TypeTime},
	{Scope: ScopeSession, Name: TiDBChecksumTableConcurrency, skipInit: true, Value: strconv.Itoa(DefChecksumTableConcurrency)},
	{Scope: ScopeGlobal | ScopeSession, Name: TiDBExecutorConcurrency, Value: strconv.Itoa(DefExecutorConcurrency), Type: TypeUnsigned, MinValue: 1, MaxValue: math.MaxInt32, SetSession: func(s *SessionVars, val string) error {
		s.ExecutorConcurrency = tidbOptPositiveInt32(val, DefExecutorConcurrency)
		return nil
	}},
	{Scope: ScopeGlobal | ScopeSession, Name: TiDBDistSQLScanConcurrency, Value: strconv.Itoa(DefDistSQLScanConcurrency), Type: TypeUnsigned, MinValue: 1, MaxValue: math.MaxInt32, SetSession: func(s *SessionVars, val string) error {
		s.distSQLScanConcurrency = tidbOptPositiveInt32(val, DefDistSQLScanConcurrency)
		return nil
	}},
	{Scope: ScopeGlobal | ScopeSession, Name: TiDBOptInSubqToJoinAndAgg, Value: BoolToOnOff(DefOptInSubqToJoinAndAgg), Type: TypeBool, SetSession: func(s *SessionVars, val string) error {
		s.SetAllowInSubqToJoinAndAgg(TiDBOptOn(val))
		return nil
	}},
	{Scope: ScopeSession, Name: TiDBOptPreferRangeScan, Value: BoolToOnOff(DefOptPreferRangeScan), Type: TypeBool, IsHintUpdatable: true, SetSession: func(s *SessionVars, val string) error {
		s.SetAllowPreferRangeScan(TiDBOptOn(val))
		return nil
	}},
	{Scope: ScopeGlobal | ScopeSession, Name: TiDBOptCorrelationThreshold, Value: strconv.FormatFloat(DefOptCorrelationThreshold, 'f', -1, 64), Type: TypeFloat, MinValue: 0, MaxValue: 1, SetSession: func(s *SessionVars, val string) error {
		s.CorrelationThreshold = tidbOptFloat64(val, DefOptCorrelationThreshold)
		return nil
	}},
	{Scope: ScopeGlobal | ScopeSession, Name: TiDBOptCorrelationExpFactor, Value: strconv.Itoa(DefOptCorrelationExpFactor), Type: TypeUnsigned, MinValue: 0, MaxValue: math.MaxInt32, SetSession: func(s *SessionVars, val string) error {
		s.CorrelationExpFactor = int(tidbOptInt64(val, DefOptCorrelationExpFactor))
		return nil
	}},
	{Scope: ScopeGlobal | ScopeSession, Name: TiDBOptCPUFactor, Value: strconv.FormatFloat(DefOptCPUFactor, 'f', -1, 64), Type: TypeFloat, MinValue: 0, MaxValue: math.MaxUint64, SetSession: func(s *SessionVars, val string) error {
		s.CPUFactor = tidbOptFloat64(val, DefOptCPUFactor)
		return nil
	}},
	{Scope: ScopeGlobal | ScopeSession, Name: TiDBOptTiFlashConcurrencyFactor, Value: strconv.FormatFloat(DefOptTiFlashConcurrencyFactor, 'f', -1, 64), skipInit: true, Type: TypeFloat, MinValue: 1, MaxValue: math.MaxUint64, SetSession: func(s *SessionVars, val string) error {
		s.CopTiFlashConcurrencyFactor = tidbOptFloat64(val, DefOptTiFlashConcurrencyFactor)
		return nil
	}},
	{Scope: ScopeGlobal | ScopeSession, Name: TiDBOptCopCPUFactor, Value: strconv.FormatFloat(DefOptCopCPUFactor, 'f', -1, 64), Type: TypeFloat, MinValue: 0, MaxValue: math.MaxUint64, SetSession: func(s *SessionVars, val string) error {
		s.CopCPUFactor = tidbOptFloat64(val, DefOptCopCPUFactor)
		return nil
	}},
	{Scope: ScopeGlobal | ScopeSession, Name: TiDBOptNetworkFactor, Value: strconv.FormatFloat(DefOptNetworkFactor, 'f', -1, 64), Type: TypeFloat, MinValue: 0, MaxValue: math.MaxUint64, SetSession: func(s *SessionVars, val string) error {
		s.networkFactor = tidbOptFloat64(val, DefOptNetworkFactor)
		return nil
	}},
	{Scope: ScopeGlobal | ScopeSession, Name: TiDBOptScanFactor, Value: strconv.FormatFloat(DefOptScanFactor, 'f', -1, 64), Type: TypeFloat, MinValue: 0, MaxValue: math.MaxUint64, SetSession: func(s *SessionVars, val string) error {
		s.scanFactor = tidbOptFloat64(val, DefOptScanFactor)
		return nil
	}},
	{Scope: ScopeGlobal | ScopeSession, Name: TiDBOptDescScanFactor, Value: strconv.FormatFloat(DefOptDescScanFactor, 'f', -1, 64), Type: TypeFloat, MinValue: 0, MaxValue: math.MaxUint64, SetSession: func(s *SessionVars, val string) error {
		s.descScanFactor = tidbOptFloat64(val, DefOptDescScanFactor)
		return nil
	}},
	{Scope: ScopeGlobal | ScopeSession, Name: TiDBOptSeekFactor, Value: strconv.FormatFloat(DefOptSeekFactor, 'f', -1, 64), skipInit: true, Type: TypeFloat, MinValue: 0, MaxValue: math.MaxUint64, SetSession: func(s *SessionVars, val string) error {
		s.seekFactor = tidbOptFloat64(val, DefOptSeekFactor)
		return nil
	}},
	{Scope: ScopeGlobal | ScopeSession, Name: TiDBOptMemoryFactor, Value: strconv.FormatFloat(DefOptMemoryFactor, 'f', -1, 64), Type: TypeFloat, MinValue: 0, MaxValue: math.MaxUint64, SetSession: func(s *SessionVars, val string) error {
		s.MemoryFactor = tidbOptFloat64(val, DefOptMemoryFactor)
		return nil
	}},
	{Scope: ScopeGlobal | ScopeSession, Name: TiDBOptDiskFactor, Value: strconv.FormatFloat(DefOptDiskFactor, 'f', -1, 64), Type: TypeFloat, MinValue: 0, MaxValue: math.MaxUint64, SetSession: func(s *SessionVars, val string) error {
		s.DiskFactor = tidbOptFloat64(val, DefOptDiskFactor)
		return nil
	}},
	{Scope: ScopeGlobal | ScopeSession, Name: TiDBOptConcurrencyFactor, Value: strconv.FormatFloat(DefOptConcurrencyFactor, 'f', -1, 64), Type: TypeFloat, MinValue: 0, MaxValue: math.MaxUint64, SetSession: func(s *SessionVars, val string) error {
		s.ConcurrencyFactor = tidbOptFloat64(val, DefOptConcurrencyFactor)
		return nil
	}},
	{Scope: ScopeGlobal | ScopeSession, Name: TiDBIndexJoinBatchSize, Value: strconv.Itoa(DefIndexJoinBatchSize), Type: TypeUnsigned, MinValue: 1, MaxValue: math.MaxInt32, SetSession: func(s *SessionVars, val string) error {
		s.IndexJoinBatchSize = tidbOptPositiveInt32(val, DefIndexJoinBatchSize)
		return nil
	}},
	{Scope: ScopeGlobal | ScopeSession, Name: TiDBIndexLookupSize, Value: strconv.Itoa(DefIndexLookupSize), Type: TypeUnsigned, MinValue: 1, MaxValue: math.MaxInt32, SetSession: func(s *SessionVars, val string) error {
		s.IndexLookupSize = tidbOptPositiveInt32(val, DefIndexLookupSize)
		return nil
	}},
	{Scope: ScopeGlobal | ScopeSession, Name: TiDBIndexLookupConcurrency, Value: strconv.Itoa(DefIndexLookupConcurrency), Type: TypeInt, MinValue: 1, MaxValue: math.MaxInt32, AllowAutoValue: true, SetSession: func(s *SessionVars, val string) error {
		s.indexLookupConcurrency = tidbOptPositiveInt32(val, ConcurrencyUnset)
		return nil
	}, Validation: func(vars *SessionVars, normalizedValue string, originalValue string, scope ScopeFlag) (string, error) {
		appendDeprecationWarning(vars, TiDBIndexLookupConcurrency, TiDBExecutorConcurrency)
		return normalizedValue, nil
	}},
	{Scope: ScopeGlobal | ScopeSession, Name: TiDBIndexLookupJoinConcurrency, Value: strconv.Itoa(DefIndexLookupJoinConcurrency), Type: TypeInt, MinValue: 1, MaxValue: math.MaxInt32, AllowAutoValue: true, SetSession: func(s *SessionVars, val string) error {
		s.indexLookupJoinConcurrency = tidbOptPositiveInt32(val, ConcurrencyUnset)
		return nil
	}, Validation: func(vars *SessionVars, normalizedValue string, originalValue string, scope ScopeFlag) (string, error) {
		appendDeprecationWarning(vars, TiDBIndexLookupJoinConcurrency, TiDBExecutorConcurrency)
		return normalizedValue, nil
	}},
	{Scope: ScopeGlobal | ScopeSession, Name: TiDBIndexSerialScanConcurrency, Value: strconv.Itoa(DefIndexSerialScanConcurrency), Type: TypeUnsigned, MinValue: 1, MaxValue: math.MaxInt32, SetSession: func(s *SessionVars, val string) error {
		s.indexSerialScanConcurrency = tidbOptPositiveInt32(val, DefIndexSerialScanConcurrency)
		return nil
	}},
	{Scope: ScopeGlobal | ScopeSession, Name: TiDBSkipUTF8Check, Value: BoolToOnOff(DefSkipUTF8Check), Type: TypeBool, SetSession: func(s *SessionVars, val string) error {
		s.SkipUTF8Check = TiDBOptOn(val)
		return nil
	}},
	{Scope: ScopeGlobal | ScopeSession, Name: TiDBSkipASCIICheck, Value: BoolToOnOff(DefSkipASCIICheck), Type: TypeBool, SetSession: func(s *SessionVars, val string) error {
		s.SkipASCIICheck = TiDBOptOn(val)
		return nil
	}},
	{Scope: ScopeSession, Name: TiDBBatchInsert, Value: BoolToOnOff(DefBatchInsert), Type: TypeBool, skipInit: true, SetSession: func(s *SessionVars, val string) error {
		s.BatchInsert = TiDBOptOn(val)
		return nil
	}},
	{Scope: ScopeSession, Name: TiDBBatchDelete, Value: BoolToOnOff(DefBatchDelete), Type: TypeBool, skipInit: true, SetSession: func(s *SessionVars, val string) error {
		s.BatchDelete = TiDBOptOn(val)
		return nil
	}},
	{Scope: ScopeSession, Name: TiDBBatchCommit, Value: BoolToOnOff(DefBatchCommit), Type: TypeBool, skipInit: true, SetSession: func(s *SessionVars, val string) error {
		s.BatchCommit = TiDBOptOn(val)
		return nil
	}},
	{Scope: ScopeGlobal | ScopeSession, Name: TiDBDMLBatchSize, Value: strconv.Itoa(DefDMLBatchSize), Type: TypeUnsigned, MinValue: 0, MaxValue: math.MaxInt32, SetSession: func(s *SessionVars, val string) error {
		s.DMLBatchSize = int(tidbOptInt64(val, DefDMLBatchSize))
		return nil
	}},
	{Scope: ScopeSession, Name: TiDBCurrentTS, Value: strconv.Itoa(DefCurretTS), ReadOnly: true, skipInit: true, GetSession: func(s *SessionVars) (string, error) {
		return fmt.Sprintf("%d", s.TxnCtx.StartTS), nil
	}},
	{Scope: ScopeSession, Name: TiDBLastTxnInfo, Value: strconv.Itoa(DefCurretTS), ReadOnly: true, skipInit: true, GetSession: func(s *SessionVars) (string, error) {
		return s.LastTxnInfo, nil
	}},
	{Scope: ScopeSession, Name: TiDBLastQueryInfo, Value: strconv.Itoa(DefCurretTS), ReadOnly: true, skipInit: true, GetSession: func(s *SessionVars) (string, error) {
		info, err := json.Marshal(s.LastQueryInfo)
		if err != nil {
			return "", err
		}
		return string(info), nil
	}},
	{Scope: ScopeGlobal | ScopeSession, Name: TiDBMaxChunkSize, Value: strconv.Itoa(DefMaxChunkSize), Type: TypeUnsigned, MinValue: maxChunkSizeLowerBound, MaxValue: math.MaxInt32, SetSession: func(s *SessionVars, val string) error {
		s.MaxChunkSize = tidbOptPositiveInt32(val, DefMaxChunkSize)
		return nil
	}},
	{Scope: ScopeGlobal | ScopeSession, Name: TiDBAllowBatchCop, Value: strconv.Itoa(DefTiDBAllowBatchCop), Type: TypeInt, MinValue: 0, MaxValue: 2, Validation: func(vars *SessionVars, normalizedValue string, originalValue string, scope ScopeFlag) (string, error) {
		if normalizedValue == "0" && vars.AllowBCJ {
			return normalizedValue, ErrWrongValueForVar.GenWithStackByArgs("Can't set batch cop 0 but tidb_opt_broadcast_join is 1, please set tidb_opt_broadcast_join 0 at first")
		}
		return normalizedValue, nil
	}, SetSession: func(s *SessionVars, val string) error {
		s.AllowBatchCop = int(tidbOptInt64(val, DefTiDBAllowBatchCop))
		return nil
	}},
	{Scope: ScopeGlobal | ScopeSession, Name: TiDBInitChunkSize, Value: strconv.Itoa(DefInitChunkSize), Type: TypeUnsigned, MinValue: 1, MaxValue: initChunkSizeUpperBound, SetSession: func(s *SessionVars, val string) error {
		s.InitChunkSize = tidbOptPositiveInt32(val, DefInitChunkSize)
		return nil
	}},
	{Scope: ScopeGlobal | ScopeSession, Name: TiDBEnableCascadesPlanner, Value: Off, Type: TypeBool, SetSession: func(s *SessionVars, val string) error {
		s.SetEnableCascadesPlanner(TiDBOptOn(val))
		return nil
	}},
	{Scope: ScopeGlobal | ScopeSession, Name: TiDBEnableIndexMerge, Value: Off, Type: TypeBool, SetSession: func(s *SessionVars, val string) error {
		s.SetEnableIndexMerge(TiDBOptOn(val))
		return nil
	}},
	{Scope: ScopeSession, Name: TiDBMemQuotaQuery, Value: strconv.FormatInt(config.GetGlobalConfig().MemQuotaQuery, 10), skipInit: true, Type: TypeInt, MinValue: -1, MaxValue: math.MaxInt64, SetSession: func(s *SessionVars, val string) error {
		s.MemQuotaQuery = tidbOptInt64(val, config.GetGlobalConfig().MemQuotaQuery)
		return nil
	}},
	{Scope: ScopeSession, Name: TiDBMemQuotaHashJoin, Value: strconv.FormatInt(DefTiDBMemQuotaHashJoin, 10), skipInit: true, Type: TypeInt, MinValue: -1, MaxValue: math.MaxInt64, SetSession: func(s *SessionVars, val string) error {
		s.MemQuotaHashJoin = tidbOptInt64(val, DefTiDBMemQuotaHashJoin)
		return nil
	}, Validation: func(vars *SessionVars, normalizedValue string, originalValue string, scope ScopeFlag) (string, error) {
		appendDeprecationWarning(vars, TiDBMemQuotaHashJoin, TiDBMemQuotaQuery)
		return normalizedValue, nil
	}},
	{Scope: ScopeSession, Name: TiDBMemQuotaMergeJoin, Value: strconv.FormatInt(DefTiDBMemQuotaMergeJoin, 10), skipInit: true, Type: TypeInt, MinValue: -1, MaxValue: math.MaxInt64, SetSession: func(s *SessionVars, val string) error {
		s.MemQuotaMergeJoin = tidbOptInt64(val, DefTiDBMemQuotaMergeJoin)
		return nil
	}, Validation: func(vars *SessionVars, normalizedValue string, originalValue string, scope ScopeFlag) (string, error) {
		appendDeprecationWarning(vars, TiDBMemQuotaMergeJoin, TiDBMemQuotaQuery)
		return normalizedValue, nil
	}},
	{Scope: ScopeSession, Name: TiDBMemQuotaSort, Value: strconv.FormatInt(DefTiDBMemQuotaSort, 10), skipInit: true, Type: TypeInt, MinValue: -1, MaxValue: math.MaxInt64, SetSession: func(s *SessionVars, val string) error {
		s.MemQuotaSort = tidbOptInt64(val, DefTiDBMemQuotaSort)
		return nil
	}, Validation: func(vars *SessionVars, normalizedValue string, originalValue string, scope ScopeFlag) (string, error) {
		appendDeprecationWarning(vars, TiDBMemQuotaSort, TiDBMemQuotaQuery)
		return normalizedValue, nil
	}},
	{Scope: ScopeSession, Name: TiDBMemQuotaTopn, Value: strconv.FormatInt(DefTiDBMemQuotaTopn, 10), skipInit: true, Type: TypeInt, MinValue: -1, MaxValue: math.MaxInt64, SetSession: func(s *SessionVars, val string) error {
		s.MemQuotaTopn = tidbOptInt64(val, DefTiDBMemQuotaTopn)
		return nil
	}, Validation: func(vars *SessionVars, normalizedValue string, originalValue string, scope ScopeFlag) (string, error) {
		appendDeprecationWarning(vars, TiDBMemQuotaTopn, TiDBMemQuotaQuery)
		return normalizedValue, nil
	}},
	{Scope: ScopeSession, Name: TiDBMemQuotaIndexLookupReader, Value: strconv.FormatInt(DefTiDBMemQuotaIndexLookupReader, 10), skipInit: true, Type: TypeInt, MinValue: -1, MaxValue: math.MaxInt64, SetSession: func(s *SessionVars, val string) error {
		s.MemQuotaIndexLookupReader = tidbOptInt64(val, DefTiDBMemQuotaIndexLookupReader)
		return nil
	}, Validation: func(vars *SessionVars, normalizedValue string, originalValue string, scope ScopeFlag) (string, error) {
		appendDeprecationWarning(vars, TiDBMemQuotaIndexLookupReader, TiDBMemQuotaQuery)
		return normalizedValue, nil
	}},
	{Scope: ScopeSession, Name: TiDBMemQuotaIndexLookupJoin, Value: strconv.FormatInt(DefTiDBMemQuotaIndexLookupJoin, 10), skipInit: true, Type: TypeInt, MinValue: -1, MaxValue: math.MaxInt64, SetSession: func(s *SessionVars, val string) error {
		s.MemQuotaIndexLookupJoin = tidbOptInt64(val, DefTiDBMemQuotaIndexLookupJoin)
		return nil
	}, Validation: func(vars *SessionVars, normalizedValue string, originalValue string, scope ScopeFlag) (string, error) {
		appendDeprecationWarning(vars, TiDBMemQuotaIndexLookupJoin, TiDBMemQuotaQuery)
		return normalizedValue, nil
	}},
	{Scope: ScopeSession, Name: TiDBEnableStreaming, Value: Off, Type: TypeBool, skipInit: true, SetSession: func(s *SessionVars, val string) error {
		s.EnableStreaming = TiDBOptOn(val)
		return nil
	}},
	{Scope: ScopeSession, Name: TiDBEnableChunkRPC, Value: On, Type: TypeBool, skipInit: true, SetSession: func(s *SessionVars, val string) error {
		s.EnableChunkRPC = TiDBOptOn(val)
		return nil
	}},
	{Scope: ScopeSession, Name: TxnIsolationOneShot, Value: "", skipInit: true, Validation: func(vars *SessionVars, normalizedValue string, originalValue string, scope ScopeFlag) (string, error) {
		return checkIsolationLevel(vars, normalizedValue, originalValue, scope)
	}, SetSession: func(s *SessionVars, val string) error {
		s.txnIsolationLevelOneShot.state = oneShotSet
		s.txnIsolationLevelOneShot.value = val
		return nil
	}},
	{Scope: ScopeGlobal | ScopeSession, Name: TiDBEnableTablePartition, Value: On, Type: TypeEnum, PossibleValues: []string{Off, On, "AUTO"}, SetSession: func(s *SessionVars, val string) error {
		s.EnableTablePartition = val
		return nil
	}},
	{Scope: ScopeSession, Name: TiDBEnableListTablePartition, Value: Off, Type: TypeBool, skipInit: true, SetSession: func(s *SessionVars, val string) error {
		s.EnableListTablePartition = TiDBOptOn(val)
		return nil
	}},
	{Scope: ScopeGlobal | ScopeSession, Name: TiDBHashJoinConcurrency, Value: strconv.Itoa(DefTiDBHashJoinConcurrency), Type: TypeInt, MinValue: 1, MaxValue: math.MaxInt32, AllowAutoValue: true, SetSession: func(s *SessionVars, val string) error {
		s.hashJoinConcurrency = tidbOptPositiveInt32(val, ConcurrencyUnset)
		return nil
	}, Validation: func(vars *SessionVars, normalizedValue string, originalValue string, scope ScopeFlag) (string, error) {
		appendDeprecationWarning(vars, TiDBHashJoinConcurrency, TiDBExecutorConcurrency)
		return normalizedValue, nil
	}},
	{Scope: ScopeGlobal | ScopeSession, Name: TiDBProjectionConcurrency, Value: strconv.Itoa(DefTiDBProjectionConcurrency), Type: TypeInt, MinValue: -1, MaxValue: math.MaxInt32, SetSession: func(s *SessionVars, val string) error {
		s.projectionConcurrency = tidbOptPositiveInt32(val, ConcurrencyUnset)
		return nil
	}, Validation: func(vars *SessionVars, normalizedValue string, originalValue string, scope ScopeFlag) (string, error) {
		appendDeprecationWarning(vars, TiDBProjectionConcurrency, TiDBExecutorConcurrency)
		return normalizedValue, nil
	}},
	{Scope: ScopeGlobal | ScopeSession, Name: TiDBHashAggPartialConcurrency, Value: strconv.Itoa(DefTiDBHashAggPartialConcurrency), Type: TypeInt, MinValue: 1, MaxValue: math.MaxInt32, AllowAutoValue: true, SetSession: func(s *SessionVars, val string) error {
		s.hashAggPartialConcurrency = tidbOptPositiveInt32(val, ConcurrencyUnset)
		return nil
	}, Validation: func(vars *SessionVars, normalizedValue string, originalValue string, scope ScopeFlag) (string, error) {
		appendDeprecationWarning(vars, TiDBHashAggPartialConcurrency, TiDBExecutorConcurrency)
		return normalizedValue, nil
	}},
	{Scope: ScopeGlobal | ScopeSession, Name: TiDBHashAggFinalConcurrency, Value: strconv.Itoa(DefTiDBHashAggFinalConcurrency), Type: TypeInt, MinValue: 1, MaxValue: math.MaxInt32, AllowAutoValue: true, SetSession: func(s *SessionVars, val string) error {
		s.hashAggFinalConcurrency = tidbOptPositiveInt32(val, ConcurrencyUnset)
		return nil
	}, Validation: func(vars *SessionVars, normalizedValue string, originalValue string, scope ScopeFlag) (string, error) {
		appendDeprecationWarning(vars, TiDBHashAggFinalConcurrency, TiDBExecutorConcurrency)
		return normalizedValue, nil
	}},
	{Scope: ScopeGlobal | ScopeSession, Name: TiDBWindowConcurrency, Value: strconv.Itoa(DefTiDBWindowConcurrency), Type: TypeInt, MinValue: 1, MaxValue: math.MaxInt32, AllowAutoValue: true, SetSession: func(s *SessionVars, val string) error {
		s.windowConcurrency = tidbOptPositiveInt32(val, ConcurrencyUnset)
		return nil
	}, Validation: func(vars *SessionVars, normalizedValue string, originalValue string, scope ScopeFlag) (string, error) {
		appendDeprecationWarning(vars, TiDBWindowConcurrency, TiDBExecutorConcurrency)
		return normalizedValue, nil
	}},
	{Scope: ScopeGlobal | ScopeSession, Name: TiDBMergeJoinConcurrency, Value: strconv.Itoa(DefTiDBMergeJoinConcurrency), Type: TypeInt, MinValue: 1, MaxValue: math.MaxInt32, AllowAutoValue: true, SetSession: func(s *SessionVars, val string) error {
		s.mergeJoinConcurrency = tidbOptPositiveInt32(val, ConcurrencyUnset)
		return nil
	}, Validation: func(vars *SessionVars, normalizedValue string, originalValue string, scope ScopeFlag) (string, error) {
		appendDeprecationWarning(vars, TiDBMergeJoinConcurrency, TiDBExecutorConcurrency)
		return normalizedValue, nil
	}},

	{Scope: ScopeGlobal | ScopeSession, Name: TiDBStreamAggConcurrency, Value: strconv.Itoa(DefTiDBStreamAggConcurrency), Type: TypeInt, MinValue: 1, MaxValue: math.MaxInt32, AllowAutoValue: true, SetSession: func(s *SessionVars, val string) error {
		s.streamAggConcurrency = tidbOptPositiveInt32(val, ConcurrencyUnset)
		return nil
	}, Validation: func(vars *SessionVars, normalizedValue string, originalValue string, scope ScopeFlag) (string, error) {
		appendDeprecationWarning(vars, TiDBStreamAggConcurrency, TiDBExecutorConcurrency)
		return normalizedValue, nil
	}},
	{Scope: ScopeGlobal | ScopeSession, Name: TiDBEnableParallelApply, Value: BoolToOnOff(DefTiDBEnableParallelApply), Type: TypeBool, SetSession: func(s *SessionVars, val string) error {
		s.EnableParallelApply = TiDBOptOn(val)
		return nil
	}},
	{Scope: ScopeGlobal | ScopeSession, Name: TiDBMemQuotaApplyCache, Value: strconv.Itoa(DefTiDBMemQuotaApplyCache), Type: TypeUnsigned, MaxValue: math.MaxInt64, SetSession: func(s *SessionVars, val string) error {
		s.MemQuotaApplyCache = tidbOptInt64(val, DefTiDBMemQuotaApplyCache)
		return nil
	}},
	{Scope: ScopeGlobal | ScopeSession, Name: TiDBBackoffLockFast, Value: strconv.Itoa(tikvstore.DefBackoffLockFast), Type: TypeUnsigned, MinValue: 1, MaxValue: math.MaxInt32, SetSession: func(s *SessionVars, val string) error {
		s.KVVars.BackoffLockFast = tidbOptPositiveInt32(val, tikvstore.DefBackoffLockFast)
		return nil
	}},
	{Scope: ScopeGlobal | ScopeSession, Name: TiDBBackOffWeight, Value: strconv.Itoa(tikvstore.DefBackOffWeight), Type: TypeUnsigned, MinValue: 1, MaxValue: math.MaxInt32, SetSession: func(s *SessionVars, val string) error {
		s.KVVars.BackOffWeight = tidbOptPositiveInt32(val, tikvstore.DefBackOffWeight)
		return nil
	}},
	{Scope: ScopeGlobal | ScopeSession, Name: TiDBRetryLimit, Value: strconv.Itoa(DefTiDBRetryLimit), Type: TypeInt, MinValue: -1, MaxValue: math.MaxInt64, SetSession: func(s *SessionVars, val string) error {
		s.RetryLimit = tidbOptInt64(val, DefTiDBRetryLimit)
		return nil
	}},
	{Scope: ScopeGlobal | ScopeSession, Name: TiDBDisableTxnAutoRetry, Value: BoolToOnOff(DefTiDBDisableTxnAutoRetry), Type: TypeBool, SetSession: func(s *SessionVars, val string) error {
		s.DisableTxnAutoRetry = TiDBOptOn(val)
		return nil
	}},
	{Scope: ScopeGlobal | ScopeSession, Name: TiDBConstraintCheckInPlace, Value: BoolToOnOff(DefTiDBConstraintCheckInPlace), Type: TypeBool, SetSession: func(s *SessionVars, val string) error {
		s.ConstraintCheckInPlace = TiDBOptOn(val)
		return nil
	}},
	{Scope: ScopeGlobal | ScopeSession, Name: TiDBTxnMode, Value: DefTiDBTxnMode, AllowEmptyAll: true, Type: TypeEnum, PossibleValues: []string{"pessimistic", "optimistic"}, SetSession: func(s *SessionVars, val string) error {
		s.TxnMode = strings.ToUpper(val)
		return nil
	}},
	{Scope: ScopeGlobal, Name: TiDBRowFormatVersion, Value: strconv.Itoa(DefTiDBRowFormatV1), Type: TypeUnsigned, MinValue: 1, MaxValue: 2, SetSession: func(s *SessionVars, val string) error {
		formatVersion := int(tidbOptInt64(val, DefTiDBRowFormatV1))
		if formatVersion == DefTiDBRowFormatV1 {
			s.RowEncoder.Enable = false
		} else if formatVersion == DefTiDBRowFormatV2 {
			s.RowEncoder.Enable = true
		}
		SetDDLReorgRowFormat(tidbOptInt64(val, DefTiDBRowFormatV2))
		return nil
	}},
	{Scope: ScopeSession, Name: TiDBOptimizerSelectivityLevel, Value: strconv.Itoa(DefTiDBOptimizerSelectivityLevel), skipInit: true, Type: TypeUnsigned, MinValue: 0, MaxValue: math.MaxInt32, SetSession: func(s *SessionVars, val string) error {
		s.OptimizerSelectivityLevel = tidbOptPositiveInt32(val, DefTiDBOptimizerSelectivityLevel)
		return nil
	}},
	{Scope: ScopeGlobal | ScopeSession, Name: TiDBEnableWindowFunction, Value: BoolToOnOff(DefEnableWindowFunction), Type: TypeBool, SetSession: func(s *SessionVars, val string) error {
		s.EnableWindowFunction = TiDBOptOn(val)
		return nil
	}},
	{Scope: ScopeGlobal | ScopeSession, Name: TiDBEnablePipelinedWindowFunction, Value: BoolToOnOff(DefEnablePipelinedWindowFunction), Hidden: true, Type: TypeBool, SetSession: func(s *SessionVars, val string) error {
		s.EnablePipelinedWindowExec = TiDBOptOn(val)
		return nil
	}},
	{Scope: ScopeGlobal | ScopeSession, Name: TiDBEnableStrictDoubleTypeCheck, Value: BoolToOnOff(DefEnableStrictDoubleTypeCheck), Type: TypeBool, SetSession: func(s *SessionVars, val string) error {
		s.EnableStrictDoubleTypeCheck = TiDBOptOn(val)
		return nil
	}},
	{Scope: ScopeGlobal | ScopeSession, Name: TiDBEnableVectorizedExpression, Value: BoolToOnOff(DefEnableVectorizedExpression), Type: TypeBool, SetSession: func(s *SessionVars, val string) error {
		s.EnableVectorizedExpression = TiDBOptOn(val)
		return nil
	}},
	{Scope: ScopeGlobal | ScopeSession, Name: TiDBEnableFastAnalyze, Value: BoolToOnOff(DefTiDBUseFastAnalyze), Type: TypeBool, SetSession: func(s *SessionVars, val string) error {
		s.EnableFastAnalyze = TiDBOptOn(val)
		return nil
	}},
	{Scope: ScopeGlobal | ScopeSession, Name: TiDBSkipIsolationLevelCheck, skipInit: true, Value: BoolToOnOff(DefTiDBSkipIsolationLevelCheck), Type: TypeBool},
	{Scope: ScopeGlobal | ScopeSession, Name: TiDBEnableRateLimitAction, Value: BoolToOnOff(DefTiDBEnableRateLimitAction), Type: TypeBool, SetSession: func(s *SessionVars, val string) error {
		s.EnabledRateLimitAction = TiDBOptOn(val)
		return nil
	}},
	{Scope: ScopeGlobal | ScopeSession, Name: TiDBAllowFallbackToTiKV, Value: "", Validation: func(vars *SessionVars, normalizedValue string, originalValue string, scope ScopeFlag) (string, error) {
		if normalizedValue == "" {
			return "", nil
		}
		engines := strings.Split(normalizedValue, ",")
		var formatVal string
		storeTypes := make(map[kv.StoreType]struct{})
		for i, engine := range engines {
			engine = strings.TrimSpace(engine)
			switch {
			case strings.EqualFold(engine, kv.TiFlash.Name()):
				if _, ok := storeTypes[kv.TiFlash]; !ok {
					if i != 0 {
						formatVal += ","
					}
					formatVal += kv.TiFlash.Name()
					storeTypes[kv.TiFlash] = struct{}{}
				}
			default:
				return normalizedValue, ErrWrongValueForVar.GenWithStackByArgs(TiDBAllowFallbackToTiKV, normalizedValue)
			}
		}
		return formatVal, nil
	}, SetSession: func(s *SessionVars, val string) error {
		s.AllowFallbackToTiKV = make(map[kv.StoreType]struct{})
		for _, engine := range strings.Split(val, ",") {
			switch engine {
			case kv.TiFlash.Name():
				s.AllowFallbackToTiKV[kv.TiFlash] = struct{}{}
			}
		}
		return nil
	}},
	/* The following variable is defined as session scope but is actually server scope. */
	{Scope: ScopeGlobal | ScopeSession, Name: TiDBEnableDynamicPrivileges, Value: On, Type: TypeBool, Hidden: true},
	{Scope: ScopeSession, Name: TiDBGeneralLog, Value: BoolToOnOff(DefTiDBGeneralLog), Type: TypeBool, skipInit: true, SetSession: func(s *SessionVars, val string) error {
		ProcessGeneralLog.Store(TiDBOptOn(val))
		return nil
	}, GetSession: func(s *SessionVars) (string, error) {
		return BoolToOnOff(ProcessGeneralLog.Load()), nil
	}},
	{Scope: ScopeSession, Name: TiDBPProfSQLCPU, Value: strconv.Itoa(DefTiDBPProfSQLCPU), Type: TypeInt, skipInit: true, MinValue: 0, MaxValue: 1, SetSession: func(s *SessionVars, val string) error {
		EnablePProfSQLCPU.Store(uint32(tidbOptPositiveInt32(val, DefTiDBPProfSQLCPU)) > 0)
		return nil
	}, GetSession: func(s *SessionVars) (string, error) {
		val := "0"
		if EnablePProfSQLCPU.Load() {
			val = "1"
		}
		return val, nil
	}},
	{Scope: ScopeSession, Name: TiDBDDLSlowOprThreshold, Value: strconv.Itoa(DefTiDBDDLSlowOprThreshold), skipInit: true, SetSession: func(s *SessionVars, val string) error {
		atomic.StoreUint32(&DDLSlowOprThreshold, uint32(tidbOptPositiveInt32(val, DefTiDBDDLSlowOprThreshold)))
		return nil
	}, GetSession: func(s *SessionVars) (string, error) {
		return strconv.FormatUint(uint64(atomic.LoadUint32(&DDLSlowOprThreshold)), 10), nil
	}},
	{Scope: ScopeSession, Name: TiDBConfig, Value: "", ReadOnly: true, skipInit: true, GetSession: func(s *SessionVars) (string, error) {
		conf := config.GetGlobalConfig()
		j, err := json.MarshalIndent(conf, "", "\t")
		if err != nil {
			return "", err
		}
		return config.HideConfig(string(j)), nil
	}},
	{Scope: ScopeGlobal, Name: TiDBDDLReorgWorkerCount, Value: strconv.Itoa(DefTiDBDDLReorgWorkerCount), Type: TypeUnsigned, MinValue: 1, MaxValue: uint64(maxDDLReorgWorkerCount), SetSession: func(s *SessionVars, val string) error {
		SetDDLReorgWorkerCounter(int32(tidbOptPositiveInt32(val, DefTiDBDDLReorgWorkerCount)))
		return nil
	}},
	{Scope: ScopeGlobal, Name: TiDBDDLReorgBatchSize, Value: strconv.Itoa(DefTiDBDDLReorgBatchSize), Type: TypeUnsigned, MinValue: int64(MinDDLReorgBatchSize), MaxValue: uint64(MaxDDLReorgBatchSize), AutoConvertOutOfRange: true, SetSession: func(s *SessionVars, val string) error {
		SetDDLReorgBatchSize(int32(tidbOptPositiveInt32(val, DefTiDBDDLReorgBatchSize)))
		return nil
	}},
	{Scope: ScopeGlobal, Name: TiDBDDLErrorCountLimit, Value: strconv.Itoa(DefTiDBDDLErrorCountLimit), Type: TypeUnsigned, MinValue: 0, MaxValue: math.MaxInt64, AutoConvertOutOfRange: true, SetSession: func(s *SessionVars, val string) error {
		SetDDLErrorCountLimit(tidbOptInt64(val, DefTiDBDDLErrorCountLimit))
		return nil
	}},
	{Scope: ScopeSession, Name: TiDBDDLReorgPriority, Value: "PRIORITY_LOW", skipInit: true, SetSession: func(s *SessionVars, val string) error {
		s.setDDLReorgPriority(val)
		return nil
	}},
	{Scope: ScopeGlobal, Name: TiDBMaxDeltaSchemaCount, Value: strconv.Itoa(DefTiDBMaxDeltaSchemaCount), Type: TypeUnsigned, MinValue: 100, MaxValue: 16384, AutoConvertOutOfRange: true, SetSession: func(s *SessionVars, val string) error {
		// It's a global variable, but it also wants to be cached in server.
		SetMaxDeltaSchemaCount(tidbOptInt64(val, DefTiDBMaxDeltaSchemaCount))
		return nil
	}},
	{Scope: ScopeGlobal | ScopeSession, Name: TiDBEnableChangeColumnType, Value: BoolToOnOff(DefTiDBChangeColumnType), Hidden: true, Type: TypeBool, SetSession: func(s *SessionVars, val string) error {
		s.EnableChangeColumnType = TiDBOptOn(val)
		return nil
	}},
	{Scope: ScopeGlobal, Name: TiDBEnableChangeMultiSchema, Value: BoolToOnOff(DefTiDBChangeMultiSchema), Hidden: true, Type: TypeBool, SetSession: func(s *SessionVars, val string) error {
		s.EnableChangeMultiSchema = TiDBOptOn(val)
		return nil
	}},
	{Scope: ScopeGlobal, Name: TiDBEnablePointGetCache, Value: BoolToOnOff(DefTiDBPointGetCache), Hidden: true, Type: TypeBool, SetSession: func(s *SessionVars, val string) error {
		s.EnablePointGetCache = TiDBOptOn(val)
		return nil
	}},
	{Scope: ScopeGlobal, Name: TiDBEnableAlterPlacement, Value: BoolToOnOff(DefTiDBEnableAlterPlacement), Hidden: true, Type: TypeBool, SetSession: func(s *SessionVars, val string) error {
		s.EnableAlterPlacement = TiDBOptOn(val)
		return nil
	}},
	{Scope: ScopeSession, Name: TiDBForcePriority, skipInit: true, Value: mysql.Priority2Str[DefTiDBForcePriority], SetSession: func(s *SessionVars, val string) error {
		atomic.StoreInt32(&ForcePriority, int32(mysql.Str2Priority(val)))
		return nil
	}, GetSession: func(s *SessionVars) (string, error) {
		return mysql.Priority2Str[mysql.PriorityEnum(atomic.LoadInt32(&ForcePriority))], nil
	}},
	{Scope: ScopeGlobal | ScopeSession, Name: TiDBOptJoinReorderThreshold, Value: strconv.Itoa(DefTiDBOptJoinReorderThreshold), skipInit: true, Type: TypeUnsigned, MinValue: 0, MaxValue: 63, SetSession: func(s *SessionVars, val string) error {
		s.TiDBOptJoinReorderThreshold = tidbOptPositiveInt32(val, DefTiDBOptJoinReorderThreshold)
		return nil
	}},
	{Scope: ScopeSession, Name: TiDBSlowQueryFile, Value: "", skipInit: true, SetSession: func(s *SessionVars, val string) error {
		s.SlowQueryFile = val
		return nil
	}},
	{Scope: ScopeGlobal, Name: TiDBScatterRegion, Value: BoolToOnOff(DefTiDBScatterRegion), Type: TypeBool},
	{Scope: ScopeSession, Name: TiDBWaitSplitRegionFinish, Value: BoolToOnOff(DefTiDBWaitSplitRegionFinish), skipInit: true, Type: TypeBool, SetSession: func(s *SessionVars, val string) error {
		s.WaitSplitRegionFinish = TiDBOptOn(val)
		return nil
	}},
	{Scope: ScopeSession, Name: TiDBWaitSplitRegionTimeout, Value: strconv.Itoa(DefWaitSplitRegionTimeout), skipInit: true, Type: TypeUnsigned, MinValue: 1, MaxValue: math.MaxInt32, SetSession: func(s *SessionVars, val string) error {
		s.WaitSplitRegionTimeout = uint64(tidbOptPositiveInt32(val, DefWaitSplitRegionTimeout))
		return nil
	}},
	{Scope: ScopeSession, Name: TiDBLowResolutionTSO, Value: Off, Type: TypeBool, skipInit: true, SetSession: func(s *SessionVars, val string) error {
		s.LowResolutionTSO = TiDBOptOn(val)
		return nil
	}},
	{Scope: ScopeSession, Name: TiDBExpensiveQueryTimeThreshold, Value: strconv.Itoa(DefTiDBExpensiveQueryTimeThreshold), Type: TypeUnsigned, MinValue: int64(MinExpensiveQueryTimeThreshold), MaxValue: math.MaxInt32, AutoConvertOutOfRange: true, SetSession: func(s *SessionVars, val string) error {
		atomic.StoreUint64(&ExpensiveQueryTimeThreshold, uint64(tidbOptPositiveInt32(val, DefTiDBExpensiveQueryTimeThreshold)))
		return nil
	}, GetSession: func(s *SessionVars) (string, error) {
		return fmt.Sprintf("%d", atomic.LoadUint64(&ExpensiveQueryTimeThreshold)), nil
	}},
	{Scope: ScopeSession, Name: TiDBMemoryUsageAlarmRatio, Value: strconv.FormatFloat(config.GetGlobalConfig().Performance.MemoryUsageAlarmRatio, 'f', -1, 64), Type: TypeFloat, MinValue: 0.0, MaxValue: 1.0, SetSession: func(s *SessionVars, val string) error {
		MemoryUsageAlarmRatio.Store(tidbOptFloat64(val, 0.8))
		return nil
	}, GetSession: func(s *SessionVars) (string, error) {
		return fmt.Sprintf("%g", MemoryUsageAlarmRatio.Load()), nil
	}},
	{Scope: ScopeGlobal | ScopeSession, Name: TiDBEnableNoopFuncs, Value: BoolToOnOff(DefTiDBEnableNoopFuncs), Type: TypeBool, Validation: func(vars *SessionVars, normalizedValue string, originalValue string, scope ScopeFlag) (string, error) {

		// The behavior is very weird if someone can turn TiDBEnableNoopFuncs OFF, but keep any of the following on:
		// TxReadOnly, TransactionReadOnly, OfflineMode, SuperReadOnly, serverReadOnly
		// To prevent this strange position, prevent setting to OFF when any of these sysVars are ON of the same scope.

		if normalizedValue == Off {
			for _, potentialIncompatibleSysVar := range []string{TxReadOnly, TransactionReadOnly, OfflineMode, SuperReadOnly, ReadOnly} {
				val, _ := vars.GetSystemVar(potentialIncompatibleSysVar) // session scope
				if scope == ScopeGlobal {                                // global scope
					var err error
					val, err = vars.GlobalVarsAccessor.GetGlobalSysVar(potentialIncompatibleSysVar)
					if err != nil {
						return originalValue, errUnknownSystemVariable.GenWithStackByArgs(potentialIncompatibleSysVar)
					}
				}
				if TiDBOptOn(val) {
					return originalValue, errValueNotSupportedWhen.GenWithStackByArgs(TiDBEnableNoopFuncs, potentialIncompatibleSysVar)
				}
			}
		}
		return normalizedValue, nil
	}, SetSession: func(s *SessionVars, val string) error {
		s.EnableNoopFuncs = TiDBOptOn(val)
		return nil
	}},
	{Scope: ScopeSession, Name: TiDBReplicaRead, Value: "leader", Type: TypeEnum, PossibleValues: []string{"leader", "follower", "leader-and-follower"}, skipInit: true, SetSession: func(s *SessionVars, val string) error {
		if strings.EqualFold(val, "follower") {
			s.SetReplicaRead(kv.ReplicaReadFollower)
		} else if strings.EqualFold(val, "leader-and-follower") {
			s.SetReplicaRead(kv.ReplicaReadMixed)
		} else if strings.EqualFold(val, "leader") || len(val) == 0 {
			s.SetReplicaRead(kv.ReplicaReadLeader)
		}
		return nil
	}},
	{Scope: ScopeSession, Name: TiDBAllowRemoveAutoInc, Value: BoolToOnOff(DefTiDBAllowRemoveAutoInc), skipInit: true, Type: TypeBool, SetSession: func(s *SessionVars, val string) error {
		s.AllowRemoveAutoInc = TiDBOptOn(val)
		return nil
	}},
	{Scope: ScopeGlobal | ScopeSession, Name: TiDBEnableStmtSummary, Value: BoolToOnOff(config.GetGlobalConfig().StmtSummary.Enable), skipInit: true, Type: TypeBool, AllowEmpty: true, SetSession: func(s *SessionVars, val string) error {
		return stmtsummary.StmtSummaryByDigestMap.SetEnabled(val, true)
	}, SetGlobal: func(s *SessionVars, val string) error {
		return stmtsummary.StmtSummaryByDigestMap.SetEnabled(val, false)
	}},
	{Scope: ScopeGlobal | ScopeSession, Name: TiDBStmtSummaryInternalQuery, Value: BoolToOnOff(config.GetGlobalConfig().StmtSummary.EnableInternalQuery), skipInit: true, Type: TypeBool, AllowEmpty: true, SetSession: func(s *SessionVars, val string) error {
		return stmtsummary.StmtSummaryByDigestMap.SetEnabledInternalQuery(val, true)
	}, SetGlobal: func(s *SessionVars, val string) error {
		return stmtsummary.StmtSummaryByDigestMap.SetEnabledInternalQuery(val, false)
	}},
	{Scope: ScopeGlobal | ScopeSession, Name: TiDBStmtSummaryRefreshInterval, Value: strconv.Itoa(config.GetGlobalConfig().StmtSummary.RefreshInterval), skipInit: true, Type: TypeInt, MinValue: 1, MaxValue: math.MaxInt32, AllowEmpty: true, SetSession: func(s *SessionVars, val string) error {
		return stmtsummary.StmtSummaryByDigestMap.SetRefreshInterval(val, true)
	}, SetGlobal: func(s *SessionVars, val string) error {
		return stmtsummary.StmtSummaryByDigestMap.SetRefreshInterval(val, false)
	}},
	{Scope: ScopeGlobal | ScopeSession, Name: TiDBStmtSummaryHistorySize, Value: strconv.Itoa(config.GetGlobalConfig().StmtSummary.HistorySize), skipInit: true, Type: TypeInt, MinValue: 0, MaxValue: math.MaxUint8, AllowEmpty: true, SetSession: func(s *SessionVars, val string) error {
		return stmtsummary.StmtSummaryByDigestMap.SetHistorySize(val, true)
	}, SetGlobal: func(s *SessionVars, val string) error {
		return stmtsummary.StmtSummaryByDigestMap.SetHistorySize(val, false)
	}},
	{Scope: ScopeGlobal | ScopeSession, Name: TiDBStmtSummaryMaxStmtCount, Value: strconv.FormatUint(uint64(config.GetGlobalConfig().StmtSummary.MaxStmtCount), 10), skipInit: true, Type: TypeInt, MinValue: 1, MaxValue: math.MaxInt16, AllowEmpty: true, SetSession: func(s *SessionVars, val string) error {
		return stmtsummary.StmtSummaryByDigestMap.SetMaxStmtCount(val, true)
	}, SetGlobal: func(s *SessionVars, val string) error {
		return stmtsummary.StmtSummaryByDigestMap.SetMaxStmtCount(val, false)
	}},
	{Scope: ScopeGlobal | ScopeSession, Name: TiDBStmtSummaryMaxSQLLength, Value: strconv.FormatUint(uint64(config.GetGlobalConfig().StmtSummary.MaxSQLLength), 10), skipInit: true, Type: TypeInt, MinValue: 0, MaxValue: math.MaxInt32, AllowEmpty: true, SetSession: func(s *SessionVars, val string) error {
		return stmtsummary.StmtSummaryByDigestMap.SetMaxSQLLength(val, true)
	}, SetGlobal: func(s *SessionVars, val string) error {
		return stmtsummary.StmtSummaryByDigestMap.SetMaxSQLLength(val, false)
	}},
	{Scope: ScopeGlobal | ScopeSession, Name: TiDBCapturePlanBaseline, Value: Off, Type: TypeBool, AllowEmptyAll: true, skipInit: true, GetSession: func(s *SessionVars) (string, error) {
		return CapturePlanBaseline.GetVal(), nil
	}, SetSession: func(s *SessionVars, val string) error {
		CapturePlanBaseline.Set(val, true)
		return nil
	}, SetGlobal: func(s *SessionVars, val string) error {
		CapturePlanBaseline.Set(val, false)
		return nil
	}},
	{Scope: ScopeGlobal | ScopeSession, Name: TiDBUsePlanBaselines, Value: BoolToOnOff(DefTiDBUsePlanBaselines), Type: TypeBool, SetSession: func(s *SessionVars, val string) error {
		s.UsePlanBaselines = TiDBOptOn(val)
		return nil
	}},
	{Scope: ScopeGlobal | ScopeSession, Name: TiDBEvolvePlanBaselines, Value: BoolToOnOff(DefTiDBEvolvePlanBaselines), Type: TypeBool, SetSession: func(s *SessionVars, val string) error {
		s.EvolvePlanBaselines = TiDBOptOn(val)
		return nil
	}},
	{Scope: ScopeGlobal | ScopeSession, Name: TiDBEnableExtendedStats, Value: BoolToOnOff(false), Hidden: true, Type: TypeBool, SetSession: func(s *SessionVars, val string) error {
		s.EnableExtendedStats = TiDBOptOn(val)
		return nil
	}},
	{Scope: ScopeGlobal, Name: TiDBEvolvePlanTaskMaxTime, Value: strconv.Itoa(DefTiDBEvolvePlanTaskMaxTime), Type: TypeInt, MinValue: -1, MaxValue: math.MaxInt64},
	{Scope: ScopeGlobal, Name: TiDBEvolvePlanTaskStartTime, Value: DefTiDBEvolvePlanTaskStartTime, Type: TypeTime},
	{Scope: ScopeGlobal, Name: TiDBEvolvePlanTaskEndTime, Value: DefTiDBEvolvePlanTaskEndTime, Type: TypeTime},
	{Scope: ScopeSession, Name: TiDBIsolationReadEngines, Value: strings.Join(config.GetGlobalConfig().IsolationRead.Engines, ","), Validation: func(vars *SessionVars, normalizedValue string, originalValue string, scope ScopeFlag) (string, error) {
		engines := strings.Split(normalizedValue, ",")
		var formatVal string
		for i, engine := range engines {
			engine = strings.TrimSpace(engine)
			if i != 0 {
				formatVal += ","
			}
			switch {
			case strings.EqualFold(engine, kv.TiKV.Name()):
				formatVal += kv.TiKV.Name()
			case strings.EqualFold(engine, kv.TiFlash.Name()):
				formatVal += kv.TiFlash.Name()
			case strings.EqualFold(engine, kv.TiDB.Name()):
				formatVal += kv.TiDB.Name()
			default:
				return normalizedValue, ErrWrongValueForVar.GenWithStackByArgs(TiDBIsolationReadEngines, normalizedValue)
			}
		}
		return formatVal, nil
	}, SetSession: func(s *SessionVars, val string) error {
		s.IsolationReadEngines = make(map[kv.StoreType]struct{})
		for _, engine := range strings.Split(val, ",") {
			switch engine {
			case kv.TiKV.Name():
				s.IsolationReadEngines[kv.TiKV] = struct{}{}
			case kv.TiFlash.Name():
				s.IsolationReadEngines[kv.TiFlash] = struct{}{}
			case kv.TiDB.Name():
				s.IsolationReadEngines[kv.TiDB] = struct{}{}
			}
		}
		return nil
	}},
	{Scope: ScopeGlobal | ScopeSession, Name: TiDBStoreLimit, Value: strconv.FormatInt(atomic.LoadInt64(&config.GetGlobalConfig().TiKVClient.StoreLimit), 10), Type: TypeInt, MinValue: 0, MaxValue: math.MaxInt64, AutoConvertOutOfRange: true, SetSession: func(s *SessionVars, val string) error {
		tikvstore.StoreLimit.Store(tidbOptInt64(val, DefTiDBStoreLimit))
		return nil
	}},
	{Scope: ScopeSession, Name: TiDBMetricSchemaStep, Value: strconv.Itoa(DefTiDBMetricSchemaStep), Type: TypeUnsigned, skipInit: true, MinValue: 10, MaxValue: 60 * 60 * 60, SetSession: func(s *SessionVars, val string) error {
		s.MetricSchemaStep = tidbOptInt64(val, DefTiDBMetricSchemaStep)
		return nil
	}},
	{Scope: ScopeSession, Name: TiDBMetricSchemaRangeDuration, Value: strconv.Itoa(DefTiDBMetricSchemaRangeDuration), skipInit: true, Type: TypeUnsigned, MinValue: 10, MaxValue: 60 * 60 * 60, SetSession: func(s *SessionVars, val string) error {
		s.MetricSchemaRangeDuration = tidbOptInt64(val, DefTiDBMetricSchemaRangeDuration)
		return nil
	}},
	{Scope: ScopeSession, Name: TiDBSlowLogThreshold, Value: strconv.Itoa(logutil.DefaultSlowThreshold), skipInit: true, Type: TypeInt, MinValue: -1, MaxValue: math.MaxInt64, SetSession: func(s *SessionVars, val string) error {
		atomic.StoreUint64(&config.GetGlobalConfig().Log.SlowThreshold, uint64(tidbOptInt64(val, logutil.DefaultSlowThreshold)))
		return nil
	}, GetSession: func(s *SessionVars) (string, error) {
		return strconv.FormatUint(atomic.LoadUint64(&config.GetGlobalConfig().Log.SlowThreshold), 10), nil
	}},
	{Scope: ScopeSession, Name: TiDBRecordPlanInSlowLog, Value: int32ToBoolStr(logutil.DefaultRecordPlanInSlowLog), skipInit: true, Type: TypeBool, SetSession: func(s *SessionVars, val string) error {
		atomic.StoreUint32(&config.GetGlobalConfig().Log.RecordPlanInSlowLog, uint32(tidbOptInt64(val, logutil.DefaultRecordPlanInSlowLog)))
		return nil
	}, GetSession: func(s *SessionVars) (string, error) {
		enabled := atomic.LoadUint32(&config.GetGlobalConfig().Log.RecordPlanInSlowLog) == 1
		return BoolToOnOff(enabled), nil
	}},
	{Scope: ScopeSession, Name: TiDBEnableSlowLog, Value: BoolToOnOff(logutil.DefaultTiDBEnableSlowLog), Type: TypeBool, skipInit: true, SetSession: func(s *SessionVars, val string) error {
		config.GetGlobalConfig().Log.EnableSlowLog = TiDBOptOn(val)
		return nil
	}, GetSession: func(s *SessionVars) (string, error) {
		return BoolToOnOff(config.GetGlobalConfig().Log.EnableSlowLog), nil
	}},
	{Scope: ScopeSession, Name: TiDBQueryLogMaxLen, Value: strconv.Itoa(logutil.DefaultQueryLogMaxLen), Type: TypeInt, MinValue: -1, MaxValue: math.MaxInt64, skipInit: true, SetSession: func(s *SessionVars, val string) error {
		atomic.StoreUint64(&config.GetGlobalConfig().Log.QueryLogMaxLen, uint64(tidbOptInt64(val, logutil.DefaultQueryLogMaxLen)))
		return nil
	}, GetSession: func(s *SessionVars) (string, error) {
		return strconv.FormatUint(atomic.LoadUint64(&config.GetGlobalConfig().Log.QueryLogMaxLen), 10), nil
	}},
	{Scope: ScopeGlobal | ScopeSession, Name: CTEMaxRecursionDepth, Value: strconv.Itoa(DefCTEMaxRecursionDepth), Type: TypeInt, MinValue: 0, MaxValue: 4294967295, AutoConvertOutOfRange: true, SetSession: func(s *SessionVars, val string) error {
		s.CTEMaxRecursionDepth = tidbOptInt(val, DefCTEMaxRecursionDepth)
		return nil
	}},
	{Scope: ScopeSession, Name: TiDBCheckMb4ValueInUTF8, Value: BoolToOnOff(config.GetGlobalConfig().CheckMb4ValueInUTF8), skipInit: true, Type: TypeBool, SetSession: func(s *SessionVars, val string) error {
		config.GetGlobalConfig().CheckMb4ValueInUTF8 = TiDBOptOn(val)
		return nil
	}, GetSession: func(s *SessionVars) (string, error) {
		return BoolToOnOff(config.GetGlobalConfig().CheckMb4ValueInUTF8), nil
	}},
	{Scope: ScopeSession, Name: TiDBFoundInPlanCache, Value: BoolToOnOff(DefTiDBFoundInPlanCache), Type: TypeBool, ReadOnly: true, skipInit: true, SetSession: func(s *SessionVars, val string) error {
		s.FoundInPlanCache = TiDBOptOn(val)
		return nil
	}, GetSession: func(s *SessionVars) (string, error) {
		return BoolToOnOff(s.PrevFoundInPlanCache), nil
	}},
	{Scope: ScopeSession, Name: TiDBFoundInBinding, Value: BoolToOnOff(DefTiDBFoundInBinding), Type: TypeBool, ReadOnly: true, skipInit: true, SetSession: func(s *SessionVars, val string) error {
		s.FoundInBinding = TiDBOptOn(val)
		return nil
	}, GetSession: func(s *SessionVars) (string, error) {
		return BoolToOnOff(s.PrevFoundInBinding), nil
	}},
	{Scope: ScopeSession, Name: TiDBEnableCollectExecutionInfo, Value: BoolToOnOff(DefTiDBEnableCollectExecutionInfo), skipInit: true, Type: TypeBool, SetSession: func(s *SessionVars, val string) error {
		oldConfig := config.GetGlobalConfig()
		newValue := TiDBOptOn(val)
		if oldConfig.EnableCollectExecutionInfo != newValue {
			newConfig := *oldConfig
			newConfig.EnableCollectExecutionInfo = newValue
			config.StoreGlobalConfig(&newConfig)
		}
		return nil
	}, GetSession: func(s *SessionVars) (string, error) {
		return BoolToOnOff(config.GetGlobalConfig().EnableCollectExecutionInfo), nil
	}},
	{Scope: ScopeGlobal | ScopeSession, Name: TiDBAllowAutoRandExplicitInsert, Value: BoolToOnOff(DefTiDBAllowAutoRandExplicitInsert), Type: TypeBool, SetSession: func(s *SessionVars, val string) error {
		s.AllowAutoRandExplicitInsert = TiDBOptOn(val)
		return nil
	}},
	{Scope: ScopeGlobal | ScopeSession, Name: TiDBEnableClusteredIndex, Value: IntOnly, Type: TypeEnum, PossibleValues: []string{Off, On, IntOnly}, Validation: func(vars *SessionVars, normalizedValue string, originalValue string, scope ScopeFlag) (string, error) {
		if normalizedValue == IntOnly {
			vars.StmtCtx.AppendWarning(errWarnDeprecatedSyntax.FastGenByArgs(normalizedValue, fmt.Sprintf("'%s' or '%s'", On, Off)))
		}
		return normalizedValue, nil
	}, SetSession: func(s *SessionVars, val string) error {
		s.EnableClusteredIndex = TiDBOptEnableClustered(val)
		return nil
	}},
	{Scope: ScopeGlobal | ScopeSession, Name: TiDBPartitionPruneMode, Value: string(Static), Hidden: true, Type: TypeStr, Validation: func(vars *SessionVars, normalizedValue string, originalValue string, scope ScopeFlag) (string, error) {
		mode := PartitionPruneMode(normalizedValue).Update()
		if !mode.Valid() {
			return normalizedValue, ErrWrongTypeForVar.GenWithStackByArgs(TiDBPartitionPruneMode)
		}
		return string(mode), nil
	}, SetSession: func(s *SessionVars, val string) error {
		s.PartitionPruneMode.Store(strings.ToLower(strings.TrimSpace(val)))
		return nil
	}},
	{Scope: ScopeGlobal | ScopeSession, Name: TiDBSlowLogMasking, Value: BoolToOnOff(DefTiDBRedactLog), Aliases: []string{TiDBRedactLog}, skipInit: true, Type: TypeBool, Validation: func(vars *SessionVars, normalizedValue string, originalValue string, scope ScopeFlag) (string, error) {
		appendDeprecationWarning(vars, TiDBSlowLogMasking, TiDBRedactLog)
		return normalizedValue, nil
	}, GetSession: func(s *SessionVars) (string, error) {
		return s.systems[TiDBRedactLog], nil
	}, GetGlobal: func(s *SessionVars) (string, error) {
		return s.GlobalVarsAccessor.GetGlobalSysVar(TiDBRedactLog)
	}},
	{Scope: ScopeGlobal | ScopeSession, Name: TiDBRedactLog, Value: BoolToOnOff(DefTiDBRedactLog), Aliases: []string{TiDBSlowLogMasking}, Type: TypeBool, SetSession: func(s *SessionVars, val string) error {
		s.EnableRedactLog = TiDBOptOn(val)
		errors.RedactLogEnabled.Store(s.EnableRedactLog)
		return nil
	}},
	{Scope: ScopeGlobal | ScopeSession, Name: TiDBShardAllocateStep, Value: strconv.Itoa(DefTiDBShardAllocateStep), Type: TypeInt, MinValue: 1, MaxValue: math.MaxInt64, AutoConvertOutOfRange: true, SetSession: func(s *SessionVars, val string) error {
		s.ShardAllocateStep = tidbOptInt64(val, DefTiDBShardAllocateStep)
		return nil
	}},
	{Scope: ScopeGlobal, Name: TiDBEnableTelemetry, Value: BoolToOnOff(DefTiDBEnableTelemetry), Type: TypeBool},
	{Scope: ScopeGlobal | ScopeSession, Name: TiDBEnableAmendPessimisticTxn, Value: BoolToOnOff(DefTiDBEnableAmendPessimisticTxn), Type: TypeBool, SetSession: func(s *SessionVars, val string) error {
		s.EnableAmendPessimisticTxn = TiDBOptOn(val)
		return nil
	}},
	{Scope: ScopeGlobal | ScopeSession, Name: TiDBEnableAsyncCommit, Value: BoolToOnOff(DefTiDBEnableAsyncCommit), Hidden: true, Type: TypeBool, SetSession: func(s *SessionVars, val string) error {
		s.EnableAsyncCommit = TiDBOptOn(val)
		return nil
	}},
	{Scope: ScopeGlobal | ScopeSession, Name: TiDBEnable1PC, Value: BoolToOnOff(DefTiDBEnable1PC), Hidden: true, Type: TypeBool, SetSession: func(s *SessionVars, val string) error {
		s.Enable1PC = TiDBOptOn(val)
		return nil
	}},
	{Scope: ScopeGlobal | ScopeSession, Name: TiDBGuaranteeLinearizability, Value: BoolToOnOff(DefTiDBGuaranteeLinearizability), Hidden: true, Type: TypeBool, SetSession: func(s *SessionVars, val string) error {
		s.GuaranteeLinearizability = TiDBOptOn(val)
		return nil
	}},
	{Scope: ScopeGlobal | ScopeSession, Name: TiDBAnalyzeVersion, Value: strconv.Itoa(DefTiDBAnalyzeVersion), Hidden: true, Type: TypeInt, MinValue: 1, MaxValue: 3, Validation: func(vars *SessionVars, normalizedValue string, originalValue string, scope ScopeFlag) (string, error) {
		if normalizedValue == "2" && FeedbackProbability.Load() > 0 {
			var original string
			var err error
			if scope == ScopeGlobal {
				original, err = vars.GlobalVarsAccessor.GetGlobalSysVar(TiDBAnalyzeVersion)
				if err != nil {
					return normalizedValue, nil
				}
			} else {
				original = strconv.Itoa(vars.AnalyzeVersion)
			}
			vars.StmtCtx.AppendError(errors.New("variable tidb_analyze_version not updated because analyze version 2 is incompatible with query feedback. Please consider setting feedback-probability to 0.0 in config file to disable query feedback"))
			return original, nil
		}
		return normalizedValue, nil
	}, SetSession: func(s *SessionVars, val string) error {
		s.AnalyzeVersion = tidbOptPositiveInt32(val, DefTiDBAnalyzeVersion)
		return nil
	}},
	{Scope: ScopeGlobal | ScopeSession, Name: TiDBEnableIndexMergeJoin, Value: BoolToOnOff(DefTiDBEnableIndexMergeJoin), Hidden: true, Type: TypeBool, SetSession: func(s *SessionVars, val string) error {
		s.EnableIndexMergeJoin = TiDBOptOn(val)
		return nil
	}},
	{Scope: ScopeGlobal | ScopeSession, Name: TiDBTrackAggregateMemoryUsage, Value: BoolToOnOff(DefTiDBTrackAggregateMemoryUsage), Hidden: true, Type: TypeBool, SetSession: func(s *SessionVars, val string) error {
		s.TrackAggregateMemoryUsage = TiDBOptOn(val)
		return nil
	}},
	{Scope: ScopeGlobal | ScopeSession, Name: TiDBMultiStatementMode, Value: Off, Type: TypeEnum, PossibleValues: []string{Off, On, Warn}, SetSession: func(s *SessionVars, val string) error {
		s.MultiStatementMode = TiDBOptMultiStmt(val)
		return nil
	}},
	{Scope: ScopeGlobal | ScopeSession, Name: TiDBEnableExchangePartition, Value: BoolToOnOff(DefTiDBEnableExchangePartition), Type: TypeBool, SetSession: func(s *SessionVars, val string) error {
		s.TiDBEnableExchangePartition = TiDBOptOn(val)
		return nil
	}},
	{Scope: ScopeNone, Name: TiDBEnableEnhancedSecurity, Value: Off, Type: TypeBool},
	{Scope: ScopeSession, Name: PluginLoad, Value: "", GetSession: func(s *SessionVars) (string, error) {
		return config.GetGlobalConfig().Plugin.Dir, nil
	}},
	{Scope: ScopeSession, Name: PluginDir, Value: "/data/deploy/plugin", GetSession: func(s *SessionVars) (string, error) {
		return config.GetGlobalConfig().Plugin.Load, nil
	}},

	/* tikv gc metrics */
<<<<<<< HEAD
	{Scope: ScopeGlobal, Name: TiDBGCEnable, Value: On, Type: TypeBool, GetGlobal: func(s *SessionVars) (string, error) {
		return getTikvTableValue(s, "tikv_gc_enable", On)
	}, SetGlobal: func(s *SessionVars, val string) error {
		return setTikvTableValue(s, "tikv_gc_enable", val, "Current GC enable status")
	}},
	{Scope: ScopeGlobal, Name: TiDBGCRunInterval, Value: "10m0s", Type: TypeDuration, MinValue: int64(time.Minute * 10), MaxValue: math.MaxInt64, GetGlobal: func(s *SessionVars) (string, error) {
		return getTikvTableValue(s, "tikv_gc_run_interval", "10m0s")
	}, SetGlobal: func(s *SessionVars, val string) error {
		return setTikvTableValue(s, "tikv_gc_run_interval", val, "GC run interval, at least 10m, in Go format.")
	}},
	{Scope: ScopeGlobal, Name: TiDBGCLifetime, Value: "10m0s", Type: TypeDuration, MinValue: int64(time.Minute * 10), MaxValue: math.MaxInt64, GetGlobal: func(s *SessionVars) (string, error) {
		return getTikvTableValue(s, "tikv_gc_life_time", "10m0s")
	}, SetGlobal: func(s *SessionVars, val string) error {
		return setTikvTableValue(s, "tikv_gc_life_time", val, "All versions within life time will not be collected by GC, at least 10m, in Go format.")
	}},
	{Scope: ScopeGlobal, Name: TiDBGCConcurrency, Value: "-1", Type: TypeInt, MinValue: 1, MaxValue: 128, AllowAutoValue: true, GetGlobal: func(s *SessionVars) (string, error) {
		autoConcurrencyVal, err := getTikvTableValue(s, "tikv_gc_auto_concurrency", On)
		if err == nil && autoConcurrencyVal == On {
			return "-1", nil // convention for "AUTO"
		}
		return getTikvTableValue(s, "tikv_gc_concurrency", "-1")
	}, SetGlobal: func(s *SessionVars, val string) error {
		autoConcurrency := "OFF"
		if val == "-1" {
			autoConcurrency = "ON"
		}
		// Update both autoconcurrency and concurrency.
		if err := setTikvTableValue(s, "tikv_gc_auto_concurrency", autoConcurrency, "Let TiDB pick the concurrency automatically. If set false, tikv_gc_concurrency will be used"); err != nil {
			return err
		}
		return setTikvTableValue(s, "tikv_gc_concurrency", val, "How many goroutines used to do GC parallel, [1, 128], default 2")
	}},
	{Scope: ScopeGlobal, Name: TiDBGCScanLockMode, Value: "PHYSICAL", Type: TypeEnum, PossibleValues: []string{"PHYSICAL", "LEGACY"}, GetGlobal: func(s *SessionVars) (string, error) {
		return getTikvTableValue(s, "tikv_gc_scan_lock_mode", "PHYSICAL")
	}, SetGlobal: func(s *SessionVars, val string) error {
		return setTikvTableValue(s, "tikv_gc_scan_lock_mode", val, "Mode of scanning locks, \"physical\" or \"legacy\"")
	}},
=======
	{Scope: ScopeGlobal, Name: TiDBGCEnable, Value: On, Type: TypeBool},
	{Scope: ScopeGlobal, Name: TiDBGCRunInterval, Value: "10m0s", Type: TypeDuration, MinValue: int64(time.Minute * 10), MaxValue: math.MaxInt64},
	{Scope: ScopeGlobal, Name: TiDBGCLifetime, Value: "10m0s", Type: TypeDuration, MinValue: int64(time.Minute * 10), MaxValue: math.MaxInt64},
	{Scope: ScopeGlobal, Name: TiDBGCConcurrency, Value: "-1", Type: TypeInt, MinValue: 1, MaxValue: 128, AllowAutoValue: true},
	{Scope: ScopeGlobal, Name: TiDBGCScanLockMode, Value: "LEGACY", Type: TypeEnum, PossibleValues: []string{"PHYSICAL", "LEGACY"}},

>>>>>>> 66e68be2
	// variable for top SQL feature.
	{Scope: ScopeGlobal | ScopeSession, Name: TiDBEnableTopSQL, Value: BoolToOnOff(DefTiDBTopSQLEnable), Type: TypeBool, AllowEmpty: true, GetSession: func(s *SessionVars) (string, error) {
		return BoolToOnOff(TopSQLVariable.Enable.Load()), nil
	}, SetSession: func(vars *SessionVars, s string) error {
		TopSQLVariable.Enable.Store(TiDBOptOn(s))
		return nil
	}, SetGlobal: func(vars *SessionVars, s string) error {
		TopSQLVariable.Enable.Store(TiDBOptOn(s))
		return nil
	}},
	// TODO(crazycs520): Add validation
	{Scope: ScopeGlobal | ScopeSession, Name: TiDBTopSQLAgentAddress, Value: DefTiDBTopSQLAgentAddress, Type: TypeStr, AllowEmpty: true, GetSession: func(s *SessionVars) (string, error) {
		return TopSQLVariable.AgentAddress.Load(), nil
	}, SetSession: func(vars *SessionVars, s string) error {
		TopSQLVariable.AgentAddress.Store(s)
		return nil
	}, SetGlobal: func(vars *SessionVars, s string) error {
		TopSQLVariable.AgentAddress.Store(s)
		return nil
	}},
	{Scope: ScopeGlobal | ScopeSession, Name: TiDBTopSQLPrecisionSeconds, Value: strconv.Itoa(DefTiDBTopSQLPrecisionSeconds), Type: TypeInt, MinValue: 1, MaxValue: math.MaxInt64, AllowEmpty: true, GetSession: func(s *SessionVars) (string, error) {
		return strconv.FormatInt(TopSQLVariable.PrecisionSeconds.Load(), 10), nil
	}, SetSession: func(vars *SessionVars, s string) error {
		val, err := strconv.ParseInt(s, 10, 64)
		if err != nil {
			return err
		}
		TopSQLVariable.PrecisionSeconds.Store(val)
		return nil
	}, SetGlobal: func(vars *SessionVars, s string) error {
		val, err := strconv.ParseInt(s, 10, 64)
		if err != nil {
			return err
		}
		TopSQLVariable.PrecisionSeconds.Store(val)
		return nil
	}},
	{Scope: ScopeGlobal | ScopeSession, Name: TiDBTopSQLMaxStatementCount, Value: strconv.Itoa(DefTiDBTopSQLMaxStatementCount), Type: TypeInt, MinValue: 0, MaxValue: 5000, AllowEmpty: true, GetSession: func(s *SessionVars) (string, error) {
		return strconv.FormatInt(TopSQLVariable.MaxStatementCount.Load(), 10), nil
	}, SetSession: func(vars *SessionVars, s string) error {
		val, err := strconv.ParseInt(s, 10, 64)
		if err != nil {
			return err
		}
		TopSQLVariable.MaxStatementCount.Store(val)
		return nil
	}, SetGlobal: func(vars *SessionVars, s string) error {
		val, err := strconv.ParseInt(s, 10, 64)
		if err != nil {
			return err
		}
		TopSQLVariable.MaxStatementCount.Store(val)
		return nil
	}},
	{Scope: ScopeGlobal | ScopeSession, Name: TiDBEnableGlobalTemporaryTable, Value: BoolToOnOff(DefTiDBEnableGlobalTemporaryTable), Hidden: true, Type: TypeBool, SetSession: func(s *SessionVars, val string) error {
		s.EnableGlobalTemporaryTable = TiDBOptOn(val)
		return nil
	}},
}

// FeedbackProbability points to the FeedbackProbability in statistics package.
// It's initialized in init() in feedback.go to solve import cycle.
var FeedbackProbability *atomic2.Float64

// SetNamesVariables is the system variable names related to set names statements.
var SetNamesVariables = []string{
	CharacterSetClient,
	CharacterSetConnection,
	CharacterSetResults,
}

// SetCharsetVariables is the system variable names related to set charset statements.
var SetCharsetVariables = []string{
	CharacterSetClient,
	CharacterSetResults,
}

const (
	// CharacterSetConnection is the name for character_set_connection system variable.
	CharacterSetConnection = "character_set_connection"
	// CollationConnection is the name for collation_connection system variable.
	CollationConnection = "collation_connection"
	// CharsetDatabase is the name for character_set_database system variable.
	CharsetDatabase = "character_set_database"
	// CollationDatabase is the name for collation_database system variable.
	CollationDatabase = "collation_database"
	// CharacterSetFilesystem is the name for character_set_filesystem system variable.
	CharacterSetFilesystem = "character_set_filesystem"
	// CharacterSetClient is the name for character_set_client system variable.
	CharacterSetClient = "character_set_client"
	// CharacterSetSystem is the name for character_set_system system variable.
	CharacterSetSystem = "character_set_system"
	// GeneralLog is the name for 'general_log' system variable.
	GeneralLog = "general_log"
	// AvoidTemporalUpgrade is the name for 'avoid_temporal_upgrade' system variable.
	AvoidTemporalUpgrade = "avoid_temporal_upgrade"
	// MaxPreparedStmtCount is the name for 'max_prepared_stmt_count' system variable.
	MaxPreparedStmtCount = "max_prepared_stmt_count"
	// BigTables is the name for 'big_tables' system variable.
	BigTables = "big_tables"
	// CheckProxyUsers is the name for 'check_proxy_users' system variable.
	CheckProxyUsers = "check_proxy_users"
	// CoreFile is the name for 'core_file' system variable.
	CoreFile = "core_file"
	// DefaultWeekFormat is the name for 'default_week_format' system variable.
	DefaultWeekFormat = "default_week_format"
	// GroupConcatMaxLen is the name for 'group_concat_max_len' system variable.
	GroupConcatMaxLen = "group_concat_max_len"
	// DelayKeyWrite is the name for 'delay_key_write' system variable.
	DelayKeyWrite = "delay_key_write"
	// EndMarkersInJSON is the name for 'end_markers_in_json' system variable.
	EndMarkersInJSON = "end_markers_in_json"
	// Hostname is the name for 'hostname' system variable.
	Hostname = "hostname"
	// InnodbCommitConcurrency is the name for 'innodb_commit_concurrency' system variable.
	InnodbCommitConcurrency = "innodb_commit_concurrency"
	// InnodbFastShutdown is the name for 'innodb_fast_shutdown' system variable.
	InnodbFastShutdown = "innodb_fast_shutdown"
	// InnodbLockWaitTimeout is the name for 'innodb_lock_wait_timeout' system variable.
	InnodbLockWaitTimeout = "innodb_lock_wait_timeout"
	// SQLLogBin is the name for 'sql_log_bin' system variable.
	SQLLogBin = "sql_log_bin"
	// LogBin is the name for 'log_bin' system variable.
	LogBin = "log_bin"
	// MaxSortLength is the name for 'max_sort_length' system variable.
	MaxSortLength = "max_sort_length"
	// MaxSpRecursionDepth is the name for 'max_sp_recursion_depth' system variable.
	MaxSpRecursionDepth = "max_sp_recursion_depth"
	// MaxUserConnections is the name for 'max_user_connections' system variable.
	MaxUserConnections = "max_user_connections"
	// OfflineMode is the name for 'offline_mode' system variable.
	OfflineMode = "offline_mode"
	// InteractiveTimeout is the name for 'interactive_timeout' system variable.
	InteractiveTimeout = "interactive_timeout"
	// FlushTime is the name for 'flush_time' system variable.
	FlushTime = "flush_time"
	// PseudoSlaveMode is the name for 'pseudo_slave_mode' system variable.
	PseudoSlaveMode = "pseudo_slave_mode"
	// LowPriorityUpdates is the name for 'low_priority_updates' system variable.
	LowPriorityUpdates = "low_priority_updates"
	// LowerCaseTableNames is the name for 'lower_case_table_names' system variable.
	LowerCaseTableNames = "lower_case_table_names"
	// SessionTrackGtids is the name for 'session_track_gtids' system variable.
	SessionTrackGtids = "session_track_gtids"
	// OldPasswords is the name for 'old_passwords' system variable.
	OldPasswords = "old_passwords"
	// MaxConnections is the name for 'max_connections' system variable.
	MaxConnections = "max_connections"
	// SkipNameResolve is the name for 'skip_name_resolve' system variable.
	SkipNameResolve = "skip_name_resolve"
	// ForeignKeyChecks is the name for 'foreign_key_checks' system variable.
	ForeignKeyChecks = "foreign_key_checks"
	// SQLSafeUpdates is the name for 'sql_safe_updates' system variable.
	SQLSafeUpdates = "sql_safe_updates"
	// WarningCount is the name for 'warning_count' system variable.
	WarningCount = "warning_count"
	// ErrorCount is the name for 'error_count' system variable.
	ErrorCount = "error_count"
	// SQLSelectLimit is the name for 'sql_select_limit' system variable.
	SQLSelectLimit = "sql_select_limit"
	// MaxConnectErrors is the name for 'max_connect_errors' system variable.
	MaxConnectErrors = "max_connect_errors"
	// TableDefinitionCache is the name for 'table_definition_cache' system variable.
	TableDefinitionCache = "table_definition_cache"
	// TmpTableSize is the name for 'tmp_table_size' system variable.
	TmpTableSize = "tmp_table_size"
	// Timestamp is the name for 'timestamp' system variable.
	Timestamp = "timestamp"
	// ConnectTimeout is the name for 'connect_timeout' system variable.
	ConnectTimeout = "connect_timeout"
	// SyncBinlog is the name for 'sync_binlog' system variable.
	SyncBinlog = "sync_binlog"
	// BlockEncryptionMode is the name for 'block_encryption_mode' system variable.
	BlockEncryptionMode = "block_encryption_mode"
	// WaitTimeout is the name for 'wait_timeout' system variable.
	WaitTimeout = "wait_timeout"
	// ValidatePasswordNumberCount is the name of 'validate_password_number_count' system variable.
	ValidatePasswordNumberCount = "validate_password_number_count"
	// ValidatePasswordLength is the name of 'validate_password_length' system variable.
	ValidatePasswordLength = "validate_password_length"
	// Version is the name of 'version' system variable.
	Version = "version"
	// VersionComment is the name of 'version_comment' system variable.
	VersionComment = "version_comment"
	// PluginDir is the name of 'plugin_dir' system variable.
	PluginDir = "plugin_dir"
	// PluginLoad is the name of 'plugin_load' system variable.
	PluginLoad = "plugin_load"
	// Port is the name for 'port' system variable.
	Port = "port"
	// DataDir is the name for 'datadir' system variable.
	DataDir = "datadir"
	// Profiling is the name for 'Profiling' system variable.
	Profiling = "profiling"
	// Socket is the name for 'socket' system variable.
	Socket = "socket"
	// BinlogOrderCommits is the name for 'binlog_order_commits' system variable.
	BinlogOrderCommits = "binlog_order_commits"
	// MasterVerifyChecksum is the name for 'master_verify_checksum' system variable.
	MasterVerifyChecksum = "master_verify_checksum"
	// ValidatePasswordCheckUserName is the name for 'validate_password_check_user_name' system variable.
	ValidatePasswordCheckUserName = "validate_password_check_user_name"
	// SuperReadOnly is the name for 'super_read_only' system variable.
	SuperReadOnly = "super_read_only"
	// SQLNotes is the name for 'sql_notes' system variable.
	SQLNotes = "sql_notes"
	// QueryCacheType is the name for 'query_cache_type' system variable.
	QueryCacheType = "query_cache_type"
	// SlaveCompressedProtocol is the name for 'slave_compressed_protocol' system variable.
	SlaveCompressedProtocol = "slave_compressed_protocol"
	// BinlogRowQueryLogEvents is the name for 'binlog_rows_query_log_events' system variable.
	BinlogRowQueryLogEvents = "binlog_rows_query_log_events"
	// LogSlowSlaveStatements is the name for 'log_slow_slave_statements' system variable.
	LogSlowSlaveStatements = "log_slow_slave_statements"
	// LogSlowAdminStatements is the name for 'log_slow_admin_statements' system variable.
	LogSlowAdminStatements = "log_slow_admin_statements"
	// LogQueriesNotUsingIndexes is the name for 'log_queries_not_using_indexes' system variable.
	LogQueriesNotUsingIndexes = "log_queries_not_using_indexes"
	// QueryCacheWlockInvalidate is the name for 'query_cache_wlock_invalidate' system variable.
	QueryCacheWlockInvalidate = "query_cache_wlock_invalidate"
	// SQLAutoIsNull is the name for 'sql_auto_is_null' system variable.
	SQLAutoIsNull = "sql_auto_is_null"
	// RelayLogPurge is the name for 'relay_log_purge' system variable.
	RelayLogPurge = "relay_log_purge"
	// AutomaticSpPrivileges is the name for 'automatic_sp_privileges' system variable.
	AutomaticSpPrivileges = "automatic_sp_privileges"
	// SQLQuoteShowCreate is the name for 'sql_quote_show_create' system variable.
	SQLQuoteShowCreate = "sql_quote_show_create"
	// SlowQueryLog is the name for 'slow_query_log' system variable.
	SlowQueryLog = "slow_query_log"
	// BinlogDirectNonTransactionalUpdates is the name for 'binlog_direct_non_transactional_updates' system variable.
	BinlogDirectNonTransactionalUpdates = "binlog_direct_non_transactional_updates"
	// SQLBigSelects is the name for 'sql_big_selects' system variable.
	SQLBigSelects = "sql_big_selects"
	// LogBinTrustFunctionCreators is the name for 'log_bin_trust_function_creators' system variable.
	LogBinTrustFunctionCreators = "log_bin_trust_function_creators"
	// OldAlterTable is the name for 'old_alter_table' system variable.
	OldAlterTable = "old_alter_table"
	// EnforceGtidConsistency is the name for 'enforce_gtid_consistency' system variable.
	EnforceGtidConsistency = "enforce_gtid_consistency"
	// SecureAuth is the name for 'secure_auth' system variable.
	SecureAuth = "secure_auth"
	// UniqueChecks is the name for 'unique_checks' system variable.
	UniqueChecks = "unique_checks"
	// SQLWarnings is the name for 'sql_warnings' system variable.
	SQLWarnings = "sql_warnings"
	// AutoCommit is the name for 'autocommit' system variable.
	AutoCommit = "autocommit"
	// KeepFilesOnCreate is the name for 'keep_files_on_create' system variable.
	KeepFilesOnCreate = "keep_files_on_create"
	// ShowOldTemporals is the name for 'show_old_temporals' system variable.
	ShowOldTemporals = "show_old_temporals"
	// LocalInFile is the name for 'local_infile' system variable.
	LocalInFile = "local_infile"
	// PerformanceSchema is the name for 'performance_schema' system variable.
	PerformanceSchema = "performance_schema"
	// Flush is the name for 'flush' system variable.
	Flush = "flush"
	// SlaveAllowBatching is the name for 'slave_allow_batching' system variable.
	SlaveAllowBatching = "slave_allow_batching"
	// MyISAMUseMmap is the name for 'myisam_use_mmap' system variable.
	MyISAMUseMmap = "myisam_use_mmap"
	// InnodbFilePerTable is the name for 'innodb_file_per_table' system variable.
	InnodbFilePerTable = "innodb_file_per_table"
	// InnodbLogCompressedPages is the name for 'innodb_log_compressed_pages' system variable.
	InnodbLogCompressedPages = "innodb_log_compressed_pages"
	// InnodbPrintAllDeadlocks is the name for 'innodb_print_all_deadlocks' system variable.
	InnodbPrintAllDeadlocks = "innodb_print_all_deadlocks"
	// InnodbStrictMode is the name for 'innodb_strict_mode' system variable.
	InnodbStrictMode = "innodb_strict_mode"
	// InnodbCmpPerIndexEnabled is the name for 'innodb_cmp_per_index_enabled' system variable.
	InnodbCmpPerIndexEnabled = "innodb_cmp_per_index_enabled"
	// InnodbBufferPoolDumpAtShutdown is the name for 'innodb_buffer_pool_dump_at_shutdown' system variable.
	InnodbBufferPoolDumpAtShutdown = "innodb_buffer_pool_dump_at_shutdown"
	// InnodbAdaptiveHashIndex is the name for 'innodb_adaptive_hash_index' system variable.
	InnodbAdaptiveHashIndex = "innodb_adaptive_hash_index"
	// InnodbFtEnableStopword is the name for 'innodb_ft_enable_stopword' system variable.
	InnodbFtEnableStopword = "innodb_ft_enable_stopword"
	// InnodbSupportXA is the name for 'innodb_support_xa' system variable.
	InnodbSupportXA = "innodb_support_xa"
	// InnodbOptimizeFullTextOnly is the name for 'innodb_optimize_fulltext_only' system variable.
	InnodbOptimizeFullTextOnly = "innodb_optimize_fulltext_only"
	// InnodbStatusOutputLocks is the name for 'innodb_status_output_locks' system variable.
	InnodbStatusOutputLocks = "innodb_status_output_locks"
	// InnodbBufferPoolDumpNow is the name for 'innodb_buffer_pool_dump_now' system variable.
	InnodbBufferPoolDumpNow = "innodb_buffer_pool_dump_now"
	// InnodbBufferPoolLoadNow is the name for 'innodb_buffer_pool_load_now' system variable.
	InnodbBufferPoolLoadNow = "innodb_buffer_pool_load_now"
	// InnodbStatsOnMetadata is the name for 'innodb_stats_on_metadata' system variable.
	InnodbStatsOnMetadata = "innodb_stats_on_metadata"
	// InnodbDisableSortFileCache is the name for 'innodb_disable_sort_file_cache' system variable.
	InnodbDisableSortFileCache = "innodb_disable_sort_file_cache"
	// InnodbStatsAutoRecalc is the name for 'innodb_stats_auto_recalc' system variable.
	InnodbStatsAutoRecalc = "innodb_stats_auto_recalc"
	// InnodbBufferPoolLoadAbort is the name for 'innodb_buffer_pool_load_abort' system variable.
	InnodbBufferPoolLoadAbort = "innodb_buffer_pool_load_abort"
	// InnodbStatsPersistent is the name for 'innodb_stats_persistent' system variable.
	InnodbStatsPersistent = "innodb_stats_persistent"
	// InnodbRandomReadAhead is the name for 'innodb_random_read_ahead' system variable.
	InnodbRandomReadAhead = "innodb_random_read_ahead"
	// InnodbAdaptiveFlushing is the name for 'innodb_adaptive_flushing' system variable.
	InnodbAdaptiveFlushing = "innodb_adaptive_flushing"
	// InnodbTableLocks is the name for 'innodb_table_locks' system variable.
	InnodbTableLocks = "innodb_table_locks"
	// InnodbStatusOutput is the name for 'innodb_status_output' system variable.
	InnodbStatusOutput = "innodb_status_output"
	// NetBufferLength is the name for 'net_buffer_length' system variable.
	NetBufferLength = "net_buffer_length"
	// QueryCacheSize is the name of 'query_cache_size' system variable.
	QueryCacheSize = "query_cache_size"
	// TxReadOnly is the name of 'tx_read_only' system variable.
	TxReadOnly = "tx_read_only"
	// TransactionReadOnly is the name of 'transaction_read_only' system variable.
	TransactionReadOnly = "transaction_read_only"
	// CharacterSetServer is the name of 'character_set_server' system variable.
	CharacterSetServer = "character_set_server"
	// AutoIncrementIncrement is the name of 'auto_increment_increment' system variable.
	AutoIncrementIncrement = "auto_increment_increment"
	// AutoIncrementOffset is the name of 'auto_increment_offset' system variable.
	AutoIncrementOffset = "auto_increment_offset"
	// InitConnect is the name of 'init_connect' system variable.
	InitConnect = "init_connect"
	// CollationServer is the name of 'collation_server' variable.
	CollationServer = "collation_server"
	// NetWriteTimeout is the name of 'net_write_timeout' variable.
	NetWriteTimeout = "net_write_timeout"
	// ThreadPoolSize is the name of 'thread_pool_size' variable.
	ThreadPoolSize = "thread_pool_size"
	// WindowingUseHighPrecision is the name of 'windowing_use_high_precision' system variable.
	WindowingUseHighPrecision = "windowing_use_high_precision"
	// OptimizerSwitch is the name of 'optimizer_switch' system variable.
	OptimizerSwitch = "optimizer_switch"
	// SystemTimeZone is the name of 'system_time_zone' system variable.
	SystemTimeZone = "system_time_zone"
	// CTEMaxRecursionDepth is the name of 'cte_max_recursion_depth' system variable.
	CTEMaxRecursionDepth = "cte_max_recursion_depth"
	// SQLModeVar is the name of the 'sql_mode' system variable.
	SQLModeVar = "sql_mode"
	// CharacterSetResults is the name of the 'character_set_results' system variable.
	CharacterSetResults = "character_set_results"
	// MaxAllowedPacket is the name of the 'max_allowed_packet' system variable.
	MaxAllowedPacket = "max_allowed_packet"
	// TimeZone is the name of the 'time_zone' system variable.
	TimeZone = "time_zone"
	// TxnIsolation is the name of the 'tx_isolation' system variable.
	TxnIsolation = "tx_isolation"
	// TransactionIsolation is the name of the 'transaction_isolation' system variable.
	TransactionIsolation = "transaction_isolation"
	// TxnIsolationOneShot is the name of the 'tx_isolation_one_shot' system variable.
	TxnIsolationOneShot = "tx_isolation_one_shot"
	// MaxExecutionTime is the name of the 'max_execution_time' system variable.
	MaxExecutionTime = "max_execution_time"
	// ReadOnly is the name of the 'read_only' system variable.
	ReadOnly = "read_only"
)

// GlobalVarAccessor is the interface for accessing global scope system and status variables.
type GlobalVarAccessor interface {
	// GetGlobalSysVar gets the global system variable value for name.
	GetGlobalSysVar(name string) (string, error)
	// SetGlobalSysVar sets the global system variable name to value.
	SetGlobalSysVar(name string, value string) error
	// SetGlobalSysVarOnly sets the global system variable without calling the validation function or updating aliases.
	SetGlobalSysVarOnly(name string, value string) error
	// GetTiDBTableValue gets a value from mysql.tidb for the key 'name'
	GetTiDBTableValue(name string) (string, error)
	// SetTiDBTableValue sets a value+comment for the mysql.tidb key 'name'
	SetTiDBTableValue(name, value, comment string) error
}<|MERGE_RESOLUTION|>--- conflicted
+++ resolved
@@ -1678,7 +1678,6 @@
 	}},
 
 	/* tikv gc metrics */
-<<<<<<< HEAD
 	{Scope: ScopeGlobal, Name: TiDBGCEnable, Value: On, Type: TypeBool, GetGlobal: func(s *SessionVars) (string, error) {
 		return getTikvTableValue(s, "tikv_gc_enable", On)
 	}, SetGlobal: func(s *SessionVars, val string) error {
@@ -1711,19 +1710,11 @@
 		}
 		return setTikvTableValue(s, "tikv_gc_concurrency", val, "How many goroutines used to do GC parallel, [1, 128], default 2")
 	}},
-	{Scope: ScopeGlobal, Name: TiDBGCScanLockMode, Value: "PHYSICAL", Type: TypeEnum, PossibleValues: []string{"PHYSICAL", "LEGACY"}, GetGlobal: func(s *SessionVars) (string, error) {
-		return getTikvTableValue(s, "tikv_gc_scan_lock_mode", "PHYSICAL")
+	{Scope: ScopeGlobal, Name: TiDBGCScanLockMode, Value: "LEGACY", Type: TypeEnum, PossibleValues: []string{"PHYSICAL", "LEGACY"}, GetGlobal: func(s *SessionVars) (string, error) {
+		return getTikvTableValue(s, "tikv_gc_scan_lock_mode", "LEGACY")
 	}, SetGlobal: func(s *SessionVars, val string) error {
 		return setTikvTableValue(s, "tikv_gc_scan_lock_mode", val, "Mode of scanning locks, \"physical\" or \"legacy\"")
 	}},
-=======
-	{Scope: ScopeGlobal, Name: TiDBGCEnable, Value: On, Type: TypeBool},
-	{Scope: ScopeGlobal, Name: TiDBGCRunInterval, Value: "10m0s", Type: TypeDuration, MinValue: int64(time.Minute * 10), MaxValue: math.MaxInt64},
-	{Scope: ScopeGlobal, Name: TiDBGCLifetime, Value: "10m0s", Type: TypeDuration, MinValue: int64(time.Minute * 10), MaxValue: math.MaxInt64},
-	{Scope: ScopeGlobal, Name: TiDBGCConcurrency, Value: "-1", Type: TypeInt, MinValue: 1, MaxValue: 128, AllowAutoValue: true},
-	{Scope: ScopeGlobal, Name: TiDBGCScanLockMode, Value: "LEGACY", Type: TypeEnum, PossibleValues: []string{"PHYSICAL", "LEGACY"}},
-
->>>>>>> 66e68be2
 	// variable for top SQL feature.
 	{Scope: ScopeGlobal | ScopeSession, Name: TiDBEnableTopSQL, Value: BoolToOnOff(DefTiDBTopSQLEnable), Type: TypeBool, AllowEmpty: true, GetSession: func(s *SessionVars) (string, error) {
 		return BoolToOnOff(TopSQLVariable.Enable.Load()), nil
