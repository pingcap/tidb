// Copyright 2015 PingCAP, Inc.
//
// Licensed under the Apache License, Version 2.0 (the "License");
// you may not use this file except in compliance with the License.
// You may obtain a copy of the License at
//
//     http://www.apache.org/licenses/LICENSE-2.0
//
// Unless required by applicable law or agreed to in writing, software
// distributed under the License is distributed on an "AS IS" BASIS,
// WITHOUT WARRANTIES OR CONDITIONS OF ANY KIND, either express or implied.
// See the License for the specific language governing permissions and
// limitations under the License.

package variable

import (
	"context"
	"encoding/json"
	"fmt"
	"math"
	"runtime"
	"strconv"
	"strings"
	"sync/atomic"
	"time"

	"github.com/pingcap/errors"
	"github.com/pingcap/tidb/config"
	"github.com/pingcap/tidb/keyspace"
	"github.com/pingcap/tidb/kv"
	"github.com/pingcap/tidb/metrics"
	"github.com/pingcap/tidb/parser"
	"github.com/pingcap/tidb/parser/charset"
	"github.com/pingcap/tidb/parser/mysql"
	"github.com/pingcap/tidb/privilege/privileges/ldap"
	"github.com/pingcap/tidb/sessionctx/stmtctx"
	"github.com/pingcap/tidb/types"
	_ "github.com/pingcap/tidb/types/parser_driver" // for parser driver
	"github.com/pingcap/tidb/util/collate"
	"github.com/pingcap/tidb/util/gctuner"
	"github.com/pingcap/tidb/util/logutil"
	"github.com/pingcap/tidb/util/mathutil"
	"github.com/pingcap/tidb/util/memory"
	stmtsummaryv2 "github.com/pingcap/tidb/util/stmtsummary/v2"
	"github.com/pingcap/tidb/util/tiflashcompute"
	"github.com/pingcap/tidb/util/tikvutil"
	"github.com/pingcap/tidb/util/tls"
	topsqlstate "github.com/pingcap/tidb/util/topsql/state"
	"github.com/pingcap/tidb/util/versioninfo"
	tikvcfg "github.com/tikv/client-go/v2/config"
	tikvstore "github.com/tikv/client-go/v2/kv"
	atomic2 "go.uber.org/atomic"
	"go.uber.org/zap"
)

// All system variables declared here are ordered by their scopes, which follow the order of scopes below:
//
//	[NONE, SESSION, INSTANCE, GLOBAL, GLOBAL & SESSION]
//
// If you are adding a new system variable, please put it in the corresponding area.
var defaultSysVars = []*SysVar{
	/* The system variables below have NONE scope  */
	{Scope: ScopeNone, Name: SystemTimeZone, Value: "CST"},
	{Scope: ScopeNone, Name: Hostname, Value: DefHostname},
	{Scope: ScopeNone, Name: Port, Value: "4000", Type: TypeUnsigned, MinValue: 0, MaxValue: math.MaxUint16},
	{Scope: ScopeNone, Name: LogBin, Value: Off, Type: TypeBool},
	{Scope: ScopeNone, Name: VersionComment, Value: "TiDB Server (Apache License 2.0) " + versioninfo.TiDBEdition + " Edition, MySQL 8.0 compatible"},
	{Scope: ScopeNone, Name: Version, Value: mysql.ServerVersion},
	{Scope: ScopeNone, Name: DataDir, Value: "/usr/local/mysql/data/"},
	{Scope: ScopeNone, Name: Socket, Value: ""},
	{Scope: ScopeNone, Name: "license", Value: "Apache License 2.0"},
	{Scope: ScopeNone, Name: "have_ssl", Value: "DISABLED", Type: TypeBool},
	{Scope: ScopeNone, Name: "have_openssl", Value: "DISABLED", Type: TypeBool},
	{Scope: ScopeNone, Name: "ssl_ca", Value: ""},
	{Scope: ScopeNone, Name: "ssl_cert", Value: ""},
	{Scope: ScopeNone, Name: "ssl_key", Value: ""},
	{Scope: ScopeNone, Name: "version_compile_os", Value: runtime.GOOS},
	{Scope: ScopeNone, Name: "version_compile_machine", Value: runtime.GOARCH},
	/* TiDB specific variables */
	{Scope: ScopeNone, Name: TiDBEnableEnhancedSecurity, Value: Off, Type: TypeBool},
	{Scope: ScopeNone, Name: TiDBAllowFunctionForExpressionIndex, ReadOnly: true, Value: collectAllowFuncName4ExpressionIndex()},

	/* The system variables below have SESSION scope  */
	{Scope: ScopeSession, Name: Timestamp, Value: DefTimestamp, MinValue: 0, MaxValue: math.MaxInt32, Type: TypeFloat, GetSession: func(s *SessionVars) (string, error) {
		if timestamp, ok := s.systems[Timestamp]; ok && timestamp != DefTimestamp {
			return timestamp, nil
		}
		timestamp := s.StmtCtx.GetOrStoreStmtCache(stmtctx.StmtNowTsCacheKey, time.Now()).(time.Time)
		return types.ToString(float64(timestamp.UnixNano()) / float64(time.Second))
	}, GetStateValue: func(s *SessionVars) (string, bool, error) {
		timestamp, ok := s.systems[Timestamp]
		return timestamp, ok && timestamp != DefTimestamp, nil
	}, Validation: func(vars *SessionVars, normalizedValue string, originalValue string, scope ScopeFlag) (string, error) {
		val := tidbOptFloat64(originalValue, DefTimestampFloat)
		if val > math.MaxInt32 {
			return originalValue, ErrWrongValueForVar.GenWithStackByArgs(Timestamp, originalValue)
		}
		return normalizedValue, nil
	}},
	{Scope: ScopeSession, Name: WarningCount, Value: "0", ReadOnly: true, GetSession: func(s *SessionVars) (string, error) {
		return strconv.Itoa(s.SysWarningCount), nil
	}},
	{Scope: ScopeSession, Name: ErrorCount, Value: "0", ReadOnly: true, GetSession: func(s *SessionVars) (string, error) {
		return strconv.Itoa(int(s.SysErrorCount)), nil
	}},
	{Scope: ScopeSession, Name: LastInsertID, Value: "0", Type: TypeInt, AllowEmpty: true, MinValue: 0, MaxValue: math.MaxInt64, GetSession: func(s *SessionVars) (string, error) {
		return strconv.FormatUint(s.StmtCtx.PrevLastInsertID, 10), nil
	}, GetStateValue: func(s *SessionVars) (string, bool, error) {
		return "", false, nil
	}},
	{Scope: ScopeSession, Name: Identity, Value: "0", Type: TypeInt, AllowEmpty: true, MinValue: 0, MaxValue: math.MaxInt64, GetSession: func(s *SessionVars) (string, error) {
		return strconv.FormatUint(s.StmtCtx.PrevLastInsertID, 10), nil
	}, GetStateValue: func(s *SessionVars) (string, bool, error) {
		return "", false, nil
	}},
	/* TiDB specific variables */
	// TODO: TiDBTxnScope is hidden because local txn feature is not done.
	{Scope: ScopeSession, Name: TiDBTxnScope, skipInit: true, Hidden: true, Value: kv.GlobalTxnScope, SetSession: func(s *SessionVars, val string) error {
		switch val {
		case kv.GlobalTxnScope:
			s.TxnScope = kv.NewGlobalTxnScopeVar()
		case kv.LocalTxnScope:
			if !EnableLocalTxn.Load() {
				return ErrWrongValueForVar.GenWithStack("@@txn_scope can not be set to local when tidb_enable_local_txn is off")
			}
			txnScope := config.GetTxnScopeFromConfig()
			if txnScope == kv.GlobalTxnScope {
				return ErrWrongValueForVar.GenWithStack("@@txn_scope can not be set to local when zone label is empty or \"global\"")
			}
			s.TxnScope = kv.NewLocalTxnScopeVar(txnScope)
		default:
			return ErrWrongValueForVar.GenWithStack("@@txn_scope value should be global or local")
		}
		return nil
	}, GetSession: func(s *SessionVars) (string, error) {
		return s.TxnScope.GetVarValue(), nil
	}},
	{Scope: ScopeSession, Name: TiDBTxnReadTS, Value: "", Hidden: true, SetSession: func(s *SessionVars, val string) error {
		return setTxnReadTS(s, val)
	}, Validation: func(vars *SessionVars, normalizedValue string, originalValue string, scope ScopeFlag) (string, error) {
		return normalizedValue, nil
	}},
	{Scope: ScopeSession, Name: TiDBReadStaleness, Value: strconv.Itoa(DefTiDBReadStaleness), Type: TypeInt, MinValue: math.MinInt32, MaxValue: 0, AllowEmpty: true, Hidden: false, SetSession: func(s *SessionVars, val string) error {
		return setReadStaleness(s, val)
	}},
	{Scope: ScopeSession, Name: TiDBEnforceMPPExecution, Type: TypeBool, Value: BoolToOnOff(config.GetGlobalConfig().Performance.EnforceMPP), Validation: func(vars *SessionVars, normalizedValue string, originalValue string, scope ScopeFlag) (string, error) {
		if TiDBOptOn(normalizedValue) && !vars.allowMPPExecution {
			return normalizedValue, ErrWrongValueForVar.GenWithStackByArgs("tidb_enforce_mpp", "1' but tidb_allow_mpp is 0, please activate tidb_allow_mpp at first.")
		}
		return normalizedValue, nil
	}, SetSession: func(s *SessionVars, val string) error {
		s.enforceMPPExecution = TiDBOptOn(val)
		return nil
	}},
	{Scope: ScopeGlobal | ScopeSession, Name: TiDBMaxTiFlashThreads, Type: TypeInt, Value: strconv.Itoa(DefTiFlashMaxThreads), MinValue: -1, MaxValue: MaxConfigurableConcurrency, SetSession: func(s *SessionVars, val string) error {
		s.TiFlashMaxThreads = TidbOptInt64(val, DefTiFlashMaxThreads)
		return nil
	}},
	{Scope: ScopeGlobal | ScopeSession, Name: TiDBMaxBytesBeforeTiFlashExternalJoin, Type: TypeInt, Value: strconv.Itoa(DefTiFlashMaxBytesBeforeExternalJoin), MinValue: -1, MaxValue: math.MaxInt64, SetSession: func(s *SessionVars, val string) error {
		s.TiFlashMaxBytesBeforeExternalJoin = TidbOptInt64(val, DefTiFlashMaxBytesBeforeExternalJoin)
		return nil
	}},
	{Scope: ScopeGlobal | ScopeSession, Name: TiDBMaxBytesBeforeTiFlashExternalGroupBy, Type: TypeInt, Value: strconv.Itoa(DefTiFlashMaxBytesBeforeExternalGroupBy), MinValue: -1, MaxValue: math.MaxInt64, SetSession: func(s *SessionVars, val string) error {
		s.TiFlashMaxBytesBeforeExternalGroupBy = TidbOptInt64(val, DefTiFlashMaxBytesBeforeExternalGroupBy)
		return nil
	}},
	{Scope: ScopeGlobal | ScopeSession, Name: TiDBMaxBytesBeforeTiFlashExternalSort, Type: TypeInt, Value: strconv.Itoa(DefTiFlashMaxBytesBeforeExternalSort), MinValue: -1, MaxValue: math.MaxInt64, SetSession: func(s *SessionVars, val string) error {
		s.TiFlashMaxBytesBeforeExternalSort = TidbOptInt64(val, DefTiFlashMaxBytesBeforeExternalSort)
		return nil
	}},
	{Scope: ScopeSession, Name: TiDBSnapshot, Value: "", skipInit: true, SetSession: func(s *SessionVars, val string) error {
		err := setSnapshotTS(s, val)
		if err != nil {
			return err
		}
		return nil
	}},
	{Scope: ScopeSession, Name: TiDBOptProjectionPushDown, Value: BoolToOnOff(config.GetGlobalConfig().Performance.ProjectionPushDown), Type: TypeBool, SetSession: func(s *SessionVars, val string) error {
		s.AllowProjectionPushDown = TiDBOptOn(val)
		return nil
	}},
	{Scope: ScopeGlobal | ScopeSession, Name: TiDBOptDeriveTopN, Value: BoolToOnOff(DefOptDeriveTopN), Type: TypeBool, SetSession: func(s *SessionVars, val string) error {
		s.AllowDeriveTopN = TiDBOptOn(val)
		return nil
	}},
	{Scope: ScopeGlobal | ScopeSession, Name: TiDBOptAggPushDown, Value: BoolToOnOff(DefOptAggPushDown), Type: TypeBool, SetSession: func(s *SessionVars, val string) error {
		s.AllowAggPushDown = TiDBOptOn(val)
		return nil
	}},
	{Scope: ScopeSession, Name: TiDBOptDistinctAggPushDown, Value: BoolToOnOff(config.GetGlobalConfig().Performance.DistinctAggPushDown), Type: TypeBool, SetSession: func(s *SessionVars, val string) error {
		s.AllowDistinctAggPushDown = TiDBOptOn(val)
		return nil
	}},
	{Scope: ScopeGlobal | ScopeSession, Name: TiDBOptSkewDistinctAgg, Value: BoolToOnOff(DefTiDBSkewDistinctAgg), Type: TypeBool, SetSession: func(s *SessionVars, val string) error {
		s.EnableSkewDistinctAgg = TiDBOptOn(val)
		return nil
	}},
	{Scope: ScopeGlobal | ScopeSession, Name: TiDBOpt3StageDistinctAgg, Value: BoolToOnOff(DefTiDB3StageDistinctAgg), Type: TypeBool, SetSession: func(s *SessionVars, val string) error {
		s.Enable3StageDistinctAgg = TiDBOptOn(val)
		return nil
	}},
	{Scope: ScopeGlobal | ScopeSession, Name: TiDBOptEnable3StageMultiDistinctAgg, Value: BoolToOnOff(DefTiDB3StageMultiDistinctAgg), Type: TypeBool, SetSession: func(s *SessionVars, val string) error {
		s.Enable3StageMultiDistinctAgg = TiDBOptOn(val)
		return nil
	}},
	{Scope: ScopeSession, Name: TiDBOptWriteRowID, Value: BoolToOnOff(DefOptWriteRowID), Type: TypeBool, SetSession: func(s *SessionVars, val string) error {
		s.AllowWriteRowID = TiDBOptOn(val)
		return nil
	}},
	{Scope: ScopeSession, Name: TiDBChecksumTableConcurrency, Value: strconv.Itoa(DefChecksumTableConcurrency), Type: TypeInt, MinValue: 1, MaxValue: MaxConfigurableConcurrency},
	{Scope: ScopeSession, Name: TiDBBatchInsert, Value: BoolToOnOff(DefBatchInsert), Type: TypeBool, SetSession: func(s *SessionVars, val string) error {
		s.BatchInsert = TiDBOptOn(val)
		return nil
	}},
	{Scope: ScopeSession, Name: TiDBBatchDelete, Value: BoolToOnOff(DefBatchDelete), Type: TypeBool, SetSession: func(s *SessionVars, val string) error {
		s.BatchDelete = TiDBOptOn(val)
		return nil
	}},
	{Scope: ScopeSession, Name: TiDBBatchCommit, Value: BoolToOnOff(DefBatchCommit), Type: TypeBool, SetSession: func(s *SessionVars, val string) error {
		s.BatchCommit = TiDBOptOn(val)
		return nil
	}},
	{Scope: ScopeSession, Name: TiDBCurrentTS, Value: strconv.Itoa(DefCurretTS), Type: TypeInt, AllowEmpty: true, MinValue: 0, MaxValue: math.MaxInt64, ReadOnly: true, GetSession: func(s *SessionVars) (string, error) {
		return strconv.FormatUint(s.TxnCtx.StartTS, 10), nil
	}},
	{Scope: ScopeSession, Name: TiDBLastTxnInfo, Value: "", ReadOnly: true, GetSession: func(s *SessionVars) (string, error) {
		return s.LastTxnInfo, nil
	}},
	{Scope: ScopeSession, Name: TiDBLastQueryInfo, Value: "", ReadOnly: true, GetSession: func(s *SessionVars) (string, error) {
		info, err := json.Marshal(s.LastQueryInfo)
		if err != nil {
			return "", err
		}
		return string(info), nil
	}},
	{Scope: ScopeSession, Name: TiDBEnableChunkRPC, Value: BoolToOnOff(config.GetGlobalConfig().TiKVClient.EnableChunkRPC), Type: TypeBool, SetSession: func(s *SessionVars, val string) error {
		s.EnableChunkRPC = TiDBOptOn(val)
		return nil
	}},
	{Scope: ScopeSession, Name: TxnIsolationOneShot, Value: "", skipInit: true, Validation: func(vars *SessionVars, normalizedValue string, originalValue string, scope ScopeFlag) (string, error) {
		return checkIsolationLevel(vars, normalizedValue, originalValue, scope)
	}, SetSession: func(s *SessionVars, val string) error {
		s.txnIsolationLevelOneShot.state = oneShotSet
		s.txnIsolationLevelOneShot.value = val
		return nil
	}, GetStateValue: func(s *SessionVars) (string, bool, error) {
		if s.txnIsolationLevelOneShot.state != oneShotDef {
			return s.txnIsolationLevelOneShot.value, true, nil
		}
		return "", false, nil
	}},
	{Scope: ScopeSession, Name: TiDBOptimizerSelectivityLevel, Value: strconv.Itoa(DefTiDBOptimizerSelectivityLevel), Type: TypeUnsigned, MinValue: 0, MaxValue: math.MaxInt32, SetSession: func(s *SessionVars, val string) error {
		s.OptimizerSelectivityLevel = tidbOptPositiveInt32(val, DefTiDBOptimizerSelectivityLevel)
		return nil
	}},
	{Scope: ScopeGlobal | ScopeSession, Name: TiDBOptimizerEnableOuterJoinReorder, Value: BoolToOnOff(DefTiDBEnableOuterJoinReorder), Type: TypeBool, SetSession: func(s *SessionVars, val string) error {
		s.EnableOuterJoinReorder = TiDBOptOn(val)
		return nil
	}},
	{Scope: ScopeGlobal | ScopeSession, Name: TiDBOptimizerEnableNAAJ, Value: BoolToOnOff(DefTiDBEnableNAAJ), Type: TypeBool, SetSession: func(s *SessionVars, val string) error {
		s.OptimizerEnableNAAJ = TiDBOptOn(val)
		return nil
	}},
	{Scope: ScopeSession, Name: TiDBDDLReorgPriority, Value: "PRIORITY_LOW", Type: TypeEnum, skipInit: true, PossibleValues: []string{"PRIORITY_LOW", "PRIORITY_NORMAL", "PRIORITY_HIGH"}, SetSession: func(s *SessionVars, val string) error {
		s.setDDLReorgPriority(val)
		return nil
	}},
	{Scope: ScopeSession, Name: TiDBSlowQueryFile, Value: "", skipInit: true, SetSession: func(s *SessionVars, val string) error {
		s.SlowQueryFile = val
		return nil
	}},
	{Scope: ScopeSession, Name: TiDBWaitSplitRegionFinish, Value: BoolToOnOff(DefTiDBWaitSplitRegionFinish), skipInit: true, Type: TypeBool, SetSession: func(s *SessionVars, val string) error {
		s.WaitSplitRegionFinish = TiDBOptOn(val)
		return nil
	}},
	{Scope: ScopeSession, Name: TiDBWaitSplitRegionTimeout, Value: strconv.Itoa(DefWaitSplitRegionTimeout), skipInit: true, Type: TypeUnsigned, MinValue: 1, MaxValue: math.MaxInt32, SetSession: func(s *SessionVars, val string) error {
		s.WaitSplitRegionTimeout = uint64(tidbOptPositiveInt32(val, DefWaitSplitRegionTimeout))
		return nil
	}},
	{Scope: ScopeSession, Name: TiDBLowResolutionTSO, Value: Off, Type: TypeBool, SetSession: func(s *SessionVars, val string) error {
		s.LowResolutionTSO = TiDBOptOn(val)
		return nil
	}},
	{Scope: ScopeSession, Name: TiDBAllowRemoveAutoInc, Value: BoolToOnOff(DefTiDBAllowRemoveAutoInc), Type: TypeBool, SetSession: func(s *SessionVars, val string) error {
		s.AllowRemoveAutoInc = TiDBOptOn(val)
		return nil
	}},
	{Scope: ScopeSession, Name: TiDBIsolationReadEngines, Value: strings.Join(config.GetGlobalConfig().IsolationRead.Engines, ","), Validation: func(vars *SessionVars, normalizedValue string, originalValue string, scope ScopeFlag) (string, error) {
		engines := strings.Split(normalizedValue, ",")
		var formatVal string
		for i, engine := range engines {
			engine = strings.TrimSpace(engine)
			if i != 0 {
				formatVal += ","
			}
			switch {
			case strings.EqualFold(engine, kv.TiKV.Name()):
				formatVal += kv.TiKV.Name()
			case strings.EqualFold(engine, kv.TiFlash.Name()):
				formatVal += kv.TiFlash.Name()
			case strings.EqualFold(engine, kv.TiDB.Name()):
				formatVal += kv.TiDB.Name()
			default:
				return normalizedValue, ErrWrongValueForVar.GenWithStackByArgs(TiDBIsolationReadEngines, normalizedValue)
			}
		}
		return formatVal, nil
	}, SetSession: func(s *SessionVars, val string) error {
		s.IsolationReadEngines = make(map[kv.StoreType]struct{})
		for _, engine := range strings.Split(val, ",") {
			switch engine {
			case kv.TiKV.Name():
				s.IsolationReadEngines[kv.TiKV] = struct{}{}
			case kv.TiFlash.Name():
				s.IsolationReadEngines[kv.TiFlash] = struct{}{}
			case kv.TiDB.Name():
				s.IsolationReadEngines[kv.TiDB] = struct{}{}
			}
		}
		return nil
	}},
	{Scope: ScopeSession, Name: TiDBMetricSchemaStep, Value: strconv.Itoa(DefTiDBMetricSchemaStep), Type: TypeUnsigned, skipInit: true, MinValue: 10, MaxValue: 60 * 60 * 60, SetSession: func(s *SessionVars, val string) error {
		s.MetricSchemaStep = TidbOptInt64(val, DefTiDBMetricSchemaStep)
		return nil
	}},
	{Scope: ScopeSession, Name: TiDBCDCWriteSource, Value: "0", Type: TypeInt, MinValue: 0, MaxValue: 15, SetSession: func(s *SessionVars, val string) error {
		s.CDCWriteSource = uint64(TidbOptInt(val, 0))
		return nil
	}},
	{Scope: ScopeSession, Name: TiDBMetricSchemaRangeDuration, Value: strconv.Itoa(DefTiDBMetricSchemaRangeDuration), skipInit: true, Type: TypeUnsigned, MinValue: 10, MaxValue: 60 * 60 * 60, SetSession: func(s *SessionVars, val string) error {
		s.MetricSchemaRangeDuration = TidbOptInt64(val, DefTiDBMetricSchemaRangeDuration)
		return nil
	}},
	{Scope: ScopeSession, Name: TiDBFoundInPlanCache, Value: BoolToOnOff(DefTiDBFoundInPlanCache), Type: TypeBool, ReadOnly: true, GetSession: func(s *SessionVars) (string, error) {
		return BoolToOnOff(s.PrevFoundInPlanCache), nil
	}},
	{Scope: ScopeSession, Name: TiDBFoundInBinding, Value: BoolToOnOff(DefTiDBFoundInBinding), Type: TypeBool, ReadOnly: true, GetSession: func(s *SessionVars) (string, error) {
		return BoolToOnOff(s.PrevFoundInBinding), nil
	}},
	{Scope: ScopeSession, Name: RandSeed1, Type: TypeInt, Value: "0", skipInit: true, MaxValue: math.MaxInt32, SetSession: func(s *SessionVars, val string) error {
		s.Rng.SetSeed1(uint32(tidbOptPositiveInt32(val, 0)))
		return nil
	}, GetSession: func(s *SessionVars) (string, error) {
		return "0", nil
	}, GetStateValue: func(s *SessionVars) (string, bool, error) {
		return strconv.FormatUint(uint64(s.Rng.GetSeed1()), 10), true, nil
	}},
	{Scope: ScopeSession, Name: RandSeed2, Type: TypeInt, Value: "0", skipInit: true, MaxValue: math.MaxInt32, SetSession: func(s *SessionVars, val string) error {
		s.Rng.SetSeed2(uint32(tidbOptPositiveInt32(val, 0)))
		return nil
	}, GetSession: func(s *SessionVars) (string, error) {
		return "0", nil
	}, GetStateValue: func(s *SessionVars) (string, bool, error) {
		return strconv.FormatUint(uint64(s.Rng.GetSeed2()), 10), true, nil
	}},
	{Scope: ScopeSession, Name: TiDBReadConsistency, Value: string(ReadConsistencyStrict), Type: TypeStr, Hidden: true,
		Validation: func(_ *SessionVars, normalized string, _ string, _ ScopeFlag) (string, error) {
			return normalized, validateReadConsistencyLevel(normalized)
		},
		SetSession: func(s *SessionVars, val string) error {
			s.ReadConsistency = ReadConsistencyLevel(val)
			return nil
		},
	},
	{Scope: ScopeSession, Name: TiDBLastDDLInfo, Value: "", ReadOnly: true, GetSession: func(s *SessionVars) (string, error) {
		info, err := json.Marshal(s.LastDDLInfo)
		if err != nil {
			return "", err
		}
		return string(info), nil
	}},
	{Scope: ScopeSession, Name: TiDBLastPlanReplayerToken, Value: "", ReadOnly: true,
		GetSession: func(s *SessionVars) (string, error) {
			return s.LastPlanReplayerToken, nil
		},
	},
	{Scope: ScopeSession, Name: TiDBUseAlloc, Value: BoolToOnOff(DefTiDBUseAlloc), Type: TypeBool, ReadOnly: true, GetSession: func(s *SessionVars) (string, error) {
		return BoolToOnOff(s.preUseChunkAlloc), nil
	}},
	/* The system variables below have INSTANCE scope  */
	{Scope: ScopeInstance, Name: TiDBLogFileMaxDays, Value: strconv.Itoa(config.GetGlobalConfig().Log.File.MaxDays), Type: TypeInt, MinValue: 0, MaxValue: math.MaxInt32, SetGlobal: func(_ context.Context, s *SessionVars, val string) error {
		maxAge, err := strconv.ParseInt(val, 10, 32)
		if err != nil {
			return err
		}
		GlobalLogMaxDays.Store(int32(maxAge))
		cfg := config.GetGlobalConfig().Log.ToLogConfig()
		cfg.Config.File.MaxDays = int(maxAge)

		err = logutil.ReplaceLogger(cfg, keyspace.WrapZapcoreWithKeyspace())
		if err != nil {
			return err
		}
		return nil
	}, GetGlobal: func(_ context.Context, s *SessionVars) (string, error) {
		return strconv.FormatInt(int64(GlobalLogMaxDays.Load()), 10), nil
	}},
	{Scope: ScopeInstance, Name: TiDBConfig, Value: "", ReadOnly: true, GetGlobal: func(_ context.Context, s *SessionVars) (string, error) {
		return config.GetJSONConfig()
	}},
	{Scope: ScopeInstance, Name: TiDBGeneralLog, Value: BoolToOnOff(DefTiDBGeneralLog), Type: TypeBool, SetGlobal: func(_ context.Context, s *SessionVars, val string) error {
		ProcessGeneralLog.Store(TiDBOptOn(val))
		return nil
	}, GetGlobal: func(_ context.Context, s *SessionVars) (string, error) {
		return BoolToOnOff(ProcessGeneralLog.Load()), nil
	}},
	{Scope: ScopeSession, Name: TiDBSlowTxnLogThreshold, Value: strconv.Itoa(logutil.DefaultSlowTxnThreshold),
		Type: TypeUnsigned, MinValue: 0, MaxValue: math.MaxInt64, SetSession: func(s *SessionVars, val string) error {
			s.SlowTxnThreshold = TidbOptUint64(val, logutil.DefaultSlowTxnThreshold)
			return nil
		},
	},
	{Scope: ScopeInstance, Name: TiDBSlowLogThreshold, Value: strconv.Itoa(logutil.DefaultSlowThreshold), Type: TypeInt, MinValue: -1, MaxValue: math.MaxInt64, SetGlobal: func(_ context.Context, s *SessionVars, val string) error {
		atomic.StoreUint64(&config.GetGlobalConfig().Instance.SlowThreshold, uint64(TidbOptInt64(val, logutil.DefaultSlowThreshold)))
		return nil
	}, GetGlobal: func(_ context.Context, s *SessionVars) (string, error) {
		return strconv.FormatUint(atomic.LoadUint64(&config.GetGlobalConfig().Instance.SlowThreshold), 10), nil
	}},
	{Scope: ScopeInstance, Name: TiDBRecordPlanInSlowLog, Value: int32ToBoolStr(logutil.DefaultRecordPlanInSlowLog), Type: TypeBool, SetGlobal: func(_ context.Context, s *SessionVars, val string) error {
		atomic.StoreUint32(&config.GetGlobalConfig().Instance.RecordPlanInSlowLog, uint32(TidbOptInt64(val, logutil.DefaultRecordPlanInSlowLog)))
		return nil
	}, GetGlobal: func(_ context.Context, s *SessionVars) (string, error) {
		enabled := atomic.LoadUint32(&config.GetGlobalConfig().Instance.RecordPlanInSlowLog) == 1
		return BoolToOnOff(enabled), nil
	}},
	{Scope: ScopeInstance, Name: TiDBEnableSlowLog, Value: BoolToOnOff(logutil.DefaultTiDBEnableSlowLog), Type: TypeBool, SetGlobal: func(_ context.Context, s *SessionVars, val string) error {
		config.GetGlobalConfig().Instance.EnableSlowLog.Store(TiDBOptOn(val))
		return nil
	}, GetGlobal: func(_ context.Context, s *SessionVars) (string, error) {
		return BoolToOnOff(config.GetGlobalConfig().Instance.EnableSlowLog.Load()), nil
	}},
	{Scope: ScopeInstance, Name: TiDBCheckMb4ValueInUTF8, Value: BoolToOnOff(config.GetGlobalConfig().Instance.CheckMb4ValueInUTF8.Load()), Type: TypeBool, SetGlobal: func(_ context.Context, s *SessionVars, val string) error {
		config.GetGlobalConfig().Instance.CheckMb4ValueInUTF8.Store(TiDBOptOn(val))
		return nil
	}, GetGlobal: func(_ context.Context, s *SessionVars) (string, error) {
		return BoolToOnOff(config.GetGlobalConfig().Instance.CheckMb4ValueInUTF8.Load()), nil
	}},
	{Scope: ScopeInstance, Name: TiDBPProfSQLCPU, Value: strconv.Itoa(DefTiDBPProfSQLCPU), Type: TypeInt, MinValue: 0, MaxValue: 1, SetGlobal: func(_ context.Context, s *SessionVars, val string) error {
		EnablePProfSQLCPU.Store(uint32(tidbOptPositiveInt32(val, DefTiDBPProfSQLCPU)) > 0)
		return nil
	}, GetGlobal: func(_ context.Context, s *SessionVars) (string, error) {
		val := "0"
		if EnablePProfSQLCPU.Load() {
			val = "1"
		}
		return val, nil
	}},
	{Scope: ScopeInstance, Name: TiDBDDLSlowOprThreshold, Value: strconv.Itoa(DefTiDBDDLSlowOprThreshold), Type: TypeInt, MinValue: 0, MaxValue: math.MaxInt32, SetGlobal: func(_ context.Context, s *SessionVars, val string) error {
		atomic.StoreUint32(&DDLSlowOprThreshold, uint32(tidbOptPositiveInt32(val, DefTiDBDDLSlowOprThreshold)))
		return nil
	}, GetGlobal: func(_ context.Context, s *SessionVars) (string, error) {
		return strconv.FormatUint(uint64(atomic.LoadUint32(&DDLSlowOprThreshold)), 10), nil
	}},
	{Scope: ScopeInstance, Name: TiDBForcePriority, Value: mysql.Priority2Str[DefTiDBForcePriority], Type: TypeEnum, PossibleValues: []string{"NO_PRIORITY", "LOW_PRIORITY", "HIGH_PRIORITY", "DELAYED"}, SetGlobal: func(_ context.Context, s *SessionVars, val string) error {
		atomic.StoreInt32(&ForcePriority, int32(mysql.Str2Priority(val)))
		return nil
	}, GetGlobal: func(_ context.Context, s *SessionVars) (string, error) {
		return mysql.Priority2Str[mysql.PriorityEnum(atomic.LoadInt32(&ForcePriority))], nil
	}},
	{Scope: ScopeInstance, Name: TiDBExpensiveQueryTimeThreshold, Value: strconv.Itoa(DefTiDBExpensiveQueryTimeThreshold), Type: TypeUnsigned, MinValue: int64(MinExpensiveQueryTimeThreshold), MaxValue: math.MaxInt32, SetGlobal: func(_ context.Context, s *SessionVars, val string) error {
		atomic.StoreUint64(&ExpensiveQueryTimeThreshold, uint64(tidbOptPositiveInt32(val, DefTiDBExpensiveQueryTimeThreshold)))
		return nil
	}, GetGlobal: func(_ context.Context, s *SessionVars) (string, error) {
		return strconv.FormatUint(atomic.LoadUint64(&ExpensiveQueryTimeThreshold), 10), nil
	}},
	{Scope: ScopeInstance, Name: TiDBEnableCollectExecutionInfo, Value: BoolToOnOff(DefTiDBEnableCollectExecutionInfo), Type: TypeBool, SetGlobal: func(_ context.Context, s *SessionVars, val string) error {
		oldConfig := config.GetGlobalConfig()
		newValue := TiDBOptOn(val)
		if oldConfig.Instance.EnableCollectExecutionInfo.Load() != newValue {
			newConfig := *oldConfig
			newConfig.Instance.EnableCollectExecutionInfo.Store(newValue)
			config.StoreGlobalConfig(&newConfig)
		}
		return nil
	}, GetGlobal: func(_ context.Context, s *SessionVars) (string, error) {
		return BoolToOnOff(config.GetGlobalConfig().Instance.EnableCollectExecutionInfo.Load()), nil
	}},
	{Scope: ScopeInstance, Name: PluginLoad, Value: "", ReadOnly: true, GetGlobal: func(_ context.Context, s *SessionVars) (string, error) {
		return config.GetGlobalConfig().Instance.PluginLoad, nil
	}},
	{Scope: ScopeInstance, Name: PluginDir, Value: "/data/deploy/plugin", ReadOnly: true, GetGlobal: func(_ context.Context, s *SessionVars) (string, error) {
		return config.GetGlobalConfig().Instance.PluginDir, nil
	}},
	{Scope: ScopeInstance, Name: MaxConnections, Value: strconv.FormatUint(uint64(config.GetGlobalConfig().Instance.MaxConnections), 10), Type: TypeUnsigned, MinValue: 0, MaxValue: 100000, SetGlobal: func(_ context.Context, s *SessionVars, val string) error {
		config.GetGlobalConfig().Instance.MaxConnections = uint32(TidbOptInt64(val, 0))
		return nil
	}, GetGlobal: func(_ context.Context, s *SessionVars) (string, error) {
		return strconv.FormatUint(uint64(config.GetGlobalConfig().Instance.MaxConnections), 10), nil
	}},
	{Scope: ScopeInstance, Name: TiDBEnableDDL, Value: BoolToOnOff(config.GetGlobalConfig().Instance.TiDBEnableDDL.Load()), Type: TypeBool,
		SetGlobal: func(_ context.Context, s *SessionVars, val string) error {
			oldVal, newVal := config.GetGlobalConfig().Instance.TiDBEnableDDL.Load(), TiDBOptOn(val)
			if oldVal != newVal {
				err := switchDDL(newVal)
				if err != nil {
					return err
				}
				config.GetGlobalConfig().Instance.TiDBEnableDDL.Store(newVal)
			}
			return nil
		},
		GetGlobal: func(_ context.Context, s *SessionVars) (string, error) {
			return BoolToOnOff(config.GetGlobalConfig().Instance.TiDBEnableDDL.Load()), nil
		},
	},
	{Scope: ScopeInstance, Name: TiDBRCReadCheckTS, Value: BoolToOnOff(DefRCReadCheckTS), Type: TypeBool, SetGlobal: func(_ context.Context, s *SessionVars, val string) error {
		EnableRCReadCheckTS.Store(TiDBOptOn(val))
		return nil
	}, GetGlobal: func(_ context.Context, s *SessionVars) (string, error) {
		return BoolToOnOff(EnableRCReadCheckTS.Load()), nil
	}},
	{Scope: ScopeInstance, Name: TiDBStmtSummaryEnablePersistent, ReadOnly: true, GetGlobal: func(_ context.Context, _ *SessionVars) (string, error) {
		return BoolToOnOff(config.GetGlobalConfig().Instance.StmtSummaryEnablePersistent), nil
	}},
	{Scope: ScopeInstance, Name: TiDBStmtSummaryFilename, ReadOnly: true, GetGlobal: func(_ context.Context, _ *SessionVars) (string, error) {
		return config.GetGlobalConfig().Instance.StmtSummaryFilename, nil
	}},
	{Scope: ScopeInstance, Name: TiDBStmtSummaryFileMaxDays, ReadOnly: true, GetGlobal: func(_ context.Context, _ *SessionVars) (string, error) {
		return strconv.Itoa(config.GetGlobalConfig().Instance.StmtSummaryFileMaxDays), nil
	}},
	{Scope: ScopeInstance, Name: TiDBStmtSummaryFileMaxSize, ReadOnly: true, GetGlobal: func(_ context.Context, _ *SessionVars) (string, error) {
		return strconv.Itoa(config.GetGlobalConfig().Instance.StmtSummaryFileMaxSize), nil
	}},
	{Scope: ScopeInstance, Name: TiDBStmtSummaryFileMaxBackups, ReadOnly: true, GetGlobal: func(_ context.Context, _ *SessionVars) (string, error) {
		return strconv.Itoa(config.GetGlobalConfig().Instance.StmtSummaryFileMaxBackups), nil
	}},

	/* The system variables below have GLOBAL scope  */
	{Scope: ScopeGlobal, Name: MaxPreparedStmtCount, Value: strconv.FormatInt(DefMaxPreparedStmtCount, 10), Type: TypeInt, MinValue: -1, MaxValue: 1048576,
		SetGlobal: func(_ context.Context, s *SessionVars, val string) error {
			num, err := strconv.ParseInt(val, 10, 64)
			if err != nil {
				return errors.Trace(err)
			}
			MaxPreparedStmtCountValue.Store(num)
			return nil
		}},
	{Scope: ScopeGlobal, Name: InitConnect, Value: "", Validation: func(vars *SessionVars, normalizedValue string, originalValue string, scope ScopeFlag) (string, error) {
		p := parser.New()
		p.SetSQLMode(vars.SQLMode)
		p.SetParserConfig(vars.BuildParserConfig())
		_, _, err := p.ParseSQL(normalizedValue)
		if err != nil {
			return normalizedValue, ErrWrongTypeForVar.GenWithStackByArgs(InitConnect)
		}
		return normalizedValue, nil
	}},
	{Scope: ScopeGlobal, Name: ValidatePasswordEnable, Value: Off, Type: TypeBool},
	{Scope: ScopeGlobal, Name: ValidatePasswordPolicy, Value: "MEDIUM", Type: TypeEnum, PossibleValues: []string{"LOW", "MEDIUM", "STRONG"}},
	{Scope: ScopeGlobal, Name: ValidatePasswordCheckUserName, Value: On, Type: TypeBool},
	{Scope: ScopeGlobal, Name: ValidatePasswordLength, Value: "8", Type: TypeInt, MinValue: 0, MaxValue: math.MaxInt32,
		Validation: func(vars *SessionVars, normalizedValue string, originalValue string, scope ScopeFlag) (string, error) {
			numberCount, specialCharCount, mixedCaseCount := PasswordValidtaionNumberCount.Load(), PasswordValidationSpecialCharCount.Load(), PasswordValidationMixedCaseCount.Load()
			length, err := strconv.ParseInt(normalizedValue, 10, 32)
			if err != nil {
				return "", err
			}
			if minLength := numberCount + specialCharCount + 2*mixedCaseCount; int32(length) < minLength {
				return strconv.FormatInt(int64(minLength), 10), nil
			}
			return normalizedValue, nil
		},
		SetGlobal: func(_ context.Context, s *SessionVars, val string) error {
			PasswordValidationLength.Store(int32(TidbOptInt64(val, 8)))
			return nil
		}, GetGlobal: func(_ context.Context, s *SessionVars) (string, error) {
			return strconv.FormatInt(int64(PasswordValidationLength.Load()), 10), nil
		},
	},
	{Scope: ScopeGlobal, Name: ValidatePasswordMixedCaseCount, Value: "1", Type: TypeInt, MinValue: 0, MaxValue: math.MaxInt32,
		Validation: func(vars *SessionVars, normalizedValue string, originalValue string, scope ScopeFlag) (string, error) {
			length, numberCount, specialCharCount := PasswordValidationLength.Load(), PasswordValidtaionNumberCount.Load(), PasswordValidationSpecialCharCount.Load()
			mixedCaseCount, err := strconv.ParseInt(normalizedValue, 10, 32)
			if err != nil {
				return "", err
			}
			if minLength := numberCount + specialCharCount + 2*int32(mixedCaseCount); length < minLength {
				err = updatePasswordValidationLength(vars, minLength)
				if err != nil {
					return "", err
				}
			}
			return normalizedValue, nil
		},
		SetGlobal: func(_ context.Context, s *SessionVars, val string) error {
			PasswordValidationMixedCaseCount.Store(int32(TidbOptInt64(val, 1)))
			return nil
		}, GetGlobal: func(_ context.Context, s *SessionVars) (string, error) {
			return strconv.FormatInt(int64(PasswordValidationMixedCaseCount.Load()), 10), nil
		},
	},
	{Scope: ScopeGlobal, Name: ValidatePasswordNumberCount, Value: "1", Type: TypeInt, MinValue: 0, MaxValue: math.MaxInt32,
		Validation: func(vars *SessionVars, normalizedValue string, originalValue string, scope ScopeFlag) (string, error) {
			length, specialCharCount, mixedCaseCount := PasswordValidationLength.Load(), PasswordValidationSpecialCharCount.Load(), PasswordValidationMixedCaseCount.Load()
			numberCount, err := strconv.ParseInt(normalizedValue, 10, 32)
			if err != nil {
				return "", err
			}
			if minLength := int32(numberCount) + specialCharCount + 2*mixedCaseCount; length < minLength {
				err = updatePasswordValidationLength(vars, minLength)
				if err != nil {
					return "", err
				}
			}
			return normalizedValue, nil
		},
		SetGlobal: func(_ context.Context, s *SessionVars, val string) error {
			PasswordValidtaionNumberCount.Store(int32(TidbOptInt64(val, 1)))
			return nil
		}, GetGlobal: func(_ context.Context, s *SessionVars) (string, error) {
			return strconv.FormatInt(int64(PasswordValidtaionNumberCount.Load()), 10), nil
		},
	},
	{Scope: ScopeGlobal, Name: ValidatePasswordSpecialCharCount, Value: "1", Type: TypeInt, MinValue: 0, MaxValue: math.MaxInt32,
		Validation: func(vars *SessionVars, normalizedValue string, originalValue string, scope ScopeFlag) (string, error) {
			length, numberCount, mixedCaseCount := PasswordValidationLength.Load(), PasswordValidtaionNumberCount.Load(), PasswordValidationMixedCaseCount.Load()
			specialCharCount, err := strconv.ParseInt(normalizedValue, 10, 32)
			if err != nil {
				return "", err
			}
			if minLength := numberCount + int32(specialCharCount) + 2*mixedCaseCount; length < minLength {
				err = updatePasswordValidationLength(vars, minLength)
				if err != nil {
					return "", err
				}
			}
			return normalizedValue, nil
		},
		SetGlobal: func(_ context.Context, s *SessionVars, val string) error {
			PasswordValidationSpecialCharCount.Store(int32(TidbOptInt64(val, 1)))
			return nil
		}, GetGlobal: func(_ context.Context, s *SessionVars) (string, error) {
			return strconv.FormatInt(int64(PasswordValidationSpecialCharCount.Load()), 10), nil
		},
	},
	{Scope: ScopeGlobal, Name: ValidatePasswordDictionary, Value: "", Type: TypeStr},
	{Scope: ScopeGlobal, Name: DisconnectOnExpiredPassword, Value: On, Type: TypeBool, ReadOnly: true, GetGlobal: func(_ context.Context, s *SessionVars) (string, error) {
		return BoolToOnOff(!IsSandBoxModeEnabled.Load()), nil
	}},

	/* TiDB specific variables */
	{Scope: ScopeGlobal, Name: TiDBTSOClientBatchMaxWaitTime, Value: strconv.FormatFloat(DefTiDBTSOClientBatchMaxWaitTime, 'f', -1, 64), Type: TypeFloat, MinValue: 0, MaxValue: 10,
		GetGlobal: func(_ context.Context, sv *SessionVars) (string, error) {
			return strconv.FormatFloat(MaxTSOBatchWaitInterval.Load(), 'f', -1, 64), nil
		},
		SetGlobal: func(_ context.Context, s *SessionVars, val string) error {
			(*SetPDClientDynamicOption.Load())(TiDBTSOClientBatchMaxWaitTime, val)
			return nil
		}},
	{Scope: ScopeGlobal, Name: TiDBEnableTSOFollowerProxy, Value: BoolToOnOff(DefTiDBEnableTSOFollowerProxy), Type: TypeBool, GetGlobal: func(_ context.Context, sv *SessionVars) (string, error) {
		return BoolToOnOff(EnableTSOFollowerProxy.Load()), nil
	}, SetGlobal: func(_ context.Context, s *SessionVars, val string) error {
		(*SetPDClientDynamicOption.Load())(TiDBEnableTSOFollowerProxy, val)
		return nil
	}},
	{Scope: ScopeGlobal, Name: TiDBEnableLocalTxn, Value: BoolToOnOff(DefTiDBEnableLocalTxn), Hidden: true, Type: TypeBool, GetGlobal: func(_ context.Context, sv *SessionVars) (string, error) {
		return BoolToOnOff(EnableLocalTxn.Load()), nil
	}, SetGlobal: func(_ context.Context, s *SessionVars, val string) error {
		oldVal := EnableLocalTxn.Load()
		newVal := TiDBOptOn(val)
		// Make sure the TxnScope is always Global when disable the Local Txn.
		// ON -> OFF
		if oldVal && !newVal {
			s.TxnScope = kv.NewGlobalTxnScopeVar()
		}
		EnableLocalTxn.Store(newVal)
		return nil
	}},
	{Scope: ScopeGlobal, Name: TiDBAutoAnalyzeRatio, Value: strconv.FormatFloat(DefAutoAnalyzeRatio, 'f', -1, 64), Type: TypeFloat, MinValue: 0, MaxValue: math.MaxUint64},
	{Scope: ScopeGlobal, Name: TiDBAutoAnalyzeStartTime, Value: DefAutoAnalyzeStartTime, Type: TypeTime},
	{Scope: ScopeGlobal, Name: TiDBAutoAnalyzeEndTime, Value: DefAutoAnalyzeEndTime, Type: TypeTime},
	{Scope: ScopeGlobal, Name: TiDBMemQuotaBindingCache, Value: strconv.FormatInt(DefTiDBMemQuotaBindingCache, 10), Type: TypeUnsigned, MaxValue: math.MaxInt32, GetGlobal: func(_ context.Context, sv *SessionVars) (string, error) {
		return strconv.FormatInt(MemQuotaBindingCache.Load(), 10), nil
	}, SetGlobal: func(_ context.Context, s *SessionVars, val string) error {
		MemQuotaBindingCache.Store(TidbOptInt64(val, DefTiDBMemQuotaBindingCache))
		return nil
	}},
	{Scope: ScopeGlobal, Name: TiDBDDLFlashbackConcurrency, Value: strconv.Itoa(DefTiDBDDLFlashbackConcurrency), Type: TypeUnsigned, MinValue: 1, MaxValue: MaxConfigurableConcurrency, SetGlobal: func(_ context.Context, s *SessionVars, val string) error {
		SetDDLFlashbackConcurrency(int32(tidbOptPositiveInt32(val, DefTiDBDDLFlashbackConcurrency)))
		return nil
	}},
	{Scope: ScopeGlobal, Name: TiDBDDLReorgWorkerCount, Value: strconv.Itoa(DefTiDBDDLReorgWorkerCount), Type: TypeUnsigned, MinValue: 1, MaxValue: MaxConfigurableConcurrency, SetGlobal: func(_ context.Context, s *SessionVars, val string) error {
		SetDDLReorgWorkerCounter(int32(tidbOptPositiveInt32(val, DefTiDBDDLReorgWorkerCount)))
		return nil
	}},
	{Scope: ScopeGlobal, Name: TiDBDDLReorgBatchSize, Value: strconv.Itoa(DefTiDBDDLReorgBatchSize), Type: TypeUnsigned, MinValue: int64(MinDDLReorgBatchSize), MaxValue: uint64(MaxDDLReorgBatchSize), SetGlobal: func(_ context.Context, s *SessionVars, val string) error {
		SetDDLReorgBatchSize(int32(tidbOptPositiveInt32(val, DefTiDBDDLReorgBatchSize)))
		return nil
	}},
	{Scope: ScopeGlobal, Name: TiDBDDLErrorCountLimit, Value: strconv.Itoa(DefTiDBDDLErrorCountLimit), Type: TypeUnsigned, MinValue: 0, MaxValue: math.MaxInt64, SetGlobal: func(_ context.Context, s *SessionVars, val string) error {
		SetDDLErrorCountLimit(TidbOptInt64(val, DefTiDBDDLErrorCountLimit))
		return nil
	}},
	{Scope: ScopeGlobal, Name: TiDBMaxDeltaSchemaCount, Value: strconv.Itoa(DefTiDBMaxDeltaSchemaCount), Type: TypeUnsigned, MinValue: 100, MaxValue: 16384, SetGlobal: func(_ context.Context, s *SessionVars, val string) error {
		// It's a global variable, but it also wants to be cached in server.
		SetMaxDeltaSchemaCount(TidbOptInt64(val, DefTiDBMaxDeltaSchemaCount))
		return nil
	}},
	{Scope: ScopeGlobal, Name: TiDBScatterRegion, Value: BoolToOnOff(DefTiDBScatterRegion), Type: TypeBool},
	{Scope: ScopeGlobal, Name: TiDBEnableStmtSummary, Value: BoolToOnOff(DefTiDBEnableStmtSummary), Type: TypeBool, AllowEmpty: true,
		SetGlobal: func(_ context.Context, s *SessionVars, val string) error {
			return stmtsummaryv2.SetEnabled(TiDBOptOn(val))
		}},
	{Scope: ScopeGlobal, Name: TiDBStmtSummaryInternalQuery, Value: BoolToOnOff(DefTiDBStmtSummaryInternalQuery), Type: TypeBool, AllowEmpty: true,
		SetGlobal: func(_ context.Context, s *SessionVars, val string) error {
			return stmtsummaryv2.SetEnableInternalQuery(TiDBOptOn(val))
		}},
	{Scope: ScopeGlobal, Name: TiDBStmtSummaryRefreshInterval, Value: strconv.Itoa(DefTiDBStmtSummaryRefreshInterval), Type: TypeInt, MinValue: 1, MaxValue: math.MaxInt32, AllowEmpty: true,
		SetGlobal: func(_ context.Context, s *SessionVars, val string) error {
			// convert val to int64
			return stmtsummaryv2.SetRefreshInterval(TidbOptInt64(val, DefTiDBStmtSummaryRefreshInterval))
		}},
	{Scope: ScopeGlobal, Name: TiDBStmtSummaryHistorySize, Value: strconv.Itoa(DefTiDBStmtSummaryHistorySize), Type: TypeInt, MinValue: 0, MaxValue: math.MaxUint8, AllowEmpty: true,
		SetGlobal: func(_ context.Context, s *SessionVars, val string) error {
			return stmtsummaryv2.SetHistorySize(TidbOptInt(val, DefTiDBStmtSummaryHistorySize))
		}},
	{Scope: ScopeGlobal, Name: TiDBStmtSummaryMaxStmtCount, Value: strconv.Itoa(DefTiDBStmtSummaryMaxStmtCount), Type: TypeInt, MinValue: 1, MaxValue: math.MaxInt16, AllowEmpty: true,
		SetGlobal: func(_ context.Context, s *SessionVars, val string) error {
			return stmtsummaryv2.SetMaxStmtCount(TidbOptInt(val, DefTiDBStmtSummaryMaxStmtCount))
		}},
	{Scope: ScopeGlobal, Name: TiDBStmtSummaryMaxSQLLength, Value: strconv.Itoa(DefTiDBStmtSummaryMaxSQLLength), Type: TypeInt, MinValue: 0, MaxValue: math.MaxInt32, AllowEmpty: true,
		SetGlobal: func(_ context.Context, s *SessionVars, val string) error {
			return stmtsummaryv2.SetMaxSQLLength(TidbOptInt(val, DefTiDBStmtSummaryMaxSQLLength))
		}},
	{Scope: ScopeGlobal, Name: TiDBCapturePlanBaseline, Value: DefTiDBCapturePlanBaseline, Type: TypeBool, AllowEmptyAll: true},
	{Scope: ScopeGlobal, Name: TiDBEvolvePlanTaskMaxTime, Value: strconv.Itoa(DefTiDBEvolvePlanTaskMaxTime), Type: TypeInt, MinValue: -1, MaxValue: math.MaxInt64},
	{Scope: ScopeGlobal, Name: TiDBEvolvePlanTaskStartTime, Value: DefTiDBEvolvePlanTaskStartTime, Type: TypeTime},
	{Scope: ScopeGlobal, Name: TiDBEvolvePlanTaskEndTime, Value: DefTiDBEvolvePlanTaskEndTime, Type: TypeTime},
	{Scope: ScopeGlobal, Name: TiDBStoreLimit, Value: strconv.FormatInt(atomic.LoadInt64(&config.GetGlobalConfig().TiKVClient.StoreLimit), 10), Type: TypeInt, MinValue: 0, MaxValue: math.MaxInt64, GetGlobal: func(_ context.Context, s *SessionVars) (string, error) {
		return strconv.FormatInt(tikvstore.StoreLimit.Load(), 10), nil
	}, SetGlobal: func(_ context.Context, s *SessionVars, val string) error {
		tikvstore.StoreLimit.Store(TidbOptInt64(val, DefTiDBStoreLimit))
		return nil
	}},
	{Scope: ScopeGlobal, Name: TiDBTxnCommitBatchSize, Value: strconv.FormatUint(tikvstore.DefTxnCommitBatchSize, 10), Type: TypeUnsigned, MinValue: 1, MaxValue: 1 << 30,
		GetGlobal: func(_ context.Context, sv *SessionVars) (string, error) {
			return strconv.FormatUint(tikvstore.TxnCommitBatchSize.Load(), 10), nil
		},
		SetGlobal: func(_ context.Context, s *SessionVars, val string) error {
			tikvstore.TxnCommitBatchSize.Store(uint64(TidbOptInt64(val, int64(tikvstore.DefTxnCommitBatchSize))))
			return nil
		}},
	{Scope: ScopeGlobal, Name: TiDBRestrictedReadOnly, Value: BoolToOnOff(DefTiDBRestrictedReadOnly), Type: TypeBool, SetGlobal: func(_ context.Context, s *SessionVars, val string) error {
		on := TiDBOptOn(val)
		// For user initiated SET GLOBAL, also change the value of TiDBSuperReadOnly
		if on && s.StmtCtx.StmtType == "Set" {
			err := s.GlobalVarsAccessor.SetGlobalSysVar(context.Background(), TiDBSuperReadOnly, "ON")
			if err != nil {
				return err
			}
		}
		RestrictedReadOnly.Store(on)
		return nil
	}},
	{Scope: ScopeGlobal, Name: TiDBSuperReadOnly, Value: BoolToOnOff(DefTiDBSuperReadOnly), Type: TypeBool, Validation: func(s *SessionVars, normalizedValue string, _ string, _ ScopeFlag) (string, error) {
		on := TiDBOptOn(normalizedValue)
		if !on && s.StmtCtx.StmtType == "Set" {
			result, err := s.GlobalVarsAccessor.GetGlobalSysVar(TiDBRestrictedReadOnly)
			if err != nil {
				return normalizedValue, err
			}
			if TiDBOptOn(result) {
				return normalizedValue, fmt.Errorf("can't turn off %s when %s is on", TiDBSuperReadOnly, TiDBRestrictedReadOnly)
			}
		}
		return normalizedValue, nil
	}, SetGlobal: func(_ context.Context, s *SessionVars, val string) error {
		VarTiDBSuperReadOnly.Store(TiDBOptOn(val))
		return nil
	}},
	{Scope: ScopeGlobal, Name: TiDBEnableGOGCTuner, Value: BoolToOnOff(DefTiDBEnableGOGCTuner), Type: TypeBool, SetGlobal: func(_ context.Context, s *SessionVars, val string) error {
		on := TiDBOptOn(val)
		gctuner.EnableGOGCTuner.Store(on)
		if !on {
			gctuner.SetDefaultGOGC()
		}
		gctuner.GlobalMemoryLimitTuner.UpdateMemoryLimit()
		return nil
	}},
	{Scope: ScopeGlobal, Name: TiDBEnableTelemetry, Value: BoolToOnOff(DefTiDBEnableTelemetry), Type: TypeBool},
	{Scope: ScopeGlobal, Name: TiDBEnableHistoricalStats, Value: On, Type: TypeBool},
	/* tikv gc metrics */
	{Scope: ScopeGlobal, Name: TiDBGCEnable, Value: On, Type: TypeBool, GetGlobal: func(_ context.Context, s *SessionVars) (string, error) {
		return getTiDBTableValue(s, "tikv_gc_enable", On)
	}, SetGlobal: func(_ context.Context, s *SessionVars, val string) error {
		return setTiDBTableValue(s, "tikv_gc_enable", val, "Current GC enable status")
	}},
	{Scope: ScopeGlobal, Name: TiDBGCRunInterval, Value: "10m0s", Type: TypeDuration, MinValue: int64(time.Minute * 10), MaxValue: uint64(time.Hour * 24 * 365), GetGlobal: func(_ context.Context, s *SessionVars) (string, error) {
		return getTiDBTableValue(s, "tikv_gc_run_interval", "10m0s")
	}, SetGlobal: func(_ context.Context, s *SessionVars, val string) error {
		return setTiDBTableValue(s, "tikv_gc_run_interval", val, "GC run interval, at least 10m, in Go format.")
	}},
	{Scope: ScopeGlobal, Name: TiDBGCLifetime, Value: "10m0s", Type: TypeDuration, MinValue: int64(time.Minute * 10), MaxValue: uint64(time.Hour * 24 * 365), GetGlobal: func(_ context.Context, s *SessionVars) (string, error) {
		return getTiDBTableValue(s, "tikv_gc_life_time", "10m0s")
	}, SetGlobal: func(_ context.Context, s *SessionVars, val string) error {
		return setTiDBTableValue(s, "tikv_gc_life_time", val, "All versions within life time will not be collected by GC, at least 10m, in Go format.")
	}},
	{Scope: ScopeGlobal, Name: TiDBGCConcurrency, Value: "-1", Type: TypeInt, MinValue: 1, MaxValue: MaxConfigurableConcurrency, AllowAutoValue: true, GetGlobal: func(_ context.Context, s *SessionVars) (string, error) {
		autoConcurrencyVal, err := getTiDBTableValue(s, "tikv_gc_auto_concurrency", On)
		if err == nil && autoConcurrencyVal == On {
			return "-1", nil // convention for "AUTO"
		}
		return getTiDBTableValue(s, "tikv_gc_concurrency", "-1")
	}, SetGlobal: func(_ context.Context, s *SessionVars, val string) error {
		autoConcurrency := Off
		if val == "-1" {
			autoConcurrency = On
		}
		// Update both autoconcurrency and concurrency.
		if err := setTiDBTableValue(s, "tikv_gc_auto_concurrency", autoConcurrency, "Let TiDB pick the concurrency automatically. If set false, tikv_gc_concurrency will be used"); err != nil {
			return err
		}
		return setTiDBTableValue(s, "tikv_gc_concurrency", val, "How many goroutines used to do GC parallel, [1, 256], default 2")
	}},
	{Scope: ScopeGlobal, Name: TiDBGCScanLockMode, Value: "LEGACY", Type: TypeEnum, PossibleValues: []string{"PHYSICAL", "LEGACY"}, GetGlobal: func(_ context.Context, s *SessionVars) (string, error) {
		return getTiDBTableValue(s, "tikv_gc_scan_lock_mode", "LEGACY")
	}, SetGlobal: func(_ context.Context, s *SessionVars, val string) error {
		return setTiDBTableValue(s, "tikv_gc_scan_lock_mode", val, "Mode of scanning locks, \"physical\" or \"legacy\"")
	}},
	{Scope: ScopeGlobal, Name: TiDBGCMaxWaitTime, Value: strconv.Itoa(DefTiDBGCMaxWaitTime), Type: TypeInt, MinValue: 600, MaxValue: 31536000, SetGlobal: func(_ context.Context, s *SessionVars, val string) error {
		GCMaxWaitTime.Store(TidbOptInt64(val, DefTiDBGCMaxWaitTime))
		return nil
	}},
	{Scope: ScopeGlobal, Name: TiDBTableCacheLease, Value: strconv.Itoa(DefTiDBTableCacheLease), Type: TypeUnsigned, MinValue: 1, MaxValue: 10, SetGlobal: func(_ context.Context, s *SessionVars, sVal string) error {
		var val int64
		val, err := strconv.ParseInt(sVal, 10, 64)
		if err != nil {
			return errors.Trace(err)
		}
		TableCacheLease.Store(val)
		return nil
	}},
	{Scope: ScopeGlobal, Name: TiDBAutoAnalyzePartitionBatchSize,
		Value: strconv.Itoa(DefTiDBAutoAnalyzePartitionBatchSize),
		Type:  TypeUnsigned, MinValue: 1, MaxValue: 1024,
		SetGlobal: func(_ context.Context, vars *SessionVars, s string) error {
			var val int64
			val, err := strconv.ParseInt(s, 10, 64)
			if err != nil {
				return errors.Trace(err)
			}
			AutoAnalyzePartitionBatchSize.Store(val)
			return nil
		}},

	// variable for top SQL feature.
	// TopSQL enable only be controlled by TopSQL pub/sub sinker.
	// This global variable only uses to update the global config which store in PD(ETCD).
	{Scope: ScopeGlobal, Name: TiDBEnableTopSQL, Value: BoolToOnOff(topsqlstate.DefTiDBTopSQLEnable), Type: TypeBool, AllowEmpty: true, GlobalConfigName: GlobalConfigEnableTopSQL},
	{Scope: ScopeGlobal, Name: TiDBSourceID, Value: "1", Type: TypeInt, MinValue: 1, MaxValue: 15, GlobalConfigName: GlobalConfigSourceID},
	{Scope: ScopeGlobal, Name: TiDBTopSQLMaxTimeSeriesCount, Value: strconv.Itoa(topsqlstate.DefTiDBTopSQLMaxTimeSeriesCount), Type: TypeInt, MinValue: 1, MaxValue: 5000, GetGlobal: func(_ context.Context, s *SessionVars) (string, error) {
		return strconv.FormatInt(topsqlstate.GlobalState.MaxStatementCount.Load(), 10), nil
	}, SetGlobal: func(_ context.Context, vars *SessionVars, s string) error {
		val, err := strconv.ParseInt(s, 10, 64)
		if err != nil {
			return err
		}
		topsqlstate.GlobalState.MaxStatementCount.Store(val)
		return nil
	}},
	{Scope: ScopeGlobal, Name: TiDBTopSQLMaxMetaCount, Value: strconv.Itoa(topsqlstate.DefTiDBTopSQLMaxMetaCount), Type: TypeInt, MinValue: 1, MaxValue: 10000, GetGlobal: func(_ context.Context, s *SessionVars) (string, error) {
		return strconv.FormatInt(topsqlstate.GlobalState.MaxCollect.Load(), 10), nil
	}, SetGlobal: func(_ context.Context, vars *SessionVars, s string) error {
		val, err := strconv.ParseInt(s, 10, 64)
		if err != nil {
			return err
		}
		topsqlstate.GlobalState.MaxCollect.Store(val)
		return nil
	}},
	{Scope: ScopeGlobal, Name: SkipNameResolve, Value: Off, Type: TypeBool},
	{Scope: ScopeGlobal, Name: DefaultAuthPlugin, Value: mysql.AuthNativePassword, Type: TypeEnum, PossibleValues: []string{mysql.AuthNativePassword, mysql.AuthCachingSha2Password, mysql.AuthTiDBSM3Password, mysql.AuthLDAPSASL, mysql.AuthLDAPSimple}},
	{Scope: ScopeGlobal, Name: TiDBPersistAnalyzeOptions, Value: BoolToOnOff(DefTiDBPersistAnalyzeOptions), Type: TypeBool,
		GetGlobal: func(_ context.Context, s *SessionVars) (string, error) {
			return BoolToOnOff(PersistAnalyzeOptions.Load()), nil
		},
		SetGlobal: func(_ context.Context, s *SessionVars, val string) error {
			PersistAnalyzeOptions.Store(TiDBOptOn(val))
			return nil
		},
	},
	{Scope: ScopeGlobal, Name: TiDBEnableAutoAnalyze, Value: BoolToOnOff(DefTiDBEnableAutoAnalyze), Type: TypeBool,
		GetGlobal: func(_ context.Context, s *SessionVars) (string, error) {
			return BoolToOnOff(RunAutoAnalyze.Load()), nil
		},
		SetGlobal: func(_ context.Context, s *SessionVars, val string) error {
			RunAutoAnalyze.Store(TiDBOptOn(val))
			return nil
		},
	},
	{Scope: ScopeGlobal, Name: TiDBGOGCTunerThreshold, Value: strconv.FormatFloat(DefTiDBGOGCTunerThreshold, 'f', -1, 64), Type: TypeFloat, MinValue: 0, MaxValue: math.MaxUint64,
		GetGlobal: func(_ context.Context, s *SessionVars) (string, error) {
			return strconv.FormatFloat(GOGCTunerThreshold.Load(), 'f', -1, 64), nil
		},
		Validation: func(s *SessionVars, normalizedValue string, originalValue string, scope ScopeFlag) (string, error) {
			floatValue := tidbOptFloat64(normalizedValue, DefTiDBGOGCTunerThreshold)
			globalMemoryLimitTuner := gctuner.GlobalMemoryLimitTuner.GetPercentage()
			if floatValue < 0 && floatValue > 0.9 {
				return "", ErrWrongValueForVar.GenWithStackByArgs(TiDBGOGCTunerThreshold, normalizedValue)
			}
			// globalMemoryLimitTuner must not be 0. it will be 0 when tidb_server_memory_limit_gc_trigger is not set during startup.
			if globalMemoryLimitTuner != 0 && globalMemoryLimitTuner < floatValue+0.05 {
				return "", errors.New("tidb_gogc_tuner_threshold should be less than tidb_server_memory_limit_gc_trigger - 0.05")
			}
			return strconv.FormatFloat(floatValue, 'f', -1, 64), nil
		},
		SetGlobal: func(_ context.Context, s *SessionVars, val string) (err error) {
			factor := tidbOptFloat64(val, DefTiDBGOGCTunerThreshold)
			GOGCTunerThreshold.Store(factor)
			memTotal := memory.ServerMemoryLimit.Load()
			if memTotal == 0 {
				memTotal, err = memory.MemTotal()
				if err != nil {
					return err
				}
			}
			if factor > 0 {
				threshold := float64(memTotal) * factor
				gctuner.Tuning(uint64(threshold))
			}
			return nil
		},
	},
	{Scope: ScopeGlobal, Name: TiDBServerMemoryLimit, Value: DefTiDBServerMemoryLimit, Type: TypeStr,
		GetGlobal: func(_ context.Context, s *SessionVars) (string, error) {
			return memory.ServerMemoryLimitOriginText.Load(), nil
		},
		Validation: func(s *SessionVars, normalizedValue string, originalValue string, scope ScopeFlag) (string, error) {
			_, str, err := parseMemoryLimit(s, normalizedValue, originalValue)
			if err != nil {
				return "", err
			}
			return str, nil
		},
		SetGlobal: func(_ context.Context, s *SessionVars, val string) error {
			bt, str, err := parseMemoryLimit(s, val, val)
			if err != nil {
				return err
			}
			memory.ServerMemoryLimitOriginText.Store(str)
			memory.ServerMemoryLimit.Store(bt)
			gctuner.GlobalMemoryLimitTuner.UpdateMemoryLimit()
			return nil
		},
	},
	{Scope: ScopeGlobal, Name: TiDBServerMemoryLimitSessMinSize, Value: strconv.FormatUint(DefTiDBServerMemoryLimitSessMinSize, 10), Type: TypeStr,
		GetGlobal: func(_ context.Context, s *SessionVars) (string, error) {
			return memory.ServerMemoryLimitSessMinSize.String(), nil
		},
		Validation: func(s *SessionVars, normalizedValue string, originalValue string, scope ScopeFlag) (string, error) {
			intVal, err := strconv.ParseUint(normalizedValue, 10, 64)
			if err != nil {
				bt, str := parseByteSize(normalizedValue)
				if str != "" {
					intVal = bt
				} else {
					return "", err
				}
			}
			if intVal > 0 && intVal < 128 { // 128 Bytes
				s.StmtCtx.AppendWarning(ErrTruncatedWrongValue.GenWithStackByArgs(TiDBServerMemoryLimitSessMinSize, originalValue))
				intVal = 128
			}
			return strconv.FormatUint(intVal, 10), nil
		},
		SetGlobal: func(_ context.Context, s *SessionVars, val string) error {
			intVal, err := strconv.ParseUint(val, 10, 64)
			if err != nil {
				return err
			}
			memory.ServerMemoryLimitSessMinSize.Store(intVal)
			return nil
		},
	},
	{Scope: ScopeGlobal, Name: TiDBServerMemoryLimitGCTrigger, Value: strconv.FormatFloat(DefTiDBServerMemoryLimitGCTrigger, 'f', -1, 64), Type: TypeStr,
		GetGlobal: func(_ context.Context, s *SessionVars) (string, error) {
			return strconv.FormatFloat(gctuner.GlobalMemoryLimitTuner.GetPercentage(), 'f', -1, 64), nil
		},
		Validation: func(s *SessionVars, normalizedValue string, originalValue string, scope ScopeFlag) (string, error) {
			floatValue, err := strconv.ParseFloat(normalizedValue, 64)
			if err != nil {
				perc, str := parsePercentage(normalizedValue)
				if len(str) != 0 {
					floatValue = float64(perc) / 100
				} else {
					return "", err
				}
			}
			gogcTunerThreshold := GOGCTunerThreshold.Load()
			if floatValue < 0.51 || floatValue > 1 { // 51% ~ 100%
				return "", ErrWrongValueForVar.GenWithStackByArgs(TiDBServerMemoryLimitGCTrigger, normalizedValue)
			}
			// gogcTunerThreshold must not be 0. it will be 0 when tidb_gogc_tuner_threshold is not set during startup.
			if gogcTunerThreshold != 0 && floatValue < gogcTunerThreshold+0.05 {
				return "", errors.New("tidb_server_memory_limit_gc_trigger should be greater than tidb_gogc_tuner_threshold + 0.05")
			}

			return strconv.FormatFloat(floatValue, 'f', -1, 64), nil
		},
		SetGlobal: func(_ context.Context, s *SessionVars, val string) error {
			floatValue, err := strconv.ParseFloat(val, 64)
			if err != nil {
				return err
			}
			gctuner.GlobalMemoryLimitTuner.SetPercentage(floatValue)
			gctuner.GlobalMemoryLimitTuner.UpdateMemoryLimit()
			return nil
		},
	},
	{Scope: ScopeGlobal, Name: TiDBEnableColumnTracking, Value: BoolToOnOff(DefTiDBEnableColumnTracking), Type: TypeBool, GetGlobal: func(_ context.Context, s *SessionVars) (string, error) {
		return BoolToOnOff(EnableColumnTracking.Load()), nil
	}, SetGlobal: func(_ context.Context, s *SessionVars, val string) error {
		v := TiDBOptOn(val)
		// If this is a user initiated statement,
		// we log that column tracking is disabled.
		if s.StmtCtx.StmtType == "Set" && !v {
			// Set the location to UTC to avoid time zone interference.
			disableTime := time.Now().UTC().Format(types.UTCTimeFormat)
			if err := setTiDBTableValue(s, TiDBDisableColumnTrackingTime, disableTime, "Record the last time tidb_enable_column_tracking is set off"); err != nil {
				return err
			}
		}
		EnableColumnTracking.Store(v)
		return nil
	}},
	{Scope: ScopeGlobal, Name: RequireSecureTransport, Value: BoolToOnOff(DefRequireSecureTransport), Type: TypeBool,
		GetGlobal: func(_ context.Context, s *SessionVars) (string, error) {
			return BoolToOnOff(tls.RequireSecureTransport.Load()), nil
		},
		SetGlobal: func(_ context.Context, s *SessionVars, val string) error {
			tls.RequireSecureTransport.Store(TiDBOptOn(val))
			return nil
		}, Validation: func(vars *SessionVars, normalizedValue string, originalValue string, scope ScopeFlag) (string, error) {
			if vars.StmtCtx.StmtType == "Set" && TiDBOptOn(normalizedValue) {
				// Refuse to set RequireSecureTransport to ON if the connection
				// issuing the change is not secure. This helps reduce the chance of users being locked out.
				if vars.TLSConnectionState == nil {
					return "", errors.New("require_secure_transport can only be set to ON if the connection issuing the change is secure")
				}
			}
			return normalizedValue, nil
		},
	},
	{Scope: ScopeGlobal, Name: TiDBStatsLoadPseudoTimeout, Value: BoolToOnOff(DefTiDBStatsLoadPseudoTimeout), Type: TypeBool,
		GetGlobal: func(_ context.Context, s *SessionVars) (string, error) {
			return BoolToOnOff(StatsLoadPseudoTimeout.Load()), nil
		},
		SetGlobal: func(_ context.Context, s *SessionVars, val string) error {
			StatsLoadPseudoTimeout.Store(TiDBOptOn(val))
			return nil
		},
	},
	{Scope: ScopeGlobal, Name: TiDBEnableBatchDML, Value: BoolToOnOff(DefTiDBEnableBatchDML), Type: TypeBool, SetGlobal: func(_ context.Context, s *SessionVars, val string) error {
		EnableBatchDML.Store(TiDBOptOn(val))
		return nil
	}, GetGlobal: func(_ context.Context, s *SessionVars) (string, error) {
		return BoolToOnOff(EnableBatchDML.Load()), nil
	}},
	{Scope: ScopeGlobal, Name: TiDBStatsCacheMemQuota, Value: strconv.Itoa(DefTiDBStatsCacheMemQuota),
		MinValue: 0, MaxValue: MaxTiDBStatsCacheMemQuota, Type: TypeInt,
		GetGlobal: func(_ context.Context, vars *SessionVars) (string, error) {
			return strconv.FormatInt(StatsCacheMemQuota.Load(), 10), nil
		}, SetGlobal: func(_ context.Context, vars *SessionVars, s string) error {
			v := TidbOptInt64(s, DefTiDBStatsCacheMemQuota)
			oldv := StatsCacheMemQuota.Load()
			if v != oldv {
				StatsCacheMemQuota.Store(v)
				SetStatsCacheCapacity.Load().(func(int64))(v)
			}
			return nil
		},
	},
	{Scope: ScopeGlobal, Name: TiDBQueryLogMaxLen, Value: strconv.Itoa(DefTiDBQueryLogMaxLen), Type: TypeInt, MinValue: 0, MaxValue: 1073741824, SetGlobal: func(_ context.Context, s *SessionVars, val string) error {
		QueryLogMaxLen.Store(int32(TidbOptInt64(val, DefTiDBQueryLogMaxLen)))
		return nil
	}, GetGlobal: func(_ context.Context, s *SessionVars) (string, error) {
		return fmt.Sprint(QueryLogMaxLen.Load()), nil
	}},
	{Scope: ScopeGlobal, Name: TiDBCommitterConcurrency, Value: strconv.Itoa(DefTiDBCommitterConcurrency), Type: TypeInt, MinValue: 1, MaxValue: 10000, SetGlobal: func(_ context.Context, s *SessionVars, val string) error {
		tikvutil.CommitterConcurrency.Store(int32(TidbOptInt64(val, DefTiDBCommitterConcurrency)))
		cfg := config.GetGlobalConfig().GetTiKVConfig()
		tikvcfg.StoreGlobalConfig(cfg)
		return nil
	}, GetGlobal: func(_ context.Context, s *SessionVars) (string, error) {
		return fmt.Sprint(tikvutil.CommitterConcurrency.Load()), nil
	}},
	{Scope: ScopeGlobal, Name: TiDBMemQuotaAnalyze, Value: strconv.Itoa(DefTiDBMemQuotaAnalyze), Type: TypeInt, MinValue: -1, MaxValue: math.MaxInt64,
		GetGlobal: func(_ context.Context, s *SessionVars) (string, error) {
			return strconv.FormatInt(GetMemQuotaAnalyze(), 10), nil
		},
		SetGlobal: func(_ context.Context, s *SessionVars, val string) error {
			SetMemQuotaAnalyze(TidbOptInt64(val, DefTiDBMemQuotaAnalyze))
			return nil
		},
	},
	{Scope: ScopeGlobal | ScopeSession, Name: TiDBEnablePrepPlanCache, Value: BoolToOnOff(DefTiDBEnablePrepPlanCache), Type: TypeBool, SetSession: func(s *SessionVars, val string) error {
		s.EnablePreparedPlanCache = TiDBOptOn(val)
		return nil
	}},
	{Scope: ScopeGlobal | ScopeSession, Name: TiDBPrepPlanCacheSize, Aliases: []string{TiDBSessionPlanCacheSize}, Value: strconv.FormatUint(uint64(DefTiDBPrepPlanCacheSize), 10), Type: TypeUnsigned, MinValue: 1, MaxValue: 100000, SetSession: func(s *SessionVars, val string) error {
		uVal, err := strconv.ParseUint(val, 10, 64)
		if err == nil {
			s.PreparedPlanCacheSize = uVal
		}
		return err
	}, Validation: func(vars *SessionVars, normalizedValue string, originalValue string, scope ScopeFlag) (string, error) {
		appendDeprecationWarning(vars, TiDBPrepPlanCacheSize, TiDBSessionPlanCacheSize)
		return normalizedValue, nil
	}},
	{Scope: ScopeGlobal | ScopeSession, Name: TiDBEnablePrepPlanCacheMemoryMonitor, Value: BoolToOnOff(DefTiDBEnablePrepPlanCacheMemoryMonitor), Type: TypeBool, SetSession: func(s *SessionVars, val string) error {
		s.EnablePreparedPlanCacheMemoryMonitor = TiDBOptOn(val)
		return nil
	}},
	{Scope: ScopeGlobal, Name: TiDBPrepPlanCacheMemoryGuardRatio, Value: strconv.FormatFloat(DefTiDBPrepPlanCacheMemoryGuardRatio, 'f', -1, 64), Type: TypeFloat, MinValue: 0.0, MaxValue: 1.0, SetGlobal: func(_ context.Context, s *SessionVars, val string) error {
		f, err := strconv.ParseFloat(val, 64)
		if err == nil {
			PreparedPlanCacheMemoryGuardRatio.Store(f)
		}
		return err
	}, GetGlobal: func(_ context.Context, s *SessionVars) (string, error) {
		return strconv.FormatFloat(PreparedPlanCacheMemoryGuardRatio.Load(), 'f', -1, 64), nil
	}},
	{Scope: ScopeGlobal | ScopeSession, Name: TiDBEnableNonPreparedPlanCache, Value: BoolToOnOff(DefTiDBEnableNonPreparedPlanCache), Type: TypeBool, SetSession: func(s *SessionVars, val string) error {
		s.EnableNonPreparedPlanCache = TiDBOptOn(val)
		return nil
	}},
	{Scope: ScopeGlobal | ScopeSession, Name: TiDBEnableNonPreparedPlanCacheForDML, Value: BoolToOnOff(DefTiDBEnableNonPreparedPlanCacheForDML), Type: TypeBool, SetSession: func(s *SessionVars, val string) error {
		s.EnableNonPreparedPlanCacheForDML = TiDBOptOn(val)
		return nil
	}},
	{Scope: ScopeGlobal | ScopeSession, Name: TiDBNonPreparedPlanCacheSize, Value: strconv.FormatUint(uint64(DefTiDBNonPreparedPlanCacheSize), 10), Type: TypeUnsigned, MinValue: 1, MaxValue: 100000, SetSession: func(s *SessionVars, val string) error {
		uVal, err := strconv.ParseUint(val, 10, 64)
		if err == nil {
			s.NonPreparedPlanCacheSize = uVal
		}
		return err
	}, Validation: func(vars *SessionVars, normalizedValue string, originalValue string, scope ScopeFlag) (string, error) {
		appendDeprecationWarning(vars, TiDBNonPreparedPlanCacheSize, TiDBSessionPlanCacheSize)
		return normalizedValue, nil
	}},
	{Scope: ScopeGlobal | ScopeSession, Name: TiDBPlanCacheMaxPlanSize, Value: strconv.FormatUint(DefTiDBPlanCacheMaxPlanSize, 10), Type: TypeUnsigned, MinValue: 0, MaxValue: math.MaxUint64, SetSession: func(s *SessionVars, val string) error {
		uVal, err := strconv.ParseUint(val, 10, 64)
		if err == nil {
			s.PlanCacheMaxPlanSize = uVal
		}
		return err
	}},
	{Scope: ScopeGlobal | ScopeSession, Name: TiDBSessionPlanCacheSize, Aliases: []string{TiDBPrepPlanCacheSize}, Value: strconv.FormatUint(uint64(DefTiDBSessionPlanCacheSize), 10), Type: TypeUnsigned, MinValue: 1, MaxValue: 100000, SetSession: func(s *SessionVars, val string) error {
		uVal, err := strconv.ParseUint(val, 10, 64)
		if err == nil {
			s.SessionPlanCacheSize = uVal
		}
		return err
	}},
	{Scope: ScopeGlobal, Name: TiDBMemOOMAction, Value: DefTiDBMemOOMAction, PossibleValues: []string{"CANCEL", "LOG"}, Type: TypeEnum,
		GetGlobal: func(_ context.Context, s *SessionVars) (string, error) {
			return OOMAction.Load(), nil
		},
		SetGlobal: func(_ context.Context, s *SessionVars, val string) error {
			OOMAction.Store(val)
			return nil
		}},
	{Scope: ScopeGlobal, Name: TiDBMaxAutoAnalyzeTime, Value: strconv.Itoa(DefTiDBMaxAutoAnalyzeTime), Type: TypeInt, MinValue: 0, MaxValue: math.MaxInt32,
		GetGlobal: func(_ context.Context, s *SessionVars) (string, error) {
			return strconv.FormatInt(MaxAutoAnalyzeTime.Load(), 10), nil
		},
		SetGlobal: func(_ context.Context, s *SessionVars, val string) error {
			num, err := strconv.ParseInt(val, 10, 64)
			if err == nil {
				MaxAutoAnalyzeTime.Store(num)
			}
			return err
		},
	},
	{Scope: ScopeGlobal, Name: TiDBEnableMDL, Value: BoolToOnOff(DefTiDBEnableMDL), Type: TypeBool, SetGlobal: func(_ context.Context, vars *SessionVars, val string) error {
		if EnableMDL.Load() != TiDBOptOn(val) {
			err := SwitchMDL(TiDBOptOn(val))
			if err != nil {
				return err
			}
		}
		return nil
	}, GetGlobal: func(_ context.Context, vars *SessionVars) (string, error) {
		return BoolToOnOff(EnableMDL.Load()), nil
	}},
	{Scope: ScopeGlobal, Name: TiDBEnableDistTask, Value: BoolToOnOff(DefTiDBEnableDistTask), Type: TypeBool, SetGlobal: func(_ context.Context, s *SessionVars, val string) error {
		if EnableDistTask.Load() != TiDBOptOn(val) {
			EnableDistTask.Store(TiDBOptOn(val))
		}
		return nil
	}, GetGlobal: func(_ context.Context, s *SessionVars) (string, error) {
		return BoolToOnOff(EnableDistTask.Load()), nil
	}},
	{Scope: ScopeGlobal, Name: TiDBEnableNoopVariables, Value: BoolToOnOff(DefTiDBEnableNoopVariables), Type: TypeEnum, PossibleValues: []string{Off, On}, SetGlobal: func(_ context.Context, s *SessionVars, val string) error {
		EnableNoopVariables.Store(TiDBOptOn(val))
		return nil
	}, GetGlobal: func(_ context.Context, s *SessionVars) (string, error) {
		return BoolToOnOff(EnableNoopVariables.Load()), nil
	}},
	{Scope: ScopeGlobal, Name: TiDBEnableGCAwareMemoryTrack, Value: BoolToOnOff(DefEnableTiDBGCAwareMemoryTrack), Type: TypeBool, SetGlobal: func(_ context.Context, s *SessionVars, val string) error {
		memory.EnableGCAwareMemoryTrack.Store(TiDBOptOn(val))
		return nil
	}, GetGlobal: func(_ context.Context, s *SessionVars) (string, error) {
		return BoolToOnOff(memory.EnableGCAwareMemoryTrack.Load()), nil
	}},
	{Scope: ScopeGlobal, Name: TiDBEnableTmpStorageOnOOM, Value: BoolToOnOff(DefTiDBEnableTmpStorageOnOOM), Type: TypeBool, SetGlobal: func(_ context.Context, s *SessionVars, val string) error {
		EnableTmpStorageOnOOM.Store(TiDBOptOn(val))
		return nil
	}, GetGlobal: func(_ context.Context, s *SessionVars) (string, error) {
		return BoolToOnOff(EnableTmpStorageOnOOM.Load()), nil
	}},
	{Scope: ScopeGlobal, Name: TiDBAutoBuildStatsConcurrency, Value: strconv.Itoa(DefTiDBAutoBuildStatsConcurrency), Type: TypeInt, MinValue: 1, MaxValue: MaxConfigurableConcurrency},
	{Scope: ScopeGlobal, Name: TiDBSysProcScanConcurrency, Value: strconv.Itoa(DefTiDBSysProcScanConcurrency), Type: TypeInt, MinValue: 1, MaxValue: MaxConfigurableConcurrency},
	{Scope: ScopeGlobal, Name: TiDBMemoryUsageAlarmRatio, Value: strconv.FormatFloat(DefMemoryUsageAlarmRatio, 'f', -1, 64), Type: TypeFloat, MinValue: 0.0, MaxValue: 1.0, SetGlobal: func(_ context.Context, s *SessionVars, val string) error {
		MemoryUsageAlarmRatio.Store(tidbOptFloat64(val, DefMemoryUsageAlarmRatio))
		return nil
	}, GetGlobal: func(_ context.Context, s *SessionVars) (string, error) {
		return fmt.Sprintf("%g", MemoryUsageAlarmRatio.Load()), nil
	}},
	{Scope: ScopeGlobal, Name: TiDBMemoryUsageAlarmKeepRecordNum, Value: strconv.Itoa(DefMemoryUsageAlarmKeepRecordNum), Type: TypeInt, MinValue: 1, MaxValue: 10000, SetGlobal: func(_ context.Context, s *SessionVars, val string) error {
		MemoryUsageAlarmKeepRecordNum.Store(TidbOptInt64(val, DefMemoryUsageAlarmKeepRecordNum))
		return nil
	}, GetGlobal: func(_ context.Context, s *SessionVars) (string, error) {
		return strconv.FormatInt(MemoryUsageAlarmKeepRecordNum.Load(), 10), nil
	}},
	{Scope: ScopeGlobal, Name: PasswordReuseHistory, Value: strconv.Itoa(DefPasswordReuseHistory), Type: TypeUnsigned, MinValue: 0, MaxValue: math.MaxUint32, GetGlobal: func(_ context.Context, s *SessionVars) (string, error) {
		return strconv.FormatInt(PasswordHistory.Load(), 10), nil
	}, SetGlobal: func(_ context.Context, s *SessionVars, val string) error {
		PasswordHistory.Store(TidbOptInt64(val, DefPasswordReuseHistory))
		return nil
	}},
	{Scope: ScopeGlobal, Name: PasswordReuseTime, Value: strconv.Itoa(DefPasswordReuseTime), Type: TypeUnsigned, MinValue: 0, MaxValue: math.MaxUint32, GetGlobal: func(_ context.Context, s *SessionVars) (string, error) {
		return strconv.FormatInt(PasswordReuseInterval.Load(), 10), nil
	}, SetGlobal: func(_ context.Context, s *SessionVars, val string) error {
		PasswordReuseInterval.Store(TidbOptInt64(val, DefPasswordReuseTime))
		return nil
	}},
	{Scope: ScopeGlobal, Name: TiDBEnableHistoricalStatsForCapture, Value: BoolToOnOff(DefTiDBEnableHistoricalStatsForCapture), Type: TypeBool,
		SetGlobal: func(ctx context.Context, vars *SessionVars, s string) error {
			EnableHistoricalStatsForCapture.Store(TiDBOptOn(s))
			return nil
		},
		GetGlobal: func(ctx context.Context, vars *SessionVars) (string, error) {
			return BoolToOnOff(EnableHistoricalStatsForCapture.Load()), nil
		},
	},
	{Scope: ScopeGlobal, Name: TiDBHistoricalStatsDuration, Value: DefTiDBHistoricalStatsDuration.String(), Type: TypeDuration, MinValue: int64(time.Second), MaxValue: uint64(time.Hour * 24 * 365),
		GetGlobal: func(ctx context.Context, vars *SessionVars) (string, error) {
			return HistoricalStatsDuration.Load().String(), nil
		}, SetGlobal: func(ctx context.Context, vars *SessionVars, s string) error {
			d, err := time.ParseDuration(s)
			if err != nil {
				return err
			}
			HistoricalStatsDuration.Store(d)
			return nil
		}},

	/* The system variables below have GLOBAL and SESSION scope  */
	{Scope: ScopeGlobal | ScopeSession, Name: TiDBEnablePlanReplayerContinuousCapture, Value: BoolToOnOff(false), Type: TypeBool,
		SetSession: func(s *SessionVars, val string) error {
			historicalStatsEnabled, err := s.GlobalVarsAccessor.GetGlobalSysVar(TiDBEnableHistoricalStats)
			if err != nil {
				return err
			}
			if !TiDBOptOn(historicalStatsEnabled) && TiDBOptOn(val) {
				return errors.Errorf("%v should be enabled before enabling %v", TiDBEnableHistoricalStats, TiDBEnablePlanReplayerContinuousCapture)
			}
			s.EnablePlanReplayedContinuesCapture = TiDBOptOn(val)
			return nil
		},
		GetSession: func(vars *SessionVars) (string, error) {
			return BoolToOnOff(vars.EnablePlanReplayedContinuesCapture), nil
		},
		Validation: func(vars *SessionVars, s string, s2 string, flag ScopeFlag) (string, error) {
			historicalStatsEnabled, err := vars.GlobalVarsAccessor.GetGlobalSysVar(TiDBEnableHistoricalStats)
			if err != nil {
				return "", err
			}
			if !TiDBOptOn(historicalStatsEnabled) && TiDBOptOn(s) {
				return "", errors.Errorf("%v should be enabled before enabling %v", TiDBEnableHistoricalStats, TiDBEnablePlanReplayerContinuousCapture)
			}
			return s, nil
		},
	},
	{Scope: ScopeGlobal | ScopeSession, Name: TiDBEnablePlanReplayerCapture, Value: BoolToOnOff(true), Type: TypeBool,
		SetSession: func(s *SessionVars, val string) error {
			s.EnablePlanReplayerCapture = TiDBOptOn(val)
			return nil
		},
		GetSession: func(vars *SessionVars) (string, error) {
			return BoolToOnOff(vars.EnablePlanReplayerCapture), nil
		},
	},
	{Scope: ScopeGlobal | ScopeSession, Name: TiDBRowFormatVersion, Value: strconv.Itoa(DefTiDBRowFormatV1), Type: TypeUnsigned, MinValue: 1, MaxValue: 2, SetGlobal: func(_ context.Context, s *SessionVars, val string) error {
		SetDDLReorgRowFormat(TidbOptInt64(val, DefTiDBRowFormatV2))
		return nil
	}, SetSession: func(s *SessionVars, val string) error {
		formatVersion := TidbOptInt64(val, DefTiDBRowFormatV1)
		if formatVersion == DefTiDBRowFormatV1 {
			s.RowEncoder.Enable = false
		} else if formatVersion == DefTiDBRowFormatV2 {
			s.RowEncoder.Enable = true
		}
		return nil
	}},
	{Scope: ScopeGlobal, Name: TiDBEnableRowLevelChecksum, Value: BoolToOnOff(DefTiDBEnableRowLevelChecksum), Type: TypeBool,
		GetGlobal: func(ctx context.Context, vars *SessionVars) (string, error) {
			return BoolToOnOff(EnableRowLevelChecksum.Load()), nil
		},
		SetGlobal: func(ctx context.Context, vars *SessionVars, s string) error {
			EnableRowLevelChecksum.Store(TiDBOptOn(s))
			return nil
		},
	},
	{Scope: ScopeGlobal | ScopeSession, Name: SQLSelectLimit, Value: "18446744073709551615", Type: TypeUnsigned, MinValue: 0, MaxValue: math.MaxUint64, SetSession: func(s *SessionVars, val string) error {
		result, err := strconv.ParseUint(val, 10, 64)
		if err != nil {
			return errors.Trace(err)
		}
		s.SelectLimit = result
		return nil
	}},
	{Scope: ScopeGlobal | ScopeSession, Name: DefaultWeekFormat, Value: "0", Type: TypeUnsigned, MinValue: 0, MaxValue: 7},
	{Scope: ScopeGlobal | ScopeSession, Name: SQLModeVar, Value: mysql.DefaultSQLMode, IsHintUpdatable: true, Validation: func(vars *SessionVars, normalizedValue string, originalValue string, scope ScopeFlag) (string, error) {
		// Ensure the SQL mode parses
		normalizedValue = mysql.FormatSQLModeStr(normalizedValue)
		if _, err := mysql.GetSQLMode(normalizedValue); err != nil {
			return originalValue, err
		}
		return normalizedValue, nil
	}, SetSession: func(s *SessionVars, val string) error {
		val = mysql.FormatSQLModeStr(val)
		// Modes is a list of different modes separated by commas.
		sqlMode, err := mysql.GetSQLMode(val)
		if err != nil {
			return errors.Trace(err)
		}
		s.StrictSQLMode = sqlMode.HasStrictMode()
		s.SQLMode = sqlMode
		s.SetStatusFlag(mysql.ServerStatusNoBackslashEscaped, sqlMode.HasNoBackslashEscapesMode())
		return nil
	}},
	{Scope: ScopeGlobal | ScopeSession, Name: MaxExecutionTime, Value: "0", Type: TypeUnsigned, MinValue: 0, MaxValue: math.MaxInt32, IsHintUpdatable: true, SetSession: func(s *SessionVars, val string) error {
		timeoutMS := tidbOptPositiveInt32(val, 0)
		s.MaxExecutionTime = uint64(timeoutMS)
		return nil
	}},
	{Scope: ScopeGlobal | ScopeSession, Name: CollationServer, Value: mysql.DefaultCollationName, Validation: func(vars *SessionVars, normalizedValue string, originalValue string, scope ScopeFlag) (string, error) {
		return checkCollation(vars, normalizedValue, originalValue, scope)
	}, SetSession: func(s *SessionVars, val string) error {
		if coll, err := collate.GetCollationByName(val); err == nil {
			s.systems[CharacterSetServer] = coll.CharsetName
		}
		return nil
	}},
	{Scope: ScopeGlobal | ScopeSession, Name: SQLLogBin, Value: On, Type: TypeBool},
	{Scope: ScopeGlobal | ScopeSession, Name: TimeZone, Value: "SYSTEM", IsHintUpdatable: true, Validation: func(vars *SessionVars, normalizedValue string, originalValue string, scope ScopeFlag) (string, error) {
		if strings.EqualFold(normalizedValue, "SYSTEM") {
			return "SYSTEM", nil
		}
		_, err := parseTimeZone(normalizedValue)
		return normalizedValue, err
	}, SetSession: func(s *SessionVars, val string) error {
		tz, err := parseTimeZone(val)
		if err != nil {
			return err
		}
		s.TimeZone = tz
		return nil
	}},
	{Scope: ScopeGlobal | ScopeSession, Name: ForeignKeyChecks, Value: BoolToOnOff(DefTiDBForeignKeyChecks), Type: TypeBool, Validation: func(vars *SessionVars, normalizedValue string, originalValue string, scope ScopeFlag) (string, error) {
		if TiDBOptOn(normalizedValue) {
			vars.ForeignKeyChecks = true
			return On, nil
		} else if !TiDBOptOn(normalizedValue) {
			vars.ForeignKeyChecks = false
			return Off, nil
		}
		return normalizedValue, ErrWrongValueForVar.GenWithStackByArgs(ForeignKeyChecks, originalValue)
	}},
	{Scope: ScopeGlobal, Name: TiDBEnableForeignKey, Value: BoolToOnOff(true), Type: TypeBool, SetGlobal: func(_ context.Context, s *SessionVars, val string) error {
		EnableForeignKey.Store(TiDBOptOn(val))
		return nil
	}, GetGlobal: func(_ context.Context, s *SessionVars) (string, error) {
		return BoolToOnOff(EnableForeignKey.Load()), nil
	}},
	{Scope: ScopeGlobal | ScopeSession, Name: CollationDatabase, Value: mysql.DefaultCollationName, skipInit: true, Validation: func(vars *SessionVars, normalizedValue string, originalValue string, scope ScopeFlag) (string, error) {
		return checkCollation(vars, normalizedValue, originalValue, scope)
	}, SetSession: func(s *SessionVars, val string) error {
		if coll, err := collate.GetCollationByName(val); err == nil {
			s.systems[CharsetDatabase] = coll.CharsetName
		}
		return nil
	}},
	{Scope: ScopeGlobal | ScopeSession, Name: AutoIncrementIncrement, Value: strconv.FormatInt(DefAutoIncrementIncrement, 10), Type: TypeUnsigned, MinValue: 1, MaxValue: math.MaxUint16, SetSession: func(s *SessionVars, val string) error {
		// AutoIncrementIncrement is valid in [1, 65535].
		s.AutoIncrementIncrement = tidbOptPositiveInt32(val, DefAutoIncrementIncrement)
		return nil
	}},
	{Scope: ScopeGlobal | ScopeSession, Name: AutoIncrementOffset, Value: strconv.FormatInt(DefAutoIncrementOffset, 10), Type: TypeUnsigned, MinValue: 1, MaxValue: math.MaxUint16, SetSession: func(s *SessionVars, val string) error {
		// AutoIncrementOffset is valid in [1, 65535].
		s.AutoIncrementOffset = tidbOptPositiveInt32(val, DefAutoIncrementOffset)
		return nil
	}},
	{Scope: ScopeGlobal | ScopeSession, Name: CharacterSetClient, Value: mysql.DefaultCharset, Validation: func(vars *SessionVars, normalizedValue string, originalValue string, scope ScopeFlag) (string, error) {
		return checkCharacterSet(normalizedValue, CharacterSetClient)
	}},
	{Scope: ScopeGlobal | ScopeSession, Name: CharacterSetResults, Value: mysql.DefaultCharset, Validation: func(vars *SessionVars, normalizedValue string, originalValue string, scope ScopeFlag) (string, error) {
		if normalizedValue == "" {
			return normalizedValue, nil
		}
		return checkCharacterSet(normalizedValue, "")
	}},
	{Scope: ScopeGlobal | ScopeSession, Name: TxnIsolation, Value: "REPEATABLE-READ", Type: TypeEnum, Aliases: []string{TransactionIsolation}, PossibleValues: []string{"READ-UNCOMMITTED", "READ-COMMITTED", "REPEATABLE-READ", "SERIALIZABLE"}, Validation: func(vars *SessionVars, normalizedValue string, originalValue string, scope ScopeFlag) (string, error) {
		// MySQL appends a warning here for tx_isolation is deprecated
		// TiDB doesn't currently, but may in future. It is still commonly used by applications
		// So it might be noisy to do so.
		return checkIsolationLevel(vars, normalizedValue, originalValue, scope)
	}},
	{Scope: ScopeGlobal | ScopeSession, Name: TransactionIsolation, Value: "REPEATABLE-READ", Type: TypeEnum, Aliases: []string{TxnIsolation}, PossibleValues: []string{"READ-UNCOMMITTED", "READ-COMMITTED", "REPEATABLE-READ", "SERIALIZABLE"}, Validation: func(vars *SessionVars, normalizedValue string, originalValue string, scope ScopeFlag) (string, error) {
		return checkIsolationLevel(vars, normalizedValue, originalValue, scope)
	}},
	{Scope: ScopeGlobal | ScopeSession, Name: CollationConnection, Value: mysql.DefaultCollationName, skipInit: true, Validation: func(vars *SessionVars, normalizedValue string, originalValue string, scope ScopeFlag) (string, error) {
		return checkCollation(vars, normalizedValue, originalValue, scope)
	}, SetSession: func(s *SessionVars, val string) error {
		if coll, err := collate.GetCollationByName(val); err == nil {
			s.systems[CharacterSetConnection] = coll.CharsetName
		}
		return nil
	}},
	{Scope: ScopeGlobal | ScopeSession, Name: AutoCommit, Value: On, Type: TypeBool, SetSession: func(s *SessionVars, val string) error {
		isAutocommit := TiDBOptOn(val)
		// Implicitly commit the possible ongoing transaction if mode is changed from off to on.
		if !s.IsAutocommit() && isAutocommit {
			s.SetInTxn(false)
		}
		s.SetStatusFlag(mysql.ServerStatusAutocommit, isAutocommit)
		return nil
	}},
	{Scope: ScopeGlobal | ScopeSession, Name: CharsetDatabase, Value: mysql.DefaultCharset, skipInit: true, Validation: func(vars *SessionVars, normalizedValue string, originalValue string, scope ScopeFlag) (string, error) {
		return checkCharacterSet(normalizedValue, CharsetDatabase)
	}, SetSession: func(s *SessionVars, val string) error {
		if cs, err := charset.GetCharsetInfo(val); err == nil {
			s.systems[CollationDatabase] = cs.DefaultCollation
		}
		return nil
	}},
	{Scope: ScopeGlobal | ScopeSession, Name: WaitTimeout, Value: strconv.FormatInt(DefWaitTimeout, 10), Type: TypeUnsigned, MinValue: 0, MaxValue: secondsPerYear},
	{Scope: ScopeGlobal | ScopeSession, Name: InteractiveTimeout, Value: "28800", Type: TypeUnsigned, MinValue: 1, MaxValue: secondsPerYear},
	{Scope: ScopeGlobal | ScopeSession, Name: InnodbLockWaitTimeout, Value: strconv.FormatInt(DefInnodbLockWaitTimeout, 10), Type: TypeUnsigned, MinValue: 1, MaxValue: 3600, SetSession: func(s *SessionVars, val string) error {
		lockWaitSec := TidbOptInt64(val, DefInnodbLockWaitTimeout)
		s.LockWaitTimeout = lockWaitSec * 1000
		return nil
	}},
	{Scope: ScopeGlobal | ScopeSession, Name: GroupConcatMaxLen, Value: "1024", IsHintUpdatable: true, Type: TypeUnsigned, MinValue: 4, MaxValue: math.MaxUint64, Validation: func(vars *SessionVars, normalizedValue string, originalValue string, scope ScopeFlag) (string, error) {
		// https://dev.mysql.com/doc/refman/8.0/en/server-system-variables.html#sysvar_group_concat_max_len
		// Minimum Value 4
		// Maximum Value (64-bit platforms) 18446744073709551615
		// Maximum Value (32-bit platforms) 4294967295
		if mathutil.IntBits == 32 {
			if val, err := strconv.ParseUint(normalizedValue, 10, 64); err == nil {
				if val > uint64(math.MaxUint32) {
					vars.StmtCtx.AppendWarning(ErrTruncatedWrongValue.GenWithStackByArgs(GroupConcatMaxLen, originalValue))
					return strconv.FormatInt(int64(math.MaxUint32), 10), nil
				}
			}
		}
		return normalizedValue, nil
	}},
	{Scope: ScopeGlobal | ScopeSession, Name: CharacterSetConnection, Value: mysql.DefaultCharset, skipInit: true, Validation: func(vars *SessionVars, normalizedValue string, originalValue string, scope ScopeFlag) (string, error) {
		return checkCharacterSet(normalizedValue, CharacterSetConnection)
	}, SetSession: func(s *SessionVars, val string) error {
		if cs, err := charset.GetCharsetInfo(val); err == nil {
			s.systems[CollationConnection] = cs.DefaultCollation
		}
		return nil
	}},
	{Scope: ScopeGlobal | ScopeSession, Name: CharacterSetServer, Value: mysql.DefaultCharset, skipInit: true, Validation: func(vars *SessionVars, normalizedValue string, originalValue string, scope ScopeFlag) (string, error) {
		return checkCharacterSet(normalizedValue, CharacterSetServer)
	}, SetSession: func(s *SessionVars, val string) error {
		if cs, err := charset.GetCharsetInfo(val); err == nil {
			s.systems[CollationServer] = cs.DefaultCollation
		}
		return nil
	}},
	{Scope: ScopeGlobal | ScopeSession, Name: MaxAllowedPacket, Value: strconv.FormatUint(DefMaxAllowedPacket, 10), Type: TypeUnsigned, MinValue: 1024, MaxValue: MaxOfMaxAllowedPacket,
		Validation: func(vars *SessionVars, normalizedValue string, originalValue string, scope ScopeFlag) (string, error) {
			if vars.StmtCtx.StmtType == "Set" && scope == ScopeSession {
				err := ErrReadOnly.GenWithStackByArgs("SESSION", MaxAllowedPacket, "GLOBAL")
				return normalizedValue, err
			}
			// Truncate the value of max_allowed_packet to be a multiple of 1024,
			// nonmultiples are rounded down to the nearest multiple.
			u, err := strconv.ParseUint(normalizedValue, 10, 64)
			if err != nil {
				return normalizedValue, err
			}
			remainder := u % 1024
			if remainder != 0 {
				vars.StmtCtx.AppendWarning(ErrTruncatedWrongValue.GenWithStackByArgs(MaxAllowedPacket, normalizedValue))
				u -= remainder
			}
			return strconv.FormatUint(u, 10), nil
		},
		GetSession: func(s *SessionVars) (string, error) {
			return strconv.FormatUint(s.MaxAllowedPacket, 10), nil
		},
		SetSession: func(s *SessionVars, val string) error {
			var err error
			if s.MaxAllowedPacket, err = strconv.ParseUint(val, 10, 64); err != nil {
				return err
			}
			return nil
		},
	},
	{Scope: ScopeGlobal | ScopeSession, Name: WindowingUseHighPrecision, Value: On, Type: TypeBool, IsHintUpdatable: true, SetSession: func(s *SessionVars, val string) error {
		s.WindowingUseHighPrecision = TiDBOptOn(val)
		return nil
	}},
	{Scope: ScopeGlobal | ScopeSession, Name: BlockEncryptionMode, Value: "aes-128-ecb", Type: TypeEnum, PossibleValues: []string{"aes-128-ecb", "aes-192-ecb", "aes-256-ecb", "aes-128-cbc", "aes-192-cbc", "aes-256-cbc", "aes-128-ofb", "aes-192-ofb", "aes-256-ofb", "aes-128-cfb", "aes-192-cfb", "aes-256-cfb"}},
	/* TiDB specific variables */
	{Scope: ScopeGlobal | ScopeSession, Name: TiDBAllowMPPExecution, Type: TypeBool, Value: BoolToOnOff(DefTiDBAllowMPPExecution), SetSession: func(s *SessionVars, val string) error {
		s.allowMPPExecution = TiDBOptOn(val)
		return nil
	}},
	{Scope: ScopeGlobal | ScopeSession, Name: TiFlashFastScan, Type: TypeBool, Value: BoolToOnOff(DefTiFlashFastScan), SetSession: func(s *SessionVars, val string) error {
		s.TiFlashFastScan = TiDBOptOn(val)
		return nil
	}},
	{Scope: ScopeGlobal | ScopeSession, Name: TiDBMPPStoreFailTTL, Type: TypeStr, Value: DefTiDBMPPStoreFailTTL, SetSession: func(s *SessionVars, val string) error {
		s.MPPStoreFailTTL = val
		return nil
	}},
	{Scope: ScopeGlobal | ScopeSession, Name: TiDBHashExchangeWithNewCollation, Type: TypeBool, Value: BoolToOnOff(DefTiDBHashExchangeWithNewCollation), SetSession: func(s *SessionVars, val string) error {
		s.HashExchangeWithNewCollation = TiDBOptOn(val)
		return nil
	}},
	{Scope: ScopeGlobal | ScopeSession, Name: TiDBBCJThresholdCount, Value: strconv.Itoa(DefBroadcastJoinThresholdCount), Type: TypeInt, MinValue: 0, MaxValue: math.MaxInt64, SetSession: func(s *SessionVars, val string) error {
		s.BroadcastJoinThresholdCount = TidbOptInt64(val, DefBroadcastJoinThresholdCount)
		return nil
	}},
	{Scope: ScopeGlobal | ScopeSession, Name: TiDBBCJThresholdSize, Value: strconv.Itoa(DefBroadcastJoinThresholdSize), Type: TypeInt, MinValue: 0, MaxValue: math.MaxInt64, SetSession: func(s *SessionVars, val string) error {
		s.BroadcastJoinThresholdSize = TidbOptInt64(val, DefBroadcastJoinThresholdSize)
		return nil
	}},
	{Scope: ScopeGlobal | ScopeSession, Name: TiDBPreferBCJByExchangeDataSize, Type: TypeBool, Value: BoolToOnOff(DefPreferBCJByExchangeDataSize), SetSession: func(s *SessionVars, val string) error {
		s.PreferBCJByExchangeDataSize = TiDBOptOn(val)
		return nil
	}},
	{Scope: ScopeGlobal | ScopeSession, Name: TiDBBuildStatsConcurrency, Value: strconv.Itoa(DefBuildStatsConcurrency), Type: TypeInt, MinValue: 1, MaxValue: MaxConfigurableConcurrency},
	{Scope: ScopeGlobal | ScopeSession, Name: TiDBOptCartesianBCJ, Value: strconv.Itoa(DefOptCartesianBCJ), Type: TypeInt, MinValue: 0, MaxValue: 2, SetSession: func(s *SessionVars, val string) error {
		s.AllowCartesianBCJ = TidbOptInt(val, DefOptCartesianBCJ)
		return nil
	}},
	{Scope: ScopeGlobal | ScopeSession, Name: TiDBOptMPPOuterJoinFixedBuildSide, Value: BoolToOnOff(DefOptMPPOuterJoinFixedBuildSide), Type: TypeBool, SetSession: func(s *SessionVars, val string) error {
		s.MPPOuterJoinFixedBuildSide = TiDBOptOn(val)
		return nil
	}},
	{Scope: ScopeGlobal | ScopeSession, Name: TiDBExecutorConcurrency, Value: strconv.Itoa(DefExecutorConcurrency), Type: TypeUnsigned, MinValue: 1, MaxValue: MaxConfigurableConcurrency, SetSession: func(s *SessionVars, val string) error {
		s.ExecutorConcurrency = tidbOptPositiveInt32(val, DefExecutorConcurrency)
		return nil
	}},
	{Scope: ScopeGlobal | ScopeSession, Name: TiDBDistSQLScanConcurrency, Value: strconv.Itoa(DefDistSQLScanConcurrency), Type: TypeUnsigned, MinValue: 1, MaxValue: MaxConfigurableConcurrency, SetSession: func(s *SessionVars, val string) error {
		s.distSQLScanConcurrency = tidbOptPositiveInt32(val, DefDistSQLScanConcurrency)
		return nil
	}},
	{Scope: ScopeGlobal | ScopeSession, Name: TiDBOptInSubqToJoinAndAgg, Value: BoolToOnOff(DefOptInSubqToJoinAndAgg), Type: TypeBool, SetSession: func(s *SessionVars, val string) error {
		s.SetAllowInSubqToJoinAndAgg(TiDBOptOn(val))
		return nil
	}},
	{Scope: ScopeGlobal | ScopeSession, Name: TiDBOptPreferRangeScan, Value: BoolToOnOff(DefOptPreferRangeScan), Type: TypeBool, IsHintUpdatable: true, SetSession: func(s *SessionVars, val string) error {
		s.SetAllowPreferRangeScan(TiDBOptOn(val))
		return nil
	}},
	{Scope: ScopeGlobal | ScopeSession, Name: TiDBOptLimitPushDownThreshold, Value: strconv.Itoa(DefOptLimitPushDownThreshold), Type: TypeUnsigned, MinValue: 0, MaxValue: math.MaxInt32, SetSession: func(s *SessionVars, val string) error {
		s.LimitPushDownThreshold = TidbOptInt64(val, DefOptLimitPushDownThreshold)
		return nil
	}},
	{Scope: ScopeGlobal | ScopeSession, Name: TiDBOptCorrelationThreshold, Value: strconv.FormatFloat(DefOptCorrelationThreshold, 'f', -1, 64), Type: TypeFloat, MinValue: 0, MaxValue: 1, SetSession: func(s *SessionVars, val string) error {
		s.CorrelationThreshold = tidbOptFloat64(val, DefOptCorrelationThreshold)
		return nil
	}},
	{Scope: ScopeGlobal | ScopeSession, Name: TiDBOptEnableCorrelationAdjustment, Value: BoolToOnOff(DefOptEnableCorrelationAdjustment), Type: TypeBool, SetSession: func(s *SessionVars, val string) error {
		s.EnableCorrelationAdjustment = TiDBOptOn(val)
		return nil
	}},
	{Scope: ScopeGlobal | ScopeSession, Name: TiDBOptCorrelationExpFactor, Value: strconv.Itoa(DefOptCorrelationExpFactor), Type: TypeUnsigned, MinValue: 0, MaxValue: math.MaxInt32, SetSession: func(s *SessionVars, val string) error {
		s.CorrelationExpFactor = int(TidbOptInt64(val, DefOptCorrelationExpFactor))
		return nil
	}},
	{Scope: ScopeGlobal | ScopeSession, Name: TiDBOptCPUFactor, Value: strconv.FormatFloat(DefOptCPUFactor, 'f', -1, 64), Type: TypeFloat, MinValue: 0, MaxValue: math.MaxUint64, SetSession: func(s *SessionVars, val string) error {
		s.cpuFactor = tidbOptFloat64(val, DefOptCPUFactor)
		return nil
	}},
	{Scope: ScopeGlobal | ScopeSession, Name: TiDBOptTiFlashConcurrencyFactor, Value: strconv.FormatFloat(DefOptTiFlashConcurrencyFactor, 'f', -1, 64), skipInit: true, Type: TypeFloat, MinValue: 1, MaxValue: math.MaxUint64, SetSession: func(s *SessionVars, val string) error {
		s.CopTiFlashConcurrencyFactor = tidbOptFloat64(val, DefOptTiFlashConcurrencyFactor)
		return nil
	}},
	{Scope: ScopeGlobal | ScopeSession, Name: TiDBOptCopCPUFactor, Value: strconv.FormatFloat(DefOptCopCPUFactor, 'f', -1, 64), Type: TypeFloat, MinValue: 0, MaxValue: math.MaxUint64, SetSession: func(s *SessionVars, val string) error {
		s.copCPUFactor = tidbOptFloat64(val, DefOptCopCPUFactor)
		return nil
	}},
	{Scope: ScopeGlobal | ScopeSession, Name: TiDBOptNetworkFactor, Value: strconv.FormatFloat(DefOptNetworkFactor, 'f', -1, 64), Type: TypeFloat, MinValue: 0, MaxValue: math.MaxUint64, SetSession: func(s *SessionVars, val string) error {
		s.networkFactor = tidbOptFloat64(val, DefOptNetworkFactor)
		return nil
	}},
	{Scope: ScopeGlobal | ScopeSession, Name: TiDBOptScanFactor, Value: strconv.FormatFloat(DefOptScanFactor, 'f', -1, 64), Type: TypeFloat, MinValue: 0, MaxValue: math.MaxUint64, SetSession: func(s *SessionVars, val string) error {
		s.scanFactor = tidbOptFloat64(val, DefOptScanFactor)
		return nil
	}},
	{Scope: ScopeGlobal | ScopeSession, Name: TiDBOptDescScanFactor, Value: strconv.FormatFloat(DefOptDescScanFactor, 'f', -1, 64), Type: TypeFloat, MinValue: 0, MaxValue: math.MaxUint64, SetSession: func(s *SessionVars, val string) error {
		s.descScanFactor = tidbOptFloat64(val, DefOptDescScanFactor)
		return nil
	}},
	{Scope: ScopeGlobal | ScopeSession, Name: TiDBOptSeekFactor, Value: strconv.FormatFloat(DefOptSeekFactor, 'f', -1, 64), skipInit: true, Type: TypeFloat, MinValue: 0, MaxValue: math.MaxUint64, SetSession: func(s *SessionVars, val string) error {
		s.seekFactor = tidbOptFloat64(val, DefOptSeekFactor)
		return nil
	}},
	{Scope: ScopeGlobal | ScopeSession, Name: TiDBOptMemoryFactor, Value: strconv.FormatFloat(DefOptMemoryFactor, 'f', -1, 64), Type: TypeFloat, MinValue: 0, MaxValue: math.MaxUint64, SetSession: func(s *SessionVars, val string) error {
		s.memoryFactor = tidbOptFloat64(val, DefOptMemoryFactor)
		return nil
	}},
	{Scope: ScopeGlobal | ScopeSession, Name: TiDBOptDiskFactor, Value: strconv.FormatFloat(DefOptDiskFactor, 'f', -1, 64), Type: TypeFloat, MinValue: 0, MaxValue: math.MaxUint64, SetSession: func(s *SessionVars, val string) error {
		s.diskFactor = tidbOptFloat64(val, DefOptDiskFactor)
		return nil
	}},
	{Scope: ScopeGlobal | ScopeSession, Name: TiDBOptimizerEnableNewOnlyFullGroupByCheck, Value: BoolToOnOff(DefTiDBOptimizerEnableNewOFGB), Type: TypeBool, SetSession: func(s *SessionVars, val string) error {
		s.OptimizerEnableNewOnlyFullGroupByCheck = TiDBOptOn(val)
		return nil
	}},
	{Scope: ScopeGlobal | ScopeSession, Name: TiDBOptConcurrencyFactor, Value: strconv.FormatFloat(DefOptConcurrencyFactor, 'f', -1, 64), Type: TypeFloat, MinValue: 0, MaxValue: math.MaxUint64, SetSession: func(s *SessionVars, val string) error {
		s.concurrencyFactor = tidbOptFloat64(val, DefOptConcurrencyFactor)
		return nil
	}},
	{Scope: ScopeGlobal | ScopeSession, Name: TiDBOptForceInlineCTE, Value: BoolToOnOff(DefOptForceInlineCTE), Type: TypeBool, SetSession: func(s *SessionVars, val string) error {
		s.enableForceInlineCTE = TiDBOptOn(val)
		return nil
	}},
	{Scope: ScopeGlobal | ScopeSession, Name: TiDBIndexJoinBatchSize, Value: strconv.Itoa(DefIndexJoinBatchSize), Type: TypeUnsigned, MinValue: 1, MaxValue: math.MaxInt32, SetSession: func(s *SessionVars, val string) error {
		s.IndexJoinBatchSize = tidbOptPositiveInt32(val, DefIndexJoinBatchSize)
		return nil
	}},
	{Scope: ScopeGlobal | ScopeSession, Name: TiDBIndexLookupSize, Value: strconv.Itoa(DefIndexLookupSize), Type: TypeUnsigned, MinValue: 1, MaxValue: math.MaxInt32, SetSession: func(s *SessionVars, val string) error {
		s.IndexLookupSize = tidbOptPositiveInt32(val, DefIndexLookupSize)
		return nil
	}},
	{Scope: ScopeGlobal | ScopeSession, Name: TiDBIndexLookupConcurrency, Value: strconv.Itoa(DefIndexLookupConcurrency), Type: TypeInt, MinValue: 1, MaxValue: MaxConfigurableConcurrency, AllowAutoValue: true, SetSession: func(s *SessionVars, val string) error {
		s.indexLookupConcurrency = tidbOptPositiveInt32(val, ConcurrencyUnset)
		return nil
	}, Validation: func(vars *SessionVars, normalizedValue string, originalValue string, scope ScopeFlag) (string, error) {
		appendDeprecationWarning(vars, TiDBIndexLookupConcurrency, TiDBExecutorConcurrency)
		return normalizedValue, nil
	}},
	{Scope: ScopeGlobal | ScopeSession, Name: TiDBIndexLookupJoinConcurrency, Value: strconv.Itoa(DefIndexLookupJoinConcurrency), Type: TypeInt, MinValue: 1, MaxValue: MaxConfigurableConcurrency, AllowAutoValue: true, SetSession: func(s *SessionVars, val string) error {
		s.indexLookupJoinConcurrency = tidbOptPositiveInt32(val, ConcurrencyUnset)
		return nil
	}, Validation: func(vars *SessionVars, normalizedValue string, originalValue string, scope ScopeFlag) (string, error) {
		appendDeprecationWarning(vars, TiDBIndexLookupJoinConcurrency, TiDBExecutorConcurrency)
		return normalizedValue, nil
	}},
	{Scope: ScopeGlobal | ScopeSession, Name: TiDBIndexSerialScanConcurrency, Value: strconv.Itoa(DefIndexSerialScanConcurrency), Type: TypeUnsigned, MinValue: 1, MaxValue: MaxConfigurableConcurrency, SetSession: func(s *SessionVars, val string) error {
		s.indexSerialScanConcurrency = tidbOptPositiveInt32(val, DefIndexSerialScanConcurrency)
		return nil
	}},
	{Scope: ScopeGlobal | ScopeSession, Name: TiDBSkipUTF8Check, Value: BoolToOnOff(DefSkipUTF8Check), Type: TypeBool, SetSession: func(s *SessionVars, val string) error {
		s.SkipUTF8Check = TiDBOptOn(val)
		return nil
	}},
	{Scope: ScopeGlobal | ScopeSession, Name: TiDBSkipASCIICheck, Value: BoolToOnOff(DefSkipASCIICheck), Type: TypeBool, SetSession: func(s *SessionVars, val string) error {
		s.SkipASCIICheck = TiDBOptOn(val)
		return nil
	}},
	{Scope: ScopeGlobal | ScopeSession, Name: TiDBDMLBatchSize, Value: strconv.Itoa(DefDMLBatchSize), Type: TypeUnsigned, MinValue: 0, MaxValue: math.MaxInt32, SetSession: func(s *SessionVars, val string) error {
		s.DMLBatchSize = int(TidbOptInt64(val, DefDMLBatchSize))
		return nil
	}},
	{Scope: ScopeGlobal | ScopeSession, Name: TiDBMaxChunkSize, Value: strconv.Itoa(DefMaxChunkSize), Type: TypeUnsigned, MinValue: maxChunkSizeLowerBound, MaxValue: math.MaxInt32, SetSession: func(s *SessionVars, val string) error {
		s.MaxChunkSize = tidbOptPositiveInt32(val, DefMaxChunkSize)
		return nil
	}},
	{Scope: ScopeGlobal | ScopeSession, Name: TiDBAllowBatchCop, Value: strconv.Itoa(DefTiDBAllowBatchCop), Type: TypeInt, MinValue: 0, MaxValue: 2, SetSession: func(s *SessionVars, val string) error {
		s.AllowBatchCop = int(TidbOptInt64(val, DefTiDBAllowBatchCop))
		return nil
	}},
	{Scope: ScopeGlobal | ScopeSession, Name: TiDBInitChunkSize, Value: strconv.Itoa(DefInitChunkSize), Type: TypeUnsigned, MinValue: 1, MaxValue: initChunkSizeUpperBound, SetSession: func(s *SessionVars, val string) error {
		s.InitChunkSize = tidbOptPositiveInt32(val, DefInitChunkSize)
		return nil
	}},
	{Scope: ScopeGlobal | ScopeSession, Name: TiDBEnableCascadesPlanner, Value: Off, Type: TypeBool, SetSession: func(s *SessionVars, val string) error {
		s.SetEnableCascadesPlanner(TiDBOptOn(val))
		return nil
	}},
	{Scope: ScopeGlobal | ScopeSession, Name: TiDBEnableIndexMerge, Value: BoolToOnOff(DefTiDBEnableIndexMerge), Type: TypeBool, SetSession: func(s *SessionVars, val string) error {
		s.SetEnableIndexMerge(TiDBOptOn(val))
		return nil
	}},
	{Scope: ScopeGlobal | ScopeSession, Name: TiDBEnableTablePartition, Value: On, Type: TypeEnum, PossibleValues: []string{Off, On, "AUTO"}, SetSession: func(s *SessionVars, val string) error {
		s.EnableTablePartition = val
		return nil
	}},
	{Scope: ScopeGlobal | ScopeSession, Name: TiDBEnableListTablePartition, Value: On, Type: TypeBool, SetSession: func(s *SessionVars, val string) error {
		s.EnableListTablePartition = TiDBOptOn(val)
		return nil
	}},
	{Scope: ScopeGlobal | ScopeSession, Name: TiDBHashJoinConcurrency, Value: strconv.Itoa(DefTiDBHashJoinConcurrency), Type: TypeInt, MinValue: 1, MaxValue: MaxConfigurableConcurrency, AllowAutoValue: true, SetSession: func(s *SessionVars, val string) error {
		s.hashJoinConcurrency = tidbOptPositiveInt32(val, ConcurrencyUnset)
		return nil
	}, Validation: func(vars *SessionVars, normalizedValue string, originalValue string, scope ScopeFlag) (string, error) {
		appendDeprecationWarning(vars, TiDBHashJoinConcurrency, TiDBExecutorConcurrency)
		return normalizedValue, nil
	}},
	{Scope: ScopeGlobal | ScopeSession, Name: TiDBProjectionConcurrency, Value: strconv.Itoa(DefTiDBProjectionConcurrency), Type: TypeInt, MinValue: -1, MaxValue: MaxConfigurableConcurrency, SetSession: func(s *SessionVars, val string) error {
		s.projectionConcurrency = tidbOptPositiveInt32(val, ConcurrencyUnset)
		return nil
	}, Validation: func(vars *SessionVars, normalizedValue string, originalValue string, scope ScopeFlag) (string, error) {
		appendDeprecationWarning(vars, TiDBProjectionConcurrency, TiDBExecutorConcurrency)
		return normalizedValue, nil
	}},
	{Scope: ScopeGlobal | ScopeSession, Name: TiDBHashAggPartialConcurrency, Value: strconv.Itoa(DefTiDBHashAggPartialConcurrency), Type: TypeInt, MinValue: 1, MaxValue: MaxConfigurableConcurrency, AllowAutoValue: true, SetSession: func(s *SessionVars, val string) error {
		s.hashAggPartialConcurrency = tidbOptPositiveInt32(val, ConcurrencyUnset)
		return nil
	}, Validation: func(vars *SessionVars, normalizedValue string, originalValue string, scope ScopeFlag) (string, error) {
		appendDeprecationWarning(vars, TiDBHashAggPartialConcurrency, TiDBExecutorConcurrency)
		return normalizedValue, nil
	}},
	{Scope: ScopeGlobal | ScopeSession, Name: TiDBHashAggFinalConcurrency, Value: strconv.Itoa(DefTiDBHashAggFinalConcurrency), Type: TypeInt, MinValue: 1, MaxValue: MaxConfigurableConcurrency, AllowAutoValue: true, SetSession: func(s *SessionVars, val string) error {
		s.hashAggFinalConcurrency = tidbOptPositiveInt32(val, ConcurrencyUnset)
		return nil
	}, Validation: func(vars *SessionVars, normalizedValue string, originalValue string, scope ScopeFlag) (string, error) {
		appendDeprecationWarning(vars, TiDBHashAggFinalConcurrency, TiDBExecutorConcurrency)
		return normalizedValue, nil
	}},
	{Scope: ScopeGlobal | ScopeSession, Name: TiDBWindowConcurrency, Value: strconv.Itoa(DefTiDBWindowConcurrency), Type: TypeInt, MinValue: 1, MaxValue: MaxConfigurableConcurrency, AllowAutoValue: true, SetSession: func(s *SessionVars, val string) error {
		s.windowConcurrency = tidbOptPositiveInt32(val, ConcurrencyUnset)
		return nil
	}, Validation: func(vars *SessionVars, normalizedValue string, originalValue string, scope ScopeFlag) (string, error) {
		appendDeprecationWarning(vars, TiDBWindowConcurrency, TiDBExecutorConcurrency)
		return normalizedValue, nil
	}},
	{Scope: ScopeGlobal | ScopeSession, Name: TiDBMergeJoinConcurrency, Value: strconv.Itoa(DefTiDBMergeJoinConcurrency), Type: TypeInt, MinValue: 1, MaxValue: MaxConfigurableConcurrency, AllowAutoValue: true, SetSession: func(s *SessionVars, val string) error {
		s.mergeJoinConcurrency = tidbOptPositiveInt32(val, ConcurrencyUnset)
		return nil
	}, Validation: func(vars *SessionVars, normalizedValue string, originalValue string, scope ScopeFlag) (string, error) {
		appendDeprecationWarning(vars, TiDBMergeJoinConcurrency, TiDBExecutorConcurrency)
		return normalizedValue, nil
	}},
	{Scope: ScopeGlobal | ScopeSession, Name: TiDBStreamAggConcurrency, Value: strconv.Itoa(DefTiDBStreamAggConcurrency), Type: TypeInt, MinValue: 1, MaxValue: MaxConfigurableConcurrency, AllowAutoValue: true, SetSession: func(s *SessionVars, val string) error {
		s.streamAggConcurrency = tidbOptPositiveInt32(val, ConcurrencyUnset)
		return nil
	}, Validation: func(vars *SessionVars, normalizedValue string, originalValue string, scope ScopeFlag) (string, error) {
		appendDeprecationWarning(vars, TiDBStreamAggConcurrency, TiDBExecutorConcurrency)
		return normalizedValue, nil
	}},
	{Scope: ScopeGlobal | ScopeSession, Name: TiDBIndexMergeIntersectionConcurrency, Value: strconv.Itoa(DefTiDBIndexMergeIntersectionConcurrency), Type: TypeInt, MinValue: 1, MaxValue: MaxConfigurableConcurrency, AllowAutoValue: true, SetSession: func(s *SessionVars, val string) error {
		s.indexMergeIntersectionConcurrency = tidbOptPositiveInt32(val, ConcurrencyUnset)
		return nil
	}, Validation: func(vars *SessionVars, normalizedValue string, originalValue string, scope ScopeFlag) (string, error) {
		appendDeprecationWarning(vars, TiDBIndexMergeIntersectionConcurrency, TiDBExecutorConcurrency)
		return normalizedValue, nil
	}},
	{Scope: ScopeGlobal | ScopeSession, Name: TiDBEnableParallelApply, Value: BoolToOnOff(DefTiDBEnableParallelApply), Type: TypeBool, SetSession: func(s *SessionVars, val string) error {
		s.EnableParallelApply = TiDBOptOn(val)
		return nil
	}},
	{Scope: ScopeGlobal | ScopeSession, Name: TiDBMemQuotaApplyCache, Value: strconv.Itoa(DefTiDBMemQuotaApplyCache), Type: TypeUnsigned, MaxValue: math.MaxInt64, SetSession: func(s *SessionVars, val string) error {
		s.MemQuotaApplyCache = TidbOptInt64(val, DefTiDBMemQuotaApplyCache)
		return nil
	}},
	{Scope: ScopeGlobal | ScopeSession, Name: TiDBBackoffLockFast, Value: strconv.Itoa(tikvstore.DefBackoffLockFast), Type: TypeUnsigned, MinValue: 1, MaxValue: math.MaxInt32, SetSession: func(s *SessionVars, val string) error {
		s.KVVars.BackoffLockFast = tidbOptPositiveInt32(val, tikvstore.DefBackoffLockFast)
		return nil
	}},
	{Scope: ScopeGlobal | ScopeSession, Name: TiDBBackOffWeight, Value: strconv.Itoa(tikvstore.DefBackOffWeight), Type: TypeUnsigned, MinValue: 0, MaxValue: math.MaxInt32, SetSession: func(s *SessionVars, val string) error {
		s.KVVars.BackOffWeight = tidbOptPositiveInt32(val, tikvstore.DefBackOffWeight)
		return nil
	}},
	{Scope: ScopeGlobal | ScopeSession, Name: TiDBRetryLimit, Value: strconv.Itoa(DefTiDBRetryLimit), Type: TypeInt, MinValue: -1, MaxValue: math.MaxInt64, SetSession: func(s *SessionVars, val string) error {
		s.RetryLimit = TidbOptInt64(val, DefTiDBRetryLimit)
		return nil
	}},
	{Scope: ScopeGlobal | ScopeSession, Name: TiDBDisableTxnAutoRetry, Value: BoolToOnOff(DefTiDBDisableTxnAutoRetry), Type: TypeBool, SetSession: func(s *SessionVars, val string) error {
		s.DisableTxnAutoRetry = TiDBOptOn(val)
		return nil
	}},
	{Scope: ScopeGlobal | ScopeSession, Name: TiDBConstraintCheckInPlace, Value: BoolToOnOff(DefTiDBConstraintCheckInPlace), Type: TypeBool, SetSession: func(s *SessionVars, val string) error {
		s.ConstraintCheckInPlace = TiDBOptOn(val)
		return nil
	}},
	{Scope: ScopeGlobal | ScopeSession, Name: TiDBTxnMode, Value: DefTiDBTxnMode, AllowEmptyAll: true, Type: TypeEnum, PossibleValues: []string{"pessimistic", "optimistic"}, SetSession: func(s *SessionVars, val string) error {
		s.TxnMode = strings.ToUpper(val)
		return nil
	}},
	{Scope: ScopeGlobal | ScopeSession, Name: TiDBEnableWindowFunction, Value: BoolToOnOff(DefEnableWindowFunction), Type: TypeBool, SetSession: func(s *SessionVars, val string) error {
		s.EnableWindowFunction = TiDBOptOn(val)
		return nil
	}},
	{Scope: ScopeGlobal | ScopeSession, Name: TiDBEnablePipelinedWindowFunction, Value: BoolToOnOff(DefEnablePipelinedWindowFunction), Type: TypeBool, SetSession: func(s *SessionVars, val string) error {
		s.EnablePipelinedWindowExec = TiDBOptOn(val)
		return nil
	}},
	{Scope: ScopeGlobal | ScopeSession, Name: TiDBEnableStrictDoubleTypeCheck, Value: BoolToOnOff(DefEnableStrictDoubleTypeCheck), Type: TypeBool, SetSession: func(s *SessionVars, val string) error {
		s.EnableStrictDoubleTypeCheck = TiDBOptOn(val)
		return nil
	}},
	{Scope: ScopeGlobal | ScopeSession, Name: TiDBEnableVectorizedExpression, Value: BoolToOnOff(DefEnableVectorizedExpression), Type: TypeBool, SetSession: func(s *SessionVars, val string) error {
		s.EnableVectorizedExpression = TiDBOptOn(val)
		return nil
	}},
	{Scope: ScopeGlobal | ScopeSession, Name: TiDBEnableFastAnalyze, Value: BoolToOnOff(DefTiDBUseFastAnalyze), Type: TypeBool, SetSession: func(s *SessionVars, val string) error {
		s.EnableFastAnalyze = TiDBOptOn(val)
		return nil
	}},
	{Scope: ScopeGlobal | ScopeSession, Name: TiDBSkipIsolationLevelCheck, Value: BoolToOnOff(DefTiDBSkipIsolationLevelCheck), Type: TypeBool},
	{Scope: ScopeGlobal | ScopeSession, Name: TiDBEnableRateLimitAction, Value: BoolToOnOff(DefTiDBEnableRateLimitAction), Type: TypeBool, SetSession: func(s *SessionVars, val string) error {
		s.EnabledRateLimitAction = TiDBOptOn(val)
		return nil
	}},
	{Scope: ScopeGlobal | ScopeSession, Name: TiDBAllowFallbackToTiKV, Value: "", Validation: func(vars *SessionVars, normalizedValue string, originalValue string, scope ScopeFlag) (string, error) {
		if normalizedValue == "" {
			return "", nil
		}
		engines := strings.Split(normalizedValue, ",")
		var formatVal string
		storeTypes := make(map[kv.StoreType]struct{})
		for i, engine := range engines {
			engine = strings.TrimSpace(engine)
			switch {
			case strings.EqualFold(engine, kv.TiFlash.Name()):
				if _, ok := storeTypes[kv.TiFlash]; !ok {
					if i != 0 {
						formatVal += ","
					}
					formatVal += kv.TiFlash.Name()
					storeTypes[kv.TiFlash] = struct{}{}
				}
			default:
				return normalizedValue, ErrWrongValueForVar.GenWithStackByArgs(TiDBAllowFallbackToTiKV, normalizedValue)
			}
		}
		return formatVal, nil
	}, SetSession: func(s *SessionVars, val string) error {
		s.AllowFallbackToTiKV = make(map[kv.StoreType]struct{})
		for _, engine := range strings.Split(val, ",") {
			if engine == kv.TiFlash.Name() {
				s.AllowFallbackToTiKV[kv.TiFlash] = struct{}{}
			}
		}
		return nil
	}},
	{Scope: ScopeGlobal | ScopeSession, Name: TiDBEnableAutoIncrementInGenerated, Value: BoolToOnOff(DefTiDBEnableAutoIncrementInGenerated), Type: TypeBool, SetSession: func(s *SessionVars, val string) error {
		s.EnableAutoIncrementInGenerated = TiDBOptOn(val)
		return nil
	}},
	{Scope: ScopeGlobal | ScopeSession, Name: TiDBPlacementMode, Value: DefTiDBPlacementMode, Type: TypeEnum, PossibleValues: []string{PlacementModeStrict, PlacementModeIgnore}, SetSession: func(s *SessionVars, val string) error {
		s.PlacementMode = val
		return nil
	}},
	{Scope: ScopeGlobal | ScopeSession, Name: TiDBOptJoinReorderThreshold, Value: strconv.Itoa(DefTiDBOptJoinReorderThreshold), Type: TypeUnsigned, MinValue: 0, MaxValue: 63, SetSession: func(s *SessionVars, val string) error {
		s.TiDBOptJoinReorderThreshold = tidbOptPositiveInt32(val, DefTiDBOptJoinReorderThreshold)
		return nil
	}},
	{Scope: ScopeGlobal | ScopeSession, Name: TiDBEnableNoopFuncs, Value: DefTiDBEnableNoopFuncs, Type: TypeEnum, PossibleValues: []string{Off, On, Warn}, Validation: func(vars *SessionVars, normalizedValue string, originalValue string, scope ScopeFlag) (string, error) {
		// The behavior is very weird if someone can turn TiDBEnableNoopFuncs OFF, but keep any of the following on:
		// TxReadOnly, TransactionReadOnly, OfflineMode, SuperReadOnly, serverReadOnly, SQLAutoIsNull
		// To prevent this strange position, prevent setting to OFF when any of these sysVars are ON of the same scope.
		if normalizedValue == Off {
			for _, potentialIncompatibleSysVar := range []string{TxReadOnly, TransactionReadOnly, OfflineMode, SuperReadOnly, ReadOnly, SQLAutoIsNull} {
				val, _ := vars.GetSystemVar(potentialIncompatibleSysVar) // session scope
				if scope == ScopeGlobal {                                // global scope
					var err error
					val, err = vars.GlobalVarsAccessor.GetGlobalSysVar(potentialIncompatibleSysVar)
					if err != nil {
						return originalValue, errUnknownSystemVariable.GenWithStackByArgs(potentialIncompatibleSysVar)
					}
				}
				if TiDBOptOn(val) {
					return originalValue, errValueNotSupportedWhen.GenWithStackByArgs(TiDBEnableNoopFuncs, potentialIncompatibleSysVar)
				}
			}
		}
		return normalizedValue, nil
	}, SetSession: func(s *SessionVars, val string) error {
		s.NoopFuncsMode = TiDBOptOnOffWarn(val)
		return nil
	}},
	{Scope: ScopeGlobal | ScopeSession, Name: TiDBReplicaRead, Value: "leader", Type: TypeEnum, PossibleValues: []string{"leader", "prefer-leader", "follower", "leader-and-follower", "closest-replicas", "closest-adaptive", "learner"}, SetSession: func(s *SessionVars, val string) error {
		if strings.EqualFold(val, "follower") {
			s.SetReplicaRead(kv.ReplicaReadFollower)
		} else if strings.EqualFold(val, "leader-and-follower") {
			s.SetReplicaRead(kv.ReplicaReadMixed)
		} else if strings.EqualFold(val, "leader") || len(val) == 0 {
			s.SetReplicaRead(kv.ReplicaReadLeader)
		} else if strings.EqualFold(val, "closest-replicas") {
			s.SetReplicaRead(kv.ReplicaReadClosest)
		} else if strings.EqualFold(val, "closest-adaptive") {
			s.SetReplicaRead(kv.ReplicaReadClosestAdaptive)
		} else if strings.EqualFold(val, "learner") {
			s.SetReplicaRead(kv.ReplicaReadLearner)
		} else if strings.EqualFold(val, "prefer-leader") {
			s.SetReplicaRead(kv.ReplicaReadPreferLeader)
		}
		return nil
	}},
	{Scope: ScopeGlobal | ScopeSession, Name: TiDBAdaptiveClosestReadThreshold, Value: strconv.Itoa(DefAdaptiveClosestReadThreshold), Type: TypeUnsigned, MinValue: 0, MaxValue: math.MaxInt64, SetSession: func(s *SessionVars, val string) error {
		s.ReplicaClosestReadThreshold = TidbOptInt64(val, DefAdaptiveClosestReadThreshold)
		return nil
	}},
	{Scope: ScopeGlobal | ScopeSession, Name: TiDBUsePlanBaselines, Value: BoolToOnOff(DefTiDBUsePlanBaselines), Type: TypeBool, SetSession: func(s *SessionVars, val string) error {
		s.UsePlanBaselines = TiDBOptOn(val)
		return nil
	}},
	{Scope: ScopeGlobal | ScopeSession, Name: TiDBEvolvePlanBaselines, Value: BoolToOnOff(DefTiDBEvolvePlanBaselines), Type: TypeBool, Validation: func(vars *SessionVars, normalizedValue string, originalValue string, scope ScopeFlag) (string, error) {
		if normalizedValue == "ON" && !config.CheckTableBeforeDrop {
			return normalizedValue, errors.Errorf("Cannot enable baseline evolution feature, it is not generally available now")
		}
		return normalizedValue, nil
	}, SetSession: func(s *SessionVars, val string) error {
		s.EvolvePlanBaselines = TiDBOptOn(val)
		return nil
	}},
	{Scope: ScopeGlobal | ScopeSession, Name: TiDBEnableExtendedStats, Value: BoolToOnOff(false), Hidden: true, Type: TypeBool, SetSession: func(s *SessionVars, val string) error {
		s.EnableExtendedStats = TiDBOptOn(val)
		return nil
	}},
	{Scope: ScopeGlobal | ScopeSession, Name: CTEMaxRecursionDepth, Value: strconv.Itoa(DefCTEMaxRecursionDepth), Type: TypeInt, MinValue: 0, MaxValue: 4294967295, SetSession: func(s *SessionVars, val string) error {
		s.CTEMaxRecursionDepth = TidbOptInt(val, DefCTEMaxRecursionDepth)
		return nil
	}},
	{Scope: ScopeGlobal | ScopeSession, Name: TiDBAllowAutoRandExplicitInsert, Value: BoolToOnOff(DefTiDBAllowAutoRandExplicitInsert), Type: TypeBool, SetSession: func(s *SessionVars, val string) error {
		s.AllowAutoRandExplicitInsert = TiDBOptOn(val)
		return nil
	}},
	{Scope: ScopeGlobal | ScopeSession, Name: TiDBEnableClusteredIndex, Value: On, Type: TypeEnum, PossibleValues: []string{Off, On, IntOnly}, Validation: func(vars *SessionVars, normalizedValue string, originalValue string, scope ScopeFlag) (string, error) {
		if normalizedValue == IntOnly {
			vars.StmtCtx.AppendWarning(errWarnDeprecatedSyntax.FastGenByArgs(normalizedValue, fmt.Sprintf("'%s' or '%s'", On, Off)))
		}
		return normalizedValue, nil
	}, SetSession: func(s *SessionVars, val string) error {
		s.EnableClusteredIndex = TiDBOptEnableClustered(val)
		return nil
	}},
	{Scope: ScopeGlobal | ScopeSession, Name: TiDBPartitionPruneMode, Value: DefTiDBPartitionPruneMode, Type: TypeEnum, PossibleValues: []string{"static", "dynamic", "static-only", "dynamic-only"}, Validation: func(vars *SessionVars, normalizedValue string, originalValue string, scope ScopeFlag) (string, error) {
		mode := PartitionPruneMode(normalizedValue).Update()
		if !mode.Valid() {
			return normalizedValue, ErrWrongTypeForVar.GenWithStackByArgs(TiDBPartitionPruneMode)
		}
		return string(mode), nil
	}, GetSession: func(s *SessionVars) (string, error) {
		return s.PartitionPruneMode.Load(), nil
	}, SetSession: func(s *SessionVars, val string) error {
		newMode := strings.ToLower(strings.TrimSpace(val))
		if PartitionPruneMode(s.PartitionPruneMode.Load()) == Static && PartitionPruneMode(newMode) == Dynamic {
			s.StmtCtx.AppendWarning(errors.New("Please analyze all partition tables again for consistency between partition and global stats"))
			s.StmtCtx.AppendWarning(errors.New("Please avoid setting partition prune mode to dynamic at session level and set partition prune mode to dynamic at global level"))
		}
		s.PartitionPruneMode.Store(newMode)
		return nil
	}, SetGlobal: func(_ context.Context, s *SessionVars, val string) error {
		newMode := strings.ToLower(strings.TrimSpace(val))
		if PartitionPruneMode(newMode) == Dynamic {
			s.StmtCtx.AppendWarning(errors.New("Please analyze all partition tables again for consistency between partition and global stats"))
		}
		return nil
	}},
	{Scope: ScopeGlobal | ScopeSession, Name: TiDBRedactLog, Value: BoolToOnOff(DefTiDBRedactLog), Type: TypeBool, SetSession: func(s *SessionVars, val string) error {
		s.EnableRedactLog = TiDBOptOn(val)
		errors.RedactLogEnabled.Store(s.EnableRedactLog)
		return nil
	}},
	{Scope: ScopeGlobal | ScopeSession, Name: TiDBShardAllocateStep, Value: strconv.Itoa(DefTiDBShardAllocateStep), Type: TypeInt, MinValue: 1, MaxValue: uint64(math.MaxInt64), SetSession: func(s *SessionVars, val string) error {
		s.ShardAllocateStep = TidbOptInt64(val, DefTiDBShardAllocateStep)
		return nil
	}},
	{Scope: ScopeGlobal | ScopeSession, Name: TiDBEnableAsyncCommit, Value: BoolToOnOff(DefTiDBEnableAsyncCommit), Type: TypeBool, SetSession: func(s *SessionVars, val string) error {
		s.EnableAsyncCommit = TiDBOptOn(val)
		return nil
	}},
	{Scope: ScopeGlobal | ScopeSession, Name: TiDBEnable1PC, Value: BoolToOnOff(DefTiDBEnable1PC), Type: TypeBool, SetSession: func(s *SessionVars, val string) error {
		s.Enable1PC = TiDBOptOn(val)
		return nil
	}},
	{Scope: ScopeGlobal | ScopeSession, Name: TiDBGuaranteeLinearizability, Value: BoolToOnOff(DefTiDBGuaranteeLinearizability), Type: TypeBool, SetSession: func(s *SessionVars, val string) error {
		s.GuaranteeLinearizability = TiDBOptOn(val)
		return nil
	}},
	{Scope: ScopeGlobal | ScopeSession, Name: TiDBAnalyzeVersion, Value: strconv.Itoa(DefTiDBAnalyzeVersion), Type: TypeInt, MinValue: 1, MaxValue: 2, Validation: func(vars *SessionVars, normalizedValue string, originalValue string, scope ScopeFlag) (string, error) {
		if normalizedValue == "2" && FeedbackProbability != nil && FeedbackProbability.Load() > 0 {
			var original string
			var err error
			if scope == ScopeGlobal {
				original, err = vars.GlobalVarsAccessor.GetGlobalSysVar(TiDBAnalyzeVersion)
				if err != nil {
					return normalizedValue, nil
				}
			} else {
				original = strconv.Itoa(vars.AnalyzeVersion)
			}
			vars.StmtCtx.AppendError(errors.New("variable tidb_analyze_version not updated because analyze version 2 is incompatible with query feedback. Please consider setting feedback-probability to 0.0 in config file to disable query feedback"))
			return original, nil
		}
		return normalizedValue, nil
	}, SetSession: func(s *SessionVars, val string) error {
		s.AnalyzeVersion = tidbOptPositiveInt32(val, DefTiDBAnalyzeVersion)
		return nil
	}},
	{Scope: ScopeGlobal | ScopeSession, Name: TiDBEnableIndexMergeJoin, Value: BoolToOnOff(DefTiDBEnableIndexMergeJoin), Hidden: true, Type: TypeBool, SetSession: func(s *SessionVars, val string) error {
		s.EnableIndexMergeJoin = TiDBOptOn(val)
		return nil
	}},
	{Scope: ScopeGlobal | ScopeSession, Name: TiDBTrackAggregateMemoryUsage, Value: BoolToOnOff(DefTiDBTrackAggregateMemoryUsage), Type: TypeBool, SetSession: func(s *SessionVars, val string) error {
		s.TrackAggregateMemoryUsage = TiDBOptOn(val)
		return nil
	}},
	{Scope: ScopeGlobal | ScopeSession, Name: TiDBMultiStatementMode, Value: Off, Type: TypeEnum, PossibleValues: []string{Off, On, Warn}, SetSession: func(s *SessionVars, val string) error {
		s.MultiStatementMode = TiDBOptOnOffWarn(val)
		return nil
	}},
	{Scope: ScopeGlobal | ScopeSession, Name: TiDBEnableExchangePartition, Value: On, Type: TypeBool,
		Validation: func(vars *SessionVars, s string, s2 string, flag ScopeFlag) (string, error) {
			if s == Off {
				vars.StmtCtx.AppendWarning(errors.New("tidb_enable_exchange_partition is always turned on. This variable has been deprecated and will be removed in the future releases"))
			}
			return On, nil
		},
		SetSession: func(s *SessionVars, val string) error {
			s.TiDBEnableExchangePartition = true
			return nil
		}},
	// It's different from tmp_table_size or max_heap_table_size. See https://github.com/pingcap/tidb/issues/28691.
	{Scope: ScopeGlobal | ScopeSession, Name: TiDBTmpTableMaxSize, Value: strconv.Itoa(DefTiDBTmpTableMaxSize), Type: TypeUnsigned, MinValue: 1 << 20, MaxValue: 1 << 37, SetSession: func(s *SessionVars, val string) error {
		s.TMPTableSize = TidbOptInt64(val, DefTiDBTmpTableMaxSize)
		return nil
	}},
	{Scope: ScopeGlobal | ScopeSession, Name: TiDBEnableOrderedResultMode, Value: BoolToOnOff(DefTiDBEnableOrderedResultMode), Type: TypeBool, SetSession: func(s *SessionVars, val string) error {
		s.EnableStableResultMode = TiDBOptOn(val)
		return nil
	}},
	{Scope: ScopeGlobal | ScopeSession, Name: TiDBEnablePseudoForOutdatedStats, Value: BoolToOnOff(DefTiDBEnablePseudoForOutdatedStats), Type: TypeBool, SetSession: func(s *SessionVars, val string) error {
		s.EnablePseudoForOutdatedStats = TiDBOptOn(val)
		return nil
	}},
	{Scope: ScopeGlobal | ScopeSession, Name: TiDBRegardNULLAsPoint, Value: BoolToOnOff(DefTiDBRegardNULLAsPoint), Type: TypeBool, SetSession: func(s *SessionVars, val string) error {
		s.RegardNULLAsPoint = TiDBOptOn(val)
		return nil
	}},
	{Scope: ScopeGlobal | ScopeSession, Name: TiDBEnablePaging, Value: BoolToOnOff(DefTiDBEnablePaging), Type: TypeBool, Hidden: true, SetSession: func(s *SessionVars, val string) error {
		s.EnablePaging = TiDBOptOn(val)
		return nil
	}, SetGlobal: func(_ context.Context, s *SessionVars, val string) error {
		s.EnablePaging = TiDBOptOn(val)
		return nil
	}},
	{Scope: ScopeGlobal | ScopeSession, Name: TiDBEnableLegacyInstanceScope, Value: BoolToOnOff(DefEnableLegacyInstanceScope), Type: TypeBool, SetSession: func(s *SessionVars, val string) error {
		s.EnableLegacyInstanceScope = TiDBOptOn(val)
		return nil
	}},
	{Scope: ScopeGlobal | ScopeSession, Name: TiDBStatsLoadSyncWait, Value: strconv.Itoa(DefTiDBStatsLoadSyncWait), Type: TypeInt, MinValue: 0, MaxValue: math.MaxInt32,
		SetSession: func(s *SessionVars, val string) error {
			s.StatsLoadSyncWait = TidbOptInt64(val, DefTiDBStatsLoadSyncWait)
			return nil
		},
		GetGlobal: func(_ context.Context, s *SessionVars) (string, error) {
			return strconv.FormatInt(StatsLoadSyncWait.Load(), 10), nil
		},
		SetGlobal: func(_ context.Context, s *SessionVars, val string) error {
			StatsLoadSyncWait.Store(TidbOptInt64(val, DefTiDBStatsLoadSyncWait))
			return nil
		},
	},
	{Scope: ScopeGlobal | ScopeSession, Name: TiDBSysdateIsNow, Value: BoolToOnOff(DefSysdateIsNow), Type: TypeBool,
		SetSession: func(vars *SessionVars, s string) error {
			vars.SysdateIsNow = TiDBOptOn(s)
			return nil
		},
	},
	{Scope: ScopeGlobal | ScopeSession, Name: TiDBEnableMutationChecker, Hidden: true,
		Value: BoolToOnOff(DefTiDBEnableMutationChecker), Type: TypeBool,
		SetSession: func(s *SessionVars, val string) error {
			s.EnableMutationChecker = TiDBOptOn(val)
			return nil
		},
	},
	{Scope: ScopeGlobal | ScopeSession, Name: TiDBTxnAssertionLevel, Value: DefTiDBTxnAssertionLevel, PossibleValues: []string{AssertionOffStr, AssertionFastStr, AssertionStrictStr}, Hidden: true, Type: TypeEnum, SetSession: func(s *SessionVars, val string) error {
		s.AssertionLevel = tidbOptAssertionLevel(val)
		return nil
	}},
	{Scope: ScopeGlobal | ScopeSession, Name: TiDBBatchPendingTiFlashCount, Value: strconv.Itoa(DefTiDBBatchPendingTiFlashCount), MinValue: 0, MaxValue: math.MaxUint32, Hidden: false, Type: TypeUnsigned, SetSession: func(s *SessionVars, val string) error {
		b, e := strconv.Atoi(val)
		if e != nil {
			b = DefTiDBBatchPendingTiFlashCount
		}
		s.BatchPendingTiFlashCount = b
		return nil
	}},
	{Scope: ScopeGlobal | ScopeSession, Name: TiDBIgnorePreparedCacheCloseStmt, Value: BoolToOnOff(DefTiDBIgnorePreparedCacheCloseStmt), Type: TypeBool,
		SetSession: func(vars *SessionVars, s string) error {
			vars.IgnorePreparedCacheCloseStmt = TiDBOptOn(s)
			return nil
		},
	},
	{Scope: ScopeGlobal | ScopeSession, Name: TiDBEnableNewCostInterface, Value: BoolToOnOff(true), Hidden: false, Type: TypeBool,
		Validation: func(vars *SessionVars, s string, s2 string, flag ScopeFlag) (string, error) {
			if s == Off {
				vars.StmtCtx.AppendWarning(errWarnDeprecatedSyntax.FastGenByArgs(Off, On))
			}
			return On, nil
		},
		SetSession: func(vars *SessionVars, s string) error {
			vars.EnableNewCostInterface = TiDBOptOn(s)
			return nil
		},
	},
	{Scope: ScopeGlobal | ScopeSession, Name: TiDBCostModelVersion, Value: strconv.Itoa(DefTiDBCostModelVer), Hidden: false, Type: TypeInt, MinValue: 1, MaxValue: 2,
		SetSession: func(vars *SessionVars, s string) error {
			vars.CostModelVersion = int(TidbOptInt64(s, 1))
			return nil
		},
	},
	{Scope: ScopeGlobal | ScopeSession, Name: TiDBIndexJoinDoubleReadPenaltyCostRate, Value: strconv.Itoa(0), Hidden: false, Type: TypeFloat, MinValue: 0, MaxValue: math.MaxUint64,
		SetSession: func(vars *SessionVars, s string) error {
			vars.IndexJoinDoubleReadPenaltyCostRate = tidbOptFloat64(s, 0)
			return nil
		},
	},
	{Scope: ScopeGlobal | ScopeSession, Name: TiDBRCWriteCheckTs, Type: TypeBool, Value: BoolToOnOff(DefTiDBRcWriteCheckTs), SetSession: func(s *SessionVars, val string) error {
		s.RcWriteCheckTS = TiDBOptOn(val)
		return nil
	}},
	{Scope: ScopeGlobal | ScopeSession, Name: TiDBRemoveOrderbyInSubquery, Value: BoolToOnOff(DefTiDBRemoveOrderbyInSubquery), Type: TypeBool, SetSession: func(s *SessionVars, val string) error {
		s.RemoveOrderbyInSubquery = TiDBOptOn(val)
		return nil
	}},
	{Scope: ScopeGlobal | ScopeSession, Name: TiDBMemQuotaQuery, Value: strconv.Itoa(DefTiDBMemQuotaQuery), Type: TypeInt, MinValue: -1, MaxValue: math.MaxInt64, SetSession: func(s *SessionVars, val string) error {
		s.MemQuotaQuery = TidbOptInt64(val, DefTiDBMemQuotaQuery)
		s.MemTracker.SetBytesLimit(s.MemQuotaQuery)
		return nil
	}, Validation: func(vars *SessionVars, normalizedValue string, originalValue string, scope ScopeFlag) (string, error) {
		intVal := TidbOptInt64(normalizedValue, DefTiDBMemQuotaQuery)
		if intVal > 0 && intVal < 128 {
			vars.StmtCtx.AppendWarning(ErrTruncatedWrongValue.GenWithStackByArgs(TiDBMemQuotaQuery, originalValue))
			normalizedValue = "128"
		}
		return normalizedValue, nil
	}},
	{Scope: ScopeGlobal | ScopeSession, Name: TiDBNonTransactionalIgnoreError, Value: BoolToOnOff(DefTiDBBatchDMLIgnoreError), Type: TypeBool,
		SetSession: func(s *SessionVars, val string) error {
			s.NonTransactionalIgnoreError = TiDBOptOn(val)
			return nil
		},
	},
	{Scope: ScopeGlobal | ScopeSession, Name: TiFlashFineGrainedShuffleStreamCount, Value: strconv.Itoa(DefTiFlashFineGrainedShuffleStreamCount), Type: TypeInt, MinValue: -1, MaxValue: 1024,
		SetSession: func(s *SessionVars, val string) error {
			s.TiFlashFineGrainedShuffleStreamCount = TidbOptInt64(val, DefTiFlashFineGrainedShuffleStreamCount)
			return nil
		}},
	{Scope: ScopeGlobal | ScopeSession, Name: TiFlashFineGrainedShuffleBatchSize, Value: strconv.Itoa(DefTiFlashFineGrainedShuffleBatchSize), Type: TypeUnsigned, MinValue: 1, MaxValue: math.MaxUint64,
		SetSession: func(s *SessionVars, val string) error {
			s.TiFlashFineGrainedShuffleBatchSize = uint64(TidbOptInt64(val, DefTiFlashFineGrainedShuffleBatchSize))
			return nil
		}},
	{Scope: ScopeGlobal, Name: TiDBSimplifiedMetrics, Value: BoolToOnOff(DefTiDBSimplifiedMetrics), Type: TypeBool,
		SetGlobal: func(_ context.Context, vars *SessionVars, s string) error {
			metrics.ToggleSimplifiedMode(TiDBOptOn(s))
			return nil
		}},
	{Scope: ScopeGlobal | ScopeSession, Name: TiDBMinPagingSize, Value: strconv.Itoa(DefMinPagingSize), Type: TypeUnsigned, MinValue: 1, MaxValue: math.MaxInt64, SetSession: func(s *SessionVars, val string) error {
		s.MinPagingSize = tidbOptPositiveInt32(val, DefMinPagingSize)
		return nil
	}},
	{Scope: ScopeGlobal | ScopeSession, Name: TiDBMaxPagingSize, Value: strconv.Itoa(DefMaxPagingSize), Type: TypeUnsigned, MinValue: 1, MaxValue: math.MaxInt64, SetSession: func(s *SessionVars, val string) error {
		s.MaxPagingSize = tidbOptPositiveInt32(val, DefMaxPagingSize)
		return nil
	}},
	{Scope: ScopeSession, Name: TiDBMemoryDebugModeMinHeapInUse, Value: strconv.Itoa(0), Type: TypeInt, MinValue: math.MinInt64, MaxValue: math.MaxInt64, SetSession: func(s *SessionVars, val string) error {
		s.MemoryDebugModeMinHeapInUse = TidbOptInt64(val, 0)
		return nil
	}},
	{Scope: ScopeSession, Name: TiDBMemoryDebugModeAlarmRatio, Value: strconv.Itoa(0), Type: TypeInt, MinValue: 0, MaxValue: math.MaxInt64, SetSession: func(s *SessionVars, val string) error {
		s.MemoryDebugModeAlarmRatio = TidbOptInt64(val, 0)
		return nil
	}},
	{Scope: ScopeGlobal | ScopeSession, Name: SQLRequirePrimaryKey, Value: Off, Type: TypeBool, SetSession: func(s *SessionVars, val string) error {
		s.PrimaryKeyRequired = TiDBOptOn(val)
		return nil
	}},
	{Scope: ScopeGlobal | ScopeSession, Name: TiDBEnableAnalyzeSnapshot, Value: BoolToOnOff(DefTiDBEnableAnalyzeSnapshot), Type: TypeBool, SetSession: func(s *SessionVars, val string) error {
		s.EnableAnalyzeSnapshot = TiDBOptOn(val)
		return nil
	}},
	{Scope: ScopeGlobal, Name: TiDBGenerateBinaryPlan, Value: BoolToOnOff(DefTiDBGenerateBinaryPlan), Type: TypeBool, SetGlobal: func(_ context.Context, s *SessionVars, val string) error {
		GenerateBinaryPlan.Store(TiDBOptOn(val))
		return nil
	}},
	{Scope: ScopeGlobal | ScopeSession, Name: TiDBDefaultStrMatchSelectivity, Value: strconv.FormatFloat(DefTiDBDefaultStrMatchSelectivity, 'f', -1, 64), Type: TypeFloat, MinValue: 0, MaxValue: 1,
		SetSession: func(s *SessionVars, val string) error {
			s.DefaultStrMatchSelectivity = tidbOptFloat64(val, DefTiDBDefaultStrMatchSelectivity)
			return nil
		}},
	{Scope: ScopeGlobal, Name: TiDBDDLEnableFastReorg, Value: BoolToOnOff(DefTiDBEnableFastReorg), Type: TypeBool, GetGlobal: func(_ context.Context, sv *SessionVars) (string, error) {
		return BoolToOnOff(EnableFastReorg.Load()), nil
	}, SetGlobal: func(_ context.Context, s *SessionVars, val string) error {
		EnableFastReorg.Store(TiDBOptOn(val))
		return nil
	}},
	// This system var is set disk quota for lightning sort dir, from 100 GB to 1PB.
	{Scope: ScopeGlobal, Name: TiDBDDLDiskQuota, Value: strconv.Itoa(DefTiDBDDLDiskQuota), Type: TypeInt, MinValue: DefTiDBDDLDiskQuota, MaxValue: 1024 * 1024 * DefTiDBDDLDiskQuota / 100, GetGlobal: func(_ context.Context, sv *SessionVars) (string, error) {
		return strconv.FormatUint(DDLDiskQuota.Load(), 10), nil
	}, SetGlobal: func(_ context.Context, s *SessionVars, val string) error {
		DDLDiskQuota.Store(TidbOptUint64(val, DefTiDBDDLDiskQuota))
		return nil
	}},
	{Scope: ScopeSession, Name: TiDBConstraintCheckInPlacePessimistic, Value: BoolToOnOff(config.GetGlobalConfig().PessimisticTxn.ConstraintCheckInPlacePessimistic), Type: TypeBool,
		SetSession: func(s *SessionVars, val string) error {
			s.ConstraintCheckInPlacePessimistic = TiDBOptOn(val)
			if !s.ConstraintCheckInPlacePessimistic {
				metrics.LazyPessimisticUniqueCheckSetCount.Inc()
			}
			return nil
		}},
	{Scope: ScopeGlobal | ScopeSession, Name: TiDBEnableTiFlashReadForWriteStmt, Value: On, Type: TypeBool,
		Validation: func(vars *SessionVars, s string, s2 string, flag ScopeFlag) (string, error) {
			if s == Off {
				vars.StmtCtx.AppendWarning(errors.New("tidb_enable_tiflash_read_for_write_stmt is always turned on. This variable has been deprecated and will be removed in the future releases"))
			}
			return On, nil
		},
		SetSession: func(s *SessionVars, val string) error {
			s.EnableTiFlashReadForWriteStmt = true
			return nil
		}},
	{Scope: ScopeGlobal | ScopeSession, Name: TiDBEnableUnsafeSubstitute, Value: BoolToOnOff(false), Type: TypeBool, SetSession: func(s *SessionVars, val string) error {
		s.EnableUnsafeSubstitute = TiDBOptOn(val)
		return nil
	}},
	{Scope: ScopeGlobal | ScopeSession, Name: TiDBOptRangeMaxSize, Value: strconv.FormatInt(DefTiDBOptRangeMaxSize, 10), Type: TypeInt, MinValue: 0, MaxValue: math.MaxInt64, SetSession: func(s *SessionVars, val string) error {
		s.RangeMaxSize = TidbOptInt64(val, DefTiDBOptRangeMaxSize)
		return nil
	}},
	{Scope: ScopeGlobal | ScopeSession, Name: TiDBOptAdvancedJoinHint, Value: BoolToOnOff(DefTiDBOptAdvancedJoinHint), Type: TypeBool, SetSession: func(s *SessionVars, val string) error {
		s.EnableAdvancedJoinHint = TiDBOptOn(val)
		return nil
	}},
	{Scope: ScopeGlobal | ScopeSession, Name: TiDBAnalyzePartitionConcurrency, Value: strconv.FormatInt(DefTiDBAnalyzePartitionConcurrency, 10),
		MinValue: 1, MaxValue: uint64(config.GetGlobalConfig().Performance.AnalyzePartitionConcurrencyQuota), SetSession: func(s *SessionVars, val string) error {
			s.AnalyzePartitionConcurrency = int(TidbOptInt64(val, DefTiDBAnalyzePartitionConcurrency))
			return nil
		}},
	{
		Scope: ScopeGlobal | ScopeSession, Name: TiDBMergePartitionStatsConcurrency, Value: strconv.FormatInt(DefTiDBMergePartitionStatsConcurrency, 10), Type: TypeInt, MinValue: 1, MaxValue: MaxConfigurableConcurrency,
		SetSession: func(s *SessionVars, val string) error {
			s.AnalyzePartitionMergeConcurrency = TidbOptInt(val, DefTiDBMergePartitionStatsConcurrency)
			return nil
		},
	},

	{Scope: ScopeGlobal | ScopeSession, Name: TiDBOptPrefixIndexSingleScan, Value: BoolToOnOff(DefTiDBOptPrefixIndexSingleScan), Type: TypeBool, SetSession: func(s *SessionVars, val string) error {
		s.OptPrefixIndexSingleScan = TiDBOptOn(val)
		return nil
	}},
	{Scope: ScopeGlobal, Name: TiDBExternalTS, Value: strconv.FormatInt(DefTiDBExternalTS, 10), SetGlobal: func(ctx context.Context, s *SessionVars, val string) error {
		ts, err := parseTSFromNumberOrTime(s, val)
		if err != nil {
			return err
		}
		return SetExternalTimestamp(ctx, ts)
	}, GetGlobal: func(ctx context.Context, s *SessionVars) (string, error) {
		ts, err := GetExternalTimestamp(ctx)
		if err != nil {
			return "", err
		}
		return strconv.Itoa(int(ts)), err
	}},
	{Scope: ScopeGlobal | ScopeSession, Name: TiDBEnableExternalTSRead, Value: BoolToOnOff(false), Type: TypeBool, SetSession: func(s *SessionVars, val string) error {
		s.EnableExternalTSRead = TiDBOptOn(val)
		return nil
	}},
	{Scope: ScopeGlobal | ScopeSession, Name: TiDBEnableReusechunk, Value: BoolToOnOff(DefTiDBEnableReusechunk), Type: TypeBool,
		SetSession: func(s *SessionVars, val string) error {
			s.EnableReuseCheck = TiDBOptOn(val)
			return nil
		}},
	{Scope: ScopeGlobal, Name: TiDBTTLJobEnable, Value: BoolToOnOff(DefTiDBTTLJobEnable), Type: TypeBool, SetGlobal: func(ctx context.Context, vars *SessionVars, s string) error {
		EnableTTLJob.Store(TiDBOptOn(s))
		return nil
	}, GetGlobal: func(ctx context.Context, vars *SessionVars) (string, error) {
		return BoolToOnOff(EnableTTLJob.Load()), nil
	}},
	{Scope: ScopeGlobal, Name: TiDBTTLScanBatchSize, Value: strconv.Itoa(DefTiDBTTLScanBatchSize), Type: TypeInt, MinValue: DefTiDBTTLScanBatchMinSize, MaxValue: DefTiDBTTLScanBatchMaxSize, SetGlobal: func(ctx context.Context, vars *SessionVars, s string) error {
		val, err := strconv.ParseInt(s, 10, 64)
		if err != nil {
			return err
		}
		TTLScanBatchSize.Store(val)
		return nil
	}, GetGlobal: func(ctx context.Context, vars *SessionVars) (string, error) {
		val := TTLScanBatchSize.Load()
		return strconv.FormatInt(val, 10), nil
	}},
	{Scope: ScopeGlobal, Name: TiDBTTLDeleteBatchSize, Value: strconv.Itoa(DefTiDBTTLDeleteBatchSize), Type: TypeInt, MinValue: DefTiDBTTLDeleteBatchMinSize, MaxValue: DefTiDBTTLDeleteBatchMaxSize, SetGlobal: func(ctx context.Context, vars *SessionVars, s string) error {
		val, err := strconv.ParseInt(s, 10, 64)
		if err != nil {
			return err
		}
		TTLDeleteBatchSize.Store(val)
		return nil
	}, GetGlobal: func(ctx context.Context, vars *SessionVars) (string, error) {
		val := TTLDeleteBatchSize.Load()
		return strconv.FormatInt(val, 10), nil
	}},
	{Scope: ScopeGlobal, Name: TiDBTTLDeleteRateLimit, Value: strconv.Itoa(DefTiDBTTLDeleteRateLimit), Type: TypeInt, MinValue: 0, MaxValue: math.MaxInt64, SetGlobal: func(ctx context.Context, vars *SessionVars, s string) error {
		val, err := strconv.ParseInt(s, 10, 64)
		if err != nil {
			return err
		}
		TTLDeleteRateLimit.Store(val)
		return nil
	}, GetGlobal: func(ctx context.Context, vars *SessionVars) (string, error) {
		val := TTLDeleteRateLimit.Load()
		return strconv.FormatInt(val, 10), nil
	}},
	{
		Scope: ScopeGlobal | ScopeSession, Name: TiDBStoreBatchSize, Value: strconv.FormatInt(DefTiDBStoreBatchSize, 10),
		Type: TypeInt, MinValue: 0, MaxValue: 25000, SetSession: func(s *SessionVars, val string) error {
			s.StoreBatchSize = TidbOptInt(val, DefTiDBStoreBatchSize)
			return nil
		},
	},
	{Scope: ScopeGlobal | ScopeSession, Name: MppExchangeCompressionMode, Type: TypeStr, Value: DefaultExchangeCompressionMode.Name(),
		Validation: func(_ *SessionVars, normalizedValue string, originalValue string, _ ScopeFlag) (string, error) {
			_, ok := kv.ToExchangeCompressionMode(normalizedValue)
			if !ok {
				var msg string
				for m := kv.ExchangeCompressionModeNONE; m <= kv.ExchangeCompressionModeUnspecified; m += 1 {
					if m == 0 {
						msg = m.Name()
					} else {
						msg = fmt.Sprintf("%s, %s", msg, m.Name())
					}
				}
				err := fmt.Errorf("incorrect value: `%s`. %s options: %s",
					originalValue,
					MppExchangeCompressionMode, msg)
				return normalizedValue, err
			}
			return normalizedValue, nil
		},
		SetSession: func(s *SessionVars, val string) error {
			s.mppExchangeCompressionMode, _ = kv.ToExchangeCompressionMode(val)
			if s.ChooseMppVersion() == kv.MppVersionV0 && s.mppExchangeCompressionMode != kv.ExchangeCompressionModeUnspecified {
				s.StmtCtx.AppendWarning(fmt.Errorf("mpp exchange compression won't work under current mpp version %d", kv.MppVersionV0))
			}

			return nil
		},
	},
	{Scope: ScopeGlobal | ScopeSession, Name: MppVersion, Type: TypeStr, Value: kv.MppVersionUnspecifiedName,
		Validation: func(_ *SessionVars, normalizedValue string, originalValue string, _ ScopeFlag) (string, error) {
			_, ok := kv.ToMppVersion(normalizedValue)
			if ok {
				return normalizedValue, nil
			}
			errMsg := fmt.Sprintf("incorrect value: %s. %s options: %d (unspecified)",
				originalValue, MppVersion, kv.MppVersionUnspecified)
			for i := kv.MppVersionV0; i <= kv.GetNewestMppVersion(); i += 1 {
				errMsg = fmt.Sprintf("%s, %d", errMsg, i)
			}

			return normalizedValue, errors.New(errMsg)
		},
		SetSession: func(s *SessionVars, val string) error {
			version, _ := kv.ToMppVersion(val)
			s.mppVersion = version
			return nil
		},
	},
	{
		Scope: ScopeGlobal, Name: TiDBTTLJobScheduleWindowStartTime, Value: DefTiDBTTLJobScheduleWindowStartTime, Type: TypeTime, SetGlobal: func(ctx context.Context, vars *SessionVars, s string) error {
			startTime, err := time.ParseInLocation(FullDayTimeFormat, s, time.UTC)
			if err != nil {
				return err
			}
			TTLJobScheduleWindowStartTime.Store(startTime)
			return nil
		}, GetGlobal: func(ctx context.Context, vars *SessionVars) (string, error) {
			startTime := TTLJobScheduleWindowStartTime.Load()
			return startTime.Format(FullDayTimeFormat), nil
		},
	},
	{
		Scope: ScopeGlobal, Name: TiDBTTLJobScheduleWindowEndTime, Value: DefTiDBTTLJobScheduleWindowEndTime, Type: TypeTime, SetGlobal: func(ctx context.Context, vars *SessionVars, s string) error {
			endTime, err := time.ParseInLocation(FullDayTimeFormat, s, time.UTC)
			if err != nil {
				return err
			}
			TTLJobScheduleWindowEndTime.Store(endTime)
			return nil
		}, GetGlobal: func(ctx context.Context, vars *SessionVars) (string, error) {
			endTime := TTLJobScheduleWindowEndTime.Load()
			return endTime.Format(FullDayTimeFormat), nil
		},
	},
	{
		Scope: ScopeGlobal, Name: TiDBTTLScanWorkerCount, Value: strconv.Itoa(DefTiDBTTLScanWorkerCount), Type: TypeUnsigned, MinValue: 1, MaxValue: 256, SetGlobal: func(ctx context.Context, vars *SessionVars, s string) error {
			val, err := strconv.ParseInt(s, 10, 64)
			if err != nil {
				return err
			}
			TTLScanWorkerCount.Store(int32(val))
			return nil
		}, GetGlobal: func(ctx context.Context, vars *SessionVars) (string, error) {
			return strconv.Itoa(int(TTLScanWorkerCount.Load())), nil
		},
	},
	{
		Scope: ScopeGlobal, Name: TiDBTTLDeleteWorkerCount, Value: strconv.Itoa(DefTiDBTTLDeleteWorkerCount), Type: TypeUnsigned, MinValue: 1, MaxValue: 256, SetGlobal: func(ctx context.Context, vars *SessionVars, s string) error {
			val, err := strconv.ParseInt(s, 10, 64)
			if err != nil {
				return err
			}
			TTLDeleteWorkerCount.Store(int32(val))
			return nil
		}, GetGlobal: func(ctx context.Context, vars *SessionVars) (string, error) {
			return strconv.Itoa(int(TTLDeleteWorkerCount.Load())), nil
		},
	},
	{Scope: ScopeGlobal, Name: TiDBEnableResourceControl, Value: BoolToOnOff(DefTiDBEnableResourceControl), Type: TypeBool, SetGlobal: func(ctx context.Context, vars *SessionVars, s string) error {
		if TiDBOptOn(s) != EnableResourceControl.Load() {
			EnableResourceControl.Store(TiDBOptOn(s))
			(*SetGlobalResourceControl.Load())(TiDBOptOn(s))
			logutil.BgLogger().Info("set resource control", zap.Bool("enable", TiDBOptOn(s)))
		}
		return nil
	}, GetGlobal: func(ctx context.Context, vars *SessionVars) (string, error) {
		return BoolToOnOff(EnableResourceControl.Load()), nil
	}},
	{Scope: ScopeGlobal | ScopeSession, Name: TiDBPessimisticTransactionFairLocking, Value: BoolToOnOff(DefTiDBPessimisticTransactionFairLocking), Type: TypeBool, SetSession: func(s *SessionVars, val string) error {
		s.PessimisticTransactionFairLocking = TiDBOptOn(val)
		return nil
	}},
	{Scope: ScopeGlobal | ScopeSession, Name: TiDBEnablePlanCacheForParamLimit, Value: BoolToOnOff(DefTiDBEnablePlanCacheForParamLimit), Type: TypeBool, SetSession: func(s *SessionVars, val string) error {
		s.EnablePlanCacheForParamLimit = TiDBOptOn(val)
		return nil
	}},
	{Scope: ScopeGlobal | ScopeSession, Name: TiDBEnableINLJoinInnerMultiPattern, Value: BoolToOnOff(false), Type: TypeBool,
		SetSession: func(s *SessionVars, val string) error {
			s.EnableINLJoinInnerMultiPattern = TiDBOptOn(val)
			return nil
		},
		GetSession: func(s *SessionVars) (string, error) {
			return BoolToOnOff(s.EnableINLJoinInnerMultiPattern), nil
		},
	},
	{Scope: ScopeGlobal | ScopeSession, Name: TiFlashComputeDispatchPolicy, Value: string(DefTiFlashComputeDispatchPolicy), Type: TypeStr, SetSession: setTiFlashComputeDispatchPolicy,
		SetGlobal: func(ctx context.Context, vars *SessionVars, s string) error {
			return setTiFlashComputeDispatchPolicy(vars, s)
		},
	},
	{Scope: ScopeGlobal | ScopeSession, Name: TiDBEnablePlanCacheForSubquery, Value: BoolToOnOff(DefTiDBEnablePlanCacheForSubquery), Type: TypeBool, SetSession: func(s *SessionVars, val string) error {
		s.EnablePlanCacheForSubquery = TiDBOptOn(val)
		return nil
	}},
	{Scope: ScopeGlobal | ScopeSession, Name: TiDBOptEnableLateMaterialization, Value: BoolToOnOff(DefTiDBOptEnableLateMaterialization), Type: TypeBool, SetSession: func(s *SessionVars, val string) error {
		s.EnableLateMaterialization = TiDBOptOn(val)
		return nil
	}},
	{Scope: ScopeGlobal | ScopeSession, Name: TiDBLoadBasedReplicaReadThreshold, Value: DefTiDBLoadBasedReplicaReadThreshold.String(), Type: TypeDuration, MaxValue: uint64(time.Hour), SetSession: func(s *SessionVars, val string) error {
		d, err := time.ParseDuration(val)
		if err != nil {
			return err
		}
		s.LoadBasedReplicaReadThreshold = d
		return nil
	}},
	{Scope: ScopeGlobal, Name: TiDBTTLRunningTasks, Value: strconv.Itoa(DefTiDBTTLRunningTasks), Type: TypeInt, MinValue: 1, MaxValue: MaxConfigurableConcurrency, AllowAutoValue: true, SetGlobal: func(ctx context.Context, vars *SessionVars, s string) error {
		val, err := strconv.ParseInt(s, 10, 64)
		if err != nil {
			return err
		}
		TTLRunningTasks.Store(int32(val))
		return nil
	}, GetGlobal: func(ctx context.Context, vars *SessionVars) (string, error) {
		return strconv.Itoa(int(TTLRunningTasks.Load())), nil
	}},
	{Scope: ScopeGlobal | ScopeSession, Name: TiDBOptOrderingIdxSelThresh, Value: strconv.FormatFloat(DefTiDBOptOrderingIdxSelThresh, 'f', -1, 64), Type: TypeFloat, MinValue: 0, MaxValue: 1,
		SetSession: func(s *SessionVars, val string) error {
			s.OptOrderingIdxSelThresh = tidbOptFloat64(val, DefTiDBOptOrderingIdxSelThresh)
			return nil
		}},
	{Scope: ScopeGlobal | ScopeSession, Name: TiDBOptFixControl, Value: "", Type: TypeStr, IsHintUpdatable: true,
		SetSession: func(s *SessionVars, val string) error {
			newMap := make(map[uint64]string)
			for _, singleFixCtrl := range strings.Split(val, ",") {
				if len(singleFixCtrl) == 0 {
					continue
				}
				colonIdx := strings.Index(singleFixCtrl, ":")
				if colonIdx < 0 {
					return errors.New("invalid fix control: colon not found")
				}
				k := strings.TrimSpace(singleFixCtrl[0:colonIdx])
				v := strings.TrimSpace(singleFixCtrl[colonIdx+1:])
				num, err := strconv.ParseUint(k, 10, 64)
				if err != nil {
					return err
				}
				originalV, ok := newMap[num]
				if ok {
					s.StmtCtx.AppendWarning(
						errors.Errorf("found repeated fix control: %d:%s is overwritten with %s", num, originalV, v))
				}
				newMap[num] = v
			}
			s.OptimizerFixControl = newMap
			return nil
		}},
	{Scope: ScopeGlobal | ScopeSession, Name: TiDBPlanCacheInvalidationOnFreshStats, Value: BoolToOnOff(DefTiDBPlanCacheInvalidationOnFreshStats), Type: TypeBool, SetSession: func(s *SessionVars, val string) error {
		s.PlanCacheInvalidationOnFreshStats = TiDBOptOn(val)
		return nil
	}},
<<<<<<< HEAD
	{Scope: ScopeGlobal | ScopeSession, Name: TiDBFastCheckTable, Value: BoolToOnOff(DefTiDBEnableFastCheckTable), Type: TypeBool, SetSession: func(s *SessionVars, val string) error {
		s.FastCheckTable = TiDBOptOn(val)
		return nil
=======
	{Scope: ScopeGlobal, Name: AuthenticationLDAPSASLAuthMethodName, Value: DefAuthenticationLDAPSASLAuthMethodName, Type: TypeEnum, PossibleValues: []string{ldap.SASLAuthMethodSCRAMSHA1, ldap.SASLAuthMethodSCRAMSHA256, ldap.SASLAuthMethodGSSAPI}, SetGlobal: func(ctx context.Context, vars *SessionVars, s string) error {
		ldap.LDAPSASLAuthImpl.SetSASLAuthMethod(s)
		return nil
	}, GetGlobal: func(ctx context.Context, vars *SessionVars) (string, error) {
		return ldap.LDAPSASLAuthImpl.GetSASLAuthMethod(), nil
	}},
	{Scope: ScopeGlobal, Name: AuthenticationLDAPSASLServerHost, Value: "", Type: TypeStr, SetGlobal: func(ctx context.Context, vars *SessionVars, s string) error {
		// TODO: validate the ip/hostname
		ldap.LDAPSASLAuthImpl.SetLDAPServerHost(s)
		return nil
	}, GetGlobal: func(ctx context.Context, vars *SessionVars) (string, error) {
		return ldap.LDAPSASLAuthImpl.GetLDAPServerHost(), nil
	}},
	{Scope: ScopeGlobal, Name: AuthenticationLDAPSASLServerPort, Value: strconv.Itoa(DefAuthenticationLDAPSASLServerPort), Type: TypeInt, MinValue: 1, MaxValue: math.MaxUint16, SetGlobal: func(ctx context.Context, vars *SessionVars, s string) error {
		val, err := strconv.ParseInt(s, 10, 64)
		if err != nil {
			return err
		}
		ldap.LDAPSASLAuthImpl.SetLDAPServerPort(int(val))
		return nil
	}, GetGlobal: func(ctx context.Context, vars *SessionVars) (string, error) {
		return strconv.Itoa(ldap.LDAPSASLAuthImpl.GetLDAPServerPort()), nil
	}},
	{Scope: ScopeGlobal, Name: AuthenticationLDAPSASLTLS, Value: BoolToOnOff(DefAuthenticationLDAPSASLTLS), Type: TypeBool, SetGlobal: func(ctx context.Context, vars *SessionVars, s string) error {
		ldap.LDAPSASLAuthImpl.SetEnableTLS(TiDBOptOn(s))
		return nil
	}, GetGlobal: func(ctx context.Context, vars *SessionVars) (string, error) {
		return BoolToOnOff(ldap.LDAPSASLAuthImpl.GetEnableTLS()), nil
	}},
	{Scope: ScopeGlobal, Name: AuthenticationLDAPSASLCAPath, Value: "", Type: TypeStr, SetGlobal: func(ctx context.Context, vars *SessionVars, s string) error {
		return ldap.LDAPSASLAuthImpl.SetCAPath(s)
	}, GetGlobal: func(ctx context.Context, vars *SessionVars) (string, error) {
		return ldap.LDAPSASLAuthImpl.GetCAPath(), nil
	}},
	{Scope: ScopeGlobal, Name: AuthenticationLDAPSASLUserSearchAttr, Value: DefAuthenticationLDAPSASLUserSearchAttr, Type: TypeStr, SetGlobal: func(ctx context.Context, vars *SessionVars, s string) error {
		// TODO: validate the ip/hostname
		ldap.LDAPSASLAuthImpl.SetSearchAttr(s)
		return nil
	}, GetGlobal: func(ctx context.Context, vars *SessionVars) (string, error) {
		return ldap.LDAPSASLAuthImpl.GetSearchAttr(), nil
	}},
	{Scope: ScopeGlobal, Name: AuthenticationLDAPSASLBindBaseDN, Value: "", Type: TypeStr, SetGlobal: func(ctx context.Context, vars *SessionVars, s string) error {
		ldap.LDAPSASLAuthImpl.SetBindBaseDN(s)
		return nil
	}, GetGlobal: func(ctx context.Context, vars *SessionVars) (string, error) {
		return ldap.LDAPSASLAuthImpl.GetBindBaseDN(), nil
	}},
	{Scope: ScopeGlobal, Name: AuthenticationLDAPSASLBindRootDN, Value: "", Type: TypeStr, SetGlobal: func(ctx context.Context, vars *SessionVars, s string) error {
		ldap.LDAPSASLAuthImpl.SetBindRootDN(s)
		return nil
	}, GetGlobal: func(ctx context.Context, vars *SessionVars) (string, error) {
		return ldap.LDAPSASLAuthImpl.GetBindRootDN(), nil
	}},
	{Scope: ScopeGlobal, Name: AuthenticationLDAPSASLBindRootPW, Value: "", Type: TypeStr, SetGlobal: func(ctx context.Context, vars *SessionVars, s string) error {
		ldap.LDAPSASLAuthImpl.SetBindRootPW(s)
		return nil
	}, GetGlobal: func(ctx context.Context, vars *SessionVars) (string, error) {
		return ldap.LDAPSASLAuthImpl.GetBindRootPW(), nil
	}},
	// TODO: allow setting init_pool_size to 0 to disable pooling
	{Scope: ScopeGlobal, Name: AuthenticationLDAPSASLInitPoolSize, Value: strconv.Itoa(DefAuthenticationLDAPSASLInitPoolSize), Type: TypeInt, MinValue: 1, MaxValue: 32767, SetGlobal: func(ctx context.Context, vars *SessionVars, s string) error {
		val, err := strconv.ParseInt(s, 10, 64)
		if err != nil {
			return err
		}
		ldap.LDAPSASLAuthImpl.SetInitCapacity(int(val))
		return nil
	}, GetGlobal: func(ctx context.Context, vars *SessionVars) (string, error) {
		return strconv.Itoa(ldap.LDAPSASLAuthImpl.GetInitCapacity()), nil
	}},
	{Scope: ScopeGlobal, Name: AuthenticationLDAPSASLMaxPoolSize, Value: strconv.Itoa(DefAuthenticationLDAPSASLMaxPoolSize), Type: TypeInt, MinValue: 1, MaxValue: 32767, SetGlobal: func(ctx context.Context, vars *SessionVars, s string) error {
		val, err := strconv.ParseInt(s, 10, 64)
		if err != nil {
			return err
		}
		ldap.LDAPSASLAuthImpl.SetMaxCapacity(int(val))
		return nil
	}, GetGlobal: func(ctx context.Context, vars *SessionVars) (string, error) {
		return strconv.Itoa(ldap.LDAPSASLAuthImpl.GetMaxCapacity()), nil
	}},
	{Scope: ScopeGlobal, Name: AuthenticationLDAPSimpleAuthMethodName, Value: DefAuthenticationLDAPSimpleAuthMethodName, Type: TypeStr, SetGlobal: func(ctx context.Context, vars *SessionVars, s string) error {
		s = strings.ToUpper(s)
		// Only "SIMPLE" is supported
		if s != "SIMPLE" {
			return errors.Errorf("auth method %s is not supported", s)
		}
		return nil
	}},
	{Scope: ScopeGlobal, Name: AuthenticationLDAPSimpleServerHost, Value: "", Type: TypeStr, SetGlobal: func(ctx context.Context, vars *SessionVars, s string) error {
		// TODO: validate the ip/hostname
		ldap.LDAPSimpleAuthImpl.SetLDAPServerHost(s)
		return nil
	}, GetGlobal: func(ctx context.Context, vars *SessionVars) (string, error) {
		return ldap.LDAPSimpleAuthImpl.GetLDAPServerHost(), nil
	}},
	{Scope: ScopeGlobal, Name: AuthenticationLDAPSimpleServerPort, Value: strconv.Itoa(DefAuthenticationLDAPSimpleServerPort), Type: TypeInt, MinValue: 1, MaxValue: math.MaxUint16, SetGlobal: func(ctx context.Context, vars *SessionVars, s string) error {
		val, err := strconv.ParseInt(s, 10, 64)
		if err != nil {
			return err
		}
		ldap.LDAPSimpleAuthImpl.SetLDAPServerPort(int(val))
		return nil
	}, GetGlobal: func(ctx context.Context, vars *SessionVars) (string, error) {
		return strconv.Itoa(ldap.LDAPSimpleAuthImpl.GetLDAPServerPort()), nil
	}},
	{Scope: ScopeGlobal, Name: AuthenticationLDAPSimpleTLS, Value: BoolToOnOff(DefAuthenticationLDAPSimpleTLS), Type: TypeBool, SetGlobal: func(ctx context.Context, vars *SessionVars, s string) error {
		ldap.LDAPSimpleAuthImpl.SetEnableTLS(TiDBOptOn(s))
		return nil
	}, GetGlobal: func(ctx context.Context, vars *SessionVars) (string, error) {
		return BoolToOnOff(ldap.LDAPSimpleAuthImpl.GetEnableTLS()), nil
	}},
	{Scope: ScopeGlobal, Name: AuthenticationLDAPSimpleCAPath, Value: "", Type: TypeStr, SetGlobal: func(ctx context.Context, vars *SessionVars, s string) error {
		return ldap.LDAPSimpleAuthImpl.SetCAPath(s)
	}, GetGlobal: func(ctx context.Context, vars *SessionVars) (string, error) {
		return ldap.LDAPSimpleAuthImpl.GetCAPath(), nil
	}},
	{Scope: ScopeGlobal, Name: AuthenticationLDAPSimpleUserSearchAttr, Value: DefAuthenticationLDAPSimpleUserSearchAttr, Type: TypeStr, SetGlobal: func(ctx context.Context, vars *SessionVars, s string) error {
		// TODO: validate the ip/hostname
		ldap.LDAPSimpleAuthImpl.SetSearchAttr(s)
		return nil
	}, GetGlobal: func(ctx context.Context, vars *SessionVars) (string, error) {
		return ldap.LDAPSimpleAuthImpl.GetSearchAttr(), nil
	}},
	{Scope: ScopeGlobal, Name: AuthenticationLDAPSimpleBindBaseDN, Value: "", Type: TypeStr, SetGlobal: func(ctx context.Context, vars *SessionVars, s string) error {
		ldap.LDAPSimpleAuthImpl.SetBindBaseDN(s)
		return nil
	}, GetGlobal: func(ctx context.Context, vars *SessionVars) (string, error) {
		return ldap.LDAPSimpleAuthImpl.GetBindBaseDN(), nil
	}},
	{Scope: ScopeGlobal, Name: AuthenticationLDAPSimpleBindRootDN, Value: "", Type: TypeStr, SetGlobal: func(ctx context.Context, vars *SessionVars, s string) error {
		ldap.LDAPSimpleAuthImpl.SetBindRootDN(s)
		return nil
	}, GetGlobal: func(ctx context.Context, vars *SessionVars) (string, error) {
		return ldap.LDAPSimpleAuthImpl.GetBindRootDN(), nil
	}},
	{Scope: ScopeGlobal, Name: AuthenticationLDAPSimpleBindRootPW, Value: "", Type: TypeStr, SetGlobal: func(ctx context.Context, vars *SessionVars, s string) error {
		ldap.LDAPSimpleAuthImpl.SetBindRootPW(s)
		return nil
	}, GetGlobal: func(ctx context.Context, vars *SessionVars) (string, error) {
		return ldap.LDAPSimpleAuthImpl.GetBindRootPW(), nil
	}},
	// TODO: allow setting init_pool_size to 0 to disable pooling
	{Scope: ScopeGlobal, Name: AuthenticationLDAPSimpleInitPoolSize, Value: strconv.Itoa(DefAuthenticationLDAPSimpleInitPoolSize), Type: TypeInt, MinValue: 1, MaxValue: 32767, SetGlobal: func(ctx context.Context, vars *SessionVars, s string) error {
		val, err := strconv.ParseInt(s, 10, 64)
		if err != nil {
			return err
		}
		ldap.LDAPSimpleAuthImpl.SetInitCapacity(int(val))
		return nil
	}, GetGlobal: func(ctx context.Context, vars *SessionVars) (string, error) {
		return strconv.Itoa(ldap.LDAPSimpleAuthImpl.GetInitCapacity()), nil
	}},
	{Scope: ScopeGlobal, Name: AuthenticationLDAPSimpleMaxPoolSize, Value: strconv.Itoa(DefAuthenticationLDAPSimpleMaxPoolSize), Type: TypeInt, MinValue: 1, MaxValue: 32767, SetGlobal: func(ctx context.Context, vars *SessionVars, s string) error {
		val, err := strconv.ParseInt(s, 10, 64)
		if err != nil {
			return err
		}
		ldap.LDAPSimpleAuthImpl.SetMaxCapacity(int(val))
		return nil
	}, GetGlobal: func(ctx context.Context, vars *SessionVars) (string, error) {
		return strconv.Itoa(ldap.LDAPSimpleAuthImpl.GetMaxCapacity()), nil
>>>>>>> 43146873
	}},
}

func setTiFlashComputeDispatchPolicy(s *SessionVars, val string) error {
	p, err := tiflashcompute.GetDispatchPolicyByStr(val)
	if err != nil {
		return err
	}
	s.TiFlashComputeDispatchPolicy = p
	return nil
}

// FeedbackProbability points to the FeedbackProbability in statistics package.
// It's initialized in init() in feedback.go to solve import cycle.
var FeedbackProbability *atomic2.Float64

// SetNamesVariables is the system variable names related to set names statements.
var SetNamesVariables = []string{
	CharacterSetClient,
	CharacterSetConnection,
	CharacterSetResults,
}

// SetCharsetVariables is the system variable names related to set charset statements.
var SetCharsetVariables = []string{
	CharacterSetClient,
	CharacterSetResults,
}

const (
	// CharacterSetConnection is the name for character_set_connection system variable.
	CharacterSetConnection = "character_set_connection"
	// CollationConnection is the name for collation_connection system variable.
	CollationConnection = "collation_connection"
	// CharsetDatabase is the name for character_set_database system variable.
	CharsetDatabase = "character_set_database"
	// CollationDatabase is the name for collation_database system variable.
	CollationDatabase = "collation_database"
	// CharacterSetFilesystem is the name for character_set_filesystem system variable.
	CharacterSetFilesystem = "character_set_filesystem"
	// CharacterSetClient is the name for character_set_client system variable.
	CharacterSetClient = "character_set_client"
	// CharacterSetSystem is the name for character_set_system system variable.
	CharacterSetSystem = "character_set_system"
	// GeneralLog is the name for 'general_log' system variable.
	GeneralLog = "general_log"
	// AvoidTemporalUpgrade is the name for 'avoid_temporal_upgrade' system variable.
	AvoidTemporalUpgrade = "avoid_temporal_upgrade"
	// MaxPreparedStmtCount is the name for 'max_prepared_stmt_count' system variable.
	MaxPreparedStmtCount = "max_prepared_stmt_count"
	// BigTables is the name for 'big_tables' system variable.
	BigTables = "big_tables"
	// CheckProxyUsers is the name for 'check_proxy_users' system variable.
	CheckProxyUsers = "check_proxy_users"
	// CoreFile is the name for 'core_file' system variable.
	CoreFile = "core_file"
	// DefaultWeekFormat is the name for 'default_week_format' system variable.
	DefaultWeekFormat = "default_week_format"
	// GroupConcatMaxLen is the name for 'group_concat_max_len' system variable.
	GroupConcatMaxLen = "group_concat_max_len"
	// DelayKeyWrite is the name for 'delay_key_write' system variable.
	DelayKeyWrite = "delay_key_write"
	// EndMarkersInJSON is the name for 'end_markers_in_json' system variable.
	EndMarkersInJSON = "end_markers_in_json"
	// Hostname is the name for 'hostname' system variable.
	Hostname = "hostname"
	// InnodbCommitConcurrency is the name for 'innodb_commit_concurrency' system variable.
	InnodbCommitConcurrency = "innodb_commit_concurrency"
	// InnodbFastShutdown is the name for 'innodb_fast_shutdown' system variable.
	InnodbFastShutdown = "innodb_fast_shutdown"
	// InnodbLockWaitTimeout is the name for 'innodb_lock_wait_timeout' system variable.
	InnodbLockWaitTimeout = "innodb_lock_wait_timeout"
	// SQLLogBin is the name for 'sql_log_bin' system variable.
	SQLLogBin = "sql_log_bin"
	// LogBin is the name for 'log_bin' system variable.
	LogBin = "log_bin"
	// MaxSortLength is the name for 'max_sort_length' system variable.
	MaxSortLength = "max_sort_length"
	// MaxSpRecursionDepth is the name for 'max_sp_recursion_depth' system variable.
	MaxSpRecursionDepth = "max_sp_recursion_depth"
	// MaxUserConnections is the name for 'max_user_connections' system variable.
	MaxUserConnections = "max_user_connections"
	// OfflineMode is the name for 'offline_mode' system variable.
	OfflineMode = "offline_mode"
	// InteractiveTimeout is the name for 'interactive_timeout' system variable.
	InteractiveTimeout = "interactive_timeout"
	// FlushTime is the name for 'flush_time' system variable.
	FlushTime = "flush_time"
	// PseudoSlaveMode is the name for 'pseudo_slave_mode' system variable.
	PseudoSlaveMode = "pseudo_slave_mode"
	// LowPriorityUpdates is the name for 'low_priority_updates' system variable.
	LowPriorityUpdates = "low_priority_updates"
	// LowerCaseTableNames is the name for 'lower_case_table_names' system variable.
	LowerCaseTableNames = "lower_case_table_names"
	// SessionTrackGtids is the name for 'session_track_gtids' system variable.
	SessionTrackGtids = "session_track_gtids"
	// OldPasswords is the name for 'old_passwords' system variable.
	OldPasswords = "old_passwords"
	// MaxConnections is the name for 'max_connections' system variable.
	MaxConnections = "max_connections"
	// SkipNameResolve is the name for 'skip_name_resolve' system variable.
	SkipNameResolve = "skip_name_resolve"
	// ForeignKeyChecks is the name for 'foreign_key_checks' system variable.
	ForeignKeyChecks = "foreign_key_checks"
	// SQLSafeUpdates is the name for 'sql_safe_updates' system variable.
	SQLSafeUpdates = "sql_safe_updates"
	// WarningCount is the name for 'warning_count' system variable.
	WarningCount = "warning_count"
	// ErrorCount is the name for 'error_count' system variable.
	ErrorCount = "error_count"
	// DefaultPasswordLifetime is the name for 'default_password_lifetime' system variable.
	DefaultPasswordLifetime = "default_password_lifetime"
	// DisconnectOnExpiredPassword is the name for 'disconnect_on_expired_password' system variable.
	DisconnectOnExpiredPassword = "disconnect_on_expired_password"
	// SQLSelectLimit is the name for 'sql_select_limit' system variable.
	SQLSelectLimit = "sql_select_limit"
	// MaxConnectErrors is the name for 'max_connect_errors' system variable.
	MaxConnectErrors = "max_connect_errors"
	// TableDefinitionCache is the name for 'table_definition_cache' system variable.
	TableDefinitionCache = "table_definition_cache"
	// Timestamp is the name for 'timestamp' system variable.
	Timestamp = "timestamp"
	// ConnectTimeout is the name for 'connect_timeout' system variable.
	ConnectTimeout = "connect_timeout"
	// SyncBinlog is the name for 'sync_binlog' system variable.
	SyncBinlog = "sync_binlog"
	// BlockEncryptionMode is the name for 'block_encryption_mode' system variable.
	BlockEncryptionMode = "block_encryption_mode"
	// WaitTimeout is the name for 'wait_timeout' system variable.
	WaitTimeout = "wait_timeout"
	// Version is the name of 'version' system variable.
	Version = "version"
	// VersionComment is the name of 'version_comment' system variable.
	VersionComment = "version_comment"
	// PluginDir is the name of 'plugin_dir' system variable.
	PluginDir = "plugin_dir"
	// PluginLoad is the name of 'plugin_load' system variable.
	PluginLoad = "plugin_load"
	// TiDBEnableDDL indicates whether the tidb-server campaigns the DDL owner,
	TiDBEnableDDL = "tidb_enable_ddl"
	// Port is the name for 'port' system variable.
	Port = "port"
	// DataDir is the name for 'datadir' system variable.
	DataDir = "datadir"
	// Profiling is the name for 'Profiling' system variable.
	Profiling = "profiling"
	// Socket is the name for 'socket' system variable.
	Socket = "socket"
	// BinlogOrderCommits is the name for 'binlog_order_commits' system variable.
	BinlogOrderCommits = "binlog_order_commits"
	// MasterVerifyChecksum is the name for 'master_verify_checksum' system variable.
	MasterVerifyChecksum = "master_verify_checksum"
	// SuperReadOnly is the name for 'super_read_only' system variable.
	SuperReadOnly = "super_read_only"
	// SQLNotes is the name for 'sql_notes' system variable.
	SQLNotes = "sql_notes"
	// QueryCacheType is the name for 'query_cache_type' system variable.
	QueryCacheType = "query_cache_type"
	// SlaveCompressedProtocol is the name for 'slave_compressed_protocol' system variable.
	SlaveCompressedProtocol = "slave_compressed_protocol"
	// BinlogRowQueryLogEvents is the name for 'binlog_rows_query_log_events' system variable.
	BinlogRowQueryLogEvents = "binlog_rows_query_log_events"
	// LogSlowSlaveStatements is the name for 'log_slow_slave_statements' system variable.
	LogSlowSlaveStatements = "log_slow_slave_statements"
	// LogSlowAdminStatements is the name for 'log_slow_admin_statements' system variable.
	LogSlowAdminStatements = "log_slow_admin_statements"
	// LogQueriesNotUsingIndexes is the name for 'log_queries_not_using_indexes' system variable.
	LogQueriesNotUsingIndexes = "log_queries_not_using_indexes"
	// QueryCacheWlockInvalidate is the name for 'query_cache_wlock_invalidate' system variable.
	QueryCacheWlockInvalidate = "query_cache_wlock_invalidate"
	// SQLAutoIsNull is the name for 'sql_auto_is_null' system variable.
	SQLAutoIsNull = "sql_auto_is_null"
	// RelayLogPurge is the name for 'relay_log_purge' system variable.
	RelayLogPurge = "relay_log_purge"
	// AutomaticSpPrivileges is the name for 'automatic_sp_privileges' system variable.
	AutomaticSpPrivileges = "automatic_sp_privileges"
	// SQLQuoteShowCreate is the name for 'sql_quote_show_create' system variable.
	SQLQuoteShowCreate = "sql_quote_show_create"
	// SlowQueryLog is the name for 'slow_query_log' system variable.
	SlowQueryLog = "slow_query_log"
	// BinlogDirectNonTransactionalUpdates is the name for 'binlog_direct_non_transactional_updates' system variable.
	BinlogDirectNonTransactionalUpdates = "binlog_direct_non_transactional_updates"
	// SQLBigSelects is the name for 'sql_big_selects' system variable.
	SQLBigSelects = "sql_big_selects"
	// LogBinTrustFunctionCreators is the name for 'log_bin_trust_function_creators' system variable.
	LogBinTrustFunctionCreators = "log_bin_trust_function_creators"
	// OldAlterTable is the name for 'old_alter_table' system variable.
	OldAlterTable = "old_alter_table"
	// EnforceGtidConsistency is the name for 'enforce_gtid_consistency' system variable.
	EnforceGtidConsistency = "enforce_gtid_consistency"
	// SecureAuth is the name for 'secure_auth' system variable.
	SecureAuth = "secure_auth"
	// UniqueChecks is the name for 'unique_checks' system variable.
	UniqueChecks = "unique_checks"
	// SQLWarnings is the name for 'sql_warnings' system variable.
	SQLWarnings = "sql_warnings"
	// AutoCommit is the name for 'autocommit' system variable.
	AutoCommit = "autocommit"
	// KeepFilesOnCreate is the name for 'keep_files_on_create' system variable.
	KeepFilesOnCreate = "keep_files_on_create"
	// ShowOldTemporals is the name for 'show_old_temporals' system variable.
	ShowOldTemporals = "show_old_temporals"
	// LocalInFile is the name for 'local_infile' system variable.
	LocalInFile = "local_infile"
	// PerformanceSchema is the name for 'performance_schema' system variable.
	PerformanceSchema = "performance_schema"
	// Flush is the name for 'flush' system variable.
	Flush = "flush"
	// SlaveAllowBatching is the name for 'slave_allow_batching' system variable.
	SlaveAllowBatching = "slave_allow_batching"
	// MyISAMUseMmap is the name for 'myisam_use_mmap' system variable.
	MyISAMUseMmap = "myisam_use_mmap"
	// InnodbFilePerTable is the name for 'innodb_file_per_table' system variable.
	InnodbFilePerTable = "innodb_file_per_table"
	// InnodbLogCompressedPages is the name for 'innodb_log_compressed_pages' system variable.
	InnodbLogCompressedPages = "innodb_log_compressed_pages"
	// InnodbPrintAllDeadlocks is the name for 'innodb_print_all_deadlocks' system variable.
	InnodbPrintAllDeadlocks = "innodb_print_all_deadlocks"
	// InnodbStrictMode is the name for 'innodb_strict_mode' system variable.
	InnodbStrictMode = "innodb_strict_mode"
	// InnodbCmpPerIndexEnabled is the name for 'innodb_cmp_per_index_enabled' system variable.
	InnodbCmpPerIndexEnabled = "innodb_cmp_per_index_enabled"
	// InnodbBufferPoolDumpAtShutdown is the name for 'innodb_buffer_pool_dump_at_shutdown' system variable.
	InnodbBufferPoolDumpAtShutdown = "innodb_buffer_pool_dump_at_shutdown"
	// InnodbAdaptiveHashIndex is the name for 'innodb_adaptive_hash_index' system variable.
	InnodbAdaptiveHashIndex = "innodb_adaptive_hash_index"
	// InnodbFtEnableStopword is the name for 'innodb_ft_enable_stopword' system variable.
	InnodbFtEnableStopword = "innodb_ft_enable_stopword" // #nosec G101
	// InnodbSupportXA is the name for 'innodb_support_xa' system variable.
	InnodbSupportXA = "innodb_support_xa"
	// InnodbOptimizeFullTextOnly is the name for 'innodb_optimize_fulltext_only' system variable.
	InnodbOptimizeFullTextOnly = "innodb_optimize_fulltext_only"
	// InnodbStatusOutputLocks is the name for 'innodb_status_output_locks' system variable.
	InnodbStatusOutputLocks = "innodb_status_output_locks"
	// InnodbBufferPoolDumpNow is the name for 'innodb_buffer_pool_dump_now' system variable.
	InnodbBufferPoolDumpNow = "innodb_buffer_pool_dump_now"
	// InnodbBufferPoolLoadNow is the name for 'innodb_buffer_pool_load_now' system variable.
	InnodbBufferPoolLoadNow = "innodb_buffer_pool_load_now"
	// InnodbStatsOnMetadata is the name for 'innodb_stats_on_metadata' system variable.
	InnodbStatsOnMetadata = "innodb_stats_on_metadata"
	// InnodbDisableSortFileCache is the name for 'innodb_disable_sort_file_cache' system variable.
	InnodbDisableSortFileCache = "innodb_disable_sort_file_cache"
	// InnodbStatsAutoRecalc is the name for 'innodb_stats_auto_recalc' system variable.
	InnodbStatsAutoRecalc = "innodb_stats_auto_recalc"
	// InnodbBufferPoolLoadAbort is the name for 'innodb_buffer_pool_load_abort' system variable.
	InnodbBufferPoolLoadAbort = "innodb_buffer_pool_load_abort"
	// InnodbStatsPersistent is the name for 'innodb_stats_persistent' system variable.
	InnodbStatsPersistent = "innodb_stats_persistent"
	// InnodbRandomReadAhead is the name for 'innodb_random_read_ahead' system variable.
	InnodbRandomReadAhead = "innodb_random_read_ahead"
	// InnodbAdaptiveFlushing is the name for 'innodb_adaptive_flushing' system variable.
	InnodbAdaptiveFlushing = "innodb_adaptive_flushing"
	// InnodbTableLocks is the name for 'innodb_table_locks' system variable.
	InnodbTableLocks = "innodb_table_locks"
	// InnodbStatusOutput is the name for 'innodb_status_output' system variable.
	InnodbStatusOutput = "innodb_status_output"
	// NetBufferLength is the name for 'net_buffer_length' system variable.
	NetBufferLength = "net_buffer_length"
	// QueryCacheSize is the name of 'query_cache_size' system variable.
	QueryCacheSize = "query_cache_size"
	// TxReadOnly is the name of 'tx_read_only' system variable.
	TxReadOnly = "tx_read_only"
	// TransactionReadOnly is the name of 'transaction_read_only' system variable.
	TransactionReadOnly = "transaction_read_only"
	// CharacterSetServer is the name of 'character_set_server' system variable.
	CharacterSetServer = "character_set_server"
	// AutoIncrementIncrement is the name of 'auto_increment_increment' system variable.
	AutoIncrementIncrement = "auto_increment_increment"
	// AutoIncrementOffset is the name of 'auto_increment_offset' system variable.
	AutoIncrementOffset = "auto_increment_offset"
	// InitConnect is the name of 'init_connect' system variable.
	InitConnect = "init_connect"
	// CollationServer is the name of 'collation_server' variable.
	CollationServer = "collation_server"
	// NetWriteTimeout is the name of 'net_write_timeout' variable.
	NetWriteTimeout = "net_write_timeout"
	// ThreadPoolSize is the name of 'thread_pool_size' variable.
	ThreadPoolSize = "thread_pool_size"
	// WindowingUseHighPrecision is the name of 'windowing_use_high_precision' system variable.
	WindowingUseHighPrecision = "windowing_use_high_precision"
	// OptimizerSwitch is the name of 'optimizer_switch' system variable.
	OptimizerSwitch = "optimizer_switch"
	// SystemTimeZone is the name of 'system_time_zone' system variable.
	SystemTimeZone = "system_time_zone"
	// CTEMaxRecursionDepth is the name of 'cte_max_recursion_depth' system variable.
	CTEMaxRecursionDepth = "cte_max_recursion_depth"
	// SQLModeVar is the name of the 'sql_mode' system variable.
	SQLModeVar = "sql_mode"
	// CharacterSetResults is the name of the 'character_set_results' system variable.
	CharacterSetResults = "character_set_results"
	// MaxAllowedPacket is the name of the 'max_allowed_packet' system variable.
	MaxAllowedPacket = "max_allowed_packet"
	// TimeZone is the name of the 'time_zone' system variable.
	TimeZone = "time_zone"
	// TxnIsolation is the name of the 'tx_isolation' system variable.
	TxnIsolation = "tx_isolation"
	// TransactionIsolation is the name of the 'transaction_isolation' system variable.
	TransactionIsolation = "transaction_isolation"
	// TxnIsolationOneShot is the name of the 'tx_isolation_one_shot' system variable.
	TxnIsolationOneShot = "tx_isolation_one_shot"
	// MaxExecutionTime is the name of the 'max_execution_time' system variable.
	MaxExecutionTime = "max_execution_time"
	// ReadOnly is the name of the 'read_only' system variable.
	ReadOnly = "read_only"
	// DefaultAuthPlugin is the name of 'default_authentication_plugin' system variable.
	DefaultAuthPlugin = "default_authentication_plugin"
	// LastInsertID is the name of 'last_insert_id' system variable.
	LastInsertID = "last_insert_id"
	// Identity is the name of 'identity' system variable.
	Identity = "identity"
	// TiDBAllowFunctionForExpressionIndex is the name of `TiDBAllowFunctionForExpressionIndex` system variable.
	TiDBAllowFunctionForExpressionIndex = "tidb_allow_function_for_expression_index"
	// RandSeed1 is the name of 'rand_seed1' system variable.
	RandSeed1 = "rand_seed1"
	// RandSeed2 is the name of 'rand_seed2' system variable.
	RandSeed2 = "rand_seed2"
	// SQLRequirePrimaryKey is the name of `sql_require_primary_key` system variable.
	SQLRequirePrimaryKey = "sql_require_primary_key"
	// ValidatePasswordEnable turns on/off the validation of password.
	ValidatePasswordEnable = "validate_password.enable"
	// ValidatePasswordPolicy specifies the password policy enforced by validate_password.
	ValidatePasswordPolicy = "validate_password.policy"
	// ValidatePasswordCheckUserName controls whether validate_password compares passwords to the user name part of
	// the effective user account for the current session
	ValidatePasswordCheckUserName = "validate_password.check_user_name"
	// ValidatePasswordLength specified the minimum number of characters that validate_password requires passwords to have
	ValidatePasswordLength = "validate_password.length"
	// ValidatePasswordMixedCaseCount specified the minimum number of lowercase and uppercase characters that validate_password requires
	ValidatePasswordMixedCaseCount = "validate_password.mixed_case_count"
	// ValidatePasswordNumberCount specified the minimum number of numeric (digit) characters that validate_password requires
	ValidatePasswordNumberCount = "validate_password.number_count"
	// ValidatePasswordSpecialCharCount specified the minimum number of nonalphanumeric characters that validate_password requires
	ValidatePasswordSpecialCharCount = "validate_password.special_char_count"
	// ValidatePasswordDictionary specified the dictionary that validate_password uses for checking passwords. Each word is separated by semicolon (;).
	ValidatePasswordDictionary = "validate_password.dictionary"
)<|MERGE_RESOLUTION|>--- conflicted
+++ resolved
@@ -2519,11 +2519,10 @@
 		s.PlanCacheInvalidationOnFreshStats = TiDBOptOn(val)
 		return nil
 	}},
-<<<<<<< HEAD
 	{Scope: ScopeGlobal | ScopeSession, Name: TiDBFastCheckTable, Value: BoolToOnOff(DefTiDBEnableFastCheckTable), Type: TypeBool, SetSession: func(s *SessionVars, val string) error {
 		s.FastCheckTable = TiDBOptOn(val)
 		return nil
-=======
+	}},
 	{Scope: ScopeGlobal, Name: AuthenticationLDAPSASLAuthMethodName, Value: DefAuthenticationLDAPSASLAuthMethodName, Type: TypeEnum, PossibleValues: []string{ldap.SASLAuthMethodSCRAMSHA1, ldap.SASLAuthMethodSCRAMSHA256, ldap.SASLAuthMethodGSSAPI}, SetGlobal: func(ctx context.Context, vars *SessionVars, s string) error {
 		ldap.LDAPSASLAuthImpl.SetSASLAuthMethod(s)
 		return nil
@@ -2685,7 +2684,6 @@
 		return nil
 	}, GetGlobal: func(ctx context.Context, vars *SessionVars) (string, error) {
 		return strconv.Itoa(ldap.LDAPSimpleAuthImpl.GetMaxCapacity()), nil
->>>>>>> 43146873
 	}},
 }
 
