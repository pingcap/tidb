--- conflicted
+++ resolved
@@ -1767,13 +1767,6 @@
 			s.DefaultStrMatchSelectivity = tidbOptFloat64(val, DefTiDBDefaultStrMatchSelectivity)
 			return nil
 		}},
-<<<<<<< HEAD
-	{Scope: ScopeGlobal | ScopeSession, Name: TiDBSkipInsertLock, Value: BoolToOnOff(DefTiDBSkipInsertLock), Type: TypeBool,
-		SetSession: func(s *SessionVars, val string) error {
-			s.SkipInsertLock = TiDBOptOn(val)
-			return nil
-		}},
-=======
 	{Scope: ScopeGlobal, Name: TiDBDDLEnableFastReorg, Value: BoolToOnOff(DefTiDBEnableFastReorg), Type: TypeBool, GetGlobal: func(sv *SessionVars) (string, error) {
 		return BoolToOnOff(EnableFastReorg.Load()), nil
 	}, SetGlobal: func(s *SessionVars, val string) error {
@@ -1787,7 +1780,11 @@
 		DDLDiskQuota.Store(TidbOptInt64(val, DefTiDBDDLDiskQuota))
 		return nil
 	}},
->>>>>>> b99aebee
+	{Scope: ScopeGlobal | ScopeSession, Name: TiDBSkipInsertLock, Value: BoolToOnOff(DefTiDBSkipInsertLock), Type: TypeBool,
+		SetSession: func(s *SessionVars, val string) error {
+			s.SkipInsertLock = TiDBOptOn(val)
+			return nil
+		}},
 }
 
 // FeedbackProbability points to the FeedbackProbability in statistics package.
