// Copyright 2015 PingCAP, Inc.
//
// Licensed under the Apache License, Version 2.0 (the "License");
// you may not use this file except in compliance with the License.
// You may obtain a copy of the License at
//
//     http://www.apache.org/licenses/LICENSE-2.0
//
// Unless required by applicable law or agreed to in writing, software
// distributed under the License is distributed on an "AS IS" BASIS,
// See the License for the specific language governing permissions and
// limitations under the License.

package variable

import (
	"fmt"
	"math"
	"strconv"
	"strings"
	"sync"
	"sync/atomic"
	"time"

	"github.com/cznic/mathutil"
	"github.com/pingcap/errors"
	"github.com/pingcap/parser/mysql"
	"github.com/pingcap/tidb/config"
	"github.com/pingcap/tidb/kv"
	"github.com/pingcap/tidb/types"
	"github.com/pingcap/tidb/util/collate"
	"github.com/pingcap/tidb/util/logutil"
	"github.com/pingcap/tidb/util/versioninfo"
)

// ScopeFlag is for system variable whether can be changed in global/session dynamically or not.
type ScopeFlag uint8

// TypeFlag is the SysVar type, which doesn't exactly match MySQL types.
type TypeFlag byte

const (
	// ScopeNone means the system variable can not be changed dynamically.
	ScopeNone ScopeFlag = 0
	// ScopeGlobal means the system variable can be changed globally.
	ScopeGlobal ScopeFlag = 1 << 0
	// ScopeSession means the system variable can only be changed in current session.
	ScopeSession ScopeFlag = 1 << 1

	// TypeStr is the default
	TypeStr TypeFlag = 0
	// TypeBool for boolean
	TypeBool TypeFlag = 1
	// TypeInt for integer
	TypeInt TypeFlag = 2
	// TypeEnum for Enum
	TypeEnum TypeFlag = 3
	// TypeFloat for Double
	TypeFloat TypeFlag = 4
	// TypeUnsigned for Unsigned integer
	TypeUnsigned TypeFlag = 5
	// TypeTime for time of day (a TiDB extension)
	TypeTime TypeFlag = 6

	// BoolOff is the canonical string representation of a boolean false.
	BoolOff = "OFF"
	// BoolOn is the canonical string representation of a boolean true.
	BoolOn = "ON"
)

// SysVar is for system variable.
type SysVar struct {
	// Scope is for whether can be changed or not
	Scope ScopeFlag
	// Name is the variable name.
	Name string
	// Value is the variable value.
	Value string
	// Type is the MySQL type (optional)
	Type TypeFlag
	// MinValue will automatically be validated when specified (optional)
	MinValue int64
	// MaxValue will automatically be validated when specified (optional)
	MaxValue uint64
	// AutoConvertNegativeBool applies to boolean types (optional)
	AutoConvertNegativeBool bool
	// AutoConvertOutOfRange applies to int and unsigned types.
	AutoConvertOutOfRange bool
	// ReadOnly applies to all types
	ReadOnly bool
	// PossibleValues applies to ENUM type
	PossibleValues []string
	// AllowEmpty is a special TiDB behavior which means "read value from config" (do not use)
	AllowEmpty bool
	// AllowEmptyAll is a special behavior that only applies to TiDBCapturePlanBaseline, TiDBTxnMode (do not use)
	AllowEmptyAll bool
<<<<<<< HEAD
	// AllowAutoValue means that the special value "-1" is permitted, even when outside of range.
	AllowAutoValue bool
	// Validation is a callback after the type validation has been performed
	Validation func(*SessionVars, string, string, ScopeFlag) (string, error)
	// IsHintUpdatable indicate whether it's updatable via SET_VAR() hint (optional)
	IsHintUpdatable bool
}

// ValidateFromType provides automatic validation based on the SysVar's type
func (sv *SysVar) ValidateFromType(vars *SessionVars, value string, scope ScopeFlag) (string, error) {
	// Some sysvars are read-only. Attempting to set should always fail.
	if sv.ReadOnly || sv.Scope == ScopeNone {
		return value, ErrReadOnly.GenWithStackByArgs(sv.Name)
	}
	// The string "DEFAULT" is a special keyword in MySQL, which restores
	// the compiled sysvar value. In which case we can skip further validation.
	if strings.EqualFold(value, "DEFAULT") {
		return sv.Value, nil
	}
	// Some sysvars in TiDB have a special behavior where the empty string means
	// "use the config file value". This needs to be cleaned up once the behavior
	// for instance variables is determined.
	if value == "" && ((sv.AllowEmpty && scope == ScopeSession) || sv.AllowEmptyAll) {
		return value, nil
	}
	// Provide validation using the SysVar struct
	switch sv.Type {
	case TypeUnsigned:
		return sv.checkUInt64SystemVar(value, vars)
	case TypeInt:
		return sv.checkInt64SystemVar(value, vars)
	case TypeBool:
		return sv.checkBoolSystemVar(value, vars)
	case TypeFloat:
		return sv.checkFloatSystemVar(value, vars)
	case TypeEnum:
		return sv.checkEnumSystemVar(value, vars)
	case TypeTime:
		return sv.checkTimeSystemVar(value, vars)
	}
	return value, nil // typeString
}

const (
	localDayTimeFormat = "15:04"
	// FullDayTimeFormat is the full format of analyze start time and end time.
	FullDayTimeFormat = "15:04 -0700"
)

func (sv *SysVar) checkTimeSystemVar(value string, vars *SessionVars) (string, error) {
	var t time.Time
	var err error
	if len(value) <= len(localDayTimeFormat) {
		t, err = time.ParseInLocation(localDayTimeFormat, value, vars.TimeZone)
	} else {
		t, err = time.ParseInLocation(FullDayTimeFormat, value, vars.TimeZone)
	}
	if err != nil {
		return "", err
	}
	return t.Format(FullDayTimeFormat), nil
}

func (sv *SysVar) checkUInt64SystemVar(value string, vars *SessionVars) (string, error) {
	if sv.AllowAutoValue && value == "-1" {
		return value, nil
	}
	// There are two types of validation behaviors for integer values. The default
	// is to return an error saying the value is out of range. For MySQL compatibility, some
	// values prefer convert the value to the min/max and return a warning.
	if !sv.AutoConvertOutOfRange {
		return sv.checkUint64SystemVarWithError(value)
	}
	if len(value) == 0 {
		return value, ErrWrongTypeForVar.GenWithStackByArgs(sv.Name)
	}
	if value[0] == '-' {
		_, err := strconv.ParseInt(value, 10, 64)
		if err != nil {
			return value, ErrWrongTypeForVar.GenWithStackByArgs(sv.Name)
		}
		vars.StmtCtx.AppendWarning(ErrTruncatedWrongValue.GenWithStackByArgs(sv.Name, value))
		return fmt.Sprintf("%d", sv.MinValue), nil
	}
	val, err := strconv.ParseUint(value, 10, 64)
	if err != nil {
		return value, ErrWrongTypeForVar.GenWithStackByArgs(sv.Name)
	}
	if val < uint64(sv.MinValue) {
		vars.StmtCtx.AppendWarning(ErrTruncatedWrongValue.GenWithStackByArgs(sv.Name, value))
		return fmt.Sprintf("%d", sv.MinValue), nil
	}
	if val > sv.MaxValue {
		vars.StmtCtx.AppendWarning(ErrTruncatedWrongValue.GenWithStackByArgs(sv.Name, value))
		return fmt.Sprintf("%d", sv.MaxValue), nil
	}
	return value, nil
}

func (sv *SysVar) checkInt64SystemVar(value string, vars *SessionVars) (string, error) {
	if sv.AllowAutoValue && value == "-1" {
		return value, nil
	}
	// There are two types of validation behaviors for integer values. The default
	// is to return an error saying the value is out of range. For MySQL compatibility, some
	// values prefer convert the value to the min/max and return a warning.
	if !sv.AutoConvertOutOfRange {
		return sv.checkInt64SystemVarWithError(value)
	}
	val, err := strconv.ParseInt(value, 10, 64)
	if err != nil {
		return value, ErrWrongTypeForVar.GenWithStackByArgs(sv.Name)
	}
	if val < sv.MinValue {
		vars.StmtCtx.AppendWarning(ErrTruncatedWrongValue.GenWithStackByArgs(sv.Name, value))
		return fmt.Sprintf("%d", sv.MinValue), nil
	}
	if val > int64(sv.MaxValue) {
		vars.StmtCtx.AppendWarning(ErrTruncatedWrongValue.GenWithStackByArgs(sv.Name, value))
		return fmt.Sprintf("%d", sv.MaxValue), nil
	}
	return value, nil
}

func (sv *SysVar) checkEnumSystemVar(value string, vars *SessionVars) (string, error) {
	// The value could be either a string or the ordinal position in the PossibleValues.
	// This allows for the behavior 0 = OFF, 1 = ON, 2 = DEMAND etc.
	var iStr string
	for i, v := range sv.PossibleValues {
		iStr = fmt.Sprintf("%d", i)
		if strings.EqualFold(value, v) || strings.EqualFold(value, iStr) {
			return v, nil
		}
	}
	return value, ErrWrongValueForVar.GenWithStackByArgs(sv.Name, value)
}

func (sv *SysVar) checkFloatSystemVar(value string, vars *SessionVars) (string, error) {
	if len(value) == 0 {
		return value, ErrWrongTypeForVar.GenWithStackByArgs(sv.Name)
	}
	val, err := strconv.ParseFloat(value, 64)
	if err != nil {
		return value, ErrWrongTypeForVar.GenWithStackByArgs(sv.Name)
	}
	if val < float64(sv.MinValue) || val > float64(sv.MaxValue) {
		return value, ErrWrongValueForVar.GenWithStackByArgs(sv.Name, value)
	}
	return value, nil
}

func (sv *SysVar) checkBoolSystemVar(value string, vars *SessionVars) (string, error) {
	if strings.EqualFold(value, "ON") {
		return BoolOn, nil
	} else if strings.EqualFold(value, "OFF") {
		return BoolOff, nil
	}
	val, err := strconv.ParseInt(value, 10, 64)
	if err == nil {
		// There are two types of conversion rules for integer values.
		// The default only allows 0 || 1, but a subset of values convert any
		// negative integer to 1.
		if !sv.AutoConvertNegativeBool {
			if val == 0 {
				return BoolOff, nil
			} else if val == 1 {
				return BoolOn, nil
			}
		} else {
			if val == 1 || val < 0 {
				return BoolOn, nil
			} else if val == 0 {
				return BoolOff, nil
			}
		}
	}
	return value, ErrWrongValueForVar.GenWithStackByArgs(sv.Name, value)
}

func (sv *SysVar) checkUint64SystemVarWithError(value string) (string, error) {
	if len(value) == 0 {
		return value, ErrWrongTypeForVar.GenWithStackByArgs(sv.Name)
	}
	if value[0] == '-' {
		// // in strict it expects the error WrongValue, but in non-strict it returns WrongType
		return value, ErrWrongValueForVar.GenWithStackByArgs(sv.Name, value)
	}
	val, err := strconv.ParseUint(value, 10, 64)
	if err != nil {
		return value, ErrWrongTypeForVar.GenWithStackByArgs(sv.Name)
	}
	if val < uint64(sv.MinValue) || val > sv.MaxValue {
		return value, ErrWrongValueForVar.GenWithStackByArgs(sv.Name, value)
	}
	return value, nil
}

func (sv *SysVar) checkInt64SystemVarWithError(value string) (string, error) {
	if len(value) == 0 {
		return value, ErrWrongTypeForVar.GenWithStackByArgs(sv.Name)
	}
	val, err := strconv.ParseInt(value, 10, 64)
	if err != nil {
		return value, ErrWrongTypeForVar.GenWithStackByArgs(sv.Name)
	}
	if val < sv.MinValue || val > int64(sv.MaxValue) {
		return value, ErrWrongValueForVar.GenWithStackByArgs(sv.Name, value)
	}
	return value, nil
}

// ValidateFromHook calls the anonymous function on the sysvar if it exists.
func (sv *SysVar) ValidateFromHook(vars *SessionVars, normalizedValue string, originalValue string, scope ScopeFlag) (string, error) {
	if sv.Validation != nil {
		return sv.Validation(vars, normalizedValue, originalValue, scope)
	}
	return normalizedValue, nil
}

// GetNativeValType attempts to convert the val to the approx MySQL non-string type
func (sv *SysVar) GetNativeValType(val string) (types.Datum, byte) {
	switch sv.Type {
	case TypeBool:
		optVal := int64(0) // OFF
		if TiDBOptOn(val) {
			optVal = 1
		}
		return types.NewIntDatum(optVal), mysql.TypeLong
	}
	return types.NewStringDatum(val), mysql.TypeVarString
=======
	// IsHintUpdatable indicate whether it's updatable via SET_VAR() hint (optional)
	IsHintUpdatable bool
>>>>>>> 2e4390b9
}

var sysVars map[string]*SysVar
var sysVarsLock sync.RWMutex

// RegisterSysVar adds a sysvar to the SysVars list
func RegisterSysVar(sv *SysVar) {
	name := strings.ToLower(sv.Name)
	sysVarsLock.Lock()
	sysVars[name] = sv
	sysVarsLock.Unlock()
}

// GetSysVar returns sys var info for name as key.
func GetSysVar(name string) *SysVar {
	name = strings.ToLower(name)
	sysVarsLock.RLock()
	defer sysVarsLock.RUnlock()
	return sysVars[name]
}

// SetSysVar sets a sysvar. This will not propagate to the cluster, so it should only be
// used for instance scoped AUTO variables such as system_time_zone.
func SetSysVar(name string, value string) {
	name = strings.ToLower(name)
	sysVarsLock.Lock()
	defer sysVarsLock.Unlock()
	sysVars[name].Value = value
}

// GetSysVars returns the sysVars list under a RWLock
func GetSysVars() map[string]*SysVar {
	sysVarsLock.RLock()
	defer sysVarsLock.RUnlock()
	return sysVars
}

// PluginVarNames is global plugin var names set.
var PluginVarNames []string

func init() {
	sysVars = make(map[string]*SysVar)
	for _, v := range defaultSysVars {
		RegisterSysVar(v)
	}
	initSynonymsSysVariables()
}

// BoolToOnOff returns the string representation of a bool, i.e. "ON/OFF"
func BoolToOnOff(b bool) string {
	if b {
		return BoolOn
	}
	return BoolOff
}

func int32ToBoolStr(i int32) string {
	if i == 1 {
		return BoolOn
	}
	return BoolOff
}

// we only support MySQL now
var defaultSysVars = []*SysVar{
	{Scope: ScopeGlobal, Name: "gtid_mode", Value: BoolOff, Type: TypeBool},
	{Scope: ScopeGlobal, Name: FlushTime, Value: "0", Type: TypeUnsigned, MinValue: 0, MaxValue: secondsPerYear, AutoConvertOutOfRange: true},
	{Scope: ScopeNone, Name: "performance_schema_max_mutex_classes", Value: "200"},
	{Scope: ScopeGlobal | ScopeSession, Name: LowPriorityUpdates, Value: BoolOff, Type: TypeBool},
	{Scope: ScopeGlobal | ScopeSession, Name: SessionTrackGtids, Value: BoolOff, Type: TypeEnum, PossibleValues: []string{BoolOff, "OWN_GTID", "ALL_GTIDS"}},
	{Scope: ScopeGlobal | ScopeSession, Name: "ndbinfo_max_rows", Value: ""},
	{Scope: ScopeGlobal | ScopeSession, Name: "ndb_index_stat_option", Value: ""},
	{Scope: ScopeGlobal | ScopeSession, Name: OldPasswords, Value: "0", Type: TypeUnsigned, MinValue: 0, MaxValue: 2, AutoConvertOutOfRange: true},
	{Scope: ScopeNone, Name: "innodb_version", Value: "5.6.25"},
	{Scope: ScopeGlobal, Name: MaxConnections, Value: "151", Type: TypeUnsigned, MinValue: 1, MaxValue: 100000, AutoConvertOutOfRange: true},
	{Scope: ScopeGlobal | ScopeSession, Name: BigTables, Value: BoolOff, Type: TypeBool},
	{Scope: ScopeNone, Name: "skip_external_locking", Value: "1"},
	{Scope: ScopeNone, Name: "innodb_sync_array_size", Value: "1"},
	{Scope: ScopeSession, Name: "rand_seed2", Value: ""},
	{Scope: ScopeGlobal, Name: ValidatePasswordCheckUserName, Value: BoolOff, Type: TypeBool},
	{Scope: ScopeGlobal, Name: ValidatePasswordNumberCount, Value: "1", Type: TypeUnsigned, MinValue: 0, MaxValue: math.MaxUint64, AutoConvertOutOfRange: true},
	{Scope: ScopeSession, Name: "gtid_next", Value: ""},
	{Scope: ScopeGlobal | ScopeSession, Name: SQLSelectLimit, Value: "18446744073709551615", Type: TypeUnsigned, MinValue: 0, MaxValue: math.MaxUint64, AutoConvertOutOfRange: true},
	{Scope: ScopeGlobal, Name: "ndb_show_foreign_key_mock_tables", Value: ""},
	{Scope: ScopeNone, Name: "multi_range_count", Value: "256"},
	{Scope: ScopeGlobal | ScopeSession, Name: DefaultWeekFormat, Value: "0", Type: TypeUnsigned, MinValue: 0, MaxValue: 7, AutoConvertOutOfRange: true},
	{Scope: ScopeGlobal | ScopeSession, Name: "binlog_error_action", Value: "IGNORE_ERROR"},
	{Scope: ScopeGlobal | ScopeSession, Name: "default_storage_engine", Value: "InnoDB"},
	{Scope: ScopeNone, Name: "ft_query_expansion_limit", Value: "20"},
	{Scope: ScopeGlobal, Name: MaxConnectErrors, Value: "100", Type: TypeUnsigned, MinValue: 1, MaxValue: math.MaxUint64, AutoConvertOutOfRange: true},
	{Scope: ScopeGlobal, Name: SyncBinlog, Value: "0", Type: TypeUnsigned, MinValue: 0, MaxValue: 4294967295, AutoConvertOutOfRange: true},
	{Scope: ScopeNone, Name: "max_digest_length", Value: "1024"},
	{Scope: ScopeNone, Name: "innodb_force_load_corrupted", Value: "0"},
	{Scope: ScopeNone, Name: "performance_schema_max_table_handles", Value: "4000"},
	{Scope: ScopeGlobal, Name: InnodbFastShutdown, Value: "1", Type: TypeUnsigned, MinValue: 0, MaxValue: 2, AutoConvertOutOfRange: true},
	{Scope: ScopeNone, Name: "ft_max_word_len", Value: "84"},
	{Scope: ScopeGlobal, Name: "log_backward_compatible_user_definitions", Value: ""},
	{Scope: ScopeNone, Name: "lc_messages_dir", Value: "/usr/local/mysql-5.6.25-osx10.8-x86_64/share/"},
	{Scope: ScopeGlobal, Name: "ft_boolean_syntax", Value: "+ -><()~*:\"\"&|"},
	{Scope: ScopeGlobal, Name: TableDefinitionCache, Value: "-1", Type: TypeUnsigned, MinValue: 400, MaxValue: 524288, AutoConvertOutOfRange: true},
	{Scope: ScopeNone, Name: SkipNameResolve, Value: BoolOff, Type: TypeBool},
	{Scope: ScopeNone, Name: "performance_schema_max_file_handles", Value: "32768"},
	{Scope: ScopeSession, Name: "transaction_allow_batching", Value: ""},
	{Scope: ScopeGlobal | ScopeSession, Name: SQLModeVar, Value: mysql.DefaultSQLMode, IsHintUpdatable: true},
	{Scope: ScopeNone, Name: "performance_schema_max_statement_classes", Value: "168"},
	{Scope: ScopeGlobal, Name: "server_id", Value: "0"},
	{Scope: ScopeGlobal, Name: "innodb_flushing_avg_loops", Value: "30"},
	{Scope: ScopeGlobal | ScopeSession, Name: TmpTableSize, Value: "16777216", Type: TypeUnsigned, MinValue: 1024, MaxValue: math.MaxUint64, AutoConvertOutOfRange: true, IsHintUpdatable: true},
	{Scope: ScopeGlobal, Name: "innodb_max_purge_lag", Value: "0"},
	{Scope: ScopeGlobal | ScopeSession, Name: "preload_buffer_size", Value: "32768"},
	{Scope: ScopeGlobal, Name: CheckProxyUsers, Value: BoolOff, Type: TypeBool},
	{Scope: ScopeNone, Name: "have_query_cache", Value: "YES"},
	{Scope: ScopeGlobal, Name: "innodb_flush_log_at_timeout", Value: "1"},
	{Scope: ScopeGlobal, Name: "innodb_max_undo_log_size", Value: ""},
	{Scope: ScopeGlobal | ScopeSession, Name: "range_alloc_block_size", Value: "4096", IsHintUpdatable: true},
	{Scope: ScopeGlobal, Name: ConnectTimeout, Value: "10", Type: TypeUnsigned, MinValue: 2, MaxValue: secondsPerYear, AutoConvertOutOfRange: true},
<<<<<<< HEAD
	{Scope: ScopeGlobal | ScopeSession, Name: MaxExecutionTime, Value: "0", Type: TypeUnsigned, MinValue: 0, MaxValue: math.MaxUint64, AutoConvertOutOfRange: true},
	{Scope: ScopeGlobal | ScopeSession, Name: CollationServer, Value: mysql.DefaultCollationName, Validation: func(vars *SessionVars, normalizedValue string, originalValue string, scope ScopeFlag) (string, error) {
		if _, err := collate.GetCollationByName(normalizedValue); err != nil {
			return normalizedValue, errors.Trace(err)
		}
		return normalizedValue, nil
	}},
=======
	{Scope: ScopeGlobal | ScopeSession, Name: MaxExecutionTime, Value: "0", Type: TypeUnsigned, MinValue: 0, MaxValue: math.MaxUint64, AutoConvertOutOfRange: true, IsHintUpdatable: true},
	{Scope: ScopeGlobal | ScopeSession, Name: CollationServer, Value: mysql.DefaultCollationName},
>>>>>>> 2e4390b9
	{Scope: ScopeNone, Name: "have_rtree_keys", Value: "YES"},
	{Scope: ScopeGlobal, Name: "innodb_old_blocks_pct", Value: "37"},
	{Scope: ScopeGlobal, Name: "innodb_file_format", Value: "Antelope"},
	{Scope: ScopeGlobal, Name: "innodb_compression_failure_threshold_pct", Value: "5"},
	{Scope: ScopeNone, Name: "performance_schema_events_waits_history_long_size", Value: "10000"},
	{Scope: ScopeGlobal, Name: "innodb_checksum_algorithm", Value: "innodb"},
	{Scope: ScopeNone, Name: "innodb_ft_sort_pll_degree", Value: "2"},
	{Scope: ScopeNone, Name: "thread_stack", Value: "262144"},
	{Scope: ScopeGlobal, Name: "relay_log_info_repository", Value: "FILE"},
	{Scope: ScopeGlobal | ScopeSession, Name: SQLLogBin, Value: BoolOn, Type: TypeBool},
	{Scope: ScopeGlobal, Name: SuperReadOnly, Value: "0", Type: TypeBool},
	{Scope: ScopeGlobal | ScopeSession, Name: "max_delayed_threads", Value: "20"},
	{Scope: ScopeNone, Name: "protocol_version", Value: "10"},
	{Scope: ScopeGlobal | ScopeSession, Name: "new", Value: BoolOff},
	{Scope: ScopeGlobal | ScopeSession, Name: "myisam_sort_buffer_size", Value: "8388608"},
	{Scope: ScopeGlobal | ScopeSession, Name: "optimizer_trace_offset", Value: "-1"},
	{Scope: ScopeGlobal, Name: InnodbBufferPoolDumpAtShutdown, Value: "0"},
	{Scope: ScopeGlobal | ScopeSession, Name: SQLNotes, Value: "1"},
	{Scope: ScopeGlobal, Name: InnodbCmpPerIndexEnabled, Value: BoolOff, Type: TypeBool, AutoConvertNegativeBool: true},
	{Scope: ScopeGlobal, Name: "innodb_ft_server_stopword_table", Value: ""},
	{Scope: ScopeNone, Name: "performance_schema_max_file_instances", Value: "7693"},
	{Scope: ScopeNone, Name: "log_output", Value: "FILE"},
	{Scope: ScopeGlobal, Name: "binlog_group_commit_sync_delay", Value: ""},
	{Scope: ScopeGlobal, Name: "binlog_group_commit_sync_no_delay_count", Value: ""},
	{Scope: ScopeNone, Name: "have_crypt", Value: "YES"},
	{Scope: ScopeGlobal, Name: "innodb_log_write_ahead_size", Value: ""},
	{Scope: ScopeNone, Name: "innodb_log_group_home_dir", Value: "./"},
	{Scope: ScopeNone, Name: "performance_schema_events_statements_history_size", Value: "10"},
	{Scope: ScopeGlobal, Name: GeneralLog, Value: BoolOff, Type: TypeBool},
	{Scope: ScopeGlobal, Name: "validate_password_dictionary_file", Value: ""},
	{Scope: ScopeGlobal, Name: BinlogOrderCommits, Value: BoolOn, Type: TypeBool},
	{Scope: ScopeGlobal, Name: "key_cache_division_limit", Value: "100"},
	{Scope: ScopeGlobal | ScopeSession, Name: "max_insert_delayed_threads", Value: "20"},
	{Scope: ScopeNone, Name: "performance_schema_session_connect_attrs_size", Value: "512"},
<<<<<<< HEAD
	{Scope: ScopeGlobal | ScopeSession, Name: TimeZone, Value: "SYSTEM", Validation: func(vars *SessionVars, normalizedValue string, originalValue string, scope ScopeFlag) (string, error) {
		if strings.EqualFold(normalizedValue, "SYSTEM") {
			return "SYSTEM", nil
		}
		_, err := parseTimeZone(normalizedValue)
		return normalizedValue, err
	}},
=======
	{Scope: ScopeGlobal | ScopeSession, Name: "time_zone", Value: "SYSTEM", IsHintUpdatable: true},
>>>>>>> 2e4390b9
	{Scope: ScopeGlobal, Name: "innodb_max_dirty_pages_pct", Value: "75"},
	{Scope: ScopeGlobal, Name: InnodbFilePerTable, Value: BoolOn, Type: TypeBool, AutoConvertNegativeBool: true},
	{Scope: ScopeGlobal, Name: InnodbLogCompressedPages, Value: "1"},
	{Scope: ScopeNone, Name: "skip_networking", Value: "0"},
	{Scope: ScopeGlobal, Name: "innodb_monitor_reset", Value: ""},
	{Scope: ScopeNone, Name: "have_ssl", Value: "DISABLED"},
	{Scope: ScopeNone, Name: "have_openssl", Value: "DISABLED"},
	{Scope: ScopeNone, Name: "ssl_ca", Value: ""},
	{Scope: ScopeNone, Name: "ssl_cert", Value: ""},
	{Scope: ScopeNone, Name: "ssl_key", Value: ""},
	{Scope: ScopeNone, Name: "ssl_cipher", Value: ""},
	{Scope: ScopeNone, Name: "tls_version", Value: "TLSv1,TLSv1.1,TLSv1.2"},
	{Scope: ScopeNone, Name: "system_time_zone", Value: "CST", IsHintUpdatable: true},
	{Scope: ScopeGlobal, Name: InnodbPrintAllDeadlocks, Value: BoolOff, Type: TypeBool, AutoConvertNegativeBool: true},
	{Scope: ScopeNone, Name: "innodb_autoinc_lock_mode", Value: "1"},
	{Scope: ScopeGlobal, Name: "key_buffer_size", Value: "8388608"},
	{Scope: ScopeGlobal | ScopeSession, Name: ForeignKeyChecks, Value: BoolOff, Type: TypeBool, Validation: func(vars *SessionVars, normalizedValue string, originalValue string, scope ScopeFlag) (string, error) {
		if TiDBOptOn(normalizedValue) {
			// TiDB does not yet support foreign keys.
			// Return the original value in the warning, so that users are not confused.
			vars.StmtCtx.AppendWarning(ErrUnsupportedValueForVar.GenWithStackByArgs(ForeignKeyChecks, originalValue))
			return BoolOff, nil
		} else if !TiDBOptOn(normalizedValue) {
			return BoolOff, nil
		}
		return normalizedValue, ErrWrongValueForVar.GenWithStackByArgs(ForeignKeyChecks, originalValue)
	}},
	{Scope: ScopeGlobal, Name: "host_cache_size", Value: "279"},
	{Scope: ScopeGlobal, Name: DelayKeyWrite, Value: BoolOn, Type: TypeEnum, PossibleValues: []string{BoolOff, BoolOn, "ALL"}},
	{Scope: ScopeNone, Name: "metadata_locks_cache_size", Value: "1024"},
	{Scope: ScopeNone, Name: "innodb_force_recovery", Value: "0"},
	{Scope: ScopeGlobal, Name: "innodb_file_format_max", Value: "Antelope"},
	{Scope: ScopeGlobal | ScopeSession, Name: "debug", Value: ""},
	{Scope: ScopeGlobal, Name: "log_warnings", Value: "1"},
	{Scope: ScopeGlobal, Name: OfflineMode, Value: "0", Type: TypeBool},
	{Scope: ScopeGlobal | ScopeSession, Name: InnodbStrictMode, Value: "1", Type: TypeBool, AutoConvertNegativeBool: true},
	{Scope: ScopeGlobal, Name: "innodb_rollback_segments", Value: "128"},
	{Scope: ScopeGlobal | ScopeSession, Name: "join_buffer_size", Value: "262144", IsHintUpdatable: true},
	{Scope: ScopeNone, Name: "innodb_mirrored_log_groups", Value: "1"},
	{Scope: ScopeGlobal, Name: "max_binlog_size", Value: "1073741824"},
	{Scope: ScopeGlobal, Name: "concurrent_insert", Value: "AUTO"},
	{Scope: ScopeGlobal, Name: InnodbAdaptiveHashIndex, Value: BoolOn, Type: TypeBool, AutoConvertNegativeBool: true},
	{Scope: ScopeGlobal, Name: InnodbFtEnableStopword, Value: BoolOn, Type: TypeBool, AutoConvertNegativeBool: true},
	{Scope: ScopeGlobal, Name: "general_log_file", Value: "/usr/local/mysql/data/localhost.log"},
	{Scope: ScopeGlobal | ScopeSession, Name: InnodbSupportXA, Value: "1"},
	{Scope: ScopeGlobal, Name: "innodb_compression_level", Value: "6"},
	{Scope: ScopeNone, Name: "innodb_file_format_check", Value: "1"},
	{Scope: ScopeNone, Name: "myisam_mmap_size", Value: "18446744073709551615"},
	{Scope: ScopeNone, Name: "innodb_buffer_pool_instances", Value: "8"},
	{Scope: ScopeGlobal | ScopeSession, Name: BlockEncryptionMode, Value: "aes-128-ecb"},
	{Scope: ScopeGlobal | ScopeSession, Name: "max_length_for_sort_data", Value: "1024", IsHintUpdatable: true},
	{Scope: ScopeNone, Name: "character_set_system", Value: "utf8"},
	{Scope: ScopeGlobal | ScopeSession, Name: InteractiveTimeout, Value: "28800", Type: TypeUnsigned, MinValue: 1, MaxValue: secondsPerYear, AutoConvertOutOfRange: true},
	{Scope: ScopeGlobal, Name: InnodbOptimizeFullTextOnly, Value: "0"},
	{Scope: ScopeNone, Name: "character_sets_dir", Value: "/usr/local/mysql-5.6.25-osx10.8-x86_64/share/charsets/"},
	{Scope: ScopeGlobal | ScopeSession, Name: QueryCacheType, Value: BoolOff, Type: TypeEnum, PossibleValues: []string{BoolOff, BoolOn, "DEMAND"}},
	{Scope: ScopeNone, Name: "innodb_rollback_on_timeout", Value: "0"},
	{Scope: ScopeGlobal | ScopeSession, Name: "query_alloc_block_size", Value: "8192"},
	{Scope: ScopeGlobal | ScopeSession, Name: InitConnect, Value: ""},
	{Scope: ScopeNone, Name: "have_compress", Value: "YES"},
	{Scope: ScopeNone, Name: "thread_concurrency", Value: "10"},
	{Scope: ScopeGlobal | ScopeSession, Name: "query_prealloc_size", Value: "8192"},
	{Scope: ScopeNone, Name: "relay_log_space_limit", Value: "0"},
	{Scope: ScopeGlobal | ScopeSession, Name: MaxUserConnections, Value: "0", Type: TypeUnsigned, MinValue: 0, MaxValue: 4294967295, AutoConvertOutOfRange: true},
	{Scope: ScopeNone, Name: "performance_schema_max_thread_classes", Value: "50"},
	{Scope: ScopeGlobal, Name: "innodb_api_trx_level", Value: "0"},
	{Scope: ScopeNone, Name: "disconnect_on_expired_password", Value: "1"},
	{Scope: ScopeNone, Name: "performance_schema_max_file_classes", Value: "50"},
	{Scope: ScopeGlobal, Name: "expire_logs_days", Value: "0"},
	{Scope: ScopeGlobal | ScopeSession, Name: BinlogRowQueryLogEvents, Value: BoolOff, Type: TypeBool},
	{Scope: ScopeGlobal, Name: "default_password_lifetime", Value: ""},
	{Scope: ScopeNone, Name: "pid_file", Value: "/usr/local/mysql/data/localhost.pid"},
	{Scope: ScopeNone, Name: "innodb_undo_tablespaces", Value: "0"},
	{Scope: ScopeGlobal, Name: InnodbStatusOutputLocks, Value: BoolOff, Type: TypeBool, AutoConvertNegativeBool: true},
	{Scope: ScopeNone, Name: "performance_schema_accounts_size", Value: "100"},
	{Scope: ScopeGlobal | ScopeSession, Name: "max_error_count", Value: "64", IsHintUpdatable: true},
	{Scope: ScopeGlobal, Name: "max_write_lock_count", Value: "18446744073709551615"},
	{Scope: ScopeNone, Name: "performance_schema_max_socket_instances", Value: "322"},
	{Scope: ScopeNone, Name: "performance_schema_max_table_instances", Value: "12500"},
	{Scope: ScopeGlobal, Name: "innodb_stats_persistent_sample_pages", Value: "20"},
	{Scope: ScopeGlobal, Name: "show_compatibility_56", Value: ""},
	{Scope: ScopeNone, Name: "innodb_open_files", Value: "2000"},
	{Scope: ScopeGlobal, Name: "innodb_spin_wait_delay", Value: "6"},
	{Scope: ScopeGlobal, Name: "thread_cache_size", Value: "9"},
	{Scope: ScopeGlobal, Name: LogSlowAdminStatements, Value: BoolOff, Type: TypeBool},
	{Scope: ScopeNone, Name: "innodb_checksums", Type: TypeBool, Value: BoolOn},
	{Scope: ScopeNone, Name: "hostname", Value: ServerHostname},
	{Scope: ScopeGlobal | ScopeSession, Name: "auto_increment_offset", Value: "1"},
	{Scope: ScopeNone, Name: "ft_stopword_file", Value: "(built-in)"},
	{Scope: ScopeGlobal, Name: "innodb_max_dirty_pages_pct_lwm", Value: "0"},
	{Scope: ScopeGlobal, Name: LogQueriesNotUsingIndexes, Value: BoolOff, Type: TypeBool},
	{Scope: ScopeSession, Name: "timestamp", Value: ""},
	{Scope: ScopeGlobal | ScopeSession, Name: QueryCacheWlockInvalidate, Value: BoolOff, Type: TypeBool},
	{Scope: ScopeGlobal | ScopeSession, Name: "sql_buffer_result", Value: BoolOff, IsHintUpdatable: true},
	{Scope: ScopeGlobal | ScopeSession, Name: "character_set_filesystem", Value: "binary"},
	{Scope: ScopeGlobal | ScopeSession, Name: CollationDatabase, Value: mysql.DefaultCollationName, Validation: func(vars *SessionVars, normalizedValue string, originalValue string, scope ScopeFlag) (string, error) {
		if _, err := collate.GetCollationByName(normalizedValue); err != nil {
			return normalizedValue, errors.Trace(err)
		}
		return normalizedValue, nil
	}},
	{Scope: ScopeGlobal | ScopeSession, Name: AutoIncrementIncrement, Value: strconv.FormatInt(DefAutoIncrementIncrement, 10), Type: TypeUnsigned, MinValue: 1, MaxValue: math.MaxUint16, AutoConvertOutOfRange: true},
	{Scope: ScopeGlobal | ScopeSession, Name: AutoIncrementOffset, Value: strconv.FormatInt(DefAutoIncrementOffset, 10), Type: TypeUnsigned, MinValue: 1, MaxValue: math.MaxUint16, AutoConvertOutOfRange: true},
	{Scope: ScopeGlobal | ScopeSession, Name: "max_heap_table_size", Value: "16777216", IsHintUpdatable: true},
	{Scope: ScopeGlobal | ScopeSession, Name: "div_precision_increment", Value: "4", IsHintUpdatable: true},
	{Scope: ScopeGlobal, Name: "innodb_lru_scan_depth", Value: "1024"},
	{Scope: ScopeGlobal, Name: "innodb_purge_rseg_truncate_frequency", Value: ""},
	{Scope: ScopeGlobal | ScopeSession, Name: SQLAutoIsNull, Value: BoolOff, Type: TypeBool, IsHintUpdatable: true},
	{Scope: ScopeNone, Name: "innodb_api_enable_binlog", Value: "0"},
	{Scope: ScopeGlobal | ScopeSession, Name: "innodb_ft_user_stopword_table", Value: ""},
	{Scope: ScopeNone, Name: "server_id_bits", Value: "32"},
	{Scope: ScopeGlobal, Name: "innodb_log_checksum_algorithm", Value: ""},
	{Scope: ScopeNone, Name: "innodb_buffer_pool_load_at_startup", Value: "1"},
	{Scope: ScopeGlobal | ScopeSession, Name: "sort_buffer_size", Value: "262144", IsHintUpdatable: true},
	{Scope: ScopeGlobal, Name: "innodb_flush_neighbors", Value: "1"},
	{Scope: ScopeNone, Name: "innodb_use_sys_malloc", Value: "1"},
	{Scope: ScopeSession, Name: PluginLoad, Value: ""},
	{Scope: ScopeSession, Name: PluginDir, Value: "/data/deploy/plugin"},
	{Scope: ScopeNone, Name: "performance_schema_max_socket_classes", Value: "10"},
	{Scope: ScopeNone, Name: "performance_schema_max_stage_classes", Value: "150"},
	{Scope: ScopeGlobal, Name: "innodb_purge_batch_size", Value: "300"},
	{Scope: ScopeNone, Name: "have_profiling", Value: "NO"},
	{Scope: ScopeGlobal | ScopeSession, Name: "character_set_client", Value: mysql.DefaultCharset},
	{Scope: ScopeGlobal, Name: InnodbBufferPoolDumpNow, Value: BoolOff, Type: TypeBool, AutoConvertNegativeBool: true},
	{Scope: ScopeGlobal, Name: RelayLogPurge, Value: BoolOn, Type: TypeBool},
	{Scope: ScopeGlobal, Name: "ndb_distribution", Value: ""},
	{Scope: ScopeGlobal, Name: "myisam_data_pointer_size", Value: "6"},
	{Scope: ScopeGlobal, Name: "ndb_optimization_delay", Value: ""},
	{Scope: ScopeGlobal, Name: "innodb_ft_num_word_optimize", Value: "2000"},
	{Scope: ScopeGlobal | ScopeSession, Name: "max_join_size", Value: "18446744073709551615", IsHintUpdatable: true},
	{Scope: ScopeNone, Name: CoreFile, Value: BoolOff, Type: TypeBool},
	{Scope: ScopeGlobal | ScopeSession, Name: "max_seeks_for_key", Value: "18446744073709551615", IsHintUpdatable: true},
	{Scope: ScopeNone, Name: "innodb_log_buffer_size", Value: "8388608"},
	{Scope: ScopeGlobal, Name: "delayed_insert_timeout", Value: "300"},
	{Scope: ScopeGlobal, Name: "max_relay_log_size", Value: "0"},
	{Scope: ScopeGlobal | ScopeSession, Name: MaxSortLength, Value: "1024", Type: TypeUnsigned, MinValue: 4, MaxValue: 8388608, AutoConvertOutOfRange: true, IsHintUpdatable: true},
	{Scope: ScopeNone, Name: "metadata_locks_hash_instances", Value: "8"},
	{Scope: ScopeGlobal, Name: "ndb_eventbuffer_free_percent", Value: ""},
	{Scope: ScopeNone, Name: "large_files_support", Value: "1"},
	{Scope: ScopeGlobal, Name: "binlog_max_flush_queue_time", Value: "0"},
	{Scope: ScopeGlobal, Name: "innodb_fill_factor", Value: ""},
	{Scope: ScopeGlobal, Name: "log_syslog_facility", Value: ""},
	{Scope: ScopeNone, Name: "innodb_ft_min_token_size", Value: "3"},
	{Scope: ScopeGlobal | ScopeSession, Name: "transaction_write_set_extraction", Value: ""},
	{Scope: ScopeGlobal | ScopeSession, Name: "ndb_blob_write_batch_bytes", Value: ""},
	{Scope: ScopeGlobal, Name: "automatic_sp_privileges", Value: "1"},
	{Scope: ScopeGlobal, Name: "innodb_flush_sync", Value: ""},
	{Scope: ScopeNone, Name: "performance_schema_events_statements_history_long_size", Value: "10000"},
	{Scope: ScopeGlobal, Name: "innodb_monitor_disable", Value: ""},
	{Scope: ScopeNone, Name: "innodb_doublewrite", Value: "1"},
	{Scope: ScopeNone, Name: "log_bin_use_v1_row_events", Value: "0"},
	{Scope: ScopeSession, Name: "innodb_optimize_point_storage", Value: ""},
	{Scope: ScopeNone, Name: "innodb_api_disable_rowlock", Value: "0"},
	{Scope: ScopeGlobal, Name: "innodb_adaptive_flushing_lwm", Value: "10"},
	{Scope: ScopeNone, Name: "innodb_log_files_in_group", Value: "2"},
	{Scope: ScopeGlobal, Name: InnodbBufferPoolLoadNow, Value: BoolOff, Type: TypeBool, AutoConvertNegativeBool: true},
	{Scope: ScopeNone, Name: "performance_schema_max_rwlock_classes", Value: "40"},
	{Scope: ScopeNone, Name: "binlog_gtid_simple_recovery", Value: "1"},
	{Scope: ScopeNone, Name: Port, Value: "4000"},
	{Scope: ScopeNone, Name: "performance_schema_digests_size", Value: "10000"},
	{Scope: ScopeGlobal | ScopeSession, Name: Profiling, Value: BoolOff, Type: TypeBool},
	{Scope: ScopeNone, Name: "lower_case_table_names", Value: "2"},
	{Scope: ScopeSession, Name: "rand_seed1", Value: ""},
	{Scope: ScopeGlobal, Name: "sha256_password_proxy_users", Value: ""},
	{Scope: ScopeGlobal | ScopeSession, Name: SQLQuoteShowCreate, Value: BoolOn, Type: TypeBool},
	{Scope: ScopeGlobal | ScopeSession, Name: "binlogging_impossible_mode", Value: "IGNORE_ERROR"},
	{Scope: ScopeGlobal | ScopeSession, Name: QueryCacheSize, Value: "1048576"},
	{Scope: ScopeGlobal, Name: "innodb_stats_transient_sample_pages", Value: "8"},
	{Scope: ScopeGlobal, Name: InnodbStatsOnMetadata, Value: "0"},
	{Scope: ScopeNone, Name: "server_uuid", Value: "00000000-0000-0000-0000-000000000000"},
	{Scope: ScopeNone, Name: "open_files_limit", Value: "5000"},
	{Scope: ScopeGlobal | ScopeSession, Name: "ndb_force_send", Value: ""},
	{Scope: ScopeNone, Name: "skip_show_database", Value: "0"},
	{Scope: ScopeGlobal, Name: "log_timestamps", Value: ""},
	{Scope: ScopeNone, Name: "version_compile_machine", Value: "x86_64"},
	{Scope: ScopeGlobal, Name: "event_scheduler", Value: BoolOff},
	{Scope: ScopeGlobal | ScopeSession, Name: "ndb_deferred_constraints", Value: ""},
	{Scope: ScopeGlobal, Name: "log_syslog_include_pid", Value: ""},
	{Scope: ScopeSession, Name: "last_insert_id", Value: ""},
	{Scope: ScopeNone, Name: "innodb_ft_cache_size", Value: "8000000"},
	{Scope: ScopeNone, Name: LogBin, Value: BoolOff, Type: TypeBool},
	{Scope: ScopeGlobal, Name: InnodbDisableSortFileCache, Value: "0"},
	{Scope: ScopeGlobal, Name: "log_error_verbosity", Value: ""},
	{Scope: ScopeNone, Name: "performance_schema_hosts_size", Value: "100"},
	{Scope: ScopeGlobal, Name: "innodb_replication_delay", Value: "0"},
	{Scope: ScopeGlobal, Name: SlowQueryLog, Value: "0"},
	{Scope: ScopeSession, Name: "debug_sync", Value: ""},
	{Scope: ScopeGlobal, Name: InnodbStatsAutoRecalc, Value: "1"},
	{Scope: ScopeGlobal | ScopeSession, Name: "lc_messages", Value: "en_US"},
	{Scope: ScopeGlobal | ScopeSession, Name: "bulk_insert_buffer_size", Value: "8388608", IsHintUpdatable: true},
	{Scope: ScopeGlobal | ScopeSession, Name: BinlogDirectNonTransactionalUpdates, Value: BoolOff, Type: TypeBool},
	{Scope: ScopeGlobal, Name: "innodb_change_buffering", Value: "all"},
	{Scope: ScopeGlobal | ScopeSession, Name: SQLBigSelects, Value: BoolOn, Type: TypeBool, IsHintUpdatable: true},
	{Scope: ScopeGlobal | ScopeSession, Name: CharacterSetResults, Value: mysql.DefaultCharset},
	{Scope: ScopeGlobal, Name: "innodb_max_purge_lag_delay", Value: "0"},
	{Scope: ScopeGlobal | ScopeSession, Name: "session_track_schema", Value: ""},
	{Scope: ScopeGlobal, Name: "innodb_io_capacity_max", Value: "2000"},
	{Scope: ScopeGlobal, Name: "innodb_autoextend_increment", Value: "64"},
	{Scope: ScopeGlobal | ScopeSession, Name: "binlog_format", Value: "STATEMENT"},
	{Scope: ScopeGlobal | ScopeSession, Name: "optimizer_trace", Value: "enabled=off,one_line=off"},
	{Scope: ScopeGlobal | ScopeSession, Name: "read_rnd_buffer_size", Value: "262144", IsHintUpdatable: true},
	{Scope: ScopeNone, Name: "version_comment", Value: "TiDB Server (Apache License 2.0) " + versioninfo.TiDBEdition + " Edition, MySQL 5.7 compatible"},
	{Scope: ScopeGlobal | ScopeSession, Name: NetWriteTimeout, Value: "60"},
	{Scope: ScopeGlobal, Name: InnodbBufferPoolLoadAbort, Value: BoolOff, Type: TypeBool, AutoConvertNegativeBool: true},
	{Scope: ScopeGlobal | ScopeSession, Name: TxnIsolation, Value: "REPEATABLE-READ", Type: TypeEnum, PossibleValues: []string{"READ-UNCOMMITTED", "READ-COMMITTED", "REPEATABLE-READ", "SERIALIZABLE"}, Validation: func(vars *SessionVars, normalizedValue string, originalValue string, scope ScopeFlag) (string, error) {
		if normalizedValue == "SERIALIZABLE" || normalizedValue == "READ-UNCOMMITTED" {
			if skipIsolationLevelCheck, err := GetSessionSystemVar(vars, TiDBSkipIsolationLevelCheck); err != nil {
				return normalizedValue, err
			} else if !TiDBOptOn(skipIsolationLevelCheck) {
				return normalizedValue, ErrUnsupportedIsolationLevel.GenWithStackByArgs(normalizedValue)
			}
		}
		return normalizedValue, nil
	}},
	{Scope: ScopeGlobal | ScopeSession, Name: TransactionIsolation, Value: "REPEATABLE-READ", Type: TypeEnum, PossibleValues: []string{"READ-UNCOMMITTED", "READ-COMMITTED", "REPEATABLE-READ", "SERIALIZABLE"}, Validation: func(vars *SessionVars, normalizedValue string, originalValue string, scope ScopeFlag) (string, error) {
		if normalizedValue == "SERIALIZABLE" || normalizedValue == "READ-UNCOMMITTED" {
			returnErr := ErrUnsupportedIsolationLevel.GenWithStackByArgs(normalizedValue)
			if skipIsolationLevelCheck, err := GetSessionSystemVar(vars, TiDBSkipIsolationLevelCheck); err != nil {
				return normalizedValue, err
			} else if !TiDBOptOn(skipIsolationLevelCheck) {
				return normalizedValue, returnErr
			}
			vars.StmtCtx.AppendWarning(returnErr)
		}
		return normalizedValue, nil
	}},
	{Scope: ScopeGlobal | ScopeSession, Name: CollationConnection, Value: mysql.DefaultCollationName, Validation: func(vars *SessionVars, normalizedValue string, originalValue string, scope ScopeFlag) (string, error) {
		if _, err := collate.GetCollationByName(normalizedValue); err != nil {
			return normalizedValue, errors.Trace(err)
		}
		return normalizedValue, nil
	}},
	{Scope: ScopeGlobal | ScopeSession, Name: "transaction_prealloc_size", Value: "4096"},
	{Scope: ScopeNone, Name: "performance_schema_setup_objects_size", Value: "100"},
	{Scope: ScopeGlobal, Name: "sync_relay_log", Value: "10000"},
	{Scope: ScopeGlobal, Name: "innodb_ft_result_cache_limit", Value: "2000000000"},
	{Scope: ScopeNone, Name: "innodb_sort_buffer_size", Value: "1048576"},
	{Scope: ScopeGlobal, Name: "innodb_ft_enable_diag_print", Type: TypeBool, Value: BoolOff},
	{Scope: ScopeNone, Name: "thread_handling", Value: "one-thread-per-connection"},
	{Scope: ScopeGlobal, Name: "stored_program_cache", Value: "256"},
	{Scope: ScopeNone, Name: "performance_schema_max_mutex_instances", Value: "15906"},
	{Scope: ScopeGlobal, Name: "innodb_adaptive_max_sleep_delay", Value: "150000"},
	{Scope: ScopeNone, Name: "large_pages", Value: BoolOff},
	{Scope: ScopeGlobal | ScopeSession, Name: "session_track_system_variables", Value: ""},
	{Scope: ScopeGlobal, Name: "innodb_change_buffer_max_size", Value: "25"},
	{Scope: ScopeGlobal, Name: LogBinTrustFunctionCreators, Value: BoolOff, Type: TypeBool},
	{Scope: ScopeNone, Name: "innodb_write_io_threads", Value: "4"},
	{Scope: ScopeGlobal, Name: "mysql_native_password_proxy_users", Value: ""},
	{Scope: ScopeGlobal, Name: serverReadOnly, Value: BoolOff, Type: TypeBool},
	{Scope: ScopeNone, Name: "large_page_size", Value: "0"},
	{Scope: ScopeNone, Name: "table_open_cache_instances", Value: "1"},
	{Scope: ScopeGlobal, Name: InnodbStatsPersistent, Value: BoolOn, Type: TypeBool, AutoConvertNegativeBool: true},
	{Scope: ScopeGlobal | ScopeSession, Name: "session_track_state_change", Value: ""},
	{Scope: ScopeNone, Name: OptimizerSwitch, Value: "index_merge=on,index_merge_union=on,index_merge_sort_union=on,index_merge_intersection=on,engine_condition_pushdown=on,index_condition_pushdown=on,mrr=on,mrr_cost_based=on,block_nested_loop=on,batched_key_access=off,materialization=on,semijoin=on,loosescan=on,firstmatch=on,subquery_materialization_cost_based=on,use_index_extensions=on", IsHintUpdatable: true},
	{Scope: ScopeGlobal, Name: "delayed_queue_size", Value: "1000"},
	{Scope: ScopeNone, Name: "innodb_read_only", Value: "0"},
	{Scope: ScopeNone, Name: "datetime_format", Value: "%Y-%m-%d %H:%i:%s"},
	{Scope: ScopeGlobal, Name: "log_syslog", Value: ""},
	{Scope: ScopeNone, Name: "version", Value: mysql.ServerVersion},
	{Scope: ScopeGlobal | ScopeSession, Name: "transaction_alloc_block_size", Value: "8192"},
	{Scope: ScopeGlobal, Name: "innodb_large_prefix", Type: TypeBool, Value: BoolOff},
	{Scope: ScopeNone, Name: "performance_schema_max_cond_classes", Value: "80"},
	{Scope: ScopeGlobal, Name: "innodb_io_capacity", Value: "200"},
	{Scope: ScopeGlobal, Name: "max_binlog_cache_size", Value: "18446744073709547520"},
	{Scope: ScopeGlobal | ScopeSession, Name: "ndb_index_stat_enable", Value: ""},
	{Scope: ScopeGlobal, Name: "executed_gtids_compression_period", Value: ""},
	{Scope: ScopeNone, Name: "time_format", Value: "%H:%i:%s"},
	{Scope: ScopeGlobal | ScopeSession, Name: OldAlterTable, Value: BoolOff, Type: TypeBool},
	{Scope: ScopeGlobal | ScopeSession, Name: "long_query_time", Value: "10.000000"},
	{Scope: ScopeNone, Name: "innodb_use_native_aio", Value: "0"},
	{Scope: ScopeGlobal, Name: "log_throttle_queries_not_using_indexes", Value: "0"},
	{Scope: ScopeNone, Name: "locked_in_memory", Value: "0"},
	{Scope: ScopeNone, Name: "innodb_api_enable_mdl", Value: "0"},
	{Scope: ScopeGlobal, Name: "binlog_cache_size", Value: "32768"},
	{Scope: ScopeGlobal, Name: "innodb_compression_pad_pct_max", Value: "50"},
	{Scope: ScopeGlobal, Name: InnodbCommitConcurrency, Value: "0", Type: TypeUnsigned, MinValue: 0, MaxValue: 1000, AutoConvertOutOfRange: true},
	{Scope: ScopeNone, Name: "ft_min_word_len", Value: "4"},
	{Scope: ScopeGlobal, Name: EnforceGtidConsistency, Value: BoolOff, Type: TypeEnum, PossibleValues: []string{BoolOff, BoolOn, "WARN"}},
	{Scope: ScopeGlobal, Name: SecureAuth, Value: BoolOn, Type: TypeBool, Validation: func(vars *SessionVars, normalizedValue string, originalValue string, scope ScopeFlag) (string, error) {
		if TiDBOptOn(normalizedValue) {
			return BoolOn, nil
		}
		return normalizedValue, ErrWrongValueForVar.GenWithStackByArgs(SecureAuth, originalValue)
	}},
	{Scope: ScopeNone, Name: "max_tmp_tables", Value: "32"},
	{Scope: ScopeGlobal, Name: InnodbRandomReadAhead, Value: BoolOff, Type: TypeBool, AutoConvertNegativeBool: true},
	{Scope: ScopeGlobal | ScopeSession, Name: UniqueChecks, Value: BoolOn, Type: TypeBool, IsHintUpdatable: true},
	{Scope: ScopeGlobal, Name: "internal_tmp_disk_storage_engine", Value: ""},
	{Scope: ScopeGlobal | ScopeSession, Name: "myisam_repair_threads", Value: "1"},
	{Scope: ScopeGlobal, Name: "ndb_eventbuffer_max_alloc", Value: ""},
	{Scope: ScopeGlobal, Name: "innodb_read_ahead_threshold", Value: "56"},
	{Scope: ScopeGlobal, Name: "key_cache_block_size", Value: "1024"},
	{Scope: ScopeNone, Name: "ndb_recv_thread_cpu_mask", Value: ""},
	{Scope: ScopeGlobal, Name: "gtid_purged", Value: ""},
	{Scope: ScopeGlobal, Name: "max_binlog_stmt_cache_size", Value: "18446744073709547520"},
	{Scope: ScopeGlobal | ScopeSession, Name: "lock_wait_timeout", Value: "31536000"},
	{Scope: ScopeGlobal | ScopeSession, Name: "read_buffer_size", Value: "131072", IsHintUpdatable: true},
	{Scope: ScopeNone, Name: "innodb_read_io_threads", Value: "4"},
	{Scope: ScopeGlobal | ScopeSession, Name: MaxSpRecursionDepth, Value: "0", Type: TypeUnsigned, MinValue: 0, MaxValue: 255, AutoConvertOutOfRange: true},
	{Scope: ScopeNone, Name: "ignore_builtin_innodb", Value: "0"},
	{Scope: ScopeGlobal, Name: "slow_query_log_file", Value: "/usr/local/mysql/data/localhost-slow.log"},
	{Scope: ScopeGlobal, Name: "innodb_thread_sleep_delay", Value: "10000"},
	{Scope: ScopeNone, Name: "license", Value: "Apache License 2.0"},
	{Scope: ScopeGlobal, Name: "innodb_ft_aux_table", Value: ""},
	{Scope: ScopeGlobal | ScopeSession, Name: SQLWarnings, Value: BoolOff, Type: TypeBool},
	{Scope: ScopeGlobal | ScopeSession, Name: KeepFilesOnCreate, Value: BoolOff, Type: TypeBool},
	{Scope: ScopeNone, Name: "innodb_data_file_path", Value: "ibdata1:12M:autoextend"},
	{Scope: ScopeNone, Name: "performance_schema_setup_actors_size", Value: "100"},
	{Scope: ScopeNone, Name: "innodb_additional_mem_pool_size", Value: "8388608"},
	{Scope: ScopeNone, Name: "log_error", Value: "/usr/local/mysql/data/localhost.err"},
	{Scope: ScopeGlobal, Name: "binlog_stmt_cache_size", Value: "32768"},
	{Scope: ScopeNone, Name: "relay_log_info_file", Value: "relay-log.info"},
	{Scope: ScopeNone, Name: "innodb_ft_total_cache_size", Value: "640000000"},
	{Scope: ScopeNone, Name: "performance_schema_max_rwlock_instances", Value: "9102"},
	{Scope: ScopeGlobal, Name: "table_open_cache", Value: "2000"},
	{Scope: ScopeNone, Name: "performance_schema_events_stages_history_long_size", Value: "10000"},
	{Scope: ScopeGlobal | ScopeSession, Name: AutoCommit, Value: BoolOn, Type: TypeBool},
	{Scope: ScopeSession, Name: "insert_id", Value: ""},
	{Scope: ScopeGlobal | ScopeSession, Name: "default_tmp_storage_engine", Value: "InnoDB", IsHintUpdatable: true},
	{Scope: ScopeGlobal | ScopeSession, Name: "optimizer_search_depth", Value: "62", IsHintUpdatable: true},
<<<<<<< HEAD
	{Scope: ScopeGlobal, Name: "max_points_in_geometry", Value: "65536", IsHintUpdatable: true},
=======
	{Scope: ScopeGlobal | ScopeSession, Name: "max_points_in_geometry", Value: "65536", IsHintUpdatable: true},
>>>>>>> 2e4390b9
	{Scope: ScopeGlobal, Name: "innodb_stats_sample_pages", Value: "8"},
	{Scope: ScopeGlobal | ScopeSession, Name: "profiling_history_size", Value: "15"},
	{Scope: ScopeGlobal | ScopeSession, Name: "character_set_database", Value: mysql.DefaultCharset},
	{Scope: ScopeNone, Name: "have_symlink", Value: "YES"},
	{Scope: ScopeGlobal | ScopeSession, Name: "storage_engine", Value: "InnoDB"},
	{Scope: ScopeGlobal | ScopeSession, Name: "sql_log_off", Value: "0"},
	// In MySQL, the default value of `explicit_defaults_for_timestamp` is `0`.
	// But In TiDB, it's set to `1` to be consistent with TiDB timestamp behavior.
	// See: https://github.com/pingcap/tidb/pull/6068 for details
	{Scope: ScopeNone, Name: "explicit_defaults_for_timestamp", Value: BoolOn, Type: TypeBool},
	{Scope: ScopeNone, Name: "performance_schema_events_waits_history_size", Value: "10"},
	{Scope: ScopeGlobal, Name: "log_syslog_tag", Value: ""},
	{Scope: ScopeGlobal | ScopeSession, Name: TxReadOnly, Value: "0"},
	{Scope: ScopeGlobal | ScopeSession, Name: TransactionReadOnly, Value: "0"},
	{Scope: ScopeGlobal, Name: "innodb_undo_log_truncate", Value: ""},
	{Scope: ScopeSession, Name: "innodb_create_intrinsic", Value: ""},
	{Scope: ScopeGlobal, Name: "gtid_executed_compression_period", Value: ""},
	{Scope: ScopeGlobal, Name: "ndb_log_empty_epochs", Value: ""},
	{Scope: ScopeGlobal, Name: MaxPreparedStmtCount, Value: strconv.FormatInt(DefMaxPreparedStmtCount, 10), Type: TypeInt, MinValue: -1, MaxValue: 1048576, AutoConvertOutOfRange: true},
	{Scope: ScopeNone, Name: "have_geometry", Value: "YES"},
	{Scope: ScopeGlobal | ScopeSession, Name: "optimizer_trace_max_mem_size", Value: "16384"},
	{Scope: ScopeGlobal | ScopeSession, Name: "net_retry_count", Value: "10"},
	{Scope: ScopeSession, Name: "ndb_table_no_logging", Value: ""},
	{Scope: ScopeGlobal | ScopeSession, Name: "optimizer_trace_features", Value: "greedy_search=on,range_optimizer=on,dynamic_range=on,repeated_subselect=on"},
	{Scope: ScopeGlobal, Name: "innodb_flush_log_at_trx_commit", Value: "1"},
	{Scope: ScopeGlobal, Name: "rewriter_enabled", Value: ""},
	{Scope: ScopeGlobal, Name: "query_cache_min_res_unit", Value: "4096"},
	{Scope: ScopeGlobal | ScopeSession, Name: "updatable_views_with_limit", Value: "YES", IsHintUpdatable: true},
	{Scope: ScopeGlobal | ScopeSession, Name: "optimizer_prune_level", Value: "1", IsHintUpdatable: true},
	{Scope: ScopeGlobal | ScopeSession, Name: "completion_type", Value: "NO_CHAIN"},
	{Scope: ScopeGlobal, Name: "binlog_checksum", Value: "CRC32"},
	{Scope: ScopeNone, Name: "report_port", Value: "3306"},
	{Scope: ScopeGlobal | ScopeSession, Name: ShowOldTemporals, Value: BoolOff, Type: TypeBool},
	{Scope: ScopeGlobal, Name: "query_cache_limit", Value: "1048576"},
	{Scope: ScopeGlobal, Name: "innodb_buffer_pool_size", Value: "134217728"},
	{Scope: ScopeGlobal, Name: InnodbAdaptiveFlushing, Value: BoolOn, Type: TypeBool, AutoConvertNegativeBool: true},
	{Scope: ScopeNone, Name: "datadir", Value: "/usr/local/mysql/data/"},
	{Scope: ScopeGlobal | ScopeSession, Name: WaitTimeout, Value: strconv.FormatInt(DefWaitTimeout, 10), Type: TypeUnsigned, MinValue: 0, MaxValue: 31536000, AutoConvertOutOfRange: true},
	{Scope: ScopeGlobal, Name: "innodb_monitor_enable", Value: ""},
	{Scope: ScopeNone, Name: "date_format", Value: "%Y-%m-%d"},
	{Scope: ScopeGlobal, Name: "innodb_buffer_pool_filename", Value: "ib_buffer_pool"},
	{Scope: ScopeGlobal, Name: "slow_launch_time", Value: "2"},
	{Scope: ScopeGlobal | ScopeSession, Name: "ndb_use_transactions", Value: ""},
	{Scope: ScopeNone, Name: "innodb_purge_threads", Value: "1"},
	{Scope: ScopeGlobal, Name: "innodb_concurrency_tickets", Value: "5000"},
	{Scope: ScopeGlobal, Name: "innodb_monitor_reset_all", Value: ""},
	{Scope: ScopeNone, Name: "performance_schema_users_size", Value: "100"},
	{Scope: ScopeGlobal, Name: "ndb_log_updated_only", Value: ""},
	{Scope: ScopeNone, Name: "basedir", Value: "/usr/local/mysql"},
	{Scope: ScopeGlobal, Name: "innodb_old_blocks_time", Value: "1000"},
	{Scope: ScopeGlobal, Name: "innodb_stats_method", Value: "nulls_equal"},
	{Scope: ScopeGlobal | ScopeSession, Name: InnodbLockWaitTimeout, Value: strconv.FormatInt(DefInnodbLockWaitTimeout, 10), Type: TypeUnsigned, MinValue: 1, MaxValue: 1073741824, AutoConvertOutOfRange: true},
	{Scope: ScopeGlobal, Name: LocalInFile, Value: BoolOn, Type: TypeBool},
	{Scope: ScopeGlobal | ScopeSession, Name: "myisam_stats_method", Value: "nulls_unequal"},
	{Scope: ScopeNone, Name: "version_compile_os", Value: "osx10.8"},
	{Scope: ScopeNone, Name: "relay_log_recovery", Value: "0"},
	{Scope: ScopeNone, Name: "old", Value: "0"},
	{Scope: ScopeGlobal | ScopeSession, Name: InnodbTableLocks, Value: BoolOn, Type: TypeBool, AutoConvertNegativeBool: true},
	{Scope: ScopeNone, Name: PerformanceSchema, Value: BoolOff, Type: TypeBool},
	{Scope: ScopeNone, Name: "myisam_recover_options", Value: BoolOff},
	{Scope: ScopeGlobal | ScopeSession, Name: NetBufferLength, Value: "16384"},
	{Scope: ScopeGlobal | ScopeSession, Name: "binlog_row_image", Value: "FULL"},
	{Scope: ScopeNone, Name: "innodb_locks_unsafe_for_binlog", Value: "0"},
	{Scope: ScopeSession, Name: "rbr_exec_mode", Value: ""},
	{Scope: ScopeGlobal, Name: "myisam_max_sort_file_size", Value: "9223372036853727232"},
	{Scope: ScopeNone, Name: "back_log", Value: "80"},
	{Scope: ScopeNone, Name: "lower_case_file_system", Value: "1"},
<<<<<<< HEAD
	{Scope: ScopeGlobal | ScopeSession, Name: GroupConcatMaxLen, Value: "1024", AutoConvertOutOfRange: true, IsHintUpdatable: true, Type: TypeUnsigned, MinValue: 4, MaxValue: math.MaxUint64, Validation: func(vars *SessionVars, normalizedValue string, originalValue string, scope ScopeFlag) (string, error) {
		// https://dev.mysql.com/doc/refman/8.0/en/server-system-variables.html#sysvar_group_concat_max_len
		// Minimum Value 4
		// Maximum Value (64-bit platforms) 18446744073709551615
		// Maximum Value (32-bit platforms) 4294967295
		if mathutil.IntBits == 32 {
			if val, err := strconv.ParseUint(normalizedValue, 10, 64); err == nil {
				if val > uint64(math.MaxUint32) {
					vars.StmtCtx.AppendWarning(ErrTruncatedWrongValue.GenWithStackByArgs(GroupConcatMaxLen, originalValue))
					return fmt.Sprintf("%d", math.MaxUint32), nil
				}
			}
		}
		return normalizedValue, nil
	}},
=======
	{Scope: ScopeGlobal | ScopeSession, Name: GroupConcatMaxLen, Value: "1024", AutoConvertOutOfRange: true, IsHintUpdatable: true},
>>>>>>> 2e4390b9
	{Scope: ScopeSession, Name: "pseudo_thread_id", Value: ""},
	{Scope: ScopeNone, Name: "socket", Value: "/tmp/myssock"},
	{Scope: ScopeNone, Name: "have_dynamic_loading", Value: "YES"},
	{Scope: ScopeGlobal, Name: "rewriter_verbose", Value: ""},
	{Scope: ScopeGlobal, Name: "innodb_undo_logs", Value: "128"},
	{Scope: ScopeNone, Name: "performance_schema_max_cond_instances", Value: "3504"},
	{Scope: ScopeGlobal, Name: "delayed_insert_limit", Value: "100"},
	{Scope: ScopeGlobal, Name: Flush, Value: BoolOff, Type: TypeBool},
<<<<<<< HEAD
	{Scope: ScopeGlobal | ScopeSession, Name: "eq_range_index_dive_limit", Value: "10", IsHintUpdatable: true},
=======
	{Scope: ScopeGlobal | ScopeSession, Name: "eq_range_index_dive_limit", Value: "200", IsHintUpdatable: true},
>>>>>>> 2e4390b9
	{Scope: ScopeNone, Name: "performance_schema_events_stages_history_size", Value: "10"},
	{Scope: ScopeGlobal | ScopeSession, Name: "character_set_connection", Value: mysql.DefaultCharset},
	{Scope: ScopeGlobal, Name: MyISAMUseMmap, Value: BoolOff, Type: TypeBool, AutoConvertNegativeBool: true},
	{Scope: ScopeGlobal | ScopeSession, Name: "ndb_join_pushdown", Value: ""},
	{Scope: ScopeGlobal | ScopeSession, Name: CharacterSetServer, Value: mysql.DefaultCharset},
	{Scope: ScopeGlobal, Name: "validate_password_special_char_count", Value: "1"},
	{Scope: ScopeNone, Name: "performance_schema_max_thread_instances", Value: "402"},
	{Scope: ScopeGlobal | ScopeSession, Name: "ndbinfo_show_hidden", Value: ""},
	{Scope: ScopeGlobal | ScopeSession, Name: "net_read_timeout", Value: "30"},
	{Scope: ScopeNone, Name: "innodb_page_size", Value: "16384"},
	{Scope: ScopeGlobal | ScopeSession, Name: MaxAllowedPacket, Value: "67108864", Type: TypeUnsigned, MinValue: 1024, MaxValue: MaxOfMaxAllowedPacket, AutoConvertOutOfRange: true},
	{Scope: ScopeNone, Name: "innodb_log_file_size", Value: "50331648"},
	{Scope: ScopeGlobal, Name: "sync_relay_log_info", Value: "10000"},
	{Scope: ScopeGlobal | ScopeSession, Name: "optimizer_trace_limit", Value: "1"},
	{Scope: ScopeNone, Name: "innodb_ft_max_token_size", Value: "84"},
	{Scope: ScopeGlobal, Name: ValidatePasswordLength, Value: "8", Type: TypeUnsigned, MinValue: 0, MaxValue: math.MaxUint64, AutoConvertOutOfRange: true},
	{Scope: ScopeGlobal, Name: "ndb_log_binlog_index", Value: ""},
	{Scope: ScopeGlobal, Name: "innodb_api_bk_commit_interval", Value: "5"},
	{Scope: ScopeNone, Name: "innodb_undo_directory", Value: "."},
	{Scope: ScopeNone, Name: "bind_address", Value: "*"},
	{Scope: ScopeGlobal, Name: "innodb_sync_spin_loops", Value: "30"},
	{Scope: ScopeGlobal | ScopeSession, Name: SQLSafeUpdates, Value: BoolOff, Type: TypeBool, IsHintUpdatable: true},
	{Scope: ScopeNone, Name: "tmpdir", Value: "/var/tmp/"},
	{Scope: ScopeGlobal, Name: "innodb_thread_concurrency", Value: "0"},
	{Scope: ScopeGlobal, Name: "innodb_buffer_pool_dump_pct", Value: ""},
	{Scope: ScopeGlobal | ScopeSession, Name: "lc_time_names", Value: "en_US"},
	{Scope: ScopeGlobal | ScopeSession, Name: "max_statement_time", Value: ""},
<<<<<<< HEAD
	{Scope: ScopeGlobal | ScopeSession, Name: EndMarkersInJSON, Value: BoolOff, Type: TypeBool, IsHintUpdatable: true},
=======
	{Scope: ScopeGlobal | ScopeSession, Name: EndMakersInJSON, Value: BoolOff, Type: TypeBool, IsHintUpdatable: true},
>>>>>>> 2e4390b9
	{Scope: ScopeGlobal, Name: AvoidTemporalUpgrade, Value: BoolOff, Type: TypeBool},
	{Scope: ScopeGlobal, Name: "key_cache_age_threshold", Value: "300"},
	{Scope: ScopeGlobal, Name: InnodbStatusOutput, Value: BoolOff, Type: TypeBool, AutoConvertNegativeBool: true},
	{Scope: ScopeSession, Name: "identity", Value: ""},
	{Scope: ScopeGlobal | ScopeSession, Name: "min_examined_row_limit", Value: "0"},
	{Scope: ScopeGlobal, Name: "sync_frm", Type: TypeBool, Value: BoolOn},
	{Scope: ScopeGlobal, Name: "innodb_online_alter_log_max_size", Value: "134217728"},
	{Scope: ScopeSession, Name: WarningCount, Value: "0", ReadOnly: true},
	{Scope: ScopeSession, Name: ErrorCount, Value: "0", ReadOnly: true},
	{Scope: ScopeGlobal | ScopeSession, Name: "information_schema_stats_expiry", Value: "86400"},
	{Scope: ScopeGlobal, Name: ThreadPoolSize, Value: "16", Type: TypeUnsigned, MinValue: 1, MaxValue: 64, AutoConvertOutOfRange: true},
	{Scope: ScopeGlobal | ScopeSession, Name: WindowingUseHighPrecision, Value: BoolOn, Type: TypeBool, IsHintUpdatable: true},
	/* TiDB specific variables */
	{Scope: ScopeGlobal | ScopeSession, Name: TiDBAllowMPPExecution, Value: BoolToIntStr(DefTiDBAllowMPPExecution)},
	{Scope: ScopeSession, Name: TiDBSnapshot, Value: ""},
	{Scope: ScopeSession, Name: TiDBOptAggPushDown, Value: BoolToOnOff(DefOptAggPushDown), Type: TypeBool},
	{Scope: ScopeGlobal | ScopeSession, Name: TiDBOptBCJ, Value: BoolToOnOff(DefOptBCJ), Type: TypeBool, Validation: func(vars *SessionVars, normalizedValue string, originalValue string, scope ScopeFlag) (string, error) {
		if TiDBOptOn(normalizedValue) && vars.AllowBatchCop == 0 {
			return normalizedValue, ErrWrongValueForVar.GenWithStackByArgs("Can't set Broadcast Join to 1 but tidb_allow_batch_cop is 0, please active batch cop at first.")
		}
		return normalizedValue, nil
	}},
	{Scope: ScopeSession, Name: TiDBOptDistinctAggPushDown, Value: BoolToOnOff(config.GetGlobalConfig().Performance.DistinctAggPushDown), Type: TypeBool},
	{Scope: ScopeSession, Name: TiDBOptWriteRowID, Value: BoolToOnOff(DefOptWriteRowID)},
	{Scope: ScopeGlobal | ScopeSession, Name: TiDBBuildStatsConcurrency, Value: strconv.Itoa(DefBuildStatsConcurrency)},
	{Scope: ScopeGlobal, Name: TiDBAutoAnalyzeRatio, Value: strconv.FormatFloat(DefAutoAnalyzeRatio, 'f', -1, 64), Type: TypeFloat, MinValue: 0, MaxValue: math.MaxUint64},
	{Scope: ScopeGlobal, Name: TiDBAutoAnalyzeStartTime, Value: DefAutoAnalyzeStartTime, Type: TypeTime},
	{Scope: ScopeGlobal, Name: TiDBAutoAnalyzeEndTime, Value: DefAutoAnalyzeEndTime, Type: TypeTime},
	{Scope: ScopeSession, Name: TiDBChecksumTableConcurrency, Value: strconv.Itoa(DefChecksumTableConcurrency)},
	{Scope: ScopeGlobal | ScopeSession, Name: TiDBExecutorConcurrency, Value: strconv.Itoa(DefExecutorConcurrency), Type: TypeUnsigned, MinValue: 1, MaxValue: math.MaxUint64},
	{Scope: ScopeGlobal | ScopeSession, Name: TiDBDistSQLScanConcurrency, Value: strconv.Itoa(DefDistSQLScanConcurrency), Type: TypeUnsigned, MinValue: 1, MaxValue: math.MaxUint64},
	{Scope: ScopeGlobal | ScopeSession, Name: TiDBOptInSubqToJoinAndAgg, Value: BoolToIntStr(DefOptInSubqToJoinAndAgg), Type: TypeBool},
	{Scope: ScopeSession, Name: TiDBOptPreferRangeScan, Value: BoolToIntStr(DefOptPreferRangeScan), Type: TypeBool, IsHintUpdatable: true},
	{Scope: ScopeGlobal | ScopeSession, Name: TiDBOptCorrelationThreshold, Value: strconv.FormatFloat(DefOptCorrelationThreshold, 'f', -1, 64), Type: TypeFloat, MinValue: 0, MaxValue: 1},
	{Scope: ScopeGlobal | ScopeSession, Name: TiDBOptCorrelationExpFactor, Value: strconv.Itoa(DefOptCorrelationExpFactor), Type: TypeUnsigned, MinValue: 0, MaxValue: math.MaxUint64},
	{Scope: ScopeGlobal | ScopeSession, Name: TiDBOptCPUFactor, Value: strconv.FormatFloat(DefOptCPUFactor, 'f', -1, 64), Type: TypeFloat, MinValue: 0, MaxValue: math.MaxUint64},
	{Scope: ScopeGlobal | ScopeSession, Name: TiDBOptTiFlashConcurrencyFactor, Value: strconv.FormatFloat(DefOptTiFlashConcurrencyFactor, 'f', -1, 64), Type: TypeFloat, MinValue: 0, MaxValue: math.MaxUint64},
	{Scope: ScopeGlobal | ScopeSession, Name: TiDBOptCopCPUFactor, Value: strconv.FormatFloat(DefOptCopCPUFactor, 'f', -1, 64), Type: TypeFloat, MinValue: 0, MaxValue: math.MaxUint64},
	{Scope: ScopeGlobal | ScopeSession, Name: TiDBOptNetworkFactor, Value: strconv.FormatFloat(DefOptNetworkFactor, 'f', -1, 64), Type: TypeFloat, MinValue: 0, MaxValue: math.MaxUint64},
	{Scope: ScopeGlobal | ScopeSession, Name: TiDBOptScanFactor, Value: strconv.FormatFloat(DefOptScanFactor, 'f', -1, 64), Type: TypeFloat, MinValue: 0, MaxValue: math.MaxUint64},
	{Scope: ScopeGlobal | ScopeSession, Name: TiDBOptDescScanFactor, Value: strconv.FormatFloat(DefOptDescScanFactor, 'f', -1, 64), Type: TypeFloat, MinValue: 0, MaxValue: math.MaxUint64},
	{Scope: ScopeGlobal | ScopeSession, Name: TiDBOptSeekFactor, Value: strconv.FormatFloat(DefOptSeekFactor, 'f', -1, 64), Type: TypeFloat, MinValue: 0, MaxValue: math.MaxUint64},
	{Scope: ScopeGlobal | ScopeSession, Name: TiDBOptMemoryFactor, Value: strconv.FormatFloat(DefOptMemoryFactor, 'f', -1, 64), Type: TypeFloat, MinValue: 0, MaxValue: math.MaxUint64},
	{Scope: ScopeGlobal | ScopeSession, Name: TiDBOptDiskFactor, Value: strconv.FormatFloat(DefOptDiskFactor, 'f', -1, 64), Type: TypeFloat, MinValue: 0, MaxValue: math.MaxUint64},
	{Scope: ScopeGlobal | ScopeSession, Name: TiDBOptConcurrencyFactor, Value: strconv.FormatFloat(DefOptConcurrencyFactor, 'f', -1, 64), Type: TypeFloat, MinValue: 0, MaxValue: math.MaxUint64},
	{Scope: ScopeGlobal | ScopeSession, Name: TiDBIndexJoinBatchSize, Value: strconv.Itoa(DefIndexJoinBatchSize), Type: TypeUnsigned, MinValue: 1, MaxValue: math.MaxUint64},
	{Scope: ScopeGlobal | ScopeSession, Name: TiDBIndexLookupSize, Value: strconv.Itoa(DefIndexLookupSize), Type: TypeUnsigned, MinValue: 1, MaxValue: math.MaxUint64},
	{Scope: ScopeGlobal | ScopeSession, Name: TiDBIndexLookupConcurrency, Value: strconv.Itoa(DefIndexLookupConcurrency), Type: TypeInt, MinValue: 1, MaxValue: math.MaxInt64, AllowAutoValue: true},
	{Scope: ScopeGlobal | ScopeSession, Name: TiDBIndexLookupJoinConcurrency, Value: strconv.Itoa(DefIndexLookupJoinConcurrency), Type: TypeInt, MinValue: 1, MaxValue: math.MaxInt64, AllowAutoValue: true},
	{Scope: ScopeGlobal | ScopeSession, Name: TiDBIndexSerialScanConcurrency, Value: strconv.Itoa(DefIndexSerialScanConcurrency), Type: TypeUnsigned, MinValue: 1, MaxValue: math.MaxUint64},
	{Scope: ScopeGlobal | ScopeSession, Name: TiDBSkipUTF8Check, Value: BoolToOnOff(DefSkipUTF8Check), Type: TypeBool},
	{Scope: ScopeGlobal | ScopeSession, Name: TiDBSkipASCIICheck, Value: BoolToOnOff(DefSkipASCIICheck), Type: TypeBool},
	{Scope: ScopeSession, Name: TiDBBatchInsert, Value: BoolToOnOff(DefBatchInsert), Type: TypeBool},
	{Scope: ScopeSession, Name: TiDBBatchDelete, Value: BoolToOnOff(DefBatchDelete), Type: TypeBool},
	{Scope: ScopeSession, Name: TiDBBatchCommit, Value: BoolToOnOff(DefBatchCommit), Type: TypeBool},
	{Scope: ScopeGlobal | ScopeSession, Name: TiDBDMLBatchSize, Value: strconv.Itoa(DefDMLBatchSize), Type: TypeUnsigned, MinValue: 0, MaxValue: math.MaxUint64},
	{Scope: ScopeSession, Name: TiDBCurrentTS, Value: strconv.Itoa(DefCurretTS)},
	{Scope: ScopeSession, Name: TiDBLastTxnInfo, Value: strconv.Itoa(DefCurretTS)},
	{Scope: ScopeGlobal | ScopeSession, Name: TiDBMaxChunkSize, Value: strconv.Itoa(DefMaxChunkSize), Type: TypeUnsigned, MinValue: maxChunkSizeLowerBound, MaxValue: math.MaxUint64},
	{Scope: ScopeGlobal | ScopeSession, Name: TiDBAllowBatchCop, Value: strconv.Itoa(DefTiDBAllowBatchCop), Type: TypeInt, MinValue: 0, MaxValue: 2, Validation: func(vars *SessionVars, normalizedValue string, originalValue string, scope ScopeFlag) (string, error) {
		if normalizedValue == "0" && vars.AllowBCJ {
			return normalizedValue, ErrWrongValueForVar.GenWithStackByArgs("Can't set batch cop 0 but tidb_opt_broadcast_join is 1, please set tidb_opt_broadcast_join 0 at first")
		}
		return normalizedValue, nil
	}},
	{Scope: ScopeGlobal | ScopeSession, Name: TiDBInitChunkSize, Value: strconv.Itoa(DefInitChunkSize), Type: TypeUnsigned, MinValue: 1, MaxValue: initChunkSizeUpperBound},

	{Scope: ScopeGlobal | ScopeSession, Name: TiDBEnableCascadesPlanner, Value: BoolOff, Type: TypeBool},
	{Scope: ScopeGlobal | ScopeSession, Name: TiDBEnableIndexMerge, Value: BoolOff, Type: TypeBool},
	{Scope: ScopeSession, Name: TIDBMemQuotaQuery, Value: strconv.FormatInt(config.GetGlobalConfig().MemQuotaQuery, 10), Type: TypeInt, MinValue: -1, MaxValue: math.MaxInt64},
	{Scope: ScopeGlobal, Name: TIDBMemQuotaStatistics, Value: strconv.FormatInt(config.GetGlobalConfig().MemQuotaStatistics, 10), Type: TypeInt, MinValue: int64(32 << 30), MaxValue: math.MaxInt64},
	{Scope: ScopeSession, Name: TIDBMemQuotaHashJoin, Value: strconv.FormatInt(DefTiDBMemQuotaHashJoin, 10), Type: TypeInt, MinValue: -1, MaxValue: math.MaxInt64},
	{Scope: ScopeSession, Name: TIDBMemQuotaMergeJoin, Value: strconv.FormatInt(DefTiDBMemQuotaMergeJoin, 10), Type: TypeInt, MinValue: -1, MaxValue: math.MaxInt64},
	{Scope: ScopeSession, Name: TIDBMemQuotaSort, Value: strconv.FormatInt(DefTiDBMemQuotaSort, 10), Type: TypeInt, MinValue: -1, MaxValue: math.MaxInt64},
	{Scope: ScopeSession, Name: TIDBMemQuotaTopn, Value: strconv.FormatInt(DefTiDBMemQuotaTopn, 10), Type: TypeInt, MinValue: -1, MaxValue: math.MaxInt64},
	{Scope: ScopeSession, Name: TIDBMemQuotaIndexLookupReader, Value: strconv.FormatInt(DefTiDBMemQuotaIndexLookupReader, 10), Type: TypeInt, MinValue: -1, MaxValue: math.MaxInt64},
	{Scope: ScopeSession, Name: TIDBMemQuotaIndexLookupJoin, Value: strconv.FormatInt(DefTiDBMemQuotaIndexLookupJoin, 10), Type: TypeInt, MinValue: -1, MaxValue: math.MaxInt64},
	{Scope: ScopeSession, Name: TIDBMemQuotaNestedLoopApply, Value: strconv.FormatInt(DefTiDBMemQuotaNestedLoopApply, 10), Type: TypeInt, MinValue: -1, MaxValue: math.MaxInt64},
	{Scope: ScopeSession, Name: TiDBEnableStreaming, Value: BoolOff, Type: TypeBool},
	{Scope: ScopeSession, Name: TiDBEnableChunkRPC, Value: BoolOn, Type: TypeBool},

	{Scope: ScopeSession, Name: TxnIsolationOneShot, Value: ""},
	{Scope: ScopeGlobal | ScopeSession, Name: TiDBEnableTablePartition, Value: BoolOn, Type: TypeEnum, PossibleValues: []string{BoolOff, BoolOn, "AUTO"}},
	{Scope: ScopeGlobal | ScopeSession, Name: TiDBHashJoinConcurrency, Value: strconv.Itoa(DefTiDBHashJoinConcurrency), Type: TypeInt, MinValue: 1, MaxValue: math.MaxInt64, AllowAutoValue: true},
	{Scope: ScopeGlobal | ScopeSession, Name: TiDBProjectionConcurrency, Value: strconv.Itoa(DefTiDBProjectionConcurrency), Type: TypeInt, MinValue: -1, MaxValue: math.MaxInt64},
	{Scope: ScopeGlobal | ScopeSession, Name: TiDBHashAggPartialConcurrency, Value: strconv.Itoa(DefTiDBHashAggPartialConcurrency), Type: TypeInt, MinValue: 1, MaxValue: math.MaxInt64, AllowAutoValue: true},
	{Scope: ScopeGlobal | ScopeSession, Name: TiDBHashAggFinalConcurrency, Value: strconv.Itoa(DefTiDBHashAggFinalConcurrency), Type: TypeInt, MinValue: 1, MaxValue: math.MaxInt64, AllowAutoValue: true},
	{Scope: ScopeGlobal | ScopeSession, Name: TiDBWindowConcurrency, Value: strconv.Itoa(DefTiDBWindowConcurrency), Type: TypeInt, MinValue: 1, MaxValue: math.MaxInt64, AllowAutoValue: true},
	{Scope: ScopeGlobal | ScopeSession, Name: TiDBEnableParallelApply, Value: BoolToOnOff(DefTiDBEnableParallelApply), Type: TypeBool},
	{Scope: ScopeGlobal | ScopeSession, Name: TiDBBackoffLockFast, Value: strconv.Itoa(kv.DefBackoffLockFast), Type: TypeUnsigned, MinValue: 1, MaxValue: math.MaxUint64},
	{Scope: ScopeGlobal | ScopeSession, Name: TiDBBackOffWeight, Value: strconv.Itoa(kv.DefBackOffWeight), Type: TypeUnsigned, MinValue: 1, MaxValue: math.MaxUint64},
	{Scope: ScopeGlobal | ScopeSession, Name: TiDBRetryLimit, Value: strconv.Itoa(DefTiDBRetryLimit), Type: TypeInt, MinValue: -1, MaxValue: math.MaxInt64},
	{Scope: ScopeGlobal | ScopeSession, Name: TiDBDisableTxnAutoRetry, Value: BoolToOnOff(DefTiDBDisableTxnAutoRetry), Type: TypeBool},
	{Scope: ScopeGlobal | ScopeSession, Name: TiDBConstraintCheckInPlace, Value: BoolToOnOff(DefTiDBConstraintCheckInPlace), Type: TypeBool},
	{Scope: ScopeGlobal | ScopeSession, Name: TiDBTxnMode, Value: DefTiDBTxnMode, AllowEmptyAll: true, Type: TypeEnum, PossibleValues: []string{"pessimistic", "optimistic"}},
	{Scope: ScopeGlobal, Name: TiDBRowFormatVersion, Value: strconv.Itoa(DefTiDBRowFormatV1), Type: TypeUnsigned, MinValue: 1, MaxValue: 2},
	{Scope: ScopeSession, Name: TiDBOptimizerSelectivityLevel, Value: strconv.Itoa(DefTiDBOptimizerSelectivityLevel), Type: TypeUnsigned, MinValue: 1, MaxValue: math.MaxUint64},
	{Scope: ScopeGlobal | ScopeSession, Name: TiDBEnableWindowFunction, Value: BoolToOnOff(DefEnableWindowFunction), Type: TypeBool},
	{Scope: ScopeGlobal | ScopeSession, Name: TiDBEnableVectorizedExpression, Value: BoolToOnOff(DefEnableVectorizedExpression), Type: TypeBool},
	{Scope: ScopeGlobal | ScopeSession, Name: TiDBEnableFastAnalyze, Value: BoolToOnOff(DefTiDBUseFastAnalyze), Type: TypeBool},
	{Scope: ScopeGlobal | ScopeSession, Name: TiDBSkipIsolationLevelCheck, Value: BoolToOnOff(DefTiDBSkipIsolationLevelCheck), Type: TypeBool},
	/* The following variable is defined as session scope but is actually server scope. */
	{Scope: ScopeSession, Name: TiDBGeneralLog, Value: int32ToBoolStr(DefTiDBGeneralLog), Type: TypeBool},
	{Scope: ScopeSession, Name: TiDBPProfSQLCPU, Value: strconv.Itoa(DefTiDBPProfSQLCPU), Type: TypeInt, MinValue: 0, MaxValue: 1},
	{Scope: ScopeSession, Name: TiDBDDLSlowOprThreshold, Value: strconv.Itoa(DefTiDBDDLSlowOprThreshold)},
	{Scope: ScopeSession, Name: TiDBConfig, Value: ""},
	{Scope: ScopeGlobal, Name: TiDBDDLReorgWorkerCount, Value: strconv.Itoa(DefTiDBDDLReorgWorkerCount), Type: TypeUnsigned, MinValue: 1, MaxValue: math.MaxUint64},
	{Scope: ScopeGlobal, Name: TiDBDDLReorgBatchSize, Value: strconv.Itoa(DefTiDBDDLReorgBatchSize), Type: TypeUnsigned, MinValue: int64(MinDDLReorgBatchSize), MaxValue: uint64(MaxDDLReorgBatchSize), AutoConvertOutOfRange: true},
	{Scope: ScopeGlobal, Name: TiDBDDLErrorCountLimit, Value: strconv.Itoa(DefTiDBDDLErrorCountLimit), Type: TypeUnsigned, MinValue: 0, MaxValue: uint64(math.MaxInt64), AutoConvertOutOfRange: true},
	{Scope: ScopeSession, Name: TiDBDDLReorgPriority, Value: "PRIORITY_LOW"},
	{Scope: ScopeGlobal, Name: TiDBMaxDeltaSchemaCount, Value: strconv.Itoa(DefTiDBMaxDeltaSchemaCount), Type: TypeUnsigned, MinValue: 100, MaxValue: 16384, AutoConvertOutOfRange: true},
	{Scope: ScopeGlobal, Name: TiDBEnableChangeColumnType, Value: BoolToOnOff(DefTiDBChangeColumnType), Type: TypeBool},
	{Scope: ScopeSession, Name: TiDBForcePriority, Value: mysql.Priority2Str[DefTiDBForcePriority]},
	{Scope: ScopeSession, Name: TiDBEnableRadixJoin, Value: BoolToOnOff(DefTiDBUseRadixJoin), Type: TypeBool},
	{Scope: ScopeGlobal | ScopeSession, Name: TiDBOptJoinReorderThreshold, Value: strconv.Itoa(DefTiDBOptJoinReorderThreshold), Type: TypeUnsigned, MinValue: 0, MaxValue: 63},
	{Scope: ScopeSession, Name: TiDBSlowQueryFile, Value: ""},
	{Scope: ScopeGlobal, Name: TiDBScatterRegion, Value: BoolToOnOff(DefTiDBScatterRegion), Type: TypeBool},
	{Scope: ScopeSession, Name: TiDBWaitSplitRegionFinish, Value: BoolToOnOff(DefTiDBWaitSplitRegionFinish), Type: TypeBool},
	{Scope: ScopeSession, Name: TiDBWaitSplitRegionTimeout, Value: strconv.Itoa(DefWaitSplitRegionTimeout), Type: TypeUnsigned, MinValue: 1, MaxValue: math.MaxInt64},
	{Scope: ScopeSession, Name: TiDBLowResolutionTSO, Value: BoolOff, Type: TypeBool},
	{Scope: ScopeSession, Name: TiDBExpensiveQueryTimeThreshold, Value: strconv.Itoa(DefTiDBExpensiveQueryTimeThreshold), Type: TypeUnsigned, MinValue: int64(MinExpensiveQueryTimeThreshold), MaxValue: uint64(math.MaxInt64), AutoConvertOutOfRange: true},
	{Scope: ScopeGlobal | ScopeSession, Name: TiDBEnableNoopFuncs, Value: BoolToOnOff(DefTiDBEnableNoopFuncs), Type: TypeBool},
	{Scope: ScopeSession, Name: TiDBReplicaRead, Value: "leader", Type: TypeEnum, PossibleValues: []string{"leader", "follower", "leader-and-follower"}},
	{Scope: ScopeSession, Name: TiDBAllowRemoveAutoInc, Value: BoolToOnOff(DefTiDBAllowRemoveAutoInc), Type: TypeBool},
	{Scope: ScopeGlobal | ScopeSession, Name: TiDBEnableStmtSummary, Value: BoolToOnOff(config.GetGlobalConfig().StmtSummary.Enable), Type: TypeBool, AllowEmpty: true},
	{Scope: ScopeGlobal | ScopeSession, Name: TiDBStmtSummaryInternalQuery, Value: BoolToOnOff(config.GetGlobalConfig().StmtSummary.EnableInternalQuery), Type: TypeBool, AllowEmpty: true},
	{Scope: ScopeGlobal | ScopeSession, Name: TiDBStmtSummaryRefreshInterval, Value: strconv.Itoa(config.GetGlobalConfig().StmtSummary.RefreshInterval), Type: TypeInt, MinValue: 1, MaxValue: uint64(math.MaxInt32), AllowEmpty: true},
	{Scope: ScopeGlobal | ScopeSession, Name: TiDBStmtSummaryHistorySize, Value: strconv.Itoa(config.GetGlobalConfig().StmtSummary.HistorySize), Type: TypeInt, MinValue: 0, MaxValue: uint64(math.MaxUint8), AllowEmpty: true},
	{Scope: ScopeGlobal | ScopeSession, Name: TiDBStmtSummaryMaxStmtCount, Value: strconv.FormatUint(uint64(config.GetGlobalConfig().StmtSummary.MaxStmtCount), 10), Type: TypeInt, MinValue: 1, MaxValue: uint64(math.MaxInt16), AllowEmpty: true},
	{Scope: ScopeGlobal | ScopeSession, Name: TiDBStmtSummaryMaxSQLLength, Value: strconv.FormatUint(uint64(config.GetGlobalConfig().StmtSummary.MaxSQLLength), 10), Type: TypeInt, MinValue: 0, MaxValue: uint64(math.MaxInt32), AllowEmpty: true},
	{Scope: ScopeGlobal | ScopeSession, Name: TiDBCapturePlanBaseline, Value: BoolOff, Type: TypeBool, AllowEmptyAll: true},
	{Scope: ScopeGlobal | ScopeSession, Name: TiDBUsePlanBaselines, Value: BoolToOnOff(DefTiDBUsePlanBaselines), Type: TypeBool},
	{Scope: ScopeGlobal | ScopeSession, Name: TiDBEvolvePlanBaselines, Value: BoolToOnOff(DefTiDBEvolvePlanBaselines), Type: TypeBool},
	{Scope: ScopeGlobal, Name: TiDBEvolvePlanTaskMaxTime, Value: strconv.Itoa(DefTiDBEvolvePlanTaskMaxTime), Type: TypeInt, MinValue: -1, MaxValue: math.MaxInt64},
	{Scope: ScopeGlobal, Name: TiDBEvolvePlanTaskStartTime, Value: DefTiDBEvolvePlanTaskStartTime, Type: TypeTime},
	{Scope: ScopeGlobal, Name: TiDBEvolvePlanTaskEndTime, Value: DefTiDBEvolvePlanTaskEndTime, Type: TypeTime},
	{Scope: ScopeSession, Name: TiDBIsolationReadEngines, Value: strings.Join(config.GetGlobalConfig().IsolationRead.Engines, ", "), Validation: func(vars *SessionVars, normalizedValue string, originalValue string, scope ScopeFlag) (string, error) {
		engines := strings.Split(normalizedValue, ",")
		var formatVal string
		for i, engine := range engines {
			engine = strings.TrimSpace(engine)
			if i != 0 {
				formatVal += ","
			}
			switch {
			case strings.EqualFold(engine, kv.TiKV.Name()):
				formatVal += kv.TiKV.Name()
			case strings.EqualFold(engine, kv.TiFlash.Name()):
				formatVal += kv.TiFlash.Name()
			case strings.EqualFold(engine, kv.TiDB.Name()):
				formatVal += kv.TiDB.Name()
			default:
				return normalizedValue, ErrWrongValueForVar.GenWithStackByArgs(TiDBIsolationReadEngines, normalizedValue)
			}
		}
		return formatVal, nil
	}},
	{Scope: ScopeGlobal | ScopeSession, Name: TiDBStoreLimit, Value: strconv.FormatInt(atomic.LoadInt64(&config.GetGlobalConfig().TiKVClient.StoreLimit), 10), Type: TypeInt, MinValue: 0, MaxValue: uint64(math.MaxInt64), AutoConvertOutOfRange: true},
	{Scope: ScopeSession, Name: TiDBMetricSchemaStep, Value: strconv.Itoa(DefTiDBMetricSchemaStep), Type: TypeUnsigned, MinValue: 10, MaxValue: 60 * 60 * 60},
	{Scope: ScopeSession, Name: TiDBMetricSchemaRangeDuration, Value: strconv.Itoa(DefTiDBMetricSchemaRangeDuration), Type: TypeUnsigned, MinValue: 10, MaxValue: 60 * 60 * 60},
	{Scope: ScopeSession, Name: TiDBSlowLogThreshold, Value: strconv.Itoa(logutil.DefaultSlowThreshold), Type: TypeInt, MinValue: -1, MaxValue: math.MaxInt64},
	{Scope: ScopeSession, Name: TiDBRecordPlanInSlowLog, Value: int32ToBoolStr(logutil.DefaultRecordPlanInSlowLog), Type: TypeBool},
	{Scope: ScopeSession, Name: TiDBEnableSlowLog, Value: BoolToOnOff(logutil.DefaultTiDBEnableSlowLog), Type: TypeBool},
	{Scope: ScopeSession, Name: TiDBQueryLogMaxLen, Value: strconv.Itoa(logutil.DefaultQueryLogMaxLen), Type: TypeInt, MinValue: -1, MaxValue: math.MaxInt64},
	{Scope: ScopeSession, Name: TiDBCheckMb4ValueInUTF8, Value: BoolToOnOff(config.GetGlobalConfig().CheckMb4ValueInUTF8), Type: TypeBool},
	{Scope: ScopeSession, Name: TiDBFoundInPlanCache, Value: BoolToOnOff(DefTiDBFoundInPlanCache), Type: TypeBool},
	{Scope: ScopeSession, Name: TiDBEnableCollectExecutionInfo, Value: BoolToOnOff(DefTiDBEnableCollectExecutionInfo), Type: TypeBool},
	{Scope: ScopeGlobal | ScopeSession, Name: TiDBAllowAutoRandExplicitInsert, Value: BoolToOnOff(DefTiDBAllowAutoRandExplicitInsert), Type: TypeBool},
	{Scope: ScopeGlobal | ScopeSession, Name: TiDBEnableClusteredIndex, Value: BoolToOnOff(DefTiDBEnableClusteredIndex), Type: TypeBool},
	{Scope: ScopeGlobal | ScopeSession, Name: TiDBPartitionPruneMode, Value: string(StaticOnly), Type: TypeStr, Validation: func(vars *SessionVars, normalizedValue string, originalValue string, scope ScopeFlag) (string, error) {
		if !PartitionPruneMode(normalizedValue).Valid() {
			return normalizedValue, ErrWrongTypeForVar.GenWithStackByArgs(TiDBPartitionPruneMode)
		}
		return normalizedValue, nil
	}},
	{Scope: ScopeGlobal | ScopeSession, Name: TiDBSlowLogMasking, Value: BoolToOnOff(DefTiDBRedactLog), Type: TypeBool},
	{Scope: ScopeGlobal | ScopeSession, Name: TiDBRedactLog, Value: BoolToOnOff(DefTiDBRedactLog), Type: TypeBool},
	{Scope: ScopeGlobal | ScopeSession, Name: TiDBShardAllocateStep, Value: strconv.Itoa(DefTiDBShardAllocateStep), Type: TypeInt, MinValue: 1, MaxValue: uint64(math.MaxInt64), AutoConvertOutOfRange: true},
	{Scope: ScopeGlobal, Name: TiDBEnableTelemetry, Value: BoolToOnOff(DefTiDBEnableTelemetry), Type: TypeBool},
	{Scope: ScopeGlobal | ScopeSession, Name: TiDBEnableAmendPessimisticTxn, Value: BoolToOnOff(DefTiDBEnableAmendPessimisticTxn), Type: TypeBool},

	// for compatibility purpose, we should leave them alone.
	// TODO: Follow the Terminology Updates of MySQL after their changes arrived.
	// https://mysqlhighavailability.com/mysql-terminology-updates/
	{Scope: ScopeSession, Name: PseudoSlaveMode, Value: "", Type: TypeInt},
	{Scope: ScopeGlobal, Name: "slave_pending_jobs_size_max", Value: "16777216"},
	{Scope: ScopeGlobal, Name: "slave_transaction_retries", Value: "10"},
	{Scope: ScopeGlobal, Name: "slave_checkpoint_period", Value: "300"},
	{Scope: ScopeGlobal, Name: MasterVerifyChecksum, Value: BoolOff, Type: TypeBool},
	{Scope: ScopeGlobal, Name: "rpl_semi_sync_master_trace_level", Value: ""},
	{Scope: ScopeGlobal, Name: "master_info_repository", Value: "FILE"},
	{Scope: ScopeGlobal, Name: "rpl_stop_slave_timeout", Value: "31536000"},
	{Scope: ScopeGlobal, Name: "slave_net_timeout", Value: "3600"},
	{Scope: ScopeGlobal, Name: "sync_master_info", Value: "10000"},
	{Scope: ScopeGlobal, Name: "init_slave", Value: ""},
	{Scope: ScopeGlobal, Name: SlaveCompressedProtocol, Value: BoolOff, Type: TypeBool},
	{Scope: ScopeGlobal, Name: "rpl_semi_sync_slave_trace_level", Value: ""},
	{Scope: ScopeGlobal, Name: LogSlowSlaveStatements, Value: BoolOff, Type: TypeBool},
	{Scope: ScopeGlobal, Name: "slave_checkpoint_group", Value: "512"},
	{Scope: ScopeNone, Name: "slave_load_tmpdir", Value: "/var/tmp/"},
	{Scope: ScopeGlobal, Name: "slave_parallel_type", Value: ""},
	{Scope: ScopeGlobal, Name: "slave_parallel_workers", Value: "0"},
	{Scope: ScopeGlobal, Name: "rpl_semi_sync_master_timeout", Value: "10000", Type: TypeInt},
	{Scope: ScopeNone, Name: "slave_skip_errors", Value: BoolOff},
	{Scope: ScopeGlobal, Name: "sql_slave_skip_counter", Value: "0"},
	{Scope: ScopeGlobal, Name: "rpl_semi_sync_slave_enabled", Value: BoolOff, Type: TypeBool},
	{Scope: ScopeGlobal, Name: "rpl_semi_sync_master_enabled", Value: BoolOff, Type: TypeBool},
	{Scope: ScopeGlobal, Name: "slave_preserve_commit_order", Value: BoolOff, Type: TypeBool},
	{Scope: ScopeGlobal, Name: "slave_exec_mode", Value: "STRICT"},
	{Scope: ScopeNone, Name: "log_slave_updates", Value: BoolOff, Type: TypeBool},
	{Scope: ScopeGlobal, Name: "rpl_semi_sync_master_wait_point", Value: "AFTER_SYNC", Type: TypeEnum, PossibleValues: []string{"AFTER_SYNC", "AFTER_COMMIT"}},
	{Scope: ScopeGlobal, Name: "slave_sql_verify_checksum", Value: BoolOn, Type: TypeBool},
	{Scope: ScopeGlobal, Name: "slave_max_allowed_packet", Value: "1073741824"},
	{Scope: ScopeGlobal, Name: "rpl_semi_sync_master_wait_for_slave_count", Value: "1", Type: TypeInt, MinValue: 1, MaxValue: 65535},
	{Scope: ScopeGlobal, Name: "rpl_semi_sync_master_wait_no_slave", Value: BoolOn, Type: TypeBool},
	{Scope: ScopeGlobal, Name: "slave_rows_search_algorithms", Value: "TABLE_SCAN,INDEX_SCAN"},
	{Scope: ScopeGlobal, Name: SlaveAllowBatching, Value: BoolOff, Type: TypeBool},
}

// SynonymsSysVariables is synonyms of system variables.
var SynonymsSysVariables = map[string][]string{}

func addSynonymsSysVariables(synonyms ...string) {
	for _, s := range synonyms {
		SynonymsSysVariables[s] = synonyms
	}
}

func initSynonymsSysVariables() {
	addSynonymsSysVariables(TxnIsolation, TransactionIsolation)
	addSynonymsSysVariables(TxReadOnly, TransactionReadOnly)
}

// SetNamesVariables is the system variable names related to set names statements.
var SetNamesVariables = []string{
	"character_set_client",
	"character_set_connection",
	"character_set_results",
}

// SetCharsetVariables is the system variable names related to set charset statements.
var SetCharsetVariables = []string{
	"character_set_client",
	"character_set_results",
}

const (
	// CharacterSetConnection is the name for character_set_connection system variable.
	CharacterSetConnection = "character_set_connection"
	// CollationConnection is the name for collation_connection system variable.
	CollationConnection = "collation_connection"
	// CharsetDatabase is the name for character_set_database system variable.
	CharsetDatabase = "character_set_database"
	// CollationDatabase is the name for collation_database system variable.
	CollationDatabase = "collation_database"
	// GeneralLog is the name for 'general_log' system variable.
	GeneralLog = "general_log"
	// AvoidTemporalUpgrade is the name for 'avoid_temporal_upgrade' system variable.
	AvoidTemporalUpgrade = "avoid_temporal_upgrade"
	// MaxPreparedStmtCount is the name for 'max_prepared_stmt_count' system variable.
	MaxPreparedStmtCount = "max_prepared_stmt_count"
	// BigTables is the name for 'big_tables' system variable.
	BigTables = "big_tables"
	// CheckProxyUsers is the name for 'check_proxy_users' system variable.
	CheckProxyUsers = "check_proxy_users"
	// CoreFile is the name for 'core_file' system variable.
	CoreFile = "core_file"
	// DefaultWeekFormat is the name for 'default_week_format' system variable.
	DefaultWeekFormat = "default_week_format"
	// GroupConcatMaxLen is the name for 'group_concat_max_len' system variable.
	GroupConcatMaxLen = "group_concat_max_len"
	// DelayKeyWrite is the name for 'delay_key_write' system variable.
	DelayKeyWrite = "delay_key_write"
	// EndMarkersInJSON is the name for 'end_markers_in_json' system variable.
	EndMarkersInJSON = "end_markers_in_json"
	// InnodbCommitConcurrency is the name for 'innodb_commit_concurrency' system variable.
	InnodbCommitConcurrency = "innodb_commit_concurrency"
	// InnodbFastShutdown is the name for 'innodb_fast_shutdown' system variable.
	InnodbFastShutdown = "innodb_fast_shutdown"
	// InnodbLockWaitTimeout is the name for 'innodb_lock_wait_timeout' system variable.
	InnodbLockWaitTimeout = "innodb_lock_wait_timeout"
	// SQLLogBin is the name for 'sql_log_bin' system variable.
	SQLLogBin = "sql_log_bin"
	// LogBin is the name for 'log_bin' system variable.
	LogBin = "log_bin"
	// MaxSortLength is the name for 'max_sort_length' system variable.
	MaxSortLength = "max_sort_length"
	// MaxSpRecursionDepth is the name for 'max_sp_recursion_depth' system variable.
	MaxSpRecursionDepth = "max_sp_recursion_depth"
	// MaxUserConnections is the name for 'max_user_connections' system variable.
	MaxUserConnections = "max_user_connections"
	// OfflineMode is the name for 'offline_mode' system variable.
	OfflineMode = "offline_mode"
	// InteractiveTimeout is the name for 'interactive_timeout' system variable.
	InteractiveTimeout = "interactive_timeout"
	// FlushTime is the name for 'flush_time' system variable.
	FlushTime = "flush_time"
	// PseudoSlaveMode is the name for 'pseudo_slave_mode' system variable.
	PseudoSlaveMode = "pseudo_slave_mode"
	// LowPriorityUpdates is the name for 'low_priority_updates' system variable.
	LowPriorityUpdates = "low_priority_updates"
	// SessionTrackGtids is the name for 'session_track_gtids' system variable.
	SessionTrackGtids = "session_track_gtids"
	// OldPasswords is the name for 'old_passwords' system variable.
	OldPasswords = "old_passwords"
	// MaxConnections is the name for 'max_connections' system variable.
	MaxConnections = "max_connections"
	// SkipNameResolve is the name for 'skip_name_resolve' system variable.
	SkipNameResolve = "skip_name_resolve"
	// ForeignKeyChecks is the name for 'foreign_key_checks' system variable.
	ForeignKeyChecks = "foreign_key_checks"
	// SQLSafeUpdates is the name for 'sql_safe_updates' system variable.
	SQLSafeUpdates = "sql_safe_updates"
	// WarningCount is the name for 'warning_count' system variable.
	WarningCount = "warning_count"
	// ErrorCount is the name for 'error_count' system variable.
	ErrorCount = "error_count"
	// SQLSelectLimit is the name for 'sql_select_limit' system variable.
	SQLSelectLimit = "sql_select_limit"
	// MaxConnectErrors is the name for 'max_connect_errors' system variable.
	MaxConnectErrors = "max_connect_errors"
	// TableDefinitionCache is the name for 'table_definition_cache' system variable.
	TableDefinitionCache = "table_definition_cache"
	// TmpTableSize is the name for 'tmp_table_size' system variable.
	TmpTableSize = "tmp_table_size"
	// ConnectTimeout is the name for 'connect_timeout' system variable.
	ConnectTimeout = "connect_timeout"
	// SyncBinlog is the name for 'sync_binlog' system variable.
	SyncBinlog = "sync_binlog"
	// BlockEncryptionMode is the name for 'block_encryption_mode' system variable.
	BlockEncryptionMode = "block_encryption_mode"
	// WaitTimeout is the name for 'wait_timeout' system variable.
	WaitTimeout = "wait_timeout"
	// ValidatePasswordNumberCount is the name of 'validate_password_number_count' system variable.
	ValidatePasswordNumberCount = "validate_password_number_count"
	// ValidatePasswordLength is the name of 'validate_password_length' system variable.
	ValidatePasswordLength = "validate_password_length"
	// PluginDir is the name of 'plugin_dir' system variable.
	PluginDir = "plugin_dir"
	// PluginLoad is the name of 'plugin_load' system variable.
	PluginLoad = "plugin_load"
	// Port is the name for 'port' system variable.
	Port = "port"
	// DataDir is the name for 'datadir' system variable.
	DataDir = "datadir"
	// Profiling is the name for 'Profiling' system variable.
	Profiling = "profiling"
	// Socket is the name for 'socket' system variable.
	Socket = "socket"
	// BinlogOrderCommits is the name for 'binlog_order_commits' system variable.
	BinlogOrderCommits = "binlog_order_commits"
	// MasterVerifyChecksum is the name for 'master_verify_checksum' system variable.
	MasterVerifyChecksum = "master_verify_checksum"
	// ValidatePasswordCheckUserName is the name for 'validate_password_check_user_name' system variable.
	ValidatePasswordCheckUserName = "validate_password_check_user_name"
	// SuperReadOnly is the name for 'super_read_only' system variable.
	SuperReadOnly = "super_read_only"
	// SQLNotes is the name for 'sql_notes' system variable.
	SQLNotes = "sql_notes"
	// QueryCacheType is the name for 'query_cache_type' system variable.
	QueryCacheType = "query_cache_type"
	// SlaveCompressedProtocol is the name for 'slave_compressed_protocol' system variable.
	SlaveCompressedProtocol = "slave_compressed_protocol"
	// BinlogRowQueryLogEvents is the name for 'binlog_rows_query_log_events' system variable.
	BinlogRowQueryLogEvents = "binlog_rows_query_log_events"
	// LogSlowSlaveStatements is the name for 'log_slow_slave_statements' system variable.
	LogSlowSlaveStatements = "log_slow_slave_statements"
	// LogSlowAdminStatements is the name for 'log_slow_admin_statements' system variable.
	LogSlowAdminStatements = "log_slow_admin_statements"
	// LogQueriesNotUsingIndexes is the name for 'log_queries_not_using_indexes' system variable.
	LogQueriesNotUsingIndexes = "log_queries_not_using_indexes"
	// QueryCacheWlockInvalidate is the name for 'query_cache_wlock_invalidate' system variable.
	QueryCacheWlockInvalidate = "query_cache_wlock_invalidate"
	// SQLAutoIsNull is the name for 'sql_auto_is_null' system variable.
	SQLAutoIsNull = "sql_auto_is_null"
	// RelayLogPurge is the name for 'relay_log_purge' system variable.
	RelayLogPurge = "relay_log_purge"
	// AutomaticSpPrivileges is the name for 'automatic_sp_privileges' system variable.
	AutomaticSpPrivileges = "automatic_sp_privileges"
	// SQLQuoteShowCreate is the name for 'sql_quote_show_create' system variable.
	SQLQuoteShowCreate = "sql_quote_show_create"
	// SlowQueryLog is the name for 'slow_query_log' system variable.
	SlowQueryLog = "slow_query_log"
	// BinlogDirectNonTransactionalUpdates is the name for 'binlog_direct_non_transactional_updates' system variable.
	BinlogDirectNonTransactionalUpdates = "binlog_direct_non_transactional_updates"
	// SQLBigSelects is the name for 'sql_big_selects' system variable.
	SQLBigSelects = "sql_big_selects"
	// LogBinTrustFunctionCreators is the name for 'log_bin_trust_function_creators' system variable.
	LogBinTrustFunctionCreators = "log_bin_trust_function_creators"
	// OldAlterTable is the name for 'old_alter_table' system variable.
	OldAlterTable = "old_alter_table"
	// EnforceGtidConsistency is the name for 'enforce_gtid_consistency' system variable.
	EnforceGtidConsistency = "enforce_gtid_consistency"
	// SecureAuth is the name for 'secure_auth' system variable.
	SecureAuth = "secure_auth"
	// UniqueChecks is the name for 'unique_checks' system variable.
	UniqueChecks = "unique_checks"
	// SQLWarnings is the name for 'sql_warnings' system variable.
	SQLWarnings = "sql_warnings"
	// AutoCommit is the name for 'autocommit' system variable.
	AutoCommit = "autocommit"
	// KeepFilesOnCreate is the name for 'keep_files_on_create' system variable.
	KeepFilesOnCreate = "keep_files_on_create"
	// ShowOldTemporals is the name for 'show_old_temporals' system variable.
	ShowOldTemporals = "show_old_temporals"
	// LocalInFile is the name for 'local_infile' system variable.
	LocalInFile = "local_infile"
	// PerformanceSchema is the name for 'performance_schema' system variable.
	PerformanceSchema = "performance_schema"
	// Flush is the name for 'flush' system variable.
	Flush = "flush"
	// SlaveAllowBatching is the name for 'slave_allow_batching' system variable.
	SlaveAllowBatching = "slave_allow_batching"
	// MyISAMUseMmap is the name for 'myisam_use_mmap' system variable.
	MyISAMUseMmap = "myisam_use_mmap"
	// InnodbFilePerTable is the name for 'innodb_file_per_table' system variable.
	InnodbFilePerTable = "innodb_file_per_table"
	// InnodbLogCompressedPages is the name for 'innodb_log_compressed_pages' system variable.
	InnodbLogCompressedPages = "innodb_log_compressed_pages"
	// InnodbPrintAllDeadlocks is the name for 'innodb_print_all_deadlocks' system variable.
	InnodbPrintAllDeadlocks = "innodb_print_all_deadlocks"
	// InnodbStrictMode is the name for 'innodb_strict_mode' system variable.
	InnodbStrictMode = "innodb_strict_mode"
	// InnodbCmpPerIndexEnabled is the name for 'innodb_cmp_per_index_enabled' system variable.
	InnodbCmpPerIndexEnabled = "innodb_cmp_per_index_enabled"
	// InnodbBufferPoolDumpAtShutdown is the name for 'innodb_buffer_pool_dump_at_shutdown' system variable.
	InnodbBufferPoolDumpAtShutdown = "innodb_buffer_pool_dump_at_shutdown"
	// InnodbAdaptiveHashIndex is the name for 'innodb_adaptive_hash_index' system variable.
	InnodbAdaptiveHashIndex = "innodb_adaptive_hash_index"
	// InnodbFtEnableStopword is the name for 'innodb_ft_enable_stopword' system variable.
	InnodbFtEnableStopword = "innodb_ft_enable_stopword"
	// InnodbSupportXA is the name for 'innodb_support_xa' system variable.
	InnodbSupportXA = "innodb_support_xa"
	// InnodbOptimizeFullTextOnly is the name for 'innodb_optimize_fulltext_only' system variable.
	InnodbOptimizeFullTextOnly = "innodb_optimize_fulltext_only"
	// InnodbStatusOutputLocks is the name for 'innodb_status_output_locks' system variable.
	InnodbStatusOutputLocks = "innodb_status_output_locks"
	// InnodbBufferPoolDumpNow is the name for 'innodb_buffer_pool_dump_now' system variable.
	InnodbBufferPoolDumpNow = "innodb_buffer_pool_dump_now"
	// InnodbBufferPoolLoadNow is the name for 'innodb_buffer_pool_load_now' system variable.
	InnodbBufferPoolLoadNow = "innodb_buffer_pool_load_now"
	// InnodbStatsOnMetadata is the name for 'innodb_stats_on_metadata' system variable.
	InnodbStatsOnMetadata = "innodb_stats_on_metadata"
	// InnodbDisableSortFileCache is the name for 'innodb_disable_sort_file_cache' system variable.
	InnodbDisableSortFileCache = "innodb_disable_sort_file_cache"
	// InnodbStatsAutoRecalc is the name for 'innodb_stats_auto_recalc' system variable.
	InnodbStatsAutoRecalc = "innodb_stats_auto_recalc"
	// InnodbBufferPoolLoadAbort is the name for 'innodb_buffer_pool_load_abort' system variable.
	InnodbBufferPoolLoadAbort = "innodb_buffer_pool_load_abort"
	// InnodbStatsPersistent is the name for 'innodb_stats_persistent' system variable.
	InnodbStatsPersistent = "innodb_stats_persistent"
	// InnodbRandomReadAhead is the name for 'innodb_random_read_ahead' system variable.
	InnodbRandomReadAhead = "innodb_random_read_ahead"
	// InnodbAdaptiveFlushing is the name for 'innodb_adaptive_flushing' system variable.
	InnodbAdaptiveFlushing = "innodb_adaptive_flushing"
	// InnodbTableLocks is the name for 'innodb_table_locks' system variable.
	InnodbTableLocks = "innodb_table_locks"
	// InnodbStatusOutput is the name for 'innodb_status_output' system variable.
	InnodbStatusOutput = "innodb_status_output"

	// NetBufferLength is the name for 'net_buffer_length' system variable.
	NetBufferLength = "net_buffer_length"
	// QueryCacheSize is the name of 'query_cache_size' system variable.
	QueryCacheSize = "query_cache_size"
	// TxReadOnly is the name of 'tx_read_only' system variable.
	TxReadOnly = "tx_read_only"
	// TransactionReadOnly is the name of 'transaction_read_only' system variable.
	TransactionReadOnly = "transaction_read_only"
	// CharacterSetServer is the name of 'character_set_server' system variable.
	CharacterSetServer = "character_set_server"
	// AutoIncrementIncrement is the name of 'auto_increment_increment' system variable.
	AutoIncrementIncrement = "auto_increment_increment"
	// AutoIncrementOffset is the name of 'auto_increment_offset' system variable.
	AutoIncrementOffset = "auto_increment_offset"
	// InitConnect is the name of 'init_connect' system variable.
	InitConnect = "init_connect"
	// CollationServer is the name of 'collation_server' variable.
	CollationServer = "collation_server"
	// NetWriteTimeout is the name of 'net_write_timeout' variable.
	NetWriteTimeout = "net_write_timeout"
	// ThreadPoolSize is the name of 'thread_pool_size' variable.
	ThreadPoolSize = "thread_pool_size"
	// WindowingUseHighPrecision is the name of 'windowing_use_high_precision' system variable.
	WindowingUseHighPrecision = "windowing_use_high_precision"
	// OptimizerSwitch is the name of 'optimizer_switch' system variable.
	OptimizerSwitch = "optimizer_switch"
)

// GlobalVarAccessor is the interface for accessing global scope system and status variables.
type GlobalVarAccessor interface {
	// GetAllSysVars gets all the global system variable values.
	GetAllSysVars() (map[string]string, error)
	// GetGlobalSysVar gets the global system variable value for name.
	GetGlobalSysVar(name string) (string, error)
	// SetGlobalSysVar sets the global system variable name to value.
	SetGlobalSysVar(name string, value string) error
}<|MERGE_RESOLUTION|>--- conflicted
+++ resolved
@@ -94,7 +94,6 @@
 	AllowEmpty bool
 	// AllowEmptyAll is a special behavior that only applies to TiDBCapturePlanBaseline, TiDBTxnMode (do not use)
 	AllowEmptyAll bool
-<<<<<<< HEAD
 	// AllowAutoValue means that the special value "-1" is permitted, even when outside of range.
 	AllowAutoValue bool
 	// Validation is a callback after the type validation has been performed
@@ -325,10 +324,6 @@
 		return types.NewIntDatum(optVal), mysql.TypeLong
 	}
 	return types.NewStringDatum(val), mysql.TypeVarString
-=======
-	// IsHintUpdatable indicate whether it's updatable via SET_VAR() hint (optional)
-	IsHintUpdatable bool
->>>>>>> 2e4390b9
 }
 
 var sysVars map[string]*SysVar
@@ -445,18 +440,13 @@
 	{Scope: ScopeGlobal, Name: "innodb_max_undo_log_size", Value: ""},
 	{Scope: ScopeGlobal | ScopeSession, Name: "range_alloc_block_size", Value: "4096", IsHintUpdatable: true},
 	{Scope: ScopeGlobal, Name: ConnectTimeout, Value: "10", Type: TypeUnsigned, MinValue: 2, MaxValue: secondsPerYear, AutoConvertOutOfRange: true},
-<<<<<<< HEAD
-	{Scope: ScopeGlobal | ScopeSession, Name: MaxExecutionTime, Value: "0", Type: TypeUnsigned, MinValue: 0, MaxValue: math.MaxUint64, AutoConvertOutOfRange: true},
+	{Scope: ScopeGlobal | ScopeSession, Name: MaxExecutionTime, Value: "0", Type: TypeUnsigned, MinValue: 0, MaxValue: math.MaxUint64, AutoConvertOutOfRange: true, IsHintUpdatable: true},
 	{Scope: ScopeGlobal | ScopeSession, Name: CollationServer, Value: mysql.DefaultCollationName, Validation: func(vars *SessionVars, normalizedValue string, originalValue string, scope ScopeFlag) (string, error) {
 		if _, err := collate.GetCollationByName(normalizedValue); err != nil {
 			return normalizedValue, errors.Trace(err)
 		}
 		return normalizedValue, nil
 	}},
-=======
-	{Scope: ScopeGlobal | ScopeSession, Name: MaxExecutionTime, Value: "0", Type: TypeUnsigned, MinValue: 0, MaxValue: math.MaxUint64, AutoConvertOutOfRange: true, IsHintUpdatable: true},
-	{Scope: ScopeGlobal | ScopeSession, Name: CollationServer, Value: mysql.DefaultCollationName},
->>>>>>> 2e4390b9
 	{Scope: ScopeNone, Name: "have_rtree_keys", Value: "YES"},
 	{Scope: ScopeGlobal, Name: "innodb_old_blocks_pct", Value: "37"},
 	{Scope: ScopeGlobal, Name: "innodb_file_format", Value: "Antelope"},
@@ -491,17 +481,13 @@
 	{Scope: ScopeGlobal, Name: "key_cache_division_limit", Value: "100"},
 	{Scope: ScopeGlobal | ScopeSession, Name: "max_insert_delayed_threads", Value: "20"},
 	{Scope: ScopeNone, Name: "performance_schema_session_connect_attrs_size", Value: "512"},
-<<<<<<< HEAD
-	{Scope: ScopeGlobal | ScopeSession, Name: TimeZone, Value: "SYSTEM", Validation: func(vars *SessionVars, normalizedValue string, originalValue string, scope ScopeFlag) (string, error) {
+	{Scope: ScopeGlobal | ScopeSession, Name: TimeZone, Value: "SYSTEM", IsHintUpdatable: true, Validation: func(vars *SessionVars, normalizedValue string, originalValue string, scope ScopeFlag) (string, error) {
 		if strings.EqualFold(normalizedValue, "SYSTEM") {
 			return "SYSTEM", nil
 		}
 		_, err := parseTimeZone(normalizedValue)
 		return normalizedValue, err
 	}},
-=======
-	{Scope: ScopeGlobal | ScopeSession, Name: "time_zone", Value: "SYSTEM", IsHintUpdatable: true},
->>>>>>> 2e4390b9
 	{Scope: ScopeGlobal, Name: "innodb_max_dirty_pages_pct", Value: "75"},
 	{Scope: ScopeGlobal, Name: InnodbFilePerTable, Value: BoolOn, Type: TypeBool, AutoConvertNegativeBool: true},
 	{Scope: ScopeGlobal, Name: InnodbLogCompressedPages, Value: "1"},
@@ -822,11 +808,7 @@
 	{Scope: ScopeSession, Name: "insert_id", Value: ""},
 	{Scope: ScopeGlobal | ScopeSession, Name: "default_tmp_storage_engine", Value: "InnoDB", IsHintUpdatable: true},
 	{Scope: ScopeGlobal | ScopeSession, Name: "optimizer_search_depth", Value: "62", IsHintUpdatable: true},
-<<<<<<< HEAD
-	{Scope: ScopeGlobal, Name: "max_points_in_geometry", Value: "65536", IsHintUpdatable: true},
-=======
 	{Scope: ScopeGlobal | ScopeSession, Name: "max_points_in_geometry", Value: "65536", IsHintUpdatable: true},
->>>>>>> 2e4390b9
 	{Scope: ScopeGlobal, Name: "innodb_stats_sample_pages", Value: "8"},
 	{Scope: ScopeGlobal | ScopeSession, Name: "profiling_history_size", Value: "15"},
 	{Scope: ScopeGlobal | ScopeSession, Name: "character_set_database", Value: mysql.DefaultCharset},
@@ -894,7 +876,6 @@
 	{Scope: ScopeGlobal, Name: "myisam_max_sort_file_size", Value: "9223372036853727232"},
 	{Scope: ScopeNone, Name: "back_log", Value: "80"},
 	{Scope: ScopeNone, Name: "lower_case_file_system", Value: "1"},
-<<<<<<< HEAD
 	{Scope: ScopeGlobal | ScopeSession, Name: GroupConcatMaxLen, Value: "1024", AutoConvertOutOfRange: true, IsHintUpdatable: true, Type: TypeUnsigned, MinValue: 4, MaxValue: math.MaxUint64, Validation: func(vars *SessionVars, normalizedValue string, originalValue string, scope ScopeFlag) (string, error) {
 		// https://dev.mysql.com/doc/refman/8.0/en/server-system-variables.html#sysvar_group_concat_max_len
 		// Minimum Value 4
@@ -910,9 +891,6 @@
 		}
 		return normalizedValue, nil
 	}},
-=======
-	{Scope: ScopeGlobal | ScopeSession, Name: GroupConcatMaxLen, Value: "1024", AutoConvertOutOfRange: true, IsHintUpdatable: true},
->>>>>>> 2e4390b9
 	{Scope: ScopeSession, Name: "pseudo_thread_id", Value: ""},
 	{Scope: ScopeNone, Name: "socket", Value: "/tmp/myssock"},
 	{Scope: ScopeNone, Name: "have_dynamic_loading", Value: "YES"},
@@ -921,11 +899,7 @@
 	{Scope: ScopeNone, Name: "performance_schema_max_cond_instances", Value: "3504"},
 	{Scope: ScopeGlobal, Name: "delayed_insert_limit", Value: "100"},
 	{Scope: ScopeGlobal, Name: Flush, Value: BoolOff, Type: TypeBool},
-<<<<<<< HEAD
-	{Scope: ScopeGlobal | ScopeSession, Name: "eq_range_index_dive_limit", Value: "10", IsHintUpdatable: true},
-=======
 	{Scope: ScopeGlobal | ScopeSession, Name: "eq_range_index_dive_limit", Value: "200", IsHintUpdatable: true},
->>>>>>> 2e4390b9
 	{Scope: ScopeNone, Name: "performance_schema_events_stages_history_size", Value: "10"},
 	{Scope: ScopeGlobal | ScopeSession, Name: "character_set_connection", Value: mysql.DefaultCharset},
 	{Scope: ScopeGlobal, Name: MyISAMUseMmap, Value: BoolOff, Type: TypeBool, AutoConvertNegativeBool: true},
@@ -953,11 +927,7 @@
 	{Scope: ScopeGlobal, Name: "innodb_buffer_pool_dump_pct", Value: ""},
 	{Scope: ScopeGlobal | ScopeSession, Name: "lc_time_names", Value: "en_US"},
 	{Scope: ScopeGlobal | ScopeSession, Name: "max_statement_time", Value: ""},
-<<<<<<< HEAD
 	{Scope: ScopeGlobal | ScopeSession, Name: EndMarkersInJSON, Value: BoolOff, Type: TypeBool, IsHintUpdatable: true},
-=======
-	{Scope: ScopeGlobal | ScopeSession, Name: EndMakersInJSON, Value: BoolOff, Type: TypeBool, IsHintUpdatable: true},
->>>>>>> 2e4390b9
 	{Scope: ScopeGlobal, Name: AvoidTemporalUpgrade, Value: BoolOff, Type: TypeBool},
 	{Scope: ScopeGlobal, Name: "key_cache_age_threshold", Value: "300"},
 	{Scope: ScopeGlobal, Name: InnodbStatusOutput, Value: BoolOff, Type: TypeBool, AutoConvertNegativeBool: true},
@@ -971,7 +941,7 @@
 	{Scope: ScopeGlobal, Name: ThreadPoolSize, Value: "16", Type: TypeUnsigned, MinValue: 1, MaxValue: 64, AutoConvertOutOfRange: true},
 	{Scope: ScopeGlobal | ScopeSession, Name: WindowingUseHighPrecision, Value: BoolOn, Type: TypeBool, IsHintUpdatable: true},
 	/* TiDB specific variables */
-	{Scope: ScopeGlobal | ScopeSession, Name: TiDBAllowMPPExecution, Value: BoolToIntStr(DefTiDBAllowMPPExecution)},
+	{Scope: ScopeGlobal | ScopeSession, Name: TiDBAllowMPPExecution, Type: TypeBool, Value: BoolToOnOff(DefTiDBAllowMPPExecution)},
 	{Scope: ScopeSession, Name: TiDBSnapshot, Value: ""},
 	{Scope: ScopeSession, Name: TiDBOptAggPushDown, Value: BoolToOnOff(DefOptAggPushDown), Type: TypeBool},
 	{Scope: ScopeGlobal | ScopeSession, Name: TiDBOptBCJ, Value: BoolToOnOff(DefOptBCJ), Type: TypeBool, Validation: func(vars *SessionVars, normalizedValue string, originalValue string, scope ScopeFlag) (string, error) {
@@ -989,8 +959,8 @@
 	{Scope: ScopeSession, Name: TiDBChecksumTableConcurrency, Value: strconv.Itoa(DefChecksumTableConcurrency)},
 	{Scope: ScopeGlobal | ScopeSession, Name: TiDBExecutorConcurrency, Value: strconv.Itoa(DefExecutorConcurrency), Type: TypeUnsigned, MinValue: 1, MaxValue: math.MaxUint64},
 	{Scope: ScopeGlobal | ScopeSession, Name: TiDBDistSQLScanConcurrency, Value: strconv.Itoa(DefDistSQLScanConcurrency), Type: TypeUnsigned, MinValue: 1, MaxValue: math.MaxUint64},
-	{Scope: ScopeGlobal | ScopeSession, Name: TiDBOptInSubqToJoinAndAgg, Value: BoolToIntStr(DefOptInSubqToJoinAndAgg), Type: TypeBool},
-	{Scope: ScopeSession, Name: TiDBOptPreferRangeScan, Value: BoolToIntStr(DefOptPreferRangeScan), Type: TypeBool, IsHintUpdatable: true},
+	{Scope: ScopeGlobal | ScopeSession, Name: TiDBOptInSubqToJoinAndAgg, Value: BoolToOnOff(DefOptInSubqToJoinAndAgg), Type: TypeBool},
+	{Scope: ScopeSession, Name: TiDBOptPreferRangeScan, Value: BoolToOnOff(DefOptPreferRangeScan), Type: TypeBool, IsHintUpdatable: true},
 	{Scope: ScopeGlobal | ScopeSession, Name: TiDBOptCorrelationThreshold, Value: strconv.FormatFloat(DefOptCorrelationThreshold, 'f', -1, 64), Type: TypeFloat, MinValue: 0, MaxValue: 1},
 	{Scope: ScopeGlobal | ScopeSession, Name: TiDBOptCorrelationExpFactor, Value: strconv.Itoa(DefOptCorrelationExpFactor), Type: TypeUnsigned, MinValue: 0, MaxValue: math.MaxUint64},
 	{Scope: ScopeGlobal | ScopeSession, Name: TiDBOptCPUFactor, Value: strconv.FormatFloat(DefOptCPUFactor, 'f', -1, 64), Type: TypeFloat, MinValue: 0, MaxValue: math.MaxUint64},
