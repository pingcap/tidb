--- conflicted
+++ resolved
@@ -1628,11 +1628,11 @@
 	{Scope: ScopeGlobal, Name: TiDBGCConcurrency, Value: "-1", Type: TypeInt, MinValue: 1, MaxValue: 128, AllowAutoValue: true},
 	{Scope: ScopeGlobal, Name: TiDBGCScanLockMode, Value: "PHYSICAL", Type: TypeEnum, PossibleValues: []string{"PHYSICAL", "LEGACY"}},
 
-<<<<<<< HEAD
 	// See https://dev.mysql.com/doc/refman/8.0/en/server-system-variables.html#sysvar_temptable_max_ram
-	{Scope: ScopeGlobal, Name: TempTableMaxRAM, Value: strconv.Itoa(DefTempTableMaxRAM), Type: TypeInt, MinValue: 2097152, MaxValue: math.MaxInt32, SetGlobal: func(s *SessionVars, val string) error {
+	{Scope: ScopeGlobal, Name: TempTableMaxRAM, Value: strconv.Itoa(DefTempTableMaxRAM), Type: TypeInt, MinValue: 2097152, MaxValue: math.MaxInt32, AllowEmpty: true, SetGlobal: func(s *SessionVars, val string) error {
 		s.TempTableMaxRAM = tidbOptPositiveInt32(val, DefTempTableMaxRAM)
-=======
+		return nil
+	}},
 	// variable for top SQL feature.
 	{Scope: ScopeGlobal | ScopeSession, Name: TiDBEnableTopSQL, Value: BoolToOnOff(DefTiDBTopSQLEnable), Type: TypeBool, AllowEmpty: true, GetSession: func(s *SessionVars) (string, error) {
 		return BoolToOnOff(TopSQLVariable.Enable.Load()), nil
@@ -1685,7 +1685,6 @@
 			return err
 		}
 		TopSQLVariable.MaxStatementCount.Store(val)
->>>>>>> 0158f71c
 		return nil
 	}},
 }
