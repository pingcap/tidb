--- conflicted
+++ resolved
@@ -695,15 +695,15 @@
 			tls.RequireSecureTransport.Store(TiDBOptOn(val))
 			return nil
 		}, Validation: func(vars *SessionVars, normalizedValue string, originalValue string, scope ScopeFlag) (string, error) {
-		if vars.StmtCtx.StmtType == "Set" && TiDBOptOn(normalizedValue) {
-			// Refuse to set RequireSecureTransport to ON if the connection
-			// issuing the change is not secure. This helps reduce the chance of users being locked out.
-			if vars.TLSConnectionState == nil {
-				return "", errors.New("require_secure_transport can only be set to ON if the connection issuing the change is secure")
-			}
-		}
-		return normalizedValue, nil
-	},
+			if vars.StmtCtx.StmtType == "Set" && TiDBOptOn(normalizedValue) {
+				// Refuse to set RequireSecureTransport to ON if the connection
+				// issuing the change is not secure. This helps reduce the chance of users being locked out.
+				if vars.TLSConnectionState == nil {
+					return "", errors.New("require_secure_transport can only be set to ON if the connection issuing the change is secure")
+				}
+			}
+			return normalizedValue, nil
+		},
 	},
 	{Scope: ScopeGlobal, Name: TiDBStatsLoadPseudoTimeout, Value: BoolToOnOff(DefTiDBStatsLoadPseudoTimeout), Type: TypeBool,
 		GetGlobal: func(s *SessionVars) (string, error) {
@@ -725,14 +725,14 @@
 		GetGlobal: func(vars *SessionVars) (string, error) {
 			return strconv.FormatInt(StatsCacheMemQuota.Load(), 10), nil
 		}, SetGlobal: func(vars *SessionVars, s string) error {
-		v := TidbOptInt64(s, DefTiDBStatsCacheMemQuota)
-		oldv := StatsCacheMemQuota.Load()
-		if v != oldv {
-			StatsCacheMemQuota.Store(v)
-			SetStatsCacheCapacity.Load().(func(int64))(v)
-		}
-		return nil
-	},
+			v := TidbOptInt64(s, DefTiDBStatsCacheMemQuota)
+			oldv := StatsCacheMemQuota.Load()
+			if v != oldv {
+				StatsCacheMemQuota.Store(v)
+				SetStatsCacheCapacity.Load().(func(int64))(v)
+			}
+			return nil
+		},
 	},
 	{Scope: ScopeGlobal, Name: TiDBQueryLogMaxLen, Value: strconv.Itoa(DefTiDBQueryLogMaxLen), Type: TypeInt, MinValue: 0, MaxValue: 1073741824, SetGlobal: func(s *SessionVars, val string) error {
 		QueryLogMaxLen.Store(int32(TidbOptInt64(val, DefTiDBQueryLogMaxLen)))
@@ -1662,26 +1662,23 @@
 			metrics.ToggleSimplifiedMode(TiDBOptOn(s))
 			return nil
 		}},
-<<<<<<< HEAD
+	{Scope: ScopeGlobal | ScopeSession, Name: TiDBMinPagingSize, Value: strconv.Itoa(DefMinPagingSize), Type: TypeUnsigned, MinValue: 1, MaxValue: paging.MaxPagingSize, SetSession: func(s *SessionVars, val string) error {
+		s.MinPagingSize = tidbOptPositiveInt32(val, DefMinPagingSize)
+		return nil
+	}},
+	{Scope: ScopeSession, Name: TiDBMemoryDebugModeMinHeapInUse, Value: strconv.Itoa(0), Type: TypeInt, MinValue: math.MinInt64, MaxValue: math.MaxInt64, SetSession: func(s *SessionVars, val string) error {
+		s.MemoryDebugModeMinHeapInUse = TidbOptInt64(val, 0)
+		return nil
+	}},
+	{Scope: ScopeSession, Name: TiDBMemoryDebugModeAlarmRatio, Value: strconv.Itoa(0), Type: TypeInt, MinValue: 0, MaxValue: math.MaxInt64, SetSession: func(s *SessionVars, val string) error {
+		s.MemoryDebugModeAlarmRatio = TidbOptInt64(val, 0)
+		return nil
+	}},
 	{Scope: ScopeGlobal | ScopeSession, Name: TiDBDefaultStrMatchSelectivity, Value: strconv.FormatFloat(DefTiDBDefaultStrMatchSelectivity, 'f', -1, 64), Type: TypeFloat, MinValue: 0, MaxValue: 1,
 		SetSession: func(s *SessionVars, val string) error {
 			s.DefaultStrMatchSelectivity = tidbOptFloat64(val, DefTiDBDefaultStrMatchSelectivity)
 			return nil
 		}},
-=======
-	{Scope: ScopeGlobal | ScopeSession, Name: TiDBMinPagingSize, Value: strconv.Itoa(DefMinPagingSize), Type: TypeUnsigned, MinValue: 1, MaxValue: paging.MaxPagingSize, SetSession: func(s *SessionVars, val string) error {
-		s.MinPagingSize = tidbOptPositiveInt32(val, DefMinPagingSize)
-		return nil
-	}},
-	{Scope: ScopeSession, Name: TiDBMemoryDebugModeMinHeapInUse, Value: strconv.Itoa(0), Type: TypeInt, MinValue: math.MinInt64, MaxValue: math.MaxInt64, SetSession: func(s *SessionVars, val string) error {
-		s.MemoryDebugModeMinHeapInUse = TidbOptInt64(val, 0)
-		return nil
-	}},
-	{Scope: ScopeSession, Name: TiDBMemoryDebugModeAlarmRatio, Value: strconv.Itoa(0), Type: TypeInt, MinValue: 0, MaxValue: math.MaxInt64, SetSession: func(s *SessionVars, val string) error {
-		s.MemoryDebugModeAlarmRatio = TidbOptInt64(val, 0)
-		return nil
-	}},
->>>>>>> bbc2e655
 }
 
 // FeedbackProbability points to the FeedbackProbability in statistics package.
