--- conflicted
+++ resolved
@@ -1375,7 +1375,6 @@
 			return nil
 		},
 	},
-<<<<<<< HEAD
 	{Scope: ScopeGlobal | ScopeSession, Name: TiDBSysdateIsNow, Value: BoolToOnOff(DefSysdateIsNow), skipInit: true, Type: TypeBool,
 		SetSession: func(vars *SessionVars, s string) error {
 			vars.SysdateIsNow = TiDBOptOn(s)
@@ -1389,7 +1388,6 @@
 			return nil
 		},
 	},
-=======
 	{Scope: ScopeGlobal | ScopeSession, Name: TiDBEnableMutationChecker, Hidden: true,
 		Value: BoolToOnOff(DefTiDBEnableMutationChecker), Type: TypeBool,
 		SetSession: func(s *SessionVars, val string) error {
@@ -1401,7 +1399,6 @@
 		s.AssertionLevel = tidbOptAssertionLevel(val)
 		return nil
 	}},
->>>>>>> a4b5190e
 }
 
 // FeedbackProbability points to the FeedbackProbability in statistics package.
