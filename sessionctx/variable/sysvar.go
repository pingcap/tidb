--- conflicted
+++ resolved
@@ -49,7 +49,6 @@
 	{Scope: ScopeNone, Name: SystemTimeZone, Value: "CST"},
 	{Scope: ScopeNone, Name: Hostname, Value: DefHostname},
 	{Scope: ScopeNone, Name: Port, Value: "4000", Type: TypeUnsigned, MinValue: 0, MaxValue: math.MaxUint16},
-	{Scope: ScopeNone, Name: LowerCaseTableNames, Value: "2"},
 	{Scope: ScopeNone, Name: LogBin, Value: Off, Type: TypeBool},
 	{Scope: ScopeNone, Name: VersionComment, Value: "TiDB Server (Apache License 2.0) " + versioninfo.TiDBEdition + " Edition, MySQL 5.7 compatible"},
 	{Scope: ScopeNone, Name: Version, Value: mysql.ServerVersion},
@@ -758,11 +757,6 @@
 	{Scope: ScopeGlobal | ScopeSession, Name: CharacterSetClient, Value: mysql.DefaultCharset, skipInit: true, Validation: func(vars *SessionVars, normalizedValue string, originalValue string, scope ScopeFlag) (string, error) {
 		return checkCharacterSet(normalizedValue, CharacterSetClient)
 	}},
-<<<<<<< HEAD
-	{Scope: ScopeNone, Name: Port, Value: "4000", Type: TypeUnsigned, MinValue: 0, MaxValue: math.MaxUint16},
-	{Scope: ScopeNone, Name: LogBin, Value: Off, Type: TypeBool},
-=======
->>>>>>> e130e522
 	{Scope: ScopeGlobal | ScopeSession, Name: CharacterSetResults, Value: mysql.DefaultCharset, skipInit: true, Validation: func(vars *SessionVars, normalizedValue string, originalValue string, scope ScopeFlag) (string, error) {
 		if normalizedValue == "" {
 			return normalizedValue, nil
