// Copyright 2015 PingCAP, Inc.
//
// Licensed under the Apache License, Version 2.0 (the "License");
// you may not use this file except in compliance with the License.
// You may obtain a copy of the License at
//
//     http://www.apache.org/licenses/LICENSE-2.0
//
// Unless required by applicable law or agreed to in writing, software
// distributed under the License is distributed on an "AS IS" BASIS,
// WITHOUT WARRANTIES OR CONDITIONS OF ANY KIND, either express or implied.
// See the License for the specific language governing permissions and
// limitations under the License.

package variable

import (
	"encoding/json"
	"fmt"
	"math"
	"runtime"
	"strconv"
	"strings"
	"sync/atomic"
	"time"

	"github.com/cznic/mathutil"
	"github.com/pingcap/errors"
	"github.com/pingcap/tidb/config"
	"github.com/pingcap/tidb/kv"
	"github.com/pingcap/tidb/parser/charset"
	"github.com/pingcap/tidb/parser/mysql"
	"github.com/pingcap/tidb/sessionctx/stmtctx"
	"github.com/pingcap/tidb/types"
	"github.com/pingcap/tidb/util/collate"
	"github.com/pingcap/tidb/util/logutil"
	"github.com/pingcap/tidb/util/stmtsummary"
	topsqlstate "github.com/pingcap/tidb/util/topsql/state"
	"github.com/pingcap/tidb/util/versioninfo"
	tikvstore "github.com/tikv/client-go/v2/kv"
	atomic2 "go.uber.org/atomic"
)

var defaultSysVars = []*SysVar{
	{Scope: ScopeGlobal | ScopeSession, Name: SQLSelectLimit, Value: "18446744073709551615", Type: TypeUnsigned, MinValue: 0, MaxValue: math.MaxUint64, SetSession: func(s *SessionVars, val string) error {
		result, err := strconv.ParseUint(val, 10, 64)
		if err != nil {
			return errors.Trace(err)
		}
		s.SelectLimit = result
		return nil
	}},
	{Scope: ScopeGlobal | ScopeSession, Name: DefaultWeekFormat, Value: "0", Type: TypeUnsigned, MinValue: 0, MaxValue: 7},
	{Scope: ScopeGlobal | ScopeSession, Name: SQLModeVar, Value: mysql.DefaultSQLMode, IsHintUpdatable: true, Validation: func(vars *SessionVars, normalizedValue string, originalValue string, scope ScopeFlag) (string, error) {
		// Ensure the SQL mode parses
		normalizedValue = mysql.FormatSQLModeStr(normalizedValue)
		if _, err := mysql.GetSQLMode(normalizedValue); err != nil {
			return originalValue, err
		}
		return normalizedValue, nil
	}, SetSession: func(s *SessionVars, val string) error {
		val = mysql.FormatSQLModeStr(val)
		// Modes is a list of different modes separated by commas.
		sqlMode, err := mysql.GetSQLMode(val)
		if err != nil {
			return errors.Trace(err)
		}
		s.StrictSQLMode = sqlMode.HasStrictMode()
		s.SQLMode = sqlMode
		s.SetStatusFlag(mysql.ServerStatusNoBackslashEscaped, sqlMode.HasNoBackslashEscapesMode())
		return nil
	}},
	{Scope: ScopeGlobal | ScopeSession, Name: MaxExecutionTime, Value: "0", Type: TypeUnsigned, MinValue: 0, MaxValue: math.MaxInt32, IsHintUpdatable: true, SetSession: func(s *SessionVars, val string) error {
		timeoutMS := tidbOptPositiveInt32(val, 0)
		s.MaxExecutionTime = uint64(timeoutMS)
		return nil
	}},
	{Scope: ScopeGlobal | ScopeSession, Name: CollationServer, Value: mysql.DefaultCollationName, Validation: func(vars *SessionVars, normalizedValue string, originalValue string, scope ScopeFlag) (string, error) {
		return checkCollation(vars, normalizedValue, originalValue, scope)
	}, SetSession: func(s *SessionVars, val string) error {
		if coll, err := collate.GetCollationByName(val); err == nil {
			s.systems[CharacterSetServer] = coll.CharsetName
		}
		return nil
	}},
	{Scope: ScopeGlobal | ScopeSession, Name: SQLLogBin, Value: On, Type: TypeBool, skipInit: true},
	{Scope: ScopeGlobal | ScopeSession, Name: TimeZone, Value: "SYSTEM", IsHintUpdatable: true, Validation: func(vars *SessionVars, normalizedValue string, originalValue string, scope ScopeFlag) (string, error) {
		if strings.EqualFold(normalizedValue, "SYSTEM") {
			return "SYSTEM", nil
		}
		_, err := parseTimeZone(normalizedValue)
		return normalizedValue, err
	}, SetSession: func(s *SessionVars, val string) error {
		tz, err := parseTimeZone(val)
		if err != nil {
			return err
		}
		s.TimeZone = tz
		return nil
	}},
	{Scope: ScopeNone, Name: SystemTimeZone, Value: "CST"},
	{Scope: ScopeGlobal | ScopeSession, Name: ForeignKeyChecks, Value: Off, Type: TypeBool, skipInit: true, Validation: func(vars *SessionVars, normalizedValue string, originalValue string, scope ScopeFlag) (string, error) {
		if TiDBOptOn(normalizedValue) {
			// TiDB does not yet support foreign keys.
			// Return the original value in the warning, so that users are not confused.
			vars.StmtCtx.AppendWarning(ErrUnsupportedValueForVar.GenWithStackByArgs(ForeignKeyChecks, originalValue))
			return Off, nil
		} else if !TiDBOptOn(normalizedValue) {
			return Off, nil
		}
		return normalizedValue, ErrWrongValueForVar.GenWithStackByArgs(ForeignKeyChecks, originalValue)
	}},
	{Scope: ScopeNone, Name: Hostname, Value: DefHostname},
	{Scope: ScopeSession, Name: Timestamp, Value: DefTimestamp, skipInit: true, MinValue: 0, MaxValue: 2147483647, Type: TypeFloat, GetSession: func(s *SessionVars) (string, error) {
		if timestamp, ok := s.systems[Timestamp]; ok && timestamp != DefTimestamp {
			return timestamp, nil
		}
		timestamp := s.StmtCtx.GetOrStoreStmtCache(stmtctx.StmtNowTsCacheKey, time.Now()).(time.Time)
		return types.ToString(float64(timestamp.UnixNano()) / float64(time.Second))
	}},
	{Scope: ScopeGlobal | ScopeSession, Name: CollationDatabase, Value: mysql.DefaultCollationName, skipInit: true, Validation: func(vars *SessionVars, normalizedValue string, originalValue string, scope ScopeFlag) (string, error) {
		return checkCollation(vars, normalizedValue, originalValue, scope)
	}, SetSession: func(s *SessionVars, val string) error {
		if coll, err := collate.GetCollationByName(val); err == nil {
			s.systems[CharsetDatabase] = coll.CharsetName
		}
		return nil
	}},
	{Scope: ScopeGlobal | ScopeSession, Name: AutoIncrementIncrement, Value: strconv.FormatInt(DefAutoIncrementIncrement, 10), Type: TypeUnsigned, MinValue: 1, MaxValue: math.MaxUint16, SetSession: func(s *SessionVars, val string) error {
		// AutoIncrementIncrement is valid in [1, 65535].
		s.AutoIncrementIncrement = tidbOptPositiveInt32(val, DefAutoIncrementIncrement)
		return nil
	}},
	{Scope: ScopeGlobal | ScopeSession, Name: AutoIncrementOffset, Value: strconv.FormatInt(DefAutoIncrementOffset, 10), Type: TypeUnsigned, MinValue: 1, MaxValue: math.MaxUint16, SetSession: func(s *SessionVars, val string) error {
		// AutoIncrementOffset is valid in [1, 65535].
		s.AutoIncrementOffset = tidbOptPositiveInt32(val, DefAutoIncrementOffset)
		return nil
	}},
	{Scope: ScopeGlobal | ScopeSession, Name: CharacterSetClient, Value: mysql.DefaultCharset, skipInit: true, Validation: func(vars *SessionVars, normalizedValue string, originalValue string, scope ScopeFlag) (string, error) {
		return checkCharacterSet(normalizedValue, CharacterSetClient)
	}},
	{Scope: ScopeNone, Name: Port, Value: "4000", Type: TypeUnsigned, MinValue: 0, MaxValue: math.MaxUint16},
	{Scope: ScopeNone, Name: LowerCaseTableNames, Value: "2"},
	{Scope: ScopeNone, Name: LogBin, Value: Off, Type: TypeBool},
	{Scope: ScopeGlobal | ScopeSession, Name: CharacterSetResults, Value: mysql.DefaultCharset, skipInit: true, Validation: func(vars *SessionVars, normalizedValue string, originalValue string, scope ScopeFlag) (string, error) {
		if normalizedValue == "" {
			return normalizedValue, nil
		}
		return checkCharacterSet(normalizedValue, "")
	}},
	{Scope: ScopeNone, Name: VersionComment, Value: "TiDB Server (Apache License 2.0) " + versioninfo.TiDBEdition + " Edition, MySQL 5.7 compatible"},
	{Scope: ScopeGlobal | ScopeSession, Name: TxnIsolation, Value: "REPEATABLE-READ", Type: TypeEnum, Aliases: []string{TransactionIsolation}, PossibleValues: []string{"READ-UNCOMMITTED", "READ-COMMITTED", "REPEATABLE-READ", "SERIALIZABLE"}, Validation: func(vars *SessionVars, normalizedValue string, originalValue string, scope ScopeFlag) (string, error) {
		// MySQL appends a warning here for tx_isolation is deprecated
		// TiDB doesn't currently, but may in future. It is still commonly used by applications
		// So it might be noisy to do so.
		return checkIsolationLevel(vars, normalizedValue, originalValue, scope)
	}},
	{Scope: ScopeGlobal | ScopeSession, Name: TransactionIsolation, Value: "REPEATABLE-READ", Type: TypeEnum, Aliases: []string{TxnIsolation}, PossibleValues: []string{"READ-UNCOMMITTED", "READ-COMMITTED", "REPEATABLE-READ", "SERIALIZABLE"}, Validation: func(vars *SessionVars, normalizedValue string, originalValue string, scope ScopeFlag) (string, error) {
		return checkIsolationLevel(vars, normalizedValue, originalValue, scope)
	}},
	{Scope: ScopeGlobal | ScopeSession, Name: CollationConnection, Value: mysql.DefaultCollationName, skipInit: true, Validation: func(vars *SessionVars, normalizedValue string, originalValue string, scope ScopeFlag) (string, error) {
		return checkCollation(vars, normalizedValue, originalValue, scope)
	}, SetSession: func(s *SessionVars, val string) error {
		if coll, err := collate.GetCollationByName(val); err == nil {
			s.systems[CharacterSetConnection] = coll.CharsetName
		}
		return nil
	}},
	{Scope: ScopeNone, Name: Version, Value: mysql.ServerVersion},
	{Scope: ScopeGlobal | ScopeSession, Name: AutoCommit, Value: On, Type: TypeBool, SetSession: func(s *SessionVars, val string) error {
		isAutocommit := TiDBOptOn(val)
		s.SetStatusFlag(mysql.ServerStatusAutocommit, isAutocommit)
		if isAutocommit {
			s.SetInTxn(false)
		}
		return nil
	}},
	{Scope: ScopeGlobal | ScopeSession, Name: CharsetDatabase, Value: mysql.DefaultCharset, skipInit: true, Validation: func(vars *SessionVars, normalizedValue string, originalValue string, scope ScopeFlag) (string, error) {
		return checkCharacterSet(normalizedValue, CharsetDatabase)
	}, SetSession: func(s *SessionVars, val string) error {
		if cs, err := charset.GetCharsetInfo(val); err == nil {
			s.systems[CollationDatabase] = cs.DefaultCollation
		}
		return nil
	}},
	{Scope: ScopeGlobal, Name: MaxPreparedStmtCount, Value: strconv.FormatInt(DefMaxPreparedStmtCount, 10), Type: TypeInt, MinValue: -1, MaxValue: 1048576},
	{Scope: ScopeNone, Name: DataDir, Value: "/usr/local/mysql/data/"},
	{Scope: ScopeGlobal | ScopeSession, Name: WaitTimeout, Value: strconv.FormatInt(DefWaitTimeout, 10), Type: TypeUnsigned, MinValue: 0, MaxValue: secondsPerYear},
	{Scope: ScopeGlobal | ScopeSession, Name: InteractiveTimeout, Value: "28800", Type: TypeUnsigned, MinValue: 1, MaxValue: secondsPerYear},
	{Scope: ScopeGlobal | ScopeSession, Name: InnodbLockWaitTimeout, Value: strconv.FormatInt(DefInnodbLockWaitTimeout, 10), Type: TypeUnsigned, MinValue: 1, MaxValue: 1073741824, SetSession: func(s *SessionVars, val string) error {
		lockWaitSec := TidbOptInt64(val, DefInnodbLockWaitTimeout)
		s.LockWaitTimeout = lockWaitSec * 1000
		return nil
	}},
	{Scope: ScopeGlobal | ScopeSession, Name: GroupConcatMaxLen, Value: "1024", IsHintUpdatable: true, skipInit: true, Type: TypeUnsigned, MinValue: 4, MaxValue: math.MaxUint64, Validation: func(vars *SessionVars, normalizedValue string, originalValue string, scope ScopeFlag) (string, error) {
		// https://dev.mysql.com/doc/refman/8.0/en/server-system-variables.html#sysvar_group_concat_max_len
		// Minimum Value 4
		// Maximum Value (64-bit platforms) 18446744073709551615
		// Maximum Value (32-bit platforms) 4294967295
		if mathutil.IntBits == 32 {
			if val, err := strconv.ParseUint(normalizedValue, 10, 64); err == nil {
				if val > uint64(math.MaxUint32) {
					vars.StmtCtx.AppendWarning(ErrTruncatedWrongValue.GenWithStackByArgs(GroupConcatMaxLen, originalValue))
					return strconv.FormatInt(int64(math.MaxUint32), 10), nil
				}
			}
		}
		return normalizedValue, nil
	}},
	{Scope: ScopeNone, Name: Socket, Value: ""},
	{Scope: ScopeGlobal | ScopeSession, Name: CharacterSetConnection, Value: mysql.DefaultCharset, skipInit: true, Validation: func(vars *SessionVars, normalizedValue string, originalValue string, scope ScopeFlag) (string, error) {
		return checkCharacterSet(normalizedValue, CharacterSetConnection)
	}, SetSession: func(s *SessionVars, val string) error {
		if cs, err := charset.GetCharsetInfo(val); err == nil {
			s.systems[CollationConnection] = cs.DefaultCollation
		}
		return nil
	}},
	{Scope: ScopeGlobal | ScopeSession, Name: CharacterSetServer, Value: mysql.DefaultCharset, skipInit: true, Validation: func(vars *SessionVars, normalizedValue string, originalValue string, scope ScopeFlag) (string, error) {
		return checkCharacterSet(normalizedValue, CharacterSetServer)
	}, SetSession: func(s *SessionVars, val string) error {
		if cs, err := charset.GetCharsetInfo(val); err == nil {
			s.systems[CollationServer] = cs.DefaultCollation
		}
		return nil
	}},
	{Scope: ScopeGlobal | ScopeSession, Name: MaxAllowedPacket, Value: "67108864", Type: TypeUnsigned, MinValue: 1024, MaxValue: MaxOfMaxAllowedPacket},
	{Scope: ScopeSession, Name: WarningCount, Value: "0", ReadOnly: true, skipInit: true, GetSession: func(s *SessionVars) (string, error) {
		return strconv.Itoa(s.SysWarningCount), nil
	}},
	{Scope: ScopeSession, Name: ErrorCount, Value: "0", ReadOnly: true, skipInit: true, GetSession: func(s *SessionVars) (string, error) {
		return strconv.Itoa(int(s.SysErrorCount)), nil
	}},
	{Scope: ScopeGlobal | ScopeSession, Name: WindowingUseHighPrecision, Value: On, Type: TypeBool, IsHintUpdatable: true, SetSession: func(s *SessionVars, val string) error {
		s.WindowingUseHighPrecision = TiDBOptOn(val)
		return nil
	}},
	{Scope: ScopeNone, Name: "license", Value: "Apache License 2.0"},
	{Scope: ScopeGlobal | ScopeSession, Name: BlockEncryptionMode, Value: "aes-128-ecb"},
	{Scope: ScopeSession, Name: LastInsertID, Value: "", skipInit: true, GetSession: func(s *SessionVars) (string, error) {
		return strconv.FormatUint(s.StmtCtx.PrevLastInsertID, 10), nil
	}},
	{Scope: ScopeSession, Name: Identity, Value: "", skipInit: true, GetSession: func(s *SessionVars) (string, error) {
		return strconv.FormatUint(s.StmtCtx.PrevLastInsertID, 10), nil
	}},
	{Scope: ScopeNone, Name: "have_ssl", Value: "DISABLED"},
	{Scope: ScopeNone, Name: "have_openssl", Value: "DISABLED"},
	{Scope: ScopeNone, Name: "ssl_ca", Value: ""},
	{Scope: ScopeNone, Name: "ssl_cert", Value: ""},
	{Scope: ScopeNone, Name: "ssl_key", Value: ""},
	{Scope: ScopeGlobal, Name: InitConnect, Value: ""},

	/* TiDB specific variables */
	{Scope: ScopeGlobal, Name: TiDBTSOClientBatchMaxWaitTime, Value: strconv.FormatFloat(DefTiDBTSOClientBatchMaxWaitTime, 'f', -1, 64), Type: TypeFloat, MinValue: 0, MaxValue: 10,
		GetGlobal: func(sv *SessionVars) (string, error) {
			return strconv.FormatFloat(MaxTSOBatchWaitInterval.Load(), 'f', -1, 64), nil
		},
		SetGlobal: func(s *SessionVars, val string) error {
			MaxTSOBatchWaitInterval.Store(tidbOptFloat64(val, DefTiDBTSOClientBatchMaxWaitTime))
			return nil
		}},
	{Scope: ScopeGlobal, Name: TiDBEnableTSOFollowerProxy, Value: BoolToOnOff(DefTiDBEnableTSOFollowerProxy), Type: TypeBool, GetGlobal: func(sv *SessionVars) (string, error) {
		return BoolToOnOff(EnableTSOFollowerProxy.Load()), nil
	}, SetGlobal: func(s *SessionVars, val string) error {
		EnableTSOFollowerProxy.Store(TiDBOptOn(val))
		return nil
	}},
	{Scope: ScopeGlobal, Name: TiDBEnableLocalTxn, Value: BoolToOnOff(DefTiDBEnableLocalTxn), Hidden: true, Type: TypeBool, GetGlobal: func(sv *SessionVars) (string, error) {
		return BoolToOnOff(EnableLocalTxn.Load()), nil
	}, SetGlobal: func(s *SessionVars, val string) error {
		oldVal := EnableLocalTxn.Load()
		newVal := TiDBOptOn(val)
		// Make sure the TxnScope is always Global when disable the Local Txn.
		// ON -> OFF
		if oldVal && !newVal {
			s.TxnScope = kv.NewGlobalTxnScopeVar()
		}
		EnableLocalTxn.Store(newVal)
		return nil
	}},
	// TODO: TiDBTxnScope is hidden because local txn feature is not done.
	{Scope: ScopeSession, Name: TiDBTxnScope, skipInit: true, Hidden: true, Value: kv.GlobalTxnScope, SetSession: func(s *SessionVars, val string) error {
		switch val {
		case kv.GlobalTxnScope:
			s.TxnScope = kv.NewGlobalTxnScopeVar()
		case kv.LocalTxnScope:
			if !EnableLocalTxn.Load() {
				return ErrWrongValueForVar.GenWithStack("@@txn_scope can not be set to local when tidb_enable_local_txn is off")
			}
			txnScope := config.GetTxnScopeFromConfig()
			if txnScope == kv.GlobalTxnScope {
				return ErrWrongValueForVar.GenWithStack("@@txn_scope can not be set to local when zone label is empty or \"global\"")
			}
			s.TxnScope = kv.NewLocalTxnScopeVar(txnScope)
		default:
			return ErrWrongValueForVar.GenWithStack("@@txn_scope value should be global or local")
		}
		return nil
	}, GetSession: func(s *SessionVars) (string, error) {
		return s.TxnScope.GetVarValue(), nil
	}},
	{Scope: ScopeSession, Name: TiDBTxnReadTS, Value: "", Hidden: true, SetSession: func(s *SessionVars, val string) error {
		return setTxnReadTS(s, val)
	}, Validation: func(vars *SessionVars, normalizedValue string, originalValue string, scope ScopeFlag) (string, error) {
		return normalizedValue, nil
	}},
	{Scope: ScopeSession, Name: TiDBReadStaleness, Value: "", Hidden: false, SetSession: func(s *SessionVars, val string) error {
		return setReadStaleness(s, val)
	}},
	{Scope: ScopeGlobal | ScopeSession, Name: TiDBAllowMPPExecution, Type: TypeBool, Value: BoolToOnOff(DefTiDBAllowMPPExecution), SetSession: func(s *SessionVars, val string) error {
		s.allowMPPExecution = TiDBOptOn(val)
		return nil
	}},
	{Scope: ScopeGlobal | ScopeSession, Name: TiDBMPPStoreFailTTL, Type: TypeStr, Value: DefTiDBMPPStoreFailTTL, SetSession: func(s *SessionVars, val string) error {
		s.MPPStoreFailTTL = val
		return nil
	}},
	{Scope: ScopeGlobal | ScopeSession, Name: TiDBHashExchangeWithNewCollation, Type: TypeBool, Value: BoolToOnOff(DefTiDBHashExchangeWithNewCollation), SetSession: func(s *SessionVars, val string) error {
		s.HashExchangeWithNewCollation = TiDBOptOn(val)
		return nil
	}},
	{Scope: ScopeSession, Name: TiDBEnforceMPPExecution, Type: TypeBool, Value: BoolToOnOff(config.GetGlobalConfig().Performance.EnforceMPP), Validation: func(vars *SessionVars, normalizedValue string, originalValue string, scope ScopeFlag) (string, error) {
		if TiDBOptOn(normalizedValue) && !vars.allowMPPExecution {
			return normalizedValue, ErrWrongValueForVar.GenWithStackByArgs("tidb_enforce_mpp", "1' but tidb_allow_mpp is 0, please activate tidb_allow_mpp at first.")
		}
		return normalizedValue, nil
	}, SetSession: func(s *SessionVars, val string) error {
		s.enforceMPPExecution = TiDBOptOn(val)
		return nil
	}},
	{Scope: ScopeGlobal | ScopeSession, Name: TiDBBCJThresholdCount, Value: strconv.Itoa(DefBroadcastJoinThresholdCount), Type: TypeInt, MinValue: 0, MaxValue: math.MaxInt64, SetSession: func(s *SessionVars, val string) error {
		s.BroadcastJoinThresholdCount = TidbOptInt64(val, DefBroadcastJoinThresholdCount)
		return nil
	}},
	{Scope: ScopeGlobal | ScopeSession, Name: TiDBBCJThresholdSize, Value: strconv.Itoa(DefBroadcastJoinThresholdSize), Type: TypeInt, MinValue: 0, MaxValue: math.MaxInt64, SetSession: func(s *SessionVars, val string) error {
		s.BroadcastJoinThresholdSize = TidbOptInt64(val, DefBroadcastJoinThresholdSize)
		return nil
	}},
	{Scope: ScopeSession, Name: TiDBSnapshot, Value: "", skipInit: true, SetSession: func(s *SessionVars, val string) error {
		err := setSnapshotTS(s, val)
		if err != nil {
			return err
		}
		return nil
	}},
	{Scope: ScopeSession, Name: TiDBOptAggPushDown, Value: BoolToOnOff(DefOptAggPushDown), Type: TypeBool, skipInit: true, SetSession: func(s *SessionVars, val string) error {
		s.AllowAggPushDown = TiDBOptOn(val)
		return nil
	}},
	{Scope: ScopeSession, Name: TiDBOptDistinctAggPushDown, Value: BoolToOnOff(config.GetGlobalConfig().Performance.DistinctAggPushDown), skipInit: true, Type: TypeBool, SetSession: func(s *SessionVars, val string) error {
		s.AllowDistinctAggPushDown = TiDBOptOn(val)
		return nil
	}},
	{Scope: ScopeSession, Name: TiDBOptWriteRowID, Value: BoolToOnOff(DefOptWriteRowID), skipInit: true, SetSession: func(s *SessionVars, val string) error {
		s.AllowWriteRowID = TiDBOptOn(val)
		return nil
	}},
	{Scope: ScopeGlobal | ScopeSession, Name: TiDBBuildStatsConcurrency, skipInit: true, Value: strconv.Itoa(DefBuildStatsConcurrency)},
	{Scope: ScopeGlobal | ScopeSession, Name: TiDBOptCartesianBCJ, Value: strconv.Itoa(DefOptCartesianBCJ), Type: TypeInt, MinValue: 0, MaxValue: 2, SetSession: func(s *SessionVars, val string) error {
		s.AllowCartesianBCJ = TidbOptInt(val, DefOptCartesianBCJ)
		return nil
	}},
	{Scope: ScopeGlobal | ScopeSession, Name: TiDBOptMPPOuterJoinFixedBuildSide, Value: BoolToOnOff(DefOptMPPOuterJoinFixedBuildSide), Type: TypeBool, SetSession: func(s *SessionVars, val string) error {
		s.MPPOuterJoinFixedBuildSide = TiDBOptOn(val)
		return nil
	}},
	{Scope: ScopeGlobal, Name: TiDBAutoAnalyzeRatio, Value: strconv.FormatFloat(DefAutoAnalyzeRatio, 'f', -1, 64), Type: TypeFloat, MinValue: 0, MaxValue: math.MaxUint64},
	{Scope: ScopeGlobal, Name: TiDBAutoAnalyzeStartTime, Value: DefAutoAnalyzeStartTime, Type: TypeTime},
	{Scope: ScopeGlobal, Name: TiDBAutoAnalyzeEndTime, Value: DefAutoAnalyzeEndTime, Type: TypeTime},
	{Scope: ScopeSession, Name: TiDBChecksumTableConcurrency, skipInit: true, Value: strconv.Itoa(DefChecksumTableConcurrency)},
	{Scope: ScopeGlobal | ScopeSession, Name: TiDBExecutorConcurrency, Value: strconv.Itoa(DefExecutorConcurrency), Type: TypeUnsigned, MinValue: 1, MaxValue: MaxConfigurableConcurrency, SetSession: func(s *SessionVars, val string) error {
		s.ExecutorConcurrency = tidbOptPositiveInt32(val, DefExecutorConcurrency)
		return nil
	}},
	{Scope: ScopeGlobal | ScopeSession, Name: TiDBDistSQLScanConcurrency, Value: strconv.Itoa(DefDistSQLScanConcurrency), Type: TypeUnsigned, MinValue: 1, MaxValue: MaxConfigurableConcurrency, SetSession: func(s *SessionVars, val string) error {
		s.distSQLScanConcurrency = tidbOptPositiveInt32(val, DefDistSQLScanConcurrency)
		return nil
	}},
	{Scope: ScopeGlobal | ScopeSession, Name: TiDBOptInSubqToJoinAndAgg, Value: BoolToOnOff(DefOptInSubqToJoinAndAgg), Type: TypeBool, SetSession: func(s *SessionVars, val string) error {
		s.SetAllowInSubqToJoinAndAgg(TiDBOptOn(val))
		return nil
	}},
	{Scope: ScopeGlobal | ScopeSession, Name: TiDBOptPreferRangeScan, Value: BoolToOnOff(DefOptPreferRangeScan), Type: TypeBool, IsHintUpdatable: true, SetSession: func(s *SessionVars, val string) error {
		s.SetAllowPreferRangeScan(TiDBOptOn(val))
		return nil
	}},
	{
		Scope: ScopeGlobal | ScopeSession, Name: TiDBOptLimitPushDownThreshold, Value: strconv.Itoa(DefOptLimitPushDownThreshold), Type: TypeUnsigned, MinValue: 0, MaxValue: math.MaxInt32, SetSession: func(s *SessionVars, val string) error {
			s.LimitPushDownThreshold = TidbOptInt64(val, DefOptLimitPushDownThreshold)
			return nil
		}},
	{Scope: ScopeGlobal | ScopeSession, Name: TiDBOptCorrelationThreshold, Value: strconv.FormatFloat(DefOptCorrelationThreshold, 'f', -1, 64), Type: TypeFloat, MinValue: 0, MaxValue: 1, SetSession: func(s *SessionVars, val string) error {
		s.CorrelationThreshold = tidbOptFloat64(val, DefOptCorrelationThreshold)
		return nil
	}},
	{Scope: ScopeGlobal | ScopeSession, Name: TiDBOptEnableCorrelationAdjustment, Value: BoolToOnOff(DefOptEnableCorrelationAdjustment), Type: TypeBool, SetSession: func(s *SessionVars, val string) error {
		s.EnableCorrelationAdjustment = TiDBOptOn(val)
		return nil
	}},
	{Scope: ScopeGlobal | ScopeSession, Name: TiDBOptCorrelationExpFactor, Value: strconv.Itoa(DefOptCorrelationExpFactor), Type: TypeUnsigned, MinValue: 0, MaxValue: math.MaxInt32, SetSession: func(s *SessionVars, val string) error {
		s.CorrelationExpFactor = int(TidbOptInt64(val, DefOptCorrelationExpFactor))
		return nil
	}},
	{Scope: ScopeGlobal | ScopeSession, Name: TiDBOptCPUFactor, Value: strconv.FormatFloat(DefOptCPUFactor, 'f', -1, 64), Type: TypeFloat, MinValue: 0, MaxValue: math.MaxUint64, SetSession: func(s *SessionVars, val string) error {
		s.CPUFactor = tidbOptFloat64(val, DefOptCPUFactor)
		return nil
	}},
	{Scope: ScopeGlobal | ScopeSession, Name: TiDBOptTiFlashConcurrencyFactor, Value: strconv.FormatFloat(DefOptTiFlashConcurrencyFactor, 'f', -1, 64), skipInit: true, Type: TypeFloat, MinValue: 1, MaxValue: math.MaxUint64, SetSession: func(s *SessionVars, val string) error {
		s.CopTiFlashConcurrencyFactor = tidbOptFloat64(val, DefOptTiFlashConcurrencyFactor)
		return nil
	}},
	{Scope: ScopeGlobal | ScopeSession, Name: TiDBOptCopCPUFactor, Value: strconv.FormatFloat(DefOptCopCPUFactor, 'f', -1, 64), Type: TypeFloat, MinValue: 0, MaxValue: math.MaxUint64, SetSession: func(s *SessionVars, val string) error {
		s.CopCPUFactor = tidbOptFloat64(val, DefOptCopCPUFactor)
		return nil
	}},
	{Scope: ScopeGlobal | ScopeSession, Name: TiDBOptNetworkFactor, Value: strconv.FormatFloat(DefOptNetworkFactor, 'f', -1, 64), Type: TypeFloat, MinValue: 0, MaxValue: math.MaxUint64, SetSession: func(s *SessionVars, val string) error {
		s.networkFactor = tidbOptFloat64(val, DefOptNetworkFactor)
		return nil
	}},
	{Scope: ScopeGlobal | ScopeSession, Name: TiDBOptScanFactor, Value: strconv.FormatFloat(DefOptScanFactor, 'f', -1, 64), Type: TypeFloat, MinValue: 0, MaxValue: math.MaxUint64, SetSession: func(s *SessionVars, val string) error {
		s.scanFactor = tidbOptFloat64(val, DefOptScanFactor)
		return nil
	}},
	{Scope: ScopeGlobal | ScopeSession, Name: TiDBOptDescScanFactor, Value: strconv.FormatFloat(DefOptDescScanFactor, 'f', -1, 64), Type: TypeFloat, MinValue: 0, MaxValue: math.MaxUint64, SetSession: func(s *SessionVars, val string) error {
		s.descScanFactor = tidbOptFloat64(val, DefOptDescScanFactor)
		return nil
	}},
	{Scope: ScopeGlobal | ScopeSession, Name: TiDBOptSeekFactor, Value: strconv.FormatFloat(DefOptSeekFactor, 'f', -1, 64), skipInit: true, Type: TypeFloat, MinValue: 0, MaxValue: math.MaxUint64, SetSession: func(s *SessionVars, val string) error {
		s.seekFactor = tidbOptFloat64(val, DefOptSeekFactor)
		return nil
	}},
	{Scope: ScopeGlobal | ScopeSession, Name: TiDBOptMemoryFactor, Value: strconv.FormatFloat(DefOptMemoryFactor, 'f', -1, 64), Type: TypeFloat, MinValue: 0, MaxValue: math.MaxUint64, SetSession: func(s *SessionVars, val string) error {
		s.MemoryFactor = tidbOptFloat64(val, DefOptMemoryFactor)
		return nil
	}},
	{Scope: ScopeGlobal | ScopeSession, Name: TiDBOptDiskFactor, Value: strconv.FormatFloat(DefOptDiskFactor, 'f', -1, 64), Type: TypeFloat, MinValue: 0, MaxValue: math.MaxUint64, SetSession: func(s *SessionVars, val string) error {
		s.DiskFactor = tidbOptFloat64(val, DefOptDiskFactor)
		return nil
	}},
	{Scope: ScopeGlobal | ScopeSession, Name: TiDBOptConcurrencyFactor, Value: strconv.FormatFloat(DefOptConcurrencyFactor, 'f', -1, 64), Type: TypeFloat, MinValue: 0, MaxValue: math.MaxUint64, SetSession: func(s *SessionVars, val string) error {
		s.ConcurrencyFactor = tidbOptFloat64(val, DefOptConcurrencyFactor)
		return nil
	}},
	{Scope: ScopeGlobal | ScopeSession, Name: TiDBIndexJoinBatchSize, Value: strconv.Itoa(DefIndexJoinBatchSize), Type: TypeUnsigned, MinValue: 1, MaxValue: math.MaxInt32, SetSession: func(s *SessionVars, val string) error {
		s.IndexJoinBatchSize = tidbOptPositiveInt32(val, DefIndexJoinBatchSize)
		return nil
	}},
	{Scope: ScopeGlobal | ScopeSession, Name: TiDBIndexLookupSize, Value: strconv.Itoa(DefIndexLookupSize), Type: TypeUnsigned, MinValue: 1, MaxValue: math.MaxInt32, SetSession: func(s *SessionVars, val string) error {
		s.IndexLookupSize = tidbOptPositiveInt32(val, DefIndexLookupSize)
		return nil
	}},
	{Scope: ScopeGlobal | ScopeSession, Name: TiDBIndexLookupConcurrency, Value: strconv.Itoa(DefIndexLookupConcurrency), Type: TypeInt, MinValue: 1, MaxValue: MaxConfigurableConcurrency, AllowAutoValue: true, SetSession: func(s *SessionVars, val string) error {
		s.indexLookupConcurrency = tidbOptPositiveInt32(val, ConcurrencyUnset)
		return nil
	}, Validation: func(vars *SessionVars, normalizedValue string, originalValue string, scope ScopeFlag) (string, error) {
		appendDeprecationWarning(vars, TiDBIndexLookupConcurrency, TiDBExecutorConcurrency)
		return normalizedValue, nil
	}},
	{Scope: ScopeGlobal | ScopeSession, Name: TiDBIndexLookupJoinConcurrency, Value: strconv.Itoa(DefIndexLookupJoinConcurrency), Type: TypeInt, MinValue: 1, MaxValue: MaxConfigurableConcurrency, AllowAutoValue: true, SetSession: func(s *SessionVars, val string) error {
		s.indexLookupJoinConcurrency = tidbOptPositiveInt32(val, ConcurrencyUnset)
		return nil
	}, Validation: func(vars *SessionVars, normalizedValue string, originalValue string, scope ScopeFlag) (string, error) {
		appendDeprecationWarning(vars, TiDBIndexLookupJoinConcurrency, TiDBExecutorConcurrency)
		return normalizedValue, nil
	}},
	{Scope: ScopeGlobal | ScopeSession, Name: TiDBIndexSerialScanConcurrency, Value: strconv.Itoa(DefIndexSerialScanConcurrency), Type: TypeUnsigned, MinValue: 1, MaxValue: MaxConfigurableConcurrency, SetSession: func(s *SessionVars, val string) error {
		s.indexSerialScanConcurrency = tidbOptPositiveInt32(val, DefIndexSerialScanConcurrency)
		return nil
	}},
	{Scope: ScopeGlobal | ScopeSession, Name: TiDBSkipUTF8Check, Value: BoolToOnOff(DefSkipUTF8Check), Type: TypeBool, SetSession: func(s *SessionVars, val string) error {
		s.SkipUTF8Check = TiDBOptOn(val)
		return nil
	}},
	{Scope: ScopeGlobal | ScopeSession, Name: TiDBSkipASCIICheck, Value: BoolToOnOff(DefSkipASCIICheck), Type: TypeBool, SetSession: func(s *SessionVars, val string) error {
		s.SkipASCIICheck = TiDBOptOn(val)
		return nil
	}},
	{Scope: ScopeSession, Name: TiDBBatchInsert, Value: BoolToOnOff(DefBatchInsert), Type: TypeBool, skipInit: true, SetSession: func(s *SessionVars, val string) error {
		s.BatchInsert = TiDBOptOn(val)
		return nil
	}},
	{Scope: ScopeSession, Name: TiDBBatchDelete, Value: BoolToOnOff(DefBatchDelete), Type: TypeBool, skipInit: true, SetSession: func(s *SessionVars, val string) error {
		s.BatchDelete = TiDBOptOn(val)
		return nil
	}},
	{Scope: ScopeSession, Name: TiDBBatchCommit, Value: BoolToOnOff(DefBatchCommit), Type: TypeBool, skipInit: true, SetSession: func(s *SessionVars, val string) error {
		s.BatchCommit = TiDBOptOn(val)
		return nil
	}},
	{Scope: ScopeGlobal | ScopeSession, Name: TiDBDMLBatchSize, Value: strconv.Itoa(DefDMLBatchSize), Type: TypeUnsigned, MinValue: 0, MaxValue: math.MaxInt32, SetSession: func(s *SessionVars, val string) error {
		s.DMLBatchSize = int(TidbOptInt64(val, DefDMLBatchSize))
		return nil
	}},
	{Scope: ScopeSession, Name: TiDBCurrentTS, Value: strconv.Itoa(DefCurretTS), ReadOnly: true, skipInit: true, GetSession: func(s *SessionVars) (string, error) {
		return strconv.FormatUint(s.TxnCtx.StartTS, 10), nil
	}},
	{Scope: ScopeSession, Name: TiDBLastTxnInfo, Value: strconv.Itoa(DefCurretTS), ReadOnly: true, skipInit: true, GetSession: func(s *SessionVars) (string, error) {
		return s.LastTxnInfo, nil
	}},
	{Scope: ScopeSession, Name: TiDBLastQueryInfo, Value: strconv.Itoa(DefCurretTS), ReadOnly: true, skipInit: true, GetSession: func(s *SessionVars) (string, error) {
		info, err := json.Marshal(s.LastQueryInfo)
		if err != nil {
			return "", err
		}
		return string(info), nil
	}},
	{Scope: ScopeGlobal | ScopeSession, Name: TiDBMaxChunkSize, Value: strconv.Itoa(DefMaxChunkSize), Type: TypeUnsigned, MinValue: maxChunkSizeLowerBound, MaxValue: math.MaxInt32, SetSession: func(s *SessionVars, val string) error {
		s.MaxChunkSize = tidbOptPositiveInt32(val, DefMaxChunkSize)
		return nil
	}},
	{Scope: ScopeGlobal | ScopeSession, Name: TiDBAllowBatchCop, Value: strconv.Itoa(DefTiDBAllowBatchCop), Type: TypeInt, MinValue: 0, MaxValue: 2, SetSession: func(s *SessionVars, val string) error {
		s.AllowBatchCop = int(TidbOptInt64(val, DefTiDBAllowBatchCop))
		return nil
	}},
	{Scope: ScopeGlobal | ScopeSession, Name: TiDBInitChunkSize, Value: strconv.Itoa(DefInitChunkSize), Type: TypeUnsigned, MinValue: 1, MaxValue: initChunkSizeUpperBound, SetSession: func(s *SessionVars, val string) error {
		s.InitChunkSize = tidbOptPositiveInt32(val, DefInitChunkSize)
		return nil
	}},
	{Scope: ScopeGlobal | ScopeSession, Name: TiDBEnableCascadesPlanner, Value: Off, Type: TypeBool, SetSession: func(s *SessionVars, val string) error {
		s.SetEnableCascadesPlanner(TiDBOptOn(val))
		return nil
	}},
	{Scope: ScopeGlobal | ScopeSession, Name: TiDBEnableIndexMerge, Value: BoolToOnOff(DefTiDBEnableIndexMerge), Type: TypeBool, SetSession: func(s *SessionVars, val string) error {
		s.SetEnableIndexMerge(TiDBOptOn(val))
		return nil
	}},
	{Scope: ScopeSession, Name: TiDBMemQuotaQuery, Value: strconv.FormatInt(config.GetGlobalConfig().MemQuotaQuery, 10), skipInit: true, Type: TypeInt, MinValue: -1, MaxValue: math.MaxInt64, SetSession: func(s *SessionVars, val string) error {
		s.MemQuotaQuery = TidbOptInt64(val, config.GetGlobalConfig().MemQuotaQuery)
		return nil
	}},
	{Scope: ScopeSession, Name: TiDBEnableChunkRPC, Value: On, Type: TypeBool, skipInit: true, SetSession: func(s *SessionVars, val string) error {
		s.EnableChunkRPC = TiDBOptOn(val)
		return nil
	}},
	{Scope: ScopeSession, Name: TxnIsolationOneShot, Value: "", skipInit: true, Validation: func(vars *SessionVars, normalizedValue string, originalValue string, scope ScopeFlag) (string, error) {
		return checkIsolationLevel(vars, normalizedValue, originalValue, scope)
	}, SetSession: func(s *SessionVars, val string) error {
		s.txnIsolationLevelOneShot.state = oneShotSet
		s.txnIsolationLevelOneShot.value = val
		return nil
	}},
	{Scope: ScopeGlobal | ScopeSession, Name: TiDBEnableTablePartition, Value: On, Type: TypeEnum, PossibleValues: []string{Off, On, "AUTO"}, SetSession: func(s *SessionVars, val string) error {
		s.EnableTablePartition = val
		return nil
	}},
	{Scope: ScopeGlobal | ScopeSession, Name: TiDBEnableListTablePartition, Value: Off, Type: TypeBool, SetSession: func(s *SessionVars, val string) error {
		s.EnableListTablePartition = TiDBOptOn(val)
		return nil
	}},
	{Scope: ScopeGlobal | ScopeSession, Name: TiDBHashJoinConcurrency, Value: strconv.Itoa(DefTiDBHashJoinConcurrency), Type: TypeInt, MinValue: 1, MaxValue: MaxConfigurableConcurrency, AllowAutoValue: true, SetSession: func(s *SessionVars, val string) error {
		s.hashJoinConcurrency = tidbOptPositiveInt32(val, ConcurrencyUnset)
		return nil
	}, Validation: func(vars *SessionVars, normalizedValue string, originalValue string, scope ScopeFlag) (string, error) {
		appendDeprecationWarning(vars, TiDBHashJoinConcurrency, TiDBExecutorConcurrency)
		return normalizedValue, nil
	}},
	{Scope: ScopeGlobal | ScopeSession, Name: TiDBProjectionConcurrency, Value: strconv.Itoa(DefTiDBProjectionConcurrency), Type: TypeInt, MinValue: -1, MaxValue: MaxConfigurableConcurrency, SetSession: func(s *SessionVars, val string) error {
		s.projectionConcurrency = tidbOptPositiveInt32(val, ConcurrencyUnset)
		return nil
	}, Validation: func(vars *SessionVars, normalizedValue string, originalValue string, scope ScopeFlag) (string, error) {
		appendDeprecationWarning(vars, TiDBProjectionConcurrency, TiDBExecutorConcurrency)
		return normalizedValue, nil
	}},
	{Scope: ScopeGlobal | ScopeSession, Name: TiDBHashAggPartialConcurrency, Value: strconv.Itoa(DefTiDBHashAggPartialConcurrency), Type: TypeInt, MinValue: 1, MaxValue: MaxConfigurableConcurrency, AllowAutoValue: true, SetSession: func(s *SessionVars, val string) error {
		s.hashAggPartialConcurrency = tidbOptPositiveInt32(val, ConcurrencyUnset)
		return nil
	}, Validation: func(vars *SessionVars, normalizedValue string, originalValue string, scope ScopeFlag) (string, error) {
		appendDeprecationWarning(vars, TiDBHashAggPartialConcurrency, TiDBExecutorConcurrency)
		return normalizedValue, nil
	}},
	{Scope: ScopeGlobal | ScopeSession, Name: TiDBHashAggFinalConcurrency, Value: strconv.Itoa(DefTiDBHashAggFinalConcurrency), Type: TypeInt, MinValue: 1, MaxValue: MaxConfigurableConcurrency, AllowAutoValue: true, SetSession: func(s *SessionVars, val string) error {
		s.hashAggFinalConcurrency = tidbOptPositiveInt32(val, ConcurrencyUnset)
		return nil
	}, Validation: func(vars *SessionVars, normalizedValue string, originalValue string, scope ScopeFlag) (string, error) {
		appendDeprecationWarning(vars, TiDBHashAggFinalConcurrency, TiDBExecutorConcurrency)
		return normalizedValue, nil
	}},
	{Scope: ScopeGlobal | ScopeSession, Name: TiDBWindowConcurrency, Value: strconv.Itoa(DefTiDBWindowConcurrency), Type: TypeInt, MinValue: 1, MaxValue: MaxConfigurableConcurrency, AllowAutoValue: true, SetSession: func(s *SessionVars, val string) error {
		s.windowConcurrency = tidbOptPositiveInt32(val, ConcurrencyUnset)
		return nil
	}, Validation: func(vars *SessionVars, normalizedValue string, originalValue string, scope ScopeFlag) (string, error) {
		appendDeprecationWarning(vars, TiDBWindowConcurrency, TiDBExecutorConcurrency)
		return normalizedValue, nil
	}},
	{Scope: ScopeGlobal | ScopeSession, Name: TiDBMergeJoinConcurrency, Value: strconv.Itoa(DefTiDBMergeJoinConcurrency), Type: TypeInt, MinValue: 1, MaxValue: MaxConfigurableConcurrency, AllowAutoValue: true, SetSession: func(s *SessionVars, val string) error {
		s.mergeJoinConcurrency = tidbOptPositiveInt32(val, ConcurrencyUnset)
		return nil
	}, Validation: func(vars *SessionVars, normalizedValue string, originalValue string, scope ScopeFlag) (string, error) {
		appendDeprecationWarning(vars, TiDBMergeJoinConcurrency, TiDBExecutorConcurrency)
		return normalizedValue, nil
	}},

	{Scope: ScopeGlobal | ScopeSession, Name: TiDBStreamAggConcurrency, Value: strconv.Itoa(DefTiDBStreamAggConcurrency), Type: TypeInt, MinValue: 1, MaxValue: MaxConfigurableConcurrency, AllowAutoValue: true, SetSession: func(s *SessionVars, val string) error {
		s.streamAggConcurrency = tidbOptPositiveInt32(val, ConcurrencyUnset)
		return nil
	}, Validation: func(vars *SessionVars, normalizedValue string, originalValue string, scope ScopeFlag) (string, error) {
		appendDeprecationWarning(vars, TiDBStreamAggConcurrency, TiDBExecutorConcurrency)
		return normalizedValue, nil
	}},
	{Scope: ScopeGlobal | ScopeSession, Name: TiDBEnableParallelApply, Value: BoolToOnOff(DefTiDBEnableParallelApply), Type: TypeBool, SetSession: func(s *SessionVars, val string) error {
		s.EnableParallelApply = TiDBOptOn(val)
		return nil
	}},
	{Scope: ScopeGlobal | ScopeSession, Name: TiDBMemQuotaApplyCache, Value: strconv.Itoa(DefTiDBMemQuotaApplyCache), Type: TypeUnsigned, MaxValue: math.MaxInt64, SetSession: func(s *SessionVars, val string) error {
		s.MemQuotaApplyCache = TidbOptInt64(val, DefTiDBMemQuotaApplyCache)
		return nil
	}},
	{Scope: ScopeGlobal, Name: TiDBMemQuotaBindingCache, Value: strconv.FormatInt(DefTiDBMemQuotaBindingCache, 10), Type: TypeUnsigned, MaxValue: math.MaxInt32, GetGlobal: func(sv *SessionVars) (string, error) {
		return strconv.FormatInt(MemQuotaBindingCache.Load(), 10), nil
	}, SetGlobal: func(s *SessionVars, val string) error {
		MemQuotaBindingCache.Store(TidbOptInt64(val, DefTiDBMemQuotaBindingCache))
		return nil
	}},
	{Scope: ScopeGlobal | ScopeSession, Name: TiDBBackoffLockFast, Value: strconv.Itoa(tikvstore.DefBackoffLockFast), Type: TypeUnsigned, MinValue: 1, MaxValue: math.MaxInt32, SetSession: func(s *SessionVars, val string) error {
		s.KVVars.BackoffLockFast = tidbOptPositiveInt32(val, tikvstore.DefBackoffLockFast)
		return nil
	}},
	{Scope: ScopeGlobal | ScopeSession, Name: TiDBBackOffWeight, Value: strconv.Itoa(tikvstore.DefBackOffWeight), Type: TypeUnsigned, MinValue: 1, MaxValue: math.MaxInt32, SetSession: func(s *SessionVars, val string) error {
		s.KVVars.BackOffWeight = tidbOptPositiveInt32(val, tikvstore.DefBackOffWeight)
		return nil
	}},
	{Scope: ScopeGlobal | ScopeSession, Name: TiDBRetryLimit, Value: strconv.Itoa(DefTiDBRetryLimit), Type: TypeInt, MinValue: -1, MaxValue: math.MaxInt64, SetSession: func(s *SessionVars, val string) error {
		s.RetryLimit = TidbOptInt64(val, DefTiDBRetryLimit)
		return nil
	}},
	{Scope: ScopeGlobal | ScopeSession, Name: TiDBDisableTxnAutoRetry, Value: BoolToOnOff(DefTiDBDisableTxnAutoRetry), Type: TypeBool, SetSession: func(s *SessionVars, val string) error {
		s.DisableTxnAutoRetry = TiDBOptOn(val)
		return nil
	}},
	{Scope: ScopeGlobal | ScopeSession, Name: TiDBConstraintCheckInPlace, Value: BoolToOnOff(DefTiDBConstraintCheckInPlace), Type: TypeBool, SetSession: func(s *SessionVars, val string) error {
		s.ConstraintCheckInPlace = TiDBOptOn(val)
		return nil
	}},
	{Scope: ScopeGlobal | ScopeSession, Name: TiDBTxnMode, Value: DefTiDBTxnMode, AllowEmptyAll: true, Type: TypeEnum, PossibleValues: []string{"pessimistic", "optimistic"}, SetSession: func(s *SessionVars, val string) error {
		s.TxnMode = strings.ToUpper(val)
		return nil
	}},
	{Scope: ScopeGlobal, Name: TiDBRowFormatVersion, Value: strconv.Itoa(DefTiDBRowFormatV1), Type: TypeUnsigned, MinValue: 1, MaxValue: 2, SetSession: func(s *SessionVars, val string) error {
		formatVersion := int(TidbOptInt64(val, DefTiDBRowFormatV1))
		if formatVersion == DefTiDBRowFormatV1 {
			s.RowEncoder.Enable = false
		} else if formatVersion == DefTiDBRowFormatV2 {
			s.RowEncoder.Enable = true
		}
		SetDDLReorgRowFormat(TidbOptInt64(val, DefTiDBRowFormatV2))
		return nil
	}},
	{Scope: ScopeSession, Name: TiDBOptimizerSelectivityLevel, Value: strconv.Itoa(DefTiDBOptimizerSelectivityLevel), skipInit: true, Type: TypeUnsigned, MinValue: 0, MaxValue: math.MaxInt32, SetSession: func(s *SessionVars, val string) error {
		s.OptimizerSelectivityLevel = tidbOptPositiveInt32(val, DefTiDBOptimizerSelectivityLevel)
		return nil
	}},
	{Scope: ScopeGlobal | ScopeSession, Name: TiDBEnableWindowFunction, Value: BoolToOnOff(DefEnableWindowFunction), Type: TypeBool, SetSession: func(s *SessionVars, val string) error {
		s.EnableWindowFunction = TiDBOptOn(val)
		return nil
	}},
	{Scope: ScopeGlobal | ScopeSession, Name: TiDBEnablePipelinedWindowFunction, Value: BoolToOnOff(DefEnablePipelinedWindowFunction), Type: TypeBool, SetSession: func(s *SessionVars, val string) error {
		s.EnablePipelinedWindowExec = TiDBOptOn(val)
		return nil
	}},
	{Scope: ScopeGlobal | ScopeSession, Name: TiDBEnableStrictDoubleTypeCheck, Value: BoolToOnOff(DefEnableStrictDoubleTypeCheck), Type: TypeBool, SetSession: func(s *SessionVars, val string) error {
		s.EnableStrictDoubleTypeCheck = TiDBOptOn(val)
		return nil
	}},
	{Scope: ScopeGlobal | ScopeSession, Name: TiDBEnableVectorizedExpression, Value: BoolToOnOff(DefEnableVectorizedExpression), Type: TypeBool, SetSession: func(s *SessionVars, val string) error {
		s.EnableVectorizedExpression = TiDBOptOn(val)
		return nil
	}},
	{Scope: ScopeGlobal | ScopeSession, Name: TiDBEnableFastAnalyze, Value: BoolToOnOff(DefTiDBUseFastAnalyze), Type: TypeBool, SetSession: func(s *SessionVars, val string) error {
		s.EnableFastAnalyze = TiDBOptOn(val)
		return nil
	}},
	{Scope: ScopeGlobal | ScopeSession, Name: TiDBSkipIsolationLevelCheck, Value: BoolToOnOff(DefTiDBSkipIsolationLevelCheck), Type: TypeBool},
	{Scope: ScopeGlobal | ScopeSession, Name: TiDBEnableRateLimitAction, Value: BoolToOnOff(DefTiDBEnableRateLimitAction), Type: TypeBool, SetSession: func(s *SessionVars, val string) error {
		s.EnabledRateLimitAction = TiDBOptOn(val)
		return nil
	}},
	{Scope: ScopeGlobal | ScopeSession, Name: TiDBAllowFallbackToTiKV, Value: "", Validation: func(vars *SessionVars, normalizedValue string, originalValue string, scope ScopeFlag) (string, error) {
		if normalizedValue == "" {
			return "", nil
		}
		engines := strings.Split(normalizedValue, ",")
		var formatVal string
		storeTypes := make(map[kv.StoreType]struct{})
		for i, engine := range engines {
			engine = strings.TrimSpace(engine)
			switch {
			case strings.EqualFold(engine, kv.TiFlash.Name()):
				if _, ok := storeTypes[kv.TiFlash]; !ok {
					if i != 0 {
						formatVal += ","
					}
					formatVal += kv.TiFlash.Name()
					storeTypes[kv.TiFlash] = struct{}{}
				}
			default:
				return normalizedValue, ErrWrongValueForVar.GenWithStackByArgs(TiDBAllowFallbackToTiKV, normalizedValue)
			}
		}
		return formatVal, nil
	}, SetSession: func(s *SessionVars, val string) error {
		s.AllowFallbackToTiKV = make(map[kv.StoreType]struct{})
		for _, engine := range strings.Split(val, ",") {
			switch engine {
			case kv.TiFlash.Name():
				s.AllowFallbackToTiKV[kv.TiFlash] = struct{}{}
			}
		}
		return nil
	}},
	/* The following variable is defined as session scope but is actually server scope. */
	{Scope: ScopeSession, Name: TiDBGeneralLog, Value: BoolToOnOff(DefTiDBGeneralLog), Type: TypeBool, skipInit: true, SetSession: func(s *SessionVars, val string) error {
		ProcessGeneralLog.Store(TiDBOptOn(val))
		return nil
	}, GetSession: func(s *SessionVars) (string, error) {
		return BoolToOnOff(ProcessGeneralLog.Load()), nil
	}},
	{Scope: ScopeSession, Name: TiDBLogFileMaxDays, Value: strconv.Itoa(config.GetGlobalConfig().Log.File.MaxDays), Type: TypeInt, MinValue: 0, MaxValue: math.MaxInt32, skipInit: true, SetSession: func(s *SessionVars, val string) error {
		maxAge, err := strconv.ParseInt(val, 10, 32)
		if err != nil {
			return err
		}

		GlobalLogMaxDays.Store(int32(maxAge))

		cfg := config.GetGlobalConfig().Log.ToLogConfig()
		cfg.Config.File.MaxDays = int(maxAge)

		err = logutil.ReplaceLogger(cfg)
		if err != nil {
			return err
		}

		return nil
	}, GetSession: func(s *SessionVars) (string, error) {
		return strconv.FormatInt(int64(GlobalLogMaxDays.Load()), 10), nil
	}},
	{Scope: ScopeSession, Name: TiDBPProfSQLCPU, Value: strconv.Itoa(DefTiDBPProfSQLCPU), Type: TypeInt, skipInit: true, MinValue: 0, MaxValue: 1, SetSession: func(s *SessionVars, val string) error {
		EnablePProfSQLCPU.Store(uint32(tidbOptPositiveInt32(val, DefTiDBPProfSQLCPU)) > 0)
		return nil
	}, GetSession: func(s *SessionVars) (string, error) {
		val := "0"
		if EnablePProfSQLCPU.Load() {
			val = "1"
		}
		return val, nil
	}},
	{Scope: ScopeSession, Name: TiDBDDLSlowOprThreshold, Value: strconv.Itoa(DefTiDBDDLSlowOprThreshold), skipInit: true, SetSession: func(s *SessionVars, val string) error {
		atomic.StoreUint32(&DDLSlowOprThreshold, uint32(tidbOptPositiveInt32(val, DefTiDBDDLSlowOprThreshold)))
		return nil
	}, GetSession: func(s *SessionVars) (string, error) {
		return strconv.FormatUint(uint64(atomic.LoadUint32(&DDLSlowOprThreshold)), 10), nil
	}},
	{Scope: ScopeSession, Name: TiDBConfig, Value: "", ReadOnly: true, skipInit: true, GetSession: func(s *SessionVars) (string, error) {
		conf := config.GetGlobalConfig()
		j, err := json.MarshalIndent(conf, "", "\t")
		if err != nil {
			return "", err
		}
		return config.HideConfig(string(j)), nil
	}},
	{Scope: ScopeGlobal, Name: TiDBDDLReorgWorkerCount, Value: strconv.Itoa(DefTiDBDDLReorgWorkerCount), Type: TypeUnsigned, MinValue: 1, MaxValue: MaxConfigurableConcurrency, SetSession: func(s *SessionVars, val string) error {
		SetDDLReorgWorkerCounter(int32(tidbOptPositiveInt32(val, DefTiDBDDLReorgWorkerCount)))
		return nil
	}},
	{Scope: ScopeGlobal, Name: TiDBDDLReorgBatchSize, Value: strconv.Itoa(DefTiDBDDLReorgBatchSize), Type: TypeUnsigned, MinValue: int64(MinDDLReorgBatchSize), MaxValue: uint64(MaxDDLReorgBatchSize), SetSession: func(s *SessionVars, val string) error {
		SetDDLReorgBatchSize(int32(tidbOptPositiveInt32(val, DefTiDBDDLReorgBatchSize)))
		return nil
	}},
	{Scope: ScopeGlobal, Name: TiDBDDLErrorCountLimit, Value: strconv.Itoa(DefTiDBDDLErrorCountLimit), Type: TypeUnsigned, MinValue: 0, MaxValue: math.MaxInt64, SetSession: func(s *SessionVars, val string) error {
		SetDDLErrorCountLimit(TidbOptInt64(val, DefTiDBDDLErrorCountLimit))
		return nil
	}},
	{Scope: ScopeSession, Name: TiDBDDLReorgPriority, Value: "PRIORITY_LOW", skipInit: true, SetSession: func(s *SessionVars, val string) error {
		s.setDDLReorgPriority(val)
		return nil
	}},
	{Scope: ScopeGlobal, Name: TiDBMaxDeltaSchemaCount, Value: strconv.Itoa(DefTiDBMaxDeltaSchemaCount), Type: TypeUnsigned, MinValue: 100, MaxValue: 16384, SetSession: func(s *SessionVars, val string) error {
		// It's a global variable, but it also wants to be cached in server.
		SetMaxDeltaSchemaCount(TidbOptInt64(val, DefTiDBMaxDeltaSchemaCount))
		return nil
	}},
	{Scope: ScopeGlobal, Name: TiDBEnableChangeMultiSchema, Value: BoolToOnOff(DefTiDBChangeMultiSchema), Hidden: true, Type: TypeBool, SetSession: func(s *SessionVars, val string) error {
		s.EnableChangeMultiSchema = TiDBOptOn(val)
		return nil
	}, SetGlobal: func(s *SessionVars, val string) error {
		s.EnableChangeMultiSchema = TiDBOptOn(val)
		return nil
	}},
	{Scope: ScopeGlobal | ScopeSession, Name: TiDBEnableAutoIncrementInGenerated, Value: BoolToOnOff(DefTiDBEnableAutoIncrementInGenerated), Type: TypeBool, SetSession: func(s *SessionVars, val string) error {
		s.EnableAutoIncrementInGenerated = TiDBOptOn(val)
		return nil
	}},
	{Scope: ScopeGlobal, Name: TiDBEnablePointGetCache, Value: BoolToOnOff(DefTiDBPointGetCache), Hidden: true, Type: TypeBool, SetSession: func(s *SessionVars, val string) error {
		s.EnablePointGetCache = TiDBOptOn(val)
		return nil
	}},
	{Scope: ScopeGlobal | ScopeSession, Name: TiDBPlacementMode, Value: DefTiDBPlacementMode, Type: TypeEnum, PossibleValues: []string{PlacementModeStrict, PlacementModeIgnore}, SetSession: func(s *SessionVars, val string) error {
		s.PlacementMode = val
		return nil
	}},
	{Scope: ScopeSession, Name: TiDBForcePriority, skipInit: true, Value: mysql.Priority2Str[DefTiDBForcePriority], SetSession: func(s *SessionVars, val string) error {
		atomic.StoreInt32(&ForcePriority, int32(mysql.Str2Priority(val)))
		return nil
	}, GetSession: func(s *SessionVars) (string, error) {
		return mysql.Priority2Str[mysql.PriorityEnum(atomic.LoadInt32(&ForcePriority))], nil
	}},
	{Scope: ScopeGlobal | ScopeSession, Name: TiDBOptJoinReorderThreshold, Value: strconv.Itoa(DefTiDBOptJoinReorderThreshold), skipInit: true, Type: TypeUnsigned, MinValue: 0, MaxValue: 63, SetSession: func(s *SessionVars, val string) error {
		s.TiDBOptJoinReorderThreshold = tidbOptPositiveInt32(val, DefTiDBOptJoinReorderThreshold)
		return nil
	}},
	{Scope: ScopeSession, Name: TiDBSlowQueryFile, Value: "", skipInit: true, SetSession: func(s *SessionVars, val string) error {
		s.SlowQueryFile = val
		return nil
	}},
	{Scope: ScopeGlobal, Name: TiDBScatterRegion, Value: BoolToOnOff(DefTiDBScatterRegion), Type: TypeBool},
	{Scope: ScopeSession, Name: TiDBWaitSplitRegionFinish, Value: BoolToOnOff(DefTiDBWaitSplitRegionFinish), skipInit: true, Type: TypeBool, SetSession: func(s *SessionVars, val string) error {
		s.WaitSplitRegionFinish = TiDBOptOn(val)
		return nil
	}},
	{Scope: ScopeSession, Name: TiDBWaitSplitRegionTimeout, Value: strconv.Itoa(DefWaitSplitRegionTimeout), skipInit: true, Type: TypeUnsigned, MinValue: 1, MaxValue: math.MaxInt32, SetSession: func(s *SessionVars, val string) error {
		s.WaitSplitRegionTimeout = uint64(tidbOptPositiveInt32(val, DefWaitSplitRegionTimeout))
		return nil
	}},
	{Scope: ScopeSession, Name: TiDBLowResolutionTSO, Value: Off, Type: TypeBool, skipInit: true, SetSession: func(s *SessionVars, val string) error {
		s.LowResolutionTSO = TiDBOptOn(val)
		return nil
	}},
	{Scope: ScopeSession, Name: TiDBExpensiveQueryTimeThreshold, Value: strconv.Itoa(DefTiDBExpensiveQueryTimeThreshold), Type: TypeUnsigned, MinValue: int64(MinExpensiveQueryTimeThreshold), MaxValue: math.MaxInt32, SetSession: func(s *SessionVars, val string) error {
		atomic.StoreUint64(&ExpensiveQueryTimeThreshold, uint64(tidbOptPositiveInt32(val, DefTiDBExpensiveQueryTimeThreshold)))
		return nil
	}, GetSession: func(s *SessionVars) (string, error) {
		return strconv.FormatUint(atomic.LoadUint64(&ExpensiveQueryTimeThreshold), 10), nil
	}},
	{Scope: ScopeSession, Name: TiDBMemoryUsageAlarmRatio, Value: strconv.FormatFloat(config.GetGlobalConfig().Performance.MemoryUsageAlarmRatio, 'f', -1, 64), Type: TypeFloat, MinValue: 0.0, MaxValue: 1.0, skipInit: true, SetSession: func(s *SessionVars, val string) error {
		MemoryUsageAlarmRatio.Store(tidbOptFloat64(val, 0.8))
		return nil
	}, GetSession: func(s *SessionVars) (string, error) {
		return fmt.Sprintf("%g", MemoryUsageAlarmRatio.Load()), nil
	}},
	{Scope: ScopeGlobal | ScopeSession, Name: TiDBEnableNoopFuncs, Value: DefTiDBEnableNoopFuncs, Type: TypeEnum, PossibleValues: []string{Off, On, Warn}, Validation: func(vars *SessionVars, normalizedValue string, originalValue string, scope ScopeFlag) (string, error) {

		// The behavior is very weird if someone can turn TiDBEnableNoopFuncs OFF, but keep any of the following on:
		// TxReadOnly, TransactionReadOnly, OfflineMode, SuperReadOnly, serverReadOnly, SQLAutoIsNull
		// To prevent this strange position, prevent setting to OFF when any of these sysVars are ON of the same scope.

		if normalizedValue == Off {
			for _, potentialIncompatibleSysVar := range []string{TxReadOnly, TransactionReadOnly, OfflineMode, SuperReadOnly, ReadOnly, SQLAutoIsNull} {
				val, _ := vars.GetSystemVar(potentialIncompatibleSysVar) // session scope
				if scope == ScopeGlobal {                                // global scope
					var err error
					val, err = vars.GlobalVarsAccessor.GetGlobalSysVar(potentialIncompatibleSysVar)
					if err != nil {
						return originalValue, errUnknownSystemVariable.GenWithStackByArgs(potentialIncompatibleSysVar)
					}
				}
				if TiDBOptOn(val) {
					return originalValue, errValueNotSupportedWhen.GenWithStackByArgs(TiDBEnableNoopFuncs, potentialIncompatibleSysVar)
				}
			}
		}
		return normalizedValue, nil
	}, SetSession: func(s *SessionVars, val string) error {
		s.NoopFuncsMode = TiDBOptOnOffWarn(val)
		return nil
	}},
	{Scope: ScopeGlobal | ScopeSession, Name: TiDBReplicaRead, Value: "leader", Type: TypeEnum, PossibleValues: []string{"leader", "follower", "leader-and-follower", "closest-replicas"}, SetSession: func(s *SessionVars, val string) error {
		if strings.EqualFold(val, "follower") {
			s.SetReplicaRead(kv.ReplicaReadFollower)
		} else if strings.EqualFold(val, "leader-and-follower") {
			s.SetReplicaRead(kv.ReplicaReadMixed)
		} else if strings.EqualFold(val, "leader") || len(val) == 0 {
			s.SetReplicaRead(kv.ReplicaReadLeader)
		} else if strings.EqualFold(val, "closest-replicas") {
			s.SetReplicaRead(kv.ReplicaReadClosest)
		}
		return nil
	}},
	{Scope: ScopeSession, Name: TiDBAllowRemoveAutoInc, Value: BoolToOnOff(DefTiDBAllowRemoveAutoInc), skipInit: true, Type: TypeBool, SetSession: func(s *SessionVars, val string) error {
		s.AllowRemoveAutoInc = TiDBOptOn(val)
		return nil
	}},
	{Scope: ScopeGlobal, Name: TiDBEnableStmtSummary, Value: BoolToOnOff(DefTiDBEnableStmtSummary), Type: TypeBool, AllowEmpty: true,
		SetGlobal: func(s *SessionVars, val string) error {
			return stmtsummary.StmtSummaryByDigestMap.SetEnabled(TiDBOptOn(val))
		}},
	{Scope: ScopeGlobal, Name: TiDBStmtSummaryInternalQuery, Value: BoolToOnOff(DefTiDBStmtSummaryInternalQuery), Type: TypeBool, AllowEmpty: true,
		SetGlobal: func(s *SessionVars, val string) error {
			return stmtsummary.StmtSummaryByDigestMap.SetEnabledInternalQuery(TiDBOptOn(val))
		}},
	{Scope: ScopeGlobal, Name: TiDBStmtSummaryRefreshInterval, Value: strconv.Itoa(DefTiDBStmtSummaryRefreshInterval), Type: TypeInt, MinValue: 1, MaxValue: math.MaxInt32, AllowEmpty: true,
		SetGlobal: func(s *SessionVars, val string) error {
			// convert val to int64
			return stmtsummary.StmtSummaryByDigestMap.SetRefreshInterval(TidbOptInt64(val, DefTiDBStmtSummaryRefreshInterval))
		}},
	{Scope: ScopeGlobal, Name: TiDBStmtSummaryHistorySize, Value: strconv.Itoa(DefTiDBStmtSummaryHistorySize), Type: TypeInt, MinValue: 0, MaxValue: math.MaxUint8, AllowEmpty: true,
		SetGlobal: func(s *SessionVars, val string) error {
			return stmtsummary.StmtSummaryByDigestMap.SetHistorySize(TidbOptInt(val, DefTiDBStmtSummaryHistorySize))
		}},
	{Scope: ScopeGlobal, Name: TiDBStmtSummaryMaxStmtCount, Value: strconv.Itoa(DefTiDBStmtSummaryMaxStmtCount), Type: TypeInt, MinValue: 1, MaxValue: math.MaxInt16, AllowEmpty: true,
		SetGlobal: func(s *SessionVars, val string) error {
			return stmtsummary.StmtSummaryByDigestMap.SetMaxStmtCount(uint(TidbOptInt(val, DefTiDBStmtSummaryMaxStmtCount)))
		}},
	{Scope: ScopeGlobal, Name: TiDBStmtSummaryMaxSQLLength, Value: strconv.Itoa(DefTiDBStmtSummaryMaxSQLLength), Type: TypeInt, MinValue: 0, MaxValue: math.MaxInt32, AllowEmpty: true,
		SetGlobal: func(s *SessionVars, val string) error {
			return stmtsummary.StmtSummaryByDigestMap.SetMaxSQLLength(TidbOptInt(val, DefTiDBStmtSummaryMaxSQLLength))
		}},
	{Scope: ScopeGlobal, Name: TiDBCapturePlanBaseline, Value: DefTiDBCapturePlanBaseline, Type: TypeBool, AllowEmptyAll: true},
	{Scope: ScopeGlobal | ScopeSession, Name: TiDBUsePlanBaselines, Value: BoolToOnOff(DefTiDBUsePlanBaselines), Type: TypeBool, SetSession: func(s *SessionVars, val string) error {
		s.UsePlanBaselines = TiDBOptOn(val)
		return nil
	}},
	{Scope: ScopeGlobal | ScopeSession, Name: TiDBEvolvePlanBaselines, Value: BoolToOnOff(DefTiDBEvolvePlanBaselines), Type: TypeBool, Validation: func(vars *SessionVars, normalizedValue string, originalValue string, scope ScopeFlag) (string, error) {
		if normalizedValue == "ON" && !config.CheckTableBeforeDrop {
			return normalizedValue, errors.Errorf("Cannot enable baseline evolution feature, it is not generally available now")
		}
		return normalizedValue, nil
	}, SetSession: func(s *SessionVars, val string) error {
		s.EvolvePlanBaselines = TiDBOptOn(val)
		return nil
	}},
	{Scope: ScopeGlobal | ScopeSession, Name: TiDBEnableExtendedStats, Value: BoolToOnOff(false), Hidden: true, Type: TypeBool, SetSession: func(s *SessionVars, val string) error {
		s.EnableExtendedStats = TiDBOptOn(val)
		return nil
	}},
	{Scope: ScopeGlobal, Name: TiDBEvolvePlanTaskMaxTime, Value: strconv.Itoa(DefTiDBEvolvePlanTaskMaxTime), Type: TypeInt, MinValue: -1, MaxValue: math.MaxInt64},
	{Scope: ScopeGlobal, Name: TiDBEvolvePlanTaskStartTime, Value: DefTiDBEvolvePlanTaskStartTime, Type: TypeTime},
	{Scope: ScopeGlobal, Name: TiDBEvolvePlanTaskEndTime, Value: DefTiDBEvolvePlanTaskEndTime, Type: TypeTime},
	{Scope: ScopeSession, Name: TiDBIsolationReadEngines, Value: strings.Join(config.GetGlobalConfig().IsolationRead.Engines, ","), Validation: func(vars *SessionVars, normalizedValue string, originalValue string, scope ScopeFlag) (string, error) {
		engines := strings.Split(normalizedValue, ",")
		var formatVal string
		for i, engine := range engines {
			engine = strings.TrimSpace(engine)
			if i != 0 {
				formatVal += ","
			}
			switch {
			case strings.EqualFold(engine, kv.TiKV.Name()):
				formatVal += kv.TiKV.Name()
			case strings.EqualFold(engine, kv.TiFlash.Name()):
				formatVal += kv.TiFlash.Name()
			case strings.EqualFold(engine, kv.TiDB.Name()):
				formatVal += kv.TiDB.Name()
			default:
				return normalizedValue, ErrWrongValueForVar.GenWithStackByArgs(TiDBIsolationReadEngines, normalizedValue)
			}
		}
		return formatVal, nil
	}, SetSession: func(s *SessionVars, val string) error {
		s.IsolationReadEngines = make(map[kv.StoreType]struct{})
		for _, engine := range strings.Split(val, ",") {
			switch engine {
			case kv.TiKV.Name():
				s.IsolationReadEngines[kv.TiKV] = struct{}{}
			case kv.TiFlash.Name():
				s.IsolationReadEngines[kv.TiFlash] = struct{}{}
			case kv.TiDB.Name():
				s.IsolationReadEngines[kv.TiDB] = struct{}{}
			}
		}
		return nil
	}},
	{Scope: ScopeGlobal, Name: TiDBStoreLimit, Value: strconv.FormatInt(atomic.LoadInt64(&config.GetGlobalConfig().TiKVClient.StoreLimit), 10), Type: TypeInt, MinValue: 0, MaxValue: math.MaxInt64, GetGlobal: func(s *SessionVars) (string, error) {
		return strconv.FormatInt(tikvstore.StoreLimit.Load(), 10), nil
	}, SetGlobal: func(s *SessionVars, val string) error {
		tikvstore.StoreLimit.Store(TidbOptInt64(val, DefTiDBStoreLimit))
		return nil
	}},
	{Scope: ScopeSession, Name: TiDBMetricSchemaStep, Value: strconv.Itoa(DefTiDBMetricSchemaStep), Type: TypeUnsigned, skipInit: true, MinValue: 10, MaxValue: 60 * 60 * 60, SetSession: func(s *SessionVars, val string) error {
		s.MetricSchemaStep = TidbOptInt64(val, DefTiDBMetricSchemaStep)
		return nil
	}},
	{Scope: ScopeSession, Name: TiDBMetricSchemaRangeDuration, Value: strconv.Itoa(DefTiDBMetricSchemaRangeDuration), skipInit: true, Type: TypeUnsigned, MinValue: 10, MaxValue: 60 * 60 * 60, SetSession: func(s *SessionVars, val string) error {
		s.MetricSchemaRangeDuration = TidbOptInt64(val, DefTiDBMetricSchemaRangeDuration)
		return nil
	}},
	{Scope: ScopeSession, Name: TiDBSlowLogThreshold, Value: strconv.Itoa(logutil.DefaultSlowThreshold), skipInit: true, Type: TypeInt, MinValue: -1, MaxValue: math.MaxInt64, SetSession: func(s *SessionVars, val string) error {
		atomic.StoreUint64(&config.GetGlobalConfig().Log.SlowThreshold, uint64(TidbOptInt64(val, logutil.DefaultSlowThreshold)))
		return nil
	}, GetSession: func(s *SessionVars) (string, error) {
		return strconv.FormatUint(atomic.LoadUint64(&config.GetGlobalConfig().Log.SlowThreshold), 10), nil
	}},
	{Scope: ScopeSession, Name: TiDBRecordPlanInSlowLog, Value: int32ToBoolStr(logutil.DefaultRecordPlanInSlowLog), skipInit: true, Type: TypeBool, SetSession: func(s *SessionVars, val string) error {
		atomic.StoreUint32(&config.GetGlobalConfig().Log.RecordPlanInSlowLog, uint32(TidbOptInt64(val, logutil.DefaultRecordPlanInSlowLog)))
		return nil
	}, GetSession: func(s *SessionVars) (string, error) {
		enabled := atomic.LoadUint32(&config.GetGlobalConfig().Log.RecordPlanInSlowLog) == 1
		return BoolToOnOff(enabled), nil
	}},
	{Scope: ScopeSession, Name: TiDBEnableSlowLog, Value: BoolToOnOff(logutil.DefaultTiDBEnableSlowLog), Type: TypeBool, skipInit: true, SetSession: func(s *SessionVars, val string) error {
		config.GetGlobalConfig().Log.EnableSlowLog.Store(TiDBOptOn(val))
		return nil
	}, GetSession: func(s *SessionVars) (string, error) {
		return BoolToOnOff(config.GetGlobalConfig().Log.EnableSlowLog.Load()), nil
	}},
	{Scope: ScopeSession, Name: TiDBQueryLogMaxLen, Value: strconv.Itoa(logutil.DefaultQueryLogMaxLen), Type: TypeInt, MinValue: -1, MaxValue: math.MaxInt64, skipInit: true, SetSession: func(s *SessionVars, val string) error {
		atomic.StoreUint64(&config.GetGlobalConfig().Log.QueryLogMaxLen, uint64(TidbOptInt64(val, logutil.DefaultQueryLogMaxLen)))
		return nil
	}, GetSession: func(s *SessionVars) (string, error) {
		return strconv.FormatUint(atomic.LoadUint64(&config.GetGlobalConfig().Log.QueryLogMaxLen), 10), nil
	}},
	{Scope: ScopeGlobal | ScopeSession, Name: CTEMaxRecursionDepth, Value: strconv.Itoa(DefCTEMaxRecursionDepth), Type: TypeInt, MinValue: 0, MaxValue: 4294967295, SetSession: func(s *SessionVars, val string) error {
		s.CTEMaxRecursionDepth = TidbOptInt(val, DefCTEMaxRecursionDepth)
		return nil
	}},
	{Scope: ScopeSession, Name: TiDBCheckMb4ValueInUTF8, Value: BoolToOnOff(config.GetGlobalConfig().CheckMb4ValueInUTF8.Load()), skipInit: true, Type: TypeBool, SetSession: func(s *SessionVars, val string) error {
		config.GetGlobalConfig().CheckMb4ValueInUTF8.Store(TiDBOptOn(val))
		return nil
	}, GetSession: func(s *SessionVars) (string, error) {
		return BoolToOnOff(config.GetGlobalConfig().CheckMb4ValueInUTF8.Load()), nil
	}},
	{Scope: ScopeSession, Name: TiDBFoundInPlanCache, Value: BoolToOnOff(DefTiDBFoundInPlanCache), Type: TypeBool, ReadOnly: true, skipInit: true, SetSession: func(s *SessionVars, val string) error {
		s.FoundInPlanCache = TiDBOptOn(val)
		return nil
	}, GetSession: func(s *SessionVars) (string, error) {
		return BoolToOnOff(s.PrevFoundInPlanCache), nil
	}},
	{Scope: ScopeSession, Name: TiDBFoundInBinding, Value: BoolToOnOff(DefTiDBFoundInBinding), Type: TypeBool, ReadOnly: true, skipInit: true, SetSession: func(s *SessionVars, val string) error {
		s.FoundInBinding = TiDBOptOn(val)
		return nil
	}, GetSession: func(s *SessionVars) (string, error) {
		return BoolToOnOff(s.PrevFoundInBinding), nil
	}},
	{Scope: ScopeSession, Name: TiDBEnableCollectExecutionInfo, Value: BoolToOnOff(DefTiDBEnableCollectExecutionInfo), skipInit: true, Type: TypeBool, SetSession: func(s *SessionVars, val string) error {
		oldConfig := config.GetGlobalConfig()
		newValue := TiDBOptOn(val)
		if oldConfig.EnableCollectExecutionInfo != newValue {
			newConfig := *oldConfig
			newConfig.EnableCollectExecutionInfo = newValue
			config.StoreGlobalConfig(&newConfig)
		}
		return nil
	}, GetSession: func(s *SessionVars) (string, error) {
		return BoolToOnOff(config.GetGlobalConfig().EnableCollectExecutionInfo), nil
	}},
	{Scope: ScopeGlobal | ScopeSession, Name: TiDBAllowAutoRandExplicitInsert, Value: BoolToOnOff(DefTiDBAllowAutoRandExplicitInsert), Type: TypeBool, SetSession: func(s *SessionVars, val string) error {
		s.AllowAutoRandExplicitInsert = TiDBOptOn(val)
		return nil
	}},
	{Scope: ScopeGlobal | ScopeSession, Name: TiDBEnableClusteredIndex, Value: IntOnly, Type: TypeEnum, PossibleValues: []string{Off, On, IntOnly}, Validation: func(vars *SessionVars, normalizedValue string, originalValue string, scope ScopeFlag) (string, error) {
		if normalizedValue == IntOnly {
			vars.StmtCtx.AppendWarning(errWarnDeprecatedSyntax.FastGenByArgs(normalizedValue, fmt.Sprintf("'%s' or '%s'", On, Off)))
		}
		return normalizedValue, nil
	}, SetSession: func(s *SessionVars, val string) error {
		s.EnableClusteredIndex = TiDBOptEnableClustered(val)
		return nil
	}},
	{Scope: ScopeGlobal | ScopeSession, Name: TiDBPartitionPruneMode, Value: DefTiDBPartitionPruneMode, Hidden: true, Type: TypeStr, Validation: func(vars *SessionVars, normalizedValue string, originalValue string, scope ScopeFlag) (string, error) {
		mode := PartitionPruneMode(normalizedValue).Update()
		if !mode.Valid() {
			return normalizedValue, ErrWrongTypeForVar.GenWithStackByArgs(TiDBPartitionPruneMode)
		}
		return string(mode), nil
	}, SetSession: func(s *SessionVars, val string) error {
		s.PartitionPruneMode.Store(strings.ToLower(strings.TrimSpace(val)))
		return nil
	}},
	{Scope: ScopeGlobal | ScopeSession, Name: TiDBRedactLog, Value: BoolToOnOff(DefTiDBRedactLog), Type: TypeBool, SetSession: func(s *SessionVars, val string) error {
		s.EnableRedactLog = TiDBOptOn(val)
		errors.RedactLogEnabled.Store(s.EnableRedactLog)
		return nil
	}},
	{Scope: ScopeGlobal, Name: TiDBRestrictedReadOnly, Value: BoolToOnOff(DefTiDBRestrictedReadOnly), Type: TypeBool, SetGlobal: func(s *SessionVars, val string) error {
		on := TiDBOptOn(val)
		if on {
			err := s.GlobalVarsAccessor.SetGlobalSysVar(TiDBSuperReadOnly, "ON")
			if err != nil {
				return err
			}
		}
		RestrictedReadOnly.Store(on)
		return nil
	}},
	{Scope: ScopeGlobal, Name: TiDBSuperReadOnly, Value: BoolToOnOff(DefTiDBSuperReadOnly), Type: TypeBool, Validation: func(vars *SessionVars, normalizedValue string, _ string, _ ScopeFlag) (string, error) {
		on := TiDBOptOn(normalizedValue)
		if !on {
			result, err := vars.GlobalVarsAccessor.GetGlobalSysVar(TiDBRestrictedReadOnly)
			if err != nil {
				return normalizedValue, err
			}
			if TiDBOptOn(result) {
				return normalizedValue, fmt.Errorf("can't turn off %s when %s is on", TiDBSuperReadOnly, TiDBRestrictedReadOnly)
			}
		}
		return normalizedValue, nil
	}, SetGlobal: func(s *SessionVars, val string) error {
		VarTiDBSuperReadOnly.Store(TiDBOptOn(val))
		return nil
	}},
	{Scope: ScopeGlobal | ScopeSession, Name: TiDBShardAllocateStep, Value: strconv.Itoa(DefTiDBShardAllocateStep), Type: TypeInt, MinValue: 1, MaxValue: uint64(math.MaxInt64), SetSession: func(s *SessionVars, val string) error {
		s.ShardAllocateStep = TidbOptInt64(val, DefTiDBShardAllocateStep)
		return nil
	}},
	{Scope: ScopeGlobal, Name: TiDBEnableTelemetry, Value: BoolToOnOff(DefTiDBEnableTelemetry), Type: TypeBool},
	{Scope: ScopeGlobal | ScopeSession, Name: TiDBEnableAmendPessimisticTxn, Value: BoolToOnOff(DefTiDBEnableAmendPessimisticTxn), Type: TypeBool, SetSession: func(s *SessionVars, val string) error {
		s.EnableAmendPessimisticTxn = TiDBOptOn(val)
		return nil
	}},
	{Scope: ScopeGlobal | ScopeSession, Name: TiDBEnableAsyncCommit, Value: BoolToOnOff(DefTiDBEnableAsyncCommit), Type: TypeBool, SetSession: func(s *SessionVars, val string) error {
		s.EnableAsyncCommit = TiDBOptOn(val)
		return nil
	}},
	{Scope: ScopeGlobal | ScopeSession, Name: TiDBEnable1PC, Value: BoolToOnOff(DefTiDBEnable1PC), Type: TypeBool, SetSession: func(s *SessionVars, val string) error {
		s.Enable1PC = TiDBOptOn(val)
		return nil
	}},
	{Scope: ScopeGlobal | ScopeSession, Name: TiDBGuaranteeLinearizability, Value: BoolToOnOff(DefTiDBGuaranteeLinearizability), Type: TypeBool, SetSession: func(s *SessionVars, val string) error {
		s.GuaranteeLinearizability = TiDBOptOn(val)
		return nil
	}},
	{Scope: ScopeGlobal | ScopeSession, Name: TiDBAnalyzeVersion, Value: strconv.Itoa(DefTiDBAnalyzeVersion), Type: TypeInt, MinValue: 1, MaxValue: 2, Validation: func(vars *SessionVars, normalizedValue string, originalValue string, scope ScopeFlag) (string, error) {
		if normalizedValue == "2" && FeedbackProbability != nil && FeedbackProbability.Load() > 0 {
			var original string
			var err error
			if scope == ScopeGlobal {
				original, err = vars.GlobalVarsAccessor.GetGlobalSysVar(TiDBAnalyzeVersion)
				if err != nil {
					return normalizedValue, nil
				}
			} else {
				original = strconv.Itoa(vars.AnalyzeVersion)
			}
			vars.StmtCtx.AppendError(errors.New("variable tidb_analyze_version not updated because analyze version 2 is incompatible with query feedback. Please consider setting feedback-probability to 0.0 in config file to disable query feedback"))
			return original, nil
		}
		return normalizedValue, nil
	}, SetSession: func(s *SessionVars, val string) error {
		s.AnalyzeVersion = tidbOptPositiveInt32(val, DefTiDBAnalyzeVersion)
		return nil
	}},
	{Scope: ScopeGlobal | ScopeSession, Name: TiDBEnableIndexMergeJoin, Value: BoolToOnOff(DefTiDBEnableIndexMergeJoin), Hidden: true, Type: TypeBool, SetSession: func(s *SessionVars, val string) error {
		s.EnableIndexMergeJoin = TiDBOptOn(val)
		return nil
	}},
	{Scope: ScopeGlobal | ScopeSession, Name: TiDBTrackAggregateMemoryUsage, Value: BoolToOnOff(DefTiDBTrackAggregateMemoryUsage), Type: TypeBool, SetSession: func(s *SessionVars, val string) error {
		s.TrackAggregateMemoryUsage = TiDBOptOn(val)
		return nil
	}},
	{Scope: ScopeGlobal | ScopeSession, Name: TiDBMultiStatementMode, Value: Off, Type: TypeEnum, PossibleValues: []string{Off, On, Warn}, SetSession: func(s *SessionVars, val string) error {
		s.MultiStatementMode = TiDBOptOnOffWarn(val)
		return nil
	}},
	{Scope: ScopeGlobal | ScopeSession, Name: TiDBEnableExchangePartition, Value: BoolToOnOff(DefTiDBEnableExchangePartition), Type: TypeBool, SetSession: func(s *SessionVars, val string) error {
		s.TiDBEnableExchangePartition = TiDBOptOn(val)
		return nil
	}},
	{Scope: ScopeNone, Name: TiDBEnableEnhancedSecurity, Value: Off, Type: TypeBool},
	{Scope: ScopeSession, Name: PluginLoad, Value: "", GetSession: func(s *SessionVars) (string, error) {
		return config.GetGlobalConfig().Plugin.Load, nil
	}},
	{Scope: ScopeSession, Name: PluginDir, Value: "/data/deploy/plugin", GetSession: func(s *SessionVars) (string, error) {
		return config.GetGlobalConfig().Plugin.Dir, nil
	}},
	{Scope: ScopeGlobal, Name: TiDBEnableHistoricalStats, Value: Off, Type: TypeBool, GetGlobal: func(s *SessionVars) (string, error) {
		return getTiDBTableValue(s, "tidb_enable_historical_stats", Off)
	}, SetGlobal: func(s *SessionVars, val string) error {
		return setTiDBTableValue(s, "tidb_enable_historical_stats", val, "Current historical statistics enable status")
	}},
	/* tikv gc metrics */
	{Scope: ScopeGlobal, Name: TiDBGCEnable, Value: On, Type: TypeBool, GetGlobal: func(s *SessionVars) (string, error) {
		return getTiDBTableValue(s, "tikv_gc_enable", On)
	}, SetGlobal: func(s *SessionVars, val string) error {
		return setTiDBTableValue(s, "tikv_gc_enable", val, "Current GC enable status")
	}},
	{Scope: ScopeGlobal, Name: TiDBGCRunInterval, Value: "10m0s", Type: TypeDuration, MinValue: int64(time.Minute * 10), MaxValue: uint64(time.Hour * 24 * 365), GetGlobal: func(s *SessionVars) (string, error) {
		return getTiDBTableValue(s, "tikv_gc_run_interval", "10m0s")
	}, SetGlobal: func(s *SessionVars, val string) error {
		return setTiDBTableValue(s, "tikv_gc_run_interval", val, "GC run interval, at least 10m, in Go format.")
	}},
	{Scope: ScopeGlobal, Name: TiDBGCLifetime, Value: "10m0s", Type: TypeDuration, MinValue: int64(time.Minute * 10), MaxValue: uint64(time.Hour * 24 * 365), GetGlobal: func(s *SessionVars) (string, error) {
		return getTiDBTableValue(s, "tikv_gc_life_time", "10m0s")
	}, SetGlobal: func(s *SessionVars, val string) error {
		return setTiDBTableValue(s, "tikv_gc_life_time", val, "All versions within life time will not be collected by GC, at least 10m, in Go format.")
	}},
	{Scope: ScopeGlobal, Name: TiDBGCConcurrency, Value: "-1", Type: TypeInt, MinValue: 1, MaxValue: MaxConfigurableConcurrency, AllowAutoValue: true, GetGlobal: func(s *SessionVars) (string, error) {
		autoConcurrencyVal, err := getTiDBTableValue(s, "tikv_gc_auto_concurrency", On)
		if err == nil && autoConcurrencyVal == On {
			return "-1", nil // convention for "AUTO"
		}
		return getTiDBTableValue(s, "tikv_gc_concurrency", "-1")
	}, SetGlobal: func(s *SessionVars, val string) error {
		autoConcurrency := Off
		if val == "-1" {
			autoConcurrency = On
		}
		// Update both autoconcurrency and concurrency.
		if err := setTiDBTableValue(s, "tikv_gc_auto_concurrency", autoConcurrency, "Let TiDB pick the concurrency automatically. If set false, tikv_gc_concurrency will be used"); err != nil {
			return err
		}
		return setTiDBTableValue(s, "tikv_gc_concurrency", val, "How many goroutines used to do GC parallel, [1, 256], default 2")
	}},
	{Scope: ScopeGlobal, Name: TiDBGCScanLockMode, Value: "LEGACY", Type: TypeEnum, PossibleValues: []string{"PHYSICAL", "LEGACY"}, GetGlobal: func(s *SessionVars) (string, error) {
		return getTiDBTableValue(s, "tikv_gc_scan_lock_mode", "LEGACY")
	}, SetGlobal: func(s *SessionVars, val string) error {
		return setTiDBTableValue(s, "tikv_gc_scan_lock_mode", val, "Mode of scanning locks, \"physical\" or \"legacy\"")
	}},
	// It's different from tmp_table_size or max_heap_table_size. See https://github.com/pingcap/tidb/issues/28691.
	{Scope: ScopeGlobal | ScopeSession, Name: TiDBTmpTableMaxSize, Value: strconv.Itoa(DefTiDBTmpTableMaxSize), Type: TypeUnsigned, MinValue: 1 << 20, MaxValue: 1 << 37, SetSession: func(s *SessionVars, val string) error {
		s.TMPTableSize = TidbOptInt64(val, DefTiDBTmpTableMaxSize)
		return nil
	}},
	{Scope: ScopeGlobal, Name: TiDBTableCacheLease, Value: strconv.Itoa(DefTiDBTableCacheLease), Type: TypeUnsigned, MinValue: 1, MaxValue: 10, SetGlobal: func(s *SessionVars, sVal string) error {
		var val int64
		val, err := strconv.ParseInt(sVal, 10, 64)
		if err != nil {
			return errors.Trace(err)
		}
		TableCacheLease.Store(val)
		return nil
	}},
	// variable for top SQL feature.
	// TopSQL enable only be controlled by TopSQL pub/sub sinker.
	// This global variable only uses to update the global config which store in PD(ETCD).
	{Scope: ScopeGlobal, Name: TiDBEnableTopSQL, Value: BoolToOnOff(topsqlstate.DefTiDBTopSQLEnable), Type: TypeBool, AllowEmpty: true, GlobalConfigName: GlobalConfigEnableTopSQL},
	{Scope: ScopeGlobal, Name: TiDBTopSQLMaxTimeSeriesCount, Value: strconv.Itoa(topsqlstate.DefTiDBTopSQLMaxTimeSeriesCount), Type: TypeInt, MinValue: 1, MaxValue: 5000, GetGlobal: func(s *SessionVars) (string, error) {
		return strconv.FormatInt(topsqlstate.GlobalState.MaxStatementCount.Load(), 10), nil
	}, SetGlobal: func(vars *SessionVars, s string) error {
		val, err := strconv.ParseInt(s, 10, 64)
		if err != nil {
			return err
		}
		topsqlstate.GlobalState.MaxStatementCount.Store(val)
		return nil
	}},
	{Scope: ScopeGlobal, Name: TiDBTopSQLMaxMetaCount, Value: strconv.Itoa(topsqlstate.DefTiDBTopSQLMaxMetaCount), Type: TypeInt, MinValue: 1, MaxValue: 10000, GetGlobal: func(s *SessionVars) (string, error) {
		return strconv.FormatInt(topsqlstate.GlobalState.MaxCollect.Load(), 10), nil
	}, SetGlobal: func(vars *SessionVars, s string) error {
		val, err := strconv.ParseInt(s, 10, 64)
		if err != nil {
			return err
		}
		topsqlstate.GlobalState.MaxCollect.Store(val)
		return nil
	}},
	{Scope: ScopeGlobal, Name: SkipNameResolve, Value: Off, Type: TypeBool},
	{Scope: ScopeGlobal, Name: DefaultAuthPlugin, Value: mysql.AuthNativePassword, Type: TypeEnum, PossibleValues: []string{mysql.AuthNativePassword, mysql.AuthCachingSha2Password}},
	{Scope: ScopeGlobal | ScopeSession, Name: TiDBEnableOrderedResultMode, Value: BoolToOnOff(DefTiDBEnableOrderedResultMode), Type: TypeBool, SetSession: func(s *SessionVars, val string) error {
		s.EnableStableResultMode = TiDBOptOn(val)
		return nil
	}},
	{Scope: ScopeGlobal | ScopeSession, Name: TiDBEnablePseudoForOutdatedStats, Value: BoolToOnOff(DefTiDBEnablePseudoForOutdatedStats), Type: TypeBool, SetSession: func(s *SessionVars, val string) error {
		s.EnablePseudoForOutdatedStats = TiDBOptOn(val)
		return nil
	}},
	{Scope: ScopeGlobal | ScopeSession, Name: TiDBRegardNULLAsPoint, Value: BoolToOnOff(DefTiDBRegardNULLAsPoint), Type: TypeBool, SetSession: func(s *SessionVars, val string) error {
		s.RegardNULLAsPoint = TiDBOptOn(val)
		return nil
	}},

	{Scope: ScopeNone, Name: "version_compile_os", Value: runtime.GOOS},
	{Scope: ScopeNone, Name: "version_compile_machine", Value: runtime.GOARCH},
	{Scope: ScopeNone, Name: TiDBAllowFunctionForExpressionIndex, ReadOnly: true, Value: collectAllowFuncName4ExpressionIndex()},
	{Scope: ScopeSession, Name: RandSeed1, Type: TypeInt, Value: "0", skipInit: true, MaxValue: math.MaxInt32, SetSession: func(s *SessionVars, val string) error {
		s.Rng.SetSeed1(uint32(tidbOptPositiveInt32(val, 0)))
		return nil
	}, GetSession: func(s *SessionVars) (string, error) {
		return "0", nil
	}},
	{Scope: ScopeSession, Name: RandSeed2, Type: TypeInt, Value: "0", skipInit: true, MaxValue: math.MaxInt32, SetSession: func(s *SessionVars, val string) error {
		s.Rng.SetSeed2(uint32(tidbOptPositiveInt32(val, 0)))
		return nil
	}, GetSession: func(s *SessionVars) (string, error) {
		return "0", nil
	}},
	{Scope: ScopeGlobal | ScopeSession, Name: TiDBEnablePaging, Value: Off, Type: TypeBool, Hidden: true, SetSession: func(s *SessionVars, val string) error {
		s.EnablePaging = TiDBOptOn(val)
		return nil
	}},
	{Scope: ScopeGlobal, Name: TiDBPersistAnalyzeOptions, Value: BoolToOnOff(DefTiDBPersistAnalyzeOptions), skipInit: true, Type: TypeBool,
		GetGlobal: func(s *SessionVars) (string, error) {
			return BoolToOnOff(PersistAnalyzeOptions.Load()), nil
		},
		SetGlobal: func(s *SessionVars, val string) error {
			PersistAnalyzeOptions.Store(TiDBOptOn(val))
			return nil
		},
	},
	{Scope: ScopeGlobal, Name: TiDBEnableColumnTracking, Value: BoolToOnOff(DefTiDBEnableColumnTracking), skipInit: true, Type: TypeBool, GetGlobal: func(s *SessionVars) (string, error) {
		return BoolToOnOff(EnableColumnTracking.Load()), nil
	}, SetGlobal: func(s *SessionVars, val string) error {
		v := TiDBOptOn(val)
		if !v {
			// Set the location to UTC to avoid time zone interference.
			disableTime := time.Now().UTC().Format(types.UTCTimeFormat)
			if err := setTiDBTableValue(s, TiDBDisableColumnTrackingTime, disableTime, "Record the last time tidb_enable_column_tracking is set off"); err != nil {
				return err
			}
		}
		EnableColumnTracking.Store(v)
		return nil
	}},
	{Scope: ScopeSession, Name: TiDBReadConsistency, Value: string(ReadConsistencyStrict), Type: TypeStr, Hidden: true,
		Validation: func(_ *SessionVars, normalized string, _ string, _ ScopeFlag) (string, error) {
			return normalized, validateReadConsistencyLevel(normalized)
		},
		SetSession: func(s *SessionVars, val string) error {
			s.ReadConsistency = ReadConsistencyLevel(val)
			return nil
		},
	},
	{Scope: ScopeGlobal | ScopeSession, Name: TiDBStatsLoadSyncWait, Value: strconv.Itoa(DefTiDBStatsLoadSyncWait), skipInit: true, Type: TypeInt, MinValue: 0, MaxValue: math.MaxInt32,
		SetSession: func(s *SessionVars, val string) error {
			s.StatsLoadSyncWait = TidbOptInt64(val, DefTiDBStatsLoadSyncWait)
			return nil
		},
		GetGlobal: func(s *SessionVars) (string, error) {
			return strconv.FormatInt(StatsLoadSyncWait.Load(), 10), nil
		},
		SetGlobal: func(s *SessionVars, val string) error {
			StatsLoadSyncWait.Store(TidbOptInt64(val, DefTiDBStatsLoadSyncWait))
			return nil
		},
	},
	{Scope: ScopeGlobal, Name: TiDBStatsLoadPseudoTimeout, Value: BoolToOnOff(DefTiDBStatsLoadPseudoTimeout), skipInit: true, Type: TypeBool,
		GetGlobal: func(s *SessionVars) (string, error) {
			return strconv.FormatBool(StatsLoadPseudoTimeout.Load()), nil
		},
		SetGlobal: func(s *SessionVars, val string) error {
			StatsLoadPseudoTimeout.Store(TiDBOptOn(val))
			return nil
		},
	},
	{Scope: ScopeGlobal | ScopeSession, Name: TiDBSysdateIsNow, Value: BoolToOnOff(DefSysdateIsNow), Type: TypeBool,
		SetSession: func(vars *SessionVars, s string) error {
			vars.SysdateIsNow = TiDBOptOn(s)
			return nil
		},
	},
	{Scope: ScopeGlobal | ScopeSession, Name: TiDBEnableMutationChecker, Hidden: true,
		Value: BoolToOnOff(DefTiDBEnableMutationChecker), Type: TypeBool,
		SetSession: func(s *SessionVars, val string) error {
			s.EnableMutationChecker = TiDBOptOn(val)
			return nil
		},
	},
	{Scope: ScopeGlobal | ScopeSession, Name: TiDBTxnAssertionLevel, Value: DefTiDBTxnAssertionLevel, PossibleValues: []string{AssertionOffStr, AssertionFastStr, AssertionStrictStr}, Hidden: true, Type: TypeEnum, SetSession: func(s *SessionVars, val string) error {
		s.AssertionLevel = tidbOptAssertionLevel(val)
		return nil
	}},
	{Scope: ScopeGlobal | ScopeSession, Name: TiDBBatchPendingTiFlashCount, Value: strconv.Itoa(DefTiDBBatchPendingTiFlashCount), MinValue: 0, MaxValue: math.MaxUint32, Hidden: false, Type: TypeUnsigned, SetSession: func(s *SessionVars, val string) error {
		b, e := strconv.Atoi(val)
		if e != nil {
			b = DefTiDBBatchPendingTiFlashCount
		}
		s.BatchPendingTiFlashCount = b
		return nil
	}},
	{Scope: ScopeSession, Name: TiDBLastDDLInfo, Value: strconv.Itoa(DefCurretTS), ReadOnly: true, skipInit: true, GetSession: func(s *SessionVars) (string, error) {
		info, err := json.Marshal(s.LastDDLInfo)
		if err != nil {
			return "", err
		}
		return string(info), nil
	}},
<<<<<<< HEAD
	{Scope: ScopeGlobal, Name: TiDBEnableAnalyzeRateLimit, Value: BoolToOnOff(DefTiDBEnableAnalyzeRateLimit), skipInit: true, Type: TypeBool,
		GetGlobal: func(s *SessionVars) (string, error) {
			return strconv.FormatBool(EnableAnalyzeRateLimit.Load()), nil
		},
		SetGlobal: func(s *SessionVars, val string) error {
			EnableAnalyzeRateLimit.Store(TiDBOptOn(val))
=======
	{Scope: ScopeGlobal | ScopeSession, Name: TiDBIgnorePreparedCacheCloseStmt, Value: BoolToOnOff(DefTiDBIgnorePreparedCacheCloseStmt), Type: TypeBool,
		SetSession: func(vars *SessionVars, s string) error {
			vars.IgnorePreparedCacheCloseStmt = TiDBOptOn(s)
>>>>>>> 00e96229
			return nil
		},
	},
}

// FeedbackProbability points to the FeedbackProbability in statistics package.
// It's initialized in init() in feedback.go to solve import cycle.
var FeedbackProbability *atomic2.Float64

// SetNamesVariables is the system variable names related to set names statements.
var SetNamesVariables = []string{
	CharacterSetClient,
	CharacterSetConnection,
	CharacterSetResults,
}

// SetCharsetVariables is the system variable names related to set charset statements.
var SetCharsetVariables = []string{
	CharacterSetClient,
	CharacterSetResults,
}

const (
	// CharacterSetConnection is the name for character_set_connection system variable.
	CharacterSetConnection = "character_set_connection"
	// CollationConnection is the name for collation_connection system variable.
	CollationConnection = "collation_connection"
	// CharsetDatabase is the name for character_set_database system variable.
	CharsetDatabase = "character_set_database"
	// CollationDatabase is the name for collation_database system variable.
	CollationDatabase = "collation_database"
	// CharacterSetFilesystem is the name for character_set_filesystem system variable.
	CharacterSetFilesystem = "character_set_filesystem"
	// CharacterSetClient is the name for character_set_client system variable.
	CharacterSetClient = "character_set_client"
	// CharacterSetSystem is the name for character_set_system system variable.
	CharacterSetSystem = "character_set_system"
	// GeneralLog is the name for 'general_log' system variable.
	GeneralLog = "general_log"
	// AvoidTemporalUpgrade is the name for 'avoid_temporal_upgrade' system variable.
	AvoidTemporalUpgrade = "avoid_temporal_upgrade"
	// MaxPreparedStmtCount is the name for 'max_prepared_stmt_count' system variable.
	MaxPreparedStmtCount = "max_prepared_stmt_count"
	// BigTables is the name for 'big_tables' system variable.
	BigTables = "big_tables"
	// CheckProxyUsers is the name for 'check_proxy_users' system variable.
	CheckProxyUsers = "check_proxy_users"
	// CoreFile is the name for 'core_file' system variable.
	CoreFile = "core_file"
	// DefaultWeekFormat is the name for 'default_week_format' system variable.
	DefaultWeekFormat = "default_week_format"
	// GroupConcatMaxLen is the name for 'group_concat_max_len' system variable.
	GroupConcatMaxLen = "group_concat_max_len"
	// DelayKeyWrite is the name for 'delay_key_write' system variable.
	DelayKeyWrite = "delay_key_write"
	// EndMarkersInJSON is the name for 'end_markers_in_json' system variable.
	EndMarkersInJSON = "end_markers_in_json"
	// Hostname is the name for 'hostname' system variable.
	Hostname = "hostname"
	// InnodbCommitConcurrency is the name for 'innodb_commit_concurrency' system variable.
	InnodbCommitConcurrency = "innodb_commit_concurrency"
	// InnodbFastShutdown is the name for 'innodb_fast_shutdown' system variable.
	InnodbFastShutdown = "innodb_fast_shutdown"
	// InnodbLockWaitTimeout is the name for 'innodb_lock_wait_timeout' system variable.
	InnodbLockWaitTimeout = "innodb_lock_wait_timeout"
	// SQLLogBin is the name for 'sql_log_bin' system variable.
	SQLLogBin = "sql_log_bin"
	// LogBin is the name for 'log_bin' system variable.
	LogBin = "log_bin"
	// MaxSortLength is the name for 'max_sort_length' system variable.
	MaxSortLength = "max_sort_length"
	// MaxSpRecursionDepth is the name for 'max_sp_recursion_depth' system variable.
	MaxSpRecursionDepth = "max_sp_recursion_depth"
	// MaxUserConnections is the name for 'max_user_connections' system variable.
	MaxUserConnections = "max_user_connections"
	// OfflineMode is the name for 'offline_mode' system variable.
	OfflineMode = "offline_mode"
	// InteractiveTimeout is the name for 'interactive_timeout' system variable.
	InteractiveTimeout = "interactive_timeout"
	// FlushTime is the name for 'flush_time' system variable.
	FlushTime = "flush_time"
	// PseudoSlaveMode is the name for 'pseudo_slave_mode' system variable.
	PseudoSlaveMode = "pseudo_slave_mode"
	// LowPriorityUpdates is the name for 'low_priority_updates' system variable.
	LowPriorityUpdates = "low_priority_updates"
	// LowerCaseTableNames is the name for 'lower_case_table_names' system variable.
	LowerCaseTableNames = "lower_case_table_names"
	// SessionTrackGtids is the name for 'session_track_gtids' system variable.
	SessionTrackGtids = "session_track_gtids"
	// OldPasswords is the name for 'old_passwords' system variable.
	OldPasswords = "old_passwords"
	// MaxConnections is the name for 'max_connections' system variable.
	MaxConnections = "max_connections"
	// SkipNameResolve is the name for 'skip_name_resolve' system variable.
	SkipNameResolve = "skip_name_resolve"
	// ForeignKeyChecks is the name for 'foreign_key_checks' system variable.
	ForeignKeyChecks = "foreign_key_checks"
	// SQLSafeUpdates is the name for 'sql_safe_updates' system variable.
	SQLSafeUpdates = "sql_safe_updates"
	// WarningCount is the name for 'warning_count' system variable.
	WarningCount = "warning_count"
	// ErrorCount is the name for 'error_count' system variable.
	ErrorCount = "error_count"
	// SQLSelectLimit is the name for 'sql_select_limit' system variable.
	SQLSelectLimit = "sql_select_limit"
	// MaxConnectErrors is the name for 'max_connect_errors' system variable.
	MaxConnectErrors = "max_connect_errors"
	// TableDefinitionCache is the name for 'table_definition_cache' system variable.
	TableDefinitionCache = "table_definition_cache"
	// Timestamp is the name for 'timestamp' system variable.
	Timestamp = "timestamp"
	// ConnectTimeout is the name for 'connect_timeout' system variable.
	ConnectTimeout = "connect_timeout"
	// SyncBinlog is the name for 'sync_binlog' system variable.
	SyncBinlog = "sync_binlog"
	// BlockEncryptionMode is the name for 'block_encryption_mode' system variable.
	BlockEncryptionMode = "block_encryption_mode"
	// WaitTimeout is the name for 'wait_timeout' system variable.
	WaitTimeout = "wait_timeout"
	// ValidatePasswordNumberCount is the name of 'validate_password_number_count' system variable.
	ValidatePasswordNumberCount = "validate_password_number_count"
	// ValidatePasswordLength is the name of 'validate_password_length' system variable.
	ValidatePasswordLength = "validate_password_length"
	// Version is the name of 'version' system variable.
	Version = "version"
	// VersionComment is the name of 'version_comment' system variable.
	VersionComment = "version_comment"
	// PluginDir is the name of 'plugin_dir' system variable.
	PluginDir = "plugin_dir"
	// PluginLoad is the name of 'plugin_load' system variable.
	PluginLoad = "plugin_load"
	// Port is the name for 'port' system variable.
	Port = "port"
	// DataDir is the name for 'datadir' system variable.
	DataDir = "datadir"
	// Profiling is the name for 'Profiling' system variable.
	Profiling = "profiling"
	// Socket is the name for 'socket' system variable.
	Socket = "socket"
	// BinlogOrderCommits is the name for 'binlog_order_commits' system variable.
	BinlogOrderCommits = "binlog_order_commits"
	// MasterVerifyChecksum is the name for 'master_verify_checksum' system variable.
	MasterVerifyChecksum = "master_verify_checksum"
	// ValidatePasswordCheckUserName is the name for 'validate_password_check_user_name' system variable.
	ValidatePasswordCheckUserName = "validate_password_check_user_name"
	// SuperReadOnly is the name for 'super_read_only' system variable.
	SuperReadOnly = "super_read_only"
	// SQLNotes is the name for 'sql_notes' system variable.
	SQLNotes = "sql_notes"
	// QueryCacheType is the name for 'query_cache_type' system variable.
	QueryCacheType = "query_cache_type"
	// SlaveCompressedProtocol is the name for 'slave_compressed_protocol' system variable.
	SlaveCompressedProtocol = "slave_compressed_protocol"
	// BinlogRowQueryLogEvents is the name for 'binlog_rows_query_log_events' system variable.
	BinlogRowQueryLogEvents = "binlog_rows_query_log_events"
	// LogSlowSlaveStatements is the name for 'log_slow_slave_statements' system variable.
	LogSlowSlaveStatements = "log_slow_slave_statements"
	// LogSlowAdminStatements is the name for 'log_slow_admin_statements' system variable.
	LogSlowAdminStatements = "log_slow_admin_statements"
	// LogQueriesNotUsingIndexes is the name for 'log_queries_not_using_indexes' system variable.
	LogQueriesNotUsingIndexes = "log_queries_not_using_indexes"
	// QueryCacheWlockInvalidate is the name for 'query_cache_wlock_invalidate' system variable.
	QueryCacheWlockInvalidate = "query_cache_wlock_invalidate"
	// SQLAutoIsNull is the name for 'sql_auto_is_null' system variable.
	SQLAutoIsNull = "sql_auto_is_null"
	// RelayLogPurge is the name for 'relay_log_purge' system variable.
	RelayLogPurge = "relay_log_purge"
	// AutomaticSpPrivileges is the name for 'automatic_sp_privileges' system variable.
	AutomaticSpPrivileges = "automatic_sp_privileges"
	// SQLQuoteShowCreate is the name for 'sql_quote_show_create' system variable.
	SQLQuoteShowCreate = "sql_quote_show_create"
	// SlowQueryLog is the name for 'slow_query_log' system variable.
	SlowQueryLog = "slow_query_log"
	// BinlogDirectNonTransactionalUpdates is the name for 'binlog_direct_non_transactional_updates' system variable.
	BinlogDirectNonTransactionalUpdates = "binlog_direct_non_transactional_updates"
	// SQLBigSelects is the name for 'sql_big_selects' system variable.
	SQLBigSelects = "sql_big_selects"
	// LogBinTrustFunctionCreators is the name for 'log_bin_trust_function_creators' system variable.
	LogBinTrustFunctionCreators = "log_bin_trust_function_creators"
	// OldAlterTable is the name for 'old_alter_table' system variable.
	OldAlterTable = "old_alter_table"
	// EnforceGtidConsistency is the name for 'enforce_gtid_consistency' system variable.
	EnforceGtidConsistency = "enforce_gtid_consistency"
	// SecureAuth is the name for 'secure_auth' system variable.
	SecureAuth = "secure_auth"
	// UniqueChecks is the name for 'unique_checks' system variable.
	UniqueChecks = "unique_checks"
	// SQLWarnings is the name for 'sql_warnings' system variable.
	SQLWarnings = "sql_warnings"
	// AutoCommit is the name for 'autocommit' system variable.
	AutoCommit = "autocommit"
	// KeepFilesOnCreate is the name for 'keep_files_on_create' system variable.
	KeepFilesOnCreate = "keep_files_on_create"
	// ShowOldTemporals is the name for 'show_old_temporals' system variable.
	ShowOldTemporals = "show_old_temporals"
	// LocalInFile is the name for 'local_infile' system variable.
	LocalInFile = "local_infile"
	// PerformanceSchema is the name for 'performance_schema' system variable.
	PerformanceSchema = "performance_schema"
	// Flush is the name for 'flush' system variable.
	Flush = "flush"
	// SlaveAllowBatching is the name for 'slave_allow_batching' system variable.
	SlaveAllowBatching = "slave_allow_batching"
	// MyISAMUseMmap is the name for 'myisam_use_mmap' system variable.
	MyISAMUseMmap = "myisam_use_mmap"
	// InnodbFilePerTable is the name for 'innodb_file_per_table' system variable.
	InnodbFilePerTable = "innodb_file_per_table"
	// InnodbLogCompressedPages is the name for 'innodb_log_compressed_pages' system variable.
	InnodbLogCompressedPages = "innodb_log_compressed_pages"
	// InnodbPrintAllDeadlocks is the name for 'innodb_print_all_deadlocks' system variable.
	InnodbPrintAllDeadlocks = "innodb_print_all_deadlocks"
	// InnodbStrictMode is the name for 'innodb_strict_mode' system variable.
	InnodbStrictMode = "innodb_strict_mode"
	// InnodbCmpPerIndexEnabled is the name for 'innodb_cmp_per_index_enabled' system variable.
	InnodbCmpPerIndexEnabled = "innodb_cmp_per_index_enabled"
	// InnodbBufferPoolDumpAtShutdown is the name for 'innodb_buffer_pool_dump_at_shutdown' system variable.
	InnodbBufferPoolDumpAtShutdown = "innodb_buffer_pool_dump_at_shutdown"
	// InnodbAdaptiveHashIndex is the name for 'innodb_adaptive_hash_index' system variable.
	InnodbAdaptiveHashIndex = "innodb_adaptive_hash_index"
	// InnodbFtEnableStopword is the name for 'innodb_ft_enable_stopword' system variable.
	InnodbFtEnableStopword = "innodb_ft_enable_stopword" // #nosec G101
	// InnodbSupportXA is the name for 'innodb_support_xa' system variable.
	InnodbSupportXA = "innodb_support_xa"
	// InnodbOptimizeFullTextOnly is the name for 'innodb_optimize_fulltext_only' system variable.
	InnodbOptimizeFullTextOnly = "innodb_optimize_fulltext_only"
	// InnodbStatusOutputLocks is the name for 'innodb_status_output_locks' system variable.
	InnodbStatusOutputLocks = "innodb_status_output_locks"
	// InnodbBufferPoolDumpNow is the name for 'innodb_buffer_pool_dump_now' system variable.
	InnodbBufferPoolDumpNow = "innodb_buffer_pool_dump_now"
	// InnodbBufferPoolLoadNow is the name for 'innodb_buffer_pool_load_now' system variable.
	InnodbBufferPoolLoadNow = "innodb_buffer_pool_load_now"
	// InnodbStatsOnMetadata is the name for 'innodb_stats_on_metadata' system variable.
	InnodbStatsOnMetadata = "innodb_stats_on_metadata"
	// InnodbDisableSortFileCache is the name for 'innodb_disable_sort_file_cache' system variable.
	InnodbDisableSortFileCache = "innodb_disable_sort_file_cache"
	// InnodbStatsAutoRecalc is the name for 'innodb_stats_auto_recalc' system variable.
	InnodbStatsAutoRecalc = "innodb_stats_auto_recalc"
	// InnodbBufferPoolLoadAbort is the name for 'innodb_buffer_pool_load_abort' system variable.
	InnodbBufferPoolLoadAbort = "innodb_buffer_pool_load_abort"
	// InnodbStatsPersistent is the name for 'innodb_stats_persistent' system variable.
	InnodbStatsPersistent = "innodb_stats_persistent"
	// InnodbRandomReadAhead is the name for 'innodb_random_read_ahead' system variable.
	InnodbRandomReadAhead = "innodb_random_read_ahead"
	// InnodbAdaptiveFlushing is the name for 'innodb_adaptive_flushing' system variable.
	InnodbAdaptiveFlushing = "innodb_adaptive_flushing"
	// InnodbTableLocks is the name for 'innodb_table_locks' system variable.
	InnodbTableLocks = "innodb_table_locks"
	// InnodbStatusOutput is the name for 'innodb_status_output' system variable.
	InnodbStatusOutput = "innodb_status_output"
	// NetBufferLength is the name for 'net_buffer_length' system variable.
	NetBufferLength = "net_buffer_length"
	// QueryCacheSize is the name of 'query_cache_size' system variable.
	QueryCacheSize = "query_cache_size"
	// TxReadOnly is the name of 'tx_read_only' system variable.
	TxReadOnly = "tx_read_only"
	// TransactionReadOnly is the name of 'transaction_read_only' system variable.
	TransactionReadOnly = "transaction_read_only"
	// CharacterSetServer is the name of 'character_set_server' system variable.
	CharacterSetServer = "character_set_server"
	// AutoIncrementIncrement is the name of 'auto_increment_increment' system variable.
	AutoIncrementIncrement = "auto_increment_increment"
	// AutoIncrementOffset is the name of 'auto_increment_offset' system variable.
	AutoIncrementOffset = "auto_increment_offset"
	// InitConnect is the name of 'init_connect' system variable.
	InitConnect = "init_connect"
	// CollationServer is the name of 'collation_server' variable.
	CollationServer = "collation_server"
	// NetWriteTimeout is the name of 'net_write_timeout' variable.
	NetWriteTimeout = "net_write_timeout"
	// ThreadPoolSize is the name of 'thread_pool_size' variable.
	ThreadPoolSize = "thread_pool_size"
	// WindowingUseHighPrecision is the name of 'windowing_use_high_precision' system variable.
	WindowingUseHighPrecision = "windowing_use_high_precision"
	// OptimizerSwitch is the name of 'optimizer_switch' system variable.
	OptimizerSwitch = "optimizer_switch"
	// SystemTimeZone is the name of 'system_time_zone' system variable.
	SystemTimeZone = "system_time_zone"
	// CTEMaxRecursionDepth is the name of 'cte_max_recursion_depth' system variable.
	CTEMaxRecursionDepth = "cte_max_recursion_depth"
	// SQLModeVar is the name of the 'sql_mode' system variable.
	SQLModeVar = "sql_mode"
	// CharacterSetResults is the name of the 'character_set_results' system variable.
	CharacterSetResults = "character_set_results"
	// MaxAllowedPacket is the name of the 'max_allowed_packet' system variable.
	MaxAllowedPacket = "max_allowed_packet"
	// TimeZone is the name of the 'time_zone' system variable.
	TimeZone = "time_zone"
	// TxnIsolation is the name of the 'tx_isolation' system variable.
	TxnIsolation = "tx_isolation"
	// TransactionIsolation is the name of the 'transaction_isolation' system variable.
	TransactionIsolation = "transaction_isolation"
	// TxnIsolationOneShot is the name of the 'tx_isolation_one_shot' system variable.
	TxnIsolationOneShot = "tx_isolation_one_shot"
	// MaxExecutionTime is the name of the 'max_execution_time' system variable.
	MaxExecutionTime = "max_execution_time"
	// ReadOnly is the name of the 'read_only' system variable.
	ReadOnly = "read_only"
	// DefaultAuthPlugin is the name of 'default_authentication_plugin' system variable.
	DefaultAuthPlugin = "default_authentication_plugin"
	// LastInsertID is the name of 'last_insert_id' system variable.
	LastInsertID = "last_insert_id"
	// Identity is the name of 'identity' system variable.
	Identity = "identity"
	// TiDBAllowFunctionForExpressionIndex is the name of `TiDBAllowFunctionForExpressionIndex` system variable.
	TiDBAllowFunctionForExpressionIndex = "tidb_allow_function_for_expression_index"
	// RandSeed1 is the name of 'rand_seed1' system variable.
	RandSeed1 = "rand_seed1"
	// RandSeed2 is the name of 'rand_seed2' system variable.
	RandSeed2 = "rand_seed2"
)<|MERGE_RESOLUTION|>--- conflicted
+++ resolved
@@ -1352,18 +1352,18 @@
 		}
 		return string(info), nil
 	}},
-<<<<<<< HEAD
+	{Scope: ScopeGlobal | ScopeSession, Name: TiDBIgnorePreparedCacheCloseStmt, Value: BoolToOnOff(DefTiDBIgnorePreparedCacheCloseStmt), Type: TypeBool,
+		SetSession: func(vars *SessionVars, s string) error {
+			vars.IgnorePreparedCacheCloseStmt = TiDBOptOn(s)
+			return nil
+		},
+	},
 	{Scope: ScopeGlobal, Name: TiDBEnableAnalyzeRateLimit, Value: BoolToOnOff(DefTiDBEnableAnalyzeRateLimit), skipInit: true, Type: TypeBool,
 		GetGlobal: func(s *SessionVars) (string, error) {
 			return strconv.FormatBool(EnableAnalyzeRateLimit.Load()), nil
 		},
 		SetGlobal: func(s *SessionVars, val string) error {
 			EnableAnalyzeRateLimit.Store(TiDBOptOn(val))
-=======
-	{Scope: ScopeGlobal | ScopeSession, Name: TiDBIgnorePreparedCacheCloseStmt, Value: BoolToOnOff(DefTiDBIgnorePreparedCacheCloseStmt), Type: TypeBool,
-		SetSession: func(vars *SessionVars, s string) error {
-			vars.IgnorePreparedCacheCloseStmt = TiDBOptOn(s)
->>>>>>> 00e96229
 			return nil
 		},
 	},
