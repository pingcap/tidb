--- conflicted
+++ resolved
@@ -468,7 +468,12 @@
 			return BoolToOnOff(config.GetGlobalConfig().Instance.TiDBEnableDDL.Load()), nil
 		},
 	},
-<<<<<<< HEAD
+	{Scope: ScopeInstance, Name: TiDBRCReadCheckTS, Value: BoolToOnOff(DefRCReadCheckTS), Type: TypeBool, SetGlobal: func(s *SessionVars, val string) error {
+		EnableRCReadCheckTS.Store(TiDBOptOn(val))
+		return nil
+	}, GetGlobal: func(s *SessionVars) (string, error) {
+		return BoolToOnOff(EnableRCReadCheckTS.Load()), nil
+	}},
 	{Scope: ScopeInstance, Name: TmpDir, Value: config.GetGlobalConfig().Instance.TmpDir, Type: TypeStr, SetGlobal: func(s *SessionVars, val string) error {
 		disk.TmpDirMutex.Lock()
 		defer disk.TmpDirMutex.Unlock()
@@ -527,13 +532,6 @@
 		return nil
 	}, GetGlobal: func(s *SessionVars) (string, error) {
 		return strconv.FormatInt(config.GetGlobalConfig().Instance.TmpStorageQuota, 10), nil
-=======
-	{Scope: ScopeInstance, Name: TiDBRCReadCheckTS, Value: BoolToOnOff(DefRCReadCheckTS), Type: TypeBool, SetGlobal: func(s *SessionVars, val string) error {
-		EnableRCReadCheckTS.Store(TiDBOptOn(val))
-		return nil
-	}, GetGlobal: func(s *SessionVars) (string, error) {
-		return BoolToOnOff(EnableRCReadCheckTS.Load()), nil
->>>>>>> a6db4b7e
 	}},
 
 	/* The system variables below have GLOBAL scope  */
