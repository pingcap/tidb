// Copyright 2015 PingCAP, Inc.
//
// Licensed under the Apache License, Version 2.0 (the "License");
// you may not use this file except in compliance with the License.
// You may obtain a copy of the License at
//
//     http://www.apache.org/licenses/LICENSE-2.0
//
// Unless required by applicable law or agreed to in writing, software
// distributed under the License is distributed on an "AS IS" BASIS,
// WITHOUT WARRANTIES OR CONDITIONS OF ANY KIND, either express or implied.
// See the License for the specific language governing permissions and
// limitations under the License.

package variable

import (
	"encoding/json"
	"fmt"
	"math"
	"runtime"
	"sort"
	"strconv"
	"strings"
	"sync"
	"sync/atomic"
	"time"

	"github.com/cznic/mathutil"
	"github.com/pingcap/errors"
	"github.com/pingcap/tidb/config"
	"github.com/pingcap/tidb/kv"
	"github.com/pingcap/tidb/parser/ast"
	"github.com/pingcap/tidb/parser/charset"
	"github.com/pingcap/tidb/parser/mysql"
	"github.com/pingcap/tidb/sessionctx/stmtctx"
	"github.com/pingcap/tidb/types"
	"github.com/pingcap/tidb/util/collate"
	"github.com/pingcap/tidb/util/logutil"
	"github.com/pingcap/tidb/util/stmtsummary"
	"github.com/pingcap/tidb/util/versioninfo"
	tikvstore "github.com/tikv/client-go/v2/kv"
	atomic2 "go.uber.org/atomic"
)

// ScopeFlag is for system variable whether can be changed in global/session dynamically or not.
type ScopeFlag uint8

// TypeFlag is the SysVar type, which doesn't exactly match MySQL types.
type TypeFlag byte

const (
	// ScopeNone means the system variable can not be changed dynamically.
	ScopeNone ScopeFlag = 0
	// ScopeGlobal means the system variable can be changed globally.
	ScopeGlobal ScopeFlag = 1 << 0
	// ScopeSession means the system variable can only be changed in current session.
	ScopeSession ScopeFlag = 1 << 1

	// TypeStr is the default
	TypeStr TypeFlag = 0
	// TypeBool for boolean
	TypeBool TypeFlag = 1
	// TypeInt for integer
	TypeInt TypeFlag = 2
	// TypeEnum for Enum
	TypeEnum TypeFlag = 3
	// TypeFloat for Double
	TypeFloat TypeFlag = 4
	// TypeUnsigned for Unsigned integer
	TypeUnsigned TypeFlag = 5
	// TypeTime for time of day (a TiDB extension)
	TypeTime TypeFlag = 6
	// TypeDuration for a golang duration (a TiDB extension)
	TypeDuration TypeFlag = 7

	// On is the canonical string for ON
	On = "ON"
	// Off is the canonical string for OFF
	Off = "OFF"
	// Warn means return warnings
	Warn = "WARN"
	// IntOnly means enable for int type
	IntOnly = "INT_ONLY"
)

// Global config name list.
const (
	GlobalConfigEnableTopSQL = "enable_resource_metering"
)

// SysVar is for system variable.
// All the fields of SysVar should be READ ONLY after created.
type SysVar struct {
	// Scope is for whether can be changed or not
	Scope ScopeFlag
	// Name is the variable name.
	Name string
	// Value is the variable value.
	Value string
	// Type is the MySQL type (optional)
	Type TypeFlag
	// MinValue will automatically be validated when specified (optional)
	MinValue int64
	// MaxValue will automatically be validated when specified (optional)
	MaxValue uint64
	// AutoConvertNegativeBool applies to boolean types (optional)
	AutoConvertNegativeBool bool
	// ReadOnly applies to all types
	ReadOnly bool
	// PossibleValues applies to ENUM type
	PossibleValues []string
	// AllowEmpty is a special TiDB behavior which means "read value from config" (do not use)
	AllowEmpty bool
	// AllowEmptyAll is a special behavior that only applies to TiDBCapturePlanBaseline, TiDBTxnMode (do not use)
	AllowEmptyAll bool
	// AllowAutoValue means that the special value "-1" is permitted, even when outside of range.
	AllowAutoValue bool
	// Validation is a callback after the type validation has been performed, but before the Set function
	Validation func(*SessionVars, string, string, ScopeFlag) (string, error)
	// SetSession is called after validation but before updating systems[]. It also doubles as an Init function
	// and will be called on all variables in builtinGlobalVariable, regardless of their scope.
	SetSession func(*SessionVars, string) error
	// SetGlobal is called after validation
	SetGlobal func(*SessionVars, string) error
	// IsHintUpdatable indicate whether it's updatable via SET_VAR() hint (optional)
	IsHintUpdatable bool
	// Hidden means that it still responds to SET but doesn't show up in SHOW VARIABLES
	Hidden bool
	// Aliases is a list of sysvars that should also be updated when this sysvar is updated.
	// Updating aliases calls the SET function of the aliases, but does not update their aliases (preventing SET recursion)
	Aliases []string
	// GetSession is a getter function for session scope.
	// It can be used by instance-scoped variables to overwrite the previously expected value.
	GetSession func(*SessionVars) (string, error)
	// GetGlobal is a getter function for global scope.
	GetGlobal func(*SessionVars) (string, error)
	// skipInit defines if the sysvar should be loaded into the session on init.
	// This is only important to set for sysvars that include session scope,
	// since global scoped sysvars are not-applicable.
	skipInit bool
	// IsNoop defines if the sysvar is a noop included for MySQL compatibility
	IsNoop bool
	// GlobalConfigName is the global config name of this global variable.
	// If the global variable has the global config name,
	// it should store the global config into PD(etcd) too when set global variable.
	GlobalConfigName string
}

// GetGlobalFromHook calls the GetSession func if it exists.
func (sv *SysVar) GetGlobalFromHook(s *SessionVars) (string, error) {
	// Call the Getter if there is one defined.
	if sv.GetGlobal != nil {
		val, err := sv.GetGlobal(s)
		if err != nil {
			return val, err
		}
		// Ensure that the results from the getter are validated
		// Since some are read directly from tables.
		return sv.ValidateWithRelaxedValidation(s, val, ScopeGlobal), nil
	}
	if sv.HasNoneScope() {
		return sv.Value, nil
	}
	return s.GlobalVarsAccessor.GetGlobalSysVar(sv.Name)
}

// GetSessionFromHook calls the GetSession func if it exists.
func (sv *SysVar) GetSessionFromHook(s *SessionVars) (string, error) {
	if sv.HasNoneScope() {
		return sv.Value, nil
	}
	// Call the Getter if there is one defined.
	if sv.GetSession != nil {
		val, err := sv.GetSession(s)
		if err != nil {
			return val, err
		}
		// Ensure that the results from the getter are validated
		// Since some are read directly from tables.
		return sv.ValidateWithRelaxedValidation(s, val, ScopeSession), nil
	}
	var (
		ok  bool
		val string
	)
	if val, ok = s.stmtVars[sv.Name]; ok {
		return val, nil
	}
	if val, ok = s.systems[sv.Name]; !ok {
		return val, errors.New("sysvar has not yet loaded")
	}
	return val, nil
}

// SetSessionFromHook calls the SetSession func if it exists.
func (sv *SysVar) SetSessionFromHook(s *SessionVars, val string) error {
	if sv.SetSession != nil {
		if err := sv.SetSession(s, val); err != nil {
			return err
		}
	}
	s.systems[sv.Name] = val

	// Call the Set function on all the aliases for this sysVar
	// Skipping the validation function, and not calling aliases of
	// aliases. By skipping the validation function it means that things
	// like duplicate warnings should not appear.

	if sv.Aliases != nil {
		for _, aliasName := range sv.Aliases {
			aliasSv := GetSysVar(aliasName)
			if aliasSv.SetSession != nil {
				if err := aliasSv.SetSession(s, val); err != nil {
					return err
				}
			}
			s.systems[aliasSv.Name] = val
		}
	}
	return nil
}

// SetGlobalFromHook calls the SetGlobal func if it exists.
func (sv *SysVar) SetGlobalFromHook(s *SessionVars, val string, skipAliases bool) error {
	if sv.SetGlobal != nil {
		return sv.SetGlobal(s, val)
	}

	// Call the SetGlobalSysVarOnly function on all the aliases for this sysVar
	// which skips the validation function and when SetGlobalFromHook is called again
	// it will be with skipAliases=true. This helps break recursion because
	// most aliases are reciprocal.

	if !skipAliases && sv.Aliases != nil {
		for _, aliasName := range sv.Aliases {
			if err := s.GlobalVarsAccessor.SetGlobalSysVarOnly(aliasName, val); err != nil {
				return err
			}
		}
	}
	return nil
}

// HasNoneScope returns true if the scope for the sysVar is None.
func (sv *SysVar) HasNoneScope() bool {
	return sv.Scope == ScopeNone
}

// HasSessionScope returns true if the scope for the sysVar includes session.
func (sv *SysVar) HasSessionScope() bool {
	return sv.Scope&ScopeSession != 0
}

// HasGlobalScope returns true if the scope for the sysVar includes global.
func (sv *SysVar) HasGlobalScope() bool {
	return sv.Scope&ScopeGlobal != 0
}

// Validate checks if system variable satisfies specific restriction.
func (sv *SysVar) Validate(vars *SessionVars, value string, scope ScopeFlag) (string, error) {
	// Check that the scope is correct first.
	if err := sv.validateScope(scope); err != nil {
		return value, err
	}
	// Normalize the value and apply validation based on type.
	// i.e. TypeBool converts 1/on/ON to ON.
	normalizedValue, err := sv.ValidateFromType(vars, value, scope)
	if err != nil {
		return normalizedValue, err
	}
	// If type validation was successful, call the (optional) validation function
	if sv.Validation != nil {
		return sv.Validation(vars, normalizedValue, value, scope)
	}
	return normalizedValue, nil
}

<<<<<<< HEAD
// validateFromType provides automatic validation based on the SysVar's type
func (sv *SysVar) validateFromType(vars *SessionVars, value string, scope ScopeFlag) (string, error) {
=======
// ValidateFromType provides automatic validation based on the SysVar's type
func (sv *SysVar) ValidateFromType(vars *SessionVars, value string, scope ScopeFlag) (string, error) {
	// The string "DEFAULT" is a special keyword in MySQL, which restores
	// the compiled sysvar value. In which case we can skip further validation.
	if strings.EqualFold(value, "DEFAULT") {
		return sv.Value, nil
	}
>>>>>>> d83ee8cf
	// Some sysvars in TiDB have a special behavior where the empty string means
	// "use the config file value". This needs to be cleaned up once the behavior
	// for instance variables is determined.
	if value == "" && ((sv.AllowEmpty && scope == ScopeSession) || sv.AllowEmptyAll) {
		return value, nil
	}
	// Provide validation using the SysVar struct
	switch sv.Type {
	case TypeUnsigned:
		return sv.checkUInt64SystemVar(value, vars)
	case TypeInt:
		return sv.checkInt64SystemVar(value, vars)
	case TypeBool:
		return sv.checkBoolSystemVar(value, vars)
	case TypeFloat:
		return sv.checkFloatSystemVar(value, vars)
	case TypeEnum:
		return sv.checkEnumSystemVar(value, vars)
	case TypeTime:
		return sv.checkTimeSystemVar(value, vars)
	case TypeDuration:
		return sv.checkDurationSystemVar(value, vars)
	}
	return value, nil // typeString
}

func (sv *SysVar) validateScope(scope ScopeFlag) error {
	if sv.ReadOnly || sv.Scope == ScopeNone {
		return ErrIncorrectScope.FastGenByArgs(sv.Name, "read only")
	}
	if scope == ScopeGlobal && !sv.HasGlobalScope() {
		return errLocalVariable.FastGenByArgs(sv.Name)
	}
	if scope == ScopeSession && !sv.HasSessionScope() {
		return errGlobalVariable.FastGenByArgs(sv.Name)
	}
	return nil
}

// ValidateWithRelaxedValidation normalizes values but can not return errors.
// Normalization+validation needs to be applied when reading values because older versions of TiDB
// may be less sophisticated in normalizing values. But errors should be caught and handled,
// because otherwise there will be upgrade issues.
func (sv *SysVar) ValidateWithRelaxedValidation(vars *SessionVars, value string, scope ScopeFlag) string {
	warns := vars.StmtCtx.GetWarnings()
	defer func() {
		vars.StmtCtx.SetWarnings(warns) // RelaxedValidation = trim warnings too.
	}()
	normalizedValue, err := sv.ValidateFromType(vars, value, scope)
	if err != nil {
		return normalizedValue
	}
	if sv.Validation != nil {
		normalizedValue, err = sv.Validation(vars, normalizedValue, value, scope)
		if err != nil {
			return normalizedValue
		}
	}
	return normalizedValue
}

const (
	localDayTimeFormat = "15:04"
	// FullDayTimeFormat is the full format of analyze start time and end time.
	FullDayTimeFormat = "15:04 -0700"
)

func (sv *SysVar) checkTimeSystemVar(value string, vars *SessionVars) (string, error) {
	var t time.Time
	var err error
	if len(value) <= len(localDayTimeFormat) {
		t, err = time.ParseInLocation(localDayTimeFormat, value, vars.Location())
	} else {
		t, err = time.ParseInLocation(FullDayTimeFormat, value, vars.Location())
	}
	if err != nil {
		return "", err
	}
	return t.Format(FullDayTimeFormat), nil
}

func (sv *SysVar) checkDurationSystemVar(value string, vars *SessionVars) (string, error) {
	d, err := time.ParseDuration(value)
	if err != nil {
		return value, ErrWrongTypeForVar.GenWithStackByArgs(sv.Name)
	}
	// Check for min/max violations
	if int64(d) < sv.MinValue {
		vars.StmtCtx.AppendWarning(ErrTruncatedWrongValue.GenWithStackByArgs(sv.Name, value))
		return time.Duration(sv.MinValue).String(), nil
	}
	if uint64(d) > sv.MaxValue {
		vars.StmtCtx.AppendWarning(ErrTruncatedWrongValue.GenWithStackByArgs(sv.Name, value))
		return time.Duration(sv.MaxValue).String(), nil
	}
	// return a string representation of the duration
	return d.String(), nil
}

func (sv *SysVar) checkUInt64SystemVar(value string, vars *SessionVars) (string, error) {
	if sv.AllowAutoValue && value == "-1" {
		return value, nil
	}
	if len(value) == 0 {
		return value, ErrWrongTypeForVar.GenWithStackByArgs(sv.Name)
	}
	if value[0] == '-' {
		_, err := strconv.ParseInt(value, 10, 64)
		if err != nil {
			return value, ErrWrongTypeForVar.GenWithStackByArgs(sv.Name)
		}
		vars.StmtCtx.AppendWarning(ErrTruncatedWrongValue.GenWithStackByArgs(sv.Name, value))
		return fmt.Sprintf("%d", sv.MinValue), nil
	}
	val, err := strconv.ParseUint(value, 10, 64)
	if err != nil {
		return value, ErrWrongTypeForVar.GenWithStackByArgs(sv.Name)
	}
	if val < uint64(sv.MinValue) {
		vars.StmtCtx.AppendWarning(ErrTruncatedWrongValue.GenWithStackByArgs(sv.Name, value))
		return fmt.Sprintf("%d", sv.MinValue), nil
	}
	if val > sv.MaxValue {
		vars.StmtCtx.AppendWarning(ErrTruncatedWrongValue.GenWithStackByArgs(sv.Name, value))
		return fmt.Sprintf("%d", sv.MaxValue), nil
	}
	return value, nil
}

func (sv *SysVar) checkInt64SystemVar(value string, vars *SessionVars) (string, error) {
	if sv.AllowAutoValue && value == "-1" {
		return value, nil
	}
	val, err := strconv.ParseInt(value, 10, 64)
	if err != nil {
		return value, ErrWrongTypeForVar.GenWithStackByArgs(sv.Name)
	}
	if val < sv.MinValue {
		vars.StmtCtx.AppendWarning(ErrTruncatedWrongValue.GenWithStackByArgs(sv.Name, value))
		return fmt.Sprintf("%d", sv.MinValue), nil
	}
	if val > int64(sv.MaxValue) {
		vars.StmtCtx.AppendWarning(ErrTruncatedWrongValue.GenWithStackByArgs(sv.Name, value))
		return fmt.Sprintf("%d", sv.MaxValue), nil
	}
	return value, nil
}

func (sv *SysVar) checkEnumSystemVar(value string, vars *SessionVars) (string, error) {
	// The value could be either a string or the ordinal position in the PossibleValues.
	// This allows for the behavior 0 = OFF, 1 = ON, 2 = DEMAND etc.
	var iStr string
	for i, v := range sv.PossibleValues {
		iStr = fmt.Sprintf("%d", i)
		if strings.EqualFold(value, v) || strings.EqualFold(value, iStr) {
			return v, nil
		}
	}
	return value, ErrWrongValueForVar.GenWithStackByArgs(sv.Name, value)
}

func (sv *SysVar) checkFloatSystemVar(value string, vars *SessionVars) (string, error) {
	if len(value) == 0 {
		return value, ErrWrongTypeForVar.GenWithStackByArgs(sv.Name)
	}
	val, err := strconv.ParseFloat(value, 64)
	if err != nil {
		return value, ErrWrongTypeForVar.GenWithStackByArgs(sv.Name)
	}
	if val < float64(sv.MinValue) {
		vars.StmtCtx.AppendWarning(ErrTruncatedWrongValue.GenWithStackByArgs(sv.Name, value))
		return fmt.Sprintf("%d", sv.MinValue), nil
	}
	if val > float64(sv.MaxValue) {
		vars.StmtCtx.AppendWarning(ErrTruncatedWrongValue.GenWithStackByArgs(sv.Name, value))
		return fmt.Sprintf("%d", sv.MaxValue), nil
	}
	return value, nil
}

func (sv *SysVar) checkBoolSystemVar(value string, vars *SessionVars) (string, error) {
	if strings.EqualFold(value, "ON") {
		return On, nil
	} else if strings.EqualFold(value, "OFF") {
		return Off, nil
	}
	val, err := strconv.ParseInt(value, 10, 64)
	if err == nil {
		// There are two types of conversion rules for integer values.
		// The default only allows 0 || 1, but a subset of values convert any
		// negative integer to 1.
		if !sv.AutoConvertNegativeBool {
			if val == 0 {
				return Off, nil
			} else if val == 1 {
				return On, nil
			}
		} else {
			if val == 1 || val < 0 {
				return On, nil
			} else if val == 0 {
				return Off, nil
			}
		}
	}
	return value, ErrWrongValueForVar.GenWithStackByArgs(sv.Name, value)
}

// GetNativeValType attempts to convert the val to the approx MySQL non-string type
func (sv *SysVar) GetNativeValType(val string) (types.Datum, byte, uint) {
	switch sv.Type {
	case TypeUnsigned:
		u, err := strconv.ParseUint(val, 10, 64)
		if err != nil {
			u = 0
		}
		return types.NewUintDatum(u), mysql.TypeLonglong, mysql.UnsignedFlag
	case TypeBool:
		optVal := int64(0) // OFF
		if TiDBOptOn(val) {
			optVal = 1
		}
		return types.NewIntDatum(optVal), mysql.TypeLong, 0
	}
	return types.NewStringDatum(val), mysql.TypeVarString, 0
}

// SkipInit returns true if when a new session is created we should "skip" copying
// an initial value to it (and call the SetSession func if it exists)
func (sv *SysVar) SkipInit() bool {
	if sv.skipInit || sv.IsNoop {
		return true
	}
	// These a special "Global-only" sysvars that for backward compatibility
	// are currently cached in the session. Please don't add to this list.
	switch sv.Name {
	case TiDBEnableChangeMultiSchema, TiDBDDLReorgBatchSize, TiDBEnableAlterPlacement,
		TiDBMaxDeltaSchemaCount, InitConnect, MaxPreparedStmtCount,
		TiDBDDLReorgWorkerCount, TiDBDDLErrorCountLimit, TiDBRowFormatVersion,
		TiDBEnableTelemetry, TiDBEnablePointGetCache:
		return false
	}
	return !sv.HasSessionScope()
}

var sysVars map[string]*SysVar
var sysVarsLock sync.RWMutex

// RegisterSysVar adds a sysvar to the SysVars list
func RegisterSysVar(sv *SysVar) {
	name := strings.ToLower(sv.Name)
	sysVarsLock.Lock()
	sysVars[name] = sv
	sysVarsLock.Unlock()
}

// UnregisterSysVar removes a sysvar from the SysVars list
// currently only used in tests.
func UnregisterSysVar(name string) {
	name = strings.ToLower(name)
	sysVarsLock.Lock()
	delete(sysVars, name)
	sysVarsLock.Unlock()
}

// GetSysVar returns sys var info for name as key.
func GetSysVar(name string) *SysVar {
	name = strings.ToLower(name)
	sysVarsLock.RLock()
	defer sysVarsLock.RUnlock()

	return sysVars[name]
}

// SetSysVar sets a sysvar. In fact, SysVar is immutable.
// SetSysVar is implemented by register a new SysVar with the same name again.
// This will not propagate to the cluster, so it should only be
// used for instance scoped AUTO variables such as system_time_zone.
func SetSysVar(name string, value string) {
	old := GetSysVar(name)
	tmp := *old
	tmp.Value = value
	RegisterSysVar(&tmp)
}

// GetSysVars deep copies the sysVars list under a RWLock
func GetSysVars() map[string]*SysVar {
	sysVarsLock.RLock()
	defer sysVarsLock.RUnlock()
	copy := make(map[string]*SysVar, len(sysVars))
	for name, sv := range sysVars {
		tmp := *sv
		copy[name] = &tmp
	}
	return copy
}

func init() {
	sysVars = make(map[string]*SysVar)
	for _, v := range defaultSysVars {
		RegisterSysVar(v)
	}
	for _, v := range noopSysVars {
		v.IsNoop = true
		RegisterSysVar(v)
	}
}

var defaultSysVars = []*SysVar{
	{Scope: ScopeGlobal | ScopeSession, Name: SQLSelectLimit, Value: "18446744073709551615", Type: TypeUnsigned, MinValue: 0, MaxValue: math.MaxUint64, SetSession: func(s *SessionVars, val string) error {
		result, err := strconv.ParseUint(val, 10, 64)
		if err != nil {
			return errors.Trace(err)
		}
		s.SelectLimit = result
		return nil
	}},
	{Scope: ScopeGlobal | ScopeSession, Name: DefaultWeekFormat, Value: "0", Type: TypeUnsigned, MinValue: 0, MaxValue: 7},
	{Scope: ScopeGlobal | ScopeSession, Name: SQLModeVar, Value: mysql.DefaultSQLMode, IsHintUpdatable: true, Validation: func(vars *SessionVars, normalizedValue string, originalValue string, scope ScopeFlag) (string, error) {
		// Ensure the SQL mode parses
		normalizedValue = mysql.FormatSQLModeStr(normalizedValue)
		if _, err := mysql.GetSQLMode(normalizedValue); err != nil {
			return originalValue, err
		}
		return normalizedValue, nil
	}, SetSession: func(s *SessionVars, val string) error {
		val = mysql.FormatSQLModeStr(val)
		// Modes is a list of different modes separated by commas.
		sqlMode, err := mysql.GetSQLMode(val)
		if err != nil {
			return errors.Trace(err)
		}
		s.StrictSQLMode = sqlMode.HasStrictMode()
		s.SQLMode = sqlMode
		s.SetStatusFlag(mysql.ServerStatusNoBackslashEscaped, sqlMode.HasNoBackslashEscapesMode())
		return nil
	}},
	{Scope: ScopeGlobal | ScopeSession, Name: MaxExecutionTime, Value: "0", Type: TypeUnsigned, MinValue: 0, MaxValue: math.MaxInt32, IsHintUpdatable: true, SetSession: func(s *SessionVars, val string) error {
		timeoutMS := tidbOptPositiveInt32(val, 0)
		s.MaxExecutionTime = uint64(timeoutMS)
		return nil
	}},
	{Scope: ScopeGlobal | ScopeSession, Name: CollationServer, Value: mysql.DefaultCollationName, Validation: func(vars *SessionVars, normalizedValue string, originalValue string, scope ScopeFlag) (string, error) {
		return checkCollation(vars, normalizedValue, originalValue, scope)
	}, SetSession: func(s *SessionVars, val string) error {
		if coll, err := collate.GetCollationByName(val); err == nil {
			s.systems[CharacterSetServer] = coll.CharsetName
		}
		return nil
	}},
	{Scope: ScopeGlobal | ScopeSession, Name: SQLLogBin, Value: On, Type: TypeBool, skipInit: true},
	{Scope: ScopeGlobal | ScopeSession, Name: TimeZone, Value: "SYSTEM", IsHintUpdatable: true, Validation: func(vars *SessionVars, normalizedValue string, originalValue string, scope ScopeFlag) (string, error) {
		if strings.EqualFold(normalizedValue, "SYSTEM") {
			return "SYSTEM", nil
		}
		_, err := parseTimeZone(normalizedValue)
		return normalizedValue, err
	}, SetSession: func(s *SessionVars, val string) error {
		tz, err := parseTimeZone(val)
		if err != nil {
			return err
		}
		s.TimeZone = tz
		return nil
	}},
	{Scope: ScopeNone, Name: SystemTimeZone, Value: "CST"},
	{Scope: ScopeGlobal | ScopeSession, Name: ForeignKeyChecks, Value: Off, Type: TypeBool, skipInit: true, Validation: func(vars *SessionVars, normalizedValue string, originalValue string, scope ScopeFlag) (string, error) {
		if TiDBOptOn(normalizedValue) {
			// TiDB does not yet support foreign keys.
			// Return the original value in the warning, so that users are not confused.
			vars.StmtCtx.AppendWarning(ErrUnsupportedValueForVar.GenWithStackByArgs(ForeignKeyChecks, originalValue))
			return Off, nil
		} else if !TiDBOptOn(normalizedValue) {
			return Off, nil
		}
		return normalizedValue, ErrWrongValueForVar.GenWithStackByArgs(ForeignKeyChecks, originalValue)
	}},
	{Scope: ScopeGlobal | ScopeSession, Name: PlacementChecks, Value: On, Type: TypeBool, SetSession: func(s *SessionVars, val string) error {
		s.EnablePlacementChecks = TiDBOptOn(val)
		return nil
	}},
	{Scope: ScopeNone, Name: Hostname, Value: DefHostname},
	{Scope: ScopeSession, Name: Timestamp, Value: DefTimestamp, skipInit: true, MinValue: 0, MaxValue: 2147483647, Type: TypeFloat, GetSession: func(s *SessionVars) (string, error) {
		if timestamp, ok := s.systems[Timestamp]; ok && timestamp != DefTimestamp {
			return timestamp, nil
		}
		timestamp := s.StmtCtx.GetOrStoreStmtCache(stmtctx.StmtNowTsCacheKey, time.Now()).(time.Time)
		return types.ToString(float64(timestamp.UnixNano()) / float64(time.Second))
	}},
	{Scope: ScopeGlobal | ScopeSession, Name: CollationDatabase, Value: mysql.DefaultCollationName, skipInit: true, Validation: func(vars *SessionVars, normalizedValue string, originalValue string, scope ScopeFlag) (string, error) {
		return checkCollation(vars, normalizedValue, originalValue, scope)
	}, SetSession: func(s *SessionVars, val string) error {
		if coll, err := collate.GetCollationByName(val); err == nil {
			s.systems[CharsetDatabase] = coll.CharsetName
		}
		return nil
	}},
	{Scope: ScopeGlobal | ScopeSession, Name: AutoIncrementIncrement, Value: strconv.FormatInt(DefAutoIncrementIncrement, 10), Type: TypeUnsigned, MinValue: 1, MaxValue: math.MaxUint16, SetSession: func(s *SessionVars, val string) error {
		// AutoIncrementIncrement is valid in [1, 65535].
		s.AutoIncrementIncrement = tidbOptPositiveInt32(val, DefAutoIncrementIncrement)
		return nil
	}},
	{Scope: ScopeGlobal | ScopeSession, Name: AutoIncrementOffset, Value: strconv.FormatInt(DefAutoIncrementOffset, 10), Type: TypeUnsigned, MinValue: 1, MaxValue: math.MaxUint16, SetSession: func(s *SessionVars, val string) error {
		// AutoIncrementOffset is valid in [1, 65535].
		s.AutoIncrementOffset = tidbOptPositiveInt32(val, DefAutoIncrementOffset)
		return nil
	}},
	{Scope: ScopeGlobal | ScopeSession, Name: CharacterSetClient, Value: mysql.DefaultCharset, skipInit: true, Validation: func(vars *SessionVars, normalizedValue string, originalValue string, scope ScopeFlag) (string, error) {
		return checkCharacterSet(normalizedValue, CharacterSetClient)
	}},
	{Scope: ScopeNone, Name: Port, Value: "4000", Type: TypeUnsigned, MinValue: 0, MaxValue: math.MaxUint16},
	{Scope: ScopeNone, Name: LowerCaseTableNames, Value: "2"},
	{Scope: ScopeNone, Name: LogBin, Value: Off, Type: TypeBool},
	{Scope: ScopeGlobal | ScopeSession, Name: CharacterSetResults, Value: mysql.DefaultCharset, skipInit: true, Validation: func(vars *SessionVars, normalizedValue string, originalValue string, scope ScopeFlag) (string, error) {
		if normalizedValue == "" {
			return normalizedValue, nil
		}
		return checkCharacterSet(normalizedValue, "")
	}},
	{Scope: ScopeNone, Name: VersionComment, Value: "TiDB Server (Apache License 2.0) " + versioninfo.TiDBEdition + " Edition, MySQL 5.7 compatible"},
	{Scope: ScopeGlobal | ScopeSession, Name: TxnIsolation, Value: "REPEATABLE-READ", Type: TypeEnum, Aliases: []string{TransactionIsolation}, PossibleValues: []string{"READ-UNCOMMITTED", "READ-COMMITTED", "REPEATABLE-READ", "SERIALIZABLE"}, Validation: func(vars *SessionVars, normalizedValue string, originalValue string, scope ScopeFlag) (string, error) {
		// MySQL appends a warning here for tx_isolation is deprecated
		// TiDB doesn't currently, but may in future. It is still commonly used by applications
		// So it might be noisy to do so.
		return checkIsolationLevel(vars, normalizedValue, originalValue, scope)
	}},
	{Scope: ScopeGlobal | ScopeSession, Name: TransactionIsolation, Value: "REPEATABLE-READ", Type: TypeEnum, Aliases: []string{TxnIsolation}, PossibleValues: []string{"READ-UNCOMMITTED", "READ-COMMITTED", "REPEATABLE-READ", "SERIALIZABLE"}, Validation: func(vars *SessionVars, normalizedValue string, originalValue string, scope ScopeFlag) (string, error) {
		return checkIsolationLevel(vars, normalizedValue, originalValue, scope)
	}},
	{Scope: ScopeGlobal | ScopeSession, Name: CollationConnection, Value: mysql.DefaultCollationName, skipInit: true, Validation: func(vars *SessionVars, normalizedValue string, originalValue string, scope ScopeFlag) (string, error) {
		return checkCollation(vars, normalizedValue, originalValue, scope)
	}, SetSession: func(s *SessionVars, val string) error {
		if coll, err := collate.GetCollationByName(val); err == nil {
			s.systems[CharacterSetConnection] = coll.CharsetName
		}
		return nil
	}},
	{Scope: ScopeNone, Name: Version, Value: mysql.ServerVersion},
	{Scope: ScopeGlobal | ScopeSession, Name: AutoCommit, Value: On, Type: TypeBool, SetSession: func(s *SessionVars, val string) error {
		isAutocommit := TiDBOptOn(val)
		s.SetStatusFlag(mysql.ServerStatusAutocommit, isAutocommit)
		if isAutocommit {
			s.SetInTxn(false)
		}
		return nil
	}},
	{Scope: ScopeGlobal | ScopeSession, Name: CharsetDatabase, Value: mysql.DefaultCharset, skipInit: true, Validation: func(vars *SessionVars, normalizedValue string, originalValue string, scope ScopeFlag) (string, error) {
		return checkCharacterSet(normalizedValue, CharsetDatabase)
	}, SetSession: func(s *SessionVars, val string) error {
		if cs, err := charset.GetCharsetInfo(val); err == nil {
			s.systems[CollationDatabase] = cs.DefaultCollation
		}
		return nil
	}},
	{Scope: ScopeGlobal, Name: MaxPreparedStmtCount, Value: strconv.FormatInt(DefMaxPreparedStmtCount, 10), Type: TypeInt, MinValue: -1, MaxValue: 1048576},
	{Scope: ScopeNone, Name: DataDir, Value: "/usr/local/mysql/data/"},
	{Scope: ScopeGlobal | ScopeSession, Name: WaitTimeout, Value: strconv.FormatInt(DefWaitTimeout, 10), Type: TypeUnsigned, MinValue: 0, MaxValue: secondsPerYear},
	{Scope: ScopeGlobal | ScopeSession, Name: InteractiveTimeout, Value: "28800", Type: TypeUnsigned, MinValue: 1, MaxValue: secondsPerYear},
	{Scope: ScopeGlobal | ScopeSession, Name: InnodbLockWaitTimeout, Value: strconv.FormatInt(DefInnodbLockWaitTimeout, 10), Type: TypeUnsigned, MinValue: 1, MaxValue: 1073741824, SetSession: func(s *SessionVars, val string) error {
		lockWaitSec := tidbOptInt64(val, DefInnodbLockWaitTimeout)
		s.LockWaitTimeout = lockWaitSec * 1000
		return nil
	}},
	{Scope: ScopeGlobal | ScopeSession, Name: GroupConcatMaxLen, Value: "1024", IsHintUpdatable: true, skipInit: true, Type: TypeUnsigned, MinValue: 4, MaxValue: math.MaxUint64, Validation: func(vars *SessionVars, normalizedValue string, originalValue string, scope ScopeFlag) (string, error) {
		// https://dev.mysql.com/doc/refman/8.0/en/server-system-variables.html#sysvar_group_concat_max_len
		// Minimum Value 4
		// Maximum Value (64-bit platforms) 18446744073709551615
		// Maximum Value (32-bit platforms) 4294967295
		if mathutil.IntBits == 32 {
			if val, err := strconv.ParseUint(normalizedValue, 10, 64); err == nil {
				if val > uint64(math.MaxUint32) {
					vars.StmtCtx.AppendWarning(ErrTruncatedWrongValue.GenWithStackByArgs(GroupConcatMaxLen, originalValue))
					return fmt.Sprintf("%d", math.MaxUint32), nil
				}
			}
		}
		return normalizedValue, nil
	}},
	{Scope: ScopeNone, Name: Socket, Value: ""},
	{Scope: ScopeGlobal | ScopeSession, Name: CharacterSetConnection, Value: mysql.DefaultCharset, skipInit: true, Validation: func(vars *SessionVars, normalizedValue string, originalValue string, scope ScopeFlag) (string, error) {
		return checkCharacterSet(normalizedValue, CharacterSetConnection)
	}, SetSession: func(s *SessionVars, val string) error {
		if cs, err := charset.GetCharsetInfo(val); err == nil {
			s.systems[CollationConnection] = cs.DefaultCollation
		}
		return nil
	}},
	{Scope: ScopeGlobal | ScopeSession, Name: CharacterSetServer, Value: mysql.DefaultCharset, skipInit: true, Validation: func(vars *SessionVars, normalizedValue string, originalValue string, scope ScopeFlag) (string, error) {
		return checkCharacterSet(normalizedValue, CharacterSetServer)
	}, SetSession: func(s *SessionVars, val string) error {
		if cs, err := charset.GetCharsetInfo(val); err == nil {
			s.systems[CollationServer] = cs.DefaultCollation
		}
		return nil
	}},
	{Scope: ScopeGlobal | ScopeSession, Name: MaxAllowedPacket, Value: "67108864", Type: TypeUnsigned, MinValue: 1024, MaxValue: MaxOfMaxAllowedPacket},
	{Scope: ScopeSession, Name: WarningCount, Value: "0", ReadOnly: true, skipInit: true, GetSession: func(s *SessionVars) (string, error) {
		return strconv.Itoa(s.SysWarningCount), nil
	}},
	{Scope: ScopeSession, Name: ErrorCount, Value: "0", ReadOnly: true, skipInit: true, GetSession: func(s *SessionVars) (string, error) {
		return strconv.Itoa(int(s.SysErrorCount)), nil
	}},
	{Scope: ScopeGlobal | ScopeSession, Name: WindowingUseHighPrecision, Value: On, Type: TypeBool, IsHintUpdatable: true, SetSession: func(s *SessionVars, val string) error {
		s.WindowingUseHighPrecision = TiDBOptOn(val)
		return nil
	}},
	{Scope: ScopeNone, Name: "license", Value: "Apache License 2.0"},
	{Scope: ScopeGlobal | ScopeSession, Name: BlockEncryptionMode, Value: "aes-128-ecb"},
	{Scope: ScopeSession, Name: LastInsertID, Value: "", skipInit: true, GetSession: func(s *SessionVars) (string, error) {
		return strconv.FormatUint(s.StmtCtx.PrevLastInsertID, 10), nil
	}},
	{Scope: ScopeSession, Name: Identity, Value: "", skipInit: true, GetSession: func(s *SessionVars) (string, error) {
		return strconv.FormatUint(s.StmtCtx.PrevLastInsertID, 10), nil
	}},
	{Scope: ScopeNone, Name: "have_ssl", Value: "DISABLED"},
	{Scope: ScopeNone, Name: "have_openssl", Value: "DISABLED"},
	{Scope: ScopeNone, Name: "ssl_ca", Value: ""},
	{Scope: ScopeNone, Name: "ssl_cert", Value: ""},
	{Scope: ScopeNone, Name: "ssl_key", Value: ""},
	{Scope: ScopeGlobal, Name: InitConnect, Value: ""},

	/* TiDB specific variables */
	{Scope: ScopeGlobal, Name: TiDBTSOClientBatchMaxWaitTime, Value: strconv.FormatFloat(DefTiDBTSOClientBatchMaxWaitTime, 'f', -1, 64), Type: TypeFloat, MinValue: 0, MaxValue: 10,
		GetGlobal: func(sv *SessionVars) (string, error) {
			return strconv.FormatFloat(MaxTSOBatchWaitInterval.Load(), 'f', -1, 64), nil
		},
		SetGlobal: func(s *SessionVars, val string) error {
			MaxTSOBatchWaitInterval.Store(tidbOptFloat64(val, DefTiDBTSOClientBatchMaxWaitTime))
			return nil
		}},
	{Scope: ScopeGlobal, Name: TiDBEnableTSOFollowerProxy, Value: BoolToOnOff(DefTiDBEnableTSOFollowerProxy), Type: TypeBool, GetGlobal: func(sv *SessionVars) (string, error) {
		return BoolToOnOff(EnableTSOFollowerProxy.Load()), nil
	}, SetGlobal: func(s *SessionVars, val string) error {
		EnableTSOFollowerProxy.Store(TiDBOptOn(val))
		return nil
	}},
	{Scope: ScopeGlobal, Name: TiDBEnableLocalTxn, Value: BoolToOnOff(DefTiDBEnableLocalTxn), Hidden: true, Type: TypeBool, GetGlobal: func(sv *SessionVars) (string, error) {
		return BoolToOnOff(EnableLocalTxn.Load()), nil
	}, SetGlobal: func(s *SessionVars, val string) error {
		oldVal := EnableLocalTxn.Load()
		newVal := TiDBOptOn(val)
		// Make sure the TxnScope is always Global when disable the Local Txn.
		// ON -> OFF
		if oldVal && !newVal {
			s.TxnScope = kv.NewGlobalTxnScopeVar()
		}
		EnableLocalTxn.Store(newVal)
		return nil
	}},
	// TODO: TiDBTxnScope is hidden because local txn feature is not done.
	{Scope: ScopeSession, Name: TiDBTxnScope, skipInit: true, Hidden: true, Value: kv.GlobalTxnScope, SetSession: func(s *SessionVars, val string) error {
		switch val {
		case kv.GlobalTxnScope:
			s.TxnScope = kv.NewGlobalTxnScopeVar()
		case kv.LocalTxnScope:
			if !EnableLocalTxn.Load() {
				return ErrWrongValueForVar.GenWithStack("@@txn_scope can not be set to local when tidb_enable_local_txn is off")
			}
			txnScope := config.GetTxnScopeFromConfig()
			if txnScope == kv.GlobalTxnScope {
				return ErrWrongValueForVar.GenWithStack("@@txn_scope can not be set to local when zone label is empty or \"global\"")
			}
			s.TxnScope = kv.NewLocalTxnScopeVar(txnScope)
		default:
			return ErrWrongValueForVar.GenWithStack("@@txn_scope value should be global or local")
		}
		return nil
	}, GetSession: func(s *SessionVars) (string, error) {
		return s.TxnScope.GetVarValue(), nil
	}},
	{Scope: ScopeSession, Name: TiDBTxnReadTS, Value: "", Hidden: true, SetSession: func(s *SessionVars, val string) error {
		return setTxnReadTS(s, val)
	}, Validation: func(vars *SessionVars, normalizedValue string, originalValue string, scope ScopeFlag) (string, error) {
		return normalizedValue, nil
	}},
	{Scope: ScopeSession, Name: TiDBReadStaleness, Value: "", Hidden: false, SetSession: func(s *SessionVars, val string) error {
		return setReadStaleness(s, val)
	}},
	{Scope: ScopeGlobal | ScopeSession, Name: TiDBAllowMPPExecution, Type: TypeBool, Value: BoolToOnOff(DefTiDBAllowMPPExecution), SetSession: func(s *SessionVars, val string) error {
		s.allowMPPExecution = TiDBOptOn(val)
		return nil
	}},
	{Scope: ScopeGlobal | ScopeSession, Name: TiDBMPPStoreFailTTL, Type: TypeStr, Value: DefTiDBMPPStoreFailTTL, SetSession: func(s *SessionVars, val string) error {
		s.MPPStoreFailTTL = val
		return nil
	}},
	{Scope: ScopeGlobal | ScopeSession, Name: TiDBHashExchangeWithNewCollation, Type: TypeBool, Value: BoolToOnOff(DefTiDBHashExchangeWithNewCollation), SetSession: func(s *SessionVars, val string) error {
		s.HashExchangeWithNewCollation = TiDBOptOn(val)
		return nil
	}},
	{Scope: ScopeSession, Name: TiDBEnforceMPPExecution, Type: TypeBool, Value: BoolToOnOff(config.GetGlobalConfig().Performance.EnforceMPP), Validation: func(vars *SessionVars, normalizedValue string, originalValue string, scope ScopeFlag) (string, error) {
		if TiDBOptOn(normalizedValue) && !vars.allowMPPExecution {
			return normalizedValue, ErrWrongValueForVar.GenWithStackByArgs("tidb_enforce_mpp", "1' but tidb_allow_mpp is 0, please activate tidb_allow_mpp at first.")
		}
		return normalizedValue, nil
	}, SetSession: func(s *SessionVars, val string) error {
		s.enforceMPPExecution = TiDBOptOn(val)
		return nil
	}},
	{Scope: ScopeGlobal | ScopeSession, Name: TiDBBCJThresholdCount, Value: strconv.Itoa(DefBroadcastJoinThresholdCount), Type: TypeInt, MinValue: 0, MaxValue: math.MaxInt64, SetSession: func(s *SessionVars, val string) error {
		s.BroadcastJoinThresholdCount = tidbOptInt64(val, DefBroadcastJoinThresholdCount)
		return nil
	}},
	{Scope: ScopeGlobal | ScopeSession, Name: TiDBBCJThresholdSize, Value: strconv.Itoa(DefBroadcastJoinThresholdSize), Type: TypeInt, MinValue: 0, MaxValue: math.MaxInt64, SetSession: func(s *SessionVars, val string) error {
		s.BroadcastJoinThresholdSize = tidbOptInt64(val, DefBroadcastJoinThresholdSize)
		return nil
	}},
	{Scope: ScopeSession, Name: TiDBSnapshot, Value: "", skipInit: true, SetSession: func(s *SessionVars, val string) error {
		err := setSnapshotTS(s, val)
		if err != nil {
			return err
		}
		return nil
	}},
	{Scope: ScopeSession, Name: TiDBOptAggPushDown, Value: BoolToOnOff(DefOptAggPushDown), Type: TypeBool, skipInit: true, SetSession: func(s *SessionVars, val string) error {
		s.AllowAggPushDown = TiDBOptOn(val)
		return nil
	}},
	{Scope: ScopeGlobal | ScopeSession, Name: TiDBOptBCJ, Value: BoolToOnOff(DefOptBCJ), Type: TypeBool, Validation: func(vars *SessionVars, normalizedValue string, originalValue string, scope ScopeFlag) (string, error) {
		if TiDBOptOn(normalizedValue) && vars.AllowBatchCop == 0 {
			return normalizedValue, ErrWrongValueForVar.GenWithStackByArgs(TiDBOptBCJ, "'true' while tidb_allow_batch_cop is 0, please active batch cop at first.")
		}
		return normalizedValue, nil
	}, SetSession: func(s *SessionVars, val string) error {
		s.AllowBCJ = TiDBOptOn(val)
		return nil
	}},
	{Scope: ScopeSession, Name: TiDBOptDistinctAggPushDown, Value: BoolToOnOff(config.GetGlobalConfig().Performance.DistinctAggPushDown), skipInit: true, Type: TypeBool, SetSession: func(s *SessionVars, val string) error {
		s.AllowDistinctAggPushDown = TiDBOptOn(val)
		return nil
	}},
	{Scope: ScopeSession, Name: TiDBOptWriteRowID, Value: BoolToOnOff(DefOptWriteRowID), skipInit: true, SetSession: func(s *SessionVars, val string) error {
		s.AllowWriteRowID = TiDBOptOn(val)
		return nil
	}},
	{Scope: ScopeGlobal | ScopeSession, Name: TiDBBuildStatsConcurrency, skipInit: true, Value: strconv.Itoa(DefBuildStatsConcurrency)},
	{Scope: ScopeGlobal | ScopeSession, Name: TiDBOptCartesianBCJ, Value: strconv.Itoa(DefOptCartesianBCJ), Type: TypeInt, MinValue: 0, MaxValue: 2, SetSession: func(s *SessionVars, val string) error {
		s.AllowCartesianBCJ = tidbOptInt(val, DefOptCartesianBCJ)
		return nil
	}},
	{Scope: ScopeGlobal | ScopeSession, Name: TiDBOptMPPOuterJoinFixedBuildSide, Value: BoolToOnOff(DefOptMPPOuterJoinFixedBuildSide), Type: TypeBool, SetSession: func(s *SessionVars, val string) error {
		s.MPPOuterJoinFixedBuildSide = TiDBOptOn(val)
		return nil
	}},
	{Scope: ScopeGlobal, Name: TiDBAutoAnalyzeRatio, Value: strconv.FormatFloat(DefAutoAnalyzeRatio, 'f', -1, 64), Type: TypeFloat, MinValue: 0, MaxValue: math.MaxUint64},
	{Scope: ScopeGlobal, Name: TiDBAutoAnalyzeStartTime, Value: DefAutoAnalyzeStartTime, Type: TypeTime},
	{Scope: ScopeGlobal, Name: TiDBAutoAnalyzeEndTime, Value: DefAutoAnalyzeEndTime, Type: TypeTime},
	{Scope: ScopeSession, Name: TiDBChecksumTableConcurrency, skipInit: true, Value: strconv.Itoa(DefChecksumTableConcurrency)},
	{Scope: ScopeGlobal | ScopeSession, Name: TiDBExecutorConcurrency, Value: strconv.Itoa(DefExecutorConcurrency), Type: TypeUnsigned, MinValue: 1, MaxValue: MaxConfigurableConcurrency, SetSession: func(s *SessionVars, val string) error {
		s.ExecutorConcurrency = tidbOptPositiveInt32(val, DefExecutorConcurrency)
		return nil
	}},
	{Scope: ScopeGlobal | ScopeSession, Name: TiDBDistSQLScanConcurrency, Value: strconv.Itoa(DefDistSQLScanConcurrency), Type: TypeUnsigned, MinValue: 1, MaxValue: MaxConfigurableConcurrency, SetSession: func(s *SessionVars, val string) error {
		s.distSQLScanConcurrency = tidbOptPositiveInt32(val, DefDistSQLScanConcurrency)
		return nil
	}},
	{Scope: ScopeGlobal | ScopeSession, Name: TiDBOptInSubqToJoinAndAgg, Value: BoolToOnOff(DefOptInSubqToJoinAndAgg), Type: TypeBool, SetSession: func(s *SessionVars, val string) error {
		s.SetAllowInSubqToJoinAndAgg(TiDBOptOn(val))
		return nil
	}},
	{Scope: ScopeGlobal | ScopeSession, Name: TiDBOptPreferRangeScan, Value: BoolToOnOff(DefOptPreferRangeScan), Type: TypeBool, IsHintUpdatable: true, SetSession: func(s *SessionVars, val string) error {
		s.SetAllowPreferRangeScan(TiDBOptOn(val))
		return nil
	}},
	{
		Scope: ScopeGlobal | ScopeSession, Name: TiDBOptLimitPushDownThreshold, Value: strconv.Itoa(DefOptLimitPushDownThreshold), Type: TypeUnsigned, MinValue: 0, MaxValue: math.MaxInt32, SetSession: func(s *SessionVars, val string) error {
			s.LimitPushDownThreshold = tidbOptInt64(val, DefOptLimitPushDownThreshold)
			return nil
		}},
	{Scope: ScopeGlobal | ScopeSession, Name: TiDBOptCorrelationThreshold, Value: strconv.FormatFloat(DefOptCorrelationThreshold, 'f', -1, 64), Type: TypeFloat, MinValue: 0, MaxValue: 1, SetSession: func(s *SessionVars, val string) error {
		s.CorrelationThreshold = tidbOptFloat64(val, DefOptCorrelationThreshold)
		return nil
	}},
	{Scope: ScopeGlobal | ScopeSession, Name: TiDBOptEnableCorrelationAdjustment, Value: BoolToOnOff(DefOptEnableCorrelationAdjustment), Type: TypeBool, SetSession: func(s *SessionVars, val string) error {
		s.EnableCorrelationAdjustment = TiDBOptOn(val)
		return nil
	}},
	{Scope: ScopeGlobal | ScopeSession, Name: TiDBOptCorrelationExpFactor, Value: strconv.Itoa(DefOptCorrelationExpFactor), Type: TypeUnsigned, MinValue: 0, MaxValue: math.MaxInt32, SetSession: func(s *SessionVars, val string) error {
		s.CorrelationExpFactor = int(tidbOptInt64(val, DefOptCorrelationExpFactor))
		return nil
	}},
	{Scope: ScopeGlobal | ScopeSession, Name: TiDBOptCPUFactor, Value: strconv.FormatFloat(DefOptCPUFactor, 'f', -1, 64), Type: TypeFloat, MinValue: 0, MaxValue: math.MaxUint64, SetSession: func(s *SessionVars, val string) error {
		s.CPUFactor = tidbOptFloat64(val, DefOptCPUFactor)
		return nil
	}},
	{Scope: ScopeGlobal | ScopeSession, Name: TiDBOptTiFlashConcurrencyFactor, Value: strconv.FormatFloat(DefOptTiFlashConcurrencyFactor, 'f', -1, 64), skipInit: true, Type: TypeFloat, MinValue: 1, MaxValue: math.MaxUint64, SetSession: func(s *SessionVars, val string) error {
		s.CopTiFlashConcurrencyFactor = tidbOptFloat64(val, DefOptTiFlashConcurrencyFactor)
		return nil
	}},
	{Scope: ScopeGlobal | ScopeSession, Name: TiDBOptCopCPUFactor, Value: strconv.FormatFloat(DefOptCopCPUFactor, 'f', -1, 64), Type: TypeFloat, MinValue: 0, MaxValue: math.MaxUint64, SetSession: func(s *SessionVars, val string) error {
		s.CopCPUFactor = tidbOptFloat64(val, DefOptCopCPUFactor)
		return nil
	}},
	{Scope: ScopeGlobal | ScopeSession, Name: TiDBOptNetworkFactor, Value: strconv.FormatFloat(DefOptNetworkFactor, 'f', -1, 64), Type: TypeFloat, MinValue: 0, MaxValue: math.MaxUint64, SetSession: func(s *SessionVars, val string) error {
		s.networkFactor = tidbOptFloat64(val, DefOptNetworkFactor)
		return nil
	}},
	{Scope: ScopeGlobal | ScopeSession, Name: TiDBOptScanFactor, Value: strconv.FormatFloat(DefOptScanFactor, 'f', -1, 64), Type: TypeFloat, MinValue: 0, MaxValue: math.MaxUint64, SetSession: func(s *SessionVars, val string) error {
		s.scanFactor = tidbOptFloat64(val, DefOptScanFactor)
		return nil
	}},
	{Scope: ScopeGlobal | ScopeSession, Name: TiDBOptDescScanFactor, Value: strconv.FormatFloat(DefOptDescScanFactor, 'f', -1, 64), Type: TypeFloat, MinValue: 0, MaxValue: math.MaxUint64, SetSession: func(s *SessionVars, val string) error {
		s.descScanFactor = tidbOptFloat64(val, DefOptDescScanFactor)
		return nil
	}},
	{Scope: ScopeGlobal | ScopeSession, Name: TiDBOptSeekFactor, Value: strconv.FormatFloat(DefOptSeekFactor, 'f', -1, 64), skipInit: true, Type: TypeFloat, MinValue: 0, MaxValue: math.MaxUint64, SetSession: func(s *SessionVars, val string) error {
		s.seekFactor = tidbOptFloat64(val, DefOptSeekFactor)
		return nil
	}},
	{Scope: ScopeGlobal | ScopeSession, Name: TiDBOptMemoryFactor, Value: strconv.FormatFloat(DefOptMemoryFactor, 'f', -1, 64), Type: TypeFloat, MinValue: 0, MaxValue: math.MaxUint64, SetSession: func(s *SessionVars, val string) error {
		s.MemoryFactor = tidbOptFloat64(val, DefOptMemoryFactor)
		return nil
	}},
	{Scope: ScopeGlobal | ScopeSession, Name: TiDBOptDiskFactor, Value: strconv.FormatFloat(DefOptDiskFactor, 'f', -1, 64), Type: TypeFloat, MinValue: 0, MaxValue: math.MaxUint64, SetSession: func(s *SessionVars, val string) error {
		s.DiskFactor = tidbOptFloat64(val, DefOptDiskFactor)
		return nil
	}},
	{Scope: ScopeGlobal | ScopeSession, Name: TiDBOptConcurrencyFactor, Value: strconv.FormatFloat(DefOptConcurrencyFactor, 'f', -1, 64), Type: TypeFloat, MinValue: 0, MaxValue: math.MaxUint64, SetSession: func(s *SessionVars, val string) error {
		s.ConcurrencyFactor = tidbOptFloat64(val, DefOptConcurrencyFactor)
		return nil
	}},
	{Scope: ScopeGlobal | ScopeSession, Name: TiDBIndexJoinBatchSize, Value: strconv.Itoa(DefIndexJoinBatchSize), Type: TypeUnsigned, MinValue: 1, MaxValue: math.MaxInt32, SetSession: func(s *SessionVars, val string) error {
		s.IndexJoinBatchSize = tidbOptPositiveInt32(val, DefIndexJoinBatchSize)
		return nil
	}},
	{Scope: ScopeGlobal | ScopeSession, Name: TiDBIndexLookupSize, Value: strconv.Itoa(DefIndexLookupSize), Type: TypeUnsigned, MinValue: 1, MaxValue: math.MaxInt32, SetSession: func(s *SessionVars, val string) error {
		s.IndexLookupSize = tidbOptPositiveInt32(val, DefIndexLookupSize)
		return nil
	}},
	{Scope: ScopeGlobal | ScopeSession, Name: TiDBIndexLookupConcurrency, Value: strconv.Itoa(DefIndexLookupConcurrency), Type: TypeInt, MinValue: 1, MaxValue: MaxConfigurableConcurrency, AllowAutoValue: true, SetSession: func(s *SessionVars, val string) error {
		s.indexLookupConcurrency = tidbOptPositiveInt32(val, ConcurrencyUnset)
		return nil
	}, Validation: func(vars *SessionVars, normalizedValue string, originalValue string, scope ScopeFlag) (string, error) {
		appendDeprecationWarning(vars, TiDBIndexLookupConcurrency, TiDBExecutorConcurrency)
		return normalizedValue, nil
	}},
	{Scope: ScopeGlobal | ScopeSession, Name: TiDBIndexLookupJoinConcurrency, Value: strconv.Itoa(DefIndexLookupJoinConcurrency), Type: TypeInt, MinValue: 1, MaxValue: MaxConfigurableConcurrency, AllowAutoValue: true, SetSession: func(s *SessionVars, val string) error {
		s.indexLookupJoinConcurrency = tidbOptPositiveInt32(val, ConcurrencyUnset)
		return nil
	}, Validation: func(vars *SessionVars, normalizedValue string, originalValue string, scope ScopeFlag) (string, error) {
		appendDeprecationWarning(vars, TiDBIndexLookupJoinConcurrency, TiDBExecutorConcurrency)
		return normalizedValue, nil
	}},
	{Scope: ScopeGlobal | ScopeSession, Name: TiDBIndexSerialScanConcurrency, Value: strconv.Itoa(DefIndexSerialScanConcurrency), Type: TypeUnsigned, MinValue: 1, MaxValue: MaxConfigurableConcurrency, SetSession: func(s *SessionVars, val string) error {
		s.indexSerialScanConcurrency = tidbOptPositiveInt32(val, DefIndexSerialScanConcurrency)
		return nil
	}},
	{Scope: ScopeGlobal | ScopeSession, Name: TiDBSkipUTF8Check, Value: BoolToOnOff(DefSkipUTF8Check), Type: TypeBool, SetSession: func(s *SessionVars, val string) error {
		s.SkipUTF8Check = TiDBOptOn(val)
		return nil
	}},
	{Scope: ScopeGlobal | ScopeSession, Name: TiDBSkipASCIICheck, Value: BoolToOnOff(DefSkipASCIICheck), Type: TypeBool, SetSession: func(s *SessionVars, val string) error {
		s.SkipASCIICheck = TiDBOptOn(val)
		return nil
	}},
	{Scope: ScopeSession, Name: TiDBBatchInsert, Value: BoolToOnOff(DefBatchInsert), Type: TypeBool, skipInit: true, SetSession: func(s *SessionVars, val string) error {
		s.BatchInsert = TiDBOptOn(val)
		return nil
	}},
	{Scope: ScopeSession, Name: TiDBBatchDelete, Value: BoolToOnOff(DefBatchDelete), Type: TypeBool, skipInit: true, SetSession: func(s *SessionVars, val string) error {
		s.BatchDelete = TiDBOptOn(val)
		return nil
	}},
	{Scope: ScopeSession, Name: TiDBBatchCommit, Value: BoolToOnOff(DefBatchCommit), Type: TypeBool, skipInit: true, SetSession: func(s *SessionVars, val string) error {
		s.BatchCommit = TiDBOptOn(val)
		return nil
	}},
	{Scope: ScopeGlobal | ScopeSession, Name: TiDBDMLBatchSize, Value: strconv.Itoa(DefDMLBatchSize), Type: TypeUnsigned, MinValue: 0, MaxValue: math.MaxInt32, SetSession: func(s *SessionVars, val string) error {
		s.DMLBatchSize = int(tidbOptInt64(val, DefDMLBatchSize))
		return nil
	}},
	{Scope: ScopeSession, Name: TiDBCurrentTS, Value: strconv.Itoa(DefCurretTS), ReadOnly: true, skipInit: true, GetSession: func(s *SessionVars) (string, error) {
		return fmt.Sprintf("%d", s.TxnCtx.StartTS), nil
	}},
	{Scope: ScopeSession, Name: TiDBLastTxnInfo, Value: strconv.Itoa(DefCurretTS), ReadOnly: true, skipInit: true, GetSession: func(s *SessionVars) (string, error) {
		return s.LastTxnInfo, nil
	}},
	{Scope: ScopeSession, Name: TiDBLastQueryInfo, Value: strconv.Itoa(DefCurretTS), ReadOnly: true, skipInit: true, GetSession: func(s *SessionVars) (string, error) {
		info, err := json.Marshal(s.LastQueryInfo)
		if err != nil {
			return "", err
		}
		return string(info), nil
	}},
	{Scope: ScopeGlobal | ScopeSession, Name: TiDBMaxChunkSize, Value: strconv.Itoa(DefMaxChunkSize), Type: TypeUnsigned, MinValue: maxChunkSizeLowerBound, MaxValue: math.MaxInt32, SetSession: func(s *SessionVars, val string) error {
		s.MaxChunkSize = tidbOptPositiveInt32(val, DefMaxChunkSize)
		return nil
	}},
	{Scope: ScopeGlobal | ScopeSession, Name: TiDBAllowBatchCop, Value: strconv.Itoa(DefTiDBAllowBatchCop), Type: TypeInt, MinValue: 0, MaxValue: 2, Validation: func(vars *SessionVars, normalizedValue string, originalValue string, scope ScopeFlag) (string, error) {
		if normalizedValue == "0" && vars.AllowBCJ {
			return normalizedValue, ErrWrongValueForVar.GenWithStackByArgs(TiDBAllowBatchCop, "'0' while tidb_opt_broadcast_join is true, please set tidb_opt_broadcast_join false at first")
		}
		return normalizedValue, nil
	}, SetSession: func(s *SessionVars, val string) error {
		s.AllowBatchCop = int(tidbOptInt64(val, DefTiDBAllowBatchCop))
		return nil
	}},
	{Scope: ScopeGlobal | ScopeSession, Name: TiDBInitChunkSize, Value: strconv.Itoa(DefInitChunkSize), Type: TypeUnsigned, MinValue: 1, MaxValue: initChunkSizeUpperBound, SetSession: func(s *SessionVars, val string) error {
		s.InitChunkSize = tidbOptPositiveInt32(val, DefInitChunkSize)
		return nil
	}},
	{Scope: ScopeGlobal | ScopeSession, Name: TiDBEnableCascadesPlanner, Value: Off, Type: TypeBool, SetSession: func(s *SessionVars, val string) error {
		s.SetEnableCascadesPlanner(TiDBOptOn(val))
		return nil
	}},
	{Scope: ScopeGlobal | ScopeSession, Name: TiDBEnableIndexMerge, Value: Off, Type: TypeBool, SetSession: func(s *SessionVars, val string) error {
		s.SetEnableIndexMerge(TiDBOptOn(val))
		return nil
	}},
	{Scope: ScopeSession, Name: TiDBMemQuotaQuery, Value: strconv.FormatInt(config.GetGlobalConfig().MemQuotaQuery, 10), skipInit: true, Type: TypeInt, MinValue: -1, MaxValue: math.MaxInt64, SetSession: func(s *SessionVars, val string) error {
		s.MemQuotaQuery = tidbOptInt64(val, config.GetGlobalConfig().MemQuotaQuery)
		return nil
	}},
	{Scope: ScopeSession, Name: TiDBMemQuotaHashJoin, Value: strconv.FormatInt(DefTiDBMemQuotaHashJoin, 10), skipInit: true, Type: TypeInt, MinValue: -1, MaxValue: math.MaxInt64, SetSession: func(s *SessionVars, val string) error {
		s.MemQuotaHashJoin = tidbOptInt64(val, DefTiDBMemQuotaHashJoin)
		return nil
	}, Validation: func(vars *SessionVars, normalizedValue string, originalValue string, scope ScopeFlag) (string, error) {
		appendDeprecationWarning(vars, TiDBMemQuotaHashJoin, TiDBMemQuotaQuery)
		return normalizedValue, nil
	}},
	{Scope: ScopeSession, Name: TiDBMemQuotaMergeJoin, Value: strconv.FormatInt(DefTiDBMemQuotaMergeJoin, 10), skipInit: true, Type: TypeInt, MinValue: -1, MaxValue: math.MaxInt64, SetSession: func(s *SessionVars, val string) error {
		s.MemQuotaMergeJoin = tidbOptInt64(val, DefTiDBMemQuotaMergeJoin)
		return nil
	}, Validation: func(vars *SessionVars, normalizedValue string, originalValue string, scope ScopeFlag) (string, error) {
		appendDeprecationWarning(vars, TiDBMemQuotaMergeJoin, TiDBMemQuotaQuery)
		return normalizedValue, nil
	}},
	{Scope: ScopeSession, Name: TiDBMemQuotaSort, Value: strconv.FormatInt(DefTiDBMemQuotaSort, 10), skipInit: true, Type: TypeInt, MinValue: -1, MaxValue: math.MaxInt64, SetSession: func(s *SessionVars, val string) error {
		s.MemQuotaSort = tidbOptInt64(val, DefTiDBMemQuotaSort)
		return nil
	}, Validation: func(vars *SessionVars, normalizedValue string, originalValue string, scope ScopeFlag) (string, error) {
		appendDeprecationWarning(vars, TiDBMemQuotaSort, TiDBMemQuotaQuery)
		return normalizedValue, nil
	}},
	{Scope: ScopeSession, Name: TiDBMemQuotaTopn, Value: strconv.FormatInt(DefTiDBMemQuotaTopn, 10), skipInit: true, Type: TypeInt, MinValue: -1, MaxValue: math.MaxInt64, SetSession: func(s *SessionVars, val string) error {
		s.MemQuotaTopn = tidbOptInt64(val, DefTiDBMemQuotaTopn)
		return nil
	}, Validation: func(vars *SessionVars, normalizedValue string, originalValue string, scope ScopeFlag) (string, error) {
		appendDeprecationWarning(vars, TiDBMemQuotaTopn, TiDBMemQuotaQuery)
		return normalizedValue, nil
	}},
	{Scope: ScopeSession, Name: TiDBMemQuotaIndexLookupReader, Value: strconv.FormatInt(DefTiDBMemQuotaIndexLookupReader, 10), skipInit: true, Type: TypeInt, MinValue: -1, MaxValue: math.MaxInt64, SetSession: func(s *SessionVars, val string) error {
		s.MemQuotaIndexLookupReader = tidbOptInt64(val, DefTiDBMemQuotaIndexLookupReader)
		return nil
	}, Validation: func(vars *SessionVars, normalizedValue string, originalValue string, scope ScopeFlag) (string, error) {
		appendDeprecationWarning(vars, TiDBMemQuotaIndexLookupReader, TiDBMemQuotaQuery)
		return normalizedValue, nil
	}},
	{Scope: ScopeSession, Name: TiDBMemQuotaIndexLookupJoin, Value: strconv.FormatInt(DefTiDBMemQuotaIndexLookupJoin, 10), skipInit: true, Type: TypeInt, MinValue: -1, MaxValue: math.MaxInt64, SetSession: func(s *SessionVars, val string) error {
		s.MemQuotaIndexLookupJoin = tidbOptInt64(val, DefTiDBMemQuotaIndexLookupJoin)
		return nil
	}, Validation: func(vars *SessionVars, normalizedValue string, originalValue string, scope ScopeFlag) (string, error) {
		appendDeprecationWarning(vars, TiDBMemQuotaIndexLookupJoin, TiDBMemQuotaQuery)
		return normalizedValue, nil
	}},
	// Deprecated: tidb_enable_streaming
	{Scope: ScopeSession, Name: TiDBEnableStreaming, Value: Off, Type: TypeBool, skipInit: true, Hidden: true, SetSession: func(s *SessionVars, val string) error {
		s.EnableStreaming = TiDBOptOn(val)
		return nil
	}},
	{Scope: ScopeSession, Name: TiDBEnableChunkRPC, Value: On, Type: TypeBool, skipInit: true, SetSession: func(s *SessionVars, val string) error {
		s.EnableChunkRPC = TiDBOptOn(val)
		return nil
	}},
	{Scope: ScopeSession, Name: TxnIsolationOneShot, Value: "", skipInit: true, Validation: func(vars *SessionVars, normalizedValue string, originalValue string, scope ScopeFlag) (string, error) {
		return checkIsolationLevel(vars, normalizedValue, originalValue, scope)
	}, SetSession: func(s *SessionVars, val string) error {
		s.txnIsolationLevelOneShot.state = oneShotSet
		s.txnIsolationLevelOneShot.value = val
		return nil
	}},
	{Scope: ScopeGlobal | ScopeSession, Name: TiDBEnableTablePartition, Value: On, Type: TypeEnum, PossibleValues: []string{Off, On, "AUTO"}, SetSession: func(s *SessionVars, val string) error {
		s.EnableTablePartition = val
		return nil
	}},
	{Scope: ScopeGlobal | ScopeSession, Name: TiDBEnableListTablePartition, Value: Off, Type: TypeBool, SetSession: func(s *SessionVars, val string) error {
		s.EnableListTablePartition = TiDBOptOn(val)
		return nil
	}},
	{Scope: ScopeGlobal | ScopeSession, Name: TiDBHashJoinConcurrency, Value: strconv.Itoa(DefTiDBHashJoinConcurrency), Type: TypeInt, MinValue: 1, MaxValue: MaxConfigurableConcurrency, AllowAutoValue: true, SetSession: func(s *SessionVars, val string) error {
		s.hashJoinConcurrency = tidbOptPositiveInt32(val, ConcurrencyUnset)
		return nil
	}, Validation: func(vars *SessionVars, normalizedValue string, originalValue string, scope ScopeFlag) (string, error) {
		appendDeprecationWarning(vars, TiDBHashJoinConcurrency, TiDBExecutorConcurrency)
		return normalizedValue, nil
	}},
	{Scope: ScopeGlobal | ScopeSession, Name: TiDBProjectionConcurrency, Value: strconv.Itoa(DefTiDBProjectionConcurrency), Type: TypeInt, MinValue: -1, MaxValue: MaxConfigurableConcurrency, SetSession: func(s *SessionVars, val string) error {
		s.projectionConcurrency = tidbOptPositiveInt32(val, ConcurrencyUnset)
		return nil
	}, Validation: func(vars *SessionVars, normalizedValue string, originalValue string, scope ScopeFlag) (string, error) {
		appendDeprecationWarning(vars, TiDBProjectionConcurrency, TiDBExecutorConcurrency)
		return normalizedValue, nil
	}},
	{Scope: ScopeGlobal | ScopeSession, Name: TiDBHashAggPartialConcurrency, Value: strconv.Itoa(DefTiDBHashAggPartialConcurrency), Type: TypeInt, MinValue: 1, MaxValue: MaxConfigurableConcurrency, AllowAutoValue: true, SetSession: func(s *SessionVars, val string) error {
		s.hashAggPartialConcurrency = tidbOptPositiveInt32(val, ConcurrencyUnset)
		return nil
	}, Validation: func(vars *SessionVars, normalizedValue string, originalValue string, scope ScopeFlag) (string, error) {
		appendDeprecationWarning(vars, TiDBHashAggPartialConcurrency, TiDBExecutorConcurrency)
		return normalizedValue, nil
	}},
	{Scope: ScopeGlobal | ScopeSession, Name: TiDBHashAggFinalConcurrency, Value: strconv.Itoa(DefTiDBHashAggFinalConcurrency), Type: TypeInt, MinValue: 1, MaxValue: MaxConfigurableConcurrency, AllowAutoValue: true, SetSession: func(s *SessionVars, val string) error {
		s.hashAggFinalConcurrency = tidbOptPositiveInt32(val, ConcurrencyUnset)
		return nil
	}, Validation: func(vars *SessionVars, normalizedValue string, originalValue string, scope ScopeFlag) (string, error) {
		appendDeprecationWarning(vars, TiDBHashAggFinalConcurrency, TiDBExecutorConcurrency)
		return normalizedValue, nil
	}},
	{Scope: ScopeGlobal | ScopeSession, Name: TiDBWindowConcurrency, Value: strconv.Itoa(DefTiDBWindowConcurrency), Type: TypeInt, MinValue: 1, MaxValue: MaxConfigurableConcurrency, AllowAutoValue: true, SetSession: func(s *SessionVars, val string) error {
		s.windowConcurrency = tidbOptPositiveInt32(val, ConcurrencyUnset)
		return nil
	}, Validation: func(vars *SessionVars, normalizedValue string, originalValue string, scope ScopeFlag) (string, error) {
		appendDeprecationWarning(vars, TiDBWindowConcurrency, TiDBExecutorConcurrency)
		return normalizedValue, nil
	}},
	{Scope: ScopeGlobal | ScopeSession, Name: TiDBMergeJoinConcurrency, Value: strconv.Itoa(DefTiDBMergeJoinConcurrency), Type: TypeInt, MinValue: 1, MaxValue: MaxConfigurableConcurrency, AllowAutoValue: true, SetSession: func(s *SessionVars, val string) error {
		s.mergeJoinConcurrency = tidbOptPositiveInt32(val, ConcurrencyUnset)
		return nil
	}, Validation: func(vars *SessionVars, normalizedValue string, originalValue string, scope ScopeFlag) (string, error) {
		appendDeprecationWarning(vars, TiDBMergeJoinConcurrency, TiDBExecutorConcurrency)
		return normalizedValue, nil
	}},

	{Scope: ScopeGlobal | ScopeSession, Name: TiDBStreamAggConcurrency, Value: strconv.Itoa(DefTiDBStreamAggConcurrency), Type: TypeInt, MinValue: 1, MaxValue: MaxConfigurableConcurrency, AllowAutoValue: true, SetSession: func(s *SessionVars, val string) error {
		s.streamAggConcurrency = tidbOptPositiveInt32(val, ConcurrencyUnset)
		return nil
	}, Validation: func(vars *SessionVars, normalizedValue string, originalValue string, scope ScopeFlag) (string, error) {
		appendDeprecationWarning(vars, TiDBStreamAggConcurrency, TiDBExecutorConcurrency)
		return normalizedValue, nil
	}},
	{Scope: ScopeGlobal | ScopeSession, Name: TiDBEnableParallelApply, Value: BoolToOnOff(DefTiDBEnableParallelApply), Type: TypeBool, SetSession: func(s *SessionVars, val string) error {
		s.EnableParallelApply = TiDBOptOn(val)
		return nil
	}},
	{Scope: ScopeGlobal | ScopeSession, Name: TiDBMemQuotaApplyCache, Value: strconv.Itoa(DefTiDBMemQuotaApplyCache), Type: TypeUnsigned, MaxValue: math.MaxInt64, SetSession: func(s *SessionVars, val string) error {
		s.MemQuotaApplyCache = tidbOptInt64(val, DefTiDBMemQuotaApplyCache)
		return nil
	}},
	{Scope: ScopeGlobal | ScopeSession, Name: TiDBBackoffLockFast, Value: strconv.Itoa(tikvstore.DefBackoffLockFast), Type: TypeUnsigned, MinValue: 1, MaxValue: math.MaxInt32, SetSession: func(s *SessionVars, val string) error {
		s.KVVars.BackoffLockFast = tidbOptPositiveInt32(val, tikvstore.DefBackoffLockFast)
		return nil
	}},
	{Scope: ScopeGlobal | ScopeSession, Name: TiDBBackOffWeight, Value: strconv.Itoa(tikvstore.DefBackOffWeight), Type: TypeUnsigned, MinValue: 1, MaxValue: math.MaxInt32, SetSession: func(s *SessionVars, val string) error {
		s.KVVars.BackOffWeight = tidbOptPositiveInt32(val, tikvstore.DefBackOffWeight)
		return nil
	}},
	{Scope: ScopeGlobal | ScopeSession, Name: TiDBRetryLimit, Value: strconv.Itoa(DefTiDBRetryLimit), Type: TypeInt, MinValue: -1, MaxValue: math.MaxInt64, SetSession: func(s *SessionVars, val string) error {
		s.RetryLimit = tidbOptInt64(val, DefTiDBRetryLimit)
		return nil
	}},
	{Scope: ScopeGlobal | ScopeSession, Name: TiDBDisableTxnAutoRetry, Value: BoolToOnOff(DefTiDBDisableTxnAutoRetry), Type: TypeBool, SetSession: func(s *SessionVars, val string) error {
		s.DisableTxnAutoRetry = TiDBOptOn(val)
		return nil
	}},
	{Scope: ScopeGlobal | ScopeSession, Name: TiDBConstraintCheckInPlace, Value: BoolToOnOff(DefTiDBConstraintCheckInPlace), Type: TypeBool, SetSession: func(s *SessionVars, val string) error {
		s.ConstraintCheckInPlace = TiDBOptOn(val)
		return nil
	}},
	{Scope: ScopeGlobal | ScopeSession, Name: TiDBTxnMode, Value: DefTiDBTxnMode, AllowEmptyAll: true, Type: TypeEnum, PossibleValues: []string{"pessimistic", "optimistic"}, SetSession: func(s *SessionVars, val string) error {
		s.TxnMode = strings.ToUpper(val)
		return nil
	}},
	{Scope: ScopeGlobal, Name: TiDBRowFormatVersion, Value: strconv.Itoa(DefTiDBRowFormatV1), Type: TypeUnsigned, MinValue: 1, MaxValue: 2, SetSession: func(s *SessionVars, val string) error {
		formatVersion := int(tidbOptInt64(val, DefTiDBRowFormatV1))
		if formatVersion == DefTiDBRowFormatV1 {
			s.RowEncoder.Enable = false
		} else if formatVersion == DefTiDBRowFormatV2 {
			s.RowEncoder.Enable = true
		}
		SetDDLReorgRowFormat(tidbOptInt64(val, DefTiDBRowFormatV2))
		return nil
	}},
	{Scope: ScopeSession, Name: TiDBOptimizerSelectivityLevel, Value: strconv.Itoa(DefTiDBOptimizerSelectivityLevel), skipInit: true, Type: TypeUnsigned, MinValue: 0, MaxValue: math.MaxInt32, SetSession: func(s *SessionVars, val string) error {
		s.OptimizerSelectivityLevel = tidbOptPositiveInt32(val, DefTiDBOptimizerSelectivityLevel)
		return nil
	}},
	{Scope: ScopeGlobal | ScopeSession, Name: TiDBEnableWindowFunction, Value: BoolToOnOff(DefEnableWindowFunction), Type: TypeBool, SetSession: func(s *SessionVars, val string) error {
		s.EnableWindowFunction = TiDBOptOn(val)
		return nil
	}},
	{Scope: ScopeGlobal | ScopeSession, Name: TiDBEnablePipelinedWindowFunction, Value: BoolToOnOff(DefEnablePipelinedWindowFunction), Type: TypeBool, SetSession: func(s *SessionVars, val string) error {
		s.EnablePipelinedWindowExec = TiDBOptOn(val)
		return nil
	}},
	{Scope: ScopeGlobal | ScopeSession, Name: TiDBEnableStrictDoubleTypeCheck, Value: BoolToOnOff(DefEnableStrictDoubleTypeCheck), Type: TypeBool, SetSession: func(s *SessionVars, val string) error {
		s.EnableStrictDoubleTypeCheck = TiDBOptOn(val)
		return nil
	}},
	{Scope: ScopeGlobal | ScopeSession, Name: TiDBEnableVectorizedExpression, Value: BoolToOnOff(DefEnableVectorizedExpression), Type: TypeBool, SetSession: func(s *SessionVars, val string) error {
		s.EnableVectorizedExpression = TiDBOptOn(val)
		return nil
	}},
	{Scope: ScopeGlobal | ScopeSession, Name: TiDBEnableFastAnalyze, Value: BoolToOnOff(DefTiDBUseFastAnalyze), Type: TypeBool, SetSession: func(s *SessionVars, val string) error {
		s.EnableFastAnalyze = TiDBOptOn(val)
		return nil
	}},
	{Scope: ScopeGlobal | ScopeSession, Name: TiDBSkipIsolationLevelCheck, Value: BoolToOnOff(DefTiDBSkipIsolationLevelCheck), Type: TypeBool},
	{Scope: ScopeGlobal | ScopeSession, Name: TiDBEnableRateLimitAction, Value: BoolToOnOff(DefTiDBEnableRateLimitAction), Type: TypeBool, SetSession: func(s *SessionVars, val string) error {
		s.EnabledRateLimitAction = TiDBOptOn(val)
		return nil
	}},
	{Scope: ScopeGlobal | ScopeSession, Name: TiDBAllowFallbackToTiKV, Value: "", Validation: func(vars *SessionVars, normalizedValue string, originalValue string, scope ScopeFlag) (string, error) {
		if normalizedValue == "" {
			return "", nil
		}
		engines := strings.Split(normalizedValue, ",")
		var formatVal string
		storeTypes := make(map[kv.StoreType]struct{})
		for i, engine := range engines {
			engine = strings.TrimSpace(engine)
			switch {
			case strings.EqualFold(engine, kv.TiFlash.Name()):
				if _, ok := storeTypes[kv.TiFlash]; !ok {
					if i != 0 {
						formatVal += ","
					}
					formatVal += kv.TiFlash.Name()
					storeTypes[kv.TiFlash] = struct{}{}
				}
			default:
				return normalizedValue, ErrWrongValueForVar.GenWithStackByArgs(TiDBAllowFallbackToTiKV, normalizedValue)
			}
		}
		return formatVal, nil
	}, SetSession: func(s *SessionVars, val string) error {
		s.AllowFallbackToTiKV = make(map[kv.StoreType]struct{})
		for _, engine := range strings.Split(val, ",") {
			switch engine {
			case kv.TiFlash.Name():
				s.AllowFallbackToTiKV[kv.TiFlash] = struct{}{}
			}
		}
		return nil
	}},
	/* The following variable is defined as session scope but is actually server scope. */
	{Scope: ScopeSession, Name: TiDBGeneralLog, Value: BoolToOnOff(DefTiDBGeneralLog), Type: TypeBool, skipInit: true, SetSession: func(s *SessionVars, val string) error {
		ProcessGeneralLog.Store(TiDBOptOn(val))
		return nil
	}, GetSession: func(s *SessionVars) (string, error) {
		return BoolToOnOff(ProcessGeneralLog.Load()), nil
	}},
	{Scope: ScopeSession, Name: TiDBLogFileMaxDays, Value: strconv.Itoa(config.GetGlobalConfig().Log.File.MaxDays), Type: TypeInt, MinValue: 0, MaxValue: math.MaxInt32, skipInit: true, SetSession: func(s *SessionVars, val string) error {
		maxAge, err := strconv.ParseInt(val, 10, 32)
		if err != nil {
			return err
		}

		GlobalLogMaxDays.Store(int32(maxAge))

		cfg := config.GetGlobalConfig().Log.ToLogConfig()
		cfg.Config.File.MaxDays = int(maxAge)

		err = logutil.ReplaceLogger(cfg)
		if err != nil {
			return err
		}

		return nil
	}, GetSession: func(s *SessionVars) (string, error) {
		return strconv.FormatInt(int64(GlobalLogMaxDays.Load()), 10), nil
	}},
	{Scope: ScopeSession, Name: TiDBPProfSQLCPU, Value: strconv.Itoa(DefTiDBPProfSQLCPU), Type: TypeInt, skipInit: true, MinValue: 0, MaxValue: 1, SetSession: func(s *SessionVars, val string) error {
		EnablePProfSQLCPU.Store(uint32(tidbOptPositiveInt32(val, DefTiDBPProfSQLCPU)) > 0)
		return nil
	}, GetSession: func(s *SessionVars) (string, error) {
		val := "0"
		if EnablePProfSQLCPU.Load() {
			val = "1"
		}
		return val, nil
	}},
	{Scope: ScopeSession, Name: TiDBDDLSlowOprThreshold, Value: strconv.Itoa(DefTiDBDDLSlowOprThreshold), skipInit: true, SetSession: func(s *SessionVars, val string) error {
		atomic.StoreUint32(&DDLSlowOprThreshold, uint32(tidbOptPositiveInt32(val, DefTiDBDDLSlowOprThreshold)))
		return nil
	}, GetSession: func(s *SessionVars) (string, error) {
		return strconv.FormatUint(uint64(atomic.LoadUint32(&DDLSlowOprThreshold)), 10), nil
	}},
	{Scope: ScopeSession, Name: TiDBConfig, Value: "", ReadOnly: true, skipInit: true, GetSession: func(s *SessionVars) (string, error) {
		conf := config.GetGlobalConfig()
		j, err := json.MarshalIndent(conf, "", "\t")
		if err != nil {
			return "", err
		}
		return config.HideConfig(string(j)), nil
	}},
	{Scope: ScopeGlobal, Name: TiDBDDLReorgWorkerCount, Value: strconv.Itoa(DefTiDBDDLReorgWorkerCount), Type: TypeUnsigned, MinValue: 1, MaxValue: MaxConfigurableConcurrency, SetSession: func(s *SessionVars, val string) error {
		SetDDLReorgWorkerCounter(int32(tidbOptPositiveInt32(val, DefTiDBDDLReorgWorkerCount)))
		return nil
	}},
	{Scope: ScopeGlobal, Name: TiDBDDLReorgBatchSize, Value: strconv.Itoa(DefTiDBDDLReorgBatchSize), Type: TypeUnsigned, MinValue: int64(MinDDLReorgBatchSize), MaxValue: uint64(MaxDDLReorgBatchSize), SetSession: func(s *SessionVars, val string) error {
		SetDDLReorgBatchSize(int32(tidbOptPositiveInt32(val, DefTiDBDDLReorgBatchSize)))
		return nil
	}},
	{Scope: ScopeGlobal, Name: TiDBDDLErrorCountLimit, Value: strconv.Itoa(DefTiDBDDLErrorCountLimit), Type: TypeUnsigned, MinValue: 0, MaxValue: math.MaxInt64, SetSession: func(s *SessionVars, val string) error {
		SetDDLErrorCountLimit(tidbOptInt64(val, DefTiDBDDLErrorCountLimit))
		return nil
	}},
	{Scope: ScopeSession, Name: TiDBDDLReorgPriority, Value: "PRIORITY_LOW", skipInit: true, SetSession: func(s *SessionVars, val string) error {
		s.setDDLReorgPriority(val)
		return nil
	}},
	{Scope: ScopeGlobal, Name: TiDBMaxDeltaSchemaCount, Value: strconv.Itoa(DefTiDBMaxDeltaSchemaCount), Type: TypeUnsigned, MinValue: 100, MaxValue: 16384, SetSession: func(s *SessionVars, val string) error {
		// It's a global variable, but it also wants to be cached in server.
		SetMaxDeltaSchemaCount(tidbOptInt64(val, DefTiDBMaxDeltaSchemaCount))
		return nil
	}},
	{Scope: ScopeGlobal, Name: TiDBEnableChangeMultiSchema, Value: BoolToOnOff(DefTiDBChangeMultiSchema), Hidden: true, Type: TypeBool, SetSession: func(s *SessionVars, val string) error {
		s.EnableChangeMultiSchema = TiDBOptOn(val)
		return nil
	}, SetGlobal: func(s *SessionVars, val string) error {
		s.EnableChangeMultiSchema = TiDBOptOn(val)
		return nil
	}},
	{Scope: ScopeGlobal | ScopeSession, Name: TiDBEnableAutoIncrementInGenerated, Value: BoolToOnOff(DefTiDBEnableAutoIncrementInGenerated), Type: TypeBool, SetSession: func(s *SessionVars, val string) error {
		s.EnableAutoIncrementInGenerated = TiDBOptOn(val)
		return nil
	}},
	{Scope: ScopeGlobal, Name: TiDBEnablePointGetCache, Value: BoolToOnOff(DefTiDBPointGetCache), Hidden: true, Type: TypeBool, SetSession: func(s *SessionVars, val string) error {
		s.EnablePointGetCache = TiDBOptOn(val)
		return nil
	}},
	{Scope: ScopeGlobal, Name: TiDBEnableAlterPlacement, Value: BoolToOnOff(DefTiDBEnableAlterPlacement), Hidden: true, Type: TypeBool, SetSession: func(s *SessionVars, val string) error {
		s.EnableAlterPlacement = TiDBOptOn(val)
		return nil
	}},
	{Scope: ScopeSession, Name: TiDBForcePriority, skipInit: true, Value: mysql.Priority2Str[DefTiDBForcePriority], SetSession: func(s *SessionVars, val string) error {
		atomic.StoreInt32(&ForcePriority, int32(mysql.Str2Priority(val)))
		return nil
	}, GetSession: func(s *SessionVars) (string, error) {
		return mysql.Priority2Str[mysql.PriorityEnum(atomic.LoadInt32(&ForcePriority))], nil
	}},
	{Scope: ScopeGlobal | ScopeSession, Name: TiDBOptJoinReorderThreshold, Value: strconv.Itoa(DefTiDBOptJoinReorderThreshold), skipInit: true, Type: TypeUnsigned, MinValue: 0, MaxValue: 63, SetSession: func(s *SessionVars, val string) error {
		s.TiDBOptJoinReorderThreshold = tidbOptPositiveInt32(val, DefTiDBOptJoinReorderThreshold)
		return nil
	}},
	{Scope: ScopeSession, Name: TiDBSlowQueryFile, Value: "", skipInit: true, SetSession: func(s *SessionVars, val string) error {
		s.SlowQueryFile = val
		return nil
	}},
	{Scope: ScopeGlobal, Name: TiDBScatterRegion, Value: BoolToOnOff(DefTiDBScatterRegion), Type: TypeBool},
	{Scope: ScopeSession, Name: TiDBWaitSplitRegionFinish, Value: BoolToOnOff(DefTiDBWaitSplitRegionFinish), skipInit: true, Type: TypeBool, SetSession: func(s *SessionVars, val string) error {
		s.WaitSplitRegionFinish = TiDBOptOn(val)
		return nil
	}},
	{Scope: ScopeSession, Name: TiDBWaitSplitRegionTimeout, Value: strconv.Itoa(DefWaitSplitRegionTimeout), skipInit: true, Type: TypeUnsigned, MinValue: 1, MaxValue: math.MaxInt32, SetSession: func(s *SessionVars, val string) error {
		s.WaitSplitRegionTimeout = uint64(tidbOptPositiveInt32(val, DefWaitSplitRegionTimeout))
		return nil
	}},
	{Scope: ScopeSession, Name: TiDBLowResolutionTSO, Value: Off, Type: TypeBool, skipInit: true, SetSession: func(s *SessionVars, val string) error {
		s.LowResolutionTSO = TiDBOptOn(val)
		return nil
	}},
	{Scope: ScopeSession, Name: TiDBExpensiveQueryTimeThreshold, Value: strconv.Itoa(DefTiDBExpensiveQueryTimeThreshold), Type: TypeUnsigned, MinValue: int64(MinExpensiveQueryTimeThreshold), MaxValue: math.MaxInt32, SetSession: func(s *SessionVars, val string) error {
		atomic.StoreUint64(&ExpensiveQueryTimeThreshold, uint64(tidbOptPositiveInt32(val, DefTiDBExpensiveQueryTimeThreshold)))
		return nil
	}, GetSession: func(s *SessionVars) (string, error) {
		return fmt.Sprintf("%d", atomic.LoadUint64(&ExpensiveQueryTimeThreshold)), nil
	}},
	{Scope: ScopeSession, Name: TiDBMemoryUsageAlarmRatio, Value: strconv.FormatFloat(config.GetGlobalConfig().Performance.MemoryUsageAlarmRatio, 'f', -1, 64), Type: TypeFloat, MinValue: 0.0, MaxValue: 1.0, skipInit: true, SetSession: func(s *SessionVars, val string) error {
		MemoryUsageAlarmRatio.Store(tidbOptFloat64(val, 0.8))
		return nil
	}, GetSession: func(s *SessionVars) (string, error) {
		return fmt.Sprintf("%g", MemoryUsageAlarmRatio.Load()), nil
	}},
	{Scope: ScopeGlobal | ScopeSession, Name: TiDBEnableNoopFuncs, Value: DefTiDBEnableNoopFuncs, Type: TypeEnum, PossibleValues: []string{Off, On, Warn}, Validation: func(vars *SessionVars, normalizedValue string, originalValue string, scope ScopeFlag) (string, error) {

		// The behavior is very weird if someone can turn TiDBEnableNoopFuncs OFF, but keep any of the following on:
		// TxReadOnly, TransactionReadOnly, OfflineMode, SuperReadOnly, serverReadOnly, SQLAutoIsNull
		// To prevent this strange position, prevent setting to OFF when any of these sysVars are ON of the same scope.

		if normalizedValue == Off {
			for _, potentialIncompatibleSysVar := range []string{TxReadOnly, TransactionReadOnly, OfflineMode, SuperReadOnly, ReadOnly, SQLAutoIsNull} {
				val, _ := vars.GetSystemVar(potentialIncompatibleSysVar) // session scope
				if scope == ScopeGlobal {                                // global scope
					var err error
					val, err = vars.GlobalVarsAccessor.GetGlobalSysVar(potentialIncompatibleSysVar)
					if err != nil {
						return originalValue, errUnknownSystemVariable.GenWithStackByArgs(potentialIncompatibleSysVar)
					}
				}
				if TiDBOptOn(val) {
					return originalValue, errValueNotSupportedWhen.GenWithStackByArgs(TiDBEnableNoopFuncs, potentialIncompatibleSysVar)
				}
			}
		}
		return normalizedValue, nil
	}, SetSession: func(s *SessionVars, val string) error {
		s.NoopFuncsMode = TiDBOptOnOffWarn(val)
		return nil
	}},
	{Scope: ScopeGlobal | ScopeSession, Name: TiDBReplicaRead, Value: "leader", Type: TypeEnum, PossibleValues: []string{"leader", "follower", "leader-and-follower", "closest-replicas"}, SetSession: func(s *SessionVars, val string) error {
		if strings.EqualFold(val, "follower") {
			s.SetReplicaRead(kv.ReplicaReadFollower)
		} else if strings.EqualFold(val, "leader-and-follower") {
			s.SetReplicaRead(kv.ReplicaReadMixed)
		} else if strings.EqualFold(val, "leader") || len(val) == 0 {
			s.SetReplicaRead(kv.ReplicaReadLeader)
		} else if strings.EqualFold(val, "closest-replicas") {
			s.SetReplicaRead(kv.ReplicaReadClosest)
		}
		return nil
	}},
	{Scope: ScopeSession, Name: TiDBAllowRemoveAutoInc, Value: BoolToOnOff(DefTiDBAllowRemoveAutoInc), skipInit: true, Type: TypeBool, SetSession: func(s *SessionVars, val string) error {
		s.AllowRemoveAutoInc = TiDBOptOn(val)
		return nil
	}},
	{Scope: ScopeGlobal | ScopeSession, Name: TiDBEnableStmtSummary, Value: BoolToOnOff(config.GetGlobalConfig().StmtSummary.Enable), skipInit: true, Type: TypeBool, AllowEmpty: true, SetSession: func(s *SessionVars, val string) error {
		return stmtsummary.StmtSummaryByDigestMap.SetEnabled(val, true)
	}, SetGlobal: func(s *SessionVars, val string) error {
		return stmtsummary.StmtSummaryByDigestMap.SetEnabled(val, false)
	}},
	{Scope: ScopeGlobal | ScopeSession, Name: TiDBStmtSummaryInternalQuery, Value: BoolToOnOff(config.GetGlobalConfig().StmtSummary.EnableInternalQuery), skipInit: true, Type: TypeBool, AllowEmpty: true, SetSession: func(s *SessionVars, val string) error {
		return stmtsummary.StmtSummaryByDigestMap.SetEnabledInternalQuery(val, true)
	}, SetGlobal: func(s *SessionVars, val string) error {
		return stmtsummary.StmtSummaryByDigestMap.SetEnabledInternalQuery(val, false)
	}},
	{Scope: ScopeGlobal | ScopeSession, Name: TiDBStmtSummaryRefreshInterval, Value: strconv.Itoa(config.GetGlobalConfig().StmtSummary.RefreshInterval), skipInit: true, Type: TypeInt, MinValue: 1, MaxValue: math.MaxInt32, AllowEmpty: true, SetSession: func(s *SessionVars, val string) error {
		return stmtsummary.StmtSummaryByDigestMap.SetRefreshInterval(val, true)
	}, SetGlobal: func(s *SessionVars, val string) error {
		return stmtsummary.StmtSummaryByDigestMap.SetRefreshInterval(val, false)
	}},
	{Scope: ScopeGlobal | ScopeSession, Name: TiDBStmtSummaryHistorySize, Value: strconv.Itoa(config.GetGlobalConfig().StmtSummary.HistorySize), skipInit: true, Type: TypeInt, MinValue: 0, MaxValue: math.MaxUint8, AllowEmpty: true, SetSession: func(s *SessionVars, val string) error {
		return stmtsummary.StmtSummaryByDigestMap.SetHistorySize(val, true)
	}, SetGlobal: func(s *SessionVars, val string) error {
		return stmtsummary.StmtSummaryByDigestMap.SetHistorySize(val, false)
	}},
	{Scope: ScopeGlobal | ScopeSession, Name: TiDBStmtSummaryMaxStmtCount, Value: strconv.FormatUint(uint64(config.GetGlobalConfig().StmtSummary.MaxStmtCount), 10), skipInit: true, Type: TypeInt, MinValue: 1, MaxValue: math.MaxInt16, AllowEmpty: true, SetSession: func(s *SessionVars, val string) error {
		return stmtsummary.StmtSummaryByDigestMap.SetMaxStmtCount(val, true)
	}, SetGlobal: func(s *SessionVars, val string) error {
		return stmtsummary.StmtSummaryByDigestMap.SetMaxStmtCount(val, false)
	}},
	{Scope: ScopeGlobal | ScopeSession, Name: TiDBStmtSummaryMaxSQLLength, Value: strconv.FormatUint(uint64(config.GetGlobalConfig().StmtSummary.MaxSQLLength), 10), skipInit: true, Type: TypeInt, MinValue: 0, MaxValue: math.MaxInt32, AllowEmpty: true, SetSession: func(s *SessionVars, val string) error {
		return stmtsummary.StmtSummaryByDigestMap.SetMaxSQLLength(val, true)
	}, SetGlobal: func(s *SessionVars, val string) error {
		return stmtsummary.StmtSummaryByDigestMap.SetMaxSQLLength(val, false)
	}},
	{Scope: ScopeGlobal | ScopeSession, Name: TiDBCapturePlanBaseline, Value: Off, Type: TypeBool, AllowEmptyAll: true, skipInit: true, GetSession: func(s *SessionVars) (string, error) {
		return CapturePlanBaseline.GetVal(), nil
	}, SetSession: func(s *SessionVars, val string) error {
		CapturePlanBaseline.Set(val, true)
		return nil
	}, SetGlobal: func(s *SessionVars, val string) error {
		CapturePlanBaseline.Set(val, false)
		return nil
	}},
	{Scope: ScopeGlobal | ScopeSession, Name: TiDBUsePlanBaselines, Value: BoolToOnOff(DefTiDBUsePlanBaselines), Type: TypeBool, SetSession: func(s *SessionVars, val string) error {
		s.UsePlanBaselines = TiDBOptOn(val)
		return nil
	}},
	{Scope: ScopeGlobal | ScopeSession, Name: TiDBEvolvePlanBaselines, Value: BoolToOnOff(DefTiDBEvolvePlanBaselines), Type: TypeBool, Validation: func(vars *SessionVars, normalizedValue string, originalValue string, scope ScopeFlag) (string, error) {
		if normalizedValue == "ON" && !config.CheckTableBeforeDrop {
			return normalizedValue, errors.Errorf("Cannot enable baseline evolution feature, it is not generally available now")
		}
		return normalizedValue, nil
	}, SetSession: func(s *SessionVars, val string) error {
		s.EvolvePlanBaselines = TiDBOptOn(val)
		return nil
	}},
	{Scope: ScopeGlobal | ScopeSession, Name: TiDBEnableExtendedStats, Value: BoolToOnOff(false), Hidden: true, Type: TypeBool, SetSession: func(s *SessionVars, val string) error {
		s.EnableExtendedStats = TiDBOptOn(val)
		return nil
	}},
	{Scope: ScopeGlobal, Name: TiDBEvolvePlanTaskMaxTime, Value: strconv.Itoa(DefTiDBEvolvePlanTaskMaxTime), Type: TypeInt, MinValue: -1, MaxValue: math.MaxInt64},
	{Scope: ScopeGlobal, Name: TiDBEvolvePlanTaskStartTime, Value: DefTiDBEvolvePlanTaskStartTime, Type: TypeTime},
	{Scope: ScopeGlobal, Name: TiDBEvolvePlanTaskEndTime, Value: DefTiDBEvolvePlanTaskEndTime, Type: TypeTime},
	{Scope: ScopeSession, Name: TiDBIsolationReadEngines, Value: strings.Join(config.GetGlobalConfig().IsolationRead.Engines, ","), Validation: func(vars *SessionVars, normalizedValue string, originalValue string, scope ScopeFlag) (string, error) {
		engines := strings.Split(normalizedValue, ",")
		var formatVal string
		for i, engine := range engines {
			engine = strings.TrimSpace(engine)
			if i != 0 {
				formatVal += ","
			}
			switch {
			case strings.EqualFold(engine, kv.TiKV.Name()):
				formatVal += kv.TiKV.Name()
			case strings.EqualFold(engine, kv.TiFlash.Name()):
				formatVal += kv.TiFlash.Name()
			case strings.EqualFold(engine, kv.TiDB.Name()):
				formatVal += kv.TiDB.Name()
			default:
				return normalizedValue, ErrWrongValueForVar.GenWithStackByArgs(TiDBIsolationReadEngines, normalizedValue)
			}
		}
		return formatVal, nil
	}, SetSession: func(s *SessionVars, val string) error {
		s.IsolationReadEngines = make(map[kv.StoreType]struct{})
		for _, engine := range strings.Split(val, ",") {
			switch engine {
			case kv.TiKV.Name():
				s.IsolationReadEngines[kv.TiKV] = struct{}{}
			case kv.TiFlash.Name():
				s.IsolationReadEngines[kv.TiFlash] = struct{}{}
			case kv.TiDB.Name():
				s.IsolationReadEngines[kv.TiDB] = struct{}{}
			}
		}
		return nil
	}},
	{Scope: ScopeGlobal | ScopeSession, Name: TiDBStoreLimit, Value: strconv.FormatInt(atomic.LoadInt64(&config.GetGlobalConfig().TiKVClient.StoreLimit), 10), Type: TypeInt, MinValue: 0, MaxValue: math.MaxInt64, SetSession: func(s *SessionVars, val string) error {
		tikvstore.StoreLimit.Store(tidbOptInt64(val, DefTiDBStoreLimit))
		return nil
	}, GetSession: func(s *SessionVars) (string, error) {
		return strconv.FormatInt(tikvstore.StoreLimit.Load(), 10), nil
	}, SetGlobal: func(s *SessionVars, val string) error {
		tikvstore.StoreLimit.Store(tidbOptInt64(val, DefTiDBStoreLimit))
		return nil
	}},
	{Scope: ScopeSession, Name: TiDBMetricSchemaStep, Value: strconv.Itoa(DefTiDBMetricSchemaStep), Type: TypeUnsigned, skipInit: true, MinValue: 10, MaxValue: 60 * 60 * 60, SetSession: func(s *SessionVars, val string) error {
		s.MetricSchemaStep = tidbOptInt64(val, DefTiDBMetricSchemaStep)
		return nil
	}},
	{Scope: ScopeSession, Name: TiDBMetricSchemaRangeDuration, Value: strconv.Itoa(DefTiDBMetricSchemaRangeDuration), skipInit: true, Type: TypeUnsigned, MinValue: 10, MaxValue: 60 * 60 * 60, SetSession: func(s *SessionVars, val string) error {
		s.MetricSchemaRangeDuration = tidbOptInt64(val, DefTiDBMetricSchemaRangeDuration)
		return nil
	}},
	{Scope: ScopeSession, Name: TiDBSlowLogThreshold, Value: strconv.Itoa(logutil.DefaultSlowThreshold), skipInit: true, Type: TypeInt, MinValue: -1, MaxValue: math.MaxInt64, SetSession: func(s *SessionVars, val string) error {
		atomic.StoreUint64(&config.GetGlobalConfig().Log.SlowThreshold, uint64(tidbOptInt64(val, logutil.DefaultSlowThreshold)))
		return nil
	}, GetSession: func(s *SessionVars) (string, error) {
		return strconv.FormatUint(atomic.LoadUint64(&config.GetGlobalConfig().Log.SlowThreshold), 10), nil
	}},
	{Scope: ScopeSession, Name: TiDBRecordPlanInSlowLog, Value: int32ToBoolStr(logutil.DefaultRecordPlanInSlowLog), skipInit: true, Type: TypeBool, SetSession: func(s *SessionVars, val string) error {
		atomic.StoreUint32(&config.GetGlobalConfig().Log.RecordPlanInSlowLog, uint32(tidbOptInt64(val, logutil.DefaultRecordPlanInSlowLog)))
		return nil
	}, GetSession: func(s *SessionVars) (string, error) {
		enabled := atomic.LoadUint32(&config.GetGlobalConfig().Log.RecordPlanInSlowLog) == 1
		return BoolToOnOff(enabled), nil
	}},
	{Scope: ScopeSession, Name: TiDBEnableSlowLog, Value: BoolToOnOff(logutil.DefaultTiDBEnableSlowLog), Type: TypeBool, skipInit: true, SetSession: func(s *SessionVars, val string) error {
		config.GetGlobalConfig().Log.EnableSlowLog.Store(TiDBOptOn(val))
		return nil
	}, GetSession: func(s *SessionVars) (string, error) {
		return BoolToOnOff(config.GetGlobalConfig().Log.EnableSlowLog.Load()), nil
	}},
	{Scope: ScopeSession, Name: TiDBQueryLogMaxLen, Value: strconv.Itoa(logutil.DefaultQueryLogMaxLen), Type: TypeInt, MinValue: -1, MaxValue: math.MaxInt64, skipInit: true, SetSession: func(s *SessionVars, val string) error {
		atomic.StoreUint64(&config.GetGlobalConfig().Log.QueryLogMaxLen, uint64(tidbOptInt64(val, logutil.DefaultQueryLogMaxLen)))
		return nil
	}, GetSession: func(s *SessionVars) (string, error) {
		return strconv.FormatUint(atomic.LoadUint64(&config.GetGlobalConfig().Log.QueryLogMaxLen), 10), nil
	}},
	{Scope: ScopeGlobal | ScopeSession, Name: CTEMaxRecursionDepth, Value: strconv.Itoa(DefCTEMaxRecursionDepth), Type: TypeInt, MinValue: 0, MaxValue: 4294967295, SetSession: func(s *SessionVars, val string) error {
		s.CTEMaxRecursionDepth = tidbOptInt(val, DefCTEMaxRecursionDepth)
		return nil
	}},
	{Scope: ScopeSession, Name: TiDBCheckMb4ValueInUTF8, Value: BoolToOnOff(config.GetGlobalConfig().CheckMb4ValueInUTF8), skipInit: true, Type: TypeBool, SetSession: func(s *SessionVars, val string) error {
		config.GetGlobalConfig().CheckMb4ValueInUTF8 = TiDBOptOn(val)
		return nil
	}, GetSession: func(s *SessionVars) (string, error) {
		return BoolToOnOff(config.GetGlobalConfig().CheckMb4ValueInUTF8), nil
	}},
	{Scope: ScopeSession, Name: TiDBFoundInPlanCache, Value: BoolToOnOff(DefTiDBFoundInPlanCache), Type: TypeBool, ReadOnly: true, skipInit: true, SetSession: func(s *SessionVars, val string) error {
		s.FoundInPlanCache = TiDBOptOn(val)
		return nil
	}, GetSession: func(s *SessionVars) (string, error) {
		return BoolToOnOff(s.PrevFoundInPlanCache), nil
	}},
	{Scope: ScopeSession, Name: TiDBFoundInBinding, Value: BoolToOnOff(DefTiDBFoundInBinding), Type: TypeBool, ReadOnly: true, skipInit: true, SetSession: func(s *SessionVars, val string) error {
		s.FoundInBinding = TiDBOptOn(val)
		return nil
	}, GetSession: func(s *SessionVars) (string, error) {
		return BoolToOnOff(s.PrevFoundInBinding), nil
	}},
	{Scope: ScopeSession, Name: TiDBEnableCollectExecutionInfo, Value: BoolToOnOff(DefTiDBEnableCollectExecutionInfo), skipInit: true, Type: TypeBool, SetSession: func(s *SessionVars, val string) error {
		oldConfig := config.GetGlobalConfig()
		newValue := TiDBOptOn(val)
		if oldConfig.EnableCollectExecutionInfo != newValue {
			newConfig := *oldConfig
			newConfig.EnableCollectExecutionInfo = newValue
			config.StoreGlobalConfig(&newConfig)
		}
		return nil
	}, GetSession: func(s *SessionVars) (string, error) {
		return BoolToOnOff(config.GetGlobalConfig().EnableCollectExecutionInfo), nil
	}},
	{Scope: ScopeGlobal | ScopeSession, Name: TiDBAllowAutoRandExplicitInsert, Value: BoolToOnOff(DefTiDBAllowAutoRandExplicitInsert), Type: TypeBool, SetSession: func(s *SessionVars, val string) error {
		s.AllowAutoRandExplicitInsert = TiDBOptOn(val)
		return nil
	}},
	{Scope: ScopeGlobal | ScopeSession, Name: TiDBEnableClusteredIndex, Value: IntOnly, Type: TypeEnum, PossibleValues: []string{Off, On, IntOnly}, Validation: func(vars *SessionVars, normalizedValue string, originalValue string, scope ScopeFlag) (string, error) {
		if normalizedValue == IntOnly {
			vars.StmtCtx.AppendWarning(errWarnDeprecatedSyntax.FastGenByArgs(normalizedValue, fmt.Sprintf("'%s' or '%s'", On, Off)))
		}
		return normalizedValue, nil
	}, SetSession: func(s *SessionVars, val string) error {
		s.EnableClusteredIndex = TiDBOptEnableClustered(val)
		return nil
	}},
	{Scope: ScopeGlobal | ScopeSession, Name: TiDBPartitionPruneMode, Value: DefTiDBPartitionPruneMode, Hidden: true, Type: TypeStr, Validation: func(vars *SessionVars, normalizedValue string, originalValue string, scope ScopeFlag) (string, error) {
		mode := PartitionPruneMode(normalizedValue).Update()
		if !mode.Valid() {
			return normalizedValue, ErrWrongTypeForVar.GenWithStackByArgs(TiDBPartitionPruneMode)
		}
		return string(mode), nil
	}, SetSession: func(s *SessionVars, val string) error {
		s.PartitionPruneMode.Store(strings.ToLower(strings.TrimSpace(val)))
		return nil
	}},
	{Scope: ScopeGlobal | ScopeSession, Name: TiDBRedactLog, Value: BoolToOnOff(DefTiDBRedactLog), Type: TypeBool, SetSession: func(s *SessionVars, val string) error {
		s.EnableRedactLog = TiDBOptOn(val)
		errors.RedactLogEnabled.Store(s.EnableRedactLog)
		return nil
	}},
	{Scope: ScopeGlobal, Name: TiDBRestrictedReadOnly, Value: BoolToOnOff(DefTiDBRestrictedReadOnly), Type: TypeBool},
	{Scope: ScopeGlobal | ScopeSession, Name: TiDBShardAllocateStep, Value: strconv.Itoa(DefTiDBShardAllocateStep), Type: TypeInt, MinValue: 1, MaxValue: uint64(math.MaxInt64), SetSession: func(s *SessionVars, val string) error {
		s.ShardAllocateStep = tidbOptInt64(val, DefTiDBShardAllocateStep)
		return nil
	}},
	{Scope: ScopeGlobal, Name: TiDBEnableTelemetry, Value: BoolToOnOff(DefTiDBEnableTelemetry), Type: TypeBool},
	{Scope: ScopeGlobal | ScopeSession, Name: TiDBEnableAmendPessimisticTxn, Value: BoolToOnOff(DefTiDBEnableAmendPessimisticTxn), Type: TypeBool, SetSession: func(s *SessionVars, val string) error {
		s.EnableAmendPessimisticTxn = TiDBOptOn(val)
		return nil
	}},
	{Scope: ScopeGlobal | ScopeSession, Name: TiDBEnableAsyncCommit, Value: BoolToOnOff(DefTiDBEnableAsyncCommit), Type: TypeBool, SetSession: func(s *SessionVars, val string) error {
		s.EnableAsyncCommit = TiDBOptOn(val)
		return nil
	}},
	{Scope: ScopeGlobal | ScopeSession, Name: TiDBEnable1PC, Value: BoolToOnOff(DefTiDBEnable1PC), Type: TypeBool, SetSession: func(s *SessionVars, val string) error {
		s.Enable1PC = TiDBOptOn(val)
		return nil
	}},
	{Scope: ScopeGlobal | ScopeSession, Name: TiDBGuaranteeLinearizability, Value: BoolToOnOff(DefTiDBGuaranteeLinearizability), Type: TypeBool, SetSession: func(s *SessionVars, val string) error {
		s.GuaranteeLinearizability = TiDBOptOn(val)
		return nil
	}},
	{Scope: ScopeGlobal | ScopeSession, Name: TiDBAnalyzeVersion, Value: strconv.Itoa(DefTiDBAnalyzeVersion), Type: TypeInt, MinValue: 1, MaxValue: 2, Validation: func(vars *SessionVars, normalizedValue string, originalValue string, scope ScopeFlag) (string, error) {
		if normalizedValue == "2" && FeedbackProbability != nil && FeedbackProbability.Load() > 0 {
			var original string
			var err error
			if scope == ScopeGlobal {
				original, err = vars.GlobalVarsAccessor.GetGlobalSysVar(TiDBAnalyzeVersion)
				if err != nil {
					return normalizedValue, nil
				}
			} else {
				original = strconv.Itoa(vars.AnalyzeVersion)
			}
			vars.StmtCtx.AppendError(errors.New("variable tidb_analyze_version not updated because analyze version 2 is incompatible with query feedback. Please consider setting feedback-probability to 0.0 in config file to disable query feedback"))
			return original, nil
		}
		return normalizedValue, nil
	}, SetSession: func(s *SessionVars, val string) error {
		s.AnalyzeVersion = tidbOptPositiveInt32(val, DefTiDBAnalyzeVersion)
		return nil
	}},
	{Scope: ScopeGlobal | ScopeSession, Name: TiDBEnableIndexMergeJoin, Value: BoolToOnOff(DefTiDBEnableIndexMergeJoin), Hidden: true, Type: TypeBool, SetSession: func(s *SessionVars, val string) error {
		s.EnableIndexMergeJoin = TiDBOptOn(val)
		return nil
	}},
	{Scope: ScopeGlobal | ScopeSession, Name: TiDBTrackAggregateMemoryUsage, Value: BoolToOnOff(DefTiDBTrackAggregateMemoryUsage), Type: TypeBool, SetSession: func(s *SessionVars, val string) error {
		s.TrackAggregateMemoryUsage = TiDBOptOn(val)
		return nil
	}},
	{Scope: ScopeGlobal | ScopeSession, Name: TiDBMultiStatementMode, Value: Off, Type: TypeEnum, PossibleValues: []string{Off, On, Warn}, SetSession: func(s *SessionVars, val string) error {
		s.MultiStatementMode = TiDBOptOnOffWarn(val)
		return nil
	}},
	{Scope: ScopeGlobal | ScopeSession, Name: TiDBEnableExchangePartition, Value: BoolToOnOff(DefTiDBEnableExchangePartition), Type: TypeBool, SetSession: func(s *SessionVars, val string) error {
		s.TiDBEnableExchangePartition = TiDBOptOn(val)
		return nil
	}},
	{Scope: ScopeNone, Name: TiDBEnableEnhancedSecurity, Value: Off, Type: TypeBool},
	{Scope: ScopeSession, Name: PluginLoad, Value: "", GetSession: func(s *SessionVars) (string, error) {
		return config.GetGlobalConfig().Plugin.Load, nil
	}},
	{Scope: ScopeSession, Name: PluginDir, Value: "/data/deploy/plugin", GetSession: func(s *SessionVars) (string, error) {
		return config.GetGlobalConfig().Plugin.Dir, nil
	}},

	/* tikv gc metrics */
	{Scope: ScopeGlobal, Name: TiDBGCEnable, Value: On, Type: TypeBool, GetGlobal: func(s *SessionVars) (string, error) {
		return getTiDBTableValue(s, "tikv_gc_enable", On)
	}, SetGlobal: func(s *SessionVars, val string) error {
		return setTiDBTableValue(s, "tikv_gc_enable", val, "Current GC enable status")
	}},
	{Scope: ScopeGlobal, Name: TiDBGCRunInterval, Value: "10m0s", Type: TypeDuration, MinValue: int64(time.Minute * 10), MaxValue: uint64(time.Hour * 24 * 365), GetGlobal: func(s *SessionVars) (string, error) {
		return getTiDBTableValue(s, "tikv_gc_run_interval", "10m0s")
	}, SetGlobal: func(s *SessionVars, val string) error {
		return setTiDBTableValue(s, "tikv_gc_run_interval", val, "GC run interval, at least 10m, in Go format.")
	}},
	{Scope: ScopeGlobal, Name: TiDBGCLifetime, Value: "10m0s", Type: TypeDuration, MinValue: int64(time.Minute * 10), MaxValue: uint64(time.Hour * 24 * 365), GetGlobal: func(s *SessionVars) (string, error) {
		return getTiDBTableValue(s, "tikv_gc_life_time", "10m0s")
	}, SetGlobal: func(s *SessionVars, val string) error {
		return setTiDBTableValue(s, "tikv_gc_life_time", val, "All versions within life time will not be collected by GC, at least 10m, in Go format.")
	}},
	{Scope: ScopeGlobal, Name: TiDBGCConcurrency, Value: "-1", Type: TypeInt, MinValue: 1, MaxValue: MaxConfigurableConcurrency, AllowAutoValue: true, GetGlobal: func(s *SessionVars) (string, error) {
		autoConcurrencyVal, err := getTiDBTableValue(s, "tikv_gc_auto_concurrency", On)
		if err == nil && autoConcurrencyVal == On {
			return "-1", nil // convention for "AUTO"
		}
		return getTiDBTableValue(s, "tikv_gc_concurrency", "-1")
	}, SetGlobal: func(s *SessionVars, val string) error {
		autoConcurrency := Off
		if val == "-1" {
			autoConcurrency = On
		}
		// Update both autoconcurrency and concurrency.
		if err := setTiDBTableValue(s, "tikv_gc_auto_concurrency", autoConcurrency, "Let TiDB pick the concurrency automatically. If set false, tikv_gc_concurrency will be used"); err != nil {
			return err
		}
		return setTiDBTableValue(s, "tikv_gc_concurrency", val, "How many goroutines used to do GC parallel, [1, 256], default 2")
	}},
	{Scope: ScopeGlobal, Name: TiDBGCScanLockMode, Value: "LEGACY", Type: TypeEnum, PossibleValues: []string{"PHYSICAL", "LEGACY"}, GetGlobal: func(s *SessionVars) (string, error) {
		return getTiDBTableValue(s, "tikv_gc_scan_lock_mode", "LEGACY")
	}, SetGlobal: func(s *SessionVars, val string) error {
		return setTiDBTableValue(s, "tikv_gc_scan_lock_mode", val, "Mode of scanning locks, \"physical\" or \"legacy\"")
	}},
	// It's different from tmp_table_size or max_heap_table_size. See https://github.com/pingcap/tidb/issues/28691.
	{Scope: ScopeGlobal | ScopeSession, Name: TiDBTmpTableMaxSize, Value: strconv.Itoa(DefTiDBTmpTableMaxSize), Type: TypeUnsigned, MinValue: 1 << 20, MaxValue: 1 << 37, SetSession: func(s *SessionVars, val string) error {
		s.TMPTableSize = tidbOptInt64(val, DefTiDBTmpTableMaxSize)
		return nil
	}},
	// variable for top SQL feature.
	{Scope: ScopeGlobal, Name: TiDBEnableTopSQL, Value: BoolToOnOff(DefTiDBTopSQLEnable), Type: TypeBool, Hidden: true, AllowEmpty: true, GetGlobal: func(s *SessionVars) (string, error) {
		return BoolToOnOff(TopSQLVariable.Enable.Load()), nil
	}, SetGlobal: func(vars *SessionVars, s string) error {
		TopSQLVariable.Enable.Store(TiDBOptOn(s))
		return nil
	}, GlobalConfigName: GlobalConfigEnableTopSQL},
	{Scope: ScopeGlobal, Name: TiDBTopSQLPrecisionSeconds, Value: strconv.Itoa(DefTiDBTopSQLPrecisionSeconds), Type: TypeInt, Hidden: true, MinValue: 1, MaxValue: math.MaxInt64, GetGlobal: func(s *SessionVars) (string, error) {
		return strconv.FormatInt(TopSQLVariable.PrecisionSeconds.Load(), 10), nil
	}, SetGlobal: func(vars *SessionVars, s string) error {
		val, err := strconv.ParseInt(s, 10, 64)
		if err != nil {
			return err
		}
		TopSQLVariable.PrecisionSeconds.Store(val)
		return nil
	}},
	{Scope: ScopeGlobal, Name: TiDBTopSQLMaxStatementCount, Value: strconv.Itoa(DefTiDBTopSQLMaxStatementCount), Type: TypeInt, Hidden: true, MinValue: 0, MaxValue: 5000, GetGlobal: func(s *SessionVars) (string, error) {
		return strconv.FormatInt(TopSQLVariable.MaxStatementCount.Load(), 10), nil
	}, SetGlobal: func(vars *SessionVars, s string) error {
		val, err := strconv.ParseInt(s, 10, 64)
		if err != nil {
			return err
		}
		TopSQLVariable.MaxStatementCount.Store(val)
		return nil
	}},
	{Scope: ScopeGlobal, Name: TiDBTopSQLMaxCollect, Value: strconv.Itoa(DefTiDBTopSQLMaxCollect), Type: TypeInt, Hidden: true, MinValue: 1, MaxValue: 500000, GetGlobal: func(s *SessionVars) (string, error) {
		return strconv.FormatInt(TopSQLVariable.MaxCollect.Load(), 10), nil
	}, SetGlobal: func(vars *SessionVars, s string) error {
		val, err := strconv.ParseInt(s, 10, 64)
		if err != nil {
			return err
		}
		TopSQLVariable.MaxCollect.Store(val)
		return nil
	}},
	{Scope: ScopeGlobal, Name: TiDBTopSQLReportIntervalSeconds, Value: strconv.Itoa(DefTiDBTopSQLReportIntervalSeconds), Type: TypeInt, Hidden: true, MinValue: 1, MaxValue: 1 * 60 * 60, GetGlobal: func(s *SessionVars) (string, error) {
		return strconv.FormatInt(TopSQLVariable.ReportIntervalSeconds.Load(), 10), nil
	}, SetGlobal: func(vars *SessionVars, s string) error {
		val, err := strconv.ParseInt(s, 10, 64)
		if err != nil {
			return err
		}
		TopSQLVariable.ReportIntervalSeconds.Store(val)
		return nil
	}},
	{Scope: ScopeGlobal, Name: SkipNameResolve, Value: Off, Type: TypeBool},
	{Scope: ScopeGlobal, Name: DefaultAuthPlugin, Value: mysql.AuthNativePassword, Type: TypeEnum, PossibleValues: []string{mysql.AuthNativePassword, mysql.AuthCachingSha2Password}},
	{Scope: ScopeGlobal | ScopeSession, Name: TiDBEnableOrderedResultMode, Value: BoolToOnOff(DefTiDBEnableOrderedResultMode), Type: TypeBool, SetSession: func(s *SessionVars, val string) error {
		s.EnableStableResultMode = TiDBOptOn(val)
		return nil
	}},
	{Scope: ScopeGlobal | ScopeSession, Name: TiDBEnablePseudoForOutdatedStats, Value: BoolToOnOff(DefTiDBEnablePseudoForOutdatedStats), Type: TypeBool, SetSession: func(s *SessionVars, val string) error {
		s.EnablePseudoForOutdatedStats = TiDBOptOn(val)
		return nil
	}},
	{Scope: ScopeGlobal | ScopeSession, Name: TiDBRegardNULLAsPoint, Value: BoolToOnOff(DefTiDBRegardNULLAsPoint), Type: TypeBool, SetSession: func(s *SessionVars, val string) error {
		s.RegardNULLAsPoint = TiDBOptOn(val)
		return nil
	}},

	{Scope: ScopeNone, Name: "version_compile_os", Value: runtime.GOOS},
	{Scope: ScopeNone, Name: "version_compile_machine", Value: runtime.GOARCH},
	{Scope: ScopeNone, Name: TiDBAllowFunctionForExpressionIndex, ReadOnly: true, Value: collectAllowFuncName4ExpressionIndex()},
	{Scope: ScopeSession, Name: RandSeed1, Type: TypeInt, Value: "0", skipInit: true, MaxValue: math.MaxInt32, SetSession: func(s *SessionVars, val string) error {
		s.Rng.SetSeed1(uint32(tidbOptPositiveInt32(val, 0)))
		return nil
	}, GetSession: func(s *SessionVars) (string, error) {
		return "0", nil
	}},
	{Scope: ScopeSession, Name: RandSeed2, Type: TypeInt, Value: "0", skipInit: true, MaxValue: math.MaxInt32, SetSession: func(s *SessionVars, val string) error {
		s.Rng.SetSeed2(uint32(tidbOptPositiveInt32(val, 0)))
		return nil
	}, GetSession: func(s *SessionVars) (string, error) {
		return "0", nil
	}},
	{Scope: ScopeGlobal | ScopeSession, Name: TiDBEnablePaging, Value: Off, Type: TypeBool, Hidden: true, skipInit: true, SetSession: func(s *SessionVars, val string) error {
		s.EnablePaging = TiDBOptOn(val)
		return nil
	}},
}

func collectAllowFuncName4ExpressionIndex() string {
	var str []string
	for funcName := range GAFunction4ExpressionIndex {
		str = append(str, funcName)
	}
	sort.Strings(str)
	return strings.Join(str, ", ")
}

// GAFunction4ExpressionIndex stores functions GA for expression index.
var GAFunction4ExpressionIndex = map[string]struct{}{
	ast.Lower:      {},
	ast.Upper:      {},
	ast.MD5:        {},
	ast.Reverse:    {},
	ast.VitessHash: {},
}

// FeedbackProbability points to the FeedbackProbability in statistics package.
// It's initialized in init() in feedback.go to solve import cycle.
var FeedbackProbability *atomic2.Float64

// SetNamesVariables is the system variable names related to set names statements.
var SetNamesVariables = []string{
	CharacterSetClient,
	CharacterSetConnection,
	CharacterSetResults,
}

// SetCharsetVariables is the system variable names related to set charset statements.
var SetCharsetVariables = []string{
	CharacterSetClient,
	CharacterSetResults,
}

const (
	// CharacterSetConnection is the name for character_set_connection system variable.
	CharacterSetConnection = "character_set_connection"
	// CollationConnection is the name for collation_connection system variable.
	CollationConnection = "collation_connection"
	// CharsetDatabase is the name for character_set_database system variable.
	CharsetDatabase = "character_set_database"
	// CollationDatabase is the name for collation_database system variable.
	CollationDatabase = "collation_database"
	// CharacterSetFilesystem is the name for character_set_filesystem system variable.
	CharacterSetFilesystem = "character_set_filesystem"
	// CharacterSetClient is the name for character_set_client system variable.
	CharacterSetClient = "character_set_client"
	// CharacterSetSystem is the name for character_set_system system variable.
	CharacterSetSystem = "character_set_system"
	// GeneralLog is the name for 'general_log' system variable.
	GeneralLog = "general_log"
	// AvoidTemporalUpgrade is the name for 'avoid_temporal_upgrade' system variable.
	AvoidTemporalUpgrade = "avoid_temporal_upgrade"
	// MaxPreparedStmtCount is the name for 'max_prepared_stmt_count' system variable.
	MaxPreparedStmtCount = "max_prepared_stmt_count"
	// BigTables is the name for 'big_tables' system variable.
	BigTables = "big_tables"
	// CheckProxyUsers is the name for 'check_proxy_users' system variable.
	CheckProxyUsers = "check_proxy_users"
	// CoreFile is the name for 'core_file' system variable.
	CoreFile = "core_file"
	// DefaultWeekFormat is the name for 'default_week_format' system variable.
	DefaultWeekFormat = "default_week_format"
	// GroupConcatMaxLen is the name for 'group_concat_max_len' system variable.
	GroupConcatMaxLen = "group_concat_max_len"
	// DelayKeyWrite is the name for 'delay_key_write' system variable.
	DelayKeyWrite = "delay_key_write"
	// EndMarkersInJSON is the name for 'end_markers_in_json' system variable.
	EndMarkersInJSON = "end_markers_in_json"
	// Hostname is the name for 'hostname' system variable.
	Hostname = "hostname"
	// InnodbCommitConcurrency is the name for 'innodb_commit_concurrency' system variable.
	InnodbCommitConcurrency = "innodb_commit_concurrency"
	// InnodbFastShutdown is the name for 'innodb_fast_shutdown' system variable.
	InnodbFastShutdown = "innodb_fast_shutdown"
	// InnodbLockWaitTimeout is the name for 'innodb_lock_wait_timeout' system variable.
	InnodbLockWaitTimeout = "innodb_lock_wait_timeout"
	// SQLLogBin is the name for 'sql_log_bin' system variable.
	SQLLogBin = "sql_log_bin"
	// LogBin is the name for 'log_bin' system variable.
	LogBin = "log_bin"
	// MaxSortLength is the name for 'max_sort_length' system variable.
	MaxSortLength = "max_sort_length"
	// MaxSpRecursionDepth is the name for 'max_sp_recursion_depth' system variable.
	MaxSpRecursionDepth = "max_sp_recursion_depth"
	// MaxUserConnections is the name for 'max_user_connections' system variable.
	MaxUserConnections = "max_user_connections"
	// OfflineMode is the name for 'offline_mode' system variable.
	OfflineMode = "offline_mode"
	// InteractiveTimeout is the name for 'interactive_timeout' system variable.
	InteractiveTimeout = "interactive_timeout"
	// FlushTime is the name for 'flush_time' system variable.
	FlushTime = "flush_time"
	// PseudoSlaveMode is the name for 'pseudo_slave_mode' system variable.
	PseudoSlaveMode = "pseudo_slave_mode"
	// LowPriorityUpdates is the name for 'low_priority_updates' system variable.
	LowPriorityUpdates = "low_priority_updates"
	// LowerCaseTableNames is the name for 'lower_case_table_names' system variable.
	LowerCaseTableNames = "lower_case_table_names"
	// SessionTrackGtids is the name for 'session_track_gtids' system variable.
	SessionTrackGtids = "session_track_gtids"
	// OldPasswords is the name for 'old_passwords' system variable.
	OldPasswords = "old_passwords"
	// MaxConnections is the name for 'max_connections' system variable.
	MaxConnections = "max_connections"
	// SkipNameResolve is the name for 'skip_name_resolve' system variable.
	SkipNameResolve = "skip_name_resolve"
	// ForeignKeyChecks is the name for 'foreign_key_checks' system variable.
	ForeignKeyChecks = "foreign_key_checks"
	// PlacementChecks is the name for 'placement_checks' system variable.
	PlacementChecks = "placement_checks"
	// SQLSafeUpdates is the name for 'sql_safe_updates' system variable.
	SQLSafeUpdates = "sql_safe_updates"
	// WarningCount is the name for 'warning_count' system variable.
	WarningCount = "warning_count"
	// ErrorCount is the name for 'error_count' system variable.
	ErrorCount = "error_count"
	// SQLSelectLimit is the name for 'sql_select_limit' system variable.
	SQLSelectLimit = "sql_select_limit"
	// MaxConnectErrors is the name for 'max_connect_errors' system variable.
	MaxConnectErrors = "max_connect_errors"
	// TableDefinitionCache is the name for 'table_definition_cache' system variable.
	TableDefinitionCache = "table_definition_cache"
	// Timestamp is the name for 'timestamp' system variable.
	Timestamp = "timestamp"
	// ConnectTimeout is the name for 'connect_timeout' system variable.
	ConnectTimeout = "connect_timeout"
	// SyncBinlog is the name for 'sync_binlog' system variable.
	SyncBinlog = "sync_binlog"
	// BlockEncryptionMode is the name for 'block_encryption_mode' system variable.
	BlockEncryptionMode = "block_encryption_mode"
	// WaitTimeout is the name for 'wait_timeout' system variable.
	WaitTimeout = "wait_timeout"
	// ValidatePasswordNumberCount is the name of 'validate_password_number_count' system variable.
	ValidatePasswordNumberCount = "validate_password_number_count"
	// ValidatePasswordLength is the name of 'validate_password_length' system variable.
	ValidatePasswordLength = "validate_password_length"
	// Version is the name of 'version' system variable.
	Version = "version"
	// VersionComment is the name of 'version_comment' system variable.
	VersionComment = "version_comment"
	// PluginDir is the name of 'plugin_dir' system variable.
	PluginDir = "plugin_dir"
	// PluginLoad is the name of 'plugin_load' system variable.
	PluginLoad = "plugin_load"
	// Port is the name for 'port' system variable.
	Port = "port"
	// DataDir is the name for 'datadir' system variable.
	DataDir = "datadir"
	// Profiling is the name for 'Profiling' system variable.
	Profiling = "profiling"
	// Socket is the name for 'socket' system variable.
	Socket = "socket"
	// BinlogOrderCommits is the name for 'binlog_order_commits' system variable.
	BinlogOrderCommits = "binlog_order_commits"
	// MasterVerifyChecksum is the name for 'master_verify_checksum' system variable.
	MasterVerifyChecksum = "master_verify_checksum"
	// ValidatePasswordCheckUserName is the name for 'validate_password_check_user_name' system variable.
	ValidatePasswordCheckUserName = "validate_password_check_user_name"
	// SuperReadOnly is the name for 'super_read_only' system variable.
	SuperReadOnly = "super_read_only"
	// SQLNotes is the name for 'sql_notes' system variable.
	SQLNotes = "sql_notes"
	// QueryCacheType is the name for 'query_cache_type' system variable.
	QueryCacheType = "query_cache_type"
	// SlaveCompressedProtocol is the name for 'slave_compressed_protocol' system variable.
	SlaveCompressedProtocol = "slave_compressed_protocol"
	// BinlogRowQueryLogEvents is the name for 'binlog_rows_query_log_events' system variable.
	BinlogRowQueryLogEvents = "binlog_rows_query_log_events"
	// LogSlowSlaveStatements is the name for 'log_slow_slave_statements' system variable.
	LogSlowSlaveStatements = "log_slow_slave_statements"
	// LogSlowAdminStatements is the name for 'log_slow_admin_statements' system variable.
	LogSlowAdminStatements = "log_slow_admin_statements"
	// LogQueriesNotUsingIndexes is the name for 'log_queries_not_using_indexes' system variable.
	LogQueriesNotUsingIndexes = "log_queries_not_using_indexes"
	// QueryCacheWlockInvalidate is the name for 'query_cache_wlock_invalidate' system variable.
	QueryCacheWlockInvalidate = "query_cache_wlock_invalidate"
	// SQLAutoIsNull is the name for 'sql_auto_is_null' system variable.
	SQLAutoIsNull = "sql_auto_is_null"
	// RelayLogPurge is the name for 'relay_log_purge' system variable.
	RelayLogPurge = "relay_log_purge"
	// AutomaticSpPrivileges is the name for 'automatic_sp_privileges' system variable.
	AutomaticSpPrivileges = "automatic_sp_privileges"
	// SQLQuoteShowCreate is the name for 'sql_quote_show_create' system variable.
	SQLQuoteShowCreate = "sql_quote_show_create"
	// SlowQueryLog is the name for 'slow_query_log' system variable.
	SlowQueryLog = "slow_query_log"
	// BinlogDirectNonTransactionalUpdates is the name for 'binlog_direct_non_transactional_updates' system variable.
	BinlogDirectNonTransactionalUpdates = "binlog_direct_non_transactional_updates"
	// SQLBigSelects is the name for 'sql_big_selects' system variable.
	SQLBigSelects = "sql_big_selects"
	// LogBinTrustFunctionCreators is the name for 'log_bin_trust_function_creators' system variable.
	LogBinTrustFunctionCreators = "log_bin_trust_function_creators"
	// OldAlterTable is the name for 'old_alter_table' system variable.
	OldAlterTable = "old_alter_table"
	// EnforceGtidConsistency is the name for 'enforce_gtid_consistency' system variable.
	EnforceGtidConsistency = "enforce_gtid_consistency"
	// SecureAuth is the name for 'secure_auth' system variable.
	SecureAuth = "secure_auth"
	// UniqueChecks is the name for 'unique_checks' system variable.
	UniqueChecks = "unique_checks"
	// SQLWarnings is the name for 'sql_warnings' system variable.
	SQLWarnings = "sql_warnings"
	// AutoCommit is the name for 'autocommit' system variable.
	AutoCommit = "autocommit"
	// KeepFilesOnCreate is the name for 'keep_files_on_create' system variable.
	KeepFilesOnCreate = "keep_files_on_create"
	// ShowOldTemporals is the name for 'show_old_temporals' system variable.
	ShowOldTemporals = "show_old_temporals"
	// LocalInFile is the name for 'local_infile' system variable.
	LocalInFile = "local_infile"
	// PerformanceSchema is the name for 'performance_schema' system variable.
	PerformanceSchema = "performance_schema"
	// Flush is the name for 'flush' system variable.
	Flush = "flush"
	// SlaveAllowBatching is the name for 'slave_allow_batching' system variable.
	SlaveAllowBatching = "slave_allow_batching"
	// MyISAMUseMmap is the name for 'myisam_use_mmap' system variable.
	MyISAMUseMmap = "myisam_use_mmap"
	// InnodbFilePerTable is the name for 'innodb_file_per_table' system variable.
	InnodbFilePerTable = "innodb_file_per_table"
	// InnodbLogCompressedPages is the name for 'innodb_log_compressed_pages' system variable.
	InnodbLogCompressedPages = "innodb_log_compressed_pages"
	// InnodbPrintAllDeadlocks is the name for 'innodb_print_all_deadlocks' system variable.
	InnodbPrintAllDeadlocks = "innodb_print_all_deadlocks"
	// InnodbStrictMode is the name for 'innodb_strict_mode' system variable.
	InnodbStrictMode = "innodb_strict_mode"
	// InnodbCmpPerIndexEnabled is the name for 'innodb_cmp_per_index_enabled' system variable.
	InnodbCmpPerIndexEnabled = "innodb_cmp_per_index_enabled"
	// InnodbBufferPoolDumpAtShutdown is the name for 'innodb_buffer_pool_dump_at_shutdown' system variable.
	InnodbBufferPoolDumpAtShutdown = "innodb_buffer_pool_dump_at_shutdown"
	// InnodbAdaptiveHashIndex is the name for 'innodb_adaptive_hash_index' system variable.
	InnodbAdaptiveHashIndex = "innodb_adaptive_hash_index"
	// InnodbFtEnableStopword is the name for 'innodb_ft_enable_stopword' system variable.
	InnodbFtEnableStopword = "innodb_ft_enable_stopword"
	// InnodbSupportXA is the name for 'innodb_support_xa' system variable.
	InnodbSupportXA = "innodb_support_xa"
	// InnodbOptimizeFullTextOnly is the name for 'innodb_optimize_fulltext_only' system variable.
	InnodbOptimizeFullTextOnly = "innodb_optimize_fulltext_only"
	// InnodbStatusOutputLocks is the name for 'innodb_status_output_locks' system variable.
	InnodbStatusOutputLocks = "innodb_status_output_locks"
	// InnodbBufferPoolDumpNow is the name for 'innodb_buffer_pool_dump_now' system variable.
	InnodbBufferPoolDumpNow = "innodb_buffer_pool_dump_now"
	// InnodbBufferPoolLoadNow is the name for 'innodb_buffer_pool_load_now' system variable.
	InnodbBufferPoolLoadNow = "innodb_buffer_pool_load_now"
	// InnodbStatsOnMetadata is the name for 'innodb_stats_on_metadata' system variable.
	InnodbStatsOnMetadata = "innodb_stats_on_metadata"
	// InnodbDisableSortFileCache is the name for 'innodb_disable_sort_file_cache' system variable.
	InnodbDisableSortFileCache = "innodb_disable_sort_file_cache"
	// InnodbStatsAutoRecalc is the name for 'innodb_stats_auto_recalc' system variable.
	InnodbStatsAutoRecalc = "innodb_stats_auto_recalc"
	// InnodbBufferPoolLoadAbort is the name for 'innodb_buffer_pool_load_abort' system variable.
	InnodbBufferPoolLoadAbort = "innodb_buffer_pool_load_abort"
	// InnodbStatsPersistent is the name for 'innodb_stats_persistent' system variable.
	InnodbStatsPersistent = "innodb_stats_persistent"
	// InnodbRandomReadAhead is the name for 'innodb_random_read_ahead' system variable.
	InnodbRandomReadAhead = "innodb_random_read_ahead"
	// InnodbAdaptiveFlushing is the name for 'innodb_adaptive_flushing' system variable.
	InnodbAdaptiveFlushing = "innodb_adaptive_flushing"
	// InnodbTableLocks is the name for 'innodb_table_locks' system variable.
	InnodbTableLocks = "innodb_table_locks"
	// InnodbStatusOutput is the name for 'innodb_status_output' system variable.
	InnodbStatusOutput = "innodb_status_output"
	// NetBufferLength is the name for 'net_buffer_length' system variable.
	NetBufferLength = "net_buffer_length"
	// QueryCacheSize is the name of 'query_cache_size' system variable.
	QueryCacheSize = "query_cache_size"
	// TxReadOnly is the name of 'tx_read_only' system variable.
	TxReadOnly = "tx_read_only"
	// TransactionReadOnly is the name of 'transaction_read_only' system variable.
	TransactionReadOnly = "transaction_read_only"
	// CharacterSetServer is the name of 'character_set_server' system variable.
	CharacterSetServer = "character_set_server"
	// AutoIncrementIncrement is the name of 'auto_increment_increment' system variable.
	AutoIncrementIncrement = "auto_increment_increment"
	// AutoIncrementOffset is the name of 'auto_increment_offset' system variable.
	AutoIncrementOffset = "auto_increment_offset"
	// InitConnect is the name of 'init_connect' system variable.
	InitConnect = "init_connect"
	// CollationServer is the name of 'collation_server' variable.
	CollationServer = "collation_server"
	// NetWriteTimeout is the name of 'net_write_timeout' variable.
	NetWriteTimeout = "net_write_timeout"
	// ThreadPoolSize is the name of 'thread_pool_size' variable.
	ThreadPoolSize = "thread_pool_size"
	// WindowingUseHighPrecision is the name of 'windowing_use_high_precision' system variable.
	WindowingUseHighPrecision = "windowing_use_high_precision"
	// OptimizerSwitch is the name of 'optimizer_switch' system variable.
	OptimizerSwitch = "optimizer_switch"
	// SystemTimeZone is the name of 'system_time_zone' system variable.
	SystemTimeZone = "system_time_zone"
	// CTEMaxRecursionDepth is the name of 'cte_max_recursion_depth' system variable.
	CTEMaxRecursionDepth = "cte_max_recursion_depth"
	// SQLModeVar is the name of the 'sql_mode' system variable.
	SQLModeVar = "sql_mode"
	// CharacterSetResults is the name of the 'character_set_results' system variable.
	CharacterSetResults = "character_set_results"
	// MaxAllowedPacket is the name of the 'max_allowed_packet' system variable.
	MaxAllowedPacket = "max_allowed_packet"
	// TimeZone is the name of the 'time_zone' system variable.
	TimeZone = "time_zone"
	// TxnIsolation is the name of the 'tx_isolation' system variable.
	TxnIsolation = "tx_isolation"
	// TransactionIsolation is the name of the 'transaction_isolation' system variable.
	TransactionIsolation = "transaction_isolation"
	// TxnIsolationOneShot is the name of the 'tx_isolation_one_shot' system variable.
	TxnIsolationOneShot = "tx_isolation_one_shot"
	// MaxExecutionTime is the name of the 'max_execution_time' system variable.
	MaxExecutionTime = "max_execution_time"
	// ReadOnly is the name of the 'read_only' system variable.
	ReadOnly = "read_only"
	// DefaultAuthPlugin is the name of 'default_authentication_plugin' system variable.
	DefaultAuthPlugin = "default_authentication_plugin"
	// LastInsertID is the name of 'last_insert_id' system variable.
	LastInsertID = "last_insert_id"
	// Identity is the name of 'identity' system variable.
	Identity = "identity"
	// TiDBAllowFunctionForExpressionIndex is the name of `TiDBAllowFunctionForExpressionIndex` system variable.
	TiDBAllowFunctionForExpressionIndex = "tidb_allow_function_for_expression_index"
	// RandSeed1 is the name of 'rand_seed1' system variable.
	RandSeed1 = "rand_seed1"
	// RandSeed2 is the name of 'rand_seed2' system variable.
	RandSeed2 = "rand_seed2"
)

// GlobalVarAccessor is the interface for accessing global scope system and status variables.
type GlobalVarAccessor interface {
	// GetGlobalSysVar gets the global system variable value for name.
	GetGlobalSysVar(name string) (string, error)
	// SetGlobalSysVar sets the global system variable name to value.
	SetGlobalSysVar(name string, value string) error
	// SetGlobalSysVarOnly sets the global system variable without calling the validation function or updating aliases.
	SetGlobalSysVarOnly(name string, value string) error
	// GetTiDBTableValue gets a value from mysql.tidb for the key 'name'
	GetTiDBTableValue(name string) (string, error)
	// SetTiDBTableValue sets a value+comment for the mysql.tidb key 'name'
	SetTiDBTableValue(name, value, comment string) error
}<|MERGE_RESOLUTION|>--- conflicted
+++ resolved
@@ -276,18 +276,8 @@
 	return normalizedValue, nil
 }
 
-<<<<<<< HEAD
-// validateFromType provides automatic validation based on the SysVar's type
-func (sv *SysVar) validateFromType(vars *SessionVars, value string, scope ScopeFlag) (string, error) {
-=======
 // ValidateFromType provides automatic validation based on the SysVar's type
 func (sv *SysVar) ValidateFromType(vars *SessionVars, value string, scope ScopeFlag) (string, error) {
-	// The string "DEFAULT" is a special keyword in MySQL, which restores
-	// the compiled sysvar value. In which case we can skip further validation.
-	if strings.EqualFold(value, "DEFAULT") {
-		return sv.Value, nil
-	}
->>>>>>> d83ee8cf
 	// Some sysvars in TiDB have a special behavior where the empty string means
 	// "use the config file value". This needs to be cleaned up once the behavior
 	// for instance variables is determined.
