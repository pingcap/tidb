--- conflicted
+++ resolved
@@ -1783,12 +1783,6 @@
 		DDLDiskQuota.Store(TidbOptInt64(val, DefTiDBDDLDiskQuota))
 		return nil
 	}},
-<<<<<<< HEAD
-	{Scope: ScopeSession, Name: TiDBEnableTiFlashReadForWriteStmt, Value: BoolToOnOff(DefTiDBEnableTiFlashReadForWriteStmt), Type: TypeBool, SetSession: func(s *SessionVars, val string) error {
-		s.EnableTiFlashReadForWriteStmt = TiDBOptOn(val)
-		return nil
-	}},
-=======
 	{Scope: ScopeGlobal | ScopeSession, Name: TiDBConstraintCheckInPlacePessimistic, Value: BoolToOnOff(DefTiDBConstraintCheckInPlacePessimistic), Type: TypeBool,
 		SetSession: func(s *SessionVars, val string) error {
 			s.ConstraintCheckInPlacePessimistic = TiDBOptOn(val)
@@ -1797,7 +1791,10 @@
 			}
 			return nil
 		}},
->>>>>>> 0482b2e8
+	{Scope: ScopeSession, Name: TiDBEnableTiFlashReadForWriteStmt, Value: BoolToOnOff(DefTiDBEnableTiFlashReadForWriteStmt), Type: TypeBool, SetSession: func(s *SessionVars, val string) error {
+		s.EnableTiFlashReadForWriteStmt = TiDBOptOn(val)
+		return nil
+	}},
 }
 
 // FeedbackProbability points to the FeedbackProbability in statistics package.
