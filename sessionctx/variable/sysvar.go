--- conflicted
+++ resolved
@@ -1370,7 +1370,6 @@
 		s.BatchPendingTiFlashCount = b
 		return nil
 	}},
-<<<<<<< HEAD
 	{Scope: ScopeSession, Name: TiDBLastDDLInfo, Value: strconv.Itoa(DefCurretTS), ReadOnly: true, skipInit: true, GetSession: func(s *SessionVars) (string, error) {
 		info, err := json.Marshal(s.LastDDLInfo)
 		if err != nil {
@@ -1382,8 +1381,6 @@
 		AllowConcurrencyDDL.Store(TiDBOptOn(val))
 		return nil
 	}},
-=======
->>>>>>> e130e522
 	{Scope: ScopeGlobal | ScopeSession, Name: TiDBIgnorePreparedCacheCloseStmt, Value: BoolToOnOff(DefTiDBIgnorePreparedCacheCloseStmt), Type: TypeBool,
 		SetSession: func(vars *SessionVars, s string) error {
 			vars.IgnorePreparedCacheCloseStmt = TiDBOptOn(s)
