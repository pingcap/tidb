--- conflicted
+++ resolved
@@ -1636,26 +1636,21 @@
 			return nil
 		},
 	},
-<<<<<<< HEAD
 	{Scope: ScopeGlobal | ScopeSession, Name: TiFlashFineGrainedShuffleStreamCount, Value: strconv.Itoa(DefTiFlashFineGrainedShuffleStreamCount), Type: TypeInt, MinValue: 0, MaxValue: 1024,
 		SetSession: func(s *SessionVars, val string) error {
 			s.TiFlashFineGrainedShuffleStreamCount = uint32(TidbOptInt64(val, DefTiFlashFineGrainedShuffleStreamCount))
 			return nil
-		},
-	},
+		}},
 	{Scope: ScopeGlobal | ScopeSession, Name: TiFlashFineGrainedShuffleBatchSize, Value: strconv.Itoa(DefTiFlashFineGrainedShuffleBatchSize), Type: TypeInt, MinValue: 0, MaxValue: math.MaxInt64,
 		SetSession: func(s *SessionVars, val string) error {
 			s.TiFlashFineGrainedShuffleBatchSize = TidbOptInt64(val, DefTiFlashFineGrainedShuffleBatchSize)
 			return nil
-		},
-	},
-=======
+		}},
 	{Scope: ScopeGlobal, Name: TiDBSimplifiedMetrics, Value: BoolToOnOff(DefTiDBSimplifiedMetrics), Type: TypeBool,
 		SetGlobal: func(vars *SessionVars, s string) error {
 			metrics.ToggleSimplifiedMode(TiDBOptOn(s))
 			return nil
 		}},
->>>>>>> 395ccbe2
 }
 
 // FeedbackProbability points to the FeedbackProbability in statistics package.
