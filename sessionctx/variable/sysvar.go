--- conflicted
+++ resolved
@@ -2797,7 +2797,6 @@
 		}, GetSession: func(vars *SessionVars) (string, error) {
 			return vars.SessionAlias, nil
 		}},
-<<<<<<< HEAD
 	{Scope: ScopeInstance, Name: TiDBServiceScope, Value: "", Type: TypeStr,
 		Validation: func(_ *SessionVars, normalizedValue string, originalValue string, _ ScopeFlag) (string, error) {
 			_, ok := distroleutil.ToTiDBServiceScope(originalValue)
@@ -2815,19 +2814,6 @@
 		}, GetGlobal: func(ctx context.Context, vars *SessionVars) (string, error) {
 			return ServiceScope.Load(), nil
 		}},
-=======
-	{
-		Scope:          ScopeGlobal | ScopeSession,
-		Name:           TiDBOptObjective,
-		Value:          DefTiDBOptObjective,
-		Type:           TypeEnum,
-		PossibleValues: []string{OptObjectiveModerate, OptObjectiveDeterminate},
-		SetSession: func(vars *SessionVars, s string) error {
-			vars.OptObjective = s
-			return nil
-		},
-	},
->>>>>>> 1901239f
 }
 
 func setTiFlashComputeDispatchPolicy(s *SessionVars, val string) error {
