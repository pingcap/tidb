--- conflicted
+++ resolved
@@ -2115,7 +2115,6 @@
 			s.EnableReuseCheck = TiDBOptOn(val)
 			return nil
 		}},
-<<<<<<< HEAD
 	{Scope: ScopeGlobal, Name: TiDBTTLJobEnable, Value: BoolToOnOff(DefTiDBTTLJobEnable), Type: TypeBool, SetGlobal: func(ctx context.Context, vars *SessionVars, s string) error {
 		EnableTTLJob.Store(TiDBOptOn(s))
 		return nil
@@ -2155,7 +2154,6 @@
 		val := TTLDeleteRateLimit.Load()
 		return strconv.FormatInt(val, 10), nil
 	}},
-=======
 	{
 		Scope: ScopeGlobal | ScopeSession, Name: TiDBStoreBatchSize, Value: strconv.FormatInt(DefTiDBStoreBatchSize, 10),
 		Type: TypeInt, MinValue: 0, MaxValue: 25000, SetSession: func(s *SessionVars, val string) error {
@@ -2163,7 +2161,6 @@
 			return nil
 		},
 	},
->>>>>>> 6b4739f1
 }
 
 // FeedbackProbability points to the FeedbackProbability in statistics package.
