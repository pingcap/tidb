// Copyright 2015 PingCAP, Inc.
//
// Licensed under the Apache License, Version 2.0 (the "License");
// you may not use this file except in compliance with the License.
// You may obtain a copy of the License at
//
//     http://www.apache.org/licenses/LICENSE-2.0
//
// Unless required by applicable law or agreed to in writing, software
// distributed under the License is distributed on an "AS IS" BASIS,
// WITHOUT WARRANTIES OR CONDITIONS OF ANY KIND, either express or implied.
// See the License for the specific language governing permissions and
// limitations under the License.

package variable

import (
	"encoding/json"
	"fmt"
	"math"
	"runtime"
	"strconv"
	"strings"
	"sync/atomic"
	"time"

	"github.com/pingcap/errors"
	"github.com/pingcap/tidb/config"
	"github.com/pingcap/tidb/kv"
	"github.com/pingcap/tidb/metrics"
	"github.com/pingcap/tidb/parser/charset"
	"github.com/pingcap/tidb/parser/mysql"
	"github.com/pingcap/tidb/sessionctx/stmtctx"
	"github.com/pingcap/tidb/types"
	"github.com/pingcap/tidb/util/collate"
	"github.com/pingcap/tidb/util/logutil"
	"github.com/pingcap/tidb/util/mathutil"
	"github.com/pingcap/tidb/util/stmtsummary"
	"github.com/pingcap/tidb/util/tikvutil"
	"github.com/pingcap/tidb/util/tls"
	topsqlstate "github.com/pingcap/tidb/util/topsql/state"
	"github.com/pingcap/tidb/util/versioninfo"
	tikvcfg "github.com/tikv/client-go/v2/config"
	tikvstore "github.com/tikv/client-go/v2/kv"
	atomic2 "go.uber.org/atomic"
)

// All system variables declared here are ordered by their scopes, which follow the order of scopes below:
// 		[NONE, SESSION, INSTANCE, GLOBAL, GLOBAL & SESSION]
// If you are adding a new system variable, please put it in the corresponding area.
var defaultSysVars = []*SysVar{
	/* The system variables below have NONE scope  */
	{Scope: ScopeNone, Name: SystemTimeZone, Value: "CST"},
	{Scope: ScopeNone, Name: Hostname, Value: DefHostname},
	{Scope: ScopeNone, Name: Port, Value: "4000", Type: TypeUnsigned, MinValue: 0, MaxValue: math.MaxUint16},
	{Scope: ScopeNone, Name: LogBin, Value: Off, Type: TypeBool},
	{Scope: ScopeNone, Name: VersionComment, Value: "TiDB Server (Apache License 2.0) " + versioninfo.TiDBEdition + " Edition, MySQL 5.7 compatible"},
	{Scope: ScopeNone, Name: Version, Value: mysql.ServerVersion},
	{Scope: ScopeNone, Name: DataDir, Value: "/usr/local/mysql/data/"},
	{Scope: ScopeNone, Name: Socket, Value: ""},
	{Scope: ScopeNone, Name: "license", Value: "Apache License 2.0"},
	{Scope: ScopeNone, Name: "have_ssl", Value: "DISABLED", Type: TypeBool},
	{Scope: ScopeNone, Name: "have_openssl", Value: "DISABLED", Type: TypeBool},
	{Scope: ScopeNone, Name: "ssl_ca", Value: ""},
	{Scope: ScopeNone, Name: "ssl_cert", Value: ""},
	{Scope: ScopeNone, Name: "ssl_key", Value: ""},
	{Scope: ScopeNone, Name: "version_compile_os", Value: runtime.GOOS},
	{Scope: ScopeNone, Name: "version_compile_machine", Value: runtime.GOARCH},
	/* TiDB specific variables */
	{Scope: ScopeNone, Name: TiDBEnableEnhancedSecurity, Value: Off, Type: TypeBool},
	{Scope: ScopeNone, Name: TiDBAllowFunctionForExpressionIndex, ReadOnly: true, Value: collectAllowFuncName4ExpressionIndex()},

	/* The system variables below have SESSION scope  */
	{Scope: ScopeSession, Name: Timestamp, Value: DefTimestamp, skipInit: true, MinValue: 0, MaxValue: 2147483647, Type: TypeFloat, GetSession: func(s *SessionVars) (string, error) {
		if timestamp, ok := s.systems[Timestamp]; ok && timestamp != DefTimestamp {
			return timestamp, nil
		}
		timestamp := s.StmtCtx.GetOrStoreStmtCache(stmtctx.StmtNowTsCacheKey, time.Now()).(time.Time)
		return types.ToString(float64(timestamp.UnixNano()) / float64(time.Second))
	}, GetStateValue: func(s *SessionVars) (string, bool, error) {
		timestamp, ok := s.systems[Timestamp]
		return timestamp, ok && timestamp != DefTimestamp, nil
	}},
	{Scope: ScopeSession, Name: WarningCount, Value: "0", ReadOnly: true, skipInit: true, GetSession: func(s *SessionVars) (string, error) {
		return strconv.Itoa(s.SysWarningCount), nil
	}},
	{Scope: ScopeSession, Name: ErrorCount, Value: "0", ReadOnly: true, skipInit: true, GetSession: func(s *SessionVars) (string, error) {
		return strconv.Itoa(int(s.SysErrorCount)), nil
	}},
	{Scope: ScopeSession, Name: LastInsertID, Value: "", skipInit: true, Type: TypeInt, AllowEmpty: true, MinValue: 0, MaxValue: math.MaxInt64, GetSession: func(s *SessionVars) (string, error) {
		return strconv.FormatUint(s.StmtCtx.PrevLastInsertID, 10), nil
	}, GetStateValue: func(s *SessionVars) (string, bool, error) {
		return "", false, nil
	}},
	{Scope: ScopeSession, Name: Identity, Value: "", skipInit: true, Type: TypeInt, AllowEmpty: true, MinValue: 0, MaxValue: math.MaxInt64, GetSession: func(s *SessionVars) (string, error) {
		return strconv.FormatUint(s.StmtCtx.PrevLastInsertID, 10), nil
	}, GetStateValue: func(s *SessionVars) (string, bool, error) {
		return "", false, nil
	}},
	/* TiDB specific variables */
	// TODO: TiDBTxnScope is hidden because local txn feature is not done.
	{Scope: ScopeSession, Name: TiDBTxnScope, skipInit: true, Hidden: true, Value: kv.GlobalTxnScope, SetSession: func(s *SessionVars, val string) error {
		switch val {
		case kv.GlobalTxnScope:
			s.TxnScope = kv.NewGlobalTxnScopeVar()
		case kv.LocalTxnScope:
			if !EnableLocalTxn.Load() {
				return ErrWrongValueForVar.GenWithStack("@@txn_scope can not be set to local when tidb_enable_local_txn is off")
			}
			txnScope := config.GetTxnScopeFromConfig()
			if txnScope == kv.GlobalTxnScope {
				return ErrWrongValueForVar.GenWithStack("@@txn_scope can not be set to local when zone label is empty or \"global\"")
			}
			s.TxnScope = kv.NewLocalTxnScopeVar(txnScope)
		default:
			return ErrWrongValueForVar.GenWithStack("@@txn_scope value should be global or local")
		}
		return nil
	}, GetSession: func(s *SessionVars) (string, error) {
		return s.TxnScope.GetVarValue(), nil
	}},
	{Scope: ScopeSession, Name: TiDBTxnReadTS, Value: "", Hidden: true, SetSession: func(s *SessionVars, val string) error {
		return setTxnReadTS(s, val)
	}, Validation: func(vars *SessionVars, normalizedValue string, originalValue string, scope ScopeFlag) (string, error) {
		return normalizedValue, nil
	}},
	{Scope: ScopeSession, Name: TiDBReadStaleness, Value: strconv.Itoa(DefTiDBReadStaleness), Type: TypeInt, MinValue: math.MinInt32, MaxValue: 0, AllowEmpty: true, Hidden: false, SetSession: func(s *SessionVars, val string) error {
		return setReadStaleness(s, val)
	}},
	{Scope: ScopeSession, Name: TiDBEnforceMPPExecution, Type: TypeBool, Value: BoolToOnOff(config.GetGlobalConfig().Performance.EnforceMPP), Validation: func(vars *SessionVars, normalizedValue string, originalValue string, scope ScopeFlag) (string, error) {
		if TiDBOptOn(normalizedValue) && !vars.allowMPPExecution {
			return normalizedValue, ErrWrongValueForVar.GenWithStackByArgs("tidb_enforce_mpp", "1' but tidb_allow_mpp is 0, please activate tidb_allow_mpp at first.")
		}
		return normalizedValue, nil
	}, SetSession: func(s *SessionVars, val string) error {
		s.enforceMPPExecution = TiDBOptOn(val)
		return nil
	}},
	{Scope: ScopeGlobal | ScopeSession, Name: TiDBMaxTiFlashThreads, Type: TypeInt, Value: strconv.Itoa(DefTiFlashMaxThreads), MinValue: -1, MaxValue: MaxConfigurableConcurrency, SetSession: func(s *SessionVars, val string) error {
		s.TiFlashMaxThreads = TidbOptInt64(val, DefTiFlashMaxThreads)
		return nil
	}},
	{Scope: ScopeSession, Name: TiDBSnapshot, Value: "", skipInit: true, SetSession: func(s *SessionVars, val string) error {
		err := setSnapshotTS(s, val)
		if err != nil {
			return err
		}
		return nil
	}},
	{Scope: ScopeSession, Name: TiDBOptProjectionPushDown, Value: BoolToOnOff(config.GetGlobalConfig().Performance.ProjectionPushDown), Type: TypeBool, SetSession: func(s *SessionVars, val string) error {
		s.AllowProjectionPushDown = TiDBOptOn(val)
		return nil
	}},
	{Scope: ScopeSession, Name: TiDBOptAggPushDown, Value: BoolToOnOff(DefOptAggPushDown), Type: TypeBool, SetSession: func(s *SessionVars, val string) error {
		s.AllowAggPushDown = TiDBOptOn(val)
		return nil
	}},
	{Scope: ScopeSession, Name: TiDBOptDistinctAggPushDown, Value: BoolToOnOff(config.GetGlobalConfig().Performance.DistinctAggPushDown), skipInit: true, Type: TypeBool, SetSession: func(s *SessionVars, val string) error {
		s.AllowDistinctAggPushDown = TiDBOptOn(val)
		return nil
	}},
	{Scope: ScopeSession, Name: TiDBOptWriteRowID, Value: BoolToOnOff(DefOptWriteRowID), Type: TypeBool, skipInit: true, SetSession: func(s *SessionVars, val string) error {
		s.AllowWriteRowID = TiDBOptOn(val)
		return nil
	}},
	{Scope: ScopeSession, Name: TiDBChecksumTableConcurrency, skipInit: true, Value: strconv.Itoa(DefChecksumTableConcurrency), Type: TypeInt, MinValue: 1, MaxValue: MaxConfigurableConcurrency},
	{Scope: ScopeSession, Name: TiDBBatchInsert, Value: BoolToOnOff(DefBatchInsert), Type: TypeBool, skipInit: true, SetSession: func(s *SessionVars, val string) error {
		s.BatchInsert = TiDBOptOn(val)
		return nil
	}},
	{Scope: ScopeSession, Name: TiDBBatchDelete, Value: BoolToOnOff(DefBatchDelete), Type: TypeBool, skipInit: true, SetSession: func(s *SessionVars, val string) error {
		s.BatchDelete = TiDBOptOn(val)
		return nil
	}},
	{Scope: ScopeSession, Name: TiDBBatchCommit, Value: BoolToOnOff(DefBatchCommit), Type: TypeBool, skipInit: true, SetSession: func(s *SessionVars, val string) error {
		s.BatchCommit = TiDBOptOn(val)
		return nil
	}},
	{Scope: ScopeSession, Name: TiDBCurrentTS, Value: strconv.Itoa(DefCurretTS), Type: TypeInt, AllowEmpty: true, MinValue: 0, MaxValue: math.MaxInt64, ReadOnly: true, skipInit: true, GetSession: func(s *SessionVars) (string, error) {
		return strconv.FormatUint(s.TxnCtx.StartTS, 10), nil
	}},
	{Scope: ScopeSession, Name: TiDBLastTxnInfo, Value: strconv.Itoa(DefCurretTS), ReadOnly: true, skipInit: true, GetSession: func(s *SessionVars) (string, error) {
		return s.LastTxnInfo, nil
	}},
	{Scope: ScopeSession, Name: TiDBLastQueryInfo, Value: strconv.Itoa(DefCurretTS), ReadOnly: true, skipInit: true, GetSession: func(s *SessionVars) (string, error) {
		info, err := json.Marshal(s.LastQueryInfo)
		if err != nil {
			return "", err
		}
		return string(info), nil
	}},
	{Scope: ScopeSession, Name: TiDBEnableChunkRPC, Value: On, Type: TypeBool, skipInit: true, SetSession: func(s *SessionVars, val string) error {
		s.EnableChunkRPC = TiDBOptOn(val)
		return nil
	}},
	{Scope: ScopeSession, Name: TxnIsolationOneShot, Value: "", skipInit: true, Validation: func(vars *SessionVars, normalizedValue string, originalValue string, scope ScopeFlag) (string, error) {
		return checkIsolationLevel(vars, normalizedValue, originalValue, scope)
	}, SetSession: func(s *SessionVars, val string) error {
		s.txnIsolationLevelOneShot.state = oneShotSet
		s.txnIsolationLevelOneShot.value = val
		return nil
	}, GetStateValue: func(s *SessionVars) (string, bool, error) {
		if s.txnIsolationLevelOneShot.state != oneShotDef {
			return s.txnIsolationLevelOneShot.value, true, nil
		}
		return "", false, nil
	}},
	{Scope: ScopeSession, Name: TiDBOptimizerSelectivityLevel, Value: strconv.Itoa(DefTiDBOptimizerSelectivityLevel), skipInit: true, Type: TypeUnsigned, MinValue: 0, MaxValue: math.MaxInt32, SetSession: func(s *SessionVars, val string) error {
		s.OptimizerSelectivityLevel = tidbOptPositiveInt32(val, DefTiDBOptimizerSelectivityLevel)
		return nil
	}},
	{Scope: ScopeGlobal | ScopeSession, Name: TiDBOptimizerEnableOuterJoinReorder, Value: BoolToOnOff(DefTiDBEnableOuterJoinReorder), skipInit: true, Type: TypeBool, SetSession: func(s *SessionVars, val string) error {
		s.EnableOuterJoinReorder = TiDBOptOn(val)
		return nil
	}},
	{Scope: ScopeSession, Name: TiDBLogFileMaxDays, Value: strconv.Itoa(config.GetGlobalConfig().Log.File.MaxDays), Type: TypeInt, MinValue: 0, MaxValue: math.MaxInt32, skipInit: true, SetSession: func(s *SessionVars, val string) error {
		maxAge, err := strconv.ParseInt(val, 10, 32)
		if err != nil {
			return err
		}

		GlobalLogMaxDays.Store(int32(maxAge))

		cfg := config.GetGlobalConfig().Log.ToLogConfig()
		cfg.Config.File.MaxDays = int(maxAge)

		err = logutil.ReplaceLogger(cfg)
		if err != nil {
			return err
		}

		return nil
	}, GetSession: func(s *SessionVars) (string, error) {
		return strconv.FormatInt(int64(GlobalLogMaxDays.Load()), 10), nil
	}},
	{Scope: ScopeSession, Name: TiDBConfig, Value: "", ReadOnly: true, skipInit: true, GetSession: func(s *SessionVars) (string, error) {
		return config.GetJSONConfig()
	}},
	{Scope: ScopeSession, Name: TiDBDDLReorgPriority, Value: "PRIORITY_LOW", Type: TypeEnum, skipInit: true, PossibleValues: []string{"PRIORITY_LOW", "PRIORITY_NORMAL", "PRIORITY_HIGH"}, SetSession: func(s *SessionVars, val string) error {
		s.setDDLReorgPriority(val)
		return nil
	}},
	{Scope: ScopeSession, Name: TiDBSlowQueryFile, Value: "", skipInit: true, SetSession: func(s *SessionVars, val string) error {
		s.SlowQueryFile = val
		return nil
	}},
	{Scope: ScopeSession, Name: TiDBWaitSplitRegionFinish, Value: BoolToOnOff(DefTiDBWaitSplitRegionFinish), skipInit: true, Type: TypeBool, SetSession: func(s *SessionVars, val string) error {
		s.WaitSplitRegionFinish = TiDBOptOn(val)
		return nil
	}},
	{Scope: ScopeSession, Name: TiDBWaitSplitRegionTimeout, Value: strconv.Itoa(DefWaitSplitRegionTimeout), skipInit: true, Type: TypeUnsigned, MinValue: 1, MaxValue: math.MaxInt32, SetSession: func(s *SessionVars, val string) error {
		s.WaitSplitRegionTimeout = uint64(tidbOptPositiveInt32(val, DefWaitSplitRegionTimeout))
		return nil
	}},
	{Scope: ScopeSession, Name: TiDBLowResolutionTSO, Value: Off, Type: TypeBool, skipInit: true, SetSession: func(s *SessionVars, val string) error {
		s.LowResolutionTSO = TiDBOptOn(val)
		return nil
	}},
	{Scope: ScopeSession, Name: TiDBAllowRemoveAutoInc, Value: BoolToOnOff(DefTiDBAllowRemoveAutoInc), skipInit: true, Type: TypeBool, SetSession: func(s *SessionVars, val string) error {
		s.AllowRemoveAutoInc = TiDBOptOn(val)
		return nil
	}},
	{Scope: ScopeSession, Name: TiDBIsolationReadEngines, Value: strings.Join(config.GetGlobalConfig().IsolationRead.Engines, ","), Validation: func(vars *SessionVars, normalizedValue string, originalValue string, scope ScopeFlag) (string, error) {
		engines := strings.Split(normalizedValue, ",")
		var formatVal string
		for i, engine := range engines {
			engine = strings.TrimSpace(engine)
			if i != 0 {
				formatVal += ","
			}
			switch {
			case strings.EqualFold(engine, kv.TiKV.Name()):
				formatVal += kv.TiKV.Name()
			case strings.EqualFold(engine, kv.TiFlash.Name()):
				formatVal += kv.TiFlash.Name()
			case strings.EqualFold(engine, kv.TiDB.Name()):
				formatVal += kv.TiDB.Name()
			default:
				return normalizedValue, ErrWrongValueForVar.GenWithStackByArgs(TiDBIsolationReadEngines, normalizedValue)
			}
		}
		return formatVal, nil
	}, SetSession: func(s *SessionVars, val string) error {
		s.IsolationReadEngines = make(map[kv.StoreType]struct{})
		for _, engine := range strings.Split(val, ",") {
			switch engine {
			case kv.TiKV.Name():
				s.IsolationReadEngines[kv.TiKV] = struct{}{}
			case kv.TiFlash.Name():
				s.IsolationReadEngines[kv.TiFlash] = struct{}{}
			case kv.TiDB.Name():
				s.IsolationReadEngines[kv.TiDB] = struct{}{}
			}
		}
		return nil
	}},
	{Scope: ScopeSession, Name: TiDBMetricSchemaStep, Value: strconv.Itoa(DefTiDBMetricSchemaStep), Type: TypeUnsigned, skipInit: true, MinValue: 10, MaxValue: 60 * 60 * 60, SetSession: func(s *SessionVars, val string) error {
		s.MetricSchemaStep = TidbOptInt64(val, DefTiDBMetricSchemaStep)
		return nil
	}},
	{Scope: ScopeSession, Name: TiDBMetricSchemaRangeDuration, Value: strconv.Itoa(DefTiDBMetricSchemaRangeDuration), skipInit: true, Type: TypeUnsigned, MinValue: 10, MaxValue: 60 * 60 * 60, SetSession: func(s *SessionVars, val string) error {
		s.MetricSchemaRangeDuration = TidbOptInt64(val, DefTiDBMetricSchemaRangeDuration)
		return nil
	}},
	{Scope: ScopeSession, Name: TiDBFoundInPlanCache, Value: BoolToOnOff(DefTiDBFoundInPlanCache), Type: TypeBool, ReadOnly: true, skipInit: true, SetSession: func(s *SessionVars, val string) error {
		s.FoundInPlanCache = TiDBOptOn(val)
		return nil
	}, GetSession: func(s *SessionVars) (string, error) {
		return BoolToOnOff(s.PrevFoundInPlanCache), nil
	}},
	{Scope: ScopeSession, Name: TiDBFoundInBinding, Value: BoolToOnOff(DefTiDBFoundInBinding), Type: TypeBool, ReadOnly: true, skipInit: true, SetSession: func(s *SessionVars, val string) error {
		s.FoundInBinding = TiDBOptOn(val)
		return nil
	}, GetSession: func(s *SessionVars) (string, error) {
		return BoolToOnOff(s.PrevFoundInBinding), nil
	}},
	{Scope: ScopeSession, Name: RandSeed1, Type: TypeInt, Value: "0", skipInit: true, MaxValue: math.MaxInt32, SetSession: func(s *SessionVars, val string) error {
		s.Rng.SetSeed1(uint32(tidbOptPositiveInt32(val, 0)))
		return nil
	}, GetSession: func(s *SessionVars) (string, error) {
		return "0", nil
	}, GetStateValue: func(s *SessionVars) (string, bool, error) {
		return strconv.FormatUint(uint64(s.Rng.GetSeed1()), 10), true, nil
	}},
	{Scope: ScopeSession, Name: RandSeed2, Type: TypeInt, Value: "0", skipInit: true, MaxValue: math.MaxInt32, SetSession: func(s *SessionVars, val string) error {
		s.Rng.SetSeed2(uint32(tidbOptPositiveInt32(val, 0)))
		return nil
	}, GetSession: func(s *SessionVars) (string, error) {
		return "0", nil
	}, GetStateValue: func(s *SessionVars) (string, bool, error) {
		return strconv.FormatUint(uint64(s.Rng.GetSeed2()), 10), true, nil
	}},
	{Scope: ScopeSession, Name: TiDBReadConsistency, Value: string(ReadConsistencyStrict), Type: TypeStr, Hidden: true,
		Validation: func(_ *SessionVars, normalized string, _ string, _ ScopeFlag) (string, error) {
			return normalized, validateReadConsistencyLevel(normalized)
		},
		SetSession: func(s *SessionVars, val string) error {
			s.ReadConsistency = ReadConsistencyLevel(val)
			return nil
		},
	},
	{Scope: ScopeSession, Name: TiDBLastDDLInfo, Value: strconv.Itoa(DefCurretTS), ReadOnly: true, skipInit: true, GetSession: func(s *SessionVars) (string, error) {
		info, err := json.Marshal(s.LastDDLInfo)
		if err != nil {
			return "", err
		}
		return string(info), nil
	}},

	/* The system variables below have INSTANCE scope  */
	{Scope: ScopeInstance, Name: TiDBGeneralLog, Value: BoolToOnOff(DefTiDBGeneralLog), Type: TypeBool, skipInit: true, SetGlobal: func(s *SessionVars, val string) error {
		ProcessGeneralLog.Store(TiDBOptOn(val))
		return nil
	}, GetGlobal: func(s *SessionVars) (string, error) {
		return BoolToOnOff(ProcessGeneralLog.Load()), nil
	}},
	{Scope: ScopeInstance, Name: TiDBSlowLogThreshold, Value: strconv.Itoa(logutil.DefaultSlowThreshold), skipInit: true, Type: TypeInt, MinValue: -1, MaxValue: math.MaxInt64, SetGlobal: func(s *SessionVars, val string) error {
		atomic.StoreUint64(&config.GetGlobalConfig().Instance.SlowThreshold, uint64(TidbOptInt64(val, logutil.DefaultSlowThreshold)))
		return nil
	}, GetGlobal: func(s *SessionVars) (string, error) {
		return strconv.FormatUint(atomic.LoadUint64(&config.GetGlobalConfig().Instance.SlowThreshold), 10), nil
	}},
	{Scope: ScopeInstance, Name: TiDBRecordPlanInSlowLog, Value: int32ToBoolStr(logutil.DefaultRecordPlanInSlowLog), skipInit: true, Type: TypeBool, SetGlobal: func(s *SessionVars, val string) error {
		atomic.StoreUint32(&config.GetGlobalConfig().Instance.RecordPlanInSlowLog, uint32(TidbOptInt64(val, logutil.DefaultRecordPlanInSlowLog)))
		return nil
	}, GetGlobal: func(s *SessionVars) (string, error) {
		enabled := atomic.LoadUint32(&config.GetGlobalConfig().Instance.RecordPlanInSlowLog) == 1
		return BoolToOnOff(enabled), nil
	}},
	{Scope: ScopeInstance, Name: TiDBEnableSlowLog, Value: BoolToOnOff(logutil.DefaultTiDBEnableSlowLog), Type: TypeBool, skipInit: true, SetGlobal: func(s *SessionVars, val string) error {
		config.GetGlobalConfig().Instance.EnableSlowLog.Store(TiDBOptOn(val))
		return nil
	}, GetGlobal: func(s *SessionVars) (string, error) {
		return BoolToOnOff(config.GetGlobalConfig().Instance.EnableSlowLog.Load()), nil
	}},
	{Scope: ScopeInstance, Name: TiDBCheckMb4ValueInUTF8, Value: BoolToOnOff(config.GetGlobalConfig().Instance.CheckMb4ValueInUTF8.Load()), skipInit: true, Type: TypeBool, SetGlobal: func(s *SessionVars, val string) error {
		config.GetGlobalConfig().Instance.CheckMb4ValueInUTF8.Store(TiDBOptOn(val))
		return nil
	}, GetGlobal: func(s *SessionVars) (string, error) {
		return BoolToOnOff(config.GetGlobalConfig().Instance.CheckMb4ValueInUTF8.Load()), nil
	}},
	{Scope: ScopeInstance, Name: TiDBPProfSQLCPU, Value: strconv.Itoa(DefTiDBPProfSQLCPU), Type: TypeInt, skipInit: true, MinValue: 0, MaxValue: 1, SetGlobal: func(s *SessionVars, val string) error {
		EnablePProfSQLCPU.Store(uint32(tidbOptPositiveInt32(val, DefTiDBPProfSQLCPU)) > 0)
		return nil
	}, GetGlobal: func(s *SessionVars) (string, error) {
		val := "0"
		if EnablePProfSQLCPU.Load() {
			val = "1"
		}
		return val, nil
	}},
	{Scope: ScopeInstance, Name: TiDBDDLSlowOprThreshold, Value: strconv.Itoa(DefTiDBDDLSlowOprThreshold), Type: TypeInt, MinValue: 0, MaxValue: math.MaxInt32, skipInit: true, SetGlobal: func(s *SessionVars, val string) error {
		atomic.StoreUint32(&DDLSlowOprThreshold, uint32(tidbOptPositiveInt32(val, DefTiDBDDLSlowOprThreshold)))
		return nil
	}, GetGlobal: func(s *SessionVars) (string, error) {
		return strconv.FormatUint(uint64(atomic.LoadUint32(&DDLSlowOprThreshold)), 10), nil
	}},
	{Scope: ScopeInstance, Name: TiDBForcePriority, skipInit: true, Value: mysql.Priority2Str[DefTiDBForcePriority], Type: TypeEnum, PossibleValues: []string{"NO_PRIORITY", "LOW_PRIORITY", "HIGH_PRIORITY", "DELAYED"}, SetGlobal: func(s *SessionVars, val string) error {
		atomic.StoreInt32(&ForcePriority, int32(mysql.Str2Priority(val)))
		return nil
	}, GetGlobal: func(s *SessionVars) (string, error) {
		return mysql.Priority2Str[mysql.PriorityEnum(atomic.LoadInt32(&ForcePriority))], nil
	}},
	{Scope: ScopeInstance, Name: TiDBExpensiveQueryTimeThreshold, Value: strconv.Itoa(DefTiDBExpensiveQueryTimeThreshold), Type: TypeUnsigned, MinValue: int64(MinExpensiveQueryTimeThreshold), MaxValue: math.MaxInt32, SetGlobal: func(s *SessionVars, val string) error {
		atomic.StoreUint64(&ExpensiveQueryTimeThreshold, uint64(tidbOptPositiveInt32(val, DefTiDBExpensiveQueryTimeThreshold)))
		return nil
	}, GetGlobal: func(s *SessionVars) (string, error) {
		return strconv.FormatUint(atomic.LoadUint64(&ExpensiveQueryTimeThreshold), 10), nil
	}},
	{Scope: ScopeInstance, Name: TiDBMemoryUsageAlarmRatio, Value: strconv.FormatFloat(config.GetGlobalConfig().Instance.MemoryUsageAlarmRatio, 'f', -1, 64), Type: TypeFloat, MinValue: 0.0, MaxValue: 1.0, skipInit: true, SetGlobal: func(s *SessionVars, val string) error {
		MemoryUsageAlarmRatio.Store(tidbOptFloat64(val, 0.8))
		return nil
	}, GetGlobal: func(s *SessionVars) (string, error) {
		return fmt.Sprintf("%g", MemoryUsageAlarmRatio.Load()), nil
	}},
	{Scope: ScopeInstance, Name: TiDBEnableCollectExecutionInfo, Value: BoolToOnOff(DefTiDBEnableCollectExecutionInfo), skipInit: true, Type: TypeBool, SetGlobal: func(s *SessionVars, val string) error {
		oldConfig := config.GetGlobalConfig()
		newValue := TiDBOptOn(val)
		if oldConfig.Instance.EnableCollectExecutionInfo != newValue {
			newConfig := *oldConfig
			newConfig.Instance.EnableCollectExecutionInfo = newValue
			config.StoreGlobalConfig(&newConfig)
		}
		return nil
	}, GetGlobal: func(s *SessionVars) (string, error) {
		return BoolToOnOff(config.GetGlobalConfig().Instance.EnableCollectExecutionInfo), nil
	}},
	{Scope: ScopeInstance, Name: PluginLoad, Value: "", ReadOnly: true, GetGlobal: func(s *SessionVars) (string, error) {
		return config.GetGlobalConfig().Instance.PluginLoad, nil
	}},
	{Scope: ScopeInstance, Name: PluginDir, Value: "/data/deploy/plugin", ReadOnly: true, GetGlobal: func(s *SessionVars) (string, error) {
		return config.GetGlobalConfig().Instance.PluginDir, nil
	}},
	{Scope: ScopeInstance, Name: MaxConnections, Value: strconv.FormatUint(uint64(config.GetGlobalConfig().Instance.MaxConnections), 10), Type: TypeUnsigned, MinValue: 0, MaxValue: 100000, SetGlobal: func(s *SessionVars, val string) error {
		config.GetGlobalConfig().Instance.MaxConnections = uint32(TidbOptInt64(val, 0))
		return nil
	}, GetGlobal: func(s *SessionVars) (string, error) {
		return strconv.FormatUint(uint64(config.GetGlobalConfig().Instance.MaxConnections), 10), nil
	}},

	/* The system variables below have GLOBAL scope  */
	{Scope: ScopeGlobal, Name: MaxPreparedStmtCount, Value: strconv.FormatInt(DefMaxPreparedStmtCount, 10), Type: TypeInt, MinValue: -1, MaxValue: 1048576},
	{Scope: ScopeGlobal, Name: InitConnect, Value: ""},
	/* TiDB specific variables */
	{Scope: ScopeGlobal, Name: TiDBTSOClientBatchMaxWaitTime, Value: strconv.FormatFloat(DefTiDBTSOClientBatchMaxWaitTime, 'f', -1, 64), Type: TypeFloat, MinValue: 0, MaxValue: 10,
		GetGlobal: func(sv *SessionVars) (string, error) {
			return strconv.FormatFloat(MaxTSOBatchWaitInterval.Load(), 'f', -1, 64), nil
		},
		SetGlobal: func(s *SessionVars, val string) error {
			MaxTSOBatchWaitInterval.Store(tidbOptFloat64(val, DefTiDBTSOClientBatchMaxWaitTime))
			return nil
		}},
	{Scope: ScopeGlobal, Name: TiDBEnableTSOFollowerProxy, Value: BoolToOnOff(DefTiDBEnableTSOFollowerProxy), Type: TypeBool, GetGlobal: func(sv *SessionVars) (string, error) {
		return BoolToOnOff(EnableTSOFollowerProxy.Load()), nil
	}, SetGlobal: func(s *SessionVars, val string) error {
		EnableTSOFollowerProxy.Store(TiDBOptOn(val))
		return nil
	}},
	{Scope: ScopeGlobal, Name: TiDBEnableLocalTxn, Value: BoolToOnOff(DefTiDBEnableLocalTxn), Hidden: true, Type: TypeBool, GetGlobal: func(sv *SessionVars) (string, error) {
		return BoolToOnOff(EnableLocalTxn.Load()), nil
	}, SetGlobal: func(s *SessionVars, val string) error {
		oldVal := EnableLocalTxn.Load()
		newVal := TiDBOptOn(val)
		// Make sure the TxnScope is always Global when disable the Local Txn.
		// ON -> OFF
		if oldVal && !newVal {
			s.TxnScope = kv.NewGlobalTxnScopeVar()
		}
		EnableLocalTxn.Store(newVal)
		return nil
	}},
	{Scope: ScopeGlobal, Name: TiDBAutoAnalyzeRatio, Value: strconv.FormatFloat(DefAutoAnalyzeRatio, 'f', -1, 64), Type: TypeFloat, MinValue: 0, MaxValue: math.MaxUint64},
	{Scope: ScopeGlobal, Name: TiDBAutoAnalyzeStartTime, Value: DefAutoAnalyzeStartTime, Type: TypeTime},
	{Scope: ScopeGlobal, Name: TiDBAutoAnalyzeEndTime, Value: DefAutoAnalyzeEndTime, Type: TypeTime},
	{Scope: ScopeGlobal, Name: TiDBMemQuotaBindingCache, Value: strconv.FormatInt(DefTiDBMemQuotaBindingCache, 10), Type: TypeUnsigned, MaxValue: math.MaxInt32, GetGlobal: func(sv *SessionVars) (string, error) {
		return strconv.FormatInt(MemQuotaBindingCache.Load(), 10), nil
	}, SetGlobal: func(s *SessionVars, val string) error {
		MemQuotaBindingCache.Store(TidbOptInt64(val, DefTiDBMemQuotaBindingCache))
		return nil
	}},
	{Scope: ScopeGlobal, Name: TiDBRowFormatVersion, Value: strconv.Itoa(DefTiDBRowFormatV1), Type: TypeUnsigned, MinValue: 1, MaxValue: 2, SetSession: func(s *SessionVars, val string) error {
		formatVersion := int(TidbOptInt64(val, DefTiDBRowFormatV1))
		if formatVersion == DefTiDBRowFormatV1 {
			s.RowEncoder.Enable = false
		} else if formatVersion == DefTiDBRowFormatV2 {
			s.RowEncoder.Enable = true
		}
		SetDDLReorgRowFormat(TidbOptInt64(val, DefTiDBRowFormatV2))
		return nil
	}},
	{Scope: ScopeGlobal, Name: TiDBDDLReorgWorkerCount, Value: strconv.Itoa(DefTiDBDDLReorgWorkerCount), Type: TypeUnsigned, MinValue: 1, MaxValue: MaxConfigurableConcurrency, SetGlobal: func(s *SessionVars, val string) error {
		SetDDLReorgWorkerCounter(int32(tidbOptPositiveInt32(val, DefTiDBDDLReorgWorkerCount)))
		return nil
	}},
	{Scope: ScopeGlobal, Name: TiDBDDLReorgBatchSize, Value: strconv.Itoa(DefTiDBDDLReorgBatchSize), Type: TypeUnsigned, MinValue: int64(MinDDLReorgBatchSize), MaxValue: uint64(MaxDDLReorgBatchSize), SetGlobal: func(s *SessionVars, val string) error {
		SetDDLReorgBatchSize(int32(tidbOptPositiveInt32(val, DefTiDBDDLReorgBatchSize)))
		return nil
	}},
	{Scope: ScopeGlobal, Name: TiDBDDLErrorCountLimit, Value: strconv.Itoa(DefTiDBDDLErrorCountLimit), Type: TypeUnsigned, MinValue: 0, MaxValue: math.MaxInt64, SetGlobal: func(s *SessionVars, val string) error {
		SetDDLErrorCountLimit(TidbOptInt64(val, DefTiDBDDLErrorCountLimit))
		return nil
	}},
	{Scope: ScopeGlobal, Name: TiDBMaxDeltaSchemaCount, Value: strconv.Itoa(DefTiDBMaxDeltaSchemaCount), Type: TypeUnsigned, MinValue: 100, MaxValue: 16384, SetGlobal: func(s *SessionVars, val string) error {
		// It's a global variable, but it also wants to be cached in server.
		SetMaxDeltaSchemaCount(TidbOptInt64(val, DefTiDBMaxDeltaSchemaCount))
		return nil
	}},
	{Scope: ScopeGlobal, Name: TiDBEnableChangeMultiSchema, Value: BoolToOnOff(DefTiDBChangeMultiSchema), Hidden: true, Type: TypeBool, SetGlobal: func(s *SessionVars, val string) error {
		EnableChangeMultiSchema.Store(TiDBOptOn(val))
		return nil
	}, GetGlobal: func(s *SessionVars) (string, error) {
		return BoolToOnOff(EnableChangeMultiSchema.Load()), nil
	}},
	{Scope: ScopeGlobal, Name: TiDBEnablePointGetCache, Value: BoolToOnOff(DefTiDBPointGetCache), Hidden: true, Type: TypeBool, SetGlobal: func(s *SessionVars, val string) error {
		EnablePointGetCache.Store(TiDBOptOn(val))
		return nil
	}, GetGlobal: func(s *SessionVars) (string, error) {
		return BoolToOnOff(EnablePointGetCache.Load()), nil
	}},
	{Scope: ScopeGlobal, Name: TiDBScatterRegion, Value: BoolToOnOff(DefTiDBScatterRegion), Type: TypeBool},
	{Scope: ScopeGlobal, Name: TiDBEnableStmtSummary, Value: BoolToOnOff(DefTiDBEnableStmtSummary), Type: TypeBool, AllowEmpty: true,
		SetGlobal: func(s *SessionVars, val string) error {
			return stmtsummary.StmtSummaryByDigestMap.SetEnabled(TiDBOptOn(val))
		}},
	{Scope: ScopeGlobal, Name: TiDBStmtSummaryInternalQuery, Value: BoolToOnOff(DefTiDBStmtSummaryInternalQuery), Type: TypeBool, AllowEmpty: true,
		SetGlobal: func(s *SessionVars, val string) error {
			return stmtsummary.StmtSummaryByDigestMap.SetEnabledInternalQuery(TiDBOptOn(val))
		}},
	{Scope: ScopeGlobal, Name: TiDBStmtSummaryRefreshInterval, Value: strconv.Itoa(DefTiDBStmtSummaryRefreshInterval), Type: TypeInt, MinValue: 1, MaxValue: math.MaxInt32, AllowEmpty: true,
		SetGlobal: func(s *SessionVars, val string) error {
			// convert val to int64
			return stmtsummary.StmtSummaryByDigestMap.SetRefreshInterval(TidbOptInt64(val, DefTiDBStmtSummaryRefreshInterval))
		}},
	{Scope: ScopeGlobal, Name: TiDBStmtSummaryHistorySize, Value: strconv.Itoa(DefTiDBStmtSummaryHistorySize), Type: TypeInt, MinValue: 0, MaxValue: math.MaxUint8, AllowEmpty: true,
		SetGlobal: func(s *SessionVars, val string) error {
			return stmtsummary.StmtSummaryByDigestMap.SetHistorySize(TidbOptInt(val, DefTiDBStmtSummaryHistorySize))
		}},
	{Scope: ScopeGlobal, Name: TiDBStmtSummaryMaxStmtCount, Value: strconv.Itoa(DefTiDBStmtSummaryMaxStmtCount), Type: TypeInt, MinValue: 1, MaxValue: math.MaxInt16, AllowEmpty: true,
		SetGlobal: func(s *SessionVars, val string) error {
			return stmtsummary.StmtSummaryByDigestMap.SetMaxStmtCount(uint(TidbOptInt(val, DefTiDBStmtSummaryMaxStmtCount)))
		}},
	{Scope: ScopeGlobal, Name: TiDBStmtSummaryMaxSQLLength, Value: strconv.Itoa(DefTiDBStmtSummaryMaxSQLLength), Type: TypeInt, MinValue: 0, MaxValue: math.MaxInt32, AllowEmpty: true,
		SetGlobal: func(s *SessionVars, val string) error {
			return stmtsummary.StmtSummaryByDigestMap.SetMaxSQLLength(TidbOptInt(val, DefTiDBStmtSummaryMaxSQLLength))
		}},
	{Scope: ScopeGlobal, Name: TiDBCapturePlanBaseline, Value: DefTiDBCapturePlanBaseline, Type: TypeBool, AllowEmptyAll: true},
	{Scope: ScopeGlobal, Name: TiDBEvolvePlanTaskMaxTime, Value: strconv.Itoa(DefTiDBEvolvePlanTaskMaxTime), Type: TypeInt, MinValue: -1, MaxValue: math.MaxInt64},
	{Scope: ScopeGlobal, Name: TiDBEvolvePlanTaskStartTime, Value: DefTiDBEvolvePlanTaskStartTime, Type: TypeTime},
	{Scope: ScopeGlobal, Name: TiDBEvolvePlanTaskEndTime, Value: DefTiDBEvolvePlanTaskEndTime, Type: TypeTime},
	{Scope: ScopeGlobal, Name: TiDBStoreLimit, Value: strconv.FormatInt(atomic.LoadInt64(&config.GetGlobalConfig().TiKVClient.StoreLimit), 10), Type: TypeInt, MinValue: 0, MaxValue: math.MaxInt64, GetGlobal: func(s *SessionVars) (string, error) {
		return strconv.FormatInt(tikvstore.StoreLimit.Load(), 10), nil
	}, SetGlobal: func(s *SessionVars, val string) error {
		tikvstore.StoreLimit.Store(TidbOptInt64(val, DefTiDBStoreLimit))
		return nil
	}},
	{Scope: ScopeGlobal, Name: TiDBTxnCommitBatchSize, Value: strconv.FormatUint(tikvstore.DefTxnCommitBatchSize, 10), Type: TypeUnsigned, MinValue: 1, MaxValue: 1 << 30,
		GetGlobal: func(sv *SessionVars) (string, error) {
			return strconv.FormatUint(tikvstore.TxnCommitBatchSize.Load(), 10), nil
		},
		SetGlobal: func(s *SessionVars, val string) error {
			tikvstore.TxnCommitBatchSize.Store(uint64(TidbOptInt64(val, int64(tikvstore.DefTxnCommitBatchSize))))
			return nil
		}},
	{Scope: ScopeGlobal, Name: TiDBRestrictedReadOnly, Value: BoolToOnOff(DefTiDBRestrictedReadOnly), Type: TypeBool, SetGlobal: func(s *SessionVars, val string) error {
		on := TiDBOptOn(val)
		// For user initiated SET GLOBAL, also change the value of TiDBSuperReadOnly
		if on && s.StmtCtx.StmtType == "Set" {
			err := s.GlobalVarsAccessor.SetGlobalSysVar(TiDBSuperReadOnly, "ON")
			if err != nil {
				return err
			}
		}
		RestrictedReadOnly.Store(on)
		return nil
	}},
	{Scope: ScopeGlobal, Name: TiDBSuperReadOnly, Value: BoolToOnOff(DefTiDBSuperReadOnly), Type: TypeBool, Validation: func(s *SessionVars, normalizedValue string, _ string, _ ScopeFlag) (string, error) {
		on := TiDBOptOn(normalizedValue)
		if !on && s.StmtCtx.StmtType == "Set" {
			result, err := s.GlobalVarsAccessor.GetGlobalSysVar(TiDBRestrictedReadOnly)
			if err != nil {
				return normalizedValue, err
			}
			if TiDBOptOn(result) {
				return normalizedValue, fmt.Errorf("can't turn off %s when %s is on", TiDBSuperReadOnly, TiDBRestrictedReadOnly)
			}
		}
		return normalizedValue, nil
	}, SetGlobal: func(s *SessionVars, val string) error {
		VarTiDBSuperReadOnly.Store(TiDBOptOn(val))
		return nil
	}},
	{Scope: ScopeGlobal, Name: TiDBEnableTelemetry, Value: BoolToOnOff(DefTiDBEnableTelemetry), Type: TypeBool},
	{Scope: ScopeGlobal, Name: TiDBEnableHistoricalStats, Value: Off, Type: TypeBool},
	/* tikv gc metrics */
	{Scope: ScopeGlobal, Name: TiDBGCEnable, Value: On, Type: TypeBool, GetGlobal: func(s *SessionVars) (string, error) {
		return getTiDBTableValue(s, "tikv_gc_enable", On)
	}, SetGlobal: func(s *SessionVars, val string) error {
		return setTiDBTableValue(s, "tikv_gc_enable", val, "Current GC enable status")
	}},
	{Scope: ScopeGlobal, Name: TiDBGCRunInterval, Value: "10m0s", Type: TypeDuration, MinValue: int64(time.Minute * 10), MaxValue: uint64(time.Hour * 24 * 365), GetGlobal: func(s *SessionVars) (string, error) {
		return getTiDBTableValue(s, "tikv_gc_run_interval", "10m0s")
	}, SetGlobal: func(s *SessionVars, val string) error {
		return setTiDBTableValue(s, "tikv_gc_run_interval", val, "GC run interval, at least 10m, in Go format.")
	}},
	{Scope: ScopeGlobal, Name: TiDBGCLifetime, Value: "10m0s", Type: TypeDuration, MinValue: int64(time.Minute * 10), MaxValue: uint64(time.Hour * 24 * 365), GetGlobal: func(s *SessionVars) (string, error) {
		return getTiDBTableValue(s, "tikv_gc_life_time", "10m0s")
	}, SetGlobal: func(s *SessionVars, val string) error {
		return setTiDBTableValue(s, "tikv_gc_life_time", val, "All versions within life time will not be collected by GC, at least 10m, in Go format.")
	}},
	{Scope: ScopeGlobal, Name: TiDBGCConcurrency, Value: "-1", Type: TypeInt, MinValue: 1, MaxValue: MaxConfigurableConcurrency, AllowAutoValue: true, GetGlobal: func(s *SessionVars) (string, error) {
		autoConcurrencyVal, err := getTiDBTableValue(s, "tikv_gc_auto_concurrency", On)
		if err == nil && autoConcurrencyVal == On {
			return "-1", nil // convention for "AUTO"
		}
		return getTiDBTableValue(s, "tikv_gc_concurrency", "-1")
	}, SetGlobal: func(s *SessionVars, val string) error {
		autoConcurrency := Off
		if val == "-1" {
			autoConcurrency = On
		}
		// Update both autoconcurrency and concurrency.
		if err := setTiDBTableValue(s, "tikv_gc_auto_concurrency", autoConcurrency, "Let TiDB pick the concurrency automatically. If set false, tikv_gc_concurrency will be used"); err != nil {
			return err
		}
		return setTiDBTableValue(s, "tikv_gc_concurrency", val, "How many goroutines used to do GC parallel, [1, 256], default 2")
	}},
	{Scope: ScopeGlobal, Name: TiDBGCScanLockMode, Value: "LEGACY", Type: TypeEnum, PossibleValues: []string{"PHYSICAL", "LEGACY"}, GetGlobal: func(s *SessionVars) (string, error) {
		return getTiDBTableValue(s, "tikv_gc_scan_lock_mode", "LEGACY")
	}, SetGlobal: func(s *SessionVars, val string) error {
		return setTiDBTableValue(s, "tikv_gc_scan_lock_mode", val, "Mode of scanning locks, \"physical\" or \"legacy\"")
	}},
	{Scope: ScopeGlobal, Name: TiDBGCMaxWaitTime, Value: strconv.Itoa(DefTiDBGCMaxWaitTime), Type: TypeInt, MinValue: 600, MaxValue: 31536000, SetGlobal: func(s *SessionVars, val string) error {
		GCMaxWaitTime.Store(TidbOptInt64(val, DefTiDBGCMaxWaitTime))
		return nil
	}},
	{Scope: ScopeGlobal, Name: TiDBTableCacheLease, Value: strconv.Itoa(DefTiDBTableCacheLease), Type: TypeUnsigned, MinValue: 1, MaxValue: 10, SetGlobal: func(s *SessionVars, sVal string) error {
		var val int64
		val, err := strconv.ParseInt(sVal, 10, 64)
		if err != nil {
			return errors.Trace(err)
		}
		TableCacheLease.Store(val)
		return nil
	}},
	// variable for top SQL feature.
	// TopSQL enable only be controlled by TopSQL pub/sub sinker.
	// This global variable only uses to update the global config which store in PD(ETCD).
	{Scope: ScopeGlobal, Name: TiDBEnableTopSQL, Value: BoolToOnOff(topsqlstate.DefTiDBTopSQLEnable), Type: TypeBool, AllowEmpty: true, GlobalConfigName: GlobalConfigEnableTopSQL},
	{Scope: ScopeGlobal, Name: TiDBTopSQLMaxTimeSeriesCount, Value: strconv.Itoa(topsqlstate.DefTiDBTopSQLMaxTimeSeriesCount), Type: TypeInt, MinValue: 1, MaxValue: 5000, GetGlobal: func(s *SessionVars) (string, error) {
		return strconv.FormatInt(topsqlstate.GlobalState.MaxStatementCount.Load(), 10), nil
	}, SetGlobal: func(vars *SessionVars, s string) error {
		val, err := strconv.ParseInt(s, 10, 64)
		if err != nil {
			return err
		}
		topsqlstate.GlobalState.MaxStatementCount.Store(val)
		return nil
	}},
	{Scope: ScopeGlobal, Name: TiDBTopSQLMaxMetaCount, Value: strconv.Itoa(topsqlstate.DefTiDBTopSQLMaxMetaCount), Type: TypeInt, MinValue: 1, MaxValue: 10000, GetGlobal: func(s *SessionVars) (string, error) {
		return strconv.FormatInt(topsqlstate.GlobalState.MaxCollect.Load(), 10), nil
	}, SetGlobal: func(vars *SessionVars, s string) error {
		val, err := strconv.ParseInt(s, 10, 64)
		if err != nil {
			return err
		}
		topsqlstate.GlobalState.MaxCollect.Store(val)
		return nil
	}},
	{Scope: ScopeGlobal, Name: SkipNameResolve, Value: Off, Type: TypeBool},
	{Scope: ScopeGlobal, Name: DefaultAuthPlugin, Value: mysql.AuthNativePassword, Type: TypeEnum, PossibleValues: []string{mysql.AuthNativePassword, mysql.AuthCachingSha2Password}},
	{Scope: ScopeGlobal, Name: TiDBPersistAnalyzeOptions, Value: BoolToOnOff(DefTiDBPersistAnalyzeOptions), skipInit: true, Type: TypeBool,
		GetGlobal: func(s *SessionVars) (string, error) {
			return BoolToOnOff(PersistAnalyzeOptions.Load()), nil
		},
		SetGlobal: func(s *SessionVars, val string) error {
			PersistAnalyzeOptions.Store(TiDBOptOn(val))
			return nil
		},
	},
	{Scope: ScopeGlobal, Name: TiDBEnableAutoAnalyze, Value: BoolToOnOff(DefTiDBEnableAutoAnalyze), Type: TypeBool,
		GetGlobal: func(s *SessionVars) (string, error) {
			return BoolToOnOff(RunAutoAnalyze.Load()), nil
		},
		SetGlobal: func(s *SessionVars, val string) error {
			RunAutoAnalyze.Store(TiDBOptOn(val))
			return nil
		},
	},
	{Scope: ScopeGlobal, Name: TiDBEnableColumnTracking, Value: BoolToOnOff(DefTiDBEnableColumnTracking), skipInit: true, Type: TypeBool, GetGlobal: func(s *SessionVars) (string, error) {
		return BoolToOnOff(EnableColumnTracking.Load()), nil
	}, SetGlobal: func(s *SessionVars, val string) error {
		v := TiDBOptOn(val)
		// If this is a user initiated statement,
		// we log that column tracking is disabled.
		if s.StmtCtx.StmtType == "Set" && !v {
			// Set the location to UTC to avoid time zone interference.
			disableTime := time.Now().UTC().Format(types.UTCTimeFormat)
			if err := setTiDBTableValue(s, TiDBDisableColumnTrackingTime, disableTime, "Record the last time tidb_enable_column_tracking is set off"); err != nil {
				return err
			}
		}
		EnableColumnTracking.Store(v)
		return nil
	}},
	{Scope: ScopeGlobal, Name: RequireSecureTransport, Value: BoolToOnOff(DefRequireSecureTransport), Type: TypeBool,
		GetGlobal: func(s *SessionVars) (string, error) {
			return BoolToOnOff(tls.RequireSecureTransport.Load()), nil
		},
		SetGlobal: func(s *SessionVars, val string) error {
			tls.RequireSecureTransport.Store(TiDBOptOn(val))
			return nil
		}, Validation: func(vars *SessionVars, normalizedValue string, originalValue string, scope ScopeFlag) (string, error) {
			if vars.StmtCtx.StmtType == "Set" && TiDBOptOn(normalizedValue) {
				// Refuse to set RequireSecureTransport to ON if the connection
				// issuing the change is not secure. This helps reduce the chance of users being locked out.
				if vars.TLSConnectionState == nil {
					return "", errors.New("require_secure_transport can only be set to ON if the connection issuing the change is secure")
				}
			}
			return normalizedValue, nil
		},
	},
	{Scope: ScopeGlobal, Name: TiDBStatsLoadPseudoTimeout, Value: BoolToOnOff(DefTiDBStatsLoadPseudoTimeout), skipInit: true, Type: TypeBool,
		GetGlobal: func(s *SessionVars) (string, error) {
			return strconv.FormatBool(StatsLoadPseudoTimeout.Load()), nil
		},
		SetGlobal: func(s *SessionVars, val string) error {
			StatsLoadPseudoTimeout.Store(TiDBOptOn(val))
			return nil
		},
	},
	{Scope: ScopeGlobal, Name: TiDBEnableBatchDML, Value: BoolToOnOff(DefTiDBEnableBatchDML), Type: TypeBool, SetGlobal: func(s *SessionVars, val string) error {
		EnableBatchDML.Store(TiDBOptOn(val))
		return nil
	}, GetGlobal: func(s *SessionVars) (string, error) {
		return BoolToOnOff(EnableBatchDML.Load()), nil
	}},
	{Scope: ScopeGlobal, Name: TiDBStatsCacheMemQuota, Value: strconv.Itoa(DefTiDBStatsCacheMemQuota),
		MinValue: 0, MaxValue: MaxTiDBStatsCacheMemQuota, Type: TypeInt,
		GetGlobal: func(vars *SessionVars) (string, error) {
			return strconv.FormatInt(StatsCacheMemQuota.Load(), 10), nil
		}, SetGlobal: func(vars *SessionVars, s string) error {
			v := TidbOptInt64(s, DefTiDBStatsCacheMemQuota)
			oldv := StatsCacheMemQuota.Load()
			if v != oldv {
				StatsCacheMemQuota.Store(v)
				SetStatsCacheCapacity.Load().(func(int64))(v)
			}
			return nil
		},
	},
	{Scope: ScopeGlobal, Name: TiDBQueryLogMaxLen, Value: strconv.Itoa(DefTiDBQueryLogMaxLen), Type: TypeInt, MinValue: 0, MaxValue: 1073741824, SetGlobal: func(s *SessionVars, val string) error {
		QueryLogMaxLen.Store(int32(TidbOptInt64(val, DefTiDBQueryLogMaxLen)))
		return nil
	}, GetGlobal: func(s *SessionVars) (string, error) {
		return fmt.Sprint(QueryLogMaxLen.Load()), nil
	}},
	{Scope: ScopeGlobal, Name: TiDBCommitterConcurrency, Value: strconv.Itoa(DefTiDBCommitterConcurrency), Type: TypeInt, MinValue: 1, MaxValue: 10000, SetGlobal: func(s *SessionVars, val string) error {
		tikvutil.CommitterConcurrency.Store(int32(TidbOptInt64(val, DefTiDBCommitterConcurrency)))
		cfg := config.GetGlobalConfig().GetTiKVConfig()
		tikvcfg.StoreGlobalConfig(cfg)
		return nil
	}, GetGlobal: func(s *SessionVars) (string, error) {
		return fmt.Sprint(tikvutil.CommitterConcurrency.Load()), nil
	}},
	{Scope: ScopeGlobal, Name: TiDBMemQuotaAnalyze, Value: strconv.Itoa(DefTiDBMemQuotaAnalyze), Type: TypeInt, MinValue: -1, MaxValue: math.MaxInt64,
		GetGlobal: func(s *SessionVars) (string, error) {
			return strconv.FormatInt(GetMemQuotaAnalyze(), 10), nil
		},
		SetGlobal: func(s *SessionVars, val string) error {
			SetMemQuotaAnalyze(TidbOptInt64(val, DefTiDBMemQuotaAnalyze))
			return nil
		},
	},
	{Scope: ScopeGlobal, Name: TiDBEnablePrepPlanCache, Value: BoolToOnOff(DefTiDBEnablePrepPlanCache), Type: TypeBool, SetGlobal: func(s *SessionVars, val string) error {
		EnablePreparedPlanCache.Store(TiDBOptOn(val))
		return nil
	}, GetGlobal: func(s *SessionVars) (string, error) {
		return BoolToOnOff(EnablePreparedPlanCache.Load()), nil
	}},
	{Scope: ScopeGlobal, Name: TiDBPrepPlanCacheSize, Value: strconv.FormatUint(uint64(DefTiDBPrepPlanCacheSize), 10), Type: TypeUnsigned, MinValue: 1, MaxValue: 100000, SetGlobal: func(s *SessionVars, val string) error {
		uVal, err := strconv.ParseUint(val, 10, 64)
		if err == nil {
			PreparedPlanCacheSize.Store(uVal)
		}
		return err
	}, GetGlobal: func(s *SessionVars) (string, error) {
		return strconv.FormatUint(PreparedPlanCacheSize.Load(), 10), nil
	}},
	{Scope: ScopeGlobal, Name: TiDBPrepPlanCacheMemoryGuardRatio, Value: strconv.FormatFloat(DefTiDBPrepPlanCacheMemoryGuardRatio, 'f', -1, 64), Type: TypeFloat, MinValue: 0.0, MaxValue: 1.0, SetGlobal: func(s *SessionVars, val string) error {
		f, err := strconv.ParseFloat(val, 64)
		if err == nil {
			PreparedPlanCacheMemoryGuardRatio.Store(f)
		}
		return err
	}, GetGlobal: func(s *SessionVars) (string, error) {
		return strconv.FormatFloat(PreparedPlanCacheMemoryGuardRatio.Load(), 'f', -1, 64), nil
	}},
	{Scope: ScopeGlobal, Name: TiDBMemOOMAction, Value: DefTiDBMemOOMAction, PossibleValues: []string{"CANCEL", "LOG"}, Type: TypeEnum,
		GetGlobal: func(s *SessionVars) (string, error) {
			return OOMAction.Load(), nil
		},
		SetGlobal: func(s *SessionVars, val string) error {
			OOMAction.Store(val)
			return nil
		}},
	{Scope: ScopeGlobal, Name: TiDBMaxAutoAnalyzeTime, Value: strconv.Itoa(DefTiDBMaxAutoAnalyzeTime), Type: TypeInt, MinValue: 0, MaxValue: math.MaxInt32,
		GetGlobal: func(s *SessionVars) (string, error) {
			return strconv.FormatInt(MaxAutoAnalyzeTime.Load(), 10), nil
		},
		SetGlobal: func(s *SessionVars, val string) error {
			num, err := strconv.ParseInt(val, 10, 64)
			if err == nil {
				MaxAutoAnalyzeTime.Store(num)
			}
			return err
		},
	},
	{Scope: ScopeGlobal, Name: TiDBEnableConcurrentDDL, Value: BoolToOnOff(DefTiDBEnableConcurrentDDL), Type: TypeBool, SetGlobal: func(s *SessionVars, val string) error {
		EnableConcurrentDDL.Store(TiDBOptOn(val))
		return nil
	}, GetGlobal: func(s *SessionVars) (string, error) {
		return BoolToOnOff(EnableConcurrentDDL.Load()), nil
	}},
	{Scope: ScopeGlobal, Name: TiDBEnableNoopVariables, Value: BoolToOnOff(DefTiDBEnableNoopVariables), Type: TypeEnum, PossibleValues: []string{Off, On, Warn}, SetGlobal: func(s *SessionVars, val string) error {
		EnableNoopVariables.Store(TiDBOptOn(val))
		return nil
	}, GetGlobal: func(s *SessionVars) (string, error) {
		return BoolToOnOff(EnableNoopVariables.Load()), nil
	}},

	/* The system variables below have GLOBAL and SESSION scope  */
	{Scope: ScopeGlobal | ScopeSession, Name: SQLSelectLimit, Value: "18446744073709551615", Type: TypeUnsigned, MinValue: 0, MaxValue: math.MaxUint64, SetSession: func(s *SessionVars, val string) error {
		result, err := strconv.ParseUint(val, 10, 64)
		if err != nil {
			return errors.Trace(err)
		}
		s.SelectLimit = result
		return nil
	}},
	{Scope: ScopeGlobal | ScopeSession, Name: DefaultWeekFormat, Value: "0", Type: TypeUnsigned, MinValue: 0, MaxValue: 7},
	{Scope: ScopeGlobal | ScopeSession, Name: SQLModeVar, Value: mysql.DefaultSQLMode, IsHintUpdatable: true, Validation: func(vars *SessionVars, normalizedValue string, originalValue string, scope ScopeFlag) (string, error) {
		// Ensure the SQL mode parses
		normalizedValue = mysql.FormatSQLModeStr(normalizedValue)
		if _, err := mysql.GetSQLMode(normalizedValue); err != nil {
			return originalValue, err
		}
		return normalizedValue, nil
	}, SetSession: func(s *SessionVars, val string) error {
		val = mysql.FormatSQLModeStr(val)
		// Modes is a list of different modes separated by commas.
		sqlMode, err := mysql.GetSQLMode(val)
		if err != nil {
			return errors.Trace(err)
		}
		s.StrictSQLMode = sqlMode.HasStrictMode()
		s.SQLMode = sqlMode
		s.SetStatusFlag(mysql.ServerStatusNoBackslashEscaped, sqlMode.HasNoBackslashEscapesMode())
		return nil
	}},
	{Scope: ScopeGlobal | ScopeSession, Name: MaxExecutionTime, Value: "0", Type: TypeUnsigned, MinValue: 0, MaxValue: math.MaxInt32, IsHintUpdatable: true, SetSession: func(s *SessionVars, val string) error {
		timeoutMS := tidbOptPositiveInt32(val, 0)
		s.MaxExecutionTime = uint64(timeoutMS)
		return nil
	}},
	{Scope: ScopeGlobal | ScopeSession, Name: CollationServer, Value: mysql.DefaultCollationName, Validation: func(vars *SessionVars, normalizedValue string, originalValue string, scope ScopeFlag) (string, error) {
		return checkCollation(vars, normalizedValue, originalValue, scope)
	}, SetSession: func(s *SessionVars, val string) error {
		if coll, err := collate.GetCollationByName(val); err == nil {
			s.systems[CharacterSetServer] = coll.CharsetName
		}
		return nil
	}},
	{Scope: ScopeGlobal | ScopeSession, Name: SQLLogBin, Value: On, Type: TypeBool, skipInit: true},
	{Scope: ScopeGlobal | ScopeSession, Name: TimeZone, Value: "SYSTEM", IsHintUpdatable: true, Validation: func(vars *SessionVars, normalizedValue string, originalValue string, scope ScopeFlag) (string, error) {
		if strings.EqualFold(normalizedValue, "SYSTEM") {
			return "SYSTEM", nil
		}
		_, err := parseTimeZone(normalizedValue)
		return normalizedValue, err
	}, SetSession: func(s *SessionVars, val string) error {
		tz, err := parseTimeZone(val)
		if err != nil {
			return err
		}
		s.TimeZone = tz
		return nil
	}},
	{Scope: ScopeGlobal | ScopeSession, Name: ForeignKeyChecks, Value: Off, Type: TypeBool, skipInit: true, Validation: func(vars *SessionVars, normalizedValue string, originalValue string, scope ScopeFlag) (string, error) {
		if TiDBOptOn(normalizedValue) {
			// TiDB does not yet support foreign keys.
			// Return the original value in the warning, so that users are not confused.
			vars.StmtCtx.AppendWarning(ErrUnsupportedValueForVar.GenWithStackByArgs(ForeignKeyChecks, originalValue))
			return Off, nil
		} else if !TiDBOptOn(normalizedValue) {
			return Off, nil
		}
		return normalizedValue, ErrWrongValueForVar.GenWithStackByArgs(ForeignKeyChecks, originalValue)
	}},
	{Scope: ScopeGlobal | ScopeSession, Name: CollationDatabase, Value: mysql.DefaultCollationName, skipInit: true, Validation: func(vars *SessionVars, normalizedValue string, originalValue string, scope ScopeFlag) (string, error) {
		return checkCollation(vars, normalizedValue, originalValue, scope)
	}, SetSession: func(s *SessionVars, val string) error {
		if coll, err := collate.GetCollationByName(val); err == nil {
			s.systems[CharsetDatabase] = coll.CharsetName
		}
		return nil
	}},
	{Scope: ScopeGlobal | ScopeSession, Name: AutoIncrementIncrement, Value: strconv.FormatInt(DefAutoIncrementIncrement, 10), Type: TypeUnsigned, MinValue: 1, MaxValue: math.MaxUint16, SetSession: func(s *SessionVars, val string) error {
		// AutoIncrementIncrement is valid in [1, 65535].
		s.AutoIncrementIncrement = tidbOptPositiveInt32(val, DefAutoIncrementIncrement)
		return nil
	}},
	{Scope: ScopeGlobal | ScopeSession, Name: AutoIncrementOffset, Value: strconv.FormatInt(DefAutoIncrementOffset, 10), Type: TypeUnsigned, MinValue: 1, MaxValue: math.MaxUint16, SetSession: func(s *SessionVars, val string) error {
		// AutoIncrementOffset is valid in [1, 65535].
		s.AutoIncrementOffset = tidbOptPositiveInt32(val, DefAutoIncrementOffset)
		return nil
	}},
	{Scope: ScopeGlobal | ScopeSession, Name: CharacterSetClient, Value: mysql.DefaultCharset, skipInit: true, Validation: func(vars *SessionVars, normalizedValue string, originalValue string, scope ScopeFlag) (string, error) {
		return checkCharacterSet(normalizedValue, CharacterSetClient)
	}},
	{Scope: ScopeGlobal | ScopeSession, Name: CharacterSetResults, Value: mysql.DefaultCharset, skipInit: true, Validation: func(vars *SessionVars, normalizedValue string, originalValue string, scope ScopeFlag) (string, error) {
		if normalizedValue == "" {
			return normalizedValue, nil
		}
		return checkCharacterSet(normalizedValue, "")
	}},
	{Scope: ScopeGlobal | ScopeSession, Name: TxnIsolation, Value: "REPEATABLE-READ", Type: TypeEnum, Aliases: []string{TransactionIsolation}, PossibleValues: []string{"READ-UNCOMMITTED", "READ-COMMITTED", "REPEATABLE-READ", "SERIALIZABLE"}, Validation: func(vars *SessionVars, normalizedValue string, originalValue string, scope ScopeFlag) (string, error) {
		// MySQL appends a warning here for tx_isolation is deprecated
		// TiDB doesn't currently, but may in future. It is still commonly used by applications
		// So it might be noisy to do so.
		return checkIsolationLevel(vars, normalizedValue, originalValue, scope)
	}},
	{Scope: ScopeGlobal | ScopeSession, Name: TransactionIsolation, Value: "REPEATABLE-READ", Type: TypeEnum, Aliases: []string{TxnIsolation}, PossibleValues: []string{"READ-UNCOMMITTED", "READ-COMMITTED", "REPEATABLE-READ", "SERIALIZABLE"}, Validation: func(vars *SessionVars, normalizedValue string, originalValue string, scope ScopeFlag) (string, error) {
		return checkIsolationLevel(vars, normalizedValue, originalValue, scope)
	}},
	{Scope: ScopeGlobal | ScopeSession, Name: CollationConnection, Value: mysql.DefaultCollationName, skipInit: true, Validation: func(vars *SessionVars, normalizedValue string, originalValue string, scope ScopeFlag) (string, error) {
		return checkCollation(vars, normalizedValue, originalValue, scope)
	}, SetSession: func(s *SessionVars, val string) error {
		if coll, err := collate.GetCollationByName(val); err == nil {
			s.systems[CharacterSetConnection] = coll.CharsetName
		}
		return nil
	}},
	{Scope: ScopeGlobal | ScopeSession, Name: AutoCommit, Value: On, Type: TypeBool, SetSession: func(s *SessionVars, val string) error {
		isAutocommit := TiDBOptOn(val)
		s.SetStatusFlag(mysql.ServerStatusAutocommit, isAutocommit)
		if isAutocommit {
			s.SetInTxn(false)
		}
		return nil
	}},
	{Scope: ScopeGlobal | ScopeSession, Name: CharsetDatabase, Value: mysql.DefaultCharset, skipInit: true, Validation: func(vars *SessionVars, normalizedValue string, originalValue string, scope ScopeFlag) (string, error) {
		return checkCharacterSet(normalizedValue, CharsetDatabase)
	}, SetSession: func(s *SessionVars, val string) error {
		if cs, err := charset.GetCharsetInfo(val); err == nil {
			s.systems[CollationDatabase] = cs.DefaultCollation
		}
		return nil
	}},
	{Scope: ScopeGlobal | ScopeSession, Name: WaitTimeout, Value: strconv.FormatInt(DefWaitTimeout, 10), Type: TypeUnsigned, MinValue: 0, MaxValue: secondsPerYear},
	{Scope: ScopeGlobal | ScopeSession, Name: InteractiveTimeout, Value: "28800", Type: TypeUnsigned, MinValue: 1, MaxValue: secondsPerYear},
	{Scope: ScopeGlobal | ScopeSession, Name: InnodbLockWaitTimeout, Value: strconv.FormatInt(DefInnodbLockWaitTimeout, 10), Type: TypeUnsigned, MinValue: 1, MaxValue: 3600, SetSession: func(s *SessionVars, val string) error {
		lockWaitSec := TidbOptInt64(val, DefInnodbLockWaitTimeout)
		s.LockWaitTimeout = lockWaitSec * 1000
		return nil
	}},
	{Scope: ScopeGlobal | ScopeSession, Name: GroupConcatMaxLen, Value: "1024", IsHintUpdatable: true, skipInit: true, Type: TypeUnsigned, MinValue: 4, MaxValue: math.MaxUint64, Validation: func(vars *SessionVars, normalizedValue string, originalValue string, scope ScopeFlag) (string, error) {
		// https://dev.mysql.com/doc/refman/8.0/en/server-system-variables.html#sysvar_group_concat_max_len
		// Minimum Value 4
		// Maximum Value (64-bit platforms) 18446744073709551615
		// Maximum Value (32-bit platforms) 4294967295
		if mathutil.IntBits == 32 {
			if val, err := strconv.ParseUint(normalizedValue, 10, 64); err == nil {
				if val > uint64(math.MaxUint32) {
					vars.StmtCtx.AppendWarning(ErrTruncatedWrongValue.GenWithStackByArgs(GroupConcatMaxLen, originalValue))
					return strconv.FormatInt(int64(math.MaxUint32), 10), nil
				}
			}
		}
		return normalizedValue, nil
	}},
	{Scope: ScopeGlobal | ScopeSession, Name: CharacterSetConnection, Value: mysql.DefaultCharset, skipInit: true, Validation: func(vars *SessionVars, normalizedValue string, originalValue string, scope ScopeFlag) (string, error) {
		return checkCharacterSet(normalizedValue, CharacterSetConnection)
	}, SetSession: func(s *SessionVars, val string) error {
		if cs, err := charset.GetCharsetInfo(val); err == nil {
			s.systems[CollationConnection] = cs.DefaultCollation
		}
		return nil
	}},
	{Scope: ScopeGlobal | ScopeSession, Name: CharacterSetServer, Value: mysql.DefaultCharset, skipInit: true, Validation: func(vars *SessionVars, normalizedValue string, originalValue string, scope ScopeFlag) (string, error) {
		return checkCharacterSet(normalizedValue, CharacterSetServer)
	}, SetSession: func(s *SessionVars, val string) error {
		if cs, err := charset.GetCharsetInfo(val); err == nil {
			s.systems[CollationServer] = cs.DefaultCollation
		}
		return nil
	}},
	{Scope: ScopeGlobal | ScopeSession, Name: MaxAllowedPacket, Value: strconv.FormatUint(DefMaxAllowedPacket, 10), Type: TypeUnsigned, MinValue: 1024, MaxValue: MaxOfMaxAllowedPacket,
		Validation: func(vars *SessionVars, normalizedValue string, originalValue string, scope ScopeFlag) (string, error) {
			if vars.StmtCtx.StmtType == "Set" && scope == ScopeSession {
				err := ErrReadOnly.GenWithStackByArgs("SESSION", MaxAllowedPacket, "GLOBAL")
				return normalizedValue, err
			}
			// Truncate the value of max_allowed_packet to be a multiple of 1024,
			// nonmultiples are rounded down to the nearest multiple.
			u, err := strconv.ParseUint(normalizedValue, 10, 64)
			if err != nil {
				return normalizedValue, err
			}
			remainder := u % 1024
			if remainder != 0 {
				vars.StmtCtx.AppendWarning(ErrTruncatedWrongValue.GenWithStackByArgs(MaxAllowedPacket, normalizedValue))
				u -= remainder
			}
			return strconv.FormatUint(u, 10), nil
		},
		GetSession: func(s *SessionVars) (string, error) {
			return strconv.FormatUint(s.MaxAllowedPacket, 10), nil
		},
		SetSession: func(s *SessionVars, val string) error {
			var err error
			if s.MaxAllowedPacket, err = strconv.ParseUint(val, 10, 64); err != nil {
				return err
			}
			return nil
		},
	},
	{Scope: ScopeGlobal | ScopeSession, Name: WindowingUseHighPrecision, Value: On, Type: TypeBool, IsHintUpdatable: true, SetSession: func(s *SessionVars, val string) error {
		s.WindowingUseHighPrecision = TiDBOptOn(val)
		return nil
	}},
	{Scope: ScopeGlobal | ScopeSession, Name: BlockEncryptionMode, Value: "aes-128-ecb", Type: TypeEnum, PossibleValues: []string{"aes-128-ecb", "aes-192-ecb", "aes-256-ecb", "aes-128-cbc", "aes-192-cbc", "aes-256-cbc", "aes-128-ofb", "aes-192-ofb", "aes-256-ofb", "aes-128-cfb", "aes-192-cfb", "aes-256-cfb"}},
	/* TiDB specific variables */
	{Scope: ScopeGlobal | ScopeSession, Name: TiDBAllowMPPExecution, Type: TypeBool, Value: BoolToOnOff(DefTiDBAllowMPPExecution), SetSession: func(s *SessionVars, val string) error {
		s.allowMPPExecution = TiDBOptOn(val)
		return nil
	}},
	{Scope: ScopeGlobal | ScopeSession, Name: TiDBMPPStoreFailTTL, Type: TypeStr, Value: DefTiDBMPPStoreFailTTL, SetSession: func(s *SessionVars, val string) error {
		s.MPPStoreFailTTL = val
		return nil
	}},
	{Scope: ScopeGlobal | ScopeSession, Name: TiDBHashExchangeWithNewCollation, Type: TypeBool, Value: BoolToOnOff(DefTiDBHashExchangeWithNewCollation), SetSession: func(s *SessionVars, val string) error {
		s.HashExchangeWithNewCollation = TiDBOptOn(val)
		return nil
	}},
	{Scope: ScopeGlobal | ScopeSession, Name: TiDBBCJThresholdCount, Value: strconv.Itoa(DefBroadcastJoinThresholdCount), Type: TypeInt, MinValue: 0, MaxValue: math.MaxInt64, SetSession: func(s *SessionVars, val string) error {
		s.BroadcastJoinThresholdCount = TidbOptInt64(val, DefBroadcastJoinThresholdCount)
		return nil
	}},
	{Scope: ScopeGlobal | ScopeSession, Name: TiDBBCJThresholdSize, Value: strconv.Itoa(DefBroadcastJoinThresholdSize), Type: TypeInt, MinValue: 0, MaxValue: math.MaxInt64, SetSession: func(s *SessionVars, val string) error {
		s.BroadcastJoinThresholdSize = TidbOptInt64(val, DefBroadcastJoinThresholdSize)
		return nil
	}},
	{Scope: ScopeGlobal | ScopeSession, Name: TiDBBuildStatsConcurrency, skipInit: true, Value: strconv.Itoa(DefBuildStatsConcurrency), Type: TypeInt, MinValue: 1, MaxValue: MaxConfigurableConcurrency},
	{Scope: ScopeGlobal | ScopeSession, Name: TiDBOptCartesianBCJ, Value: strconv.Itoa(DefOptCartesianBCJ), Type: TypeInt, MinValue: 0, MaxValue: 2, SetSession: func(s *SessionVars, val string) error {
		s.AllowCartesianBCJ = TidbOptInt(val, DefOptCartesianBCJ)
		return nil
	}},
	{Scope: ScopeGlobal | ScopeSession, Name: TiDBOptMPPOuterJoinFixedBuildSide, Value: BoolToOnOff(DefOptMPPOuterJoinFixedBuildSide), Type: TypeBool, SetSession: func(s *SessionVars, val string) error {
		s.MPPOuterJoinFixedBuildSide = TiDBOptOn(val)
		return nil
	}},
	{Scope: ScopeGlobal | ScopeSession, Name: TiDBExecutorConcurrency, Value: strconv.Itoa(DefExecutorConcurrency), Type: TypeUnsigned, MinValue: 1, MaxValue: MaxConfigurableConcurrency, SetSession: func(s *SessionVars, val string) error {
		s.ExecutorConcurrency = tidbOptPositiveInt32(val, DefExecutorConcurrency)
		return nil
	}},
	{Scope: ScopeGlobal | ScopeSession, Name: TiDBDistSQLScanConcurrency, Value: strconv.Itoa(DefDistSQLScanConcurrency), Type: TypeUnsigned, MinValue: 1, MaxValue: MaxConfigurableConcurrency, SetSession: func(s *SessionVars, val string) error {
		s.distSQLScanConcurrency = tidbOptPositiveInt32(val, DefDistSQLScanConcurrency)
		return nil
	}},
	{Scope: ScopeGlobal | ScopeSession, Name: TiDBOptInSubqToJoinAndAgg, Value: BoolToOnOff(DefOptInSubqToJoinAndAgg), Type: TypeBool, SetSession: func(s *SessionVars, val string) error {
		s.SetAllowInSubqToJoinAndAgg(TiDBOptOn(val))
		return nil
	}},
	{Scope: ScopeGlobal | ScopeSession, Name: TiDBOptPreferRangeScan, Value: BoolToOnOff(DefOptPreferRangeScan), Type: TypeBool, IsHintUpdatable: true, SetSession: func(s *SessionVars, val string) error {
		s.SetAllowPreferRangeScan(TiDBOptOn(val))
		return nil
	}},
	{Scope: ScopeGlobal | ScopeSession, Name: TiDBOptLimitPushDownThreshold, Value: strconv.Itoa(DefOptLimitPushDownThreshold), Type: TypeUnsigned, MinValue: 0, MaxValue: math.MaxInt32, SetSession: func(s *SessionVars, val string) error {
		s.LimitPushDownThreshold = TidbOptInt64(val, DefOptLimitPushDownThreshold)
		return nil
	}},
	{Scope: ScopeGlobal | ScopeSession, Name: TiDBOptCorrelationThreshold, Value: strconv.FormatFloat(DefOptCorrelationThreshold, 'f', -1, 64), Type: TypeFloat, MinValue: 0, MaxValue: 1, SetSession: func(s *SessionVars, val string) error {
		s.CorrelationThreshold = tidbOptFloat64(val, DefOptCorrelationThreshold)
		return nil
	}},
	{Scope: ScopeGlobal | ScopeSession, Name: TiDBOptEnableCorrelationAdjustment, Value: BoolToOnOff(DefOptEnableCorrelationAdjustment), Type: TypeBool, SetSession: func(s *SessionVars, val string) error {
		s.EnableCorrelationAdjustment = TiDBOptOn(val)
		return nil
	}},
	{Scope: ScopeGlobal | ScopeSession, Name: TiDBOptCorrelationExpFactor, Value: strconv.Itoa(DefOptCorrelationExpFactor), Type: TypeUnsigned, MinValue: 0, MaxValue: math.MaxInt32, SetSession: func(s *SessionVars, val string) error {
		s.CorrelationExpFactor = int(TidbOptInt64(val, DefOptCorrelationExpFactor))
		return nil
	}},
	{Scope: ScopeGlobal | ScopeSession, Name: TiDBOptCPUFactor, Value: strconv.FormatFloat(DefOptCPUFactor, 'f', -1, 64), Type: TypeFloat, MinValue: 0, MaxValue: math.MaxUint64, SetSession: func(s *SessionVars, val string) error {
		s.cpuFactor = tidbOptFloat64(val, DefOptCPUFactor)
		return nil
	}},
	{Scope: ScopeGlobal | ScopeSession, Name: TiDBOptTiFlashConcurrencyFactor, Value: strconv.FormatFloat(DefOptTiFlashConcurrencyFactor, 'f', -1, 64), skipInit: true, Type: TypeFloat, MinValue: 1, MaxValue: math.MaxUint64, SetSession: func(s *SessionVars, val string) error {
		s.CopTiFlashConcurrencyFactor = tidbOptFloat64(val, DefOptTiFlashConcurrencyFactor)
		return nil
	}},
	{Scope: ScopeGlobal | ScopeSession, Name: TiDBOptCopCPUFactor, Value: strconv.FormatFloat(DefOptCopCPUFactor, 'f', -1, 64), Type: TypeFloat, MinValue: 0, MaxValue: math.MaxUint64, SetSession: func(s *SessionVars, val string) error {
		s.copCPUFactor = tidbOptFloat64(val, DefOptCopCPUFactor)
		return nil
	}},
	{Scope: ScopeGlobal | ScopeSession, Name: TiDBOptNetworkFactor, Value: strconv.FormatFloat(DefOptNetworkFactor, 'f', -1, 64), Type: TypeFloat, MinValue: 0, MaxValue: math.MaxUint64, SetSession: func(s *SessionVars, val string) error {
		s.networkFactor = tidbOptFloat64(val, DefOptNetworkFactor)
		return nil
	}},
	{Scope: ScopeGlobal | ScopeSession, Name: TiDBOptScanFactor, Value: strconv.FormatFloat(DefOptScanFactor, 'f', -1, 64), Type: TypeFloat, MinValue: 0, MaxValue: math.MaxUint64, SetSession: func(s *SessionVars, val string) error {
		s.scanFactor = tidbOptFloat64(val, DefOptScanFactor)
		return nil
	}},
	{Scope: ScopeGlobal | ScopeSession, Name: TiDBOptDescScanFactor, Value: strconv.FormatFloat(DefOptDescScanFactor, 'f', -1, 64), Type: TypeFloat, MinValue: 0, MaxValue: math.MaxUint64, SetSession: func(s *SessionVars, val string) error {
		s.descScanFactor = tidbOptFloat64(val, DefOptDescScanFactor)
		return nil
	}},
	{Scope: ScopeGlobal | ScopeSession, Name: TiDBOptSeekFactor, Value: strconv.FormatFloat(DefOptSeekFactor, 'f', -1, 64), skipInit: true, Type: TypeFloat, MinValue: 0, MaxValue: math.MaxUint64, SetSession: func(s *SessionVars, val string) error {
		s.seekFactor = tidbOptFloat64(val, DefOptSeekFactor)
		return nil
	}},
	{Scope: ScopeGlobal | ScopeSession, Name: TiDBOptMemoryFactor, Value: strconv.FormatFloat(DefOptMemoryFactor, 'f', -1, 64), Type: TypeFloat, MinValue: 0, MaxValue: math.MaxUint64, SetSession: func(s *SessionVars, val string) error {
		s.memoryFactor = tidbOptFloat64(val, DefOptMemoryFactor)
		return nil
	}},
	{Scope: ScopeGlobal | ScopeSession, Name: TiDBOptDiskFactor, Value: strconv.FormatFloat(DefOptDiskFactor, 'f', -1, 64), Type: TypeFloat, MinValue: 0, MaxValue: math.MaxUint64, SetSession: func(s *SessionVars, val string) error {
		s.diskFactor = tidbOptFloat64(val, DefOptDiskFactor)
		return nil
	}},
	{Scope: ScopeGlobal | ScopeSession, Name: TiDBOptimizerEnableNewOnlyFullGroupByCheck, Value: BoolToOnOff(DefTiDBOptimizerEnableNewOFGB), Type: TypeBool, SetSession: func(s *SessionVars, val string) error {
		s.OptimizerEnableNewOnlyFullGroupByCheck = TiDBOptOn(val)
		return nil
	}},
	{Scope: ScopeGlobal | ScopeSession, Name: TiDBOptConcurrencyFactor, Value: strconv.FormatFloat(DefOptConcurrencyFactor, 'f', -1, 64), Type: TypeFloat, MinValue: 0, MaxValue: math.MaxUint64, SetSession: func(s *SessionVars, val string) error {
		s.concurrencyFactor = tidbOptFloat64(val, DefOptConcurrencyFactor)
		return nil
	}},
	{Scope: ScopeGlobal | ScopeSession, Name: TiDBOptCPUFactorV2, Value: strconv.FormatFloat(DefOptCPUFactorV2, 'f', -1, 64), Hidden: true, Type: TypeFloat, MinValue: 0, MaxValue: math.MaxUint64, SetSession: func(s *SessionVars, val string) error {
		s.cpuFactorV2 = tidbOptFloat64(val, DefOptCPUFactorV2)
		return nil
	}},
	{Scope: ScopeGlobal | ScopeSession, Name: TiDBOptCopCPUFactorV2, Value: strconv.FormatFloat(DefOptCopCPUFactorV2, 'f', -1, 64), Hidden: true, Type: TypeFloat, MinValue: 0, MaxValue: math.MaxUint64, SetSession: func(s *SessionVars, val string) error {
		s.copCPUFactorV2 = tidbOptFloat64(val, DefOptCopCPUFactorV2)
		return nil
	}},
	{Scope: ScopeGlobal | ScopeSession, Name: TiDBOptTiFlashCPUFactorV2, Value: strconv.FormatFloat(DefOptTiFlashCPUFactorV2, 'f', -1, 64), Hidden: true, Type: TypeFloat, MinValue: 0, MaxValue: math.MaxUint64, SetSession: func(s *SessionVars, val string) error {
		s.tiflashCPUFactorV2 = tidbOptFloat64(val, DefOptTiFlashCPUFactorV2)
		return nil
	}},
	{Scope: ScopeGlobal | ScopeSession, Name: TiDBOptNetworkFactorV2, Value: strconv.FormatFloat(DefOptNetworkFactorV2, 'f', -1, 64), Hidden: true, Type: TypeFloat, MinValue: 0, MaxValue: math.MaxUint64, SetSession: func(s *SessionVars, val string) error {
		s.networkFactorV2 = tidbOptFloat64(val, DefOptNetworkFactorV2)
		return nil
	}},
	{Scope: ScopeGlobal | ScopeSession, Name: TiDBOptScanFactorV2, Value: strconv.FormatFloat(DefOptScanFactorV2, 'f', -1, 64), Hidden: true, Type: TypeFloat, MinValue: 0, MaxValue: math.MaxUint64, SetSession: func(s *SessionVars, val string) error {
		s.scanFactorV2 = tidbOptFloat64(val, DefOptScanFactorV2)
		return nil
	}},
	{Scope: ScopeGlobal | ScopeSession, Name: TiDBOptDescScanFactorV2, Value: strconv.FormatFloat(DefOptDescScanFactorV2, 'f', -1, 64), Hidden: true, Type: TypeFloat, MinValue: 0, MaxValue: math.MaxUint64, SetSession: func(s *SessionVars, val string) error {
		s.descScanFactorV2 = tidbOptFloat64(val, DefOptDescScanFactorV2)
		return nil
	}},
	{Scope: ScopeGlobal | ScopeSession, Name: TiDBOptTiFlashScanFactorV2, Value: strconv.FormatFloat(DefOptTiFlashScanFactorV2, 'f', -1, 64), Hidden: true, Type: TypeFloat, MinValue: 0, MaxValue: math.MaxUint64, SetSession: func(s *SessionVars, val string) error {
		s.tiflashScanFactorV2 = tidbOptFloat64(val, DefOptTiFlashScanFactorV2)
		return nil
	}},
	{Scope: ScopeGlobal | ScopeSession, Name: TiDBOptSeekFactorV2, Value: strconv.FormatFloat(DefOptSeekFactorV2, 'f', -1, 64), Hidden: true, Type: TypeFloat, MinValue: 0, MaxValue: math.MaxUint64, SetSession: func(s *SessionVars, val string) error {
		s.seekFactorV2 = tidbOptFloat64(val, DefOptSeekFactorV2)
		return nil
	}},
	{Scope: ScopeGlobal | ScopeSession, Name: TiDBOptMemoryFactorV2, Value: strconv.FormatFloat(DefOptMemoryFactorV2, 'f', -1, 64), Hidden: true, Type: TypeFloat, MinValue: 0, MaxValue: math.MaxUint64, SetSession: func(s *SessionVars, val string) error {
		s.memoryFactorV2 = tidbOptFloat64(val, DefOptMemoryFactorV2)
		return nil
	}},
	{Scope: ScopeGlobal | ScopeSession, Name: TiDBOptDiskFactorV2, Value: strconv.FormatFloat(DefOptDiskFactorV2, 'f', -1, 64), Hidden: true, Type: TypeFloat, MinValue: 0, MaxValue: math.MaxUint64, SetSession: func(s *SessionVars, val string) error {
		s.diskFactorV2 = tidbOptFloat64(val, DefOptDiskFactorV2)
		return nil
	}},
	{Scope: ScopeGlobal | ScopeSession, Name: TiDBOptConcurrencyFactorV2, Value: strconv.FormatFloat(DefOptConcurrencyFactorV2, 'f', -1, 64), Hidden: true, Type: TypeFloat, MinValue: 0, MaxValue: math.MaxUint64, SetSession: func(s *SessionVars, val string) error {
		s.concurrencyFactorV2 = tidbOptFloat64(val, DefOptConcurrencyFactorV2)
		return nil
	}},
	{Scope: ScopeGlobal | ScopeSession, Name: TiDBIndexJoinBatchSize, Value: strconv.Itoa(DefIndexJoinBatchSize), Type: TypeUnsigned, MinValue: 1, MaxValue: math.MaxInt32, SetSession: func(s *SessionVars, val string) error {
		s.IndexJoinBatchSize = tidbOptPositiveInt32(val, DefIndexJoinBatchSize)
		return nil
	}},
	{Scope: ScopeGlobal | ScopeSession, Name: TiDBIndexLookupSize, Value: strconv.Itoa(DefIndexLookupSize), Type: TypeUnsigned, MinValue: 1, MaxValue: math.MaxInt32, SetSession: func(s *SessionVars, val string) error {
		s.IndexLookupSize = tidbOptPositiveInt32(val, DefIndexLookupSize)
		return nil
	}},
	{Scope: ScopeGlobal | ScopeSession, Name: TiDBIndexLookupConcurrency, Value: strconv.Itoa(DefIndexLookupConcurrency), Type: TypeInt, MinValue: 1, MaxValue: MaxConfigurableConcurrency, AllowAutoValue: true, SetSession: func(s *SessionVars, val string) error {
		s.indexLookupConcurrency = tidbOptPositiveInt32(val, ConcurrencyUnset)
		return nil
	}, Validation: func(vars *SessionVars, normalizedValue string, originalValue string, scope ScopeFlag) (string, error) {
		appendDeprecationWarning(vars, TiDBIndexLookupConcurrency, TiDBExecutorConcurrency)
		return normalizedValue, nil
	}},
	{Scope: ScopeGlobal | ScopeSession, Name: TiDBIndexLookupJoinConcurrency, Value: strconv.Itoa(DefIndexLookupJoinConcurrency), Type: TypeInt, MinValue: 1, MaxValue: MaxConfigurableConcurrency, AllowAutoValue: true, SetSession: func(s *SessionVars, val string) error {
		s.indexLookupJoinConcurrency = tidbOptPositiveInt32(val, ConcurrencyUnset)
		return nil
	}, Validation: func(vars *SessionVars, normalizedValue string, originalValue string, scope ScopeFlag) (string, error) {
		appendDeprecationWarning(vars, TiDBIndexLookupJoinConcurrency, TiDBExecutorConcurrency)
		return normalizedValue, nil
	}},
	{Scope: ScopeGlobal | ScopeSession, Name: TiDBIndexSerialScanConcurrency, Value: strconv.Itoa(DefIndexSerialScanConcurrency), Type: TypeUnsigned, MinValue: 1, MaxValue: MaxConfigurableConcurrency, SetSession: func(s *SessionVars, val string) error {
		s.indexSerialScanConcurrency = tidbOptPositiveInt32(val, DefIndexSerialScanConcurrency)
		return nil
	}},
	{Scope: ScopeGlobal | ScopeSession, Name: TiDBSkipUTF8Check, Value: BoolToOnOff(DefSkipUTF8Check), Type: TypeBool, SetSession: func(s *SessionVars, val string) error {
		s.SkipUTF8Check = TiDBOptOn(val)
		return nil
	}},
	{Scope: ScopeGlobal | ScopeSession, Name: TiDBSkipASCIICheck, Value: BoolToOnOff(DefSkipASCIICheck), Type: TypeBool, SetSession: func(s *SessionVars, val string) error {
		s.SkipASCIICheck = TiDBOptOn(val)
		return nil
	}},
	{Scope: ScopeGlobal | ScopeSession, Name: TiDBDMLBatchSize, Value: strconv.Itoa(DefDMLBatchSize), Type: TypeUnsigned, MinValue: 0, MaxValue: math.MaxInt32, SetSession: func(s *SessionVars, val string) error {
		s.DMLBatchSize = int(TidbOptInt64(val, DefDMLBatchSize))
		return nil
	}},
	{Scope: ScopeGlobal | ScopeSession, Name: TiDBMaxChunkSize, Value: strconv.Itoa(DefMaxChunkSize), Type: TypeUnsigned, MinValue: maxChunkSizeLowerBound, MaxValue: math.MaxInt32, SetSession: func(s *SessionVars, val string) error {
		s.MaxChunkSize = tidbOptPositiveInt32(val, DefMaxChunkSize)
		return nil
	}},
	{Scope: ScopeGlobal | ScopeSession, Name: TiDBAllowBatchCop, Value: strconv.Itoa(DefTiDBAllowBatchCop), Type: TypeInt, MinValue: 0, MaxValue: 2, SetSession: func(s *SessionVars, val string) error {
		s.AllowBatchCop = int(TidbOptInt64(val, DefTiDBAllowBatchCop))
		return nil
	}},
	{Scope: ScopeGlobal | ScopeSession, Name: TiDBInitChunkSize, Value: strconv.Itoa(DefInitChunkSize), Type: TypeUnsigned, MinValue: 1, MaxValue: initChunkSizeUpperBound, SetSession: func(s *SessionVars, val string) error {
		s.InitChunkSize = tidbOptPositiveInt32(val, DefInitChunkSize)
		return nil
	}},
	{Scope: ScopeGlobal | ScopeSession, Name: TiDBEnableCascadesPlanner, Value: Off, Type: TypeBool, SetSession: func(s *SessionVars, val string) error {
		s.SetEnableCascadesPlanner(TiDBOptOn(val))
		return nil
	}},
	{Scope: ScopeGlobal | ScopeSession, Name: TiDBEnableIndexMerge, Value: BoolToOnOff(DefTiDBEnableIndexMerge), Type: TypeBool, SetSession: func(s *SessionVars, val string) error {
		s.SetEnableIndexMerge(TiDBOptOn(val))
		return nil
	}},
	{Scope: ScopeGlobal | ScopeSession, Name: TiDBEnableTablePartition, Value: On, Type: TypeEnum, PossibleValues: []string{Off, On, "AUTO"}, SetSession: func(s *SessionVars, val string) error {
		s.EnableTablePartition = val
		return nil
	}},
	{Scope: ScopeGlobal | ScopeSession, Name: TiDBEnableListTablePartition, Value: On, Type: TypeBool, SetSession: func(s *SessionVars, val string) error {
		s.EnableListTablePartition = TiDBOptOn(val)
		return nil
	}},
	{Scope: ScopeGlobal | ScopeSession, Name: TiDBHashJoinConcurrency, Value: strconv.Itoa(DefTiDBHashJoinConcurrency), Type: TypeInt, MinValue: 1, MaxValue: MaxConfigurableConcurrency, AllowAutoValue: true, SetSession: func(s *SessionVars, val string) error {
		s.hashJoinConcurrency = tidbOptPositiveInt32(val, ConcurrencyUnset)
		return nil
	}, Validation: func(vars *SessionVars, normalizedValue string, originalValue string, scope ScopeFlag) (string, error) {
		appendDeprecationWarning(vars, TiDBHashJoinConcurrency, TiDBExecutorConcurrency)
		return normalizedValue, nil
	}},
	{Scope: ScopeGlobal | ScopeSession, Name: TiDBProjectionConcurrency, Value: strconv.Itoa(DefTiDBProjectionConcurrency), Type: TypeInt, MinValue: -1, MaxValue: MaxConfigurableConcurrency, SetSession: func(s *SessionVars, val string) error {
		s.projectionConcurrency = tidbOptPositiveInt32(val, ConcurrencyUnset)
		return nil
	}, Validation: func(vars *SessionVars, normalizedValue string, originalValue string, scope ScopeFlag) (string, error) {
		appendDeprecationWarning(vars, TiDBProjectionConcurrency, TiDBExecutorConcurrency)
		return normalizedValue, nil
	}},
	{Scope: ScopeGlobal | ScopeSession, Name: TiDBHashAggPartialConcurrency, Value: strconv.Itoa(DefTiDBHashAggPartialConcurrency), Type: TypeInt, MinValue: 1, MaxValue: MaxConfigurableConcurrency, AllowAutoValue: true, SetSession: func(s *SessionVars, val string) error {
		s.hashAggPartialConcurrency = tidbOptPositiveInt32(val, ConcurrencyUnset)
		return nil
	}, Validation: func(vars *SessionVars, normalizedValue string, originalValue string, scope ScopeFlag) (string, error) {
		appendDeprecationWarning(vars, TiDBHashAggPartialConcurrency, TiDBExecutorConcurrency)
		return normalizedValue, nil
	}},
	{Scope: ScopeGlobal | ScopeSession, Name: TiDBHashAggFinalConcurrency, Value: strconv.Itoa(DefTiDBHashAggFinalConcurrency), Type: TypeInt, MinValue: 1, MaxValue: MaxConfigurableConcurrency, AllowAutoValue: true, SetSession: func(s *SessionVars, val string) error {
		s.hashAggFinalConcurrency = tidbOptPositiveInt32(val, ConcurrencyUnset)
		return nil
	}, Validation: func(vars *SessionVars, normalizedValue string, originalValue string, scope ScopeFlag) (string, error) {
		appendDeprecationWarning(vars, TiDBHashAggFinalConcurrency, TiDBExecutorConcurrency)
		return normalizedValue, nil
	}},
	{Scope: ScopeGlobal | ScopeSession, Name: TiDBWindowConcurrency, Value: strconv.Itoa(DefTiDBWindowConcurrency), Type: TypeInt, MinValue: 1, MaxValue: MaxConfigurableConcurrency, AllowAutoValue: true, SetSession: func(s *SessionVars, val string) error {
		s.windowConcurrency = tidbOptPositiveInt32(val, ConcurrencyUnset)
		return nil
	}, Validation: func(vars *SessionVars, normalizedValue string, originalValue string, scope ScopeFlag) (string, error) {
		appendDeprecationWarning(vars, TiDBWindowConcurrency, TiDBExecutorConcurrency)
		return normalizedValue, nil
	}},
	{Scope: ScopeGlobal | ScopeSession, Name: TiDBMergeJoinConcurrency, Value: strconv.Itoa(DefTiDBMergeJoinConcurrency), Type: TypeInt, MinValue: 1, MaxValue: MaxConfigurableConcurrency, AllowAutoValue: true, SetSession: func(s *SessionVars, val string) error {
		s.mergeJoinConcurrency = tidbOptPositiveInt32(val, ConcurrencyUnset)
		return nil
	}, Validation: func(vars *SessionVars, normalizedValue string, originalValue string, scope ScopeFlag) (string, error) {
		appendDeprecationWarning(vars, TiDBMergeJoinConcurrency, TiDBExecutorConcurrency)
		return normalizedValue, nil
	}},
	{Scope: ScopeGlobal | ScopeSession, Name: TiDBStreamAggConcurrency, Value: strconv.Itoa(DefTiDBStreamAggConcurrency), Type: TypeInt, MinValue: 1, MaxValue: MaxConfigurableConcurrency, AllowAutoValue: true, SetSession: func(s *SessionVars, val string) error {
		s.streamAggConcurrency = tidbOptPositiveInt32(val, ConcurrencyUnset)
		return nil
	}, Validation: func(vars *SessionVars, normalizedValue string, originalValue string, scope ScopeFlag) (string, error) {
		appendDeprecationWarning(vars, TiDBStreamAggConcurrency, TiDBExecutorConcurrency)
		return normalizedValue, nil
	}},
	{Scope: ScopeGlobal | ScopeSession, Name: TiDBEnableParallelApply, Value: BoolToOnOff(DefTiDBEnableParallelApply), Type: TypeBool, SetSession: func(s *SessionVars, val string) error {
		s.EnableParallelApply = TiDBOptOn(val)
		return nil
	}},
	{Scope: ScopeGlobal | ScopeSession, Name: TiDBMemQuotaApplyCache, Value: strconv.Itoa(DefTiDBMemQuotaApplyCache), Type: TypeUnsigned, MaxValue: math.MaxInt64, SetSession: func(s *SessionVars, val string) error {
		s.MemQuotaApplyCache = TidbOptInt64(val, DefTiDBMemQuotaApplyCache)
		return nil
	}},
	{Scope: ScopeGlobal | ScopeSession, Name: TiDBBackoffLockFast, Value: strconv.Itoa(tikvstore.DefBackoffLockFast), Type: TypeUnsigned, MinValue: 1, MaxValue: math.MaxInt32, SetSession: func(s *SessionVars, val string) error {
		s.KVVars.BackoffLockFast = tidbOptPositiveInt32(val, tikvstore.DefBackoffLockFast)
		return nil
	}},
	{Scope: ScopeGlobal | ScopeSession, Name: TiDBBackOffWeight, Value: strconv.Itoa(tikvstore.DefBackOffWeight), Type: TypeUnsigned, MinValue: 0, MaxValue: math.MaxInt32, SetSession: func(s *SessionVars, val string) error {
		s.KVVars.BackOffWeight = tidbOptPositiveInt32(val, tikvstore.DefBackOffWeight)
		return nil
	}},
	{Scope: ScopeGlobal | ScopeSession, Name: TiDBRetryLimit, Value: strconv.Itoa(DefTiDBRetryLimit), Type: TypeInt, MinValue: -1, MaxValue: math.MaxInt64, SetSession: func(s *SessionVars, val string) error {
		s.RetryLimit = TidbOptInt64(val, DefTiDBRetryLimit)
		return nil
	}},
	{Scope: ScopeGlobal | ScopeSession, Name: TiDBDisableTxnAutoRetry, Value: BoolToOnOff(DefTiDBDisableTxnAutoRetry), Type: TypeBool, SetSession: func(s *SessionVars, val string) error {
		s.DisableTxnAutoRetry = TiDBOptOn(val)
		return nil
	}},
	{Scope: ScopeGlobal | ScopeSession, Name: TiDBConstraintCheckInPlace, Value: BoolToOnOff(DefTiDBConstraintCheckInPlace), Type: TypeBool, SetSession: func(s *SessionVars, val string) error {
		s.ConstraintCheckInPlace = TiDBOptOn(val)
		return nil
	}},
	{Scope: ScopeGlobal | ScopeSession, Name: TiDBTxnMode, Value: DefTiDBTxnMode, AllowEmptyAll: true, Type: TypeEnum, PossibleValues: []string{"pessimistic", "optimistic"}, SetSession: func(s *SessionVars, val string) error {
		s.TxnMode = strings.ToUpper(val)
		return nil
	}},
	{Scope: ScopeGlobal | ScopeSession, Name: TiDBEnableWindowFunction, Value: BoolToOnOff(DefEnableWindowFunction), Type: TypeBool, SetSession: func(s *SessionVars, val string) error {
		s.EnableWindowFunction = TiDBOptOn(val)
		return nil
	}},
	{Scope: ScopeGlobal | ScopeSession, Name: TiDBEnablePipelinedWindowFunction, Value: BoolToOnOff(DefEnablePipelinedWindowFunction), Type: TypeBool, SetSession: func(s *SessionVars, val string) error {
		s.EnablePipelinedWindowExec = TiDBOptOn(val)
		return nil
	}},
	{Scope: ScopeGlobal | ScopeSession, Name: TiDBEnableStrictDoubleTypeCheck, Value: BoolToOnOff(DefEnableStrictDoubleTypeCheck), Type: TypeBool, SetSession: func(s *SessionVars, val string) error {
		s.EnableStrictDoubleTypeCheck = TiDBOptOn(val)
		return nil
	}},
	{Scope: ScopeGlobal | ScopeSession, Name: TiDBEnableVectorizedExpression, Value: BoolToOnOff(DefEnableVectorizedExpression), Type: TypeBool, SetSession: func(s *SessionVars, val string) error {
		s.EnableVectorizedExpression = TiDBOptOn(val)
		return nil
	}},
	{Scope: ScopeGlobal | ScopeSession, Name: TiDBEnableFastAnalyze, Value: BoolToOnOff(DefTiDBUseFastAnalyze), Type: TypeBool, SetSession: func(s *SessionVars, val string) error {
		s.EnableFastAnalyze = TiDBOptOn(val)
		return nil
	}},
	{Scope: ScopeGlobal | ScopeSession, Name: TiDBSkipIsolationLevelCheck, Value: BoolToOnOff(DefTiDBSkipIsolationLevelCheck), Type: TypeBool},
	{Scope: ScopeGlobal | ScopeSession, Name: TiDBEnableRateLimitAction, Value: BoolToOnOff(DefTiDBEnableRateLimitAction), Type: TypeBool, SetSession: func(s *SessionVars, val string) error {
		s.EnabledRateLimitAction = TiDBOptOn(val)
		return nil
	}},
	{Scope: ScopeGlobal | ScopeSession, Name: TiDBAllowFallbackToTiKV, Value: "", Validation: func(vars *SessionVars, normalizedValue string, originalValue string, scope ScopeFlag) (string, error) {
		if normalizedValue == "" {
			return "", nil
		}
		engines := strings.Split(normalizedValue, ",")
		var formatVal string
		storeTypes := make(map[kv.StoreType]struct{})
		for i, engine := range engines {
			engine = strings.TrimSpace(engine)
			switch {
			case strings.EqualFold(engine, kv.TiFlash.Name()):
				if _, ok := storeTypes[kv.TiFlash]; !ok {
					if i != 0 {
						formatVal += ","
					}
					formatVal += kv.TiFlash.Name()
					storeTypes[kv.TiFlash] = struct{}{}
				}
			default:
				return normalizedValue, ErrWrongValueForVar.GenWithStackByArgs(TiDBAllowFallbackToTiKV, normalizedValue)
			}
		}
		return formatVal, nil
	}, SetSession: func(s *SessionVars, val string) error {
		s.AllowFallbackToTiKV = make(map[kv.StoreType]struct{})
		for _, engine := range strings.Split(val, ",") {
			switch engine {
			case kv.TiFlash.Name():
				s.AllowFallbackToTiKV[kv.TiFlash] = struct{}{}
			}
		}
		return nil
	}},
	{Scope: ScopeGlobal | ScopeSession, Name: TiDBEnableAutoIncrementInGenerated, Value: BoolToOnOff(DefTiDBEnableAutoIncrementInGenerated), Type: TypeBool, SetSession: func(s *SessionVars, val string) error {
		s.EnableAutoIncrementInGenerated = TiDBOptOn(val)
		return nil
	}},
	{Scope: ScopeGlobal | ScopeSession, Name: TiDBPlacementMode, Value: DefTiDBPlacementMode, Type: TypeEnum, PossibleValues: []string{PlacementModeStrict, PlacementModeIgnore}, SetSession: func(s *SessionVars, val string) error {
		s.PlacementMode = val
		return nil
	}},
	{Scope: ScopeGlobal | ScopeSession, Name: TiDBOptJoinReorderThreshold, Value: strconv.Itoa(DefTiDBOptJoinReorderThreshold), skipInit: true, Type: TypeUnsigned, MinValue: 0, MaxValue: 63, SetSession: func(s *SessionVars, val string) error {
		s.TiDBOptJoinReorderThreshold = tidbOptPositiveInt32(val, DefTiDBOptJoinReorderThreshold)
		return nil
	}},
	{Scope: ScopeGlobal | ScopeSession, Name: TiDBEnableNoopFuncs, Value: DefTiDBEnableNoopFuncs, Type: TypeEnum, PossibleValues: []string{Off, On, Warn}, Validation: func(vars *SessionVars, normalizedValue string, originalValue string, scope ScopeFlag) (string, error) {

		// The behavior is very weird if someone can turn TiDBEnableNoopFuncs OFF, but keep any of the following on:
		// TxReadOnly, TransactionReadOnly, OfflineMode, SuperReadOnly, serverReadOnly, SQLAutoIsNull
		// To prevent this strange position, prevent setting to OFF when any of these sysVars are ON of the same scope.

		if normalizedValue == Off {
			for _, potentialIncompatibleSysVar := range []string{TxReadOnly, TransactionReadOnly, OfflineMode, SuperReadOnly, ReadOnly, SQLAutoIsNull} {
				val, _ := vars.GetSystemVar(potentialIncompatibleSysVar) // session scope
				if scope == ScopeGlobal {                                // global scope
					var err error
					val, err = vars.GlobalVarsAccessor.GetGlobalSysVar(potentialIncompatibleSysVar)
					if err != nil {
						return originalValue, errUnknownSystemVariable.GenWithStackByArgs(potentialIncompatibleSysVar)
					}
				}
				if TiDBOptOn(val) {
					return originalValue, errValueNotSupportedWhen.GenWithStackByArgs(TiDBEnableNoopFuncs, potentialIncompatibleSysVar)
				}
			}
		}
		return normalizedValue, nil
	}, SetSession: func(s *SessionVars, val string) error {
		s.NoopFuncsMode = TiDBOptOnOffWarn(val)
		return nil
	}},
	{Scope: ScopeGlobal | ScopeSession, Name: TiDBReplicaRead, Value: "leader", Type: TypeEnum, PossibleValues: []string{"leader", "follower", "leader-and-follower", "closest-replicas"}, SetSession: func(s *SessionVars, val string) error {
		if strings.EqualFold(val, "follower") {
			s.SetReplicaRead(kv.ReplicaReadFollower)
		} else if strings.EqualFold(val, "leader-and-follower") {
			s.SetReplicaRead(kv.ReplicaReadMixed)
		} else if strings.EqualFold(val, "leader") || len(val) == 0 {
			s.SetReplicaRead(kv.ReplicaReadLeader)
		} else if strings.EqualFold(val, "closest-replicas") {
			s.SetReplicaRead(kv.ReplicaReadClosest)
		}
		return nil
	}},
	{Scope: ScopeGlobal | ScopeSession, Name: TiDBUsePlanBaselines, Value: BoolToOnOff(DefTiDBUsePlanBaselines), Type: TypeBool, SetSession: func(s *SessionVars, val string) error {
		s.UsePlanBaselines = TiDBOptOn(val)
		return nil
	}},
	{Scope: ScopeGlobal | ScopeSession, Name: TiDBEvolvePlanBaselines, Value: BoolToOnOff(DefTiDBEvolvePlanBaselines), Type: TypeBool, Validation: func(vars *SessionVars, normalizedValue string, originalValue string, scope ScopeFlag) (string, error) {
		if normalizedValue == "ON" && !config.CheckTableBeforeDrop {
			return normalizedValue, errors.Errorf("Cannot enable baseline evolution feature, it is not generally available now")
		}
		return normalizedValue, nil
	}, SetSession: func(s *SessionVars, val string) error {
		s.EvolvePlanBaselines = TiDBOptOn(val)
		return nil
	}},
	{Scope: ScopeGlobal | ScopeSession, Name: TiDBEnableExtendedStats, Value: BoolToOnOff(false), Hidden: true, Type: TypeBool, SetSession: func(s *SessionVars, val string) error {
		s.EnableExtendedStats = TiDBOptOn(val)
		return nil
	}},
	{Scope: ScopeGlobal | ScopeSession, Name: CTEMaxRecursionDepth, Value: strconv.Itoa(DefCTEMaxRecursionDepth), Type: TypeInt, MinValue: 0, MaxValue: 4294967295, SetSession: func(s *SessionVars, val string) error {
		s.CTEMaxRecursionDepth = TidbOptInt(val, DefCTEMaxRecursionDepth)
		return nil
	}},
	{Scope: ScopeGlobal | ScopeSession, Name: TiDBAllowAutoRandExplicitInsert, Value: BoolToOnOff(DefTiDBAllowAutoRandExplicitInsert), Type: TypeBool, SetSession: func(s *SessionVars, val string) error {
		s.AllowAutoRandExplicitInsert = TiDBOptOn(val)
		return nil
	}},
	{Scope: ScopeGlobal | ScopeSession, Name: TiDBEnableClusteredIndex, Value: IntOnly, Type: TypeEnum, PossibleValues: []string{Off, On, IntOnly}, Validation: func(vars *SessionVars, normalizedValue string, originalValue string, scope ScopeFlag) (string, error) {
		if normalizedValue == IntOnly {
			vars.StmtCtx.AppendWarning(errWarnDeprecatedSyntax.FastGenByArgs(normalizedValue, fmt.Sprintf("'%s' or '%s'", On, Off)))
		}
		return normalizedValue, nil
	}, SetSession: func(s *SessionVars, val string) error {
		s.EnableClusteredIndex = TiDBOptEnableClustered(val)
		return nil
	}},
	{Scope: ScopeGlobal | ScopeSession, Name: TiDBPartitionPruneMode, Value: DefTiDBPartitionPruneMode, Type: TypeEnum, PossibleValues: []string{"static", "dynamic", "static-only", "dynamic-only"}, Validation: func(vars *SessionVars, normalizedValue string, originalValue string, scope ScopeFlag) (string, error) {
		mode := PartitionPruneMode(normalizedValue).Update()
		if !mode.Valid() {
			return normalizedValue, ErrWrongTypeForVar.GenWithStackByArgs(TiDBPartitionPruneMode)
		}
		return string(mode), nil
	}, GetSession: func(s *SessionVars) (string, error) {
		return s.PartitionPruneMode.Load(), nil
	}, SetSession: func(s *SessionVars, val string) error {
		newMode := strings.ToLower(strings.TrimSpace(val))
		if PartitionPruneMode(s.PartitionPruneMode.Load()) == Static && PartitionPruneMode(newMode) == Dynamic {
			s.StmtCtx.AppendWarning(errors.New("Please analyze all partition tables again for consistency between partition and global stats"))
			s.StmtCtx.AppendWarning(errors.New("Please avoid setting partition prune mode to dynamic at session level and set partition prune mode to dynamic at global level"))
		}
		s.PartitionPruneMode.Store(newMode)
		return nil
	}, SetGlobal: func(s *SessionVars, val string) error {
		newMode := strings.ToLower(strings.TrimSpace(val))
		if PartitionPruneMode(newMode) == Dynamic {
			s.StmtCtx.AppendWarning(errors.New("Please analyze all partition tables again for consistency between partition and global stats"))
		}
		return nil
	}},
	{Scope: ScopeGlobal | ScopeSession, Name: TiDBRedactLog, Value: BoolToOnOff(DefTiDBRedactLog), Type: TypeBool, SetSession: func(s *SessionVars, val string) error {
		s.EnableRedactLog = TiDBOptOn(val)
		errors.RedactLogEnabled.Store(s.EnableRedactLog)
		return nil
	}},
	{Scope: ScopeGlobal | ScopeSession, Name: TiDBShardAllocateStep, Value: strconv.Itoa(DefTiDBShardAllocateStep), Type: TypeInt, MinValue: 1, MaxValue: uint64(math.MaxInt64), SetSession: func(s *SessionVars, val string) error {
		s.ShardAllocateStep = TidbOptInt64(val, DefTiDBShardAllocateStep)
		return nil
	}},
	{Scope: ScopeGlobal | ScopeSession, Name: TiDBEnableAmendPessimisticTxn, Value: BoolToOnOff(DefTiDBEnableAmendPessimisticTxn), Type: TypeBool, SetSession: func(s *SessionVars, val string) error {
		s.EnableAmendPessimisticTxn = TiDBOptOn(val)
		return nil
	}},
	{Scope: ScopeGlobal | ScopeSession, Name: TiDBEnableAsyncCommit, Value: BoolToOnOff(DefTiDBEnableAsyncCommit), Type: TypeBool, SetSession: func(s *SessionVars, val string) error {
		s.EnableAsyncCommit = TiDBOptOn(val)
		return nil
	}},
	{Scope: ScopeGlobal | ScopeSession, Name: TiDBEnable1PC, Value: BoolToOnOff(DefTiDBEnable1PC), Type: TypeBool, SetSession: func(s *SessionVars, val string) error {
		s.Enable1PC = TiDBOptOn(val)
		return nil
	}},
	{Scope: ScopeGlobal | ScopeSession, Name: TiDBGuaranteeLinearizability, Value: BoolToOnOff(DefTiDBGuaranteeLinearizability), Type: TypeBool, SetSession: func(s *SessionVars, val string) error {
		s.GuaranteeLinearizability = TiDBOptOn(val)
		return nil
	}},
	{Scope: ScopeGlobal | ScopeSession, Name: TiDBAnalyzeVersion, Value: strconv.Itoa(DefTiDBAnalyzeVersion), Type: TypeInt, MinValue: 1, MaxValue: 2, Validation: func(vars *SessionVars, normalizedValue string, originalValue string, scope ScopeFlag) (string, error) {
		if normalizedValue == "2" && FeedbackProbability != nil && FeedbackProbability.Load() > 0 {
			var original string
			var err error
			if scope == ScopeGlobal {
				original, err = vars.GlobalVarsAccessor.GetGlobalSysVar(TiDBAnalyzeVersion)
				if err != nil {
					return normalizedValue, nil
				}
			} else {
				original = strconv.Itoa(vars.AnalyzeVersion)
			}
			vars.StmtCtx.AppendError(errors.New("variable tidb_analyze_version not updated because analyze version 2 is incompatible with query feedback. Please consider setting feedback-probability to 0.0 in config file to disable query feedback"))
			return original, nil
		}
		return normalizedValue, nil
	}, SetSession: func(s *SessionVars, val string) error {
		s.AnalyzeVersion = tidbOptPositiveInt32(val, DefTiDBAnalyzeVersion)
		return nil
	}},
	{Scope: ScopeGlobal | ScopeSession, Name: TiDBEnableIndexMergeJoin, Value: BoolToOnOff(DefTiDBEnableIndexMergeJoin), Hidden: true, Type: TypeBool, SetSession: func(s *SessionVars, val string) error {
		s.EnableIndexMergeJoin = TiDBOptOn(val)
		return nil
	}},
	{Scope: ScopeGlobal | ScopeSession, Name: TiDBTrackAggregateMemoryUsage, Value: BoolToOnOff(DefTiDBTrackAggregateMemoryUsage), Type: TypeBool, SetSession: func(s *SessionVars, val string) error {
		s.TrackAggregateMemoryUsage = TiDBOptOn(val)
		return nil
	}},
	{Scope: ScopeGlobal | ScopeSession, Name: TiDBMultiStatementMode, Value: Off, Type: TypeEnum, PossibleValues: []string{Off, On, Warn}, SetSession: func(s *SessionVars, val string) error {
		s.MultiStatementMode = TiDBOptOnOffWarn(val)
		return nil
	}},
	{Scope: ScopeGlobal | ScopeSession, Name: TiDBEnableExchangePartition, Value: BoolToOnOff(DefTiDBEnableExchangePartition), Type: TypeBool, SetSession: func(s *SessionVars, val string) error {
		s.TiDBEnableExchangePartition = TiDBOptOn(val)
		return nil
	}},
	// It's different from tmp_table_size or max_heap_table_size. See https://github.com/pingcap/tidb/issues/28691.
	{Scope: ScopeGlobal | ScopeSession, Name: TiDBTmpTableMaxSize, Value: strconv.Itoa(DefTiDBTmpTableMaxSize), Type: TypeUnsigned, MinValue: 1 << 20, MaxValue: 1 << 37, SetSession: func(s *SessionVars, val string) error {
		s.TMPTableSize = TidbOptInt64(val, DefTiDBTmpTableMaxSize)
		return nil
	}},
	{Scope: ScopeGlobal | ScopeSession, Name: TiDBEnableOrderedResultMode, Value: BoolToOnOff(DefTiDBEnableOrderedResultMode), Type: TypeBool, SetSession: func(s *SessionVars, val string) error {
		s.EnableStableResultMode = TiDBOptOn(val)
		return nil
	}},
	{Scope: ScopeGlobal | ScopeSession, Name: TiDBEnablePseudoForOutdatedStats, Value: BoolToOnOff(DefTiDBEnablePseudoForOutdatedStats), Type: TypeBool, SetSession: func(s *SessionVars, val string) error {
		s.EnablePseudoForOutdatedStats = TiDBOptOn(val)
		return nil
	}},
	{Scope: ScopeGlobal | ScopeSession, Name: TiDBRegardNULLAsPoint, Value: BoolToOnOff(DefTiDBRegardNULLAsPoint), Type: TypeBool, SetSession: func(s *SessionVars, val string) error {
		s.RegardNULLAsPoint = TiDBOptOn(val)
		return nil
	}},
	{Scope: ScopeGlobal | ScopeSession, Name: TiDBEnablePaging, Value: BoolToOnOff(DefTiDBEnablePaging), Type: TypeBool, Hidden: true, SetSession: func(s *SessionVars, val string) error {
		s.EnablePaging = TiDBOptOn(val)
		return nil
	}, SetGlobal: func(s *SessionVars, val string) error {
		s.EnablePaging = TiDBOptOn(val)
		return nil
	}},
	{Scope: ScopeGlobal | ScopeSession, Name: TiDBEnableLegacyInstanceScope, Value: BoolToOnOff(DefEnableLegacyInstanceScope), Type: TypeBool, SetSession: func(s *SessionVars, val string) error {
		s.EnableLegacyInstanceScope = TiDBOptOn(val)
		return nil
	}},
	{Scope: ScopeGlobal | ScopeSession, Name: TiDBStatsLoadSyncWait, Value: strconv.Itoa(DefTiDBStatsLoadSyncWait), skipInit: true, Type: TypeInt, MinValue: 0, MaxValue: math.MaxInt32,
		SetSession: func(s *SessionVars, val string) error {
			s.StatsLoadSyncWait = TidbOptInt64(val, DefTiDBStatsLoadSyncWait)
			return nil
		},
		GetGlobal: func(s *SessionVars) (string, error) {
			return strconv.FormatInt(StatsLoadSyncWait.Load(), 10), nil
		},
		SetGlobal: func(s *SessionVars, val string) error {
			StatsLoadSyncWait.Store(TidbOptInt64(val, DefTiDBStatsLoadSyncWait))
			return nil
		},
	},
	{Scope: ScopeGlobal | ScopeSession, Name: TiDBSysdateIsNow, Value: BoolToOnOff(DefSysdateIsNow), Type: TypeBool,
		SetSession: func(vars *SessionVars, s string) error {
			vars.SysdateIsNow = TiDBOptOn(s)
			return nil
		},
	},
	{Scope: ScopeGlobal | ScopeSession, Name: TiDBEnableMutationChecker, Hidden: true,
		Value: BoolToOnOff(DefTiDBEnableMutationChecker), Type: TypeBool,
		SetSession: func(s *SessionVars, val string) error {
			s.EnableMutationChecker = TiDBOptOn(val)
			return nil
		},
	},
	{Scope: ScopeGlobal | ScopeSession, Name: TiDBTxnAssertionLevel, Value: DefTiDBTxnAssertionLevel, PossibleValues: []string{AssertionOffStr, AssertionFastStr, AssertionStrictStr}, Hidden: true, Type: TypeEnum, SetSession: func(s *SessionVars, val string) error {
		s.AssertionLevel = tidbOptAssertionLevel(val)
		return nil
	}},
	{Scope: ScopeGlobal | ScopeSession, Name: TiDBBatchPendingTiFlashCount, Value: strconv.Itoa(DefTiDBBatchPendingTiFlashCount), MinValue: 0, MaxValue: math.MaxUint32, Hidden: false, Type: TypeUnsigned, SetSession: func(s *SessionVars, val string) error {
		b, e := strconv.Atoi(val)
		if e != nil {
			b = DefTiDBBatchPendingTiFlashCount
		}
		s.BatchPendingTiFlashCount = b
		return nil
	}},
	{Scope: ScopeGlobal | ScopeSession, Name: TiDBIgnorePreparedCacheCloseStmt, Value: BoolToOnOff(DefTiDBIgnorePreparedCacheCloseStmt), Type: TypeBool,
		SetSession: func(vars *SessionVars, s string) error {
			vars.IgnorePreparedCacheCloseStmt = TiDBOptOn(s)
			return nil
		},
	},
	{Scope: ScopeGlobal | ScopeSession, Name: TiDBEnableNewCostInterface, Value: BoolToOnOff(false), Hidden: true, Type: TypeBool,
		SetSession: func(vars *SessionVars, s string) error {
			vars.EnableNewCostInterface = TiDBOptOn(s)
			return nil
		},
	},
	{Scope: ScopeGlobal | ScopeSession, Name: TiDBCostModelVersion, Value: strconv.Itoa(1), Hidden: true, Type: TypeInt, MinValue: 1, MaxValue: 2,
		SetSession: func(vars *SessionVars, s string) error {
			vars.CostModelVersion = int(TidbOptInt64(s, 1))
			return nil
		},
	},
	{Scope: ScopeGlobal | ScopeSession, Name: TiDBRCReadCheckTS, Type: TypeBool, Value: BoolToOnOff(DefRCReadCheckTS), SetSession: func(s *SessionVars, val string) error {
		s.RcReadCheckTS = TiDBOptOn(val)
		return nil
	}},
	{Scope: ScopeGlobal | ScopeSession, Name: TiDBRemoveOrderbyInSubquery, Value: BoolToOnOff(DefTiDBRemoveOrderbyInSubquery), Type: TypeBool, SetSession: func(s *SessionVars, val string) error {
		s.RemoveOrderbyInSubquery = TiDBOptOn(val)
		return nil
	}},
	{Scope: ScopeGlobal | ScopeSession, Name: TiDBMemQuotaQuery, Value: strconv.Itoa(DefTiDBMemQuotaQuery), Type: TypeInt, MinValue: -1, MaxValue: math.MaxInt64, SetSession: func(s *SessionVars, val string) error {
		s.MemQuotaQuery = TidbOptInt64(val, DefTiDBMemQuotaQuery)
		return nil
	}, Validation: func(vars *SessionVars, normalizedValue string, originalValue string, scope ScopeFlag) (string, error) {
		intVal := TidbOptInt64(normalizedValue, DefTiDBMemQuotaQuery)
		if intVal > 0 && intVal < 128 {
			vars.StmtCtx.AppendWarning(ErrTruncatedWrongValue.GenWithStackByArgs(TiDBMemQuotaQuery, originalValue))
			normalizedValue = "128"
		}
		return normalizedValue, nil
	}},
	{Scope: ScopeGlobal | ScopeSession, Name: TiDBNonTransactionalIgnoreError, Value: BoolToOnOff(DefTiDBBatchDMLIgnoreError), Type: TypeBool,
		SetSession: func(s *SessionVars, val string) error {
			s.NonTransactionalIgnoreError = TiDBOptOn(val)
			return nil
		},
	},
<<<<<<< HEAD
	{Scope: ScopeGlobal, Name: TiDBGenerateBinaryPlan, Value: BoolToOnOff(DefTiDBGenerateBinaryPlan), Type: TypeBool, SetGlobal: func(s *SessionVars, val string) error {
		GenerateBinaryPlan.Store(TiDBOptOn(val))
		return nil
	}},
=======
	{Scope: ScopeGlobal, Name: TiDBSimplifiedMetrics, Value: BoolToOnOff(DefTiDBSimplifiedMetrics), Type: TypeBool,
		SetGlobal: func(vars *SessionVars, s string) error {
			metrics.ToggleSimplifiedMode(TiDBOptOn(s))
			return nil
		}},
>>>>>>> fde7c36e
}

// FeedbackProbability points to the FeedbackProbability in statistics package.
// It's initialized in init() in feedback.go to solve import cycle.
var FeedbackProbability *atomic2.Float64

// SetNamesVariables is the system variable names related to set names statements.
var SetNamesVariables = []string{
	CharacterSetClient,
	CharacterSetConnection,
	CharacterSetResults,
}

// SetCharsetVariables is the system variable names related to set charset statements.
var SetCharsetVariables = []string{
	CharacterSetClient,
	CharacterSetResults,
}

const (
	// CharacterSetConnection is the name for character_set_connection system variable.
	CharacterSetConnection = "character_set_connection"
	// CollationConnection is the name for collation_connection system variable.
	CollationConnection = "collation_connection"
	// CharsetDatabase is the name for character_set_database system variable.
	CharsetDatabase = "character_set_database"
	// CollationDatabase is the name for collation_database system variable.
	CollationDatabase = "collation_database"
	// CharacterSetFilesystem is the name for character_set_filesystem system variable.
	CharacterSetFilesystem = "character_set_filesystem"
	// CharacterSetClient is the name for character_set_client system variable.
	CharacterSetClient = "character_set_client"
	// CharacterSetSystem is the name for character_set_system system variable.
	CharacterSetSystem = "character_set_system"
	// GeneralLog is the name for 'general_log' system variable.
	GeneralLog = "general_log"
	// AvoidTemporalUpgrade is the name for 'avoid_temporal_upgrade' system variable.
	AvoidTemporalUpgrade = "avoid_temporal_upgrade"
	// MaxPreparedStmtCount is the name for 'max_prepared_stmt_count' system variable.
	MaxPreparedStmtCount = "max_prepared_stmt_count"
	// BigTables is the name for 'big_tables' system variable.
	BigTables = "big_tables"
	// CheckProxyUsers is the name for 'check_proxy_users' system variable.
	CheckProxyUsers = "check_proxy_users"
	// CoreFile is the name for 'core_file' system variable.
	CoreFile = "core_file"
	// DefaultWeekFormat is the name for 'default_week_format' system variable.
	DefaultWeekFormat = "default_week_format"
	// GroupConcatMaxLen is the name for 'group_concat_max_len' system variable.
	GroupConcatMaxLen = "group_concat_max_len"
	// DelayKeyWrite is the name for 'delay_key_write' system variable.
	DelayKeyWrite = "delay_key_write"
	// EndMarkersInJSON is the name for 'end_markers_in_json' system variable.
	EndMarkersInJSON = "end_markers_in_json"
	// Hostname is the name for 'hostname' system variable.
	Hostname = "hostname"
	// InnodbCommitConcurrency is the name for 'innodb_commit_concurrency' system variable.
	InnodbCommitConcurrency = "innodb_commit_concurrency"
	// InnodbFastShutdown is the name for 'innodb_fast_shutdown' system variable.
	InnodbFastShutdown = "innodb_fast_shutdown"
	// InnodbLockWaitTimeout is the name for 'innodb_lock_wait_timeout' system variable.
	InnodbLockWaitTimeout = "innodb_lock_wait_timeout"
	// SQLLogBin is the name for 'sql_log_bin' system variable.
	SQLLogBin = "sql_log_bin"
	// LogBin is the name for 'log_bin' system variable.
	LogBin = "log_bin"
	// MaxSortLength is the name for 'max_sort_length' system variable.
	MaxSortLength = "max_sort_length"
	// MaxSpRecursionDepth is the name for 'max_sp_recursion_depth' system variable.
	MaxSpRecursionDepth = "max_sp_recursion_depth"
	// MaxUserConnections is the name for 'max_user_connections' system variable.
	MaxUserConnections = "max_user_connections"
	// OfflineMode is the name for 'offline_mode' system variable.
	OfflineMode = "offline_mode"
	// InteractiveTimeout is the name for 'interactive_timeout' system variable.
	InteractiveTimeout = "interactive_timeout"
	// FlushTime is the name for 'flush_time' system variable.
	FlushTime = "flush_time"
	// PseudoSlaveMode is the name for 'pseudo_slave_mode' system variable.
	PseudoSlaveMode = "pseudo_slave_mode"
	// LowPriorityUpdates is the name for 'low_priority_updates' system variable.
	LowPriorityUpdates = "low_priority_updates"
	// LowerCaseTableNames is the name for 'lower_case_table_names' system variable.
	LowerCaseTableNames = "lower_case_table_names"
	// SessionTrackGtids is the name for 'session_track_gtids' system variable.
	SessionTrackGtids = "session_track_gtids"
	// OldPasswords is the name for 'old_passwords' system variable.
	OldPasswords = "old_passwords"
	// MaxConnections is the name for 'max_connections' system variable.
	MaxConnections = "max_connections"
	// SkipNameResolve is the name for 'skip_name_resolve' system variable.
	SkipNameResolve = "skip_name_resolve"
	// ForeignKeyChecks is the name for 'foreign_key_checks' system variable.
	ForeignKeyChecks = "foreign_key_checks"
	// SQLSafeUpdates is the name for 'sql_safe_updates' system variable.
	SQLSafeUpdates = "sql_safe_updates"
	// WarningCount is the name for 'warning_count' system variable.
	WarningCount = "warning_count"
	// ErrorCount is the name for 'error_count' system variable.
	ErrorCount = "error_count"
	// SQLSelectLimit is the name for 'sql_select_limit' system variable.
	SQLSelectLimit = "sql_select_limit"
	// MaxConnectErrors is the name for 'max_connect_errors' system variable.
	MaxConnectErrors = "max_connect_errors"
	// TableDefinitionCache is the name for 'table_definition_cache' system variable.
	TableDefinitionCache = "table_definition_cache"
	// Timestamp is the name for 'timestamp' system variable.
	Timestamp = "timestamp"
	// ConnectTimeout is the name for 'connect_timeout' system variable.
	ConnectTimeout = "connect_timeout"
	// SyncBinlog is the name for 'sync_binlog' system variable.
	SyncBinlog = "sync_binlog"
	// BlockEncryptionMode is the name for 'block_encryption_mode' system variable.
	BlockEncryptionMode = "block_encryption_mode"
	// WaitTimeout is the name for 'wait_timeout' system variable.
	WaitTimeout = "wait_timeout"
	// ValidatePasswordNumberCount is the name of 'validate_password_number_count' system variable.
	ValidatePasswordNumberCount = "validate_password_number_count"
	// ValidatePasswordLength is the name of 'validate_password_length' system variable.
	ValidatePasswordLength = "validate_password_length"
	// Version is the name of 'version' system variable.
	Version = "version"
	// VersionComment is the name of 'version_comment' system variable.
	VersionComment = "version_comment"
	// PluginDir is the name of 'plugin_dir' system variable.
	PluginDir = "plugin_dir"
	// PluginLoad is the name of 'plugin_load' system variable.
	PluginLoad = "plugin_load"
	// Port is the name for 'port' system variable.
	Port = "port"
	// DataDir is the name for 'datadir' system variable.
	DataDir = "datadir"
	// Profiling is the name for 'Profiling' system variable.
	Profiling = "profiling"
	// Socket is the name for 'socket' system variable.
	Socket = "socket"
	// BinlogOrderCommits is the name for 'binlog_order_commits' system variable.
	BinlogOrderCommits = "binlog_order_commits"
	// MasterVerifyChecksum is the name for 'master_verify_checksum' system variable.
	MasterVerifyChecksum = "master_verify_checksum"
	// ValidatePasswordCheckUserName is the name for 'validate_password_check_user_name' system variable.
	ValidatePasswordCheckUserName = "validate_password_check_user_name"
	// SuperReadOnly is the name for 'super_read_only' system variable.
	SuperReadOnly = "super_read_only"
	// SQLNotes is the name for 'sql_notes' system variable.
	SQLNotes = "sql_notes"
	// QueryCacheType is the name for 'query_cache_type' system variable.
	QueryCacheType = "query_cache_type"
	// SlaveCompressedProtocol is the name for 'slave_compressed_protocol' system variable.
	SlaveCompressedProtocol = "slave_compressed_protocol"
	// BinlogRowQueryLogEvents is the name for 'binlog_rows_query_log_events' system variable.
	BinlogRowQueryLogEvents = "binlog_rows_query_log_events"
	// LogSlowSlaveStatements is the name for 'log_slow_slave_statements' system variable.
	LogSlowSlaveStatements = "log_slow_slave_statements"
	// LogSlowAdminStatements is the name for 'log_slow_admin_statements' system variable.
	LogSlowAdminStatements = "log_slow_admin_statements"
	// LogQueriesNotUsingIndexes is the name for 'log_queries_not_using_indexes' system variable.
	LogQueriesNotUsingIndexes = "log_queries_not_using_indexes"
	// QueryCacheWlockInvalidate is the name for 'query_cache_wlock_invalidate' system variable.
	QueryCacheWlockInvalidate = "query_cache_wlock_invalidate"
	// SQLAutoIsNull is the name for 'sql_auto_is_null' system variable.
	SQLAutoIsNull = "sql_auto_is_null"
	// RelayLogPurge is the name for 'relay_log_purge' system variable.
	RelayLogPurge = "relay_log_purge"
	// AutomaticSpPrivileges is the name for 'automatic_sp_privileges' system variable.
	AutomaticSpPrivileges = "automatic_sp_privileges"
	// SQLQuoteShowCreate is the name for 'sql_quote_show_create' system variable.
	SQLQuoteShowCreate = "sql_quote_show_create"
	// SlowQueryLog is the name for 'slow_query_log' system variable.
	SlowQueryLog = "slow_query_log"
	// BinlogDirectNonTransactionalUpdates is the name for 'binlog_direct_non_transactional_updates' system variable.
	BinlogDirectNonTransactionalUpdates = "binlog_direct_non_transactional_updates"
	// SQLBigSelects is the name for 'sql_big_selects' system variable.
	SQLBigSelects = "sql_big_selects"
	// LogBinTrustFunctionCreators is the name for 'log_bin_trust_function_creators' system variable.
	LogBinTrustFunctionCreators = "log_bin_trust_function_creators"
	// OldAlterTable is the name for 'old_alter_table' system variable.
	OldAlterTable = "old_alter_table"
	// EnforceGtidConsistency is the name for 'enforce_gtid_consistency' system variable.
	EnforceGtidConsistency = "enforce_gtid_consistency"
	// SecureAuth is the name for 'secure_auth' system variable.
	SecureAuth = "secure_auth"
	// UniqueChecks is the name for 'unique_checks' system variable.
	UniqueChecks = "unique_checks"
	// SQLWarnings is the name for 'sql_warnings' system variable.
	SQLWarnings = "sql_warnings"
	// AutoCommit is the name for 'autocommit' system variable.
	AutoCommit = "autocommit"
	// KeepFilesOnCreate is the name for 'keep_files_on_create' system variable.
	KeepFilesOnCreate = "keep_files_on_create"
	// ShowOldTemporals is the name for 'show_old_temporals' system variable.
	ShowOldTemporals = "show_old_temporals"
	// LocalInFile is the name for 'local_infile' system variable.
	LocalInFile = "local_infile"
	// PerformanceSchema is the name for 'performance_schema' system variable.
	PerformanceSchema = "performance_schema"
	// Flush is the name for 'flush' system variable.
	Flush = "flush"
	// SlaveAllowBatching is the name for 'slave_allow_batching' system variable.
	SlaveAllowBatching = "slave_allow_batching"
	// MyISAMUseMmap is the name for 'myisam_use_mmap' system variable.
	MyISAMUseMmap = "myisam_use_mmap"
	// InnodbFilePerTable is the name for 'innodb_file_per_table' system variable.
	InnodbFilePerTable = "innodb_file_per_table"
	// InnodbLogCompressedPages is the name for 'innodb_log_compressed_pages' system variable.
	InnodbLogCompressedPages = "innodb_log_compressed_pages"
	// InnodbPrintAllDeadlocks is the name for 'innodb_print_all_deadlocks' system variable.
	InnodbPrintAllDeadlocks = "innodb_print_all_deadlocks"
	// InnodbStrictMode is the name for 'innodb_strict_mode' system variable.
	InnodbStrictMode = "innodb_strict_mode"
	// InnodbCmpPerIndexEnabled is the name for 'innodb_cmp_per_index_enabled' system variable.
	InnodbCmpPerIndexEnabled = "innodb_cmp_per_index_enabled"
	// InnodbBufferPoolDumpAtShutdown is the name for 'innodb_buffer_pool_dump_at_shutdown' system variable.
	InnodbBufferPoolDumpAtShutdown = "innodb_buffer_pool_dump_at_shutdown"
	// InnodbAdaptiveHashIndex is the name for 'innodb_adaptive_hash_index' system variable.
	InnodbAdaptiveHashIndex = "innodb_adaptive_hash_index"
	// InnodbFtEnableStopword is the name for 'innodb_ft_enable_stopword' system variable.
	InnodbFtEnableStopword = "innodb_ft_enable_stopword" // #nosec G101
	// InnodbSupportXA is the name for 'innodb_support_xa' system variable.
	InnodbSupportXA = "innodb_support_xa"
	// InnodbOptimizeFullTextOnly is the name for 'innodb_optimize_fulltext_only' system variable.
	InnodbOptimizeFullTextOnly = "innodb_optimize_fulltext_only"
	// InnodbStatusOutputLocks is the name for 'innodb_status_output_locks' system variable.
	InnodbStatusOutputLocks = "innodb_status_output_locks"
	// InnodbBufferPoolDumpNow is the name for 'innodb_buffer_pool_dump_now' system variable.
	InnodbBufferPoolDumpNow = "innodb_buffer_pool_dump_now"
	// InnodbBufferPoolLoadNow is the name for 'innodb_buffer_pool_load_now' system variable.
	InnodbBufferPoolLoadNow = "innodb_buffer_pool_load_now"
	// InnodbStatsOnMetadata is the name for 'innodb_stats_on_metadata' system variable.
	InnodbStatsOnMetadata = "innodb_stats_on_metadata"
	// InnodbDisableSortFileCache is the name for 'innodb_disable_sort_file_cache' system variable.
	InnodbDisableSortFileCache = "innodb_disable_sort_file_cache"
	// InnodbStatsAutoRecalc is the name for 'innodb_stats_auto_recalc' system variable.
	InnodbStatsAutoRecalc = "innodb_stats_auto_recalc"
	// InnodbBufferPoolLoadAbort is the name for 'innodb_buffer_pool_load_abort' system variable.
	InnodbBufferPoolLoadAbort = "innodb_buffer_pool_load_abort"
	// InnodbStatsPersistent is the name for 'innodb_stats_persistent' system variable.
	InnodbStatsPersistent = "innodb_stats_persistent"
	// InnodbRandomReadAhead is the name for 'innodb_random_read_ahead' system variable.
	InnodbRandomReadAhead = "innodb_random_read_ahead"
	// InnodbAdaptiveFlushing is the name for 'innodb_adaptive_flushing' system variable.
	InnodbAdaptiveFlushing = "innodb_adaptive_flushing"
	// InnodbTableLocks is the name for 'innodb_table_locks' system variable.
	InnodbTableLocks = "innodb_table_locks"
	// InnodbStatusOutput is the name for 'innodb_status_output' system variable.
	InnodbStatusOutput = "innodb_status_output"
	// NetBufferLength is the name for 'net_buffer_length' system variable.
	NetBufferLength = "net_buffer_length"
	// QueryCacheSize is the name of 'query_cache_size' system variable.
	QueryCacheSize = "query_cache_size"
	// TxReadOnly is the name of 'tx_read_only' system variable.
	TxReadOnly = "tx_read_only"
	// TransactionReadOnly is the name of 'transaction_read_only' system variable.
	TransactionReadOnly = "transaction_read_only"
	// CharacterSetServer is the name of 'character_set_server' system variable.
	CharacterSetServer = "character_set_server"
	// AutoIncrementIncrement is the name of 'auto_increment_increment' system variable.
	AutoIncrementIncrement = "auto_increment_increment"
	// AutoIncrementOffset is the name of 'auto_increment_offset' system variable.
	AutoIncrementOffset = "auto_increment_offset"
	// InitConnect is the name of 'init_connect' system variable.
	InitConnect = "init_connect"
	// CollationServer is the name of 'collation_server' variable.
	CollationServer = "collation_server"
	// NetWriteTimeout is the name of 'net_write_timeout' variable.
	NetWriteTimeout = "net_write_timeout"
	// ThreadPoolSize is the name of 'thread_pool_size' variable.
	ThreadPoolSize = "thread_pool_size"
	// WindowingUseHighPrecision is the name of 'windowing_use_high_precision' system variable.
	WindowingUseHighPrecision = "windowing_use_high_precision"
	// OptimizerSwitch is the name of 'optimizer_switch' system variable.
	OptimizerSwitch = "optimizer_switch"
	// SystemTimeZone is the name of 'system_time_zone' system variable.
	SystemTimeZone = "system_time_zone"
	// CTEMaxRecursionDepth is the name of 'cte_max_recursion_depth' system variable.
	CTEMaxRecursionDepth = "cte_max_recursion_depth"
	// SQLModeVar is the name of the 'sql_mode' system variable.
	SQLModeVar = "sql_mode"
	// CharacterSetResults is the name of the 'character_set_results' system variable.
	CharacterSetResults = "character_set_results"
	// MaxAllowedPacket is the name of the 'max_allowed_packet' system variable.
	MaxAllowedPacket = "max_allowed_packet"
	// TimeZone is the name of the 'time_zone' system variable.
	TimeZone = "time_zone"
	// TxnIsolation is the name of the 'tx_isolation' system variable.
	TxnIsolation = "tx_isolation"
	// TransactionIsolation is the name of the 'transaction_isolation' system variable.
	TransactionIsolation = "transaction_isolation"
	// TxnIsolationOneShot is the name of the 'tx_isolation_one_shot' system variable.
	TxnIsolationOneShot = "tx_isolation_one_shot"
	// MaxExecutionTime is the name of the 'max_execution_time' system variable.
	MaxExecutionTime = "max_execution_time"
	// ReadOnly is the name of the 'read_only' system variable.
	ReadOnly = "read_only"
	// DefaultAuthPlugin is the name of 'default_authentication_plugin' system variable.
	DefaultAuthPlugin = "default_authentication_plugin"
	// LastInsertID is the name of 'last_insert_id' system variable.
	LastInsertID = "last_insert_id"
	// Identity is the name of 'identity' system variable.
	Identity = "identity"
	// TiDBAllowFunctionForExpressionIndex is the name of `TiDBAllowFunctionForExpressionIndex` system variable.
	TiDBAllowFunctionForExpressionIndex = "tidb_allow_function_for_expression_index"
	// RandSeed1 is the name of 'rand_seed1' system variable.
	RandSeed1 = "rand_seed1"
	// RandSeed2 is the name of 'rand_seed2' system variable.
	RandSeed2 = "rand_seed2"
)<|MERGE_RESOLUTION|>--- conflicted
+++ resolved
@@ -1662,18 +1662,15 @@
 			return nil
 		},
 	},
-<<<<<<< HEAD
-	{Scope: ScopeGlobal, Name: TiDBGenerateBinaryPlan, Value: BoolToOnOff(DefTiDBGenerateBinaryPlan), Type: TypeBool, SetGlobal: func(s *SessionVars, val string) error {
-		GenerateBinaryPlan.Store(TiDBOptOn(val))
-		return nil
-	}},
-=======
 	{Scope: ScopeGlobal, Name: TiDBSimplifiedMetrics, Value: BoolToOnOff(DefTiDBSimplifiedMetrics), Type: TypeBool,
 		SetGlobal: func(vars *SessionVars, s string) error {
 			metrics.ToggleSimplifiedMode(TiDBOptOn(s))
 			return nil
 		}},
->>>>>>> fde7c36e
+	{Scope: ScopeGlobal, Name: TiDBGenerateBinaryPlan, Value: BoolToOnOff(DefTiDBGenerateBinaryPlan), Type: TypeBool, SetGlobal: func(s *SessionVars, val string) error {
+		GenerateBinaryPlan.Store(TiDBOptOn(val))
+		return nil
+	}},
 }
 
 // FeedbackProbability points to the FeedbackProbability in statistics package.
