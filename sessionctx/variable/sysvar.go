--- conflicted
+++ resolved
@@ -813,19 +813,17 @@
 	}, GetGlobal: func(s *SessionVars) (string, error) {
 		return BoolToOnOff(EnableConcurrentDDL.Load()), nil
 	}},
-<<<<<<< HEAD
+	{Scope: ScopeGlobal, Name: TiDBEnableNoopVariables, Value: BoolToOnOff(DefTiDBEnableNoopVariables), Type: TypeEnum, PossibleValues: []string{Off, On, Warn}, SetGlobal: func(s *SessionVars, val string) error {
+		EnableNoopVariables.Store(TiDBOptOn(val))
+		return nil
+	}, GetGlobal: func(s *SessionVars) (string, error) {
+		return BoolToOnOff(EnableNoopVariables.Load()), nil
+	}},
 	{Scope: ScopeGlobal, Name: TiDBGCAwareMemoryTrack, Value: BoolToOnOff(DefTiDBGCAwareMemoryTrack), Type: TypeBool, SetGlobal: func(s *SessionVars, val string) error {
 		memory.GCAwareMemoryTrack.Store(TiDBOptOn(val))
 		return nil
 	}, GetGlobal: func(s *SessionVars) (string, error) {
 		return BoolToOnOff(memory.GCAwareMemoryTrack.Load()), nil
-=======
-	{Scope: ScopeGlobal, Name: TiDBEnableNoopVariables, Value: BoolToOnOff(DefTiDBEnableNoopVariables), Type: TypeEnum, PossibleValues: []string{Off, On, Warn}, SetGlobal: func(s *SessionVars, val string) error {
-		EnableNoopVariables.Store(TiDBOptOn(val))
-		return nil
-	}, GetGlobal: func(s *SessionVars) (string, error) {
-		return BoolToOnOff(EnableNoopVariables.Load()), nil
->>>>>>> da1b82aa
 	}},
 
 	/* The system variables below have GLOBAL and SESSION scope  */
