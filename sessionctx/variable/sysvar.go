// Copyright 2015 PingCAP, Inc.
//
// Licensed under the Apache License, Version 2.0 (the "License");
// you may not use this file except in compliance with the License.
// You may obtain a copy of the License at
//
//     http://www.apache.org/licenses/LICENSE-2.0
//
// Unless required by applicable law or agreed to in writing, software
// distributed under the License is distributed on an "AS IS" BASIS,
// WITHOUT WARRANTIES OR CONDITIONS OF ANY KIND, either express or implied.
// See the License for the specific language governing permissions and
// limitations under the License.

package variable

import (
	"encoding/json"
	"fmt"
	"math"
	"runtime"
	"strconv"
	"strings"
	"sync/atomic"
	"time"

	"github.com/pingcap/errors"
	"github.com/pingcap/tidb/config"
	"github.com/pingcap/tidb/kv"
	"github.com/pingcap/tidb/metrics"
	"github.com/pingcap/tidb/parser/charset"
	"github.com/pingcap/tidb/parser/mysql"
	"github.com/pingcap/tidb/sessionctx/stmtctx"
	"github.com/pingcap/tidb/types"
	"github.com/pingcap/tidb/util/collate"
	"github.com/pingcap/tidb/util/logutil"
	"github.com/pingcap/tidb/util/mathutil"
	"github.com/pingcap/tidb/util/stmtsummary"
	"github.com/pingcap/tidb/util/tikvutil"
	"github.com/pingcap/tidb/util/tls"
	topsqlstate "github.com/pingcap/tidb/util/topsql/state"
	"github.com/pingcap/tidb/util/versioninfo"
	tikvcfg "github.com/tikv/client-go/v2/config"
	tikvstore "github.com/tikv/client-go/v2/kv"
	atomic2 "go.uber.org/atomic"
)

// All system variables declared here are ordered by their scopes, which follow the order of scopes below:
// 		[NONE, SESSION, INSTANCE, GLOBAL, GLOBAL & SESSION]
// If you are adding a new system variable, please put it in the corresponding area.
var defaultSysVars = []*SysVar{
	/* The system variables below have NONE scope  */
	{Scope: ScopeNone, Name: SystemTimeZone, Value: "CST"},
	{Scope: ScopeNone, Name: Hostname, Value: DefHostname},
	{Scope: ScopeNone, Name: Port, Value: "4000", Type: TypeUnsigned, MinValue: 0, MaxValue: math.MaxUint16},
	{Scope: ScopeNone, Name: LogBin, Value: Off, Type: TypeBool},
	{Scope: ScopeNone, Name: VersionComment, Value: "TiDB Server (Apache License 2.0) " + versioninfo.TiDBEdition + " Edition, MySQL 5.7 compatible"},
	{Scope: ScopeNone, Name: Version, Value: mysql.ServerVersion},
	{Scope: ScopeNone, Name: DataDir, Value: "/usr/local/mysql/data/"},
	{Scope: ScopeNone, Name: Socket, Value: ""},
	{Scope: ScopeNone, Name: "license", Value: "Apache License 2.0"},
	{Scope: ScopeNone, Name: "have_ssl", Value: "DISABLED", Type: TypeBool},
	{Scope: ScopeNone, Name: "have_openssl", Value: "DISABLED", Type: TypeBool},
	{Scope: ScopeNone, Name: "ssl_ca", Value: ""},
	{Scope: ScopeNone, Name: "ssl_cert", Value: ""},
	{Scope: ScopeNone, Name: "ssl_key", Value: ""},
	{Scope: ScopeNone, Name: "version_compile_os", Value: runtime.GOOS},
	{Scope: ScopeNone, Name: "version_compile_machine", Value: runtime.GOARCH},
	/* TiDB specific variables */
	{Scope: ScopeNone, Name: TiDBEnableEnhancedSecurity, Value: Off, Type: TypeBool},
	{Scope: ScopeNone, Name: TiDBAllowFunctionForExpressionIndex, ReadOnly: true, Value: collectAllowFuncName4ExpressionIndex()},

	/* The system variables below have SESSION scope  */
	{Scope: ScopeSession, Name: Timestamp, Value: DefTimestamp, skipInit: true, MinValue: 0, MaxValue: 2147483647, Type: TypeFloat, GetSession: func(s *SessionVars) (string, error) {
		if timestamp, ok := s.systems[Timestamp]; ok && timestamp != DefTimestamp {
			return timestamp, nil
		}
		timestamp := s.StmtCtx.GetOrStoreStmtCache(stmtctx.StmtNowTsCacheKey, time.Now()).(time.Time)
		return types.ToString(float64(timestamp.UnixNano()) / float64(time.Second))
	}, GetStateValue: func(s *SessionVars) (string, bool, error) {
		timestamp, ok := s.systems[Timestamp]
		return timestamp, ok && timestamp != DefTimestamp, nil
	}},
	{Scope: ScopeSession, Name: WarningCount, Value: "0", ReadOnly: true, skipInit: true, GetSession: func(s *SessionVars) (string, error) {
		return strconv.Itoa(s.SysWarningCount), nil
	}},
	{Scope: ScopeSession, Name: ErrorCount, Value: "0", ReadOnly: true, skipInit: true, GetSession: func(s *SessionVars) (string, error) {
		return strconv.Itoa(int(s.SysErrorCount)), nil
	}},
	{Scope: ScopeSession, Name: LastInsertID, Value: "", skipInit: true, Type: TypeInt, AllowEmpty: true, MinValue: 0, MaxValue: math.MaxInt64, GetSession: func(s *SessionVars) (string, error) {
		return strconv.FormatUint(s.StmtCtx.PrevLastInsertID, 10), nil
	}, GetStateValue: func(s *SessionVars) (string, bool, error) {
		return "", false, nil
	}},
	{Scope: ScopeSession, Name: Identity, Value: "", skipInit: true, Type: TypeInt, AllowEmpty: true, MinValue: 0, MaxValue: math.MaxInt64, GetSession: func(s *SessionVars) (string, error) {
		return strconv.FormatUint(s.StmtCtx.PrevLastInsertID, 10), nil
	}, GetStateValue: func(s *SessionVars) (string, bool, error) {
		return "", false, nil
	}},
	/* TiDB specific variables */
	// TODO: TiDBTxnScope is hidden because local txn feature is not done.
	{Scope: ScopeSession, Name: TiDBTxnScope, skipInit: true, Hidden: true, Value: kv.GlobalTxnScope, SetSession: func(s *SessionVars, val string) error {
		switch val {
		case kv.GlobalTxnScope:
			s.TxnScope = kv.NewGlobalTxnScopeVar()
		case kv.LocalTxnScope:
			if !EnableLocalTxn.Load() {
				return ErrWrongValueForVar.GenWithStack("@@txn_scope can not be set to local when tidb_enable_local_txn is off")
			}
			txnScope := config.GetTxnScopeFromConfig()
			if txnScope == kv.GlobalTxnScope {
				return ErrWrongValueForVar.GenWithStack("@@txn_scope can not be set to local when zone label is empty or \"global\"")
			}
			s.TxnScope = kv.NewLocalTxnScopeVar(txnScope)
		default:
			return ErrWrongValueForVar.GenWithStack("@@txn_scope value should be global or local")
		}
		return nil
	}, GetSession: func(s *SessionVars) (string, error) {
		return s.TxnScope.GetVarValue(), nil
	}},
	{Scope: ScopeSession, Name: TiDBTxnReadTS, Value: "", Hidden: true, SetSession: func(s *SessionVars, val string) error {
		return setTxnReadTS(s, val)
	}, Validation: func(vars *SessionVars, normalizedValue string, originalValue string, scope ScopeFlag) (string, error) {
		return normalizedValue, nil
	}},
	{Scope: ScopeSession, Name: TiDBReadStaleness, Value: strconv.Itoa(DefTiDBReadStaleness), Type: TypeInt, MinValue: math.MinInt32, MaxValue: 0, AllowEmpty: true, Hidden: false, SetSession: func(s *SessionVars, val string) error {
		return setReadStaleness(s, val)
	}},
	{Scope: ScopeSession, Name: TiDBEnforceMPPExecution, Type: TypeBool, Value: BoolToOnOff(config.GetGlobalConfig().Performance.EnforceMPP), Validation: func(vars *SessionVars, normalizedValue string, originalValue string, scope ScopeFlag) (string, error) {
		if TiDBOptOn(normalizedValue) && !vars.allowMPPExecution {
			return normalizedValue, ErrWrongValueForVar.GenWithStackByArgs("tidb_enforce_mpp", "1' but tidb_allow_mpp is 0, please activate tidb_allow_mpp at first.")
		}
		return normalizedValue, nil
	}, SetSession: func(s *SessionVars, val string) error {
		s.enforceMPPExecution = TiDBOptOn(val)
		return nil
	}},
	{Scope: ScopeGlobal | ScopeSession, Name: TiDBMaxTiFlashThreads, Type: TypeInt, Value: strconv.Itoa(DefTiFlashMaxThreads), MinValue: -1, MaxValue: MaxConfigurableConcurrency, SetSession: func(s *SessionVars, val string) error {
		s.TiFlashMaxThreads = TidbOptInt64(val, DefTiFlashMaxThreads)
		return nil
	}},
	{Scope: ScopeSession, Name: TiDBSnapshot, Value: "", skipInit: true, SetSession: func(s *SessionVars, val string) error {
		err := setSnapshotTS(s, val)
		if err != nil {
			return err
		}
		return nil
	}},
	{Scope: ScopeSession, Name: TiDBOptProjectionPushDown, Value: BoolToOnOff(config.GetGlobalConfig().Performance.ProjectionPushDown), Type: TypeBool, SetSession: func(s *SessionVars, val string) error {
		s.AllowProjectionPushDown = TiDBOptOn(val)
		return nil
	}},
	{Scope: ScopeSession, Name: TiDBOptAggPushDown, Value: BoolToOnOff(DefOptAggPushDown), Type: TypeBool, SetSession: func(s *SessionVars, val string) error {
		s.AllowAggPushDown = TiDBOptOn(val)
		return nil
	}},
	{Scope: ScopeSession, Name: TiDBOptDistinctAggPushDown, Value: BoolToOnOff(config.GetGlobalConfig().Performance.DistinctAggPushDown), skipInit: true, Type: TypeBool, SetSession: func(s *SessionVars, val string) error {
		s.AllowDistinctAggPushDown = TiDBOptOn(val)
		return nil
	}},
	{Scope: ScopeSession, Name: TiDBOptWriteRowID, Value: BoolToOnOff(DefOptWriteRowID), Type: TypeBool, skipInit: true, SetSession: func(s *SessionVars, val string) error {
		s.AllowWriteRowID = TiDBOptOn(val)
		return nil
	}},
	{Scope: ScopeSession, Name: TiDBChecksumTableConcurrency, skipInit: true, Value: strconv.Itoa(DefChecksumTableConcurrency), Type: TypeInt, MinValue: 1, MaxValue: MaxConfigurableConcurrency},
	{Scope: ScopeSession, Name: TiDBBatchInsert, Value: BoolToOnOff(DefBatchInsert), Type: TypeBool, skipInit: true, SetSession: func(s *SessionVars, val string) error {
		s.BatchInsert = TiDBOptOn(val)
		return nil
	}},
	{Scope: ScopeSession, Name: TiDBBatchDelete, Value: BoolToOnOff(DefBatchDelete), Type: TypeBool, skipInit: true, SetSession: func(s *SessionVars, val string) error {
		s.BatchDelete = TiDBOptOn(val)
		return nil
	}},
	{Scope: ScopeSession, Name: TiDBBatchCommit, Value: BoolToOnOff(DefBatchCommit), Type: TypeBool, skipInit: true, SetSession: func(s *SessionVars, val string) error {
		s.BatchCommit = TiDBOptOn(val)
		return nil
	}},
	{Scope: ScopeSession, Name: TiDBCurrentTS, Value: strconv.Itoa(DefCurretTS), Type: TypeInt, AllowEmpty: true, MinValue: 0, MaxValue: math.MaxInt64, ReadOnly: true, skipInit: true, GetSession: func(s *SessionVars) (string, error) {
		return strconv.FormatUint(s.TxnCtx.StartTS, 10), nil
	}},
	{Scope: ScopeSession, Name: TiDBLastTxnInfo, Value: strconv.Itoa(DefCurretTS), ReadOnly: true, skipInit: true, GetSession: func(s *SessionVars) (string, error) {
		return s.LastTxnInfo, nil
	}},
	{Scope: ScopeSession, Name: TiDBLastQueryInfo, Value: strconv.Itoa(DefCurretTS), ReadOnly: true, skipInit: true, GetSession: func(s *SessionVars) (string, error) {
		info, err := json.Marshal(s.LastQueryInfo)
		if err != nil {
			return "", err
		}
		return string(info), nil
	}},
	{Scope: ScopeSession, Name: TiDBEnableChunkRPC, Value: On, Type: TypeBool, skipInit: true, SetSession: func(s *SessionVars, val string) error {
		s.EnableChunkRPC = TiDBOptOn(val)
		return nil
	}},
	{Scope: ScopeSession, Name: TxnIsolationOneShot, Value: "", skipInit: true, Validation: func(vars *SessionVars, normalizedValue string, originalValue string, scope ScopeFlag) (string, error) {
		return checkIsolationLevel(vars, normalizedValue, originalValue, scope)
	}, SetSession: func(s *SessionVars, val string) error {
		s.txnIsolationLevelOneShot.state = oneShotSet
		s.txnIsolationLevelOneShot.value = val
		return nil
	}, GetStateValue: func(s *SessionVars) (string, bool, error) {
		if s.txnIsolationLevelOneShot.state != oneShotDef {
			return s.txnIsolationLevelOneShot.value, true, nil
		}
		return "", false, nil
	}},
	{Scope: ScopeSession, Name: TiDBOptimizerSelectivityLevel, Value: strconv.Itoa(DefTiDBOptimizerSelectivityLevel), skipInit: true, Type: TypeUnsigned, MinValue: 0, MaxValue: math.MaxInt32, SetSession: func(s *SessionVars, val string) error {
		s.OptimizerSelectivityLevel = tidbOptPositiveInt32(val, DefTiDBOptimizerSelectivityLevel)
		return nil
	}},
	{Scope: ScopeGlobal | ScopeSession, Name: TiDBOptimizerEnableOuterJoinReorder, Value: BoolToOnOff(DefTiDBEnableOuterJoinReorder), skipInit: true, Type: TypeBool, SetSession: func(s *SessionVars, val string) error {
		s.EnableOuterJoinReorder = TiDBOptOn(val)
		return nil
	}},
	{Scope: ScopeSession, Name: TiDBLogFileMaxDays, Value: strconv.Itoa(config.GetGlobalConfig().Log.File.MaxDays), Type: TypeInt, MinValue: 0, MaxValue: math.MaxInt32, skipInit: true, SetSession: func(s *SessionVars, val string) error {
		maxAge, err := strconv.ParseInt(val, 10, 32)
		if err != nil {
			return err
		}

		GlobalLogMaxDays.Store(int32(maxAge))

		cfg := config.GetGlobalConfig().Log.ToLogConfig()
		cfg.Config.File.MaxDays = int(maxAge)

		err = logutil.ReplaceLogger(cfg)
		if err != nil {
			return err
		}

		return nil
	}, GetSession: func(s *SessionVars) (string, error) {
		return strconv.FormatInt(int64(GlobalLogMaxDays.Load()), 10), nil
	}},
	{Scope: ScopeSession, Name: TiDBConfig, Value: "", ReadOnly: true, skipInit: true, GetSession: func(s *SessionVars) (string, error) {
		return config.GetJSONConfig()
	}},
	{Scope: ScopeSession, Name: TiDBDDLReorgPriority, Value: "PRIORITY_LOW", Type: TypeEnum, skipInit: true, PossibleValues: []string{"PRIORITY_LOW", "PRIORITY_NORMAL", "PRIORITY_HIGH"}, SetSession: func(s *SessionVars, val string) error {
		s.setDDLReorgPriority(val)
		return nil
	}},
	{Scope: ScopeSession, Name: TiDBSlowQueryFile, Value: "", skipInit: true, SetSession: func(s *SessionVars, val string) error {
		s.SlowQueryFile = val
		return nil
	}},
	{Scope: ScopeSession, Name: TiDBWaitSplitRegionFinish, Value: BoolToOnOff(DefTiDBWaitSplitRegionFinish), skipInit: true, Type: TypeBool, SetSession: func(s *SessionVars, val string) error {
		s.WaitSplitRegionFinish = TiDBOptOn(val)
		return nil
	}},
	{Scope: ScopeSession, Name: TiDBWaitSplitRegionTimeout, Value: strconv.Itoa(DefWaitSplitRegionTimeout), skipInit: true, Type: TypeUnsigned, MinValue: 1, MaxValue: math.MaxInt32, SetSession: func(s *SessionVars, val string) error {
		s.WaitSplitRegionTimeout = uint64(tidbOptPositiveInt32(val, DefWaitSplitRegionTimeout))
		return nil
	}},
	{Scope: ScopeSession, Name: TiDBLowResolutionTSO, Value: Off, Type: TypeBool, skipInit: true, SetSession: func(s *SessionVars, val string) error {
		s.LowResolutionTSO = TiDBOptOn(val)
		return nil
	}},
	{Scope: ScopeSession, Name: TiDBAllowRemoveAutoInc, Value: BoolToOnOff(DefTiDBAllowRemoveAutoInc), skipInit: true, Type: TypeBool, SetSession: func(s *SessionVars, val string) error {
		s.AllowRemoveAutoInc = TiDBOptOn(val)
		return nil
	}},
	{Scope: ScopeSession, Name: TiDBIsolationReadEngines, Value: strings.Join(config.GetGlobalConfig().IsolationRead.Engines, ","), Validation: func(vars *SessionVars, normalizedValue string, originalValue string, scope ScopeFlag) (string, error) {
		engines := strings.Split(normalizedValue, ",")
		var formatVal string
		for i, engine := range engines {
			engine = strings.TrimSpace(engine)
			if i != 0 {
				formatVal += ","
			}
			switch {
			case strings.EqualFold(engine, kv.TiKV.Name()):
				formatVal += kv.TiKV.Name()
			case strings.EqualFold(engine, kv.TiFlash.Name()):
				formatVal += kv.TiFlash.Name()
			case strings.EqualFold(engine, kv.TiDB.Name()):
				formatVal += kv.TiDB.Name()
			default:
				return normalizedValue, ErrWrongValueForVar.GenWithStackByArgs(TiDBIsolationReadEngines, normalizedValue)
			}
		}
		return formatVal, nil
	}, SetSession: func(s *SessionVars, val string) error {
		s.IsolationReadEngines = make(map[kv.StoreType]struct{})
		for _, engine := range strings.Split(val, ",") {
			switch engine {
			case kv.TiKV.Name():
				s.IsolationReadEngines[kv.TiKV] = struct{}{}
			case kv.TiFlash.Name():
				s.IsolationReadEngines[kv.TiFlash] = struct{}{}
			case kv.TiDB.Name():
				s.IsolationReadEngines[kv.TiDB] = struct{}{}
			}
		}
		return nil
	}},
	{Scope: ScopeSession, Name: TiDBMetricSchemaStep, Value: strconv.Itoa(DefTiDBMetricSchemaStep), Type: TypeUnsigned, skipInit: true, MinValue: 10, MaxValue: 60 * 60 * 60, SetSession: func(s *SessionVars, val string) error {
		s.MetricSchemaStep = TidbOptInt64(val, DefTiDBMetricSchemaStep)
		return nil
	}},
	{Scope: ScopeSession, Name: TiDBMetricSchemaRangeDuration, Value: strconv.Itoa(DefTiDBMetricSchemaRangeDuration), skipInit: true, Type: TypeUnsigned, MinValue: 10, MaxValue: 60 * 60 * 60, SetSession: func(s *SessionVars, val string) error {
		s.MetricSchemaRangeDuration = TidbOptInt64(val, DefTiDBMetricSchemaRangeDuration)
		return nil
	}},
	{Scope: ScopeSession, Name: TiDBFoundInPlanCache, Value: BoolToOnOff(DefTiDBFoundInPlanCache), Type: TypeBool, ReadOnly: true, skipInit: true, SetSession: func(s *SessionVars, val string) error {
		s.FoundInPlanCache = TiDBOptOn(val)
		return nil
	}, GetSession: func(s *SessionVars) (string, error) {
		return BoolToOnOff(s.PrevFoundInPlanCache), nil
	}},
	{Scope: ScopeSession, Name: TiDBFoundInBinding, Value: BoolToOnOff(DefTiDBFoundInBinding), Type: TypeBool, ReadOnly: true, skipInit: true, SetSession: func(s *SessionVars, val string) error {
		s.FoundInBinding = TiDBOptOn(val)
		return nil
	}, GetSession: func(s *SessionVars) (string, error) {
		return BoolToOnOff(s.PrevFoundInBinding), nil
	}},
	{Scope: ScopeSession, Name: RandSeed1, Type: TypeInt, Value: "0", skipInit: true, MaxValue: math.MaxInt32, SetSession: func(s *SessionVars, val string) error {
		s.Rng.SetSeed1(uint32(tidbOptPositiveInt32(val, 0)))
		return nil
	}, GetSession: func(s *SessionVars) (string, error) {
		return "0", nil
	}, GetStateValue: func(s *SessionVars) (string, bool, error) {
		return strconv.FormatUint(uint64(s.Rng.GetSeed1()), 10), true, nil
	}},
	{Scope: ScopeSession, Name: RandSeed2, Type: TypeInt, Value: "0", skipInit: true, MaxValue: math.MaxInt32, SetSession: func(s *SessionVars, val string) error {
		s.Rng.SetSeed2(uint32(tidbOptPositiveInt32(val, 0)))
		return nil
	}, GetSession: func(s *SessionVars) (string, error) {
		return "0", nil
	}, GetStateValue: func(s *SessionVars) (string, bool, error) {
		return strconv.FormatUint(uint64(s.Rng.GetSeed2()), 10), true, nil
	}},
	{Scope: ScopeSession, Name: TiDBReadConsistency, Value: string(ReadConsistencyStrict), Type: TypeStr, Hidden: true,
		Validation: func(_ *SessionVars, normalized string, _ string, _ ScopeFlag) (string, error) {
			return normalized, validateReadConsistencyLevel(normalized)
		},
		SetSession: func(s *SessionVars, val string) error {
			s.ReadConsistency = ReadConsistencyLevel(val)
			return nil
		},
	},
	{Scope: ScopeSession, Name: TiDBLastDDLInfo, Value: strconv.Itoa(DefCurretTS), ReadOnly: true, skipInit: true, GetSession: func(s *SessionVars) (string, error) {
		info, err := json.Marshal(s.LastDDLInfo)
		if err != nil {
			return "", err
		}
		return string(info), nil
	}},

	/* The system variables below have INSTANCE scope  */
	{Scope: ScopeInstance, Name: TiDBGeneralLog, Value: BoolToOnOff(DefTiDBGeneralLog), Type: TypeBool, skipInit: true, SetGlobal: func(s *SessionVars, val string) error {
		ProcessGeneralLog.Store(TiDBOptOn(val))
		return nil
	}, GetGlobal: func(s *SessionVars) (string, error) {
		return BoolToOnOff(ProcessGeneralLog.Load()), nil
	}},
	{Scope: ScopeInstance, Name: TiDBSlowLogThreshold, Value: strconv.Itoa(logutil.DefaultSlowThreshold), skipInit: true, Type: TypeInt, MinValue: -1, MaxValue: math.MaxInt64, SetGlobal: func(s *SessionVars, val string) error {
		atomic.StoreUint64(&config.GetGlobalConfig().Instance.SlowThreshold, uint64(TidbOptInt64(val, logutil.DefaultSlowThreshold)))
		return nil
	}, GetGlobal: func(s *SessionVars) (string, error) {
		return strconv.FormatUint(atomic.LoadUint64(&config.GetGlobalConfig().Instance.SlowThreshold), 10), nil
	}},
	{Scope: ScopeInstance, Name: TiDBRecordPlanInSlowLog, Value: int32ToBoolStr(logutil.DefaultRecordPlanInSlowLog), skipInit: true, Type: TypeBool, SetGlobal: func(s *SessionVars, val string) error {
		atomic.StoreUint32(&config.GetGlobalConfig().Instance.RecordPlanInSlowLog, uint32(TidbOptInt64(val, logutil.DefaultRecordPlanInSlowLog)))
		return nil
	}, GetGlobal: func(s *SessionVars) (string, error) {
		enabled := atomic.LoadUint32(&config.GetGlobalConfig().Instance.RecordPlanInSlowLog) == 1
		return BoolToOnOff(enabled), nil
	}},
	{Scope: ScopeInstance, Name: TiDBEnableSlowLog, Value: BoolToOnOff(logutil.DefaultTiDBEnableSlowLog), Type: TypeBool, skipInit: true, SetGlobal: func(s *SessionVars, val string) error {
		config.GetGlobalConfig().Instance.EnableSlowLog.Store(TiDBOptOn(val))
		return nil
	}, GetGlobal: func(s *SessionVars) (string, error) {
		return BoolToOnOff(config.GetGlobalConfig().Instance.EnableSlowLog.Load()), nil
	}},
	{Scope: ScopeInstance, Name: TiDBCheckMb4ValueInUTF8, Value: BoolToOnOff(config.GetGlobalConfig().Instance.CheckMb4ValueInUTF8.Load()), skipInit: true, Type: TypeBool, SetGlobal: func(s *SessionVars, val string) error {
		config.GetGlobalConfig().Instance.CheckMb4ValueInUTF8.Store(TiDBOptOn(val))
		return nil
	}, GetGlobal: func(s *SessionVars) (string, error) {
		return BoolToOnOff(config.GetGlobalConfig().Instance.CheckMb4ValueInUTF8.Load()), nil
	}},
	{Scope: ScopeInstance, Name: TiDBPProfSQLCPU, Value: strconv.Itoa(DefTiDBPProfSQLCPU), Type: TypeInt, skipInit: true, MinValue: 0, MaxValue: 1, SetGlobal: func(s *SessionVars, val string) error {
		EnablePProfSQLCPU.Store(uint32(tidbOptPositiveInt32(val, DefTiDBPProfSQLCPU)) > 0)
		return nil
	}, GetGlobal: func(s *SessionVars) (string, error) {
		val := "0"
		if EnablePProfSQLCPU.Load() {
			val = "1"
		}
		return val, nil
	}},
	{Scope: ScopeInstance, Name: TiDBDDLSlowOprThreshold, Value: strconv.Itoa(DefTiDBDDLSlowOprThreshold), Type: TypeInt, MinValue: 0, MaxValue: math.MaxInt32, skipInit: true, SetGlobal: func(s *SessionVars, val string) error {
		atomic.StoreUint32(&DDLSlowOprThreshold, uint32(tidbOptPositiveInt32(val, DefTiDBDDLSlowOprThreshold)))
		return nil
	}, GetGlobal: func(s *SessionVars) (string, error) {
		return strconv.FormatUint(uint64(atomic.LoadUint32(&DDLSlowOprThreshold)), 10), nil
	}},
	{Scope: ScopeInstance, Name: TiDBForcePriority, skipInit: true, Value: mysql.Priority2Str[DefTiDBForcePriority], Type: TypeEnum, PossibleValues: []string{"NO_PRIORITY", "LOW_PRIORITY", "HIGH_PRIORITY", "DELAYED"}, SetGlobal: func(s *SessionVars, val string) error {
		atomic.StoreInt32(&ForcePriority, int32(mysql.Str2Priority(val)))
		return nil
	}, GetGlobal: func(s *SessionVars) (string, error) {
		return mysql.Priority2Str[mysql.PriorityEnum(atomic.LoadInt32(&ForcePriority))], nil
	}},
	{Scope: ScopeInstance, Name: TiDBExpensiveQueryTimeThreshold, Value: strconv.Itoa(DefTiDBExpensiveQueryTimeThreshold), Type: TypeUnsigned, MinValue: int64(MinExpensiveQueryTimeThreshold), MaxValue: math.MaxInt32, SetGlobal: func(s *SessionVars, val string) error {
		atomic.StoreUint64(&ExpensiveQueryTimeThreshold, uint64(tidbOptPositiveInt32(val, DefTiDBExpensiveQueryTimeThreshold)))
		return nil
	}, GetGlobal: func(s *SessionVars) (string, error) {
		return strconv.FormatUint(atomic.LoadUint64(&ExpensiveQueryTimeThreshold), 10), nil
	}},
	{Scope: ScopeInstance, Name: TiDBMemoryUsageAlarmRatio, Value: strconv.FormatFloat(config.GetGlobalConfig().Instance.MemoryUsageAlarmRatio, 'f', -1, 64), Type: TypeFloat, MinValue: 0.0, MaxValue: 1.0, skipInit: true, SetGlobal: func(s *SessionVars, val string) error {
		MemoryUsageAlarmRatio.Store(tidbOptFloat64(val, 0.8))
		return nil
	}, GetGlobal: func(s *SessionVars) (string, error) {
		return fmt.Sprintf("%g", MemoryUsageAlarmRatio.Load()), nil
	}},
	{Scope: ScopeInstance, Name: TiDBEnableCollectExecutionInfo, Value: BoolToOnOff(DefTiDBEnableCollectExecutionInfo), skipInit: true, Type: TypeBool, SetGlobal: func(s *SessionVars, val string) error {
		oldConfig := config.GetGlobalConfig()
		newValue := TiDBOptOn(val)
		if oldConfig.Instance.EnableCollectExecutionInfo != newValue {
			newConfig := *oldConfig
			newConfig.Instance.EnableCollectExecutionInfo = newValue
			config.StoreGlobalConfig(&newConfig)
		}
		return nil
	}, GetGlobal: func(s *SessionVars) (string, error) {
		return BoolToOnOff(config.GetGlobalConfig().Instance.EnableCollectExecutionInfo), nil
	}},
	{Scope: ScopeInstance, Name: PluginLoad, Value: "", ReadOnly: true, GetGlobal: func(s *SessionVars) (string, error) {
		return config.GetGlobalConfig().Instance.PluginLoad, nil
	}},
	{Scope: ScopeInstance, Name: PluginDir, Value: "/data/deploy/plugin", ReadOnly: true, GetGlobal: func(s *SessionVars) (string, error) {
		return config.GetGlobalConfig().Instance.PluginDir, nil
	}},
<<<<<<< HEAD
	{Scope: ScopeInstance, Name: TiDBEnableDDL, Value: BoolToOnOff(config.GetGlobalConfig().Instance.TiDBEnableDDL.Load()), Type: TypeBool,
		SetGlobal: func(s *SessionVars, val string) error {
			oldVal, newVal := config.GetGlobalConfig().Instance.TiDBEnableDDL.Load(), TiDBOptOn(val)
			if oldVal != newVal {
				var err error
				if newVal && EnableDDL != nil {
					err = EnableDDL()
				} else if !newVal && DisableDDL != nil {
					err = DisableDDL()
				}
				config.GetGlobalConfig().Instance.TiDBEnableDDL.Store(newVal)
				return err
			}
			return nil
		},
		GetGlobal: func(s *SessionVars) (string, error) {
			return BoolToOnOff(config.GetGlobalConfig().Instance.TiDBEnableDDL.Load()), nil
		},
	},
=======
	{Scope: ScopeInstance, Name: MaxConnections, Value: strconv.FormatUint(uint64(config.GetGlobalConfig().Instance.MaxConnections), 10), Type: TypeUnsigned, MinValue: 0, MaxValue: 100000, SetGlobal: func(s *SessionVars, val string) error {
		config.GetGlobalConfig().Instance.MaxConnections = uint32(TidbOptInt64(val, 0))
		return nil
	}, GetGlobal: func(s *SessionVars) (string, error) {
		return strconv.FormatUint(uint64(config.GetGlobalConfig().Instance.MaxConnections), 10), nil
	}},
>>>>>>> e2b55640

	/* The system variables below have GLOBAL scope  */
	{Scope: ScopeGlobal, Name: MaxPreparedStmtCount, Value: strconv.FormatInt(DefMaxPreparedStmtCount, 10), Type: TypeInt, MinValue: -1, MaxValue: 1048576},
	{Scope: ScopeGlobal, Name: InitConnect, Value: ""},
	/* TiDB specific variables */
	{Scope: ScopeGlobal, Name: TiDBTSOClientBatchMaxWaitTime, Value: strconv.FormatFloat(DefTiDBTSOClientBatchMaxWaitTime, 'f', -1, 64), Type: TypeFloat, MinValue: 0, MaxValue: 10,
		GetGlobal: func(sv *SessionVars) (string, error) {
			return strconv.FormatFloat(MaxTSOBatchWaitInterval.Load(), 'f', -1, 64), nil
		},
		SetGlobal: func(s *SessionVars, val string) error {
			MaxTSOBatchWaitInterval.Store(tidbOptFloat64(val, DefTiDBTSOClientBatchMaxWaitTime))
			return nil
		}},
	{Scope: ScopeGlobal, Name: TiDBEnableTSOFollowerProxy, Value: BoolToOnOff(DefTiDBEnableTSOFollowerProxy), Type: TypeBool, GetGlobal: func(sv *SessionVars) (string, error) {
		return BoolToOnOff(EnableTSOFollowerProxy.Load()), nil
	}, SetGlobal: func(s *SessionVars, val string) error {
		EnableTSOFollowerProxy.Store(TiDBOptOn(val))
		return nil
	}},
	{Scope: ScopeGlobal, Name: TiDBEnableLocalTxn, Value: BoolToOnOff(DefTiDBEnableLocalTxn), Hidden: true, Type: TypeBool, GetGlobal: func(sv *SessionVars) (string, error) {
		return BoolToOnOff(EnableLocalTxn.Load()), nil
	}, SetGlobal: func(s *SessionVars, val string) error {
		oldVal := EnableLocalTxn.Load()
		newVal := TiDBOptOn(val)
		// Make sure the TxnScope is always Global when disable the Local Txn.
		// ON -> OFF
		if oldVal && !newVal {
			s.TxnScope = kv.NewGlobalTxnScopeVar()
		}
		EnableLocalTxn.Store(newVal)
		return nil
	}},
	{Scope: ScopeGlobal, Name: TiDBAutoAnalyzeRatio, Value: strconv.FormatFloat(DefAutoAnalyzeRatio, 'f', -1, 64), Type: TypeFloat, MinValue: 0, MaxValue: math.MaxUint64},
	{Scope: ScopeGlobal, Name: TiDBAutoAnalyzeStartTime, Value: DefAutoAnalyzeStartTime, Type: TypeTime},
	{Scope: ScopeGlobal, Name: TiDBAutoAnalyzeEndTime, Value: DefAutoAnalyzeEndTime, Type: TypeTime},
	{Scope: ScopeGlobal, Name: TiDBMemQuotaBindingCache, Value: strconv.FormatInt(DefTiDBMemQuotaBindingCache, 10), Type: TypeUnsigned, MaxValue: math.MaxInt32, GetGlobal: func(sv *SessionVars) (string, error) {
		return strconv.FormatInt(MemQuotaBindingCache.Load(), 10), nil
	}, SetGlobal: func(s *SessionVars, val string) error {
		MemQuotaBindingCache.Store(TidbOptInt64(val, DefTiDBMemQuotaBindingCache))
		return nil
	}},
	{Scope: ScopeGlobal, Name: TiDBRowFormatVersion, Value: strconv.Itoa(DefTiDBRowFormatV1), Type: TypeUnsigned, MinValue: 1, MaxValue: 2, SetSession: func(s *SessionVars, val string) error {
		formatVersion := int(TidbOptInt64(val, DefTiDBRowFormatV1))
		if formatVersion == DefTiDBRowFormatV1 {
			s.RowEncoder.Enable = false
		} else if formatVersion == DefTiDBRowFormatV2 {
			s.RowEncoder.Enable = true
		}
		SetDDLReorgRowFormat(TidbOptInt64(val, DefTiDBRowFormatV2))
		return nil
	}},
	{Scope: ScopeGlobal, Name: TiDBDDLReorgWorkerCount, Value: strconv.Itoa(DefTiDBDDLReorgWorkerCount), Type: TypeUnsigned, MinValue: 1, MaxValue: MaxConfigurableConcurrency, SetGlobal: func(s *SessionVars, val string) error {
		SetDDLReorgWorkerCounter(int32(tidbOptPositiveInt32(val, DefTiDBDDLReorgWorkerCount)))
		return nil
	}},
	{Scope: ScopeGlobal, Name: TiDBDDLReorgBatchSize, Value: strconv.Itoa(DefTiDBDDLReorgBatchSize), Type: TypeUnsigned, MinValue: int64(MinDDLReorgBatchSize), MaxValue: uint64(MaxDDLReorgBatchSize), SetGlobal: func(s *SessionVars, val string) error {
		SetDDLReorgBatchSize(int32(tidbOptPositiveInt32(val, DefTiDBDDLReorgBatchSize)))
		return nil
	}},
	{Scope: ScopeGlobal, Name: TiDBDDLErrorCountLimit, Value: strconv.Itoa(DefTiDBDDLErrorCountLimit), Type: TypeUnsigned, MinValue: 0, MaxValue: math.MaxInt64, SetGlobal: func(s *SessionVars, val string) error {
		SetDDLErrorCountLimit(TidbOptInt64(val, DefTiDBDDLErrorCountLimit))
		return nil
	}},
	{Scope: ScopeGlobal, Name: TiDBMaxDeltaSchemaCount, Value: strconv.Itoa(DefTiDBMaxDeltaSchemaCount), Type: TypeUnsigned, MinValue: 100, MaxValue: 16384, SetGlobal: func(s *SessionVars, val string) error {
		// It's a global variable, but it also wants to be cached in server.
		SetMaxDeltaSchemaCount(TidbOptInt64(val, DefTiDBMaxDeltaSchemaCount))
		return nil
	}},
	{Scope: ScopeGlobal, Name: TiDBEnableChangeMultiSchema, Value: BoolToOnOff(DefTiDBChangeMultiSchema), Hidden: true, Type: TypeBool, SetGlobal: func(s *SessionVars, val string) error {
		EnableChangeMultiSchema.Store(TiDBOptOn(val))
		return nil
	}, GetGlobal: func(s *SessionVars) (string, error) {
		return BoolToOnOff(EnableChangeMultiSchema.Load()), nil
	}},
	{Scope: ScopeGlobal, Name: TiDBEnablePointGetCache, Value: BoolToOnOff(DefTiDBPointGetCache), Hidden: true, Type: TypeBool, SetGlobal: func(s *SessionVars, val string) error {
		EnablePointGetCache.Store(TiDBOptOn(val))
		return nil
	}, GetGlobal: func(s *SessionVars) (string, error) {
		return BoolToOnOff(EnablePointGetCache.Load()), nil
	}},
	{Scope: ScopeGlobal, Name: TiDBScatterRegion, Value: BoolToOnOff(DefTiDBScatterRegion), Type: TypeBool},
	{Scope: ScopeGlobal, Name: TiDBEnableStmtSummary, Value: BoolToOnOff(DefTiDBEnableStmtSummary), Type: TypeBool, AllowEmpty: true,
		SetGlobal: func(s *SessionVars, val string) error {
			return stmtsummary.StmtSummaryByDigestMap.SetEnabled(TiDBOptOn(val))
		}},
	{Scope: ScopeGlobal, Name: TiDBStmtSummaryInternalQuery, Value: BoolToOnOff(DefTiDBStmtSummaryInternalQuery), Type: TypeBool, AllowEmpty: true,
		SetGlobal: func(s *SessionVars, val string) error {
			return stmtsummary.StmtSummaryByDigestMap.SetEnabledInternalQuery(TiDBOptOn(val))
		}},
	{Scope: ScopeGlobal, Name: TiDBStmtSummaryRefreshInterval, Value: strconv.Itoa(DefTiDBStmtSummaryRefreshInterval), Type: TypeInt, MinValue: 1, MaxValue: math.MaxInt32, AllowEmpty: true,
		SetGlobal: func(s *SessionVars, val string) error {
			// convert val to int64
			return stmtsummary.StmtSummaryByDigestMap.SetRefreshInterval(TidbOptInt64(val, DefTiDBStmtSummaryRefreshInterval))
		}},
	{Scope: ScopeGlobal, Name: TiDBStmtSummaryHistorySize, Value: strconv.Itoa(DefTiDBStmtSummaryHistorySize), Type: TypeInt, MinValue: 0, MaxValue: math.MaxUint8, AllowEmpty: true,
		SetGlobal: func(s *SessionVars, val string) error {
			return stmtsummary.StmtSummaryByDigestMap.SetHistorySize(TidbOptInt(val, DefTiDBStmtSummaryHistorySize))
		}},
	{Scope: ScopeGlobal, Name: TiDBStmtSummaryMaxStmtCount, Value: strconv.Itoa(DefTiDBStmtSummaryMaxStmtCount), Type: TypeInt, MinValue: 1, MaxValue: math.MaxInt16, AllowEmpty: true,
		SetGlobal: func(s *SessionVars, val string) error {
			return stmtsummary.StmtSummaryByDigestMap.SetMaxStmtCount(uint(TidbOptInt(val, DefTiDBStmtSummaryMaxStmtCount)))
		}},
	{Scope: ScopeGlobal, Name: TiDBStmtSummaryMaxSQLLength, Value: strconv.Itoa(DefTiDBStmtSummaryMaxSQLLength), Type: TypeInt, MinValue: 0, MaxValue: math.MaxInt32, AllowEmpty: true,
		SetGlobal: func(s *SessionVars, val string) error {
			return stmtsummary.StmtSummaryByDigestMap.SetMaxSQLLength(TidbOptInt(val, DefTiDBStmtSummaryMaxSQLLength))
		}},
	{Scope: ScopeGlobal, Name: TiDBCapturePlanBaseline, Value: DefTiDBCapturePlanBaseline, Type: TypeBool, AllowEmptyAll: true},
	{Scope: ScopeGlobal, Name: TiDBEvolvePlanTaskMaxTime, Value: strconv.Itoa(DefTiDBEvolvePlanTaskMaxTime), Type: TypeInt, MinValue: -1, MaxValue: math.MaxInt64},
	{Scope: ScopeGlobal, Name: TiDBEvolvePlanTaskStartTime, Value: DefTiDBEvolvePlanTaskStartTime, Type: TypeTime},
	{Scope: ScopeGlobal, Name: TiDBEvolvePlanTaskEndTime, Value: DefTiDBEvolvePlanTaskEndTime, Type: TypeTime},
	{Scope: ScopeGlobal, Name: TiDBStoreLimit, Value: strconv.FormatInt(atomic.LoadInt64(&config.GetGlobalConfig().TiKVClient.StoreLimit), 10), Type: TypeInt, MinValue: 0, MaxValue: math.MaxInt64, GetGlobal: func(s *SessionVars) (string, error) {
		return strconv.FormatInt(tikvstore.StoreLimit.Load(), 10), nil
	}, SetGlobal: func(s *SessionVars, val string) error {
		tikvstore.StoreLimit.Store(TidbOptInt64(val, DefTiDBStoreLimit))
		return nil
	}},
	{Scope: ScopeGlobal, Name: TiDBTxnCommitBatchSize, Value: strconv.FormatUint(tikvstore.DefTxnCommitBatchSize, 10), Type: TypeUnsigned, MinValue: 1, MaxValue: 1 << 30,
		GetGlobal: func(sv *SessionVars) (string, error) {
			return strconv.FormatUint(tikvstore.TxnCommitBatchSize.Load(), 10), nil
		},
		SetGlobal: func(s *SessionVars, val string) error {
			tikvstore.TxnCommitBatchSize.Store(uint64(TidbOptInt64(val, int64(tikvstore.DefTxnCommitBatchSize))))
			return nil
		}},
	{Scope: ScopeGlobal, Name: TiDBRestrictedReadOnly, Value: BoolToOnOff(DefTiDBRestrictedReadOnly), Type: TypeBool, SetGlobal: func(s *SessionVars, val string) error {
		on := TiDBOptOn(val)
		// For user initiated SET GLOBAL, also change the value of TiDBSuperReadOnly
		if on && s.StmtCtx.StmtType == "Set" {
			err := s.GlobalVarsAccessor.SetGlobalSysVar(TiDBSuperReadOnly, "ON")
			if err != nil {
				return err
			}
		}
		RestrictedReadOnly.Store(on)
		return nil
	}},
	{Scope: ScopeGlobal, Name: TiDBSuperReadOnly, Value: BoolToOnOff(DefTiDBSuperReadOnly), Type: TypeBool, Validation: func(s *SessionVars, normalizedValue string, _ string, _ ScopeFlag) (string, error) {
		on := TiDBOptOn(normalizedValue)
		if !on && s.StmtCtx.StmtType == "Set" {
			result, err := s.GlobalVarsAccessor.GetGlobalSysVar(TiDBRestrictedReadOnly)
			if err != nil {
				return normalizedValue, err
			}
			if TiDBOptOn(result) {
				return normalizedValue, fmt.Errorf("can't turn off %s when %s is on", TiDBSuperReadOnly, TiDBRestrictedReadOnly)
			}
		}
		return normalizedValue, nil
	}, SetGlobal: func(s *SessionVars, val string) error {
		VarTiDBSuperReadOnly.Store(TiDBOptOn(val))
		return nil
	}},
	{Scope: ScopeGlobal, Name: TiDBEnableTelemetry, Value: BoolToOnOff(DefTiDBEnableTelemetry), Type: TypeBool},
	{Scope: ScopeGlobal, Name: TiDBEnableHistoricalStats, Value: Off, Type: TypeBool},
	/* tikv gc metrics */
	{Scope: ScopeGlobal, Name: TiDBGCEnable, Value: On, Type: TypeBool, GetGlobal: func(s *SessionVars) (string, error) {
		return getTiDBTableValue(s, "tikv_gc_enable", On)
	}, SetGlobal: func(s *SessionVars, val string) error {
		return setTiDBTableValue(s, "tikv_gc_enable", val, "Current GC enable status")
	}},
	{Scope: ScopeGlobal, Name: TiDBGCRunInterval, Value: "10m0s", Type: TypeDuration, MinValue: int64(time.Minute * 10), MaxValue: uint64(time.Hour * 24 * 365), GetGlobal: func(s *SessionVars) (string, error) {
		return getTiDBTableValue(s, "tikv_gc_run_interval", "10m0s")
	}, SetGlobal: func(s *SessionVars, val string) error {
		return setTiDBTableValue(s, "tikv_gc_run_interval", val, "GC run interval, at least 10m, in Go format.")
	}},
	{Scope: ScopeGlobal, Name: TiDBGCLifetime, Value: "10m0s", Type: TypeDuration, MinValue: int64(time.Minute * 10), MaxValue: uint64(time.Hour * 24 * 365), GetGlobal: func(s *SessionVars) (string, error) {
		return getTiDBTableValue(s, "tikv_gc_life_time", "10m0s")
	}, SetGlobal: func(s *SessionVars, val string) error {
		return setTiDBTableValue(s, "tikv_gc_life_time", val, "All versions within life time will not be collected by GC, at least 10m, in Go format.")
	}},
	{Scope: ScopeGlobal, Name: TiDBGCConcurrency, Value: "-1", Type: TypeInt, MinValue: 1, MaxValue: MaxConfigurableConcurrency, AllowAutoValue: true, GetGlobal: func(s *SessionVars) (string, error) {
		autoConcurrencyVal, err := getTiDBTableValue(s, "tikv_gc_auto_concurrency", On)
		if err == nil && autoConcurrencyVal == On {
			return "-1", nil // convention for "AUTO"
		}
		return getTiDBTableValue(s, "tikv_gc_concurrency", "-1")
	}, SetGlobal: func(s *SessionVars, val string) error {
		autoConcurrency := Off
		if val == "-1" {
			autoConcurrency = On
		}
		// Update both autoconcurrency and concurrency.
		if err := setTiDBTableValue(s, "tikv_gc_auto_concurrency", autoConcurrency, "Let TiDB pick the concurrency automatically. If set false, tikv_gc_concurrency will be used"); err != nil {
			return err
		}
		return setTiDBTableValue(s, "tikv_gc_concurrency", val, "How many goroutines used to do GC parallel, [1, 256], default 2")
	}},
	{Scope: ScopeGlobal, Name: TiDBGCScanLockMode, Value: "LEGACY", Type: TypeEnum, PossibleValues: []string{"PHYSICAL", "LEGACY"}, GetGlobal: func(s *SessionVars) (string, error) {
		return getTiDBTableValue(s, "tikv_gc_scan_lock_mode", "LEGACY")
	}, SetGlobal: func(s *SessionVars, val string) error {
		return setTiDBTableValue(s, "tikv_gc_scan_lock_mode", val, "Mode of scanning locks, \"physical\" or \"legacy\"")
	}},
	{Scope: ScopeGlobal, Name: TiDBGCMaxWaitTime, Value: strconv.Itoa(DefTiDBGCMaxWaitTime), Type: TypeInt, MinValue: 600, MaxValue: 31536000, SetGlobal: func(s *SessionVars, val string) error {
		GCMaxWaitTime.Store(TidbOptInt64(val, DefTiDBGCMaxWaitTime))
		return nil
	}},
	{Scope: ScopeGlobal, Name: TiDBTableCacheLease, Value: strconv.Itoa(DefTiDBTableCacheLease), Type: TypeUnsigned, MinValue: 1, MaxValue: 10, SetGlobal: func(s *SessionVars, sVal string) error {
		var val int64
		val, err := strconv.ParseInt(sVal, 10, 64)
		if err != nil {
			return errors.Trace(err)
		}
		TableCacheLease.Store(val)
		return nil
	}},
	// variable for top SQL feature.
	// TopSQL enable only be controlled by TopSQL pub/sub sinker.
	// This global variable only uses to update the global config which store in PD(ETCD).
	{Scope: ScopeGlobal, Name: TiDBEnableTopSQL, Value: BoolToOnOff(topsqlstate.DefTiDBTopSQLEnable), Type: TypeBool, AllowEmpty: true, GlobalConfigName: GlobalConfigEnableTopSQL},
	{Scope: ScopeGlobal, Name: TiDBTopSQLMaxTimeSeriesCount, Value: strconv.Itoa(topsqlstate.DefTiDBTopSQLMaxTimeSeriesCount), Type: TypeInt, MinValue: 1, MaxValue: 5000, GetGlobal: func(s *SessionVars) (string, error) {
		return strconv.FormatInt(topsqlstate.GlobalState.MaxStatementCount.Load(), 10), nil
	}, SetGlobal: func(vars *SessionVars, s string) error {
		val, err := strconv.ParseInt(s, 10, 64)
		if err != nil {
			return err
		}
		topsqlstate.GlobalState.MaxStatementCount.Store(val)
		return nil
	}},
	{Scope: ScopeGlobal, Name: TiDBTopSQLMaxMetaCount, Value: strconv.Itoa(topsqlstate.DefTiDBTopSQLMaxMetaCount), Type: TypeInt, MinValue: 1, MaxValue: 10000, GetGlobal: func(s *SessionVars) (string, error) {
		return strconv.FormatInt(topsqlstate.GlobalState.MaxCollect.Load(), 10), nil
	}, SetGlobal: func(vars *SessionVars, s string) error {
		val, err := strconv.ParseInt(s, 10, 64)
		if err != nil {
			return err
		}
		topsqlstate.GlobalState.MaxCollect.Store(val)
		return nil
	}},
	{Scope: ScopeGlobal, Name: SkipNameResolve, Value: Off, Type: TypeBool},
	{Scope: ScopeGlobal, Name: DefaultAuthPlugin, Value: mysql.AuthNativePassword, Type: TypeEnum, PossibleValues: []string{mysql.AuthNativePassword, mysql.AuthCachingSha2Password}},
	{Scope: ScopeGlobal, Name: TiDBPersistAnalyzeOptions, Value: BoolToOnOff(DefTiDBPersistAnalyzeOptions), skipInit: true, Type: TypeBool,
		GetGlobal: func(s *SessionVars) (string, error) {
			return BoolToOnOff(PersistAnalyzeOptions.Load()), nil
		},
		SetGlobal: func(s *SessionVars, val string) error {
			PersistAnalyzeOptions.Store(TiDBOptOn(val))
			return nil
		},
	},
	{Scope: ScopeGlobal, Name: TiDBEnableAutoAnalyze, Value: BoolToOnOff(DefTiDBEnableAutoAnalyze), Type: TypeBool,
		GetGlobal: func(s *SessionVars) (string, error) {
			return BoolToOnOff(RunAutoAnalyze.Load()), nil
		},
		SetGlobal: func(s *SessionVars, val string) error {
			RunAutoAnalyze.Store(TiDBOptOn(val))
			return nil
		},
	},
	{Scope: ScopeGlobal, Name: TiDBEnableColumnTracking, Value: BoolToOnOff(DefTiDBEnableColumnTracking), skipInit: true, Type: TypeBool, GetGlobal: func(s *SessionVars) (string, error) {
		return BoolToOnOff(EnableColumnTracking.Load()), nil
	}, SetGlobal: func(s *SessionVars, val string) error {
		v := TiDBOptOn(val)
		// If this is a user initiated statement,
		// we log that column tracking is disabled.
		if s.StmtCtx.StmtType == "Set" && !v {
			// Set the location to UTC to avoid time zone interference.
			disableTime := time.Now().UTC().Format(types.UTCTimeFormat)
			if err := setTiDBTableValue(s, TiDBDisableColumnTrackingTime, disableTime, "Record the last time tidb_enable_column_tracking is set off"); err != nil {
				return err
			}
		}
		EnableColumnTracking.Store(v)
		return nil
	}},
	{Scope: ScopeGlobal, Name: RequireSecureTransport, Value: BoolToOnOff(DefRequireSecureTransport), Type: TypeBool,
		GetGlobal: func(s *SessionVars) (string, error) {
			return BoolToOnOff(tls.RequireSecureTransport.Load()), nil
		},
		SetGlobal: func(s *SessionVars, val string) error {
			tls.RequireSecureTransport.Store(TiDBOptOn(val))
			return nil
		}, Validation: func(vars *SessionVars, normalizedValue string, originalValue string, scope ScopeFlag) (string, error) {
			if vars.StmtCtx.StmtType == "Set" && TiDBOptOn(normalizedValue) {
				// Refuse to set RequireSecureTransport to ON if the connection
				// issuing the change is not secure. This helps reduce the chance of users being locked out.
				if vars.TLSConnectionState == nil {
					return "", errors.New("require_secure_transport can only be set to ON if the connection issuing the change is secure")
				}
			}
			return normalizedValue, nil
		},
	},
	{Scope: ScopeGlobal, Name: TiDBStatsLoadPseudoTimeout, Value: BoolToOnOff(DefTiDBStatsLoadPseudoTimeout), skipInit: true, Type: TypeBool,
		GetGlobal: func(s *SessionVars) (string, error) {
			return strconv.FormatBool(StatsLoadPseudoTimeout.Load()), nil
		},
		SetGlobal: func(s *SessionVars, val string) error {
			StatsLoadPseudoTimeout.Store(TiDBOptOn(val))
			return nil
		},
	},
	{Scope: ScopeGlobal, Name: TiDBEnableBatchDML, Value: BoolToOnOff(DefTiDBEnableBatchDML), Type: TypeBool, SetGlobal: func(s *SessionVars, val string) error {
		EnableBatchDML.Store(TiDBOptOn(val))
		return nil
	}, GetGlobal: func(s *SessionVars) (string, error) {
		return BoolToOnOff(EnableBatchDML.Load()), nil
	}},
	{Scope: ScopeGlobal, Name: TiDBStatsCacheMemQuota, Value: strconv.Itoa(DefTiDBStatsCacheMemQuota),
		MinValue: 0, MaxValue: MaxTiDBStatsCacheMemQuota, Type: TypeInt,
		GetGlobal: func(vars *SessionVars) (string, error) {
			return strconv.FormatInt(StatsCacheMemQuota.Load(), 10), nil
		}, SetGlobal: func(vars *SessionVars, s string) error {
			v := TidbOptInt64(s, DefTiDBStatsCacheMemQuota)
			oldv := StatsCacheMemQuota.Load()
			if v != oldv {
				StatsCacheMemQuota.Store(v)
				SetStatsCacheCapacity.Load().(func(int64))(v)
			}
			return nil
		},
	},
	{Scope: ScopeGlobal, Name: TiDBQueryLogMaxLen, Value: strconv.Itoa(DefTiDBQueryLogMaxLen), Type: TypeInt, MinValue: 0, MaxValue: 1073741824, SetGlobal: func(s *SessionVars, val string) error {
		QueryLogMaxLen.Store(int32(TidbOptInt64(val, DefTiDBQueryLogMaxLen)))
		return nil
	}, GetGlobal: func(s *SessionVars) (string, error) {
		return fmt.Sprint(QueryLogMaxLen.Load()), nil
	}},
	{Scope: ScopeGlobal, Name: TiDBCommitterConcurrency, Value: strconv.Itoa(DefTiDBCommitterConcurrency), Type: TypeInt, MinValue: 1, MaxValue: 10000, SetGlobal: func(s *SessionVars, val string) error {
		tikvutil.CommitterConcurrency.Store(int32(TidbOptInt64(val, DefTiDBCommitterConcurrency)))
		cfg := config.GetGlobalConfig().GetTiKVConfig()
		tikvcfg.StoreGlobalConfig(cfg)
		return nil
	}, GetGlobal: func(s *SessionVars) (string, error) {
		return fmt.Sprint(tikvutil.CommitterConcurrency.Load()), nil
	}},
	{Scope: ScopeGlobal, Name: TiDBMemQuotaAnalyze, Value: strconv.Itoa(DefTiDBMemQuotaAnalyze), Type: TypeInt, MinValue: -1, MaxValue: math.MaxInt64,
		GetGlobal: func(s *SessionVars) (string, error) {
			return strconv.FormatInt(GetMemQuotaAnalyze(), 10), nil
		},
		SetGlobal: func(s *SessionVars, val string) error {
			SetMemQuotaAnalyze(TidbOptInt64(val, DefTiDBMemQuotaAnalyze))
			return nil
		},
	},
	{Scope: ScopeGlobal, Name: TiDBEnablePrepPlanCache, Value: BoolToOnOff(DefTiDBEnablePrepPlanCache), Type: TypeBool, SetGlobal: func(s *SessionVars, val string) error {
		EnablePreparedPlanCache.Store(TiDBOptOn(val))
		return nil
	}, GetGlobal: func(s *SessionVars) (string, error) {
		return BoolToOnOff(EnablePreparedPlanCache.Load()), nil
	}},
	{Scope: ScopeGlobal, Name: TiDBPrepPlanCacheSize, Value: strconv.FormatUint(uint64(DefTiDBPrepPlanCacheSize), 10), Type: TypeUnsigned, MinValue: 1, MaxValue: 100000, SetGlobal: func(s *SessionVars, val string) error {
		uVal, err := strconv.ParseUint(val, 10, 64)
		if err == nil {
			PreparedPlanCacheSize.Store(uVal)
		}
		return err
	}, GetGlobal: func(s *SessionVars) (string, error) {
		return strconv.FormatUint(PreparedPlanCacheSize.Load(), 10), nil
	}},
	{Scope: ScopeGlobal, Name: TiDBPrepPlanCacheMemoryGuardRatio, Value: strconv.FormatFloat(DefTiDBPrepPlanCacheMemoryGuardRatio, 'f', -1, 64), Type: TypeFloat, MinValue: 0.0, MaxValue: 1.0, SetGlobal: func(s *SessionVars, val string) error {
		f, err := strconv.ParseFloat(val, 64)
		if err == nil {
			PreparedPlanCacheMemoryGuardRatio.Store(f)
		}
		return err
	}, GetGlobal: func(s *SessionVars) (string, error) {
		return strconv.FormatFloat(PreparedPlanCacheMemoryGuardRatio.Load(), 'f', -1, 64), nil
	}},
	{Scope: ScopeGlobal, Name: TiDBMemOOMAction, Value: DefTiDBMemOOMAction, PossibleValues: []string{"CANCEL", "LOG"}, Type: TypeEnum,
		GetGlobal: func(s *SessionVars) (string, error) {
			return OOMAction.Load(), nil
		},
		SetGlobal: func(s *SessionVars, val string) error {
			OOMAction.Store(val)
			return nil
		}},
	{Scope: ScopeGlobal, Name: TiDBMaxAutoAnalyzeTime, Value: strconv.Itoa(DefTiDBMaxAutoAnalyzeTime), Type: TypeInt, MinValue: 0, MaxValue: math.MaxInt32,
		GetGlobal: func(s *SessionVars) (string, error) {
			return strconv.FormatInt(MaxAutoAnalyzeTime.Load(), 10), nil
		},
		SetGlobal: func(s *SessionVars, val string) error {
			num, err := strconv.ParseInt(val, 10, 64)
			if err == nil {
				MaxAutoAnalyzeTime.Store(num)
			}
			return err
		},
	},
	{Scope: ScopeGlobal, Name: TiDBEnableConcurrentDDL, Value: BoolToOnOff(DefTiDBEnableConcurrentDDL), Type: TypeBool, SetGlobal: func(s *SessionVars, val string) error {
		EnableConcurrentDDL.Store(TiDBOptOn(val))
		return nil
	}, GetGlobal: func(s *SessionVars) (string, error) {
		return BoolToOnOff(EnableConcurrentDDL.Load()), nil
	}},
	{Scope: ScopeGlobal, Name: TiDBEnableNoopVariables, Value: BoolToOnOff(DefTiDBEnableNoopVariables), Type: TypeEnum, PossibleValues: []string{Off, On, Warn}, SetGlobal: func(s *SessionVars, val string) error {
		EnableNoopVariables.Store(TiDBOptOn(val))
		return nil
	}, GetGlobal: func(s *SessionVars) (string, error) {
		return BoolToOnOff(EnableNoopVariables.Load()), nil
	}},

	/* The system variables below have GLOBAL and SESSION scope  */
	{Scope: ScopeGlobal | ScopeSession, Name: SQLSelectLimit, Value: "18446744073709551615", Type: TypeUnsigned, MinValue: 0, MaxValue: math.MaxUint64, SetSession: func(s *SessionVars, val string) error {
		result, err := strconv.ParseUint(val, 10, 64)
		if err != nil {
			return errors.Trace(err)
		}
		s.SelectLimit = result
		return nil
	}},
	{Scope: ScopeGlobal | ScopeSession, Name: DefaultWeekFormat, Value: "0", Type: TypeUnsigned, MinValue: 0, MaxValue: 7},
	{Scope: ScopeGlobal | ScopeSession, Name: SQLModeVar, Value: mysql.DefaultSQLMode, IsHintUpdatable: true, Validation: func(vars *SessionVars, normalizedValue string, originalValue string, scope ScopeFlag) (string, error) {
		// Ensure the SQL mode parses
		normalizedValue = mysql.FormatSQLModeStr(normalizedValue)
		if _, err := mysql.GetSQLMode(normalizedValue); err != nil {
			return originalValue, err
		}
		return normalizedValue, nil
	}, SetSession: func(s *SessionVars, val string) error {
		val = mysql.FormatSQLModeStr(val)
		// Modes is a list of different modes separated by commas.
		sqlMode, err := mysql.GetSQLMode(val)
		if err != nil {
			return errors.Trace(err)
		}
		s.StrictSQLMode = sqlMode.HasStrictMode()
		s.SQLMode = sqlMode
		s.SetStatusFlag(mysql.ServerStatusNoBackslashEscaped, sqlMode.HasNoBackslashEscapesMode())
		return nil
	}},
	{Scope: ScopeGlobal | ScopeSession, Name: MaxExecutionTime, Value: "0", Type: TypeUnsigned, MinValue: 0, MaxValue: math.MaxInt32, IsHintUpdatable: true, SetSession: func(s *SessionVars, val string) error {
		timeoutMS := tidbOptPositiveInt32(val, 0)
		s.MaxExecutionTime = uint64(timeoutMS)
		return nil
	}},
	{Scope: ScopeGlobal | ScopeSession, Name: CollationServer, Value: mysql.DefaultCollationName, Validation: func(vars *SessionVars, normalizedValue string, originalValue string, scope ScopeFlag) (string, error) {
		return checkCollation(vars, normalizedValue, originalValue, scope)
	}, SetSession: func(s *SessionVars, val string) error {
		if coll, err := collate.GetCollationByName(val); err == nil {
			s.systems[CharacterSetServer] = coll.CharsetName
		}
		return nil
	}},
	{Scope: ScopeGlobal | ScopeSession, Name: SQLLogBin, Value: On, Type: TypeBool, skipInit: true},
	{Scope: ScopeGlobal | ScopeSession, Name: TimeZone, Value: "SYSTEM", IsHintUpdatable: true, Validation: func(vars *SessionVars, normalizedValue string, originalValue string, scope ScopeFlag) (string, error) {
		if strings.EqualFold(normalizedValue, "SYSTEM") {
			return "SYSTEM", nil
		}
		_, err := parseTimeZone(normalizedValue)
		return normalizedValue, err
	}, SetSession: func(s *SessionVars, val string) error {
		tz, err := parseTimeZone(val)
		if err != nil {
			return err
		}
		s.TimeZone = tz
		return nil
	}},
	{Scope: ScopeGlobal | ScopeSession, Name: ForeignKeyChecks, Value: Off, Type: TypeBool, skipInit: true, Validation: func(vars *SessionVars, normalizedValue string, originalValue string, scope ScopeFlag) (string, error) {
		if TiDBOptOn(normalizedValue) {
			// TiDB does not yet support foreign keys.
			// Return the original value in the warning, so that users are not confused.
			vars.StmtCtx.AppendWarning(ErrUnsupportedValueForVar.GenWithStackByArgs(ForeignKeyChecks, originalValue))
			return Off, nil
		} else if !TiDBOptOn(normalizedValue) {
			return Off, nil
		}
		return normalizedValue, ErrWrongValueForVar.GenWithStackByArgs(ForeignKeyChecks, originalValue)
	}},
	{Scope: ScopeGlobal | ScopeSession, Name: CollationDatabase, Value: mysql.DefaultCollationName, skipInit: true, Validation: func(vars *SessionVars, normalizedValue string, originalValue string, scope ScopeFlag) (string, error) {
		return checkCollation(vars, normalizedValue, originalValue, scope)
	}, SetSession: func(s *SessionVars, val string) error {
		if coll, err := collate.GetCollationByName(val); err == nil {
			s.systems[CharsetDatabase] = coll.CharsetName
		}
		return nil
	}},
	{Scope: ScopeGlobal | ScopeSession, Name: AutoIncrementIncrement, Value: strconv.FormatInt(DefAutoIncrementIncrement, 10), Type: TypeUnsigned, MinValue: 1, MaxValue: math.MaxUint16, SetSession: func(s *SessionVars, val string) error {
		// AutoIncrementIncrement is valid in [1, 65535].
		s.AutoIncrementIncrement = tidbOptPositiveInt32(val, DefAutoIncrementIncrement)
		return nil
	}},
	{Scope: ScopeGlobal | ScopeSession, Name: AutoIncrementOffset, Value: strconv.FormatInt(DefAutoIncrementOffset, 10), Type: TypeUnsigned, MinValue: 1, MaxValue: math.MaxUint16, SetSession: func(s *SessionVars, val string) error {
		// AutoIncrementOffset is valid in [1, 65535].
		s.AutoIncrementOffset = tidbOptPositiveInt32(val, DefAutoIncrementOffset)
		return nil
	}},
	{Scope: ScopeGlobal | ScopeSession, Name: CharacterSetClient, Value: mysql.DefaultCharset, skipInit: true, Validation: func(vars *SessionVars, normalizedValue string, originalValue string, scope ScopeFlag) (string, error) {
		return checkCharacterSet(normalizedValue, CharacterSetClient)
	}},
	{Scope: ScopeGlobal | ScopeSession, Name: CharacterSetResults, Value: mysql.DefaultCharset, skipInit: true, Validation: func(vars *SessionVars, normalizedValue string, originalValue string, scope ScopeFlag) (string, error) {
		if normalizedValue == "" {
			return normalizedValue, nil
		}
		return checkCharacterSet(normalizedValue, "")
	}},
	{Scope: ScopeGlobal | ScopeSession, Name: TxnIsolation, Value: "REPEATABLE-READ", Type: TypeEnum, Aliases: []string{TransactionIsolation}, PossibleValues: []string{"READ-UNCOMMITTED", "READ-COMMITTED", "REPEATABLE-READ", "SERIALIZABLE"}, Validation: func(vars *SessionVars, normalizedValue string, originalValue string, scope ScopeFlag) (string, error) {
		// MySQL appends a warning here for tx_isolation is deprecated
		// TiDB doesn't currently, but may in future. It is still commonly used by applications
		// So it might be noisy to do so.
		return checkIsolationLevel(vars, normalizedValue, originalValue, scope)
	}},
	{Scope: ScopeGlobal | ScopeSession, Name: TransactionIsolation, Value: "REPEATABLE-READ", Type: TypeEnum, Aliases: []string{TxnIsolation}, PossibleValues: []string{"READ-UNCOMMITTED", "READ-COMMITTED", "REPEATABLE-READ", "SERIALIZABLE"}, Validation: func(vars *SessionVars, normalizedValue string, originalValue string, scope ScopeFlag) (string, error) {
		return checkIsolationLevel(vars, normalizedValue, originalValue, scope)
	}},
	{Scope: ScopeGlobal | ScopeSession, Name: CollationConnection, Value: mysql.DefaultCollationName, skipInit: true, Validation: func(vars *SessionVars, normalizedValue string, originalValue string, scope ScopeFlag) (string, error) {
		return checkCollation(vars, normalizedValue, originalValue, scope)
	}, SetSession: func(s *SessionVars, val string) error {
		if coll, err := collate.GetCollationByName(val); err == nil {
			s.systems[CharacterSetConnection] = coll.CharsetName
		}
		return nil
	}},
	{Scope: ScopeGlobal | ScopeSession, Name: AutoCommit, Value: On, Type: TypeBool, SetSession: func(s *SessionVars, val string) error {
		isAutocommit := TiDBOptOn(val)
		s.SetStatusFlag(mysql.ServerStatusAutocommit, isAutocommit)
		if isAutocommit {
			s.SetInTxn(false)
		}
		return nil
	}},
	{Scope: ScopeGlobal | ScopeSession, Name: CharsetDatabase, Value: mysql.DefaultCharset, skipInit: true, Validation: func(vars *SessionVars, normalizedValue string, originalValue string, scope ScopeFlag) (string, error) {
		return checkCharacterSet(normalizedValue, CharsetDatabase)
	}, SetSession: func(s *SessionVars, val string) error {
		if cs, err := charset.GetCharsetInfo(val); err == nil {
			s.systems[CollationDatabase] = cs.DefaultCollation
		}
		return nil
	}},
	{Scope: ScopeGlobal | ScopeSession, Name: WaitTimeout, Value: strconv.FormatInt(DefWaitTimeout, 10), Type: TypeUnsigned, MinValue: 0, MaxValue: secondsPerYear},
	{Scope: ScopeGlobal | ScopeSession, Name: InteractiveTimeout, Value: "28800", Type: TypeUnsigned, MinValue: 1, MaxValue: secondsPerYear},
	{Scope: ScopeGlobal | ScopeSession, Name: InnodbLockWaitTimeout, Value: strconv.FormatInt(DefInnodbLockWaitTimeout, 10), Type: TypeUnsigned, MinValue: 1, MaxValue: 3600, SetSession: func(s *SessionVars, val string) error {
		lockWaitSec := TidbOptInt64(val, DefInnodbLockWaitTimeout)
		s.LockWaitTimeout = lockWaitSec * 1000
		return nil
	}},
	{Scope: ScopeGlobal | ScopeSession, Name: GroupConcatMaxLen, Value: "1024", IsHintUpdatable: true, skipInit: true, Type: TypeUnsigned, MinValue: 4, MaxValue: math.MaxUint64, Validation: func(vars *SessionVars, normalizedValue string, originalValue string, scope ScopeFlag) (string, error) {
		// https://dev.mysql.com/doc/refman/8.0/en/server-system-variables.html#sysvar_group_concat_max_len
		// Minimum Value 4
		// Maximum Value (64-bit platforms) 18446744073709551615
		// Maximum Value (32-bit platforms) 4294967295
		if mathutil.IntBits == 32 {
			if val, err := strconv.ParseUint(normalizedValue, 10, 64); err == nil {
				if val > uint64(math.MaxUint32) {
					vars.StmtCtx.AppendWarning(ErrTruncatedWrongValue.GenWithStackByArgs(GroupConcatMaxLen, originalValue))
					return strconv.FormatInt(int64(math.MaxUint32), 10), nil
				}
			}
		}
		return normalizedValue, nil
	}},
	{Scope: ScopeGlobal | ScopeSession, Name: CharacterSetConnection, Value: mysql.DefaultCharset, skipInit: true, Validation: func(vars *SessionVars, normalizedValue string, originalValue string, scope ScopeFlag) (string, error) {
		return checkCharacterSet(normalizedValue, CharacterSetConnection)
	}, SetSession: func(s *SessionVars, val string) error {
		if cs, err := charset.GetCharsetInfo(val); err == nil {
			s.systems[CollationConnection] = cs.DefaultCollation
		}
		return nil
	}},
	{Scope: ScopeGlobal | ScopeSession, Name: CharacterSetServer, Value: mysql.DefaultCharset, skipInit: true, Validation: func(vars *SessionVars, normalizedValue string, originalValue string, scope ScopeFlag) (string, error) {
		return checkCharacterSet(normalizedValue, CharacterSetServer)
	}, SetSession: func(s *SessionVars, val string) error {
		if cs, err := charset.GetCharsetInfo(val); err == nil {
			s.systems[CollationServer] = cs.DefaultCollation
		}
		return nil
	}},
	{Scope: ScopeGlobal | ScopeSession, Name: MaxAllowedPacket, Value: strconv.FormatUint(DefMaxAllowedPacket, 10), Type: TypeUnsigned, MinValue: 1024, MaxValue: MaxOfMaxAllowedPacket,
		Validation: func(vars *SessionVars, normalizedValue string, originalValue string, scope ScopeFlag) (string, error) {
			if vars.StmtCtx.StmtType == "Set" && scope == ScopeSession {
				err := ErrReadOnly.GenWithStackByArgs("SESSION", MaxAllowedPacket, "GLOBAL")
				return normalizedValue, err
			}
			// Truncate the value of max_allowed_packet to be a multiple of 1024,
			// nonmultiples are rounded down to the nearest multiple.
			u, err := strconv.ParseUint(normalizedValue, 10, 64)
			if err != nil {
				return normalizedValue, err
			}
			remainder := u % 1024
			if remainder != 0 {
				vars.StmtCtx.AppendWarning(ErrTruncatedWrongValue.GenWithStackByArgs(MaxAllowedPacket, normalizedValue))
				u -= remainder
			}
			return strconv.FormatUint(u, 10), nil
		},
		GetSession: func(s *SessionVars) (string, error) {
			return strconv.FormatUint(s.MaxAllowedPacket, 10), nil
		},
		SetSession: func(s *SessionVars, val string) error {
			var err error
			if s.MaxAllowedPacket, err = strconv.ParseUint(val, 10, 64); err != nil {
				return err
			}
			return nil
		},
	},
	{Scope: ScopeGlobal | ScopeSession, Name: WindowingUseHighPrecision, Value: On, Type: TypeBool, IsHintUpdatable: true, SetSession: func(s *SessionVars, val string) error {
		s.WindowingUseHighPrecision = TiDBOptOn(val)
		return nil
	}},
	{Scope: ScopeGlobal | ScopeSession, Name: BlockEncryptionMode, Value: "aes-128-ecb", Type: TypeEnum, PossibleValues: []string{"aes-128-ecb", "aes-192-ecb", "aes-256-ecb", "aes-128-cbc", "aes-192-cbc", "aes-256-cbc", "aes-128-ofb", "aes-192-ofb", "aes-256-ofb", "aes-128-cfb", "aes-192-cfb", "aes-256-cfb"}},
	/* TiDB specific variables */
	{Scope: ScopeGlobal | ScopeSession, Name: TiDBAllowMPPExecution, Type: TypeBool, Value: BoolToOnOff(DefTiDBAllowMPPExecution), SetSession: func(s *SessionVars, val string) error {
		s.allowMPPExecution = TiDBOptOn(val)
		return nil
	}},
	{Scope: ScopeGlobal | ScopeSession, Name: TiDBMPPStoreFailTTL, Type: TypeStr, Value: DefTiDBMPPStoreFailTTL, SetSession: func(s *SessionVars, val string) error {
		s.MPPStoreFailTTL = val
		return nil
	}},
	{Scope: ScopeGlobal | ScopeSession, Name: TiDBHashExchangeWithNewCollation, Type: TypeBool, Value: BoolToOnOff(DefTiDBHashExchangeWithNewCollation), SetSession: func(s *SessionVars, val string) error {
		s.HashExchangeWithNewCollation = TiDBOptOn(val)
		return nil
	}},
	{Scope: ScopeGlobal | ScopeSession, Name: TiDBBCJThresholdCount, Value: strconv.Itoa(DefBroadcastJoinThresholdCount), Type: TypeInt, MinValue: 0, MaxValue: math.MaxInt64, SetSession: func(s *SessionVars, val string) error {
		s.BroadcastJoinThresholdCount = TidbOptInt64(val, DefBroadcastJoinThresholdCount)
		return nil
	}},
	{Scope: ScopeGlobal | ScopeSession, Name: TiDBBCJThresholdSize, Value: strconv.Itoa(DefBroadcastJoinThresholdSize), Type: TypeInt, MinValue: 0, MaxValue: math.MaxInt64, SetSession: func(s *SessionVars, val string) error {
		s.BroadcastJoinThresholdSize = TidbOptInt64(val, DefBroadcastJoinThresholdSize)
		return nil
	}},
	{Scope: ScopeGlobal | ScopeSession, Name: TiDBBuildStatsConcurrency, skipInit: true, Value: strconv.Itoa(DefBuildStatsConcurrency), Type: TypeInt, MinValue: 1, MaxValue: MaxConfigurableConcurrency},
	{Scope: ScopeGlobal | ScopeSession, Name: TiDBOptCartesianBCJ, Value: strconv.Itoa(DefOptCartesianBCJ), Type: TypeInt, MinValue: 0, MaxValue: 2, SetSession: func(s *SessionVars, val string) error {
		s.AllowCartesianBCJ = TidbOptInt(val, DefOptCartesianBCJ)
		return nil
	}},
	{Scope: ScopeGlobal | ScopeSession, Name: TiDBOptMPPOuterJoinFixedBuildSide, Value: BoolToOnOff(DefOptMPPOuterJoinFixedBuildSide), Type: TypeBool, SetSession: func(s *SessionVars, val string) error {
		s.MPPOuterJoinFixedBuildSide = TiDBOptOn(val)
		return nil
	}},
	{Scope: ScopeGlobal | ScopeSession, Name: TiDBExecutorConcurrency, Value: strconv.Itoa(DefExecutorConcurrency), Type: TypeUnsigned, MinValue: 1, MaxValue: MaxConfigurableConcurrency, SetSession: func(s *SessionVars, val string) error {
		s.ExecutorConcurrency = tidbOptPositiveInt32(val, DefExecutorConcurrency)
		return nil
	}},
	{Scope: ScopeGlobal | ScopeSession, Name: TiDBDistSQLScanConcurrency, Value: strconv.Itoa(DefDistSQLScanConcurrency), Type: TypeUnsigned, MinValue: 1, MaxValue: MaxConfigurableConcurrency, SetSession: func(s *SessionVars, val string) error {
		s.distSQLScanConcurrency = tidbOptPositiveInt32(val, DefDistSQLScanConcurrency)
		return nil
	}},
	{Scope: ScopeGlobal | ScopeSession, Name: TiDBOptInSubqToJoinAndAgg, Value: BoolToOnOff(DefOptInSubqToJoinAndAgg), Type: TypeBool, SetSession: func(s *SessionVars, val string) error {
		s.SetAllowInSubqToJoinAndAgg(TiDBOptOn(val))
		return nil
	}},
	{Scope: ScopeGlobal | ScopeSession, Name: TiDBOptPreferRangeScan, Value: BoolToOnOff(DefOptPreferRangeScan), Type: TypeBool, IsHintUpdatable: true, SetSession: func(s *SessionVars, val string) error {
		s.SetAllowPreferRangeScan(TiDBOptOn(val))
		return nil
	}},
	{Scope: ScopeGlobal | ScopeSession, Name: TiDBOptLimitPushDownThreshold, Value: strconv.Itoa(DefOptLimitPushDownThreshold), Type: TypeUnsigned, MinValue: 0, MaxValue: math.MaxInt32, SetSession: func(s *SessionVars, val string) error {
		s.LimitPushDownThreshold = TidbOptInt64(val, DefOptLimitPushDownThreshold)
		return nil
	}},
	{Scope: ScopeGlobal | ScopeSession, Name: TiDBOptCorrelationThreshold, Value: strconv.FormatFloat(DefOptCorrelationThreshold, 'f', -1, 64), Type: TypeFloat, MinValue: 0, MaxValue: 1, SetSession: func(s *SessionVars, val string) error {
		s.CorrelationThreshold = tidbOptFloat64(val, DefOptCorrelationThreshold)
		return nil
	}},
	{Scope: ScopeGlobal | ScopeSession, Name: TiDBOptEnableCorrelationAdjustment, Value: BoolToOnOff(DefOptEnableCorrelationAdjustment), Type: TypeBool, SetSession: func(s *SessionVars, val string) error {
		s.EnableCorrelationAdjustment = TiDBOptOn(val)
		return nil
	}},
	{Scope: ScopeGlobal | ScopeSession, Name: TiDBOptCorrelationExpFactor, Value: strconv.Itoa(DefOptCorrelationExpFactor), Type: TypeUnsigned, MinValue: 0, MaxValue: math.MaxInt32, SetSession: func(s *SessionVars, val string) error {
		s.CorrelationExpFactor = int(TidbOptInt64(val, DefOptCorrelationExpFactor))
		return nil
	}},
	{Scope: ScopeGlobal | ScopeSession, Name: TiDBOptCPUFactor, Value: strconv.FormatFloat(DefOptCPUFactor, 'f', -1, 64), Type: TypeFloat, MinValue: 0, MaxValue: math.MaxUint64, SetSession: func(s *SessionVars, val string) error {
		s.cpuFactor = tidbOptFloat64(val, DefOptCPUFactor)
		return nil
	}},
	{Scope: ScopeGlobal | ScopeSession, Name: TiDBOptTiFlashConcurrencyFactor, Value: strconv.FormatFloat(DefOptTiFlashConcurrencyFactor, 'f', -1, 64), skipInit: true, Type: TypeFloat, MinValue: 1, MaxValue: math.MaxUint64, SetSession: func(s *SessionVars, val string) error {
		s.CopTiFlashConcurrencyFactor = tidbOptFloat64(val, DefOptTiFlashConcurrencyFactor)
		return nil
	}},
	{Scope: ScopeGlobal | ScopeSession, Name: TiDBOptCopCPUFactor, Value: strconv.FormatFloat(DefOptCopCPUFactor, 'f', -1, 64), Type: TypeFloat, MinValue: 0, MaxValue: math.MaxUint64, SetSession: func(s *SessionVars, val string) error {
		s.copCPUFactor = tidbOptFloat64(val, DefOptCopCPUFactor)
		return nil
	}},
	{Scope: ScopeGlobal | ScopeSession, Name: TiDBOptNetworkFactor, Value: strconv.FormatFloat(DefOptNetworkFactor, 'f', -1, 64), Type: TypeFloat, MinValue: 0, MaxValue: math.MaxUint64, SetSession: func(s *SessionVars, val string) error {
		s.networkFactor = tidbOptFloat64(val, DefOptNetworkFactor)
		return nil
	}},
	{Scope: ScopeGlobal | ScopeSession, Name: TiDBOptScanFactor, Value: strconv.FormatFloat(DefOptScanFactor, 'f', -1, 64), Type: TypeFloat, MinValue: 0, MaxValue: math.MaxUint64, SetSession: func(s *SessionVars, val string) error {
		s.scanFactor = tidbOptFloat64(val, DefOptScanFactor)
		return nil
	}},
	{Scope: ScopeGlobal | ScopeSession, Name: TiDBOptDescScanFactor, Value: strconv.FormatFloat(DefOptDescScanFactor, 'f', -1, 64), Type: TypeFloat, MinValue: 0, MaxValue: math.MaxUint64, SetSession: func(s *SessionVars, val string) error {
		s.descScanFactor = tidbOptFloat64(val, DefOptDescScanFactor)
		return nil
	}},
	{Scope: ScopeGlobal | ScopeSession, Name: TiDBOptSeekFactor, Value: strconv.FormatFloat(DefOptSeekFactor, 'f', -1, 64), skipInit: true, Type: TypeFloat, MinValue: 0, MaxValue: math.MaxUint64, SetSession: func(s *SessionVars, val string) error {
		s.seekFactor = tidbOptFloat64(val, DefOptSeekFactor)
		return nil
	}},
	{Scope: ScopeGlobal | ScopeSession, Name: TiDBOptMemoryFactor, Value: strconv.FormatFloat(DefOptMemoryFactor, 'f', -1, 64), Type: TypeFloat, MinValue: 0, MaxValue: math.MaxUint64, SetSession: func(s *SessionVars, val string) error {
		s.memoryFactor = tidbOptFloat64(val, DefOptMemoryFactor)
		return nil
	}},
	{Scope: ScopeGlobal | ScopeSession, Name: TiDBOptDiskFactor, Value: strconv.FormatFloat(DefOptDiskFactor, 'f', -1, 64), Type: TypeFloat, MinValue: 0, MaxValue: math.MaxUint64, SetSession: func(s *SessionVars, val string) error {
		s.diskFactor = tidbOptFloat64(val, DefOptDiskFactor)
		return nil
	}},
	{Scope: ScopeGlobal | ScopeSession, Name: TiDBOptimizerEnableNewOnlyFullGroupByCheck, Value: BoolToOnOff(DefTiDBOptimizerEnableNewOFGB), Type: TypeBool, SetSession: func(s *SessionVars, val string) error {
		s.OptimizerEnableNewOnlyFullGroupByCheck = TiDBOptOn(val)
		return nil
	}},
	{Scope: ScopeGlobal | ScopeSession, Name: TiDBOptConcurrencyFactor, Value: strconv.FormatFloat(DefOptConcurrencyFactor, 'f', -1, 64), Type: TypeFloat, MinValue: 0, MaxValue: math.MaxUint64, SetSession: func(s *SessionVars, val string) error {
		s.concurrencyFactor = tidbOptFloat64(val, DefOptConcurrencyFactor)
		return nil
	}},
	{Scope: ScopeGlobal | ScopeSession, Name: TiDBOptCPUFactorV2, Value: strconv.FormatFloat(DefOptCPUFactorV2, 'f', -1, 64), Hidden: true, Type: TypeFloat, MinValue: 0, MaxValue: math.MaxUint64, SetSession: func(s *SessionVars, val string) error {
		s.cpuFactorV2 = tidbOptFloat64(val, DefOptCPUFactorV2)
		return nil
	}},
	{Scope: ScopeGlobal | ScopeSession, Name: TiDBOptCopCPUFactorV2, Value: strconv.FormatFloat(DefOptCopCPUFactorV2, 'f', -1, 64), Hidden: true, Type: TypeFloat, MinValue: 0, MaxValue: math.MaxUint64, SetSession: func(s *SessionVars, val string) error {
		s.copCPUFactorV2 = tidbOptFloat64(val, DefOptCopCPUFactorV2)
		return nil
	}},
	{Scope: ScopeGlobal | ScopeSession, Name: TiDBOptTiFlashCPUFactorV2, Value: strconv.FormatFloat(DefOptTiFlashCPUFactorV2, 'f', -1, 64), Hidden: true, Type: TypeFloat, MinValue: 0, MaxValue: math.MaxUint64, SetSession: func(s *SessionVars, val string) error {
		s.tiflashCPUFactorV2 = tidbOptFloat64(val, DefOptTiFlashCPUFactorV2)
		return nil
	}},
	{Scope: ScopeGlobal | ScopeSession, Name: TiDBOptNetworkFactorV2, Value: strconv.FormatFloat(DefOptNetworkFactorV2, 'f', -1, 64), Hidden: true, Type: TypeFloat, MinValue: 0, MaxValue: math.MaxUint64, SetSession: func(s *SessionVars, val string) error {
		s.networkFactorV2 = tidbOptFloat64(val, DefOptNetworkFactorV2)
		return nil
	}},
	{Scope: ScopeGlobal | ScopeSession, Name: TiDBOptScanFactorV2, Value: strconv.FormatFloat(DefOptScanFactorV2, 'f', -1, 64), Hidden: true, Type: TypeFloat, MinValue: 0, MaxValue: math.MaxUint64, SetSession: func(s *SessionVars, val string) error {
		s.scanFactorV2 = tidbOptFloat64(val, DefOptScanFactorV2)
		return nil
	}},
	{Scope: ScopeGlobal | ScopeSession, Name: TiDBOptDescScanFactorV2, Value: strconv.FormatFloat(DefOptDescScanFactorV2, 'f', -1, 64), Hidden: true, Type: TypeFloat, MinValue: 0, MaxValue: math.MaxUint64, SetSession: func(s *SessionVars, val string) error {
		s.descScanFactorV2 = tidbOptFloat64(val, DefOptDescScanFactorV2)
		return nil
	}},
	{Scope: ScopeGlobal | ScopeSession, Name: TiDBOptTiFlashScanFactorV2, Value: strconv.FormatFloat(DefOptTiFlashScanFactorV2, 'f', -1, 64), Hidden: true, Type: TypeFloat, MinValue: 0, MaxValue: math.MaxUint64, SetSession: func(s *SessionVars, val string) error {
		s.tiflashScanFactorV2 = tidbOptFloat64(val, DefOptTiFlashScanFactorV2)
		return nil
	}},
	{Scope: ScopeGlobal | ScopeSession, Name: TiDBOptSeekFactorV2, Value: strconv.FormatFloat(DefOptSeekFactorV2, 'f', -1, 64), Hidden: true, Type: TypeFloat, MinValue: 0, MaxValue: math.MaxUint64, SetSession: func(s *SessionVars, val string) error {
		s.seekFactorV2 = tidbOptFloat64(val, DefOptSeekFactorV2)
		return nil
	}},
	{Scope: ScopeGlobal | ScopeSession, Name: TiDBOptMemoryFactorV2, Value: strconv.FormatFloat(DefOptMemoryFactorV2, 'f', -1, 64), Hidden: true, Type: TypeFloat, MinValue: 0, MaxValue: math.MaxUint64, SetSession: func(s *SessionVars, val string) error {
		s.memoryFactorV2 = tidbOptFloat64(val, DefOptMemoryFactorV2)
		return nil
	}},
	{Scope: ScopeGlobal | ScopeSession, Name: TiDBOptDiskFactorV2, Value: strconv.FormatFloat(DefOptDiskFactorV2, 'f', -1, 64), Hidden: true, Type: TypeFloat, MinValue: 0, MaxValue: math.MaxUint64, SetSession: func(s *SessionVars, val string) error {
		s.diskFactorV2 = tidbOptFloat64(val, DefOptDiskFactorV2)
		return nil
	}},
	{Scope: ScopeGlobal | ScopeSession, Name: TiDBOptConcurrencyFactorV2, Value: strconv.FormatFloat(DefOptConcurrencyFactorV2, 'f', -1, 64), Hidden: true, Type: TypeFloat, MinValue: 0, MaxValue: math.MaxUint64, SetSession: func(s *SessionVars, val string) error {
		s.concurrencyFactorV2 = tidbOptFloat64(val, DefOptConcurrencyFactorV2)
		return nil
	}},
	{Scope: ScopeGlobal | ScopeSession, Name: TiDBIndexJoinBatchSize, Value: strconv.Itoa(DefIndexJoinBatchSize), Type: TypeUnsigned, MinValue: 1, MaxValue: math.MaxInt32, SetSession: func(s *SessionVars, val string) error {
		s.IndexJoinBatchSize = tidbOptPositiveInt32(val, DefIndexJoinBatchSize)
		return nil
	}},
	{Scope: ScopeGlobal | ScopeSession, Name: TiDBIndexLookupSize, Value: strconv.Itoa(DefIndexLookupSize), Type: TypeUnsigned, MinValue: 1, MaxValue: math.MaxInt32, SetSession: func(s *SessionVars, val string) error {
		s.IndexLookupSize = tidbOptPositiveInt32(val, DefIndexLookupSize)
		return nil
	}},
	{Scope: ScopeGlobal | ScopeSession, Name: TiDBIndexLookupConcurrency, Value: strconv.Itoa(DefIndexLookupConcurrency), Type: TypeInt, MinValue: 1, MaxValue: MaxConfigurableConcurrency, AllowAutoValue: true, SetSession: func(s *SessionVars, val string) error {
		s.indexLookupConcurrency = tidbOptPositiveInt32(val, ConcurrencyUnset)
		return nil
	}, Validation: func(vars *SessionVars, normalizedValue string, originalValue string, scope ScopeFlag) (string, error) {
		appendDeprecationWarning(vars, TiDBIndexLookupConcurrency, TiDBExecutorConcurrency)
		return normalizedValue, nil
	}},
	{Scope: ScopeGlobal | ScopeSession, Name: TiDBIndexLookupJoinConcurrency, Value: strconv.Itoa(DefIndexLookupJoinConcurrency), Type: TypeInt, MinValue: 1, MaxValue: MaxConfigurableConcurrency, AllowAutoValue: true, SetSession: func(s *SessionVars, val string) error {
		s.indexLookupJoinConcurrency = tidbOptPositiveInt32(val, ConcurrencyUnset)
		return nil
	}, Validation: func(vars *SessionVars, normalizedValue string, originalValue string, scope ScopeFlag) (string, error) {
		appendDeprecationWarning(vars, TiDBIndexLookupJoinConcurrency, TiDBExecutorConcurrency)
		return normalizedValue, nil
	}},
	{Scope: ScopeGlobal | ScopeSession, Name: TiDBIndexSerialScanConcurrency, Value: strconv.Itoa(DefIndexSerialScanConcurrency), Type: TypeUnsigned, MinValue: 1, MaxValue: MaxConfigurableConcurrency, SetSession: func(s *SessionVars, val string) error {
		s.indexSerialScanConcurrency = tidbOptPositiveInt32(val, DefIndexSerialScanConcurrency)
		return nil
	}},
	{Scope: ScopeGlobal | ScopeSession, Name: TiDBSkipUTF8Check, Value: BoolToOnOff(DefSkipUTF8Check), Type: TypeBool, SetSession: func(s *SessionVars, val string) error {
		s.SkipUTF8Check = TiDBOptOn(val)
		return nil
	}},
	{Scope: ScopeGlobal | ScopeSession, Name: TiDBSkipASCIICheck, Value: BoolToOnOff(DefSkipASCIICheck), Type: TypeBool, SetSession: func(s *SessionVars, val string) error {
		s.SkipASCIICheck = TiDBOptOn(val)
		return nil
	}},
	{Scope: ScopeGlobal | ScopeSession, Name: TiDBDMLBatchSize, Value: strconv.Itoa(DefDMLBatchSize), Type: TypeUnsigned, MinValue: 0, MaxValue: math.MaxInt32, SetSession: func(s *SessionVars, val string) error {
		s.DMLBatchSize = int(TidbOptInt64(val, DefDMLBatchSize))
		return nil
	}},
	{Scope: ScopeGlobal | ScopeSession, Name: TiDBMaxChunkSize, Value: strconv.Itoa(DefMaxChunkSize), Type: TypeUnsigned, MinValue: maxChunkSizeLowerBound, MaxValue: math.MaxInt32, SetSession: func(s *SessionVars, val string) error {
		s.MaxChunkSize = tidbOptPositiveInt32(val, DefMaxChunkSize)
		return nil
	}},
	{Scope: ScopeGlobal | ScopeSession, Name: TiDBAllowBatchCop, Value: strconv.Itoa(DefTiDBAllowBatchCop), Type: TypeInt, MinValue: 0, MaxValue: 2, SetSession: func(s *SessionVars, val string) error {
		s.AllowBatchCop = int(TidbOptInt64(val, DefTiDBAllowBatchCop))
		return nil
	}},
	{Scope: ScopeGlobal | ScopeSession, Name: TiDBInitChunkSize, Value: strconv.Itoa(DefInitChunkSize), Type: TypeUnsigned, MinValue: 1, MaxValue: initChunkSizeUpperBound, SetSession: func(s *SessionVars, val string) error {
		s.InitChunkSize = tidbOptPositiveInt32(val, DefInitChunkSize)
		return nil
	}},
	{Scope: ScopeGlobal | ScopeSession, Name: TiDBEnableCascadesPlanner, Value: Off, Type: TypeBool, SetSession: func(s *SessionVars, val string) error {
		s.SetEnableCascadesPlanner(TiDBOptOn(val))
		return nil
	}},
	{Scope: ScopeGlobal | ScopeSession, Name: TiDBEnableIndexMerge, Value: BoolToOnOff(DefTiDBEnableIndexMerge), Type: TypeBool, SetSession: func(s *SessionVars, val string) error {
		s.SetEnableIndexMerge(TiDBOptOn(val))
		return nil
	}},
	{Scope: ScopeGlobal | ScopeSession, Name: TiDBEnableTablePartition, Value: On, Type: TypeEnum, PossibleValues: []string{Off, On, "AUTO"}, SetSession: func(s *SessionVars, val string) error {
		s.EnableTablePartition = val
		return nil
	}},
	{Scope: ScopeGlobal | ScopeSession, Name: TiDBEnableListTablePartition, Value: On, Type: TypeBool, SetSession: func(s *SessionVars, val string) error {
		s.EnableListTablePartition = TiDBOptOn(val)
		return nil
	}},
	{Scope: ScopeGlobal | ScopeSession, Name: TiDBHashJoinConcurrency, Value: strconv.Itoa(DefTiDBHashJoinConcurrency), Type: TypeInt, MinValue: 1, MaxValue: MaxConfigurableConcurrency, AllowAutoValue: true, SetSession: func(s *SessionVars, val string) error {
		s.hashJoinConcurrency = tidbOptPositiveInt32(val, ConcurrencyUnset)
		return nil
	}, Validation: func(vars *SessionVars, normalizedValue string, originalValue string, scope ScopeFlag) (string, error) {
		appendDeprecationWarning(vars, TiDBHashJoinConcurrency, TiDBExecutorConcurrency)
		return normalizedValue, nil
	}},
	{Scope: ScopeGlobal | ScopeSession, Name: TiDBProjectionConcurrency, Value: strconv.Itoa(DefTiDBProjectionConcurrency), Type: TypeInt, MinValue: -1, MaxValue: MaxConfigurableConcurrency, SetSession: func(s *SessionVars, val string) error {
		s.projectionConcurrency = tidbOptPositiveInt32(val, ConcurrencyUnset)
		return nil
	}, Validation: func(vars *SessionVars, normalizedValue string, originalValue string, scope ScopeFlag) (string, error) {
		appendDeprecationWarning(vars, TiDBProjectionConcurrency, TiDBExecutorConcurrency)
		return normalizedValue, nil
	}},
	{Scope: ScopeGlobal | ScopeSession, Name: TiDBHashAggPartialConcurrency, Value: strconv.Itoa(DefTiDBHashAggPartialConcurrency), Type: TypeInt, MinValue: 1, MaxValue: MaxConfigurableConcurrency, AllowAutoValue: true, SetSession: func(s *SessionVars, val string) error {
		s.hashAggPartialConcurrency = tidbOptPositiveInt32(val, ConcurrencyUnset)
		return nil
	}, Validation: func(vars *SessionVars, normalizedValue string, originalValue string, scope ScopeFlag) (string, error) {
		appendDeprecationWarning(vars, TiDBHashAggPartialConcurrency, TiDBExecutorConcurrency)
		return normalizedValue, nil
	}},
	{Scope: ScopeGlobal | ScopeSession, Name: TiDBHashAggFinalConcurrency, Value: strconv.Itoa(DefTiDBHashAggFinalConcurrency), Type: TypeInt, MinValue: 1, MaxValue: MaxConfigurableConcurrency, AllowAutoValue: true, SetSession: func(s *SessionVars, val string) error {
		s.hashAggFinalConcurrency = tidbOptPositiveInt32(val, ConcurrencyUnset)
		return nil
	}, Validation: func(vars *SessionVars, normalizedValue string, originalValue string, scope ScopeFlag) (string, error) {
		appendDeprecationWarning(vars, TiDBHashAggFinalConcurrency, TiDBExecutorConcurrency)
		return normalizedValue, nil
	}},
	{Scope: ScopeGlobal | ScopeSession, Name: TiDBWindowConcurrency, Value: strconv.Itoa(DefTiDBWindowConcurrency), Type: TypeInt, MinValue: 1, MaxValue: MaxConfigurableConcurrency, AllowAutoValue: true, SetSession: func(s *SessionVars, val string) error {
		s.windowConcurrency = tidbOptPositiveInt32(val, ConcurrencyUnset)
		return nil
	}, Validation: func(vars *SessionVars, normalizedValue string, originalValue string, scope ScopeFlag) (string, error) {
		appendDeprecationWarning(vars, TiDBWindowConcurrency, TiDBExecutorConcurrency)
		return normalizedValue, nil
	}},
	{Scope: ScopeGlobal | ScopeSession, Name: TiDBMergeJoinConcurrency, Value: strconv.Itoa(DefTiDBMergeJoinConcurrency), Type: TypeInt, MinValue: 1, MaxValue: MaxConfigurableConcurrency, AllowAutoValue: true, SetSession: func(s *SessionVars, val string) error {
		s.mergeJoinConcurrency = tidbOptPositiveInt32(val, ConcurrencyUnset)
		return nil
	}, Validation: func(vars *SessionVars, normalizedValue string, originalValue string, scope ScopeFlag) (string, error) {
		appendDeprecationWarning(vars, TiDBMergeJoinConcurrency, TiDBExecutorConcurrency)
		return normalizedValue, nil
	}},
	{Scope: ScopeGlobal | ScopeSession, Name: TiDBStreamAggConcurrency, Value: strconv.Itoa(DefTiDBStreamAggConcurrency), Type: TypeInt, MinValue: 1, MaxValue: MaxConfigurableConcurrency, AllowAutoValue: true, SetSession: func(s *SessionVars, val string) error {
		s.streamAggConcurrency = tidbOptPositiveInt32(val, ConcurrencyUnset)
		return nil
	}, Validation: func(vars *SessionVars, normalizedValue string, originalValue string, scope ScopeFlag) (string, error) {
		appendDeprecationWarning(vars, TiDBStreamAggConcurrency, TiDBExecutorConcurrency)
		return normalizedValue, nil
	}},
	{Scope: ScopeGlobal | ScopeSession, Name: TiDBEnableParallelApply, Value: BoolToOnOff(DefTiDBEnableParallelApply), Type: TypeBool, SetSession: func(s *SessionVars, val string) error {
		s.EnableParallelApply = TiDBOptOn(val)
		return nil
	}},
	{Scope: ScopeGlobal | ScopeSession, Name: TiDBMemQuotaApplyCache, Value: strconv.Itoa(DefTiDBMemQuotaApplyCache), Type: TypeUnsigned, MaxValue: math.MaxInt64, SetSession: func(s *SessionVars, val string) error {
		s.MemQuotaApplyCache = TidbOptInt64(val, DefTiDBMemQuotaApplyCache)
		return nil
	}},
	{Scope: ScopeGlobal | ScopeSession, Name: TiDBBackoffLockFast, Value: strconv.Itoa(tikvstore.DefBackoffLockFast), Type: TypeUnsigned, MinValue: 1, MaxValue: math.MaxInt32, SetSession: func(s *SessionVars, val string) error {
		s.KVVars.BackoffLockFast = tidbOptPositiveInt32(val, tikvstore.DefBackoffLockFast)
		return nil
	}},
	{Scope: ScopeGlobal | ScopeSession, Name: TiDBBackOffWeight, Value: strconv.Itoa(tikvstore.DefBackOffWeight), Type: TypeUnsigned, MinValue: 0, MaxValue: math.MaxInt32, SetSession: func(s *SessionVars, val string) error {
		s.KVVars.BackOffWeight = tidbOptPositiveInt32(val, tikvstore.DefBackOffWeight)
		return nil
	}},
	{Scope: ScopeGlobal | ScopeSession, Name: TiDBRetryLimit, Value: strconv.Itoa(DefTiDBRetryLimit), Type: TypeInt, MinValue: -1, MaxValue: math.MaxInt64, SetSession: func(s *SessionVars, val string) error {
		s.RetryLimit = TidbOptInt64(val, DefTiDBRetryLimit)
		return nil
	}},
	{Scope: ScopeGlobal | ScopeSession, Name: TiDBDisableTxnAutoRetry, Value: BoolToOnOff(DefTiDBDisableTxnAutoRetry), Type: TypeBool, SetSession: func(s *SessionVars, val string) error {
		s.DisableTxnAutoRetry = TiDBOptOn(val)
		return nil
	}},
	{Scope: ScopeGlobal | ScopeSession, Name: TiDBConstraintCheckInPlace, Value: BoolToOnOff(DefTiDBConstraintCheckInPlace), Type: TypeBool, SetSession: func(s *SessionVars, val string) error {
		s.ConstraintCheckInPlace = TiDBOptOn(val)
		return nil
	}},
	{Scope: ScopeGlobal | ScopeSession, Name: TiDBTxnMode, Value: DefTiDBTxnMode, AllowEmptyAll: true, Type: TypeEnum, PossibleValues: []string{"pessimistic", "optimistic"}, SetSession: func(s *SessionVars, val string) error {
		s.TxnMode = strings.ToUpper(val)
		return nil
	}},
	{Scope: ScopeGlobal | ScopeSession, Name: TiDBEnableWindowFunction, Value: BoolToOnOff(DefEnableWindowFunction), Type: TypeBool, SetSession: func(s *SessionVars, val string) error {
		s.EnableWindowFunction = TiDBOptOn(val)
		return nil
	}},
	{Scope: ScopeGlobal | ScopeSession, Name: TiDBEnablePipelinedWindowFunction, Value: BoolToOnOff(DefEnablePipelinedWindowFunction), Type: TypeBool, SetSession: func(s *SessionVars, val string) error {
		s.EnablePipelinedWindowExec = TiDBOptOn(val)
		return nil
	}},
	{Scope: ScopeGlobal | ScopeSession, Name: TiDBEnableStrictDoubleTypeCheck, Value: BoolToOnOff(DefEnableStrictDoubleTypeCheck), Type: TypeBool, SetSession: func(s *SessionVars, val string) error {
		s.EnableStrictDoubleTypeCheck = TiDBOptOn(val)
		return nil
	}},
	{Scope: ScopeGlobal | ScopeSession, Name: TiDBEnableVectorizedExpression, Value: BoolToOnOff(DefEnableVectorizedExpression), Type: TypeBool, SetSession: func(s *SessionVars, val string) error {
		s.EnableVectorizedExpression = TiDBOptOn(val)
		return nil
	}},
	{Scope: ScopeGlobal | ScopeSession, Name: TiDBEnableFastAnalyze, Value: BoolToOnOff(DefTiDBUseFastAnalyze), Type: TypeBool, SetSession: func(s *SessionVars, val string) error {
		s.EnableFastAnalyze = TiDBOptOn(val)
		return nil
	}},
	{Scope: ScopeGlobal | ScopeSession, Name: TiDBSkipIsolationLevelCheck, Value: BoolToOnOff(DefTiDBSkipIsolationLevelCheck), Type: TypeBool},
	{Scope: ScopeGlobal | ScopeSession, Name: TiDBEnableRateLimitAction, Value: BoolToOnOff(DefTiDBEnableRateLimitAction), Type: TypeBool, SetSession: func(s *SessionVars, val string) error {
		s.EnabledRateLimitAction = TiDBOptOn(val)
		return nil
	}},
	{Scope: ScopeGlobal | ScopeSession, Name: TiDBAllowFallbackToTiKV, Value: "", Validation: func(vars *SessionVars, normalizedValue string, originalValue string, scope ScopeFlag) (string, error) {
		if normalizedValue == "" {
			return "", nil
		}
		engines := strings.Split(normalizedValue, ",")
		var formatVal string
		storeTypes := make(map[kv.StoreType]struct{})
		for i, engine := range engines {
			engine = strings.TrimSpace(engine)
			switch {
			case strings.EqualFold(engine, kv.TiFlash.Name()):
				if _, ok := storeTypes[kv.TiFlash]; !ok {
					if i != 0 {
						formatVal += ","
					}
					formatVal += kv.TiFlash.Name()
					storeTypes[kv.TiFlash] = struct{}{}
				}
			default:
				return normalizedValue, ErrWrongValueForVar.GenWithStackByArgs(TiDBAllowFallbackToTiKV, normalizedValue)
			}
		}
		return formatVal, nil
	}, SetSession: func(s *SessionVars, val string) error {
		s.AllowFallbackToTiKV = make(map[kv.StoreType]struct{})
		for _, engine := range strings.Split(val, ",") {
			switch engine {
			case kv.TiFlash.Name():
				s.AllowFallbackToTiKV[kv.TiFlash] = struct{}{}
			}
		}
		return nil
	}},
	{Scope: ScopeGlobal | ScopeSession, Name: TiDBEnableAutoIncrementInGenerated, Value: BoolToOnOff(DefTiDBEnableAutoIncrementInGenerated), Type: TypeBool, SetSession: func(s *SessionVars, val string) error {
		s.EnableAutoIncrementInGenerated = TiDBOptOn(val)
		return nil
	}},
	{Scope: ScopeGlobal | ScopeSession, Name: TiDBPlacementMode, Value: DefTiDBPlacementMode, Type: TypeEnum, PossibleValues: []string{PlacementModeStrict, PlacementModeIgnore}, SetSession: func(s *SessionVars, val string) error {
		s.PlacementMode = val
		return nil
	}},
	{Scope: ScopeGlobal | ScopeSession, Name: TiDBOptJoinReorderThreshold, Value: strconv.Itoa(DefTiDBOptJoinReorderThreshold), skipInit: true, Type: TypeUnsigned, MinValue: 0, MaxValue: 63, SetSession: func(s *SessionVars, val string) error {
		s.TiDBOptJoinReorderThreshold = tidbOptPositiveInt32(val, DefTiDBOptJoinReorderThreshold)
		return nil
	}},
	{Scope: ScopeGlobal | ScopeSession, Name: TiDBEnableNoopFuncs, Value: DefTiDBEnableNoopFuncs, Type: TypeEnum, PossibleValues: []string{Off, On, Warn}, Validation: func(vars *SessionVars, normalizedValue string, originalValue string, scope ScopeFlag) (string, error) {

		// The behavior is very weird if someone can turn TiDBEnableNoopFuncs OFF, but keep any of the following on:
		// TxReadOnly, TransactionReadOnly, OfflineMode, SuperReadOnly, serverReadOnly, SQLAutoIsNull
		// To prevent this strange position, prevent setting to OFF when any of these sysVars are ON of the same scope.

		if normalizedValue == Off {
			for _, potentialIncompatibleSysVar := range []string{TxReadOnly, TransactionReadOnly, OfflineMode, SuperReadOnly, ReadOnly, SQLAutoIsNull} {
				val, _ := vars.GetSystemVar(potentialIncompatibleSysVar) // session scope
				if scope == ScopeGlobal {                                // global scope
					var err error
					val, err = vars.GlobalVarsAccessor.GetGlobalSysVar(potentialIncompatibleSysVar)
					if err != nil {
						return originalValue, errUnknownSystemVariable.GenWithStackByArgs(potentialIncompatibleSysVar)
					}
				}
				if TiDBOptOn(val) {
					return originalValue, errValueNotSupportedWhen.GenWithStackByArgs(TiDBEnableNoopFuncs, potentialIncompatibleSysVar)
				}
			}
		}
		return normalizedValue, nil
	}, SetSession: func(s *SessionVars, val string) error {
		s.NoopFuncsMode = TiDBOptOnOffWarn(val)
		return nil
	}},
	{Scope: ScopeGlobal | ScopeSession, Name: TiDBReplicaRead, Value: "leader", Type: TypeEnum, PossibleValues: []string{"leader", "follower", "leader-and-follower", "closest-replicas"}, SetSession: func(s *SessionVars, val string) error {
		if strings.EqualFold(val, "follower") {
			s.SetReplicaRead(kv.ReplicaReadFollower)
		} else if strings.EqualFold(val, "leader-and-follower") {
			s.SetReplicaRead(kv.ReplicaReadMixed)
		} else if strings.EqualFold(val, "leader") || len(val) == 0 {
			s.SetReplicaRead(kv.ReplicaReadLeader)
		} else if strings.EqualFold(val, "closest-replicas") {
			s.SetReplicaRead(kv.ReplicaReadClosest)
		}
		return nil
	}},
	{Scope: ScopeGlobal | ScopeSession, Name: TiDBUsePlanBaselines, Value: BoolToOnOff(DefTiDBUsePlanBaselines), Type: TypeBool, SetSession: func(s *SessionVars, val string) error {
		s.UsePlanBaselines = TiDBOptOn(val)
		return nil
	}},
	{Scope: ScopeGlobal | ScopeSession, Name: TiDBEvolvePlanBaselines, Value: BoolToOnOff(DefTiDBEvolvePlanBaselines), Type: TypeBool, Validation: func(vars *SessionVars, normalizedValue string, originalValue string, scope ScopeFlag) (string, error) {
		if normalizedValue == "ON" && !config.CheckTableBeforeDrop {
			return normalizedValue, errors.Errorf("Cannot enable baseline evolution feature, it is not generally available now")
		}
		return normalizedValue, nil
	}, SetSession: func(s *SessionVars, val string) error {
		s.EvolvePlanBaselines = TiDBOptOn(val)
		return nil
	}},
	{Scope: ScopeGlobal | ScopeSession, Name: TiDBEnableExtendedStats, Value: BoolToOnOff(false), Hidden: true, Type: TypeBool, SetSession: func(s *SessionVars, val string) error {
		s.EnableExtendedStats = TiDBOptOn(val)
		return nil
	}},
	{Scope: ScopeGlobal | ScopeSession, Name: CTEMaxRecursionDepth, Value: strconv.Itoa(DefCTEMaxRecursionDepth), Type: TypeInt, MinValue: 0, MaxValue: 4294967295, SetSession: func(s *SessionVars, val string) error {
		s.CTEMaxRecursionDepth = TidbOptInt(val, DefCTEMaxRecursionDepth)
		return nil
	}},
	{Scope: ScopeGlobal | ScopeSession, Name: TiDBAllowAutoRandExplicitInsert, Value: BoolToOnOff(DefTiDBAllowAutoRandExplicitInsert), Type: TypeBool, SetSession: func(s *SessionVars, val string) error {
		s.AllowAutoRandExplicitInsert = TiDBOptOn(val)
		return nil
	}},
	{Scope: ScopeGlobal | ScopeSession, Name: TiDBEnableClusteredIndex, Value: IntOnly, Type: TypeEnum, PossibleValues: []string{Off, On, IntOnly}, Validation: func(vars *SessionVars, normalizedValue string, originalValue string, scope ScopeFlag) (string, error) {
		if normalizedValue == IntOnly {
			vars.StmtCtx.AppendWarning(errWarnDeprecatedSyntax.FastGenByArgs(normalizedValue, fmt.Sprintf("'%s' or '%s'", On, Off)))
		}
		return normalizedValue, nil
	}, SetSession: func(s *SessionVars, val string) error {
		s.EnableClusteredIndex = TiDBOptEnableClustered(val)
		return nil
	}},
	{Scope: ScopeGlobal | ScopeSession, Name: TiDBPartitionPruneMode, Value: DefTiDBPartitionPruneMode, Type: TypeEnum, PossibleValues: []string{"static", "dynamic", "static-only", "dynamic-only"}, Validation: func(vars *SessionVars, normalizedValue string, originalValue string, scope ScopeFlag) (string, error) {
		mode := PartitionPruneMode(normalizedValue).Update()
		if !mode.Valid() {
			return normalizedValue, ErrWrongTypeForVar.GenWithStackByArgs(TiDBPartitionPruneMode)
		}
		return string(mode), nil
	}, GetSession: func(s *SessionVars) (string, error) {
		return s.PartitionPruneMode.Load(), nil
	}, SetSession: func(s *SessionVars, val string) error {
		newMode := strings.ToLower(strings.TrimSpace(val))
		if PartitionPruneMode(s.PartitionPruneMode.Load()) == Static && PartitionPruneMode(newMode) == Dynamic {
			s.StmtCtx.AppendWarning(errors.New("Please analyze all partition tables again for consistency between partition and global stats"))
			s.StmtCtx.AppendWarning(errors.New("Please avoid setting partition prune mode to dynamic at session level and set partition prune mode to dynamic at global level"))
		}
		s.PartitionPruneMode.Store(newMode)
		return nil
	}, SetGlobal: func(s *SessionVars, val string) error {
		newMode := strings.ToLower(strings.TrimSpace(val))
		if PartitionPruneMode(newMode) == Dynamic {
			s.StmtCtx.AppendWarning(errors.New("Please analyze all partition tables again for consistency between partition and global stats"))
		}
		return nil
	}},
	{Scope: ScopeGlobal | ScopeSession, Name: TiDBRedactLog, Value: BoolToOnOff(DefTiDBRedactLog), Type: TypeBool, SetSession: func(s *SessionVars, val string) error {
		s.EnableRedactLog = TiDBOptOn(val)
		errors.RedactLogEnabled.Store(s.EnableRedactLog)
		return nil
	}},
	{Scope: ScopeGlobal | ScopeSession, Name: TiDBShardAllocateStep, Value: strconv.Itoa(DefTiDBShardAllocateStep), Type: TypeInt, MinValue: 1, MaxValue: uint64(math.MaxInt64), SetSession: func(s *SessionVars, val string) error {
		s.ShardAllocateStep = TidbOptInt64(val, DefTiDBShardAllocateStep)
		return nil
	}},
	{Scope: ScopeGlobal | ScopeSession, Name: TiDBEnableAmendPessimisticTxn, Value: BoolToOnOff(DefTiDBEnableAmendPessimisticTxn), Type: TypeBool, SetSession: func(s *SessionVars, val string) error {
		s.EnableAmendPessimisticTxn = TiDBOptOn(val)
		return nil
	}},
	{Scope: ScopeGlobal | ScopeSession, Name: TiDBEnableAsyncCommit, Value: BoolToOnOff(DefTiDBEnableAsyncCommit), Type: TypeBool, SetSession: func(s *SessionVars, val string) error {
		s.EnableAsyncCommit = TiDBOptOn(val)
		return nil
	}},
	{Scope: ScopeGlobal | ScopeSession, Name: TiDBEnable1PC, Value: BoolToOnOff(DefTiDBEnable1PC), Type: TypeBool, SetSession: func(s *SessionVars, val string) error {
		s.Enable1PC = TiDBOptOn(val)
		return nil
	}},
	{Scope: ScopeGlobal | ScopeSession, Name: TiDBGuaranteeLinearizability, Value: BoolToOnOff(DefTiDBGuaranteeLinearizability), Type: TypeBool, SetSession: func(s *SessionVars, val string) error {
		s.GuaranteeLinearizability = TiDBOptOn(val)
		return nil
	}},
	{Scope: ScopeGlobal | ScopeSession, Name: TiDBAnalyzeVersion, Value: strconv.Itoa(DefTiDBAnalyzeVersion), Type: TypeInt, MinValue: 1, MaxValue: 2, Validation: func(vars *SessionVars, normalizedValue string, originalValue string, scope ScopeFlag) (string, error) {
		if normalizedValue == "2" && FeedbackProbability != nil && FeedbackProbability.Load() > 0 {
			var original string
			var err error
			if scope == ScopeGlobal {
				original, err = vars.GlobalVarsAccessor.GetGlobalSysVar(TiDBAnalyzeVersion)
				if err != nil {
					return normalizedValue, nil
				}
			} else {
				original = strconv.Itoa(vars.AnalyzeVersion)
			}
			vars.StmtCtx.AppendError(errors.New("variable tidb_analyze_version not updated because analyze version 2 is incompatible with query feedback. Please consider setting feedback-probability to 0.0 in config file to disable query feedback"))
			return original, nil
		}
		return normalizedValue, nil
	}, SetSession: func(s *SessionVars, val string) error {
		s.AnalyzeVersion = tidbOptPositiveInt32(val, DefTiDBAnalyzeVersion)
		return nil
	}},
	{Scope: ScopeGlobal | ScopeSession, Name: TiDBEnableIndexMergeJoin, Value: BoolToOnOff(DefTiDBEnableIndexMergeJoin), Hidden: true, Type: TypeBool, SetSession: func(s *SessionVars, val string) error {
		s.EnableIndexMergeJoin = TiDBOptOn(val)
		return nil
	}},
	{Scope: ScopeGlobal | ScopeSession, Name: TiDBTrackAggregateMemoryUsage, Value: BoolToOnOff(DefTiDBTrackAggregateMemoryUsage), Type: TypeBool, SetSession: func(s *SessionVars, val string) error {
		s.TrackAggregateMemoryUsage = TiDBOptOn(val)
		return nil
	}},
	{Scope: ScopeGlobal | ScopeSession, Name: TiDBMultiStatementMode, Value: Off, Type: TypeEnum, PossibleValues: []string{Off, On, Warn}, SetSession: func(s *SessionVars, val string) error {
		s.MultiStatementMode = TiDBOptOnOffWarn(val)
		return nil
	}},
	{Scope: ScopeGlobal | ScopeSession, Name: TiDBEnableExchangePartition, Value: BoolToOnOff(DefTiDBEnableExchangePartition), Type: TypeBool, SetSession: func(s *SessionVars, val string) error {
		s.TiDBEnableExchangePartition = TiDBOptOn(val)
		return nil
	}},
	// It's different from tmp_table_size or max_heap_table_size. See https://github.com/pingcap/tidb/issues/28691.
	{Scope: ScopeGlobal | ScopeSession, Name: TiDBTmpTableMaxSize, Value: strconv.Itoa(DefTiDBTmpTableMaxSize), Type: TypeUnsigned, MinValue: 1 << 20, MaxValue: 1 << 37, SetSession: func(s *SessionVars, val string) error {
		s.TMPTableSize = TidbOptInt64(val, DefTiDBTmpTableMaxSize)
		return nil
	}},
	{Scope: ScopeGlobal | ScopeSession, Name: TiDBEnableOrderedResultMode, Value: BoolToOnOff(DefTiDBEnableOrderedResultMode), Type: TypeBool, SetSession: func(s *SessionVars, val string) error {
		s.EnableStableResultMode = TiDBOptOn(val)
		return nil
	}},
	{Scope: ScopeGlobal | ScopeSession, Name: TiDBEnablePseudoForOutdatedStats, Value: BoolToOnOff(DefTiDBEnablePseudoForOutdatedStats), Type: TypeBool, SetSession: func(s *SessionVars, val string) error {
		s.EnablePseudoForOutdatedStats = TiDBOptOn(val)
		return nil
	}},
	{Scope: ScopeGlobal | ScopeSession, Name: TiDBRegardNULLAsPoint, Value: BoolToOnOff(DefTiDBRegardNULLAsPoint), Type: TypeBool, SetSession: func(s *SessionVars, val string) error {
		s.RegardNULLAsPoint = TiDBOptOn(val)
		return nil
	}},
	{Scope: ScopeGlobal | ScopeSession, Name: TiDBEnablePaging, Value: BoolToOnOff(DefTiDBEnablePaging), Type: TypeBool, Hidden: true, SetSession: func(s *SessionVars, val string) error {
		s.EnablePaging = TiDBOptOn(val)
		return nil
	}, SetGlobal: func(s *SessionVars, val string) error {
		s.EnablePaging = TiDBOptOn(val)
		return nil
	}},
	{Scope: ScopeGlobal | ScopeSession, Name: TiDBEnableLegacyInstanceScope, Value: BoolToOnOff(DefEnableLegacyInstanceScope), Type: TypeBool, SetSession: func(s *SessionVars, val string) error {
		s.EnableLegacyInstanceScope = TiDBOptOn(val)
		return nil
	}},
	{Scope: ScopeGlobal | ScopeSession, Name: TiDBStatsLoadSyncWait, Value: strconv.Itoa(DefTiDBStatsLoadSyncWait), skipInit: true, Type: TypeInt, MinValue: 0, MaxValue: math.MaxInt32,
		SetSession: func(s *SessionVars, val string) error {
			s.StatsLoadSyncWait = TidbOptInt64(val, DefTiDBStatsLoadSyncWait)
			return nil
		},
		GetGlobal: func(s *SessionVars) (string, error) {
			return strconv.FormatInt(StatsLoadSyncWait.Load(), 10), nil
		},
		SetGlobal: func(s *SessionVars, val string) error {
			StatsLoadSyncWait.Store(TidbOptInt64(val, DefTiDBStatsLoadSyncWait))
			return nil
		},
	},
	{Scope: ScopeGlobal | ScopeSession, Name: TiDBSysdateIsNow, Value: BoolToOnOff(DefSysdateIsNow), Type: TypeBool,
		SetSession: func(vars *SessionVars, s string) error {
			vars.SysdateIsNow = TiDBOptOn(s)
			return nil
		},
	},
	{Scope: ScopeGlobal | ScopeSession, Name: TiDBEnableMutationChecker, Hidden: true,
		Value: BoolToOnOff(DefTiDBEnableMutationChecker), Type: TypeBool,
		SetSession: func(s *SessionVars, val string) error {
			s.EnableMutationChecker = TiDBOptOn(val)
			return nil
		},
	},
	{Scope: ScopeGlobal | ScopeSession, Name: TiDBTxnAssertionLevel, Value: DefTiDBTxnAssertionLevel, PossibleValues: []string{AssertionOffStr, AssertionFastStr, AssertionStrictStr}, Hidden: true, Type: TypeEnum, SetSession: func(s *SessionVars, val string) error {
		s.AssertionLevel = tidbOptAssertionLevel(val)
		return nil
	}},
	{Scope: ScopeGlobal | ScopeSession, Name: TiDBBatchPendingTiFlashCount, Value: strconv.Itoa(DefTiDBBatchPendingTiFlashCount), MinValue: 0, MaxValue: math.MaxUint32, Hidden: false, Type: TypeUnsigned, SetSession: func(s *SessionVars, val string) error {
		b, e := strconv.Atoi(val)
		if e != nil {
			b = DefTiDBBatchPendingTiFlashCount
		}
		s.BatchPendingTiFlashCount = b
		return nil
	}},
	{Scope: ScopeGlobal | ScopeSession, Name: TiDBIgnorePreparedCacheCloseStmt, Value: BoolToOnOff(DefTiDBIgnorePreparedCacheCloseStmt), Type: TypeBool,
		SetSession: func(vars *SessionVars, s string) error {
			vars.IgnorePreparedCacheCloseStmt = TiDBOptOn(s)
			return nil
		},
	},
	{Scope: ScopeGlobal | ScopeSession, Name: TiDBEnableNewCostInterface, Value: BoolToOnOff(false), Hidden: true, Type: TypeBool,
		SetSession: func(vars *SessionVars, s string) error {
			vars.EnableNewCostInterface = TiDBOptOn(s)
			return nil
		},
	},
	{Scope: ScopeGlobal | ScopeSession, Name: TiDBCostModelVersion, Value: strconv.Itoa(1), Hidden: true, Type: TypeInt, MinValue: 1, MaxValue: 2,
		SetSession: func(vars *SessionVars, s string) error {
			vars.CostModelVersion = int(TidbOptInt64(s, 1))
			return nil
		},
	},
	{Scope: ScopeGlobal | ScopeSession, Name: TiDBRCReadCheckTS, Type: TypeBool, Value: BoolToOnOff(DefRCReadCheckTS), SetSession: func(s *SessionVars, val string) error {
		s.RcReadCheckTS = TiDBOptOn(val)
		return nil
	}},
	{Scope: ScopeGlobal | ScopeSession, Name: TiDBRemoveOrderbyInSubquery, Value: BoolToOnOff(DefTiDBRemoveOrderbyInSubquery), Type: TypeBool, SetSession: func(s *SessionVars, val string) error {
		s.RemoveOrderbyInSubquery = TiDBOptOn(val)
		return nil
	}},
	{Scope: ScopeGlobal | ScopeSession, Name: TiDBMemQuotaQuery, Value: strconv.Itoa(DefTiDBMemQuotaQuery), Type: TypeInt, MinValue: -1, MaxValue: math.MaxInt64, SetSession: func(s *SessionVars, val string) error {
		s.MemQuotaQuery = TidbOptInt64(val, DefTiDBMemQuotaQuery)
		return nil
	}, Validation: func(vars *SessionVars, normalizedValue string, originalValue string, scope ScopeFlag) (string, error) {
		intVal := TidbOptInt64(normalizedValue, DefTiDBMemQuotaQuery)
		if intVal > 0 && intVal < 128 {
			vars.StmtCtx.AppendWarning(ErrTruncatedWrongValue.GenWithStackByArgs(TiDBMemQuotaQuery, originalValue))
			normalizedValue = "128"
		}
		return normalizedValue, nil
	}},
	{Scope: ScopeGlobal | ScopeSession, Name: TiDBNonTransactionalIgnoreError, Value: BoolToOnOff(DefTiDBBatchDMLIgnoreError), Type: TypeBool,
		SetSession: func(s *SessionVars, val string) error {
			s.NonTransactionalIgnoreError = TiDBOptOn(val)
			return nil
		},
	},
	{Scope: ScopeGlobal, Name: TiDBSimplifiedMetrics, Value: BoolToOnOff(DefTiDBSimplifiedMetrics), Type: TypeBool,
		SetGlobal: func(vars *SessionVars, s string) error {
			metrics.ToggleSimplifiedMode(TiDBOptOn(s))
			return nil
		}},
}

// FeedbackProbability points to the FeedbackProbability in statistics package.
// It's initialized in init() in feedback.go to solve import cycle.
var FeedbackProbability *atomic2.Float64

// SetNamesVariables is the system variable names related to set names statements.
var SetNamesVariables = []string{
	CharacterSetClient,
	CharacterSetConnection,
	CharacterSetResults,
}

// SetCharsetVariables is the system variable names related to set charset statements.
var SetCharsetVariables = []string{
	CharacterSetClient,
	CharacterSetResults,
}

const (
	// CharacterSetConnection is the name for character_set_connection system variable.
	CharacterSetConnection = "character_set_connection"
	// CollationConnection is the name for collation_connection system variable.
	CollationConnection = "collation_connection"
	// CharsetDatabase is the name for character_set_database system variable.
	CharsetDatabase = "character_set_database"
	// CollationDatabase is the name for collation_database system variable.
	CollationDatabase = "collation_database"
	// CharacterSetFilesystem is the name for character_set_filesystem system variable.
	CharacterSetFilesystem = "character_set_filesystem"
	// CharacterSetClient is the name for character_set_client system variable.
	CharacterSetClient = "character_set_client"
	// CharacterSetSystem is the name for character_set_system system variable.
	CharacterSetSystem = "character_set_system"
	// GeneralLog is the name for 'general_log' system variable.
	GeneralLog = "general_log"
	// AvoidTemporalUpgrade is the name for 'avoid_temporal_upgrade' system variable.
	AvoidTemporalUpgrade = "avoid_temporal_upgrade"
	// MaxPreparedStmtCount is the name for 'max_prepared_stmt_count' system variable.
	MaxPreparedStmtCount = "max_prepared_stmt_count"
	// BigTables is the name for 'big_tables' system variable.
	BigTables = "big_tables"
	// CheckProxyUsers is the name for 'check_proxy_users' system variable.
	CheckProxyUsers = "check_proxy_users"
	// CoreFile is the name for 'core_file' system variable.
	CoreFile = "core_file"
	// DefaultWeekFormat is the name for 'default_week_format' system variable.
	DefaultWeekFormat = "default_week_format"
	// GroupConcatMaxLen is the name for 'group_concat_max_len' system variable.
	GroupConcatMaxLen = "group_concat_max_len"
	// DelayKeyWrite is the name for 'delay_key_write' system variable.
	DelayKeyWrite = "delay_key_write"
	// EndMarkersInJSON is the name for 'end_markers_in_json' system variable.
	EndMarkersInJSON = "end_markers_in_json"
	// Hostname is the name for 'hostname' system variable.
	Hostname = "hostname"
	// InnodbCommitConcurrency is the name for 'innodb_commit_concurrency' system variable.
	InnodbCommitConcurrency = "innodb_commit_concurrency"
	// InnodbFastShutdown is the name for 'innodb_fast_shutdown' system variable.
	InnodbFastShutdown = "innodb_fast_shutdown"
	// InnodbLockWaitTimeout is the name for 'innodb_lock_wait_timeout' system variable.
	InnodbLockWaitTimeout = "innodb_lock_wait_timeout"
	// SQLLogBin is the name for 'sql_log_bin' system variable.
	SQLLogBin = "sql_log_bin"
	// LogBin is the name for 'log_bin' system variable.
	LogBin = "log_bin"
	// MaxSortLength is the name for 'max_sort_length' system variable.
	MaxSortLength = "max_sort_length"
	// MaxSpRecursionDepth is the name for 'max_sp_recursion_depth' system variable.
	MaxSpRecursionDepth = "max_sp_recursion_depth"
	// MaxUserConnections is the name for 'max_user_connections' system variable.
	MaxUserConnections = "max_user_connections"
	// OfflineMode is the name for 'offline_mode' system variable.
	OfflineMode = "offline_mode"
	// InteractiveTimeout is the name for 'interactive_timeout' system variable.
	InteractiveTimeout = "interactive_timeout"
	// FlushTime is the name for 'flush_time' system variable.
	FlushTime = "flush_time"
	// PseudoSlaveMode is the name for 'pseudo_slave_mode' system variable.
	PseudoSlaveMode = "pseudo_slave_mode"
	// LowPriorityUpdates is the name for 'low_priority_updates' system variable.
	LowPriorityUpdates = "low_priority_updates"
	// LowerCaseTableNames is the name for 'lower_case_table_names' system variable.
	LowerCaseTableNames = "lower_case_table_names"
	// SessionTrackGtids is the name for 'session_track_gtids' system variable.
	SessionTrackGtids = "session_track_gtids"
	// OldPasswords is the name for 'old_passwords' system variable.
	OldPasswords = "old_passwords"
	// MaxConnections is the name for 'max_connections' system variable.
	MaxConnections = "max_connections"
	// SkipNameResolve is the name for 'skip_name_resolve' system variable.
	SkipNameResolve = "skip_name_resolve"
	// ForeignKeyChecks is the name for 'foreign_key_checks' system variable.
	ForeignKeyChecks = "foreign_key_checks"
	// SQLSafeUpdates is the name for 'sql_safe_updates' system variable.
	SQLSafeUpdates = "sql_safe_updates"
	// WarningCount is the name for 'warning_count' system variable.
	WarningCount = "warning_count"
	// ErrorCount is the name for 'error_count' system variable.
	ErrorCount = "error_count"
	// SQLSelectLimit is the name for 'sql_select_limit' system variable.
	SQLSelectLimit = "sql_select_limit"
	// MaxConnectErrors is the name for 'max_connect_errors' system variable.
	MaxConnectErrors = "max_connect_errors"
	// TableDefinitionCache is the name for 'table_definition_cache' system variable.
	TableDefinitionCache = "table_definition_cache"
	// Timestamp is the name for 'timestamp' system variable.
	Timestamp = "timestamp"
	// ConnectTimeout is the name for 'connect_timeout' system variable.
	ConnectTimeout = "connect_timeout"
	// SyncBinlog is the name for 'sync_binlog' system variable.
	SyncBinlog = "sync_binlog"
	// BlockEncryptionMode is the name for 'block_encryption_mode' system variable.
	BlockEncryptionMode = "block_encryption_mode"
	// WaitTimeout is the name for 'wait_timeout' system variable.
	WaitTimeout = "wait_timeout"
	// ValidatePasswordNumberCount is the name of 'validate_password_number_count' system variable.
	ValidatePasswordNumberCount = "validate_password_number_count"
	// ValidatePasswordLength is the name of 'validate_password_length' system variable.
	ValidatePasswordLength = "validate_password_length"
	// Version is the name of 'version' system variable.
	Version = "version"
	// VersionComment is the name of 'version_comment' system variable.
	VersionComment = "version_comment"
	// PluginDir is the name of 'plugin_dir' system variable.
	PluginDir = "plugin_dir"
	// PluginLoad is the name of 'plugin_load' system variable.
	PluginLoad = "plugin_load"
	// TiDBEnableDDL indicates whether the tidb-server runs DDL statements,
	TiDBEnableDDL = "tidb_enable_ddl"
	// Port is the name for 'port' system variable.
	Port = "port"
	// DataDir is the name for 'datadir' system variable.
	DataDir = "datadir"
	// Profiling is the name for 'Profiling' system variable.
	Profiling = "profiling"
	// Socket is the name for 'socket' system variable.
	Socket = "socket"
	// BinlogOrderCommits is the name for 'binlog_order_commits' system variable.
	BinlogOrderCommits = "binlog_order_commits"
	// MasterVerifyChecksum is the name for 'master_verify_checksum' system variable.
	MasterVerifyChecksum = "master_verify_checksum"
	// ValidatePasswordCheckUserName is the name for 'validate_password_check_user_name' system variable.
	ValidatePasswordCheckUserName = "validate_password_check_user_name"
	// SuperReadOnly is the name for 'super_read_only' system variable.
	SuperReadOnly = "super_read_only"
	// SQLNotes is the name for 'sql_notes' system variable.
	SQLNotes = "sql_notes"
	// QueryCacheType is the name for 'query_cache_type' system variable.
	QueryCacheType = "query_cache_type"
	// SlaveCompressedProtocol is the name for 'slave_compressed_protocol' system variable.
	SlaveCompressedProtocol = "slave_compressed_protocol"
	// BinlogRowQueryLogEvents is the name for 'binlog_rows_query_log_events' system variable.
	BinlogRowQueryLogEvents = "binlog_rows_query_log_events"
	// LogSlowSlaveStatements is the name for 'log_slow_slave_statements' system variable.
	LogSlowSlaveStatements = "log_slow_slave_statements"
	// LogSlowAdminStatements is the name for 'log_slow_admin_statements' system variable.
	LogSlowAdminStatements = "log_slow_admin_statements"
	// LogQueriesNotUsingIndexes is the name for 'log_queries_not_using_indexes' system variable.
	LogQueriesNotUsingIndexes = "log_queries_not_using_indexes"
	// QueryCacheWlockInvalidate is the name for 'query_cache_wlock_invalidate' system variable.
	QueryCacheWlockInvalidate = "query_cache_wlock_invalidate"
	// SQLAutoIsNull is the name for 'sql_auto_is_null' system variable.
	SQLAutoIsNull = "sql_auto_is_null"
	// RelayLogPurge is the name for 'relay_log_purge' system variable.
	RelayLogPurge = "relay_log_purge"
	// AutomaticSpPrivileges is the name for 'automatic_sp_privileges' system variable.
	AutomaticSpPrivileges = "automatic_sp_privileges"
	// SQLQuoteShowCreate is the name for 'sql_quote_show_create' system variable.
	SQLQuoteShowCreate = "sql_quote_show_create"
	// SlowQueryLog is the name for 'slow_query_log' system variable.
	SlowQueryLog = "slow_query_log"
	// BinlogDirectNonTransactionalUpdates is the name for 'binlog_direct_non_transactional_updates' system variable.
	BinlogDirectNonTransactionalUpdates = "binlog_direct_non_transactional_updates"
	// SQLBigSelects is the name for 'sql_big_selects' system variable.
	SQLBigSelects = "sql_big_selects"
	// LogBinTrustFunctionCreators is the name for 'log_bin_trust_function_creators' system variable.
	LogBinTrustFunctionCreators = "log_bin_trust_function_creators"
	// OldAlterTable is the name for 'old_alter_table' system variable.
	OldAlterTable = "old_alter_table"
	// EnforceGtidConsistency is the name for 'enforce_gtid_consistency' system variable.
	EnforceGtidConsistency = "enforce_gtid_consistency"
	// SecureAuth is the name for 'secure_auth' system variable.
	SecureAuth = "secure_auth"
	// UniqueChecks is the name for 'unique_checks' system variable.
	UniqueChecks = "unique_checks"
	// SQLWarnings is the name for 'sql_warnings' system variable.
	SQLWarnings = "sql_warnings"
	// AutoCommit is the name for 'autocommit' system variable.
	AutoCommit = "autocommit"
	// KeepFilesOnCreate is the name for 'keep_files_on_create' system variable.
	KeepFilesOnCreate = "keep_files_on_create"
	// ShowOldTemporals is the name for 'show_old_temporals' system variable.
	ShowOldTemporals = "show_old_temporals"
	// LocalInFile is the name for 'local_infile' system variable.
	LocalInFile = "local_infile"
	// PerformanceSchema is the name for 'performance_schema' system variable.
	PerformanceSchema = "performance_schema"
	// Flush is the name for 'flush' system variable.
	Flush = "flush"
	// SlaveAllowBatching is the name for 'slave_allow_batching' system variable.
	SlaveAllowBatching = "slave_allow_batching"
	// MyISAMUseMmap is the name for 'myisam_use_mmap' system variable.
	MyISAMUseMmap = "myisam_use_mmap"
	// InnodbFilePerTable is the name for 'innodb_file_per_table' system variable.
	InnodbFilePerTable = "innodb_file_per_table"
	// InnodbLogCompressedPages is the name for 'innodb_log_compressed_pages' system variable.
	InnodbLogCompressedPages = "innodb_log_compressed_pages"
	// InnodbPrintAllDeadlocks is the name for 'innodb_print_all_deadlocks' system variable.
	InnodbPrintAllDeadlocks = "innodb_print_all_deadlocks"
	// InnodbStrictMode is the name for 'innodb_strict_mode' system variable.
	InnodbStrictMode = "innodb_strict_mode"
	// InnodbCmpPerIndexEnabled is the name for 'innodb_cmp_per_index_enabled' system variable.
	InnodbCmpPerIndexEnabled = "innodb_cmp_per_index_enabled"
	// InnodbBufferPoolDumpAtShutdown is the name for 'innodb_buffer_pool_dump_at_shutdown' system variable.
	InnodbBufferPoolDumpAtShutdown = "innodb_buffer_pool_dump_at_shutdown"
	// InnodbAdaptiveHashIndex is the name for 'innodb_adaptive_hash_index' system variable.
	InnodbAdaptiveHashIndex = "innodb_adaptive_hash_index"
	// InnodbFtEnableStopword is the name for 'innodb_ft_enable_stopword' system variable.
	InnodbFtEnableStopword = "innodb_ft_enable_stopword" // #nosec G101
	// InnodbSupportXA is the name for 'innodb_support_xa' system variable.
	InnodbSupportXA = "innodb_support_xa"
	// InnodbOptimizeFullTextOnly is the name for 'innodb_optimize_fulltext_only' system variable.
	InnodbOptimizeFullTextOnly = "innodb_optimize_fulltext_only"
	// InnodbStatusOutputLocks is the name for 'innodb_status_output_locks' system variable.
	InnodbStatusOutputLocks = "innodb_status_output_locks"
	// InnodbBufferPoolDumpNow is the name for 'innodb_buffer_pool_dump_now' system variable.
	InnodbBufferPoolDumpNow = "innodb_buffer_pool_dump_now"
	// InnodbBufferPoolLoadNow is the name for 'innodb_buffer_pool_load_now' system variable.
	InnodbBufferPoolLoadNow = "innodb_buffer_pool_load_now"
	// InnodbStatsOnMetadata is the name for 'innodb_stats_on_metadata' system variable.
	InnodbStatsOnMetadata = "innodb_stats_on_metadata"
	// InnodbDisableSortFileCache is the name for 'innodb_disable_sort_file_cache' system variable.
	InnodbDisableSortFileCache = "innodb_disable_sort_file_cache"
	// InnodbStatsAutoRecalc is the name for 'innodb_stats_auto_recalc' system variable.
	InnodbStatsAutoRecalc = "innodb_stats_auto_recalc"
	// InnodbBufferPoolLoadAbort is the name for 'innodb_buffer_pool_load_abort' system variable.
	InnodbBufferPoolLoadAbort = "innodb_buffer_pool_load_abort"
	// InnodbStatsPersistent is the name for 'innodb_stats_persistent' system variable.
	InnodbStatsPersistent = "innodb_stats_persistent"
	// InnodbRandomReadAhead is the name for 'innodb_random_read_ahead' system variable.
	InnodbRandomReadAhead = "innodb_random_read_ahead"
	// InnodbAdaptiveFlushing is the name for 'innodb_adaptive_flushing' system variable.
	InnodbAdaptiveFlushing = "innodb_adaptive_flushing"
	// InnodbTableLocks is the name for 'innodb_table_locks' system variable.
	InnodbTableLocks = "innodb_table_locks"
	// InnodbStatusOutput is the name for 'innodb_status_output' system variable.
	InnodbStatusOutput = "innodb_status_output"
	// NetBufferLength is the name for 'net_buffer_length' system variable.
	NetBufferLength = "net_buffer_length"
	// QueryCacheSize is the name of 'query_cache_size' system variable.
	QueryCacheSize = "query_cache_size"
	// TxReadOnly is the name of 'tx_read_only' system variable.
	TxReadOnly = "tx_read_only"
	// TransactionReadOnly is the name of 'transaction_read_only' system variable.
	TransactionReadOnly = "transaction_read_only"
	// CharacterSetServer is the name of 'character_set_server' system variable.
	CharacterSetServer = "character_set_server"
	// AutoIncrementIncrement is the name of 'auto_increment_increment' system variable.
	AutoIncrementIncrement = "auto_increment_increment"
	// AutoIncrementOffset is the name of 'auto_increment_offset' system variable.
	AutoIncrementOffset = "auto_increment_offset"
	// InitConnect is the name of 'init_connect' system variable.
	InitConnect = "init_connect"
	// CollationServer is the name of 'collation_server' variable.
	CollationServer = "collation_server"
	// NetWriteTimeout is the name of 'net_write_timeout' variable.
	NetWriteTimeout = "net_write_timeout"
	// ThreadPoolSize is the name of 'thread_pool_size' variable.
	ThreadPoolSize = "thread_pool_size"
	// WindowingUseHighPrecision is the name of 'windowing_use_high_precision' system variable.
	WindowingUseHighPrecision = "windowing_use_high_precision"
	// OptimizerSwitch is the name of 'optimizer_switch' system variable.
	OptimizerSwitch = "optimizer_switch"
	// SystemTimeZone is the name of 'system_time_zone' system variable.
	SystemTimeZone = "system_time_zone"
	// CTEMaxRecursionDepth is the name of 'cte_max_recursion_depth' system variable.
	CTEMaxRecursionDepth = "cte_max_recursion_depth"
	// SQLModeVar is the name of the 'sql_mode' system variable.
	SQLModeVar = "sql_mode"
	// CharacterSetResults is the name of the 'character_set_results' system variable.
	CharacterSetResults = "character_set_results"
	// MaxAllowedPacket is the name of the 'max_allowed_packet' system variable.
	MaxAllowedPacket = "max_allowed_packet"
	// TimeZone is the name of the 'time_zone' system variable.
	TimeZone = "time_zone"
	// TxnIsolation is the name of the 'tx_isolation' system variable.
	TxnIsolation = "tx_isolation"
	// TransactionIsolation is the name of the 'transaction_isolation' system variable.
	TransactionIsolation = "transaction_isolation"
	// TxnIsolationOneShot is the name of the 'tx_isolation_one_shot' system variable.
	TxnIsolationOneShot = "tx_isolation_one_shot"
	// MaxExecutionTime is the name of the 'max_execution_time' system variable.
	MaxExecutionTime = "max_execution_time"
	// ReadOnly is the name of the 'read_only' system variable.
	ReadOnly = "read_only"
	// DefaultAuthPlugin is the name of 'default_authentication_plugin' system variable.
	DefaultAuthPlugin = "default_authentication_plugin"
	// LastInsertID is the name of 'last_insert_id' system variable.
	LastInsertID = "last_insert_id"
	// Identity is the name of 'identity' system variable.
	Identity = "identity"
	// TiDBAllowFunctionForExpressionIndex is the name of `TiDBAllowFunctionForExpressionIndex` system variable.
	TiDBAllowFunctionForExpressionIndex = "tidb_allow_function_for_expression_index"
	// RandSeed1 is the name of 'rand_seed1' system variable.
	RandSeed1 = "rand_seed1"
	// RandSeed2 is the name of 'rand_seed2' system variable.
	RandSeed2 = "rand_seed2"
)<|MERGE_RESOLUTION|>--- conflicted
+++ resolved
@@ -431,7 +431,12 @@
 	{Scope: ScopeInstance, Name: PluginDir, Value: "/data/deploy/plugin", ReadOnly: true, GetGlobal: func(s *SessionVars) (string, error) {
 		return config.GetGlobalConfig().Instance.PluginDir, nil
 	}},
-<<<<<<< HEAD
+	{Scope: ScopeInstance, Name: MaxConnections, Value: strconv.FormatUint(uint64(config.GetGlobalConfig().Instance.MaxConnections), 10), Type: TypeUnsigned, MinValue: 0, MaxValue: 100000, SetGlobal: func(s *SessionVars, val string) error {
+		config.GetGlobalConfig().Instance.MaxConnections = uint32(TidbOptInt64(val, 0))
+		return nil
+	}, GetGlobal: func(s *SessionVars) (string, error) {
+		return strconv.FormatUint(uint64(config.GetGlobalConfig().Instance.MaxConnections), 10), nil
+	}},
 	{Scope: ScopeInstance, Name: TiDBEnableDDL, Value: BoolToOnOff(config.GetGlobalConfig().Instance.TiDBEnableDDL.Load()), Type: TypeBool,
 		SetGlobal: func(s *SessionVars, val string) error {
 			oldVal, newVal := config.GetGlobalConfig().Instance.TiDBEnableDDL.Load(), TiDBOptOn(val)
@@ -451,14 +456,6 @@
 			return BoolToOnOff(config.GetGlobalConfig().Instance.TiDBEnableDDL.Load()), nil
 		},
 	},
-=======
-	{Scope: ScopeInstance, Name: MaxConnections, Value: strconv.FormatUint(uint64(config.GetGlobalConfig().Instance.MaxConnections), 10), Type: TypeUnsigned, MinValue: 0, MaxValue: 100000, SetGlobal: func(s *SessionVars, val string) error {
-		config.GetGlobalConfig().Instance.MaxConnections = uint32(TidbOptInt64(val, 0))
-		return nil
-	}, GetGlobal: func(s *SessionVars) (string, error) {
-		return strconv.FormatUint(uint64(config.GetGlobalConfig().Instance.MaxConnections), 10), nil
-	}},
->>>>>>> e2b55640
 
 	/* The system variables below have GLOBAL scope  */
 	{Scope: ScopeGlobal, Name: MaxPreparedStmtCount, Value: strconv.FormatInt(DefMaxPreparedStmtCount, 10), Type: TypeInt, MinValue: -1, MaxValue: 1048576},
