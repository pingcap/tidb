--- conflicted
+++ resolved
@@ -745,10 +745,6 @@
 	WarningCount = "warning_count"
 	// ErrorCount is the name for 'error_count' system variable.
 	ErrorCount = "error_count"
-<<<<<<< HEAD
-	// BlockEncryptionMode is the name for 'block_encryption_mode' system variable.
-	BlockEncryptionMode = "block_encryption_mode"
-=======
 	// SQLSelectLimit is the name for 'sql_select_limit' system variable.
 	SQLSelectLimit = "sql_select_limit"
 	// MaxConnectErrors is the name for 'max_connect_errors' system variable.
@@ -759,7 +755,8 @@
 	TmpTableSize = "tmp_table_size"
 	// ConnectTimeout is the name for 'connect_timeout' system variable.
 	ConnectTimeout = "connect_timeout"
->>>>>>> 97b60c97
+	// BlockEncryptionMode is the name for 'block_encryption_mode' system variable.
+	BlockEncryptionMode = "block_encryption_mode"
 )
 
 // GlobalVarAccessor is the interface for accessing global scope system and status variables.
