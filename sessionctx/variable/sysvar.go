// Copyright 2015 PingCAP, Inc.
//
// Licensed under the Apache License, Version 2.0 (the "License");
// you may not use this file except in compliance with the License.
// You may obtain a copy of the License at
//
//     http://www.apache.org/licenses/LICENSE-2.0
//
// Unless required by applicable law or agreed to in writing, software
// distributed under the License is distributed on an "AS IS" BASIS,
// WITHOUT WARRANTIES OR CONDITIONS OF ANY KIND, either express or implied.
// See the License for the specific language governing permissions and
// limitations under the License.

package variable

import (
	"encoding/json"
	"fmt"
	"math"
	"runtime"
	"strconv"
	"strings"
	"sync/atomic"
	"time"

	"github.com/pingcap/errors"
	"github.com/pingcap/tidb/config"
	"github.com/pingcap/tidb/kv"
	"github.com/pingcap/tidb/metrics"
	"github.com/pingcap/tidb/parser/charset"
	"github.com/pingcap/tidb/parser/mysql"
	"github.com/pingcap/tidb/sessionctx/sessionstates"
	"github.com/pingcap/tidb/sessionctx/stmtctx"
	"github.com/pingcap/tidb/types"
	"github.com/pingcap/tidb/util/collate"
	"github.com/pingcap/tidb/util/logutil"
	"github.com/pingcap/tidb/util/mathutil"
	"github.com/pingcap/tidb/util/memory"
	"github.com/pingcap/tidb/util/stmtsummary"
	"github.com/pingcap/tidb/util/tikvutil"
	"github.com/pingcap/tidb/util/tls"
	topsqlstate "github.com/pingcap/tidb/util/topsql/state"
	"github.com/pingcap/tidb/util/versioninfo"
	tikvcfg "github.com/tikv/client-go/v2/config"
	tikvstore "github.com/tikv/client-go/v2/kv"
	atomic2 "go.uber.org/atomic"
)

// All system variables declared here are ordered by their scopes, which follow the order of scopes below:
// 		[NONE, SESSION, INSTANCE, GLOBAL, GLOBAL & SESSION]
// If you are adding a new system variable, please put it in the corresponding area.
var defaultSysVars = []*SysVar{
	/* The system variables below have NONE scope  */
	{Scope: ScopeNone, Name: SystemTimeZone, Value: "CST"},
	{Scope: ScopeNone, Name: Hostname, Value: DefHostname},
	{Scope: ScopeNone, Name: Port, Value: "4000", Type: TypeUnsigned, MinValue: 0, MaxValue: math.MaxUint16},
	{Scope: ScopeNone, Name: LogBin, Value: Off, Type: TypeBool},
	{Scope: ScopeNone, Name: VersionComment, Value: "TiDB Server (Apache License 2.0) " + versioninfo.TiDBEdition + " Edition, MySQL 5.7 compatible"},
	{Scope: ScopeNone, Name: Version, Value: mysql.ServerVersion},
	{Scope: ScopeNone, Name: DataDir, Value: "/usr/local/mysql/data/"},
	{Scope: ScopeNone, Name: Socket, Value: ""},
	{Scope: ScopeNone, Name: "license", Value: "Apache License 2.0"},
	{Scope: ScopeNone, Name: "have_ssl", Value: "DISABLED", Type: TypeBool},
	{Scope: ScopeNone, Name: "have_openssl", Value: "DISABLED", Type: TypeBool},
	{Scope: ScopeNone, Name: "ssl_ca", Value: ""},
	{Scope: ScopeNone, Name: "ssl_cert", Value: ""},
	{Scope: ScopeNone, Name: "ssl_key", Value: ""},
	{Scope: ScopeNone, Name: "version_compile_os", Value: runtime.GOOS},
	{Scope: ScopeNone, Name: "version_compile_machine", Value: runtime.GOARCH},
	/* TiDB specific variables */
	{Scope: ScopeNone, Name: TiDBEnableEnhancedSecurity, Value: Off, Type: TypeBool},
	{Scope: ScopeNone, Name: TiDBAllowFunctionForExpressionIndex, ReadOnly: true, Value: collectAllowFuncName4ExpressionIndex()},

	/* The system variables below have SESSION scope  */
	{Scope: ScopeSession, Name: Timestamp, Value: DefTimestamp, MinValue: 0, MaxValue: 2147483647, Type: TypeFloat, GetSession: func(s *SessionVars) (string, error) {
		if timestamp, ok := s.systems[Timestamp]; ok && timestamp != DefTimestamp {
			return timestamp, nil
		}
		timestamp := s.StmtCtx.GetOrStoreStmtCache(stmtctx.StmtNowTsCacheKey, time.Now()).(time.Time)
		return types.ToString(float64(timestamp.UnixNano()) / float64(time.Second))
	}, GetStateValue: func(s *SessionVars) (string, bool, error) {
		timestamp, ok := s.systems[Timestamp]
		return timestamp, ok && timestamp != DefTimestamp, nil
	}},
	{Scope: ScopeSession, Name: WarningCount, Value: "0", ReadOnly: true, GetSession: func(s *SessionVars) (string, error) {
		return strconv.Itoa(s.SysWarningCount), nil
	}},
	{Scope: ScopeSession, Name: ErrorCount, Value: "0", ReadOnly: true, GetSession: func(s *SessionVars) (string, error) {
		return strconv.Itoa(int(s.SysErrorCount)), nil
	}},
	{Scope: ScopeSession, Name: LastInsertID, Value: "0", Type: TypeInt, AllowEmpty: true, MinValue: 0, MaxValue: math.MaxInt64, GetSession: func(s *SessionVars) (string, error) {
		return strconv.FormatUint(s.StmtCtx.PrevLastInsertID, 10), nil
	}, GetStateValue: func(s *SessionVars) (string, bool, error) {
		return "", false, nil
	}},
	{Scope: ScopeSession, Name: Identity, Value: "0", Type: TypeInt, AllowEmpty: true, MinValue: 0, MaxValue: math.MaxInt64, GetSession: func(s *SessionVars) (string, error) {
		return strconv.FormatUint(s.StmtCtx.PrevLastInsertID, 10), nil
	}, GetStateValue: func(s *SessionVars) (string, bool, error) {
		return "", false, nil
	}},
	/* TiDB specific variables */
	// TODO: TiDBTxnScope is hidden because local txn feature is not done.
	{Scope: ScopeSession, Name: TiDBTxnScope, skipInit: true, Hidden: true, Value: kv.GlobalTxnScope, SetSession: func(s *SessionVars, val string) error {
		switch val {
		case kv.GlobalTxnScope:
			s.TxnScope = kv.NewGlobalTxnScopeVar()
		case kv.LocalTxnScope:
			if !EnableLocalTxn.Load() {
				return ErrWrongValueForVar.GenWithStack("@@txn_scope can not be set to local when tidb_enable_local_txn is off")
			}
			txnScope := config.GetTxnScopeFromConfig()
			if txnScope == kv.GlobalTxnScope {
				return ErrWrongValueForVar.GenWithStack("@@txn_scope can not be set to local when zone label is empty or \"global\"")
			}
			s.TxnScope = kv.NewLocalTxnScopeVar(txnScope)
		default:
			return ErrWrongValueForVar.GenWithStack("@@txn_scope value should be global or local")
		}
		return nil
	}, GetSession: func(s *SessionVars) (string, error) {
		return s.TxnScope.GetVarValue(), nil
	}},
	{Scope: ScopeSession, Name: TiDBTxnReadTS, Value: "", Hidden: true, SetSession: func(s *SessionVars, val string) error {
		return setTxnReadTS(s, val)
	}, Validation: func(vars *SessionVars, normalizedValue string, originalValue string, scope ScopeFlag) (string, error) {
		return normalizedValue, nil
	}},
	{Scope: ScopeSession, Name: TiDBReadStaleness, Value: strconv.Itoa(DefTiDBReadStaleness), Type: TypeInt, MinValue: math.MinInt32, MaxValue: 0, AllowEmpty: true, Hidden: false, SetSession: func(s *SessionVars, val string) error {
		return setReadStaleness(s, val)
	}},
	{Scope: ScopeSession, Name: TiDBEnforceMPPExecution, Type: TypeBool, Value: BoolToOnOff(config.GetGlobalConfig().Performance.EnforceMPP), Validation: func(vars *SessionVars, normalizedValue string, originalValue string, scope ScopeFlag) (string, error) {
		if TiDBOptOn(normalizedValue) && !vars.allowMPPExecution {
			return normalizedValue, ErrWrongValueForVar.GenWithStackByArgs("tidb_enforce_mpp", "1' but tidb_allow_mpp is 0, please activate tidb_allow_mpp at first.")
		}
		return normalizedValue, nil
	}, SetSession: func(s *SessionVars, val string) error {
		s.enforceMPPExecution = TiDBOptOn(val)
		return nil
	}},
	{Scope: ScopeGlobal | ScopeSession, Name: TiDBMaxTiFlashThreads, Type: TypeInt, Value: strconv.Itoa(DefTiFlashMaxThreads), MinValue: -1, MaxValue: MaxConfigurableConcurrency, SetSession: func(s *SessionVars, val string) error {
		s.TiFlashMaxThreads = TidbOptInt64(val, DefTiFlashMaxThreads)
		return nil
	}},
	{Scope: ScopeSession, Name: TiDBSnapshot, Value: "", skipInit: true, SetSession: func(s *SessionVars, val string) error {
		err := setSnapshotTS(s, val)
		if err != nil {
			return err
		}
		return nil
	}},
	{Scope: ScopeSession, Name: TiDBOptProjectionPushDown, Value: BoolToOnOff(config.GetGlobalConfig().Performance.ProjectionPushDown), Type: TypeBool, SetSession: func(s *SessionVars, val string) error {
		s.AllowProjectionPushDown = TiDBOptOn(val)
		return nil
	}},
	{Scope: ScopeSession, Name: TiDBOptAggPushDown, Value: BoolToOnOff(DefOptAggPushDown), Type: TypeBool, SetSession: func(s *SessionVars, val string) error {
		s.AllowAggPushDown = TiDBOptOn(val)
		return nil
	}},
	{Scope: ScopeSession, Name: TiDBOptDistinctAggPushDown, Value: BoolToOnOff(config.GetGlobalConfig().Performance.DistinctAggPushDown), skipInit: true, Type: TypeBool, SetSession: func(s *SessionVars, val string) error {
		s.AllowDistinctAggPushDown = TiDBOptOn(val)
		return nil
	}},
	{Scope: ScopeGlobal | ScopeSession, Name: TiDBOptSkewDistinctAgg, Value: BoolToOnOff(DefTiDBSkewDistinctAgg), Type: TypeBool, SetSession: func(s *SessionVars, val string) error {
		s.EnableSkewDistinctAgg = TiDBOptOn(val)
		return nil
	}},
	{Scope: ScopeSession, Name: TiDBOptWriteRowID, Value: BoolToOnOff(DefOptWriteRowID), Type: TypeBool, skipInit: true, SetSession: func(s *SessionVars, val string) error {
		s.AllowWriteRowID = TiDBOptOn(val)
		return nil
	}},
	{Scope: ScopeSession, Name: TiDBChecksumTableConcurrency, Value: strconv.Itoa(DefChecksumTableConcurrency), Type: TypeInt, MinValue: 1, MaxValue: MaxConfigurableConcurrency},
	{Scope: ScopeSession, Name: TiDBBatchInsert, Value: BoolToOnOff(DefBatchInsert), Type: TypeBool, skipInit: true, SetSession: func(s *SessionVars, val string) error {
		s.BatchInsert = TiDBOptOn(val)
		return nil
	}},
	{Scope: ScopeSession, Name: TiDBBatchDelete, Value: BoolToOnOff(DefBatchDelete), Type: TypeBool, skipInit: true, SetSession: func(s *SessionVars, val string) error {
		s.BatchDelete = TiDBOptOn(val)
		return nil
	}},
	{Scope: ScopeSession, Name: TiDBBatchCommit, Value: BoolToOnOff(DefBatchCommit), Type: TypeBool, skipInit: true, SetSession: func(s *SessionVars, val string) error {
		s.BatchCommit = TiDBOptOn(val)
		return nil
	}},
	{Scope: ScopeSession, Name: TiDBCurrentTS, Value: strconv.Itoa(DefCurretTS), Type: TypeInt, AllowEmpty: true, MinValue: 0, MaxValue: math.MaxInt64, ReadOnly: true, GetSession: func(s *SessionVars) (string, error) {
		return strconv.FormatUint(s.TxnCtx.StartTS, 10), nil
	}},
	{Scope: ScopeSession, Name: TiDBLastTxnInfo, Value: "", ReadOnly: true, GetSession: func(s *SessionVars) (string, error) {
		return s.LastTxnInfo, nil
	}},
	{Scope: ScopeSession, Name: TiDBLastQueryInfo, Value: "", ReadOnly: true, GetSession: func(s *SessionVars) (string, error) {
		info, err := json.Marshal(s.LastQueryInfo)
		if err != nil {
			return "", err
		}
		return string(info), nil
	}},
	{Scope: ScopeSession, Name: TiDBEnableChunkRPC, Value: BoolToOnOff(config.GetGlobalConfig().TiKVClient.EnableChunkRPC), Type: TypeBool, SetSession: func(s *SessionVars, val string) error {
		s.EnableChunkRPC = TiDBOptOn(val)
		return nil
	}},
	{Scope: ScopeSession, Name: TxnIsolationOneShot, Value: "", skipInit: true, Validation: func(vars *SessionVars, normalizedValue string, originalValue string, scope ScopeFlag) (string, error) {
		return checkIsolationLevel(vars, normalizedValue, originalValue, scope)
	}, SetSession: func(s *SessionVars, val string) error {
		s.txnIsolationLevelOneShot.state = oneShotSet
		s.txnIsolationLevelOneShot.value = val
		return nil
	}, GetStateValue: func(s *SessionVars) (string, bool, error) {
		if s.txnIsolationLevelOneShot.state != oneShotDef {
			return s.txnIsolationLevelOneShot.value, true, nil
		}
		return "", false, nil
	}},
	{Scope: ScopeSession, Name: TiDBOptimizerSelectivityLevel, Value: strconv.Itoa(DefTiDBOptimizerSelectivityLevel), skipInit: true, Type: TypeUnsigned, MinValue: 0, MaxValue: math.MaxInt32, SetSession: func(s *SessionVars, val string) error {
		s.OptimizerSelectivityLevel = tidbOptPositiveInt32(val, DefTiDBOptimizerSelectivityLevel)
		return nil
	}},
	{Scope: ScopeGlobal | ScopeSession, Name: TiDBOptimizerEnableOuterJoinReorder, Value: BoolToOnOff(DefTiDBEnableOuterJoinReorder), skipInit: true, Type: TypeBool, SetSession: func(s *SessionVars, val string) error {
		s.EnableOuterJoinReorder = TiDBOptOn(val)
		return nil
	}},
	{Scope: ScopeSession, Name: TiDBDDLReorgPriority, Value: "PRIORITY_LOW", Type: TypeEnum, skipInit: true, PossibleValues: []string{"PRIORITY_LOW", "PRIORITY_NORMAL", "PRIORITY_HIGH"}, SetSession: func(s *SessionVars, val string) error {
		s.setDDLReorgPriority(val)
		return nil
	}},
	{Scope: ScopeSession, Name: TiDBSlowQueryFile, Value: "", skipInit: true, SetSession: func(s *SessionVars, val string) error {
		s.SlowQueryFile = val
		return nil
	}},
	{Scope: ScopeSession, Name: TiDBWaitSplitRegionFinish, Value: BoolToOnOff(DefTiDBWaitSplitRegionFinish), skipInit: true, Type: TypeBool, SetSession: func(s *SessionVars, val string) error {
		s.WaitSplitRegionFinish = TiDBOptOn(val)
		return nil
	}},
	{Scope: ScopeSession, Name: TiDBWaitSplitRegionTimeout, Value: strconv.Itoa(DefWaitSplitRegionTimeout), skipInit: true, Type: TypeUnsigned, MinValue: 1, MaxValue: math.MaxInt32, SetSession: func(s *SessionVars, val string) error {
		s.WaitSplitRegionTimeout = uint64(tidbOptPositiveInt32(val, DefWaitSplitRegionTimeout))
		return nil
	}},
	{Scope: ScopeSession, Name: TiDBLowResolutionTSO, Value: Off, Type: TypeBool, skipInit: true, SetSession: func(s *SessionVars, val string) error {
		s.LowResolutionTSO = TiDBOptOn(val)
		return nil
	}},
	{Scope: ScopeSession, Name: TiDBAllowRemoveAutoInc, Value: BoolToOnOff(DefTiDBAllowRemoveAutoInc), skipInit: true, Type: TypeBool, SetSession: func(s *SessionVars, val string) error {
		s.AllowRemoveAutoInc = TiDBOptOn(val)
		return nil
	}},
	{Scope: ScopeSession, Name: TiDBIsolationReadEngines, Value: strings.Join(config.GetGlobalConfig().IsolationRead.Engines, ","), Validation: func(vars *SessionVars, normalizedValue string, originalValue string, scope ScopeFlag) (string, error) {
		engines := strings.Split(normalizedValue, ",")
		var formatVal string
		for i, engine := range engines {
			engine = strings.TrimSpace(engine)
			if i != 0 {
				formatVal += ","
			}
			switch {
			case strings.EqualFold(engine, kv.TiKV.Name()):
				formatVal += kv.TiKV.Name()
			case strings.EqualFold(engine, kv.TiFlash.Name()):
				formatVal += kv.TiFlash.Name()
			case strings.EqualFold(engine, kv.TiDB.Name()):
				formatVal += kv.TiDB.Name()
			default:
				return normalizedValue, ErrWrongValueForVar.GenWithStackByArgs(TiDBIsolationReadEngines, normalizedValue)
			}
		}
		return formatVal, nil
	}, SetSession: func(s *SessionVars, val string) error {
		s.IsolationReadEngines = make(map[kv.StoreType]struct{})
		for _, engine := range strings.Split(val, ",") {
			switch engine {
			case kv.TiKV.Name():
				s.IsolationReadEngines[kv.TiKV] = struct{}{}
			case kv.TiFlash.Name():
				s.IsolationReadEngines[kv.TiFlash] = struct{}{}
			case kv.TiDB.Name():
				s.IsolationReadEngines[kv.TiDB] = struct{}{}
			}
		}
		return nil
	}},
	{Scope: ScopeSession, Name: TiDBMetricSchemaStep, Value: strconv.Itoa(DefTiDBMetricSchemaStep), Type: TypeUnsigned, skipInit: true, MinValue: 10, MaxValue: 60 * 60 * 60, SetSession: func(s *SessionVars, val string) error {
		s.MetricSchemaStep = TidbOptInt64(val, DefTiDBMetricSchemaStep)
		return nil
	}},
	{Scope: ScopeSession, Name: TiDBMetricSchemaRangeDuration, Value: strconv.Itoa(DefTiDBMetricSchemaRangeDuration), skipInit: true, Type: TypeUnsigned, MinValue: 10, MaxValue: 60 * 60 * 60, SetSession: func(s *SessionVars, val string) error {
		s.MetricSchemaRangeDuration = TidbOptInt64(val, DefTiDBMetricSchemaRangeDuration)
		return nil
	}},
	{Scope: ScopeSession, Name: TiDBFoundInPlanCache, Value: BoolToOnOff(DefTiDBFoundInPlanCache), Type: TypeBool, ReadOnly: true, GetSession: func(s *SessionVars) (string, error) {
		return BoolToOnOff(s.PrevFoundInPlanCache), nil
	}},
	{Scope: ScopeSession, Name: TiDBFoundInBinding, Value: BoolToOnOff(DefTiDBFoundInBinding), Type: TypeBool, ReadOnly: true, GetSession: func(s *SessionVars) (string, error) {
		return BoolToOnOff(s.PrevFoundInBinding), nil
	}},
	{Scope: ScopeSession, Name: RandSeed1, Type: TypeInt, Value: "0", skipInit: true, MaxValue: math.MaxInt32, SetSession: func(s *SessionVars, val string) error {
		s.Rng.SetSeed1(uint32(tidbOptPositiveInt32(val, 0)))
		return nil
	}, GetSession: func(s *SessionVars) (string, error) {
		return "0", nil
	}, GetStateValue: func(s *SessionVars) (string, bool, error) {
		return strconv.FormatUint(uint64(s.Rng.GetSeed1()), 10), true, nil
	}},
	{Scope: ScopeSession, Name: RandSeed2, Type: TypeInt, Value: "0", skipInit: true, MaxValue: math.MaxInt32, SetSession: func(s *SessionVars, val string) error {
		s.Rng.SetSeed2(uint32(tidbOptPositiveInt32(val, 0)))
		return nil
	}, GetSession: func(s *SessionVars) (string, error) {
		return "0", nil
	}, GetStateValue: func(s *SessionVars) (string, bool, error) {
		return strconv.FormatUint(uint64(s.Rng.GetSeed2()), 10), true, nil
	}},
	{Scope: ScopeSession, Name: TiDBReadConsistency, Value: string(ReadConsistencyStrict), Type: TypeStr, Hidden: true,
		Validation: func(_ *SessionVars, normalized string, _ string, _ ScopeFlag) (string, error) {
			return normalized, validateReadConsistencyLevel(normalized)
		},
		SetSession: func(s *SessionVars, val string) error {
			s.ReadConsistency = ReadConsistencyLevel(val)
			return nil
		},
	},
	{Scope: ScopeSession, Name: TiDBLastDDLInfo, Value: "", ReadOnly: true, GetSession: func(s *SessionVars) (string, error) {
		info, err := json.Marshal(s.LastDDLInfo)
		if err != nil {
			return "", err
		}
		return string(info), nil
	}},

	/* The system variables below have INSTANCE scope  */
	{Scope: ScopeInstance, Name: TiDBLogFileMaxDays, Value: strconv.Itoa(config.GetGlobalConfig().Log.File.MaxDays), Type: TypeInt, MinValue: 0, MaxValue: math.MaxInt32, SetGlobal: func(s *SessionVars, val string) error {
		maxAge, err := strconv.ParseInt(val, 10, 32)
		if err != nil {
			return err
		}
		GlobalLogMaxDays.Store(int32(maxAge))
		cfg := config.GetGlobalConfig().Log.ToLogConfig()
		cfg.Config.File.MaxDays = int(maxAge)
		err = logutil.ReplaceLogger(cfg)
		if err != nil {
			return err
		}
		return nil
	}, GetGlobal: func(s *SessionVars) (string, error) {
		return strconv.FormatInt(int64(GlobalLogMaxDays.Load()), 10), nil
	}},
	{Scope: ScopeInstance, Name: TiDBConfig, Value: "", ReadOnly: true, GetGlobal: func(s *SessionVars) (string, error) {
		return config.GetJSONConfig()
	}},
	{Scope: ScopeInstance, Name: TiDBGeneralLog, Value: BoolToOnOff(DefTiDBGeneralLog), Type: TypeBool, SetGlobal: func(s *SessionVars, val string) error {
		ProcessGeneralLog.Store(TiDBOptOn(val))
		return nil
	}, GetGlobal: func(s *SessionVars) (string, error) {
		return BoolToOnOff(ProcessGeneralLog.Load()), nil
	}},
	{Scope: ScopeInstance, Name: TiDBSlowLogThreshold, Value: strconv.Itoa(logutil.DefaultSlowThreshold), Type: TypeInt, MinValue: -1, MaxValue: math.MaxInt64, SetGlobal: func(s *SessionVars, val string) error {
		atomic.StoreUint64(&config.GetGlobalConfig().Instance.SlowThreshold, uint64(TidbOptInt64(val, logutil.DefaultSlowThreshold)))
		return nil
	}, GetGlobal: func(s *SessionVars) (string, error) {
		return strconv.FormatUint(atomic.LoadUint64(&config.GetGlobalConfig().Instance.SlowThreshold), 10), nil
	}},
	{Scope: ScopeInstance, Name: TiDBRecordPlanInSlowLog, Value: int32ToBoolStr(logutil.DefaultRecordPlanInSlowLog), Type: TypeBool, SetGlobal: func(s *SessionVars, val string) error {
		atomic.StoreUint32(&config.GetGlobalConfig().Instance.RecordPlanInSlowLog, uint32(TidbOptInt64(val, logutil.DefaultRecordPlanInSlowLog)))
		return nil
	}, GetGlobal: func(s *SessionVars) (string, error) {
		enabled := atomic.LoadUint32(&config.GetGlobalConfig().Instance.RecordPlanInSlowLog) == 1
		return BoolToOnOff(enabled), nil
	}},
	{Scope: ScopeInstance, Name: TiDBEnableSlowLog, Value: BoolToOnOff(logutil.DefaultTiDBEnableSlowLog), Type: TypeBool, SetGlobal: func(s *SessionVars, val string) error {
		config.GetGlobalConfig().Instance.EnableSlowLog.Store(TiDBOptOn(val))
		return nil
	}, GetGlobal: func(s *SessionVars) (string, error) {
		return BoolToOnOff(config.GetGlobalConfig().Instance.EnableSlowLog.Load()), nil
	}},
	{Scope: ScopeInstance, Name: TiDBCheckMb4ValueInUTF8, Value: BoolToOnOff(config.GetGlobalConfig().Instance.CheckMb4ValueInUTF8.Load()), Type: TypeBool, SetGlobal: func(s *SessionVars, val string) error {
		config.GetGlobalConfig().Instance.CheckMb4ValueInUTF8.Store(TiDBOptOn(val))
		return nil
	}, GetGlobal: func(s *SessionVars) (string, error) {
		return BoolToOnOff(config.GetGlobalConfig().Instance.CheckMb4ValueInUTF8.Load()), nil
	}},
	{Scope: ScopeInstance, Name: TiDBPProfSQLCPU, Value: strconv.Itoa(DefTiDBPProfSQLCPU), Type: TypeInt, MinValue: 0, MaxValue: 1, SetGlobal: func(s *SessionVars, val string) error {
		EnablePProfSQLCPU.Store(uint32(tidbOptPositiveInt32(val, DefTiDBPProfSQLCPU)) > 0)
		return nil
	}, GetGlobal: func(s *SessionVars) (string, error) {
		val := "0"
		if EnablePProfSQLCPU.Load() {
			val = "1"
		}
		return val, nil
	}},
	{Scope: ScopeInstance, Name: TiDBDDLSlowOprThreshold, Value: strconv.Itoa(DefTiDBDDLSlowOprThreshold), Type: TypeInt, MinValue: 0, MaxValue: math.MaxInt32, SetGlobal: func(s *SessionVars, val string) error {
		atomic.StoreUint32(&DDLSlowOprThreshold, uint32(tidbOptPositiveInt32(val, DefTiDBDDLSlowOprThreshold)))
		return nil
	}, GetGlobal: func(s *SessionVars) (string, error) {
		return strconv.FormatUint(uint64(atomic.LoadUint32(&DDLSlowOprThreshold)), 10), nil
	}},
	{Scope: ScopeInstance, Name: TiDBForcePriority, Value: mysql.Priority2Str[DefTiDBForcePriority], Type: TypeEnum, PossibleValues: []string{"NO_PRIORITY", "LOW_PRIORITY", "HIGH_PRIORITY", "DELAYED"}, SetGlobal: func(s *SessionVars, val string) error {
		atomic.StoreInt32(&ForcePriority, int32(mysql.Str2Priority(val)))
		return nil
	}, GetGlobal: func(s *SessionVars) (string, error) {
		return mysql.Priority2Str[mysql.PriorityEnum(atomic.LoadInt32(&ForcePriority))], nil
	}},
	{Scope: ScopeInstance, Name: TiDBExpensiveQueryTimeThreshold, Value: strconv.Itoa(DefTiDBExpensiveQueryTimeThreshold), Type: TypeUnsigned, MinValue: int64(MinExpensiveQueryTimeThreshold), MaxValue: math.MaxInt32, SetGlobal: func(s *SessionVars, val string) error {
		atomic.StoreUint64(&ExpensiveQueryTimeThreshold, uint64(tidbOptPositiveInt32(val, DefTiDBExpensiveQueryTimeThreshold)))
		return nil
	}, GetGlobal: func(s *SessionVars) (string, error) {
		return strconv.FormatUint(atomic.LoadUint64(&ExpensiveQueryTimeThreshold), 10), nil
	}},
	{Scope: ScopeInstance, Name: TiDBMemoryUsageAlarmRatio, Value: strconv.FormatFloat(config.GetGlobalConfig().Instance.MemoryUsageAlarmRatio, 'f', -1, 64), Type: TypeFloat, MinValue: 0.0, MaxValue: 1.0, SetGlobal: func(s *SessionVars, val string) error {
		MemoryUsageAlarmRatio.Store(tidbOptFloat64(val, 0.8))
		return nil
	}, GetGlobal: func(s *SessionVars) (string, error) {
		return fmt.Sprintf("%g", MemoryUsageAlarmRatio.Load()), nil
	}},
	{Scope: ScopeInstance, Name: TiDBEnableCollectExecutionInfo, Value: BoolToOnOff(DefTiDBEnableCollectExecutionInfo), Type: TypeBool, SetGlobal: func(s *SessionVars, val string) error {
		oldConfig := config.GetGlobalConfig()
		newValue := TiDBOptOn(val)
		if oldConfig.Instance.EnableCollectExecutionInfo != newValue {
			newConfig := *oldConfig
			newConfig.Instance.EnableCollectExecutionInfo = newValue
			config.StoreGlobalConfig(&newConfig)
		}
		return nil
	}, GetGlobal: func(s *SessionVars) (string, error) {
		return BoolToOnOff(config.GetGlobalConfig().Instance.EnableCollectExecutionInfo), nil
	}},
	{Scope: ScopeInstance, Name: PluginLoad, Value: "", ReadOnly: true, GetGlobal: func(s *SessionVars) (string, error) {
		return config.GetGlobalConfig().Instance.PluginLoad, nil
	}},
	{Scope: ScopeInstance, Name: PluginDir, Value: "/data/deploy/plugin", ReadOnly: true, GetGlobal: func(s *SessionVars) (string, error) {
		return config.GetGlobalConfig().Instance.PluginDir, nil
	}},
	{Scope: ScopeInstance, Name: MaxConnections, Value: strconv.FormatUint(uint64(config.GetGlobalConfig().Instance.MaxConnections), 10), Type: TypeUnsigned, MinValue: 0, MaxValue: 100000, SetGlobal: func(s *SessionVars, val string) error {
		config.GetGlobalConfig().Instance.MaxConnections = uint32(TidbOptInt64(val, 0))
		return nil
	}, GetGlobal: func(s *SessionVars) (string, error) {
		return strconv.FormatUint(uint64(config.GetGlobalConfig().Instance.MaxConnections), 10), nil
	}},
	{Scope: ScopeInstance, Name: TiDBEnableDDL, Value: BoolToOnOff(config.GetGlobalConfig().Instance.TiDBEnableDDL.Load()), Type: TypeBool,
		SetGlobal: func(s *SessionVars, val string) error {
			oldVal, newVal := config.GetGlobalConfig().Instance.TiDBEnableDDL.Load(), TiDBOptOn(val)
			if oldVal != newVal {
				err := switchDDL(newVal)
				config.GetGlobalConfig().Instance.TiDBEnableDDL.Store(newVal)
				return err
			}
			return nil
		},
		GetGlobal: func(s *SessionVars) (string, error) {
			return BoolToOnOff(config.GetGlobalConfig().Instance.TiDBEnableDDL.Load()), nil
		},
	},

	/* The system variables below have GLOBAL scope  */
	{Scope: ScopeGlobal, Name: MaxPreparedStmtCount, Value: strconv.FormatInt(DefMaxPreparedStmtCount, 10), Type: TypeInt, MinValue: -1, MaxValue: 1048576},
	{Scope: ScopeGlobal, Name: InitConnect, Value: ""},
	/* TiDB specific variables */
	{Scope: ScopeGlobal, Name: TiDBTSOClientBatchMaxWaitTime, Value: strconv.FormatFloat(DefTiDBTSOClientBatchMaxWaitTime, 'f', -1, 64), Type: TypeFloat, MinValue: 0, MaxValue: 10,
		GetGlobal: func(sv *SessionVars) (string, error) {
			return strconv.FormatFloat(MaxTSOBatchWaitInterval.Load(), 'f', -1, 64), nil
		},
		SetGlobal: func(s *SessionVars, val string) error {
			MaxTSOBatchWaitInterval.Store(tidbOptFloat64(val, DefTiDBTSOClientBatchMaxWaitTime))
			return nil
		}},
	{Scope: ScopeGlobal, Name: TiDBEnableTSOFollowerProxy, Value: BoolToOnOff(DefTiDBEnableTSOFollowerProxy), Type: TypeBool, GetGlobal: func(sv *SessionVars) (string, error) {
		return BoolToOnOff(EnableTSOFollowerProxy.Load()), nil
	}, SetGlobal: func(s *SessionVars, val string) error {
		EnableTSOFollowerProxy.Store(TiDBOptOn(val))
		return nil
	}},
	{Scope: ScopeGlobal, Name: TiDBEnableLocalTxn, Value: BoolToOnOff(DefTiDBEnableLocalTxn), Hidden: true, Type: TypeBool, GetGlobal: func(sv *SessionVars) (string, error) {
		return BoolToOnOff(EnableLocalTxn.Load()), nil
	}, SetGlobal: func(s *SessionVars, val string) error {
		oldVal := EnableLocalTxn.Load()
		newVal := TiDBOptOn(val)
		// Make sure the TxnScope is always Global when disable the Local Txn.
		// ON -> OFF
		if oldVal && !newVal {
			s.TxnScope = kv.NewGlobalTxnScopeVar()
		}
		EnableLocalTxn.Store(newVal)
		return nil
	}},
	{Scope: ScopeGlobal, Name: TiDBAutoAnalyzeRatio, Value: strconv.FormatFloat(DefAutoAnalyzeRatio, 'f', -1, 64), Type: TypeFloat, MinValue: 0, MaxValue: math.MaxUint64},
	{Scope: ScopeGlobal, Name: TiDBAutoAnalyzeStartTime, Value: DefAutoAnalyzeStartTime, Type: TypeTime},
	{Scope: ScopeGlobal, Name: TiDBAutoAnalyzeEndTime, Value: DefAutoAnalyzeEndTime, Type: TypeTime},
	{Scope: ScopeGlobal, Name: TiDBMemQuotaBindingCache, Value: strconv.FormatInt(DefTiDBMemQuotaBindingCache, 10), Type: TypeUnsigned, MaxValue: math.MaxInt32, GetGlobal: func(sv *SessionVars) (string, error) {
		return strconv.FormatInt(MemQuotaBindingCache.Load(), 10), nil
	}, SetGlobal: func(s *SessionVars, val string) error {
		MemQuotaBindingCache.Store(TidbOptInt64(val, DefTiDBMemQuotaBindingCache))
		return nil
	}},
	{Scope: ScopeGlobal, Name: TiDBRowFormatVersion, Value: strconv.Itoa(DefTiDBRowFormatV1), Type: TypeUnsigned, MinValue: 1, MaxValue: 2, SetSession: func(s *SessionVars, val string) error {
		formatVersion := int(TidbOptInt64(val, DefTiDBRowFormatV1))
		if formatVersion == DefTiDBRowFormatV1 {
			s.RowEncoder.Enable = false
		} else if formatVersion == DefTiDBRowFormatV2 {
			s.RowEncoder.Enable = true
		}
		SetDDLReorgRowFormat(TidbOptInt64(val, DefTiDBRowFormatV2))
		return nil
	}},
	{Scope: ScopeGlobal, Name: TiDBDDLReorgWorkerCount, Value: strconv.Itoa(DefTiDBDDLReorgWorkerCount), Type: TypeUnsigned, MinValue: 1, MaxValue: MaxConfigurableConcurrency, SetGlobal: func(s *SessionVars, val string) error {
		SetDDLReorgWorkerCounter(int32(tidbOptPositiveInt32(val, DefTiDBDDLReorgWorkerCount)))
		return nil
	}},
	{Scope: ScopeGlobal, Name: TiDBDDLReorgBatchSize, Value: strconv.Itoa(DefTiDBDDLReorgBatchSize), Type: TypeUnsigned, MinValue: int64(MinDDLReorgBatchSize), MaxValue: uint64(MaxDDLReorgBatchSize), SetGlobal: func(s *SessionVars, val string) error {
		SetDDLReorgBatchSize(int32(tidbOptPositiveInt32(val, DefTiDBDDLReorgBatchSize)))
		return nil
	}},
	{Scope: ScopeGlobal, Name: TiDBDDLErrorCountLimit, Value: strconv.Itoa(DefTiDBDDLErrorCountLimit), Type: TypeUnsigned, MinValue: 0, MaxValue: math.MaxInt64, SetGlobal: func(s *SessionVars, val string) error {
		SetDDLErrorCountLimit(TidbOptInt64(val, DefTiDBDDLErrorCountLimit))
		return nil
	}},
	{Scope: ScopeGlobal, Name: TiDBMaxDeltaSchemaCount, Value: strconv.Itoa(DefTiDBMaxDeltaSchemaCount), Type: TypeUnsigned, MinValue: 100, MaxValue: 16384, SetGlobal: func(s *SessionVars, val string) error {
		// It's a global variable, but it also wants to be cached in server.
		SetMaxDeltaSchemaCount(TidbOptInt64(val, DefTiDBMaxDeltaSchemaCount))
		return nil
	}},
	{Scope: ScopeGlobal, Name: TiDBEnablePointGetCache, Value: BoolToOnOff(DefTiDBPointGetCache), Hidden: true, Type: TypeBool, SetGlobal: func(s *SessionVars, val string) error {
		EnablePointGetCache.Store(TiDBOptOn(val))
		return nil
	}, GetGlobal: func(s *SessionVars) (string, error) {
		return BoolToOnOff(EnablePointGetCache.Load()), nil
	}},
	{Scope: ScopeGlobal, Name: TiDBScatterRegion, Value: BoolToOnOff(DefTiDBScatterRegion), Type: TypeBool},
	{Scope: ScopeGlobal, Name: TiDBEnableStmtSummary, Value: BoolToOnOff(DefTiDBEnableStmtSummary), Type: TypeBool, AllowEmpty: true,
		SetGlobal: func(s *SessionVars, val string) error {
			return stmtsummary.StmtSummaryByDigestMap.SetEnabled(TiDBOptOn(val))
		}},
	{Scope: ScopeGlobal, Name: TiDBStmtSummaryInternalQuery, Value: BoolToOnOff(DefTiDBStmtSummaryInternalQuery), Type: TypeBool, AllowEmpty: true,
		SetGlobal: func(s *SessionVars, val string) error {
			return stmtsummary.StmtSummaryByDigestMap.SetEnabledInternalQuery(TiDBOptOn(val))
		}},
	{Scope: ScopeGlobal, Name: TiDBStmtSummaryRefreshInterval, Value: strconv.Itoa(DefTiDBStmtSummaryRefreshInterval), Type: TypeInt, MinValue: 1, MaxValue: math.MaxInt32, AllowEmpty: true,
		SetGlobal: func(s *SessionVars, val string) error {
			// convert val to int64
			return stmtsummary.StmtSummaryByDigestMap.SetRefreshInterval(TidbOptInt64(val, DefTiDBStmtSummaryRefreshInterval))
		}},
	{Scope: ScopeGlobal, Name: TiDBStmtSummaryHistorySize, Value: strconv.Itoa(DefTiDBStmtSummaryHistorySize), Type: TypeInt, MinValue: 0, MaxValue: math.MaxUint8, AllowEmpty: true,
		SetGlobal: func(s *SessionVars, val string) error {
			return stmtsummary.StmtSummaryByDigestMap.SetHistorySize(TidbOptInt(val, DefTiDBStmtSummaryHistorySize))
		}},
	{Scope: ScopeGlobal, Name: TiDBStmtSummaryMaxStmtCount, Value: strconv.Itoa(DefTiDBStmtSummaryMaxStmtCount), Type: TypeInt, MinValue: 1, MaxValue: math.MaxInt16, AllowEmpty: true,
		SetGlobal: func(s *SessionVars, val string) error {
			return stmtsummary.StmtSummaryByDigestMap.SetMaxStmtCount(uint(TidbOptInt(val, DefTiDBStmtSummaryMaxStmtCount)))
		}},
	{Scope: ScopeGlobal, Name: TiDBStmtSummaryMaxSQLLength, Value: strconv.Itoa(DefTiDBStmtSummaryMaxSQLLength), Type: TypeInt, MinValue: 0, MaxValue: math.MaxInt32, AllowEmpty: true,
		SetGlobal: func(s *SessionVars, val string) error {
			return stmtsummary.StmtSummaryByDigestMap.SetMaxSQLLength(TidbOptInt(val, DefTiDBStmtSummaryMaxSQLLength))
		}},
	{Scope: ScopeGlobal, Name: TiDBCapturePlanBaseline, Value: DefTiDBCapturePlanBaseline, Type: TypeBool, AllowEmptyAll: true},
	{Scope: ScopeGlobal, Name: TiDBEvolvePlanTaskMaxTime, Value: strconv.Itoa(DefTiDBEvolvePlanTaskMaxTime), Type: TypeInt, MinValue: -1, MaxValue: math.MaxInt64},
	{Scope: ScopeGlobal, Name: TiDBEvolvePlanTaskStartTime, Value: DefTiDBEvolvePlanTaskStartTime, Type: TypeTime},
	{Scope: ScopeGlobal, Name: TiDBEvolvePlanTaskEndTime, Value: DefTiDBEvolvePlanTaskEndTime, Type: TypeTime},
	{Scope: ScopeGlobal, Name: TiDBStoreLimit, Value: strconv.FormatInt(atomic.LoadInt64(&config.GetGlobalConfig().TiKVClient.StoreLimit), 10), Type: TypeInt, MinValue: 0, MaxValue: math.MaxInt64, GetGlobal: func(s *SessionVars) (string, error) {
		return strconv.FormatInt(tikvstore.StoreLimit.Load(), 10), nil
	}, SetGlobal: func(s *SessionVars, val string) error {
		tikvstore.StoreLimit.Store(TidbOptInt64(val, DefTiDBStoreLimit))
		return nil
	}},
	{Scope: ScopeGlobal, Name: TiDBTxnCommitBatchSize, Value: strconv.FormatUint(tikvstore.DefTxnCommitBatchSize, 10), Type: TypeUnsigned, MinValue: 1, MaxValue: 1 << 30,
		GetGlobal: func(sv *SessionVars) (string, error) {
			return strconv.FormatUint(tikvstore.TxnCommitBatchSize.Load(), 10), nil
		},
		SetGlobal: func(s *SessionVars, val string) error {
			tikvstore.TxnCommitBatchSize.Store(uint64(TidbOptInt64(val, int64(tikvstore.DefTxnCommitBatchSize))))
			return nil
		}},
	{Scope: ScopeGlobal, Name: TiDBRestrictedReadOnly, Value: BoolToOnOff(DefTiDBRestrictedReadOnly), Type: TypeBool, SetGlobal: func(s *SessionVars, val string) error {
		on := TiDBOptOn(val)
		// For user initiated SET GLOBAL, also change the value of TiDBSuperReadOnly
		if on && s.StmtCtx.StmtType == "Set" {
			err := s.GlobalVarsAccessor.SetGlobalSysVar(TiDBSuperReadOnly, "ON")
			if err != nil {
				return err
			}
		}
		RestrictedReadOnly.Store(on)
		return nil
	}},
	{Scope: ScopeGlobal, Name: TiDBSuperReadOnly, Value: BoolToOnOff(DefTiDBSuperReadOnly), Type: TypeBool, Validation: func(s *SessionVars, normalizedValue string, _ string, _ ScopeFlag) (string, error) {
		on := TiDBOptOn(normalizedValue)
		if !on && s.StmtCtx.StmtType == "Set" {
			result, err := s.GlobalVarsAccessor.GetGlobalSysVar(TiDBRestrictedReadOnly)
			if err != nil {
				return normalizedValue, err
			}
			if TiDBOptOn(result) {
				return normalizedValue, fmt.Errorf("can't turn off %s when %s is on", TiDBSuperReadOnly, TiDBRestrictedReadOnly)
			}
		}
		return normalizedValue, nil
	}, SetGlobal: func(s *SessionVars, val string) error {
		VarTiDBSuperReadOnly.Store(TiDBOptOn(val))
		return nil
	}},
	{Scope: ScopeGlobal, Name: TiDBEnableTelemetry, Value: BoolToOnOff(DefTiDBEnableTelemetry), Type: TypeBool},
	{Scope: ScopeGlobal, Name: TiDBEnableHistoricalStats, Value: Off, Type: TypeBool},
	/* tikv gc metrics */
	{Scope: ScopeGlobal, Name: TiDBGCEnable, Value: On, Type: TypeBool, GetGlobal: func(s *SessionVars) (string, error) {
		return getTiDBTableValue(s, "tikv_gc_enable", On)
	}, SetGlobal: func(s *SessionVars, val string) error {
		return setTiDBTableValue(s, "tikv_gc_enable", val, "Current GC enable status")
	}},
	{Scope: ScopeGlobal, Name: TiDBGCRunInterval, Value: "10m0s", Type: TypeDuration, MinValue: int64(time.Minute * 10), MaxValue: uint64(time.Hour * 24 * 365), GetGlobal: func(s *SessionVars) (string, error) {
		return getTiDBTableValue(s, "tikv_gc_run_interval", "10m0s")
	}, SetGlobal: func(s *SessionVars, val string) error {
		return setTiDBTableValue(s, "tikv_gc_run_interval", val, "GC run interval, at least 10m, in Go format.")
	}},
	{Scope: ScopeGlobal, Name: TiDBGCLifetime, Value: "10m0s", Type: TypeDuration, MinValue: int64(time.Minute * 10), MaxValue: uint64(time.Hour * 24 * 365), GetGlobal: func(s *SessionVars) (string, error) {
		return getTiDBTableValue(s, "tikv_gc_life_time", "10m0s")
	}, SetGlobal: func(s *SessionVars, val string) error {
		return setTiDBTableValue(s, "tikv_gc_life_time", val, "All versions within life time will not be collected by GC, at least 10m, in Go format.")
	}},
	{Scope: ScopeGlobal, Name: TiDBGCConcurrency, Value: "-1", Type: TypeInt, MinValue: 1, MaxValue: MaxConfigurableConcurrency, AllowAutoValue: true, GetGlobal: func(s *SessionVars) (string, error) {
		autoConcurrencyVal, err := getTiDBTableValue(s, "tikv_gc_auto_concurrency", On)
		if err == nil && autoConcurrencyVal == On {
			return "-1", nil // convention for "AUTO"
		}
		return getTiDBTableValue(s, "tikv_gc_concurrency", "-1")
	}, SetGlobal: func(s *SessionVars, val string) error {
		autoConcurrency := Off
		if val == "-1" {
			autoConcurrency = On
		}
		// Update both autoconcurrency and concurrency.
		if err := setTiDBTableValue(s, "tikv_gc_auto_concurrency", autoConcurrency, "Let TiDB pick the concurrency automatically. If set false, tikv_gc_concurrency will be used"); err != nil {
			return err
		}
		return setTiDBTableValue(s, "tikv_gc_concurrency", val, "How many goroutines used to do GC parallel, [1, 256], default 2")
	}},
	{Scope: ScopeGlobal, Name: TiDBGCScanLockMode, Value: "LEGACY", Type: TypeEnum, PossibleValues: []string{"PHYSICAL", "LEGACY"}, GetGlobal: func(s *SessionVars) (string, error) {
		return getTiDBTableValue(s, "tikv_gc_scan_lock_mode", "LEGACY")
	}, SetGlobal: func(s *SessionVars, val string) error {
		return setTiDBTableValue(s, "tikv_gc_scan_lock_mode", val, "Mode of scanning locks, \"physical\" or \"legacy\"")
	}},
	{Scope: ScopeGlobal, Name: TiDBGCMaxWaitTime, Value: strconv.Itoa(DefTiDBGCMaxWaitTime), Type: TypeInt, MinValue: 600, MaxValue: 31536000, SetGlobal: func(s *SessionVars, val string) error {
		GCMaxWaitTime.Store(TidbOptInt64(val, DefTiDBGCMaxWaitTime))
		return nil
	}},
	{Scope: ScopeGlobal, Name: TiDBTableCacheLease, Value: strconv.Itoa(DefTiDBTableCacheLease), Type: TypeUnsigned, MinValue: 1, MaxValue: 10, SetGlobal: func(s *SessionVars, sVal string) error {
		var val int64
		val, err := strconv.ParseInt(sVal, 10, 64)
		if err != nil {
			return errors.Trace(err)
		}
		TableCacheLease.Store(val)
		return nil
	}},
	// variable for top SQL feature.
	// TopSQL enable only be controlled by TopSQL pub/sub sinker.
	// This global variable only uses to update the global config which store in PD(ETCD).
	{Scope: ScopeGlobal, Name: TiDBEnableTopSQL, Value: BoolToOnOff(topsqlstate.DefTiDBTopSQLEnable), Type: TypeBool, AllowEmpty: true, GlobalConfigName: GlobalConfigEnableTopSQL},
	{Scope: ScopeGlobal, Name: TiDBTopSQLMaxTimeSeriesCount, Value: strconv.Itoa(topsqlstate.DefTiDBTopSQLMaxTimeSeriesCount), Type: TypeInt, MinValue: 1, MaxValue: 5000, GetGlobal: func(s *SessionVars) (string, error) {
		return strconv.FormatInt(topsqlstate.GlobalState.MaxStatementCount.Load(), 10), nil
	}, SetGlobal: func(vars *SessionVars, s string) error {
		val, err := strconv.ParseInt(s, 10, 64)
		if err != nil {
			return err
		}
		topsqlstate.GlobalState.MaxStatementCount.Store(val)
		return nil
	}},
	{Scope: ScopeGlobal, Name: TiDBTopSQLMaxMetaCount, Value: strconv.Itoa(topsqlstate.DefTiDBTopSQLMaxMetaCount), Type: TypeInt, MinValue: 1, MaxValue: 10000, GetGlobal: func(s *SessionVars) (string, error) {
		return strconv.FormatInt(topsqlstate.GlobalState.MaxCollect.Load(), 10), nil
	}, SetGlobal: func(vars *SessionVars, s string) error {
		val, err := strconv.ParseInt(s, 10, 64)
		if err != nil {
			return err
		}
		topsqlstate.GlobalState.MaxCollect.Store(val)
		return nil
	}},
	{Scope: ScopeGlobal, Name: SkipNameResolve, Value: Off, Type: TypeBool},
	{Scope: ScopeGlobal, Name: DefaultAuthPlugin, Value: mysql.AuthNativePassword, Type: TypeEnum, PossibleValues: []string{mysql.AuthNativePassword, mysql.AuthCachingSha2Password}},
	{Scope: ScopeGlobal, Name: TiDBPersistAnalyzeOptions, Value: BoolToOnOff(DefTiDBPersistAnalyzeOptions), Type: TypeBool,
		GetGlobal: func(s *SessionVars) (string, error) {
			return BoolToOnOff(PersistAnalyzeOptions.Load()), nil
		},
		SetGlobal: func(s *SessionVars, val string) error {
			PersistAnalyzeOptions.Store(TiDBOptOn(val))
			return nil
		},
	},
	{Scope: ScopeGlobal, Name: TiDBEnableAutoAnalyze, Value: BoolToOnOff(DefTiDBEnableAutoAnalyze), Type: TypeBool,
		GetGlobal: func(s *SessionVars) (string, error) {
			return BoolToOnOff(RunAutoAnalyze.Load()), nil
		},
		SetGlobal: func(s *SessionVars, val string) error {
			RunAutoAnalyze.Store(TiDBOptOn(val))
			return nil
		},
	},
	{Scope: ScopeGlobal, Name: TiDBEnableColumnTracking, Value: BoolToOnOff(DefTiDBEnableColumnTracking), Type: TypeBool, GetGlobal: func(s *SessionVars) (string, error) {
		return BoolToOnOff(EnableColumnTracking.Load()), nil
	}, SetGlobal: func(s *SessionVars, val string) error {
		v := TiDBOptOn(val)
		// If this is a user initiated statement,
		// we log that column tracking is disabled.
		if s.StmtCtx.StmtType == "Set" && !v {
			// Set the location to UTC to avoid time zone interference.
			disableTime := time.Now().UTC().Format(types.UTCTimeFormat)
			if err := setTiDBTableValue(s, TiDBDisableColumnTrackingTime, disableTime, "Record the last time tidb_enable_column_tracking is set off"); err != nil {
				return err
			}
		}
		EnableColumnTracking.Store(v)
		return nil
	}},
	{Scope: ScopeGlobal, Name: RequireSecureTransport, Value: BoolToOnOff(DefRequireSecureTransport), Type: TypeBool,
		GetGlobal: func(s *SessionVars) (string, error) {
			return BoolToOnOff(tls.RequireSecureTransport.Load()), nil
		},
		SetGlobal: func(s *SessionVars, val string) error {
			tls.RequireSecureTransport.Store(TiDBOptOn(val))
			return nil
		}, Validation: func(vars *SessionVars, normalizedValue string, originalValue string, scope ScopeFlag) (string, error) {
			if vars.StmtCtx.StmtType == "Set" && TiDBOptOn(normalizedValue) {
				// Refuse to set RequireSecureTransport to ON if the connection
				// issuing the change is not secure. This helps reduce the chance of users being locked out.
				if vars.TLSConnectionState == nil {
					return "", errors.New("require_secure_transport can only be set to ON if the connection issuing the change is secure")
				}
			}
			return normalizedValue, nil
		},
	},
	{Scope: ScopeGlobal, Name: TiDBStatsLoadPseudoTimeout, Value: BoolToOnOff(DefTiDBStatsLoadPseudoTimeout), Type: TypeBool,
		GetGlobal: func(s *SessionVars) (string, error) {
			return BoolToOnOff(StatsLoadPseudoTimeout.Load()), nil
		},
		SetGlobal: func(s *SessionVars, val string) error {
			StatsLoadPseudoTimeout.Store(TiDBOptOn(val))
			return nil
		},
	},
	{Scope: ScopeGlobal, Name: TiDBEnableBatchDML, Value: BoolToOnOff(DefTiDBEnableBatchDML), Type: TypeBool, SetGlobal: func(s *SessionVars, val string) error {
		EnableBatchDML.Store(TiDBOptOn(val))
		return nil
	}, GetGlobal: func(s *SessionVars) (string, error) {
		return BoolToOnOff(EnableBatchDML.Load()), nil
	}},
	{Scope: ScopeGlobal, Name: TiDBStatsCacheMemQuota, Value: strconv.Itoa(DefTiDBStatsCacheMemQuota),
		MinValue: 0, MaxValue: MaxTiDBStatsCacheMemQuota, Type: TypeInt,
		GetGlobal: func(vars *SessionVars) (string, error) {
			return strconv.FormatInt(StatsCacheMemQuota.Load(), 10), nil
		}, SetGlobal: func(vars *SessionVars, s string) error {
			v := TidbOptInt64(s, DefTiDBStatsCacheMemQuota)
			oldv := StatsCacheMemQuota.Load()
			if v != oldv {
				StatsCacheMemQuota.Store(v)
				SetStatsCacheCapacity.Load().(func(int64))(v)
			}
			return nil
		},
	},
	{Scope: ScopeGlobal, Name: TiDBQueryLogMaxLen, Value: strconv.Itoa(DefTiDBQueryLogMaxLen), Type: TypeInt, MinValue: 0, MaxValue: 1073741824, SetGlobal: func(s *SessionVars, val string) error {
		QueryLogMaxLen.Store(int32(TidbOptInt64(val, DefTiDBQueryLogMaxLen)))
		return nil
	}, GetGlobal: func(s *SessionVars) (string, error) {
		return fmt.Sprint(QueryLogMaxLen.Load()), nil
	}},
	{Scope: ScopeGlobal, Name: TiDBCommitterConcurrency, Value: strconv.Itoa(DefTiDBCommitterConcurrency), Type: TypeInt, MinValue: 1, MaxValue: 10000, SetGlobal: func(s *SessionVars, val string) error {
		tikvutil.CommitterConcurrency.Store(int32(TidbOptInt64(val, DefTiDBCommitterConcurrency)))
		cfg := config.GetGlobalConfig().GetTiKVConfig()
		tikvcfg.StoreGlobalConfig(cfg)
		return nil
	}, GetGlobal: func(s *SessionVars) (string, error) {
		return fmt.Sprint(tikvutil.CommitterConcurrency.Load()), nil
	}},
	{Scope: ScopeGlobal, Name: TiDBMemQuotaAnalyze, Value: strconv.Itoa(DefTiDBMemQuotaAnalyze), Type: TypeInt, MinValue: -1, MaxValue: math.MaxInt64,
		GetGlobal: func(s *SessionVars) (string, error) {
			return strconv.FormatInt(GetMemQuotaAnalyze(), 10), nil
		},
		SetGlobal: func(s *SessionVars, val string) error {
			SetMemQuotaAnalyze(TidbOptInt64(val, DefTiDBMemQuotaAnalyze))
			return nil
		},
	},
	{Scope: ScopeGlobal, Name: TiDBEnablePrepPlanCache, Value: BoolToOnOff(DefTiDBEnablePrepPlanCache), Type: TypeBool, SetGlobal: func(s *SessionVars, val string) error {
		EnablePreparedPlanCache.Store(TiDBOptOn(val))
		return nil
	}, GetGlobal: func(s *SessionVars) (string, error) {
		return BoolToOnOff(EnablePreparedPlanCache.Load()), nil
	}},
	{Scope: ScopeGlobal, Name: TiDBPrepPlanCacheSize, Value: strconv.FormatUint(uint64(DefTiDBPrepPlanCacheSize), 10), Type: TypeUnsigned, MinValue: 1, MaxValue: 100000, SetGlobal: func(s *SessionVars, val string) error {
		uVal, err := strconv.ParseUint(val, 10, 64)
		if err == nil {
			PreparedPlanCacheSize.Store(uVal)
		}
		return err
	}, GetGlobal: func(s *SessionVars) (string, error) {
		return strconv.FormatUint(PreparedPlanCacheSize.Load(), 10), nil
	}},
	{Scope: ScopeGlobal, Name: TiDBPrepPlanCacheMemoryGuardRatio, Value: strconv.FormatFloat(DefTiDBPrepPlanCacheMemoryGuardRatio, 'f', -1, 64), Type: TypeFloat, MinValue: 0.0, MaxValue: 1.0, SetGlobal: func(s *SessionVars, val string) error {
		f, err := strconv.ParseFloat(val, 64)
		if err == nil {
			PreparedPlanCacheMemoryGuardRatio.Store(f)
		}
		return err
	}, GetGlobal: func(s *SessionVars) (string, error) {
		return strconv.FormatFloat(PreparedPlanCacheMemoryGuardRatio.Load(), 'f', -1, 64), nil
	}},
	{Scope: ScopeGlobal, Name: TiDBMemOOMAction, Value: DefTiDBMemOOMAction, PossibleValues: []string{"CANCEL", "LOG"}, Type: TypeEnum,
		GetGlobal: func(s *SessionVars) (string, error) {
			return OOMAction.Load(), nil
		},
		SetGlobal: func(s *SessionVars, val string) error {
			OOMAction.Store(val)
			return nil
		}},
	{Scope: ScopeGlobal, Name: TiDBMaxAutoAnalyzeTime, Value: strconv.Itoa(DefTiDBMaxAutoAnalyzeTime), Type: TypeInt, MinValue: 0, MaxValue: math.MaxInt32,
		GetGlobal: func(s *SessionVars) (string, error) {
			return strconv.FormatInt(MaxAutoAnalyzeTime.Load(), 10), nil
		},
		SetGlobal: func(s *SessionVars, val string) error {
			num, err := strconv.ParseInt(val, 10, 64)
			if err == nil {
				MaxAutoAnalyzeTime.Store(num)
			}
			return err
		},
	},
	{Scope: ScopeGlobal, Name: TiDBEnableConcurrentDDL, Value: BoolToOnOff(DefTiDBEnableConcurrentDDL), Type: TypeBool, SetGlobal: func(s *SessionVars, val string) error {
		if EnableConcurrentDDL.Load() != TiDBOptOn(val) {
			err := SwitchConcurrentDDL(TiDBOptOn(val))
			if err != nil {
				return err
			}
			EnableConcurrentDDL.Store(TiDBOptOn(val))
		}
		return nil
	}, GetGlobal: func(s *SessionVars) (string, error) {
		return BoolToOnOff(EnableConcurrentDDL.Load()), nil
	}},
	{Scope: ScopeGlobal, Name: TiDBEnableNoopVariables, Value: BoolToOnOff(DefTiDBEnableNoopVariables), Type: TypeEnum, PossibleValues: []string{Off, On, Warn}, SetGlobal: func(s *SessionVars, val string) error {
		EnableNoopVariables.Store(TiDBOptOn(val))
		return nil
	}, GetGlobal: func(s *SessionVars) (string, error) {
		return BoolToOnOff(EnableNoopVariables.Load()), nil
	}},
	{Scope: ScopeGlobal, Name: TiDBAuthSigningCert, Value: "", Type: TypeStr, SetGlobal: func(s *SessionVars, val string) error {
		sessionstates.SetCertPath(val)
		return nil
	}},
	{Scope: ScopeGlobal, Name: TiDBAuthSigningKey, Value: "", Type: TypeStr, SetGlobal: func(s *SessionVars, val string) error {
		sessionstates.SetKeyPath(val)
		return nil
	}},
	{Scope: ScopeGlobal, Name: TiDBEnableGCAwareMemoryTrack, Value: BoolToOnOff(DefEnableTiDBGCAwareMemoryTrack), Type: TypeBool, SetGlobal: func(s *SessionVars, val string) error {
		memory.EnableGCAwareMemoryTrack.Store(TiDBOptOn(val))
		return nil
	}, GetGlobal: func(s *SessionVars) (string, error) {
		return BoolToOnOff(memory.EnableGCAwareMemoryTrack.Load()), nil
	}},

	/* The system variables below have GLOBAL and SESSION scope  */
	{Scope: ScopeGlobal | ScopeSession, Name: SQLSelectLimit, Value: "18446744073709551615", Type: TypeUnsigned, MinValue: 0, MaxValue: math.MaxUint64, SetSession: func(s *SessionVars, val string) error {
		result, err := strconv.ParseUint(val, 10, 64)
		if err != nil {
			return errors.Trace(err)
		}
		s.SelectLimit = result
		return nil
	}},
	{Scope: ScopeGlobal | ScopeSession, Name: DefaultWeekFormat, Value: "0", Type: TypeUnsigned, MinValue: 0, MaxValue: 7},
	{Scope: ScopeGlobal | ScopeSession, Name: SQLModeVar, Value: mysql.DefaultSQLMode, IsHintUpdatable: true, Validation: func(vars *SessionVars, normalizedValue string, originalValue string, scope ScopeFlag) (string, error) {
		// Ensure the SQL mode parses
		normalizedValue = mysql.FormatSQLModeStr(normalizedValue)
		if _, err := mysql.GetSQLMode(normalizedValue); err != nil {
			return originalValue, err
		}
		return normalizedValue, nil
	}, SetSession: func(s *SessionVars, val string) error {
		val = mysql.FormatSQLModeStr(val)
		// Modes is a list of different modes separated by commas.
		sqlMode, err := mysql.GetSQLMode(val)
		if err != nil {
			return errors.Trace(err)
		}
		s.StrictSQLMode = sqlMode.HasStrictMode()
		s.SQLMode = sqlMode
		s.SetStatusFlag(mysql.ServerStatusNoBackslashEscaped, sqlMode.HasNoBackslashEscapesMode())
		return nil
	}},
	{Scope: ScopeGlobal | ScopeSession, Name: MaxExecutionTime, Value: "0", Type: TypeUnsigned, MinValue: 0, MaxValue: math.MaxInt32, IsHintUpdatable: true, SetSession: func(s *SessionVars, val string) error {
		timeoutMS := tidbOptPositiveInt32(val, 0)
		s.MaxExecutionTime = uint64(timeoutMS)
		return nil
	}},
	{Scope: ScopeGlobal | ScopeSession, Name: CollationServer, Value: mysql.DefaultCollationName, Validation: func(vars *SessionVars, normalizedValue string, originalValue string, scope ScopeFlag) (string, error) {
		return checkCollation(vars, normalizedValue, originalValue, scope)
	}, SetSession: func(s *SessionVars, val string) error {
		if coll, err := collate.GetCollationByName(val); err == nil {
			s.systems[CharacterSetServer] = coll.CharsetName
		}
		return nil
	}},
	{Scope: ScopeGlobal | ScopeSession, Name: SQLLogBin, Value: On, Type: TypeBool},
	{Scope: ScopeGlobal | ScopeSession, Name: TimeZone, Value: "SYSTEM", IsHintUpdatable: true, Validation: func(vars *SessionVars, normalizedValue string, originalValue string, scope ScopeFlag) (string, error) {
		if strings.EqualFold(normalizedValue, "SYSTEM") {
			return "SYSTEM", nil
		}
		_, err := parseTimeZone(normalizedValue)
		return normalizedValue, err
	}, SetSession: func(s *SessionVars, val string) error {
		tz, err := parseTimeZone(val)
		if err != nil {
			return err
		}
		s.TimeZone = tz
		return nil
	}},
	{Scope: ScopeGlobal | ScopeSession, Name: ForeignKeyChecks, Value: Off, Type: TypeBool, Validation: func(vars *SessionVars, normalizedValue string, originalValue string, scope ScopeFlag) (string, error) {
		if TiDBOptOn(normalizedValue) {
			// TiDB does not yet support foreign keys.
			// Return the original value in the warning, so that users are not confused.
			vars.StmtCtx.AppendWarning(ErrUnsupportedValueForVar.GenWithStackByArgs(ForeignKeyChecks, originalValue))
			return Off, nil
		} else if !TiDBOptOn(normalizedValue) {
			return Off, nil
		}
		return normalizedValue, ErrWrongValueForVar.GenWithStackByArgs(ForeignKeyChecks, originalValue)
	}},
	{Scope: ScopeGlobal | ScopeSession, Name: CollationDatabase, Value: mysql.DefaultCollationName, skipInit: true, Validation: func(vars *SessionVars, normalizedValue string, originalValue string, scope ScopeFlag) (string, error) {
		return checkCollation(vars, normalizedValue, originalValue, scope)
	}, SetSession: func(s *SessionVars, val string) error {
		if coll, err := collate.GetCollationByName(val); err == nil {
			s.systems[CharsetDatabase] = coll.CharsetName
		}
		return nil
	}},
	{Scope: ScopeGlobal | ScopeSession, Name: AutoIncrementIncrement, Value: strconv.FormatInt(DefAutoIncrementIncrement, 10), Type: TypeUnsigned, MinValue: 1, MaxValue: math.MaxUint16, SetSession: func(s *SessionVars, val string) error {
		// AutoIncrementIncrement is valid in [1, 65535].
		s.AutoIncrementIncrement = tidbOptPositiveInt32(val, DefAutoIncrementIncrement)
		return nil
	}},
	{Scope: ScopeGlobal | ScopeSession, Name: AutoIncrementOffset, Value: strconv.FormatInt(DefAutoIncrementOffset, 10), Type: TypeUnsigned, MinValue: 1, MaxValue: math.MaxUint16, SetSession: func(s *SessionVars, val string) error {
		// AutoIncrementOffset is valid in [1, 65535].
		s.AutoIncrementOffset = tidbOptPositiveInt32(val, DefAutoIncrementOffset)
		return nil
	}},
	{Scope: ScopeGlobal | ScopeSession, Name: CharacterSetClient, Value: mysql.DefaultCharset, Validation: func(vars *SessionVars, normalizedValue string, originalValue string, scope ScopeFlag) (string, error) {
		return checkCharacterSet(normalizedValue, CharacterSetClient)
	}},
	{Scope: ScopeGlobal | ScopeSession, Name: CharacterSetResults, Value: mysql.DefaultCharset, Validation: func(vars *SessionVars, normalizedValue string, originalValue string, scope ScopeFlag) (string, error) {
		if normalizedValue == "" {
			return normalizedValue, nil
		}
		return checkCharacterSet(normalizedValue, "")
	}},
	{Scope: ScopeGlobal | ScopeSession, Name: TxnIsolation, Value: "REPEATABLE-READ", Type: TypeEnum, Aliases: []string{TransactionIsolation}, PossibleValues: []string{"READ-UNCOMMITTED", "READ-COMMITTED", "REPEATABLE-READ", "SERIALIZABLE"}, Validation: func(vars *SessionVars, normalizedValue string, originalValue string, scope ScopeFlag) (string, error) {
		// MySQL appends a warning here for tx_isolation is deprecated
		// TiDB doesn't currently, but may in future. It is still commonly used by applications
		// So it might be noisy to do so.
		return checkIsolationLevel(vars, normalizedValue, originalValue, scope)
	}},
	{Scope: ScopeGlobal | ScopeSession, Name: TransactionIsolation, Value: "REPEATABLE-READ", Type: TypeEnum, Aliases: []string{TxnIsolation}, PossibleValues: []string{"READ-UNCOMMITTED", "READ-COMMITTED", "REPEATABLE-READ", "SERIALIZABLE"}, Validation: func(vars *SessionVars, normalizedValue string, originalValue string, scope ScopeFlag) (string, error) {
		return checkIsolationLevel(vars, normalizedValue, originalValue, scope)
	}},
	{Scope: ScopeGlobal | ScopeSession, Name: CollationConnection, Value: mysql.DefaultCollationName, skipInit: true, Validation: func(vars *SessionVars, normalizedValue string, originalValue string, scope ScopeFlag) (string, error) {
		return checkCollation(vars, normalizedValue, originalValue, scope)
	}, SetSession: func(s *SessionVars, val string) error {
		if coll, err := collate.GetCollationByName(val); err == nil {
			s.systems[CharacterSetConnection] = coll.CharsetName
		}
		return nil
	}},
	{Scope: ScopeGlobal | ScopeSession, Name: AutoCommit, Value: On, Type: TypeBool, SetSession: func(s *SessionVars, val string) error {
		isAutocommit := TiDBOptOn(val)
		// Implicitly commit the possible ongoing transaction if mode is changed from off to on.
		if !s.IsAutocommit() && isAutocommit {
			s.SetInTxn(false)
		}
		s.SetStatusFlag(mysql.ServerStatusAutocommit, isAutocommit)
		return nil
	}},
	{Scope: ScopeGlobal | ScopeSession, Name: CharsetDatabase, Value: mysql.DefaultCharset, skipInit: true, Validation: func(vars *SessionVars, normalizedValue string, originalValue string, scope ScopeFlag) (string, error) {
		return checkCharacterSet(normalizedValue, CharsetDatabase)
	}, SetSession: func(s *SessionVars, val string) error {
		if cs, err := charset.GetCharsetInfo(val); err == nil {
			s.systems[CollationDatabase] = cs.DefaultCollation
		}
		return nil
	}},
	{Scope: ScopeGlobal | ScopeSession, Name: WaitTimeout, Value: strconv.FormatInt(DefWaitTimeout, 10), Type: TypeUnsigned, MinValue: 0, MaxValue: secondsPerYear},
	{Scope: ScopeGlobal | ScopeSession, Name: InteractiveTimeout, Value: "28800", Type: TypeUnsigned, MinValue: 1, MaxValue: secondsPerYear},
	{Scope: ScopeGlobal | ScopeSession, Name: InnodbLockWaitTimeout, Value: strconv.FormatInt(DefInnodbLockWaitTimeout, 10), Type: TypeUnsigned, MinValue: 1, MaxValue: 3600, SetSession: func(s *SessionVars, val string) error {
		lockWaitSec := TidbOptInt64(val, DefInnodbLockWaitTimeout)
		s.LockWaitTimeout = lockWaitSec * 1000
		return nil
	}},
	{Scope: ScopeGlobal | ScopeSession, Name: GroupConcatMaxLen, Value: "1024", IsHintUpdatable: true, Type: TypeUnsigned, MinValue: 4, MaxValue: math.MaxUint64, Validation: func(vars *SessionVars, normalizedValue string, originalValue string, scope ScopeFlag) (string, error) {
		// https://dev.mysql.com/doc/refman/8.0/en/server-system-variables.html#sysvar_group_concat_max_len
		// Minimum Value 4
		// Maximum Value (64-bit platforms) 18446744073709551615
		// Maximum Value (32-bit platforms) 4294967295
		if mathutil.IntBits == 32 {
			if val, err := strconv.ParseUint(normalizedValue, 10, 64); err == nil {
				if val > uint64(math.MaxUint32) {
					vars.StmtCtx.AppendWarning(ErrTruncatedWrongValue.GenWithStackByArgs(GroupConcatMaxLen, originalValue))
					return strconv.FormatInt(int64(math.MaxUint32), 10), nil
				}
			}
		}
		return normalizedValue, nil
	}},
	{Scope: ScopeGlobal | ScopeSession, Name: CharacterSetConnection, Value: mysql.DefaultCharset, skipInit: true, Validation: func(vars *SessionVars, normalizedValue string, originalValue string, scope ScopeFlag) (string, error) {
		return checkCharacterSet(normalizedValue, CharacterSetConnection)
	}, SetSession: func(s *SessionVars, val string) error {
		if cs, err := charset.GetCharsetInfo(val); err == nil {
			s.systems[CollationConnection] = cs.DefaultCollation
		}
		return nil
	}},
	{Scope: ScopeGlobal | ScopeSession, Name: CharacterSetServer, Value: mysql.DefaultCharset, skipInit: true, Validation: func(vars *SessionVars, normalizedValue string, originalValue string, scope ScopeFlag) (string, error) {
		return checkCharacterSet(normalizedValue, CharacterSetServer)
	}, SetSession: func(s *SessionVars, val string) error {
		if cs, err := charset.GetCharsetInfo(val); err == nil {
			s.systems[CollationServer] = cs.DefaultCollation
		}
		return nil
	}},
	{Scope: ScopeGlobal | ScopeSession, Name: MaxAllowedPacket, Value: strconv.FormatUint(DefMaxAllowedPacket, 10), Type: TypeUnsigned, MinValue: 1024, MaxValue: MaxOfMaxAllowedPacket,
		Validation: func(vars *SessionVars, normalizedValue string, originalValue string, scope ScopeFlag) (string, error) {
			if vars.StmtCtx.StmtType == "Set" && scope == ScopeSession {
				err := ErrReadOnly.GenWithStackByArgs("SESSION", MaxAllowedPacket, "GLOBAL")
				return normalizedValue, err
			}
			// Truncate the value of max_allowed_packet to be a multiple of 1024,
			// nonmultiples are rounded down to the nearest multiple.
			u, err := strconv.ParseUint(normalizedValue, 10, 64)
			if err != nil {
				return normalizedValue, err
			}
			remainder := u % 1024
			if remainder != 0 {
				vars.StmtCtx.AppendWarning(ErrTruncatedWrongValue.GenWithStackByArgs(MaxAllowedPacket, normalizedValue))
				u -= remainder
			}
			return strconv.FormatUint(u, 10), nil
		},
		GetSession: func(s *SessionVars) (string, error) {
			return strconv.FormatUint(s.MaxAllowedPacket, 10), nil
		},
		SetSession: func(s *SessionVars, val string) error {
			var err error
			if s.MaxAllowedPacket, err = strconv.ParseUint(val, 10, 64); err != nil {
				return err
			}
			return nil
		},
	},
	{Scope: ScopeGlobal | ScopeSession, Name: WindowingUseHighPrecision, Value: On, Type: TypeBool, IsHintUpdatable: true, SetSession: func(s *SessionVars, val string) error {
		s.WindowingUseHighPrecision = TiDBOptOn(val)
		return nil
	}},
	{Scope: ScopeGlobal | ScopeSession, Name: BlockEncryptionMode, Value: "aes-128-ecb", Type: TypeEnum, PossibleValues: []string{"aes-128-ecb", "aes-192-ecb", "aes-256-ecb", "aes-128-cbc", "aes-192-cbc", "aes-256-cbc", "aes-128-ofb", "aes-192-ofb", "aes-256-ofb", "aes-128-cfb", "aes-192-cfb", "aes-256-cfb"}},
	/* TiDB specific variables */
	{Scope: ScopeGlobal | ScopeSession, Name: TiDBAllowMPPExecution, Type: TypeBool, Value: BoolToOnOff(DefTiDBAllowMPPExecution), SetSession: func(s *SessionVars, val string) error {
		s.allowMPPExecution = TiDBOptOn(val)
		return nil
	}},
	{Scope: ScopeGlobal | ScopeSession, Name: TiDBMPPStoreFailTTL, Type: TypeStr, Value: DefTiDBMPPStoreFailTTL, SetSession: func(s *SessionVars, val string) error {
		s.MPPStoreFailTTL = val
		return nil
	}},
	{Scope: ScopeGlobal | ScopeSession, Name: TiDBHashExchangeWithNewCollation, Type: TypeBool, Value: BoolToOnOff(DefTiDBHashExchangeWithNewCollation), SetSession: func(s *SessionVars, val string) error {
		s.HashExchangeWithNewCollation = TiDBOptOn(val)
		return nil
	}},
	{Scope: ScopeGlobal | ScopeSession, Name: TiDBBCJThresholdCount, Value: strconv.Itoa(DefBroadcastJoinThresholdCount), Type: TypeInt, MinValue: 0, MaxValue: math.MaxInt64, SetSession: func(s *SessionVars, val string) error {
		s.BroadcastJoinThresholdCount = TidbOptInt64(val, DefBroadcastJoinThresholdCount)
		return nil
	}},
	{Scope: ScopeGlobal | ScopeSession, Name: TiDBBCJThresholdSize, Value: strconv.Itoa(DefBroadcastJoinThresholdSize), Type: TypeInt, MinValue: 0, MaxValue: math.MaxInt64, SetSession: func(s *SessionVars, val string) error {
		s.BroadcastJoinThresholdSize = TidbOptInt64(val, DefBroadcastJoinThresholdSize)
		return nil
	}},
	{Scope: ScopeGlobal | ScopeSession, Name: TiDBBuildStatsConcurrency, Value: strconv.Itoa(DefBuildStatsConcurrency), Type: TypeInt, MinValue: 1, MaxValue: MaxConfigurableConcurrency},
	{Scope: ScopeGlobal | ScopeSession, Name: TiDBOptCartesianBCJ, Value: strconv.Itoa(DefOptCartesianBCJ), Type: TypeInt, MinValue: 0, MaxValue: 2, SetSession: func(s *SessionVars, val string) error {
		s.AllowCartesianBCJ = TidbOptInt(val, DefOptCartesianBCJ)
		return nil
	}},
	{Scope: ScopeGlobal | ScopeSession, Name: TiDBOptMPPOuterJoinFixedBuildSide, Value: BoolToOnOff(DefOptMPPOuterJoinFixedBuildSide), Type: TypeBool, SetSession: func(s *SessionVars, val string) error {
		s.MPPOuterJoinFixedBuildSide = TiDBOptOn(val)
		return nil
	}},
	{Scope: ScopeGlobal | ScopeSession, Name: TiDBExecutorConcurrency, Value: strconv.Itoa(DefExecutorConcurrency), Type: TypeUnsigned, MinValue: 1, MaxValue: MaxConfigurableConcurrency, SetSession: func(s *SessionVars, val string) error {
		s.ExecutorConcurrency = tidbOptPositiveInt32(val, DefExecutorConcurrency)
		return nil
	}},
	{Scope: ScopeGlobal | ScopeSession, Name: TiDBDistSQLScanConcurrency, Value: strconv.Itoa(DefDistSQLScanConcurrency), Type: TypeUnsigned, MinValue: 1, MaxValue: MaxConfigurableConcurrency, SetSession: func(s *SessionVars, val string) error {
		s.distSQLScanConcurrency = tidbOptPositiveInt32(val, DefDistSQLScanConcurrency)
		return nil
	}},
	{Scope: ScopeGlobal | ScopeSession, Name: TiDBOptInSubqToJoinAndAgg, Value: BoolToOnOff(DefOptInSubqToJoinAndAgg), Type: TypeBool, SetSession: func(s *SessionVars, val string) error {
		s.SetAllowInSubqToJoinAndAgg(TiDBOptOn(val))
		return nil
	}},
	{Scope: ScopeGlobal | ScopeSession, Name: TiDBOptPreferRangeScan, Value: BoolToOnOff(DefOptPreferRangeScan), Type: TypeBool, IsHintUpdatable: true, SetSession: func(s *SessionVars, val string) error {
		s.SetAllowPreferRangeScan(TiDBOptOn(val))
		return nil
	}},
	{Scope: ScopeGlobal | ScopeSession, Name: TiDBOptLimitPushDownThreshold, Value: strconv.Itoa(DefOptLimitPushDownThreshold), Type: TypeUnsigned, MinValue: 0, MaxValue: math.MaxInt32, SetSession: func(s *SessionVars, val string) error {
		s.LimitPushDownThreshold = TidbOptInt64(val, DefOptLimitPushDownThreshold)
		return nil
	}},
	{Scope: ScopeGlobal | ScopeSession, Name: TiDBOptCorrelationThreshold, Value: strconv.FormatFloat(DefOptCorrelationThreshold, 'f', -1, 64), Type: TypeFloat, MinValue: 0, MaxValue: 1, SetSession: func(s *SessionVars, val string) error {
		s.CorrelationThreshold = tidbOptFloat64(val, DefOptCorrelationThreshold)
		return nil
	}},
	{Scope: ScopeGlobal | ScopeSession, Name: TiDBOptEnableCorrelationAdjustment, Value: BoolToOnOff(DefOptEnableCorrelationAdjustment), Type: TypeBool, SetSession: func(s *SessionVars, val string) error {
		s.EnableCorrelationAdjustment = TiDBOptOn(val)
		return nil
	}},
	{Scope: ScopeGlobal | ScopeSession, Name: TiDBOptCorrelationExpFactor, Value: strconv.Itoa(DefOptCorrelationExpFactor), Type: TypeUnsigned, MinValue: 0, MaxValue: math.MaxInt32, SetSession: func(s *SessionVars, val string) error {
		s.CorrelationExpFactor = int(TidbOptInt64(val, DefOptCorrelationExpFactor))
		return nil
	}},
	{Scope: ScopeGlobal | ScopeSession, Name: TiDBOptCPUFactor, Value: strconv.FormatFloat(DefOptCPUFactor, 'f', -1, 64), Type: TypeFloat, MinValue: 0, MaxValue: math.MaxUint64, SetSession: func(s *SessionVars, val string) error {
		s.cpuFactor = tidbOptFloat64(val, DefOptCPUFactor)
		return nil
	}},
	{Scope: ScopeGlobal | ScopeSession, Name: TiDBOptTiFlashConcurrencyFactor, Value: strconv.FormatFloat(DefOptTiFlashConcurrencyFactor, 'f', -1, 64), skipInit: true, Type: TypeFloat, MinValue: 1, MaxValue: math.MaxUint64, SetSession: func(s *SessionVars, val string) error {
		s.CopTiFlashConcurrencyFactor = tidbOptFloat64(val, DefOptTiFlashConcurrencyFactor)
		return nil
	}},
	{Scope: ScopeGlobal | ScopeSession, Name: TiDBOptCopCPUFactor, Value: strconv.FormatFloat(DefOptCopCPUFactor, 'f', -1, 64), Type: TypeFloat, MinValue: 0, MaxValue: math.MaxUint64, SetSession: func(s *SessionVars, val string) error {
		s.copCPUFactor = tidbOptFloat64(val, DefOptCopCPUFactor)
		return nil
	}},
	{Scope: ScopeGlobal | ScopeSession, Name: TiDBOptNetworkFactor, Value: strconv.FormatFloat(DefOptNetworkFactor, 'f', -1, 64), Type: TypeFloat, MinValue: 0, MaxValue: math.MaxUint64, SetSession: func(s *SessionVars, val string) error {
		s.networkFactor = tidbOptFloat64(val, DefOptNetworkFactor)
		return nil
	}},
	{Scope: ScopeGlobal | ScopeSession, Name: TiDBOptScanFactor, Value: strconv.FormatFloat(DefOptScanFactor, 'f', -1, 64), Type: TypeFloat, MinValue: 0, MaxValue: math.MaxUint64, SetSession: func(s *SessionVars, val string) error {
		s.scanFactor = tidbOptFloat64(val, DefOptScanFactor)
		return nil
	}},
	{Scope: ScopeGlobal | ScopeSession, Name: TiDBOptDescScanFactor, Value: strconv.FormatFloat(DefOptDescScanFactor, 'f', -1, 64), Type: TypeFloat, MinValue: 0, MaxValue: math.MaxUint64, SetSession: func(s *SessionVars, val string) error {
		s.descScanFactor = tidbOptFloat64(val, DefOptDescScanFactor)
		return nil
	}},
	{Scope: ScopeGlobal | ScopeSession, Name: TiDBOptSeekFactor, Value: strconv.FormatFloat(DefOptSeekFactor, 'f', -1, 64), skipInit: true, Type: TypeFloat, MinValue: 0, MaxValue: math.MaxUint64, SetSession: func(s *SessionVars, val string) error {
		s.seekFactor = tidbOptFloat64(val, DefOptSeekFactor)
		return nil
	}},
	{Scope: ScopeGlobal | ScopeSession, Name: TiDBOptMemoryFactor, Value: strconv.FormatFloat(DefOptMemoryFactor, 'f', -1, 64), Type: TypeFloat, MinValue: 0, MaxValue: math.MaxUint64, SetSession: func(s *SessionVars, val string) error {
		s.memoryFactor = tidbOptFloat64(val, DefOptMemoryFactor)
		return nil
	}},
	{Scope: ScopeGlobal | ScopeSession, Name: TiDBOptDiskFactor, Value: strconv.FormatFloat(DefOptDiskFactor, 'f', -1, 64), Type: TypeFloat, MinValue: 0, MaxValue: math.MaxUint64, SetSession: func(s *SessionVars, val string) error {
		s.diskFactor = tidbOptFloat64(val, DefOptDiskFactor)
		return nil
	}},
	{Scope: ScopeGlobal | ScopeSession, Name: TiDBOptimizerEnableNewOnlyFullGroupByCheck, Value: BoolToOnOff(DefTiDBOptimizerEnableNewOFGB), Type: TypeBool, SetSession: func(s *SessionVars, val string) error {
		s.OptimizerEnableNewOnlyFullGroupByCheck = TiDBOptOn(val)
		return nil
	}},
	{Scope: ScopeGlobal | ScopeSession, Name: TiDBOptConcurrencyFactor, Value: strconv.FormatFloat(DefOptConcurrencyFactor, 'f', -1, 64), Type: TypeFloat, MinValue: 0, MaxValue: math.MaxUint64, SetSession: func(s *SessionVars, val string) error {
		s.concurrencyFactor = tidbOptFloat64(val, DefOptConcurrencyFactor)
		return nil
	}},
	{Scope: ScopeGlobal | ScopeSession, Name: TiDBOptCPUFactorV2, Value: strconv.FormatFloat(DefOptCPUFactorV2, 'f', -1, 64), Hidden: true, Type: TypeFloat, MinValue: 0, MaxValue: math.MaxUint64, SetSession: func(s *SessionVars, val string) error {
		s.cpuFactorV2 = tidbOptFloat64(val, DefOptCPUFactorV2)
		return nil
	}},
	{Scope: ScopeGlobal | ScopeSession, Name: TiDBOptCopCPUFactorV2, Value: strconv.FormatFloat(DefOptCopCPUFactorV2, 'f', -1, 64), Hidden: true, Type: TypeFloat, MinValue: 0, MaxValue: math.MaxUint64, SetSession: func(s *SessionVars, val string) error {
		s.copCPUFactorV2 = tidbOptFloat64(val, DefOptCopCPUFactorV2)
		return nil
	}},
	{Scope: ScopeGlobal | ScopeSession, Name: TiDBOptTiFlashCPUFactorV2, Value: strconv.FormatFloat(DefOptTiFlashCPUFactorV2, 'f', -1, 64), Hidden: true, Type: TypeFloat, MinValue: 0, MaxValue: math.MaxUint64, SetSession: func(s *SessionVars, val string) error {
		s.tiflashCPUFactorV2 = tidbOptFloat64(val, DefOptTiFlashCPUFactorV2)
		return nil
	}},
	{Scope: ScopeGlobal | ScopeSession, Name: TiDBOptNetworkFactorV2, Value: strconv.FormatFloat(DefOptNetworkFactorV2, 'f', -1, 64), Hidden: true, Type: TypeFloat, MinValue: 0, MaxValue: math.MaxUint64, SetSession: func(s *SessionVars, val string) error {
		s.networkFactorV2 = tidbOptFloat64(val, DefOptNetworkFactorV2)
		return nil
	}},
	{Scope: ScopeGlobal | ScopeSession, Name: TiDBOptScanFactorV2, Value: strconv.FormatFloat(DefOptScanFactorV2, 'f', -1, 64), Hidden: true, Type: TypeFloat, MinValue: 0, MaxValue: math.MaxUint64, SetSession: func(s *SessionVars, val string) error {
		s.scanFactorV2 = tidbOptFloat64(val, DefOptScanFactorV2)
		return nil
	}},
	{Scope: ScopeGlobal | ScopeSession, Name: TiDBOptDescScanFactorV2, Value: strconv.FormatFloat(DefOptDescScanFactorV2, 'f', -1, 64), Hidden: true, Type: TypeFloat, MinValue: 0, MaxValue: math.MaxUint64, SetSession: func(s *SessionVars, val string) error {
		s.descScanFactorV2 = tidbOptFloat64(val, DefOptDescScanFactorV2)
		return nil
	}},
	{Scope: ScopeGlobal | ScopeSession, Name: TiDBOptTiFlashScanFactorV2, Value: strconv.FormatFloat(DefOptTiFlashScanFactorV2, 'f', -1, 64), Hidden: true, Type: TypeFloat, MinValue: 0, MaxValue: math.MaxUint64, SetSession: func(s *SessionVars, val string) error {
		s.tiflashScanFactorV2 = tidbOptFloat64(val, DefOptTiFlashScanFactorV2)
		return nil
	}},
	{Scope: ScopeGlobal | ScopeSession, Name: TiDBOptSeekFactorV2, Value: strconv.FormatFloat(DefOptSeekFactorV2, 'f', -1, 64), Hidden: true, Type: TypeFloat, MinValue: 0, MaxValue: math.MaxUint64, SetSession: func(s *SessionVars, val string) error {
		s.seekFactorV2 = tidbOptFloat64(val, DefOptSeekFactorV2)
		return nil
	}},
	{Scope: ScopeGlobal | ScopeSession, Name: TiDBOptMemoryFactorV2, Value: strconv.FormatFloat(DefOptMemoryFactorV2, 'f', -1, 64), Hidden: true, Type: TypeFloat, MinValue: 0, MaxValue: math.MaxUint64, SetSession: func(s *SessionVars, val string) error {
		s.memoryFactorV2 = tidbOptFloat64(val, DefOptMemoryFactorV2)
		return nil
	}},
	{Scope: ScopeGlobal | ScopeSession, Name: TiDBOptDiskFactorV2, Value: strconv.FormatFloat(DefOptDiskFactorV2, 'f', -1, 64), Hidden: true, Type: TypeFloat, MinValue: 0, MaxValue: math.MaxUint64, SetSession: func(s *SessionVars, val string) error {
		s.diskFactorV2 = tidbOptFloat64(val, DefOptDiskFactorV2)
		return nil
	}},
	{Scope: ScopeGlobal | ScopeSession, Name: TiDBOptConcurrencyFactorV2, Value: strconv.FormatFloat(DefOptConcurrencyFactorV2, 'f', -1, 64), Hidden: true, Type: TypeFloat, MinValue: 0, MaxValue: math.MaxUint64, SetSession: func(s *SessionVars, val string) error {
		s.concurrencyFactorV2 = tidbOptFloat64(val, DefOptConcurrencyFactorV2)
		return nil
	}},
	{Scope: ScopeGlobal | ScopeSession, Name: TiDBIndexJoinBatchSize, Value: strconv.Itoa(DefIndexJoinBatchSize), Type: TypeUnsigned, MinValue: 1, MaxValue: math.MaxInt32, SetSession: func(s *SessionVars, val string) error {
		s.IndexJoinBatchSize = tidbOptPositiveInt32(val, DefIndexJoinBatchSize)
		return nil
	}},
	{Scope: ScopeGlobal | ScopeSession, Name: TiDBIndexLookupSize, Value: strconv.Itoa(DefIndexLookupSize), Type: TypeUnsigned, MinValue: 1, MaxValue: math.MaxInt32, SetSession: func(s *SessionVars, val string) error {
		s.IndexLookupSize = tidbOptPositiveInt32(val, DefIndexLookupSize)
		return nil
	}},
	{Scope: ScopeGlobal | ScopeSession, Name: TiDBIndexLookupConcurrency, Value: strconv.Itoa(DefIndexLookupConcurrency), Type: TypeInt, MinValue: 1, MaxValue: MaxConfigurableConcurrency, AllowAutoValue: true, SetSession: func(s *SessionVars, val string) error {
		s.indexLookupConcurrency = tidbOptPositiveInt32(val, ConcurrencyUnset)
		return nil
	}, Validation: func(vars *SessionVars, normalizedValue string, originalValue string, scope ScopeFlag) (string, error) {
		appendDeprecationWarning(vars, TiDBIndexLookupConcurrency, TiDBExecutorConcurrency)
		return normalizedValue, nil
	}},
	{Scope: ScopeGlobal | ScopeSession, Name: TiDBIndexLookupJoinConcurrency, Value: strconv.Itoa(DefIndexLookupJoinConcurrency), Type: TypeInt, MinValue: 1, MaxValue: MaxConfigurableConcurrency, AllowAutoValue: true, SetSession: func(s *SessionVars, val string) error {
		s.indexLookupJoinConcurrency = tidbOptPositiveInt32(val, ConcurrencyUnset)
		return nil
	}, Validation: func(vars *SessionVars, normalizedValue string, originalValue string, scope ScopeFlag) (string, error) {
		appendDeprecationWarning(vars, TiDBIndexLookupJoinConcurrency, TiDBExecutorConcurrency)
		return normalizedValue, nil
	}},
	{Scope: ScopeGlobal | ScopeSession, Name: TiDBIndexSerialScanConcurrency, Value: strconv.Itoa(DefIndexSerialScanConcurrency), Type: TypeUnsigned, MinValue: 1, MaxValue: MaxConfigurableConcurrency, SetSession: func(s *SessionVars, val string) error {
		s.indexSerialScanConcurrency = tidbOptPositiveInt32(val, DefIndexSerialScanConcurrency)
		return nil
	}},
	{Scope: ScopeGlobal | ScopeSession, Name: TiDBSkipUTF8Check, Value: BoolToOnOff(DefSkipUTF8Check), Type: TypeBool, SetSession: func(s *SessionVars, val string) error {
		s.SkipUTF8Check = TiDBOptOn(val)
		return nil
	}},
	{Scope: ScopeGlobal | ScopeSession, Name: TiDBSkipASCIICheck, Value: BoolToOnOff(DefSkipASCIICheck), Type: TypeBool, SetSession: func(s *SessionVars, val string) error {
		s.SkipASCIICheck = TiDBOptOn(val)
		return nil
	}},
	{Scope: ScopeGlobal | ScopeSession, Name: TiDBDMLBatchSize, Value: strconv.Itoa(DefDMLBatchSize), Type: TypeUnsigned, MinValue: 0, MaxValue: math.MaxInt32, SetSession: func(s *SessionVars, val string) error {
		s.DMLBatchSize = int(TidbOptInt64(val, DefDMLBatchSize))
		return nil
	}},
	{Scope: ScopeGlobal | ScopeSession, Name: TiDBMaxChunkSize, Value: strconv.Itoa(DefMaxChunkSize), Type: TypeUnsigned, MinValue: maxChunkSizeLowerBound, MaxValue: math.MaxInt32, SetSession: func(s *SessionVars, val string) error {
		s.MaxChunkSize = tidbOptPositiveInt32(val, DefMaxChunkSize)
		return nil
	}},
	{Scope: ScopeGlobal | ScopeSession, Name: TiDBAllowBatchCop, Value: strconv.Itoa(DefTiDBAllowBatchCop), Type: TypeInt, MinValue: 0, MaxValue: 2, SetSession: func(s *SessionVars, val string) error {
		s.AllowBatchCop = int(TidbOptInt64(val, DefTiDBAllowBatchCop))
		return nil
	}},
	{Scope: ScopeGlobal | ScopeSession, Name: TiDBInitChunkSize, Value: strconv.Itoa(DefInitChunkSize), Type: TypeUnsigned, MinValue: 1, MaxValue: initChunkSizeUpperBound, SetSession: func(s *SessionVars, val string) error {
		s.InitChunkSize = tidbOptPositiveInt32(val, DefInitChunkSize)
		return nil
	}},
	{Scope: ScopeGlobal | ScopeSession, Name: TiDBEnableCascadesPlanner, Value: Off, Type: TypeBool, SetSession: func(s *SessionVars, val string) error {
		s.SetEnableCascadesPlanner(TiDBOptOn(val))
		return nil
	}},
	{Scope: ScopeGlobal | ScopeSession, Name: TiDBEnableIndexMerge, Value: BoolToOnOff(DefTiDBEnableIndexMerge), Type: TypeBool, SetSession: func(s *SessionVars, val string) error {
		s.SetEnableIndexMerge(TiDBOptOn(val))
		return nil
	}},
	{Scope: ScopeGlobal | ScopeSession, Name: TiDBEnableTablePartition, Value: On, Type: TypeEnum, PossibleValues: []string{Off, On, "AUTO"}, SetSession: func(s *SessionVars, val string) error {
		s.EnableTablePartition = val
		return nil
	}},
	{Scope: ScopeGlobal | ScopeSession, Name: TiDBEnableListTablePartition, Value: On, Type: TypeBool, SetSession: func(s *SessionVars, val string) error {
		s.EnableListTablePartition = TiDBOptOn(val)
		return nil
	}},
	{Scope: ScopeGlobal | ScopeSession, Name: TiDBHashJoinConcurrency, Value: strconv.Itoa(DefTiDBHashJoinConcurrency), Type: TypeInt, MinValue: 1, MaxValue: MaxConfigurableConcurrency, AllowAutoValue: true, SetSession: func(s *SessionVars, val string) error {
		s.hashJoinConcurrency = tidbOptPositiveInt32(val, ConcurrencyUnset)
		return nil
	}, Validation: func(vars *SessionVars, normalizedValue string, originalValue string, scope ScopeFlag) (string, error) {
		appendDeprecationWarning(vars, TiDBHashJoinConcurrency, TiDBExecutorConcurrency)
		return normalizedValue, nil
	}},
	{Scope: ScopeGlobal | ScopeSession, Name: TiDBProjectionConcurrency, Value: strconv.Itoa(DefTiDBProjectionConcurrency), Type: TypeInt, MinValue: -1, MaxValue: MaxConfigurableConcurrency, SetSession: func(s *SessionVars, val string) error {
		s.projectionConcurrency = tidbOptPositiveInt32(val, ConcurrencyUnset)
		return nil
	}, Validation: func(vars *SessionVars, normalizedValue string, originalValue string, scope ScopeFlag) (string, error) {
		appendDeprecationWarning(vars, TiDBProjectionConcurrency, TiDBExecutorConcurrency)
		return normalizedValue, nil
	}},
	{Scope: ScopeGlobal | ScopeSession, Name: TiDBHashAggPartialConcurrency, Value: strconv.Itoa(DefTiDBHashAggPartialConcurrency), Type: TypeInt, MinValue: 1, MaxValue: MaxConfigurableConcurrency, AllowAutoValue: true, SetSession: func(s *SessionVars, val string) error {
		s.hashAggPartialConcurrency = tidbOptPositiveInt32(val, ConcurrencyUnset)
		return nil
	}, Validation: func(vars *SessionVars, normalizedValue string, originalValue string, scope ScopeFlag) (string, error) {
		appendDeprecationWarning(vars, TiDBHashAggPartialConcurrency, TiDBExecutorConcurrency)
		return normalizedValue, nil
	}},
	{Scope: ScopeGlobal | ScopeSession, Name: TiDBHashAggFinalConcurrency, Value: strconv.Itoa(DefTiDBHashAggFinalConcurrency), Type: TypeInt, MinValue: 1, MaxValue: MaxConfigurableConcurrency, AllowAutoValue: true, SetSession: func(s *SessionVars, val string) error {
		s.hashAggFinalConcurrency = tidbOptPositiveInt32(val, ConcurrencyUnset)
		return nil
	}, Validation: func(vars *SessionVars, normalizedValue string, originalValue string, scope ScopeFlag) (string, error) {
		appendDeprecationWarning(vars, TiDBHashAggFinalConcurrency, TiDBExecutorConcurrency)
		return normalizedValue, nil
	}},
	{Scope: ScopeGlobal | ScopeSession, Name: TiDBWindowConcurrency, Value: strconv.Itoa(DefTiDBWindowConcurrency), Type: TypeInt, MinValue: 1, MaxValue: MaxConfigurableConcurrency, AllowAutoValue: true, SetSession: func(s *SessionVars, val string) error {
		s.windowConcurrency = tidbOptPositiveInt32(val, ConcurrencyUnset)
		return nil
	}, Validation: func(vars *SessionVars, normalizedValue string, originalValue string, scope ScopeFlag) (string, error) {
		appendDeprecationWarning(vars, TiDBWindowConcurrency, TiDBExecutorConcurrency)
		return normalizedValue, nil
	}},
	{Scope: ScopeGlobal | ScopeSession, Name: TiDBMergeJoinConcurrency, Value: strconv.Itoa(DefTiDBMergeJoinConcurrency), Type: TypeInt, MinValue: 1, MaxValue: MaxConfigurableConcurrency, AllowAutoValue: true, SetSession: func(s *SessionVars, val string) error {
		s.mergeJoinConcurrency = tidbOptPositiveInt32(val, ConcurrencyUnset)
		return nil
	}, Validation: func(vars *SessionVars, normalizedValue string, originalValue string, scope ScopeFlag) (string, error) {
		appendDeprecationWarning(vars, TiDBMergeJoinConcurrency, TiDBExecutorConcurrency)
		return normalizedValue, nil
	}},
	{Scope: ScopeGlobal | ScopeSession, Name: TiDBStreamAggConcurrency, Value: strconv.Itoa(DefTiDBStreamAggConcurrency), Type: TypeInt, MinValue: 1, MaxValue: MaxConfigurableConcurrency, AllowAutoValue: true, SetSession: func(s *SessionVars, val string) error {
		s.streamAggConcurrency = tidbOptPositiveInt32(val, ConcurrencyUnset)
		return nil
	}, Validation: func(vars *SessionVars, normalizedValue string, originalValue string, scope ScopeFlag) (string, error) {
		appendDeprecationWarning(vars, TiDBStreamAggConcurrency, TiDBExecutorConcurrency)
		return normalizedValue, nil
	}},
	{Scope: ScopeGlobal | ScopeSession, Name: TiDBEnableParallelApply, Value: BoolToOnOff(DefTiDBEnableParallelApply), Type: TypeBool, SetSession: func(s *SessionVars, val string) error {
		s.EnableParallelApply = TiDBOptOn(val)
		return nil
	}},
	{Scope: ScopeGlobal | ScopeSession, Name: TiDBMemQuotaApplyCache, Value: strconv.Itoa(DefTiDBMemQuotaApplyCache), Type: TypeUnsigned, MaxValue: math.MaxInt64, SetSession: func(s *SessionVars, val string) error {
		s.MemQuotaApplyCache = TidbOptInt64(val, DefTiDBMemQuotaApplyCache)
		return nil
	}},
	{Scope: ScopeGlobal | ScopeSession, Name: TiDBBackoffLockFast, Value: strconv.Itoa(tikvstore.DefBackoffLockFast), Type: TypeUnsigned, MinValue: 1, MaxValue: math.MaxInt32, SetSession: func(s *SessionVars, val string) error {
		s.KVVars.BackoffLockFast = tidbOptPositiveInt32(val, tikvstore.DefBackoffLockFast)
		return nil
	}},
	{Scope: ScopeGlobal | ScopeSession, Name: TiDBBackOffWeight, Value: strconv.Itoa(tikvstore.DefBackOffWeight), Type: TypeUnsigned, MinValue: 0, MaxValue: math.MaxInt32, SetSession: func(s *SessionVars, val string) error {
		s.KVVars.BackOffWeight = tidbOptPositiveInt32(val, tikvstore.DefBackOffWeight)
		return nil
	}},
	{Scope: ScopeGlobal | ScopeSession, Name: TiDBRetryLimit, Value: strconv.Itoa(DefTiDBRetryLimit), Type: TypeInt, MinValue: -1, MaxValue: math.MaxInt64, SetSession: func(s *SessionVars, val string) error {
		s.RetryLimit = TidbOptInt64(val, DefTiDBRetryLimit)
		return nil
	}},
	{Scope: ScopeGlobal | ScopeSession, Name: TiDBDisableTxnAutoRetry, Value: BoolToOnOff(DefTiDBDisableTxnAutoRetry), Type: TypeBool, SetSession: func(s *SessionVars, val string) error {
		s.DisableTxnAutoRetry = TiDBOptOn(val)
		return nil
	}},
	{Scope: ScopeGlobal | ScopeSession, Name: TiDBConstraintCheckInPlace, Value: BoolToOnOff(DefTiDBConstraintCheckInPlace), Type: TypeBool, SetSession: func(s *SessionVars, val string) error {
		s.ConstraintCheckInPlace = TiDBOptOn(val)
		return nil
	}},
	{Scope: ScopeGlobal | ScopeSession, Name: TiDBTxnMode, Value: DefTiDBTxnMode, AllowEmptyAll: true, Type: TypeEnum, PossibleValues: []string{"pessimistic", "optimistic"}, SetSession: func(s *SessionVars, val string) error {
		s.TxnMode = strings.ToUpper(val)
		return nil
	}},
	{Scope: ScopeGlobal | ScopeSession, Name: TiDBEnableWindowFunction, Value: BoolToOnOff(DefEnableWindowFunction), Type: TypeBool, SetSession: func(s *SessionVars, val string) error {
		s.EnableWindowFunction = TiDBOptOn(val)
		return nil
	}},
	{Scope: ScopeGlobal | ScopeSession, Name: TiDBEnablePipelinedWindowFunction, Value: BoolToOnOff(DefEnablePipelinedWindowFunction), Type: TypeBool, SetSession: func(s *SessionVars, val string) error {
		s.EnablePipelinedWindowExec = TiDBOptOn(val)
		return nil
	}},
	{Scope: ScopeGlobal | ScopeSession, Name: TiDBEnableStrictDoubleTypeCheck, Value: BoolToOnOff(DefEnableStrictDoubleTypeCheck), Type: TypeBool, SetSession: func(s *SessionVars, val string) error {
		s.EnableStrictDoubleTypeCheck = TiDBOptOn(val)
		return nil
	}},
	{Scope: ScopeGlobal | ScopeSession, Name: TiDBEnableVectorizedExpression, Value: BoolToOnOff(DefEnableVectorizedExpression), Type: TypeBool, SetSession: func(s *SessionVars, val string) error {
		s.EnableVectorizedExpression = TiDBOptOn(val)
		return nil
	}},
	{Scope: ScopeGlobal | ScopeSession, Name: TiDBEnableFastAnalyze, Value: BoolToOnOff(DefTiDBUseFastAnalyze), Type: TypeBool, SetSession: func(s *SessionVars, val string) error {
		s.EnableFastAnalyze = TiDBOptOn(val)
		return nil
	}},
	{Scope: ScopeGlobal | ScopeSession, Name: TiDBSkipIsolationLevelCheck, Value: BoolToOnOff(DefTiDBSkipIsolationLevelCheck), Type: TypeBool},
	{Scope: ScopeGlobal | ScopeSession, Name: TiDBEnableRateLimitAction, Value: BoolToOnOff(DefTiDBEnableRateLimitAction), Type: TypeBool, SetSession: func(s *SessionVars, val string) error {
		s.EnabledRateLimitAction = TiDBOptOn(val)
		return nil
	}},
	{Scope: ScopeGlobal | ScopeSession, Name: TiDBAllowFallbackToTiKV, Value: "", Validation: func(vars *SessionVars, normalizedValue string, originalValue string, scope ScopeFlag) (string, error) {
		if normalizedValue == "" {
			return "", nil
		}
		engines := strings.Split(normalizedValue, ",")
		var formatVal string
		storeTypes := make(map[kv.StoreType]struct{})
		for i, engine := range engines {
			engine = strings.TrimSpace(engine)
			switch {
			case strings.EqualFold(engine, kv.TiFlash.Name()):
				if _, ok := storeTypes[kv.TiFlash]; !ok {
					if i != 0 {
						formatVal += ","
					}
					formatVal += kv.TiFlash.Name()
					storeTypes[kv.TiFlash] = struct{}{}
				}
			default:
				return normalizedValue, ErrWrongValueForVar.GenWithStackByArgs(TiDBAllowFallbackToTiKV, normalizedValue)
			}
		}
		return formatVal, nil
	}, SetSession: func(s *SessionVars, val string) error {
		s.AllowFallbackToTiKV = make(map[kv.StoreType]struct{})
		for _, engine := range strings.Split(val, ",") {
			if engine == kv.TiFlash.Name() {
				s.AllowFallbackToTiKV[kv.TiFlash] = struct{}{}
			}
		}
		return nil
	}},
	{Scope: ScopeGlobal | ScopeSession, Name: TiDBEnableAutoIncrementInGenerated, Value: BoolToOnOff(DefTiDBEnableAutoIncrementInGenerated), Type: TypeBool, SetSession: func(s *SessionVars, val string) error {
		s.EnableAutoIncrementInGenerated = TiDBOptOn(val)
		return nil
	}},
	{Scope: ScopeGlobal | ScopeSession, Name: TiDBPlacementMode, Value: DefTiDBPlacementMode, Type: TypeEnum, PossibleValues: []string{PlacementModeStrict, PlacementModeIgnore}, SetSession: func(s *SessionVars, val string) error {
		s.PlacementMode = val
		return nil
	}},
	{Scope: ScopeGlobal | ScopeSession, Name: TiDBOptJoinReorderThreshold, Value: strconv.Itoa(DefTiDBOptJoinReorderThreshold), skipInit: true, Type: TypeUnsigned, MinValue: 0, MaxValue: 63, SetSession: func(s *SessionVars, val string) error {
		s.TiDBOptJoinReorderThreshold = tidbOptPositiveInt32(val, DefTiDBOptJoinReorderThreshold)
		return nil
	}},
	{Scope: ScopeGlobal | ScopeSession, Name: TiDBEnableNoopFuncs, Value: DefTiDBEnableNoopFuncs, Type: TypeEnum, PossibleValues: []string{Off, On, Warn}, Validation: func(vars *SessionVars, normalizedValue string, originalValue string, scope ScopeFlag) (string, error) {
		// The behavior is very weird if someone can turn TiDBEnableNoopFuncs OFF, but keep any of the following on:
		// TxReadOnly, TransactionReadOnly, OfflineMode, SuperReadOnly, serverReadOnly, SQLAutoIsNull
		// To prevent this strange position, prevent setting to OFF when any of these sysVars are ON of the same scope.
		if normalizedValue == Off {
			for _, potentialIncompatibleSysVar := range []string{TxReadOnly, TransactionReadOnly, OfflineMode, SuperReadOnly, ReadOnly, SQLAutoIsNull} {
				val, _ := vars.GetSystemVar(potentialIncompatibleSysVar) // session scope
				if scope == ScopeGlobal {                                // global scope
					var err error
					val, err = vars.GlobalVarsAccessor.GetGlobalSysVar(potentialIncompatibleSysVar)
					if err != nil {
						return originalValue, errUnknownSystemVariable.GenWithStackByArgs(potentialIncompatibleSysVar)
					}
				}
				if TiDBOptOn(val) {
					return originalValue, errValueNotSupportedWhen.GenWithStackByArgs(TiDBEnableNoopFuncs, potentialIncompatibleSysVar)
				}
			}
		}
		return normalizedValue, nil
	}, SetSession: func(s *SessionVars, val string) error {
		s.NoopFuncsMode = TiDBOptOnOffWarn(val)
		return nil
	}},
	{Scope: ScopeGlobal | ScopeSession, Name: TiDBReplicaRead, Value: "leader", Type: TypeEnum, PossibleValues: []string{"leader", "follower", "leader-and-follower", "closest-replicas", "closest-adaptive"}, SetSession: func(s *SessionVars, val string) error {
		if strings.EqualFold(val, "follower") {
			s.SetReplicaRead(kv.ReplicaReadFollower)
		} else if strings.EqualFold(val, "leader-and-follower") {
			s.SetReplicaRead(kv.ReplicaReadMixed)
		} else if strings.EqualFold(val, "leader") || len(val) == 0 {
			s.SetReplicaRead(kv.ReplicaReadLeader)
		} else if strings.EqualFold(val, "closest-replicas") {
			s.SetReplicaRead(kv.ReplicaReadClosest)
		} else if strings.EqualFold(val, "closest-adaptive") {
			s.SetReplicaRead(kv.ReplicaReadClosestAdaptive)
		}
		return nil
	}},
	{Scope: ScopeGlobal | ScopeSession, Name: TiDBAdaptiveClosestReadThreshold, Value: strconv.Itoa(DefAdaptiveClosestReadThreshold), Type: TypeUnsigned, MinValue: 0, MaxValue: math.MaxInt64, SetSession: func(s *SessionVars, val string) error {
		s.ReplicaClosestReadThreshold = TidbOptInt64(val, DefAdaptiveClosestReadThreshold)
		return nil
	}},
	{Scope: ScopeGlobal | ScopeSession, Name: TiDBUsePlanBaselines, Value: BoolToOnOff(DefTiDBUsePlanBaselines), Type: TypeBool, SetSession: func(s *SessionVars, val string) error {
		s.UsePlanBaselines = TiDBOptOn(val)
		return nil
	}},
	{Scope: ScopeGlobal | ScopeSession, Name: TiDBEvolvePlanBaselines, Value: BoolToOnOff(DefTiDBEvolvePlanBaselines), Type: TypeBool, Validation: func(vars *SessionVars, normalizedValue string, originalValue string, scope ScopeFlag) (string, error) {
		if normalizedValue == "ON" && !config.CheckTableBeforeDrop {
			return normalizedValue, errors.Errorf("Cannot enable baseline evolution feature, it is not generally available now")
		}
		return normalizedValue, nil
	}, SetSession: func(s *SessionVars, val string) error {
		s.EvolvePlanBaselines = TiDBOptOn(val)
		return nil
	}},
	{Scope: ScopeGlobal | ScopeSession, Name: TiDBEnableExtendedStats, Value: BoolToOnOff(false), Hidden: true, Type: TypeBool, SetSession: func(s *SessionVars, val string) error {
		s.EnableExtendedStats = TiDBOptOn(val)
		return nil
	}},
	{Scope: ScopeGlobal | ScopeSession, Name: CTEMaxRecursionDepth, Value: strconv.Itoa(DefCTEMaxRecursionDepth), Type: TypeInt, MinValue: 0, MaxValue: 4294967295, SetSession: func(s *SessionVars, val string) error {
		s.CTEMaxRecursionDepth = TidbOptInt(val, DefCTEMaxRecursionDepth)
		return nil
	}},
	{Scope: ScopeGlobal | ScopeSession, Name: TiDBAllowAutoRandExplicitInsert, Value: BoolToOnOff(DefTiDBAllowAutoRandExplicitInsert), Type: TypeBool, SetSession: func(s *SessionVars, val string) error {
		s.AllowAutoRandExplicitInsert = TiDBOptOn(val)
		return nil
	}},
	{Scope: ScopeGlobal | ScopeSession, Name: TiDBEnableClusteredIndex, Value: IntOnly, Type: TypeEnum, PossibleValues: []string{Off, On, IntOnly}, Validation: func(vars *SessionVars, normalizedValue string, originalValue string, scope ScopeFlag) (string, error) {
		if normalizedValue == IntOnly {
			vars.StmtCtx.AppendWarning(errWarnDeprecatedSyntax.FastGenByArgs(normalizedValue, fmt.Sprintf("'%s' or '%s'", On, Off)))
		}
		return normalizedValue, nil
	}, SetSession: func(s *SessionVars, val string) error {
		s.EnableClusteredIndex = TiDBOptEnableClustered(val)
		return nil
	}},
	{Scope: ScopeGlobal | ScopeSession, Name: TiDBPartitionPruneMode, Value: DefTiDBPartitionPruneMode, Type: TypeEnum, PossibleValues: []string{"static", "dynamic", "static-only", "dynamic-only"}, Validation: func(vars *SessionVars, normalizedValue string, originalValue string, scope ScopeFlag) (string, error) {
		mode := PartitionPruneMode(normalizedValue).Update()
		if !mode.Valid() {
			return normalizedValue, ErrWrongTypeForVar.GenWithStackByArgs(TiDBPartitionPruneMode)
		}
		return string(mode), nil
	}, GetSession: func(s *SessionVars) (string, error) {
		return s.PartitionPruneMode.Load(), nil
	}, SetSession: func(s *SessionVars, val string) error {
		newMode := strings.ToLower(strings.TrimSpace(val))
		if PartitionPruneMode(s.PartitionPruneMode.Load()) == Static && PartitionPruneMode(newMode) == Dynamic {
			s.StmtCtx.AppendWarning(errors.New("Please analyze all partition tables again for consistency between partition and global stats"))
			s.StmtCtx.AppendWarning(errors.New("Please avoid setting partition prune mode to dynamic at session level and set partition prune mode to dynamic at global level"))
		}
		s.PartitionPruneMode.Store(newMode)
		return nil
	}, SetGlobal: func(s *SessionVars, val string) error {
		newMode := strings.ToLower(strings.TrimSpace(val))
		if PartitionPruneMode(newMode) == Dynamic {
			s.StmtCtx.AppendWarning(errors.New("Please analyze all partition tables again for consistency between partition and global stats"))
		}
		return nil
	}},
	{Scope: ScopeGlobal | ScopeSession, Name: TiDBRedactLog, Value: BoolToOnOff(DefTiDBRedactLog), Type: TypeBool, SetSession: func(s *SessionVars, val string) error {
		s.EnableRedactLog = TiDBOptOn(val)
		errors.RedactLogEnabled.Store(s.EnableRedactLog)
		return nil
	}},
	{Scope: ScopeGlobal | ScopeSession, Name: TiDBShardAllocateStep, Value: strconv.Itoa(DefTiDBShardAllocateStep), Type: TypeInt, MinValue: 1, MaxValue: uint64(math.MaxInt64), SetSession: func(s *SessionVars, val string) error {
		s.ShardAllocateStep = TidbOptInt64(val, DefTiDBShardAllocateStep)
		return nil
	}},
	{Scope: ScopeGlobal | ScopeSession, Name: TiDBEnableAmendPessimisticTxn, Value: BoolToOnOff(DefTiDBEnableAmendPessimisticTxn), Type: TypeBool, SetSession: func(s *SessionVars, val string) error {
		s.EnableAmendPessimisticTxn = TiDBOptOn(val)
		return nil
	}},
	{Scope: ScopeGlobal | ScopeSession, Name: TiDBEnableAsyncCommit, Value: BoolToOnOff(DefTiDBEnableAsyncCommit), Type: TypeBool, SetSession: func(s *SessionVars, val string) error {
		s.EnableAsyncCommit = TiDBOptOn(val)
		return nil
	}},
	{Scope: ScopeGlobal | ScopeSession, Name: TiDBEnable1PC, Value: BoolToOnOff(DefTiDBEnable1PC), Type: TypeBool, SetSession: func(s *SessionVars, val string) error {
		s.Enable1PC = TiDBOptOn(val)
		return nil
	}},
	{Scope: ScopeGlobal | ScopeSession, Name: TiDBGuaranteeLinearizability, Value: BoolToOnOff(DefTiDBGuaranteeLinearizability), Type: TypeBool, SetSession: func(s *SessionVars, val string) error {
		s.GuaranteeLinearizability = TiDBOptOn(val)
		return nil
	}},
	{Scope: ScopeGlobal | ScopeSession, Name: TiDBAnalyzeVersion, Value: strconv.Itoa(DefTiDBAnalyzeVersion), Type: TypeInt, MinValue: 1, MaxValue: 2, Validation: func(vars *SessionVars, normalizedValue string, originalValue string, scope ScopeFlag) (string, error) {
		if normalizedValue == "2" && FeedbackProbability != nil && FeedbackProbability.Load() > 0 {
			var original string
			var err error
			if scope == ScopeGlobal {
				original, err = vars.GlobalVarsAccessor.GetGlobalSysVar(TiDBAnalyzeVersion)
				if err != nil {
					return normalizedValue, nil
				}
			} else {
				original = strconv.Itoa(vars.AnalyzeVersion)
			}
			vars.StmtCtx.AppendError(errors.New("variable tidb_analyze_version not updated because analyze version 2 is incompatible with query feedback. Please consider setting feedback-probability to 0.0 in config file to disable query feedback"))
			return original, nil
		}
		return normalizedValue, nil
	}, SetSession: func(s *SessionVars, val string) error {
		s.AnalyzeVersion = tidbOptPositiveInt32(val, DefTiDBAnalyzeVersion)
		return nil
	}},
	{Scope: ScopeGlobal | ScopeSession, Name: TiDBEnableIndexMergeJoin, Value: BoolToOnOff(DefTiDBEnableIndexMergeJoin), Hidden: true, Type: TypeBool, SetSession: func(s *SessionVars, val string) error {
		s.EnableIndexMergeJoin = TiDBOptOn(val)
		return nil
	}},
	{Scope: ScopeGlobal | ScopeSession, Name: TiDBTrackAggregateMemoryUsage, Value: BoolToOnOff(DefTiDBTrackAggregateMemoryUsage), Type: TypeBool, SetSession: func(s *SessionVars, val string) error {
		s.TrackAggregateMemoryUsage = TiDBOptOn(val)
		return nil
	}},
	{Scope: ScopeGlobal | ScopeSession, Name: TiDBMultiStatementMode, Value: Off, Type: TypeEnum, PossibleValues: []string{Off, On, Warn}, SetSession: func(s *SessionVars, val string) error {
		s.MultiStatementMode = TiDBOptOnOffWarn(val)
		return nil
	}},
	{Scope: ScopeGlobal | ScopeSession, Name: TiDBEnableExchangePartition, Value: BoolToOnOff(DefTiDBEnableExchangePartition), Type: TypeBool, SetSession: func(s *SessionVars, val string) error {
		s.TiDBEnableExchangePartition = TiDBOptOn(val)
		return nil
	}},
	// It's different from tmp_table_size or max_heap_table_size. See https://github.com/pingcap/tidb/issues/28691.
	{Scope: ScopeGlobal | ScopeSession, Name: TiDBTmpTableMaxSize, Value: strconv.Itoa(DefTiDBTmpTableMaxSize), Type: TypeUnsigned, MinValue: 1 << 20, MaxValue: 1 << 37, SetSession: func(s *SessionVars, val string) error {
		s.TMPTableSize = TidbOptInt64(val, DefTiDBTmpTableMaxSize)
		return nil
	}},
	{Scope: ScopeGlobal | ScopeSession, Name: TiDBEnableOrderedResultMode, Value: BoolToOnOff(DefTiDBEnableOrderedResultMode), Type: TypeBool, SetSession: func(s *SessionVars, val string) error {
		s.EnableStableResultMode = TiDBOptOn(val)
		return nil
	}},
	{Scope: ScopeGlobal | ScopeSession, Name: TiDBEnablePseudoForOutdatedStats, Value: BoolToOnOff(DefTiDBEnablePseudoForOutdatedStats), Type: TypeBool, SetSession: func(s *SessionVars, val string) error {
		s.EnablePseudoForOutdatedStats = TiDBOptOn(val)
		return nil
	}},
	{Scope: ScopeGlobal | ScopeSession, Name: TiDBRegardNULLAsPoint, Value: BoolToOnOff(DefTiDBRegardNULLAsPoint), Type: TypeBool, SetSession: func(s *SessionVars, val string) error {
		s.RegardNULLAsPoint = TiDBOptOn(val)
		return nil
	}},
	{Scope: ScopeGlobal | ScopeSession, Name: TiDBEnablePaging, Value: BoolToOnOff(DefTiDBEnablePaging), Type: TypeBool, Hidden: true, SetSession: func(s *SessionVars, val string) error {
		s.EnablePaging = TiDBOptOn(val)
		return nil
	}, SetGlobal: func(s *SessionVars, val string) error {
		s.EnablePaging = TiDBOptOn(val)
		return nil
	}},
	{Scope: ScopeGlobal | ScopeSession, Name: TiDBEnableLegacyInstanceScope, Value: BoolToOnOff(DefEnableLegacyInstanceScope), Type: TypeBool, SetSession: func(s *SessionVars, val string) error {
		s.EnableLegacyInstanceScope = TiDBOptOn(val)
		return nil
	}},
	{Scope: ScopeGlobal | ScopeSession, Name: TiDBStatsLoadSyncWait, Value: strconv.Itoa(DefTiDBStatsLoadSyncWait), skipInit: true, Type: TypeInt, MinValue: 0, MaxValue: math.MaxInt32,
		SetSession: func(s *SessionVars, val string) error {
			s.StatsLoadSyncWait = TidbOptInt64(val, DefTiDBStatsLoadSyncWait)
			return nil
		},
		GetGlobal: func(s *SessionVars) (string, error) {
			return strconv.FormatInt(StatsLoadSyncWait.Load(), 10), nil
		},
		SetGlobal: func(s *SessionVars, val string) error {
			StatsLoadSyncWait.Store(TidbOptInt64(val, DefTiDBStatsLoadSyncWait))
			return nil
		},
	},
	{Scope: ScopeGlobal | ScopeSession, Name: TiDBSysdateIsNow, Value: BoolToOnOff(DefSysdateIsNow), Type: TypeBool,
		SetSession: func(vars *SessionVars, s string) error {
			vars.SysdateIsNow = TiDBOptOn(s)
			return nil
		},
	},
	{Scope: ScopeGlobal | ScopeSession, Name: TiDBEnableMutationChecker, Hidden: true,
		Value: BoolToOnOff(DefTiDBEnableMutationChecker), Type: TypeBool,
		SetSession: func(s *SessionVars, val string) error {
			s.EnableMutationChecker = TiDBOptOn(val)
			return nil
		},
	},
	{Scope: ScopeGlobal | ScopeSession, Name: TiDBTxnAssertionLevel, Value: DefTiDBTxnAssertionLevel, PossibleValues: []string{AssertionOffStr, AssertionFastStr, AssertionStrictStr}, Hidden: true, Type: TypeEnum, SetSession: func(s *SessionVars, val string) error {
		s.AssertionLevel = tidbOptAssertionLevel(val)
		return nil
	}},
	{Scope: ScopeGlobal | ScopeSession, Name: TiDBBatchPendingTiFlashCount, Value: strconv.Itoa(DefTiDBBatchPendingTiFlashCount), MinValue: 0, MaxValue: math.MaxUint32, Hidden: false, Type: TypeUnsigned, SetSession: func(s *SessionVars, val string) error {
		b, e := strconv.Atoi(val)
		if e != nil {
			b = DefTiDBBatchPendingTiFlashCount
		}
		s.BatchPendingTiFlashCount = b
		return nil
	}},
	{Scope: ScopeGlobal | ScopeSession, Name: TiDBIgnorePreparedCacheCloseStmt, Value: BoolToOnOff(DefTiDBIgnorePreparedCacheCloseStmt), Type: TypeBool,
		SetSession: func(vars *SessionVars, s string) error {
			vars.IgnorePreparedCacheCloseStmt = TiDBOptOn(s)
			return nil
		},
	},
	{Scope: ScopeGlobal | ScopeSession, Name: TiDBEnableNewCostInterface, Value: BoolToOnOff(true), Hidden: false, Type: TypeBool,
		SetSession: func(vars *SessionVars, s string) error {
			vars.EnableNewCostInterface = TiDBOptOn(s)
			return nil
		},
	},
	{Scope: ScopeGlobal | ScopeSession, Name: TiDBCostModelVersion, Value: strconv.Itoa(1), Hidden: false, Type: TypeInt, MinValue: 1, MaxValue: 2,
		SetSession: func(vars *SessionVars, s string) error {
			vars.CostModelVersion = int(TidbOptInt64(s, 1))
			return nil
		},
	},
	{Scope: ScopeGlobal | ScopeSession, Name: TiDBRCReadCheckTS, Type: TypeBool, Value: BoolToOnOff(DefRCReadCheckTS), SetSession: func(s *SessionVars, val string) error {
		s.RcReadCheckTS = TiDBOptOn(val)
		return nil
	}},
	{Scope: ScopeGlobal | ScopeSession, Name: TiDBRemoveOrderbyInSubquery, Value: BoolToOnOff(DefTiDBRemoveOrderbyInSubquery), Type: TypeBool, SetSession: func(s *SessionVars, val string) error {
		s.RemoveOrderbyInSubquery = TiDBOptOn(val)
		return nil
	}},
	{Scope: ScopeGlobal | ScopeSession, Name: TiDBMemQuotaQuery, Value: strconv.Itoa(DefTiDBMemQuotaQuery), Type: TypeInt, MinValue: -1, MaxValue: math.MaxInt64, SetSession: func(s *SessionVars, val string) error {
		s.MemQuotaQuery = TidbOptInt64(val, DefTiDBMemQuotaQuery)
		return nil
	}, Validation: func(vars *SessionVars, normalizedValue string, originalValue string, scope ScopeFlag) (string, error) {
		intVal := TidbOptInt64(normalizedValue, DefTiDBMemQuotaQuery)
		if intVal > 0 && intVal < 128 {
			vars.StmtCtx.AppendWarning(ErrTruncatedWrongValue.GenWithStackByArgs(TiDBMemQuotaQuery, originalValue))
			normalizedValue = "128"
		}
		return normalizedValue, nil
	}},
	{Scope: ScopeGlobal | ScopeSession, Name: TiDBNonTransactionalIgnoreError, Value: BoolToOnOff(DefTiDBBatchDMLIgnoreError), Type: TypeBool,
		SetSession: func(s *SessionVars, val string) error {
			s.NonTransactionalIgnoreError = TiDBOptOn(val)
			return nil
		},
	},
	{Scope: ScopeGlobal | ScopeSession, Name: TiFlashFineGrainedShuffleStreamCount, Value: strconv.Itoa(DefTiFlashFineGrainedShuffleStreamCount), Type: TypeInt, MinValue: -1, MaxValue: 1024,
		SetSession: func(s *SessionVars, val string) error {
			s.TiFlashFineGrainedShuffleStreamCount = TidbOptInt64(val, DefTiFlashFineGrainedShuffleStreamCount)
			return nil
		}},
	{Scope: ScopeGlobal | ScopeSession, Name: TiFlashFineGrainedShuffleBatchSize, Value: strconv.Itoa(DefTiFlashFineGrainedShuffleBatchSize), Type: TypeUnsigned, MinValue: 1, MaxValue: math.MaxUint64,
		SetSession: func(s *SessionVars, val string) error {
			s.TiFlashFineGrainedShuffleBatchSize = uint64(TidbOptInt64(val, DefTiFlashFineGrainedShuffleBatchSize))
			return nil
		}},
	{Scope: ScopeGlobal, Name: TiDBSimplifiedMetrics, Value: BoolToOnOff(DefTiDBSimplifiedMetrics), Type: TypeBool,
		SetGlobal: func(vars *SessionVars, s string) error {
			metrics.ToggleSimplifiedMode(TiDBOptOn(s))
			return nil
		}},
<<<<<<< HEAD

	{Scope: ScopeGlobal | ScopeSession, Name: TiDBMinPagingSize, Value: strconv.Itoa(DefMinPagingSize), Type: TypeUnsigned, MinValue: 1, MaxValue: paging.MaxPagingSize, SetSession: func(s *SessionVars, val string) error {
=======
	{Scope: ScopeGlobal | ScopeSession, Name: TiDBMinPagingSize, Value: strconv.Itoa(DefMinPagingSize), Type: TypeUnsigned, MinValue: 1, MaxValue: math.MaxInt64, SetSession: func(s *SessionVars, val string) error {
>>>>>>> 9a16a8dd
		s.MinPagingSize = tidbOptPositiveInt32(val, DefMinPagingSize)
		return nil
	}},
	{Scope: ScopeGlobal | ScopeSession, Name: TiDBMaxPagingSize, Value: strconv.Itoa(DefMaxPagingSize), Type: TypeUnsigned, MinValue: 1, MaxValue: math.MaxInt64, SetSession: func(s *SessionVars, val string) error {
		s.MaxPagingSize = tidbOptPositiveInt32(val, DefMaxPagingSize)
		return nil
	}},
	{Scope: ScopeSession, Name: TiDBMemoryDebugModeMinHeapInUse, Value: strconv.Itoa(0), Type: TypeInt, MinValue: math.MinInt64, MaxValue: math.MaxInt64, SetSession: func(s *SessionVars, val string) error {
		s.MemoryDebugModeMinHeapInUse = TidbOptInt64(val, 0)
		return nil
	}},
	{Scope: ScopeSession, Name: TiDBMemoryDebugModeAlarmRatio, Value: strconv.Itoa(0), Type: TypeInt, MinValue: 0, MaxValue: math.MaxInt64, SetSession: func(s *SessionVars, val string) error {
		s.MemoryDebugModeAlarmRatio = TidbOptInt64(val, 0)
		return nil
	}},
	{Scope: ScopeGlobal | ScopeSession, Name: TiDBEnableAnalyzeSnapshot, Value: BoolToOnOff(DefTiDBEnableAnalyzeSnapshot), Type: TypeBool, SetSession: func(s *SessionVars, val string) error {
		s.EnableAnalyzeSnapshot = TiDBOptOn(val)
		return nil
	}},
	{Scope: ScopeGlobal, Name: TiDBGenerateBinaryPlan, Value: BoolToOnOff(DefTiDBGenerateBinaryPlan), Type: TypeBool, SetGlobal: func(s *SessionVars, val string) error {
		GenerateBinaryPlan.Store(TiDBOptOn(val))
		return nil
	}},
	{Scope: ScopeGlobal | ScopeSession, Name: TiDBDefaultStrMatchSelectivity, Value: strconv.FormatFloat(DefTiDBDefaultStrMatchSelectivity, 'f', -1, 64), Type: TypeFloat, MinValue: 0, MaxValue: 1,
		SetSession: func(s *SessionVars, val string) error {
			s.DefaultStrMatchSelectivity = tidbOptFloat64(val, DefTiDBDefaultStrMatchSelectivity)
			return nil
		}},
	{Scope: ScopeGlobal, Name: TiDBDDLEnableFastReorg, Value: BoolToOnOff(DefTiDBDDLEnableFastReorg), Type: TypeBool, GetGlobal: func(sv *SessionVars) (string, error) {
		return BoolToOnOff(EnableFastDDL.Load()), nil
	}, SetGlobal: func(s *SessionVars, val string) error {
		EnableFastDDL.Store(TiDBOptOn(val))
		return nil
	}},
	// This system var is set disk quota for lightning sort dir, from 100 GB to 1PB.
	{Scope: ScopeGlobal, Name: TiDBDDLDiskQuota, Value: strconv.Itoa(DefTiDBDDLDiskQuota), Type: TypeInt, MinValue: DefTiDBDDLDiskQuota, MaxValue: 1024 * 1024 * DefTiDBDDLDiskQuota / 100, GetGlobal: func(sv *SessionVars) (string, error) {
		return strconv.FormatInt(DDLDiskQuota.Load(), 10), nil
	}, SetGlobal: func(s *SessionVars, val string) error {
		DDLDiskQuota.Store(TidbOptInt64(val, DefTiDBDDLDiskQuota))
		return nil
	}},
}

// FeedbackProbability points to the FeedbackProbability in statistics package.
// It's initialized in init() in feedback.go to solve import cycle.
var FeedbackProbability *atomic2.Float64

// SetNamesVariables is the system variable names related to set names statements.
var SetNamesVariables = []string{
	CharacterSetClient,
	CharacterSetConnection,
	CharacterSetResults,
}

// SetCharsetVariables is the system variable names related to set charset statements.
var SetCharsetVariables = []string{
	CharacterSetClient,
	CharacterSetResults,
}

const (
	// CharacterSetConnection is the name for character_set_connection system variable.
	CharacterSetConnection = "character_set_connection"
	// CollationConnection is the name for collation_connection system variable.
	CollationConnection = "collation_connection"
	// CharsetDatabase is the name for character_set_database system variable.
	CharsetDatabase = "character_set_database"
	// CollationDatabase is the name for collation_database system variable.
	CollationDatabase = "collation_database"
	// CharacterSetFilesystem is the name for character_set_filesystem system variable.
	CharacterSetFilesystem = "character_set_filesystem"
	// CharacterSetClient is the name for character_set_client system variable.
	CharacterSetClient = "character_set_client"
	// CharacterSetSystem is the name for character_set_system system variable.
	CharacterSetSystem = "character_set_system"
	// GeneralLog is the name for 'general_log' system variable.
	GeneralLog = "general_log"
	// AvoidTemporalUpgrade is the name for 'avoid_temporal_upgrade' system variable.
	AvoidTemporalUpgrade = "avoid_temporal_upgrade"
	// MaxPreparedStmtCount is the name for 'max_prepared_stmt_count' system variable.
	MaxPreparedStmtCount = "max_prepared_stmt_count"
	// BigTables is the name for 'big_tables' system variable.
	BigTables = "big_tables"
	// CheckProxyUsers is the name for 'check_proxy_users' system variable.
	CheckProxyUsers = "check_proxy_users"
	// CoreFile is the name for 'core_file' system variable.
	CoreFile = "core_file"
	// DefaultWeekFormat is the name for 'default_week_format' system variable.
	DefaultWeekFormat = "default_week_format"
	// GroupConcatMaxLen is the name for 'group_concat_max_len' system variable.
	GroupConcatMaxLen = "group_concat_max_len"
	// DelayKeyWrite is the name for 'delay_key_write' system variable.
	DelayKeyWrite = "delay_key_write"
	// EndMarkersInJSON is the name for 'end_markers_in_json' system variable.
	EndMarkersInJSON = "end_markers_in_json"
	// Hostname is the name for 'hostname' system variable.
	Hostname = "hostname"
	// InnodbCommitConcurrency is the name for 'innodb_commit_concurrency' system variable.
	InnodbCommitConcurrency = "innodb_commit_concurrency"
	// InnodbFastShutdown is the name for 'innodb_fast_shutdown' system variable.
	InnodbFastShutdown = "innodb_fast_shutdown"
	// InnodbLockWaitTimeout is the name for 'innodb_lock_wait_timeout' system variable.
	InnodbLockWaitTimeout = "innodb_lock_wait_timeout"
	// SQLLogBin is the name for 'sql_log_bin' system variable.
	SQLLogBin = "sql_log_bin"
	// LogBin is the name for 'log_bin' system variable.
	LogBin = "log_bin"
	// MaxSortLength is the name for 'max_sort_length' system variable.
	MaxSortLength = "max_sort_length"
	// MaxSpRecursionDepth is the name for 'max_sp_recursion_depth' system variable.
	MaxSpRecursionDepth = "max_sp_recursion_depth"
	// MaxUserConnections is the name for 'max_user_connections' system variable.
	MaxUserConnections = "max_user_connections"
	// OfflineMode is the name for 'offline_mode' system variable.
	OfflineMode = "offline_mode"
	// InteractiveTimeout is the name for 'interactive_timeout' system variable.
	InteractiveTimeout = "interactive_timeout"
	// FlushTime is the name for 'flush_time' system variable.
	FlushTime = "flush_time"
	// PseudoSlaveMode is the name for 'pseudo_slave_mode' system variable.
	PseudoSlaveMode = "pseudo_slave_mode"
	// LowPriorityUpdates is the name for 'low_priority_updates' system variable.
	LowPriorityUpdates = "low_priority_updates"
	// LowerCaseTableNames is the name for 'lower_case_table_names' system variable.
	LowerCaseTableNames = "lower_case_table_names"
	// SessionTrackGtids is the name for 'session_track_gtids' system variable.
	SessionTrackGtids = "session_track_gtids"
	// OldPasswords is the name for 'old_passwords' system variable.
	OldPasswords = "old_passwords"
	// MaxConnections is the name for 'max_connections' system variable.
	MaxConnections = "max_connections"
	// SkipNameResolve is the name for 'skip_name_resolve' system variable.
	SkipNameResolve = "skip_name_resolve"
	// ForeignKeyChecks is the name for 'foreign_key_checks' system variable.
	ForeignKeyChecks = "foreign_key_checks"
	// SQLSafeUpdates is the name for 'sql_safe_updates' system variable.
	SQLSafeUpdates = "sql_safe_updates"
	// WarningCount is the name for 'warning_count' system variable.
	WarningCount = "warning_count"
	// ErrorCount is the name for 'error_count' system variable.
	ErrorCount = "error_count"
	// SQLSelectLimit is the name for 'sql_select_limit' system variable.
	SQLSelectLimit = "sql_select_limit"
	// MaxConnectErrors is the name for 'max_connect_errors' system variable.
	MaxConnectErrors = "max_connect_errors"
	// TableDefinitionCache is the name for 'table_definition_cache' system variable.
	TableDefinitionCache = "table_definition_cache"
	// Timestamp is the name for 'timestamp' system variable.
	Timestamp = "timestamp"
	// ConnectTimeout is the name for 'connect_timeout' system variable.
	ConnectTimeout = "connect_timeout"
	// SyncBinlog is the name for 'sync_binlog' system variable.
	SyncBinlog = "sync_binlog"
	// BlockEncryptionMode is the name for 'block_encryption_mode' system variable.
	BlockEncryptionMode = "block_encryption_mode"
	// WaitTimeout is the name for 'wait_timeout' system variable.
	WaitTimeout = "wait_timeout"
	// ValidatePasswordNumberCount is the name of 'validate_password_number_count' system variable.
	ValidatePasswordNumberCount = "validate_password_number_count"
	// ValidatePasswordLength is the name of 'validate_password_length' system variable.
	ValidatePasswordLength = "validate_password_length"
	// Version is the name of 'version' system variable.
	Version = "version"
	// VersionComment is the name of 'version_comment' system variable.
	VersionComment = "version_comment"
	// PluginDir is the name of 'plugin_dir' system variable.
	PluginDir = "plugin_dir"
	// PluginLoad is the name of 'plugin_load' system variable.
	PluginLoad = "plugin_load"
	// TiDBEnableDDL indicates whether the tidb-server runs DDL statements,
	TiDBEnableDDL = "tidb_enable_ddl"
	// Port is the name for 'port' system variable.
	Port = "port"
	// DataDir is the name for 'datadir' system variable.
	DataDir = "datadir"
	// Profiling is the name for 'Profiling' system variable.
	Profiling = "profiling"
	// Socket is the name for 'socket' system variable.
	Socket = "socket"
	// BinlogOrderCommits is the name for 'binlog_order_commits' system variable.
	BinlogOrderCommits = "binlog_order_commits"
	// MasterVerifyChecksum is the name for 'master_verify_checksum' system variable.
	MasterVerifyChecksum = "master_verify_checksum"
	// ValidatePasswordCheckUserName is the name for 'validate_password_check_user_name' system variable.
	ValidatePasswordCheckUserName = "validate_password_check_user_name"
	// SuperReadOnly is the name for 'super_read_only' system variable.
	SuperReadOnly = "super_read_only"
	// SQLNotes is the name for 'sql_notes' system variable.
	SQLNotes = "sql_notes"
	// QueryCacheType is the name for 'query_cache_type' system variable.
	QueryCacheType = "query_cache_type"
	// SlaveCompressedProtocol is the name for 'slave_compressed_protocol' system variable.
	SlaveCompressedProtocol = "slave_compressed_protocol"
	// BinlogRowQueryLogEvents is the name for 'binlog_rows_query_log_events' system variable.
	BinlogRowQueryLogEvents = "binlog_rows_query_log_events"
	// LogSlowSlaveStatements is the name for 'log_slow_slave_statements' system variable.
	LogSlowSlaveStatements = "log_slow_slave_statements"
	// LogSlowAdminStatements is the name for 'log_slow_admin_statements' system variable.
	LogSlowAdminStatements = "log_slow_admin_statements"
	// LogQueriesNotUsingIndexes is the name for 'log_queries_not_using_indexes' system variable.
	LogQueriesNotUsingIndexes = "log_queries_not_using_indexes"
	// QueryCacheWlockInvalidate is the name for 'query_cache_wlock_invalidate' system variable.
	QueryCacheWlockInvalidate = "query_cache_wlock_invalidate"
	// SQLAutoIsNull is the name for 'sql_auto_is_null' system variable.
	SQLAutoIsNull = "sql_auto_is_null"
	// RelayLogPurge is the name for 'relay_log_purge' system variable.
	RelayLogPurge = "relay_log_purge"
	// AutomaticSpPrivileges is the name for 'automatic_sp_privileges' system variable.
	AutomaticSpPrivileges = "automatic_sp_privileges"
	// SQLQuoteShowCreate is the name for 'sql_quote_show_create' system variable.
	SQLQuoteShowCreate = "sql_quote_show_create"
	// SlowQueryLog is the name for 'slow_query_log' system variable.
	SlowQueryLog = "slow_query_log"
	// BinlogDirectNonTransactionalUpdates is the name for 'binlog_direct_non_transactional_updates' system variable.
	BinlogDirectNonTransactionalUpdates = "binlog_direct_non_transactional_updates"
	// SQLBigSelects is the name for 'sql_big_selects' system variable.
	SQLBigSelects = "sql_big_selects"
	// LogBinTrustFunctionCreators is the name for 'log_bin_trust_function_creators' system variable.
	LogBinTrustFunctionCreators = "log_bin_trust_function_creators"
	// OldAlterTable is the name for 'old_alter_table' system variable.
	OldAlterTable = "old_alter_table"
	// EnforceGtidConsistency is the name for 'enforce_gtid_consistency' system variable.
	EnforceGtidConsistency = "enforce_gtid_consistency"
	// SecureAuth is the name for 'secure_auth' system variable.
	SecureAuth = "secure_auth"
	// UniqueChecks is the name for 'unique_checks' system variable.
	UniqueChecks = "unique_checks"
	// SQLWarnings is the name for 'sql_warnings' system variable.
	SQLWarnings = "sql_warnings"
	// AutoCommit is the name for 'autocommit' system variable.
	AutoCommit = "autocommit"
	// KeepFilesOnCreate is the name for 'keep_files_on_create' system variable.
	KeepFilesOnCreate = "keep_files_on_create"
	// ShowOldTemporals is the name for 'show_old_temporals' system variable.
	ShowOldTemporals = "show_old_temporals"
	// LocalInFile is the name for 'local_infile' system variable.
	LocalInFile = "local_infile"
	// PerformanceSchema is the name for 'performance_schema' system variable.
	PerformanceSchema = "performance_schema"
	// Flush is the name for 'flush' system variable.
	Flush = "flush"
	// SlaveAllowBatching is the name for 'slave_allow_batching' system variable.
	SlaveAllowBatching = "slave_allow_batching"
	// MyISAMUseMmap is the name for 'myisam_use_mmap' system variable.
	MyISAMUseMmap = "myisam_use_mmap"
	// InnodbFilePerTable is the name for 'innodb_file_per_table' system variable.
	InnodbFilePerTable = "innodb_file_per_table"
	// InnodbLogCompressedPages is the name for 'innodb_log_compressed_pages' system variable.
	InnodbLogCompressedPages = "innodb_log_compressed_pages"
	// InnodbPrintAllDeadlocks is the name for 'innodb_print_all_deadlocks' system variable.
	InnodbPrintAllDeadlocks = "innodb_print_all_deadlocks"
	// InnodbStrictMode is the name for 'innodb_strict_mode' system variable.
	InnodbStrictMode = "innodb_strict_mode"
	// InnodbCmpPerIndexEnabled is the name for 'innodb_cmp_per_index_enabled' system variable.
	InnodbCmpPerIndexEnabled = "innodb_cmp_per_index_enabled"
	// InnodbBufferPoolDumpAtShutdown is the name for 'innodb_buffer_pool_dump_at_shutdown' system variable.
	InnodbBufferPoolDumpAtShutdown = "innodb_buffer_pool_dump_at_shutdown"
	// InnodbAdaptiveHashIndex is the name for 'innodb_adaptive_hash_index' system variable.
	InnodbAdaptiveHashIndex = "innodb_adaptive_hash_index"
	// InnodbFtEnableStopword is the name for 'innodb_ft_enable_stopword' system variable.
	InnodbFtEnableStopword = "innodb_ft_enable_stopword" // #nosec G101
	// InnodbSupportXA is the name for 'innodb_support_xa' system variable.
	InnodbSupportXA = "innodb_support_xa"
	// InnodbOptimizeFullTextOnly is the name for 'innodb_optimize_fulltext_only' system variable.
	InnodbOptimizeFullTextOnly = "innodb_optimize_fulltext_only"
	// InnodbStatusOutputLocks is the name for 'innodb_status_output_locks' system variable.
	InnodbStatusOutputLocks = "innodb_status_output_locks"
	// InnodbBufferPoolDumpNow is the name for 'innodb_buffer_pool_dump_now' system variable.
	InnodbBufferPoolDumpNow = "innodb_buffer_pool_dump_now"
	// InnodbBufferPoolLoadNow is the name for 'innodb_buffer_pool_load_now' system variable.
	InnodbBufferPoolLoadNow = "innodb_buffer_pool_load_now"
	// InnodbStatsOnMetadata is the name for 'innodb_stats_on_metadata' system variable.
	InnodbStatsOnMetadata = "innodb_stats_on_metadata"
	// InnodbDisableSortFileCache is the name for 'innodb_disable_sort_file_cache' system variable.
	InnodbDisableSortFileCache = "innodb_disable_sort_file_cache"
	// InnodbStatsAutoRecalc is the name for 'innodb_stats_auto_recalc' system variable.
	InnodbStatsAutoRecalc = "innodb_stats_auto_recalc"
	// InnodbBufferPoolLoadAbort is the name for 'innodb_buffer_pool_load_abort' system variable.
	InnodbBufferPoolLoadAbort = "innodb_buffer_pool_load_abort"
	// InnodbStatsPersistent is the name for 'innodb_stats_persistent' system variable.
	InnodbStatsPersistent = "innodb_stats_persistent"
	// InnodbRandomReadAhead is the name for 'innodb_random_read_ahead' system variable.
	InnodbRandomReadAhead = "innodb_random_read_ahead"
	// InnodbAdaptiveFlushing is the name for 'innodb_adaptive_flushing' system variable.
	InnodbAdaptiveFlushing = "innodb_adaptive_flushing"
	// InnodbTableLocks is the name for 'innodb_table_locks' system variable.
	InnodbTableLocks = "innodb_table_locks"
	// InnodbStatusOutput is the name for 'innodb_status_output' system variable.
	InnodbStatusOutput = "innodb_status_output"
	// NetBufferLength is the name for 'net_buffer_length' system variable.
	NetBufferLength = "net_buffer_length"
	// QueryCacheSize is the name of 'query_cache_size' system variable.
	QueryCacheSize = "query_cache_size"
	// TxReadOnly is the name of 'tx_read_only' system variable.
	TxReadOnly = "tx_read_only"
	// TransactionReadOnly is the name of 'transaction_read_only' system variable.
	TransactionReadOnly = "transaction_read_only"
	// CharacterSetServer is the name of 'character_set_server' system variable.
	CharacterSetServer = "character_set_server"
	// AutoIncrementIncrement is the name of 'auto_increment_increment' system variable.
	AutoIncrementIncrement = "auto_increment_increment"
	// AutoIncrementOffset is the name of 'auto_increment_offset' system variable.
	AutoIncrementOffset = "auto_increment_offset"
	// InitConnect is the name of 'init_connect' system variable.
	InitConnect = "init_connect"
	// CollationServer is the name of 'collation_server' variable.
	CollationServer = "collation_server"
	// NetWriteTimeout is the name of 'net_write_timeout' variable.
	NetWriteTimeout = "net_write_timeout"
	// ThreadPoolSize is the name of 'thread_pool_size' variable.
	ThreadPoolSize = "thread_pool_size"
	// WindowingUseHighPrecision is the name of 'windowing_use_high_precision' system variable.
	WindowingUseHighPrecision = "windowing_use_high_precision"
	// OptimizerSwitch is the name of 'optimizer_switch' system variable.
	OptimizerSwitch = "optimizer_switch"
	// SystemTimeZone is the name of 'system_time_zone' system variable.
	SystemTimeZone = "system_time_zone"
	// CTEMaxRecursionDepth is the name of 'cte_max_recursion_depth' system variable.
	CTEMaxRecursionDepth = "cte_max_recursion_depth"
	// SQLModeVar is the name of the 'sql_mode' system variable.
	SQLModeVar = "sql_mode"
	// CharacterSetResults is the name of the 'character_set_results' system variable.
	CharacterSetResults = "character_set_results"
	// MaxAllowedPacket is the name of the 'max_allowed_packet' system variable.
	MaxAllowedPacket = "max_allowed_packet"
	// TimeZone is the name of the 'time_zone' system variable.
	TimeZone = "time_zone"
	// TxnIsolation is the name of the 'tx_isolation' system variable.
	TxnIsolation = "tx_isolation"
	// TransactionIsolation is the name of the 'transaction_isolation' system variable.
	TransactionIsolation = "transaction_isolation"
	// TxnIsolationOneShot is the name of the 'tx_isolation_one_shot' system variable.
	TxnIsolationOneShot = "tx_isolation_one_shot"
	// MaxExecutionTime is the name of the 'max_execution_time' system variable.
	MaxExecutionTime = "max_execution_time"
	// ReadOnly is the name of the 'read_only' system variable.
	ReadOnly = "read_only"
	// DefaultAuthPlugin is the name of 'default_authentication_plugin' system variable.
	DefaultAuthPlugin = "default_authentication_plugin"
	// LastInsertID is the name of 'last_insert_id' system variable.
	LastInsertID = "last_insert_id"
	// Identity is the name of 'identity' system variable.
	Identity = "identity"
	// TiDBAllowFunctionForExpressionIndex is the name of `TiDBAllowFunctionForExpressionIndex` system variable.
	TiDBAllowFunctionForExpressionIndex = "tidb_allow_function_for_expression_index"
	// RandSeed1 is the name of 'rand_seed1' system variable.
	RandSeed1 = "rand_seed1"
	// RandSeed2 is the name of 'rand_seed2' system variable.
	RandSeed2 = "rand_seed2"
)<|MERGE_RESOLUTION|>--- conflicted
+++ resolved
@@ -1705,12 +1705,7 @@
 			metrics.ToggleSimplifiedMode(TiDBOptOn(s))
 			return nil
 		}},
-<<<<<<< HEAD
-
-	{Scope: ScopeGlobal | ScopeSession, Name: TiDBMinPagingSize, Value: strconv.Itoa(DefMinPagingSize), Type: TypeUnsigned, MinValue: 1, MaxValue: paging.MaxPagingSize, SetSession: func(s *SessionVars, val string) error {
-=======
 	{Scope: ScopeGlobal | ScopeSession, Name: TiDBMinPagingSize, Value: strconv.Itoa(DefMinPagingSize), Type: TypeUnsigned, MinValue: 1, MaxValue: math.MaxInt64, SetSession: func(s *SessionVars, val string) error {
->>>>>>> 9a16a8dd
 		s.MinPagingSize = tidbOptPositiveInt32(val, DefMinPagingSize)
 		return nil
 	}},
