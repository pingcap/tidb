--- conflicted
+++ resolved
@@ -1706,12 +1706,10 @@
 		s.MemoryDebugModeAlarmRatio = TidbOptInt64(val, 0)
 		return nil
 	}},
-<<<<<<< HEAD
 	{Scope: ScopeGlobal | ScopeSession, Name: SQLRequirePrimaryKey, Value: Off, Type: TypeBool, SetSession: func(s *SessionVars, val string) error {
 		s.PrimaryKeyRequired = TiDBOptOn(val)
 		return nil
 	}},
-=======
 	{Scope: ScopeGlobal | ScopeSession, Name: TiDBEnableAnalyzeSnapshot, Value: BoolToOnOff(DefTiDBEnableAnalyzeSnapshot), Type: TypeBool, SetSession: func(s *SessionVars, val string) error {
 		s.EnableAnalyzeSnapshot = TiDBOptOn(val)
 		return nil
@@ -1725,7 +1723,6 @@
 			s.DefaultStrMatchSelectivity = tidbOptFloat64(val, DefTiDBDefaultStrMatchSelectivity)
 			return nil
 		}},
->>>>>>> 28a8ffcf
 }
 
 // FeedbackProbability points to the FeedbackProbability in statistics package.
