--- conflicted
+++ resolved
@@ -1023,14 +1023,7 @@
 		}
 		return nil
 	}},
-<<<<<<< HEAD
-	{Scope: ScopeGlobal | ScopeSession, Name: TiDBStoreLimit, Value: strconv.FormatInt(atomic.LoadInt64(&config.GetGlobalConfig().TiKVClient.StoreLimit), 10), Type: TypeInt, MinValue: 0, MaxValue: math.MaxInt64, SetSession: func(s *SessionVars, val string) error {
-		tikvstore.StoreLimit.Store(TidbOptInt64(val, DefTiDBStoreLimit))
-		return nil
-	}, GetSession: func(s *SessionVars) (string, error) {
-=======
 	{Scope: ScopeGlobal, Name: TiDBStoreLimit, Value: strconv.FormatInt(atomic.LoadInt64(&config.GetGlobalConfig().TiKVClient.StoreLimit), 10), Type: TypeInt, MinValue: 0, MaxValue: math.MaxInt64, GetGlobal: func(s *SessionVars) (string, error) {
->>>>>>> d660e483
 		return strconv.FormatInt(tikvstore.StoreLimit.Load(), 10), nil
 	}, SetGlobal: func(s *SessionVars, val string) error {
 		tikvstore.StoreLimit.Store(TidbOptInt64(val, DefTiDBStoreLimit))
