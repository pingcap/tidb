// Copyright 2015 PingCAP, Inc.
//
// Licensed under the Apache License, Version 2.0 (the "License");
// you may not use this file except in compliance with the License.
// You may obtain a copy of the License at
//
//     http://www.apache.org/licenses/LICENSE-2.0
//
// Unless required by applicable law or agreed to in writing, software
// distributed under the License is distributed on an "AS IS" BASIS,
// WITHOUT WARRANTIES OR CONDITIONS OF ANY KIND, either express or implied.
// See the License for the specific language governing permissions and
// limitations under the License.

package variable

import (
	"encoding/json"
	"fmt"
	"math"
	"runtime"
	"strconv"
	"strings"
	"sync/atomic"
	"time"

	"github.com/pingcap/errors"
	"github.com/pingcap/tidb/config"
	"github.com/pingcap/tidb/kv"
	"github.com/pingcap/tidb/parser/charset"
	"github.com/pingcap/tidb/parser/mysql"
	"github.com/pingcap/tidb/sessionctx/stmtctx"
	"github.com/pingcap/tidb/types"
	"github.com/pingcap/tidb/util/collate"
	"github.com/pingcap/tidb/util/logutil"
	"github.com/pingcap/tidb/util/mathutil"
	"github.com/pingcap/tidb/util/stmtsummary"
	"github.com/pingcap/tidb/util/tikvutil"
	"github.com/pingcap/tidb/util/tls"
	topsqlstate "github.com/pingcap/tidb/util/topsql/state"
	"github.com/pingcap/tidb/util/versioninfo"
	tikvcfg "github.com/tikv/client-go/v2/config"
	tikvstore "github.com/tikv/client-go/v2/kv"
	atomic2 "go.uber.org/atomic"
)

// All system variables declared here are ordered by their scopes, which follow the order of scopes below:
// 		[NONE, SESSION, INSTANCE, GLOBAL, GLOBAL & SESSION]
// If you are adding a new system variable, please put it in the corresponding area.
var defaultSysVars = []*SysVar{
	/* The system variables below have NONE scope  */
	{Scope: ScopeNone, Name: SystemTimeZone, Value: "CST"},
	{Scope: ScopeNone, Name: Hostname, Value: DefHostname},
	{Scope: ScopeNone, Name: Port, Value: "4000", Type: TypeUnsigned, MinValue: 0, MaxValue: math.MaxUint16},
	{Scope: ScopeNone, Name: LogBin, Value: Off, Type: TypeBool},
	{Scope: ScopeNone, Name: VersionComment, Value: "TiDB Server (Apache License 2.0) " + versioninfo.TiDBEdition + " Edition, MySQL 5.7 compatible"},
	{Scope: ScopeNone, Name: Version, Value: mysql.ServerVersion},
	{Scope: ScopeNone, Name: DataDir, Value: "/usr/local/mysql/data/"},
	{Scope: ScopeNone, Name: Socket, Value: ""},
	{Scope: ScopeNone, Name: "license", Value: "Apache License 2.0"},
	{Scope: ScopeNone, Name: "have_ssl", Value: "DISABLED"},
	{Scope: ScopeNone, Name: "have_openssl", Value: "DISABLED"},
	{Scope: ScopeNone, Name: "ssl_ca", Value: ""},
	{Scope: ScopeNone, Name: "ssl_cert", Value: ""},
	{Scope: ScopeNone, Name: "ssl_key", Value: ""},
	{Scope: ScopeNone, Name: "version_compile_os", Value: runtime.GOOS},
	{Scope: ScopeNone, Name: "version_compile_machine", Value: runtime.GOARCH},
	/* TiDB specific variables */
	{Scope: ScopeNone, Name: TiDBEnableEnhancedSecurity, Value: Off, Type: TypeBool},
	{Scope: ScopeNone, Name: TiDBAllowFunctionForExpressionIndex, ReadOnly: true, Value: collectAllowFuncName4ExpressionIndex()},

	/* The system variables below have SESSION scope  */
	{Scope: ScopeSession, Name: Timestamp, Value: DefTimestamp, skipInit: true, MinValue: 0, MaxValue: 2147483647, Type: TypeFloat, GetSession: func(s *SessionVars) (string, error) {
		if timestamp, ok := s.systems[Timestamp]; ok && timestamp != DefTimestamp {
			return timestamp, nil
		}
		timestamp := s.StmtCtx.GetOrStoreStmtCache(stmtctx.StmtNowTsCacheKey, time.Now()).(time.Time)
		return types.ToString(float64(timestamp.UnixNano()) / float64(time.Second))
	}},
	{Scope: ScopeSession, Name: WarningCount, Value: "0", ReadOnly: true, skipInit: true, GetSession: func(s *SessionVars) (string, error) {
		return strconv.Itoa(s.SysWarningCount), nil
	}},
	{Scope: ScopeSession, Name: ErrorCount, Value: "0", ReadOnly: true, skipInit: true, GetSession: func(s *SessionVars) (string, error) {
		return strconv.Itoa(int(s.SysErrorCount)), nil
	}},
	{Scope: ScopeSession, Name: LastInsertID, Value: "", skipInit: true, GetSession: func(s *SessionVars) (string, error) {
		return strconv.FormatUint(s.StmtCtx.PrevLastInsertID, 10), nil
	}},
	{Scope: ScopeSession, Name: Identity, Value: "", skipInit: true, GetSession: func(s *SessionVars) (string, error) {
		return strconv.FormatUint(s.StmtCtx.PrevLastInsertID, 10), nil
	}},
	/* TiDB specific variables */
	// TODO: TiDBTxnScope is hidden because local txn feature is not done.
	{Scope: ScopeSession, Name: TiDBTxnScope, skipInit: true, Hidden: true, Value: kv.GlobalTxnScope, SetSession: func(s *SessionVars, val string) error {
		switch val {
		case kv.GlobalTxnScope:
			s.TxnScope = kv.NewGlobalTxnScopeVar()
		case kv.LocalTxnScope:
			if !EnableLocalTxn.Load() {
				return ErrWrongValueForVar.GenWithStack("@@txn_scope can not be set to local when tidb_enable_local_txn is off")
			}
			txnScope := config.GetTxnScopeFromConfig()
			if txnScope == kv.GlobalTxnScope {
				return ErrWrongValueForVar.GenWithStack("@@txn_scope can not be set to local when zone label is empty or \"global\"")
			}
			s.TxnScope = kv.NewLocalTxnScopeVar(txnScope)
		default:
			return ErrWrongValueForVar.GenWithStack("@@txn_scope value should be global or local")
		}
		return nil
	}, GetSession: func(s *SessionVars) (string, error) {
		return s.TxnScope.GetVarValue(), nil
	}},
	{Scope: ScopeSession, Name: TiDBTxnReadTS, Value: "", Hidden: true, SetSession: func(s *SessionVars, val string) error {
		return setTxnReadTS(s, val)
	}, Validation: func(vars *SessionVars, normalizedValue string, originalValue string, scope ScopeFlag) (string, error) {
		return normalizedValue, nil
	}},
	{Scope: ScopeSession, Name: TiDBReadStaleness, Value: strconv.Itoa(DefTiDBReadStaleness), Type: TypeInt, MinValue: math.MinInt32, MaxValue: 0, AllowEmpty: true, Hidden: false, SetSession: func(s *SessionVars, val string) error {
		return setReadStaleness(s, val)
	}},
	{Scope: ScopeSession, Name: TiDBEnforceMPPExecution, Type: TypeBool, Value: BoolToOnOff(config.GetGlobalConfig().Performance.EnforceMPP), Validation: func(vars *SessionVars, normalizedValue string, originalValue string, scope ScopeFlag) (string, error) {
		if TiDBOptOn(normalizedValue) && !vars.allowMPPExecution {
			return normalizedValue, ErrWrongValueForVar.GenWithStackByArgs("tidb_enforce_mpp", "1' but tidb_allow_mpp is 0, please activate tidb_allow_mpp at first.")
		}
		return normalizedValue, nil
	}, SetSession: func(s *SessionVars, val string) error {
		s.enforceMPPExecution = TiDBOptOn(val)
		return nil
	}},
	{Scope: ScopeGlobal | ScopeSession, Name: TiDBMaxTiFlashThreads, Type: TypeInt, Value: strconv.Itoa(DefTiFlashMaxThreads), MinValue: -1, MaxValue: MaxConfigurableConcurrency, SetSession: func(s *SessionVars, val string) error {
		s.TiFlashMaxThreads = TidbOptInt64(val, DefTiFlashMaxThreads)
		return nil
	}},
	{Scope: ScopeSession, Name: TiDBSnapshot, Value: "", skipInit: true, SetSession: func(s *SessionVars, val string) error {
		err := setSnapshotTS(s, val)
		if err != nil {
			return err
		}
		return nil
	}},
	{Scope: ScopeSession, Name: TiDBOptProjectionPushDown, Value: BoolToOnOff(config.GetGlobalConfig().Performance.ProjectionPushDown), skipInit: true, Type: TypeBool, SetSession: func(s *SessionVars, val string) error {
		s.AllowProjectionPushDown = TiDBOptOn(val)
		return nil
	}},
	{Scope: ScopeSession, Name: TiDBOptAggPushDown, Value: BoolToOnOff(DefOptAggPushDown), Type: TypeBool, skipInit: true, SetSession: func(s *SessionVars, val string) error {
		s.AllowAggPushDown = TiDBOptOn(val)
		return nil
	}},
	{Scope: ScopeSession, Name: TiDBOptDistinctAggPushDown, Value: BoolToOnOff(config.GetGlobalConfig().Performance.DistinctAggPushDown), skipInit: true, Type: TypeBool, SetSession: func(s *SessionVars, val string) error {
		s.AllowDistinctAggPushDown = TiDBOptOn(val)
		return nil
	}},
	{Scope: ScopeSession, Name: TiDBOptWriteRowID, Value: BoolToOnOff(DefOptWriteRowID), skipInit: true, SetSession: func(s *SessionVars, val string) error {
		s.AllowWriteRowID = TiDBOptOn(val)
		return nil
	}},
	{Scope: ScopeSession, Name: TiDBChecksumTableConcurrency, skipInit: true, Value: strconv.Itoa(DefChecksumTableConcurrency)},
	{Scope: ScopeSession, Name: TiDBBatchInsert, Value: BoolToOnOff(DefBatchInsert), Type: TypeBool, skipInit: true, SetSession: func(s *SessionVars, val string) error {
		s.BatchInsert = TiDBOptOn(val)
		return nil
	}},
	{Scope: ScopeSession, Name: TiDBBatchDelete, Value: BoolToOnOff(DefBatchDelete), Type: TypeBool, skipInit: true, SetSession: func(s *SessionVars, val string) error {
		s.BatchDelete = TiDBOptOn(val)
		return nil
	}},
	{Scope: ScopeSession, Name: TiDBBatchCommit, Value: BoolToOnOff(DefBatchCommit), Type: TypeBool, skipInit: true, SetSession: func(s *SessionVars, val string) error {
		s.BatchCommit = TiDBOptOn(val)
		return nil
	}},
	{Scope: ScopeSession, Name: TiDBCurrentTS, Value: strconv.Itoa(DefCurretTS), ReadOnly: true, skipInit: true, GetSession: func(s *SessionVars) (string, error) {
		return strconv.FormatUint(s.TxnCtx.StartTS, 10), nil
	}},
	{Scope: ScopeSession, Name: TiDBLastTxnInfo, Value: strconv.Itoa(DefCurretTS), ReadOnly: true, skipInit: true, GetSession: func(s *SessionVars) (string, error) {
		return s.LastTxnInfo, nil
	}},
	{Scope: ScopeSession, Name: TiDBLastQueryInfo, Value: strconv.Itoa(DefCurretTS), ReadOnly: true, skipInit: true, GetSession: func(s *SessionVars) (string, error) {
		info, err := json.Marshal(s.LastQueryInfo)
		if err != nil {
			return "", err
		}
		return string(info), nil
	}},
	{Scope: ScopeSession, Name: TiDBEnableChunkRPC, Value: On, Type: TypeBool, skipInit: true, SetSession: func(s *SessionVars, val string) error {
		s.EnableChunkRPC = TiDBOptOn(val)
		return nil
	}},
	{Scope: ScopeSession, Name: TxnIsolationOneShot, Value: "", skipInit: true, Validation: func(vars *SessionVars, normalizedValue string, originalValue string, scope ScopeFlag) (string, error) {
		return checkIsolationLevel(vars, normalizedValue, originalValue, scope)
	}, SetSession: func(s *SessionVars, val string) error {
		s.txnIsolationLevelOneShot.state = oneShotSet
		s.txnIsolationLevelOneShot.value = val
		return nil
	}},
	{Scope: ScopeSession, Name: TiDBOptimizerSelectivityLevel, Value: strconv.Itoa(DefTiDBOptimizerSelectivityLevel), skipInit: true, Type: TypeUnsigned, MinValue: 0, MaxValue: math.MaxInt32, SetSession: func(s *SessionVars, val string) error {
		s.OptimizerSelectivityLevel = tidbOptPositiveInt32(val, DefTiDBOptimizerSelectivityLevel)
		return nil
	}},
	{Scope: ScopeGlobal | ScopeSession, Name: TiDBOptimizerEnableOuterJoinReorder, Value: BoolToOnOff(DefTiDBEnableOuterJoinReorder), skipInit: true, Type: TypeBool, SetSession: func(s *SessionVars, val string) error {
		s.EnableOuterJoinReorder = TiDBOptOn(val)
		return nil
	}},
	{Scope: ScopeSession, Name: TiDBLogFileMaxDays, Value: strconv.Itoa(config.GetGlobalConfig().Log.File.MaxDays), Type: TypeInt, MinValue: 0, MaxValue: math.MaxInt32, skipInit: true, SetSession: func(s *SessionVars, val string) error {
		maxAge, err := strconv.ParseInt(val, 10, 32)
		if err != nil {
			return err
		}

		GlobalLogMaxDays.Store(int32(maxAge))

		cfg := config.GetGlobalConfig().Log.ToLogConfig()
		cfg.Config.File.MaxDays = int(maxAge)

		err = logutil.ReplaceLogger(cfg)
		if err != nil {
			return err
		}

		return nil
	}, GetSession: func(s *SessionVars) (string, error) {
		return strconv.FormatInt(int64(GlobalLogMaxDays.Load()), 10), nil
	}},
	{Scope: ScopeSession, Name: TiDBConfig, Value: "", ReadOnly: true, skipInit: true, GetSession: func(s *SessionVars) (string, error) {
		return config.GetJSONConfig()
	}},
	{Scope: ScopeSession, Name: TiDBDDLReorgPriority, Value: "PRIORITY_LOW", skipInit: true, SetSession: func(s *SessionVars, val string) error {
		s.setDDLReorgPriority(val)
		return nil
	}},
	{Scope: ScopeSession, Name: TiDBSlowQueryFile, Value: "", skipInit: true, SetSession: func(s *SessionVars, val string) error {
		s.SlowQueryFile = val
		return nil
	}},
	{Scope: ScopeSession, Name: TiDBWaitSplitRegionFinish, Value: BoolToOnOff(DefTiDBWaitSplitRegionFinish), skipInit: true, Type: TypeBool, SetSession: func(s *SessionVars, val string) error {
		s.WaitSplitRegionFinish = TiDBOptOn(val)
		return nil
	}},
	{Scope: ScopeSession, Name: TiDBWaitSplitRegionTimeout, Value: strconv.Itoa(DefWaitSplitRegionTimeout), skipInit: true, Type: TypeUnsigned, MinValue: 1, MaxValue: math.MaxInt32, SetSession: func(s *SessionVars, val string) error {
		s.WaitSplitRegionTimeout = uint64(tidbOptPositiveInt32(val, DefWaitSplitRegionTimeout))
		return nil
	}},
	{Scope: ScopeSession, Name: TiDBLowResolutionTSO, Value: Off, Type: TypeBool, skipInit: true, SetSession: func(s *SessionVars, val string) error {
		s.LowResolutionTSO = TiDBOptOn(val)
		return nil
	}},
	{Scope: ScopeSession, Name: TiDBAllowRemoveAutoInc, Value: BoolToOnOff(DefTiDBAllowRemoveAutoInc), skipInit: true, Type: TypeBool, SetSession: func(s *SessionVars, val string) error {
		s.AllowRemoveAutoInc = TiDBOptOn(val)
		return nil
	}},
	{Scope: ScopeSession, Name: TiDBIsolationReadEngines, Value: strings.Join(config.GetGlobalConfig().IsolationRead.Engines, ","), Validation: func(vars *SessionVars, normalizedValue string, originalValue string, scope ScopeFlag) (string, error) {
		engines := strings.Split(normalizedValue, ",")
		var formatVal string
		for i, engine := range engines {
			engine = strings.TrimSpace(engine)
			if i != 0 {
				formatVal += ","
			}
			switch {
			case strings.EqualFold(engine, kv.TiKV.Name()):
				formatVal += kv.TiKV.Name()
			case strings.EqualFold(engine, kv.TiFlash.Name()):
				formatVal += kv.TiFlash.Name()
			case strings.EqualFold(engine, kv.TiDB.Name()):
				formatVal += kv.TiDB.Name()
			default:
				return normalizedValue, ErrWrongValueForVar.GenWithStackByArgs(TiDBIsolationReadEngines, normalizedValue)
			}
		}
		return formatVal, nil
	}, SetSession: func(s *SessionVars, val string) error {
		s.IsolationReadEngines = make(map[kv.StoreType]struct{})
		for _, engine := range strings.Split(val, ",") {
			switch engine {
			case kv.TiKV.Name():
				s.IsolationReadEngines[kv.TiKV] = struct{}{}
			case kv.TiFlash.Name():
				s.IsolationReadEngines[kv.TiFlash] = struct{}{}
			case kv.TiDB.Name():
				s.IsolationReadEngines[kv.TiDB] = struct{}{}
			}
		}
		return nil
	}},
	{Scope: ScopeSession, Name: TiDBMetricSchemaStep, Value: strconv.Itoa(DefTiDBMetricSchemaStep), Type: TypeUnsigned, skipInit: true, MinValue: 10, MaxValue: 60 * 60 * 60, SetSession: func(s *SessionVars, val string) error {
		s.MetricSchemaStep = TidbOptInt64(val, DefTiDBMetricSchemaStep)
		return nil
	}},
	{Scope: ScopeSession, Name: TiDBMetricSchemaRangeDuration, Value: strconv.Itoa(DefTiDBMetricSchemaRangeDuration), skipInit: true, Type: TypeUnsigned, MinValue: 10, MaxValue: 60 * 60 * 60, SetSession: func(s *SessionVars, val string) error {
		s.MetricSchemaRangeDuration = TidbOptInt64(val, DefTiDBMetricSchemaRangeDuration)
		return nil
	}},
	{Scope: ScopeSession, Name: TiDBFoundInPlanCache, Value: BoolToOnOff(DefTiDBFoundInPlanCache), Type: TypeBool, ReadOnly: true, skipInit: true, SetSession: func(s *SessionVars, val string) error {
		s.FoundInPlanCache = TiDBOptOn(val)
		return nil
	}, GetSession: func(s *SessionVars) (string, error) {
		return BoolToOnOff(s.PrevFoundInPlanCache), nil
	}},
	{Scope: ScopeSession, Name: TiDBFoundInBinding, Value: BoolToOnOff(DefTiDBFoundInBinding), Type: TypeBool, ReadOnly: true, skipInit: true, SetSession: func(s *SessionVars, val string) error {
		s.FoundInBinding = TiDBOptOn(val)
		return nil
	}, GetSession: func(s *SessionVars) (string, error) {
		return BoolToOnOff(s.PrevFoundInBinding), nil
	}},
	{Scope: ScopeSession, Name: RandSeed1, Type: TypeInt, Value: "0", skipInit: true, MaxValue: math.MaxInt32, SetSession: func(s *SessionVars, val string) error {
		s.Rng.SetSeed1(uint32(tidbOptPositiveInt32(val, 0)))
		return nil
	}, GetSession: func(s *SessionVars) (string, error) {
		return "0", nil
	}},
	{Scope: ScopeSession, Name: RandSeed2, Type: TypeInt, Value: "0", skipInit: true, MaxValue: math.MaxInt32, SetSession: func(s *SessionVars, val string) error {
		s.Rng.SetSeed2(uint32(tidbOptPositiveInt32(val, 0)))
		return nil
	}, GetSession: func(s *SessionVars) (string, error) {
		return "0", nil
	}},
	{Scope: ScopeSession, Name: TiDBReadConsistency, Value: string(ReadConsistencyStrict), Type: TypeStr, Hidden: true,
		Validation: func(_ *SessionVars, normalized string, _ string, _ ScopeFlag) (string, error) {
			return normalized, validateReadConsistencyLevel(normalized)
		},
		SetSession: func(s *SessionVars, val string) error {
			s.ReadConsistency = ReadConsistencyLevel(val)
			return nil
		},
	},
	{Scope: ScopeSession, Name: TiDBLastDDLInfo, Value: strconv.Itoa(DefCurretTS), ReadOnly: true, skipInit: true, GetSession: func(s *SessionVars) (string, error) {
		info, err := json.Marshal(s.LastDDLInfo)
		if err != nil {
			return "", err
		}
		return string(info), nil
	}},

	/* The system variables below have INSTANCE scope  */
	{Scope: ScopeInstance, Name: TiDBGeneralLog, Value: BoolToOnOff(DefTiDBGeneralLog), Type: TypeBool, skipInit: true, SetGlobal: func(s *SessionVars, val string) error {
		ProcessGeneralLog.Store(TiDBOptOn(val))
		return nil
	}, GetGlobal: func(s *SessionVars) (string, error) {
		return BoolToOnOff(ProcessGeneralLog.Load()), nil
	}},
	{Scope: ScopeInstance, Name: TiDBSlowLogThreshold, Value: strconv.Itoa(logutil.DefaultSlowThreshold), skipInit: true, Type: TypeInt, MinValue: -1, MaxValue: math.MaxInt64, SetGlobal: func(s *SessionVars, val string) error {
		atomic.StoreUint64(&config.GetGlobalConfig().Instance.SlowThreshold, uint64(TidbOptInt64(val, logutil.DefaultSlowThreshold)))
		return nil
	}, GetGlobal: func(s *SessionVars) (string, error) {
		return strconv.FormatUint(atomic.LoadUint64(&config.GetGlobalConfig().Instance.SlowThreshold), 10), nil
	}},
	{Scope: ScopeInstance, Name: TiDBRecordPlanInSlowLog, Value: int32ToBoolStr(logutil.DefaultRecordPlanInSlowLog), skipInit: true, Type: TypeBool, SetGlobal: func(s *SessionVars, val string) error {
		atomic.StoreUint32(&config.GetGlobalConfig().Instance.RecordPlanInSlowLog, uint32(TidbOptInt64(val, logutil.DefaultRecordPlanInSlowLog)))
		return nil
	}, GetGlobal: func(s *SessionVars) (string, error) {
		enabled := atomic.LoadUint32(&config.GetGlobalConfig().Instance.RecordPlanInSlowLog) == 1
		return BoolToOnOff(enabled), nil
	}},
	{Scope: ScopeInstance, Name: TiDBEnableSlowLog, Value: BoolToOnOff(logutil.DefaultTiDBEnableSlowLog), Type: TypeBool, skipInit: true, SetGlobal: func(s *SessionVars, val string) error {
		config.GetGlobalConfig().Instance.EnableSlowLog.Store(TiDBOptOn(val))
		return nil
	}, GetGlobal: func(s *SessionVars) (string, error) {
		return BoolToOnOff(config.GetGlobalConfig().Instance.EnableSlowLog.Load()), nil
	}},
	{Scope: ScopeInstance, Name: TiDBCheckMb4ValueInUTF8, Value: BoolToOnOff(config.GetGlobalConfig().Instance.CheckMb4ValueInUTF8.Load()), skipInit: true, Type: TypeBool, SetGlobal: func(s *SessionVars, val string) error {
		config.GetGlobalConfig().Instance.CheckMb4ValueInUTF8.Store(TiDBOptOn(val))
		return nil
	}, GetGlobal: func(s *SessionVars) (string, error) {
		return BoolToOnOff(config.GetGlobalConfig().Instance.CheckMb4ValueInUTF8.Load()), nil
	}},
	{Scope: ScopeInstance, Name: TiDBPProfSQLCPU, Value: strconv.Itoa(DefTiDBPProfSQLCPU), Type: TypeInt, skipInit: true, MinValue: 0, MaxValue: 1, SetGlobal: func(s *SessionVars, val string) error {
		EnablePProfSQLCPU.Store(uint32(tidbOptPositiveInt32(val, DefTiDBPProfSQLCPU)) > 0)
		return nil
	}, GetGlobal: func(s *SessionVars) (string, error) {
		val := "0"
		if EnablePProfSQLCPU.Load() {
			val = "1"
		}
		return val, nil
	}},
	{Scope: ScopeInstance, Name: TiDBDDLSlowOprThreshold, Value: strconv.Itoa(DefTiDBDDLSlowOprThreshold), skipInit: true, SetGlobal: func(s *SessionVars, val string) error {
		atomic.StoreUint32(&DDLSlowOprThreshold, uint32(tidbOptPositiveInt32(val, DefTiDBDDLSlowOprThreshold)))
		return nil
	}, GetGlobal: func(s *SessionVars) (string, error) {
		return strconv.FormatUint(uint64(atomic.LoadUint32(&DDLSlowOprThreshold)), 10), nil
	}},
	{Scope: ScopeInstance, Name: TiDBForcePriority, skipInit: true, Value: mysql.Priority2Str[DefTiDBForcePriority], SetGlobal: func(s *SessionVars, val string) error {
		atomic.StoreInt32(&ForcePriority, int32(mysql.Str2Priority(val)))
		return nil
	}, GetGlobal: func(s *SessionVars) (string, error) {
		return mysql.Priority2Str[mysql.PriorityEnum(atomic.LoadInt32(&ForcePriority))], nil
	}},
	{Scope: ScopeInstance, Name: TiDBExpensiveQueryTimeThreshold, Value: strconv.Itoa(DefTiDBExpensiveQueryTimeThreshold), Type: TypeUnsigned, MinValue: int64(MinExpensiveQueryTimeThreshold), MaxValue: math.MaxInt32, SetGlobal: func(s *SessionVars, val string) error {
		atomic.StoreUint64(&ExpensiveQueryTimeThreshold, uint64(tidbOptPositiveInt32(val, DefTiDBExpensiveQueryTimeThreshold)))
		return nil
	}, GetGlobal: func(s *SessionVars) (string, error) {
		return strconv.FormatUint(atomic.LoadUint64(&ExpensiveQueryTimeThreshold), 10), nil
	}},
	{Scope: ScopeInstance, Name: TiDBMemoryUsageAlarmRatio, Value: strconv.FormatFloat(config.GetGlobalConfig().Instance.MemoryUsageAlarmRatio, 'f', -1, 64), Type: TypeFloat, MinValue: 0.0, MaxValue: 1.0, skipInit: true, SetGlobal: func(s *SessionVars, val string) error {
		MemoryUsageAlarmRatio.Store(tidbOptFloat64(val, 0.8))
		return nil
	}, GetGlobal: func(s *SessionVars) (string, error) {
		return fmt.Sprintf("%g", MemoryUsageAlarmRatio.Load()), nil
	}},
	{Scope: ScopeInstance, Name: TiDBEnableCollectExecutionInfo, Value: BoolToOnOff(DefTiDBEnableCollectExecutionInfo), skipInit: true, Type: TypeBool, SetGlobal: func(s *SessionVars, val string) error {
		oldConfig := config.GetGlobalConfig()
		newValue := TiDBOptOn(val)
		if oldConfig.Instance.EnableCollectExecutionInfo != newValue {
			newConfig := *oldConfig
			newConfig.Instance.EnableCollectExecutionInfo = newValue
			config.StoreGlobalConfig(&newConfig)
		}
		return nil
	}, GetGlobal: func(s *SessionVars) (string, error) {
		return BoolToOnOff(config.GetGlobalConfig().Instance.EnableCollectExecutionInfo), nil
	}},
	{Scope: ScopeInstance, Name: PluginLoad, Value: "", ReadOnly: true, GetGlobal: func(s *SessionVars) (string, error) {
		return config.GetGlobalConfig().Instance.PluginLoad, nil
	}},
	{Scope: ScopeInstance, Name: PluginDir, Value: "/data/deploy/plugin", ReadOnly: true, GetGlobal: func(s *SessionVars) (string, error) {
		return config.GetGlobalConfig().Instance.PluginDir, nil
	}},

	/* The system variables below have GLOBAL scope  */
	{Scope: ScopeGlobal, Name: MaxPreparedStmtCount, Value: strconv.FormatInt(DefMaxPreparedStmtCount, 10), Type: TypeInt, MinValue: -1, MaxValue: 1048576},
	{Scope: ScopeGlobal, Name: InitConnect, Value: ""},
	/* TiDB specific variables */
	{Scope: ScopeGlobal, Name: TiDBTSOClientBatchMaxWaitTime, Value: strconv.FormatFloat(DefTiDBTSOClientBatchMaxWaitTime, 'f', -1, 64), Type: TypeFloat, MinValue: 0, MaxValue: 10,
		GetGlobal: func(sv *SessionVars) (string, error) {
			return strconv.FormatFloat(MaxTSOBatchWaitInterval.Load(), 'f', -1, 64), nil
		},
		SetGlobal: func(s *SessionVars, val string) error {
			MaxTSOBatchWaitInterval.Store(tidbOptFloat64(val, DefTiDBTSOClientBatchMaxWaitTime))
			return nil
		}},
	{Scope: ScopeGlobal, Name: TiDBEnableTSOFollowerProxy, Value: BoolToOnOff(DefTiDBEnableTSOFollowerProxy), Type: TypeBool, GetGlobal: func(sv *SessionVars) (string, error) {
		return BoolToOnOff(EnableTSOFollowerProxy.Load()), nil
	}, SetGlobal: func(s *SessionVars, val string) error {
		EnableTSOFollowerProxy.Store(TiDBOptOn(val))
		return nil
	}},
	{Scope: ScopeGlobal, Name: TiDBEnableLocalTxn, Value: BoolToOnOff(DefTiDBEnableLocalTxn), Hidden: true, Type: TypeBool, GetGlobal: func(sv *SessionVars) (string, error) {
		return BoolToOnOff(EnableLocalTxn.Load()), nil
	}, SetGlobal: func(s *SessionVars, val string) error {
		oldVal := EnableLocalTxn.Load()
		newVal := TiDBOptOn(val)
		// Make sure the TxnScope is always Global when disable the Local Txn.
		// ON -> OFF
		if oldVal && !newVal {
			s.TxnScope = kv.NewGlobalTxnScopeVar()
		}
		EnableLocalTxn.Store(newVal)
		return nil
	}},
	{Scope: ScopeGlobal, Name: TiDBAutoAnalyzeRatio, Value: strconv.FormatFloat(DefAutoAnalyzeRatio, 'f', -1, 64), Type: TypeFloat, MinValue: 0, MaxValue: math.MaxUint64},
	{Scope: ScopeGlobal, Name: TiDBAutoAnalyzeStartTime, Value: DefAutoAnalyzeStartTime, Type: TypeTime},
	{Scope: ScopeGlobal, Name: TiDBAutoAnalyzeEndTime, Value: DefAutoAnalyzeEndTime, Type: TypeTime},
	{Scope: ScopeGlobal, Name: TiDBMemQuotaBindingCache, Value: strconv.FormatInt(DefTiDBMemQuotaBindingCache, 10), Type: TypeUnsigned, MaxValue: math.MaxInt32, GetGlobal: func(sv *SessionVars) (string, error) {
		return strconv.FormatInt(MemQuotaBindingCache.Load(), 10), nil
	}, SetGlobal: func(s *SessionVars, val string) error {
		MemQuotaBindingCache.Store(TidbOptInt64(val, DefTiDBMemQuotaBindingCache))
		return nil
	}},
<<<<<<< HEAD
	{Scope: ScopeGlobal, Name: TiDBDDLReorgWorkerCount, Value: strconv.Itoa(DefTiDBDDLReorgWorkerCount), Type: TypeUnsigned, MinValue: 1, MaxValue: MaxConfigurableConcurrency, SetSession: func(s *SessionVars, val string) error {
=======
	{Scope: ScopeGlobal, Name: TiDBRowFormatVersion, Value: strconv.Itoa(DefTiDBRowFormatV1), Type: TypeUnsigned, MinValue: 1, MaxValue: 2, SetSession: func(s *SessionVars, val string) error {
		formatVersion := int(TidbOptInt64(val, DefTiDBRowFormatV1))
		if formatVersion == DefTiDBRowFormatV1 {
			s.RowEncoder.Enable = false
		} else if formatVersion == DefTiDBRowFormatV2 {
			s.RowEncoder.Enable = true
		}
		SetDDLReorgRowFormat(TidbOptInt64(val, DefTiDBRowFormatV2))
		return nil
	}},
	{Scope: ScopeGlobal, Name: TiDBDDLReorgWorkerCount, Value: strconv.Itoa(DefTiDBDDLReorgWorkerCount), Type: TypeUnsigned, MinValue: 1, MaxValue: MaxConfigurableConcurrency, SetGlobal: func(s *SessionVars, val string) error {
>>>>>>> 233a7335
		SetDDLReorgWorkerCounter(int32(tidbOptPositiveInt32(val, DefTiDBDDLReorgWorkerCount)))
		return nil
	}},
	{Scope: ScopeGlobal, Name: TiDBDDLReorgBatchSize, Value: strconv.Itoa(DefTiDBDDLReorgBatchSize), Type: TypeUnsigned, MinValue: int64(MinDDLReorgBatchSize), MaxValue: uint64(MaxDDLReorgBatchSize), SetGlobal: func(s *SessionVars, val string) error {
		SetDDLReorgBatchSize(int32(tidbOptPositiveInt32(val, DefTiDBDDLReorgBatchSize)))
		return nil
	}},
	{Scope: ScopeGlobal, Name: TiDBDDLErrorCountLimit, Value: strconv.Itoa(DefTiDBDDLErrorCountLimit), Type: TypeUnsigned, MinValue: 0, MaxValue: math.MaxInt64, SetGlobal: func(s *SessionVars, val string) error {
		SetDDLErrorCountLimit(TidbOptInt64(val, DefTiDBDDLErrorCountLimit))
		return nil
	}},
	{Scope: ScopeGlobal, Name: TiDBMaxDeltaSchemaCount, Value: strconv.Itoa(DefTiDBMaxDeltaSchemaCount), Type: TypeUnsigned, MinValue: 100, MaxValue: 16384, SetGlobal: func(s *SessionVars, val string) error {
		// It's a global variable, but it also wants to be cached in server.
		SetMaxDeltaSchemaCount(TidbOptInt64(val, DefTiDBMaxDeltaSchemaCount))
		return nil
	}},
	{Scope: ScopeGlobal, Name: TiDBEnableChangeMultiSchema, Value: BoolToOnOff(DefTiDBChangeMultiSchema), Hidden: true, Type: TypeBool, SetGlobal: func(s *SessionVars, val string) error {
		EnableChangeMultiSchema.Store(TiDBOptOn(val))
		return nil
	}, GetGlobal: func(s *SessionVars) (string, error) {
		return BoolToOnOff(EnableChangeMultiSchema.Load()), nil
	}},
	{Scope: ScopeGlobal, Name: TiDBEnablePointGetCache, Value: BoolToOnOff(DefTiDBPointGetCache), Hidden: true, Type: TypeBool, SetGlobal: func(s *SessionVars, val string) error {
		EnablePointGetCache.Store(TiDBOptOn(val))
		return nil
	}, GetGlobal: func(s *SessionVars) (string, error) {
		return BoolToOnOff(EnablePointGetCache.Load()), nil
	}},
	{Scope: ScopeGlobal, Name: TiDBScatterRegion, Value: BoolToOnOff(DefTiDBScatterRegion), Type: TypeBool},
	{Scope: ScopeGlobal, Name: TiDBEnableStmtSummary, Value: BoolToOnOff(DefTiDBEnableStmtSummary), Type: TypeBool, AllowEmpty: true,
		SetGlobal: func(s *SessionVars, val string) error {
			return stmtsummary.StmtSummaryByDigestMap.SetEnabled(TiDBOptOn(val))
		}},
	{Scope: ScopeGlobal, Name: TiDBStmtSummaryInternalQuery, Value: BoolToOnOff(DefTiDBStmtSummaryInternalQuery), Type: TypeBool, AllowEmpty: true,
		SetGlobal: func(s *SessionVars, val string) error {
			return stmtsummary.StmtSummaryByDigestMap.SetEnabledInternalQuery(TiDBOptOn(val))
		}},
	{Scope: ScopeGlobal, Name: TiDBStmtSummaryRefreshInterval, Value: strconv.Itoa(DefTiDBStmtSummaryRefreshInterval), Type: TypeInt, MinValue: 1, MaxValue: math.MaxInt32, AllowEmpty: true,
		SetGlobal: func(s *SessionVars, val string) error {
			// convert val to int64
			return stmtsummary.StmtSummaryByDigestMap.SetRefreshInterval(TidbOptInt64(val, DefTiDBStmtSummaryRefreshInterval))
		}},
	{Scope: ScopeGlobal, Name: TiDBStmtSummaryHistorySize, Value: strconv.Itoa(DefTiDBStmtSummaryHistorySize), Type: TypeInt, MinValue: 0, MaxValue: math.MaxUint8, AllowEmpty: true,
		SetGlobal: func(s *SessionVars, val string) error {
			return stmtsummary.StmtSummaryByDigestMap.SetHistorySize(TidbOptInt(val, DefTiDBStmtSummaryHistorySize))
		}},
	{Scope: ScopeGlobal, Name: TiDBStmtSummaryMaxStmtCount, Value: strconv.Itoa(DefTiDBStmtSummaryMaxStmtCount), Type: TypeInt, MinValue: 1, MaxValue: math.MaxInt16, AllowEmpty: true,
		SetGlobal: func(s *SessionVars, val string) error {
			return stmtsummary.StmtSummaryByDigestMap.SetMaxStmtCount(uint(TidbOptInt(val, DefTiDBStmtSummaryMaxStmtCount)))
		}},
	{Scope: ScopeGlobal, Name: TiDBStmtSummaryMaxSQLLength, Value: strconv.Itoa(DefTiDBStmtSummaryMaxSQLLength), Type: TypeInt, MinValue: 0, MaxValue: math.MaxInt32, AllowEmpty: true,
		SetGlobal: func(s *SessionVars, val string) error {
			return stmtsummary.StmtSummaryByDigestMap.SetMaxSQLLength(TidbOptInt(val, DefTiDBStmtSummaryMaxSQLLength))
		}},
	{Scope: ScopeGlobal, Name: TiDBCapturePlanBaseline, Value: DefTiDBCapturePlanBaseline, Type: TypeBool, AllowEmptyAll: true},
	{Scope: ScopeGlobal, Name: TiDBEvolvePlanTaskMaxTime, Value: strconv.Itoa(DefTiDBEvolvePlanTaskMaxTime), Type: TypeInt, MinValue: -1, MaxValue: math.MaxInt64},
	{Scope: ScopeGlobal, Name: TiDBEvolvePlanTaskStartTime, Value: DefTiDBEvolvePlanTaskStartTime, Type: TypeTime},
	{Scope: ScopeGlobal, Name: TiDBEvolvePlanTaskEndTime, Value: DefTiDBEvolvePlanTaskEndTime, Type: TypeTime},
	{Scope: ScopeGlobal, Name: TiDBStoreLimit, Value: strconv.FormatInt(atomic.LoadInt64(&config.GetGlobalConfig().TiKVClient.StoreLimit), 10), Type: TypeInt, MinValue: 0, MaxValue: math.MaxInt64, GetGlobal: func(s *SessionVars) (string, error) {
		return strconv.FormatInt(tikvstore.StoreLimit.Load(), 10), nil
	}, SetGlobal: func(s *SessionVars, val string) error {
		tikvstore.StoreLimit.Store(TidbOptInt64(val, DefTiDBStoreLimit))
		return nil
	}},
	{Scope: ScopeGlobal, Name: TiDBTxnCommitBatchSize, Value: strconv.FormatUint(tikvstore.DefTxnCommitBatchSize, 10), Type: TypeUnsigned, MinValue: 1, MaxValue: 1 << 30,
		GetGlobal: func(sv *SessionVars) (string, error) {
			return strconv.FormatUint(tikvstore.TxnCommitBatchSize.Load(), 10), nil
		},
		SetGlobal: func(s *SessionVars, val string) error {
			tikvstore.TxnCommitBatchSize.Store(uint64(TidbOptInt64(val, int64(tikvstore.DefTxnCommitBatchSize))))
			return nil
		}},
	{Scope: ScopeGlobal, Name: TiDBRestrictedReadOnly, Value: BoolToOnOff(DefTiDBRestrictedReadOnly), Type: TypeBool, SetGlobal: func(s *SessionVars, val string) error {
		on := TiDBOptOn(val)
		// For user initiated SET GLOBAL, also change the value of TiDBSuperReadOnly
		if on && s.StmtCtx.StmtType == "Set" {
			err := s.GlobalVarsAccessor.SetGlobalSysVar(TiDBSuperReadOnly, "ON")
			if err != nil {
				return err
			}
		}
		RestrictedReadOnly.Store(on)
		return nil
	}},
	{Scope: ScopeGlobal, Name: TiDBSuperReadOnly, Value: BoolToOnOff(DefTiDBSuperReadOnly), Type: TypeBool, Validation: func(s *SessionVars, normalizedValue string, _ string, _ ScopeFlag) (string, error) {
		on := TiDBOptOn(normalizedValue)
		if !on && s.StmtCtx.StmtType == "Set" {
			result, err := s.GlobalVarsAccessor.GetGlobalSysVar(TiDBRestrictedReadOnly)
			if err != nil {
				return normalizedValue, err
			}
			if TiDBOptOn(result) {
				return normalizedValue, fmt.Errorf("can't turn off %s when %s is on", TiDBSuperReadOnly, TiDBRestrictedReadOnly)
			}
		}
		return normalizedValue, nil
	}, SetGlobal: func(s *SessionVars, val string) error {
		VarTiDBSuperReadOnly.Store(TiDBOptOn(val))
		return nil
	}},
	{Scope: ScopeGlobal, Name: TiDBEnableTelemetry, Value: BoolToOnOff(DefTiDBEnableTelemetry), Type: TypeBool},
	{Scope: ScopeGlobal, Name: TiDBEnableHistoricalStats, Value: Off, Type: TypeBool},
	/* tikv gc metrics */
	{Scope: ScopeGlobal, Name: TiDBGCEnable, Value: On, Type: TypeBool, GetGlobal: func(s *SessionVars) (string, error) {
		return getTiDBTableValue(s, "tikv_gc_enable", On)
	}, SetGlobal: func(s *SessionVars, val string) error {
		return setTiDBTableValue(s, "tikv_gc_enable", val, "Current GC enable status")
	}},
	{Scope: ScopeGlobal, Name: TiDBGCRunInterval, Value: "10m0s", Type: TypeDuration, MinValue: int64(time.Minute * 10), MaxValue: uint64(time.Hour * 24 * 365), GetGlobal: func(s *SessionVars) (string, error) {
		return getTiDBTableValue(s, "tikv_gc_run_interval", "10m0s")
	}, SetGlobal: func(s *SessionVars, val string) error {
		return setTiDBTableValue(s, "tikv_gc_run_interval", val, "GC run interval, at least 10m, in Go format.")
	}},
	{Scope: ScopeGlobal, Name: TiDBGCLifetime, Value: "10m0s", Type: TypeDuration, MinValue: int64(time.Minute * 10), MaxValue: uint64(time.Hour * 24 * 365), Validation: func(vars *SessionVars, normalizedValue string, originalValue string, scope ScopeFlag) (string, error) {
		return checkTiKVGCLifeTime(vars, normalizedValue, originalValue, scope)
	}, GetGlobal: func(s *SessionVars) (string, error) {
		return getTiDBTableValue(s, "tikv_gc_life_time", "10m0s")
	}, SetGlobal: func(s *SessionVars, val string) error {
		return setTiDBTableValue(s, "tikv_gc_life_time", val, "All versions within life time will not be collected by GC, at least 10m, in Go format.")
	}},
	{Scope: ScopeGlobal, Name: TiDBGCConcurrency, Value: "-1", Type: TypeInt, MinValue: 1, MaxValue: MaxConfigurableConcurrency, AllowAutoValue: true, GetGlobal: func(s *SessionVars) (string, error) {
		autoConcurrencyVal, err := getTiDBTableValue(s, "tikv_gc_auto_concurrency", On)
		if err == nil && autoConcurrencyVal == On {
			return "-1", nil // convention for "AUTO"
		}
		return getTiDBTableValue(s, "tikv_gc_concurrency", "-1")
	}, SetGlobal: func(s *SessionVars, val string) error {
		autoConcurrency := Off
		if val == "-1" {
			autoConcurrency = On
		}
		// Update both autoconcurrency and concurrency.
		if err := setTiDBTableValue(s, "tikv_gc_auto_concurrency", autoConcurrency, "Let TiDB pick the concurrency automatically. If set false, tikv_gc_concurrency will be used"); err != nil {
			return err
		}
		return setTiDBTableValue(s, "tikv_gc_concurrency", val, "How many goroutines used to do GC parallel, [1, 256], default 2")
	}},
	{Scope: ScopeGlobal, Name: TiDBGCScanLockMode, Value: "LEGACY", Type: TypeEnum, PossibleValues: []string{"PHYSICAL", "LEGACY"}, GetGlobal: func(s *SessionVars) (string, error) {
		return getTiDBTableValue(s, "tikv_gc_scan_lock_mode", "LEGACY")
	}, SetGlobal: func(s *SessionVars, val string) error {
		return setTiDBTableValue(s, "tikv_gc_scan_lock_mode", val, "Mode of scanning locks, \"physical\" or \"legacy\"")
	}},
	{Scope: ScopeGlobal, Name: TiDBGCMaxWaitTime, Value: strconv.Itoa(DefTiDBGCMaxWaitTime), Type: TypeInt, MinValue: 600, MaxValue: 31536000,
		Validation: func(vars *SessionVars, normalizedValue string, originalValue string, scope ScopeFlag) (string, error) {
			return checkGCTxnMaxWaitTime(vars, normalizedValue, originalValue, scope)
		}, SetGlobal: func(s *SessionVars, val string) error {
			GCMaxWaitTime.Store(TidbOptInt64(val, DefTiDBGCMaxWaitTime))
			return nil
		}},
	{Scope: ScopeGlobal, Name: TiDBTableCacheLease, Value: strconv.Itoa(DefTiDBTableCacheLease), Type: TypeUnsigned, MinValue: 1, MaxValue: 10, SetGlobal: func(s *SessionVars, sVal string) error {
		var val int64
		val, err := strconv.ParseInt(sVal, 10, 64)
		if err != nil {
			return errors.Trace(err)
		}
		TableCacheLease.Store(val)
		return nil
	}},
	// variable for top SQL feature.
	// TopSQL enable only be controlled by TopSQL pub/sub sinker.
	// This global variable only uses to update the global config which store in PD(ETCD).
	{Scope: ScopeGlobal, Name: TiDBEnableTopSQL, Value: BoolToOnOff(topsqlstate.DefTiDBTopSQLEnable), Type: TypeBool, AllowEmpty: true, GlobalConfigName: GlobalConfigEnableTopSQL},
	{Scope: ScopeGlobal, Name: TiDBTopSQLMaxTimeSeriesCount, Value: strconv.Itoa(topsqlstate.DefTiDBTopSQLMaxTimeSeriesCount), Type: TypeInt, MinValue: 1, MaxValue: 5000, GetGlobal: func(s *SessionVars) (string, error) {
		return strconv.FormatInt(topsqlstate.GlobalState.MaxStatementCount.Load(), 10), nil
	}, SetGlobal: func(vars *SessionVars, s string) error {
		val, err := strconv.ParseInt(s, 10, 64)
		if err != nil {
			return err
		}
		topsqlstate.GlobalState.MaxStatementCount.Store(val)
		return nil
	}},
	{Scope: ScopeGlobal, Name: TiDBTopSQLMaxMetaCount, Value: strconv.Itoa(topsqlstate.DefTiDBTopSQLMaxMetaCount), Type: TypeInt, MinValue: 1, MaxValue: 10000, GetGlobal: func(s *SessionVars) (string, error) {
		return strconv.FormatInt(topsqlstate.GlobalState.MaxCollect.Load(), 10), nil
	}, SetGlobal: func(vars *SessionVars, s string) error {
		val, err := strconv.ParseInt(s, 10, 64)
		if err != nil {
			return err
		}
		topsqlstate.GlobalState.MaxCollect.Store(val)
		return nil
	}},
	{Scope: ScopeGlobal, Name: SkipNameResolve, Value: Off, Type: TypeBool},
	{Scope: ScopeGlobal, Name: DefaultAuthPlugin, Value: mysql.AuthNativePassword, Type: TypeEnum, PossibleValues: []string{mysql.AuthNativePassword, mysql.AuthCachingSha2Password}},
	{Scope: ScopeGlobal, Name: TiDBPersistAnalyzeOptions, Value: BoolToOnOff(DefTiDBPersistAnalyzeOptions), skipInit: true, Type: TypeBool,
		GetGlobal: func(s *SessionVars) (string, error) {
			return BoolToOnOff(PersistAnalyzeOptions.Load()), nil
		},
		SetGlobal: func(s *SessionVars, val string) error {
			PersistAnalyzeOptions.Store(TiDBOptOn(val))
			return nil
		},
	},
	{Scope: ScopeGlobal, Name: TiDBEnableAutoAnalyze, Value: BoolToOnOff(DefTiDBEnableAutoAnalyze), Type: TypeBool,
		GetGlobal: func(s *SessionVars) (string, error) {
			return BoolToOnOff(RunAutoAnalyze.Load()), nil
		},
		SetGlobal: func(s *SessionVars, val string) error {
			RunAutoAnalyze.Store(TiDBOptOn(val))
			return nil
		},
	},
	{Scope: ScopeGlobal, Name: TiDBEnableColumnTracking, Value: BoolToOnOff(DefTiDBEnableColumnTracking), skipInit: true, Type: TypeBool, GetGlobal: func(s *SessionVars) (string, error) {
		return BoolToOnOff(EnableColumnTracking.Load()), nil
	}, SetGlobal: func(s *SessionVars, val string) error {
		v := TiDBOptOn(val)
		// If this is a user initiated statement,
		// we log that column tracking is disabled.
		if s.StmtCtx.StmtType == "Set" && !v {
			// Set the location to UTC to avoid time zone interference.
			disableTime := time.Now().UTC().Format(types.UTCTimeFormat)
			if err := setTiDBTableValue(s, TiDBDisableColumnTrackingTime, disableTime, "Record the last time tidb_enable_column_tracking is set off"); err != nil {
				return err
			}
		}
		EnableColumnTracking.Store(v)
		return nil
	}},
	{Scope: ScopeGlobal, Name: RequireSecureTransport, Value: BoolToOnOff(DefRequireSecureTransport), Type: TypeBool,
		GetGlobal: func(s *SessionVars) (string, error) {
			return BoolToOnOff(tls.RequireSecureTransport.Load()), nil
		},
		SetGlobal: func(s *SessionVars, val string) error {
			tls.RequireSecureTransport.Store(TiDBOptOn(val))
			return nil
		}, Validation: func(vars *SessionVars, normalizedValue string, originalValue string, scope ScopeFlag) (string, error) {
			if vars.StmtCtx.StmtType == "Set" && TiDBOptOn(normalizedValue) {
				// Refuse to set RequireSecureTransport to ON if the connection
				// issuing the change is not secure. This helps reduce the chance of users being locked out.
				if vars.TLSConnectionState == nil {
					return "", errors.New("require_secure_transport can only be set to ON if the connection issuing the change is secure")
				}
			}
			return normalizedValue, nil
		},
	},
	{Scope: ScopeGlobal, Name: TiDBStatsLoadPseudoTimeout, Value: BoolToOnOff(DefTiDBStatsLoadPseudoTimeout), skipInit: true, Type: TypeBool,
		GetGlobal: func(s *SessionVars) (string, error) {
			return strconv.FormatBool(StatsLoadPseudoTimeout.Load()), nil
		},
		SetGlobal: func(s *SessionVars, val string) error {
			StatsLoadPseudoTimeout.Store(TiDBOptOn(val))
			return nil
		},
	},
	{Scope: ScopeGlobal, Name: TiDBEnableBatchDML, Value: BoolToOnOff(DefTiDBEnableBatchDML), Type: TypeBool, SetGlobal: func(s *SessionVars, val string) error {
		EnableBatchDML.Store(TiDBOptOn(val))
		return nil
	}, GetGlobal: func(s *SessionVars) (string, error) {
		return BoolToOnOff(EnableBatchDML.Load()), nil
	}},
	{Scope: ScopeGlobal, Name: TiDBStatsCacheMemQuota, Value: strconv.Itoa(DefTiDBStatsCacheMemQuota),
		MinValue: 0, MaxValue: MaxTiDBStatsCacheMemQuota, Type: TypeInt,
		GetGlobal: func(vars *SessionVars) (string, error) {
			return strconv.FormatInt(StatsCacheMemQuota.Load(), 10), nil
		}, SetGlobal: func(vars *SessionVars, s string) error {
			v := TidbOptInt64(s, DefTiDBStatsCacheMemQuota)
			oldv := StatsCacheMemQuota.Load()
			if v != oldv {
				StatsCacheMemQuota.Store(v)
				SetStatsCacheCapacity.Load().(func(int64))(v)
			}
			return nil
		},
	},
	{Scope: ScopeGlobal, Name: TiDBQueryLogMaxLen, Value: strconv.Itoa(DefTiDBQueryLogMaxLen), Type: TypeInt, MinValue: 0, MaxValue: 1073741824, SetGlobal: func(s *SessionVars, val string) error {
		QueryLogMaxLen.Store(int32(TidbOptInt64(val, DefTiDBQueryLogMaxLen)))
		return nil
	}, GetGlobal: func(s *SessionVars) (string, error) {
		return fmt.Sprint(QueryLogMaxLen.Load()), nil
	}},
	{Scope: ScopeGlobal, Name: TiDBCommitterConcurrency, Value: strconv.Itoa(DefTiDBCommitterConcurrency), Type: TypeInt, MinValue: 1, MaxValue: 10000, SetGlobal: func(s *SessionVars, val string) error {
		tikvutil.CommitterConcurrency.Store(int32(TidbOptInt64(val, DefTiDBCommitterConcurrency)))
		cfg := config.GetGlobalConfig().GetTiKVConfig()
		tikvcfg.StoreGlobalConfig(cfg)
		return nil
	}, GetGlobal: func(s *SessionVars) (string, error) {
		return fmt.Sprint(tikvutil.CommitterConcurrency.Load()), nil
	}},
	{Scope: ScopeGlobal, Name: TiDBMemQuotaAnalyze, Value: strconv.Itoa(DefTiDBMemQuotaAnalyze), Type: TypeInt, MinValue: -1, MaxValue: math.MaxInt64,
		GetGlobal: func(s *SessionVars) (string, error) {
			return strconv.FormatInt(GetMemQuotaAnalyze(), 10), nil
		},
		SetGlobal: func(s *SessionVars, val string) error {
			SetMemQuotaAnalyze(TidbOptInt64(val, DefTiDBMemQuotaAnalyze))
			return nil
		},
	},
	{Scope: ScopeGlobal, Name: TiDBEnablePrepPlanCache, Value: BoolToOnOff(DefTiDBEnablePrepPlanCache), Type: TypeBool, SetGlobal: func(s *SessionVars, val string) error {
		EnablePreparedPlanCache.Store(TiDBOptOn(val))
		return nil
	}, GetGlobal: func(s *SessionVars) (string, error) {
		return BoolToOnOff(EnablePreparedPlanCache.Load()), nil
	}},
	{Scope: ScopeGlobal, Name: TiDBPrepPlanCacheSize, Value: strconv.FormatUint(uint64(DefTiDBPrepPlanCacheSize), 10), Type: TypeUnsigned, MinValue: 1, MaxValue: 100000, SetGlobal: func(s *SessionVars, val string) error {
		uVal, err := strconv.ParseUint(val, 10, 64)
		if err == nil {
			PreparedPlanCacheSize.Store(uVal)
		}
		return err
	}, GetGlobal: func(s *SessionVars) (string, error) {
		return strconv.FormatUint(PreparedPlanCacheSize.Load(), 10), nil
	}},
	{Scope: ScopeGlobal, Name: TiDBPrepPlanCacheMemoryGuardRatio, Value: strconv.FormatFloat(DefTiDBPrepPlanCacheMemoryGuardRatio, 'f', -1, 64), Type: TypeFloat, MinValue: 0.0, MaxValue: 1.0, SetGlobal: func(s *SessionVars, val string) error {
		f, err := strconv.ParseFloat(val, 64)
		if err == nil {
			PreparedPlanCacheMemoryGuardRatio.Store(f)
		}
		return err
	}, GetGlobal: func(s *SessionVars) (string, error) {
		return strconv.FormatFloat(PreparedPlanCacheMemoryGuardRatio.Load(), 'f', -1, 64), nil
	}},
	{Scope: ScopeGlobal, Name: TiDBMemOOMAction, Value: DefTiDBMemOOMAction, PossibleValues: []string{"CANCEL", "LOG"}, Type: TypeEnum,
		GetGlobal: func(s *SessionVars) (string, error) {
			return OOMAction.Load(), nil
		},
		SetGlobal: func(s *SessionVars, val string) error {
			OOMAction.Store(val)
			return nil
		}},
	{Scope: ScopeGlobal, Name: TiDBMaxAutoAnalyzeTime, Value: strconv.Itoa(DefTiDBMaxAutoAnalyzeTime), Type: TypeInt, MinValue: 0, MaxValue: math.MaxInt32,
		GetGlobal: func(s *SessionVars) (string, error) {
			return strconv.FormatInt(MaxAutoAnalyzeTime.Load(), 10), nil
		},
		SetGlobal: func(s *SessionVars, val string) error {
			num, err := strconv.ParseInt(val, 10, 64)
			if err == nil {
				MaxAutoAnalyzeTime.Store(num)
			}
			return err
		},
	},

	/* The system variables below have GLOBAL and SESSION scope  */
	{Scope: ScopeGlobal | ScopeSession, Name: SQLSelectLimit, Value: "18446744073709551615", Type: TypeUnsigned, MinValue: 0, MaxValue: math.MaxUint64, SetSession: func(s *SessionVars, val string) error {
		result, err := strconv.ParseUint(val, 10, 64)
		if err != nil {
			return errors.Trace(err)
		}
		s.SelectLimit = result
		return nil
	}},
	{Scope: ScopeGlobal | ScopeSession, Name: DefaultWeekFormat, Value: "0", Type: TypeUnsigned, MinValue: 0, MaxValue: 7},
	{Scope: ScopeGlobal | ScopeSession, Name: SQLModeVar, Value: mysql.DefaultSQLMode, IsHintUpdatable: true, Validation: func(vars *SessionVars, normalizedValue string, originalValue string, scope ScopeFlag) (string, error) {
		// Ensure the SQL mode parses
		normalizedValue = mysql.FormatSQLModeStr(normalizedValue)
		if _, err := mysql.GetSQLMode(normalizedValue); err != nil {
			return originalValue, err
		}
		return normalizedValue, nil
	}, SetSession: func(s *SessionVars, val string) error {
		val = mysql.FormatSQLModeStr(val)
		// Modes is a list of different modes separated by commas.
		sqlMode, err := mysql.GetSQLMode(val)
		if err != nil {
			return errors.Trace(err)
		}
		s.StrictSQLMode = sqlMode.HasStrictMode()
		s.SQLMode = sqlMode
		s.SetStatusFlag(mysql.ServerStatusNoBackslashEscaped, sqlMode.HasNoBackslashEscapesMode())
		return nil
	}},
	{Scope: ScopeGlobal | ScopeSession, Name: MaxExecutionTime, Value: "0", Type: TypeUnsigned, MinValue: 0, MaxValue: math.MaxInt32, IsHintUpdatable: true, SetSession: func(s *SessionVars, val string) error {
		timeoutMS := tidbOptPositiveInt32(val, 0)
		s.MaxExecutionTime = uint64(timeoutMS)
		return nil
	}},
	{Scope: ScopeGlobal | ScopeSession, Name: CollationServer, Value: mysql.DefaultCollationName, Validation: func(vars *SessionVars, normalizedValue string, originalValue string, scope ScopeFlag) (string, error) {
		return checkCollation(vars, normalizedValue, originalValue, scope)
	}, SetSession: func(s *SessionVars, val string) error {
		if coll, err := collate.GetCollationByName(val); err == nil {
			s.systems[CharacterSetServer] = coll.CharsetName
		}
		return nil
	}},
	{Scope: ScopeGlobal | ScopeSession, Name: SQLLogBin, Value: On, Type: TypeBool, skipInit: true},
	{Scope: ScopeGlobal | ScopeSession, Name: TimeZone, Value: "SYSTEM", IsHintUpdatable: true, Validation: func(vars *SessionVars, normalizedValue string, originalValue string, scope ScopeFlag) (string, error) {
		if strings.EqualFold(normalizedValue, "SYSTEM") {
			return "SYSTEM", nil
		}
		_, err := parseTimeZone(normalizedValue)
		return normalizedValue, err
	}, SetSession: func(s *SessionVars, val string) error {
		tz, err := parseTimeZone(val)
		if err != nil {
			return err
		}
		s.TimeZone = tz
		return nil
	}},
	{Scope: ScopeGlobal | ScopeSession, Name: ForeignKeyChecks, Value: Off, Type: TypeBool, skipInit: true, Validation: func(vars *SessionVars, normalizedValue string, originalValue string, scope ScopeFlag) (string, error) {
		if TiDBOptOn(normalizedValue) {
			// TiDB does not yet support foreign keys.
			// Return the original value in the warning, so that users are not confused.
			vars.StmtCtx.AppendWarning(ErrUnsupportedValueForVar.GenWithStackByArgs(ForeignKeyChecks, originalValue))
			return Off, nil
		} else if !TiDBOptOn(normalizedValue) {
			return Off, nil
		}
		return normalizedValue, ErrWrongValueForVar.GenWithStackByArgs(ForeignKeyChecks, originalValue)
	}},
	{Scope: ScopeGlobal | ScopeSession, Name: CollationDatabase, Value: mysql.DefaultCollationName, skipInit: true, Validation: func(vars *SessionVars, normalizedValue string, originalValue string, scope ScopeFlag) (string, error) {
		return checkCollation(vars, normalizedValue, originalValue, scope)
	}, SetSession: func(s *SessionVars, val string) error {
		if coll, err := collate.GetCollationByName(val); err == nil {
			s.systems[CharsetDatabase] = coll.CharsetName
		}
		return nil
	}},
	{Scope: ScopeGlobal | ScopeSession, Name: AutoIncrementIncrement, Value: strconv.FormatInt(DefAutoIncrementIncrement, 10), Type: TypeUnsigned, MinValue: 1, MaxValue: math.MaxUint16, SetSession: func(s *SessionVars, val string) error {
		// AutoIncrementIncrement is valid in [1, 65535].
		s.AutoIncrementIncrement = tidbOptPositiveInt32(val, DefAutoIncrementIncrement)
		return nil
	}},
	{Scope: ScopeGlobal | ScopeSession, Name: AutoIncrementOffset, Value: strconv.FormatInt(DefAutoIncrementOffset, 10), Type: TypeUnsigned, MinValue: 1, MaxValue: math.MaxUint16, SetSession: func(s *SessionVars, val string) error {
		// AutoIncrementOffset is valid in [1, 65535].
		s.AutoIncrementOffset = tidbOptPositiveInt32(val, DefAutoIncrementOffset)
		return nil
	}},
	{Scope: ScopeGlobal | ScopeSession, Name: CharacterSetClient, Value: mysql.DefaultCharset, skipInit: true, Validation: func(vars *SessionVars, normalizedValue string, originalValue string, scope ScopeFlag) (string, error) {
		return checkCharacterSet(normalizedValue, CharacterSetClient)
	}},
	{Scope: ScopeGlobal | ScopeSession, Name: CharacterSetResults, Value: mysql.DefaultCharset, skipInit: true, Validation: func(vars *SessionVars, normalizedValue string, originalValue string, scope ScopeFlag) (string, error) {
		if normalizedValue == "" {
			return normalizedValue, nil
		}
		return checkCharacterSet(normalizedValue, "")
	}},
	{Scope: ScopeGlobal | ScopeSession, Name: TxnIsolation, Value: "REPEATABLE-READ", Type: TypeEnum, Aliases: []string{TransactionIsolation}, PossibleValues: []string{"READ-UNCOMMITTED", "READ-COMMITTED", "REPEATABLE-READ", "SERIALIZABLE"}, Validation: func(vars *SessionVars, normalizedValue string, originalValue string, scope ScopeFlag) (string, error) {
		// MySQL appends a warning here for tx_isolation is deprecated
		// TiDB doesn't currently, but may in future. It is still commonly used by applications
		// So it might be noisy to do so.
		return checkIsolationLevel(vars, normalizedValue, originalValue, scope)
	}},
	{Scope: ScopeGlobal | ScopeSession, Name: TransactionIsolation, Value: "REPEATABLE-READ", Type: TypeEnum, Aliases: []string{TxnIsolation}, PossibleValues: []string{"READ-UNCOMMITTED", "READ-COMMITTED", "REPEATABLE-READ", "SERIALIZABLE"}, Validation: func(vars *SessionVars, normalizedValue string, originalValue string, scope ScopeFlag) (string, error) {
		return checkIsolationLevel(vars, normalizedValue, originalValue, scope)
	}},
	{Scope: ScopeGlobal | ScopeSession, Name: CollationConnection, Value: mysql.DefaultCollationName, skipInit: true, Validation: func(vars *SessionVars, normalizedValue string, originalValue string, scope ScopeFlag) (string, error) {
		return checkCollation(vars, normalizedValue, originalValue, scope)
	}, SetSession: func(s *SessionVars, val string) error {
		if coll, err := collate.GetCollationByName(val); err == nil {
			s.systems[CharacterSetConnection] = coll.CharsetName
		}
		return nil
	}},
	{Scope: ScopeGlobal | ScopeSession, Name: AutoCommit, Value: On, Type: TypeBool, SetSession: func(s *SessionVars, val string) error {
		isAutocommit := TiDBOptOn(val)
		s.SetStatusFlag(mysql.ServerStatusAutocommit, isAutocommit)
		if isAutocommit {
			s.SetInTxn(false)
		}
		return nil
	}},
	{Scope: ScopeGlobal | ScopeSession, Name: CharsetDatabase, Value: mysql.DefaultCharset, skipInit: true, Validation: func(vars *SessionVars, normalizedValue string, originalValue string, scope ScopeFlag) (string, error) {
		return checkCharacterSet(normalizedValue, CharsetDatabase)
	}, SetSession: func(s *SessionVars, val string) error {
		if cs, err := charset.GetCharsetInfo(val); err == nil {
			s.systems[CollationDatabase] = cs.DefaultCollation
		}
		return nil
	}},
	{Scope: ScopeGlobal | ScopeSession, Name: WaitTimeout, Value: strconv.FormatInt(DefWaitTimeout, 10), Type: TypeUnsigned, MinValue: 0, MaxValue: secondsPerYear},
	{Scope: ScopeGlobal | ScopeSession, Name: InteractiveTimeout, Value: "28800", Type: TypeUnsigned, MinValue: 1, MaxValue: secondsPerYear},
	{Scope: ScopeGlobal | ScopeSession, Name: InnodbLockWaitTimeout, Value: strconv.FormatInt(DefInnodbLockWaitTimeout, 10), Type: TypeUnsigned, MinValue: 1, MaxValue: 3600, SetSession: func(s *SessionVars, val string) error {
		lockWaitSec := TidbOptInt64(val, DefInnodbLockWaitTimeout)
		s.LockWaitTimeout = lockWaitSec * 1000
		return nil
	}},
	{Scope: ScopeGlobal | ScopeSession, Name: GroupConcatMaxLen, Value: "1024", IsHintUpdatable: true, skipInit: true, Type: TypeUnsigned, MinValue: 4, MaxValue: math.MaxUint64, Validation: func(vars *SessionVars, normalizedValue string, originalValue string, scope ScopeFlag) (string, error) {
		// https://dev.mysql.com/doc/refman/8.0/en/server-system-variables.html#sysvar_group_concat_max_len
		// Minimum Value 4
		// Maximum Value (64-bit platforms) 18446744073709551615
		// Maximum Value (32-bit platforms) 4294967295
		if mathutil.IntBits == 32 {
			if val, err := strconv.ParseUint(normalizedValue, 10, 64); err == nil {
				if val > uint64(math.MaxUint32) {
					vars.StmtCtx.AppendWarning(ErrTruncatedWrongValue.GenWithStackByArgs(GroupConcatMaxLen, originalValue))
					return strconv.FormatInt(int64(math.MaxUint32), 10), nil
				}
			}
		}
		return normalizedValue, nil
	}},
	{Scope: ScopeGlobal | ScopeSession, Name: CharacterSetConnection, Value: mysql.DefaultCharset, skipInit: true, Validation: func(vars *SessionVars, normalizedValue string, originalValue string, scope ScopeFlag) (string, error) {
		return checkCharacterSet(normalizedValue, CharacterSetConnection)
	}, SetSession: func(s *SessionVars, val string) error {
		if cs, err := charset.GetCharsetInfo(val); err == nil {
			s.systems[CollationConnection] = cs.DefaultCollation
		}
		return nil
	}},
	{Scope: ScopeGlobal | ScopeSession, Name: CharacterSetServer, Value: mysql.DefaultCharset, skipInit: true, Validation: func(vars *SessionVars, normalizedValue string, originalValue string, scope ScopeFlag) (string, error) {
		return checkCharacterSet(normalizedValue, CharacterSetServer)
	}, SetSession: func(s *SessionVars, val string) error {
		if cs, err := charset.GetCharsetInfo(val); err == nil {
			s.systems[CollationServer] = cs.DefaultCollation
		}
		return nil
	}},
	{Scope: ScopeGlobal | ScopeSession, Name: MaxAllowedPacket, Value: strconv.FormatUint(DefMaxAllowedPacket, 10), Type: TypeUnsigned, MinValue: 1024, MaxValue: MaxOfMaxAllowedPacket,
		Validation: func(vars *SessionVars, normalizedValue string, originalValue string, scope ScopeFlag) (string, error) {
			if vars.StmtCtx.StmtType == "Set" && scope == ScopeSession {
				err := ErrReadOnly.GenWithStackByArgs("SESSION", MaxAllowedPacket, "GLOBAL")
				return normalizedValue, err
			}
			// Truncate the value of max_allowed_packet to be a multiple of 1024,
			// nonmultiples are rounded down to the nearest multiple.
			u, err := strconv.ParseUint(normalizedValue, 10, 64)
			if err != nil {
				return normalizedValue, err
			}
			remainder := u % 1024
			if remainder != 0 {
				vars.StmtCtx.AppendWarning(ErrTruncatedWrongValue.GenWithStackByArgs(MaxAllowedPacket, normalizedValue))
				u -= remainder
			}
			return strconv.FormatUint(u, 10), nil
		},
		GetSession: func(s *SessionVars) (string, error) {
			return strconv.FormatUint(s.MaxAllowedPacket, 10), nil
		},
		SetSession: func(s *SessionVars, val string) error {
			var err error
			if s.MaxAllowedPacket, err = strconv.ParseUint(val, 10, 64); err != nil {
				return err
			}
			return nil
		},
	},
	{Scope: ScopeGlobal | ScopeSession, Name: WindowingUseHighPrecision, Value: On, Type: TypeBool, IsHintUpdatable: true, SetSession: func(s *SessionVars, val string) error {
		s.WindowingUseHighPrecision = TiDBOptOn(val)
		return nil
	}},
	{Scope: ScopeGlobal | ScopeSession, Name: BlockEncryptionMode, Value: "aes-128-ecb"},
	/* TiDB specific variables */
	{Scope: ScopeGlobal | ScopeSession, Name: TiDBRowFormatVersion, Value: strconv.Itoa(DefTiDBRowFormatV1), Type: TypeUnsigned, MinValue: 1, MaxValue: 2, SetGlobal: func(s *SessionVars, val string) error {
		SetDDLReorgRowFormat(TidbOptInt64(val, DefTiDBRowFormatV2))
		return nil
	}, SetSession: func(s *SessionVars, val string) error {
		formatVersion := TidbOptInt64(val, DefTiDBRowFormatV1)
		if formatVersion == DefTiDBRowFormatV1 {
			s.RowEncoder.Enable = false
		} else if formatVersion == DefTiDBRowFormatV2 {
			s.RowEncoder.Enable = true
		}
		return nil
	}},
	{Scope: ScopeGlobal | ScopeSession, Name: TiDBAllowMPPExecution, Type: TypeBool, Value: BoolToOnOff(DefTiDBAllowMPPExecution), SetSession: func(s *SessionVars, val string) error {
		s.allowMPPExecution = TiDBOptOn(val)
		return nil
	}},
	{Scope: ScopeGlobal | ScopeSession, Name: TiDBMPPStoreFailTTL, Type: TypeStr, Value: DefTiDBMPPStoreFailTTL, SetSession: func(s *SessionVars, val string) error {
		s.MPPStoreFailTTL = val
		return nil
	}},
	{Scope: ScopeGlobal | ScopeSession, Name: TiDBHashExchangeWithNewCollation, Type: TypeBool, Value: BoolToOnOff(DefTiDBHashExchangeWithNewCollation), SetSession: func(s *SessionVars, val string) error {
		s.HashExchangeWithNewCollation = TiDBOptOn(val)
		return nil
	}},
	{Scope: ScopeGlobal | ScopeSession, Name: TiDBBCJThresholdCount, Value: strconv.Itoa(DefBroadcastJoinThresholdCount), Type: TypeInt, MinValue: 0, MaxValue: math.MaxInt64, SetSession: func(s *SessionVars, val string) error {
		s.BroadcastJoinThresholdCount = TidbOptInt64(val, DefBroadcastJoinThresholdCount)
		return nil
	}},
	{Scope: ScopeGlobal | ScopeSession, Name: TiDBBCJThresholdSize, Value: strconv.Itoa(DefBroadcastJoinThresholdSize), Type: TypeInt, MinValue: 0, MaxValue: math.MaxInt64, SetSession: func(s *SessionVars, val string) error {
		s.BroadcastJoinThresholdSize = TidbOptInt64(val, DefBroadcastJoinThresholdSize)
		return nil
	}},
	{Scope: ScopeGlobal | ScopeSession, Name: TiDBBuildStatsConcurrency, skipInit: true, Value: strconv.Itoa(DefBuildStatsConcurrency)},
	{Scope: ScopeGlobal | ScopeSession, Name: TiDBOptCartesianBCJ, Value: strconv.Itoa(DefOptCartesianBCJ), Type: TypeInt, MinValue: 0, MaxValue: 2, SetSession: func(s *SessionVars, val string) error {
		s.AllowCartesianBCJ = TidbOptInt(val, DefOptCartesianBCJ)
		return nil
	}},
	{Scope: ScopeGlobal | ScopeSession, Name: TiDBOptMPPOuterJoinFixedBuildSide, Value: BoolToOnOff(DefOptMPPOuterJoinFixedBuildSide), Type: TypeBool, SetSession: func(s *SessionVars, val string) error {
		s.MPPOuterJoinFixedBuildSide = TiDBOptOn(val)
		return nil
	}},
	{Scope: ScopeGlobal | ScopeSession, Name: TiDBExecutorConcurrency, Value: strconv.Itoa(DefExecutorConcurrency), Type: TypeUnsigned, MinValue: 1, MaxValue: MaxConfigurableConcurrency, SetSession: func(s *SessionVars, val string) error {
		s.ExecutorConcurrency = tidbOptPositiveInt32(val, DefExecutorConcurrency)
		return nil
	}},
	{Scope: ScopeGlobal | ScopeSession, Name: TiDBDistSQLScanConcurrency, Value: strconv.Itoa(DefDistSQLScanConcurrency), Type: TypeUnsigned, MinValue: 1, MaxValue: MaxConfigurableConcurrency, SetSession: func(s *SessionVars, val string) error {
		s.distSQLScanConcurrency = tidbOptPositiveInt32(val, DefDistSQLScanConcurrency)
		return nil
	}},
	{Scope: ScopeGlobal | ScopeSession, Name: TiDBOptInSubqToJoinAndAgg, Value: BoolToOnOff(DefOptInSubqToJoinAndAgg), Type: TypeBool, SetSession: func(s *SessionVars, val string) error {
		s.SetAllowInSubqToJoinAndAgg(TiDBOptOn(val))
		return nil
	}},
	{Scope: ScopeGlobal | ScopeSession, Name: TiDBOptPreferRangeScan, Value: BoolToOnOff(DefOptPreferRangeScan), Type: TypeBool, IsHintUpdatable: true, SetSession: func(s *SessionVars, val string) error {
		s.SetAllowPreferRangeScan(TiDBOptOn(val))
		return nil
	}},
	{Scope: ScopeGlobal | ScopeSession, Name: TiDBOptLimitPushDownThreshold, Value: strconv.Itoa(DefOptLimitPushDownThreshold), Type: TypeUnsigned, MinValue: 0, MaxValue: math.MaxInt32, SetSession: func(s *SessionVars, val string) error {
		s.LimitPushDownThreshold = TidbOptInt64(val, DefOptLimitPushDownThreshold)
		return nil
	}},
	{Scope: ScopeGlobal | ScopeSession, Name: TiDBOptCorrelationThreshold, Value: strconv.FormatFloat(DefOptCorrelationThreshold, 'f', -1, 64), Type: TypeFloat, MinValue: 0, MaxValue: 1, SetSession: func(s *SessionVars, val string) error {
		s.CorrelationThreshold = tidbOptFloat64(val, DefOptCorrelationThreshold)
		return nil
	}},
	{Scope: ScopeGlobal | ScopeSession, Name: TiDBOptEnableCorrelationAdjustment, Value: BoolToOnOff(DefOptEnableCorrelationAdjustment), Type: TypeBool, SetSession: func(s *SessionVars, val string) error {
		s.EnableCorrelationAdjustment = TiDBOptOn(val)
		return nil
	}},
	{Scope: ScopeGlobal | ScopeSession, Name: TiDBOptCorrelationExpFactor, Value: strconv.Itoa(DefOptCorrelationExpFactor), Type: TypeUnsigned, MinValue: 0, MaxValue: math.MaxInt32, SetSession: func(s *SessionVars, val string) error {
		s.CorrelationExpFactor = int(TidbOptInt64(val, DefOptCorrelationExpFactor))
		return nil
	}},
	{Scope: ScopeGlobal | ScopeSession, Name: TiDBOptCPUFactor, Value: strconv.FormatFloat(DefOptCPUFactor, 'f', -1, 64), Type: TypeFloat, MinValue: 0, MaxValue: math.MaxUint64, SetSession: func(s *SessionVars, val string) error {
		s.CPUFactor = tidbOptFloat64(val, DefOptCPUFactor)
		return nil
	}},
	{Scope: ScopeGlobal | ScopeSession, Name: TiDBOptTiFlashConcurrencyFactor, Value: strconv.FormatFloat(DefOptTiFlashConcurrencyFactor, 'f', -1, 64), skipInit: true, Type: TypeFloat, MinValue: 1, MaxValue: math.MaxUint64, SetSession: func(s *SessionVars, val string) error {
		s.CopTiFlashConcurrencyFactor = tidbOptFloat64(val, DefOptTiFlashConcurrencyFactor)
		return nil
	}},
	{Scope: ScopeGlobal | ScopeSession, Name: TiDBOptCopCPUFactor, Value: strconv.FormatFloat(DefOptCopCPUFactor, 'f', -1, 64), Type: TypeFloat, MinValue: 0, MaxValue: math.MaxUint64, SetSession: func(s *SessionVars, val string) error {
		s.CopCPUFactor = tidbOptFloat64(val, DefOptCopCPUFactor)
		return nil
	}},
	{Scope: ScopeGlobal | ScopeSession, Name: TiDBOptNetworkFactor, Value: strconv.FormatFloat(DefOptNetworkFactor, 'f', -1, 64), Type: TypeFloat, MinValue: 0, MaxValue: math.MaxUint64, SetSession: func(s *SessionVars, val string) error {
		s.networkFactor = tidbOptFloat64(val, DefOptNetworkFactor)
		return nil
	}},
	{Scope: ScopeGlobal | ScopeSession, Name: TiDBOptScanFactor, Value: strconv.FormatFloat(DefOptScanFactor, 'f', -1, 64), Type: TypeFloat, MinValue: 0, MaxValue: math.MaxUint64, SetSession: func(s *SessionVars, val string) error {
		s.scanFactor = tidbOptFloat64(val, DefOptScanFactor)
		return nil
	}},
	{Scope: ScopeGlobal | ScopeSession, Name: TiDBOptDescScanFactor, Value: strconv.FormatFloat(DefOptDescScanFactor, 'f', -1, 64), Type: TypeFloat, MinValue: 0, MaxValue: math.MaxUint64, SetSession: func(s *SessionVars, val string) error {
		s.descScanFactor = tidbOptFloat64(val, DefOptDescScanFactor)
		return nil
	}},
	{Scope: ScopeGlobal | ScopeSession, Name: TiDBOptSeekFactor, Value: strconv.FormatFloat(DefOptSeekFactor, 'f', -1, 64), skipInit: true, Type: TypeFloat, MinValue: 0, MaxValue: math.MaxUint64, SetSession: func(s *SessionVars, val string) error {
		s.seekFactor = tidbOptFloat64(val, DefOptSeekFactor)
		return nil
	}},
	{Scope: ScopeGlobal | ScopeSession, Name: TiDBOptMemoryFactor, Value: strconv.FormatFloat(DefOptMemoryFactor, 'f', -1, 64), Type: TypeFloat, MinValue: 0, MaxValue: math.MaxUint64, SetSession: func(s *SessionVars, val string) error {
		s.MemoryFactor = tidbOptFloat64(val, DefOptMemoryFactor)
		return nil
	}},
	{Scope: ScopeGlobal | ScopeSession, Name: TiDBOptDiskFactor, Value: strconv.FormatFloat(DefOptDiskFactor, 'f', -1, 64), Type: TypeFloat, MinValue: 0, MaxValue: math.MaxUint64, SetSession: func(s *SessionVars, val string) error {
		s.DiskFactor = tidbOptFloat64(val, DefOptDiskFactor)
		return nil
	}},
	{Scope: ScopeGlobal | ScopeSession, Name: TiDBOptimizerEnableNewOnlyFullGroupByCheck, Value: BoolToOnOff(DefTiDBOptimizerEnableNewOFGB), Type: TypeBool, SetSession: func(s *SessionVars, val string) error {
		s.OptimizerEnableNewOnlyFullGroupByCheck = TiDBOptOn(val)
		return nil
	}},
	{Scope: ScopeGlobal | ScopeSession, Name: TiDBOptConcurrencyFactor, Value: strconv.FormatFloat(DefOptConcurrencyFactor, 'f', -1, 64), Type: TypeFloat, MinValue: 0, MaxValue: math.MaxUint64, SetSession: func(s *SessionVars, val string) error {
		s.ConcurrencyFactor = tidbOptFloat64(val, DefOptConcurrencyFactor)
		return nil
	}},
	{Scope: ScopeGlobal | ScopeSession, Name: TiDBIndexJoinBatchSize, Value: strconv.Itoa(DefIndexJoinBatchSize), Type: TypeUnsigned, MinValue: 1, MaxValue: math.MaxInt32, SetSession: func(s *SessionVars, val string) error {
		s.IndexJoinBatchSize = tidbOptPositiveInt32(val, DefIndexJoinBatchSize)
		return nil
	}},
	{Scope: ScopeGlobal | ScopeSession, Name: TiDBIndexLookupSize, Value: strconv.Itoa(DefIndexLookupSize), Type: TypeUnsigned, MinValue: 1, MaxValue: math.MaxInt32, SetSession: func(s *SessionVars, val string) error {
		s.IndexLookupSize = tidbOptPositiveInt32(val, DefIndexLookupSize)
		return nil
	}},
	{Scope: ScopeGlobal | ScopeSession, Name: TiDBIndexLookupConcurrency, Value: strconv.Itoa(DefIndexLookupConcurrency), Type: TypeInt, MinValue: 1, MaxValue: MaxConfigurableConcurrency, AllowAutoValue: true, SetSession: func(s *SessionVars, val string) error {
		s.indexLookupConcurrency = tidbOptPositiveInt32(val, ConcurrencyUnset)
		return nil
	}, Validation: func(vars *SessionVars, normalizedValue string, originalValue string, scope ScopeFlag) (string, error) {
		appendDeprecationWarning(vars, TiDBIndexLookupConcurrency, TiDBExecutorConcurrency)
		return normalizedValue, nil
	}},
	{Scope: ScopeGlobal | ScopeSession, Name: TiDBIndexLookupJoinConcurrency, Value: strconv.Itoa(DefIndexLookupJoinConcurrency), Type: TypeInt, MinValue: 1, MaxValue: MaxConfigurableConcurrency, AllowAutoValue: true, SetSession: func(s *SessionVars, val string) error {
		s.indexLookupJoinConcurrency = tidbOptPositiveInt32(val, ConcurrencyUnset)
		return nil
	}, Validation: func(vars *SessionVars, normalizedValue string, originalValue string, scope ScopeFlag) (string, error) {
		appendDeprecationWarning(vars, TiDBIndexLookupJoinConcurrency, TiDBExecutorConcurrency)
		return normalizedValue, nil
	}},
	{Scope: ScopeGlobal | ScopeSession, Name: TiDBIndexSerialScanConcurrency, Value: strconv.Itoa(DefIndexSerialScanConcurrency), Type: TypeUnsigned, MinValue: 1, MaxValue: MaxConfigurableConcurrency, SetSession: func(s *SessionVars, val string) error {
		s.indexSerialScanConcurrency = tidbOptPositiveInt32(val, DefIndexSerialScanConcurrency)
		return nil
	}},
	{Scope: ScopeGlobal | ScopeSession, Name: TiDBSkipUTF8Check, Value: BoolToOnOff(DefSkipUTF8Check), Type: TypeBool, SetSession: func(s *SessionVars, val string) error {
		s.SkipUTF8Check = TiDBOptOn(val)
		return nil
	}},
	{Scope: ScopeGlobal | ScopeSession, Name: TiDBSkipASCIICheck, Value: BoolToOnOff(DefSkipASCIICheck), Type: TypeBool, SetSession: func(s *SessionVars, val string) error {
		s.SkipASCIICheck = TiDBOptOn(val)
		return nil
	}},
	{Scope: ScopeGlobal | ScopeSession, Name: TiDBDMLBatchSize, Value: strconv.Itoa(DefDMLBatchSize), Type: TypeUnsigned, MinValue: 0, MaxValue: math.MaxInt32, SetSession: func(s *SessionVars, val string) error {
		s.DMLBatchSize = int(TidbOptInt64(val, DefDMLBatchSize))
		return nil
	}},
	{Scope: ScopeGlobal | ScopeSession, Name: TiDBMaxChunkSize, Value: strconv.Itoa(DefMaxChunkSize), Type: TypeUnsigned, MinValue: maxChunkSizeLowerBound, MaxValue: math.MaxInt32, SetSession: func(s *SessionVars, val string) error {
		s.MaxChunkSize = tidbOptPositiveInt32(val, DefMaxChunkSize)
		return nil
	}},
	{Scope: ScopeGlobal | ScopeSession, Name: TiDBAllowBatchCop, Value: strconv.Itoa(DefTiDBAllowBatchCop), Type: TypeInt, MinValue: 0, MaxValue: 2, SetSession: func(s *SessionVars, val string) error {
		s.AllowBatchCop = int(TidbOptInt64(val, DefTiDBAllowBatchCop))
		return nil
	}},
	{Scope: ScopeGlobal | ScopeSession, Name: TiDBInitChunkSize, Value: strconv.Itoa(DefInitChunkSize), Type: TypeUnsigned, MinValue: 1, MaxValue: initChunkSizeUpperBound, SetSession: func(s *SessionVars, val string) error {
		s.InitChunkSize = tidbOptPositiveInt32(val, DefInitChunkSize)
		return nil
	}},
	{Scope: ScopeGlobal | ScopeSession, Name: TiDBEnableCascadesPlanner, Value: Off, Type: TypeBool, SetSession: func(s *SessionVars, val string) error {
		s.SetEnableCascadesPlanner(TiDBOptOn(val))
		return nil
	}},
	{Scope: ScopeGlobal | ScopeSession, Name: TiDBEnableIndexMerge, Value: BoolToOnOff(DefTiDBEnableIndexMerge), Type: TypeBool, SetSession: func(s *SessionVars, val string) error {
		s.SetEnableIndexMerge(TiDBOptOn(val))
		return nil
	}},
	{Scope: ScopeGlobal | ScopeSession, Name: TiDBEnableTablePartition, Value: On, Type: TypeEnum, PossibleValues: []string{Off, On, "AUTO"}, SetSession: func(s *SessionVars, val string) error {
		s.EnableTablePartition = val
		return nil
	}},
	{Scope: ScopeGlobal | ScopeSession, Name: TiDBEnableListTablePartition, Value: On, Type: TypeBool, SetSession: func(s *SessionVars, val string) error {
		s.EnableListTablePartition = TiDBOptOn(val)
		return nil
	}},
	{Scope: ScopeGlobal | ScopeSession, Name: TiDBHashJoinConcurrency, Value: strconv.Itoa(DefTiDBHashJoinConcurrency), Type: TypeInt, MinValue: 1, MaxValue: MaxConfigurableConcurrency, AllowAutoValue: true, SetSession: func(s *SessionVars, val string) error {
		s.hashJoinConcurrency = tidbOptPositiveInt32(val, ConcurrencyUnset)
		return nil
	}, Validation: func(vars *SessionVars, normalizedValue string, originalValue string, scope ScopeFlag) (string, error) {
		appendDeprecationWarning(vars, TiDBHashJoinConcurrency, TiDBExecutorConcurrency)
		return normalizedValue, nil
	}},
	{Scope: ScopeGlobal | ScopeSession, Name: TiDBProjectionConcurrency, Value: strconv.Itoa(DefTiDBProjectionConcurrency), Type: TypeInt, MinValue: -1, MaxValue: MaxConfigurableConcurrency, SetSession: func(s *SessionVars, val string) error {
		s.projectionConcurrency = tidbOptPositiveInt32(val, ConcurrencyUnset)
		return nil
	}, Validation: func(vars *SessionVars, normalizedValue string, originalValue string, scope ScopeFlag) (string, error) {
		appendDeprecationWarning(vars, TiDBProjectionConcurrency, TiDBExecutorConcurrency)
		return normalizedValue, nil
	}},
	{Scope: ScopeGlobal | ScopeSession, Name: TiDBHashAggPartialConcurrency, Value: strconv.Itoa(DefTiDBHashAggPartialConcurrency), Type: TypeInt, MinValue: 1, MaxValue: MaxConfigurableConcurrency, AllowAutoValue: true, SetSession: func(s *SessionVars, val string) error {
		s.hashAggPartialConcurrency = tidbOptPositiveInt32(val, ConcurrencyUnset)
		return nil
	}, Validation: func(vars *SessionVars, normalizedValue string, originalValue string, scope ScopeFlag) (string, error) {
		appendDeprecationWarning(vars, TiDBHashAggPartialConcurrency, TiDBExecutorConcurrency)
		return normalizedValue, nil
	}},
	{Scope: ScopeGlobal | ScopeSession, Name: TiDBHashAggFinalConcurrency, Value: strconv.Itoa(DefTiDBHashAggFinalConcurrency), Type: TypeInt, MinValue: 1, MaxValue: MaxConfigurableConcurrency, AllowAutoValue: true, SetSession: func(s *SessionVars, val string) error {
		s.hashAggFinalConcurrency = tidbOptPositiveInt32(val, ConcurrencyUnset)
		return nil
	}, Validation: func(vars *SessionVars, normalizedValue string, originalValue string, scope ScopeFlag) (string, error) {
		appendDeprecationWarning(vars, TiDBHashAggFinalConcurrency, TiDBExecutorConcurrency)
		return normalizedValue, nil
	}},
	{Scope: ScopeGlobal | ScopeSession, Name: TiDBWindowConcurrency, Value: strconv.Itoa(DefTiDBWindowConcurrency), Type: TypeInt, MinValue: 1, MaxValue: MaxConfigurableConcurrency, AllowAutoValue: true, SetSession: func(s *SessionVars, val string) error {
		s.windowConcurrency = tidbOptPositiveInt32(val, ConcurrencyUnset)
		return nil
	}, Validation: func(vars *SessionVars, normalizedValue string, originalValue string, scope ScopeFlag) (string, error) {
		appendDeprecationWarning(vars, TiDBWindowConcurrency, TiDBExecutorConcurrency)
		return normalizedValue, nil
	}},
	{Scope: ScopeGlobal | ScopeSession, Name: TiDBMergeJoinConcurrency, Value: strconv.Itoa(DefTiDBMergeJoinConcurrency), Type: TypeInt, MinValue: 1, MaxValue: MaxConfigurableConcurrency, AllowAutoValue: true, SetSession: func(s *SessionVars, val string) error {
		s.mergeJoinConcurrency = tidbOptPositiveInt32(val, ConcurrencyUnset)
		return nil
	}, Validation: func(vars *SessionVars, normalizedValue string, originalValue string, scope ScopeFlag) (string, error) {
		appendDeprecationWarning(vars, TiDBMergeJoinConcurrency, TiDBExecutorConcurrency)
		return normalizedValue, nil
	}},
	{Scope: ScopeGlobal | ScopeSession, Name: TiDBStreamAggConcurrency, Value: strconv.Itoa(DefTiDBStreamAggConcurrency), Type: TypeInt, MinValue: 1, MaxValue: MaxConfigurableConcurrency, AllowAutoValue: true, SetSession: func(s *SessionVars, val string) error {
		s.streamAggConcurrency = tidbOptPositiveInt32(val, ConcurrencyUnset)
		return nil
	}, Validation: func(vars *SessionVars, normalizedValue string, originalValue string, scope ScopeFlag) (string, error) {
		appendDeprecationWarning(vars, TiDBStreamAggConcurrency, TiDBExecutorConcurrency)
		return normalizedValue, nil
	}},
	{Scope: ScopeGlobal | ScopeSession, Name: TiDBEnableParallelApply, Value: BoolToOnOff(DefTiDBEnableParallelApply), Type: TypeBool, SetSession: func(s *SessionVars, val string) error {
		s.EnableParallelApply = TiDBOptOn(val)
		return nil
	}},
	{Scope: ScopeGlobal | ScopeSession, Name: TiDBMemQuotaApplyCache, Value: strconv.Itoa(DefTiDBMemQuotaApplyCache), Type: TypeUnsigned, MaxValue: math.MaxInt64, SetSession: func(s *SessionVars, val string) error {
		s.MemQuotaApplyCache = TidbOptInt64(val, DefTiDBMemQuotaApplyCache)
		return nil
	}},
	{Scope: ScopeGlobal | ScopeSession, Name: TiDBBackoffLockFast, Value: strconv.Itoa(tikvstore.DefBackoffLockFast), Type: TypeUnsigned, MinValue: 1, MaxValue: math.MaxInt32, SetSession: func(s *SessionVars, val string) error {
		s.KVVars.BackoffLockFast = tidbOptPositiveInt32(val, tikvstore.DefBackoffLockFast)
		return nil
	}},
	{Scope: ScopeGlobal | ScopeSession, Name: TiDBBackOffWeight, Value: strconv.Itoa(tikvstore.DefBackOffWeight), Type: TypeUnsigned, MinValue: 0, MaxValue: math.MaxInt32, SetSession: func(s *SessionVars, val string) error {
		s.KVVars.BackOffWeight = tidbOptPositiveInt32(val, tikvstore.DefBackOffWeight)
		return nil
	}},
	{Scope: ScopeGlobal | ScopeSession, Name: TiDBRetryLimit, Value: strconv.Itoa(DefTiDBRetryLimit), Type: TypeInt, MinValue: -1, MaxValue: math.MaxInt64, SetSession: func(s *SessionVars, val string) error {
		s.RetryLimit = TidbOptInt64(val, DefTiDBRetryLimit)
		return nil
	}},
	{Scope: ScopeGlobal | ScopeSession, Name: TiDBDisableTxnAutoRetry, Value: BoolToOnOff(DefTiDBDisableTxnAutoRetry), Type: TypeBool, SetSession: func(s *SessionVars, val string) error {
		s.DisableTxnAutoRetry = TiDBOptOn(val)
		return nil
	}},
	{Scope: ScopeGlobal | ScopeSession, Name: TiDBConstraintCheckInPlace, Value: BoolToOnOff(DefTiDBConstraintCheckInPlace), Type: TypeBool, SetSession: func(s *SessionVars, val string) error {
		s.ConstraintCheckInPlace = TiDBOptOn(val)
		return nil
	}},
	{Scope: ScopeGlobal | ScopeSession, Name: TiDBTxnMode, Value: DefTiDBTxnMode, AllowEmptyAll: true, Type: TypeEnum, PossibleValues: []string{"pessimistic", "optimistic"}, SetSession: func(s *SessionVars, val string) error {
		s.TxnMode = strings.ToUpper(val)
		return nil
	}},
	{Scope: ScopeGlobal | ScopeSession, Name: TiDBEnableWindowFunction, Value: BoolToOnOff(DefEnableWindowFunction), Type: TypeBool, SetSession: func(s *SessionVars, val string) error {
		s.EnableWindowFunction = TiDBOptOn(val)
		return nil
	}},
	{Scope: ScopeGlobal | ScopeSession, Name: TiDBEnablePipelinedWindowFunction, Value: BoolToOnOff(DefEnablePipelinedWindowFunction), Type: TypeBool, SetSession: func(s *SessionVars, val string) error {
		s.EnablePipelinedWindowExec = TiDBOptOn(val)
		return nil
	}},
	{Scope: ScopeGlobal | ScopeSession, Name: TiDBEnableStrictDoubleTypeCheck, Value: BoolToOnOff(DefEnableStrictDoubleTypeCheck), Type: TypeBool, SetSession: func(s *SessionVars, val string) error {
		s.EnableStrictDoubleTypeCheck = TiDBOptOn(val)
		return nil
	}},
	{Scope: ScopeGlobal | ScopeSession, Name: TiDBEnableVectorizedExpression, Value: BoolToOnOff(DefEnableVectorizedExpression), Type: TypeBool, SetSession: func(s *SessionVars, val string) error {
		s.EnableVectorizedExpression = TiDBOptOn(val)
		return nil
	}},
	{Scope: ScopeGlobal | ScopeSession, Name: TiDBEnableFastAnalyze, Value: BoolToOnOff(DefTiDBUseFastAnalyze), Type: TypeBool, SetSession: func(s *SessionVars, val string) error {
		s.EnableFastAnalyze = TiDBOptOn(val)
		return nil
	}},
	{Scope: ScopeGlobal | ScopeSession, Name: TiDBSkipIsolationLevelCheck, Value: BoolToOnOff(DefTiDBSkipIsolationLevelCheck), Type: TypeBool},
	{Scope: ScopeGlobal | ScopeSession, Name: TiDBEnableRateLimitAction, Value: BoolToOnOff(DefTiDBEnableRateLimitAction), Type: TypeBool, SetSession: func(s *SessionVars, val string) error {
		s.EnabledRateLimitAction = TiDBOptOn(val)
		return nil
	}},
	{Scope: ScopeGlobal | ScopeSession, Name: TiDBAllowFallbackToTiKV, Value: "", Validation: func(vars *SessionVars, normalizedValue string, originalValue string, scope ScopeFlag) (string, error) {
		if normalizedValue == "" {
			return "", nil
		}
		engines := strings.Split(normalizedValue, ",")
		var formatVal string
		storeTypes := make(map[kv.StoreType]struct{})
		for i, engine := range engines {
			engine = strings.TrimSpace(engine)
			switch {
			case strings.EqualFold(engine, kv.TiFlash.Name()):
				if _, ok := storeTypes[kv.TiFlash]; !ok {
					if i != 0 {
						formatVal += ","
					}
					formatVal += kv.TiFlash.Name()
					storeTypes[kv.TiFlash] = struct{}{}
				}
			default:
				return normalizedValue, ErrWrongValueForVar.GenWithStackByArgs(TiDBAllowFallbackToTiKV, normalizedValue)
			}
		}
		return formatVal, nil
	}, SetSession: func(s *SessionVars, val string) error {
		s.AllowFallbackToTiKV = make(map[kv.StoreType]struct{})
		for _, engine := range strings.Split(val, ",") {
			switch engine {
			case kv.TiFlash.Name():
				s.AllowFallbackToTiKV[kv.TiFlash] = struct{}{}
			}
		}
		return nil
	}},
	{Scope: ScopeGlobal | ScopeSession, Name: TiDBEnableAutoIncrementInGenerated, Value: BoolToOnOff(DefTiDBEnableAutoIncrementInGenerated), Type: TypeBool, SetSession: func(s *SessionVars, val string) error {
		s.EnableAutoIncrementInGenerated = TiDBOptOn(val)
		return nil
	}},
	{Scope: ScopeGlobal | ScopeSession, Name: TiDBPlacementMode, Value: DefTiDBPlacementMode, Type: TypeEnum, PossibleValues: []string{PlacementModeStrict, PlacementModeIgnore}, SetSession: func(s *SessionVars, val string) error {
		s.PlacementMode = val
		return nil
	}},
	{Scope: ScopeGlobal | ScopeSession, Name: TiDBOptJoinReorderThreshold, Value: strconv.Itoa(DefTiDBOptJoinReorderThreshold), skipInit: true, Type: TypeUnsigned, MinValue: 0, MaxValue: 63, SetSession: func(s *SessionVars, val string) error {
		s.TiDBOptJoinReorderThreshold = tidbOptPositiveInt32(val, DefTiDBOptJoinReorderThreshold)
		return nil
	}},
	{Scope: ScopeGlobal | ScopeSession, Name: TiDBEnableNoopFuncs, Value: DefTiDBEnableNoopFuncs, Type: TypeEnum, PossibleValues: []string{Off, On, Warn}, Validation: func(vars *SessionVars, normalizedValue string, originalValue string, scope ScopeFlag) (string, error) {

		// The behavior is very weird if someone can turn TiDBEnableNoopFuncs OFF, but keep any of the following on:
		// TxReadOnly, TransactionReadOnly, OfflineMode, SuperReadOnly, serverReadOnly, SQLAutoIsNull
		// To prevent this strange position, prevent setting to OFF when any of these sysVars are ON of the same scope.

		if normalizedValue == Off {
			for _, potentialIncompatibleSysVar := range []string{TxReadOnly, TransactionReadOnly, OfflineMode, SuperReadOnly, ReadOnly, SQLAutoIsNull} {
				val, _ := vars.GetSystemVar(potentialIncompatibleSysVar) // session scope
				if scope == ScopeGlobal {                                // global scope
					var err error
					val, err = vars.GlobalVarsAccessor.GetGlobalSysVar(potentialIncompatibleSysVar)
					if err != nil {
						return originalValue, errUnknownSystemVariable.GenWithStackByArgs(potentialIncompatibleSysVar)
					}
				}
				if TiDBOptOn(val) {
					return originalValue, errValueNotSupportedWhen.GenWithStackByArgs(TiDBEnableNoopFuncs, potentialIncompatibleSysVar)
				}
			}
		}
		return normalizedValue, nil
	}, SetSession: func(s *SessionVars, val string) error {
		s.NoopFuncsMode = TiDBOptOnOffWarn(val)
		return nil
	}},
	{Scope: ScopeGlobal | ScopeSession, Name: TiDBReplicaRead, Value: "leader", Type: TypeEnum, PossibleValues: []string{"leader", "follower", "leader-and-follower", "closest-replicas"}, SetSession: func(s *SessionVars, val string) error {
		if strings.EqualFold(val, "follower") {
			s.SetReplicaRead(kv.ReplicaReadFollower)
		} else if strings.EqualFold(val, "leader-and-follower") {
			s.SetReplicaRead(kv.ReplicaReadMixed)
		} else if strings.EqualFold(val, "leader") || len(val) == 0 {
			s.SetReplicaRead(kv.ReplicaReadLeader)
		} else if strings.EqualFold(val, "closest-replicas") {
			s.SetReplicaRead(kv.ReplicaReadClosest)
		}
		return nil
	}},
	{Scope: ScopeGlobal | ScopeSession, Name: TiDBUsePlanBaselines, Value: BoolToOnOff(DefTiDBUsePlanBaselines), Type: TypeBool, SetSession: func(s *SessionVars, val string) error {
		s.UsePlanBaselines = TiDBOptOn(val)
		return nil
	}},
	{Scope: ScopeGlobal | ScopeSession, Name: TiDBEvolvePlanBaselines, Value: BoolToOnOff(DefTiDBEvolvePlanBaselines), Type: TypeBool, Validation: func(vars *SessionVars, normalizedValue string, originalValue string, scope ScopeFlag) (string, error) {
		if normalizedValue == "ON" && !config.CheckTableBeforeDrop {
			return normalizedValue, errors.Errorf("Cannot enable baseline evolution feature, it is not generally available now")
		}
		return normalizedValue, nil
	}, SetSession: func(s *SessionVars, val string) error {
		s.EvolvePlanBaselines = TiDBOptOn(val)
		return nil
	}},
	{Scope: ScopeGlobal | ScopeSession, Name: TiDBEnableExtendedStats, Value: BoolToOnOff(false), Hidden: true, Type: TypeBool, SetSession: func(s *SessionVars, val string) error {
		s.EnableExtendedStats = TiDBOptOn(val)
		return nil
	}},
	{Scope: ScopeGlobal | ScopeSession, Name: CTEMaxRecursionDepth, Value: strconv.Itoa(DefCTEMaxRecursionDepth), Type: TypeInt, MinValue: 0, MaxValue: 4294967295, SetSession: func(s *SessionVars, val string) error {
		s.CTEMaxRecursionDepth = TidbOptInt(val, DefCTEMaxRecursionDepth)
		return nil
	}},
	{Scope: ScopeGlobal | ScopeSession, Name: TiDBAllowAutoRandExplicitInsert, Value: BoolToOnOff(DefTiDBAllowAutoRandExplicitInsert), Type: TypeBool, SetSession: func(s *SessionVars, val string) error {
		s.AllowAutoRandExplicitInsert = TiDBOptOn(val)
		return nil
	}},
	{Scope: ScopeGlobal | ScopeSession, Name: TiDBEnableClusteredIndex, Value: IntOnly, Type: TypeEnum, PossibleValues: []string{Off, On, IntOnly}, Validation: func(vars *SessionVars, normalizedValue string, originalValue string, scope ScopeFlag) (string, error) {
		if normalizedValue == IntOnly {
			vars.StmtCtx.AppendWarning(errWarnDeprecatedSyntax.FastGenByArgs(normalizedValue, fmt.Sprintf("'%s' or '%s'", On, Off)))
		}
		return normalizedValue, nil
	}, SetSession: func(s *SessionVars, val string) error {
		s.EnableClusteredIndex = TiDBOptEnableClustered(val)
		return nil
	}},
	{Scope: ScopeGlobal | ScopeSession, Name: TiDBPartitionPruneMode, Value: DefTiDBPartitionPruneMode, Type: TypeStr, Validation: func(vars *SessionVars, normalizedValue string, originalValue string, scope ScopeFlag) (string, error) {
		mode := PartitionPruneMode(normalizedValue).Update()
		if !mode.Valid() {
			return normalizedValue, ErrWrongTypeForVar.GenWithStackByArgs(TiDBPartitionPruneMode)
		}
		return string(mode), nil
	}, GetSession: func(s *SessionVars) (string, error) {
		return s.PartitionPruneMode.Load(), nil
	}, SetSession: func(s *SessionVars, val string) error {
		newMode := strings.ToLower(strings.TrimSpace(val))
		if PartitionPruneMode(s.PartitionPruneMode.Load()) == Static && PartitionPruneMode(newMode) == Dynamic {
			s.StmtCtx.AppendWarning(errors.New("Please analyze all partition tables again for consistency between partition and global stats"))
			s.StmtCtx.AppendWarning(errors.New("Please avoid setting partition prune mode to dynamic at session level and set partition prune mode to dynamic at global level"))
		}
		s.PartitionPruneMode.Store(newMode)
		return nil
	}, SetGlobal: func(s *SessionVars, val string) error {
		newMode := strings.ToLower(strings.TrimSpace(val))
		if PartitionPruneMode(newMode) == Dynamic {
			s.StmtCtx.AppendWarning(errors.New("Please analyze all partition tables again for consistency between partition and global stats"))
		}
		return nil
	}},
	{Scope: ScopeGlobal | ScopeSession, Name: TiDBRedactLog, Value: BoolToOnOff(DefTiDBRedactLog), Type: TypeBool, SetSession: func(s *SessionVars, val string) error {
		s.EnableRedactLog = TiDBOptOn(val)
		errors.RedactLogEnabled.Store(s.EnableRedactLog)
		return nil
	}},
	{Scope: ScopeGlobal | ScopeSession, Name: TiDBShardAllocateStep, Value: strconv.Itoa(DefTiDBShardAllocateStep), Type: TypeInt, MinValue: 1, MaxValue: uint64(math.MaxInt64), SetSession: func(s *SessionVars, val string) error {
		s.ShardAllocateStep = TidbOptInt64(val, DefTiDBShardAllocateStep)
		return nil
	}},
	{Scope: ScopeGlobal | ScopeSession, Name: TiDBEnableAmendPessimisticTxn, Value: BoolToOnOff(DefTiDBEnableAmendPessimisticTxn), Type: TypeBool, SetSession: func(s *SessionVars, val string) error {
		s.EnableAmendPessimisticTxn = TiDBOptOn(val)
		return nil
	}},
	{Scope: ScopeGlobal | ScopeSession, Name: TiDBEnableAsyncCommit, Value: BoolToOnOff(DefTiDBEnableAsyncCommit), Type: TypeBool, SetSession: func(s *SessionVars, val string) error {
		s.EnableAsyncCommit = TiDBOptOn(val)
		return nil
	}},
	{Scope: ScopeGlobal | ScopeSession, Name: TiDBEnable1PC, Value: BoolToOnOff(DefTiDBEnable1PC), Type: TypeBool, SetSession: func(s *SessionVars, val string) error {
		s.Enable1PC = TiDBOptOn(val)
		return nil
	}},
	{Scope: ScopeGlobal | ScopeSession, Name: TiDBGuaranteeLinearizability, Value: BoolToOnOff(DefTiDBGuaranteeLinearizability), Type: TypeBool, SetSession: func(s *SessionVars, val string) error {
		s.GuaranteeLinearizability = TiDBOptOn(val)
		return nil
	}},
	{Scope: ScopeGlobal | ScopeSession, Name: TiDBAnalyzeVersion, Value: strconv.Itoa(DefTiDBAnalyzeVersion), Type: TypeInt, MinValue: 1, MaxValue: 2, Validation: func(vars *SessionVars, normalizedValue string, originalValue string, scope ScopeFlag) (string, error) {
		if normalizedValue == "2" && FeedbackProbability != nil && FeedbackProbability.Load() > 0 {
			var original string
			var err error
			if scope == ScopeGlobal {
				original, err = vars.GlobalVarsAccessor.GetGlobalSysVar(TiDBAnalyzeVersion)
				if err != nil {
					return normalizedValue, nil
				}
			} else {
				original = strconv.Itoa(vars.AnalyzeVersion)
			}
			vars.StmtCtx.AppendError(errors.New("variable tidb_analyze_version not updated because analyze version 2 is incompatible with query feedback. Please consider setting feedback-probability to 0.0 in config file to disable query feedback"))
			return original, nil
		}
		return normalizedValue, nil
	}, SetSession: func(s *SessionVars, val string) error {
		s.AnalyzeVersion = tidbOptPositiveInt32(val, DefTiDBAnalyzeVersion)
		return nil
	}},
	{Scope: ScopeGlobal | ScopeSession, Name: TiDBEnableIndexMergeJoin, Value: BoolToOnOff(DefTiDBEnableIndexMergeJoin), Hidden: true, Type: TypeBool, SetSession: func(s *SessionVars, val string) error {
		s.EnableIndexMergeJoin = TiDBOptOn(val)
		return nil
	}},
	{Scope: ScopeGlobal | ScopeSession, Name: TiDBTrackAggregateMemoryUsage, Value: BoolToOnOff(DefTiDBTrackAggregateMemoryUsage), Type: TypeBool, SetSession: func(s *SessionVars, val string) error {
		s.TrackAggregateMemoryUsage = TiDBOptOn(val)
		return nil
	}},
	{Scope: ScopeGlobal | ScopeSession, Name: TiDBMultiStatementMode, Value: Off, Type: TypeEnum, PossibleValues: []string{Off, On, Warn}, SetSession: func(s *SessionVars, val string) error {
		s.MultiStatementMode = TiDBOptOnOffWarn(val)
		return nil
	}},
	{Scope: ScopeGlobal | ScopeSession, Name: TiDBEnableExchangePartition, Value: BoolToOnOff(DefTiDBEnableExchangePartition), Type: TypeBool, SetSession: func(s *SessionVars, val string) error {
		s.TiDBEnableExchangePartition = TiDBOptOn(val)
		return nil
	}},
	// It's different from tmp_table_size or max_heap_table_size. See https://github.com/pingcap/tidb/issues/28691.
	{Scope: ScopeGlobal | ScopeSession, Name: TiDBTmpTableMaxSize, Value: strconv.Itoa(DefTiDBTmpTableMaxSize), Type: TypeUnsigned, MinValue: 1 << 20, MaxValue: 1 << 37, SetSession: func(s *SessionVars, val string) error {
		s.TMPTableSize = TidbOptInt64(val, DefTiDBTmpTableMaxSize)
		return nil
	}},
	{Scope: ScopeGlobal | ScopeSession, Name: TiDBEnableOrderedResultMode, Value: BoolToOnOff(DefTiDBEnableOrderedResultMode), Type: TypeBool, SetSession: func(s *SessionVars, val string) error {
		s.EnableStableResultMode = TiDBOptOn(val)
		return nil
	}},
	{Scope: ScopeGlobal | ScopeSession, Name: TiDBEnablePseudoForOutdatedStats, Value: BoolToOnOff(DefTiDBEnablePseudoForOutdatedStats), Type: TypeBool, SetSession: func(s *SessionVars, val string) error {
		s.EnablePseudoForOutdatedStats = TiDBOptOn(val)
		return nil
	}},
	{Scope: ScopeGlobal | ScopeSession, Name: TiDBRegardNULLAsPoint, Value: BoolToOnOff(DefTiDBRegardNULLAsPoint), Type: TypeBool, SetSession: func(s *SessionVars, val string) error {
		s.RegardNULLAsPoint = TiDBOptOn(val)
		return nil
	}},
	{Scope: ScopeGlobal | ScopeSession, Name: TiDBEnablePaging, Value: Off, Type: TypeBool, Hidden: true, SetSession: func(s *SessionVars, val string) error {
		s.EnablePaging = TiDBOptOn(val)
		return nil
	}},
	{Scope: ScopeGlobal | ScopeSession, Name: TiDBEnableLegacyInstanceScope, Value: BoolToOnOff(DefEnableLegacyInstanceScope), Type: TypeBool, SetSession: func(s *SessionVars, val string) error {
		s.EnableLegacyInstanceScope = TiDBOptOn(val)
		return nil
	}},
	{Scope: ScopeGlobal | ScopeSession, Name: TiDBStatsLoadSyncWait, Value: strconv.Itoa(DefTiDBStatsLoadSyncWait), skipInit: true, Type: TypeInt, MinValue: 0, MaxValue: math.MaxInt32,
		SetSession: func(s *SessionVars, val string) error {
			s.StatsLoadSyncWait = TidbOptInt64(val, DefTiDBStatsLoadSyncWait)
			return nil
		},
		GetGlobal: func(s *SessionVars) (string, error) {
			return strconv.FormatInt(StatsLoadSyncWait.Load(), 10), nil
		},
		SetGlobal: func(s *SessionVars, val string) error {
			StatsLoadSyncWait.Store(TidbOptInt64(val, DefTiDBStatsLoadSyncWait))
			return nil
		},
	},
	{Scope: ScopeGlobal | ScopeSession, Name: TiDBSysdateIsNow, Value: BoolToOnOff(DefSysdateIsNow), Type: TypeBool,
		SetSession: func(vars *SessionVars, s string) error {
			vars.SysdateIsNow = TiDBOptOn(s)
			return nil
		},
	},
	{Scope: ScopeGlobal | ScopeSession, Name: TiDBEnableMutationChecker, Hidden: true,
		Value: BoolToOnOff(DefTiDBEnableMutationChecker), Type: TypeBool,
		SetSession: func(s *SessionVars, val string) error {
			s.EnableMutationChecker = TiDBOptOn(val)
			return nil
		},
	},
	{Scope: ScopeGlobal | ScopeSession, Name: TiDBTxnAssertionLevel, Value: DefTiDBTxnAssertionLevel, PossibleValues: []string{AssertionOffStr, AssertionFastStr, AssertionStrictStr}, Hidden: true, Type: TypeEnum, SetSession: func(s *SessionVars, val string) error {
		s.AssertionLevel = tidbOptAssertionLevel(val)
		return nil
	}},
	{Scope: ScopeGlobal | ScopeSession, Name: TiDBBatchPendingTiFlashCount, Value: strconv.Itoa(DefTiDBBatchPendingTiFlashCount), MinValue: 0, MaxValue: math.MaxUint32, Hidden: false, Type: TypeUnsigned, SetSession: func(s *SessionVars, val string) error {
		b, e := strconv.Atoi(val)
		if e != nil {
			b = DefTiDBBatchPendingTiFlashCount
		}
		s.BatchPendingTiFlashCount = b
		return nil
	}},
	{Scope: ScopeGlobal | ScopeSession, Name: TiDBIgnorePreparedCacheCloseStmt, Value: BoolToOnOff(DefTiDBIgnorePreparedCacheCloseStmt), Type: TypeBool,
		SetSession: func(vars *SessionVars, s string) error {
			vars.IgnorePreparedCacheCloseStmt = TiDBOptOn(s)
			return nil
		},
	},
	{Scope: ScopeGlobal | ScopeSession, Name: TiDBEnableNewCostInterface, Value: BoolToOnOff(false), Hidden: true, Type: TypeBool,
		SetSession: func(vars *SessionVars, s string) error {
			vars.EnableNewCostInterface = TiDBOptOn(s)
			return nil
		},
	},
	{Scope: ScopeGlobal | ScopeSession, Name: TiDBRCReadCheckTS, Type: TypeBool, Value: BoolToOnOff(DefRCReadCheckTS), SetSession: func(s *SessionVars, val string) error {
		s.RcReadCheckTS = TiDBOptOn(val)
		return nil
	}},
	{Scope: ScopeGlobal | ScopeSession, Name: TiDBRemoveOrderbyInSubquery, Value: BoolToOnOff(DefTiDBRemoveOrderbyInSubquery), Type: TypeBool, SetSession: func(s *SessionVars, val string) error {
		s.RemoveOrderbyInSubquery = TiDBOptOn(val)
		return nil
	}},
	{Scope: ScopeGlobal | ScopeSession, Name: TiDBMemQuotaQuery, Value: strconv.Itoa(DefTiDBMemQuotaQuery), Type: TypeInt, MinValue: -1, MaxValue: math.MaxInt64, SetSession: func(s *SessionVars, val string) error {
		s.MemQuotaQuery = TidbOptInt64(val, DefTiDBMemQuotaQuery)
		return nil
	}, Validation: func(vars *SessionVars, normalizedValue string, originalValue string, scope ScopeFlag) (string, error) {
		intVal := TidbOptInt64(normalizedValue, DefTiDBMemQuotaQuery)
		if intVal > 0 && intVal < 128 {
			vars.StmtCtx.AppendWarning(ErrTruncatedWrongValue.GenWithStackByArgs(TiDBMemQuotaQuery, originalValue))
			normalizedValue = "128"
		}
		return normalizedValue, nil
	}},
	{Scope: ScopeGlobal | ScopeSession, Name: TiDBNonTransactionalIgnoreError, Value: BoolToOnOff(DefTiDBBatchDMLIgnoreError), Type: TypeBool,
		SetSession: func(s *SessionVars, val string) error {
			s.NonTransactionalIgnoreError = TiDBOptOn(val)
			return nil
		},
	},
}

// FeedbackProbability points to the FeedbackProbability in statistics package.
// It's initialized in init() in feedback.go to solve import cycle.
var FeedbackProbability *atomic2.Float64

// SetNamesVariables is the system variable names related to set names statements.
var SetNamesVariables = []string{
	CharacterSetClient,
	CharacterSetConnection,
	CharacterSetResults,
}

// SetCharsetVariables is the system variable names related to set charset statements.
var SetCharsetVariables = []string{
	CharacterSetClient,
	CharacterSetResults,
}

const (
	// CharacterSetConnection is the name for character_set_connection system variable.
	CharacterSetConnection = "character_set_connection"
	// CollationConnection is the name for collation_connection system variable.
	CollationConnection = "collation_connection"
	// CharsetDatabase is the name for character_set_database system variable.
	CharsetDatabase = "character_set_database"
	// CollationDatabase is the name for collation_database system variable.
	CollationDatabase = "collation_database"
	// CharacterSetFilesystem is the name for character_set_filesystem system variable.
	CharacterSetFilesystem = "character_set_filesystem"
	// CharacterSetClient is the name for character_set_client system variable.
	CharacterSetClient = "character_set_client"
	// CharacterSetSystem is the name for character_set_system system variable.
	CharacterSetSystem = "character_set_system"
	// GeneralLog is the name for 'general_log' system variable.
	GeneralLog = "general_log"
	// AvoidTemporalUpgrade is the name for 'avoid_temporal_upgrade' system variable.
	AvoidTemporalUpgrade = "avoid_temporal_upgrade"
	// MaxPreparedStmtCount is the name for 'max_prepared_stmt_count' system variable.
	MaxPreparedStmtCount = "max_prepared_stmt_count"
	// BigTables is the name for 'big_tables' system variable.
	BigTables = "big_tables"
	// CheckProxyUsers is the name for 'check_proxy_users' system variable.
	CheckProxyUsers = "check_proxy_users"
	// CoreFile is the name for 'core_file' system variable.
	CoreFile = "core_file"
	// DefaultWeekFormat is the name for 'default_week_format' system variable.
	DefaultWeekFormat = "default_week_format"
	// GroupConcatMaxLen is the name for 'group_concat_max_len' system variable.
	GroupConcatMaxLen = "group_concat_max_len"
	// DelayKeyWrite is the name for 'delay_key_write' system variable.
	DelayKeyWrite = "delay_key_write"
	// EndMarkersInJSON is the name for 'end_markers_in_json' system variable.
	EndMarkersInJSON = "end_markers_in_json"
	// Hostname is the name for 'hostname' system variable.
	Hostname = "hostname"
	// InnodbCommitConcurrency is the name for 'innodb_commit_concurrency' system variable.
	InnodbCommitConcurrency = "innodb_commit_concurrency"
	// InnodbFastShutdown is the name for 'innodb_fast_shutdown' system variable.
	InnodbFastShutdown = "innodb_fast_shutdown"
	// InnodbLockWaitTimeout is the name for 'innodb_lock_wait_timeout' system variable.
	InnodbLockWaitTimeout = "innodb_lock_wait_timeout"
	// SQLLogBin is the name for 'sql_log_bin' system variable.
	SQLLogBin = "sql_log_bin"
	// LogBin is the name for 'log_bin' system variable.
	LogBin = "log_bin"
	// MaxSortLength is the name for 'max_sort_length' system variable.
	MaxSortLength = "max_sort_length"
	// MaxSpRecursionDepth is the name for 'max_sp_recursion_depth' system variable.
	MaxSpRecursionDepth = "max_sp_recursion_depth"
	// MaxUserConnections is the name for 'max_user_connections' system variable.
	MaxUserConnections = "max_user_connections"
	// OfflineMode is the name for 'offline_mode' system variable.
	OfflineMode = "offline_mode"
	// InteractiveTimeout is the name for 'interactive_timeout' system variable.
	InteractiveTimeout = "interactive_timeout"
	// FlushTime is the name for 'flush_time' system variable.
	FlushTime = "flush_time"
	// PseudoSlaveMode is the name for 'pseudo_slave_mode' system variable.
	PseudoSlaveMode = "pseudo_slave_mode"
	// LowPriorityUpdates is the name for 'low_priority_updates' system variable.
	LowPriorityUpdates = "low_priority_updates"
	// LowerCaseTableNames is the name for 'lower_case_table_names' system variable.
	LowerCaseTableNames = "lower_case_table_names"
	// SessionTrackGtids is the name for 'session_track_gtids' system variable.
	SessionTrackGtids = "session_track_gtids"
	// OldPasswords is the name for 'old_passwords' system variable.
	OldPasswords = "old_passwords"
	// MaxConnections is the name for 'max_connections' system variable.
	MaxConnections = "max_connections"
	// SkipNameResolve is the name for 'skip_name_resolve' system variable.
	SkipNameResolve = "skip_name_resolve"
	// ForeignKeyChecks is the name for 'foreign_key_checks' system variable.
	ForeignKeyChecks = "foreign_key_checks"
	// SQLSafeUpdates is the name for 'sql_safe_updates' system variable.
	SQLSafeUpdates = "sql_safe_updates"
	// WarningCount is the name for 'warning_count' system variable.
	WarningCount = "warning_count"
	// ErrorCount is the name for 'error_count' system variable.
	ErrorCount = "error_count"
	// SQLSelectLimit is the name for 'sql_select_limit' system variable.
	SQLSelectLimit = "sql_select_limit"
	// MaxConnectErrors is the name for 'max_connect_errors' system variable.
	MaxConnectErrors = "max_connect_errors"
	// TableDefinitionCache is the name for 'table_definition_cache' system variable.
	TableDefinitionCache = "table_definition_cache"
	// Timestamp is the name for 'timestamp' system variable.
	Timestamp = "timestamp"
	// ConnectTimeout is the name for 'connect_timeout' system variable.
	ConnectTimeout = "connect_timeout"
	// SyncBinlog is the name for 'sync_binlog' system variable.
	SyncBinlog = "sync_binlog"
	// BlockEncryptionMode is the name for 'block_encryption_mode' system variable.
	BlockEncryptionMode = "block_encryption_mode"
	// WaitTimeout is the name for 'wait_timeout' system variable.
	WaitTimeout = "wait_timeout"
	// ValidatePasswordNumberCount is the name of 'validate_password_number_count' system variable.
	ValidatePasswordNumberCount = "validate_password_number_count"
	// ValidatePasswordLength is the name of 'validate_password_length' system variable.
	ValidatePasswordLength = "validate_password_length"
	// Version is the name of 'version' system variable.
	Version = "version"
	// VersionComment is the name of 'version_comment' system variable.
	VersionComment = "version_comment"
	// PluginDir is the name of 'plugin_dir' system variable.
	PluginDir = "plugin_dir"
	// PluginLoad is the name of 'plugin_load' system variable.
	PluginLoad = "plugin_load"
	// Port is the name for 'port' system variable.
	Port = "port"
	// DataDir is the name for 'datadir' system variable.
	DataDir = "datadir"
	// Profiling is the name for 'Profiling' system variable.
	Profiling = "profiling"
	// Socket is the name for 'socket' system variable.
	Socket = "socket"
	// BinlogOrderCommits is the name for 'binlog_order_commits' system variable.
	BinlogOrderCommits = "binlog_order_commits"
	// MasterVerifyChecksum is the name for 'master_verify_checksum' system variable.
	MasterVerifyChecksum = "master_verify_checksum"
	// ValidatePasswordCheckUserName is the name for 'validate_password_check_user_name' system variable.
	ValidatePasswordCheckUserName = "validate_password_check_user_name"
	// SuperReadOnly is the name for 'super_read_only' system variable.
	SuperReadOnly = "super_read_only"
	// SQLNotes is the name for 'sql_notes' system variable.
	SQLNotes = "sql_notes"
	// QueryCacheType is the name for 'query_cache_type' system variable.
	QueryCacheType = "query_cache_type"
	// SlaveCompressedProtocol is the name for 'slave_compressed_protocol' system variable.
	SlaveCompressedProtocol = "slave_compressed_protocol"
	// BinlogRowQueryLogEvents is the name for 'binlog_rows_query_log_events' system variable.
	BinlogRowQueryLogEvents = "binlog_rows_query_log_events"
	// LogSlowSlaveStatements is the name for 'log_slow_slave_statements' system variable.
	LogSlowSlaveStatements = "log_slow_slave_statements"
	// LogSlowAdminStatements is the name for 'log_slow_admin_statements' system variable.
	LogSlowAdminStatements = "log_slow_admin_statements"
	// LogQueriesNotUsingIndexes is the name for 'log_queries_not_using_indexes' system variable.
	LogQueriesNotUsingIndexes = "log_queries_not_using_indexes"
	// QueryCacheWlockInvalidate is the name for 'query_cache_wlock_invalidate' system variable.
	QueryCacheWlockInvalidate = "query_cache_wlock_invalidate"
	// SQLAutoIsNull is the name for 'sql_auto_is_null' system variable.
	SQLAutoIsNull = "sql_auto_is_null"
	// RelayLogPurge is the name for 'relay_log_purge' system variable.
	RelayLogPurge = "relay_log_purge"
	// AutomaticSpPrivileges is the name for 'automatic_sp_privileges' system variable.
	AutomaticSpPrivileges = "automatic_sp_privileges"
	// SQLQuoteShowCreate is the name for 'sql_quote_show_create' system variable.
	SQLQuoteShowCreate = "sql_quote_show_create"
	// SlowQueryLog is the name for 'slow_query_log' system variable.
	SlowQueryLog = "slow_query_log"
	// BinlogDirectNonTransactionalUpdates is the name for 'binlog_direct_non_transactional_updates' system variable.
	BinlogDirectNonTransactionalUpdates = "binlog_direct_non_transactional_updates"
	// SQLBigSelects is the name for 'sql_big_selects' system variable.
	SQLBigSelects = "sql_big_selects"
	// LogBinTrustFunctionCreators is the name for 'log_bin_trust_function_creators' system variable.
	LogBinTrustFunctionCreators = "log_bin_trust_function_creators"
	// OldAlterTable is the name for 'old_alter_table' system variable.
	OldAlterTable = "old_alter_table"
	// EnforceGtidConsistency is the name for 'enforce_gtid_consistency' system variable.
	EnforceGtidConsistency = "enforce_gtid_consistency"
	// SecureAuth is the name for 'secure_auth' system variable.
	SecureAuth = "secure_auth"
	// UniqueChecks is the name for 'unique_checks' system variable.
	UniqueChecks = "unique_checks"
	// SQLWarnings is the name for 'sql_warnings' system variable.
	SQLWarnings = "sql_warnings"
	// AutoCommit is the name for 'autocommit' system variable.
	AutoCommit = "autocommit"
	// KeepFilesOnCreate is the name for 'keep_files_on_create' system variable.
	KeepFilesOnCreate = "keep_files_on_create"
	// ShowOldTemporals is the name for 'show_old_temporals' system variable.
	ShowOldTemporals = "show_old_temporals"
	// LocalInFile is the name for 'local_infile' system variable.
	LocalInFile = "local_infile"
	// PerformanceSchema is the name for 'performance_schema' system variable.
	PerformanceSchema = "performance_schema"
	// Flush is the name for 'flush' system variable.
	Flush = "flush"
	// SlaveAllowBatching is the name for 'slave_allow_batching' system variable.
	SlaveAllowBatching = "slave_allow_batching"
	// MyISAMUseMmap is the name for 'myisam_use_mmap' system variable.
	MyISAMUseMmap = "myisam_use_mmap"
	// InnodbFilePerTable is the name for 'innodb_file_per_table' system variable.
	InnodbFilePerTable = "innodb_file_per_table"
	// InnodbLogCompressedPages is the name for 'innodb_log_compressed_pages' system variable.
	InnodbLogCompressedPages = "innodb_log_compressed_pages"
	// InnodbPrintAllDeadlocks is the name for 'innodb_print_all_deadlocks' system variable.
	InnodbPrintAllDeadlocks = "innodb_print_all_deadlocks"
	// InnodbStrictMode is the name for 'innodb_strict_mode' system variable.
	InnodbStrictMode = "innodb_strict_mode"
	// InnodbCmpPerIndexEnabled is the name for 'innodb_cmp_per_index_enabled' system variable.
	InnodbCmpPerIndexEnabled = "innodb_cmp_per_index_enabled"
	// InnodbBufferPoolDumpAtShutdown is the name for 'innodb_buffer_pool_dump_at_shutdown' system variable.
	InnodbBufferPoolDumpAtShutdown = "innodb_buffer_pool_dump_at_shutdown"
	// InnodbAdaptiveHashIndex is the name for 'innodb_adaptive_hash_index' system variable.
	InnodbAdaptiveHashIndex = "innodb_adaptive_hash_index"
	// InnodbFtEnableStopword is the name for 'innodb_ft_enable_stopword' system variable.
	InnodbFtEnableStopword = "innodb_ft_enable_stopword" // #nosec G101
	// InnodbSupportXA is the name for 'innodb_support_xa' system variable.
	InnodbSupportXA = "innodb_support_xa"
	// InnodbOptimizeFullTextOnly is the name for 'innodb_optimize_fulltext_only' system variable.
	InnodbOptimizeFullTextOnly = "innodb_optimize_fulltext_only"
	// InnodbStatusOutputLocks is the name for 'innodb_status_output_locks' system variable.
	InnodbStatusOutputLocks = "innodb_status_output_locks"
	// InnodbBufferPoolDumpNow is the name for 'innodb_buffer_pool_dump_now' system variable.
	InnodbBufferPoolDumpNow = "innodb_buffer_pool_dump_now"
	// InnodbBufferPoolLoadNow is the name for 'innodb_buffer_pool_load_now' system variable.
	InnodbBufferPoolLoadNow = "innodb_buffer_pool_load_now"
	// InnodbStatsOnMetadata is the name for 'innodb_stats_on_metadata' system variable.
	InnodbStatsOnMetadata = "innodb_stats_on_metadata"
	// InnodbDisableSortFileCache is the name for 'innodb_disable_sort_file_cache' system variable.
	InnodbDisableSortFileCache = "innodb_disable_sort_file_cache"
	// InnodbStatsAutoRecalc is the name for 'innodb_stats_auto_recalc' system variable.
	InnodbStatsAutoRecalc = "innodb_stats_auto_recalc"
	// InnodbBufferPoolLoadAbort is the name for 'innodb_buffer_pool_load_abort' system variable.
	InnodbBufferPoolLoadAbort = "innodb_buffer_pool_load_abort"
	// InnodbStatsPersistent is the name for 'innodb_stats_persistent' system variable.
	InnodbStatsPersistent = "innodb_stats_persistent"
	// InnodbRandomReadAhead is the name for 'innodb_random_read_ahead' system variable.
	InnodbRandomReadAhead = "innodb_random_read_ahead"
	// InnodbAdaptiveFlushing is the name for 'innodb_adaptive_flushing' system variable.
	InnodbAdaptiveFlushing = "innodb_adaptive_flushing"
	// InnodbTableLocks is the name for 'innodb_table_locks' system variable.
	InnodbTableLocks = "innodb_table_locks"
	// InnodbStatusOutput is the name for 'innodb_status_output' system variable.
	InnodbStatusOutput = "innodb_status_output"
	// NetBufferLength is the name for 'net_buffer_length' system variable.
	NetBufferLength = "net_buffer_length"
	// QueryCacheSize is the name of 'query_cache_size' system variable.
	QueryCacheSize = "query_cache_size"
	// TxReadOnly is the name of 'tx_read_only' system variable.
	TxReadOnly = "tx_read_only"
	// TransactionReadOnly is the name of 'transaction_read_only' system variable.
	TransactionReadOnly = "transaction_read_only"
	// CharacterSetServer is the name of 'character_set_server' system variable.
	CharacterSetServer = "character_set_server"
	// AutoIncrementIncrement is the name of 'auto_increment_increment' system variable.
	AutoIncrementIncrement = "auto_increment_increment"
	// AutoIncrementOffset is the name of 'auto_increment_offset' system variable.
	AutoIncrementOffset = "auto_increment_offset"
	// InitConnect is the name of 'init_connect' system variable.
	InitConnect = "init_connect"
	// CollationServer is the name of 'collation_server' variable.
	CollationServer = "collation_server"
	// NetWriteTimeout is the name of 'net_write_timeout' variable.
	NetWriteTimeout = "net_write_timeout"
	// ThreadPoolSize is the name of 'thread_pool_size' variable.
	ThreadPoolSize = "thread_pool_size"
	// WindowingUseHighPrecision is the name of 'windowing_use_high_precision' system variable.
	WindowingUseHighPrecision = "windowing_use_high_precision"
	// OptimizerSwitch is the name of 'optimizer_switch' system variable.
	OptimizerSwitch = "optimizer_switch"
	// SystemTimeZone is the name of 'system_time_zone' system variable.
	SystemTimeZone = "system_time_zone"
	// CTEMaxRecursionDepth is the name of 'cte_max_recursion_depth' system variable.
	CTEMaxRecursionDepth = "cte_max_recursion_depth"
	// SQLModeVar is the name of the 'sql_mode' system variable.
	SQLModeVar = "sql_mode"
	// CharacterSetResults is the name of the 'character_set_results' system variable.
	CharacterSetResults = "character_set_results"
	// MaxAllowedPacket is the name of the 'max_allowed_packet' system variable.
	MaxAllowedPacket = "max_allowed_packet"
	// TimeZone is the name of the 'time_zone' system variable.
	TimeZone = "time_zone"
	// TxnIsolation is the name of the 'tx_isolation' system variable.
	TxnIsolation = "tx_isolation"
	// TransactionIsolation is the name of the 'transaction_isolation' system variable.
	TransactionIsolation = "transaction_isolation"
	// TxnIsolationOneShot is the name of the 'tx_isolation_one_shot' system variable.
	TxnIsolationOneShot = "tx_isolation_one_shot"
	// MaxExecutionTime is the name of the 'max_execution_time' system variable.
	MaxExecutionTime = "max_execution_time"
	// ReadOnly is the name of the 'read_only' system variable.
	ReadOnly = "read_only"
	// DefaultAuthPlugin is the name of 'default_authentication_plugin' system variable.
	DefaultAuthPlugin = "default_authentication_plugin"
	// LastInsertID is the name of 'last_insert_id' system variable.
	LastInsertID = "last_insert_id"
	// Identity is the name of 'identity' system variable.
	Identity = "identity"
	// TiDBAllowFunctionForExpressionIndex is the name of `TiDBAllowFunctionForExpressionIndex` system variable.
	TiDBAllowFunctionForExpressionIndex = "tidb_allow_function_for_expression_index"
	// RandSeed1 is the name of 'rand_seed1' system variable.
	RandSeed1 = "rand_seed1"
	// RandSeed2 is the name of 'rand_seed2' system variable.
	RandSeed2 = "rand_seed2"
)<|MERGE_RESOLUTION|>--- conflicted
+++ resolved
@@ -455,21 +455,7 @@
 		MemQuotaBindingCache.Store(TidbOptInt64(val, DefTiDBMemQuotaBindingCache))
 		return nil
 	}},
-<<<<<<< HEAD
-	{Scope: ScopeGlobal, Name: TiDBDDLReorgWorkerCount, Value: strconv.Itoa(DefTiDBDDLReorgWorkerCount), Type: TypeUnsigned, MinValue: 1, MaxValue: MaxConfigurableConcurrency, SetSession: func(s *SessionVars, val string) error {
-=======
-	{Scope: ScopeGlobal, Name: TiDBRowFormatVersion, Value: strconv.Itoa(DefTiDBRowFormatV1), Type: TypeUnsigned, MinValue: 1, MaxValue: 2, SetSession: func(s *SessionVars, val string) error {
-		formatVersion := int(TidbOptInt64(val, DefTiDBRowFormatV1))
-		if formatVersion == DefTiDBRowFormatV1 {
-			s.RowEncoder.Enable = false
-		} else if formatVersion == DefTiDBRowFormatV2 {
-			s.RowEncoder.Enable = true
-		}
-		SetDDLReorgRowFormat(TidbOptInt64(val, DefTiDBRowFormatV2))
-		return nil
-	}},
 	{Scope: ScopeGlobal, Name: TiDBDDLReorgWorkerCount, Value: strconv.Itoa(DefTiDBDDLReorgWorkerCount), Type: TypeUnsigned, MinValue: 1, MaxValue: MaxConfigurableConcurrency, SetGlobal: func(s *SessionVars, val string) error {
->>>>>>> 233a7335
 		SetDDLReorgWorkerCounter(int32(tidbOptPositiveInt32(val, DefTiDBDDLReorgWorkerCount)))
 		return nil
 	}},
