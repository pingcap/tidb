--- conflicted
+++ resolved
@@ -1580,12 +1580,8 @@
 		errors.RedactLogEnabled.Store(s.EnableRedactLog)
 		return nil
 	}},
-<<<<<<< HEAD
-	{Scope: ScopeGlobal | ScopeSession, Name: TiDBShardAllocateStep, Value: strconv.Itoa(DefTiDBShardAllocateStep), Type: TypeInt, MinValue: 1, MaxValue: math.MaxInt64, SetSession: func(s *SessionVars, val string) error {
-=======
 	{Scope: ScopeGlobal, Name: TiDBRestrictedReadOnly, Value: BoolToOnOff(DefTiDBRestrictedReadOnly), Type: TypeBool},
-	{Scope: ScopeGlobal | ScopeSession, Name: TiDBShardAllocateStep, Value: strconv.Itoa(DefTiDBShardAllocateStep), Type: TypeInt, MinValue: 1, MaxValue: uint64(math.MaxInt64), AutoConvertOutOfRange: true, SetSession: func(s *SessionVars, val string) error {
->>>>>>> 014005ab
+	{Scope: ScopeGlobal | ScopeSession, Name: TiDBShardAllocateStep, Value: strconv.Itoa(DefTiDBShardAllocateStep), Type: TypeInt, MinValue: 1, MaxValue: uint64(math.MaxInt64), SetSession: func(s *SessionVars, val string) error {
 		s.ShardAllocateStep = tidbOptInt64(val, DefTiDBShardAllocateStep)
 		return nil
 	}},
