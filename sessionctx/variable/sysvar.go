// Copyright 2015 PingCAP, Inc.
//
// Licensed under the Apache License, Version 2.0 (the "License");
// you may not use this file except in compliance with the License.
// You may obtain a copy of the License at
//
//     http://www.apache.org/licenses/LICENSE-2.0
//
// Unless required by applicable law or agreed to in writing, software
// distributed under the License is distributed on an "AS IS" BASIS,
// WITHOUT WARRANTIES OR CONDITIONS OF ANY KIND, either express or implied.
// See the License for the specific language governing permissions and
// limitations under the License.

package variable

import (
	"context"
	"encoding/json"
	"fmt"
	"math"
	"runtime"
	"strconv"
	"strings"
	"sync/atomic"
	"time"

	"github.com/pingcap/errors"
	"github.com/pingcap/tidb/config"
	"github.com/pingcap/tidb/keyspace"
	"github.com/pingcap/tidb/kv"
	"github.com/pingcap/tidb/metrics"
	"github.com/pingcap/tidb/parser"
	"github.com/pingcap/tidb/parser/charset"
	"github.com/pingcap/tidb/parser/mysql"
	"github.com/pingcap/tidb/planner/util/fixcontrol"
	"github.com/pingcap/tidb/privilege/privileges/ldap"
	"github.com/pingcap/tidb/sessionctx/stmtctx"
	"github.com/pingcap/tidb/types"
	_ "github.com/pingcap/tidb/types/parser_driver" // for parser driver
	"github.com/pingcap/tidb/util"
	"github.com/pingcap/tidb/util/collate"
	distroleutil "github.com/pingcap/tidb/util/distrole"
	"github.com/pingcap/tidb/util/gctuner"
	"github.com/pingcap/tidb/util/logutil"
	"github.com/pingcap/tidb/util/mathutil"
	"github.com/pingcap/tidb/util/memory"
	stmtsummaryv2 "github.com/pingcap/tidb/util/stmtsummary/v2"
	"github.com/pingcap/tidb/util/tiflash"
	"github.com/pingcap/tidb/util/tiflashcompute"
	"github.com/pingcap/tidb/util/tikvutil"
	"github.com/pingcap/tidb/util/timeutil"
	"github.com/pingcap/tidb/util/tls"
	topsqlstate "github.com/pingcap/tidb/util/topsql/state"
	"github.com/pingcap/tidb/util/versioninfo"
	tikvcfg "github.com/tikv/client-go/v2/config"
	tikvstore "github.com/tikv/client-go/v2/kv"
	tikvcliutil "github.com/tikv/client-go/v2/util"
	"go.uber.org/zap"
)

// All system variables declared here are ordered by their scopes, which follow the order of scopes below:
//
//	[NONE, SESSION, INSTANCE, GLOBAL, GLOBAL & SESSION]
//
// If you are adding a new system variable, please put it in the corresponding area.
var defaultSysVars = []*SysVar{
	/* The system variables below have NONE scope  */
	{Scope: ScopeNone, Name: SystemTimeZone, Value: "CST"},
	{Scope: ScopeNone, Name: Hostname, Value: DefHostname},
	{Scope: ScopeNone, Name: Port, Value: "4000", Type: TypeUnsigned, MinValue: 0, MaxValue: math.MaxUint16},
	{Scope: ScopeNone, Name: LogBin, Value: Off, Type: TypeBool},
	{Scope: ScopeNone, Name: VersionComment, Value: "TiDB Server (Apache License 2.0) " + versioninfo.TiDBEdition + " Edition, MySQL 8.0 compatible"},
	{Scope: ScopeNone, Name: Version, Value: mysql.ServerVersion},
	{Scope: ScopeNone, Name: DataDir, Value: "/usr/local/mysql/data/"},
	{Scope: ScopeNone, Name: Socket, Value: ""},
	{Scope: ScopeNone, Name: "license", Value: "Apache License 2.0"},
	{Scope: ScopeNone, Name: "have_ssl", Value: "DISABLED", Type: TypeBool},
	{Scope: ScopeNone, Name: "have_openssl", Value: "DISABLED", Type: TypeBool},
	{Scope: ScopeNone, Name: "ssl_ca", Value: ""},
	{Scope: ScopeNone, Name: "ssl_cert", Value: ""},
	{Scope: ScopeNone, Name: "ssl_key", Value: ""},
	{Scope: ScopeNone, Name: "version_compile_os", Value: runtime.GOOS},
	{Scope: ScopeNone, Name: "version_compile_machine", Value: runtime.GOARCH},
	/* TiDB specific variables */
	{Scope: ScopeNone, Name: TiDBEnableEnhancedSecurity, Value: Off, Type: TypeBool},
	{Scope: ScopeNone, Name: TiDBAllowFunctionForExpressionIndex, ReadOnly: true, Value: collectAllowFuncName4ExpressionIndex()},

	/* The system variables below have SESSION scope  */
	{Scope: ScopeSession, Name: Timestamp, Value: DefTimestamp, MinValue: 0, MaxValue: math.MaxInt32, Type: TypeFloat, GetSession: func(s *SessionVars) (string, error) {
		if timestamp, ok := s.systems[Timestamp]; ok && timestamp != DefTimestamp {
			return timestamp, nil
		}
		timestamp := s.StmtCtx.GetOrStoreStmtCache(stmtctx.StmtNowTsCacheKey, time.Now()).(time.Time)
		return types.ToString(float64(timestamp.UnixNano()) / float64(time.Second))
	}, GetStateValue: func(s *SessionVars) (string, bool, error) {
		timestamp, ok := s.systems[Timestamp]
		return timestamp, ok && timestamp != DefTimestamp, nil
	}, Validation: func(vars *SessionVars, normalizedValue string, originalValue string, scope ScopeFlag) (string, error) {
		val := tidbOptFloat64(originalValue, DefTimestampFloat)
		if val > math.MaxInt32 {
			return originalValue, ErrWrongValueForVar.GenWithStackByArgs(Timestamp, originalValue)
		}
		return normalizedValue, nil
	}},
	{Scope: ScopeSession, Name: WarningCount, Value: "0", ReadOnly: true, GetSession: func(s *SessionVars) (string, error) {
		return strconv.Itoa(s.SysWarningCount), nil
	}},
	{Scope: ScopeSession, Name: ErrorCount, Value: "0", ReadOnly: true, GetSession: func(s *SessionVars) (string, error) {
		return strconv.Itoa(int(s.SysErrorCount)), nil
	}},
	{Scope: ScopeSession, Name: LastInsertID, Value: "0", Type: TypeUnsigned, AllowEmpty: true, MinValue: 0, MaxValue: math.MaxUint64, GetSession: func(s *SessionVars) (string, error) {
		return strconv.FormatUint(s.StmtCtx.PrevLastInsertID, 10), nil
	}, GetStateValue: func(s *SessionVars) (string, bool, error) {
		return "", false, nil
	}},
	{Scope: ScopeSession, Name: Identity, Value: "0", Type: TypeUnsigned, AllowEmpty: true, MinValue: 0, MaxValue: math.MaxUint64, GetSession: func(s *SessionVars) (string, error) {
		return strconv.FormatUint(s.StmtCtx.PrevLastInsertID, 10), nil
	}, GetStateValue: func(s *SessionVars) (string, bool, error) {
		return "", false, nil
	}},
	/* TiDB specific variables */
	// TODO: TiDBTxnScope is hidden because local txn feature is not done.
	{Scope: ScopeSession, Name: TiDBTxnScope, skipInit: true, Hidden: true, Value: kv.GlobalTxnScope, SetSession: func(s *SessionVars, val string) error {
		switch val {
		case kv.GlobalTxnScope:
			s.TxnScope = kv.NewGlobalTxnScopeVar()
		case kv.LocalTxnScope:
			if !EnableLocalTxn.Load() {
				return ErrWrongValueForVar.GenWithStack("@@txn_scope can not be set to local when tidb_enable_local_txn is off")
			}
			txnScope := config.GetTxnScopeFromConfig()
			if txnScope == kv.GlobalTxnScope {
				return ErrWrongValueForVar.GenWithStack("@@txn_scope can not be set to local when zone label is empty or \"global\"")
			}
			s.TxnScope = kv.NewLocalTxnScopeVar(txnScope)
		default:
			return ErrWrongValueForVar.GenWithStack("@@txn_scope value should be global or local")
		}
		return nil
	}, GetSession: func(s *SessionVars) (string, error) {
		return s.TxnScope.GetVarValue(), nil
	}},
	{Scope: ScopeSession, Name: TiDBTxnReadTS, Value: "", Hidden: true, SetSession: func(s *SessionVars, val string) error {
		return setTxnReadTS(s, val)
	}, Validation: func(vars *SessionVars, normalizedValue string, originalValue string, scope ScopeFlag) (string, error) {
		return normalizedValue, nil
	}},
	{Scope: ScopeSession, Name: TiDBReadStaleness, Value: strconv.Itoa(DefTiDBReadStaleness), Type: TypeInt, MinValue: math.MinInt32, MaxValue: 0, AllowEmpty: true, Hidden: false, SetSession: func(s *SessionVars, val string) error {
		return setReadStaleness(s, val)
	}},
	{Scope: ScopeGlobal | ScopeSession, Name: TiDBEnforceMPPExecution, Type: TypeBool, Value: BoolToOnOff(config.GetGlobalConfig().Performance.EnforceMPP), Validation: func(vars *SessionVars, normalizedValue string, originalValue string, scope ScopeFlag) (string, error) {
		if TiDBOptOn(normalizedValue) && !vars.allowMPPExecution {
			return normalizedValue, ErrWrongValueForVar.GenWithStackByArgs("tidb_enforce_mpp", "1' but tidb_allow_mpp is 0, please activate tidb_allow_mpp at first.")
		}
		return normalizedValue, nil
	}, SetSession: func(s *SessionVars, val string) error {
		s.enforceMPPExecution = TiDBOptOn(val)
		return nil
	}},
	{Scope: ScopeGlobal | ScopeSession, Name: TiDBMaxTiFlashThreads, Type: TypeInt, Value: strconv.Itoa(DefTiFlashMaxThreads), MinValue: -1, MaxValue: MaxConfigurableConcurrency, SetSession: func(s *SessionVars, val string) error {
		s.TiFlashMaxThreads = TidbOptInt64(val, DefTiFlashMaxThreads)
		return nil
	}},
	{Scope: ScopeGlobal | ScopeSession, Name: TiDBMaxBytesBeforeTiFlashExternalJoin, Type: TypeInt, Value: strconv.Itoa(DefTiFlashMaxBytesBeforeExternalJoin), MinValue: -1, MaxValue: math.MaxInt64, SetSession: func(s *SessionVars, val string) error {
		s.TiFlashMaxBytesBeforeExternalJoin = TidbOptInt64(val, DefTiFlashMaxBytesBeforeExternalJoin)
		return nil
	}},
	{Scope: ScopeGlobal | ScopeSession, Name: TiDBMaxBytesBeforeTiFlashExternalGroupBy, Type: TypeInt, Value: strconv.Itoa(DefTiFlashMaxBytesBeforeExternalGroupBy), MinValue: -1, MaxValue: math.MaxInt64, SetSession: func(s *SessionVars, val string) error {
		s.TiFlashMaxBytesBeforeExternalGroupBy = TidbOptInt64(val, DefTiFlashMaxBytesBeforeExternalGroupBy)
		return nil
	}},
	{Scope: ScopeGlobal | ScopeSession, Name: TiDBMaxBytesBeforeTiFlashExternalSort, Type: TypeInt, Value: strconv.Itoa(DefTiFlashMaxBytesBeforeExternalSort), MinValue: -1, MaxValue: math.MaxInt64, SetSession: func(s *SessionVars, val string) error {
		s.TiFlashMaxBytesBeforeExternalSort = TidbOptInt64(val, DefTiFlashMaxBytesBeforeExternalSort)
		return nil
	}},
	{Scope: ScopeGlobal | ScopeSession, Name: TiFlashMemQuotaQueryPerNode, Type: TypeInt, Value: strconv.Itoa(DefTiFlashMemQuotaQueryPerNode), MinValue: -1, MaxValue: math.MaxInt64, SetSession: func(s *SessionVars, val string) error {
		s.TiFlashMaxQueryMemoryPerNode = TidbOptInt64(val, DefTiFlashMemQuotaQueryPerNode)
		return nil
	}},
	{Scope: ScopeGlobal | ScopeSession, Name: TiFlashQuerySpillRatio, Type: TypeFloat, Value: strconv.FormatFloat(DefTiFlashQuerySpillRatio, 'f', -1, 64), MinValue: 0, MaxValue: 1, Validation: func(vars *SessionVars, normalizedValue string, originalValue string, flag ScopeFlag) (string, error) {
		val, err := strconv.ParseFloat(normalizedValue, 64)
		if err != nil {
			return "", err
		}
		if val > 0.85 || val < 0 {
			return "", errors.New("The valid value of tidb_tiflash_auto_spill_ratio is between 0 and 0.85")
		}
		return normalizedValue, nil
	}, SetSession: func(s *SessionVars, val string) error {
		s.TiFlashQuerySpillRatio = tidbOptFloat64(val, DefTiFlashQuerySpillRatio)
		return nil
	}},
	{Scope: ScopeGlobal | ScopeSession, Name: TiDBEnableTiFlashPipelineMode, Type: TypeBool, Value: BoolToOnOff(DefTiDBEnableTiFlashPipelineMode), SetSession: func(s *SessionVars, val string) error {
		s.TiFlashEnablePipelineMode = TiDBOptOn(val)
		return nil
	}},
	{Scope: ScopeSession, Name: TiDBSnapshot, Value: "", skipInit: true, SetSession: func(s *SessionVars, val string) error {
		err := setSnapshotTS(s, val)
		if err != nil {
			return err
		}
		return nil
	}},
	{Scope: ScopeSession, Name: TiDBOptProjectionPushDown, Value: BoolToOnOff(config.GetGlobalConfig().Performance.ProjectionPushDown), Type: TypeBool, SetSession: func(s *SessionVars, val string) error {
		s.AllowProjectionPushDown = TiDBOptOn(val)
		return nil
	}},
	{Scope: ScopeGlobal | ScopeSession, Name: TiDBOptDeriveTopN, Value: BoolToOnOff(DefOptDeriveTopN), Type: TypeBool, SetSession: func(s *SessionVars, val string) error {
		s.AllowDeriveTopN = TiDBOptOn(val)
		return nil
	}},
	{Scope: ScopeGlobal | ScopeSession, Name: TiDBOptAggPushDown, Value: BoolToOnOff(DefOptAggPushDown), Type: TypeBool, SetSession: func(s *SessionVars, val string) error {
		s.AllowAggPushDown = TiDBOptOn(val)
		return nil
	}},
	{Scope: ScopeSession, Name: TiDBOptDistinctAggPushDown, Value: BoolToOnOff(config.GetGlobalConfig().Performance.DistinctAggPushDown), Type: TypeBool, SetSession: func(s *SessionVars, val string) error {
		s.AllowDistinctAggPushDown = TiDBOptOn(val)
		return nil
	}},
	{Scope: ScopeGlobal | ScopeSession, Name: TiDBOptSkewDistinctAgg, Value: BoolToOnOff(DefTiDBSkewDistinctAgg), Type: TypeBool, SetSession: func(s *SessionVars, val string) error {
		s.EnableSkewDistinctAgg = TiDBOptOn(val)
		return nil
	}},
	{Scope: ScopeGlobal | ScopeSession, Name: TiDBOpt3StageDistinctAgg, Value: BoolToOnOff(DefTiDB3StageDistinctAgg), Type: TypeBool, SetSession: func(s *SessionVars, val string) error {
		s.Enable3StageDistinctAgg = TiDBOptOn(val)
		return nil
	}},
	{Scope: ScopeGlobal | ScopeSession, Name: TiDBOptEnable3StageMultiDistinctAgg, Value: BoolToOnOff(DefTiDB3StageMultiDistinctAgg), Type: TypeBool, SetSession: func(s *SessionVars, val string) error {
		s.Enable3StageMultiDistinctAgg = TiDBOptOn(val)
		return nil
	}},
	{Scope: ScopeGlobal | ScopeSession, Name: TiDBOptExplainNoEvaledSubQuery, Value: BoolToOnOff(DefTiDBOptExplainEvaledSubquery), Type: TypeBool, SetSession: func(s *SessionVars, val string) error {
		s.ExplainNonEvaledSubQuery = TiDBOptOn(val)
		return nil
	}},
	{Scope: ScopeSession, Name: TiDBOptWriteRowID, Value: BoolToOnOff(DefOptWriteRowID), Type: TypeBool, SetSession: func(s *SessionVars, val string) error {
		s.AllowWriteRowID = TiDBOptOn(val)
		return nil
	}},
	{Scope: ScopeSession, Name: TiDBChecksumTableConcurrency, Value: strconv.Itoa(DefChecksumTableConcurrency), Type: TypeInt, MinValue: 1, MaxValue: MaxConfigurableConcurrency},
	{Scope: ScopeSession, Name: TiDBBatchInsert, Value: BoolToOnOff(DefBatchInsert), Type: TypeBool, SetSession: func(s *SessionVars, val string) error {
		s.BatchInsert = TiDBOptOn(val)
		return nil
	}},
	{Scope: ScopeSession, Name: TiDBBatchDelete, Value: BoolToOnOff(DefBatchDelete), Type: TypeBool, SetSession: func(s *SessionVars, val string) error {
		s.BatchDelete = TiDBOptOn(val)
		return nil
	}},
	{Scope: ScopeSession, Name: TiDBBatchCommit, Value: BoolToOnOff(DefBatchCommit), Type: TypeBool, SetSession: func(s *SessionVars, val string) error {
		s.BatchCommit = TiDBOptOn(val)
		return nil
	}},
	{Scope: ScopeSession, Name: TiDBCurrentTS, Value: strconv.Itoa(DefCurretTS), Type: TypeInt, AllowEmpty: true, MinValue: 0, MaxValue: math.MaxInt64, ReadOnly: true, GetSession: func(s *SessionVars) (string, error) {
		return strconv.FormatUint(s.TxnCtx.StartTS, 10), nil
	}},
	{Scope: ScopeSession, Name: TiDBLastTxnInfo, Value: "", ReadOnly: true, GetSession: func(s *SessionVars) (string, error) {
		return s.LastTxnInfo, nil
	}},
	{Scope: ScopeSession, Name: TiDBLastQueryInfo, Value: "", ReadOnly: true, GetSession: func(s *SessionVars) (string, error) {
		info, err := json.Marshal(s.LastQueryInfo)
		if err != nil {
			return "", err
		}
		return string(info), nil
	}},
	{Scope: ScopeSession, Name: TiDBEnableChunkRPC, Value: BoolToOnOff(config.GetGlobalConfig().TiKVClient.EnableChunkRPC), Type: TypeBool, SetSession: func(s *SessionVars, val string) error {
		s.EnableChunkRPC = TiDBOptOn(val)
		return nil
	}},
	{Scope: ScopeSession, Name: TxnIsolationOneShot, Value: "", skipInit: true, Validation: func(vars *SessionVars, normalizedValue string, originalValue string, scope ScopeFlag) (string, error) {
		return checkIsolationLevel(vars, normalizedValue, originalValue, scope)
	}, SetSession: func(s *SessionVars, val string) error {
		s.txnIsolationLevelOneShot.state = oneShotSet
		s.txnIsolationLevelOneShot.value = val
		return nil
	}, GetStateValue: func(s *SessionVars) (string, bool, error) {
		if s.txnIsolationLevelOneShot.state != oneShotDef {
			return s.txnIsolationLevelOneShot.value, true, nil
		}
		return "", false, nil
	}},
	{Scope: ScopeSession, Name: TiDBOptimizerSelectivityLevel, Value: strconv.Itoa(DefTiDBOptimizerSelectivityLevel), Type: TypeUnsigned, MinValue: 0, MaxValue: math.MaxInt32, SetSession: func(s *SessionVars, val string) error {
		s.OptimizerSelectivityLevel = tidbOptPositiveInt32(val, DefTiDBOptimizerSelectivityLevel)
		return nil
	}},
	{Scope: ScopeGlobal | ScopeSession, Name: TiDBOptimizerEnableOuterJoinReorder, Value: BoolToOnOff(DefTiDBEnableOuterJoinReorder), Type: TypeBool, SetSession: func(s *SessionVars, val string) error {
		s.EnableOuterJoinReorder = TiDBOptOn(val)
		return nil
	}},
	{Scope: ScopeGlobal | ScopeSession, Name: TiDBOptimizerEnableNAAJ, Value: BoolToOnOff(DefTiDBEnableNAAJ), Type: TypeBool, SetSession: func(s *SessionVars, val string) error {
		s.OptimizerEnableNAAJ = TiDBOptOn(val)
		return nil
	}},
	{Scope: ScopeSession, Name: TiDBDDLReorgPriority, Value: "PRIORITY_LOW", Type: TypeEnum, skipInit: true, PossibleValues: []string{"PRIORITY_LOW", "PRIORITY_NORMAL", "PRIORITY_HIGH"}, SetSession: func(s *SessionVars, val string) error {
		s.setDDLReorgPriority(val)
		return nil
	}},
	{Scope: ScopeSession, Name: TiDBSlowQueryFile, Value: "", skipInit: true, SetSession: func(s *SessionVars, val string) error {
		s.SlowQueryFile = val
		return nil
	}},
	{Scope: ScopeSession, Name: TiDBWaitSplitRegionFinish, Value: BoolToOnOff(DefTiDBWaitSplitRegionFinish), skipInit: true, Type: TypeBool, SetSession: func(s *SessionVars, val string) error {
		s.WaitSplitRegionFinish = TiDBOptOn(val)
		return nil
	}},
	{Scope: ScopeSession, Name: TiDBWaitSplitRegionTimeout, Value: strconv.Itoa(DefWaitSplitRegionTimeout), skipInit: true, Type: TypeUnsigned, MinValue: 1, MaxValue: math.MaxInt32, SetSession: func(s *SessionVars, val string) error {
		s.WaitSplitRegionTimeout = uint64(tidbOptPositiveInt32(val, DefWaitSplitRegionTimeout))
		return nil
	}},
	{Scope: ScopeSession, Name: TiDBLowResolutionTSO, Value: Off, Type: TypeBool, SetSession: func(s *SessionVars, val string) error {
		s.LowResolutionTSO = TiDBOptOn(val)
		return nil
	}},
	{Scope: ScopeSession, Name: TiDBAllowRemoveAutoInc, Value: BoolToOnOff(DefTiDBAllowRemoveAutoInc), Type: TypeBool, SetSession: func(s *SessionVars, val string) error {
		s.AllowRemoveAutoInc = TiDBOptOn(val)
		return nil
	}},
	// todo changed
	{Scope: ScopeGlobal | ScopeSession, Name: TiDBIsolationReadEngines, Value: strings.Join(config.GetGlobalConfig().IsolationRead.Engines, ","), Validation: func(vars *SessionVars, normalizedValue string, originalValue string, scope ScopeFlag) (string, error) {
		engines := strings.Split(normalizedValue, ",")
		var formatVal string
		for i, engine := range engines {
			engine = strings.TrimSpace(engine)
			if i != 0 {
				formatVal += ","
			}
			switch {
			case strings.EqualFold(engine, kv.TiKV.Name()):
				formatVal += kv.TiKV.Name()
			case strings.EqualFold(engine, kv.TiFlash.Name()):
				formatVal += kv.TiFlash.Name()
			case strings.EqualFold(engine, kv.TiDB.Name()):
				formatVal += kv.TiDB.Name()
			default:
				return normalizedValue, ErrWrongValueForVar.GenWithStackByArgs(TiDBIsolationReadEngines, normalizedValue)
			}
		}
		return formatVal, nil
	}, SetSession: func(s *SessionVars, val string) error {
		s.IsolationReadEngines = make(map[kv.StoreType]struct{})
		for _, engine := range strings.Split(val, ",") {
			switch engine {
			case kv.TiKV.Name():
				s.IsolationReadEngines[kv.TiKV] = struct{}{}
			case kv.TiFlash.Name():
				// If the tiflash is removed by the strict SQL mode. The hint should also not take effect.
				if !s.StmtCtx.TiFlashEngineRemovedDueToStrictSQLMode {
					s.IsolationReadEngines[kv.TiFlash] = struct{}{}
				}
			case kv.TiDB.Name():
				s.IsolationReadEngines[kv.TiDB] = struct{}{}
			}
		}
		return nil
	}},
	{Scope: ScopeSession, Name: TiDBMetricSchemaStep, Value: strconv.Itoa(DefTiDBMetricSchemaStep), Type: TypeUnsigned, skipInit: true, MinValue: 10, MaxValue: 60 * 60 * 60, SetSession: func(s *SessionVars, val string) error {
		s.MetricSchemaStep = TidbOptInt64(val, DefTiDBMetricSchemaStep)
		return nil
	}},
	{Scope: ScopeSession, Name: TiDBCDCWriteSource, Value: "0", Type: TypeInt, MinValue: 0, MaxValue: 15, SetSession: func(s *SessionVars, val string) error {
		s.CDCWriteSource = uint64(TidbOptInt(val, 0))
		return nil
	}},
	{Scope: ScopeSession, Name: TiDBMetricSchemaRangeDuration, Value: strconv.Itoa(DefTiDBMetricSchemaRangeDuration), skipInit: true, Type: TypeUnsigned, MinValue: 10, MaxValue: 60 * 60 * 60, SetSession: func(s *SessionVars, val string) error {
		s.MetricSchemaRangeDuration = TidbOptInt64(val, DefTiDBMetricSchemaRangeDuration)
		return nil
	}},
	{Scope: ScopeSession, Name: TiDBFoundInPlanCache, Value: BoolToOnOff(DefTiDBFoundInPlanCache), Type: TypeBool, ReadOnly: true, GetSession: func(s *SessionVars) (string, error) {
		return BoolToOnOff(s.PrevFoundInPlanCache), nil
	}},
	{Scope: ScopeSession, Name: TiDBFoundInBinding, Value: BoolToOnOff(DefTiDBFoundInBinding), Type: TypeBool, ReadOnly: true, GetSession: func(s *SessionVars) (string, error) {
		return BoolToOnOff(s.PrevFoundInBinding), nil
	}},
	{Scope: ScopeSession, Name: RandSeed1, Type: TypeInt, Value: "0", skipInit: true, MaxValue: math.MaxInt32, SetSession: func(s *SessionVars, val string) error {
		s.Rng.SetSeed1(uint32(tidbOptPositiveInt32(val, 0)))
		return nil
	}, GetSession: func(s *SessionVars) (string, error) {
		return "0", nil
	}, GetStateValue: func(s *SessionVars) (string, bool, error) {
		return strconv.FormatUint(uint64(s.Rng.GetSeed1()), 10), true, nil
	}},
	{Scope: ScopeSession, Name: RandSeed2, Type: TypeInt, Value: "0", skipInit: true, MaxValue: math.MaxInt32, SetSession: func(s *SessionVars, val string) error {
		s.Rng.SetSeed2(uint32(tidbOptPositiveInt32(val, 0)))
		return nil
	}, GetSession: func(s *SessionVars) (string, error) {
		return "0", nil
	}, GetStateValue: func(s *SessionVars) (string, bool, error) {
		return strconv.FormatUint(uint64(s.Rng.GetSeed2()), 10), true, nil
	}},
	{Scope: ScopeSession, Name: TiDBReadConsistency, Value: string(ReadConsistencyStrict), Type: TypeStr, Hidden: true,
		Validation: func(_ *SessionVars, normalized string, _ string, _ ScopeFlag) (string, error) {
			return normalized, validateReadConsistencyLevel(normalized)
		},
		SetSession: func(s *SessionVars, val string) error {
			s.ReadConsistency = ReadConsistencyLevel(val)
			return nil
		},
	},
	{Scope: ScopeSession, Name: TiDBLastDDLInfo, Value: "", ReadOnly: true, GetSession: func(s *SessionVars) (string, error) {
		info, err := json.Marshal(s.LastDDLInfo)
		if err != nil {
			return "", err
		}
		return string(info), nil
	}},
	{Scope: ScopeSession, Name: TiDBLastPlanReplayerToken, Value: "", ReadOnly: true,
		GetSession: func(s *SessionVars) (string, error) {
			return s.LastPlanReplayerToken, nil
		},
	},
	{Scope: ScopeSession, Name: TiDBUseAlloc, Value: BoolToOnOff(DefTiDBUseAlloc), Type: TypeBool, ReadOnly: true, GetSession: func(s *SessionVars) (string, error) {
		return BoolToOnOff(s.preUseChunkAlloc), nil
	}},
	{Scope: ScopeSession, Name: TiDBExplicitRequestSourceType, Value: "", Type: TypeEnum, PossibleValues: tikvcliutil.ExplicitTypeList, GetSession: func(s *SessionVars) (string, error) {
		return s.ExplicitRequestSourceType, nil
	}, SetSession: func(s *SessionVars, val string) error {
		s.ExplicitRequestSourceType = val
		return nil
	}},
	/* The system variables below have INSTANCE scope  */
	{Scope: ScopeInstance, Name: TiDBLogFileMaxDays, Value: strconv.Itoa(config.GetGlobalConfig().Log.File.MaxDays), Type: TypeInt, MinValue: 0, MaxValue: math.MaxInt32, SetGlobal: func(_ context.Context, s *SessionVars, val string) error {
		maxAge, err := strconv.ParseInt(val, 10, 32)
		if err != nil {
			return err
		}
		GlobalLogMaxDays.Store(int32(maxAge))
		cfg := config.GetGlobalConfig().Log.ToLogConfig()
		cfg.Config.File.MaxDays = int(maxAge)

		err = logutil.ReplaceLogger(cfg, keyspace.WrapZapcoreWithKeyspace())
		if err != nil {
			return err
		}
		return nil
	}, GetGlobal: func(_ context.Context, s *SessionVars) (string, error) {
		return strconv.FormatInt(int64(GlobalLogMaxDays.Load()), 10), nil
	}},
	{Scope: ScopeInstance, Name: TiDBConfig, Value: "", ReadOnly: true, GetGlobal: func(_ context.Context, s *SessionVars) (string, error) {
		return config.GetJSONConfig()
	}},
	{Scope: ScopeInstance, Name: TiDBGeneralLog, Value: BoolToOnOff(DefTiDBGeneralLog), Type: TypeBool, SetGlobal: func(_ context.Context, s *SessionVars, val string) error {
		ProcessGeneralLog.Store(TiDBOptOn(val))
		return nil
	}, GetGlobal: func(_ context.Context, s *SessionVars) (string, error) {
		return BoolToOnOff(ProcessGeneralLog.Load()), nil
	}},
	{Scope: ScopeSession, Name: TiDBSlowTxnLogThreshold, Value: strconv.Itoa(logutil.DefaultSlowTxnThreshold),
		Type: TypeUnsigned, MinValue: 0, MaxValue: math.MaxInt64, SetSession: func(s *SessionVars, val string) error {
			s.SlowTxnThreshold = TidbOptUint64(val, logutil.DefaultSlowTxnThreshold)
			return nil
		},
	},
	{Scope: ScopeInstance, Name: TiDBSlowLogThreshold, Value: strconv.Itoa(logutil.DefaultSlowThreshold), Type: TypeInt, MinValue: -1, MaxValue: math.MaxInt64, SetGlobal: func(_ context.Context, s *SessionVars, val string) error {
		atomic.StoreUint64(&config.GetGlobalConfig().Instance.SlowThreshold, uint64(TidbOptInt64(val, logutil.DefaultSlowThreshold)))
		return nil
	}, GetGlobal: func(_ context.Context, s *SessionVars) (string, error) {
		return strconv.FormatUint(atomic.LoadUint64(&config.GetGlobalConfig().Instance.SlowThreshold), 10), nil
	}},
	{Scope: ScopeInstance, Name: TiDBRecordPlanInSlowLog, Value: int32ToBoolStr(logutil.DefaultRecordPlanInSlowLog), Type: TypeBool, SetGlobal: func(_ context.Context, s *SessionVars, val string) error {
		atomic.StoreUint32(&config.GetGlobalConfig().Instance.RecordPlanInSlowLog, uint32(TidbOptInt64(val, logutil.DefaultRecordPlanInSlowLog)))
		return nil
	}, GetGlobal: func(_ context.Context, s *SessionVars) (string, error) {
		enabled := atomic.LoadUint32(&config.GetGlobalConfig().Instance.RecordPlanInSlowLog) == 1
		return BoolToOnOff(enabled), nil
	}},
	{Scope: ScopeInstance, Name: TiDBEnableSlowLog, Value: BoolToOnOff(logutil.DefaultTiDBEnableSlowLog), Type: TypeBool, SetGlobal: func(_ context.Context, s *SessionVars, val string) error {
		config.GetGlobalConfig().Instance.EnableSlowLog.Store(TiDBOptOn(val))
		return nil
	}, GetGlobal: func(_ context.Context, s *SessionVars) (string, error) {
		return BoolToOnOff(config.GetGlobalConfig().Instance.EnableSlowLog.Load()), nil
	}},
	{Scope: ScopeInstance, Name: TiDBCheckMb4ValueInUTF8, Value: BoolToOnOff(config.GetGlobalConfig().Instance.CheckMb4ValueInUTF8.Load()), Type: TypeBool, SetGlobal: func(_ context.Context, s *SessionVars, val string) error {
		config.GetGlobalConfig().Instance.CheckMb4ValueInUTF8.Store(TiDBOptOn(val))
		return nil
	}, GetGlobal: func(_ context.Context, s *SessionVars) (string, error) {
		return BoolToOnOff(config.GetGlobalConfig().Instance.CheckMb4ValueInUTF8.Load()), nil
	}},
	{Scope: ScopeInstance, Name: TiDBPProfSQLCPU, Value: strconv.Itoa(DefTiDBPProfSQLCPU), Type: TypeInt, MinValue: 0, MaxValue: 1, SetGlobal: func(_ context.Context, s *SessionVars, val string) error {
		EnablePProfSQLCPU.Store(uint32(tidbOptPositiveInt32(val, DefTiDBPProfSQLCPU)) > 0)
		return nil
	}, GetGlobal: func(_ context.Context, s *SessionVars) (string, error) {
		val := "0"
		if EnablePProfSQLCPU.Load() {
			val = "1"
		}
		return val, nil
	}},
	{Scope: ScopeInstance, Name: TiDBDDLSlowOprThreshold, Value: strconv.Itoa(DefTiDBDDLSlowOprThreshold), Type: TypeInt, MinValue: 0, MaxValue: math.MaxInt32, SetGlobal: func(_ context.Context, s *SessionVars, val string) error {
		atomic.StoreUint32(&DDLSlowOprThreshold, uint32(tidbOptPositiveInt32(val, DefTiDBDDLSlowOprThreshold)))
		return nil
	}, GetGlobal: func(_ context.Context, s *SessionVars) (string, error) {
		return strconv.FormatUint(uint64(atomic.LoadUint32(&DDLSlowOprThreshold)), 10), nil
	}},
	{Scope: ScopeInstance, Name: TiDBForcePriority, Value: mysql.Priority2Str[DefTiDBForcePriority], Type: TypeEnum, PossibleValues: []string{"NO_PRIORITY", "LOW_PRIORITY", "HIGH_PRIORITY", "DELAYED"}, SetGlobal: func(_ context.Context, s *SessionVars, val string) error {
		atomic.StoreInt32(&ForcePriority, int32(mysql.Str2Priority(val)))
		return nil
	}, GetGlobal: func(_ context.Context, s *SessionVars) (string, error) {
		return mysql.Priority2Str[mysql.PriorityEnum(atomic.LoadInt32(&ForcePriority))], nil
	}},
	{Scope: ScopeInstance, Name: TiDBExpensiveQueryTimeThreshold, Value: strconv.Itoa(DefTiDBExpensiveQueryTimeThreshold), Type: TypeUnsigned, MinValue: int64(MinExpensiveQueryTimeThreshold), MaxValue: math.MaxInt32, SetGlobal: func(_ context.Context, s *SessionVars, val string) error {
		atomic.StoreUint64(&ExpensiveQueryTimeThreshold, uint64(tidbOptPositiveInt32(val, DefTiDBExpensiveQueryTimeThreshold)))
		return nil
	}, GetGlobal: func(_ context.Context, s *SessionVars) (string, error) {
		return strconv.FormatUint(atomic.LoadUint64(&ExpensiveQueryTimeThreshold), 10), nil
	}},
	{Scope: ScopeInstance, Name: TiDBExpensiveTxnTimeThreshold, Value: strconv.Itoa(DefTiDBExpensiveTxnTimeThreshold), Type: TypeUnsigned, MinValue: int64(MinExpensiveTxnTimeThreshold), MaxValue: math.MaxInt32, SetGlobal: func(_ context.Context, s *SessionVars, val string) error {
		atomic.StoreUint64(&ExpensiveTxnTimeThreshold, uint64(tidbOptPositiveInt32(val, DefTiDBExpensiveTxnTimeThreshold)))
		return nil
	}, GetGlobal: func(_ context.Context, s *SessionVars) (string, error) {
		return strconv.FormatUint(atomic.LoadUint64(&ExpensiveTxnTimeThreshold), 10), nil
	}},
	{Scope: ScopeInstance, Name: TiDBEnableCollectExecutionInfo, Value: BoolToOnOff(DefTiDBEnableCollectExecutionInfo), Type: TypeBool, SetGlobal: func(_ context.Context, s *SessionVars, val string) error {
		oldConfig := config.GetGlobalConfig()
		newValue := TiDBOptOn(val)
		if oldConfig.Instance.EnableCollectExecutionInfo.Load() != newValue {
			newConfig := *oldConfig
			newConfig.Instance.EnableCollectExecutionInfo.Store(newValue)
			config.StoreGlobalConfig(&newConfig)
		}
		return nil
	}, GetGlobal: func(_ context.Context, s *SessionVars) (string, error) {
		return BoolToOnOff(config.GetGlobalConfig().Instance.EnableCollectExecutionInfo.Load()), nil
	}},
	{Scope: ScopeInstance, Name: PluginLoad, Value: "", ReadOnly: true, GetGlobal: func(_ context.Context, s *SessionVars) (string, error) {
		return config.GetGlobalConfig().Instance.PluginLoad, nil
	}},
	{Scope: ScopeInstance, Name: PluginDir, Value: "/data/deploy/plugin", ReadOnly: true, GetGlobal: func(_ context.Context, s *SessionVars) (string, error) {
		return config.GetGlobalConfig().Instance.PluginDir, nil
	}},
	{Scope: ScopeInstance, Name: MaxConnections, Value: strconv.FormatUint(uint64(config.GetGlobalConfig().Instance.MaxConnections), 10), Type: TypeUnsigned, MinValue: 0, MaxValue: 100000, SetGlobal: func(_ context.Context, s *SessionVars, val string) error {
		config.GetGlobalConfig().Instance.MaxConnections = uint32(TidbOptInt64(val, 0))
		return nil
	}, GetGlobal: func(_ context.Context, s *SessionVars) (string, error) {
		return strconv.FormatUint(uint64(config.GetGlobalConfig().Instance.MaxConnections), 10), nil
	}},
	{Scope: ScopeInstance, Name: TiDBEnableDDL, Value: BoolToOnOff(config.GetGlobalConfig().Instance.TiDBEnableDDL.Load()), Type: TypeBool,
		SetGlobal: func(_ context.Context, s *SessionVars, val string) error {
			oldVal, newVal := config.GetGlobalConfig().Instance.TiDBEnableDDL.Load(), TiDBOptOn(val)
			if oldVal != newVal {
				err := switchDDL(newVal)
				if err != nil {
					return err
				}
				config.GetGlobalConfig().Instance.TiDBEnableDDL.Store(newVal)
			}
			return nil
		},
		GetGlobal: func(_ context.Context, s *SessionVars) (string, error) {
			return BoolToOnOff(config.GetGlobalConfig().Instance.TiDBEnableDDL.Load()), nil
		},
	},
	{Scope: ScopeInstance, Name: TiDBRCReadCheckTS, Value: BoolToOnOff(DefRCReadCheckTS), Type: TypeBool, SetGlobal: func(_ context.Context, s *SessionVars, val string) error {
		EnableRCReadCheckTS.Store(TiDBOptOn(val))
		return nil
	}, GetGlobal: func(_ context.Context, s *SessionVars) (string, error) {
		return BoolToOnOff(EnableRCReadCheckTS.Load()), nil
	}},
	{Scope: ScopeInstance, Name: TiDBStmtSummaryEnablePersistent, ReadOnly: true, GetGlobal: func(_ context.Context, _ *SessionVars) (string, error) {
		return BoolToOnOff(config.GetGlobalConfig().Instance.StmtSummaryEnablePersistent), nil
	}},
	{Scope: ScopeInstance, Name: TiDBStmtSummaryFilename, ReadOnly: true, GetGlobal: func(_ context.Context, _ *SessionVars) (string, error) {
		return config.GetGlobalConfig().Instance.StmtSummaryFilename, nil
	}},
	{Scope: ScopeInstance, Name: TiDBStmtSummaryFileMaxDays, ReadOnly: true, GetGlobal: func(_ context.Context, _ *SessionVars) (string, error) {
		return strconv.Itoa(config.GetGlobalConfig().Instance.StmtSummaryFileMaxDays), nil
	}},
	{Scope: ScopeInstance, Name: TiDBStmtSummaryFileMaxSize, ReadOnly: true, GetGlobal: func(_ context.Context, _ *SessionVars) (string, error) {
		return strconv.Itoa(config.GetGlobalConfig().Instance.StmtSummaryFileMaxSize), nil
	}},
	{Scope: ScopeInstance, Name: TiDBStmtSummaryFileMaxBackups, ReadOnly: true, GetGlobal: func(_ context.Context, _ *SessionVars) (string, error) {
		return strconv.Itoa(config.GetGlobalConfig().Instance.StmtSummaryFileMaxBackups), nil
	}},

	/* The system variables below have GLOBAL scope  */
	{Scope: ScopeGlobal, Name: MaxPreparedStmtCount, Value: strconv.FormatInt(DefMaxPreparedStmtCount, 10), Type: TypeInt, MinValue: -1, MaxValue: 1048576,
		SetGlobal: func(_ context.Context, s *SessionVars, val string) error {
			num, err := strconv.ParseInt(val, 10, 64)
			if err != nil {
				return errors.Trace(err)
			}
			MaxPreparedStmtCountValue.Store(num)
			return nil
		}},
	{Scope: ScopeGlobal, Name: InitConnect, Value: "", Validation: func(vars *SessionVars, normalizedValue string, originalValue string, scope ScopeFlag) (string, error) {
		p := parser.New()
		p.SetSQLMode(vars.SQLMode)
		p.SetParserConfig(vars.BuildParserConfig())
		_, _, err := p.ParseSQL(normalizedValue)
		if err != nil {
			return normalizedValue, ErrWrongTypeForVar.GenWithStackByArgs(InitConnect)
		}
		return normalizedValue, nil
	}},
	{Scope: ScopeGlobal, Name: ValidatePasswordEnable, Value: Off, Type: TypeBool},
	{Scope: ScopeGlobal, Name: ValidatePasswordPolicy, Value: "MEDIUM", Type: TypeEnum, PossibleValues: []string{"LOW", "MEDIUM", "STRONG"}},
	{Scope: ScopeGlobal, Name: ValidatePasswordCheckUserName, Value: On, Type: TypeBool},
	{Scope: ScopeGlobal, Name: ValidatePasswordLength, Value: "8", Type: TypeInt, MinValue: 0, MaxValue: math.MaxInt32,
		Validation: func(vars *SessionVars, normalizedValue string, originalValue string, scope ScopeFlag) (string, error) {
			numberCount, specialCharCount, mixedCaseCount := PasswordValidtaionNumberCount.Load(), PasswordValidationSpecialCharCount.Load(), PasswordValidationMixedCaseCount.Load()
			length, err := strconv.ParseInt(normalizedValue, 10, 32)
			if err != nil {
				return "", err
			}
			if minLength := numberCount + specialCharCount + 2*mixedCaseCount; int32(length) < minLength {
				return strconv.FormatInt(int64(minLength), 10), nil
			}
			return normalizedValue, nil
		},
		SetGlobal: func(_ context.Context, s *SessionVars, val string) error {
			PasswordValidationLength.Store(int32(TidbOptInt64(val, 8)))
			return nil
		}, GetGlobal: func(_ context.Context, s *SessionVars) (string, error) {
			return strconv.FormatInt(int64(PasswordValidationLength.Load()), 10), nil
		},
	},
	{Scope: ScopeGlobal, Name: ValidatePasswordMixedCaseCount, Value: "1", Type: TypeInt, MinValue: 0, MaxValue: math.MaxInt32,
		Validation: func(vars *SessionVars, normalizedValue string, originalValue string, scope ScopeFlag) (string, error) {
			length, numberCount, specialCharCount := PasswordValidationLength.Load(), PasswordValidtaionNumberCount.Load(), PasswordValidationSpecialCharCount.Load()
			mixedCaseCount, err := strconv.ParseInt(normalizedValue, 10, 32)
			if err != nil {
				return "", err
			}
			if minLength := numberCount + specialCharCount + 2*int32(mixedCaseCount); length < minLength {
				err = updatePasswordValidationLength(vars, minLength)
				if err != nil {
					return "", err
				}
			}
			return normalizedValue, nil
		},
		SetGlobal: func(_ context.Context, s *SessionVars, val string) error {
			PasswordValidationMixedCaseCount.Store(int32(TidbOptInt64(val, 1)))
			return nil
		}, GetGlobal: func(_ context.Context, s *SessionVars) (string, error) {
			return strconv.FormatInt(int64(PasswordValidationMixedCaseCount.Load()), 10), nil
		},
	},
	{Scope: ScopeGlobal, Name: ValidatePasswordNumberCount, Value: "1", Type: TypeInt, MinValue: 0, MaxValue: math.MaxInt32,
		Validation: func(vars *SessionVars, normalizedValue string, originalValue string, scope ScopeFlag) (string, error) {
			length, specialCharCount, mixedCaseCount := PasswordValidationLength.Load(), PasswordValidationSpecialCharCount.Load(), PasswordValidationMixedCaseCount.Load()
			numberCount, err := strconv.ParseInt(normalizedValue, 10, 32)
			if err != nil {
				return "", err
			}
			if minLength := int32(numberCount) + specialCharCount + 2*mixedCaseCount; length < minLength {
				err = updatePasswordValidationLength(vars, minLength)
				if err != nil {
					return "", err
				}
			}
			return normalizedValue, nil
		},
		SetGlobal: func(_ context.Context, s *SessionVars, val string) error {
			PasswordValidtaionNumberCount.Store(int32(TidbOptInt64(val, 1)))
			return nil
		}, GetGlobal: func(_ context.Context, s *SessionVars) (string, error) {
			return strconv.FormatInt(int64(PasswordValidtaionNumberCount.Load()), 10), nil
		},
	},
	{Scope: ScopeGlobal, Name: ValidatePasswordSpecialCharCount, Value: "1", Type: TypeInt, MinValue: 0, MaxValue: math.MaxInt32,
		Validation: func(vars *SessionVars, normalizedValue string, originalValue string, scope ScopeFlag) (string, error) {
			length, numberCount, mixedCaseCount := PasswordValidationLength.Load(), PasswordValidtaionNumberCount.Load(), PasswordValidationMixedCaseCount.Load()
			specialCharCount, err := strconv.ParseInt(normalizedValue, 10, 32)
			if err != nil {
				return "", err
			}
			if minLength := numberCount + int32(specialCharCount) + 2*mixedCaseCount; length < minLength {
				err = updatePasswordValidationLength(vars, minLength)
				if err != nil {
					return "", err
				}
			}
			return normalizedValue, nil
		},
		SetGlobal: func(_ context.Context, s *SessionVars, val string) error {
			PasswordValidationSpecialCharCount.Store(int32(TidbOptInt64(val, 1)))
			return nil
		}, GetGlobal: func(_ context.Context, s *SessionVars) (string, error) {
			return strconv.FormatInt(int64(PasswordValidationSpecialCharCount.Load()), 10), nil
		},
	},
	{Scope: ScopeGlobal, Name: ValidatePasswordDictionary, Value: "", Type: TypeStr},
	{Scope: ScopeGlobal, Name: DisconnectOnExpiredPassword, Value: On, Type: TypeBool, ReadOnly: true, GetGlobal: func(_ context.Context, s *SessionVars) (string, error) {
		return BoolToOnOff(!IsSandBoxModeEnabled.Load()), nil
	}},

	/* TiDB specific variables */
	{Scope: ScopeGlobal, Name: TiDBTSOClientBatchMaxWaitTime, Value: strconv.FormatFloat(DefTiDBTSOClientBatchMaxWaitTime, 'f', -1, 64), Type: TypeFloat, MinValue: 0, MaxValue: 10,
		GetGlobal: func(_ context.Context, sv *SessionVars) (string, error) {
			return strconv.FormatFloat(MaxTSOBatchWaitInterval.Load(), 'f', -1, 64), nil
		},
		SetGlobal: func(_ context.Context, s *SessionVars, val string) error {
			(*SetPDClientDynamicOption.Load())(TiDBTSOClientBatchMaxWaitTime, val)
			return nil
		}},
	{Scope: ScopeGlobal, Name: TiDBEnableTSOFollowerProxy, Value: BoolToOnOff(DefTiDBEnableTSOFollowerProxy), Type: TypeBool, GetGlobal: func(_ context.Context, sv *SessionVars) (string, error) {
		return BoolToOnOff(EnableTSOFollowerProxy.Load()), nil
	}, SetGlobal: func(_ context.Context, s *SessionVars, val string) error {
		(*SetPDClientDynamicOption.Load())(TiDBEnableTSOFollowerProxy, val)
		return nil
	}},
	{Scope: ScopeGlobal, Name: TiDBEnableLocalTxn, Value: BoolToOnOff(DefTiDBEnableLocalTxn), Hidden: true, Type: TypeBool, Depended: true, GetGlobal: func(_ context.Context, sv *SessionVars) (string, error) {
		return BoolToOnOff(EnableLocalTxn.Load()), nil
	}, SetGlobal: func(_ context.Context, s *SessionVars, val string) error {
		oldVal := EnableLocalTxn.Load()
		newVal := TiDBOptOn(val)
		// Make sure the TxnScope is always Global when disable the Local Txn.
		// ON -> OFF
		if oldVal && !newVal {
			s.TxnScope = kv.NewGlobalTxnScopeVar()
		}
		EnableLocalTxn.Store(newVal)
		return nil
	}},
	{Scope: ScopeGlobal, Name: TiDBAutoAnalyzeRatio, Value: strconv.FormatFloat(DefAutoAnalyzeRatio, 'f', -1, 64), Type: TypeFloat, MinValue: 0, MaxValue: math.MaxUint64},
	{Scope: ScopeGlobal, Name: TiDBAutoAnalyzeStartTime, Value: DefAutoAnalyzeStartTime, Type: TypeTime},
	{Scope: ScopeGlobal, Name: TiDBAutoAnalyzeEndTime, Value: DefAutoAnalyzeEndTime, Type: TypeTime},
	{Scope: ScopeGlobal, Name: TiDBMemQuotaBindingCache, Value: strconv.FormatInt(DefTiDBMemQuotaBindingCache, 10), Type: TypeUnsigned, MaxValue: math.MaxInt32, GetGlobal: func(_ context.Context, sv *SessionVars) (string, error) {
		return strconv.FormatInt(MemQuotaBindingCache.Load(), 10), nil
	}, SetGlobal: func(_ context.Context, s *SessionVars, val string) error {
		MemQuotaBindingCache.Store(TidbOptInt64(val, DefTiDBMemQuotaBindingCache))
		return nil
	}},
	{Scope: ScopeGlobal, Name: TiDBDDLFlashbackConcurrency, Value: strconv.Itoa(DefTiDBDDLFlashbackConcurrency), Type: TypeUnsigned, MinValue: 1, MaxValue: MaxConfigurableConcurrency, SetGlobal: func(_ context.Context, s *SessionVars, val string) error {
		SetDDLFlashbackConcurrency(int32(tidbOptPositiveInt32(val, DefTiDBDDLFlashbackConcurrency)))
		return nil
	}},
	{Scope: ScopeGlobal, Name: TiDBDDLReorgWorkerCount, Value: strconv.Itoa(DefTiDBDDLReorgWorkerCount), Type: TypeUnsigned, MinValue: 1, MaxValue: MaxConfigurableConcurrency, SetGlobal: func(_ context.Context, s *SessionVars, val string) error {
		SetDDLReorgWorkerCounter(int32(tidbOptPositiveInt32(val, DefTiDBDDLReorgWorkerCount)))
		return nil
	}},
	{Scope: ScopeGlobal, Name: TiDBDDLReorgBatchSize, Value: strconv.Itoa(DefTiDBDDLReorgBatchSize), Type: TypeUnsigned, MinValue: int64(MinDDLReorgBatchSize), MaxValue: uint64(MaxDDLReorgBatchSize), SetGlobal: func(_ context.Context, s *SessionVars, val string) error {
		SetDDLReorgBatchSize(int32(tidbOptPositiveInt32(val, DefTiDBDDLReorgBatchSize)))
		return nil
	}},
	{Scope: ScopeGlobal, Name: TiDBDDLErrorCountLimit, Value: strconv.Itoa(DefTiDBDDLErrorCountLimit), Type: TypeUnsigned, MinValue: 0, MaxValue: math.MaxInt64, SetGlobal: func(_ context.Context, s *SessionVars, val string) error {
		SetDDLErrorCountLimit(TidbOptInt64(val, DefTiDBDDLErrorCountLimit))
		return nil
	}},
	{Scope: ScopeGlobal, Name: TiDBMaxDeltaSchemaCount, Value: strconv.Itoa(DefTiDBMaxDeltaSchemaCount), Type: TypeUnsigned, MinValue: 100, MaxValue: 16384, SetGlobal: func(_ context.Context, s *SessionVars, val string) error {
		// It's a global variable, but it also wants to be cached in server.
		SetMaxDeltaSchemaCount(TidbOptInt64(val, DefTiDBMaxDeltaSchemaCount))
		return nil
	}},
	{Scope: ScopeGlobal, Name: TiDBScatterRegion, Value: BoolToOnOff(DefTiDBScatterRegion), Type: TypeBool},
	{Scope: ScopeGlobal, Name: TiDBEnableStmtSummary, Value: BoolToOnOff(DefTiDBEnableStmtSummary), Type: TypeBool, AllowEmpty: true,
		SetGlobal: func(_ context.Context, s *SessionVars, val string) error {
			return stmtsummaryv2.SetEnabled(TiDBOptOn(val))
		}},
	{Scope: ScopeGlobal, Name: TiDBStmtSummaryInternalQuery, Value: BoolToOnOff(DefTiDBStmtSummaryInternalQuery), Type: TypeBool, AllowEmpty: true,
		SetGlobal: func(_ context.Context, s *SessionVars, val string) error {
			return stmtsummaryv2.SetEnableInternalQuery(TiDBOptOn(val))
		}},
	{Scope: ScopeGlobal, Name: TiDBStmtSummaryRefreshInterval, Value: strconv.Itoa(DefTiDBStmtSummaryRefreshInterval), Type: TypeInt, MinValue: 1, MaxValue: math.MaxInt32, AllowEmpty: true,
		SetGlobal: func(_ context.Context, s *SessionVars, val string) error {
			// convert val to int64
			return stmtsummaryv2.SetRefreshInterval(TidbOptInt64(val, DefTiDBStmtSummaryRefreshInterval))
		}},
	{Scope: ScopeGlobal, Name: TiDBStmtSummaryHistorySize, Value: strconv.Itoa(DefTiDBStmtSummaryHistorySize), Type: TypeInt, MinValue: 0, MaxValue: math.MaxUint8, AllowEmpty: true,
		SetGlobal: func(_ context.Context, s *SessionVars, val string) error {
			return stmtsummaryv2.SetHistorySize(TidbOptInt(val, DefTiDBStmtSummaryHistorySize))
		}},
	{Scope: ScopeGlobal, Name: TiDBStmtSummaryMaxStmtCount, Value: strconv.Itoa(DefTiDBStmtSummaryMaxStmtCount), Type: TypeInt, MinValue: 1, MaxValue: math.MaxInt16, AllowEmpty: true,
		SetGlobal: func(_ context.Context, s *SessionVars, val string) error {
			return stmtsummaryv2.SetMaxStmtCount(TidbOptInt(val, DefTiDBStmtSummaryMaxStmtCount))
		}},
	{Scope: ScopeGlobal, Name: TiDBStmtSummaryMaxSQLLength, Value: strconv.Itoa(DefTiDBStmtSummaryMaxSQLLength), Type: TypeInt, MinValue: 0, MaxValue: math.MaxInt32, AllowEmpty: true,
		SetGlobal: func(_ context.Context, s *SessionVars, val string) error {
			return stmtsummaryv2.SetMaxSQLLength(TidbOptInt(val, DefTiDBStmtSummaryMaxSQLLength))
		}},
	{Scope: ScopeGlobal, Name: TiDBCapturePlanBaseline, Value: DefTiDBCapturePlanBaseline, Type: TypeBool, AllowEmptyAll: true},
	{Scope: ScopeGlobal, Name: TiDBEvolvePlanTaskMaxTime, Value: strconv.Itoa(DefTiDBEvolvePlanTaskMaxTime), Type: TypeInt, MinValue: -1, MaxValue: math.MaxInt64},
	{Scope: ScopeGlobal, Name: TiDBEvolvePlanTaskStartTime, Value: DefTiDBEvolvePlanTaskStartTime, Type: TypeTime},
	{Scope: ScopeGlobal, Name: TiDBEvolvePlanTaskEndTime, Value: DefTiDBEvolvePlanTaskEndTime, Type: TypeTime},
	{Scope: ScopeGlobal, Name: TiDBStoreLimit, Value: strconv.FormatInt(atomic.LoadInt64(&config.GetGlobalConfig().TiKVClient.StoreLimit), 10), Type: TypeInt, MinValue: 0, MaxValue: math.MaxInt64, GetGlobal: func(_ context.Context, s *SessionVars) (string, error) {
		return strconv.FormatInt(tikvstore.StoreLimit.Load(), 10), nil
	}, SetGlobal: func(_ context.Context, s *SessionVars, val string) error {
		tikvstore.StoreLimit.Store(TidbOptInt64(val, DefTiDBStoreLimit))
		return nil
	}},
	{Scope: ScopeGlobal, Name: TiDBTxnCommitBatchSize, Value: strconv.FormatUint(tikvstore.DefTxnCommitBatchSize, 10), Type: TypeUnsigned, MinValue: 1, MaxValue: 1 << 30,
		GetGlobal: func(_ context.Context, sv *SessionVars) (string, error) {
			return strconv.FormatUint(tikvstore.TxnCommitBatchSize.Load(), 10), nil
		},
		SetGlobal: func(_ context.Context, s *SessionVars, val string) error {
			tikvstore.TxnCommitBatchSize.Store(uint64(TidbOptInt64(val, int64(tikvstore.DefTxnCommitBatchSize))))
			return nil
		}},
	{Scope: ScopeGlobal, Name: TiDBRestrictedReadOnly, Value: BoolToOnOff(DefTiDBRestrictedReadOnly), Type: TypeBool, SetGlobal: func(_ context.Context, s *SessionVars, val string) error {
		on := TiDBOptOn(val)
		// For user initiated SET GLOBAL, also change the value of TiDBSuperReadOnly
		if on && s.StmtCtx.StmtType == "Set" {
			err := s.GlobalVarsAccessor.SetGlobalSysVar(context.Background(), TiDBSuperReadOnly, "ON")
			if err != nil {
				return err
			}
		}
		RestrictedReadOnly.Store(on)
		return nil
	}},
	{Scope: ScopeGlobal, Name: TiDBSuperReadOnly, Value: BoolToOnOff(DefTiDBSuperReadOnly), Type: TypeBool, Validation: func(s *SessionVars, normalizedValue string, _ string, _ ScopeFlag) (string, error) {
		on := TiDBOptOn(normalizedValue)
		if !on && s.StmtCtx.StmtType == "Set" {
			result, err := s.GlobalVarsAccessor.GetGlobalSysVar(TiDBRestrictedReadOnly)
			if err != nil {
				return normalizedValue, err
			}
			if TiDBOptOn(result) {
				return normalizedValue, fmt.Errorf("can't turn off %s when %s is on", TiDBSuperReadOnly, TiDBRestrictedReadOnly)
			}
		}
		return normalizedValue, nil
	}, SetGlobal: func(_ context.Context, s *SessionVars, val string) error {
		VarTiDBSuperReadOnly.Store(TiDBOptOn(val))
		return nil
	}},
	{Scope: ScopeGlobal, Name: TiDBEnableGOGCTuner, Value: BoolToOnOff(DefTiDBEnableGOGCTuner), Type: TypeBool, SetGlobal: func(_ context.Context, s *SessionVars, val string) error {
		on := TiDBOptOn(val)
		gctuner.EnableGOGCTuner.Store(on)
		if !on {
			gctuner.SetDefaultGOGC()
		}
		gctuner.GlobalMemoryLimitTuner.UpdateMemoryLimit()
		return nil
	}},
	{Scope: ScopeGlobal, Name: TiDBEnableTelemetry, Value: BoolToOnOff(DefTiDBEnableTelemetry), Type: TypeBool},
	{Scope: ScopeGlobal, Name: TiDBEnableHistoricalStats, Value: On, Type: TypeBool, Depended: true},
	/* tikv gc metrics */
	{Scope: ScopeGlobal, Name: TiDBGCEnable, Value: On, Type: TypeBool, GetGlobal: func(_ context.Context, s *SessionVars) (string, error) {
		return getTiDBTableValue(s, "tikv_gc_enable", On)
	}, SetGlobal: func(_ context.Context, s *SessionVars, val string) error {
		return setTiDBTableValue(s, "tikv_gc_enable", val, "Current GC enable status")
	}},
	{Scope: ScopeGlobal, Name: TiDBGCRunInterval, Value: "10m0s", Type: TypeDuration, MinValue: int64(time.Minute * 10), MaxValue: uint64(time.Hour * 24 * 365), GetGlobal: func(_ context.Context, s *SessionVars) (string, error) {
		return getTiDBTableValue(s, "tikv_gc_run_interval", "10m0s")
	}, SetGlobal: func(_ context.Context, s *SessionVars, val string) error {
		return setTiDBTableValue(s, "tikv_gc_run_interval", val, "GC run interval, at least 10m, in Go format.")
	}},
	{Scope: ScopeGlobal, Name: TiDBGCLifetime, Value: "10m0s", Type: TypeDuration, MinValue: int64(time.Minute * 10), MaxValue: uint64(time.Hour * 24 * 365), GetGlobal: func(_ context.Context, s *SessionVars) (string, error) {
		return getTiDBTableValue(s, "tikv_gc_life_time", "10m0s")
	}, SetGlobal: func(_ context.Context, s *SessionVars, val string) error {
		return setTiDBTableValue(s, "tikv_gc_life_time", val, "All versions within life time will not be collected by GC, at least 10m, in Go format.")
	}},
	{Scope: ScopeGlobal, Name: TiDBGCConcurrency, Value: "-1", Type: TypeInt, MinValue: 1, MaxValue: MaxConfigurableConcurrency, AllowAutoValue: true, GetGlobal: func(_ context.Context, s *SessionVars) (string, error) {
		autoConcurrencyVal, err := getTiDBTableValue(s, "tikv_gc_auto_concurrency", On)
		if err == nil && autoConcurrencyVal == On {
			return "-1", nil // convention for "AUTO"
		}
		return getTiDBTableValue(s, "tikv_gc_concurrency", "-1")
	}, SetGlobal: func(_ context.Context, s *SessionVars, val string) error {
		autoConcurrency := Off
		if val == "-1" {
			autoConcurrency = On
		}
		// Update both autoconcurrency and concurrency.
		if err := setTiDBTableValue(s, "tikv_gc_auto_concurrency", autoConcurrency, "Let TiDB pick the concurrency automatically. If set false, tikv_gc_concurrency will be used"); err != nil {
			return err
		}
		return setTiDBTableValue(s, "tikv_gc_concurrency", val, "How many goroutines used to do GC parallel, [1, 256], default 2")
	}},
	{Scope: ScopeGlobal, Name: TiDBGCScanLockMode, Value: "LEGACY", Type: TypeEnum, PossibleValues: []string{"PHYSICAL", "LEGACY"}, GetGlobal: func(_ context.Context, s *SessionVars) (string, error) {
		return getTiDBTableValue(s, "tikv_gc_scan_lock_mode", "LEGACY")
	}, SetGlobal: func(_ context.Context, s *SessionVars, val string) error {
		return setTiDBTableValue(s, "tikv_gc_scan_lock_mode", val, "Mode of scanning locks, \"physical\" or \"legacy\"")
	}},
	{Scope: ScopeGlobal, Name: TiDBGCMaxWaitTime, Value: strconv.Itoa(DefTiDBGCMaxWaitTime), Type: TypeInt, MinValue: 600, MaxValue: 31536000, SetGlobal: func(_ context.Context, s *SessionVars, val string) error {
		GCMaxWaitTime.Store(TidbOptInt64(val, DefTiDBGCMaxWaitTime))
		return nil
	}},
	{Scope: ScopeGlobal, Name: TiDBTableCacheLease, Value: strconv.Itoa(DefTiDBTableCacheLease), Type: TypeUnsigned, MinValue: 1, MaxValue: 10, SetGlobal: func(_ context.Context, s *SessionVars, sVal string) error {
		var val int64
		val, err := strconv.ParseInt(sVal, 10, 64)
		if err != nil {
			return errors.Trace(err)
		}
		TableCacheLease.Store(val)
		return nil
	}},
	{Scope: ScopeGlobal, Name: TiDBAutoAnalyzePartitionBatchSize,
		Value: strconv.Itoa(DefTiDBAutoAnalyzePartitionBatchSize),
		Type:  TypeUnsigned, MinValue: 1, MaxValue: 1024,
		SetGlobal: func(_ context.Context, vars *SessionVars, s string) error {
			var val int64
			val, err := strconv.ParseInt(s, 10, 64)
			if err != nil {
				return errors.Trace(err)
			}
			AutoAnalyzePartitionBatchSize.Store(val)
			return nil
		}},

	// variable for top SQL feature.
	// TopSQL enable only be controlled by TopSQL pub/sub sinker.
	// This global variable only uses to update the global config which store in PD(ETCD).
	{Scope: ScopeGlobal, Name: TiDBEnableTopSQL, Value: BoolToOnOff(topsqlstate.DefTiDBTopSQLEnable), Type: TypeBool, AllowEmpty: true, GlobalConfigName: GlobalConfigEnableTopSQL},
	{Scope: ScopeGlobal, Name: TiDBSourceID, Value: "1", Type: TypeInt, MinValue: 1, MaxValue: 15, GlobalConfigName: GlobalConfigSourceID},
	{Scope: ScopeGlobal, Name: TiDBTopSQLMaxTimeSeriesCount, Value: strconv.Itoa(topsqlstate.DefTiDBTopSQLMaxTimeSeriesCount), Type: TypeInt, MinValue: 1, MaxValue: 5000, GetGlobal: func(_ context.Context, s *SessionVars) (string, error) {
		return strconv.FormatInt(topsqlstate.GlobalState.MaxStatementCount.Load(), 10), nil
	}, SetGlobal: func(_ context.Context, vars *SessionVars, s string) error {
		val, err := strconv.ParseInt(s, 10, 64)
		if err != nil {
			return err
		}
		topsqlstate.GlobalState.MaxStatementCount.Store(val)
		return nil
	}},
	{Scope: ScopeGlobal, Name: TiDBTopSQLMaxMetaCount, Value: strconv.Itoa(topsqlstate.DefTiDBTopSQLMaxMetaCount), Type: TypeInt, MinValue: 1, MaxValue: 10000, GetGlobal: func(_ context.Context, s *SessionVars) (string, error) {
		return strconv.FormatInt(topsqlstate.GlobalState.MaxCollect.Load(), 10), nil
	}, SetGlobal: func(_ context.Context, vars *SessionVars, s string) error {
		val, err := strconv.ParseInt(s, 10, 64)
		if err != nil {
			return err
		}
		topsqlstate.GlobalState.MaxCollect.Store(val)
		return nil
	}},
	{Scope: ScopeGlobal, Name: SkipNameResolve, Value: Off, Type: TypeBool},
	{Scope: ScopeGlobal, Name: DefaultAuthPlugin, Value: mysql.AuthNativePassword, Type: TypeEnum, PossibleValues: []string{mysql.AuthNativePassword, mysql.AuthCachingSha2Password, mysql.AuthTiDBSM3Password, mysql.AuthLDAPSASL, mysql.AuthLDAPSimple}},
	{Scope: ScopeGlobal, Name: TiDBPersistAnalyzeOptions, Value: BoolToOnOff(DefTiDBPersistAnalyzeOptions), Type: TypeBool,
		GetGlobal: func(_ context.Context, s *SessionVars) (string, error) {
			return BoolToOnOff(PersistAnalyzeOptions.Load()), nil
		},
		SetGlobal: func(_ context.Context, s *SessionVars, val string) error {
			PersistAnalyzeOptions.Store(TiDBOptOn(val))
			return nil
		},
	},
	{Scope: ScopeGlobal, Name: TiDBEnableAutoAnalyze, Value: BoolToOnOff(DefTiDBEnableAutoAnalyze), Type: TypeBool,
		GetGlobal: func(_ context.Context, s *SessionVars) (string, error) {
			return BoolToOnOff(RunAutoAnalyze.Load()), nil
		},
		SetGlobal: func(_ context.Context, s *SessionVars, val string) error {
			RunAutoAnalyze.Store(TiDBOptOn(val))
			return nil
		},
	},
	{Scope: ScopeGlobal, Name: TiDBGOGCTunerThreshold, Value: strconv.FormatFloat(DefTiDBGOGCTunerThreshold, 'f', -1, 64), Type: TypeFloat, MinValue: 0, MaxValue: math.MaxUint64,
		GetGlobal: func(_ context.Context, s *SessionVars) (string, error) {
			return strconv.FormatFloat(GOGCTunerThreshold.Load(), 'f', -1, 64), nil
		},
		Validation: func(s *SessionVars, normalizedValue string, originalValue string, scope ScopeFlag) (string, error) {
			floatValue := tidbOptFloat64(normalizedValue, DefTiDBGOGCTunerThreshold)
			globalMemoryLimitTuner := gctuner.GlobalMemoryLimitTuner.GetPercentage()
			if floatValue < 0 && floatValue > 0.9 {
				return "", ErrWrongValueForVar.GenWithStackByArgs(TiDBGOGCTunerThreshold, normalizedValue)
			}
			// globalMemoryLimitTuner must not be 0. it will be 0 when tidb_server_memory_limit_gc_trigger is not set during startup.
			if globalMemoryLimitTuner != 0 && globalMemoryLimitTuner < floatValue+0.05 {
				return "", errors.New("tidb_gogc_tuner_threshold should be less than tidb_server_memory_limit_gc_trigger - 0.05")
			}
			return strconv.FormatFloat(floatValue, 'f', -1, 64), nil
		},
		SetGlobal: func(_ context.Context, s *SessionVars, val string) (err error) {
			factor := tidbOptFloat64(val, DefTiDBGOGCTunerThreshold)
			GOGCTunerThreshold.Store(factor)
			memTotal := memory.ServerMemoryLimit.Load()
			if memTotal == 0 {
				memTotal, err = memory.MemTotal()
				if err != nil {
					return err
				}
			}
			if factor > 0 {
				threshold := float64(memTotal) * factor
				gctuner.Tuning(uint64(threshold))
			}
			return nil
		},
	},
	{Scope: ScopeGlobal, Name: TiDBServerMemoryLimit, Value: DefTiDBServerMemoryLimit, Type: TypeStr,
		GetGlobal: func(_ context.Context, s *SessionVars) (string, error) {
			return memory.ServerMemoryLimitOriginText.Load(), nil
		},
		Validation: func(s *SessionVars, normalizedValue string, originalValue string, scope ScopeFlag) (string, error) {
			_, str, err := parseMemoryLimit(s, normalizedValue, originalValue)
			if err != nil {
				return "", err
			}
			return str, nil
		},
		SetGlobal: func(_ context.Context, s *SessionVars, val string) error {
			bt, str, err := parseMemoryLimit(s, val, val)
			if err != nil {
				return err
			}
			memory.ServerMemoryLimitOriginText.Store(str)
			memory.ServerMemoryLimit.Store(bt)
			gctuner.GlobalMemoryLimitTuner.UpdateMemoryLimit()
			return nil
		},
	},
	{Scope: ScopeGlobal, Name: TiDBServerMemoryLimitSessMinSize, Value: strconv.FormatUint(DefTiDBServerMemoryLimitSessMinSize, 10), Type: TypeStr,
		GetGlobal: func(_ context.Context, s *SessionVars) (string, error) {
			return memory.ServerMemoryLimitSessMinSize.String(), nil
		},
		Validation: func(s *SessionVars, normalizedValue string, originalValue string, scope ScopeFlag) (string, error) {
			intVal, err := strconv.ParseUint(normalizedValue, 10, 64)
			if err != nil {
				bt, str := parseByteSize(normalizedValue)
				if str == "" {
					return "", err
				}
				intVal = bt
			}
			if intVal > 0 && intVal < 128 { // 128 Bytes
				s.StmtCtx.AppendWarning(ErrTruncatedWrongValue.GenWithStackByArgs(TiDBServerMemoryLimitSessMinSize, originalValue))
				intVal = 128
			}
			return strconv.FormatUint(intVal, 10), nil
		},
		SetGlobal: func(_ context.Context, s *SessionVars, val string) error {
			intVal, err := strconv.ParseUint(val, 10, 64)
			if err != nil {
				return err
			}
			memory.ServerMemoryLimitSessMinSize.Store(intVal)
			return nil
		},
	},
	{Scope: ScopeGlobal, Name: TiDBServerMemoryLimitGCTrigger, Value: strconv.FormatFloat(DefTiDBServerMemoryLimitGCTrigger, 'f', -1, 64), Type: TypeStr,
		GetGlobal: func(_ context.Context, s *SessionVars) (string, error) {
			return strconv.FormatFloat(gctuner.GlobalMemoryLimitTuner.GetPercentage(), 'f', -1, 64), nil
		},
		Validation: func(s *SessionVars, normalizedValue string, originalValue string, scope ScopeFlag) (string, error) {
			floatValue, err := strconv.ParseFloat(normalizedValue, 64)
			if err != nil {
				perc, str := parsePercentage(normalizedValue)
				if len(str) == 0 {
					return "", err
				}
				floatValue = float64(perc) / 100
			}
			gogcTunerThreshold := GOGCTunerThreshold.Load()
			if floatValue < 0.51 || floatValue > 1 { // 51% ~ 100%
				return "", ErrWrongValueForVar.GenWithStackByArgs(TiDBServerMemoryLimitGCTrigger, normalizedValue)
			}
			// gogcTunerThreshold must not be 0. it will be 0 when tidb_gogc_tuner_threshold is not set during startup.
			if gogcTunerThreshold != 0 && floatValue < gogcTunerThreshold+0.05 {
				return "", errors.New("tidb_server_memory_limit_gc_trigger should be greater than tidb_gogc_tuner_threshold + 0.05")
			}

			return strconv.FormatFloat(floatValue, 'f', -1, 64), nil
		},
		SetGlobal: func(_ context.Context, s *SessionVars, val string) error {
			floatValue, err := strconv.ParseFloat(val, 64)
			if err != nil {
				return err
			}
			gctuner.GlobalMemoryLimitTuner.SetPercentage(floatValue)
			gctuner.GlobalMemoryLimitTuner.UpdateMemoryLimit()
			return nil
		},
	},
	{Scope: ScopeGlobal, Name: TiDBEnableColumnTracking, Value: BoolToOnOff(DefTiDBEnableColumnTracking), Type: TypeBool, GetGlobal: func(_ context.Context, s *SessionVars) (string, error) {
		return BoolToOnOff(EnableColumnTracking.Load()), nil
	}, SetGlobal: func(_ context.Context, s *SessionVars, val string) error {
		v := TiDBOptOn(val)
		// If this is a user initiated statement,
		// we log that column tracking is disabled.
		if s.StmtCtx.StmtType == "Set" && !v {
			// Set the location to UTC to avoid time zone interference.
			disableTime := time.Now().UTC().Format(types.UTCTimeFormat)
			if err := setTiDBTableValue(s, TiDBDisableColumnTrackingTime, disableTime, "Record the last time tidb_enable_column_tracking is set off"); err != nil {
				return err
			}
		}
		EnableColumnTracking.Store(v)
		return nil
	}},
	{Scope: ScopeGlobal, Name: RequireSecureTransport, Value: BoolToOnOff(DefRequireSecureTransport), Type: TypeBool,
		GetGlobal: func(_ context.Context, s *SessionVars) (string, error) {
			return BoolToOnOff(tls.RequireSecureTransport.Load()), nil
		},
		SetGlobal: func(_ context.Context, s *SessionVars, val string) error {
			tls.RequireSecureTransport.Store(TiDBOptOn(val))
			return nil
		}, Validation: func(vars *SessionVars, normalizedValue string, originalValue string, scope ScopeFlag) (string, error) {
			if vars.StmtCtx.StmtType == "Set" && TiDBOptOn(normalizedValue) {
				// Refuse to set RequireSecureTransport to ON if the connection
				// issuing the change is not secure. This helps reduce the chance of users being locked out.
				if vars.TLSConnectionState == nil {
					return "", errors.New("require_secure_transport can only be set to ON if the connection issuing the change is secure")
				}
			}
			return normalizedValue, nil
		},
	},
	{Scope: ScopeGlobal, Name: TiDBStatsLoadPseudoTimeout, Value: BoolToOnOff(DefTiDBStatsLoadPseudoTimeout), Type: TypeBool,
		GetGlobal: func(_ context.Context, s *SessionVars) (string, error) {
			return BoolToOnOff(StatsLoadPseudoTimeout.Load()), nil
		},
		SetGlobal: func(_ context.Context, s *SessionVars, val string) error {
			StatsLoadPseudoTimeout.Store(TiDBOptOn(val))
			return nil
		},
	},
	{Scope: ScopeGlobal, Name: TiDBEnableBatchDML, Value: BoolToOnOff(DefTiDBEnableBatchDML), Type: TypeBool, SetGlobal: func(_ context.Context, s *SessionVars, val string) error {
		EnableBatchDML.Store(TiDBOptOn(val))
		return nil
	}, GetGlobal: func(_ context.Context, s *SessionVars) (string, error) {
		return BoolToOnOff(EnableBatchDML.Load()), nil
	}},
	{Scope: ScopeGlobal, Name: TiDBStatsCacheMemQuota, Value: strconv.Itoa(DefTiDBStatsCacheMemQuota),
		MinValue: 0, MaxValue: MaxTiDBStatsCacheMemQuota, Type: TypeInt,
		GetGlobal: func(_ context.Context, vars *SessionVars) (string, error) {
			return strconv.FormatInt(StatsCacheMemQuota.Load(), 10), nil
		}, SetGlobal: func(_ context.Context, vars *SessionVars, s string) error {
			v := TidbOptInt64(s, DefTiDBStatsCacheMemQuota)
			oldv := StatsCacheMemQuota.Load()
			if v != oldv {
				StatsCacheMemQuota.Store(v)
				SetStatsCacheCapacityFunc := SetStatsCacheCapacity.Load()
				(*SetStatsCacheCapacityFunc)(v)
			}
			return nil
		},
	},
	{Scope: ScopeGlobal, Name: TiDBQueryLogMaxLen, Value: strconv.Itoa(DefTiDBQueryLogMaxLen), Type: TypeInt, MinValue: 0, MaxValue: 1073741824, SetGlobal: func(_ context.Context, s *SessionVars, val string) error {
		QueryLogMaxLen.Store(int32(TidbOptInt64(val, DefTiDBQueryLogMaxLen)))
		return nil
	}, GetGlobal: func(_ context.Context, s *SessionVars) (string, error) {
		return fmt.Sprint(QueryLogMaxLen.Load()), nil
	}},
	{Scope: ScopeGlobal, Name: TiDBCommitterConcurrency, Value: strconv.Itoa(DefTiDBCommitterConcurrency), Type: TypeInt, MinValue: 1, MaxValue: 10000, SetGlobal: func(_ context.Context, s *SessionVars, val string) error {
		tikvutil.CommitterConcurrency.Store(int32(TidbOptInt64(val, DefTiDBCommitterConcurrency)))
		cfg := config.GetGlobalConfig().GetTiKVConfig()
		tikvcfg.StoreGlobalConfig(cfg)
		return nil
	}, GetGlobal: func(_ context.Context, s *SessionVars) (string, error) {
		return fmt.Sprint(tikvutil.CommitterConcurrency.Load()), nil
	}},
	{Scope: ScopeGlobal, Name: TiDBMemQuotaAnalyze, Value: strconv.Itoa(DefTiDBMemQuotaAnalyze), Type: TypeInt, MinValue: -1, MaxValue: math.MaxInt64,
		GetGlobal: func(_ context.Context, s *SessionVars) (string, error) {
			return strconv.FormatInt(GetMemQuotaAnalyze(), 10), nil
		},
		SetGlobal: func(_ context.Context, s *SessionVars, val string) error {
			SetMemQuotaAnalyze(TidbOptInt64(val, DefTiDBMemQuotaAnalyze))
			return nil
		},
	},
	{Scope: ScopeGlobal | ScopeSession, Name: TiDBEnablePrepPlanCache, Value: BoolToOnOff(DefTiDBEnablePrepPlanCache), Type: TypeBool, SetSession: func(s *SessionVars, val string) error {
		s.EnablePreparedPlanCache = TiDBOptOn(val)
		return nil
	}},
	{Scope: ScopeGlobal | ScopeSession, Name: TiDBPrepPlanCacheSize, Aliases: []string{TiDBSessionPlanCacheSize}, Value: strconv.FormatUint(uint64(DefTiDBPrepPlanCacheSize), 10), Type: TypeUnsigned, MinValue: 1, MaxValue: 100000, SetSession: func(s *SessionVars, val string) error {
		uVal, err := strconv.ParseUint(val, 10, 64)
		if err == nil {
			s.PreparedPlanCacheSize = uVal
		}
		return err
	}, Validation: func(vars *SessionVars, normalizedValue string, originalValue string, scope ScopeFlag) (string, error) {
		appendDeprecationWarning(vars, TiDBPrepPlanCacheSize, TiDBSessionPlanCacheSize)
		return normalizedValue, nil
	}},
	{Scope: ScopeGlobal | ScopeSession, Name: TiDBEnablePrepPlanCacheMemoryMonitor, Value: BoolToOnOff(DefTiDBEnablePrepPlanCacheMemoryMonitor), Type: TypeBool, SetSession: func(s *SessionVars, val string) error {
		s.EnablePreparedPlanCacheMemoryMonitor = TiDBOptOn(val)
		return nil
	}},
	{Scope: ScopeGlobal, Name: TiDBPrepPlanCacheMemoryGuardRatio, Value: strconv.FormatFloat(DefTiDBPrepPlanCacheMemoryGuardRatio, 'f', -1, 64), Type: TypeFloat, MinValue: 0.0, MaxValue: 1.0, SetGlobal: func(_ context.Context, s *SessionVars, val string) error {
		f, err := strconv.ParseFloat(val, 64)
		if err == nil {
			PreparedPlanCacheMemoryGuardRatio.Store(f)
		}
		return err
	}, GetGlobal: func(_ context.Context, s *SessionVars) (string, error) {
		return strconv.FormatFloat(PreparedPlanCacheMemoryGuardRatio.Load(), 'f', -1, 64), nil
	}},
	{Scope: ScopeGlobal | ScopeSession, Name: TiDBEnableNonPreparedPlanCache, Value: BoolToOnOff(DefTiDBEnableNonPreparedPlanCache), Type: TypeBool, SetSession: func(s *SessionVars, val string) error {
		s.EnableNonPreparedPlanCache = TiDBOptOn(val)
		return nil
	}},
	{Scope: ScopeGlobal | ScopeSession, Name: TiDBEnableNonPreparedPlanCacheForDML, Value: BoolToOnOff(DefTiDBEnableNonPreparedPlanCacheForDML), Type: TypeBool, SetSession: func(s *SessionVars, val string) error {
		s.EnableNonPreparedPlanCacheForDML = TiDBOptOn(val)
		return nil
	}},
	{Scope: ScopeGlobal | ScopeSession, Name: TiDBNonPreparedPlanCacheSize, Value: strconv.FormatUint(uint64(DefTiDBNonPreparedPlanCacheSize), 10), Type: TypeUnsigned, MinValue: 1, MaxValue: 100000, SetSession: func(s *SessionVars, val string) error {
		uVal, err := strconv.ParseUint(val, 10, 64)
		if err == nil {
			s.NonPreparedPlanCacheSize = uVal
		}
		return err
	}, Validation: func(vars *SessionVars, normalizedValue string, originalValue string, scope ScopeFlag) (string, error) {
		appendDeprecationWarning(vars, TiDBNonPreparedPlanCacheSize, TiDBSessionPlanCacheSize)
		return normalizedValue, nil
	}},
	{Scope: ScopeGlobal | ScopeSession, Name: TiDBPlanCacheMaxPlanSize, Value: strconv.FormatUint(DefTiDBPlanCacheMaxPlanSize, 10), Type: TypeUnsigned, MinValue: 0, MaxValue: math.MaxUint64, SetSession: func(s *SessionVars, val string) error {
		uVal, err := strconv.ParseUint(val, 10, 64)
		if err == nil {
			s.PlanCacheMaxPlanSize = uVal
		}
		return err
	}},
	{Scope: ScopeGlobal | ScopeSession, Name: TiDBSessionPlanCacheSize, Aliases: []string{TiDBPrepPlanCacheSize}, Value: strconv.FormatUint(uint64(DefTiDBSessionPlanCacheSize), 10), Type: TypeUnsigned, MinValue: 1, MaxValue: 100000, SetSession: func(s *SessionVars, val string) error {
		uVal, err := strconv.ParseUint(val, 10, 64)
		if err == nil {
			s.SessionPlanCacheSize = uVal
		}
		return err
	}},
	{Scope: ScopeGlobal, Name: TiDBMemOOMAction, Value: DefTiDBMemOOMAction, PossibleValues: []string{"CANCEL", "LOG"}, Type: TypeEnum,
		GetGlobal: func(_ context.Context, s *SessionVars) (string, error) {
			return OOMAction.Load(), nil
		},
		SetGlobal: func(_ context.Context, s *SessionVars, val string) error {
			OOMAction.Store(val)
			return nil
		}},
	{Scope: ScopeGlobal, Name: TiDBMaxAutoAnalyzeTime, Value: strconv.Itoa(DefTiDBMaxAutoAnalyzeTime), Type: TypeInt, MinValue: 0, MaxValue: math.MaxInt32,
		GetGlobal: func(_ context.Context, s *SessionVars) (string, error) {
			return strconv.FormatInt(MaxAutoAnalyzeTime.Load(), 10), nil
		},
		SetGlobal: func(_ context.Context, s *SessionVars, val string) error {
			num, err := strconv.ParseInt(val, 10, 64)
			if err == nil {
				MaxAutoAnalyzeTime.Store(num)
			}
			return err
		},
	},
	{Scope: ScopeGlobal, Name: TiDBEnableMDL, Value: BoolToOnOff(DefTiDBEnableMDL), Type: TypeBool, SetGlobal: func(_ context.Context, vars *SessionVars, val string) error {
		if EnableMDL.Load() != TiDBOptOn(val) {
			err := SwitchMDL(TiDBOptOn(val))
			if err != nil {
				return err
			}
		}
		return nil
	}, GetGlobal: func(_ context.Context, vars *SessionVars) (string, error) {
		return BoolToOnOff(EnableMDL.Load()), nil
	}},
	{Scope: ScopeGlobal, Name: TiDBEnableDistTask, Value: BoolToOnOff(DefTiDBEnableDistTask), Type: TypeBool, SetGlobal: func(_ context.Context, s *SessionVars, val string) error {
		if EnableDistTask.Load() != TiDBOptOn(val) {
			EnableDistTask.Store(TiDBOptOn(val))
		}
		return nil
	}, GetGlobal: func(_ context.Context, s *SessionVars) (string, error) {
		return BoolToOnOff(EnableDistTask.Load()), nil
	}},
	{Scope: ScopeGlobal, Name: TiDBEnableNoopVariables, Value: BoolToOnOff(DefTiDBEnableNoopVariables), Type: TypeEnum, PossibleValues: []string{Off, On}, SetGlobal: func(_ context.Context, s *SessionVars, val string) error {
		EnableNoopVariables.Store(TiDBOptOn(val))
		return nil
	}, GetGlobal: func(_ context.Context, s *SessionVars) (string, error) {
		return BoolToOnOff(EnableNoopVariables.Load()), nil
	}},
	{Scope: ScopeGlobal, Name: TiDBEnableGCAwareMemoryTrack, Value: BoolToOnOff(DefEnableTiDBGCAwareMemoryTrack), Type: TypeBool, SetGlobal: func(_ context.Context, s *SessionVars, val string) error {
		memory.EnableGCAwareMemoryTrack.Store(TiDBOptOn(val))
		return nil
	}, GetGlobal: func(_ context.Context, s *SessionVars) (string, error) {
		return BoolToOnOff(memory.EnableGCAwareMemoryTrack.Load()), nil
	}},
	{Scope: ScopeGlobal, Name: TiDBEnableTmpStorageOnOOM, Value: BoolToOnOff(DefTiDBEnableTmpStorageOnOOM), Type: TypeBool, SetGlobal: func(_ context.Context, s *SessionVars, val string) error {
		EnableTmpStorageOnOOM.Store(TiDBOptOn(val))
		return nil
	}, GetGlobal: func(_ context.Context, s *SessionVars) (string, error) {
		return BoolToOnOff(EnableTmpStorageOnOOM.Load()), nil
	}},
	{Scope: ScopeGlobal, Name: TiDBAutoBuildStatsConcurrency, Value: strconv.Itoa(DefTiDBAutoBuildStatsConcurrency), Type: TypeInt, MinValue: 1, MaxValue: MaxConfigurableConcurrency},
	{Scope: ScopeGlobal, Name: TiDBSysProcScanConcurrency, Value: strconv.Itoa(DefTiDBSysProcScanConcurrency), Type: TypeInt, MinValue: 1, MaxValue: MaxConfigurableConcurrency},
	{Scope: ScopeGlobal, Name: TiDBMemoryUsageAlarmRatio, Value: strconv.FormatFloat(DefMemoryUsageAlarmRatio, 'f', -1, 64), Type: TypeFloat, MinValue: 0.0, MaxValue: 1.0, SetGlobal: func(_ context.Context, s *SessionVars, val string) error {
		MemoryUsageAlarmRatio.Store(tidbOptFloat64(val, DefMemoryUsageAlarmRatio))
		return nil
	}, GetGlobal: func(_ context.Context, s *SessionVars) (string, error) {
		return fmt.Sprintf("%g", MemoryUsageAlarmRatio.Load()), nil
	}},
	{Scope: ScopeGlobal, Name: TiDBMemoryUsageAlarmKeepRecordNum, Value: strconv.Itoa(DefMemoryUsageAlarmKeepRecordNum), Type: TypeInt, MinValue: 1, MaxValue: 10000, SetGlobal: func(_ context.Context, s *SessionVars, val string) error {
		MemoryUsageAlarmKeepRecordNum.Store(TidbOptInt64(val, DefMemoryUsageAlarmKeepRecordNum))
		return nil
	}, GetGlobal: func(_ context.Context, s *SessionVars) (string, error) {
		return strconv.FormatInt(MemoryUsageAlarmKeepRecordNum.Load(), 10), nil
	}},
	{Scope: ScopeGlobal, Name: PasswordReuseHistory, Value: strconv.Itoa(DefPasswordReuseHistory), Type: TypeUnsigned, MinValue: 0, MaxValue: math.MaxUint32, GetGlobal: func(_ context.Context, s *SessionVars) (string, error) {
		return strconv.FormatInt(PasswordHistory.Load(), 10), nil
	}, SetGlobal: func(_ context.Context, s *SessionVars, val string) error {
		PasswordHistory.Store(TidbOptInt64(val, DefPasswordReuseHistory))
		return nil
	}},
	{Scope: ScopeGlobal, Name: PasswordReuseTime, Value: strconv.Itoa(DefPasswordReuseTime), Type: TypeUnsigned, MinValue: 0, MaxValue: math.MaxUint32, GetGlobal: func(_ context.Context, s *SessionVars) (string, error) {
		return strconv.FormatInt(PasswordReuseInterval.Load(), 10), nil
	}, SetGlobal: func(_ context.Context, s *SessionVars, val string) error {
		PasswordReuseInterval.Store(TidbOptInt64(val, DefPasswordReuseTime))
		return nil
	}},
	{Scope: ScopeGlobal, Name: TiDBEnableHistoricalStatsForCapture, Value: BoolToOnOff(DefTiDBEnableHistoricalStatsForCapture), Type: TypeBool,
		SetGlobal: func(ctx context.Context, vars *SessionVars, s string) error {
			EnableHistoricalStatsForCapture.Store(TiDBOptOn(s))
			return nil
		},
		GetGlobal: func(ctx context.Context, vars *SessionVars) (string, error) {
			return BoolToOnOff(EnableHistoricalStatsForCapture.Load()), nil
		},
	},
	{Scope: ScopeGlobal, Name: TiDBHistoricalStatsDuration, Value: DefTiDBHistoricalStatsDuration.String(), Type: TypeDuration, MinValue: int64(time.Second), MaxValue: uint64(time.Hour * 24 * 365),
		GetGlobal: func(ctx context.Context, vars *SessionVars) (string, error) {
			return HistoricalStatsDuration.Load().String(), nil
		}, SetGlobal: func(ctx context.Context, vars *SessionVars, s string) error {
			d, err := time.ParseDuration(s)
			if err != nil {
				return err
			}
			HistoricalStatsDuration.Store(d)
			return nil
		}},

	/* The system variables below have GLOBAL and SESSION scope  */
	{Scope: ScopeGlobal | ScopeSession, Name: TiDBEnablePlanReplayerContinuousCapture, Value: BoolToOnOff(false), Type: TypeBool,
		SetSession: func(s *SessionVars, val string) error {
			historicalStatsEnabled, err := s.GlobalVarsAccessor.GetGlobalSysVar(TiDBEnableHistoricalStats)
			if err != nil {
				return err
			}
			if !TiDBOptOn(historicalStatsEnabled) && TiDBOptOn(val) {
				return errors.Errorf("%v should be enabled before enabling %v", TiDBEnableHistoricalStats, TiDBEnablePlanReplayerContinuousCapture)
			}
			s.EnablePlanReplayedContinuesCapture = TiDBOptOn(val)
			return nil
		},
		GetSession: func(vars *SessionVars) (string, error) {
			return BoolToOnOff(vars.EnablePlanReplayedContinuesCapture), nil
		},
		Validation: func(vars *SessionVars, s string, s2 string, flag ScopeFlag) (string, error) {
			historicalStatsEnabled, err := vars.GlobalVarsAccessor.GetGlobalSysVar(TiDBEnableHistoricalStats)
			if err != nil {
				return "", err
			}
			if !TiDBOptOn(historicalStatsEnabled) && TiDBOptOn(s) {
				return "", errors.Errorf("%v should be enabled before enabling %v", TiDBEnableHistoricalStats, TiDBEnablePlanReplayerContinuousCapture)
			}
			return s, nil
		},
	},
	{Scope: ScopeGlobal | ScopeSession, Name: TiDBEnablePlanReplayerCapture, Value: BoolToOnOff(DefTiDBEnablePlanReplayerCapture), Type: TypeBool,
		SetSession: func(s *SessionVars, val string) error {
			s.EnablePlanReplayerCapture = TiDBOptOn(val)
			return nil
		},
		GetSession: func(vars *SessionVars) (string, error) {
			return BoolToOnOff(vars.EnablePlanReplayerCapture), nil
		},
	},
	{Scope: ScopeGlobal | ScopeSession, Name: TiDBRowFormatVersion, Value: strconv.Itoa(DefTiDBRowFormatV1), Type: TypeUnsigned, MinValue: 1, MaxValue: 2, SetGlobal: func(_ context.Context, s *SessionVars, val string) error {
		SetDDLReorgRowFormat(TidbOptInt64(val, DefTiDBRowFormatV2))
		return nil
	}, SetSession: func(s *SessionVars, val string) error {
		formatVersion := TidbOptInt64(val, DefTiDBRowFormatV1)
		if formatVersion == DefTiDBRowFormatV1 {
			s.RowEncoder.Enable = false
		} else if formatVersion == DefTiDBRowFormatV2 {
			s.RowEncoder.Enable = true
		}
		return nil
	}},
	{Scope: ScopeGlobal, Name: TiDBEnableRowLevelChecksum, Value: BoolToOnOff(DefTiDBEnableRowLevelChecksum), Type: TypeBool,
		GetGlobal: func(ctx context.Context, vars *SessionVars) (string, error) {
			return BoolToOnOff(EnableRowLevelChecksum.Load()), nil
		},
		SetGlobal: func(ctx context.Context, vars *SessionVars, s string) error {
			EnableRowLevelChecksum.Store(TiDBOptOn(s))
			return nil
		},
	},
	{Scope: ScopeGlobal | ScopeSession, Name: SQLSelectLimit, Value: "18446744073709551615", Type: TypeUnsigned, MinValue: 0, MaxValue: math.MaxUint64, SetSession: func(s *SessionVars, val string) error {
		result, err := strconv.ParseUint(val, 10, 64)
		if err != nil {
			return errors.Trace(err)
		}
		s.SelectLimit = result
		return nil
	}},
	{Scope: ScopeGlobal | ScopeSession, Name: DefaultWeekFormat, Value: "0", Type: TypeUnsigned, MinValue: 0, MaxValue: 7},
	{Scope: ScopeGlobal | ScopeSession, Name: SQLModeVar, Value: mysql.DefaultSQLMode, IsHintUpdatable: true, Validation: func(vars *SessionVars, normalizedValue string, originalValue string, scope ScopeFlag) (string, error) {
		// Ensure the SQL mode parses
		normalizedValue = mysql.FormatSQLModeStr(normalizedValue)
		if _, err := mysql.GetSQLMode(normalizedValue); err != nil {
			return originalValue, err
		}
		return normalizedValue, nil
	}, SetSession: func(s *SessionVars, val string) error {
		val = mysql.FormatSQLModeStr(val)
		// Modes is a list of different modes separated by commas.
		sqlMode, err := mysql.GetSQLMode(val)
		if err != nil {
			return errors.Trace(err)
		}
		s.StrictSQLMode = sqlMode.HasStrictMode()
		s.SQLMode = sqlMode
		s.SetStatusFlag(mysql.ServerStatusNoBackslashEscaped, sqlMode.HasNoBackslashEscapesMode())
		return nil
	}},
	{Scope: ScopeGlobal | ScopeSession, Name: MaxExecutionTime, Value: "0", Type: TypeUnsigned, MinValue: 0, MaxValue: math.MaxInt32, IsHintUpdatable: true, SetSession: func(s *SessionVars, val string) error {
		timeoutMS := tidbOptPositiveInt32(val, 0)
		s.MaxExecutionTime = uint64(timeoutMS)
		return nil
	}},
	{Scope: ScopeGlobal | ScopeSession, Name: TidbKvReadTimeout, Value: "0", Type: TypeUnsigned, MinValue: 0, MaxValue: math.MaxInt32, IsHintUpdatable: true, SetSession: func(s *SessionVars, val string) error {
		timeoutMS := tidbOptPositiveInt32(val, 0)
		s.TidbKvReadTimeout = uint64(timeoutMS)
		return nil
	}},
	{Scope: ScopeGlobal | ScopeSession, Name: CollationServer, Value: mysql.DefaultCollationName, Validation: func(vars *SessionVars, normalizedValue string, originalValue string, scope ScopeFlag) (string, error) {
		return checkCollation(vars, normalizedValue, originalValue, scope)
	}, SetSession: func(s *SessionVars, val string) error {
		if coll, err := collate.GetCollationByName(val); err == nil {
			s.systems[CharacterSetServer] = coll.CharsetName
		}
		return nil
	}},
	{Scope: ScopeGlobal | ScopeSession, Name: DefaultCollationForUTF8MB4, Value: mysql.DefaultCollationName, Validation: func(vars *SessionVars, normalizedValue string, originalValue string, scope ScopeFlag) (string, error) {
		coll, err := checkDefaultCollationForUTF8MB4(vars, normalizedValue, originalValue, scope)
		if err == nil {
			vars.StmtCtx.AppendWarning(ErrWarnDeprecatedSyntaxNoReplacement.FastGenByArgs(DefaultCollationForUTF8MB4))
		}
		return coll, err
	}},
	{Scope: ScopeGlobal | ScopeSession, Name: SQLLogBin, Value: On, Type: TypeBool},
	{Scope: ScopeGlobal | ScopeSession, Name: TimeZone, Value: "SYSTEM", IsHintUpdatable: true, Validation: func(varErrFunctionsNoopImpls *SessionVars, normalizedValue string, originalValue string, scope ScopeFlag) (string, error) {
		if strings.EqualFold(normalizedValue, "SYSTEM") {
			return "SYSTEM", nil
		}
		_, err := timeutil.ParseTimeZone(normalizedValue)
		return normalizedValue, err
	}, SetSession: func(s *SessionVars, val string) error {
		tz, err := timeutil.ParseTimeZone(val)
		if err != nil {
			return err
		}
		s.TimeZone = tz
		return nil
	}},
	{Scope: ScopeGlobal | ScopeSession, Name: ForeignKeyChecks, Value: BoolToOnOff(DefTiDBForeignKeyChecks), Type: TypeBool, Validation: func(vars *SessionVars, normalizedValue string, originalValue string, scope ScopeFlag) (string, error) {
		if TiDBOptOn(normalizedValue) {
			vars.ForeignKeyChecks = true
			return On, nil
		} else if !TiDBOptOn(normalizedValue) {
			vars.ForeignKeyChecks = false
			return Off, nil
		}
		return normalizedValue, ErrWrongValueForVar.GenWithStackByArgs(ForeignKeyChecks, originalValue)
	}},
	{Scope: ScopeGlobal, Name: TiDBEnableForeignKey, Value: BoolToOnOff(true), Type: TypeBool, SetGlobal: func(_ context.Context, s *SessionVars, val string) error {
		EnableForeignKey.Store(TiDBOptOn(val))
		return nil
	}, GetGlobal: func(_ context.Context, s *SessionVars) (string, error) {
		return BoolToOnOff(EnableForeignKey.Load()), nil
	}},
	{Scope: ScopeGlobal | ScopeSession, Name: CollationDatabase, Value: mysql.DefaultCollationName, skipInit: true, Validation: func(vars *SessionVars, normalizedValue string, originalValue string, scope ScopeFlag) (string, error) {
		return checkCollation(vars, normalizedValue, originalValue, scope)
	}, SetSession: func(s *SessionVars, val string) error {
		if coll, err := collate.GetCollationByName(val); err == nil {
			s.systems[CharsetDatabase] = coll.CharsetName
		}
		return nil
	}},
	{Scope: ScopeGlobal | ScopeSession, Name: AutoIncrementIncrement, Value: strconv.FormatInt(DefAutoIncrementIncrement, 10), Type: TypeUnsigned, MinValue: 1, MaxValue: math.MaxUint16, SetSession: func(s *SessionVars, val string) error {
		// AutoIncrementIncrement is valid in [1, 65535].
		s.AutoIncrementIncrement = tidbOptPositiveInt32(val, DefAutoIncrementIncrement)
		return nil
	}},
	{Scope: ScopeGlobal | ScopeSession, Name: AutoIncrementOffset, Value: strconv.FormatInt(DefAutoIncrementOffset, 10), Type: TypeUnsigned, MinValue: 1, MaxValue: math.MaxUint16, SetSession: func(s *SessionVars, val string) error {
		// AutoIncrementOffset is valid in [1, 65535].
		s.AutoIncrementOffset = tidbOptPositiveInt32(val, DefAutoIncrementOffset)
		return nil
	}},
	{Scope: ScopeGlobal | ScopeSession, Name: CharacterSetClient, Value: mysql.DefaultCharset, Validation: func(vars *SessionVars, normalizedValue string, originalValue string, scope ScopeFlag) (string, error) {
		return checkCharacterSet(normalizedValue, CharacterSetClient)
	}},
	{Scope: ScopeGlobal | ScopeSession, Name: CharacterSetResults, Value: mysql.DefaultCharset, Validation: func(vars *SessionVars, normalizedValue string, originalValue string, scope ScopeFlag) (string, error) {
		if normalizedValue == "" {
			return normalizedValue, nil
		}
		return checkCharacterSet(normalizedValue, "")
	}},
	{Scope: ScopeGlobal | ScopeSession, Name: TxnIsolation, Value: "REPEATABLE-READ", Type: TypeEnum, Aliases: []string{TransactionIsolation}, PossibleValues: []string{"READ-UNCOMMITTED", "READ-COMMITTED", "REPEATABLE-READ", "SERIALIZABLE"}, Validation: func(vars *SessionVars, normalizedValue string, originalValue string, scope ScopeFlag) (string, error) {
		// MySQL appends a warning here for tx_isolation is deprecated
		// TiDB doesn't currently, but may in future. It is still commonly used by applications
		// So it might be noisy to do so.
		return checkIsolationLevel(vars, normalizedValue, originalValue, scope)
	}},
	{Scope: ScopeGlobal | ScopeSession, Name: TransactionIsolation, Value: "REPEATABLE-READ", Type: TypeEnum, Aliases: []string{TxnIsolation}, PossibleValues: []string{"READ-UNCOMMITTED", "READ-COMMITTED", "REPEATABLE-READ", "SERIALIZABLE"}, Validation: func(vars *SessionVars, normalizedValue string, originalValue string, scope ScopeFlag) (string, error) {
		return checkIsolationLevel(vars, normalizedValue, originalValue, scope)
	}},
	{Scope: ScopeGlobal | ScopeSession, Name: CollationConnection, Value: mysql.DefaultCollationName, skipInit: true, Validation: func(vars *SessionVars, normalizedValue string, originalValue string, scope ScopeFlag) (string, error) {
		return checkCollation(vars, normalizedValue, originalValue, scope)
	}, SetSession: func(s *SessionVars, val string) error {
		if coll, err := collate.GetCollationByName(val); err == nil {
			s.systems[CharacterSetConnection] = coll.CharsetName
		}
		return nil
	}},
	{Scope: ScopeGlobal | ScopeSession, Name: AutoCommit, Value: On, Type: TypeBool, SetSession: func(s *SessionVars, val string) error {
		isAutocommit := TiDBOptOn(val)
		// Implicitly commit the possible ongoing transaction if mode is changed from off to on.
		if !s.IsAutocommit() && isAutocommit {
			s.SetInTxn(false)
		}
		s.SetStatusFlag(mysql.ServerStatusAutocommit, isAutocommit)
		return nil
	}},
	{Scope: ScopeGlobal | ScopeSession, Name: CharsetDatabase, Value: mysql.DefaultCharset, skipInit: true, Validation: func(vars *SessionVars, normalizedValue string, originalValue string, scope ScopeFlag) (string, error) {
		return checkCharacterSet(normalizedValue, CharsetDatabase)
	}, SetSession: func(s *SessionVars, val string) error {
		if cs, err := charset.GetCharsetInfo(val); err == nil {
			s.systems[CollationDatabase] = cs.DefaultCollation
		}
		return nil
	}},
	{Scope: ScopeGlobal | ScopeSession, Name: WaitTimeout, Value: strconv.FormatInt(DefWaitTimeout, 10), Type: TypeUnsigned, MinValue: 0, MaxValue: secondsPerYear},
	{Scope: ScopeGlobal | ScopeSession, Name: InteractiveTimeout, Value: "28800", Type: TypeUnsigned, MinValue: 1, MaxValue: secondsPerYear},
	{Scope: ScopeGlobal | ScopeSession, Name: InnodbLockWaitTimeout, Value: strconv.FormatInt(DefInnodbLockWaitTimeout, 10), Type: TypeUnsigned, MinValue: 1, MaxValue: 3600, SetSession: func(s *SessionVars, val string) error {
		lockWaitSec := TidbOptInt64(val, DefInnodbLockWaitTimeout)
		s.LockWaitTimeout = lockWaitSec * 1000
		return nil
	}},
	{Scope: ScopeGlobal | ScopeSession, Name: GroupConcatMaxLen, Value: "1024", IsHintUpdatable: true, Type: TypeUnsigned, MinValue: 4, MaxValue: math.MaxUint64, Validation: func(vars *SessionVars, normalizedValue string, originalValue string, scope ScopeFlag) (string, error) {
		// https://dev.mysql.com/doc/refman/8.0/en/server-system-variables.html#sysvar_group_concat_max_len
		// Minimum Value 4
		// Maximum Value (64-bit platforms) 18446744073709551615
		// Maximum Value (32-bit platforms) 4294967295
		if mathutil.IntBits == 32 {
			if val, err := strconv.ParseUint(normalizedValue, 10, 64); err == nil {
				if val > uint64(math.MaxUint32) {
					vars.StmtCtx.AppendWarning(ErrTruncatedWrongValue.GenWithStackByArgs(GroupConcatMaxLen, originalValue))
					return strconv.FormatInt(int64(math.MaxUint32), 10), nil
				}
			}
		}
		return normalizedValue, nil
	}},
	{Scope: ScopeGlobal | ScopeSession, Name: CharacterSetConnection, Value: mysql.DefaultCharset, skipInit: true, Validation: func(vars *SessionVars, normalizedValue string, originalValue string, scope ScopeFlag) (string, error) {
		return checkCharacterSet(normalizedValue, CharacterSetConnection)
	}, SetSession: func(s *SessionVars, val string) error {
		if cs, err := charset.GetCharsetInfo(val); err == nil {
			s.systems[CollationConnection] = cs.DefaultCollation
		}
		return nil
	}},
	{Scope: ScopeGlobal | ScopeSession, Name: CharacterSetServer, Value: mysql.DefaultCharset, skipInit: true, Validation: func(vars *SessionVars, normalizedValue string, originalValue string, scope ScopeFlag) (string, error) {
		return checkCharacterSet(normalizedValue, CharacterSetServer)
	}, SetSession: func(s *SessionVars, val string) error {
		if cs, err := charset.GetCharsetInfo(val); err == nil {
			s.systems[CollationServer] = cs.DefaultCollation
		}
		return nil
	}},
	{Scope: ScopeGlobal | ScopeSession, Name: MaxAllowedPacket, Value: strconv.FormatUint(DefMaxAllowedPacket, 10), Type: TypeUnsigned, MinValue: 1024, MaxValue: MaxOfMaxAllowedPacket,
		Validation: func(vars *SessionVars, normalizedValue string, originalValue string, scope ScopeFlag) (string, error) {
			if vars.StmtCtx.StmtType == "Set" && scope == ScopeSession {
				err := ErrReadOnly.GenWithStackByArgs("SESSION", MaxAllowedPacket, "GLOBAL")
				return normalizedValue, err
			}
			// Truncate the value of max_allowed_packet to be a multiple of 1024,
			// nonmultiples are rounded down to the nearest multiple.
			u, err := strconv.ParseUint(normalizedValue, 10, 64)
			if err != nil {
				return normalizedValue, err
			}
			remainder := u % 1024
			if remainder != 0 {
				vars.StmtCtx.AppendWarning(ErrTruncatedWrongValue.GenWithStackByArgs(MaxAllowedPacket, normalizedValue))
				u -= remainder
			}
			return strconv.FormatUint(u, 10), nil
		},
		GetSession: func(s *SessionVars) (string, error) {
			return strconv.FormatUint(s.MaxAllowedPacket, 10), nil
		},
		SetSession: func(s *SessionVars, val string) error {
			var err error
			if s.MaxAllowedPacket, err = strconv.ParseUint(val, 10, 64); err != nil {
				return err
			}
			return nil
		},
	},
	{Scope: ScopeGlobal | ScopeSession, Name: WindowingUseHighPrecision, Value: On, Type: TypeBool, IsHintUpdatable: true, SetSession: func(s *SessionVars, val string) error {
		s.WindowingUseHighPrecision = TiDBOptOn(val)
		return nil
	}},
	{Scope: ScopeGlobal | ScopeSession, Name: BlockEncryptionMode, Value: "aes-128-ecb", Type: TypeEnum, PossibleValues: []string{"aes-128-ecb", "aes-192-ecb", "aes-256-ecb", "aes-128-cbc", "aes-192-cbc", "aes-256-cbc", "aes-128-ofb", "aes-192-ofb", "aes-256-ofb", "aes-128-cfb", "aes-192-cfb", "aes-256-cfb"}},
	/* TiDB specific variables */
	{Scope: ScopeGlobal | ScopeSession, Name: TiDBAllowMPPExecution, Type: TypeBool, Value: BoolToOnOff(DefTiDBAllowMPPExecution), Depended: true, SetSession: func(s *SessionVars, val string) error {
		s.allowMPPExecution = TiDBOptOn(val)
		return nil
	}},
	{Scope: ScopeGlobal | ScopeSession, Name: TiDBAllowTiFlashCop, Type: TypeBool, Value: BoolToOnOff(DefTiDBAllowTiFlashCop), SetSession: func(s *SessionVars, val string) error {
		s.allowTiFlashCop = TiDBOptOn(val)
		return nil
	}},
	{Scope: ScopeGlobal | ScopeSession, Name: TiFlashFastScan, Type: TypeBool, Value: BoolToOnOff(DefTiFlashFastScan), SetSession: func(s *SessionVars, val string) error {
		s.TiFlashFastScan = TiDBOptOn(val)
		return nil
	}},
	{Scope: ScopeGlobal | ScopeSession, Name: TiDBMPPStoreFailTTL, Type: TypeStr, Value: DefTiDBMPPStoreFailTTL, SetSession: func(s *SessionVars, val string) error {
		s.MPPStoreFailTTL = val
		return nil
	}},
	{Scope: ScopeGlobal | ScopeSession, Name: TiDBHashExchangeWithNewCollation, Type: TypeBool, Value: BoolToOnOff(DefTiDBHashExchangeWithNewCollation), SetSession: func(s *SessionVars, val string) error {
		s.HashExchangeWithNewCollation = TiDBOptOn(val)
		return nil
	}},
	{Scope: ScopeGlobal | ScopeSession, Name: TiDBBCJThresholdCount, Value: strconv.Itoa(DefBroadcastJoinThresholdCount), Type: TypeInt, MinValue: 0, MaxValue: math.MaxInt64, SetSession: func(s *SessionVars, val string) error {
		s.BroadcastJoinThresholdCount = TidbOptInt64(val, DefBroadcastJoinThresholdCount)
		return nil
	}},
	{Scope: ScopeGlobal | ScopeSession, Name: TiDBBCJThresholdSize, Value: strconv.Itoa(DefBroadcastJoinThresholdSize), Type: TypeInt, MinValue: 0, MaxValue: math.MaxInt64, SetSession: func(s *SessionVars, val string) error {
		s.BroadcastJoinThresholdSize = TidbOptInt64(val, DefBroadcastJoinThresholdSize)
		return nil
	}},
	{Scope: ScopeGlobal | ScopeSession, Name: TiDBPreferBCJByExchangeDataSize, Type: TypeBool, Value: BoolToOnOff(DefPreferBCJByExchangeDataSize), SetSession: func(s *SessionVars, val string) error {
		s.PreferBCJByExchangeDataSize = TiDBOptOn(val)
		return nil
	}},
	{Scope: ScopeGlobal | ScopeSession, Name: TiDBBuildStatsConcurrency, Value: strconv.Itoa(DefBuildStatsConcurrency), Type: TypeInt, MinValue: 1, MaxValue: MaxConfigurableConcurrency},
	{Scope: ScopeGlobal | ScopeSession, Name: TiDBOptCartesianBCJ, Value: strconv.Itoa(DefOptCartesianBCJ), Type: TypeInt, MinValue: 0, MaxValue: 2, SetSession: func(s *SessionVars, val string) error {
		s.AllowCartesianBCJ = TidbOptInt(val, DefOptCartesianBCJ)
		return nil
	}},
	{Scope: ScopeGlobal | ScopeSession, Name: TiDBOptMPPOuterJoinFixedBuildSide, Value: BoolToOnOff(DefOptMPPOuterJoinFixedBuildSide), Type: TypeBool, SetSession: func(s *SessionVars, val string) error {
		s.MPPOuterJoinFixedBuildSide = TiDBOptOn(val)
		return nil
	}},
	{Scope: ScopeGlobal | ScopeSession, Name: TiDBExecutorConcurrency, Value: strconv.Itoa(DefExecutorConcurrency), Type: TypeUnsigned, MinValue: 1, MaxValue: MaxConfigurableConcurrency, SetSession: func(s *SessionVars, val string) error {
		s.ExecutorConcurrency = tidbOptPositiveInt32(val, DefExecutorConcurrency)
		return nil
	}},
	{Scope: ScopeGlobal | ScopeSession, Name: TiDBDistSQLScanConcurrency, Value: strconv.Itoa(DefDistSQLScanConcurrency), Type: TypeUnsigned, MinValue: 1, MaxValue: MaxConfigurableConcurrency, SetSession: func(s *SessionVars, val string) error {
		s.distSQLScanConcurrency = tidbOptPositiveInt32(val, DefDistSQLScanConcurrency)
		return nil
	}},
	{Scope: ScopeGlobal | ScopeSession, Name: TiDBOptInSubqToJoinAndAgg, Value: BoolToOnOff(DefOptInSubqToJoinAndAgg), Type: TypeBool, SetSession: func(s *SessionVars, val string) error {
		s.SetAllowInSubqToJoinAndAgg(TiDBOptOn(val))
		return nil
	}},
	{Scope: ScopeGlobal | ScopeSession, Name: TiDBOptPreferRangeScan, Value: BoolToOnOff(DefOptPreferRangeScan), Type: TypeBool, IsHintUpdatable: true, SetSession: func(s *SessionVars, val string) error {
		s.SetAllowPreferRangeScan(TiDBOptOn(val))
		return nil
	}},
	{Scope: ScopeGlobal | ScopeSession, Name: TiDBOptLimitPushDownThreshold, Value: strconv.Itoa(DefOptLimitPushDownThreshold), Type: TypeUnsigned, MinValue: 0, MaxValue: math.MaxInt32, SetSession: func(s *SessionVars, val string) error {
		s.LimitPushDownThreshold = TidbOptInt64(val, DefOptLimitPushDownThreshold)
		return nil
	}},
	{Scope: ScopeGlobal | ScopeSession, Name: TiDBOptCorrelationThreshold, Value: strconv.FormatFloat(DefOptCorrelationThreshold, 'f', -1, 64), Type: TypeFloat, MinValue: 0, MaxValue: 1, SetSession: func(s *SessionVars, val string) error {
		s.CorrelationThreshold = tidbOptFloat64(val, DefOptCorrelationThreshold)
		return nil
	}},
	{Scope: ScopeGlobal | ScopeSession, Name: TiDBOptEnableCorrelationAdjustment, Value: BoolToOnOff(DefOptEnableCorrelationAdjustment), Type: TypeBool, SetSession: func(s *SessionVars, val string) error {
		s.EnableCorrelationAdjustment = TiDBOptOn(val)
		return nil
	}},
	{Scope: ScopeGlobal | ScopeSession, Name: TiDBOptCorrelationExpFactor, Value: strconv.Itoa(DefOptCorrelationExpFactor), Type: TypeUnsigned, MinValue: 0, MaxValue: math.MaxInt32, SetSession: func(s *SessionVars, val string) error {
		s.CorrelationExpFactor = int(TidbOptInt64(val, DefOptCorrelationExpFactor))
		return nil
	}},
	{Scope: ScopeGlobal | ScopeSession, Name: TiDBOptCPUFactor, Value: strconv.FormatFloat(DefOptCPUFactor, 'f', -1, 64), Type: TypeFloat, MinValue: 0, MaxValue: math.MaxUint64, SetSession: func(s *SessionVars, val string) error {
		s.cpuFactor = tidbOptFloat64(val, DefOptCPUFactor)
		return nil
	}},
	{Scope: ScopeGlobal | ScopeSession, Name: TiDBOptTiFlashConcurrencyFactor, Value: strconv.FormatFloat(DefOptTiFlashConcurrencyFactor, 'f', -1, 64), skipInit: true, Type: TypeFloat, MinValue: 1, MaxValue: math.MaxUint64, SetSession: func(s *SessionVars, val string) error {
		s.CopTiFlashConcurrencyFactor = tidbOptFloat64(val, DefOptTiFlashConcurrencyFactor)
		return nil
	}},
	{Scope: ScopeGlobal | ScopeSession, Name: TiDBOptCopCPUFactor, Value: strconv.FormatFloat(DefOptCopCPUFactor, 'f', -1, 64), Type: TypeFloat, MinValue: 0, MaxValue: math.MaxUint64, SetSession: func(s *SessionVars, val string) error {
		s.copCPUFactor = tidbOptFloat64(val, DefOptCopCPUFactor)
		return nil
	}},
	{Scope: ScopeGlobal | ScopeSession, Name: TiDBOptNetworkFactor, Value: strconv.FormatFloat(DefOptNetworkFactor, 'f', -1, 64), Type: TypeFloat, MinValue: 0, MaxValue: math.MaxUint64, SetSession: func(s *SessionVars, val string) error {
		s.networkFactor = tidbOptFloat64(val, DefOptNetworkFactor)
		return nil
	}},
	{Scope: ScopeGlobal | ScopeSession, Name: TiDBOptScanFactor, Value: strconv.FormatFloat(DefOptScanFactor, 'f', -1, 64), Type: TypeFloat, MinValue: 0, MaxValue: math.MaxUint64, SetSession: func(s *SessionVars, val string) error {
		s.scanFactor = tidbOptFloat64(val, DefOptScanFactor)
		return nil
	}},
	{Scope: ScopeGlobal | ScopeSession, Name: TiDBOptDescScanFactor, Value: strconv.FormatFloat(DefOptDescScanFactor, 'f', -1, 64), Type: TypeFloat, MinValue: 0, MaxValue: math.MaxUint64, SetSession: func(s *SessionVars, val string) error {
		s.descScanFactor = tidbOptFloat64(val, DefOptDescScanFactor)
		return nil
	}},
	{Scope: ScopeGlobal | ScopeSession, Name: TiDBOptSeekFactor, Value: strconv.FormatFloat(DefOptSeekFactor, 'f', -1, 64), skipInit: true, Type: TypeFloat, MinValue: 0, MaxValue: math.MaxUint64, SetSession: func(s *SessionVars, val string) error {
		s.seekFactor = tidbOptFloat64(val, DefOptSeekFactor)
		return nil
	}},
	{Scope: ScopeGlobal | ScopeSession, Name: TiDBOptMemoryFactor, Value: strconv.FormatFloat(DefOptMemoryFactor, 'f', -1, 64), Type: TypeFloat, MinValue: 0, MaxValue: math.MaxUint64, SetSession: func(s *SessionVars, val string) error {
		s.memoryFactor = tidbOptFloat64(val, DefOptMemoryFactor)
		return nil
	}},
	{Scope: ScopeGlobal | ScopeSession, Name: TiDBOptDiskFactor, Value: strconv.FormatFloat(DefOptDiskFactor, 'f', -1, 64), Type: TypeFloat, MinValue: 0, MaxValue: math.MaxUint64, SetSession: func(s *SessionVars, val string) error {
		s.diskFactor = tidbOptFloat64(val, DefOptDiskFactor)
		return nil
	}},
	{Scope: ScopeGlobal | ScopeSession, Name: TiDBOptimizerEnableNewOnlyFullGroupByCheck, Value: BoolToOnOff(DefTiDBOptimizerEnableNewOFGB), Type: TypeBool, SetSession: func(s *SessionVars, val string) error {
		s.OptimizerEnableNewOnlyFullGroupByCheck = TiDBOptOn(val)
		return nil
	}},
	{Scope: ScopeGlobal | ScopeSession, Name: TiDBOptConcurrencyFactor, Value: strconv.FormatFloat(DefOptConcurrencyFactor, 'f', -1, 64), Type: TypeFloat, MinValue: 0, MaxValue: math.MaxUint64, SetSession: func(s *SessionVars, val string) error {
		s.concurrencyFactor = tidbOptFloat64(val, DefOptConcurrencyFactor)
		return nil
	}},
	{Scope: ScopeGlobal | ScopeSession, Name: TiDBOptForceInlineCTE, Value: BoolToOnOff(DefOptForceInlineCTE), Type: TypeBool, SetSession: func(s *SessionVars, val string) error {
		s.enableForceInlineCTE = TiDBOptOn(val)
		return nil
	}},
	{Scope: ScopeGlobal | ScopeSession, Name: TiDBIndexJoinBatchSize, Value: strconv.Itoa(DefIndexJoinBatchSize), Type: TypeUnsigned, MinValue: 1, MaxValue: math.MaxInt32, SetSession: func(s *SessionVars, val string) error {
		s.IndexJoinBatchSize = tidbOptPositiveInt32(val, DefIndexJoinBatchSize)
		return nil
	}},
	{Scope: ScopeGlobal | ScopeSession, Name: TiDBIndexLookupSize, Value: strconv.Itoa(DefIndexLookupSize), Type: TypeUnsigned, MinValue: 1, MaxValue: math.MaxInt32, SetSession: func(s *SessionVars, val string) error {
		s.IndexLookupSize = tidbOptPositiveInt32(val, DefIndexLookupSize)
		return nil
	}},
	{Scope: ScopeGlobal | ScopeSession, Name: TiDBIndexLookupConcurrency, Value: strconv.Itoa(DefIndexLookupConcurrency), Type: TypeInt, MinValue: 1, MaxValue: MaxConfigurableConcurrency, AllowAutoValue: true, SetSession: func(s *SessionVars, val string) error {
		s.indexLookupConcurrency = tidbOptPositiveInt32(val, ConcurrencyUnset)
		return nil
	}, Validation: func(vars *SessionVars, normalizedValue string, originalValue string, scope ScopeFlag) (string, error) {
		appendDeprecationWarning(vars, TiDBIndexLookupConcurrency, TiDBExecutorConcurrency)
		return normalizedValue, nil
	}},
	{Scope: ScopeGlobal | ScopeSession, Name: TiDBIndexLookupJoinConcurrency, Value: strconv.Itoa(DefIndexLookupJoinConcurrency), Type: TypeInt, MinValue: 1, MaxValue: MaxConfigurableConcurrency, AllowAutoValue: true, SetSession: func(s *SessionVars, val string) error {
		s.indexLookupJoinConcurrency = tidbOptPositiveInt32(val, ConcurrencyUnset)
		return nil
	}, Validation: func(vars *SessionVars, normalizedValue string, originalValue string, scope ScopeFlag) (string, error) {
		appendDeprecationWarning(vars, TiDBIndexLookupJoinConcurrency, TiDBExecutorConcurrency)
		return normalizedValue, nil
	}},
	{Scope: ScopeGlobal | ScopeSession, Name: TiDBIndexSerialScanConcurrency, Value: strconv.Itoa(DefIndexSerialScanConcurrency), Type: TypeUnsigned, MinValue: 1, MaxValue: MaxConfigurableConcurrency, SetSession: func(s *SessionVars, val string) error {
		s.indexSerialScanConcurrency = tidbOptPositiveInt32(val, DefIndexSerialScanConcurrency)
		return nil
	}},
	{Scope: ScopeGlobal | ScopeSession, Name: TiDBSkipUTF8Check, Value: BoolToOnOff(DefSkipUTF8Check), Type: TypeBool, SetSession: func(s *SessionVars, val string) error {
		s.SkipUTF8Check = TiDBOptOn(val)
		return nil
	}},
	{Scope: ScopeGlobal | ScopeSession, Name: TiDBSkipASCIICheck, Value: BoolToOnOff(DefSkipASCIICheck), Type: TypeBool, SetSession: func(s *SessionVars, val string) error {
		s.SkipASCIICheck = TiDBOptOn(val)
		return nil
	}},
	{Scope: ScopeGlobal | ScopeSession, Name: TiDBDMLBatchSize, Value: strconv.Itoa(DefDMLBatchSize), Type: TypeUnsigned, MinValue: 0, MaxValue: math.MaxInt32, SetSession: func(s *SessionVars, val string) error {
		s.DMLBatchSize = int(TidbOptInt64(val, DefDMLBatchSize))
		return nil
	}},
	{Scope: ScopeGlobal | ScopeSession, Name: TiDBMaxChunkSize, Value: strconv.Itoa(DefMaxChunkSize), Type: TypeUnsigned, MinValue: maxChunkSizeLowerBound, MaxValue: math.MaxInt32, SetSession: func(s *SessionVars, val string) error {
		s.MaxChunkSize = tidbOptPositiveInt32(val, DefMaxChunkSize)
		return nil
	}},
	{Scope: ScopeGlobal | ScopeSession, Name: TiDBAllowBatchCop, Value: strconv.Itoa(DefTiDBAllowBatchCop), Type: TypeInt, MinValue: 0, MaxValue: 2, SetSession: func(s *SessionVars, val string) error {
		s.AllowBatchCop = int(TidbOptInt64(val, DefTiDBAllowBatchCop))
		return nil
	}},
	{Scope: ScopeGlobal | ScopeSession, Name: TiDBInitChunkSize, Value: strconv.Itoa(DefInitChunkSize), Type: TypeUnsigned, MinValue: 1, MaxValue: initChunkSizeUpperBound, SetSession: func(s *SessionVars, val string) error {
		s.InitChunkSize = tidbOptPositiveInt32(val, DefInitChunkSize)
		return nil
	}},
	{Scope: ScopeGlobal | ScopeSession, Name: TiDBEnableCascadesPlanner, Value: Off, Type: TypeBool, SetSession: func(s *SessionVars, val string) error {
		s.SetEnableCascadesPlanner(TiDBOptOn(val))
		return nil
	}},
	{Scope: ScopeGlobal | ScopeSession, Name: TiDBEnableIndexMerge, Value: BoolToOnOff(DefTiDBEnableIndexMerge), Type: TypeBool, SetSession: func(s *SessionVars, val string) error {
		s.SetEnableIndexMerge(TiDBOptOn(val))
		return nil
	}},
	{Scope: ScopeGlobal | ScopeSession, Name: TiDBEnableTablePartition, Value: On, Type: TypeEnum, PossibleValues: []string{Off, On, "AUTO"}, SetSession: func(s *SessionVars, val string) error {
		s.EnableTablePartition = val
		return nil
	}},
	{Scope: ScopeGlobal | ScopeSession, Name: TiDBEnableListTablePartition, Value: On, Type: TypeBool, SetSession: func(s *SessionVars, val string) error {
		s.EnableListTablePartition = TiDBOptOn(val)
		return nil
	}},
	{Scope: ScopeGlobal | ScopeSession, Name: TiDBHashJoinConcurrency, Value: strconv.Itoa(DefTiDBHashJoinConcurrency), Type: TypeInt, MinValue: 1, MaxValue: MaxConfigurableConcurrency, AllowAutoValue: true, SetSession: func(s *SessionVars, val string) error {
		s.hashJoinConcurrency = tidbOptPositiveInt32(val, ConcurrencyUnset)
		return nil
	}, Validation: func(vars *SessionVars, normalizedValue string, originalValue string, scope ScopeFlag) (string, error) {
		appendDeprecationWarning(vars, TiDBHashJoinConcurrency, TiDBExecutorConcurrency)
		return normalizedValue, nil
	}},
	{Scope: ScopeGlobal | ScopeSession, Name: TiDBProjectionConcurrency, Value: strconv.Itoa(DefTiDBProjectionConcurrency), Type: TypeInt, MinValue: -1, MaxValue: MaxConfigurableConcurrency, SetSession: func(s *SessionVars, val string) error {
		s.projectionConcurrency = tidbOptPositiveInt32(val, ConcurrencyUnset)
		return nil
	}, Validation: func(vars *SessionVars, normalizedValue string, originalValue string, scope ScopeFlag) (string, error) {
		appendDeprecationWarning(vars, TiDBProjectionConcurrency, TiDBExecutorConcurrency)
		return normalizedValue, nil
	}},
	{Scope: ScopeGlobal | ScopeSession, Name: TiDBHashAggPartialConcurrency, Value: strconv.Itoa(DefTiDBHashAggPartialConcurrency), Type: TypeInt, MinValue: 1, MaxValue: MaxConfigurableConcurrency, AllowAutoValue: true, SetSession: func(s *SessionVars, val string) error {
		s.hashAggPartialConcurrency = tidbOptPositiveInt32(val, ConcurrencyUnset)
		return nil
	}, Validation: func(vars *SessionVars, normalizedValue string, originalValue string, scope ScopeFlag) (string, error) {
		appendDeprecationWarning(vars, TiDBHashAggPartialConcurrency, TiDBExecutorConcurrency)
		return normalizedValue, nil
	}},
	{Scope: ScopeGlobal | ScopeSession, Name: TiDBHashAggFinalConcurrency, Value: strconv.Itoa(DefTiDBHashAggFinalConcurrency), Type: TypeInt, MinValue: 1, MaxValue: MaxConfigurableConcurrency, AllowAutoValue: true, SetSession: func(s *SessionVars, val string) error {
		s.hashAggFinalConcurrency = tidbOptPositiveInt32(val, ConcurrencyUnset)
		return nil
	}, Validation: func(vars *SessionVars, normalizedValue string, originalValue string, scope ScopeFlag) (string, error) {
		appendDeprecationWarning(vars, TiDBHashAggFinalConcurrency, TiDBExecutorConcurrency)
		return normalizedValue, nil
	}},
	{Scope: ScopeGlobal | ScopeSession, Name: TiDBWindowConcurrency, Value: strconv.Itoa(DefTiDBWindowConcurrency), Type: TypeInt, MinValue: 1, MaxValue: MaxConfigurableConcurrency, AllowAutoValue: true, SetSession: func(s *SessionVars, val string) error {
		s.windowConcurrency = tidbOptPositiveInt32(val, ConcurrencyUnset)
		return nil
	}, Validation: func(vars *SessionVars, normalizedValue string, originalValue string, scope ScopeFlag) (string, error) {
		appendDeprecationWarning(vars, TiDBWindowConcurrency, TiDBExecutorConcurrency)
		return normalizedValue, nil
	}},
	{Scope: ScopeGlobal | ScopeSession, Name: TiDBMergeJoinConcurrency, Value: strconv.Itoa(DefTiDBMergeJoinConcurrency), Type: TypeInt, MinValue: 1, MaxValue: MaxConfigurableConcurrency, AllowAutoValue: true, SetSession: func(s *SessionVars, val string) error {
		s.mergeJoinConcurrency = tidbOptPositiveInt32(val, ConcurrencyUnset)
		return nil
	}, Validation: func(vars *SessionVars, normalizedValue string, originalValue string, scope ScopeFlag) (string, error) {
		appendDeprecationWarning(vars, TiDBMergeJoinConcurrency, TiDBExecutorConcurrency)
		return normalizedValue, nil
	}},
	{Scope: ScopeGlobal | ScopeSession, Name: TiDBStreamAggConcurrency, Value: strconv.Itoa(DefTiDBStreamAggConcurrency), Type: TypeInt, MinValue: 1, MaxValue: MaxConfigurableConcurrency, AllowAutoValue: true, SetSession: func(s *SessionVars, val string) error {
		s.streamAggConcurrency = tidbOptPositiveInt32(val, ConcurrencyUnset)
		return nil
	}, Validation: func(vars *SessionVars, normalizedValue string, originalValue string, scope ScopeFlag) (string, error) {
		appendDeprecationWarning(vars, TiDBStreamAggConcurrency, TiDBExecutorConcurrency)
		return normalizedValue, nil
	}},
	{Scope: ScopeGlobal | ScopeSession, Name: TiDBIndexMergeIntersectionConcurrency, Value: strconv.Itoa(DefTiDBIndexMergeIntersectionConcurrency), Type: TypeInt, MinValue: 1, MaxValue: MaxConfigurableConcurrency, AllowAutoValue: true, SetSession: func(s *SessionVars, val string) error {
		s.indexMergeIntersectionConcurrency = tidbOptPositiveInt32(val, ConcurrencyUnset)
		return nil
	}, Validation: func(vars *SessionVars, normalizedValue string, originalValue string, scope ScopeFlag) (string, error) {
		appendDeprecationWarning(vars, TiDBIndexMergeIntersectionConcurrency, TiDBExecutorConcurrency)
		return normalizedValue, nil
	}},
	{Scope: ScopeGlobal | ScopeSession, Name: TiDBEnableParallelApply, Value: BoolToOnOff(DefTiDBEnableParallelApply), Type: TypeBool, SetSession: func(s *SessionVars, val string) error {
		s.EnableParallelApply = TiDBOptOn(val)
		return nil
	}},
	{Scope: ScopeGlobal | ScopeSession, Name: TiDBMemQuotaApplyCache, Value: strconv.Itoa(DefTiDBMemQuotaApplyCache), Type: TypeUnsigned, MaxValue: math.MaxInt64, SetSession: func(s *SessionVars, val string) error {
		s.MemQuotaApplyCache = TidbOptInt64(val, DefTiDBMemQuotaApplyCache)
		return nil
	}},
	{Scope: ScopeGlobal | ScopeSession, Name: TiDBBackoffLockFast, Value: strconv.Itoa(tikvstore.DefBackoffLockFast), Type: TypeUnsigned, MinValue: 1, MaxValue: math.MaxInt32, SetSession: func(s *SessionVars, val string) error {
		s.KVVars.BackoffLockFast = tidbOptPositiveInt32(val, tikvstore.DefBackoffLockFast)
		return nil
	}},
	{Scope: ScopeGlobal | ScopeSession, Name: TiDBBackOffWeight, Value: strconv.Itoa(tikvstore.DefBackOffWeight), Type: TypeUnsigned, MinValue: 0, MaxValue: math.MaxInt32, SetSession: func(s *SessionVars, val string) error {
		s.KVVars.BackOffWeight = tidbOptPositiveInt32(val, tikvstore.DefBackOffWeight)
		return nil
	}},
	{Scope: ScopeGlobal | ScopeSession, Name: TiDBRetryLimit, Value: strconv.Itoa(DefTiDBRetryLimit), Type: TypeInt, MinValue: -1, MaxValue: math.MaxInt64, SetSession: func(s *SessionVars, val string) error {
		s.RetryLimit = TidbOptInt64(val, DefTiDBRetryLimit)
		return nil
	}},
	{Scope: ScopeGlobal | ScopeSession, Name: TiDBDisableTxnAutoRetry, Value: BoolToOnOff(DefTiDBDisableTxnAutoRetry), Type: TypeBool, SetSession: func(s *SessionVars, val string) error {
		s.DisableTxnAutoRetry = TiDBOptOn(val)
		return nil
	}},
	{Scope: ScopeGlobal | ScopeSession, Name: TiDBConstraintCheckInPlace, Value: BoolToOnOff(DefTiDBConstraintCheckInPlace), Type: TypeBool, SetSession: func(s *SessionVars, val string) error {
		s.ConstraintCheckInPlace = TiDBOptOn(val)
		return nil
	}},
	{Scope: ScopeGlobal | ScopeSession, Name: TiDBTxnMode, Value: DefTiDBTxnMode, AllowEmptyAll: true, Type: TypeEnum, PossibleValues: []string{"pessimistic", "optimistic"}, SetSession: func(s *SessionVars, val string) error {
		s.TxnMode = strings.ToUpper(val)
		return nil
	}},
	{Scope: ScopeGlobal | ScopeSession, Name: TiDBEnableWindowFunction, Value: BoolToOnOff(DefEnableWindowFunction), Type: TypeBool, SetSession: func(s *SessionVars, val string) error {
		s.EnableWindowFunction = TiDBOptOn(val)
		return nil
	}},
	{Scope: ScopeGlobal | ScopeSession, Name: TiDBEnablePipelinedWindowFunction, Value: BoolToOnOff(DefEnablePipelinedWindowFunction), Type: TypeBool, SetSession: func(s *SessionVars, val string) error {
		s.EnablePipelinedWindowExec = TiDBOptOn(val)
		return nil
	}},
	{Scope: ScopeGlobal | ScopeSession, Name: TiDBEnableStrictDoubleTypeCheck, Value: BoolToOnOff(DefEnableStrictDoubleTypeCheck), Type: TypeBool, SetSession: func(s *SessionVars, val string) error {
		s.EnableStrictDoubleTypeCheck = TiDBOptOn(val)
		return nil
	}},
	{Scope: ScopeGlobal | ScopeSession, Name: TiDBEnableVectorizedExpression, Value: BoolToOnOff(DefEnableVectorizedExpression), Type: TypeBool, SetSession: func(s *SessionVars, val string) error {
		s.EnableVectorizedExpression = TiDBOptOn(val)
		return nil
	}},
	{Scope: ScopeGlobal | ScopeSession, Name: TiDBEnableFastAnalyze, Value: BoolToOnOff(DefTiDBUseFastAnalyze), Type: TypeBool, SetSession: func(s *SessionVars, val string) error {
		s.EnableFastAnalyze = TiDBOptOn(val)
		return nil
	}},
	{Scope: ScopeGlobal | ScopeSession, Name: TiDBSkipIsolationLevelCheck, Value: BoolToOnOff(DefTiDBSkipIsolationLevelCheck), Type: TypeBool},
	{Scope: ScopeGlobal | ScopeSession, Name: TiDBEnableRateLimitAction, Value: BoolToOnOff(DefTiDBEnableRateLimitAction), Type: TypeBool, SetSession: func(s *SessionVars, val string) error {
		s.EnabledRateLimitAction = TiDBOptOn(val)
		return nil
	}},
	{Scope: ScopeGlobal | ScopeSession, Name: TiDBAllowFallbackToTiKV, Value: "", Validation: func(vars *SessionVars, normalizedValue string, originalValue string, scope ScopeFlag) (string, error) {
		if normalizedValue == "" {
			return "", nil
		}
		engines := strings.Split(normalizedValue, ",")
		var formatVal string
		storeTypes := make(map[kv.StoreType]struct{})
		for i, engine := range engines {
			engine = strings.TrimSpace(engine)
			switch {
			case strings.EqualFold(engine, kv.TiFlash.Name()):
				if _, ok := storeTypes[kv.TiFlash]; !ok {
					if i != 0 {
						formatVal += ","
					}
					formatVal += kv.TiFlash.Name()
					storeTypes[kv.TiFlash] = struct{}{}
				}
			default:
				return normalizedValue, ErrWrongValueForVar.GenWithStackByArgs(TiDBAllowFallbackToTiKV, normalizedValue)
			}
		}
		return formatVal, nil
	}, SetSession: func(s *SessionVars, val string) error {
		s.AllowFallbackToTiKV = make(map[kv.StoreType]struct{})
		for _, engine := range strings.Split(val, ",") {
			if engine == kv.TiFlash.Name() {
				s.AllowFallbackToTiKV[kv.TiFlash] = struct{}{}
			}
		}
		return nil
	}},
	{Scope: ScopeGlobal | ScopeSession, Name: TiDBEnableAutoIncrementInGenerated, Value: BoolToOnOff(DefTiDBEnableAutoIncrementInGenerated), Type: TypeBool, SetSession: func(s *SessionVars, val string) error {
		s.EnableAutoIncrementInGenerated = TiDBOptOn(val)
		return nil
	}},
	{Scope: ScopeGlobal | ScopeSession, Name: TiDBPlacementMode, Value: DefTiDBPlacementMode, Type: TypeEnum, PossibleValues: []string{PlacementModeStrict, PlacementModeIgnore}, SetSession: func(s *SessionVars, val string) error {
		s.PlacementMode = val
		return nil
	}},
	{Scope: ScopeGlobal | ScopeSession, Name: TiDBOptJoinReorderThreshold, Value: strconv.Itoa(DefTiDBOptJoinReorderThreshold), Type: TypeUnsigned, MinValue: 0, MaxValue: 63, SetSession: func(s *SessionVars, val string) error {
		s.TiDBOptJoinReorderThreshold = tidbOptPositiveInt32(val, DefTiDBOptJoinReorderThreshold)
		return nil
	}},
	{Scope: ScopeGlobal | ScopeSession, Name: TiDBEnableNoopFuncs, Value: DefTiDBEnableNoopFuncs, Type: TypeEnum, PossibleValues: []string{Off, On, Warn}, Depended: true, Validation: func(vars *SessionVars, normalizedValue string, originalValue string, scope ScopeFlag) (string, error) {
		// The behavior is very weird if someone can turn TiDBEnableNoopFuncs OFF, but keep any of the following on:
		// TxReadOnly, TransactionReadOnly, OfflineMode, SuperReadOnly, serverReadOnly, SQLAutoIsNull
		// To prevent this strange position, prevent setting to OFF when any of these sysVars are ON of the same scope.
		if normalizedValue == Off {
			for _, potentialIncompatibleSysVar := range []string{TxReadOnly, TransactionReadOnly, OfflineMode, SuperReadOnly, ReadOnly, SQLAutoIsNull} {
				val, _ := vars.GetSystemVar(potentialIncompatibleSysVar) // session scope
				if scope == ScopeGlobal {                                // global scope
					var err error
					val, err = vars.GlobalVarsAccessor.GetGlobalSysVar(potentialIncompatibleSysVar)
					if err != nil {
						return originalValue, errUnknownSystemVariable.GenWithStackByArgs(potentialIncompatibleSysVar)
					}
				}
				if TiDBOptOn(val) {
					return originalValue, errValueNotSupportedWhen.GenWithStackByArgs(TiDBEnableNoopFuncs, potentialIncompatibleSysVar)
				}
			}
		}
		return normalizedValue, nil
	}, SetSession: func(s *SessionVars, val string) error {
		s.NoopFuncsMode = TiDBOptOnOffWarn(val)
		return nil
	}},
	{Scope: ScopeGlobal | ScopeSession, Name: TiDBReplicaRead, Value: "leader", Type: TypeEnum, PossibleValues: []string{"leader", "prefer-leader", "follower", "leader-and-follower", "closest-replicas", "closest-adaptive", "learner"}, SetSession: func(s *SessionVars, val string) error {
		if strings.EqualFold(val, "follower") {
			s.SetReplicaRead(kv.ReplicaReadFollower)
		} else if strings.EqualFold(val, "leader-and-follower") {
			s.SetReplicaRead(kv.ReplicaReadMixed)
		} else if strings.EqualFold(val, "leader") || len(val) == 0 {
			s.SetReplicaRead(kv.ReplicaReadLeader)
		} else if strings.EqualFold(val, "closest-replicas") {
			s.SetReplicaRead(kv.ReplicaReadClosest)
		} else if strings.EqualFold(val, "closest-adaptive") {
			s.SetReplicaRead(kv.ReplicaReadClosestAdaptive)
		} else if strings.EqualFold(val, "learner") {
			s.SetReplicaRead(kv.ReplicaReadLearner)
		} else if strings.EqualFold(val, "prefer-leader") {
			s.SetReplicaRead(kv.ReplicaReadPreferLeader)
		}
		return nil
	}},
	{Scope: ScopeGlobal | ScopeSession, Name: TiDBAdaptiveClosestReadThreshold, Value: strconv.Itoa(DefAdaptiveClosestReadThreshold), Type: TypeUnsigned, MinValue: 0, MaxValue: math.MaxInt64, SetSession: func(s *SessionVars, val string) error {
		s.ReplicaClosestReadThreshold = TidbOptInt64(val, DefAdaptiveClosestReadThreshold)
		return nil
	}},
	{Scope: ScopeGlobal | ScopeSession, Name: TiDBUsePlanBaselines, Value: BoolToOnOff(DefTiDBUsePlanBaselines), Type: TypeBool, SetSession: func(s *SessionVars, val string) error {
		s.UsePlanBaselines = TiDBOptOn(val)
		return nil
	}},
	{Scope: ScopeGlobal | ScopeSession, Name: TiDBEvolvePlanBaselines, Value: BoolToOnOff(DefTiDBEvolvePlanBaselines), Type: TypeBool, Validation: func(vars *SessionVars, normalizedValue string, originalValue string, scope ScopeFlag) (string, error) {
		if normalizedValue == "ON" && !config.CheckTableBeforeDrop {
			return normalizedValue, errors.Errorf("Cannot enable baseline evolution feature, it is not generally available now")
		}
		return normalizedValue, nil
	}, SetSession: func(s *SessionVars, val string) error {
		s.EvolvePlanBaselines = TiDBOptOn(val)
		return nil
	}},
	{Scope: ScopeGlobal | ScopeSession, Name: TiDBEnableExtendedStats, Value: BoolToOnOff(false), Hidden: true, Type: TypeBool, SetSession: func(s *SessionVars, val string) error {
		s.EnableExtendedStats = TiDBOptOn(val)
		return nil
	}},
	{Scope: ScopeGlobal | ScopeSession, Name: CTEMaxRecursionDepth, Value: strconv.Itoa(DefCTEMaxRecursionDepth), Type: TypeInt, MinValue: 0, MaxValue: 4294967295, SetSession: func(s *SessionVars, val string) error {
		s.CTEMaxRecursionDepth = TidbOptInt(val, DefCTEMaxRecursionDepth)
		return nil
	}},
	{Scope: ScopeGlobal | ScopeSession, Name: TiDBAllowAutoRandExplicitInsert, Value: BoolToOnOff(DefTiDBAllowAutoRandExplicitInsert), Type: TypeBool, SetSession: func(s *SessionVars, val string) error {
		s.AllowAutoRandExplicitInsert = TiDBOptOn(val)
		return nil
	}},
	{Scope: ScopeGlobal | ScopeSession, Name: TiDBEnableClusteredIndex, Value: On, Type: TypeEnum, PossibleValues: []string{Off, On, IntOnly}, Validation: func(vars *SessionVars, normalizedValue string, originalValue string, scope ScopeFlag) (string, error) {
		if normalizedValue == IntOnly {
			vars.StmtCtx.AppendWarning(errWarnDeprecatedSyntax.FastGenByArgs(normalizedValue, fmt.Sprintf("'%s' or '%s'", On, Off)))
		}
		return normalizedValue, nil
	}, SetSession: func(s *SessionVars, val string) error {
		s.EnableClusteredIndex = TiDBOptEnableClustered(val)
		return nil
	}},
	{Scope: ScopeGlobal | ScopeSession, Name: TiDBPartitionPruneMode, Value: DefTiDBPartitionPruneMode, Type: TypeEnum, PossibleValues: []string{"static", "dynamic", "static-only", "dynamic-only"}, Validation: func(vars *SessionVars, normalizedValue string, originalValue string, scope ScopeFlag) (string, error) {
		mode := PartitionPruneMode(normalizedValue).Update()
		if !mode.Valid() {
			return normalizedValue, ErrWrongTypeForVar.GenWithStackByArgs(TiDBPartitionPruneMode)
		}
		return string(mode), nil
	}, GetSession: func(s *SessionVars) (string, error) {
		return s.PartitionPruneMode.Load(), nil
	}, SetSession: func(s *SessionVars, val string) error {
		newMode := strings.ToLower(strings.TrimSpace(val))
		if PartitionPruneMode(s.PartitionPruneMode.Load()) == Static && PartitionPruneMode(newMode) == Dynamic {
			s.StmtCtx.AppendWarning(errors.New("Please analyze all partition tables again for consistency between partition and global stats"))
			s.StmtCtx.AppendWarning(errors.New("Please avoid setting partition prune mode to dynamic at session level and set partition prune mode to dynamic at global level"))
		}
		s.PartitionPruneMode.Store(newMode)
		return nil
	}, SetGlobal: func(_ context.Context, s *SessionVars, val string) error {
		newMode := strings.ToLower(strings.TrimSpace(val))
		if PartitionPruneMode(newMode) == Dynamic {
			s.StmtCtx.AppendWarning(errors.New("Please analyze all partition tables again for consistency between partition and global stats"))
		}
		return nil
	}},
	{Scope: ScopeGlobal | ScopeSession, Name: TiDBRedactLog, Value: BoolToOnOff(DefTiDBRedactLog), Type: TypeBool, SetSession: func(s *SessionVars, val string) error {
		s.EnableRedactLog = TiDBOptOn(val)
		errors.RedactLogEnabled.Store(s.EnableRedactLog)
		return nil
	}},
	{Scope: ScopeGlobal | ScopeSession, Name: TiDBShardAllocateStep, Value: strconv.Itoa(DefTiDBShardAllocateStep), Type: TypeInt, MinValue: 1, MaxValue: uint64(math.MaxInt64), SetSession: func(s *SessionVars, val string) error {
		s.ShardAllocateStep = TidbOptInt64(val, DefTiDBShardAllocateStep)
		return nil
	}},
	{Scope: ScopeGlobal | ScopeSession, Name: TiDBEnableAsyncCommit, Value: BoolToOnOff(DefTiDBEnableAsyncCommit), Type: TypeBool, SetSession: func(s *SessionVars, val string) error {
		s.EnableAsyncCommit = TiDBOptOn(val)
		return nil
	}},
	{Scope: ScopeGlobal | ScopeSession, Name: TiDBEnable1PC, Value: BoolToOnOff(DefTiDBEnable1PC), Type: TypeBool, SetSession: func(s *SessionVars, val string) error {
		s.Enable1PC = TiDBOptOn(val)
		return nil
	}},
	{Scope: ScopeGlobal | ScopeSession, Name: TiDBGuaranteeLinearizability, Value: BoolToOnOff(DefTiDBGuaranteeLinearizability), Type: TypeBool, SetSession: func(s *SessionVars, val string) error {
		s.GuaranteeLinearizability = TiDBOptOn(val)
		return nil
	}},
	{Scope: ScopeGlobal | ScopeSession, Name: TiDBAnalyzeVersion, Value: strconv.Itoa(DefTiDBAnalyzeVersion), Type: TypeInt, MinValue: 1, MaxValue: 2, SetSession: func(s *SessionVars, val string) error {
		s.AnalyzeVersion = tidbOptPositiveInt32(val, DefTiDBAnalyzeVersion)
		return nil
	}},
	{Scope: ScopeGlobal | ScopeSession, Name: TiDBEnableIndexMergeJoin, Value: BoolToOnOff(DefTiDBEnableIndexMergeJoin), Hidden: true, Type: TypeBool, SetSession: func(s *SessionVars, val string) error {
		s.EnableIndexMergeJoin = TiDBOptOn(val)
		return nil
	}},
	{Scope: ScopeGlobal | ScopeSession, Name: TiDBTrackAggregateMemoryUsage, Value: BoolToOnOff(DefTiDBTrackAggregateMemoryUsage), Type: TypeBool, SetSession: func(s *SessionVars, val string) error {
		s.TrackAggregateMemoryUsage = TiDBOptOn(val)
		return nil
	}},
	{Scope: ScopeGlobal | ScopeSession, Name: TiDBMultiStatementMode, Value: Off, Type: TypeEnum, PossibleValues: []string{Off, On, Warn}, SetSession: func(s *SessionVars, val string) error {
		s.MultiStatementMode = TiDBOptOnOffWarn(val)
		return nil
	}},
	{Scope: ScopeGlobal | ScopeSession, Name: TiDBEnableExchangePartition, Value: On, Type: TypeBool,
		Validation: func(vars *SessionVars, s string, s2 string, flag ScopeFlag) (string, error) {
			if s == Off {
				vars.StmtCtx.AppendWarning(errors.New("tidb_enable_exchange_partition is always turned on. This variable has been deprecated and will be removed in the future releases"))
			}
			return On, nil
		},
		SetSession: func(s *SessionVars, val string) error {
			s.TiDBEnableExchangePartition = true
			return nil
		}},
	// It's different from tmp_table_size or max_heap_table_size. See https://github.com/pingcap/tidb/issues/28691.
	{Scope: ScopeGlobal | ScopeSession, Name: TiDBTmpTableMaxSize, Value: strconv.Itoa(DefTiDBTmpTableMaxSize), Type: TypeUnsigned, MinValue: 1 << 20, MaxValue: 1 << 37, SetSession: func(s *SessionVars, val string) error {
		s.TMPTableSize = TidbOptInt64(val, DefTiDBTmpTableMaxSize)
		return nil
	}},
	{Scope: ScopeGlobal | ScopeSession, Name: TiDBEnableOrderedResultMode, Value: BoolToOnOff(DefTiDBEnableOrderedResultMode), Type: TypeBool, SetSession: func(s *SessionVars, val string) error {
		s.EnableStableResultMode = TiDBOptOn(val)
		return nil
	}},
	{Scope: ScopeGlobal | ScopeSession, Name: TiDBEnablePseudoForOutdatedStats, Value: BoolToOnOff(DefTiDBEnablePseudoForOutdatedStats), Type: TypeBool, SetSession: func(s *SessionVars, val string) error {
		s.EnablePseudoForOutdatedStats = TiDBOptOn(val)
		return nil
	}},
	{Scope: ScopeGlobal | ScopeSession, Name: TiDBRegardNULLAsPoint, Value: BoolToOnOff(DefTiDBRegardNULLAsPoint), Type: TypeBool, SetSession: func(s *SessionVars, val string) error {
		s.RegardNULLAsPoint = TiDBOptOn(val)
		return nil
	}},
	{Scope: ScopeGlobal | ScopeSession, Name: TiDBEnablePaging, Value: BoolToOnOff(DefTiDBEnablePaging), Type: TypeBool, Hidden: true, SetSession: func(s *SessionVars, val string) error {
		s.EnablePaging = TiDBOptOn(val)
		return nil
	}, SetGlobal: func(_ context.Context, s *SessionVars, val string) error {
		s.EnablePaging = TiDBOptOn(val)
		return nil
	}},
	{Scope: ScopeGlobal | ScopeSession, Name: TiDBEnableLegacyInstanceScope, Value: BoolToOnOff(DefEnableLegacyInstanceScope), Type: TypeBool, SetSession: func(s *SessionVars, val string) error {
		s.EnableLegacyInstanceScope = TiDBOptOn(val)
		return nil
	}},
	{Scope: ScopeGlobal | ScopeSession, Name: TiDBStatsLoadSyncWait, Value: strconv.Itoa(DefTiDBStatsLoadSyncWait), Type: TypeInt, MinValue: 0, MaxValue: math.MaxInt32,
		SetSession: func(s *SessionVars, val string) error {
			s.StatsLoadSyncWait = TidbOptInt64(val, DefTiDBStatsLoadSyncWait)
			return nil
		},
		GetGlobal: func(_ context.Context, s *SessionVars) (string, error) {
			return strconv.FormatInt(StatsLoadSyncWait.Load(), 10), nil
		},
		SetGlobal: func(_ context.Context, s *SessionVars, val string) error {
			StatsLoadSyncWait.Store(TidbOptInt64(val, DefTiDBStatsLoadSyncWait))
			return nil
		},
	},
	{Scope: ScopeGlobal | ScopeSession, Name: TiDBSysdateIsNow, Value: BoolToOnOff(DefSysdateIsNow), Type: TypeBool,
		SetSession: func(vars *SessionVars, s string) error {
			vars.SysdateIsNow = TiDBOptOn(s)
			return nil
		},
	},
	{Scope: ScopeGlobal | ScopeSession, Name: TiDBEnableMutationChecker, Hidden: true,
		Value: BoolToOnOff(DefTiDBEnableMutationChecker), Type: TypeBool,
		SetSession: func(s *SessionVars, val string) error {
			s.EnableMutationChecker = TiDBOptOn(val)
			return nil
		},
	},
	{Scope: ScopeGlobal | ScopeSession, Name: TiDBTxnAssertionLevel, Value: DefTiDBTxnAssertionLevel, PossibleValues: []string{AssertionOffStr, AssertionFastStr, AssertionStrictStr}, Hidden: true, Type: TypeEnum, SetSession: func(s *SessionVars, val string) error {
		s.AssertionLevel = tidbOptAssertionLevel(val)
		return nil
	}},
	{Scope: ScopeGlobal | ScopeSession, Name: TiDBBatchPendingTiFlashCount, Value: strconv.Itoa(DefTiDBBatchPendingTiFlashCount), MinValue: 0, MaxValue: math.MaxUint32, Hidden: false, Type: TypeUnsigned, SetSession: func(s *SessionVars, val string) error {
		b, e := strconv.Atoi(val)
		if e != nil {
			b = DefTiDBBatchPendingTiFlashCount
		}
		s.BatchPendingTiFlashCount = b
		return nil
	}},
	{Scope: ScopeGlobal | ScopeSession, Name: TiDBIgnorePreparedCacheCloseStmt, Value: BoolToOnOff(DefTiDBIgnorePreparedCacheCloseStmt), Type: TypeBool,
		SetSession: func(vars *SessionVars, s string) error {
			vars.IgnorePreparedCacheCloseStmt = TiDBOptOn(s)
			return nil
		},
	},
	{Scope: ScopeGlobal | ScopeSession, Name: TiDBEnableNewCostInterface, Value: BoolToOnOff(true), Hidden: false, Type: TypeBool,
		Validation: func(vars *SessionVars, s string, s2 string, flag ScopeFlag) (string, error) {
			if s == Off {
				vars.StmtCtx.AppendWarning(errWarnDeprecatedSyntax.FastGenByArgs(Off, On))
			}
			return On, nil
		},
		SetSession: func(vars *SessionVars, s string) error {
			vars.EnableNewCostInterface = TiDBOptOn(s)
			return nil
		},
	},
	{Scope: ScopeGlobal | ScopeSession, Name: TiDBCostModelVersion, Value: strconv.Itoa(DefTiDBCostModelVer), Hidden: false, Type: TypeInt, MinValue: 1, MaxValue: 2,
		SetSession: func(vars *SessionVars, s string) error {
			vars.CostModelVersion = int(TidbOptInt64(s, 1))
			return nil
		},
	},
	{Scope: ScopeGlobal | ScopeSession, Name: TiDBIndexJoinDoubleReadPenaltyCostRate, Value: strconv.Itoa(0), Hidden: false, Type: TypeFloat, MinValue: 0, MaxValue: math.MaxUint64,
		SetSession: func(vars *SessionVars, s string) error {
			vars.IndexJoinDoubleReadPenaltyCostRate = tidbOptFloat64(s, 0)
			return nil
		},
	},
	{Scope: ScopeGlobal | ScopeSession, Name: TiDBRCWriteCheckTs, Type: TypeBool, Value: BoolToOnOff(DefTiDBRcWriteCheckTs), SetSession: func(s *SessionVars, val string) error {
		s.RcWriteCheckTS = TiDBOptOn(val)
		return nil
	}},
	{Scope: ScopeGlobal | ScopeSession, Name: TiDBRemoveOrderbyInSubquery, Value: BoolToOnOff(DefTiDBRemoveOrderbyInSubquery), Type: TypeBool, SetSession: func(s *SessionVars, val string) error {
		s.RemoveOrderbyInSubquery = TiDBOptOn(val)
		return nil
	}},
	{Scope: ScopeGlobal | ScopeSession, Name: TiDBMemQuotaQuery, Value: strconv.Itoa(DefTiDBMemQuotaQuery), Type: TypeInt, MinValue: -1, MaxValue: math.MaxInt64, SetSession: func(s *SessionVars, val string) error {
		s.MemQuotaQuery = TidbOptInt64(val, DefTiDBMemQuotaQuery)
		s.MemTracker.SetBytesLimit(s.MemQuotaQuery)
		return nil
	}, Validation: func(vars *SessionVars, normalizedValue string, originalValue string, scope ScopeFlag) (string, error) {
		intVal := TidbOptInt64(normalizedValue, DefTiDBMemQuotaQuery)
		if intVal > 0 && intVal < 128 {
			vars.StmtCtx.AppendWarning(ErrTruncatedWrongValue.GenWithStackByArgs(TiDBMemQuotaQuery, originalValue))
			normalizedValue = "128"
		}
		return normalizedValue, nil
	}},
	{Scope: ScopeGlobal | ScopeSession, Name: TiDBNonTransactionalIgnoreError, Value: BoolToOnOff(DefTiDBBatchDMLIgnoreError), Type: TypeBool,
		SetSession: func(s *SessionVars, val string) error {
			s.NonTransactionalIgnoreError = TiDBOptOn(val)
			return nil
		},
	},
	{Scope: ScopeGlobal | ScopeSession, Name: TiFlashFineGrainedShuffleStreamCount, Value: strconv.Itoa(DefTiFlashFineGrainedShuffleStreamCount), Type: TypeInt, MinValue: -1, MaxValue: 1024,
		SetSession: func(s *SessionVars, val string) error {
			s.TiFlashFineGrainedShuffleStreamCount = TidbOptInt64(val, DefTiFlashFineGrainedShuffleStreamCount)
			return nil
		}},
	{Scope: ScopeGlobal | ScopeSession, Name: TiFlashFineGrainedShuffleBatchSize, Value: strconv.Itoa(DefTiFlashFineGrainedShuffleBatchSize), Type: TypeUnsigned, MinValue: 1, MaxValue: math.MaxUint64,
		SetSession: func(s *SessionVars, val string) error {
			s.TiFlashFineGrainedShuffleBatchSize = uint64(TidbOptInt64(val, DefTiFlashFineGrainedShuffleBatchSize))
			return nil
		}},
	{Scope: ScopeGlobal, Name: TiDBSimplifiedMetrics, Value: BoolToOnOff(DefTiDBSimplifiedMetrics), Type: TypeBool,
		SetGlobal: func(_ context.Context, vars *SessionVars, s string) error {
			metrics.ToggleSimplifiedMode(TiDBOptOn(s))
			return nil
		}},
	{Scope: ScopeGlobal | ScopeSession, Name: TiDBMinPagingSize, Value: strconv.Itoa(DefMinPagingSize), Type: TypeUnsigned, MinValue: 1, MaxValue: math.MaxInt64, SetSession: func(s *SessionVars, val string) error {
		s.MinPagingSize = tidbOptPositiveInt32(val, DefMinPagingSize)
		return nil
	}},
	{Scope: ScopeGlobal | ScopeSession, Name: TiDBMaxPagingSize, Value: strconv.Itoa(DefMaxPagingSize), Type: TypeUnsigned, MinValue: 1, MaxValue: math.MaxInt64, SetSession: func(s *SessionVars, val string) error {
		s.MaxPagingSize = tidbOptPositiveInt32(val, DefMaxPagingSize)
		return nil
	}},
	{Scope: ScopeSession, Name: TiDBMemoryDebugModeMinHeapInUse, Value: strconv.Itoa(0), Type: TypeInt, MinValue: math.MinInt64, MaxValue: math.MaxInt64, SetSession: func(s *SessionVars, val string) error {
		s.MemoryDebugModeMinHeapInUse = TidbOptInt64(val, 0)
		return nil
	}},
	{Scope: ScopeSession, Name: TiDBMemoryDebugModeAlarmRatio, Value: strconv.Itoa(0), Type: TypeInt, MinValue: 0, MaxValue: math.MaxInt64, SetSession: func(s *SessionVars, val string) error {
		s.MemoryDebugModeAlarmRatio = TidbOptInt64(val, 0)
		return nil
	}},
	{Scope: ScopeGlobal | ScopeSession, Name: SQLRequirePrimaryKey, Value: Off, Type: TypeBool, SetSession: func(s *SessionVars, val string) error {
		s.PrimaryKeyRequired = TiDBOptOn(val)
		return nil
	}},
	{Scope: ScopeGlobal | ScopeSession, Name: TiDBEnableAnalyzeSnapshot, Value: BoolToOnOff(DefTiDBEnableAnalyzeSnapshot), Type: TypeBool, SetSession: func(s *SessionVars, val string) error {
		s.EnableAnalyzeSnapshot = TiDBOptOn(val)
		return nil
	}},
	{Scope: ScopeGlobal, Name: TiDBGenerateBinaryPlan, Value: BoolToOnOff(DefTiDBGenerateBinaryPlan), Type: TypeBool, SetGlobal: func(_ context.Context, s *SessionVars, val string) error {
		GenerateBinaryPlan.Store(TiDBOptOn(val))
		return nil
	}},
	{Scope: ScopeGlobal | ScopeSession, Name: TiDBDefaultStrMatchSelectivity, Value: strconv.FormatFloat(DefTiDBDefaultStrMatchSelectivity, 'f', -1, 64), Type: TypeFloat, MinValue: 0, MaxValue: 1,
		SetSession: func(s *SessionVars, val string) error {
			s.DefaultStrMatchSelectivity = tidbOptFloat64(val, DefTiDBDefaultStrMatchSelectivity)
			return nil
		}},
	{Scope: ScopeGlobal, Name: TiDBDDLEnableFastReorg, Value: BoolToOnOff(DefTiDBEnableFastReorg), Type: TypeBool, GetGlobal: func(_ context.Context, sv *SessionVars) (string, error) {
		return BoolToOnOff(EnableFastReorg.Load()), nil
	}, SetGlobal: func(_ context.Context, s *SessionVars, val string) error {
		EnableFastReorg.Store(TiDBOptOn(val))
		return nil
	}},
	// This system var is set disk quota for lightning sort dir, from 100 GB to 1PB.
	{Scope: ScopeGlobal, Name: TiDBDDLDiskQuota, Value: strconv.Itoa(DefTiDBDDLDiskQuota), Type: TypeInt, MinValue: DefTiDBDDLDiskQuota, MaxValue: 1024 * 1024 * DefTiDBDDLDiskQuota / 100, GetGlobal: func(_ context.Context, sv *SessionVars) (string, error) {
		return strconv.FormatUint(DDLDiskQuota.Load(), 10), nil
	}, SetGlobal: func(_ context.Context, s *SessionVars, val string) error {
		DDLDiskQuota.Store(TidbOptUint64(val, DefTiDBDDLDiskQuota))
		return nil
	}},
	{Scope: ScopeSession, Name: TiDBConstraintCheckInPlacePessimistic, Value: BoolToOnOff(config.GetGlobalConfig().PessimisticTxn.ConstraintCheckInPlacePessimistic), Type: TypeBool,
		SetSession: func(s *SessionVars, val string) error {
			s.ConstraintCheckInPlacePessimistic = TiDBOptOn(val)
			if !s.ConstraintCheckInPlacePessimistic {
				metrics.LazyPessimisticUniqueCheckSetCount.Inc()
			}
			return nil
		}},
	{Scope: ScopeGlobal | ScopeSession, Name: TiDBEnableTiFlashReadForWriteStmt, Value: On, Type: TypeBool,
		Validation: func(vars *SessionVars, s string, s2 string, flag ScopeFlag) (string, error) {
			if s == Off {
				vars.StmtCtx.AppendWarning(errors.New("tidb_enable_tiflash_read_for_write_stmt is always turned on. This variable has been deprecated and will be removed in the future releases"))
			}
			return On, nil
		},
		SetSession: func(s *SessionVars, val string) error {
			s.EnableTiFlashReadForWriteStmt = true
			return nil
		}},
	{Scope: ScopeGlobal | ScopeSession, Name: TiDBEnableUnsafeSubstitute, Value: BoolToOnOff(false), Type: TypeBool, SetSession: func(s *SessionVars, val string) error {
		s.EnableUnsafeSubstitute = TiDBOptOn(val)
		return nil
	}},
	{Scope: ScopeGlobal | ScopeSession, Name: TiDBOptRangeMaxSize, Value: strconv.FormatInt(DefTiDBOptRangeMaxSize, 10), Type: TypeInt, MinValue: 0, MaxValue: math.MaxInt64, SetSession: func(s *SessionVars, val string) error {
		s.RangeMaxSize = TidbOptInt64(val, DefTiDBOptRangeMaxSize)
		return nil
	}},
	{Scope: ScopeGlobal | ScopeSession, Name: TiDBOptAdvancedJoinHint, Value: BoolToOnOff(DefTiDBOptAdvancedJoinHint), Type: TypeBool, SetSession: func(s *SessionVars, val string) error {
		s.EnableAdvancedJoinHint = TiDBOptOn(val)
		return nil
	}},
	{Scope: ScopeGlobal | ScopeSession, Name: TiDBAnalyzePartitionConcurrency, Value: strconv.FormatInt(DefTiDBAnalyzePartitionConcurrency, 10),
		MinValue: 1, MaxValue: uint64(config.GetGlobalConfig().Performance.AnalyzePartitionConcurrencyQuota), SetSession: func(s *SessionVars, val string) error {
			s.AnalyzePartitionConcurrency = int(TidbOptInt64(val, DefTiDBAnalyzePartitionConcurrency))
			return nil
		}},
	{
		Scope: ScopeGlobal | ScopeSession, Name: TiDBMergePartitionStatsConcurrency, Value: strconv.FormatInt(DefTiDBMergePartitionStatsConcurrency, 10), Type: TypeInt, MinValue: 1, MaxValue: MaxConfigurableConcurrency,
		SetSession: func(s *SessionVars, val string) error {
			s.AnalyzePartitionMergeConcurrency = TidbOptInt(val, DefTiDBMergePartitionStatsConcurrency)
			return nil
		},
	},

	{Scope: ScopeGlobal | ScopeSession, Name: TiDBOptPrefixIndexSingleScan, Value: BoolToOnOff(DefTiDBOptPrefixIndexSingleScan), Type: TypeBool, SetSession: func(s *SessionVars, val string) error {
		s.OptPrefixIndexSingleScan = TiDBOptOn(val)
		return nil
	}},
	{Scope: ScopeGlobal, Name: TiDBExternalTS, Value: strconv.FormatInt(DefTiDBExternalTS, 10), SetGlobal: func(ctx context.Context, s *SessionVars, val string) error {
		ts, err := parseTSFromNumberOrTime(s, val)
		if err != nil {
			return err
		}
		return SetExternalTimestamp(ctx, ts)
	}, GetGlobal: func(ctx context.Context, s *SessionVars) (string, error) {
		ts, err := GetExternalTimestamp(ctx)
		if err != nil {
			return "", err
		}
		return strconv.Itoa(int(ts)), err
	}},
	{Scope: ScopeGlobal | ScopeSession, Name: TiDBEnableExternalTSRead, Value: BoolToOnOff(DefTiDBEnableExternalTSRead), Type: TypeBool, SetSession: func(s *SessionVars, val string) error {
		s.EnableExternalTSRead = TiDBOptOn(val)
		return nil
	}},
	{Scope: ScopeGlobal | ScopeSession, Name: TiDBEnableReusechunk, Value: BoolToOnOff(DefTiDBEnableReusechunk), Type: TypeBool,
		SetSession: func(s *SessionVars, val string) error {
			s.EnableReuseCheck = TiDBOptOn(val)
			return nil
		}},
	{Scope: ScopeGlobal, Name: TiDBTTLJobEnable, Value: BoolToOnOff(DefTiDBTTLJobEnable), Type: TypeBool, SetGlobal: func(ctx context.Context, vars *SessionVars, s string) error {
		EnableTTLJob.Store(TiDBOptOn(s))
		return nil
	}, GetGlobal: func(ctx context.Context, vars *SessionVars) (string, error) {
		return BoolToOnOff(EnableTTLJob.Load()), nil
	}},
	{Scope: ScopeGlobal, Name: TiDBTTLScanBatchSize, Value: strconv.Itoa(DefTiDBTTLScanBatchSize), Type: TypeInt, MinValue: DefTiDBTTLScanBatchMinSize, MaxValue: DefTiDBTTLScanBatchMaxSize, SetGlobal: func(ctx context.Context, vars *SessionVars, s string) error {
		val, err := strconv.ParseInt(s, 10, 64)
		if err != nil {
			return err
		}
		TTLScanBatchSize.Store(val)
		return nil
	}, GetGlobal: func(ctx context.Context, vars *SessionVars) (string, error) {
		val := TTLScanBatchSize.Load()
		return strconv.FormatInt(val, 10), nil
	}},
	{Scope: ScopeGlobal, Name: TiDBTTLDeleteBatchSize, Value: strconv.Itoa(DefTiDBTTLDeleteBatchSize), Type: TypeInt, MinValue: DefTiDBTTLDeleteBatchMinSize, MaxValue: DefTiDBTTLDeleteBatchMaxSize, SetGlobal: func(ctx context.Context, vars *SessionVars, s string) error {
		val, err := strconv.ParseInt(s, 10, 64)
		if err != nil {
			return err
		}
		TTLDeleteBatchSize.Store(val)
		return nil
	}, GetGlobal: func(ctx context.Context, vars *SessionVars) (string, error) {
		val := TTLDeleteBatchSize.Load()
		return strconv.FormatInt(val, 10), nil
	}},
	{Scope: ScopeGlobal, Name: TiDBTTLDeleteRateLimit, Value: strconv.Itoa(DefTiDBTTLDeleteRateLimit), Type: TypeInt, MinValue: 0, MaxValue: math.MaxInt64, SetGlobal: func(ctx context.Context, vars *SessionVars, s string) error {
		val, err := strconv.ParseInt(s, 10, 64)
		if err != nil {
			return err
		}
		TTLDeleteRateLimit.Store(val)
		return nil
	}, GetGlobal: func(ctx context.Context, vars *SessionVars) (string, error) {
		val := TTLDeleteRateLimit.Load()
		return strconv.FormatInt(val, 10), nil
	}},
	{
		Scope: ScopeGlobal | ScopeSession, Name: TiDBStoreBatchSize, Value: strconv.FormatInt(DefTiDBStoreBatchSize, 10),
		Type: TypeInt, MinValue: 0, MaxValue: 25000, SetSession: func(s *SessionVars, val string) error {
			s.StoreBatchSize = TidbOptInt(val, DefTiDBStoreBatchSize)
			return nil
		},
	},
	{Scope: ScopeGlobal | ScopeSession, Name: MppExchangeCompressionMode, Type: TypeStr, Value: DefaultExchangeCompressionMode.Name(),
		Validation: func(_ *SessionVars, normalizedValue string, originalValue string, _ ScopeFlag) (string, error) {
			_, ok := kv.ToExchangeCompressionMode(normalizedValue)
			if !ok {
				var msg string
				for m := kv.ExchangeCompressionModeNONE; m <= kv.ExchangeCompressionModeUnspecified; m += 1 {
					if m == 0 {
						msg = m.Name()
					} else {
						msg = fmt.Sprintf("%s, %s", msg, m.Name())
					}
				}
				err := fmt.Errorf("incorrect value: `%s`. %s options: %s",
					originalValue,
					MppExchangeCompressionMode, msg)
				return normalizedValue, err
			}
			return normalizedValue, nil
		},
		SetSession: func(s *SessionVars, val string) error {
			s.mppExchangeCompressionMode, _ = kv.ToExchangeCompressionMode(val)
			if s.ChooseMppVersion() == kv.MppVersionV0 && s.mppExchangeCompressionMode != kv.ExchangeCompressionModeUnspecified {
				s.StmtCtx.AppendWarning(fmt.Errorf("mpp exchange compression won't work under current mpp version %d", kv.MppVersionV0))
			}

			return nil
		},
	},
	{Scope: ScopeGlobal | ScopeSession, Name: MppVersion, Type: TypeStr, Value: kv.MppVersionUnspecifiedName,
		Validation: func(_ *SessionVars, normalizedValue string, originalValue string, _ ScopeFlag) (string, error) {
			_, ok := kv.ToMppVersion(normalizedValue)
			if ok {
				return normalizedValue, nil
			}
			errMsg := fmt.Sprintf("incorrect value: %s. %s options: %d (unspecified)",
				originalValue, MppVersion, kv.MppVersionUnspecified)
			for i := kv.MppVersionV0; i <= kv.GetNewestMppVersion(); i += 1 {
				errMsg = fmt.Sprintf("%s, %d", errMsg, i)
			}

			return normalizedValue, errors.New(errMsg)
		},
		SetSession: func(s *SessionVars, val string) error {
			version, _ := kv.ToMppVersion(val)
			s.mppVersion = version
			return nil
		},
	},
	{
		Scope: ScopeGlobal, Name: TiDBTTLJobScheduleWindowStartTime, Value: DefTiDBTTLJobScheduleWindowStartTime, Type: TypeTime, SetGlobal: func(ctx context.Context, vars *SessionVars, s string) error {
			startTime, err := time.ParseInLocation(FullDayTimeFormat, s, time.UTC)
			if err != nil {
				return err
			}
			TTLJobScheduleWindowStartTime.Store(startTime)
			return nil
		}, GetGlobal: func(ctx context.Context, vars *SessionVars) (string, error) {
			startTime := TTLJobScheduleWindowStartTime.Load()
			return startTime.Format(FullDayTimeFormat), nil
		},
	},
	{
		Scope: ScopeGlobal, Name: TiDBTTLJobScheduleWindowEndTime, Value: DefTiDBTTLJobScheduleWindowEndTime, Type: TypeTime, SetGlobal: func(ctx context.Context, vars *SessionVars, s string) error {
			endTime, err := time.ParseInLocation(FullDayTimeFormat, s, time.UTC)
			if err != nil {
				return err
			}
			TTLJobScheduleWindowEndTime.Store(endTime)
			return nil
		}, GetGlobal: func(ctx context.Context, vars *SessionVars) (string, error) {
			endTime := TTLJobScheduleWindowEndTime.Load()
			return endTime.Format(FullDayTimeFormat), nil
		},
	},
	{
		Scope: ScopeGlobal, Name: TiDBTTLScanWorkerCount, Value: strconv.Itoa(DefTiDBTTLScanWorkerCount), Type: TypeUnsigned, MinValue: 1, MaxValue: 256, SetGlobal: func(ctx context.Context, vars *SessionVars, s string) error {
			val, err := strconv.ParseInt(s, 10, 64)
			if err != nil {
				return err
			}
			TTLScanWorkerCount.Store(int32(val))
			return nil
		}, GetGlobal: func(ctx context.Context, vars *SessionVars) (string, error) {
			return strconv.Itoa(int(TTLScanWorkerCount.Load())), nil
		},
	},
	{
		Scope: ScopeGlobal, Name: TiDBTTLDeleteWorkerCount, Value: strconv.Itoa(DefTiDBTTLDeleteWorkerCount), Type: TypeUnsigned, MinValue: 1, MaxValue: 256, SetGlobal: func(ctx context.Context, vars *SessionVars, s string) error {
			val, err := strconv.ParseInt(s, 10, 64)
			if err != nil {
				return err
			}
			TTLDeleteWorkerCount.Store(int32(val))
			return nil
		}, GetGlobal: func(ctx context.Context, vars *SessionVars) (string, error) {
			return strconv.Itoa(int(TTLDeleteWorkerCount.Load())), nil
		},
	},
	{Scope: ScopeGlobal, Name: TiDBEnableResourceControl, Value: BoolToOnOff(DefTiDBEnableResourceControl), Type: TypeBool, SetGlobal: func(ctx context.Context, vars *SessionVars, s string) error {
		if TiDBOptOn(s) != EnableResourceControl.Load() {
			EnableResourceControl.Store(TiDBOptOn(s))
			(*SetGlobalResourceControl.Load())(TiDBOptOn(s))
			logutil.BgLogger().Info("set resource control", zap.Bool("enable", TiDBOptOn(s)))
		}
		return nil
	}, GetGlobal: func(ctx context.Context, vars *SessionVars) (string, error) {
		return BoolToOnOff(EnableResourceControl.Load()), nil
	}},
	{Scope: ScopeGlobal | ScopeSession, Name: TiDBPessimisticTransactionFairLocking, Value: BoolToOnOff(DefTiDBPessimisticTransactionFairLocking), Type: TypeBool, SetSession: func(s *SessionVars, val string) error {
		s.PessimisticTransactionFairLocking = TiDBOptOn(val)
		return nil
	}},
	{Scope: ScopeGlobal | ScopeSession, Name: TiDBEnablePlanCacheForParamLimit, Value: BoolToOnOff(DefTiDBEnablePlanCacheForParamLimit), Type: TypeBool, SetSession: func(s *SessionVars, val string) error {
		s.EnablePlanCacheForParamLimit = TiDBOptOn(val)
		return nil
	}},
	{Scope: ScopeGlobal | ScopeSession, Name: TiDBEnableINLJoinInnerMultiPattern, Value: BoolToOnOff(false), Type: TypeBool,
		SetSession: func(s *SessionVars, val string) error {
			s.EnableINLJoinInnerMultiPattern = TiDBOptOn(val)
			return nil
		},
		GetSession: func(s *SessionVars) (string, error) {
			return BoolToOnOff(s.EnableINLJoinInnerMultiPattern), nil
		},
	},
	{Scope: ScopeGlobal | ScopeSession, Name: TiFlashComputeDispatchPolicy, Value: string(DefTiFlashComputeDispatchPolicy), Type: TypeStr, SetSession: setTiFlashComputeDispatchPolicy,
		SetGlobal: func(ctx context.Context, vars *SessionVars, s string) error {
			return setTiFlashComputeDispatchPolicy(vars, s)
		},
	},
	{Scope: ScopeGlobal | ScopeSession, Name: TiDBEnablePlanCacheForSubquery, Value: BoolToOnOff(DefTiDBEnablePlanCacheForSubquery), Type: TypeBool, SetSession: func(s *SessionVars, val string) error {
		s.EnablePlanCacheForSubquery = TiDBOptOn(val)
		return nil
	}},
	{Scope: ScopeGlobal | ScopeSession, Name: TiDBOptEnableLateMaterialization, Value: BoolToOnOff(DefTiDBOptEnableLateMaterialization), Type: TypeBool, SetSession: func(s *SessionVars, val string) error {
		s.EnableLateMaterialization = TiDBOptOn(val)
		return nil
	}},
	{Scope: ScopeGlobal | ScopeSession, Name: TiDBLoadBasedReplicaReadThreshold, Value: DefTiDBLoadBasedReplicaReadThreshold.String(), Type: TypeDuration, MaxValue: uint64(time.Hour), SetSession: func(s *SessionVars, val string) error {
		d, err := time.ParseDuration(val)
		if err != nil {
			return err
		}
		s.LoadBasedReplicaReadThreshold = d
		return nil
	}},
	{Scope: ScopeGlobal, Name: TiDBTTLRunningTasks, Value: strconv.Itoa(DefTiDBTTLRunningTasks), Type: TypeInt, MinValue: 1, MaxValue: MaxConfigurableConcurrency, AllowAutoValue: true, SetGlobal: func(ctx context.Context, vars *SessionVars, s string) error {
		val, err := strconv.ParseInt(s, 10, 64)
		if err != nil {
			return err
		}
		TTLRunningTasks.Store(int32(val))
		return nil
	}, GetGlobal: func(ctx context.Context, vars *SessionVars) (string, error) {
		return strconv.Itoa(int(TTLRunningTasks.Load())), nil
	}},
	{Scope: ScopeGlobal | ScopeSession, Name: TiDBOptOrderingIdxSelThresh, Value: strconv.FormatFloat(DefTiDBOptOrderingIdxSelThresh, 'f', -1, 64), Type: TypeFloat, MinValue: 0, MaxValue: 1,
		SetSession: func(s *SessionVars, val string) error {
			s.OptOrderingIdxSelThresh = tidbOptFloat64(val, DefTiDBOptOrderingIdxSelThresh)
			return nil
		}},
	{Scope: ScopeGlobal | ScopeSession, Name: TiDBOptEnableMPPSharedCTEExecution, Value: BoolToOnOff(DefTiDBOptEnableMPPSharedCTEExecution), Type: TypeBool, SetSession: func(s *SessionVars, val string) error {
		s.EnableMPPSharedCTEExecution = TiDBOptOn(val)
		return nil
	}},
	{Scope: ScopeGlobal | ScopeSession, Name: TiDBOptFixControl, Value: "", Type: TypeStr, IsHintUpdatable: true,
		SetGlobal: func(ctx context.Context, vars *SessionVars, val string) error {
			// validation logic for setting global
			// we don't put this in Validation to avoid repeating the checking logic for setting session.
			_, warnings, err := fixcontrol.ParseToMap(val)
			if err != nil {
				return err
			}
			for _, warning := range warnings {
				vars.StmtCtx.AppendWarning(errors.New(warning))
			}
			return nil
		},
		SetSession: func(s *SessionVars, val string) error {
			newMap, warnings, err := fixcontrol.ParseToMap(val)
			if err != nil {
				return err
			}
			for _, warning := range warnings {
				s.StmtCtx.AppendWarning(errors.New(warning))
			}
			s.OptimizerFixControl = newMap
			return nil
		}},
	{Scope: ScopeGlobal | ScopeSession, Name: TiDBAnalyzeSkipColumnTypes, Value: "json,blob,mediumblob,longblob", Type: TypeStr,
		Validation: func(vars *SessionVars, normalizedValue string, originalValue string, scope ScopeFlag) (string, error) {
			return ValidAnalyzeSkipColumnTypes(normalizedValue)
		},
		SetSession: func(s *SessionVars, val string) error {
			s.AnalyzeSkipColumnTypes = ParseAnalyzeSkipColumnTypes(val)
			return nil
		}},
	{Scope: ScopeGlobal | ScopeSession, Name: TiDBPlanCacheInvalidationOnFreshStats, Value: BoolToOnOff(DefTiDBPlanCacheInvalidationOnFreshStats), Type: TypeBool, SetSession: func(s *SessionVars, val string) error {
		s.PlanCacheInvalidationOnFreshStats = TiDBOptOn(val)
		return nil
	}},
	{Scope: ScopeGlobal | ScopeSession, Name: TiFlashReplicaRead, Value: DefTiFlashReplicaRead, Type: TypeEnum, PossibleValues: []string{DefTiFlashReplicaRead, tiflash.ClosestAdaptiveStr, tiflash.ClosestReplicasStr},
		SetSession: func(s *SessionVars, val string) error {
			s.TiFlashReplicaRead = tiflash.GetTiFlashReplicaReadByStr(val)
			return nil
		},
		GetSession: func(s *SessionVars) (string, error) {
			return tiflash.GetTiFlashReplicaRead(s.TiFlashReplicaRead), nil
		},
	},
	{Scope: ScopeGlobal | ScopeSession, Name: TiDBFastCheckTable, Value: BoolToOnOff(DefTiDBEnableFastCheckTable), Type: TypeBool, SetSession: func(s *SessionVars, val string) error {
		s.FastCheckTable = TiDBOptOn(val)
		return nil
	}},
	{Scope: ScopeGlobal | ScopeSession, Name: TiDBSkipMissingPartitionStats, Value: BoolToOnOff(DefTiDBSkipMissingPartitionStats), Type: TypeBool, SetSession: func(s *SessionVars, val string) error {
		s.SkipMissingPartitionStats = TiDBOptOn(val)
		return nil
	}},
	{Scope: ScopeGlobal, Name: AuthenticationLDAPSASLAuthMethodName, Value: DefAuthenticationLDAPSASLAuthMethodName, Type: TypeEnum, PossibleValues: []string{ldap.SASLAuthMethodSCRAMSHA1, ldap.SASLAuthMethodSCRAMSHA256, ldap.SASLAuthMethodGSSAPI}, SetGlobal: func(ctx context.Context, vars *SessionVars, s string) error {
		ldap.LDAPSASLAuthImpl.SetSASLAuthMethod(s)
		return nil
	}, GetGlobal: func(ctx context.Context, vars *SessionVars) (string, error) {
		return ldap.LDAPSASLAuthImpl.GetSASLAuthMethod(), nil
	}},
	{Scope: ScopeGlobal, Name: AuthenticationLDAPSASLServerHost, Value: "", Type: TypeStr, SetGlobal: func(ctx context.Context, vars *SessionVars, s string) error {
		// TODO: validate the ip/hostname
		ldap.LDAPSASLAuthImpl.SetLDAPServerHost(s)
		return nil
	}, GetGlobal: func(ctx context.Context, vars *SessionVars) (string, error) {
		return ldap.LDAPSASLAuthImpl.GetLDAPServerHost(), nil
	}},
	{Scope: ScopeGlobal, Name: AuthenticationLDAPSASLServerPort, Value: strconv.Itoa(DefAuthenticationLDAPSASLServerPort), Type: TypeInt, MinValue: 1, MaxValue: math.MaxUint16, SetGlobal: func(ctx context.Context, vars *SessionVars, s string) error {
		val, err := strconv.ParseInt(s, 10, 64)
		if err != nil {
			return err
		}
		ldap.LDAPSASLAuthImpl.SetLDAPServerPort(int(val))
		return nil
	}, GetGlobal: func(ctx context.Context, vars *SessionVars) (string, error) {
		return strconv.Itoa(ldap.LDAPSASLAuthImpl.GetLDAPServerPort()), nil
	}},
	{Scope: ScopeGlobal, Name: AuthenticationLDAPSASLTLS, Value: BoolToOnOff(DefAuthenticationLDAPSASLTLS), Type: TypeBool, SetGlobal: func(ctx context.Context, vars *SessionVars, s string) error {
		ldap.LDAPSASLAuthImpl.SetEnableTLS(TiDBOptOn(s))
		return nil
	}, GetGlobal: func(ctx context.Context, vars *SessionVars) (string, error) {
		return BoolToOnOff(ldap.LDAPSASLAuthImpl.GetEnableTLS()), nil
	}},
	{Scope: ScopeGlobal, Name: AuthenticationLDAPSASLCAPath, Value: "", Type: TypeStr, SetGlobal: func(ctx context.Context, vars *SessionVars, s string) error {
		return ldap.LDAPSASLAuthImpl.SetCAPath(s)
	}, GetGlobal: func(ctx context.Context, vars *SessionVars) (string, error) {
		return ldap.LDAPSASLAuthImpl.GetCAPath(), nil
	}},
	{Scope: ScopeGlobal, Name: AuthenticationLDAPSASLUserSearchAttr, Value: DefAuthenticationLDAPSASLUserSearchAttr, Type: TypeStr, SetGlobal: func(ctx context.Context, vars *SessionVars, s string) error {
		// TODO: validate the ip/hostname
		ldap.LDAPSASLAuthImpl.SetSearchAttr(s)
		return nil
	}, GetGlobal: func(ctx context.Context, vars *SessionVars) (string, error) {
		return ldap.LDAPSASLAuthImpl.GetSearchAttr(), nil
	}},
	{Scope: ScopeGlobal, Name: AuthenticationLDAPSASLBindBaseDN, Value: "", Type: TypeStr, SetGlobal: func(ctx context.Context, vars *SessionVars, s string) error {
		ldap.LDAPSASLAuthImpl.SetBindBaseDN(s)
		return nil
	}, GetGlobal: func(ctx context.Context, vars *SessionVars) (string, error) {
		return ldap.LDAPSASLAuthImpl.GetBindBaseDN(), nil
	}},
	{Scope: ScopeGlobal, Name: AuthenticationLDAPSASLBindRootDN, Value: "", Type: TypeStr, SetGlobal: func(ctx context.Context, vars *SessionVars, s string) error {
		ldap.LDAPSASLAuthImpl.SetBindRootDN(s)
		return nil
	}, GetGlobal: func(ctx context.Context, vars *SessionVars) (string, error) {
		return ldap.LDAPSASLAuthImpl.GetBindRootDN(), nil
	}},
	{Scope: ScopeGlobal, Name: AuthenticationLDAPSASLBindRootPWD, Value: "", Type: TypeStr, SetGlobal: func(ctx context.Context, vars *SessionVars, s string) error {
		ldap.LDAPSASLAuthImpl.SetBindRootPW(s)
		return nil
	}, GetGlobal: func(ctx context.Context, vars *SessionVars) (string, error) {
		if ldap.LDAPSASLAuthImpl.GetBindRootPW() == "" {
			return "", nil
		}
		return MaskPwd, nil
	}},
	// TODO: allow setting init_pool_size to 0 to disable pooling
	{Scope: ScopeGlobal, Name: AuthenticationLDAPSASLInitPoolSize, Value: strconv.Itoa(DefAuthenticationLDAPSASLInitPoolSize), Type: TypeInt, MinValue: 1, MaxValue: 32767, SetGlobal: func(ctx context.Context, vars *SessionVars, s string) error {
		val, err := strconv.ParseInt(s, 10, 64)
		if err != nil {
			return err
		}
		ldap.LDAPSASLAuthImpl.SetInitCapacity(int(val))
		return nil
	}, GetGlobal: func(ctx context.Context, vars *SessionVars) (string, error) {
		return strconv.Itoa(ldap.LDAPSASLAuthImpl.GetInitCapacity()), nil
	}},
	{Scope: ScopeGlobal, Name: AuthenticationLDAPSASLMaxPoolSize, Value: strconv.Itoa(DefAuthenticationLDAPSASLMaxPoolSize), Type: TypeInt, MinValue: 1, MaxValue: 32767, SetGlobal: func(ctx context.Context, vars *SessionVars, s string) error {
		val, err := strconv.ParseInt(s, 10, 64)
		if err != nil {
			return err
		}
		ldap.LDAPSASLAuthImpl.SetMaxCapacity(int(val))
		return nil
	}, GetGlobal: func(ctx context.Context, vars *SessionVars) (string, error) {
		return strconv.Itoa(ldap.LDAPSASLAuthImpl.GetMaxCapacity()), nil
	}},
	{Scope: ScopeGlobal, Name: AuthenticationLDAPSimpleAuthMethodName, Value: DefAuthenticationLDAPSimpleAuthMethodName, Type: TypeStr, SetGlobal: func(ctx context.Context, vars *SessionVars, s string) error {
		s = strings.ToUpper(s)
		// Only "SIMPLE" is supported
		if s != "SIMPLE" {
			return errors.Errorf("auth method %s is not supported", s)
		}
		return nil
	}},
	{Scope: ScopeGlobal, Name: AuthenticationLDAPSimpleServerHost, Value: "", Type: TypeStr, SetGlobal: func(ctx context.Context, vars *SessionVars, s string) error {
		// TODO: validate the ip/hostname
		ldap.LDAPSimpleAuthImpl.SetLDAPServerHost(s)
		return nil
	}, GetGlobal: func(ctx context.Context, vars *SessionVars) (string, error) {
		return ldap.LDAPSimpleAuthImpl.GetLDAPServerHost(), nil
	}},
	{Scope: ScopeGlobal, Name: AuthenticationLDAPSimpleServerPort, Value: strconv.Itoa(DefAuthenticationLDAPSimpleServerPort), Type: TypeInt, MinValue: 1, MaxValue: math.MaxUint16, SetGlobal: func(ctx context.Context, vars *SessionVars, s string) error {
		val, err := strconv.ParseInt(s, 10, 64)
		if err != nil {
			return err
		}
		ldap.LDAPSimpleAuthImpl.SetLDAPServerPort(int(val))
		return nil
	}, GetGlobal: func(ctx context.Context, vars *SessionVars) (string, error) {
		return strconv.Itoa(ldap.LDAPSimpleAuthImpl.GetLDAPServerPort()), nil
	}},
	{Scope: ScopeGlobal, Name: AuthenticationLDAPSimpleTLS, Value: BoolToOnOff(DefAuthenticationLDAPSimpleTLS), Type: TypeBool, SetGlobal: func(ctx context.Context, vars *SessionVars, s string) error {
		ldap.LDAPSimpleAuthImpl.SetEnableTLS(TiDBOptOn(s))
		return nil
	}, GetGlobal: func(ctx context.Context, vars *SessionVars) (string, error) {
		return BoolToOnOff(ldap.LDAPSimpleAuthImpl.GetEnableTLS()), nil
	}},
	{Scope: ScopeGlobal, Name: AuthenticationLDAPSimpleCAPath, Value: "", Type: TypeStr, SetGlobal: func(ctx context.Context, vars *SessionVars, s string) error {
		return ldap.LDAPSimpleAuthImpl.SetCAPath(s)
	}, GetGlobal: func(ctx context.Context, vars *SessionVars) (string, error) {
		return ldap.LDAPSimpleAuthImpl.GetCAPath(), nil
	}},
	{Scope: ScopeGlobal, Name: AuthenticationLDAPSimpleUserSearchAttr, Value: DefAuthenticationLDAPSimpleUserSearchAttr, Type: TypeStr, SetGlobal: func(ctx context.Context, vars *SessionVars, s string) error {
		// TODO: validate the ip/hostname
		ldap.LDAPSimpleAuthImpl.SetSearchAttr(s)
		return nil
	}, GetGlobal: func(ctx context.Context, vars *SessionVars) (string, error) {
		return ldap.LDAPSimpleAuthImpl.GetSearchAttr(), nil
	}},
	{Scope: ScopeGlobal, Name: AuthenticationLDAPSimpleBindBaseDN, Value: "", Type: TypeStr, SetGlobal: func(ctx context.Context, vars *SessionVars, s string) error {
		ldap.LDAPSimpleAuthImpl.SetBindBaseDN(s)
		return nil
	}, GetGlobal: func(ctx context.Context, vars *SessionVars) (string, error) {
		return ldap.LDAPSimpleAuthImpl.GetBindBaseDN(), nil
	}},
	{Scope: ScopeGlobal, Name: AuthenticationLDAPSimpleBindRootDN, Value: "", Type: TypeStr, SetGlobal: func(ctx context.Context, vars *SessionVars, s string) error {
		ldap.LDAPSimpleAuthImpl.SetBindRootDN(s)
		return nil
	}, GetGlobal: func(ctx context.Context, vars *SessionVars) (string, error) {
		return ldap.LDAPSimpleAuthImpl.GetBindRootDN(), nil
	}},
	{Scope: ScopeGlobal, Name: AuthenticationLDAPSimpleBindRootPWD, Value: "", Type: TypeStr, SetGlobal: func(ctx context.Context, vars *SessionVars, s string) error {
		ldap.LDAPSimpleAuthImpl.SetBindRootPW(s)
		return nil
	}, GetGlobal: func(ctx context.Context, vars *SessionVars) (string, error) {
		if ldap.LDAPSimpleAuthImpl.GetBindRootPW() == "" {
			return "", nil
		}
		return MaskPwd, nil
	}},
	// TODO: allow setting init_pool_size to 0 to disable pooling
	{Scope: ScopeGlobal, Name: AuthenticationLDAPSimpleInitPoolSize, Value: strconv.Itoa(DefAuthenticationLDAPSimpleInitPoolSize), Type: TypeInt, MinValue: 1, MaxValue: 32767, SetGlobal: func(ctx context.Context, vars *SessionVars, s string) error {
		val, err := strconv.ParseInt(s, 10, 64)
		if err != nil {
			return err
		}
		ldap.LDAPSimpleAuthImpl.SetInitCapacity(int(val))
		return nil
	}, GetGlobal: func(ctx context.Context, vars *SessionVars) (string, error) {
		return strconv.Itoa(ldap.LDAPSimpleAuthImpl.GetInitCapacity()), nil
	}},
	{Scope: ScopeGlobal, Name: AuthenticationLDAPSimpleMaxPoolSize, Value: strconv.Itoa(DefAuthenticationLDAPSimpleMaxPoolSize), Type: TypeInt, MinValue: 1, MaxValue: 32767, SetGlobal: func(ctx context.Context, vars *SessionVars, s string) error {
		val, err := strconv.ParseInt(s, 10, 64)
		if err != nil {
			return err
		}
		ldap.LDAPSimpleAuthImpl.SetMaxCapacity(int(val))
		return nil
	}, GetGlobal: func(ctx context.Context, vars *SessionVars) (string, error) {
		return strconv.Itoa(ldap.LDAPSimpleAuthImpl.GetMaxCapacity()), nil
	}},
	// runtime filter variables group
	{Scope: ScopeGlobal | ScopeSession, Name: TiDBRuntimeFilterTypeName, Value: DefRuntimeFilterType, Type: TypeStr,
		Validation: func(_ *SessionVars, normalizedValue string, originalValue string, _ ScopeFlag) (string, error) {
			_, ok := ToRuntimeFilterType(normalizedValue)
			if ok {
				return normalizedValue, nil
			}
			errMsg := fmt.Sprintf("incorrect value: %s. %s should be sepreated by , such as %s, also we only support IN and MIN_MAX now. ",
				originalValue, TiDBRuntimeFilterTypeName, DefRuntimeFilterType)
			return normalizedValue, errors.New(errMsg)
		},
		SetSession: func(s *SessionVars, val string) error {
			s.runtimeFilterTypes, _ = ToRuntimeFilterType(val)
			return nil
		},
	},
	{Scope: ScopeGlobal | ScopeSession, Name: TiDBRuntimeFilterModeName, Value: DefRuntimeFilterMode, Type: TypeStr,
		Validation: func(_ *SessionVars, normalizedValue string, originalValue string, _ ScopeFlag) (string, error) {
			_, ok := RuntimeFilterModeStringToMode(normalizedValue)
			if ok {
				return normalizedValue, nil
			}
			errMsg := fmt.Sprintf("incorrect value: %s. %s options: %s ",
				originalValue, TiDBRuntimeFilterModeName, DefRuntimeFilterMode)
			return normalizedValue, errors.New(errMsg)
		},
		SetSession: func(s *SessionVars, val string) error {
			s.runtimeFilterMode, _ = RuntimeFilterModeStringToMode(val)
			return nil
		},
	},
	{
		Scope: ScopeGlobal | ScopeSession,
		Name:  TiDBLockUnchangedKeys,
		Value: BoolToOnOff(DefTiDBLockUnchangedKeys),
		Type:  TypeBool,
		SetSession: func(vars *SessionVars, s string) error {
			vars.LockUnchangedKeys = TiDBOptOn(s)
			return nil
		},
	},
	{Scope: ScopeGlobal, Name: TiDBEnableCheckConstraint, Value: BoolToOnOff(DefTiDBEnableCheckConstraint), Type: TypeBool, SetGlobal: func(ctx context.Context, vars *SessionVars, s string) error {
		EnableCheckConstraint.Store(TiDBOptOn(s))
		return nil
	}, GetGlobal: func(ctx context.Context, vars *SessionVars) (string, error) {
		return BoolToOnOff(EnableCheckConstraint.Load()), nil
	}},
	{Scope: ScopeSession, Name: TiDBSessionAlias, Value: "", Type: TypeStr,
		Validation: func(s *SessionVars, normalizedValue string, originalValue string, _ ScopeFlag) (string, error) {
			if len(normalizedValue) > 64 {
				s.StmtCtx.AppendWarning(ErrTruncatedWrongValue.GenWithStackByArgs(TiDBSessionAlias, originalValue))
				normalizedValue = normalizedValue[:64]
			}

			if len(normalizedValue) > 0 && util.IsInCorrectIdentifierName(normalizedValue) {
				return "", ErrWrongValueForVar.GenWithStack("Incorrect value for variable @@%s '%s'", TiDBSessionAlias, normalizedValue)
			}

			return normalizedValue, nil
		},
		SetSession: func(vars *SessionVars, s string) error {
			vars.SessionAlias = s
			return nil
		}, GetSession: func(vars *SessionVars) (string, error) {
			return vars.SessionAlias, nil
		}},
	{
		Scope:          ScopeGlobal | ScopeSession,
		Name:           TiDBOptObjective,
		Value:          DefTiDBOptObjective,
		Type:           TypeEnum,
		PossibleValues: []string{OptObjectiveModerate, OptObjectiveDeterminate},
		SetSession: func(vars *SessionVars, s string) error {
			vars.OptObjective = s
			return nil
		},
	},
<<<<<<< HEAD
	{
		Scope: ScopeGlobal | ScopeSession,
		Name:  TiDBOptimizerHistoryStats,
		Value: BoolToOnOff(DefTiDBOptimizerHistoryStats),
		Type:  TypeBool,
		SetSession: func(vars *SessionVars, s string) error {
			vars.EnableOptimizerHistoryStats = TiDBOptOn(s)
			return nil
		},
	},
=======
	{Scope: ScopeInstance, Name: TiDBServiceScope, Value: "", Type: TypeStr,
		Validation: func(_ *SessionVars, normalizedValue string, originalValue string, _ ScopeFlag) (string, error) {
			_, ok := distroleutil.ToTiDBServiceScope(originalValue)
			if !ok {
				err := fmt.Errorf("incorrect value: `%s`. %s options: %s",
					originalValue,
					TiDBServiceScope, `"", background`)
				return normalizedValue, err
			}
			return normalizedValue, nil
		},
		SetGlobal: func(ctx context.Context, vars *SessionVars, s string) error {
			ServiceScope.Store(strings.ToLower(s))
			return nil
		}, GetGlobal: func(ctx context.Context, vars *SessionVars) (string, error) {
			return ServiceScope.Load(), nil
		}},
	{Scope: ScopeGlobal, Name: TiDBSchemaVersionCacheLimit, Value: strconv.Itoa(DefTiDBSchemaVersionCacheLimit), Type: TypeInt, MinValue: 2, MaxValue: math.MaxUint8, AllowEmpty: true,
		SetGlobal: func(_ context.Context, s *SessionVars, val string) error {
			SchemaVersionCacheLimit.Store(TidbOptInt64(val, DefTiDBSchemaVersionCacheLimit))
			return nil
		}},
>>>>>>> 262327f7
}

func setTiFlashComputeDispatchPolicy(s *SessionVars, val string) error {
	p, err := tiflashcompute.GetDispatchPolicyByStr(val)
	if err != nil {
		return err
	}
	s.TiFlashComputeDispatchPolicy = p
	return nil
}

// SetNamesVariables is the system variable names related to set names statements.
var SetNamesVariables = []string{
	CharacterSetClient,
	CharacterSetConnection,
	CharacterSetResults,
}

// SetCharsetVariables is the system variable names related to set charset statements.
var SetCharsetVariables = []string{
	CharacterSetClient,
	CharacterSetResults,
}

const (
	// MaskPwd is the mask of password for LDAP variables.
	MaskPwd = "******"
)

const (
	// CharacterSetConnection is the name for character_set_connection system variable.
	CharacterSetConnection = "character_set_connection"
	// CollationConnection is the name for collation_connection system variable.
	CollationConnection = "collation_connection"
	// CharsetDatabase is the name for character_set_database system variable.
	CharsetDatabase = "character_set_database"
	// CollationDatabase is the name for collation_database system variable.
	CollationDatabase = "collation_database"
	// CharacterSetFilesystem is the name for character_set_filesystem system variable.
	CharacterSetFilesystem = "character_set_filesystem"
	// CharacterSetClient is the name for character_set_client system variable.
	CharacterSetClient = "character_set_client"
	// CharacterSetSystem is the name for character_set_system system variable.
	CharacterSetSystem = "character_set_system"
	// GeneralLog is the name for 'general_log' system variable.
	GeneralLog = "general_log"
	// AvoidTemporalUpgrade is the name for 'avoid_temporal_upgrade' system variable.
	AvoidTemporalUpgrade = "avoid_temporal_upgrade"
	// MaxPreparedStmtCount is the name for 'max_prepared_stmt_count' system variable.
	MaxPreparedStmtCount = "max_prepared_stmt_count"
	// BigTables is the name for 'big_tables' system variable.
	BigTables = "big_tables"
	// CheckProxyUsers is the name for 'check_proxy_users' system variable.
	CheckProxyUsers = "check_proxy_users"
	// CoreFile is the name for 'core_file' system variable.
	CoreFile = "core_file"
	// DefaultWeekFormat is the name for 'default_week_format' system variable.
	DefaultWeekFormat = "default_week_format"
	// GroupConcatMaxLen is the name for 'group_concat_max_len' system variable.
	GroupConcatMaxLen = "group_concat_max_len"
	// DelayKeyWrite is the name for 'delay_key_write' system variable.
	DelayKeyWrite = "delay_key_write"
	// EndMarkersInJSON is the name for 'end_markers_in_json' system variable.
	EndMarkersInJSON = "end_markers_in_json"
	// Hostname is the name for 'hostname' system variable.
	Hostname = "hostname"
	// InnodbCommitConcurrency is the name for 'innodb_commit_concurrency' system variable.
	InnodbCommitConcurrency = "innodb_commit_concurrency"
	// InnodbFastShutdown is the name for 'innodb_fast_shutdown' system variable.
	InnodbFastShutdown = "innodb_fast_shutdown"
	// InnodbLockWaitTimeout is the name for 'innodb_lock_wait_timeout' system variable.
	InnodbLockWaitTimeout = "innodb_lock_wait_timeout"
	// SQLLogBin is the name for 'sql_log_bin' system variable.
	SQLLogBin = "sql_log_bin"
	// LogBin is the name for 'log_bin' system variable.
	LogBin = "log_bin"
	// MaxSortLength is the name for 'max_sort_length' system variable.
	MaxSortLength = "max_sort_length"
	// MaxSpRecursionDepth is the name for 'max_sp_recursion_depth' system variable.
	MaxSpRecursionDepth = "max_sp_recursion_depth"
	// MaxUserConnections is the name for 'max_user_connections' system variable.
	MaxUserConnections = "max_user_connections"
	// OfflineMode is the name for 'offline_mode' system variable.
	OfflineMode = "offline_mode"
	// InteractiveTimeout is the name for 'interactive_timeout' system variable.
	InteractiveTimeout = "interactive_timeout"
	// FlushTime is the name for 'flush_time' system variable.
	FlushTime = "flush_time"
	// PseudoSlaveMode is the name for 'pseudo_slave_mode' system variable.
	PseudoSlaveMode = "pseudo_slave_mode"
	// LowPriorityUpdates is the name for 'low_priority_updates' system variable.
	LowPriorityUpdates = "low_priority_updates"
	// LowerCaseTableNames is the name for 'lower_case_table_names' system variable.
	LowerCaseTableNames = "lower_case_table_names"
	// SessionTrackGtids is the name for 'session_track_gtids' system variable.
	SessionTrackGtids = "session_track_gtids"
	// OldPasswords is the name for 'old_passwords' system variable.
	OldPasswords = "old_passwords"
	// MaxConnections is the name for 'max_connections' system variable.
	MaxConnections = "max_connections"
	// SkipNameResolve is the name for 'skip_name_resolve' system variable.
	SkipNameResolve = "skip_name_resolve"
	// ForeignKeyChecks is the name for 'foreign_key_checks' system variable.
	ForeignKeyChecks = "foreign_key_checks"
	// SQLSafeUpdates is the name for 'sql_safe_updates' system variable.
	SQLSafeUpdates = "sql_safe_updates"
	// WarningCount is the name for 'warning_count' system variable.
	WarningCount = "warning_count"
	// ErrorCount is the name for 'error_count' system variable.
	ErrorCount = "error_count"
	// DefaultPasswordLifetime is the name for 'default_password_lifetime' system variable.
	DefaultPasswordLifetime = "default_password_lifetime"
	// DisconnectOnExpiredPassword is the name for 'disconnect_on_expired_password' system variable.
	DisconnectOnExpiredPassword = "disconnect_on_expired_password"
	// SQLSelectLimit is the name for 'sql_select_limit' system variable.
	SQLSelectLimit = "sql_select_limit"
	// MaxConnectErrors is the name for 'max_connect_errors' system variable.
	MaxConnectErrors = "max_connect_errors"
	// TableDefinitionCache is the name for 'table_definition_cache' system variable.
	TableDefinitionCache = "table_definition_cache"
	// Timestamp is the name for 'timestamp' system variable.
	Timestamp = "timestamp"
	// ConnectTimeout is the name for 'connect_timeout' system variable.
	ConnectTimeout = "connect_timeout"
	// SyncBinlog is the name for 'sync_binlog' system variable.
	SyncBinlog = "sync_binlog"
	// BlockEncryptionMode is the name for 'block_encryption_mode' system variable.
	BlockEncryptionMode = "block_encryption_mode"
	// WaitTimeout is the name for 'wait_timeout' system variable.
	WaitTimeout = "wait_timeout"
	// Version is the name of 'version' system variable.
	Version = "version"
	// VersionComment is the name of 'version_comment' system variable.
	VersionComment = "version_comment"
	// PluginDir is the name of 'plugin_dir' system variable.
	PluginDir = "plugin_dir"
	// PluginLoad is the name of 'plugin_load' system variable.
	PluginLoad = "plugin_load"
	// TiDBEnableDDL indicates whether the tidb-server campaigns the DDL owner,
	TiDBEnableDDL = "tidb_enable_ddl"
	// Port is the name for 'port' system variable.
	Port = "port"
	// DataDir is the name for 'datadir' system variable.
	DataDir = "datadir"
	// Profiling is the name for 'Profiling' system variable.
	Profiling = "profiling"
	// Socket is the name for 'socket' system variable.
	Socket = "socket"
	// BinlogOrderCommits is the name for 'binlog_order_commits' system variable.
	BinlogOrderCommits = "binlog_order_commits"
	// MasterVerifyChecksum is the name for 'master_verify_checksum' system variable.
	MasterVerifyChecksum = "master_verify_checksum"
	// SuperReadOnly is the name for 'super_read_only' system variable.
	SuperReadOnly = "super_read_only"
	// SQLNotes is the name for 'sql_notes' system variable.
	SQLNotes = "sql_notes"
	// QueryCacheType is the name for 'query_cache_type' system variable.
	QueryCacheType = "query_cache_type"
	// SlaveCompressedProtocol is the name for 'slave_compressed_protocol' system variable.
	SlaveCompressedProtocol = "slave_compressed_protocol"
	// BinlogRowQueryLogEvents is the name for 'binlog_rows_query_log_events' system variable.
	BinlogRowQueryLogEvents = "binlog_rows_query_log_events"
	// LogSlowSlaveStatements is the name for 'log_slow_slave_statements' system variable.
	LogSlowSlaveStatements = "log_slow_slave_statements"
	// LogSlowAdminStatements is the name for 'log_slow_admin_statements' system variable.
	LogSlowAdminStatements = "log_slow_admin_statements"
	// LogQueriesNotUsingIndexes is the name for 'log_queries_not_using_indexes' system variable.
	LogQueriesNotUsingIndexes = "log_queries_not_using_indexes"
	// QueryCacheWlockInvalidate is the name for 'query_cache_wlock_invalidate' system variable.
	QueryCacheWlockInvalidate = "query_cache_wlock_invalidate"
	// SQLAutoIsNull is the name for 'sql_auto_is_null' system variable.
	SQLAutoIsNull = "sql_auto_is_null"
	// RelayLogPurge is the name for 'relay_log_purge' system variable.
	RelayLogPurge = "relay_log_purge"
	// AutomaticSpPrivileges is the name for 'automatic_sp_privileges' system variable.
	AutomaticSpPrivileges = "automatic_sp_privileges"
	// SQLQuoteShowCreate is the name for 'sql_quote_show_create' system variable.
	SQLQuoteShowCreate = "sql_quote_show_create"
	// SlowQueryLog is the name for 'slow_query_log' system variable.
	SlowQueryLog = "slow_query_log"
	// BinlogDirectNonTransactionalUpdates is the name for 'binlog_direct_non_transactional_updates' system variable.
	BinlogDirectNonTransactionalUpdates = "binlog_direct_non_transactional_updates"
	// SQLBigSelects is the name for 'sql_big_selects' system variable.
	SQLBigSelects = "sql_big_selects"
	// LogBinTrustFunctionCreators is the name for 'log_bin_trust_function_creators' system variable.
	LogBinTrustFunctionCreators = "log_bin_trust_function_creators"
	// OldAlterTable is the name for 'old_alter_table' system variable.
	OldAlterTable = "old_alter_table"
	// EnforceGtidConsistency is the name for 'enforce_gtid_consistency' system variable.
	EnforceGtidConsistency = "enforce_gtid_consistency"
	// SecureAuth is the name for 'secure_auth' system variable.
	SecureAuth = "secure_auth"
	// UniqueChecks is the name for 'unique_checks' system variable.
	UniqueChecks = "unique_checks"
	// SQLWarnings is the name for 'sql_warnings' system variable.
	SQLWarnings = "sql_warnings"
	// AutoCommit is the name for 'autocommit' system variable.
	AutoCommit = "autocommit"
	// KeepFilesOnCreate is the name for 'keep_files_on_create' system variable.
	KeepFilesOnCreate = "keep_files_on_create"
	// ShowOldTemporals is the name for 'show_old_temporals' system variable.
	ShowOldTemporals = "show_old_temporals"
	// LocalInFile is the name for 'local_infile' system variable.
	LocalInFile = "local_infile"
	// PerformanceSchema is the name for 'performance_schema' system variable.
	PerformanceSchema = "performance_schema"
	// Flush is the name for 'flush' system variable.
	Flush = "flush"
	// SlaveAllowBatching is the name for 'slave_allow_batching' system variable.
	SlaveAllowBatching = "slave_allow_batching"
	// MyISAMUseMmap is the name for 'myisam_use_mmap' system variable.
	MyISAMUseMmap = "myisam_use_mmap"
	// InnodbFilePerTable is the name for 'innodb_file_per_table' system variable.
	InnodbFilePerTable = "innodb_file_per_table"
	// InnodbLogCompressedPages is the name for 'innodb_log_compressed_pages' system variable.
	InnodbLogCompressedPages = "innodb_log_compressed_pages"
	// InnodbPrintAllDeadlocks is the name for 'innodb_print_all_deadlocks' system variable.
	InnodbPrintAllDeadlocks = "innodb_print_all_deadlocks"
	// InnodbStrictMode is the name for 'innodb_strict_mode' system variable.
	InnodbStrictMode = "innodb_strict_mode"
	// InnodbCmpPerIndexEnabled is the name for 'innodb_cmp_per_index_enabled' system variable.
	InnodbCmpPerIndexEnabled = "innodb_cmp_per_index_enabled"
	// InnodbBufferPoolDumpAtShutdown is the name for 'innodb_buffer_pool_dump_at_shutdown' system variable.
	InnodbBufferPoolDumpAtShutdown = "innodb_buffer_pool_dump_at_shutdown"
	// InnodbAdaptiveHashIndex is the name for 'innodb_adaptive_hash_index' system variable.
	InnodbAdaptiveHashIndex = "innodb_adaptive_hash_index"
	// InnodbFtEnableStopword is the name for 'innodb_ft_enable_stopword' system variable.
	InnodbFtEnableStopword = "innodb_ft_enable_stopword" // #nosec G101
	// InnodbSupportXA is the name for 'innodb_support_xa' system variable.
	InnodbSupportXA = "innodb_support_xa"
	// InnodbOptimizeFullTextOnly is the name for 'innodb_optimize_fulltext_only' system variable.
	InnodbOptimizeFullTextOnly = "innodb_optimize_fulltext_only"
	// InnodbStatusOutputLocks is the name for 'innodb_status_output_locks' system variable.
	InnodbStatusOutputLocks = "innodb_status_output_locks"
	// InnodbBufferPoolDumpNow is the name for 'innodb_buffer_pool_dump_now' system variable.
	InnodbBufferPoolDumpNow = "innodb_buffer_pool_dump_now"
	// InnodbBufferPoolLoadNow is the name for 'innodb_buffer_pool_load_now' system variable.
	InnodbBufferPoolLoadNow = "innodb_buffer_pool_load_now"
	// InnodbStatsOnMetadata is the name for 'innodb_stats_on_metadata' system variable.
	InnodbStatsOnMetadata = "innodb_stats_on_metadata"
	// InnodbDisableSortFileCache is the name for 'innodb_disable_sort_file_cache' system variable.
	InnodbDisableSortFileCache = "innodb_disable_sort_file_cache"
	// InnodbStatsAutoRecalc is the name for 'innodb_stats_auto_recalc' system variable.
	InnodbStatsAutoRecalc = "innodb_stats_auto_recalc"
	// InnodbBufferPoolLoadAbort is the name for 'innodb_buffer_pool_load_abort' system variable.
	InnodbBufferPoolLoadAbort = "innodb_buffer_pool_load_abort"
	// InnodbStatsPersistent is the name for 'innodb_stats_persistent' system variable.
	InnodbStatsPersistent = "innodb_stats_persistent"
	// InnodbRandomReadAhead is the name for 'innodb_random_read_ahead' system variable.
	InnodbRandomReadAhead = "innodb_random_read_ahead"
	// InnodbAdaptiveFlushing is the name for 'innodb_adaptive_flushing' system variable.
	InnodbAdaptiveFlushing = "innodb_adaptive_flushing"
	// InnodbTableLocks is the name for 'innodb_table_locks' system variable.
	InnodbTableLocks = "innodb_table_locks"
	// InnodbStatusOutput is the name for 'innodb_status_output' system variable.
	InnodbStatusOutput = "innodb_status_output"
	// NetBufferLength is the name for 'net_buffer_length' system variable.
	NetBufferLength = "net_buffer_length"
	// QueryCacheSize is the name of 'query_cache_size' system variable.
	QueryCacheSize = "query_cache_size"
	// TxReadOnly is the name of 'tx_read_only' system variable.
	TxReadOnly = "tx_read_only"
	// TransactionReadOnly is the name of 'transaction_read_only' system variable.
	TransactionReadOnly = "transaction_read_only"
	// CharacterSetServer is the name of 'character_set_server' system variable.
	CharacterSetServer = "character_set_server"
	// AutoIncrementIncrement is the name of 'auto_increment_increment' system variable.
	AutoIncrementIncrement = "auto_increment_increment"
	// AutoIncrementOffset is the name of 'auto_increment_offset' system variable.
	AutoIncrementOffset = "auto_increment_offset"
	// InitConnect is the name of 'init_connect' system variable.
	InitConnect = "init_connect"
	// CollationServer is the name of 'collation_server' variable.
	CollationServer = "collation_server"
	// DefaultCollationForUTF8MB4 is the name of 'default_collation_for_utf8mb4' variable.
	DefaultCollationForUTF8MB4 = "default_collation_for_utf8mb4"
	// NetWriteTimeout is the name of 'net_write_timeout' variable.
	NetWriteTimeout = "net_write_timeout"
	// ThreadPoolSize is the name of 'thread_pool_size' variable.
	ThreadPoolSize = "thread_pool_size"
	// WindowingUseHighPrecision is the name of 'windowing_use_high_precision' system variable.
	WindowingUseHighPrecision = "windowing_use_high_precision"
	// OptimizerSwitch is the name of 'optimizer_switch' system variable.
	OptimizerSwitch = "optimizer_switch"
	// SystemTimeZone is the name of 'system_time_zone' system variable.
	SystemTimeZone = "system_time_zone"
	// CTEMaxRecursionDepth is the name of 'cte_max_recursion_depth' system variable.
	CTEMaxRecursionDepth = "cte_max_recursion_depth"
	// SQLModeVar is the name of the 'sql_mode' system variable.
	SQLModeVar = "sql_mode"
	// CharacterSetResults is the name of the 'character_set_results' system variable.
	CharacterSetResults = "character_set_results"
	// MaxAllowedPacket is the name of the 'max_allowed_packet' system variable.
	MaxAllowedPacket = "max_allowed_packet"
	// TimeZone is the name of the 'time_zone' system variable.
	TimeZone = "time_zone"
	// TxnIsolation is the name of the 'tx_isolation' system variable.
	TxnIsolation = "tx_isolation"
	// TransactionIsolation is the name of the 'transaction_isolation' system variable.
	TransactionIsolation = "transaction_isolation"
	// TxnIsolationOneShot is the name of the 'tx_isolation_one_shot' system variable.
	TxnIsolationOneShot = "tx_isolation_one_shot"
	// MaxExecutionTime is the name of the 'max_execution_time' system variable.
	MaxExecutionTime = "max_execution_time"
	// TidbKvReadTimeout is the name of the 'tidb_kv_read_timeout' system variable.
	TidbKvReadTimeout = "tidb_kv_read_timeout"
	// ReadOnly is the name of the 'read_only' system variable.
	ReadOnly = "read_only"
	// DefaultAuthPlugin is the name of 'default_authentication_plugin' system variable.
	DefaultAuthPlugin = "default_authentication_plugin"
	// LastInsertID is the name of 'last_insert_id' system variable.
	LastInsertID = "last_insert_id"
	// Identity is the name of 'identity' system variable.
	Identity = "identity"
	// TiDBAllowFunctionForExpressionIndex is the name of `TiDBAllowFunctionForExpressionIndex` system variable.
	TiDBAllowFunctionForExpressionIndex = "tidb_allow_function_for_expression_index"
	// RandSeed1 is the name of 'rand_seed1' system variable.
	RandSeed1 = "rand_seed1"
	// RandSeed2 is the name of 'rand_seed2' system variable.
	RandSeed2 = "rand_seed2"
	// SQLRequirePrimaryKey is the name of `sql_require_primary_key` system variable.
	SQLRequirePrimaryKey = "sql_require_primary_key"
	// ValidatePasswordEnable turns on/off the validation of password.
	ValidatePasswordEnable = "validate_password.enable"
	// ValidatePasswordPolicy specifies the password policy enforced by validate_password.
	ValidatePasswordPolicy = "validate_password.policy"
	// ValidatePasswordCheckUserName controls whether validate_password compares passwords to the user name part of
	// the effective user account for the current session
	ValidatePasswordCheckUserName = "validate_password.check_user_name"
	// ValidatePasswordLength specified the minimum number of characters that validate_password requires passwords to have
	ValidatePasswordLength = "validate_password.length"
	// ValidatePasswordMixedCaseCount specified the minimum number of lowercase and uppercase characters that validate_password requires
	ValidatePasswordMixedCaseCount = "validate_password.mixed_case_count"
	// ValidatePasswordNumberCount specified the minimum number of numeric (digit) characters that validate_password requires
	ValidatePasswordNumberCount = "validate_password.number_count"
	// ValidatePasswordSpecialCharCount specified the minimum number of nonalphanumeric characters that validate_password requires
	ValidatePasswordSpecialCharCount = "validate_password.special_char_count"
	// ValidatePasswordDictionary specified the dictionary that validate_password uses for checking passwords. Each word is separated by semicolon (;).
	ValidatePasswordDictionary = "validate_password.dictionary"
)<|MERGE_RESOLUTION|>--- conflicted
+++ resolved
@@ -2835,18 +2835,6 @@
 			return nil
 		},
 	},
-<<<<<<< HEAD
-	{
-		Scope: ScopeGlobal | ScopeSession,
-		Name:  TiDBOptimizerHistoryStats,
-		Value: BoolToOnOff(DefTiDBOptimizerHistoryStats),
-		Type:  TypeBool,
-		SetSession: func(vars *SessionVars, s string) error {
-			vars.EnableOptimizerHistoryStats = TiDBOptOn(s)
-			return nil
-		},
-	},
-=======
 	{Scope: ScopeInstance, Name: TiDBServiceScope, Value: "", Type: TypeStr,
 		Validation: func(_ *SessionVars, normalizedValue string, originalValue string, _ ScopeFlag) (string, error) {
 			_, ok := distroleutil.ToTiDBServiceScope(originalValue)
@@ -2869,7 +2857,16 @@
 			SchemaVersionCacheLimit.Store(TidbOptInt64(val, DefTiDBSchemaVersionCacheLimit))
 			return nil
 		}},
->>>>>>> 262327f7
+	{
+		Scope: ScopeGlobal | ScopeSession,
+		Name:  TiDBOptimizerHistoryStats,
+		Value: BoolToOnOff(DefTiDBOptimizerHistoryStats),
+		Type:  TypeBool,
+		SetSession: func(vars *SessionVars, s string) error {
+			vars.EnableOptimizerHistoryStats = TiDBOptOn(s)
+			return nil
+		},
+	},  
 }
 
 func setTiFlashComputeDispatchPolicy(s *SessionVars, val string) error {
