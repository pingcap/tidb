// Copyright 2021 PingCAP, Inc.
//
// Licensed under the Apache License, Version 2.0 (the "License");
// you may not use this file except in compliance with the License.
// You may obtain a copy of the License at
//
//     http://www.apache.org/licenses/LICENSE-2.0
//
// Unless required by applicable law or agreed to in writing, software
// distributed under the License is distributed on an "AS IS" BASIS,
// WITHOUT WARRANTIES OR CONDITIONS OF ANY KIND, either express or implied.
// See the License for the specific language governing permissions and
// limitations under the License.

package variable

// Removed sysvars is a way of removing sysvars, while allowing limited
// Parse-but-ignore support in SET context, and a more specific error in
// SELECT @@varname context.
//
// This helps ensure some compatibility for applications while being
// careful not to return dummy data.

const (
	tiDBEnableAlterPlacement       = "tidb_enable_alter_placement"
	tiDBMemQuotaHashJoin           = "tidb_mem_quota_hashjoin"
	tiDBMemQuotaMergeJoin          = "tidb_mem_quota_mergejoin"
	tiDBMemQuotaSort               = "tidb_mem_quota_sort"
	tiDBMemQuotaTopn               = "tidb_mem_quota_topn"
	tiDBMemQuotaIndexLookupReader  = "tidb_mem_quota_indexlookupreader"
	tiDBMemQuotaIndexLookupJoin    = "tidb_mem_quota_indexlookupjoin"
	tiDBEnableGlobalTemporaryTable = "tidb_enable_global_temporary_table"
	tiDBSlowLogMasking             = "tidb_slow_log_masking"
	placementChecks                = "placement_checks"
)

var removedSysVars = map[string]string{
<<<<<<< HEAD
	TiDBEnableAlterPlacement:       "alter placement is now always enabled",
	TiDBEnableGlobalTemporaryTable: "temporary table support is now always enabled",
	TiDBSlowLogMasking:             "use tidb_redact_log instead",
	PlacementChecks:                "placement_checks is removed and use tidb_placement_mode instead",
	TiDBOptBCJ:                     "use tidb_allow_mpp instead",
=======
	tiDBEnableAlterPlacement:       "alter placement is now always enabled",
	tiDBEnableGlobalTemporaryTable: "temporary table support is now always enabled",
	tiDBSlowLogMasking:             "use tidb_redact_log instead",
	placementChecks:                "placement_checks is removed and use tidb_placement_mode instead",
	tiDBMemQuotaHashJoin:           "use tidb_mem_quota_query instead",
	tiDBMemQuotaMergeJoin:          "use tidb_mem_quota_query instead",
	tiDBMemQuotaSort:               "use tidb_mem_quota_query instead",
	tiDBMemQuotaTopn:               "use tidb_mem_quota_query instead",
	tiDBMemQuotaIndexLookupReader:  "use tidb_mem_quota_query instead",
	tiDBMemQuotaIndexLookupJoin:    "use tidb_mem_quota_query instead",
>>>>>>> b9416e1f
}

// IsRemovedSysVar returns true if the sysvar has been removed
func IsRemovedSysVar(varName string) bool {
	_, ok := removedSysVars[varName]
	return ok
}

// CheckSysVarIsRemoved returns an error if the sysvar has been removed
func CheckSysVarIsRemoved(varName string) error {
	if reason, ok := removedSysVars[varName]; ok {
		return ErrVariableNoLongerSupported.GenWithStackByArgs(varName, reason)
	}
	return nil
}<|MERGE_RESOLUTION|>--- conflicted
+++ resolved
@@ -32,16 +32,10 @@
 	tiDBEnableGlobalTemporaryTable = "tidb_enable_global_temporary_table"
 	tiDBSlowLogMasking             = "tidb_slow_log_masking"
 	placementChecks                = "placement_checks"
+  tiDBOptBCJ                     = "tidb_opt_broadcast_join"
 )
 
 var removedSysVars = map[string]string{
-<<<<<<< HEAD
-	TiDBEnableAlterPlacement:       "alter placement is now always enabled",
-	TiDBEnableGlobalTemporaryTable: "temporary table support is now always enabled",
-	TiDBSlowLogMasking:             "use tidb_redact_log instead",
-	PlacementChecks:                "placement_checks is removed and use tidb_placement_mode instead",
-	TiDBOptBCJ:                     "use tidb_allow_mpp instead",
-=======
 	tiDBEnableAlterPlacement:       "alter placement is now always enabled",
 	tiDBEnableGlobalTemporaryTable: "temporary table support is now always enabled",
 	tiDBSlowLogMasking:             "use tidb_redact_log instead",
@@ -52,7 +46,7 @@
 	tiDBMemQuotaTopn:               "use tidb_mem_quota_query instead",
 	tiDBMemQuotaIndexLookupReader:  "use tidb_mem_quota_query instead",
 	tiDBMemQuotaIndexLookupJoin:    "use tidb_mem_quota_query instead",
->>>>>>> b9416e1f
+  tiDBOptBCJ                      "use tidb_allow_mpp instead",
 }
 
 // IsRemovedSysVar returns true if the sysvar has been removed
