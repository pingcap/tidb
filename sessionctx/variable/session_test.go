--- conflicted
+++ resolved
@@ -175,14 +175,9 @@
 
 	var memMax int64 = 2333
 	var diskMax int64 = 6666
-<<<<<<< HEAD
 	resultFields := `# Txn_start_ts: 406649736972468225
-# User: root@192.168.0.1# Conn_ID: 1
-=======
-	resultString := `# Txn_start_ts: 406649736972468225
 # User@Host: root[root] @ 192.168.0.1 [192.168.0.1]
 # Conn_ID: 1
->>>>>>> 8a7b49a3
 # Query_time: 1
 # Parse_time: 0.00000001
 # Compile_time: 0.00000001
@@ -218,8 +213,6 @@
 		TimeTotal:         costTime,
 		TimeParse:         time.Duration(10),
 		TimeCompile:       time.Duration(10),
-		TimeOptimize:      time.Duration(10),
-		TimeWaitTS:        time.Duration(3),
 		IndexNames:        "[t1:a,t2:b]",
 		StatsInfos:        statsInfos,
 		CopTasks:          copTasks,
@@ -234,24 +227,19 @@
 		BackoffTotal:      12 * time.Second,
 		WriteSQLRespTotal: 1 * time.Second,
 		Succ:              true,
-<<<<<<< HEAD
-	}
-	logString := seVar.SlowLogFormat(logItems)
-	c.Assert(logString, Equals, resultFields+"\n"+sql)
-
-	seVar.CurrentDBChanged = true
-	logString = seVar.SlowLogFormat(logItems)
-	c.Assert(logString, Equals, resultFields+"\n"+"use test;\n"+sql)
-	c.Assert(seVar.CurrentDBChanged, IsFalse)
-=======
 		RewriteInfo: variable.RewritePhaseInfo{
 			DurationRewrite:            3,
 			DurationPreprocessSubQuery: 2,
 			PreprocessSubQueries:       2,
 		},
-	})
-	c.Assert(logString, Equals, resultString)
->>>>>>> 8a7b49a3
+	}
+	logString := seVar.SlowLogFormat(logItems)
+	c.Assert(logString, Equals, resultFields+"\n"+sql)
+
+	seVar.CurrentDBChanged = true
+	logString = seVar.SlowLogFormat(logItems)
+	c.Assert(logString, Equals, resultFields+"\n"+"use test;\n"+sql)
+	c.Assert(seVar.CurrentDBChanged, IsFalse)
 }
 
 func (*testSessionSuite) TestIsolationRead(c *C) {
