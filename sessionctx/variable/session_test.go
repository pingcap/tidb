// Copyright 2015 PingCAP, Inc.
//
// Licensed under the Apache License, Version 2.0 (the "License");
// you may not use this file except in compliance with the License.
// You may obtain a copy of the License at
//
//     http://www.apache.org/licenses/LICENSE-2.0
//
// Unless required by applicable law or agreed to in writing, software
// distributed under the License is distributed on an "AS IS" BASIS,
// See the License for the specific language governing permissions and
// limitations under the License.

package variable_test

import (
	"time"

	. "github.com/pingcap/check"
	"github.com/pingcap/parser"
	"github.com/pingcap/parser/auth"
	"github.com/pingcap/tidb/sessionctx/stmtctx"
	"github.com/pingcap/tidb/sessionctx/variable"
	"github.com/pingcap/tidb/types"
	"github.com/pingcap/tidb/util/execdetails"
	"github.com/pingcap/tidb/util/mock"
)

var _ = Suite(&testSessionSuite{})

type testSessionSuite struct {
}

func (*testSessionSuite) TestSetSystemVariable(c *C) {
	v := variable.NewSessionVars()
	v.GlobalVarsAccessor = variable.NewMockGlobalAccessor()
	v.TimeZone = time.UTC
	tests := []struct {
		key   string
		value interface{}
		err   bool
	}{
		{variable.TxnIsolation, "SERIALIZABLE", true},
		{variable.TimeZone, "xyz", true},
		{variable.TiDBOptAggPushDown, "1", false},
		{variable.TIDBMemQuotaQuery, "1024", false},
		{variable.TIDBMemQuotaHashJoin, "1024", false},
		{variable.TIDBMemQuotaMergeJoin, "1024", false},
		{variable.TIDBMemQuotaSort, "1024", false},
		{variable.TIDBMemQuotaTopn, "1024", false},
		{variable.TIDBMemQuotaIndexLookupReader, "1024", false},
		{variable.TIDBMemQuotaIndexLookupJoin, "1024", false},
		{variable.TIDBMemQuotaNestedLoopApply, "1024", false},
	}
	for _, t := range tests {
		err := variable.SetSessionSystemVar(v, t.key, types.NewDatum(t.value))
		if t.err {
			c.Assert(err, NotNil)
		} else {
			c.Assert(err, IsNil)
		}
	}
}

func (*testSessionSuite) TestSession(c *C) {
	ctx := mock.NewContext()

	ss := ctx.GetSessionVars().StmtCtx
	c.Assert(ss, NotNil)

	// For AffectedRows
	ss.AddAffectedRows(1)
	c.Assert(ss.AffectedRows(), Equals, uint64(1))
	ss.AddAffectedRows(1)
	c.Assert(ss.AffectedRows(), Equals, uint64(2))

	// For RecordRows
	ss.AddRecordRows(1)
	c.Assert(ss.RecordRows(), Equals, uint64(1))
	ss.AddRecordRows(1)
	c.Assert(ss.RecordRows(), Equals, uint64(2))

	// For FoundRows
	ss.AddFoundRows(1)
	c.Assert(ss.FoundRows(), Equals, uint64(1))
	ss.AddFoundRows(1)
	c.Assert(ss.FoundRows(), Equals, uint64(2))

	// For UpdatedRows
	ss.AddUpdatedRows(1)
	c.Assert(ss.UpdatedRows(), Equals, uint64(1))
	ss.AddUpdatedRows(1)
	c.Assert(ss.UpdatedRows(), Equals, uint64(2))

	// For TouchedRows
	ss.AddTouchedRows(1)
	c.Assert(ss.TouchedRows(), Equals, uint64(1))
	ss.AddTouchedRows(1)
	c.Assert(ss.TouchedRows(), Equals, uint64(2))

	// For CopiedRows
	ss.AddCopiedRows(1)
	c.Assert(ss.CopiedRows(), Equals, uint64(1))
	ss.AddCopiedRows(1)
	c.Assert(ss.CopiedRows(), Equals, uint64(2))

	// For last insert id
	ctx.GetSessionVars().SetLastInsertID(1)
	c.Assert(ctx.GetSessionVars().StmtCtx.LastInsertID, Equals, uint64(1))

	ss.ResetForRetry()
	c.Assert(ss.AffectedRows(), Equals, uint64(0))
	c.Assert(ss.FoundRows(), Equals, uint64(0))
	c.Assert(ss.UpdatedRows(), Equals, uint64(0))
	c.Assert(ss.RecordRows(), Equals, uint64(0))
	c.Assert(ss.TouchedRows(), Equals, uint64(0))
	c.Assert(ss.CopiedRows(), Equals, uint64(0))
	c.Assert(ss.WarningCount(), Equals, uint16(0))
}

func (*testSessionSuite) TestSlowLogFormat(c *C) {
	ctx := mock.NewContext()

	seVar := ctx.GetSessionVars()
	c.Assert(seVar, NotNil)

	seVar.User = &auth.UserIdentity{Username: "root", Hostname: "192.168.0.1"}
	seVar.ConnectionID = 1
	seVar.CurrentDB = "test"
	seVar.InRestrictedSQL = true
	txnTS := uint64(406649736972468225)
	costTime := time.Second
	execDetail := execdetails.ExecDetails{
		ProcessTime:   time.Second * time.Duration(2),
		WaitTime:      time.Minute,
		BackoffTime:   time.Millisecond,
		RequestCount:  2,
		TotalKeys:     10000,
		ProcessedKeys: 20001,
	}
	statsInfos := make(map[string]uint64)
	statsInfos["t1"] = 0
	copTasks := &stmtctx.CopTasksDetails{
		NumCopTasks:       10,
		AvgProcessTime:    time.Second,
		P90ProcessTime:    time.Second * 2,
		MaxProcessAddress: "10.6.131.78",
		MaxProcessTime:    time.Second * 3,
		AvgWaitTime:       time.Millisecond * 10,
		P90WaitTime:       time.Millisecond * 20,
		MaxWaitTime:       time.Millisecond * 30,
		MaxWaitAddress:    "10.6.131.79",
	}
	var memMax int64 = 2333
	resultString := `# Txn_start_ts: 406649736972468225
# User: root@192.168.0.1
# Conn_ID: 1
# Query_time: 1
# Process_time: 2 Wait_time: 60 Backoff_time: 0.001 Request_count: 2 Total_keys: 10000 Process_keys: 20001
# DB: test
# Index_ids: [1,2]
# Is_internal: true
# Digest: 42a1c8aae6f133e934d4bf0147491709a8812ea05ff8819ec522780fe657b772
# Stats: t1:pseudo
# Num_cop_tasks: 10
# Cop_proc_avg: 1 Cop_proc_p90: 2 Cop_proc_max: 3 Cop_proc_addr: 10.6.131.78
# Cop_wait_avg: 0.01 Cop_wait_p90: 0.02 Cop_wait_max: 0.03 Cop_wait_addr: 10.6.131.79
# Mem_max: 2333
# Succ: true
select * from t;`
	sql := "select * from t"
	digest := parser.DigestHash(sql)
<<<<<<< HEAD
	logString := seVar.SlowLogFormat(&variable.SlowQueryLogItems{
		TxnTS:       txnTS,
		SQL:         sql,
		Digest:      digest,
		TimeTotal:   costTime,
		TimeParse:   time.Duration(10),
		TimeCompile: time.Duration(10),
		IndexIDs:    "[1,2]",
		StatsInfos:  statsInfos,
		CopTasks:    copTasks,
		ExecDetail:  execDetail,
		MemMax:      memMax,
	})
=======
	logString := seVar.SlowLogFormat(txnTS, costTime, execDetail, "[1,2]", digest, statsInfos, copTasks, memMax, true, sql)
>>>>>>> 4491bf85
	c.Assert(logString, Equals, resultString)
}<|MERGE_RESOLUTION|>--- conflicted
+++ resolved
@@ -170,7 +170,6 @@
 select * from t;`
 	sql := "select * from t"
 	digest := parser.DigestHash(sql)
-<<<<<<< HEAD
 	logString := seVar.SlowLogFormat(&variable.SlowQueryLogItems{
 		TxnTS:       txnTS,
 		SQL:         sql,
@@ -183,9 +182,7 @@
 		CopTasks:    copTasks,
 		ExecDetail:  execDetail,
 		MemMax:      memMax,
+		Succ:        true,
 	})
-=======
-	logString := seVar.SlowLogFormat(txnTS, costTime, execDetail, "[1,2]", digest, statsInfos, copTasks, memMax, true, sql)
->>>>>>> 4491bf85
 	c.Assert(logString, Equals, resultString)
 }