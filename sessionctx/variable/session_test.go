// Copyright 2015 PingCAP, Inc.
//
// Licensed under the Apache License, Version 2.0 (the "License");
// you may not use this file except in compliance with the License.
// You may obtain a copy of the License at
//
//     http://www.apache.org/licenses/LICENSE-2.0
//
// Unless required by applicable law or agreed to in writing, software
// distributed under the License is distributed on an "AS IS" BASIS,
// See the License for the specific language governing permissions and
// limitations under the License.

package variable_test

import (
	"time"

	. "github.com/pingcap/check"
	"github.com/pingcap/parser"
	"github.com/pingcap/parser/auth"
	"github.com/pingcap/tidb/config"
	"github.com/pingcap/tidb/kv"
	"github.com/pingcap/tidb/sessionctx/stmtctx"
	"github.com/pingcap/tidb/sessionctx/variable"
	"github.com/pingcap/tidb/types"
	"github.com/pingcap/tidb/util/execdetails"
	"github.com/pingcap/tidb/util/mock"
)

var _ = SerialSuites(&testSessionSuite{})

type testSessionSuite struct {
}

func (*testSessionSuite) TestSetSystemVariable(c *C) {
	v := variable.NewSessionVars()
	v.GlobalVarsAccessor = variable.NewMockGlobalAccessor()
	v.TimeZone = time.UTC
	tests := []struct {
		key   string
		value interface{}
		err   bool
	}{
		{variable.TxnIsolation, "SERIALIZABLE", true},
		{variable.TimeZone, "xyz", true},
		{variable.TiDBOptAggPushDown, "1", false},
		{variable.TiDBOptDistinctAggPushDown, "1", false},
		{variable.TIDBMemQuotaQuery, "1024", false},
		{variable.TIDBMemQuotaHashJoin, "1024", false},
		{variable.TIDBMemQuotaMergeJoin, "1024", false},
		{variable.TIDBMemQuotaSort, "1024", false},
		{variable.TIDBMemQuotaTopn, "1024", false},
		{variable.TIDBMemQuotaIndexLookupReader, "1024", false},
		{variable.TIDBMemQuotaIndexLookupJoin, "1024", false},
		{variable.TIDBMemQuotaNestedLoopApply, "1024", false},
		{variable.TiDBEnableStmtSummary, "1", false},
	}
	for _, t := range tests {
		err := variable.SetSessionSystemVar(v, t.key, types.NewDatum(t.value))
		if t.err {
			c.Assert(err, NotNil)
		} else {
			c.Assert(err, IsNil)
		}
	}
}

func (*testSessionSuite) TestSession(c *C) {
	ctx := mock.NewContext()

	ss := ctx.GetSessionVars().StmtCtx
	c.Assert(ss, NotNil)

	// For AffectedRows
	ss.AddAffectedRows(1)
	c.Assert(ss.AffectedRows(), Equals, uint64(1))
	ss.AddAffectedRows(1)
	c.Assert(ss.AffectedRows(), Equals, uint64(2))

	// For RecordRows
	ss.AddRecordRows(1)
	c.Assert(ss.RecordRows(), Equals, uint64(1))
	ss.AddRecordRows(1)
	c.Assert(ss.RecordRows(), Equals, uint64(2))

	// For FoundRows
	ss.AddFoundRows(1)
	c.Assert(ss.FoundRows(), Equals, uint64(1))
	ss.AddFoundRows(1)
	c.Assert(ss.FoundRows(), Equals, uint64(2))

	// For UpdatedRows
	ss.AddUpdatedRows(1)
	c.Assert(ss.UpdatedRows(), Equals, uint64(1))
	ss.AddUpdatedRows(1)
	c.Assert(ss.UpdatedRows(), Equals, uint64(2))

	// For TouchedRows
	ss.AddTouchedRows(1)
	c.Assert(ss.TouchedRows(), Equals, uint64(1))
	ss.AddTouchedRows(1)
	c.Assert(ss.TouchedRows(), Equals, uint64(2))

	// For CopiedRows
	ss.AddCopiedRows(1)
	c.Assert(ss.CopiedRows(), Equals, uint64(1))
	ss.AddCopiedRows(1)
	c.Assert(ss.CopiedRows(), Equals, uint64(2))

	// For last insert id
	ctx.GetSessionVars().SetLastInsertID(1)
	c.Assert(ctx.GetSessionVars().StmtCtx.LastInsertID, Equals, uint64(1))

	ss.ResetForRetry()
	c.Assert(ss.AffectedRows(), Equals, uint64(0))
	c.Assert(ss.FoundRows(), Equals, uint64(0))
	c.Assert(ss.UpdatedRows(), Equals, uint64(0))
	c.Assert(ss.RecordRows(), Equals, uint64(0))
	c.Assert(ss.TouchedRows(), Equals, uint64(0))
	c.Assert(ss.CopiedRows(), Equals, uint64(0))
	c.Assert(ss.WarningCount(), Equals, uint16(0))
}

func (*testSessionSuite) TestSlowLogFormat(c *C) {
	ctx := mock.NewContext()

	seVar := ctx.GetSessionVars()
	c.Assert(seVar, NotNil)

	seVar.User = &auth.UserIdentity{Username: "root", Hostname: "192.168.0.1"}
	seVar.ConnectionID = 1
	seVar.CurrentDB = "test"
	seVar.InRestrictedSQL = true
	txnTS := uint64(406649736972468225)
	costTime := time.Second
	execDetail := execdetails.ExecDetails{
		ProcessTime:   time.Second * time.Duration(2),
		WaitTime:      time.Minute,
		BackoffTime:   time.Millisecond,
		RequestCount:  2,
		TotalKeys:     10000,
		ProcessedKeys: 20001,
	}
	statsInfos := make(map[string]uint64)
	statsInfos["t1"] = 0
	copTasks := &stmtctx.CopTasksDetails{
		NumCopTasks:       10,
		AvgProcessTime:    time.Second,
		P90ProcessTime:    time.Second * 2,
		MaxProcessAddress: "10.6.131.78",
		MaxProcessTime:    time.Second * 3,
		AvgWaitTime:       time.Millisecond * 10,
		P90WaitTime:       time.Millisecond * 20,
		MaxWaitTime:       time.Millisecond * 30,
		MaxWaitAddress:    "10.6.131.79",
		MaxBackoffTime:    make(map[string]time.Duration),
		AvgBackoffTime:    make(map[string]time.Duration),
		P90BackoffTime:    make(map[string]time.Duration),
		TotBackoffTime:    make(map[string]time.Duration),
		TotBackoffTimes:   make(map[string]int),
		MaxBackoffAddress: make(map[string]string),
	}

	backoffs := []string{"rpcTiKV", "rpcPD", "regionMiss"}
	for _, backoff := range backoffs {
		copTasks.MaxBackoffTime[backoff] = time.Millisecond * 200
		copTasks.MaxBackoffAddress[backoff] = "127.0.0.1"
		copTasks.AvgBackoffTime[backoff] = time.Millisecond * 200
		copTasks.P90BackoffTime[backoff] = time.Millisecond * 200
		copTasks.TotBackoffTime[backoff] = time.Millisecond * 200
		copTasks.TotBackoffTimes[backoff] = 200
	}

	var memMax int64 = 2333
	var diskMax int64 = 6666
	resultString := `# Txn_start_ts: 406649736972468225
# User: root@192.168.0.1
# Conn_ID: 1
# Query_time: 1
# Parse_time: 0.00000001
# Compile_time: 0.00000001
# Rewrite_time: 0.000000003 Preproc_subqueries: 2 Preproc_subqueries_time: 0.000000002
# Optimize_time: 0.00000001
# Wait_TS: 0.000000003
# Process_time: 2 Wait_time: 60 Backoff_time: 0.001 Request_count: 2 Total_keys: 10000 Process_keys: 20001
# DB: test
# Index_names: [t1:a,t2:b]
# Is_internal: true
# Digest: 42a1c8aae6f133e934d4bf0147491709a8812ea05ff8819ec522780fe657b772
# Stats: t1:pseudo
# Num_cop_tasks: 10
# Cop_proc_avg: 1 Cop_proc_p90: 2 Cop_proc_max: 3 Cop_proc_addr: 10.6.131.78
# Cop_wait_avg: 0.01 Cop_wait_p90: 0.02 Cop_wait_max: 0.03 Cop_wait_addr: 10.6.131.79
# Cop_backoff_regionMiss_total_times: 200 Cop_backoff_regionMiss_total_time: 0.2 Cop_backoff_regionMiss_max_time: 0.2 Cop_backoff_regionMiss_max_addr: 127.0.0.1 Cop_backoff_regionMiss_avg_time: 0.2 Cop_backoff_regionMiss_p90_time: 0.2
# Cop_backoff_rpcPD_total_times: 200 Cop_backoff_rpcPD_total_time: 0.2 Cop_backoff_rpcPD_max_time: 0.2 Cop_backoff_rpcPD_max_addr: 127.0.0.1 Cop_backoff_rpcPD_avg_time: 0.2 Cop_backoff_rpcPD_p90_time: 0.2
# Cop_backoff_rpcTiKV_total_times: 200 Cop_backoff_rpcTiKV_total_time: 0.2 Cop_backoff_rpcTiKV_max_time: 0.2 Cop_backoff_rpcTiKV_max_addr: 127.0.0.1 Cop_backoff_rpcTiKV_avg_time: 0.2 Cop_backoff_rpcTiKV_p90_time: 0.2
# Mem_max: 2333
# Disk_max: 6666
# Prepared: true
# Plan_from_cache: true
# Plan_from_binding: true
# Has_more_results: true
# KV_total: 10
# PD_total: 11
# Backoff_total: 12
# Write_sql_response_total: 1
# Succ: true
select * from t;`
	sql := "select * from t"
	_, digest := parser.NormalizeDigest(sql)
	logString := seVar.SlowLogFormat(&variable.SlowQueryLogItems{
<<<<<<< HEAD
		TxnTS:          txnTS,
		SQL:            sql,
		Digest:         digest,
		TimeTotal:      costTime,
		TimeParse:      time.Duration(10),
		TimeCompile:    time.Duration(10),
		TimeOptimize:   time.Duration(10),
		TimeWaitTS:     time.Duration(3),
		IndexNames:     "[t1:a,t2:b]",
		StatsInfos:     statsInfos,
		CopTasks:       copTasks,
		ExecDetail:     execDetail,
		MemMax:         memMax,
		DiskMax:        diskMax,
		Prepared:       true,
		PlanFromCache:  true,
		PlanFromSPM:    true,
		HasMoreResults: true,
		Succ:           true,
=======
		TxnTS:             txnTS,
		SQL:               sql,
		Digest:            digest,
		TimeTotal:         costTime,
		TimeParse:         time.Duration(10),
		TimeCompile:       time.Duration(10),
		TimeOptimize:      time.Duration(10),
		TimeWaitTS:        time.Duration(3),
		IndexNames:        "[t1:a,t2:b]",
		StatsInfos:        statsInfos,
		CopTasks:          copTasks,
		ExecDetail:        execDetail,
		MemMax:            memMax,
		DiskMax:           diskMax,
		Prepared:          true,
		PlanFromCache:     true,
		HasMoreResults:    true,
		KVTotal:           10 * time.Second,
		PDTotal:           11 * time.Second,
		BackoffTotal:      12 * time.Second,
		WriteSQLRespTotal: 1 * time.Second,
		Succ:              true,
>>>>>>> 978370f7
		RewriteInfo: variable.RewritePhaseInfo{
			DurationRewrite:            3,
			DurationPreprocessSubQuery: 2,
			PreprocessSubQueries:       2,
		},
	})
	c.Assert(logString, Equals, resultString)
}

func (*testSessionSuite) TestIsolationRead(c *C) {
	defer config.RestoreFunc()()
	config.UpdateGlobal(func(conf *config.Config) {
		conf.IsolationRead.Engines = []string{"tiflash", "tidb"}
	})
	sessVars := variable.NewSessionVars()
	_, ok := sessVars.IsolationReadEngines[kv.TiDB]
	c.Assert(ok, Equals, true)
	_, ok = sessVars.IsolationReadEngines[kv.TiKV]
	c.Assert(ok, Equals, false)
	_, ok = sessVars.IsolationReadEngines[kv.TiFlash]
	c.Assert(ok, Equals, true)
}<|MERGE_RESOLUTION|>--- conflicted
+++ resolved
@@ -199,7 +199,6 @@
 # Disk_max: 6666
 # Prepared: true
 # Plan_from_cache: true
-# Plan_from_binding: true
 # Has_more_results: true
 # KV_total: 10
 # PD_total: 11
@@ -210,27 +209,6 @@
 	sql := "select * from t"
 	_, digest := parser.NormalizeDigest(sql)
 	logString := seVar.SlowLogFormat(&variable.SlowQueryLogItems{
-<<<<<<< HEAD
-		TxnTS:          txnTS,
-		SQL:            sql,
-		Digest:         digest,
-		TimeTotal:      costTime,
-		TimeParse:      time.Duration(10),
-		TimeCompile:    time.Duration(10),
-		TimeOptimize:   time.Duration(10),
-		TimeWaitTS:     time.Duration(3),
-		IndexNames:     "[t1:a,t2:b]",
-		StatsInfos:     statsInfos,
-		CopTasks:       copTasks,
-		ExecDetail:     execDetail,
-		MemMax:         memMax,
-		DiskMax:        diskMax,
-		Prepared:       true,
-		PlanFromCache:  true,
-		PlanFromSPM:    true,
-		HasMoreResults: true,
-		Succ:           true,
-=======
 		TxnTS:             txnTS,
 		SQL:               sql,
 		Digest:            digest,
@@ -253,7 +231,6 @@
 		BackoffTotal:      12 * time.Second,
 		WriteSQLRespTotal: 1 * time.Second,
 		Succ:              true,
->>>>>>> 978370f7
 		RewriteInfo: variable.RewritePhaseInfo{
 			DurationRewrite:            3,
 			DurationPreprocessSubQuery: 2,
