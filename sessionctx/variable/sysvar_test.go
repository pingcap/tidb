--- conflicted
+++ resolved
@@ -829,21 +829,6 @@
 	require.NoError(t, err)
 	require.Equal(t, DefTiDBEnableIndexMerge, true)
 	require.Equal(t, BoolToOnOff(DefTiDBEnableIndexMerge), val)
-<<<<<<< HEAD
-=======
-}
-
-func TestNoValidateForNoop(t *testing.T) {
-	vars := NewSessionVars()
-
-	// for noop variables, no error
-	val, err := GetSysVar("rpl_semi_sync_slave_enabled").ValidateFromType(vars, "", ScopeGlobal)
-	require.NoError(t, err)
-	require.Equal(t, val, "")
-
-	// for other variables, error
-	_, err = GetSysVar(TiDBAllowBatchCop).ValidateFromType(vars, "", ScopeGlobal)
-	require.Error(t, err)
 }
 
 func TestNetBufferLength(t *testing.T) {
@@ -860,5 +845,4 @@
 	val, err = netBufferLength.Validate(vars, "524288", ScopeGlobal)
 	require.NoError(t, err)
 	require.Equal(t, "524288", val) // unchanged
->>>>>>> 50704075
 }