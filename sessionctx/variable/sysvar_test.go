--- conflicted
+++ resolved
@@ -961,7 +961,6 @@
 	require.NoError(t, err)
 }
 
-<<<<<<< HEAD
 func TestTiDBTxnTotalSizeLimit(t *testing.T) {
 	sv := GetSysVar(TiDBTxnTotalSizeLimit)
 	vars := NewSessionVars()
@@ -1010,7 +1009,8 @@
 	val, err = sv.Validate(vars, fmt.Sprintf("%d", newVal), ScopeGlobal)
 	// expected to set to min value
 	require.Equal(t, fmt.Sprintf("%d", expected), val)
-=======
+	require.NoError(t, err)
+}
 func TestTiDBCommitterConcurrency(t *testing.T) {
 	sv := GetSysVar(TiDBCommitterConcurrency)
 	vars := NewSessionVars()
@@ -1034,6 +1034,5 @@
 	val, err = sv.Validate(vars, fmt.Sprintf("%d", newVal), ScopeGlobal)
 	// expected to set to min value
 	require.Equal(t, val, fmt.Sprintf("%d", expected))
->>>>>>> 43984d89
 	require.NoError(t, err)
 }