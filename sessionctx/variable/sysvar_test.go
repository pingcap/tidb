// Copyright 2015 PingCAP, Inc.
//
// Licensed under the Apache License, Version 2.0 (the "License");
// you may not use this file except in compliance with the License.
// You may obtain a copy of the License at
//
//     http://www.apache.org/licenses/LICENSE-2.0
//
// Unless required by applicable law or agreed to in writing, software
// distributed under the License is distributed on an "AS IS" BASIS,
// See the License for the specific language governing permissions and
// limitations under the License.

package variable

import (
	"fmt"
	"strings"
	"testing"

	. "github.com/pingcap/check"
	"github.com/pingcap/parser/mysql"
	"github.com/pingcap/parser/terror"
)

func TestT(t *testing.T) {
	CustomVerboseFlag = true
	TestingT(t)
}

var _ = Suite(&testSysVarSuite{})

type testSysVarSuite struct {
}

func (*testSysVarSuite) TestSysVar(c *C) {
	f := GetSysVar("autocommit")
	c.Assert(f, NotNil)

	f = GetSysVar("wrong-var-name")
	c.Assert(f, IsNil)

	f = GetSysVar("explicit_defaults_for_timestamp")
	c.Assert(f, NotNil)
	c.Assert(f.Value, Equals, "ON")

	f = GetSysVar("port")
	c.Assert(f, NotNil)
	c.Assert(f.Value, Equals, "4000")

	f = GetSysVar("tidb_low_resolution_tso")
	c.Assert(f.Value, Equals, "OFF")

	f = GetSysVar("tidb_replica_read")
	c.Assert(f.Value, Equals, "leader")

	f = GetSysVar("tidb_enable_table_partition")
	c.Assert(f.Value, Equals, "ON")
}

func (*testSysVarSuite) TestTxnMode(c *C) {
	seVar := NewSessionVars()
	c.Assert(seVar, NotNil)
	c.Assert(seVar.TxnMode, Equals, "")
	err := seVar.setTxnMode("pessimistic")
	c.Assert(err, IsNil)
	err = seVar.setTxnMode("optimistic")
	c.Assert(err, IsNil)
	err = seVar.setTxnMode("")
	c.Assert(err, IsNil)
	err = seVar.setTxnMode("something else")
	c.Assert(err, NotNil)
}

func (*testSysVarSuite) TestError(c *C) {
	kvErrs := []*terror.Error{
		ErrUnsupportedValueForVar,
		ErrUnknownSystemVar,
		ErrIncorrectScope,
		ErrUnknownTimeZone,
		ErrReadOnly,
		ErrWrongValueForVar,
		ErrWrongTypeForVar,
		ErrTruncatedWrongValue,
		ErrMaxPreparedStmtCountReached,
		ErrUnsupportedIsolationLevel,
	}
	for _, err := range kvErrs {
		c.Assert(terror.ToSQLError(err).Code != mysql.ErrUnknown, IsTrue)
	}
}

func (*testSysVarSuite) TestRegistrationOfNewSysVar(c *C) {
	count := len(GetSysVars())
	sv := SysVar{Scope: ScopeGlobal | ScopeSession, Name: "mynewsysvar", Value: On, Type: TypeBool, SetSession: func(s *SessionVars, val string) error {
		return fmt.Errorf("set should fail")
	}}

	RegisterSysVar(&sv)
	c.Assert(count+1, Equals, len(GetSysVars()))

	sysVar := GetSysVar("mynewsysvar")
	c.Assert(sysVar, NotNil)

	vars := NewSessionVars()

	// It is a boolean, try to set it to a bogus value
	_, err := sysVar.Validate(vars, "ABCD", ScopeSession)
	c.Assert(err, NotNil)

	// Boolean oN or 1 converts to canonical ON or OFF
	normalizedVal, err := sysVar.Validate(vars, "oN", ScopeSession)
	c.Assert(normalizedVal, Equals, "ON")
	normalizedVal, err = sysVar.Validate(vars, "0", ScopeSession)
	c.Assert(normalizedVal, Equals, "OFF")

	err = sysVar.SetSessionFromHook(vars, "OFF") // default is on
	c.Assert(err.Error(), Matches, "set should fail")

	// Test unregistration restores previous count
	UnregisterSysVar("mynewsysvar")
	c.Assert(count, Equals, len(GetSysVars()))
}

func (*testSysVarSuite) TestIntValidation(c *C) {
	sv := SysVar{Scope: ScopeGlobal | ScopeSession, Name: "mynewsysvar", Value: "123", Type: TypeInt, MinValue: 10, MaxValue: 300, AllowAutoValue: true}
	vars := NewSessionVars()

	_, err := sv.Validate(vars, "oN", ScopeSession)
	c.Assert(err.Error(), Equals, "[variable:1232]Incorrect argument type to variable 'mynewsysvar'")

	_, err = sv.Validate(vars, "301", ScopeSession)
	c.Assert(err.Error(), Equals, "[variable:1231]Variable 'mynewsysvar' can't be set to the value of '301'")

	_, err = sv.Validate(vars, "5", ScopeSession)
	c.Assert(err.Error(), Equals, "[variable:1231]Variable 'mynewsysvar' can't be set to the value of '5'")

	val, err := sv.Validate(vars, "300", ScopeSession)
	c.Assert(err, IsNil)
	c.Assert(val, Equals, "300")

	// out of range but permitted due to auto value
	val, err = sv.Validate(vars, "-1", ScopeSession)
	c.Assert(err, IsNil)
	c.Assert(val, Equals, "-1")
}

func (*testSysVarSuite) TestEnumValidation(c *C) {
	sv := SysVar{Scope: ScopeGlobal | ScopeSession, Name: "mynewsysvar", Value: On, Type: TypeEnum, PossibleValues: []string{"OFF", "ON", "AUTO"}}
	vars := NewSessionVars()

	_, err := sv.Validate(vars, "randomstring", ScopeSession)
	c.Assert(err.Error(), Equals, "[variable:1231]Variable 'mynewsysvar' can't be set to the value of 'randomstring'")

	val, err := sv.Validate(vars, "oFf", ScopeSession)
	c.Assert(err, IsNil)
	c.Assert(val, Equals, "OFF")

	val, err = sv.Validate(vars, "On", ScopeSession)
	c.Assert(err, IsNil)
	c.Assert(val, Equals, "ON")

	val, err = sv.Validate(vars, "auto", ScopeSession)
	c.Assert(err, IsNil)
	c.Assert(val, Equals, "AUTO")

	// Also settable by numeric offset.
	val, err = sv.Validate(vars, "2", ScopeSession)
	c.Assert(err, IsNil)
	c.Assert(val, Equals, "AUTO")
}

<<<<<<< HEAD
func (*testSysVarSuite) TestBuiltInCase(c *C) {
	// All Sysvars should have lower case names.
	// This tests builtins.
	for name := range GetSysVars() {
		c.Assert(name, Equals, strings.ToLower(name))
	}
}

func (*testSysVarSuite) TestSQLSelectLimit(c *C) {
	sv := GetSysVar(SQLSelectLimit)
	vars := NewSessionVars()
	val, err := sv.Validate(vars, "-10", ScopeSession)
	c.Assert(err, IsNil) // it has autoconvert out of range.
	c.Assert(val, Equals, "0")

	val, err = sv.Validate(vars, "9999", ScopeSession)
	c.Assert(err, IsNil)
	c.Assert(val, Equals, "9999")

	c.Assert(sv.SetSessionFromHook(vars, "9999"), IsNil) // sets
	c.Assert(vars.SelectLimit, Equals, uint64(9999))
}

func (*testSysVarSuite) TestSQLModeVar(c *C) {
	sv := GetSysVar(SQLModeVar)
	vars := NewSessionVars()
	val, err := sv.Validate(vars, "strict_trans_tabLES  ", ScopeSession)
	c.Assert(err, IsNil)
	c.Assert(val, Equals, "STRICT_TRANS_TABLES")

	_, err = sv.Validate(vars, "strict_trans_tabLES,nonsense_option", ScopeSession)
	c.Assert(err.Error(), Equals, "ERROR 1231 (42000): Variable 'sql_mode' can't be set to the value of 'NONSENSE_OPTION'")

	val, err = sv.Validate(vars, "ONLY_FULL_GROUP_BY,STRICT_TRANS_TABLES,NO_ZERO_IN_DATE,NO_ZERO_DATE,ERROR_FOR_DIVISION_BY_ZERO,NO_AUTO_CREATE_USER,NO_ENGINE_SUBSTITUTION", ScopeSession)
	c.Assert(err, IsNil)
	c.Assert(val, Equals, "ONLY_FULL_GROUP_BY,STRICT_TRANS_TABLES,NO_ZERO_IN_DATE,NO_ZERO_DATE,ERROR_FOR_DIVISION_BY_ZERO,NO_AUTO_CREATE_USER,NO_ENGINE_SUBSTITUTION")

	c.Assert(sv.SetSessionFromHook(vars, val), IsNil) // sets to strict from above
	c.Assert(vars.StrictSQLMode, IsTrue)

	sqlMode, err := mysql.GetSQLMode(val)
	c.Assert(err, IsNil)
	c.Assert(vars.SQLMode, Equals, sqlMode)

	// Set it to non strict.
	val, err = sv.Validate(vars, "ERROR_FOR_DIVISION_BY_ZERO,NO_AUTO_CREATE_USER,NO_ENGINE_SUBSTITUTION", ScopeSession)
	c.Assert(err, IsNil)
	c.Assert(val, Equals, "ERROR_FOR_DIVISION_BY_ZERO,NO_AUTO_CREATE_USER,NO_ENGINE_SUBSTITUTION")

	c.Assert(sv.SetSessionFromHook(vars, val), IsNil) // sets to non-strict from above
	c.Assert(vars.StrictSQLMode, IsFalse)
	sqlMode, err = mysql.GetSQLMode(val)
	c.Assert(err, IsNil)
	c.Assert(vars.SQLMode, Equals, sqlMode)
}

func (*testSysVarSuite) TestMaxExecutionTime(c *C) {
	sv := GetSysVar(MaxExecutionTime)
	vars := NewSessionVars()

	val, err := sv.Validate(vars, "-10", ScopeSession)
	c.Assert(err, IsNil) // it has autoconvert out of range.
	c.Assert(val, Equals, "0")

	val, err = sv.Validate(vars, "99999", ScopeSession)
	c.Assert(err, IsNil) // it has autoconvert out of range.
	c.Assert(val, Equals, "99999")

	c.Assert(sv.SetSessionFromHook(vars, "99999"), IsNil) // sets
	c.Assert(vars.MaxExecutionTime, Equals, uint64(99999))
}

func (*testSysVarSuite) TestCollationServer(c *C) {
	sv := GetSysVar(CollationServer)
	vars := NewSessionVars()

	val, err := sv.Validate(vars, "LATIN1_bin", ScopeSession)
	c.Assert(err, IsNil)
	c.Assert(val, Equals, "latin1_bin") // test normalization

	_, err = sv.Validate(vars, "BOGUSCOLLation", ScopeSession)
	c.Assert(err.Error(), Equals, "[ddl:1273]Unknown collation: 'BOGUSCOLLation'")

	c.Assert(sv.SetSessionFromHook(vars, "latin1_bin"), IsNil)
	c.Assert(vars.systems[CharacterSetServer], Equals, "latin1") // check it also changes charset.

	c.Assert(sv.SetSessionFromHook(vars, "utf8mb4_bin"), IsNil)
	c.Assert(vars.systems[CharacterSetServer], Equals, "utf8mb4") // check it also changes charset.
=======
func (*testSysVarSuite) TestSynonyms(c *C) {
	sysVar := GetSysVar(TxnIsolation)
	c.Assert(sysVar, NotNil)

	vars := NewSessionVars()

	// It does not permit SERIALIZABLE by default.
	_, err := sysVar.Validate(vars, "SERIALIZABLE", ScopeSession)
	c.Assert(err, NotNil)
	c.Assert(err.Error(), Equals, "[variable:8048]The isolation level 'SERIALIZABLE' is not supported. Set tidb_skip_isolation_level_check=1 to skip this error")

	// Enable Skip isolation check
	c.Assert(GetSysVar(TiDBSkipIsolationLevelCheck).SetSessionFromHook(vars, "ON"), IsNil)

	// Serializable is now permitted.
	_, err = sysVar.Validate(vars, "SERIALIZABLE", ScopeSession)
	c.Assert(err, IsNil)

	// Currently TiDB returns a warning because of SERIALIZABLE, but in future
	// it may also return a warning because TxnIsolation is deprecated.

	warn := vars.StmtCtx.GetWarnings()[0].Err
	c.Assert(warn.Error(), Equals, "[variable:8048]The isolation level 'SERIALIZABLE' is not supported. Set tidb_skip_isolation_level_check=1 to skip this error")

	c.Assert(sysVar.SetSessionFromHook(vars, "SERIALIZABLE"), IsNil)

	// When we set TxnIsolation, it also updates TransactionIsolation.
	c.Assert(vars.systems[TxnIsolation], Equals, "SERIALIZABLE")
	c.Assert(vars.systems[TransactionIsolation], Equals, vars.systems[TxnIsolation])
}

func (*testSysVarSuite) TestDeprecation(c *C) {
	sysVar := GetSysVar(TiDBIndexLookupConcurrency)
	c.Assert(sysVar, NotNil)

	vars := NewSessionVars()

	_, err := sysVar.Validate(vars, "1234", ScopeSession)
	c.Assert(err, IsNil)

	// There was no error but there is a deprecation warning.
	warn := vars.StmtCtx.GetWarnings()[0].Err
	c.Assert(warn.Error(), Equals, "[variable:1287]'tidb_index_lookup_concurrency' is deprecated and will be removed in a future release. Please use tidb_executor_concurrency instead")
}

func (*testSysVarSuite) TestScope(c *C) {
	sv := SysVar{Scope: ScopeGlobal | ScopeSession, Name: "mynewsysvar", Value: On, Type: TypeEnum, PossibleValues: []string{"OFF", "ON", "AUTO"}}
	c.Assert(sv.HasSessionScope(), IsTrue)
	c.Assert(sv.HasGlobalScope(), IsTrue)

	sv = SysVar{Scope: ScopeGlobal, Name: "mynewsysvar", Value: On, Type: TypeEnum, PossibleValues: []string{"OFF", "ON", "AUTO"}}
	c.Assert(sv.HasSessionScope(), IsFalse)
	c.Assert(sv.HasGlobalScope(), IsTrue)

	sv = SysVar{Scope: ScopeNone, Name: "mynewsysvar", Value: On, Type: TypeEnum, PossibleValues: []string{"OFF", "ON", "AUTO"}}
	c.Assert(sv.HasSessionScope(), IsFalse)
	c.Assert(sv.HasGlobalScope(), IsFalse)
>>>>>>> 075df515
}<|MERGE_RESOLUTION|>--- conflicted
+++ resolved
@@ -170,7 +170,65 @@
 	c.Assert(val, Equals, "AUTO")
 }
 
-<<<<<<< HEAD
+func (*testSysVarSuite) TestSynonyms(c *C) {
+	sysVar := GetSysVar(TxnIsolation)
+	c.Assert(sysVar, NotNil)
+
+	vars := NewSessionVars()
+
+	// It does not permit SERIALIZABLE by default.
+	_, err := sysVar.Validate(vars, "SERIALIZABLE", ScopeSession)
+	c.Assert(err, NotNil)
+	c.Assert(err.Error(), Equals, "[variable:8048]The isolation level 'SERIALIZABLE' is not supported. Set tidb_skip_isolation_level_check=1 to skip this error")
+
+	// Enable Skip isolation check
+	c.Assert(GetSysVar(TiDBSkipIsolationLevelCheck).SetSessionFromHook(vars, "ON"), IsNil)
+
+	// Serializable is now permitted.
+	_, err = sysVar.Validate(vars, "SERIALIZABLE", ScopeSession)
+	c.Assert(err, IsNil)
+
+	// Currently TiDB returns a warning because of SERIALIZABLE, but in future
+	// it may also return a warning because TxnIsolation is deprecated.
+
+	warn := vars.StmtCtx.GetWarnings()[0].Err
+	c.Assert(warn.Error(), Equals, "[variable:8048]The isolation level 'SERIALIZABLE' is not supported. Set tidb_skip_isolation_level_check=1 to skip this error")
+
+	c.Assert(sysVar.SetSessionFromHook(vars, "SERIALIZABLE"), IsNil)
+
+	// When we set TxnIsolation, it also updates TransactionIsolation.
+	c.Assert(vars.systems[TxnIsolation], Equals, "SERIALIZABLE")
+	c.Assert(vars.systems[TransactionIsolation], Equals, vars.systems[TxnIsolation])
+}
+
+func (*testSysVarSuite) TestDeprecation(c *C) {
+	sysVar := GetSysVar(TiDBIndexLookupConcurrency)
+	c.Assert(sysVar, NotNil)
+
+	vars := NewSessionVars()
+
+	_, err := sysVar.Validate(vars, "1234", ScopeSession)
+	c.Assert(err, IsNil)
+
+	// There was no error but there is a deprecation warning.
+	warn := vars.StmtCtx.GetWarnings()[0].Err
+	c.Assert(warn.Error(), Equals, "[variable:1287]'tidb_index_lookup_concurrency' is deprecated and will be removed in a future release. Please use tidb_executor_concurrency instead")
+}
+
+func (*testSysVarSuite) TestScope(c *C) {
+	sv := SysVar{Scope: ScopeGlobal | ScopeSession, Name: "mynewsysvar", Value: On, Type: TypeEnum, PossibleValues: []string{"OFF", "ON", "AUTO"}}
+	c.Assert(sv.HasSessionScope(), IsTrue)
+	c.Assert(sv.HasGlobalScope(), IsTrue)
+
+	sv = SysVar{Scope: ScopeGlobal, Name: "mynewsysvar", Value: On, Type: TypeEnum, PossibleValues: []string{"OFF", "ON", "AUTO"}}
+	c.Assert(sv.HasSessionScope(), IsFalse)
+	c.Assert(sv.HasGlobalScope(), IsTrue)
+
+	sv = SysVar{Scope: ScopeNone, Name: "mynewsysvar", Value: On, Type: TypeEnum, PossibleValues: []string{"OFF", "ON", "AUTO"}}
+	c.Assert(sv.HasSessionScope(), IsFalse)
+	c.Assert(sv.HasGlobalScope(), IsFalse)
+}
+
 func (*testSysVarSuite) TestBuiltInCase(c *C) {
 	// All Sysvars should have lower case names.
 	// This tests builtins.
@@ -259,63 +317,4 @@
 
 	c.Assert(sv.SetSessionFromHook(vars, "utf8mb4_bin"), IsNil)
 	c.Assert(vars.systems[CharacterSetServer], Equals, "utf8mb4") // check it also changes charset.
-=======
-func (*testSysVarSuite) TestSynonyms(c *C) {
-	sysVar := GetSysVar(TxnIsolation)
-	c.Assert(sysVar, NotNil)
-
-	vars := NewSessionVars()
-
-	// It does not permit SERIALIZABLE by default.
-	_, err := sysVar.Validate(vars, "SERIALIZABLE", ScopeSession)
-	c.Assert(err, NotNil)
-	c.Assert(err.Error(), Equals, "[variable:8048]The isolation level 'SERIALIZABLE' is not supported. Set tidb_skip_isolation_level_check=1 to skip this error")
-
-	// Enable Skip isolation check
-	c.Assert(GetSysVar(TiDBSkipIsolationLevelCheck).SetSessionFromHook(vars, "ON"), IsNil)
-
-	// Serializable is now permitted.
-	_, err = sysVar.Validate(vars, "SERIALIZABLE", ScopeSession)
-	c.Assert(err, IsNil)
-
-	// Currently TiDB returns a warning because of SERIALIZABLE, but in future
-	// it may also return a warning because TxnIsolation is deprecated.
-
-	warn := vars.StmtCtx.GetWarnings()[0].Err
-	c.Assert(warn.Error(), Equals, "[variable:8048]The isolation level 'SERIALIZABLE' is not supported. Set tidb_skip_isolation_level_check=1 to skip this error")
-
-	c.Assert(sysVar.SetSessionFromHook(vars, "SERIALIZABLE"), IsNil)
-
-	// When we set TxnIsolation, it also updates TransactionIsolation.
-	c.Assert(vars.systems[TxnIsolation], Equals, "SERIALIZABLE")
-	c.Assert(vars.systems[TransactionIsolation], Equals, vars.systems[TxnIsolation])
-}
-
-func (*testSysVarSuite) TestDeprecation(c *C) {
-	sysVar := GetSysVar(TiDBIndexLookupConcurrency)
-	c.Assert(sysVar, NotNil)
-
-	vars := NewSessionVars()
-
-	_, err := sysVar.Validate(vars, "1234", ScopeSession)
-	c.Assert(err, IsNil)
-
-	// There was no error but there is a deprecation warning.
-	warn := vars.StmtCtx.GetWarnings()[0].Err
-	c.Assert(warn.Error(), Equals, "[variable:1287]'tidb_index_lookup_concurrency' is deprecated and will be removed in a future release. Please use tidb_executor_concurrency instead")
-}
-
-func (*testSysVarSuite) TestScope(c *C) {
-	sv := SysVar{Scope: ScopeGlobal | ScopeSession, Name: "mynewsysvar", Value: On, Type: TypeEnum, PossibleValues: []string{"OFF", "ON", "AUTO"}}
-	c.Assert(sv.HasSessionScope(), IsTrue)
-	c.Assert(sv.HasGlobalScope(), IsTrue)
-
-	sv = SysVar{Scope: ScopeGlobal, Name: "mynewsysvar", Value: On, Type: TypeEnum, PossibleValues: []string{"OFF", "ON", "AUTO"}}
-	c.Assert(sv.HasSessionScope(), IsFalse)
-	c.Assert(sv.HasGlobalScope(), IsTrue)
-
-	sv = SysVar{Scope: ScopeNone, Name: "mynewsysvar", Value: On, Type: TypeEnum, PossibleValues: []string{"OFF", "ON", "AUTO"}}
-	c.Assert(sv.HasSessionScope(), IsFalse)
-	c.Assert(sv.HasGlobalScope(), IsFalse)
->>>>>>> 075df515
 }