--- conflicted
+++ resolved
@@ -17,11 +17,8 @@
 import (
 	"encoding/json"
 	"fmt"
-<<<<<<< HEAD
+	"math"
 	"os"
-=======
-	"math"
->>>>>>> 51a6684f
 	"strconv"
 	"sync/atomic"
 	"testing"
@@ -49,7 +46,7 @@
 
 func TestTmpDir(t *testing.T) {
 	sv := GetSysVar(TmpDir)
-	vars := NewSessionVars()
+	vars := NewSessionVars(nil)
 
 	val, err := sv.Validate(vars, os.TempDir(), ScopeInstance)
 	require.NoError(t, err)
