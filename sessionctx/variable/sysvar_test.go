--- conflicted
+++ resolved
@@ -434,25 +434,6 @@
 	}
 }
 
-<<<<<<< HEAD
-=======
-func (*testSysVarSuite) TestGetScopeNoneSystemVar(c *C) {
-	val, ok, err := GetScopeNoneSystemVar(Port)
-	c.Assert(err, IsNil)
-	c.Assert(ok, IsTrue)
-	c.Assert(val, Equals, "4000")
-
-	val, ok, err = GetScopeNoneSystemVar("nonsensevar")
-	c.Assert(err.Error(), Equals, "[variable:1193]Unknown system variable 'nonsensevar'")
-	c.Assert(ok, IsFalse)
-	c.Assert(val, Equals, "")
-
-	val, ok, err = GetScopeNoneSystemVar(CharacterSetClient)
-	c.Assert(err, IsNil)
-	c.Assert(ok, IsFalse)
-	c.Assert(val, Equals, "")
-}
-
 func (*testSysVarSuite) TestSkipInit(c *C) {
 	sv := SysVar{Scope: ScopeGlobal, Name: "skipinit1", Value: On, Type: TypeBool}
 	c.Assert(sv.SkipInit(), IsTrue)
@@ -467,7 +448,6 @@
 	c.Assert(sv.SkipInit(), IsTrue)
 }
 
->>>>>>> 375e438b
 func (*testSysVarSuite) TestInstanceScopedVars(c *C) {
 	// This tests instance scoped variables through GetSessionOrGlobalSystemVar().
 	// Eventually these should be changed to use getters so that the switch
