--- conflicted
+++ resolved
@@ -671,7 +671,6 @@
 	require.Equal(t, val, "0")
 }
 
-<<<<<<< HEAD
 func TestSetTIDBDistributeReorg(t *testing.T) {
 	vars := NewSessionVars()
 	mock := NewMockGlobalAccessor4Tests()
@@ -696,7 +695,8 @@
 	val, err = mock.GetGlobalSysVar(TiDBDDLEnableDistributeReorg)
 	require.NoError(t, err)
 	require.Equal(t, Off, val)
-=======
+}
+
 func TestDefaultPartitionPruneMode(t *testing.T) {
 	vars := NewSessionVars(nil)
 	mock := NewMockGlobalAccessor4Tests()
@@ -706,7 +706,6 @@
 	require.NoError(t, err)
 	require.Equal(t, "dynamic", val)
 	require.Equal(t, "dynamic", DefTiDBPartitionPruneMode)
->>>>>>> 3c1d77cb
 }
 
 func TestSetTIDBFastDDL(t *testing.T) {
