--- conflicted
+++ resolved
@@ -651,8 +651,7 @@
 	sv := GetSysVar(SecureAuth)
 	vars := NewSessionVars()
 	val := sv.ValidateWithRelaxedValidation(vars, "1", ScopeGlobal)
-<<<<<<< HEAD
-	c.Assert(val, Equals, "ON")
+	require.Equal(t, "ON", val)
 }
 
 func TestTiDBReplicaRead(t *testing.T) {
@@ -661,7 +660,4 @@
 	val, err := sv.Validate(vars, "follower", ScopeGlobal)
 	require.Equal(t, val, "follower")
 	require.NoError(t, err)
-=======
-	require.Equal(t, "ON", val)
->>>>>>> 7dbf7b31
 }