// Copyright 2015 PingCAP, Inc.
//
// Licensed under the Apache License, Version 2.0 (the "License");
// you may not use this file except in compliance with the License.
// You may obtain a copy of the License at
//
//     http://www.apache.org/licenses/LICENSE-2.0
//
// Unless required by applicable law or agreed to in writing, software
// distributed under the License is distributed on an "AS IS" BASIS,
// WITHOUT WARRANTIES OR CONDITIONS OF ANY KIND, either express or implied.
// See the License for the specific language governing permissions and
// limitations under the License.

package variable

import (
	"context"
	"encoding/json"
	"fmt"
	"math"
	"net/http"
	"net/http/httptest"
	"strconv"
	"strings"
	"sync/atomic"
	"testing"
	"time"

	"github.com/pingcap/failpoint"
	"github.com/pingcap/tidb/config"
	"github.com/pingcap/tidb/parser/mysql"
	"github.com/pingcap/tidb/parser/terror"
	"github.com/pingcap/tidb/util/gctuner"
	"github.com/pingcap/tidb/util/memory"
	"github.com/pingcap/tidb/util/timeutil"
	"github.com/stretchr/testify/require"
)

func TestSQLSelectLimit(t *testing.T) {
	sv := GetSysVar(SQLSelectLimit)
	vars := NewSessionVars(nil)
	val, err := sv.Validate(vars, "-10", ScopeSession)
	require.NoError(t, err) // it has autoconvert out of range.
	require.Equal(t, "0", val)

	val, err = sv.Validate(vars, "9999", ScopeSession)
	require.NoError(t, err)
	require.Equal(t, "9999", val)

	require.Nil(t, sv.SetSessionFromHook(vars, "9999")) // sets
	require.Equal(t, uint64(9999), vars.SelectLimit)
}

func TestSQLModeVar(t *testing.T) {
	sv := GetSysVar(SQLModeVar)
	vars := NewSessionVars(nil)
	val, err := sv.Validate(vars, "strict_trans_tabLES  ", ScopeSession)
	require.NoError(t, err)
	require.Equal(t, "STRICT_TRANS_TABLES", val)

	_, err = sv.Validate(vars, "strict_trans_tabLES,nonsense_option", ScopeSession)
	require.Equal(t, "ERROR 1231 (42000): Variable 'sql_mode' can't be set to the value of 'NONSENSE_OPTION'", err.Error())

	val, err = sv.Validate(vars, "ONLY_FULL_GROUP_BY,STRICT_TRANS_TABLES,NO_ZERO_IN_DATE,NO_ZERO_DATE,ERROR_FOR_DIVISION_BY_ZERO,NO_AUTO_CREATE_USER,NO_ENGINE_SUBSTITUTION", ScopeSession)
	require.NoError(t, err)
	require.Equal(t, "ONLY_FULL_GROUP_BY,STRICT_TRANS_TABLES,NO_ZERO_IN_DATE,NO_ZERO_DATE,ERROR_FOR_DIVISION_BY_ZERO,NO_AUTO_CREATE_USER,NO_ENGINE_SUBSTITUTION", val)

	require.Nil(t, sv.SetSessionFromHook(vars, val)) // sets to strict from above
	require.True(t, vars.StrictSQLMode)

	sqlMode, err := mysql.GetSQLMode(val)
	require.NoError(t, err)
	require.Equal(t, sqlMode, vars.SQLMode)

	// Set it to non strict.
	val, err = sv.Validate(vars, "ERROR_FOR_DIVISION_BY_ZERO,NO_AUTO_CREATE_USER,NO_ENGINE_SUBSTITUTION", ScopeSession)
	require.NoError(t, err)
	require.Equal(t, "ERROR_FOR_DIVISION_BY_ZERO,NO_AUTO_CREATE_USER,NO_ENGINE_SUBSTITUTION", val)

	require.Nil(t, sv.SetSessionFromHook(vars, val)) // sets to non-strict from above
	require.False(t, vars.StrictSQLMode)
	sqlMode, err = mysql.GetSQLMode(val)
	require.NoError(t, err)
	require.Equal(t, sqlMode, vars.SQLMode)
}

func TestMaxExecutionTime(t *testing.T) {
	sv := GetSysVar(MaxExecutionTime)
	vars := NewSessionVars(nil)

	val, err := sv.Validate(vars, "-10", ScopeSession)
	require.NoError(t, err) // it has autoconvert out of range.
	require.Equal(t, "0", val)

	val, err = sv.Validate(vars, "99999", ScopeSession)
	require.NoError(t, err) // it has autoconvert out of range.
	require.Equal(t, "99999", val)

	require.Nil(t, sv.SetSessionFromHook(vars, "99999")) // sets
	require.Equal(t, uint64(99999), vars.MaxExecutionTime)
}

func TestTiFlashMaxBytes(t *testing.T) {
	varNames := []string{TiDBMaxBytesBeforeTiFlashExternalJoin, TiDBMaxBytesBeforeTiFlashExternalGroupBy, TiDBMaxBytesBeforeTiFlashExternalSort}
	for index, varName := range varNames {
		sv := GetSysVar(varName)
		vars := NewSessionVars(nil)
		val, err := sv.Validate(vars, "-10", ScopeSession)
		require.NoError(t, err) // it has autoconvert out of range.
		require.Equal(t, "-1", val)
		val, err = sv.Validate(vars, "-10", ScopeGlobal)
		require.NoError(t, err) // it has autoconvert out of range.
		require.Equal(t, "-1", val)
		val, err = sv.Validate(vars, "100", ScopeSession)
		require.NoError(t, err)
		require.Equal(t, "100", val)

		_, err = sv.Validate(vars, strconv.FormatUint(uint64(math.MaxInt64)+1, 10), ScopeSession)
		// can not autoconvert because the input is out of the range of Int64
		require.Error(t, err)

		require.Nil(t, sv.SetSessionFromHook(vars, "10000")) // sets
		switch index {
		case 0:
			require.Equal(t, int64(10000), vars.TiFlashMaxBytesBeforeExternalJoin)
		case 1:
			require.Equal(t, int64(10000), vars.TiFlashMaxBytesBeforeExternalGroupBy)
		case 2:
			require.Equal(t, int64(10000), vars.TiFlashMaxBytesBeforeExternalSort)
		}
	}
}

func TestTiFlashMemQuotaQueryPerNode(t *testing.T) {
	// test TiFlash query memory threshold
	sv := GetSysVar(TiFlashMemQuotaQueryPerNode)
	vars := NewSessionVars(nil)
	val, err := sv.Validate(vars, "-10", ScopeSession)
	require.NoError(t, err) // it has been auto converted if out of range
	require.Equal(t, "-1", val)
	val, err = sv.Validate(vars, "-10", ScopeGlobal)
	require.NoError(t, err) // it has been auto converted if out of range
	require.Equal(t, "-1", val)
	val, err = sv.Validate(vars, "100", ScopeSession)
	require.NoError(t, err)
	require.Equal(t, "100", val)
	_, err = sv.Validate(vars, strconv.FormatUint(uint64(math.MaxInt64)+1, 10), ScopeSession)
	// can not autoconvert because the input is out of the range of Int64
	require.Error(t, err)
	require.Nil(t, sv.SetSessionFromHook(vars, "10000")) // sets
	require.Equal(t, int64(10000), vars.TiFlashMaxQueryMemoryPerNode)
}

func TestTiFlashQuerySpillRatio(t *testing.T) {
	// test TiFlash auto spill ratio
	sv := GetSysVar(TiFlashQuerySpillRatio)
	vars := NewSessionVars(nil)
	val, err := sv.Validate(vars, "-10", ScopeSession)
	require.NoError(t, err) // it has been auto converted if out of range
	require.Equal(t, "0", val)
	val, err = sv.Validate(vars, "-10", ScopeGlobal)
	require.NoError(t, err) // it has been auto converted if out of range
	require.Equal(t, "0", val)
	_, err = sv.Validate(vars, "100", ScopeSession)
	require.Error(t, err)
	_, err = sv.Validate(vars, "0.9", ScopeSession)
	require.Error(t, err)
	val, err = sv.Validate(vars, "0.85", ScopeSession)
	require.NoError(t, err)
	require.Equal(t, "0.85", val)
	require.Nil(t, sv.SetSessionFromHook(vars, "0.75")) // sets
	require.Equal(t, 0.75, vars.TiFlashQuerySpillRatio)
}

func TestCollationServer(t *testing.T) {
	sv := GetSysVar(CollationServer)
	vars := NewSessionVars(nil)

	val, err := sv.Validate(vars, "LATIN1_bin", ScopeSession)
	require.NoError(t, err)
	require.Equal(t, "latin1_bin", val) // test normalization

	_, err = sv.Validate(vars, "BOGUSCOLLation", ScopeSession)
	require.Equal(t, "[ddl:1273]Unknown collation: 'BOGUSCOLLation'", err.Error())

	require.Nil(t, sv.SetSessionFromHook(vars, "latin1_bin"))
	require.Equal(t, "latin1", vars.systems[CharacterSetServer]) // check it also changes charset.

	require.Nil(t, sv.SetSessionFromHook(vars, "utf8mb4_bin"))
	require.Equal(t, "utf8mb4", vars.systems[CharacterSetServer]) // check it also changes charset.
}

func TestDefaultCollationForUTF8MB4(t *testing.T) {
	sv := GetSysVar(DefaultCollationForUTF8MB4)
	vars := NewSessionVars(nil)

	// test normalization
	val, err := sv.Validate(vars, "utf8mb4_BIN", ScopeSession)
	require.NoError(t, err)
	require.Equal(t, "utf8mb4_bin", val)
	warn := vars.StmtCtx.GetWarnings()[0].Err
	require.Equal(t, "[variable:1681]Updating 'default_collation_for_utf8mb4' is deprecated. It will be made read-only in a future release.", warn.Error())
	val, err = sv.Validate(vars, "utf8mb4_GENeral_CI", ScopeGlobal)
	require.NoError(t, err)
	require.Equal(t, "utf8mb4_general_ci", val)
	warn = vars.StmtCtx.GetWarnings()[0].Err
	require.Equal(t, "[variable:1681]Updating 'default_collation_for_utf8mb4' is deprecated. It will be made read-only in a future release.", warn.Error())
	val, err = sv.Validate(vars, "utf8mb4_0900_AI_CI", ScopeSession)
	require.NoError(t, err)
	require.Equal(t, "utf8mb4_0900_ai_ci", val)
	warn = vars.StmtCtx.GetWarnings()[0].Err
	require.Equal(t, "[variable:1681]Updating 'default_collation_for_utf8mb4' is deprecated. It will be made read-only in a future release.", warn.Error())
	// test set variable failed
	_, err = sv.Validate(vars, "LATIN1_bin", ScopeSession)
	require.EqualError(t, err, ErrInvalidDefaultUTF8MB4Collation.GenWithStackByArgs("latin1_bin").Error())
}

func TestTimeZone(t *testing.T) {
	sv := GetSysVar(TimeZone)
	vars := NewSessionVars(nil)

	// TiDB uses the Golang TZ library, so TZs are case-sensitive.
	// Unfortunately this is not strictly MySQL compatible. i.e.
	// This should not fail:
	// val, err := sv.Validate(vars, "America/EDMONTON", ScopeSession)
	// See: https://github.com/pingcap/tidb/issues/8087

	val, err := sv.Validate(vars, "America/Edmonton", ScopeSession)
	require.NoError(t, err)
	require.Equal(t, "America/Edmonton", val)

	val, err = sv.Validate(vars, "+10:00", ScopeSession)
	require.NoError(t, err)
	require.Equal(t, "+10:00", val)

	val, err = sv.Validate(vars, "UTC", ScopeSession)
	require.NoError(t, err)
	require.Equal(t, "UTC", val)

	val, err = sv.Validate(vars, "+00:00", ScopeSession)
	require.NoError(t, err)
	require.Equal(t, "+00:00", val)

	require.Nil(t, sv.SetSessionFromHook(vars, "UTC")) // sets
	tz, err := timeutil.ParseTimeZone("UTC")
	require.NoError(t, err)
	require.Equal(t, tz, vars.TimeZone)
}

func TestTxnIsolation(t *testing.T) {
	sv := GetSysVar(TxnIsolation)
	vars := NewSessionVars(nil)

	_, err := sv.Validate(vars, "on", ScopeSession)
	require.Equal(t, "[variable:1231]Variable 'tx_isolation' can't be set to the value of 'on'", err.Error())

	val, err := sv.Validate(vars, "read-COMMitted", ScopeSession)
	require.NoError(t, err)
	require.Equal(t, "READ-COMMITTED", val)

	_, err = sv.Validate(vars, "Serializable", ScopeSession)
	require.Equal(t, "[variable:8048]The isolation level 'SERIALIZABLE' is not supported. Set tidb_skip_isolation_level_check=1 to skip this error", err.Error())

	_, err = sv.Validate(vars, "read-uncommitted", ScopeSession)
	require.Equal(t, "[variable:8048]The isolation level 'READ-UNCOMMITTED' is not supported. Set tidb_skip_isolation_level_check=1 to skip this error", err.Error())

	// Enable global skip isolation check doesn't affect current session
	require.Nil(t, GetSysVar(TiDBSkipIsolationLevelCheck).SetGlobalFromHook(context.Background(), vars, "ON", true))
	_, err = sv.Validate(vars, "Serializable", ScopeSession)
	require.Equal(t, "[variable:8048]The isolation level 'SERIALIZABLE' is not supported. Set tidb_skip_isolation_level_check=1 to skip this error", err.Error())

	// Enable session skip isolation check
	require.Nil(t, GetSysVar(TiDBSkipIsolationLevelCheck).SetSessionFromHook(vars, "ON"))

	val, err = sv.Validate(vars, "Serializable", ScopeSession)
	require.NoError(t, err)
	require.Equal(t, "SERIALIZABLE", val)

	// Init TiDBSkipIsolationLevelCheck like what loadCommonGlobalVariables does
	vars = NewSessionVars(nil)
	require.NoError(t, vars.SetSystemVarWithRelaxedValidation(TiDBSkipIsolationLevelCheck, "1"))
	val, err = sv.Validate(vars, "Serializable", ScopeSession)
	require.NoError(t, err)
	require.Equal(t, "SERIALIZABLE", val)
}

func TestTiDBMultiStatementMode(t *testing.T) {
	sv := GetSysVar(TiDBMultiStatementMode)
	vars := NewSessionVars(nil)

	val, err := sv.Validate(vars, "on", ScopeSession)
	require.NoError(t, err)
	require.Equal(t, "ON", val)
	require.Nil(t, sv.SetSessionFromHook(vars, val))
	require.Equal(t, 1, vars.MultiStatementMode)

	val, err = sv.Validate(vars, "0", ScopeSession)
	require.NoError(t, err)
	require.Equal(t, "OFF", val)
	require.Nil(t, sv.SetSessionFromHook(vars, val))
	require.Equal(t, 0, vars.MultiStatementMode)

	val, err = sv.Validate(vars, "Warn", ScopeSession)
	require.NoError(t, err)
	require.Equal(t, "WARN", val)
	require.Nil(t, sv.SetSessionFromHook(vars, val))
	require.Equal(t, 2, vars.MultiStatementMode)
}

func TestReadOnlyNoop(t *testing.T) {
	vars := NewSessionVars(nil)
	mock := NewMockGlobalAccessor4Tests()
	mock.SessionVars = vars
	vars.GlobalVarsAccessor = mock
	noopFuncs := GetSysVar(TiDBEnableNoopFuncs)

	// For session scope
	for _, name := range []string{TxReadOnly, TransactionReadOnly} {
		sv := GetSysVar(name)
		val, err := sv.Validate(vars, "on", ScopeSession)
		require.Equal(t, "[variable:1235]function READ ONLY has only noop implementation in tidb now, use tidb_enable_noop_functions to enable these functions", err.Error())
		require.Equal(t, "OFF", val)

		require.NoError(t, noopFuncs.SetSessionFromHook(vars, "ON"))
		_, err = sv.Validate(vars, "on", ScopeSession)
		require.NoError(t, err)
		require.NoError(t, noopFuncs.SetSessionFromHook(vars, "OFF")) // restore default.
	}

	// For global scope
	for _, name := range []string{TxReadOnly, TransactionReadOnly, OfflineMode, SuperReadOnly, ReadOnly} {
		sv := GetSysVar(name)
		val, err := sv.Validate(vars, "on", ScopeGlobal)
		if name == OfflineMode {
			require.Equal(t, "[variable:1235]function OFFLINE MODE has only noop implementation in tidb now, use tidb_enable_noop_functions to enable these functions", err.Error())
		} else {
			require.Equal(t, "[variable:1235]function READ ONLY has only noop implementation in tidb now, use tidb_enable_noop_functions to enable these functions", err.Error())
		}
		require.Equal(t, "OFF", val)
		require.NoError(t, vars.GlobalVarsAccessor.SetGlobalSysVar(context.Background(), TiDBEnableNoopFuncs, "ON"))
		_, err = sv.Validate(vars, "on", ScopeGlobal)
		require.NoError(t, err)
		require.NoError(t, vars.GlobalVarsAccessor.SetGlobalSysVar(context.Background(), TiDBEnableNoopFuncs, "OFF"))
	}
}

func TestSkipInit(t *testing.T) {
	sv := SysVar{Scope: ScopeGlobal, Name: "skipinit1", Value: On, Type: TypeBool}
	require.True(t, sv.SkipInit())

	sv = SysVar{Scope: ScopeGlobal | ScopeSession, Name: "skipinit1", Value: On, Type: TypeBool}
	require.False(t, sv.SkipInit())

	sv = SysVar{Scope: ScopeSession, Name: "skipinit1", Value: On, Type: TypeBool}
	require.False(t, sv.SkipInit())

	sv = SysVar{Scope: ScopeSession, Name: "skipinit1", Value: On, Type: TypeBool, skipInit: true}
	require.True(t, sv.SkipInit())
}

func TestSessionGetterFuncs(t *testing.T) {
	vars := NewSessionVars(nil)
	val, err := vars.GetSessionOrGlobalSystemVar(context.Background(), TiDBCurrentTS)
	require.NoError(t, err)
	require.Equal(t, fmt.Sprintf("%d", vars.TxnCtx.StartTS), val)

	val, err = vars.GetSessionOrGlobalSystemVar(context.Background(), TiDBLastTxnInfo)
	require.NoError(t, err)
	require.Equal(t, vars.LastTxnInfo, val)

	val, err = vars.GetSessionOrGlobalSystemVar(context.Background(), TiDBLastQueryInfo)
	require.NoError(t, err)
	info, err := json.Marshal(vars.LastQueryInfo)
	require.NoError(t, err)
	require.Equal(t, string(info), val)

	val, err = vars.GetSessionOrGlobalSystemVar(context.Background(), TiDBFoundInPlanCache)
	require.NoError(t, err)
	require.Equal(t, BoolToOnOff(vars.PrevFoundInPlanCache), val)

	val, err = vars.GetSessionOrGlobalSystemVar(context.Background(), TiDBFoundInBinding)
	require.NoError(t, err)
	require.Equal(t, BoolToOnOff(vars.PrevFoundInBinding), val)

	val, err = vars.GetSessionOrGlobalSystemVar(context.Background(), TiDBTxnScope)
	require.NoError(t, err)
	require.Equal(t, vars.TxnScope.GetVarValue(), val)
}

func TestInstanceScopedVars(t *testing.T) {
	vars := NewSessionVars(nil)
	val, err := vars.GetSessionOrGlobalSystemVar(context.Background(), TiDBGeneralLog)
	require.NoError(t, err)
	require.Equal(t, BoolToOnOff(ProcessGeneralLog.Load()), val)

	val, err = vars.GetSessionOrGlobalSystemVar(context.Background(), TiDBPProfSQLCPU)
	require.NoError(t, err)
	expected := "0"
	if EnablePProfSQLCPU.Load() {
		expected = "1"
	}
	require.Equal(t, expected, val)

	val, err = vars.GetSessionOrGlobalSystemVar(context.Background(), TiDBExpensiveQueryTimeThreshold)
	require.NoError(t, err)
	require.Equal(t, fmt.Sprintf("%d", atomic.LoadUint64(&ExpensiveQueryTimeThreshold)), val)

	val, err = vars.GetSessionOrGlobalSystemVar(context.Background(), TiDBExpensiveTxnTimeThreshold)
	require.NoError(t, err)
	require.Equal(t, fmt.Sprintf("%d", atomic.LoadUint64(&ExpensiveTxnTimeThreshold)), val)

	val, err = vars.GetSessionOrGlobalSystemVar(context.Background(), TiDBMemoryUsageAlarmRatio)
	require.NoError(t, err)
	require.Equal(t, fmt.Sprintf("%g", MemoryUsageAlarmRatio.Load()), val)

	val, err = vars.GetSessionOrGlobalSystemVar(context.Background(), TiDBMemoryUsageAlarmKeepRecordNum)
	require.NoError(t, err)
	require.Equal(t, fmt.Sprintf("%d", MemoryUsageAlarmKeepRecordNum.Load()), val)

	val, err = vars.GetSessionOrGlobalSystemVar(context.Background(), TiDBForcePriority)
	require.NoError(t, err)
	require.Equal(t, mysql.Priority2Str[mysql.PriorityEnum(atomic.LoadInt32(&ForcePriority))], val)

	val, err = vars.GetSessionOrGlobalSystemVar(context.Background(), TiDBDDLSlowOprThreshold)
	require.NoError(t, err)
	require.Equal(t, strconv.FormatUint(uint64(atomic.LoadUint32(&DDLSlowOprThreshold)), 10), val)

	val, err = vars.GetSessionOrGlobalSystemVar(context.Background(), PluginDir)
	require.NoError(t, err)
	require.Equal(t, config.GetGlobalConfig().Instance.PluginDir, val)

	val, err = vars.GetSessionOrGlobalSystemVar(context.Background(), PluginLoad)
	require.NoError(t, err)
	require.Equal(t, config.GetGlobalConfig().Instance.PluginLoad, val)

	val, err = vars.GetSessionOrGlobalSystemVar(context.Background(), TiDBSlowLogThreshold)
	require.NoError(t, err)
	require.Equal(t, strconv.FormatUint(atomic.LoadUint64(&config.GetGlobalConfig().Instance.SlowThreshold), 10), val)

	val, err = vars.GetSessionOrGlobalSystemVar(context.Background(), TiDBRecordPlanInSlowLog)
	require.NoError(t, err)
	enabled := atomic.LoadUint32(&config.GetGlobalConfig().Instance.RecordPlanInSlowLog) == 1
	require.Equal(t, BoolToOnOff(enabled), val)

	val, err = vars.GetSessionOrGlobalSystemVar(context.Background(), TiDBEnableSlowLog)
	require.NoError(t, err)
	require.Equal(t, BoolToOnOff(config.GetGlobalConfig().Instance.EnableSlowLog.Load()), val)

	val, err = vars.GetSessionOrGlobalSystemVar(context.Background(), TiDBCheckMb4ValueInUTF8)
	require.NoError(t, err)
	require.Equal(t, BoolToOnOff(config.GetGlobalConfig().Instance.CheckMb4ValueInUTF8.Load()), val)

	val, err = vars.GetSessionOrGlobalSystemVar(context.Background(), TiDBEnableCollectExecutionInfo)
	require.NoError(t, err)
	require.Equal(t, BoolToOnOff(config.GetGlobalConfig().Instance.EnableCollectExecutionInfo.Load()), val)

	val, err = vars.GetSessionOrGlobalSystemVar(context.Background(), TiDBConfig)
	require.NoError(t, err)
	expected, err = config.GetJSONConfig()
	require.NoError(t, err)
	require.Equal(t, expected, val)

	val, err = vars.GetSessionOrGlobalSystemVar(context.Background(), TiDBLogFileMaxDays)
	require.NoError(t, err)
	require.Equal(t, fmt.Sprint(GlobalLogMaxDays.Load()), val)

	val, err = vars.GetSessionOrGlobalSystemVar(context.Background(), TiDBRCReadCheckTS)
	require.NoError(t, err)
	require.Equal(t, BoolToOnOff(EnableRCReadCheckTS.Load()), val)
}

func TestSecureAuth(t *testing.T) {
	sv := GetSysVar(SecureAuth)
	vars := NewSessionVars(nil)
	_, err := sv.Validate(vars, "OFF", ScopeGlobal)
	require.Equal(t, "[variable:1231]Variable 'secure_auth' can't be set to the value of 'OFF'", err.Error())
	val, err := sv.Validate(vars, "ON", ScopeGlobal)
	require.NoError(t, err)
	require.Equal(t, "ON", val)
}

func TestTiDBReplicaRead(t *testing.T) {
	sv := GetSysVar(TiDBReplicaRead)
	vars := NewSessionVars(nil)
	val, err := sv.Validate(vars, "follower", ScopeGlobal)
	require.Equal(t, val, "follower")
	require.NoError(t, err)
}

func TestSQLAutoIsNull(t *testing.T) {
	svSQL, svNoop := GetSysVar(SQLAutoIsNull), GetSysVar(TiDBEnableNoopFuncs)
	vars := NewSessionVars(nil)
	vars.GlobalVarsAccessor = NewMockGlobalAccessor4Tests()
	_, err := svSQL.Validate(vars, "ON", ScopeSession)
	require.True(t, terror.ErrorEqual(err, ErrFunctionsNoopImpl))
	// change tidb_enable_noop_functions to 1, it will success
	require.NoError(t, svNoop.SetSessionFromHook(vars, "ON"))
	_, err = svSQL.Validate(vars, "ON", ScopeSession)
	require.NoError(t, err)
	require.NoError(t, svSQL.SetSessionFromHook(vars, "ON"))
	res, ok := vars.GetSystemVar(SQLAutoIsNull)
	require.True(t, ok)
	require.Equal(t, "ON", res)
	// restore tidb_enable_noop_functions to 0 failed, as sql_auto_is_null is 1
	_, err = svNoop.Validate(vars, "OFF", ScopeSession)
	require.True(t, terror.ErrorEqual(err, errValueNotSupportedWhen))
	// after set sql_auto_is_null to 0, restore success
	require.NoError(t, svSQL.SetSessionFromHook(vars, "OFF"))
	require.NoError(t, svNoop.SetSessionFromHook(vars, "OFF"))

	// Only test validate as MockGlobalAccessor do not support SetGlobalSysVar
	_, err = svSQL.Validate(vars, "ON", ScopeGlobal)
	require.True(t, terror.ErrorEqual(err, ErrFunctionsNoopImpl))
}

func TestLastInsertID(t *testing.T) {
	vars := NewSessionVars(nil)
	val, err := vars.GetSessionOrGlobalSystemVar(context.Background(), LastInsertID)
	require.NoError(t, err)
	require.Equal(t, val, "0")

	vars.StmtCtx.PrevLastInsertID = 21
	val, err = vars.GetSessionOrGlobalSystemVar(context.Background(), LastInsertID)
	require.NoError(t, err)
	require.Equal(t, val, "21")

	vars.StmtCtx.PrevLastInsertID = 9223372036854775809
	val, err = vars.GetSessionOrGlobalSystemVar(context.Background(), LastInsertID)
	require.NoError(t, err)
	require.Equal(t, val, "9223372036854775809")

	f := GetSysVar("last_insert_id")
	d, valType, flag := f.GetNativeValType(val)
	require.Equal(t, valType, mysql.TypeLonglong)
	require.Equal(t, flag, mysql.BinaryFlag|mysql.UnsignedFlag)
	require.Equal(t, d.GetUint64(), uint64(9223372036854775809))
}

func TestTimestamp(t *testing.T) {
	vars := NewSessionVars(nil)
	val, err := vars.GetSessionOrGlobalSystemVar(context.Background(), Timestamp)
	require.NoError(t, err)
	require.NotEqual(t, "", val)

	vars.systems[Timestamp] = "10"
	val, err = vars.GetSessionOrGlobalSystemVar(context.Background(), Timestamp)
	require.NoError(t, err)
	require.Equal(t, "10", val)

	vars.systems[Timestamp] = "0" // set to default
	val, err = vars.GetSessionOrGlobalSystemVar(context.Background(), Timestamp)
	require.NoError(t, err)
	require.NotEqual(t, "", val)
	require.NotEqual(t, "10", val)

	// Test validating a value that less than the minimum one.
	sv := GetSysVar(Timestamp)
	_, err = sv.Validate(vars, "-5", ScopeSession)
	require.NoError(t, err)
	warn := vars.StmtCtx.GetWarnings()[0].Err
	require.Equal(t, "[variable:1292]Truncated incorrect timestamp value: '-5'", warn.Error())

	// Test validating values that larger than the maximum one.
	_, err = sv.Validate(vars, "3147483698", ScopeSession)
	require.Equal(t, "[variable:1231]Variable 'timestamp' can't be set to the value of '3147483698'", err.Error())

	_, err = sv.Validate(vars, "2147483648", ScopeSession)
	require.Equal(t, "[variable:1231]Variable 'timestamp' can't be set to the value of '2147483648'", err.Error())

	// Test validating the maximum value.
	_, err = sv.Validate(vars, "2147483647", ScopeSession)
	require.NoError(t, err)
}

func TestIdentity(t *testing.T) {
	vars := NewSessionVars(nil)
	val, err := vars.GetSessionOrGlobalSystemVar(context.Background(), Identity)
	require.NoError(t, err)
	require.Equal(t, val, "0")

	vars.StmtCtx.PrevLastInsertID = 21
	val, err = vars.GetSessionOrGlobalSystemVar(context.Background(), Identity)
	require.NoError(t, err)
	require.Equal(t, val, "21")
}

func TestLcTimeNamesReadOnly(t *testing.T) {
	sv := GetSysVar("lc_time_names")
	vars := NewSessionVars(nil)
	vars.GlobalVarsAccessor = NewMockGlobalAccessor4Tests()
	_, err := sv.Validate(vars, "newvalue", ScopeGlobal)
	require.Error(t, err)
}

func TestLcMessages(t *testing.T) {
	sv := GetSysVar("lc_messages")
	vars := NewSessionVars(nil)
	vars.GlobalVarsAccessor = NewMockGlobalAccessor4Tests()
	_, err := sv.Validate(vars, "zh_CN", ScopeGlobal)
	require.NoError(t, err)
	err = sv.SetSessionFromHook(vars, "zh_CN")
	require.NoError(t, err)
	val, err := vars.GetSessionOrGlobalSystemVar(context.Background(), "lc_messages")
	require.NoError(t, err)
	require.Equal(t, val, "zh_CN")
}

func TestDDLWorkers(t *testing.T) {
	svWorkerCount, svBatchSize := GetSysVar(TiDBDDLReorgWorkerCount), GetSysVar(TiDBDDLReorgBatchSize)
	vars := NewSessionVars(nil)
	vars.GlobalVarsAccessor = NewMockGlobalAccessor4Tests()

	val, err := svWorkerCount.Validate(vars, "-100", ScopeGlobal)
	require.NoError(t, err)
	require.Equal(t, val, "1") // converts it to min value
	val, err = svWorkerCount.Validate(vars, "1234", ScopeGlobal)
	require.NoError(t, err)
	require.Equal(t, val, "256") // converts it to max value
	val, err = svWorkerCount.Validate(vars, "100", ScopeGlobal)
	require.NoError(t, err)
	require.Equal(t, val, "100") // unchanged

	val, err = svBatchSize.Validate(vars, "10", ScopeGlobal)
	require.NoError(t, err)
	require.Equal(t, val, fmt.Sprint(MinDDLReorgBatchSize)) // converts it to min value
	val, err = svBatchSize.Validate(vars, "999999", ScopeGlobal)
	require.NoError(t, err)
	require.Equal(t, val, fmt.Sprint(MaxDDLReorgBatchSize)) // converts it to max value
	val, err = svBatchSize.Validate(vars, "100", ScopeGlobal)
	require.NoError(t, err)
	require.Equal(t, val, "100") // unchanged
}

func TestDefaultCharsetAndCollation(t *testing.T) {
	vars := NewSessionVars(nil)
	val, err := vars.GetSessionOrGlobalSystemVar(context.Background(), CharacterSetConnection)
	require.NoError(t, err)
	require.Equal(t, val, mysql.DefaultCharset)
	val, err = vars.GetSessionOrGlobalSystemVar(context.Background(), CollationConnection)
	require.NoError(t, err)
	require.Equal(t, val, mysql.DefaultCollationName)
}

func TestIndexMergeSwitcher(t *testing.T) {
	vars := NewSessionVars(nil)
	vars.GlobalVarsAccessor = NewMockGlobalAccessor4Tests()
	val, err := vars.GetSessionOrGlobalSystemVar(context.Background(), TiDBEnableIndexMerge)
	require.NoError(t, err)
	require.Equal(t, DefTiDBEnableIndexMerge, true)
	require.Equal(t, BoolToOnOff(DefTiDBEnableIndexMerge), val)
}

func TestNetBufferLength(t *testing.T) {
	netBufferLength := GetSysVar(NetBufferLength)
	vars := NewSessionVars(nil)
	vars.GlobalVarsAccessor = NewMockGlobalAccessor4Tests()

	val, err := netBufferLength.Validate(vars, "1", ScopeGlobal)
	require.NoError(t, err)
	require.Equal(t, "1024", val) // converts it to min value
	val, err = netBufferLength.Validate(vars, "10485760", ScopeGlobal)
	require.NoError(t, err)
	require.Equal(t, "1048576", val) // converts it to max value
	val, err = netBufferLength.Validate(vars, "524288", ScopeGlobal)
	require.NoError(t, err)
	require.Equal(t, "524288", val) // unchanged
}

func TestTiDBBatchPendingTiFlashCount(t *testing.T) {
	sv := GetSysVar(TiDBBatchPendingTiFlashCount)
	vars := NewSessionVars(nil)
	val, err := sv.Validate(vars, "-10", ScopeSession)
	require.NoError(t, err) // it has autoconvert out of range.
	require.Equal(t, "0", val)

	val, err = sv.Validate(vars, "9999", ScopeSession)
	require.NoError(t, err)
	require.Equal(t, "9999", val)

	_, err = sv.Validate(vars, "1.5", ScopeSession)
	require.Error(t, err)
	require.EqualError(t, err, "[variable:1232]Incorrect argument type to variable 'tidb_batch_pending_tiflash_count'")
}

func TestTiDBMemQuotaQuery(t *testing.T) {
	sv := GetSysVar(TiDBMemQuotaQuery)
	vars := NewSessionVars(nil)

	for _, scope := range []ScopeFlag{ScopeGlobal, ScopeSession} {
		newVal := 32 * 1024 * 1024
		val, err := sv.Validate(vars, fmt.Sprintf("%d", newVal), scope)
		require.Equal(t, val, "33554432")
		require.NoError(t, err)

		// min value out of range
		newVal = -2
		expected := -1
		val, err = sv.Validate(vars, fmt.Sprintf("%d", newVal), scope)
		// expected to truncate
		require.Equal(t, val, fmt.Sprintf("%d", expected))
		require.NoError(t, err)
	}
}

func TestTiDBQueryLogMaxLen(t *testing.T) {
	sv := GetSysVar(TiDBQueryLogMaxLen)
	vars := NewSessionVars(nil)

	newVal := 32 * 1024 * 1024
	val, err := sv.Validate(vars, fmt.Sprintf("%d", newVal), ScopeGlobal)
	require.Equal(t, val, "33554432")
	require.NoError(t, err)

	// out of range
	newVal = 1073741825
	expected := 1073741824
	val, err = sv.Validate(vars, fmt.Sprintf("%d", newVal), ScopeGlobal)
	// expected to truncate
	require.Equal(t, val, fmt.Sprintf("%d", expected))
	require.NoError(t, err)

	// min value out of range
	newVal = -2
	expected = 0
	val, err = sv.Validate(vars, fmt.Sprintf("%d", newVal), ScopeGlobal)
	// expected to set to min value
	require.Equal(t, val, fmt.Sprintf("%d", expected))
	require.NoError(t, err)
}

func TestTiDBCommitterConcurrency(t *testing.T) {
	sv := GetSysVar(TiDBCommitterConcurrency)
	vars := NewSessionVars(nil)

	newVal := 1024
	val, err := sv.Validate(vars, fmt.Sprintf("%d", newVal), ScopeGlobal)
	require.Equal(t, val, "1024")
	require.NoError(t, err)

	// out of range
	newVal = 10001
	expected := 10000
	val, err = sv.Validate(vars, fmt.Sprintf("%d", newVal), ScopeGlobal)
	// expected to truncate
	require.Equal(t, val, fmt.Sprintf("%d", expected))
	require.NoError(t, err)

	// min value out of range
	newVal = 0
	expected = 1
	val, err = sv.Validate(vars, fmt.Sprintf("%d", newVal), ScopeGlobal)
	// expected to set to min value
	require.Equal(t, val, fmt.Sprintf("%d", expected))
	require.NoError(t, err)
}

func TestTiDBDDLFlashbackConcurrency(t *testing.T) {
	sv := GetSysVar(TiDBDDLFlashbackConcurrency)
	vars := NewSessionVars(nil)

	newVal := 128
	val, err := sv.Validate(vars, fmt.Sprintf("%d", newVal), ScopeGlobal)
	require.Equal(t, val, "128")
	require.NoError(t, err)

	// out of range
	newVal = MaxConfigurableConcurrency + 1
	expected := MaxConfigurableConcurrency
	val, err = sv.Validate(vars, fmt.Sprintf("%d", newVal), ScopeGlobal)
	// expected to truncate
	require.Equal(t, val, fmt.Sprintf("%d", expected))
	require.NoError(t, err)

	// min value out of range
	newVal = 0
	expected = 1
	val, err = sv.Validate(vars, fmt.Sprintf("%d", newVal), ScopeGlobal)
	// expected to set to min value
	require.Equal(t, val, fmt.Sprintf("%d", expected))
	require.NoError(t, err)
}

func TestDefaultMemoryDebugModeValue(t *testing.T) {
	vars := NewSessionVars(nil)
	val, err := vars.GetSessionOrGlobalSystemVar(context.Background(), TiDBMemoryDebugModeMinHeapInUse)
	require.NoError(t, err)
	require.Equal(t, val, "0")
	val, err = vars.GetSessionOrGlobalSystemVar(context.Background(), TiDBMemoryDebugModeAlarmRatio)
	require.NoError(t, err)
	require.Equal(t, val, "0")
}

func TestSetTIDBDistributeReorg(t *testing.T) {
	vars := NewSessionVars(nil)
	mock := NewMockGlobalAccessor4Tests()
	mock.SessionVars = vars
	vars.GlobalVarsAccessor = mock

	// Set to on
	err := mock.SetGlobalSysVar(context.Background(), TiDBEnableDistTask, On)
	require.NoError(t, err)
	val, err := mock.GetGlobalSysVar(TiDBEnableDistTask)
	require.NoError(t, err)
	require.Equal(t, On, val)

	// Set to off
	err = mock.SetGlobalSysVar(context.Background(), TiDBEnableDistTask, Off)
	require.NoError(t, err)
	val, err = mock.GetGlobalSysVar(TiDBEnableDistTask)
	require.NoError(t, err)
	require.Equal(t, Off, val)
}

func TestDefaultPartitionPruneMode(t *testing.T) {
	vars := NewSessionVars(nil)
	mock := NewMockGlobalAccessor4Tests()
	mock.SessionVars = vars
	vars.GlobalVarsAccessor = mock
	val, err := vars.GetSessionOrGlobalSystemVar(context.Background(), TiDBPartitionPruneMode)
	require.NoError(t, err)
	require.Equal(t, "dynamic", val)
	require.Equal(t, "dynamic", DefTiDBPartitionPruneMode)
}

func TestSetTIDBFastDDL(t *testing.T) {
	vars := NewSessionVars(nil)
	mock := NewMockGlobalAccessor4Tests()
	mock.SessionVars = vars
	vars.GlobalVarsAccessor = mock
	fastDDL := GetSysVar(TiDBDDLEnableFastReorg)

	// Default true
	require.Equal(t, fastDDL.Value, On)

	// Set to On
	err := mock.SetGlobalSysVar(context.Background(), TiDBDDLEnableFastReorg, On)
	require.NoError(t, err)
	val, err1 := mock.GetGlobalSysVar(TiDBDDLEnableFastReorg)
	require.NoError(t, err1)
	require.Equal(t, On, val)

	// Set to off
	err = mock.SetGlobalSysVar(context.Background(), TiDBDDLEnableFastReorg, Off)
	require.NoError(t, err)
	val, err1 = mock.GetGlobalSysVar(TiDBDDLEnableFastReorg)
	require.NoError(t, err1)
	require.Equal(t, Off, val)
}

func TestSetTIDBDiskQuota(t *testing.T) {
	vars := NewSessionVars(nil)
	mock := NewMockGlobalAccessor4Tests()
	mock.SessionVars = vars
	vars.GlobalVarsAccessor = mock
	diskQuota := GetSysVar(TiDBDDLDiskQuota)
	var (
		gb  int64 = 1024 * 1024 * 1024
		pb  int64 = 1024 * 1024 * 1024 * 1024 * 1024
		err error
		val string
	)
	// Default 100 GB
	require.Equal(t, diskQuota.Value, strconv.FormatInt(100*gb, 10))

	// MinValue is 100 GB, set to 50 Gb is not allowed
	err = mock.SetGlobalSysVar(context.Background(), TiDBDDLDiskQuota, strconv.FormatInt(50*gb, 10))
	require.NoError(t, err)
	val, err = mock.GetGlobalSysVar(TiDBDDLDiskQuota)
	require.NoError(t, err)
	require.Equal(t, strconv.FormatInt(100*gb, 10), val)

	// Set to 100 GB
	err = mock.SetGlobalSysVar(context.Background(), TiDBDDLDiskQuota, strconv.FormatInt(100*gb, 10))
	require.NoError(t, err)
	val, err = mock.GetGlobalSysVar(TiDBDDLDiskQuota)
	require.NoError(t, err)
	require.Equal(t, strconv.FormatInt(100*gb, 10), val)

	// Set to 200 GB
	err = mock.SetGlobalSysVar(context.Background(), TiDBDDLDiskQuota, strconv.FormatInt(200*gb, 10))
	require.NoError(t, err)
	val, err = mock.GetGlobalSysVar(TiDBDDLDiskQuota)
	require.NoError(t, err)
	require.Equal(t, strconv.FormatInt(200*gb, 10), val)

	// Set to 1 Pb
	err = mock.SetGlobalSysVar(context.Background(), TiDBDDLDiskQuota, strconv.FormatInt(pb, 10))
	require.NoError(t, err)
	val, err = mock.GetGlobalSysVar(TiDBDDLDiskQuota)
	require.NoError(t, err)
	require.Equal(t, strconv.FormatInt(pb, 10), val)

	// MaxValue is 1 PB, set to 2 Pb is not allowed, it will set back to 1 PB max allowed value.
	err = mock.SetGlobalSysVar(context.Background(), TiDBDDLDiskQuota, strconv.FormatInt(2*pb, 10))
	require.NoError(t, err)
	val, err = mock.GetGlobalSysVar(TiDBDDLDiskQuota)
	require.NoError(t, err)
	require.Equal(t, strconv.FormatInt(pb, 10), val)
}

func TestTiDBServerMemoryLimit(t *testing.T) {
	vars := NewSessionVars(nil)
	mock := NewMockGlobalAccessor4Tests()
	mock.SessionVars = vars
	vars.GlobalVarsAccessor = mock
	var (
		mb  uint64 = 1 << 20
		err error
		val string
	)
	// Test tidb_server_memory_limit
	serverMemoryLimit := GetSysVar(TiDBServerMemoryLimit)
	// Check default value
	require.Equal(t, serverMemoryLimit.Value, DefTiDBServerMemoryLimit)

	// MinValue is 512 MB
	err = mock.SetGlobalSysVar(context.Background(), TiDBServerMemoryLimit, strconv.FormatUint(100*mb, 10))
	require.NoError(t, err)
	val, err = mock.GetGlobalSysVar(TiDBServerMemoryLimit)
	require.NoError(t, err)
	require.Equal(t, "512MB", val)

	// Test Close
	err = mock.SetGlobalSysVar(context.Background(), TiDBServerMemoryLimit, strconv.FormatUint(0, 10))
	require.NoError(t, err)
	val, err = mock.GetGlobalSysVar(TiDBServerMemoryLimit)
	require.NoError(t, err)
	require.Equal(t, "0", val)

	// Test MaxValue
	err = mock.SetGlobalSysVar(context.Background(), TiDBServerMemoryLimit, strconv.FormatUint(math.MaxUint64, 10))
	require.NoError(t, err)
	val, err = mock.GetGlobalSysVar(TiDBServerMemoryLimit)
	require.NoError(t, err)
	require.Equal(t, strconv.FormatUint(math.MaxUint64, 10), val)

	// Test Normal Value
	err = mock.SetGlobalSysVar(context.Background(), TiDBServerMemoryLimit, strconv.FormatUint(1024*mb, 10))
	require.NoError(t, err)
	val, err = mock.GetGlobalSysVar(TiDBServerMemoryLimit)
	require.NoError(t, err)
	require.Equal(t, strconv.FormatUint(1024*mb, 10), val)

	// Test tidb_server_memory_limit_sess_min_size
	serverMemoryLimitSessMinSize := GetSysVar(TiDBServerMemoryLimitSessMinSize)
	// Check default value
	require.Equal(t, serverMemoryLimitSessMinSize.Value, strconv.FormatUint(DefTiDBServerMemoryLimitSessMinSize, 10))

	// MinValue is 128 Bytes
	err = mock.SetGlobalSysVar(context.Background(), TiDBServerMemoryLimitSessMinSize, strconv.FormatUint(100, 10))
	require.NoError(t, err)
	val, err = mock.GetGlobalSysVar(TiDBServerMemoryLimitSessMinSize)
	require.NoError(t, err)
	require.Equal(t, strconv.FormatUint(128, 10), val)

	// Test Close
	err = mock.SetGlobalSysVar(context.Background(), TiDBServerMemoryLimitSessMinSize, strconv.FormatUint(0, 10))
	require.NoError(t, err)
	val, err = mock.GetGlobalSysVar(TiDBServerMemoryLimitSessMinSize)
	require.NoError(t, err)
	require.Equal(t, strconv.FormatUint(0, 10), val)

	// Test MaxValue
	err = mock.SetGlobalSysVar(context.Background(), TiDBServerMemoryLimitSessMinSize, strconv.FormatUint(math.MaxUint64, 10))
	require.NoError(t, err)
	val, err = mock.GetGlobalSysVar(TiDBServerMemoryLimitSessMinSize)
	require.NoError(t, err)
	require.Equal(t, strconv.FormatUint(math.MaxUint64, 10), val)

	// Test Normal Value
	err = mock.SetGlobalSysVar(context.Background(), TiDBServerMemoryLimitSessMinSize, strconv.FormatUint(200*mb, 10))
	require.NoError(t, err)
	val, err = mock.GetGlobalSysVar(TiDBServerMemoryLimitSessMinSize)
	require.NoError(t, err)
	require.Equal(t, strconv.FormatUint(200*mb, 10), val)
}

func TestTiDBServerMemoryLimit2(t *testing.T) {
	vars := NewSessionVars(nil)
	mock := NewMockGlobalAccessor4Tests()
	mock.SessionVars = vars
	vars.GlobalVarsAccessor = mock
	var (
		err error
		val string
	)
	// Test tidb_server_memory_limit
	serverMemoryLimit := GetSysVar(TiDBServerMemoryLimit)
	// Check default value
	require.Equal(t, serverMemoryLimit.Value, DefTiDBServerMemoryLimit)

	total := memory.GetMemTotalIgnoreErr()
	if total > 0 {
		// Can use percentage format when TiDB can obtain physical memory
		// Test Percentage Format
		err = mock.SetGlobalSysVar(context.Background(), TiDBServerMemoryLimit, "1%")
		require.NoError(t, err)
		val, err = mock.GetGlobalSysVar(TiDBServerMemoryLimit)
		require.NoError(t, err)
		if total/100 > uint64(512<<20) {
			require.Equal(t, memory.ServerMemoryLimit.Load(), total/100)
			require.Equal(t, "1%", val)
		} else {
			require.Equal(t, memory.ServerMemoryLimit.Load(), uint64(512<<20))
			require.Equal(t, "512MB", val)
		}

		err = mock.SetGlobalSysVar(context.Background(), TiDBServerMemoryLimit, "0%")
		require.Error(t, err)
		err = mock.SetGlobalSysVar(context.Background(), TiDBServerMemoryLimit, "100%")
		require.Error(t, err)

		err = mock.SetGlobalSysVar(context.Background(), TiDBServerMemoryLimit, "75%")
		require.NoError(t, err)
		val, err = mock.GetGlobalSysVar(TiDBServerMemoryLimit)
		require.NoError(t, err)
		require.Equal(t, "75%", val)
		require.Equal(t, memory.ServerMemoryLimit.Load(), total/100*75)
	}
	// Test can't obtain physical memory
	require.Nil(t, failpoint.Enable("github.com/pingcap/tidb/util/memory/GetMemTotalError", `return(true)`))
	require.Error(t, mock.SetGlobalSysVar(context.Background(), TiDBServerMemoryLimit, "75%"))
	require.Nil(t, failpoint.Disable("github.com/pingcap/tidb/util/memory/GetMemTotalError"))

	// Test byteSize format
	err = mock.SetGlobalSysVar(context.Background(), TiDBServerMemoryLimit, "1234")
	require.NoError(t, err)
	val, err = mock.GetGlobalSysVar(TiDBServerMemoryLimit)
	require.NoError(t, err)
	require.Equal(t, memory.ServerMemoryLimit.Load(), uint64(512<<20))
	require.Equal(t, "512MB", val)

	err = mock.SetGlobalSysVar(context.Background(), TiDBServerMemoryLimit, "1234567890123")
	require.NoError(t, err)
	val, err = mock.GetGlobalSysVar(TiDBServerMemoryLimit)
	require.NoError(t, err)
	require.Equal(t, memory.ServerMemoryLimit.Load(), uint64(1234567890123))
	require.Equal(t, "1234567890123", val)

	err = mock.SetGlobalSysVar(context.Background(), TiDBServerMemoryLimit, "10KB")
	require.NoError(t, err)
	val, err = mock.GetGlobalSysVar(TiDBServerMemoryLimit)
	require.NoError(t, err)
	require.Equal(t, memory.ServerMemoryLimit.Load(), uint64(512<<20))
	require.Equal(t, "512MB", val)

	err = mock.SetGlobalSysVar(context.Background(), TiDBServerMemoryLimit, "12345678KB")
	require.NoError(t, err)
	val, err = mock.GetGlobalSysVar(TiDBServerMemoryLimit)
	require.NoError(t, err)
	require.Equal(t, memory.ServerMemoryLimit.Load(), uint64(12345678<<10))
	require.Equal(t, "12345678KB", val)

	err = mock.SetGlobalSysVar(context.Background(), TiDBServerMemoryLimit, "10MB")
	require.NoError(t, err)
	val, err = mock.GetGlobalSysVar(TiDBServerMemoryLimit)
	require.NoError(t, err)
	require.Equal(t, memory.ServerMemoryLimit.Load(), uint64(512<<20))
	require.Equal(t, "512MB", val)

	err = mock.SetGlobalSysVar(context.Background(), TiDBServerMemoryLimit, "700MB")
	require.NoError(t, err)
	val, err = mock.GetGlobalSysVar(TiDBServerMemoryLimit)
	require.NoError(t, err)
	require.Equal(t, memory.ServerMemoryLimit.Load(), uint64(700<<20))
	require.Equal(t, "700MB", val)

	err = mock.SetGlobalSysVar(context.Background(), TiDBServerMemoryLimit, "20GB")
	require.NoError(t, err)
	val, err = mock.GetGlobalSysVar(TiDBServerMemoryLimit)
	require.NoError(t, err)
	require.Equal(t, memory.ServerMemoryLimit.Load(), uint64(20<<30))
	require.Equal(t, "20GB", val)

	err = mock.SetGlobalSysVar(context.Background(), TiDBServerMemoryLimit, "2TB")
	require.NoError(t, err)
	val, err = mock.GetGlobalSysVar(TiDBServerMemoryLimit)
	require.NoError(t, err)
	require.Equal(t, memory.ServerMemoryLimit.Load(), uint64(2<<40))
	require.Equal(t, "2TB", val)

	// Test error
	err = mock.SetGlobalSysVar(context.Background(), TiDBServerMemoryLimit, "123aaa123")
	require.Error(t, err)
	err = mock.SetGlobalSysVar(context.Background(), TiDBServerMemoryLimit, "700MBaa")
	require.Error(t, err)
	err = mock.SetGlobalSysVar(context.Background(), TiDBServerMemoryLimit, "a700MB")
	require.Error(t, err)
}

func TestTiDBServerMemoryLimitSessMinSize(t *testing.T) {
	vars := NewSessionVars(nil)
	mock := NewMockGlobalAccessor4Tests()
	mock.SessionVars = vars
	vars.GlobalVarsAccessor = mock

	var (
		err error
		val string
	)

	serverMemroyLimitSessMinSize := GetSysVar(TiDBServerMemoryLimitSessMinSize)
	// Check default value
	require.Equal(t, serverMemroyLimitSessMinSize.Value, strconv.FormatInt(DefTiDBServerMemoryLimitSessMinSize, 10))

	err = mock.SetGlobalSysVar(context.Background(), TiDBServerMemoryLimitSessMinSize, "123456")
	require.NoError(t, err)
	val, err = mock.GetGlobalSysVar(TiDBServerMemoryLimitSessMinSize)
	require.NoError(t, err)
	require.Equal(t, memory.ServerMemoryLimitSessMinSize.Load(), uint64(123456))
	require.Equal(t, "123456", val)

	err = mock.SetGlobalSysVar(context.Background(), TiDBServerMemoryLimitSessMinSize, "100")
	require.NoError(t, err)
	val, err = mock.GetGlobalSysVar(TiDBServerMemoryLimitSessMinSize)
	require.NoError(t, err)
	require.Equal(t, memory.ServerMemoryLimitSessMinSize.Load(), uint64(128))
	require.Equal(t, "128", val)

	err = mock.SetGlobalSysVar(context.Background(), TiDBServerMemoryLimitSessMinSize, "123MB")
	require.NoError(t, err)
	val, err = mock.GetGlobalSysVar(TiDBServerMemoryLimitSessMinSize)
	require.NoError(t, err)
	require.Equal(t, memory.ServerMemoryLimitSessMinSize.Load(), uint64(123<<20))
	require.Equal(t, "128974848", val)
}

func TestTiDBServerMemoryLimitGCTrigger(t *testing.T) {
	vars := NewSessionVars(nil)
	mock := NewMockGlobalAccessor4Tests()
	mock.SessionVars = vars
	vars.GlobalVarsAccessor = mock

	var (
		err error
		val string
	)

	serverMemroyLimitGCTrigger := GetSysVar(TiDBServerMemoryLimitGCTrigger)
	// Check default value
	require.Equal(t, serverMemroyLimitGCTrigger.Value, strconv.FormatFloat(DefTiDBServerMemoryLimitGCTrigger, 'f', -1, 64))
	defer func() {
		err = mock.SetGlobalSysVar(context.Background(), TiDBServerMemoryLimitGCTrigger, strconv.FormatFloat(DefTiDBServerMemoryLimitGCTrigger, 'f', -1, 64))
		require.NoError(t, err)
	}()

	err = mock.SetGlobalSysVar(context.Background(), TiDBServerMemoryLimitGCTrigger, "0.8")
	require.NoError(t, err)
	val, err = mock.GetGlobalSysVar(TiDBServerMemoryLimitGCTrigger)
	require.NoError(t, err)
	require.Equal(t, gctuner.GlobalMemoryLimitTuner.GetPercentage(), 0.8)
	require.Equal(t, "0.8", val)

	err = mock.SetGlobalSysVar(context.Background(), TiDBServerMemoryLimitGCTrigger, "90%")
	require.NoError(t, err)
	val, err = mock.GetGlobalSysVar(TiDBServerMemoryLimitGCTrigger)
	require.NoError(t, err)
	require.Equal(t, gctuner.GlobalMemoryLimitTuner.GetPercentage(), 0.9)
	require.Equal(t, "0.9", val)

	err = mock.SetGlobalSysVar(context.Background(), TiDBServerMemoryLimitGCTrigger, "100%")
	require.Error(t, err)
	err = mock.SetGlobalSysVar(context.Background(), TiDBServerMemoryLimitGCTrigger, "101%")
	require.Error(t, err)
	err = mock.SetGlobalSysVar(context.Background(), TiDBServerMemoryLimitGCTrigger, "99%")
	require.NoError(t, err)

	err = mock.SetGlobalSysVar(context.Background(), TiDBGOGCTunerThreshold, "0.4")
	require.NoError(t, err)
	err = mock.SetGlobalSysVar(context.Background(), TiDBServerMemoryLimitGCTrigger, "49%")
	require.Error(t, err)
	err = mock.SetGlobalSysVar(context.Background(), TiDBServerMemoryLimitGCTrigger, "51%")
	require.NoError(t, err)
}

func TestSetAggPushDownGlobally(t *testing.T) {
	vars := NewSessionVars(nil)
	mock := NewMockGlobalAccessor4Tests()
	mock.SessionVars = vars
	vars.GlobalVarsAccessor = mock

	val, err := mock.GetGlobalSysVar(TiDBOptAggPushDown)
	require.NoError(t, err)
	require.Equal(t, "OFF", val)
	err = mock.SetGlobalSysVar(context.Background(), TiDBOptAggPushDown, "ON")
	require.NoError(t, err)
	val, err = mock.GetGlobalSysVar(TiDBOptAggPushDown)
	require.NoError(t, err)
	require.Equal(t, "ON", val)
}

func TestSetDeriveTopNGlobally(t *testing.T) {
	vars := NewSessionVars(nil)
	mock := NewMockGlobalAccessor4Tests()
	mock.SessionVars = vars
	vars.GlobalVarsAccessor = mock

	val, err := mock.GetGlobalSysVar(TiDBOptDeriveTopN)
	require.NoError(t, err)
	require.Equal(t, "OFF", val)
	err = mock.SetGlobalSysVar(context.Background(), TiDBOptDeriveTopN, "ON")
	require.NoError(t, err)
	val, err = mock.GetGlobalSysVar(TiDBOptDeriveTopN)
	require.NoError(t, err)
	require.Equal(t, "ON", val)
}

func TestSetJobScheduleWindow(t *testing.T) {
	vars := NewSessionVars(nil)
	mock := NewMockGlobalAccessor4Tests()
	mock.SessionVars = vars
	vars.GlobalVarsAccessor = mock

	// default value
	val, err := mock.GetGlobalSysVar(TiDBTTLJobScheduleWindowStartTime)
	require.NoError(t, err)
	require.Equal(t, "00:00 +0000", val)

	// set and get variable in UTC
	vars.TimeZone = time.UTC
	err = mock.SetGlobalSysVar(context.Background(), TiDBTTLJobScheduleWindowStartTime, "16:11")
	require.NoError(t, err)
	val, err = mock.GetGlobalSysVar(TiDBTTLJobScheduleWindowStartTime)
	require.NoError(t, err)
	require.Equal(t, "16:11 +0000", val)

	// set variable in UTC, get it in Asia/Shanghai
	vars.TimeZone = time.UTC
	err = mock.SetGlobalSysVar(context.Background(), TiDBTTLJobScheduleWindowStartTime, "16:11")
	require.NoError(t, err)
	vars.TimeZone, err = time.LoadLocation("Asia/Shanghai")
	require.NoError(t, err)
	val, err = mock.GetGlobalSysVar(TiDBTTLJobScheduleWindowStartTime)
	require.NoError(t, err)
	require.Equal(t, "16:11 +0000", val)

	// set variable in Asia/Shanghai, get it it UTC
	vars.TimeZone, err = time.LoadLocation("Asia/Shanghai")
	require.NoError(t, err)
	err = mock.SetGlobalSysVar(context.Background(), TiDBTTLJobScheduleWindowStartTime, "16:11")
	require.NoError(t, err)
	vars.TimeZone = time.UTC
	val, err = mock.GetGlobalSysVar(TiDBTTLJobScheduleWindowStartTime)
	require.NoError(t, err)
	require.Equal(t, "16:11 +0800", val)
}

func TestTiDBEnableResourceControl(t *testing.T) {
	// setup the hooks for test
	// NOTE: the default system variable is true but the switch is false
	// It is initialized at the first call of `rebuildSysVarCache`
	enable := false
	EnableGlobalResourceControlFunc = func() { enable = true }
	DisableGlobalResourceControlFunc = func() { enable = false }
	setGlobalResourceControlFunc := func(enable bool) {
		if enable {
			EnableGlobalResourceControlFunc()
		} else {
			DisableGlobalResourceControlFunc()
		}
	}
	SetGlobalResourceControl.Store(&setGlobalResourceControlFunc)

	vars := NewSessionVars(nil)
	mock := NewMockGlobalAccessor4Tests()
	mock.SessionVars = vars
	vars.GlobalVarsAccessor = mock
	resourceControlEnabled := GetSysVar(TiDBEnableResourceControl)

	// Default true
	require.Equal(t, resourceControlEnabled.Value, On)
	require.Equal(t, enable, false)

	// Set to On(init at start)
	err := mock.SetGlobalSysVar(context.Background(), TiDBEnableResourceControl, On)
	require.NoError(t, err)
	val, err1 := mock.GetGlobalSysVar(TiDBEnableResourceControl)
	require.NoError(t, err1)
	require.Equal(t, On, val)
	require.Equal(t, enable, true)

	// Set to Off
	err = mock.SetGlobalSysVar(context.Background(), TiDBEnableResourceControl, Off)
	require.NoError(t, err)
	val, err1 = mock.GetGlobalSysVar(TiDBEnableResourceControl)
	require.NoError(t, err1)
	require.Equal(t, Off, val)
	require.Equal(t, enable, false)

	// Set to On again
	err = mock.SetGlobalSysVar(context.Background(), TiDBEnableResourceControl, On)
	require.NoError(t, err)
	val, err1 = mock.GetGlobalSysVar(TiDBEnableResourceControl)
	require.NoError(t, err1)
	require.Equal(t, On, val)
	require.Equal(t, enable, true)
}

func TestTiDBEnableRowLevelChecksum(t *testing.T) {
	ctx := context.Background()
	vars := NewSessionVars(nil)
	mock := NewMockGlobalAccessor4Tests()
	mock.SessionVars = vars
	vars.GlobalVarsAccessor = mock

	// default to false
	val, err := mock.GetGlobalSysVar(TiDBEnableRowLevelChecksum)
	require.NoError(t, err)
	require.Equal(t, Off, val)

	// enable
	err = mock.SetGlobalSysVar(ctx, TiDBEnableRowLevelChecksum, On)
	require.NoError(t, err)
	val, err = mock.GetGlobalSysVar(TiDBEnableRowLevelChecksum)
	require.NoError(t, err)
	require.Equal(t, On, val)

	// disable
	err = mock.SetGlobalSysVar(ctx, TiDBEnableRowLevelChecksum, Off)
	require.NoError(t, err)
	val, err = mock.GetGlobalSysVar(TiDBEnableRowLevelChecksum)
	require.NoError(t, err)
	require.Equal(t, Off, val)
}

func TestTiDBTiFlashReplicaRead(t *testing.T) {
	vars := NewSessionVars(nil)
	mock := NewMockGlobalAccessor4Tests()
	mock.SessionVars = vars
	vars.GlobalVarsAccessor = mock
	tidbTiFlashReplicaRead := GetSysVar(TiFlashReplicaRead)
	// Check default value
	require.Equal(t, DefTiFlashReplicaRead, tidbTiFlashReplicaRead.Value)

	err := mock.SetGlobalSysVar(context.Background(), TiFlashReplicaRead, "all_replicas")
	require.NoError(t, err)
	val, err := mock.GetGlobalSysVar(TiFlashReplicaRead)
	require.NoError(t, err)
	require.Equal(t, "all_replicas", val)

	err = mock.SetGlobalSysVar(context.Background(), TiFlashReplicaRead, "closest_adaptive")
	require.NoError(t, err)
	val, err = mock.GetGlobalSysVar(TiFlashReplicaRead)
	require.NoError(t, err)
	require.Equal(t, "closest_adaptive", val)

	err = mock.SetGlobalSysVar(context.Background(), TiFlashReplicaRead, "closest_replicas")
	require.NoError(t, err)
	val, err = mock.GetGlobalSysVar(TiFlashReplicaRead)
	require.NoError(t, err)
	require.Equal(t, "closest_replicas", val)

	err = mock.SetGlobalSysVar(context.Background(), TiFlashReplicaRead, DefTiFlashReplicaRead)
	require.NoError(t, err)
	err = mock.SetGlobalSysVar(context.Background(), TiFlashReplicaRead, "random")
	require.Error(t, err)
	val, err = mock.GetGlobalSysVar(TiFlashReplicaRead)
	require.NoError(t, err)
	require.Equal(t, DefTiFlashReplicaRead, val)
}

<<<<<<< HEAD
func TestTiDBOptimizerHistoryStats(t *testing.T) {
=======
func TestSetTiDBCloudStorageURI(t *testing.T) {
>>>>>>> 22f12860
	vars := NewSessionVars(nil)
	mock := NewMockGlobalAccessor4Tests()
	mock.SessionVars = vars
	vars.GlobalVarsAccessor = mock
<<<<<<< HEAD
	tidbOptimizerHistoryStats := GetSysVar(TiDBOptimizerHistoryStats)
	// Check default value
	require.Equal(t, Off, tidbOptimizerHistoryStats.Value)

	err := mock.SetGlobalSysVar(context.Background(), TiDBOptimizerHistoryStats, On)
	require.NoError(t, err)
	val, err := mock.GetGlobalSysVar(TiDBOptimizerHistoryStats)
	require.NoError(t, err)
	require.Equal(t, On, val)

	err = mock.SetGlobalSysVar(context.Background(), TiDBOptimizerHistoryStats, Off)
	require.NoError(t, err)
	val, err = mock.GetGlobalSysVar(TiDBOptimizerHistoryStats)
	require.NoError(t, err)
	require.Equal(t, Off, val)
=======
	cloudStorageURI := GetSysVar(TiDBCloudStorageURI)
	require.Len(t, CloudStorageURI.Load(), 0)
	defer func() {
		CloudStorageURI.Store("")
	}()

	// Default empty
	require.Len(t, cloudStorageURI.Value, 0)

	ctx, cancel := context.WithCancel(context.Background())
	defer cancel()
	// Set to noop
	noopURI := "noop://blackhole?access-key=hello&secret-access-key=world"
	err := mock.SetGlobalSysVar(ctx, TiDBCloudStorageURI, noopURI)
	require.NoError(t, err)
	val, err1 := mock.SessionVars.GetSessionOrGlobalSystemVar(ctx, TiDBCloudStorageURI)
	require.NoError(t, err1)
	require.Equal(t, noopURI, val)
	require.Equal(t, noopURI, CloudStorageURI.Load())

	// Set to s3, should fail
	err = mock.SetGlobalSysVar(ctx, TiDBCloudStorageURI, "s3://blackhole")
	require.ErrorContains(t, err, "bucket blackhole")

	s := httptest.NewServer(http.HandlerFunc(func(w http.ResponseWriter, r *http.Request) {
		w.WriteHeader(200)
	}))
	defer s.Close()

	// Set to s3, should return uri without variable
	s3URI := "s3://tiflow-test/?access-key=testid&secret-access-key=testkey8&session-token=testtoken&endpoint=" + s.URL
	err = mock.SetGlobalSysVar(ctx, TiDBCloudStorageURI, s3URI)
	require.NoError(t, err)
	val, err1 = mock.SessionVars.GetSessionOrGlobalSystemVar(ctx, TiDBCloudStorageURI)
	require.NoError(t, err1)
	require.True(t, strings.HasPrefix(val, "s3://tiflow-test/"))
	require.Contains(t, val, "access-key=redacted")
	require.Contains(t, val, "secret-access-key=redacted")
	require.Contains(t, val, "session-token=redacted")
	require.Equal(t, s3URI, CloudStorageURI.Load())
	cancel()
>>>>>>> 22f12860
}<|MERGE_RESOLUTION|>--- conflicted
+++ resolved
@@ -1360,16 +1360,11 @@
 	require.Equal(t, DefTiFlashReplicaRead, val)
 }
 
-<<<<<<< HEAD
-func TestTiDBOptimizerHistoryStats(t *testing.T) {
-=======
-func TestSetTiDBCloudStorageURI(t *testing.T) {
->>>>>>> 22f12860
-	vars := NewSessionVars(nil)
-	mock := NewMockGlobalAccessor4Tests()
-	mock.SessionVars = vars
-	vars.GlobalVarsAccessor = mock
-<<<<<<< HEAD
+func TestTiDBOptimizerHistoryStats(t *testing.T) {  
+	vars := NewSessionVars(nil)
+	mock := NewMockGlobalAccessor4Tests()
+	mock.SessionVars = vars
+	vars.GlobalVarsAccessor = mock  
 	tidbOptimizerHistoryStats := GetSysVar(TiDBOptimizerHistoryStats)
 	// Check default value
 	require.Equal(t, Off, tidbOptimizerHistoryStats.Value)
@@ -1385,7 +1380,13 @@
 	val, err = mock.GetGlobalSysVar(TiDBOptimizerHistoryStats)
 	require.NoError(t, err)
 	require.Equal(t, Off, val)
-=======
+}
+  
+func TestSetTiDBCloudStorageURI(t *testing.T) {  
+	vars := NewSessionVars(nil)
+	mock := NewMockGlobalAccessor4Tests()
+	mock.SessionVars = vars
+	vars.GlobalVarsAccessor = mock  
 	cloudStorageURI := GetSysVar(TiDBCloudStorageURI)
 	require.Len(t, CloudStorageURI.Load(), 0)
 	defer func() {
@@ -1427,5 +1428,4 @@
 	require.Contains(t, val, "session-token=redacted")
 	require.Equal(t, s3URI, CloudStorageURI.Load())
 	cancel()
->>>>>>> 22f12860
 }