// Copyright 2016 PingCAP, Inc.
//
// Licensed under the Apache License, Version 2.0 (the "License");
// you may not use this file except in compliance with the License.
// You may obtain a copy of the License at
//
//     http://www.apache.org/licenses/LICENSE-2.0
//
// Unless required by applicable law or agreed to in writing, software
// distributed under the License is distributed on an "AS IS" BASIS,
// See the License for the specific language governing permissions and
// limitations under the License.

package varsutil

import (
	"testing"
	"time"

	. "github.com/pingcap/check"
	"github.com/pingcap/tidb/mysql"
	"github.com/pingcap/tidb/sessionctx/variable"
	"github.com/pingcap/tidb/terror"
	"github.com/pingcap/tidb/util/testleak"
	"github.com/pingcap/tidb/util/types"
)

func TestT(t *testing.T) {
	TestingT(t)
}

var _ = Suite(&testVarsutilSuite{})

type testVarsutilSuite struct {
}

func (s *testVarsutilSuite) TestTiDBOptOn(c *C) {
	defer testleak.AfterTest(c)()
	tbl := []struct {
		val string
		on  bool
	}{
		{"ON", true},
		{"on", true},
		{"On", true},
		{"1", true},
		{"off", false},
		{"No", false},
		{"0", false},
		{"1.1", false},
		{"", false},
	}
	for _, t := range tbl {
		on := tidbOptOn(t.val)
		c.Assert(on, Equals, t.on)
	}
}

func (s *testVarsutilSuite) TestVarsutil(c *C) {
	defer testleak.AfterTest(c)()
	v := variable.NewSessionVars()
	v.GlobalVarsAccessor = newMockGlobalAccessor()

	SetSessionSystemVar(v, "autocommit", types.NewStringDatum("1"))
	val, err := GetSessionSystemVar(v, "autocommit")
	c.Assert(err, IsNil)
	c.Assert(val, Equals, "1")
	c.Assert(SetSessionSystemVar(v, "autocommit", types.Datum{}), NotNil)

	SetSessionSystemVar(v, "sql_mode", types.NewStringDatum("strict_trans_tables"))
	val, err = GetSessionSystemVar(v, "sql_mode")
	c.Assert(err, IsNil)
	c.Assert(val, Equals, "STRICT_TRANS_TABLES")
	c.Assert(v.StrictSQLMode, IsTrue)
	SetSessionSystemVar(v, "sql_mode", types.NewStringDatum(""))
	c.Assert(v.StrictSQLMode, IsFalse)

	SetSessionSystemVar(v, "character_set_connection", types.NewStringDatum("utf8"))
	SetSessionSystemVar(v, "collation_connection", types.NewStringDatum("utf8_general_ci"))
	charset, collation := v.GetCharsetInfo()
	c.Assert(charset, Equals, "utf8")
	c.Assert(collation, Equals, "utf8_general_ci")

	c.Assert(SetSessionSystemVar(v, "character_set_results", types.Datum{}), IsNil)

	// Test case for get TiDBSkipConstraintCheck session variable.
	val, err = GetSessionSystemVar(v, variable.TiDBSkipConstraintCheck)
	c.Assert(err, IsNil)
	c.Assert(val, Equals, "0")

	// Test case for tidb_skip_constraint_check
	c.Assert(v.SkipConstraintCheck, IsFalse)
	SetSessionSystemVar(v, variable.TiDBSkipConstraintCheck, types.NewStringDatum("0"))
	c.Assert(v.SkipConstraintCheck, IsFalse)
	SetSessionSystemVar(v, variable.TiDBSkipConstraintCheck, types.NewStringDatum("1"))
	c.Assert(v.SkipConstraintCheck, IsTrue)
	SetSessionSystemVar(v, variable.TiDBSkipConstraintCheck, types.NewStringDatum("0"))
	c.Assert(v.SkipConstraintCheck, IsFalse)

	// Test case for change TiDBSkipConstraintCheck session variable.
	SetSessionSystemVar(v, variable.TiDBSkipConstraintCheck, types.NewStringDatum("1"))
	val, err = GetSessionSystemVar(v, variable.TiDBSkipConstraintCheck)
	c.Assert(err, IsNil)
	c.Assert(val, Equals, "1")

	// Test case for time_zone session variable.
	tests := []struct {
		input        string
		expect       string
		compareValue bool
		diff         time.Duration
	}{
		{"Europe/Helsinki", "Europe/Helsinki", true, -2 * time.Hour},
		{"US/Eastern", "US/Eastern", true, 5 * time.Hour},
<<<<<<< HEAD
		// {"SYSTEM", "Local", false, 0},
=======
		//TODO: Check it out and reopen this case.
		//{"SYSTEM", "Local", false, 0},
>>>>>>> 26f307a5
		{"+10:00", "UTC", true, -10 * time.Hour},
		{"-6:00", "UTC", true, 6 * time.Hour},
	}
	for _, tt := range tests {
		err := SetSessionSystemVar(v, variable.TimeZone, types.NewStringDatum(tt.input))
		c.Assert(err, IsNil)
		c.Assert(v.TimeZone.String(), Equals, tt.expect)
		if tt.compareValue {
			SetSessionSystemVar(v, variable.TimeZone, types.NewStringDatum(tt.input))
			t1 := time.Date(2000, 1, 1, 0, 0, 0, 0, time.UTC)
			t2 := time.Date(2000, 1, 1, 0, 0, 0, 0, v.TimeZone)
			c.Assert(t2.Sub(t1), Equals, tt.diff)
		}
	}
	err = SetSessionSystemVar(v, variable.TimeZone, types.NewStringDatum("6:00"))
	c.Assert(err, NotNil)
	c.Assert(terror.ErrorEqual(err, variable.ErrUnknownTimeZone), IsTrue)

	// Test case for sql mode.
	for str, mode := range mysql.Str2SQLMode {
		SetSessionSystemVar(v, "sql_mode", types.NewStringDatum(str))
		c.Assert(v.SQLMode, Equals, mode)
	}

	// Combined sql_mode
	SetSessionSystemVar(v, "sql_mode", types.NewStringDatum("REAL_AS_FLOAT,ANSI_QUOTES"))
	c.Assert(v.SQLMode, Equals, mysql.ModeRealAsFloat|mysql.ModeANSIQuotes)

	// Test case for tidb_index_serial_scan_concurrency.
	c.Assert(v.IndexSerialScanConcurrency, Equals, 1)
	SetSessionSystemVar(v, variable.TiDBIndexSerialScanConcurrency, types.NewStringDatum("4"))
	c.Assert(v.IndexSerialScanConcurrency, Equals, 4)

	// Test case for tidb_batch_insert.
	c.Assert(v.BatchInsert, IsFalse)
	SetSessionSystemVar(v, variable.TiDBBatchInsert, types.NewStringDatum("1"))
	c.Assert(v.BatchInsert, IsTrue)

	//Test case for tidb_max_row_count_for_inlj.
	c.Assert(v.MaxRowCountForINLJ, Equals, 128)
	SetSessionSystemVar(v, variable.TiDBMaxRowCountForINLJ, types.NewStringDatum("127"))
	c.Assert(v.MaxRowCountForINLJ, Equals, 127)
}

type mockGlobalAccessor struct {
	vars map[string]string
}

func newMockGlobalAccessor() *mockGlobalAccessor {
	m := &mockGlobalAccessor{
		vars: make(map[string]string),
	}
	for name, val := range variable.SysVars {
		m.vars[name] = val.Value
	}
	return m
}

func (m *mockGlobalAccessor) GetGlobalSysVar(name string) (string, error) {
	return m.vars[name], nil
}

func (m *mockGlobalAccessor) SetGlobalSysVar(name string, value string) error {
	m.vars[name] = value
	return nil
}<|MERGE_RESOLUTION|>--- conflicted
+++ resolved
@@ -112,12 +112,8 @@
 	}{
 		{"Europe/Helsinki", "Europe/Helsinki", true, -2 * time.Hour},
 		{"US/Eastern", "US/Eastern", true, 5 * time.Hour},
-<<<<<<< HEAD
-		// {"SYSTEM", "Local", false, 0},
-=======
 		//TODO: Check it out and reopen this case.
 		//{"SYSTEM", "Local", false, 0},
->>>>>>> 26f307a5
 		{"+10:00", "UTC", true, -10 * time.Hour},
 		{"-6:00", "UTC", true, 6 * time.Hour},
 	}
