// Copyright 2016 PingCAP, Inc.
//
// Licensed under the Apache License, Version 2.0 (the "License");
// you may not use this file except in compliance with the License.
// You may obtain a copy of the License at
//
//     http://www.apache.org/licenses/LICENSE-2.0
//
// Unless required by applicable law or agreed to in writing, software
// distributed under the License is distributed on an "AS IS" BASIS,
// See the License for the specific language governing permissions and
// limitations under the License.

package varsutil

import (
	"fmt"
	"strconv"
	"strings"
	"time"

	"github.com/juju/errors"
	"github.com/pingcap/tidb/mysql"
	"github.com/pingcap/tidb/sessionctx/variable"
	"github.com/pingcap/tidb/types"
)

// GetSessionSystemVar gets a system variable.
// If it is a session only variable, use the default value defined in code.
// Returns error if there is no such variable.
func GetSessionSystemVar(s *variable.SessionVars, key string) (string, error) {
	key = strings.ToLower(key)
	gVal, ok, err := GetSessionOnlySysVars(s, key)
	if err != nil || ok {
		return gVal, errors.Trace(err)
	}
	gVal, err = s.GlobalVarsAccessor.GetGlobalSysVar(key)
	if err != nil {
		return "", errors.Trace(err)
	}
	s.Systems[key] = gVal
	return gVal, nil
}

// GetSessionOnlySysVars get the default value defined in code for session only variable.
// The return bool value indicates whether it's a session only variable.
func GetSessionOnlySysVars(s *variable.SessionVars, key string) (string, bool, error) {
	sysVar := variable.SysVars[key]
	if sysVar == nil {
		return "", false, variable.UnknownSystemVar.GenByArgs(key)
	}
	// For virtual system variables:
	switch sysVar.Name {
	case variable.TiDBCurrentTS:
		return fmt.Sprintf("%d", s.TxnCtx.StartTS), true, nil
	}
	sVal, ok := s.Systems[key]
	if ok {
		return sVal, true, nil
	}
	if sysVar.Scope&variable.ScopeGlobal == 0 {
		// None-Global variable can use pre-defined default value.
		return sysVar.Value, true, nil
	}
	return "", false, nil
}

// GetGlobalSystemVar gets a global system variable.
func GetGlobalSystemVar(s *variable.SessionVars, key string) (string, error) {
	key = strings.ToLower(key)
	gVal, ok, err := GetScopeNoneSystemVar(key)
	if err != nil || ok {
		return gVal, errors.Trace(err)
	}
<<<<<<< HEAD
	if variable.SysVars[key].Scope == variable.ScopeSession {
		return "", variable.ErrIncorrectScope
=======
	if sysVar.Scope == variable.ScopeNone {
		return sysVar.Value, nil
>>>>>>> 4053eae3
	}
	gVal, err = s.GlobalVarsAccessor.GetGlobalSysVar(key)
	if err != nil {
		return "", errors.Trace(err)
	}
	s.Systems[key] = gVal
	return gVal, nil
}

// GetScopeNoneSystemVar checks the validation of `key`,
// and return the default value if its scope is `ScopeNone`.
func GetScopeNoneSystemVar(key string) (string, bool, error) {
	sysVar := variable.SysVars[key]
	if sysVar == nil {
		return "", false, variable.UnknownSystemVar.GenByArgs(key)
	}
	if sysVar.Scope == variable.ScopeNone {
		return sysVar.Value, true, nil
	}
	return "", false, nil
}

// epochShiftBits is used to reserve logical part of the timestamp.
const epochShiftBits = 18

// SetSessionSystemVar sets system variable and updates SessionVars states.
func SetSessionSystemVar(vars *variable.SessionVars, name string, value types.Datum) error {
	name = strings.ToLower(name)
	sysVar := variable.SysVars[name]
	if sysVar == nil {
		return variable.UnknownSystemVar
	}
	if value.IsNull() {
		if name != variable.CharacterSetResults {
			return variable.ErrCantSetToNull
		}
		delete(vars.Systems, name)
		return nil
	}
	sVal, err := value.ToString()
	if err != nil {
		return errors.Trace(err)
	}
	switch name {
	case variable.TimeZone:
		vars.TimeZone, err = parseTimeZone(sVal)
		if err != nil {
			return errors.Trace(err)
		}
	case variable.SQLModeVar:
		sVal = mysql.FormatSQLModeStr(sVal)
		// Modes is a list of different modes separated by commas.
		sqlMode, err2 := mysql.GetSQLMode(sVal)
		if err2 != nil {
			return errors.Trace(err2)
		}
		vars.StrictSQLMode = sqlMode.HasStrictMode()
		vars.SQLMode = sqlMode
		vars.SetStatusFlag(mysql.ServerStatusNoBackslashEscaped, sqlMode.HasNoBackslashEscapesMode())
	case variable.TiDBSnapshot:
		err = setSnapshotTS(vars, sVal)
		if err != nil {
			return errors.Trace(err)
		}
	case variable.AutocommitVar:
		isAutocommit := tidbOptOn(sVal)
		vars.SetStatusFlag(mysql.ServerStatusAutocommit, isAutocommit)
		if isAutocommit {
			vars.SetStatusFlag(mysql.ServerStatusInTrans, false)
		}
	case variable.TiDBSkipConstraintCheck:
		vars.SkipConstraintCheck = tidbOptOn(sVal)
	case variable.TiDBSkipUTF8Check:
		vars.SkipUTF8Check = tidbOptOn(sVal)
	case variable.TiDBOptAggPushDown:
		vars.AllowAggPushDown = tidbOptOn(sVal)
	case variable.TiDBOptInSubqUnFolding:
		vars.AllowInSubqueryUnFolding = tidbOptOn(sVal)
	case variable.TiDBIndexLookupConcurrency:
		vars.IndexLookupConcurrency = tidbOptPositiveInt(sVal, variable.DefIndexLookupConcurrency)
	case variable.TiDBIndexJoinBatchSize:
		vars.IndexJoinBatchSize = tidbOptPositiveInt(sVal, variable.DefIndexJoinBatchSize)
	case variable.TiDBIndexLookupSize:
		vars.IndexLookupSize = tidbOptPositiveInt(sVal, variable.DefIndexLookupSize)
	case variable.TiDBDistSQLScanConcurrency:
		vars.DistSQLScanConcurrency = tidbOptPositiveInt(sVal, variable.DefDistSQLScanConcurrency)
	case variable.TiDBIndexSerialScanConcurrency:
		vars.IndexSerialScanConcurrency = tidbOptPositiveInt(sVal, variable.DefIndexSerialScanConcurrency)
	case variable.TiDBBatchInsert:
		vars.BatchInsert = tidbOptOn(sVal)
	case variable.TiDBBatchDelete:
		vars.BatchDelete = tidbOptOn(sVal)
	case variable.TiDBMaxRowCountForINLJ:
		vars.MaxRowCountForINLJ = tidbOptPositiveInt(sVal, variable.DefMaxRowCountForINLJ)
	case variable.TiDBCurrentTS:
		return variable.ErrReadOnly
	case variable.TiDBMaxChunkSize:
		vars.MaxChunkSize = tidbOptPositiveInt(sVal, variable.DefMaxChunkSize)
	}
	vars.Systems[name] = sVal
	return nil
}

// tidbOptOn could be used for all tidb session variable options, we use "ON"/1 to turn on those options.
func tidbOptOn(opt string) bool {
	return strings.EqualFold(opt, "ON") || opt == "1"
}

func tidbOptPositiveInt(opt string, defaultVal int) int {
	val, err := strconv.Atoi(opt)
	if err != nil || val <= 0 {
		return defaultVal
	}
	return val
}

func parseTimeZone(s string) (*time.Location, error) {
	if s == "SYSTEM" {
		// TODO: Support global time_zone variable, it should be set to global time_zone value.
		return time.Local, nil
	}

	loc, err := time.LoadLocation(s)
	if err == nil {
		return loc, nil
	}

	// The value can be given as a string indicating an offset from UTC, such as '+10:00' or '-6:00'.
	if strings.HasPrefix(s, "+") || strings.HasPrefix(s, "-") {
		d, err := types.ParseDuration(s[1:], 0)
		if err == nil {
			ofst := int(d.Duration / time.Second)
			if s[0] == '-' {
				ofst = -ofst
			}
			return time.FixedZone("UTC", ofst), nil
		}
	}

	return nil, variable.ErrUnknownTimeZone.GenByArgs(s)
}

func setSnapshotTS(s *variable.SessionVars, sVal string) error {
	if sVal == "" {
		s.SnapshotTS = 0
		return nil
	}
	t, err := types.ParseTime(s.StmtCtx, sVal, mysql.TypeTimestamp, types.MaxFsp)
	if err != nil {
		return errors.Trace(err)
	}
	// TODO: Consider time_zone variable.
	t1, err := t.Time.GoTime(time.Local)
	s.SnapshotTS = GoTimeToTS(t1)
	return errors.Trace(err)
}

// GoTimeToTS converts a Go time to uint64 timestamp.
func GoTimeToTS(t time.Time) uint64 {
	ts := (t.UnixNano() / int64(time.Millisecond)) << epochShiftBits
	return uint64(ts)
}<|MERGE_RESOLUTION|>--- conflicted
+++ resolved
@@ -71,14 +71,6 @@
 	gVal, ok, err := GetScopeNoneSystemVar(key)
 	if err != nil || ok {
 		return gVal, errors.Trace(err)
-	}
-<<<<<<< HEAD
-	if variable.SysVars[key].Scope == variable.ScopeSession {
-		return "", variable.ErrIncorrectScope
-=======
-	if sysVar.Scope == variable.ScopeNone {
-		return sysVar.Value, nil
->>>>>>> 4053eae3
 	}
 	gVal, err = s.GlobalVarsAccessor.GetGlobalSysVar(key)
 	if err != nil {
