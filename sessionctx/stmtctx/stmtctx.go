--- conflicted
+++ resolved
@@ -732,7 +732,6 @@
 	return time.Unix(0, startTime)
 }
 
-<<<<<<< HEAD
 // InitIndexUsage initialize the index usage map in statement-level
 func (sc *StatementContext) InitIndexUsage() {
 	sc.IdxUsageCollector.Map = make(StatementIndexUsageMap)
@@ -747,10 +746,7 @@
 	sc.IdxUsageCollector.Map[id] = value + rows
 }
 
-//CopTasksDetails collects some useful information of cop-tasks during execution.
-=======
 // CopTasksDetails collects some useful information of cop-tasks during execution.
->>>>>>> 536dfdfe
 type CopTasksDetails struct {
 	NumCopTasks int
 
