--- conflicted
+++ resolved
@@ -412,14 +412,7 @@
 	sc.mu.allExecDetails = make([]*execdetails.ExecDetails, 0, 4)
 	sc.mu.Unlock()
 	sc.TableIDs = sc.TableIDs[:0]
-<<<<<<< HEAD
-	sc.IndexIDs = sc.IndexIDs[:0]
-=======
 	sc.IndexNames = sc.IndexNames[:0]
-	sc.StartTime = time.Now()
-	sc.DurationCompile = time.Duration(0)
-	sc.DurationParse = time.Duration(0)
->>>>>>> 1b998ce4
 }
 
 // MergeExecDetails merges a single region execution details into self, used to print
