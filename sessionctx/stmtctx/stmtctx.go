// Copyright 2017 PingCAP, Inc.
//
// Licensed under the Apache License, Version 2.0 (the "License");
// you may not use this file except in compliance with the License.
// You may obtain a copy of the License at
//
//     http://www.apache.org/licenses/LICENSE-2.0
//
// Unless required by applicable law or agreed to in writing, software
// distributed under the License is distributed on an "AS IS" BASIS,
// WITHOUT WARRANTIES OR CONDITIONS OF ANY KIND, either express or implied.
// See the License for the specific language governing permissions and
// limitations under the License.

package stmtctx

import (
	"bytes"
	"encoding/json"
	"math"
	"strconv"
	"sync"
	"sync/atomic"
	"time"

	"github.com/pingcap/errors"
	"github.com/pingcap/tidb/parser"
	"github.com/pingcap/tidb/parser/ast"
	"github.com/pingcap/tidb/parser/model"
	"github.com/pingcap/tidb/parser/mysql"
	"github.com/pingcap/tidb/parser/terror"
	"github.com/pingcap/tidb/util/disk"
	"github.com/pingcap/tidb/util/execdetails"
	"github.com/pingcap/tidb/util/memory"
	"github.com/pingcap/tidb/util/resourcegrouptag"
	"github.com/pingcap/tidb/util/topsql/stmtstats"
	"github.com/pingcap/tidb/util/tracing"
	"github.com/tikv/client-go/v2/tikvrpc"
	"github.com/tikv/client-go/v2/util"
	atomic2 "go.uber.org/atomic"
	"go.uber.org/zap"
	"golang.org/x/exp/slices"
)

const (
	// WarnLevelError represents level "Error" for 'SHOW WARNINGS' syntax.
	WarnLevelError = "Error"
	// WarnLevelWarning represents level "Warning" for 'SHOW WARNINGS' syntax.
	WarnLevelWarning = "Warning"
	// WarnLevelNote represents level "Note" for 'SHOW WARNINGS' syntax.
	WarnLevelNote = "Note"
)

var taskIDAlloc uint64

// AllocateTaskID allocates a new unique ID for a statement execution
func AllocateTaskID() uint64 {
	return atomic.AddUint64(&taskIDAlloc, 1)
}

// SQLWarn relates a sql warning and it's level.
type SQLWarn struct {
	Level string
	Err   error
}

type jsonSQLWarn struct {
	Level  string        `json:"level"`
	SQLErr *terror.Error `json:"err,omitempty"`
	Msg    string        `json:"msg,omitempty"`
}

// MarshalJSON implements the Marshaler.MarshalJSON interface.
func (warn *SQLWarn) MarshalJSON() ([]byte, error) {
	w := &jsonSQLWarn{
		Level: warn.Level,
	}
	e := errors.Cause(warn.Err)
	switch x := e.(type) {
	case *terror.Error:
		// Omit outter errors because only the most inner error matters.
		w.SQLErr = x
	default:
		w.Msg = e.Error()
	}
	return json.Marshal(w)
}

// UnmarshalJSON implements the Unmarshaler.UnmarshalJSON interface.
func (warn *SQLWarn) UnmarshalJSON(data []byte) error {
	var w jsonSQLWarn
	if err := json.Unmarshal(data, &w); err != nil {
		return err
	}
	warn.Level = w.Level
	if w.SQLErr != nil {
		warn.Err = w.SQLErr
	} else {
		warn.Err = errors.New(w.Msg)
	}
	return nil
}

// StatementContext contains variables for a statement.
// It should be reset before executing a statement.
type StatementContext struct {
	// Set the following variables before execution
	StmtHints

	// IsDDLJobInQueue is used to mark whether the DDL job is put into the queue.
	// If IsDDLJobInQueue is true, it means the DDL job is in the queue of storage, and it can be handled by the DDL worker.
	IsDDLJobInQueue        bool
	DDLJobID               int64
	InInsertStmt           bool
	InUpdateStmt           bool
	InDeleteStmt           bool
	InSelectStmt           bool
	InLoadDataStmt         bool
	InExplainStmt          bool
	InCreateOrAlterStmt    bool
	InSetSessionStatesStmt bool
	InPreparedPlanBuilding bool
	IgnoreTruncate         bool
	IgnoreZeroInDate       bool
	NoZeroDate             bool
	DupKeyAsWarning        bool
	BadNullAsWarning       bool
	DividedByZeroAsWarning bool
	TruncateAsWarning      bool
	OverflowAsWarning      bool
	InShowWarning          bool
	UseCache               bool
	BatchCheck             bool
	InNullRejectCheck      bool
	AllowInvalidDate       bool
	IgnoreNoPartition      bool
	SkipPlanCache          bool
	IgnoreExplainIDSuffix  bool
	SkipUTF8Check          bool
	SkipASCIICheck         bool
	SkipUTF8MB4Check       bool
	MultiSchemaInfo        *model.MultiSchemaInfo
	// If the select statement was like 'select * from t as of timestamp ...' or in a stale read transaction
	// or is affected by the tidb_read_staleness session variable, then the statement will be makred as isStaleness
	// in stmtCtx
	IsStaleness     bool
	InRestrictedSQL bool
	// mu struct holds variables that change during execution.
	mu struct {
		sync.Mutex

		affectedRows uint64
		foundRows    uint64

		/*
			following variables are ported from 'COPY_INFO' struct of MySQL server source,
			they are used to count rows for INSERT/REPLACE/UPDATE queries:
			  If a row is inserted then the copied variable is incremented.
			  If a row is updated by the INSERT ... ON DUPLICATE KEY UPDATE and the
			     new data differs from the old one then the copied and the updated
			     variables are incremented.
			  The touched variable is incremented if a row was touched by the update part
			     of the INSERT ... ON DUPLICATE KEY UPDATE no matter whether the row
			     was actually changed or not.

			see https://github.com/mysql/mysql-server/blob/d2029238d6d9f648077664e4cdd611e231a6dc14/sql/sql_data_change.h#L60 for more details
		*/
		records uint64
		deleted uint64
		updated uint64
		copied  uint64
		touched uint64

		message        string
		warnings       []SQLWarn
		errorCount     uint16
		execDetails    execdetails.ExecDetails
		allExecDetails []*execdetails.ExecDetails
	}
	// PrevAffectedRows is the affected-rows value(DDL is 0, DML is the number of affected rows).
	PrevAffectedRows int64
	// PrevLastInsertID is the last insert ID of previous statement.
	PrevLastInsertID uint64
	// LastInsertID is the auto-generated ID in the current statement.
	LastInsertID uint64
	// InsertID is the given insert ID of an auto_increment column.
	InsertID uint64

	BaseRowID int64
	MaxRowID  int64

	// Copied from SessionVars.TimeZone.
	TimeZone         *time.Location
	Priority         mysql.PriorityEnum
	NotFillCache     bool
	MemTracker       *memory.Tracker
	DiskTracker      *disk.Tracker
	IsTiFlash        atomic2.Bool
	RuntimeStatsColl *execdetails.RuntimeStatsColl
	TableIDs         []int64
	IndexNames       []string
	StmtType         string
	OriginalSQL      string
	digestMemo       struct {
		sync.Once
		normalized string
		digest     *parser.Digest
	}
	// BindSQL used to construct the key for plan cache. It records the binding used by the stmt.
	// If the binding is not used by the stmt, the value is empty
	BindSQL string

	// The several fields below are mainly for some diagnostic features, like stmt summary and slow query.
	// We cache the values here to avoid calculating them multiple times.
	// Note:
	//   Avoid accessing these fields directly, use their Setter/Getter methods instead.
	//   Other fields should be the zero value or be consistent with the plan field.
	// TODO: more clearly distinguish between the value is empty and the value has not been set
	planNormalized string
	planDigest     *parser.Digest
	encodedPlan    string
	planHint       string
	planHintSet    bool
	binaryPlan     string
	// To avoid cycle import, we use interface{} for the following two fields.
	// flatPlan should be a *plannercore.FlatPhysicalPlan if it's not nil
	flatPlan interface{}
	// plan should be a plannercore.Plan if it's not nil
	plan interface{}

	Tables                []TableEntry
	PointExec             bool  // for point update cached execution, Constant expression need to set "paramMarker"
	lockWaitStartTime     int64 // LockWaitStartTime stores the pessimistic lock wait start time
	PessimisticLockWaited int32
	LockKeysDuration      int64
	LockKeysCount         int32
	LockTableIDs          map[int64]struct{} // table IDs need to be locked, empty for lock all tables
	TblInfo2UnionScan     map[*model.TableInfo]bool
	TaskID                uint64 // unique ID for an execution of a statement
	TaskMapBakTS          uint64 // counter for

	// stmtCache is used to store some statement-related values.
	// add mutex to protect stmtCache concurrent access
	// https://github.com/pingcap/tidb/issues/36159
	stmtCache struct {
		mu   sync.Mutex
		data map[StmtCacheKey]interface{}
	}

	// Map to store all CTE storages of current SQL.
	// Will clean up at the end of the execution.
	CTEStorageMap interface{}

	// If the statement read from table cache, this flag is set.
	ReadFromTableCache bool

	// cache is used to reduce object allocation.
	cache struct {
		execdetails.RuntimeStatsColl
		MemTracker  memory.Tracker
		DiskTracker disk.Tracker
		LogOnExceed [2]memory.LogOnExceed
	}

	// OptimInfo maps Plan.ID() to optimization information when generating Plan.
	OptimInfo map[int]string
	// InVerboseExplain indicates the statement is "explain format='verbose' ...".
	InVerboseExplain bool

	// EnableOptimizeTrace indicates whether enable optimizer trace by 'trace plan statement'
	EnableOptimizeTrace bool
	// OptimizeTracer indicates the tracer for optimize
	OptimizeTracer *tracing.OptimizeTracer
	// EnableOptimizerCETrace indicate if cardinality estimation internal process needs to be traced.
	// CE Trace is currently a submodule of the optimizer trace and is controlled by a separated option.
	EnableOptimizerCETrace bool
	OptimizerCETrace       []*tracing.CETraceRecord

	// WaitLockLeaseTime is the duration of cached table read lease expiration time.
	WaitLockLeaseTime time.Duration

	// KvExecCounter is created from SessionVars.StmtStats to count the number of SQL
	// executions of the kv layer during the current execution of the statement.
	// Its life cycle is limited to this execution, and a new KvExecCounter is
	// always created during each statement execution.
	KvExecCounter *stmtstats.KvExecCounter

	// WeakConsistency is true when read consistency is weak and in a read statement and not in a transaction.
	WeakConsistency bool

	StatsLoad struct {
		// Timeout to wait for sync-load
		Timeout time.Duration
		// NeededItems stores the columns/indices whose stats are needed for planner.
		NeededItems []model.TableItemID
		// ResultCh to receive stats loading results
		ResultCh chan StatsLoadResult
		// Fallback indicates if the planner uses full-loaded stats or fallback all to pseudo/simple.
		Fallback bool
		// LoadStartTime is to record the load start time to calculate latency
		LoadStartTime time.Time
	}

	// SysdateIsNow indicates whether sysdate() is an alias of now() in this statement
	SysdateIsNow bool

	// RCCheckTS indicates the current read-consistency read select statement will use `RCCheckTS` path.
	RCCheckTS bool

	// IsSQLRegistered uses to indicate whether the SQL has been registered for TopSQL.
	IsSQLRegistered atomic2.Bool
	// IsSQLAndPlanRegistered uses to indicate whether the SQL and plan has been registered for TopSQL.
	IsSQLAndPlanRegistered atomic2.Bool

<<<<<<< HEAD
	// StatsLoadStatus records StatsLoadedStatus for the index/column which is used in query
	StatsLoadStatus map[model.TableItemID]string
=======
	// IsSyncStatsFailed indicates whether any failure happened during sync stats
	IsSyncStatsFailed bool
>>>>>>> e0da196b
}

// StmtHints are SessionVars related sql hints.
type StmtHints struct {
	// Hint Information
	MemQuotaQuery           int64
	ApplyCacheCapacity      int64
	MaxExecutionTime        uint64
	ReplicaRead             byte
	AllowInSubqToJoinAndAgg bool
	NoIndexMergeHint        bool
	StraightJoinOrder       bool
	// EnableCascadesPlanner is use cascades planner for a single query only.
	EnableCascadesPlanner bool
	// ForceNthPlan indicates the PlanCounterTp number for finding physical plan.
	// -1 for disable.
	ForceNthPlan int64

	// Hint flags
	HasAllowInSubqToJoinAndAggHint bool
	HasMemQuotaHint                bool
	HasReplicaReadHint             bool
	HasMaxExecutionTime            bool
	HasEnableCascadesPlannerHint   bool
	SetVars                        map[string]string

	// the original table hints
	OriginalTableHints []*ast.TableOptimizerHint
}

// TaskMapNeedBackUp indicates that whether we need to back up taskMap during physical optimizing.
func (sh *StmtHints) TaskMapNeedBackUp() bool {
	return sh.ForceNthPlan != -1
}

// StmtCacheKey represents the key type in the StmtCache.
type StmtCacheKey int

const (
	// StmtNowTsCacheKey is a variable for now/current_timestamp calculation/cache of one stmt.
	StmtNowTsCacheKey StmtCacheKey = iota
	// StmtSafeTSCacheKey is a variable for safeTS calculation/cache of one stmt.
	StmtSafeTSCacheKey
)

// GetOrStoreStmtCache gets the cached value of the given key if it exists, otherwise stores the value.
func (sc *StatementContext) GetOrStoreStmtCache(key StmtCacheKey, value interface{}) interface{} {
	sc.stmtCache.mu.Lock()
	defer sc.stmtCache.mu.Unlock()
	if sc.stmtCache.data == nil {
		sc.stmtCache.data = make(map[StmtCacheKey]interface{})
	}
	if _, ok := sc.stmtCache.data[key]; !ok {
		sc.stmtCache.data[key] = value
	}
	return sc.stmtCache.data[key]
}

// ResetInStmtCache resets the cache of given key.
func (sc *StatementContext) ResetInStmtCache(key StmtCacheKey) {
	sc.stmtCache.mu.Lock()
	defer sc.stmtCache.mu.Unlock()
	delete(sc.stmtCache.data, key)
}

// ResetStmtCache resets all cached values.
func (sc *StatementContext) ResetStmtCache() {
	sc.stmtCache.mu.Lock()
	defer sc.stmtCache.mu.Unlock()
	sc.stmtCache.data = make(map[StmtCacheKey]interface{})
}

// SQLDigest gets normalized and digest for provided sql.
// it will cache result after first calling.
func (sc *StatementContext) SQLDigest() (normalized string, sqlDigest *parser.Digest) {
	sc.digestMemo.Do(func() {
		sc.digestMemo.normalized, sc.digestMemo.digest = parser.NormalizeDigest(sc.OriginalSQL)
	})
	return sc.digestMemo.normalized, sc.digestMemo.digest
}

// InitSQLDigest sets the normalized and digest for sql.
func (sc *StatementContext) InitSQLDigest(normalized string, digest *parser.Digest) {
	sc.digestMemo.Do(func() {
		sc.digestMemo.normalized, sc.digestMemo.digest = normalized, digest
	})
}

// ResetSQLDigest sets the normalized and digest for sql anyway, **DO NOT USE THIS UNLESS YOU KNOW WHAT YOU ARE DOING NOW**.
func (sc *StatementContext) ResetSQLDigest(s string) {
	sc.digestMemo.normalized, sc.digestMemo.digest = parser.NormalizeDigest(s)
}

// GetPlanDigest gets the normalized plan and plan digest.
func (sc *StatementContext) GetPlanDigest() (normalized string, planDigest *parser.Digest) {
	return sc.planNormalized, sc.planDigest
}

// GetPlan gets the plan field of stmtctx
func (sc *StatementContext) GetPlan() interface{} {
	return sc.plan
}

// SetPlan sets the plan field of stmtctx
func (sc *StatementContext) SetPlan(plan interface{}) {
	sc.plan = plan
}

// GetFlatPlan gets the flatPlan field of stmtctx
func (sc *StatementContext) GetFlatPlan() interface{} {
	return sc.flatPlan
}

// SetFlatPlan sets the flatPlan field of stmtctx
func (sc *StatementContext) SetFlatPlan(flat interface{}) {
	sc.flatPlan = flat
}

// GetBinaryPlan gets the binaryPlan field of stmtctx
func (sc *StatementContext) GetBinaryPlan() string {
	return sc.binaryPlan
}

// SetBinaryPlan sets the binaryPlan field of stmtctx
func (sc *StatementContext) SetBinaryPlan(binaryPlan string) {
	sc.binaryPlan = binaryPlan
}

// GetResourceGroupTagger returns the implementation of tikvrpc.ResourceGroupTagger related to self.
func (sc *StatementContext) GetResourceGroupTagger() tikvrpc.ResourceGroupTagger {
	normalized, digest := sc.SQLDigest()
	planDigest := sc.planDigest
	return func(req *tikvrpc.Request) {
		if req == nil {
			return
		}
		if len(normalized) == 0 {
			return
		}
		req.ResourceGroupTag = resourcegrouptag.EncodeResourceGroupTag(digest, planDigest,
			resourcegrouptag.GetResourceGroupLabelByKey(resourcegrouptag.GetFirstKeyFromRequest(req)))
	}
}

// SetPlanDigest sets the normalized plan and plan digest.
func (sc *StatementContext) SetPlanDigest(normalized string, planDigest *parser.Digest) {
	if planDigest != nil {
		sc.planNormalized, sc.planDigest = normalized, planDigest
	}
}

// GetEncodedPlan gets the encoded plan, it is used to avoid repeated encode.
func (sc *StatementContext) GetEncodedPlan() string {
	return sc.encodedPlan
}

// SetEncodedPlan sets the encoded plan, it is used to avoid repeated encode.
func (sc *StatementContext) SetEncodedPlan(encodedPlan string) {
	sc.encodedPlan = encodedPlan
}

// GetPlanHint gets the hint string generated from the plan.
func (sc *StatementContext) GetPlanHint() (string, bool) {
	return sc.planHint, sc.planHintSet
}

// InitDiskTracker initializes the sc.DiskTracker, use cache to avoid allocation.
func (sc *StatementContext) InitDiskTracker(label int, bytesLimit int64) {
	memory.InitTracker(&sc.cache.DiskTracker, label, bytesLimit, &sc.cache.LogOnExceed[0])
	sc.DiskTracker = &sc.cache.DiskTracker
}

// InitMemTracker initializes the sc.MemTracker, use cache to avoid allocation.
func (sc *StatementContext) InitMemTracker(label int, bytesLimit int64) {
	memory.InitTracker(&sc.cache.MemTracker, label, bytesLimit, &sc.cache.LogOnExceed[1])
	sc.MemTracker = &sc.cache.MemTracker
}

// SetPlanHint sets the hint for the plan.
func (sc *StatementContext) SetPlanHint(hint string) {
	sc.planHintSet = true
	sc.planHint = hint
}

// TableEntry presents table in db.
type TableEntry struct {
	DB    string
	Table string
}

// AddAffectedRows adds affected rows.
func (sc *StatementContext) AddAffectedRows(rows uint64) {
	sc.mu.Lock()
	defer sc.mu.Unlock()
	sc.mu.affectedRows += rows
}

// SetAffectedRows sets affected rows.
func (sc *StatementContext) SetAffectedRows(rows uint64) {
	sc.mu.Lock()
	sc.mu.affectedRows = rows
	sc.mu.Unlock()
}

// AffectedRows gets affected rows.
func (sc *StatementContext) AffectedRows() uint64 {
	sc.mu.Lock()
	defer sc.mu.Unlock()
	return sc.mu.affectedRows
}

// FoundRows gets found rows.
func (sc *StatementContext) FoundRows() uint64 {
	sc.mu.Lock()
	defer sc.mu.Unlock()
	return sc.mu.foundRows
}

// AddFoundRows adds found rows.
func (sc *StatementContext) AddFoundRows(rows uint64) {
	sc.mu.Lock()
	defer sc.mu.Unlock()
	sc.mu.foundRows += rows
}

// RecordRows is used to generate info message
func (sc *StatementContext) RecordRows() uint64 {
	sc.mu.Lock()
	defer sc.mu.Unlock()
	return sc.mu.records
}

// AddRecordRows adds record rows.
func (sc *StatementContext) AddRecordRows(rows uint64) {
	sc.mu.Lock()
	defer sc.mu.Unlock()
	sc.mu.records += rows
}

// DeletedRows is used to generate info message
func (sc *StatementContext) DeletedRows() uint64 {
	sc.mu.Lock()
	defer sc.mu.Unlock()
	return sc.mu.deleted
}

// AddDeletedRows adds record rows.
func (sc *StatementContext) AddDeletedRows(rows uint64) {
	sc.mu.Lock()
	defer sc.mu.Unlock()
	sc.mu.deleted += rows
}

// UpdatedRows is used to generate info message
func (sc *StatementContext) UpdatedRows() uint64 {
	sc.mu.Lock()
	defer sc.mu.Unlock()
	return sc.mu.updated
}

// AddUpdatedRows adds updated rows.
func (sc *StatementContext) AddUpdatedRows(rows uint64) {
	sc.mu.Lock()
	defer sc.mu.Unlock()
	sc.mu.updated += rows
}

// CopiedRows is used to generate info message
func (sc *StatementContext) CopiedRows() uint64 {
	sc.mu.Lock()
	defer sc.mu.Unlock()
	return sc.mu.copied
}

// AddCopiedRows adds copied rows.
func (sc *StatementContext) AddCopiedRows(rows uint64) {
	sc.mu.Lock()
	defer sc.mu.Unlock()
	sc.mu.copied += rows
}

// TouchedRows is used to generate info message
func (sc *StatementContext) TouchedRows() uint64 {
	sc.mu.Lock()
	defer sc.mu.Unlock()
	return sc.mu.touched
}

// AddTouchedRows adds touched rows.
func (sc *StatementContext) AddTouchedRows(rows uint64) {
	sc.mu.Lock()
	defer sc.mu.Unlock()
	sc.mu.touched += rows
}

// GetMessage returns the extra message of the last executed command, if there is no message, it returns empty string
func (sc *StatementContext) GetMessage() string {
	sc.mu.Lock()
	defer sc.mu.Unlock()
	return sc.mu.message
}

// SetMessage sets the info message generated by some commands
func (sc *StatementContext) SetMessage(msg string) {
	sc.mu.Lock()
	defer sc.mu.Unlock()
	sc.mu.message = msg
}

// GetWarnings gets warnings.
func (sc *StatementContext) GetWarnings() []SQLWarn {
	sc.mu.Lock()
	defer sc.mu.Unlock()
	warns := make([]SQLWarn, len(sc.mu.warnings))
	copy(warns, sc.mu.warnings)
	return warns
}

// TruncateWarnings truncates warnings begin from start and returns the truncated warnings.
func (sc *StatementContext) TruncateWarnings(start int) []SQLWarn {
	sc.mu.Lock()
	defer sc.mu.Unlock()
	sz := len(sc.mu.warnings) - start
	if sz <= 0 {
		return nil
	}
	ret := make([]SQLWarn, sz)
	copy(ret, sc.mu.warnings[start:])
	sc.mu.warnings = sc.mu.warnings[:start]
	return ret
}

// WarningCount gets warning count.
func (sc *StatementContext) WarningCount() uint16 {
	if sc.InShowWarning {
		return 0
	}
	sc.mu.Lock()
	defer sc.mu.Unlock()
	return uint16(len(sc.mu.warnings))
}

// NumErrorWarnings gets warning and error count.
func (sc *StatementContext) NumErrorWarnings() (ec uint16, wc int) {
	sc.mu.Lock()
	defer sc.mu.Unlock()
	ec = sc.mu.errorCount
	wc = len(sc.mu.warnings)
	return
}

// SetWarnings sets warnings.
func (sc *StatementContext) SetWarnings(warns []SQLWarn) {
	sc.mu.Lock()
	defer sc.mu.Unlock()
	sc.mu.warnings = warns
	sc.mu.errorCount = 0
	for _, w := range warns {
		if w.Level == WarnLevelError {
			sc.mu.errorCount++
		}
	}
}

// AppendWarning appends a warning with level 'Warning'.
func (sc *StatementContext) AppendWarning(warn error) {
	sc.mu.Lock()
	defer sc.mu.Unlock()
	if len(sc.mu.warnings) < math.MaxUint16 {
		sc.mu.warnings = append(sc.mu.warnings, SQLWarn{WarnLevelWarning, warn})
	}
}

// AppendWarnings appends some warnings.
func (sc *StatementContext) AppendWarnings(warns []SQLWarn) {
	sc.mu.Lock()
	defer sc.mu.Unlock()
	if len(sc.mu.warnings) < math.MaxUint16 {
		sc.mu.warnings = append(sc.mu.warnings, warns...)
	}
}

// AppendNote appends a warning with level 'Note'.
func (sc *StatementContext) AppendNote(warn error) {
	sc.mu.Lock()
	defer sc.mu.Unlock()
	if len(sc.mu.warnings) < math.MaxUint16 {
		sc.mu.warnings = append(sc.mu.warnings, SQLWarn{WarnLevelNote, warn})
	}
}

// AppendError appends a warning with level 'Error'.
func (sc *StatementContext) AppendError(warn error) {
	sc.mu.Lock()
	defer sc.mu.Unlock()
	if len(sc.mu.warnings) < math.MaxUint16 {
		sc.mu.warnings = append(sc.mu.warnings, SQLWarn{WarnLevelError, warn})
		sc.mu.errorCount++
	}
}

// HandleTruncate ignores or returns the error based on the StatementContext state.
func (sc *StatementContext) HandleTruncate(err error) error {
	// TODO: At present we have not checked whether the error can be ignored or treated as warning.
	// We will do that later, and then append WarnDataTruncated instead of the error itself.
	if err == nil {
		return nil
	}
	if sc.IgnoreTruncate {
		return nil
	}
	if sc.TruncateAsWarning {
		sc.AppendWarning(err)
		return nil
	}
	return err
}

// HandleOverflow treats ErrOverflow as warnings or returns the error based on the StmtCtx.OverflowAsWarning state.
func (sc *StatementContext) HandleOverflow(err error, warnErr error) error {
	if err == nil {
		return nil
	}

	if sc.OverflowAsWarning {
		sc.AppendWarning(warnErr)
		return nil
	}
	return err
}

// resetMuForRetry resets the changed states of sc.mu during execution.
func (sc *StatementContext) resetMuForRetry() {
	sc.mu.Lock()
	defer sc.mu.Unlock()
	sc.mu.affectedRows = 0
	sc.mu.foundRows = 0
	sc.mu.records = 0
	sc.mu.deleted = 0
	sc.mu.updated = 0
	sc.mu.copied = 0
	sc.mu.touched = 0
	sc.mu.message = ""
	sc.mu.errorCount = 0
	sc.mu.warnings = nil
	sc.mu.execDetails = execdetails.ExecDetails{}
	sc.mu.allExecDetails = make([]*execdetails.ExecDetails, 0, 4)
}

// ResetForRetry resets the changed states during execution.
func (sc *StatementContext) ResetForRetry() {
	sc.resetMuForRetry()
	sc.MaxRowID = 0
	sc.BaseRowID = 0
	sc.TableIDs = sc.TableIDs[:0]
	sc.IndexNames = sc.IndexNames[:0]
	sc.TaskID = AllocateTaskID()
}

// MergeExecDetails merges a single region execution details into self, used to print
// the information in slow query log.
func (sc *StatementContext) MergeExecDetails(details *execdetails.ExecDetails, commitDetails *util.CommitDetails) {
	sc.mu.Lock()
	defer sc.mu.Unlock()
	if details != nil {
		sc.mu.execDetails.CopTime += details.CopTime
		sc.mu.execDetails.BackoffTime += details.BackoffTime
		sc.mu.execDetails.RequestCount++
		sc.MergeScanDetail(details.ScanDetail)
		sc.MergeTimeDetail(details.TimeDetail)
		sc.mu.allExecDetails = append(sc.mu.allExecDetails, details)
	}
	if commitDetails != nil {
		if sc.mu.execDetails.CommitDetail == nil {
			sc.mu.execDetails.CommitDetail = commitDetails
		} else {
			sc.mu.execDetails.CommitDetail.Merge(commitDetails)
		}
	}
}

// MergeScanDetail merges scan details into self.
func (sc *StatementContext) MergeScanDetail(scanDetail *util.ScanDetail) {
	// Currently TiFlash cop task does not fill scanDetail, so need to skip it if scanDetail is nil
	if scanDetail == nil {
		return
	}
	if sc.mu.execDetails.ScanDetail == nil {
		sc.mu.execDetails.ScanDetail = &util.ScanDetail{}
	}
	sc.mu.execDetails.ScanDetail.Merge(scanDetail)
}

// MergeTimeDetail merges time details into self.
func (sc *StatementContext) MergeTimeDetail(timeDetail util.TimeDetail) {
	sc.mu.execDetails.TimeDetail.ProcessTime += timeDetail.ProcessTime
	sc.mu.execDetails.TimeDetail.WaitTime += timeDetail.WaitTime
}

// MergeLockKeysExecDetails merges lock keys execution details into self.
func (sc *StatementContext) MergeLockKeysExecDetails(lockKeys *util.LockKeysDetails) {
	sc.mu.Lock()
	defer sc.mu.Unlock()
	if sc.mu.execDetails.LockKeysDetail == nil {
		sc.mu.execDetails.LockKeysDetail = lockKeys
	} else {
		sc.mu.execDetails.LockKeysDetail.Merge(lockKeys)
	}
}

// GetExecDetails gets the execution details for the statement.
func (sc *StatementContext) GetExecDetails() execdetails.ExecDetails {
	var details execdetails.ExecDetails
	sc.mu.Lock()
	defer sc.mu.Unlock()
	details = sc.mu.execDetails
	details.LockKeysDuration = time.Duration(atomic.LoadInt64(&sc.LockKeysDuration))
	return details
}

// ShouldClipToZero indicates whether values less than 0 should be clipped to 0 for unsigned integer types.
// This is the case for `insert`, `update`, `alter table`, `create table` and `load data infile` statements, when not in strict SQL mode.
// see https://dev.mysql.com/doc/refman/5.7/en/out-of-range-and-overflow.html
func (sc *StatementContext) ShouldClipToZero() bool {
	return sc.InInsertStmt || sc.InLoadDataStmt || sc.InUpdateStmt || sc.InCreateOrAlterStmt || sc.IsDDLJobInQueue
}

// ShouldIgnoreOverflowError indicates whether we should ignore the error when type conversion overflows,
// so we can leave it for further processing like clipping values less than 0 to 0 for unsigned integer types.
func (sc *StatementContext) ShouldIgnoreOverflowError() bool {
	if (sc.InInsertStmt && sc.TruncateAsWarning) || sc.InLoadDataStmt {
		return true
	}
	return false
}

// PushDownFlags converts StatementContext to tipb.SelectRequest.Flags.
func (sc *StatementContext) PushDownFlags() uint64 {
	var flags uint64
	if sc.InInsertStmt {
		flags |= model.FlagInInsertStmt
	} else if sc.InUpdateStmt || sc.InDeleteStmt {
		flags |= model.FlagInUpdateOrDeleteStmt
	} else if sc.InSelectStmt {
		flags |= model.FlagInSelectStmt
	}
	if sc.IgnoreTruncate {
		flags |= model.FlagIgnoreTruncate
	} else if sc.TruncateAsWarning {
		flags |= model.FlagTruncateAsWarning
	}
	if sc.OverflowAsWarning {
		flags |= model.FlagOverflowAsWarning
	}
	if sc.IgnoreZeroInDate {
		flags |= model.FlagIgnoreZeroInDate
	}
	if sc.DividedByZeroAsWarning {
		flags |= model.FlagDividedByZeroAsWarning
	}
	if sc.InLoadDataStmt {
		flags |= model.FlagInLoadDataStmt
	}
	if sc.InRestrictedSQL {
		flags |= model.FlagInRestrictedSQL
	}
	return flags
}

// CopTasksDetails returns some useful information of cop-tasks during execution.
func (sc *StatementContext) CopTasksDetails() *CopTasksDetails {
	sc.mu.Lock()
	defer sc.mu.Unlock()
	n := len(sc.mu.allExecDetails)
	d := &CopTasksDetails{
		NumCopTasks:       n,
		MaxBackoffTime:    make(map[string]time.Duration),
		AvgBackoffTime:    make(map[string]time.Duration),
		P90BackoffTime:    make(map[string]time.Duration),
		TotBackoffTime:    make(map[string]time.Duration),
		TotBackoffTimes:   make(map[string]int),
		MaxBackoffAddress: make(map[string]string),
	}
	if n == 0 {
		return d
	}
	d.AvgProcessTime = sc.mu.execDetails.TimeDetail.ProcessTime / time.Duration(n)
	d.AvgWaitTime = sc.mu.execDetails.TimeDetail.WaitTime / time.Duration(n)

	slices.SortFunc(sc.mu.allExecDetails, func(i, j *execdetails.ExecDetails) bool {
		return i.TimeDetail.ProcessTime < j.TimeDetail.ProcessTime
	})
	d.P90ProcessTime = sc.mu.allExecDetails[n*9/10].TimeDetail.ProcessTime
	d.MaxProcessTime = sc.mu.allExecDetails[n-1].TimeDetail.ProcessTime
	d.MaxProcessAddress = sc.mu.allExecDetails[n-1].CalleeAddress

	slices.SortFunc(sc.mu.allExecDetails, func(i, j *execdetails.ExecDetails) bool {
		return i.TimeDetail.WaitTime < j.TimeDetail.WaitTime
	})
	d.P90WaitTime = sc.mu.allExecDetails[n*9/10].TimeDetail.WaitTime
	d.MaxWaitTime = sc.mu.allExecDetails[n-1].TimeDetail.WaitTime
	d.MaxWaitAddress = sc.mu.allExecDetails[n-1].CalleeAddress

	// calculate backoff details
	type backoffItem struct {
		callee    string
		sleepTime time.Duration
		times     int
	}
	backoffInfo := make(map[string][]backoffItem)
	for _, ed := range sc.mu.allExecDetails {
		for backoff := range ed.BackoffTimes {
			backoffInfo[backoff] = append(backoffInfo[backoff], backoffItem{
				callee:    ed.CalleeAddress,
				sleepTime: ed.BackoffSleep[backoff],
				times:     ed.BackoffTimes[backoff],
			})
		}
	}
	for backoff, items := range backoffInfo {
		if len(items) == 0 {
			continue
		}
		slices.SortFunc(items, func(i, j backoffItem) bool {
			return i.sleepTime < j.sleepTime
		})
		n := len(items)
		d.MaxBackoffAddress[backoff] = items[n-1].callee
		d.MaxBackoffTime[backoff] = items[n-1].sleepTime
		d.P90BackoffTime[backoff] = items[n*9/10].sleepTime

		var totalTime time.Duration
		totalTimes := 0
		for _, it := range items {
			totalTime += it.sleepTime
			totalTimes += it.times
		}
		d.AvgBackoffTime[backoff] = totalTime / time.Duration(n)
		d.TotBackoffTime[backoff] = totalTime
		d.TotBackoffTimes[backoff] = totalTimes
	}
	return d
}

// SetFlagsFromPBFlag set the flag of StatementContext from a `tipb.SelectRequest.Flags`.
func (sc *StatementContext) SetFlagsFromPBFlag(flags uint64) {
	sc.IgnoreTruncate = (flags & model.FlagIgnoreTruncate) > 0
	sc.TruncateAsWarning = (flags & model.FlagTruncateAsWarning) > 0
	sc.InInsertStmt = (flags & model.FlagInInsertStmt) > 0
	sc.InSelectStmt = (flags & model.FlagInSelectStmt) > 0
	sc.OverflowAsWarning = (flags & model.FlagOverflowAsWarning) > 0
	sc.IgnoreZeroInDate = (flags & model.FlagIgnoreZeroInDate) > 0
	sc.DividedByZeroAsWarning = (flags & model.FlagDividedByZeroAsWarning) > 0
}

// GetLockWaitStartTime returns the statement pessimistic lock wait start time
func (sc *StatementContext) GetLockWaitStartTime() time.Time {
	startTime := atomic.LoadInt64(&sc.lockWaitStartTime)
	if startTime == 0 {
		startTime = time.Now().UnixNano()
		atomic.StoreInt64(&sc.lockWaitStartTime, startTime)
	}
	return time.Unix(0, startTime)
}

// CopTasksDetails collects some useful information of cop-tasks during execution.
type CopTasksDetails struct {
	NumCopTasks int

	AvgProcessTime    time.Duration
	P90ProcessTime    time.Duration
	MaxProcessAddress string
	MaxProcessTime    time.Duration

	AvgWaitTime    time.Duration
	P90WaitTime    time.Duration
	MaxWaitAddress string
	MaxWaitTime    time.Duration

	MaxBackoffTime    map[string]time.Duration
	MaxBackoffAddress map[string]string
	AvgBackoffTime    map[string]time.Duration
	P90BackoffTime    map[string]time.Duration
	TotBackoffTime    map[string]time.Duration
	TotBackoffTimes   map[string]int
}

// ToZapFields wraps the CopTasksDetails as zap.Fileds.
func (d *CopTasksDetails) ToZapFields() (fields []zap.Field) {
	if d.NumCopTasks == 0 {
		return
	}
	fields = make([]zap.Field, 0, 10)
	fields = append(fields, zap.Int("num_cop_tasks", d.NumCopTasks))
	fields = append(fields, zap.String("process_avg_time", strconv.FormatFloat(d.AvgProcessTime.Seconds(), 'f', -1, 64)+"s"))
	fields = append(fields, zap.String("process_p90_time", strconv.FormatFloat(d.P90ProcessTime.Seconds(), 'f', -1, 64)+"s"))
	fields = append(fields, zap.String("process_max_time", strconv.FormatFloat(d.MaxProcessTime.Seconds(), 'f', -1, 64)+"s"))
	fields = append(fields, zap.String("process_max_addr", d.MaxProcessAddress))
	fields = append(fields, zap.String("wait_avg_time", strconv.FormatFloat(d.AvgWaitTime.Seconds(), 'f', -1, 64)+"s"))
	fields = append(fields, zap.String("wait_p90_time", strconv.FormatFloat(d.P90WaitTime.Seconds(), 'f', -1, 64)+"s"))
	fields = append(fields, zap.String("wait_max_time", strconv.FormatFloat(d.MaxWaitTime.Seconds(), 'f', -1, 64)+"s"))
	fields = append(fields, zap.String("wait_max_addr", d.MaxWaitAddress))
	return fields
}

// StatsLoadResult indicates result for StatsLoad
type StatsLoadResult struct {
	Item  model.TableItemID
	Error error
}

// HasError returns whether result has error
func (r StatsLoadResult) HasError() bool {
	return r.Error != nil
}

// ErrorMsg returns StatsLoadResult err msg
func (r StatsLoadResult) ErrorMsg() string {
	if r.Error == nil {
		return ""
	}
	b := bytes.NewBufferString("tableID:")
	b.WriteString(strconv.FormatInt(r.Item.TableID, 10))
	b.WriteString(", id:")
	b.WriteString(strconv.FormatInt(r.Item.ID, 10))
	b.WriteString(", isIndex:")
	b.WriteString(strconv.FormatBool(r.Item.IsIndex))
	b.WriteString(", err:")
	b.WriteString(r.Error.Error())
	return b.String()
}<|MERGE_RESOLUTION|>--- conflicted
+++ resolved
@@ -312,13 +312,10 @@
 	// IsSQLAndPlanRegistered uses to indicate whether the SQL and plan has been registered for TopSQL.
 	IsSQLAndPlanRegistered atomic2.Bool
 
-<<<<<<< HEAD
 	// StatsLoadStatus records StatsLoadedStatus for the index/column which is used in query
 	StatsLoadStatus map[model.TableItemID]string
-=======
 	// IsSyncStatsFailed indicates whether any failure happened during sync stats
 	IsSyncStatsFailed bool
->>>>>>> e0da196b
 }
 
 // StmtHints are SessionVars related sql hints.
