--- conflicted
+++ resolved
@@ -447,19 +447,7 @@
 func (sc *StatementContext) ShouldClipToZero() bool {
 	// TODO: Currently altering column of integer to unsigned integer is not supported.
 	// If it is supported one day, that case should be added here.
-<<<<<<< HEAD
 	return sc.InInsertStmt || sc.InLoadDataStmt || sc.InUpdateStmt
-=======
-	return sc.InInsertStmt || sc.InLoadDataStmt
-}
-
-// ShouldIgnoreOverflowError indicates whether we should ignore the error when type conversion overflows,
-// so we can leave it for further processing like clipping values less than 0 to 0 for unsigned integer types.
-func (sc *StatementContext) ShouldIgnoreOverflowError() bool {
-	if (sc.InInsertStmt && sc.TruncateAsWarning) || sc.InLoadDataStmt {
-		return true
-	}
-	return false
 }
 
 // PushDownFlags converts StatementContext to tipb.SelectRequest.Flags.
@@ -554,5 +542,4 @@
 	fields = append(fields, zap.String("wait_max_time", strconv.FormatFloat(d.MaxWaitTime.Seconds(), 'f', -1, 64)+"s"))
 	fields = append(fields, zap.String("wait_max_addr", d.MaxWaitAddress))
 	return fields
->>>>>>> cfee8c09
 }