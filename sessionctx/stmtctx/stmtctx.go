--- conflicted
+++ resolved
@@ -211,18 +211,11 @@
 
 		message  string
 		warnings []SQLWarn
-<<<<<<< HEAD
-		// extraWarnings record some extra warnings and are only used by the slow log only now.
-		// extraWarnings record warnings that would not be printed through SHOW WARNINGS because they are expected to
-		// be printed only under some conditions (like in EXPLAIN or EXPLAIN VERBOSE), but we want to always output them
-		// through the slow log to help diagnostics, so we store them here separately.
-=======
 		// extraWarnings record the extra warnings and are only used by the slow log only now.
 		// If a warning is expected to be output only under some conditions (like in EXPLAIN or EXPLAIN VERBOSE) but it's
 		// not under such conditions now, it is considered as an extra warning.
 		// extraWarnings would not be printed through SHOW WARNINGS, but we want to always output them through the slow
 		// log to help diagnostics, so we store them here separately.
->>>>>>> 017901d1
 		extraWarnings []SQLWarn
 
 		execDetails    execdetails.ExecDetails
