// Copyright 2017 PingCAP, Inc.
//
// Licensed under the Apache License, Version 2.0 (the "License");
// you may not use this file except in compliance with the License.
// You may obtain a copy of the License at
//
//     http://www.apache.org/licenses/LICENSE-2.0
//
// Unless required by applicable law or agreed to in writing, software
// distributed under the License is distributed on an "AS IS" BASIS,
// See the License for the specific language governing permissions and
// limitations under the License.

package stmtctx

import (
	"math"
	"sync"
	"time"

	"github.com/pingcap/tidb/mysql"
	"github.com/pingcap/tidb/util/memory"
)

const (
	// WarnLevelError represents level "Error" for 'SHOW WARNINGS' syntax.
	WarnLevelError = "Error"
	// WarnLevelWarning represents level "Warning" for 'SHOW WARNINGS' syntax.
	WarnLevelWarning = "Warning"
	// WarnLevelNote represents level "Note" for 'SHOW WARNINGS' syntax.
	WarnLevelNote = "Note"
)

// SQLWarn relates a sql warning and it's level.
type SQLWarn struct {
	Level string
	Err   error
}

// StatementContext contains variables for a statement.
// It should be reset before executing a statement.
type StatementContext struct {
	// Set the following variables before execution

<<<<<<< HEAD
	// IsDDLJobReady is used to mark whether to enter the function of 'doDDLJob'.
	// If IsDDLJobReady is true, it means the DDL job is ready to be handled by the DDL worker.
	IsDDLJobReady        bool
	InInsertStmt         bool
	InUpdateOrDeleteStmt bool
	InSelectStmt         bool
	IgnoreTruncate       bool
	IgnoreZeroInDate     bool
	// IgnoreErr is used for the following statements to avoid return an
	// error, `insert`, `update`, and `delete`.
	// If IgnoreErr is true and the statements meet some errors,
	// e.g. duplicate keys, insert null to a not null column...,
	// the errors will be appended as warnings.
	// For the `load data` statement, IgnoreErr should be always true,
	// because it is the same behavior as `insert ignore` statement.
	IgnoreErr              bool
=======
	InInsertStmt           bool
	InUpdateOrDeleteStmt   bool
	InSelectStmt           bool
	IgnoreTruncate         bool
	IgnoreZeroInDate       bool
	DupKeyAsWarning        bool
	BadNullAsWarning       bool
>>>>>>> 40193a3d
	DividedByZeroAsWarning bool
	TruncateAsWarning      bool
	OverflowAsWarning      bool
	InShowWarning          bool
	UseCache               bool
	PadCharToFullLength    bool
	BatchCheck             bool

	// mu struct holds variables that change during execution.
	mu struct {
		sync.Mutex
		affectedRows      uint64
		foundRows         uint64
		warnings          []SQLWarn
		histogramsNotLoad bool
	}

	// Copied from SessionVars.TimeZone.
	TimeZone     *time.Location
	Priority     mysql.PriorityEnum
	NotFillCache bool
	MemTracker   *memory.Tracker
	TableIDs     []int64
	IndexIDs     []int64
}

// AddAffectedRows adds affected rows.
func (sc *StatementContext) AddAffectedRows(rows uint64) {
	sc.mu.Lock()
	sc.mu.affectedRows += rows
	sc.mu.Unlock()
}

// AffectedRows gets affected rows.
func (sc *StatementContext) AffectedRows() uint64 {
	sc.mu.Lock()
	rows := sc.mu.affectedRows
	sc.mu.Unlock()
	return rows
}

// FoundRows gets found rows.
func (sc *StatementContext) FoundRows() uint64 {
	sc.mu.Lock()
	rows := sc.mu.foundRows
	sc.mu.Unlock()
	return rows
}

// AddFoundRows adds found rows.
func (sc *StatementContext) AddFoundRows(rows uint64) {
	sc.mu.Lock()
	sc.mu.foundRows += rows
	sc.mu.Unlock()
}

// GetWarnings gets warnings.
func (sc *StatementContext) GetWarnings() []SQLWarn {
	sc.mu.Lock()
	warns := make([]SQLWarn, len(sc.mu.warnings))
	copy(warns, sc.mu.warnings)
	sc.mu.Unlock()
	return warns
}

// WarningCount gets warning count.
func (sc *StatementContext) WarningCount() uint16 {
	if sc.InShowWarning {
		return 0
	}
	sc.mu.Lock()
	wc := uint16(len(sc.mu.warnings))
	sc.mu.Unlock()
	return wc
}

// NumWarnings gets warning count. It's different from `WarningCount` in that
// `WarningCount` return the warning count of the last executed command, so if
// the last command is a SHOW statement, `WarningCount` return 0. On the other
// hand, `NumWarnings` always return number of warnings(or errors if `errOnly`
// is set).
func (sc *StatementContext) NumWarnings(errOnly bool) uint16 {
	var wc uint16
	sc.mu.Lock()
	defer sc.mu.Unlock()
	if errOnly {
		for _, warn := range sc.mu.warnings {
			if warn.Level == WarnLevelError {
				wc++
			}
		}
	} else {
		wc = uint16(len(sc.mu.warnings))
	}
	return wc
}

// SetWarnings sets warnings.
func (sc *StatementContext) SetWarnings(warns []SQLWarn) {
	sc.mu.Lock()
	sc.mu.warnings = warns
	sc.mu.Unlock()
}

// AppendWarning appends a warning with level 'Warning'.
func (sc *StatementContext) AppendWarning(warn error) {
	sc.mu.Lock()
	if len(sc.mu.warnings) < math.MaxUint16 {
		sc.mu.warnings = append(sc.mu.warnings, SQLWarn{WarnLevelWarning, warn})
	}
	sc.mu.Unlock()
}

// AppendNote appends a warning with level 'Note'.
func (sc *StatementContext) AppendNote(warn error) {
	sc.mu.Lock()
	if len(sc.mu.warnings) < math.MaxUint16 {
		sc.mu.warnings = append(sc.mu.warnings, SQLWarn{WarnLevelNote, warn})
	}
	sc.mu.Unlock()
}

// AppendError appends a warning with level 'Error'.
func (sc *StatementContext) AppendError(warn error) {
	sc.mu.Lock()
	if len(sc.mu.warnings) < math.MaxUint16 {
		sc.mu.warnings = append(sc.mu.warnings, SQLWarn{WarnLevelError, warn})
	}
	sc.mu.Unlock()
}

// SetHistogramsNotLoad sets histogramsNotLoad.
func (sc *StatementContext) SetHistogramsNotLoad() {
	sc.mu.Lock()
	sc.mu.histogramsNotLoad = true
	sc.mu.Unlock()
}

// HistogramsNotLoad gets histogramsNotLoad.
func (sc *StatementContext) HistogramsNotLoad() bool {
	sc.mu.Lock()
	notLoad := sc.mu.histogramsNotLoad
	sc.mu.Unlock()
	return notLoad
}

// HandleTruncate ignores or returns the error based on the StatementContext state.
func (sc *StatementContext) HandleTruncate(err error) error {
	// TODO: At present we have not checked whether the error can be ignored or treated as warning.
	// We will do that later, and then append WarnDataTruncated instead of the error itself.
	if err == nil {
		return nil
	}
	if sc.IgnoreTruncate {
		return nil
	}
	if sc.TruncateAsWarning {
		sc.AppendWarning(err)
		return nil
	}
	return err
}

// HandleOverflow treats ErrOverflow as warnings or returns the error based on the StmtCtx.OverflowAsWarning state.
func (sc *StatementContext) HandleOverflow(err error, warnErr error) error {
	if err == nil {
		return nil
	}

	if sc.OverflowAsWarning {
		sc.AppendWarning(warnErr)
		return nil
	}
	return err
}

// ResetForRetry resets the changed states during execution.
func (sc *StatementContext) ResetForRetry() {
	sc.mu.Lock()
	sc.mu.affectedRows = 0
	sc.mu.foundRows = 0
	sc.mu.warnings = nil
	sc.mu.Unlock()
}<|MERGE_RESOLUTION|>--- conflicted
+++ resolved
@@ -42,24 +42,9 @@
 type StatementContext struct {
 	// Set the following variables before execution
 
-<<<<<<< HEAD
 	// IsDDLJobReady is used to mark whether to enter the function of 'doDDLJob'.
 	// If IsDDLJobReady is true, it means the DDL job is ready to be handled by the DDL worker.
-	IsDDLJobReady        bool
-	InInsertStmt         bool
-	InUpdateOrDeleteStmt bool
-	InSelectStmt         bool
-	IgnoreTruncate       bool
-	IgnoreZeroInDate     bool
-	// IgnoreErr is used for the following statements to avoid return an
-	// error, `insert`, `update`, and `delete`.
-	// If IgnoreErr is true and the statements meet some errors,
-	// e.g. duplicate keys, insert null to a not null column...,
-	// the errors will be appended as warnings.
-	// For the `load data` statement, IgnoreErr should be always true,
-	// because it is the same behavior as `insert ignore` statement.
-	IgnoreErr              bool
-=======
+	IsDDLJobReady          bool
 	InInsertStmt           bool
 	InUpdateOrDeleteStmt   bool
 	InSelectStmt           bool
@@ -67,7 +52,6 @@
 	IgnoreZeroInDate       bool
 	DupKeyAsWarning        bool
 	BadNullAsWarning       bool
->>>>>>> 40193a3d
 	DividedByZeroAsWarning bool
 	TruncateAsWarning      bool
 	OverflowAsWarning      bool
