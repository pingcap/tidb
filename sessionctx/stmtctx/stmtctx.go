--- conflicted
+++ resolved
@@ -193,15 +193,16 @@
 	// InVerboseExplain indicates the statement is "explain format='verbose' ...".
 	InVerboseExplain bool
 
-<<<<<<< HEAD
-	// EnableOptimizeTrace indicates whether the statement is enable optimize trace.
-=======
 	// EnableOptimizeTrace indicates whether enable optimizer trace by 'trace plan statement'
->>>>>>> 1d512612
 	EnableOptimizeTrace bool
-	// LogicalOptimizeTrace indicates the trace for optimize.
+	// LogicalOptimizeTrace indicates the trace for optimize
 	LogicalOptimizeTrace *tracing.LogicalOptimizeTracer
-<<<<<<< HEAD
+	// WaitLockLeaseTime is the duration of cached table read lease expiration time.
+	WaitLockLeaseTime time.Duration
+	// EnableOptimizerCETrace indicate if cardinality estimation internal process needs to be traced.
+	// CE Trace is currently a submodule of the optimizer trace and is controlled by a separated option.
+	EnableOptimizerCETrace bool
+	OptimizerCETrace       []*tracing.CETraceRecord
 
 	StatsLoad struct {
 		// Timeout to wait for sync-load
@@ -213,14 +214,6 @@
 		// Fallback indicates if the planner uses full-loaded stats or fallback all to pseudo/simple.
 		Fallback bool
 	}
-=======
-	// WaitLockLeaseTime is the duration of cached table read lease expiration time.
-	WaitLockLeaseTime time.Duration
-	// EnableOptimizerCETrace indicate if cardinality estimation internal process needs to be traced.
-	// CE Trace is currently a submodule of the optimizer trace and is controlled by a separated option.
-	EnableOptimizerCETrace bool
-	OptimizerCETrace       []*tracing.CETraceRecord
->>>>>>> 1d512612
 }
 
 // StmtHints are SessionVars related sql hints.
