// Copyright 2017 PingCAP, Inc.
//
// Licensed under the Apache License, Version 2.0 (the "License");
// you may not use this file except in compliance with the License.
// You may obtain a copy of the License at
//
//     http://www.apache.org/licenses/LICENSE-2.0
//
// Unless required by applicable law or agreed to in writing, software
// distributed under the License is distributed on an "AS IS" BASIS,
// WITHOUT WARRANTIES OR CONDITIONS OF ANY KIND, either express or implied.
// See the License for the specific language governing permissions and
// limitations under the License.

package stmtctx

import (
	"bytes"
	"encoding/json"
	"math"
	"strconv"
	"sync"
	"sync/atomic"
	"time"

	"github.com/pingcap/errors"
	"github.com/pingcap/tidb/parser"
	"github.com/pingcap/tidb/parser/ast"
	"github.com/pingcap/tidb/parser/model"
	"github.com/pingcap/tidb/parser/mysql"
	"github.com/pingcap/tidb/parser/terror"
	"github.com/pingcap/tidb/util/disk"
	"github.com/pingcap/tidb/util/execdetails"
	"github.com/pingcap/tidb/util/memory"
	"github.com/pingcap/tidb/util/resourcegrouptag"
	"github.com/pingcap/tidb/util/topsql/stmtstats"
	"github.com/pingcap/tidb/util/tracing"
	"github.com/tikv/client-go/v2/tikvrpc"
	"github.com/tikv/client-go/v2/util"
	atomic2 "go.uber.org/atomic"
	"go.uber.org/zap"
	"golang.org/x/exp/slices"
)

const (
	// WarnLevelError represents level "Error" for 'SHOW WARNINGS' syntax.
	WarnLevelError = "Error"
	// WarnLevelWarning represents level "Warning" for 'SHOW WARNINGS' syntax.
	WarnLevelWarning = "Warning"
	// WarnLevelNote represents level "Note" for 'SHOW WARNINGS' syntax.
	WarnLevelNote = "Note"
)

var taskIDAlloc uint64

// AllocateTaskID allocates a new unique ID for a statement execution
func AllocateTaskID() uint64 {
	return atomic.AddUint64(&taskIDAlloc, 1)
}

// SQLWarn relates a sql warning and it's level.
type SQLWarn struct {
	Level string
	Err   error
}

type jsonSQLWarn struct {
	Level  string        `json:"level"`
	SQLErr *terror.Error `json:"err,omitempty"`
	Msg    string        `json:"msg,omitempty"`
}

// MarshalJSON implements the Marshaler.MarshalJSON interface.
func (warn *SQLWarn) MarshalJSON() ([]byte, error) {
	w := &jsonSQLWarn{
		Level: warn.Level,
	}
	e := errors.Cause(warn.Err)
	switch x := e.(type) {
	case *terror.Error:
		// Omit outter errors because only the most inner error matters.
		w.SQLErr = x
	default:
		w.Msg = e.Error()
	}
	return json.Marshal(w)
}

// UnmarshalJSON implements the Unmarshaler.UnmarshalJSON interface.
func (warn *SQLWarn) UnmarshalJSON(data []byte) error {
	var w jsonSQLWarn
	if err := json.Unmarshal(data, &w); err != nil {
		return err
	}
	warn.Level = w.Level
	if w.SQLErr != nil {
		warn.Err = w.SQLErr
	} else {
		warn.Err = errors.New(w.Msg)
	}
	return nil
}

// StatementContext contains variables for a statement.
// It should be reset before executing a statement.
type StatementContext struct {
	// Set the following variables before execution
	StmtHints

	// IsDDLJobInQueue is used to mark whether the DDL job is put into the queue.
	// If IsDDLJobInQueue is true, it means the DDL job is in the queue of storage, and it can be handled by the DDL worker.
	IsDDLJobInQueue        bool
	DDLJobID               int64
	InInsertStmt           bool
	InUpdateStmt           bool
	InDeleteStmt           bool
	InSelectStmt           bool
	InLoadDataStmt         bool
	InExplainStmt          bool
	InCreateOrAlterStmt    bool
	InSetSessionStatesStmt bool
	InPreparedPlanBuilding bool
	IgnoreTruncate         bool
	IgnoreZeroInDate       bool
	NoZeroDate             bool
	DupKeyAsWarning        bool
	BadNullAsWarning       bool
	DividedByZeroAsWarning bool
	TruncateAsWarning      bool
	OverflowAsWarning      bool
	InShowWarning          bool
	UseCache               bool
	BatchCheck             bool
	InNullRejectCheck      bool
	AllowInvalidDate       bool
	IgnoreNoPartition      bool
	SkipPlanCache          bool
	IgnoreExplainIDSuffix  bool
	SkipUTF8Check          bool
	SkipASCIICheck         bool
	SkipUTF8MB4Check       bool
	MultiSchemaInfo        *model.MultiSchemaInfo
	// If the select statement was like 'select * from t as of timestamp ...' or in a stale read transaction
	// or is affected by the tidb_read_staleness session variable, then the statement will be makred as isStaleness
	// in stmtCtx
	IsStaleness     bool
	InRestrictedSQL bool
	ViewDepth       int32
	// mu struct holds variables that change during execution.
	mu struct {
		sync.Mutex

		affectedRows uint64
		foundRows    uint64

		/*
			following variables are ported from 'COPY_INFO' struct of MySQL server source,
			they are used to count rows for INSERT/REPLACE/UPDATE queries:
			  If a row is inserted then the copied variable is incremented.
			  If a row is updated by the INSERT ... ON DUPLICATE KEY UPDATE and the
			     new data differs from the old one then the copied and the updated
			     variables are incremented.
			  The touched variable is incremented if a row was touched by the update part
			     of the INSERT ... ON DUPLICATE KEY UPDATE no matter whether the row
			     was actually changed or not.

			see https://github.com/mysql/mysql-server/blob/d2029238d6d9f648077664e4cdd611e231a6dc14/sql/sql_data_change.h#L60 for more details
		*/
		records uint64
		deleted uint64
		updated uint64
		copied  uint64
		touched uint64

		message        string
		warnings       []SQLWarn
		errorCount     uint16
		execDetails    execdetails.ExecDetails
		allExecDetails []*execdetails.ExecDetails
	}
	// PrevAffectedRows is the affected-rows value(DDL is 0, DML is the number of affected rows).
	PrevAffectedRows int64
	// PrevLastInsertID is the last insert ID of previous statement.
	PrevLastInsertID uint64
	// LastInsertID is the auto-generated ID in the current statement.
	LastInsertID uint64
	// InsertID is the given insert ID of an auto_increment column.
	InsertID uint64

	BaseRowID int64
	MaxRowID  int64

	// Copied from SessionVars.TimeZone.
	TimeZone         *time.Location
	Priority         mysql.PriorityEnum
	NotFillCache     bool
	MemTracker       *memory.Tracker
	DiskTracker      *disk.Tracker
	IsTiFlash        atomic2.Bool
	RuntimeStatsColl *execdetails.RuntimeStatsColl
	TableIDs         []int64
	IndexNames       []string
	StmtType         string
	OriginalSQL      string
	digestMemo       struct {
		sync.Once
		normalized string
		digest     *parser.Digest
	}
	// BindSQL used to construct the key for plan cache. It records the binding used by the stmt.
	// If the binding is not used by the stmt, the value is empty
	BindSQL string

	// The several fields below are mainly for some diagnostic features, like stmt summary and slow query.
	// We cache the values here to avoid calculating them multiple times.
	// Note:
	//   Avoid accessing these fields directly, use their Setter/Getter methods instead.
	//   Other fields should be the zero value or be consistent with the plan field.
	// TODO: more clearly distinguish between the value is empty and the value has not been set
	planNormalized string
	planDigest     *parser.Digest
	encodedPlan    string
	planHint       string
	planHintSet    bool
	binaryPlan     string
	// To avoid cycle import, we use interface{} for the following two fields.
	// flatPlan should be a *plannercore.FlatPhysicalPlan if it's not nil
	flatPlan interface{}
	// plan should be a plannercore.Plan if it's not nil
	plan interface{}

	Tables                []TableEntry
	PointExec             bool  // for point update cached execution, Constant expression need to set "paramMarker"
	lockWaitStartTime     int64 // LockWaitStartTime stores the pessimistic lock wait start time
	PessimisticLockWaited int32
	LockKeysDuration      int64
	LockKeysCount         int32
	LockTableIDs          map[int64]struct{} // table IDs need to be locked, empty for lock all tables
	TblInfo2UnionScan     map[*model.TableInfo]bool
	TaskID                uint64 // unique ID for an execution of a statement
	TaskMapBakTS          uint64 // counter for

	// stmtCache is used to store some statement-related values.
	// add mutex to protect stmtCache concurrent access
	// https://github.com/pingcap/tidb/issues/36159
	stmtCache struct {
		mu   sync.Mutex
		data map[StmtCacheKey]interface{}
	}

	// Map to store all CTE storages of current SQL.
	// Will clean up at the end of the execution.
	CTEStorageMap interface{}

	// If the statement read from table cache, this flag is set.
	ReadFromTableCache bool

	// cache is used to reduce object allocation.
	cache struct {
		execdetails.RuntimeStatsColl
		MemTracker  memory.Tracker
		DiskTracker disk.Tracker
		LogOnExceed [2]memory.LogOnExceed
	}

	// OptimInfo maps Plan.ID() to optimization information when generating Plan.
	OptimInfo map[int]string
	// InVerboseExplain indicates the statement is "explain format='verbose' ...".
	InVerboseExplain bool

	// EnableOptimizeTrace indicates whether enable optimizer trace by 'trace plan statement'
	EnableOptimizeTrace bool
	// OptimizeTracer indicates the tracer for optimize
	OptimizeTracer *tracing.OptimizeTracer
	// EnableOptimizerCETrace indicate if cardinality estimation internal process needs to be traced.
	// CE Trace is currently a submodule of the optimizer trace and is controlled by a separated option.
	EnableOptimizerCETrace bool
	OptimizerCETrace       []*tracing.CETraceRecord

	// WaitLockLeaseTime is the duration of cached table read lease expiration time.
	WaitLockLeaseTime time.Duration

	// KvExecCounter is created from SessionVars.StmtStats to count the number of SQL
	// executions of the kv layer during the current execution of the statement.
	// Its life cycle is limited to this execution, and a new KvExecCounter is
	// always created during each statement execution.
	KvExecCounter *stmtstats.KvExecCounter

	// WeakConsistency is true when read consistency is weak and in a read statement and not in a transaction.
	WeakConsistency bool

	StatsLoad struct {
		// Timeout to wait for sync-load
		Timeout time.Duration
		// NeededItems stores the columns/indices whose stats are needed for planner.
		NeededItems []model.TableItemID
		// ResultCh to receive stats loading results
		ResultCh chan StatsLoadResult
		// Fallback indicates if the planner uses full-loaded stats or fallback all to pseudo/simple.
		Fallback bool
		// LoadStartTime is to record the load start time to calculate latency
		LoadStartTime time.Time
	}

	// SysdateIsNow indicates whether sysdate() is an alias of now() in this statement
	SysdateIsNow bool

	// RCCheckTS indicates the current read-consistency read select statement will use `RCCheckTS` path.
	RCCheckTS bool

	// IsSQLRegistered uses to indicate whether the SQL has been registered for TopSQL.
	IsSQLRegistered atomic2.Bool
	// IsSQLAndPlanRegistered uses to indicate whether the SQL and plan has been registered for TopSQL.
	IsSQLAndPlanRegistered atomic2.Bool
	// IsReadOnly uses to indicate whether the SQL is read-only.
	IsReadOnly bool
	// StatsLoadStatus records StatsLoadedStatus for the index/column which is used in query
	StatsLoadStatus map[model.TableItemID]string
	// IsSyncStatsFailed indicates whether any failure happened during sync stats
	IsSyncStatsFailed bool
	// UseDynamicPruneMode indicates whether use UseDynamicPruneMode in query stmt
	UseDynamicPruneMode bool
	// ColRefFromPlan mark the column ref used by assignment in update statement.
	ColRefFromUpdatePlan []int64

	// RangeFallback indicates that building complete ranges exceeds the memory limit so it falls back to less accurate ranges such as full range.
	RangeFallback bool

	// IsExplainAnalyzeDML is true if the statement is "explain analyze DML executors", before responding the explain
	// results to the client, the transaction should be committed first. See issue #37373 for more details.
	IsExplainAnalyzeDML bool

	// InHandleForeignKeyTrigger indicates currently are handling foreign key trigger.
	InHandleForeignKeyTrigger bool

	// ForeignKeyTriggerCtx is the contain information for foreign key cascade execution.
	ForeignKeyTriggerCtx struct {
		// The SavepointName is use to do rollback when handle foreign key cascade failed.
		SavepointName string
		HasFKCascades bool
	}

<<<<<<< HEAD
	// TableJSONStats stores *handle.JSONTable by table id
	TableJSONStats map[int64]interface{}
=======
	// useChunkAlloc indicates whether statement use chunk alloc
	useChunkAlloc bool
>>>>>>> 4f9de19c
}

// StmtHints are SessionVars related sql hints.
type StmtHints struct {
	// Hint Information
	MemQuotaQuery           int64
	ApplyCacheCapacity      int64
	MaxExecutionTime        uint64
	ReplicaRead             byte
	AllowInSubqToJoinAndAgg bool
	NoIndexMergeHint        bool
	StraightJoinOrder       bool
	// EnableCascadesPlanner is use cascades planner for a single query only.
	EnableCascadesPlanner bool
	// ForceNthPlan indicates the PlanCounterTp number for finding physical plan.
	// -1 for disable.
	ForceNthPlan int64

	// Hint flags
	HasAllowInSubqToJoinAndAggHint bool
	HasMemQuotaHint                bool
	HasReplicaReadHint             bool
	HasMaxExecutionTime            bool
	HasEnableCascadesPlannerHint   bool
	SetVars                        map[string]string

	// the original table hints
	OriginalTableHints []*ast.TableOptimizerHint
}

// TaskMapNeedBackUp indicates that whether we need to back up taskMap during physical optimizing.
func (sh *StmtHints) TaskMapNeedBackUp() bool {
	return sh.ForceNthPlan != -1
}

// StmtCacheKey represents the key type in the StmtCache.
type StmtCacheKey int

const (
	// StmtNowTsCacheKey is a variable for now/current_timestamp calculation/cache of one stmt.
	StmtNowTsCacheKey StmtCacheKey = iota
	// StmtSafeTSCacheKey is a variable for safeTS calculation/cache of one stmt.
	StmtSafeTSCacheKey
	// StmtExternalTSCacheKey is a variable for externalTS calculation/cache of one stmt.
	StmtExternalTSCacheKey
)

// GetOrStoreStmtCache gets the cached value of the given key if it exists, otherwise stores the value.
func (sc *StatementContext) GetOrStoreStmtCache(key StmtCacheKey, value interface{}) interface{} {
	sc.stmtCache.mu.Lock()
	defer sc.stmtCache.mu.Unlock()
	if sc.stmtCache.data == nil {
		sc.stmtCache.data = make(map[StmtCacheKey]interface{})
	}
	if _, ok := sc.stmtCache.data[key]; !ok {
		sc.stmtCache.data[key] = value
	}
	return sc.stmtCache.data[key]
}

// GetOrEvaluateStmtCache gets the cached value of the given key if it exists, otherwise calculate the value.
func (sc *StatementContext) GetOrEvaluateStmtCache(key StmtCacheKey, valueEvaluator func() (interface{}, error)) (interface{}, error) {
	sc.stmtCache.mu.Lock()
	defer sc.stmtCache.mu.Unlock()
	if sc.stmtCache.data == nil {
		sc.stmtCache.data = make(map[StmtCacheKey]interface{})
	}
	if _, ok := sc.stmtCache.data[key]; !ok {
		value, err := valueEvaluator()
		if err != nil {
			return nil, err
		}
		sc.stmtCache.data[key] = value
	}
	return sc.stmtCache.data[key], nil
}

// ResetInStmtCache resets the cache of given key.
func (sc *StatementContext) ResetInStmtCache(key StmtCacheKey) {
	sc.stmtCache.mu.Lock()
	defer sc.stmtCache.mu.Unlock()
	delete(sc.stmtCache.data, key)
}

// ResetStmtCache resets all cached values.
func (sc *StatementContext) ResetStmtCache() {
	sc.stmtCache.mu.Lock()
	defer sc.stmtCache.mu.Unlock()
	sc.stmtCache.data = make(map[StmtCacheKey]interface{})
}

// SQLDigest gets normalized and digest for provided sql.
// it will cache result after first calling.
func (sc *StatementContext) SQLDigest() (normalized string, sqlDigest *parser.Digest) {
	sc.digestMemo.Do(func() {
		sc.digestMemo.normalized, sc.digestMemo.digest = parser.NormalizeDigest(sc.OriginalSQL)
	})
	return sc.digestMemo.normalized, sc.digestMemo.digest
}

// InitSQLDigest sets the normalized and digest for sql.
func (sc *StatementContext) InitSQLDigest(normalized string, digest *parser.Digest) {
	sc.digestMemo.Do(func() {
		sc.digestMemo.normalized, sc.digestMemo.digest = normalized, digest
	})
}

// ResetSQLDigest sets the normalized and digest for sql anyway, **DO NOT USE THIS UNLESS YOU KNOW WHAT YOU ARE DOING NOW**.
func (sc *StatementContext) ResetSQLDigest(s string) {
	sc.digestMemo.normalized, sc.digestMemo.digest = parser.NormalizeDigest(s)
}

// GetPlanDigest gets the normalized plan and plan digest.
func (sc *StatementContext) GetPlanDigest() (normalized string, planDigest *parser.Digest) {
	return sc.planNormalized, sc.planDigest
}

// GetPlan gets the plan field of stmtctx
func (sc *StatementContext) GetPlan() interface{} {
	return sc.plan
}

// SetPlan sets the plan field of stmtctx
func (sc *StatementContext) SetPlan(plan interface{}) {
	sc.plan = plan
}

// GetFlatPlan gets the flatPlan field of stmtctx
func (sc *StatementContext) GetFlatPlan() interface{} {
	return sc.flatPlan
}

// SetFlatPlan sets the flatPlan field of stmtctx
func (sc *StatementContext) SetFlatPlan(flat interface{}) {
	sc.flatPlan = flat
}

// GetBinaryPlan gets the binaryPlan field of stmtctx
func (sc *StatementContext) GetBinaryPlan() string {
	return sc.binaryPlan
}

// SetBinaryPlan sets the binaryPlan field of stmtctx
func (sc *StatementContext) SetBinaryPlan(binaryPlan string) {
	sc.binaryPlan = binaryPlan
}

// GetResourceGroupTagger returns the implementation of tikvrpc.ResourceGroupTagger related to self.
func (sc *StatementContext) GetResourceGroupTagger() tikvrpc.ResourceGroupTagger {
	normalized, digest := sc.SQLDigest()
	planDigest := sc.planDigest
	return func(req *tikvrpc.Request) {
		if req == nil {
			return
		}
		if len(normalized) == 0 {
			return
		}
		req.ResourceGroupTag = resourcegrouptag.EncodeResourceGroupTag(digest, planDigest,
			resourcegrouptag.GetResourceGroupLabelByKey(resourcegrouptag.GetFirstKeyFromRequest(req)))
	}
}

// SetUseChunkAlloc set use chunk alloc status
func (sc *StatementContext) SetUseChunkAlloc() {
	sc.useChunkAlloc = true
}

// ClearUseChunkAlloc clear useChunkAlloc status
func (sc *StatementContext) ClearUseChunkAlloc() {
	sc.useChunkAlloc = false
}

// GetUseChunkAllocStatus returns useChunkAlloc status
func (sc *StatementContext) GetUseChunkAllocStatus() bool {
	return sc.useChunkAlloc
}

// SetPlanDigest sets the normalized plan and plan digest.
func (sc *StatementContext) SetPlanDigest(normalized string, planDigest *parser.Digest) {
	if planDigest != nil {
		sc.planNormalized, sc.planDigest = normalized, planDigest
	}
}

// GetEncodedPlan gets the encoded plan, it is used to avoid repeated encode.
func (sc *StatementContext) GetEncodedPlan() string {
	return sc.encodedPlan
}

// SetEncodedPlan sets the encoded plan, it is used to avoid repeated encode.
func (sc *StatementContext) SetEncodedPlan(encodedPlan string) {
	sc.encodedPlan = encodedPlan
}

// GetPlanHint gets the hint string generated from the plan.
func (sc *StatementContext) GetPlanHint() (string, bool) {
	return sc.planHint, sc.planHintSet
}

// InitDiskTracker initializes the sc.DiskTracker, use cache to avoid allocation.
func (sc *StatementContext) InitDiskTracker(label int, bytesLimit int64) {
	memory.InitTracker(&sc.cache.DiskTracker, label, bytesLimit, &sc.cache.LogOnExceed[0])
	sc.DiskTracker = &sc.cache.DiskTracker
}

// InitMemTracker initializes the sc.MemTracker, use cache to avoid allocation.
func (sc *StatementContext) InitMemTracker(label int, bytesLimit int64) {
	memory.InitTracker(&sc.cache.MemTracker, label, bytesLimit, &sc.cache.LogOnExceed[1])
	sc.MemTracker = &sc.cache.MemTracker
}

// SetPlanHint sets the hint for the plan.
func (sc *StatementContext) SetPlanHint(hint string) {
	sc.planHintSet = true
	sc.planHint = hint
}

// TableEntry presents table in db.
type TableEntry struct {
	DB    string
	Table string
}

// AddAffectedRows adds affected rows.
func (sc *StatementContext) AddAffectedRows(rows uint64) {
	if sc.InHandleForeignKeyTrigger {
		// For compatibility with MySQL, not add the affected row cause by the foreign key trigger.
		return
	}
	sc.mu.Lock()
	defer sc.mu.Unlock()
	sc.mu.affectedRows += rows
}

// SetAffectedRows sets affected rows.
func (sc *StatementContext) SetAffectedRows(rows uint64) {
	sc.mu.Lock()
	sc.mu.affectedRows = rows
	sc.mu.Unlock()
}

// AffectedRows gets affected rows.
func (sc *StatementContext) AffectedRows() uint64 {
	sc.mu.Lock()
	defer sc.mu.Unlock()
	return sc.mu.affectedRows
}

// FoundRows gets found rows.
func (sc *StatementContext) FoundRows() uint64 {
	sc.mu.Lock()
	defer sc.mu.Unlock()
	return sc.mu.foundRows
}

// AddFoundRows adds found rows.
func (sc *StatementContext) AddFoundRows(rows uint64) {
	sc.mu.Lock()
	defer sc.mu.Unlock()
	sc.mu.foundRows += rows
}

// RecordRows is used to generate info message
func (sc *StatementContext) RecordRows() uint64 {
	sc.mu.Lock()
	defer sc.mu.Unlock()
	return sc.mu.records
}

// AddRecordRows adds record rows.
func (sc *StatementContext) AddRecordRows(rows uint64) {
	sc.mu.Lock()
	defer sc.mu.Unlock()
	sc.mu.records += rows
}

// DeletedRows is used to generate info message
func (sc *StatementContext) DeletedRows() uint64 {
	sc.mu.Lock()
	defer sc.mu.Unlock()
	return sc.mu.deleted
}

// AddDeletedRows adds record rows.
func (sc *StatementContext) AddDeletedRows(rows uint64) {
	sc.mu.Lock()
	defer sc.mu.Unlock()
	sc.mu.deleted += rows
}

// UpdatedRows is used to generate info message
func (sc *StatementContext) UpdatedRows() uint64 {
	sc.mu.Lock()
	defer sc.mu.Unlock()
	return sc.mu.updated
}

// AddUpdatedRows adds updated rows.
func (sc *StatementContext) AddUpdatedRows(rows uint64) {
	sc.mu.Lock()
	defer sc.mu.Unlock()
	sc.mu.updated += rows
}

// CopiedRows is used to generate info message
func (sc *StatementContext) CopiedRows() uint64 {
	sc.mu.Lock()
	defer sc.mu.Unlock()
	return sc.mu.copied
}

// AddCopiedRows adds copied rows.
func (sc *StatementContext) AddCopiedRows(rows uint64) {
	sc.mu.Lock()
	defer sc.mu.Unlock()
	sc.mu.copied += rows
}

// TouchedRows is used to generate info message
func (sc *StatementContext) TouchedRows() uint64 {
	sc.mu.Lock()
	defer sc.mu.Unlock()
	return sc.mu.touched
}

// AddTouchedRows adds touched rows.
func (sc *StatementContext) AddTouchedRows(rows uint64) {
	sc.mu.Lock()
	defer sc.mu.Unlock()
	sc.mu.touched += rows
}

// GetMessage returns the extra message of the last executed command, if there is no message, it returns empty string
func (sc *StatementContext) GetMessage() string {
	sc.mu.Lock()
	defer sc.mu.Unlock()
	return sc.mu.message
}

// SetMessage sets the info message generated by some commands
func (sc *StatementContext) SetMessage(msg string) {
	sc.mu.Lock()
	defer sc.mu.Unlock()
	sc.mu.message = msg
}

// GetWarnings gets warnings.
func (sc *StatementContext) GetWarnings() []SQLWarn {
	sc.mu.Lock()
	defer sc.mu.Unlock()
	warns := make([]SQLWarn, len(sc.mu.warnings))
	copy(warns, sc.mu.warnings)
	return warns
}

// TruncateWarnings truncates warnings begin from start and returns the truncated warnings.
func (sc *StatementContext) TruncateWarnings(start int) []SQLWarn {
	sc.mu.Lock()
	defer sc.mu.Unlock()
	sz := len(sc.mu.warnings) - start
	if sz <= 0 {
		return nil
	}
	ret := make([]SQLWarn, sz)
	copy(ret, sc.mu.warnings[start:])
	sc.mu.warnings = sc.mu.warnings[:start]
	return ret
}

// WarningCount gets warning count.
func (sc *StatementContext) WarningCount() uint16 {
	if sc.InShowWarning {
		return 0
	}
	sc.mu.Lock()
	defer sc.mu.Unlock()
	return uint16(len(sc.mu.warnings))
}

// NumErrorWarnings gets warning and error count.
func (sc *StatementContext) NumErrorWarnings() (ec uint16, wc int) {
	sc.mu.Lock()
	defer sc.mu.Unlock()
	ec = sc.mu.errorCount
	wc = len(sc.mu.warnings)
	return
}

// SetWarnings sets warnings.
func (sc *StatementContext) SetWarnings(warns []SQLWarn) {
	sc.mu.Lock()
	defer sc.mu.Unlock()
	sc.mu.warnings = warns
	sc.mu.errorCount = 0
	for _, w := range warns {
		if w.Level == WarnLevelError {
			sc.mu.errorCount++
		}
	}
}

// AppendWarning appends a warning with level 'Warning'.
func (sc *StatementContext) AppendWarning(warn error) {
	sc.mu.Lock()
	defer sc.mu.Unlock()
	if len(sc.mu.warnings) < math.MaxUint16 {
		sc.mu.warnings = append(sc.mu.warnings, SQLWarn{WarnLevelWarning, warn})
	}
}

// AppendWarnings appends some warnings.
func (sc *StatementContext) AppendWarnings(warns []SQLWarn) {
	sc.mu.Lock()
	defer sc.mu.Unlock()
	if len(sc.mu.warnings) < math.MaxUint16 {
		sc.mu.warnings = append(sc.mu.warnings, warns...)
	}
}

// AppendNote appends a warning with level 'Note'.
func (sc *StatementContext) AppendNote(warn error) {
	sc.mu.Lock()
	defer sc.mu.Unlock()
	if len(sc.mu.warnings) < math.MaxUint16 {
		sc.mu.warnings = append(sc.mu.warnings, SQLWarn{WarnLevelNote, warn})
	}
}

// AppendError appends a warning with level 'Error'.
func (sc *StatementContext) AppendError(warn error) {
	sc.mu.Lock()
	defer sc.mu.Unlock()
	if len(sc.mu.warnings) < math.MaxUint16 {
		sc.mu.warnings = append(sc.mu.warnings, SQLWarn{WarnLevelError, warn})
		sc.mu.errorCount++
	}
}

// HandleTruncate ignores or returns the error based on the StatementContext state.
func (sc *StatementContext) HandleTruncate(err error) error {
	// TODO: At present we have not checked whether the error can be ignored or treated as warning.
	// We will do that later, and then append WarnDataTruncated instead of the error itself.
	if err == nil {
		return nil
	}
	if sc.IgnoreTruncate {
		return nil
	}
	if sc.TruncateAsWarning {
		sc.AppendWarning(err)
		return nil
	}
	return err
}

// HandleOverflow treats ErrOverflow as warnings or returns the error based on the StmtCtx.OverflowAsWarning state.
func (sc *StatementContext) HandleOverflow(err error, warnErr error) error {
	if err == nil {
		return nil
	}

	if sc.OverflowAsWarning {
		sc.AppendWarning(warnErr)
		return nil
	}
	return err
}

// resetMuForRetry resets the changed states of sc.mu during execution.
func (sc *StatementContext) resetMuForRetry() {
	sc.mu.Lock()
	defer sc.mu.Unlock()
	sc.mu.affectedRows = 0
	sc.mu.foundRows = 0
	sc.mu.records = 0
	sc.mu.deleted = 0
	sc.mu.updated = 0
	sc.mu.copied = 0
	sc.mu.touched = 0
	sc.mu.message = ""
	sc.mu.errorCount = 0
	sc.mu.warnings = nil
	sc.mu.execDetails = execdetails.ExecDetails{}
	sc.mu.allExecDetails = make([]*execdetails.ExecDetails, 0, 4)
}

// ResetForRetry resets the changed states during execution.
func (sc *StatementContext) ResetForRetry() {
	sc.resetMuForRetry()
	sc.MaxRowID = 0
	sc.BaseRowID = 0
	sc.TableIDs = sc.TableIDs[:0]
	sc.IndexNames = sc.IndexNames[:0]
	sc.TaskID = AllocateTaskID()
}

// MergeExecDetails merges a single region execution details into self, used to print
// the information in slow query log.
func (sc *StatementContext) MergeExecDetails(details *execdetails.ExecDetails, commitDetails *util.CommitDetails) {
	sc.mu.Lock()
	defer sc.mu.Unlock()
	if details != nil {
		sc.mu.execDetails.CopTime += details.CopTime
		sc.mu.execDetails.BackoffTime += details.BackoffTime
		sc.mu.execDetails.RequestCount++
		sc.MergeScanDetail(details.ScanDetail)
		sc.MergeTimeDetail(details.TimeDetail)
		sc.mu.allExecDetails = append(sc.mu.allExecDetails, details)
	}
	if commitDetails != nil {
		if sc.mu.execDetails.CommitDetail == nil {
			sc.mu.execDetails.CommitDetail = commitDetails
		} else {
			sc.mu.execDetails.CommitDetail.Merge(commitDetails)
		}
	}
}

// MergeScanDetail merges scan details into self.
func (sc *StatementContext) MergeScanDetail(scanDetail *util.ScanDetail) {
	// Currently TiFlash cop task does not fill scanDetail, so need to skip it if scanDetail is nil
	if scanDetail == nil {
		return
	}
	if sc.mu.execDetails.ScanDetail == nil {
		sc.mu.execDetails.ScanDetail = &util.ScanDetail{}
	}
	sc.mu.execDetails.ScanDetail.Merge(scanDetail)
}

// MergeTimeDetail merges time details into self.
func (sc *StatementContext) MergeTimeDetail(timeDetail util.TimeDetail) {
	sc.mu.execDetails.TimeDetail.ProcessTime += timeDetail.ProcessTime
	sc.mu.execDetails.TimeDetail.WaitTime += timeDetail.WaitTime
}

// MergeLockKeysExecDetails merges lock keys execution details into self.
func (sc *StatementContext) MergeLockKeysExecDetails(lockKeys *util.LockKeysDetails) {
	sc.mu.Lock()
	defer sc.mu.Unlock()
	if sc.mu.execDetails.LockKeysDetail == nil {
		sc.mu.execDetails.LockKeysDetail = lockKeys
	} else {
		sc.mu.execDetails.LockKeysDetail.Merge(lockKeys)
	}
}

// GetExecDetails gets the execution details for the statement.
func (sc *StatementContext) GetExecDetails() execdetails.ExecDetails {
	var details execdetails.ExecDetails
	sc.mu.Lock()
	defer sc.mu.Unlock()
	details = sc.mu.execDetails
	details.LockKeysDuration = time.Duration(atomic.LoadInt64(&sc.LockKeysDuration))
	return details
}

// ShouldClipToZero indicates whether values less than 0 should be clipped to 0 for unsigned integer types.
// This is the case for `insert`, `update`, `alter table`, `create table` and `load data infile` statements, when not in strict SQL mode.
// see https://dev.mysql.com/doc/refman/5.7/en/out-of-range-and-overflow.html
func (sc *StatementContext) ShouldClipToZero() bool {
	return sc.InInsertStmt || sc.InLoadDataStmt || sc.InUpdateStmt || sc.InCreateOrAlterStmt || sc.IsDDLJobInQueue
}

// ShouldIgnoreOverflowError indicates whether we should ignore the error when type conversion overflows,
// so we can leave it for further processing like clipping values less than 0 to 0 for unsigned integer types.
func (sc *StatementContext) ShouldIgnoreOverflowError() bool {
	if (sc.InInsertStmt && sc.TruncateAsWarning) || sc.InLoadDataStmt {
		return true
	}
	return false
}

// PushDownFlags converts StatementContext to tipb.SelectRequest.Flags.
func (sc *StatementContext) PushDownFlags() uint64 {
	var flags uint64
	if sc.InInsertStmt {
		flags |= model.FlagInInsertStmt
	} else if sc.InUpdateStmt || sc.InDeleteStmt {
		flags |= model.FlagInUpdateOrDeleteStmt
	} else if sc.InSelectStmt {
		flags |= model.FlagInSelectStmt
	}
	if sc.IgnoreTruncate {
		flags |= model.FlagIgnoreTruncate
	} else if sc.TruncateAsWarning {
		flags |= model.FlagTruncateAsWarning
	}
	if sc.OverflowAsWarning {
		flags |= model.FlagOverflowAsWarning
	}
	if sc.IgnoreZeroInDate {
		flags |= model.FlagIgnoreZeroInDate
	}
	if sc.DividedByZeroAsWarning {
		flags |= model.FlagDividedByZeroAsWarning
	}
	if sc.InLoadDataStmt {
		flags |= model.FlagInLoadDataStmt
	}
	if sc.InRestrictedSQL {
		flags |= model.FlagInRestrictedSQL
	}
	return flags
}

// CopTasksDetails returns some useful information of cop-tasks during execution.
func (sc *StatementContext) CopTasksDetails() *CopTasksDetails {
	sc.mu.Lock()
	defer sc.mu.Unlock()
	n := len(sc.mu.allExecDetails)
	d := &CopTasksDetails{
		NumCopTasks:       n,
		MaxBackoffTime:    make(map[string]time.Duration),
		AvgBackoffTime:    make(map[string]time.Duration),
		P90BackoffTime:    make(map[string]time.Duration),
		TotBackoffTime:    make(map[string]time.Duration),
		TotBackoffTimes:   make(map[string]int),
		MaxBackoffAddress: make(map[string]string),
	}
	if n == 0 {
		return d
	}
	d.AvgProcessTime = sc.mu.execDetails.TimeDetail.ProcessTime / time.Duration(n)
	d.AvgWaitTime = sc.mu.execDetails.TimeDetail.WaitTime / time.Duration(n)

	slices.SortFunc(sc.mu.allExecDetails, func(i, j *execdetails.ExecDetails) bool {
		return i.TimeDetail.ProcessTime < j.TimeDetail.ProcessTime
	})
	d.P90ProcessTime = sc.mu.allExecDetails[n*9/10].TimeDetail.ProcessTime
	d.MaxProcessTime = sc.mu.allExecDetails[n-1].TimeDetail.ProcessTime
	d.MaxProcessAddress = sc.mu.allExecDetails[n-1].CalleeAddress

	slices.SortFunc(sc.mu.allExecDetails, func(i, j *execdetails.ExecDetails) bool {
		return i.TimeDetail.WaitTime < j.TimeDetail.WaitTime
	})
	d.P90WaitTime = sc.mu.allExecDetails[n*9/10].TimeDetail.WaitTime
	d.MaxWaitTime = sc.mu.allExecDetails[n-1].TimeDetail.WaitTime
	d.MaxWaitAddress = sc.mu.allExecDetails[n-1].CalleeAddress

	// calculate backoff details
	type backoffItem struct {
		callee    string
		sleepTime time.Duration
		times     int
	}
	backoffInfo := make(map[string][]backoffItem)
	for _, ed := range sc.mu.allExecDetails {
		for backoff := range ed.BackoffTimes {
			backoffInfo[backoff] = append(backoffInfo[backoff], backoffItem{
				callee:    ed.CalleeAddress,
				sleepTime: ed.BackoffSleep[backoff],
				times:     ed.BackoffTimes[backoff],
			})
		}
	}
	for backoff, items := range backoffInfo {
		if len(items) == 0 {
			continue
		}
		slices.SortFunc(items, func(i, j backoffItem) bool {
			return i.sleepTime < j.sleepTime
		})
		n := len(items)
		d.MaxBackoffAddress[backoff] = items[n-1].callee
		d.MaxBackoffTime[backoff] = items[n-1].sleepTime
		d.P90BackoffTime[backoff] = items[n*9/10].sleepTime

		var totalTime time.Duration
		totalTimes := 0
		for _, it := range items {
			totalTime += it.sleepTime
			totalTimes += it.times
		}
		d.AvgBackoffTime[backoff] = totalTime / time.Duration(n)
		d.TotBackoffTime[backoff] = totalTime
		d.TotBackoffTimes[backoff] = totalTimes
	}
	return d
}

// SetFlagsFromPBFlag set the flag of StatementContext from a `tipb.SelectRequest.Flags`.
func (sc *StatementContext) SetFlagsFromPBFlag(flags uint64) {
	sc.IgnoreTruncate = (flags & model.FlagIgnoreTruncate) > 0
	sc.TruncateAsWarning = (flags & model.FlagTruncateAsWarning) > 0
	sc.InInsertStmt = (flags & model.FlagInInsertStmt) > 0
	sc.InSelectStmt = (flags & model.FlagInSelectStmt) > 0
	sc.OverflowAsWarning = (flags & model.FlagOverflowAsWarning) > 0
	sc.IgnoreZeroInDate = (flags & model.FlagIgnoreZeroInDate) > 0
	sc.DividedByZeroAsWarning = (flags & model.FlagDividedByZeroAsWarning) > 0
}

// GetLockWaitStartTime returns the statement pessimistic lock wait start time
func (sc *StatementContext) GetLockWaitStartTime() time.Time {
	startTime := atomic.LoadInt64(&sc.lockWaitStartTime)
	if startTime == 0 {
		startTime = time.Now().UnixNano()
		atomic.StoreInt64(&sc.lockWaitStartTime, startTime)
	}
	return time.Unix(0, startTime)
}

// RecordRangeFallback records range fallback.
func (sc *StatementContext) RecordRangeFallback(rangeMaxSize int64) {
	// If range fallback happens, it means ether the query is unreasonable(for example, several long IN lists) or tidb_opt_range_max_size is too small
	// and the generated plan is probably suboptimal. In that case we don't put it into plan cache.
	sc.SkipPlanCache = true
	if !sc.RangeFallback {
		sc.AppendWarning(errors.Errorf("Memory capacity of %v bytes for 'tidb_opt_range_max_size' exceeded when building ranges. Less accurate ranges such as full range are chosen", rangeMaxSize))
		sc.RangeFallback = true
	}
}

// UseDynamicPartitionPrune indicates whether dynamic partition is used during the query
func (sc *StatementContext) UseDynamicPartitionPrune() bool {
	return sc.UseDynamicPruneMode
}

// CopTasksDetails collects some useful information of cop-tasks during execution.
type CopTasksDetails struct {
	NumCopTasks int

	AvgProcessTime    time.Duration
	P90ProcessTime    time.Duration
	MaxProcessAddress string
	MaxProcessTime    time.Duration

	AvgWaitTime    time.Duration
	P90WaitTime    time.Duration
	MaxWaitAddress string
	MaxWaitTime    time.Duration

	MaxBackoffTime    map[string]time.Duration
	MaxBackoffAddress map[string]string
	AvgBackoffTime    map[string]time.Duration
	P90BackoffTime    map[string]time.Duration
	TotBackoffTime    map[string]time.Duration
	TotBackoffTimes   map[string]int
}

// ToZapFields wraps the CopTasksDetails as zap.Fileds.
func (d *CopTasksDetails) ToZapFields() (fields []zap.Field) {
	if d.NumCopTasks == 0 {
		return
	}
	fields = make([]zap.Field, 0, 10)
	fields = append(fields, zap.Int("num_cop_tasks", d.NumCopTasks))
	fields = append(fields, zap.String("process_avg_time", strconv.FormatFloat(d.AvgProcessTime.Seconds(), 'f', -1, 64)+"s"))
	fields = append(fields, zap.String("process_p90_time", strconv.FormatFloat(d.P90ProcessTime.Seconds(), 'f', -1, 64)+"s"))
	fields = append(fields, zap.String("process_max_time", strconv.FormatFloat(d.MaxProcessTime.Seconds(), 'f', -1, 64)+"s"))
	fields = append(fields, zap.String("process_max_addr", d.MaxProcessAddress))
	fields = append(fields, zap.String("wait_avg_time", strconv.FormatFloat(d.AvgWaitTime.Seconds(), 'f', -1, 64)+"s"))
	fields = append(fields, zap.String("wait_p90_time", strconv.FormatFloat(d.P90WaitTime.Seconds(), 'f', -1, 64)+"s"))
	fields = append(fields, zap.String("wait_max_time", strconv.FormatFloat(d.MaxWaitTime.Seconds(), 'f', -1, 64)+"s"))
	fields = append(fields, zap.String("wait_max_addr", d.MaxWaitAddress))
	return fields
}

// StatsLoadResult indicates result for StatsLoad
type StatsLoadResult struct {
	Item  model.TableItemID
	Error error
}

// HasError returns whether result has error
func (r StatsLoadResult) HasError() bool {
	return r.Error != nil
}

// ErrorMsg returns StatsLoadResult err msg
func (r StatsLoadResult) ErrorMsg() string {
	if r.Error == nil {
		return ""
	}
	b := bytes.NewBufferString("tableID:")
	b.WriteString(strconv.FormatInt(r.Item.TableID, 10))
	b.WriteString(", id:")
	b.WriteString(strconv.FormatInt(r.Item.ID, 10))
	b.WriteString(", isIndex:")
	b.WriteString(strconv.FormatBool(r.Item.IsIndex))
	b.WriteString(", err:")
	b.WriteString(r.Error.Error())
	return b.String()
}<|MERGE_RESOLUTION|>--- conflicted
+++ resolved
@@ -340,13 +340,10 @@
 		HasFKCascades bool
 	}
 
-<<<<<<< HEAD
 	// TableJSONStats stores *handle.JSONTable by table id
 	TableJSONStats map[int64]interface{}
-=======
 	// useChunkAlloc indicates whether statement use chunk alloc
 	useChunkAlloc bool
->>>>>>> 4f9de19c
 }
 
 // StmtHints are SessionVars related sql hints.
