// Copyright 2017 PingCAP, Inc.
//
// Licensed under the Apache License, Version 2.0 (the "License");
// you may not use this file except in compliance with the License.
// You may obtain a copy of the License at
//
//     http://www.apache.org/licenses/LICENSE-2.0
//
// Unless required by applicable law or agreed to in writing, software
// distributed under the License is distributed on an "AS IS" BASIS,
// WITHOUT WARRANTIES OR CONDITIONS OF ANY KIND, either express or implied.
// See the License for the specific language governing permissions and
// limitations under the License.

package stmtctx

import (
	"math"
	"sort"
	"strconv"
	"sync"
	"sync/atomic"
	"time"

	"github.com/pingcap/tidb/parser"
	"github.com/pingcap/tidb/parser/model"
	"github.com/pingcap/tidb/parser/mysql"
	"github.com/pingcap/tidb/util/disk"
	"github.com/pingcap/tidb/util/execdetails"
	"github.com/pingcap/tidb/util/memory"
	"github.com/pingcap/tidb/util/resourcegrouptag"
	"github.com/pingcap/tidb/util/topsql/stmtstats"
	"github.com/pingcap/tidb/util/tracing"
	"github.com/tikv/client-go/v2/tikvrpc"
	"github.com/tikv/client-go/v2/util"
	atomic2 "go.uber.org/atomic"
	"go.uber.org/zap"
)

const (
	// WarnLevelError represents level "Error" for 'SHOW WARNINGS' syntax.
	WarnLevelError = "Error"
	// WarnLevelWarning represents level "Warning" for 'SHOW WARNINGS' syntax.
	WarnLevelWarning = "Warning"
	// WarnLevelNote represents level "Note" for 'SHOW WARNINGS' syntax.
	WarnLevelNote = "Note"
)

var taskIDAlloc uint64

// AllocateTaskID allocates a new unique ID for a statement execution
func AllocateTaskID() uint64 {
	return atomic.AddUint64(&taskIDAlloc, 1)
}

// SQLWarn relates a sql warning and it's level.
type SQLWarn struct {
	Level string
	Err   error
}

// StatementContext contains variables for a statement.
// It should be reset before executing a statement.
type StatementContext struct {
	// Set the following variables before execution
	StmtHints

	// IsDDLJobInQueue is used to mark whether the DDL job is put into the queue.
	// If IsDDLJobInQueue is true, it means the DDL job is in the queue of storage, and it can be handled by the DDL worker.
	IsDDLJobInQueue        bool
	InInsertStmt           bool
	InUpdateStmt           bool
	InDeleteStmt           bool
	InSelectStmt           bool
	InLoadDataStmt         bool
	InExplainStmt          bool
	InCreateOrAlterStmt    bool
	IgnoreTruncate         bool
	IgnoreZeroInDate       bool
	NoZeroDate             bool
	DupKeyAsWarning        bool
	BadNullAsWarning       bool
	DividedByZeroAsWarning bool
	TruncateAsWarning      bool
	OverflowAsWarning      bool
	InShowWarning          bool
	UseCache               bool
	BatchCheck             bool
	InNullRejectCheck      bool
	AllowInvalidDate       bool
	IgnoreNoPartition      bool
	SkipPlanCache          bool
	IgnoreExplainIDSuffix  bool
	// If the select statement was like 'select * from t as of timestamp ...' or in a stale read transaction
	// or is affected by the tidb_read_staleness session variable, then the statement will be makred as isStaleness
	// in stmtCtx
	IsStaleness bool
	// mu struct holds variables that change during execution.
	mu struct {
		sync.Mutex

		affectedRows uint64
		foundRows    uint64

		/*
			following variables are ported from 'COPY_INFO' struct of MySQL server source,
			they are used to count rows for INSERT/REPLACE/UPDATE queries:
			  If a row is inserted then the copied variable is incremented.
			  If a row is updated by the INSERT ... ON DUPLICATE KEY UPDATE and the
			     new data differs from the old one then the copied and the updated
			     variables are incremented.
			  The touched variable is incremented if a row was touched by the update part
			     of the INSERT ... ON DUPLICATE KEY UPDATE no matter whether the row
			     was actually changed or not.

			see https://github.com/mysql/mysql-server/blob/d2029238d6d9f648077664e4cdd611e231a6dc14/sql/sql_data_change.h#L60 for more details
		*/
		records uint64
		updated uint64
		copied  uint64
		touched uint64

		message        string
		warnings       []SQLWarn
		errorCount     uint16
		execDetails    execdetails.ExecDetails
		allExecDetails []*execdetails.ExecDetails
	}
	// PrevAffectedRows is the affected-rows value(DDL is 0, DML is the number of affected rows).
	PrevAffectedRows int64
	// PrevLastInsertID is the last insert ID of previous statement.
	PrevLastInsertID uint64
	// LastInsertID is the auto-generated ID in the current statement.
	LastInsertID uint64
	// InsertID is the given insert ID of an auto_increment column.
	InsertID uint64

	BaseRowID int64
	MaxRowID  int64

	// Copied from SessionVars.TimeZone.
	TimeZone         *time.Location
	Priority         mysql.PriorityEnum
	NotFillCache     bool
	MemTracker       *memory.Tracker
	DiskTracker      *disk.Tracker
	IsTiFlash        atomic2.Bool
	RuntimeStatsColl *execdetails.RuntimeStatsColl
	TableIDs         []int64
	IndexNames       []string
	StmtType         string
	OriginalSQL      string
	digestMemo       struct {
		sync.Once
		normalized string
		digest     *parser.Digest
	}
	// BindSQL used to construct the key for plan cache. It records the binding used by the stmt.
	// If the binding is not used by the stmt, the value is empty
	BindSQL string
	// planNormalized use for cache the normalized plan, avoid duplicate builds.
	planNormalized        string
	planDigest            *parser.Digest
	encodedPlan           string
	planHint              string
	planHintSet           bool
	Tables                []TableEntry
	PointExec             bool  // for point update cached execution, Constant expression need to set "paramMarker"
	lockWaitStartTime     int64 // LockWaitStartTime stores the pessimistic lock wait start time
	PessimisticLockWaited int32
	LockKeysDuration      int64
	LockKeysCount         int32
	LockTableIDs          map[int64]struct{} // table IDs need to be locked, empty for lock all tables
	TblInfo2UnionScan     map[*model.TableInfo]bool
	TaskID                uint64 // unique ID for an execution of a statement
	TaskMapBakTS          uint64 // counter for

	// stmtCache is used to store some statement-related values.
	stmtCache map[StmtCacheKey]interface{}

	// Map to store all CTE storages of current SQL.
	// Will clean up at the end of the execution.
	CTEStorageMap interface{}

	// If the statement read from table cache, this flag is set.
	ReadFromTableCache bool

	// cache is used to reduce object allocation.
	cache struct {
		execdetails.RuntimeStatsColl
		MemTracker  memory.Tracker
		DiskTracker disk.Tracker
		LogOnExceed [2]memory.LogOnExceed
	}

	// OptimInfo maps Plan.ID() to optimization information when generating Plan.
	OptimInfo map[int]string
	// InVerboseExplain indicates the statement is "explain format='verbose' ...".
	InVerboseExplain bool

	// EnableOptimizeTrace indicates whether enable optimizer trace by 'trace plan statement'
	EnableOptimizeTrace bool
	// LogicalOptimizeTrace indicates the trace for optimize
	LogicalOptimizeTrace *tracing.LogicalOptimizeTracer
<<<<<<< HEAD
	// PhysicalOptimizeTrace indicates the trace for optimize
	PhysicalOptimizeTrace *tracing.PhysicalOptimizeTracer
	// WaitLockLeaseTime is the duration of cached table read lease expiration time.
	WaitLockLeaseTime time.Duration
=======
>>>>>>> 24e7e5d7
	// EnableOptimizerCETrace indicate if cardinality estimation internal process needs to be traced.
	// CE Trace is currently a submodule of the optimizer trace and is controlled by a separated option.
	EnableOptimizerCETrace bool
	OptimizerCETrace       []*tracing.CETraceRecord

	// WaitLockLeaseTime is the duration of cached table read lease expiration time.
	WaitLockLeaseTime time.Duration

	// KvExecCounter is created from SessionVars.StmtStats to count the number of SQL
	// executions of the kv layer during the current execution of the statement.
	// Its life cycle is limited to this execution, and a new KvExecCounter is
	// always created during each statement execution.
	KvExecCounter *stmtstats.KvExecCounter
}

// StmtHints are SessionVars related sql hints.
type StmtHints struct {
	// Hint Information
	MemQuotaQuery           int64
	ApplyCacheCapacity      int64
	MaxExecutionTime        uint64
	ReplicaRead             byte
	AllowInSubqToJoinAndAgg bool
	NoIndexMergeHint        bool
	// EnableCascadesPlanner is use cascades planner for a single query only.
	EnableCascadesPlanner bool
	// ForceNthPlan indicates the PlanCounterTp number for finding physical plan.
	// -1 for disable.
	ForceNthPlan int64

	// Hint flags
	HasAllowInSubqToJoinAndAggHint bool
	HasMemQuotaHint                bool
	HasReplicaReadHint             bool
	HasMaxExecutionTime            bool
	HasEnableCascadesPlannerHint   bool
	SetVars                        map[string]string
}

// TaskMapNeedBackUp indicates that whether we need to back up taskMap during physical optimizing.
func (sh *StmtHints) TaskMapNeedBackUp() bool {
	return sh.ForceNthPlan != -1
}

// StmtCacheKey represents the key type in the StmtCache.
type StmtCacheKey int

const (
	// StmtNowTsCacheKey is a variable for now/current_timestamp calculation/cache of one stmt.
	StmtNowTsCacheKey StmtCacheKey = iota
	// StmtSafeTSCacheKey is a variable for safeTS calculation/cache of one stmt.
	StmtSafeTSCacheKey
)

// GetOrStoreStmtCache gets the cached value of the given key if it exists, otherwise stores the value.
func (sc *StatementContext) GetOrStoreStmtCache(key StmtCacheKey, value interface{}) interface{} {
	if sc.stmtCache == nil {
		sc.stmtCache = make(map[StmtCacheKey]interface{})
	}
	if _, ok := sc.stmtCache[key]; !ok {
		sc.stmtCache[key] = value
	}
	return sc.stmtCache[key]
}

// ResetInStmtCache resets the cache of given key.
func (sc *StatementContext) ResetInStmtCache(key StmtCacheKey) {
	delete(sc.stmtCache, key)
}

// ResetStmtCache resets all cached values.
func (sc *StatementContext) ResetStmtCache() {
	sc.stmtCache = make(map[StmtCacheKey]interface{})
}

// SQLDigest gets normalized and digest for provided sql.
// it will cache result after first calling.
func (sc *StatementContext) SQLDigest() (normalized string, sqlDigest *parser.Digest) {
	sc.digestMemo.Do(func() {
		sc.digestMemo.normalized, sc.digestMemo.digest = parser.NormalizeDigest(sc.OriginalSQL)
	})
	return sc.digestMemo.normalized, sc.digestMemo.digest
}

// InitSQLDigest sets the normalized and digest for sql.
func (sc *StatementContext) InitSQLDigest(normalized string, digest *parser.Digest) {
	sc.digestMemo.Do(func() {
		sc.digestMemo.normalized, sc.digestMemo.digest = normalized, digest
	})
}

// GetPlanDigest gets the normalized plan and plan digest.
func (sc *StatementContext) GetPlanDigest() (normalized string, planDigest *parser.Digest) {
	return sc.planNormalized, sc.planDigest
}

// GetResourceGroupTagger returns the implementation of tikvrpc.ResourceGroupTagger related to self.
func (sc *StatementContext) GetResourceGroupTagger() tikvrpc.ResourceGroupTagger {
	normalized, digest := sc.SQLDigest()
	planDigest := sc.planDigest
	return func(req *tikvrpc.Request) {
		if req == nil {
			return
		}
		if len(normalized) == 0 {
			return
		}
		req.ResourceGroupTag = resourcegrouptag.EncodeResourceGroupTag(digest, planDigest,
			resourcegrouptag.GetResourceGroupLabelByKey(resourcegrouptag.GetFirstKeyFromRequest(req)))
	}
}

// SetPlanDigest sets the normalized plan and plan digest.
func (sc *StatementContext) SetPlanDigest(normalized string, planDigest *parser.Digest) {
	if planDigest != nil {
		sc.planNormalized, sc.planDigest = normalized, planDigest
	}
}

// GetEncodedPlan gets the encoded plan, it is used to avoid repeated encode.
func (sc *StatementContext) GetEncodedPlan() string {
	return sc.encodedPlan
}

// SetEncodedPlan sets the encoded plan, it is used to avoid repeated encode.
func (sc *StatementContext) SetEncodedPlan(encodedPlan string) {
	sc.encodedPlan = encodedPlan
}

// GetPlanHint gets the hint string generated from the plan.
func (sc *StatementContext) GetPlanHint() (string, bool) {
	return sc.planHint, sc.planHintSet
}

// InitDiskTracker initializes the sc.DiskTracker, use cache to avoid allocation.
func (sc *StatementContext) InitDiskTracker(label int, bytesLimit int64) {
	memory.InitTracker(&sc.cache.DiskTracker, label, bytesLimit, &sc.cache.LogOnExceed[0])
	sc.DiskTracker = &sc.cache.DiskTracker
}

// InitMemTracker initializes the sc.MemTracker, use cache to avoid allocation.
func (sc *StatementContext) InitMemTracker(label int, bytesLimit int64) {
	memory.InitTracker(&sc.cache.MemTracker, label, bytesLimit, &sc.cache.LogOnExceed[1])
	sc.MemTracker = &sc.cache.MemTracker
}

// SetPlanHint sets the hint for the plan.
func (sc *StatementContext) SetPlanHint(hint string) {
	sc.planHintSet = true
	sc.planHint = hint
}

// TableEntry presents table in db.
type TableEntry struct {
	DB    string
	Table string
}

// AddAffectedRows adds affected rows.
func (sc *StatementContext) AddAffectedRows(rows uint64) {
	sc.mu.Lock()
	defer sc.mu.Unlock()
	sc.mu.affectedRows += rows
}

// AffectedRows gets affected rows.
func (sc *StatementContext) AffectedRows() uint64 {
	sc.mu.Lock()
	defer sc.mu.Unlock()
	return sc.mu.affectedRows
}

// FoundRows gets found rows.
func (sc *StatementContext) FoundRows() uint64 {
	sc.mu.Lock()
	defer sc.mu.Unlock()
	return sc.mu.foundRows
}

// AddFoundRows adds found rows.
func (sc *StatementContext) AddFoundRows(rows uint64) {
	sc.mu.Lock()
	defer sc.mu.Unlock()
	sc.mu.foundRows += rows
}

// RecordRows is used to generate info message
func (sc *StatementContext) RecordRows() uint64 {
	sc.mu.Lock()
	defer sc.mu.Unlock()
	return sc.mu.records
}

// AddRecordRows adds record rows.
func (sc *StatementContext) AddRecordRows(rows uint64) {
	sc.mu.Lock()
	defer sc.mu.Unlock()
	sc.mu.records += rows
}

// UpdatedRows is used to generate info message
func (sc *StatementContext) UpdatedRows() uint64 {
	sc.mu.Lock()
	defer sc.mu.Unlock()
	return sc.mu.updated
}

// AddUpdatedRows adds updated rows.
func (sc *StatementContext) AddUpdatedRows(rows uint64) {
	sc.mu.Lock()
	defer sc.mu.Unlock()
	sc.mu.updated += rows
}

// CopiedRows is used to generate info message
func (sc *StatementContext) CopiedRows() uint64 {
	sc.mu.Lock()
	defer sc.mu.Unlock()
	return sc.mu.copied
}

// AddCopiedRows adds copied rows.
func (sc *StatementContext) AddCopiedRows(rows uint64) {
	sc.mu.Lock()
	defer sc.mu.Unlock()
	sc.mu.copied += rows
}

// TouchedRows is used to generate info message
func (sc *StatementContext) TouchedRows() uint64 {
	sc.mu.Lock()
	defer sc.mu.Unlock()
	return sc.mu.touched
}

// AddTouchedRows adds touched rows.
func (sc *StatementContext) AddTouchedRows(rows uint64) {
	sc.mu.Lock()
	defer sc.mu.Unlock()
	sc.mu.touched += rows
}

// GetMessage returns the extra message of the last executed command, if there is no message, it returns empty string
func (sc *StatementContext) GetMessage() string {
	sc.mu.Lock()
	defer sc.mu.Unlock()
	return sc.mu.message
}

// SetMessage sets the info message generated by some commands
func (sc *StatementContext) SetMessage(msg string) {
	sc.mu.Lock()
	defer sc.mu.Unlock()
	sc.mu.message = msg
}

// GetWarnings gets warnings.
func (sc *StatementContext) GetWarnings() []SQLWarn {
	sc.mu.Lock()
	defer sc.mu.Unlock()
	warns := make([]SQLWarn, len(sc.mu.warnings))
	copy(warns, sc.mu.warnings)
	return warns
}

// TruncateWarnings truncates warnings begin from start and returns the truncated warnings.
func (sc *StatementContext) TruncateWarnings(start int) []SQLWarn {
	sc.mu.Lock()
	defer sc.mu.Unlock()
	sz := len(sc.mu.warnings) - start
	if sz <= 0 {
		return nil
	}
	ret := make([]SQLWarn, sz)
	copy(ret, sc.mu.warnings[start:])
	sc.mu.warnings = sc.mu.warnings[:start]
	return ret
}

// WarningCount gets warning count.
func (sc *StatementContext) WarningCount() uint16 {
	if sc.InShowWarning {
		return 0
	}
	sc.mu.Lock()
	defer sc.mu.Unlock()
	return uint16(len(sc.mu.warnings))
}

// NumErrorWarnings gets warning and error count.
func (sc *StatementContext) NumErrorWarnings() (ec uint16, wc int) {
	sc.mu.Lock()
	defer sc.mu.Unlock()
	ec = sc.mu.errorCount
	wc = len(sc.mu.warnings)
	return
}

// SetWarnings sets warnings.
func (sc *StatementContext) SetWarnings(warns []SQLWarn) {
	sc.mu.Lock()
	defer sc.mu.Unlock()
	sc.mu.warnings = warns
	for _, w := range warns {
		if w.Level == WarnLevelError {
			sc.mu.errorCount++
		}
	}
}

// AppendWarning appends a warning with level 'Warning'.
func (sc *StatementContext) AppendWarning(warn error) {
	sc.mu.Lock()
	defer sc.mu.Unlock()
	if len(sc.mu.warnings) < math.MaxUint16 {
		sc.mu.warnings = append(sc.mu.warnings, SQLWarn{WarnLevelWarning, warn})
	}
}

// AppendWarnings appends some warnings.
func (sc *StatementContext) AppendWarnings(warns []SQLWarn) {
	sc.mu.Lock()
	defer sc.mu.Unlock()
	if len(sc.mu.warnings) < math.MaxUint16 {
		sc.mu.warnings = append(sc.mu.warnings, warns...)
	}
}

// AppendNote appends a warning with level 'Note'.
func (sc *StatementContext) AppendNote(warn error) {
	sc.mu.Lock()
	defer sc.mu.Unlock()
	if len(sc.mu.warnings) < math.MaxUint16 {
		sc.mu.warnings = append(sc.mu.warnings, SQLWarn{WarnLevelNote, warn})
	}
}

// AppendError appends a warning with level 'Error'.
func (sc *StatementContext) AppendError(warn error) {
	sc.mu.Lock()
	defer sc.mu.Unlock()
	if len(sc.mu.warnings) < math.MaxUint16 {
		sc.mu.warnings = append(sc.mu.warnings, SQLWarn{WarnLevelError, warn})
		sc.mu.errorCount++
	}
}

// HandleTruncate ignores or returns the error based on the StatementContext state.
func (sc *StatementContext) HandleTruncate(err error) error {
	// TODO: At present we have not checked whether the error can be ignored or treated as warning.
	// We will do that later, and then append WarnDataTruncated instead of the error itself.
	if err == nil {
		return nil
	}
	if sc.IgnoreTruncate {
		return nil
	}
	if sc.TruncateAsWarning {
		sc.AppendWarning(err)
		return nil
	}
	return err
}

// HandleOverflow treats ErrOverflow as warnings or returns the error based on the StmtCtx.OverflowAsWarning state.
func (sc *StatementContext) HandleOverflow(err error, warnErr error) error {
	if err == nil {
		return nil
	}

	if sc.OverflowAsWarning {
		sc.AppendWarning(warnErr)
		return nil
	}
	return err
}

// resetMuForRetry resets the changed states of sc.mu during execution.
func (sc *StatementContext) resetMuForRetry() {
	sc.mu.Lock()
	defer sc.mu.Unlock()
	sc.mu.affectedRows = 0
	sc.mu.foundRows = 0
	sc.mu.records = 0
	sc.mu.updated = 0
	sc.mu.copied = 0
	sc.mu.touched = 0
	sc.mu.message = ""
	sc.mu.errorCount = 0
	sc.mu.warnings = nil
	sc.mu.execDetails = execdetails.ExecDetails{}
	sc.mu.allExecDetails = make([]*execdetails.ExecDetails, 0, 4)
}

// ResetForRetry resets the changed states during execution.
func (sc *StatementContext) ResetForRetry() {
	sc.resetMuForRetry()
	sc.MaxRowID = 0
	sc.BaseRowID = 0
	sc.TableIDs = sc.TableIDs[:0]
	sc.IndexNames = sc.IndexNames[:0]
	sc.TaskID = AllocateTaskID()
}

// MergeExecDetails merges a single region execution details into self, used to print
// the information in slow query log.
func (sc *StatementContext) MergeExecDetails(details *execdetails.ExecDetails, commitDetails *util.CommitDetails) {
	sc.mu.Lock()
	defer sc.mu.Unlock()
	if details != nil {
		sc.mu.execDetails.CopTime += details.CopTime
		sc.mu.execDetails.BackoffTime += details.BackoffTime
		sc.mu.execDetails.RequestCount++
		sc.MergeScanDetail(details.ScanDetail)
		sc.MergeTimeDetail(details.TimeDetail)
		sc.mu.allExecDetails = append(sc.mu.allExecDetails, details)
	}
	if commitDetails != nil {
		if sc.mu.execDetails.CommitDetail == nil {
			sc.mu.execDetails.CommitDetail = commitDetails
		} else {
			sc.mu.execDetails.CommitDetail.Merge(commitDetails)
		}
	}
}

// MergeScanDetail merges scan details into self.
func (sc *StatementContext) MergeScanDetail(scanDetail *util.ScanDetail) {
	// Currently TiFlash cop task does not fill scanDetail, so need to skip it if scanDetail is nil
	if scanDetail == nil {
		return
	}
	if sc.mu.execDetails.ScanDetail == nil {
		sc.mu.execDetails.ScanDetail = &util.ScanDetail{}
	}
	sc.mu.execDetails.ScanDetail.Merge(scanDetail)
}

// MergeTimeDetail merges time details into self.
func (sc *StatementContext) MergeTimeDetail(timeDetail util.TimeDetail) {
	sc.mu.execDetails.TimeDetail.ProcessTime += timeDetail.ProcessTime
	sc.mu.execDetails.TimeDetail.WaitTime += timeDetail.WaitTime
}

// MergeLockKeysExecDetails merges lock keys execution details into self.
func (sc *StatementContext) MergeLockKeysExecDetails(lockKeys *util.LockKeysDetails) {
	sc.mu.Lock()
	defer sc.mu.Unlock()
	if sc.mu.execDetails.LockKeysDetail == nil {
		sc.mu.execDetails.LockKeysDetail = lockKeys
	} else {
		sc.mu.execDetails.LockKeysDetail.Merge(lockKeys)
	}
}

// GetExecDetails gets the execution details for the statement.
func (sc *StatementContext) GetExecDetails() execdetails.ExecDetails {
	var details execdetails.ExecDetails
	sc.mu.Lock()
	defer sc.mu.Unlock()
	details = sc.mu.execDetails
	details.LockKeysDuration = time.Duration(atomic.LoadInt64(&sc.LockKeysDuration))
	return details
}

// ShouldClipToZero indicates whether values less than 0 should be clipped to 0 for unsigned integer types.
// This is the case for `insert`, `update`, `alter table`, `create table` and `load data infile` statements, when not in strict SQL mode.
// see https://dev.mysql.com/doc/refman/5.7/en/out-of-range-and-overflow.html
func (sc *StatementContext) ShouldClipToZero() bool {
	return sc.InInsertStmt || sc.InLoadDataStmt || sc.InUpdateStmt || sc.InCreateOrAlterStmt || sc.IsDDLJobInQueue
}

// ShouldIgnoreOverflowError indicates whether we should ignore the error when type conversion overflows,
// so we can leave it for further processing like clipping values less than 0 to 0 for unsigned integer types.
func (sc *StatementContext) ShouldIgnoreOverflowError() bool {
	if (sc.InInsertStmt && sc.TruncateAsWarning) || sc.InLoadDataStmt {
		return true
	}
	return false
}

// PushDownFlags converts StatementContext to tipb.SelectRequest.Flags.
func (sc *StatementContext) PushDownFlags() uint64 {
	var flags uint64
	if sc.InInsertStmt {
		flags |= model.FlagInInsertStmt
	} else if sc.InUpdateStmt || sc.InDeleteStmt {
		flags |= model.FlagInUpdateOrDeleteStmt
	} else if sc.InSelectStmt {
		flags |= model.FlagInSelectStmt
	}
	if sc.IgnoreTruncate {
		flags |= model.FlagIgnoreTruncate
	} else if sc.TruncateAsWarning {
		flags |= model.FlagTruncateAsWarning
	}
	if sc.OverflowAsWarning {
		flags |= model.FlagOverflowAsWarning
	}
	if sc.IgnoreZeroInDate {
		flags |= model.FlagIgnoreZeroInDate
	}
	if sc.DividedByZeroAsWarning {
		flags |= model.FlagDividedByZeroAsWarning
	}
	if sc.InLoadDataStmt {
		flags |= model.FlagInLoadDataStmt
	}
	return flags
}

// CopTasksDetails returns some useful information of cop-tasks during execution.
func (sc *StatementContext) CopTasksDetails() *CopTasksDetails {
	sc.mu.Lock()
	defer sc.mu.Unlock()
	n := len(sc.mu.allExecDetails)
	d := &CopTasksDetails{
		NumCopTasks:       n,
		MaxBackoffTime:    make(map[string]time.Duration),
		AvgBackoffTime:    make(map[string]time.Duration),
		P90BackoffTime:    make(map[string]time.Duration),
		TotBackoffTime:    make(map[string]time.Duration),
		TotBackoffTimes:   make(map[string]int),
		MaxBackoffAddress: make(map[string]string),
	}
	if n == 0 {
		return d
	}
	d.AvgProcessTime = sc.mu.execDetails.TimeDetail.ProcessTime / time.Duration(n)
	d.AvgWaitTime = sc.mu.execDetails.TimeDetail.WaitTime / time.Duration(n)

	sort.Slice(sc.mu.allExecDetails, func(i, j int) bool {
		return sc.mu.allExecDetails[i].TimeDetail.ProcessTime < sc.mu.allExecDetails[j].TimeDetail.ProcessTime
	})
	d.P90ProcessTime = sc.mu.allExecDetails[n*9/10].TimeDetail.ProcessTime
	d.MaxProcessTime = sc.mu.allExecDetails[n-1].TimeDetail.ProcessTime
	d.MaxProcessAddress = sc.mu.allExecDetails[n-1].CalleeAddress

	sort.Slice(sc.mu.allExecDetails, func(i, j int) bool {
		return sc.mu.allExecDetails[i].TimeDetail.WaitTime < sc.mu.allExecDetails[j].TimeDetail.WaitTime
	})
	d.P90WaitTime = sc.mu.allExecDetails[n*9/10].TimeDetail.WaitTime
	d.MaxWaitTime = sc.mu.allExecDetails[n-1].TimeDetail.WaitTime
	d.MaxWaitAddress = sc.mu.allExecDetails[n-1].CalleeAddress

	// calculate backoff details
	type backoffItem struct {
		callee    string
		sleepTime time.Duration
		times     int
	}
	backoffInfo := make(map[string][]backoffItem)
	for _, ed := range sc.mu.allExecDetails {
		for backoff := range ed.BackoffTimes {
			backoffInfo[backoff] = append(backoffInfo[backoff], backoffItem{
				callee:    ed.CalleeAddress,
				sleepTime: ed.BackoffSleep[backoff],
				times:     ed.BackoffTimes[backoff],
			})
		}
	}
	for backoff, items := range backoffInfo {
		if len(items) == 0 {
			continue
		}
		sort.Slice(items, func(i, j int) bool {
			return items[i].sleepTime < items[j].sleepTime
		})
		n := len(items)
		d.MaxBackoffAddress[backoff] = items[n-1].callee
		d.MaxBackoffTime[backoff] = items[n-1].sleepTime
		d.P90BackoffTime[backoff] = items[n*9/10].sleepTime

		var totalTime time.Duration
		totalTimes := 0
		for _, it := range items {
			totalTime += it.sleepTime
			totalTimes += it.times
		}
		d.AvgBackoffTime[backoff] = totalTime / time.Duration(n)
		d.TotBackoffTime[backoff] = totalTime
		d.TotBackoffTimes[backoff] = totalTimes
	}
	return d
}

// SetFlagsFromPBFlag set the flag of StatementContext from a `tipb.SelectRequest.Flags`.
func (sc *StatementContext) SetFlagsFromPBFlag(flags uint64) {
	sc.IgnoreTruncate = (flags & model.FlagIgnoreTruncate) > 0
	sc.TruncateAsWarning = (flags & model.FlagTruncateAsWarning) > 0
	sc.InInsertStmt = (flags & model.FlagInInsertStmt) > 0
	sc.InSelectStmt = (flags & model.FlagInSelectStmt) > 0
	sc.OverflowAsWarning = (flags & model.FlagOverflowAsWarning) > 0
	sc.IgnoreZeroInDate = (flags & model.FlagIgnoreZeroInDate) > 0
	sc.DividedByZeroAsWarning = (flags & model.FlagDividedByZeroAsWarning) > 0
}

// GetLockWaitStartTime returns the statement pessimistic lock wait start time
func (sc *StatementContext) GetLockWaitStartTime() time.Time {
	startTime := atomic.LoadInt64(&sc.lockWaitStartTime)
	if startTime == 0 {
		startTime = time.Now().UnixNano()
		atomic.StoreInt64(&sc.lockWaitStartTime, startTime)
	}
	return time.Unix(0, startTime)
}

// CopTasksDetails collects some useful information of cop-tasks during execution.
type CopTasksDetails struct {
	NumCopTasks int

	AvgProcessTime    time.Duration
	P90ProcessTime    time.Duration
	MaxProcessAddress string
	MaxProcessTime    time.Duration

	AvgWaitTime    time.Duration
	P90WaitTime    time.Duration
	MaxWaitAddress string
	MaxWaitTime    time.Duration

	MaxBackoffTime    map[string]time.Duration
	MaxBackoffAddress map[string]string
	AvgBackoffTime    map[string]time.Duration
	P90BackoffTime    map[string]time.Duration
	TotBackoffTime    map[string]time.Duration
	TotBackoffTimes   map[string]int
}

// ToZapFields wraps the CopTasksDetails as zap.Fileds.
func (d *CopTasksDetails) ToZapFields() (fields []zap.Field) {
	if d.NumCopTasks == 0 {
		return
	}
	fields = make([]zap.Field, 0, 10)
	fields = append(fields, zap.Int("num_cop_tasks", d.NumCopTasks))
	fields = append(fields, zap.String("process_avg_time", strconv.FormatFloat(d.AvgProcessTime.Seconds(), 'f', -1, 64)+"s"))
	fields = append(fields, zap.String("process_p90_time", strconv.FormatFloat(d.P90ProcessTime.Seconds(), 'f', -1, 64)+"s"))
	fields = append(fields, zap.String("process_max_time", strconv.FormatFloat(d.MaxProcessTime.Seconds(), 'f', -1, 64)+"s"))
	fields = append(fields, zap.String("process_max_addr", d.MaxProcessAddress))
	fields = append(fields, zap.String("wait_avg_time", strconv.FormatFloat(d.AvgWaitTime.Seconds(), 'f', -1, 64)+"s"))
	fields = append(fields, zap.String("wait_p90_time", strconv.FormatFloat(d.P90WaitTime.Seconds(), 'f', -1, 64)+"s"))
	fields = append(fields, zap.String("wait_max_time", strconv.FormatFloat(d.MaxWaitTime.Seconds(), 'f', -1, 64)+"s"))
	fields = append(fields, zap.String("wait_max_addr", d.MaxWaitAddress))
	return fields
}<|MERGE_RESOLUTION|>--- conflicted
+++ resolved
@@ -202,13 +202,10 @@
 	EnableOptimizeTrace bool
 	// LogicalOptimizeTrace indicates the trace for optimize
 	LogicalOptimizeTrace *tracing.LogicalOptimizeTracer
-<<<<<<< HEAD
 	// PhysicalOptimizeTrace indicates the trace for optimize
 	PhysicalOptimizeTrace *tracing.PhysicalOptimizeTracer
 	// WaitLockLeaseTime is the duration of cached table read lease expiration time.
 	WaitLockLeaseTime time.Duration
-=======
->>>>>>> 24e7e5d7
 	// EnableOptimizerCETrace indicate if cardinality estimation internal process needs to be traced.
 	// CE Trace is currently a submodule of the optimizer trace and is controlled by a separated option.
 	EnableOptimizerCETrace bool
