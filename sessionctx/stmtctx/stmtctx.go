--- conflicted
+++ resolved
@@ -172,10 +172,6 @@
 	InNullRejectCheck             bool
 	AllowInvalidDate              bool
 	IgnoreNoPartition             bool
-<<<<<<< HEAD
-	SkipPlanCache                 bool
-=======
->>>>>>> f7de8bee
 	IgnoreExplainIDSuffix         bool
 	SkipUTF8Check                 bool
 	SkipASCIICheck                bool
@@ -383,8 +379,6 @@
 		HasFKCascades bool
 	}
 
-<<<<<<< HEAD
-=======
 	// MPPQueryInfo stores some id and timestamp of current MPP query statement.
 	MPPQueryInfo struct {
 		QueryID            atomic2.Uint64
@@ -392,7 +386,6 @@
 		AllocatedMPPTaskID atomic2.Int64
 	}
 
->>>>>>> f7de8bee
 	// TableStats stores the visited runtime table stats by table id during query
 	TableStats map[int64]interface{}
 	// useChunkAlloc indicates whether statement use chunk alloc
@@ -1169,14 +1162,8 @@
 func (sc *StatementContext) RecordRangeFallback(rangeMaxSize int64) {
 	// If range fallback happens, it means ether the query is unreasonable(for example, several long IN lists) or tidb_opt_range_max_size is too small
 	// and the generated plan is probably suboptimal. In that case we don't put it into plan cache.
-<<<<<<< HEAD
-	sc.SkipPlanCache = true
-	if sc.UseCache {
-		sc.AppendWarning(errors.Errorf("skip plan-cache: in-list is too long"))
-=======
 	if sc.UseCache {
 		sc.SetSkipPlanCache(errors.Errorf("skip plan-cache: in-list is too long"))
->>>>>>> f7de8bee
 	}
 	if !sc.RangeFallback {
 		sc.AppendWarning(errors.Errorf("Memory capacity of %v bytes for 'tidb_opt_range_max_size' exceeded when building ranges. Less accurate ranges such as full range are chosen", rangeMaxSize))
