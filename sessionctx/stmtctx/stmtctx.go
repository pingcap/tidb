--- conflicted
+++ resolved
@@ -152,13 +152,10 @@
 	LockKeysDuration      time.Duration
 	LockKeysCount         int32
 	TblInfo2UnionScan     map[*model.TableInfo]bool
-<<<<<<< HEAD
 	PlanCacheHit          bool
 	IsExecute             bool // If it is executing a prepared statement
 	CacheUpdatedTime      time.Time
-=======
 	TaskID                uint64 // unique ID for an execution of a statement
->>>>>>> 526a711c
 }
 
 // StmtHints are SessionVars related sql hints.
