--- conflicted
+++ resolved
@@ -94,13 +94,8 @@
 	clientCon, err := grpc.Dial(s.unixFile, opt, grpc.WithInsecure())
 	c.Assert(err, IsNil)
 	c.Assert(clientCon, NotNil)
-<<<<<<< HEAD
-	s.tk = testkit.NewTestKit(c, s.store)
+	tk := testkit.NewTestKit(c, s.store)
 	_, err = session.BootstrapSession(store)
-=======
-	tk := testkit.NewTestKit(c, s.store)
-	_, err = tidb.BootstrapSession(store)
->>>>>>> 8f4f9b6c
 	c.Assert(err, IsNil)
 	tk.MustExec("use test")
 	sessionDomain := domain.GetDomain(tk.Se.(sessionctx.Context))
