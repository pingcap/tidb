--- conflicted
+++ resolved
@@ -646,14 +646,11 @@
 	return xs[i].getStartKey() < xs[j].getStartKey()
 }
 
-<<<<<<< HEAD
-=======
 // NewTableWithKeyRange constructs TableInfoWithKeyRange for given table, it is exported only for test.
 func NewTableWithKeyRange(db *model.DBInfo, table *model.TableInfo) TableInfoWithKeyRange {
 	return newTableWithKeyRange(db, table)
 }
 
->>>>>>> e9ab05f9
 func newTableWithKeyRange(db *model.DBInfo, table *model.TableInfo) TableInfoWithKeyRange {
 	sk, ek := tablecodec.GetTableHandleKeyRange(table.ID)
 	startKey := bytesKeyToHex(codec.EncodeBytes(nil, sk))
@@ -670,14 +667,11 @@
 	}
 }
 
-<<<<<<< HEAD
-=======
 // NewIndexWithKeyRange constructs TableInfoWithKeyRange for given index, it is exported only for test.
 func NewIndexWithKeyRange(db *model.DBInfo, table *model.TableInfo, index *model.IndexInfo) TableInfoWithKeyRange {
 	return newIndexWithKeyRange(db, table, index)
 }
 
->>>>>>> e9ab05f9
 func newIndexWithKeyRange(db *model.DBInfo, table *model.TableInfo, index *model.IndexInfo) TableInfoWithKeyRange {
 	sk, ek := tablecodec.GetTableIndexKeyRange(table.ID, index.ID)
 	startKey := bytesKeyToHex(codec.EncodeBytes(nil, sk))
@@ -710,11 +704,7 @@
 	}
 }
 
-<<<<<<< HEAD
-// FilterMemDBs filter memory databases in the input schemas.
-=======
 // FilterMemDBs filters memory databases in the input schemas.
->>>>>>> e9ab05f9
 func (h *Helper) FilterMemDBs(oldSchemas []*model.DBInfo) (schemas []*model.DBInfo) {
 	for _, dbInfo := range oldSchemas {
 		if util.IsMemDB(dbInfo.Name.L) {
@@ -761,11 +751,7 @@
 	return tables
 }
 
-<<<<<<< HEAD
-// ParseRegionsTableInfos parse the tables or indices in regions according to key range.
-=======
 // ParseRegionsTableInfos parses the tables or indices in regions according to key range.
->>>>>>> e9ab05f9
 func (h *Helper) ParseRegionsTableInfos(regionsInfo []*RegionInfo, tables []TableInfoWithKeyRange) map[int64][]TableInfo {
 	tableInfos := make(map[int64][]TableInfo, len(regionsInfo))
 
@@ -794,14 +780,13 @@
 	return tableInfos
 }
 
-<<<<<<< HEAD
 func bytesKeyToEncodeHex(key []byte) string {
 	return strings.ToUpper(hex.EncodeToString(codec.EncodeBytes(nil, key)))
-=======
+}
+
 // BytesKeyToHex converts bytes key to hex key, it is exported only for test.
 func BytesKeyToHex(key []byte) string {
 	return bytesKeyToHex(key)
->>>>>>> e9ab05f9
 }
 
 func bytesKeyToHex(key []byte) string {
