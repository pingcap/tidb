// Copyright 2019 PingCAP, Inc.
//
// Licensed under the Apache License, Version 2.0 (the "License");
// you may not use this file except in compliance with the License.
// You may obtain a copy of the License at
//
//     http://www.apache.org/licenses/LICENSE-2.0
//
// Unless required by applicable law or agreed to in writing, software
// distributed under the License is distributed on an "AS IS" BASIS,
// See the License for the specific language governing permissions and
// limitations under the License.

package helper_test

import (
	"crypto/tls"
	"encoding/json"
	"fmt"
	"net/http"
	"testing"
	"time"

	"github.com/gorilla/mux"
	. "github.com/pingcap/check"
	"github.com/pingcap/log"
	"github.com/pingcap/tidb/store/helper"
	"github.com/pingcap/tidb/store/mockstore"
	"github.com/pingcap/tidb/store/mockstore/mocktikv"
	"github.com/pingcap/tidb/store/tikv"
	"github.com/pingcap/tidb/util/pdapi"
	"go.uber.org/zap"
)

type HelperTestSuite struct {
	store tikv.Storage
}

var _ = Suite(new(HelperTestSuite))

func TestT(t *testing.T) {
	CustomVerboseFlag = true
	TestingT(t)
}

type mockStore struct {
	tikv.Storage
	pdAddrs []string
}

func (s *mockStore) EtcdAddrs() []string {
	return s.pdAddrs
}

func (s *mockStore) StartGCWorker() error {
	panic("not implemented")
}

func (s *mockStore) TLSConfig() *tls.Config {
	panic("not implemented")
}

func (s *HelperTestSuite) SetUpSuite(c *C) {
	go s.mockPDHTTPServer(c)
	time.Sleep(100 * time.Millisecond)
	mvccStore := mocktikv.MustNewMVCCStore()
	mockTikvStore, err := mockstore.NewMockTikvStore(mockstore.WithMVCCStore(mvccStore))
	s.store = &mockStore{
		mockTikvStore.(tikv.Storage),
		[]string{"127.0.0.1:10100/"},
	}
	c.Assert(err, IsNil)
}

func (s *HelperTestSuite) TestHotRegion(c *C) {
	helper := helper.Helper{
		Store:       s.store,
		RegionCache: s.store.GetRegionCache(),
	}
	regionMetric, err := helper.FetchHotRegion(pdapi.HotRead)
	c.Assert(err, IsNil, Commentf("err: %+v", err))
	c.Assert(fmt.Sprintf("%v", regionMetric), Equals, "map[1:{100 1 0}]")
}

<<<<<<< HEAD
func (s *HelperTestSuite) TestTiKVRegionsInfo(c *C) {
=======
func (s *HelperTestSuite) TestTiKVStoresStat(c *C) {
>>>>>>> 3f89a6e6
	h := helper.Helper{
		Store:       s.store,
		RegionCache: s.store.GetRegionCache(),
	}
<<<<<<< HEAD
	regionsInfo, err := h.GetRegionsInfo()
	c.Assert(err, IsNil, Commentf("err: %+v", err))
	c.Assert(fmt.Sprintf("%v", regionsInfo), Equals, "&{1 [{1 test testtest {1 1} [{2 1 false}] {2 1 false} [] [] 100 1000 500 200}]}")
=======
	stat, err := h.GetStoresStat()
	c.Assert(err, IsNil, Commentf("err: %+v", err))
	data, err := json.Marshal(stat)
	c.Assert(err, IsNil)
	c.Assert(fmt.Sprintf("%s", data), Equals, "{\"count\":1,\"stores\":[{\"store\":{\"id\":1,\"address\":\"127.0.0.1:20160\",\"state\":0,\"state_name\":\"Up\",\"version\":\"3.0.0-beta\",\"labels\":[{\"key\":\"test\",\"value\":\"test\"}]},\"status\":{\"capacity\":\"60 GiB\",\"available\":\"100 GiB\",\"leader_count\":10,\"leader_weight\":1,\"leader_score\":1000,\"leader_size\":1000,\"region_count\":200,\"region_weight\":1,\"region_score\":1000,\"region_size\":1000,\"start_ts\":\"2019-04-23T19:30:30+08:00\",\"last_heartbeat_ts\":\"2019-04-23T19:31:30+08:00\",\"uptime\":\"1h30m\"}}]}")
>>>>>>> 3f89a6e6
}

func (s *HelperTestSuite) mockPDHTTPServer(c *C) {
	router := mux.NewRouter()
	router.HandleFunc(pdapi.HotRead, s.mockHotRegionResponse)
<<<<<<< HEAD
	router.HandleFunc(pdapi.Regions, s.mockTiKVRegionsInfoResponse)
=======
	router.HandleFunc(pdapi.Stores, s.mockStoreStatResponse)
>>>>>>> 3f89a6e6
	serverMux := http.NewServeMux()
	serverMux.Handle("/", router)
	server := &http.Server{Addr: "127.0.0.1:10100", Handler: serverMux}
	err := server.ListenAndServe()
	c.Assert(err, IsNil)
}

func (s *HelperTestSuite) mockHotRegionResponse(w http.ResponseWriter, req *http.Request) {
	w.Header().Set("Content-Type", "application/json")
	w.WriteHeader(http.StatusOK)
	regionsStat := helper.HotRegionsStat{
		RegionsStat: []helper.RegionStat{
			{
				FlowBytes: 100,
				RegionID:  1,
				HotDegree: 1,
			},
		},
	}
	resp := helper.StoreHotRegionInfos{
		AsLeader: make(map[uint64]*helper.HotRegionsStat),
	}
	resp.AsLeader[0] = &regionsStat
	data, err := json.MarshalIndent(resp, "", "	")
	if err != nil {
		log.Panic("json marshal failed", zap.Error(err))
	}
	_, err = w.Write(data)
	if err != nil {
		log.Panic("write http response failed", zap.Error(err))
	}

}

<<<<<<< HEAD
func (s *HelperTestSuite) mockTiKVRegionsInfoResponse(w http.ResponseWriter, req *http.Request) {
	w.Header().Set("Content-Type", "application/json")
	w.WriteHeader(http.StatusOK)
	resp := helper.RegionsInfo{
		Count: 1,
		Regions: []helper.RegionInfo{
			{
				ID:       1,
				StartKey: "test",
				EndKey:   "testtest",
				Epoch: helper.RegionEpoch{
					ConfVer: 1,
					Version: 1,
				},
				Peers: []helper.RegionPeer{
					{
						ID:        2,
						StoreID:   1,
						IsLearner: false,
					},
				},
				Leader: helper.RegionPeer{
					ID:        2,
					StoreID:   1,
					IsLearner: false,
				},
				DownPeers:       nil,
				PendingPeers:    nil,
				WrittenBytes:    100,
				ReadBytes:       1000,
				ApproximateKeys: 200,
				ApproximateSize: 500,
			},
		},
	}
	data, err := json.MarshalIndent(resp, "", "	")
=======
func (s *HelperTestSuite) mockStoreStatResponse(w http.ResponseWriter, req *http.Request) {
	w.Header().Set("Content-Type", "application/json")
	w.WriteHeader(http.StatusOK)
	startTs, err := time.Parse(time.RFC3339, "2019-04-23T19:30:30+08:00")
	if err != nil {
		log.Panic("mock tikv store api response failed", zap.Error(err))
	}
	lastHeartbeatTs, err := time.Parse(time.RFC3339, "2019-04-23T19:31:30+08:00")
	if err != nil {
		log.Panic("mock tikv store api response failed", zap.Error(err))
	}
	storesStat := helper.StoresStat{
		Count: 1,
		Stores: []helper.StoreStat{
			{
				Store: helper.StoreBaseStat{
					ID:        1,
					Address:   "127.0.0.1:20160",
					State:     0,
					StateName: "Up",
					Version:   "3.0.0-beta",
					Labels: []helper.StoreLabel{
						{
							Key:   "test",
							Value: "test",
						},
					},
				},
				Status: helper.StoreDetailStat{
					Capacity:        "60 GiB",
					Available:       "100 GiB",
					LeaderCount:     10,
					LeaderWeight:    1,
					LeaderScore:     1000,
					LeaderSize:      1000,
					RegionCount:     200,
					RegionWeight:    1,
					RegionScore:     1000,
					RegionSize:      1000,
					StartTs:         startTs,
					LastHeartbeatTs: lastHeartbeatTs,
					Uptime:          "1h30m",
				},
			},
		},
	}
	data, err := json.MarshalIndent(storesStat, "", "	")
>>>>>>> 3f89a6e6
	if err != nil {
		log.Panic("json marshal failed", zap.Error(err))
	}
	_, err = w.Write(data)
	if err != nil {
		log.Panic("write http response failed", zap.Error(err))
	}
}<|MERGE_RESOLUTION|>--- conflicted
+++ resolved
@@ -82,36 +82,33 @@
 	c.Assert(fmt.Sprintf("%v", regionMetric), Equals, "map[1:{100 1 0}]")
 }
 
-<<<<<<< HEAD
 func (s *HelperTestSuite) TestTiKVRegionsInfo(c *C) {
-=======
-func (s *HelperTestSuite) TestTiKVStoresStat(c *C) {
->>>>>>> 3f89a6e6
 	h := helper.Helper{
 		Store:       s.store,
 		RegionCache: s.store.GetRegionCache(),
 	}
-<<<<<<< HEAD
 	regionsInfo, err := h.GetRegionsInfo()
 	c.Assert(err, IsNil, Commentf("err: %+v", err))
 	c.Assert(fmt.Sprintf("%v", regionsInfo), Equals, "&{1 [{1 test testtest {1 1} [{2 1 false}] {2 1 false} [] [] 100 1000 500 200}]}")
-=======
+}
+
+func (s *HelperTestSuite) TestTiKVStoresStat(c *C) {
+	h := helper.Helper{
+		Store:       s.store,
+		RegionCache: s.store.GetRegionCache(),
+	}
 	stat, err := h.GetStoresStat()
 	c.Assert(err, IsNil, Commentf("err: %+v", err))
 	data, err := json.Marshal(stat)
 	c.Assert(err, IsNil)
 	c.Assert(fmt.Sprintf("%s", data), Equals, "{\"count\":1,\"stores\":[{\"store\":{\"id\":1,\"address\":\"127.0.0.1:20160\",\"state\":0,\"state_name\":\"Up\",\"version\":\"3.0.0-beta\",\"labels\":[{\"key\":\"test\",\"value\":\"test\"}]},\"status\":{\"capacity\":\"60 GiB\",\"available\":\"100 GiB\",\"leader_count\":10,\"leader_weight\":1,\"leader_score\":1000,\"leader_size\":1000,\"region_count\":200,\"region_weight\":1,\"region_score\":1000,\"region_size\":1000,\"start_ts\":\"2019-04-23T19:30:30+08:00\",\"last_heartbeat_ts\":\"2019-04-23T19:31:30+08:00\",\"uptime\":\"1h30m\"}}]}")
->>>>>>> 3f89a6e6
 }
 
 func (s *HelperTestSuite) mockPDHTTPServer(c *C) {
 	router := mux.NewRouter()
 	router.HandleFunc(pdapi.HotRead, s.mockHotRegionResponse)
-<<<<<<< HEAD
 	router.HandleFunc(pdapi.Regions, s.mockTiKVRegionsInfoResponse)
-=======
 	router.HandleFunc(pdapi.Stores, s.mockStoreStatResponse)
->>>>>>> 3f89a6e6
 	serverMux := http.NewServeMux()
 	serverMux.Handle("/", router)
 	server := &http.Server{Addr: "127.0.0.1:10100", Handler: serverMux}
@@ -146,7 +143,6 @@
 
 }
 
-<<<<<<< HEAD
 func (s *HelperTestSuite) mockTiKVRegionsInfoResponse(w http.ResponseWriter, req *http.Request) {
 	w.Header().Set("Content-Type", "application/json")
 	w.WriteHeader(http.StatusOK)
@@ -183,7 +179,15 @@
 		},
 	}
 	data, err := json.MarshalIndent(resp, "", "	")
-=======
+	if err != nil {
+		log.Panic("json marshal failed", zap.Error(err))
+	}
+	_, err = w.Write(data)
+	if err != nil {
+		log.Panic("write http response failed", zap.Error(err))
+	}
+}
+
 func (s *HelperTestSuite) mockStoreStatResponse(w http.ResponseWriter, req *http.Request) {
 	w.Header().Set("Content-Type", "application/json")
 	w.WriteHeader(http.StatusOK)
@@ -231,7 +235,6 @@
 		},
 	}
 	data, err := json.MarshalIndent(storesStat, "", "	")
->>>>>>> 3f89a6e6
 	if err != nil {
 		log.Panic("json marshal failed", zap.Error(err))
 	}
