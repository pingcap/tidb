// Copyright 2018 PingCAP, Inc.
//
// Licensed under the Apache License, Version 2.0 (the "License");
// you may not use this file except in compliance with the License.
// You may obtain a copy of the License at
//
//     http://www.apache.org/licenses/LICENSE-2.0
//
// Unless required by applicable law or agreed to in writing, software
// distributed under the License is distributed on an "AS IS" BASIS,
// See the License for the specific language governing permissions and
// limitations under the License.

package store

import (
	"context"
	"net/url"
	"strings"

	"github.com/pingcap/errors"
	"github.com/pingcap/tidb/kv"
	"github.com/pingcap/tidb/util"
	"github.com/pingcap/tidb/util/logutil"
	"go.uber.org/zap"
)

var stores = make(map[string]kv.Driver)

// Register registers a kv storage with unique name and its associated Driver.
func Register(name string, driver kv.Driver) error {
	name = strings.ToLower(name)

	if _, ok := stores[name]; ok {
		return errors.Errorf("%s is already registered", name)
	}

	stores[name] = driver
	return nil
}

// New creates a kv Storage with path.
//
// The path must be a URL format 'engine://path?params' like the one for
// session.Open() but with the dbname cut off.
// Examples:
//    goleveldb://relative/path
//    boltdb:///absolute/path
//
// The engine should be registered before creating storage.
func New(path string) (kv.Storage, error) {
	return newStoreWithRetry(path, util.DefaultMaxRetries)
}

func newStoreWithRetry(path string, maxRetries int) (kv.Storage, error) {
	storeURL, err := url.Parse(path)
	if err != nil {
		return nil, err
	}

	name := strings.ToLower(storeURL.Scheme)
	d, ok := stores[name]
	if !ok {
		return nil, errors.Errorf("invalid uri format, storage %s is not registered", name)
	}

	var s kv.Storage
	err = util.RunWithRetry(maxRetries, util.RetryInterval, func() (bool, error) {
		logutil.Logger(context.Background()).Info("new store", zap.String("path", path))
		s, err = d.Open(path)
		return kv.IsRetryableError(err), err
	})
<<<<<<< HEAD
	if err == nil {
		logutil.Logger(context.Background()).Info("new store with retry success")
	} else {
		logutil.Logger(context.Background()).Warn("new store with retry failed", zap.Error(err))
	}
	return s, errors.Trace(err)
=======
	return s, err
>>>>>>> 054517eb
}<|MERGE_RESOLUTION|>--- conflicted
+++ resolved
@@ -70,14 +70,12 @@
 		s, err = d.Open(path)
 		return kv.IsRetryableError(err), err
 	})
-<<<<<<< HEAD
-	if err == nil {
+
+  if err == nil {
 		logutil.Logger(context.Background()).Info("new store with retry success")
 	} else {
 		logutil.Logger(context.Background()).Warn("new store with retry failed", zap.Error(err))
 	}
 	return s, errors.Trace(err)
-=======
-	return s, err
->>>>>>> 054517eb
+
 }