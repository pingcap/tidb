--- conflicted
+++ resolved
@@ -68,11 +68,7 @@
 func (s *testSnapshotSuite) checkAll(keys []kv.Key, c *C) {
 	txn := s.beginTxn(c)
 	snapshot := newTiKVSnapshot(s.store, kv.Version{Ver: txn.StartTS()})
-<<<<<<< HEAD
-	m, err := snapshot.BatchGet(context.TODO(), keys)
-=======
 	m, err := snapshot.BatchGet(context.Background(), keys)
->>>>>>> 036e7e20
 	c.Assert(err, IsNil)
 
 	scan, err := txn.Iter(encodeKey(s.prefix, ""), nil)
