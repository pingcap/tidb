// Copyright 2016 PingCAP, Inc.
//
// Licensed under the Apache License, Version 2.0 (the "License");
// you may not use this file except in compliance with the License.
// You may obtain a copy of the License at
//
//     http://www.apache.org/licenses/LICENSE-2.0
//
// Unless required by applicable law or agreed to in writing, software
// distributed under the License is distributed on an "AS IS" BASIS,
// See the License for the specific language governing permissions and
// limitations under the License.

package tikv

import (
	"github.com/juju/errors"
	pb "github.com/pingcap/kvproto/pkg/kvrpcpb"
	"github.com/pingcap/tidb/kv"
	"github.com/pingcap/tidb/store/tikv/tikvrpc"
	log "github.com/sirupsen/logrus"
	"golang.org/x/net/context"
)

// Scanner support tikv scan
type Scanner struct {
	snapshot     *tikvSnapshot
	batchSize    int
	valid        bool
	cache        []*pb.KvPair
	idx          int
	nextStartKey []byte
	eof          bool
}

func newScanner(snapshot *tikvSnapshot, startKey []byte, batchSize int) (*Scanner, error) {
	// It must be > 1. Otherwise scanner won't skipFirst.
	if batchSize <= 1 {
		batchSize = scanBatchSize
	}
	scanner := &Scanner{
		snapshot:     snapshot,
		batchSize:    batchSize,
		valid:        true,
		nextStartKey: startKey,
	}
	err := scanner.Next()
	if kv.IsErrNotFound(err) {
		return scanner, nil
	}
	return scanner, errors.Trace(err)
}

// Valid return valid.
func (s *Scanner) Valid() bool {
	return s.valid
}

// Key return key.
func (s *Scanner) Key() kv.Key {
	if s.valid {
		return s.cache[s.idx].Key
	}
	return nil
}

// Value return value.
func (s *Scanner) Value() []byte {
	if s.valid {
		return s.cache[s.idx].Value
	}
	return nil
}

// Next return next element.
func (s *Scanner) Next() error {
<<<<<<< HEAD
	bo := NewBackoffer(goctx.Background(), scannerNextMaxBackoff)
=======
	bo := NewBackoffer(scannerNextMaxBackoff, context.Background())
>>>>>>> e1121814
	if !s.valid {
		return errors.New("scanner iterator is invalid")
	}
	for {
		s.idx++
		if s.idx >= len(s.cache) {
			if s.eof {
				s.Close()
				return nil
			}
			err := s.getData(bo)
			if err != nil {
				s.Close()
				return errors.Trace(err)
			}
			if s.idx >= len(s.cache) {
				continue
			}
		}
		if err := s.resolveCurrentLock(bo); err != nil {
			s.Close()
			return errors.Trace(err)
		}
		if len(s.Value()) == 0 {
			// nil stands for NotExist, go to next KV pair.
			continue
		}
		return nil
	}
}

// Close close iterator.
func (s *Scanner) Close() {
	s.valid = false
}

func (s *Scanner) startTS() uint64 {
	return s.snapshot.version.Ver
}

func (s *Scanner) resolveCurrentLock(bo *Backoffer) error {
	current := s.cache[s.idx]
	if current.GetError() == nil {
		return nil
	}
	val, err := s.snapshot.get(bo, kv.Key(current.Key))
	if err != nil {
		return errors.Trace(err)
	}
	current.Error = nil
	current.Value = val
	return nil
}

func (s *Scanner) getData(bo *Backoffer) error {
	log.Debugf("txn getData nextStartKey[%q], txn %d", s.nextStartKey, s.startTS())
	sender := NewRegionRequestSender(s.snapshot.store.regionCache, s.snapshot.store.client)

	for {
		loc, err := s.snapshot.store.regionCache.LocateKey(bo, s.nextStartKey)
		if err != nil {
			return errors.Trace(err)
		}
		req := &tikvrpc.Request{
			Type: tikvrpc.CmdScan,
			Scan: &pb.ScanRequest{
				StartKey: s.nextStartKey,
				Limit:    uint32(s.batchSize),
				Version:  s.startTS(),
			},
			Context: pb.Context{
				IsolationLevel: pbIsolationLevel(s.snapshot.isolationLevel),
				Priority:       s.snapshot.priority,
				NotFillCache:   s.snapshot.notFillCache,
			},
		}
		resp, err := sender.SendReq(bo, req, loc.Region, ReadTimeoutMedium)
		if err != nil {
			return errors.Trace(err)
		}
		regionErr, err := resp.GetRegionError()
		if err != nil {
			return errors.Trace(err)
		}
		if regionErr != nil {
			log.Debugf("scanner getData failed: %s", regionErr)
			err = bo.Backoff(BoRegionMiss, errors.New(regionErr.String()))
			if err != nil {
				return errors.Trace(err)
			}
			continue
		}
		cmdScanResp := resp.Scan
		if cmdScanResp == nil {
			return errors.Trace(ErrBodyMissing)
		}

		err = s.snapshot.store.CheckVisibility(s.startTS())
		if err != nil {
			return errors.Trace(err)
		}

		kvPairs := cmdScanResp.Pairs
		// Check if kvPair contains error, it should be a Lock.
		for _, pair := range kvPairs {
			if keyErr := pair.GetError(); keyErr != nil {
				lock, err := extractLockFromKeyErr(keyErr)
				if err != nil {
					return errors.Trace(err)
				}
				pair.Key = lock.Key
			}
		}

		s.cache, s.idx = kvPairs, 0
		if len(kvPairs) < s.batchSize {
			// No more data in current Region. Next getData() starts
			// from current Region's endKey.
			s.nextStartKey = loc.EndKey
			if len(loc.EndKey) == 0 {
				// Current Region is the last one.
				s.eof = true
			}
			return nil
		}
		// next getData() starts from the last key in kvPairs (but skip
		// it by appending a '\x00' to the key). Note that next getData()
		// may get an empty response if the Region in fact does not have
		// more data.
		lastKey := kvPairs[len(kvPairs)-1].GetKey()
		s.nextStartKey = kv.Key(lastKey).Next()
		return nil
	}
}<|MERGE_RESOLUTION|>--- conflicted
+++ resolved
@@ -74,11 +74,7 @@
 
 // Next return next element.
 func (s *Scanner) Next() error {
-<<<<<<< HEAD
-	bo := NewBackoffer(goctx.Background(), scannerNextMaxBackoff)
-=======
-	bo := NewBackoffer(scannerNextMaxBackoff, context.Background())
->>>>>>> e1121814
+	bo := NewBackoffer(context.Background(), scannerNextMaxBackoff)
 	if !s.valid {
 		return errors.New("scanner iterator is invalid")
 	}
