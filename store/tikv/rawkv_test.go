// Copyright 2016 PingCAP, Inc.
//
// Licensed under the Apache License, Version 2.0 (the "License");
// you may not use this file except in compliance with the License.
// You may obtain a copy of the License at
//
//     http://www.apache.org/licenses/LICENSE-2.0
//
// Unless required by applicable law or agreed to in writing, software
// distributed under the License is distributed on an "AS IS" BASIS,
// See the License for the specific language governing permissions and
// limitations under the License.

package tikv

import (
	. "github.com/pingcap/check"
	"github.com/pingcap/tidb/store/mockstore/mocktikv"
	"golang.org/x/net/context"
)

type testRawKVSuite struct {
	cluster *mocktikv.Cluster
	client  *RawKVClient
	bo      *Backoffer
}

var _ = Suite(&testRawKVSuite{})

func (s *testRawKVSuite) SetUpTest(c *C) {
	s.cluster = mocktikv.NewCluster()
	mocktikv.BootstrapWithSingleStore(s.cluster)
	pdClient := mocktikv.NewPDClient(s.cluster)
	s.client = &RawKVClient{
		clusterID:   0,
		regionCache: NewRegionCache(pdClient),
		pdClient:    pdClient,
		rpcClient:   mocktikv.NewRPCClient(s.cluster, mocktikv.NewMvccStore()),
	}
<<<<<<< HEAD
	s.bo = NewBackoffer(goctx.Background(), 5000)
=======
	s.bo = NewBackoffer(5000, context.Background())
>>>>>>> e1121814
}

func (s *testRawKVSuite) TearDownTest(c *C) {
	s.client.Close()
}

func (s *testRawKVSuite) mustNotExist(c *C, key []byte) {
	v, err := s.client.Get(key)
	c.Assert(err, IsNil)
	c.Assert(v, IsNil)
}

func (s *testRawKVSuite) mustGet(c *C, key, value []byte) {
	v, err := s.client.Get(key)
	c.Assert(err, IsNil)
	c.Assert(v, NotNil)
	c.Assert(v, BytesEquals, value)
}

func (s *testRawKVSuite) mustPut(c *C, key, value []byte) {
	err := s.client.Put(key, value)
	c.Assert(err, IsNil)
}

func (s *testRawKVSuite) mustDelete(c *C, key []byte) {
	err := s.client.Delete(key)
	c.Assert(err, IsNil)
}

func (s *testRawKVSuite) mustScan(c *C, startKey string, limit int, expect ...string) {
	keys, values, err := s.client.Scan([]byte(startKey), limit)
	c.Assert(err, IsNil)
	c.Assert(len(keys)*2, Equals, len(expect))
	for i := range keys {
		c.Assert(string(keys[i]), Equals, expect[i*2])
		c.Assert(string(values[i]), Equals, expect[i*2+1])
	}
}

func (s *testRawKVSuite) TestSimple(c *C) {
	s.mustNotExist(c, []byte("key"))
	s.mustPut(c, []byte("key"), []byte("value"))
	s.mustGet(c, []byte("key"), []byte("value"))
	s.mustDelete(c, []byte("key"))
	s.mustNotExist(c, []byte("key"))
	err := s.client.Put([]byte("key"), []byte(""))
	c.Assert(err, NotNil)
}

func (s *testRawKVSuite) TestSplit(c *C) {
	loc, err := s.client.regionCache.LocateKey(s.bo, []byte("k"))
	c.Assert(err, IsNil)
	s.mustPut(c, []byte("k1"), []byte("v1"))
	s.mustPut(c, []byte("k3"), []byte("v3"))

	newRegionID, peerID := s.cluster.AllocID(), s.cluster.AllocID()
	s.cluster.SplitRaw(loc.Region.id, newRegionID, []byte("k2"), []uint64{peerID}, peerID)

	s.mustGet(c, []byte("k1"), []byte("v1"))
	s.mustGet(c, []byte("k3"), []byte("v3"))
}

func (s *testRawKVSuite) TestScan(c *C) {
	s.mustPut(c, []byte("k1"), []byte("v1"))
	s.mustPut(c, []byte("k3"), []byte("v3"))
	s.mustPut(c, []byte("k5"), []byte("v5"))
	s.mustPut(c, []byte("k7"), []byte("v7"))

	check := func() {
		s.mustScan(c, "", 1, "k1", "v1")
		s.mustScan(c, "k1", 2, "k1", "v1", "k3", "v3")
		s.mustScan(c, "", 10, "k1", "v1", "k3", "v3", "k5", "v5", "k7", "v7")
		s.mustScan(c, "k2", 2, "k3", "v3", "k5", "v5")
		s.mustScan(c, "k2", 3, "k3", "v3", "k5", "v5", "k7", "v7")
	}

	split := func(regionKey, splitKey string) {
		loc, err := s.client.regionCache.LocateKey(s.bo, []byte(regionKey))
		c.Assert(err, IsNil)
		newRegionID, peerID := s.cluster.AllocID(), s.cluster.AllocID()
		s.cluster.SplitRaw(loc.Region.id, newRegionID, []byte(splitKey), []uint64{peerID}, peerID)
	}

	check()
	split("k", "k2")
	check()
	split("k2", "k5")
	check()
}<|MERGE_RESOLUTION|>--- conflicted
+++ resolved
@@ -37,11 +37,7 @@
 		pdClient:    pdClient,
 		rpcClient:   mocktikv.NewRPCClient(s.cluster, mocktikv.NewMvccStore()),
 	}
-<<<<<<< HEAD
-	s.bo = NewBackoffer(goctx.Background(), 5000)
-=======
-	s.bo = NewBackoffer(5000, context.Background())
->>>>>>> e1121814
+	s.bo = NewBackoffer(context.Background(), 5000)
 }
 
 func (s *testRawKVSuite) TearDownTest(c *C) {
