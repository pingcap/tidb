--- conflicted
+++ resolved
@@ -238,15 +238,9 @@
 	req := &pb.Request{
 		Type: pb.MessageType_CmdCommit.Enum(),
 		CmdCommitReq: &pb.CmdCommitRequest{
-<<<<<<< HEAD
 			StartTs:  proto.Uint64(c.startTS),
-			Rows:     keys,
+			Rows:     batch.keys,
 			CommitTs: proto.Uint64(c.commitTS),
-=======
-			StartVersion:  proto.Uint64(c.startTS),
-			Keys:          batch.keys,
-			CommitVersion: proto.Uint64(c.commitTS),
->>>>>>> 06b2eb65
 		},
 	}
 
@@ -290,13 +284,8 @@
 	req := &pb.Request{
 		Type: pb.MessageType_CmdBatchRollback.Enum(),
 		CmdBatchRollbackReq: &pb.CmdBatchRollbackRequest{
-<<<<<<< HEAD
 			Ts:   proto.Uint64(c.startTS),
-			Rows: keys,
-=======
-			Keys:         batch.keys,
-			StartVersion: proto.Uint64(c.startTS),
->>>>>>> 06b2eb65
+			Rows: batch.keys,
 		},
 	}
 	resp, err := c.store.SendKVReq(req, batch.region)
