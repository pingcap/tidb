--- conflicted
+++ resolved
@@ -220,8 +220,7 @@
 	return nil
 }
 
-<<<<<<< HEAD
-func (c *txnCommitter) cleanupSingleRegion(keys [][]byte) error {
+func (c *txnCommitter) cleanupSingleRegion(regionID RegionVerID, keys [][]byte) error {
 	req := &pb.Request{
 		Type: pb.MessageType_CmdBatchRollback.Enum(),
 		CmdBatchRollbackReq: &pb.CmdBatchRollbackRequest{
@@ -229,12 +228,7 @@
 			StartVersion: proto.Uint64(c.startTS),
 		},
 	}
-
-	region, err := c.store.getRegion(keys[0])
-	if err != nil {
-		return errors.Trace(err)
-	}
-	resp, err := c.store.SendKVReq(req, region)
+	resp, err := c.store.SendKVReq(req, regionID)
 	if err != nil {
 		return errors.Trace(err)
 	}
@@ -250,20 +244,6 @@
 		err = errors.Errorf("cleanup failed: %s", keyErr)
 		log.Errorf("txn failed cleanup key: %v", err)
 		return errors.Trace(err)
-=======
-func (c *txnCommitter) cleanupSingleRegion(regionID RegionVerID, keys [][]byte) error {
-	// TODO: add batch RPC call.
-	for _, k := range keys {
-		req := &pb.Request{
-			Type: pb.MessageType_CmdCleanup.Enum(),
-			CmdCleanupReq: &pb.CmdCleanupRequest{
-				Key:          k,
-				StartVersion: proto.Uint64(c.startTS),
-			},
-		}
-		c.store.SendKVReq(req, regionID)
-		// TODO: check response and retry
->>>>>>> 36c3e801
 	}
 	return nil
 }
