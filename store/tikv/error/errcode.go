--- conflicted
+++ resolved
@@ -16,12 +16,5 @@
 // MySQL error code.
 // This value is numeric. It is not portable to other database systems.
 const (
-<<<<<<< HEAD
-	CodeUnknown          = 1105
 	CodeQueryInterrupted = 1317
-=======
-	CodeLockWaitTimeout             = 1205
-	CodeQueryInterrupted            = 1317
-	CodeLockAcquireFailAndNoWaitSet = 3572
->>>>>>> c1a1550b
 )