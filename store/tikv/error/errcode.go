// Copyright 2021 PingCAP, Inc.
//
// Licensed under the Apache License, Version 2.0 (the "License");
// you may not use this file except in compliance with the License.
// You may obtain a copy of the License at
//
//     http://www.apache.org/licenses/LICENSE-2.0
//
// Unless required by applicable law or agreed to in writing, software
// distributed under the License is distributed on an "AS IS" BASIS,
// See the License for the specific language governing permissions and
// limitations under the License.

package error

// MySQL error code.
// This value is numeric. It is not portable to other database systems.
const (
<<<<<<< HEAD
	CodeUnknown                     = 1105
=======
	CodeLockWaitTimeout             = 1205
	CodeQueryInterrupted            = 1317
>>>>>>> c1a1550b
	CodeLockAcquireFailAndNoWaitSet = 3572
)<|MERGE_RESOLUTION|>--- conflicted
+++ resolved
@@ -16,11 +16,5 @@
 // MySQL error code.
 // This value is numeric. It is not portable to other database systems.
 const (
-<<<<<<< HEAD
-	CodeUnknown                     = 1105
-=======
-	CodeLockWaitTimeout             = 1205
-	CodeQueryInterrupted            = 1317
->>>>>>> c1a1550b
 	CodeLockAcquireFailAndNoWaitSet = 3572
 )