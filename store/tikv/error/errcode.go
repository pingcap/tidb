--- conflicted
+++ resolved
@@ -29,12 +29,5 @@
 
 	CodeTiKVStoreLimit = 9008
 
-<<<<<<< HEAD
-	CodeTiKVStaleCommand          = 9010
-	CodeTiKVMaxTimestampNotSynced = 9011
-	CodeTiFlashServerTimeout      = 9012
-=======
 	CodeTiFlashServerTimeout = 9012
-	CodeTiFlashServerBusy    = 9013
->>>>>>> cb74578c
 )