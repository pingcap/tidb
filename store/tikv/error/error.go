--- conflicted
+++ resolved
@@ -44,13 +44,10 @@
 	ErrResolveLockTimeout = errors.New("resolve lock timeout")
 	// ErrTiKVServerBusy is the error when tikv server is busy.
 	ErrTiKVServerBusy = errors.New("tikv server busy")
-<<<<<<< HEAD
+	// ErrTiFlashServerBusy is the error that tiflash server is busy.
+	ErrTiFlashServerBusy = errors.New("tiflash server busy")
 	// ErrRegionUnavailable is the error when region is not available.
 	ErrRegionUnavailable = errors.New("region unavailable")
-=======
-	// ErrTiFlashServerBusy is the error that tiflash server is busy.
-	ErrTiFlashServerBusy = errors.New("tiflash server busy")
->>>>>>> 9d01a36a
 )
 
 // MismatchClusterID represents the message that the cluster ID of the PD client does not match the PD.
@@ -59,11 +56,6 @@
 // error instances.
 var (
 	ErrTiFlashServerTimeout        = dbterror.ClassTiKV.NewStd(CodeTiFlashServerTimeout)
-<<<<<<< HEAD
-	ErrTiFlashServerBusy           = dbterror.ClassTiKV.NewStd(CodeTiFlashServerBusy)
-=======
-	ErrRegionUnavailable           = dbterror.ClassTiKV.NewStd(CodeRegionUnavailable)
->>>>>>> 9d01a36a
 	ErrQueryInterrupted            = dbterror.ClassTiKV.NewStd(CodeQueryInterrupted)
 	ErrLockAcquireFailAndNoWaitSet = dbterror.ClassTiKV.NewStd(CodeLockAcquireFailAndNoWaitSet)
 	ErrLockWaitTimeout             = dbterror.ClassTiKV.NewStd(CodeLockWaitTimeout)
