// Copyright 2016 PingCAP, Inc.
//
// Licensed under the Apache License, Version 2.0 (the "License");
// you may not use this file except in compliance with the License.
// You may obtain a copy of the License at
//
//     http://www.apache.org/licenses/LICENSE-2.0
//
// Unless required by applicable law or agreed to in writing, software
// distributed under the License is distributed on an "AS IS" BASIS,
// See the License for the specific language governing permissions and
// limitations under the License.

package error

import (
	"fmt"
	"time"

	"github.com/pingcap/errors"
	"github.com/pingcap/kvproto/pkg/kvrpcpb"
	"github.com/pingcap/kvproto/pkg/pdpb"
	"github.com/pingcap/tidb/util/dbterror"
)

var (
	// ErrBodyMissing response body is missing error
	ErrBodyMissing = errors.New("response body is missing")
	// ErrTiDBShuttingDown is returned when TiDB is closing and send request to tikv fail, do not retry.
	ErrTiDBShuttingDown = errors.New("tidb server shutting down")
	// ErrNotExist means the related data not exist.
	ErrNotExist = errors.New("not exist")
	// ErrCannotSetNilValue is the error when sets an empty value.
	ErrCannotSetNilValue = errors.New("can not set nil value")
	// ErrInvalidTxn is the error when commits or rollbacks in an invalid transaction.
	ErrInvalidTxn = errors.New("invalid transaction")
	// ErrTiKVServerTimeout is the error when tikv server is timeout.
	ErrTiKVServerTimeout = errors.New("tikv server timeout")
<<<<<<< HEAD
	// ErrTiKVServerBusy is the error when tikv server is busy.
	ErrTiKVServerBusy = errors.New("tikv server busy")
=======
	// ErrTiKVStaleCommand is the error that the command is stale in tikv.
	ErrTiKVStaleCommand = errors.New("tikv stale command")
	// ErrTiKVMaxTimestampNotSynced is the error that tikv's max timestamp is not synced.
	ErrTiKVMaxTimestampNotSynced = errors.New("tikv max timestamp not synced")
	// ErrResolveLockTimeout is the error that resolve lock timeout.
	ErrResolveLockTimeout = errors.New("resolve lock timeout")
>>>>>>> b66b43da
)

// MismatchClusterID represents the message that the cluster ID of the PD client does not match the PD.
const MismatchClusterID = "mismatch cluster id"

// error instances.
var (
	ErrTiFlashServerTimeout        = dbterror.ClassTiKV.NewStd(CodeTiFlashServerTimeout)
	ErrPDServerTimeout             = dbterror.ClassTiKV.NewStd(CodePDServerTimeout)
	ErrRegionUnavailable           = dbterror.ClassTiKV.NewStd(CodeRegionUnavailable)
	ErrTiFlashServerBusy           = dbterror.ClassTiKV.NewStd(CodeTiFlashServerBusy)
	ErrQueryInterrupted            = dbterror.ClassTiKV.NewStd(CodeQueryInterrupted)
	ErrLockAcquireFailAndNoWaitSet = dbterror.ClassTiKV.NewStd(CodeLockAcquireFailAndNoWaitSet)
	ErrLockWaitTimeout             = dbterror.ClassTiKV.NewStd(CodeLockWaitTimeout)
	ErrTokenLimit                  = dbterror.ClassTiKV.NewStd(CodeTiKVStoreLimit)
	ErrUnknown                     = dbterror.ClassTiKV.NewStd(CodeUnknown)
)

// Registers error returned from TiKV.
var (
	_ = dbterror.ClassTiKV.NewStd(CodeDataOutOfRange)
	_ = dbterror.ClassTiKV.NewStd(CodeTruncatedWrongValue)
	_ = dbterror.ClassTiKV.NewStd(CodeDivisionByZero)
)

// IsErrNotFound checks if err is a kind of NotFound error.
func IsErrNotFound(err error) bool {
	return errors.ErrorEqual(err, ErrNotExist)
}

// ErrDeadlock wraps *kvrpcpb.Deadlock to implement the error interface.
// It also marks if the deadlock is retryable.
type ErrDeadlock struct {
	*kvrpcpb.Deadlock
	IsRetryable bool
}

func (d *ErrDeadlock) Error() string {
	return d.Deadlock.String()
}

// PDError wraps *pdpb.Error to implement the error interface.
type PDError struct {
	Err *pdpb.Error
}

func (d *PDError) Error() string {
	return d.Err.String()
}

// ErrKeyExist wraps *pdpb.AlreadyExist to implement the error interface.
type ErrKeyExist struct {
	*kvrpcpb.AlreadyExist
}

func (k *ErrKeyExist) Error() string {
	return k.AlreadyExist.String()
}

// IsErrKeyExist returns true if it is ErrKeyExist.
func IsErrKeyExist(err error) bool {
	_, ok := errors.Cause(err).(*ErrKeyExist)
	return ok
}

// ErrWriteConflict wraps *kvrpcpb.ErrWriteConflict to implement the error interface.
type ErrWriteConflict struct {
	*kvrpcpb.WriteConflict
}

func (k *ErrWriteConflict) Error() string {
	return k.WriteConflict.String()
}

// IsErrWriteConflict returns true if it is ErrWriteConflict.
func IsErrWriteConflict(err error) bool {
	_, ok := errors.Cause(err).(*ErrWriteConflict)
	return ok
}

//NewErrWriteConfictWithArgs generates an ErrWriteConflict with args.
func NewErrWriteConfictWithArgs(startTs, conflictTs, conflictCommitTs uint64, key []byte) *ErrWriteConflict {
	conflict := kvrpcpb.WriteConflict{
		StartTs:          startTs,
		ConflictTs:       conflictTs,
		Key:              key,
		ConflictCommitTs: conflictCommitTs,
	}
	return &ErrWriteConflict{WriteConflict: &conflict}
}

// ErrWriteConflictInLatch is the error when the commit meets an write conflict error when local latch is enabled.
type ErrWriteConflictInLatch struct {
	StartTS uint64
}

func (e *ErrWriteConflictInLatch) Error() string {
	return fmt.Sprintf("write conflict in latch,startTS: %v", e.StartTS)
}

// ErrRetryable wraps *kvrpcpb.Retryable to implement the error interface.
type ErrRetryable struct {
	Retryable string
}

func (k *ErrRetryable) Error() string {
	return k.Retryable
}

// ErrTxnTooLarge is the error when transaction is too large, lock time reached the maximum value.
type ErrTxnTooLarge struct {
	Size int
}

func (e *ErrTxnTooLarge) Error() string {
	return fmt.Sprintf("txn too large, size: %v.", e.Size)
}

// ErrEntryTooLarge is the error when a key value entry is too large.
type ErrEntryTooLarge struct {
	Limit uint64
	Size  uint64
}

func (e *ErrEntryTooLarge) Error() string {
	return fmt.Sprintf("entry size too large, size: %v,limit: %v.", e.Size, e.Limit)
}

// ErrGCTooEarly is the error that GC life time is shorter than transaction duration
type ErrGCTooEarly struct {
	TxnStartTS  time.Time
	GCSafePoint time.Time
}

func (e *ErrGCTooEarly) Error() string {
	return fmt.Sprintf("GC life time is shorter than transaction duration, transaction starts at %v, GC safe point is %v", e.TxnStartTS, e.GCSafePoint)
}<|MERGE_RESOLUTION|>--- conflicted
+++ resolved
@@ -36,17 +36,14 @@
 	ErrInvalidTxn = errors.New("invalid transaction")
 	// ErrTiKVServerTimeout is the error when tikv server is timeout.
 	ErrTiKVServerTimeout = errors.New("tikv server timeout")
-<<<<<<< HEAD
-	// ErrTiKVServerBusy is the error when tikv server is busy.
-	ErrTiKVServerBusy = errors.New("tikv server busy")
-=======
 	// ErrTiKVStaleCommand is the error that the command is stale in tikv.
 	ErrTiKVStaleCommand = errors.New("tikv stale command")
 	// ErrTiKVMaxTimestampNotSynced is the error that tikv's max timestamp is not synced.
 	ErrTiKVMaxTimestampNotSynced = errors.New("tikv max timestamp not synced")
 	// ErrResolveLockTimeout is the error that resolve lock timeout.
 	ErrResolveLockTimeout = errors.New("resolve lock timeout")
->>>>>>> b66b43da
+	// ErrTiKVServerBusy is the error when tikv server is busy.
+	ErrTiKVServerBusy = errors.New("tikv server busy")
 )
 
 // MismatchClusterID represents the message that the cluster ID of the PD client does not match the PD.
