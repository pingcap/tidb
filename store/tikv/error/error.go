--- conflicted
+++ resolved
@@ -36,10 +36,6 @@
 	ErrInvalidTxn = errors.New("invalid transaction")
 	// ErrTiKVServerTimeout is the error when tikv server is timeout.
 	ErrTiKVServerTimeout = errors.New("tikv server timeout")
-<<<<<<< HEAD
-	// ErrRegionUnavailable is the error when region is not available.
-	ErrRegionUnavailable = errors.New("region unavailable")
-=======
 	// ErrTiKVStaleCommand is the error that the command is stale in tikv.
 	ErrTiKVStaleCommand = errors.New("tikv stale command")
 	// ErrTiKVMaxTimestampNotSynced is the error that tikv's max timestamp is not synced.
@@ -48,7 +44,8 @@
 	ErrResolveLockTimeout = errors.New("resolve lock timeout")
 	// ErrTiKVServerBusy is the error when tikv server is busy.
 	ErrTiKVServerBusy = errors.New("tikv server busy")
->>>>>>> 26c948d5
+	// ErrRegionUnavailable is the error when region is not available.
+	ErrRegionUnavailable = errors.New("region unavailable")
 )
 
 // MismatchClusterID represents the message that the cluster ID of the PD client does not match the PD.
@@ -57,13 +54,6 @@
 // error instances.
 var (
 	ErrTiFlashServerTimeout        = dbterror.ClassTiKV.NewStd(CodeTiFlashServerTimeout)
-<<<<<<< HEAD
-	ErrResolveLockTimeout          = dbterror.ClassTiKV.NewStd(CodeResolveLockTimeout)
-	ErrPDServerTimeout             = dbterror.ClassTiKV.NewStd(CodePDServerTimeout)
-	ErrTiKVServerBusy              = dbterror.ClassTiKV.NewStd(CodeTiKVServerBusy)
-=======
-	ErrRegionUnavailable           = dbterror.ClassTiKV.NewStd(CodeRegionUnavailable)
->>>>>>> 26c948d5
 	ErrTiFlashServerBusy           = dbterror.ClassTiKV.NewStd(CodeTiFlashServerBusy)
 	ErrQueryInterrupted            = dbterror.ClassTiKV.NewStd(CodeQueryInterrupted)
 	ErrLockAcquireFailAndNoWaitSet = dbterror.ClassTiKV.NewStd(CodeLockAcquireFailAndNoWaitSet)
