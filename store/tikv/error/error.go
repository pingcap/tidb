// Copyright 2016 PingCAP, Inc.
//
// Licensed under the Apache License, Version 2.0 (the "License");
// you may not use this file except in compliance with the License.
// You may obtain a copy of the License at
//
//     http://www.apache.org/licenses/LICENSE-2.0
//
// Unless required by applicable law or agreed to in writing, software
// distributed under the License is distributed on an "AS IS" BASIS,
// See the License for the specific language governing permissions and
// limitations under the License.

package error

import (
	"fmt"
	"time"

	"github.com/pingcap/errors"
	"github.com/pingcap/kvproto/pkg/kvrpcpb"
	"github.com/pingcap/kvproto/pkg/pdpb"
	"github.com/pingcap/tidb/util/dbterror"
)

var (
	// ErrBodyMissing response body is missing error
	ErrBodyMissing = errors.New("response body is missing")
	// ErrTiDBShuttingDown is returned when TiDB is closing and send request to tikv fail, do not retry.
	ErrTiDBShuttingDown = errors.New("tidb server shutting down")
	// ErrNotExist means the related data not exist.
	ErrNotExist = errors.New("not exist")
	// ErrCannotSetNilValue is the error when sets an empty value.
	ErrCannotSetNilValue = errors.New("can not set nil value")
	// ErrInvalidTxn is the error when commits or rollbacks in an invalid transaction.
	ErrInvalidTxn = errors.New("invalid transaction")
	// ErrTiKVServerTimeout is the error when tikv server is timeout.
	ErrTiKVServerTimeout = errors.New("tikv server timeout")
	// ErrTiFlashServerTimeout is the error when tiflash server is timeout.
	ErrTiFlashServerTimeout = errors.New("tiflash server timeout")
	// ErrTiKVStaleCommand is the error that the command is stale in tikv.
	ErrTiKVStaleCommand = errors.New("tikv stale command")
	// ErrTiKVMaxTimestampNotSynced is the error that tikv's max timestamp is not synced.
	ErrTiKVMaxTimestampNotSynced = errors.New("tikv max timestamp not synced")
	// ErrLockAcquireFailAndNoWaitSet is the error that acquire the lock failed while no wait is setted.
	ErrLockAcquireFailAndNoWaitSet = errors.New("lock acquired failed and no wait is setted")
	// ErrResolveLockTimeout is the error that resolve lock timeout.
	ErrResolveLockTimeout = errors.New("resolve lock timeout")
	// ErrLockWaitTimeout is the error that wait for the lock is timeout.
	ErrLockWaitTimeout = errors.New("lock wait timeout")
	// ErrTiKVServerBusy is the error when tikv server is busy.
	ErrTiKVServerBusy = errors.New("tikv server busy")
	// ErrTiFlashServerBusy is the error that tiflash server is busy.
	ErrTiFlashServerBusy = errors.New("tiflash server busy")
	// ErrRegionUnavailable is the error when region is not available.
	ErrRegionUnavailable = errors.New("region unavailable")
	// ErrUnknown is the unknow error.
	ErrUnknown = errors.New("unknow")
)

// MismatchClusterID represents the message that the cluster ID of the PD client does not match the PD.
const MismatchClusterID = "mismatch cluster id"

// error instances.
var (
<<<<<<< HEAD
	ErrQueryInterrupted = dbterror.ClassTiKV.NewStd(CodeQueryInterrupted)
	ErrUnknown          = dbterror.ClassTiKV.NewStd(CodeUnknown)
=======
	ErrQueryInterrupted            = dbterror.ClassTiKV.NewStd(CodeQueryInterrupted)
	ErrLockAcquireFailAndNoWaitSet = dbterror.ClassTiKV.NewStd(CodeLockAcquireFailAndNoWaitSet)
>>>>>>> c1a1550b
)

// IsErrNotFound checks if err is a kind of NotFound error.
func IsErrNotFound(err error) bool {
	return errors.ErrorEqual(err, ErrNotExist)
}

// ErrDeadlock wraps *kvrpcpb.Deadlock to implement the error interface.
// It also marks if the deadlock is retryable.
type ErrDeadlock struct {
	*kvrpcpb.Deadlock
	IsRetryable bool
}

func (d *ErrDeadlock) Error() string {
	return d.Deadlock.String()
}

// PDError wraps *pdpb.Error to implement the error interface.
type PDError struct {
	Err *pdpb.Error
}

func (d *PDError) Error() string {
	return d.Err.String()
}

// ErrKeyExist wraps *pdpb.AlreadyExist to implement the error interface.
type ErrKeyExist struct {
	*kvrpcpb.AlreadyExist
}

func (k *ErrKeyExist) Error() string {
	return k.AlreadyExist.String()
}

// IsErrKeyExist returns true if it is ErrKeyExist.
func IsErrKeyExist(err error) bool {
	_, ok := errors.Cause(err).(*ErrKeyExist)
	return ok
}

// ErrWriteConflict wraps *kvrpcpb.ErrWriteConflict to implement the error interface.
type ErrWriteConflict struct {
	*kvrpcpb.WriteConflict
}

func (k *ErrWriteConflict) Error() string {
	return k.WriteConflict.String()
}

// IsErrWriteConflict returns true if it is ErrWriteConflict.
func IsErrWriteConflict(err error) bool {
	_, ok := errors.Cause(err).(*ErrWriteConflict)
	return ok
}

//NewErrWriteConfictWithArgs generates an ErrWriteConflict with args.
func NewErrWriteConfictWithArgs(startTs, conflictTs, conflictCommitTs uint64, key []byte) *ErrWriteConflict {
	conflict := kvrpcpb.WriteConflict{
		StartTs:          startTs,
		ConflictTs:       conflictTs,
		Key:              key,
		ConflictCommitTs: conflictCommitTs,
	}
	return &ErrWriteConflict{WriteConflict: &conflict}
}

// ErrWriteConflictInLatch is the error when the commit meets an write conflict error when local latch is enabled.
type ErrWriteConflictInLatch struct {
	StartTS uint64
}

func (e *ErrWriteConflictInLatch) Error() string {
	return fmt.Sprintf("write conflict in latch,startTS: %v", e.StartTS)
}

// ErrRetryable wraps *kvrpcpb.Retryable to implement the error interface.
type ErrRetryable struct {
	Retryable string
}

func (k *ErrRetryable) Error() string {
	return k.Retryable
}

// ErrTxnTooLarge is the error when transaction is too large, lock time reached the maximum value.
type ErrTxnTooLarge struct {
	Size int
}

func (e *ErrTxnTooLarge) Error() string {
	return fmt.Sprintf("txn too large, size: %v.", e.Size)
}

// ErrEntryTooLarge is the error when a key value entry is too large.
type ErrEntryTooLarge struct {
	Limit uint64
	Size  uint64
}

func (e *ErrEntryTooLarge) Error() string {
	return fmt.Sprintf("entry size too large, size: %v,limit: %v.", e.Size, e.Limit)
}

// ErrPDServerTimeout is the error when pd server is timeout.
type ErrPDServerTimeout struct {
	msg string
}

// NewErrPDServerTimeout creates an ErrPDServerTimeout.
func NewErrPDServerTimeout(msg string) error {
	return &ErrPDServerTimeout{msg}
}

func (e *ErrPDServerTimeout) Error() string {
	return e.msg
}

// ErrGCTooEarly is the error that GC life time is shorter than transaction duration
type ErrGCTooEarly struct {
	TxnStartTS  time.Time
	GCSafePoint time.Time
}

func (e *ErrGCTooEarly) Error() string {
	return fmt.Sprintf("GC life time is shorter than transaction duration, transaction starts at %v, GC safe point is %v", e.TxnStartTS, e.GCSafePoint)
}

// ErrTokenLimit is the error that token is up to the limit.
type ErrTokenLimit struct {
	StoreID uint64
}

func (e *ErrTokenLimit) Error() string {
	return fmt.Sprintf("Store token is up to the limit, store id = %d.", e.StoreID)
}<|MERGE_RESOLUTION|>--- conflicted
+++ resolved
@@ -63,13 +63,7 @@
 
 // error instances.
 var (
-<<<<<<< HEAD
 	ErrQueryInterrupted = dbterror.ClassTiKV.NewStd(CodeQueryInterrupted)
-	ErrUnknown          = dbterror.ClassTiKV.NewStd(CodeUnknown)
-=======
-	ErrQueryInterrupted            = dbterror.ClassTiKV.NewStd(CodeQueryInterrupted)
-	ErrLockAcquireFailAndNoWaitSet = dbterror.ClassTiKV.NewStd(CodeLockAcquireFailAndNoWaitSet)
->>>>>>> c1a1550b
 )
 
 // IsErrNotFound checks if err is a kind of NotFound error.
