// Copyright 2016 PingCAP, Inc.
//
// Licensed under the Apache License, Version 2.0 (the "License");
// you may not use this file except in compliance with the License.
// You may obtain a copy of the License at
//
//     http://www.apache.org/licenses/LICENSE-2.0
//
// Unless required by applicable law or agreed to in writing, software
// distributed under the License is distributed on an "AS IS" BASIS,
// See the License for the specific language governing permissions and
// limitations under the License.

package error

import (
	"fmt"
	"time"

	"github.com/pingcap/errors"
	"github.com/pingcap/kvproto/pkg/kvrpcpb"
	"github.com/pingcap/kvproto/pkg/pdpb"
	"github.com/pingcap/tidb/util/dbterror"
)

var (
	// ErrBodyMissing response body is missing error
	ErrBodyMissing = errors.New("response body is missing")
	// ErrTiDBShuttingDown is returned when TiDB is closing and send request to tikv fail, do not retry.
	ErrTiDBShuttingDown = errors.New("tidb server shutting down")
	// ErrNotExist means the related data not exist.
	ErrNotExist = errors.New("not exist")
	// ErrCannotSetNilValue is the error when sets an empty value.
	ErrCannotSetNilValue = errors.New("can not set nil value")
	// ErrInvalidTxn is the error when commits or rollbacks in an invalid transaction.
	ErrInvalidTxn = errors.New("invalid transaction")
	// ErrTiKVServerTimeout is the error when tikv server is timeout.
	ErrTiKVServerTimeout = errors.New("tikv server timeout")
	// ErrTiFlashServerTimeout is the error when tiflash server is timeout.
	ErrTiFlashServerTimeout = errors.New("tiflash server timeout")
	// ErrTiKVStaleCommand is the error that the command is stale in tikv.
	ErrTiKVStaleCommand = errors.New("tikv stale command")
	// ErrTiKVMaxTimestampNotSynced is the error that tikv's max timestamp is not synced.
	ErrTiKVMaxTimestampNotSynced = errors.New("tikv max timestamp not synced")
	// ErrResolveLockTimeout is the error that resolve lock timeout.
	ErrResolveLockTimeout = errors.New("resolve lock timeout")
	// ErrLockWaitTimeout is the error that wait for the lock is timeout.
	ErrLockWaitTimeout = errors.New("lock wait timeout")
	// ErrTiKVServerBusy is the error when tikv server is busy.
	ErrTiKVServerBusy = errors.New("tikv server busy")
	// ErrTiFlashServerBusy is the error that tiflash server is busy.
	ErrTiFlashServerBusy = errors.New("tiflash server busy")
	// ErrRegionUnavailable is the error when region is not available.
	ErrRegionUnavailable = errors.New("region unavailable")
)

// MismatchClusterID represents the message that the cluster ID of the PD client does not match the PD.
const MismatchClusterID = "mismatch cluster id"

// error instances.
var (
	ErrQueryInterrupted            = dbterror.ClassTiKV.NewStd(CodeQueryInterrupted)
	ErrLockAcquireFailAndNoWaitSet = dbterror.ClassTiKV.NewStd(CodeLockAcquireFailAndNoWaitSet)
<<<<<<< HEAD
	ErrTokenLimit                  = dbterror.ClassTiKV.NewStd(CodeTiKVStoreLimit)
=======
	ErrLockWaitTimeout             = dbterror.ClassTiKV.NewStd(CodeLockWaitTimeout)
>>>>>>> 7c199751
	ErrUnknown                     = dbterror.ClassTiKV.NewStd(CodeUnknown)
)

// IsErrNotFound checks if err is a kind of NotFound error.
func IsErrNotFound(err error) bool {
	return errors.ErrorEqual(err, ErrNotExist)
}

// ErrDeadlock wraps *kvrpcpb.Deadlock to implement the error interface.
// It also marks if the deadlock is retryable.
type ErrDeadlock struct {
	*kvrpcpb.Deadlock
	IsRetryable bool
}

func (d *ErrDeadlock) Error() string {
	return d.Deadlock.String()
}

// PDError wraps *pdpb.Error to implement the error interface.
type PDError struct {
	Err *pdpb.Error
}

func (d *PDError) Error() string {
	return d.Err.String()
}

// ErrKeyExist wraps *pdpb.AlreadyExist to implement the error interface.
type ErrKeyExist struct {
	*kvrpcpb.AlreadyExist
}

func (k *ErrKeyExist) Error() string {
	return k.AlreadyExist.String()
}

// IsErrKeyExist returns true if it is ErrKeyExist.
func IsErrKeyExist(err error) bool {
	_, ok := errors.Cause(err).(*ErrKeyExist)
	return ok
}

// ErrWriteConflict wraps *kvrpcpb.ErrWriteConflict to implement the error interface.
type ErrWriteConflict struct {
	*kvrpcpb.WriteConflict
}

func (k *ErrWriteConflict) Error() string {
	return k.WriteConflict.String()
}

// IsErrWriteConflict returns true if it is ErrWriteConflict.
func IsErrWriteConflict(err error) bool {
	_, ok := errors.Cause(err).(*ErrWriteConflict)
	return ok
}

//NewErrWriteConfictWithArgs generates an ErrWriteConflict with args.
func NewErrWriteConfictWithArgs(startTs, conflictTs, conflictCommitTs uint64, key []byte) *ErrWriteConflict {
	conflict := kvrpcpb.WriteConflict{
		StartTs:          startTs,
		ConflictTs:       conflictTs,
		Key:              key,
		ConflictCommitTs: conflictCommitTs,
	}
	return &ErrWriteConflict{WriteConflict: &conflict}
}

// ErrWriteConflictInLatch is the error when the commit meets an write conflict error when local latch is enabled.
type ErrWriteConflictInLatch struct {
	StartTS uint64
}

func (e *ErrWriteConflictInLatch) Error() string {
	return fmt.Sprintf("write conflict in latch,startTS: %v", e.StartTS)
}

// ErrRetryable wraps *kvrpcpb.Retryable to implement the error interface.
type ErrRetryable struct {
	Retryable string
}

func (k *ErrRetryable) Error() string {
	return k.Retryable
}

// ErrTxnTooLarge is the error when transaction is too large, lock time reached the maximum value.
type ErrTxnTooLarge struct {
	Size int
}

func (e *ErrTxnTooLarge) Error() string {
	return fmt.Sprintf("txn too large, size: %v.", e.Size)
}

// ErrEntryTooLarge is the error when a key value entry is too large.
type ErrEntryTooLarge struct {
	Limit uint64
	Size  uint64
}

func (e *ErrEntryTooLarge) Error() string {
	return fmt.Sprintf("entry size too large, size: %v,limit: %v.", e.Size, e.Limit)
}

// ErrPDServerTimeout is the error when pd server is timeout.
type ErrPDServerTimeout struct {
	msg string
}

// NewErrPDServerTimeout creates an ErrPDServerTimeout.
func NewErrPDServerTimeout(msg string) error {
	return &ErrPDServerTimeout{msg}
}

func (e *ErrPDServerTimeout) Error() string {
	return e.msg
}

// ErrGCTooEarly is the error that GC life time is shorter than transaction duration
type ErrGCTooEarly struct {
	TxnStartTS  time.Time
	GCSafePoint time.Time
}

func (e *ErrGCTooEarly) Error() string {
	return fmt.Sprintf("GC life time is shorter than transaction duration, transaction starts at %v, GC safe point is %v", e.TxnStartTS, e.GCSafePoint)
}

// ErrTokenLimit is the error that token is up to the limit.
type ErrTokenLimit struct {
	StoreID uint64
}

func (e *ErrTokenLimit) Error() string {
	return fmt.Sprintf("Store token is up to the limit, store id = %d.", e.StoreID)
}<|MERGE_RESOLUTION|>--- conflicted
+++ resolved
@@ -61,11 +61,6 @@
 var (
 	ErrQueryInterrupted            = dbterror.ClassTiKV.NewStd(CodeQueryInterrupted)
 	ErrLockAcquireFailAndNoWaitSet = dbterror.ClassTiKV.NewStd(CodeLockAcquireFailAndNoWaitSet)
-<<<<<<< HEAD
-	ErrTokenLimit                  = dbterror.ClassTiKV.NewStd(CodeTiKVStoreLimit)
-=======
-	ErrLockWaitTimeout             = dbterror.ClassTiKV.NewStd(CodeLockWaitTimeout)
->>>>>>> 7c199751
 	ErrUnknown                     = dbterror.ClassTiKV.NewStd(CodeUnknown)
 )
 
