--- conflicted
+++ resolved
@@ -41,13 +41,8 @@
 	req := tikvrpc.NewRequest(tikvrpc.CmdBatchRollback, &pb.BatchRollbackRequest{
 		Keys:         batch.mutations.GetKeys(),
 		StartVersion: c.startTS,
-<<<<<<< HEAD
-	}, pb.Context{Priority: c.priority, SyncLog: c.syncLog})
+	}, pb.Context{Priority: c.priority, SyncLog: c.syncLog, ResourceGroupTag: c.resourceGroupTag})
 	resp, err := c.store.SendReq(bo, req, batch.region, client.ReadTimeoutShort)
-=======
-	}, pb.Context{Priority: c.priority, SyncLog: c.syncLog, ResourceGroupTag: c.resourceGroupTag})
-	resp, err := c.store.SendReq(bo, req, batch.region, ReadTimeoutShort)
->>>>>>> 2580240d
 	if err != nil {
 		return errors.Trace(err)
 	}
