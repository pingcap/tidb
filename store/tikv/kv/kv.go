--- conflicted
+++ resolved
@@ -29,7 +29,7 @@
 	LockExpired           *uint32
 	Stats                 *util.LockKeysDetails
 	ResourceGroupTag      []byte
-<<<<<<< HEAD
+	OnDeadlock            func(*tikverr.ErrDeadlock)
 }
 
 // InitReturnValues creates the map to store returned value.
@@ -58,7 +58,4 @@
 			f([]byte(key), val.Value)
 		}
 	}
-=======
-	OnDeadlock            func(*tikverr.ErrDeadlock)
->>>>>>> 542da5d6
 }