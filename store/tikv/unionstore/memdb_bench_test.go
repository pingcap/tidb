// Copyright 2020 PingCAP, Inc.
//
// Licensed under the Apache License, Version 2.0 (the "License");
// you may not use this file except in compliance with the License.
// You may obtain a copy of the License at
//
//     http://www.apache.org/licenses/LICENSE-2.0
//
// Unless required by applicable law or agreed to in writing, software
// distributed under the License is distributed on an "AS IS" BASIS,
// See the License for the specific language governing permissions and
// limitations under the License.

package unionstore

import (
	"encoding/binary"
	"math"
	"math/rand"
	"testing"
)

const (
	keySize   = 16
	valueSize = 128
)

func newMemDBForBench() *MemDB {
	db := newMemDB()
	db.bufferSizeLimit = math.MaxUint64
	db.entrySizeLimit = math.MaxUint64
	return db
}

func BenchmarkLargeIndex(b *testing.B) {
	buf := make([][valueSize]byte, 10000000)
	for i := range buf {
		binary.LittleEndian.PutUint32(buf[i][:], uint32(i))
	}
	db := newMemDBForBench()
	b.ResetTimer()

	for i := range buf {
		err := db.Set(buf[i][:keySize], buf[i][:])
		if err != nil {
			b.Fatal(err)
		}
	}
}

func BenchmarkPut(b *testing.B) {
	buf := make([][valueSize]byte, b.N)
	for i := range buf {
		binary.BigEndian.PutUint32(buf[i][:], uint32(i))
	}

	p := newMemDBForBench()
	b.ResetTimer()

	for i := range buf {
		err := p.Set(buf[i][:keySize], buf[i][:])
		if err != nil {
			b.Fatal(err)
		}
	}
}

func BenchmarkPutRandom(b *testing.B) {
	buf := make([][valueSize]byte, b.N)
	for i := range buf {
		binary.LittleEndian.PutUint32(buf[i][:], uint32(rand.Int()))
	}

	p := newMemDBForBench()
	b.ResetTimer()

	for i := range buf {
		err := p.Set(buf[i][:keySize], buf[i][:])
		if err != nil {
			b.Fatal(err)
		}
	}
}

func BenchmarkGet(b *testing.B) {
	buf := make([][valueSize]byte, b.N)
	for i := range buf {
		binary.BigEndian.PutUint32(buf[i][:], uint32(i))
	}

	p := newMemDBForBench()
	for i := range buf {
		err := p.Set(buf[i][:keySize], buf[i][:])
		if err != nil {
			b.Fatal(err)
		}
	}

	b.ResetTimer()
	for i := range buf {
<<<<<<< HEAD
		_, err := p.Get(context.TODO(), buf[i][:keySize])
		if err != nil {
			b.Fatal(err)
		}
=======
		p.Get(buf[i][:keySize])
>>>>>>> 3ec37294
	}
}

func BenchmarkGetRandom(b *testing.B) {
	buf := make([][valueSize]byte, b.N)
	for i := range buf {
		binary.LittleEndian.PutUint32(buf[i][:], uint32(rand.Int()))
	}

	p := newMemDBForBench()
	for i := range buf {
		err := p.Set(buf[i][:keySize], buf[i][:])
		if err != nil {
			b.Fatal(err)
		}
	}

	b.ResetTimer()
	for i := 0; i < b.N; i++ {
<<<<<<< HEAD
		_, err := p.Get(context.TODO(), buf[i][:keySize])
		if err != nil {
			b.Fatal(err)
		}
=======
		p.Get(buf[i][:keySize])
>>>>>>> 3ec37294
	}
}

var opCnt = 100000

func BenchmarkMemDbBufferSequential(b *testing.B) {
	data := make([][]byte, opCnt)
	for i := 0; i < opCnt; i++ {
		data[i] = encodeInt(i)
	}
	buffer := newMemDB()
	benchmarkSetGet(b, buffer, data)
	b.ReportAllocs()
}

func BenchmarkMemDbBufferRandom(b *testing.B) {
	data := make([][]byte, opCnt)
	for i := 0; i < opCnt; i++ {
		data[i] = encodeInt(i)
	}
	shuffle(data)
	buffer := newMemDB()
	benchmarkSetGet(b, buffer, data)
	b.ReportAllocs()
}

func BenchmarkMemDbIter(b *testing.B) {
	buffer := newMemDB()
	benchIterator(b, buffer)
	b.ReportAllocs()
}

func BenchmarkMemDbCreation(b *testing.B) {
	for i := 0; i < b.N; i++ {
		newMemDB()
	}
	b.ReportAllocs()
}

func shuffle(slc [][]byte) {
	N := len(slc)
	for i := 0; i < N; i++ {
		// choose index uniformly in [i, N-1]
		r := i + rand.Intn(N-i)
		slc[r], slc[i] = slc[i], slc[r]
	}
}
func benchmarkSetGet(b *testing.B, buffer *MemDB, data [][]byte) {
	b.ResetTimer()
	for i := 0; i < b.N; i++ {
		for _, k := range data {
			err := buffer.Set(k, k)
			if err != nil {
				b.Fatal(err)
			}
		}
		for _, k := range data {
<<<<<<< HEAD
			_, err := buffer.Get(context.TODO(), k)
			if err != nil {
				b.Fatal(err)
			}
=======
			buffer.Get(k)
>>>>>>> 3ec37294
		}
	}
}

func benchIterator(b *testing.B, buffer *MemDB) {
	for k := 0; k < opCnt; k++ {
		err := buffer.Set(encodeInt(k), encodeInt(k))
		if err != nil {
			b.Fatal(err)
		}
	}
	b.ResetTimer()
	for i := 0; i < b.N; i++ {
		iter, err := buffer.Iter(nil, nil)
		if err != nil {
			b.Error(err)
		}
		for iter.Valid() {
			err := iter.Next()
			if err != nil {
				b.Fatal(err)
			}
		}
		iter.Close()
	}
}<|MERGE_RESOLUTION|>--- conflicted
+++ resolved
@@ -98,14 +98,10 @@
 
 	b.ResetTimer()
 	for i := range buf {
-<<<<<<< HEAD
-		_, err := p.Get(context.TODO(), buf[i][:keySize])
-		if err != nil {
-			b.Fatal(err)
-		}
-=======
-		p.Get(buf[i][:keySize])
->>>>>>> 3ec37294
+		_, err := p.Get(buf[i][:keySize])
+		if err != nil {
+			b.Fatal(err)
+		}
 	}
 }
 
@@ -125,14 +121,10 @@
 
 	b.ResetTimer()
 	for i := 0; i < b.N; i++ {
-<<<<<<< HEAD
-		_, err := p.Get(context.TODO(), buf[i][:keySize])
-		if err != nil {
-			b.Fatal(err)
-		}
-=======
-		p.Get(buf[i][:keySize])
->>>>>>> 3ec37294
+		_, err := p.Get(buf[i][:keySize])
+		if err != nil {
+			b.Fatal(err)
+		}
 	}
 }
 
@@ -190,14 +182,10 @@
 			}
 		}
 		for _, k := range data {
-<<<<<<< HEAD
-			_, err := buffer.Get(context.TODO(), k)
+			_, err := buffer.Get(k)
 			if err != nil {
 				b.Fatal(err)
 			}
-=======
-			buffer.Get(k)
->>>>>>> 3ec37294
 		}
 	}
 }
