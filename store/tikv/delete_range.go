// Copyright 2018 PingCAP, Inc.
//
// Licensed under the Apache License, Version 2.0 (the "License");
// you may not use this file except in compliance with the License.
// You may obtain a copy of the License at
//
//     http://www.apache.org/licenses/LICENSE-2.0
//
// Unless required by applicable law or agreed to in writing, software
// distributed under the License is distributed on an "AS IS" BASIS,
// See the License for the specific language governing permissions and
// limitations under the License.

package tikv

import (
	"bytes"
	"context"

	"github.com/juju/errors"
	"github.com/pingcap/kvproto/pkg/kvrpcpb"
	"github.com/pingcap/tidb/store/tikv/tikvrpc"
)

// DeleteRangeTask is used to delete all keys in a range. After
// performing DeleteRange, it keeps how many ranges it affects and
// if the task was canceled or not.
type DeleteRangeTask struct {
	completedRegions int
	canceled         bool
	store            Storage
	ctx              context.Context
	startKey         []byte
	endKey           []byte
}

// NewDeleteRangeTask creates a DeleteRangeTask. Deleting will not be performed right away.
<<<<<<< HEAD
func NewDeleteRangeTask(ctx context.Context, store Storage, startKey []byte, endKey []byte) *DeleteRangeTask {
=======
// WARNING: Currently, this API may leave some waste key-value pairs uncleaned in TiKV. Be careful while using it.
func NewDeleteRangeTask(ctx context.Context, store Storage, bo *Backoffer, startKey []byte, endKey []byte) *DeleteRangeTask {
>>>>>>> e705c18d
	return &DeleteRangeTask{
		completedRegions: 0,
		canceled:         false,
		store:            store,
		ctx:              ctx,
		startKey:         startKey,
		endKey:           endKey,
	}
}

// Execute performs the delete range operation.
func (t *DeleteRangeTask) Execute() error {
	startKey, rangeEndKey := t.startKey, t.endKey
	for {
		select {
		case <-t.ctx.Done():
			t.canceled = true
			return nil
		default:
		}
		bo := NewBackoffer(t.ctx, DeleteRangeOneRegionMaxBackoff)
		loc, err := t.store.GetRegionCache().LocateKey(bo, startKey)
		if err != nil {
			return errors.Trace(err)
		}

		// Delete to the end of the region, except if it's the last region overlapping the range
		endKey := loc.EndKey
		// If it is the last region
		if loc.Contains(rangeEndKey) {
			endKey = rangeEndKey
		}

		req := &tikvrpc.Request{
			Type: tikvrpc.CmdDeleteRange,
			DeleteRange: &kvrpcpb.DeleteRangeRequest{
				StartKey: startKey,
				EndKey:   endKey,
			},
		}

		resp, err := t.store.SendReq(bo, req, loc.Region, ReadTimeoutMedium)
		if err != nil {
			return errors.Trace(err)
		}
		regionErr, err := resp.GetRegionError()
		if err != nil {
			return errors.Trace(err)
		}
		if regionErr != nil {
			err = bo.Backoff(BoRegionMiss, errors.New(regionErr.String()))
			if err != nil {
				return errors.Trace(err)
			}
			continue
		}
		deleteRangeResp := resp.DeleteRange
		if deleteRangeResp == nil {
			return errors.Trace(ErrBodyMissing)
		}
		if err := deleteRangeResp.GetError(); err != "" {
			return errors.Errorf("unexpected delete range err: %v", err)
		}
		t.completedRegions++
		if bytes.Equal(endKey, rangeEndKey) {
			break
		}
		startKey = endKey
	}

	return nil
}

// CompletedRegions returns the number of regions that are affected by this delete range task
func (t *DeleteRangeTask) CompletedRegions() int {
	return t.completedRegions
}

// IsCanceled returns true if the delete range operation was canceled on the half way
func (t *DeleteRangeTask) IsCanceled() bool {
	return t.canceled
}<|MERGE_RESOLUTION|>--- conflicted
+++ resolved
@@ -35,12 +35,8 @@
 }
 
 // NewDeleteRangeTask creates a DeleteRangeTask. Deleting will not be performed right away.
-<<<<<<< HEAD
+// WARNING: Currently, this API may leave some waste key-value pairs uncleaned in TiKV. Be careful while using it.
 func NewDeleteRangeTask(ctx context.Context, store Storage, startKey []byte, endKey []byte) *DeleteRangeTask {
-=======
-// WARNING: Currently, this API may leave some waste key-value pairs uncleaned in TiKV. Be careful while using it.
-func NewDeleteRangeTask(ctx context.Context, store Storage, bo *Backoffer, startKey []byte, endKey []byte) *DeleteRangeTask {
->>>>>>> e705c18d
 	return &DeleteRangeTask{
 		completedRegions: 0,
 		canceled:         false,
