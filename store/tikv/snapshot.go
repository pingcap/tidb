--- conflicted
+++ resolved
@@ -617,20 +617,19 @@
 	s.priority = pri
 }
 
-<<<<<<< HEAD
-// SetMatchStoreLabels sets up labels to filter target stores.
-func (s *KVSnapshot) SetMatchStoreLabels(labels []*metapb.StoreLabel) {
-	s.mu.Lock()
-	defer s.mu.Unlock()
-	s.mu.matchStoreLabels = labels
-=======
 // SetTaskID marks current task's unique ID to allow TiKV to schedule
 // tasks more fairly.
 func (s *KVSnapshot) SetTaskID(id uint64) {
 	s.mu.Lock()
 	defer s.mu.Unlock()
 	s.mu.taskID = id
->>>>>>> 01798548
+}
+
+// SetMatchStoreLabels sets up labels to filter target stores.
+func (s *KVSnapshot) SetMatchStoreLabels(labels []*metapb.StoreLabel) {
+	s.mu.Lock()
+	defer s.mu.Unlock()
+	s.mu.matchStoreLabels = labels
 }
 
 // SnapCacheHitCount gets the snapshot cache hit count. Only for test.
