// Copyright 2015 PingCAP, Inc.
//
// Licensed under the Apache License, Version 2.0 (the "License");
// you may not use this file except in compliance with the License.
// You may obtain a copy of the License at
//
//     http://www.apache.org/licenses/LICENSE-2.0
//
// Unless required by applicable law or agreed to in writing, software
// distributed under the License is distributed on an "AS IS" BASIS,
// See the License for the specific language governing permissions and
// limitations under the License.

package tikv

import (
	"bytes"
	"context"
	"encoding/json"
	"fmt"
	"math"
	"strings"
	"sync"
	"sync/atomic"
	"time"
	"unsafe"

	"github.com/opentracing/opentracing-go"
	"github.com/pingcap/errors"
	"github.com/pingcap/failpoint"
	pb "github.com/pingcap/kvproto/pkg/kvrpcpb"
	"github.com/pingcap/kvproto/pkg/metapb"
	"github.com/pingcap/tidb/kv"
	"github.com/pingcap/tidb/store/tikv/logutil"
	"github.com/pingcap/tidb/store/tikv/metrics"
	"github.com/pingcap/tidb/store/tikv/option"
	"github.com/pingcap/tidb/store/tikv/oracle"
	"github.com/pingcap/tidb/store/tikv/tikvrpc"
	"github.com/pingcap/tidb/store/tikv/util"
	"github.com/pingcap/tidb/tablecodec"
	"github.com/pingcap/tidb/util/execdetails"
	"go.uber.org/zap"
)

var (
	_ kv.Snapshot = (*tikvSnapshot)(nil)
)

const (
	scanBatchSize = 256
	batchGetSize  = 5120
)

// tikvSnapshot implements the kv.Snapshot interface.
type tikvSnapshot struct {
	store           *KVStore
	version         kv.Version
	isolationLevel  kv.IsoLevel
	priority        pb.CommandPri
	notFillCache    bool
	syncLog         bool
	keyOnly         bool
	vars            *kv.Variables
	replicaReadSeed uint32
	isStaleness     bool
	// MatchStoreLabels indicates the labels the store should be matched
	matchStoreLabels []*metapb.StoreLabel
	resolvedLocks    *util.TSSet

	// Cache the result of BatchGet.
	// The invariance is that calling BatchGet multiple times using the same start ts,
	// the result should not change.
	// NOTE: This representation here is different from the BatchGet API.
	// cached use len(value)=0 to represent a key-value entry doesn't exist (a reliable truth from TiKV).
	// In the BatchGet API, it use no key-value entry to represent non-exist.
	// It's OK as long as there are no zero-byte values in the protocol.
	mu struct {
		sync.RWMutex
		hitCnt      int64
		cached      map[string][]byte
		cachedSize  int
		stats       *SnapshotRuntimeStats
		replicaRead kv.ReplicaReadType
		taskID      uint64
	}
	sampleStep uint32
	txnScope   string
}

// newTiKVSnapshot creates a snapshot of an TiKV store.
func newTiKVSnapshot(store *KVStore, ver kv.Version, replicaReadSeed uint32) *tikvSnapshot {
	// Sanity check for snapshot version.
	if ver.Ver >= math.MaxInt64 && ver.Ver != math.MaxUint64 {
		err := errors.Errorf("try to get snapshot with a large ts %d", ver.Ver)
		panic(err)
	}
	return &tikvSnapshot{
		store:           store,
		version:         ver,
		priority:        pb.CommandPri_Normal,
		vars:            kv.DefaultVars,
		replicaReadSeed: replicaReadSeed,
		resolvedLocks:   util.NewTSSet(5),
	}
}

func (s *tikvSnapshot) setSnapshotTS(ts uint64) {
	// Sanity check for snapshot version.
	if ts >= math.MaxInt64 && ts != math.MaxUint64 {
		err := errors.Errorf("try to get snapshot with a large ts %d", ts)
		panic(err)
	}
	// Invalidate cache if the snapshotTS change!
	s.version.Ver = ts
	s.mu.Lock()
	s.mu.cached = nil
	s.mu.Unlock()
	// And also the minCommitTS pushed information.
	s.resolvedLocks = util.NewTSSet(5)
}

// BatchGet gets all the keys' value from kv-server and returns a map contains key/value pairs.
// The map will not contain nonexistent keys.
func (s *tikvSnapshot) BatchGet(ctx context.Context, keys []kv.Key) (map[string][]byte, error) {
	// Check the cached value first.
	m := make(map[string][]byte)
	s.mu.RLock()
	if s.mu.cached != nil {
		tmp := make([]kv.Key, 0, len(keys))
		for _, key := range keys {
			if val, ok := s.mu.cached[string(key)]; ok {
				atomic.AddInt64(&s.mu.hitCnt, 1)
				if len(val) > 0 {
					m[string(key)] = val
				}
			} else {
				tmp = append(tmp, key)
			}
		}
		keys = tmp
	}
	s.mu.RUnlock()

	if len(keys) == 0 {
		return m, nil
	}

	// We want [][]byte instead of []kv.Key, use some magic to save memory.
	bytesKeys := *(*[][]byte)(unsafe.Pointer(&keys))
	ctx = context.WithValue(ctx, TxnStartKey, s.version.Ver)
	bo := NewBackofferWithVars(ctx, batchGetMaxBackoff, s.vars)

	// Create a map to collect key-values from region servers.
	var mu sync.Mutex
	err := s.batchGetKeysByRegions(bo, bytesKeys, func(k, v []byte) {
		if len(v) == 0 {
			return
		}

		mu.Lock()
		m[string(k)] = v
		mu.Unlock()
	})
	s.recordBackoffInfo(bo)
	if err != nil {
		return nil, errors.Trace(err)
	}

	err = s.store.CheckVisibility(s.version.Ver)
	if err != nil {
		return nil, errors.Trace(err)
	}

	// Update the cache.
	s.mu.Lock()
	if s.mu.cached == nil {
		s.mu.cached = make(map[string][]byte, len(m))
	}
	for _, key := range keys {
		val := m[string(key)]
		s.mu.cachedSize += len(key) + len(val)
		s.mu.cached[string(key)] = val
	}

	const cachedSizeLimit = 10 << 30
	if s.mu.cachedSize >= cachedSizeLimit {
		for k, v := range s.mu.cached {
			if _, needed := m[k]; needed {
				continue
			}
			delete(s.mu.cached, k)
			s.mu.cachedSize -= len(k) + len(v)
			if s.mu.cachedSize < cachedSizeLimit {
				break
			}
		}
	}
	s.mu.Unlock()

	return m, nil
}

type batchKeys struct {
	region RegionVerID
	keys   [][]byte
}

// appendBatchKeysBySize appends keys to b. It may split the keys to make
// sure each batch's size does not exceed the limit.
func appendBatchKeysBySize(b []batchKeys, region RegionVerID, keys [][]byte, sizeFn func([]byte) int, limit int) []batchKeys {
	var start, end int
	for start = 0; start < len(keys); start = end {
		var size int
		for end = start; end < len(keys) && size < limit; end++ {
			size += sizeFn(keys[end])
		}
		b = append(b, batchKeys{
			region: region,
			keys:   keys[start:end],
		})
	}
	return b
}

func (s *tikvSnapshot) batchGetKeysByRegions(bo *Backoffer, keys [][]byte, collectF func(k, v []byte)) error {
	defer func(start time.Time) {
		metrics.TxnCmdHistogramWithBatchGet.Observe(time.Since(start).Seconds())
	}(time.Now())
	groups, _, err := s.store.regionCache.GroupKeysByRegion(bo, keys, nil)
	if err != nil {
		return errors.Trace(err)
	}

	metrics.TxnRegionsNumHistogramWithSnapshot.Observe(float64(len(groups)))

	var batches []batchKeys
	for id, g := range groups {
		batches = appendBatchKeysBySize(batches, id, g, func([]byte) int { return 1 }, batchGetSize)
	}

	if len(batches) == 0 {
		return nil
	}
	if len(batches) == 1 {
		return errors.Trace(s.batchGetSingleRegion(bo, batches[0], collectF))
	}
	ch := make(chan error)
	for _, batch1 := range batches {
		batch := batch1
		go func() {
			backoffer, cancel := bo.Fork()
			defer cancel()
			ch <- s.batchGetSingleRegion(backoffer, batch, collectF)
		}()
	}
	for i := 0; i < len(batches); i++ {
		if e := <-ch; e != nil {
			logutil.BgLogger().Debug("snapshot batchGet failed",
				zap.Error(e),
				zap.Uint64("txnStartTS", s.version.Ver))
			err = e
		}
	}
	return errors.Trace(err)
}

func (s *tikvSnapshot) batchGetSingleRegion(bo *Backoffer, batch batchKeys, collectF func(k, v []byte)) error {
	cli := NewClientHelper(s.store, s.resolvedLocks)
	s.mu.RLock()
	if s.mu.stats != nil {
		cli.Stats = make(map[tikvrpc.CmdType]*RPCRuntimeStats)
		defer func() {
			s.mergeRegionRequestStats(cli.Stats)
		}()
	}
	s.mu.RUnlock()

	pending := batch.keys
	for {
		s.mu.RLock()
		req := tikvrpc.NewReplicaReadRequest(tikvrpc.CmdBatchGet, &pb.BatchGetRequest{
			Keys:    pending,
			Version: s.version.Ver,
		}, s.mu.replicaRead, &s.replicaReadSeed, pb.Context{
			Priority:     s.priority,
			NotFillCache: s.notFillCache,
			TaskId:       s.mu.taskID,
		})
		s.mu.RUnlock()
		var ops []StoreSelectorOption
		if s.isStaleness {
			req.EnableStaleRead()
		}
		if len(s.matchStoreLabels) > 0 {
			ops = append(ops, WithMatchLabels(s.matchStoreLabels))
		}
		resp, _, _, err := cli.SendReqCtx(bo, req, batch.region, ReadTimeoutMedium, kv.TiKV, "", ops...)

		if err != nil {
			return errors.Trace(err)
		}
		regionErr, err := resp.GetRegionError()
		if err != nil {
			return errors.Trace(err)
		}
		if regionErr != nil {
			err = bo.Backoff(BoRegionMiss, errors.New(regionErr.String()))
			if err != nil {
				return errors.Trace(err)
			}
			err = s.batchGetKeysByRegions(bo, pending, collectF)
			return errors.Trace(err)
		}
		if resp.Resp == nil {
			return errors.Trace(ErrBodyMissing)
		}
		batchGetResp := resp.Resp.(*pb.BatchGetResponse)
		var (
			lockedKeys [][]byte
			locks      []*Lock
		)
		if keyErr := batchGetResp.GetError(); keyErr != nil {
			// If a response-level error happens, skip reading pairs.
			lock, err := extractLockFromKeyErr(keyErr)
			if err != nil {
				return errors.Trace(err)
			}
			lockedKeys = append(lockedKeys, lock.Key)
			locks = append(locks, lock)
		} else {
			for _, pair := range batchGetResp.Pairs {
				keyErr := pair.GetError()
				if keyErr == nil {
					collectF(pair.GetKey(), pair.GetValue())
					continue
				}
				lock, err := extractLockFromKeyErr(keyErr)
				if err != nil {
					return errors.Trace(err)
				}
				lockedKeys = append(lockedKeys, lock.Key)
				locks = append(locks, lock)
			}
		}
		if batchGetResp.ExecDetailsV2 != nil {
			s.mergeExecDetail(batchGetResp.ExecDetailsV2)
		}
		if len(lockedKeys) > 0 {
			msBeforeExpired, err := cli.ResolveLocks(bo, s.version.Ver, locks)
			if err != nil {
				return errors.Trace(err)
			}
			if msBeforeExpired > 0 {
				err = bo.BackoffWithMaxSleep(BoTxnLockFast, int(msBeforeExpired), errors.Errorf("batchGet lockedKeys: %d", len(lockedKeys)))
				if err != nil {
					return errors.Trace(err)
				}
			}
			// Only reduce pending keys when there is no response-level error. Otherwise,
			// lockedKeys may be incomplete.
			if batchGetResp.GetError() == nil {
				pending = lockedKeys
			}
			continue
		}
		return nil
	}
}

// Get gets the value for key k from snapshot.
func (s *tikvSnapshot) Get(ctx context.Context, k kv.Key) ([]byte, error) {

	defer func(start time.Time) {
		metrics.TxnCmdHistogramWithGet.Observe(time.Since(start).Seconds())
	}(time.Now())

	ctx = context.WithValue(ctx, TxnStartKey, s.version.Ver)
	bo := NewBackofferWithVars(ctx, getMaxBackoff, s.vars)
	val, err := s.get(ctx, bo, k)
	s.recordBackoffInfo(bo)
	if err != nil {
		return nil, errors.Trace(err)
	}
	err = s.store.CheckVisibility(s.version.Ver)
	if err != nil {
		return nil, errors.Trace(err)
	}

	if len(val) == 0 {
		return nil, kv.ErrNotExist
	}
	return val, nil
}

func (s *tikvSnapshot) get(ctx context.Context, bo *Backoffer, k kv.Key) ([]byte, error) {
	// Check the cached values first.
	s.mu.RLock()
	if s.mu.cached != nil {
		if value, ok := s.mu.cached[string(k)]; ok {
			atomic.AddInt64(&s.mu.hitCnt, 1)
			s.mu.RUnlock()
			return value, nil
		}
	}
	s.mu.RUnlock()
	if span := opentracing.SpanFromContext(ctx); span != nil && span.Tracer() != nil {
		span1 := span.Tracer().StartSpan("tikvSnapshot.get", opentracing.ChildOf(span.Context()))
		defer span1.Finish()
		opentracing.ContextWithSpan(ctx, span1)
	}
	failpoint.Inject("snapshot-get-cache-fail", func(_ failpoint.Value) {
		if bo.ctx.Value("TestSnapshotCache") != nil {
			panic("cache miss")
		}
	})

	cli := NewClientHelper(s.store, s.resolvedLocks)

	// Secondary locks or async commit locks cannot be ignored when getting using the max version.
	// So we concurrently get a TS from PD and use it in retries to avoid unnecessary blocking.
	var tsFuture oracle.Future
	if s.version == kv.MaxVersion {
		tsFuture = s.store.oracle.GetTimestampAsync(ctx, &oracle.Option{TxnScope: s.txnScope})
	}
	failpoint.Inject("snapshotGetTSAsync", nil)

	s.mu.RLock()
	if s.mu.stats != nil {
		cli.Stats = make(map[tikvrpc.CmdType]*RPCRuntimeStats)
		defer func() {
			s.mergeRegionRequestStats(cli.Stats)
		}()
	}
	req := tikvrpc.NewReplicaReadRequest(tikvrpc.CmdGet,
		&pb.GetRequest{
			Key:     k,
			Version: s.version.Ver,
		}, s.mu.replicaRead, &s.replicaReadSeed, pb.Context{
			Priority:     s.priority,
			NotFillCache: s.notFillCache,
			TaskId:       s.mu.taskID,
		})
	s.mu.RUnlock()
	var ops []StoreSelectorOption
	if s.isStaleness {
		req.EnableStaleRead()
	}
	if len(s.matchStoreLabels) > 0 {
		ops = append(ops, WithMatchLabels(s.matchStoreLabels))
	}
	for {
		loc, err := s.store.regionCache.LocateKey(bo, k)
		if err != nil {
			return nil, errors.Trace(err)
		}
		resp, _, _, err := cli.SendReqCtx(bo, req, loc.Region, readTimeoutShort, kv.TiKV, "", ops...)
		if err != nil {
			return nil, errors.Trace(err)
		}
		regionErr, err := resp.GetRegionError()
		if err != nil {
			return nil, errors.Trace(err)
		}
		if regionErr != nil {
			err = bo.Backoff(BoRegionMiss, errors.New(regionErr.String()))
			if err != nil {
				return nil, errors.Trace(err)
			}
			continue
		}
		if resp.Resp == nil {
			return nil, errors.Trace(ErrBodyMissing)
		}
		cmdGetResp := resp.Resp.(*pb.GetResponse)
		if cmdGetResp.ExecDetailsV2 != nil {
			s.mergeExecDetail(cmdGetResp.ExecDetailsV2)
		}
		val := cmdGetResp.GetValue()
		if keyErr := cmdGetResp.GetError(); keyErr != nil {
			lock, err := extractLockFromKeyErr(keyErr)
			if err != nil {
				return nil, errors.Trace(err)
			}

			snapVer := s.version.Ver
			if s.version == kv.MaxVersion {
				newTS, err := tsFuture.Wait()
				if err != nil {
					return nil, errors.Trace(err)
				}
				s.version = kv.NewVersion(newTS)
				req.Req.(*pb.GetRequest).Version = newTS
				// skip lock resolving and backoff if the lock does not block the read
				if newTS < lock.TxnID || newTS < lock.MinCommitTS {
					continue
				}
			}

			// Use the original snapshot version to resolve locks so we can use MaxUint64
			// as the callerStartTS if it's an auto-commit point get. This could save us
			// one write at TiKV by not pushing forward the minCommitTS.
			msBeforeExpired, err := cli.ResolveLocks(bo, snapVer, []*Lock{lock})
			if err != nil {
				return nil, errors.Trace(err)
			}
			if msBeforeExpired > 0 {
				err = bo.BackoffWithMaxSleep(BoTxnLockFast, int(msBeforeExpired), errors.New(keyErr.String()))
				if err != nil {
					return nil, errors.Trace(err)
				}
			}
			continue
		}
		return val, nil
	}
}

func (s *tikvSnapshot) mergeExecDetail(detail *pb.ExecDetailsV2) {
	s.mu.Lock()
	defer s.mu.Unlock()
	if detail == nil || s.mu.stats == nil {
		return
	}
	if s.mu.stats.scanDetail == nil {
		s.mu.stats.scanDetail = &execdetails.ScanDetail{}
	}
	if s.mu.stats.timeDetail == nil {
		s.mu.stats.timeDetail = &execdetails.TimeDetail{}
	}
	s.mu.stats.scanDetail.MergeFromScanDetailV2(detail.ScanDetailV2)
	s.mu.stats.timeDetail.MergeFromTimeDetail(detail.TimeDetail)
}

// Iter return a list of key-value pair after `k`.
func (s *tikvSnapshot) Iter(k kv.Key, upperBound kv.Key) (kv.Iterator, error) {
	scanner, err := newScanner(s, k, upperBound, scanBatchSize, false)
	return scanner, errors.Trace(err)
}

// IterReverse creates a reversed Iterator positioned on the first entry which key is less than k.
func (s *tikvSnapshot) IterReverse(k kv.Key) (kv.Iterator, error) {
	scanner, err := newScanner(s, nil, k, scanBatchSize, true)
	return scanner, errors.Trace(err)
}

// SetOption sets an option with a value, when val is nil, uses the default
// value of this option. Only ReplicaRead is supported for snapshot
func (s *tikvSnapshot) SetOption(opt int, val interface{}) {
	switch opt {
	case option.IsolationLevel:
		s.isolationLevel = val.(kv.IsoLevel)
	case option.Priority:
		s.priority = PriorityToPB(val.(int))
	case option.NotFillCache:
		s.notFillCache = val.(bool)
	case option.SyncLog:
		s.syncLog = val.(bool)
	case option.KeyOnly:
		s.keyOnly = val.(bool)
	case option.SnapshotTS:
		s.setSnapshotTS(val.(uint64))
	case option.ReplicaRead:
		s.mu.Lock()
		s.mu.replicaRead = val.(kv.ReplicaReadType)
		s.mu.Unlock()
	case option.TaskID:
		s.mu.Lock()
		s.mu.taskID = val.(uint64)
		s.mu.Unlock()
	case option.CollectRuntimeStats:
		s.mu.Lock()
		s.mu.stats = val.(*SnapshotRuntimeStats)
		s.mu.Unlock()
	case option.SampleStep:
		s.sampleStep = val.(uint32)
<<<<<<< HEAD
	case option.TxnScope:
=======
	case kv.IsStalenessReadOnly:
		s.mu.Lock()
		s.isStaleness = val.(bool)
		s.mu.Unlock()
	case kv.MatchStoreLabels:
		s.matchStoreLabels = val.([]*metapb.StoreLabel)
	case kv.TxnScope:
>>>>>>> 9ac5b7ae
		s.txnScope = val.(string)
	}
}

// ClearFollowerRead disables follower read on current transaction
func (s *tikvSnapshot) DelOption(opt int) {
	switch opt {
	case option.ReplicaRead:
		s.mu.Lock()
		s.mu.replicaRead = kv.ReplicaReadLeader
		s.mu.Unlock()
	case option.CollectRuntimeStats:
		s.mu.Lock()
		s.mu.stats = nil
		s.mu.Unlock()
	}
}

// SnapCacheHitCount gets the snapshot cache hit count.
func SnapCacheHitCount(snap kv.Snapshot) int {
	tikvSnap, ok := snap.(*tikvSnapshot)
	if !ok {
		return 0
	}
	return int(atomic.LoadInt64(&tikvSnap.mu.hitCnt))
}

// SnapCacheSize gets the snapshot cache size.
func SnapCacheSize(snap kv.Snapshot) int {
	tikvSnap, ok := snap.(*tikvSnapshot)
	if !ok {
		return 0
	}
	tikvSnap.mu.RLock()
	defer tikvSnap.mu.RLock()
	return len(tikvSnap.mu.cached)
}

func extractLockFromKeyErr(keyErr *pb.KeyError) (*Lock, error) {
	if locked := keyErr.GetLocked(); locked != nil {
		return NewLock(locked), nil
	}
	return nil, extractKeyErr(keyErr)
}

func extractKeyErr(keyErr *pb.KeyError) error {
	if val, err := MockRetryableErrorResp.Eval(); err == nil {
		if val.(bool) {
			keyErr.Conflict = nil
			keyErr.Retryable = "mock retryable error"
		}
	}

	if keyErr.Conflict != nil {
		return newWriteConflictError(keyErr.Conflict)
	}
	if keyErr.Retryable != "" {
		notFoundDetail := prettyLockNotFoundKey(keyErr.GetRetryable())
		return kv.ErrTxnRetryable.GenWithStackByArgs(keyErr.GetRetryable() + " " + notFoundDetail)
	}
	if keyErr.Abort != "" {
		err := errors.Errorf("tikv aborts txn: %s", keyErr.GetAbort())
		logutil.BgLogger().Warn("2PC failed", zap.Error(err))
		return errors.Trace(err)
	}
	if keyErr.CommitTsTooLarge != nil {
		err := errors.Errorf("commit TS %v is too large", keyErr.CommitTsTooLarge.CommitTs)
		logutil.BgLogger().Warn("2PC failed", zap.Error(err))
		return errors.Trace(err)
	}
	if keyErr.TxnNotFound != nil {
		err := errors.Errorf("txn %d not found", keyErr.TxnNotFound.StartTs)
		return errors.Trace(err)
	}
	return errors.Errorf("unexpected KeyError: %s", keyErr.String())
}

func prettyLockNotFoundKey(rawRetry string) string {
	if !strings.Contains(rawRetry, "TxnLockNotFound") {
		return ""
	}
	start := strings.Index(rawRetry, "[")
	if start == -1 {
		return ""
	}
	rawRetry = rawRetry[start:]
	end := strings.Index(rawRetry, "]")
	if end == -1 {
		return ""
	}
	rawRetry = rawRetry[:end+1]
	var key []byte
	err := json.Unmarshal([]byte(rawRetry), &key)
	if err != nil {
		return ""
	}
	var buf bytes.Buffer
	prettyWriteKey(&buf, key)
	return buf.String()
}

func newWriteConflictError(conflict *pb.WriteConflict) error {
	var buf bytes.Buffer
	prettyWriteKey(&buf, conflict.Key)
	buf.WriteString(" primary=")
	prettyWriteKey(&buf, conflict.Primary)
	return kv.ErrWriteConflict.FastGenByArgs(conflict.StartTs, conflict.ConflictTs, conflict.ConflictCommitTs, buf.String())
}

func prettyWriteKey(buf *bytes.Buffer, key []byte) {
	tableID, indexID, indexValues, err := tablecodec.DecodeIndexKey(key)
	if err == nil {
		_, err1 := fmt.Fprintf(buf, "{tableID=%d, indexID=%d, indexValues={", tableID, indexID)
		if err1 != nil {
			logutil.BgLogger().Error("error", zap.Error(err1))
		}
		for _, v := range indexValues {
			_, err2 := fmt.Fprintf(buf, "%s, ", v)
			if err2 != nil {
				logutil.BgLogger().Error("error", zap.Error(err2))
			}
		}
		buf.WriteString("}}")
		return
	}

	tableID, handle, err := tablecodec.DecodeRecordKey(key)
	if err == nil {
		_, err3 := fmt.Fprintf(buf, "{tableID=%d, handle=%d}", tableID, handle)
		if err3 != nil {
			logutil.BgLogger().Error("error", zap.Error(err3))
		}
		return
	}

	mKey, mField, err := tablecodec.DecodeMetaKey(key)
	if err == nil {
		_, err3 := fmt.Fprintf(buf, "{metaKey=true, key=%s, field=%s}", string(mKey), string(mField))
		if err3 != nil {
			logutil.Logger(context.Background()).Error("error", zap.Error(err3))
		}
		return
	}

	_, err4 := fmt.Fprintf(buf, "%#v", key)
	if err4 != nil {
		logutil.BgLogger().Error("error", zap.Error(err4))
	}
}

func (s *tikvSnapshot) recordBackoffInfo(bo *Backoffer) {
	s.mu.RLock()
	if s.mu.stats == nil || bo.totalSleep == 0 {
		s.mu.RUnlock()
		return
	}
	s.mu.RUnlock()
	s.mu.Lock()
	defer s.mu.Unlock()
	if s.mu.stats == nil {
		return
	}
	if s.mu.stats.backoffSleepMS == nil {
		s.mu.stats.backoffSleepMS = bo.backoffSleepMS
		s.mu.stats.backoffTimes = bo.backoffTimes
		return
	}
	for k, v := range bo.backoffSleepMS {
		s.mu.stats.backoffSleepMS[k] += v
	}
	for k, v := range bo.backoffTimes {
		s.mu.stats.backoffTimes[k] += v
	}
}

func (s *tikvSnapshot) mergeRegionRequestStats(stats map[tikvrpc.CmdType]*RPCRuntimeStats) {
	s.mu.Lock()
	defer s.mu.Unlock()
	if s.mu.stats == nil {
		return
	}
	if s.mu.stats.rpcStats.Stats == nil {
		s.mu.stats.rpcStats.Stats = stats
		return
	}
	for k, v := range stats {
		stat, ok := s.mu.stats.rpcStats.Stats[k]
		if !ok {
			s.mu.stats.rpcStats.Stats[k] = v
			continue
		}
		stat.Count += v.Count
		stat.Consume += v.Consume
	}
}

// SnapshotRuntimeStats records the runtime stats of snapshot.
type SnapshotRuntimeStats struct {
	rpcStats       RegionRequestRuntimeStats
	backoffSleepMS map[BackoffType]int
	backoffTimes   map[BackoffType]int
	scanDetail     *execdetails.ScanDetail
	timeDetail     *execdetails.TimeDetail
}

// Tp implements the RuntimeStats interface.
func (rs *SnapshotRuntimeStats) Tp() int {
	return execdetails.TpSnapshotRuntimeStats
}

// Clone implements the RuntimeStats interface.
func (rs *SnapshotRuntimeStats) Clone() execdetails.RuntimeStats {
	newRs := SnapshotRuntimeStats{rpcStats: NewRegionRequestRuntimeStats()}
	if rs.rpcStats.Stats != nil {
		for k, v := range rs.rpcStats.Stats {
			newRs.rpcStats.Stats[k] = v
		}
	}
	if len(rs.backoffSleepMS) > 0 {
		newRs.backoffSleepMS = make(map[BackoffType]int)
		newRs.backoffTimes = make(map[BackoffType]int)
		for k, v := range rs.backoffSleepMS {
			newRs.backoffSleepMS[k] += v
		}
		for k, v := range rs.backoffTimes {
			newRs.backoffTimes[k] += v
		}
	}
	return &newRs
}

// Merge implements the RuntimeStats interface.
func (rs *SnapshotRuntimeStats) Merge(other execdetails.RuntimeStats) {
	tmp, ok := other.(*SnapshotRuntimeStats)
	if !ok {
		return
	}
	if tmp.rpcStats.Stats != nil {
		if rs.rpcStats.Stats == nil {
			rs.rpcStats.Stats = make(map[tikvrpc.CmdType]*RPCRuntimeStats, len(tmp.rpcStats.Stats))
		}
		rs.rpcStats.Merge(tmp.rpcStats)
	}
	if len(tmp.backoffSleepMS) > 0 {
		if rs.backoffSleepMS == nil {
			rs.backoffSleepMS = make(map[BackoffType]int)
		}
		if rs.backoffTimes == nil {
			rs.backoffTimes = make(map[BackoffType]int)
		}
		for k, v := range tmp.backoffSleepMS {
			rs.backoffSleepMS[k] += v
		}
		for k, v := range tmp.backoffTimes {
			rs.backoffTimes[k] += v
		}
	}
}

// String implements fmt.Stringer interface.
func (rs *SnapshotRuntimeStats) String() string {
	var buf bytes.Buffer
	buf.WriteString(rs.rpcStats.String())
	for k, v := range rs.backoffTimes {
		if buf.Len() > 0 {
			buf.WriteByte(',')
		}
		ms := rs.backoffSleepMS[k]
		d := time.Duration(ms) * time.Millisecond
		buf.WriteString(fmt.Sprintf("%s_backoff:{num:%d, total_time:%s}", k.String(), v, execdetails.FormatDuration(d)))
	}
	timeDetail := rs.timeDetail.String()
	if timeDetail != "" {
		buf.WriteString(", ")
		buf.WriteString(timeDetail)
	}
	scanDetail := rs.scanDetail.String()
	if scanDetail != "" {
		buf.WriteString(", ")
		buf.WriteString(scanDetail)
	}
	return buf.String()
}<|MERGE_RESOLUTION|>--- conflicted
+++ resolved
@@ -573,17 +573,13 @@
 		s.mu.Unlock()
 	case option.SampleStep:
 		s.sampleStep = val.(uint32)
-<<<<<<< HEAD
-	case option.TxnScope:
-=======
-	case kv.IsStalenessReadOnly:
+	case option.IsStalenessReadOnly:
 		s.mu.Lock()
 		s.isStaleness = val.(bool)
 		s.mu.Unlock()
-	case kv.MatchStoreLabels:
+	case option.MatchStoreLabels:
 		s.matchStoreLabels = val.([]*metapb.StoreLabel)
-	case kv.TxnScope:
->>>>>>> 9ac5b7ae
+	case option.TxnScope:
 		s.txnScope = val.(string)
 	}
 }
