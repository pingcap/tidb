--- conflicted
+++ resolved
@@ -45,7 +45,6 @@
 	maxTimestamp  = math.MaxUint64
 )
 
-<<<<<<< HEAD
 // Priority is the priority for tikv to execute a command.
 type Priority kvrpcpb.CommandPri
 
@@ -59,7 +58,8 @@
 // ToPB converts priority to wire type.
 func (p Priority) ToPB() kvrpcpb.CommandPri {
 	return kvrpcpb.CommandPri(p)
-=======
+}
+
 // IsoLevel is the transaction's isolation level.
 type IsoLevel kvrpcpb.IsolationLevel
 
@@ -73,7 +73,6 @@
 // ToPB converts isolation level to wire type.
 func (l IsoLevel) ToPB() kvrpcpb.IsolationLevel {
 	return kvrpcpb.IsolationLevel(l)
->>>>>>> 91ca4eaf
 }
 
 // KVSnapshot implements the tidbkv.Snapshot interface.
@@ -567,13 +566,6 @@
 // value of this option. Only ReplicaRead is supported for snapshot
 func (s *KVSnapshot) SetOption(opt int, val interface{}) {
 	switch opt {
-<<<<<<< HEAD
-	case kv.IsolationLevel:
-		s.isolationLevel = val.(kv.IsoLevel)
-=======
-	case kv.Priority:
-		s.priority = PriorityToPB(val.(int))
->>>>>>> 91ca4eaf
 	case kv.NotFillCache:
 		s.notFillCache = val.(bool)
 	case kv.SyncLog:
