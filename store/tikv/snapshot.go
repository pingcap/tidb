// Copyright 2015 PingCAP, Inc.
//
// Licensed under the Apache License, Version 2.0 (the "License");
// you may not use this file except in compliance with the License.
// You may obtain a copy of the License at
//
//     http://www.apache.org/licenses/LICENSE-2.0
//
// Unless required by applicable law or agreed to in writing, software
// distributed under the License is distributed on an "AS IS" BASIS,
// See the License for the specific language governing permissions and
// limitations under the License.

package tikv

import (
	"bytes"
	"context"
	"fmt"
	"math"
	"sync"
	"sync/atomic"
	"time"
	"unsafe"

	"github.com/opentracing/opentracing-go"
	"github.com/pingcap/errors"
	"github.com/pingcap/failpoint"
	"github.com/pingcap/kvproto/pkg/kvrpcpb"
	pb "github.com/pingcap/kvproto/pkg/kvrpcpb"
	"github.com/pingcap/kvproto/pkg/metapb"
	tikverr "github.com/pingcap/tidb/store/tikv/error"
	"github.com/pingcap/tidb/store/tikv/kv"
	"github.com/pingcap/tidb/store/tikv/logutil"
	"github.com/pingcap/tidb/store/tikv/metrics"
	"github.com/pingcap/tidb/store/tikv/tikvrpc"
	"github.com/pingcap/tidb/store/tikv/unionstore"
	"github.com/pingcap/tidb/store/tikv/util"
	"go.uber.org/zap"
)

const (
	scanBatchSize = 256
	batchGetSize  = 5120
	maxTimestamp  = math.MaxUint64
)

// Priority is the priority for tikv to execute a command.
type Priority kvrpcpb.CommandPri

// Priority value for transaction priority.
const (
	PriorityNormal = Priority(kvrpcpb.CommandPri_Normal)
	PriorityLow    = Priority(kvrpcpb.CommandPri_Low)
	PriorityHigh   = Priority(kvrpcpb.CommandPri_High)
)

// ToPB converts priority to wire type.
func (p Priority) ToPB() kvrpcpb.CommandPri {
	return kvrpcpb.CommandPri(p)
}

// IsoLevel is the transaction's isolation level.
type IsoLevel kvrpcpb.IsolationLevel

const (
	// SI stands for 'snapshot isolation'.
	SI IsoLevel = IsoLevel(kvrpcpb.IsolationLevel_SI)
	// RC stands for 'read committed'.
	RC IsoLevel = IsoLevel(kvrpcpb.IsolationLevel_RC)
)

// ToPB converts isolation level to wire type.
func (l IsoLevel) ToPB() kvrpcpb.IsolationLevel {
	return kvrpcpb.IsolationLevel(l)
}

// KVSnapshot implements the tidbkv.Snapshot interface.
type KVSnapshot struct {
	store           *KVStore
	version         uint64
	isolationLevel  IsoLevel
	priority        Priority
	notFillCache    bool
	keyOnly         bool
	vars            *kv.Variables
	replicaReadSeed uint32
	resolvedLocks   *util.TSSet

	// Cache the result of BatchGet.
	// The invariance is that calling BatchGet multiple times using the same start ts,
	// the result should not change.
	// NOTE: This representation here is different from the BatchGet API.
	// cached use len(value)=0 to represent a key-value entry doesn't exist (a reliable truth from TiKV).
	// In the BatchGet API, it use no key-value entry to represent non-exist.
	// It's OK as long as there are no zero-byte values in the protocol.
	mu struct {
		sync.RWMutex
		hitCnt      int64
		cached      map[string][]byte
		cachedSize  int
		stats       *SnapshotRuntimeStats
		replicaRead kv.ReplicaReadType
		taskID      uint64
		isStaleness bool
		// MatchStoreLabels indicates the labels the store should be matched
		matchStoreLabels []*metapb.StoreLabel
	}
	sampleStep uint32
}

// newTiKVSnapshot creates a snapshot of an TiKV store.
func newTiKVSnapshot(store *KVStore, ts uint64, replicaReadSeed uint32) *KVSnapshot {
	// Sanity check for snapshot version.
	if ts >= math.MaxInt64 && ts != math.MaxUint64 {
		err := errors.Errorf("try to get snapshot with a large ts %d", ts)
		panic(err)
	}
	return &KVSnapshot{
		store:           store,
		version:         ts,
		priority:        PriorityNormal,
		vars:            kv.DefaultVars,
		replicaReadSeed: replicaReadSeed,
		resolvedLocks:   util.NewTSSet(5),
	}
}

// SetSnapshotTS resets the timestamp for reads.
func (s *KVSnapshot) SetSnapshotTS(ts uint64) {
	// Sanity check for snapshot version.
	if ts >= math.MaxInt64 && ts != math.MaxUint64 {
		err := errors.Errorf("try to get snapshot with a large ts %d", ts)
		panic(err)
	}
	// Invalidate cache if the snapshotTS change!
	s.version = ts
	s.mu.Lock()
	s.mu.cached = nil
	s.mu.Unlock()
	// And also the minCommitTS pushed information.
	s.resolvedLocks = util.NewTSSet(5)
}

// BatchGet gets all the keys' value from kv-server and returns a map contains key/value pairs.
// The map will not contain nonexistent keys.
func (s *KVSnapshot) BatchGet(ctx context.Context, keys [][]byte) (map[string][]byte, error) {
	// Check the cached value first.
	m := make(map[string][]byte)
	s.mu.RLock()
	if s.mu.cached != nil {
		tmp := make([][]byte, 0, len(keys))
		for _, key := range keys {
			if val, ok := s.mu.cached[string(key)]; ok {
				atomic.AddInt64(&s.mu.hitCnt, 1)
				if len(val) > 0 {
					m[string(key)] = val
				}
			} else {
				tmp = append(tmp, key)
			}
		}
		keys = tmp
	}
	s.mu.RUnlock()

	if len(keys) == 0 {
		return m, nil
	}

	// We want [][]byte instead of []kv.Key, use some magic to save memory.
	bytesKeys := *(*[][]byte)(unsafe.Pointer(&keys))
	ctx = context.WithValue(ctx, TxnStartKey, s.version)
	bo := NewBackofferWithVars(ctx, batchGetMaxBackoff, s.vars)

	// Create a map to collect key-values from region servers.
	var mu sync.Mutex
	err := s.batchGetKeysByRegions(bo, bytesKeys, func(k, v []byte) {
		if len(v) == 0 {
			return
		}

		mu.Lock()
		m[string(k)] = v
		mu.Unlock()
	})
	s.recordBackoffInfo(bo)
	if err != nil {
		return nil, errors.Trace(err)
	}

	err = s.store.CheckVisibility(s.version)
	if err != nil {
		return nil, errors.Trace(err)
	}

	// Update the cache.
	s.mu.Lock()
	if s.mu.cached == nil {
		s.mu.cached = make(map[string][]byte, len(m))
	}
	for _, key := range keys {
		val := m[string(key)]
		s.mu.cachedSize += len(key) + len(val)
		s.mu.cached[string(key)] = val
	}

	const cachedSizeLimit = 10 << 30
	if s.mu.cachedSize >= cachedSizeLimit {
		for k, v := range s.mu.cached {
			if _, needed := m[k]; needed {
				continue
			}
			delete(s.mu.cached, k)
			s.mu.cachedSize -= len(k) + len(v)
			if s.mu.cachedSize < cachedSizeLimit {
				break
			}
		}
	}
	s.mu.Unlock()

	return m, nil
}

type batchKeys struct {
	region RegionVerID
	keys   [][]byte
}

// appendBatchKeysBySize appends keys to b. It may split the keys to make
// sure each batch's size does not exceed the limit.
func appendBatchKeysBySize(b []batchKeys, region RegionVerID, keys [][]byte, sizeFn func([]byte) int, limit int) []batchKeys {
	var start, end int
	for start = 0; start < len(keys); start = end {
		var size int
		for end = start; end < len(keys) && size < limit; end++ {
			size += sizeFn(keys[end])
		}
		b = append(b, batchKeys{
			region: region,
			keys:   keys[start:end],
		})
	}
	return b
}

func (s *KVSnapshot) batchGetKeysByRegions(bo *Backoffer, keys [][]byte, collectF func(k, v []byte)) error {
	defer func(start time.Time) {
		metrics.TxnCmdHistogramWithBatchGet.Observe(time.Since(start).Seconds())
	}(time.Now())
	groups, _, err := s.store.regionCache.GroupKeysByRegion(bo, keys, nil)
	if err != nil {
		return errors.Trace(err)
	}

	metrics.TxnRegionsNumHistogramWithSnapshot.Observe(float64(len(groups)))

	var batches []batchKeys
	for id, g := range groups {
		batches = appendBatchKeysBySize(batches, id, g, func([]byte) int { return 1 }, batchGetSize)
	}

	if len(batches) == 0 {
		return nil
	}
	if len(batches) == 1 {
		return errors.Trace(s.batchGetSingleRegion(bo, batches[0], collectF))
	}
	ch := make(chan error)
	for _, batch1 := range batches {
		batch := batch1
		go func() {
			backoffer, cancel := bo.Fork()
			defer cancel()
			ch <- s.batchGetSingleRegion(backoffer, batch, collectF)
		}()
	}
	for i := 0; i < len(batches); i++ {
		if e := <-ch; e != nil {
			logutil.BgLogger().Debug("snapshot batchGet failed",
				zap.Error(e),
				zap.Uint64("txnStartTS", s.version))
			err = e
		}
	}
	return errors.Trace(err)
}

func (s *KVSnapshot) batchGetSingleRegion(bo *Backoffer, batch batchKeys, collectF func(k, v []byte)) error {
	cli := NewClientHelper(s.store, s.resolvedLocks)
	s.mu.RLock()
	if s.mu.stats != nil {
		cli.Stats = make(map[tikvrpc.CmdType]*RPCRuntimeStats)
		defer func() {
			s.mergeRegionRequestStats(cli.Stats)
		}()
	}
	s.mu.RUnlock()

	pending := batch.keys
	for {
		isStaleness := false
		var matchStoreLabels []*metapb.StoreLabel
		s.mu.RLock()
		req := tikvrpc.NewReplicaReadRequest(tikvrpc.CmdBatchGet, &pb.BatchGetRequest{
			Keys:    pending,
			Version: s.version,
		}, s.mu.replicaRead, &s.replicaReadSeed, pb.Context{
			Priority:     s.priority.ToPB(),
			NotFillCache: s.notFillCache,
			TaskId:       s.mu.taskID,
		})
		isStaleness = s.mu.isStaleness
		matchStoreLabels = s.mu.matchStoreLabels
		s.mu.RUnlock()
		var ops []StoreSelectorOption
		if isStaleness {
			req.EnableStaleRead()
		}
		if len(matchStoreLabels) > 0 {
			ops = append(ops, WithMatchLabels(matchStoreLabels))
		}
		resp, _, _, err := cli.SendReqCtx(bo, req, batch.region, ReadTimeoutMedium, tikvrpc.TiKV, "", ops...)

		if err != nil {
			return errors.Trace(err)
		}
		regionErr, err := resp.GetRegionError()
		if err != nil {
			return errors.Trace(err)
		}
		if regionErr != nil {
			err = bo.Backoff(BoRegionMiss, errors.New(regionErr.String()))
			if err != nil {
				return errors.Trace(err)
			}
			err = s.batchGetKeysByRegions(bo, pending, collectF)
			return errors.Trace(err)
		}
		if resp.Resp == nil {
			return errors.Trace(tikverr.ErrBodyMissing)
		}
		batchGetResp := resp.Resp.(*pb.BatchGetResponse)
		var (
			lockedKeys [][]byte
			locks      []*Lock
		)
		if keyErr := batchGetResp.GetError(); keyErr != nil {
			// If a response-level error happens, skip reading pairs.
			lock, err := extractLockFromKeyErr(keyErr)
			if err != nil {
				return errors.Trace(err)
			}
			lockedKeys = append(lockedKeys, lock.Key)
			locks = append(locks, lock)
		} else {
			for _, pair := range batchGetResp.Pairs {
				keyErr := pair.GetError()
				if keyErr == nil {
					collectF(pair.GetKey(), pair.GetValue())
					continue
				}
				lock, err := extractLockFromKeyErr(keyErr)
				if err != nil {
					return errors.Trace(err)
				}
				lockedKeys = append(lockedKeys, lock.Key)
				locks = append(locks, lock)
			}
		}
		if batchGetResp.ExecDetailsV2 != nil {
			s.mergeExecDetail(batchGetResp.ExecDetailsV2)
		}
		if len(lockedKeys) > 0 {
			msBeforeExpired, err := cli.ResolveLocks(bo, s.version, locks)
			if err != nil {
				return errors.Trace(err)
			}
			if msBeforeExpired > 0 {
				err = bo.BackoffWithMaxSleep(BoTxnLockFast, int(msBeforeExpired), errors.Errorf("batchGet lockedKeys: %d", len(lockedKeys)))
				if err != nil {
					return errors.Trace(err)
				}
			}
			// Only reduce pending keys when there is no response-level error. Otherwise,
			// lockedKeys may be incomplete.
			if batchGetResp.GetError() == nil {
				pending = lockedKeys
			}
			continue
		}
		return nil
	}
}

// Get gets the value for key k from snapshot.
func (s *KVSnapshot) Get(ctx context.Context, k []byte) ([]byte, error) {

	defer func(start time.Time) {
		metrics.TxnCmdHistogramWithGet.Observe(time.Since(start).Seconds())
	}(time.Now())

	ctx = context.WithValue(ctx, TxnStartKey, s.version)
	bo := NewBackofferWithVars(ctx, getMaxBackoff, s.vars)
	val, err := s.get(ctx, bo, k)
	s.recordBackoffInfo(bo)
	if err != nil {
		return nil, errors.Trace(err)
	}
	err = s.store.CheckVisibility(s.version)
	if err != nil {
		return nil, errors.Trace(err)
	}

	if len(val) == 0 {
		return nil, tikverr.ErrNotExist
	}
	return val, nil
}

func (s *KVSnapshot) get(ctx context.Context, bo *Backoffer, k []byte) ([]byte, error) {
	// Check the cached values first.
	s.mu.RLock()
	if s.mu.cached != nil {
		if value, ok := s.mu.cached[string(k)]; ok {
			atomic.AddInt64(&s.mu.hitCnt, 1)
			s.mu.RUnlock()
			return value, nil
		}
	}
	s.mu.RUnlock()
	if span := opentracing.SpanFromContext(ctx); span != nil && span.Tracer() != nil {
		span1 := span.Tracer().StartSpan("tikvSnapshot.get", opentracing.ChildOf(span.Context()))
		defer span1.Finish()
		opentracing.ContextWithSpan(ctx, span1)
	}
	failpoint.Inject("snapshot-get-cache-fail", func(_ failpoint.Value) {
		if bo.ctx.Value("TestSnapshotCache") != nil {
			panic("cache miss")
		}
	})

	cli := NewClientHelper(s.store, s.resolvedLocks)

	isStaleness := false
	var matchStoreLabels []*metapb.StoreLabel
	s.mu.RLock()
	if s.mu.stats != nil {
		cli.Stats = make(map[tikvrpc.CmdType]*RPCRuntimeStats)
		defer func() {
			s.mergeRegionRequestStats(cli.Stats)
		}()
	}
	req := tikvrpc.NewReplicaReadRequest(tikvrpc.CmdGet,
		&pb.GetRequest{
			Key:     k,
			Version: s.version,
		}, s.mu.replicaRead, &s.replicaReadSeed, pb.Context{
			Priority:     s.priority.ToPB(),
			NotFillCache: s.notFillCache,
			TaskId:       s.mu.taskID,
		})
	isStaleness = s.mu.isStaleness
	matchStoreLabels = s.mu.matchStoreLabels
	s.mu.RUnlock()
	var ops []StoreSelectorOption
	if isStaleness {
		req.EnableStaleRead()
	}
	if len(matchStoreLabels) > 0 {
		ops = append(ops, WithMatchLabels(matchStoreLabels))
	}

	var firstLock *Lock
	for {
		failpoint.Inject("beforeSendPointGet", nil)
		loc, err := s.store.regionCache.LocateKey(bo, k)
		if err != nil {
			return nil, errors.Trace(err)
		}
		resp, _, _, err := cli.SendReqCtx(bo, req, loc.Region, ReadTimeoutShort, tikvrpc.TiKV, "", ops...)
		if err != nil {
			return nil, errors.Trace(err)
		}
		regionErr, err := resp.GetRegionError()
		if err != nil {
			return nil, errors.Trace(err)
		}
		if regionErr != nil {
			err = bo.Backoff(BoRegionMiss, errors.New(regionErr.String()))
			if err != nil {
				return nil, errors.Trace(err)
			}
			continue
		}
		if resp.Resp == nil {
			return nil, errors.Trace(tikverr.ErrBodyMissing)
		}
		cmdGetResp := resp.Resp.(*pb.GetResponse)
		if cmdGetResp.ExecDetailsV2 != nil {
			s.mergeExecDetail(cmdGetResp.ExecDetailsV2)
		}
		val := cmdGetResp.GetValue()
		if keyErr := cmdGetResp.GetError(); keyErr != nil {
			lock, err := extractLockFromKeyErr(keyErr)
			if err != nil {
				return nil, errors.Trace(err)
			}
			if firstLock == nil {
				firstLock = lock
			} else if s.version == maxTimestamp && firstLock.TxnID != lock.TxnID {
				// If it is an autocommit point get, it needs to be blocked only
				// by the first lock it meets. During retries, if the encountered
				// lock is different from the first one, we can omit it.
				cli.resolvedLocks.Put(lock.TxnID)
				continue
			}

			msBeforeExpired, err := cli.ResolveLocks(bo, s.version, []*Lock{lock})
			if err != nil {
				return nil, errors.Trace(err)
			}
			if msBeforeExpired > 0 {
				err = bo.BackoffWithMaxSleep(BoTxnLockFast, int(msBeforeExpired), errors.New(keyErr.String()))
				if err != nil {
					return nil, errors.Trace(err)
				}
			}
			continue
		}
		return val, nil
	}
}

func (s *KVSnapshot) mergeExecDetail(detail *pb.ExecDetailsV2) {
	s.mu.Lock()
	defer s.mu.Unlock()
	if detail == nil || s.mu.stats == nil {
		return
	}
	if s.mu.stats.scanDetail == nil {
		s.mu.stats.scanDetail = &util.ScanDetail{}
	}
	if s.mu.stats.timeDetail == nil {
		s.mu.stats.timeDetail = &util.TimeDetail{}
	}
	s.mu.stats.scanDetail.MergeFromScanDetailV2(detail.ScanDetailV2)
	s.mu.stats.timeDetail.MergeFromTimeDetail(detail.TimeDetail)
}

// Iter return a list of key-value pair after `k`.
func (s *KVSnapshot) Iter(k []byte, upperBound []byte) (unionstore.Iterator, error) {
	scanner, err := newScanner(s, k, upperBound, scanBatchSize, false)
	return scanner, errors.Trace(err)
}

// IterReverse creates a reversed Iterator positioned on the first entry which key is less than k.
func (s *KVSnapshot) IterReverse(k []byte) (unionstore.Iterator, error) {
	scanner, err := newScanner(s, nil, k, scanBatchSize, true)
	return scanner, errors.Trace(err)
}

// SetOption sets an option with a value, when val is nil, uses the default
// value of this option. Only ReplicaRead is supported for snapshot
func (s *KVSnapshot) SetOption(opt int, val interface{}) {
	switch opt {
<<<<<<< HEAD
	case kv.ReplicaRead:
		s.mu.Lock()
		s.mu.replicaRead = val.(kv.ReplicaReadType)
		s.mu.Unlock()
	case kv.SampleStep:
		s.sampleStep = val.(uint32)
	case kv.IsStalenessReadOnly:
		s.mu.Lock()
		s.mu.isStaleness = val.(bool)
		s.mu.Unlock()
	case kv.MatchStoreLabels:
		s.mu.Lock()
		s.mu.matchStoreLabels = val.([]*metapb.StoreLabel)
=======
	case kv.CollectRuntimeStats:
		s.mu.Lock()
		s.mu.stats = val.(*SnapshotRuntimeStats)
>>>>>>> d54e8841
		s.mu.Unlock()
	}
}

// DelOption deletes an option.
func (s *KVSnapshot) DelOption(opt int) {
	switch opt {
<<<<<<< HEAD
	case kv.ReplicaRead:
		s.mu.Lock()
		s.mu.replicaRead = kv.ReplicaReadLeader
=======
	case kv.CollectRuntimeStats:
		s.mu.Lock()
		s.mu.stats = nil
>>>>>>> d54e8841
		s.mu.Unlock()
	}
}

// SetNotFillCache indicates whether tikv should skip filling cache when
// loading data.
func (s *KVSnapshot) SetNotFillCache(b bool) {
	s.notFillCache = b
}

// SetKeyOnly indicates if tikv can return only keys.
func (s *KVSnapshot) SetKeyOnly(b bool) {
	s.keyOnly = b
}

// SetReplicaRead sets up the replica read type.
func (s *KVSnapshot) SetReplicaRead(readType kv.ReplicaReadType) {
	s.mu.Lock()
	defer s.mu.Unlock()
	s.mu.replicaRead = readType
}

// SetIsolationLevel sets the isolation level used to scan data from tikv.
func (s *KVSnapshot) SetIsolationLevel(level IsoLevel) {
	s.isolationLevel = level
}

// SetSampleStep skips 'step - 1' number of keys after each returned key.
func (s *KVSnapshot) SetSampleStep(step uint32) {
	s.sampleStep = step
}

// SetPriority sets the priority for tikv to execute commands.
func (s *KVSnapshot) SetPriority(pri Priority) {
	s.priority = pri
}

// SetTaskID marks current task's unique ID to allow TiKV to schedule
// tasks more fairly.
func (s *KVSnapshot) SetTaskID(id uint64) {
	s.mu.Lock()
	defer s.mu.Unlock()
	s.mu.taskID = id
}

<<<<<<< HEAD
// SetRuntimeStats sets the stats to collect runtime statistics.
// Set it to nil to clear stored stats.
func (s *KVSnapshot) SetRuntimeStats(stats *SnapshotRuntimeStats) {
	s.mu.Lock()
	defer s.mu.Unlock()
	s.mu.stats = stats
=======
// SetIsStatenessReadOnly indicates whether the transaction is staleness read only transaction
func (s *KVSnapshot) SetIsStatenessReadOnly(b bool) {
	s.mu.Lock()
	defer s.mu.Unlock()
	s.mu.isStaleness = b
}

// SetMatchStoreLabels sets up labels to filter target stores.
func (s *KVSnapshot) SetMatchStoreLabels(labels []*metapb.StoreLabel) {
	s.mu.Lock()
	defer s.mu.Unlock()
	s.mu.matchStoreLabels = labels
>>>>>>> d54e8841
}

// SnapCacheHitCount gets the snapshot cache hit count. Only for test.
func (s *KVSnapshot) SnapCacheHitCount() int {
	return int(atomic.LoadInt64(&s.mu.hitCnt))
}

// SnapCacheSize gets the snapshot cache size. Only for test.
func (s *KVSnapshot) SnapCacheSize() int {
	s.mu.RLock()
	defer s.mu.RLock()
	return len(s.mu.cached)
}

func extractLockFromKeyErr(keyErr *pb.KeyError) (*Lock, error) {
	if locked := keyErr.GetLocked(); locked != nil {
		return NewLock(locked), nil
	}
	return nil, extractKeyErr(keyErr)
}

func extractKeyErr(keyErr *pb.KeyError) error {
	if val, err := util.MockRetryableErrorResp.Eval(); err == nil {
		if val.(bool) {
			keyErr.Conflict = nil
			keyErr.Retryable = "mock retryable error"
		}
	}

	if keyErr.Conflict != nil {
		return &tikverr.ErrWriteConflict{WriteConflict: keyErr.GetConflict()}
	}

	if keyErr.Retryable != "" {
		return &tikverr.ErrRetryable{Retryable: keyErr.Retryable}
	}

	if keyErr.Abort != "" {
		err := errors.Errorf("tikv aborts txn: %s", keyErr.GetAbort())
		logutil.BgLogger().Warn("2PC failed", zap.Error(err))
		return errors.Trace(err)
	}
	if keyErr.CommitTsTooLarge != nil {
		err := errors.Errorf("commit TS %v is too large", keyErr.CommitTsTooLarge.CommitTs)
		logutil.BgLogger().Warn("2PC failed", zap.Error(err))
		return errors.Trace(err)
	}
	if keyErr.TxnNotFound != nil {
		err := errors.Errorf("txn %d not found", keyErr.TxnNotFound.StartTs)
		return errors.Trace(err)
	}
	return errors.Errorf("unexpected KeyError: %s", keyErr.String())
}

func (s *KVSnapshot) recordBackoffInfo(bo *Backoffer) {
	s.mu.RLock()
	if s.mu.stats == nil || bo.totalSleep == 0 {
		s.mu.RUnlock()
		return
	}
	s.mu.RUnlock()
	s.mu.Lock()
	defer s.mu.Unlock()
	if s.mu.stats == nil {
		return
	}
	if s.mu.stats.backoffSleepMS == nil {
		s.mu.stats.backoffSleepMS = bo.backoffSleepMS
		s.mu.stats.backoffTimes = bo.backoffTimes
		return
	}
	for k, v := range bo.backoffSleepMS {
		s.mu.stats.backoffSleepMS[k] += v
	}
	for k, v := range bo.backoffTimes {
		s.mu.stats.backoffTimes[k] += v
	}
}

func (s *KVSnapshot) mergeRegionRequestStats(stats map[tikvrpc.CmdType]*RPCRuntimeStats) {
	s.mu.Lock()
	defer s.mu.Unlock()
	if s.mu.stats == nil {
		return
	}
	if s.mu.stats.rpcStats.Stats == nil {
		s.mu.stats.rpcStats.Stats = stats
		return
	}
	for k, v := range stats {
		stat, ok := s.mu.stats.rpcStats.Stats[k]
		if !ok {
			s.mu.stats.rpcStats.Stats[k] = v
			continue
		}
		stat.Count += v.Count
		stat.Consume += v.Consume
	}
}

// SnapshotRuntimeStats records the runtime stats of snapshot.
type SnapshotRuntimeStats struct {
	rpcStats       RegionRequestRuntimeStats
	backoffSleepMS map[BackoffType]int
	backoffTimes   map[BackoffType]int
	scanDetail     *util.ScanDetail
	timeDetail     *util.TimeDetail
}

// Clone implements the RuntimeStats interface.
func (rs *SnapshotRuntimeStats) Clone() *SnapshotRuntimeStats {
	newRs := SnapshotRuntimeStats{rpcStats: NewRegionRequestRuntimeStats()}
	if rs.rpcStats.Stats != nil {
		for k, v := range rs.rpcStats.Stats {
			newRs.rpcStats.Stats[k] = v
		}
	}
	if len(rs.backoffSleepMS) > 0 {
		newRs.backoffSleepMS = make(map[BackoffType]int)
		newRs.backoffTimes = make(map[BackoffType]int)
		for k, v := range rs.backoffSleepMS {
			newRs.backoffSleepMS[k] += v
		}
		for k, v := range rs.backoffTimes {
			newRs.backoffTimes[k] += v
		}
	}
	return &newRs
}

// Merge implements the RuntimeStats interface.
func (rs *SnapshotRuntimeStats) Merge(other *SnapshotRuntimeStats) {
	if other.rpcStats.Stats != nil {
		if rs.rpcStats.Stats == nil {
			rs.rpcStats.Stats = make(map[tikvrpc.CmdType]*RPCRuntimeStats, len(other.rpcStats.Stats))
		}
		rs.rpcStats.Merge(other.rpcStats)
	}
	if len(other.backoffSleepMS) > 0 {
		if rs.backoffSleepMS == nil {
			rs.backoffSleepMS = make(map[BackoffType]int)
		}
		if rs.backoffTimes == nil {
			rs.backoffTimes = make(map[BackoffType]int)
		}
		for k, v := range other.backoffSleepMS {
			rs.backoffSleepMS[k] += v
		}
		for k, v := range other.backoffTimes {
			rs.backoffTimes[k] += v
		}
	}
}

// String implements fmt.Stringer interface.
func (rs *SnapshotRuntimeStats) String() string {
	var buf bytes.Buffer
	buf.WriteString(rs.rpcStats.String())
	for k, v := range rs.backoffTimes {
		if buf.Len() > 0 {
			buf.WriteByte(',')
		}
		ms := rs.backoffSleepMS[k]
		d := time.Duration(ms) * time.Millisecond
		buf.WriteString(fmt.Sprintf("%s_backoff:{num:%d, total_time:%s}", k.String(), v, util.FormatDuration(d)))
	}
	timeDetail := rs.timeDetail.String()
	if timeDetail != "" {
		buf.WriteString(", ")
		buf.WriteString(timeDetail)
	}
	scanDetail := rs.scanDetail.String()
	if scanDetail != "" {
		buf.WriteString(", ")
		buf.WriteString(scanDetail)
	}
	return buf.String()
}<|MERGE_RESOLUTION|>--- conflicted
+++ resolved
@@ -561,49 +561,6 @@
 	return scanner, errors.Trace(err)
 }
 
-// SetOption sets an option with a value, when val is nil, uses the default
-// value of this option. Only ReplicaRead is supported for snapshot
-func (s *KVSnapshot) SetOption(opt int, val interface{}) {
-	switch opt {
-<<<<<<< HEAD
-	case kv.ReplicaRead:
-		s.mu.Lock()
-		s.mu.replicaRead = val.(kv.ReplicaReadType)
-		s.mu.Unlock()
-	case kv.SampleStep:
-		s.sampleStep = val.(uint32)
-	case kv.IsStalenessReadOnly:
-		s.mu.Lock()
-		s.mu.isStaleness = val.(bool)
-		s.mu.Unlock()
-	case kv.MatchStoreLabels:
-		s.mu.Lock()
-		s.mu.matchStoreLabels = val.([]*metapb.StoreLabel)
-=======
-	case kv.CollectRuntimeStats:
-		s.mu.Lock()
-		s.mu.stats = val.(*SnapshotRuntimeStats)
->>>>>>> d54e8841
-		s.mu.Unlock()
-	}
-}
-
-// DelOption deletes an option.
-func (s *KVSnapshot) DelOption(opt int) {
-	switch opt {
-<<<<<<< HEAD
-	case kv.ReplicaRead:
-		s.mu.Lock()
-		s.mu.replicaRead = kv.ReplicaReadLeader
-=======
-	case kv.CollectRuntimeStats:
-		s.mu.Lock()
-		s.mu.stats = nil
->>>>>>> d54e8841
-		s.mu.Unlock()
-	}
-}
-
 // SetNotFillCache indicates whether tikv should skip filling cache when
 // loading data.
 func (s *KVSnapshot) SetNotFillCache(b bool) {
@@ -645,14 +602,14 @@
 	s.mu.taskID = id
 }
 
-<<<<<<< HEAD
 // SetRuntimeStats sets the stats to collect runtime statistics.
 // Set it to nil to clear stored stats.
 func (s *KVSnapshot) SetRuntimeStats(stats *SnapshotRuntimeStats) {
 	s.mu.Lock()
 	defer s.mu.Unlock()
 	s.mu.stats = stats
-=======
+}
+
 // SetIsStatenessReadOnly indicates whether the transaction is staleness read only transaction
 func (s *KVSnapshot) SetIsStatenessReadOnly(b bool) {
 	s.mu.Lock()
@@ -665,7 +622,6 @@
 	s.mu.Lock()
 	defer s.mu.Unlock()
 	s.mu.matchStoreLabels = labels
->>>>>>> d54e8841
 }
 
 // SnapCacheHitCount gets the snapshot cache hit count. Only for test.
