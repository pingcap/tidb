// Copyright 2015 PingCAP, Inc.
//
// Licensed under the Apache License, Version 2.0 (the "License");
// you may not use this file except in compliance with the License.
// You may obtain a copy of the License at
//
//     http://www.apache.org/licenses/LICENSE-2.0
//
// Unless required by applicable law or agreed to in writing, software
// distributed under the License is distributed on an "AS IS" BASIS,
// See the License for the specific language governing permissions and
// limitations under the License.

package tikv

import (
	"bytes"
	"context"
	"fmt"
	"math"
	"sync"
	"sync/atomic"
	"time"
	"unsafe"

	"github.com/opentracing/opentracing-go"
	"github.com/pingcap/errors"
	"github.com/pingcap/failpoint"
	"github.com/pingcap/kvproto/pkg/kvrpcpb"
	pb "github.com/pingcap/kvproto/pkg/kvrpcpb"
	"github.com/pingcap/kvproto/pkg/metapb"
	tikverr "github.com/pingcap/tidb/store/tikv/error"
	"github.com/pingcap/tidb/store/tikv/kv"
	"github.com/pingcap/tidb/store/tikv/logutil"
	"github.com/pingcap/tidb/store/tikv/metrics"
	"github.com/pingcap/tidb/store/tikv/tikvrpc"
	"github.com/pingcap/tidb/store/tikv/unionstore"
	"github.com/pingcap/tidb/store/tikv/util"
	"go.uber.org/zap"
)

const (
	scanBatchSize = 256
	batchGetSize  = 5120
	maxTimestamp  = math.MaxUint64
)

// Priority is the priority for tikv to execute a command.
type Priority kvrpcpb.CommandPri

// Priority value for transaction priority.
const (
	PriorityNormal = Priority(kvrpcpb.CommandPri_Normal)
	PriorityLow    = Priority(kvrpcpb.CommandPri_Low)
	PriorityHigh   = Priority(kvrpcpb.CommandPri_High)
)

// ToPB converts priority to wire type.
func (p Priority) ToPB() kvrpcpb.CommandPri {
	return kvrpcpb.CommandPri(p)
}

// IsoLevel is the transaction's isolation level.
type IsoLevel kvrpcpb.IsolationLevel

const (
	// SI stands for 'snapshot isolation'.
	SI IsoLevel = IsoLevel(kvrpcpb.IsolationLevel_SI)
	// RC stands for 'read committed'.
	RC IsoLevel = IsoLevel(kvrpcpb.IsolationLevel_RC)
)

// ToPB converts isolation level to wire type.
func (l IsoLevel) ToPB() kvrpcpb.IsolationLevel {
	return kvrpcpb.IsolationLevel(l)
}

// KVSnapshot implements the tidbkv.Snapshot interface.
type KVSnapshot struct {
	store           *KVStore
	version         uint64
	isolationLevel  IsoLevel
	priority        Priority
	notFillCache    bool
	keyOnly         bool
	vars            *kv.Variables
	replicaReadSeed uint32
	resolvedLocks   *util.TSSet

	// Cache the result of BatchGet.
	// The invariance is that calling BatchGet multiple times using the same start ts,
	// the result should not change.
	// NOTE: This representation here is different from the BatchGet API.
	// cached use len(value)=0 to represent a key-value entry doesn't exist (a reliable truth from TiKV).
	// In the BatchGet API, it use no key-value entry to represent non-exist.
	// It's OK as long as there are no zero-byte values in the protocol.
	mu struct {
		sync.RWMutex
		hitCnt      int64
		cached      map[string][]byte
		cachedSize  int
		stats       *SnapshotRuntimeStats
		replicaRead kv.ReplicaReadType
		taskID      uint64
		isStaleness bool
		// MatchStoreLabels indicates the labels the store should be matched
		matchStoreLabels []*metapb.StoreLabel
	}
	sampleStep uint32
}

// newTiKVSnapshot creates a snapshot of an TiKV store.
func newTiKVSnapshot(store *KVStore, ts uint64, replicaReadSeed uint32) *KVSnapshot {
	// Sanity check for snapshot version.
	if ts >= math.MaxInt64 && ts != math.MaxUint64 {
		err := errors.Errorf("try to get snapshot with a large ts %d", ts)
		panic(err)
	}
	return &KVSnapshot{
		store:           store,
		version:         ts,
		priority:        PriorityNormal,
		vars:            kv.DefaultVars,
		replicaReadSeed: replicaReadSeed,
		resolvedLocks:   util.NewTSSet(5),
	}
}

// SetSnapshotTS resets the timestamp for reads.
func (s *KVSnapshot) SetSnapshotTS(ts uint64) {
	// Sanity check for snapshot version.
	if ts >= math.MaxInt64 && ts != math.MaxUint64 {
		err := errors.Errorf("try to get snapshot with a large ts %d", ts)
		panic(err)
	}
	// Invalidate cache if the snapshotTS change!
	s.version = ts
	s.mu.Lock()
	s.mu.cached = nil
	s.mu.Unlock()
	// And also the minCommitTS pushed information.
	s.resolvedLocks = util.NewTSSet(5)
}

// BatchGet gets all the keys' value from kv-server and returns a map contains key/value pairs.
// The map will not contain nonexistent keys.
func (s *KVSnapshot) BatchGet(ctx context.Context, keys [][]byte) (map[string][]byte, error) {
	// Check the cached value first.
	m := make(map[string][]byte)
	s.mu.RLock()
	if s.mu.cached != nil {
		tmp := make([][]byte, 0, len(keys))
		for _, key := range keys {
			if val, ok := s.mu.cached[string(key)]; ok {
				atomic.AddInt64(&s.mu.hitCnt, 1)
				if len(val) > 0 {
					m[string(key)] = val
				}
			} else {
				tmp = append(tmp, key)
			}
		}
		keys = tmp
	}
	s.mu.RUnlock()

	if len(keys) == 0 {
		return m, nil
	}

	// We want [][]byte instead of []kv.Key, use some magic to save memory.
	bytesKeys := *(*[][]byte)(unsafe.Pointer(&keys))
	ctx = context.WithValue(ctx, TxnStartKey, s.version)
	bo := NewBackofferWithVars(ctx, batchGetMaxBackoff, s.vars)

	// Create a map to collect key-values from region servers.
	var mu sync.Mutex
	err := s.batchGetKeysByRegions(bo, bytesKeys, func(k, v []byte) {
		if len(v) == 0 {
			return
		}

		mu.Lock()
		m[string(k)] = v
		mu.Unlock()
	})
	s.recordBackoffInfo(bo)
	if err != nil {
		return nil, errors.Trace(err)
	}

	err = s.store.CheckVisibility(s.version)
	if err != nil {
		return nil, errors.Trace(err)
	}

	// Update the cache.
	s.mu.Lock()
	if s.mu.cached == nil {
		s.mu.cached = make(map[string][]byte, len(m))
	}
	for _, key := range keys {
		val := m[string(key)]
		s.mu.cachedSize += len(key) + len(val)
		s.mu.cached[string(key)] = val
	}

	const cachedSizeLimit = 10 << 30
	if s.mu.cachedSize >= cachedSizeLimit {
		for k, v := range s.mu.cached {
			if _, needed := m[k]; needed {
				continue
			}
			delete(s.mu.cached, k)
			s.mu.cachedSize -= len(k) + len(v)
			if s.mu.cachedSize < cachedSizeLimit {
				break
			}
		}
	}
	s.mu.Unlock()

	return m, nil
}

type batchKeys struct {
	region RegionVerID
	keys   [][]byte
}

// appendBatchKeysBySize appends keys to b. It may split the keys to make
// sure each batch's size does not exceed the limit.
func appendBatchKeysBySize(b []batchKeys, region RegionVerID, keys [][]byte, sizeFn func([]byte) int, limit int) []batchKeys {
	var start, end int
	for start = 0; start < len(keys); start = end {
		var size int
		for end = start; end < len(keys) && size < limit; end++ {
			size += sizeFn(keys[end])
		}
		b = append(b, batchKeys{
			region: region,
			keys:   keys[start:end],
		})
	}
	return b
}

func (s *KVSnapshot) batchGetKeysByRegions(bo *Backoffer, keys [][]byte, collectF func(k, v []byte)) error {
	defer func(start time.Time) {
		metrics.TxnCmdHistogramWithBatchGet.Observe(time.Since(start).Seconds())
	}(time.Now())
	groups, _, err := s.store.regionCache.GroupKeysByRegion(bo, keys, nil)
	if err != nil {
		return errors.Trace(err)
	}

	metrics.TxnRegionsNumHistogramWithSnapshot.Observe(float64(len(groups)))

	var batches []batchKeys
	for id, g := range groups {
		batches = appendBatchKeysBySize(batches, id, g, func([]byte) int { return 1 }, batchGetSize)
	}

	if len(batches) == 0 {
		return nil
	}
	if len(batches) == 1 {
		return errors.Trace(s.batchGetSingleRegion(bo, batches[0], collectF))
	}
	ch := make(chan error)
	for _, batch1 := range batches {
		batch := batch1
		go func() {
			backoffer, cancel := bo.Fork()
			defer cancel()
			ch <- s.batchGetSingleRegion(backoffer, batch, collectF)
		}()
	}
	for i := 0; i < len(batches); i++ {
		if e := <-ch; e != nil {
			logutil.BgLogger().Debug("snapshot batchGet failed",
				zap.Error(e),
				zap.Uint64("txnStartTS", s.version))
			err = e
		}
	}
	return errors.Trace(err)
}

func (s *KVSnapshot) batchGetSingleRegion(bo *Backoffer, batch batchKeys, collectF func(k, v []byte)) error {
	cli := NewClientHelper(s.store, s.resolvedLocks)
	s.mu.RLock()
	if s.mu.stats != nil {
		cli.Stats = make(map[tikvrpc.CmdType]*RPCRuntimeStats)
		defer func() {
			s.mergeRegionRequestStats(cli.Stats)
		}()
	}
	s.mu.RUnlock()

	pending := batch.keys
	for {
		isStaleness := false
		var matchStoreLabels []*metapb.StoreLabel
		s.mu.RLock()
		req := tikvrpc.NewReplicaReadRequest(tikvrpc.CmdBatchGet, &pb.BatchGetRequest{
			Keys:    pending,
			Version: s.version,
		}, s.mu.replicaRead, &s.replicaReadSeed, pb.Context{
			Priority:     s.priority.ToPB(),
			NotFillCache: s.notFillCache,
			TaskId:       s.mu.taskID,
		})
		isStaleness = s.mu.isStaleness
		matchStoreLabels = s.mu.matchStoreLabels
		s.mu.RUnlock()
		var ops []StoreSelectorOption
		if isStaleness {
			req.EnableStaleRead()
		}
		if len(matchStoreLabels) > 0 {
			ops = append(ops, WithMatchLabels(matchStoreLabels))
		}
		resp, _, _, err := cli.SendReqCtx(bo, req, batch.region, ReadTimeoutMedium, tikvrpc.TiKV, "", ops...)

		if err != nil {
			return errors.Trace(err)
		}
		regionErr, err := resp.GetRegionError()
		if err != nil {
			return errors.Trace(err)
		}
		if regionErr != nil {
			err = bo.Backoff(BoRegionMiss, errors.New(regionErr.String()))
			if err != nil {
				return errors.Trace(err)
			}
			err = s.batchGetKeysByRegions(bo, pending, collectF)
			return errors.Trace(err)
		}
		if resp.Resp == nil {
			return errors.Trace(tikverr.ErrBodyMissing)
		}
		batchGetResp := resp.Resp.(*pb.BatchGetResponse)
		var (
			lockedKeys [][]byte
			locks      []*Lock
		)
		if keyErr := batchGetResp.GetError(); keyErr != nil {
			// If a response-level error happens, skip reading pairs.
			lock, err := extractLockFromKeyErr(keyErr)
			if err != nil {
				return errors.Trace(err)
			}
			lockedKeys = append(lockedKeys, lock.Key)
			locks = append(locks, lock)
		} else {
			for _, pair := range batchGetResp.Pairs {
				keyErr := pair.GetError()
				if keyErr == nil {
					collectF(pair.GetKey(), pair.GetValue())
					continue
				}
				lock, err := extractLockFromKeyErr(keyErr)
				if err != nil {
					return errors.Trace(err)
				}
				lockedKeys = append(lockedKeys, lock.Key)
				locks = append(locks, lock)
			}
		}
		if batchGetResp.ExecDetailsV2 != nil {
			s.mergeExecDetail(batchGetResp.ExecDetailsV2)
		}
		if len(lockedKeys) > 0 {
			msBeforeExpired, err := cli.ResolveLocks(bo, s.version, locks)
			if err != nil {
				return errors.Trace(err)
			}
			if msBeforeExpired > 0 {
				err = bo.BackoffWithMaxSleep(BoTxnLockFast, int(msBeforeExpired), errors.Errorf("batchGet lockedKeys: %d", len(lockedKeys)))
				if err != nil {
					return errors.Trace(err)
				}
			}
			// Only reduce pending keys when there is no response-level error. Otherwise,
			// lockedKeys may be incomplete.
			if batchGetResp.GetError() == nil {
				pending = lockedKeys
			}
			continue
		}
		return nil
	}
}

// Get gets the value for key k from snapshot.
func (s *KVSnapshot) Get(ctx context.Context, k []byte) ([]byte, error) {

	defer func(start time.Time) {
		metrics.TxnCmdHistogramWithGet.Observe(time.Since(start).Seconds())
	}(time.Now())

	ctx = context.WithValue(ctx, TxnStartKey, s.version)
	bo := NewBackofferWithVars(ctx, getMaxBackoff, s.vars)
	val, err := s.get(ctx, bo, k)
	s.recordBackoffInfo(bo)
	if err != nil {
		return nil, errors.Trace(err)
	}
	err = s.store.CheckVisibility(s.version)
	if err != nil {
		return nil, errors.Trace(err)
	}

	if len(val) == 0 {
		return nil, tikverr.ErrNotExist
	}
	return val, nil
}

func (s *KVSnapshot) get(ctx context.Context, bo *Backoffer, k []byte) ([]byte, error) {
	// Check the cached values first.
	s.mu.RLock()
	if s.mu.cached != nil {
		if value, ok := s.mu.cached[string(k)]; ok {
			atomic.AddInt64(&s.mu.hitCnt, 1)
			s.mu.RUnlock()
			return value, nil
		}
	}
	s.mu.RUnlock()
	if span := opentracing.SpanFromContext(ctx); span != nil && span.Tracer() != nil {
		span1 := span.Tracer().StartSpan("tikvSnapshot.get", opentracing.ChildOf(span.Context()))
		defer span1.Finish()
		opentracing.ContextWithSpan(ctx, span1)
	}
	failpoint.Inject("snapshot-get-cache-fail", func(_ failpoint.Value) {
		if bo.ctx.Value("TestSnapshotCache") != nil {
			panic("cache miss")
		}
	})

	cli := NewClientHelper(s.store, s.resolvedLocks)

	isStaleness := false
	var matchStoreLabels []*metapb.StoreLabel
	s.mu.RLock()
	if s.mu.stats != nil {
		cli.Stats = make(map[tikvrpc.CmdType]*RPCRuntimeStats)
		defer func() {
			s.mergeRegionRequestStats(cli.Stats)
		}()
	}
	req := tikvrpc.NewReplicaReadRequest(tikvrpc.CmdGet,
		&pb.GetRequest{
			Key:     k,
			Version: s.version,
		}, s.mu.replicaRead, &s.replicaReadSeed, pb.Context{
			Priority:     s.priority.ToPB(),
			NotFillCache: s.notFillCache,
			TaskId:       s.mu.taskID,
		})
	isStaleness = s.mu.isStaleness
	matchStoreLabels = s.mu.matchStoreLabels
	s.mu.RUnlock()
	var ops []StoreSelectorOption
	if isStaleness {
		req.EnableStaleRead()
	}
	if len(matchStoreLabels) > 0 {
		ops = append(ops, WithMatchLabels(matchStoreLabels))
	}

	var firstLock *Lock
	for {
		failpoint.Inject("beforeSendPointGet", nil)
		loc, err := s.store.regionCache.LocateKey(bo, k)
		if err != nil {
			return nil, errors.Trace(err)
		}
		resp, _, _, err := cli.SendReqCtx(bo, req, loc.Region, ReadTimeoutShort, tikvrpc.TiKV, "", ops...)
		if err != nil {
			return nil, errors.Trace(err)
		}
		regionErr, err := resp.GetRegionError()
		if err != nil {
			return nil, errors.Trace(err)
		}
		if regionErr != nil {
			err = bo.Backoff(BoRegionMiss, errors.New(regionErr.String()))
			if err != nil {
				return nil, errors.Trace(err)
			}
			continue
		}
		if resp.Resp == nil {
			return nil, errors.Trace(tikverr.ErrBodyMissing)
		}
		cmdGetResp := resp.Resp.(*pb.GetResponse)
		if cmdGetResp.ExecDetailsV2 != nil {
			s.mergeExecDetail(cmdGetResp.ExecDetailsV2)
		}
		val := cmdGetResp.GetValue()
		if keyErr := cmdGetResp.GetError(); keyErr != nil {
			lock, err := extractLockFromKeyErr(keyErr)
			if err != nil {
				return nil, errors.Trace(err)
			}
			if firstLock == nil {
				firstLock = lock
			} else if s.version == maxTimestamp && firstLock.TxnID != lock.TxnID {
				// If it is an autocommit point get, it needs to be blocked only
				// by the first lock it meets. During retries, if the encountered
				// lock is different from the first one, we can omit it.
				cli.resolvedLocks.Put(lock.TxnID)
				continue
			}

			msBeforeExpired, err := cli.ResolveLocks(bo, s.version, []*Lock{lock})
			if err != nil {
				return nil, errors.Trace(err)
			}
			if msBeforeExpired > 0 {
				err = bo.BackoffWithMaxSleep(BoTxnLockFast, int(msBeforeExpired), errors.New(keyErr.String()))
				if err != nil {
					return nil, errors.Trace(err)
				}
			}
			continue
		}
		return val, nil
	}
}

func (s *KVSnapshot) mergeExecDetail(detail *pb.ExecDetailsV2) {
	s.mu.Lock()
	defer s.mu.Unlock()
	if detail == nil || s.mu.stats == nil {
		return
	}
	if s.mu.stats.scanDetail == nil {
		s.mu.stats.scanDetail = &util.ScanDetail{}
	}
	if s.mu.stats.timeDetail == nil {
		s.mu.stats.timeDetail = &util.TimeDetail{}
	}
	s.mu.stats.scanDetail.MergeFromScanDetailV2(detail.ScanDetailV2)
	s.mu.stats.timeDetail.MergeFromTimeDetail(detail.TimeDetail)
}

// Iter return a list of key-value pair after `k`.
func (s *KVSnapshot) Iter(k []byte, upperBound []byte) (unionstore.Iterator, error) {
	scanner, err := newScanner(s, k, upperBound, scanBatchSize, false)
	return scanner, errors.Trace(err)
}

// IterReverse creates a reversed Iterator positioned on the first entry which key is less than k.
func (s *KVSnapshot) IterReverse(k []byte) (unionstore.Iterator, error) {
	scanner, err := newScanner(s, nil, k, scanBatchSize, true)
	return scanner, errors.Trace(err)
}

// SetOption sets an option with a value, when val is nil, uses the default
// value of this option. Only ReplicaRead is supported for snapshot
func (s *KVSnapshot) SetOption(opt int, val interface{}) {
	switch opt {
	case kv.CollectRuntimeStats:
		s.mu.Lock()
		s.mu.stats = val.(*SnapshotRuntimeStats)
		s.mu.Unlock()
	case kv.SampleStep:
		s.sampleStep = val.(uint32)
<<<<<<< HEAD
	case kv.IsStalenessReadOnly:
		s.mu.Lock()
		s.mu.isStaleness = val.(bool)
=======
	case kv.MatchStoreLabels:
		s.mu.Lock()
		s.mu.matchStoreLabels = val.([]*metapb.StoreLabel)
>>>>>>> 6228e224
		s.mu.Unlock()
	}
}

// DelOption deletes an option.
func (s *KVSnapshot) DelOption(opt int) {
	switch opt {
	case kv.CollectRuntimeStats:
		s.mu.Lock()
		s.mu.stats = nil
		s.mu.Unlock()
	}
}

// SetNotFillCache indicates whether tikv should skip filling cache when
// loading data.
func (s *KVSnapshot) SetNotFillCache(b bool) {
	s.notFillCache = b
}

// SetKeyOnly indicates if tikv can return only keys.
func (s *KVSnapshot) SetKeyOnly(b bool) {
	s.keyOnly = b
}

// SetReplicaRead sets up the replica read type.
func (s *KVSnapshot) SetReplicaRead(readType kv.ReplicaReadType) {
	s.mu.Lock()
	defer s.mu.Unlock()
	s.mu.replicaRead = readType
}

// SetIsolationLevel sets the isolation level used to scan data from tikv.
func (s *KVSnapshot) SetIsolationLevel(level IsoLevel) {
	s.isolationLevel = level
}

// SetPriority sets the priority for tikv to execute commands.
func (s *KVSnapshot) SetPriority(pri Priority) {
	s.priority = pri
}

// SetTaskID marks current task's unique ID to allow TiKV to schedule
// tasks more fairly.
func (s *KVSnapshot) SetTaskID(id uint64) {
	s.mu.Lock()
	defer s.mu.Unlock()
	s.mu.taskID = id
}

<<<<<<< HEAD
// SetMatchStoreLabels sets up labels to filter target stores.
func (s *KVSnapshot) SetMatchStoreLabels(labels []*metapb.StoreLabel) {
	s.mu.Lock()
	defer s.mu.Unlock()
	s.mu.matchStoreLabels = labels
=======
// SetIsStatenessReadOnly indicates whether the transaction is staleness read only transaction
func (s *KVSnapshot) SetIsStatenessReadOnly(b bool) {
	s.mu.Lock()
	defer s.mu.Unlock()
	s.mu.isStaleness = b
>>>>>>> 6228e224
}

// SnapCacheHitCount gets the snapshot cache hit count. Only for test.
func (s *KVSnapshot) SnapCacheHitCount() int {
	return int(atomic.LoadInt64(&s.mu.hitCnt))
}

// SnapCacheSize gets the snapshot cache size. Only for test.
func (s *KVSnapshot) SnapCacheSize() int {
	s.mu.RLock()
	defer s.mu.RLock()
	return len(s.mu.cached)
}

func extractLockFromKeyErr(keyErr *pb.KeyError) (*Lock, error) {
	if locked := keyErr.GetLocked(); locked != nil {
		return NewLock(locked), nil
	}
	return nil, extractKeyErr(keyErr)
}

func extractKeyErr(keyErr *pb.KeyError) error {
	if val, err := util.MockRetryableErrorResp.Eval(); err == nil {
		if val.(bool) {
			keyErr.Conflict = nil
			keyErr.Retryable = "mock retryable error"
		}
	}

	if keyErr.Conflict != nil {
		return &tikverr.ErrWriteConflict{WriteConflict: keyErr.GetConflict()}
	}

	if keyErr.Retryable != "" {
		return &tikverr.ErrRetryable{Retryable: keyErr.Retryable}
	}

	if keyErr.Abort != "" {
		err := errors.Errorf("tikv aborts txn: %s", keyErr.GetAbort())
		logutil.BgLogger().Warn("2PC failed", zap.Error(err))
		return errors.Trace(err)
	}
	if keyErr.CommitTsTooLarge != nil {
		err := errors.Errorf("commit TS %v is too large", keyErr.CommitTsTooLarge.CommitTs)
		logutil.BgLogger().Warn("2PC failed", zap.Error(err))
		return errors.Trace(err)
	}
	if keyErr.TxnNotFound != nil {
		err := errors.Errorf("txn %d not found", keyErr.TxnNotFound.StartTs)
		return errors.Trace(err)
	}
	return errors.Errorf("unexpected KeyError: %s", keyErr.String())
}

func (s *KVSnapshot) recordBackoffInfo(bo *Backoffer) {
	s.mu.RLock()
	if s.mu.stats == nil || bo.totalSleep == 0 {
		s.mu.RUnlock()
		return
	}
	s.mu.RUnlock()
	s.mu.Lock()
	defer s.mu.Unlock()
	if s.mu.stats == nil {
		return
	}
	if s.mu.stats.backoffSleepMS == nil {
		s.mu.stats.backoffSleepMS = bo.backoffSleepMS
		s.mu.stats.backoffTimes = bo.backoffTimes
		return
	}
	for k, v := range bo.backoffSleepMS {
		s.mu.stats.backoffSleepMS[k] += v
	}
	for k, v := range bo.backoffTimes {
		s.mu.stats.backoffTimes[k] += v
	}
}

func (s *KVSnapshot) mergeRegionRequestStats(stats map[tikvrpc.CmdType]*RPCRuntimeStats) {
	s.mu.Lock()
	defer s.mu.Unlock()
	if s.mu.stats == nil {
		return
	}
	if s.mu.stats.rpcStats.Stats == nil {
		s.mu.stats.rpcStats.Stats = stats
		return
	}
	for k, v := range stats {
		stat, ok := s.mu.stats.rpcStats.Stats[k]
		if !ok {
			s.mu.stats.rpcStats.Stats[k] = v
			continue
		}
		stat.Count += v.Count
		stat.Consume += v.Consume
	}
}

// SnapshotRuntimeStats records the runtime stats of snapshot.
type SnapshotRuntimeStats struct {
	rpcStats       RegionRequestRuntimeStats
	backoffSleepMS map[BackoffType]int
	backoffTimes   map[BackoffType]int
	scanDetail     *util.ScanDetail
	timeDetail     *util.TimeDetail
}

// Clone implements the RuntimeStats interface.
func (rs *SnapshotRuntimeStats) Clone() *SnapshotRuntimeStats {
	newRs := SnapshotRuntimeStats{rpcStats: NewRegionRequestRuntimeStats()}
	if rs.rpcStats.Stats != nil {
		for k, v := range rs.rpcStats.Stats {
			newRs.rpcStats.Stats[k] = v
		}
	}
	if len(rs.backoffSleepMS) > 0 {
		newRs.backoffSleepMS = make(map[BackoffType]int)
		newRs.backoffTimes = make(map[BackoffType]int)
		for k, v := range rs.backoffSleepMS {
			newRs.backoffSleepMS[k] += v
		}
		for k, v := range rs.backoffTimes {
			newRs.backoffTimes[k] += v
		}
	}
	return &newRs
}

// Merge implements the RuntimeStats interface.
func (rs *SnapshotRuntimeStats) Merge(other *SnapshotRuntimeStats) {
	if other.rpcStats.Stats != nil {
		if rs.rpcStats.Stats == nil {
			rs.rpcStats.Stats = make(map[tikvrpc.CmdType]*RPCRuntimeStats, len(other.rpcStats.Stats))
		}
		rs.rpcStats.Merge(other.rpcStats)
	}
	if len(other.backoffSleepMS) > 0 {
		if rs.backoffSleepMS == nil {
			rs.backoffSleepMS = make(map[BackoffType]int)
		}
		if rs.backoffTimes == nil {
			rs.backoffTimes = make(map[BackoffType]int)
		}
		for k, v := range other.backoffSleepMS {
			rs.backoffSleepMS[k] += v
		}
		for k, v := range other.backoffTimes {
			rs.backoffTimes[k] += v
		}
	}
}

// String implements fmt.Stringer interface.
func (rs *SnapshotRuntimeStats) String() string {
	var buf bytes.Buffer
	buf.WriteString(rs.rpcStats.String())
	for k, v := range rs.backoffTimes {
		if buf.Len() > 0 {
			buf.WriteByte(',')
		}
		ms := rs.backoffSleepMS[k]
		d := time.Duration(ms) * time.Millisecond
		buf.WriteString(fmt.Sprintf("%s_backoff:{num:%d, total_time:%s}", k.String(), v, util.FormatDuration(d)))
	}
	timeDetail := rs.timeDetail.String()
	if timeDetail != "" {
		buf.WriteString(", ")
		buf.WriteString(timeDetail)
	}
	scanDetail := rs.scanDetail.String()
	if scanDetail != "" {
		buf.WriteString(", ")
		buf.WriteString(scanDetail)
	}
	return buf.String()
}<|MERGE_RESOLUTION|>--- conflicted
+++ resolved
@@ -571,16 +571,6 @@
 		s.mu.Unlock()
 	case kv.SampleStep:
 		s.sampleStep = val.(uint32)
-<<<<<<< HEAD
-	case kv.IsStalenessReadOnly:
-		s.mu.Lock()
-		s.mu.isStaleness = val.(bool)
-=======
-	case kv.MatchStoreLabels:
-		s.mu.Lock()
-		s.mu.matchStoreLabels = val.([]*metapb.StoreLabel)
->>>>>>> 6228e224
-		s.mu.Unlock()
 	}
 }
 
@@ -630,19 +620,18 @@
 	s.mu.taskID = id
 }
 
-<<<<<<< HEAD
+// SetIsStatenessReadOnly indicates whether the transaction is staleness read only transaction
+func (s *KVSnapshot) SetIsStatenessReadOnly(b bool) {
+	s.mu.Lock()
+	defer s.mu.Unlock()
+	s.mu.isStaleness = b
+}
+
 // SetMatchStoreLabels sets up labels to filter target stores.
 func (s *KVSnapshot) SetMatchStoreLabels(labels []*metapb.StoreLabel) {
 	s.mu.Lock()
 	defer s.mu.Unlock()
 	s.mu.matchStoreLabels = labels
-=======
-// SetIsStatenessReadOnly indicates whether the transaction is staleness read only transaction
-func (s *KVSnapshot) SetIsStatenessReadOnly(b bool) {
-	s.mu.Lock()
-	defer s.mu.Unlock()
-	s.mu.isStaleness = b
->>>>>>> 6228e224
 }
 
 // SnapCacheHitCount gets the snapshot cache hit count. Only for test.
