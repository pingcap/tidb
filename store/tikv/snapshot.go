--- conflicted
+++ resolved
@@ -234,11 +234,7 @@
 			locks = append(locks, lock)
 		}
 		if len(lockedKeys) > 0 {
-<<<<<<< HEAD
-			msBeforeExpired, _, err := s.store.lockResolver.ResolveLocks(bo, locks)
-=======
-			msBeforeExpired, err := s.store.lockResolver.ResolveLocks(bo, s.version.Ver, locks)
->>>>>>> eda76560
+			msBeforeExpired, _, err := s.store.lockResolver.ResolveLocks(bo, s.version.Ver, locks)
 			if err != nil {
 				return errors.Trace(err)
 			}
@@ -316,11 +312,7 @@
 			if err != nil {
 				return nil, errors.Trace(err)
 			}
-<<<<<<< HEAD
-			msBeforeExpired, _, err := s.store.lockResolver.ResolveLocks(bo, []*Lock{lock})
-=======
-			msBeforeExpired, err := s.store.lockResolver.ResolveLocks(bo, s.version.Ver, []*Lock{lock})
->>>>>>> eda76560
+			msBeforeExpired, _, err := s.store.lockResolver.ResolveLocks(bo, s.version.Ver, []*Lock{lock})
 			if err != nil {
 				return nil, errors.Trace(err)
 			}
