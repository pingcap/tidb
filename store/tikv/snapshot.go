// Copyright 2015 PingCAP, Inc.
//
// Licensed under the Apache License, Version 2.0 (the "License");
// you may not use this file except in compliance with the License.
// You may obtain a copy of the License at
//
//     http://www.apache.org/licenses/LICENSE-2.0
//
// Unless required by applicable law or agreed to in writing, software
// distributed under the License is distributed on an "AS IS" BASIS,
// See the License for the specific language governing permissions and
// limitations under the License.

package tikv

import (
	"bytes"
	"context"
	"encoding/json"
	"fmt"
	"math"
	"strings"
	"sync"
	"sync/atomic"
	"time"
	"unsafe"

	"github.com/opentracing/opentracing-go"
	"github.com/pingcap/errors"
	"github.com/pingcap/failpoint"
	pb "github.com/pingcap/kvproto/pkg/kvrpcpb"
	"github.com/pingcap/kvproto/pkg/metapb"
	tidbkv "github.com/pingcap/tidb/kv"
	"github.com/pingcap/tidb/store/tikv/kv"
	"github.com/pingcap/tidb/store/tikv/logutil"
	"github.com/pingcap/tidb/store/tikv/metrics"
	"github.com/pingcap/tidb/store/tikv/oracle"
	"github.com/pingcap/tidb/store/tikv/tikvrpc"
	"github.com/pingcap/tidb/store/tikv/util"
	"github.com/pingcap/tidb/tablecodec"
	"github.com/pingcap/tidb/util/execdetails"
	"go.uber.org/zap"
)

const (
	scanBatchSize = 256
	batchGetSize  = 5120
	maxTimestamp  = math.MaxUint64
)

// KVSnapshot implements the tidbkv.Snapshot interface.
type KVSnapshot struct {
	store           *KVStore
	version         uint64
	isolationLevel  kv.IsoLevel
	priority        pb.CommandPri
	notFillCache    bool
	syncLog         bool
	keyOnly         bool
	vars            *tidbkv.Variables
	replicaReadSeed uint32
	resolvedLocks   *util.TSSet

	// Cache the result of BatchGet.
	// The invariance is that calling BatchGet multiple times using the same start ts,
	// the result should not change.
	// NOTE: This representation here is different from the BatchGet API.
	// cached use len(value)=0 to represent a key-value entry doesn't exist (a reliable truth from TiKV).
	// In the BatchGet API, it use no key-value entry to represent non-exist.
	// It's OK as long as there are no zero-byte values in the protocol.
	mu struct {
		sync.RWMutex
		hitCnt      int64
		cached      map[string][]byte
		cachedSize  int
		stats       *SnapshotRuntimeStats
		replicaRead kv.ReplicaReadType
		taskID      uint64
		isStaleness bool
		// MatchStoreLabels indicates the labels the store should be matched
		matchStoreLabels []*metapb.StoreLabel
	}
	sampleStep uint32
	txnScope   string
}

// newTiKVSnapshot creates a snapshot of an TiKV store.
func newTiKVSnapshot(store *KVStore, ts uint64, replicaReadSeed uint32) *KVSnapshot {
	// Sanity check for snapshot version.
	if ts >= math.MaxInt64 && ts != math.MaxUint64 {
		err := errors.Errorf("try to get snapshot with a large ts %d", ts)
		panic(err)
	}
	return &KVSnapshot{
		store:           store,
		version:         ts,
		priority:        pb.CommandPri_Normal,
		vars:            tidbkv.DefaultVars,
		replicaReadSeed: replicaReadSeed,
		resolvedLocks:   util.NewTSSet(5),
	}
}

func (s *KVSnapshot) setSnapshotTS(ts uint64) {
	// Sanity check for snapshot version.
	if ts >= math.MaxInt64 && ts != math.MaxUint64 {
		err := errors.Errorf("try to get snapshot with a large ts %d", ts)
		panic(err)
	}
	// Invalidate cache if the snapshotTS change!
	s.version = ts
	s.mu.Lock()
	s.mu.cached = nil
	s.mu.Unlock()
	// And also the minCommitTS pushed information.
	s.resolvedLocks = util.NewTSSet(5)
}

// BatchGet gets all the keys' value from kv-server and returns a map contains key/value pairs.
// The map will not contain nonexistent keys.
func (s *KVSnapshot) BatchGet(ctx context.Context, keys []tidbkv.Key) (map[string][]byte, error) {
	// Check the cached value first.
	m := make(map[string][]byte)
	s.mu.RLock()
	if s.mu.cached != nil {
		tmp := make([]tidbkv.Key, 0, len(keys))
		for _, key := range keys {
			if val, ok := s.mu.cached[string(key)]; ok {
				atomic.AddInt64(&s.mu.hitCnt, 1)
				if len(val) > 0 {
					m[string(key)] = val
				}
			} else {
				tmp = append(tmp, key)
			}
		}
		keys = tmp
	}
	s.mu.RUnlock()

	if len(keys) == 0 {
		return m, nil
	}

	// We want [][]byte instead of []tidbkv.Key, use some magic to save memory.
	bytesKeys := *(*[][]byte)(unsafe.Pointer(&keys))
	ctx = context.WithValue(ctx, TxnStartKey, s.version)
	bo := NewBackofferWithVars(ctx, batchGetMaxBackoff, s.vars)

	// Create a map to collect key-values from region servers.
	var mu sync.Mutex
	err := s.batchGetKeysByRegions(bo, bytesKeys, func(k, v []byte) {
		if len(v) == 0 {
			return
		}

		mu.Lock()
		m[string(k)] = v
		mu.Unlock()
	})
	s.recordBackoffInfo(bo)
	if err != nil {
		return nil, errors.Trace(err)
	}

	err = s.store.CheckVisibility(s.version)
	if err != nil {
		return nil, errors.Trace(err)
	}

	// Update the cache.
	s.mu.Lock()
	if s.mu.cached == nil {
		s.mu.cached = make(map[string][]byte, len(m))
	}
	for _, key := range keys {
		val := m[string(key)]
		s.mu.cachedSize += len(key) + len(val)
		s.mu.cached[string(key)] = val
	}

	const cachedSizeLimit = 10 << 30
	if s.mu.cachedSize >= cachedSizeLimit {
		for k, v := range s.mu.cached {
			if _, needed := m[k]; needed {
				continue
			}
			delete(s.mu.cached, k)
			s.mu.cachedSize -= len(k) + len(v)
			if s.mu.cachedSize < cachedSizeLimit {
				break
			}
		}
	}
	s.mu.Unlock()

	return m, nil
}

type batchKeys struct {
	region RegionVerID
	keys   [][]byte
}

// appendBatchKeysBySize appends keys to b. It may split the keys to make
// sure each batch's size does not exceed the limit.
func appendBatchKeysBySize(b []batchKeys, region RegionVerID, keys [][]byte, sizeFn func([]byte) int, limit int) []batchKeys {
	var start, end int
	for start = 0; start < len(keys); start = end {
		var size int
		for end = start; end < len(keys) && size < limit; end++ {
			size += sizeFn(keys[end])
		}
		b = append(b, batchKeys{
			region: region,
			keys:   keys[start:end],
		})
	}
	return b
}

func (s *KVSnapshot) batchGetKeysByRegions(bo *Backoffer, keys [][]byte, collectF func(k, v []byte)) error {
	defer func(start time.Time) {
		metrics.TxnCmdHistogramWithBatchGet.Observe(time.Since(start).Seconds())
	}(time.Now())
	groups, _, err := s.store.regionCache.GroupKeysByRegion(bo, keys, nil)
	if err != nil {
		return errors.Trace(err)
	}

	metrics.TxnRegionsNumHistogramWithSnapshot.Observe(float64(len(groups)))

	var batches []batchKeys
	for id, g := range groups {
		batches = appendBatchKeysBySize(batches, id, g, func([]byte) int { return 1 }, batchGetSize)
	}

	if len(batches) == 0 {
		return nil
	}
	if len(batches) == 1 {
		return errors.Trace(s.batchGetSingleRegion(bo, batches[0], collectF))
	}
	ch := make(chan error)
	for _, batch1 := range batches {
		batch := batch1
		go func() {
			backoffer, cancel := bo.Fork()
			defer cancel()
			ch <- s.batchGetSingleRegion(backoffer, batch, collectF)
		}()
	}
	for i := 0; i < len(batches); i++ {
		if e := <-ch; e != nil {
			logutil.BgLogger().Debug("snapshot batchGet failed",
				zap.Error(e),
				zap.Uint64("txnStartTS", s.version))
			err = e
		}
	}
	return errors.Trace(err)
}

func (s *KVSnapshot) batchGetSingleRegion(bo *Backoffer, batch batchKeys, collectF func(k, v []byte)) error {
	cli := NewClientHelper(s.store, s.resolvedLocks)
	s.mu.RLock()
	if s.mu.stats != nil {
		cli.Stats = make(map[tikvrpc.CmdType]*RPCRuntimeStats)
		defer func() {
			s.mergeRegionRequestStats(cli.Stats)
		}()
	}
	s.mu.RUnlock()

	pending := batch.keys
	for {
		isStaleness := false
		var matchStoreLabels []*metapb.StoreLabel
		s.mu.RLock()
		req := tikvrpc.NewReplicaReadRequest(tikvrpc.CmdBatchGet, &pb.BatchGetRequest{
			Keys:    pending,
			Version: s.version,
		}, s.mu.replicaRead, &s.replicaReadSeed, pb.Context{
			Priority:     s.priority,
			NotFillCache: s.notFillCache,
			TaskId:       s.mu.taskID,
		})
		isStaleness = s.mu.isStaleness
		matchStoreLabels = s.mu.matchStoreLabels
		s.mu.RUnlock()
		var ops []StoreSelectorOption
		if isStaleness {
			req.EnableStaleRead()
		}
		if len(matchStoreLabels) > 0 {
			ops = append(ops, WithMatchLabels(matchStoreLabels))
		}
		resp, _, _, err := cli.SendReqCtx(bo, req, batch.region, ReadTimeoutMedium, tikvrpc.TiKV, "", ops...)

		if err != nil {
			return errors.Trace(err)
		}
		regionErr, err := resp.GetRegionError()
		if err != nil {
			return errors.Trace(err)
		}
		if regionErr != nil {
			err = bo.Backoff(BoRegionMiss, errors.New(regionErr.String()))
			if err != nil {
				return errors.Trace(err)
			}
			err = s.batchGetKeysByRegions(bo, pending, collectF)
			return errors.Trace(err)
		}
		if resp.Resp == nil {
			return errors.Trace(ErrBodyMissing)
		}
		batchGetResp := resp.Resp.(*pb.BatchGetResponse)
		var (
			lockedKeys [][]byte
			locks      []*Lock
		)
		if keyErr := batchGetResp.GetError(); keyErr != nil {
			// If a response-level error happens, skip reading pairs.
			lock, err := extractLockFromKeyErr(keyErr)
			if err != nil {
				return errors.Trace(err)
			}
			lockedKeys = append(lockedKeys, lock.Key)
			locks = append(locks, lock)
		} else {
			for _, pair := range batchGetResp.Pairs {
				keyErr := pair.GetError()
				if keyErr == nil {
					collectF(pair.GetKey(), pair.GetValue())
					continue
				}
				lock, err := extractLockFromKeyErr(keyErr)
				if err != nil {
					return errors.Trace(err)
				}
				lockedKeys = append(lockedKeys, lock.Key)
				locks = append(locks, lock)
			}
		}
		if batchGetResp.ExecDetailsV2 != nil {
			s.mergeExecDetail(batchGetResp.ExecDetailsV2)
		}
		if len(lockedKeys) > 0 {
			msBeforeExpired, err := cli.ResolveLocks(bo, s.version, locks)
			if err != nil {
				return errors.Trace(err)
			}
			if msBeforeExpired > 0 {
				err = bo.BackoffWithMaxSleep(BoTxnLockFast, int(msBeforeExpired), errors.Errorf("batchGet lockedKeys: %d", len(lockedKeys)))
				if err != nil {
					return errors.Trace(err)
				}
			}
			// Only reduce pending keys when there is no response-level error. Otherwise,
			// lockedKeys may be incomplete.
			if batchGetResp.GetError() == nil {
				pending = lockedKeys
			}
			continue
		}
		return nil
	}
}

// Get gets the value for key k from snapshot.
func (s *KVSnapshot) Get(ctx context.Context, k tidbkv.Key) ([]byte, error) {

	defer func(start time.Time) {
		metrics.TxnCmdHistogramWithGet.Observe(time.Since(start).Seconds())
	}(time.Now())

	ctx = context.WithValue(ctx, TxnStartKey, s.version)
	bo := NewBackofferWithVars(ctx, getMaxBackoff, s.vars)
	val, err := s.get(ctx, bo, k)
	s.recordBackoffInfo(bo)
	if err != nil {
		return nil, errors.Trace(err)
	}
	err = s.store.CheckVisibility(s.version)
	if err != nil {
		return nil, errors.Trace(err)
	}

	if len(val) == 0 {
		return nil, tidbkv.ErrNotExist
	}
	return val, nil
}

func (s *KVSnapshot) get(ctx context.Context, bo *Backoffer, k tidbkv.Key) ([]byte, error) {
	// Check the cached values first.
	s.mu.RLock()
	if s.mu.cached != nil {
		if value, ok := s.mu.cached[string(k)]; ok {
			atomic.AddInt64(&s.mu.hitCnt, 1)
			s.mu.RUnlock()
			return value, nil
		}
	}
	s.mu.RUnlock()
	if span := opentracing.SpanFromContext(ctx); span != nil && span.Tracer() != nil {
		span1 := span.Tracer().StartSpan("tikvSnapshot.get", opentracing.ChildOf(span.Context()))
		defer span1.Finish()
		opentracing.ContextWithSpan(ctx, span1)
	}
	failpoint.Inject("snapshot-get-cache-fail", func(_ failpoint.Value) {
		if bo.ctx.Value("TestSnapshotCache") != nil {
			panic("cache miss")
		}
	})

	cli := NewClientHelper(s.store, s.resolvedLocks)

	// Secondary locks or async commit locks cannot be ignored when getting using the max version.
	// So we concurrently get a TS from PD and use it in retries to avoid unnecessary blocking.
	var tsFuture oracle.Future
	if s.version == maxTimestamp {
		tsFuture = s.store.oracle.GetTimestampAsync(ctx, &oracle.Option{TxnScope: s.txnScope})
	}
	failpoint.Inject("snapshotGetTSAsync", nil)

	isStaleness := false
	var matchStoreLabels []*metapb.StoreLabel
	s.mu.RLock()
	if s.mu.stats != nil {
		cli.Stats = make(map[tikvrpc.CmdType]*RPCRuntimeStats)
		defer func() {
			s.mergeRegionRequestStats(cli.Stats)
		}()
	}
	req := tikvrpc.NewReplicaReadRequest(tikvrpc.CmdGet,
		&pb.GetRequest{
			Key:     k,
			Version: s.version,
		}, s.mu.replicaRead, &s.replicaReadSeed, pb.Context{
			Priority:     s.priority,
			NotFillCache: s.notFillCache,
			TaskId:       s.mu.taskID,
		})
	isStaleness = s.mu.isStaleness
	matchStoreLabels = s.mu.matchStoreLabels
	s.mu.RUnlock()
	var ops []StoreSelectorOption
	if isStaleness {
		req.EnableStaleRead()
	}
	if len(matchStoreLabels) > 0 {
		ops = append(ops, WithMatchLabels(matchStoreLabels))
	}
	for {
		loc, err := s.store.regionCache.LocateKey(bo, k)
		if err != nil {
			return nil, errors.Trace(err)
		}
<<<<<<< HEAD
		resp, _, _, err := cli.SendReqCtx(bo, req, loc.Region, readTimeoutShort, tikvrpc.TiKV, "", ops...)
=======
		resp, _, _, err := cli.SendReqCtx(bo, req, loc.Region, ReadTimeoutShort, tidbkv.TiKV, "", ops...)
>>>>>>> 1e3921af
		if err != nil {
			return nil, errors.Trace(err)
		}
		regionErr, err := resp.GetRegionError()
		if err != nil {
			return nil, errors.Trace(err)
		}
		if regionErr != nil {
			err = bo.Backoff(BoRegionMiss, errors.New(regionErr.String()))
			if err != nil {
				return nil, errors.Trace(err)
			}
			continue
		}
		if resp.Resp == nil {
			return nil, errors.Trace(ErrBodyMissing)
		}
		cmdGetResp := resp.Resp.(*pb.GetResponse)
		if cmdGetResp.ExecDetailsV2 != nil {
			s.mergeExecDetail(cmdGetResp.ExecDetailsV2)
		}
		val := cmdGetResp.GetValue()
		if keyErr := cmdGetResp.GetError(); keyErr != nil {
			lock, err := extractLockFromKeyErr(keyErr)
			if err != nil {
				return nil, errors.Trace(err)
			}

			snapVer := s.version
			if s.version == maxTimestamp {
				newTS, err := tsFuture.Wait()
				if err != nil {
					return nil, errors.Trace(err)
				}
				s.version = newTS
				req.Req.(*pb.GetRequest).Version = newTS
				// skip lock resolving and backoff if the lock does not block the read
				if newTS < lock.TxnID || newTS < lock.MinCommitTS {
					continue
				}
			}

			// Use the original snapshot version to resolve locks so we can use MaxUint64
			// as the callerStartTS if it's an auto-commit point get. This could save us
			// one write at TiKV by not pushing forward the minCommitTS.
			msBeforeExpired, err := cli.ResolveLocks(bo, snapVer, []*Lock{lock})
			if err != nil {
				return nil, errors.Trace(err)
			}
			if msBeforeExpired > 0 {
				err = bo.BackoffWithMaxSleep(BoTxnLockFast, int(msBeforeExpired), errors.New(keyErr.String()))
				if err != nil {
					return nil, errors.Trace(err)
				}
			}
			continue
		}
		return val, nil
	}
}

func (s *KVSnapshot) mergeExecDetail(detail *pb.ExecDetailsV2) {
	s.mu.Lock()
	defer s.mu.Unlock()
	if detail == nil || s.mu.stats == nil {
		return
	}
	if s.mu.stats.scanDetail == nil {
		s.mu.stats.scanDetail = &execdetails.ScanDetail{}
	}
	if s.mu.stats.timeDetail == nil {
		s.mu.stats.timeDetail = &execdetails.TimeDetail{}
	}
	s.mu.stats.scanDetail.MergeFromScanDetailV2(detail.ScanDetailV2)
	s.mu.stats.timeDetail.MergeFromTimeDetail(detail.TimeDetail)
}

// Iter return a list of key-value pair after `k`.
func (s *KVSnapshot) Iter(k tidbkv.Key, upperBound tidbkv.Key) (tidbkv.Iterator, error) {
	scanner, err := newScanner(s, k, upperBound, scanBatchSize, false)
	return scanner, errors.Trace(err)
}

// IterReverse creates a reversed Iterator positioned on the first entry which key is less than k.
func (s *KVSnapshot) IterReverse(k tidbkv.Key) (tidbkv.Iterator, error) {
	scanner, err := newScanner(s, nil, k, scanBatchSize, true)
	return scanner, errors.Trace(err)
}

// SetOption sets an option with a value, when val is nil, uses the default
// value of this option. Only ReplicaRead is supported for snapshot
func (s *KVSnapshot) SetOption(opt int, val interface{}) {
	switch opt {
	case kv.IsolationLevel:
		s.isolationLevel = val.(kv.IsoLevel)
	case kv.Priority:
		s.priority = PriorityToPB(val.(int))
	case kv.NotFillCache:
		s.notFillCache = val.(bool)
	case kv.SyncLog:
		s.syncLog = val.(bool)
	case kv.KeyOnly:
		s.keyOnly = val.(bool)
	case kv.SnapshotTS:
		s.setSnapshotTS(val.(uint64))
	case kv.ReplicaRead:
		s.mu.Lock()
		s.mu.replicaRead = val.(kv.ReplicaReadType)
		s.mu.Unlock()
	case kv.TaskID:
		s.mu.Lock()
		s.mu.taskID = val.(uint64)
		s.mu.Unlock()
	case kv.CollectRuntimeStats:
		s.mu.Lock()
		s.mu.stats = val.(*SnapshotRuntimeStats)
		s.mu.Unlock()
	case kv.SampleStep:
		s.sampleStep = val.(uint32)
	case kv.IsStalenessReadOnly:
		s.mu.Lock()
		s.mu.isStaleness = val.(bool)
		s.mu.Unlock()
	case kv.MatchStoreLabels:
		s.mu.Lock()
		s.mu.matchStoreLabels = val.([]*metapb.StoreLabel)
		s.mu.Unlock()
	case kv.TxnScope:
		s.txnScope = val.(string)
	}
}

// DelOption deletes an option.
func (s *KVSnapshot) DelOption(opt int) {
	switch opt {
	case kv.ReplicaRead:
		s.mu.Lock()
		s.mu.replicaRead = kv.ReplicaReadLeader
		s.mu.Unlock()
	case kv.CollectRuntimeStats:
		s.mu.Lock()
		s.mu.stats = nil
		s.mu.Unlock()
	}
}

// SnapCacheHitCount gets the snapshot cache hit count. Only for test.
func (s *KVSnapshot) SnapCacheHitCount() int {
	return int(atomic.LoadInt64(&s.mu.hitCnt))
}

// SnapCacheSize gets the snapshot cache size. Only for test.
func (s *KVSnapshot) SnapCacheSize() int {
	s.mu.RLock()
	defer s.mu.RLock()
	return len(s.mu.cached)
}

func extractLockFromKeyErr(keyErr *pb.KeyError) (*Lock, error) {
	if locked := keyErr.GetLocked(); locked != nil {
		return NewLock(locked), nil
	}
	return nil, extractKeyErr(keyErr)
}

func extractKeyErr(keyErr *pb.KeyError) error {
	if val, err := MockRetryableErrorResp.Eval(); err == nil {
		if val.(bool) {
			keyErr.Conflict = nil
			keyErr.Retryable = "mock retryable error"
		}
	}

	if keyErr.Conflict != nil {
		return newWriteConflictError(keyErr.Conflict)
	}
	if keyErr.Retryable != "" {
		notFoundDetail := prettyLockNotFoundKey(keyErr.GetRetryable())
		return tidbkv.ErrTxnRetryable.GenWithStackByArgs(keyErr.GetRetryable() + " " + notFoundDetail)
	}
	if keyErr.Abort != "" {
		err := errors.Errorf("tikv aborts txn: %s", keyErr.GetAbort())
		logutil.BgLogger().Warn("2PC failed", zap.Error(err))
		return errors.Trace(err)
	}
	if keyErr.CommitTsTooLarge != nil {
		err := errors.Errorf("commit TS %v is too large", keyErr.CommitTsTooLarge.CommitTs)
		logutil.BgLogger().Warn("2PC failed", zap.Error(err))
		return errors.Trace(err)
	}
	if keyErr.TxnNotFound != nil {
		err := errors.Errorf("txn %d not found", keyErr.TxnNotFound.StartTs)
		return errors.Trace(err)
	}
	return errors.Errorf("unexpected KeyError: %s", keyErr.String())
}

func prettyLockNotFoundKey(rawRetry string) string {
	if !strings.Contains(rawRetry, "TxnLockNotFound") {
		return ""
	}
	start := strings.Index(rawRetry, "[")
	if start == -1 {
		return ""
	}
	rawRetry = rawRetry[start:]
	end := strings.Index(rawRetry, "]")
	if end == -1 {
		return ""
	}
	rawRetry = rawRetry[:end+1]
	var key []byte
	err := json.Unmarshal([]byte(rawRetry), &key)
	if err != nil {
		return ""
	}
	var buf bytes.Buffer
	prettyWriteKey(&buf, key)
	return buf.String()
}

func newWriteConflictError(conflict *pb.WriteConflict) error {
	var buf bytes.Buffer
	prettyWriteKey(&buf, conflict.Key)
	buf.WriteString(" primary=")
	prettyWriteKey(&buf, conflict.Primary)
	return tidbkv.ErrWriteConflict.FastGenByArgs(conflict.StartTs, conflict.ConflictTs, conflict.ConflictCommitTs, buf.String())
}

func prettyWriteKey(buf *bytes.Buffer, key []byte) {
	tableID, indexID, indexValues, err := tablecodec.DecodeIndexKey(key)
	if err == nil {
		_, err1 := fmt.Fprintf(buf, "{tableID=%d, indexID=%d, indexValues={", tableID, indexID)
		if err1 != nil {
			logutil.BgLogger().Error("error", zap.Error(err1))
		}
		for _, v := range indexValues {
			_, err2 := fmt.Fprintf(buf, "%s, ", v)
			if err2 != nil {
				logutil.BgLogger().Error("error", zap.Error(err2))
			}
		}
		buf.WriteString("}}")
		return
	}

	tableID, handle, err := tablecodec.DecodeRecordKey(key)
	if err == nil {
		_, err3 := fmt.Fprintf(buf, "{tableID=%d, handle=%d}", tableID, handle)
		if err3 != nil {
			logutil.BgLogger().Error("error", zap.Error(err3))
		}
		return
	}

	mKey, mField, err := tablecodec.DecodeMetaKey(key)
	if err == nil {
		_, err3 := fmt.Fprintf(buf, "{metaKey=true, key=%s, field=%s}", string(mKey), string(mField))
		if err3 != nil {
			logutil.Logger(context.Background()).Error("error", zap.Error(err3))
		}
		return
	}

	_, err4 := fmt.Fprintf(buf, "%#v", key)
	if err4 != nil {
		logutil.BgLogger().Error("error", zap.Error(err4))
	}
}

func (s *KVSnapshot) recordBackoffInfo(bo *Backoffer) {
	s.mu.RLock()
	if s.mu.stats == nil || bo.totalSleep == 0 {
		s.mu.RUnlock()
		return
	}
	s.mu.RUnlock()
	s.mu.Lock()
	defer s.mu.Unlock()
	if s.mu.stats == nil {
		return
	}
	if s.mu.stats.backoffSleepMS == nil {
		s.mu.stats.backoffSleepMS = bo.backoffSleepMS
		s.mu.stats.backoffTimes = bo.backoffTimes
		return
	}
	for k, v := range bo.backoffSleepMS {
		s.mu.stats.backoffSleepMS[k] += v
	}
	for k, v := range bo.backoffTimes {
		s.mu.stats.backoffTimes[k] += v
	}
}

func (s *KVSnapshot) mergeRegionRequestStats(stats map[tikvrpc.CmdType]*RPCRuntimeStats) {
	s.mu.Lock()
	defer s.mu.Unlock()
	if s.mu.stats == nil {
		return
	}
	if s.mu.stats.rpcStats.Stats == nil {
		s.mu.stats.rpcStats.Stats = stats
		return
	}
	for k, v := range stats {
		stat, ok := s.mu.stats.rpcStats.Stats[k]
		if !ok {
			s.mu.stats.rpcStats.Stats[k] = v
			continue
		}
		stat.Count += v.Count
		stat.Consume += v.Consume
	}
}

// SnapshotRuntimeStats records the runtime stats of snapshot.
type SnapshotRuntimeStats struct {
	rpcStats       RegionRequestRuntimeStats
	backoffSleepMS map[BackoffType]int
	backoffTimes   map[BackoffType]int
	scanDetail     *execdetails.ScanDetail
	timeDetail     *execdetails.TimeDetail
}

// Tp implements the RuntimeStats interface.
func (rs *SnapshotRuntimeStats) Tp() int {
	return execdetails.TpSnapshotRuntimeStats
}

// Clone implements the RuntimeStats interface.
func (rs *SnapshotRuntimeStats) Clone() execdetails.RuntimeStats {
	newRs := SnapshotRuntimeStats{rpcStats: NewRegionRequestRuntimeStats()}
	if rs.rpcStats.Stats != nil {
		for k, v := range rs.rpcStats.Stats {
			newRs.rpcStats.Stats[k] = v
		}
	}
	if len(rs.backoffSleepMS) > 0 {
		newRs.backoffSleepMS = make(map[BackoffType]int)
		newRs.backoffTimes = make(map[BackoffType]int)
		for k, v := range rs.backoffSleepMS {
			newRs.backoffSleepMS[k] += v
		}
		for k, v := range rs.backoffTimes {
			newRs.backoffTimes[k] += v
		}
	}
	return &newRs
}

// Merge implements the RuntimeStats interface.
func (rs *SnapshotRuntimeStats) Merge(other execdetails.RuntimeStats) {
	tmp, ok := other.(*SnapshotRuntimeStats)
	if !ok {
		return
	}
	if tmp.rpcStats.Stats != nil {
		if rs.rpcStats.Stats == nil {
			rs.rpcStats.Stats = make(map[tikvrpc.CmdType]*RPCRuntimeStats, len(tmp.rpcStats.Stats))
		}
		rs.rpcStats.Merge(tmp.rpcStats)
	}
	if len(tmp.backoffSleepMS) > 0 {
		if rs.backoffSleepMS == nil {
			rs.backoffSleepMS = make(map[BackoffType]int)
		}
		if rs.backoffTimes == nil {
			rs.backoffTimes = make(map[BackoffType]int)
		}
		for k, v := range tmp.backoffSleepMS {
			rs.backoffSleepMS[k] += v
		}
		for k, v := range tmp.backoffTimes {
			rs.backoffTimes[k] += v
		}
	}
}

// String implements fmt.Stringer interface.
func (rs *SnapshotRuntimeStats) String() string {
	var buf bytes.Buffer
	buf.WriteString(rs.rpcStats.String())
	for k, v := range rs.backoffTimes {
		if buf.Len() > 0 {
			buf.WriteByte(',')
		}
		ms := rs.backoffSleepMS[k]
		d := time.Duration(ms) * time.Millisecond
		buf.WriteString(fmt.Sprintf("%s_backoff:{num:%d, total_time:%s}", k.String(), v, execdetails.FormatDuration(d)))
	}
	timeDetail := rs.timeDetail.String()
	if timeDetail != "" {
		buf.WriteString(", ")
		buf.WriteString(timeDetail)
	}
	scanDetail := rs.scanDetail.String()
	if scanDetail != "" {
		buf.WriteString(", ")
		buf.WriteString(scanDetail)
	}
	return buf.String()
}<|MERGE_RESOLUTION|>--- conflicted
+++ resolved
@@ -458,11 +458,7 @@
 		if err != nil {
 			return nil, errors.Trace(err)
 		}
-<<<<<<< HEAD
-		resp, _, _, err := cli.SendReqCtx(bo, req, loc.Region, readTimeoutShort, tikvrpc.TiKV, "", ops...)
-=======
-		resp, _, _, err := cli.SendReqCtx(bo, req, loc.Region, ReadTimeoutShort, tidbkv.TiKV, "", ops...)
->>>>>>> 1e3921af
+		resp, _, _, err := cli.SendReqCtx(bo, req, loc.Region, ReadTimeoutShort, tikvrpc.TiKV, "", ops...)
 		if err != nil {
 			return nil, errors.Trace(err)
 		}
