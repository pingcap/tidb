// Copyright 2015 PingCAP, Inc.
//
// Licensed under the Apache License, Version 2.0 (the "License");
// you may not use this file except in compliance with the License.
// You may obtain a copy of the License at
//
//     http://www.apache.org/licenses/LICENSE-2.0
//
// Unless required by applicable law or agreed to in writing, software
// distributed under the License is distributed on an "AS IS" BASIS,
// See the License for the specific language governing permissions and
// limitations under the License.

package tikv

import (
	"bytes"
	"context"
	"fmt"
	"math"
	"sync"
	"sync/atomic"
	"time"
	"unsafe"

	"github.com/opentracing/opentracing-go"
	"github.com/pingcap/errors"
	"github.com/pingcap/failpoint"
	"github.com/pingcap/kvproto/pkg/kvrpcpb"
	pb "github.com/pingcap/kvproto/pkg/kvrpcpb"
	"github.com/pingcap/kvproto/pkg/metapb"
	tikverr "github.com/pingcap/tidb/store/tikv/error"
	"github.com/pingcap/tidb/store/tikv/kv"
	"github.com/pingcap/tidb/store/tikv/logutil"
	"github.com/pingcap/tidb/store/tikv/metrics"
	"github.com/pingcap/tidb/store/tikv/tikvrpc"
	"github.com/pingcap/tidb/store/tikv/unionstore"
	"github.com/pingcap/tidb/store/tikv/util"
	"go.uber.org/zap"
)

const (
	scanBatchSize = 256
	batchGetSize  = 5120
	maxTimestamp  = math.MaxUint64
)

// Priority is the priority for tikv to execute a command.
type Priority kvrpcpb.CommandPri

// Priority value for transaction priority.
const (
	PriorityNormal = Priority(kvrpcpb.CommandPri_Normal)
	PriorityLow    = Priority(kvrpcpb.CommandPri_Low)
	PriorityHigh   = Priority(kvrpcpb.CommandPri_High)
)

// ToPB converts priority to wire type.
func (p Priority) ToPB() kvrpcpb.CommandPri {
	return kvrpcpb.CommandPri(p)
}

// IsoLevel is the transaction's isolation level.
type IsoLevel kvrpcpb.IsolationLevel

const (
	// SI stands for 'snapshot isolation'.
	SI IsoLevel = IsoLevel(kvrpcpb.IsolationLevel_SI)
	// RC stands for 'read committed'.
	RC IsoLevel = IsoLevel(kvrpcpb.IsolationLevel_RC)
)

// ToPB converts isolation level to wire type.
func (l IsoLevel) ToPB() kvrpcpb.IsolationLevel {
	return kvrpcpb.IsolationLevel(l)
}

// KVSnapshot implements the tidbkv.Snapshot interface.
type KVSnapshot struct {
	store           *KVStore
	version         uint64
	isolationLevel  IsoLevel
	priority        Priority
	notFillCache    bool
	keyOnly         bool
	vars            *kv.Variables
	replicaReadSeed uint32
	resolvedLocks   *util.TSSet

	// Cache the result of BatchGet.
	// The invariance is that calling BatchGet multiple times using the same start ts,
	// the result should not change.
	// NOTE: This representation here is different from the BatchGet API.
	// cached use len(value)=0 to represent a key-value entry doesn't exist (a reliable truth from TiKV).
	// In the BatchGet API, it use no key-value entry to represent non-exist.
	// It's OK as long as there are no zero-byte values in the protocol.
	mu struct {
		sync.RWMutex
		hitCnt      int64
		cached      map[string][]byte
		cachedSize  int
		stats       *SnapshotRuntimeStats
		replicaRead kv.ReplicaReadType
		taskID      uint64
		isStaleness bool
		// MatchStoreLabels indicates the labels the store should be matched
		matchStoreLabels []*metapb.StoreLabel
	}
	sampleStep uint32
}

// newTiKVSnapshot creates a snapshot of an TiKV store.
func newTiKVSnapshot(store *KVStore, ts uint64, replicaReadSeed uint32) *KVSnapshot {
	// Sanity check for snapshot version.
	if ts >= math.MaxInt64 && ts != math.MaxUint64 {
		err := errors.Errorf("try to get snapshot with a large ts %d", ts)
		panic(err)
	}
	return &KVSnapshot{
		store:           store,
		version:         ts,
		priority:        PriorityNormal,
		vars:            kv.DefaultVars,
		replicaReadSeed: replicaReadSeed,
		resolvedLocks:   util.NewTSSet(5),
	}
}

// SetSnapshotTS resets the timestamp for reads.
func (s *KVSnapshot) SetSnapshotTS(ts uint64) {
	// Sanity check for snapshot version.
	if ts >= math.MaxInt64 && ts != math.MaxUint64 {
		err := errors.Errorf("try to get snapshot with a large ts %d", ts)
		panic(err)
	}
	// Invalidate cache if the snapshotTS change!
	s.version = ts
	s.mu.Lock()
	s.mu.cached = nil
	s.mu.Unlock()
	// And also the minCommitTS pushed information.
	s.resolvedLocks = util.NewTSSet(5)
}

// BatchGet gets all the keys' value from kv-server and returns a map contains key/value pairs.
// The map will not contain nonexistent keys.
func (s *KVSnapshot) BatchGet(ctx context.Context, keys [][]byte) (map[string][]byte, error) {
	// Check the cached value first.
	m := make(map[string][]byte)
	s.mu.RLock()
	if s.mu.cached != nil {
		tmp := make([][]byte, 0, len(keys))
		for _, key := range keys {
			if val, ok := s.mu.cached[string(key)]; ok {
				atomic.AddInt64(&s.mu.hitCnt, 1)
				if len(val) > 0 {
					m[string(key)] = val
				}
			} else {
				tmp = append(tmp, key)
			}
		}
		keys = tmp
	}
	s.mu.RUnlock()

	if len(keys) == 0 {
		return m, nil
	}

	// We want [][]byte instead of []kv.Key, use some magic to save memory.
	bytesKeys := *(*[][]byte)(unsafe.Pointer(&keys))
	ctx = context.WithValue(ctx, TxnStartKey, s.version)
	bo := NewBackofferWithVars(ctx, batchGetMaxBackoff, s.vars)

	// Create a map to collect key-values from region servers.
	var mu sync.Mutex
	err := s.batchGetKeysByRegions(bo, bytesKeys, func(k, v []byte) {
		if len(v) == 0 {
			return
		}

		mu.Lock()
		m[string(k)] = v
		mu.Unlock()
	})
	s.recordBackoffInfo(bo)
	if err != nil {
		return nil, errors.Trace(err)
	}

	err = s.store.CheckVisibility(s.version)
	if err != nil {
		return nil, errors.Trace(err)
	}

	// Update the cache.
	s.mu.Lock()
	if s.mu.cached == nil {
		s.mu.cached = make(map[string][]byte, len(m))
	}
	for _, key := range keys {
		val := m[string(key)]
		s.mu.cachedSize += len(key) + len(val)
		s.mu.cached[string(key)] = val
	}

	const cachedSizeLimit = 10 << 30
	if s.mu.cachedSize >= cachedSizeLimit {
		for k, v := range s.mu.cached {
			if _, needed := m[k]; needed {
				continue
			}
			delete(s.mu.cached, k)
			s.mu.cachedSize -= len(k) + len(v)
			if s.mu.cachedSize < cachedSizeLimit {
				break
			}
		}
	}
	s.mu.Unlock()

	return m, nil
}

type batchKeys struct {
	region RegionVerID
	keys   [][]byte
}

// appendBatchKeysBySize appends keys to b. It may split the keys to make
// sure each batch's size does not exceed the limit.
func appendBatchKeysBySize(b []batchKeys, region RegionVerID, keys [][]byte, sizeFn func([]byte) int, limit int) []batchKeys {
	var start, end int
	for start = 0; start < len(keys); start = end {
		var size int
		for end = start; end < len(keys) && size < limit; end++ {
			size += sizeFn(keys[end])
		}
		b = append(b, batchKeys{
			region: region,
			keys:   keys[start:end],
		})
	}
	return b
}

func (s *KVSnapshot) batchGetKeysByRegions(bo *Backoffer, keys [][]byte, collectF func(k, v []byte)) error {
	defer func(start time.Time) {
		metrics.TxnCmdHistogramWithBatchGet.Observe(time.Since(start).Seconds())
	}(time.Now())
	groups, _, err := s.store.regionCache.GroupKeysByRegion(bo, keys, nil)
	if err != nil {
		return errors.Trace(err)
	}

	metrics.TxnRegionsNumHistogramWithSnapshot.Observe(float64(len(groups)))

	var batches []batchKeys
	for id, g := range groups {
		batches = appendBatchKeysBySize(batches, id, g, func([]byte) int { return 1 }, batchGetSize)
	}

	if len(batches) == 0 {
		return nil
	}
	if len(batches) == 1 {
		return errors.Trace(s.batchGetSingleRegion(bo, batches[0], collectF))
	}
	ch := make(chan error)
	for _, batch1 := range batches {
		batch := batch1
		go func() {
			backoffer, cancel := bo.Fork()
			defer cancel()
			ch <- s.batchGetSingleRegion(backoffer, batch, collectF)
		}()
	}
	for i := 0; i < len(batches); i++ {
		if e := <-ch; e != nil {
			logutil.BgLogger().Debug("snapshot batchGet failed",
				zap.Error(e),
				zap.Uint64("txnStartTS", s.version))
			err = e
		}
	}
	return errors.Trace(err)
}

func (s *KVSnapshot) batchGetSingleRegion(bo *Backoffer, batch batchKeys, collectF func(k, v []byte)) error {
	cli := NewClientHelper(s.store, s.resolvedLocks)
	s.mu.RLock()
	if s.mu.stats != nil {
		cli.Stats = make(map[tikvrpc.CmdType]*RPCRuntimeStats)
		defer func() {
			s.mergeRegionRequestStats(cli.Stats)
		}()
	}
	s.mu.RUnlock()

	pending := batch.keys
	for {
		isStaleness := false
		var matchStoreLabels []*metapb.StoreLabel
		s.mu.RLock()
		req := tikvrpc.NewReplicaReadRequest(tikvrpc.CmdBatchGet, &pb.BatchGetRequest{
			Keys:    pending,
			Version: s.version,
		}, s.mu.replicaRead, &s.replicaReadSeed, pb.Context{
			Priority:     s.priority.ToPB(),
			NotFillCache: s.notFillCache,
			TaskId:       s.mu.taskID,
		})
		isStaleness = s.mu.isStaleness
		matchStoreLabels = s.mu.matchStoreLabels
		s.mu.RUnlock()
		var ops []StoreSelectorOption
		if isStaleness {
			req.EnableStaleRead()
		}
		if len(matchStoreLabels) > 0 {
			ops = append(ops, WithMatchLabels(matchStoreLabels))
		}
		resp, _, _, err := cli.SendReqCtx(bo, req, batch.region, ReadTimeoutMedium, tikvrpc.TiKV, "", ops...)

		if err != nil {
			return errors.Trace(err)
		}
		regionErr, err := resp.GetRegionError()
		if err != nil {
			return errors.Trace(err)
		}
		if regionErr != nil {
			err = bo.Backoff(BoRegionMiss, errors.New(regionErr.String()))
			if err != nil {
				return errors.Trace(err)
			}
			err = s.batchGetKeysByRegions(bo, pending, collectF)
			return errors.Trace(err)
		}
		if resp.Resp == nil {
			return errors.Trace(tikverr.ErrBodyMissing)
		}
		batchGetResp := resp.Resp.(*pb.BatchGetResponse)
		var (
			lockedKeys [][]byte
			locks      []*Lock
		)
		if keyErr := batchGetResp.GetError(); keyErr != nil {
			// If a response-level error happens, skip reading pairs.
			lock, err := extractLockFromKeyErr(keyErr)
			if err != nil {
				return errors.Trace(err)
			}
			lockedKeys = append(lockedKeys, lock.Key)
			locks = append(locks, lock)
		} else {
			for _, pair := range batchGetResp.Pairs {
				keyErr := pair.GetError()
				if keyErr == nil {
					collectF(pair.GetKey(), pair.GetValue())
					continue
				}
				lock, err := extractLockFromKeyErr(keyErr)
				if err != nil {
					return errors.Trace(err)
				}
				lockedKeys = append(lockedKeys, lock.Key)
				locks = append(locks, lock)
			}
		}
		if batchGetResp.ExecDetailsV2 != nil {
			s.mergeExecDetail(batchGetResp.ExecDetailsV2)
		}
		if len(lockedKeys) > 0 {
			msBeforeExpired, err := cli.ResolveLocks(bo, s.version, locks)
			if err != nil {
				return errors.Trace(err)
			}
			if msBeforeExpired > 0 {
				err = bo.BackoffWithMaxSleep(BoTxnLockFast, int(msBeforeExpired), errors.Errorf("batchGet lockedKeys: %d", len(lockedKeys)))
				if err != nil {
					return errors.Trace(err)
				}
			}
			// Only reduce pending keys when there is no response-level error. Otherwise,
			// lockedKeys may be incomplete.
			if batchGetResp.GetError() == nil {
				pending = lockedKeys
			}
			continue
		}
		return nil
	}
}

// Get gets the value for key k from snapshot.
func (s *KVSnapshot) Get(ctx context.Context, k []byte) ([]byte, error) {

	defer func(start time.Time) {
		metrics.TxnCmdHistogramWithGet.Observe(time.Since(start).Seconds())
	}(time.Now())

	ctx = context.WithValue(ctx, TxnStartKey, s.version)
	bo := NewBackofferWithVars(ctx, getMaxBackoff, s.vars)
	val, err := s.get(ctx, bo, k)
	s.recordBackoffInfo(bo)
	if err != nil {
		return nil, errors.Trace(err)
	}
	err = s.store.CheckVisibility(s.version)
	if err != nil {
		return nil, errors.Trace(err)
	}

	if len(val) == 0 {
		return nil, tikverr.ErrNotExist
	}
	return val, nil
}

func (s *KVSnapshot) get(ctx context.Context, bo *Backoffer, k []byte) ([]byte, error) {
	// Check the cached values first.
	s.mu.RLock()
	if s.mu.cached != nil {
		if value, ok := s.mu.cached[string(k)]; ok {
			atomic.AddInt64(&s.mu.hitCnt, 1)
			s.mu.RUnlock()
			return value, nil
		}
	}
	s.mu.RUnlock()
	if span := opentracing.SpanFromContext(ctx); span != nil && span.Tracer() != nil {
		span1 := span.Tracer().StartSpan("tikvSnapshot.get", opentracing.ChildOf(span.Context()))
		defer span1.Finish()
		opentracing.ContextWithSpan(ctx, span1)
	}
	failpoint.Inject("snapshot-get-cache-fail", func(_ failpoint.Value) {
		if bo.ctx.Value("TestSnapshotCache") != nil {
			panic("cache miss")
		}
	})

	cli := NewClientHelper(s.store, s.resolvedLocks)

	isStaleness := false
	var matchStoreLabels []*metapb.StoreLabel
	s.mu.RLock()
	if s.mu.stats != nil {
		cli.Stats = make(map[tikvrpc.CmdType]*RPCRuntimeStats)
		defer func() {
			s.mergeRegionRequestStats(cli.Stats)
		}()
	}
	req := tikvrpc.NewReplicaReadRequest(tikvrpc.CmdGet,
		&pb.GetRequest{
			Key:     k,
			Version: s.version,
		}, s.mu.replicaRead, &s.replicaReadSeed, pb.Context{
			Priority:     s.priority.ToPB(),
			NotFillCache: s.notFillCache,
			TaskId:       s.mu.taskID,
		})
	isStaleness = s.mu.isStaleness
	matchStoreLabels = s.mu.matchStoreLabels
	s.mu.RUnlock()
	var ops []StoreSelectorOption
	if isStaleness {
		req.EnableStaleRead()
	}
	if len(matchStoreLabels) > 0 {
		ops = append(ops, WithMatchLabels(matchStoreLabels))
	}

	var firstLock *Lock
	for {
		failpoint.Inject("beforeSendPointGet", nil)
		loc, err := s.store.regionCache.LocateKey(bo, k)
		if err != nil {
			return nil, errors.Trace(err)
		}
		resp, _, _, err := cli.SendReqCtx(bo, req, loc.Region, ReadTimeoutShort, tikvrpc.TiKV, "", ops...)
		if err != nil {
			return nil, errors.Trace(err)
		}
		regionErr, err := resp.GetRegionError()
		if err != nil {
			return nil, errors.Trace(err)
		}
		if regionErr != nil {
			err = bo.Backoff(BoRegionMiss, errors.New(regionErr.String()))
			if err != nil {
				return nil, errors.Trace(err)
			}
			continue
		}
		if resp.Resp == nil {
			return nil, errors.Trace(tikverr.ErrBodyMissing)
		}
		cmdGetResp := resp.Resp.(*pb.GetResponse)
		if cmdGetResp.ExecDetailsV2 != nil {
			s.mergeExecDetail(cmdGetResp.ExecDetailsV2)
		}
		val := cmdGetResp.GetValue()
		if keyErr := cmdGetResp.GetError(); keyErr != nil {
			lock, err := extractLockFromKeyErr(keyErr)
			if err != nil {
				return nil, errors.Trace(err)
			}
			if firstLock == nil {
				firstLock = lock
			} else if s.version == maxTimestamp && firstLock.TxnID != lock.TxnID {
				// If it is an autocommit point get, it needs to be blocked only
				// by the first lock it meets. During retries, if the encountered
				// lock is different from the first one, we can omit it.
				cli.resolvedLocks.Put(lock.TxnID)
				continue
			}

			msBeforeExpired, err := cli.ResolveLocks(bo, s.version, []*Lock{lock})
			if err != nil {
				return nil, errors.Trace(err)
			}
			if msBeforeExpired > 0 {
				err = bo.BackoffWithMaxSleep(BoTxnLockFast, int(msBeforeExpired), errors.New(keyErr.String()))
				if err != nil {
					return nil, errors.Trace(err)
				}
			}
			continue
		}
		return val, nil
	}
}

func (s *KVSnapshot) mergeExecDetail(detail *pb.ExecDetailsV2) {
	s.mu.Lock()
	defer s.mu.Unlock()
	if detail == nil || s.mu.stats == nil {
		return
	}
	if s.mu.stats.scanDetail == nil {
		s.mu.stats.scanDetail = &util.ScanDetail{}
	}
	if s.mu.stats.timeDetail == nil {
		s.mu.stats.timeDetail = &util.TimeDetail{}
	}
	s.mu.stats.scanDetail.MergeFromScanDetailV2(detail.ScanDetailV2)
	s.mu.stats.timeDetail.MergeFromTimeDetail(detail.TimeDetail)
}

// Iter return a list of key-value pair after `k`.
func (s *KVSnapshot) Iter(k []byte, upperBound []byte) (unionstore.Iterator, error) {
	scanner, err := newScanner(s, k, upperBound, scanBatchSize, false)
	return scanner, errors.Trace(err)
}

// IterReverse creates a reversed Iterator positioned on the first entry which key is less than k.
func (s *KVSnapshot) IterReverse(k []byte) (unionstore.Iterator, error) {
	scanner, err := newScanner(s, nil, k, scanBatchSize, true)
	return scanner, errors.Trace(err)
}

// SetOption sets an option with a value, when val is nil, uses the default
// value of this option. Only ReplicaRead is supported for snapshot
func (s *KVSnapshot) SetOption(opt int, val interface{}) {
	switch opt {
	case kv.ReplicaRead:
		s.mu.Lock()
		s.mu.replicaRead = val.(kv.ReplicaReadType)
		s.mu.Unlock()
	case kv.TaskID:
		s.mu.Lock()
		s.mu.taskID = val.(uint64)
		s.mu.Unlock()
	case kv.CollectRuntimeStats:
		s.mu.Lock()
		s.mu.stats = val.(*SnapshotRuntimeStats)
		s.mu.Unlock()
	case kv.SampleStep:
		s.sampleStep = val.(uint32)
	case kv.IsStalenessReadOnly:
		s.mu.Lock()
		s.mu.isStaleness = val.(bool)
		s.mu.Unlock()
<<<<<<< HEAD
	case kv.TxnScope:
		s.txnScope = val.(string)
=======
	case kv.MatchStoreLabels:
		s.mu.Lock()
		s.mu.matchStoreLabels = val.([]*metapb.StoreLabel)
		s.mu.Unlock()
>>>>>>> 207ce344
	}
}

// DelOption deletes an option.
func (s *KVSnapshot) DelOption(opt int) {
	switch opt {
	case kv.ReplicaRead:
		s.mu.Lock()
		s.mu.replicaRead = kv.ReplicaReadLeader
		s.mu.Unlock()
	case kv.CollectRuntimeStats:
		s.mu.Lock()
		s.mu.stats = nil
		s.mu.Unlock()
	}
}

// SetNotFillCache indicates whether tikv should skip filling cache when
// loading data.
func (s *KVSnapshot) SetNotFillCache(b bool) {
	s.notFillCache = b
}

// SetKeyOnly indicates if tikv can return only keys.
func (s *KVSnapshot) SetKeyOnly(b bool) {
	s.keyOnly = b
}

// SetIsolationLevel sets the isolation level used to scan data from tikv.
func (s *KVSnapshot) SetIsolationLevel(level IsoLevel) {
	s.isolationLevel = level
}

// SetPriority sets the priority for tikv to execute commands.
func (s *KVSnapshot) SetPriority(pri Priority) {
	s.priority = pri
}

// SetMatchStoreLabels sets up labels to filter target stores.
func (s *KVSnapshot) SetMatchStoreLabels(labels []*metapb.StoreLabel) {
	s.mu.Lock()
	defer s.mu.Unlock()
	s.mu.matchStoreLabels = labels
}

// SnapCacheHitCount gets the snapshot cache hit count. Only for test.
func (s *KVSnapshot) SnapCacheHitCount() int {
	return int(atomic.LoadInt64(&s.mu.hitCnt))
}

// SnapCacheSize gets the snapshot cache size. Only for test.
func (s *KVSnapshot) SnapCacheSize() int {
	s.mu.RLock()
	defer s.mu.RLock()
	return len(s.mu.cached)
}

func extractLockFromKeyErr(keyErr *pb.KeyError) (*Lock, error) {
	if locked := keyErr.GetLocked(); locked != nil {
		return NewLock(locked), nil
	}
	return nil, extractKeyErr(keyErr)
}

func extractKeyErr(keyErr *pb.KeyError) error {
	if val, err := util.MockRetryableErrorResp.Eval(); err == nil {
		if val.(bool) {
			keyErr.Conflict = nil
			keyErr.Retryable = "mock retryable error"
		}
	}

	if keyErr.Conflict != nil {
		return &tikverr.ErrWriteConflict{WriteConflict: keyErr.GetConflict()}
	}

	if keyErr.Retryable != "" {
		return &tikverr.ErrRetryable{Retryable: keyErr.Retryable}
	}

	if keyErr.Abort != "" {
		err := errors.Errorf("tikv aborts txn: %s", keyErr.GetAbort())
		logutil.BgLogger().Warn("2PC failed", zap.Error(err))
		return errors.Trace(err)
	}
	if keyErr.CommitTsTooLarge != nil {
		err := errors.Errorf("commit TS %v is too large", keyErr.CommitTsTooLarge.CommitTs)
		logutil.BgLogger().Warn("2PC failed", zap.Error(err))
		return errors.Trace(err)
	}
	if keyErr.TxnNotFound != nil {
		err := errors.Errorf("txn %d not found", keyErr.TxnNotFound.StartTs)
		return errors.Trace(err)
	}
	return errors.Errorf("unexpected KeyError: %s", keyErr.String())
}

func (s *KVSnapshot) recordBackoffInfo(bo *Backoffer) {
	s.mu.RLock()
	if s.mu.stats == nil || bo.totalSleep == 0 {
		s.mu.RUnlock()
		return
	}
	s.mu.RUnlock()
	s.mu.Lock()
	defer s.mu.Unlock()
	if s.mu.stats == nil {
		return
	}
	if s.mu.stats.backoffSleepMS == nil {
		s.mu.stats.backoffSleepMS = bo.backoffSleepMS
		s.mu.stats.backoffTimes = bo.backoffTimes
		return
	}
	for k, v := range bo.backoffSleepMS {
		s.mu.stats.backoffSleepMS[k] += v
	}
	for k, v := range bo.backoffTimes {
		s.mu.stats.backoffTimes[k] += v
	}
}

func (s *KVSnapshot) mergeRegionRequestStats(stats map[tikvrpc.CmdType]*RPCRuntimeStats) {
	s.mu.Lock()
	defer s.mu.Unlock()
	if s.mu.stats == nil {
		return
	}
	if s.mu.stats.rpcStats.Stats == nil {
		s.mu.stats.rpcStats.Stats = stats
		return
	}
	for k, v := range stats {
		stat, ok := s.mu.stats.rpcStats.Stats[k]
		if !ok {
			s.mu.stats.rpcStats.Stats[k] = v
			continue
		}
		stat.Count += v.Count
		stat.Consume += v.Consume
	}
}

// SnapshotRuntimeStats records the runtime stats of snapshot.
type SnapshotRuntimeStats struct {
	rpcStats       RegionRequestRuntimeStats
	backoffSleepMS map[BackoffType]int
	backoffTimes   map[BackoffType]int
	scanDetail     *util.ScanDetail
	timeDetail     *util.TimeDetail
}

// Clone implements the RuntimeStats interface.
func (rs *SnapshotRuntimeStats) Clone() *SnapshotRuntimeStats {
	newRs := SnapshotRuntimeStats{rpcStats: NewRegionRequestRuntimeStats()}
	if rs.rpcStats.Stats != nil {
		for k, v := range rs.rpcStats.Stats {
			newRs.rpcStats.Stats[k] = v
		}
	}
	if len(rs.backoffSleepMS) > 0 {
		newRs.backoffSleepMS = make(map[BackoffType]int)
		newRs.backoffTimes = make(map[BackoffType]int)
		for k, v := range rs.backoffSleepMS {
			newRs.backoffSleepMS[k] += v
		}
		for k, v := range rs.backoffTimes {
			newRs.backoffTimes[k] += v
		}
	}
	return &newRs
}

// Merge implements the RuntimeStats interface.
func (rs *SnapshotRuntimeStats) Merge(other *SnapshotRuntimeStats) {
	if other.rpcStats.Stats != nil {
		if rs.rpcStats.Stats == nil {
			rs.rpcStats.Stats = make(map[tikvrpc.CmdType]*RPCRuntimeStats, len(other.rpcStats.Stats))
		}
		rs.rpcStats.Merge(other.rpcStats)
	}
	if len(other.backoffSleepMS) > 0 {
		if rs.backoffSleepMS == nil {
			rs.backoffSleepMS = make(map[BackoffType]int)
		}
		if rs.backoffTimes == nil {
			rs.backoffTimes = make(map[BackoffType]int)
		}
		for k, v := range other.backoffSleepMS {
			rs.backoffSleepMS[k] += v
		}
		for k, v := range other.backoffTimes {
			rs.backoffTimes[k] += v
		}
	}
}

// String implements fmt.Stringer interface.
func (rs *SnapshotRuntimeStats) String() string {
	var buf bytes.Buffer
	buf.WriteString(rs.rpcStats.String())
	for k, v := range rs.backoffTimes {
		if buf.Len() > 0 {
			buf.WriteByte(',')
		}
		ms := rs.backoffSleepMS[k]
		d := time.Duration(ms) * time.Millisecond
		buf.WriteString(fmt.Sprintf("%s_backoff:{num:%d, total_time:%s}", k.String(), v, util.FormatDuration(d)))
	}
	timeDetail := rs.timeDetail.String()
	if timeDetail != "" {
		buf.WriteString(", ")
		buf.WriteString(timeDetail)
	}
	scanDetail := rs.scanDetail.String()
	if scanDetail != "" {
		buf.WriteString(", ")
		buf.WriteString(scanDetail)
	}
	return buf.String()
}<|MERGE_RESOLUTION|>--- conflicted
+++ resolved
@@ -583,15 +583,6 @@
 		s.mu.Lock()
 		s.mu.isStaleness = val.(bool)
 		s.mu.Unlock()
-<<<<<<< HEAD
-	case kv.TxnScope:
-		s.txnScope = val.(string)
-=======
-	case kv.MatchStoreLabels:
-		s.mu.Lock()
-		s.mu.matchStoreLabels = val.([]*metapb.StoreLabel)
-		s.mu.Unlock()
->>>>>>> 207ce344
 	}
 }
 
