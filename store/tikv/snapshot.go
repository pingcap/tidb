// Copyright 2015 PingCAP, Inc.
//
// Licensed under the Apache License, Version 2.0 (the "License");
// you may not use this file except in compliance with the License.
// You may obtain a copy of the License at
//
//     http://www.apache.org/licenses/LICENSE-2.0
//
// Unless required by applicable law or agreed to in writing, software
// distributed under the License is distributed on an "AS IS" BASIS,
// See the License for the specific language governing permissions and
// limitations under the License.

package tikv

import (
	"sync"
	"time"
	"unsafe"

	"github.com/juju/errors"
	pb "github.com/pingcap/kvproto/pkg/kvrpcpb"
	"github.com/pingcap/tidb/kv"
	"github.com/pingcap/tidb/metrics"
	"github.com/pingcap/tidb/store/tikv/tikvrpc"
	"github.com/pingcap/tidb/util/goroutine_pool"
	log "github.com/sirupsen/logrus"
	"golang.org/x/net/context"
)

var (
	_ kv.Snapshot = (*tikvSnapshot)(nil)
)

const (
	scanBatchSize = 256
	batchGetSize  = 5120
)

// tikvSnapshot implements the kv.Snapshot interface.
type tikvSnapshot struct {
	store          *tikvStore
	version        kv.Version
	isolationLevel kv.IsoLevel
	priority       pb.CommandPri
	notFillCache   bool
	syncLog        bool
}

var snapshotGP = gp.New(time.Minute)

// newTiKVSnapshot creates a snapshot of an TiKV store.
func newTiKVSnapshot(store *tikvStore, ver kv.Version) *tikvSnapshot {
	return &tikvSnapshot{
		store:          store,
		version:        ver,
		isolationLevel: kv.SI,
		priority:       pb.CommandPri_Normal,
	}
}

// BatchGet gets all the keys' value from kv-server and returns a map contains key/value pairs.
// The map will not contain nonexistent keys.
func (s *tikvSnapshot) BatchGet(keys []kv.Key) (map[string][]byte, error) {
	metrics.TiKVTxnCmdCounter.WithLabelValues("batch_get").Inc()
	start := time.Now()
	defer func() { metrics.TiKVTxnCmdHistogram.WithLabelValues("batch_get").Observe(time.Since(start).Seconds()) }()

	// We want [][]byte instead of []kv.Key, use some magic to save memory.
	bytesKeys := *(*[][]byte)(unsafe.Pointer(&keys))
<<<<<<< HEAD
	bo := NewBackoffer(goctx.Background(), batchGetMaxBackoff)
=======
	bo := NewBackoffer(batchGetMaxBackoff, context.Background())
>>>>>>> e1121814

	// Create a map to collect key-values from region servers.
	var mu sync.Mutex
	m := make(map[string][]byte)
	err := s.batchGetKeysByRegions(bo, bytesKeys, func(k, v []byte) {
		if len(v) == 0 {
			return
		}
		mu.Lock()
		m[string(k)] = v
		mu.Unlock()
	})
	if err != nil {
		return nil, errors.Trace(err)
	}

	err = s.store.CheckVisibility(s.version.Ver)
	if err != nil {
		return nil, errors.Trace(err)
	}

	return m, nil
}

func (s *tikvSnapshot) batchGetKeysByRegions(bo *Backoffer, keys [][]byte, collectF func(k, v []byte)) error {
	groups, _, err := s.store.regionCache.GroupKeysByRegion(bo, keys)
	if err != nil {
		return errors.Trace(err)
	}

	metrics.TiKVTxnRegionsNumHistogram.WithLabelValues("snapshot").Observe(float64(len(groups)))

	var batches []batchKeys
	for id, g := range groups {
		batches = appendBatchBySize(batches, id, g, func([]byte) int { return 1 }, batchGetSize)
	}

	if len(batches) == 0 {
		return nil
	}
	if len(batches) == 1 {
		return errors.Trace(s.batchGetSingleRegion(bo, batches[0], collectF))
	}
	ch := make(chan error)
	for _, batch1 := range batches {
		batch := batch1
		snapshotGP.Go(func() {
			backoffer, cancel := bo.Fork()
			defer cancel()
			ch <- s.batchGetSingleRegion(backoffer, batch, collectF)
		})
	}
	for i := 0; i < len(batches); i++ {
		if e := <-ch; e != nil {
			log.Debugf("snapshot batchGet failed: %v, tid: %d", e, s.version.Ver)
			err = e
		}
	}
	return errors.Trace(err)
}

func (s *tikvSnapshot) batchGetSingleRegion(bo *Backoffer, batch batchKeys, collectF func(k, v []byte)) error {
	sender := NewRegionRequestSender(s.store.regionCache, s.store.client)

	pending := batch.keys
	for {
		req := &tikvrpc.Request{
			Type: tikvrpc.CmdBatchGet,
			BatchGet: &pb.BatchGetRequest{
				Keys:    pending,
				Version: s.version.Ver,
			},
			Context: pb.Context{
				Priority:       s.priority,
				IsolationLevel: pbIsolationLevel(s.isolationLevel),
				NotFillCache:   s.notFillCache,
			},
		}
		resp, err := sender.SendReq(bo, req, batch.region, ReadTimeoutMedium)
		if err != nil {
			return errors.Trace(err)
		}
		regionErr, err := resp.GetRegionError()
		if err != nil {
			return errors.Trace(err)
		}
		if regionErr != nil {
			err = bo.Backoff(BoRegionMiss, errors.New(regionErr.String()))
			if err != nil {
				return errors.Trace(err)
			}
			err = s.batchGetKeysByRegions(bo, pending, collectF)
			return errors.Trace(err)
		}
		batchGetResp := resp.BatchGet
		if batchGetResp == nil {
			return errors.Trace(ErrBodyMissing)
		}
		var (
			lockedKeys [][]byte
			locks      []*Lock
		)
		for _, pair := range batchGetResp.Pairs {
			keyErr := pair.GetError()
			if keyErr == nil {
				collectF(pair.GetKey(), pair.GetValue())
				continue
			}
			lock, err := extractLockFromKeyErr(keyErr)
			if err != nil {
				return errors.Trace(err)
			}
			lockedKeys = append(lockedKeys, lock.Key)
			locks = append(locks, lock)
		}
		if len(lockedKeys) > 0 {
			ok, err := s.store.lockResolver.ResolveLocks(bo, locks)
			if err != nil {
				return errors.Trace(err)
			}
			if !ok {
				err = bo.Backoff(BoTxnLock, errors.Errorf("batchGet lockedKeys: %d", len(lockedKeys)))
				if err != nil {
					return errors.Trace(err)
				}
			}
			pending = lockedKeys
			continue
		}
		return nil
	}
}

// Get gets the value for key k from snapshot.
func (s *tikvSnapshot) Get(k kv.Key) ([]byte, error) {
<<<<<<< HEAD
	val, err := s.get(NewBackoffer(goctx.Background(), getMaxBackoff), k)
=======
	val, err := s.get(NewBackoffer(getMaxBackoff, context.Background()), k)
>>>>>>> e1121814
	if err != nil {
		return nil, errors.Trace(err)
	}
	if len(val) == 0 {
		return nil, kv.ErrNotExist
	}
	return val, nil
}

func (s *tikvSnapshot) get(bo *Backoffer, k kv.Key) ([]byte, error) {
	sender := NewRegionRequestSender(s.store.regionCache, s.store.client)

	req := &tikvrpc.Request{
		Type: tikvrpc.CmdGet,
		Get: &pb.GetRequest{
			Key:     k,
			Version: s.version.Ver,
		},
		Context: pb.Context{
			Priority:       s.priority,
			IsolationLevel: pbIsolationLevel(s.isolationLevel),
			NotFillCache:   s.notFillCache,
		},
	}
	for {
		loc, err := s.store.regionCache.LocateKey(bo, k)
		if err != nil {
			return nil, errors.Trace(err)
		}
		resp, err := sender.SendReq(bo, req, loc.Region, readTimeoutShort)
		if err != nil {
			return nil, errors.Trace(err)
		}
		regionErr, err := resp.GetRegionError()
		if err != nil {
			return nil, errors.Trace(err)
		}
		if regionErr != nil {
			err = bo.Backoff(BoRegionMiss, errors.New(regionErr.String()))
			if err != nil {
				return nil, errors.Trace(err)
			}
			continue
		}
		cmdGetResp := resp.Get
		if cmdGetResp == nil {
			return nil, errors.Trace(ErrBodyMissing)
		}
		val := cmdGetResp.GetValue()
		if keyErr := cmdGetResp.GetError(); keyErr != nil {
			lock, err := extractLockFromKeyErr(keyErr)
			if err != nil {
				return nil, errors.Trace(err)
			}
			ok, err := s.store.lockResolver.ResolveLocks(bo, []*Lock{lock})
			if err != nil {
				return nil, errors.Trace(err)
			}
			if !ok {
				err = bo.Backoff(boTxnLockFast, errors.New(keyErr.String()))
				if err != nil {
					return nil, errors.Trace(err)
				}
			}
			continue
		}
		return val, nil
	}
}

// Seek return a list of key-value pair after `k`.
func (s *tikvSnapshot) Seek(k kv.Key) (kv.Iterator, error) {
	scanner, err := newScanner(s, k, scanBatchSize)
	return scanner, errors.Trace(err)
}

// SeekReverse creates a reversed Iterator positioned on the first entry which key is less than k.
func (s *tikvSnapshot) SeekReverse(k kv.Key) (kv.Iterator, error) {
	return nil, kv.ErrNotImplemented
}

func extractLockFromKeyErr(keyErr *pb.KeyError) (*Lock, error) {
	if locked := keyErr.GetLocked(); locked != nil {
		return NewLock(locked), nil
	}
	if keyErr.Retryable != "" {
		err := errors.Errorf("tikv restarts txn: %s", keyErr.GetRetryable())
		log.Debug(err)
		return nil, errors.Annotate(err, txnRetryableMark)
	}
	if keyErr.Abort != "" {
		err := errors.Errorf("tikv aborts txn: %s", keyErr.GetAbort())
		log.Warn(err)
		return nil, errors.Trace(err)
	}
	return nil, errors.Errorf("unexpected KeyError: %s", keyErr.String())
}<|MERGE_RESOLUTION|>--- conflicted
+++ resolved
@@ -68,11 +68,7 @@
 
 	// We want [][]byte instead of []kv.Key, use some magic to save memory.
 	bytesKeys := *(*[][]byte)(unsafe.Pointer(&keys))
-<<<<<<< HEAD
-	bo := NewBackoffer(goctx.Background(), batchGetMaxBackoff)
-=======
-	bo := NewBackoffer(batchGetMaxBackoff, context.Background())
->>>>>>> e1121814
+	bo := NewBackoffer(context.Background(), batchGetMaxBackoff)
 
 	// Create a map to collect key-values from region servers.
 	var mu sync.Mutex
@@ -208,11 +204,7 @@
 
 // Get gets the value for key k from snapshot.
 func (s *tikvSnapshot) Get(k kv.Key) ([]byte, error) {
-<<<<<<< HEAD
-	val, err := s.get(NewBackoffer(goctx.Background(), getMaxBackoff), k)
-=======
-	val, err := s.get(NewBackoffer(getMaxBackoff, context.Background()), k)
->>>>>>> e1121814
+	val, err := s.get(NewBackoffer(context.Background(), getMaxBackoff), k)
 	if err != nil {
 		return nil, errors.Trace(err)
 	}
