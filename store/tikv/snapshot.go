// Copyright 2015 PingCAP, Inc.
//
// Licensed under the Apache License, Version 2.0 (the "License");
// you may not use this file except in compliance with the License.
// You may obtain a copy of the License at
//
//     http://www.apache.org/licenses/LICENSE-2.0
//
// Unless required by applicable law or agreed to in writing, software
// distributed under the License is distributed on an "AS IS" BASIS,
// See the License for the specific language governing permissions and
// limitations under the License.

package tikv

import (
	"bytes"
	"context"
	"fmt"
	"math"
	"sync"
	"sync/atomic"
	"time"
	"unsafe"

	"github.com/opentracing/opentracing-go"
	"github.com/pingcap/errors"
	"github.com/pingcap/failpoint"
	"github.com/pingcap/kvproto/pkg/kvrpcpb"
	pb "github.com/pingcap/kvproto/pkg/kvrpcpb"
	"github.com/pingcap/kvproto/pkg/metapb"
	tikverr "github.com/pingcap/tidb/store/tikv/error"
	"github.com/pingcap/tidb/store/tikv/kv"
	"github.com/pingcap/tidb/store/tikv/logutil"
	"github.com/pingcap/tidb/store/tikv/metrics"
	"github.com/pingcap/tidb/store/tikv/tikvrpc"
	"github.com/pingcap/tidb/store/tikv/unionstore"
	"github.com/pingcap/tidb/store/tikv/util"
	"go.uber.org/zap"
)

const (
	scanBatchSize = 256
	batchGetSize  = 5120
	maxTimestamp  = math.MaxUint64
)

// Priority is the priority for tikv to execute a command.
type Priority kvrpcpb.CommandPri

// Priority value for transaction priority.
const (
	PriorityNormal = Priority(kvrpcpb.CommandPri_Normal)
	PriorityLow    = Priority(kvrpcpb.CommandPri_Low)
	PriorityHigh   = Priority(kvrpcpb.CommandPri_High)
)

// ToPB converts priority to wire type.
func (p Priority) ToPB() kvrpcpb.CommandPri {
	return kvrpcpb.CommandPri(p)
}

// IsoLevel is the transaction's isolation level.
type IsoLevel kvrpcpb.IsolationLevel

const (
	// SI stands for 'snapshot isolation'.
	SI IsoLevel = IsoLevel(kvrpcpb.IsolationLevel_SI)
	// RC stands for 'read committed'.
	RC IsoLevel = IsoLevel(kvrpcpb.IsolationLevel_RC)
)

// ToPB converts isolation level to wire type.
func (l IsoLevel) ToPB() kvrpcpb.IsolationLevel {
	return kvrpcpb.IsolationLevel(l)
}

// KVSnapshot implements the tidbkv.Snapshot interface.
type KVSnapshot struct {
	store           *KVStore
	version         uint64
	isolationLevel  IsoLevel
	priority        Priority
	notFillCache    bool
	keyOnly         bool
	vars            *kv.Variables
	replicaReadSeed uint32
	resolvedLocks   *util.TSSet

	// Cache the result of BatchGet.
	// The invariance is that calling BatchGet multiple times using the same start ts,
	// the result should not change.
	// NOTE: This representation here is different from the BatchGet API.
	// cached use len(value)=0 to represent a key-value entry doesn't exist (a reliable truth from TiKV).
	// In the BatchGet API, it use no key-value entry to represent non-exist.
	// It's OK as long as there are no zero-byte values in the protocol.
	mu struct {
		sync.RWMutex
		hitCnt      int64
		cached      map[string][]byte
		cachedSize  int
		stats       *SnapshotRuntimeStats
		replicaRead kv.ReplicaReadType
		taskID      uint64
		isStaleness bool
		// MatchStoreLabels indicates the labels the store should be matched
		matchStoreLabels []*metapb.StoreLabel
	}
	sampleStep uint32
}

// newTiKVSnapshot creates a snapshot of an TiKV store.
func newTiKVSnapshot(store *KVStore, ts uint64, replicaReadSeed uint32) *KVSnapshot {
	// Sanity check for snapshot version.
	if ts >= math.MaxInt64 && ts != math.MaxUint64 {
		err := errors.Errorf("try to get snapshot with a large ts %d", ts)
		panic(err)
	}
	return &KVSnapshot{
		store:           store,
		version:         ts,
		priority:        PriorityNormal,
		vars:            kv.DefaultVars,
		replicaReadSeed: replicaReadSeed,
		resolvedLocks:   util.NewTSSet(5),
	}
}

// SetSnapshotTS resets the timestamp for reads.
func (s *KVSnapshot) SetSnapshotTS(ts uint64) {
	// Sanity check for snapshot version.
	if ts >= math.MaxInt64 && ts != math.MaxUint64 {
		err := errors.Errorf("try to get snapshot with a large ts %d", ts)
		panic(err)
	}
	// Invalidate cache if the snapshotTS change!
	s.version = ts
	s.mu.Lock()
	s.mu.cached = nil
	s.mu.Unlock()
	// And also the minCommitTS pushed information.
	s.resolvedLocks = util.NewTSSet(5)
}

// BatchGet gets all the keys' value from kv-server and returns a map contains key/value pairs.
// The map will not contain nonexistent keys.
func (s *KVSnapshot) BatchGet(ctx context.Context, keys [][]byte) (map[string][]byte, error) {
	// Check the cached value first.
	m := make(map[string][]byte)
	s.mu.RLock()
	if s.mu.cached != nil {
		tmp := make([][]byte, 0, len(keys))
		for _, key := range keys {
			if val, ok := s.mu.cached[string(key)]; ok {
				atomic.AddInt64(&s.mu.hitCnt, 1)
				if len(val) > 0 {
					m[string(key)] = val
				}
			} else {
				tmp = append(tmp, key)
			}
		}
		keys = tmp
	}
	s.mu.RUnlock()

	if len(keys) == 0 {
		return m, nil
	}

	// We want [][]byte instead of []kv.Key, use some magic to save memory.
	bytesKeys := *(*[][]byte)(unsafe.Pointer(&keys))
	ctx = context.WithValue(ctx, TxnStartKey, s.version)
	bo := NewBackofferWithVars(ctx, batchGetMaxBackoff, s.vars)

	// Create a map to collect key-values from region servers.
	var mu sync.Mutex
	err := s.batchGetKeysByRegions(bo, bytesKeys, func(k, v []byte) {
		if len(v) == 0 {
			return
		}

		mu.Lock()
		m[string(k)] = v
		mu.Unlock()
	})
	s.recordBackoffInfo(bo)
	if err != nil {
		return nil, errors.Trace(err)
	}

	err = s.store.CheckVisibility(s.version)
	if err != nil {
		return nil, errors.Trace(err)
	}

	// Update the cache.
	s.mu.Lock()
	if s.mu.cached == nil {
		s.mu.cached = make(map[string][]byte, len(m))
	}
	for _, key := range keys {
		val := m[string(key)]
		s.mu.cachedSize += len(key) + len(val)
		s.mu.cached[string(key)] = val
	}

	const cachedSizeLimit = 10 << 30
	if s.mu.cachedSize >= cachedSizeLimit {
		for k, v := range s.mu.cached {
			if _, needed := m[k]; needed {
				continue
			}
			delete(s.mu.cached, k)
			s.mu.cachedSize -= len(k) + len(v)
			if s.mu.cachedSize < cachedSizeLimit {
				break
			}
		}
	}
	s.mu.Unlock()

	return m, nil
}

type batchKeys struct {
	region RegionVerID
	keys   [][]byte
}

// appendBatchKeysBySize appends keys to b. It may split the keys to make
// sure each batch's size does not exceed the limit.
func appendBatchKeysBySize(b []batchKeys, region RegionVerID, keys [][]byte, sizeFn func([]byte) int, limit int) []batchKeys {
	var start, end int
	for start = 0; start < len(keys); start = end {
		var size int
		for end = start; end < len(keys) && size < limit; end++ {
			size += sizeFn(keys[end])
		}
		b = append(b, batchKeys{
			region: region,
			keys:   keys[start:end],
		})
	}
	return b
}

func (s *KVSnapshot) batchGetKeysByRegions(bo *Backoffer, keys [][]byte, collectF func(k, v []byte)) error {
	defer func(start time.Time) {
		metrics.TxnCmdHistogramWithBatchGet.Observe(time.Since(start).Seconds())
	}(time.Now())
	groups, _, err := s.store.regionCache.GroupKeysByRegion(bo, keys, nil)
	if err != nil {
		return errors.Trace(err)
	}

	metrics.TxnRegionsNumHistogramWithSnapshot.Observe(float64(len(groups)))

	var batches []batchKeys
	for id, g := range groups {
		batches = appendBatchKeysBySize(batches, id, g, func([]byte) int { return 1 }, batchGetSize)
	}

	if len(batches) == 0 {
		return nil
	}
	if len(batches) == 1 {
		return errors.Trace(s.batchGetSingleRegion(bo, batches[0], collectF))
	}
	ch := make(chan error)
	for _, batch1 := range batches {
		batch := batch1
		go func() {
			backoffer, cancel := bo.Fork()
			defer cancel()
			ch <- s.batchGetSingleRegion(backoffer, batch, collectF)
		}()
	}
	for i := 0; i < len(batches); i++ {
		if e := <-ch; e != nil {
			logutil.BgLogger().Debug("snapshot batchGet failed",
				zap.Error(e),
				zap.Uint64("txnStartTS", s.version))
			err = e
		}
	}
	return errors.Trace(err)
}

func (s *KVSnapshot) batchGetSingleRegion(bo *Backoffer, batch batchKeys, collectF func(k, v []byte)) error {
	cli := NewClientHelper(s.store, s.resolvedLocks)
	s.mu.RLock()
	if s.mu.stats != nil {
		cli.Stats = make(map[tikvrpc.CmdType]*RPCRuntimeStats)
		defer func() {
			s.mergeRegionRequestStats(cli.Stats)
		}()
	}
	s.mu.RUnlock()

	pending := batch.keys
	for {
		isStaleness := false
		var matchStoreLabels []*metapb.StoreLabel
		s.mu.RLock()
		req := tikvrpc.NewReplicaReadRequest(tikvrpc.CmdBatchGet, &pb.BatchGetRequest{
			Keys:    pending,
			Version: s.version,
		}, s.mu.replicaRead, &s.replicaReadSeed, pb.Context{
			Priority:     s.priority.ToPB(),
			NotFillCache: s.notFillCache,
			TaskId:       s.mu.taskID,
		})
		isStaleness = s.mu.isStaleness
		matchStoreLabels = s.mu.matchStoreLabels
		s.mu.RUnlock()
		var ops []StoreSelectorOption
		if isStaleness {
			req.EnableStaleRead()
		}
		if len(matchStoreLabels) > 0 {
			ops = append(ops, WithMatchLabels(matchStoreLabels))
		}
		resp, _, _, err := cli.SendReqCtx(bo, req, batch.region, ReadTimeoutMedium, tikvrpc.TiKV, "", ops...)

		if err != nil {
			return errors.Trace(err)
		}
		regionErr, err := resp.GetRegionError()
		if err != nil {
			return errors.Trace(err)
		}
		if regionErr != nil {
			err = bo.Backoff(BoRegionMiss, errors.New(regionErr.String()))
			if err != nil {
				return errors.Trace(err)
			}
			err = s.batchGetKeysByRegions(bo, pending, collectF)
			return errors.Trace(err)
		}
		if resp.Resp == nil {
			return errors.Trace(tikverr.ErrBodyMissing)
		}
		batchGetResp := resp.Resp.(*pb.BatchGetResponse)
		var (
			lockedKeys [][]byte
			locks      []*Lock
		)
		if keyErr := batchGetResp.GetError(); keyErr != nil {
			// If a response-level error happens, skip reading pairs.
			lock, err := extractLockFromKeyErr(keyErr)
			if err != nil {
				return errors.Trace(err)
			}
			lockedKeys = append(lockedKeys, lock.Key)
			locks = append(locks, lock)
		} else {
			for _, pair := range batchGetResp.Pairs {
				keyErr := pair.GetError()
				if keyErr == nil {
					collectF(pair.GetKey(), pair.GetValue())
					continue
				}
				lock, err := extractLockFromKeyErr(keyErr)
				if err != nil {
					return errors.Trace(err)
				}
				lockedKeys = append(lockedKeys, lock.Key)
				locks = append(locks, lock)
			}
		}
		if batchGetResp.ExecDetailsV2 != nil {
			s.mergeExecDetail(batchGetResp.ExecDetailsV2)
		}
		if len(lockedKeys) > 0 {
			msBeforeExpired, err := cli.ResolveLocks(bo, s.version, locks)
			if err != nil {
				return errors.Trace(err)
			}
			if msBeforeExpired > 0 {
				err = bo.BackoffWithMaxSleep(BoTxnLockFast, int(msBeforeExpired), errors.Errorf("batchGet lockedKeys: %d", len(lockedKeys)))
				if err != nil {
					return errors.Trace(err)
				}
			}
			// Only reduce pending keys when there is no response-level error. Otherwise,
			// lockedKeys may be incomplete.
			if batchGetResp.GetError() == nil {
				pending = lockedKeys
			}
			continue
		}
		return nil
	}
}

// Get gets the value for key k from snapshot.
func (s *KVSnapshot) Get(ctx context.Context, k []byte) ([]byte, error) {

	defer func(start time.Time) {
		metrics.TxnCmdHistogramWithGet.Observe(time.Since(start).Seconds())
	}(time.Now())

	ctx = context.WithValue(ctx, TxnStartKey, s.version)
	bo := NewBackofferWithVars(ctx, getMaxBackoff, s.vars)
	val, err := s.get(ctx, bo, k)
	s.recordBackoffInfo(bo)
	if err != nil {
		return nil, errors.Trace(err)
	}
	err = s.store.CheckVisibility(s.version)
	if err != nil {
		return nil, errors.Trace(err)
	}

	if len(val) == 0 {
		return nil, tikverr.ErrNotExist
	}
	return val, nil
}

func (s *KVSnapshot) get(ctx context.Context, bo *Backoffer, k []byte) ([]byte, error) {
	// Check the cached values first.
	s.mu.RLock()
	if s.mu.cached != nil {
		if value, ok := s.mu.cached[string(k)]; ok {
			atomic.AddInt64(&s.mu.hitCnt, 1)
			s.mu.RUnlock()
			return value, nil
		}
	}
	s.mu.RUnlock()
	if span := opentracing.SpanFromContext(ctx); span != nil && span.Tracer() != nil {
		span1 := span.Tracer().StartSpan("tikvSnapshot.get", opentracing.ChildOf(span.Context()))
		defer span1.Finish()
		opentracing.ContextWithSpan(ctx, span1)
	}
	failpoint.Inject("snapshot-get-cache-fail", func(_ failpoint.Value) {
		if bo.ctx.Value("TestSnapshotCache") != nil {
			panic("cache miss")
		}
	})

	cli := NewClientHelper(s.store, s.resolvedLocks)

	isStaleness := false
	var matchStoreLabels []*metapb.StoreLabel
	s.mu.RLock()
	if s.mu.stats != nil {
		cli.Stats = make(map[tikvrpc.CmdType]*RPCRuntimeStats)
		defer func() {
			s.mergeRegionRequestStats(cli.Stats)
		}()
	}
	req := tikvrpc.NewReplicaReadRequest(tikvrpc.CmdGet,
		&pb.GetRequest{
			Key:     k,
			Version: s.version,
		}, s.mu.replicaRead, &s.replicaReadSeed, pb.Context{
			Priority:     s.priority.ToPB(),
			NotFillCache: s.notFillCache,
			TaskId:       s.mu.taskID,
		})
	isStaleness = s.mu.isStaleness
	matchStoreLabels = s.mu.matchStoreLabels
	s.mu.RUnlock()
	var ops []StoreSelectorOption
	if isStaleness {
		req.EnableStaleRead()
	}
	if len(matchStoreLabels) > 0 {
		ops = append(ops, WithMatchLabels(matchStoreLabels))
	}

	var firstLock *Lock
	for {
		failpoint.Inject("beforeSendPointGet", nil)
		loc, err := s.store.regionCache.LocateKey(bo, k)
		if err != nil {
			return nil, errors.Trace(err)
		}
		resp, _, _, err := cli.SendReqCtx(bo, req, loc.Region, ReadTimeoutShort, tikvrpc.TiKV, "", ops...)
		if err != nil {
			return nil, errors.Trace(err)
		}
		regionErr, err := resp.GetRegionError()
		if err != nil {
			return nil, errors.Trace(err)
		}
		if regionErr != nil {
			err = bo.Backoff(BoRegionMiss, errors.New(regionErr.String()))
			if err != nil {
				return nil, errors.Trace(err)
			}
			continue
		}
		if resp.Resp == nil {
			return nil, errors.Trace(tikverr.ErrBodyMissing)
		}
		cmdGetResp := resp.Resp.(*pb.GetResponse)
		if cmdGetResp.ExecDetailsV2 != nil {
			s.mergeExecDetail(cmdGetResp.ExecDetailsV2)
		}
		val := cmdGetResp.GetValue()
		if keyErr := cmdGetResp.GetError(); keyErr != nil {
			lock, err := extractLockFromKeyErr(keyErr)
			if err != nil {
				return nil, errors.Trace(err)
			}
			if firstLock == nil {
				firstLock = lock
			} else if s.version == maxTimestamp && firstLock.TxnID != lock.TxnID {
				// If it is an autocommit point get, it needs to be blocked only
				// by the first lock it meets. During retries, if the encountered
				// lock is different from the first one, we can omit it.
				cli.resolvedLocks.Put(lock.TxnID)
				continue
			}

			msBeforeExpired, err := cli.ResolveLocks(bo, s.version, []*Lock{lock})
			if err != nil {
				return nil, errors.Trace(err)
			}
			if msBeforeExpired > 0 {
				err = bo.BackoffWithMaxSleep(BoTxnLockFast, int(msBeforeExpired), errors.New(keyErr.String()))
				if err != nil {
					return nil, errors.Trace(err)
				}
			}
			continue
		}
		return val, nil
	}
}

func (s *KVSnapshot) mergeExecDetail(detail *pb.ExecDetailsV2) {
	s.mu.Lock()
	defer s.mu.Unlock()
	if detail == nil || s.mu.stats == nil {
		return
	}
	if s.mu.stats.scanDetail == nil {
		s.mu.stats.scanDetail = &util.ScanDetail{}
	}
	if s.mu.stats.timeDetail == nil {
		s.mu.stats.timeDetail = &util.TimeDetail{}
	}
	s.mu.stats.scanDetail.MergeFromScanDetailV2(detail.ScanDetailV2)
	s.mu.stats.timeDetail.MergeFromTimeDetail(detail.TimeDetail)
}

// Iter return a list of key-value pair after `k`.
func (s *KVSnapshot) Iter(k []byte, upperBound []byte) (unionstore.Iterator, error) {
	scanner, err := newScanner(s, k, upperBound, scanBatchSize, false)
	return scanner, errors.Trace(err)
}

// IterReverse creates a reversed Iterator positioned on the first entry which key is less than k.
func (s *KVSnapshot) IterReverse(k []byte) (unionstore.Iterator, error) {
	scanner, err := newScanner(s, nil, k, scanBatchSize, true)
	return scanner, errors.Trace(err)
}

// SetOption sets an option with a value, when val is nil, uses the default
// value of this option. Only ReplicaRead is supported for snapshot
func (s *KVSnapshot) SetOption(opt int, val interface{}) {
	switch opt {
<<<<<<< HEAD
	case kv.TaskID:
		s.mu.Lock()
		s.mu.taskID = val.(uint64)
=======
	case kv.ReplicaRead:
		s.mu.Lock()
		s.mu.replicaRead = val.(kv.ReplicaReadType)
>>>>>>> 3eedd404
		s.mu.Unlock()
	case kv.CollectRuntimeStats:
		s.mu.Lock()
		s.mu.stats = val.(*SnapshotRuntimeStats)
		s.mu.Unlock()
	case kv.SampleStep:
		s.sampleStep = val.(uint32)
	case kv.IsStalenessReadOnly:
		s.mu.Lock()
		s.mu.isStaleness = val.(bool)
		s.mu.Unlock()
	case kv.MatchStoreLabels:
		s.mu.Lock()
		s.mu.matchStoreLabels = val.([]*metapb.StoreLabel)
		s.mu.Unlock()
	}
}

// DelOption deletes an option.
func (s *KVSnapshot) DelOption(opt int) {
	switch opt {
	case kv.CollectRuntimeStats:
		s.mu.Lock()
		s.mu.stats = nil
		s.mu.Unlock()
	}
}

// SetNotFillCache indicates whether tikv should skip filling cache when
// loading data.
func (s *KVSnapshot) SetNotFillCache(b bool) {
	s.notFillCache = b
}

// SetKeyOnly indicates if tikv can return only keys.
func (s *KVSnapshot) SetKeyOnly(b bool) {
	s.keyOnly = b
}

// SetReplicaRead sets up the replica read type.
func (s *KVSnapshot) SetReplicaRead(readType kv.ReplicaReadType) {
	s.mu.Lock()
	defer s.mu.Unlock()
	s.mu.replicaRead = readType
}

// SetIsolationLevel sets the isolation level used to scan data from tikv.
func (s *KVSnapshot) SetIsolationLevel(level IsoLevel) {
	s.isolationLevel = level
}

// SetPriority sets the priority for tikv to execute commands.
func (s *KVSnapshot) SetPriority(pri Priority) {
	s.priority = pri
}

// SetTaskID marks current task's unique ID to allow TiKV to schedule
// tasks more fairly.
func (s *KVSnapshot) SetTaskID(id uint64) {
	s.mu.Lock()
	defer s.mu.Unlock()
	s.mu.taskID = id
}

// SnapCacheHitCount gets the snapshot cache hit count. Only for test.
func (s *KVSnapshot) SnapCacheHitCount() int {
	return int(atomic.LoadInt64(&s.mu.hitCnt))
}

// SnapCacheSize gets the snapshot cache size. Only for test.
func (s *KVSnapshot) SnapCacheSize() int {
	s.mu.RLock()
	defer s.mu.RLock()
	return len(s.mu.cached)
}

func extractLockFromKeyErr(keyErr *pb.KeyError) (*Lock, error) {
	if locked := keyErr.GetLocked(); locked != nil {
		return NewLock(locked), nil
	}
	return nil, extractKeyErr(keyErr)
}

func extractKeyErr(keyErr *pb.KeyError) error {
	if val, err := util.MockRetryableErrorResp.Eval(); err == nil {
		if val.(bool) {
			keyErr.Conflict = nil
			keyErr.Retryable = "mock retryable error"
		}
	}

	if keyErr.Conflict != nil {
		return &tikverr.ErrWriteConflict{WriteConflict: keyErr.GetConflict()}
	}

	if keyErr.Retryable != "" {
		return &tikverr.ErrRetryable{Retryable: keyErr.Retryable}
	}

	if keyErr.Abort != "" {
		err := errors.Errorf("tikv aborts txn: %s", keyErr.GetAbort())
		logutil.BgLogger().Warn("2PC failed", zap.Error(err))
		return errors.Trace(err)
	}
	if keyErr.CommitTsTooLarge != nil {
		err := errors.Errorf("commit TS %v is too large", keyErr.CommitTsTooLarge.CommitTs)
		logutil.BgLogger().Warn("2PC failed", zap.Error(err))
		return errors.Trace(err)
	}
	if keyErr.TxnNotFound != nil {
		err := errors.Errorf("txn %d not found", keyErr.TxnNotFound.StartTs)
		return errors.Trace(err)
	}
	return errors.Errorf("unexpected KeyError: %s", keyErr.String())
}

func (s *KVSnapshot) recordBackoffInfo(bo *Backoffer) {
	s.mu.RLock()
	if s.mu.stats == nil || bo.totalSleep == 0 {
		s.mu.RUnlock()
		return
	}
	s.mu.RUnlock()
	s.mu.Lock()
	defer s.mu.Unlock()
	if s.mu.stats == nil {
		return
	}
	if s.mu.stats.backoffSleepMS == nil {
		s.mu.stats.backoffSleepMS = bo.backoffSleepMS
		s.mu.stats.backoffTimes = bo.backoffTimes
		return
	}
	for k, v := range bo.backoffSleepMS {
		s.mu.stats.backoffSleepMS[k] += v
	}
	for k, v := range bo.backoffTimes {
		s.mu.stats.backoffTimes[k] += v
	}
}

func (s *KVSnapshot) mergeRegionRequestStats(stats map[tikvrpc.CmdType]*RPCRuntimeStats) {
	s.mu.Lock()
	defer s.mu.Unlock()
	if s.mu.stats == nil {
		return
	}
	if s.mu.stats.rpcStats.Stats == nil {
		s.mu.stats.rpcStats.Stats = stats
		return
	}
	for k, v := range stats {
		stat, ok := s.mu.stats.rpcStats.Stats[k]
		if !ok {
			s.mu.stats.rpcStats.Stats[k] = v
			continue
		}
		stat.Count += v.Count
		stat.Consume += v.Consume
	}
}

// SnapshotRuntimeStats records the runtime stats of snapshot.
type SnapshotRuntimeStats struct {
	rpcStats       RegionRequestRuntimeStats
	backoffSleepMS map[BackoffType]int
	backoffTimes   map[BackoffType]int
	scanDetail     *util.ScanDetail
	timeDetail     *util.TimeDetail
}

// Clone implements the RuntimeStats interface.
func (rs *SnapshotRuntimeStats) Clone() *SnapshotRuntimeStats {
	newRs := SnapshotRuntimeStats{rpcStats: NewRegionRequestRuntimeStats()}
	if rs.rpcStats.Stats != nil {
		for k, v := range rs.rpcStats.Stats {
			newRs.rpcStats.Stats[k] = v
		}
	}
	if len(rs.backoffSleepMS) > 0 {
		newRs.backoffSleepMS = make(map[BackoffType]int)
		newRs.backoffTimes = make(map[BackoffType]int)
		for k, v := range rs.backoffSleepMS {
			newRs.backoffSleepMS[k] += v
		}
		for k, v := range rs.backoffTimes {
			newRs.backoffTimes[k] += v
		}
	}
	return &newRs
}

// Merge implements the RuntimeStats interface.
func (rs *SnapshotRuntimeStats) Merge(other *SnapshotRuntimeStats) {
	if other.rpcStats.Stats != nil {
		if rs.rpcStats.Stats == nil {
			rs.rpcStats.Stats = make(map[tikvrpc.CmdType]*RPCRuntimeStats, len(other.rpcStats.Stats))
		}
		rs.rpcStats.Merge(other.rpcStats)
	}
	if len(other.backoffSleepMS) > 0 {
		if rs.backoffSleepMS == nil {
			rs.backoffSleepMS = make(map[BackoffType]int)
		}
		if rs.backoffTimes == nil {
			rs.backoffTimes = make(map[BackoffType]int)
		}
		for k, v := range other.backoffSleepMS {
			rs.backoffSleepMS[k] += v
		}
		for k, v := range other.backoffTimes {
			rs.backoffTimes[k] += v
		}
	}
}

// String implements fmt.Stringer interface.
func (rs *SnapshotRuntimeStats) String() string {
	var buf bytes.Buffer
	buf.WriteString(rs.rpcStats.String())
	for k, v := range rs.backoffTimes {
		if buf.Len() > 0 {
			buf.WriteByte(',')
		}
		ms := rs.backoffSleepMS[k]
		d := time.Duration(ms) * time.Millisecond
		buf.WriteString(fmt.Sprintf("%s_backoff:{num:%d, total_time:%s}", k.String(), v, util.FormatDuration(d)))
	}
	timeDetail := rs.timeDetail.String()
	if timeDetail != "" {
		buf.WriteString(", ")
		buf.WriteString(timeDetail)
	}
	scanDetail := rs.scanDetail.String()
	if scanDetail != "" {
		buf.WriteString(", ")
		buf.WriteString(scanDetail)
	}
	return buf.String()
}<|MERGE_RESOLUTION|>--- conflicted
+++ resolved
@@ -565,16 +565,6 @@
 // value of this option. Only ReplicaRead is supported for snapshot
 func (s *KVSnapshot) SetOption(opt int, val interface{}) {
 	switch opt {
-<<<<<<< HEAD
-	case kv.TaskID:
-		s.mu.Lock()
-		s.mu.taskID = val.(uint64)
-=======
-	case kv.ReplicaRead:
-		s.mu.Lock()
-		s.mu.replicaRead = val.(kv.ReplicaReadType)
->>>>>>> 3eedd404
-		s.mu.Unlock()
 	case kv.CollectRuntimeStats:
 		s.mu.Lock()
 		s.mu.stats = val.(*SnapshotRuntimeStats)
