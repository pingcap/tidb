// Copyright 2015 PingCAP, Inc.
//
// Licensed under the Apache License, Version 2.0 (the "License");
// you may not use this file except in compliance with the License.
// You may obtain a copy of the License at
//
//     http://www.apache.org/licenses/LICENSE-2.0
//
// Unless required by applicable law or agreed to in writing, software
// distributed under the License is distributed on an "AS IS" BASIS,
// See the License for the specific language governing permissions and
// limitations under the License.

package tikv

import (
	"bytes"
	"context"
	"fmt"
	"math"
	"sync"
	"sync/atomic"
	"time"
	"unsafe"

	"github.com/opentracing/opentracing-go"
	"github.com/pingcap/errors"
	"github.com/pingcap/failpoint"
	"github.com/pingcap/kvproto/pkg/kvrpcpb"
	pb "github.com/pingcap/kvproto/pkg/kvrpcpb"
	"github.com/pingcap/kvproto/pkg/metapb"
	tikverr "github.com/pingcap/tidb/store/tikv/error"
	"github.com/pingcap/tidb/store/tikv/kv"
	"github.com/pingcap/tidb/store/tikv/logutil"
	"github.com/pingcap/tidb/store/tikv/metrics"
	"github.com/pingcap/tidb/store/tikv/tikvrpc"
	"github.com/pingcap/tidb/store/tikv/unionstore"
	"github.com/pingcap/tidb/store/tikv/util"
	"go.uber.org/zap"
)

const (
	scanBatchSize = 256
	batchGetSize  = 5120
	maxTimestamp  = math.MaxUint64
)

// Priority is the priority for tikv to execute a command.
type Priority kvrpcpb.CommandPri

// Priority value for transaction priority.
const (
	PriorityNormal = Priority(kvrpcpb.CommandPri_Normal)
	PriorityLow    = Priority(kvrpcpb.CommandPri_Low)
	PriorityHigh   = Priority(kvrpcpb.CommandPri_High)
)

// ToPB converts priority to wire type.
func (p Priority) ToPB() kvrpcpb.CommandPri {
	return kvrpcpb.CommandPri(p)
}

// IsoLevel is the transaction's isolation level.
type IsoLevel kvrpcpb.IsolationLevel

const (
	// SI stands for 'snapshot isolation'.
	SI IsoLevel = IsoLevel(kvrpcpb.IsolationLevel_SI)
	// RC stands for 'read committed'.
	RC IsoLevel = IsoLevel(kvrpcpb.IsolationLevel_RC)
)

// ToPB converts isolation level to wire type.
func (l IsoLevel) ToPB() kvrpcpb.IsolationLevel {
	return kvrpcpb.IsolationLevel(l)
}

// KVSnapshot implements the tidbkv.Snapshot interface.
type KVSnapshot struct {
	store           *KVStore
	version         uint64
	isolationLevel  IsoLevel
	priority        Priority
	notFillCache    bool
	keyOnly         bool
	vars            *kv.Variables
	replicaReadSeed uint32
	resolvedLocks   *util.TSSet

	// Cache the result of BatchGet.
	// The invariance is that calling BatchGet multiple times using the same start ts,
	// the result should not change.
	// NOTE: This representation here is different from the BatchGet API.
	// cached use len(value)=0 to represent a key-value entry doesn't exist (a reliable truth from TiKV).
	// In the BatchGet API, it use no key-value entry to represent non-exist.
	// It's OK as long as there are no zero-byte values in the protocol.
	mu struct {
		sync.RWMutex
		hitCnt      int64
		cached      map[string][]byte
		cachedSize  int
		stats       *SnapshotRuntimeStats
		replicaRead kv.ReplicaReadType
		taskID      uint64
		isStaleness bool
		// MatchStoreLabels indicates the labels the store should be matched
		matchStoreLabels []*metapb.StoreLabel
	}
	sampleStep uint32
	txnScope   string
}

// newTiKVSnapshot creates a snapshot of an TiKV store.
func newTiKVSnapshot(store *KVStore, ts uint64, replicaReadSeed uint32) *KVSnapshot {
	// Sanity check for snapshot version.
	if ts >= math.MaxInt64 && ts != math.MaxUint64 {
		err := errors.Errorf("try to get snapshot with a large ts %d", ts)
		panic(err)
	}
	return &KVSnapshot{
		store:           store,
		version:         ts,
		priority:        PriorityNormal,
		vars:            kv.DefaultVars,
		replicaReadSeed: replicaReadSeed,
		resolvedLocks:   util.NewTSSet(5),
	}
}

func (s *KVSnapshot) setSnapshotTS(ts uint64) {
	// Sanity check for snapshot version.
	if ts >= math.MaxInt64 && ts != math.MaxUint64 {
		err := errors.Errorf("try to get snapshot with a large ts %d", ts)
		panic(err)
	}
	// Invalidate cache if the snapshotTS change!
	s.version = ts
	s.mu.Lock()
	s.mu.cached = nil
	s.mu.Unlock()
	// And also the minCommitTS pushed information.
	s.resolvedLocks = util.NewTSSet(5)
}

// BatchGet gets all the keys' value from kv-server and returns a map contains key/value pairs.
// The map will not contain nonexistent keys.
func (s *KVSnapshot) BatchGet(ctx context.Context, keys [][]byte) (map[string][]byte, error) {
	// Check the cached value first.
	m := make(map[string][]byte)
	s.mu.RLock()
	if s.mu.cached != nil {
		tmp := make([][]byte, 0, len(keys))
		for _, key := range keys {
			if val, ok := s.mu.cached[string(key)]; ok {
				atomic.AddInt64(&s.mu.hitCnt, 1)
				if len(val) > 0 {
					m[string(key)] = val
				}
			} else {
				tmp = append(tmp, key)
			}
		}
		keys = tmp
	}
	s.mu.RUnlock()

	if len(keys) == 0 {
		return m, nil
	}

	// We want [][]byte instead of []kv.Key, use some magic to save memory.
	bytesKeys := *(*[][]byte)(unsafe.Pointer(&keys))
	ctx = context.WithValue(ctx, TxnStartKey, s.version)
	bo := NewBackofferWithVars(ctx, batchGetMaxBackoff, s.vars)

	// Create a map to collect key-values from region servers.
	var mu sync.Mutex
	err := s.batchGetKeysByRegions(bo, bytesKeys, func(k, v []byte) {
		if len(v) == 0 {
			return
		}

		mu.Lock()
		m[string(k)] = v
		mu.Unlock()
	})
	s.recordBackoffInfo(bo)
	if err != nil {
		return nil, errors.Trace(err)
	}

	err = s.store.CheckVisibility(s.version)
	if err != nil {
		return nil, errors.Trace(err)
	}

	// Update the cache.
	s.mu.Lock()
	if s.mu.cached == nil {
		s.mu.cached = make(map[string][]byte, len(m))
	}
	for _, key := range keys {
		val := m[string(key)]
		s.mu.cachedSize += len(key) + len(val)
		s.mu.cached[string(key)] = val
	}

	const cachedSizeLimit = 10 << 30
	if s.mu.cachedSize >= cachedSizeLimit {
		for k, v := range s.mu.cached {
			if _, needed := m[k]; needed {
				continue
			}
			delete(s.mu.cached, k)
			s.mu.cachedSize -= len(k) + len(v)
			if s.mu.cachedSize < cachedSizeLimit {
				break
			}
		}
	}
	s.mu.Unlock()

	return m, nil
}

type batchKeys struct {
	region RegionVerID
	keys   [][]byte
}

// appendBatchKeysBySize appends keys to b. It may split the keys to make
// sure each batch's size does not exceed the limit.
func appendBatchKeysBySize(b []batchKeys, region RegionVerID, keys [][]byte, sizeFn func([]byte) int, limit int) []batchKeys {
	var start, end int
	for start = 0; start < len(keys); start = end {
		var size int
		for end = start; end < len(keys) && size < limit; end++ {
			size += sizeFn(keys[end])
		}
		b = append(b, batchKeys{
			region: region,
			keys:   keys[start:end],
		})
	}
	return b
}

func (s *KVSnapshot) batchGetKeysByRegions(bo *Backoffer, keys [][]byte, collectF func(k, v []byte)) error {
	defer func(start time.Time) {
		metrics.TxnCmdHistogramWithBatchGet.Observe(time.Since(start).Seconds())
	}(time.Now())
	groups, _, err := s.store.regionCache.GroupKeysByRegion(bo, keys, nil)
	if err != nil {
		return errors.Trace(err)
	}

	metrics.TxnRegionsNumHistogramWithSnapshot.Observe(float64(len(groups)))

	var batches []batchKeys
	for id, g := range groups {
		batches = appendBatchKeysBySize(batches, id, g, func([]byte) int { return 1 }, batchGetSize)
	}

	if len(batches) == 0 {
		return nil
	}
	if len(batches) == 1 {
		return errors.Trace(s.batchGetSingleRegion(bo, batches[0], collectF))
	}
	ch := make(chan error)
	for _, batch1 := range batches {
		batch := batch1
		go func() {
			backoffer, cancel := bo.Fork()
			defer cancel()
			ch <- s.batchGetSingleRegion(backoffer, batch, collectF)
		}()
	}
	for i := 0; i < len(batches); i++ {
		if e := <-ch; e != nil {
			logutil.BgLogger().Debug("snapshot batchGet failed",
				zap.Error(e),
				zap.Uint64("txnStartTS", s.version))
			err = e
		}
	}
	return errors.Trace(err)
}

func (s *KVSnapshot) batchGetSingleRegion(bo *Backoffer, batch batchKeys, collectF func(k, v []byte)) error {
	cli := NewClientHelper(s.store, s.resolvedLocks)
	s.mu.RLock()
	if s.mu.stats != nil {
		cli.Stats = make(map[tikvrpc.CmdType]*RPCRuntimeStats)
		defer func() {
			s.mergeRegionRequestStats(cli.Stats)
		}()
	}
	s.mu.RUnlock()

	pending := batch.keys
	for {
		isStaleness := false
		var matchStoreLabels []*metapb.StoreLabel
		s.mu.RLock()
		req := tikvrpc.NewReplicaReadRequest(tikvrpc.CmdBatchGet, &pb.BatchGetRequest{
			Keys:    pending,
			Version: s.version,
		}, s.mu.replicaRead, &s.replicaReadSeed, pb.Context{
			Priority:     s.priority.ToPB(),
			NotFillCache: s.notFillCache,
			TaskId:       s.mu.taskID,
		})
		isStaleness = s.mu.isStaleness
		matchStoreLabels = s.mu.matchStoreLabels
		s.mu.RUnlock()
		var ops []StoreSelectorOption
		if isStaleness {
			req.EnableStaleRead()
		}
		if len(matchStoreLabels) > 0 {
			ops = append(ops, WithMatchLabels(matchStoreLabels))
		}
		resp, _, _, err := cli.SendReqCtx(bo, req, batch.region, ReadTimeoutMedium, tikvrpc.TiKV, "", ops...)

		if err != nil {
			return errors.Trace(err)
		}
		regionErr, err := resp.GetRegionError()
		if err != nil {
			return errors.Trace(err)
		}
		if regionErr != nil {
			err = bo.Backoff(BoRegionMiss, errors.New(regionErr.String()))
			if err != nil {
				return errors.Trace(err)
			}
			err = s.batchGetKeysByRegions(bo, pending, collectF)
			return errors.Trace(err)
		}
		if resp.Resp == nil {
			return errors.Trace(tikverr.ErrBodyMissing)
		}
		batchGetResp := resp.Resp.(*pb.BatchGetResponse)
		var (
			lockedKeys [][]byte
			locks      []*Lock
		)
		if keyErr := batchGetResp.GetError(); keyErr != nil {
			// If a response-level error happens, skip reading pairs.
			lock, err := extractLockFromKeyErr(keyErr)
			if err != nil {
				return errors.Trace(err)
			}
			lockedKeys = append(lockedKeys, lock.Key)
			locks = append(locks, lock)
		} else {
			for _, pair := range batchGetResp.Pairs {
				keyErr := pair.GetError()
				if keyErr == nil {
					collectF(pair.GetKey(), pair.GetValue())
					continue
				}
				lock, err := extractLockFromKeyErr(keyErr)
				if err != nil {
					return errors.Trace(err)
				}
				lockedKeys = append(lockedKeys, lock.Key)
				locks = append(locks, lock)
			}
		}
		if batchGetResp.ExecDetailsV2 != nil {
			s.mergeExecDetail(batchGetResp.ExecDetailsV2)
		}
		if len(lockedKeys) > 0 {
			msBeforeExpired, err := cli.ResolveLocks(bo, s.version, locks)
			if err != nil {
				return errors.Trace(err)
			}
			if msBeforeExpired > 0 {
				err = bo.BackoffWithMaxSleep(BoTxnLockFast, int(msBeforeExpired), errors.Errorf("batchGet lockedKeys: %d", len(lockedKeys)))
				if err != nil {
					return errors.Trace(err)
				}
			}
			// Only reduce pending keys when there is no response-level error. Otherwise,
			// lockedKeys may be incomplete.
			if batchGetResp.GetError() == nil {
				pending = lockedKeys
			}
			continue
		}
		return nil
	}
}

// Get gets the value for key k from snapshot.
func (s *KVSnapshot) Get(ctx context.Context, k []byte) ([]byte, error) {

	defer func(start time.Time) {
		metrics.TxnCmdHistogramWithGet.Observe(time.Since(start).Seconds())
	}(time.Now())

	ctx = context.WithValue(ctx, TxnStartKey, s.version)
	bo := NewBackofferWithVars(ctx, getMaxBackoff, s.vars)
	val, err := s.get(ctx, bo, k)
	s.recordBackoffInfo(bo)
	if err != nil {
		return nil, errors.Trace(err)
	}
	err = s.store.CheckVisibility(s.version)
	if err != nil {
		return nil, errors.Trace(err)
	}

	if len(val) == 0 {
		return nil, tikverr.ErrNotExist
	}
	return val, nil
}

func (s *KVSnapshot) get(ctx context.Context, bo *Backoffer, k []byte) ([]byte, error) {
	// Check the cached values first.
	s.mu.RLock()
	if s.mu.cached != nil {
		if value, ok := s.mu.cached[string(k)]; ok {
			atomic.AddInt64(&s.mu.hitCnt, 1)
			s.mu.RUnlock()
			return value, nil
		}
	}
	s.mu.RUnlock()
	if span := opentracing.SpanFromContext(ctx); span != nil && span.Tracer() != nil {
		span1 := span.Tracer().StartSpan("tikvSnapshot.get", opentracing.ChildOf(span.Context()))
		defer span1.Finish()
		opentracing.ContextWithSpan(ctx, span1)
	}
	failpoint.Inject("snapshot-get-cache-fail", func(_ failpoint.Value) {
		if bo.ctx.Value("TestSnapshotCache") != nil {
			panic("cache miss")
		}
	})

	cli := NewClientHelper(s.store, s.resolvedLocks)

	isStaleness := false
	var matchStoreLabels []*metapb.StoreLabel
	s.mu.RLock()
	if s.mu.stats != nil {
		cli.Stats = make(map[tikvrpc.CmdType]*RPCRuntimeStats)
		defer func() {
			s.mergeRegionRequestStats(cli.Stats)
		}()
	}
	req := tikvrpc.NewReplicaReadRequest(tikvrpc.CmdGet,
		&pb.GetRequest{
			Key:     k,
			Version: s.version,
		}, s.mu.replicaRead, &s.replicaReadSeed, pb.Context{
			Priority:     s.priority.ToPB(),
			NotFillCache: s.notFillCache,
			TaskId:       s.mu.taskID,
		})
	isStaleness = s.mu.isStaleness
	matchStoreLabels = s.mu.matchStoreLabels
	s.mu.RUnlock()
	var ops []StoreSelectorOption
	if isStaleness {
		req.EnableStaleRead()
	}
	if len(matchStoreLabels) > 0 {
		ops = append(ops, WithMatchLabels(matchStoreLabels))
	}

	var firstLock *Lock
	for {
		failpoint.Inject("beforeSendPointGet", nil)
		loc, err := s.store.regionCache.LocateKey(bo, k)
		if err != nil {
			return nil, errors.Trace(err)
		}
		resp, _, _, err := cli.SendReqCtx(bo, req, loc.Region, ReadTimeoutShort, tikvrpc.TiKV, "", ops...)
		if err != nil {
			return nil, errors.Trace(err)
		}
		regionErr, err := resp.GetRegionError()
		if err != nil {
			return nil, errors.Trace(err)
		}
		if regionErr != nil {
			err = bo.Backoff(BoRegionMiss, errors.New(regionErr.String()))
			if err != nil {
				return nil, errors.Trace(err)
			}
			continue
		}
		if resp.Resp == nil {
			return nil, errors.Trace(tikverr.ErrBodyMissing)
		}
		cmdGetResp := resp.Resp.(*pb.GetResponse)
		if cmdGetResp.ExecDetailsV2 != nil {
			s.mergeExecDetail(cmdGetResp.ExecDetailsV2)
		}
		val := cmdGetResp.GetValue()
		if keyErr := cmdGetResp.GetError(); keyErr != nil {
			lock, err := extractLockFromKeyErr(keyErr)
			if err != nil {
				return nil, errors.Trace(err)
			}
			if firstLock == nil {
				firstLock = lock
			} else if s.version == maxTimestamp && firstLock.TxnID != lock.TxnID {
				// If it is an autocommit point get, it needs to be blocked only
				// by the first lock it meets. During retries, if the encountered
				// lock is different from the first one, we can omit it.
				cli.resolvedLocks.Put(lock.TxnID)
				continue
			}

			msBeforeExpired, err := cli.ResolveLocks(bo, s.version, []*Lock{lock})
			if err != nil {
				return nil, errors.Trace(err)
			}
			if msBeforeExpired > 0 {
				err = bo.BackoffWithMaxSleep(BoTxnLockFast, int(msBeforeExpired), errors.New(keyErr.String()))
				if err != nil {
					return nil, errors.Trace(err)
				}
			}
			continue
		}
		return val, nil
	}
}

func (s *KVSnapshot) mergeExecDetail(detail *pb.ExecDetailsV2) {
	s.mu.Lock()
	defer s.mu.Unlock()
	if detail == nil || s.mu.stats == nil {
		return
	}
	if s.mu.stats.scanDetail == nil {
		s.mu.stats.scanDetail = &util.ScanDetail{}
	}
	if s.mu.stats.timeDetail == nil {
		s.mu.stats.timeDetail = &util.TimeDetail{}
	}
	s.mu.stats.scanDetail.MergeFromScanDetailV2(detail.ScanDetailV2)
	s.mu.stats.timeDetail.MergeFromTimeDetail(detail.TimeDetail)
}

// Iter return a list of key-value pair after `k`.
func (s *KVSnapshot) Iter(k []byte, upperBound []byte) (unionstore.Iterator, error) {
	scanner, err := newScanner(s, k, upperBound, scanBatchSize, false)
	return scanner, errors.Trace(err)
}

// IterReverse creates a reversed Iterator positioned on the first entry which key is less than k.
func (s *KVSnapshot) IterReverse(k []byte) (unionstore.Iterator, error) {
	scanner, err := newScanner(s, nil, k, scanBatchSize, true)
	return scanner, errors.Trace(err)
}

// SetOption sets an option with a value, when val is nil, uses the default
// value of this option. Only ReplicaRead is supported for snapshot
func (s *KVSnapshot) SetOption(opt int, val interface{}) {
	switch opt {
<<<<<<< HEAD
	case kv.Priority:
		s.priority = PriorityToPB(val.(int))
	case kv.SyncLog:
		s.syncLog = val.(bool)
	case kv.KeyOnly:
		s.keyOnly = val.(bool)
=======
	case kv.NotFillCache:
		s.notFillCache = val.(bool)
>>>>>>> 64938b80
	case kv.SnapshotTS:
		s.setSnapshotTS(val.(uint64))
	case kv.ReplicaRead:
		s.mu.Lock()
		s.mu.replicaRead = val.(kv.ReplicaReadType)
		s.mu.Unlock()
	case kv.TaskID:
		s.mu.Lock()
		s.mu.taskID = val.(uint64)
		s.mu.Unlock()
	case kv.CollectRuntimeStats:
		s.mu.Lock()
		s.mu.stats = val.(*SnapshotRuntimeStats)
		s.mu.Unlock()
	case kv.SampleStep:
		s.sampleStep = val.(uint32)
	case kv.IsStalenessReadOnly:
		s.mu.Lock()
		s.mu.isStaleness = val.(bool)
		s.mu.Unlock()
	case kv.MatchStoreLabels:
		s.mu.Lock()
		s.mu.matchStoreLabels = val.([]*metapb.StoreLabel)
		s.mu.Unlock()
	case kv.TxnScope:
		s.txnScope = val.(string)
	}
}

// DelOption deletes an option.
func (s *KVSnapshot) DelOption(opt int) {
	switch opt {
	case kv.ReplicaRead:
		s.mu.Lock()
		s.mu.replicaRead = kv.ReplicaReadLeader
		s.mu.Unlock()
	case kv.CollectRuntimeStats:
		s.mu.Lock()
		s.mu.stats = nil
		s.mu.Unlock()
	}
}

<<<<<<< HEAD
// SetNotFillCache indicates whether tikv should skip filling cache when
// loading data.
func (s *KVSnapshot) SetNotFillCache(b bool) {
	s.notFillCache = b
=======
// SetKeyOnly indicates if tikv can return only keys.
func (s *KVSnapshot) SetKeyOnly(b bool) {
	s.keyOnly = b
>>>>>>> 64938b80
}

// SetIsolationLevel sets the isolation level used to scan data from tikv.
func (s *KVSnapshot) SetIsolationLevel(level IsoLevel) {
	s.isolationLevel = level
}

// SetPriority sets the priority for tikv to execute commands.
func (s *KVSnapshot) SetPriority(pri Priority) {
	s.priority = pri
}

// SnapCacheHitCount gets the snapshot cache hit count. Only for test.
func (s *KVSnapshot) SnapCacheHitCount() int {
	return int(atomic.LoadInt64(&s.mu.hitCnt))
}

// SnapCacheSize gets the snapshot cache size. Only for test.
func (s *KVSnapshot) SnapCacheSize() int {
	s.mu.RLock()
	defer s.mu.RLock()
	return len(s.mu.cached)
}

func extractLockFromKeyErr(keyErr *pb.KeyError) (*Lock, error) {
	if locked := keyErr.GetLocked(); locked != nil {
		return NewLock(locked), nil
	}
	return nil, extractKeyErr(keyErr)
}

func extractKeyErr(keyErr *pb.KeyError) error {
	if val, err := util.MockRetryableErrorResp.Eval(); err == nil {
		if val.(bool) {
			keyErr.Conflict = nil
			keyErr.Retryable = "mock retryable error"
		}
	}

	if keyErr.Conflict != nil {
		return &tikverr.ErrWriteConflict{WriteConflict: keyErr.GetConflict()}
	}

	if keyErr.Retryable != "" {
		return &tikverr.ErrRetryable{Retryable: keyErr.Retryable}
	}

	if keyErr.Abort != "" {
		err := errors.Errorf("tikv aborts txn: %s", keyErr.GetAbort())
		logutil.BgLogger().Warn("2PC failed", zap.Error(err))
		return errors.Trace(err)
	}
	if keyErr.CommitTsTooLarge != nil {
		err := errors.Errorf("commit TS %v is too large", keyErr.CommitTsTooLarge.CommitTs)
		logutil.BgLogger().Warn("2PC failed", zap.Error(err))
		return errors.Trace(err)
	}
	if keyErr.TxnNotFound != nil {
		err := errors.Errorf("txn %d not found", keyErr.TxnNotFound.StartTs)
		return errors.Trace(err)
	}
	return errors.Errorf("unexpected KeyError: %s", keyErr.String())
}

func (s *KVSnapshot) recordBackoffInfo(bo *Backoffer) {
	s.mu.RLock()
	if s.mu.stats == nil || bo.totalSleep == 0 {
		s.mu.RUnlock()
		return
	}
	s.mu.RUnlock()
	s.mu.Lock()
	defer s.mu.Unlock()
	if s.mu.stats == nil {
		return
	}
	if s.mu.stats.backoffSleepMS == nil {
		s.mu.stats.backoffSleepMS = bo.backoffSleepMS
		s.mu.stats.backoffTimes = bo.backoffTimes
		return
	}
	for k, v := range bo.backoffSleepMS {
		s.mu.stats.backoffSleepMS[k] += v
	}
	for k, v := range bo.backoffTimes {
		s.mu.stats.backoffTimes[k] += v
	}
}

func (s *KVSnapshot) mergeRegionRequestStats(stats map[tikvrpc.CmdType]*RPCRuntimeStats) {
	s.mu.Lock()
	defer s.mu.Unlock()
	if s.mu.stats == nil {
		return
	}
	if s.mu.stats.rpcStats.Stats == nil {
		s.mu.stats.rpcStats.Stats = stats
		return
	}
	for k, v := range stats {
		stat, ok := s.mu.stats.rpcStats.Stats[k]
		if !ok {
			s.mu.stats.rpcStats.Stats[k] = v
			continue
		}
		stat.Count += v.Count
		stat.Consume += v.Consume
	}
}

// SnapshotRuntimeStats records the runtime stats of snapshot.
type SnapshotRuntimeStats struct {
	rpcStats       RegionRequestRuntimeStats
	backoffSleepMS map[BackoffType]int
	backoffTimes   map[BackoffType]int
	scanDetail     *util.ScanDetail
	timeDetail     *util.TimeDetail
}

// Clone implements the RuntimeStats interface.
func (rs *SnapshotRuntimeStats) Clone() *SnapshotRuntimeStats {
	newRs := SnapshotRuntimeStats{rpcStats: NewRegionRequestRuntimeStats()}
	if rs.rpcStats.Stats != nil {
		for k, v := range rs.rpcStats.Stats {
			newRs.rpcStats.Stats[k] = v
		}
	}
	if len(rs.backoffSleepMS) > 0 {
		newRs.backoffSleepMS = make(map[BackoffType]int)
		newRs.backoffTimes = make(map[BackoffType]int)
		for k, v := range rs.backoffSleepMS {
			newRs.backoffSleepMS[k] += v
		}
		for k, v := range rs.backoffTimes {
			newRs.backoffTimes[k] += v
		}
	}
	return &newRs
}

// Merge implements the RuntimeStats interface.
func (rs *SnapshotRuntimeStats) Merge(other *SnapshotRuntimeStats) {
	if other.rpcStats.Stats != nil {
		if rs.rpcStats.Stats == nil {
			rs.rpcStats.Stats = make(map[tikvrpc.CmdType]*RPCRuntimeStats, len(other.rpcStats.Stats))
		}
		rs.rpcStats.Merge(other.rpcStats)
	}
	if len(other.backoffSleepMS) > 0 {
		if rs.backoffSleepMS == nil {
			rs.backoffSleepMS = make(map[BackoffType]int)
		}
		if rs.backoffTimes == nil {
			rs.backoffTimes = make(map[BackoffType]int)
		}
		for k, v := range other.backoffSleepMS {
			rs.backoffSleepMS[k] += v
		}
		for k, v := range other.backoffTimes {
			rs.backoffTimes[k] += v
		}
	}
}

// String implements fmt.Stringer interface.
func (rs *SnapshotRuntimeStats) String() string {
	var buf bytes.Buffer
	buf.WriteString(rs.rpcStats.String())
	for k, v := range rs.backoffTimes {
		if buf.Len() > 0 {
			buf.WriteByte(',')
		}
		ms := rs.backoffSleepMS[k]
		d := time.Duration(ms) * time.Millisecond
		buf.WriteString(fmt.Sprintf("%s_backoff:{num:%d, total_time:%s}", k.String(), v, util.FormatDuration(d)))
	}
	timeDetail := rs.timeDetail.String()
	if timeDetail != "" {
		buf.WriteString(", ")
		buf.WriteString(timeDetail)
	}
	scanDetail := rs.scanDetail.String()
	if scanDetail != "" {
		buf.WriteString(", ")
		buf.WriteString(scanDetail)
	}
	return buf.String()
}<|MERGE_RESOLUTION|>--- conflicted
+++ resolved
@@ -565,17 +565,6 @@
 // value of this option. Only ReplicaRead is supported for snapshot
 func (s *KVSnapshot) SetOption(opt int, val interface{}) {
 	switch opt {
-<<<<<<< HEAD
-	case kv.Priority:
-		s.priority = PriorityToPB(val.(int))
-	case kv.SyncLog:
-		s.syncLog = val.(bool)
-	case kv.KeyOnly:
-		s.keyOnly = val.(bool)
-=======
-	case kv.NotFillCache:
-		s.notFillCache = val.(bool)
->>>>>>> 64938b80
 	case kv.SnapshotTS:
 		s.setSnapshotTS(val.(uint64))
 	case kv.ReplicaRead:
@@ -619,16 +608,15 @@
 	}
 }
 
-<<<<<<< HEAD
 // SetNotFillCache indicates whether tikv should skip filling cache when
 // loading data.
 func (s *KVSnapshot) SetNotFillCache(b bool) {
 	s.notFillCache = b
-=======
+}
+
 // SetKeyOnly indicates if tikv can return only keys.
 func (s *KVSnapshot) SetKeyOnly(b bool) {
 	s.keyOnly = b
->>>>>>> 64938b80
 }
 
 // SetIsolationLevel sets the isolation level used to scan data from tikv.
