// Copyright 2015 PingCAP, Inc.
//
// Licensed under the Apache License, Version 2.0 (the "License");
// you may not use this file except in compliance with the License.
// You may obtain a copy of the License at
//
//     http://www.apache.org/licenses/LICENSE-2.0
//
// Unless required by applicable law or agreed to in writing, software
// distributed under the License is distributed on an "AS IS" BASIS,
// See the License for the specific language governing permissions and
// limitations under the License.

package tikv

import (
	"bytes"
	"context"
	"encoding/json"
	"fmt"
	"strings"
	"sync"
	"sync/atomic"
	"time"
	"unsafe"

	"github.com/opentracing/opentracing-go"
	"github.com/pingcap/errors"
	"github.com/pingcap/failpoint"
	pb "github.com/pingcap/kvproto/pkg/kvrpcpb"
	"github.com/pingcap/tidb/kv"
	"github.com/pingcap/tidb/metrics"
	"github.com/pingcap/tidb/store/tikv/tikvrpc"
	"github.com/pingcap/tidb/tablecodec"
	"github.com/pingcap/tidb/util/logutil"
	"go.uber.org/zap"
)

var (
	_ kv.Snapshot = (*tikvSnapshot)(nil)
)

const (
	scanBatchSize = 256
	batchGetSize  = 5120
)

var (
	tikvTxnRegionsNumHistogramWithSnapshot = metrics.TiKVTxnRegionsNumHistogram.WithLabelValues("snapshot")
)

// tikvSnapshot implements the kv.Snapshot interface.
type tikvSnapshot struct {
	store           *tikvStore
	version         kv.Version
	priority        pb.CommandPri
	notFillCache    bool
	syncLog         bool
	keyOnly         bool
	vars            *kv.Variables
	replicaRead     kv.ReplicaReadType
	replicaReadSeed uint32
	taskID          uint64
	minCommitTSPushed

	// Cache the result of BatchGet.
	// The invariance is that calling BatchGet multiple times using the same start ts,
	// the result should not change.
	// NOTE: This representation here is different from the BatchGet API.
	// cached use len(value)=0 to represent a key-value entry doesn't exist (a reliable truth from TiKV).
	// In the BatchGet API, it use no key-value entry to represent non-exist.
	// It's OK as long as there are no zero-byte values in the protocol.
	mu struct {
		sync.RWMutex
		hitCnt int64
		cached map[string][]byte
		stats  *SnapshotRuntimeStats
	}
}

// newTiKVSnapshot creates a snapshot of an TiKV store.
func newTiKVSnapshot(store *tikvStore, ver kv.Version, replicaReadSeed uint32) *tikvSnapshot {
	return &tikvSnapshot{
		store:           store,
		version:         ver,
		priority:        pb.CommandPri_Normal,
		vars:            kv.DefaultVars,
		replicaReadSeed: replicaReadSeed,
		minCommitTSPushed: minCommitTSPushed{
			data: make(map[uint64]struct{}, 5),
		},
	}
}

func (s *tikvSnapshot) setSnapshotTS(ts uint64) {
	// Invalidate cache if the snapshotTS change!
	s.version.Ver = ts
	s.mu.Lock()
	s.mu.cached = nil
	s.mu.Unlock()
	// And also the minCommitTS pushed information.
	s.minCommitTSPushed.data = make(map[uint64]struct{}, 5)
}

// BatchGet gets all the keys' value from kv-server and returns a map contains key/value pairs.
// The map will not contain nonexistent keys.
func (s *tikvSnapshot) BatchGet(ctx context.Context, keys []kv.Key) (map[string][]byte, error) {
	// Check the cached value first.
	m := make(map[string][]byte)
	s.mu.RLock()
	if s.mu.cached != nil {
		tmp := make([]kv.Key, 0, len(keys))
		for _, key := range keys {
			if val, ok := s.mu.cached[string(key)]; ok {
				atomic.AddInt64(&s.mu.hitCnt, 1)
				if len(val) > 0 {
					m[string(key)] = val
				}
			} else {
				tmp = append(tmp, key)
			}
		}
		keys = tmp
	}
	s.mu.RUnlock()

	if len(keys) == 0 {
		return m, nil
	}

	// We want [][]byte instead of []kv.Key, use some magic to save memory.
	bytesKeys := *(*[][]byte)(unsafe.Pointer(&keys))
	ctx = context.WithValue(ctx, txnStartKey, s.version.Ver)
	bo := NewBackofferWithVars(ctx, batchGetMaxBackoff, s.vars)

	// Create a map to collect key-values from region servers.
	var mu sync.Mutex
	err := s.batchGetKeysByRegions(bo, bytesKeys, func(k, v []byte) {
		if len(v) == 0 {
			return
		}

		mu.Lock()
		m[string(k)] = v
		mu.Unlock()
	})
	s.recordBackoffInfo(bo)
	if err != nil {
		return nil, errors.Trace(err)
	}

	err = s.store.CheckVisibility(s.version.Ver)
	if err != nil {
		return nil, errors.Trace(err)
	}

	// Update the cache.
	s.mu.Lock()
	if s.mu.cached == nil {
		s.mu.cached = make(map[string][]byte, len(m))
	}
	for _, key := range keys {
		s.mu.cached[string(key)] = m[string(key)]
	}
	s.mu.Unlock()

	return m, nil
}

type batchKeys struct {
	region RegionVerID
	keys   [][]byte
}

// appendBatchKeysBySize appends keys to b. It may split the keys to make
// sure each batch's size does not exceed the limit.
func appendBatchKeysBySize(b []batchKeys, region RegionVerID, keys [][]byte, sizeFn func([]byte) int, limit int) []batchKeys {
	var start, end int
	for start = 0; start < len(keys); start = end {
		var size int
		for end = start; end < len(keys) && size < limit; end++ {
			size += sizeFn(keys[end])
		}
		b = append(b, batchKeys{
			region: region,
			keys:   keys[start:end],
		})
	}
	return b
}

func (s *tikvSnapshot) batchGetKeysByRegions(bo *Backoffer, keys [][]byte, collectF func(k, v []byte)) error {
	defer func(start time.Time) {
		tikvTxnCmdHistogramWithBatchGet.Observe(time.Since(start).Seconds())
	}(time.Now())
	groups, _, err := s.store.regionCache.GroupKeysByRegion(bo, keys, nil)
	if err != nil {
		return errors.Trace(err)
	}

	tikvTxnRegionsNumHistogramWithSnapshot.Observe(float64(len(groups)))

	var batches []batchKeys
	for id, g := range groups {
		batches = appendBatchKeysBySize(batches, id, g, func([]byte) int { return 1 }, batchGetSize)
	}

	if len(batches) == 0 {
		return nil
	}
	if len(batches) == 1 {
		return errors.Trace(s.batchGetSingleRegion(bo, batches[0], collectF))
	}
	ch := make(chan error)
	for _, batch1 := range batches {
		batch := batch1
		go func() {
			backoffer, cancel := bo.Fork()
			defer cancel()
			ch <- s.batchGetSingleRegion(backoffer, batch, collectF)
		}()
	}
	for i := 0; i < len(batches); i++ {
		if e := <-ch; e != nil {
			logutil.BgLogger().Debug("snapshot batchGet failed",
				zap.Error(e),
				zap.Uint64("txnStartTS", s.version.Ver))
			err = e
		}
	}
	return errors.Trace(err)
}

func (s *tikvSnapshot) batchGetSingleRegion(bo *Backoffer, batch batchKeys, collectF func(k, v []byte)) error {
	cli := clientHelper{
		LockResolver:      s.store.lockResolver,
		RegionCache:       s.store.regionCache,
		minCommitTSPushed: &s.minCommitTSPushed,
		Client:            s.store.client,
	}
<<<<<<< HEAD
	if s.stats != nil {
		cli.stats = make(map[tikvrpc.CmdType]*rpcRuntimeStats)
=======
	if s.mu.stats != nil {
		cli.stats = make(map[tikvrpc.CmdType]*RegionRequestRuntimeStats)
>>>>>>> 574540aa
		defer func() {
			s.mergeRegionRequestStats(cli.stats)
		}()
	}

	pending := batch.keys
	for {
		req := tikvrpc.NewReplicaReadRequest(tikvrpc.CmdBatchGet, &pb.BatchGetRequest{
			Keys:    pending,
			Version: s.version.Ver,
		}, s.replicaRead, &s.replicaReadSeed, pb.Context{
			Priority:     s.priority,
			NotFillCache: s.notFillCache,
			TaskId:       s.taskID,
		})

		resp, _, _, err := cli.SendReqCtx(bo, req, batch.region, ReadTimeoutMedium, kv.TiKV, "")

		if err != nil {
			return errors.Trace(err)
		}
		regionErr, err := resp.GetRegionError()
		if err != nil {
			return errors.Trace(err)
		}
		if regionErr != nil {
			err = bo.Backoff(BoRegionMiss, errors.New(regionErr.String()))
			if err != nil {
				return errors.Trace(err)
			}
			err = s.batchGetKeysByRegions(bo, pending, collectF)
			return errors.Trace(err)
		}
		if resp.Resp == nil {
			return errors.Trace(ErrBodyMissing)
		}
		batchGetResp := resp.Resp.(*pb.BatchGetResponse)
		var (
			lockedKeys [][]byte
			locks      []*Lock
		)
		for _, pair := range batchGetResp.Pairs {
			keyErr := pair.GetError()
			if keyErr == nil {
				collectF(pair.GetKey(), pair.GetValue())
				continue
			}
			lock, err := extractLockFromKeyErr(keyErr)
			if err != nil {
				return errors.Trace(err)
			}
			lockedKeys = append(lockedKeys, lock.Key)
			locks = append(locks, lock)
		}
		if len(lockedKeys) > 0 {
			msBeforeExpired, err := cli.ResolveLocks(bo, s.version.Ver, locks)
			if err != nil {
				return errors.Trace(err)
			}
			if msBeforeExpired > 0 {
				err = bo.BackoffWithMaxSleep(boTxnLockFast, int(msBeforeExpired), errors.Errorf("batchGet lockedKeys: %d", len(lockedKeys)))
				if err != nil {
					return errors.Trace(err)
				}
			}
			pending = lockedKeys
			continue
		}
		return nil
	}
}

// Get gets the value for key k from snapshot.
func (s *tikvSnapshot) Get(ctx context.Context, k kv.Key) ([]byte, error) {
	if span := opentracing.SpanFromContext(ctx); span != nil && span.Tracer() != nil {
		span1 := span.Tracer().StartSpan("tikvSnapshot.get", opentracing.ChildOf(span.Context()))
		defer span1.Finish()
		ctx = opentracing.ContextWithSpan(ctx, span1)
	}

	defer func(start time.Time) {
		tikvTxnCmdHistogramWithGet.Observe(time.Since(start).Seconds())
	}(time.Now())

	ctx = context.WithValue(ctx, txnStartKey, s.version.Ver)
	bo := NewBackofferWithVars(ctx, getMaxBackoff, s.vars)
	val, err := s.get(bo, k)
	s.recordBackoffInfo(bo)
	if err != nil {
		return nil, errors.Trace(err)
	}
	err = s.store.CheckVisibility(s.version.Ver)
	if err != nil {
		return nil, errors.Trace(err)
	}

	if len(val) == 0 {
		return nil, kv.ErrNotExist
	}
	return val, nil
}

func (s *tikvSnapshot) get(bo *Backoffer, k kv.Key) ([]byte, error) {
	// Check the cached values first.
	s.mu.RLock()
	if s.mu.cached != nil {
		if value, ok := s.mu.cached[string(k)]; ok {
			atomic.AddInt64(&s.mu.hitCnt, 1)
			s.mu.RUnlock()
			return value, nil
		}
	}
	s.mu.RUnlock()

	failpoint.Inject("snapshot-get-cache-fail", func(_ failpoint.Value) {
		if bo.ctx.Value("TestSnapshotCache") != nil {
			panic("cache miss")
		}
	})

	cli := clientHelper{
		LockResolver:      s.store.lockResolver,
		RegionCache:       s.store.regionCache,
		minCommitTSPushed: &s.minCommitTSPushed,
		Client:            s.store.client,
		resolveLite:       true,
	}
<<<<<<< HEAD
	if s.stats != nil {
		cli.stats = make(map[tikvrpc.CmdType]*rpcRuntimeStats)
=======
	if s.mu.stats != nil {
		cli.stats = make(map[tikvrpc.CmdType]*RegionRequestRuntimeStats)
>>>>>>> 574540aa
		defer func() {
			s.mergeRegionRequestStats(cli.stats)
		}()
	}

	req := tikvrpc.NewReplicaReadRequest(tikvrpc.CmdGet,
		&pb.GetRequest{
			Key:     k,
			Version: s.version.Ver,
		}, s.replicaRead, &s.replicaReadSeed, pb.Context{
			Priority:     s.priority,
			NotFillCache: s.notFillCache,
			TaskId:       s.taskID,
		})
	for {
		loc, err := s.store.regionCache.LocateKey(bo, k)
		if err != nil {
			return nil, errors.Trace(err)
		}
		resp, _, _, err := cli.SendReqCtx(bo, req, loc.Region, readTimeoutShort, kv.TiKV, "")
		if err != nil {
			return nil, errors.Trace(err)
		}
		regionErr, err := resp.GetRegionError()
		if err != nil {
			return nil, errors.Trace(err)
		}
		if regionErr != nil {
			err = bo.Backoff(BoRegionMiss, errors.New(regionErr.String()))
			if err != nil {
				return nil, errors.Trace(err)
			}
			continue
		}
		if resp.Resp == nil {
			return nil, errors.Trace(ErrBodyMissing)
		}
		cmdGetResp := resp.Resp.(*pb.GetResponse)
		val := cmdGetResp.GetValue()
		if keyErr := cmdGetResp.GetError(); keyErr != nil {
			lock, err := extractLockFromKeyErr(keyErr)
			if err != nil {
				return nil, errors.Trace(err)
			}
			msBeforeExpired, err := cli.ResolveLocks(bo, s.version.Ver, []*Lock{lock})
			if err != nil {
				return nil, errors.Trace(err)
			}
			if msBeforeExpired > 0 {
				err = bo.BackoffWithMaxSleep(boTxnLockFast, int(msBeforeExpired), errors.New(keyErr.String()))
				if err != nil {
					return nil, errors.Trace(err)
				}
			}
			continue
		}
		return val, nil
	}
}

// Iter return a list of key-value pair after `k`.
func (s *tikvSnapshot) Iter(k kv.Key, upperBound kv.Key) (kv.Iterator, error) {
	scanner, err := newScanner(s, k, upperBound, scanBatchSize, false)
	return scanner, errors.Trace(err)
}

// IterReverse creates a reversed Iterator positioned on the first entry which key is less than k.
func (s *tikvSnapshot) IterReverse(k kv.Key) (kv.Iterator, error) {
	scanner, err := newScanner(s, nil, k, scanBatchSize, true)
	return scanner, errors.Trace(err)
}

// SetOption sets an option with a value, when val is nil, uses the default
// value of this option. Only ReplicaRead is supported for snapshot
func (s *tikvSnapshot) SetOption(opt kv.Option, val interface{}) {
	switch opt {
	case kv.ReplicaRead:
		s.replicaRead = val.(kv.ReplicaReadType)
	case kv.Priority:
		s.priority = kvPriorityToCommandPri(val.(int))
	case kv.TaskID:
		s.taskID = val.(uint64)
	case kv.CollectRuntimeStats:
		s.mu.Lock()
		s.mu.stats = val.(*SnapshotRuntimeStats)
		s.mu.Unlock()
	}
}

// ClearFollowerRead disables follower read on current transaction
func (s *tikvSnapshot) DelOption(opt kv.Option) {
	switch opt {
	case kv.ReplicaRead:
		s.replicaRead = kv.ReplicaReadLeader
	case kv.CollectRuntimeStats:
		s.mu.Lock()
		s.mu.stats = nil
		s.mu.Unlock()
	}
}

// SnapCacheHitCount gets the snapshot cache hit count.
func SnapCacheHitCount(snap kv.Snapshot) int {
	tikvSnap, ok := snap.(*tikvSnapshot)
	if !ok {
		return 0
	}
	return int(atomic.LoadInt64(&tikvSnap.mu.hitCnt))
}

// SnapCacheSize gets the snapshot cache size.
func SnapCacheSize(snap kv.Snapshot) int {
	tikvSnap, ok := snap.(*tikvSnapshot)
	if !ok {
		return 0
	}
	tikvSnap.mu.RLock()
	defer tikvSnap.mu.RLock()
	return len(tikvSnap.mu.cached)
}

func extractLockFromKeyErr(keyErr *pb.KeyError) (*Lock, error) {
	if locked := keyErr.GetLocked(); locked != nil {
		return NewLock(locked), nil
	}
	return nil, extractKeyErr(keyErr)
}

func extractKeyErr(keyErr *pb.KeyError) error {
	failpoint.Inject("ErrMockRetryableOnly", func(val failpoint.Value) {
		if val.(bool) {
			keyErr.Conflict = nil
			keyErr.Retryable = "mock retryable error"
		}
	})

	if keyErr.Conflict != nil {
		return newWriteConflictError(keyErr.Conflict)
	}
	if keyErr.Retryable != "" {
		notFoundDetail := prettyLockNotFoundKey(keyErr.GetRetryable())
		return kv.ErrTxnRetryable.GenWithStackByArgs(keyErr.GetRetryable() + " " + notFoundDetail)
	}
	if keyErr.Abort != "" {
		err := errors.Errorf("tikv aborts txn: %s", keyErr.GetAbort())
		logutil.BgLogger().Warn("2PC failed", zap.Error(err))
		return errors.Trace(err)
	}
	return errors.Errorf("unexpected KeyError: %s", keyErr.String())
}

func prettyLockNotFoundKey(rawRetry string) string {
	if !strings.Contains(rawRetry, "TxnLockNotFound") {
		return ""
	}
	start := strings.Index(rawRetry, "[")
	if start == -1 {
		return ""
	}
	rawRetry = rawRetry[start:]
	end := strings.Index(rawRetry, "]")
	if end == -1 {
		return ""
	}
	rawRetry = rawRetry[:end+1]
	var key []byte
	err := json.Unmarshal([]byte(rawRetry), &key)
	if err != nil {
		return ""
	}
	var buf bytes.Buffer
	prettyWriteKey(&buf, key)
	return buf.String()
}

func newWriteConflictError(conflict *pb.WriteConflict) error {
	var buf bytes.Buffer
	prettyWriteKey(&buf, conflict.Key)
	buf.WriteString(" primary=")
	prettyWriteKey(&buf, conflict.Primary)
	return kv.ErrWriteConflict.FastGenByArgs(conflict.StartTs, conflict.ConflictTs, conflict.ConflictCommitTs, buf.String())
}

func prettyWriteKey(buf *bytes.Buffer, key []byte) {
	tableID, indexID, indexValues, err := tablecodec.DecodeIndexKey(key)
	if err == nil {
		_, err1 := fmt.Fprintf(buf, "{tableID=%d, indexID=%d, indexValues={", tableID, indexID)
		if err1 != nil {
			logutil.BgLogger().Error("error", zap.Error(err1))
		}
		for _, v := range indexValues {
			_, err2 := fmt.Fprintf(buf, "%s, ", v)
			if err2 != nil {
				logutil.BgLogger().Error("error", zap.Error(err2))
			}
		}
		buf.WriteString("}}")
		return
	}

	tableID, handle, err := tablecodec.DecodeRecordKey(key)
	if err == nil {
		_, err3 := fmt.Fprintf(buf, "{tableID=%d, handle=%d}", tableID, handle)
		if err3 != nil {
			logutil.BgLogger().Error("error", zap.Error(err3))
		}
		return
	}

	mKey, mField, err := tablecodec.DecodeMetaKey(key)
	if err == nil {
		_, err3 := fmt.Fprintf(buf, "{metaKey=true, key=%s, field=%s}", string(mKey), string(mField))
		if err3 != nil {
			logutil.Logger(context.Background()).Error("error", zap.Error(err3))
		}
		return
	}

	_, err4 := fmt.Fprintf(buf, "%#v", key)
	if err4 != nil {
		logutil.BgLogger().Error("error", zap.Error(err4))
	}
}

func (s *tikvSnapshot) recordBackoffInfo(bo *Backoffer) {
	if s.mu.stats == nil || bo.totalSleep == 0 {
		return
	}
	s.mu.Lock()
	defer s.mu.Unlock()
	if s.mu.stats == nil {
		return
	}
	if s.mu.stats.backoffSleepMS == nil {
		s.mu.stats.backoffSleepMS = bo.backoffSleepMS
		s.mu.stats.backoffTimes = bo.backoffTimes
		return
	}
	for k, v := range bo.backoffSleepMS {
		s.mu.stats.backoffSleepMS[k] += v
	}
	for k, v := range bo.backoffTimes {
		s.mu.stats.backoffTimes[k] += v
	}
}

func (s *tikvSnapshot) mergeRegionRequestStats(stats map[tikvrpc.CmdType]*rpcRuntimeStats) {
	s.mu.Lock()
	defer s.mu.Unlock()
<<<<<<< HEAD
	if s.stats.rpcStats.stats == nil {
		s.stats.rpcStats.stats = stats
		return
	}
	for k, v := range stats {
		stat, ok := s.stats.rpcStats.stats[k]
		if !ok {
			s.stats.rpcStats.stats[k] = v
=======
	if s.mu.stats == nil {
		return
	}
	if s.mu.stats.rpcStats == nil {
		s.mu.stats.rpcStats = stats
		return
	}
	for k, v := range stats {
		stat, ok := s.mu.stats.rpcStats[k]
		if !ok {
			s.mu.stats.rpcStats[k] = v
>>>>>>> 574540aa
			continue
		}
		stat.count += v.count
		stat.consume += v.consume
	}
}

// SnapshotRuntimeStats records the runtime stats of snapshot.
type SnapshotRuntimeStats struct {
	rpcStats       RegionRequestRuntimeStats
	backoffSleepMS map[backoffType]int
	backoffTimes   map[backoffType]int
}

// String implements fmt.Stringer interface.
func (rs *SnapshotRuntimeStats) String() string {
	var buf bytes.Buffer
	buf.WriteString(rs.rpcStats.String())
	for k, v := range rs.backoffTimes {
		if buf.Len() > 0 {
			buf.WriteByte(',')
		}
		ms := rs.backoffSleepMS[k]
		buf.WriteString(fmt.Sprintf("%s_backoff:{num:%d, total_time:%d ms}", k.String(), v, ms))
	}
	return buf.String()
}<|MERGE_RESOLUTION|>--- conflicted
+++ resolved
@@ -238,13 +238,8 @@
 		minCommitTSPushed: &s.minCommitTSPushed,
 		Client:            s.store.client,
 	}
-<<<<<<< HEAD
-	if s.stats != nil {
+	if s.mu.stats != nil {
 		cli.stats = make(map[tikvrpc.CmdType]*rpcRuntimeStats)
-=======
-	if s.mu.stats != nil {
-		cli.stats = make(map[tikvrpc.CmdType]*RegionRequestRuntimeStats)
->>>>>>> 574540aa
 		defer func() {
 			s.mergeRegionRequestStats(cli.stats)
 		}()
@@ -372,13 +367,8 @@
 		Client:            s.store.client,
 		resolveLite:       true,
 	}
-<<<<<<< HEAD
-	if s.stats != nil {
+	if s.mu.stats != nil {
 		cli.stats = make(map[tikvrpc.CmdType]*rpcRuntimeStats)
-=======
-	if s.mu.stats != nil {
-		cli.stats = make(map[tikvrpc.CmdType]*RegionRequestRuntimeStats)
->>>>>>> 574540aa
 		defer func() {
 			s.mergeRegionRequestStats(cli.stats)
 		}()
@@ -628,28 +618,17 @@
 func (s *tikvSnapshot) mergeRegionRequestStats(stats map[tikvrpc.CmdType]*rpcRuntimeStats) {
 	s.mu.Lock()
 	defer s.mu.Unlock()
-<<<<<<< HEAD
-	if s.stats.rpcStats.stats == nil {
-		s.stats.rpcStats.stats = stats
+	if s.mu.stats == nil {
+		return
+	}
+	if s.mu.stats.rpcStats.stats == nil {
+		s.mu.stats.rpcStats.stats = stats
 		return
 	}
 	for k, v := range stats {
-		stat, ok := s.stats.rpcStats.stats[k]
+		stat, ok := s.mu.stats.rpcStats.stats[k]
 		if !ok {
-			s.stats.rpcStats.stats[k] = v
-=======
-	if s.mu.stats == nil {
-		return
-	}
-	if s.mu.stats.rpcStats == nil {
-		s.mu.stats.rpcStats = stats
-		return
-	}
-	for k, v := range stats {
-		stat, ok := s.mu.stats.rpcStats[k]
-		if !ok {
-			s.mu.stats.rpcStats[k] = v
->>>>>>> 574540aa
+			s.mu.stats.rpcStats.stats[k] = v
 			continue
 		}
 		stat.count += v.count
