// Copyright 2020 PingCAP, Inc.
//
// Licensed under the Apache License, Version 2.0 (the "License");
// you may not use this file except in compliance with the License.
// You may obtain a copy of the License at
//
//     http://www.apache.org/licenses/LICENSE-2.0
//
// Unless required by applicable law or agreed to in writing, software
// distributed under the License is distributed on an "AS IS" BASIS,
// See the License for the specific language governing permissions and
// limitations under the License.

package tikv

import (
	"bytes"
	"context"
	"fmt"
	"sync/atomic"
	"time"

	. "github.com/pingcap/check"
	"github.com/pingcap/errors"
	"github.com/pingcap/kvproto/pkg/kvrpcpb"
	"github.com/pingcap/tidb/kv"
	"github.com/pingcap/tidb/sessionctx"
	"github.com/pingcap/tidb/store/mockstore/cluster"
	"github.com/pingcap/tidb/store/mockstore/unistore"
	"github.com/pingcap/tidb/store/tikv/oracle"
	"github.com/pingcap/tidb/store/tikv/tikvrpc"
)

// testAsyncCommitCommon is used to put common parts that will be both used by
// testAsyncCommitSuite and testAsyncCommitFailSuite.
type testAsyncCommitCommon struct {
	cluster cluster.Cluster
	store   *tikvStore
}

func (s *testAsyncCommitCommon) setUpTest(c *C) {
	if *WithTiKV {
		s.store = NewTestStore(c).(*tikvStore)
		return
	}

	client, pdClient, cluster, err := unistore.New("")
	c.Assert(err, IsNil)
	unistore.BootstrapWithSingleStore(cluster)
	s.cluster = cluster
	store, err := NewTestTiKVStore(client, pdClient, nil, nil, 0)
	c.Assert(err, IsNil)

	s.store = store.(*tikvStore)
}

func (s *testAsyncCommitCommon) putAlphabets(c *C, enableAsyncCommit bool) {
	for ch := byte('a'); ch <= byte('z'); ch++ {
		s.putKV(c, []byte{ch}, []byte{ch}, enableAsyncCommit)
	}
}

func (s *testAsyncCommitCommon) putKV(c *C, key, value []byte, enableAsyncCommit bool) (uint64, uint64) {
	txn := s.beginAsyncCommit(c)
	err := txn.Set(key, value)
	c.Assert(err, IsNil)
	err = txn.Commit(context.Background())
	c.Assert(err, IsNil)
	return txn.StartTS(), txn.commitTS
}

func (s *testAsyncCommitCommon) mustGetFromTxn(c *C, txn kv.Transaction, key, expectedValue []byte) {
	v, err := txn.Get(context.Background(), key)
	c.Assert(err, IsNil)
	c.Assert(v, BytesEquals, expectedValue)
}

func (s *testAsyncCommitCommon) mustGetLock(c *C, key []byte) *Lock {
	ver, err := s.store.CurrentVersion()
	c.Assert(err, IsNil)
	req := tikvrpc.NewRequest(tikvrpc.CmdGet, &kvrpcpb.GetRequest{
		Key:     key,
		Version: ver.Ver,
	})
	bo := NewBackofferWithVars(context.Background(), 5000, nil)
	loc, err := s.store.regionCache.LocateKey(bo, key)
	c.Assert(err, IsNil)
	resp, err := s.store.SendReq(bo, req, loc.Region, readTimeoutShort)
	c.Assert(err, IsNil)
	c.Assert(resp.Resp, NotNil)
	keyErr := resp.Resp.(*kvrpcpb.GetResponse).GetError()
	c.Assert(keyErr, NotNil)
	lock, err := extractLockFromKeyErr(keyErr)
	c.Assert(err, IsNil)
	return lock
}

func (s *testAsyncCommitCommon) mustPointGet(c *C, key, expectedValue []byte) {
	snap := s.store.GetSnapshot(kv.MaxVersion)
	value, err := snap.Get(context.Background(), key)
	c.Assert(err, IsNil)
	c.Assert(value, BytesEquals, expectedValue)
}

func (s *testAsyncCommitCommon) mustGetFromSnapshot(c *C, version uint64, key, expectedValue []byte) {
	snap := s.store.GetSnapshot(kv.Version{Ver: version})
	value, err := snap.Get(context.Background(), key)
	c.Assert(err, IsNil)
	c.Assert(value, BytesEquals, expectedValue)
}

func (s *testAsyncCommitCommon) mustGetNoneFromSnapshot(c *C, version uint64, key []byte) {
	snap := s.store.GetSnapshot(kv.Version{Ver: version})
	_, err := snap.Get(context.Background(), key)
	c.Assert(errors.Cause(err), Equals, kv.ErrNotExist)
}

func (s *testAsyncCommitCommon) beginAsyncCommitWithExternalConsistency(c *C) *tikvTxn {
	txn := s.beginAsyncCommit(c)
	txn.SetOption(kv.GuaranteeExternalConsistency, true)
	return txn
}

func (s *testAsyncCommitCommon) beginAsyncCommit(c *C) *tikvTxn {
	txn, err := s.store.Begin()
	c.Assert(err, IsNil)
	txn.SetOption(kv.EnableAsyncCommit, true)
	return txn.(*tikvTxn)
}

func (s *testAsyncCommitCommon) begin(c *C) *tikvTxn {
	txn, err := s.store.Begin()
	c.Assert(err, IsNil)
	return txn.(*tikvTxn)
}

type testAsyncCommitSuite struct {
	OneByOneSuite
	testAsyncCommitCommon
	bo *Backoffer
}

var _ = SerialSuites(&testAsyncCommitSuite{})

func (s *testAsyncCommitSuite) SetUpTest(c *C) {
	s.testAsyncCommitCommon.setUpTest(c)
	s.bo = NewBackofferWithVars(context.Background(), 5000, nil)
}

<<<<<<< HEAD
func (s *testAsyncCommitSuite) lockKeys(c *C, keys, values [][]byte, primaryKey, primaryValue []byte, commitPrimary bool) (uint64, uint64) {
	txn, err := newTiKVTxn(s.store, oracle.GlobalTxnScope)
=======
func (s *testAsyncCommitSuite) lockKeysWithAsyncCommit(c *C, keys, values [][]byte, primaryKey, primaryValue []byte, commitPrimary bool) (uint64, uint64) {
	txn, err := newTiKVTxn(s.store)
>>>>>>> f0370c96
	c.Assert(err, IsNil)
	txn.SetOption(kv.EnableAsyncCommit, true)
	for i, k := range keys {
		if len(values[i]) > 0 {
			err = txn.Set(k, values[i])
		} else {
			err = txn.Delete(k)
		}
		c.Assert(err, IsNil)
	}
	if len(primaryValue) > 0 {
		err = txn.Set(primaryKey, primaryValue)
	} else {
		err = txn.Delete(primaryKey)
	}
	c.Assert(err, IsNil)
	tpc, err := newTwoPhaseCommitterWithInit(txn, 0)
	c.Assert(err, IsNil)
	tpc.primaryKey = primaryKey

	ctx := context.Background()
	err = tpc.prewriteMutations(NewBackofferWithVars(ctx, PrewriteMaxBackoff, nil), tpc.mutations)
	c.Assert(err, IsNil)

	if commitPrimary {
		tpc.commitTS, err = s.store.oracle.GetTimestamp(ctx, &oracle.Option{TxnScope: oracle.GlobalTxnScope})
		c.Assert(err, IsNil)
		err = tpc.commitMutations(NewBackofferWithVars(ctx, int(atomic.LoadUint64(&CommitMaxBackoff)), nil), tpc.mutationsOfKeys([][]byte{primaryKey}))
		c.Assert(err, IsNil)
	}
	return txn.startTS, tpc.commitTS
}

func (s *testAsyncCommitSuite) TestCheckSecondaries(c *C) {
	// This test doesn't support tikv mode.
	if *WithTiKV {
		return
	}

	s.putAlphabets(c, true)

	loc, err := s.store.GetRegionCache().LocateKey(s.bo, []byte("a"))
	c.Assert(err, IsNil)
	newRegionID, peerID := s.cluster.AllocID(), s.cluster.AllocID()
	s.cluster.Split(loc.Region.id, newRegionID, []byte("e"), []uint64{peerID}, peerID)
	s.store.GetRegionCache().InvalidateCachedRegion(loc.Region)

	// No locks to check, only primary key is locked, should be successful.
	s.lockKeysWithAsyncCommit(c, [][]byte{}, [][]byte{}, []byte("z"), []byte("z"), false)
	lock := s.mustGetLock(c, []byte("z"))
	lock.UseAsyncCommit = true
	ts, err := s.store.oracle.GetTimestamp(context.Background(), &oracle.Option{TxnScope: oracle.GlobalTxnScope})
	c.Assert(err, IsNil)
	status := TxnStatus{primaryLock: &kvrpcpb.LockInfo{Secondaries: [][]byte{}, UseAsyncCommit: true, MinCommitTs: ts}}

	err = s.store.lockResolver.resolveLockAsync(s.bo, lock, status)
	c.Assert(err, IsNil)
	currentTS, err := s.store.oracle.GetTimestamp(context.Background(), &oracle.Option{TxnScope: oracle.GlobalTxnScope})
	c.Assert(err, IsNil)
	status, err = s.store.lockResolver.getTxnStatus(s.bo, lock.TxnID, []byte("z"), currentTS, currentTS, true)
	c.Assert(err, IsNil)
	c.Assert(status.IsCommitted(), IsTrue)
	c.Assert(status.CommitTS(), Equals, ts)

	// One key is committed (i), one key is locked (a). Should get committed.
	ts, err = s.store.oracle.GetTimestamp(context.Background(), &oracle.Option{TxnScope: oracle.GlobalTxnScope})
	c.Assert(err, IsNil)
	commitTs := ts + 10

	gotCheckA := int64(0)
	gotCheckB := int64(0)
	gotResolve := int64(0)
	gotOther := int64(0)
	mock := mockResolveClient{
		inner: s.store.client,
		onCheckSecondaries: func(req *kvrpcpb.CheckSecondaryLocksRequest) (*tikvrpc.Response, error) {
			if req.StartVersion != ts {
				return nil, errors.Errorf("Bad start version: %d, expected: %d", req.StartVersion, ts)
			}
			var resp kvrpcpb.CheckSecondaryLocksResponse
			for _, k := range req.Keys {
				if bytes.Equal(k, []byte("a")) {
					atomic.StoreInt64(&gotCheckA, 1)

					resp = kvrpcpb.CheckSecondaryLocksResponse{
						Locks:    []*kvrpcpb.LockInfo{{Key: []byte("a"), PrimaryLock: []byte("z"), LockVersion: ts}},
						CommitTs: commitTs,
					}
				} else if bytes.Equal(k, []byte("i")) {
					atomic.StoreInt64(&gotCheckB, 1)

					resp = kvrpcpb.CheckSecondaryLocksResponse{
						Locks:    []*kvrpcpb.LockInfo{},
						CommitTs: commitTs,
					}
				} else {
					fmt.Printf("Got other key: %s\n", k)
					atomic.StoreInt64(&gotOther, 1)
				}
			}
			return &tikvrpc.Response{Resp: &resp}, nil
		},
		onResolveLock: func(req *kvrpcpb.ResolveLockRequest) (*tikvrpc.Response, error) {
			if req.StartVersion != ts {
				return nil, errors.Errorf("Bad start version: %d, expected: %d", req.StartVersion, ts)
			}
			if req.CommitVersion != commitTs {
				return nil, errors.Errorf("Bad commit version: %d, expected: %d", req.CommitVersion, commitTs)
			}
			for _, k := range req.Keys {
				if bytes.Equal(k, []byte("a")) || bytes.Equal(k, []byte("z")) {
					atomic.StoreInt64(&gotResolve, 1)
				} else {
					atomic.StoreInt64(&gotOther, 1)
				}
			}
			resp := kvrpcpb.ResolveLockResponse{}
			return &tikvrpc.Response{Resp: &resp}, nil
		},
	}
	s.store.client = &mock

	status = TxnStatus{primaryLock: &kvrpcpb.LockInfo{Secondaries: [][]byte{[]byte("a"), []byte("i")}, UseAsyncCommit: true}}
	lock = &Lock{
		Key:            []byte("a"),
		Primary:        []byte("z"),
		TxnID:          ts,
		LockType:       kvrpcpb.Op_Put,
		UseAsyncCommit: true,
		MinCommitTS:    ts + 5,
	}

	_ = s.beginAsyncCommit(c)

	err = s.store.lockResolver.resolveLockAsync(s.bo, lock, status)
	c.Assert(err, IsNil)
	c.Assert(gotCheckA, Equals, int64(1))
	c.Assert(gotCheckB, Equals, int64(1))
	c.Assert(gotOther, Equals, int64(0))
	c.Assert(gotResolve, Equals, int64(1))

	// One key has been rolled back (b), one is locked (a). Should be rolled back.
	ts, err = s.store.oracle.GetTimestamp(context.Background(), &oracle.Option{TxnScope: oracle.GlobalTxnScope})
	c.Assert(err, IsNil)
	commitTs = ts + 10

	gotCheckA = int64(0)
	gotCheckB = int64(0)
	gotResolve = int64(0)
	gotOther = int64(0)
	mock.onResolveLock = func(req *kvrpcpb.ResolveLockRequest) (*tikvrpc.Response, error) {
		if req.StartVersion != ts {
			return nil, errors.Errorf("Bad start version: %d, expected: %d", req.StartVersion, ts)
		}
		if req.CommitVersion != commitTs {
			return nil, errors.Errorf("Bad commit version: %d, expected: 0", req.CommitVersion)
		}
		for _, k := range req.Keys {
			if bytes.Equal(k, []byte("a")) || bytes.Equal(k, []byte("z")) {
				atomic.StoreInt64(&gotResolve, 1)
			} else {
				atomic.StoreInt64(&gotOther, 1)
			}
		}
		resp := kvrpcpb.ResolveLockResponse{}
		return &tikvrpc.Response{Resp: &resp}, nil
	}

	lock.TxnID = ts
	lock.MinCommitTS = ts + 5

	err = s.store.lockResolver.resolveLockAsync(s.bo, lock, status)
	c.Assert(err, IsNil)
	c.Assert(gotCheckA, Equals, int64(1))
	c.Assert(gotCheckB, Equals, int64(1))
	c.Assert(gotResolve, Equals, int64(1))
	c.Assert(gotOther, Equals, int64(0))
}

func (s *testAsyncCommitSuite) TestRepeatableRead(c *C) {
	var connID uint64 = 0
	test := func(isPessimistic bool) {
		s.putKV(c, []byte("k1"), []byte("v1"), true)

		connID++
		ctx := context.WithValue(context.Background(), sessionctx.ConnID, connID)
		txn1 := s.beginAsyncCommit(c)
		txn1.SetOption(kv.Pessimistic, isPessimistic)
		s.mustGetFromTxn(c, txn1, []byte("k1"), []byte("v1"))
		txn1.Set([]byte("k1"), []byte("v2"))

		for i := 0; i < 20; i++ {
			_, err := s.store.GetOracle().GetTimestamp(ctx, &oracle.Option{TxnScope: oracle.GlobalTxnScope})
			c.Assert(err, IsNil)
		}

		txn2 := s.beginAsyncCommit(c)
		s.mustGetFromTxn(c, txn2, []byte("k1"), []byte("v1"))

		err := txn1.Commit(ctx)
		c.Assert(err, IsNil)
		// Check txn1 is committed in async commit.
		c.Assert(txn1.committer.isAsyncCommit(), IsTrue)
		s.mustGetFromTxn(c, txn2, []byte("k1"), []byte("v1"))
		err = txn2.Rollback()
		c.Assert(err, IsNil)

		txn3 := s.beginAsyncCommit(c)
		s.mustGetFromTxn(c, txn3, []byte("k1"), []byte("v2"))
		err = txn3.Rollback()
		c.Assert(err, IsNil)
	}

	test(false)
	test(true)
}

// It's just a simple validation of external consistency.
// Extra tests are needed to test this feature with the control of the TiKV cluster.
func (s *testAsyncCommitSuite) TestAsyncCommitExternalConsistency(c *C) {
	t1 := s.beginAsyncCommitWithExternalConsistency(c)
	t2 := s.beginAsyncCommitWithExternalConsistency(c)
	err := t1.Set([]byte("a"), []byte("a1"))
	c.Assert(err, IsNil)
	err = t2.Set([]byte("b"), []byte("b1"))
	c.Assert(err, IsNil)
	ctx := context.WithValue(context.Background(), sessionctx.ConnID, uint64(1))
	// t2 commits earlier than t1
	err = t2.Commit(ctx)
	c.Assert(err, IsNil)
	err = t1.Commit(ctx)
	c.Assert(err, IsNil)
	commitTS1 := t1.committer.commitTS
	commitTS2 := t2.committer.commitTS
	c.Assert(commitTS2, Less, commitTS1)
}

type mockResolveClient struct {
	inner              Client
	onResolveLock      func(*kvrpcpb.ResolveLockRequest) (*tikvrpc.Response, error)
	onCheckSecondaries func(*kvrpcpb.CheckSecondaryLocksRequest) (*tikvrpc.Response, error)
}

func (m *mockResolveClient) SendRequest(ctx context.Context, addr string, req *tikvrpc.Request, timeout time.Duration) (*tikvrpc.Response, error) {
	// Intercept check secondary locks and resolve lock messages if the callback is non-nil.
	// If the callback returns (nil, nil), forward to the inner client.
	if cr, ok := req.Req.(*kvrpcpb.CheckSecondaryLocksRequest); ok && m.onCheckSecondaries != nil {
		result, err := m.onCheckSecondaries(cr)
		if result != nil || err != nil {
			return result, err
		}
	} else if rr, ok := req.Req.(*kvrpcpb.ResolveLockRequest); ok && m.onResolveLock != nil {
		result, err := m.onResolveLock(rr)
		if result != nil || err != nil {
			return result, err
		}
	}
	return m.inner.SendRequest(ctx, addr, req, timeout)
}

func (m *mockResolveClient) Close() error {
	return m.inner.Close()
}<|MERGE_RESOLUTION|>--- conflicted
+++ resolved
@@ -147,13 +147,8 @@
 	s.bo = NewBackofferWithVars(context.Background(), 5000, nil)
 }
 
-<<<<<<< HEAD
-func (s *testAsyncCommitSuite) lockKeys(c *C, keys, values [][]byte, primaryKey, primaryValue []byte, commitPrimary bool) (uint64, uint64) {
+func (s *testAsyncCommitSuite) lockKeysWithAsyncCommit(c *C, keys, values [][]byte, primaryKey, primaryValue []byte, commitPrimary bool) (uint64, uint64) {
 	txn, err := newTiKVTxn(s.store, oracle.GlobalTxnScope)
-=======
-func (s *testAsyncCommitSuite) lockKeysWithAsyncCommit(c *C, keys, values [][]byte, primaryKey, primaryValue []byte, commitPrimary bool) (uint64, uint64) {
-	txn, err := newTiKVTxn(s.store)
->>>>>>> f0370c96
 	c.Assert(err, IsNil)
 	txn.SetOption(kv.EnableAsyncCommit, true)
 	for i, k := range keys {
