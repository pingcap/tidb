--- conflicted
+++ resolved
@@ -36,7 +36,7 @@
 	TiKVStatusCounter                      *prometheus.CounterVec
 	TiKVBatchWaitDuration                  prometheus.Histogram
 	TiKVBatchSendLatency                   prometheus.Histogram
-	TiKVBatchWaitOverLoad                  prometheus.Counter
+	TiKvBatchWaitOverLoad                  prometheus.Counter
 	TiKVBatchPendingRequests               *prometheus.HistogramVec
 	TiKVBatchRequests                      *prometheus.HistogramVec
 	TiKVBatchClientUnavailable             prometheus.Histogram
@@ -50,15 +50,10 @@
 	TiKVNoAvailableConnectionCounter       prometheus.Counter
 	TiKVAsyncCommitTxnCounter              *prometheus.CounterVec
 	TiKVOnePCTxnCounter                    *prometheus.CounterVec
-<<<<<<< HEAD
-	TiFlashExecuteErrorCounter             *prometheus.CounterVec
-	TiFlashExecuteCounter                  prometheus.Counter
-=======
 	TiKVStoreLimitErrorCounter             *prometheus.CounterVec
 	TiKVGRPCConnTransientFailureCounter    *prometheus.CounterVec
 	TiKVPanicCounter                       *prometheus.CounterVec
 	TiKVForwardRequestCounter              *prometheus.CounterVec
->>>>>>> e79ac3d9
 )
 
 // Label constants.
@@ -243,7 +238,7 @@
 			Buckets:   prometheus.ExponentialBuckets(1, 2, 34), // 1ns ~ 8s
 			Help:      "batch send latency",
 		})
-	TiKVBatchWaitOverLoad = prometheus.NewCounter(
+	TiKvBatchWaitOverLoad = prometheus.NewCounter(
 		prometheus.CounterOpts{
 			Namespace: namespace,
 			Subsystem: subsystem,
@@ -316,7 +311,6 @@
 			Help:      "Bucketed histogram of the txn_heartbeat request duration.",
 			Buckets:   prometheus.ExponentialBuckets(0.001, 2, 20), // 1ms ~ 524s
 		}, []string{LblType})
-
 	TiKVPessimisticLockKeysDuration = prometheus.NewHistogram(
 		prometheus.HistogramOpts{
 			Namespace: namespace,
@@ -358,23 +352,6 @@
 			Help:      "Counter of 1PC transactions.",
 		}, []string{LblType})
 
-<<<<<<< HEAD
-	TiFlashExecuteErrorCounter = prometheus.NewCounterVec(
-		prometheus.CounterOpts{
-			Namespace: namespace,
-			Subsystem: subsystem,
-			Name:      "tiflash_execute_error_total",
-			Help:      "Counter of TiFlash execute errors.",
-		}, []string{LblType})
-
-	TiFlashExecuteCounter = prometheus.NewCounter(
-		prometheus.CounterOpts{
-			Namespace: namespace,
-			Subsystem: subsystem,
-			Name:      "tiflash_execute_total",
-			Help:      "Counter of TiFlash execute.",
-		})
-=======
 	TiKVStoreLimitErrorCounter = prometheus.NewCounterVec(
 		prometheus.CounterOpts{
 			Namespace: namespace,
@@ -406,7 +383,6 @@
 			Name:      "forward_request_counter",
 			Help:      "Counter of tikv request being forwarded through another node",
 		}, []string{LblFromStore, LblToStore, LblResult})
->>>>>>> e79ac3d9
 
 	initShortcuts()
 }
@@ -442,7 +418,7 @@
 	prometheus.MustRegister(TiKVStatusCounter)
 	prometheus.MustRegister(TiKVBatchWaitDuration)
 	prometheus.MustRegister(TiKVBatchSendLatency)
-	prometheus.MustRegister(TiKVBatchWaitOverLoad)
+	prometheus.MustRegister(TiKvBatchWaitOverLoad)
 	prometheus.MustRegister(TiKVBatchPendingRequests)
 	prometheus.MustRegister(TiKVBatchRequests)
 	prometheus.MustRegister(TiKVBatchClientUnavailable)
@@ -456,14 +432,8 @@
 	prometheus.MustRegister(TiKVNoAvailableConnectionCounter)
 	prometheus.MustRegister(TiKVAsyncCommitTxnCounter)
 	prometheus.MustRegister(TiKVOnePCTxnCounter)
-<<<<<<< HEAD
-	prometheus.MustRegister(TiKVReadDuration)
-	prometheus.MustRegister(TiFlashExecuteErrorCounter)
-	prometheus.MustRegister(TiFlashExecuteCounter)
-=======
 	prometheus.MustRegister(TiKVStoreLimitErrorCounter)
 	prometheus.MustRegister(TiKVGRPCConnTransientFailureCounter)
 	prometheus.MustRegister(TiKVPanicCounter)
 	prometheus.MustRegister(TiKVForwardRequestCounter)
->>>>>>> e79ac3d9
 }