--- conflicted
+++ resolved
@@ -284,12 +284,8 @@
 	// TxnID -> []Region, record resolved Regions.
 	// TODO: Maybe put it in LockResolver and share by all txns.
 	cleanTxns := make(map[uint64]map[RegionVerID]struct{})
-<<<<<<< HEAD
 	pushed := make([]uint64, 0, len(locks))
-	for _, l := range expiredLocks {
-=======
 	for _, l := range locks {
->>>>>>> 60d4291c
 		status, err := lr.getTxnStatusFromLock(bo, l, callerStartTS)
 		if err != nil {
 			msBeforeTxnExpired.update(0)
