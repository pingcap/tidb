// Copyright 2016 PingCAP, Inc.
//
// Licensed under the Apache License, Version 2.0 (the "License");
// you may not use this file except in compliance with the License.
// You may obtain a copy of the License at
//
//     http://www.apache.org/licenses/LICENSE-2.0
//
// Unless required by applicable law or agreed to in writing, software
// distributed under the License is distributed on an "AS IS" BASIS,
// See the License for the specific language governing permissions and
// limitations under the License.

package tikv

import (
	"container/list"
	"context"
	"fmt"
	"sync"
	"time"

	"github.com/pingcap/errors"
	"github.com/pingcap/kvproto/pkg/kvrpcpb"
	"github.com/pingcap/pd/client"
	"github.com/pingcap/tidb/config"
	"github.com/pingcap/tidb/metrics"
	"github.com/pingcap/tidb/store/tikv/tikvrpc"
	"github.com/pingcap/tidb/util/logutil"
	"go.uber.org/zap"
)

// ResolvedCacheSize is max number of cached txn status.
const ResolvedCacheSize = 2048

// bigTxnThreshold : transaction involves keys exceed this threshold can be treated as `big transaction`.
const bigTxnThreshold = 16

var (
	tikvLockResolverCountWithBatchResolve             = metrics.TiKVLockResolverCounter.WithLabelValues("batch_resolve")
	tikvLockResolverCountWithExpired                  = metrics.TiKVLockResolverCounter.WithLabelValues("expired")
	tikvLockResolverCountWithNotExpired               = metrics.TiKVLockResolverCounter.WithLabelValues("not_expired")
	tikvLockResolverCountWithWaitExpired              = metrics.TiKVLockResolverCounter.WithLabelValues("wait_expired")
	tikvLockResolverCountWithResolve                  = metrics.TiKVLockResolverCounter.WithLabelValues("resolve")
	tikvLockResolverCountWithQueryTxnStatus           = metrics.TiKVLockResolverCounter.WithLabelValues("query_txn_status")
	tikvLockResolverCountWithQueryTxnStatusCommitted  = metrics.TiKVLockResolverCounter.WithLabelValues("query_txn_status_committed")
	tikvLockResolverCountWithQueryTxnStatusRolledBack = metrics.TiKVLockResolverCounter.WithLabelValues("query_txn_status_rolled_back")
	tikvLockResolverCountWithResolveLocks             = metrics.TiKVLockResolverCounter.WithLabelValues("query_resolve_locks")
	tikvLockResolverCountWithResolveLockLite          = metrics.TiKVLockResolverCounter.WithLabelValues("query_resolve_lock_lite")
)

// LockResolver resolves locks and also caches resolved txn status.
type LockResolver struct {
	store Storage
	mu    struct {
		sync.RWMutex
		// resolved caches resolved txns (FIFO, txn id -> txnStatus).
		resolved       map[uint64]TxnStatus
		recentResolved *list.List
	}
}

func newLockResolver(store Storage) *LockResolver {
	r := &LockResolver{
		store: store,
	}
	r.mu.resolved = make(map[uint64]TxnStatus)
	r.mu.recentResolved = list.New()
	return r
}

// NewLockResolver is exported for other pkg to use, suppress unused warning.
var _ = NewLockResolver

// NewLockResolver creates a LockResolver.
// It is exported for other pkg to use. For instance, binlog service needs
// to determine a transaction's commit state.
func NewLockResolver(etcdAddrs []string, security config.Security) (*LockResolver, error) {
	pdCli, err := pd.NewClient(etcdAddrs, pd.SecurityOption{
		CAPath:   security.ClusterSSLCA,
		CertPath: security.ClusterSSLCert,
		KeyPath:  security.ClusterSSLKey,
	})
	if err != nil {
		return nil, errors.Trace(err)
	}
	uuid := fmt.Sprintf("tikv-%v", pdCli.GetClusterID(context.TODO()))

	tlsConfig, err := security.ToTLSConfig()
	if err != nil {
		return nil, errors.Trace(err)
	}

	spkv, err := NewEtcdSafePointKV(etcdAddrs, tlsConfig)
	if err != nil {
		return nil, errors.Trace(err)
	}

	s, err := newTikvStore(uuid, &codecPDClient{pdCli}, spkv, newRPCClient(security), false)
	if err != nil {
		return nil, errors.Trace(err)
	}
	return s.lockResolver, nil
}

// TxnStatus represents a txn's final status. It should be Lock or Commit or Rollback.
type TxnStatus struct {
	ttl      uint64
	commitTS uint64
}

// IsCommitted returns true if the txn's final status is Commit.
func (s TxnStatus) IsCommitted() bool { return s.ttl == 0 && s.commitTS > 0 }

// CommitTS returns the txn's commitTS. It is valid iff `IsCommitted` is true.
func (s TxnStatus) CommitTS() uint64 { return uint64(s.commitTS) }

// By default, locks after 3000ms is considered unusual (the client created the
// lock might be dead). Other client may cleanup this kind of lock.
// For locks created recently, we will do backoff and retry.
var defaultLockTTL uint64 = 3000

// TODO: Consider if it's appropriate.
var maxLockTTL uint64 = 120000

// ttl = ttlFactor * sqrt(writeSizeInMiB)
var ttlFactor = 6000

// Lock represents a lock from tikv server.
type Lock struct {
	Key     []byte
	Primary []byte
	TxnID   uint64
	TTL     uint64
	TxnSize uint64
}

func (l *Lock) String() string {
	return fmt.Sprintf("key: %s, primary: %s, txnStartTS: %d, ttl: %d", l.Key, l.Primary, l.TxnID, l.TTL)
}

// NewLock creates a new *Lock.
func NewLock(l *kvrpcpb.LockInfo) *Lock {
	return &Lock{
		Key:     l.GetKey(),
		Primary: l.GetPrimaryLock(),
		TxnID:   l.GetLockVersion(),
		TTL:     l.GetLockTtl(),
		TxnSize: l.GetTxnSize(),
	}
}

func (lr *LockResolver) saveResolved(txnID uint64, status TxnStatus) {
	lr.mu.Lock()
	defer lr.mu.Unlock()

	if _, ok := lr.mu.resolved[txnID]; ok {
		return
	}
	lr.mu.resolved[txnID] = status
	lr.mu.recentResolved.PushBack(txnID)
	if len(lr.mu.resolved) > ResolvedCacheSize {
		front := lr.mu.recentResolved.Front()
		delete(lr.mu.resolved, front.Value.(uint64))
		lr.mu.recentResolved.Remove(front)
	}
}

func (lr *LockResolver) getResolved(txnID uint64) (TxnStatus, bool) {
	lr.mu.RLock()
	defer lr.mu.RUnlock()

	s, ok := lr.mu.resolved[txnID]
	return s, ok
}

// BatchResolveLocks resolve locks in a batch.
// Used it in gcworker only!
func (lr *LockResolver) BatchResolveLocks(bo *Backoffer, locks []*Lock, loc RegionVerID) (bool, error) {
	if len(locks) == 0 {
		return true, nil
	}

	tikvLockResolverCountWithBatchResolve.Inc()

	expiredLocks := make([]*Lock, 0, len(locks))
	for _, l := range locks {
		if lr.store.GetOracle().IsExpired(l.TxnID, l.TTL) {
			tikvLockResolverCountWithExpired.Inc()
			expiredLocks = append(expiredLocks, l)
		} else {
			tikvLockResolverCountWithNotExpired.Inc()
		}
	}
	if len(expiredLocks) != len(locks) {
		logutil.BgLogger().Error("BatchResolveLocks: maybe safe point is wrong!",
			zap.Int("get locks", len(locks)),
			zap.Int("expired locks", len(expiredLocks)))
		return false, nil
	}

	startTime := time.Now()
	txnInfos := make(map[uint64]uint64)
	for _, l := range expiredLocks {
		if _, ok := txnInfos[l.TxnID]; ok {
			continue
		}

		status, err := lr.getTxnStatus(bo, l.TxnID, l.Primary, 0)
		if err != nil {
			return false, errors.Trace(err)
		}
		txnInfos[l.TxnID] = uint64(status.commitTS)
	}
	logutil.BgLogger().Info("BatchResolveLocks: lookup txn status",
		zap.Duration("cost time", time.Since(startTime)),
		zap.Int("num of txn", len(txnInfos)))

	listTxnInfos := make([]*kvrpcpb.TxnInfo, 0, len(txnInfos))
	for txnID, status := range txnInfos {
		listTxnInfos = append(listTxnInfos, &kvrpcpb.TxnInfo{
			Txn:    txnID,
			Status: status,
		})
	}

	req := tikvrpc.NewRequest(tikvrpc.CmdResolveLock, &kvrpcpb.ResolveLockRequest{TxnInfos: listTxnInfos})
	startTime = time.Now()
	resp, err := lr.store.SendReq(bo, req, loc, readTimeoutShort)
	if err != nil {
		return false, errors.Trace(err)
	}

	regionErr, err := resp.GetRegionError()
	if err != nil {
		return false, errors.Trace(err)
	}

	if regionErr != nil {
		err = bo.Backoff(BoRegionMiss, errors.New(regionErr.String()))
		if err != nil {
			return false, errors.Trace(err)
		}
		return false, nil
	}

	if resp.Resp == nil {
		return false, errors.Trace(ErrBodyMissing)
	}
	cmdResp := resp.Resp.(*kvrpcpb.ResolveLockResponse)
	if keyErr := cmdResp.GetError(); keyErr != nil {
		return false, errors.Errorf("unexpected resolve err: %s", keyErr)
	}

	logutil.BgLogger().Info("BatchResolveLocks: resolve locks in a batch",
		zap.Duration("cost time", time.Since(startTime)),
		zap.Int("num of locks", len(expiredLocks)))
	return true, nil
}

// ResolveLocks tries to resolve Locks. The resolving process is in 3 steps:
// 1) Use the `lockTTL` to pick up all expired locks. Only locks that are too
//    old are considered orphan locks and will be handled later. If all locks
//    are expired then all locks will be resolved so the returned `ok` will be
//    true, otherwise caller should sleep a while before retry.
// 2) For each lock, query the primary key to get txn(which left the lock)'s
//    commit status.
// 3) Send `ResolveLock` cmd to the lock's region to resolve all locks belong to
//    the same transaction.
<<<<<<< HEAD
func (lr *LockResolver) ResolveLocks(bo *Backoffer, startTS uint64, locks []*Lock) (msBeforeTxnExpired int64, resolved []uint64, err error) {
=======
func (lr *LockResolver) ResolveLocks(bo *Backoffer, locks []*Lock) (int64, error) {
	var msBeforeTxnExpired txnExpireTime
>>>>>>> aaf11783
	if len(locks) == 0 {
		return msBeforeTxnExpired.value(), nil
	}

	tikvLockResolverCountWithResolve.Inc()

	var expiredSecondaryLocks []*Lock
	for _, l := range locks {
		msBeforeLockExpired := lr.store.GetOracle().UntilExpired(l.TxnID, l.TTL)
		if msBeforeLockExpired <= 0 {
<<<<<<< HEAD
			tikvLockResolverCountWithExpired.Inc()
			expiredSecondaryLocks = append(expiredSecondaryLocks, l)
=======
			expiredLocks = append(expiredLocks, l)
>>>>>>> aaf11783
		} else {
			msBeforeTxnExpired.update(int64(l.TTL))
			tikvLockResolverCountWithNotExpired.Inc()
		}
	}
<<<<<<< HEAD
	if len(expiredSecondaryLocks) == 0 {
		if msBeforeTxnExpired > 0 {
			tikvLockResolverCountWithWaitExpired.Inc()
		}
		return
	}

	currentTS, err := lr.store.GetOracle().GetLowResolutionTimestamp(bo.ctx)
	if err != nil {
		return 0, nil, err
	}

	// TxnID -> []Region, record resolved Regions.
	// TODO: Maybe put it in LockResolver and share by all txns.
	cleanTxns := make(map[uint64]map[RegionVerID]struct{})
	for _, l := range expiredSecondaryLocks {
		var status TxnStatus
		status, err = lr.checkTxnStatus(bo, l.TxnID, l.Primary, startTS, currentTS)
=======
	// TxnID -> []Region, record resolved Regions.
	// TODO: Maybe put it in LockResolver and share by all txns.
	cleanTxns := make(map[uint64]map[RegionVerID]struct{})
	for _, l := range expiredLocks {
		status, err := lr.getTxnStatusFromLock(bo, l)
>>>>>>> aaf11783
		if err != nil {
			msBeforeTxnExpired.update(0)
			err = errors.Trace(err)
			return msBeforeTxnExpired.value(), err
		}

		if status.ttl == 0 {
<<<<<<< HEAD
=======
			tikvLockResolverCountWithExpired.Inc()
>>>>>>> aaf11783
			// If the lock is committed or rollbacked, resolve lock.
			cleanRegions, exists := cleanTxns[l.TxnID]
			if !exists {
				cleanRegions = make(map[RegionVerID]struct{})
				cleanTxns[l.TxnID] = cleanRegions
			}
<<<<<<< HEAD

			err = lr.resolveLock(bo, l, status, cleanRegions)
			if err != nil {
				msBeforeTxnExpired = 0
				err = errors.Trace(err)
				return
			}
		} else {
			// If the lock is valid, the txn may be a large transaction.
			resolved = append(resolved, l.TxnID)
			msBeforeLockExpired := lr.store.GetOracle().UntilExpired(l.TxnID, status.ttl)
			if msBeforeLockExpired <= 0 {
				// The txn is a large transaction, and it's primary lock will expire soon, but
				// TxnHeartBeat could update the TTL, so we should not clean up the lock.
				continue
			}
			if msBeforeTxnExpired == 0 || msBeforeLockExpired < msBeforeTxnExpired {
				msBeforeTxnExpired = msBeforeLockExpired
			}
		}
	}
	return
}

func (lr *LockResolver) checkTxnStatus(bo *Backoffer, txnID uint64, primary []byte, callerStartTS uint64, currentTS uint64) (TxnStatus, error) {
	var status TxnStatus
	req := tikvrpc.NewRequest(tikvrpc.CmdCheckTxnStatus, &kvrpcpb.CheckTxnStatusRequest{
		PrimaryKey:    primary,
		LockTs:        txnID,
		CallerStartTs: callerStartTS,
		CurrentTs:     currentTS,
	})
	for {
		loc, err := lr.store.GetRegionCache().LocateKey(bo, primary)
		if err != nil {
			return status, errors.Trace(err)
=======

			err = lr.resolveLock(bo, l, status, cleanRegions)
			if err != nil {
				msBeforeTxnExpired.update(0)
				err = errors.Trace(err)
				return msBeforeTxnExpired.value(), err
			}
		} else {
			tikvLockResolverCountWithNotExpired.Inc()
			// If the lock is valid, the txn may be a pessimistic transaction.
			// Update the txn expire time.
			msBeforeLockExpired := lr.store.GetOracle().UntilExpired(l.TxnID, status.ttl)
			msBeforeTxnExpired.update(msBeforeLockExpired)
>>>>>>> aaf11783
		}
		resp, err := lr.store.SendReq(bo, req, loc.Region, readTimeoutShort)
		if err != nil {
			return status, errors.Trace(err)
		}
		regionErr, err := resp.GetRegionError()
		if err != nil {
			return status, errors.Trace(err)
		}
		if regionErr != nil {
			err = bo.Backoff(BoRegionMiss, errors.New(regionErr.String()))
			if err != nil {
				return status, errors.Trace(err)
			}
			continue
		}
		if resp.Resp == nil {
			return status, errors.Trace(ErrBodyMissing)
		}
		cmdResp := resp.Resp.(*kvrpcpb.CheckTxnStatusResponse)
		if keyErr := cmdResp.GetError(); keyErr != nil {
			err = errors.Errorf("unexpected err: %s, tid: %v", keyErr, txnID)
			logutil.BgLogger().Error("checkTxnStatus error", zap.Error(err))
			return status, err
		}
		if cmdResp.LockTtl != 0 {
			status.ttl = cmdResp.LockTtl
		} else {
			status.commitTS = cmdResp.CommitVersion
		}
		lr.saveResolved(txnID, status)
		return status, nil
	}
<<<<<<< HEAD
=======

	if msBeforeTxnExpired.value() > 0 {
		tikvLockResolverCountWithWaitExpired.Inc()
	}
	return msBeforeTxnExpired.value(), nil
}

type txnExpireTime struct {
	initialized bool
	txnExpire   int64
}

func (t *txnExpireTime) update(lockExpire int64) {
	if lockExpire <= 0 {
		lockExpire = 0
	}
	if !t.initialized {
		t.txnExpire = lockExpire
		t.initialized = true
		return
	}
	if lockExpire < t.txnExpire {
		t.txnExpire = lockExpire
	}
	return
>>>>>>> aaf11783
}

func (t *txnExpireTime) value() int64 {
	if !t.initialized {
		return 0
	}
	return t.txnExpire
}

// GetTxnStatus queries tikv-server for a txn's status (commit/rollback).
// If the primary key is still locked, it will launch a Rollback to abort it.
// To avoid unnecessarily aborting too many txns, it is wiser to wait a few
// seconds before calling it after Prewrite.
func (lr *LockResolver) GetTxnStatus(txnID uint64, primary []byte) (TxnStatus, error) {
	var status TxnStatus
	bo := NewBackoffer(context.Background(), cleanupMaxBackoff)
	currentTS, err := lr.store.GetOracle().GetLowResolutionTimestamp(bo.ctx)
	if err != nil {
		return status, err
	}
	return lr.getTxnStatus(bo, txnID, primary, currentTS)
}

func (lr *LockResolver) getTxnStatusFromLock(bo *Backoffer, l *Lock) (TxnStatus, error) {
	// NOTE: l.TTL = 0 is a special protocol!!!
	// When the pessimistic txn prewrite meets locks of a txn, it should rollback that txn **unconditionally**.
	// In this case, TiKV set the lock TTL = 0, and TiDB use currentTS = 0 to call
	// getTxnStatus, and getTxnStatus with currentTS = 0 would rollback the transaction.
	if l.TTL == 0 {
		return lr.getTxnStatus(bo, l.TxnID, l.Primary, 0)
	}

	currentTS, err := lr.store.GetOracle().GetLowResolutionTimestamp(bo.ctx)
	if err != nil {
		return TxnStatus{}, err
	}
	return lr.getTxnStatus(bo, l.TxnID, l.Primary, currentTS)
}

func (lr *LockResolver) getTxnStatus(bo *Backoffer, txnID uint64, primary []byte, currentTS uint64) (TxnStatus, error) {
	if s, ok := lr.getResolved(txnID); ok {
		return s, nil
	}

	tikvLockResolverCountWithQueryTxnStatus.Inc()

	var status TxnStatus
	req := tikvrpc.NewRequest(tikvrpc.CmdCleanup, &kvrpcpb.CleanupRequest{
		Key:          primary,
		StartVersion: txnID,
		CurrentTs:    currentTS,
	})
	for {
		loc, err := lr.store.GetRegionCache().LocateKey(bo, primary)
		if err != nil {
			return status, errors.Trace(err)
		}
		resp, err := lr.store.SendReq(bo, req, loc.Region, readTimeoutShort)
		if err != nil {
			return status, errors.Trace(err)
		}
		regionErr, err := resp.GetRegionError()
		if err != nil {
			return status, errors.Trace(err)
		}
		if regionErr != nil {
			err = bo.Backoff(BoRegionMiss, errors.New(regionErr.String()))
			if err != nil {
				return status, errors.Trace(err)
			}
			continue
		}
		if resp.Resp == nil {
			return status, errors.Trace(ErrBodyMissing)
		}
		cmdResp := resp.Resp.(*kvrpcpb.CleanupResponse)
		if keyErr := cmdResp.GetError(); keyErr != nil {
			// If the TTL of the primary lock is not outdated, the proto returns a ErrLocked contains the TTL.
			if lockInfo := keyErr.GetLocked(); lockInfo != nil {
				status.ttl = lockInfo.LockTtl
				status.commitTS = 0
				return status, nil
			}
			err = errors.Errorf("unexpected cleanup err: %s, tid: %v", keyErr, txnID)
			logutil.BgLogger().Error("getTxnStatus error", zap.Error(err))
			return status, err
		}
		if cmdResp.CommitVersion != 0 {
			status = TxnStatus{0, cmdResp.GetCommitVersion()}
			tikvLockResolverCountWithQueryTxnStatusCommitted.Inc()
		} else {
			tikvLockResolverCountWithQueryTxnStatusRolledBack.Inc()
		}
		lr.saveResolved(txnID, status)
		return status, nil
	}
}

func (lr *LockResolver) resolveLock(bo *Backoffer, l *Lock, status TxnStatus, cleanRegions map[RegionVerID]struct{}) error {
	tikvLockResolverCountWithResolveLocks.Inc()
	cleanWholeRegion := l.TxnSize >= bigTxnThreshold
	for {
		loc, err := lr.store.GetRegionCache().LocateKey(bo, l.Key)
		if err != nil {
			return errors.Trace(err)
		}
		if _, ok := cleanRegions[loc.Region]; ok {
			return nil
		}
		lreq := &kvrpcpb.ResolveLockRequest{
			StartVersion: l.TxnID,
		}
		if status.IsCommitted() {
			lreq.CommitVersion = status.CommitTS()
		}
		if l.TxnSize < bigTxnThreshold {
			// Only resolve specified keys when it is a small transaction,
			// prevent from scanning the whole region in this case.
			tikvLockResolverCountWithResolveLockLite.Inc()
			lreq.Keys = [][]byte{l.Key}
		}
		req := tikvrpc.NewRequest(tikvrpc.CmdResolveLock, lreq)
		resp, err := lr.store.SendReq(bo, req, loc.Region, readTimeoutShort)
		if err != nil {
			return errors.Trace(err)
		}
		regionErr, err := resp.GetRegionError()
		if err != nil {
			return errors.Trace(err)
		}
		if regionErr != nil {
			err = bo.Backoff(BoRegionMiss, errors.New(regionErr.String()))
			if err != nil {
				return errors.Trace(err)
			}
			continue
		}
		if resp.Resp == nil {
			return errors.Trace(ErrBodyMissing)
		}
		cmdResp := resp.Resp.(*kvrpcpb.ResolveLockResponse)
		if keyErr := cmdResp.GetError(); keyErr != nil {
			err = errors.Errorf("unexpected resolve err: %s, lock: %v", keyErr, l)
			logutil.BgLogger().Error("resolveLock error", zap.Error(err))
			return err
		}
		if cleanWholeRegion {
			cleanRegions[loc.Region] = struct{}{}
		}
		return nil
	}
}<|MERGE_RESOLUTION|>--- conflicted
+++ resolved
@@ -267,59 +267,29 @@
 //    commit status.
 // 3) Send `ResolveLock` cmd to the lock's region to resolve all locks belong to
 //    the same transaction.
-<<<<<<< HEAD
-func (lr *LockResolver) ResolveLocks(bo *Backoffer, startTS uint64, locks []*Lock) (msBeforeTxnExpired int64, resolved []uint64, err error) {
-=======
-func (lr *LockResolver) ResolveLocks(bo *Backoffer, locks []*Lock) (int64, error) {
+func (lr *LockResolver) ResolveLocks(bo *Backoffer, startTS uint64, locks []*Lock) (int64, error) {
 	var msBeforeTxnExpired txnExpireTime
->>>>>>> aaf11783
 	if len(locks) == 0 {
 		return msBeforeTxnExpired.value(), nil
 	}
 
 	tikvLockResolverCountWithResolve.Inc()
 
-	var expiredSecondaryLocks []*Lock
+	var expiredLocks []*Lock
 	for _, l := range locks {
 		msBeforeLockExpired := lr.store.GetOracle().UntilExpired(l.TxnID, l.TTL)
 		if msBeforeLockExpired <= 0 {
-<<<<<<< HEAD
-			tikvLockResolverCountWithExpired.Inc()
-			expiredSecondaryLocks = append(expiredSecondaryLocks, l)
-=======
 			expiredLocks = append(expiredLocks, l)
->>>>>>> aaf11783
 		} else {
 			msBeforeTxnExpired.update(int64(l.TTL))
 			tikvLockResolverCountWithNotExpired.Inc()
 		}
 	}
-<<<<<<< HEAD
-	if len(expiredSecondaryLocks) == 0 {
-		if msBeforeTxnExpired > 0 {
-			tikvLockResolverCountWithWaitExpired.Inc()
-		}
-		return
-	}
-
-	currentTS, err := lr.store.GetOracle().GetLowResolutionTimestamp(bo.ctx)
-	if err != nil {
-		return 0, nil, err
-	}
-
-	// TxnID -> []Region, record resolved Regions.
-	// TODO: Maybe put it in LockResolver and share by all txns.
-	cleanTxns := make(map[uint64]map[RegionVerID]struct{})
-	for _, l := range expiredSecondaryLocks {
-		var status TxnStatus
-		status, err = lr.checkTxnStatus(bo, l.TxnID, l.Primary, startTS, currentTS)
-=======
 	// TxnID -> []Region, record resolved Regions.
 	// TODO: Maybe put it in LockResolver and share by all txns.
 	cleanTxns := make(map[uint64]map[RegionVerID]struct{})
 	for _, l := range expiredLocks {
-		status, err := lr.getTxnStatusFromLock(bo, l)
->>>>>>> aaf11783
+		status, err := lr.getTxnStatusFromLock(bo, l, startTS)
 		if err != nil {
 			msBeforeTxnExpired.update(0)
 			err = errors.Trace(err)
@@ -327,55 +297,13 @@
 		}
 
 		if status.ttl == 0 {
-<<<<<<< HEAD
-=======
 			tikvLockResolverCountWithExpired.Inc()
->>>>>>> aaf11783
 			// If the lock is committed or rollbacked, resolve lock.
 			cleanRegions, exists := cleanTxns[l.TxnID]
 			if !exists {
 				cleanRegions = make(map[RegionVerID]struct{})
 				cleanTxns[l.TxnID] = cleanRegions
 			}
-<<<<<<< HEAD
-
-			err = lr.resolveLock(bo, l, status, cleanRegions)
-			if err != nil {
-				msBeforeTxnExpired = 0
-				err = errors.Trace(err)
-				return
-			}
-		} else {
-			// If the lock is valid, the txn may be a large transaction.
-			resolved = append(resolved, l.TxnID)
-			msBeforeLockExpired := lr.store.GetOracle().UntilExpired(l.TxnID, status.ttl)
-			if msBeforeLockExpired <= 0 {
-				// The txn is a large transaction, and it's primary lock will expire soon, but
-				// TxnHeartBeat could update the TTL, so we should not clean up the lock.
-				continue
-			}
-			if msBeforeTxnExpired == 0 || msBeforeLockExpired < msBeforeTxnExpired {
-				msBeforeTxnExpired = msBeforeLockExpired
-			}
-		}
-	}
-	return
-}
-
-func (lr *LockResolver) checkTxnStatus(bo *Backoffer, txnID uint64, primary []byte, callerStartTS uint64, currentTS uint64) (TxnStatus, error) {
-	var status TxnStatus
-	req := tikvrpc.NewRequest(tikvrpc.CmdCheckTxnStatus, &kvrpcpb.CheckTxnStatusRequest{
-		PrimaryKey:    primary,
-		LockTs:        txnID,
-		CallerStartTs: callerStartTS,
-		CurrentTs:     currentTS,
-	})
-	for {
-		loc, err := lr.store.GetRegionCache().LocateKey(bo, primary)
-		if err != nil {
-			return status, errors.Trace(err)
-=======
-
 			err = lr.resolveLock(bo, l, status, cleanRegions)
 			if err != nil {
 				msBeforeTxnExpired.update(0)
@@ -388,7 +316,27 @@
 			// Update the txn expire time.
 			msBeforeLockExpired := lr.store.GetOracle().UntilExpired(l.TxnID, status.ttl)
 			msBeforeTxnExpired.update(msBeforeLockExpired)
->>>>>>> aaf11783
+		}
+	}
+
+	if msBeforeTxnExpired.value() > 0 {
+		tikvLockResolverCountWithWaitExpired.Inc()
+	}
+	return msBeforeTxnExpired.value(), nil
+}
+
+func (lr *LockResolver) checkTxnStatus(bo *Backoffer, txnID uint64, primary []byte, callerStartTS uint64, currentTS uint64) (TxnStatus, error) {
+	var status TxnStatus
+	req := tikvrpc.NewRequest(tikvrpc.CmdCheckTxnStatus, &kvrpcpb.CheckTxnStatusRequest{
+		PrimaryKey:    primary,
+		LockTs:        txnID,
+		CallerStartTs: callerStartTS,
+		CurrentTs:     currentTS,
+	})
+	for {
+		loc, err := lr.store.GetRegionCache().LocateKey(bo, primary)
+		if err != nil {
+			return status, errors.Trace(err)
 		}
 		resp, err := lr.store.SendReq(bo, req, loc.Region, readTimeoutShort)
 		if err != nil {
@@ -422,13 +370,6 @@
 		lr.saveResolved(txnID, status)
 		return status, nil
 	}
-<<<<<<< HEAD
-=======
-
-	if msBeforeTxnExpired.value() > 0 {
-		tikvLockResolverCountWithWaitExpired.Inc()
-	}
-	return msBeforeTxnExpired.value(), nil
 }
 
 type txnExpireTime struct {
@@ -449,7 +390,6 @@
 		t.txnExpire = lockExpire
 	}
 	return
->>>>>>> aaf11783
 }
 
 func (t *txnExpireTime) value() int64 {
@@ -473,7 +413,7 @@
 	return lr.getTxnStatus(bo, txnID, primary, currentTS)
 }
 
-func (lr *LockResolver) getTxnStatusFromLock(bo *Backoffer, l *Lock) (TxnStatus, error) {
+func (lr *LockResolver) getTxnStatusFromLock(bo *Backoffer, l *Lock, callerStartTS uint64) (TxnStatus, error) {
 	// NOTE: l.TTL = 0 is a special protocol!!!
 	// When the pessimistic txn prewrite meets locks of a txn, it should rollback that txn **unconditionally**.
 	// In this case, TiKV set the lock TTL = 0, and TiDB use currentTS = 0 to call
