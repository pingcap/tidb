--- conflicted
+++ resolved
@@ -283,14 +283,12 @@
 //    commit status.
 // 3) Send `ResolveLock` cmd to the lock's region to resolve all locks belong to
 //    the same transaction.
-<<<<<<< HEAD
-func (lr *LockResolver) ResolveLocks(bo *Backoffer, locks []*Lock) (msBeforeTxnExpired int64, resolved []uint64, err error) {
-=======
-func (lr *LockResolver) ResolveLocks(bo *Backoffer, callerStartTS uint64, locks []*Lock) (int64, error) {
+// The second return value of `pushed` is the lock owner transactions whose
+// minCommitTS have been pushed.
+func (lr *LockResolver) ResolveLocks(bo *Backoffer, callerStartTS uint64, locks []*Lock) (int64, []uint64 /*pushed*/, error) {
 	var msBeforeTxnExpired txnExpireTime
->>>>>>> eda76560
 	if len(locks) == 0 {
-		return msBeforeTxnExpired.value(), nil
+		return msBeforeTxnExpired.value(), nil, nil
 	}
 
 	tikvLockResolverCountWithResolve.Inc()
@@ -308,12 +306,13 @@
 	// TxnID -> []Region, record resolved Regions.
 	// TODO: Maybe put it in LockResolver and share by all txns.
 	cleanTxns := make(map[uint64]map[RegionVerID]struct{})
+	pushed := make([]uint64, 0, len(locks))
 	for _, l := range expiredLocks {
 		status, err := lr.getTxnStatusFromLock(bo, l, callerStartTS)
 		if err != nil {
 			msBeforeTxnExpired.update(0)
 			err = errors.Trace(err)
-			return msBeforeTxnExpired.value(), err
+			return msBeforeTxnExpired.value(), nil, err
 		}
 
 		if status.ttl == 0 {
@@ -329,7 +328,7 @@
 			if err != nil {
 				msBeforeTxnExpired.update(0)
 				err = errors.Trace(err)
-				return msBeforeTxnExpired.value(), err
+				return msBeforeTxnExpired.value(), nil, err
 			}
 		} else {
 			tikvLockResolverCountWithNotExpired.Inc()
@@ -337,13 +336,14 @@
 			// Update the txn expire time.
 			msBeforeLockExpired := lr.store.GetOracle().UntilExpired(l.TxnID, status.ttl)
 			msBeforeTxnExpired.update(msBeforeLockExpired)
+			pushed = append(pushed, l.TxnID)
 		}
 	}
 
 	if msBeforeTxnExpired.value() > 0 {
 		tikvLockResolverCountWithWaitExpired.Inc()
 	}
-	return msBeforeTxnExpired.value(), nil
+	return msBeforeTxnExpired.value(), pushed, nil
 }
 
 type txnExpireTime struct {
