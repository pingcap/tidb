--- conflicted
+++ resolved
@@ -29,12 +29,8 @@
 	goctx "golang.org/x/net/context"
 )
 
-<<<<<<< HEAD
-const resolvedCacheSize = 102400
-=======
 // ResolvedCacheSize is max number of cached txn status.
-const ResolvedCacheSize = 2048
->>>>>>> 274a344a
+const ResolvedCacheSize = 102400
 
 // LockResolver resolves locks and also caches resolved txn status.
 type LockResolver struct {
@@ -301,12 +297,8 @@
 	if s, ok := lr.getResolved(txnID); ok {
 		return s, nil
 	}
-<<<<<<< HEAD
-	lockResolverCounter.WithLabelValues("query_txn_status").Inc()
-=======
 
 	metrics.TiKVLockResolverCounter.WithLabelValues("query_txn_status").Inc()
->>>>>>> 274a344a
 
 	var status TxnStatus
 	req := &tikvrpc.Request{
