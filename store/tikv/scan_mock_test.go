--- conflicted
+++ resolved
@@ -16,7 +16,6 @@
 import (
 	. "github.com/pingcap/check"
 	"github.com/pingcap/tidb/kv"
-	"github.com/pingcap/tidb/store/tikv/mock-tikv"
 )
 
 type testScanMockSuite struct {
@@ -48,33 +47,4 @@
 	}
 	c.Assert(scanner.Next(), NotNil)
 	c.Assert(scanner.Valid(), IsFalse)
-<<<<<<< HEAD
-}
-
-func (s *testScanMockSuite) TestStaleRegionEpoch(c *C) {
-	cluster := mocktikv.NewCluster()
-	_, _, regionID := mocktikv.BootstrapWithSingleStore(cluster)
-	mvccStore := mocktikv.NewMvccStore()
-	clientFactory := mockClientFactory(cluster, mvccStore)
-	store := newTikvStore("mock-tikv-store", mocktikv.NewPDClient(cluster), clientFactory)
-	txn, err := store.Begin()
-	c.Assert(err, IsNil)
-	for ch := byte('a'); ch <= byte('z'); ch++ {
-		err = txn.Set([]byte{ch}, []byte{ch})
-		c.Assert(err, IsNil)
-	}
-	err = txn.Commit()
-	c.Assert(err, IsNil)
-
-	txn, err = store.Begin()
-	c.Assert(err, IsNil)
-	snapshot := newTiKVSnapshot(store, kv.Version{Ver: txn.StartTS()})
-	region, err := store.getRegion(nil)
-	c.Assert(err, IsNil)
-	newPeerID := cluster.AllocID()
-	cluster.Split(regionID, cluster.AllocID(), []byte("m"), []uint64{newPeerID}, newPeerID)
-	_, err = newScanner(region, []byte("a"), txn.StartTS(), *snapshot, 10)
-	c.Assert(err, NotNil)
-=======
->>>>>>> f8d7a3c5
 }