--- conflicted
+++ resolved
@@ -21,12 +21,7 @@
 	"time"
 
 	"github.com/pingcap/errors"
-<<<<<<< HEAD
-	pb "github.com/pingcap/kvproto/pkg/kvrpcpb"
-=======
-	"github.com/pingcap/failpoint"
 	"github.com/pingcap/kvproto/pkg/kvrpcpb"
->>>>>>> 6d69d13d
 	"github.com/pingcap/tidb/store/tikv/client"
 	tikverr "github.com/pingcap/tidb/store/tikv/error"
 	"github.com/pingcap/tidb/store/tikv/kv"
@@ -96,13 +91,8 @@
 		}
 		logutil.BgLogger().Info("[failpoint] injected lock ttl = 1 on pessimistic lock",
 			zap.Uint64("txnStartTS", c.startTS), zap.Strings("keys", keys))
-<<<<<<< HEAD
-	}
-	req := tikvrpc.NewRequest(tikvrpc.CmdPessimisticLock, &pb.PessimisticLockRequest{
-=======
-	})
+	}
 	req := tikvrpc.NewRequest(tikvrpc.CmdPessimisticLock, &kvrpcpb.PessimisticLockRequest{
->>>>>>> 6d69d13d
 		Mutations:    mutations,
 		PrimaryLock:  c.primary(),
 		StartVersion: c.startTS,
