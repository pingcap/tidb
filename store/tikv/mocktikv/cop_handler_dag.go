--- conflicted
+++ resolved
@@ -59,15 +59,11 @@
 		return resp
 	}
 
-	chunks, err := h.getDAGRequestChunk(req)
-	return buildResp(chunks, err)
-}
-
-func (h *rpcHandler) getDAGRequestChunk(req *coprocessor.Request) ([]tipb.Chunk, error) {
 	dagReq := new(tipb.DAGRequest)
 	err := proto.Unmarshal(req.Data, dagReq)
 	if err != nil {
-		return nil, errors.Trace(err)
+		resp.OtherError = err.Error()
+		return resp
 	}
 	sc := flagsToStatementContext(dagReq.Flags)
 	timeZone := time.FixedZone("UTC", int(dagReq.TimeZoneOffset))
@@ -78,7 +74,9 @@
 	}
 	e, err := h.buildDAG(ctx, dagReq.Executors)
 	if err != nil {
-		return nil, errors.Trace(err)
+		return &coprocessor.Response{
+			OtherError: err.Error(),
+		}
 	}
 	var (
 		chunks []tipb.Chunk
@@ -101,29 +99,25 @@
 		chunks = appendRow(chunks, data, rowCnt)
 		rowCnt++
 	}
-<<<<<<< HEAD
-	return chunks, errors.Trace(err)
-}
-
-func (h *rpcHandler) handleCopStream(req *coprocessor.Request) (tikvpb.Tikv_CoprocessorStreamClient, error) {
-	if len(req.Ranges) == 0 {
-		return nil, errors.Errorf("empty request range")
-	}
-	switch req.Tp {
-	case kv.ReqTypeDAG:
-		chunks, err := h.getDAGRequestChunk(req)
-		return buildStreamResponse(chunks, err)
-	case kv.ReqTypeAnalyze:
-	}
-	return nil, errors.New("not implemented yet")
-=======
 	counts := make([]int64, len(dagReq.Executors))
 	for offset := len(dagReq.Executors) - 1; e != nil; e, offset = e.GetSrcExec(), offset-1 {
 		// Because the last call to `executor.Next` always returns a `nil`, so the actual count should be `Count - 1`
 		counts[offset] = e.Count() - 1
 	}
 	return buildResp(chunks, counts, err)
->>>>>>> b780b540
+}
+
+func (h *rpcHandler) handleCopStream(req *coprocessor.Request) (tikvpb.Tikv_CoprocessorStreamClient, error) {
+	if len(req.Ranges) == 0 {
+		return nil, errors.Errorf("empty request range")
+	}
+	switch req.Tp {
+	case kv.ReqTypeDAG:
+		// chunks, err := h.getDAGRequestChunk(req)
+		// return buildStreamResponse(chunks, err)
+	case kv.ReqTypeAnalyze:
+	}
+	return nil, errors.New("not implemented yet")
 }
 
 func (h *rpcHandler) buildExec(ctx *dagContext, curr *tipb.Executor) (executor, error) {
@@ -360,7 +354,6 @@
 	return sc
 }
 
-<<<<<<< HEAD
 func buildStreamResponse(chunks []tipb.Chunk, err error) (tikvpb.Tikv_CoprocessorStreamClient, error) {
 	return &mockCoprocessorStreamClient{
 		chunks: chunks,
@@ -436,10 +429,7 @@
 	return &resp, nil
 }
 
-func buildResp(chunks []tipb.Chunk, err error) *coprocessor.Response {
-=======
 func buildResp(chunks []tipb.Chunk, counts []int64, err error) *coprocessor.Response {
->>>>>>> b780b540
 	resp := &coprocessor.Response{}
 	selResp := &tipb.SelectResponse{
 		Error:        toPBError(err),
