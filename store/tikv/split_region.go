// Copyright 2017 PingCAP, Inc.
//
// Licensed under the Apache License, Version 2.0 (the "License");
// you may not use this file except in compliance with the License.
// You may obtain a copy of the License at
//
//     http://www.apache.org/licenses/LICENSE-2.0
//
// Unless required by applicable law or agreed to in writing, software
// distributed under the License is distributed on an "AS IS" BASIS,
// See the License for the specific language governing permissions and
// limitations under the License.

package tikv

import (
	"bytes"
	"context"

	"github.com/pingcap/errors"
	"github.com/pingcap/kvproto/pkg/kvrpcpb"
	"github.com/pingcap/kvproto/pkg/pdpb"
	"github.com/pingcap/tidb/kv"
	"github.com/pingcap/tidb/store/tikv/tikvrpc"
	"github.com/pingcap/tidb/util/logutil"
	"go.uber.org/zap"
)

// SplitRegion splits the region contains splitKey into 2 regions: [start,
// splitKey) and [splitKey, end).
func (s *tikvStore) SplitRegion(splitKey kv.Key, scatter bool) (regionID uint64, err error) {
	logutil.BgLogger().Info("start split region",
		zap.Binary("at", splitKey))
	bo := NewBackoffer(context.Background(), splitRegionBackoff)
	sender := NewRegionRequestSender(s.regionCache, s.client)
	req := &tikvrpc.Request{
		Type: tikvrpc.CmdSplitRegion,
		SplitRegion: &kvrpcpb.SplitRegionRequest{
			SplitKey: splitKey,
		},
	}
	req.Context.Priority = kvrpcpb.CommandPri_Normal
	for {
		loc, err := s.regionCache.LocateKey(bo, splitKey)
		if err != nil {
			return 0, errors.Trace(err)
		}
		if bytes.Equal(splitKey, loc.StartKey) {
			logutil.BgLogger().Info("skip split region",
				zap.Binary("at", splitKey))
			return 0, nil
		}
		res, err := sender.SendReq(bo, req, loc.Region, readTimeoutShort)
		if err != nil {
			return 0, errors.Trace(err)
		}
		regionErr, err := res.GetRegionError()
		if err != nil {
			return 0, errors.Trace(err)
		}
		if regionErr != nil {
			err := bo.Backoff(BoRegionMiss, errors.New(regionErr.String()))
			if err != nil {
				return 0, errors.Trace(err)
			}
			continue
		}
		logutil.BgLogger().Info("split region complete",
			zap.Binary("at", splitKey),
			zap.Stringer("new region left", res.SplitRegion.GetLeft()),
			zap.Stringer("new region right", res.SplitRegion.GetRight()))
		left := res.SplitRegion.GetLeft()
		if left == nil {
			return 0, nil
		}
		if scatter {
			err = s.scatterRegion(left.Id)
			if err != nil {
				return 0, errors.Trace(err)
			}
		}
		return left.Id, nil
	}
}

func (s *tikvStore) scatterRegion(regionID uint64) error {
	logutil.BgLogger().Info("start scatter region",
		zap.Uint64("regionID", regionID))
	bo := NewBackoffer(context.Background(), scatterRegionBackoff)
	for {
		err := s.pdClient.ScatterRegion(context.Background(), regionID)
		if err != nil {
			err = bo.Backoff(BoRegionMiss, errors.New(err.Error()))
			if err != nil {
				return errors.Trace(err)
			}
			continue
		}
		break
	}
	logutil.BgLogger().Info("scatter region complete",
		zap.Uint64("regionID", regionID))
	return nil
}

// WaitScatterRegionFinish implements SplitableStore interface.
func (s *tikvStore) WaitScatterRegionFinish(regionID uint64) error {
	logutil.BgLogger().Info("wait scatter region",
		zap.Uint64("regionID", regionID))
	bo := NewBackoffer(context.Background(), waitScatterRegionFinishBackoff)
	logFreq := 0
	for {
		resp, err := s.pdClient.GetOperator(context.Background(), regionID)
		if err == nil && resp != nil {
			if !bytes.Equal(resp.Desc, []byte("scatter-region")) || resp.Status != pdpb.OperatorStatus_RUNNING {
				logutil.BgLogger().Info("wait scatter region finished",
					zap.Uint64("regionID", regionID))
				return nil
			}
			if logFreq%10 == 0 {
				logutil.BgLogger().Info("wait scatter region",
					zap.Uint64("regionID", regionID),
					zap.String("reverse", string(resp.Desc)),
					zap.String("status", pdpb.OperatorStatus_name[int32(resp.Status)]))
			}
			logFreq++
		}
		if err != nil {
			err = bo.Backoff(BoRegionMiss, errors.New(err.Error()))
		} else {
			err = bo.Backoff(BoRegionMiss, errors.New("wait scatter region timeout"))
		}
		if err != nil {
			return errors.Trace(err)
		}
	}
<<<<<<< HEAD
}

// CheckRegionInScattering uses to check whether scatter region finished.
func (s *tikvStore) CheckRegionInScattering(regionID uint64) (bool, error) {
	bo := NewBackoffer(context.Background(), locateRegionMaxBackoff)
	for {
		resp, err := s.pdClient.GetOperator(context.Background(), regionID)
		if err == nil && resp != nil {
			if !bytes.Equal(resp.Desc, []byte("scatter-region")) || resp.Status != pdpb.OperatorStatus_RUNNING {
				return false, nil
			}
		}
		if err != nil {
			err = bo.Backoff(BoRegionMiss, errors.New(err.Error()))
		} else {
			return true, nil
		}
		if err != nil {
			return true, errors.Trace(err)
		}
	}
}

func (s *tikvStore) SplitRegionAndScatter(splitKey kv.Key) (uint64, error) {
	left, err := s.splitRegion(splitKey)
	if err != nil {
		return 0, err
	}
	if left == nil {
		return 0, nil
	}
	err = s.scatterRegion(left.Id)
	if err != nil {
		return 0, err
	}
	return left.Id, nil
=======
>>>>>>> 89baed8e
}<|MERGE_RESOLUTION|>--- conflicted
+++ resolved
@@ -134,7 +134,6 @@
 			return errors.Trace(err)
 		}
 	}
-<<<<<<< HEAD
 }
 
 // CheckRegionInScattering uses to check whether scatter region finished.
@@ -156,21 +155,4 @@
 			return true, errors.Trace(err)
 		}
 	}
-}
-
-func (s *tikvStore) SplitRegionAndScatter(splitKey kv.Key) (uint64, error) {
-	left, err := s.splitRegion(splitKey)
-	if err != nil {
-		return 0, err
-	}
-	if left == nil {
-		return 0, nil
-	}
-	err = s.scatterRegion(left.Id)
-	if err != nil {
-		return 0, err
-	}
-	return left.Id, nil
-=======
->>>>>>> 89baed8e
 }