// Copyright 2017 PingCAP, Inc.
//
// Licensed under the Apache License, Version 2.0 (the "License");
// you may not use this file except in compliance with the License.
// You may obtain a copy of the License at
//
//     http://www.apache.org/licenses/LICENSE-2.0
//
// Unless required by applicable law or agreed to in writing, software
// distributed under the License is distributed on an "AS IS" BASIS,
// See the License for the specific language governing permissions and
// limitations under the License.

package tikv

import (
	"bytes"

	"github.com/juju/errors"
	"github.com/pingcap/kvproto/pkg/kvrpcpb"
	"github.com/pingcap/tidb/kv"
	"github.com/pingcap/tidb/store/tikv/tikvrpc"
	log "github.com/sirupsen/logrus"
	"golang.org/x/net/context"
)

// SplitRegion splits the region contains splitKey into 2 regions: [start,
// splitKey) and [splitKey, end).
func (s *tikvStore) SplitRegion(splitKey kv.Key) error {
	log.Infof("start split_region at %q", splitKey)
<<<<<<< HEAD
	bo := NewBackoffer(goctx.Background(), splitRegionBackoff)
=======
	bo := NewBackoffer(splitRegionBackoff, context.Background())
>>>>>>> e1121814
	sender := NewRegionRequestSender(s.regionCache, s.client)
	req := &tikvrpc.Request{
		Type: tikvrpc.CmdSplitRegion,
		SplitRegion: &kvrpcpb.SplitRegionRequest{
			SplitKey: splitKey,
		},
	}
	req.Context.Priority = kvrpcpb.CommandPri_Normal
	for {
		loc, err := s.regionCache.LocateKey(bo, splitKey)
		if err != nil {
			return errors.Trace(err)
		}
		if bytes.Equal(splitKey, loc.StartKey) {
			log.Infof("skip split_region region at %q", splitKey)
			return nil
		}
		res, err := sender.SendReq(bo, req, loc.Region, readTimeoutShort)
		if err != nil {
			return errors.Trace(err)
		}
		regionErr, err := res.GetRegionError()
		if err != nil {
			return errors.Trace(err)
		}
		if regionErr != nil {
			err := bo.Backoff(BoRegionMiss, errors.New(regionErr.String()))
			if err != nil {
				return errors.Trace(err)
			}
			continue
		}
		log.Infof("split_region at %q complete, new regions: %v, %v", splitKey, res.SplitRegion.GetLeft(), res.SplitRegion.GetRight())
		return nil
	}
}<|MERGE_RESOLUTION|>--- conflicted
+++ resolved
@@ -28,11 +28,7 @@
 // splitKey) and [splitKey, end).
 func (s *tikvStore) SplitRegion(splitKey kv.Key) error {
 	log.Infof("start split_region at %q", splitKey)
-<<<<<<< HEAD
-	bo := NewBackoffer(goctx.Background(), splitRegionBackoff)
-=======
-	bo := NewBackoffer(splitRegionBackoff, context.Background())
->>>>>>> e1121814
+	bo := NewBackoffer(context.Background(), splitRegionBackoff)
 	sender := NewRegionRequestSender(s.regionCache, s.client)
 	req := &tikvrpc.Request{
 		Type: tikvrpc.CmdSplitRegion,
