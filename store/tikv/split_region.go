--- conflicted
+++ resolved
@@ -16,11 +16,9 @@
 import (
 	"bytes"
 	"context"
-<<<<<<< HEAD
 	"encoding/hex"
+	"github.com/pingcap/tidb/kv"
 	"time"
-=======
->>>>>>> 82ec3ca2
 
 	"github.com/pingcap/errors"
 	"github.com/pingcap/failpoint"
@@ -32,7 +30,6 @@
 	"go.uber.org/zap"
 )
 
-<<<<<<< HEAD
 func (s *tikvStore) spliteBatchRegionsReq(bo *Backoffer, keys [][]byte, scatter bool) (*tikvrpc.Response, error) {
 	groups, _, err := s.regionCache.GroupKeysByRegion(bo, keys)
 	if err != nil {
@@ -92,21 +89,11 @@
 		}
 	})
 
-=======
-// SplitRegion splits the region contains splitKey into 2 regions: [start,
-// splitKey) and [splitKey, end).
-func (s *tikvStore) SplitRegion(splitKey kv.Key, scatter bool) (regionID uint64, err error) {
-	logutil.BgLogger().Info("start split region",
-		zap.Stringer("at", splitKey))
-	bo := NewBackoffer(context.Background(), splitRegionBackoff)
-	sender := NewRegionRequestSender(s.regionCache, s.client)
->>>>>>> 82ec3ca2
 	req := tikvrpc.NewRequest(tikvrpc.CmdSplitRegion, &kvrpcpb.SplitRegionRequest{
 		SplitKeys: batch.keys,
 	}, kvrpcpb.Context{
 		Priority: kvrpcpb.CommandPri_Normal,
 	})
-<<<<<<< HEAD
 
 	sender := NewRegionRequestSender(s.regionCache, s.client)
 	resp, err := sender.SendReq(bo, req, batch.regionID, readTimeoutShort)
@@ -123,19 +110,6 @@
 	}
 	if regionErr != nil {
 		err := bo.Backoff(BoRegionMiss, errors.New(regionErr.String()))
-=======
-	for {
-		loc, err := s.regionCache.LocateKey(bo, splitKey)
-		if err != nil {
-			return 0, errors.Trace(err)
-		}
-		if bytes.Equal(splitKey, loc.StartKey) {
-			logutil.BgLogger().Info("skip split region",
-				zap.Stringer("at", splitKey))
-			return 0, nil
-		}
-		res, err := sender.SendReq(bo, req, loc.Region, readTimeoutShort)
->>>>>>> 82ec3ca2
 		if err != nil {
 			batchResp.err = errors.Trace(err)
 			return batchResp
@@ -160,7 +134,7 @@
 		}
 		logutil.BgLogger().Info("batch split regions complete",
 			zap.Uint64("batch region ID", batch.regionID.id),
-			zap.String("first at", hex.EncodeToString(batch.keys[0])),
+			zap.Stringer("first at", kv.Key(batch.keys[0])),
 			zap.Stringer("first new region left", logutil.Hex(spResp.Regions[0])),
 			zap.Int("new region count", len(spResp.Regions)+1))
 		return batchResp
@@ -171,29 +145,18 @@
 		if err == nil {
 			logutil.BgLogger().Info("batch split regions, scatter a region complete",
 				zap.Uint64("batch region ID", batch.regionID.id),
-				zap.String("at", hex.EncodeToString(batch.keys[i])),
+				zap.Stringer("at", kv.Key(batch.keys[i])),
 				zap.Stringer("new region left", logutil.Hex(r)))
 			continue
 		}
-<<<<<<< HEAD
 
 		logutil.BgLogger().Info("batch split regions,scatter a region failed",
 			zap.Uint64("batch region ID", batch.regionID.id),
-			zap.String("at", hex.EncodeToString(batch.keys[i])),
+			zap.Stringer("at", kv.Key(batch.keys[i])),
 			zap.Stringer("new region left", logutil.Hex(r)),
 			zap.Error(err))
 		if batchResp.err == nil {
 			batchResp.err = err
-=======
-		splitRegion := res.Resp.(*kvrpcpb.SplitRegionResponse)
-		logutil.BgLogger().Info("split region complete",
-			zap.Stringer("at", splitKey),
-			zap.Stringer("new region left", logutil.Hex(splitRegion.GetLeft())),
-			zap.Stringer("new region right", logutil.Hex(splitRegion.GetRight())))
-		left := splitRegion.GetLeft()
-		if left == nil {
-			return 0, nil
->>>>>>> 82ec3ca2
 		}
 	}
 	return batchResp
