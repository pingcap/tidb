// Copyright 2016 PingCAP, Inc.
//
// Licensed under the Apache License, Version 2.0 (the "License");
// you may not use this file except in compliance with the License.
// You may obtain a copy of the License at
//
//     http://www.apache.org/licenses/LICENSE-2.0
//
// Unless required by applicable law or agreed to in writing, software
// distributed under the License is distributed on an "AS IS" BASIS,
// See the License for the specific language governing permissions and
// limitations under the License.

package tikv

import (
	"bytes"
	"context"
	"encoding/json"
	"fmt"
	"math/rand"
	"runtime/trace"
	"sort"
	"sync"
	"sync/atomic"
	"time"

	"github.com/dgryski/go-farm"
	"github.com/opentracing/opentracing-go"
	"github.com/pingcap/errors"
	"github.com/pingcap/failpoint"
	"github.com/pingcap/kvproto/pkg/kvrpcpb"
	tikverr "github.com/pingcap/tidb/store/tikv/error"
	"github.com/pingcap/tidb/store/tikv/kv"
	"github.com/pingcap/tidb/store/tikv/logutil"
	"github.com/pingcap/tidb/store/tikv/metrics"
	"github.com/pingcap/tidb/store/tikv/unionstore"
	"github.com/pingcap/tidb/store/tikv/util"
	"go.uber.org/zap"
)

// MaxTxnTimeUse is the max time a Txn may use (in ms) from its begin to commit.
// We use it to abort the transaction to guarantee GC worker will not influence it.
const MaxTxnTimeUse = 24 * 60 * 60 * 1000

// SchemaAmender is used by pessimistic transactions to amend commit mutations for schema change during 2pc.
type SchemaAmender interface {
	// AmendTxn is the amend entry, new mutations will be generated based on input mutations using schema change info.
	// The returned results are mutations need to prewrite and mutations need to cleanup.
	AmendTxn(ctx context.Context, startInfoSchema SchemaVer, change *RelatedSchemaChange, mutations CommitterMutations) (CommitterMutations, error)
}

// KVTxn contains methods to interact with a TiKV transaction.
type KVTxn struct {
	snapshot  *KVSnapshot
	us        *unionstore.KVUnionStore
	store     *KVStore // for connection to region.
	startTS   uint64
	startTime time.Time // Monotonic timestamp for recording txn time consuming.
	commitTS  uint64
	mu        sync.Mutex // For thread-safe LockKeys function.
	setCnt    int64
	vars      *kv.Variables
	committer *twoPhaseCommitter
	lockedCnt int

	valid bool

	// schemaVer is the infoSchema fetched at startTS.
	schemaVer SchemaVer
	// SchemaAmender is used amend pessimistic txn commit mutations for schema change
	schemaAmender SchemaAmender
	// commitCallback is called after current transaction gets committed
	commitCallback func(info string, err error)

	binlog             BinlogExecutor
	schemaLeaseChecker SchemaLeaseChecker
	syncLog            bool
	priority           Priority
	isPessimistic      bool
<<<<<<< HEAD
	enable1PC          bool
=======
	scope              string
>>>>>>> a9a5e057
	kvFilter           KVFilter
}

func newTiKVTxn(store *KVStore, txnScope string) (*KVTxn, error) {
	bo := NewBackofferWithVars(context.Background(), tsoMaxBackoff, nil)
	startTS, err := store.getTimestampWithRetry(bo, txnScope)
	if err != nil {
		return nil, errors.Trace(err)
	}
	return newTiKVTxnWithStartTS(store, txnScope, startTS, store.nextReplicaReadSeed())
}

// newTiKVTxnWithStartTS creates a txn with startTS.
func newTiKVTxnWithStartTS(store *KVStore, txnScope string, startTS uint64, replicaReadSeed uint32) (*KVTxn, error) {
	snapshot := newTiKVSnapshot(store, startTS, replicaReadSeed)
	return &KVTxn{
		snapshot:  snapshot,
		us:        unionstore.NewUnionStore(snapshot),
		store:     store,
		startTS:   startTS,
		startTime: time.Now(),
		valid:     true,
		vars:      kv.DefaultVars,
		scope:     txnScope,
	}, nil
}

func newTiKVTxnWithExactStaleness(store *KVStore, txnScope string, prevSec uint64) (*KVTxn, error) {
	bo := NewBackofferWithVars(context.Background(), tsoMaxBackoff, nil)
	startTS, err := store.getStalenessTimestamp(bo, txnScope, prevSec)
	if err != nil {
		return nil, errors.Trace(err)
	}
	return newTiKVTxnWithStartTS(store, txnScope, startTS, store.nextReplicaReadSeed())
}

// SetSuccess is used to probe if kv variables are set or not. It is ONLY used in test cases.
var SetSuccess = false

// SetVars sets variables to the transaction.
func (txn *KVTxn) SetVars(vars *kv.Variables) {
	txn.vars = vars
	txn.snapshot.vars = vars
	failpoint.Inject("probeSetVars", func(val failpoint.Value) {
		if val.(bool) {
			SetSuccess = true
		}
	})
}

// GetVars gets variables from the transaction.
func (txn *KVTxn) GetVars() *kv.Variables {
	return txn.vars
}

// Get implements transaction interface.
func (txn *KVTxn) Get(ctx context.Context, k []byte) ([]byte, error) {
	ret, err := txn.us.Get(ctx, k)
	if tikverr.IsErrNotFound(err) {
		return nil, err
	}
	if err != nil {
		return nil, errors.Trace(err)
	}

	return ret, nil
}

// Set sets the value for key k as v into kv store.
// v must NOT be nil or empty, otherwise it returns ErrCannotSetNilValue.
func (txn *KVTxn) Set(k []byte, v []byte) error {
	txn.setCnt++
	return txn.us.GetMemBuffer().Set(k, v)
}

// String implements fmt.Stringer interface.
func (txn *KVTxn) String() string {
	return fmt.Sprintf("%d", txn.StartTS())
}

// Iter creates an Iterator positioned on the first entry that k <= entry's key.
// If such entry is not found, it returns an invalid Iterator with no error.
// It yields only keys that < upperBound. If upperBound is nil, it means the upperBound is unbounded.
// The Iterator must be Closed after use.
func (txn *KVTxn) Iter(k []byte, upperBound []byte) (unionstore.Iterator, error) {
	return txn.us.Iter(k, upperBound)
}

// IterReverse creates a reversed Iterator positioned on the first entry which key is less than k.
func (txn *KVTxn) IterReverse(k []byte) (unionstore.Iterator, error) {
	return txn.us.IterReverse(k)
}

// Delete removes the entry for key k from kv store.
func (txn *KVTxn) Delete(k []byte) error {
	return txn.us.GetMemBuffer().Delete(k)
}

// SetOption sets an option with a value, when val is nil, uses the default
// value of this option.
func (txn *KVTxn) SetOption(opt int, val interface{}) {
	txn.us.SetOption(opt, val)
	txn.snapshot.SetOption(opt, val)
	switch opt {
	case kv.SchemaAmender:
		txn.schemaAmender = val.(SchemaAmender)
	}
}

// GetOption returns the option
func (txn *KVTxn) GetOption(opt int) interface{} {
	return txn.us.GetOption(opt)
}

// DelOption deletes an option.
func (txn *KVTxn) DelOption(opt int) {
	txn.us.DelOption(opt)
}

// SetSchemaLeaseChecker sets a hook to check schema version.
func (txn *KVTxn) SetSchemaLeaseChecker(checker SchemaLeaseChecker) {
	txn.schemaLeaseChecker = checker
}

// EnableForceSyncLog indicates tikv to always sync log for the transaction.
func (txn *KVTxn) EnableForceSyncLog() {
	txn.syncLog = true
}

// SetPessimistic indicates if the transaction should use pessimictic lock.
func (txn *KVTxn) SetPessimistic(b bool) {
	txn.isPessimistic = b
}

<<<<<<< HEAD
// SetEnable1PC indicates if the transaction will try to use 1 phase commit.
func (txn *KVTxn) SetEnable1PC(b bool) {
	txn.enable1PC = b
=======
// SetSchemaVer updates schema version to validate transaction.
func (txn *KVTxn) SetSchemaVer(schemaVer SchemaVer) {
	txn.schemaVer = schemaVer
}

// SetPriority sets the priority for both write and read.
func (txn *KVTxn) SetPriority(pri Priority) {
	txn.priority = pri
	txn.GetSnapshot().SetPriority(pri)
}

// SetCommitCallback sets up a function that will be called when the transaction
// is finished.
func (txn *KVTxn) SetCommitCallback(f func(string, error)) {
	txn.commitCallback = f
}

// SetScope sets the geographical scope of the transaction.
func (txn *KVTxn) SetScope(scope string) {
	txn.scope = scope
>>>>>>> a9a5e057
}

// SetKVFilter sets the filter to ignore key-values in memory buffer.
func (txn *KVTxn) SetKVFilter(filter KVFilter) {
	txn.kvFilter = filter
}

// IsPessimistic returns true if it is pessimistic.
func (txn *KVTxn) IsPessimistic() bool {
	return txn.isPessimistic
}

// GetScope returns the geographical scope of the transaction.
func (txn *KVTxn) GetScope() string {
	return txn.scope
}

// Commit commits the transaction operations to KV store.
func (txn *KVTxn) Commit(ctx context.Context) error {
	if span := opentracing.SpanFromContext(ctx); span != nil && span.Tracer() != nil {
		span1 := span.Tracer().StartSpan("tikvTxn.Commit", opentracing.ChildOf(span.Context()))
		defer span1.Finish()
		ctx = opentracing.ContextWithSpan(ctx, span1)
	}
	defer trace.StartRegion(ctx, "CommitTxn").End()

	if !txn.valid {
		return tikverr.ErrInvalidTxn
	}
	defer txn.close()

	failpoint.Inject("mockCommitError", func(val failpoint.Value) {
		if val.(bool) && IsMockCommitErrorEnable() {
			MockCommitErrorDisable()
			failpoint.Return(errors.New("mock commit error"))
		}
	})

	start := time.Now()
	defer func() { metrics.TxnCmdHistogramWithCommit.Observe(time.Since(start).Seconds()) }()

	// sessionID is used for log.
	var sessionID uint64
	val := ctx.Value(util.SessionID)
	if val != nil {
		sessionID = val.(uint64)
	}

	var err error
	// If the txn use pessimistic lock, committer is initialized.
	committer := txn.committer
	if committer == nil {
		committer, err = newTwoPhaseCommitter(txn, sessionID)
		if err != nil {
			return errors.Trace(err)
		}
		txn.committer = committer
	}
	defer committer.ttlManager.close()

	initRegion := trace.StartRegion(ctx, "InitKeys")
	err = committer.initKeysAndMutations()
	initRegion.End()
	if err != nil {
		return errors.Trace(err)
	}
	if committer.mutations.Len() == 0 {
		return nil
	}

	defer func() {
		ctxValue := ctx.Value(util.CommitDetailCtxKey)
		if ctxValue != nil {
			commitDetail := ctxValue.(**util.CommitDetails)
			if *commitDetail != nil {
				(*commitDetail).TxnRetry++
			} else {
				*commitDetail = committer.getDetail()
			}
		}
	}()
	// latches disabled
	// pessimistic transaction should also bypass latch.
	if txn.store.txnLatches == nil || txn.IsPessimistic() {
		err = committer.execute(ctx)
		if val == nil || sessionID > 0 {
			txn.onCommitted(err)
		}
		logutil.Logger(ctx).Debug("[kv] txnLatches disabled, 2pc directly", zap.Error(err))
		return errors.Trace(err)
	}

	// latches enabled
	// for transactions which need to acquire latches
	start = time.Now()
	lock := txn.store.txnLatches.Lock(committer.startTS, committer.mutations.GetKeys())
	commitDetail := committer.getDetail()
	commitDetail.LocalLatchTime = time.Since(start)
	if commitDetail.LocalLatchTime > 0 {
		metrics.TiKVLocalLatchWaitTimeHistogram.Observe(commitDetail.LocalLatchTime.Seconds())
	}
	defer txn.store.txnLatches.UnLock(lock)
	if lock.IsStale() {
		return &tikverr.ErrWriteConflictInLatch{StartTS: txn.startTS}
	}
	err = committer.execute(ctx)
	if val == nil || sessionID > 0 {
		txn.onCommitted(err)
	}
	if err == nil {
		lock.SetCommitTS(committer.commitTS)
	}
	logutil.Logger(ctx).Debug("[kv] txnLatches enabled while txn retryable", zap.Error(err))
	return errors.Trace(err)
}

func (txn *KVTxn) close() {
	txn.valid = false
}

// Rollback undoes the transaction operations to KV store.
func (txn *KVTxn) Rollback() error {
	if !txn.valid {
		return tikverr.ErrInvalidTxn
	}
	start := time.Now()
	// Clean up pessimistic lock.
	if txn.IsPessimistic() && txn.committer != nil {
		err := txn.rollbackPessimisticLocks()
		txn.committer.ttlManager.close()
		if err != nil {
			logutil.BgLogger().Error(err.Error())
		}
	}
	txn.close()
	logutil.BgLogger().Debug("[kv] rollback txn", zap.Uint64("txnStartTS", txn.StartTS()))
	metrics.TxnCmdHistogramWithRollback.Observe(time.Since(start).Seconds())
	return nil
}

func (txn *KVTxn) rollbackPessimisticLocks() error {
	if txn.lockedCnt == 0 {
		return nil
	}
	bo := NewBackofferWithVars(context.Background(), cleanupMaxBackoff, txn.vars)
	keys := txn.collectLockedKeys()
	return txn.committer.pessimisticRollbackMutations(bo, &PlainMutations{keys: keys})
}

func (txn *KVTxn) collectLockedKeys() [][]byte {
	keys := make([][]byte, 0, txn.lockedCnt)
	buf := txn.GetMemBuffer()
	var err error
	for it := buf.IterWithFlags(nil, nil); it.Valid(); err = it.Next() {
		_ = err
		if it.Flags().HasLocked() {
			keys = append(keys, it.Key())
		}
	}
	return keys
}

// TxnInfo is used to keep track the info of a committed transaction (mainly for diagnosis and testing)
type TxnInfo struct {
	TxnScope            string `json:"txn_scope"`
	StartTS             uint64 `json:"start_ts"`
	CommitTS            uint64 `json:"commit_ts"`
	TxnCommitMode       string `json:"txn_commit_mode"`
	AsyncCommitFallback bool   `json:"async_commit_fallback"`
	OnePCFallback       bool   `json:"one_pc_fallback"`
	ErrMsg              string `json:"error,omitempty"`
}

func (txn *KVTxn) onCommitted(err error) {
	if txn.commitCallback != nil {
		isAsyncCommit := txn.committer.isAsyncCommit()
		isOnePC := txn.committer.isOnePC()

		commitMode := "2pc"
		if isOnePC {
			commitMode = "1pc"
		} else if isAsyncCommit {
			commitMode = "async_commit"
		}

		info := TxnInfo{
			TxnScope:            txn.GetScope(),
			StartTS:             txn.startTS,
			CommitTS:            txn.commitTS,
			TxnCommitMode:       commitMode,
			AsyncCommitFallback: txn.committer.hasTriedAsyncCommit && !isAsyncCommit,
			OnePCFallback:       txn.committer.hasTriedOnePC && !isOnePC,
		}
		if err != nil {
			info.ErrMsg = err.Error()
		}
		infoStr, err2 := json.Marshal(info)
		_ = err2
		txn.commitCallback(string(infoStr), err)
	}
}

// LockKeys tries to lock the entries with the keys in KV store.
// lockWaitTime in ms, except that tidbkv.LockAlwaysWait(0) means always wait lock, tidbkv.LockNowait(-1) means nowait lock
func (txn *KVTxn) LockKeys(ctx context.Context, lockCtx *kv.LockCtx, keysInput ...[]byte) error {
	// Exclude keys that are already locked.
	var err error
	keys := make([][]byte, 0, len(keysInput))
	startTime := time.Now()
	txn.mu.Lock()
	defer txn.mu.Unlock()
	defer func() {
		metrics.TxnCmdHistogramWithLockKeys.Observe(time.Since(startTime).Seconds())
		if err == nil {
			if lockCtx.PessimisticLockWaited != nil {
				if atomic.LoadInt32(lockCtx.PessimisticLockWaited) > 0 {
					timeWaited := time.Since(lockCtx.WaitStartTime)
					atomic.StoreInt64(lockCtx.LockKeysDuration, int64(timeWaited))
					metrics.TiKVPessimisticLockKeysDuration.Observe(timeWaited.Seconds())
				}
			}
		}
		if lockCtx.LockKeysCount != nil {
			*lockCtx.LockKeysCount += int32(len(keys))
		}
		if lockCtx.Stats != nil {
			lockCtx.Stats.TotalTime = time.Since(startTime)
			ctxValue := ctx.Value(util.LockKeysDetailCtxKey)
			if ctxValue != nil {
				lockKeysDetail := ctxValue.(**util.LockKeysDetails)
				*lockKeysDetail = lockCtx.Stats
			}
		}
	}()
	memBuf := txn.us.GetMemBuffer()
	for _, key := range keysInput {
		// The value of lockedMap is only used by pessimistic transactions.
		var valueExist, locked, checkKeyExists bool
		if flags, err := memBuf.GetFlags(key); err == nil {
			locked = flags.HasLocked()
			valueExist = flags.HasLockedValueExists()
			checkKeyExists = flags.HasNeedCheckExists()
		}
		if !locked {
			keys = append(keys, key)
		} else if txn.IsPessimistic() {
			if checkKeyExists && valueExist {
				alreadyExist := kvrpcpb.AlreadyExist{Key: key}
				e := &tikverr.ErrKeyExist{AlreadyExist: &alreadyExist}
				return txn.committer.extractKeyExistsErr(e)
			}
		}
		if lockCtx.ReturnValues && locked {
			// An already locked key can not return values, we add an entry to let the caller get the value
			// in other ways.
			lockCtx.Values[string(key)] = kv.ReturnedValue{AlreadyLocked: true}
		}
	}
	if len(keys) == 0 {
		return nil
	}
	keys = deduplicateKeys(keys)
	if txn.IsPessimistic() && lockCtx.ForUpdateTS > 0 {
		if txn.committer == nil {
			// sessionID is used for log.
			var sessionID uint64
			var err error
			val := ctx.Value(util.SessionID)
			if val != nil {
				sessionID = val.(uint64)
			}
			txn.committer, err = newTwoPhaseCommitter(txn, sessionID)
			if err != nil {
				return err
			}
		}
		var assignedPrimaryKey bool
		if txn.committer.primaryKey == nil {
			txn.committer.primaryKey = keys[0]
			assignedPrimaryKey = true
		}

		lockCtx.Stats = &util.LockKeysDetails{
			LockKeys: int32(len(keys)),
		}
		bo := NewBackofferWithVars(ctx, pessimisticLockMaxBackoff, txn.vars)
		txn.committer.forUpdateTS = lockCtx.ForUpdateTS
		// If the number of keys greater than 1, it can be on different region,
		// concurrently execute on multiple regions may lead to deadlock.
		txn.committer.isFirstLock = txn.lockedCnt == 0 && len(keys) == 1
		err = txn.committer.pessimisticLockMutations(bo, lockCtx, &PlainMutations{keys: keys})
		if bo.totalSleep > 0 {
			atomic.AddInt64(&lockCtx.Stats.BackoffTime, int64(bo.totalSleep)*int64(time.Millisecond))
			lockCtx.Stats.Mu.Lock()
			lockCtx.Stats.Mu.BackoffTypes = append(lockCtx.Stats.Mu.BackoffTypes, bo.types...)
			lockCtx.Stats.Mu.Unlock()
		}
		if lockCtx.Killed != nil {
			// If the kill signal is received during waiting for pessimisticLock,
			// pessimisticLockKeys would handle the error but it doesn't reset the flag.
			// We need to reset the killed flag here.
			atomic.CompareAndSwapUint32(lockCtx.Killed, 1, 0)
		}
		if err != nil {
			for _, key := range keys {
				if txn.us.HasPresumeKeyNotExists(key) {
					txn.us.UnmarkPresumeKeyNotExists(key)
				}
			}
			keyMayBeLocked := !(tikverr.IsErrWriteConflict(err) || tikverr.IsErrKeyExist(err))
			// If there is only 1 key and lock fails, no need to do pessimistic rollback.
			if len(keys) > 1 || keyMayBeLocked {
				wg := txn.asyncPessimisticRollback(ctx, keys)
				if dl, ok := errors.Cause(err).(*tikverr.ErrDeadlock); ok && hashInKeys(dl.DeadlockKeyHash, keys) {
					dl.IsRetryable = true
					// Wait for the pessimistic rollback to finish before we retry the statement.
					wg.Wait()
					// Sleep a little, wait for the other transaction that blocked by this transaction to acquire the lock.
					time.Sleep(time.Millisecond * 5)
					failpoint.Inject("SingleStmtDeadLockRetrySleep", func() {
						time.Sleep(300 * time.Millisecond)
					})
				}
			}
			if assignedPrimaryKey {
				// unset the primary key if we assigned primary key when failed to lock it.
				txn.committer.primaryKey = nil
			}
			return err
		}
		if assignedPrimaryKey {
			txn.committer.ttlManager.run(txn.committer, lockCtx)
		}
	}
	for _, key := range keys {
		valExists := kv.SetKeyLockedValueExists
		// PointGet and BatchPointGet will return value in pessimistic lock response, the value may not exist.
		// For other lock modes, the locked key values always exist.
		if lockCtx.ReturnValues {
			val, _ := lockCtx.Values[string(key)]
			if len(val.Value) == 0 {
				valExists = kv.SetKeyLockedValueNotExists
			}
		}
		memBuf.UpdateFlags(key, kv.SetKeyLocked, kv.DelNeedCheckExists, valExists)
	}
	txn.lockedCnt += len(keys)
	return nil
}

// deduplicateKeys deduplicate the keys, it use sort instead of map to avoid memory allocation.
func deduplicateKeys(keys [][]byte) [][]byte {
	sort.Slice(keys, func(i, j int) bool {
		return bytes.Compare(keys[i], keys[j]) < 0
	})
	deduped := keys[:1]
	for i := 1; i < len(keys); i++ {
		if !bytes.Equal(deduped[len(deduped)-1], keys[i]) {
			deduped = append(deduped, keys[i])
		}
	}
	return deduped
}

func (txn *KVTxn) asyncPessimisticRollback(ctx context.Context, keys [][]byte) *sync.WaitGroup {
	// Clone a new committer for execute in background.
	committer := &twoPhaseCommitter{
		store:       txn.committer.store,
		sessionID:   txn.committer.sessionID,
		startTS:     txn.committer.startTS,
		forUpdateTS: txn.committer.forUpdateTS,
		primaryKey:  txn.committer.primaryKey,
	}
	wg := new(sync.WaitGroup)
	wg.Add(1)
	go func() {
		failpoint.Inject("beforeAsyncPessimisticRollback", func(val failpoint.Value) {
			if s, ok := val.(string); ok {
				if s == "skip" {
					logutil.Logger(ctx).Info("[failpoint] injected skip async pessimistic rollback",
						zap.Uint64("txnStartTS", txn.startTS))
					wg.Done()
					failpoint.Return()
				} else if s == "delay" {
					duration := time.Duration(rand.Int63n(int64(time.Second) * 2))
					logutil.Logger(ctx).Info("[failpoint] injected delay before async pessimistic rollback",
						zap.Uint64("txnStartTS", txn.startTS), zap.Duration("duration", duration))
					time.Sleep(duration)
				}
			}
		})

		err := committer.pessimisticRollbackMutations(NewBackofferWithVars(ctx, pessimisticRollbackMaxBackoff, txn.vars), &PlainMutations{keys: keys})
		if err != nil {
			logutil.Logger(ctx).Warn("[kv] pessimisticRollback failed.", zap.Error(err))
		}
		wg.Done()
	}()
	return wg
}

func hashInKeys(deadlockKeyHash uint64, keys [][]byte) bool {
	for _, key := range keys {
		if farm.Fingerprint64(key) == deadlockKeyHash {
			return true
		}
	}
	return false
}

// IsReadOnly checks if the transaction has only performed read operations.
func (txn *KVTxn) IsReadOnly() bool {
	return !txn.us.GetMemBuffer().Dirty()
}

// StartTS returns the transaction start timestamp.
func (txn *KVTxn) StartTS() uint64 {
	return txn.startTS
}

// Valid returns if the transaction is valid.
// A transaction become invalid after commit or rollback.
func (txn *KVTxn) Valid() bool {
	return txn.valid
}

// Len returns the number of entries in the DB.
func (txn *KVTxn) Len() int {
	return txn.us.GetMemBuffer().Len()
}

// Size returns sum of keys and values length.
func (txn *KVTxn) Size() int {
	return txn.us.GetMemBuffer().Size()
}

// Reset reset the Transaction to initial states.
func (txn *KVTxn) Reset() {
	txn.us.GetMemBuffer().Reset()
}

// GetUnionStore returns the UnionStore binding to this transaction.
func (txn *KVTxn) GetUnionStore() *unionstore.KVUnionStore {
	return txn.us
}

// GetMemBuffer return the MemBuffer binding to this transaction.
func (txn *KVTxn) GetMemBuffer() *unionstore.MemDB {
	return txn.us.GetMemBuffer()
}

// GetSnapshot returns the Snapshot binding to this transaction.
func (txn *KVTxn) GetSnapshot() *KVSnapshot {
	return txn.snapshot
}

// SetBinlogExecutor sets the method to perform binlong synchronization.
func (txn *KVTxn) SetBinlogExecutor(binlog BinlogExecutor) {
	txn.binlog = binlog
	if txn.committer != nil {
		txn.committer.binlog = binlog
	}
}

// GetClusterID returns store's cluster id.
func (txn *KVTxn) GetClusterID() uint64 {
	return txn.store.clusterID
}<|MERGE_RESOLUTION|>--- conflicted
+++ resolved
@@ -78,11 +78,8 @@
 	syncLog            bool
 	priority           Priority
 	isPessimistic      bool
-<<<<<<< HEAD
 	enable1PC          bool
-=======
 	scope              string
->>>>>>> a9a5e057
 	kvFilter           KVFilter
 }
 
@@ -217,11 +214,6 @@
 	txn.isPessimistic = b
 }
 
-<<<<<<< HEAD
-// SetEnable1PC indicates if the transaction will try to use 1 phase commit.
-func (txn *KVTxn) SetEnable1PC(b bool) {
-	txn.enable1PC = b
-=======
 // SetSchemaVer updates schema version to validate transaction.
 func (txn *KVTxn) SetSchemaVer(schemaVer SchemaVer) {
 	txn.schemaVer = schemaVer
@@ -239,10 +231,14 @@
 	txn.commitCallback = f
 }
 
+// SetEnable1PC indicates if the transaction will try to use 1 phase commit.
+func (txn *KVTxn) SetEnable1PC(b bool) {
+	txn.enable1PC = b
+}
+
 // SetScope sets the geographical scope of the transaction.
 func (txn *KVTxn) SetScope(scope string) {
 	txn.scope = scope
->>>>>>> a9a5e057
 }
 
 // SetKVFilter sets the filter to ignore key-values in memory buffer.
