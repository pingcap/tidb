// Copyright 2016 PingCAP, Inc.
//
// Licensed under the Apache License, Version 2.0 (the "License");
// you may not use this file except in compliance with the License.
// You may obtain a copy of the License at
//
//     http://www.apache.org/licenses/LICENSE-2.0
//
// Unless required by applicable law or agreed to in writing, software
// distributed under the License is distributed on an "AS IS" BASIS,
// See the License for the specific language governing permissions and
// limitations under the License.

package tikv

import (
	"bytes"
	"context"
	"encoding/json"
	"fmt"
	"math/rand"
	"runtime/trace"
	"sort"
	"sync"
	"sync/atomic"
	"time"

	"github.com/dgryski/go-farm"
	"github.com/opentracing/opentracing-go"
	"github.com/pingcap/errors"
	"github.com/pingcap/failpoint"
	"github.com/pingcap/kvproto/pkg/kvrpcpb"
	tikverr "github.com/pingcap/tidb/store/tikv/error"
	"github.com/pingcap/tidb/store/tikv/kv"
	"github.com/pingcap/tidb/store/tikv/logutil"
	"github.com/pingcap/tidb/store/tikv/metrics"
	"github.com/pingcap/tidb/store/tikv/unionstore"
	"github.com/pingcap/tidb/store/tikv/util"
	"go.uber.org/zap"
)

// MaxTxnTimeUse is the max time a Txn may use (in ms) from its begin to commit.
// We use it to abort the transaction to guarantee GC worker will not influence it.
const MaxTxnTimeUse = 24 * 60 * 60 * 1000

// SchemaAmender is used by pessimistic transactions to amend commit mutations for schema change during 2pc.
type SchemaAmender interface {
	// AmendTxn is the amend entry, new mutations will be generated based on input mutations using schema change info.
	// The returned results are mutations need to prewrite and mutations need to cleanup.
	AmendTxn(ctx context.Context, startInfoSchema SchemaVer, change *RelatedSchemaChange, mutations CommitterMutations) (CommitterMutations, error)
}

// KVTxn contains methods to interact with a TiKV transaction.
type KVTxn struct {
	snapshot  *KVSnapshot
	us        *unionstore.KVUnionStore
	store     *KVStore // for connection to region.
	startTS   uint64
	startTime time.Time // Monotonic timestamp for recording txn time consuming.
	commitTS  uint64
	mu        sync.Mutex // For thread-safe LockKeys function.
	setCnt    int64
	vars      *kv.Variables
	committer *twoPhaseCommitter
	lockedCnt int

	valid bool

	// txnInfoSchema is the infoSchema fetched at startTS.
	txnInfoSchema SchemaVer
	// SchemaAmender is used amend pessimistic txn commit mutations for schema change
	schemaAmender SchemaAmender
	// commitCallback is called after current transaction gets committed
	commitCallback func(info string, err error)

	binlog             BinlogExecutor
	schemaLeaseChecker SchemaLeaseChecker
	syncLog            bool
	priority           Priority
	isPessimistic      bool
	kvFilter           KVFilter
}

func newTiKVTxn(store *KVStore, txnScope string) (*KVTxn, error) {
	bo := NewBackofferWithVars(context.Background(), tsoMaxBackoff, nil)
	startTS, err := store.getTimestampWithRetry(bo, txnScope)
	if err != nil {
		return nil, errors.Trace(err)
	}
	return newTiKVTxnWithStartTS(store, txnScope, startTS, store.nextReplicaReadSeed())
}

// newTiKVTxnWithStartTS creates a txn with startTS.
func newTiKVTxnWithStartTS(store *KVStore, txnScope string, startTS uint64, replicaReadSeed uint32) (*KVTxn, error) {
	snapshot := newTiKVSnapshot(store, startTS, replicaReadSeed)
	newTiKVTxn := &KVTxn{
		snapshot:  snapshot,
		us:        unionstore.NewUnionStore(snapshot),
		store:     store,
		startTS:   startTS,
		startTime: time.Now(),
		valid:     true,
		vars:      kv.DefaultVars,
	}
	newTiKVTxn.SetOption(kv.TxnScope, txnScope)
	return newTiKVTxn, nil
}

func newTiKVTxnWithExactStaleness(store *KVStore, txnScope string, prevSec uint64) (*KVTxn, error) {
	bo := NewBackofferWithVars(context.Background(), tsoMaxBackoff, nil)
	startTS, err := store.getStalenessTimestamp(bo, txnScope, prevSec)
	if err != nil {
		return nil, errors.Trace(err)
	}
	return newTiKVTxnWithStartTS(store, txnScope, startTS, store.nextReplicaReadSeed())
}

// SetSuccess is used to probe if kv variables are set or not. It is ONLY used in test cases.
var SetSuccess = false

// SetVars sets variables to the transaction.
func (txn *KVTxn) SetVars(vars *kv.Variables) {
	txn.vars = vars
	txn.snapshot.vars = vars
	failpoint.Inject("probeSetVars", func(val failpoint.Value) {
		if val.(bool) {
			SetSuccess = true
		}
	})
}

// GetVars gets variables from the transaction.
func (txn *KVTxn) GetVars() *kv.Variables {
	return txn.vars
}

// Get implements transaction interface.
func (txn *KVTxn) Get(ctx context.Context, k []byte) ([]byte, error) {
	ret, err := txn.us.Get(ctx, k)
	if tikverr.IsErrNotFound(err) {
		return nil, err
	}
	if err != nil {
		return nil, errors.Trace(err)
	}

	return ret, nil
}

// Set sets the value for key k as v into kv store.
// v must NOT be nil or empty, otherwise it returns ErrCannotSetNilValue.
func (txn *KVTxn) Set(k []byte, v []byte) error {
	txn.setCnt++
	return txn.us.GetMemBuffer().Set(k, v)
}

// String implements fmt.Stringer interface.
func (txn *KVTxn) String() string {
	return fmt.Sprintf("%d", txn.StartTS())
}

// Iter creates an Iterator positioned on the first entry that k <= entry's key.
// If such entry is not found, it returns an invalid Iterator with no error.
// It yields only keys that < upperBound. If upperBound is nil, it means the upperBound is unbounded.
// The Iterator must be Closed after use.
func (txn *KVTxn) Iter(k []byte, upperBound []byte) (unionstore.Iterator, error) {
	return txn.us.Iter(k, upperBound)
}

// IterReverse creates a reversed Iterator positioned on the first entry which key is less than k.
func (txn *KVTxn) IterReverse(k []byte) (unionstore.Iterator, error) {
	return txn.us.IterReverse(k)
}

// Delete removes the entry for key k from kv store.
func (txn *KVTxn) Delete(k []byte) error {
	return txn.us.GetMemBuffer().Delete(k)
}

// SetOption sets an option with a value, when val is nil, uses the default
// value of this option.
func (txn *KVTxn) SetOption(opt int, val interface{}) {
	txn.us.SetOption(opt, val)
	txn.snapshot.SetOption(opt, val)
	switch opt {
	case kv.InfoSchema:
		txn.txnInfoSchema = val.(SchemaVer)
	case kv.SchemaAmender:
		txn.schemaAmender = val.(SchemaAmender)
	}
}

// GetOption returns the option
func (txn *KVTxn) GetOption(opt int) interface{} {
	return txn.us.GetOption(opt)
}

// DelOption deletes an option.
func (txn *KVTxn) DelOption(opt int) {
	txn.us.DelOption(opt)
}

// SetSchemaLeaseChecker sets a hook to check schema version.
func (txn *KVTxn) SetSchemaLeaseChecker(checker SchemaLeaseChecker) {
	txn.schemaLeaseChecker = checker
}

// EnableForceSyncLog indicates tikv to always sync log for the transaction.
func (txn *KVTxn) EnableForceSyncLog() {
	txn.syncLog = true
}

// SetPessimistic indicates if the transaction should use pessimictic lock.
func (txn *KVTxn) SetPessimistic(b bool) {
	txn.isPessimistic = b
}

<<<<<<< HEAD
// SetCommitCallback sets up a function that will be called when the transaction
// is finished.
func (txn *KVTxn) SetCommitCallback(f func(string, error)) {
	txn.commitCallback = f
=======
// SetPriority sets the priority for both write and read.
func (txn *KVTxn) SetPriority(pri Priority) {
	txn.priority = pri
	txn.GetSnapshot().SetPriority(pri)
>>>>>>> 68a22eda
}

// SetKVFilter sets the filter to ignore key-values in memory buffer.
func (txn *KVTxn) SetKVFilter(filter KVFilter) {
	txn.kvFilter = filter
}

// IsPessimistic returns true if it is pessimistic.
func (txn *KVTxn) IsPessimistic() bool {
	return txn.isPessimistic
}

// Commit commits the transaction operations to KV store.
func (txn *KVTxn) Commit(ctx context.Context) error {
	if span := opentracing.SpanFromContext(ctx); span != nil && span.Tracer() != nil {
		span1 := span.Tracer().StartSpan("tikvTxn.Commit", opentracing.ChildOf(span.Context()))
		defer span1.Finish()
		ctx = opentracing.ContextWithSpan(ctx, span1)
	}
	defer trace.StartRegion(ctx, "CommitTxn").End()

	if !txn.valid {
		return tikverr.ErrInvalidTxn
	}
	defer txn.close()

	failpoint.Inject("mockCommitError", func(val failpoint.Value) {
		if val.(bool) && IsMockCommitErrorEnable() {
			MockCommitErrorDisable()
			failpoint.Return(errors.New("mock commit error"))
		}
	})

	start := time.Now()
	defer func() { metrics.TxnCmdHistogramWithCommit.Observe(time.Since(start).Seconds()) }()

	// sessionID is used for log.
	var sessionID uint64
	val := ctx.Value(util.SessionID)
	if val != nil {
		sessionID = val.(uint64)
	}

	var err error
	// If the txn use pessimistic lock, committer is initialized.
	committer := txn.committer
	if committer == nil {
		committer, err = newTwoPhaseCommitter(txn, sessionID)
		if err != nil {
			return errors.Trace(err)
		}
		txn.committer = committer
	}
	defer committer.ttlManager.close()

	initRegion := trace.StartRegion(ctx, "InitKeys")
	err = committer.initKeysAndMutations()
	initRegion.End()
	if err != nil {
		return errors.Trace(err)
	}
	if committer.mutations.Len() == 0 {
		return nil
	}

	defer func() {
		ctxValue := ctx.Value(util.CommitDetailCtxKey)
		if ctxValue != nil {
			commitDetail := ctxValue.(**util.CommitDetails)
			if *commitDetail != nil {
				(*commitDetail).TxnRetry++
			} else {
				*commitDetail = committer.getDetail()
			}
		}
	}()
	// latches disabled
	// pessimistic transaction should also bypass latch.
	if txn.store.txnLatches == nil || txn.IsPessimistic() {
		err = committer.execute(ctx)
		if val == nil || sessionID > 0 {
			txn.onCommitted(err)
		}
		logutil.Logger(ctx).Debug("[kv] txnLatches disabled, 2pc directly", zap.Error(err))
		return errors.Trace(err)
	}

	// latches enabled
	// for transactions which need to acquire latches
	start = time.Now()
	lock := txn.store.txnLatches.Lock(committer.startTS, committer.mutations.GetKeys())
	commitDetail := committer.getDetail()
	commitDetail.LocalLatchTime = time.Since(start)
	if commitDetail.LocalLatchTime > 0 {
		metrics.TiKVLocalLatchWaitTimeHistogram.Observe(commitDetail.LocalLatchTime.Seconds())
	}
	defer txn.store.txnLatches.UnLock(lock)
	if lock.IsStale() {
		return &tikverr.ErrWriteConflictInLatch{StartTS: txn.startTS}
	}
	err = committer.execute(ctx)
	if val == nil || sessionID > 0 {
		txn.onCommitted(err)
	}
	if err == nil {
		lock.SetCommitTS(committer.commitTS)
	}
	logutil.Logger(ctx).Debug("[kv] txnLatches enabled while txn retryable", zap.Error(err))
	return errors.Trace(err)
}

func (txn *KVTxn) close() {
	txn.valid = false
}

// Rollback undoes the transaction operations to KV store.
func (txn *KVTxn) Rollback() error {
	if !txn.valid {
		return tikverr.ErrInvalidTxn
	}
	start := time.Now()
	// Clean up pessimistic lock.
	if txn.IsPessimistic() && txn.committer != nil {
		err := txn.rollbackPessimisticLocks()
		txn.committer.ttlManager.close()
		if err != nil {
			logutil.BgLogger().Error(err.Error())
		}
	}
	txn.close()
	logutil.BgLogger().Debug("[kv] rollback txn", zap.Uint64("txnStartTS", txn.StartTS()))
	metrics.TxnCmdHistogramWithRollback.Observe(time.Since(start).Seconds())
	return nil
}

func (txn *KVTxn) rollbackPessimisticLocks() error {
	if txn.lockedCnt == 0 {
		return nil
	}
	bo := NewBackofferWithVars(context.Background(), cleanupMaxBackoff, txn.vars)
	keys := txn.collectLockedKeys()
	return txn.committer.pessimisticRollbackMutations(bo, &PlainMutations{keys: keys})
}

func (txn *KVTxn) collectLockedKeys() [][]byte {
	keys := make([][]byte, 0, txn.lockedCnt)
	buf := txn.GetMemBuffer()
	var err error
	for it := buf.IterWithFlags(nil, nil); it.Valid(); err = it.Next() {
		_ = err
		if it.Flags().HasLocked() {
			keys = append(keys, it.Key())
		}
	}
	return keys
}

// TxnInfo is used to keep track the info of a committed transaction (mainly for diagnosis and testing)
type TxnInfo struct {
	TxnScope            string `json:"txn_scope"`
	StartTS             uint64 `json:"start_ts"`
	CommitTS            uint64 `json:"commit_ts"`
	TxnCommitMode       string `json:"txn_commit_mode"`
	AsyncCommitFallback bool   `json:"async_commit_fallback"`
	OnePCFallback       bool   `json:"one_pc_fallback"`
	ErrMsg              string `json:"error,omitempty"`
}

func (txn *KVTxn) onCommitted(err error) {
	if txn.commitCallback != nil {
		isAsyncCommit := txn.committer.isAsyncCommit()
		isOnePC := txn.committer.isOnePC()

		commitMode := "2pc"
		if isOnePC {
			commitMode = "1pc"
		} else if isAsyncCommit {
			commitMode = "async_commit"
		}

		info := TxnInfo{
			TxnScope:            txn.GetUnionStore().GetOption(kv.TxnScope).(string),
			StartTS:             txn.startTS,
			CommitTS:            txn.commitTS,
			TxnCommitMode:       commitMode,
			AsyncCommitFallback: txn.committer.hasTriedAsyncCommit && !isAsyncCommit,
			OnePCFallback:       txn.committer.hasTriedOnePC && !isOnePC,
		}
		if err != nil {
			info.ErrMsg = err.Error()
		}
		infoStr, err2 := json.Marshal(info)
		_ = err2
		txn.commitCallback(string(infoStr), err)
	}
}

// LockKeys tries to lock the entries with the keys in KV store.
// lockWaitTime in ms, except that tidbkv.LockAlwaysWait(0) means always wait lock, tidbkv.LockNowait(-1) means nowait lock
func (txn *KVTxn) LockKeys(ctx context.Context, lockCtx *kv.LockCtx, keysInput ...[]byte) error {
	// Exclude keys that are already locked.
	var err error
	keys := make([][]byte, 0, len(keysInput))
	startTime := time.Now()
	txn.mu.Lock()
	defer txn.mu.Unlock()
	defer func() {
		metrics.TxnCmdHistogramWithLockKeys.Observe(time.Since(startTime).Seconds())
		if err == nil {
			if lockCtx.PessimisticLockWaited != nil {
				if atomic.LoadInt32(lockCtx.PessimisticLockWaited) > 0 {
					timeWaited := time.Since(lockCtx.WaitStartTime)
					atomic.StoreInt64(lockCtx.LockKeysDuration, int64(timeWaited))
					metrics.TiKVPessimisticLockKeysDuration.Observe(timeWaited.Seconds())
				}
			}
		}
		if lockCtx.LockKeysCount != nil {
			*lockCtx.LockKeysCount += int32(len(keys))
		}
		if lockCtx.Stats != nil {
			lockCtx.Stats.TotalTime = time.Since(startTime)
			ctxValue := ctx.Value(util.LockKeysDetailCtxKey)
			if ctxValue != nil {
				lockKeysDetail := ctxValue.(**util.LockKeysDetails)
				*lockKeysDetail = lockCtx.Stats
			}
		}
	}()
	memBuf := txn.us.GetMemBuffer()
	for _, key := range keysInput {
		// The value of lockedMap is only used by pessimistic transactions.
		var valueExist, locked, checkKeyExists bool
		if flags, err := memBuf.GetFlags(key); err == nil {
			locked = flags.HasLocked()
			valueExist = flags.HasLockedValueExists()
			checkKeyExists = flags.HasNeedCheckExists()
		}
		if !locked {
			keys = append(keys, key)
		} else if txn.IsPessimistic() {
			if checkKeyExists && valueExist {
				alreadyExist := kvrpcpb.AlreadyExist{Key: key}
				e := &tikverr.ErrKeyExist{AlreadyExist: &alreadyExist}
				return txn.committer.extractKeyExistsErr(e)
			}
		}
		if lockCtx.ReturnValues && locked {
			// An already locked key can not return values, we add an entry to let the caller get the value
			// in other ways.
			lockCtx.Values[string(key)] = kv.ReturnedValue{AlreadyLocked: true}
		}
	}
	if len(keys) == 0 {
		return nil
	}
	keys = deduplicateKeys(keys)
	if txn.IsPessimistic() && lockCtx.ForUpdateTS > 0 {
		if txn.committer == nil {
			// sessionID is used for log.
			var sessionID uint64
			var err error
			val := ctx.Value(util.SessionID)
			if val != nil {
				sessionID = val.(uint64)
			}
			txn.committer, err = newTwoPhaseCommitter(txn, sessionID)
			if err != nil {
				return err
			}
		}
		var assignedPrimaryKey bool
		if txn.committer.primaryKey == nil {
			txn.committer.primaryKey = keys[0]
			assignedPrimaryKey = true
		}

		lockCtx.Stats = &util.LockKeysDetails{
			LockKeys: int32(len(keys)),
		}
		bo := NewBackofferWithVars(ctx, pessimisticLockMaxBackoff, txn.vars)
		txn.committer.forUpdateTS = lockCtx.ForUpdateTS
		// If the number of keys greater than 1, it can be on different region,
		// concurrently execute on multiple regions may lead to deadlock.
		txn.committer.isFirstLock = txn.lockedCnt == 0 && len(keys) == 1
		err = txn.committer.pessimisticLockMutations(bo, lockCtx, &PlainMutations{keys: keys})
		if bo.totalSleep > 0 {
			atomic.AddInt64(&lockCtx.Stats.BackoffTime, int64(bo.totalSleep)*int64(time.Millisecond))
			lockCtx.Stats.Mu.Lock()
			lockCtx.Stats.Mu.BackoffTypes = append(lockCtx.Stats.Mu.BackoffTypes, bo.types...)
			lockCtx.Stats.Mu.Unlock()
		}
		if lockCtx.Killed != nil {
			// If the kill signal is received during waiting for pessimisticLock,
			// pessimisticLockKeys would handle the error but it doesn't reset the flag.
			// We need to reset the killed flag here.
			atomic.CompareAndSwapUint32(lockCtx.Killed, 1, 0)
		}
		if err != nil {
			for _, key := range keys {
				if txn.us.HasPresumeKeyNotExists(key) {
					txn.us.UnmarkPresumeKeyNotExists(key)
				}
			}
			keyMayBeLocked := !(tikverr.IsErrWriteConflict(err) || tikverr.IsErrKeyExist(err))
			// If there is only 1 key and lock fails, no need to do pessimistic rollback.
			if len(keys) > 1 || keyMayBeLocked {
				wg := txn.asyncPessimisticRollback(ctx, keys)
				if dl, ok := errors.Cause(err).(*tikverr.ErrDeadlock); ok && hashInKeys(dl.DeadlockKeyHash, keys) {
					dl.IsRetryable = true
					// Wait for the pessimistic rollback to finish before we retry the statement.
					wg.Wait()
					// Sleep a little, wait for the other transaction that blocked by this transaction to acquire the lock.
					time.Sleep(time.Millisecond * 5)
					failpoint.Inject("SingleStmtDeadLockRetrySleep", func() {
						time.Sleep(300 * time.Millisecond)
					})
				}
			}
			if assignedPrimaryKey {
				// unset the primary key if we assigned primary key when failed to lock it.
				txn.committer.primaryKey = nil
			}
			return err
		}
		if assignedPrimaryKey {
			txn.committer.ttlManager.run(txn.committer, lockCtx)
		}
	}
	for _, key := range keys {
		valExists := kv.SetKeyLockedValueExists
		// PointGet and BatchPointGet will return value in pessimistic lock response, the value may not exist.
		// For other lock modes, the locked key values always exist.
		if lockCtx.ReturnValues {
			val, _ := lockCtx.Values[string(key)]
			if len(val.Value) == 0 {
				valExists = kv.SetKeyLockedValueNotExists
			}
		}
		memBuf.UpdateFlags(key, kv.SetKeyLocked, kv.DelNeedCheckExists, valExists)
	}
	txn.lockedCnt += len(keys)
	return nil
}

// deduplicateKeys deduplicate the keys, it use sort instead of map to avoid memory allocation.
func deduplicateKeys(keys [][]byte) [][]byte {
	sort.Slice(keys, func(i, j int) bool {
		return bytes.Compare(keys[i], keys[j]) < 0
	})
	deduped := keys[:1]
	for i := 1; i < len(keys); i++ {
		if !bytes.Equal(deduped[len(deduped)-1], keys[i]) {
			deduped = append(deduped, keys[i])
		}
	}
	return deduped
}

func (txn *KVTxn) asyncPessimisticRollback(ctx context.Context, keys [][]byte) *sync.WaitGroup {
	// Clone a new committer for execute in background.
	committer := &twoPhaseCommitter{
		store:       txn.committer.store,
		sessionID:   txn.committer.sessionID,
		startTS:     txn.committer.startTS,
		forUpdateTS: txn.committer.forUpdateTS,
		primaryKey:  txn.committer.primaryKey,
	}
	wg := new(sync.WaitGroup)
	wg.Add(1)
	go func() {
		failpoint.Inject("beforeAsyncPessimisticRollback", func(val failpoint.Value) {
			if s, ok := val.(string); ok {
				if s == "skip" {
					logutil.Logger(ctx).Info("[failpoint] injected skip async pessimistic rollback",
						zap.Uint64("txnStartTS", txn.startTS))
					wg.Done()
					failpoint.Return()
				} else if s == "delay" {
					duration := time.Duration(rand.Int63n(int64(time.Second) * 2))
					logutil.Logger(ctx).Info("[failpoint] injected delay before async pessimistic rollback",
						zap.Uint64("txnStartTS", txn.startTS), zap.Duration("duration", duration))
					time.Sleep(duration)
				}
			}
		})

		err := committer.pessimisticRollbackMutations(NewBackofferWithVars(ctx, pessimisticRollbackMaxBackoff, txn.vars), &PlainMutations{keys: keys})
		if err != nil {
			logutil.Logger(ctx).Warn("[kv] pessimisticRollback failed.", zap.Error(err))
		}
		wg.Done()
	}()
	return wg
}

func hashInKeys(deadlockKeyHash uint64, keys [][]byte) bool {
	for _, key := range keys {
		if farm.Fingerprint64(key) == deadlockKeyHash {
			return true
		}
	}
	return false
}

// IsReadOnly checks if the transaction has only performed read operations.
func (txn *KVTxn) IsReadOnly() bool {
	return !txn.us.GetMemBuffer().Dirty()
}

// StartTS returns the transaction start timestamp.
func (txn *KVTxn) StartTS() uint64 {
	return txn.startTS
}

// Valid returns if the transaction is valid.
// A transaction become invalid after commit or rollback.
func (txn *KVTxn) Valid() bool {
	return txn.valid
}

// Len returns the number of entries in the DB.
func (txn *KVTxn) Len() int {
	return txn.us.GetMemBuffer().Len()
}

// Size returns sum of keys and values length.
func (txn *KVTxn) Size() int {
	return txn.us.GetMemBuffer().Size()
}

// Reset reset the Transaction to initial states.
func (txn *KVTxn) Reset() {
	txn.us.GetMemBuffer().Reset()
}

// GetUnionStore returns the UnionStore binding to this transaction.
func (txn *KVTxn) GetUnionStore() *unionstore.KVUnionStore {
	return txn.us
}

// GetMemBuffer return the MemBuffer binding to this transaction.
func (txn *KVTxn) GetMemBuffer() *unionstore.MemDB {
	return txn.us.GetMemBuffer()
}

// GetSnapshot returns the Snapshot binding to this transaction.
func (txn *KVTxn) GetSnapshot() *KVSnapshot {
	return txn.snapshot
}

// SetBinlogExecutor sets the method to perform binlong synchronization.
func (txn *KVTxn) SetBinlogExecutor(binlog BinlogExecutor) {
	txn.binlog = binlog
	if txn.committer != nil {
		txn.committer.binlog = binlog
	}
}

// GetClusterID returns store's cluster id.
func (txn *KVTxn) GetClusterID() uint64 {
	return txn.store.clusterID
}<|MERGE_RESOLUTION|>--- conflicted
+++ resolved
@@ -215,17 +215,16 @@
 	txn.isPessimistic = b
 }
 
-<<<<<<< HEAD
+// SetPriority sets the priority for both write and read.
+func (txn *KVTxn) SetPriority(pri Priority) {
+	txn.priority = pri
+	txn.GetSnapshot().SetPriority(pri)
+}
+
 // SetCommitCallback sets up a function that will be called when the transaction
 // is finished.
 func (txn *KVTxn) SetCommitCallback(f func(string, error)) {
 	txn.commitCallback = f
-=======
-// SetPriority sets the priority for both write and read.
-func (txn *KVTxn) SetPriority(pri Priority) {
-	txn.priority = pri
-	txn.GetSnapshot().SetPriority(pri)
->>>>>>> 68a22eda
 }
 
 // SetKVFilter sets the filter to ignore key-values in memory buffer.
