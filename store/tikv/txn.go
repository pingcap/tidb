// Copyright 2016 PingCAP, Inc.
//
// Licensed under the Apache License, Version 2.0 (the "License");
// you may not use this file except in compliance with the License.
// You may obtain a copy of the License at
//
//     http://www.apache.org/licenses/LICENSE-2.0
//
// Unless required by applicable law or agreed to in writing, software
// distributed under the License is distributed on an "AS IS" BASIS,
// See the License for the specific language governing permissions and
// limitations under the License.

package tikv

import (
	"bytes"
	"context"
	"fmt"
	"math/rand"
	"runtime/trace"
	"sort"
	"sync"
	"sync/atomic"
	"time"

	"github.com/dgryski/go-farm"
	"github.com/opentracing/opentracing-go"
	"github.com/pingcap/errors"
	"github.com/pingcap/failpoint"
	"github.com/pingcap/kvproto/pkg/kvrpcpb"
	"github.com/pingcap/parser/terror"
	"github.com/pingcap/tidb/kv"
	"github.com/pingcap/tidb/store/tikv/logutil"
	"github.com/pingcap/tidb/store/tikv/metrics"
	"github.com/pingcap/tidb/store/tikv/util"
	"github.com/pingcap/tidb/util/execdetails"
	"go.uber.org/zap"
)

// SchemaAmender is used by pessimistic transactions to amend commit mutations for schema change during 2pc.
type SchemaAmender interface {
	// AmendTxn is the amend entry, new mutations will be generated based on input mutations using schema change info.
	// The returned results are mutations need to prewrite and mutations need to cleanup.
	AmendTxn(ctx context.Context, startInfoSchema SchemaVer, change *RelatedSchemaChange, mutations CommitterMutations) (CommitterMutations, error)
}

<<<<<<< HEAD
// KVTxn implements Transaction.
=======
// KVTxn contains methods to interact with a TiKV transaction.
>>>>>>> 2b977e41
type KVTxn struct {
	snapshot  *tikvSnapshot
	us        kv.UnionStore
	store     *KVStore // for connection to region.
	startTS   uint64
	startTime time.Time // Monotonic timestamp for recording txn time consuming.
	commitTS  uint64
	mu        sync.Mutex // For thread-safe LockKeys function.
	setCnt    int64
	vars      *kv.Variables
	committer *twoPhaseCommitter
	lockedCnt int

	valid bool

	// txnInfoSchema is the infoSchema fetched at startTS.
	txnInfoSchema SchemaVer
	// SchemaAmender is used amend pessimistic txn commit mutations for schema change
	schemaAmender SchemaAmender
	// commitCallback is called after current transaction gets committed
	commitCallback func(info kv.TxnInfo, err error)
}

func newTiKVTxn(store *KVStore, txnScope string) (*KVTxn, error) {
	bo := NewBackofferWithVars(context.Background(), tsoMaxBackoff, nil)
	startTS, err := store.getTimestampWithRetry(bo, txnScope)
	if err != nil {
		return nil, errors.Trace(err)
	}
	return newTiKVTxnWithStartTS(store, txnScope, startTS, store.nextReplicaReadSeed())
}

// newTiKVTxnWithStartTS creates a txn with startTS.
func newTiKVTxnWithStartTS(store *KVStore, txnScope string, startTS uint64, replicaReadSeed uint32) (*KVTxn, error) {
	ver := kv.NewVersion(startTS)
	snapshot := newTiKVSnapshot(store, ver, replicaReadSeed)
	newTiKVTxn := &KVTxn{
		snapshot:  snapshot,
		us:        kv.NewUnionStore(snapshot),
		store:     store,
		startTS:   startTS,
		startTime: time.Now(),
		valid:     true,
		vars:      kv.DefaultVars,
	}
	newTiKVTxn.SetOption(kv.TxnScope, txnScope)
	return newTiKVTxn, nil
}

func newTiKVTxnWithExactStaleness(store *KVStore, txnScope string, prevSec uint64) (*KVTxn, error) {
	bo := NewBackofferWithVars(context.Background(), tsoMaxBackoff, nil)
	startTS, err := store.getStalenessTimestamp(bo, txnScope, prevSec)
	if err != nil {
		return nil, errors.Trace(err)
	}
	return newTiKVTxnWithStartTS(store, txnScope, startTS, store.nextReplicaReadSeed())
}

// SetSuccess is used to probe if kv variables are set or not. It is ONLY used in test cases.
var SetSuccess = false

<<<<<<< HEAD
=======
// SetVars sets variables to the transaction.
>>>>>>> 2b977e41
func (txn *KVTxn) SetVars(vars *kv.Variables) {
	txn.vars = vars
	txn.snapshot.vars = vars
	failpoint.Inject("probeSetVars", func(val failpoint.Value) {
		if val.(bool) {
			SetSuccess = true
		}
	})
}

<<<<<<< HEAD
=======
// GetVars gets variables from the transaction.
>>>>>>> 2b977e41
func (txn *KVTxn) GetVars() *kv.Variables {
	return txn.vars
}

// Get implements transaction interface.
func (txn *KVTxn) Get(ctx context.Context, k kv.Key) ([]byte, error) {
	ret, err := txn.us.Get(ctx, k)
	if kv.IsErrNotFound(err) {
		return nil, err
	}
	if err != nil {
		return nil, errors.Trace(err)
	}

	return ret, nil
}

<<<<<<< HEAD
=======
// BatchGet gets kv from the memory buffer of statement and transaction, and the kv storage.
// Do not use len(value) == 0 or value == nil to represent non-exist.
// If a key doesn't exist, there shouldn't be any corresponding entry in the result map.
>>>>>>> 2b977e41
func (txn *KVTxn) BatchGet(ctx context.Context, keys []kv.Key) (map[string][]byte, error) {
	if span := opentracing.SpanFromContext(ctx); span != nil && span.Tracer() != nil {
		span1 := span.Tracer().StartSpan("tikvTxn.BatchGet", opentracing.ChildOf(span.Context()))
		defer span1.Finish()
		ctx = opentracing.ContextWithSpan(ctx, span1)
	}
	return kv.NewBufferBatchGetter(txn.GetMemBuffer(), nil, txn.snapshot).BatchGet(ctx, keys)
}

<<<<<<< HEAD
=======
// Set sets the value for key k as v into kv store.
// v must NOT be nil or empty, otherwise it returns ErrCannotSetNilValue.
>>>>>>> 2b977e41
func (txn *KVTxn) Set(k kv.Key, v []byte) error {
	txn.setCnt++
	return txn.us.GetMemBuffer().Set(k, v)
}

<<<<<<< HEAD
=======
// String implements fmt.Stringer interface.
>>>>>>> 2b977e41
func (txn *KVTxn) String() string {
	return fmt.Sprintf("%d", txn.StartTS())
}

<<<<<<< HEAD
=======
// Iter creates an Iterator positioned on the first entry that k <= entry's key.
// If such entry is not found, it returns an invalid Iterator with no error.
// It yields only keys that < upperBound. If upperBound is nil, it means the upperBound is unbounded.
// The Iterator must be Closed after use.
>>>>>>> 2b977e41
func (txn *KVTxn) Iter(k kv.Key, upperBound kv.Key) (kv.Iterator, error) {
	return txn.us.Iter(k, upperBound)
}

// IterReverse creates a reversed Iterator positioned on the first entry which key is less than k.
func (txn *KVTxn) IterReverse(k kv.Key) (kv.Iterator, error) {
	return txn.us.IterReverse(k)
}

<<<<<<< HEAD
=======
// Delete removes the entry for key k from kv store.
>>>>>>> 2b977e41
func (txn *KVTxn) Delete(k kv.Key) error {
	return txn.us.GetMemBuffer().Delete(k)
}

<<<<<<< HEAD
=======
// SetOption sets an option with a value, when val is nil, uses the default
// value of this option.
>>>>>>> 2b977e41
func (txn *KVTxn) SetOption(opt kv.Option, val interface{}) {
	txn.us.SetOption(opt, val)
	txn.snapshot.SetOption(opt, val)
	switch opt {
	case kv.InfoSchema:
		txn.txnInfoSchema = val.(SchemaVer)
	case kv.SchemaAmender:
		txn.schemaAmender = val.(SchemaAmender)
	case kv.CommitHook:
		txn.commitCallback = val.(func(info kv.TxnInfo, err error))
	}
}

// GetOption returns the option
func (txn *KVTxn) GetOption(opt kv.Option) interface{} {
	return txn.us.GetOption(opt)
}

// DelOption deletes an option.
func (txn *KVTxn) DelOption(opt kv.Option) {
	txn.us.DelOption(opt)
}

// IsPessimistic returns true if it is pessimistic.
func (txn *KVTxn) IsPessimistic() bool {
	return txn.us.GetOption(kv.Pessimistic) != nil
}

<<<<<<< HEAD
=======
// Commit commits the transaction operations to KV store.
>>>>>>> 2b977e41
func (txn *KVTxn) Commit(ctx context.Context) error {
	if span := opentracing.SpanFromContext(ctx); span != nil && span.Tracer() != nil {
		span1 := span.Tracer().StartSpan("tikvTxn.Commit", opentracing.ChildOf(span.Context()))
		defer span1.Finish()
		ctx = opentracing.ContextWithSpan(ctx, span1)
	}
	defer trace.StartRegion(ctx, "CommitTxn").End()

	if !txn.valid {
		return kv.ErrInvalidTxn
	}
	defer txn.close()

	failpoint.Inject("mockCommitError", func(val failpoint.Value) {
		if val.(bool) && kv.IsMockCommitErrorEnable() {
			kv.MockCommitErrorDisable()
			failpoint.Return(errors.New("mock commit error"))
		}
	})

	start := time.Now()
	defer func() { metrics.TxnCmdHistogramWithCommit.Observe(time.Since(start).Seconds()) }()

	// sessionID is used for log.
	var sessionID uint64
	val := ctx.Value(util.SessionID)
	if val != nil {
		sessionID = val.(uint64)
	}

	var err error
	// If the txn use pessimistic lock, committer is initialized.
	committer := txn.committer
	if committer == nil {
		committer, err = newTwoPhaseCommitter(txn, sessionID)
		if err != nil {
			return errors.Trace(err)
		}
		txn.committer = committer
	}
	defer func() {
		// For async commit transactions, the ttl manager will be closed in the asynchronous commit goroutine.
		if !committer.isAsyncCommit() {
			committer.ttlManager.close()
		}
	}()

	initRegion := trace.StartRegion(ctx, "InitKeys")
	err = committer.initKeysAndMutations()
	initRegion.End()
	if err != nil {
		return errors.Trace(err)
	}
	if committer.mutations.Len() == 0 {
		return nil
	}

	defer func() {
		ctxValue := ctx.Value(execdetails.CommitDetailCtxKey)
		if ctxValue != nil {
			commitDetail := ctxValue.(**execdetails.CommitDetails)
			if *commitDetail != nil {
				(*commitDetail).TxnRetry++
			} else {
				*commitDetail = committer.getDetail()
			}
		}
	}()
	// latches disabled
	// pessimistic transaction should also bypass latch.
	if txn.store.txnLatches == nil || txn.IsPessimistic() {
		err = committer.execute(ctx)
		if val == nil || sessionID > 0 {
			txn.onCommitted(err)
		}
		logutil.Logger(ctx).Debug("[kv] txnLatches disabled, 2pc directly", zap.Error(err))
		return errors.Trace(err)
	}

	// latches enabled
	// for transactions which need to acquire latches
	start = time.Now()
	lock := txn.store.txnLatches.Lock(committer.startTS, committer.mutations.GetKeys())
	commitDetail := committer.getDetail()
	commitDetail.LocalLatchTime = time.Since(start)
	if commitDetail.LocalLatchTime > 0 {
		metrics.TiKVLocalLatchWaitTimeHistogram.Observe(commitDetail.LocalLatchTime.Seconds())
	}
	defer txn.store.txnLatches.UnLock(lock)
	if lock.IsStale() {
		return kv.ErrWriteConflictInTiDB.FastGenByArgs(txn.startTS)
	}
	err = committer.execute(ctx)
	if val == nil || sessionID > 0 {
		txn.onCommitted(err)
	}
	if err == nil {
		lock.SetCommitTS(committer.commitTS)
	}
	logutil.Logger(ctx).Debug("[kv] txnLatches enabled while txn retryable", zap.Error(err))
	return errors.Trace(err)
}

func (txn *KVTxn) close() {
	txn.valid = false
}

<<<<<<< HEAD
=======
// Rollback undoes the transaction operations to KV store.
>>>>>>> 2b977e41
func (txn *KVTxn) Rollback() error {
	if !txn.valid {
		return kv.ErrInvalidTxn
	}
	start := time.Now()
	// Clean up pessimistic lock.
	if txn.IsPessimistic() && txn.committer != nil {
		err := txn.rollbackPessimisticLocks()
		txn.committer.ttlManager.close()
		if err != nil {
			logutil.BgLogger().Error(err.Error())
		}
	}
	txn.close()
	logutil.BgLogger().Debug("[kv] rollback txn", zap.Uint64("txnStartTS", txn.StartTS()))
	metrics.TxnCmdHistogramWithRollback.Observe(time.Since(start).Seconds())
	return nil
}

func (txn *KVTxn) rollbackPessimisticLocks() error {
	if txn.lockedCnt == 0 {
		return nil
	}
	bo := NewBackofferWithVars(context.Background(), cleanupMaxBackoff, txn.vars)
	keys := txn.collectLockedKeys()
	return txn.committer.pessimisticRollbackMutations(bo, &PlainMutations{keys: keys})
}

func (txn *KVTxn) collectLockedKeys() [][]byte {
	keys := make([][]byte, 0, txn.lockedCnt)
	buf := txn.GetMemBuffer()
	var err error
	for it := buf.IterWithFlags(nil, nil); it.Valid(); err = it.Next() {
		_ = err
		if it.Flags().HasLocked() {
			keys = append(keys, it.Key())
		}
	}
	return keys
}

func (txn *KVTxn) onCommitted(err error) {
	if txn.commitCallback != nil {
		info := kv.TxnInfo{TxnScope: txn.GetUnionStore().GetOption(kv.TxnScope).(string), StartTS: txn.startTS, CommitTS: txn.commitTS}
		if err != nil {
			info.ErrMsg = err.Error()
		}
		txn.commitCallback(info, err)
	}
}

// LockKeys tries to lock the entries with the keys in KV store.
// lockWaitTime in ms, except that kv.LockAlwaysWait(0) means always wait lock, kv.LockNowait(-1) means nowait lock
func (txn *KVTxn) LockKeys(ctx context.Context, lockCtx *kv.LockCtx, keysInput ...kv.Key) error {
	// Exclude keys that are already locked.
	var err error
	keys := make([][]byte, 0, len(keysInput))
	startTime := time.Now()
	txn.mu.Lock()
	defer txn.mu.Unlock()
	defer func() {
		metrics.TxnCmdHistogramWithLockKeys.Observe(time.Since(startTime).Seconds())
		if err == nil {
			if lockCtx.PessimisticLockWaited != nil {
				if atomic.LoadInt32(lockCtx.PessimisticLockWaited) > 0 {
					timeWaited := time.Since(lockCtx.WaitStartTime)
					atomic.StoreInt64(lockCtx.LockKeysDuration, int64(timeWaited))
					metrics.TiKVPessimisticLockKeysDuration.Observe(timeWaited.Seconds())
				}
			}
		}
		if lockCtx.LockKeysCount != nil {
			*lockCtx.LockKeysCount += int32(len(keys))
		}
		if lockCtx.Stats != nil {
			lockCtx.Stats.TotalTime = time.Since(startTime)
			ctxValue := ctx.Value(execdetails.LockKeysDetailCtxKey)
			if ctxValue != nil {
				lockKeysDetail := ctxValue.(**execdetails.LockKeysDetails)
				*lockKeysDetail = lockCtx.Stats
			}
		}
	}()
	memBuf := txn.us.GetMemBuffer()
	for _, key := range keysInput {
		// The value of lockedMap is only used by pessimistic transactions.
		var valueExist, locked, checkKeyExists bool
		if flags, err := memBuf.GetFlags(key); err == nil {
			locked = flags.HasLocked()
			valueExist = flags.HasLockedValueExists()
			checkKeyExists = flags.HasNeedCheckExists()
		}
		if !locked {
			keys = append(keys, key)
		} else if txn.IsPessimistic() {
			if checkKeyExists && valueExist {
				alreadyExist := kvrpcpb.AlreadyExist{Key: key}
				e := &ErrKeyExist{AlreadyExist: &alreadyExist}
				return txn.committer.extractKeyExistsErr(e)
			}
		}
		if lockCtx.ReturnValues && locked {
			// An already locked key can not return values, we add an entry to let the caller get the value
			// in other ways.
			lockCtx.Values[string(key)] = kv.ReturnedValue{AlreadyLocked: true}
		}
	}
	if len(keys) == 0 {
		return nil
	}
	keys = deduplicateKeys(keys)
	if txn.IsPessimistic() && lockCtx.ForUpdateTS > 0 {
		if txn.committer == nil {
			// sessionID is used for log.
			var sessionID uint64
			var err error
			val := ctx.Value(util.SessionID)
			if val != nil {
				sessionID = val.(uint64)
			}
			txn.committer, err = newTwoPhaseCommitter(txn, sessionID)
			if err != nil {
				return err
			}
		}
		var assignedPrimaryKey bool
		if txn.committer.primaryKey == nil {
			txn.committer.primaryKey = keys[0]
			assignedPrimaryKey = true
		}

		lockCtx.Stats = &execdetails.LockKeysDetails{
			LockKeys: int32(len(keys)),
		}
		bo := NewBackofferWithVars(ctx, pessimisticLockMaxBackoff, txn.vars)
		txn.committer.forUpdateTS = lockCtx.ForUpdateTS
		// If the number of keys greater than 1, it can be on different region,
		// concurrently execute on multiple regions may lead to deadlock.
		txn.committer.isFirstLock = txn.lockedCnt == 0 && len(keys) == 1
		err = txn.committer.pessimisticLockMutations(bo, lockCtx, &PlainMutations{keys: keys})
		if bo.totalSleep > 0 {
			atomic.AddInt64(&lockCtx.Stats.BackoffTime, int64(bo.totalSleep)*int64(time.Millisecond))
			lockCtx.Stats.Mu.Lock()
			lockCtx.Stats.Mu.BackoffTypes = append(lockCtx.Stats.Mu.BackoffTypes, bo.types...)
			lockCtx.Stats.Mu.Unlock()
		}
		if lockCtx.Killed != nil {
			// If the kill signal is received during waiting for pessimisticLock,
			// pessimisticLockKeys would handle the error but it doesn't reset the flag.
			// We need to reset the killed flag here.
			atomic.CompareAndSwapUint32(lockCtx.Killed, 1, 0)
		}
		if err != nil {
			for _, key := range keys {
				if txn.us.HasPresumeKeyNotExists(key) {
					txn.us.UnmarkPresumeKeyNotExists(key)
				}
			}
			keyMayBeLocked := terror.ErrorNotEqual(kv.ErrWriteConflict, err) && terror.ErrorNotEqual(kv.ErrKeyExists, err)
			// If there is only 1 key and lock fails, no need to do pessimistic rollback.
			if len(keys) > 1 || keyMayBeLocked {
				wg := txn.asyncPessimisticRollback(ctx, keys)
				if dl, ok := errors.Cause(err).(*ErrDeadlock); ok && hashInKeys(dl.DeadlockKeyHash, keys) {
					dl.IsRetryable = true
					// Wait for the pessimistic rollback to finish before we retry the statement.
					wg.Wait()
					// Sleep a little, wait for the other transaction that blocked by this transaction to acquire the lock.
					time.Sleep(time.Millisecond * 5)
					failpoint.Inject("SingleStmtDeadLockRetrySleep", func() {
						time.Sleep(300 * time.Millisecond)
					})
				}
			}
			if assignedPrimaryKey {
				// unset the primary key if we assigned primary key when failed to lock it.
				txn.committer.primaryKey = nil
			}
			return err
		}
		if assignedPrimaryKey {
			txn.committer.ttlManager.run(txn.committer, lockCtx)
		}
	}
	for _, key := range keys {
		valExists := kv.SetKeyLockedValueExists
		// PointGet and BatchPointGet will return value in pessimistic lock response, the value may not exist.
		// For other lock modes, the locked key values always exist.
		if lockCtx.ReturnValues {
			val, _ := lockCtx.Values[string(key)]
			if len(val.Value) == 0 {
				valExists = kv.SetKeyLockedValueNotExists
			}
		}
		memBuf.UpdateFlags(key, kv.SetKeyLocked, kv.DelNeedCheckExists, valExists)
	}
	txn.lockedCnt += len(keys)
	return nil
}

// deduplicateKeys deduplicate the keys, it use sort instead of map to avoid memory allocation.
func deduplicateKeys(keys [][]byte) [][]byte {
	sort.Slice(keys, func(i, j int) bool {
		return bytes.Compare(keys[i], keys[j]) < 0
	})
	deduped := keys[:1]
	for i := 1; i < len(keys); i++ {
		if !bytes.Equal(deduped[len(deduped)-1], keys[i]) {
			deduped = append(deduped, keys[i])
		}
	}
	return deduped
}

func (txn *KVTxn) asyncPessimisticRollback(ctx context.Context, keys [][]byte) *sync.WaitGroup {
	// Clone a new committer for execute in background.
	committer := &twoPhaseCommitter{
		store:       txn.committer.store,
		sessionID:   txn.committer.sessionID,
		startTS:     txn.committer.startTS,
		forUpdateTS: txn.committer.forUpdateTS,
		primaryKey:  txn.committer.primaryKey,
	}
	wg := new(sync.WaitGroup)
	wg.Add(1)
	go func() {
		failpoint.Inject("beforeAsyncPessimisticRollback", func(val failpoint.Value) {
			if s, ok := val.(string); ok {
				if s == "skip" {
					logutil.Logger(ctx).Info("[failpoint] injected skip async pessimistic rollback",
						zap.Uint64("txnStartTS", txn.startTS))
					wg.Done()
					failpoint.Return()
				} else if s == "delay" {
					duration := time.Duration(rand.Int63n(int64(time.Second) * 2))
					logutil.Logger(ctx).Info("[failpoint] injected delay before async pessimistic rollback",
						zap.Uint64("txnStartTS", txn.startTS), zap.Duration("duration", duration))
					time.Sleep(duration)
				}
			}
		})

		err := committer.pessimisticRollbackMutations(NewBackofferWithVars(ctx, pessimisticRollbackMaxBackoff, txn.vars), &PlainMutations{keys: keys})
		if err != nil {
			logutil.Logger(ctx).Warn("[kv] pessimisticRollback failed.", zap.Error(err))
		}
		wg.Done()
	}()
	return wg
}

func hashInKeys(deadlockKeyHash uint64, keys [][]byte) bool {
	for _, key := range keys {
		if farm.Fingerprint64(key) == deadlockKeyHash {
			return true
		}
	}
	return false
}

// IsReadOnly checks if the transaction has only performed read operations.
func (txn *KVTxn) IsReadOnly() bool {
	return !txn.us.GetMemBuffer().Dirty()
}

// StartTS returns the transaction start timestamp.
func (txn *KVTxn) StartTS() uint64 {
	return txn.startTS
}

// Valid returns if the transaction is valid.
<<<<<<< HEAD
=======
// A transaction become invalid after commit or rollback.
>>>>>>> 2b977e41
func (txn *KVTxn) Valid() bool {
	return txn.valid
}

// Len returns the number of entries in the DB.
func (txn *KVTxn) Len() int {
	return txn.us.GetMemBuffer().Len()
}

// Size returns sum of keys and values length.
func (txn *KVTxn) Size() int {
	return txn.us.GetMemBuffer().Size()
}

<<<<<<< HEAD
// Reset reset the MemBuffer to initial states.
=======
// Reset reset the Transaction to initial states.
>>>>>>> 2b977e41
func (txn *KVTxn) Reset() {
	txn.us.GetMemBuffer().Reset()
}

// GetUnionStore returns the UnionStore binding to this transaction.
func (txn *KVTxn) GetUnionStore() kv.UnionStore {
	return txn.us
}

// GetMemBuffer return the MemBuffer binding to this transaction.
func (txn *KVTxn) GetMemBuffer() kv.MemBuffer {
	return txn.us.GetMemBuffer()
}

// GetSnapshot returns the Snapshot binding to this transaction.
func (txn *KVTxn) GetSnapshot() kv.Snapshot {
	return txn.snapshot
}<|MERGE_RESOLUTION|>--- conflicted
+++ resolved
@@ -45,11 +45,7 @@
 	AmendTxn(ctx context.Context, startInfoSchema SchemaVer, change *RelatedSchemaChange, mutations CommitterMutations) (CommitterMutations, error)
 }
 
-<<<<<<< HEAD
-// KVTxn implements Transaction.
-=======
 // KVTxn contains methods to interact with a TiKV transaction.
->>>>>>> 2b977e41
 type KVTxn struct {
 	snapshot  *tikvSnapshot
 	us        kv.UnionStore
@@ -111,10 +107,7 @@
 // SetSuccess is used to probe if kv variables are set or not. It is ONLY used in test cases.
 var SetSuccess = false
 
-<<<<<<< HEAD
-=======
 // SetVars sets variables to the transaction.
->>>>>>> 2b977e41
 func (txn *KVTxn) SetVars(vars *kv.Variables) {
 	txn.vars = vars
 	txn.snapshot.vars = vars
@@ -125,10 +118,7 @@
 	})
 }
 
-<<<<<<< HEAD
-=======
 // GetVars gets variables from the transaction.
->>>>>>> 2b977e41
 func (txn *KVTxn) GetVars() *kv.Variables {
 	return txn.vars
 }
@@ -146,12 +136,9 @@
 	return ret, nil
 }
 
-<<<<<<< HEAD
-=======
 // BatchGet gets kv from the memory buffer of statement and transaction, and the kv storage.
 // Do not use len(value) == 0 or value == nil to represent non-exist.
 // If a key doesn't exist, there shouldn't be any corresponding entry in the result map.
->>>>>>> 2b977e41
 func (txn *KVTxn) BatchGet(ctx context.Context, keys []kv.Key) (map[string][]byte, error) {
 	if span := opentracing.SpanFromContext(ctx); span != nil && span.Tracer() != nil {
 		span1 := span.Tracer().StartSpan("tikvTxn.BatchGet", opentracing.ChildOf(span.Context()))
@@ -161,31 +148,22 @@
 	return kv.NewBufferBatchGetter(txn.GetMemBuffer(), nil, txn.snapshot).BatchGet(ctx, keys)
 }
 
-<<<<<<< HEAD
-=======
 // Set sets the value for key k as v into kv store.
 // v must NOT be nil or empty, otherwise it returns ErrCannotSetNilValue.
->>>>>>> 2b977e41
 func (txn *KVTxn) Set(k kv.Key, v []byte) error {
 	txn.setCnt++
 	return txn.us.GetMemBuffer().Set(k, v)
 }
 
-<<<<<<< HEAD
-=======
 // String implements fmt.Stringer interface.
->>>>>>> 2b977e41
 func (txn *KVTxn) String() string {
 	return fmt.Sprintf("%d", txn.StartTS())
 }
 
-<<<<<<< HEAD
-=======
 // Iter creates an Iterator positioned on the first entry that k <= entry's key.
 // If such entry is not found, it returns an invalid Iterator with no error.
 // It yields only keys that < upperBound. If upperBound is nil, it means the upperBound is unbounded.
 // The Iterator must be Closed after use.
->>>>>>> 2b977e41
 func (txn *KVTxn) Iter(k kv.Key, upperBound kv.Key) (kv.Iterator, error) {
 	return txn.us.Iter(k, upperBound)
 }
@@ -195,19 +173,13 @@
 	return txn.us.IterReverse(k)
 }
 
-<<<<<<< HEAD
-=======
 // Delete removes the entry for key k from kv store.
->>>>>>> 2b977e41
 func (txn *KVTxn) Delete(k kv.Key) error {
 	return txn.us.GetMemBuffer().Delete(k)
 }
 
-<<<<<<< HEAD
-=======
 // SetOption sets an option with a value, when val is nil, uses the default
 // value of this option.
->>>>>>> 2b977e41
 func (txn *KVTxn) SetOption(opt kv.Option, val interface{}) {
 	txn.us.SetOption(opt, val)
 	txn.snapshot.SetOption(opt, val)
@@ -236,10 +208,7 @@
 	return txn.us.GetOption(kv.Pessimistic) != nil
 }
 
-<<<<<<< HEAD
-=======
 // Commit commits the transaction operations to KV store.
->>>>>>> 2b977e41
 func (txn *KVTxn) Commit(ctx context.Context) error {
 	if span := opentracing.SpanFromContext(ctx); span != nil && span.Tracer() != nil {
 		span1 := span.Tracer().StartSpan("tikvTxn.Commit", opentracing.ChildOf(span.Context()))
@@ -347,10 +316,7 @@
 	txn.valid = false
 }
 
-<<<<<<< HEAD
-=======
 // Rollback undoes the transaction operations to KV store.
->>>>>>> 2b977e41
 func (txn *KVTxn) Rollback() error {
 	if !txn.valid {
 		return kv.ErrInvalidTxn
@@ -621,10 +587,7 @@
 }
 
 // Valid returns if the transaction is valid.
-<<<<<<< HEAD
-=======
 // A transaction become invalid after commit or rollback.
->>>>>>> 2b977e41
 func (txn *KVTxn) Valid() bool {
 	return txn.valid
 }
@@ -639,11 +602,7 @@
 	return txn.us.GetMemBuffer().Size()
 }
 
-<<<<<<< HEAD
-// Reset reset the MemBuffer to initial states.
-=======
 // Reset reset the Transaction to initial states.
->>>>>>> 2b977e41
 func (txn *KVTxn) Reset() {
 	txn.us.GetMemBuffer().Reset()
 }
