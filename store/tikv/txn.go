// Copyright 2016 PingCAP, Inc.
//
// Licensed under the Apache License, Version 2.0 (the "License");
// you may not use this file except in compliance with the License.
// You may obtain a copy of the License at
//
//     http://www.apache.org/licenses/LICENSE-2.0
//
// Unless required by applicable law or agreed to in writing, software
// distributed under the License is distributed on an "AS IS" BASIS,
// See the License for the specific language governing permissions and
// limitations under the License.

package tikv

import (
	"bytes"
	"context"
	"encoding/json"
	"fmt"
	"math/rand"
	"runtime/trace"
	"sort"
	"sync"
	"sync/atomic"
	"time"

	"github.com/dgryski/go-farm"
	"github.com/opentracing/opentracing-go"
	"github.com/pingcap/errors"
	"github.com/pingcap/failpoint"
	"github.com/pingcap/kvproto/pkg/kvrpcpb"
	tidbkv "github.com/pingcap/tidb/kv"
	tikverr "github.com/pingcap/tidb/store/tikv/error"
	"github.com/pingcap/tidb/store/tikv/kv"
	"github.com/pingcap/tidb/store/tikv/logutil"
	"github.com/pingcap/tidb/store/tikv/metrics"
	"github.com/pingcap/tidb/store/tikv/unionstore"
	"github.com/pingcap/tidb/store/tikv/util"
	"go.uber.org/zap"
)

// MaxTxnTimeUse is the max time a Txn may use (in ms) from its begin to commit.
// We use it to abort the transaction to guarantee GC worker will not influence it.
const MaxTxnTimeUse = 24 * 60 * 60 * 1000

// SchemaAmender is used by pessimistic transactions to amend commit mutations for schema change during 2pc.
type SchemaAmender interface {
	// AmendTxn is the amend entry, new mutations will be generated based on input mutations using schema change info.
	// The returned results are mutations need to prewrite and mutations need to cleanup.
	AmendTxn(ctx context.Context, startInfoSchema SchemaVer, change *RelatedSchemaChange, mutations CommitterMutations) (CommitterMutations, error)
}

// KVTxn contains methods to interact with a TiKV transaction.
type KVTxn struct {
	snapshot  *KVSnapshot
	us        *unionstore.KVUnionStore
	store     *KVStore // for connection to region.
	startTS   uint64
	startTime time.Time // Monotonic timestamp for recording txn time consuming.
	commitTS  uint64
	mu        sync.Mutex // For thread-safe LockKeys function.
	setCnt    int64
	vars      *kv.Variables
	committer *twoPhaseCommitter
	lockedCnt int

	valid bool

	// txnInfoSchema is the infoSchema fetched at startTS.
	txnInfoSchema SchemaVer
	// SchemaAmender is used amend pessimistic txn commit mutations for schema change
	schemaAmender SchemaAmender
	// commitCallback is called after current transaction gets committed
	commitCallback func(info string, err error)

<<<<<<< HEAD
	binlog        BinlogExecutor
	priority      Priority
	isPessimistic bool
	kvFilter      KVFilter
=======
	binlog             BinlogExecutor
	schemaLeaseChecker SchemaLeaseChecker
	isPessimistic      bool
	kvFilter           KVFilter
>>>>>>> 75be70cd
}

func newTiKVTxn(store *KVStore, txnScope string) (*KVTxn, error) {
	bo := NewBackofferWithVars(context.Background(), tsoMaxBackoff, nil)
	startTS, err := store.getTimestampWithRetry(bo, txnScope)
	if err != nil {
		return nil, errors.Trace(err)
	}
	return newTiKVTxnWithStartTS(store, txnScope, startTS, store.nextReplicaReadSeed())
}

// newTiKVTxnWithStartTS creates a txn with startTS.
func newTiKVTxnWithStartTS(store *KVStore, txnScope string, startTS uint64, replicaReadSeed uint32) (*KVTxn, error) {
	snapshot := newTiKVSnapshot(store, startTS, replicaReadSeed)
	newTiKVTxn := &KVTxn{
		snapshot:  snapshot,
		us:        unionstore.NewUnionStore(snapshot),
		store:     store,
		startTS:   startTS,
		startTime: time.Now(),
		valid:     true,
		vars:      kv.DefaultVars,
	}
	newTiKVTxn.SetOption(kv.TxnScope, txnScope)
	return newTiKVTxn, nil
}

func newTiKVTxnWithExactStaleness(store *KVStore, txnScope string, prevSec uint64) (*KVTxn, error) {
	bo := NewBackofferWithVars(context.Background(), tsoMaxBackoff, nil)
	startTS, err := store.getStalenessTimestamp(bo, txnScope, prevSec)
	if err != nil {
		return nil, errors.Trace(err)
	}
	return newTiKVTxnWithStartTS(store, txnScope, startTS, store.nextReplicaReadSeed())
}

// SetSuccess is used to probe if kv variables are set or not. It is ONLY used in test cases.
var SetSuccess = false

// SetVars sets variables to the transaction.
func (txn *KVTxn) SetVars(vars *kv.Variables) {
	txn.vars = vars
	txn.snapshot.vars = vars
	failpoint.Inject("probeSetVars", func(val failpoint.Value) {
		if val.(bool) {
			SetSuccess = true
		}
	})
}

// GetVars gets variables from the transaction.
func (txn *KVTxn) GetVars() *kv.Variables {
	return txn.vars
}

// Get implements transaction interface.
func (txn *KVTxn) Get(ctx context.Context, k []byte) ([]byte, error) {
	ret, err := txn.us.Get(ctx, k)
	if tikverr.IsErrNotFound(err) {
		return nil, err
	}
	if err != nil {
		return nil, errors.Trace(err)
	}

	return ret, nil
}

// Set sets the value for key k as v into kv store.
// v must NOT be nil or empty, otherwise it returns ErrCannotSetNilValue.
func (txn *KVTxn) Set(k []byte, v []byte) error {
	txn.setCnt++
	return txn.us.GetMemBuffer().Set(k, v)
}

// String implements fmt.Stringer interface.
func (txn *KVTxn) String() string {
	return fmt.Sprintf("%d", txn.StartTS())
}

// Iter creates an Iterator positioned on the first entry that k <= entry's key.
// If such entry is not found, it returns an invalid Iterator with no error.
// It yields only keys that < upperBound. If upperBound is nil, it means the upperBound is unbounded.
// The Iterator must be Closed after use.
func (txn *KVTxn) Iter(k []byte, upperBound []byte) (unionstore.Iterator, error) {
	return txn.us.Iter(k, upperBound)
}

// IterReverse creates a reversed Iterator positioned on the first entry which key is less than k.
func (txn *KVTxn) IterReverse(k []byte) (unionstore.Iterator, error) {
	return txn.us.IterReverse(k)
}

// Delete removes the entry for key k from kv store.
func (txn *KVTxn) Delete(k []byte) error {
	return txn.us.GetMemBuffer().Delete(k)
}

// SetOption sets an option with a value, when val is nil, uses the default
// value of this option.
func (txn *KVTxn) SetOption(opt int, val interface{}) {
	txn.us.SetOption(opt, val)
	txn.snapshot.SetOption(opt, val)
	switch opt {
	case kv.InfoSchema:
		txn.txnInfoSchema = val.(SchemaVer)
	case kv.SchemaAmender:
		txn.schemaAmender = val.(SchemaAmender)
	case kv.CommitHook:
		txn.commitCallback = val.(func(info string, err error))
	}
}

// GetOption returns the option
func (txn *KVTxn) GetOption(opt int) interface{} {
	return txn.us.GetOption(opt)
}

// DelOption deletes an option.
func (txn *KVTxn) DelOption(opt int) {
	txn.us.DelOption(opt)
}

// SetSchemaLeaseChecker sets a hook to check schema version.
func (txn *KVTxn) SetSchemaLeaseChecker(checker SchemaLeaseChecker) {
	txn.schemaLeaseChecker = checker
}

// SetPessimistic indicates if the transaction should use pessimictic lock.
func (txn *KVTxn) SetPessimistic(b bool) {
	txn.isPessimistic = b
}

// SetPriority sets the priority to write.
// Note: To set priority for read commands, use snapshot.SetPriority().
func (txn *KVTxn) SetPriority(pri Priority) {
	txn.priority = pri
}

// SetKVFilter sets the filter to ignore key-values in memory buffer.
func (txn *KVTxn) SetKVFilter(filter KVFilter) {
	txn.kvFilter = filter
}

// IsPessimistic returns true if it is pessimistic.
func (txn *KVTxn) IsPessimistic() bool {
	return txn.isPessimistic
}

// Commit commits the transaction operations to KV store.
func (txn *KVTxn) Commit(ctx context.Context) error {
	if span := opentracing.SpanFromContext(ctx); span != nil && span.Tracer() != nil {
		span1 := span.Tracer().StartSpan("tikvTxn.Commit", opentracing.ChildOf(span.Context()))
		defer span1.Finish()
		ctx = opentracing.ContextWithSpan(ctx, span1)
	}
	defer trace.StartRegion(ctx, "CommitTxn").End()

	if !txn.valid {
		return tikverr.ErrInvalidTxn
	}
	defer txn.close()

	failpoint.Inject("mockCommitError", func(val failpoint.Value) {
		if val.(bool) && IsMockCommitErrorEnable() {
			MockCommitErrorDisable()
			failpoint.Return(errors.New("mock commit error"))
		}
	})

	start := time.Now()
	defer func() { metrics.TxnCmdHistogramWithCommit.Observe(time.Since(start).Seconds()) }()

	// sessionID is used for log.
	var sessionID uint64
	val := ctx.Value(util.SessionID)
	if val != nil {
		sessionID = val.(uint64)
	}

	var err error
	// If the txn use pessimistic lock, committer is initialized.
	committer := txn.committer
	if committer == nil {
		committer, err = newTwoPhaseCommitter(txn, sessionID)
		if err != nil {
			return errors.Trace(err)
		}
		txn.committer = committer
	}
	defer committer.ttlManager.close()

	initRegion := trace.StartRegion(ctx, "InitKeys")
	err = committer.initKeysAndMutations()
	initRegion.End()
	if err != nil {
		return errors.Trace(err)
	}
	if committer.mutations.Len() == 0 {
		return nil
	}

	defer func() {
		ctxValue := ctx.Value(util.CommitDetailCtxKey)
		if ctxValue != nil {
			commitDetail := ctxValue.(**util.CommitDetails)
			if *commitDetail != nil {
				(*commitDetail).TxnRetry++
			} else {
				*commitDetail = committer.getDetail()
			}
		}
	}()
	// latches disabled
	// pessimistic transaction should also bypass latch.
	if txn.store.txnLatches == nil || txn.IsPessimistic() {
		err = committer.execute(ctx)
		if val == nil || sessionID > 0 {
			txn.onCommitted(err)
		}
		logutil.Logger(ctx).Debug("[kv] txnLatches disabled, 2pc directly", zap.Error(err))
		return errors.Trace(err)
	}

	// latches enabled
	// for transactions which need to acquire latches
	start = time.Now()
	lock := txn.store.txnLatches.Lock(committer.startTS, committer.mutations.GetKeys())
	commitDetail := committer.getDetail()
	commitDetail.LocalLatchTime = time.Since(start)
	if commitDetail.LocalLatchTime > 0 {
		metrics.TiKVLocalLatchWaitTimeHistogram.Observe(commitDetail.LocalLatchTime.Seconds())
	}
	defer txn.store.txnLatches.UnLock(lock)
	if lock.IsStale() {
		return tidbkv.ErrWriteConflictInTiDB.FastGenByArgs(txn.startTS)
	}
	err = committer.execute(ctx)
	if val == nil || sessionID > 0 {
		txn.onCommitted(err)
	}
	if err == nil {
		lock.SetCommitTS(committer.commitTS)
	}
	logutil.Logger(ctx).Debug("[kv] txnLatches enabled while txn retryable", zap.Error(err))
	return errors.Trace(err)
}

func (txn *KVTxn) close() {
	txn.valid = false
}

// Rollback undoes the transaction operations to KV store.
func (txn *KVTxn) Rollback() error {
	if !txn.valid {
		return tikverr.ErrInvalidTxn
	}
	start := time.Now()
	// Clean up pessimistic lock.
	if txn.IsPessimistic() && txn.committer != nil {
		err := txn.rollbackPessimisticLocks()
		txn.committer.ttlManager.close()
		if err != nil {
			logutil.BgLogger().Error(err.Error())
		}
	}
	txn.close()
	logutil.BgLogger().Debug("[kv] rollback txn", zap.Uint64("txnStartTS", txn.StartTS()))
	metrics.TxnCmdHistogramWithRollback.Observe(time.Since(start).Seconds())
	return nil
}

func (txn *KVTxn) rollbackPessimisticLocks() error {
	if txn.lockedCnt == 0 {
		return nil
	}
	bo := NewBackofferWithVars(context.Background(), cleanupMaxBackoff, txn.vars)
	keys := txn.collectLockedKeys()
	return txn.committer.pessimisticRollbackMutations(bo, &PlainMutations{keys: keys})
}

func (txn *KVTxn) collectLockedKeys() [][]byte {
	keys := make([][]byte, 0, txn.lockedCnt)
	buf := txn.GetMemBuffer()
	var err error
	for it := buf.IterWithFlags(nil, nil); it.Valid(); err = it.Next() {
		_ = err
		if it.Flags().HasLocked() {
			keys = append(keys, it.Key())
		}
	}
	return keys
}

// TxnInfo is used to keep track the info of a committed transaction (mainly for diagnosis and testing)
type TxnInfo struct {
	TxnScope            string `json:"txn_scope"`
	StartTS             uint64 `json:"start_ts"`
	CommitTS            uint64 `json:"commit_ts"`
	TxnCommitMode       string `json:"txn_commit_mode"`
	AsyncCommitFallback bool   `json:"async_commit_fallback"`
	OnePCFallback       bool   `json:"one_pc_fallback"`
	ErrMsg              string `json:"error,omitempty"`
}

func (txn *KVTxn) onCommitted(err error) {
	if txn.commitCallback != nil {
		isAsyncCommit := txn.committer.isAsyncCommit()
		isOnePC := txn.committer.isOnePC()

		commitMode := "2pc"
		if isOnePC {
			commitMode = "1pc"
		} else if isAsyncCommit {
			commitMode = "async_commit"
		}

		info := TxnInfo{
			TxnScope:            txn.GetUnionStore().GetOption(kv.TxnScope).(string),
			StartTS:             txn.startTS,
			CommitTS:            txn.commitTS,
			TxnCommitMode:       commitMode,
			AsyncCommitFallback: txn.committer.hasTriedAsyncCommit && !isAsyncCommit,
			OnePCFallback:       txn.committer.hasTriedOnePC && !isOnePC,
		}
		if err != nil {
			info.ErrMsg = err.Error()
		}
		infoStr, err2 := json.Marshal(info)
		_ = err2
		txn.commitCallback(string(infoStr), err)
	}
}

// LockKeys tries to lock the entries with the keys in KV store.
// lockWaitTime in ms, except that tidbkv.LockAlwaysWait(0) means always wait lock, tidbkv.LockNowait(-1) means nowait lock
func (txn *KVTxn) LockKeys(ctx context.Context, lockCtx *kv.LockCtx, keysInput ...[]byte) error {
	// Exclude keys that are already locked.
	var err error
	keys := make([][]byte, 0, len(keysInput))
	startTime := time.Now()
	txn.mu.Lock()
	defer txn.mu.Unlock()
	defer func() {
		metrics.TxnCmdHistogramWithLockKeys.Observe(time.Since(startTime).Seconds())
		if err == nil {
			if lockCtx.PessimisticLockWaited != nil {
				if atomic.LoadInt32(lockCtx.PessimisticLockWaited) > 0 {
					timeWaited := time.Since(lockCtx.WaitStartTime)
					atomic.StoreInt64(lockCtx.LockKeysDuration, int64(timeWaited))
					metrics.TiKVPessimisticLockKeysDuration.Observe(timeWaited.Seconds())
				}
			}
		}
		if lockCtx.LockKeysCount != nil {
			*lockCtx.LockKeysCount += int32(len(keys))
		}
		if lockCtx.Stats != nil {
			lockCtx.Stats.TotalTime = time.Since(startTime)
			ctxValue := ctx.Value(util.LockKeysDetailCtxKey)
			if ctxValue != nil {
				lockKeysDetail := ctxValue.(**util.LockKeysDetails)
				*lockKeysDetail = lockCtx.Stats
			}
		}
	}()
	memBuf := txn.us.GetMemBuffer()
	for _, key := range keysInput {
		// The value of lockedMap is only used by pessimistic transactions.
		var valueExist, locked, checkKeyExists bool
		if flags, err := memBuf.GetFlags(key); err == nil {
			locked = flags.HasLocked()
			valueExist = flags.HasLockedValueExists()
			checkKeyExists = flags.HasNeedCheckExists()
		}
		if !locked {
			keys = append(keys, key)
		} else if txn.IsPessimistic() {
			if checkKeyExists && valueExist {
				alreadyExist := kvrpcpb.AlreadyExist{Key: key}
				e := &tikverr.ErrKeyExist{AlreadyExist: &alreadyExist}
				return txn.committer.extractKeyExistsErr(e)
			}
		}
		if lockCtx.ReturnValues && locked {
			// An already locked key can not return values, we add an entry to let the caller get the value
			// in other ways.
			lockCtx.Values[string(key)] = kv.ReturnedValue{AlreadyLocked: true}
		}
	}
	if len(keys) == 0 {
		return nil
	}
	keys = deduplicateKeys(keys)
	if txn.IsPessimistic() && lockCtx.ForUpdateTS > 0 {
		if txn.committer == nil {
			// sessionID is used for log.
			var sessionID uint64
			var err error
			val := ctx.Value(util.SessionID)
			if val != nil {
				sessionID = val.(uint64)
			}
			txn.committer, err = newTwoPhaseCommitter(txn, sessionID)
			if err != nil {
				return err
			}
		}
		var assignedPrimaryKey bool
		if txn.committer.primaryKey == nil {
			txn.committer.primaryKey = keys[0]
			assignedPrimaryKey = true
		}

		lockCtx.Stats = &util.LockKeysDetails{
			LockKeys: int32(len(keys)),
		}
		bo := NewBackofferWithVars(ctx, pessimisticLockMaxBackoff, txn.vars)
		txn.committer.forUpdateTS = lockCtx.ForUpdateTS
		// If the number of keys greater than 1, it can be on different region,
		// concurrently execute on multiple regions may lead to deadlock.
		txn.committer.isFirstLock = txn.lockedCnt == 0 && len(keys) == 1
		err = txn.committer.pessimisticLockMutations(bo, lockCtx, &PlainMutations{keys: keys})
		if bo.totalSleep > 0 {
			atomic.AddInt64(&lockCtx.Stats.BackoffTime, int64(bo.totalSleep)*int64(time.Millisecond))
			lockCtx.Stats.Mu.Lock()
			lockCtx.Stats.Mu.BackoffTypes = append(lockCtx.Stats.Mu.BackoffTypes, bo.types...)
			lockCtx.Stats.Mu.Unlock()
		}
		if lockCtx.Killed != nil {
			// If the kill signal is received during waiting for pessimisticLock,
			// pessimisticLockKeys would handle the error but it doesn't reset the flag.
			// We need to reset the killed flag here.
			atomic.CompareAndSwapUint32(lockCtx.Killed, 1, 0)
		}
		if err != nil {
			for _, key := range keys {
				if txn.us.HasPresumeKeyNotExists(key) {
					txn.us.UnmarkPresumeKeyNotExists(key)
				}
			}
			keyMayBeLocked := !(tikverr.IsErrWriteConflict(err) || tikverr.IsErrKeyExist(err))
			// If there is only 1 key and lock fails, no need to do pessimistic rollback.
			if len(keys) > 1 || keyMayBeLocked {
				wg := txn.asyncPessimisticRollback(ctx, keys)
				if dl, ok := errors.Cause(err).(*tikverr.ErrDeadlock); ok && hashInKeys(dl.DeadlockKeyHash, keys) {
					dl.IsRetryable = true
					// Wait for the pessimistic rollback to finish before we retry the statement.
					wg.Wait()
					// Sleep a little, wait for the other transaction that blocked by this transaction to acquire the lock.
					time.Sleep(time.Millisecond * 5)
					failpoint.Inject("SingleStmtDeadLockRetrySleep", func() {
						time.Sleep(300 * time.Millisecond)
					})
				}
			}
			if assignedPrimaryKey {
				// unset the primary key if we assigned primary key when failed to lock it.
				txn.committer.primaryKey = nil
			}
			return err
		}
		if assignedPrimaryKey {
			txn.committer.ttlManager.run(txn.committer, lockCtx)
		}
	}
	for _, key := range keys {
		valExists := kv.SetKeyLockedValueExists
		// PointGet and BatchPointGet will return value in pessimistic lock response, the value may not exist.
		// For other lock modes, the locked key values always exist.
		if lockCtx.ReturnValues {
			val, _ := lockCtx.Values[string(key)]
			if len(val.Value) == 0 {
				valExists = kv.SetKeyLockedValueNotExists
			}
		}
		memBuf.UpdateFlags(key, kv.SetKeyLocked, kv.DelNeedCheckExists, valExists)
	}
	txn.lockedCnt += len(keys)
	return nil
}

// deduplicateKeys deduplicate the keys, it use sort instead of map to avoid memory allocation.
func deduplicateKeys(keys [][]byte) [][]byte {
	sort.Slice(keys, func(i, j int) bool {
		return bytes.Compare(keys[i], keys[j]) < 0
	})
	deduped := keys[:1]
	for i := 1; i < len(keys); i++ {
		if !bytes.Equal(deduped[len(deduped)-1], keys[i]) {
			deduped = append(deduped, keys[i])
		}
	}
	return deduped
}

func (txn *KVTxn) asyncPessimisticRollback(ctx context.Context, keys [][]byte) *sync.WaitGroup {
	// Clone a new committer for execute in background.
	committer := &twoPhaseCommitter{
		store:       txn.committer.store,
		sessionID:   txn.committer.sessionID,
		startTS:     txn.committer.startTS,
		forUpdateTS: txn.committer.forUpdateTS,
		primaryKey:  txn.committer.primaryKey,
	}
	wg := new(sync.WaitGroup)
	wg.Add(1)
	go func() {
		failpoint.Inject("beforeAsyncPessimisticRollback", func(val failpoint.Value) {
			if s, ok := val.(string); ok {
				if s == "skip" {
					logutil.Logger(ctx).Info("[failpoint] injected skip async pessimistic rollback",
						zap.Uint64("txnStartTS", txn.startTS))
					wg.Done()
					failpoint.Return()
				} else if s == "delay" {
					duration := time.Duration(rand.Int63n(int64(time.Second) * 2))
					logutil.Logger(ctx).Info("[failpoint] injected delay before async pessimistic rollback",
						zap.Uint64("txnStartTS", txn.startTS), zap.Duration("duration", duration))
					time.Sleep(duration)
				}
			}
		})

		err := committer.pessimisticRollbackMutations(NewBackofferWithVars(ctx, pessimisticRollbackMaxBackoff, txn.vars), &PlainMutations{keys: keys})
		if err != nil {
			logutil.Logger(ctx).Warn("[kv] pessimisticRollback failed.", zap.Error(err))
		}
		wg.Done()
	}()
	return wg
}

func hashInKeys(deadlockKeyHash uint64, keys [][]byte) bool {
	for _, key := range keys {
		if farm.Fingerprint64(key) == deadlockKeyHash {
			return true
		}
	}
	return false
}

// IsReadOnly checks if the transaction has only performed read operations.
func (txn *KVTxn) IsReadOnly() bool {
	return !txn.us.GetMemBuffer().Dirty()
}

// StartTS returns the transaction start timestamp.
func (txn *KVTxn) StartTS() uint64 {
	return txn.startTS
}

// Valid returns if the transaction is valid.
// A transaction become invalid after commit or rollback.
func (txn *KVTxn) Valid() bool {
	return txn.valid
}

// Len returns the number of entries in the DB.
func (txn *KVTxn) Len() int {
	return txn.us.GetMemBuffer().Len()
}

// Size returns sum of keys and values length.
func (txn *KVTxn) Size() int {
	return txn.us.GetMemBuffer().Size()
}

// Reset reset the Transaction to initial states.
func (txn *KVTxn) Reset() {
	txn.us.GetMemBuffer().Reset()
}

// GetUnionStore returns the UnionStore binding to this transaction.
func (txn *KVTxn) GetUnionStore() *unionstore.KVUnionStore {
	return txn.us
}

// GetMemBuffer return the MemBuffer binding to this transaction.
func (txn *KVTxn) GetMemBuffer() *unionstore.MemDB {
	return txn.us.GetMemBuffer()
}

// GetSnapshot returns the Snapshot binding to this transaction.
func (txn *KVTxn) GetSnapshot() *KVSnapshot {
	return txn.snapshot
}

// SetBinlogExecutor sets the method to perform binlong synchronization.
func (txn *KVTxn) SetBinlogExecutor(binlog BinlogExecutor) {
	txn.binlog = binlog
	if txn.committer != nil {
		txn.committer.binlog = binlog
	}
}

// GetClusterID returns store's cluster id.
func (txn *KVTxn) GetClusterID() uint64 {
	return txn.store.clusterID
}<|MERGE_RESOLUTION|>--- conflicted
+++ resolved
@@ -74,17 +74,11 @@
 	// commitCallback is called after current transaction gets committed
 	commitCallback func(info string, err error)
 
-<<<<<<< HEAD
-	binlog        BinlogExecutor
-	priority      Priority
-	isPessimistic bool
-	kvFilter      KVFilter
-=======
 	binlog             BinlogExecutor
 	schemaLeaseChecker SchemaLeaseChecker
+	priority           Priority
 	isPessimistic      bool
 	kvFilter           KVFilter
->>>>>>> 75be70cd
 }
 
 func newTiKVTxn(store *KVStore, txnScope string) (*KVTxn, error) {
