// Copyright 2016 PingCAP, Inc.
//
// Licensed under the Apache License, Version 2.0 (the "License");
// you may not use this file except in compliance with the License.
// You may obtain a copy of the License at
//
//     http://www.apache.org/licenses/LICENSE-2.0
//
// Unless required by applicable law or agreed to in writing, software
// distributed under the License is distributed on an "AS IS" BASIS,
// See the License for the specific language governing permissions and
// limitations under the License.

package tikv

import (
	"context"
	"fmt"
	"sync"
	"sync/atomic"
	"time"

	"github.com/dgryski/go-farm"
	"github.com/pingcap/errors"
	"github.com/pingcap/failpoint"
	"github.com/pingcap/parser/terror"
	"github.com/pingcap/tidb/kv"
	"github.com/pingcap/tidb/metrics"
	"github.com/pingcap/tidb/sessionctx"
	"github.com/pingcap/tidb/util/execdetails"
	"github.com/pingcap/tidb/util/logutil"
	"go.uber.org/zap"
)

var (
	_ kv.Transaction = (*tikvTxn)(nil)
)

var (
	tikvTxnCmdCountWithGet             = metrics.TiKVTxnCmdCounter.WithLabelValues("get")
	tikvTxnCmdHistogramWithGet         = metrics.TiKVTxnCmdHistogram.WithLabelValues("get")
	tikvTxnCmdCountWithSeek            = metrics.TiKVTxnCmdCounter.WithLabelValues("seek")
	tikvTxnCmdHistogramWithSeek        = metrics.TiKVTxnCmdHistogram.WithLabelValues("seek")
	tikvTxnCmdCountWithSeekReverse     = metrics.TiKVTxnCmdCounter.WithLabelValues("seek_reverse")
	tikvTxnCmdHistogramWithSeekReverse = metrics.TiKVTxnCmdHistogram.WithLabelValues("seek_reverse")
	tikvTxnCmdCountWithDelete          = metrics.TiKVTxnCmdCounter.WithLabelValues("delete")
	tikvTxnCmdCountWithSet             = metrics.TiKVTxnCmdCounter.WithLabelValues("set")
	tikvTxnCmdCountWithCommit          = metrics.TiKVTxnCmdCounter.WithLabelValues("commit")
	tikvTxnCmdHistogramWithCommit      = metrics.TiKVTxnCmdHistogram.WithLabelValues("commit")
	tikvTxnCmdCountWithRollback        = metrics.TiKVTxnCmdCounter.WithLabelValues("rollback")
	tikvTxnCmdHistogramWithLockKeys    = metrics.TiKVTxnCmdCounter.WithLabelValues("lock_keys")
)

// tikvTxn implements kv.Transaction.
type tikvTxn struct {
	snapshot  *tikvSnapshot
	us        kv.UnionStore
	store     *tikvStore // for connection to region.
	startTS   uint64
	startTime time.Time // Monotonic timestamp for recording txn time consuming.
	commitTS  uint64
	valid     bool
	lockKeys  [][]byte
	lockedMap map[string]struct{}
	mu        sync.Mutex // For thread-safe LockKeys function.
	dirty     bool
	setCnt    int64
	vars      *kv.Variables
	committer *twoPhaseCommitter

	// For data consistency check.
	assertions []assertionPair
}

func newTiKVTxn(store *tikvStore) (*tikvTxn, error) {
	bo := NewBackoffer(context.Background(), tsoMaxBackoff)
	startTS, err := store.getTimestampWithRetry(bo)
	if err != nil {
		return nil, errors.Trace(err)
	}
	return newTikvTxnWithStartTS(store, startTS, store.nextReplicaReadSeed())
}

// newTikvTxnWithStartTS creates a txn with startTS.
func newTikvTxnWithStartTS(store *tikvStore, startTS uint64, replicaReadSeed uint32) (*tikvTxn, error) {
	ver := kv.NewVersion(startTS)
	snapshot := newTiKVSnapshotWithReplicaReadSeed(store, ver, replicaReadSeed)
	return &tikvTxn{
		snapshot:  snapshot,
		us:        kv.NewUnionStore(snapshot),
		lockedMap: map[string]struct{}{},
		store:     store,
		startTS:   startTS,
		startTime: time.Now(),
		valid:     true,
		vars:      kv.DefaultVars,
	}, nil
}

type assertionPair struct {
	key       kv.Key
	assertion kv.AssertionType
}

func (a assertionPair) String() string {
	return fmt.Sprintf("key: %s, assertion type: %d", a.key, a.assertion)
}

// SetAssertion sets a assertion for the key operation.
func (txn *tikvTxn) SetAssertion(key kv.Key, assertion kv.AssertionType) {
	txn.assertions = append(txn.assertions, assertionPair{key, assertion})
}

func (txn *tikvTxn) SetVars(vars *kv.Variables) {
	txn.vars = vars
	txn.snapshot.vars = vars
}

// SetCap sets the transaction's MemBuffer capability, to reduce memory allocations.
func (txn *tikvTxn) SetCap(cap int) {
	txn.us.SetCap(cap)
}

// Reset reset tikvTxn's membuf.
func (txn *tikvTxn) Reset() {
	txn.us.Reset()
}

// Get implements transaction interface.
func (txn *tikvTxn) Get(k kv.Key) ([]byte, error) {
	tikvTxnCmdCountWithGet.Inc()
	start := time.Now()
	defer func() { tikvTxnCmdHistogramWithGet.Observe(time.Since(start).Seconds()) }()

	ret, err := txn.us.Get(k)
	if kv.IsErrNotFound(err) {
		return nil, err
	}
	if err != nil {
		return nil, errors.Trace(err)
	}

	return ret, nil
}

func (txn *tikvTxn) BatchGet(keys []kv.Key) (map[string][]byte, error) {
	if txn.IsReadOnly() {
		return txn.snapshot.BatchGet(keys)
	}
	bufferValues := make([][]byte, len(keys))
	shrinkKeys := make([]kv.Key, 0, len(keys))
	for i, key := range keys {
		val, err := txn.GetMemBuffer().Get(key)
		if kv.IsErrNotFound(err) {
			shrinkKeys = append(shrinkKeys, key)
			continue
		}
		if err != nil {
			return nil, errors.Trace(err)
		}
		if len(val) != 0 {
			bufferValues[i] = val
		}
	}
	storageValues, err := txn.snapshot.BatchGet(shrinkKeys)
	if err != nil {
		return nil, errors.Trace(err)
	}
	for i, key := range keys {
		if bufferValues[i] == nil {
			continue
		}
		storageValues[string(key)] = bufferValues[i]
	}
	return storageValues, nil
}

func (txn *tikvTxn) Set(k kv.Key, v []byte) error {
	txn.setCnt++

	txn.dirty = true
	return txn.us.Set(k, v)
}

func (txn *tikvTxn) String() string {
	return fmt.Sprintf("%d", txn.StartTS())
}

func (txn *tikvTxn) Iter(k kv.Key, upperBound kv.Key) (kv.Iterator, error) {
	tikvTxnCmdCountWithSeek.Inc()
	start := time.Now()
	defer func() { tikvTxnCmdHistogramWithSeek.Observe(time.Since(start).Seconds()) }()

	return txn.us.Iter(k, upperBound)
}

// IterReverse creates a reversed Iterator positioned on the first entry which key is less than k.
func (txn *tikvTxn) IterReverse(k kv.Key) (kv.Iterator, error) {
	tikvTxnCmdCountWithSeekReverse.Inc()
	start := time.Now()
	defer func() {
		tikvTxnCmdHistogramWithSeekReverse.Observe(time.Since(start).Seconds())
	}()

	return txn.us.IterReverse(k)
}

func (txn *tikvTxn) Delete(k kv.Key) error {
	tikvTxnCmdCountWithDelete.Inc()

	txn.dirty = true
	return txn.us.Delete(k)
}

func (txn *tikvTxn) SetOption(opt kv.Option, val interface{}) {
	txn.us.SetOption(opt, val)
	switch opt {
	case kv.Priority:
		txn.snapshot.priority = kvPriorityToCommandPri(val.(int))
	case kv.NotFillCache:
		txn.snapshot.notFillCache = val.(bool)
	case kv.SyncLog:
		txn.snapshot.syncLog = val.(bool)
	case kv.KeyOnly:
		txn.snapshot.keyOnly = val.(bool)
	case kv.SnapshotTS:
		txn.snapshot.setSnapshotTS(val.(uint64))
	}
}

func (txn *tikvTxn) DelOption(opt kv.Option) {
	txn.us.DelOption(opt)
}

func (txn *tikvTxn) IsPessimistic() bool {
	return txn.us.GetOption(kv.Pessimistic) != nil
}

func (txn *tikvTxn) Commit(ctx context.Context) error {
	if !txn.valid {
		return kv.ErrInvalidTxn
	}
	defer txn.close()

	failpoint.Inject("mockCommitError", func(val failpoint.Value) {
		if val.(bool) && kv.IsMockCommitErrorEnable() {
			kv.MockCommitErrorDisable()
			failpoint.Return(errors.New("mock commit error"))
		}
	})

	tikvTxnCmdCountWithSet.Add(float64(txn.setCnt))
	tikvTxnCmdCountWithCommit.Inc()
	start := time.Now()
	defer func() { tikvTxnCmdHistogramWithCommit.Observe(time.Since(start).Seconds()) }()

	// connID is used for log.
	var connID uint64
	val := ctx.Value(sessionctx.ConnID)
	if val != nil {
		connID = val.(uint64)
	}

	var err error
	// If the txn use pessimistic lock, committer is initialized.
	committer := txn.committer
	if committer == nil {
		committer, err = newTwoPhaseCommitter(txn, connID)
		if err != nil {
			return errors.Trace(err)
		}
	}
	defer committer.ttlManager.close()
	if err := committer.initKeysAndMutations(); err != nil {
		return errors.Trace(err)
	}
	if len(committer.keys) == 0 {
		return nil
	}

	defer func() {
		ctxValue := ctx.Value(execdetails.CommitDetailCtxKey)
		if ctxValue != nil {
			commitDetail := ctxValue.(**execdetails.CommitDetails)
			if *commitDetail != nil {
				(*commitDetail).TxnRetry += 1
			} else {
				*commitDetail = committer.getDetail()
			}
		}
	}()
	// latches disabled
	// pessimistic transaction should also bypass latch.
	if txn.store.txnLatches == nil || txn.IsPessimistic() {
		err = committer.execute(ctx)
		logutil.Logger(ctx).Debug("[kv] txnLatches disabled, 2pc directly", zap.Error(err))
		return errors.Trace(err)
	}

	// latches enabled
	// for transactions which need to acquire latches
	start = time.Now()
	lock := txn.store.txnLatches.Lock(committer.startTS, committer.keys)
	commitDetail := committer.getDetail()
	commitDetail.LocalLatchTime = time.Since(start)
	if commitDetail.LocalLatchTime > 0 {
		metrics.TiKVLocalLatchWaitTimeHistogram.Observe(commitDetail.LocalLatchTime.Seconds())
	}
	defer txn.store.txnLatches.UnLock(lock)
	if lock.IsStale() {
		return kv.ErrWriteConflictInTiDB.FastGenByArgs(txn.startTS)
	}
	err = committer.execute(ctx)
	if err == nil {
		lock.SetCommitTS(committer.commitTS)
	}
	logutil.Logger(ctx).Debug("[kv] txnLatches enabled while txn retryable", zap.Error(err))
	return errors.Trace(err)
}

func (txn *tikvTxn) close() {
	txn.valid = false
}

func (txn *tikvTxn) Rollback() error {
	if !txn.valid {
		return kv.ErrInvalidTxn
	}
	// Clean up pessimistic lock.
	if txn.IsPessimistic() && txn.committer != nil {
		err := txn.rollbackPessimisticLocks()
		txn.committer.ttlManager.close()
		if err != nil {
			logutil.Logger(context.Background()).Error(err.Error())
		}
	}
	txn.close()
	logutil.Logger(context.Background()).Debug("[kv] rollback txn", zap.Uint64("txnStartTS", txn.StartTS()))
	tikvTxnCmdCountWithRollback.Inc()

	return nil
}

func (txn *tikvTxn) rollbackPessimisticLocks() error {
	if len(txn.lockKeys) == 0 {
		return nil
	}
	return txn.committer.pessimisticRollbackKeys(NewBackoffer(context.Background(), cleanupMaxBackoff), txn.lockKeys)
}

// LockKeys input param lockWaitTime in ms, except that kv.LockAlwaysWait(0) means always wait lock, kv.LockNowait(-1) means nowait lock
func (txn *tikvTxn) LockKeys(ctx context.Context, lockCtx *kv.LockCtx, keysInput ...kv.Key) error {
	// Exclude keys that are already locked.
	var err error
<<<<<<< HEAD
	defer func() {
		if err == nil {
			if lockCtx.PessimisticLockWaited != nil {
				if atomic.LoadInt32(lockCtx.PessimisticLockWaited) > 0 {
					timeWaited := time.Since(lockCtx.WaitStartTime)
					metrics.TiKVPessimisticLockKeysDuration.Observe(timeWaited.Seconds())
					*lockCtx.LockKeysDuration = timeWaited
				}
			}
		}
	}()
=======
>>>>>>> 58c29151
	keys := make([][]byte, 0, len(keysInput))
	defer func() {
		if err == nil {
			if lockCtx.PessimisticLockWaited != nil {
				if atomic.LoadInt32(lockCtx.PessimisticLockWaited) > 0 {
					timeWaited := time.Since(lockCtx.WaitStartTime)
					metrics.TiKVPessimisticLockKeysDuration.Observe(timeWaited.Seconds())
					*lockCtx.LockKeysDuration = timeWaited
				}
			}
		}
		if lockCtx.LockKeysCount != nil {
			*lockCtx.LockKeysCount += int32(len(keys))
		}
	}()
	txn.mu.Lock()
	for _, key := range keysInput {
		if _, ok := txn.lockedMap[string(key)]; !ok {
			keys = append(keys, key)
		}
	}
	txn.mu.Unlock()
	if len(keys) == 0 {
		return nil
	}
	tikvTxnCmdHistogramWithLockKeys.Inc()
	if txn.IsPessimistic() && lockCtx.ForUpdateTS > 0 {
		if txn.committer == nil {
			// connID is used for log.
			var connID uint64
			var err error
			val := ctx.Value(sessionctx.ConnID)
			if val != nil {
				connID = val.(uint64)
			}
			txn.committer, err = newTwoPhaseCommitter(txn, connID)
			if err != nil {
				return err
			}
		}
		var assignedPrimaryKey bool
		if txn.committer.primaryKey == nil {
			txn.committer.primaryKey = keys[0]
			assignedPrimaryKey = true
		}

		bo := NewBackoffer(ctx, pessimisticLockMaxBackoff).WithVars(txn.vars)
		txn.committer.forUpdateTS = lockCtx.ForUpdateTS
		// If the number of keys greater than 1, it can be on different region,
		// concurrently execute on multiple regions may lead to deadlock.
		txn.committer.isFirstLock = len(txn.lockKeys) == 0 && len(keys) == 1
		err := txn.committer.pessimisticLockKeys(bo, lockCtx, keys)
		if lockCtx.Killed != nil {
			// If the kill signal is received during waiting for pessimisticLock,
			// pessimisticLockKeys would handle the error but it doesn't reset the flag.
			// We need to reset the killed flag here.
			atomic.CompareAndSwapUint32(lockCtx.Killed, 1, 0)
		}
		if err != nil {
			for _, key := range keys {
				txn.us.DeleteConditionPair(key)
			}
			keyMayBeLocked := terror.ErrorNotEqual(kv.ErrWriteConflict, err) && terror.ErrorNotEqual(kv.ErrKeyExists, err)
			// If there is only 1 key and lock fails, no need to do pessimistic rollback.
			if len(keys) > 1 || keyMayBeLocked {
				wg := txn.asyncPessimisticRollback(ctx, keys)
				if dl, ok := errors.Cause(err).(*ErrDeadlock); ok && hashInKeys(dl.DeadlockKeyHash, keys) {
					dl.IsRetryable = true
					// Wait for the pessimistic rollback to finish before we retry the statement.
					wg.Wait()
					// Sleep a little, wait for the other transaction that blocked by this transaction to acquire the lock.
					time.Sleep(time.Millisecond * 5)
				}
			}
			if assignedPrimaryKey {
				// unset the primary key if we assigned primary key when failed to lock it.
				txn.committer.primaryKey = nil
			}
			return err
		}
		if assignedPrimaryKey {
			txn.committer.ttlManager.run(txn.committer, lockCtx.Killed)
		}
	}
	txn.mu.Lock()
	txn.lockKeys = append(txn.lockKeys, keys...)
	for _, key := range keys {
		txn.lockedMap[string(key)] = struct{}{}
	}
	txn.dirty = true
	txn.mu.Unlock()
	return nil
}

func (txn *tikvTxn) asyncPessimisticRollback(ctx context.Context, keys [][]byte) *sync.WaitGroup {
	// Clone a new committer for execute in background.
	committer := &twoPhaseCommitter{
		store:       txn.committer.store,
		connID:      txn.committer.connID,
		startTS:     txn.committer.startTS,
		forUpdateTS: txn.committer.forUpdateTS,
		primaryKey:  txn.committer.primaryKey,
	}
	wg := new(sync.WaitGroup)
	wg.Add(1)
	go func() {
		err := committer.pessimisticRollbackKeys(NewBackoffer(ctx, pessimisticRollbackMaxBackoff), keys)
		if err != nil {
			logutil.Logger(ctx).Warn("[kv] pessimisticRollback failed.", zap.Error(err))
		}
		wg.Done()
	}()
	return wg
}

func hashInKeys(deadlockKeyHash uint64, keys [][]byte) bool {
	for _, key := range keys {
		if farm.Fingerprint64(key) == deadlockKeyHash {
			return true
		}
	}
	return false
}

func (txn *tikvTxn) IsReadOnly() bool {
	return !txn.dirty
}

func (txn *tikvTxn) StartTS() uint64 {
	return txn.startTS
}

func (txn *tikvTxn) Valid() bool {
	return txn.valid
}

func (txn *tikvTxn) Len() int {
	return txn.us.Len()
}

func (txn *tikvTxn) Size() int {
	return txn.us.Size()
}

func (txn *tikvTxn) GetMemBuffer() kv.MemBuffer {
	return txn.us.GetMemBuffer()
}<|MERGE_RESOLUTION|>--- conflicted
+++ resolved
@@ -352,7 +352,6 @@
 func (txn *tikvTxn) LockKeys(ctx context.Context, lockCtx *kv.LockCtx, keysInput ...kv.Key) error {
 	// Exclude keys that are already locked.
 	var err error
-<<<<<<< HEAD
 	defer func() {
 		if err == nil {
 			if lockCtx.PessimisticLockWaited != nil {
@@ -364,8 +363,6 @@
 			}
 		}
 	}()
-=======
->>>>>>> 58c29151
 	keys := make([][]byte, 0, len(keysInput))
 	defer func() {
 		if err == nil {
