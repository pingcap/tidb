--- conflicted
+++ resolved
@@ -73,14 +73,10 @@
 	schemaAmender SchemaAmender
 	// commitCallback is called after current transaction gets committed
 	commitCallback func(info string, err error)
-<<<<<<< HEAD
 
 	binlog        BinlogExecutor
 	isPessimistic bool
-=======
-	binlog         BinlogExecutor
-	kvFilter       KVFilter
->>>>>>> 7df2289f
+	kvFilter      KVFilter
 }
 
 func newTiKVTxn(store *KVStore, txnScope string) (*KVTxn, error) {
@@ -204,15 +200,14 @@
 	txn.us.DelOption(opt)
 }
 
-<<<<<<< HEAD
 // SetPessimistic indicates if the transaction should use pessimictic lock.
 func (txn *KVTxn) SetPessimistic(b bool) {
 	txn.isPessimistic = b
-=======
+}
+
 // SetKVFilter sets the filter to ignore key-values in memory buffer.
 func (txn *KVTxn) SetKVFilter(filter KVFilter) {
 	txn.kvFilter = filter
->>>>>>> 7df2289f
 }
 
 // IsPessimistic returns true if it is pessimistic.
