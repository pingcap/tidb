// Copyright 2016 PingCAP, Inc.
//
// Licensed under the Apache License, Version 2.0 (the "License");
// you may not use this file except in compliance with the License.
// You may obtain a copy of the License at
//
//     http://www.apache.org/licenses/LICENSE-2.0
//
// Unless required by applicable law or agreed to in writing, software
// distributed under the License is distributed on an "AS IS" BASIS,
// See the License for the specific language governing permissions and
// limitations under the License.

package tikv

import (
	"bytes"
	"context"
	"encoding/json"
	"fmt"
	"math/rand"
	"runtime/trace"
	"sort"
	"sync"
	"sync/atomic"
	"time"

	"github.com/dgryski/go-farm"
	"github.com/opentracing/opentracing-go"
	"github.com/pingcap/errors"
	"github.com/pingcap/failpoint"
	"github.com/pingcap/kvproto/pkg/kvrpcpb"
	tidbkv "github.com/pingcap/tidb/kv"
	tikverr "github.com/pingcap/tidb/store/tikv/error"
	"github.com/pingcap/tidb/store/tikv/kv"
	"github.com/pingcap/tidb/store/tikv/logutil"
	"github.com/pingcap/tidb/store/tikv/metrics"
	"github.com/pingcap/tidb/store/tikv/unionstore"
	"github.com/pingcap/tidb/store/tikv/util"
	"go.uber.org/zap"
)

// MaxTxnTimeUse is the max time a Txn may use (in ms) from its begin to commit.
// We use it to abort the transaction to guarantee GC worker will not influence it.
const MaxTxnTimeUse = 24 * 60 * 60 * 1000

// SchemaAmender is used by pessimistic transactions to amend commit mutations for schema change during 2pc.
type SchemaAmender interface {
	// AmendTxn is the amend entry, new mutations will be generated based on input mutations using schema change info.
	// The returned results are mutations need to prewrite and mutations need to cleanup.
	AmendTxn(ctx context.Context, startInfoSchema SchemaVer, change *RelatedSchemaChange, mutations CommitterMutations) (CommitterMutations, error)
}

// KVTxn contains methods to interact with a TiKV transaction.
type KVTxn struct {
	snapshot  *KVSnapshot
	us        *unionstore.KVUnionStore
	store     *KVStore // for connection to region.
	startTS   uint64
	startTime time.Time // Monotonic timestamp for recording txn time consuming.
	commitTS  uint64
	mu        sync.Mutex // For thread-safe LockKeys function.
	setCnt    int64
	vars      *kv.Variables
	committer *twoPhaseCommitter
	lockedCnt int

	valid bool

	// txnInfoSchema is the infoSchema fetched at startTS.
	txnInfoSchema SchemaVer
	// SchemaAmender is used amend pessimistic txn commit mutations for schema change
	schemaAmender SchemaAmender
	// commitCallback is called after current transaction gets committed
	commitCallback func(info string, err error)

	binlog             BinlogExecutor
	schemaLeaseChecker SchemaLeaseChecker
<<<<<<< HEAD
	syncLog            bool
=======
	priority           Priority
>>>>>>> 0ec8f2d9
	isPessimistic      bool
	kvFilter           KVFilter
}

func newTiKVTxn(store *KVStore, txnScope string) (*KVTxn, error) {
	bo := NewBackofferWithVars(context.Background(), tsoMaxBackoff, nil)
	startTS, err := store.getTimestampWithRetry(bo, txnScope)
	if err != nil {
		return nil, errors.Trace(err)
	}
	return newTiKVTxnWithStartTS(store, txnScope, startTS, store.nextReplicaReadSeed())
}

// newTiKVTxnWithStartTS creates a txn with startTS.
func newTiKVTxnWithStartTS(store *KVStore, txnScope string, startTS uint64, replicaReadSeed uint32) (*KVTxn, error) {
	snapshot := newTiKVSnapshot(store, startTS, replicaReadSeed)
	newTiKVTxn := &KVTxn{
		snapshot:  snapshot,
		us:        unionstore.NewUnionStore(snapshot),
		store:     store,
		startTS:   startTS,
		startTime: time.Now(),
		valid:     true,
		vars:      kv.DefaultVars,
	}
	newTiKVTxn.SetOption(kv.TxnScope, txnScope)
	return newTiKVTxn, nil
}

func newTiKVTxnWithExactStaleness(store *KVStore, txnScope string, prevSec uint64) (*KVTxn, error) {
	bo := NewBackofferWithVars(context.Background(), tsoMaxBackoff, nil)
	startTS, err := store.getStalenessTimestamp(bo, txnScope, prevSec)
	if err != nil {
		return nil, errors.Trace(err)
	}
	return newTiKVTxnWithStartTS(store, txnScope, startTS, store.nextReplicaReadSeed())
}

// SetSuccess is used to probe if kv variables are set or not. It is ONLY used in test cases.
var SetSuccess = false

// SetVars sets variables to the transaction.
func (txn *KVTxn) SetVars(vars *kv.Variables) {
	txn.vars = vars
	txn.snapshot.vars = vars
	failpoint.Inject("probeSetVars", func(val failpoint.Value) {
		if val.(bool) {
			SetSuccess = true
		}
	})
}

// GetVars gets variables from the transaction.
func (txn *KVTxn) GetVars() *kv.Variables {
	return txn.vars
}

// Get implements transaction interface.
func (txn *KVTxn) Get(ctx context.Context, k []byte) ([]byte, error) {
	ret, err := txn.us.Get(ctx, k)
	if tikverr.IsErrNotFound(err) {
		return nil, err
	}
	if err != nil {
		return nil, errors.Trace(err)
	}

	return ret, nil
}

// Set sets the value for key k as v into kv store.
// v must NOT be nil or empty, otherwise it returns ErrCannotSetNilValue.
func (txn *KVTxn) Set(k []byte, v []byte) error {
	txn.setCnt++
	return txn.us.GetMemBuffer().Set(k, v)
}

// String implements fmt.Stringer interface.
func (txn *KVTxn) String() string {
	return fmt.Sprintf("%d", txn.StartTS())
}

// Iter creates an Iterator positioned on the first entry that k <= entry's key.
// If such entry is not found, it returns an invalid Iterator with no error.
// It yields only keys that < upperBound. If upperBound is nil, it means the upperBound is unbounded.
// The Iterator must be Closed after use.
func (txn *KVTxn) Iter(k []byte, upperBound []byte) (unionstore.Iterator, error) {
	return txn.us.Iter(k, upperBound)
}

// IterReverse creates a reversed Iterator positioned on the first entry which key is less than k.
func (txn *KVTxn) IterReverse(k []byte) (unionstore.Iterator, error) {
	return txn.us.IterReverse(k)
}

// Delete removes the entry for key k from kv store.
func (txn *KVTxn) Delete(k []byte) error {
	return txn.us.GetMemBuffer().Delete(k)
}

// SetOption sets an option with a value, when val is nil, uses the default
// value of this option.
func (txn *KVTxn) SetOption(opt int, val interface{}) {
	txn.us.SetOption(opt, val)
	txn.snapshot.SetOption(opt, val)
	switch opt {
	case kv.InfoSchema:
		txn.txnInfoSchema = val.(SchemaVer)
	case kv.SchemaAmender:
		txn.schemaAmender = val.(SchemaAmender)
	case kv.CommitHook:
		txn.commitCallback = val.(func(info string, err error))
	}
}

// GetOption returns the option
func (txn *KVTxn) GetOption(opt int) interface{} {
	return txn.us.GetOption(opt)
}

// DelOption deletes an option.
func (txn *KVTxn) DelOption(opt int) {
	txn.us.DelOption(opt)
}

// SetSchemaLeaseChecker sets a hook to check schema version.
func (txn *KVTxn) SetSchemaLeaseChecker(checker SchemaLeaseChecker) {
	txn.schemaLeaseChecker = checker
}

// EnableForceSyncLog indicates tikv to always sync log for the transaction.
func (txn *KVTxn) EnableForceSyncLog() {
	txn.syncLog = true
}

// SetPessimistic indicates if the transaction should use pessimictic lock.
func (txn *KVTxn) SetPessimistic(b bool) {
	txn.isPessimistic = b
}

// SetPriority sets the priority for both write and read.
func (txn *KVTxn) SetPriority(pri Priority) {
	txn.priority = pri
	txn.GetSnapshot().SetPriority(pri)
}

// SetKVFilter sets the filter to ignore key-values in memory buffer.
func (txn *KVTxn) SetKVFilter(filter KVFilter) {
	txn.kvFilter = filter
}

// IsPessimistic returns true if it is pessimistic.
func (txn *KVTxn) IsPessimistic() bool {
	return txn.isPessimistic
}

// Commit commits the transaction operations to KV store.
func (txn *KVTxn) Commit(ctx context.Context) error {
	if span := opentracing.SpanFromContext(ctx); span != nil && span.Tracer() != nil {
		span1 := span.Tracer().StartSpan("tikvTxn.Commit", opentracing.ChildOf(span.Context()))
		defer span1.Finish()
		ctx = opentracing.ContextWithSpan(ctx, span1)
	}
	defer trace.StartRegion(ctx, "CommitTxn").End()

	if !txn.valid {
		return tikverr.ErrInvalidTxn
	}
	defer txn.close()

	failpoint.Inject("mockCommitError", func(val failpoint.Value) {
		if val.(bool) && IsMockCommitErrorEnable() {
			MockCommitErrorDisable()
			failpoint.Return(errors.New("mock commit error"))
		}
	})

	start := time.Now()
	defer func() { metrics.TxnCmdHistogramWithCommit.Observe(time.Since(start).Seconds()) }()

	// sessionID is used for log.
	var sessionID uint64
	val := ctx.Value(util.SessionID)
	if val != nil {
		sessionID = val.(uint64)
	}

	var err error
	// If the txn use pessimistic lock, committer is initialized.
	committer := txn.committer
	if committer == nil {
		committer, err = newTwoPhaseCommitter(txn, sessionID)
		if err != nil {
			return errors.Trace(err)
		}
		txn.committer = committer
	}
	defer committer.ttlManager.close()

	initRegion := trace.StartRegion(ctx, "InitKeys")
	err = committer.initKeysAndMutations()
	initRegion.End()
	if err != nil {
		return errors.Trace(err)
	}
	if committer.mutations.Len() == 0 {
		return nil
	}

	defer func() {
		ctxValue := ctx.Value(util.CommitDetailCtxKey)
		if ctxValue != nil {
			commitDetail := ctxValue.(**util.CommitDetails)
			if *commitDetail != nil {
				(*commitDetail).TxnRetry++
			} else {
				*commitDetail = committer.getDetail()
			}
		}
	}()
	// latches disabled
	// pessimistic transaction should also bypass latch.
	if txn.store.txnLatches == nil || txn.IsPessimistic() {
		err = committer.execute(ctx)
		if val == nil || sessionID > 0 {
			txn.onCommitted(err)
		}
		logutil.Logger(ctx).Debug("[kv] txnLatches disabled, 2pc directly", zap.Error(err))
		return errors.Trace(err)
	}

	// latches enabled
	// for transactions which need to acquire latches
	start = time.Now()
	lock := txn.store.txnLatches.Lock(committer.startTS, committer.mutations.GetKeys())
	commitDetail := committer.getDetail()
	commitDetail.LocalLatchTime = time.Since(start)
	if commitDetail.LocalLatchTime > 0 {
		metrics.TiKVLocalLatchWaitTimeHistogram.Observe(commitDetail.LocalLatchTime.Seconds())
	}
	defer txn.store.txnLatches.UnLock(lock)
	if lock.IsStale() {
		return tidbkv.ErrWriteConflictInTiDB.FastGenByArgs(txn.startTS)
	}
	err = committer.execute(ctx)
	if val == nil || sessionID > 0 {
		txn.onCommitted(err)
	}
	if err == nil {
		lock.SetCommitTS(committer.commitTS)
	}
	logutil.Logger(ctx).Debug("[kv] txnLatches enabled while txn retryable", zap.Error(err))
	return errors.Trace(err)
}

func (txn *KVTxn) close() {
	txn.valid = false
}

// Rollback undoes the transaction operations to KV store.
func (txn *KVTxn) Rollback() error {
	if !txn.valid {
		return tikverr.ErrInvalidTxn
	}
	start := time.Now()
	// Clean up pessimistic lock.
	if txn.IsPessimistic() && txn.committer != nil {
		err := txn.rollbackPessimisticLocks()
		txn.committer.ttlManager.close()
		if err != nil {
			logutil.BgLogger().Error(err.Error())
		}
	}
	txn.close()
	logutil.BgLogger().Debug("[kv] rollback txn", zap.Uint64("txnStartTS", txn.StartTS()))
	metrics.TxnCmdHistogramWithRollback.Observe(time.Since(start).Seconds())
	return nil
}

func (txn *KVTxn) rollbackPessimisticLocks() error {
	if txn.lockedCnt == 0 {
		return nil
	}
	bo := NewBackofferWithVars(context.Background(), cleanupMaxBackoff, txn.vars)
	keys := txn.collectLockedKeys()
	return txn.committer.pessimisticRollbackMutations(bo, &PlainMutations{keys: keys})
}

func (txn *KVTxn) collectLockedKeys() [][]byte {
	keys := make([][]byte, 0, txn.lockedCnt)
	buf := txn.GetMemBuffer()
	var err error
	for it := buf.IterWithFlags(nil, nil); it.Valid(); err = it.Next() {
		_ = err
		if it.Flags().HasLocked() {
			keys = append(keys, it.Key())
		}
	}
	return keys
}

// TxnInfo is used to keep track the info of a committed transaction (mainly for diagnosis and testing)
type TxnInfo struct {
	TxnScope            string `json:"txn_scope"`
	StartTS             uint64 `json:"start_ts"`
	CommitTS            uint64 `json:"commit_ts"`
	TxnCommitMode       string `json:"txn_commit_mode"`
	AsyncCommitFallback bool   `json:"async_commit_fallback"`
	OnePCFallback       bool   `json:"one_pc_fallback"`
	ErrMsg              string `json:"error,omitempty"`
}

func (txn *KVTxn) onCommitted(err error) {
	if txn.commitCallback != nil {
		isAsyncCommit := txn.committer.isAsyncCommit()
		isOnePC := txn.committer.isOnePC()

		commitMode := "2pc"
		if isOnePC {
			commitMode = "1pc"
		} else if isAsyncCommit {
			commitMode = "async_commit"
		}

		info := TxnInfo{
			TxnScope:            txn.GetUnionStore().GetOption(kv.TxnScope).(string),
			StartTS:             txn.startTS,
			CommitTS:            txn.commitTS,
			TxnCommitMode:       commitMode,
			AsyncCommitFallback: txn.committer.hasTriedAsyncCommit && !isAsyncCommit,
			OnePCFallback:       txn.committer.hasTriedOnePC && !isOnePC,
		}
		if err != nil {
			info.ErrMsg = err.Error()
		}
		infoStr, err2 := json.Marshal(info)
		_ = err2
		txn.commitCallback(string(infoStr), err)
	}
}

// LockKeys tries to lock the entries with the keys in KV store.
// lockWaitTime in ms, except that tidbkv.LockAlwaysWait(0) means always wait lock, tidbkv.LockNowait(-1) means nowait lock
func (txn *KVTxn) LockKeys(ctx context.Context, lockCtx *kv.LockCtx, keysInput ...[]byte) error {
	// Exclude keys that are already locked.
	var err error
	keys := make([][]byte, 0, len(keysInput))
	startTime := time.Now()
	txn.mu.Lock()
	defer txn.mu.Unlock()
	defer func() {
		metrics.TxnCmdHistogramWithLockKeys.Observe(time.Since(startTime).Seconds())
		if err == nil {
			if lockCtx.PessimisticLockWaited != nil {
				if atomic.LoadInt32(lockCtx.PessimisticLockWaited) > 0 {
					timeWaited := time.Since(lockCtx.WaitStartTime)
					atomic.StoreInt64(lockCtx.LockKeysDuration, int64(timeWaited))
					metrics.TiKVPessimisticLockKeysDuration.Observe(timeWaited.Seconds())
				}
			}
		}
		if lockCtx.LockKeysCount != nil {
			*lockCtx.LockKeysCount += int32(len(keys))
		}
		if lockCtx.Stats != nil {
			lockCtx.Stats.TotalTime = time.Since(startTime)
			ctxValue := ctx.Value(util.LockKeysDetailCtxKey)
			if ctxValue != nil {
				lockKeysDetail := ctxValue.(**util.LockKeysDetails)
				*lockKeysDetail = lockCtx.Stats
			}
		}
	}()
	memBuf := txn.us.GetMemBuffer()
	for _, key := range keysInput {
		// The value of lockedMap is only used by pessimistic transactions.
		var valueExist, locked, checkKeyExists bool
		if flags, err := memBuf.GetFlags(key); err == nil {
			locked = flags.HasLocked()
			valueExist = flags.HasLockedValueExists()
			checkKeyExists = flags.HasNeedCheckExists()
		}
		if !locked {
			keys = append(keys, key)
		} else if txn.IsPessimistic() {
			if checkKeyExists && valueExist {
				alreadyExist := kvrpcpb.AlreadyExist{Key: key}
				e := &tikverr.ErrKeyExist{AlreadyExist: &alreadyExist}
				return txn.committer.extractKeyExistsErr(e)
			}
		}
		if lockCtx.ReturnValues && locked {
			// An already locked key can not return values, we add an entry to let the caller get the value
			// in other ways.
			lockCtx.Values[string(key)] = kv.ReturnedValue{AlreadyLocked: true}
		}
	}
	if len(keys) == 0 {
		return nil
	}
	keys = deduplicateKeys(keys)
	if txn.IsPessimistic() && lockCtx.ForUpdateTS > 0 {
		if txn.committer == nil {
			// sessionID is used for log.
			var sessionID uint64
			var err error
			val := ctx.Value(util.SessionID)
			if val != nil {
				sessionID = val.(uint64)
			}
			txn.committer, err = newTwoPhaseCommitter(txn, sessionID)
			if err != nil {
				return err
			}
		}
		var assignedPrimaryKey bool
		if txn.committer.primaryKey == nil {
			txn.committer.primaryKey = keys[0]
			assignedPrimaryKey = true
		}

		lockCtx.Stats = &util.LockKeysDetails{
			LockKeys: int32(len(keys)),
		}
		bo := NewBackofferWithVars(ctx, pessimisticLockMaxBackoff, txn.vars)
		txn.committer.forUpdateTS = lockCtx.ForUpdateTS
		// If the number of keys greater than 1, it can be on different region,
		// concurrently execute on multiple regions may lead to deadlock.
		txn.committer.isFirstLock = txn.lockedCnt == 0 && len(keys) == 1
		err = txn.committer.pessimisticLockMutations(bo, lockCtx, &PlainMutations{keys: keys})
		if bo.totalSleep > 0 {
			atomic.AddInt64(&lockCtx.Stats.BackoffTime, int64(bo.totalSleep)*int64(time.Millisecond))
			lockCtx.Stats.Mu.Lock()
			lockCtx.Stats.Mu.BackoffTypes = append(lockCtx.Stats.Mu.BackoffTypes, bo.types...)
			lockCtx.Stats.Mu.Unlock()
		}
		if lockCtx.Killed != nil {
			// If the kill signal is received during waiting for pessimisticLock,
			// pessimisticLockKeys would handle the error but it doesn't reset the flag.
			// We need to reset the killed flag here.
			atomic.CompareAndSwapUint32(lockCtx.Killed, 1, 0)
		}
		if err != nil {
			for _, key := range keys {
				if txn.us.HasPresumeKeyNotExists(key) {
					txn.us.UnmarkPresumeKeyNotExists(key)
				}
			}
			keyMayBeLocked := !(tikverr.IsErrWriteConflict(err) || tikverr.IsErrKeyExist(err))
			// If there is only 1 key and lock fails, no need to do pessimistic rollback.
			if len(keys) > 1 || keyMayBeLocked {
				wg := txn.asyncPessimisticRollback(ctx, keys)
				if dl, ok := errors.Cause(err).(*tikverr.ErrDeadlock); ok && hashInKeys(dl.DeadlockKeyHash, keys) {
					dl.IsRetryable = true
					// Wait for the pessimistic rollback to finish before we retry the statement.
					wg.Wait()
					// Sleep a little, wait for the other transaction that blocked by this transaction to acquire the lock.
					time.Sleep(time.Millisecond * 5)
					failpoint.Inject("SingleStmtDeadLockRetrySleep", func() {
						time.Sleep(300 * time.Millisecond)
					})
				}
			}
			if assignedPrimaryKey {
				// unset the primary key if we assigned primary key when failed to lock it.
				txn.committer.primaryKey = nil
			}
			return err
		}
		if assignedPrimaryKey {
			txn.committer.ttlManager.run(txn.committer, lockCtx)
		}
	}
	for _, key := range keys {
		valExists := kv.SetKeyLockedValueExists
		// PointGet and BatchPointGet will return value in pessimistic lock response, the value may not exist.
		// For other lock modes, the locked key values always exist.
		if lockCtx.ReturnValues {
			val, _ := lockCtx.Values[string(key)]
			if len(val.Value) == 0 {
				valExists = kv.SetKeyLockedValueNotExists
			}
		}
		memBuf.UpdateFlags(key, kv.SetKeyLocked, kv.DelNeedCheckExists, valExists)
	}
	txn.lockedCnt += len(keys)
	return nil
}

// deduplicateKeys deduplicate the keys, it use sort instead of map to avoid memory allocation.
func deduplicateKeys(keys [][]byte) [][]byte {
	sort.Slice(keys, func(i, j int) bool {
		return bytes.Compare(keys[i], keys[j]) < 0
	})
	deduped := keys[:1]
	for i := 1; i < len(keys); i++ {
		if !bytes.Equal(deduped[len(deduped)-1], keys[i]) {
			deduped = append(deduped, keys[i])
		}
	}
	return deduped
}

func (txn *KVTxn) asyncPessimisticRollback(ctx context.Context, keys [][]byte) *sync.WaitGroup {
	// Clone a new committer for execute in background.
	committer := &twoPhaseCommitter{
		store:       txn.committer.store,
		sessionID:   txn.committer.sessionID,
		startTS:     txn.committer.startTS,
		forUpdateTS: txn.committer.forUpdateTS,
		primaryKey:  txn.committer.primaryKey,
	}
	wg := new(sync.WaitGroup)
	wg.Add(1)
	go func() {
		failpoint.Inject("beforeAsyncPessimisticRollback", func(val failpoint.Value) {
			if s, ok := val.(string); ok {
				if s == "skip" {
					logutil.Logger(ctx).Info("[failpoint] injected skip async pessimistic rollback",
						zap.Uint64("txnStartTS", txn.startTS))
					wg.Done()
					failpoint.Return()
				} else if s == "delay" {
					duration := time.Duration(rand.Int63n(int64(time.Second) * 2))
					logutil.Logger(ctx).Info("[failpoint] injected delay before async pessimistic rollback",
						zap.Uint64("txnStartTS", txn.startTS), zap.Duration("duration", duration))
					time.Sleep(duration)
				}
			}
		})

		err := committer.pessimisticRollbackMutations(NewBackofferWithVars(ctx, pessimisticRollbackMaxBackoff, txn.vars), &PlainMutations{keys: keys})
		if err != nil {
			logutil.Logger(ctx).Warn("[kv] pessimisticRollback failed.", zap.Error(err))
		}
		wg.Done()
	}()
	return wg
}

func hashInKeys(deadlockKeyHash uint64, keys [][]byte) bool {
	for _, key := range keys {
		if farm.Fingerprint64(key) == deadlockKeyHash {
			return true
		}
	}
	return false
}

// IsReadOnly checks if the transaction has only performed read operations.
func (txn *KVTxn) IsReadOnly() bool {
	return !txn.us.GetMemBuffer().Dirty()
}

// StartTS returns the transaction start timestamp.
func (txn *KVTxn) StartTS() uint64 {
	return txn.startTS
}

// Valid returns if the transaction is valid.
// A transaction become invalid after commit or rollback.
func (txn *KVTxn) Valid() bool {
	return txn.valid
}

// Len returns the number of entries in the DB.
func (txn *KVTxn) Len() int {
	return txn.us.GetMemBuffer().Len()
}

// Size returns sum of keys and values length.
func (txn *KVTxn) Size() int {
	return txn.us.GetMemBuffer().Size()
}

// Reset reset the Transaction to initial states.
func (txn *KVTxn) Reset() {
	txn.us.GetMemBuffer().Reset()
}

// GetUnionStore returns the UnionStore binding to this transaction.
func (txn *KVTxn) GetUnionStore() *unionstore.KVUnionStore {
	return txn.us
}

// GetMemBuffer return the MemBuffer binding to this transaction.
func (txn *KVTxn) GetMemBuffer() *unionstore.MemDB {
	return txn.us.GetMemBuffer()
}

// GetSnapshot returns the Snapshot binding to this transaction.
func (txn *KVTxn) GetSnapshot() *KVSnapshot {
	return txn.snapshot
}

// SetBinlogExecutor sets the method to perform binlong synchronization.
func (txn *KVTxn) SetBinlogExecutor(binlog BinlogExecutor) {
	txn.binlog = binlog
	if txn.committer != nil {
		txn.committer.binlog = binlog
	}
}

// GetClusterID returns store's cluster id.
func (txn *KVTxn) GetClusterID() uint64 {
	return txn.store.clusterID
}<|MERGE_RESOLUTION|>--- conflicted
+++ resolved
@@ -76,11 +76,8 @@
 
 	binlog             BinlogExecutor
 	schemaLeaseChecker SchemaLeaseChecker
-<<<<<<< HEAD
 	syncLog            bool
-=======
 	priority           Priority
->>>>>>> 0ec8f2d9
 	isPessimistic      bool
 	kvFilter           KVFilter
 }
