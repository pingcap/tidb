--- conflicted
+++ resolved
@@ -74,17 +74,11 @@
 	// commitCallback is called after current transaction gets committed
 	commitCallback func(info string, err error)
 
-<<<<<<< HEAD
-	binlog        BinlogExecutor
-	syncLog       bool
-	isPessimistic bool
-	kvFilter      KVFilter
-=======
 	binlog             BinlogExecutor
 	schemaLeaseChecker SchemaLeaseChecker
+	syncLog            bool
 	isPessimistic      bool
 	kvFilter           KVFilter
->>>>>>> 4a8e671f
 }
 
 func newTiKVTxn(store *KVStore, txnScope string) (*KVTxn, error) {
@@ -208,15 +202,14 @@
 	txn.us.DelOption(opt)
 }
 
-<<<<<<< HEAD
+// SetSchemaLeaseChecker sets a hook to check schema version.
+func (txn *KVTxn) SetSchemaLeaseChecker(checker SchemaLeaseChecker) {
+	txn.schemaLeaseChecker = checker
+}
+
 // EnableForceSyncLog indicates tikv to always sync log for the transaction.
 func (txn *KVTxn) EnableForceSyncLog() {
 	txn.syncLog = true
-=======
-// SetSchemaLeaseChecker sets a hook to check schema version.
-func (txn *KVTxn) SetSchemaLeaseChecker(checker SchemaLeaseChecker) {
-	txn.schemaLeaseChecker = checker
->>>>>>> 4a8e671f
 }
 
 // SetPessimistic indicates if the transaction should use pessimictic lock.
