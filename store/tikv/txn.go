--- conflicted
+++ resolved
@@ -73,14 +73,10 @@
 	schemaAmender SchemaAmender
 	// commitCallback is called after current transaction gets committed
 	commitCallback func(info string, err error)
-<<<<<<< HEAD
 
 	binlog             BinlogExecutor
+	kvFilter           KVFilter
 	schemaLeaseChecker SchemaLeaseChecker
-=======
-	binlog         BinlogExecutor
-	kvFilter       KVFilter
->>>>>>> 83ebd6b8
 }
 
 func newTiKVTxn(store *KVStore, txnScope string) (*KVTxn, error) {
@@ -204,15 +200,14 @@
 	txn.us.DelOption(opt)
 }
 
-<<<<<<< HEAD
 // SetSchemaLeaseChecker sets a hook to check schema version.
 func (txn *KVTxn) SetSchemaLeaseChecker(checker SchemaLeaseChecker) {
 	txn.schemaLeaseChecker = checker
-=======
+}
+
 // SetKVFilter sets the filter to ignore key-values in memory buffer.
 func (txn *KVTxn) SetKVFilter(filter KVFilter) {
 	txn.kvFilter = filter
->>>>>>> 83ebd6b8
 }
 
 // IsPessimistic returns true if it is pessimistic.
