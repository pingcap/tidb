--- conflicted
+++ resolved
@@ -71,15 +71,9 @@
 	// SchemaAmender is used amend pessimistic txn commit mutations for schema change
 	schemaAmender SchemaAmender
 	// commitCallback is called after current transaction gets committed
-<<<<<<< HEAD
-	commitCallback func(info tidbkv.TxnInfo, err error)
+	commitCallback func(info string, err error)
 	binlog         BinlogExecutor
 	kvFilter       KVFilter
-=======
-	commitCallback func(info string, err error)
-
-	binlog BinlogExecutor
->>>>>>> 7e153339
 }
 
 func newTiKVTxn(store *KVStore, txnScope string) (*KVTxn, error) {
