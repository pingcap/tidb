// Copyright 2016 PingCAP, Inc.
//
// Licensed under the Apache License, Version 2.0 (the "License");
// you may not use this file except in compliance with the License.
// You may obtain a copy of the License at
//
//     http://www.apache.org/licenses/LICENSE-2.0
//
// Unless required by applicable law or agreed to in writing, software
// distributed under the License is distributed on an "AS IS" BASIS,
// See the License for the specific language governing permissions and
// limitations under the License.

package tikv

import (
	"bytes"
	"context"
	"encoding/json"
	"fmt"
	"math/rand"
	"runtime/trace"
	"sort"
	"sync"
	"sync/atomic"
	"time"

	"github.com/dgryski/go-farm"
	"github.com/opentracing/opentracing-go"
	"github.com/pingcap/errors"
	"github.com/pingcap/failpoint"
	"github.com/pingcap/kvproto/pkg/kvrpcpb"
	"github.com/pingcap/kvproto/pkg/metapb"
	"github.com/pingcap/tidb/kv"
	tikverr "github.com/pingcap/tidb/store/tikv/error"
	tikv "github.com/pingcap/tidb/store/tikv/kv"
	"github.com/pingcap/tidb/store/tikv/logutil"
	"github.com/pingcap/tidb/store/tikv/metrics"
	"github.com/pingcap/tidb/store/tikv/oracle"
	"github.com/pingcap/tidb/store/tikv/tikvrpc"
	"github.com/pingcap/tidb/store/tikv/unionstore"
	"github.com/pingcap/tidb/store/tikv/util"
	"go.uber.org/zap"
)

// MaxTxnTimeUse is the max time a Txn may use (in ms) from its begin to commit.
// We use it to abort the transaction to guarantee GC worker will not influence it.
const MaxTxnTimeUse = 24 * 60 * 60 * 1000

// SchemaAmender is used by pessimistic transactions to amend commit mutations for schema change during 2pc.
type SchemaAmender interface {
	// AmendTxn is the amend entry, new mutations will be generated based on input mutations using schema change info.
	// The returned results are mutations need to prewrite and mutations need to cleanup.
	AmendTxn(ctx context.Context, startInfoSchema SchemaVer, change *RelatedSchemaChange, mutations CommitterMutations) (CommitterMutations, error)
}

// KVTxn contains methods to interact with a TiKV transaction.
type KVTxn struct {
	snapshot  *KVSnapshot
	us        *unionstore.KVUnionStore
	store     *KVStore // for connection to region.
	startTS   uint64
	startTime time.Time // Monotonic timestamp for recording txn time consuming.
	commitTS  uint64
	mu        sync.Mutex // For thread-safe LockKeys function.
	setCnt    int64
	vars      *tikv.Variables
	committer *twoPhaseCommitter
	lockedCnt int

	valid bool

	// schemaVer is the infoSchema fetched at startTS.
	schemaVer SchemaVer
	// SchemaAmender is used amend pessimistic txn commit mutations for schema change
	schemaAmender SchemaAmender
	// commitCallback is called after current transaction gets committed
	commitCallback func(info string, err error)

	binlog             BinlogExecutor
	schemaLeaseChecker SchemaLeaseChecker
	syncLog            bool
	priority           Priority
	isPessimistic      bool
	enable1PC          bool
	scope              string
	kvFilter           KVFilter
}

func extractStartTs(store *KVStore, options kv.TransactionOption) (uint64, error) {
	var startTs uint64
	var err error
	if options.StartTS != nil {
		startTs = *options.StartTS
	} else if options.PrevSec != nil {
		bo := NewBackofferWithVars(context.Background(), tsoMaxBackoff, nil)
		startTs, err = store.getStalenessTimestamp(bo, options.TxnScope, *options.PrevSec)
	} else if options.MinStartTS != nil {
		stores := make([]*Store, 0)
		allStores := store.regionCache.getStoresByType(tikvrpc.TiKV)
		if options.TxnScope != oracle.GlobalTxnScope {
			for _, store := range allStores {
				if store.IsLabelsMatch([]*metapb.StoreLabel{
					{
						Key:   DCLabelKey,
						Value: options.TxnScope,
					},
				}) {
					stores = append(stores, store)
				}
			}
		} else {
			stores = allStores
		}
		safeTS := store.getMinSafeTSByStores(stores)
		startTs = *options.MinStartTS
		// If the safeTS is larger than the minStartTS, we will use safeTS as StartTS, otherwise we will use
		// minStartTS directly.
		if oracle.CompareTS(startTs, safeTS) < 0 {
			startTs = safeTS
		}
	} else if options.MaxPrevSec != nil {
		bo := NewBackofferWithVars(context.Background(), tsoMaxBackoff, nil)
		minStartTS, err := store.getStalenessTimestamp(bo, options.TxnScope, *options.MaxPrevSec)
		if err != nil {
			return 0, errors.Trace(err)
		}
		options.MinStartTS = &minStartTS
		return extractStartTs(store, options)
	} else {
		bo := NewBackofferWithVars(context.Background(), tsoMaxBackoff, nil)
		startTs, err = store.getTimestampWithRetry(bo, options.TxnScope)
	}
	return startTs, err
}

func newTiKVTxnWithOptions(store *KVStore, options kv.TransactionOption) (*KVTxn, error) {
	if options.TxnScope == "" {
		options.TxnScope = oracle.GlobalTxnScope
	}
	startTs, err := extractStartTs(store, options)
	if err != nil {
		return nil, errors.Trace(err)
	}
	snapshot := newTiKVSnapshot(store, startTs, store.nextReplicaReadSeed())
	newTiKVTxn := &KVTxn{
		snapshot:  snapshot,
		us:        unionstore.NewUnionStore(snapshot),
		store:     store,
		startTS:   startTs,
		startTime: time.Now(),
		valid:     true,
		vars:      tikv.DefaultVars,
		scope:     options.TxnScope,
	}
	return newTiKVTxn, nil
}

// SetSuccess is used to probe if kv variables are set or not. It is ONLY used in test cases.
var SetSuccess = false

// SetVars sets variables to the transaction.
func (txn *KVTxn) SetVars(vars *tikv.Variables) {
	txn.vars = vars
	txn.snapshot.vars = vars
	failpoint.Inject("probeSetVars", func(val failpoint.Value) {
		if val.(bool) {
			SetSuccess = true
		}
	})
}

// GetVars gets variables from the transaction.
func (txn *KVTxn) GetVars() *tikv.Variables {
	return txn.vars
}

// Get implements transaction interface.
func (txn *KVTxn) Get(ctx context.Context, k []byte) ([]byte, error) {
	ret, err := txn.us.Get(ctx, k)
	if tikverr.IsErrNotFound(err) {
		return nil, err
	}
	if err != nil {
		return nil, errors.Trace(err)
	}

	return ret, nil
}

// Set sets the value for key k as v into kv store.
// v must NOT be nil or empty, otherwise it returns ErrCannotSetNilValue.
func (txn *KVTxn) Set(k []byte, v []byte) error {
	txn.setCnt++
	return txn.us.GetMemBuffer().Set(k, v)
}

// String implements fmt.Stringer interface.
func (txn *KVTxn) String() string {
	return fmt.Sprintf("%d", txn.StartTS())
}

// Iter creates an Iterator positioned on the first entry that k <= entry's key.
// If such entry is not found, it returns an invalid Iterator with no error.
// It yields only keys that < upperBound. If upperBound is nil, it means the upperBound is unbounded.
// The Iterator must be Closed after use.
func (txn *KVTxn) Iter(k []byte, upperBound []byte) (unionstore.Iterator, error) {
	return txn.us.Iter(k, upperBound)
}

// IterReverse creates a reversed Iterator positioned on the first entry which key is less than k.
func (txn *KVTxn) IterReverse(k []byte) (unionstore.Iterator, error) {
	return txn.us.IterReverse(k)
}

// Delete removes the entry for key k from kv store.
func (txn *KVTxn) Delete(k []byte) error {
	return txn.us.GetMemBuffer().Delete(k)
}

// SetOption sets an option with a value, when val is nil, uses the default
// value of this option.
func (txn *KVTxn) SetOption(opt int, val interface{}) {
	txn.us.SetOption(opt, val)
	txn.snapshot.SetOption(opt, val)
<<<<<<< HEAD
=======
	switch opt {
	case tikv.SchemaAmender:
		txn.schemaAmender = val.(SchemaAmender)
	}
>>>>>>> 7611952a
}

// GetOption returns the option
func (txn *KVTxn) GetOption(opt int) interface{} {
	return txn.us.GetOption(opt)
}

// DelOption deletes an option.
func (txn *KVTxn) DelOption(opt int) {
	txn.us.DelOption(opt)
}

// SetSchemaLeaseChecker sets a hook to check schema version.
func (txn *KVTxn) SetSchemaLeaseChecker(checker SchemaLeaseChecker) {
	txn.schemaLeaseChecker = checker
}

// EnableForceSyncLog indicates tikv to always sync log for the transaction.
func (txn *KVTxn) EnableForceSyncLog() {
	txn.syncLog = true
}

// SetPessimistic indicates if the transaction should use pessimictic lock.
func (txn *KVTxn) SetPessimistic(b bool) {
	txn.isPessimistic = b
}

// SetSchemaVer updates schema version to validate transaction.
func (txn *KVTxn) SetSchemaVer(schemaVer SchemaVer) {
	txn.schemaVer = schemaVer
}

// SetPriority sets the priority for both write and read.
func (txn *KVTxn) SetPriority(pri Priority) {
	txn.priority = pri
	txn.GetSnapshot().SetPriority(pri)
}

// SetSchemaAmender sets an amender to update mutations after schema change.
func (txn *KVTxn) SetSchemaAmender(sa SchemaAmender) {
	txn.schemaAmender = sa
}

// SetCommitCallback sets up a function that will be called when the transaction
// is finished.
func (txn *KVTxn) SetCommitCallback(f func(string, error)) {
	txn.commitCallback = f
}

// SetEnable1PC indicates if the transaction will try to use 1 phase commit.
func (txn *KVTxn) SetEnable1PC(b bool) {
	txn.enable1PC = b
}

// SetScope sets the geographical scope of the transaction.
func (txn *KVTxn) SetScope(scope string) {
	txn.scope = scope
}

// SetKVFilter sets the filter to ignore key-values in memory buffer.
func (txn *KVTxn) SetKVFilter(filter KVFilter) {
	txn.kvFilter = filter
}

// IsPessimistic returns true if it is pessimistic.
func (txn *KVTxn) IsPessimistic() bool {
	return txn.isPessimistic
}

// GetScope returns the geographical scope of the transaction.
func (txn *KVTxn) GetScope() string {
	return txn.scope
}

// Commit commits the transaction operations to KV store.
func (txn *KVTxn) Commit(ctx context.Context) error {
	if span := opentracing.SpanFromContext(ctx); span != nil && span.Tracer() != nil {
		span1 := span.Tracer().StartSpan("tikvTxn.Commit", opentracing.ChildOf(span.Context()))
		defer span1.Finish()
		ctx = opentracing.ContextWithSpan(ctx, span1)
	}
	defer trace.StartRegion(ctx, "CommitTxn").End()

	if !txn.valid {
		return tikverr.ErrInvalidTxn
	}
	defer txn.close()

	failpoint.Inject("mockCommitError", func(val failpoint.Value) {
		if val.(bool) && IsMockCommitErrorEnable() {
			MockCommitErrorDisable()
			failpoint.Return(errors.New("mock commit error"))
		}
	})

	start := time.Now()
	defer func() { metrics.TxnCmdHistogramWithCommit.Observe(time.Since(start).Seconds()) }()

	// sessionID is used for log.
	var sessionID uint64
	val := ctx.Value(util.SessionID)
	if val != nil {
		sessionID = val.(uint64)
	}

	var err error
	// If the txn use pessimistic lock, committer is initialized.
	committer := txn.committer
	if committer == nil {
		committer, err = newTwoPhaseCommitter(txn, sessionID)
		if err != nil {
			return errors.Trace(err)
		}
		txn.committer = committer
	}
	defer committer.ttlManager.close()

	initRegion := trace.StartRegion(ctx, "InitKeys")
	err = committer.initKeysAndMutations()
	initRegion.End()
	if err != nil {
		return errors.Trace(err)
	}
	if committer.mutations.Len() == 0 {
		return nil
	}

	defer func() {
		ctxValue := ctx.Value(util.CommitDetailCtxKey)
		if ctxValue != nil {
			commitDetail := ctxValue.(**util.CommitDetails)
			if *commitDetail != nil {
				(*commitDetail).TxnRetry++
			} else {
				*commitDetail = committer.getDetail()
			}
		}
	}()
	// latches disabled
	// pessimistic transaction should also bypass latch.
	if txn.store.txnLatches == nil || txn.IsPessimistic() {
		err = committer.execute(ctx)
		if val == nil || sessionID > 0 {
			txn.onCommitted(err)
		}
		logutil.Logger(ctx).Debug("[kv] txnLatches disabled, 2pc directly", zap.Error(err))
		return errors.Trace(err)
	}

	// latches enabled
	// for transactions which need to acquire latches
	start = time.Now()
	lock := txn.store.txnLatches.Lock(committer.startTS, committer.mutations.GetKeys())
	commitDetail := committer.getDetail()
	commitDetail.LocalLatchTime = time.Since(start)
	if commitDetail.LocalLatchTime > 0 {
		metrics.TiKVLocalLatchWaitTimeHistogram.Observe(commitDetail.LocalLatchTime.Seconds())
	}
	defer txn.store.txnLatches.UnLock(lock)
	if lock.IsStale() {
		return &tikverr.ErrWriteConflictInLatch{StartTS: txn.startTS}
	}
	err = committer.execute(ctx)
	if val == nil || sessionID > 0 {
		txn.onCommitted(err)
	}
	if err == nil {
		lock.SetCommitTS(committer.commitTS)
	}
	logutil.Logger(ctx).Debug("[kv] txnLatches enabled while txn retryable", zap.Error(err))
	return errors.Trace(err)
}

func (txn *KVTxn) close() {
	txn.valid = false
}

// Rollback undoes the transaction operations to KV store.
func (txn *KVTxn) Rollback() error {
	if !txn.valid {
		return tikverr.ErrInvalidTxn
	}
	start := time.Now()
	// Clean up pessimistic lock.
	if txn.IsPessimistic() && txn.committer != nil {
		err := txn.rollbackPessimisticLocks()
		txn.committer.ttlManager.close()
		if err != nil {
			logutil.BgLogger().Error(err.Error())
		}
	}
	txn.close()
	logutil.BgLogger().Debug("[kv] rollback txn", zap.Uint64("txnStartTS", txn.StartTS()))
	metrics.TxnCmdHistogramWithRollback.Observe(time.Since(start).Seconds())
	return nil
}

func (txn *KVTxn) rollbackPessimisticLocks() error {
	if txn.lockedCnt == 0 {
		return nil
	}
	bo := NewBackofferWithVars(context.Background(), cleanupMaxBackoff, txn.vars)
	keys := txn.collectLockedKeys()
	return txn.committer.pessimisticRollbackMutations(bo, &PlainMutations{keys: keys})
}

func (txn *KVTxn) collectLockedKeys() [][]byte {
	keys := make([][]byte, 0, txn.lockedCnt)
	buf := txn.GetMemBuffer()
	var err error
	for it := buf.IterWithFlags(nil, nil); it.Valid(); err = it.Next() {
		_ = err
		if it.Flags().HasLocked() {
			keys = append(keys, it.Key())
		}
	}
	return keys
}

// TxnInfo is used to keep track the info of a committed transaction (mainly for diagnosis and testing)
type TxnInfo struct {
	TxnScope            string `json:"txn_scope"`
	StartTS             uint64 `json:"start_ts"`
	CommitTS            uint64 `json:"commit_ts"`
	TxnCommitMode       string `json:"txn_commit_mode"`
	AsyncCommitFallback bool   `json:"async_commit_fallback"`
	OnePCFallback       bool   `json:"one_pc_fallback"`
	ErrMsg              string `json:"error,omitempty"`
}

func (txn *KVTxn) onCommitted(err error) {
	if txn.commitCallback != nil {
		isAsyncCommit := txn.committer.isAsyncCommit()
		isOnePC := txn.committer.isOnePC()

		commitMode := "2pc"
		if isOnePC {
			commitMode = "1pc"
		} else if isAsyncCommit {
			commitMode = "async_commit"
		}

		info := TxnInfo{
			TxnScope:            txn.GetScope(),
			StartTS:             txn.startTS,
			CommitTS:            txn.commitTS,
			TxnCommitMode:       commitMode,
			AsyncCommitFallback: txn.committer.hasTriedAsyncCommit && !isAsyncCommit,
			OnePCFallback:       txn.committer.hasTriedOnePC && !isOnePC,
		}
		if err != nil {
			info.ErrMsg = err.Error()
		}
		infoStr, err2 := json.Marshal(info)
		_ = err2
		txn.commitCallback(string(infoStr), err)
	}
}

// LockKeys tries to lock the entries with the keys in KV store.
// lockWaitTime in ms, except that kv.LockAlwaysWait(0) means always wait lock, kv.LockNowait(-1) means nowait lock
func (txn *KVTxn) LockKeys(ctx context.Context, lockCtx *tikv.LockCtx, keysInput ...[]byte) error {
	// Exclude keys that are already locked.
	var err error
	keys := make([][]byte, 0, len(keysInput))
	startTime := time.Now()
	txn.mu.Lock()
	defer txn.mu.Unlock()
	defer func() {
		metrics.TxnCmdHistogramWithLockKeys.Observe(time.Since(startTime).Seconds())
		if err == nil {
			if lockCtx.PessimisticLockWaited != nil {
				if atomic.LoadInt32(lockCtx.PessimisticLockWaited) > 0 {
					timeWaited := time.Since(lockCtx.WaitStartTime)
					atomic.StoreInt64(lockCtx.LockKeysDuration, int64(timeWaited))
					metrics.TiKVPessimisticLockKeysDuration.Observe(timeWaited.Seconds())
				}
			}
		}
		if lockCtx.LockKeysCount != nil {
			*lockCtx.LockKeysCount += int32(len(keys))
		}
		if lockCtx.Stats != nil {
			lockCtx.Stats.TotalTime = time.Since(startTime)
			ctxValue := ctx.Value(util.LockKeysDetailCtxKey)
			if ctxValue != nil {
				lockKeysDetail := ctxValue.(**util.LockKeysDetails)
				*lockKeysDetail = lockCtx.Stats
			}
		}
	}()
	memBuf := txn.us.GetMemBuffer()
	for _, key := range keysInput {
		// The value of lockedMap is only used by pessimistic transactions.
		var valueExist, locked, checkKeyExists bool
		if flags, err := memBuf.GetFlags(key); err == nil {
			locked = flags.HasLocked()
			valueExist = flags.HasLockedValueExists()
			checkKeyExists = flags.HasNeedCheckExists()
		}
		if !locked {
			keys = append(keys, key)
		} else if txn.IsPessimistic() {
			if checkKeyExists && valueExist {
				alreadyExist := kvrpcpb.AlreadyExist{Key: key}
				e := &tikverr.ErrKeyExist{AlreadyExist: &alreadyExist}
				return txn.committer.extractKeyExistsErr(e)
			}
		}
		if lockCtx.ReturnValues && locked {
			// An already locked key can not return values, we add an entry to let the caller get the value
			// in other ways.
			lockCtx.Values[string(key)] = tikv.ReturnedValue{AlreadyLocked: true}
		}
	}
	if len(keys) == 0 {
		return nil
	}
	keys = deduplicateKeys(keys)
	if txn.IsPessimistic() && lockCtx.ForUpdateTS > 0 {
		if txn.committer == nil {
			// sessionID is used for log.
			var sessionID uint64
			var err error
			val := ctx.Value(util.SessionID)
			if val != nil {
				sessionID = val.(uint64)
			}
			txn.committer, err = newTwoPhaseCommitter(txn, sessionID)
			if err != nil {
				return err
			}
		}
		var assignedPrimaryKey bool
		if txn.committer.primaryKey == nil {
			txn.committer.primaryKey = keys[0]
			assignedPrimaryKey = true
		}

		lockCtx.Stats = &util.LockKeysDetails{
			LockKeys: int32(len(keys)),
		}
		bo := NewBackofferWithVars(ctx, pessimisticLockMaxBackoff, txn.vars)
		txn.committer.forUpdateTS = lockCtx.ForUpdateTS
		// If the number of keys greater than 1, it can be on different region,
		// concurrently execute on multiple regions may lead to deadlock.
		txn.committer.isFirstLock = txn.lockedCnt == 0 && len(keys) == 1
		err = txn.committer.pessimisticLockMutations(bo, lockCtx, &PlainMutations{keys: keys})
		if bo.totalSleep > 0 {
			atomic.AddInt64(&lockCtx.Stats.BackoffTime, int64(bo.totalSleep)*int64(time.Millisecond))
			lockCtx.Stats.Mu.Lock()
			lockCtx.Stats.Mu.BackoffTypes = append(lockCtx.Stats.Mu.BackoffTypes, bo.types...)
			lockCtx.Stats.Mu.Unlock()
		}
		if lockCtx.Killed != nil {
			// If the kill signal is received during waiting for pessimisticLock,
			// pessimisticLockKeys would handle the error but it doesn't reset the flag.
			// We need to reset the killed flag here.
			atomic.CompareAndSwapUint32(lockCtx.Killed, 1, 0)
		}
		if err != nil {
			for _, key := range keys {
				if txn.us.HasPresumeKeyNotExists(key) {
					txn.us.UnmarkPresumeKeyNotExists(key)
				}
			}
			keyMayBeLocked := !(tikverr.IsErrWriteConflict(err) || tikverr.IsErrKeyExist(err))
			// If there is only 1 key and lock fails, no need to do pessimistic rollback.
			if len(keys) > 1 || keyMayBeLocked {
				wg := txn.asyncPessimisticRollback(ctx, keys)
				if dl, ok := errors.Cause(err).(*tikverr.ErrDeadlock); ok && hashInKeys(dl.DeadlockKeyHash, keys) {
					dl.IsRetryable = true
					// Wait for the pessimistic rollback to finish before we retry the statement.
					wg.Wait()
					// Sleep a little, wait for the other transaction that blocked by this transaction to acquire the lock.
					time.Sleep(time.Millisecond * 5)
					failpoint.Inject("SingleStmtDeadLockRetrySleep", func() {
						time.Sleep(300 * time.Millisecond)
					})
				}
			}
			if assignedPrimaryKey {
				// unset the primary key if we assigned primary key when failed to lock it.
				txn.committer.primaryKey = nil
			}
			return err
		}
		if assignedPrimaryKey {
			txn.committer.ttlManager.run(txn.committer, lockCtx)
		}
	}
	for _, key := range keys {
		valExists := tikv.SetKeyLockedValueExists
		// PointGet and BatchPointGet will return value in pessimistic lock response, the value may not exist.
		// For other lock modes, the locked key values always exist.
		if lockCtx.ReturnValues {
			val, _ := lockCtx.Values[string(key)]
			if len(val.Value) == 0 {
				valExists = tikv.SetKeyLockedValueNotExists
			}
		}
		memBuf.UpdateFlags(key, tikv.SetKeyLocked, tikv.DelNeedCheckExists, valExists)
	}
	txn.lockedCnt += len(keys)
	return nil
}

// deduplicateKeys deduplicate the keys, it use sort instead of map to avoid memory allocation.
func deduplicateKeys(keys [][]byte) [][]byte {
	sort.Slice(keys, func(i, j int) bool {
		return bytes.Compare(keys[i], keys[j]) < 0
	})
	deduped := keys[:1]
	for i := 1; i < len(keys); i++ {
		if !bytes.Equal(deduped[len(deduped)-1], keys[i]) {
			deduped = append(deduped, keys[i])
		}
	}
	return deduped
}

func (txn *KVTxn) asyncPessimisticRollback(ctx context.Context, keys [][]byte) *sync.WaitGroup {
	// Clone a new committer for execute in background.
	committer := &twoPhaseCommitter{
		store:       txn.committer.store,
		sessionID:   txn.committer.sessionID,
		startTS:     txn.committer.startTS,
		forUpdateTS: txn.committer.forUpdateTS,
		primaryKey:  txn.committer.primaryKey,
	}
	wg := new(sync.WaitGroup)
	wg.Add(1)
	go func() {
		failpoint.Inject("beforeAsyncPessimisticRollback", func(val failpoint.Value) {
			if s, ok := val.(string); ok {
				if s == "skip" {
					logutil.Logger(ctx).Info("[failpoint] injected skip async pessimistic rollback",
						zap.Uint64("txnStartTS", txn.startTS))
					wg.Done()
					failpoint.Return()
				} else if s == "delay" {
					duration := time.Duration(rand.Int63n(int64(time.Second) * 2))
					logutil.Logger(ctx).Info("[failpoint] injected delay before async pessimistic rollback",
						zap.Uint64("txnStartTS", txn.startTS), zap.Duration("duration", duration))
					time.Sleep(duration)
				}
			}
		})

		err := committer.pessimisticRollbackMutations(NewBackofferWithVars(ctx, pessimisticRollbackMaxBackoff, txn.vars), &PlainMutations{keys: keys})
		if err != nil {
			logutil.Logger(ctx).Warn("[kv] pessimisticRollback failed.", zap.Error(err))
		}
		wg.Done()
	}()
	return wg
}

func hashInKeys(deadlockKeyHash uint64, keys [][]byte) bool {
	for _, key := range keys {
		if farm.Fingerprint64(key) == deadlockKeyHash {
			return true
		}
	}
	return false
}

// IsReadOnly checks if the transaction has only performed read operations.
func (txn *KVTxn) IsReadOnly() bool {
	return !txn.us.GetMemBuffer().Dirty()
}

// StartTS returns the transaction start timestamp.
func (txn *KVTxn) StartTS() uint64 {
	return txn.startTS
}

// Valid returns if the transaction is valid.
// A transaction become invalid after commit or rollback.
func (txn *KVTxn) Valid() bool {
	return txn.valid
}

// Len returns the number of entries in the DB.
func (txn *KVTxn) Len() int {
	return txn.us.GetMemBuffer().Len()
}

// Size returns sum of keys and values length.
func (txn *KVTxn) Size() int {
	return txn.us.GetMemBuffer().Size()
}

// Reset reset the Transaction to initial states.
func (txn *KVTxn) Reset() {
	txn.us.GetMemBuffer().Reset()
}

// GetUnionStore returns the UnionStore binding to this transaction.
func (txn *KVTxn) GetUnionStore() *unionstore.KVUnionStore {
	return txn.us
}

// GetMemBuffer return the MemBuffer binding to this transaction.
func (txn *KVTxn) GetMemBuffer() *unionstore.MemDB {
	return txn.us.GetMemBuffer()
}

// GetSnapshot returns the Snapshot binding to this transaction.
func (txn *KVTxn) GetSnapshot() *KVSnapshot {
	return txn.snapshot
}

// SetBinlogExecutor sets the method to perform binlong synchronization.
func (txn *KVTxn) SetBinlogExecutor(binlog BinlogExecutor) {
	txn.binlog = binlog
	if txn.committer != nil {
		txn.committer.binlog = binlog
	}
}

// GetClusterID returns store's cluster id.
func (txn *KVTxn) GetClusterID() uint64 {
	return txn.store.clusterID
}<|MERGE_RESOLUTION|>--- conflicted
+++ resolved
@@ -223,13 +223,6 @@
 func (txn *KVTxn) SetOption(opt int, val interface{}) {
 	txn.us.SetOption(opt, val)
 	txn.snapshot.SetOption(opt, val)
-<<<<<<< HEAD
-=======
-	switch opt {
-	case tikv.SchemaAmender:
-		txn.schemaAmender = val.(SchemaAmender)
-	}
->>>>>>> 7611952a
 }
 
 // GetOption returns the option
