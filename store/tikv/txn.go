// Copyright 2016 PingCAP, Inc.
//
// Licensed under the Apache License, Version 2.0 (the "License");
// you may not use this file except in compliance with the License.
// You may obtain a copy of the License at
//
//     http://www.apache.org/licenses/LICENSE-2.0
//
// Unless required by applicable law or agreed to in writing, software
// distributed under the License is distributed on an "AS IS" BASIS,
// See the License for the specific language governing permissions and
// limitations under the License.

package tikv

import (
	"bytes"
	"context"
	"encoding/json"
	"fmt"
	"math/rand"
	"runtime/trace"
	"sort"
	"sync"
	"sync/atomic"
	"time"

	"github.com/dgryski/go-farm"
	"github.com/opentracing/opentracing-go"
	"github.com/pingcap/errors"
	"github.com/pingcap/failpoint"
	"github.com/pingcap/kvproto/pkg/kvrpcpb"
	tidbkv "github.com/pingcap/tidb/kv"
	tikverr "github.com/pingcap/tidb/store/tikv/error"
	"github.com/pingcap/tidb/store/tikv/kv"
	"github.com/pingcap/tidb/store/tikv/logutil"
	"github.com/pingcap/tidb/store/tikv/metrics"
	"github.com/pingcap/tidb/store/tikv/unionstore"
	"github.com/pingcap/tidb/store/tikv/util"
	"go.uber.org/zap"
)

// MaxTxnTimeUse is the max time a Txn may use (in ms) from its begin to commit.
// We use it to abort the transaction to guarantee GC worker will not influence it.
const MaxTxnTimeUse = 24 * 60 * 60 * 1000

// SchemaAmender is used by pessimistic transactions to amend commit mutations for schema change during 2pc.
type SchemaAmender interface {
	// AmendTxn is the amend entry, new mutations will be generated based on input mutations using schema change info.
	// The returned results are mutations need to prewrite and mutations need to cleanup.
	AmendTxn(ctx context.Context, startInfoSchema SchemaVer, change *RelatedSchemaChange, mutations CommitterMutations) (CommitterMutations, error)
}

// KVTxn contains methods to interact with a TiKV transaction.
type KVTxn struct {
	snapshot  *KVSnapshot
	us        *unionstore.KVUnionStore
	store     *KVStore // for connection to region.
	startTS   uint64
	startTime time.Time // Monotonic timestamp for recording txn time consuming.
	commitTS  uint64
	mu        sync.Mutex // For thread-safe LockKeys function.
	setCnt    int64
	vars      *kv.Variables
	committer *twoPhaseCommitter
	lockedCnt int

	valid bool

	// txnInfoSchema is the infoSchema fetched at startTS.
	txnInfoSchema SchemaVer
	// SchemaAmender is used amend pessimistic txn commit mutations for schema change
	schemaAmender SchemaAmender
	// commitCallback is called after current transaction gets committed
	commitCallback func(info string, err error)

<<<<<<< HEAD
	binlog             BinlogExecutor
	kvFilter           KVFilter
	schemaLeaseChecker SchemaLeaseChecker
=======
	binlog        BinlogExecutor
	isPessimistic bool
	kvFilter      KVFilter
>>>>>>> 91ca4eaf
}

func newTiKVTxn(store *KVStore, txnScope string) (*KVTxn, error) {
	bo := NewBackofferWithVars(context.Background(), tsoMaxBackoff, nil)
	startTS, err := store.getTimestampWithRetry(bo, txnScope)
	if err != nil {
		return nil, errors.Trace(err)
	}
	return newTiKVTxnWithStartTS(store, txnScope, startTS, store.nextReplicaReadSeed())
}

// newTiKVTxnWithStartTS creates a txn with startTS.
func newTiKVTxnWithStartTS(store *KVStore, txnScope string, startTS uint64, replicaReadSeed uint32) (*KVTxn, error) {
	snapshot := newTiKVSnapshot(store, startTS, replicaReadSeed)
	newTiKVTxn := &KVTxn{
		snapshot:  snapshot,
		us:        unionstore.NewUnionStore(snapshot),
		store:     store,
		startTS:   startTS,
		startTime: time.Now(),
		valid:     true,
		vars:      kv.DefaultVars,
	}
	newTiKVTxn.SetOption(kv.TxnScope, txnScope)
	return newTiKVTxn, nil
}

func newTiKVTxnWithExactStaleness(store *KVStore, txnScope string, prevSec uint64) (*KVTxn, error) {
	bo := NewBackofferWithVars(context.Background(), tsoMaxBackoff, nil)
	startTS, err := store.getStalenessTimestamp(bo, txnScope, prevSec)
	if err != nil {
		return nil, errors.Trace(err)
	}
	return newTiKVTxnWithStartTS(store, txnScope, startTS, store.nextReplicaReadSeed())
}

// SetSuccess is used to probe if kv variables are set or not. It is ONLY used in test cases.
var SetSuccess = false

// SetVars sets variables to the transaction.
func (txn *KVTxn) SetVars(vars *kv.Variables) {
	txn.vars = vars
	txn.snapshot.vars = vars
	failpoint.Inject("probeSetVars", func(val failpoint.Value) {
		if val.(bool) {
			SetSuccess = true
		}
	})
}

// GetVars gets variables from the transaction.
func (txn *KVTxn) GetVars() *kv.Variables {
	return txn.vars
}

// Get implements transaction interface.
func (txn *KVTxn) Get(ctx context.Context, k []byte) ([]byte, error) {
	ret, err := txn.us.Get(ctx, k)
	if tikverr.IsErrNotFound(err) {
		return nil, err
	}
	if err != nil {
		return nil, errors.Trace(err)
	}

	return ret, nil
}

// Set sets the value for key k as v into kv store.
// v must NOT be nil or empty, otherwise it returns ErrCannotSetNilValue.
func (txn *KVTxn) Set(k []byte, v []byte) error {
	txn.setCnt++
	return txn.us.GetMemBuffer().Set(k, v)
}

// String implements fmt.Stringer interface.
func (txn *KVTxn) String() string {
	return fmt.Sprintf("%d", txn.StartTS())
}

// Iter creates an Iterator positioned on the first entry that k <= entry's key.
// If such entry is not found, it returns an invalid Iterator with no error.
// It yields only keys that < upperBound. If upperBound is nil, it means the upperBound is unbounded.
// The Iterator must be Closed after use.
func (txn *KVTxn) Iter(k []byte, upperBound []byte) (unionstore.Iterator, error) {
	return txn.us.Iter(k, upperBound)
}

// IterReverse creates a reversed Iterator positioned on the first entry which key is less than k.
func (txn *KVTxn) IterReverse(k []byte) (unionstore.Iterator, error) {
	return txn.us.IterReverse(k)
}

// Delete removes the entry for key k from kv store.
func (txn *KVTxn) Delete(k []byte) error {
	return txn.us.GetMemBuffer().Delete(k)
}

// SetOption sets an option with a value, when val is nil, uses the default
// value of this option.
func (txn *KVTxn) SetOption(opt int, val interface{}) {
	txn.us.SetOption(opt, val)
	txn.snapshot.SetOption(opt, val)
	switch opt {
	case kv.InfoSchema:
		txn.txnInfoSchema = val.(SchemaVer)
	case kv.SchemaAmender:
		txn.schemaAmender = val.(SchemaAmender)
	case kv.CommitHook:
		txn.commitCallback = val.(func(info string, err error))
	}
}

// GetOption returns the option
func (txn *KVTxn) GetOption(opt int) interface{} {
	return txn.us.GetOption(opt)
}

// DelOption deletes an option.
func (txn *KVTxn) DelOption(opt int) {
	txn.us.DelOption(opt)
}

<<<<<<< HEAD
// SetSchemaLeaseChecker sets a hook to check schema version.
func (txn *KVTxn) SetSchemaLeaseChecker(checker SchemaLeaseChecker) {
	txn.schemaLeaseChecker = checker
=======
// SetPessimistic indicates if the transaction should use pessimictic lock.
func (txn *KVTxn) SetPessimistic(b bool) {
	txn.isPessimistic = b
>>>>>>> 91ca4eaf
}

// SetKVFilter sets the filter to ignore key-values in memory buffer.
func (txn *KVTxn) SetKVFilter(filter KVFilter) {
	txn.kvFilter = filter
}

// IsPessimistic returns true if it is pessimistic.
func (txn *KVTxn) IsPessimistic() bool {
	return txn.isPessimistic
}

// Commit commits the transaction operations to KV store.
func (txn *KVTxn) Commit(ctx context.Context) error {
	if span := opentracing.SpanFromContext(ctx); span != nil && span.Tracer() != nil {
		span1 := span.Tracer().StartSpan("tikvTxn.Commit", opentracing.ChildOf(span.Context()))
		defer span1.Finish()
		ctx = opentracing.ContextWithSpan(ctx, span1)
	}
	defer trace.StartRegion(ctx, "CommitTxn").End()

	if !txn.valid {
		return tikverr.ErrInvalidTxn
	}
	defer txn.close()

	failpoint.Inject("mockCommitError", func(val failpoint.Value) {
		if val.(bool) && IsMockCommitErrorEnable() {
			MockCommitErrorDisable()
			failpoint.Return(errors.New("mock commit error"))
		}
	})

	start := time.Now()
	defer func() { metrics.TxnCmdHistogramWithCommit.Observe(time.Since(start).Seconds()) }()

	// sessionID is used for log.
	var sessionID uint64
	val := ctx.Value(util.SessionID)
	if val != nil {
		sessionID = val.(uint64)
	}

	var err error
	// If the txn use pessimistic lock, committer is initialized.
	committer := txn.committer
	if committer == nil {
		committer, err = newTwoPhaseCommitter(txn, sessionID)
		if err != nil {
			return errors.Trace(err)
		}
		txn.committer = committer
	}
	defer committer.ttlManager.close()

	initRegion := trace.StartRegion(ctx, "InitKeys")
	err = committer.initKeysAndMutations()
	initRegion.End()
	if err != nil {
		return errors.Trace(err)
	}
	if committer.mutations.Len() == 0 {
		return nil
	}

	defer func() {
		ctxValue := ctx.Value(util.CommitDetailCtxKey)
		if ctxValue != nil {
			commitDetail := ctxValue.(**util.CommitDetails)
			if *commitDetail != nil {
				(*commitDetail).TxnRetry++
			} else {
				*commitDetail = committer.getDetail()
			}
		}
	}()
	// latches disabled
	// pessimistic transaction should also bypass latch.
	if txn.store.txnLatches == nil || txn.IsPessimistic() {
		err = committer.execute(ctx)
		if val == nil || sessionID > 0 {
			txn.onCommitted(err)
		}
		logutil.Logger(ctx).Debug("[kv] txnLatches disabled, 2pc directly", zap.Error(err))
		return errors.Trace(err)
	}

	// latches enabled
	// for transactions which need to acquire latches
	start = time.Now()
	lock := txn.store.txnLatches.Lock(committer.startTS, committer.mutations.GetKeys())
	commitDetail := committer.getDetail()
	commitDetail.LocalLatchTime = time.Since(start)
	if commitDetail.LocalLatchTime > 0 {
		metrics.TiKVLocalLatchWaitTimeHistogram.Observe(commitDetail.LocalLatchTime.Seconds())
	}
	defer txn.store.txnLatches.UnLock(lock)
	if lock.IsStale() {
		return tidbkv.ErrWriteConflictInTiDB.FastGenByArgs(txn.startTS)
	}
	err = committer.execute(ctx)
	if val == nil || sessionID > 0 {
		txn.onCommitted(err)
	}
	if err == nil {
		lock.SetCommitTS(committer.commitTS)
	}
	logutil.Logger(ctx).Debug("[kv] txnLatches enabled while txn retryable", zap.Error(err))
	return errors.Trace(err)
}

func (txn *KVTxn) close() {
	txn.valid = false
}

// Rollback undoes the transaction operations to KV store.
func (txn *KVTxn) Rollback() error {
	if !txn.valid {
		return tikverr.ErrInvalidTxn
	}
	start := time.Now()
	// Clean up pessimistic lock.
	if txn.IsPessimistic() && txn.committer != nil {
		err := txn.rollbackPessimisticLocks()
		txn.committer.ttlManager.close()
		if err != nil {
			logutil.BgLogger().Error(err.Error())
		}
	}
	txn.close()
	logutil.BgLogger().Debug("[kv] rollback txn", zap.Uint64("txnStartTS", txn.StartTS()))
	metrics.TxnCmdHistogramWithRollback.Observe(time.Since(start).Seconds())
	return nil
}

func (txn *KVTxn) rollbackPessimisticLocks() error {
	if txn.lockedCnt == 0 {
		return nil
	}
	bo := NewBackofferWithVars(context.Background(), cleanupMaxBackoff, txn.vars)
	keys := txn.collectLockedKeys()
	return txn.committer.pessimisticRollbackMutations(bo, &PlainMutations{keys: keys})
}

func (txn *KVTxn) collectLockedKeys() [][]byte {
	keys := make([][]byte, 0, txn.lockedCnt)
	buf := txn.GetMemBuffer()
	var err error
	for it := buf.IterWithFlags(nil, nil); it.Valid(); err = it.Next() {
		_ = err
		if it.Flags().HasLocked() {
			keys = append(keys, it.Key())
		}
	}
	return keys
}

// TxnInfo is used to keep track the info of a committed transaction (mainly for diagnosis and testing)
type TxnInfo struct {
	TxnScope            string `json:"txn_scope"`
	StartTS             uint64 `json:"start_ts"`
	CommitTS            uint64 `json:"commit_ts"`
	TxnCommitMode       string `json:"txn_commit_mode"`
	AsyncCommitFallback bool   `json:"async_commit_fallback"`
	OnePCFallback       bool   `json:"one_pc_fallback"`
	ErrMsg              string `json:"error,omitempty"`
}

func (txn *KVTxn) onCommitted(err error) {
	if txn.commitCallback != nil {
		isAsyncCommit := txn.committer.isAsyncCommit()
		isOnePC := txn.committer.isOnePC()

		commitMode := "2pc"
		if isOnePC {
			commitMode = "1pc"
		} else if isAsyncCommit {
			commitMode = "async_commit"
		}

		info := TxnInfo{
			TxnScope:            txn.GetUnionStore().GetOption(kv.TxnScope).(string),
			StartTS:             txn.startTS,
			CommitTS:            txn.commitTS,
			TxnCommitMode:       commitMode,
			AsyncCommitFallback: txn.committer.hasTriedAsyncCommit && !isAsyncCommit,
			OnePCFallback:       txn.committer.hasTriedOnePC && !isOnePC,
		}
		if err != nil {
			info.ErrMsg = err.Error()
		}
		infoStr, err2 := json.Marshal(info)
		_ = err2
		txn.commitCallback(string(infoStr), err)
	}
}

// LockKeys tries to lock the entries with the keys in KV store.
// lockWaitTime in ms, except that tidbkv.LockAlwaysWait(0) means always wait lock, tidbkv.LockNowait(-1) means nowait lock
func (txn *KVTxn) LockKeys(ctx context.Context, lockCtx *kv.LockCtx, keysInput ...[]byte) error {
	// Exclude keys that are already locked.
	var err error
	keys := make([][]byte, 0, len(keysInput))
	startTime := time.Now()
	txn.mu.Lock()
	defer txn.mu.Unlock()
	defer func() {
		metrics.TxnCmdHistogramWithLockKeys.Observe(time.Since(startTime).Seconds())
		if err == nil {
			if lockCtx.PessimisticLockWaited != nil {
				if atomic.LoadInt32(lockCtx.PessimisticLockWaited) > 0 {
					timeWaited := time.Since(lockCtx.WaitStartTime)
					atomic.StoreInt64(lockCtx.LockKeysDuration, int64(timeWaited))
					metrics.TiKVPessimisticLockKeysDuration.Observe(timeWaited.Seconds())
				}
			}
		}
		if lockCtx.LockKeysCount != nil {
			*lockCtx.LockKeysCount += int32(len(keys))
		}
		if lockCtx.Stats != nil {
			lockCtx.Stats.TotalTime = time.Since(startTime)
			ctxValue := ctx.Value(util.LockKeysDetailCtxKey)
			if ctxValue != nil {
				lockKeysDetail := ctxValue.(**util.LockKeysDetails)
				*lockKeysDetail = lockCtx.Stats
			}
		}
	}()
	memBuf := txn.us.GetMemBuffer()
	for _, key := range keysInput {
		// The value of lockedMap is only used by pessimistic transactions.
		var valueExist, locked, checkKeyExists bool
		if flags, err := memBuf.GetFlags(key); err == nil {
			locked = flags.HasLocked()
			valueExist = flags.HasLockedValueExists()
			checkKeyExists = flags.HasNeedCheckExists()
		}
		if !locked {
			keys = append(keys, key)
		} else if txn.IsPessimistic() {
			if checkKeyExists && valueExist {
				alreadyExist := kvrpcpb.AlreadyExist{Key: key}
				e := &tikverr.ErrKeyExist{AlreadyExist: &alreadyExist}
				return txn.committer.extractKeyExistsErr(e)
			}
		}
		if lockCtx.ReturnValues && locked {
			// An already locked key can not return values, we add an entry to let the caller get the value
			// in other ways.
			lockCtx.Values[string(key)] = kv.ReturnedValue{AlreadyLocked: true}
		}
	}
	if len(keys) == 0 {
		return nil
	}
	keys = deduplicateKeys(keys)
	if txn.IsPessimistic() && lockCtx.ForUpdateTS > 0 {
		if txn.committer == nil {
			// sessionID is used for log.
			var sessionID uint64
			var err error
			val := ctx.Value(util.SessionID)
			if val != nil {
				sessionID = val.(uint64)
			}
			txn.committer, err = newTwoPhaseCommitter(txn, sessionID)
			if err != nil {
				return err
			}
		}
		var assignedPrimaryKey bool
		if txn.committer.primaryKey == nil {
			txn.committer.primaryKey = keys[0]
			assignedPrimaryKey = true
		}

		lockCtx.Stats = &util.LockKeysDetails{
			LockKeys: int32(len(keys)),
		}
		bo := NewBackofferWithVars(ctx, pessimisticLockMaxBackoff, txn.vars)
		txn.committer.forUpdateTS = lockCtx.ForUpdateTS
		// If the number of keys greater than 1, it can be on different region,
		// concurrently execute on multiple regions may lead to deadlock.
		txn.committer.isFirstLock = txn.lockedCnt == 0 && len(keys) == 1
		err = txn.committer.pessimisticLockMutations(bo, lockCtx, &PlainMutations{keys: keys})
		if bo.totalSleep > 0 {
			atomic.AddInt64(&lockCtx.Stats.BackoffTime, int64(bo.totalSleep)*int64(time.Millisecond))
			lockCtx.Stats.Mu.Lock()
			lockCtx.Stats.Mu.BackoffTypes = append(lockCtx.Stats.Mu.BackoffTypes, bo.types...)
			lockCtx.Stats.Mu.Unlock()
		}
		if lockCtx.Killed != nil {
			// If the kill signal is received during waiting for pessimisticLock,
			// pessimisticLockKeys would handle the error but it doesn't reset the flag.
			// We need to reset the killed flag here.
			atomic.CompareAndSwapUint32(lockCtx.Killed, 1, 0)
		}
		if err != nil {
			for _, key := range keys {
				if txn.us.HasPresumeKeyNotExists(key) {
					txn.us.UnmarkPresumeKeyNotExists(key)
				}
			}
			keyMayBeLocked := !(tikverr.IsErrWriteConflict(err) || tikverr.IsErrKeyExist(err))
			// If there is only 1 key and lock fails, no need to do pessimistic rollback.
			if len(keys) > 1 || keyMayBeLocked {
				wg := txn.asyncPessimisticRollback(ctx, keys)
				if dl, ok := errors.Cause(err).(*tikverr.ErrDeadlock); ok && hashInKeys(dl.DeadlockKeyHash, keys) {
					dl.IsRetryable = true
					// Wait for the pessimistic rollback to finish before we retry the statement.
					wg.Wait()
					// Sleep a little, wait for the other transaction that blocked by this transaction to acquire the lock.
					time.Sleep(time.Millisecond * 5)
					failpoint.Inject("SingleStmtDeadLockRetrySleep", func() {
						time.Sleep(300 * time.Millisecond)
					})
				}
			}
			if assignedPrimaryKey {
				// unset the primary key if we assigned primary key when failed to lock it.
				txn.committer.primaryKey = nil
			}
			return err
		}
		if assignedPrimaryKey {
			txn.committer.ttlManager.run(txn.committer, lockCtx)
		}
	}
	for _, key := range keys {
		valExists := kv.SetKeyLockedValueExists
		// PointGet and BatchPointGet will return value in pessimistic lock response, the value may not exist.
		// For other lock modes, the locked key values always exist.
		if lockCtx.ReturnValues {
			val, _ := lockCtx.Values[string(key)]
			if len(val.Value) == 0 {
				valExists = kv.SetKeyLockedValueNotExists
			}
		}
		memBuf.UpdateFlags(key, kv.SetKeyLocked, kv.DelNeedCheckExists, valExists)
	}
	txn.lockedCnt += len(keys)
	return nil
}

// deduplicateKeys deduplicate the keys, it use sort instead of map to avoid memory allocation.
func deduplicateKeys(keys [][]byte) [][]byte {
	sort.Slice(keys, func(i, j int) bool {
		return bytes.Compare(keys[i], keys[j]) < 0
	})
	deduped := keys[:1]
	for i := 1; i < len(keys); i++ {
		if !bytes.Equal(deduped[len(deduped)-1], keys[i]) {
			deduped = append(deduped, keys[i])
		}
	}
	return deduped
}

func (txn *KVTxn) asyncPessimisticRollback(ctx context.Context, keys [][]byte) *sync.WaitGroup {
	// Clone a new committer for execute in background.
	committer := &twoPhaseCommitter{
		store:       txn.committer.store,
		sessionID:   txn.committer.sessionID,
		startTS:     txn.committer.startTS,
		forUpdateTS: txn.committer.forUpdateTS,
		primaryKey:  txn.committer.primaryKey,
	}
	wg := new(sync.WaitGroup)
	wg.Add(1)
	go func() {
		failpoint.Inject("beforeAsyncPessimisticRollback", func(val failpoint.Value) {
			if s, ok := val.(string); ok {
				if s == "skip" {
					logutil.Logger(ctx).Info("[failpoint] injected skip async pessimistic rollback",
						zap.Uint64("txnStartTS", txn.startTS))
					wg.Done()
					failpoint.Return()
				} else if s == "delay" {
					duration := time.Duration(rand.Int63n(int64(time.Second) * 2))
					logutil.Logger(ctx).Info("[failpoint] injected delay before async pessimistic rollback",
						zap.Uint64("txnStartTS", txn.startTS), zap.Duration("duration", duration))
					time.Sleep(duration)
				}
			}
		})

		err := committer.pessimisticRollbackMutations(NewBackofferWithVars(ctx, pessimisticRollbackMaxBackoff, txn.vars), &PlainMutations{keys: keys})
		if err != nil {
			logutil.Logger(ctx).Warn("[kv] pessimisticRollback failed.", zap.Error(err))
		}
		wg.Done()
	}()
	return wg
}

func hashInKeys(deadlockKeyHash uint64, keys [][]byte) bool {
	for _, key := range keys {
		if farm.Fingerprint64(key) == deadlockKeyHash {
			return true
		}
	}
	return false
}

// IsReadOnly checks if the transaction has only performed read operations.
func (txn *KVTxn) IsReadOnly() bool {
	return !txn.us.GetMemBuffer().Dirty()
}

// StartTS returns the transaction start timestamp.
func (txn *KVTxn) StartTS() uint64 {
	return txn.startTS
}

// Valid returns if the transaction is valid.
// A transaction become invalid after commit or rollback.
func (txn *KVTxn) Valid() bool {
	return txn.valid
}

// Len returns the number of entries in the DB.
func (txn *KVTxn) Len() int {
	return txn.us.GetMemBuffer().Len()
}

// Size returns sum of keys and values length.
func (txn *KVTxn) Size() int {
	return txn.us.GetMemBuffer().Size()
}

// Reset reset the Transaction to initial states.
func (txn *KVTxn) Reset() {
	txn.us.GetMemBuffer().Reset()
}

// GetUnionStore returns the UnionStore binding to this transaction.
func (txn *KVTxn) GetUnionStore() *unionstore.KVUnionStore {
	return txn.us
}

// GetMemBuffer return the MemBuffer binding to this transaction.
func (txn *KVTxn) GetMemBuffer() *unionstore.MemDB {
	return txn.us.GetMemBuffer()
}

// GetSnapshot returns the Snapshot binding to this transaction.
func (txn *KVTxn) GetSnapshot() *KVSnapshot {
	return txn.snapshot
}

// SetBinlogExecutor sets the method to perform binlong synchronization.
func (txn *KVTxn) SetBinlogExecutor(binlog BinlogExecutor) {
	txn.binlog = binlog
	if txn.committer != nil {
		txn.committer.binlog = binlog
	}
}

// GetClusterID returns store's cluster id.
func (txn *KVTxn) GetClusterID() uint64 {
	return txn.store.clusterID
}<|MERGE_RESOLUTION|>--- conflicted
+++ resolved
@@ -74,15 +74,10 @@
 	// commitCallback is called after current transaction gets committed
 	commitCallback func(info string, err error)
 
-<<<<<<< HEAD
 	binlog             BinlogExecutor
+	schemaLeaseChecker SchemaLeaseChecker
+	isPessimistic      bool
 	kvFilter           KVFilter
-	schemaLeaseChecker SchemaLeaseChecker
-=======
-	binlog        BinlogExecutor
-	isPessimistic bool
-	kvFilter      KVFilter
->>>>>>> 91ca4eaf
 }
 
 func newTiKVTxn(store *KVStore, txnScope string) (*KVTxn, error) {
@@ -206,15 +201,14 @@
 	txn.us.DelOption(opt)
 }
 
-<<<<<<< HEAD
 // SetSchemaLeaseChecker sets a hook to check schema version.
 func (txn *KVTxn) SetSchemaLeaseChecker(checker SchemaLeaseChecker) {
 	txn.schemaLeaseChecker = checker
-=======
+}
+
 // SetPessimistic indicates if the transaction should use pessimictic lock.
 func (txn *KVTxn) SetPessimistic(b bool) {
 	txn.isPessimistic = b
->>>>>>> 91ca4eaf
 }
 
 // SetKVFilter sets the filter to ignore key-values in memory buffer.
