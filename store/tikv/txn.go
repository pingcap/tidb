// Copyright 2016 PingCAP, Inc.
//
// Licensed under the Apache License, Version 2.0 (the "License");
// you may not use this file except in compliance with the License.
// You may obtain a copy of the License at
//
//     http://www.apache.org/licenses/LICENSE-2.0
//
// Unless required by applicable law or agreed to in writing, software
// distributed under the License is distributed on an "AS IS" BASIS,
// See the License for the specific language governing permissions and
// limitations under the License.

package tikv

import (
	"bytes"
	"context"
	"encoding/json"
	"fmt"
	"math/rand"
	"runtime/trace"
	"sort"
	"sync"
	"sync/atomic"
	"time"

	"github.com/dgryski/go-farm"
	"github.com/opentracing/opentracing-go"
	"github.com/pingcap/errors"
	"github.com/pingcap/failpoint"
	"github.com/pingcap/kvproto/pkg/kvrpcpb"
	tidbkv "github.com/pingcap/tidb/kv"
	tikverr "github.com/pingcap/tidb/store/tikv/error"
	"github.com/pingcap/tidb/store/tikv/kv"
	"github.com/pingcap/tidb/store/tikv/logutil"
	"github.com/pingcap/tidb/store/tikv/metrics"
	"github.com/pingcap/tidb/store/tikv/unionstore"
	"github.com/pingcap/tidb/store/tikv/util"
	"go.uber.org/zap"
)

// MaxTxnTimeUse is the max time a Txn may use (in ms) from its begin to commit.
// We use it to abort the transaction to guarantee GC worker will not influence it.
const MaxTxnTimeUse = 24 * 60 * 60 * 1000

// SchemaAmender is used by pessimistic transactions to amend commit mutations for schema change during 2pc.
type SchemaAmender interface {
	// AmendTxn is the amend entry, new mutations will be generated based on input mutations using schema change info.
	// The returned results are mutations need to prewrite and mutations need to cleanup.
	AmendTxn(ctx context.Context, startInfoSchema SchemaVer, change *RelatedSchemaChange, mutations CommitterMutations) (CommitterMutations, error)
}

// KVTxn contains methods to interact with a TiKV transaction.
type KVTxn struct {
	snapshot  *KVSnapshot
	us        *unionstore.KVUnionStore
	store     *KVStore // for connection to region.
	startTS   uint64
	startTime time.Time // Monotonic timestamp for recording txn time consuming.
	commitTS  uint64
	mu        sync.Mutex // For thread-safe LockKeys function.
	setCnt    int64
	vars      *kv.Variables
	committer *twoPhaseCommitter
	lockedCnt int

	valid bool

	// txnInfoSchema is the infoSchema fetched at startTS.
	txnInfoSchema SchemaVer
	// SchemaAmender is used amend pessimistic txn commit mutations for schema change
	schemaAmender SchemaAmender
	// commitCallback is called after current transaction gets committed
	commitCallback func(info string, err error)

<<<<<<< HEAD
	binlog   BinlogExecutor
	priority Priority
=======
	binlog        BinlogExecutor
	isPessimistic bool
	kvFilter      KVFilter
>>>>>>> 91ca4eaf
}

func newTiKVTxn(store *KVStore, txnScope string) (*KVTxn, error) {
	bo := NewBackofferWithVars(context.Background(), tsoMaxBackoff, nil)
	startTS, err := store.getTimestampWithRetry(bo, txnScope)
	if err != nil {
		return nil, errors.Trace(err)
	}
	return newTiKVTxnWithStartTS(store, txnScope, startTS, store.nextReplicaReadSeed())
}

// newTiKVTxnWithStartTS creates a txn with startTS.
func newTiKVTxnWithStartTS(store *KVStore, txnScope string, startTS uint64, replicaReadSeed uint32) (*KVTxn, error) {
	snapshot := newTiKVSnapshot(store, startTS, replicaReadSeed)
	newTiKVTxn := &KVTxn{
		snapshot:  snapshot,
		us:        unionstore.NewUnionStore(snapshot),
		store:     store,
		startTS:   startTS,
		startTime: time.Now(),
		valid:     true,
		vars:      kv.DefaultVars,
	}
	newTiKVTxn.SetOption(kv.TxnScope, txnScope)
	return newTiKVTxn, nil
}

func newTiKVTxnWithExactStaleness(store *KVStore, txnScope string, prevSec uint64) (*KVTxn, error) {
	bo := NewBackofferWithVars(context.Background(), tsoMaxBackoff, nil)
	startTS, err := store.getStalenessTimestamp(bo, txnScope, prevSec)
	if err != nil {
		return nil, errors.Trace(err)
	}
	return newTiKVTxnWithStartTS(store, txnScope, startTS, store.nextReplicaReadSeed())
}

// SetSuccess is used to probe if kv variables are set or not. It is ONLY used in test cases.
var SetSuccess = false

// SetVars sets variables to the transaction.
func (txn *KVTxn) SetVars(vars *kv.Variables) {
	txn.vars = vars
	txn.snapshot.vars = vars
	failpoint.Inject("probeSetVars", func(val failpoint.Value) {
		if val.(bool) {
			SetSuccess = true
		}
	})
}

// GetVars gets variables from the transaction.
func (txn *KVTxn) GetVars() *kv.Variables {
	return txn.vars
}

// Get implements transaction interface.
func (txn *KVTxn) Get(ctx context.Context, k []byte) ([]byte, error) {
	ret, err := txn.us.Get(ctx, k)
	if tikverr.IsErrNotFound(err) {
		return nil, err
	}
	if err != nil {
		return nil, errors.Trace(err)
	}

	return ret, nil
}

// Set sets the value for key k as v into kv store.
// v must NOT be nil or empty, otherwise it returns ErrCannotSetNilValue.
func (txn *KVTxn) Set(k []byte, v []byte) error {
	txn.setCnt++
	return txn.us.GetMemBuffer().Set(k, v)
}

// String implements fmt.Stringer interface.
func (txn *KVTxn) String() string {
	return fmt.Sprintf("%d", txn.StartTS())
}

// Iter creates an Iterator positioned on the first entry that k <= entry's key.
// If such entry is not found, it returns an invalid Iterator with no error.
// It yields only keys that < upperBound. If upperBound is nil, it means the upperBound is unbounded.
// The Iterator must be Closed after use.
func (txn *KVTxn) Iter(k []byte, upperBound []byte) (unionstore.Iterator, error) {
	return txn.us.Iter(k, upperBound)
}

// IterReverse creates a reversed Iterator positioned on the first entry which key is less than k.
func (txn *KVTxn) IterReverse(k []byte) (unionstore.Iterator, error) {
	return txn.us.IterReverse(k)
}

// Delete removes the entry for key k from kv store.
func (txn *KVTxn) Delete(k []byte) error {
	return txn.us.GetMemBuffer().Delete(k)
}

// SetOption sets an option with a value, when val is nil, uses the default
// value of this option.
func (txn *KVTxn) SetOption(opt int, val interface{}) {
	txn.us.SetOption(opt, val)
	txn.snapshot.SetOption(opt, val)
	switch opt {
	case kv.InfoSchema:
		txn.txnInfoSchema = val.(SchemaVer)
	case kv.SchemaAmender:
		txn.schemaAmender = val.(SchemaAmender)
	case kv.CommitHook:
		txn.commitCallback = val.(func(info string, err error))
	}
}

// GetOption returns the option
func (txn *KVTxn) GetOption(opt int) interface{} {
	return txn.us.GetOption(opt)
}

// DelOption deletes an option.
func (txn *KVTxn) DelOption(opt int) {
	txn.us.DelOption(opt)
}

// SetPessimistic indicates if the transaction should use pessimictic lock.
func (txn *KVTxn) SetPessimistic(b bool) {
	txn.isPessimistic = b
}

<<<<<<< HEAD
// SetPriority sets the priority to read and write.
func (txn *KVTxn) SetPriority(pri Priority) {
	txn.priority = pri
}

func (txn *KVTxn) getKVFilter() KVFilter {
	if filter := txn.us.GetOption(kv.KVFilter); filter != nil {
		return filter.(KVFilter)
	}
	return nil
=======
// SetKVFilter sets the filter to ignore key-values in memory buffer.
func (txn *KVTxn) SetKVFilter(filter KVFilter) {
	txn.kvFilter = filter
}

// IsPessimistic returns true if it is pessimistic.
func (txn *KVTxn) IsPessimistic() bool {
	return txn.isPessimistic
>>>>>>> 91ca4eaf
}

// Commit commits the transaction operations to KV store.
func (txn *KVTxn) Commit(ctx context.Context) error {
	if span := opentracing.SpanFromContext(ctx); span != nil && span.Tracer() != nil {
		span1 := span.Tracer().StartSpan("tikvTxn.Commit", opentracing.ChildOf(span.Context()))
		defer span1.Finish()
		ctx = opentracing.ContextWithSpan(ctx, span1)
	}
	defer trace.StartRegion(ctx, "CommitTxn").End()

	if !txn.valid {
		return tikverr.ErrInvalidTxn
	}
	defer txn.close()

	failpoint.Inject("mockCommitError", func(val failpoint.Value) {
		if val.(bool) && IsMockCommitErrorEnable() {
			MockCommitErrorDisable()
			failpoint.Return(errors.New("mock commit error"))
		}
	})

	start := time.Now()
	defer func() { metrics.TxnCmdHistogramWithCommit.Observe(time.Since(start).Seconds()) }()

	// sessionID is used for log.
	var sessionID uint64
	val := ctx.Value(util.SessionID)
	if val != nil {
		sessionID = val.(uint64)
	}

	var err error
	// If the txn use pessimistic lock, committer is initialized.
	committer := txn.committer
	if committer == nil {
		committer, err = newTwoPhaseCommitter(txn, sessionID)
		if err != nil {
			return errors.Trace(err)
		}
		txn.committer = committer
	}
	defer committer.ttlManager.close()

	initRegion := trace.StartRegion(ctx, "InitKeys")
	err = committer.initKeysAndMutations()
	initRegion.End()
	if err != nil {
		return errors.Trace(err)
	}
	if committer.mutations.Len() == 0 {
		return nil
	}

	defer func() {
		ctxValue := ctx.Value(util.CommitDetailCtxKey)
		if ctxValue != nil {
			commitDetail := ctxValue.(**util.CommitDetails)
			if *commitDetail != nil {
				(*commitDetail).TxnRetry++
			} else {
				*commitDetail = committer.getDetail()
			}
		}
	}()
	// latches disabled
	// pessimistic transaction should also bypass latch.
	if txn.store.txnLatches == nil || txn.IsPessimistic() {
		err = committer.execute(ctx)
		if val == nil || sessionID > 0 {
			txn.onCommitted(err)
		}
		logutil.Logger(ctx).Debug("[kv] txnLatches disabled, 2pc directly", zap.Error(err))
		return errors.Trace(err)
	}

	// latches enabled
	// for transactions which need to acquire latches
	start = time.Now()
	lock := txn.store.txnLatches.Lock(committer.startTS, committer.mutations.GetKeys())
	commitDetail := committer.getDetail()
	commitDetail.LocalLatchTime = time.Since(start)
	if commitDetail.LocalLatchTime > 0 {
		metrics.TiKVLocalLatchWaitTimeHistogram.Observe(commitDetail.LocalLatchTime.Seconds())
	}
	defer txn.store.txnLatches.UnLock(lock)
	if lock.IsStale() {
		return tidbkv.ErrWriteConflictInTiDB.FastGenByArgs(txn.startTS)
	}
	err = committer.execute(ctx)
	if val == nil || sessionID > 0 {
		txn.onCommitted(err)
	}
	if err == nil {
		lock.SetCommitTS(committer.commitTS)
	}
	logutil.Logger(ctx).Debug("[kv] txnLatches enabled while txn retryable", zap.Error(err))
	return errors.Trace(err)
}

func (txn *KVTxn) close() {
	txn.valid = false
}

// Rollback undoes the transaction operations to KV store.
func (txn *KVTxn) Rollback() error {
	if !txn.valid {
		return tikverr.ErrInvalidTxn
	}
	start := time.Now()
	// Clean up pessimistic lock.
	if txn.IsPessimistic() && txn.committer != nil {
		err := txn.rollbackPessimisticLocks()
		txn.committer.ttlManager.close()
		if err != nil {
			logutil.BgLogger().Error(err.Error())
		}
	}
	txn.close()
	logutil.BgLogger().Debug("[kv] rollback txn", zap.Uint64("txnStartTS", txn.StartTS()))
	metrics.TxnCmdHistogramWithRollback.Observe(time.Since(start).Seconds())
	return nil
}

func (txn *KVTxn) rollbackPessimisticLocks() error {
	if txn.lockedCnt == 0 {
		return nil
	}
	bo := NewBackofferWithVars(context.Background(), cleanupMaxBackoff, txn.vars)
	keys := txn.collectLockedKeys()
	return txn.committer.pessimisticRollbackMutations(bo, &PlainMutations{keys: keys})
}

func (txn *KVTxn) collectLockedKeys() [][]byte {
	keys := make([][]byte, 0, txn.lockedCnt)
	buf := txn.GetMemBuffer()
	var err error
	for it := buf.IterWithFlags(nil, nil); it.Valid(); err = it.Next() {
		_ = err
		if it.Flags().HasLocked() {
			keys = append(keys, it.Key())
		}
	}
	return keys
}

// TxnInfo is used to keep track the info of a committed transaction (mainly for diagnosis and testing)
type TxnInfo struct {
	TxnScope            string `json:"txn_scope"`
	StartTS             uint64 `json:"start_ts"`
	CommitTS            uint64 `json:"commit_ts"`
	TxnCommitMode       string `json:"txn_commit_mode"`
	AsyncCommitFallback bool   `json:"async_commit_fallback"`
	OnePCFallback       bool   `json:"one_pc_fallback"`
	ErrMsg              string `json:"error,omitempty"`
}

func (txn *KVTxn) onCommitted(err error) {
	if txn.commitCallback != nil {
		isAsyncCommit := txn.committer.isAsyncCommit()
		isOnePC := txn.committer.isOnePC()

		commitMode := "2pc"
		if isOnePC {
			commitMode = "1pc"
		} else if isAsyncCommit {
			commitMode = "async_commit"
		}

		info := TxnInfo{
			TxnScope:            txn.GetUnionStore().GetOption(kv.TxnScope).(string),
			StartTS:             txn.startTS,
			CommitTS:            txn.commitTS,
			TxnCommitMode:       commitMode,
			AsyncCommitFallback: txn.committer.hasTriedAsyncCommit && !isAsyncCommit,
			OnePCFallback:       txn.committer.hasTriedOnePC && !isOnePC,
		}
		if err != nil {
			info.ErrMsg = err.Error()
		}
		infoStr, err2 := json.Marshal(info)
		_ = err2
		txn.commitCallback(string(infoStr), err)
	}
}

// LockKeys tries to lock the entries with the keys in KV store.
// lockWaitTime in ms, except that tidbkv.LockAlwaysWait(0) means always wait lock, tidbkv.LockNowait(-1) means nowait lock
func (txn *KVTxn) LockKeys(ctx context.Context, lockCtx *kv.LockCtx, keysInput ...[]byte) error {
	// Exclude keys that are already locked.
	var err error
	keys := make([][]byte, 0, len(keysInput))
	startTime := time.Now()
	txn.mu.Lock()
	defer txn.mu.Unlock()
	defer func() {
		metrics.TxnCmdHistogramWithLockKeys.Observe(time.Since(startTime).Seconds())
		if err == nil {
			if lockCtx.PessimisticLockWaited != nil {
				if atomic.LoadInt32(lockCtx.PessimisticLockWaited) > 0 {
					timeWaited := time.Since(lockCtx.WaitStartTime)
					atomic.StoreInt64(lockCtx.LockKeysDuration, int64(timeWaited))
					metrics.TiKVPessimisticLockKeysDuration.Observe(timeWaited.Seconds())
				}
			}
		}
		if lockCtx.LockKeysCount != nil {
			*lockCtx.LockKeysCount += int32(len(keys))
		}
		if lockCtx.Stats != nil {
			lockCtx.Stats.TotalTime = time.Since(startTime)
			ctxValue := ctx.Value(util.LockKeysDetailCtxKey)
			if ctxValue != nil {
				lockKeysDetail := ctxValue.(**util.LockKeysDetails)
				*lockKeysDetail = lockCtx.Stats
			}
		}
	}()
	memBuf := txn.us.GetMemBuffer()
	for _, key := range keysInput {
		// The value of lockedMap is only used by pessimistic transactions.
		var valueExist, locked, checkKeyExists bool
		if flags, err := memBuf.GetFlags(key); err == nil {
			locked = flags.HasLocked()
			valueExist = flags.HasLockedValueExists()
			checkKeyExists = flags.HasNeedCheckExists()
		}
		if !locked {
			keys = append(keys, key)
		} else if txn.IsPessimistic() {
			if checkKeyExists && valueExist {
				alreadyExist := kvrpcpb.AlreadyExist{Key: key}
				e := &tikverr.ErrKeyExist{AlreadyExist: &alreadyExist}
				return txn.committer.extractKeyExistsErr(e)
			}
		}
		if lockCtx.ReturnValues && locked {
			// An already locked key can not return values, we add an entry to let the caller get the value
			// in other ways.
			lockCtx.Values[string(key)] = kv.ReturnedValue{AlreadyLocked: true}
		}
	}
	if len(keys) == 0 {
		return nil
	}
	keys = deduplicateKeys(keys)
	if txn.IsPessimistic() && lockCtx.ForUpdateTS > 0 {
		if txn.committer == nil {
			// sessionID is used for log.
			var sessionID uint64
			var err error
			val := ctx.Value(util.SessionID)
			if val != nil {
				sessionID = val.(uint64)
			}
			txn.committer, err = newTwoPhaseCommitter(txn, sessionID)
			if err != nil {
				return err
			}
		}
		var assignedPrimaryKey bool
		if txn.committer.primaryKey == nil {
			txn.committer.primaryKey = keys[0]
			assignedPrimaryKey = true
		}

		lockCtx.Stats = &util.LockKeysDetails{
			LockKeys: int32(len(keys)),
		}
		bo := NewBackofferWithVars(ctx, pessimisticLockMaxBackoff, txn.vars)
		txn.committer.forUpdateTS = lockCtx.ForUpdateTS
		// If the number of keys greater than 1, it can be on different region,
		// concurrently execute on multiple regions may lead to deadlock.
		txn.committer.isFirstLock = txn.lockedCnt == 0 && len(keys) == 1
		err = txn.committer.pessimisticLockMutations(bo, lockCtx, &PlainMutations{keys: keys})
		if bo.totalSleep > 0 {
			atomic.AddInt64(&lockCtx.Stats.BackoffTime, int64(bo.totalSleep)*int64(time.Millisecond))
			lockCtx.Stats.Mu.Lock()
			lockCtx.Stats.Mu.BackoffTypes = append(lockCtx.Stats.Mu.BackoffTypes, bo.types...)
			lockCtx.Stats.Mu.Unlock()
		}
		if lockCtx.Killed != nil {
			// If the kill signal is received during waiting for pessimisticLock,
			// pessimisticLockKeys would handle the error but it doesn't reset the flag.
			// We need to reset the killed flag here.
			atomic.CompareAndSwapUint32(lockCtx.Killed, 1, 0)
		}
		if err != nil {
			for _, key := range keys {
				if txn.us.HasPresumeKeyNotExists(key) {
					txn.us.UnmarkPresumeKeyNotExists(key)
				}
			}
			keyMayBeLocked := !(tikverr.IsErrWriteConflict(err) || tikverr.IsErrKeyExist(err))
			// If there is only 1 key and lock fails, no need to do pessimistic rollback.
			if len(keys) > 1 || keyMayBeLocked {
				wg := txn.asyncPessimisticRollback(ctx, keys)
				if dl, ok := errors.Cause(err).(*tikverr.ErrDeadlock); ok && hashInKeys(dl.DeadlockKeyHash, keys) {
					dl.IsRetryable = true
					// Wait for the pessimistic rollback to finish before we retry the statement.
					wg.Wait()
					// Sleep a little, wait for the other transaction that blocked by this transaction to acquire the lock.
					time.Sleep(time.Millisecond * 5)
					failpoint.Inject("SingleStmtDeadLockRetrySleep", func() {
						time.Sleep(300 * time.Millisecond)
					})
				}
			}
			if assignedPrimaryKey {
				// unset the primary key if we assigned primary key when failed to lock it.
				txn.committer.primaryKey = nil
			}
			return err
		}
		if assignedPrimaryKey {
			txn.committer.ttlManager.run(txn.committer, lockCtx)
		}
	}
	for _, key := range keys {
		valExists := kv.SetKeyLockedValueExists
		// PointGet and BatchPointGet will return value in pessimistic lock response, the value may not exist.
		// For other lock modes, the locked key values always exist.
		if lockCtx.ReturnValues {
			val, _ := lockCtx.Values[string(key)]
			if len(val.Value) == 0 {
				valExists = kv.SetKeyLockedValueNotExists
			}
		}
		memBuf.UpdateFlags(key, kv.SetKeyLocked, kv.DelNeedCheckExists, valExists)
	}
	txn.lockedCnt += len(keys)
	return nil
}

// deduplicateKeys deduplicate the keys, it use sort instead of map to avoid memory allocation.
func deduplicateKeys(keys [][]byte) [][]byte {
	sort.Slice(keys, func(i, j int) bool {
		return bytes.Compare(keys[i], keys[j]) < 0
	})
	deduped := keys[:1]
	for i := 1; i < len(keys); i++ {
		if !bytes.Equal(deduped[len(deduped)-1], keys[i]) {
			deduped = append(deduped, keys[i])
		}
	}
	return deduped
}

func (txn *KVTxn) asyncPessimisticRollback(ctx context.Context, keys [][]byte) *sync.WaitGroup {
	// Clone a new committer for execute in background.
	committer := &twoPhaseCommitter{
		store:       txn.committer.store,
		sessionID:   txn.committer.sessionID,
		startTS:     txn.committer.startTS,
		forUpdateTS: txn.committer.forUpdateTS,
		primaryKey:  txn.committer.primaryKey,
	}
	wg := new(sync.WaitGroup)
	wg.Add(1)
	go func() {
		failpoint.Inject("beforeAsyncPessimisticRollback", func(val failpoint.Value) {
			if s, ok := val.(string); ok {
				if s == "skip" {
					logutil.Logger(ctx).Info("[failpoint] injected skip async pessimistic rollback",
						zap.Uint64("txnStartTS", txn.startTS))
					wg.Done()
					failpoint.Return()
				} else if s == "delay" {
					duration := time.Duration(rand.Int63n(int64(time.Second) * 2))
					logutil.Logger(ctx).Info("[failpoint] injected delay before async pessimistic rollback",
						zap.Uint64("txnStartTS", txn.startTS), zap.Duration("duration", duration))
					time.Sleep(duration)
				}
			}
		})

		err := committer.pessimisticRollbackMutations(NewBackofferWithVars(ctx, pessimisticRollbackMaxBackoff, txn.vars), &PlainMutations{keys: keys})
		if err != nil {
			logutil.Logger(ctx).Warn("[kv] pessimisticRollback failed.", zap.Error(err))
		}
		wg.Done()
	}()
	return wg
}

func hashInKeys(deadlockKeyHash uint64, keys [][]byte) bool {
	for _, key := range keys {
		if farm.Fingerprint64(key) == deadlockKeyHash {
			return true
		}
	}
	return false
}

// IsReadOnly checks if the transaction has only performed read operations.
func (txn *KVTxn) IsReadOnly() bool {
	return !txn.us.GetMemBuffer().Dirty()
}

// StartTS returns the transaction start timestamp.
func (txn *KVTxn) StartTS() uint64 {
	return txn.startTS
}

// Valid returns if the transaction is valid.
// A transaction become invalid after commit or rollback.
func (txn *KVTxn) Valid() bool {
	return txn.valid
}

// Len returns the number of entries in the DB.
func (txn *KVTxn) Len() int {
	return txn.us.GetMemBuffer().Len()
}

// Size returns sum of keys and values length.
func (txn *KVTxn) Size() int {
	return txn.us.GetMemBuffer().Size()
}

// Reset reset the Transaction to initial states.
func (txn *KVTxn) Reset() {
	txn.us.GetMemBuffer().Reset()
}

// GetUnionStore returns the UnionStore binding to this transaction.
func (txn *KVTxn) GetUnionStore() *unionstore.KVUnionStore {
	return txn.us
}

// GetMemBuffer return the MemBuffer binding to this transaction.
func (txn *KVTxn) GetMemBuffer() *unionstore.MemDB {
	return txn.us.GetMemBuffer()
}

// GetSnapshot returns the Snapshot binding to this transaction.
func (txn *KVTxn) GetSnapshot() *KVSnapshot {
	return txn.snapshot
}

// SetBinlogExecutor sets the method to perform binlong synchronization.
func (txn *KVTxn) SetBinlogExecutor(binlog BinlogExecutor) {
	txn.binlog = binlog
	if txn.committer != nil {
		txn.committer.binlog = binlog
	}
}

// GetClusterID returns store's cluster id.
func (txn *KVTxn) GetClusterID() uint64 {
	return txn.store.clusterID
}<|MERGE_RESOLUTION|>--- conflicted
+++ resolved
@@ -74,14 +74,10 @@
 	// commitCallback is called after current transaction gets committed
 	commitCallback func(info string, err error)
 
-<<<<<<< HEAD
-	binlog   BinlogExecutor
-	priority Priority
-=======
 	binlog        BinlogExecutor
+	priority      Priority
 	isPessimistic bool
 	kvFilter      KVFilter
->>>>>>> 91ca4eaf
 }
 
 func newTiKVTxn(store *KVStore, txnScope string) (*KVTxn, error) {
@@ -210,18 +206,11 @@
 	txn.isPessimistic = b
 }
 
-<<<<<<< HEAD
 // SetPriority sets the priority to read and write.
 func (txn *KVTxn) SetPriority(pri Priority) {
 	txn.priority = pri
 }
 
-func (txn *KVTxn) getKVFilter() KVFilter {
-	if filter := txn.us.GetOption(kv.KVFilter); filter != nil {
-		return filter.(KVFilter)
-	}
-	return nil
-=======
 // SetKVFilter sets the filter to ignore key-values in memory buffer.
 func (txn *KVTxn) SetKVFilter(filter KVFilter) {
 	txn.kvFilter = filter
@@ -230,7 +219,6 @@
 // IsPessimistic returns true if it is pessimistic.
 func (txn *KVTxn) IsPessimistic() bool {
 	return txn.isPessimistic
->>>>>>> 91ca4eaf
 }
 
 // Commit commits the transaction operations to KV store.
