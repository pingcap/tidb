// Copyright 2016 PingCAP, Inc.
//
// Licensed under the Apache License, Version 2.0 (the "License");
// you may not use this file except in compliance with the License.
// You may obtain a copy of the License at
//
//     http://www.apache.org/licenses/LICENSE-2.0
//
// Unless required by applicable law or agreed to in writing, software
// distributed under the License is distributed on an "AS IS" BASIS,
// See the License for the specific language governing permissions and
// limitations under the License.

package tikv

import (
	"bytes"
	"context"
	"encoding/json"
	"fmt"
	"math/rand"
	"runtime/trace"
	"sort"
	"sync"
	"sync/atomic"
	"time"

	"github.com/dgryski/go-farm"
	"github.com/opentracing/opentracing-go"
	"github.com/pingcap/errors"
	"github.com/pingcap/failpoint"
	"github.com/pingcap/kvproto/pkg/kvrpcpb"
	tikverr "github.com/pingcap/tidb/store/tikv/error"
	"github.com/pingcap/tidb/store/tikv/kv"
	"github.com/pingcap/tidb/store/tikv/logutil"
	"github.com/pingcap/tidb/store/tikv/metrics"
	"github.com/pingcap/tidb/store/tikv/unionstore"
	"github.com/pingcap/tidb/store/tikv/util"
	"go.uber.org/zap"
)

// MaxTxnTimeUse is the max time a Txn may use (in ms) from its begin to commit.
// We use it to abort the transaction to guarantee GC worker will not influence it.
const MaxTxnTimeUse = 24 * 60 * 60 * 1000

// SchemaAmender is used by pessimistic transactions to amend commit mutations for schema change during 2pc.
type SchemaAmender interface {
	// AmendTxn is the amend entry, new mutations will be generated based on input mutations using schema change info.
	// The returned results are mutations need to prewrite and mutations need to cleanup.
	AmendTxn(ctx context.Context, startInfoSchema SchemaVer, change *RelatedSchemaChange, mutations CommitterMutations) (CommitterMutations, error)
}

// KVTxn contains methods to interact with a TiKV transaction.
type KVTxn struct {
	snapshot  *KVSnapshot
	us        *unionstore.KVUnionStore
	store     *KVStore // for connection to region.
	startTS   uint64
	startTime time.Time // Monotonic timestamp for recording txn time consuming.
	commitTS  uint64
	mu        sync.Mutex // For thread-safe LockKeys function.
	setCnt    int64
	vars      *kv.Variables
	committer *twoPhaseCommitter
	lockedCnt int

	valid bool

	// txnInfoSchema is the infoSchema fetched at startTS.
	txnInfoSchema SchemaVer
	// SchemaAmender is used amend pessimistic txn commit mutations for schema change
	schemaAmender SchemaAmender
	// commitCallback is called after current transaction gets committed
	commitCallback func(info string, err error)

	binlog             BinlogExecutor
	schemaLeaseChecker SchemaLeaseChecker
	syncLog            bool
	priority           Priority
	isPessimistic      bool
	scope              string
	kvFilter           KVFilter
}

func newTiKVTxn(store *KVStore, txnScope string) (*KVTxn, error) {
	bo := NewBackofferWithVars(context.Background(), tsoMaxBackoff, nil)
	startTS, err := store.getTimestampWithRetry(bo, txnScope)
	if err != nil {
		return nil, errors.Trace(err)
	}
	return newTiKVTxnWithStartTS(store, txnScope, startTS, store.nextReplicaReadSeed())
}

// newTiKVTxnWithStartTS creates a txn with startTS.
func newTiKVTxnWithStartTS(store *KVStore, txnScope string, startTS uint64, replicaReadSeed uint32) (*KVTxn, error) {
	snapshot := newTiKVSnapshot(store, startTS, replicaReadSeed)
	return &KVTxn{
		snapshot:  snapshot,
		us:        unionstore.NewUnionStore(snapshot),
		store:     store,
		startTS:   startTS,
		startTime: time.Now(),
		valid:     true,
		vars:      kv.DefaultVars,
		scope:     txnScope,
	}, nil
}

func newTiKVTxnWithExactStaleness(store *KVStore, txnScope string, prevSec uint64) (*KVTxn, error) {
	bo := NewBackofferWithVars(context.Background(), tsoMaxBackoff, nil)
	startTS, err := store.getStalenessTimestamp(bo, txnScope, prevSec)
	if err != nil {
		return nil, errors.Trace(err)
	}
	return newTiKVTxnWithStartTS(store, txnScope, startTS, store.nextReplicaReadSeed())
}

// SetSuccess is used to probe if kv variables are set or not. It is ONLY used in test cases.
var SetSuccess = false

// SetVars sets variables to the transaction.
func (txn *KVTxn) SetVars(vars *kv.Variables) {
	txn.vars = vars
	txn.snapshot.vars = vars
	failpoint.Inject("probeSetVars", func(val failpoint.Value) {
		if val.(bool) {
			SetSuccess = true
		}
	})
}

// GetVars gets variables from the transaction.
func (txn *KVTxn) GetVars() *kv.Variables {
	return txn.vars
}

// Get implements transaction interface.
func (txn *KVTxn) Get(ctx context.Context, k []byte) ([]byte, error) {
	ret, err := txn.us.Get(ctx, k)
	if tikverr.IsErrNotFound(err) {
		return nil, err
	}
	if err != nil {
		return nil, errors.Trace(err)
	}

	return ret, nil
}

// Set sets the value for key k as v into kv store.
// v must NOT be nil or empty, otherwise it returns ErrCannotSetNilValue.
func (txn *KVTxn) Set(k []byte, v []byte) error {
	txn.setCnt++
	return txn.us.GetMemBuffer().Set(k, v)
}

// String implements fmt.Stringer interface.
func (txn *KVTxn) String() string {
	return fmt.Sprintf("%d", txn.StartTS())
}

// Iter creates an Iterator positioned on the first entry that k <= entry's key.
// If such entry is not found, it returns an invalid Iterator with no error.
// It yields only keys that < upperBound. If upperBound is nil, it means the upperBound is unbounded.
// The Iterator must be Closed after use.
func (txn *KVTxn) Iter(k []byte, upperBound []byte) (unionstore.Iterator, error) {
	return txn.us.Iter(k, upperBound)
}

// IterReverse creates a reversed Iterator positioned on the first entry which key is less than k.
func (txn *KVTxn) IterReverse(k []byte) (unionstore.Iterator, error) {
	return txn.us.IterReverse(k)
}

// Delete removes the entry for key k from kv store.
func (txn *KVTxn) Delete(k []byte) error {
	return txn.us.GetMemBuffer().Delete(k)
}

// SetOption sets an option with a value, when val is nil, uses the default
// value of this option.
func (txn *KVTxn) SetOption(opt int, val interface{}) {
	txn.us.SetOption(opt, val)
	txn.snapshot.SetOption(opt, val)
	switch opt {
	case kv.InfoSchema:
		txn.txnInfoSchema = val.(SchemaVer)
	case kv.SchemaAmender:
		txn.schemaAmender = val.(SchemaAmender)
	}
}

// GetOption returns the option
func (txn *KVTxn) GetOption(opt int) interface{} {
	return txn.us.GetOption(opt)
}

// DelOption deletes an option.
func (txn *KVTxn) DelOption(opt int) {
	txn.us.DelOption(opt)
}

// SetSchemaLeaseChecker sets a hook to check schema version.
func (txn *KVTxn) SetSchemaLeaseChecker(checker SchemaLeaseChecker) {
	txn.schemaLeaseChecker = checker
}

// EnableForceSyncLog indicates tikv to always sync log for the transaction.
func (txn *KVTxn) EnableForceSyncLog() {
	txn.syncLog = true
}

// SetPessimistic indicates if the transaction should use pessimictic lock.
func (txn *KVTxn) SetPessimistic(b bool) {
	txn.isPessimistic = b
}

<<<<<<< HEAD
// SetScope sets the geographical scope of the transaction.
func (txn *KVTxn) SetScope(scope string) {
	txn.scope = scope
=======
// SetPriority sets the priority for both write and read.
func (txn *KVTxn) SetPriority(pri Priority) {
	txn.priority = pri
	txn.GetSnapshot().SetPriority(pri)
}

// SetCommitCallback sets up a function that will be called when the transaction
// is finished.
func (txn *KVTxn) SetCommitCallback(f func(string, error)) {
	txn.commitCallback = f
>>>>>>> 371e10ed
}

// SetKVFilter sets the filter to ignore key-values in memory buffer.
func (txn *KVTxn) SetKVFilter(filter KVFilter) {
	txn.kvFilter = filter
}

// IsPessimistic returns true if it is pessimistic.
func (txn *KVTxn) IsPessimistic() bool {
	return txn.isPessimistic
}

// GetScope returns the geographical scope of the transaction.
func (txn *KVTxn) GetScope() string {
	return txn.scope
}

// Commit commits the transaction operations to KV store.
func (txn *KVTxn) Commit(ctx context.Context) error {
	if span := opentracing.SpanFromContext(ctx); span != nil && span.Tracer() != nil {
		span1 := span.Tracer().StartSpan("tikvTxn.Commit", opentracing.ChildOf(span.Context()))
		defer span1.Finish()
		ctx = opentracing.ContextWithSpan(ctx, span1)
	}
	defer trace.StartRegion(ctx, "CommitTxn").End()

	if !txn.valid {
		return tikverr.ErrInvalidTxn
	}
	defer txn.close()

	failpoint.Inject("mockCommitError", func(val failpoint.Value) {
		if val.(bool) && IsMockCommitErrorEnable() {
			MockCommitErrorDisable()
			failpoint.Return(errors.New("mock commit error"))
		}
	})

	start := time.Now()
	defer func() { metrics.TxnCmdHistogramWithCommit.Observe(time.Since(start).Seconds()) }()

	// sessionID is used for log.
	var sessionID uint64
	val := ctx.Value(util.SessionID)
	if val != nil {
		sessionID = val.(uint64)
	}

	var err error
	// If the txn use pessimistic lock, committer is initialized.
	committer := txn.committer
	if committer == nil {
		committer, err = newTwoPhaseCommitter(txn, sessionID)
		if err != nil {
			return errors.Trace(err)
		}
		txn.committer = committer
	}
	defer committer.ttlManager.close()

	initRegion := trace.StartRegion(ctx, "InitKeys")
	err = committer.initKeysAndMutations()
	initRegion.End()
	if err != nil {
		return errors.Trace(err)
	}
	if committer.mutations.Len() == 0 {
		return nil
	}

	defer func() {
		ctxValue := ctx.Value(util.CommitDetailCtxKey)
		if ctxValue != nil {
			commitDetail := ctxValue.(**util.CommitDetails)
			if *commitDetail != nil {
				(*commitDetail).TxnRetry++
			} else {
				*commitDetail = committer.getDetail()
			}
		}
	}()
	// latches disabled
	// pessimistic transaction should also bypass latch.
	if txn.store.txnLatches == nil || txn.IsPessimistic() {
		err = committer.execute(ctx)
		if val == nil || sessionID > 0 {
			txn.onCommitted(err)
		}
		logutil.Logger(ctx).Debug("[kv] txnLatches disabled, 2pc directly", zap.Error(err))
		return errors.Trace(err)
	}

	// latches enabled
	// for transactions which need to acquire latches
	start = time.Now()
	lock := txn.store.txnLatches.Lock(committer.startTS, committer.mutations.GetKeys())
	commitDetail := committer.getDetail()
	commitDetail.LocalLatchTime = time.Since(start)
	if commitDetail.LocalLatchTime > 0 {
		metrics.TiKVLocalLatchWaitTimeHistogram.Observe(commitDetail.LocalLatchTime.Seconds())
	}
	defer txn.store.txnLatches.UnLock(lock)
	if lock.IsStale() {
		return &tikverr.ErrWriteConflictInLatch{StartTS: txn.startTS}
	}
	err = committer.execute(ctx)
	if val == nil || sessionID > 0 {
		txn.onCommitted(err)
	}
	if err == nil {
		lock.SetCommitTS(committer.commitTS)
	}
	logutil.Logger(ctx).Debug("[kv] txnLatches enabled while txn retryable", zap.Error(err))
	return errors.Trace(err)
}

func (txn *KVTxn) close() {
	txn.valid = false
}

// Rollback undoes the transaction operations to KV store.
func (txn *KVTxn) Rollback() error {
	if !txn.valid {
		return tikverr.ErrInvalidTxn
	}
	start := time.Now()
	// Clean up pessimistic lock.
	if txn.IsPessimistic() && txn.committer != nil {
		err := txn.rollbackPessimisticLocks()
		txn.committer.ttlManager.close()
		if err != nil {
			logutil.BgLogger().Error(err.Error())
		}
	}
	txn.close()
	logutil.BgLogger().Debug("[kv] rollback txn", zap.Uint64("txnStartTS", txn.StartTS()))
	metrics.TxnCmdHistogramWithRollback.Observe(time.Since(start).Seconds())
	return nil
}

func (txn *KVTxn) rollbackPessimisticLocks() error {
	if txn.lockedCnt == 0 {
		return nil
	}
	bo := NewBackofferWithVars(context.Background(), cleanupMaxBackoff, txn.vars)
	keys := txn.collectLockedKeys()
	return txn.committer.pessimisticRollbackMutations(bo, &PlainMutations{keys: keys})
}

func (txn *KVTxn) collectLockedKeys() [][]byte {
	keys := make([][]byte, 0, txn.lockedCnt)
	buf := txn.GetMemBuffer()
	var err error
	for it := buf.IterWithFlags(nil, nil); it.Valid(); err = it.Next() {
		_ = err
		if it.Flags().HasLocked() {
			keys = append(keys, it.Key())
		}
	}
	return keys
}

// TxnInfo is used to keep track the info of a committed transaction (mainly for diagnosis and testing)
type TxnInfo struct {
	TxnScope            string `json:"txn_scope"`
	StartTS             uint64 `json:"start_ts"`
	CommitTS            uint64 `json:"commit_ts"`
	TxnCommitMode       string `json:"txn_commit_mode"`
	AsyncCommitFallback bool   `json:"async_commit_fallback"`
	OnePCFallback       bool   `json:"one_pc_fallback"`
	ErrMsg              string `json:"error,omitempty"`
}

func (txn *KVTxn) onCommitted(err error) {
	if txn.commitCallback != nil {
		isAsyncCommit := txn.committer.isAsyncCommit()
		isOnePC := txn.committer.isOnePC()

		commitMode := "2pc"
		if isOnePC {
			commitMode = "1pc"
		} else if isAsyncCommit {
			commitMode = "async_commit"
		}

		info := TxnInfo{
			TxnScope:            txn.GetScope(),
			StartTS:             txn.startTS,
			CommitTS:            txn.commitTS,
			TxnCommitMode:       commitMode,
			AsyncCommitFallback: txn.committer.hasTriedAsyncCommit && !isAsyncCommit,
			OnePCFallback:       txn.committer.hasTriedOnePC && !isOnePC,
		}
		if err != nil {
			info.ErrMsg = err.Error()
		}
		infoStr, err2 := json.Marshal(info)
		_ = err2
		txn.commitCallback(string(infoStr), err)
	}
}

// LockKeys tries to lock the entries with the keys in KV store.
// lockWaitTime in ms, except that tidbkv.LockAlwaysWait(0) means always wait lock, tidbkv.LockNowait(-1) means nowait lock
func (txn *KVTxn) LockKeys(ctx context.Context, lockCtx *kv.LockCtx, keysInput ...[]byte) error {
	// Exclude keys that are already locked.
	var err error
	keys := make([][]byte, 0, len(keysInput))
	startTime := time.Now()
	txn.mu.Lock()
	defer txn.mu.Unlock()
	defer func() {
		metrics.TxnCmdHistogramWithLockKeys.Observe(time.Since(startTime).Seconds())
		if err == nil {
			if lockCtx.PessimisticLockWaited != nil {
				if atomic.LoadInt32(lockCtx.PessimisticLockWaited) > 0 {
					timeWaited := time.Since(lockCtx.WaitStartTime)
					atomic.StoreInt64(lockCtx.LockKeysDuration, int64(timeWaited))
					metrics.TiKVPessimisticLockKeysDuration.Observe(timeWaited.Seconds())
				}
			}
		}
		if lockCtx.LockKeysCount != nil {
			*lockCtx.LockKeysCount += int32(len(keys))
		}
		if lockCtx.Stats != nil {
			lockCtx.Stats.TotalTime = time.Since(startTime)
			ctxValue := ctx.Value(util.LockKeysDetailCtxKey)
			if ctxValue != nil {
				lockKeysDetail := ctxValue.(**util.LockKeysDetails)
				*lockKeysDetail = lockCtx.Stats
			}
		}
	}()
	memBuf := txn.us.GetMemBuffer()
	for _, key := range keysInput {
		// The value of lockedMap is only used by pessimistic transactions.
		var valueExist, locked, checkKeyExists bool
		if flags, err := memBuf.GetFlags(key); err == nil {
			locked = flags.HasLocked()
			valueExist = flags.HasLockedValueExists()
			checkKeyExists = flags.HasNeedCheckExists()
		}
		if !locked {
			keys = append(keys, key)
		} else if txn.IsPessimistic() {
			if checkKeyExists && valueExist {
				alreadyExist := kvrpcpb.AlreadyExist{Key: key}
				e := &tikverr.ErrKeyExist{AlreadyExist: &alreadyExist}
				return txn.committer.extractKeyExistsErr(e)
			}
		}
		if lockCtx.ReturnValues && locked {
			// An already locked key can not return values, we add an entry to let the caller get the value
			// in other ways.
			lockCtx.Values[string(key)] = kv.ReturnedValue{AlreadyLocked: true}
		}
	}
	if len(keys) == 0 {
		return nil
	}
	keys = deduplicateKeys(keys)
	if txn.IsPessimistic() && lockCtx.ForUpdateTS > 0 {
		if txn.committer == nil {
			// sessionID is used for log.
			var sessionID uint64
			var err error
			val := ctx.Value(util.SessionID)
			if val != nil {
				sessionID = val.(uint64)
			}
			txn.committer, err = newTwoPhaseCommitter(txn, sessionID)
			if err != nil {
				return err
			}
		}
		var assignedPrimaryKey bool
		if txn.committer.primaryKey == nil {
			txn.committer.primaryKey = keys[0]
			assignedPrimaryKey = true
		}

		lockCtx.Stats = &util.LockKeysDetails{
			LockKeys: int32(len(keys)),
		}
		bo := NewBackofferWithVars(ctx, pessimisticLockMaxBackoff, txn.vars)
		txn.committer.forUpdateTS = lockCtx.ForUpdateTS
		// If the number of keys greater than 1, it can be on different region,
		// concurrently execute on multiple regions may lead to deadlock.
		txn.committer.isFirstLock = txn.lockedCnt == 0 && len(keys) == 1
		err = txn.committer.pessimisticLockMutations(bo, lockCtx, &PlainMutations{keys: keys})
		if bo.totalSleep > 0 {
			atomic.AddInt64(&lockCtx.Stats.BackoffTime, int64(bo.totalSleep)*int64(time.Millisecond))
			lockCtx.Stats.Mu.Lock()
			lockCtx.Stats.Mu.BackoffTypes = append(lockCtx.Stats.Mu.BackoffTypes, bo.types...)
			lockCtx.Stats.Mu.Unlock()
		}
		if lockCtx.Killed != nil {
			// If the kill signal is received during waiting for pessimisticLock,
			// pessimisticLockKeys would handle the error but it doesn't reset the flag.
			// We need to reset the killed flag here.
			atomic.CompareAndSwapUint32(lockCtx.Killed, 1, 0)
		}
		if err != nil {
			for _, key := range keys {
				if txn.us.HasPresumeKeyNotExists(key) {
					txn.us.UnmarkPresumeKeyNotExists(key)
				}
			}
			keyMayBeLocked := !(tikverr.IsErrWriteConflict(err) || tikverr.IsErrKeyExist(err))
			// If there is only 1 key and lock fails, no need to do pessimistic rollback.
			if len(keys) > 1 || keyMayBeLocked {
				wg := txn.asyncPessimisticRollback(ctx, keys)
				if dl, ok := errors.Cause(err).(*tikverr.ErrDeadlock); ok && hashInKeys(dl.DeadlockKeyHash, keys) {
					dl.IsRetryable = true
					// Wait for the pessimistic rollback to finish before we retry the statement.
					wg.Wait()
					// Sleep a little, wait for the other transaction that blocked by this transaction to acquire the lock.
					time.Sleep(time.Millisecond * 5)
					failpoint.Inject("SingleStmtDeadLockRetrySleep", func() {
						time.Sleep(300 * time.Millisecond)
					})
				}
			}
			if assignedPrimaryKey {
				// unset the primary key if we assigned primary key when failed to lock it.
				txn.committer.primaryKey = nil
			}
			return err
		}
		if assignedPrimaryKey {
			txn.committer.ttlManager.run(txn.committer, lockCtx)
		}
	}
	for _, key := range keys {
		valExists := kv.SetKeyLockedValueExists
		// PointGet and BatchPointGet will return value in pessimistic lock response, the value may not exist.
		// For other lock modes, the locked key values always exist.
		if lockCtx.ReturnValues {
			val, _ := lockCtx.Values[string(key)]
			if len(val.Value) == 0 {
				valExists = kv.SetKeyLockedValueNotExists
			}
		}
		memBuf.UpdateFlags(key, kv.SetKeyLocked, kv.DelNeedCheckExists, valExists)
	}
	txn.lockedCnt += len(keys)
	return nil
}

// deduplicateKeys deduplicate the keys, it use sort instead of map to avoid memory allocation.
func deduplicateKeys(keys [][]byte) [][]byte {
	sort.Slice(keys, func(i, j int) bool {
		return bytes.Compare(keys[i], keys[j]) < 0
	})
	deduped := keys[:1]
	for i := 1; i < len(keys); i++ {
		if !bytes.Equal(deduped[len(deduped)-1], keys[i]) {
			deduped = append(deduped, keys[i])
		}
	}
	return deduped
}

func (txn *KVTxn) asyncPessimisticRollback(ctx context.Context, keys [][]byte) *sync.WaitGroup {
	// Clone a new committer for execute in background.
	committer := &twoPhaseCommitter{
		store:       txn.committer.store,
		sessionID:   txn.committer.sessionID,
		startTS:     txn.committer.startTS,
		forUpdateTS: txn.committer.forUpdateTS,
		primaryKey:  txn.committer.primaryKey,
	}
	wg := new(sync.WaitGroup)
	wg.Add(1)
	go func() {
		failpoint.Inject("beforeAsyncPessimisticRollback", func(val failpoint.Value) {
			if s, ok := val.(string); ok {
				if s == "skip" {
					logutil.Logger(ctx).Info("[failpoint] injected skip async pessimistic rollback",
						zap.Uint64("txnStartTS", txn.startTS))
					wg.Done()
					failpoint.Return()
				} else if s == "delay" {
					duration := time.Duration(rand.Int63n(int64(time.Second) * 2))
					logutil.Logger(ctx).Info("[failpoint] injected delay before async pessimistic rollback",
						zap.Uint64("txnStartTS", txn.startTS), zap.Duration("duration", duration))
					time.Sleep(duration)
				}
			}
		})

		err := committer.pessimisticRollbackMutations(NewBackofferWithVars(ctx, pessimisticRollbackMaxBackoff, txn.vars), &PlainMutations{keys: keys})
		if err != nil {
			logutil.Logger(ctx).Warn("[kv] pessimisticRollback failed.", zap.Error(err))
		}
		wg.Done()
	}()
	return wg
}

func hashInKeys(deadlockKeyHash uint64, keys [][]byte) bool {
	for _, key := range keys {
		if farm.Fingerprint64(key) == deadlockKeyHash {
			return true
		}
	}
	return false
}

// IsReadOnly checks if the transaction has only performed read operations.
func (txn *KVTxn) IsReadOnly() bool {
	return !txn.us.GetMemBuffer().Dirty()
}

// StartTS returns the transaction start timestamp.
func (txn *KVTxn) StartTS() uint64 {
	return txn.startTS
}

// Valid returns if the transaction is valid.
// A transaction become invalid after commit or rollback.
func (txn *KVTxn) Valid() bool {
	return txn.valid
}

// Len returns the number of entries in the DB.
func (txn *KVTxn) Len() int {
	return txn.us.GetMemBuffer().Len()
}

// Size returns sum of keys and values length.
func (txn *KVTxn) Size() int {
	return txn.us.GetMemBuffer().Size()
}

// Reset reset the Transaction to initial states.
func (txn *KVTxn) Reset() {
	txn.us.GetMemBuffer().Reset()
}

// GetUnionStore returns the UnionStore binding to this transaction.
func (txn *KVTxn) GetUnionStore() *unionstore.KVUnionStore {
	return txn.us
}

// GetMemBuffer return the MemBuffer binding to this transaction.
func (txn *KVTxn) GetMemBuffer() *unionstore.MemDB {
	return txn.us.GetMemBuffer()
}

// GetSnapshot returns the Snapshot binding to this transaction.
func (txn *KVTxn) GetSnapshot() *KVSnapshot {
	return txn.snapshot
}

// SetBinlogExecutor sets the method to perform binlong synchronization.
func (txn *KVTxn) SetBinlogExecutor(binlog BinlogExecutor) {
	txn.binlog = binlog
	if txn.committer != nil {
		txn.committer.binlog = binlog
	}
}

// GetClusterID returns store's cluster id.
func (txn *KVTxn) GetClusterID() uint64 {
	return txn.store.clusterID
}<|MERGE_RESOLUTION|>--- conflicted
+++ resolved
@@ -215,11 +215,6 @@
 	txn.isPessimistic = b
 }
 
-<<<<<<< HEAD
-// SetScope sets the geographical scope of the transaction.
-func (txn *KVTxn) SetScope(scope string) {
-	txn.scope = scope
-=======
 // SetPriority sets the priority for both write and read.
 func (txn *KVTxn) SetPriority(pri Priority) {
 	txn.priority = pri
@@ -230,7 +225,11 @@
 // is finished.
 func (txn *KVTxn) SetCommitCallback(f func(string, error)) {
 	txn.commitCallback = f
->>>>>>> 371e10ed
+}
+
+// SetScope sets the geographical scope of the transaction.
+func (txn *KVTxn) SetScope(scope string) {
+	txn.scope = scope
 }
 
 // SetKVFilter sets the filter to ignore key-values in memory buffer.
