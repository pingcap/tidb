--- conflicted
+++ resolved
@@ -206,11 +206,7 @@
 	rawkvMaxBackoff                = 20000
 	splitRegionBackoff             = 20000
 	scatterRegionBackoff           = 20000
-<<<<<<< HEAD
-	waitScatterRegionFinishBackoff = 60000
-=======
 	waitScatterRegionFinishBackoff = 120000
->>>>>>> 732f4307
 )
 
 // CommitMaxBackoff is max sleep time of the 'commit' command
