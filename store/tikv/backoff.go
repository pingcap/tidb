// Copyright 2016 PingCAP, Inc.
//
// Licensed under the Apache License, Version 2.0 (the "License");
// you may not use this file except in compliance with the License.
// You may obtain a copy of the License at
//
//     http://www.apache.org/licenses/LICENSE-2.0
//
// Unless required by applicable law or agreed to in writing, software
// distributed under the License is distributed on an "AS IS" BASIS,
// See the License for the specific language governing permissions and
// limitations under the License.

package tikv

import (
	"context"
	"fmt"
	"math"
	"math/rand"
	"strings"
	"sync/atomic"
	"time"

	"github.com/opentracing/opentracing-go"
	"github.com/pingcap/errors"
	"github.com/pingcap/log"
	"github.com/pingcap/tidb/kv"
	"github.com/pingcap/tidb/store/tikv/logutil"
	"github.com/pingcap/tidb/store/tikv/metrics"
	"github.com/pingcap/tidb/util/execdetails"
	"github.com/prometheus/client_golang/prometheus"
	"go.uber.org/zap"
	"go.uber.org/zap/zapcore"
)

const (
	// NoJitter makes the backoff sequence strict exponential.
	NoJitter = 1 + iota
	// FullJitter applies random factors to strict exponential.
	FullJitter
	// EqualJitter is also randomized, but prevents very short sleeps.
	EqualJitter
	// DecorrJitter increases the maximum jitter based on the last random value.
	DecorrJitter
)

<<<<<<< HEAD
func (t backoffType) metric() prometheus.Observer {
	switch t {
	// TODO: distinguish tikv and tiflash in metrics
	case boTiKVRPC, boTiFlashRPC:
		return metrics.BackoffHistogramRPC
	case BoTxnLock:
		return metrics.BackoffHistogramLock
	case boTxnLockFast:
		return metrics.BackoffHistogramLockFast
=======
var (
	tikvBackoffHistogramRPC        = metrics.TiKVBackoffHistogram.WithLabelValues("tikvRPC")
	tikvBackoffHistogramLock       = metrics.TiKVBackoffHistogram.WithLabelValues("txnLock")
	tikvBackoffHistogramLockFast   = metrics.TiKVBackoffHistogram.WithLabelValues("tikvLockFast")
	tikvBackoffHistogramPD         = metrics.TiKVBackoffHistogram.WithLabelValues("pdRPC")
	tikvBackoffHistogramRegionMiss = metrics.TiKVBackoffHistogram.WithLabelValues("regionMiss")
	tikvBackoffHistogramServerBusy = metrics.TiKVBackoffHistogram.WithLabelValues("serverBusy")
	tikvBackoffHistogramStaleCmd   = metrics.TiKVBackoffHistogram.WithLabelValues("staleCommand")
	tikvBackoffHistogramEmpty      = metrics.TiKVBackoffHistogram.WithLabelValues("")
)

func (t BackoffType) metric() prometheus.Observer {
	switch t {
	// TODO: distinguish tikv and tiflash in metrics
	case BoTiKVRPC, BoTiFlashRPC:
		return tikvBackoffHistogramRPC
	case BoTxnLock:
		return tikvBackoffHistogramLock
	case BoTxnLockFast:
		return tikvBackoffHistogramLockFast
>>>>>>> 343c4125
	case BoPDRPC:
		return metrics.BackoffHistogramPD
	case BoRegionMiss:
		return metrics.BackoffHistogramRegionMiss
	case boTiKVServerBusy, boTiFlashServerBusy:
		return metrics.BackoffHistogramServerBusy
	case boStaleCmd:
		return metrics.BackoffHistogramStaleCmd
	}
	return metrics.BackoffHistogramEmpty
}

// NewBackoffFn creates a backoff func which implements exponential backoff with
// optional jitters.
// See http://www.awsarchitectureblog.com/2015/03/backoff.html
func NewBackoffFn(base, cap, jitter int) func(ctx context.Context, maxSleepMs int) int {
	if base < 2 {
		// Top prevent panic in 'rand.Intn'.
		base = 2
	}
	attempts := 0
	lastSleep := base
	return func(ctx context.Context, maxSleepMs int) int {
		var sleep int
		switch jitter {
		case NoJitter:
			sleep = expo(base, cap, attempts)
		case FullJitter:
			v := expo(base, cap, attempts)
			sleep = rand.Intn(v)
		case EqualJitter:
			v := expo(base, cap, attempts)
			sleep = v/2 + rand.Intn(v/2)
		case DecorrJitter:
			sleep = int(math.Min(float64(cap), float64(base+rand.Intn(lastSleep*3-base))))
		}
		logutil.BgLogger().Debug("backoff",
			zap.Int("base", base),
			zap.Int("sleep", sleep))

		realSleep := sleep
		// when set maxSleepMs >= 0 in `tikv.BackoffWithMaxSleep` will force sleep maxSleepMs milliseconds.
		if maxSleepMs >= 0 && realSleep > maxSleepMs {
			realSleep = maxSleepMs
		}
		select {
		case <-time.After(time.Duration(realSleep) * time.Millisecond):
			attempts++
			lastSleep = sleep
			return realSleep
		case <-ctx.Done():
			return 0
		}
	}
}

func expo(base, cap, n int) int {
	return int(math.Min(float64(cap), float64(base)*math.Pow(2.0, float64(n))))
}

// BackoffType defines the backoff type.
type BackoffType int

// Back off types.
const (
	BoTiKVRPC BackoffType = iota
	BoTiFlashRPC
	BoTxnLock
	BoTxnLockFast
	BoPDRPC
	BoRegionMiss
	boTiKVServerBusy
	boTiFlashServerBusy
	boTxnNotFound
	boStaleCmd
	boMaxTsNotSynced
)

func (t BackoffType) createFn(vars *kv.Variables) func(context.Context, int) int {
	if vars.Hook != nil {
		vars.Hook(t.String(), vars)
	}
	switch t {
	case BoTiKVRPC, BoTiFlashRPC:
		return NewBackoffFn(100, 2000, EqualJitter)
	case BoTxnLock:
		return NewBackoffFn(200, 3000, EqualJitter)
	case BoTxnLockFast:
		return NewBackoffFn(vars.BackoffLockFast, 3000, EqualJitter)
	case BoPDRPC:
		return NewBackoffFn(500, 3000, EqualJitter)
	case BoRegionMiss:
		// change base time to 2ms, because it may recover soon.
		return NewBackoffFn(2, 500, NoJitter)
	case boTxnNotFound:
		return NewBackoffFn(2, 500, NoJitter)
	case boTiKVServerBusy, boTiFlashServerBusy:
		return NewBackoffFn(2000, 10000, EqualJitter)
	case boStaleCmd:
		return NewBackoffFn(2, 1000, NoJitter)
	case boMaxTsNotSynced:
		return NewBackoffFn(2, 500, NoJitter)
	}
	return nil
}

func (t BackoffType) String() string {
	switch t {
	case BoTiKVRPC:
		return "tikvRPC"
	case BoTiFlashRPC:
		return "tiflashRPC"
	case BoTxnLock:
		return "txnLock"
	case BoTxnLockFast:
		return "txnLockFast"
	case BoPDRPC:
		return "pdRPC"
	case BoRegionMiss:
		return "regionMiss"
	case boTiKVServerBusy:
		return "tikvServerBusy"
	case boTiFlashServerBusy:
		return "tiflashServerBusy"
	case boStaleCmd:
		return "staleCommand"
	case boTxnNotFound:
		return "txnNotFound"
	case boMaxTsNotSynced:
		return "maxTsNotSynced"
	}
	return ""
}

// TError returns pingcap/error of the backoff type.
func (t BackoffType) TError() error {
	switch t {
	case BoTiKVRPC:
		return ErrTiKVServerTimeout
	case BoTiFlashRPC:
		return ErrTiFlashServerTimeout
	case BoTxnLock, BoTxnLockFast, boTxnNotFound:
		return ErrResolveLockTimeout
	case BoPDRPC:
		return ErrPDServerTimeout
	case BoRegionMiss:
		return ErrRegionUnavailable
	case boTiKVServerBusy:
		return ErrTiKVServerBusy
	case boTiFlashServerBusy:
		return ErrTiFlashServerBusy
	case boStaleCmd:
		return ErrTiKVStaleCommand
	case boMaxTsNotSynced:
		return ErrTiKVMaxTimestampNotSynced
	}
	return ErrUnknown
}

// Maximum total sleep time(in ms) for kv/cop commands.
const (
	GetAllMembersBackoff           = 5000
	copBuildTaskMaxBackoff         = 5000
	tsoMaxBackoff                  = 15000
	scannerNextMaxBackoff          = 20000
	batchGetMaxBackoff             = 20000
	copNextMaxBackoff              = 20000
	getMaxBackoff                  = 20000
	cleanupMaxBackoff              = 20000
	GcOneRegionMaxBackoff          = 20000
	GcResolveLockMaxBackoff        = 100000
	deleteRangeOneRegionMaxBackoff = 100000
	rawkvMaxBackoff                = 20000
	splitRegionBackoff             = 20000
	maxSplitRegionsBackoff         = 120000
	waitScatterRegionFinishBackoff = 120000
	locateRegionMaxBackoff         = 20000
	pessimisticLockMaxBackoff      = 20000
	pessimisticRollbackMaxBackoff  = 20000
)

var (
	// CommitMaxBackoff is max sleep time of the 'commit' command
	CommitMaxBackoff = uint64(41000)

	// PrewriteMaxBackoff is max sleep time of the `pre-write` command.
	PrewriteMaxBackoff = 20000
)

// Backoffer is a utility for retrying queries.
type Backoffer struct {
	ctx context.Context

	fn         map[BackoffType]func(context.Context, int) int
	maxSleep   int
	totalSleep int
	errors     []error
	types      []fmt.Stringer
	vars       *kv.Variables
	noop       bool

	backoffSleepMS map[BackoffType]int
	backoffTimes   map[BackoffType]int
}

type txnStartCtxKeyType struct{}

// TxnStartKey is a key for transaction start_ts info in context.Context.
var TxnStartKey interface{} = txnStartCtxKeyType{}

// NewBackoffer (Deprecated) creates a Backoffer with maximum sleep time(in ms).
func NewBackoffer(ctx context.Context, maxSleep int) *Backoffer {
	return &Backoffer{
		ctx:      ctx,
		maxSleep: maxSleep,
		vars:     kv.DefaultVars,
	}
}

// NewBackofferWithVars creates a Backoffer with maximum sleep time(in ms) and kv.Variables.
func NewBackofferWithVars(ctx context.Context, maxSleep int, vars *kv.Variables) *Backoffer {
	return NewBackoffer(ctx, maxSleep).withVars(vars)
}

// NewNoopBackoff create a Backoffer do nothing just return error directly
func NewNoopBackoff(ctx context.Context) *Backoffer {
	return &Backoffer{ctx: ctx, noop: true}
}

// withVars sets the kv.Variables to the Backoffer and return it.
func (b *Backoffer) withVars(vars *kv.Variables) *Backoffer {
	if vars != nil {
		b.vars = vars
	}
	// maxSleep is the max sleep time in millisecond.
	// When it is multiplied by BackOffWeight, it should not be greater than MaxInt32.
	if math.MaxInt32/b.vars.BackOffWeight >= b.maxSleep {
		b.maxSleep *= b.vars.BackOffWeight
	}
	return b
}

// Backoff sleeps a while base on the backoffType and records the error message.
// It returns a retryable error if total sleep time exceeds maxSleep.
func (b *Backoffer) Backoff(typ BackoffType, err error) error {
	if span := opentracing.SpanFromContext(b.ctx); span != nil && span.Tracer() != nil {
		span1 := span.Tracer().StartSpan(fmt.Sprintf("tikv.backoff.%s", typ), opentracing.ChildOf(span.Context()))
		defer span1.Finish()
		opentracing.ContextWithSpan(b.ctx, span1)
	}
	return b.BackoffWithMaxSleep(typ, -1, err)
}

// BackoffWithMaxSleep sleeps a while base on the backoffType and records the error message
// and never sleep more than maxSleepMs for each sleep.
func (b *Backoffer) BackoffWithMaxSleep(typ BackoffType, maxSleepMs int, err error) error {
	if strings.Contains(err.Error(), mismatchClusterID) {
		logutil.BgLogger().Fatal("critical error", zap.Error(err))
	}
	select {
	case <-b.ctx.Done():
		return errors.Trace(err)
	default:
	}

	b.errors = append(b.errors, errors.Errorf("%s at %s", err.Error(), time.Now().Format(time.RFC3339Nano)))
	b.types = append(b.types, typ)
	if b.noop || (b.maxSleep > 0 && b.totalSleep >= b.maxSleep) {
		errMsg := fmt.Sprintf("%s backoffer.maxSleep %dms is exceeded, errors:", typ.String(), b.maxSleep)
		for i, err := range b.errors {
			// Print only last 3 errors for non-DEBUG log levels.
			if log.GetLevel() == zapcore.DebugLevel || i >= len(b.errors)-3 {
				errMsg += "\n" + err.Error()
			}
		}
		logutil.BgLogger().Warn(errMsg)
		// Use the first backoff type to generate a MySQL error.
		return b.types[0].(BackoffType).TError()
	}

	// Lazy initialize.
	if b.fn == nil {
		b.fn = make(map[BackoffType]func(context.Context, int) int)
	}
	f, ok := b.fn[typ]
	if !ok {
		f = typ.createFn(b.vars)
		b.fn[typ] = f
	}

	realSleep := f(b.ctx, maxSleepMs)
	typ.metric().Observe(float64(realSleep) / 1000)
	b.totalSleep += realSleep
	if b.backoffSleepMS == nil {
		b.backoffSleepMS = make(map[BackoffType]int)
	}
	b.backoffSleepMS[typ] += realSleep
	if b.backoffTimes == nil {
		b.backoffTimes = make(map[BackoffType]int)
	}
	b.backoffTimes[typ]++

	stmtExec := b.ctx.Value(execdetails.StmtExecDetailKey)
	if stmtExec != nil {
		detail := stmtExec.(*execdetails.StmtExecDetails)
		atomic.AddInt64(&detail.BackoffDuration, int64(realSleep)*int64(time.Millisecond))
		atomic.AddInt64(&detail.BackoffCount, 1)
	}

	if b.vars != nil && b.vars.Killed != nil {
		if atomic.LoadUint32(b.vars.Killed) == 1 {
			return ErrQueryInterrupted
		}
	}

	var startTs interface{}
	if ts := b.ctx.Value(TxnStartKey); ts != nil {
		startTs = ts
	}
	logutil.Logger(b.ctx).Debug("retry later",
		zap.Error(err),
		zap.Int("totalSleep", b.totalSleep),
		zap.Int("maxSleep", b.maxSleep),
		zap.Stringer("type", typ),
		zap.Reflect("txnStartTS", startTs))
	return nil
}

func (b *Backoffer) String() string {
	if b.totalSleep == 0 {
		return ""
	}
	return fmt.Sprintf(" backoff(%dms %v)", b.totalSleep, b.types)
}

// Clone creates a new Backoffer which keeps current Backoffer's sleep time and errors, and shares
// current Backoffer's context.
func (b *Backoffer) Clone() *Backoffer {
	return &Backoffer{
		ctx:        b.ctx,
		maxSleep:   b.maxSleep,
		totalSleep: b.totalSleep,
		errors:     b.errors,
		vars:       b.vars,
	}
}

// Fork creates a new Backoffer which keeps current Backoffer's sleep time and errors, and holds
// a child context of current Backoffer's context.
func (b *Backoffer) Fork() (*Backoffer, context.CancelFunc) {
	ctx, cancel := context.WithCancel(b.ctx)
	return &Backoffer{
		ctx:        ctx,
		maxSleep:   b.maxSleep,
		totalSleep: b.totalSleep,
		errors:     b.errors,
		vars:       b.vars,
	}, cancel
}

// GetVars returns the binded vars.
func (b *Backoffer) GetVars() *kv.Variables {
	return b.vars
}

// GetTotalSleep returns total sleep time.
func (b *Backoffer) GetTotalSleep() int {
	return b.totalSleep
}

// GetTypes returns type list.
func (b *Backoffer) GetTypes() []fmt.Stringer {
	return b.types
}

// GetCtx returns the binded context.
func (b *Backoffer) GetCtx() context.Context {
	return b.ctx
}

// GetBackoffTimes returns a map contains backoff time count by type.
func (b *Backoffer) GetBackoffTimes() map[BackoffType]int {
	return b.backoffTimes
}

// GetBackoffSleepMS returns a map contains backoff sleep time by type.
func (b *Backoffer) GetBackoffSleepMS() map[BackoffType]int {
	return b.backoffSleepMS
}<|MERGE_RESOLUTION|>--- conflicted
+++ resolved
@@ -45,38 +45,15 @@
 	DecorrJitter
 )
 
-<<<<<<< HEAD
-func (t backoffType) metric() prometheus.Observer {
-	switch t {
-	// TODO: distinguish tikv and tiflash in metrics
-	case boTiKVRPC, boTiFlashRPC:
-		return metrics.BackoffHistogramRPC
-	case BoTxnLock:
-		return metrics.BackoffHistogramLock
-	case boTxnLockFast:
-		return metrics.BackoffHistogramLockFast
-=======
-var (
-	tikvBackoffHistogramRPC        = metrics.TiKVBackoffHistogram.WithLabelValues("tikvRPC")
-	tikvBackoffHistogramLock       = metrics.TiKVBackoffHistogram.WithLabelValues("txnLock")
-	tikvBackoffHistogramLockFast   = metrics.TiKVBackoffHistogram.WithLabelValues("tikvLockFast")
-	tikvBackoffHistogramPD         = metrics.TiKVBackoffHistogram.WithLabelValues("pdRPC")
-	tikvBackoffHistogramRegionMiss = metrics.TiKVBackoffHistogram.WithLabelValues("regionMiss")
-	tikvBackoffHistogramServerBusy = metrics.TiKVBackoffHistogram.WithLabelValues("serverBusy")
-	tikvBackoffHistogramStaleCmd   = metrics.TiKVBackoffHistogram.WithLabelValues("staleCommand")
-	tikvBackoffHistogramEmpty      = metrics.TiKVBackoffHistogram.WithLabelValues("")
-)
-
 func (t BackoffType) metric() prometheus.Observer {
 	switch t {
 	// TODO: distinguish tikv and tiflash in metrics
 	case BoTiKVRPC, BoTiFlashRPC:
-		return tikvBackoffHistogramRPC
+		return metrics.BackoffHistogramRPC
 	case BoTxnLock:
-		return tikvBackoffHistogramLock
+		return metrics.BackoffHistogramLock
 	case BoTxnLockFast:
-		return tikvBackoffHistogramLockFast
->>>>>>> 343c4125
+		return metrics.BackoffHistogramLockFast
 	case BoPDRPC:
 		return metrics.BackoffHistogramPD
 	case BoRegionMiss:
