// Copyright 2016 PingCAP, Inc.
//
// Licensed under the Apache License, Version 2.0 (the "License");
// you may not use this file except in compliance with the License.
// You may obtain a copy of the License at
//
//     http://www.apache.org/licenses/LICENSE-2.0
//
// Unless required by applicable law or agreed to in writing, software
// distributed under the License is distributed on an "AS IS" BASIS,
// See the License for the specific language governing permissions and
// limitations under the License.

package tikv

import (
	"fmt"
	"math"
	"math/rand"
	"time"

	log "github.com/Sirupsen/logrus"
	"github.com/juju/errors"
	"github.com/pingcap/tidb/mysql"
	"github.com/pingcap/tidb/terror"
	goctx "golang.org/x/net/context"
)

const (
	// NoJitter makes the backoff sequence strict exponential.
	NoJitter = 1 + iota
	// FullJitter applies random factors to strict exponential.
	FullJitter
	// EqualJitter is also randomized, but prevents very short sleeps.
	EqualJitter
	// DecorrJitter increases the maximum jitter based on the last random value.
	DecorrJitter
)

// NewBackoffFn creates a backoff func which implements exponential backoff with
// optional jitters.
// See http://www.awsarchitectureblog.com/2015/03/backoff.html
func NewBackoffFn(base, cap, jitter int) func() int {
	attempts := 0
	lastSleep := base
	return func() int {
		var sleep int
		switch jitter {
		case NoJitter:
			sleep = expo(base, cap, attempts)
		case FullJitter:
			v := expo(base, cap, attempts)
			sleep = rand.Intn(v)
		case EqualJitter:
			v := expo(base, cap, attempts)
			sleep = v/2 + rand.Intn(v/2)
		case DecorrJitter:
			sleep = int(math.Min(float64(cap), float64(base+rand.Intn(lastSleep*3-base))))
		}
		time.Sleep(time.Duration(sleep) * time.Millisecond)

		attempts++
		lastSleep = sleep
		return lastSleep
	}
}

func expo(base, cap, n int) int {
	return int(math.Min(float64(cap), float64(base)*math.Pow(2.0, float64(n))))
}

type backoffType int

// Back off types.
const (
	boTiKVRPC backoffType = iota
	BoTxnLock
	boTxnLockFast
	boPDRPC
	BoRegionMiss
	boServerBusy
)

func (t backoffType) createFn() func() int {
	switch t {
	case boTiKVRPC:
		return NewBackoffFn(100, 2000, EqualJitter)
	case BoTxnLock:
		return NewBackoffFn(200, 3000, EqualJitter)
	case boTxnLockFast:
		return NewBackoffFn(100, 3000, EqualJitter)
	case boPDRPC:
		return NewBackoffFn(500, 3000, EqualJitter)
	case BoRegionMiss:
		return NewBackoffFn(100, 500, NoJitter)
	case boServerBusy:
		return NewBackoffFn(2000, 10000, EqualJitter)
	}
	return nil
}

func (t backoffType) String() string {
	switch t {
	case boTiKVRPC:
		return "tikvRPC"
	case BoTxnLock:
		return "txnLock"
	case boTxnLockFast:
		return "txnLockFast"
	case boPDRPC:
		return "pdRPC"
	case BoRegionMiss:
		return "regionMiss"
	case boServerBusy:
		return "serverBusy"
	}
	return ""
}

func (t backoffType) TError() *terror.Error {
	switch t {
	case boTiKVRPC:
		return ErrTiKVServerTimeout
	case BoTxnLock, boTxnLockFast:
		return ErrResolveLockTimeout
	case boPDRPC:
		return ErrPDServerTimeout.GenByArgs(txnRetryableMark)
<<<<<<< HEAD
	case BoRegionMiss:
		return ErrRegionUnavaiable
=======
	case boRegionMiss:
		return ErrRegionUnavailable
>>>>>>> 55403c84
	case boServerBusy:
		return ErrTiKVServerBusy
	}
	return terror.ClassTiKV.New(mysql.ErrUnknown, mysql.MySQLErrName[mysql.ErrUnknown])
}

// Maximum total sleep time(in ms) for kv/cop commands.
const (
	copBuildTaskMaxBackoff  = 5000
	tsoMaxBackoff           = 5000
	scannerNextMaxBackoff   = 20000
	batchGetMaxBackoff      = 20000
	copNextMaxBackoff       = 20000
	getMaxBackoff           = 20000
	prewriteMaxBackoff      = 20000
	cleanupMaxBackoff       = 20000
	GcMaxBackoff            = 100000
	GcResolveLockMaxBackoff = 100000
	GcDeleteRangeMaxBackoff = 100000
	rawkvMaxBackoff         = 20000
	splitRegionBackoff      = 20000
)

var commitMaxBackoff = 20000

// Backoffer is a utility for retrying queries.
type Backoffer struct {
	fn         map[backoffType]func() int
	maxSleep   int
	totalSleep int
	errors     []error
	ctx        goctx.Context
	types      []backoffType
}

// NewBackoffer creates a Backoffer with maximum sleep time(in ms).
func NewBackoffer(maxSleep int, ctx goctx.Context) *Backoffer {
	return &Backoffer{
		maxSleep: maxSleep,
		ctx:      ctx,
	}
}

// Backoff sleeps a while base on the backoffType and records the error message.
// It returns a retryable error if total sleep time exceeds maxSleep.
func (b *Backoffer) Backoff(typ backoffType, err error) error {
	select {
	case <-b.ctx.Done():
		return errors.Trace(err)
	default:
	}

	backoffCounter.WithLabelValues(typ.String()).Inc()
	// Lazy initialize.
	if b.fn == nil {
		b.fn = make(map[backoffType]func() int)
	}
	f, ok := b.fn[typ]
	if !ok {
		f = typ.createFn()
		b.fn[typ] = f
	}

	b.totalSleep += f()
	b.types = append(b.types, typ)

	log.Debugf("%v, retry later(totalSleep %dms, maxSleep %dms)", err, b.totalSleep, b.maxSleep)
	b.errors = append(b.errors, err)
	if b.maxSleep > 0 && b.totalSleep >= b.maxSleep {
		errMsg := fmt.Sprintf("backoffer.maxSleep %dms is exceeded, errors:", b.maxSleep)
		for i, err := range b.errors {
			// Print only last 3 errors for non-DEBUG log levels.
			if log.GetLevel() == log.DebugLevel || i >= len(b.errors)-3 {
				errMsg += "\n" + err.Error()
			}
		}
		log.Warn(errMsg)
		// Use the last backoff type to generate a MySQL error.
		return typ.TError()
	}
	return nil
}

func (b *Backoffer) String() string {
	if b.totalSleep == 0 {
		return ""
	}
	return fmt.Sprintf(" backoff(%dms %s)", b.totalSleep, b.types)
}

// Clone creates a new Backoffer which keeps current Backoffer's sleep time and errors, and shares
// current Backoffer's context.
func (b *Backoffer) Clone() *Backoffer {
	return &Backoffer{
		maxSleep:   b.maxSleep,
		totalSleep: b.totalSleep,
		errors:     b.errors,
		ctx:        b.ctx,
	}
}

// Fork creates a new Backoffer which keeps current Backoffer's sleep time and errors, and holds
// a child context of current Backoffer's context.
func (b *Backoffer) Fork() (*Backoffer, goctx.CancelFunc) {
	ctx, cancel := goctx.WithCancel(b.ctx)
	return &Backoffer{
		maxSleep:   b.maxSleep,
		totalSleep: b.totalSleep,
		errors:     b.errors,
		ctx:        ctx,
	}, cancel
}<|MERGE_RESOLUTION|>--- conflicted
+++ resolved
@@ -125,13 +125,8 @@
 		return ErrResolveLockTimeout
 	case boPDRPC:
 		return ErrPDServerTimeout.GenByArgs(txnRetryableMark)
-<<<<<<< HEAD
 	case BoRegionMiss:
-		return ErrRegionUnavaiable
-=======
-	case boRegionMiss:
 		return ErrRegionUnavailable
->>>>>>> 55403c84
 	case boServerBusy:
 		return ErrTiKVServerBusy
 	}
