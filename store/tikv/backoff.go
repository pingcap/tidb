--- conflicted
+++ resolved
@@ -169,11 +169,7 @@
 }
 
 // NewBackoffer creates a Backoffer with maximum sleep time(in ms).
-<<<<<<< HEAD
-func NewBackoffer(ctx goctx.Context, maxSleep int) *Backoffer {
-=======
-func NewBackoffer(maxSleep int, ctx context.Context) *Backoffer {
->>>>>>> e1121814
+func NewBackoffer(ctx context.Context, maxSleep int) *Backoffer {
 	return &Backoffer{
 		Context:  ctx,
 		maxSleep: maxSleep,
