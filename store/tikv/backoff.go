--- conflicted
+++ resolved
@@ -69,13 +69,7 @@
 		return tikvBackoffHistogramPD
 	case BoRegionMiss:
 		return tikvBackoffHistogramRegionMiss
-<<<<<<< HEAD
-	case BoUpdateLeader:
-		return tikvBackoffHistogramUpdateLeader
 	case boTiKVServerBusy, boTiFlashServerBusy:
-=======
-	case boServerBusy:
->>>>>>> ef57bdbb
 		return tikvBackoffHistogramServerBusy
 	case boStaleCmd:
 		return tikvBackoffHistogramStaleCmd
@@ -141,13 +135,8 @@
 	boTxnLockFast
 	BoPDRPC
 	BoRegionMiss
-<<<<<<< HEAD
-	BoUpdateLeader
 	boTiKVServerBusy
 	boTiFlashServerBusy
-=======
-	boServerBusy
->>>>>>> ef57bdbb
 	boTxnNotFound
 	boStaleCmd
 	boMaxTsNotSynced
@@ -171,13 +160,7 @@
 		return NewBackoffFn(2, 500, NoJitter)
 	case boTxnNotFound:
 		return NewBackoffFn(2, 500, NoJitter)
-<<<<<<< HEAD
-	case BoUpdateLeader:
-		return NewBackoffFn(1, 10, NoJitter)
 	case boTiKVServerBusy, boTiFlashServerBusy:
-=======
-	case boServerBusy:
->>>>>>> ef57bdbb
 		return NewBackoffFn(2000, 10000, EqualJitter)
 	case boStaleCmd:
 		return NewBackoffFn(2, 1000, NoJitter)
@@ -201,19 +184,12 @@
 		return "pdRPC"
 	case BoRegionMiss:
 		return "regionMiss"
-<<<<<<< HEAD
-	case BoUpdateLeader:
-		return "updateLeader"
 	case boTiKVServerBusy:
 		return "tikvServerBusy"
 	case boTiFlashServerBusy:
 		return "tiflashServerBusy"
-=======
-	case boServerBusy:
-		return "serverBusy"
 	case boStaleCmd:
 		return "staleCommand"
->>>>>>> ef57bdbb
 	case boTxnNotFound:
 		return "txnNotFound"
 	case boMaxTsNotSynced:
@@ -236,15 +212,12 @@
 		return ErrRegionUnavailable
 	case boTiKVServerBusy:
 		return ErrTiKVServerBusy
-<<<<<<< HEAD
 	case boTiFlashServerBusy:
 		return ErrTiFlashServerBusy
-=======
 	case boStaleCmd:
 		return ErrTiKVStaleCommand
 	case boMaxTsNotSynced:
 		return ErrTiKVMaxTimestampNotSynced
->>>>>>> ef57bdbb
 	}
 	return ErrUnknown
 }
