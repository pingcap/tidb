--- conflicted
+++ resolved
@@ -193,13 +193,7 @@
 	if err := h.checkRequestContext(ctx); err != nil {
 		return err
 	}
-<<<<<<< HEAD
-
-	err := h.checkRequestSize(size)
-	return err
-=======
 	return h.checkRequestSize(size)
->>>>>>> 118e8611
 }
 
 func (h *rpcHandler) checkKeyInRegion(key []byte) bool {
