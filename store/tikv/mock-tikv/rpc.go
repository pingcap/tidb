// Copyright 2016 PingCAP, Inc.
//
// Licensed under the Apache License, Version 2.0 (the "License");
// you may not use this file except in compliance with the License.
// You may obtain a copy of the License at
//
//     http://www.apache.org/licenses/LICENSE-2.0
//
// Unless required by applicable law or agreed to in writing, software
// distributed under the License is distributed on an "AS IS" BASIS,
// See the License for the specific language governing permissions and
// limitations under the License.

package mocktikv

import (
	"github.com/golang/protobuf/proto"
	"github.com/juju/errors"
	"github.com/pingcap/kvproto/pkg/errorpb"
	"github.com/pingcap/kvproto/pkg/kvrpcpb"
	"github.com/pingcap/kvproto/pkg/metapb"
<<<<<<< HEAD
	"github.com/pingcap/tidb/kv"
	"github.com/pingcap/tidb/store/tikv/tikvrpc"
	"github.com/pingcap/tipb/go-tipb"
=======
	"github.com/pingcap/tidb/util/codec"
>>>>>>> 60c705cc
	goctx "golang.org/x/net/context"
)

const requestMaxSize = 4 * 1024 * 1024

func checkGoContext(ctx goctx.Context) error {
	select {
	case <-ctx.Done():
		return ctx.Err()
	default:
		return nil
	}
}

func convertToKeyError(err error) *kvrpcpb.KeyError {
	if locked, ok := err.(*ErrLocked); ok {
		return &kvrpcpb.KeyError{
			Locked: &kvrpcpb.LockInfo{
				Key:         locked.Key.Raw(),
				PrimaryLock: locked.Primary,
				LockVersion: locked.StartTS,
				LockTtl:     locked.TTL,
			},
		}
	}
	if retryable, ok := err.(ErrRetryable); ok {
		return &kvrpcpb.KeyError{
			Retryable: retryable.Error(),
		}
	}
	return &kvrpcpb.KeyError{
		Abort: err.Error(),
	}
}

func convertToKeyErrors(errs []error) []*kvrpcpb.KeyError {
	var errors []*kvrpcpb.KeyError
	for _, err := range errs {
		if err != nil {
			errors = append(errors, convertToKeyError(err))
		}
	}
	return errors
}

func convertToPbPairs(pairs []Pair) []*kvrpcpb.KvPair {
	var kvPairs []*kvrpcpb.KvPair
	for _, p := range pairs {
		var kvPair *kvrpcpb.KvPair
		if p.Err == nil {
			kvPair = &kvrpcpb.KvPair{
				Key:   p.Key,
				Value: p.Value,
			}
		} else {
			kvPair = &kvrpcpb.KvPair{
				Error: convertToKeyError(p.Err),
			}
		}
		kvPairs = append(kvPairs, kvPair)
	}
	return kvPairs
}

type rpcHandler struct {
	cluster   *Cluster
	mvccStore *MvccStore

	// store id for current request
	storeID uint64
	// Used for handling normal request.
	startKey []byte
	endKey   []byte
	// Used for handling coprocessor request.
	rawStartKey []byte
	rawEndKey   []byte
}

func (h *rpcHandler) checkRequestContext(ctx *kvrpcpb.Context) *errorpb.Error {
	ctxPeer := ctx.GetPeer()
	if ctxPeer != nil && ctxPeer.GetStoreId() != h.storeID {
		return &errorpb.Error{
			Message:       proto.String("store not match"),
			StoreNotMatch: &errorpb.StoreNotMatch{},
		}
	}
	region, leaderID := h.cluster.GetRegion(ctx.GetRegionId())
	// No region found.
	if region == nil {
		return &errorpb.Error{
			Message: proto.String("region not found"),
			RegionNotFound: &errorpb.RegionNotFound{
				RegionId: proto.Uint64(ctx.GetRegionId()),
			},
		}
	}
	var storePeer, leaderPeer *metapb.Peer
	for _, p := range region.Peers {
		if p.GetStoreId() == h.storeID {
			storePeer = p
		}
		if p.GetId() == leaderID {
			leaderPeer = p
		}
	}
	// The Store does not contain a Peer of the Region.
	if storePeer == nil {
		return &errorpb.Error{
			Message: proto.String("region not found"),
			RegionNotFound: &errorpb.RegionNotFound{
				RegionId: proto.Uint64(ctx.GetRegionId()),
			},
		}
	}
	// No leader.
	if leaderPeer == nil {
		return &errorpb.Error{
			Message: proto.String("no leader"),
			NotLeader: &errorpb.NotLeader{
				RegionId: proto.Uint64(ctx.GetRegionId()),
			},
		}
	}
	// The Peer on the Store is not leader.
	if storePeer.GetId() != leaderPeer.GetId() {
		return &errorpb.Error{
			Message: proto.String("not leader"),
			NotLeader: &errorpb.NotLeader{
				RegionId: proto.Uint64(ctx.GetRegionId()),
				Leader:   leaderPeer,
			},
		}
	}
	// Region epoch does not match.
	if !proto.Equal(region.GetRegionEpoch(), ctx.GetRegionEpoch()) {
		nextRegion, _ := h.cluster.GetRegionByKey(region.GetEndKey())
		newRegions := []*metapb.Region{region}
		if nextRegion != nil {
			newRegions = append(newRegions, nextRegion)
		}
		return &errorpb.Error{
			Message: proto.String("stale epoch"),
			StaleEpoch: &errorpb.StaleEpoch{
				NewRegions: newRegions,
			},
		}
	}
	h.startKey, h.endKey = region.StartKey, region.EndKey
	h.rawStartKey = MvccKey(h.startKey).Raw()
	h.rawEndKey = MvccKey(h.endKey).Raw()
	return nil
}

func (h *rpcHandler) checkRequestSize(size int) *errorpb.Error {
	// TiKV has a limitation on raft log size.
	// mock-tikv has no raft inside, so we check the request's size instead.
	if size >= requestMaxSize {
		return &errorpb.Error{
			RaftEntryTooLarge: &errorpb.RaftEntryTooLarge{},
		}
	}
	return nil
}

func (h *rpcHandler) checkRequest(ctx *kvrpcpb.Context, size int) *errorpb.Error {
	if err := h.checkRequestContext(ctx); err != nil {
		return err
	}

	if err := h.checkRequestSize(size); err != nil {
		return err
	}
	return nil
}

func (h *rpcHandler) checkKeyInRegion(key []byte) bool {
	return regionContains(h.startKey, h.endKey, []byte(NewMvccKey(key)))
}

func (h *rpcHandler) handleKvGet(req *kvrpcpb.GetRequest) *kvrpcpb.GetResponse {
	if !h.checkKeyInRegion(req.Key) {
		panic("KvGet: key not in region")
	}

	val, err := h.mvccStore.Get(req.Key, req.GetVersion())
	if err != nil {
		return &kvrpcpb.GetResponse{
			Error: convertToKeyError(err),
		}
	}
	return &kvrpcpb.GetResponse{
		Value: val,
	}
}

func (h *rpcHandler) handleKvScan(req *kvrpcpb.ScanRequest) *kvrpcpb.ScanResponse {
	if !h.checkKeyInRegion(req.GetStartKey()) {
		panic("KvScan: startKey not in region")
	}
	pairs := h.mvccStore.Scan(req.GetStartKey(), h.endKey, int(req.GetLimit()), req.GetVersion())
	return &kvrpcpb.ScanResponse{
		Pairs: convertToPbPairs(pairs),
	}
}

func (h *rpcHandler) handleKvPrewrite(req *kvrpcpb.PrewriteRequest) *kvrpcpb.PrewriteResponse {
	for _, m := range req.Mutations {
		if !h.checkKeyInRegion(m.Key) {
			panic("KvPrewrite: key not in region")
		}
	}
	errors := h.mvccStore.Prewrite(req.Mutations, req.PrimaryLock, req.GetStartVersion(), req.GetLockTtl())
	return &kvrpcpb.PrewriteResponse{
		Errors: convertToKeyErrors(errors),
	}
}

func (h *rpcHandler) handleKvCommit(req *kvrpcpb.CommitRequest) *kvrpcpb.CommitResponse {
	for _, k := range req.Keys {
		if !h.checkKeyInRegion(k) {
			panic("KvCommit: key not in region")
		}
	}
	var resp kvrpcpb.CommitResponse
	err := h.mvccStore.Commit(req.Keys, req.GetStartVersion(), req.GetCommitVersion())
	if err != nil {
		resp.Error = convertToKeyError(err)
	}
	return &resp
}

func (h *rpcHandler) handleKvCleanup(req *kvrpcpb.CleanupRequest) *kvrpcpb.CleanupResponse {
	if !h.checkKeyInRegion(req.Key) {
		panic("KvCleanup: key not in region")
	}
	var resp kvrpcpb.CleanupResponse
	err := h.mvccStore.Cleanup(req.Key, req.GetStartVersion())
	if err != nil {
		if commitTS, ok := err.(ErrAlreadyCommitted); ok {
			resp.CommitVersion = uint64(commitTS)
		} else {
			resp.Error = convertToKeyError(err)
		}
	}
	return &resp
}

func (h *rpcHandler) handleKvBatchGet(req *kvrpcpb.BatchGetRequest) *kvrpcpb.BatchGetResponse {
	for _, k := range req.Keys {
		if !h.checkKeyInRegion(k) {
			panic("KvBatchGet: key not in region")
		}
	}
	pairs := h.mvccStore.BatchGet(req.Keys, req.GetVersion())
	return &kvrpcpb.BatchGetResponse{
		Pairs: convertToPbPairs(pairs),
	}
}

func (h *rpcHandler) handleKvBatchRollback(req *kvrpcpb.BatchRollbackRequest) *kvrpcpb.BatchRollbackResponse {
	err := h.mvccStore.Rollback(req.Keys, req.StartVersion)
	if err != nil {
		return &kvrpcpb.BatchRollbackResponse{
			Error: convertToKeyError(err),
		}
	}
	return &kvrpcpb.BatchRollbackResponse{}
}

func (h *rpcHandler) handleKvScanLock(req *kvrpcpb.ScanLockRequest) *kvrpcpb.ScanLockResponse {
	locks, err := h.mvccStore.ScanLock(h.startKey, h.endKey, req.GetMaxVersion())
	if err != nil {
		return &kvrpcpb.ScanLockResponse{
			Error: convertToKeyError(err),
		}
	}
	return &kvrpcpb.ScanLockResponse{
		Locks: locks,
	}
}

func (h *rpcHandler) handleKvResolveLock(req *kvrpcpb.ResolveLockRequest) *kvrpcpb.ResolveLockResponse {
	err := h.mvccStore.ResolveLock(h.startKey, h.endKey, req.GetStartVersion(), req.GetCommitVersion())
	if err != nil {
		return &kvrpcpb.ResolveLockResponse{
			Error: convertToKeyError(err),
		}
	}
	return &kvrpcpb.ResolveLockResponse{}
}

func (h *rpcHandler) handleKvRawGet(req *kvrpcpb.RawGetRequest) *kvrpcpb.RawGetResponse {
	return &kvrpcpb.RawGetResponse{
		Value: h.mvccStore.RawGet(req.GetKey()),
	}
}

func (h *rpcHandler) handleKvRawPut(req *kvrpcpb.RawPutRequest) *kvrpcpb.RawPutResponse {
	h.mvccStore.RawPut(req.GetKey(), req.GetValue())
	return &kvrpcpb.RawPutResponse{}
}

func (h *rpcHandler) handleKvRawDelete(req *kvrpcpb.RawDeleteRequest) *kvrpcpb.RawDeleteResponse {
	h.mvccStore.RawDelete(req.GetKey())
<<<<<<< HEAD
	return &kvrpcpb.RawDeleteResponse{}
}

func itemsToExprs(items []*tipb.ByItem) []*tipb.Expr {
	exprs := make([]*tipb.Expr, 0, len(items))
	for _, item := range items {
		exprs = append(exprs, item.Expr)
=======
	return &kvrpcpb.CmdRawDeleteResponse{}
}

func convertToKeyError(err error) *kvrpcpb.KeyError {
	if locked, ok := err.(*ErrLocked); ok {
		return &kvrpcpb.KeyError{
			Locked: &kvrpcpb.LockInfo{
				Key:         locked.Key.Raw(),
				PrimaryLock: locked.Primary,
				LockVersion: locked.StartTS,
				LockTtl:     locked.TTL,
			},
		}
	}
	if retryable, ok := err.(ErrRetryable); ok {
		return &kvrpcpb.KeyError{
			Retryable: retryable.Error(),
		}
	}
	return &kvrpcpb.KeyError{
		Abort: err.Error(),
	}
}

func convertToKeyErrors(errs []error) []*kvrpcpb.KeyError {
	var errors []*kvrpcpb.KeyError
	for _, err := range errs {
		if err != nil {
			errors = append(errors, convertToKeyError(err))
		}
	}
	return errors
}

func convertToPbPairs(pairs []Pair) []*kvrpcpb.KvPair {
	var kvPairs []*kvrpcpb.KvPair
	for _, p := range pairs {
		var kvPair *kvrpcpb.KvPair
		if p.Err == nil {
			kvPair = &kvrpcpb.KvPair{
				Key:   p.Key,
				Value: p.Value,
			}
		} else {
			kvPair = &kvrpcpb.KvPair{
				Error: convertToKeyError(p.Err),
			}
		}
		kvPairs = append(kvPairs, kvPair)
	}
	return kvPairs
}

func encodeRegionKey(r *metapb.Region) *metapb.Region {
	if r.StartKey != nil {
		r.StartKey = codec.EncodeBytes(nil, r.StartKey)
	}
	if r.EndKey != nil {
		r.EndKey = codec.EncodeBytes(nil, r.EndKey)
	}
	return r
}

// RPCClient sends kv RPC calls to mock cluster.
type RPCClient struct {
	Cluster   *Cluster
	MvccStore *MvccStore
}

// SendKVReq sends a kv request to mock cluster.
func (c *RPCClient) SendKVReq(ctx goctx.Context, addr string, req *kvrpcpb.Request, timeout time.Duration) (*kvrpcpb.Response, error) {
	select {
	case <-ctx.Done():
		return nil, ctx.Err()
	default:
	}

	store, err := c.getAndCheckStoreByAddr(addr)
	if err != nil {
		return nil, err
	}

	handler := newRPCHandler(c.Cluster, c.MvccStore, store.GetId())
	return handler.handleRequest(req), nil
}

func (c *RPCClient) getAndCheckStoreByAddr(addr string) (*metapb.Store, error) {
	store, err := c.Cluster.GetAndCheckStoreByAddr(addr)
	if err != nil {
		return nil, err
	}
	if store == nil {
		return nil, errors.New("connect fail")
	}
	if store.GetState() == metapb.StoreState_Offline ||
		store.GetState() == metapb.StoreState_Tombstone {
		return nil, errors.New("connection refused")
	}
	return store, nil
}

// SendCopReq sends a coprocessor request to mock cluster.
func (c *RPCClient) SendCopReq(ctx goctx.Context, addr string, req *coprocessor.Request, timeout time.Duration) (*coprocessor.Response, error) {
	select {
	case <-ctx.Done():
		return nil, ctx.Err()
	default:
	}

	store, err := c.getAndCheckStoreByAddr(addr)
	if err != nil {
		return nil, err
>>>>>>> 60c705cc
	}

	handler := newRPCHandler(c.Cluster, c.MvccStore, store.GetId())

	return handler.handleCopRequest(req)
}

// RPCClient sends kv RPC calls to mock cluster.
type RPCClient struct {
	Cluster   *Cluster
	MvccStore *MvccStore
}

// NewRPCClient creates an RPCClient.
func NewRPCClient(cluster *Cluster, mvccStore *MvccStore) *RPCClient {
	return &RPCClient{
		Cluster:   cluster,
		MvccStore: mvccStore,
	}
}

func (c *RPCClient) getAndCheckStoreByAddr(addr string) (*metapb.Store, error) {
	store, err := c.Cluster.GetAndCheckStoreByAddr(addr)
	if err != nil {
		return nil, err
	}
	if store == nil {
		return nil, errors.New("connect fail")
	}
	if store.GetState() == metapb.StoreState_Offline ||
		store.GetState() == metapb.StoreState_Tombstone {
		return nil, errors.New("connection refused")
	}
	return store, nil
}

func (c *RPCClient) checkArgs(ctx goctx.Context, addr string) (*rpcHandler, error) {
	if err := checkGoContext(ctx); err != nil {
		return nil, err
	}

	store, err := c.getAndCheckStoreByAddr(addr)
	if err != nil {
		return nil, err
	}
	handler := &rpcHandler{
		cluster:   c.Cluster,
		mvccStore: c.MvccStore,
		// set store id for current request
		storeID: store.GetId(),
	}
	return handler, nil
}

// SendReq sends a request to mock cluster.
func (c *RPCClient) SendReq(ctx goctx.Context, addr string, req *tikvrpc.Request) (*tikvrpc.Response, error) {
	handler, err := c.checkArgs(ctx, addr)
	if err != nil {
		return nil, err
	}
	resp := &tikvrpc.Response{}
	resp.Type = req.Type
	switch req.Type {
	case tikvrpc.CmdGet:
		r := req.Get
		if err := handler.checkRequest(r.GetContext(), r.Size()); err != nil {
			resp.Get = &kvrpcpb.GetResponse{RegionError: err}
			return resp, nil
		}
		resp.Get = handler.handleKvGet(r)
	case tikvrpc.CmdScan:
		r := req.Scan
		if err := handler.checkRequest(r.GetContext(), r.Size()); err != nil {
			resp.Scan = &kvrpcpb.ScanResponse{RegionError: err}
			return resp, nil
		}
		resp.Scan = handler.handleKvScan(r)

	case tikvrpc.CmdPrewrite:
		r := req.Prewrite
		if err := handler.checkRequest(r.GetContext(), r.Size()); err != nil {
			resp.Prewrite = &kvrpcpb.PrewriteResponse{RegionError: err}
			return resp, nil
		}
		resp.Prewrite = handler.handleKvPrewrite(r)
	case tikvrpc.CmdCommit:
		r := req.Commit
		if err := handler.checkRequest(r.GetContext(), r.Size()); err != nil {
			resp.Commit = &kvrpcpb.CommitResponse{RegionError: err}
			return resp, nil
		}
		resp.Commit = handler.handleKvCommit(r)
	case tikvrpc.CmdCleanup:
		r := req.Cleanup
		if err := handler.checkRequest(r.GetContext(), r.Size()); err != nil {
			resp.Cleanup = &kvrpcpb.CleanupResponse{RegionError: err}
			return resp, nil
		}
		resp.Cleanup = handler.handleKvCleanup(r)
	case tikvrpc.CmdBatchGet:
		r := req.BatchGet
		if err := handler.checkRequest(r.GetContext(), r.Size()); err != nil {
			resp.BatchGet = &kvrpcpb.BatchGetResponse{RegionError: err}
			return resp, nil
		}
		resp.BatchGet = handler.handleKvBatchGet(r)
	case tikvrpc.CmdBatchRollback:
		r := req.BatchRollback
		if err := handler.checkRequest(r.GetContext(), r.Size()); err != nil {
			resp.BatchRollback = &kvrpcpb.BatchRollbackResponse{RegionError: err}
			return resp, nil
		}
		resp.BatchRollback = handler.handleKvBatchRollback(r)
	case tikvrpc.CmdScanLock:
		r := req.ScanLock
		if err := handler.checkRequest(r.GetContext(), r.Size()); err != nil {
			resp.ScanLock = &kvrpcpb.ScanLockResponse{RegionError: err}
			return resp, nil
		}
		resp.ScanLock = handler.handleKvScanLock(r)
	case tikvrpc.CmdResolveLock:
		r := req.ResolveLock
		if err := handler.checkRequest(r.GetContext(), r.Size()); err != nil {
			resp.ResolveLock = &kvrpcpb.ResolveLockResponse{RegionError: err}
			return resp, nil
		}
		resp.ResolveLock = handler.handleKvResolveLock(r)
	case tikvrpc.CmdGC:
		r := req.GC
		if err := handler.checkRequest(r.GetContext(), r.Size()); err != nil {
			resp.GC = &kvrpcpb.GCResponse{RegionError: err}
			return resp, nil
		}
		resp.GC = &kvrpcpb.GCResponse{}
	case tikvrpc.CmdRawGet:
		r := req.RawGet
		if err := handler.checkRequest(r.GetContext(), r.Size()); err != nil {
			resp.RawGet = &kvrpcpb.RawGetResponse{RegionError: err}
			return resp, nil
		}
		resp.RawGet = handler.handleKvRawGet(r)
	case tikvrpc.CmdRawPut:
		r := req.RawPut
		if err := handler.checkRequest(r.GetContext(), r.Size()); err != nil {
			resp.RawPut = &kvrpcpb.RawPutResponse{RegionError: err}
			return resp, nil
		}
		resp.RawPut = handler.handleKvRawPut(r)
	case tikvrpc.CmdRawDelete:
		r := req.RawDelete
		if err := handler.checkRequest(r.GetContext(), r.Size()); err != nil {
			resp.RawDelete = &kvrpcpb.RawDeleteResponse{RegionError: err}
			return resp, nil
		}
		resp.RawDelete = handler.handleKvRawDelete(r)
	case tikvrpc.CmdCop:
		r := req.Cop
		if r.GetTp() == kv.ReqTypeSelect || r.GetTp() == kv.ReqTypeIndex {
			r.Tp = kv.ReqTypeDAG
			sel := new(tipb.SelectRequest)
			err = proto.Unmarshal(r.Data, sel)
			if err != nil {
				return nil, errors.Trace(err)
			}

			executors := extractExecutors(sel)
			dag := &tipb.DAGRequest{
				StartTs:        sel.GetStartTs(),
				TimeZoneOffset: sel.TimeZoneOffset,
				Flags:          sel.Flags,
				Executors:      executors,
			}
			r.Data, err = dag.Marshal()
			if err != nil {
				return nil, errors.Trace(err)
			}

			store := handler.cluster.GetStoreByAddr(addr)
			if store == nil {
				return nil, errors.New("connect fail")
			}
			resp.Cop, err = handler.handleCopDAGRequest(r)
			if err != nil {
				return nil, errors.Trace(err)
			}
		}
	default:
		return nil, errors.Errorf("unsupport this request type %v", req.Type)
	}
	return resp, nil
}

// Close closes the client.
func (c *RPCClient) Close() error {
	return nil
}<|MERGE_RESOLUTION|>--- conflicted
+++ resolved
@@ -16,16 +16,11 @@
 import (
 	"github.com/golang/protobuf/proto"
 	"github.com/juju/errors"
+	"github.com/pingcap/kvproto/pkg/coprocessor"
 	"github.com/pingcap/kvproto/pkg/errorpb"
 	"github.com/pingcap/kvproto/pkg/kvrpcpb"
 	"github.com/pingcap/kvproto/pkg/metapb"
-<<<<<<< HEAD
-	"github.com/pingcap/tidb/kv"
 	"github.com/pingcap/tidb/store/tikv/tikvrpc"
-	"github.com/pingcap/tipb/go-tipb"
-=======
-	"github.com/pingcap/tidb/util/codec"
->>>>>>> 60c705cc
 	goctx "golang.org/x/net/context"
 )
 
@@ -330,133 +325,7 @@
 
 func (h *rpcHandler) handleKvRawDelete(req *kvrpcpb.RawDeleteRequest) *kvrpcpb.RawDeleteResponse {
 	h.mvccStore.RawDelete(req.GetKey())
-<<<<<<< HEAD
 	return &kvrpcpb.RawDeleteResponse{}
-}
-
-func itemsToExprs(items []*tipb.ByItem) []*tipb.Expr {
-	exprs := make([]*tipb.Expr, 0, len(items))
-	for _, item := range items {
-		exprs = append(exprs, item.Expr)
-=======
-	return &kvrpcpb.CmdRawDeleteResponse{}
-}
-
-func convertToKeyError(err error) *kvrpcpb.KeyError {
-	if locked, ok := err.(*ErrLocked); ok {
-		return &kvrpcpb.KeyError{
-			Locked: &kvrpcpb.LockInfo{
-				Key:         locked.Key.Raw(),
-				PrimaryLock: locked.Primary,
-				LockVersion: locked.StartTS,
-				LockTtl:     locked.TTL,
-			},
-		}
-	}
-	if retryable, ok := err.(ErrRetryable); ok {
-		return &kvrpcpb.KeyError{
-			Retryable: retryable.Error(),
-		}
-	}
-	return &kvrpcpb.KeyError{
-		Abort: err.Error(),
-	}
-}
-
-func convertToKeyErrors(errs []error) []*kvrpcpb.KeyError {
-	var errors []*kvrpcpb.KeyError
-	for _, err := range errs {
-		if err != nil {
-			errors = append(errors, convertToKeyError(err))
-		}
-	}
-	return errors
-}
-
-func convertToPbPairs(pairs []Pair) []*kvrpcpb.KvPair {
-	var kvPairs []*kvrpcpb.KvPair
-	for _, p := range pairs {
-		var kvPair *kvrpcpb.KvPair
-		if p.Err == nil {
-			kvPair = &kvrpcpb.KvPair{
-				Key:   p.Key,
-				Value: p.Value,
-			}
-		} else {
-			kvPair = &kvrpcpb.KvPair{
-				Error: convertToKeyError(p.Err),
-			}
-		}
-		kvPairs = append(kvPairs, kvPair)
-	}
-	return kvPairs
-}
-
-func encodeRegionKey(r *metapb.Region) *metapb.Region {
-	if r.StartKey != nil {
-		r.StartKey = codec.EncodeBytes(nil, r.StartKey)
-	}
-	if r.EndKey != nil {
-		r.EndKey = codec.EncodeBytes(nil, r.EndKey)
-	}
-	return r
-}
-
-// RPCClient sends kv RPC calls to mock cluster.
-type RPCClient struct {
-	Cluster   *Cluster
-	MvccStore *MvccStore
-}
-
-// SendKVReq sends a kv request to mock cluster.
-func (c *RPCClient) SendKVReq(ctx goctx.Context, addr string, req *kvrpcpb.Request, timeout time.Duration) (*kvrpcpb.Response, error) {
-	select {
-	case <-ctx.Done():
-		return nil, ctx.Err()
-	default:
-	}
-
-	store, err := c.getAndCheckStoreByAddr(addr)
-	if err != nil {
-		return nil, err
-	}
-
-	handler := newRPCHandler(c.Cluster, c.MvccStore, store.GetId())
-	return handler.handleRequest(req), nil
-}
-
-func (c *RPCClient) getAndCheckStoreByAddr(addr string) (*metapb.Store, error) {
-	store, err := c.Cluster.GetAndCheckStoreByAddr(addr)
-	if err != nil {
-		return nil, err
-	}
-	if store == nil {
-		return nil, errors.New("connect fail")
-	}
-	if store.GetState() == metapb.StoreState_Offline ||
-		store.GetState() == metapb.StoreState_Tombstone {
-		return nil, errors.New("connection refused")
-	}
-	return store, nil
-}
-
-// SendCopReq sends a coprocessor request to mock cluster.
-func (c *RPCClient) SendCopReq(ctx goctx.Context, addr string, req *coprocessor.Request, timeout time.Duration) (*coprocessor.Response, error) {
-	select {
-	case <-ctx.Done():
-		return nil, ctx.Err()
-	default:
-	}
-
-	store, err := c.getAndCheckStoreByAddr(addr)
-	if err != nil {
-		return nil, err
->>>>>>> 60c705cc
-	}
-
-	handler := newRPCHandler(c.Cluster, c.MvccStore, store.GetId())
-
-	return handler.handleCopRequest(req)
 }
 
 // RPCClient sends kv RPC calls to mock cluster.
@@ -609,35 +478,15 @@
 		resp.RawDelete = handler.handleKvRawDelete(r)
 	case tikvrpc.CmdCop:
 		r := req.Cop
-		if r.GetTp() == kv.ReqTypeSelect || r.GetTp() == kv.ReqTypeIndex {
-			r.Tp = kv.ReqTypeDAG
-			sel := new(tipb.SelectRequest)
-			err = proto.Unmarshal(r.Data, sel)
-			if err != nil {
-				return nil, errors.Trace(err)
-			}
-
-			executors := extractExecutors(sel)
-			dag := &tipb.DAGRequest{
-				StartTs:        sel.GetStartTs(),
-				TimeZoneOffset: sel.TimeZoneOffset,
-				Flags:          sel.Flags,
-				Executors:      executors,
-			}
-			r.Data, err = dag.Marshal()
-			if err != nil {
-				return nil, errors.Trace(err)
-			}
-
-			store := handler.cluster.GetStoreByAddr(addr)
-			if store == nil {
-				return nil, errors.New("connect fail")
-			}
-			resp.Cop, err = handler.handleCopDAGRequest(r)
-			if err != nil {
-				return nil, errors.Trace(err)
-			}
-		}
+		if err := handler.checkRequestContext(r.GetContext()); err != nil {
+			resp.Cop = &coprocessor.Response{RegionError: err}
+			return resp, nil
+		}
+		res, err := handler.handleCopRequest(r)
+		if err != nil {
+			return nil, err
+		}
+		resp.Cop = res
 	default:
 		return nil, errors.Errorf("unsupport this request type %v", req.Type)
 	}
