--- conflicted
+++ resolved
@@ -142,22 +142,12 @@
 	ranges := h.extractKVRanges(ctx.keyRanges, executor.IdxScan.Desc)
 
 	return &indexScanExec{
-<<<<<<< HEAD
-		IndexScan:   executor.IdxScan,
-		kvRanges:    ranges,
-		colsLen:     len(columns),
-		startTS:     ctx.dagReq.GetStartTs(),
-		mvccStore:   h.mvccStore,
-		rawStartKey: h.rawStartKey,
-		rawEndKey:   h.rawEndKey,
-		pkCol:       pkCol,
-=======
 		IndexScan: executor.IdxScan,
 		kvRanges:  ranges,
 		colsLen:   len(columns),
 		startTS:   ctx.dagReq.GetStartTs(),
 		mvccStore: h.mvccStore,
->>>>>>> 3370dc9b
+		pkCol:     pkCol,
 	}
 }
 
