// Copyright 2017 PingCAP, Inc.
//
// Licensed under the Apache License, Version 2.0 (the "License");
// you may not use this file except in compliance with the License.
// You may obtain a copy of the License at
//
//     http://www.apache.org/licenses/LICENSE-2.0
//
// Unless required by applicable law or agreed to in writing, software
// distributed under the License is distributed on an "AS IS" BASIS,
// See the License for the specific language governing permissions and
// limitations under the License.

package mocktikv

import (
	"github.com/golang/protobuf/proto"
	"github.com/juju/errors"
	"github.com/pingcap/kvproto/pkg/coprocessor"
	"github.com/pingcap/tidb/distsql/xeval"
	"github.com/pingcap/tidb/kv"
	"github.com/pingcap/tipb/go-tipb"
)

// MockDAGRequest is used for testing now.
var MockDAGRequest bool

type dagContext struct {
	dagReq    *tipb.DAGRequest
	keyRanges []*coprocessor.KeyRange
	eval      *xeval.Evaluator
	columns   []*tipb.ColumnInfo
}

func (h *rpcHandler) handleCopDAGRequest(req *coprocessor.Request) (*coprocessor.Response, error) {
	resp := &coprocessor.Response{}
	if len(req.Ranges) == 0 {
		return resp, nil
	}
	if req.GetTp() != kv.ReqTypeDAG {
		return resp, nil
	}
	if err := h.checkContext(req.GetContext()); err != nil {
		resp.RegionError = err
		return resp, nil
	}

	dagReq := new(tipb.DAGRequest)
	err := proto.Unmarshal(req.Data, dagReq)
	if err != nil {
		return nil, errors.Trace(err)
	}
	sc := xeval.FlagsToStatementContext(dagReq.Flags)
	ctx := &dagContext{
		dagReq:    dagReq,
		keyRanges: req.Ranges,
		eval:      xeval.NewEvaluator(sc),
	}
	e, err := h.buildDAG(ctx, dagReq.Executors)
	if err != nil {
		return nil, errors.Trace(err)
	}
	var chunks []tipb.Chunk
	for {
		handle, row, err := e.Next()
		if err != nil {
			return nil, errors.Trace(err)
		}
		if row == nil {
			break
		}
		data := dummySlice
		for _, val := range row {
			data = append(data, val...)
		}
		chunks = appendRow(chunks, handle, data)
	}
	return buildResp(chunks, err)
}

func (h *rpcHandler) buildExec(ctx *dagContext, curr *tipb.Executor) (executor, error) {
	var currExec executor
	var err error
	switch curr.GetTp() {
	case tipb.ExecType_TypeTableScan:
		currExec = h.buildTableScan(ctx, curr)
	case tipb.ExecType_TypeIndexScan:
		currExec = h.buildIndexScan(ctx, curr)
	case tipb.ExecType_TypeSelection:
		currExec, err = h.buildSelection(ctx, curr)
	case tipb.ExecType_TypeAggregation:
		currExec, err = h.buildAggregation(ctx, curr)
<<<<<<< HEAD
	case tipb.ExecType_TypeTopN:
		currExec, err = h.buildTopN(ctx, curr)
=======
	case tipb.ExecType_TypeLimit:
		currExec = &limitExec{Limit: curr.Limit}
>>>>>>> 5eb8a819
	default:
		// TODO: Support other types.
		err = errors.Errorf("this exec type %v doesn't support yet.", curr.GetTp())
	}

	return currExec, errors.Trace(err)
}

func (h *rpcHandler) buildDAG(ctx *dagContext, executors []*tipb.Executor) (executor, error) {
	var src executor
	for i := 0; i < len(executors); i++ {
		curr, err := h.buildExec(ctx, executors[i])
		if err != nil {
			return nil, errors.Trace(err)
		}
		curr.SetSrcExec(src)
		src = curr
	}
	return src, nil
}

func (h *rpcHandler) buildTableScan(ctx *dagContext, executor *tipb.Executor) *tableScanExec {
	columns := executor.TblScan.Columns
	ctx.eval.SetColumnInfos(columns)
	colIDs := make(map[int64]int)
	for i, col := range columns {
		colIDs[col.GetColumnId()] = i
	}
	ranges := h.extractKVRanges(ctx.keyRanges, *executor.TblScan.Desc)

	return &tableScanExec{
		TableScan:   executor.TblScan,
		kvRanges:    ranges,
		colIDs:      colIDs,
		startTS:     ctx.dagReq.GetStartTs(),
		mvccStore:   h.mvccStore,
		rawStartKey: h.rawStartKey,
		rawEndKey:   h.rawEndKey,
	}
}

func (h *rpcHandler) buildIndexScan(ctx *dagContext, executor *tipb.Executor) *indexScanExec {
	columns := executor.IdxScan.Columns
	ctx.eval.SetColumnInfos(columns)
	length := len(columns)
	// The PKHandle column info has been collected in ctx.
	if columns[length-1].GetPkHandle() {
		columns = columns[:length-1]
	}
	ranges := h.extractKVRanges(ctx.keyRanges, *executor.IdxScan.Desc)

	return &indexScanExec{
		IndexScan:   executor.IdxScan,
		kvRanges:    ranges,
		colsLen:     len(columns),
		startTS:     ctx.dagReq.GetStartTs(),
		mvccStore:   h.mvccStore,
		rawStartKey: h.rawStartKey,
		rawEndKey:   h.rawEndKey,
	}
}

func (h *rpcHandler) buildSelection(ctx *dagContext, executor *tipb.Executor) (*selectionExec, error) {
	var cond *tipb.Expr
	// TODO: Now len(Conditions) is 1.
	if len(executor.Selection.Conditions) > 0 {
		cond = executor.Selection.Conditions[0]
	}
	colIDs := make(map[int64]int)
	err := extractColIDsInExpr(cond, ctx.eval.ColumnInfos, colIDs)
	if err != nil {
		return nil, errors.Trace(err)
	}

	return &selectionExec{
		Selection: executor.Selection,
		eval:      ctx.eval,
		colIDs:    colIDs,
	}, nil
}

func (h *rpcHandler) buildAggregation(ctx *dagContext, executor *tipb.Executor) (*aggregateExec, error) {
	aggs := make([]*aggregateFuncExpr, 0, len(executor.Aggregation.AggFunc))
	colIDs := make(map[int64]int)
	for _, agg := range executor.Aggregation.AggFunc {
		aggExpr := &aggregateFuncExpr{expr: agg}
		aggs = append(aggs, aggExpr)
		err := extractColIDsInExpr(agg, ctx.eval.ColumnInfos, colIDs)
		if err != nil {
			return nil, errors.Trace(err)
		}
	}
	for _, item := range executor.Aggregation.GroupBy {
		err := extractColIDsInExpr(item, ctx.eval.ColumnInfos, colIDs)
		if err != nil {
			return nil, errors.Trace(err)
		}
	}

	return &aggregateExec{
		Aggregation: executor.Aggregation,
		eval:        ctx.eval,
		aggFuncs:    aggs,
		groups:      make(map[string]struct{}),
		groupKeys:   make([][]byte, 0),
		colIDs:      colIDs,
	}, nil
}

func (h *rpcHandler) buildTopN(ctx *dagContext, executor *tipb.Executor) (*topNExec, error) {
	topN := executor.TopN
	colIDs := make(map[int64]int)
	for _, item := range topN.OrderBy {
		err := extractColIDsInExpr(item.Expr, ctx.eval.ColumnInfos, colIDs)
		if err != nil {
			return nil, errors.Trace(err)
		}
	}
	heap := &topnHeap{
		totalCount: int(*topN.Limit),
		topnSorter: topnSorter{
			orderByItems: topN.OrderBy,
			sc:           ctx.eval.StatementCtx,
		},
	}

	return &topNExec{
		TopN:   topN,
		eval:   ctx.eval,
		heap:   heap,
		colIDs: colIDs,
	}, nil
}<|MERGE_RESOLUTION|>--- conflicted
+++ resolved
@@ -90,13 +90,10 @@
 		currExec, err = h.buildSelection(ctx, curr)
 	case tipb.ExecType_TypeAggregation:
 		currExec, err = h.buildAggregation(ctx, curr)
-<<<<<<< HEAD
 	case tipb.ExecType_TypeTopN:
 		currExec, err = h.buildTopN(ctx, curr)
-=======
 	case tipb.ExecType_TypeLimit:
 		currExec = &limitExec{Limit: curr.Limit}
->>>>>>> 5eb8a819
 	default:
 		// TODO: Support other types.
 		err = errors.Errorf("this exec type %v doesn't support yet.", curr.GetTp())
