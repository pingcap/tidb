// Copyright 2017 PingCAP, Inc.
//
// Licensed under the Apache License, Version 2.0 (the "License");
// you may not use this file except in compliance with the License.
// You may obtain a copy of the License at
//
//     http://www.apache.org/licenses/LICENSE-2.0
//
// Unless required by applicable law or agreed to in writing, software
// distributed under the License is distributed on an "AS IS" BASIS,
// See the License for the specific language governing permissions and
// limitations under the License.

package mocktikv

import (
	"github.com/golang/protobuf/proto"
	"github.com/juju/errors"
	"github.com/pingcap/kvproto/pkg/coprocessor"
	"github.com/pingcap/tidb/distsql"
	"github.com/pingcap/tidb/expression"
	"github.com/pingcap/tidb/kv"
	"github.com/pingcap/tidb/sessionctx/variable"
	"github.com/pingcap/tidb/tablecodec"
	"github.com/pingcap/tidb/util/types"
	"github.com/pingcap/tipb/go-tipb"
)

type dagContext struct {
	dagReq    *tipb.DAGRequest
	keyRanges []*coprocessor.KeyRange
	evalCtx   *evalContext
}

func (h *rpcHandler) handleCopDAGRequest(req *coprocessor.Request) (*coprocessor.Response, error) {
	resp := &coprocessor.Response{}
	if len(req.Ranges) == 0 {
		return resp, nil
	}
	if req.GetTp() != kv.ReqTypeDAG {
		return resp, nil
	}
	if err := h.checkContext(req.GetContext()); err != nil {
		resp.RegionError = err
		return resp, nil
	}

	dagReq := new(tipb.DAGRequest)
	err := proto.Unmarshal(req.Data, dagReq)
	if err != nil {
		return nil, errors.Trace(err)
	}
	sc := flagsToStatementContext(dagReq.Flags)
	ctx := &dagContext{
		dagReq:    dagReq,
		keyRanges: req.Ranges,
		evalCtx:   &evalContext{sc: sc},
	}
	e, err := h.buildDAG(ctx, dagReq.Executors)
	if err != nil {
		return nil, errors.Trace(err)
	}
	var chunks []tipb.Chunk
	for {
		handle, row, err := e.Next()
		if err != nil {
			return nil, errors.Trace(err)
		}
		if row == nil {
			break
		}
		data := dummySlice
		for _, offset := range dagReq.OutputOffsets {
			data = append(data, row[offset]...)
		}
		chunks = appendRow(chunks, handle, data)
	}
	return buildResp(chunks, err)
}

func (h *rpcHandler) buildExec(ctx *dagContext, curr *tipb.Executor) (executor, error) {
	var currExec executor
	var err error
	switch curr.GetTp() {
	case tipb.ExecType_TypeTableScan:
		currExec = h.buildTableScan(ctx, curr)
	case tipb.ExecType_TypeIndexScan:
		currExec = h.buildIndexScan(ctx, curr)
	case tipb.ExecType_TypeSelection:
		currExec, err = h.buildSelection(ctx, curr)
	case tipb.ExecType_TypeAggregation:
		currExec, err = h.buildAggregation(ctx, curr)
	case tipb.ExecType_TypeTopN:
		currExec, err = h.buildTopN(ctx, curr)
	case tipb.ExecType_TypeLimit:
		currExec = &limitExec{limit: curr.Limit.GetLimit()}
	default:
		// TODO: Support other types.
		err = errors.Errorf("this exec type %v doesn't support yet.", curr.GetTp())
	}

	return currExec, errors.Trace(err)
}

func (h *rpcHandler) buildDAG(ctx *dagContext, executors []*tipb.Executor) (executor, error) {
	var src executor
	for i := 0; i < len(executors); i++ {
		curr, err := h.buildExec(ctx, executors[i])
		if err != nil {
			return nil, errors.Trace(err)
		}
		curr.SetSrcExec(src)
		src = curr
	}
	return src, nil
}

func (h *rpcHandler) buildTableScan(ctx *dagContext, executor *tipb.Executor) *tableScanExec {
	columns := executor.TblScan.Columns
	ctx.evalCtx.setColumnInfo(columns)
	ranges := h.extractKVRanges(ctx.keyRanges, executor.TblScan.Desc)

	return &tableScanExec{
		TableScan: executor.TblScan,
		kvRanges:  ranges,
		colIDs:    ctx.evalCtx.colIDs,
		startTS:   ctx.dagReq.GetStartTs(),
		mvccStore: h.mvccStore,
	}
}

func (h *rpcHandler) buildIndexScan(ctx *dagContext, executor *tipb.Executor) *indexScanExec {
	columns := executor.IdxScan.Columns
	ctx.evalCtx.setColumnInfo(columns)
	length := len(columns)
	var pkCol *tipb.ColumnInfo
	// The PKHandle column info has been collected in ctx.
	if columns[length-1].GetPkHandle() {
		pkCol = columns[length-1]
		columns = columns[:length-1]
	}
	ranges := h.extractKVRanges(ctx.keyRanges, executor.IdxScan.Desc)

	return &indexScanExec{
		IndexScan: executor.IdxScan,
		kvRanges:  ranges,
		colsLen:   len(columns),
		startTS:   ctx.dagReq.GetStartTs(),
		mvccStore: h.mvccStore,
		pkCol:     pkCol,
	}
}

func (h *rpcHandler) buildSelection(ctx *dagContext, executor *tipb.Executor) (*selectionExec, error) {
	var err error
	var relatedColOffsets []int
	pbConds := executor.Selection.Conditions
	for _, cond := range pbConds {
		relatedColOffsets, err = extractOffsetsInExpr(cond, ctx.evalCtx.columnInfos, relatedColOffsets)
		if err != nil {
			return nil, errors.Trace(err)
		}
	}
	conds, err := convertToExprs(ctx.evalCtx.sc, ctx.evalCtx.colIDs, pbConds)
	if err != nil {
		return nil, errors.Trace(err)
	}

	return &selectionExec{
		evalCtx:           ctx.evalCtx,
		relatedColOffsets: relatedColOffsets,
		conditions:        conds,
		row:               make([]types.Datum, len(ctx.evalCtx.columnInfos)),
	}, nil
}

func (h *rpcHandler) buildAggregation(ctx *dagContext, executor *tipb.Executor) (*aggregateExec, error) {
	length := len(executor.Aggregation.AggFunc)
	aggs := make([]expression.AggregationFunction, 0, length)
	var err error
	var relatedColOffsets []int
	for _, expr := range executor.Aggregation.AggFunc {
		aggExpr, err := expression.NewDistAggFunc(expr, ctx.evalCtx.colIDs, ctx.evalCtx.sc)
		if err != nil {
			return nil, errors.Trace(err)
		}
		aggs = append(aggs, aggExpr)
		relatedColOffsets, err = extractOffsetsInExpr(expr, ctx.evalCtx.columnInfos, relatedColOffsets)
		if err != nil {
			return nil, errors.Trace(err)
		}
	}
	for _, item := range executor.Aggregation.GroupBy {
		relatedColOffsets, err = extractOffsetsInExpr(item, ctx.evalCtx.columnInfos, relatedColOffsets)
		if err != nil {
			return nil, errors.Trace(err)
		}
	}
	groupBys, err := convertToExprs(ctx.evalCtx.sc, ctx.evalCtx.colIDs, executor.Aggregation.GetGroupBy())
	if err != nil {
		return nil, errors.Trace(err)
	}

	return &aggregateExec{
		evalCtx:           ctx.evalCtx,
		aggExprs:          aggs,
		groupByExprs:      groupBys,
		groups:            make(map[string]struct{}),
		groupKeys:         make([][]byte, 0),
		relatedColOffsets: relatedColOffsets,
		row:               make([]types.Datum, len(ctx.evalCtx.columnInfos)),
	}, nil
}

func (h *rpcHandler) buildTopN(ctx *dagContext, executor *tipb.Executor) (*topNExec, error) {
	topN := executor.TopN
	var err error
	var relatedColOffsets []int
	pbConds := make([]*tipb.Expr, len(topN.OrderBy))
	for i, item := range topN.OrderBy {
		relatedColOffsets, err = extractOffsetsInExpr(item.Expr, ctx.evalCtx.columnInfos, relatedColOffsets)
		if err != nil {
			return nil, errors.Trace(err)
		}
		pbConds[i] = item.Expr
	}
	heap := &topnHeap{
		totalCount: int(topN.Limit),
		topnSorter: topnSorter{
			orderByItems: topN.OrderBy,
			sc:           ctx.evalCtx.sc,
		},
	}

	conds, err := convertToExprs(ctx.evalCtx.sc, ctx.evalCtx.colIDs, pbConds)
	if err != nil {
		return nil, errors.Trace(err)
	}

	return &topNExec{
		heap:              heap,
		evalCtx:           ctx.evalCtx,
		relatedColOffsets: relatedColOffsets,
		orderByExprs:      conds,
		row:               make([]types.Datum, len(ctx.evalCtx.columnInfos)),
	}, nil
}

type evalContext struct {
	colIDs      map[int64]int
	columnInfos []*tipb.ColumnInfo
	fieldTps    []*types.FieldType
	sc          *variable.StatementContext
}

func (e *evalContext) setColumnInfo(cols []*tipb.ColumnInfo) {
	e.columnInfos = make([]*tipb.ColumnInfo, len(cols))
	copy(e.columnInfos, cols)

	e.colIDs = make(map[int64]int)
	e.fieldTps = make([]*types.FieldType, 0, len(e.columnInfos))
	for i, col := range e.columnInfos {
		ft := distsql.FieldTypeFromPBColumn(col)
		e.fieldTps = append(e.fieldTps, ft)
		e.colIDs[col.GetColumnId()] = i
	}
}

// decodeRelatedColumnVals decodes data to Datum slice according to the row information.
func (e *evalContext) decodeRelatedColumnVals(relatedColOffsets []int, value [][]byte, row []types.Datum) error {
	var err error
	for _, offset := range relatedColOffsets {
<<<<<<< HEAD
		col := e.columnInfos[offset]
		if col.GetPkHandle() {
			if mysql.HasUnsignedFlag(uint(col.GetFlag())) {
				row[offset] = types.NewUintDatum(uint64(handle))
			} else {
				row[offset] = types.NewIntDatum(handle)
			}
			continue
		}
		row[offset], err = tablecodec.DecodeColumnValue(value[offset], e.fieldTps[offset], e.sc.TimeZone)
=======
		row[offset], err = tablecodec.DecodeColumnValue(value[offset], e.fieldTps[offset])
>>>>>>> d997cd22
		if err != nil {
			return errors.Trace(err)
		}
	}
	return nil
}

// Flags are used by tipb.SelectRequest.Flags to handle execution mode, like how to handle truncate error.
const (
	// FlagIgnoreTruncate indicates if truncate error should be ignored.
	// Read-only statements should ignore truncate error, write statements should not ignore truncate error.
	FlagIgnoreTruncate uint64 = 1
	// FlagTruncateAsWarning indicates if truncate error should be returned as warning.
	// This flag only matters if FlagIgnoreTruncate is not set, in strict sql mode, truncate error should
	// be returned as error, in non-strict sql mode, truncate error should be saved as warning.
	FlagTruncateAsWarning uint64 = 1 << 1
)

// flagsToStatementContext creates a StatementContext from a `tipb.SelectRequest.Flags`.
func flagsToStatementContext(flags uint64) *variable.StatementContext {
	sc := new(variable.StatementContext)
	sc.IgnoreTruncate = (flags & FlagIgnoreTruncate) > 0
	sc.TruncateAsWarning = (flags & FlagTruncateAsWarning) > 0
	return sc
}<|MERGE_RESOLUTION|>--- conflicted
+++ resolved
@@ -270,20 +270,7 @@
 func (e *evalContext) decodeRelatedColumnVals(relatedColOffsets []int, value [][]byte, row []types.Datum) error {
 	var err error
 	for _, offset := range relatedColOffsets {
-<<<<<<< HEAD
-		col := e.columnInfos[offset]
-		if col.GetPkHandle() {
-			if mysql.HasUnsignedFlag(uint(col.GetFlag())) {
-				row[offset] = types.NewUintDatum(uint64(handle))
-			} else {
-				row[offset] = types.NewIntDatum(handle)
-			}
-			continue
-		}
 		row[offset], err = tablecodec.DecodeColumnValue(value[offset], e.fieldTps[offset], e.sc.TimeZone)
-=======
-		row[offset], err = tablecodec.DecodeColumnValue(value[offset], e.fieldTps[offset])
->>>>>>> d997cd22
 		if err != nil {
 			return errors.Trace(err)
 		}
