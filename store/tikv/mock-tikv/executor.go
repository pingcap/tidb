// Copyright 2017 PingCAP, Inc.
//
// Licensed under the Apache License, Version 2.0 (the "License");
// you may not use this file except in compliance with the License.
// You may obtain a copy of the License at
//
//     http://www.apache.org/licenses/LICENSE-2.0
//
// Unless required by applicable law or agreed to in writing, software
// distributed under the License is distributed on an "AS IS" BASIS,
// See the License for the specific language governing permissions and
// limitations under the License.

package mocktikv

import (
	"bytes"
	"encoding/binary"
	"sort"

	"github.com/juju/errors"
	"github.com/pingcap/kvproto/pkg/kvrpcpb"
	"github.com/pingcap/tidb/expression"
	"github.com/pingcap/tidb/expression/aggregation"
	"github.com/pingcap/tidb/kv"
	"github.com/pingcap/tidb/model"
	"github.com/pingcap/tidb/mysql"
	"github.com/pingcap/tidb/sessionctx/variable"
	"github.com/pingcap/tidb/tablecodec"
	"github.com/pingcap/tidb/util/codec"
	"github.com/pingcap/tidb/util/types"
	"github.com/pingcap/tipb/go-tipb"
)

type executor interface {
	SetSrcExec(executor)
	Next() ([][]byte, error)
}

type tableScanExec struct {
	*tipb.TableScan
	colIDs         map[int64]int
	kvRanges       []kv.KeyRange
	startTS        uint64
	isolationLevel kvrpcpb.IsolationLevel
	mvccStore      MVCCStore
	cursor         int
	seekKey        []byte

	src executor
}

func (e *tableScanExec) SetSrcExec(exec executor) {
	e.src = exec
}

func (e *tableScanExec) Next() (value [][]byte, err error) {
	for e.cursor < len(e.kvRanges) {
		ran := e.kvRanges[e.cursor]
		if ran.IsPoint() {
			value, err = e.getRowFromPoint(ran)
			if err != nil {
				return nil, errors.Trace(err)
			}
			e.seekKey = nil
			e.cursor++
			return value, nil
		}

		value, err = e.getRowFromRange(ran)
		if err != nil {
			return nil, errors.Trace(err)
		}
		if value == nil {
			e.seekKey = nil
			e.cursor++
			continue
		}
		return value, nil
	}

	return nil, nil
}

func (e *tableScanExec) getRowFromPoint(ran kv.KeyRange) ([][]byte, error) {
	val, err := e.mvccStore.Get(ran.StartKey, e.startTS, e.isolationLevel)
	if err != nil {
		return nil, errors.Trace(err)
	}
	if len(val) == 0 {
		return nil, nil
	}
	handle, err := tablecodec.DecodeRowKey(kv.Key(ran.StartKey))
	if err != nil {
		return nil, errors.Trace(err)
	}
	row, err := getRowData(e.Columns, e.colIDs, handle, val)
	if err != nil {
		return nil, errors.Trace(err)
	}
	return row, nil
}

func (e *tableScanExec) getRowFromRange(ran kv.KeyRange) ([][]byte, error) {
	if e.seekKey == nil {
		if e.Desc {
			e.seekKey = ran.EndKey
		} else {
			e.seekKey = ran.StartKey
		}
	}
	var pairs []Pair
	var pair Pair
	if e.Desc {
		pairs = e.mvccStore.ReverseScan(ran.StartKey, e.seekKey, 1, e.startTS, e.isolationLevel)
	} else {
		pairs = e.mvccStore.Scan(e.seekKey, ran.EndKey, 1, e.startTS, e.isolationLevel)
	}
	if len(pairs) > 0 {
		pair = pairs[0]
	}
	if pair.Err != nil {
		// TODO: Handle lock error.
		return nil, errors.Trace(pair.Err)
	}
	if pair.Key == nil {
		return nil, nil
	}
	if e.Desc {
		if bytes.Compare(pair.Key, ran.StartKey) < 0 {
			return nil, nil
		}
		e.seekKey = []byte(tablecodec.TruncateToRowKeyLen(kv.Key(pair.Key)))
	} else {
		if bytes.Compare(pair.Key, ran.EndKey) >= 0 {
			return nil, nil
		}
		e.seekKey = []byte(kv.Key(pair.Key).PrefixNext())
	}

	handle, err := tablecodec.DecodeRowKey(pair.Key)
	if err != nil {
		return nil, errors.Trace(err)
	}
	row, err := getRowData(e.Columns, e.colIDs, handle, pair.Value)
	if err != nil {
		return nil, errors.Trace(err)
	}
	return row, nil
}

const (
	pkColNotExists = iota
	pkColIsSigned
	pkColIsUnsigned
)

type indexScanExec struct {
	*tipb.IndexScan
	colsLen        int
	kvRanges       []kv.KeyRange
	startTS        uint64
	isolationLevel kvrpcpb.IsolationLevel
	mvccStore      MVCCStore
	cursor         int
	seekKey        []byte
	pkStatus       int

	src executor
}

func (e *indexScanExec) SetSrcExec(exec executor) {
	e.src = exec
}

func (e *indexScanExec) Next() (value [][]byte, err error) {
	for e.cursor < len(e.kvRanges) {
		ran := e.kvRanges[e.cursor]
		value, err = e.getRowFromRange(ran)
		if err != nil {
			return nil, errors.Trace(err)
		}
		if value == nil {
			e.cursor++
			e.seekKey = nil
			continue
		}
		return value, nil
	}

	return nil, nil
}

func (e *indexScanExec) getRowFromRange(ran kv.KeyRange) ([][]byte, error) {
	if e.seekKey == nil {
		if e.Desc {
			e.seekKey = ran.EndKey
		} else {
			e.seekKey = ran.StartKey
		}
	}
	var pairs []Pair
	var pair Pair
	if e.Desc {
		pairs = e.mvccStore.ReverseScan(ran.StartKey, e.seekKey, 1, e.startTS, e.isolationLevel)
	} else {
		pairs = e.mvccStore.Scan(e.seekKey, ran.EndKey, 1, e.startTS, e.isolationLevel)
	}
	if len(pairs) > 0 {
		pair = pairs[0]
	}
	if pair.Err != nil {
		// TODO: Handle lock error.
		return nil, errors.Trace(pair.Err)
	}
	if pair.Key == nil {
		return nil, nil
	}
	if e.Desc {
		if bytes.Compare(pair.Key, ran.StartKey) < 0 {
			return nil, nil
		}
		e.seekKey = pair.Key
	} else {
		if bytes.Compare(pair.Key, ran.EndKey) >= 0 {
			return nil, nil
		}
		e.seekKey = []byte(kv.Key(pair.Key).PrefixNext())
	}

	values, b, err := tablecodec.CutIndexKeyNew(pair.Key, e.colsLen)
	if err != nil {
		return nil, errors.Trace(err)
	}
	if len(b) > 0 {
		if e.pkStatus != pkColNotExists {
			values = append(values, b)
		}
	} else {
		handle, err := decodeHandle(pair.Value)
		if err != nil {
			return nil, errors.Trace(err)
		}
		if e.pkStatus != pkColNotExists {
			var handleDatum types.Datum
			if e.pkStatus == pkColIsUnsigned {
				handleDatum = types.NewUintDatum(uint64(handle))
			} else {
				handleDatum = types.NewIntDatum(handle)
			}
			handleBytes, err := codec.EncodeValue(b, handleDatum)
			if err != nil {
				return nil, errors.Trace(err)
			}
			values = append(values, handleBytes)
		}
	}

	return values, nil
}

type selectionExec struct {
	conditions        []expression.Expression
	relatedColOffsets []int
	row               []types.Datum
	evalCtx           *evalContext

	src executor
}

func (e *selectionExec) SetSrcExec(exec executor) {
	e.src = exec
}

// evalBool evaluates expression to a boolean value.
func evalBool(exprs []expression.Expression, row []types.Datum, ctx *variable.StatementContext) (bool, error) {
	for _, expr := range exprs {
		data, err := expr.Eval(row)
		if err != nil {
			return false, errors.Trace(err)
		}
		if data.IsNull() {
			return false, nil
		}

		isBool, err := data.ToBool(ctx)
		if err != nil {
			return false, errors.Trace(err)
		}
		if isBool == 0 {
			return false, nil
		}
	}
	return true, nil
}

func (e *selectionExec) Next() (value [][]byte, err error) {
	for {
		value, err = e.src.Next()
		if err != nil {
			return nil, errors.Trace(err)
		}
		if value == nil {
			return nil, nil
		}

		err = e.evalCtx.decodeRelatedColumnVals(e.relatedColOffsets, value, e.row)
		if err != nil {
			return nil, errors.Trace(err)
		}
		match, err := evalBool(e.conditions, e.row, e.evalCtx.sc)
		if err != nil {
			return nil, errors.Trace(err)
		}
		if match {
			return value, nil
		}
	}
}

type aggCtxsMapper map[string][]*aggregation.AggEvaluateContext

type aggregateExec struct {
	evalCtx           *evalContext
	aggExprs          []aggregation.Aggregation
	aggCtxsMap        aggCtxsMapper
	groupByExprs      []expression.Expression
	relatedColOffsets []int
	row               []types.Datum
	groups            map[string]struct{}
	groupKeys         [][]byte
	groupKeyRows      [][][]byte
	executed          bool
	currGroupIdx      int

	src executor
}

func (e *aggregateExec) SetSrcExec(exec executor) {
	e.src = exec
}

func (e *aggregateExec) innerNext() (bool, error) {
	values, err := e.src.Next()
	if err != nil {
		return false, errors.Trace(err)
	}
	if values == nil {
		return false, nil
	}
	err = e.aggregate(values)
	if err != nil {
		return false, errors.Trace(err)
	}
	return true, nil
}

<<<<<<< HEAD
func (e *aggregateExec) Next() (value [][]byte, err error) {
=======
func (e *aggregateExec) Next() (handle int64, value [][]byte, err error) {
	if e.aggCtxsMap == nil {
		e.aggCtxsMap = make(aggCtxsMapper, 0)
	}
>>>>>>> c1d1ddcb
	if !e.executed {
		for {
			hasMore, err := e.innerNext()
			if err != nil {
				return nil, errors.Trace(err)
			}
			if !hasMore {
				break
			}
		}
		e.executed = true
	}

	if e.currGroupIdx >= len(e.groups) {
		return nil, nil
	}
	gk := e.groupKeys[e.currGroupIdx]
	value = make([][]byte, 0, len(e.groupByExprs)+2*len(e.aggExprs))
	aggCtxs := e.getContexts(gk)
	for i, agg := range e.aggExprs {
		partialResults := agg.GetPartialResult(aggCtxs[i])
		for _, result := range partialResults {
			data, err := codec.EncodeValue(nil, result)
			if err != nil {
				return nil, errors.Trace(err)
			}
			value = append(value, data)
		}
	}
	value = append(value, e.groupKeyRows[e.currGroupIdx]...)
	e.currGroupIdx++

	return value, nil
}

func (e *aggregateExec) getGroupKey() ([]byte, [][]byte, error) {
	length := len(e.groupByExprs)
	if length == 0 {
		return nil, nil, nil
	}
	bufLen := 0
	vals := make([]types.Datum, 0, length)
	row := make([][]byte, 0, length)
	for _, item := range e.groupByExprs {
		v, err := item.Eval(e.row)
		if err != nil {
			return nil, nil, errors.Trace(err)
		}
		vals = append(vals, v)
		b, err := codec.EncodeValue(nil, v)
		if err != nil {
			return nil, nil, errors.Trace(err)
		}
		bufLen += len(b)
		row = append(row, b)
	}
	buf := make([]byte, 0, bufLen)
	for _, col := range row {
		buf = append(buf, col...)
	}
	return buf, row, nil
}

// aggregate updates aggregate functions with row.
func (e *aggregateExec) aggregate(value [][]byte) error {
	err := e.evalCtx.decodeRelatedColumnVals(e.relatedColOffsets, value, e.row)
	if err != nil {
		return errors.Trace(err)
	}
	// Get group key.
	gk, gbyKeyRow, err := e.getGroupKey()
	if err != nil {
		return errors.Trace(err)
	}
	if _, ok := e.groups[string(gk)]; !ok {
		e.groups[string(gk)] = struct{}{}
		e.groupKeys = append(e.groupKeys, gk)
		e.groupKeyRows = append(e.groupKeyRows, gbyKeyRow)
	}
	// Update aggregate expressions.
	aggCtxs := e.getContexts(gk)
	for i, agg := range e.aggExprs {
		agg.Update(aggCtxs[i], e.evalCtx.sc, e.row)
	}
	return nil
}

func (e *aggregateExec) getContexts(groupKey []byte) []*aggregation.AggEvaluateContext {
	groupKeyString := string(groupKey)
	aggCtxs, ok := e.aggCtxsMap[groupKeyString]
	if !ok {
		aggCtxs = make([]*aggregation.AggEvaluateContext, 0, len(e.aggExprs))
		for _, agg := range e.aggExprs {
			aggCtxs = append(aggCtxs, agg.CreateContext())
		}
		e.aggCtxsMap[groupKeyString] = aggCtxs
	}
	return aggCtxs
}

type topNExec struct {
	heap              *topNHeap
	evalCtx           *evalContext
	relatedColOffsets []int
	orderByExprs      []expression.Expression
	row               []types.Datum
	cursor            int
	executed          bool

	src executor
}

func (e *topNExec) SetSrcExec(src executor) {
	e.src = src
}

func (e *topNExec) innerNext() (bool, error) {
	value, err := e.src.Next()
	if err != nil {
		return false, errors.Trace(err)
	}
	if value == nil {
		return false, nil
	}
	err = e.evalTopN(value)
	if err != nil {
		return false, errors.Trace(err)
	}
	return true, nil
}

func (e *topNExec) Next() (value [][]byte, err error) {
	if !e.executed {
		for {
			hasMore, err := e.innerNext()
			if err != nil {
				return nil, errors.Trace(err)
			}
			if !hasMore {
				break
			}
		}
		e.executed = true
	}
	if e.cursor >= len(e.heap.rows) {
		return nil, nil
	}
	sort.Sort(&e.heap.topNSorter)
	row := e.heap.rows[e.cursor]
	e.cursor++

	return row.data, nil
}

// evalTopN evaluates the top n elements from the data. The input receives a record including its handle and data.
// And this function will check if this record can replace one of the old records.
func (e *topNExec) evalTopN(value [][]byte) error {
	newRow := &sortRow{
		key: make([]types.Datum, len(value)),
	}
	err := e.evalCtx.decodeRelatedColumnVals(e.relatedColOffsets, value, e.row)
	if err != nil {
		return errors.Trace(err)
	}
	for i, expr := range e.orderByExprs {
		newRow.key[i], err = expr.Eval(e.row)
		if err != nil {
			return errors.Trace(err)
		}
	}

	if e.heap.tryToAddRow(newRow) {
		for _, val := range value {
			newRow.data = append(newRow.data, val)
		}
	}
	return errors.Trace(e.heap.err)
}

type limitExec struct {
	limit  uint64
	cursor uint64

	src executor
}

func (e *limitExec) SetSrcExec(src executor) {
	e.src = src
}

func (e *limitExec) Next() (value [][]byte, err error) {
	if e.cursor >= e.limit {
		return nil, nil
	}

	value, err = e.src.Next()
	if err != nil {
		return nil, errors.Trace(err)
	}
	if value == nil {
		return nil, nil
	}
	e.cursor++
	return value, nil
}

func hasColVal(data [][]byte, colIDs map[int64]int, id int64) bool {
	offset, ok := colIDs[id]
	if ok && data[offset] != nil {
		return true
	}
	return false
}

// getRowData decodes raw byte slice to row data.
func getRowData(columns []*tipb.ColumnInfo, colIDs map[int64]int, handle int64, value []byte) ([][]byte, error) {
	values, err := tablecodec.CutRowNew(value, colIDs)
	if err != nil {
		return nil, errors.Trace(err)
	}
	if values == nil {
		values = make([][]byte, len(colIDs))
	}
	// Fill the handle and null columns.
	for _, col := range columns {
		id := col.GetColumnId()
		offset := colIDs[id]
		if col.GetPkHandle() || id == model.ExtraHandleID {
			var handleDatum types.Datum
			if mysql.HasUnsignedFlag(uint(col.GetFlag())) {
				// PK column is Unsigned.
				handleDatum = types.NewUintDatum(uint64(handle))
			} else {
				handleDatum = types.NewIntDatum(handle)
			}
			handleData, err1 := codec.EncodeValue(nil, handleDatum)
			if err1 != nil {
				return nil, errors.Trace(err1)
			}
			values[offset] = handleData
			continue
		}
		if hasColVal(values, colIDs, id) {
			continue
		}
		if len(col.DefaultVal) > 0 {
			values[offset] = col.DefaultVal
			continue
		}
		if mysql.HasNotNullFlag(uint(col.GetFlag())) {
			return nil, errors.Errorf("Miss column %d", id)
		}

		values[offset] = []byte{codec.NilFlag}
	}

	return values, nil
}

func convertToExprs(sc *variable.StatementContext, fieldTps []*types.FieldType, pbExprs []*tipb.Expr) ([]expression.Expression, error) {
	exprs := make([]expression.Expression, 0, len(pbExprs))
	for _, expr := range pbExprs {
		e, err := expression.PBToExpr(expr, fieldTps, sc)
		if err != nil {
			return nil, errors.Trace(err)
		}
		exprs = append(exprs, e)
	}
	return exprs, nil
}

func decodeHandle(data []byte) (int64, error) {
	var h int64
	buf := bytes.NewBuffer(data)
	err := binary.Read(buf, binary.BigEndian, &h)
	return h, errors.Trace(err)
}<|MERGE_RESOLUTION|>--- conflicted
+++ resolved
@@ -355,14 +355,10 @@
 	return true, nil
 }
 
-<<<<<<< HEAD
 func (e *aggregateExec) Next() (value [][]byte, err error) {
-=======
-func (e *aggregateExec) Next() (handle int64, value [][]byte, err error) {
 	if e.aggCtxsMap == nil {
 		e.aggCtxsMap = make(aggCtxsMapper, 0)
 	}
->>>>>>> c1d1ddcb
 	if !e.executed {
 		for {
 			hasMore, err := e.innerNext()
