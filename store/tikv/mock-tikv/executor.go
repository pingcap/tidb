--- conflicted
+++ resolved
@@ -397,7 +397,6 @@
 	return nil
 }
 
-<<<<<<< HEAD
 type topNExec struct {
 	*tipb.TopN
 	eval     *xeval.Evaluator
@@ -405,16 +404,10 @@
 	colIDs   map[int64]int
 	cursor   int
 	executed bool
-=======
-type limitExec struct {
-	*tipb.Limit
-	cursor int64
->>>>>>> 5eb8a819
 
 	src executor
 }
 
-<<<<<<< HEAD
 func (e *topNExec) SetSrcExec(src executor) {
 	e.src = src
 }
@@ -483,7 +476,14 @@
 	}
 	return errors.Trace(e.heap.err)
 }
-=======
+
+type limitExec struct {
+	*tipb.Limit
+	cursor int64
+
+	src executor
+}
+
 func (e *limitExec) SetSrcExec(src executor) {
 	e.src = src
 }
@@ -504,7 +504,6 @@
 	return handle, value, nil
 }
 
->>>>>>> 5eb8a819
 func hasColVal(data [][]byte, colIDs map[int64]int, id int64) bool {
 	offset, ok := colIDs[id]
 	if ok && data[offset] != nil {
@@ -551,6 +550,7 @@
 		if mysql.HasNotNullFlag(uint(col.GetFlag())) {
 			return nil, errors.Errorf("Miss column %d", id)
 		}
+
 		values[offset] = []byte{codec.NilFlag}
 	}
 
