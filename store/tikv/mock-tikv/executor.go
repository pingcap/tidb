--- conflicted
+++ resolved
@@ -156,24 +156,13 @@
 
 type indexScanExec struct {
 	*tipb.IndexScan
-<<<<<<< HEAD
-	colsLen     int
-	kvRanges    []kv.KeyRange
-	startTS     uint64
-	mvccStore   *MvccStore
-	cursor      int
-	seekKey     []byte
-	rawStartKey []byte // The start key of the current region.
-	rawEndKey   []byte // The end key of the current region.
-	pkCol       *tipb.ColumnInfo
-=======
 	colsLen   int
 	kvRanges  []kv.KeyRange
 	startTS   uint64
 	mvccStore *MvccStore
 	cursor    int
 	seekKey   []byte
->>>>>>> 3370dc9b
+	pkCol     *tipb.ColumnInfo
 
 	src executor
 }
