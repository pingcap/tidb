// Copyright 2016 PingCAP, Inc.
//
// Licensed under the Apache License, Version 2.0 (the "License");
// you may not use this file except in compliance with the License.
// You may obtain a copy of the License at
//
//     http://www.apache.org/licenses/LICENSE-2.0
//
// Unless required by applicable law or agreed to in writing, software
// distributed under the License is distributed on an "AS IS" BASIS,
// See the License for the specific language governing permissions and
// limitations under the License.

package mocktikv

import (
	"bytes"
	"sync"

	"github.com/juju/errors"
	"github.com/petar/GoLLRB/llrb"
	"github.com/pingcap/kvproto/pkg/kvrpcpb"
	"github.com/pingcap/tidb/util/codec"
)

type mvccValueType int

const (
	typePut mvccValueType = iota
	typeDelete
	typeRollback
)

type mvccValue struct {
	valueType mvccValueType
	startTS   uint64
	commitTS  uint64
	value     []byte
}

type mvccLock struct {
	startTS uint64
	primary []byte
	value   []byte
	op      kvrpcpb.Op
	ttl     uint64
}

type mvccEntry struct {
	key    []byte
	values []mvccValue
	lock   *mvccLock
}

func newEntry(key []byte) *mvccEntry {
	return &mvccEntry{
		key: key,
	}
}

func (e *mvccEntry) Clone() *mvccEntry {
	var entry mvccEntry
	entry.key = append([]byte(nil), e.key...)
	for _, v := range e.values {
		entry.values = append(entry.values, mvccValue{
			valueType: v.valueType,
			startTS:   v.startTS,
			commitTS:  v.commitTS,
			value:     append([]byte(nil), v.value...),
		})
	}
	if e.lock != nil {
		entry.lock = &mvccLock{
			startTS: e.lock.startTS,
			primary: append([]byte(nil), e.lock.primary...),
			value:   append([]byte(nil), e.lock.value...),
			op:      e.lock.op,
			ttl:     e.lock.ttl,
		}
	}
	return &entry
}

func (e *mvccEntry) Less(than llrb.Item) bool {
	return bytes.Compare(e.key, than.(*mvccEntry).key) < 0
}

func (e *mvccEntry) lockErr() error {
	return &ErrLocked{
		Key:     e.key,
		Primary: e.lock.primary,
		StartTS: e.lock.startTS,
		TTL:     e.lock.ttl,
	}
}

func (e *mvccEntry) Get(ts uint64) ([]byte, error) {
	if e.lock != nil {
		if e.lock.startTS <= ts {
			return nil, e.lockErr()
		}
	}
	for _, v := range e.values {
		if v.commitTS <= ts && v.valueType != typeRollback {
			return v.value, nil
		}
	}
	return nil, nil
}

func (e *mvccEntry) Prewrite(mutation *kvrpcpb.Mutation, startTS uint64, primary []byte, ttl uint64) error {
	if len(e.values) > 0 {
		if e.values[0].commitTS >= startTS {
			return ErrRetryable("write conflict")
		}
	}
	if e.lock != nil {
		if e.lock.startTS != startTS {
			return e.lockErr()
		}
		return nil
	}
	e.lock = &mvccLock{
		startTS: startTS,
		primary: primary,
		value:   mutation.Value,
		op:      mutation.GetOp(),
		ttl:     ttl,
	}
	return nil
}

func (e *mvccEntry) checkTxnCommitted(startTS uint64) (uint64, bool) {
	for _, v := range e.values {
		if v.startTS == startTS && v.valueType != typeRollback {
			return v.commitTS, true
		}
	}
	return 0, false
}

func (e *mvccEntry) Commit(startTS, commitTS uint64) error {
	if e.lock == nil || e.lock.startTS != startTS {
		if _, ok := e.checkTxnCommitted(startTS); ok {
			return nil
		}
		return ErrRetryable("txn not found")
	}
	if e.lock.op != kvrpcpb.Op_Lock {
		var valueType mvccValueType
		if e.lock.op == kvrpcpb.Op_Put {
			valueType = typePut
		} else {
			valueType = typeDelete
		}
		e.values = append([]mvccValue{{
			valueType: valueType,
			startTS:   startTS,
			commitTS:  commitTS,
			value:     e.lock.value,
		}}, e.values...)
	}
	e.lock = nil
	return nil
}

func (e *mvccEntry) Rollback(startTS uint64) error {
	if e.lock == nil || e.lock.startTS != startTS {
		if commitTS, ok := e.checkTxnCommitted(startTS); ok {
			return ErrAlreadyCommitted(commitTS)
		}
		return nil
	}
	e.values = append([]mvccValue{{
		valueType: typeRollback,
		startTS:   startTS,
		commitTS:  startTS,
	}}, e.values...)
	e.lock = nil
	return nil
}

// MvccStore is an in-memory, multi-versioned, transaction-supported kv storage.
type MvccStore struct {
	sync.RWMutex
	tree  *llrb.LLRB
	rawkv map[string][]byte
}

// NewMvccStore creates a MvccStore.
func NewMvccStore() *MvccStore {
	return &MvccStore{
		tree:  llrb.New(),
		rawkv: make(map[string][]byte),
	}
}

// Get reads a key by ts.
func (s *MvccStore) Get(key []byte, startTS uint64) ([]byte, error) {
	s.RLock()
	defer s.RUnlock()

	return s.get(encodeKey(key), startTS)
}

func (s *MvccStore) get(key []byte, startTS uint64) ([]byte, error) {
	entry := s.tree.Get(newEntry(key))
	if entry == nil {
		return nil, nil
	}
	return entry.(*mvccEntry).Get(startTS)
}

// A Pair is a KV pair read from MvccStore or an error if any occurs.
type Pair struct {
	Key   []byte
	Value []byte
	Err   error
}

// BatchGet gets values with keys and ts.
func (s *MvccStore) BatchGet(ks [][]byte, startTS uint64) []Pair {
	s.RLock()
	defer s.RUnlock()

	var pairs []Pair
	for _, k := range ks {
		val, err := s.get(encodeKey(k), startTS)
		if val == nil && err == nil {
			continue
		}
		pairs = append(pairs, Pair{
			Key:   k,
			Value: val,
			Err:   err,
		})
	}
	return pairs
}

func regionContains(startKey []byte, endKey []byte, key []byte) bool {
	return bytes.Compare(startKey, key) <= 0 &&
		(bytes.Compare(key, endKey) < 0 || len(endKey) == 0)
}

// Scan reads up to a limited number of Pairs that greater than or equal to startKey and less than endKey.
func (s *MvccStore) Scan(startKey, endKey []byte, limit int, startTS uint64) []Pair {
	s.RLock()
	defer s.RUnlock()

	startKey = encodeKey(startKey)
	endKey = encodeKey(endKey)

	var pairs []Pair
	iterator := func(item llrb.Item) bool {
		if len(pairs) >= limit {
			return false
		}
		k := item.(*mvccEntry).key
		if !regionContains(startKey, endKey, k) {
			return false
		}
		val, err := s.get(k, startTS)
		if val != nil || err != nil {
			pairs = append(pairs, Pair{
				Key:   decodeKey(k),
				Value: val,
				Err:   err,
			})
		}
		return true
	}
	s.tree.AscendGreaterOrEqual(newEntry(startKey), iterator)
	return pairs
}

// ReverseScan reads up to a limited number of Pairs that greater than or equal to startKey and less than endKey
// in descending order.
func (s *MvccStore) ReverseScan(startKey, endKey []byte, limit int, startTS uint64) []Pair {
	s.RLock()
	defer s.RUnlock()

	startKey = encodeKey(startKey)
	endKey = encodeKey(endKey)

	var pairs []Pair
	iterator := func(item llrb.Item) bool {
		if len(pairs) >= limit {
			return false
		}
		k := item.(*mvccEntry).key
		if bytes.Equal(k, endKey) {
			return true
		}
		if bytes.Compare(k, startKey) < 0 {
			return false
		}
		val, err := s.get(k, startTS)
		if val != nil || err != nil {
			pairs = append(pairs, Pair{
				Key:   decodeKey(k),
				Value: val,
				Err:   err,
			})
		}
		return true
	}
	s.tree.DescendLessOrEqual(newEntry(endKey), iterator)
	return pairs
}

func (s *MvccStore) getOrNewEntry(key []byte) *mvccEntry {
	if item := s.tree.Get(newEntry(key)); item != nil {
		return item.(*mvccEntry).Clone()
	}
	return newEntry(key)
}

// submit writes entries into the rbtree.
func (s *MvccStore) submit(ents ...*mvccEntry) {
	for _, ent := range ents {
		s.tree.ReplaceOrInsert(ent)
	}
}

// Prewrite acquires a lock on a key. (1st phase of 2PC).
func (s *MvccStore) Prewrite(mutations []*kvrpcpb.Mutation, primary []byte, startTS uint64, ttl uint64) []error {
	s.Lock()
	defer s.Unlock()

	var errs []error
	for _, m := range mutations {
		entry := s.getOrNewEntry(encodeKey(m.Key))
		err := entry.Prewrite(m, startTS, primary, ttl)
		s.submit(entry)
		errs = append(errs, err)
	}
	return errs
}

// Commit commits the lock on a key. (2nd phase of 2PC).
func (s *MvccStore) Commit(keys [][]byte, startTS, commitTS uint64) error {
	s.Lock()
	defer s.Unlock()

	var ents []*mvccEntry
	for _, k := range keys {
		entry := s.getOrNewEntry(encodeKey(k))
		err := entry.Commit(startTS, commitTS)
		if err != nil {
			return err
		}
		ents = append(ents, entry)
	}
	s.submit(ents...)
	return nil
}

// Cleanup cleanups a lock, often used when resolving a expired lock.
func (s *MvccStore) Cleanup(key []byte, startTS uint64) error {
	s.Lock()
	defer s.Unlock()

	entry := s.getOrNewEntry(encodeKey(key))
	err := entry.Rollback(startTS)
	if err != nil {
		return err
	}
	s.submit(entry)
	return nil
}

// Rollback cleanups multiple locks, often used when rolling back a conflict txn.
func (s *MvccStore) Rollback(keys [][]byte, startTS uint64) error {
	s.Lock()
	defer s.Unlock()

	var ents []*mvccEntry
	for _, k := range keys {
		entry := s.getOrNewEntry(encodeKey(k))
		err := entry.Rollback(startTS)
		if err != nil {
			return err
		}
		ents = append(ents, entry)
	}
	s.submit(ents...)
	return nil
}

// ScanLock scans all orphan locks in a Region.
func (s *MvccStore) ScanLock(startKey, endKey []byte, maxTS uint64) ([]*kvrpcpb.LockInfo, error) {
	s.RLock()
	defer s.RUnlock()

	var locks []*kvrpcpb.LockInfo
	iterator := func(item llrb.Item) bool {
		ent := item.(*mvccEntry)
		if !regionContains(startKey, endKey, ent.key) {
			return false
		}
		if ent.lock != nil && ent.lock.startTS <= maxTS {
			locks = append(locks, &kvrpcpb.LockInfo{
				PrimaryLock: ent.lock.primary,
				LockVersion: ent.lock.startTS,
				Key:         decodeKey(ent.key),
			})
		}
		return true
	}
	s.tree.AscendGreaterOrEqual(newEntry(startKey), iterator)
	return locks, nil
}

// ResolveLock resolves all orphan locks belong to a transaction.
func (s *MvccStore) ResolveLock(startKey, endKey []byte, startTS, commitTS uint64) error {
	s.Lock()
	defer s.Unlock()

	var ents []*mvccEntry
	var err error
	iterator := func(item llrb.Item) bool {
		ent := item.(*mvccEntry)
		if !regionContains(startKey, endKey, ent.key) {
			return false
		}
		if ent.lock != nil && ent.lock.startTS == startTS {
			if commitTS > 0 {
				err = ent.Commit(startTS, commitTS)
			} else {
				err = ent.Rollback(startTS)
			}
			if err != nil {
				return false
			}
			ents = append(ents, ent)
		}
		return true
	}
	s.tree.AscendGreaterOrEqual(newEntry(startKey), iterator)
	if err != nil {
		return errors.Trace(err)
	}
	s.submit(ents...)
	return nil
}

<<<<<<< HEAD
func encodeKey(key []byte) []byte {
	if len(key) == 0 {
		return nil
	}
	return codec.EncodeBytes(nil, key)
}

func decodeKey(key []byte) []byte {
	if len(key) == 0 {
		return nil
	}
	_, k, err := codec.DecodeBytes(key)
	if err != nil {
		panic(err)
	}
	return k
=======
// RawGet queries value with the key.
func (s *MvccStore) RawGet(key []byte) []byte {
	s.RLock()
	defer s.RUnlock()
	return s.rawkv[string(key)]
}

// RawPut stores a key-value pair.
func (s *MvccStore) RawPut(key, value []byte) {
	s.Lock()
	defer s.Unlock()
	if value == nil {
		value = []byte{}
	}
	s.rawkv[string(key)] = value
}

// RawDelete deletes a key-value pair.
func (s *MvccStore) RawDelete(key []byte) {
	s.Lock()
	defer s.Unlock()
	delete(s.rawkv, string(key))
>>>>>>> a2da8fe5
}<|MERGE_RESOLUTION|>--- conflicted
+++ resolved
@@ -445,7 +445,30 @@
 	return nil
 }
 
-<<<<<<< HEAD
+// RawGet queries value with the key.
+func (s *MvccStore) RawGet(key []byte) []byte {
+	s.RLock()
+	defer s.RUnlock()
+	return s.rawkv[string(key)]
+}
+
+// RawPut stores a key-value pair.
+func (s *MvccStore) RawPut(key, value []byte) {
+	s.Lock()
+	defer s.Unlock()
+	if value == nil {
+		value = []byte{}
+	}
+	s.rawkv[string(key)] = value
+}
+
+// RawDelete deletes a key-value pair.
+func (s *MvccStore) RawDelete(key []byte) {
+	s.Lock()
+	defer s.Unlock()
+	delete(s.rawkv, string(key))
+}
+
 func encodeKey(key []byte) []byte {
 	if len(key) == 0 {
 		return nil
@@ -462,28 +485,4 @@
 		panic(err)
 	}
 	return k
-=======
-// RawGet queries value with the key.
-func (s *MvccStore) RawGet(key []byte) []byte {
-	s.RLock()
-	defer s.RUnlock()
-	return s.rawkv[string(key)]
-}
-
-// RawPut stores a key-value pair.
-func (s *MvccStore) RawPut(key, value []byte) {
-	s.Lock()
-	defer s.Unlock()
-	if value == nil {
-		value = []byte{}
-	}
-	s.rawkv[string(key)] = value
-}
-
-// RawDelete deletes a key-value pair.
-func (s *MvccStore) RawDelete(key []byte) {
-	s.Lock()
-	defer s.Unlock()
-	delete(s.rawkv, string(key))
->>>>>>> a2da8fe5
 }