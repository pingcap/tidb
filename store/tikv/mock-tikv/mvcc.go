// Copyright 2016 PingCAP, Inc.
//
// Licensed under the Apache License, Version 2.0 (the "License");
// you may not use this file except in compliance with the License.
// You may obtain a copy of the License at
//
//     http://www.apache.org/licenses/LICENSE-2.0
//
// Unless required by applicable law or agreed to in writing, software
// distributed under the License is distributed on an "AS IS" BASIS,
// See the License for the specific language governing permissions and
// limitations under the License.

package mocktikv

import (
	"bytes"
	"encoding/binary"
	"io"
	"sort"
	"sync"

	"github.com/juju/errors"
	"github.com/petar/GoLLRB/llrb"
	"github.com/pingcap/kvproto/pkg/kvrpcpb"
	"github.com/pingcap/tidb/util/codec"
)

type mvccValueType int

const (
	typePut mvccValueType = iota
	typeDelete
	typeRollback
)

type mvccValue struct {
	valueType mvccValueType
	startTS   uint64
	commitTS  uint64
	value     []byte
}

type mvccLock struct {
	startTS uint64
	primary []byte
	value   []byte
	op      kvrpcpb.Op
	ttl     uint64
}

type mvccEntry struct {
	key    MvccKey
	values []mvccValue
	lock   *mvccLock
}

// MarshalBinary implements encoding.BinaryMarshaler interface.
func (l *mvccLock) MarshalBinary() ([]byte, error) {
	var (
		mh  marshalHelper
		buf bytes.Buffer
	)
	mh.WriteNumber(&buf, l.startTS)
	mh.WriteSlice(&buf, l.primary)
	mh.WriteSlice(&buf, l.value)
	mh.WriteNumber(&buf, l.op)
	mh.WriteNumber(&buf, l.ttl)
	return buf.Bytes(), errors.Trace(mh.err)
}

// UnmarshalBinary implements encoding.BinaryUnmarshaler interface.
func (l *mvccLock) UnmarshalBinary(data []byte) error {
	var mh marshalHelper
	buf := bytes.NewBuffer(data)
	mh.ReadNumber(buf, &l.startTS)
	mh.ReadSlice(buf, &l.primary)
	mh.ReadSlice(buf, &l.value)
	mh.ReadNumber(buf, &l.op)
	mh.ReadNumber(buf, &l.ttl)
	return errors.Trace(mh.err)
}

// MarshalBinary implements encoding.BinaryMarshaler interface.
func (v mvccValue) MarshalBinary() ([]byte, error) {
	var (
		mh  marshalHelper
		buf bytes.Buffer
	)
	mh.WriteNumber(&buf, int64(v.valueType))
	mh.WriteNumber(&buf, v.startTS)
	mh.WriteNumber(&buf, v.commitTS)
	mh.WriteSlice(&buf, v.value)
	return buf.Bytes(), errors.Trace(mh.err)
}

// UnmarshalBinary implements encoding.BinaryUnmarshaler interface.
func (v *mvccValue) UnmarshalBinary(data []byte) error {
	var mh marshalHelper
	buf := bytes.NewBuffer(data)
	var vt int64
	mh.ReadNumber(buf, &vt)
	v.valueType = mvccValueType(vt)
	mh.ReadNumber(buf, &v.startTS)
	mh.ReadNumber(buf, &v.commitTS)
	mh.ReadSlice(buf, &v.value)
	return errors.Trace(mh.err)
}

type marshalHelper struct {
	err error
}

func (mh *marshalHelper) WriteSlice(buf io.Writer, slice []byte) {
	if mh.err != nil {
		return
	}
	var tmp [binary.MaxVarintLen64]byte
	off := binary.PutUvarint(tmp[:], uint64(len(slice)))
	if err := writeFull(buf, tmp[:off]); err != nil {
		mh.err = errors.Trace(err)
		return
	}
	if err := writeFull(buf, slice); err != nil {
		mh.err = errors.Trace(err)
	}
}

func (mh *marshalHelper) WriteNumber(buf io.Writer, n interface{}) {
	if mh.err != nil {
		return
	}
	err := binary.Write(buf, binary.LittleEndian, n)
	if err != nil {
		mh.err = errors.Trace(err)
	}
}

func writeFull(w io.Writer, slice []byte) error {
	writen := 0
	for writen < len(slice) {
		n, err := w.Write(slice[writen:])
		if err != nil {
			return errors.Trace(err)
		}
		writen += n
	}
	return nil
}

func (mh *marshalHelper) ReadNumber(r io.Reader, n interface{}) {
	if mh.err != nil {
		return
	}
	err := binary.Read(r, binary.LittleEndian, n)
	if err != nil {
		mh.err = errors.Trace(err)
	}
}

func (mh *marshalHelper) ReadSlice(r *bytes.Buffer, slice *[]byte) {
	if mh.err != nil {
		return
	}
	sz, err := binary.ReadUvarint(r)
	if err != nil {
		mh.err = errors.Trace(err)
		return
	}
	const c10M = 10 * 1024 * 1024
	if sz > c10M {
		mh.err = errors.New("too large slice, maybe something wrong")
		return
	}
	data := make([]byte, sz)
	if _, err := io.ReadFull(r, data); err != nil {
		mh.err = errors.Trace(err)
		return
	}
	*slice = data
}

func newEntry(key MvccKey) *mvccEntry {
	return &mvccEntry{
		key: key,
	}
}

func (l *mvccLock) lockErr(key []byte) error {
	return &ErrLocked{
		Key:     key,
		Primary: l.primary,
		StartTS: l.startTS,
		TTL:     l.ttl,
	}
}

func (e *mvccEntry) Clone() *mvccEntry {
	var entry mvccEntry
	entry.key = append([]byte(nil), e.key...)
	for _, v := range e.values {
		entry.values = append(entry.values, mvccValue{
			valueType: v.valueType,
			startTS:   v.startTS,
			commitTS:  v.commitTS,
			value:     append([]byte(nil), v.value...),
		})
	}
	if e.lock != nil {
		entry.lock = &mvccLock{
			startTS: e.lock.startTS,
			primary: append([]byte(nil), e.lock.primary...),
			value:   append([]byte(nil), e.lock.value...),
			op:      e.lock.op,
			ttl:     e.lock.ttl,
		}
	}
	return &entry
}

func (e *mvccEntry) Less(than llrb.Item) bool {
	return bytes.Compare(e.key, than.(*mvccEntry).key) < 0
}

func (e *mvccEntry) lockErr() error {
	return &ErrLocked{
		Key:     e.key,
		Primary: e.lock.primary,
		StartTS: e.lock.startTS,
		TTL:     e.lock.ttl,
	}
}

func (e *mvccEntry) Get(ts uint64, isoLevel kvrpcpb.IsolationLevel) ([]byte, error) {
	if isoLevel == kvrpcpb.IsolationLevel_SI {
		if e.lock != nil && e.lock.startTS <= ts {
			return nil, e.lockErr()
		}
	}
	for _, v := range e.values {
		if v.commitTS <= ts && v.valueType != typeRollback {
			return v.value, nil
		}
	}
	return nil, nil
}

func (e *mvccEntry) Prewrite(mutation *kvrpcpb.Mutation, startTS uint64, primary []byte, ttl uint64) error {
	if len(e.values) > 0 {
		if e.values[0].commitTS >= startTS {
			return ErrRetryable("write conflict")
		}
	}
	if e.lock != nil {
		if e.lock.startTS != startTS {
			return e.lockErr()
		}
		return nil
	}
	e.lock = &mvccLock{
		startTS: startTS,
		primary: primary,
		value:   mutation.Value,
		op:      mutation.GetOp(),
		ttl:     ttl,
	}
	return nil
}

func (e *mvccEntry) getTxnCommitInfo(startTS uint64) *mvccValue {
	for _, v := range e.values {
		if v.startTS == startTS {
			return &v
		}
	}
	return nil
}

func (e *mvccEntry) Commit(startTS, commitTS uint64) error {
	if e.lock == nil || e.lock.startTS != startTS {
		if c := e.getTxnCommitInfo(startTS); c != nil && c.valueType != typeRollback {
			return nil
		}
		return ErrRetryable("txn not found")
	}
	if e.lock.op != kvrpcpb.Op_Lock {
		var valueType mvccValueType
		if e.lock.op == kvrpcpb.Op_Put {
			valueType = typePut
		} else {
			valueType = typeDelete
		}
		e.addValue(mvccValue{
			valueType: valueType,
			startTS:   startTS,
			commitTS:  commitTS,
			value:     e.lock.value,
		})
	}
	e.lock = nil
	return nil
}

func (e *mvccEntry) Rollback(startTS uint64) error {
	// If current transaction's lock exist.
	if e.lock != nil && e.lock.startTS == startTS {
		e.lock = nil
		e.addValue(mvccValue{
			valueType: typeRollback,
			startTS:   startTS,
			commitTS:  startTS,
		})
		return nil
	}

	// If current transaction's lock not exist.
	// If commit info of current transaction exist.
	if c := e.getTxnCommitInfo(startTS); c != nil {
		// If current transaction is already committed.
		if c.valueType != typeRollback {
			return ErrAlreadyCommitted(c.commitTS)
		}
		// If current transaction is already rollback.
		return nil
	}
	// If current transaction is not prewritted before.
	e.addValue(mvccValue{
		valueType: typeRollback,
		startTS:   startTS,
		commitTS:  startTS,
	})
	return nil
}

func (e *mvccEntry) addValue(v mvccValue) {
	i := sort.Search(len(e.values), func(i int) bool { return e.values[i].commitTS <= v.commitTS })
	if i >= len(e.values) {
		e.values = append(e.values, v)
	} else {
		e.values = append(e.values[:i+1], e.values[i:]...)
		e.values[i] = v
	}
}

func (e *mvccEntry) containsStartTS(startTS uint64) bool {
	if e.lock != nil && e.lock.startTS == startTS {
		return true
	}
	for _, item := range e.values {
		if item.startTS == startTS {
			return true
		}
		if item.commitTS < startTS {
			return false
		}
	}
	return false
}

func (e *mvccEntry) dumpMvccInfo() *kvrpcpb.MvccInfo {
	info := &kvrpcpb.MvccInfo{}
	if e.lock != nil {
		info.Lock = &kvrpcpb.LockInfo{
			Key:         e.key,
			PrimaryLock: e.lock.primary,
			LockVersion: e.lock.startTS,
			LockTtl:     e.lock.ttl,
		}
	}

	info.Writes = make([]*kvrpcpb.WriteInfo, len(e.values))
	info.Values = make([]*kvrpcpb.ValueInfo, len(e.values))

	for id, item := range e.values {
		var tp kvrpcpb.Op
		switch item.valueType {
		case typePut:
			tp = kvrpcpb.Op_Put
		case typeDelete:
			tp = kvrpcpb.Op_Del
		case typeRollback:
			tp = kvrpcpb.Op_Rollback
		}
		info.Writes[id] = &kvrpcpb.WriteInfo{
			StartTs:  item.startTS,
			Type:     tp,
			CommitTs: item.commitTS,
		}

		info.Values[id] = &kvrpcpb.ValueInfo{
			Value: item.value,
			Ts:    item.startTS,
		}
	}
	return info
}

type rawEntry struct {
	key   []byte
	value []byte
}

func newRawEntry(key []byte) *rawEntry {
	return &rawEntry{
		key: key,
	}
}

func (e *rawEntry) Less(than llrb.Item) bool {
	return bytes.Compare(e.key, than.(*rawEntry).key) < 0
}

// MVCCStore is a mvcc key-value storage.
type MVCCStore interface {
	Get(key []byte, startTS uint64, isoLevel kvrpcpb.IsolationLevel) ([]byte, error)
	Scan(startKey, endKey []byte, limit int, startTS uint64, isoLevel kvrpcpb.IsolationLevel) []Pair
	ReverseScan(startKey, endKey []byte, limit int, startTS uint64, isoLevel kvrpcpb.IsolationLevel) []Pair
	BatchGet(ks [][]byte, startTS uint64, isoLevel kvrpcpb.IsolationLevel) []Pair
	Prewrite(mutations []*kvrpcpb.Mutation, primary []byte, startTS uint64, ttl uint64) []error
	Commit(keys [][]byte, startTS, commitTS uint64) error
	Rollback(keys [][]byte, startTS uint64) error
	Cleanup(key []byte, startTS uint64) error
	ScanLock(startKey, endKey []byte, maxTS uint64) ([]*kvrpcpb.LockInfo, error)
	ResolveLock(startKey, endKey []byte, startTS, commitTS uint64) error
<<<<<<< HEAD
=======
	DeleteRange(startKey, endKey []byte) error
	MvccGetByStartTS(startKey, endKey []byte, starTS uint64) (*kvrpcpb.MvccInfo, []byte)
	MvccGetByKey(key []byte) *kvrpcpb.MvccInfo
>>>>>>> 1f75c7f1
}

// RawKV is a key-value storage. MVCCStore can be implemented upon it with timestamp encoded into key.
type RawKV interface {
	RawGet(key []byte) []byte
	RawScan(startKey, endKey []byte, limit int) []Pair
	RawPut(key, value []byte)
	RawDelete(key []byte)
}

// MVCCDebugger is for debugging.
type MVCCDebugger interface {
	MvccGetByStartTS(startKey, endKey []byte, starTS uint64) (*kvrpcpb.MvccInfo, []byte)
	MvccGetByKey(key []byte) *kvrpcpb.MvccInfo
}

// MvccStore is an in-memory, multi-versioned, transaction-supported kv storage.
type MvccStore struct {
	sync.RWMutex
	tree  *llrb.LLRB
	rawkv *llrb.LLRB
}

// NewMvccStore creates a MvccStore.
func NewMvccStore() *MvccStore {
	return &MvccStore{
		tree:  llrb.New(),
		rawkv: llrb.New(),
	}
}

// Get reads a key by ts.
func (s *MvccStore) Get(key []byte, startTS uint64, isoLevel kvrpcpb.IsolationLevel) ([]byte, error) {
	s.RLock()
	defer s.RUnlock()

	return s.get(NewMvccKey(key), startTS, isoLevel)
}

func (s *MvccStore) get(key MvccKey, startTS uint64, isoLevel kvrpcpb.IsolationLevel) ([]byte, error) {
	entry := s.tree.Get(newEntry(key))
	if entry == nil {
		return nil, nil
	}
	return entry.(*mvccEntry).Get(startTS, isoLevel)
}

// A Pair is a KV pair read from MvccStore or an error if any occurs.
type Pair struct {
	Key   []byte
	Value []byte
	Err   error
}

// BatchGet gets values with keys and ts.
func (s *MvccStore) BatchGet(ks [][]byte, startTS uint64, isoLevel kvrpcpb.IsolationLevel) []Pair {
	s.RLock()
	defer s.RUnlock()

	var pairs []Pair
	for _, k := range ks {
		val, err := s.get(NewMvccKey(k), startTS, isoLevel)
		if val == nil && err == nil {
			continue
		}
		pairs = append(pairs, Pair{
			Key:   k,
			Value: val,
			Err:   err,
		})
	}
	return pairs
}

func regionContains(startKey []byte, endKey []byte, key []byte) bool {
	return bytes.Compare(startKey, key) <= 0 &&
		(bytes.Compare(key, endKey) < 0 || len(endKey) == 0)
}

// Scan reads up to a limited number of Pairs that greater than or equal to startKey and less than endKey.
func (s *MvccStore) Scan(startKey, endKey []byte, limit int, startTS uint64, isoLevel kvrpcpb.IsolationLevel) []Pair {
	s.RLock()
	defer s.RUnlock()

	startKey = NewMvccKey(startKey)
	endKey = NewMvccKey(endKey)

	var pairs []Pair
	iterator := func(item llrb.Item) bool {
		if len(pairs) >= limit {
			return false
		}
		k := item.(*mvccEntry).key
		if !regionContains(startKey, endKey, k) {
			return false
		}
		val, err := s.get(k, startTS, isoLevel)
		if val != nil || err != nil {
			pairs = append(pairs, Pair{
				Key:   k.Raw(),
				Value: val,
				Err:   err,
			})
		}
		return true
	}
	s.tree.AscendGreaterOrEqual(newEntry(startKey), iterator)
	return pairs
}

// ReverseScan reads up to a limited number of Pairs that greater than or equal to startKey and less than endKey
// in descending order.
func (s *MvccStore) ReverseScan(startKey, endKey []byte, limit int, startTS uint64, isoLevel kvrpcpb.IsolationLevel) []Pair {
	s.RLock()
	defer s.RUnlock()

	startKey = NewMvccKey(startKey)
	endKey = NewMvccKey(endKey)

	var pairs []Pair
	iterator := func(item llrb.Item) bool {
		if len(pairs) >= limit {
			return false
		}
		k := item.(*mvccEntry).key
		if bytes.Equal(k, endKey) {
			return true
		}
		if bytes.Compare(k, startKey) < 0 {
			return false
		}
		val, err := s.get(k, startTS, isoLevel)
		if val != nil || err != nil {
			pairs = append(pairs, Pair{
				Key:   k.Raw(),
				Value: val,
				Err:   err,
			})
		}
		return true
	}
	s.tree.DescendLessOrEqual(newEntry(endKey), iterator)
	return pairs
}

func (s *MvccStore) getOrNewEntry(key []byte) *mvccEntry {
	if item := s.tree.Get(newEntry(key)); item != nil {
		return item.(*mvccEntry).Clone()
	}
	return newEntry(key)
}

// submit writes entries into the rbtree.
func (s *MvccStore) submit(ents ...*mvccEntry) {
	for _, ent := range ents {
		s.tree.ReplaceOrInsert(ent)
	}
}

// Prewrite acquires a lock on a key. (1st phase of 2PC).
func (s *MvccStore) Prewrite(mutations []*kvrpcpb.Mutation, primary []byte, startTS uint64, ttl uint64) []error {
	s.Lock()
	defer s.Unlock()

	var errs []error
	for _, m := range mutations {
		entry := s.getOrNewEntry(NewMvccKey(m.Key))
		err := entry.Prewrite(m, startTS, primary, ttl)
		s.submit(entry)
		errs = append(errs, err)
	}
	return errs
}

// Commit commits the lock on a key. (2nd phase of 2PC).
func (s *MvccStore) Commit(keys [][]byte, startTS, commitTS uint64) error {
	s.Lock()
	defer s.Unlock()

	var ents []*mvccEntry
	for _, k := range keys {
		entry := s.getOrNewEntry(NewMvccKey(k))
		err := entry.Commit(startTS, commitTS)
		if err != nil {
			return err
		}
		ents = append(ents, entry)
	}
	s.submit(ents...)
	return nil
}

// Cleanup cleanups a lock, often used when resolving a expired lock.
func (s *MvccStore) Cleanup(key []byte, startTS uint64) error {
	s.Lock()
	defer s.Unlock()

	entry := s.getOrNewEntry(NewMvccKey(key))
	err := entry.Rollback(startTS)
	if err != nil {
		return err
	}
	s.submit(entry)
	return nil
}

// Rollback cleanups multiple locks, often used when rolling back a conflict txn.
func (s *MvccStore) Rollback(keys [][]byte, startTS uint64) error {
	s.Lock()
	defer s.Unlock()

	var ents []*mvccEntry
	for _, k := range keys {
		entry := s.getOrNewEntry(NewMvccKey(k))
		err := entry.Rollback(startTS)
		if err != nil {
			return err
		}
		ents = append(ents, entry)
	}
	s.submit(ents...)
	return nil
}

// ScanLock scans all orphan locks in a Region.
func (s *MvccStore) ScanLock(startKey, endKey []byte, maxTS uint64) ([]*kvrpcpb.LockInfo, error) {
	s.RLock()
	defer s.RUnlock()

	var locks []*kvrpcpb.LockInfo
	iterator := func(item llrb.Item) bool {
		ent := item.(*mvccEntry)
		if !regionContains(startKey, endKey, ent.key) {
			return false
		}
		if ent.lock != nil && ent.lock.startTS <= maxTS {
			locks = append(locks, &kvrpcpb.LockInfo{
				PrimaryLock: ent.lock.primary,
				LockVersion: ent.lock.startTS,
				Key:         ent.key.Raw(),
			})
		}
		return true
	}
	s.tree.AscendGreaterOrEqual(newEntry(startKey), iterator)
	return locks, nil
}

// ResolveLock resolves all orphan locks belong to a transaction.
func (s *MvccStore) ResolveLock(startKey, endKey []byte, startTS, commitTS uint64) error {
	s.Lock()
	defer s.Unlock()

	var ents []*mvccEntry
	var err error
	iterator := func(item llrb.Item) bool {
		ent := item.(*mvccEntry)
		if !regionContains(startKey, endKey, ent.key) {
			return false
		}
		if ent.lock != nil && ent.lock.startTS == startTS {
			if commitTS > 0 {
				err = ent.Commit(startTS, commitTS)
			} else {
				err = ent.Rollback(startTS)
			}
			if err != nil {
				return false
			}
			ents = append(ents, ent)
		}
		return true
	}
	s.tree.AscendGreaterOrEqual(newEntry(startKey), iterator)
	if err != nil {
		return errors.Trace(err)
	}
	s.submit(ents...)
	return nil
}

// DeleteRange deletes all keys in [startKey, endKey).
func (s *MvccStore) DeleteRange(startKey, endKey []byte) error {
	s.Lock()
	defer s.Unlock()

	var ents []*mvccEntry
	iterator := func(item llrb.Item) bool {
		ent := item.(*mvccEntry)
		if !regionContains(startKey, endKey, ent.key) {
			return false
		}
		ents = append(ents, ent)
		return true
	}
	s.tree.AscendGreaterOrEqual(newEntry(startKey), iterator)
	for _, ent := range ents {
		s.tree.Delete(ent)
	}
	return nil
}

// RawGet queries value with the key.
func (s *MvccStore) RawGet(key []byte) []byte {
	s.RLock()
	defer s.RUnlock()

	entry := s.rawkv.Get(newRawEntry(key))
	if entry == nil {
		return nil
	}
	return entry.(*rawEntry).value
}

// RawPut stores a key-value pair.
func (s *MvccStore) RawPut(key, value []byte) {
	s.Lock()
	defer s.Unlock()
	if value == nil {
		value = []byte{}
	}
	entry := s.rawkv.Get(newRawEntry(key))
	if entry != nil {
		entry.(*rawEntry).value = value
	} else {
		s.rawkv.ReplaceOrInsert(&rawEntry{
			key:   key,
			value: value,
		})
	}
}

// RawDelete deletes a key-value pair.
func (s *MvccStore) RawDelete(key []byte) {
	s.Lock()
	defer s.Unlock()
	s.rawkv.Delete(newRawEntry(key))
}

// RawScan reads up to a limited number of rawkv Pairs.
func (s *MvccStore) RawScan(startKey, endKey []byte, limit int) []Pair {
	s.RLock()
	defer s.RUnlock()

	var pairs []Pair
	iterator := func(item llrb.Item) bool {
		if len(pairs) >= limit {
			return false
		}
		k := item.(*rawEntry).key
		if !regionContains(startKey, endKey, k) {
			return false
		}
		pairs = append(pairs, Pair{
			Key:   k,
			Value: item.(*rawEntry).value,
		})
		return true
	}
	s.rawkv.AscendGreaterOrEqual(newRawEntry(startKey), iterator)
	return pairs
}

// MvccGetByStartTS gets mvcc info for the primary key with startTS
func (s *MvccStore) MvccGetByStartTS(startKey, endKey []byte, starTS uint64) (*kvrpcpb.MvccInfo, []byte) {
	s.RLock()
	defer s.RUnlock()

	var info *kvrpcpb.MvccInfo
	var key []byte
	iterator := func(item llrb.Item) bool {
		k := item.(*mvccEntry)
		if !regionContains(startKey, endKey, k.key) {
			return false
		}
		if k.containsStartTS(starTS) {
			info = k.dumpMvccInfo()
			key = k.key
			return false
		}
		return true
	}
	s.tree.AscendGreaterOrEqual(newEntry(startKey), iterator)
	return info, key
}

// MvccGetByKey gets mvcc info for the key
func (s *MvccStore) MvccGetByKey(key []byte) *kvrpcpb.MvccInfo {
	s.RLock()
	defer s.RUnlock()

	resp := s.tree.Get(newEntry(NewMvccKey(key)))
	if resp == nil {
		return nil
	}
	entry := resp.(*mvccEntry)
	return entry.dumpMvccInfo()
}

// MvccKey is the encoded key type.
// On TiKV, keys are encoded before they are saved into storage engine.
type MvccKey []byte

// NewMvccKey encodes a key into MvccKey.
func NewMvccKey(key []byte) MvccKey {
	if len(key) == 0 {
		return nil
	}
	return codec.EncodeBytes(nil, key)
}

// Raw decodes a MvccKey to original key.
func (key MvccKey) Raw() []byte {
	if len(key) == 0 {
		return nil
	}
	_, k, err := codec.DecodeBytes(key)
	if err != nil {
		panic(err)
	}
	return k
}<|MERGE_RESOLUTION|>--- conflicted
+++ resolved
@@ -422,12 +422,7 @@
 	Cleanup(key []byte, startTS uint64) error
 	ScanLock(startKey, endKey []byte, maxTS uint64) ([]*kvrpcpb.LockInfo, error)
 	ResolveLock(startKey, endKey []byte, startTS, commitTS uint64) error
-<<<<<<< HEAD
-=======
 	DeleteRange(startKey, endKey []byte) error
-	MvccGetByStartTS(startKey, endKey []byte, starTS uint64) (*kvrpcpb.MvccInfo, []byte)
-	MvccGetByKey(key []byte) *kvrpcpb.MvccInfo
->>>>>>> 1f75c7f1
 }
 
 // RawKV is a key-value storage. MVCCStore can be implemented upon it with timestamp encoded into key.
