// Copyright 2019 PingCAP, Inc.
//
// Licensed under the Apache License, Version 2.0 (the "License");
// you may not use this file except in compliance with the License.
// You may obtain a copy of the License at
//
//     http://www.apache.org/licenses/LICENSE-2.0
//
// Unless required by applicable law or agreed to in writing, software
// distributed under the License is distributed on an "AS IS" BASIS,
// See the License for the specific language governing permissions and
// limitations under the License.

// Package tikv provides tcp connection to kvserver.
package tikv

import (
	"context"
	"math"
	"sync"
	"sync/atomic"
	"time"

	"github.com/pingcap/errors"
	"github.com/pingcap/failpoint"
	"github.com/pingcap/kvproto/pkg/tikvpb"
	"github.com/pingcap/parser/terror"
	"github.com/pingcap/tidb/config"
	"github.com/pingcap/tidb/metrics"
	"github.com/pingcap/tidb/store/tikv/tikvrpc"
	"github.com/pingcap/tidb/util/logutil"
	"github.com/prometheus/client_golang/prometheus"
	"go.uber.org/zap"
	"google.golang.org/grpc"
)

type batchConn struct {
<<<<<<< HEAD
	addr  string
	index uint32
=======
>>>>>>> 68b709e0
	// batchCommandsCh used for batch commands.
	batchCommandsCh        chan *batchCommandsEntry
	batchCommandsClients   []*batchCommandsClient
	tikvTransportLayerLoad uint64
	closed                 chan struct{}

	// Notify rpcClient to check the idle flag
<<<<<<< HEAD
=======
	idleNotify *uint32
>>>>>>> 68b709e0
	idleDetect *time.Timer

	pendingRequests prometheus.Gauge

	index uint32
	idle  bool
}

func newBatchConn(connCount, maxBatchSize uint, addr string) *batchConn {
	return &batchConn{
		addr:                   addr,
		batchCommandsCh:        make(chan *batchCommandsEntry, maxBatchSize),
		batchCommandsClients:   make([]*batchCommandsClient, 0, connCount),
		tikvTransportLayerLoad: 0,
		closed:                 make(chan struct{}),

		idleDetect: time.NewTimer(idleTimeout),
	}
}

// fetchAllPendingRequests fetches all pending requests from the channel.
func (a *batchConn) fetchAllPendingRequests(
	maxBatchSize int,
	entries *[]*batchCommandsEntry,
	requests *[]*tikvpb.BatchCommandsRequest_Request,
	eventCh chan<- *eventMSG,
) {
	// Block on the first element.
	var headEntry *batchCommandsEntry
	select {
	case headEntry = <-a.batchCommandsCh:
		if !a.idleDetect.Stop() {
			<-a.idleDetect.C
		}
		a.idleDetect.Reset(idleTimeout)
	case <-a.idleDetect.C:
		a.idleDetect.Reset(idleTimeout)
		// eventCh signal is handle each time SendRequest is called, it's unlikely
		// SendRequest is never called and this operation blocks here.
		eventCh <- &eventMSG{
			tp:   eventConnIdle,
			addr: a.addr,
		}
		return
	case <-a.closed:
		return
	}
	if headEntry == nil {
		return
	}
	*entries = append(*entries, headEntry)
	*requests = append(*requests, headEntry.req)

	// This loop is for trying best to collect more requests.
	for len(*entries) < maxBatchSize {
		select {
		case entry := <-a.batchCommandsCh:
			if entry == nil {
				return
			}
			*entries = append(*entries, entry)
			*requests = append(*requests, entry.req)
		default:
			return
		}
	}
}

// fetchMorePendingRequests fetches more pending requests from the channel.
func fetchMorePendingRequests(
	ch chan *batchCommandsEntry,
	maxBatchSize int,
	batchWaitSize int,
	maxWaitTime time.Duration,
	entries *[]*batchCommandsEntry,
	requests *[]*tikvpb.BatchCommandsRequest_Request,
) {
	waitStart := time.Now()

	// Try to collect `batchWaitSize` requests, or wait `maxWaitTime`.
	after := time.NewTimer(maxWaitTime)
	for len(*entries) < batchWaitSize {
		select {
		case entry := <-ch:
			if entry == nil {
				return
			}
			*entries = append(*entries, entry)
			*requests = append(*requests, entry.req)
		case waitEnd := <-after.C:
			metrics.TiKVBatchWaitDuration.Observe(float64(waitEnd.Sub(waitStart)))
			return
		}
	}
	after.Stop()

	// Do an additional non-block try. Here we test the lengh with `maxBatchSize` instead
	// of `batchWaitSize` because trying best to fetch more requests is necessary so that
	// we can adjust the `batchWaitSize` dynamically.
	for len(*entries) < maxBatchSize {
		select {
		case entry := <-ch:
			if entry == nil {
				return
			}
			*entries = append(*entries, entry)
			*requests = append(*requests, entry.req)
		default:
			metrics.TiKVBatchWaitDuration.Observe(float64(time.Since(waitStart)))
			return
		}
	}
}

type tryLock struct {
	sync.RWMutex
	reCreating bool
}

func (l *tryLock) tryLockForSend() bool {
	l.RLock()
	if l.reCreating {
		l.RUnlock()
		return false
	}
	return true
}

func (l *tryLock) unlockForSend() {
	l.RUnlock()
}

func (l *tryLock) lockForRecreate() {
	l.Lock()
	l.reCreating = true
	l.Unlock()

}

func (l *tryLock) unlockForRecreate() {
	l.Lock()
	l.reCreating = false
	l.Unlock()
}

type batchCommandsClient struct {
	// The target host.
	target string

	conn    *grpc.ClientConn
	client  tikvpb.Tikv_BatchCommandsClient
	batched sync.Map
	idAlloc uint64

	// closed indicates the batch client is closed explicitly or not.
	closed int32
	// tryLock protects client when re-create the streaming.
	tryLock
}

func (c *batchCommandsClient) isStopped() bool {
	return atomic.LoadInt32(&c.closed) != 0
}

func (c *batchCommandsClient) send(request *tikvpb.BatchCommandsRequest, entries []*batchCommandsEntry) {
	for i, requestID := range request.RequestIds {
		c.batched.Store(requestID, entries[i])
	}
	if err := c.client.Send(request); err != nil {
		logutil.BgLogger().Error(
			"batch commands send error",
			zap.String("target", c.target),
			zap.Error(err),
		)
		c.failPendingRequests(err)
	}
}

func (c *batchCommandsClient) recv() (*tikvpb.BatchCommandsResponse, error) {
	failpoint.Inject("gotErrorInRecvLoop", func(_ failpoint.Value) (*tikvpb.BatchCommandsResponse, error) {
		return nil, errors.New("injected error in batchRecvLoop")
	})
	// When `conn.Close()` is called, `client.Recv()` will return an error.
	return c.client.Recv()
}

// `failPendingRequests` must be called in locked contexts in order to avoid double closing channels.
func (c *batchCommandsClient) failPendingRequests(err error) {
	failpoint.Inject("panicInFailPendingRequests", nil)
	c.batched.Range(func(key, value interface{}) bool {
		id, _ := key.(uint64)
		entry, _ := value.(*batchCommandsEntry)
		entry.err = err
		c.batched.Delete(id)
		close(entry.res)
		return true
	})
}

func (c *batchCommandsClient) reCreateStreamingClientOnce(err error) error {
	c.failPendingRequests(err) // fail all pending requests.

	// Re-establish a application layer stream. TCP layer is handled by gRPC.
	tikvClient := tikvpb.NewTikvClient(c.conn)
	streamClient, err := tikvClient.BatchCommands(context.TODO())
	if err == nil {
		logutil.BgLogger().Info(
			"batchRecvLoop re-create streaming success",
			zap.String("target", c.target),
		)
		c.client = streamClient

		return nil
	}
	logutil.BgLogger().Error(
		"batchRecvLoop re-create streaming fail",
		zap.String("target", c.target),
		zap.Error(err),
	)
	return err
}

func (c *batchCommandsClient) batchRecvLoop(cfg config.TiKVClient, tikvTransportLayerLoad *uint64) {
	defer func() {
		if r := recover(); r != nil {
			metrics.PanicCounter.WithLabelValues(metrics.LabelBatchRecvLoop).Inc()
			logutil.BgLogger().Error("batchRecvLoop",
				zap.Reflect("r", r),
				zap.Stack("stack"))
			logutil.BgLogger().Info("restart batchRecvLoop")
			go c.batchRecvLoop(cfg, tikvTransportLayerLoad)
		}
	}()

	for {
		resp, err := c.recv()
		if err != nil {
			logutil.BgLogger().Error(
				"batchRecvLoop error when receive",
				zap.String("target", c.target),
				zap.Error(err),
			)

			now := time.Now()
			if stopped := c.reCreateStreamingClient(err); stopped {
				return
			}
			metrics.TiKVBatchClientUnavailable.Observe(time.Since(now).Seconds())
			continue
		}

		responses := resp.GetResponses()
		for i, requestID := range resp.GetRequestIds() {
			value, ok := c.batched.Load(requestID)
			if !ok {
				// There shouldn't be any unknown responses because if the old entries
				// are cleaned by `failPendingRequests`, the stream must be re-created
				// so that old responses will be never received.
				panic("batchRecvLoop receives a unknown response")
			}
			entry := value.(*batchCommandsEntry)
			logutil.Eventf(entry.ctx, "receive %T response with other %d batched requests from %s", responses[i].GetCmd(), len(responses), c.target)
			if atomic.LoadInt32(&entry.canceled) == 0 {
				// Put the response only if the request is not canceled.
				entry.res <- responses[i]
			}
			c.batched.Delete(requestID)
		}

		transportLayerLoad := resp.GetTransportLayerLoad()
		if transportLayerLoad > 0.0 && cfg.MaxBatchWaitTime > 0 {
			// We need to consider TiKV load only if batch-wait strategy is enabled.
			atomic.StoreUint64(tikvTransportLayerLoad, transportLayerLoad)
		}
	}
}

func (c *batchCommandsClient) reCreateStreamingClient(err error) (stopped bool) {
	// Forbids the batchSendLoop using the old client.
	c.lockForRecreate()
	defer c.unlockForRecreate()

	b := NewBackoffer(context.Background(), math.MaxInt32)
	for { // try to re-create the streaming in the loop.
		if c.isStopped() {
			return true
		}
		err1 := c.reCreateStreamingClientOnce(err)
		if err1 == nil {
			break
		}

		err2 := b.Backoff(boTiKVRPC, err1)
		// As timeout is set to math.MaxUint32, err2 should always be nil.
		// This line is added to make the 'make errcheck' pass.
		terror.Log(err2)
	}
	return false
}

type batchCommandsEntry struct {
	ctx context.Context
	req *tikvpb.BatchCommandsRequest_Request
	res chan *tikvpb.BatchCommandsResponse_Response

	// canceled indicated the request is canceled or not.
	canceled int32
	err      error
}

func (b *batchCommandsEntry) isCanceled() bool {
	return atomic.LoadInt32(&b.canceled) == 1
}

const idleTimeout = 3 * time.Minute

func (a *batchConn) batchSendLoop(cfg config.TiKVClient, addr string, eventCh chan<- *eventMSG) {
	defer func() {
		if r := recover(); r != nil {
			metrics.PanicCounter.WithLabelValues(metrics.LabelBatchSendLoop).Inc()
			logutil.BgLogger().Error("batchSendLoop",
				zap.Reflect("r", r),
				zap.Stack("stack"))
			logutil.BgLogger().Info("restart batchSendLoop")
			go a.batchSendLoop(cfg, addr, eventCh)
		}
	}()

	entries := make([]*batchCommandsEntry, 0, cfg.MaxBatchSize)
	requests := make([]*tikvpb.BatchCommandsRequest_Request, 0, cfg.MaxBatchSize)
	requestIDs := make([]uint64, 0, cfg.MaxBatchSize)

	var bestBatchWaitSize = cfg.BatchWaitSize
	for {
		entries = entries[:0]
		requests = requests[:0]
		requestIDs = requestIDs[:0]

		a.pendingRequests.Set(float64(len(a.batchCommandsCh)))
		a.fetchAllPendingRequests(int(cfg.MaxBatchSize), &entries, &requests, eventCh)

		if len(entries) < int(cfg.MaxBatchSize) && cfg.MaxBatchWaitTime > 0 {
			// If the target TiKV is overload, wait a while to collect more requests.
			if atomic.LoadUint64(&a.tikvTransportLayerLoad) >= uint64(cfg.OverloadThreshold) {
				fetchMorePendingRequests(
					a.batchCommandsCh, int(cfg.MaxBatchSize), int(bestBatchWaitSize),
					cfg.MaxBatchWaitTime, &entries, &requests,
				)
			}
		}
		length := len(requests)
		if uint(length) == 0 {
			// The batch command channel is closed.
			return
		} else if uint(length) < bestBatchWaitSize && bestBatchWaitSize > 1 {
			// Waits too long to collect requests, reduce the target batch size.
			bestBatchWaitSize -= 1
		} else if uint(length) > bestBatchWaitSize+4 && bestBatchWaitSize < cfg.MaxBatchSize {
			bestBatchWaitSize += 1
		}

		entries, requests = removeCanceledRequests(entries, requests)
		if len(entries) == 0 {
			continue // All requests are canceled.
		}

		a.getClientAndSend(entries, requests, requestIDs)
	}
}

func (a *batchConn) getClientAndSend(entries []*batchCommandsEntry, requests []*tikvpb.BatchCommandsRequest_Request, requestIDs []uint64) {
	// Choose a connection by round-robbin.
	var cli *batchCommandsClient = nil
	var target string = ""
	for i := 0; i < len(a.batchCommandsClients); i++ {
		a.index = (a.index + 1) % uint32(len(a.batchCommandsClients))
		target = a.batchCommandsClients[a.index].target
		// The lock protects the batchCommandsClient from been closed while it's inuse.
		if a.batchCommandsClients[a.index].tryLockForSend() {
			cli = a.batchCommandsClients[a.index]
			break
		}
	}
	if cli == nil {
		logutil.BgLogger().Warn("no available connections", zap.String("target", target))
		for _, entry := range entries {
			// Please ensure the error is handled in region cache correctly.
			entry.err = errors.New("no available connections")
			close(entry.res)
		}
		return
	}
	defer cli.unlockForSend()

	maxBatchID := atomic.AddUint64(&cli.idAlloc, uint64(len(requests)))
	for i := 0; i < len(requests); i++ {
		requestID := uint64(i) + maxBatchID - uint64(len(requests))
		requestIDs = append(requestIDs, requestID)
	}
	req := &tikvpb.BatchCommandsRequest{
		Requests:   requests,
		RequestIds: requestIDs,
	}

	cli.send(req, entries)
	return
}

func (a *batchConn) Close() {
	// Close all batchRecvLoop.
	for _, c := range a.batchCommandsClients {
		// After connections are closed, `batchRecvLoop`s will check the flag.
		atomic.StoreInt32(&c.closed, 1)
	}
	// Don't close(batchCommandsCh) because when Close() is called, someone maybe
	// calling SendRequest and writing batchCommandsCh, if we close it here the
	// writing goroutine will panic.
	close(a.closed)
}

// removeCanceledRequests removes canceled requests before sending.
func removeCanceledRequests(entries []*batchCommandsEntry,
	requests []*tikvpb.BatchCommandsRequest_Request) ([]*batchCommandsEntry, []*tikvpb.BatchCommandsRequest_Request) {
	validEntries := entries[:0]
	validRequests := requests[:0]
	for _, e := range entries {
		if !e.isCanceled() {
			validEntries = append(validEntries, e)
			validRequests = append(validRequests, e.req)
		}
	}
	return validEntries, validRequests
}

func sendBatchRequest(
	ctx context.Context,
	c *rpcClient,
	addr string,
	batchConn *batchConn,
	req *tikvpb.BatchCommandsRequest_Request,
	timeout time.Duration,
) (*tikvrpc.Response, error) {
	entry := &batchCommandsEntry{
		ctx:      ctx,
		req:      req,
		res:      make(chan *tikvpb.BatchCommandsResponse_Response, 1),
		canceled: 0,
		err:      nil,
	}
	ctx1, cancel := context.WithTimeout(ctx, timeout)
	defer cancel()
retry:
	select {
	case batchConn.batchCommandsCh <- entry:
	case <-ctx1.Done():
		logutil.BgLogger().Warn("send request is cancelled",
			zap.String("to", addr), zap.String("cause", ctx1.Err().Error()))
		return nil, errors.Trace(ctx1.Err())
	case msg := <-c.eventCh:
		handleEventMSG(c, msg)
		goto retry
	}

	select {
	case res, ok := <-entry.res:
		if !ok {
			return nil, errors.Trace(entry.err)
		}
		return tikvrpc.FromBatchCommandsResponse(res), nil
	case <-ctx1.Done():
		atomic.StoreInt32(&entry.canceled, 1)
		logutil.BgLogger().Warn("wait response is cancelled",
			zap.String("to", addr), zap.String("cause", ctx1.Err().Error()))
		return nil, errors.Trace(ctx1.Err())
	}
}

type eventMSG struct {
	addr string
	tp   eventMSGType
}

type eventMSGType int

const (
	eventConnIdle eventMSGType = 1 + iota
)

func handleEventMSG(c *rpcClient, msg *eventMSG) {
	switch msg.tp {
	case eventConnIdle:
		c.recycleIdleConnArray(msg.addr)
	}
}

func (c *rpcClient) recycleIdleConnArray(addr string) {
	c.Lock()
	conn, ok := c.conns[addr]
	if ok {
		delete(c.conns, addr)
		logutil.BgLogger().Info("recycle idle connection",
			zap.String("target", addr))
	}
	c.Unlock()
	if conn != nil {
		conn.Close()
	}
}<|MERGE_RESOLUTION|>--- conflicted
+++ resolved
@@ -35,11 +35,7 @@
 )
 
 type batchConn struct {
-<<<<<<< HEAD
-	addr  string
-	index uint32
-=======
->>>>>>> 68b709e0
+	addr string
 	// batchCommandsCh used for batch commands.
 	batchCommandsCh        chan *batchCommandsEntry
 	batchCommandsClients   []*batchCommandsClient
@@ -47,10 +43,6 @@
 	closed                 chan struct{}
 
 	// Notify rpcClient to check the idle flag
-<<<<<<< HEAD
-=======
-	idleNotify *uint32
->>>>>>> 68b709e0
 	idleDetect *time.Timer
 
 	pendingRequests prometheus.Gauge
