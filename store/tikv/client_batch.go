--- conflicted
+++ resolved
@@ -368,22 +368,12 @@
 				continue
 			}
 			entry := value.(*batchCommandsEntry)
-<<<<<<< HEAD
-
-			failpoint.InjectContext(entry.ctx, "forceReturnIdleHeartbeatResp", func() {
-				if entry.heartbeat {
-					entry.res <- responses[i]
-				}
-			})
-
-			if atomic.LoadInt32(&entry.canceled) == 0 && !entry.heartbeat {
-=======
+
 			if trace.IsEnabled() {
 				trace.Log(entry.ctx, "rpc", "received")
 			}
 			logutil.Eventf(entry.ctx, "receive %T response with other %d batched requests from %s", responses[i].GetCmd(), len(responses), c.target)
 			if atomic.LoadInt32(&entry.canceled) == 0 {
->>>>>>> 72634114
 				// Put the response only if the request is not canceled.
 				entry.res <- responses[i]
 			}
