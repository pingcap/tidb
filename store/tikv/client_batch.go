--- conflicted
+++ resolved
@@ -278,7 +278,7 @@
 func (a *batchConn) batchSendLoop(cfg config.TiKVClient) {
 	defer func() {
 		if r := recover(); r != nil {
-			metrics.TiKVPanicCounter.WithLabelValues(metrics.LabelBatchSendLoop).Inc()
+			tidbmetrics.PanicCounter.WithLabelValues(metrics.LabelBatchSendLoop).Inc()
 			logutil.BgLogger().Error("batchSendLoop",
 				zap.Reflect("r", r),
 				zap.Stack("stack"))
@@ -406,7 +406,7 @@
 func (s *batchCommandsStream) recv() (resp *tikvpb.BatchCommandsResponse, err error) {
 	defer func() {
 		if r := recover(); r != nil {
-			metrics.TiKVPanicCounter.WithLabelValues(metrics.LabelBatchRecvLoop).Inc()
+			tidbmetrics.PanicCounter.WithLabelValues(metrics.LabelBatchRecvLoop).Inc()
 			logutil.BgLogger().Error("batchCommandsClient.recv panic",
 				zap.Reflect("r", r),
 				zap.Stack("stack"))
@@ -502,28 +502,6 @@
 	}
 }
 
-<<<<<<< HEAD
-func (c *batchCommandsClient) recv() (resp *tikvpb.BatchCommandsResponse, err error) {
-	defer func() {
-		if r := recover(); r != nil {
-			tidbmetrics.PanicCounter.WithLabelValues(metrics.LabelBatchRecvLoop).Inc()
-			logutil.BgLogger().Error("batchCommandsClient.recv panic",
-				zap.Reflect("r", r),
-				zap.Stack("stack"))
-			err = errors.SuspendStack(errors.New("batch conn recv paniced"))
-		}
-	}()
-	failpoint.Inject("gotErrorInRecvLoop", func(_ failpoint.Value) (resp *tikvpb.BatchCommandsResponse, err error) {
-		err = errors.New("injected error in batchRecvLoop")
-		return
-	})
-	// When `conn.Close()` is called, `client.Recv()` will return an error.
-	resp, err = c.client.Recv()
-	return
-}
-
-=======
->>>>>>> 3813da014... store/tikv: forward requests by BatchCommands (#23243)
 // `failPendingRequests` must be called in locked contexts in order to avoid double closing channels.
 func (c *batchCommandsClient) failPendingRequests(err error) {
 	failpoint.Inject("panicInFailPendingRequests", nil)
@@ -711,124 +689,9 @@
 	return batchStream, nil
 }
 
-<<<<<<< HEAD
-func resetRequests(requests []*tikvpb.BatchCommandsRequest_Request) []*tikvpb.BatchCommandsRequest_Request {
-	for i := 0; i < len(requests); i++ {
-		requests[i] = nil
-	}
-	requests = requests[:0]
-	return requests
-}
-
-func (a *batchConn) batchSendLoop(cfg config.TiKVClient) {
-	defer func() {
-		if r := recover(); r != nil {
-			tidbmetrics.PanicCounter.WithLabelValues(metrics.LabelBatchSendLoop).Inc()
-			logutil.BgLogger().Error("batchSendLoop",
-				zap.Reflect("r", r),
-				zap.Stack("stack"))
-			logutil.BgLogger().Info("restart batchSendLoop")
-			go a.batchSendLoop(cfg)
-		}
-	}()
-
-	entries := make([]*batchCommandsEntry, 0, cfg.MaxBatchSize)
-	requests := make([]*tikvpb.BatchCommandsRequest_Request, 0, cfg.MaxBatchSize)
-	requestIDs := make([]uint64, 0, cfg.MaxBatchSize)
-
-	var bestBatchWaitSize = cfg.BatchWaitSize
-	for {
-		// NOTE: We can't simply set entries = entries[:0] here.
-		// The data in the cap part of the slice would reference the prewrite keys whose
-		// underlying memory is borrowed from memdb. The reference cause GC can't release
-		// the memdb, leading to serious memory leak problems in the large transaction case.
-		entries = resetEntries(entries)
-		requests = resetRequests(requests)
-		requestIDs = requestIDs[:0]
-
-		start := a.fetchAllPendingRequests(int(cfg.MaxBatchSize), &entries, &requests)
-		a.pendingRequests.Observe(float64(len(a.batchCommandsCh)))
-		a.batchSize.Observe(float64(len(requests)))
-
-		// curl -XPUT -d 'return(true)' http://0.0.0.0:10080/fail/github.com/pingcap/tidb/store/tikv/mockBlockOnBatchClient
-		failpoint.Inject("mockBlockOnBatchClient", func(val failpoint.Value) {
-			if val.(bool) {
-				time.Sleep(1 * time.Hour)
-			}
-		})
-
-		if len(entries) < int(cfg.MaxBatchSize) && cfg.MaxBatchWaitTime > 0 {
-			// If the target TiKV is overload, wait a while to collect more requests.
-			if atomic.LoadUint64(&a.tikvTransportLayerLoad) >= uint64(cfg.OverloadThreshold) {
-				metrics.TiKvBatchWaitOverLoad.Add(1)
-				fetchMorePendingRequests(
-					a.batchCommandsCh, int(cfg.MaxBatchSize), int(bestBatchWaitSize),
-					cfg.MaxBatchWaitTime, &entries, &requests,
-				)
-			}
-		}
-		length := len(requests)
-		if uint(length) == 0 {
-			// The batch command channel is closed.
-			return
-		} else if uint(length) < bestBatchWaitSize && bestBatchWaitSize > 1 {
-			// Waits too long to collect requests, reduce the target batch size.
-			bestBatchWaitSize--
-		} else if uint(length) > bestBatchWaitSize+4 && bestBatchWaitSize < cfg.MaxBatchSize {
-			bestBatchWaitSize++
-		}
-
-		entries, requests = removeCanceledRequests(entries, requests)
-		if len(entries) == 0 {
-			continue // All requests are canceled.
-		}
-
-		a.getClientAndSend(entries, requests, requestIDs)
-		metrics.TiKVBatchSendLatency.Observe(float64(time.Since(start)))
-	}
-}
-
-func (a *batchConn) getClientAndSend(entries []*batchCommandsEntry, requests []*tikvpb.BatchCommandsRequest_Request, requestIDs []uint64) {
-	// Choose a connection by round-robbin.
-	var (
-		cli    *batchCommandsClient
-		target string
-	)
-	for i := 0; i < len(a.batchCommandsClients); i++ {
-		a.index = (a.index + 1) % uint32(len(a.batchCommandsClients))
-		target = a.batchCommandsClients[a.index].target
-		// The lock protects the batchCommandsClient from been closed while it's inuse.
-		if a.batchCommandsClients[a.index].tryLockForSend() {
-			cli = a.batchCommandsClients[a.index]
-			break
-		}
-	}
-	if cli == nil {
-		logutil.BgLogger().Warn("no available connections", zap.String("target", target))
-		metrics.TiKVNoAvailableConnectionCounter.Inc()
-
-		for _, entry := range entries {
-			// Please ensure the error is handled in region cache correctly.
-			entry.err = errors.New("no available connections")
-			close(entry.res)
-		}
-		return
-	}
-	defer cli.unlockForSend()
-
-	maxBatchID := atomic.AddUint64(&cli.idAlloc, uint64(len(requests)))
-	for i := 0; i < len(requests); i++ {
-		requestID := uint64(i) + maxBatchID - uint64(len(requests))
-		requestIDs = append(requestIDs, requestID)
-	}
-	req := &tikvpb.BatchCommandsRequest{
-		Requests:   requests,
-		RequestIds: requestIDs,
-=======
 func (c *batchCommandsClient) initBatchClient(forwardedHost string) error {
 	if forwardedHost == "" && c.client != nil {
 		return nil
->>>>>>> 3813da014... store/tikv: forward requests by BatchCommands (#23243)
 	}
 	if _, ok := c.forwardedClients[forwardedHost]; ok {
 		return nil
