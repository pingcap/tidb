--- conflicted
+++ resolved
@@ -31,11 +31,8 @@
 	"github.com/pingcap/failpoint"
 	"github.com/pingcap/kvproto/pkg/coprocessor"
 	"github.com/pingcap/kvproto/pkg/kvrpcpb"
-<<<<<<< HEAD
+	"github.com/pingcap/tidb/distsql"
 	"github.com/pingcap/tidb/domain/infosync"
-=======
-	"github.com/pingcap/tidb/distsql"
->>>>>>> 79eef48a
 	"github.com/pingcap/tidb/kv"
 	"github.com/pingcap/tidb/metrics"
 	"github.com/pingcap/tidb/store/tikv/tikvrpc"
@@ -299,7 +296,6 @@
 	return tasks, nil
 }
 
-<<<<<<< HEAD
 func buildTiDBMemCopTasks(ranges *copRanges, req *kv.Request) ([]*copTask, error) {
 	cmdType := tikvrpc.CmdCop
 	if req.Streaming {
@@ -323,10 +319,7 @@
 	return tasks, nil
 }
 
-func splitRanges(bo *Backoffer, cache *RegionCache, ranges *copRanges, fn func(region RegionVerID, ranges *copRanges)) error {
-=======
 func splitRanges(bo *Backoffer, cache *RegionCache, ranges *copRanges, fn func(regionWithRangeInfo *KeyLocation, ranges *copRanges)) error {
->>>>>>> 79eef48a
 	for ranges.len() > 0 {
 		loc, err := cache.LocateKey(bo, ranges.at(0).StartKey)
 		if err != nil {
