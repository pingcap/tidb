--- conflicted
+++ resolved
@@ -373,13 +373,8 @@
 		copIteratorGP.Go(func() {
 			childCtx, cancel := goctx.WithCancel(ctx)
 			defer cancel()
-<<<<<<< HEAD
-			it.work(childCtx, it.taskCh)
+			it.work(childCtx, taskCh)
 		})
-=======
-			it.work(childCtx, taskCh)
-		}()
->>>>>>> 1c653f71
 	}
 
 	copIteratorGP.Go(func() {
