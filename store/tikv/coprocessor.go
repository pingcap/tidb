// Copyright 2016 PingCAP, Inc.
//
// Licensed under the Apache License, Version 2.0 (the "License");
// you may not use this file except in compliance with the License.
// You may obtain a copy of the License at
//
//     http://www.apache.org/licenses/LICENSE-2.0
//
// Unless required by applicable law or agreed to in writing, software
// distributed under the License is distributed on an "AS IS" BASIS,
// See the License for the specific language governing permissions and
// limitations under the License.

package tikv

import (
	"bytes"
	"context"
	"fmt"
	"io"
	"sort"
	"strings"
	"sync"
	"sync/atomic"
	"time"
	"unsafe"

	"github.com/cznic/mathutil"
	"github.com/pingcap/errors"
	"github.com/pingcap/failpoint"
	"github.com/pingcap/kvproto/pkg/coprocessor"
	"github.com/pingcap/kvproto/pkg/kvrpcpb"
	"github.com/pingcap/tidb/kv"
	"github.com/pingcap/tidb/metrics"
	"github.com/pingcap/tidb/store/tikv/tikvrpc"
	"github.com/pingcap/tidb/util/execdetails"
	"github.com/pingcap/tidb/util/logutil"
	"github.com/pingcap/tidb/util/memory"
	"go.uber.org/zap"
)

var tikvTxnRegionsNumHistogramWithCoprocessor = metrics.TiKVTxnRegionsNumHistogram.WithLabelValues("coprocessor")

// CopClient is coprocessor client.
type CopClient struct {
	kv.RequestTypeSupportedChecker
	store           *tikvStore
	replicaReadSeed uint32
}

// Send builds the request and gets the coprocessor iterator response.
func (c *CopClient) Send(ctx context.Context, req *kv.Request, vars *kv.Variables) kv.Response {
	ctx = context.WithValue(ctx, txnStartKey, req.StartTs)
	bo := NewBackoffer(ctx, copBuildTaskMaxBackoff).WithVars(vars)
	tasks, err := buildCopTasks(bo, c.store.regionCache, &copRanges{mid: req.KeyRanges}, req.Desc, req.Streaming)
	if err != nil {
		return copErrorResponse{err}
	}
	it := &copIterator{
		store:           c.store,
		req:             req,
		concurrency:     req.Concurrency,
		finishCh:        make(chan struct{}),
		vars:            vars,
		memTracker:      req.MemTracker,
		replicaReadSeed: c.replicaReadSeed,
	}
	it.tasks = tasks
	if it.concurrency > len(tasks) {
		it.concurrency = len(tasks)
	}
	if it.concurrency < 1 {
		// Make sure that there is at least one worker.
		it.concurrency = 1
	}
	if it.req.KeepOrder {
		it.sendRate = newRateLimit(2 * it.concurrency)
	} else {
		it.respChan = make(chan *copResponse, it.concurrency)
	}
	it.open(ctx)
	return it
}

// copTask contains a related Region and KeyRange for a kv.Request.
type copTask struct {
	region RegionVerID
	ranges *copRanges

	respChan  chan *copResponse
	storeAddr string
	cmdType   tikvrpc.CmdType
}

func (r *copTask) String() string {
	return fmt.Sprintf("region(%d %d %d) ranges(%d) store(%s)",
		r.region.id, r.region.confVer, r.region.ver, r.ranges.len(), r.storeAddr)
}

// copRanges is like []kv.KeyRange, but may has extra elements at head/tail.
// It's for avoiding alloc big slice during build copTask.
type copRanges struct {
	first *kv.KeyRange
	mid   []kv.KeyRange
	last  *kv.KeyRange
}

func (r *copRanges) String() string {
	var s string
	r.do(func(ran *kv.KeyRange) {
		s += fmt.Sprintf("[%q, %q]", ran.StartKey, ran.EndKey)
	})
	return s
}

func (r *copRanges) len() int {
	var l int
	if r.first != nil {
		l++
	}
	l += len(r.mid)
	if r.last != nil {
		l++
	}
	return l
}

func (r *copRanges) at(i int) kv.KeyRange {
	if r.first != nil {
		if i == 0 {
			return *r.first
		}
		i--
	}
	if i < len(r.mid) {
		return r.mid[i]
	}
	return *r.last
}

func (r *copRanges) slice(from, to int) *copRanges {
	var ran copRanges
	if r.first != nil {
		if from == 0 && to > 0 {
			ran.first = r.first
		}
		if from > 0 {
			from--
		}
		if to > 0 {
			to--
		}
	}
	if to <= len(r.mid) {
		ran.mid = r.mid[from:to]
	} else {
		if from <= len(r.mid) {
			ran.mid = r.mid[from:]
		}
		if from < to {
			ran.last = r.last
		}
	}
	return &ran
}

func (r *copRanges) do(f func(ran *kv.KeyRange)) {
	if r.first != nil {
		f(r.first)
	}
	for _, ran := range r.mid {
		f(&ran)
	}
	if r.last != nil {
		f(r.last)
	}
}

func (r *copRanges) toPBRanges() []*coprocessor.KeyRange {
	ranges := make([]*coprocessor.KeyRange, 0, r.len())
	r.do(func(ran *kv.KeyRange) {
		ranges = append(ranges, &coprocessor.KeyRange{
			Start: ran.StartKey,
			End:   ran.EndKey,
		})
	})
	return ranges
}

// split ranges into (left, right) by key.
func (r *copRanges) split(key []byte) (*copRanges, *copRanges) {
	n := sort.Search(r.len(), func(i int) bool {
		cur := r.at(i)
		return len(cur.EndKey) == 0 || bytes.Compare(cur.EndKey, key) > 0
	})
	// If a range p contains the key, it will split to 2 parts.
	if n < r.len() {
		p := r.at(n)
		if bytes.Compare(key, p.StartKey) > 0 {
			left := r.slice(0, n)
			left.last = &kv.KeyRange{StartKey: p.StartKey, EndKey: key}
			right := r.slice(n+1, r.len())
			right.first = &kv.KeyRange{StartKey: key, EndKey: p.EndKey}
			return left, right
		}
	}
	return r.slice(0, n), r.slice(n, r.len())
}

// rangesPerTask limits the length of the ranges slice sent in one copTask.
const rangesPerTask = 25000

func buildCopTasks(bo *Backoffer, cache *RegionCache, ranges *copRanges, desc bool, streaming bool) ([]*copTask, error) {
	start := time.Now()
	rangesLen := ranges.len()
	cmdType := tikvrpc.CmdCop
	if streaming {
		cmdType = tikvrpc.CmdCopStream
	}

	var tasks []*copTask
	appendTask := func(region RegionVerID, ranges *copRanges) {
		// TiKV will return gRPC error if the message is too large. So we need to limit the length of the ranges slice
		// to make sure the message can be sent successfully.
		rLen := ranges.len()
		for i := 0; i < rLen; {
			nextI := mathutil.Min(i+rangesPerTask, rLen)
			tasks = append(tasks, &copTask{
				region: region,
				ranges: ranges.slice(i, nextI),
				// Channel buffer is 2 for handling region split.
				// In a common case, two region split tasks will not be blocked.
				respChan: make(chan *copResponse, 2),
				cmdType:  cmdType,
			})
			i = nextI
		}
	}

	err := splitRanges(bo, cache, ranges, appendTask)
	if err != nil {
		return nil, errors.Trace(err)
	}

	if desc {
		reverseTasks(tasks)
	}
	if elapsed := time.Since(start); elapsed > time.Millisecond*500 {
		logutil.BgLogger().Warn("buildCopTasks takes too much time",
			zap.Duration("elapsed", elapsed),
			zap.Int("range len", rangesLen),
			zap.Int("task len", len(tasks)))
	}
	tikvTxnRegionsNumHistogramWithCoprocessor.Observe(float64(len(tasks)))
	return tasks, nil
}

func splitRanges(bo *Backoffer, cache *RegionCache, ranges *copRanges, fn func(region RegionVerID, ranges *copRanges)) error {
	for ranges.len() > 0 {
		loc, err := cache.LocateKey(bo, ranges.at(0).StartKey)
		if err != nil {
			return errors.Trace(err)
		}

		// Iterate to the first range that is not complete in the region.
		var i int
		for ; i < ranges.len(); i++ {
			r := ranges.at(i)
			if !(loc.Contains(r.EndKey) || bytes.Equal(loc.EndKey, r.EndKey)) {
				break
			}
		}
		// All rest ranges belong to the same region.
		if i == ranges.len() {
			fn(loc.Region, ranges)
			break
		}

		r := ranges.at(i)
		if loc.Contains(r.StartKey) {
			// Part of r is not in the region. We need to split it.
			taskRanges := ranges.slice(0, i)
			taskRanges.last = &kv.KeyRange{
				StartKey: r.StartKey,
				EndKey:   loc.EndKey,
			}
			fn(loc.Region, taskRanges)

			ranges = ranges.slice(i+1, ranges.len())
			ranges.first = &kv.KeyRange{
				StartKey: loc.EndKey,
				EndKey:   r.EndKey,
			}
		} else {
			// rs[i] is not in the region.
			taskRanges := ranges.slice(0, i)
			fn(loc.Region, taskRanges)
			ranges = ranges.slice(i, ranges.len())
		}
	}

	return nil
}

// SplitRegionRanges get the split ranges from pd region.
func SplitRegionRanges(bo *Backoffer, cache *RegionCache, keyRanges []kv.KeyRange) ([]kv.KeyRange, error) {
	ranges := copRanges{mid: keyRanges}

	var ret []kv.KeyRange
	appendRange := func(region RegionVerID, ranges *copRanges) {
		for i := 0; i < ranges.len(); i++ {
			ret = append(ret, ranges.at(i))
		}
	}

	err := splitRanges(bo, cache, &ranges, appendRange)
	if err != nil {
		return nil, errors.Trace(err)
	}
	return ret, nil
}

func reverseTasks(tasks []*copTask) {
	for i := 0; i < len(tasks)/2; i++ {
		j := len(tasks) - i - 1
		tasks[i], tasks[j] = tasks[j], tasks[i]
	}
}

type copIterator struct {
	store       *tikvStore
	req         *kv.Request
	concurrency int
	finishCh    chan struct{}

	// If keepOrder, results are stored in copTask.respChan, read them out one by one.
	tasks []*copTask
	curr  int
	// sendRate controls the sending rate of copIteratorTaskSender, if keepOrder,
	// to prevent all tasks being done (aka. all of the responses are buffered)
	sendRate *rateLimit

	// Otherwise, results are stored in respChan.
	respChan chan *copResponse

	vars *kv.Variables

	memTracker *memory.Tracker

<<<<<<< HEAD
	replicaReadSeed uint32
=======
	wg sync.WaitGroup
	// closed represents when the Close is called.
	// There are two cases we need to close the `finishCh` channel, one is when context is done, the other one is
	// when the Close is called. we use atomic.CompareAndSwap `closed` to to make sure the channel is not closed twice.
	closed uint32
>>>>>>> 44292d01
}

// copIteratorWorker receives tasks from copIteratorTaskSender, handles tasks and sends the copResponse to respChan.
type copIteratorWorker struct {
	taskCh   <-chan *copTask
	wg       *sync.WaitGroup
	store    *tikvStore
	req      *kv.Request
	respChan chan<- *copResponse
	finishCh <-chan struct{}
	vars     *kv.Variables

	memTracker *memory.Tracker

	replicaReadSeed uint32
}

// copIteratorTaskSender sends tasks to taskCh then wait for the workers to exit.
type copIteratorTaskSender struct {
	taskCh   chan<- *copTask
	wg       *sync.WaitGroup
	tasks    []*copTask
	finishCh <-chan struct{}
	respChan chan<- *copResponse
	sendRate *rateLimit
}

type copResponse struct {
	pbResp   *coprocessor.Response
	detail   *execdetails.ExecDetails
	startKey kv.Key
	err      error
	respSize int64
}

const (
	sizeofExecDetails   = int(unsafe.Sizeof(execdetails.ExecDetails{}))
	sizeofCommitDetails = int(unsafe.Sizeof(execdetails.CommitDetails{}))
)

// GetData implements the kv.ResultSubset GetData interface.
func (rs *copResponse) GetData() []byte {
	return rs.pbResp.Data
}

// GetStartKey implements the kv.ResultSubset GetStartKey interface.
func (rs *copResponse) GetStartKey() kv.Key {
	return rs.startKey
}

func (rs *copResponse) GetExecDetails() *execdetails.ExecDetails {
	return rs.detail
}

// MemSize returns how many bytes of memory this response use
func (rs *copResponse) MemSize() int64 {
	if rs.respSize != 0 {
		return rs.respSize
	}

	// ignore rs.err
	rs.respSize += int64(cap(rs.startKey))
	if rs.detail != nil {
		rs.respSize += int64(sizeofExecDetails)
		if rs.detail.CommitDetail != nil {
			rs.respSize += int64(sizeofCommitDetails)
		}
	}
	if rs.pbResp != nil {
		// Using a approximate size since it's hard to get a accurate value.
		rs.respSize += int64(rs.pbResp.Size())
	}
	return rs.respSize
}

const minLogCopTaskTime = 300 * time.Millisecond

// run is a worker function that get a copTask from channel, handle it and
// send the result back.
func (worker *copIteratorWorker) run(ctx context.Context) {
	defer worker.wg.Done()
	for task := range worker.taskCh {
		respCh := worker.respChan
		if respCh == nil {
			respCh = task.respChan
		}

		bo := NewBackoffer(ctx, copNextMaxBackoff).WithVars(worker.vars)
		worker.handleTask(bo, task, respCh)
		close(task.respChan)
		select {
		case <-worker.finishCh:
			return
		default:
		}
	}
}

// open starts workers and sender goroutines.
func (it *copIterator) open(ctx context.Context) {
	taskCh := make(chan *copTask, 1)
	it.wg.Add(it.concurrency)
	// Start it.concurrency number of workers to handle cop requests.
	for i := 0; i < it.concurrency; i++ {
		worker := &copIteratorWorker{
			taskCh:   taskCh,
			wg:       &it.wg,
			store:    it.store,
			req:      it.req,
			respChan: it.respChan,
			finishCh: it.finishCh,
			vars:     it.vars,

			memTracker: it.memTracker,

			replicaReadSeed: it.replicaReadSeed,
		}
		go worker.run(ctx)
	}
	taskSender := &copIteratorTaskSender{
		taskCh:   taskCh,
		wg:       &it.wg,
		tasks:    it.tasks,
		finishCh: it.finishCh,
		sendRate: it.sendRate,
	}
	taskSender.respChan = it.respChan
	go taskSender.run()
}

func (sender *copIteratorTaskSender) run() {
	// Send tasks to feed the worker goroutines.
	for _, t := range sender.tasks {
		// If keepOrder, we must control the sending rate to prevent all tasks
		// being done (aka. all of the responses are buffered) by copIteratorWorker.
		// We keep the number of inflight tasks within the number of concurrency * 2.
		// It sends one more task if a task has been finished in copIterator.Next.
		if sender.sendRate != nil {
			exit := sender.sendRate.getToken(sender.finishCh)
			if exit {
				break
			}
		}
		exit := sender.sendToTaskCh(t)
		if exit {
			break
		}
	}
	close(sender.taskCh)

	// Wait for worker goroutines to exit.
	sender.wg.Wait()
	if sender.respChan != nil {
		close(sender.respChan)
	}
}

func (it *copIterator) recvFromRespCh(ctx context.Context, respCh <-chan *copResponse) (resp *copResponse, ok bool, exit bool) {
	select {
	case resp, ok = <-respCh:
		if it.memTracker != nil && resp != nil {
			it.memTracker.Consume(-int64(resp.MemSize()))
		}
	case <-it.finishCh:
		exit = true
	case <-ctx.Done():
		// We select the ctx.Done() in the thread of `Next` instead of in the worker to avoid the cost of `WithCancel`.
		if atomic.CompareAndSwapUint32(&it.closed, 0, 1) {
			close(it.finishCh)
		}
		exit = true
	}
	return
}

func (sender *copIteratorTaskSender) sendToTaskCh(t *copTask) (exit bool) {
	select {
	case sender.taskCh <- t:
	case <-sender.finishCh:
		exit = true
	}
	return
}

func (worker *copIteratorWorker) sendToRespCh(resp *copResponse, respCh chan<- *copResponse, checkOOM bool) (exit bool) {
	if worker.memTracker != nil && checkOOM {
		worker.memTracker.Consume(int64(resp.MemSize()))
	}
	select {
	case respCh <- resp:
	case <-worker.finishCh:
		exit = true
	}
	return
}

// Next returns next coprocessor result.
// NOTE: Use nil to indicate finish, so if the returned ResultSubset is not nil, reader should continue to call Next().
func (it *copIterator) Next(ctx context.Context) (kv.ResultSubset, error) {
	var (
		resp   *copResponse
		ok     bool
		closed bool
	)
	// If data order matters, response should be returned in the same order as copTask slice.
	// Otherwise all responses are returned from a single channel.
	if it.respChan != nil {
		// Get next fetched resp from chan
		resp, ok, closed = it.recvFromRespCh(ctx, it.respChan)
		if !ok || closed {
			return nil, nil
		}
	} else {
		for {
			if it.curr >= len(it.tasks) {
				// Resp will be nil if iterator is finishCh.
				return nil, nil
			}
			task := it.tasks[it.curr]
			resp, ok, closed = it.recvFromRespCh(ctx, task.respChan)
			if closed {
				// Close() is already called, so Next() is invalid.
				return nil, nil
			}
			if ok {
				break
			}
			// Switch to next task.
			it.tasks[it.curr] = nil
			it.curr++
			it.sendRate.putToken()
		}
	}

	if resp.err != nil {
		return nil, errors.Trace(resp.err)
	}

	err := it.store.CheckVisibility(it.req.StartTs)
	if err != nil {
		return nil, errors.Trace(err)
	}
	return resp, nil
}

// handleTask handles single copTask, sends the result to channel, retry automatically on error.
func (worker *copIteratorWorker) handleTask(bo *Backoffer, task *copTask, respCh chan<- *copResponse) {
	defer func() {
		r := recover()
		if r != nil {
			logutil.BgLogger().Error("copIteratorWork meet panic",
				zap.Reflect("r", r),
				zap.Stack("stack trace"))
			resp := &copResponse{err: errors.Errorf("%v", r)}
			// if panic has happened, set checkOOM to false to avoid another panic.
			worker.sendToRespCh(resp, respCh, false)
		}
	}()
	remainTasks := []*copTask{task}
	for len(remainTasks) > 0 {
		tasks, err := worker.handleTaskOnce(bo, remainTasks[0], respCh)
		if err != nil {
			resp := &copResponse{err: errors.Trace(err)}
			worker.sendToRespCh(resp, respCh, true)
			return
		}
		if len(tasks) > 0 {
			remainTasks = append(tasks, remainTasks[1:]...)
		} else {
			remainTasks = remainTasks[1:]
		}
	}
}

// handleTaskOnce handles single copTask, successful results are send to channel.
// If error happened, returns error. If region split or meet lock, returns the remain tasks.
func (worker *copIteratorWorker) handleTaskOnce(bo *Backoffer, task *copTask, ch chan<- *copResponse) ([]*copTask, error) {
	failpoint.Inject("handleTaskOnceError", func(val failpoint.Value) {
		if val.(bool) {
			failpoint.Return(nil, errors.New("mock handleTaskOnce error"))
		}
	})

	sender := NewRegionRequestSender(worker.store.regionCache, worker.store.client)
	req := tikvrpc.NewReplicaReadRequest(task.cmdType, &coprocessor.Request{
		Tp:     worker.req.Tp,
		Data:   worker.req.Data,
		Ranges: task.ranges.toPBRanges(),
	}, worker.req.ReplicaRead, worker.replicaReadSeed, kvrpcpb.Context{
		IsolationLevel: pbIsolationLevel(worker.req.IsolationLevel),
		Priority:       kvPriorityToCommandPri(worker.req.Priority),
		NotFillCache:   worker.req.NotFillCache,
		HandleTime:     true,
		ScanDetail:     true,
	})
	startTime := time.Now()
	resp, rpcCtx, err := sender.SendReqCtx(bo, req, task.region, ReadTimeoutMedium)
	if err != nil {
		return nil, errors.Trace(err)
	}
	// Set task.storeAddr field so its task.String() method have the store address information.
	task.storeAddr = sender.storeAddr
	costTime := time.Since(startTime)
	if costTime > minLogCopTaskTime {
		worker.logTimeCopTask(costTime, task, bo, resp)
	}
	metrics.TiKVCoprocessorHistogram.Observe(costTime.Seconds())

	if task.cmdType == tikvrpc.CmdCopStream {
		return worker.handleCopStreamResult(bo, rpcCtx, resp.Resp.(*tikvrpc.CopStreamResponse), task, ch)
	}

	// Handles the response for non-streaming copTask.
	return worker.handleCopResponse(bo, rpcCtx, &copResponse{pbResp: resp.Resp.(*coprocessor.Response)}, task, ch, nil)
}

const (
	minLogBackoffTime   = 100
	minLogKVProcessTime = 100
	minLogKVWaitTime    = 200
)

func (worker *copIteratorWorker) logTimeCopTask(costTime time.Duration, task *copTask, bo *Backoffer, resp *tikvrpc.Response) {
	logStr := fmt.Sprintf("[TIME_COP_PROCESS] resp_time:%s txnStartTS:%d region_id:%d store_addr:%s", costTime, worker.req.StartTs, task.region.id, task.storeAddr)
	if bo.totalSleep > minLogBackoffTime {
		backoffTypes := strings.Replace(fmt.Sprintf("%v", bo.types), " ", ",", -1)
		logStr += fmt.Sprintf(" backoff_ms:%d backoff_types:%s", bo.totalSleep, backoffTypes)
	}
	var detail *kvrpcpb.ExecDetails
	if resp.Resp != nil {
		switch r := resp.Resp.(type) {
		case *coprocessor.Response:
			detail = r.ExecDetails
		case *tikvrpc.CopStreamResponse:
			// streaming request returns io.EOF, so the first CopStreamResponse.Response maybe nil.
			if r.Response != nil {
				detail = r.Response.ExecDetails
			}
		default:
			panic("unreachable")
		}
	}

	if detail != nil && detail.HandleTime != nil {
		processMs := detail.HandleTime.ProcessMs
		waitMs := detail.HandleTime.WaitMs
		if processMs > minLogKVProcessTime {
			logStr += fmt.Sprintf(" kv_process_ms:%d", processMs)
			if detail.ScanDetail != nil {
				logStr = appendScanDetail(logStr, "write", detail.ScanDetail.Write)
				logStr = appendScanDetail(logStr, "data", detail.ScanDetail.Data)
				logStr = appendScanDetail(logStr, "lock", detail.ScanDetail.Lock)
			}
		}
		if waitMs > minLogKVWaitTime {
			logStr += fmt.Sprintf(" kv_wait_ms:%d", waitMs)
			if processMs <= minLogKVProcessTime {
				logStr = strings.Replace(logStr, "TIME_COP_PROCESS", "TIME_COP_WAIT", 1)
			}
		}
	}
	logutil.BgLogger().Info(logStr)
}

func appendScanDetail(logStr string, columnFamily string, scanInfo *kvrpcpb.ScanInfo) string {
	if scanInfo != nil {
		logStr += fmt.Sprintf(" scan_total_%s:%d", columnFamily, scanInfo.Total)
		logStr += fmt.Sprintf(" scan_processed_%s:%d", columnFamily, scanInfo.Processed)
	}
	return logStr
}

func (worker *copIteratorWorker) handleCopStreamResult(bo *Backoffer, rpcCtx *RPCContext, stream *tikvrpc.CopStreamResponse, task *copTask, ch chan<- *copResponse) ([]*copTask, error) {
	defer stream.Close()
	var resp *coprocessor.Response
	var lastRange *coprocessor.KeyRange
	resp = stream.Response
	if resp == nil {
		// streaming request returns io.EOF, so the first Response is nil.
		return nil, nil
	}
	for {
		remainedTasks, err := worker.handleCopResponse(bo, rpcCtx, &copResponse{pbResp: resp}, task, ch, lastRange)
		if err != nil || len(remainedTasks) != 0 {
			return remainedTasks, errors.Trace(err)
		}
		resp, err = stream.Recv()
		if err != nil {
			if errors.Cause(err) == io.EOF {
				return nil, nil
			}

			if err1 := bo.Backoff(boTiKVRPC, errors.Errorf("recv stream response error: %v, task: %s", err, task)); err1 != nil {
				return nil, errors.Trace(err)
			}

			// No coprocessor.Response for network error, rebuild task based on the last success one.
			if errors.Cause(err) == context.Canceled {
				logutil.BgLogger().Info("stream recv timeout", zap.Error(err))
			} else {
				logutil.BgLogger().Info("stream unknown error", zap.Error(err))
			}
			return worker.buildCopTasksFromRemain(bo, lastRange, task)
		}
		lastRange = resp.Range
	}
}

// handleCopResponse checks coprocessor Response for region split and lock,
// returns more tasks when that happens, or handles the response if no error.
// if we're handling streaming coprocessor response, lastRange is the range of last
// successful response, otherwise it's nil.
func (worker *copIteratorWorker) handleCopResponse(bo *Backoffer, rpcCtx *RPCContext, resp *copResponse, task *copTask, ch chan<- *copResponse, lastRange *coprocessor.KeyRange) ([]*copTask, error) {
	if regionErr := resp.pbResp.GetRegionError(); regionErr != nil {
		if err := bo.Backoff(BoRegionMiss, errors.New(regionErr.String())); err != nil {
			return nil, errors.Trace(err)
		}
		// We may meet RegionError at the first packet, but not during visiting the stream.
		return buildCopTasks(bo, worker.store.regionCache, task.ranges, worker.req.Desc, worker.req.Streaming)
	}
	if lockErr := resp.pbResp.GetLocked(); lockErr != nil {
		logutil.BgLogger().Debug("coprocessor encounters",
			zap.Stringer("lock", lockErr))
		msBeforeExpired, err1 := worker.store.lockResolver.ResolveLocks(bo, []*Lock{NewLock(lockErr)})
		if err1 != nil {
			return nil, errors.Trace(err1)
		}
		if msBeforeExpired > 0 {
			if err := bo.BackoffWithMaxSleep(boTxnLockFast, int(msBeforeExpired), errors.New(lockErr.String())); err != nil {
				return nil, errors.Trace(err)
			}
		}
		return worker.buildCopTasksFromRemain(bo, lastRange, task)
	}
	if otherErr := resp.pbResp.GetOtherError(); otherErr != "" {
		err := errors.Errorf("other error: %s", otherErr)
		logutil.BgLogger().Warn("other error",
			zap.Uint64("txnStartTS", worker.req.StartTs),
			zap.Uint64("regionID", task.region.id),
			zap.String("storeAddr", task.storeAddr),
			zap.Error(err))
		return nil, errors.Trace(err)
	}
	// When the request is using streaming API, the `Range` is not nil.
	if resp.pbResp.Range != nil {
		resp.startKey = resp.pbResp.Range.Start
	} else {
		resp.startKey = task.ranges.at(0).StartKey
	}
	if resp.detail == nil {
		resp.detail = new(execdetails.ExecDetails)
	}
	resp.detail.BackoffTime = time.Duration(bo.totalSleep) * time.Millisecond
	if rpcCtx != nil {
		resp.detail.CalleeAddress = rpcCtx.Addr
	}
	if pbDetails := resp.pbResp.ExecDetails; pbDetails != nil {
		if handleTime := pbDetails.HandleTime; handleTime != nil {
			resp.detail.WaitTime = time.Duration(handleTime.WaitMs) * time.Millisecond
			resp.detail.ProcessTime = time.Duration(handleTime.ProcessMs) * time.Millisecond
		}
		if scanDetail := pbDetails.ScanDetail; scanDetail != nil {
			if scanDetail.Write != nil {
				resp.detail.TotalKeys += scanDetail.Write.Total
				resp.detail.ProcessedKeys += scanDetail.Write.Processed
			}
		}
	}
	worker.sendToRespCh(resp, ch, true)
	return nil, nil
}

func (worker *copIteratorWorker) buildCopTasksFromRemain(bo *Backoffer, lastRange *coprocessor.KeyRange, task *copTask) ([]*copTask, error) {
	remainedRanges := task.ranges
	if worker.req.Streaming && lastRange != nil {
		remainedRanges = worker.calculateRemain(task.ranges, lastRange, worker.req.Desc)
	}
	return buildCopTasks(bo, worker.store.regionCache, remainedRanges, worker.req.Desc, worker.req.Streaming)
}

// calculateRemain splits the input ranges into two, and take one of them according to desc flag.
// It's used in streaming API, to calculate which range is consumed and what needs to be retry.
// For example:
// ranges: [r1 --> r2) [r3 --> r4)
// split:      [s1   -->   s2)
// In normal scan order, all data before s1 is consumed, so the remain ranges should be [s1 --> r2) [r3 --> r4)
// In reverse scan order, all data after s2 is consumed, so the remain ranges should be [r1 --> r2) [r3 --> s2)
func (worker *copIteratorWorker) calculateRemain(ranges *copRanges, split *coprocessor.KeyRange, desc bool) *copRanges {
	if desc {
		left, _ := ranges.split(split.End)
		return left
	}
	_, right := ranges.split(split.Start)
	return right
}

func (it *copIterator) Close() error {
	if atomic.CompareAndSwapUint32(&it.closed, 0, 1) {
		close(it.finishCh)
	}
	it.wg.Wait()
	return nil
}

type rateLimit struct {
	token chan struct{}
}

func newRateLimit(n int) *rateLimit {
	return &rateLimit{
		token: make(chan struct{}, n),
	}
}

func (r *rateLimit) getToken(done <-chan struct{}) (exit bool) {
	select {
	case <-done:
		return true
	case r.token <- struct{}{}:
		return false
	}
}

func (r *rateLimit) putToken() {
	select {
	case <-r.token:
	default:
		panic("put a redundant token")
	}
}

// copErrorResponse returns error when calling Next()
type copErrorResponse struct{ error }

func (it copErrorResponse) Next(ctx context.Context) (kv.ResultSubset, error) {
	return nil, it.error
}

func (it copErrorResponse) Close() error {
	return nil
}<|MERGE_RESOLUTION|>--- conflicted
+++ resolved
@@ -347,15 +347,13 @@
 
 	memTracker *memory.Tracker
 
-<<<<<<< HEAD
 	replicaReadSeed uint32
-=======
+
 	wg sync.WaitGroup
 	// closed represents when the Close is called.
 	// There are two cases we need to close the `finishCh` channel, one is when context is done, the other one is
 	// when the Close is called. we use atomic.CompareAndSwap `closed` to to make sure the channel is not closed twice.
 	closed uint32
->>>>>>> 44292d01
 }
 
 // copIteratorWorker receives tasks from copIteratorTaskSender, handles tasks and sends the copResponse to respChan.
