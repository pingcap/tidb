// Copyright 2016 PingCAP, Inc.
//
// Licensed under the Apache License, Version 2.0 (the "License");
// you may not use this file except in compliance with the License.
// You may obtain a copy of the License at
//
//     http://www.apache.org/licenses/LICENSE-2.0
//
// Unless required by applicable law or agreed to in writing, software
// distributed under the License is distributed on an "AS IS" BASIS,
// See the License for the specific language governing permissions and
// limitations under the License.

package tikv

import (
	"bytes"
	"context"
	"fmt"
	"io"
	"sort"
	"strconv"
	"strings"
	"sync"
	"sync/atomic"
	"time"
	"unsafe"

	"github.com/cznic/mathutil"
	"github.com/gogo/protobuf/proto"
	"github.com/pingcap/errors"
	"github.com/pingcap/failpoint"
	"github.com/pingcap/kvproto/pkg/coprocessor"
	"github.com/pingcap/kvproto/pkg/kvrpcpb"
	"github.com/pingcap/parser/terror"
	"github.com/pingcap/tidb/domain/infosync"
	"github.com/pingcap/tidb/errno"
	"github.com/pingcap/tidb/kv"
	"github.com/pingcap/tidb/metrics"
	"github.com/pingcap/tidb/store/tikv/tikvrpc"
	"github.com/pingcap/tidb/util/execdetails"
	"github.com/pingcap/tidb/util/logutil"
	"github.com/pingcap/tidb/util/memory"
	"github.com/pingcap/tipb/go-tipb"
	"go.uber.org/zap"
)

var tikvTxnRegionsNumHistogramWithCoprocessor = metrics.TiKVTxnRegionsNumHistogram.WithLabelValues("coprocessor")
var tikvTxnRegionsNumHistogramWithBatchCoprocessor = metrics.TiKVTxnRegionsNumHistogram.WithLabelValues("batch_coprocessor")

// CopClient is coprocessor client.
type CopClient struct {
	kv.RequestTypeSupportedChecker
	store           *tikvStore
	replicaReadSeed uint32
}

// Send builds the request and gets the coprocessor iterator response.
func (c *CopClient) Send(ctx context.Context, req *kv.Request, vars *kv.Variables) kv.Response {
	if req.StoreType == kv.TiFlash && req.BatchCop {
		logutil.BgLogger().Debug("send batch requests")
		return c.sendBatch(ctx, req, vars)
	}
	ctx = context.WithValue(ctx, txnStartKey, req.StartTs)
	bo := NewBackofferWithVars(ctx, copBuildTaskMaxBackoff, vars)
	tasks, err := buildCopTasks(bo, c.store.regionCache, &copRanges{mid: req.KeyRanges}, req)
	if err != nil {
		return copErrorResponse{err}
	}
	it := &copIterator{
		store:           c.store,
		req:             req,
		concurrency:     req.Concurrency,
		finishCh:        make(chan struct{}),
		vars:            vars,
		memTracker:      req.MemTracker,
		replicaReadSeed: c.replicaReadSeed,
		rpcCancel:       NewRPCanceller(),
	}
	it.minCommitTSPushed.data = make(map[uint64]struct{}, 5)
	it.tasks = tasks
	if it.concurrency > len(tasks) {
		it.concurrency = len(tasks)
	}
	if it.concurrency < 1 {
		// Make sure that there is at least one worker.
		it.concurrency = 1
	}

<<<<<<< HEAD
	it.sendRate = newRateLimit(it.concurrency)
	if !it.req.KeepOrder {
		it.respChan = make(chan *copResponse, it.concurrency)
		workersCond := sync.NewCond(&sync.Mutex{})
		it.actionOnExceed = &taskRateLimitAction{
			workersCond: workersCond,
		}
		it.actionOnExceed.sendRate = it.sendRate
		if it.memTracker != nil {
			it.memTracker.FallbackOldAndSetNewAction(it.actionOnExceed)
		}
=======
	if it.req.KeepOrder {
		it.sendRate = newRateLimit(2 * it.concurrency)
	} else {
		it.respChan = make(chan *copResponse, it.concurrency)
		it.sendRate = newRateLimit(it.concurrency)
>>>>>>> 57e43bde
	}

	if !it.req.Streaming {
		ctx = context.WithValue(ctx, RPCCancellerCtxKey{}, it.rpcCancel)
	}
	it.open(ctx)
	return it
}

// copTask contains a related Region and KeyRange for a kv.Request.
type copTask struct {
	region RegionVerID
	ranges *copRanges

	respChan  chan *copResponse
	storeAddr string
	cmdType   tikvrpc.CmdType
	storeType kv.StoreType
}

func (r *copTask) String() string {
	return fmt.Sprintf("region(%d %d %d) ranges(%d) store(%s)",
		r.region.id, r.region.confVer, r.region.ver, r.ranges.len(), r.storeAddr)
}

// copRanges is like []kv.KeyRange, but may has extra elements at head/tail.
// It's for avoiding alloc big slice during build copTask.
type copRanges struct {
	first *kv.KeyRange
	mid   []kv.KeyRange
	last  *kv.KeyRange
}

func (r *copRanges) String() string {
	var s string
	r.do(func(ran *kv.KeyRange) {
		s += fmt.Sprintf("[%q, %q]", ran.StartKey, ran.EndKey)
	})
	return s
}

func (r *copRanges) len() int {
	var l int
	if r.first != nil {
		l++
	}
	l += len(r.mid)
	if r.last != nil {
		l++
	}
	return l
}

func (r *copRanges) at(i int) kv.KeyRange {
	if r.first != nil {
		if i == 0 {
			return *r.first
		}
		i--
	}
	if i < len(r.mid) {
		return r.mid[i]
	}
	return *r.last
}

func (r *copRanges) slice(from, to int) *copRanges {
	var ran copRanges
	if r.first != nil {
		if from == 0 && to > 0 {
			ran.first = r.first
		}
		if from > 0 {
			from--
		}
		if to > 0 {
			to--
		}
	}
	if to <= len(r.mid) {
		ran.mid = r.mid[from:to]
	} else {
		if from <= len(r.mid) {
			ran.mid = r.mid[from:]
		}
		if from < to {
			ran.last = r.last
		}
	}
	return &ran
}

func (r *copRanges) do(f func(ran *kv.KeyRange)) {
	if r.first != nil {
		f(r.first)
	}
	for _, ran := range r.mid {
		f(&ran)
	}
	if r.last != nil {
		f(r.last)
	}
}

func (r *copRanges) toPBRanges() []*coprocessor.KeyRange {
	ranges := make([]*coprocessor.KeyRange, 0, r.len())
	r.do(func(ran *kv.KeyRange) {
		ranges = append(ranges, &coprocessor.KeyRange{
			Start: ran.StartKey,
			End:   ran.EndKey,
		})
	})
	return ranges
}

// split ranges into (left, right) by key.
func (r *copRanges) split(key []byte) (*copRanges, *copRanges) {
	n := sort.Search(r.len(), func(i int) bool {
		cur := r.at(i)
		return len(cur.EndKey) == 0 || bytes.Compare(cur.EndKey, key) > 0
	})
	// If a range p contains the key, it will split to 2 parts.
	if n < r.len() {
		p := r.at(n)
		if bytes.Compare(key, p.StartKey) > 0 {
			left := r.slice(0, n)
			left.last = &kv.KeyRange{StartKey: p.StartKey, EndKey: key}
			right := r.slice(n+1, r.len())
			right.first = &kv.KeyRange{StartKey: key, EndKey: p.EndKey}
			return left, right
		}
	}
	return r.slice(0, n), r.slice(n, r.len())
}

// rangesPerTask limits the length of the ranges slice sent in one copTask.
const rangesPerTask = 25000

func buildCopTasks(bo *Backoffer, cache *RegionCache, ranges *copRanges, req *kv.Request) ([]*copTask, error) {
	start := time.Now()
	cmdType := tikvrpc.CmdCop
	if req.Streaming {
		cmdType = tikvrpc.CmdCopStream
	}

	if req.StoreType == kv.TiDB {
		return buildTiDBMemCopTasks(ranges, req)
	}

	rangesLen := ranges.len()
	var tasks []*copTask
	appendTask := func(regionWithRangeInfo *KeyLocation, ranges *copRanges) {
		// TiKV will return gRPC error if the message is too large. So we need to limit the length of the ranges slice
		// to make sure the message can be sent successfully.
		rLen := ranges.len()
		for i := 0; i < rLen; {
			nextI := mathutil.Min(i+rangesPerTask, rLen)
			tasks = append(tasks, &copTask{
				region: regionWithRangeInfo.Region,
				ranges: ranges.slice(i, nextI),
				// Channel buffer is 2 for handling region split.
				// In a common case, two region split tasks will not be blocked.
				respChan:  make(chan *copResponse, 2),
				cmdType:   cmdType,
				storeType: req.StoreType,
			})
			i = nextI
		}
	}

	err := splitRanges(bo, cache, ranges, appendTask)
	if err != nil {
		return nil, errors.Trace(err)
	}

	if req.Desc {
		reverseTasks(tasks)
	}
	if elapsed := time.Since(start); elapsed > time.Millisecond*500 {
		logutil.BgLogger().Warn("buildCopTasks takes too much time",
			zap.Duration("elapsed", elapsed),
			zap.Int("range len", rangesLen),
			zap.Int("task len", len(tasks)))
	}
	tikvTxnRegionsNumHistogramWithCoprocessor.Observe(float64(len(tasks)))
	return tasks, nil
}

func buildTiDBMemCopTasks(ranges *copRanges, req *kv.Request) ([]*copTask, error) {
	servers, err := infosync.GetAllServerInfo(context.Background())
	if err != nil {
		return nil, err
	}
	cmdType := tikvrpc.CmdCop
	if req.Streaming {
		cmdType = tikvrpc.CmdCopStream
	}
	tasks := make([]*copTask, 0, len(servers))
	for _, ser := range servers {
		addr := ser.IP + ":" + strconv.FormatUint(uint64(ser.StatusPort), 10)
		tasks = append(tasks, &copTask{
			ranges:    ranges,
			respChan:  make(chan *copResponse, 2),
			cmdType:   cmdType,
			storeType: req.StoreType,
			storeAddr: addr,
		})
	}
	return tasks, nil
}

func splitRanges(bo *Backoffer, cache *RegionCache, ranges *copRanges, fn func(regionWithRangeInfo *KeyLocation, ranges *copRanges)) error {
	for ranges.len() > 0 {
		loc, err := cache.LocateKey(bo, ranges.at(0).StartKey)
		if err != nil {
			return errors.Trace(err)
		}

		// Iterate to the first range that is not complete in the region.
		var i int
		for ; i < ranges.len(); i++ {
			r := ranges.at(i)
			if !(loc.Contains(r.EndKey) || bytes.Equal(loc.EndKey, r.EndKey)) {
				break
			}
		}
		// All rest ranges belong to the same region.
		if i == ranges.len() {
			fn(loc, ranges)
			break
		}

		r := ranges.at(i)
		if loc.Contains(r.StartKey) {
			// Part of r is not in the region. We need to split it.
			taskRanges := ranges.slice(0, i)
			taskRanges.last = &kv.KeyRange{
				StartKey: r.StartKey,
				EndKey:   loc.EndKey,
			}
			fn(loc, taskRanges)

			ranges = ranges.slice(i+1, ranges.len())
			ranges.first = &kv.KeyRange{
				StartKey: loc.EndKey,
				EndKey:   r.EndKey,
			}
		} else {
			// rs[i] is not in the region.
			taskRanges := ranges.slice(0, i)
			fn(loc, taskRanges)
			ranges = ranges.slice(i, ranges.len())
		}
	}

	return nil
}

// SplitRegionRanges get the split ranges from pd region.
func SplitRegionRanges(bo *Backoffer, cache *RegionCache, keyRanges []kv.KeyRange) ([]kv.KeyRange, error) {
	ranges := copRanges{mid: keyRanges}

	var ret []kv.KeyRange
	appendRange := func(regionWithRangeInfo *KeyLocation, ranges *copRanges) {
		for i := 0; i < ranges.len(); i++ {
			ret = append(ret, ranges.at(i))
		}
	}

	err := splitRanges(bo, cache, &ranges, appendRange)
	if err != nil {
		return nil, errors.Trace(err)
	}
	return ret, nil
}

func reverseTasks(tasks []*copTask) {
	for i := 0; i < len(tasks)/2; i++ {
		j := len(tasks) - i - 1
		tasks[i], tasks[j] = tasks[j], tasks[i]
	}
}

type copIterator struct {
	store       *tikvStore
	req         *kv.Request
	concurrency int
	finishCh    chan struct{}

	// If keepOrder, results are stored in copTask.respChan, read them out one by one.
	tasks []*copTask
	curr  int

	// sendRate controls the sending rate of copIteratorTaskSender
	sendRate *rateLimit

	// Otherwise, results are stored in respChan.
	respChan chan *copResponse

	vars *kv.Variables

	memTracker *memory.Tracker

	replicaReadSeed uint32

	rpcCancel *RPCCanceller

	wg sync.WaitGroup
	// closed represents when the Close is called.
	// There are two cases we need to close the `finishCh` channel, one is when context is done, the other one is
	// when the Close is called. we use atomic.CompareAndSwap `closed` to to make sure the channel is not closed twice.
	closed uint32

	minCommitTSPushed

	actionOnExceed *taskRateLimitAction
}

// copIteratorWorker receives tasks from copIteratorTaskSender, handles tasks and sends the copResponse to respChan.
type copIteratorWorker struct {
	taskCh   <-chan *copTask
	wg       *sync.WaitGroup
	store    *tikvStore
	req      *kv.Request
	respChan chan<- *copResponse
	finishCh <-chan struct{}
	vars     *kv.Variables
	clientHelper

	memTracker *memory.Tracker

	replicaReadSeed uint32

	sendRate *rateLimit
<<<<<<< HEAD

	actionOnExceed *taskRateLimitAction
=======
>>>>>>> 57e43bde
}

// copIteratorTaskSender sends tasks to taskCh then wait for the workers to exit.
type copIteratorTaskSender struct {
	taskCh   chan<- *copTask
	wg       *sync.WaitGroup
	tasks    []*copTask
	finishCh <-chan struct{}
	respChan chan<- *copResponse
	sendRate *rateLimit
}

type copResponse struct {
	pbResp   *coprocessor.Response
	detail   *CopRuntimeStats
	startKey kv.Key
	err      error
	respSize int64
	respTime time.Duration
}

const (
	sizeofExecDetails   = int(unsafe.Sizeof(execdetails.ExecDetails{}))
	sizeofCommitDetails = int(unsafe.Sizeof(execdetails.CommitDetails{}))
)

// GetData implements the kv.ResultSubset GetData interface.
func (rs *copResponse) GetData() []byte {
	return rs.pbResp.Data
}

// GetStartKey implements the kv.ResultSubset GetStartKey interface.
func (rs *copResponse) GetStartKey() kv.Key {
	return rs.startKey
}

func (rs *copResponse) GetCopRuntimeStats() *CopRuntimeStats {
	return rs.detail
}

// MemSize returns how many bytes of memory this response use
func (rs *copResponse) MemSize() int64 {
	if rs.respSize != 0 {
		return rs.respSize
	}

	// ignore rs.err
	rs.respSize += int64(cap(rs.startKey))
	if rs.detail != nil {
		rs.respSize += int64(sizeofExecDetails)
	}
	if rs.pbResp != nil {
		// Using a approximate size since it's hard to get a accurate value.
		rs.respSize += int64(rs.pbResp.Size())
	}
	return rs.respSize
}

func (rs *copResponse) RespTime() time.Duration {
	return rs.respTime
}

const minLogCopTaskTime = 300 * time.Millisecond

// run is a worker function that get a copTask from channel, handle it and
// send the result back.
func (worker *copIteratorWorker) run(ctx context.Context) {
	defer worker.wg.Done()
	for task := range worker.taskCh {
		respCh := worker.respChan
		if respCh == nil {
			respCh = task.respChan
		}

		worker.handleTask(ctx, task, respCh)
		close(task.respChan)
		if worker.respChan != nil {
<<<<<<< HEAD
			if worker.sendRate == nil {
				// unreachable code
				panic("copIteratorWorker's sendRate should be set when KeepOrder equals false")
			}

			if worker.actionOnExceed != nil {
				worker.actionOnExceed.workersCond.L.Lock()
				// spill one ticket if exceed memory
				if worker.actionOnExceed.exceed && !worker.actionOnExceed.teared {
					worker.actionOnExceed.tearedTicket = worker.actionOnExceed.tearedTicket + 1
					worker.actionOnExceed.teared = true
				} else {
					worker.sendRate.putToken()
				}
				worker.actionOnExceed.workersCond.L.Unlock()
			}
=======
			worker.sendRate.putToken()
>>>>>>> 57e43bde
		}
		if worker.vars != nil && worker.vars.Killed != nil && atomic.LoadUint32(worker.vars.Killed) == 1 {
			return
		}
		select {
		case <-worker.finishCh:
			return
		default:
		}

		if worker.actionOnExceed != nil {
			worker.actionOnExceed.workersCond.L.Lock()
			if worker.actionOnExceed.exceed {
				worker.actionOnExceed.workersCond.Wait()
			}
			worker.actionOnExceed.workersCond.L.Unlock()
		}
	}
}

// open starts workers and sender goroutines.
func (it *copIterator) open(ctx context.Context) {
	taskCh := make(chan *copTask, 1)
	it.wg.Add(it.concurrency)
	// Start it.concurrency number of workers to handle cop requests.
	for i := 0; i < it.concurrency; i++ {
		worker := &copIteratorWorker{
			taskCh:   taskCh,
			wg:       &it.wg,
			store:    it.store,
			req:      it.req,
			respChan: it.respChan,
			finishCh: it.finishCh,
			vars:     it.vars,
			clientHelper: clientHelper{
				LockResolver:      it.store.lockResolver,
				RegionCache:       it.store.regionCache,
				minCommitTSPushed: &it.minCommitTSPushed,
				Client:            it.store.client,
			},

			memTracker: it.memTracker,

			replicaReadSeed: it.replicaReadSeed,
			sendRate:        it.sendRate,
<<<<<<< HEAD
			actionOnExceed:  it.actionOnExceed,
=======
>>>>>>> 57e43bde
		}
		go worker.run(ctx)
	}
	taskSender := &copIteratorTaskSender{
		taskCh:   taskCh,
		wg:       &it.wg,
		tasks:    it.tasks,
		finishCh: it.finishCh,
		sendRate: it.sendRate,
	}
	taskSender.respChan = it.respChan
	go taskSender.run()
	if it.actionOnExceed != nil {
		it.actionOnExceed.workersCond.L.Lock()
		it.actionOnExceed.taskStarted = true
		it.actionOnExceed.workersCond.L.Unlock()
	}
}

func (sender *copIteratorTaskSender) run() {
	// Send tasks to feed the worker goroutines.
	for _, t := range sender.tasks {
		// we control the sending rate to prevent all tasks
		// being done (aka. all of the responses are buffered) by copIteratorWorker.
<<<<<<< HEAD
		// We keep the number of inflight tasks within the number of concurrency.
=======
		// We keep the number of inflight tasks within the number of 2 * concurrency when Keep Order is true.
		// If KeepOrder is false, the number equals the concurrency.
>>>>>>> 57e43bde
		// It sends one more task if a task has been finished in copIterator.Next.
		exit := sender.sendRate.getToken(sender.finishCh)
		if exit {
			break
		}
		exit = sender.sendToTaskCh(t)
		if exit {
			break
		}
	}
	close(sender.taskCh)

	// Wait for worker goroutines to exit.
	sender.wg.Wait()
	if sender.respChan != nil {
		close(sender.respChan)
	}
}

func (it *copIterator) recvFromRespCh(ctx context.Context, respCh <-chan *copResponse) (resp *copResponse, ok bool, exit bool) {
	ticker := time.NewTicker(3 * time.Second)
	defer ticker.Stop()
	for {
		select {
		case resp, ok = <-respCh:
			if it.memTracker != nil && resp != nil {
				it.memTracker.Consume(-resp.MemSize())
			}
			return
		case <-it.finishCh:
			exit = true
			return
		case <-ticker.C:
			if atomic.LoadUint32(it.vars.Killed) == 1 {
				resp = &copResponse{err: ErrQueryInterrupted}
				ok = true
				return
			}
		case <-ctx.Done():
			// We select the ctx.Done() in the thread of `Next` instead of in the worker to avoid the cost of `WithCancel`.
			if atomic.CompareAndSwapUint32(&it.closed, 0, 1) {
				close(it.finishCh)
			}
			exit = true
			return
		}
	}
}

func (sender *copIteratorTaskSender) sendToTaskCh(t *copTask) (exit bool) {
	select {
	case sender.taskCh <- t:
	case <-sender.finishCh:
		exit = true
	}
	return
}

func (worker *copIteratorWorker) sendToRespCh(resp *copResponse, respCh chan<- *copResponse, checkOOM bool) (exit bool) {
	if worker.memTracker != nil && checkOOM {
		worker.memTracker.Consume(resp.MemSize())
	}
	select {
	case respCh <- resp:
	case <-worker.finishCh:
		exit = true
	}
	return
}

// Next returns next coprocessor result.
// NOTE: Use nil to indicate finish, so if the returned ResultSubset is not nil, reader should continue to call Next().
func (it *copIterator) Next(ctx context.Context) (kv.ResultSubset, error) {
	var (
		resp   *copResponse
		ok     bool
		closed bool
	)
	// If data order matters, response should be returned in the same order as copTask slice.
	// Otherwise all responses are returned from a single channel.
	if it.respChan != nil {
		// Get next fetched resp from chan
		resp, ok, closed = it.recvFromRespCh(ctx, it.respChan)
		if !ok || closed {
			return nil, nil
		}
		if it.actionOnExceed == nil {
			// unreachable code
			panic("copIterator's actionOnExceed should be set when keep order equals false")
		}
		it.actionOnExceed.workersCond.L.Lock()
		// The respCh have been drained out
		if it.actionOnExceed.exceed && len(it.respChan) < 1 {
			it.actionOnExceed.exceed = false
			it.actionOnExceed.workersCond.Broadcast()
			it.actionOnExceed.once = sync.Once{}
		}
		it.actionOnExceed.workersCond.L.Unlock()
	} else {
		for {
			if it.curr >= len(it.tasks) {
				// Resp will be nil if iterator is finishCh.
				return nil, nil
			}
			task := it.tasks[it.curr]
			resp, ok, closed = it.recvFromRespCh(ctx, task.respChan)
			if closed {
				// Close() is already called, so Next() is invalid.
				return nil, nil
			}
			if ok {
				break
			}
			// Switch to next task.
			it.tasks[it.curr] = nil
			it.curr++
			it.sendRate.putToken()
		}
	}

	if resp.err != nil {
		return nil, errors.Trace(resp.err)
	}

	err := it.store.CheckVisibility(it.req.StartTs)
	if err != nil {
		return nil, errors.Trace(err)
	}
	return resp, nil
}

// Associate each region with an independent backoffer. In this way, when multiple regions are
// unavailable, TiDB can execute very quickly without blocking
func chooseBackoffer(ctx context.Context, backoffermap map[uint64]*Backoffer, task *copTask, worker *copIteratorWorker) *Backoffer {
	bo, ok := backoffermap[task.region.id]
	if ok {
		return bo
	}
	newbo := NewBackofferWithVars(ctx, copNextMaxBackoff, worker.vars)
	backoffermap[task.region.id] = newbo
	return newbo
}

// handleTask handles single copTask, sends the result to channel, retry automatically on error.
func (worker *copIteratorWorker) handleTask(ctx context.Context, task *copTask, respCh chan<- *copResponse) {
	defer func() {
		r := recover()
		if r != nil {
			logutil.BgLogger().Error("copIteratorWork meet panic",
				zap.Reflect("r", r),
				zap.Stack("stack trace"))
			resp := &copResponse{err: errors.Errorf("%v", r)}
			// if panic has happened, set checkOOM to false to avoid another panic.
			worker.sendToRespCh(resp, respCh, false)
		}
	}()
	remainTasks := []*copTask{task}
	backoffermap := make(map[uint64]*Backoffer)
	for len(remainTasks) > 0 {
		curTask := remainTasks[0]
		bo := chooseBackoffer(ctx, backoffermap, curTask, worker)
		tasks, err := worker.handleTaskOnce(bo, curTask, respCh)
		if err != nil {
			resp := &copResponse{err: errors.Trace(err)}
			worker.sendToRespCh(resp, respCh, true)
			return
		}
		// test whether the ctx is cancelled
		if bo.vars != nil && bo.vars.Killed != nil && atomic.LoadUint32(bo.vars.Killed) == 1 {
			return
		}

		if len(tasks) > 0 {
			remainTasks = append(tasks, remainTasks[1:]...)
		} else {
			remainTasks = remainTasks[1:]
		}
	}
}

// handleTaskOnce handles single copTask, successful results are send to channel.
// If error happened, returns error. If region split or meet lock, returns the remain tasks.
func (worker *copIteratorWorker) handleTaskOnce(bo *Backoffer, task *copTask, ch chan<- *copResponse) ([]*copTask, error) {
	failpoint.Inject("handleTaskOnceError", func(val failpoint.Value) {
		if val.(bool) {
			failpoint.Return(nil, errors.New("mock handleTaskOnce error"))
		}
	})

	copReq := coprocessor.Request{
		Tp:        worker.req.Tp,
		StartTs:   worker.req.StartTs,
		Data:      worker.req.Data,
		Ranges:    task.ranges.toPBRanges(),
		SchemaVer: worker.req.SchemaVar,
	}

	var cacheKey []byte = nil
	var cacheValue *coprCacheValue = nil

	// If there are many ranges, it is very likely to be a TableLookupRequest. They are not worth to cache since
	// computing is not the main cost. Ignore such requests directly to avoid slowly building the cache key.
	if task.cmdType == tikvrpc.CmdCop && worker.store.coprCache != nil && worker.req.Cacheable && len(copReq.Ranges) < 10 {
		cKey, err := coprCacheBuildKey(&copReq)
		if err == nil {
			cacheKey = cKey
			cValue := worker.store.coprCache.Get(cKey)
			copReq.IsCacheEnabled = true
			if cValue != nil && cValue.RegionID == task.region.id && cValue.TimeStamp <= worker.req.StartTs {
				// Append cache version to the request to skip Coprocessor computation if possible
				// when request result is cached
				copReq.CacheIfMatchVersion = cValue.RegionDataVersion
				cacheValue = cValue
			} else {
				copReq.CacheIfMatchVersion = 0
			}
		} else {
			logutil.BgLogger().Warn("Failed to build copr cache key", zap.Error(err))
		}
	}

	req := tikvrpc.NewReplicaReadRequest(task.cmdType, &copReq, worker.req.ReplicaRead, &worker.replicaReadSeed, kvrpcpb.Context{
		IsolationLevel: pbIsolationLevel(worker.req.IsolationLevel),
		Priority:       kvPriorityToCommandPri(worker.req.Priority),
		NotFillCache:   worker.req.NotFillCache,
		HandleTime:     true,
		ScanDetail:     true,
		TaskId:         worker.req.TaskID,
	})
	req.StoreTp = task.storeType
	startTime := time.Now()
	worker.Stats = make(map[tikvrpc.CmdType]*RPCRuntimeStats)
	resp, rpcCtx, storeAddr, err := worker.SendReqCtx(bo, req, task.region, ReadTimeoutMedium, task.storeType, task.storeAddr)
	if err != nil {
		if task.storeType == kv.TiDB {
			err = worker.handleTiDBSendReqErr(err, task, ch)
			return nil, err
		}
		return nil, errors.Trace(err)
	}

	// Set task.storeAddr field so its task.String() method have the store address information.
	task.storeAddr = storeAddr
	costTime := time.Since(startTime)
	if costTime > minLogCopTaskTime {
		worker.logTimeCopTask(costTime, task, bo, resp)
	}
	metrics.TiKVCoprocessorHistogram.Observe(costTime.Seconds())

	if task.cmdType == tikvrpc.CmdCopStream {
		return worker.handleCopStreamResult(bo, rpcCtx, resp.Resp.(*tikvrpc.CopStreamResponse), task, ch, costTime)
	}

	// Handles the response for non-streaming copTask.
	return worker.handleCopResponse(bo, rpcCtx, &copResponse{pbResp: resp.Resp.(*coprocessor.Response)}, cacheKey, cacheValue, task, ch, nil, costTime)
}

type minCommitTSPushed struct {
	data map[uint64]struct{}
	sync.RWMutex
}

func (m *minCommitTSPushed) Update(from []uint64) {
	m.Lock()
	for _, v := range from {
		m.data[v] = struct{}{}
	}
	m.Unlock()
}

func (m *minCommitTSPushed) Get() []uint64 {
	m.RLock()
	defer m.RUnlock()
	if len(m.data) == 0 {
		return nil
	}

	ret := make([]uint64, 0, len(m.data))
	for k := range m.data {
		ret = append(ret, k)
	}
	return ret
}

// clientHelper wraps LockResolver and RegionRequestSender.
// It's introduced to support the new lock resolving pattern in the large transaction.
// In the large transaction protocol, sending requests and resolving locks are
// context-dependent. For example, when a send request meets a secondary lock, we'll
// call ResolveLock, and if the lock belongs to a large transaction, we may retry
// the request. If there is no context information about the resolved locks, we'll
// meet the secondary lock again and run into a deadloop.
type clientHelper struct {
	*LockResolver
	*RegionCache
	*minCommitTSPushed
	Client
	resolveLite bool
	RegionRequestRuntimeStats
}

// ResolveLocks wraps the ResolveLocks function and store the resolved result.
func (ch *clientHelper) ResolveLocks(bo *Backoffer, callerStartTS uint64, locks []*Lock) (int64, error) {
	var err error
	var resolvedLocks []uint64
	var msBeforeTxnExpired int64
	if ch.Stats != nil {
		defer func(start time.Time) {
			recordRegionRequestRuntimeStats(ch.Stats, tikvrpc.CmdResolveLock, time.Since(start))
		}(time.Now())
	}
	if ch.resolveLite {
		msBeforeTxnExpired, resolvedLocks, err = ch.LockResolver.resolveLocksLite(bo, callerStartTS, locks)
	} else {
		msBeforeTxnExpired, resolvedLocks, err = ch.LockResolver.ResolveLocks(bo, callerStartTS, locks)
	}
	if err != nil {
		return msBeforeTxnExpired, err
	}
	if len(resolvedLocks) > 0 {
		ch.minCommitTSPushed.Update(resolvedLocks)
		return 0, nil
	}
	return msBeforeTxnExpired, nil
}

// SendReqCtx wraps the SendReqCtx function and use the resolved lock result in the kvrpcpb.Context.
func (ch *clientHelper) SendReqCtx(bo *Backoffer, req *tikvrpc.Request, regionID RegionVerID, timeout time.Duration, sType kv.StoreType, directStoreAddr string) (*tikvrpc.Response, *RPCContext, string, error) {
	sender := NewRegionRequestSender(ch.RegionCache, ch.Client)
	if len(directStoreAddr) > 0 {
		sender.storeAddr = directStoreAddr
	}
	sender.Stats = ch.Stats
	req.Context.ResolvedLocks = ch.minCommitTSPushed.Get()
	resp, ctx, err := sender.SendReqCtx(bo, req, regionID, timeout, sType)
	return resp, ctx, sender.storeAddr, err
}

const (
	minLogBackoffTime   = 100
	minLogKVProcessTime = 100
	minLogKVWaitTime    = 200
)

func (worker *copIteratorWorker) logTimeCopTask(costTime time.Duration, task *copTask, bo *Backoffer, resp *tikvrpc.Response) {
	logStr := fmt.Sprintf("[TIME_COP_PROCESS] resp_time:%s txnStartTS:%d region_id:%d store_addr:%s", costTime, worker.req.StartTs, task.region.id, task.storeAddr)
	if bo.totalSleep > minLogBackoffTime {
		backoffTypes := strings.Replace(fmt.Sprintf("%v", bo.types), " ", ",", -1)
		logStr += fmt.Sprintf(" backoff_ms:%d backoff_types:%s", bo.totalSleep, backoffTypes)
	}
	var detail *kvrpcpb.ExecDetails
	if resp.Resp != nil {
		switch r := resp.Resp.(type) {
		case *coprocessor.Response:
			detail = r.ExecDetails
		case *tikvrpc.CopStreamResponse:
			// streaming request returns io.EOF, so the first CopStreamResponse.Response maybe nil.
			if r.Response != nil {
				detail = r.Response.ExecDetails
			}
		default:
			panic("unreachable")
		}
	}

	if detail != nil && detail.HandleTime != nil {
		processMs := detail.HandleTime.ProcessMs
		waitMs := detail.HandleTime.WaitMs
		if processMs > minLogKVProcessTime {
			logStr += fmt.Sprintf(" kv_process_ms:%d", processMs)
			if detail.ScanDetail != nil {
				logStr = appendScanDetail(logStr, "write", detail.ScanDetail.Write)
				logStr = appendScanDetail(logStr, "data", detail.ScanDetail.Data)
				logStr = appendScanDetail(logStr, "lock", detail.ScanDetail.Lock)
			}
		}
		if waitMs > minLogKVWaitTime {
			logStr += fmt.Sprintf(" kv_wait_ms:%d", waitMs)
			if processMs <= minLogKVProcessTime {
				logStr = strings.Replace(logStr, "TIME_COP_PROCESS", "TIME_COP_WAIT", 1)
			}
		}
	}
	logutil.Logger(bo.ctx).Info(logStr)
}

func appendScanDetail(logStr string, columnFamily string, scanInfo *kvrpcpb.ScanInfo) string {
	if scanInfo != nil {
		logStr += fmt.Sprintf(" scan_total_%s:%d", columnFamily, scanInfo.Total)
		logStr += fmt.Sprintf(" scan_processed_%s:%d", columnFamily, scanInfo.Processed)
	}
	return logStr
}

func (worker *copIteratorWorker) handleCopStreamResult(bo *Backoffer, rpcCtx *RPCContext, stream *tikvrpc.CopStreamResponse, task *copTask, ch chan<- *copResponse, costTime time.Duration) ([]*copTask, error) {
	defer stream.Close()
	var resp *coprocessor.Response
	var lastRange *coprocessor.KeyRange
	resp = stream.Response
	if resp == nil {
		// streaming request returns io.EOF, so the first Response is nil.
		return nil, nil
	}
	for {
		remainedTasks, err := worker.handleCopResponse(bo, rpcCtx, &copResponse{pbResp: resp}, nil, nil, task, ch, lastRange, costTime)
		if err != nil || len(remainedTasks) != 0 {
			return remainedTasks, errors.Trace(err)
		}
		resp, err = stream.Recv()
		if err != nil {
			if errors.Cause(err) == io.EOF {
				return nil, nil
			}

			if err1 := bo.Backoff(boTiKVRPC, errors.Errorf("recv stream response error: %v, task: %s", err, task)); err1 != nil {
				return nil, errors.Trace(err)
			}

			// No coprocessor.Response for network error, rebuild task based on the last success one.
			if errors.Cause(err) == context.Canceled {
				logutil.BgLogger().Info("stream recv timeout", zap.Error(err))
			} else {
				logutil.BgLogger().Info("stream unknown error", zap.Error(err))
			}
			return worker.buildCopTasksFromRemain(bo, lastRange, task)
		}
		if resp.Range != nil {
			lastRange = resp.Range
		}
	}
}

// handleCopResponse checks coprocessor Response for region split and lock,
// returns more tasks when that happens, or handles the response if no error.
// if we're handling streaming coprocessor response, lastRange is the range of last
// successful response, otherwise it's nil.
func (worker *copIteratorWorker) handleCopResponse(bo *Backoffer, rpcCtx *RPCContext, resp *copResponse, cacheKey []byte, cacheValue *coprCacheValue, task *copTask, ch chan<- *copResponse, lastRange *coprocessor.KeyRange, costTime time.Duration) ([]*copTask, error) {
	if regionErr := resp.pbResp.GetRegionError(); regionErr != nil {
		if rpcCtx != nil && task.storeType == kv.TiDB {
			resp.err = errors.Errorf("error: %v", regionErr)
			worker.sendToRespCh(resp, ch, true)
			return nil, nil
		}
		errStr := fmt.Sprintf("region_id:%v, region_ver:%v, store_type:%s, peer_addr:%s, error:%s",
			task.region.id, task.region.ver, task.storeType.Name(), task.storeAddr, regionErr.String())
		if err := bo.Backoff(BoRegionMiss, errors.New(errStr)); err != nil {
			return nil, errors.Trace(err)
		}
		// We may meet RegionError at the first packet, but not during visiting the stream.
		return buildCopTasks(bo, worker.store.regionCache, task.ranges, worker.req)
	}
	if lockErr := resp.pbResp.GetLocked(); lockErr != nil {
		logutil.BgLogger().Debug("coprocessor encounters",
			zap.Stringer("lock", lockErr))
		msBeforeExpired, err1 := worker.ResolveLocks(bo, worker.req.StartTs, []*Lock{NewLock(lockErr)})
		if err1 != nil {
			return nil, errors.Trace(err1)
		}
		if msBeforeExpired > 0 {
			if err := bo.BackoffWithMaxSleep(boTxnLockFast, int(msBeforeExpired), errors.New(lockErr.String())); err != nil {
				return nil, errors.Trace(err)
			}
		}
		return worker.buildCopTasksFromRemain(bo, lastRange, task)
	}
	if otherErr := resp.pbResp.GetOtherError(); otherErr != "" {
		err := errors.Errorf("other error: %s", otherErr)
		logutil.BgLogger().Warn("other error",
			zap.Uint64("txnStartTS", worker.req.StartTs),
			zap.Uint64("regionID", task.region.id),
			zap.String("storeAddr", task.storeAddr),
			zap.Error(err))
		return nil, errors.Trace(err)
	}
	// When the request is using streaming API, the `Range` is not nil.
	if resp.pbResp.Range != nil {
		resp.startKey = resp.pbResp.Range.Start
	} else if task.ranges != nil && task.ranges.len() > 0 {
		resp.startKey = task.ranges.at(0).StartKey
	}
	if resp.detail == nil {
		resp.detail = new(CopRuntimeStats)
	}
	resp.detail.Stats = worker.Stats
	resp.detail.BackoffTime = time.Duration(bo.totalSleep) * time.Millisecond
	resp.detail.BackoffSleep = make(map[string]time.Duration, len(bo.backoffTimes))
	resp.detail.BackoffTimes = make(map[string]int, len(bo.backoffTimes))
	for backoff := range bo.backoffTimes {
		backoffName := backoff.String()
		resp.detail.BackoffTimes[backoffName] = bo.backoffTimes[backoff]
		resp.detail.BackoffSleep[backoffName] = time.Duration(bo.backoffSleepMS[backoff]) * time.Millisecond
	}
	if rpcCtx != nil {
		resp.detail.CalleeAddress = rpcCtx.Addr
	}
	resp.respTime = costTime
	if pbDetails := resp.pbResp.ExecDetails; pbDetails != nil {
		if handleTime := pbDetails.HandleTime; handleTime != nil {
			resp.detail.WaitTime = time.Duration(handleTime.WaitMs) * time.Millisecond
			resp.detail.ProcessTime = time.Duration(handleTime.ProcessMs) * time.Millisecond
		}
		if scanDetail := pbDetails.ScanDetail; scanDetail != nil {
			if scanDetail.Write != nil {
				resp.detail.TotalKeys += scanDetail.Write.Total
				resp.detail.ProcessedKeys += scanDetail.Write.Processed
			}
		}
	}
	if resp.pbResp.IsCacheHit {
		if cacheValue == nil {
			return nil, errors.New("Internal error: received illegal TiKV response")
		}
		// Cache hit and is valid: use cached data as response data and we don't update the cache.
		data := make([]byte, len(cacheValue.Data))
		copy(data, cacheValue.Data)
		resp.pbResp.Data = data
	} else {
		// Cache not hit or cache hit but not valid: update the cache if the response can be cached.
		if cacheKey != nil && resp.pbResp.CanBeCached && resp.pbResp.CacheLastVersion > 0 {
			if worker.store.coprCache.CheckAdmission(resp.pbResp.Data.Size(), resp.detail.ProcessTime) {
				data := make([]byte, len(resp.pbResp.Data))
				copy(data, resp.pbResp.Data)

				newCacheValue := coprCacheValue{
					Data:              data,
					TimeStamp:         worker.req.StartTs,
					RegionID:          task.region.id,
					RegionDataVersion: resp.pbResp.CacheLastVersion,
				}
				worker.store.coprCache.Set(cacheKey, &newCacheValue)
			}
		}
	}
	worker.sendToRespCh(resp, ch, true)
	return nil, nil
}

// CopRuntimeStats contains execution detail information.
type CopRuntimeStats struct {
	execdetails.ExecDetails
	RegionRequestRuntimeStats
}

func (worker *copIteratorWorker) handleTiDBSendReqErr(err error, task *copTask, ch chan<- *copResponse) error {
	errCode := errno.ErrUnknown
	errMsg := err.Error()
	if terror.ErrorEqual(err, ErrTiKVServerTimeout) {
		errCode = errno.ErrTiKVServerTimeout
		errMsg = "TiDB server timeout, address is " + task.storeAddr
	}
	selResp := tipb.SelectResponse{
		Warnings: []*tipb.Error{
			{
				Code: int32(errCode),
				Msg:  errMsg,
			},
		},
	}
	data, err := proto.Marshal(&selResp)
	if err != nil {
		return errors.Trace(err)
	}
	resp := &copResponse{
		pbResp: &coprocessor.Response{
			Data: data,
		},
		detail: &CopRuntimeStats{},
	}
	worker.sendToRespCh(resp, ch, true)
	return nil
}

func (worker *copIteratorWorker) buildCopTasksFromRemain(bo *Backoffer, lastRange *coprocessor.KeyRange, task *copTask) ([]*copTask, error) {
	remainedRanges := task.ranges
	if worker.req.Streaming && lastRange != nil {
		remainedRanges = worker.calculateRemain(task.ranges, lastRange, worker.req.Desc)
	}
	return buildCopTasks(bo, worker.store.regionCache, remainedRanges, worker.req)
}

// calculateRemain splits the input ranges into two, and take one of them according to desc flag.
// It's used in streaming API, to calculate which range is consumed and what needs to be retry.
// For example:
// ranges: [r1 --> r2) [r3 --> r4)
// split:      [s1   -->   s2)
// In normal scan order, all data before s1 is consumed, so the remain ranges should be [s1 --> r2) [r3 --> r4)
// In reverse scan order, all data after s2 is consumed, so the remain ranges should be [r1 --> r2) [r3 --> s2)
func (worker *copIteratorWorker) calculateRemain(ranges *copRanges, split *coprocessor.KeyRange, desc bool) *copRanges {
	if desc {
		left, _ := ranges.split(split.End)
		return left
	}
	_, right := ranges.split(split.Start)
	return right
}

func (it *copIterator) Close() error {
	if atomic.CompareAndSwapUint32(&it.closed, 0, 1) {
		close(it.finishCh)
	}
	it.rpcCancel.CancelAll()
	it.wg.Wait()
	return nil
}

type rateLimit struct {
	token chan struct{}
}

func newRateLimit(n int) *rateLimit {
	return &rateLimit{
		token: make(chan struct{}, n),
	}
}

func (r *rateLimit) getToken(done <-chan struct{}) (exit bool) {
	select {
	case <-done:
		return true
	case r.token <- struct{}{}:
		return false
	}
}

func (r *rateLimit) putToken() {
	select {
	case <-r.token:
	default:
		panic("put a redundant token")
	}
}

// copErrorResponse returns error when calling Next()
type copErrorResponse struct{ error }

func (it copErrorResponse) Next(ctx context.Context) (kv.ResultSubset, error) {
	return nil, it.error
}

func (it copErrorResponse) Close() error {
	return nil
}

type taskRateLimitAction struct {
	taskStarted    bool
	once           sync.Once
	fallbackAction memory.ActionOnExceed
	workersCond    *sync.Cond
	// exceed indicates whether have encountered OOM situation.
	exceed bool
	// tearedTicket indicates the count of tickets which have been teared up.
	tearedTicket uint
	teared       bool
	sendRate     *rateLimit
}

// Action implements ActionOnExceed.Action
func (e *taskRateLimitAction) Action(t *memory.Tracker) {
	e.workersCond.L.Lock()
	defer e.workersCond.L.Unlock()
	if !e.taskStarted {
		return
	}
	e.once.Do(func() {
		if e.tearedTicket >= uint(cap(e.sendRate.token)-1) {
			if e.fallbackAction != nil {
				logutil.BgLogger().Info("taskRateLimitAction delegate to fallback action",
					zap.Int64("consumed", t.BytesConsumed()),
					zap.Int64("quota", t.GetBytesLimit()),
					zap.Int64("maxConsumed", t.MaxConsumed()),
					zap.Uint("tearedTicket", e.tearedTicket),
					zap.Int("ticketTotal", cap(e.sendRate.token)))
				e.fallbackAction.Action(t)
				return
			}
			// unreachable code
			panic("TaskRateLimitAction should set fallback action")
		}
		logutil.BgLogger().Info("memory exceeds quota, mark taskRateLimitAction exceed signal.",
			zap.Int64("consumed", t.BytesConsumed()),
			zap.Int64("quota", t.GetBytesLimit()),
			zap.Int64("maxConsumed", t.MaxConsumed()),
			zap.Uint("tearedTicket", e.tearedTicket),
			zap.Int("ticketTotal", cap(e.sendRate.token)))
		e.teared = false
		e.exceed = true
	})
}

// SetLogHook implements ActionOnExceed.SetLogHook
func (e *taskRateLimitAction) SetLogHook(hook func(uint64)) {

}

// SetFallback implements ActionOnExceed.SetFallback
func (e *taskRateLimitAction) SetFallback(a memory.ActionOnExceed) {
	e.fallbackAction = a
}<|MERGE_RESOLUTION|>--- conflicted
+++ resolved
@@ -87,25 +87,19 @@
 		it.concurrency = 1
 	}
 
-<<<<<<< HEAD
-	it.sendRate = newRateLimit(it.concurrency)
-	if !it.req.KeepOrder {
-		it.respChan = make(chan *copResponse, it.concurrency)
-		workersCond := sync.NewCond(&sync.Mutex{})
-		it.actionOnExceed = &taskRateLimitAction{
-			workersCond: workersCond,
-		}
-		it.actionOnExceed.sendRate = it.sendRate
-		if it.memTracker != nil {
-			it.memTracker.FallbackOldAndSetNewAction(it.actionOnExceed)
-		}
-=======
 	if it.req.KeepOrder {
 		it.sendRate = newRateLimit(2 * it.concurrency)
 	} else {
 		it.respChan = make(chan *copResponse, it.concurrency)
 		it.sendRate = newRateLimit(it.concurrency)
->>>>>>> 57e43bde
+		workersCond := sync.NewCond(&sync.Mutex{})
+		it.actionOnExceed = &taskRateLimitAction{
+			workersCond: workersCond,
+		}
+		it.actionOnExceed.sendRate = it.sendRate
+		if it.memTracker != nil {
+			it.memTracker.FallbackOldAndSetNewAction(it.actionOnExceed)
+		}
 	}
 
 	if !it.req.Streaming {
@@ -440,11 +434,8 @@
 	replicaReadSeed uint32
 
 	sendRate *rateLimit
-<<<<<<< HEAD
 
 	actionOnExceed *taskRateLimitAction
-=======
->>>>>>> 57e43bde
 }
 
 // copIteratorTaskSender sends tasks to taskCh then wait for the workers to exit.
@@ -522,26 +513,15 @@
 		worker.handleTask(ctx, task, respCh)
 		close(task.respChan)
 		if worker.respChan != nil {
-<<<<<<< HEAD
-			if worker.sendRate == nil {
-				// unreachable code
-				panic("copIteratorWorker's sendRate should be set when KeepOrder equals false")
-			}
-
-			if worker.actionOnExceed != nil {
-				worker.actionOnExceed.workersCond.L.Lock()
-				// spill one ticket if exceed memory
-				if worker.actionOnExceed.exceed && !worker.actionOnExceed.teared {
-					worker.actionOnExceed.tearedTicket = worker.actionOnExceed.tearedTicket + 1
-					worker.actionOnExceed.teared = true
-				} else {
-					worker.sendRate.putToken()
-				}
-				worker.actionOnExceed.workersCond.L.Unlock()
-			}
-=======
-			worker.sendRate.putToken()
->>>>>>> 57e43bde
+			worker.actionOnExceed.workersCond.L.Lock()
+			// spill one ticket if exceed memory
+			if worker.actionOnExceed.exceed && !worker.actionOnExceed.teared {
+				worker.actionOnExceed.tearedTicket = worker.actionOnExceed.tearedTicket + 1
+				worker.actionOnExceed.teared = true
+			} else {
+				worker.sendRate.putToken()
+			}
+			worker.actionOnExceed.workersCond.L.Unlock()
 		}
 		if worker.vars != nil && worker.vars.Killed != nil && atomic.LoadUint32(worker.vars.Killed) == 1 {
 			return
@@ -587,10 +567,7 @@
 
 			replicaReadSeed: it.replicaReadSeed,
 			sendRate:        it.sendRate,
-<<<<<<< HEAD
 			actionOnExceed:  it.actionOnExceed,
-=======
->>>>>>> 57e43bde
 		}
 		go worker.run(ctx)
 	}
@@ -615,12 +592,8 @@
 	for _, t := range sender.tasks {
 		// we control the sending rate to prevent all tasks
 		// being done (aka. all of the responses are buffered) by copIteratorWorker.
-<<<<<<< HEAD
-		// We keep the number of inflight tasks within the number of concurrency.
-=======
 		// We keep the number of inflight tasks within the number of 2 * concurrency when Keep Order is true.
 		// If KeepOrder is false, the number equals the concurrency.
->>>>>>> 57e43bde
 		// It sends one more task if a task has been finished in copIterator.Next.
 		exit := sender.sendRate.getToken(sender.finishCh)
 		if exit {
@@ -717,6 +690,7 @@
 			it.actionOnExceed.exceed = false
 			it.actionOnExceed.workersCond.Broadcast()
 			it.actionOnExceed.once = sync.Once{}
+			logutil.BgLogger().Info("taskRateLimitAction Broadcast")
 		}
 		it.actionOnExceed.workersCond.L.Unlock()
 	} else {
