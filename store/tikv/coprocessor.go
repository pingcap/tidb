// Copyright 2016 PingCAP, Inc.
//
// Licensed under the Apache License, Version 2.0 (the "License");
// you may not use this file except in compliance with the License.
// You may obtain a copy of the License at
//
//     http://www.apache.org/licenses/LICENSE-2.0
//
// Unless required by applicable law or agreed to in writing, software
// distributed under the License is distributed on an "AS IS" BASIS,
// See the License for the specific language governing permissions and
// limitations under the License.

package tikv

import (
	"bytes"
	"context"
	"fmt"
	"io"
	"sort"
	"strings"
	"sync"
	"sync/atomic"
	"time"
	"unsafe"

	"github.com/cznic/mathutil"
	"github.com/pingcap/errors"
	"github.com/pingcap/failpoint"
	"github.com/pingcap/kvproto/pkg/coprocessor"
	"github.com/pingcap/kvproto/pkg/kvrpcpb"
	"github.com/pingcap/tidb/distsql"
	"github.com/pingcap/tidb/kv"
	"github.com/pingcap/tidb/metrics"
	"github.com/pingcap/tidb/store/tikv/tikvrpc"
	"github.com/pingcap/tidb/tablecodec"
	"github.com/pingcap/tidb/util/execdetails"
	"github.com/pingcap/tidb/util/logutil"
	"github.com/pingcap/tidb/util/memory"
	"github.com/pingcap/tidb/util/ranger"
	"go.uber.org/zap"
)

var tikvTxnRegionsNumHistogramWithCoprocessor = metrics.TiKVTxnRegionsNumHistogram.WithLabelValues("coprocessor")

// CopClient is coprocessor client.
type CopClient struct {
	kv.RequestTypeSupportedChecker
	store           *tikvStore
	replicaReadSeed uint32
}

// Send builds the request and gets the coprocessor iterator response.
func (c *CopClient) Send(ctx context.Context, req *kv.Request, vars *kv.Variables) kv.Response {
	logutil.BgLogger().Info("copClient.Send()",
		zap.Any("client", c.store))

	ctx = context.WithValue(ctx, txnStartKey, req.StartTs)
	bo := NewBackoffer(ctx, copBuildTaskMaxBackoff).WithVars(vars)
	tasks, err := buildCopTasks(bo, c.store.regionCache, &copRanges{mid: req.KeyRanges}, req)
	if err != nil {
		return copErrorResponse{err}
	}
	it := &copIterator{
		store:           c.store,
		req:             req,
		concurrency:     req.Concurrency,
		finishCh:        make(chan struct{}),
		vars:            vars,
		memTracker:      req.MemTracker,
		replicaReadSeed: c.replicaReadSeed,
	}
	it.minCommitTSPushed.data = make(map[uint64]struct{}, 5)
	it.tasks = tasks
	if it.concurrency > len(tasks) {
		it.concurrency = len(tasks)
	}
	if it.concurrency < 1 {
		// Make sure that there is at least one worker.
		it.concurrency = 1
	}
	if it.req.KeepOrder {
		it.sendRate = newRateLimit(2 * it.concurrency)
	} else {
		it.respChan = make(chan *copResponse, it.concurrency)
	}
	it.open(ctx)
	return it
}

// copTask contains a related Region and KeyRange for a kv.Request.
type copTask struct {
	region RegionVerID
	ranges *copRanges

	respChan  chan *copResponse
	storeAddr string
	cmdType   tikvrpc.CmdType
	storeType kv.StoreType
}

func (r *copTask) String() string {
	return fmt.Sprintf("region(%d %d %d) ranges(%d) store(%s)",
		r.region.id, r.region.confVer, r.region.ver, r.ranges.len(), r.storeAddr)
}

// copRanges is like []kv.KeyRange, but may has extra elements at head/tail.
// It's for avoiding alloc big slice during build copTask.
type copRanges struct {
	first *kv.KeyRange
	mid   []kv.KeyRange
	last  *kv.KeyRange
}

func (r *copRanges) String() string {
	var s string
	r.do(func(ran *kv.KeyRange) {
		s += fmt.Sprintf("[%q, %q]", ran.StartKey, ran.EndKey)
	})
	return s
}

func (r *copRanges) len() int {
	var l int
	if r.first != nil {
		l++
	}
	l += len(r.mid)
	if r.last != nil {
		l++
	}
	return l
}

func (r *copRanges) at(i int) kv.KeyRange {
	if r.first != nil {
		if i == 0 {
			return *r.first
		}
		i--
	}
	if i < len(r.mid) {
		return r.mid[i]
	}
	return *r.last
}

func (r *copRanges) slice(from, to int) *copRanges {
	var ran copRanges
	if r.first != nil {
		if from == 0 && to > 0 {
			ran.first = r.first
		}
		if from > 0 {
			from--
		}
		if to > 0 {
			to--
		}
	}
	if to <= len(r.mid) {
		ran.mid = r.mid[from:to]
	} else {
		if from <= len(r.mid) {
			ran.mid = r.mid[from:]
		}
		if from < to {
			ran.last = r.last
		}
	}
	return &ran
}

func (r *copRanges) do(f func(ran *kv.KeyRange)) {
	if r.first != nil {
		f(r.first)
	}
	for _, ran := range r.mid {
		f(&ran)
	}
	if r.last != nil {
		f(r.last)
	}
}

func (r *copRanges) toPBRanges() []*coprocessor.KeyRange {
	ranges := make([]*coprocessor.KeyRange, 0, r.len())
	r.do(func(ran *kv.KeyRange) {
		ranges = append(ranges, &coprocessor.KeyRange{
			Start: ran.StartKey,
			End:   ran.EndKey,
		})
	})
	return ranges
}

// split ranges into (left, right) by key.
func (r *copRanges) split(key []byte) (*copRanges, *copRanges) {
	n := sort.Search(r.len(), func(i int) bool {
		cur := r.at(i)
		return len(cur.EndKey) == 0 || bytes.Compare(cur.EndKey, key) > 0
	})
	// If a range p contains the key, it will split to 2 parts.
	if n < r.len() {
		p := r.at(n)
		if bytes.Compare(key, p.StartKey) > 0 {
			left := r.slice(0, n)
			left.last = &kv.KeyRange{StartKey: p.StartKey, EndKey: key}
			right := r.slice(n+1, r.len())
			right.first = &kv.KeyRange{StartKey: key, EndKey: p.EndKey}
			return left, right
		}
	}
	return r.slice(0, n), r.slice(n, r.len())
}

// rangesPerTask limits the length of the ranges slice sent in one copTask.
const rangesPerTask = 25000

func buildCopTasks(bo *Backoffer, cache *RegionCache, ranges *copRanges, req *kv.Request) ([]*copTask, error) {
	logutil.BgLogger().Info("buildCopTasks()",
		zap.Any("ranges", ranges),
		zap.Any("req", req))

	start := time.Now()
	rangesLen := ranges.len()
	cmdType := tikvrpc.CmdCop
	if req.Streaming {
		cmdType = tikvrpc.CmdCopStream
	}
	var tableStart, tableEnd kv.Key
	if req.StoreType == kv.TiFlash {
		tableID := tablecodec.DecodeTableID(ranges.at(0).StartKey)
		fullRange := ranger.FullIntRange(false)
		keyRange := distsql.TableRangesToKVRanges(tableID, fullRange, nil)
		tableStart, tableEnd = keyRange[0].StartKey, keyRange[0].EndKey
	}

	var tasks []*copTask
	appendTask := func(regionWithRangeInfo *KeyLocation, ranges *copRanges) {
		if req.StoreType == kv.TiKV {
			// TiKV will return gRPC error if the message is too large. So we need to limit the length of the ranges slice
			// to make sure the message can be sent successfully.
			rLen := ranges.len()
			for i := 0; i < rLen; {
				nextI := mathutil.Min(i+rangesPerTask, rLen)
				tasks = append(tasks, &copTask{
					region: regionWithRangeInfo.Region,
					ranges: ranges.slice(i, nextI),
					// Channel buffer is 2 for handling region split.
					// In a common case, two region split tasks will not be blocked.
					respChan:  make(chan *copResponse, 2),
					cmdType:   cmdType,
					storeType: req.StoreType,
				})
				i = nextI
			}
		} else if req.StoreType == kv.TiFlash {
			left, right := regionWithRangeInfo.StartKey, regionWithRangeInfo.EndKey
			if bytes.Compare(tableStart, left) >= 0 {
				left = tableStart
			}
			if bytes.Compare(tableEnd, right) <= 0 || len(right) == 0 {
				right = tableEnd
			}
			fullRange := kv.KeyRange{StartKey: left, EndKey: right}
			tasks = append(tasks, &copTask{
				region: regionWithRangeInfo.Region,
				// TiFlash only support full range scan for the region, ignore the real ranges
				// does not affect the correctness because we already merge the access range condition
				// into filter condition in `getOriginalPhysicalTableScan`
				ranges: &copRanges{mid: []kv.KeyRange{fullRange}},
				// Channel buffer is 2 for handling region split.
				// In a common case, two region split tasks will not be blocked.
				respChan:  make(chan *copResponse, 2),
				cmdType:   cmdType,
				storeType: req.StoreType,
			})
		}
	}

	err := splitRanges(bo, cache, ranges, appendTask)
	if err != nil {
		return nil, errors.Trace(err)
	}

	if req.Desc {
		reverseTasks(tasks)
	}
	if elapsed := time.Since(start); elapsed > time.Millisecond*500 {
		logutil.BgLogger().Warn("buildCopTasks takes too much time",
			zap.Duration("elapsed", elapsed),
			zap.Int("range len", rangesLen),
			zap.Int("task len", len(tasks)))
	}
	tikvTxnRegionsNumHistogramWithCoprocessor.Observe(float64(len(tasks)))
	return tasks, nil
}

func splitRanges(bo *Backoffer, cache *RegionCache, ranges *copRanges, fn func(regionWithRangeInfo *KeyLocation, ranges *copRanges)) error {
	for ranges.len() > 0 {
		loc, err := cache.LocateKey(bo, ranges.at(0).StartKey)
		if err != nil {
			return errors.Trace(err)
		}

		// Iterate to the first range that is not complete in the region.
		var i int
		for ; i < ranges.len(); i++ {
			r := ranges.at(i)
			if !(loc.Contains(r.EndKey) || bytes.Equal(loc.EndKey, r.EndKey)) {
				break
			}
		}
		// All rest ranges belong to the same region.
		if i == ranges.len() {
			fn(loc, ranges)
			break
		}

		r := ranges.at(i)
		if loc.Contains(r.StartKey) {
			// Part of r is not in the region. We need to split it.
			taskRanges := ranges.slice(0, i)
			taskRanges.last = &kv.KeyRange{
				StartKey: r.StartKey,
				EndKey:   loc.EndKey,
			}
			fn(loc, taskRanges)

			ranges = ranges.slice(i+1, ranges.len())
			ranges.first = &kv.KeyRange{
				StartKey: loc.EndKey,
				EndKey:   r.EndKey,
			}
		} else {
			// rs[i] is not in the region.
			taskRanges := ranges.slice(0, i)
			fn(loc, taskRanges)
			ranges = ranges.slice(i, ranges.len())
		}
	}

	return nil
}

// SplitRegionRanges get the split ranges from pd region.
func SplitRegionRanges(bo *Backoffer, cache *RegionCache, keyRanges []kv.KeyRange) ([]kv.KeyRange, error) {
	ranges := copRanges{mid: keyRanges}

	var ret []kv.KeyRange
	appendRange := func(regionWithRangeInfo *KeyLocation, ranges *copRanges) {
		for i := 0; i < ranges.len(); i++ {
			ret = append(ret, ranges.at(i))
		}
	}

	err := splitRanges(bo, cache, &ranges, appendRange)
	if err != nil {
		return nil, errors.Trace(err)
	}
	return ret, nil
}

func reverseTasks(tasks []*copTask) {
	for i := 0; i < len(tasks)/2; i++ {
		j := len(tasks) - i - 1
		tasks[i], tasks[j] = tasks[j], tasks[i]
	}
}

type copIterator struct {
	store       *tikvStore
	req         *kv.Request
	concurrency int
	finishCh    chan struct{}

	// If keepOrder, results are stored in copTask.respChan, read them out one by one.
	tasks []*copTask
	curr  int
	// sendRate controls the sending rate of copIteratorTaskSender, if keepOrder,
	// to prevent all tasks being done (aka. all of the responses are buffered)
	sendRate *rateLimit

	// Otherwise, results are stored in respChan.
	respChan chan *copResponse

	vars *kv.Variables

	memTracker *memory.Tracker

	replicaReadSeed uint32

	wg sync.WaitGroup
	// closed represents when the Close is called.
	// There are two cases we need to close the `finishCh` channel, one is when context is done, the other one is
	// when the Close is called. we use atomic.CompareAndSwap `closed` to to make sure the channel is not closed twice.
	closed uint32

	minCommitTSPushed
}

// copIteratorWorker receives tasks from copIteratorTaskSender, handles tasks and sends the copResponse to respChan.
type copIteratorWorker struct {
	taskCh   <-chan *copTask
	wg       *sync.WaitGroup
	store    *tikvStore
	req      *kv.Request
	respChan chan<- *copResponse
	finishCh <-chan struct{}
	vars     *kv.Variables
	clientHelper

	memTracker *memory.Tracker

	replicaReadSeed uint32
}

// copIteratorTaskSender sends tasks to taskCh then wait for the workers to exit.
type copIteratorTaskSender struct {
	taskCh   chan<- *copTask
	wg       *sync.WaitGroup
	tasks    []*copTask
	finishCh <-chan struct{}
	respChan chan<- *copResponse
	sendRate *rateLimit
}

type copResponse struct {
	pbResp   *coprocessor.Response
	detail   *execdetails.ExecDetails
	startKey kv.Key
	err      error
	respSize int64
	respTime time.Duration
}

const (
	sizeofExecDetails   = int(unsafe.Sizeof(execdetails.ExecDetails{}))
	sizeofCommitDetails = int(unsafe.Sizeof(execdetails.CommitDetails{}))
)

// GetData implements the kv.ResultSubset GetData interface.
func (rs *copResponse) GetData() []byte {
	return rs.pbResp.Data
}

// GetStartKey implements the kv.ResultSubset GetStartKey interface.
func (rs *copResponse) GetStartKey() kv.Key {
	return rs.startKey
}

func (rs *copResponse) GetExecDetails() *execdetails.ExecDetails {
	return rs.detail
}

// MemSize returns how many bytes of memory this response use
func (rs *copResponse) MemSize() int64 {
	if rs.respSize != 0 {
		return rs.respSize
	}

	// ignore rs.err
	rs.respSize += int64(cap(rs.startKey))
	if rs.detail != nil {
		rs.respSize += int64(sizeofExecDetails)
		if rs.detail.CommitDetail != nil {
			rs.respSize += int64(sizeofCommitDetails)
		}
	}
	if rs.pbResp != nil {
		// Using a approximate size since it's hard to get a accurate value.
		rs.respSize += int64(rs.pbResp.Size())
	}
	return rs.respSize
}

func (rs *copResponse) RespTime() time.Duration {
	return rs.respTime
}

const minLogCopTaskTime = 300 * time.Millisecond

// run is a worker function that get a copTask from channel, handle it and
// send the result back.
func (worker *copIteratorWorker) run(ctx context.Context) {
	defer worker.wg.Done()
	for task := range worker.taskCh {
		respCh := worker.respChan
		if respCh == nil {
			respCh = task.respChan
		}

		bo := NewBackoffer(ctx, copNextMaxBackoff).WithVars(worker.vars)
		worker.handleTask(bo, task, respCh)
		close(task.respChan)
		select {
		case <-worker.finishCh:
			return
		default:
		}
	}
}

// open starts workers and sender goroutines.
func (it *copIterator) open(ctx context.Context) {
	taskCh := make(chan *copTask, 1)
	it.wg.Add(it.concurrency)
	// Start it.concurrency number of workers to handle cop requests.
	for i := 0; i < it.concurrency; i++ {
		worker := &copIteratorWorker{
			taskCh:   taskCh,
			wg:       &it.wg,
			store:    it.store,
			req:      it.req,
			respChan: it.respChan,
			finishCh: it.finishCh,
			vars:     it.vars,
			clientHelper: clientHelper{
				LockResolver:      it.store.lockResolver,
				RegionCache:       it.store.regionCache,
				minCommitTSPushed: &it.minCommitTSPushed,
				Client:            it.store.client,
			},

			memTracker: it.memTracker,

			replicaReadSeed: it.replicaReadSeed,
		}
		go worker.run(ctx)
	}
	taskSender := &copIteratorTaskSender{
		taskCh:   taskCh,
		wg:       &it.wg,
		tasks:    it.tasks,
		finishCh: it.finishCh,
		sendRate: it.sendRate,
	}
	taskSender.respChan = it.respChan
	go taskSender.run()
}

func (sender *copIteratorTaskSender) run() {
	// Send tasks to feed the worker goroutines.
	for _, t := range sender.tasks {
		// If keepOrder, we must control the sending rate to prevent all tasks
		// being done (aka. all of the responses are buffered) by copIteratorWorker.
		// We keep the number of inflight tasks within the number of concurrency * 2.
		// It sends one more task if a task has been finished in copIterator.Next.
		if sender.sendRate != nil {
			exit := sender.sendRate.getToken(sender.finishCh)
			if exit {
				break
			}
		}
		exit := sender.sendToTaskCh(t)
		if exit {
			break
		}
	}
	close(sender.taskCh)

	// Wait for worker goroutines to exit.
	sender.wg.Wait()
	if sender.respChan != nil {
		close(sender.respChan)
	}
}

func (it *copIterator) recvFromRespCh(ctx context.Context, respCh <-chan *copResponse) (resp *copResponse, ok bool, exit bool) {
	select {
	case resp, ok = <-respCh:
		if it.memTracker != nil && resp != nil {
			it.memTracker.Consume(-int64(resp.MemSize()))
		}
	case <-it.finishCh:
		exit = true
	case <-ctx.Done():
		// We select the ctx.Done() in the thread of `Next` instead of in the worker to avoid the cost of `WithCancel`.
		if atomic.CompareAndSwapUint32(&it.closed, 0, 1) {
			close(it.finishCh)
		}
		exit = true
	}
	return
}

func (sender *copIteratorTaskSender) sendToTaskCh(t *copTask) (exit bool) {
	select {
	case sender.taskCh <- t:
	case <-sender.finishCh:
		exit = true
	}
	return
}

func (worker *copIteratorWorker) sendToRespCh(resp *copResponse, respCh chan<- *copResponse, checkOOM bool) (exit bool) {
	if worker.memTracker != nil && checkOOM {
		worker.memTracker.Consume(int64(resp.MemSize()))
	}
	select {
	case respCh <- resp:
	case <-worker.finishCh:
		exit = true
	}
	return
}

// Next returns next coprocessor result.
// NOTE: Use nil to indicate finish, so if the returned ResultSubset is not nil, reader should continue to call Next().
func (it *copIterator) Next(ctx context.Context) (kv.ResultSubset, error) {
	var (
		resp   *copResponse
		ok     bool
		closed bool
	)
	// If data order matters, response should be returned in the same order as copTask slice.
	// Otherwise all responses are returned from a single channel.
	if it.respChan != nil {
		// Get next fetched resp from chan
		resp, ok, closed = it.recvFromRespCh(ctx, it.respChan)
		if !ok || closed {
			return nil, nil
		}
	} else {
		for {
			if it.curr >= len(it.tasks) {
				// Resp will be nil if iterator is finishCh.
				return nil, nil
			}
			task := it.tasks[it.curr]
			resp, ok, closed = it.recvFromRespCh(ctx, task.respChan)
			if closed {
				// Close() is already called, so Next() is invalid.
				return nil, nil
			}
			if ok {
				break
			}
			// Switch to next task.
			it.tasks[it.curr] = nil
			it.curr++
			it.sendRate.putToken()
		}
	}

	if resp.err != nil {
		return nil, errors.Trace(resp.err)
	}

	err := it.store.CheckVisibility(it.req.StartTs)
	if err != nil {
		return nil, errors.Trace(err)
	}
	return resp, nil
}

// handleTask handles single copTask, sends the result to channel, retry automatically on error.
func (worker *copIteratorWorker) handleTask(bo *Backoffer, task *copTask, respCh chan<- *copResponse) {
	logutil.BgLogger().Info("copIteratorWorker.handleTask()",
		zap.Any("task.region", task.region.id),
		zap.Any("task.ranges", task.ranges.String()),
		zap.Any("task.storeAddr", task.storeAddr))

	defer func() {
		r := recover()
		if r != nil {
			logutil.BgLogger().Error("copIteratorWork meet panic",
				zap.Reflect("r", r),
				zap.Stack("stack trace"))
			resp := &copResponse{err: errors.Errorf("%v", r)}
			// if panic has happened, set checkOOM to false to avoid another panic.
			worker.sendToRespCh(resp, respCh, false)
		}
	}()
	remainTasks := []*copTask{task}
	for len(remainTasks) > 0 {
		tasks, err := worker.handleTaskOnce(bo, remainTasks[0], respCh)
		if err != nil {
			resp := &copResponse{err: errors.Trace(err)}
			worker.sendToRespCh(resp, respCh, true)
			return
		}
		if len(tasks) > 0 {
			remainTasks = append(tasks, remainTasks[1:]...)
		} else {
			remainTasks = remainTasks[1:]
		}
	}
}

// handleTaskOnce handles single copTask, successful results are send to channel.
// If error happened, returns error. If region split or meet lock, returns the remain tasks.
func (worker *copIteratorWorker) handleTaskOnce(bo *Backoffer, task *copTask, ch chan<- *copResponse) ([]*copTask, error) {
	logutil.BgLogger().Info("copIteratorWorker.handleTaskOnce()",
		zap.Any("worker.store.coprCache", worker.store.coprCache))

	failpoint.Inject("handleTaskOnceError", func(val failpoint.Value) {
		if val.(bool) {
			failpoint.Return(nil, errors.New("mock handleTaskOnce error"))
		}
	})

<<<<<<< HEAD
	copReq := coprocessor.Request{
		Tp:     worker.req.Tp,
		Data:   worker.req.Data,
		Ranges: task.ranges.toPBRanges(),
	}

	var cacheKey []byte = nil
	var cacheValue *CoprCacheValue = nil

	// If there are many ranges, it is very likely to be a TableLookupRequest. They are not worth to cache since
	// computing is not the main cost. Ignore such requests directly to avoid slowly building the cache key.
	if task.cmdType == tikvrpc.CmdCop && worker.store.coprCache != nil && worker.req.Cacheable && len(copReq.Ranges) < 10 {
		copReq.IsCacheEnabled = true
		cacheKey = coprCacheBuildKey(&copReq)
		cacheValue = worker.store.coprCache.Get(cacheKey)
		logutil.BgLogger().Info("Request can be cached",
			zap.Any("key", cacheKey),
			zap.Any("value", cacheValue),
			zap.Any("task.region.id", task.region.id),
			zap.Any("worker.req.startts", worker.req.StartTs))
		if cacheValue != nil && cacheValue.RegionId == task.region.id && cacheValue.TimeStamp <= worker.req.StartTs {
			logutil.BgLogger().Info("Request hit cache, check cache validity after receiving response")
			// Append cache version to the request to skip Coprocessor computation if possible
			// when request result is cached
			copReq.CacheIfMatchVersion = cacheValue.RegionDataVersion
		}
	}

	req := tikvrpc.NewReplicaReadRequest(task.cmdType, &copReq, worker.req.ReplicaRead, worker.replicaReadSeed, kvrpcpb.Context{
=======
	req := tikvrpc.NewReplicaReadRequest(task.cmdType, &coprocessor.Request{
		Tp:      worker.req.Tp,
		StartTs: worker.req.StartTs,
		Data:    worker.req.Data,
		Ranges:  task.ranges.toPBRanges(),
	}, worker.req.ReplicaRead, worker.replicaReadSeed, kvrpcpb.Context{
>>>>>>> 85d0edf9
		IsolationLevel: pbIsolationLevel(worker.req.IsolationLevel),
		Priority:       kvPriorityToCommandPri(worker.req.Priority),
		NotFillCache:   worker.req.NotFillCache,
		HandleTime:     true,
		ScanDetail:     true,
	})
	startTime := time.Now()
	resp, rpcCtx, storeAddr, err := worker.SendReqCtx(bo, req, task.region, ReadTimeoutMedium, task.storeType)
	if err != nil {
		return nil, errors.Trace(err)
	}
	// Set task.storeAddr field so its task.String() method have the store address information.
	task.storeAddr = storeAddr
	costTime := time.Since(startTime)
	if costTime > minLogCopTaskTime {
		worker.logTimeCopTask(costTime, task, bo, resp)
	}
	metrics.TiKVCoprocessorHistogram.Observe(costTime.Seconds())

	if task.cmdType == tikvrpc.CmdCopStream {
		return worker.handleCopStreamResult(bo, rpcCtx, resp.Resp.(*tikvrpc.CopStreamResponse), task, ch, costTime)
	}

	// Handles the response for non-streaming copTask.
	return worker.handleCopResponse(bo, rpcCtx, &copResponse{pbResp: resp.Resp.(*coprocessor.Response)}, cacheKey, cacheValue, task, ch, nil, costTime)
}

type minCommitTSPushed struct {
	data map[uint64]struct{}
	sync.RWMutex
}

func (m *minCommitTSPushed) Update(from []uint64) {
	m.Lock()
	for _, v := range from {
		m.data[v] = struct{}{}
	}
	m.Unlock()
}

func (m *minCommitTSPushed) Get() []uint64 {
	m.RLock()
	defer m.RUnlock()
	if len(m.data) == 0 {
		return nil
	}

	ret := make([]uint64, 0, len(m.data))
	for k := range m.data {
		ret = append(ret, k)
	}
	return ret
}

// clientHelper wraps LockResolver and RegionRequestSender.
// It's introduced to support the new lock resolving pattern in the large transaction.
// In the large transaction protocol, sending requests and resolving locks are
// context-dependent. For example, when a send request meets a secondary lock, we'll
// call ResolveLock, and if the lock belongs to a large transaction, we may retry
// the request. If there is no context information about the resolved locks, we'll
// meet the secondary lock again and run into a deadloop.
type clientHelper struct {
	*LockResolver
	*RegionCache
	*minCommitTSPushed
	Client
}

// ResolveLocks wraps the ResolveLocks function and store the resolved result.
func (ch *clientHelper) ResolveLocks(bo *Backoffer, callerStartTS uint64, locks []*Lock) (int64, error) {
	msBeforeTxnExpired, resolvedLocks, err := ch.LockResolver.ResolveLocks(bo, callerStartTS, locks)
	if err != nil {
		return msBeforeTxnExpired, err
	}
	if len(resolvedLocks) > 0 {
		ch.minCommitTSPushed.Update(resolvedLocks)
		return 0, nil
	}
	return msBeforeTxnExpired, nil
}

// SendReqCtx wraps the SendReqCtx function and use the resolved lock result in the kvrpcpb.Context.
func (ch *clientHelper) SendReqCtx(bo *Backoffer, req *tikvrpc.Request, regionID RegionVerID, timeout time.Duration, sType kv.StoreType) (*tikvrpc.Response, *RPCContext, string, error) {
	sender := NewRegionRequestSender(ch.RegionCache, ch.Client)
	req.Context.ResolvedLocks = ch.minCommitTSPushed.Get()
	resp, ctx, err := sender.SendReqCtx(bo, req, regionID, timeout, sType)
	return resp, ctx, sender.storeAddr, err
}

const (
	minLogBackoffTime   = 100
	minLogKVProcessTime = 100
	minLogKVWaitTime    = 200
)

func (worker *copIteratorWorker) logTimeCopTask(costTime time.Duration, task *copTask, bo *Backoffer, resp *tikvrpc.Response) {
	logStr := fmt.Sprintf("[TIME_COP_PROCESS] resp_time:%s txnStartTS:%d region_id:%d store_addr:%s", costTime, worker.req.StartTs, task.region.id, task.storeAddr)
	if bo.totalSleep > minLogBackoffTime {
		backoffTypes := strings.Replace(fmt.Sprintf("%v", bo.types), " ", ",", -1)
		logStr += fmt.Sprintf(" backoff_ms:%d backoff_types:%s", bo.totalSleep, backoffTypes)
	}
	var detail *kvrpcpb.ExecDetails
	if resp.Resp != nil {
		switch r := resp.Resp.(type) {
		case *coprocessor.Response:
			detail = r.ExecDetails
		case *tikvrpc.CopStreamResponse:
			// streaming request returns io.EOF, so the first CopStreamResponse.Response maybe nil.
			if r.Response != nil {
				detail = r.Response.ExecDetails
			}
		default:
			panic("unreachable")
		}
	}

	if detail != nil && detail.HandleTime != nil {
		processMs := detail.HandleTime.ProcessMs
		waitMs := detail.HandleTime.WaitMs
		if processMs > minLogKVProcessTime {
			logStr += fmt.Sprintf(" kv_process_ms:%d", processMs)
			if detail.ScanDetail != nil {
				logStr = appendScanDetail(logStr, "write", detail.ScanDetail.Write)
				logStr = appendScanDetail(logStr, "data", detail.ScanDetail.Data)
				logStr = appendScanDetail(logStr, "lock", detail.ScanDetail.Lock)
			}
		}
		if waitMs > minLogKVWaitTime {
			logStr += fmt.Sprintf(" kv_wait_ms:%d", waitMs)
			if processMs <= minLogKVProcessTime {
				logStr = strings.Replace(logStr, "TIME_COP_PROCESS", "TIME_COP_WAIT", 1)
			}
		}
	}
	logutil.BgLogger().Info(logStr)
}

func appendScanDetail(logStr string, columnFamily string, scanInfo *kvrpcpb.ScanInfo) string {
	if scanInfo != nil {
		logStr += fmt.Sprintf(" scan_total_%s:%d", columnFamily, scanInfo.Total)
		logStr += fmt.Sprintf(" scan_processed_%s:%d", columnFamily, scanInfo.Processed)
	}
	return logStr
}

func (worker *copIteratorWorker) handleCopStreamResult(bo *Backoffer, rpcCtx *RPCContext, stream *tikvrpc.CopStreamResponse, task *copTask, ch chan<- *copResponse, costTime time.Duration) ([]*copTask, error) {
	defer stream.Close()
	var resp *coprocessor.Response
	var lastRange *coprocessor.KeyRange
	resp = stream.Response
	if resp == nil {
		// streaming request returns io.EOF, so the first Response is nil.
		return nil, nil
	}
	for {
		remainedTasks, err := worker.handleCopResponse(bo, rpcCtx, &copResponse{pbResp: resp}, nil, nil, task, ch, lastRange, costTime)
		if err != nil || len(remainedTasks) != 0 {
			return remainedTasks, errors.Trace(err)
		}
		resp, err = stream.Recv()
		if err != nil {
			if errors.Cause(err) == io.EOF {
				return nil, nil
			}

			if err1 := bo.Backoff(boTiKVRPC, errors.Errorf("recv stream response error: %v, task: %s", err, task)); err1 != nil {
				return nil, errors.Trace(err)
			}

			// No coprocessor.Response for network error, rebuild task based on the last success one.
			if errors.Cause(err) == context.Canceled {
				logutil.BgLogger().Info("stream recv timeout", zap.Error(err))
			} else {
				logutil.BgLogger().Info("stream unknown error", zap.Error(err))
			}
			return worker.buildCopTasksFromRemain(bo, lastRange, task)
		}
		if resp.Range != nil {
			lastRange = resp.Range
		}
	}
}

// handleCopResponse checks coprocessor Response for region split and lock,
// returns more tasks when that happens, or handles the response if no error.
// if we're handling streaming coprocessor response, lastRange is the range of last
// successful response, otherwise it's nil.
func (worker *copIteratorWorker) handleCopResponse(bo *Backoffer, rpcCtx *RPCContext, resp *copResponse, cacheKey []byte, cacheValue *CoprCacheValue, task *copTask, ch chan<- *copResponse, lastRange *coprocessor.KeyRange, costTime time.Duration) ([]*copTask, error) {
	if regionErr := resp.pbResp.GetRegionError(); regionErr != nil {
		if err := bo.Backoff(BoRegionMiss, errors.New(regionErr.String())); err != nil {
			return nil, errors.Trace(err)
		}
		// We may meet RegionError at the first packet, but not during visiting the stream.
		return buildCopTasks(bo, worker.store.regionCache, task.ranges, worker.req)
	}
	if lockErr := resp.pbResp.GetLocked(); lockErr != nil {
		logutil.BgLogger().Debug("coprocessor encounters",
			zap.Stringer("lock", lockErr))
		msBeforeExpired, err1 := worker.ResolveLocks(bo, worker.req.StartTs, []*Lock{NewLock(lockErr)})
		if err1 != nil {
			return nil, errors.Trace(err1)
		}
		if msBeforeExpired > 0 {
			if err := bo.BackoffWithMaxSleep(boTxnLockFast, int(msBeforeExpired), errors.New(lockErr.String())); err != nil {
				return nil, errors.Trace(err)
			}
		}
		return worker.buildCopTasksFromRemain(bo, lastRange, task)
	}
	if otherErr := resp.pbResp.GetOtherError(); otherErr != "" {
		err := errors.Errorf("other error: %s", otherErr)
		logutil.BgLogger().Warn("other error",
			zap.Uint64("txnStartTS", worker.req.StartTs),
			zap.Uint64("regionID", task.region.id),
			zap.String("storeAddr", task.storeAddr),
			zap.Error(err))
		return nil, errors.Trace(err)
	}
	// When the request is using streaming API, the `Range` is not nil.
	if resp.pbResp.Range != nil {
		resp.startKey = resp.pbResp.Range.Start
	} else {
		resp.startKey = task.ranges.at(0).StartKey
	}
	if resp.detail == nil {
		resp.detail = new(execdetails.ExecDetails)
	}
	resp.detail.BackoffTime = time.Duration(bo.totalSleep) * time.Millisecond
	if rpcCtx != nil {
		resp.detail.CalleeAddress = rpcCtx.Addr
	}
	resp.respTime = costTime
	if pbDetails := resp.pbResp.ExecDetails; pbDetails != nil {
		if handleTime := pbDetails.HandleTime; handleTime != nil {
			resp.detail.WaitTime = time.Duration(handleTime.WaitMs) * time.Millisecond
			resp.detail.ProcessTime = time.Duration(handleTime.ProcessMs) * time.Millisecond
		}
		if scanDetail := pbDetails.ScanDetail; scanDetail != nil {
			if scanDetail.Write != nil {
				resp.detail.TotalKeys += scanDetail.Write.Total
				resp.detail.ProcessedKeys += scanDetail.Write.Processed
			}
		}
	}
	if resp.pbResp.IsCacheHit && cacheValue != nil {
		logutil.BgLogger().Info("Cache Hit")
		// Cache hit and is valid: use cached data as response data and we don't update the cache.
		resp.pbResp.Data = cacheValue.Data
	} else {
		logutil.BgLogger().Info("Cache Not Hit")
		// Cache not hit or cache hit but not valid: update the cache if the response can be cached.
		if cacheKey != nil && resp.pbResp.Data.Size() > 0 && resp.pbResp.CacheLastVersion > 0 {
			// TODO: This copy might not be necessary.
			d := make([]byte, len(resp.pbResp.Data))
			copy(d, resp.pbResp.Data)
			newCacheValue := CoprCacheValue{
				Data:              d,
				TimeStamp:         worker.req.StartTs,
				RegionId:          task.region.id,
				RegionDataVersion: resp.pbResp.CacheLastVersion,
			}
			logutil.BgLogger().Info("Put Cache Item", zap.Any("value", newCacheValue.String()))
			worker.store.coprCache.Set(cacheKey, &newCacheValue)
		}
	}
	worker.sendToRespCh(resp, ch, true)
	return nil, nil
}

func (worker *copIteratorWorker) buildCopTasksFromRemain(bo *Backoffer, lastRange *coprocessor.KeyRange, task *copTask) ([]*copTask, error) {
	remainedRanges := task.ranges
	if worker.req.Streaming && lastRange != nil {
		remainedRanges = worker.calculateRemain(task.ranges, lastRange, worker.req.Desc)
	}
	return buildCopTasks(bo, worker.store.regionCache, remainedRanges, worker.req)
}

// calculateRemain splits the input ranges into two, and take one of them according to desc flag.
// It's used in streaming API, to calculate which range is consumed and what needs to be retry.
// For example:
// ranges: [r1 --> r2) [r3 --> r4)
// split:      [s1   -->   s2)
// In normal scan order, all data before s1 is consumed, so the remain ranges should be [s1 --> r2) [r3 --> r4)
// In reverse scan order, all data after s2 is consumed, so the remain ranges should be [r1 --> r2) [r3 --> s2)
func (worker *copIteratorWorker) calculateRemain(ranges *copRanges, split *coprocessor.KeyRange, desc bool) *copRanges {
	if desc {
		left, _ := ranges.split(split.End)
		return left
	}
	_, right := ranges.split(split.Start)
	return right
}

func (it *copIterator) Close() error {
	if atomic.CompareAndSwapUint32(&it.closed, 0, 1) {
		close(it.finishCh)
	}
	it.wg.Wait()
	return nil
}

type rateLimit struct {
	token chan struct{}
}

func newRateLimit(n int) *rateLimit {
	return &rateLimit{
		token: make(chan struct{}, n),
	}
}

func (r *rateLimit) getToken(done <-chan struct{}) (exit bool) {
	select {
	case <-done:
		return true
	case r.token <- struct{}{}:
		return false
	}
}

func (r *rateLimit) putToken() {
	select {
	case <-r.token:
	default:
		panic("put a redundant token")
	}
}

// copErrorResponse returns error when calling Next()
type copErrorResponse struct{ error }

func (it copErrorResponse) Next(ctx context.Context) (kv.ResultSubset, error) {
	return nil, it.error
}

func (it copErrorResponse) Close() error {
	return nil
}<|MERGE_RESOLUTION|>--- conflicted
+++ resolved
@@ -702,11 +702,11 @@
 		}
 	})
 
-<<<<<<< HEAD
 	copReq := coprocessor.Request{
-		Tp:     worker.req.Tp,
-		Data:   worker.req.Data,
-		Ranges: task.ranges.toPBRanges(),
+		Tp:      worker.req.Tp,
+		StartTs: worker.req.StartTs,
+		Data:    worker.req.Data,
+		Ranges:  task.ranges.toPBRanges(),
 	}
 
 	var cacheKey []byte = nil
@@ -732,14 +732,6 @@
 	}
 
 	req := tikvrpc.NewReplicaReadRequest(task.cmdType, &copReq, worker.req.ReplicaRead, worker.replicaReadSeed, kvrpcpb.Context{
-=======
-	req := tikvrpc.NewReplicaReadRequest(task.cmdType, &coprocessor.Request{
-		Tp:      worker.req.Tp,
-		StartTs: worker.req.StartTs,
-		Data:    worker.req.Data,
-		Ranges:  task.ranges.toPBRanges(),
-	}, worker.req.ReplicaRead, worker.replicaReadSeed, kvrpcpb.Context{
->>>>>>> 85d0edf9
 		IsolationLevel: pbIsolationLevel(worker.req.IsolationLevel),
 		Priority:       kvPriorityToCommandPri(worker.req.Priority),
 		NotFillCache:   worker.req.NotFillCache,
