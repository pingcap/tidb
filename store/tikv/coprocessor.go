// Copyright 2016 PingCAP, Inc.
//
// Licensed under the Apache License, Version 2.0 (the "License");
// you may not use this file except in compliance with the License.
// You may obtain a copy of the License at
//
//     http://www.apache.org/licenses/LICENSE-2.0
//
// Unless required by applicable law or agreed to in writing, software
// distributed under the License is distributed on an "AS IS" BASIS,
// See the License for the specific language governing permissions and
// limitations under the License.

package tikv

import (
	"bytes"
	"context"
	"fmt"
	"io"
	"sort"
	"strconv"
	"strings"
	"sync"
	"sync/atomic"
	"time"
	"unsafe"

	"github.com/pingcap/errors"
	"github.com/pingcap/failpoint"
	"github.com/pingcap/kvproto/pkg/coprocessor"
	"github.com/pingcap/kvproto/pkg/kvrpcpb"
	"github.com/pingcap/tidb/distsql"
	"github.com/pingcap/tidb/domain/infosync"
	"github.com/pingcap/tidb/kv"
	"github.com/pingcap/tidb/metrics"
	"github.com/pingcap/tidb/store/tikv/tikvrpc"
	"github.com/pingcap/tidb/tablecodec"
	"github.com/pingcap/tidb/util/execdetails"
	"github.com/pingcap/tidb/util/logutil"
	"github.com/pingcap/tidb/util/mathutil"
	"github.com/pingcap/tidb/util/memory"
	"github.com/pingcap/tidb/util/ranger"
	"go.uber.org/zap"
)

var tikvTxnRegionsNumHistogramWithCoprocessor = metrics.TiKVTxnRegionsNumHistogram.WithLabelValues("coprocessor")

// CopClient is coprocessor client.
type CopClient struct {
	kv.RequestTypeSupportedChecker
	store           *tikvStore
	replicaReadSeed uint32
}

// Send builds the request and gets the coprocessor iterator response.
func (c *CopClient) Send(ctx context.Context, req *kv.Request, vars *kv.Variables) kv.Response {
	it := &copIterator{
		store:           c.store,
		req:             req,
		concurrency:     req.Concurrency,
		finishCh:        make(chan struct{}),
		vars:            vars,
		memTracker:      req.MemTracker,
		replicaReadSeed: c.replicaReadSeed,
		tasksFilled:     make(chan struct{}, 1),
		tasks:           []*copTask{},
	}
	it.minCommitTSPushed.data = make(map[uint64]struct{}, 5)
	if it.concurrency < 1 {
		// Make sure that there is at least one worker.
		it.concurrency = 1
	}
	if it.req.KeepOrder {
		it.sendRate = newRateLimit(2 * it.concurrency)
	} else {
		it.respChan = make(chan *copResponse, it.concurrency)
	}
	ctx = context.WithValue(ctx, txnStartKey, req.StartTs)
	if err := it.open(ctx); err != nil {
		return copErrorResponse{err}
	}
	return it
}

// copTask contains a related Region and KeyRange for a kv.Request.
type copTask struct {
	region RegionVerID
	ranges *copRanges

	respChan  chan *copResponse
	storeAddr string
	cmdType   tikvrpc.CmdType
	storeType kv.StoreType
}

func (r *copTask) String() string {
	return fmt.Sprintf("region(%d %d %d) ranges(%d) store(%s)",
		r.region.id, r.region.confVer, r.region.ver, r.ranges.len(), r.storeAddr)
}

// copRanges is like []kv.KeyRange, but may has extra elements at head/tail.
// It's for avoiding alloc big slice during build copTask.
type copRanges struct {
	first *kv.KeyRange
	mid   []kv.KeyRange
	last  *kv.KeyRange
}

func (r *copRanges) String() string {
	var s string
	r.do(func(ran *kv.KeyRange) {
		s += fmt.Sprintf("[%q, %q]", ran.StartKey, ran.EndKey)
	})
	return s
}

func (r *copRanges) len() int {
	var l int
	if r.first != nil {
		l++
	}
	l += len(r.mid)
	if r.last != nil {
		l++
	}
	return l
}

func (r *copRanges) at(i int) kv.KeyRange {
	if r.first != nil {
		if i == 0 {
			return *r.first
		}
		i--
	}
	if i < len(r.mid) {
		return r.mid[i]
	}
	return *r.last
}

func (r *copRanges) slice(from, to int) *copRanges {
	var ran copRanges
	if r.first != nil {
		if from == 0 && to > 0 {
			ran.first = r.first
		}
		if from > 0 {
			from--
		}
		if to > 0 {
			to--
		}
	}
	if to <= len(r.mid) {
		ran.mid = r.mid[from:to]
	} else {
		if from <= len(r.mid) {
			ran.mid = r.mid[from:]
		}
		if from < to {
			ran.last = r.last
		}
	}
	return &ran
}

func (r *copRanges) do(f func(ran *kv.KeyRange)) {
	if r.first != nil {
		f(r.first)
	}
	for _, ran := range r.mid {
		f(&ran)
	}
	if r.last != nil {
		f(r.last)
	}
}

func (r *copRanges) toPBRanges() []*coprocessor.KeyRange {
	ranges := make([]*coprocessor.KeyRange, 0, r.len())
	r.do(func(ran *kv.KeyRange) {
		ranges = append(ranges, &coprocessor.KeyRange{
			Start: ran.StartKey,
			End:   ran.EndKey,
		})
	})
	return ranges
}

// split ranges into (left, right) by key.
func (r *copRanges) split(key []byte) (*copRanges, *copRanges) {
	n := sort.Search(r.len(), func(i int) bool {
		cur := r.at(i)
		return len(cur.EndKey) == 0 || bytes.Compare(cur.EndKey, key) > 0
	})
	// If a range p contains the key, it will split to 2 parts.
	if n < r.len() {
		p := r.at(n)
		if bytes.Compare(key, p.StartKey) > 0 {
			left := r.slice(0, n)
			left.last = &kv.KeyRange{StartKey: p.StartKey, EndKey: key}
			right := r.slice(n+1, r.len())
			right.first = &kv.KeyRange{StartKey: key, EndKey: p.EndKey}
			return left, right
		}
	}
	return r.slice(0, n), r.slice(n, r.len())
}

// rangesPerTask limits the length of the ranges slice sent in one copTask.
const rangesPerTask = 25000

func buildSplitRangesCallback(
	req *kv.Request, cmdType tikvrpc.CmdType,
	tableStart kv.Key, tableEnd kv.Key,
	tasks *[]*copTask, tasksCh chan *copTask,
) splitRangesCallback {
	return func(regionWithRangeInfo *KeyLocation, ranges *copRanges) {
		var currTasks []*copTask
		if req.StoreType == kv.TiKV {
			// TiKV will return gRPC error if the message is too large. So we need to limit the length of the ranges slice
			// to make sure the message can be sent successfully.
			rLen := ranges.len()
			for i := 0; i < rLen; {
				nextI := mathutil.Min(i+rangesPerTask, rLen)
				currTasks = append(currTasks, &copTask{
					region: regionWithRangeInfo.Region,
					ranges: ranges.slice(i, nextI),
					// Channel buffer is 2 for handling region split.
					// In a common case, two region split tasks will not be blocked.
					respChan:  make(chan *copResponse, 2),
					cmdType:   cmdType,
					storeType: req.StoreType,
				})
				i = nextI
			}
		} else if req.StoreType == kv.TiFlash {
			left, right := regionWithRangeInfo.StartKey, regionWithRangeInfo.EndKey
			if bytes.Compare(tableStart, left) >= 0 {
				left = tableStart
			}
			if bytes.Compare(tableEnd, right) <= 0 || len(right) == 0 {
				right = tableEnd
			}
			fullRange := kv.KeyRange{StartKey: left, EndKey: right}
			currTasks = append(currTasks, &copTask{
				region: regionWithRangeInfo.Region,
				// TiFlash only support full range scan for the region, ignore the real ranges
				// does not affect the correctness because we already merge the access range condition
				// into filter condition in `getOriginalPhysicalTableScan`
				ranges: &copRanges{mid: []kv.KeyRange{fullRange}},
				// Channel buffer is 2 for handling region split.
				// In a common case, two region split tasks will not be blocked.
				respChan:  make(chan *copResponse, 2),
				cmdType:   cmdType,
				storeType: req.StoreType,
			})
		}

		if len(currTasks) > 0 {
			if tasksCh != nil {
				for _, t := range currTasks {
					tasksCh <- t
				}
			} else {
				*tasks = append(*tasks, currTasks...)
			}
		}
	}
}

func buildCopTasks(bo *Backoffer, cache *RegionCache, ranges *copRanges, req *kv.Request) ([]*copTask, error) {
	start := time.Now()
	cmdType := tikvrpc.CmdCop
	if req.Streaming {
		cmdType = tikvrpc.CmdCopStream
	}
	var tableStart, tableEnd kv.Key
	if req.StoreType == kv.TiFlash {
		tableID := tablecodec.DecodeTableID(ranges.at(0).StartKey)
		fullRange := ranger.FullIntRange(false)
		keyRange := distsql.TableRangesToKVRanges(tableID, fullRange, nil)
		tableStart, tableEnd = keyRange[0].StartKey, keyRange[0].EndKey
	}

	if req.StoreType == kv.TiDB {
		return buildTiDBMemCopTasks(ranges, req)
	}

	rangesLen := ranges.len()
	var tasks []*copTask
	appendTask := buildSplitRangesCallback(req, cmdType, tableStart, tableEnd, &tasks, nil)
	err := splitRanges(bo, cache, ranges, appendTask)
	if err != nil {
		return nil, errors.Trace(err)
	}

	if req.Desc {
		reverseTasks(tasks)
	}
	if elapsed := time.Since(start); elapsed > time.Millisecond*500 {
		logutil.BgLogger().Warn("buildCopTasks takes too much time",
			zap.Duration("elapsed", elapsed),
			zap.Int("range len", rangesLen),
			zap.Int("task len", len(tasks)))
	}
	tikvTxnRegionsNumHistogramWithCoprocessor.Observe(float64(len(tasks)))
	return tasks, nil
}

// buildCopTasksChan returns a channel to get tasks
func buildCopTasksChan(
	bo *Backoffer,
	cache *RegionCache,
	ranges *copRanges,
	req *kv.Request,
) (chan *copTask, error) {

	tasksCh := make(chan *copTask, 2048)

	if req.StoreType == kv.TiDB {
		go func() {
			defer close(tasksCh)
			if err := buildTiDBMemCopTasksChan(ranges, req, tasksCh); err != nil {
				logutil.BgLogger().Error(err.Error())
			}
		}()
		return tasksCh, nil
	}

	// Desc order is a special case.
	// In this case we need to read all tasks and reverse them
	if req.Desc {
		go func() {
			defer close(tasksCh)
			tasks, err := buildCopTasks(bo, cache, ranges, req)
			if err != nil {
				logutil.BgLogger().Error(err.Error())
				return
			}
			for _, t := range tasks {
				tasksCh <- t
			}
		}()
		return tasksCh, nil
	}

	cmdType := tikvrpc.CmdCop
	if req.Streaming {
		cmdType = tikvrpc.CmdCopStream
	}
	var tableStart, tableEnd kv.Key
	if req.StoreType == kv.TiFlash {
		tableID := tablecodec.DecodeTableID(ranges.at(0).StartKey)
		fullRange := ranger.FullIntRange(false)
		keyRange := distsql.TableRangesToKVRanges(tableID, fullRange, nil)
		tableStart, tableEnd = keyRange[0].StartKey, keyRange[0].EndKey
	}

	appendTask := buildSplitRangesCallback(req, cmdType, tableStart, tableEnd, &[]*copTask{}, tasksCh)
	go func() {
		defer close(tasksCh)
		err := splitRanges(bo, cache, ranges, appendTask)
		if err != nil {
			logutil.BgLogger().Error(err.Error())
		}
	}()

	return tasksCh, nil
}

func buildTiDBMemCopTasksChan(ranges *copRanges, req *kv.Request, tasksCh chan *copTask) error {
	servers, err := infosync.GetAllServerInfo(context.Background())
	if err != nil {
		return err
	}
<<<<<<< HEAD
=======
	cmdType := tikvrpc.CmdCop
	if req.Streaming {
		cmdType = tikvrpc.CmdCopStream
	}
	tasks := make([]*copTask, 0, len(servers))
>>>>>>> ad71a5a7
	for _, ser := range servers {
		addr := ser.IP + ":" + strconv.FormatUint(uint64(ser.StatusPort), 10)
		tasksCh <- &copTask{
			ranges:    ranges,
			respChan:  make(chan *copResponse, 2),
			cmdType:   cmdType,
			storeType: req.StoreType,
			storeAddr: addr,
		}
	}
	return nil
}

func buildTiDBMemCopTasks(ranges *copRanges, req *kv.Request) ([]*copTask, error) {
	tasksCh := make(chan *copTask, 1024)
	go func() {
		defer close(tasksCh)
		if err := buildTiDBMemCopTasksChan(ranges, req, tasksCh); err != nil {
			logutil.BgLogger().Error(err.Error())
		}
	}()

	// there should be (in avarage) at least 3 tidb servers
	tasks := make([]*copTask, 0, 3)
	for t := range tasksCh {
		tasks = append(tasks, t)
	}
	return tasks, nil
}

type splitRangesCallback = func(regionWithRangeInfo *KeyLocation, ranges *copRanges)

func splitRanges(bo *Backoffer, cache *RegionCache, ranges *copRanges, fn splitRangesCallback) error {
	for ranges.len() > 0 {
		loc, err := cache.LocateKey(bo, ranges.at(0).StartKey)
		if err != nil {
			return errors.Trace(err)
		}

		// Iterate to the first range that is not complete in the region.
		var i int
		for ; i < ranges.len(); i++ {
			r := ranges.at(i)
			if !(loc.Contains(r.EndKey) || bytes.Equal(loc.EndKey, r.EndKey)) {
				break
			}
		}
		// All rest ranges belong to the same region.
		if i == ranges.len() {
			fn(loc, ranges)
			break
		}

		r := ranges.at(i)
		if loc.Contains(r.StartKey) {
			// Part of r is not in the region. We need to split it.
			taskRanges := ranges.slice(0, i)
			taskRanges.last = &kv.KeyRange{
				StartKey: r.StartKey,
				EndKey:   loc.EndKey,
			}
			fn(loc, taskRanges)

			ranges = ranges.slice(i+1, ranges.len())
			ranges.first = &kv.KeyRange{
				StartKey: loc.EndKey,
				EndKey:   r.EndKey,
			}
		} else {
			// rs[i] is not in the region.
			taskRanges := ranges.slice(0, i)
			fn(loc, taskRanges)
			ranges = ranges.slice(i, ranges.len())
		}
	}

	return nil
}

// SplitRegionRanges get the split ranges from pd region.
func SplitRegionRanges(bo *Backoffer, cache *RegionCache, keyRanges []kv.KeyRange) ([]kv.KeyRange, error) {
	ranges := copRanges{mid: keyRanges}

	var ret []kv.KeyRange
	appendRange := func(regionWithRangeInfo *KeyLocation, ranges *copRanges) {
		for i := 0; i < ranges.len(); i++ {
			ret = append(ret, ranges.at(i))
		}
	}

	err := splitRanges(bo, cache, &ranges, appendRange)
	if err != nil {
		return nil, errors.Trace(err)
	}
	return ret, nil
}

func reverseTasks(tasks []*copTask) {
	for i := 0; i < len(tasks)/2; i++ {
		j := len(tasks) - i - 1
		tasks[i], tasks[j] = tasks[j], tasks[i]
	}
}

type copIterator struct {
	store       *tikvStore
	req         *kv.Request
	concurrency int
	finishCh    chan struct{}

	// Channel for sending a signal that all tasks are filled
	// (initially tasks is an empty slice, it is filled in copIteratorTaskSender.run)
	tasksFilled chan struct{}
	// If keepOrder, results are stored in copTask.respChan, read them out one by one.
	tasks []*copTask
	curr  int
	// sendRate controls the sending rate of copIteratorTaskSender, if keepOrder,
	// to prevent all tasks being done (aka. all of the responses are buffered)
	sendRate *rateLimit

	// Otherwise, results are stored in respChan.
	respChan chan *copResponse

	vars *kv.Variables

	memTracker *memory.Tracker

	replicaReadSeed uint32

	wg sync.WaitGroup
	// closed represents when the Close is called.
	// There are two cases we need to close the `finishCh` channel, one is when context is done, the other one is
	// when the Close is called. we use atomic.CompareAndSwap `closed` to to make sure the channel is not closed twice.
	closed uint32

	minCommitTSPushed
}

// copIteratorWorker receives tasks from copIteratorTaskSender, handles tasks and sends the copResponse to respChan.
type copIteratorWorker struct {
	taskCh   <-chan *copTask
	wg       *sync.WaitGroup
	store    *tikvStore
	req      *kv.Request
	respChan chan<- *copResponse
	finishCh <-chan struct{}
	vars     *kv.Variables
	clientHelper

	memTracker *memory.Tracker

	replicaReadSeed uint32
}

// copIteratorTaskSender sends tasks to taskCh then wait for the workers to exit.
type copIteratorTaskSender struct {
	iter       *copIterator
	newTasksCh <-chan *copTask
	taskCh     chan<- *copTask
	wg         *sync.WaitGroup
	finishCh   <-chan struct{}
	respChan   chan<- *copResponse
	sendRate   *rateLimit
	keepOrder  bool
}

type copResponse struct {
	pbResp   *coprocessor.Response
	detail   *execdetails.ExecDetails
	startKey kv.Key
	err      error
	respSize int64
	respTime time.Duration
}

const (
	sizeofExecDetails   = int(unsafe.Sizeof(execdetails.ExecDetails{}))
	sizeofCommitDetails = int(unsafe.Sizeof(execdetails.CommitDetails{}))
)

// GetData implements the kv.ResultSubset GetData interface.
func (rs *copResponse) GetData() []byte {
	return rs.pbResp.Data
}

// GetStartKey implements the kv.ResultSubset GetStartKey interface.
func (rs *copResponse) GetStartKey() kv.Key {
	return rs.startKey
}

func (rs *copResponse) GetExecDetails() *execdetails.ExecDetails {
	return rs.detail
}

// MemSize returns how many bytes of memory this response use
func (rs *copResponse) MemSize() int64 {
	if rs.respSize != 0 {
		return rs.respSize
	}

	// ignore rs.err
	rs.respSize += int64(cap(rs.startKey))
	if rs.detail != nil {
		rs.respSize += int64(sizeofExecDetails)
		if rs.detail.CommitDetail != nil {
			rs.respSize += int64(sizeofCommitDetails)
		}
	}
	if rs.pbResp != nil {
		// Using a approximate size since it's hard to get a accurate value.
		rs.respSize += int64(rs.pbResp.Size())
	}
	return rs.respSize
}

func (rs *copResponse) RespTime() time.Duration {
	return rs.respTime
}

const minLogCopTaskTime = 300 * time.Millisecond

// run is a worker function that get a copTask from channel, handle it and
// send the result back.
func (worker *copIteratorWorker) run(ctx context.Context) {
	defer worker.wg.Done()
	for task := range worker.taskCh {
		respCh := worker.respChan
		// If we need to keep order tasks will be coming
		// via individual channel (in task)
		if worker.req.KeepOrder || respCh == nil {
			respCh = task.respChan
		}

		bo := NewBackoffer(ctx, copNextMaxBackoff).WithVars(worker.vars)
		worker.handleTask(bo, task, respCh)
		close(task.respChan)
		select {
		case <-worker.finishCh:
			return
		default:
		}
	}
}

// open starts workers and sender goroutines.
func (it *copIterator) open(ctx context.Context) error {
	taskCh := make(chan *copTask, 1)
	it.wg.Add(it.concurrency)
	// Start it.concurrency number of workers to handle cop requests.
	for i := 0; i < it.concurrency; i++ {
		worker := &copIteratorWorker{
			taskCh:   taskCh,
			wg:       &it.wg,
			store:    it.store,
			req:      it.req,
			respChan: it.respChan,
			finishCh: it.finishCh,
			vars:     it.vars,
			clientHelper: clientHelper{
				LockResolver:      it.store.lockResolver,
				RegionCache:       it.store.regionCache,
				minCommitTSPushed: &it.minCommitTSPushed,
				Client:            it.store.client,
			},
			memTracker:      it.memTracker,
			replicaReadSeed: it.replicaReadSeed,
		}
		go worker.run(ctx)
	}
	bo := NewBackoffer(ctx, copBuildTaskMaxBackoff).WithVars(it.vars)
	newTasksCh, err := buildCopTasksChan(bo, it.store.regionCache,
		&copRanges{mid: it.req.KeyRanges}, it.req)
	if err != nil {
		return err
	}

	taskSender := &copIteratorTaskSender{
		iter:       it,
		newTasksCh: newTasksCh,
		taskCh:     taskCh,
		wg:         &it.wg,
		finishCh:   it.finishCh,
		sendRate:   it.sendRate,
		respChan:   it.respChan,
		keepOrder:  it.req.KeepOrder,
	}
	go taskSender.run()
	return nil
}

func (sender *copIteratorTaskSender) run() {
	// Send tasks to feed the worker goroutines.
	for t := range sender.newTasksCh {
		sender.iter.tasks = append(sender.iter.tasks, t)
		// for _, t := range sender.tasks {
		// If keepOrder, we must control the sending rate to prevent all tasks
		// being done (aka. all of the responses are buffered) by copIteratorWorker.
		// We keep the number of inflight tasks within the number of concurrency * 2.
		// It sends one more task if a task has been finished in copIterator.Next.
		if sender.keepOrder && sender.sendRate != nil {
			exit := sender.sendRate.getToken(sender.finishCh)
			if exit {
				break
			}
		}
		exit := sender.sendToTaskCh(t)
		if exit {
			break
		}
	}
	close(sender.taskCh)
	sender.iter.tasksFilled <- struct{}{}
	close(sender.iter.tasksFilled)

	// Wait for worker goroutines to exit.
	sender.wg.Wait()
	if sender.respChan != nil {
		close(sender.respChan)
	}
}

func (it *copIterator) recvFromRespCh(ctx context.Context, respCh <-chan *copResponse) (resp *copResponse, ok bool, exit bool) {
	select {
	case resp, ok = <-respCh:
		if it.memTracker != nil && resp != nil {
			it.memTracker.Consume(-int64(resp.MemSize()))
		}
	case <-it.finishCh:
		exit = true
	case <-ctx.Done():
		// We select the ctx.Done() in the thread of `Next` instead of in the worker to avoid the cost of `WithCancel`.
		if atomic.CompareAndSwapUint32(&it.closed, 0, 1) {
			close(it.finishCh)
		}
		exit = true
	}
	return
}

func (sender *copIteratorTaskSender) sendToTaskCh(t *copTask) (exit bool) {
	select {
	case sender.taskCh <- t:
	case <-sender.finishCh:
		exit = true
	}
	return
}

func (worker *copIteratorWorker) sendToRespCh(resp *copResponse, respCh chan<- *copResponse, checkOOM bool) (exit bool) {
	if worker.memTracker != nil && checkOOM {
		worker.memTracker.Consume(int64(resp.MemSize()))
	}
	select {
	case respCh <- resp:
	case <-worker.finishCh:
		exit = true
	}
	return
}

// Next returns next coprocessor result.
// NOTE: Use nil to indicate finish, so if the returned ResultSubset is not nil, reader should continue to call Next().
func (it *copIterator) Next(ctx context.Context) (kv.ResultSubset, error) {
	var (
		resp   *copResponse
		ok     bool
		closed bool
	)
	// If data order matters, response should be returned in the same order as copTask slice.
	// Otherwise all responses are returned from a single channel.
	if !it.req.KeepOrder && it.respChan != nil {
		// Get next fetched resp from chan
		resp, ok, closed = it.recvFromRespCh(ctx, it.respChan)
		if !ok || closed {
			return nil, nil
		}
	} else {
		// first, we need to be sure that all tasks are received
		<-it.tasksFilled
		// then we can start to iterate over tasks
		for {
			if it.curr >= len(it.tasks) {
				// Resp will be nil if iterator is finishCh.
				return nil, nil
			}
			task := it.tasks[it.curr]
			resp, ok, closed = it.recvFromRespCh(ctx, task.respChan)
			if closed {
				// Close() is already called, so Next() is invalid.
				return nil, nil
			}
			if ok {
				break
			}
			// Switch to next task.
			it.tasks[it.curr] = nil
			it.curr++
			it.sendRate.putToken()
		}
	}

	if resp.err != nil {
		return nil, errors.Trace(resp.err)
	}

	err := it.store.CheckVisibility(it.req.StartTs)
	if err != nil {
		return nil, errors.Trace(err)
	}
	return resp, nil
}

// handleTask handles single copTask, sends the result to channel, retry automatically on error.
func (worker *copIteratorWorker) handleTask(bo *Backoffer, task *copTask, respCh chan<- *copResponse) {
	defer func() {
		r := recover()
		if r != nil {
			logutil.BgLogger().Error("copIteratorWork meet panic",
				zap.Reflect("r", r),
				zap.Stack("stack trace"))
			resp := &copResponse{err: errors.Errorf("%v", r)}
			// if panic has happened, set checkOOM to false to avoid another panic.
			worker.sendToRespCh(resp, respCh, false)
		}
	}()
	remainTasks := []*copTask{task}
	for len(remainTasks) > 0 {
		tasks, err := worker.handleTaskOnce(bo, remainTasks[0], respCh)
		if err != nil {
			resp := &copResponse{err: errors.Trace(err)}
			worker.sendToRespCh(resp, respCh, true)
			return
		}
		if len(tasks) > 0 {
			remainTasks = append(tasks, remainTasks[1:]...)
		} else {
			remainTasks = remainTasks[1:]
		}
	}
}

// handleTaskOnce handles single copTask, successful results are send to channel.
// If error happened, returns error. If region split or meet lock, returns the remain tasks.
func (worker *copIteratorWorker) handleTaskOnce(bo *Backoffer, task *copTask, ch chan<- *copResponse) ([]*copTask, error) {
	failpoint.Inject("handleTaskOnceError", func(val failpoint.Value) {
		if val.(bool) {
			failpoint.Return(nil, errors.New("mock handleTaskOnce error"))
		}
	})

	copReq := coprocessor.Request{
		Tp:        worker.req.Tp,
		StartTs:   worker.req.StartTs,
		Data:      worker.req.Data,
		Ranges:    task.ranges.toPBRanges(),
		SchemaVer: worker.req.SchemaVar,
	}

	var cacheKey []byte
	var cacheValue *coprCacheValue

	// If there are many ranges, it is very likely to be a TableLookupRequest. They are not worth to cache since
	// computing is not the main cost. Ignore such requests directly to avoid slowly building the cache key.
	if task.cmdType == tikvrpc.CmdCop && worker.store.coprCache != nil && worker.req.Cacheable && len(copReq.Ranges) < 10 {
		cKey, err := coprCacheBuildKey(&copReq)
		if err == nil {
			cacheKey = cKey
			cValue := worker.store.coprCache.Get(cKey)
			if cValue != nil && cValue.RegionID == task.region.id && cValue.TimeStamp <= worker.req.StartTs {
				// Append cache version to the request to skip Coprocessor computation if possible
				// when request result is cached
				copReq.IsCacheEnabled = true
				copReq.CacheIfMatchVersion = cValue.RegionDataVersion
				cacheValue = cValue
			}
		} else {
			logutil.BgLogger().Warn("Failed to build copr cache key", zap.Error(err))
		}
	}

	req := tikvrpc.NewReplicaReadRequest(task.cmdType, &copReq, worker.req.ReplicaRead, worker.replicaReadSeed, kvrpcpb.Context{
		IsolationLevel: pbIsolationLevel(worker.req.IsolationLevel),
		Priority:       kvPriorityToCommandPri(worker.req.Priority),
		NotFillCache:   worker.req.NotFillCache,
		HandleTime:     true,
		ScanDetail:     true,
	})
	req.StoreTp = task.storeType
	startTime := time.Now()
	resp, rpcCtx, storeAddr, err := worker.SendReqCtx(bo, req, task.region, ReadTimeoutMedium, task.storeType, task.storeAddr)
	if err != nil {
		return nil, errors.Trace(err)
	}
	// Set task.storeAddr field so its task.String() method have the store address information.
	task.storeAddr = storeAddr
	costTime := time.Since(startTime)
	if costTime > minLogCopTaskTime {
		worker.logTimeCopTask(costTime, task, bo, resp)
	}
	metrics.TiKVCoprocessorHistogram.Observe(costTime.Seconds())

	if task.cmdType == tikvrpc.CmdCopStream {
		return worker.handleCopStreamResult(bo, rpcCtx, resp.Resp.(*tikvrpc.CopStreamResponse), task, ch, costTime)
	}

	// Handles the response for non-streaming copTask.
	return worker.handleCopResponse(bo, rpcCtx, &copResponse{pbResp: resp.Resp.(*coprocessor.Response)}, cacheKey, cacheValue, task, ch, nil, costTime)
}

type minCommitTSPushed struct {
	data map[uint64]struct{}
	sync.RWMutex
}

func (m *minCommitTSPushed) Update(from []uint64) {
	m.Lock()
	for _, v := range from {
		m.data[v] = struct{}{}
	}
	m.Unlock()
}

func (m *minCommitTSPushed) Get() []uint64 {
	m.RLock()
	defer m.RUnlock()
	if len(m.data) == 0 {
		return nil
	}

	ret := make([]uint64, 0, len(m.data))
	for k := range m.data {
		ret = append(ret, k)
	}
	return ret
}

// clientHelper wraps LockResolver and RegionRequestSender.
// It's introduced to support the new lock resolving pattern in the large transaction.
// In the large transaction protocol, sending requests and resolving locks are
// context-dependent. For example, when a send request meets a secondary lock, we'll
// call ResolveLock, and if the lock belongs to a large transaction, we may retry
// the request. If there is no context information about the resolved locks, we'll
// meet the secondary lock again and run into a deadloop.
type clientHelper struct {
	*LockResolver
	*RegionCache
	*minCommitTSPushed
	Client
}

// ResolveLocks wraps the ResolveLocks function and store the resolved result.
func (ch *clientHelper) ResolveLocks(bo *Backoffer, callerStartTS uint64, locks []*Lock) (int64, error) {
	msBeforeTxnExpired, resolvedLocks, err := ch.LockResolver.ResolveLocks(bo, callerStartTS, locks)
	if err != nil {
		return msBeforeTxnExpired, err
	}
	if len(resolvedLocks) > 0 {
		ch.minCommitTSPushed.Update(resolvedLocks)
		return 0, nil
	}
	return msBeforeTxnExpired, nil
}

// SendReqCtx wraps the SendReqCtx function and use the resolved lock result in the kvrpcpb.Context.
func (ch *clientHelper) SendReqCtx(bo *Backoffer, req *tikvrpc.Request, regionID RegionVerID, timeout time.Duration, sType kv.StoreType, directStoreAddr string) (*tikvrpc.Response, *RPCContext, string, error) {
	sender := NewRegionRequestSender(ch.RegionCache, ch.Client)
	if len(directStoreAddr) > 0 {
		sender.storeAddr = directStoreAddr
	}
	req.Context.ResolvedLocks = ch.minCommitTSPushed.Get()
	resp, ctx, err := sender.SendReqCtx(bo, req, regionID, timeout, sType)
	return resp, ctx, sender.storeAddr, err
}

const (
	minLogBackoffTime   = 100
	minLogKVProcessTime = 100
	minLogKVWaitTime    = 200
)

func (worker *copIteratorWorker) logTimeCopTask(costTime time.Duration, task *copTask, bo *Backoffer, resp *tikvrpc.Response) {
	logStr := fmt.Sprintf("[TIME_COP_PROCESS] resp_time:%s txnStartTS:%d region_id:%d store_addr:%s", costTime, worker.req.StartTs, task.region.id, task.storeAddr)
	if bo.totalSleep > minLogBackoffTime {
		backoffTypes := strings.Replace(fmt.Sprintf("%v", bo.types), " ", ",", -1)
		logStr += fmt.Sprintf(" backoff_ms:%d backoff_types:%s", bo.totalSleep, backoffTypes)
	}
	var detail *kvrpcpb.ExecDetails
	if resp.Resp != nil {
		switch r := resp.Resp.(type) {
		case *coprocessor.Response:
			detail = r.ExecDetails
		case *tikvrpc.CopStreamResponse:
			// streaming request returns io.EOF, so the first CopStreamResponse.Response maybe nil.
			if r.Response != nil {
				detail = r.Response.ExecDetails
			}
		default:
			panic("unreachable")
		}
	}

	if detail != nil && detail.HandleTime != nil {
		processMs := detail.HandleTime.ProcessMs
		waitMs := detail.HandleTime.WaitMs
		if processMs > minLogKVProcessTime {
			logStr += fmt.Sprintf(" kv_process_ms:%d", processMs)
			if detail.ScanDetail != nil {
				logStr = appendScanDetail(logStr, "write", detail.ScanDetail.Write)
				logStr = appendScanDetail(logStr, "data", detail.ScanDetail.Data)
				logStr = appendScanDetail(logStr, "lock", detail.ScanDetail.Lock)
			}
		}
		if waitMs > minLogKVWaitTime {
			logStr += fmt.Sprintf(" kv_wait_ms:%d", waitMs)
			if processMs <= minLogKVProcessTime {
				logStr = strings.Replace(logStr, "TIME_COP_PROCESS", "TIME_COP_WAIT", 1)
			}
		}
	}
	logutil.BgLogger().Info(logStr)
}

func appendScanDetail(logStr string, columnFamily string, scanInfo *kvrpcpb.ScanInfo) string {
	if scanInfo != nil {
		logStr += fmt.Sprintf(" scan_total_%s:%d", columnFamily, scanInfo.Total)
		logStr += fmt.Sprintf(" scan_processed_%s:%d", columnFamily, scanInfo.Processed)
	}
	return logStr
}

func (worker *copIteratorWorker) handleCopStreamResult(bo *Backoffer, rpcCtx *RPCContext, stream *tikvrpc.CopStreamResponse, task *copTask, ch chan<- *copResponse, costTime time.Duration) ([]*copTask, error) {
	defer stream.Close()
	var resp *coprocessor.Response
	var lastRange *coprocessor.KeyRange
	resp = stream.Response
	if resp == nil {
		// streaming request returns io.EOF, so the first Response is nil.
		return nil, nil
	}
	for {
		remainedTasks, err := worker.handleCopResponse(bo, rpcCtx, &copResponse{pbResp: resp}, nil, nil, task, ch, lastRange, costTime)
		if err != nil || len(remainedTasks) != 0 {
			return remainedTasks, errors.Trace(err)
		}
		resp, err = stream.Recv()
		if err != nil {
			if errors.Cause(err) == io.EOF {
				return nil, nil
			}

			if err1 := bo.Backoff(boTiKVRPC, errors.Errorf("recv stream response error: %v, task: %s", err, task)); err1 != nil {
				return nil, errors.Trace(err)
			}

			// No coprocessor.Response for network error, rebuild task based on the last success one.
			if errors.Cause(err) == context.Canceled {
				logutil.BgLogger().Info("stream recv timeout", zap.Error(err))
			} else {
				logutil.BgLogger().Info("stream unknown error", zap.Error(err))
			}
			return worker.buildCopTasksFromRemain(bo, lastRange, task)
		}
		if resp.Range != nil {
			lastRange = resp.Range
		}
	}
}

// handleCopResponse checks coprocessor Response for region split and lock,
// returns more tasks when that happens, or handles the response if no error.
// if we're handling streaming coprocessor response, lastRange is the range of last
// successful response, otherwise it's nil.
func (worker *copIteratorWorker) handleCopResponse(bo *Backoffer, rpcCtx *RPCContext, resp *copResponse, cacheKey []byte, cacheValue *coprCacheValue, task *copTask, ch chan<- *copResponse, lastRange *coprocessor.KeyRange, costTime time.Duration) ([]*copTask, error) {
	if regionErr := resp.pbResp.GetRegionError(); regionErr != nil {
		if rpcCtx != nil && task.storeType == kv.TiDB {
			resp.err = errors.Errorf("error: %v", regionErr)
			worker.sendToRespCh(resp, ch, true)
			return nil, nil
		}
		if err := bo.Backoff(BoRegionMiss, errors.New(regionErr.String())); err != nil {
			return nil, errors.Trace(err)
		}
		// We may meet RegionError at the first packet, but not during visiting the stream.
		return buildCopTasks(bo, worker.store.regionCache, task.ranges, worker.req)
	}
	if lockErr := resp.pbResp.GetLocked(); lockErr != nil {
		logutil.BgLogger().Debug("coprocessor encounters",
			zap.Stringer("lock", lockErr))
		msBeforeExpired, err1 := worker.ResolveLocks(bo, worker.req.StartTs, []*Lock{NewLock(lockErr)})
		if err1 != nil {
			return nil, errors.Trace(err1)
		}
		if msBeforeExpired > 0 {
			if err := bo.BackoffWithMaxSleep(boTxnLockFast, int(msBeforeExpired), errors.New(lockErr.String())); err != nil {
				return nil, errors.Trace(err)
			}
		}
		return worker.buildCopTasksFromRemain(bo, lastRange, task)
	}
	if otherErr := resp.pbResp.GetOtherError(); otherErr != "" {
		err := errors.Errorf("other error: %s", otherErr)
		logutil.BgLogger().Warn("other error",
			zap.Uint64("txnStartTS", worker.req.StartTs),
			zap.Uint64("regionID", task.region.id),
			zap.String("storeAddr", task.storeAddr),
			zap.Error(err))
		return nil, errors.Trace(err)
	}
	// When the request is using streaming API, the `Range` is not nil.
	if resp.pbResp.Range != nil {
		resp.startKey = resp.pbResp.Range.Start
	} else if task.ranges != nil && task.ranges.len() > 0 {
		resp.startKey = task.ranges.at(0).StartKey
	}
	if resp.detail == nil {
		resp.detail = new(execdetails.ExecDetails)
	}
	resp.detail.BackoffTime = time.Duration(bo.totalSleep) * time.Millisecond
	resp.detail.BackoffSleep, resp.detail.BackoffTimes = make(map[string]time.Duration), make(map[string]int)
	for backoff := range bo.backoffTimes {
		backoffName := backoff.String()
		resp.detail.BackoffTimes[backoffName] = bo.backoffTimes[backoff]
		resp.detail.BackoffSleep[backoffName] = time.Duration(bo.backoffSleepMS[backoff]) * time.Millisecond
	}
	if rpcCtx != nil {
		resp.detail.CalleeAddress = rpcCtx.Addr
	}
	resp.respTime = costTime
	if pbDetails := resp.pbResp.ExecDetails; pbDetails != nil {
		if handleTime := pbDetails.HandleTime; handleTime != nil {
			resp.detail.WaitTime = time.Duration(handleTime.WaitMs) * time.Millisecond
			resp.detail.ProcessTime = time.Duration(handleTime.ProcessMs) * time.Millisecond
		}
		if scanDetail := pbDetails.ScanDetail; scanDetail != nil {
			if scanDetail.Write != nil {
				resp.detail.TotalKeys += scanDetail.Write.Total
				resp.detail.ProcessedKeys += scanDetail.Write.Processed
			}
		}
	}
	if resp.pbResp.IsCacheHit {
		if cacheValue == nil {
			return nil, errors.New("Internal error: received illegal TiKV response")
		}
		// Cache hit and is valid: use cached data as response data and we don't update the cache.
		data := make([]byte, len(cacheValue.Data))
		copy(data, cacheValue.Data)
		resp.pbResp.Data = data
	} else {
		// Cache not hit or cache hit but not valid: update the cache if the response can be cached.
		if cacheKey != nil && resp.pbResp.CacheLastVersion > 0 {
			if worker.store.coprCache.CheckAdmission(resp.pbResp.Data.Size(), resp.detail.ProcessTime) {
				data := make([]byte, len(resp.pbResp.Data))
				copy(data, resp.pbResp.Data)

				newCacheValue := coprCacheValue{
					Data:              data,
					TimeStamp:         worker.req.StartTs,
					RegionID:          task.region.id,
					RegionDataVersion: resp.pbResp.CacheLastVersion,
				}
				worker.store.coprCache.Set(cacheKey, &newCacheValue)
			}
		}
	}
	worker.sendToRespCh(resp, ch, true)
	return nil, nil
}

func (worker *copIteratorWorker) buildCopTasksFromRemain(bo *Backoffer, lastRange *coprocessor.KeyRange, task *copTask) ([]*copTask, error) {
	remainedRanges := task.ranges
	if worker.req.Streaming && lastRange != nil {
		remainedRanges = worker.calculateRemain(task.ranges, lastRange, worker.req.Desc)
	}
	return buildCopTasks(bo, worker.store.regionCache, remainedRanges, worker.req)
}

// calculateRemain splits the input ranges into two, and take one of them according to desc flag.
// It's used in streaming API, to calculate which range is consumed and what needs to be retry.
// For example:
// ranges: [r1 --> r2) [r3 --> r4)
// split:      [s1   -->   s2)
// In normal scan order, all data before s1 is consumed, so the remain ranges should be [s1 --> r2) [r3 --> r4)
// In reverse scan order, all data after s2 is consumed, so the remain ranges should be [r1 --> r2) [r3 --> s2)
func (worker *copIteratorWorker) calculateRemain(ranges *copRanges, split *coprocessor.KeyRange, desc bool) *copRanges {
	if desc {
		left, _ := ranges.split(split.End)
		return left
	}
	_, right := ranges.split(split.Start)
	return right
}

func (it *copIterator) Close() error {
	if atomic.CompareAndSwapUint32(&it.closed, 0, 1) {
		close(it.finishCh)
	}
	it.wg.Wait()
	return nil
}

type rateLimit struct {
	token chan struct{}
}

func newRateLimit(n int) *rateLimit {
	return &rateLimit{
		token: make(chan struct{}, n),
	}
}

func (r *rateLimit) getToken(done <-chan struct{}) (exit bool) {
	select {
	case <-done:
		return true
	case r.token <- struct{}{}:
		return false
	}
}

func (r *rateLimit) putToken() {
	select {
	case <-r.token:
	default:
		panic("put a redundant token")
	}
}

// copErrorResponse returns error when calling Next()
type copErrorResponse struct{ error }

func (it copErrorResponse) Next(ctx context.Context) (kv.ResultSubset, error) {
	return nil, it.error
}

func (it copErrorResponse) Close() error {
	return nil
}<|MERGE_RESOLUTION|>--- conflicted
+++ resolved
@@ -376,14 +376,10 @@
 	if err != nil {
 		return err
 	}
-<<<<<<< HEAD
-=======
 	cmdType := tikvrpc.CmdCop
 	if req.Streaming {
 		cmdType = tikvrpc.CmdCopStream
 	}
-	tasks := make([]*copTask, 0, len(servers))
->>>>>>> ad71a5a7
 	for _, ser := range servers {
 		addr := ser.IP + ":" + strconv.FormatUint(uint64(ser.StatusPort), 10)
 		tasksCh <- &copTask{
