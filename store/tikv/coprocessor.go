// Copyright 2016 PingCAP, Inc.
//
// Licensed under the Apache License, Version 2.0 (the "License");
// you may not use this file except in compliance with the License.
// You may obtain a copy of the License at
//
//     http://www.apache.org/licenses/LICENSE-2.0
//
// Unless required by applicable law or agreed to in writing, software
// distributed under the License is distributed on an "AS IS" BASIS,
// See the License for the specific language governing permissions and
// limitations under the License.

package tikv

import (
	"bytes"
	"context"
	"fmt"
	"io"
	"sort"
	"strconv"
	"strings"
	"sync"
	"sync/atomic"
	"time"
	"unsafe"

	"github.com/cznic/mathutil"
	"github.com/gogo/protobuf/proto"
	"github.com/pingcap/errors"
	"github.com/pingcap/failpoint"
	"github.com/pingcap/kvproto/pkg/coprocessor"
	"github.com/pingcap/kvproto/pkg/kvrpcpb"
	"github.com/pingcap/parser/terror"
	"github.com/pingcap/tidb/domain/infosync"
	"github.com/pingcap/tidb/errno"
	"github.com/pingcap/tidb/kv"
	"github.com/pingcap/tidb/metrics"
	"github.com/pingcap/tidb/store/tikv/tikvrpc"
	"github.com/pingcap/tidb/util/execdetails"
	"github.com/pingcap/tidb/util/logutil"
	"github.com/pingcap/tidb/util/memory"
	"github.com/pingcap/tipb/go-tipb"
	"go.uber.org/zap"
)

var (
	tikvTxnRegionsNumHistogramWithCoprocessor      = metrics.TiKVTxnRegionsNumHistogram.WithLabelValues("coprocessor")
	tikvTxnRegionsNumHistogramWithBatchCoprocessor = metrics.TiKVTxnRegionsNumHistogram.WithLabelValues("batch_coprocessor")
	coprCacheHistogramEvict                        = metrics.DistSQLCoprCacheHistogram.WithLabelValues("evict")
)

// CopClient is coprocessor client.
type CopClient struct {
	kv.RequestTypeSupportedChecker
	store           *tikvStore
	replicaReadSeed uint32
}

// Send builds the request and gets the coprocessor iterator response.
func (c *CopClient) Send(ctx context.Context, req *kv.Request, vars *kv.Variables, sessionMemTracker *memory.Tracker, enabledRateLimitAction bool) kv.Response {
	if req.StoreType == kv.TiFlash && req.BatchCop {
		logutil.BgLogger().Debug("send batch requests")
		return c.sendBatch(ctx, req, vars)
	}
	ctx = context.WithValue(ctx, txnStartKey, req.StartTs)
	bo := NewBackofferWithVars(ctx, copBuildTaskMaxBackoff, vars)
	tasks, err := buildCopTasks(bo, c.store.regionCache, &copRanges{mid: req.KeyRanges}, req)
	if err != nil {
		return copErrorResponse{err}
	}
	it := &copIterator{
		store:           c.store,
		req:             req,
		concurrency:     req.Concurrency,
		finishCh:        make(chan struct{}),
		vars:            vars,
		memTracker:      req.MemTracker,
		replicaReadSeed: c.replicaReadSeed,
		rpcCancel:       NewRPCanceller(),
	}
	it.minCommitTSPushed.data = make(map[uint64]struct{}, 5)
	it.tasks = tasks
	if it.concurrency > len(tasks) {
		it.concurrency = len(tasks)
	}
	if it.concurrency < 1 {
		// Make sure that there is at least one worker.
		it.concurrency = 1
	}

	if it.req.KeepOrder {
		it.sendRate = newRateLimit(2 * it.concurrency)
		it.respChan = nil
	} else {
		capacity := it.concurrency
		if enabledRateLimitAction {
			// The count of cached response in memory is controlled by the capacity of the it.sendRate, not capacity of the respChan.
			// As the worker will send finCopResponse after each task being handled, we make the capacity of the respCh equals to
			// 2*it.concurrency to avoid deadlock in the unit test caused by the `MustExec` or `Exec`
			capacity = it.concurrency * 2
		}
		it.respChan = make(chan *copResponse, capacity)
		it.sendRate = newRateLimit(it.concurrency)
	}
	it.actionOnExceed = newRateLimitAction(uint(cap(it.sendRate.token)))
	if sessionMemTracker != nil {
		sessionMemTracker.FallbackOldAndSetNewAction(it.actionOnExceed)
	}

	if !it.req.Streaming {
		ctx = context.WithValue(ctx, RPCCancellerCtxKey{}, it.rpcCancel)
	}
	it.open(ctx, enabledRateLimitAction)
	return it
}

// copTask contains a related Region and KeyRange for a kv.Request.
type copTask struct {
	region RegionVerID
	ranges *copRanges

	respChan  chan *copResponse
	storeAddr string
	cmdType   tikvrpc.CmdType
	storeType kv.StoreType
}

func (r *copTask) String() string {
	return fmt.Sprintf("region(%d %d %d) ranges(%d) store(%s)",
		r.region.id, r.region.confVer, r.region.ver, r.ranges.len(), r.storeAddr)
}

// copRanges is like []kv.KeyRange, but may has extra elements at head/tail.
// It's for avoiding alloc big slice during build copTask.
type copRanges struct {
	first *kv.KeyRange
	mid   []kv.KeyRange
	last  *kv.KeyRange
}

func (r *copRanges) String() string {
	var s string
	r.do(func(ran *kv.KeyRange) {
		s += fmt.Sprintf("[%q, %q]", ran.StartKey, ran.EndKey)
	})
	return s
}

func (r *copRanges) len() int {
	var l int
	if r.first != nil {
		l++
	}
	l += len(r.mid)
	if r.last != nil {
		l++
	}
	return l
}

func (r *copRanges) at(i int) kv.KeyRange {
	if r.first != nil {
		if i == 0 {
			return *r.first
		}
		i--
	}
	if i < len(r.mid) {
		return r.mid[i]
	}
	return *r.last
}

func (r *copRanges) slice(from, to int) *copRanges {
	var ran copRanges
	if r.first != nil {
		if from == 0 && to > 0 {
			ran.first = r.first
		}
		if from > 0 {
			from--
		}
		if to > 0 {
			to--
		}
	}
	if to <= len(r.mid) {
		ran.mid = r.mid[from:to]
	} else {
		if from <= len(r.mid) {
			ran.mid = r.mid[from:]
		}
		if from < to {
			ran.last = r.last
		}
	}
	return &ran
}

func (r *copRanges) do(f func(ran *kv.KeyRange)) {
	if r.first != nil {
		f(r.first)
	}
	for _, ran := range r.mid {
		f(&ran)
	}
	if r.last != nil {
		f(r.last)
	}
}

func (r *copRanges) toPBRanges() []*coprocessor.KeyRange {
	ranges := make([]*coprocessor.KeyRange, 0, r.len())
	r.do(func(ran *kv.KeyRange) {
		ranges = append(ranges, &coprocessor.KeyRange{
			Start: ran.StartKey,
			End:   ran.EndKey,
		})
	})
	return ranges
}

// split ranges into (left, right) by key.
func (r *copRanges) split(key []byte) (*copRanges, *copRanges) {
	n := sort.Search(r.len(), func(i int) bool {
		cur := r.at(i)
		return len(cur.EndKey) == 0 || bytes.Compare(cur.EndKey, key) > 0
	})
	// If a range p contains the key, it will split to 2 parts.
	if n < r.len() {
		p := r.at(n)
		if bytes.Compare(key, p.StartKey) > 0 {
			left := r.slice(0, n)
			left.last = &kv.KeyRange{StartKey: p.StartKey, EndKey: key}
			right := r.slice(n+1, r.len())
			right.first = &kv.KeyRange{StartKey: key, EndKey: p.EndKey}
			return left, right
		}
	}
	return r.slice(0, n), r.slice(n, r.len())
}

// rangesPerTask limits the length of the ranges slice sent in one copTask.
const rangesPerTask = 25000

func buildCopTasks(bo *Backoffer, cache *RegionCache, ranges *copRanges, req *kv.Request) ([]*copTask, error) {
	start := time.Now()
	cmdType := tikvrpc.CmdCop
	if req.Streaming {
		cmdType = tikvrpc.CmdCopStream
	}

	if req.StoreType == kv.TiDB {
		return buildTiDBMemCopTasks(ranges, req)
	}

	rangesLen := ranges.len()
	var tasks []*copTask
	appendTask := func(regionWithRangeInfo *KeyLocation, ranges *copRanges) {
		// TiKV will return gRPC error if the message is too large. So we need to limit the length of the ranges slice
		// to make sure the message can be sent successfully.
		rLen := ranges.len()
		for i := 0; i < rLen; {
			nextI := mathutil.Min(i+rangesPerTask, rLen)
			tasks = append(tasks, &copTask{
				region: regionWithRangeInfo.Region,
				ranges: ranges.slice(i, nextI),
				// Channel buffer is 2 for handling region split.
				// In a common case, two region split tasks will not be blocked.
				respChan:  make(chan *copResponse, 2),
				cmdType:   cmdType,
				storeType: req.StoreType,
			})
			i = nextI
		}
	}

	err := splitRanges(bo, cache, ranges, appendTask)
	if err != nil {
		return nil, errors.Trace(err)
	}

	if req.Desc {
		reverseTasks(tasks)
	}
	if elapsed := time.Since(start); elapsed > time.Millisecond*500 {
		logutil.BgLogger().Warn("buildCopTasks takes too much time",
			zap.Duration("elapsed", elapsed),
			zap.Int("range len", rangesLen),
			zap.Int("task len", len(tasks)))
	}
	tikvTxnRegionsNumHistogramWithCoprocessor.Observe(float64(len(tasks)))
	return tasks, nil
}

func buildTiDBMemCopTasks(ranges *copRanges, req *kv.Request) ([]*copTask, error) {
	servers, err := infosync.GetAllServerInfo(context.Background())
	if err != nil {
		return nil, err
	}
	cmdType := tikvrpc.CmdCop
	if req.Streaming {
		cmdType = tikvrpc.CmdCopStream
	}
	tasks := make([]*copTask, 0, len(servers))
	for _, ser := range servers {
		if req.TiDBServerID > 0 && req.TiDBServerID != ser.ServerIDGetter() {
			continue
		}

		addr := ser.IP + ":" + strconv.FormatUint(uint64(ser.StatusPort), 10)
		tasks = append(tasks, &copTask{
			ranges:    ranges,
			respChan:  make(chan *copResponse, 2),
			cmdType:   cmdType,
			storeType: req.StoreType,
			storeAddr: addr,
		})
	}
	return tasks, nil
}

func splitRanges(bo *Backoffer, cache *RegionCache, ranges *copRanges, fn func(regionWithRangeInfo *KeyLocation, ranges *copRanges)) error {
	for ranges.len() > 0 {
		loc, err := cache.LocateKey(bo, ranges.at(0).StartKey)
		if err != nil {
			return errors.Trace(err)
		}

		// Iterate to the first range that is not complete in the region.
		var i int
		for ; i < ranges.len(); i++ {
			r := ranges.at(i)
			if !(loc.Contains(r.EndKey) || bytes.Equal(loc.EndKey, r.EndKey)) {
				break
			}
		}
		// All rest ranges belong to the same region.
		if i == ranges.len() {
			fn(loc, ranges)
			break
		}

		r := ranges.at(i)
		if loc.Contains(r.StartKey) {
			// Part of r is not in the region. We need to split it.
			taskRanges := ranges.slice(0, i)
			taskRanges.last = &kv.KeyRange{
				StartKey: r.StartKey,
				EndKey:   loc.EndKey,
			}
			fn(loc, taskRanges)

			ranges = ranges.slice(i+1, ranges.len())
			ranges.first = &kv.KeyRange{
				StartKey: loc.EndKey,
				EndKey:   r.EndKey,
			}
		} else {
			// rs[i] is not in the region.
			taskRanges := ranges.slice(0, i)
			fn(loc, taskRanges)
			ranges = ranges.slice(i, ranges.len())
		}
	}

	return nil
}

// SplitRegionRanges get the split ranges from pd region.
func SplitRegionRanges(bo *Backoffer, cache *RegionCache, keyRanges []kv.KeyRange) ([]kv.KeyRange, error) {
	ranges := copRanges{mid: keyRanges}

	var ret []kv.KeyRange
	appendRange := func(regionWithRangeInfo *KeyLocation, ranges *copRanges) {
		for i := 0; i < ranges.len(); i++ {
			ret = append(ret, ranges.at(i))
		}
	}

	err := splitRanges(bo, cache, &ranges, appendRange)
	if err != nil {
		return nil, errors.Trace(err)
	}
	return ret, nil
}

func reverseTasks(tasks []*copTask) {
	for i := 0; i < len(tasks)/2; i++ {
		j := len(tasks) - i - 1
		tasks[i], tasks[j] = tasks[j], tasks[i]
	}
}

type copIterator struct {
	store       *tikvStore
	req         *kv.Request
	concurrency int
	finishCh    chan struct{}

	// If keepOrder, results are stored in copTask.respChan, read them out one by one.
	tasks []*copTask
	// curr indicates the curr id of the finished copTask
	curr int

	// sendRate controls the sending rate of copIteratorTaskSender
	sendRate *rateLimit

	// Otherwise, results are stored in respChan.
	respChan chan *copResponse

	vars *kv.Variables

	memTracker *memory.Tracker

	replicaReadSeed uint32

	rpcCancel *RPCCanceller

	wg sync.WaitGroup
	// closed represents when the Close is called.
	// There are two cases we need to close the `finishCh` channel, one is when context is done, the other one is
	// when the Close is called. we use atomic.CompareAndSwap `closed` to to make sure the channel is not closed twice.
	closed uint32

	minCommitTSPushed

	actionOnExceed *rateLimitAction
}

// copIteratorWorker receives tasks from copIteratorTaskSender, handles tasks and sends the copResponse to respChan.
type copIteratorWorker struct {
	taskCh   <-chan *copTask
	wg       *sync.WaitGroup
	store    *tikvStore
	req      *kv.Request
	respChan chan<- *copResponse
	finishCh <-chan struct{}
	vars     *kv.Variables
	clientHelper

	memTracker *memory.Tracker

	replicaReadSeed uint32

	actionOnExceed *rateLimitAction
}

// copIteratorTaskSender sends tasks to taskCh then wait for the workers to exit.
type copIteratorTaskSender struct {
	taskCh   chan<- *copTask
	wg       *sync.WaitGroup
	tasks    []*copTask
	finishCh <-chan struct{}
	respChan chan<- *copResponse
	sendRate *rateLimit
}

type copResponse struct {
	pbResp   *coprocessor.Response
	detail   *CopRuntimeStats
	startKey kv.Key
	err      error
	respSize int64
	respTime time.Duration
}

const (
	sizeofExecDetails   = int(unsafe.Sizeof(execdetails.ExecDetails{}))
	sizeofCommitDetails = int(unsafe.Sizeof(execdetails.CommitDetails{}))
)

// GetData implements the kv.ResultSubset GetData interface.
func (rs *copResponse) GetData() []byte {
	return rs.pbResp.Data
}

// GetStartKey implements the kv.ResultSubset GetStartKey interface.
func (rs *copResponse) GetStartKey() kv.Key {
	return rs.startKey
}

func (rs *copResponse) GetCopRuntimeStats() *CopRuntimeStats {
	return rs.detail
}

// MemSize returns how many bytes of memory this response use
func (rs *copResponse) MemSize() int64 {
	if rs.respSize != 0 {
		return rs.respSize
	}
	if rs == finCopResp {
		return 0
	}

	// ignore rs.err
	rs.respSize += int64(cap(rs.startKey))
	if rs.detail != nil {
		rs.respSize += int64(sizeofExecDetails)
	}
	if rs.pbResp != nil {
		// Using a approximate size since it's hard to get a accurate value.
		rs.respSize += int64(rs.pbResp.Size())
	}
	return rs.respSize
}

func (rs *copResponse) RespTime() time.Duration {
	return rs.respTime
}

const minLogCopTaskTime = 300 * time.Millisecond

// When the worker finished `handleTask`, we need to notify the copIterator that there is one task finished.
// For the non-keep-order case, we send a finCopResp into the respCh after `handleTask`. When copIterator recv
// finCopResp from the respCh, it will be aware that there is one task finished.
var finCopResp *copResponse

func init() {
	finCopResp = &copResponse{}
}

// run is a worker function that get a copTask from channel, handle it and
// send the result back.
func (worker *copIteratorWorker) run(ctx context.Context) {
	defer func() {
		failpoint.Inject("ticase-4169", func(val failpoint.Value) {
			if val.(bool) {
				worker.memTracker.Consume(10 * MockResponseSizeForTest)
				worker.memTracker.Consume(10 * MockResponseSizeForTest)
			}
		})
		worker.wg.Done()
	}()
	for task := range worker.taskCh {
		respCh := worker.respChan
		if respCh == nil {
			respCh = task.respChan
		}
		worker.handleTask(ctx, task, respCh)
		if worker.respChan != nil {
			// When a task is finished by the worker, send a finCopResp into channel to notify the copIterator that
			// there is a task finished.
			worker.sendToRespCh(finCopResp, worker.respChan, false)
		}
		close(task.respChan)
		if worker.vars != nil && worker.vars.Killed != nil && atomic.LoadUint32(worker.vars.Killed) == 1 {
			return
		}
		select {
		case <-worker.finishCh:
			return
		default:
		}
	}
}

// open starts workers and sender goroutines.
func (it *copIterator) open(ctx context.Context, enabledRateLimitAction bool) {
	taskCh := make(chan *copTask, 1)
	it.wg.Add(it.concurrency)
	// Start it.concurrency number of workers to handle cop requests.
	for i := 0; i < it.concurrency; i++ {
		worker := &copIteratorWorker{
			taskCh:   taskCh,
			wg:       &it.wg,
			store:    it.store,
			req:      it.req,
			respChan: it.respChan,
			finishCh: it.finishCh,
			vars:     it.vars,
			clientHelper: clientHelper{
				LockResolver:      it.store.lockResolver,
				RegionCache:       it.store.regionCache,
				minCommitTSPushed: &it.minCommitTSPushed,
				Client:            it.store.client,
			},
			memTracker:      it.memTracker,
			replicaReadSeed: it.replicaReadSeed,
			actionOnExceed:  it.actionOnExceed,
		}
		go worker.run(ctx)
	}
	taskSender := &copIteratorTaskSender{
		taskCh:   taskCh,
		wg:       &it.wg,
		tasks:    it.tasks,
		finishCh: it.finishCh,
		sendRate: it.sendRate,
	}
	taskSender.respChan = it.respChan
	it.actionOnExceed.setEnabled(enabledRateLimitAction)
	failpoint.Inject("ticase-4171", func(val failpoint.Value) {
		if val.(bool) {
			it.memTracker.Consume(10 * MockResponseSizeForTest)
			it.memTracker.Consume(10 * MockResponseSizeForTest)
		}
	})
	go taskSender.run()
}

func (sender *copIteratorTaskSender) run() {
	// Send tasks to feed the worker goroutines.
	for _, t := range sender.tasks {
		// we control the sending rate to prevent all tasks
		// being done (aka. all of the responses are buffered) by copIteratorWorker.
		// We keep the number of inflight tasks within the number of 2 * concurrency when Keep Order is true.
		// If KeepOrder is false, the number equals the concurrency.
		// It sends one more task if a task has been finished in copIterator.Next.
		exit := sender.sendRate.getToken(sender.finishCh)
		if exit {
			break
		}
		exit = sender.sendToTaskCh(t)
		if exit {
			break
		}
	}
	close(sender.taskCh)

	// Wait for worker goroutines to exit.
	sender.wg.Wait()
	if sender.respChan != nil {
		close(sender.respChan)
	}
}

func (it *copIterator) recvFromRespCh(ctx context.Context, respCh <-chan *copResponse) (resp *copResponse, ok bool, exit bool) {
	ticker := time.NewTicker(3 * time.Second)
	defer ticker.Stop()
	for {
		select {
		case resp, ok = <-respCh:
			if it.memTracker != nil && resp != nil {
				consumed := resp.MemSize()
				failpoint.Inject("testRateLimitActionMockConsumeAndAssert", func(val failpoint.Value) {
					if val.(bool) {
						if resp != finCopResp {
							consumed = MockResponseSizeForTest
						}
					}
				})
				it.memTracker.Consume(-consumed)
			}
			return
		case <-it.finishCh:
			exit = true
			return
		case <-ticker.C:
			if atomic.LoadUint32(it.vars.Killed) == 1 {
				resp = &copResponse{err: ErrQueryInterrupted}
				ok = true
				return
			}
		case <-ctx.Done():
			// We select the ctx.Done() in the thread of `Next` instead of in the worker to avoid the cost of `WithCancel`.
			if atomic.CompareAndSwapUint32(&it.closed, 0, 1) {
				close(it.finishCh)
			}
			exit = true
			return
		}
	}
}

func (sender *copIteratorTaskSender) sendToTaskCh(t *copTask) (exit bool) {
	select {
	case sender.taskCh <- t:
	case <-sender.finishCh:
		exit = true
	}
	return
}

func (worker *copIteratorWorker) sendToRespCh(resp *copResponse, respCh chan<- *copResponse, checkOOM bool) (exit bool) {
	if worker.memTracker != nil && checkOOM {
		consumed := resp.MemSize()
		failpoint.Inject("testRateLimitActionMockConsumeAndAssert", func(val failpoint.Value) {
			if val.(bool) {
				if resp != finCopResp {
					consumed = MockResponseSizeForTest
				}
			}
		})
		worker.memTracker.Consume(consumed)
	}
	select {
	case respCh <- resp:
	case <-worker.finishCh:
		exit = true
	}
	return
}

// MockResponseSizeForTest mock the response size
const MockResponseSizeForTest = 100 * 1024 * 1024

// Next returns next coprocessor result.
// NOTE: Use nil to indicate finish, so if the returned ResultSubset is not nil, reader should continue to call Next().
func (it *copIterator) Next(ctx context.Context) (kv.ResultSubset, error) {
	var (
		resp   *copResponse
		ok     bool
		closed bool
	)
	defer func() {
		if resp == nil {
			failpoint.Inject("ticase-4170", func(val failpoint.Value) {
				if val.(bool) {
					it.memTracker.Consume(10 * MockResponseSizeForTest)
					it.memTracker.Consume(10 * MockResponseSizeForTest)
				}
			})
		}
	}()
	// wait unit at least 5 copResponse received.
	failpoint.Inject("testRateLimitActionMockWaitMax", func(val failpoint.Value) {
		if val.(bool) {
			// we only need to trigger oom at least once.
			if len(it.tasks) > 9 {
				for it.memTracker.MaxConsumed() < 5*MockResponseSizeForTest {
					time.Sleep(10 * time.Millisecond)
				}
			}
		}
	})
	// If data order matters, response should be returned in the same order as copTask slice.
	// Otherwise all responses are returned from a single channel.
	if it.respChan != nil {
		// Get next fetched resp from chan
		resp, ok, closed = it.recvFromRespCh(ctx, it.respChan)
		if !ok || closed {
			it.actionOnExceed.close()
			return nil, nil
		}
		if resp == finCopResp {
			it.actionOnExceed.destroyTokenIfNeeded(func() {
				it.sendRate.putToken()
			})
			return it.Next(ctx)
		}
	} else {
		for {
			if it.curr >= len(it.tasks) {
				// Resp will be nil if iterator is finishCh.
				it.actionOnExceed.close()
				return nil, nil
			}
			task := it.tasks[it.curr]
			resp, ok, closed = it.recvFromRespCh(ctx, task.respChan)
			if closed {
				// Close() is already called, so Next() is invalid.
				return nil, nil
			}
			if ok {
				break
			}
			it.actionOnExceed.destroyTokenIfNeeded(func() {
				it.sendRate.putToken()
			})
			// Switch to next task.
			it.tasks[it.curr] = nil
			it.curr++
		}
	}

	if resp.err != nil {
		return nil, errors.Trace(resp.err)
	}

	err := it.store.CheckVisibility(it.req.StartTs)
	if err != nil {
		return nil, errors.Trace(err)
	}
	return resp, nil
}

// Associate each region with an independent backoffer. In this way, when multiple regions are
// unavailable, TiDB can execute very quickly without blocking
func chooseBackoffer(ctx context.Context, backoffermap map[uint64]*Backoffer, task *copTask, worker *copIteratorWorker) *Backoffer {
	bo, ok := backoffermap[task.region.id]
	if ok {
		return bo
	}
	newbo := NewBackofferWithVars(ctx, copNextMaxBackoff, worker.vars)
	backoffermap[task.region.id] = newbo
	return newbo
}

// handleTask handles single copTask, sends the result to channel, retry automatically on error.
func (worker *copIteratorWorker) handleTask(ctx context.Context, task *copTask, respCh chan<- *copResponse) {
	defer func() {
		r := recover()
		if r != nil {
			logutil.BgLogger().Error("copIteratorWork meet panic",
				zap.Reflect("r", r),
				zap.Stack("stack trace"))
			resp := &copResponse{err: errors.Errorf("%v", r)}
			// if panic has happened, set checkOOM to false to avoid another panic.
			worker.sendToRespCh(resp, respCh, false)
		}
	}()
	remainTasks := []*copTask{task}
	backoffermap := make(map[uint64]*Backoffer)
	for len(remainTasks) > 0 {
		curTask := remainTasks[0]
		bo := chooseBackoffer(ctx, backoffermap, curTask, worker)
		tasks, err := worker.handleTaskOnce(bo, curTask, respCh)
		if err != nil {
			resp := &copResponse{err: errors.Trace(err)}
			worker.sendToRespCh(resp, respCh, true)
			return
		}
		// test whether the ctx is cancelled
		if bo.vars != nil && bo.vars.Killed != nil && atomic.LoadUint32(bo.vars.Killed) == 1 {
			return
		}

		if len(tasks) > 0 {
			remainTasks = append(tasks, remainTasks[1:]...)
		} else {
			remainTasks = remainTasks[1:]
		}
	}
	if worker.store.coprCache != nil && worker.store.coprCache.cache.Metrics != nil {
		coprCacheHistogramEvict.Observe(float64(worker.store.coprCache.cache.Metrics.KeysEvicted()))
	}
}

// handleTaskOnce handles single copTask, successful results are send to channel.
// If error happened, returns error. If region split or meet lock, returns the remain tasks.
func (worker *copIteratorWorker) handleTaskOnce(bo *Backoffer, task *copTask, ch chan<- *copResponse) ([]*copTask, error) {
	failpoint.Inject("handleTaskOnceError", func(val failpoint.Value) {
		if val.(bool) {
			failpoint.Return(nil, errors.New("mock handleTaskOnce error"))
		}
	})

	copReq := coprocessor.Request{
		Tp:        worker.req.Tp,
		StartTs:   worker.req.StartTs,
		Data:      worker.req.Data,
		Ranges:    task.ranges.toPBRanges(),
		SchemaVer: worker.req.SchemaVar,
	}

	var cacheKey []byte = nil
	var cacheValue *coprCacheValue = nil

	// If there are many ranges, it is very likely to be a TableLookupRequest. They are not worth to cache since
	// computing is not the main cost. Ignore such requests directly to avoid slowly building the cache key.
	if task.cmdType == tikvrpc.CmdCop && worker.store.coprCache != nil && worker.req.Cacheable && worker.store.coprCache.CheckRequestAdmission(len(copReq.Ranges)) {
		cKey, err := coprCacheBuildKey(&copReq)
		if err == nil {
			cacheKey = cKey
			cValue := worker.store.coprCache.Get(cKey)
			copReq.IsCacheEnabled = true
			if cValue != nil && cValue.RegionID == task.region.id && cValue.TimeStamp <= worker.req.StartTs {
				// Append cache version to the request to skip Coprocessor computation if possible
				// when request result is cached
				copReq.CacheIfMatchVersion = cValue.RegionDataVersion
				cacheValue = cValue
			} else {
				copReq.CacheIfMatchVersion = 0
			}
		} else {
			logutil.BgLogger().Warn("Failed to build copr cache key", zap.Error(err))
		}
	}

	req := tikvrpc.NewReplicaReadRequest(task.cmdType, &copReq, worker.req.ReplicaRead, &worker.replicaReadSeed, kvrpcpb.Context{
		IsolationLevel: pbIsolationLevel(worker.req.IsolationLevel),
		Priority:       kvPriorityToCommandPri(worker.req.Priority),
		NotFillCache:   worker.req.NotFillCache,
		RecordTimeStat: true,
		RecordScanStat: true,
		TaskId:         worker.req.TaskID,
	})
	req.StoreTp = task.storeType
	startTime := time.Now()
	if worker.Stats == nil {
		worker.Stats = make(map[tikvrpc.CmdType]*RPCRuntimeStats)
	}
	resp, rpcCtx, storeAddr, err := worker.SendReqCtx(bo, req, task.region, ReadTimeoutMedium, task.storeType, task.storeAddr)
	if err != nil {
		if task.storeType == kv.TiDB {
			err = worker.handleTiDBSendReqErr(err, task, ch)
			return nil, err
		}
		return nil, errors.Trace(err)
	}

	// Set task.storeAddr field so its task.String() method have the store address information.
	task.storeAddr = storeAddr
	costTime := time.Since(startTime)
	if costTime > minLogCopTaskTime {
		worker.logTimeCopTask(costTime, task, bo, resp)
	}
	metrics.TiKVCoprocessorHistogram.Observe(costTime.Seconds())

	if task.cmdType == tikvrpc.CmdCopStream {
		return worker.handleCopStreamResult(bo, rpcCtx, resp.Resp.(*tikvrpc.CopStreamResponse), task, ch, costTime)
	}

	// Handles the response for non-streaming copTask.
	return worker.handleCopResponse(bo, rpcCtx, &copResponse{pbResp: resp.Resp.(*coprocessor.Response)}, cacheKey, cacheValue, task, ch, nil, costTime)
}

type minCommitTSPushed struct {
	data map[uint64]struct{}
	sync.RWMutex
}

func (m *minCommitTSPushed) Update(from []uint64) {
	m.Lock()
	for _, v := range from {
		m.data[v] = struct{}{}
	}
	m.Unlock()
}

func (m *minCommitTSPushed) Get() []uint64 {
	m.RLock()
	defer m.RUnlock()
	if len(m.data) == 0 {
		return nil
	}

	ret := make([]uint64, 0, len(m.data))
	for k := range m.data {
		ret = append(ret, k)
	}
	return ret
}

// clientHelper wraps LockResolver and RegionRequestSender.
// It's introduced to support the new lock resolving pattern in the large transaction.
// In the large transaction protocol, sending requests and resolving locks are
// context-dependent. For example, when a send request meets a secondary lock, we'll
// call ResolveLock, and if the lock belongs to a large transaction, we may retry
// the request. If there is no context information about the resolved locks, we'll
// meet the secondary lock again and run into a deadloop.
type clientHelper struct {
	*LockResolver
	*RegionCache
	*minCommitTSPushed
	Client
	resolveLite bool
	RegionRequestRuntimeStats
}

// ResolveLocks wraps the ResolveLocks function and store the resolved result.
func (ch *clientHelper) ResolveLocks(bo *Backoffer, callerStartTS uint64, locks []*Lock) (int64, error) {
	var err error
	var resolvedLocks []uint64
	var msBeforeTxnExpired int64
	if ch.Stats != nil {
		defer func(start time.Time) {
			recordRegionRequestRuntimeStats(ch.Stats, tikvrpc.CmdResolveLock, time.Since(start))
		}(time.Now())
	}
	if ch.resolveLite {
		msBeforeTxnExpired, resolvedLocks, err = ch.LockResolver.resolveLocksLite(bo, callerStartTS, locks)
	} else {
		msBeforeTxnExpired, resolvedLocks, err = ch.LockResolver.ResolveLocks(bo, callerStartTS, locks)
	}
	if err != nil {
		return msBeforeTxnExpired, err
	}
	if len(resolvedLocks) > 0 {
		ch.minCommitTSPushed.Update(resolvedLocks)
		return 0, nil
	}
	return msBeforeTxnExpired, nil
}

// SendReqCtx wraps the SendReqCtx function and use the resolved lock result in the kvrpcpb.Context.
func (ch *clientHelper) SendReqCtx(bo *Backoffer, req *tikvrpc.Request, regionID RegionVerID, timeout time.Duration, sType kv.StoreType, directStoreAddr string) (*tikvrpc.Response, *RPCContext, string, error) {
	sender := NewRegionRequestSender(ch.RegionCache, ch.Client)
	if len(directStoreAddr) > 0 {
		sender.storeAddr = directStoreAddr
	}
	sender.Stats = ch.Stats
	req.Context.ResolvedLocks = ch.minCommitTSPushed.Get()
	resp, ctx, err := sender.SendReqCtx(bo, req, regionID, timeout, sType)
	return resp, ctx, sender.storeAddr, err
}

const (
	minLogBackoffTime   = 100
	minLogKVProcessTime = 100
	minLogKVWaitTime    = 200
)

func (worker *copIteratorWorker) logTimeCopTask(costTime time.Duration, task *copTask, bo *Backoffer, resp *tikvrpc.Response) {
	logStr := fmt.Sprintf("[TIME_COP_PROCESS] resp_time:%s txnStartTS:%d region_id:%d store_addr:%s", costTime, worker.req.StartTs, task.region.id, task.storeAddr)
	if bo.totalSleep > minLogBackoffTime {
		backoffTypes := strings.Replace(fmt.Sprintf("%v", bo.types), " ", ",", -1)
		logStr += fmt.Sprintf(" backoff_ms:%d backoff_types:%s", bo.totalSleep, backoffTypes)
	}
	var detailV2 *kvrpcpb.ExecDetailsV2
	var detail *kvrpcpb.ExecDetails
	if resp.Resp != nil {
		switch r := resp.Resp.(type) {
		case *coprocessor.Response:
			detailV2 = r.ExecDetailsV2
			detail = r.ExecDetails
		case *tikvrpc.CopStreamResponse:
			// streaming request returns io.EOF, so the first CopStreamResponse.Response maybe nil.
			if r.Response != nil {
				detailV2 = r.Response.ExecDetailsV2
				detail = r.Response.ExecDetails
			}
		default:
			panic("unreachable")
		}
	}

	var timeDetail *kvrpcpb.TimeDetail
	if detailV2 != nil && detailV2.TimeDetail != nil {
		timeDetail = detailV2.TimeDetail
	} else if detail != nil && detail.TimeDetail != nil {
		timeDetail = detail.TimeDetail
	}
	if timeDetail != nil {
		logStr += fmt.Sprintf(" kv_process_ms:%d", timeDetail.ProcessWallTimeMs)
		logStr += fmt.Sprintf(" kv_wait_ms:%d", timeDetail.WaitWallTimeMs)
		if timeDetail.ProcessWallTimeMs <= minLogKVProcessTime {
			logStr = strings.Replace(logStr, "TIME_COP_PROCESS", "TIME_COP_WAIT", 1)
		}
	}

	if detailV2 != nil && detailV2.ScanDetailV2 != nil {
		logStr += fmt.Sprintf(" processed_versions:%d", detailV2.ScanDetailV2.ProcessedVersions)
		logStr += fmt.Sprintf(" total_versions:%d", detailV2.ScanDetailV2.TotalVersions)
		logStr += fmt.Sprintf(" rocksdb_delete_skipped_count:%d", detailV2.ScanDetailV2.RocksdbDeleteSkippedCount)
		logStr += fmt.Sprintf(" rocksdb_key_skipped_count:%d", detailV2.ScanDetailV2.RocksdbKeySkippedCount)
		logStr += fmt.Sprintf(" rocksdb_cache_hit_count:%d", detailV2.ScanDetailV2.RocksdbBlockCacheHitCount)
		logStr += fmt.Sprintf(" rocksdb_read_count:%d", detailV2.ScanDetailV2.RocksdbBlockReadCount)
		logStr += fmt.Sprintf(" rocksdb_read_byte:%d", detailV2.ScanDetailV2.RocksdbBlockReadByte)
	} else if detail != nil && detail.ScanDetail != nil {
		logStr = appendScanDetail(logStr, "write", detail.ScanDetail.Write)
		logStr = appendScanDetail(logStr, "data", detail.ScanDetail.Data)
		logStr = appendScanDetail(logStr, "lock", detail.ScanDetail.Lock)
	}
	logutil.Logger(bo.ctx).Info(logStr)
}

func appendScanDetail(logStr string, columnFamily string, scanInfo *kvrpcpb.ScanInfo) string {
	if scanInfo != nil {
		logStr += fmt.Sprintf(" scan_total_%s:%d", columnFamily, scanInfo.Total)
		logStr += fmt.Sprintf(" scan_processed_%s:%d", columnFamily, scanInfo.Processed)
	}
	return logStr
}

func (worker *copIteratorWorker) handleCopStreamResult(bo *Backoffer, rpcCtx *RPCContext, stream *tikvrpc.CopStreamResponse, task *copTask, ch chan<- *copResponse, costTime time.Duration) ([]*copTask, error) {
	defer stream.Close()
	var resp *coprocessor.Response
	var lastRange *coprocessor.KeyRange
	resp = stream.Response
	if resp == nil {
		// streaming request returns io.EOF, so the first Response is nil.
		return nil, nil
	}
	for {
		remainedTasks, err := worker.handleCopResponse(bo, rpcCtx, &copResponse{pbResp: resp}, nil, nil, task, ch, lastRange, costTime)
		if err != nil || len(remainedTasks) != 0 {
			return remainedTasks, errors.Trace(err)
		}
		resp, err = stream.Recv()
		if err != nil {
			if errors.Cause(err) == io.EOF {
				return nil, nil
			}

			boRPCType := boTiKVRPC
			if task.storeType == kv.TiFlash {
				boRPCType = boTiFlashRPC
			}
			if err1 := bo.Backoff(boRPCType, errors.Errorf("recv stream response error: %v, task: %s", err, task)); err1 != nil {
				return nil, errors.Trace(err)
			}

			// No coprocessor.Response for network error, rebuild task based on the last success one.
			if errors.Cause(err) == context.Canceled {
				logutil.BgLogger().Info("stream recv timeout", zap.Error(err))
			} else {
				logutil.BgLogger().Info("stream unknown error", zap.Error(err))
			}
			return worker.buildCopTasksFromRemain(bo, lastRange, task)
		}
		if resp.Range != nil {
			lastRange = resp.Range
		}
	}
}

// handleCopResponse checks coprocessor Response for region split and lock,
// returns more tasks when that happens, or handles the response if no error.
// if we're handling streaming coprocessor response, lastRange is the range of last
// successful response, otherwise it's nil.
func (worker *copIteratorWorker) handleCopResponse(bo *Backoffer, rpcCtx *RPCContext, resp *copResponse, cacheKey []byte, cacheValue *coprCacheValue, task *copTask, ch chan<- *copResponse, lastRange *coprocessor.KeyRange, costTime time.Duration) ([]*copTask, error) {
	if regionErr := resp.pbResp.GetRegionError(); regionErr != nil {
		if rpcCtx != nil && task.storeType == kv.TiDB {
			resp.err = errors.Errorf("error: %v", regionErr)
			worker.sendToRespCh(resp, ch, true)
			return nil, nil
		}
		errStr := fmt.Sprintf("region_id:%v, region_ver:%v, store_type:%s, peer_addr:%s, error:%s",
			task.region.id, task.region.ver, task.storeType.Name(), task.storeAddr, regionErr.String())
		if err := bo.Backoff(BoRegionMiss, errors.New(errStr)); err != nil {
			return nil, errors.Trace(err)
		}
		// We may meet RegionError at the first packet, but not during visiting the stream.
		return buildCopTasks(bo, worker.store.regionCache, task.ranges, worker.req)
	}
	if lockErr := resp.pbResp.GetLocked(); lockErr != nil {
		logutil.BgLogger().Debug("coprocessor encounters",
			zap.Stringer("lock", lockErr))
		msBeforeExpired, err1 := worker.ResolveLocks(bo, worker.req.StartTs, []*Lock{NewLock(lockErr)})
		if err1 != nil {
			return nil, errors.Trace(err1)
		}
		if msBeforeExpired > 0 {
			if err := bo.BackoffWithMaxSleep(boTxnLockFast, int(msBeforeExpired), errors.New(lockErr.String())); err != nil {
				return nil, errors.Trace(err)
			}
		}
		return worker.buildCopTasksFromRemain(bo, lastRange, task)
	}
	if otherErr := resp.pbResp.GetOtherError(); otherErr != "" {
		err := errors.Errorf("other error: %s", otherErr)
		logutil.BgLogger().Warn("other error",
			zap.Uint64("txnStartTS", worker.req.StartTs),
			zap.Uint64("regionID", task.region.id),
			zap.String("storeAddr", task.storeAddr),
			zap.Error(err))
		return nil, errors.Trace(err)
	}
	// When the request is using streaming API, the `Range` is not nil.
	if resp.pbResp.Range != nil {
		resp.startKey = resp.pbResp.Range.Start
	} else if task.ranges != nil && task.ranges.len() > 0 {
		resp.startKey = task.ranges.at(0).StartKey
	}
	if resp.detail == nil {
		resp.detail = new(CopRuntimeStats)
	}
	resp.detail.Stats = worker.Stats
	worker.Stats = nil
	resp.detail.BackoffTime = time.Duration(bo.totalSleep) * time.Millisecond
	resp.detail.BackoffSleep = make(map[string]time.Duration, len(bo.backoffTimes))
	resp.detail.BackoffTimes = make(map[string]int, len(bo.backoffTimes))
	for backoff := range bo.backoffTimes {
		backoffName := backoff.String()
		resp.detail.BackoffTimes[backoffName] = bo.backoffTimes[backoff]
		resp.detail.BackoffSleep[backoffName] = time.Duration(bo.backoffSleepMS[backoff]) * time.Millisecond
	}
	if rpcCtx != nil {
		resp.detail.CalleeAddress = rpcCtx.Addr
	}
	resp.respTime = costTime
	if pbDetails := resp.pbResp.ExecDetailsV2; pbDetails != nil {
		sd := &execdetails.ScanDetail{}
		// Take values in `ExecDetailsV2` first.
		if timeDetail := pbDetails.TimeDetail; timeDetail != nil {
			sd.WaitTime = time.Duration(timeDetail.WaitWallTimeMs) * time.Millisecond
			sd.ProcessTime = time.Duration(timeDetail.ProcessWallTimeMs) * time.Millisecond
		}
		if scanDetailV2 := pbDetails.ScanDetailV2; scanDetailV2 != nil {
			sd.ProcessedKeys = int64(scanDetailV2.ProcessedVersions)
			sd.TotalKeys = int64(scanDetailV2.TotalVersions)
			sd.RocksdbDeleteSkippedCount = scanDetailV2.RocksdbDeleteSkippedCount
			sd.RocksdbKeySkippedCount = scanDetailV2.RocksdbKeySkippedCount
			sd.RocksdbBlockCacheHitCount = scanDetailV2.RocksdbBlockCacheHitCount
			sd.RocksdbBlockReadCount = scanDetailV2.RocksdbBlockReadCount
			sd.RocksdbBlockReadByte = scanDetailV2.RocksdbBlockReadByte
		}
		resp.detail.ScanDetail = sd
	} else if pbDetails := resp.pbResp.ExecDetails; pbDetails != nil {
		sd := &execdetails.ScanDetail{}
		if timeDetail := pbDetails.TimeDetail; timeDetail != nil {
			sd.WaitTime = time.Duration(timeDetail.WaitWallTimeMs) * time.Millisecond
			sd.ProcessTime = time.Duration(timeDetail.ProcessWallTimeMs) * time.Millisecond
		}
		if scanDetail := pbDetails.ScanDetail; scanDetail != nil {
			if scanDetail.Write != nil {
				sd.ProcessedKeys = scanDetail.Write.Processed
				sd.TotalKeys = scanDetail.Write.Total
			}
		}
		resp.detail.ScanDetail = sd
	}
	if resp.pbResp.IsCacheHit {
		if cacheValue == nil {
			return nil, errors.New("Internal error: received illegal TiKV response")
		}
		// Cache hit and is valid: use cached data as response data and we don't update the cache.
		data := make([]byte, len(cacheValue.Data))
		copy(data, cacheValue.Data)
		resp.pbResp.Data = data
		resp.detail.CoprCacheHit = true
	} else {
		// Cache not hit or cache hit but not valid: update the cache if the response can be cached.
<<<<<<< HEAD
		if cacheKey != nil && resp.pbResp.CanBeCached && resp.pbResp.CacheLastVersion > 0 && resp.detail.ScanDetail != nil {
			if worker.store.coprCache.CheckAdmission(resp.pbResp.Data.Size(), resp.detail.ScanDetail.ProcessTime) {
=======
		if cacheKey != nil && resp.pbResp.CanBeCached && resp.pbResp.CacheLastVersion > 0 {
			if worker.store.coprCache.CheckResponseAdmission(resp.pbResp.Data.Size(), resp.detail.ProcessTime) {
>>>>>>> 03f385de
				data := make([]byte, len(resp.pbResp.Data))
				copy(data, resp.pbResp.Data)

				newCacheValue := coprCacheValue{
					Data:              data,
					TimeStamp:         worker.req.StartTs,
					RegionID:          task.region.id,
					RegionDataVersion: resp.pbResp.CacheLastVersion,
				}
				worker.store.coprCache.Set(cacheKey, &newCacheValue)
			}
		}
	}
	worker.sendToRespCh(resp, ch, true)
	return nil, nil
}

// CopRuntimeStats contains execution detail information.
type CopRuntimeStats struct {
	execdetails.ExecDetails
	RegionRequestRuntimeStats

	CoprCacheHit bool
}

func (worker *copIteratorWorker) handleTiDBSendReqErr(err error, task *copTask, ch chan<- *copResponse) error {
	errCode := errno.ErrUnknown
	errMsg := err.Error()
	if terror.ErrorEqual(err, ErrTiKVServerTimeout) {
		errCode = errno.ErrTiKVServerTimeout
		errMsg = "TiDB server timeout, address is " + task.storeAddr
	}
	if terror.ErrorEqual(err, ErrTiFlashServerTimeout) {
		errCode = errno.ErrTiFlashServerTimeout
		errMsg = "TiDB server timeout, address is " + task.storeAddr
	}
	selResp := tipb.SelectResponse{
		Warnings: []*tipb.Error{
			{
				Code: int32(errCode),
				Msg:  errMsg,
			},
		},
	}
	data, err := proto.Marshal(&selResp)
	if err != nil {
		return errors.Trace(err)
	}
	resp := &copResponse{
		pbResp: &coprocessor.Response{
			Data: data,
		},
		detail: &CopRuntimeStats{},
	}
	worker.sendToRespCh(resp, ch, true)
	return nil
}

func (worker *copIteratorWorker) buildCopTasksFromRemain(bo *Backoffer, lastRange *coprocessor.KeyRange, task *copTask) ([]*copTask, error) {
	remainedRanges := task.ranges
	if worker.req.Streaming && lastRange != nil {
		remainedRanges = worker.calculateRemain(task.ranges, lastRange, worker.req.Desc)
	}
	return buildCopTasks(bo, worker.store.regionCache, remainedRanges, worker.req)
}

// calculateRemain splits the input ranges into two, and take one of them according to desc flag.
// It's used in streaming API, to calculate which range is consumed and what needs to be retry.
// For example:
// ranges: [r1 --> r2) [r3 --> r4)
// split:      [s1   -->   s2)
// In normal scan order, all data before s1 is consumed, so the remain ranges should be [s1 --> r2) [r3 --> r4)
// In reverse scan order, all data after s2 is consumed, so the remain ranges should be [r1 --> r2) [r3 --> s2)
func (worker *copIteratorWorker) calculateRemain(ranges *copRanges, split *coprocessor.KeyRange, desc bool) *copRanges {
	if desc {
		left, _ := ranges.split(split.End)
		return left
	}
	_, right := ranges.split(split.Start)
	return right
}

func (it *copIterator) Close() error {
	if atomic.CompareAndSwapUint32(&it.closed, 0, 1) {
		close(it.finishCh)
	}
	it.rpcCancel.CancelAll()
	it.actionOnExceed.close()
	it.wg.Wait()
	return nil
}

type rateLimit struct {
	token chan struct{}
}

func newRateLimit(n int) *rateLimit {
	return &rateLimit{
		token: make(chan struct{}, n),
	}
}

func (r *rateLimit) getToken(done <-chan struct{}) (exit bool) {
	select {
	case <-done:
		return true
	case r.token <- struct{}{}:
		return false
	}
}

func (r *rateLimit) putToken() {
	select {
	case <-r.token:
	default:
		panic("put a redundant token")
	}
}

// copErrorResponse returns error when calling Next()
type copErrorResponse struct{ error }

func (it copErrorResponse) Next(ctx context.Context) (kv.ResultSubset, error) {
	return nil, it.error
}

func (it copErrorResponse) Close() error {
	return nil
}

// rateLimitAction an OOM Action which is used to control the token if OOM triggered. The token number should be
// set on initial. Each time the Action is triggered, one token would be destroyed. If the count of the token is less
// than 2, the action would be delegated to the fallback action.
type rateLimitAction struct {
	memory.BaseOOMAction
	// enabled indicates whether the rateLimitAction is permitted to Action. 1 means permitted, 0 denied.
	enabled uint32
	// totalTokenNum indicates the total token at initial
	totalTokenNum uint
	cond          struct {
		sync.Mutex
		// exceeded indicates whether have encountered OOM situation.
		exceeded bool
		// remainingTokenNum indicates the count of tokens which still exists
		remainingTokenNum uint
		once              sync.Once
		// triggerCountForTest indicates the total count of the rateLimitAction's Action being executed
		triggerCountForTest uint
	}
}

func newRateLimitAction(totalTokenNumber uint) *rateLimitAction {
	return &rateLimitAction{
		totalTokenNum: totalTokenNumber,
		cond: struct {
			sync.Mutex
			exceeded            bool
			remainingTokenNum   uint
			once                sync.Once
			triggerCountForTest uint
		}{
			Mutex:             sync.Mutex{},
			exceeded:          false,
			remainingTokenNum: totalTokenNumber,
			once:              sync.Once{},
		},
	}
}

// Action implements ActionOnExceed.Action
func (e *rateLimitAction) Action(t *memory.Tracker) {
	if !e.isEnabled() {
		if fallback := e.GetFallback(); fallback != nil {
			fallback.Action(t)
		}
		return
	}
	e.conditionLock()
	defer e.conditionUnlock()
	e.cond.once.Do(func() {
		if e.cond.remainingTokenNum < 2 {
			e.setEnabled(false)
			logutil.BgLogger().Info("memory exceeds quota, rateLimitAction delegate to fallback action",
				zap.Uint("total token count", e.totalTokenNum))
			if fallback := e.GetFallback(); fallback != nil {
				fallback.Action(t)
			}
			return
		}
		failpoint.Inject("testRateLimitActionMockConsumeAndAssert", func(val failpoint.Value) {
			if val.(bool) {
				if e.cond.triggerCountForTest+e.cond.remainingTokenNum != e.totalTokenNum {
					panic("triggerCount + remainingTokenNum not equal to totalTokenNum")
				}
			}
		})
		logutil.BgLogger().Info("memory exceeds quota, destroy one token now.",
			zap.Int64("consumed", t.BytesConsumed()),
			zap.Int64("quota", t.GetBytesLimit()),
			zap.Uint("total token count", e.totalTokenNum),
			zap.Uint("remaining token count", e.cond.remainingTokenNum))
		e.cond.exceeded = true
		e.cond.triggerCountForTest++
	})
}

// SetLogHook implements ActionOnExceed.SetLogHook
func (e *rateLimitAction) SetLogHook(hook func(uint64)) {

}

// GetPriority get the priority of the Action.
func (e *rateLimitAction) GetPriority() int64 {
	return memory.DefRateLimitPriority
}

// destroyTokenIfNeeded will check the `exceed` flag after copWorker finished one task.
// If the exceed flag is true and there is no token been destroyed before, one token will be destroyed,
// or the token would be return back.
func (e *rateLimitAction) destroyTokenIfNeeded(returnToken func()) {
	if !e.isEnabled() {
		returnToken()
		return
	}
	e.conditionLock()
	defer e.conditionUnlock()
	if !e.cond.exceeded {
		returnToken()
		return
	}
	// If actionOnExceed has been triggered and there is no token have been destroyed before,
	// destroy one token.
	e.cond.remainingTokenNum = e.cond.remainingTokenNum - 1
	e.cond.exceeded = false
	e.cond.once = sync.Once{}
}

func (e *rateLimitAction) conditionLock() {
	e.cond.Lock()
}

func (e *rateLimitAction) conditionUnlock() {
	e.cond.Unlock()
}

func (e *rateLimitAction) close() {
	if !e.isEnabled() {
		return
	}
	e.setEnabled(false)
	e.conditionLock()
	defer e.conditionUnlock()
	e.cond.exceeded = false
}

func (e *rateLimitAction) setEnabled(enabled bool) {
	newValue := uint32(0)
	if enabled {
		newValue = uint32(1)
	}
	atomic.StoreUint32(&e.enabled, newValue)
}

func (e *rateLimitAction) isEnabled() bool {
	return atomic.LoadUint32(&e.enabled) > 0
}<|MERGE_RESOLUTION|>--- conflicted
+++ resolved
@@ -1205,13 +1205,8 @@
 		resp.detail.CoprCacheHit = true
 	} else {
 		// Cache not hit or cache hit but not valid: update the cache if the response can be cached.
-<<<<<<< HEAD
 		if cacheKey != nil && resp.pbResp.CanBeCached && resp.pbResp.CacheLastVersion > 0 && resp.detail.ScanDetail != nil {
-			if worker.store.coprCache.CheckAdmission(resp.pbResp.Data.Size(), resp.detail.ScanDetail.ProcessTime) {
-=======
-		if cacheKey != nil && resp.pbResp.CanBeCached && resp.pbResp.CacheLastVersion > 0 {
-			if worker.store.coprCache.CheckResponseAdmission(resp.pbResp.Data.Size(), resp.detail.ProcessTime) {
->>>>>>> 03f385de
+			if worker.store.coprCache.CheckResponseAdmission(resp.pbResp.Data.Size(), resp.detail.ScanDetail.ProcessTime) {
 				data := make([]byte, len(resp.pbResp.Data))
 				copy(data, resp.pbResp.Data)
 
