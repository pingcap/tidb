--- conflicted
+++ resolved
@@ -63,23 +63,7 @@
 	CmdMvccGetByStartTs
 	CmdSplitRegion
 
-<<<<<<< HEAD
-	CmdDebugGet CmdType = 2048 + iota
-	CmdDebugRaftLog
-	CmdDebugRegionInfo
-	CmdDebugRegionSize
-	CmdDebugScanMvcc
-	CmdDebugCompact
-	CmdDebugInjectFailPoint
-	CmdDebugRecoverFailPoint
-	CmdDebugListFailPoints
-	CmdDebugGetMetrics
-	CmdDebugCheckRegionConsistency
-	CmdDebugModifyTikvConfig
-	CmdDebugGetRegionProperties
-=======
 	CmdDebugGetRegionProperties CmdType = 2048 + iota
->>>>>>> ee995701
 )
 
 func (t CmdType) String() string {
@@ -134,33 +118,6 @@
 		return "MvccGetByStartTS"
 	case CmdSplitRegion:
 		return "SplitRegion"
-<<<<<<< HEAD
-	case CmdDebugGet:
-		return "DebugGet"
-	case CmdDebugRaftLog:
-		return "DebugRaftLog"
-	case CmdDebugRegionInfo:
-		return "DebugRegionInfo"
-	case CmdDebugRegionSize:
-		return "DebugRegionSize"
-	case CmdDebugScanMvcc:
-		return "DebugScanMvcc"
-	case CmdDebugCompact:
-		return "DebugCompact"
-	case CmdDebugInjectFailPoint:
-		return "DebugInjectFailPoint"
-	case CmdDebugRecoverFailPoint:
-		return "DebugRecoverFailPoint"
-	case CmdDebugListFailPoints:
-		return "DebugListFailPoints"
-	case CmdDebugGetMetrics:
-		return "DebugGetMetics"
-	case CmdDebugCheckRegionConsistency:
-		return "DebugCheckRegionConsistency"
-	case CmdDebugModifyTikvConfig:
-		return "DebugModifyTikvConfig"
-=======
->>>>>>> ee995701
 	case CmdDebugGetRegionProperties:
 		return "DebugGetRegionProperties"
 	}
@@ -196,23 +153,7 @@
 	MvccGetByStartTs   *kvrpcpb.MvccGetByStartTsRequest
 	SplitRegion        *kvrpcpb.SplitRegionRequest
 
-<<<<<<< HEAD
-	DebugGet                    *debugpb.GetRequest
-	DebugRaftLog                *debugpb.RaftLogRequest
-	DebugRegionInfo             *debugpb.RegionInfoRequest
-	DebugRegionSize             *debugpb.RegionSizeRequest
-	DebugScanMvcc               *debugpb.ScanMvccRequest
-	DebugCompact                *debugpb.CompactRequest
-	DebugInjectFailPoint        *debugpb.InjectFailPointRequest
-	DebugRecoverFailPoint       *debugpb.RecoverFailPointRequest
-	DebugListFailPoints         *debugpb.ListFailPointsRequest
-	DebugGetMetrics             *debugpb.GetMetricsRequest
-	DebugCheckRegionConsistency *debugpb.RegionConsistencyCheckRequest
-	DebugModifyTikvConfig       *debugpb.ModifyTikvConfigRequest
-	DebugGetRegionProperties    *debugpb.GetRegionPropertiesRequest
-=======
 	DebugGetRegionProperties *debugpb.GetRegionPropertiesRequest
->>>>>>> ee995701
 }
 
 // ToBatchCommandsRequest converts the request to an entry in BatchCommands request.
@@ -265,16 +206,7 @@
 // IsDebugReq check whether the req is debug req.
 func (req *Request) IsDebugReq() bool {
 	switch req.Type {
-<<<<<<< HEAD
-	case CmdDebugGet, CmdDebugRaftLog, CmdDebugRegionInfo,
-		CmdDebugRegionSize, CmdDebugScanMvcc, CmdDebugCompact,
-		CmdDebugInjectFailPoint, CmdDebugRecoverFailPoint,
-		CmdDebugListFailPoints, CmdDebugGetMetrics,
-		CmdDebugCheckRegionConsistency, CmdDebugModifyTikvConfig,
-		CmdDebugGetRegionProperties:
-=======
 	case CmdDebugGetRegionProperties:
->>>>>>> ee995701
 		return true
 	}
 	return false
@@ -309,23 +241,7 @@
 	MvccGetByStartTS   *kvrpcpb.MvccGetByStartTsResponse
 	SplitRegion        *kvrpcpb.SplitRegionResponse
 
-<<<<<<< HEAD
-	DebugGet                    *debugpb.GetResponse
-	DebugRaftLog                *debugpb.RaftLogResponse
-	DebugRegionInfo             *debugpb.RegionInfoResponse
-	DebugRegionSize             *debugpb.RegionSizeResponse
-	DebugScanMvcc               debugpb.Debug_ScanMvccClient
-	DebugCompact                *debugpb.CompactResponse
-	DebugInjectFailPoint        *debugpb.InjectFailPointResponse
-	DebugRecoverFailPoint       *debugpb.RecoverFailPointResponse
-	DebugListFailPoints         *debugpb.ListFailPointsResponse
-	DebugGetMetrics             *debugpb.GetMetricsResponse
-	DebugCheckRegionConsistency *debugpb.RegionConsistencyCheckResponse
-	DebugModifyTikvConfig       *debugpb.ModifyTikvConfigResponse
-	DebugGetRegionProperties    *debugpb.GetRegionPropertiesResponse
-=======
 	DebugGetRegionProperties *debugpb.GetRegionPropertiesResponse
->>>>>>> ee995701
 }
 
 // FromBatchCommandsResponse converts a BatchCommands response to Response.
@@ -696,54 +612,16 @@
 
 // CallDebugRPC launches a debug rpc call.
 func CallDebugRPC(ctx context.Context, client debugpb.DebugClient, req *Request) (*Response, error) {
-<<<<<<< HEAD
-	resp := &Response{}
-	resp.Type = req.Type
-	var err error
-	switch req.Type {
-	case CmdDebugGet:
-		resp.DebugGet, err = client.Get(ctx, req.DebugGet)
-	case CmdDebugRaftLog:
-		resp.DebugRaftLog, err = client.RaftLog(ctx, req.DebugRaftLog)
-	case CmdDebugRegionInfo:
-		resp.DebugRegionInfo, err = client.RegionInfo(ctx, req.DebugRegionInfo)
-	case CmdDebugRegionSize:
-		resp.DebugRegionSize, err = client.RegionSize(ctx, req.DebugRegionSize)
-	case CmdDebugScanMvcc:
-		resp.DebugScanMvcc, err = client.ScanMvcc(ctx, req.DebugScanMvcc)
-	case CmdDebugCompact:
-		resp.DebugCompact, err = client.Compact(ctx, req.DebugCompact)
-	case CmdDebugInjectFailPoint:
-		resp.DebugInjectFailPoint, err = client.InjectFailPoint(ctx, req.DebugInjectFailPoint)
-	case CmdDebugRecoverFailPoint:
-		resp.DebugRecoverFailPoint, err = client.RecoverFailPoint(ctx, req.DebugRecoverFailPoint)
-	case CmdDebugListFailPoints:
-		resp.DebugListFailPoints, err = client.ListFailPoints(ctx, req.DebugListFailPoints)
-	case CmdDebugGetMetrics:
-		resp.DebugGetMetrics, err = client.GetMetrics(ctx, req.DebugGetMetrics)
-	case CmdDebugCheckRegionConsistency:
-		resp.DebugCheckRegionConsistency, err = client.CheckRegionConsistency(ctx, req.DebugCheckRegionConsistency)
-	case CmdDebugModifyTikvConfig:
-		resp.DebugModifyTikvConfig, err = client.ModifyTikvConfig(ctx, req.DebugModifyTikvConfig)
-=======
 	resp := &Response{Type: req.Type}
 	resp.Type = req.Type
 	var err error
 	switch req.Type {
->>>>>>> ee995701
 	case CmdDebugGetRegionProperties:
 		resp.DebugGetRegionProperties, err = client.GetRegionProperties(ctx, req.DebugGetRegionProperties)
 	default:
 		return nil, errors.Errorf("invalid request type: %v", req.Type)
 	}
-<<<<<<< HEAD
-	if err != nil {
-		return nil, errors.Trace(err)
-	}
-	return resp, nil
-=======
 	return resp, err
->>>>>>> ee995701
 }
 
 // Lease is used to implement grpc stream timeout.
