// Copyright 2017 PingCAP, Inc.
//
// Licensed under the Apache License, Version 2.0 (the "License");
// you may not use this file except in compliance with the License.
// You may obtain a copy of the License at
//
//     http://www.apache.org/licenses/LICENSE-2.0
//
// Unless required by applicable law or agreed to in writing, software
// distributed under the License is distributed on an "AS IS" BASIS,
// See the License for the specific language governing permissions and
// limitations under the License.

package tikvrpc

import (
	"context"
	"fmt"
	"sync/atomic"
	"time"

	"github.com/pingcap/errors"
	"github.com/pingcap/kvproto/pkg/coprocessor"
	"github.com/pingcap/kvproto/pkg/debugpb"
	"github.com/pingcap/kvproto/pkg/errorpb"
	"github.com/pingcap/kvproto/pkg/kvrpcpb"
	"github.com/pingcap/kvproto/pkg/metapb"
	"github.com/pingcap/kvproto/pkg/mpp"
	"github.com/pingcap/kvproto/pkg/tikvpb"
	"github.com/pingcap/tidb/kv"
)

// CmdType represents the concrete request type in Request or response type in Response.
type CmdType uint16

// CmdType values.
const (
	CmdGet CmdType = 1 + iota
	CmdScan
	CmdPrewrite
	CmdCommit
	CmdCleanup
	CmdBatchGet
	CmdBatchRollback
	CmdScanLock
	CmdResolveLock
	CmdGC
	CmdDeleteRange
	CmdPessimisticLock
	CmdPessimisticRollback
	CmdTxnHeartBeat
	CmdCheckTxnStatus
	CmdCheckSecondaryLocks

	CmdRawGet CmdType = 256 + iota
	CmdRawBatchGet
	CmdRawPut
	CmdRawBatchPut
	CmdRawDelete
	CmdRawBatchDelete
	CmdRawDeleteRange
	CmdRawScan

	CmdUnsafeDestroyRange

	CmdRegisterLockObserver
	CmdCheckLockObserver
	CmdRemoveLockObserver
	CmdPhysicalScanLock

	CmdCop CmdType = 512 + iota
	CmdCopStream
	CmdBatchCop
	CmdMPPTask
	CmdMPPConn
	CmdMPPCancel

	CmdMvccGetByKey CmdType = 1024 + iota
	CmdMvccGetByStartTs
	CmdSplitRegion

	CmdDebugGetRegionProperties CmdType = 2048 + iota

	CmdEmpty CmdType = 3072 + iota
)

func (t CmdType) String() string {
	switch t {
	case CmdGet:
		return "Get"
	case CmdScan:
		return "Scan"
	case CmdPrewrite:
		return "Prewrite"
	case CmdPessimisticLock:
		return "PessimisticLock"
	case CmdPessimisticRollback:
		return "PessimisticRollback"
	case CmdCommit:
		return "Commit"
	case CmdCleanup:
		return "Cleanup"
	case CmdBatchGet:
		return "BatchGet"
	case CmdBatchRollback:
		return "BatchRollback"
	case CmdScanLock:
		return "ScanLock"
	case CmdResolveLock:
		return "ResolveLock"
	case CmdGC:
		return "GC"
	case CmdDeleteRange:
		return "DeleteRange"
	case CmdRawGet:
		return "RawGet"
	case CmdRawBatchGet:
		return "RawBatchGet"
	case CmdRawPut:
		return "RawPut"
	case CmdRawBatchPut:
		return "RawBatchPut"
	case CmdRawDelete:
		return "RawDelete"
	case CmdRawBatchDelete:
		return "RawBatchDelete"
	case CmdRawDeleteRange:
		return "RawDeleteRange"
	case CmdRawScan:
		return "RawScan"
	case CmdUnsafeDestroyRange:
		return "UnsafeDestroyRange"
	case CmdRegisterLockObserver:
		return "RegisterLockObserver"
	case CmdCheckLockObserver:
		return "CheckLockObserver"
	case CmdRemoveLockObserver:
		return "RemoveLockObserver"
	case CmdPhysicalScanLock:
		return "PhysicalScanLock"
	case CmdCop:
		return "Cop"
	case CmdCopStream:
		return "CopStream"
	case CmdBatchCop:
		return "BatchCop"
	case CmdMPPTask:
		return "DispatchMPPTask"
	case CmdMPPConn:
		return "EstablishMPPConnection"
	case CmdMPPCancel:
		return "CancelMPPTask"
	case CmdMvccGetByKey:
		return "MvccGetByKey"
	case CmdMvccGetByStartTs:
		return "MvccGetByStartTS"
	case CmdSplitRegion:
		return "SplitRegion"
	case CmdCheckTxnStatus:
		return "CheckTxnStatus"
	case CmdCheckSecondaryLocks:
		return "CheckSecondaryLocks"
	case CmdDebugGetRegionProperties:
		return "DebugGetRegionProperties"
	case CmdTxnHeartBeat:
		return "TxnHeartBeat"
	}
	return "Unknown"
}

// Request wraps all kv/coprocessor requests.
type Request struct {
	Type CmdType
	Req  interface{}
	kvrpcpb.Context
	ReplicaReadType kv.ReplicaReadType // different from `kvrpcpb.Context.ReplicaRead`
	ReplicaReadSeed *uint32            // pointer to follower read seed in snapshot/coprocessor
	StoreTp         kv.StoreType
	// ForwardedHost is the address of a store which will handle the request. It's different from
	// the address the request sent to.
<<<<<<< HEAD
	// If it's not empty, the store which receive the request will redirect it to
	// the receiver address. It's useful when network partition occurs.
=======
	// If it's not empty, the store which receive the request will forward it to
	// the forwarded host. It's useful when network partition occurs.
>>>>>>> 77713d22
	ForwardedHost string
}

// NewRequest returns new kv rpc request.
func NewRequest(typ CmdType, pointer interface{}, ctxs ...kvrpcpb.Context) *Request {
	if len(ctxs) > 0 {
		return &Request{
			Type:    typ,
			Req:     pointer,
			Context: ctxs[0],
		}
	}
	return &Request{
		Type: typ,
		Req:  pointer,
	}
}

// NewReplicaReadRequest returns new kv rpc request with replica read.
func NewReplicaReadRequest(typ CmdType, pointer interface{}, replicaReadType kv.ReplicaReadType, replicaReadSeed *uint32, ctxs ...kvrpcpb.Context) *Request {
	req := NewRequest(typ, pointer, ctxs...)
	req.ReplicaRead = replicaReadType.IsFollowerRead()
	req.ReplicaReadType = replicaReadType
	req.ReplicaReadSeed = replicaReadSeed
	return req
}

// EnableStaleRead enables stale read
func (req *Request) EnableStaleRead() {
	req.StaleRead = true
	req.ReplicaReadType = kv.ReplicaReadMixed
	req.ReplicaRead = false
}

// IsDebugReq check whether the req is debug req.
func (req *Request) IsDebugReq() bool {
	switch req.Type {
	case CmdDebugGetRegionProperties:
		return true
	}
	return false
}

// Get returns GetRequest in request.
func (req *Request) Get() *kvrpcpb.GetRequest {
	return req.Req.(*kvrpcpb.GetRequest)
}

// Scan returns ScanRequest in request.
func (req *Request) Scan() *kvrpcpb.ScanRequest {
	return req.Req.(*kvrpcpb.ScanRequest)
}

// Prewrite returns PrewriteRequest in request.
func (req *Request) Prewrite() *kvrpcpb.PrewriteRequest {
	return req.Req.(*kvrpcpb.PrewriteRequest)
}

// Commit returns CommitRequest in request.
func (req *Request) Commit() *kvrpcpb.CommitRequest {
	return req.Req.(*kvrpcpb.CommitRequest)
}

// Cleanup returns CleanupRequest in request.
func (req *Request) Cleanup() *kvrpcpb.CleanupRequest {
	return req.Req.(*kvrpcpb.CleanupRequest)
}

// BatchGet returns BatchGetRequest in request.
func (req *Request) BatchGet() *kvrpcpb.BatchGetRequest {
	return req.Req.(*kvrpcpb.BatchGetRequest)
}

// BatchRollback returns BatchRollbackRequest in request.
func (req *Request) BatchRollback() *kvrpcpb.BatchRollbackRequest {
	return req.Req.(*kvrpcpb.BatchRollbackRequest)
}

// ScanLock returns ScanLockRequest in request.
func (req *Request) ScanLock() *kvrpcpb.ScanLockRequest {
	return req.Req.(*kvrpcpb.ScanLockRequest)
}

// ResolveLock returns ResolveLockRequest in request.
func (req *Request) ResolveLock() *kvrpcpb.ResolveLockRequest {
	return req.Req.(*kvrpcpb.ResolveLockRequest)
}

// GC returns GCRequest in request.
func (req *Request) GC() *kvrpcpb.GCRequest {
	return req.Req.(*kvrpcpb.GCRequest)
}

// DeleteRange returns DeleteRangeRequest in request.
func (req *Request) DeleteRange() *kvrpcpb.DeleteRangeRequest {
	return req.Req.(*kvrpcpb.DeleteRangeRequest)
}

// RawGet returns RawGetRequest in request.
func (req *Request) RawGet() *kvrpcpb.RawGetRequest {
	return req.Req.(*kvrpcpb.RawGetRequest)
}

// RawBatchGet returns RawBatchGetRequest in request.
func (req *Request) RawBatchGet() *kvrpcpb.RawBatchGetRequest {
	return req.Req.(*kvrpcpb.RawBatchGetRequest)
}

// RawPut returns RawPutRequest in request.
func (req *Request) RawPut() *kvrpcpb.RawPutRequest {
	return req.Req.(*kvrpcpb.RawPutRequest)
}

// RawBatchPut returns RawBatchPutRequest in request.
func (req *Request) RawBatchPut() *kvrpcpb.RawBatchPutRequest {
	return req.Req.(*kvrpcpb.RawBatchPutRequest)
}

// RawDelete returns PrewriteRequest in request.
func (req *Request) RawDelete() *kvrpcpb.RawDeleteRequest {
	return req.Req.(*kvrpcpb.RawDeleteRequest)
}

// RawBatchDelete returns RawBatchDeleteRequest in request.
func (req *Request) RawBatchDelete() *kvrpcpb.RawBatchDeleteRequest {
	return req.Req.(*kvrpcpb.RawBatchDeleteRequest)
}

// RawDeleteRange returns RawDeleteRangeRequest in request.
func (req *Request) RawDeleteRange() *kvrpcpb.RawDeleteRangeRequest {
	return req.Req.(*kvrpcpb.RawDeleteRangeRequest)
}

// RawScan returns RawScanRequest in request.
func (req *Request) RawScan() *kvrpcpb.RawScanRequest {
	return req.Req.(*kvrpcpb.RawScanRequest)
}

// UnsafeDestroyRange returns UnsafeDestroyRangeRequest in request.
func (req *Request) UnsafeDestroyRange() *kvrpcpb.UnsafeDestroyRangeRequest {
	return req.Req.(*kvrpcpb.UnsafeDestroyRangeRequest)
}

// RegisterLockObserver returns RegisterLockObserverRequest in request.
func (req *Request) RegisterLockObserver() *kvrpcpb.RegisterLockObserverRequest {
	return req.Req.(*kvrpcpb.RegisterLockObserverRequest)
}

// CheckLockObserver returns CheckLockObserverRequest in request.
func (req *Request) CheckLockObserver() *kvrpcpb.CheckLockObserverRequest {
	return req.Req.(*kvrpcpb.CheckLockObserverRequest)
}

// RemoveLockObserver returns RemoveLockObserverRequest in request.
func (req *Request) RemoveLockObserver() *kvrpcpb.RemoveLockObserverRequest {
	return req.Req.(*kvrpcpb.RemoveLockObserverRequest)
}

// PhysicalScanLock returns PhysicalScanLockRequest in request.
func (req *Request) PhysicalScanLock() *kvrpcpb.PhysicalScanLockRequest {
	return req.Req.(*kvrpcpb.PhysicalScanLockRequest)
}

// Cop returns coprocessor request in request.
func (req *Request) Cop() *coprocessor.Request {
	return req.Req.(*coprocessor.Request)
}

// BatchCop returns BatchCop request in request.
func (req *Request) BatchCop() *coprocessor.BatchRequest {
	return req.Req.(*coprocessor.BatchRequest)
}

// DispatchMPPTask returns dispatch task request in request.
func (req *Request) DispatchMPPTask() *mpp.DispatchTaskRequest {
	return req.Req.(*mpp.DispatchTaskRequest)
}

// EstablishMPPConn returns EstablishMPPConnectionRequest in request.
func (req *Request) EstablishMPPConn() *mpp.EstablishMPPConnectionRequest {
	return req.Req.(*mpp.EstablishMPPConnectionRequest)
}

// CancelMPPTask returns canceling task in request
func (req *Request) CancelMPPTask() *mpp.CancelTaskRequest {
	return req.Req.(*mpp.CancelTaskRequest)
}

// MvccGetByKey returns MvccGetByKeyRequest in request.
func (req *Request) MvccGetByKey() *kvrpcpb.MvccGetByKeyRequest {
	return req.Req.(*kvrpcpb.MvccGetByKeyRequest)
}

// MvccGetByStartTs returns MvccGetByStartTsRequest in request.
func (req *Request) MvccGetByStartTs() *kvrpcpb.MvccGetByStartTsRequest {
	return req.Req.(*kvrpcpb.MvccGetByStartTsRequest)
}

// SplitRegion returns SplitRegionRequest in request.
func (req *Request) SplitRegion() *kvrpcpb.SplitRegionRequest {
	return req.Req.(*kvrpcpb.SplitRegionRequest)
}

// PessimisticLock returns PessimisticLockRequest in request.
func (req *Request) PessimisticLock() *kvrpcpb.PessimisticLockRequest {
	return req.Req.(*kvrpcpb.PessimisticLockRequest)
}

// PessimisticRollback returns PessimisticRollbackRequest in request.
func (req *Request) PessimisticRollback() *kvrpcpb.PessimisticRollbackRequest {
	return req.Req.(*kvrpcpb.PessimisticRollbackRequest)
}

// DebugGetRegionProperties returns GetRegionPropertiesRequest in request.
func (req *Request) DebugGetRegionProperties() *debugpb.GetRegionPropertiesRequest {
	return req.Req.(*debugpb.GetRegionPropertiesRequest)
}

// Empty returns BatchCommandsEmptyRequest in request.
func (req *Request) Empty() *tikvpb.BatchCommandsEmptyRequest {
	return req.Req.(*tikvpb.BatchCommandsEmptyRequest)
}

// CheckTxnStatus returns CheckTxnStatusRequest in request.
func (req *Request) CheckTxnStatus() *kvrpcpb.CheckTxnStatusRequest {
	return req.Req.(*kvrpcpb.CheckTxnStatusRequest)
}

// CheckSecondaryLocks returns CheckSecondaryLocksRequest in request.
func (req *Request) CheckSecondaryLocks() *kvrpcpb.CheckSecondaryLocksRequest {
	return req.Req.(*kvrpcpb.CheckSecondaryLocksRequest)
}

// TxnHeartBeat returns TxnHeartBeatRequest in request.
func (req *Request) TxnHeartBeat() *kvrpcpb.TxnHeartBeatRequest {
	return req.Req.(*kvrpcpb.TxnHeartBeatRequest)
}

// ToBatchCommandsRequest converts the request to an entry in BatchCommands request.
func (req *Request) ToBatchCommandsRequest() *tikvpb.BatchCommandsRequest_Request {
	switch req.Type {
	case CmdGet:
		return &tikvpb.BatchCommandsRequest_Request{Cmd: &tikvpb.BatchCommandsRequest_Request_Get{Get: req.Get()}}
	case CmdScan:
		return &tikvpb.BatchCommandsRequest_Request{Cmd: &tikvpb.BatchCommandsRequest_Request_Scan{Scan: req.Scan()}}
	case CmdPrewrite:
		return &tikvpb.BatchCommandsRequest_Request{Cmd: &tikvpb.BatchCommandsRequest_Request_Prewrite{Prewrite: req.Prewrite()}}
	case CmdCommit:
		return &tikvpb.BatchCommandsRequest_Request{Cmd: &tikvpb.BatchCommandsRequest_Request_Commit{Commit: req.Commit()}}
	case CmdCleanup:
		return &tikvpb.BatchCommandsRequest_Request{Cmd: &tikvpb.BatchCommandsRequest_Request_Cleanup{Cleanup: req.Cleanup()}}
	case CmdBatchGet:
		return &tikvpb.BatchCommandsRequest_Request{Cmd: &tikvpb.BatchCommandsRequest_Request_BatchGet{BatchGet: req.BatchGet()}}
	case CmdBatchRollback:
		return &tikvpb.BatchCommandsRequest_Request{Cmd: &tikvpb.BatchCommandsRequest_Request_BatchRollback{BatchRollback: req.BatchRollback()}}
	case CmdScanLock:
		return &tikvpb.BatchCommandsRequest_Request{Cmd: &tikvpb.BatchCommandsRequest_Request_ScanLock{ScanLock: req.ScanLock()}}
	case CmdResolveLock:
		return &tikvpb.BatchCommandsRequest_Request{Cmd: &tikvpb.BatchCommandsRequest_Request_ResolveLock{ResolveLock: req.ResolveLock()}}
	case CmdGC:
		return &tikvpb.BatchCommandsRequest_Request{Cmd: &tikvpb.BatchCommandsRequest_Request_GC{GC: req.GC()}}
	case CmdDeleteRange:
		return &tikvpb.BatchCommandsRequest_Request{Cmd: &tikvpb.BatchCommandsRequest_Request_DeleteRange{DeleteRange: req.DeleteRange()}}
	case CmdRawGet:
		return &tikvpb.BatchCommandsRequest_Request{Cmd: &tikvpb.BatchCommandsRequest_Request_RawGet{RawGet: req.RawGet()}}
	case CmdRawBatchGet:
		return &tikvpb.BatchCommandsRequest_Request{Cmd: &tikvpb.BatchCommandsRequest_Request_RawBatchGet{RawBatchGet: req.RawBatchGet()}}
	case CmdRawPut:
		return &tikvpb.BatchCommandsRequest_Request{Cmd: &tikvpb.BatchCommandsRequest_Request_RawPut{RawPut: req.RawPut()}}
	case CmdRawBatchPut:
		return &tikvpb.BatchCommandsRequest_Request{Cmd: &tikvpb.BatchCommandsRequest_Request_RawBatchPut{RawBatchPut: req.RawBatchPut()}}
	case CmdRawDelete:
		return &tikvpb.BatchCommandsRequest_Request{Cmd: &tikvpb.BatchCommandsRequest_Request_RawDelete{RawDelete: req.RawDelete()}}
	case CmdRawBatchDelete:
		return &tikvpb.BatchCommandsRequest_Request{Cmd: &tikvpb.BatchCommandsRequest_Request_RawBatchDelete{RawBatchDelete: req.RawBatchDelete()}}
	case CmdRawDeleteRange:
		return &tikvpb.BatchCommandsRequest_Request{Cmd: &tikvpb.BatchCommandsRequest_Request_RawDeleteRange{RawDeleteRange: req.RawDeleteRange()}}
	case CmdRawScan:
		return &tikvpb.BatchCommandsRequest_Request{Cmd: &tikvpb.BatchCommandsRequest_Request_RawScan{RawScan: req.RawScan()}}
	case CmdCop:
		return &tikvpb.BatchCommandsRequest_Request{Cmd: &tikvpb.BatchCommandsRequest_Request_Coprocessor{Coprocessor: req.Cop()}}
	case CmdPessimisticLock:
		return &tikvpb.BatchCommandsRequest_Request{Cmd: &tikvpb.BatchCommandsRequest_Request_PessimisticLock{PessimisticLock: req.PessimisticLock()}}
	case CmdPessimisticRollback:
		return &tikvpb.BatchCommandsRequest_Request{Cmd: &tikvpb.BatchCommandsRequest_Request_PessimisticRollback{PessimisticRollback: req.PessimisticRollback()}}
	case CmdEmpty:
		return &tikvpb.BatchCommandsRequest_Request{Cmd: &tikvpb.BatchCommandsRequest_Request_Empty{Empty: req.Empty()}}
	case CmdCheckTxnStatus:
		return &tikvpb.BatchCommandsRequest_Request{Cmd: &tikvpb.BatchCommandsRequest_Request_CheckTxnStatus{CheckTxnStatus: req.CheckTxnStatus()}}
	case CmdCheckSecondaryLocks:
		return &tikvpb.BatchCommandsRequest_Request{Cmd: &tikvpb.BatchCommandsRequest_Request_CheckSecondaryLocks{CheckSecondaryLocks: req.CheckSecondaryLocks()}}
	case CmdTxnHeartBeat:
		return &tikvpb.BatchCommandsRequest_Request{Cmd: &tikvpb.BatchCommandsRequest_Request_TxnHeartBeat{TxnHeartBeat: req.TxnHeartBeat()}}
	}
	return nil
}

// Response wraps all kv/coprocessor responses.
type Response struct {
	Resp interface{}
}

// FromBatchCommandsResponse converts a BatchCommands response to Response.
func FromBatchCommandsResponse(res *tikvpb.BatchCommandsResponse_Response) (*Response, error) {
	if res.GetCmd() == nil {
		return nil, errors.New("Unknown command response")
	}
	switch res := res.GetCmd().(type) {
	case *tikvpb.BatchCommandsResponse_Response_Get:
		return &Response{Resp: res.Get}, nil
	case *tikvpb.BatchCommandsResponse_Response_Scan:
		return &Response{Resp: res.Scan}, nil
	case *tikvpb.BatchCommandsResponse_Response_Prewrite:
		return &Response{Resp: res.Prewrite}, nil
	case *tikvpb.BatchCommandsResponse_Response_Commit:
		return &Response{Resp: res.Commit}, nil
	case *tikvpb.BatchCommandsResponse_Response_Cleanup:
		return &Response{Resp: res.Cleanup}, nil
	case *tikvpb.BatchCommandsResponse_Response_BatchGet:
		return &Response{Resp: res.BatchGet}, nil
	case *tikvpb.BatchCommandsResponse_Response_BatchRollback:
		return &Response{Resp: res.BatchRollback}, nil
	case *tikvpb.BatchCommandsResponse_Response_ScanLock:
		return &Response{Resp: res.ScanLock}, nil
	case *tikvpb.BatchCommandsResponse_Response_ResolveLock:
		return &Response{Resp: res.ResolveLock}, nil
	case *tikvpb.BatchCommandsResponse_Response_GC:
		return &Response{Resp: res.GC}, nil
	case *tikvpb.BatchCommandsResponse_Response_DeleteRange:
		return &Response{Resp: res.DeleteRange}, nil
	case *tikvpb.BatchCommandsResponse_Response_RawGet:
		return &Response{Resp: res.RawGet}, nil
	case *tikvpb.BatchCommandsResponse_Response_RawBatchGet:
		return &Response{Resp: res.RawBatchGet}, nil
	case *tikvpb.BatchCommandsResponse_Response_RawPut:
		return &Response{Resp: res.RawPut}, nil
	case *tikvpb.BatchCommandsResponse_Response_RawBatchPut:
		return &Response{Resp: res.RawBatchPut}, nil
	case *tikvpb.BatchCommandsResponse_Response_RawDelete:
		return &Response{Resp: res.RawDelete}, nil
	case *tikvpb.BatchCommandsResponse_Response_RawBatchDelete:
		return &Response{Resp: res.RawBatchDelete}, nil
	case *tikvpb.BatchCommandsResponse_Response_RawDeleteRange:
		return &Response{Resp: res.RawDeleteRange}, nil
	case *tikvpb.BatchCommandsResponse_Response_RawScan:
		return &Response{Resp: res.RawScan}, nil
	case *tikvpb.BatchCommandsResponse_Response_Coprocessor:
		return &Response{Resp: res.Coprocessor}, nil
	case *tikvpb.BatchCommandsResponse_Response_PessimisticLock:
		return &Response{Resp: res.PessimisticLock}, nil
	case *tikvpb.BatchCommandsResponse_Response_PessimisticRollback:
		return &Response{Resp: res.PessimisticRollback}, nil
	case *tikvpb.BatchCommandsResponse_Response_Empty:
		return &Response{Resp: res.Empty}, nil
	case *tikvpb.BatchCommandsResponse_Response_TxnHeartBeat:
		return &Response{Resp: res.TxnHeartBeat}, nil
	case *tikvpb.BatchCommandsResponse_Response_CheckTxnStatus:
		return &Response{Resp: res.CheckTxnStatus}, nil
	case *tikvpb.BatchCommandsResponse_Response_CheckSecondaryLocks:
		return &Response{Resp: res.CheckSecondaryLocks}, nil
	}
	panic("unreachable")
}

// CopStreamResponse combines tikvpb.Tikv_CoprocessorStreamClient and the first Recv() result together.
// In streaming API, get grpc stream client may not involve any network packet, then region error have
// to be handled in Recv() function. This struct facilitates the error handling.
type CopStreamResponse struct {
	tikvpb.Tikv_CoprocessorStreamClient
	*coprocessor.Response // The first result of Recv()
	Timeout               time.Duration
	Lease                 // Shared by this object and a background goroutine.
}

// BatchCopStreamResponse comprises the BatchCoprocessorClient , the first result and timeout detector.
type BatchCopStreamResponse struct {
	tikvpb.Tikv_BatchCoprocessorClient
	*coprocessor.BatchResponse
	Timeout time.Duration
	Lease   // Shared by this object and a background goroutine.
}

// MPPStreamResponse is indeed a wrapped client that can receive data packet from tiflash mpp server.
type MPPStreamResponse struct {
	tikvpb.Tikv_EstablishMPPConnectionClient
	*mpp.MPPDataPacket
	Timeout time.Duration
	Lease
}

// SetContext set the Context field for the given req to the specified ctx.
func SetContext(req *Request, region *metapb.Region, peer *metapb.Peer) error {
	ctx := &req.Context
	if region != nil {
		ctx.RegionId = region.Id
		ctx.RegionEpoch = region.RegionEpoch
	}
	ctx.Peer = peer

	switch req.Type {
	case CmdGet:
		req.Get().Context = ctx
	case CmdScan:
		req.Scan().Context = ctx
	case CmdPrewrite:
		req.Prewrite().Context = ctx
	case CmdPessimisticLock:
		req.PessimisticLock().Context = ctx
	case CmdPessimisticRollback:
		req.PessimisticRollback().Context = ctx
	case CmdCommit:
		req.Commit().Context = ctx
	case CmdCleanup:
		req.Cleanup().Context = ctx
	case CmdBatchGet:
		req.BatchGet().Context = ctx
	case CmdBatchRollback:
		req.BatchRollback().Context = ctx
	case CmdScanLock:
		req.ScanLock().Context = ctx
	case CmdResolveLock:
		req.ResolveLock().Context = ctx
	case CmdGC:
		req.GC().Context = ctx
	case CmdDeleteRange:
		req.DeleteRange().Context = ctx
	case CmdRawGet:
		req.RawGet().Context = ctx
	case CmdRawBatchGet:
		req.RawBatchGet().Context = ctx
	case CmdRawPut:
		req.RawPut().Context = ctx
	case CmdRawBatchPut:
		req.RawBatchPut().Context = ctx
	case CmdRawDelete:
		req.RawDelete().Context = ctx
	case CmdRawBatchDelete:
		req.RawBatchDelete().Context = ctx
	case CmdRawDeleteRange:
		req.RawDeleteRange().Context = ctx
	case CmdRawScan:
		req.RawScan().Context = ctx
	case CmdUnsafeDestroyRange:
		req.UnsafeDestroyRange().Context = ctx
	case CmdRegisterLockObserver:
		req.RegisterLockObserver().Context = ctx
	case CmdCheckLockObserver:
		req.CheckLockObserver().Context = ctx
	case CmdRemoveLockObserver:
		req.RemoveLockObserver().Context = ctx
	case CmdPhysicalScanLock:
		req.PhysicalScanLock().Context = ctx
	case CmdCop:
		req.Cop().Context = ctx
	case CmdCopStream:
		req.Cop().Context = ctx
	case CmdBatchCop:
		req.BatchCop().Context = ctx
	case CmdMPPTask:
		// Dispatching MPP tasks don't need a region context, because it's a request for store but not region.
	case CmdMvccGetByKey:
		req.MvccGetByKey().Context = ctx
	case CmdMvccGetByStartTs:
		req.MvccGetByStartTs().Context = ctx
	case CmdSplitRegion:
		req.SplitRegion().Context = ctx
	case CmdEmpty:
		req.SplitRegion().Context = ctx
	case CmdTxnHeartBeat:
		req.TxnHeartBeat().Context = ctx
	case CmdCheckTxnStatus:
		req.CheckTxnStatus().Context = ctx
	case CmdCheckSecondaryLocks:
		req.CheckSecondaryLocks().Context = ctx
	default:
		return fmt.Errorf("invalid request type %v", req.Type)
	}
	return nil
}

// GenRegionErrorResp returns corresponding Response with specified RegionError
// according to the given req.
func GenRegionErrorResp(req *Request, e *errorpb.Error) (*Response, error) {
	var p interface{}
	resp := &Response{}
	switch req.Type {
	case CmdGet:
		p = &kvrpcpb.GetResponse{
			RegionError: e,
		}
	case CmdScan:
		p = &kvrpcpb.ScanResponse{
			RegionError: e,
		}
	case CmdPrewrite:
		p = &kvrpcpb.PrewriteResponse{
			RegionError: e,
		}
	case CmdPessimisticLock:
		p = &kvrpcpb.PessimisticLockResponse{
			RegionError: e,
		}
	case CmdPessimisticRollback:
		p = &kvrpcpb.PessimisticRollbackResponse{
			RegionError: e,
		}
	case CmdCommit:
		p = &kvrpcpb.CommitResponse{
			RegionError: e,
		}
	case CmdCleanup:
		p = &kvrpcpb.CleanupResponse{
			RegionError: e,
		}
	case CmdBatchGet:
		p = &kvrpcpb.BatchGetResponse{
			RegionError: e,
		}
	case CmdBatchRollback:
		p = &kvrpcpb.BatchRollbackResponse{
			RegionError: e,
		}
	case CmdScanLock:
		p = &kvrpcpb.ScanLockResponse{
			RegionError: e,
		}
	case CmdResolveLock:
		p = &kvrpcpb.ResolveLockResponse{
			RegionError: e,
		}
	case CmdGC:
		p = &kvrpcpb.GCResponse{
			RegionError: e,
		}
	case CmdDeleteRange:
		p = &kvrpcpb.DeleteRangeResponse{
			RegionError: e,
		}
	case CmdRawGet:
		p = &kvrpcpb.RawGetResponse{
			RegionError: e,
		}
	case CmdRawBatchGet:
		p = &kvrpcpb.RawBatchGetResponse{
			RegionError: e,
		}
	case CmdRawPut:
		p = &kvrpcpb.RawPutResponse{
			RegionError: e,
		}
	case CmdRawBatchPut:
		p = &kvrpcpb.RawBatchPutResponse{
			RegionError: e,
		}
	case CmdRawDelete:
		p = &kvrpcpb.RawDeleteResponse{
			RegionError: e,
		}
	case CmdRawBatchDelete:
		p = &kvrpcpb.RawBatchDeleteResponse{
			RegionError: e,
		}
	case CmdRawDeleteRange:
		p = &kvrpcpb.RawDeleteRangeResponse{
			RegionError: e,
		}
	case CmdRawScan:
		p = &kvrpcpb.RawScanResponse{
			RegionError: e,
		}
	case CmdUnsafeDestroyRange:
		p = &kvrpcpb.UnsafeDestroyRangeResponse{
			RegionError: e,
		}
	case CmdCop:
		p = &coprocessor.Response{
			RegionError: e,
		}
	case CmdCopStream:
		p = &CopStreamResponse{
			Response: &coprocessor.Response{
				RegionError: e,
			},
		}
	case CmdMvccGetByKey:
		p = &kvrpcpb.MvccGetByKeyResponse{
			RegionError: e,
		}
	case CmdMvccGetByStartTs:
		p = &kvrpcpb.MvccGetByStartTsResponse{
			RegionError: e,
		}
	case CmdSplitRegion:
		p = &kvrpcpb.SplitRegionResponse{
			RegionError: e,
		}
	case CmdEmpty:
	case CmdTxnHeartBeat:
		p = &kvrpcpb.TxnHeartBeatResponse{
			RegionError: e,
		}
	case CmdCheckTxnStatus:
		p = &kvrpcpb.CheckTxnStatusResponse{
			RegionError: e,
		}
	case CmdCheckSecondaryLocks:
		p = &kvrpcpb.CheckSecondaryLocksResponse{
			RegionError: e,
		}
	default:
		return nil, fmt.Errorf("invalid request type %v", req.Type)
	}
	resp.Resp = p
	return resp, nil
}

type getRegionError interface {
	GetRegionError() *errorpb.Error
}

// GetRegionError returns the RegionError of the underlying concrete response.
func (resp *Response) GetRegionError() (*errorpb.Error, error) {
	if resp.Resp == nil {
		return nil, nil
	}
	err, ok := resp.Resp.(getRegionError)
	if !ok {
		if _, isEmpty := resp.Resp.(*tikvpb.BatchCommandsEmptyResponse); isEmpty {
			return nil, nil
		}
		return nil, fmt.Errorf("invalid response type %v", resp)
	}
	return err.GetRegionError(), nil
}

// CallRPC launches a rpc call.
// ch is needed to implement timeout for coprocessor streaming, the stream object's
// cancel function will be sent to the channel, together with a lease checked by a background goroutine.
func CallRPC(ctx context.Context, client tikvpb.TikvClient, req *Request) (*Response, error) {
	resp := &Response{}
	var err error
	switch req.Type {
	case CmdGet:
		resp.Resp, err = client.KvGet(ctx, req.Get())
	case CmdScan:
		resp.Resp, err = client.KvScan(ctx, req.Scan())
	case CmdPrewrite:
		resp.Resp, err = client.KvPrewrite(ctx, req.Prewrite())
	case CmdPessimisticLock:
		resp.Resp, err = client.KvPessimisticLock(ctx, req.PessimisticLock())
	case CmdPessimisticRollback:
		resp.Resp, err = client.KVPessimisticRollback(ctx, req.PessimisticRollback())
	case CmdCommit:
		resp.Resp, err = client.KvCommit(ctx, req.Commit())
	case CmdCleanup:
		resp.Resp, err = client.KvCleanup(ctx, req.Cleanup())
	case CmdBatchGet:
		resp.Resp, err = client.KvBatchGet(ctx, req.BatchGet())
	case CmdBatchRollback:
		resp.Resp, err = client.KvBatchRollback(ctx, req.BatchRollback())
	case CmdScanLock:
		resp.Resp, err = client.KvScanLock(ctx, req.ScanLock())
	case CmdResolveLock:
		resp.Resp, err = client.KvResolveLock(ctx, req.ResolveLock())
	case CmdGC:
		resp.Resp, err = client.KvGC(ctx, req.GC())
	case CmdDeleteRange:
		resp.Resp, err = client.KvDeleteRange(ctx, req.DeleteRange())
	case CmdRawGet:
		resp.Resp, err = client.RawGet(ctx, req.RawGet())
	case CmdRawBatchGet:
		resp.Resp, err = client.RawBatchGet(ctx, req.RawBatchGet())
	case CmdRawPut:
		resp.Resp, err = client.RawPut(ctx, req.RawPut())
	case CmdRawBatchPut:
		resp.Resp, err = client.RawBatchPut(ctx, req.RawBatchPut())
	case CmdRawDelete:
		resp.Resp, err = client.RawDelete(ctx, req.RawDelete())
	case CmdRawBatchDelete:
		resp.Resp, err = client.RawBatchDelete(ctx, req.RawBatchDelete())
	case CmdRawDeleteRange:
		resp.Resp, err = client.RawDeleteRange(ctx, req.RawDeleteRange())
	case CmdRawScan:
		resp.Resp, err = client.RawScan(ctx, req.RawScan())
	case CmdUnsafeDestroyRange:
		resp.Resp, err = client.UnsafeDestroyRange(ctx, req.UnsafeDestroyRange())
	case CmdRegisterLockObserver:
		resp.Resp, err = client.RegisterLockObserver(ctx, req.RegisterLockObserver())
	case CmdCheckLockObserver:
		resp.Resp, err = client.CheckLockObserver(ctx, req.CheckLockObserver())
	case CmdRemoveLockObserver:
		resp.Resp, err = client.RemoveLockObserver(ctx, req.RemoveLockObserver())
	case CmdPhysicalScanLock:
		resp.Resp, err = client.PhysicalScanLock(ctx, req.PhysicalScanLock())
	case CmdCop:
		resp.Resp, err = client.Coprocessor(ctx, req.Cop())
	case CmdMPPTask:
		resp.Resp, err = client.DispatchMPPTask(ctx, req.DispatchMPPTask())
	case CmdMPPConn:
		var streamClient tikvpb.Tikv_EstablishMPPConnectionClient
		streamClient, err = client.EstablishMPPConnection(ctx, req.EstablishMPPConn())
		resp.Resp = &MPPStreamResponse{
			Tikv_EstablishMPPConnectionClient: streamClient,
		}
	case CmdMPPCancel:
		// it cannot use the ctx with cancel(), otherwise this cmd will fail.
		resp.Resp, err = client.CancelMPPTask(ctx, req.CancelMPPTask())
	case CmdCopStream:
		var streamClient tikvpb.Tikv_CoprocessorStreamClient
		streamClient, err = client.CoprocessorStream(ctx, req.Cop())
		resp.Resp = &CopStreamResponse{
			Tikv_CoprocessorStreamClient: streamClient,
		}
	case CmdBatchCop:
		var streamClient tikvpb.Tikv_BatchCoprocessorClient
		streamClient, err = client.BatchCoprocessor(ctx, req.BatchCop())
		resp.Resp = &BatchCopStreamResponse{
			Tikv_BatchCoprocessorClient: streamClient,
		}
	case CmdMvccGetByKey:
		resp.Resp, err = client.MvccGetByKey(ctx, req.MvccGetByKey())
	case CmdMvccGetByStartTs:
		resp.Resp, err = client.MvccGetByStartTs(ctx, req.MvccGetByStartTs())
	case CmdSplitRegion:
		resp.Resp, err = client.SplitRegion(ctx, req.SplitRegion())
	case CmdEmpty:
		resp.Resp, err = &tikvpb.BatchCommandsEmptyResponse{}, nil
	case CmdCheckTxnStatus:
		resp.Resp, err = client.KvCheckTxnStatus(ctx, req.CheckTxnStatus())
	case CmdCheckSecondaryLocks:
		resp.Resp, err = client.KvCheckSecondaryLocks(ctx, req.CheckSecondaryLocks())
	case CmdTxnHeartBeat:
		resp.Resp, err = client.KvTxnHeartBeat(ctx, req.TxnHeartBeat())
	default:
		return nil, errors.Errorf("invalid request type: %v", req.Type)
	}
	if err != nil {
		return nil, errors.Trace(err)
	}
	return resp, nil
}

// CallDebugRPC launches a debug rpc call.
func CallDebugRPC(ctx context.Context, client debugpb.DebugClient, req *Request) (*Response, error) {
	resp := &Response{}
	var err error
	switch req.Type {
	case CmdDebugGetRegionProperties:
		resp.Resp, err = client.GetRegionProperties(ctx, req.DebugGetRegionProperties())
	default:
		return nil, errors.Errorf("invalid request type: %v", req.Type)
	}
	return resp, err
}

// Lease is used to implement grpc stream timeout.
type Lease struct {
	Cancel   context.CancelFunc
	deadline int64 // A time.UnixNano value, if time.Now().UnixNano() > deadline, cancel() would be called.
}

// Recv overrides the stream client Recv() function.
func (resp *CopStreamResponse) Recv() (*coprocessor.Response, error) {
	deadline := time.Now().Add(resp.Timeout).UnixNano()
	atomic.StoreInt64(&resp.Lease.deadline, deadline)

	ret, err := resp.Tikv_CoprocessorStreamClient.Recv()

	atomic.StoreInt64(&resp.Lease.deadline, 0) // Stop the lease check.
	return ret, errors.Trace(err)
}

// Close closes the CopStreamResponse object.
func (resp *CopStreamResponse) Close() {
	atomic.StoreInt64(&resp.Lease.deadline, 1)
	// We also call cancel here because CheckStreamTimeoutLoop
	// is not guaranteed to cancel all items when it exits.
	if resp.Lease.Cancel != nil {
		resp.Lease.Cancel()
	}
}

// Recv overrides the stream client Recv() function.
func (resp *BatchCopStreamResponse) Recv() (*coprocessor.BatchResponse, error) {
	deadline := time.Now().Add(resp.Timeout).UnixNano()
	atomic.StoreInt64(&resp.Lease.deadline, deadline)

	ret, err := resp.Tikv_BatchCoprocessorClient.Recv()

	atomic.StoreInt64(&resp.Lease.deadline, 0) // Stop the lease check.
	return ret, errors.Trace(err)
}

// Close closes the BatchCopStreamResponse object.
func (resp *BatchCopStreamResponse) Close() {
	atomic.StoreInt64(&resp.Lease.deadline, 1)
	// We also call cancel here because CheckStreamTimeoutLoop
	// is not guaranteed to cancel all items when it exits.
	if resp.Lease.Cancel != nil {
		resp.Lease.Cancel()
	}
}

// Recv overrides the stream client Recv() function.
func (resp *MPPStreamResponse) Recv() (*mpp.MPPDataPacket, error) {
	deadline := time.Now().Add(resp.Timeout).UnixNano()
	atomic.StoreInt64(&resp.Lease.deadline, deadline)

	ret, err := resp.Tikv_EstablishMPPConnectionClient.Recv()

	atomic.StoreInt64(&resp.Lease.deadline, 0) // Stop the lease check.
	return ret, errors.Trace(err)
}

// Close closes the MPPStreamResponse object.
func (resp *MPPStreamResponse) Close() {
	atomic.StoreInt64(&resp.Lease.deadline, 1)
	// We also call cancel here because CheckStreamTimeoutLoop
	// is not guaranteed to cancel all items when it exits.
	if resp.Lease.Cancel != nil {
		resp.Lease.Cancel()
	}
}

// CheckStreamTimeoutLoop runs periodically to check is there any stream request timed out.
// Lease is an object to track stream requests, call this function with "go CheckStreamTimeoutLoop()"
// It is not guaranteed to call every Lease.Cancel() putting into channel when exits.
// If grpc-go supports SetDeadline(https://github.com/grpc/grpc-go/issues/2917), we can stop using this method.
func CheckStreamTimeoutLoop(ch <-chan *Lease, done <-chan struct{}) {
	ticker := time.NewTicker(200 * time.Millisecond)
	defer ticker.Stop()
	array := make([]*Lease, 0, 1024)

	for {
		select {
		case <-done:
		drainLoop:
			// Try my best cleaning the channel to make SendRequest which is blocking by it continues.
			for {
				select {
				case <-ch:
				default:
					break drainLoop
				}
			}
			return
		case item := <-ch:
			array = append(array, item)
		case now := <-ticker.C:
			array = keepOnlyActive(array, now.UnixNano())
		}
	}
}

// keepOnlyActive removes completed items, call cancel function for timeout items.
func keepOnlyActive(array []*Lease, now int64) []*Lease {
	idx := 0
	for i := 0; i < len(array); i++ {
		item := array[i]
		deadline := atomic.LoadInt64(&item.deadline)
		if deadline == 0 || deadline > now {
			array[idx] = array[i]
			idx++
		} else {
			item.Cancel()
		}
	}
	return array[:idx]
}

// IsGreenGCRequest checks if the request is used by Green GC's protocol. This is used for failpoints to inject errors
// to specified RPC requests.
func (req *Request) IsGreenGCRequest() bool {
	if req.Type == CmdCheckLockObserver ||
		req.Type == CmdRegisterLockObserver ||
		req.Type == CmdRemoveLockObserver ||
		req.Type == CmdPhysicalScanLock {
		return true
	}
	return false
}

// IsTxnWriteRequest checks if the request is a transactional write request. This is used for failpoints to inject
// errors to specified RPC requests.
func (req *Request) IsTxnWriteRequest() bool {
	if req.Type == CmdPessimisticLock ||
		req.Type == CmdPrewrite ||
		req.Type == CmdCommit ||
		req.Type == CmdBatchRollback ||
		req.Type == CmdPessimisticRollback ||
		req.Type == CmdCheckTxnStatus ||
		req.Type == CmdCheckSecondaryLocks ||
		req.Type == CmdCleanup ||
		req.Type == CmdTxnHeartBeat ||
		req.Type == CmdResolveLock {
		return true
	}
	return false
}<|MERGE_RESOLUTION|>--- conflicted
+++ resolved
@@ -178,13 +178,8 @@
 	StoreTp         kv.StoreType
 	// ForwardedHost is the address of a store which will handle the request. It's different from
 	// the address the request sent to.
-<<<<<<< HEAD
-	// If it's not empty, the store which receive the request will redirect it to
-	// the receiver address. It's useful when network partition occurs.
-=======
 	// If it's not empty, the store which receive the request will forward it to
 	// the forwarded host. It's useful when network partition occurs.
->>>>>>> 77713d22
 	ForwardedHost string
 }
 
