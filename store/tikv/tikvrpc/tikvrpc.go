// Copyright 2017 PingCAP, Inc.
//
// Licensed under the Apache License, Version 2.0 (the "License");
// you may not use this file except in compliance with the License.
// You may obtain a copy of the License at
//
//     http://www.apache.org/licenses/LICENSE-2.0
//
// Unless required by applicable law or agreed to in writing, software
// distributed under the License is distributed on an "AS IS" BASIS,
// See the License for the specific language governing permissions and
// limitations under the License.

package tikvrpc

import (
	"context"
	"fmt"
	"sync/atomic"
	"time"

	"github.com/pingcap/errors"
	"github.com/pingcap/kvproto/pkg/coprocessor"
	"github.com/pingcap/kvproto/pkg/debugpb"
	"github.com/pingcap/kvproto/pkg/errorpb"
	"github.com/pingcap/kvproto/pkg/kvrpcpb"
	"github.com/pingcap/kvproto/pkg/metapb"
	"github.com/pingcap/kvproto/pkg/mpp"
	"github.com/pingcap/kvproto/pkg/tikvpb"
	tidbkv "github.com/pingcap/tidb/kv"
	"github.com/pingcap/tidb/store/tikv/kv"
)

// CmdType represents the concrete request type in Request or response type in Response.
type CmdType uint16

// CmdType values.
const (
	CmdGet CmdType = 1 + iota
	CmdScan
	CmdPrewrite
	CmdCommit
	CmdCleanup
	CmdBatchGet
	CmdBatchRollback
	CmdScanLock
	CmdResolveLock
	CmdGC
	CmdDeleteRange
	CmdPessimisticLock
	CmdPessimisticRollback
	CmdTxnHeartBeat
	CmdCheckTxnStatus
	CmdCheckSecondaryLocks

	CmdRawGet CmdType = 256 + iota
	CmdRawBatchGet
	CmdRawPut
	CmdRawBatchPut
	CmdRawDelete
	CmdRawBatchDelete
	CmdRawDeleteRange
	CmdRawScan

	CmdUnsafeDestroyRange

	CmdRegisterLockObserver
	CmdCheckLockObserver
	CmdRemoveLockObserver
	CmdPhysicalScanLock

	CmdCop CmdType = 512 + iota
	CmdCopStream
	CmdBatchCop
	CmdMPPTask
	CmdMPPConn
	CmdMPPCancel

	CmdMvccGetByKey CmdType = 1024 + iota
	CmdMvccGetByStartTs
	CmdSplitRegion

	CmdDebugGetRegionProperties CmdType = 2048 + iota

	CmdEmpty CmdType = 3072 + iota
)

func (t CmdType) String() string {
	switch t {
	case CmdGet:
		return "Get"
	case CmdScan:
		return "Scan"
	case CmdPrewrite:
		return "Prewrite"
	case CmdPessimisticLock:
		return "PessimisticLock"
	case CmdPessimisticRollback:
		return "PessimisticRollback"
	case CmdCommit:
		return "Commit"
	case CmdCleanup:
		return "Cleanup"
	case CmdBatchGet:
		return "BatchGet"
	case CmdBatchRollback:
		return "BatchRollback"
	case CmdScanLock:
		return "ScanLock"
	case CmdResolveLock:
		return "ResolveLock"
	case CmdGC:
		return "GC"
	case CmdDeleteRange:
		return "DeleteRange"
	case CmdRawGet:
		return "RawGet"
	case CmdRawBatchGet:
		return "RawBatchGet"
	case CmdRawPut:
		return "RawPut"
	case CmdRawBatchPut:
		return "RawBatchPut"
	case CmdRawDelete:
		return "RawDelete"
	case CmdRawBatchDelete:
		return "RawBatchDelete"
	case CmdRawDeleteRange:
		return "RawDeleteRange"
	case CmdRawScan:
		return "RawScan"
	case CmdUnsafeDestroyRange:
		return "UnsafeDestroyRange"
	case CmdRegisterLockObserver:
		return "RegisterLockObserver"
	case CmdCheckLockObserver:
		return "CheckLockObserver"
	case CmdRemoveLockObserver:
		return "RemoveLockObserver"
	case CmdPhysicalScanLock:
		return "PhysicalScanLock"
	case CmdCop:
		return "Cop"
	case CmdCopStream:
		return "CopStream"
	case CmdBatchCop:
		return "BatchCop"
	case CmdMPPTask:
		return "DispatchMPPTask"
	case CmdMPPConn:
		return "EstablishMPPConnection"
	case CmdMPPCancel:
		return "CancelMPPTask"
	case CmdMvccGetByKey:
		return "MvccGetByKey"
	case CmdMvccGetByStartTs:
		return "MvccGetByStartTS"
	case CmdSplitRegion:
		return "SplitRegion"
	case CmdCheckTxnStatus:
		return "CheckTxnStatus"
	case CmdCheckSecondaryLocks:
		return "CheckSecondaryLocks"
	case CmdDebugGetRegionProperties:
		return "DebugGetRegionProperties"
	case CmdTxnHeartBeat:
		return "TxnHeartBeat"
	}
	return "Unknown"
}

// Request wraps all kv/coprocessor requests.
type Request struct {
	Type CmdType
	Req  interface{}
	kvrpcpb.Context
	ReplicaReadType kv.ReplicaReadType // different from `kvrpcpb.Context.ReplicaRead`
	ReplicaReadSeed *uint32            // pointer to follower read seed in snapshot/coprocessor
<<<<<<< HEAD
	StoreTp         tidbkv.StoreType
=======
	StoreTp         kv.StoreType
	// ForwardedHost is the address of a store which will handle the request. It's different from
	// the address the request sent to.
	// If it's not empty, the store which receive the request will forward it to
	// the forwarded host. It's useful when network partition occurs.
	ForwardedHost string
>>>>>>> 30be22a5
}

// NewRequest returns new kv rpc request.
func NewRequest(typ CmdType, pointer interface{}, ctxs ...kvrpcpb.Context) *Request {
	if len(ctxs) > 0 {
		return &Request{
			Type:    typ,
			Req:     pointer,
			Context: ctxs[0],
		}
	}
	return &Request{
		Type: typ,
		Req:  pointer,
	}
}

// NewReplicaReadRequest returns new kv rpc request with replica read.
func NewReplicaReadRequest(typ CmdType, pointer interface{}, replicaReadType kv.ReplicaReadType, replicaReadSeed *uint32, ctxs ...kvrpcpb.Context) *Request {
	req := NewRequest(typ, pointer, ctxs...)
	req.ReplicaRead = replicaReadType.IsFollowerRead()
	req.ReplicaReadType = replicaReadType
	req.ReplicaReadSeed = replicaReadSeed
	return req
}

// EnableStaleRead enables stale read
func (req *Request) EnableStaleRead() {
	req.StaleRead = true
	req.ReplicaReadType = kv.ReplicaReadMixed
	req.ReplicaRead = false
}

// IsDebugReq check whether the req is debug req.
func (req *Request) IsDebugReq() bool {
	switch req.Type {
	case CmdDebugGetRegionProperties:
		return true
	}
	return false
}

// Get returns GetRequest in request.
func (req *Request) Get() *kvrpcpb.GetRequest {
	return req.Req.(*kvrpcpb.GetRequest)
}

// Scan returns ScanRequest in request.
func (req *Request) Scan() *kvrpcpb.ScanRequest {
	return req.Req.(*kvrpcpb.ScanRequest)
}

// Prewrite returns PrewriteRequest in request.
func (req *Request) Prewrite() *kvrpcpb.PrewriteRequest {
	return req.Req.(*kvrpcpb.PrewriteRequest)
}

// Commit returns CommitRequest in request.
func (req *Request) Commit() *kvrpcpb.CommitRequest {
	return req.Req.(*kvrpcpb.CommitRequest)
}

// Cleanup returns CleanupRequest in request.
func (req *Request) Cleanup() *kvrpcpb.CleanupRequest {
	return req.Req.(*kvrpcpb.CleanupRequest)
}

// BatchGet returns BatchGetRequest in request.
func (req *Request) BatchGet() *kvrpcpb.BatchGetRequest {
	return req.Req.(*kvrpcpb.BatchGetRequest)
}

// BatchRollback returns BatchRollbackRequest in request.
func (req *Request) BatchRollback() *kvrpcpb.BatchRollbackRequest {
	return req.Req.(*kvrpcpb.BatchRollbackRequest)
}

// ScanLock returns ScanLockRequest in request.
func (req *Request) ScanLock() *kvrpcpb.ScanLockRequest {
	return req.Req.(*kvrpcpb.ScanLockRequest)
}

// ResolveLock returns ResolveLockRequest in request.
func (req *Request) ResolveLock() *kvrpcpb.ResolveLockRequest {
	return req.Req.(*kvrpcpb.ResolveLockRequest)
}

// GC returns GCRequest in request.
func (req *Request) GC() *kvrpcpb.GCRequest {
	return req.Req.(*kvrpcpb.GCRequest)
}

// DeleteRange returns DeleteRangeRequest in request.
func (req *Request) DeleteRange() *kvrpcpb.DeleteRangeRequest {
	return req.Req.(*kvrpcpb.DeleteRangeRequest)
}

// RawGet returns RawGetRequest in request.
func (req *Request) RawGet() *kvrpcpb.RawGetRequest {
	return req.Req.(*kvrpcpb.RawGetRequest)
}

// RawBatchGet returns RawBatchGetRequest in request.
func (req *Request) RawBatchGet() *kvrpcpb.RawBatchGetRequest {
	return req.Req.(*kvrpcpb.RawBatchGetRequest)
}

// RawPut returns RawPutRequest in request.
func (req *Request) RawPut() *kvrpcpb.RawPutRequest {
	return req.Req.(*kvrpcpb.RawPutRequest)
}

// RawBatchPut returns RawBatchPutRequest in request.
func (req *Request) RawBatchPut() *kvrpcpb.RawBatchPutRequest {
	return req.Req.(*kvrpcpb.RawBatchPutRequest)
}

// RawDelete returns PrewriteRequest in request.
func (req *Request) RawDelete() *kvrpcpb.RawDeleteRequest {
	return req.Req.(*kvrpcpb.RawDeleteRequest)
}

// RawBatchDelete returns RawBatchDeleteRequest in request.
func (req *Request) RawBatchDelete() *kvrpcpb.RawBatchDeleteRequest {
	return req.Req.(*kvrpcpb.RawBatchDeleteRequest)
}

// RawDeleteRange returns RawDeleteRangeRequest in request.
func (req *Request) RawDeleteRange() *kvrpcpb.RawDeleteRangeRequest {
	return req.Req.(*kvrpcpb.RawDeleteRangeRequest)
}

// RawScan returns RawScanRequest in request.
func (req *Request) RawScan() *kvrpcpb.RawScanRequest {
	return req.Req.(*kvrpcpb.RawScanRequest)
}

// UnsafeDestroyRange returns UnsafeDestroyRangeRequest in request.
func (req *Request) UnsafeDestroyRange() *kvrpcpb.UnsafeDestroyRangeRequest {
	return req.Req.(*kvrpcpb.UnsafeDestroyRangeRequest)
}

// RegisterLockObserver returns RegisterLockObserverRequest in request.
func (req *Request) RegisterLockObserver() *kvrpcpb.RegisterLockObserverRequest {
	return req.Req.(*kvrpcpb.RegisterLockObserverRequest)
}

// CheckLockObserver returns CheckLockObserverRequest in request.
func (req *Request) CheckLockObserver() *kvrpcpb.CheckLockObserverRequest {
	return req.Req.(*kvrpcpb.CheckLockObserverRequest)
}

// RemoveLockObserver returns RemoveLockObserverRequest in request.
func (req *Request) RemoveLockObserver() *kvrpcpb.RemoveLockObserverRequest {
	return req.Req.(*kvrpcpb.RemoveLockObserverRequest)
}

// PhysicalScanLock returns PhysicalScanLockRequest in request.
func (req *Request) PhysicalScanLock() *kvrpcpb.PhysicalScanLockRequest {
	return req.Req.(*kvrpcpb.PhysicalScanLockRequest)
}

// Cop returns coprocessor request in request.
func (req *Request) Cop() *coprocessor.Request {
	return req.Req.(*coprocessor.Request)
}

// BatchCop returns BatchCop request in request.
func (req *Request) BatchCop() *coprocessor.BatchRequest {
	return req.Req.(*coprocessor.BatchRequest)
}

// DispatchMPPTask returns dispatch task request in request.
func (req *Request) DispatchMPPTask() *mpp.DispatchTaskRequest {
	return req.Req.(*mpp.DispatchTaskRequest)
}

// EstablishMPPConn returns EstablishMPPConnectionRequest in request.
func (req *Request) EstablishMPPConn() *mpp.EstablishMPPConnectionRequest {
	return req.Req.(*mpp.EstablishMPPConnectionRequest)
}

// CancelMPPTask returns canceling task in request
func (req *Request) CancelMPPTask() *mpp.CancelTaskRequest {
	return req.Req.(*mpp.CancelTaskRequest)
}

// MvccGetByKey returns MvccGetByKeyRequest in request.
func (req *Request) MvccGetByKey() *kvrpcpb.MvccGetByKeyRequest {
	return req.Req.(*kvrpcpb.MvccGetByKeyRequest)
}

// MvccGetByStartTs returns MvccGetByStartTsRequest in request.
func (req *Request) MvccGetByStartTs() *kvrpcpb.MvccGetByStartTsRequest {
	return req.Req.(*kvrpcpb.MvccGetByStartTsRequest)
}

// SplitRegion returns SplitRegionRequest in request.
func (req *Request) SplitRegion() *kvrpcpb.SplitRegionRequest {
	return req.Req.(*kvrpcpb.SplitRegionRequest)
}

// PessimisticLock returns PessimisticLockRequest in request.
func (req *Request) PessimisticLock() *kvrpcpb.PessimisticLockRequest {
	return req.Req.(*kvrpcpb.PessimisticLockRequest)
}

// PessimisticRollback returns PessimisticRollbackRequest in request.
func (req *Request) PessimisticRollback() *kvrpcpb.PessimisticRollbackRequest {
	return req.Req.(*kvrpcpb.PessimisticRollbackRequest)
}

// DebugGetRegionProperties returns GetRegionPropertiesRequest in request.
func (req *Request) DebugGetRegionProperties() *debugpb.GetRegionPropertiesRequest {
	return req.Req.(*debugpb.GetRegionPropertiesRequest)
}

// Empty returns BatchCommandsEmptyRequest in request.
func (req *Request) Empty() *tikvpb.BatchCommandsEmptyRequest {
	return req.Req.(*tikvpb.BatchCommandsEmptyRequest)
}

// CheckTxnStatus returns CheckTxnStatusRequest in request.
func (req *Request) CheckTxnStatus() *kvrpcpb.CheckTxnStatusRequest {
	return req.Req.(*kvrpcpb.CheckTxnStatusRequest)
}

// CheckSecondaryLocks returns CheckSecondaryLocksRequest in request.
func (req *Request) CheckSecondaryLocks() *kvrpcpb.CheckSecondaryLocksRequest {
	return req.Req.(*kvrpcpb.CheckSecondaryLocksRequest)
}

// TxnHeartBeat returns TxnHeartBeatRequest in request.
func (req *Request) TxnHeartBeat() *kvrpcpb.TxnHeartBeatRequest {
	return req.Req.(*kvrpcpb.TxnHeartBeatRequest)
}

// ToBatchCommandsRequest converts the request to an entry in BatchCommands request.
func (req *Request) ToBatchCommandsRequest() *tikvpb.BatchCommandsRequest_Request {
	switch req.Type {
	case CmdGet:
		return &tikvpb.BatchCommandsRequest_Request{Cmd: &tikvpb.BatchCommandsRequest_Request_Get{Get: req.Get()}}
	case CmdScan:
		return &tikvpb.BatchCommandsRequest_Request{Cmd: &tikvpb.BatchCommandsRequest_Request_Scan{Scan: req.Scan()}}
	case CmdPrewrite:
		return &tikvpb.BatchCommandsRequest_Request{Cmd: &tikvpb.BatchCommandsRequest_Request_Prewrite{Prewrite: req.Prewrite()}}
	case CmdCommit:
		return &tikvpb.BatchCommandsRequest_Request{Cmd: &tikvpb.BatchCommandsRequest_Request_Commit{Commit: req.Commit()}}
	case CmdCleanup:
		return &tikvpb.BatchCommandsRequest_Request{Cmd: &tikvpb.BatchCommandsRequest_Request_Cleanup{Cleanup: req.Cleanup()}}
	case CmdBatchGet:
		return &tikvpb.BatchCommandsRequest_Request{Cmd: &tikvpb.BatchCommandsRequest_Request_BatchGet{BatchGet: req.BatchGet()}}
	case CmdBatchRollback:
		return &tikvpb.BatchCommandsRequest_Request{Cmd: &tikvpb.BatchCommandsRequest_Request_BatchRollback{BatchRollback: req.BatchRollback()}}
	case CmdScanLock:
		return &tikvpb.BatchCommandsRequest_Request{Cmd: &tikvpb.BatchCommandsRequest_Request_ScanLock{ScanLock: req.ScanLock()}}
	case CmdResolveLock:
		return &tikvpb.BatchCommandsRequest_Request{Cmd: &tikvpb.BatchCommandsRequest_Request_ResolveLock{ResolveLock: req.ResolveLock()}}
	case CmdGC:
		return &tikvpb.BatchCommandsRequest_Request{Cmd: &tikvpb.BatchCommandsRequest_Request_GC{GC: req.GC()}}
	case CmdDeleteRange:
		return &tikvpb.BatchCommandsRequest_Request{Cmd: &tikvpb.BatchCommandsRequest_Request_DeleteRange{DeleteRange: req.DeleteRange()}}
	case CmdRawGet:
		return &tikvpb.BatchCommandsRequest_Request{Cmd: &tikvpb.BatchCommandsRequest_Request_RawGet{RawGet: req.RawGet()}}
	case CmdRawBatchGet:
		return &tikvpb.BatchCommandsRequest_Request{Cmd: &tikvpb.BatchCommandsRequest_Request_RawBatchGet{RawBatchGet: req.RawBatchGet()}}
	case CmdRawPut:
		return &tikvpb.BatchCommandsRequest_Request{Cmd: &tikvpb.BatchCommandsRequest_Request_RawPut{RawPut: req.RawPut()}}
	case CmdRawBatchPut:
		return &tikvpb.BatchCommandsRequest_Request{Cmd: &tikvpb.BatchCommandsRequest_Request_RawBatchPut{RawBatchPut: req.RawBatchPut()}}
	case CmdRawDelete:
		return &tikvpb.BatchCommandsRequest_Request{Cmd: &tikvpb.BatchCommandsRequest_Request_RawDelete{RawDelete: req.RawDelete()}}
	case CmdRawBatchDelete:
		return &tikvpb.BatchCommandsRequest_Request{Cmd: &tikvpb.BatchCommandsRequest_Request_RawBatchDelete{RawBatchDelete: req.RawBatchDelete()}}
	case CmdRawDeleteRange:
		return &tikvpb.BatchCommandsRequest_Request{Cmd: &tikvpb.BatchCommandsRequest_Request_RawDeleteRange{RawDeleteRange: req.RawDeleteRange()}}
	case CmdRawScan:
		return &tikvpb.BatchCommandsRequest_Request{Cmd: &tikvpb.BatchCommandsRequest_Request_RawScan{RawScan: req.RawScan()}}
	case CmdCop:
		return &tikvpb.BatchCommandsRequest_Request{Cmd: &tikvpb.BatchCommandsRequest_Request_Coprocessor{Coprocessor: req.Cop()}}
	case CmdPessimisticLock:
		return &tikvpb.BatchCommandsRequest_Request{Cmd: &tikvpb.BatchCommandsRequest_Request_PessimisticLock{PessimisticLock: req.PessimisticLock()}}
	case CmdPessimisticRollback:
		return &tikvpb.BatchCommandsRequest_Request{Cmd: &tikvpb.BatchCommandsRequest_Request_PessimisticRollback{PessimisticRollback: req.PessimisticRollback()}}
	case CmdEmpty:
		return &tikvpb.BatchCommandsRequest_Request{Cmd: &tikvpb.BatchCommandsRequest_Request_Empty{Empty: req.Empty()}}
	case CmdCheckTxnStatus:
		return &tikvpb.BatchCommandsRequest_Request{Cmd: &tikvpb.BatchCommandsRequest_Request_CheckTxnStatus{CheckTxnStatus: req.CheckTxnStatus()}}
	case CmdCheckSecondaryLocks:
		return &tikvpb.BatchCommandsRequest_Request{Cmd: &tikvpb.BatchCommandsRequest_Request_CheckSecondaryLocks{CheckSecondaryLocks: req.CheckSecondaryLocks()}}
	case CmdTxnHeartBeat:
		return &tikvpb.BatchCommandsRequest_Request{Cmd: &tikvpb.BatchCommandsRequest_Request_TxnHeartBeat{TxnHeartBeat: req.TxnHeartBeat()}}
	}
	return nil
}

// Response wraps all kv/coprocessor responses.
type Response struct {
	Resp interface{}
}

// FromBatchCommandsResponse converts a BatchCommands response to Response.
func FromBatchCommandsResponse(res *tikvpb.BatchCommandsResponse_Response) (*Response, error) {
	if res.GetCmd() == nil {
		return nil, errors.New("Unknown command response")
	}
	switch res := res.GetCmd().(type) {
	case *tikvpb.BatchCommandsResponse_Response_Get:
		return &Response{Resp: res.Get}, nil
	case *tikvpb.BatchCommandsResponse_Response_Scan:
		return &Response{Resp: res.Scan}, nil
	case *tikvpb.BatchCommandsResponse_Response_Prewrite:
		return &Response{Resp: res.Prewrite}, nil
	case *tikvpb.BatchCommandsResponse_Response_Commit:
		return &Response{Resp: res.Commit}, nil
	case *tikvpb.BatchCommandsResponse_Response_Cleanup:
		return &Response{Resp: res.Cleanup}, nil
	case *tikvpb.BatchCommandsResponse_Response_BatchGet:
		return &Response{Resp: res.BatchGet}, nil
	case *tikvpb.BatchCommandsResponse_Response_BatchRollback:
		return &Response{Resp: res.BatchRollback}, nil
	case *tikvpb.BatchCommandsResponse_Response_ScanLock:
		return &Response{Resp: res.ScanLock}, nil
	case *tikvpb.BatchCommandsResponse_Response_ResolveLock:
		return &Response{Resp: res.ResolveLock}, nil
	case *tikvpb.BatchCommandsResponse_Response_GC:
		return &Response{Resp: res.GC}, nil
	case *tikvpb.BatchCommandsResponse_Response_DeleteRange:
		return &Response{Resp: res.DeleteRange}, nil
	case *tikvpb.BatchCommandsResponse_Response_RawGet:
		return &Response{Resp: res.RawGet}, nil
	case *tikvpb.BatchCommandsResponse_Response_RawBatchGet:
		return &Response{Resp: res.RawBatchGet}, nil
	case *tikvpb.BatchCommandsResponse_Response_RawPut:
		return &Response{Resp: res.RawPut}, nil
	case *tikvpb.BatchCommandsResponse_Response_RawBatchPut:
		return &Response{Resp: res.RawBatchPut}, nil
	case *tikvpb.BatchCommandsResponse_Response_RawDelete:
		return &Response{Resp: res.RawDelete}, nil
	case *tikvpb.BatchCommandsResponse_Response_RawBatchDelete:
		return &Response{Resp: res.RawBatchDelete}, nil
	case *tikvpb.BatchCommandsResponse_Response_RawDeleteRange:
		return &Response{Resp: res.RawDeleteRange}, nil
	case *tikvpb.BatchCommandsResponse_Response_RawScan:
		return &Response{Resp: res.RawScan}, nil
	case *tikvpb.BatchCommandsResponse_Response_Coprocessor:
		return &Response{Resp: res.Coprocessor}, nil
	case *tikvpb.BatchCommandsResponse_Response_PessimisticLock:
		return &Response{Resp: res.PessimisticLock}, nil
	case *tikvpb.BatchCommandsResponse_Response_PessimisticRollback:
		return &Response{Resp: res.PessimisticRollback}, nil
	case *tikvpb.BatchCommandsResponse_Response_Empty:
		return &Response{Resp: res.Empty}, nil
	case *tikvpb.BatchCommandsResponse_Response_TxnHeartBeat:
		return &Response{Resp: res.TxnHeartBeat}, nil
	case *tikvpb.BatchCommandsResponse_Response_CheckTxnStatus:
		return &Response{Resp: res.CheckTxnStatus}, nil
	case *tikvpb.BatchCommandsResponse_Response_CheckSecondaryLocks:
		return &Response{Resp: res.CheckSecondaryLocks}, nil
	}
	panic("unreachable")
}

// CopStreamResponse combines tikvpb.Tikv_CoprocessorStreamClient and the first Recv() result together.
// In streaming API, get grpc stream client may not involve any network packet, then region error have
// to be handled in Recv() function. This struct facilitates the error handling.
type CopStreamResponse struct {
	tikvpb.Tikv_CoprocessorStreamClient
	*coprocessor.Response // The first result of Recv()
	Timeout               time.Duration
	Lease                 // Shared by this object and a background goroutine.
}

// BatchCopStreamResponse comprises the BatchCoprocessorClient , the first result and timeout detector.
type BatchCopStreamResponse struct {
	tikvpb.Tikv_BatchCoprocessorClient
	*coprocessor.BatchResponse
	Timeout time.Duration
	Lease   // Shared by this object and a background goroutine.
}

// MPPStreamResponse is indeed a wrapped client that can receive data packet from tiflash mpp server.
type MPPStreamResponse struct {
	tikvpb.Tikv_EstablishMPPConnectionClient
	*mpp.MPPDataPacket
	Timeout time.Duration
	Lease
}

// SetContext set the Context field for the given req to the specified ctx.
func SetContext(req *Request, region *metapb.Region, peer *metapb.Peer) error {
	ctx := &req.Context
	if region != nil {
		ctx.RegionId = region.Id
		ctx.RegionEpoch = region.RegionEpoch
	}
	ctx.Peer = peer

	switch req.Type {
	case CmdGet:
		req.Get().Context = ctx
	case CmdScan:
		req.Scan().Context = ctx
	case CmdPrewrite:
		req.Prewrite().Context = ctx
	case CmdPessimisticLock:
		req.PessimisticLock().Context = ctx
	case CmdPessimisticRollback:
		req.PessimisticRollback().Context = ctx
	case CmdCommit:
		req.Commit().Context = ctx
	case CmdCleanup:
		req.Cleanup().Context = ctx
	case CmdBatchGet:
		req.BatchGet().Context = ctx
	case CmdBatchRollback:
		req.BatchRollback().Context = ctx
	case CmdScanLock:
		req.ScanLock().Context = ctx
	case CmdResolveLock:
		req.ResolveLock().Context = ctx
	case CmdGC:
		req.GC().Context = ctx
	case CmdDeleteRange:
		req.DeleteRange().Context = ctx
	case CmdRawGet:
		req.RawGet().Context = ctx
	case CmdRawBatchGet:
		req.RawBatchGet().Context = ctx
	case CmdRawPut:
		req.RawPut().Context = ctx
	case CmdRawBatchPut:
		req.RawBatchPut().Context = ctx
	case CmdRawDelete:
		req.RawDelete().Context = ctx
	case CmdRawBatchDelete:
		req.RawBatchDelete().Context = ctx
	case CmdRawDeleteRange:
		req.RawDeleteRange().Context = ctx
	case CmdRawScan:
		req.RawScan().Context = ctx
	case CmdUnsafeDestroyRange:
		req.UnsafeDestroyRange().Context = ctx
	case CmdRegisterLockObserver:
		req.RegisterLockObserver().Context = ctx
	case CmdCheckLockObserver:
		req.CheckLockObserver().Context = ctx
	case CmdRemoveLockObserver:
		req.RemoveLockObserver().Context = ctx
	case CmdPhysicalScanLock:
		req.PhysicalScanLock().Context = ctx
	case CmdCop:
		req.Cop().Context = ctx
	case CmdCopStream:
		req.Cop().Context = ctx
	case CmdBatchCop:
		req.BatchCop().Context = ctx
	case CmdMPPTask:
		// Dispatching MPP tasks don't need a region context, because it's a request for store but not region.
	case CmdMvccGetByKey:
		req.MvccGetByKey().Context = ctx
	case CmdMvccGetByStartTs:
		req.MvccGetByStartTs().Context = ctx
	case CmdSplitRegion:
		req.SplitRegion().Context = ctx
	case CmdEmpty:
		req.SplitRegion().Context = ctx
	case CmdTxnHeartBeat:
		req.TxnHeartBeat().Context = ctx
	case CmdCheckTxnStatus:
		req.CheckTxnStatus().Context = ctx
	case CmdCheckSecondaryLocks:
		req.CheckSecondaryLocks().Context = ctx
	default:
		return fmt.Errorf("invalid request type %v", req.Type)
	}
	return nil
}

// GenRegionErrorResp returns corresponding Response with specified RegionError
// according to the given req.
func GenRegionErrorResp(req *Request, e *errorpb.Error) (*Response, error) {
	var p interface{}
	resp := &Response{}
	switch req.Type {
	case CmdGet:
		p = &kvrpcpb.GetResponse{
			RegionError: e,
		}
	case CmdScan:
		p = &kvrpcpb.ScanResponse{
			RegionError: e,
		}
	case CmdPrewrite:
		p = &kvrpcpb.PrewriteResponse{
			RegionError: e,
		}
	case CmdPessimisticLock:
		p = &kvrpcpb.PessimisticLockResponse{
			RegionError: e,
		}
	case CmdPessimisticRollback:
		p = &kvrpcpb.PessimisticRollbackResponse{
			RegionError: e,
		}
	case CmdCommit:
		p = &kvrpcpb.CommitResponse{
			RegionError: e,
		}
	case CmdCleanup:
		p = &kvrpcpb.CleanupResponse{
			RegionError: e,
		}
	case CmdBatchGet:
		p = &kvrpcpb.BatchGetResponse{
			RegionError: e,
		}
	case CmdBatchRollback:
		p = &kvrpcpb.BatchRollbackResponse{
			RegionError: e,
		}
	case CmdScanLock:
		p = &kvrpcpb.ScanLockResponse{
			RegionError: e,
		}
	case CmdResolveLock:
		p = &kvrpcpb.ResolveLockResponse{
			RegionError: e,
		}
	case CmdGC:
		p = &kvrpcpb.GCResponse{
			RegionError: e,
		}
	case CmdDeleteRange:
		p = &kvrpcpb.DeleteRangeResponse{
			RegionError: e,
		}
	case CmdRawGet:
		p = &kvrpcpb.RawGetResponse{
			RegionError: e,
		}
	case CmdRawBatchGet:
		p = &kvrpcpb.RawBatchGetResponse{
			RegionError: e,
		}
	case CmdRawPut:
		p = &kvrpcpb.RawPutResponse{
			RegionError: e,
		}
	case CmdRawBatchPut:
		p = &kvrpcpb.RawBatchPutResponse{
			RegionError: e,
		}
	case CmdRawDelete:
		p = &kvrpcpb.RawDeleteResponse{
			RegionError: e,
		}
	case CmdRawBatchDelete:
		p = &kvrpcpb.RawBatchDeleteResponse{
			RegionError: e,
		}
	case CmdRawDeleteRange:
		p = &kvrpcpb.RawDeleteRangeResponse{
			RegionError: e,
		}
	case CmdRawScan:
		p = &kvrpcpb.RawScanResponse{
			RegionError: e,
		}
	case CmdUnsafeDestroyRange:
		p = &kvrpcpb.UnsafeDestroyRangeResponse{
			RegionError: e,
		}
	case CmdCop:
		p = &coprocessor.Response{
			RegionError: e,
		}
	case CmdCopStream:
		p = &CopStreamResponse{
			Response: &coprocessor.Response{
				RegionError: e,
			},
		}
	case CmdMvccGetByKey:
		p = &kvrpcpb.MvccGetByKeyResponse{
			RegionError: e,
		}
	case CmdMvccGetByStartTs:
		p = &kvrpcpb.MvccGetByStartTsResponse{
			RegionError: e,
		}
	case CmdSplitRegion:
		p = &kvrpcpb.SplitRegionResponse{
			RegionError: e,
		}
	case CmdEmpty:
	case CmdTxnHeartBeat:
		p = &kvrpcpb.TxnHeartBeatResponse{
			RegionError: e,
		}
	case CmdCheckTxnStatus:
		p = &kvrpcpb.CheckTxnStatusResponse{
			RegionError: e,
		}
	case CmdCheckSecondaryLocks:
		p = &kvrpcpb.CheckSecondaryLocksResponse{
			RegionError: e,
		}
	default:
		return nil, fmt.Errorf("invalid request type %v", req.Type)
	}
	resp.Resp = p
	return resp, nil
}

type getRegionError interface {
	GetRegionError() *errorpb.Error
}

// GetRegionError returns the RegionError of the underlying concrete response.
func (resp *Response) GetRegionError() (*errorpb.Error, error) {
	if resp.Resp == nil {
		return nil, nil
	}
	err, ok := resp.Resp.(getRegionError)
	if !ok {
		if _, isEmpty := resp.Resp.(*tikvpb.BatchCommandsEmptyResponse); isEmpty {
			return nil, nil
		}
		return nil, fmt.Errorf("invalid response type %v", resp)
	}
	return err.GetRegionError(), nil
}

// CallRPC launches a rpc call.
// ch is needed to implement timeout for coprocessor streaming, the stream object's
// cancel function will be sent to the channel, together with a lease checked by a background goroutine.
func CallRPC(ctx context.Context, client tikvpb.TikvClient, req *Request) (*Response, error) {
	resp := &Response{}
	var err error
	switch req.Type {
	case CmdGet:
		resp.Resp, err = client.KvGet(ctx, req.Get())
	case CmdScan:
		resp.Resp, err = client.KvScan(ctx, req.Scan())
	case CmdPrewrite:
		resp.Resp, err = client.KvPrewrite(ctx, req.Prewrite())
	case CmdPessimisticLock:
		resp.Resp, err = client.KvPessimisticLock(ctx, req.PessimisticLock())
	case CmdPessimisticRollback:
		resp.Resp, err = client.KVPessimisticRollback(ctx, req.PessimisticRollback())
	case CmdCommit:
		resp.Resp, err = client.KvCommit(ctx, req.Commit())
	case CmdCleanup:
		resp.Resp, err = client.KvCleanup(ctx, req.Cleanup())
	case CmdBatchGet:
		resp.Resp, err = client.KvBatchGet(ctx, req.BatchGet())
	case CmdBatchRollback:
		resp.Resp, err = client.KvBatchRollback(ctx, req.BatchRollback())
	case CmdScanLock:
		resp.Resp, err = client.KvScanLock(ctx, req.ScanLock())
	case CmdResolveLock:
		resp.Resp, err = client.KvResolveLock(ctx, req.ResolveLock())
	case CmdGC:
		resp.Resp, err = client.KvGC(ctx, req.GC())
	case CmdDeleteRange:
		resp.Resp, err = client.KvDeleteRange(ctx, req.DeleteRange())
	case CmdRawGet:
		resp.Resp, err = client.RawGet(ctx, req.RawGet())
	case CmdRawBatchGet:
		resp.Resp, err = client.RawBatchGet(ctx, req.RawBatchGet())
	case CmdRawPut:
		resp.Resp, err = client.RawPut(ctx, req.RawPut())
	case CmdRawBatchPut:
		resp.Resp, err = client.RawBatchPut(ctx, req.RawBatchPut())
	case CmdRawDelete:
		resp.Resp, err = client.RawDelete(ctx, req.RawDelete())
	case CmdRawBatchDelete:
		resp.Resp, err = client.RawBatchDelete(ctx, req.RawBatchDelete())
	case CmdRawDeleteRange:
		resp.Resp, err = client.RawDeleteRange(ctx, req.RawDeleteRange())
	case CmdRawScan:
		resp.Resp, err = client.RawScan(ctx, req.RawScan())
	case CmdUnsafeDestroyRange:
		resp.Resp, err = client.UnsafeDestroyRange(ctx, req.UnsafeDestroyRange())
	case CmdRegisterLockObserver:
		resp.Resp, err = client.RegisterLockObserver(ctx, req.RegisterLockObserver())
	case CmdCheckLockObserver:
		resp.Resp, err = client.CheckLockObserver(ctx, req.CheckLockObserver())
	case CmdRemoveLockObserver:
		resp.Resp, err = client.RemoveLockObserver(ctx, req.RemoveLockObserver())
	case CmdPhysicalScanLock:
		resp.Resp, err = client.PhysicalScanLock(ctx, req.PhysicalScanLock())
	case CmdCop:
		resp.Resp, err = client.Coprocessor(ctx, req.Cop())
	case CmdMPPTask:
		resp.Resp, err = client.DispatchMPPTask(ctx, req.DispatchMPPTask())
	case CmdMPPConn:
		var streamClient tikvpb.Tikv_EstablishMPPConnectionClient
		streamClient, err = client.EstablishMPPConnection(ctx, req.EstablishMPPConn())
		resp.Resp = &MPPStreamResponse{
			Tikv_EstablishMPPConnectionClient: streamClient,
		}
	case CmdMPPCancel:
		// it cannot use the ctx with cancel(), otherwise this cmd will fail.
		resp.Resp, err = client.CancelMPPTask(ctx, req.CancelMPPTask())
	case CmdCopStream:
		var streamClient tikvpb.Tikv_CoprocessorStreamClient
		streamClient, err = client.CoprocessorStream(ctx, req.Cop())
		resp.Resp = &CopStreamResponse{
			Tikv_CoprocessorStreamClient: streamClient,
		}
	case CmdBatchCop:
		var streamClient tikvpb.Tikv_BatchCoprocessorClient
		streamClient, err = client.BatchCoprocessor(ctx, req.BatchCop())
		resp.Resp = &BatchCopStreamResponse{
			Tikv_BatchCoprocessorClient: streamClient,
		}
	case CmdMvccGetByKey:
		resp.Resp, err = client.MvccGetByKey(ctx, req.MvccGetByKey())
	case CmdMvccGetByStartTs:
		resp.Resp, err = client.MvccGetByStartTs(ctx, req.MvccGetByStartTs())
	case CmdSplitRegion:
		resp.Resp, err = client.SplitRegion(ctx, req.SplitRegion())
	case CmdEmpty:
		resp.Resp, err = &tikvpb.BatchCommandsEmptyResponse{}, nil
	case CmdCheckTxnStatus:
		resp.Resp, err = client.KvCheckTxnStatus(ctx, req.CheckTxnStatus())
	case CmdCheckSecondaryLocks:
		resp.Resp, err = client.KvCheckSecondaryLocks(ctx, req.CheckSecondaryLocks())
	case CmdTxnHeartBeat:
		resp.Resp, err = client.KvTxnHeartBeat(ctx, req.TxnHeartBeat())
	default:
		return nil, errors.Errorf("invalid request type: %v", req.Type)
	}
	if err != nil {
		return nil, errors.Trace(err)
	}
	return resp, nil
}

// CallDebugRPC launches a debug rpc call.
func CallDebugRPC(ctx context.Context, client debugpb.DebugClient, req *Request) (*Response, error) {
	resp := &Response{}
	var err error
	switch req.Type {
	case CmdDebugGetRegionProperties:
		resp.Resp, err = client.GetRegionProperties(ctx, req.DebugGetRegionProperties())
	default:
		return nil, errors.Errorf("invalid request type: %v", req.Type)
	}
	return resp, err
}

// Lease is used to implement grpc stream timeout.
type Lease struct {
	Cancel   context.CancelFunc
	deadline int64 // A time.UnixNano value, if time.Now().UnixNano() > deadline, cancel() would be called.
}

// Recv overrides the stream client Recv() function.
func (resp *CopStreamResponse) Recv() (*coprocessor.Response, error) {
	deadline := time.Now().Add(resp.Timeout).UnixNano()
	atomic.StoreInt64(&resp.Lease.deadline, deadline)

	ret, err := resp.Tikv_CoprocessorStreamClient.Recv()

	atomic.StoreInt64(&resp.Lease.deadline, 0) // Stop the lease check.
	return ret, errors.Trace(err)
}

// Close closes the CopStreamResponse object.
func (resp *CopStreamResponse) Close() {
	atomic.StoreInt64(&resp.Lease.deadline, 1)
	// We also call cancel here because CheckStreamTimeoutLoop
	// is not guaranteed to cancel all items when it exits.
	if resp.Lease.Cancel != nil {
		resp.Lease.Cancel()
	}
}

// Recv overrides the stream client Recv() function.
func (resp *BatchCopStreamResponse) Recv() (*coprocessor.BatchResponse, error) {
	deadline := time.Now().Add(resp.Timeout).UnixNano()
	atomic.StoreInt64(&resp.Lease.deadline, deadline)

	ret, err := resp.Tikv_BatchCoprocessorClient.Recv()

	atomic.StoreInt64(&resp.Lease.deadline, 0) // Stop the lease check.
	return ret, errors.Trace(err)
}

// Close closes the BatchCopStreamResponse object.
func (resp *BatchCopStreamResponse) Close() {
	atomic.StoreInt64(&resp.Lease.deadline, 1)
	// We also call cancel here because CheckStreamTimeoutLoop
	// is not guaranteed to cancel all items when it exits.
	if resp.Lease.Cancel != nil {
		resp.Lease.Cancel()
	}
}

// Recv overrides the stream client Recv() function.
func (resp *MPPStreamResponse) Recv() (*mpp.MPPDataPacket, error) {
	deadline := time.Now().Add(resp.Timeout).UnixNano()
	atomic.StoreInt64(&resp.Lease.deadline, deadline)

	ret, err := resp.Tikv_EstablishMPPConnectionClient.Recv()

	atomic.StoreInt64(&resp.Lease.deadline, 0) // Stop the lease check.
	return ret, errors.Trace(err)
}

// Close closes the MPPStreamResponse object.
func (resp *MPPStreamResponse) Close() {
	atomic.StoreInt64(&resp.Lease.deadline, 1)
	// We also call cancel here because CheckStreamTimeoutLoop
	// is not guaranteed to cancel all items when it exits.
	if resp.Lease.Cancel != nil {
		resp.Lease.Cancel()
	}
}

// CheckStreamTimeoutLoop runs periodically to check is there any stream request timed out.
// Lease is an object to track stream requests, call this function with "go CheckStreamTimeoutLoop()"
// It is not guaranteed to call every Lease.Cancel() putting into channel when exits.
// If grpc-go supports SetDeadline(https://github.com/grpc/grpc-go/issues/2917), we can stop using this method.
func CheckStreamTimeoutLoop(ch <-chan *Lease, done <-chan struct{}) {
	ticker := time.NewTicker(200 * time.Millisecond)
	defer ticker.Stop()
	array := make([]*Lease, 0, 1024)

	for {
		select {
		case <-done:
		drainLoop:
			// Try my best cleaning the channel to make SendRequest which is blocking by it continues.
			for {
				select {
				case <-ch:
				default:
					break drainLoop
				}
			}
			return
		case item := <-ch:
			array = append(array, item)
		case now := <-ticker.C:
			array = keepOnlyActive(array, now.UnixNano())
		}
	}
}

// keepOnlyActive removes completed items, call cancel function for timeout items.
func keepOnlyActive(array []*Lease, now int64) []*Lease {
	idx := 0
	for i := 0; i < len(array); i++ {
		item := array[i]
		deadline := atomic.LoadInt64(&item.deadline)
		if deadline == 0 || deadline > now {
			array[idx] = array[i]
			idx++
		} else {
			item.Cancel()
		}
	}
	return array[:idx]
}

// IsGreenGCRequest checks if the request is used by Green GC's protocol. This is used for failpoints to inject errors
// to specified RPC requests.
func (req *Request) IsGreenGCRequest() bool {
	if req.Type == CmdCheckLockObserver ||
		req.Type == CmdRegisterLockObserver ||
		req.Type == CmdRemoveLockObserver ||
		req.Type == CmdPhysicalScanLock {
		return true
	}
	return false
}

// IsTxnWriteRequest checks if the request is a transactional write request. This is used for failpoints to inject
// errors to specified RPC requests.
func (req *Request) IsTxnWriteRequest() bool {
	if req.Type == CmdPessimisticLock ||
		req.Type == CmdPrewrite ||
		req.Type == CmdCommit ||
		req.Type == CmdBatchRollback ||
		req.Type == CmdPessimisticRollback ||
		req.Type == CmdCheckTxnStatus ||
		req.Type == CmdCheckSecondaryLocks ||
		req.Type == CmdCleanup ||
		req.Type == CmdTxnHeartBeat ||
		req.Type == CmdResolveLock {
		return true
	}
	return false
}<|MERGE_RESOLUTION|>--- conflicted
+++ resolved
@@ -176,16 +176,12 @@
 	kvrpcpb.Context
 	ReplicaReadType kv.ReplicaReadType // different from `kvrpcpb.Context.ReplicaRead`
 	ReplicaReadSeed *uint32            // pointer to follower read seed in snapshot/coprocessor
-<<<<<<< HEAD
 	StoreTp         tidbkv.StoreType
-=======
-	StoreTp         kv.StoreType
 	// ForwardedHost is the address of a store which will handle the request. It's different from
 	// the address the request sent to.
 	// If it's not empty, the store which receive the request will forward it to
 	// the forwarded host. It's useful when network partition occurs.
 	ForwardedHost string
->>>>>>> 30be22a5
 }
 
 // NewRequest returns new kv rpc request.
