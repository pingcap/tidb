// Copyright 2016 PingCAP, Inc.
//
// Licensed under the Apache License, Version 2.0 (the "License");
// you may not use this file except in compliance with the License.
// You may obtain a copy of the License at
//
//     http://www.apache.org/licenses/LICENSE-2.0
//
// Unless required by applicable law or agreed to in writing, software
// distributed under the License is distributed on an "AS IS" BASIS,
// See the License for the specific language governing permissions and
// limitations under the License.

package tikv

import (
	"context"
	"flag"
	"strings"
	"sync"

	. "github.com/pingcap/check"
	"github.com/pingcap/errors"
	"github.com/pingcap/tidb/store/mockstore/unistore"
	"github.com/pingcap/tidb/store/tikv/config"
	pd "github.com/tikv/pd/client"
)

var (
	withTiKVGlobalLock sync.RWMutex
	WithTiKV           = flag.Bool("with-tikv", false, "run tests with TiKV cluster started. (not use the mock server)")
	pdAddrs            = flag.String("pd-addrs", "127.0.0.1:2379", "pd addrs")
)

// NewTestStore creates a KVStore for testing purpose.
func NewTestStore(c *C) *KVStore {
	if !flag.Parsed() {
		flag.Parse()
	}

	if *WithTiKV {
		addrs := strings.Split(*pdAddrs, ",")
		pdClient, err := pd.NewClient(addrs, pd.SecurityOption{})
		c.Assert(err, IsNil)
		var securityConfig config.Security
		tlsConfig, err := securityConfig.ToTLSConfig()
		c.Assert(err, IsNil)
		spKV, err := NewEtcdSafePointKV(addrs, tlsConfig)
		c.Assert(err, IsNil)
		store, err := NewKVStore("test-store", &CodecPDClient{Client: pdClient}, spKV, NewRPCClient(securityConfig))
		c.Assert(err, IsNil)
		err = clearStorage(store)
		c.Assert(err, IsNil)
		return store
	}
	client, pdClient, cluster, err := unistore.New("")
	c.Assert(err, IsNil)
	unistore.BootstrapWithSingleStore(cluster)
	store, err := NewTestTiKVStore(client, pdClient, nil, nil, 0)
	c.Assert(err, IsNil)
	return store
}

func clearStorage(store *KVStore) error {
	txn, err := store.Begin()
	if err != nil {
		return errors.Trace(err)
	}
	iter, err := txn.Iter(nil, nil)
	if err != nil {
		return errors.Trace(err)
	}
	for iter.Valid() {
		err := txn.Delete(iter.Key())
		if err != nil {
			return errors.Trace(err)
		}
		if err := iter.Next(); err != nil {
			return errors.Trace(err)
		}
	}
	return txn.Commit(context.Background())
<<<<<<< HEAD
}

type testTiclientSuite struct {
	OneByOneSuite
	store *KVStore
	// prefix is prefix of each key in this test. It is used for table isolation,
	// or it may pollute other data.
	prefix string
}

var _ = Suite(&testTiclientSuite{})

func (s *testTiclientSuite) SetUpSuite(c *C) {
	s.OneByOneSuite.SetUpSuite(c)
	s.store = NewTestStore(c)
	s.prefix = fmt.Sprintf("ticlient_%d", time.Now().Unix())
}

func (s *testTiclientSuite) TearDownSuite(c *C) {
	// Clean all data, or it may pollute other data.
	txn := s.beginTxn(c)
	scanner, err := txn.Iter(encodeKey(s.prefix, ""), nil)
	c.Assert(err, IsNil)
	c.Assert(scanner, NotNil)
	for scanner.Valid() {
		k := scanner.Key()
		err = txn.Delete(k)
		c.Assert(err, IsNil)
		err := scanner.Next()
		c.Assert(err, IsNil)
	}
	err = txn.Commit(context.Background())
	c.Assert(err, IsNil)
	err = s.store.Close()
	c.Assert(err, IsNil)
	s.OneByOneSuite.TearDownSuite(c)
}

func (s *testTiclientSuite) beginTxn(c *C) *KVTxn {
	txn, err := s.store.Begin()
	c.Assert(err, IsNil)
	return txn
}

func (s *testTiclientSuite) TestSingleKey(c *C) {
	txn := s.beginTxn(c)
	err := txn.Set(encodeKey(s.prefix, "key"), []byte("value"))
	c.Assert(err, IsNil)
	err = txn.LockKeys(context.Background(), new(kv.LockCtx), encodeKey(s.prefix, "key"))
	c.Assert(err, IsNil)
	err = txn.Commit(context.Background())
	c.Assert(err, IsNil)

	txn = s.beginTxn(c)
	val, err := txn.Get(context.TODO(), encodeKey(s.prefix, "key"))
	c.Assert(err, IsNil)
	c.Assert(val, BytesEquals, []byte("value"))

	txn = s.beginTxn(c)
	err = txn.Delete(encodeKey(s.prefix, "key"))
	c.Assert(err, IsNil)
	err = txn.Commit(context.Background())
	c.Assert(err, IsNil)
}

func (s *testTiclientSuite) TestMultiKeys(c *C) {
	const keyNum = 100

	txn := s.beginTxn(c)
	for i := 0; i < keyNum; i++ {
		err := txn.Set(encodeKey(s.prefix, s08d("key", i)), valueBytes(i))
		c.Assert(err, IsNil)
	}
	err := txn.Commit(context.Background())
	c.Assert(err, IsNil)

	txn = s.beginTxn(c)
	for i := 0; i < keyNum; i++ {
		val, err1 := txn.Get(context.TODO(), encodeKey(s.prefix, s08d("key", i)))
		c.Assert(err1, IsNil)
		c.Assert(val, BytesEquals, valueBytes(i))
	}

	txn = s.beginTxn(c)
	for i := 0; i < keyNum; i++ {
		err = txn.Delete(encodeKey(s.prefix, s08d("key", i)))
		c.Assert(err, IsNil)
	}
	err = txn.Commit(context.Background())
	c.Assert(err, IsNil)
}

func (s *testTiclientSuite) TestNotExist(c *C) {
	txn := s.beginTxn(c)
	_, err := txn.Get(context.TODO(), encodeKey(s.prefix, "noSuchKey"))
	c.Assert(err, NotNil)
}

func (s *testTiclientSuite) TestLargeRequest(c *C) {
	largeValue := make([]byte, 9*1024*1024) // 9M value.
	txn := s.beginTxn(c)
	err := txn.Set([]byte("key"), largeValue)
	c.Assert(err, NotNil)
	err = txn.Commit(context.Background())
	c.Assert(err, IsNil)
	c.Assert(kv.IsTxnRetryableError(err), IsFalse)
}

func encodeKey(prefix, s string) []byte {
	return codec.EncodeBytes(nil, []byte(fmt.Sprintf("%s_%s", prefix, s)))
}

func valueBytes(n int) []byte {
	return []byte(fmt.Sprintf("value%d", n))
}

// s08d is for returning format string "%s%08d" to keep string sorted.
// e.g.: "0002" < "0011", otherwise "2" > "11"
func s08d(prefix string, n int) string {
	return fmt.Sprintf("%s%08d", prefix, n)
=======
>>>>>>> 35329e66
}<|MERGE_RESOLUTION|>--- conflicted
+++ resolved
@@ -80,127 +80,4 @@
 		}
 	}
 	return txn.Commit(context.Background())
-<<<<<<< HEAD
-}
-
-type testTiclientSuite struct {
-	OneByOneSuite
-	store *KVStore
-	// prefix is prefix of each key in this test. It is used for table isolation,
-	// or it may pollute other data.
-	prefix string
-}
-
-var _ = Suite(&testTiclientSuite{})
-
-func (s *testTiclientSuite) SetUpSuite(c *C) {
-	s.OneByOneSuite.SetUpSuite(c)
-	s.store = NewTestStore(c)
-	s.prefix = fmt.Sprintf("ticlient_%d", time.Now().Unix())
-}
-
-func (s *testTiclientSuite) TearDownSuite(c *C) {
-	// Clean all data, or it may pollute other data.
-	txn := s.beginTxn(c)
-	scanner, err := txn.Iter(encodeKey(s.prefix, ""), nil)
-	c.Assert(err, IsNil)
-	c.Assert(scanner, NotNil)
-	for scanner.Valid() {
-		k := scanner.Key()
-		err = txn.Delete(k)
-		c.Assert(err, IsNil)
-		err := scanner.Next()
-		c.Assert(err, IsNil)
-	}
-	err = txn.Commit(context.Background())
-	c.Assert(err, IsNil)
-	err = s.store.Close()
-	c.Assert(err, IsNil)
-	s.OneByOneSuite.TearDownSuite(c)
-}
-
-func (s *testTiclientSuite) beginTxn(c *C) *KVTxn {
-	txn, err := s.store.Begin()
-	c.Assert(err, IsNil)
-	return txn
-}
-
-func (s *testTiclientSuite) TestSingleKey(c *C) {
-	txn := s.beginTxn(c)
-	err := txn.Set(encodeKey(s.prefix, "key"), []byte("value"))
-	c.Assert(err, IsNil)
-	err = txn.LockKeys(context.Background(), new(kv.LockCtx), encodeKey(s.prefix, "key"))
-	c.Assert(err, IsNil)
-	err = txn.Commit(context.Background())
-	c.Assert(err, IsNil)
-
-	txn = s.beginTxn(c)
-	val, err := txn.Get(context.TODO(), encodeKey(s.prefix, "key"))
-	c.Assert(err, IsNil)
-	c.Assert(val, BytesEquals, []byte("value"))
-
-	txn = s.beginTxn(c)
-	err = txn.Delete(encodeKey(s.prefix, "key"))
-	c.Assert(err, IsNil)
-	err = txn.Commit(context.Background())
-	c.Assert(err, IsNil)
-}
-
-func (s *testTiclientSuite) TestMultiKeys(c *C) {
-	const keyNum = 100
-
-	txn := s.beginTxn(c)
-	for i := 0; i < keyNum; i++ {
-		err := txn.Set(encodeKey(s.prefix, s08d("key", i)), valueBytes(i))
-		c.Assert(err, IsNil)
-	}
-	err := txn.Commit(context.Background())
-	c.Assert(err, IsNil)
-
-	txn = s.beginTxn(c)
-	for i := 0; i < keyNum; i++ {
-		val, err1 := txn.Get(context.TODO(), encodeKey(s.prefix, s08d("key", i)))
-		c.Assert(err1, IsNil)
-		c.Assert(val, BytesEquals, valueBytes(i))
-	}
-
-	txn = s.beginTxn(c)
-	for i := 0; i < keyNum; i++ {
-		err = txn.Delete(encodeKey(s.prefix, s08d("key", i)))
-		c.Assert(err, IsNil)
-	}
-	err = txn.Commit(context.Background())
-	c.Assert(err, IsNil)
-}
-
-func (s *testTiclientSuite) TestNotExist(c *C) {
-	txn := s.beginTxn(c)
-	_, err := txn.Get(context.TODO(), encodeKey(s.prefix, "noSuchKey"))
-	c.Assert(err, NotNil)
-}
-
-func (s *testTiclientSuite) TestLargeRequest(c *C) {
-	largeValue := make([]byte, 9*1024*1024) // 9M value.
-	txn := s.beginTxn(c)
-	err := txn.Set([]byte("key"), largeValue)
-	c.Assert(err, NotNil)
-	err = txn.Commit(context.Background())
-	c.Assert(err, IsNil)
-	c.Assert(kv.IsTxnRetryableError(err), IsFalse)
-}
-
-func encodeKey(prefix, s string) []byte {
-	return codec.EncodeBytes(nil, []byte(fmt.Sprintf("%s_%s", prefix, s)))
-}
-
-func valueBytes(n int) []byte {
-	return []byte(fmt.Sprintf("value%d", n))
-}
-
-// s08d is for returning format string "%s%08d" to keep string sorted.
-// e.g.: "0002" < "0011", otherwise "2" > "11"
-func s08d(prefix string, n int) string {
-	return fmt.Sprintf("%s%08d", prefix, n)
-=======
->>>>>>> 35329e66
 }