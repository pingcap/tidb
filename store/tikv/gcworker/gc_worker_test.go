// Copyright 2017 PingCAP, Inc.
//
// Licensed under the Apache License, Version 2.0 (the "License");
// you may not use this file except in compliance with the License.
// You may obtain a copy of the License at
//
//     http://www.apache.org/licenses/LICENSE-2.0
//
// Unless required by applicable law or agreed to in writing, software
// distributed under the License is distributed on an "AS IS" BASIS,
// See the License for the specific language governing permissions and
// limitations under the License.

package gcworker

import (
	"flag"
	"math"
	"strconv"
	"testing"
	"time"

	gofail "github.com/coreos/gofail/runtime"
	. "github.com/pingcap/check"
	"github.com/pingcap/kvproto/pkg/errorpb"
	"github.com/pingcap/tidb"
	"github.com/pingcap/tidb/store/mockoracle"
	"github.com/pingcap/tidb/store/mockstore"
	"github.com/pingcap/tidb/store/tikv"
	"golang.org/x/net/context"
)

var (
	withTiKV = flag.Bool("with-tikv", false, "run tests with TiKV cluster started. (not use the mock server)")
	pdAddrs  = flag.String("pd-addrs", "127.0.0.1:2379", "pd addrs")
)

func TestT(t *testing.T) {
	TestingT(t)
}

type testGCWorkerSuite struct {
	store    tikv.Storage
	oracle   *mockoracle.MockOracle
	gcWorker *GCWorker
}

var _ = Suite(&testGCWorkerSuite{})

func (s *testGCWorkerSuite) SetUpTest(c *C) {
	tikv.NewGCHandlerFunc = NewGCWorker
	var err error
	s.store, err = mockstore.NewTestTiKVStorage(*withTiKV, *pdAddrs)
	c.Assert(err, IsNil)
	s.oracle = &mockoracle.MockOracle{}
	s.store.SetOracle(s.oracle)
	_, err = tidb.BootstrapSession(s.store)
	c.Assert(err, IsNil)
	gcWorker, err := NewGCWorker(s.store)
	c.Assert(err, IsNil)
	gcWorker.Start()
	gcWorker.Close()
	s.gcWorker = gcWorker.(*GCWorker)
}

func (s *testGCWorkerSuite) TearDownTest(c *C) {
	err := s.store.Close()
	c.Assert(err, IsNil)
}

func (s *testGCWorkerSuite) timeEqual(c *C, t1, t2 time.Time, epsilon time.Duration) {
	c.Assert(math.Abs(float64(t1.Sub(t2))), Less, float64(epsilon))
}

func (s *testGCWorkerSuite) TestGetOracleTime(c *C) {
	t1, err := s.gcWorker.getOracleTime()
	c.Assert(err, IsNil)
	s.timeEqual(c, time.Now(), t1, time.Millisecond*10)

	s.oracle.AddOffset(time.Second * 10)
	t2, err := s.gcWorker.getOracleTime()
	c.Assert(err, IsNil)
	s.timeEqual(c, t2, t1.Add(time.Second*10), time.Millisecond*10)
}

func (s *testGCWorkerSuite) TestPrepareGC(c *C) {
	now, err := s.gcWorker.getOracleTime()
	c.Assert(err, IsNil)
	close(s.gcWorker.done)
	ok, _, err := s.gcWorker.prepare()
	c.Assert(err, IsNil)
	lastRun, err := s.gcWorker.loadTime(gcLastRunTimeKey, s.gcWorker.session)
	c.Assert(err, IsNil)
	c.Assert(lastRun, NotNil)
	safePoint, err := s.gcWorker.loadTime(gcSafePointKey, s.gcWorker.session)
	c.Assert(err, IsNil)
	s.timeEqual(c, safePoint.Add(gcDefaultLifeTime), now, 2*time.Second)

	// Change GC run interval.
	err = s.gcWorker.saveDuration(gcRunIntervalKey, time.Minute*5)
	c.Assert(err, IsNil)
	s.oracle.AddOffset(time.Minute * 4)
	ok, _, err = s.gcWorker.prepare()
	c.Assert(err, IsNil)
	c.Assert(ok, IsFalse)
	s.oracle.AddOffset(time.Minute * 2)
	ok, _, err = s.gcWorker.prepare()
	c.Assert(err, IsNil)
	c.Assert(ok, IsTrue)

	// Change GC life time.
	err = s.gcWorker.saveDuration(gcLifeTimeKey, time.Minute*30)
	c.Assert(err, IsNil)
	s.oracle.AddOffset(time.Minute * 5)
	ok, _, err = s.gcWorker.prepare()
	c.Assert(err, IsNil)
	c.Assert(ok, IsFalse)
	s.oracle.AddOffset(time.Minute * 40)
	now, err = s.gcWorker.getOracleTime()
	c.Assert(err, IsNil)
	ok, _, err = s.gcWorker.prepare()
	c.Assert(err, IsNil)
	c.Assert(ok, IsTrue)
	safePoint, err = s.gcWorker.loadTime(gcSafePointKey, s.gcWorker.session)
	c.Assert(err, IsNil)
	s.timeEqual(c, safePoint.Add(time.Minute*30), now, 2*time.Second)

	// Change GC concurrency.
	concurrency, err := s.gcWorker.loadGCConcurrencyWithDefault()
	c.Assert(err, IsNil)
	c.Assert(concurrency, Equals, gcDefaultConcurrency)

	err = s.gcWorker.saveValueToSysTable(gcConcurrencyKey, strconv.Itoa(gcMinConcurrency), s.gcWorker.session)
	c.Assert(err, IsNil)
	concurrency, err = s.gcWorker.loadGCConcurrencyWithDefault()
	c.Assert(err, IsNil)
	c.Assert(concurrency, Equals, gcMinConcurrency)

	err = s.gcWorker.saveValueToSysTable(gcConcurrencyKey, strconv.Itoa(-1), s.gcWorker.session)
	c.Assert(err, IsNil)
	concurrency, err = s.gcWorker.loadGCConcurrencyWithDefault()
	c.Assert(err, IsNil)
	c.Assert(concurrency, Equals, gcMinConcurrency)

	err = s.gcWorker.saveValueToSysTable(gcConcurrencyKey, strconv.Itoa(1000000), s.gcWorker.session)
	c.Assert(err, IsNil)
	concurrency, err = s.gcWorker.loadGCConcurrencyWithDefault()
	c.Assert(err, IsNil)
	c.Assert(concurrency, Equals, gcMaxConcurrency)
}

func (s *testGCWorkerSuite) TestDoGCForOneRegion(c *C) {
	var successRegions int32
	var failedRegions int32
	taskWorker := newGCTaskWorker(s.store, nil, nil, s.gcWorker.uuid, &successRegions, &failedRegions)

<<<<<<< HEAD
	ctx := goctx.Background()
	bo := tikv.NewBackoffer(ctx, tikv.GcOneRegionMaxBackoff)
=======
	ctx := context.Background()
	bo := tikv.NewBackoffer(tikv.GcOneRegionMaxBackoff, ctx)
>>>>>>> e1121814
	loc, err := s.store.GetRegionCache().LocateKey(bo, []byte(""))
	c.Assert(err, IsNil)
	var regionErr *errorpb.Error
	regionErr, err = taskWorker.doGCForRegion(bo, 20, loc.Region)
	c.Assert(regionErr, IsNil)
	c.Assert(err, IsNil)

	gofail.Enable("github.com/pingcap/tidb/store/tikv/tikvStoreSendReqResult", `return("timeout")`)
	regionErr, err = taskWorker.doGCForRegion(bo, 20, loc.Region)
	c.Assert(regionErr, IsNil)
	c.Assert(err, NotNil)
	gofail.Disable("github.com/pingcap/tidb/store/tikv/tikvStoreSendReqResult")

	gofail.Enable("github.com/pingcap/tidb/store/tikv/tikvStoreSendReqResult", `return("GCNotLeader")`)
	regionErr, err = taskWorker.doGCForRegion(bo, 20, loc.Region)
	c.Assert(regionErr.GetNotLeader(), NotNil)
	c.Assert(err, IsNil)
	gofail.Disable("github.com/pingcap/tidb/store/tikv/tikvStoreSendReqResult")

	gofail.Enable("github.com/pingcap/tidb/store/tikv/tikvStoreSendReqResult", `return("GCServerIsBusy")`)
	regionErr, err = taskWorker.doGCForRegion(bo, 20, loc.Region)
	c.Assert(regionErr.GetServerIsBusy(), NotNil)
	c.Assert(err, IsNil)
	gofail.Disable("github.com/pingcap/tidb/store/tikv/tikvStoreSendReqResult")
}

func (s *testGCWorkerSuite) TestDoGC(c *C) {
	var err error
	ctx := context.Background()

	gcSafePointCacheInterval = 1

	err = s.gcWorker.saveValueToSysTable(gcConcurrencyKey, strconv.Itoa(gcDefaultConcurrency), s.gcWorker.session)
	c.Assert(err, IsNil)
	err = s.gcWorker.doGC(ctx, 20)
	c.Assert(err, IsNil)

	err = s.gcWorker.saveValueToSysTable(gcConcurrencyKey, strconv.Itoa(gcMinConcurrency), s.gcWorker.session)
	c.Assert(err, IsNil)
	err = s.gcWorker.doGC(ctx, 20)
	c.Assert(err, IsNil)

	err = s.gcWorker.saveValueToSysTable(gcConcurrencyKey, strconv.Itoa(gcMaxConcurrency), s.gcWorker.session)
	c.Assert(err, IsNil)
	err = s.gcWorker.doGC(ctx, 20)
	c.Assert(err, IsNil)
}<|MERGE_RESOLUTION|>--- conflicted
+++ resolved
@@ -154,13 +154,8 @@
 	var failedRegions int32
 	taskWorker := newGCTaskWorker(s.store, nil, nil, s.gcWorker.uuid, &successRegions, &failedRegions)
 
-<<<<<<< HEAD
-	ctx := goctx.Background()
+	ctx := context.Background()
 	bo := tikv.NewBackoffer(ctx, tikv.GcOneRegionMaxBackoff)
-=======
-	ctx := context.Background()
-	bo := tikv.NewBackoffer(tikv.GcOneRegionMaxBackoff, ctx)
->>>>>>> e1121814
 	loc, err := s.store.GetRegionCache().LocateKey(bo, []byte(""))
 	c.Assert(err, IsNil)
 	var regionErr *errorpb.Error
