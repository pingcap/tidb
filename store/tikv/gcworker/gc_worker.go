// Copyright 2017 PingCAP, Inc.
//
// Licensed under the Apache License, Version 2.0 (the "License");
// you may not use this file except in compliance with the License.
// You may obtain a copy of the License at
//
//     http://www.apache.org/licenses/LICENSE-2.0
//
// Unless required by applicable law or agreed to in writing, software
// distributed under the License is distributed on an "AS IS" BASIS,
// See the License for the specific language governing permissions and
// limitations under the License.

package gcworker

import (
	"bytes"
	"context"
	"fmt"
	"os"
	"strconv"
	"strings"
	"sync"
	"sync/atomic"
	"time"

	"github.com/pingcap/errors"
	"github.com/pingcap/kvproto/pkg/errorpb"
	"github.com/pingcap/kvproto/pkg/kvrpcpb"
	"github.com/pingcap/kvproto/pkg/metapb"
	"github.com/pingcap/parser/terror"
	"github.com/pingcap/pd/client"
	"github.com/pingcap/tidb/ddl/util"
	"github.com/pingcap/tidb/kv"
	"github.com/pingcap/tidb/metrics"
	"github.com/pingcap/tidb/privilege"
	"github.com/pingcap/tidb/session"
	"github.com/pingcap/tidb/store/tikv"
	"github.com/pingcap/tidb/store/tikv/oracle"
	"github.com/pingcap/tidb/store/tikv/tikvrpc"
	tidbutil "github.com/pingcap/tidb/util"
	"github.com/pingcap/tidb/util/logutil"
	"go.uber.org/zap"
)

// GCWorker periodically triggers GC process on tikv server.
type GCWorker struct {
	uuid        string
	desc        string
	store       tikv.Storage
	pdClient    pd.Client
	gcIsRunning bool
	lastFinish  time.Time
	cancel      context.CancelFunc
	done        chan error

	session session.Session
}

// NewGCWorker creates a GCWorker instance.
func NewGCWorker(store tikv.Storage, pdClient pd.Client) (tikv.GCHandler, error) {
	ver, err := store.CurrentVersion()
	if err != nil {
		return nil, errors.Trace(err)
	}
	hostName, err := os.Hostname()
	if err != nil {
		hostName = "unknown"
	}
	worker := &GCWorker{
		uuid:        strconv.FormatUint(ver.Ver, 16),
		desc:        fmt.Sprintf("host:%s, pid:%d, start at %s", hostName, os.Getpid(), time.Now()),
		store:       store,
		pdClient:    pdClient,
		gcIsRunning: false,
		lastFinish:  time.Now(),
		done:        make(chan error),
	}
	return worker, nil
}

// Start starts the worker.
func (w *GCWorker) Start() {
	var ctx context.Context
	ctx, w.cancel = context.WithCancel(context.Background())
	var wg sync.WaitGroup
	wg.Add(1)
	go w.start(ctx, &wg)
	wg.Wait() // Wait create session finish in worker, some test code depend on this to avoid race.
}

// Close stops background goroutines.
func (w *GCWorker) Close() {
	w.cancel()
}

const (
	booleanTrue  = "true"
	booleanFalse = "false"

	gcWorkerTickInterval = time.Minute
	gcJobLogTickInterval = time.Minute * 10
	gcWorkerLease        = time.Minute * 2
	gcLeaderUUIDKey      = "tikv_gc_leader_uuid"
	gcLeaderDescKey      = "tikv_gc_leader_desc"
	gcLeaderLeaseKey     = "tikv_gc_leader_lease"

	gcLastRunTimeKey       = "tikv_gc_last_run_time"
	gcRunIntervalKey       = "tikv_gc_run_interval"
	gcDefaultRunInterval   = time.Minute * 10
	gcWaitTime             = time.Minute * 1
	gcRedoDeleteRangeDelay = 24 * time.Hour

	gcLifeTimeKey        = "tikv_gc_life_time"
	gcDefaultLifeTime    = time.Minute * 10
	gcSafePointKey       = "tikv_gc_safe_point"
	gcConcurrencyKey     = "tikv_gc_concurrency"
	gcDefaultConcurrency = 2
	gcMinConcurrency     = 1
	gcMaxConcurrency     = 128
	// We don't want gc to sweep out the cached info belong to other processes, like coprocessor.
	gcScanLockLimit = tikv.ResolvedCacheSize / 2

	gcEnableKey          = "tikv_gc_enable"
	gcDefaultEnableValue = true

	gcModeKey         = "tikv_gc_mode"
	gcModeCentral     = "central"
	gcModeDistributed = "distributed"
	gcModeDefault     = gcModeDistributed

	gcAutoConcurrencyKey     = "tikv_gc_auto_concurrency"
	gcDefaultAutoConcurrency = true
)

var gcSafePointCacheInterval = tikv.GcSafePointCacheInterval

var gcVariableComments = map[string]string{
	gcLeaderUUIDKey:      "Current GC worker leader UUID. (DO NOT EDIT)",
	gcLeaderDescKey:      "Host name and pid of current GC leader. (DO NOT EDIT)",
	gcLeaderLeaseKey:     "Current GC worker leader lease. (DO NOT EDIT)",
	gcLastRunTimeKey:     "The time when last GC starts. (DO NOT EDIT)",
	gcRunIntervalKey:     "GC run interval, at least 10m, in Go format.",
	gcLifeTimeKey:        "All versions within life time will not be collected by GC, at least 10m, in Go format.",
	gcSafePointKey:       "All versions after safe point can be accessed. (DO NOT EDIT)",
	gcConcurrencyKey:     "How many goroutines used to do GC parallel, [1, 128], default 2",
	gcEnableKey:          "Current GC enable status",
	gcModeKey:            "Mode of GC, \"central\" or \"distributed\"",
	gcAutoConcurrencyKey: "Let TiDB pick the concurrency automatically. If set false, tikv_gc_concurrency will be used",
}

func (w *GCWorker) start(ctx context.Context, wg *sync.WaitGroup) {
	logutil.Logger(ctx).Info("[gc worker] start",
		zap.String("uuid", w.uuid))

	w.session = createSession(w.store)

	w.tick(ctx) // Immediately tick once to initialize configs.
	wg.Done()

	ticker := time.NewTicker(gcWorkerTickInterval)
	defer ticker.Stop()
	defer func() {
		r := recover()
		if r != nil {
			logutil.Logger(ctx).Error("gcWorker",
				zap.Reflect("r", r),
				zap.Stack("stack"))
			metrics.PanicCounter.WithLabelValues(metrics.LabelGCWorker).Inc()
		}
	}()
	for {
		select {
		case <-ticker.C:
			w.tick(ctx)
		case err := <-w.done:
			w.gcIsRunning = false
			w.lastFinish = time.Now()
			if err != nil {
				logutil.Logger(ctx).Error("[gc worker] runGCJob", zap.Error(err))
				break
			}
		case <-ctx.Done():
			logutil.Logger(ctx).Info("[gc worker] quit", zap.String("uuid", w.uuid))
			return
		}
	}
}

func createSession(store kv.Storage) session.Session {
	for {
		se, err := session.CreateSession(store)
		if err != nil {
			logutil.Logger(context.Background()).Warn("[gc worker] create session", zap.Error(err))
			continue
		}
		// Disable privilege check for gc worker session.
		privilege.BindPrivilegeManager(se, nil)
		se.GetSessionVars().InRestrictedSQL = true
		return se
	}
}

func (w *GCWorker) tick(ctx context.Context) {
	isLeader, err := w.checkLeader()
	if err != nil {
		logutil.Logger(ctx).Warn("[gc worker] check leader", zap.Error(err))
		metrics.GCJobFailureCounter.WithLabelValues("check_leader").Inc()
		return
	}
	if isLeader {
		err = w.leaderTick(ctx)
		if err != nil {
			logutil.Logger(ctx).Warn("[gc worker] leader tick", zap.Error(err))
		}
	} else {
		// Config metrics should always be updated by leader, set them to 0 when current instance is not leader.
		metrics.GCConfigGauge.WithLabelValues(gcRunIntervalKey).Set(0)
		metrics.GCConfigGauge.WithLabelValues(gcLifeTimeKey).Set(0)
	}
}

// leaderTick of GC worker checks if it should start a GC job every tick.
func (w *GCWorker) leaderTick(ctx context.Context) error {
	if w.gcIsRunning {
		logutil.Logger(ctx).Info("[gc worker] there's already a gc job running, skipped",
			zap.String("leaderTick on", w.uuid))
		return nil
	}

	ok, safePoint, err := w.prepare()
	if err != nil || !ok {
		if err != nil {
			metrics.GCJobFailureCounter.WithLabelValues("prepare").Inc()
		}
		w.gcIsRunning = false
		return errors.Trace(err)
	}
	// When the worker is just started, or an old GC job has just finished,
	// wait a while before starting a new job.
	if time.Since(w.lastFinish) < gcWaitTime {
		w.gcIsRunning = false
		logutil.Logger(ctx).Info("[gc worker] another gc job has just finished, skipped.",
			zap.String("leaderTick on ", w.uuid))
		return nil
	}

	concurrency, err := w.getGCConcurrency(ctx)
	if err != nil {
		logutil.Logger(ctx).Info("[gc worker] failed to get gc concurrency.",
			zap.String("uuid", w.uuid),
			zap.Error(err))
		return errors.Trace(err)
	}

	w.gcIsRunning = true
	logutil.Logger(ctx).Info("[gc worker] starts the whole job",
		zap.String("uuid", w.uuid),
		zap.Uint64("safePoint", safePoint),
		zap.Int("concurrency", concurrency))
	go w.runGCJob(ctx, safePoint, concurrency)
	return nil
}

// prepare checks preconditions for starting a GC job. It returns a bool
// that indicates whether the GC job should start and the new safePoint.
func (w *GCWorker) prepare() (bool, uint64, error) {
	// Add a transaction here is to prevent following situations:
	// 1. GC check gcEnable is true, continue to do GC
	// 2. The user sets gcEnable to false
	// 3. The user gets `tikv_gc_safe_point` value is t1, then the user thinks the data after time t1 won't be clean by GC.
	// 4. GC update `tikv_gc_safe_point` value to t2, continue do GC in this round.
	// Then the data record that has been dropped between time t1 and t2, will be cleaned by GC, but the user thinks the data after t1 won't be clean by GC.
	ctx := context.Background()
	_, err := w.session.Execute(ctx, "BEGIN")
	if err != nil {
		return false, 0, errors.Trace(err)
	}
	doGC, safePoint, err := w.checkPrepare(ctx)
	if doGC {
		err = w.session.CommitTxn(ctx)
		if err != nil {
			return false, 0, errors.Trace(err)
		}
	} else {
		w.session.RollbackTxn(ctx)
	}
	return doGC, safePoint, errors.Trace(err)
}

func (w *GCWorker) checkPrepare(ctx context.Context) (bool, uint64, error) {
	enable, err := w.checkGCEnable()
	if err != nil {
		return false, 0, errors.Trace(err)
	}
	if !enable {
		logutil.Logger(ctx).Warn("[gc worker] gc status is disabled.")
		return false, 0, nil
	}
	now, err := w.getOracleTime()
	if err != nil {
		return false, 0, errors.Trace(err)
	}
	ok, err := w.checkGCInterval(now)
	if err != nil || !ok {
		return false, 0, errors.Trace(err)
	}
	newSafePoint, err := w.calculateNewSafePoint(now)
	if err != nil || newSafePoint == nil {
		return false, 0, errors.Trace(err)
	}
	err = w.saveTime(gcLastRunTimeKey, now)
	if err != nil {
		return false, 0, errors.Trace(err)
	}
	err = w.saveTime(gcSafePointKey, *newSafePoint)
	if err != nil {
		return false, 0, errors.Trace(err)
	}
	return true, oracle.ComposeTS(oracle.GetPhysical(*newSafePoint), 0), nil
}

func (w *GCWorker) getOracleTime() (time.Time, error) {
	currentVer, err := w.store.CurrentVersion()
	if err != nil {
		return time.Time{}, errors.Trace(err)
	}
	physical := oracle.ExtractPhysical(currentVer.Ver)
	sec, nsec := physical/1e3, (physical%1e3)*1e6
	return time.Unix(sec, nsec), nil
}

func (w *GCWorker) checkGCEnable() (bool, error) {
	return w.loadBooleanWithDefault(gcEnableKey, gcDefaultEnableValue)
}

func (w *GCWorker) checkUseAutoConcurrency() (bool, error) {
	return w.loadBooleanWithDefault(gcAutoConcurrencyKey, gcDefaultAutoConcurrency)
}

func (w *GCWorker) loadBooleanWithDefault(key string, defaultValue bool) (bool, error) {
	str, err := w.loadValueFromSysTable(key)
	if err != nil {
		return false, errors.Trace(err)
	}
	if str == "" {
		// Save default value for gc enable key. The default value is always true.
		defaultValueStr := booleanFalse
		if defaultValue {
			defaultValueStr = booleanTrue
		}
		err = w.saveValueToSysTable(key, defaultValueStr)
		if err != nil {
			return defaultValue, errors.Trace(err)
		}
		return defaultValue, nil
	}
	return strings.EqualFold(str, booleanTrue), nil
}

func (w *GCWorker) getGCConcurrency(ctx context.Context) (int, error) {
	useAutoConcurrency, err := w.checkUseAutoConcurrency()
	if err != nil {
		logutil.Logger(ctx).Error("[gc worker] failed to load config gc_auto_concurrency. use default value.",
			zap.String("uuid", w.uuid),
			zap.Error(err))
		useAutoConcurrency = gcDefaultAutoConcurrency
	}
	if !useAutoConcurrency {
		return w.loadGCConcurrencyWithDefault()
	}

	stores, err := w.getUpStores(ctx)
	concurrency := len(stores)
	if err != nil {
		logutil.Logger(ctx).Error("[gc worker] failed to get up stores to calculate concurrency. use config.",
			zap.String("uuid", w.uuid),
			zap.Error(err))

		concurrency, err = w.loadGCConcurrencyWithDefault()
		if err != nil {
			logutil.Logger(ctx).Error("[gc worker] failed to load gc concurrency from config. use default value.",
				zap.String("uuid", w.uuid),
				zap.Error(err))
			concurrency = gcDefaultConcurrency
		}
	}

	if concurrency == 0 {
		logutil.Logger(ctx).Error("[gc worker] no store is up",
			zap.String("uuid", w.uuid))
		return 0, errors.New("[gc worker] no store is up")
	}

	return concurrency, nil
}

func (w *GCWorker) checkGCInterval(now time.Time) (bool, error) {
	runInterval, err := w.loadDurationWithDefault(gcRunIntervalKey, gcDefaultRunInterval)
	if err != nil {
		return false, errors.Trace(err)
	}
	metrics.GCConfigGauge.WithLabelValues(gcRunIntervalKey).Set(runInterval.Seconds())
	lastRun, err := w.loadTime(gcLastRunTimeKey)
	if err != nil {
		return false, errors.Trace(err)
	}

	if lastRun != nil && lastRun.Add(*runInterval).After(now) {
		logutil.Logger(context.Background()).Debug("[gc worker] skipping garbage collection because gc interval hasn't elapsed since last run",
			zap.String("leaderTick on", w.uuid),
			zap.Duration("interval", *runInterval),
			zap.Time("last run", *lastRun))
		return false, nil
	}

	return true, nil
}

func (w *GCWorker) calculateNewSafePoint(now time.Time) (*time.Time, error) {
	lifeTime, err := w.loadDurationWithDefault(gcLifeTimeKey, gcDefaultLifeTime)
	if err != nil {
		return nil, errors.Trace(err)
	}
	metrics.GCConfigGauge.WithLabelValues(gcLifeTimeKey).Set(lifeTime.Seconds())
	lastSafePoint, err := w.loadTime(gcSafePointKey)
	if err != nil {
		return nil, errors.Trace(err)
	}
	safePoint := now.Add(-*lifeTime)
	// We should never decrease safePoint.
	if lastSafePoint != nil && safePoint.Before(*lastSafePoint) {
		logutil.Logger(context.Background()).Info("[gc worker] last safe point is later than current one."+
			"No need to gc."+
			"This might be caused by manually enlarging gc lifetime",
			zap.String("leaderTick on", w.uuid),
			zap.Time("last safe point", *lastSafePoint),
			zap.Time("current safe point", safePoint))
		return nil, nil
	}
	return &safePoint, nil
}

func (w *GCWorker) runGCJob(ctx context.Context, safePoint uint64, concurrency int) {
	metrics.GCWorkerCounter.WithLabelValues("run_job").Inc()
	err := w.resolveLocks(ctx, safePoint, concurrency)
	if err != nil {
		logutil.Logger(ctx).Error("[gc worker] resolve locks returns an error",
			zap.String("uuid", w.uuid),
			zap.Error(err))
		metrics.GCJobFailureCounter.WithLabelValues("resolve_lock").Inc()
		w.done <- errors.Trace(err)
		return
	}
	err = w.deleteRanges(ctx, safePoint, concurrency)
	if err != nil {
		logutil.Logger(ctx).Error("[gc worker] delete range returns an error",
			zap.String("uuid", w.uuid),
			zap.Error(err))
		metrics.GCJobFailureCounter.WithLabelValues("delete_range").Inc()
		w.done <- errors.Trace(err)
		return
	}
	err = w.redoDeleteRanges(ctx, safePoint, concurrency)
	if err != nil {
		logutil.Logger(ctx).Error("[gc worker] redo-delete range returns an error",
			zap.String("uuid", w.uuid),
			zap.Error(err))
		metrics.GCJobFailureCounter.WithLabelValues("redo_delete_range").Inc()
		w.done <- errors.Trace(err)
		return
	}

	useDistributedGC, err := w.checkUseDistributedGC()
	if err != nil {
		logutil.Logger(ctx).Error("[gc worker] failed to load gc mode, fall back to central mode.",
			zap.String("uuid", w.uuid),
			zap.Error(err))
		metrics.GCJobFailureCounter.WithLabelValues("check_gc_mode").Inc()
		useDistributedGC = false
	}

	if useDistributedGC {
		err = w.uploadSafePointToPD(ctx, safePoint)
		if err != nil {
			logutil.Logger(ctx).Error("[gc worker] failed to upload safe point to PD",
				zap.String("uuid", w.uuid),
				zap.Error(err))
			w.gcIsRunning = false
			metrics.GCJobFailureCounter.WithLabelValues("upload_safe_point").Inc()
			w.done <- errors.Trace(err)
			return
		}
	} else {
		err = w.doGC(ctx, safePoint, concurrency)
		if err != nil {
			logutil.Logger(ctx).Error("[gc worker] do GC returns an error",
				zap.String("uuid", w.uuid),
				zap.Error(err))
			w.gcIsRunning = false
			metrics.GCJobFailureCounter.WithLabelValues("gc").Inc()
			w.done <- errors.Trace(err)
			return
		}
	}

	w.done <- nil
}

// deleteRanges processes all delete range records whose ts < safePoint in table `gc_delete_range`
// `concurrency` specifies the concurrency to send NotifyDeleteRange.
func (w *GCWorker) deleteRanges(ctx context.Context, safePoint uint64, concurrency int) error {
	metrics.GCWorkerCounter.WithLabelValues("delete_range").Inc()

	se := createSession(w.store)
	ranges, err := util.LoadDeleteRanges(se, safePoint)
	se.Close()
	if err != nil {
		return errors.Trace(err)
	}

	logutil.Logger(ctx).Info("[gc worker] start delete ranges",
		zap.String("uuid", w.uuid),
		zap.Int("ranges", len(ranges)))
	startTime := time.Now()
	for _, r := range ranges {
		startKey, endKey := r.Range()

		err = w.doUnsafeDestroyRangeRequest(ctx, startKey, endKey, concurrency)
		if err != nil {
			logutil.Logger(ctx).Error("[gc worker] delete range failed on range",
				zap.String("uuid", w.uuid),
				zap.Binary("startKey", startKey),
				zap.Binary("endKey", endKey),
				zap.Error(err))
			continue
		}

		se := createSession(w.store)
		err = util.CompleteDeleteRange(se, r)
		se.Close()
		if err != nil {
			logutil.Logger(ctx).Error("[gc worker] failed to mark delete range task done",
				zap.String("uuid", w.uuid),
				zap.Binary("startKey", startKey),
				zap.Binary("endKey", endKey),
				zap.Error(err))
			metrics.GCUnsafeDestroyRangeFailuresCounterVec.WithLabelValues("save").Inc()
		}
	}
	logutil.Logger(ctx).Info("[gc worker] finish delete ranges",
		zap.String("uuid", w.uuid),
		zap.Int("num of ranges", len(ranges)),
		zap.Duration("cost time", time.Since(startTime)))
	metrics.GCHistogram.WithLabelValues("delete_ranges").Observe(time.Since(startTime).Seconds())
	return nil
}

// redoDeleteRanges checks all deleted ranges whose ts is at least `lifetime + 24h` ago. See TiKV RFC #2.
// `concurrency` specifies the concurrency to send NotifyDeleteRange.
func (w *GCWorker) redoDeleteRanges(ctx context.Context, safePoint uint64, concurrency int) error {
	metrics.GCWorkerCounter.WithLabelValues("redo_delete_range").Inc()

	// We check delete range records that are deleted about 24 hours ago.
	redoDeleteRangesTs := safePoint - oracle.ComposeTS(int64(gcRedoDeleteRangeDelay.Seconds())*1000, 0)

	se := createSession(w.store)
	ranges, err := util.LoadDoneDeleteRanges(se, redoDeleteRangesTs)
	se.Close()
	if err != nil {
		return errors.Trace(err)
	}

	logutil.Logger(ctx).Info("[gc worker] start redo-delete ranges",
		zap.String("uuid", w.uuid),
		zap.Int("num of ranges", len(ranges)))
	startTime := time.Now()
	for _, r := range ranges {
		startKey, endKey := r.Range()

		err = w.doUnsafeDestroyRangeRequest(ctx, startKey, endKey, concurrency)
		if err != nil {
			logutil.Logger(ctx).Error("[gc worker] redo-delete range failed on range",
				zap.String("uuid", w.uuid),
				zap.Binary("startKey", startKey),
				zap.Binary("endKey", endKey),
				zap.Error(err))
			continue
		}

		se := createSession(w.store)
		err := util.DeleteDoneRecord(se, r)
		se.Close()
		if err != nil {
			logutil.Logger(ctx).Error("[gc worker] failed to remove delete_range_done record",
				zap.String("uuid", w.uuid),
				zap.Binary("startKey", startKey),
				zap.Binary("endKey", endKey),
				zap.Error(err))
			metrics.GCUnsafeDestroyRangeFailuresCounterVec.WithLabelValues("save_redo").Inc()
		}
	}
	logutil.Logger(ctx).Info("[gc worker] finish redo-delete ranges",
		zap.String("uuid", w.uuid),
		zap.Int("num of ranges", len(ranges)),
		zap.Duration("cost time", time.Since(startTime)))
	metrics.GCHistogram.WithLabelValues("redo_delete_ranges").Observe(time.Since(startTime).Seconds())
	return nil
}

func (w *GCWorker) doUnsafeDestroyRangeRequest(ctx context.Context, startKey []byte, endKey []byte, concurrency int) error {
	// Get all stores every time deleting a region. So the store list is less probably to be stale.
	stores, err := w.getUpStores(ctx)
	if err != nil {
		logutil.Logger(ctx).Error("[gc worker] delete ranges: got an error while trying to get store list from PD",
			zap.String("uuid", w.uuid),
			zap.Error(err))
		metrics.GCUnsafeDestroyRangeFailuresCounterVec.WithLabelValues("get_stores").Inc()
		return errors.Trace(err)
	}

	req := &tikvrpc.Request{
		Type: tikvrpc.CmdUnsafeDestroyRange,
		UnsafeDestroyRange: &kvrpcpb.UnsafeDestroyRangeRequest{
			StartKey: startKey,
			EndKey:   endKey,
		},
	}

	var wg sync.WaitGroup
	errChan := make(chan error, len(stores))

	for _, store := range stores {
		address := store.Address
		storeID := store.Id
		wg.Add(1)
		go func() {
			defer wg.Done()

			resp, err1 := w.store.GetTiKVClient().SendRequest(ctx, address, req, tikv.UnsafeDestroyRangeTimeout)
			if err1 == nil {
				if resp == nil || resp.UnsafeDestroyRange == nil {
					err1 = errors.Errorf("unsafe destroy range returns nil response from store %v", storeID)
				} else {
					errStr := resp.UnsafeDestroyRange.Error
					if len(errStr) > 0 {
						err1 = errors.Errorf("unsafe destroy range failed on store %v: %s", storeID, errStr)
					}
				}
			}

			if err1 != nil {
				metrics.GCUnsafeDestroyRangeFailuresCounterVec.WithLabelValues("send").Inc()
			}
			errChan <- err1
		}()
	}

	var errs []string
	for range stores {
		err1 := <-errChan
		if err1 != nil {
			errs = append(errs, err1.Error())
		}
	}

	wg.Wait()

<<<<<<< HEAD
	if len(errs) > 0 {
		return errors.Errorf("[gc worker] destroy range finished with errors: %v", errs)
	}
	return nil
=======
	// Notify all affected regions in the range that UnsafeDestroyRange occurs.
	notifyTask := tikv.NewNotifyDeleteRangeTask(w.store, startKey, endKey, concurrency)
	err = notifyTask.Execute(ctx)
	if err != nil {
		logutil.Logger(ctx).Error("[gc worker] failed notifying regions affected by UnsafeDestroyRange",
			zap.String("uuid", w.uuid),
			zap.Binary("startKey", startKey),
			zap.Binary("endKey", endKey),
			zap.Error(err))
	}

	return errors.Trace(err)
>>>>>>> f6be085b
}

func (w *GCWorker) getUpStores(ctx context.Context) ([]*metapb.Store, error) {
	stores, err := w.pdClient.GetAllStores(ctx)
	if err != nil {
		return nil, errors.Trace(err)
	}

	upStores := make([]*metapb.Store, 0, len(stores))
	for _, store := range stores {
		if store.State == metapb.StoreState_Up {
			upStores = append(upStores, store)
		}
	}
	return upStores, nil
}

func (w *GCWorker) loadGCConcurrencyWithDefault() (int, error) {
	str, err := w.loadValueFromSysTable(gcConcurrencyKey)
	if err != nil {
		return gcDefaultConcurrency, errors.Trace(err)
	}
	if str == "" {
		err = w.saveValueToSysTable(gcConcurrencyKey, strconv.Itoa(gcDefaultConcurrency))
		if err != nil {
			return gcDefaultConcurrency, errors.Trace(err)
		}
		return gcDefaultConcurrency, nil
	}

	jobConcurrency, err := strconv.Atoi(str)
	if err != nil {
		return gcDefaultConcurrency, err
	}

	if jobConcurrency < gcMinConcurrency {
		jobConcurrency = gcMinConcurrency
	}

	if jobConcurrency > gcMaxConcurrency {
		jobConcurrency = gcMaxConcurrency
	}

	return jobConcurrency, nil
}

func (w *GCWorker) checkUseDistributedGC() (bool, error) {
	str, err := w.loadValueFromSysTable(gcModeKey)
	if err != nil {
		return false, errors.Trace(err)
	}
	if str == "" {
		err = w.saveValueToSysTable(gcModeKey, gcModeDefault)
		if err != nil {
			return false, errors.Trace(err)
		}
		str = gcModeDefault
	}
	if strings.EqualFold(str, gcModeDistributed) {
		return true, nil
	}
	if strings.EqualFold(str, gcModeCentral) {
		return false, nil
	}
	logutil.Logger(context.Background()).Warn("[gc worker] distributed mode will be used",
		zap.String("invalid gc mode", str))
	return true, nil
}

func (w *GCWorker) resolveLocks(ctx context.Context, safePoint uint64, concurrency int) error {
	metrics.GCWorkerCounter.WithLabelValues("resolve_locks").Inc()
	logutil.Logger(ctx).Info("[gc worker] start resolve locks",
		zap.String("uuid", w.uuid),
		zap.Uint64("safePoint", safePoint),
		zap.Int("concurrency", concurrency))
	startTime := time.Now()

	handler := func(ctx context.Context, r kv.KeyRange) (int, error) {
		return w.resolveLocksForRange(ctx, safePoint, r.StartKey, r.EndKey)
	}

	runner := tikv.NewRangeTaskRunner("resolve-locks-runner", w.store, concurrency, handler)
	// Run resolve lock on the whole TiKV cluster. Empty keys means the range is unbounded.
	err := runner.RunOnRange(ctx, []byte(""), []byte(""))
	if err != nil {
		logutil.Logger(ctx).Error("[gc worker] resolve locks failed",
			zap.String("uuid", w.uuid),
			zap.Uint64("safePoint", safePoint),
			zap.Error(err))
		return errors.Trace(err)
	}

	logutil.Logger(ctx).Info("[gc worker] finish resolve locks",
		zap.String("uuid", w.uuid),
		zap.Uint64("safePoint", safePoint),
		zap.Int32("regions", runner.CompletedRegions()))
	metrics.GCHistogram.WithLabelValues("resolve_locks").Observe(time.Since(startTime).Seconds())
	return nil
}

func (w *GCWorker) resolveLocksForRange(ctx context.Context, safePoint uint64, startKey []byte, endKey []byte) (int, error) {
	// for scan lock request, we must return all locks even if they are generated
	// by the same transaction. because gc worker need to make sure all locks have been
	// cleaned.
	req := &tikvrpc.Request{
		Type: tikvrpc.CmdScanLock,
		ScanLock: &kvrpcpb.ScanLockRequest{
			MaxVersion: safePoint,
			Limit:      gcScanLockLimit,
		},
	}

	regions := 0
	key := startKey
	for {
		select {
		case <-ctx.Done():
			return regions, errors.New("[gc worker] gc job canceled")
		default:
		}

		bo := tikv.NewBackoffer(ctx, tikv.GcResolveLockMaxBackoff)

		req.ScanLock.StartKey = key
		loc, err := w.store.GetRegionCache().LocateKey(bo, key)
		if err != nil {
			return regions, errors.Trace(err)
		}
		resp, err := w.store.SendReq(bo, req, loc.Region, tikv.ReadTimeoutMedium)
		if err != nil {
			return regions, errors.Trace(err)
		}
		regionErr, err := resp.GetRegionError()
		if err != nil {
			return regions, errors.Trace(err)
		}
		if regionErr != nil {
			err = bo.Backoff(tikv.BoRegionMiss, errors.New(regionErr.String()))
			if err != nil {
				return regions, errors.Trace(err)
			}
			continue
		}
		locksResp := resp.ScanLock
		if locksResp == nil {
			return regions, errors.Trace(tikv.ErrBodyMissing)
		}
		if locksResp.GetError() != nil {
			return regions, errors.Errorf("unexpected scanlock error: %s", locksResp)
		}
		locksInfo := locksResp.GetLocks()
		locks := make([]*tikv.Lock, len(locksInfo))
		for i := range locksInfo {
			locks[i] = tikv.NewLock(locksInfo[i])
		}

		ok, err1 := w.store.GetLockResolver().BatchResolveLocks(bo, locks, loc.Region)
		if err1 != nil {
			return regions, errors.Trace(err1)
		}
		if !ok {
			err = bo.Backoff(tikv.BoTxnLock, errors.Errorf("remain locks: %d", len(locks)))
			if err != nil {
				return regions, errors.Trace(err)
			}
			continue
		}

		if len(locks) < gcScanLockLimit {
			regions++
			key = loc.EndKey
		} else {
			logutil.Logger(ctx).Info("[gc worker] region has more than limit locks",
				zap.String("uuid", w.uuid),
				zap.Uint64("region", loc.Region.GetID()),
				zap.Int("scan lock limit", gcScanLockLimit))
			metrics.GCRegionTooManyLocksCounter.Inc()
			key = locks[len(locks)-1].Key
		}

		if len(key) == 0 || (len(endKey) != 0 && bytes.Compare(key, endKey) >= 0) {
			break
		}
	}
	return regions, nil
}

func (w *GCWorker) uploadSafePointToPD(ctx context.Context, safePoint uint64) error {
	var newSafePoint uint64
	var err error

	bo := tikv.NewBackoffer(ctx, tikv.GcOneRegionMaxBackoff)
	for {
		newSafePoint, err = w.pdClient.UpdateGCSafePoint(ctx, safePoint)
		if err != nil {
			if errors.Cause(err) == context.Canceled {
				return errors.Trace(err)
			}
			err = bo.Backoff(tikv.BoPDRPC, errors.Errorf("failed to upload safe point to PD, err: %v", err))
			if err != nil {
				return errors.Trace(err)
			}
			continue
		}
		break
	}

	if newSafePoint != safePoint {
		logutil.Logger(ctx).Warn("[gc worker] PD rejected safe point",
			zap.String("uuid", w.uuid),
			zap.Uint64("our safe point", safePoint),
			zap.Uint64("using another safe point", newSafePoint))
		return errors.Errorf("PD rejected our safe point %v but is using another safe point %v", safePoint, newSafePoint)
	}
	logutil.Logger(ctx).Info("[gc worker] sent safe point to PD",
		zap.String("uuid", w.uuid),
		zap.Uint64("safe point", safePoint))
	return nil
}

type gcTask struct {
	startKey  []byte
	endKey    []byte
	safePoint uint64
}

type gcTaskWorker struct {
	identifier string
	store      tikv.Storage
	taskCh     chan *gcTask
	wg         *sync.WaitGroup
	// successRegions and failedRegions use atomic to read and set.
	successRegions *int32
	failedRegions  *int32
}

func newGCTaskWorker(store tikv.Storage, taskCh chan *gcTask, wg *sync.WaitGroup, identifer string, successRegions *int32, failedRegions *int32) *gcTaskWorker {
	return &gcTaskWorker{
		identifer,
		store,
		taskCh,
		wg,
		successRegions,
		failedRegions,
	}
}

func (w *gcTaskWorker) run() {
	defer w.wg.Done()
	for task := range w.taskCh {
		err := w.doGCForRange(task.startKey, task.endKey, task.safePoint)
		if err != nil {
			logutil.Logger(context.Background()).Error("[gc worker] gc interrupted because get region error",
				zap.String("uuid", w.identifier),
				zap.Binary("startKey", task.startKey),
				zap.Binary("endKey", task.endKey),
				zap.Error(err))
		}
	}
}

func (w *gcTaskWorker) doGCForRange(startKey []byte, endKey []byte, safePoint uint64) error {
	var successRegions int32
	var failedRegions int32
	defer func() {
		atomic.AddInt32(w.successRegions, successRegions)
		atomic.AddInt32(w.failedRegions, failedRegions)
		metrics.GCActionRegionResultCounter.WithLabelValues("success").Add(float64(successRegions))
		metrics.GCActionRegionResultCounter.WithLabelValues("fail").Add(float64(failedRegions))
	}()
	key := startKey
	for {
		bo := tikv.NewBackoffer(context.Background(), tikv.GcOneRegionMaxBackoff)
		loc, err := w.store.GetRegionCache().LocateKey(bo, key)
		if err != nil {
			return errors.Trace(err)
		}

		var regionErr *errorpb.Error
		regionErr, err = w.doGCForRegion(bo, safePoint, loc.Region)

		// we check regionErr here first, because we know 'regionErr' and 'err' should not return together, to keep it to
		// make the process correct.
		if regionErr != nil {
			err = bo.Backoff(tikv.BoRegionMiss, errors.New(regionErr.String()))
			if err == nil {
				continue
			}
		}

		if err != nil {
			logutil.Logger(context.Background()).Warn("[gc worker]",
				zap.String("uuid", w.identifier),
				zap.String("gc for range", fmt.Sprintf("[%d, %d)", startKey, endKey)),
				zap.Uint64("safePoint", safePoint),
				zap.Error(err))
			failedRegions++
		} else {
			successRegions++
		}

		key = loc.EndKey
		if len(key) == 0 || bytes.Compare(key, endKey) >= 0 {
			break
		}
	}

	return nil
}

// doGCForRegion used for gc for region.
// these two errors should not return together, for more, see the func 'doGC'
func (w *gcTaskWorker) doGCForRegion(bo *tikv.Backoffer, safePoint uint64, region tikv.RegionVerID) (*errorpb.Error, error) {
	req := &tikvrpc.Request{
		Type: tikvrpc.CmdGC,
		GC: &kvrpcpb.GCRequest{
			SafePoint: safePoint,
		},
	}

	resp, err := w.store.SendReq(bo, req, region, tikv.GCTimeout)
	if err != nil {
		return nil, errors.Trace(err)
	}
	regionErr, err := resp.GetRegionError()
	if err != nil {
		return nil, errors.Trace(err)
	}
	if regionErr != nil {
		return regionErr, nil
	}

	gcResp := resp.GC
	if gcResp == nil {
		return nil, errors.Trace(tikv.ErrBodyMissing)
	}
	if gcResp.GetError() != nil {
		return nil, errors.Errorf("unexpected gc error: %s", gcResp.GetError())
	}

	return nil, nil
}

func (w *GCWorker) genNextGCTask(bo *tikv.Backoffer, safePoint uint64, key kv.Key) (*gcTask, error) {
	loc, err := w.store.GetRegionCache().LocateKey(bo, key)
	if err != nil {
		return nil, errors.Trace(err)
	}

	task := &gcTask{
		startKey:  key,
		endKey:    loc.EndKey,
		safePoint: safePoint,
	}
	return task, nil
}

func (w *GCWorker) doGC(ctx context.Context, safePoint uint64, concurrency int) error {
	metrics.GCWorkerCounter.WithLabelValues("do_gc").Inc()

	err := w.saveSafePoint(w.store.GetSafePointKV(), tikv.GcSavedSafePoint, safePoint)
	if err != nil {
		return errors.Trace(err)
	}

	// Sleep to wait for all other tidb instances update their safepoint cache.
	time.Sleep(gcSafePointCacheInterval)

	logutil.Logger(ctx).Info("[gc worker]",
		zap.String("uuid", w.uuid),
		zap.Int("concurrency", concurrency),
		zap.Uint64("safePoint", safePoint))
	startTime := time.Now()
	var successRegions int32
	var failedRegions int32

	ticker := time.NewTicker(gcJobLogTickInterval)
	defer ticker.Stop()

	// Create task queue and start task workers.
	gcTaskCh := make(chan *gcTask, concurrency)
	var wg sync.WaitGroup
	for i := 0; i < concurrency; i++ {
		w := newGCTaskWorker(w.store, gcTaskCh, &wg, w.uuid, &successRegions, &failedRegions)
		wg.Add(1)
		go w.run()
	}

	var key []byte
	defer func() {
		close(gcTaskCh)
		wg.Wait()
		logutil.Logger(ctx).Info("[gc worker]",
			zap.String("uuid", w.uuid),
			zap.Uint64("safePoint", safePoint),
			zap.Int32("successful regions", atomic.LoadInt32(&successRegions)),
			zap.Int32("failed regions", atomic.LoadInt32(&failedRegions)),
			zap.Duration("total cost time", time.Since(startTime)))
		metrics.GCHistogram.WithLabelValues("do_gc").Observe(time.Since(startTime).Seconds())
	}()

	for {
		select {
		case <-ctx.Done():
			return errors.New("[gc worker] gc job canceled")
		case <-ticker.C:
			logutil.Logger(ctx).Info("[gc worker]",
				zap.String("gc in process", w.uuid),
				zap.Uint64("safePoint", safePoint),
				zap.Int32("successful regions", atomic.LoadInt32(&successRegions)),
				zap.Int32("failed regions", atomic.LoadInt32(&failedRegions)),
				zap.Duration("total cost time", time.Since(startTime)))
		default:
		}

		bo := tikv.NewBackoffer(ctx, tikv.GcOneRegionMaxBackoff)
		task, err := w.genNextGCTask(bo, safePoint, key)
		if err != nil {
			return errors.Trace(err)
		}
		if task != nil {
			gcTaskCh <- task
			key = task.endKey
		}

		if len(key) == 0 {
			return nil
		}
	}
}

func (w *GCWorker) checkLeader() (bool, error) {
	metrics.GCWorkerCounter.WithLabelValues("check_leader").Inc()
	se := createSession(w.store)
	defer se.Close()

	ctx := context.Background()
	_, err := se.Execute(ctx, "BEGIN")
	if err != nil {
		return false, errors.Trace(err)
	}
	w.session = se
	leader, err := w.loadValueFromSysTable(gcLeaderUUIDKey)
	if err != nil {
		se.RollbackTxn(ctx)
		return false, errors.Trace(err)
	}
	logutil.Logger(context.Background()).Debug("[gc worker] got leader", zap.String("uuid", leader))
	if leader == w.uuid {
		err = w.saveTime(gcLeaderLeaseKey, time.Now().Add(gcWorkerLease))
		if err != nil {
			se.RollbackTxn(ctx)
			return false, errors.Trace(err)
		}
		err = se.CommitTxn(ctx)
		if err != nil {
			return false, errors.Trace(err)
		}
		return true, nil
	}

	se.RollbackTxn(ctx)

	_, err = se.Execute(ctx, "BEGIN")
	if err != nil {
		return false, errors.Trace(err)
	}
	lease, err := w.loadTime(gcLeaderLeaseKey)
	if err != nil {
		return false, errors.Trace(err)
	}
	if lease == nil || lease.Before(time.Now()) {
		logutil.Logger(context.Background()).Debug("[gc worker] register as leader",
			zap.String("uuid", w.uuid))
		metrics.GCWorkerCounter.WithLabelValues("register_leader").Inc()

		err = w.saveValueToSysTable(gcLeaderUUIDKey, w.uuid)
		if err != nil {
			se.RollbackTxn(ctx)
			return false, errors.Trace(err)
		}
		err = w.saveValueToSysTable(gcLeaderDescKey, w.desc)
		if err != nil {
			se.RollbackTxn(ctx)
			return false, errors.Trace(err)
		}
		err = w.saveTime(gcLeaderLeaseKey, time.Now().Add(gcWorkerLease))
		if err != nil {
			se.RollbackTxn(ctx)
			return false, errors.Trace(err)
		}
		err = se.CommitTxn(ctx)
		if err != nil {
			return false, errors.Trace(err)
		}
		return true, nil
	}
	se.RollbackTxn(ctx)
	return false, nil
}

func (w *GCWorker) saveSafePoint(kv tikv.SafePointKV, key string, t uint64) error {
	s := strconv.FormatUint(t, 10)
	err := kv.Put(tikv.GcSavedSafePoint, s)
	if err != nil {
		logutil.Logger(context.Background()).Error("save safepoint failed", zap.Error(err))
		return errors.Trace(err)
	}
	return nil
}

func (w *GCWorker) saveTime(key string, t time.Time) error {
	err := w.saveValueToSysTable(key, t.Format(tidbutil.GCTimeFormat))
	return errors.Trace(err)
}

func (w *GCWorker) loadTime(key string) (*time.Time, error) {
	str, err := w.loadValueFromSysTable(key)
	if err != nil {
		return nil, errors.Trace(err)
	}
	if str == "" {
		return nil, nil
	}
	t, err := tidbutil.CompatibleParseGCTime(str)
	if err != nil {
		return nil, errors.Trace(err)
	}
	return &t, nil
}

func (w *GCWorker) saveDuration(key string, d time.Duration) error {
	err := w.saveValueToSysTable(key, d.String())
	return errors.Trace(err)
}

func (w *GCWorker) loadDuration(key string) (*time.Duration, error) {
	str, err := w.loadValueFromSysTable(key)
	if err != nil {
		return nil, errors.Trace(err)
	}
	if str == "" {
		return nil, nil
	}
	d, err := time.ParseDuration(str)
	if err != nil {
		return nil, errors.Trace(err)
	}
	return &d, nil
}

func (w *GCWorker) loadDurationWithDefault(key string, def time.Duration) (*time.Duration, error) {
	d, err := w.loadDuration(key)
	if err != nil {
		return nil, errors.Trace(err)
	}
	if d == nil {
		err = w.saveDuration(key, def)
		if err != nil {
			return nil, errors.Trace(err)
		}
		return &def, nil
	}
	return d, nil
}

func (w *GCWorker) loadValueFromSysTable(key string) (string, error) {
	ctx := context.Background()
	stmt := fmt.Sprintf(`SELECT HIGH_PRIORITY (variable_value) FROM mysql.tidb WHERE variable_name='%s' FOR UPDATE`, key)
	rs, err := w.session.Execute(ctx, stmt)
	if len(rs) > 0 {
		defer terror.Call(rs[0].Close)
	}
	if err != nil {
		return "", errors.Trace(err)
	}
	req := rs[0].NewRecordBatch()
	err = rs[0].Next(ctx, req)
	if err != nil {
		return "", errors.Trace(err)
	}
	if req.NumRows() == 0 {
		logutil.Logger(context.Background()).Debug("[gc worker] load kv",
			zap.String("key", key))
		return "", nil
	}
	value := req.GetRow(0).GetString(0)
	logutil.Logger(context.Background()).Debug("[gc worker] load kv",
		zap.String("key", key),
		zap.String("value", value))
	return value, nil
}

func (w *GCWorker) saveValueToSysTable(key, value string) error {
	stmt := fmt.Sprintf(`INSERT HIGH_PRIORITY INTO mysql.tidb VALUES ('%[1]s', '%[2]s', '%[3]s')
			       ON DUPLICATE KEY
			       UPDATE variable_value = '%[2]s', comment = '%[3]s'`,
		key, value, gcVariableComments[key])
	if w.session == nil {
		return errors.New("[saveValueToSysTable session is nil]")
	}
	_, err := w.session.Execute(context.Background(), stmt)
	logutil.Logger(context.Background()).Debug("[gc worker] save kv",
		zap.String("key", key),
		zap.String("value", value),
		zap.Error(err))
	return errors.Trace(err)
}

// RunGCJob sends GC command to KV. It is exported for kv api, do not use it with GCWorker at the same time.
func RunGCJob(ctx context.Context, s tikv.Storage, safePoint uint64, identifier string, concurrency int) error {
	gcWorker := &GCWorker{
		store: s,
		uuid:  identifier,
	}

	err := gcWorker.resolveLocks(ctx, safePoint, concurrency)
	if err != nil {
		return errors.Trace(err)
	}

	if concurrency <= 0 {
		return errors.Errorf("[gc worker] gc concurrency should greater than 0, current concurrency: %v", concurrency)
	}
	err = gcWorker.doGC(ctx, safePoint, concurrency)
	if err != nil {
		return errors.Trace(err)
	}
	return nil
}

// RunDistributedGCJob notifies TiKVs to do GC. It is exported for kv api, do not use it with GCWorker at the same time.
// This function may not finish immediately because it may take some time to do resolveLocks.
// Param concurrency specifies the concurrency of resolveLocks phase.
func RunDistributedGCJob(ctx context.Context, s tikv.Storage, pd pd.Client, safePoint uint64, identifier string, concurrency int) error {
	gcWorker := &GCWorker{
		store:    s,
		uuid:     identifier,
		pdClient: pd,
	}

	err := gcWorker.resolveLocks(ctx, safePoint, concurrency)
	if err != nil {
		return errors.Trace(err)
	}

	err = gcWorker.uploadSafePointToPD(ctx, safePoint)
	if err != nil {
		return errors.Trace(err)
	}
	return nil
}

// MockGCWorker is for test.
type MockGCWorker struct {
	worker *GCWorker
}

// NewMockGCWorker creates a MockGCWorker instance ONLY for test.
func NewMockGCWorker(store tikv.Storage) (*MockGCWorker, error) {
	ver, err := store.CurrentVersion()
	if err != nil {
		return nil, errors.Trace(err)
	}
	hostName, err := os.Hostname()
	if err != nil {
		hostName = "unknown"
	}
	worker := &GCWorker{
		uuid:        strconv.FormatUint(ver.Ver, 16),
		desc:        fmt.Sprintf("host:%s, pid:%d, start at %s", hostName, os.Getpid(), time.Now()),
		store:       store,
		gcIsRunning: false,
		lastFinish:  time.Now(),
		done:        make(chan error),
	}
	worker.session, err = session.CreateSession(worker.store)
	if err != nil {
		logutil.Logger(context.Background()).Error("initialize MockGCWorker session fail", zap.Error(err))
		return nil, errors.Trace(err)
	}
	privilege.BindPrivilegeManager(worker.session, nil)
	worker.session.GetSessionVars().InRestrictedSQL = true
	return &MockGCWorker{worker: worker}, nil
}

// DeleteRanges calls deleteRanges internally, just for test.
func (w *MockGCWorker) DeleteRanges(ctx context.Context, safePoint uint64) error {
	logutil.Logger(ctx).Error("deleteRanges is called")
	return w.worker.deleteRanges(ctx, safePoint, 1)
}<|MERGE_RESOLUTION|>--- conflicted
+++ resolved
@@ -666,25 +666,18 @@
 
 	wg.Wait()
 
-<<<<<<< HEAD
 	if len(errs) > 0 {
 		return errors.Errorf("[gc worker] destroy range finished with errors: %v", errs)
 	}
-	return nil
-=======
+
 	// Notify all affected regions in the range that UnsafeDestroyRange occurs.
 	notifyTask := tikv.NewNotifyDeleteRangeTask(w.store, startKey, endKey, concurrency)
 	err = notifyTask.Execute(ctx)
 	if err != nil {
-		logutil.Logger(ctx).Error("[gc worker] failed notifying regions affected by UnsafeDestroyRange",
-			zap.String("uuid", w.uuid),
-			zap.Binary("startKey", startKey),
-			zap.Binary("endKey", endKey),
-			zap.Error(err))
-	}
-
-	return errors.Trace(err)
->>>>>>> f6be085b
+		return errors.Annotate(err, "[gc worker] failed notifying regions affected by UnsafeDestroyRange")
+	}
+
+	return nil
 }
 
 func (w *GCWorker) getUpStores(ctx context.Context) ([]*metapb.Store, error) {
