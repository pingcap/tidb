// Copyright 2017 PingCAP, Inc.
//
// Licensed under the Apache License, Version 2.0 (the "License");
// you may not use this file except in compliance with the License.
// You may obtain a copy of the License at
//
//     http://www.apache.org/licenses/LICENSE-2.0
//
// Unless required by applicable law or agreed to in writing, software
// distributed under the License is distributed on an "AS IS" BASIS,
// See the License for the specific language governing permissions and
// limitations under the License.

package gcworker

import (
	"bytes"
	"fmt"
	"os"
	"strconv"
	"sync"
	"sync/atomic"
	"time"

	"github.com/juju/errors"
	"github.com/pingcap/kvproto/pkg/errorpb"
	"github.com/pingcap/kvproto/pkg/kvrpcpb"
	"github.com/pingcap/tidb"
	"github.com/pingcap/tidb/ddl/util"
	"github.com/pingcap/tidb/kv"
	"github.com/pingcap/tidb/meta"
	"github.com/pingcap/tidb/metrics"
	"github.com/pingcap/tidb/privilege"
	"github.com/pingcap/tidb/store/tikv"
	"github.com/pingcap/tidb/store/tikv/oracle"
	"github.com/pingcap/tidb/store/tikv/tikvrpc"
	"github.com/pingcap/tidb/terror"
	tidbutil "github.com/pingcap/tidb/util"
	log "github.com/sirupsen/logrus"
	goctx "golang.org/x/net/context"
)

// GCWorker periodically triggers GC process on tikv server.
type GCWorker struct {
	uuid        string
	desc        string
	store       tikv.Storage
	gcIsRunning bool
	lastFinish  time.Time
	cancel      goctx.CancelFunc
	done        chan error

	session tidb.Session
}

// NewGCWorker creates a GCWorker instance.
func NewGCWorker(store tikv.Storage) (tikv.GCHandler, error) {
	ver, err := store.CurrentVersion()
	if err != nil {
		return nil, errors.Trace(err)
	}
	hostName, err := os.Hostname()
	if err != nil {
		hostName = "unknown"
	}
	worker := &GCWorker{
		uuid:        strconv.FormatUint(ver.Ver, 16),
		desc:        fmt.Sprintf("host:%s, pid:%d, start at %s", hostName, os.Getpid(), time.Now()),
		store:       store,
		gcIsRunning: false,
		lastFinish:  time.Now(),
		done:        make(chan error),
	}
	return worker, nil
}

// Start starts the worker.
func (w *GCWorker) Start() {
	var ctx goctx.Context
	ctx, w.cancel = goctx.WithCancel(goctx.Background())
	var wg sync.WaitGroup
	wg.Add(1)
	go w.start(ctx, &wg)
	wg.Wait() // Wait create session finish in worker, some test code depend on this to avoid race.
}

// Close stops background goroutines.
func (w *GCWorker) Close() {
	w.cancel()
}

const (
	gcTimeFormat         = "20060102-15:04:05 -0700 MST"
	gcWorkerTickInterval = time.Minute
	gcJobLogTickInterval = time.Minute * 10
	gcWorkerLease        = time.Minute * 2
	gcLeaderUUIDKey      = "tikv_gc_leader_uuid"
	gcLeaderDescKey      = "tikv_gc_leader_desc"
	gcLeaderLeaseKey     = "tikv_gc_leader_lease"

	gcLastRunTimeKey     = "tikv_gc_last_run_time"
	gcRunIntervalKey     = "tikv_gc_run_interval"
	gcDefaultRunInterval = time.Minute * 10
	gcWaitTime           = time.Minute * 1

	gcLifeTimeKey        = "tikv_gc_life_time"
	gcDefaultLifeTime    = time.Minute * 10
	gcSafePointKey       = "tikv_gc_safe_point"
	gcConcurrencyKey     = "tikv_gc_concurrency"
	gcDefaultConcurrency = 1
	gcMinConcurrency     = 1
	gcMaxConcurrency     = 128
	// We don't want gc to sweep out the cached info belong to other processes, like coprocessor.
	gcScanLockLimit = tikv.ResolvedCacheSize / 2
)

var gcSafePointCacheInterval = tikv.GcSafePointCacheInterval

var gcVariableComments = map[string]string{
	gcLeaderUUIDKey:  "Current GC worker leader UUID. (DO NOT EDIT)",
	gcLeaderDescKey:  "Host name and pid of current GC leader. (DO NOT EDIT)",
	gcLeaderLeaseKey: "Current GC worker leader lease. (DO NOT EDIT)",
	gcLastRunTimeKey: "The time when last GC starts. (DO NOT EDIT)",
	gcRunIntervalKey: "GC run interval, at least 10m, in Go format.",
	gcLifeTimeKey:    "All versions within life time will not be collected by GC, at least 10m, in Go format.",
	gcSafePointKey:   "All versions after safe point can be accessed. (DO NOT EDIT)",
	gcConcurrencyKey: "How many go routines used to do GC parallel, [1, 128], default 1",
}

func (w *GCWorker) start(ctx goctx.Context, wg *sync.WaitGroup) {
	log.Infof("[gc worker] %s start.", w.uuid)

	w.session = createSession(w.store)

	w.tick(ctx) // Immediately tick once to initialize configs.
	wg.Done()

	ticker := time.NewTicker(gcWorkerTickInterval)
	defer ticker.Stop()
	defer func() {
		r := recover()
		if r != nil {
			buf := tidbutil.GetStack()
			log.Errorf("gcWorker %v %s", r, buf)
			metrics.PanicCounter.WithLabelValues(metrics.LabelGCWorker).Inc()
		}
	}()
	for {
		select {
		case <-ticker.C:
			w.tick(ctx)
		case err := <-w.done:
			w.gcIsRunning = false
			w.lastFinish = time.Now()
			if err != nil {
				log.Errorf("[gc worker] runGCJob error: %v", err)
				break
			}
		case <-ctx.Done():
			log.Infof("[gc worker] %s quit.", w.uuid)
			return
		}
	}
}

func createSession(store kv.Storage) tidb.Session {
	for {
		session, err := tidb.CreateSession(store)
		if err != nil {
			log.Warnf("[gc worker] create session err: %v", err)
			continue
		}
		// Disable privilege check for gc worker session.
		privilege.BindPrivilegeManager(session, nil)
		session.GetSessionVars().InRestrictedSQL = true
		return session
	}
}

func (w *GCWorker) tick(ctx goctx.Context) {
	isLeader, err := w.checkLeader()
	if err != nil {
		log.Warnf("[gc worker] check leader err: %v", err)
		return
	}
	if isLeader {
		err = w.leaderTick(ctx)
		if err != nil {
			log.Warnf("[gc worker] leader tick err: %v", err)
		}
	} else {
		// Config metrics should always be updated by leader, set them to 0 when current instance is not leader.
		gcConfigGauge.WithLabelValues(gcRunIntervalKey).Set(0)
		gcConfigGauge.WithLabelValues(gcLifeTimeKey).Set(0)
	}
}

const notBootstrappedVer = 0

func (w *GCWorker) storeIsBootstrapped() bool {
	var ver int64
	err := kv.RunInNewTxn(w.store, false, func(txn kv.Transaction) error {
		var err error
		t := meta.NewMeta(txn)
		ver, err = t.GetBootstrapVersion()
		return errors.Trace(err)
	})
	if err != nil {
		log.Errorf("[gc worker] check bootstrapped error %v", err)
		return false
	}
	return ver > notBootstrappedVer
}

// Leader of GC worker checks if it should start a GC job every tick.
func (w *GCWorker) leaderTick(ctx goctx.Context) error {
	if w.gcIsRunning {
		return nil
	}

	ok, safePoint, err := w.prepare()
	if err != nil || !ok {
		w.gcIsRunning = false
		return errors.Trace(err)
	}
	// When the worker is just started, or an old GC job has just finished,
	// wait a while before starting a new job.
	if time.Since(w.lastFinish) < gcWaitTime {
		w.gcIsRunning = false
		return nil
	}

	w.gcIsRunning = true
	log.Infof("[gc worker] %s starts the whole job, safePoint: %v", w.uuid, safePoint)
	go w.runGCJob(ctx, safePoint)
	return nil
}

// prepare checks required conditions for starting a GC job. It returns a bool
// that indicates whether the GC job should start and the new safePoint.
func (w *GCWorker) prepare() (bool, uint64, error) {
	now, err := w.getOracleTime()
	if err != nil {
		return false, 0, errors.Trace(err)
	}
	ok, err := w.checkGCInterval(now)
	if err != nil || !ok {
		return false, 0, errors.Trace(err)
	}
	newSafePoint, err := w.calculateNewSafePoint(now)
	if err != nil || newSafePoint == nil {
		return false, 0, errors.Trace(err)
	}
	err = w.saveTime(gcLastRunTimeKey, now, w.session)
	if err != nil {
		return false, 0, errors.Trace(err)
	}
	err = w.saveTime(gcSafePointKey, *newSafePoint, w.session)
	if err != nil {
		return false, 0, errors.Trace(err)
	}
	return true, oracle.ComposeTS(oracle.GetPhysical(*newSafePoint), 0), nil
}

func (w *GCWorker) getOracleTime() (time.Time, error) {
	currentVer, err := w.store.CurrentVersion()
	if err != nil {
		return time.Time{}, errors.Trace(err)
	}
	physical := oracle.ExtractPhysical(currentVer.Ver)
	sec, nsec := physical/1e3, (physical%1e3)*1e6
	return time.Unix(sec, nsec), nil
}

func (w *GCWorker) checkGCInterval(now time.Time) (bool, error) {
	runInterval, err := w.loadDurationWithDefault(gcRunIntervalKey, gcDefaultRunInterval)
	if err != nil {
		return false, errors.Trace(err)
	}
	gcConfigGauge.WithLabelValues(gcRunIntervalKey).Set(runInterval.Seconds())
	lastRun, err := w.loadTime(gcLastRunTimeKey, w.session)
	if err != nil {
		return false, errors.Trace(err)
	}

	if lastRun != nil && lastRun.Add(*runInterval).After(now) {
		return false, nil
	}

	return true, nil
}

func (w *GCWorker) calculateNewSafePoint(now time.Time) (*time.Time, error) {
	lifeTime, err := w.loadDurationWithDefault(gcLifeTimeKey, gcDefaultLifeTime)
	if err != nil {
		return nil, errors.Trace(err)
	}
	gcConfigGauge.WithLabelValues(gcLifeTimeKey).Set(lifeTime.Seconds())
	lastSafePoint, err := w.loadTime(gcSafePointKey, w.session)
	if err != nil {
		return nil, errors.Trace(err)
	}
	safePoint := now.Add(-*lifeTime)
	// We should never decrease safePoint.
	if lastSafePoint != nil && safePoint.Before(*lastSafePoint) {
		return nil, nil
	}
	return &safePoint, nil
}

func (w *GCWorker) runGCJob(ctx goctx.Context, safePoint uint64) {
	gcWorkerCounter.WithLabelValues("run_job").Inc()
	err := w.resolveLocks(ctx, safePoint)
	if err != nil {
		log.Errorf("[gc worker] %s resolve locks returns an error %v", w.uuid, errors.ErrorStack(err))
		gcJobFailureCounter.WithLabelValues("resolve_lock").Inc()
		w.done <- errors.Trace(err)
		return
	}
	err = w.deleteRanges(ctx, safePoint)
	if err != nil {
		log.Errorf("[gc worker] %s delete range returns an error %v", w.uuid, errors.ErrorStack(err))
		gcJobFailureCounter.WithLabelValues("delete_range").Inc()
		w.done <- errors.Trace(err)
		return
	}
	err = w.doGC(ctx, safePoint)
	if err != nil {
		log.Errorf("[gc worker] %s do GC returns an error %v", w.uuid, errors.ErrorStack(err))
		w.gcIsRunning = false
		gcJobFailureCounter.WithLabelValues("gc").Inc()
		w.done <- errors.Trace(err)
		return
	}
	w.done <- nil
}

func (w *GCWorker) deleteRanges(ctx goctx.Context, safePoint uint64) error {
	gcWorkerCounter.WithLabelValues("delete_range").Inc()

	session := createSession(w.store)
	ranges, err := util.LoadDeleteRanges(session, safePoint)
	session.Close()
	if err != nil {
		return errors.Trace(err)
	}

	bo := tikv.NewBackoffer(tikv.GcDeleteRangeMaxBackoff, ctx)
	log.Infof("[gc worker] %s start delete %v ranges", w.uuid, len(ranges))
	startTime := time.Now()
	regions := 0
	for _, r := range ranges {
		startKey, rangeEndKey := r.Range()
		for {
			select {
			case <-ctx.Done():
				return errors.New("[gc worker] gc job canceled")
			default:
			}

			loc, err := w.store.GetRegionCache().LocateKey(bo, startKey)
			if err != nil {
				return errors.Trace(err)
			}

			endKey := loc.EndKey
			if loc.Contains(rangeEndKey) {
				endKey = rangeEndKey
			}

			req := &tikvrpc.Request{
				Type: tikvrpc.CmdDeleteRange,
				DeleteRange: &kvrpcpb.DeleteRangeRequest{
					StartKey: startKey,
					EndKey:   endKey,
				},
			}

			resp, err := w.store.SendReq(bo, req, loc.Region, tikv.ReadTimeoutMedium)
			if err != nil {
				return errors.Trace(err)
			}
			regionErr, err := resp.GetRegionError()
			if err != nil {
				return errors.Trace(err)
			}
			if regionErr != nil {
				err = bo.Backoff(tikv.BoRegionMiss, errors.New(regionErr.String()))
				if err != nil {
					return errors.Trace(err)
				}
				continue
			}
			deleteRangeResp := resp.DeleteRange
			if deleteRangeResp == nil {
				return errors.Trace(tikv.ErrBodyMissing)
			}
			if err := deleteRangeResp.GetError(); err != "" {
				return errors.Errorf("unexpected delete range err: %v", err)
			}
			regions++
			if bytes.Equal(endKey, rangeEndKey) {
				break
			}
			startKey = endKey
		}
		session := createSession(w.store)
		err := util.CompleteDeleteRange(session, r)
		session.Close()
		if err != nil {
			return errors.Trace(err)
		}
	}
	log.Infof("[gc worker] %s finish delete %v ranges, regions: %v, cost time: %s", w.uuid, len(ranges), regions, time.Since(startTime))
	gcHistogram.WithLabelValues("delete_ranges").Observe(time.Since(startTime).Seconds())
	return nil
}

func (w *GCWorker) loadGCConcurrencyWithDefault() (int, error) {
	str, err := w.loadValueFromSysTable(gcConcurrencyKey, w.session)
	if err != nil {
		return gcDefaultConcurrency, errors.Trace(err)
	}
	if str == "" {
		err = w.saveValueToSysTable(gcConcurrencyKey, strconv.Itoa(gcDefaultConcurrency), w.session)
		if err != nil {
			return gcDefaultConcurrency, errors.Trace(err)
		}
		return gcDefaultConcurrency, nil
	}

	jobConcurrency, err := strconv.Atoi(str)
	if err != nil {
		return gcDefaultConcurrency, err
	}

	if jobConcurrency < gcMinConcurrency {
		jobConcurrency = gcMinConcurrency
	}

	if jobConcurrency > gcMaxConcurrency {
		jobConcurrency = gcMaxConcurrency
	}

	return jobConcurrency, nil
}

func (w *GCWorker) resolveLocks(ctx goctx.Context, safePoint uint64) error {
	gcWorkerCounter.WithLabelValues("resolve_locks").Inc()

	// for scan lock request, we must return all locks even if they are generated
	// by the same transaction. because gc worker need to make sure all locks have been
	// cleaned.
	req := &tikvrpc.Request{
		Type: tikvrpc.CmdScanLock,
		ScanLock: &kvrpcpb.ScanLockRequest{
			MaxVersion: safePoint,
			Limit:      gcScanLockLimit,
		},
	}
	bo := tikv.NewBackoffer(tikv.GcResolveLockMaxBackoff, ctx)

	log.Infof("[gc worker] %s start resolve locks, safePoint: %v.", w.uuid, safePoint)
	startTime := time.Now()
	regions, totalResolvedLocks := 0, 0

	var key []byte
	for {
		select {
		case <-ctx.Done():
			return errors.New("[gc worker] gc job canceled")
		default:
		}

		req.ScanLock.StartKey = key
		loc, err := w.store.GetRegionCache().LocateKey(bo, key)
		if err != nil {
			return errors.Trace(err)
		}
		resp, err := w.store.SendReq(bo, req, loc.Region, tikv.ReadTimeoutMedium)
		if err != nil {
			return errors.Trace(err)
		}
		regionErr, err := resp.GetRegionError()
		if err != nil {
			return errors.Trace(err)
		}
		if regionErr != nil {
			err = bo.Backoff(tikv.BoRegionMiss, errors.New(regionErr.String()))
			if err != nil {
				return errors.Trace(err)
			}
			continue
		}
		locksResp := resp.ScanLock
		if locksResp == nil {
			return errors.Trace(tikv.ErrBodyMissing)
		}
		if locksResp.GetError() != nil {
			return errors.Errorf("unexpected scanlock error: %s", locksResp)
		}
		locksInfo := locksResp.GetLocks()
		locks := make([]*tikv.Lock, len(locksInfo))
		for i := range locksInfo {
			locks[i] = tikv.NewLock(locksInfo[i])
		}
<<<<<<< HEAD

		ok, err1 := store.GetLockResolver().BatchResolveLocks(bo, locks, loc.Region)
=======
		ok, err1 := w.store.GetLockResolver().ResolveLocks(bo, locks)
>>>>>>> 619ce5df
		if err1 != nil {
			return errors.Trace(err1)
		}
		if !ok {
			err = bo.Backoff(tikv.BoTxnLock, errors.Errorf("remain locks: %d", len(locks)))
			if err != nil {
				return errors.Trace(err)
			}
			continue
		}

		totalResolvedLocks += len(locks)
		if len(locks) < gcScanLockLimit {
			regions++
			key = loc.EndKey
			if len(key) == 0 {
				break
			}
		} else {
			log.Infof("[gc worker] %s, region %d has more than %d locks", w.uuid, loc.Region.GetID(), gcScanLockLimit)
			gcRegionTooManyLocksCounter.Inc()
			key = locks[len(locks)-1].Key
		}
	}
	log.Infof("[gc worker] %s finish resolve locks, safePoint: %v, regions: %v, total resolved: %v, cost time: %s",
		w.uuid, safePoint, regions, totalResolvedLocks, time.Since(startTime))
	gcHistogram.WithLabelValues("resolve_locks").Observe(time.Since(startTime).Seconds())
	return nil
}

type gcTask struct {
	startKey  []byte
	endKey    []byte
	safePoint uint64
}

type gcTaskWorker struct {
	identifier string
	store      tikv.Storage
	taskCh     chan *gcTask
	wg         *sync.WaitGroup
	// use atomic to read and set
	successRegions *int32
	failedRegions  *int32
}

func newGCTaskWorker(store tikv.Storage, taskCh chan *gcTask, wg *sync.WaitGroup, identifer string, successRegions *int32, failedRegions *int32) *gcTaskWorker {
	return &gcTaskWorker{
		identifer,
		store,
		taskCh,
		wg,
		successRegions,
		failedRegions,
	}
}

func (w *gcTaskWorker) run() {
	defer w.wg.Done()
	for task := range w.taskCh {
		err := w.doGCForRange(task.startKey, task.endKey, task.safePoint)
		if err != nil {
			log.Errorf("[gc worker] %s, gc interupted because get region(%v, %v) error, err %v",
				w.identifier, task.startKey, task.endKey, errors.Trace(err))
		}
	}
}

func (w *gcTaskWorker) doGCForRange(startKey []byte, endKey []byte, safePoint uint64) error {
	var successRegions int32
	var failedRegions int32
	defer func() {
		atomic.AddInt32(w.successRegions, successRegions)
		atomic.AddInt32(w.failedRegions, failedRegions)
		gcActionRegionResultCounter.WithLabelValues("success").Add(float64(successRegions))
		gcActionRegionResultCounter.WithLabelValues("fail").Add(float64(failedRegions))
	}()
	key := startKey
	for {
		bo := tikv.NewBackoffer(tikv.GcOneRegionMaxBackoff, goctx.Background())
		loc, err := w.store.GetRegionCache().LocateKey(bo, key)
		if err != nil {
			return errors.Trace(err)
		}

		var regionErr *errorpb.Error
		regionErr, err = w.doGCForRegion(bo, safePoint, loc.Region)

		// we check regionErr here first, because we know 'regionErr' and 'err' should not return together, to keep it to
		// make the process correct.
		if regionErr != nil {
			err = bo.Backoff(tikv.BoRegionMiss, errors.New(regionErr.String()))
			if err == nil {
				continue
			}
		}

		if err != nil {
			log.Warnf("[gc worker] %s gc for range [%v, %v) safepoint: %v, failed, err: %v", w.identifier, startKey, endKey, safePoint, err)
			failedRegions++
		} else {
			successRegions++
		}

		key = loc.EndKey
		if len(key) == 0 || bytes.Compare(key, endKey) >= 0 {
			break
		}
	}

	return nil
}

// these two errors should not return together, for more, see the func 'doGC'
func (w *gcTaskWorker) doGCForRegion(bo *tikv.Backoffer, safePoint uint64, region tikv.RegionVerID) (*errorpb.Error, error) {
	req := &tikvrpc.Request{
		Type: tikvrpc.CmdGC,
		GC: &kvrpcpb.GCRequest{
			SafePoint: safePoint,
		},
	}

	resp, err := w.store.SendReq(bo, req, region, tikv.GCTimeout)
	if err != nil {
		return nil, errors.Trace(err)
	}
	regionErr, err := resp.GetRegionError()
	if err != nil {
		return nil, errors.Trace(err)
	}
	if regionErr != nil {
		return regionErr, nil
	}

	gcResp := resp.GC
	if gcResp == nil {
		return nil, errors.Trace(tikv.ErrBodyMissing)
	}
	if gcResp.GetError() != nil {
		return nil, errors.Errorf("unexpected gc error: %s", gcResp.GetError())
	}

	return nil, nil
}

func (w *GCWorker) genNextGCTask(bo *tikv.Backoffer, safePoint uint64, key kv.Key) (*gcTask, error) {
	loc, err := w.store.GetRegionCache().LocateKey(bo, key)
	if err != nil {
		return nil, errors.Trace(err)
	}

	task := &gcTask{
		startKey:  key,
		endKey:    loc.EndKey,
		safePoint: safePoint,
	}
	return task, nil
}

func (w *GCWorker) doGC(ctx goctx.Context, safePoint uint64) error {
	gcWorkerCounter.WithLabelValues("do_gc").Inc()

	err := w.saveSafePoint(w.store.GetSafePointKV(), tikv.GcSavedSafePoint, safePoint)
	if err != nil {
		return errors.Trace(err)
	}

	// Sleep to wait for all other tidb instances update their safepoint cache.
	time.Sleep(gcSafePointCacheInterval)

	concurrency, err := w.loadGCConcurrencyWithDefault()
	if err != nil {
		log.Errorf("[gc worker] %s failed to load gcConcurrency, err %s", w.uuid, err)
		concurrency = gcDefaultConcurrency
	}

	log.Infof("[gc worker] %s start gc, concurrency %v, safePoint: %v.", w.uuid, concurrency, safePoint)
	startTime := time.Now()
	var successRegions int32
	var failedRegions int32

	ticker := time.NewTicker(gcJobLogTickInterval)
	defer ticker.Stop()

	// Create task queue and start task workers.
	gcTaskCh := make(chan *gcTask, concurrency)
	var wg sync.WaitGroup
	for i := 0; i < concurrency; i++ {
		w := newGCTaskWorker(w.store, gcTaskCh, &wg, w.uuid, &successRegions, &failedRegions)
		wg.Add(1)
		go w.run()
	}

	var key []byte
	defer func() {
		close(gcTaskCh)
		wg.Wait()
		log.Infof("[gc worker] %s finish gc, safePoint: %v, successful regions: %v, failed regions: %v, total cost time: %s",
			w.uuid, safePoint, atomic.LoadInt32(&successRegions), atomic.LoadInt32(&failedRegions), time.Since(startTime))
		gcHistogram.WithLabelValues("do_gc").Observe(time.Since(startTime).Seconds())
	}()

	for {
		select {
		case <-ctx.Done():
			return errors.New("[gc worker] gc job canceled")
		case <-ticker.C:
			log.Infof("[gc worker] %s gc in process, safePoint: %v, successful regions: %v, failed regions: %v, total cost time: %s",
				w.uuid, safePoint, atomic.LoadInt32(&successRegions), atomic.LoadInt32(&failedRegions), time.Since(startTime))
		default:
		}

		bo := tikv.NewBackoffer(tikv.GcOneRegionMaxBackoff, ctx)
		task, err := w.genNextGCTask(bo, safePoint, key)
		if err != nil {
			return errors.Trace(err)
		}
		if task != nil {
			gcTaskCh <- task
			key = task.endKey
		}

		if len(key) == 0 {
			return nil
		}
	}
}

func (w *GCWorker) checkLeader() (bool, error) {
	gcWorkerCounter.WithLabelValues("check_leader").Inc()
	session := createSession(w.store)
	defer session.Close()

	goCtx := goctx.Background()
	_, err := session.Execute(goCtx, "BEGIN")
	if err != nil {
		return false, errors.Trace(err)
	}
	leader, err := w.loadValueFromSysTable(gcLeaderUUIDKey, session)
	if err != nil {
		_, err1 := session.Execute(goCtx, "ROLLBACK")
		terror.Log(errors.Trace(err1))
		return false, errors.Trace(err)
	}
	log.Debugf("[gc worker] got leader: %s", leader)
	if leader == w.uuid {
		err = w.saveTime(gcLeaderLeaseKey, time.Now().Add(gcWorkerLease), session)
		if err != nil {
			_, err1 := session.Execute(goCtx, "ROLLBACK")
			terror.Log(errors.Trace(err1))
			return false, errors.Trace(err)
		}
		_, err = session.Execute(goCtx, "COMMIT")
		if err != nil {
			return false, errors.Trace(err)
		}
		return true, nil
	}

	_, err = session.Execute(goCtx, "BEGIN")
	if err != nil {
		return false, errors.Trace(err)
	}
	lease, err := w.loadTime(gcLeaderLeaseKey, session)
	if err != nil {
		return false, errors.Trace(err)
	}
	if lease == nil || lease.Before(time.Now()) {
		log.Debugf("[gc worker] register %s as leader", w.uuid)
		gcWorkerCounter.WithLabelValues("register_leader").Inc()

		err = w.saveValueToSysTable(gcLeaderUUIDKey, w.uuid, session)
		if err != nil {
			_, err1 := session.Execute(goCtx, "ROLLBACK")
			terror.Log(errors.Trace(err1))
			return false, errors.Trace(err)
		}
		err = w.saveValueToSysTable(gcLeaderDescKey, w.desc, session)
		if err != nil {
			_, err1 := session.Execute(goCtx, "ROLLBACK")
			terror.Log(errors.Trace(err1))
			return false, errors.Trace(err)
		}
		err = w.saveTime(gcLeaderLeaseKey, time.Now().Add(gcWorkerLease), session)
		if err != nil {
			_, err1 := session.Execute(goCtx, "ROLLBACK")
			terror.Log(errors.Trace(err1))
			return false, errors.Trace(err)
		}
		_, err = session.Execute(goCtx, "COMMIT")
		if err != nil {
			return false, errors.Trace(err)
		}
		return true, nil
	}
	_, err1 := session.Execute(goCtx, "ROLLBACK")
	terror.Log(errors.Trace(err1))
	return false, nil
}

func (w *GCWorker) saveSafePoint(kv tikv.SafePointKV, key string, t uint64) error {
	s := strconv.FormatUint(t, 10)
	err := kv.Put(tikv.GcSavedSafePoint, s)
	if err != nil {
		log.Error("save safepoint failed:", err)
		return errors.Trace(err)
	}
	return nil
}

func (w *GCWorker) saveTime(key string, t time.Time, s tidb.Session) error {
	err := w.saveValueToSysTable(key, t.Format(gcTimeFormat), s)
	return errors.Trace(err)
}

func (w *GCWorker) loadTime(key string, s tidb.Session) (*time.Time, error) {
	str, err := w.loadValueFromSysTable(key, s)
	if err != nil {
		return nil, errors.Trace(err)
	}
	if str == "" {
		return nil, nil
	}
	t, err := time.Parse(gcTimeFormat, str)
	if err != nil {
		return nil, errors.Trace(err)
	}
	return &t, nil
}

func (w *GCWorker) saveDuration(key string, d time.Duration) error {
	err := w.saveValueToSysTable(key, d.String(), w.session)
	return errors.Trace(err)
}

func (w *GCWorker) loadDuration(key string) (*time.Duration, error) {
	str, err := w.loadValueFromSysTable(key, w.session)
	if err != nil {
		return nil, errors.Trace(err)
	}
	if str == "" {
		return nil, nil
	}
	d, err := time.ParseDuration(str)
	if err != nil {
		return nil, errors.Trace(err)
	}
	return &d, nil
}

func (w *GCWorker) loadDurationWithDefault(key string, def time.Duration) (*time.Duration, error) {
	d, err := w.loadDuration(key)
	if err != nil {
		return nil, errors.Trace(err)
	}
	if d == nil {
		err = w.saveDuration(key, def)
		if err != nil {
			return nil, errors.Trace(err)
		}
		return &def, nil
	}
	return d, nil
}

func (w *GCWorker) loadValueFromSysTable(key string, s tidb.Session) (string, error) {
	goCtx := goctx.Background()
	stmt := fmt.Sprintf(`SELECT (variable_value) FROM mysql.tidb WHERE variable_name='%s' FOR UPDATE`, key)
	rs, err := s.Execute(goCtx, stmt)
	if len(rs) > 0 {
		defer terror.Call(rs[0].Close)
	}
	if err != nil {
		return "", errors.Trace(err)
	}
	row, err := rs[0].Next(goCtx)
	if err != nil {
		return "", errors.Trace(err)
	}
	if row == nil {
		log.Debugf("[gc worker] load kv, %s:nil", key)
		return "", nil
	}
	value := row.GetString(0)
	log.Debugf("[gc worker] load kv, %s:%s", key, value)
	return value, nil
}

func (w *GCWorker) saveValueToSysTable(key, value string, s tidb.Session) error {
	stmt := fmt.Sprintf(`INSERT INTO mysql.tidb VALUES ('%[1]s', '%[2]s', '%[3]s')
			       ON DUPLICATE KEY
			       UPDATE variable_value = '%[2]s', comment = '%[3]s'`,
		key, value, gcVariableComments[key])
	if s == nil {
		return errors.New("[saveValueToSysTable session is nil]")
	}
	_, err := s.Execute(goctx.Background(), stmt)
	log.Debugf("[gc worker] save kv, %s:%s %v", key, value, err)
	return errors.Trace(err)
}

// MockGCWorker is for test.
type MockGCWorker struct {
	worker *GCWorker
}

// NewMockGCWorker creates a MockGCWorker instance ONLY for test.
func NewMockGCWorker(store tikv.Storage) (*MockGCWorker, error) {
	ver, err := store.CurrentVersion()
	if err != nil {
		return nil, errors.Trace(err)
	}
	hostName, err := os.Hostname()
	if err != nil {
		hostName = "unknown"
	}
	worker := &GCWorker{
		uuid:        strconv.FormatUint(ver.Ver, 16),
		desc:        fmt.Sprintf("host:%s, pid:%d, start at %s", hostName, os.Getpid(), time.Now()),
		store:       store,
		gcIsRunning: false,
		lastFinish:  time.Now(),
		done:        make(chan error),
	}
	worker.session, err = tidb.CreateSession(worker.store)
	if err != nil {
		log.Errorf("initialize MockGCWorker session fail: %s", err)
		return nil, errors.Trace(err)
	}
	privilege.BindPrivilegeManager(worker.session, nil)
	worker.session.GetSessionVars().InRestrictedSQL = true
	return &MockGCWorker{worker: worker}, nil
}

// DeleteRanges call deleteRanges internally, just for test.
func (w *MockGCWorker) DeleteRanges(ctx goctx.Context, safePoint uint64) error {
	log.Errorf("deleteRanges is called")
	return w.worker.deleteRanges(ctx, safePoint)
}<|MERGE_RESOLUTION|>--- conflicted
+++ resolved
@@ -504,12 +504,8 @@
 		for i := range locksInfo {
 			locks[i] = tikv.NewLock(locksInfo[i])
 		}
-<<<<<<< HEAD
-
-		ok, err1 := store.GetLockResolver().BatchResolveLocks(bo, locks, loc.Region)
-=======
-		ok, err1 := w.store.GetLockResolver().ResolveLocks(bo, locks)
->>>>>>> 619ce5df
+
+		ok, err1 := w.store.GetLockResolver().BatchResolveLocks(bo, locks, loc.Region)
 		if err1 != nil {
 			return errors.Trace(err1)
 		}
