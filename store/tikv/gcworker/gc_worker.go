// Copyright 2017 PingCAP, Inc.
//
// Licensed under the Apache License, Version 2.0 (the "License");
// you may not use this file except in compliance with the License.
// You may obtain a copy of the License at
//
//     http://www.apache.org/licenses/LICENSE-2.0
//
// Unless required by applicable law or agreed to in writing, software
// distributed under the License is distributed on an "AS IS" BASIS,
// See the License for the specific language governing permissions and
// limitations under the License.

package gcworker

import (
	"bytes"
	"fmt"
	"os"
	"strconv"
	"sync"
	"sync/atomic"
	"time"

	"github.com/juju/errors"
	"github.com/pingcap/kvproto/pkg/errorpb"
	"github.com/pingcap/kvproto/pkg/kvrpcpb"
	"github.com/pingcap/tidb"
	"github.com/pingcap/tidb/ddl/util"
	"github.com/pingcap/tidb/kv"
	"github.com/pingcap/tidb/meta"
	"github.com/pingcap/tidb/metrics"
	"github.com/pingcap/tidb/privilege"
	"github.com/pingcap/tidb/store/tikv"
	"github.com/pingcap/tidb/store/tikv/oracle"
	"github.com/pingcap/tidb/store/tikv/tikvrpc"
	"github.com/pingcap/tidb/terror"
	tidbutil "github.com/pingcap/tidb/util"
	log "github.com/sirupsen/logrus"
	"golang.org/x/net/context"
)

// GCWorker periodically triggers GC process on tikv server.
type GCWorker struct {
	uuid        string
	desc        string
	store       tikv.Storage
	gcIsRunning bool
	lastFinish  time.Time
	cancel      context.CancelFunc
	done        chan error

	session tidb.Session
}

// NewGCWorker creates a GCWorker instance.
func NewGCWorker(store tikv.Storage) (tikv.GCHandler, error) {
	ver, err := store.CurrentVersion()
	if err != nil {
		return nil, errors.Trace(err)
	}
	hostName, err := os.Hostname()
	if err != nil {
		hostName = "unknown"
	}
	worker := &GCWorker{
		uuid:        strconv.FormatUint(ver.Ver, 16),
		desc:        fmt.Sprintf("host:%s, pid:%d, start at %s", hostName, os.Getpid(), time.Now()),
		store:       store,
		gcIsRunning: false,
		lastFinish:  time.Now(),
		done:        make(chan error),
	}
	return worker, nil
}

// Start starts the worker.
func (w *GCWorker) Start() {
	var ctx context.Context
	ctx, w.cancel = context.WithCancel(context.Background())
	var wg sync.WaitGroup
	wg.Add(1)
	go w.start(ctx, &wg)
	wg.Wait() // Wait create session finish in worker, some test code depend on this to avoid race.
}

// Close stops background goroutines.
func (w *GCWorker) Close() {
	w.cancel()
}

const (
	gcTimeFormat         = "20060102-15:04:05 -0700 MST"
	gcWorkerTickInterval = time.Minute
	gcJobLogTickInterval = time.Minute * 10
	gcWorkerLease        = time.Minute * 2
	gcLeaderUUIDKey      = "tikv_gc_leader_uuid"
	gcLeaderDescKey      = "tikv_gc_leader_desc"
	gcLeaderLeaseKey     = "tikv_gc_leader_lease"

	gcLastRunTimeKey     = "tikv_gc_last_run_time"
	gcRunIntervalKey     = "tikv_gc_run_interval"
	gcDefaultRunInterval = time.Minute * 10
	gcWaitTime           = time.Minute * 1

	gcLifeTimeKey        = "tikv_gc_life_time"
	gcDefaultLifeTime    = time.Minute * 10
	gcSafePointKey       = "tikv_gc_safe_point"
	gcConcurrencyKey     = "tikv_gc_concurrency"
	gcDefaultConcurrency = 1
	gcMinConcurrency     = 1
	gcMaxConcurrency     = 128
	// We don't want gc to sweep out the cached info belong to other processes, like coprocessor.
	gcScanLockLimit = tikv.ResolvedCacheSize / 2
)

var gcSafePointCacheInterval = tikv.GcSafePointCacheInterval

var gcVariableComments = map[string]string{
	gcLeaderUUIDKey:  "Current GC worker leader UUID. (DO NOT EDIT)",
	gcLeaderDescKey:  "Host name and pid of current GC leader. (DO NOT EDIT)",
	gcLeaderLeaseKey: "Current GC worker leader lease. (DO NOT EDIT)",
	gcLastRunTimeKey: "The time when last GC starts. (DO NOT EDIT)",
	gcRunIntervalKey: "GC run interval, at least 10m, in Go format.",
	gcLifeTimeKey:    "All versions within life time will not be collected by GC, at least 10m, in Go format.",
	gcSafePointKey:   "All versions after safe point can be accessed. (DO NOT EDIT)",
	gcConcurrencyKey: "How many go routines used to do GC parallel, [1, 128], default 1",
}

func (w *GCWorker) start(ctx context.Context, wg *sync.WaitGroup) {
	log.Infof("[gc worker] %s start.", w.uuid)

	w.session = createSession(w.store)

	w.tick(ctx) // Immediately tick once to initialize configs.
	wg.Done()

	ticker := time.NewTicker(gcWorkerTickInterval)
	defer ticker.Stop()
	defer func() {
		r := recover()
		if r != nil {
			buf := tidbutil.GetStack()
			log.Errorf("gcWorker %v %s", r, buf)
			metrics.PanicCounter.WithLabelValues(metrics.LabelGCWorker).Inc()
		}
	}()
	for {
		select {
		case <-ticker.C:
			w.tick(ctx)
		case err := <-w.done:
			w.gcIsRunning = false
			w.lastFinish = time.Now()
			if err != nil {
				log.Errorf("[gc worker] runGCJob error: %v", err)
				break
			}
		case <-ctx.Done():
			log.Infof("[gc worker] %s quit.", w.uuid)
			return
		}
	}
}

func createSession(store kv.Storage) tidb.Session {
	for {
		session, err := tidb.CreateSession(store)
		if err != nil {
			log.Warnf("[gc worker] create session err: %v", err)
			continue
		}
		// Disable privilege check for gc worker session.
		privilege.BindPrivilegeManager(session, nil)
		session.GetSessionVars().InRestrictedSQL = true
		return session
	}
}

func (w *GCWorker) tick(ctx context.Context) {
	isLeader, err := w.checkLeader()
	if err != nil {
		log.Warnf("[gc worker] check leader err: %v", err)
		return
	}
	if isLeader {
		err = w.leaderTick(ctx)
		if err != nil {
			log.Warnf("[gc worker] leader tick err: %v", err)
		}
	} else {
		// Config metrics should always be updated by leader, set them to 0 when current instance is not leader.
		gcConfigGauge.WithLabelValues(gcRunIntervalKey).Set(0)
		gcConfigGauge.WithLabelValues(gcLifeTimeKey).Set(0)
	}
}

const notBootstrappedVer = 0

func (w *GCWorker) storeIsBootstrapped() bool {
	var ver int64
	err := kv.RunInNewTxn(w.store, false, func(txn kv.Transaction) error {
		var err error
		t := meta.NewMeta(txn)
		ver, err = t.GetBootstrapVersion()
		return errors.Trace(err)
	})
	if err != nil {
		log.Errorf("[gc worker] check bootstrapped error %v", err)
		return false
	}
	return ver > notBootstrappedVer
}

// Leader of GC worker checks if it should start a GC job every tick.
func (w *GCWorker) leaderTick(ctx context.Context) error {
	if w.gcIsRunning {
		return nil
	}

	ok, safePoint, err := w.prepare()
	if err != nil || !ok {
		w.gcIsRunning = false
		return errors.Trace(err)
	}
	// When the worker is just started, or an old GC job has just finished,
	// wait a while before starting a new job.
	if time.Since(w.lastFinish) < gcWaitTime {
		w.gcIsRunning = false
		return nil
	}

	w.gcIsRunning = true
	log.Infof("[gc worker] %s starts the whole job, safePoint: %v", w.uuid, safePoint)
	go w.runGCJob(ctx, safePoint)
	return nil
}

// prepare checks required conditions for starting a GC job. It returns a bool
// that indicates whether the GC job should start and the new safePoint.
func (w *GCWorker) prepare() (bool, uint64, error) {
	now, err := w.getOracleTime()
	if err != nil {
		return false, 0, errors.Trace(err)
	}
	ok, err := w.checkGCInterval(now)
	if err != nil || !ok {
		return false, 0, errors.Trace(err)
	}
	newSafePoint, err := w.calculateNewSafePoint(now)
	if err != nil || newSafePoint == nil {
		return false, 0, errors.Trace(err)
	}
	err = w.saveTime(gcLastRunTimeKey, now, w.session)
	if err != nil {
		return false, 0, errors.Trace(err)
	}
	err = w.saveTime(gcSafePointKey, *newSafePoint, w.session)
	if err != nil {
		return false, 0, errors.Trace(err)
	}
	return true, oracle.ComposeTS(oracle.GetPhysical(*newSafePoint), 0), nil
}

func (w *GCWorker) getOracleTime() (time.Time, error) {
	currentVer, err := w.store.CurrentVersion()
	if err != nil {
		return time.Time{}, errors.Trace(err)
	}
	physical := oracle.ExtractPhysical(currentVer.Ver)
	sec, nsec := physical/1e3, (physical%1e3)*1e6
	return time.Unix(sec, nsec), nil
}

func (w *GCWorker) checkGCInterval(now time.Time) (bool, error) {
	runInterval, err := w.loadDurationWithDefault(gcRunIntervalKey, gcDefaultRunInterval)
	if err != nil {
		return false, errors.Trace(err)
	}
	gcConfigGauge.WithLabelValues(gcRunIntervalKey).Set(runInterval.Seconds())
	lastRun, err := w.loadTime(gcLastRunTimeKey, w.session)
	if err != nil {
		return false, errors.Trace(err)
	}

	if lastRun != nil && lastRun.Add(*runInterval).After(now) {
		return false, nil
	}

	return true, nil
}

func (w *GCWorker) calculateNewSafePoint(now time.Time) (*time.Time, error) {
	lifeTime, err := w.loadDurationWithDefault(gcLifeTimeKey, gcDefaultLifeTime)
	if err != nil {
		return nil, errors.Trace(err)
	}
	gcConfigGauge.WithLabelValues(gcLifeTimeKey).Set(lifeTime.Seconds())
	lastSafePoint, err := w.loadTime(gcSafePointKey, w.session)
	if err != nil {
		return nil, errors.Trace(err)
	}
	safePoint := now.Add(-*lifeTime)
	// We should never decrease safePoint.
	if lastSafePoint != nil && safePoint.Before(*lastSafePoint) {
		return nil, nil
	}
	return &safePoint, nil
}

func (w *GCWorker) runGCJob(ctx context.Context, safePoint uint64) {
	gcWorkerCounter.WithLabelValues("run_job").Inc()
	err := w.resolveLocks(ctx, safePoint)
	if err != nil {
		log.Errorf("[gc worker] %s resolve locks returns an error %v", w.uuid, errors.ErrorStack(err))
		gcJobFailureCounter.WithLabelValues("resolve_lock").Inc()
		w.done <- errors.Trace(err)
		return
	}
	err = w.deleteRanges(ctx, safePoint)
	if err != nil {
		log.Errorf("[gc worker] %s delete range returns an error %v", w.uuid, errors.ErrorStack(err))
		gcJobFailureCounter.WithLabelValues("delete_range").Inc()
		w.done <- errors.Trace(err)
		return
	}
	err = w.doGC(ctx, safePoint)
	if err != nil {
		log.Errorf("[gc worker] %s do GC returns an error %v", w.uuid, errors.ErrorStack(err))
		w.gcIsRunning = false
		gcJobFailureCounter.WithLabelValues("gc").Inc()
		w.done <- errors.Trace(err)
		return
	}
	w.done <- nil
}

func (w *GCWorker) deleteRanges(ctx context.Context, safePoint uint64) error {
	gcWorkerCounter.WithLabelValues("delete_range").Inc()

	session := createSession(w.store)
	ranges, err := util.LoadDeleteRanges(session, safePoint)
	session.Close()
	if err != nil {
		return errors.Trace(err)
	}

	bo := tikv.NewBackoffer(ctx, tikv.GcDeleteRangeMaxBackoff)
	log.Infof("[gc worker] %s start delete %v ranges", w.uuid, len(ranges))
	startTime := time.Now()
	regions := 0
	for _, r := range ranges {
		startKey, rangeEndKey := r.Range()
		for {
			select {
			case <-ctx.Done():
				return errors.New("[gc worker] gc job canceled")
			default:
			}

			loc, err := w.store.GetRegionCache().LocateKey(bo, startKey)
			if err != nil {
				return errors.Trace(err)
			}

			endKey := loc.EndKey
			if loc.Contains(rangeEndKey) {
				endKey = rangeEndKey
			}

			req := &tikvrpc.Request{
				Type: tikvrpc.CmdDeleteRange,
				DeleteRange: &kvrpcpb.DeleteRangeRequest{
					StartKey: startKey,
					EndKey:   endKey,
				},
			}

			resp, err := w.store.SendReq(bo, req, loc.Region, tikv.ReadTimeoutMedium)
			if err != nil {
				return errors.Trace(err)
			}
			regionErr, err := resp.GetRegionError()
			if err != nil {
				return errors.Trace(err)
			}
			if regionErr != nil {
				err = bo.Backoff(tikv.BoRegionMiss, errors.New(regionErr.String()))
				if err != nil {
					return errors.Trace(err)
				}
				continue
			}
			deleteRangeResp := resp.DeleteRange
			if deleteRangeResp == nil {
				return errors.Trace(tikv.ErrBodyMissing)
			}
			if err := deleteRangeResp.GetError(); err != "" {
				return errors.Errorf("unexpected delete range err: %v", err)
			}
			regions++
			if bytes.Equal(endKey, rangeEndKey) {
				break
			}
			startKey = endKey
		}
		session := createSession(w.store)
		err := util.CompleteDeleteRange(session, r)
		session.Close()
		if err != nil {
			return errors.Trace(err)
		}
	}
	log.Infof("[gc worker] %s finish delete %v ranges, regions: %v, cost time: %s", w.uuid, len(ranges), regions, time.Since(startTime))
	gcHistogram.WithLabelValues("delete_ranges").Observe(time.Since(startTime).Seconds())
	return nil
}

func (w *GCWorker) loadGCConcurrencyWithDefault() (int, error) {
	str, err := w.loadValueFromSysTable(gcConcurrencyKey, w.session)
	if err != nil {
		return gcDefaultConcurrency, errors.Trace(err)
	}
	if str == "" {
		err = w.saveValueToSysTable(gcConcurrencyKey, strconv.Itoa(gcDefaultConcurrency), w.session)
		if err != nil {
			return gcDefaultConcurrency, errors.Trace(err)
		}
		return gcDefaultConcurrency, nil
	}

	jobConcurrency, err := strconv.Atoi(str)
	if err != nil {
		return gcDefaultConcurrency, err
	}

	if jobConcurrency < gcMinConcurrency {
		jobConcurrency = gcMinConcurrency
	}

	if jobConcurrency > gcMaxConcurrency {
		jobConcurrency = gcMaxConcurrency
	}

	return jobConcurrency, nil
}

func (w *GCWorker) resolveLocks(ctx context.Context, safePoint uint64) error {
	gcWorkerCounter.WithLabelValues("resolve_locks").Inc()

	// for scan lock request, we must return all locks even if they are generated
	// by the same transaction. because gc worker need to make sure all locks have been
	// cleaned.
	req := &tikvrpc.Request{
		Type: tikvrpc.CmdScanLock,
		ScanLock: &kvrpcpb.ScanLockRequest{
			MaxVersion: safePoint,
			Limit:      gcScanLockLimit,
		},
	}
	bo := tikv.NewBackoffer(ctx, tikv.GcResolveLockMaxBackoff)

	log.Infof("[gc worker] %s start resolve locks, safePoint: %v.", w.uuid, safePoint)
	startTime := time.Now()
	regions, totalResolvedLocks := 0, 0

	var key []byte
	for {
		select {
		case <-ctx.Done():
			return errors.New("[gc worker] gc job canceled")
		default:
		}

		req.ScanLock.StartKey = key
		loc, err := w.store.GetRegionCache().LocateKey(bo, key)
		if err != nil {
			return errors.Trace(err)
		}
		resp, err := w.store.SendReq(bo, req, loc.Region, tikv.ReadTimeoutMedium)
		if err != nil {
			return errors.Trace(err)
		}
		regionErr, err := resp.GetRegionError()
		if err != nil {
			return errors.Trace(err)
		}
		if regionErr != nil {
			err = bo.Backoff(tikv.BoRegionMiss, errors.New(regionErr.String()))
			if err != nil {
				return errors.Trace(err)
			}
			continue
		}
		locksResp := resp.ScanLock
		if locksResp == nil {
			return errors.Trace(tikv.ErrBodyMissing)
		}
		if locksResp.GetError() != nil {
			return errors.Errorf("unexpected scanlock error: %s", locksResp)
		}
		locksInfo := locksResp.GetLocks()
		locks := make([]*tikv.Lock, len(locksInfo))
		for i := range locksInfo {
			locks[i] = tikv.NewLock(locksInfo[i])
		}
		ok, err1 := w.store.GetLockResolver().ResolveLocks(bo, locks)
		if err1 != nil {
			return errors.Trace(err1)
		}
		if !ok {
			err = bo.Backoff(tikv.BoTxnLock, errors.Errorf("remain locks: %d", len(locks)))
			if err != nil {
				return errors.Trace(err)
			}
			continue
		}

		totalResolvedLocks += len(locks)
		if len(locks) < gcScanLockLimit {
			regions++
			key = loc.EndKey
			if len(key) == 0 {
				break
			}
		} else {
			log.Infof("[gc worker] %s, region %d has more than %d locks", w.uuid, loc.Region.GetID(), gcScanLockLimit)
			gcRegionTooManyLocksCounter.Inc()
			key = locks[len(locks)-1].Key
		}
	}
	log.Infof("[gc worker] %s finish resolve locks, safePoint: %v, regions: %v, total resolved: %v, cost time: %s",
		w.uuid, safePoint, regions, totalResolvedLocks, time.Since(startTime))
	gcHistogram.WithLabelValues("resolve_locks").Observe(time.Since(startTime).Seconds())
	return nil
}

type gcTask struct {
	startKey  []byte
	endKey    []byte
	safePoint uint64
}

type gcTaskWorker struct {
	identifier string
	store      tikv.Storage
	taskCh     chan *gcTask
	wg         *sync.WaitGroup
	// use atomic to read and set
	successRegions *int32
	failedRegions  *int32
}

func newGCTaskWorker(store tikv.Storage, taskCh chan *gcTask, wg *sync.WaitGroup, identifer string, successRegions *int32, failedRegions *int32) *gcTaskWorker {
	return &gcTaskWorker{
		identifer,
		store,
		taskCh,
		wg,
		successRegions,
		failedRegions,
	}
}

func (w *gcTaskWorker) run() {
	defer w.wg.Done()
	for task := range w.taskCh {
		err := w.doGCForRange(task.startKey, task.endKey, task.safePoint)
		if err != nil {
			log.Errorf("[gc worker] %s, gc interupted because get region(%v, %v) error, err %v",
				w.identifier, task.startKey, task.endKey, errors.Trace(err))
		}
	}
}

func (w *gcTaskWorker) doGCForRange(startKey []byte, endKey []byte, safePoint uint64) error {
	var successRegions int32
	var failedRegions int32
	defer func() {
		atomic.AddInt32(w.successRegions, successRegions)
		atomic.AddInt32(w.failedRegions, failedRegions)
		gcActionRegionResultCounter.WithLabelValues("success").Add(float64(successRegions))
		gcActionRegionResultCounter.WithLabelValues("fail").Add(float64(failedRegions))
	}()
	key := startKey
	for {
<<<<<<< HEAD
		bo := tikv.NewBackoffer(goctx.Background(), tikv.GcOneRegionMaxBackoff)
=======
		bo := tikv.NewBackoffer(tikv.GcOneRegionMaxBackoff, context.Background())
>>>>>>> e1121814
		loc, err := w.store.GetRegionCache().LocateKey(bo, key)
		if err != nil {
			return errors.Trace(err)
		}

		var regionErr *errorpb.Error
		regionErr, err = w.doGCForRegion(bo, safePoint, loc.Region)

		// we check regionErr here first, because we know 'regionErr' and 'err' should not return together, to keep it to
		// make the process correct.
		if regionErr != nil {
			err = bo.Backoff(tikv.BoRegionMiss, errors.New(regionErr.String()))
			if err == nil {
				continue
			}
		}

		if err != nil {
			log.Warnf("[gc worker] %s gc for range [%v, %v) safepoint: %v, failed, err: %v", w.identifier, startKey, endKey, safePoint, err)
			failedRegions++
		} else {
			successRegions++
		}

		key = loc.EndKey
		if len(key) == 0 || bytes.Compare(key, endKey) >= 0 {
			break
		}
	}

	return nil
}

// these two errors should not return together, for more, see the func 'doGC'
func (w *gcTaskWorker) doGCForRegion(bo *tikv.Backoffer, safePoint uint64, region tikv.RegionVerID) (*errorpb.Error, error) {
	req := &tikvrpc.Request{
		Type: tikvrpc.CmdGC,
		GC: &kvrpcpb.GCRequest{
			SafePoint: safePoint,
		},
	}

	resp, err := w.store.SendReq(bo, req, region, tikv.GCTimeout)
	if err != nil {
		return nil, errors.Trace(err)
	}
	regionErr, err := resp.GetRegionError()
	if err != nil {
		return nil, errors.Trace(err)
	}
	if regionErr != nil {
		return regionErr, nil
	}

	gcResp := resp.GC
	if gcResp == nil {
		return nil, errors.Trace(tikv.ErrBodyMissing)
	}
	if gcResp.GetError() != nil {
		return nil, errors.Errorf("unexpected gc error: %s", gcResp.GetError())
	}

	return nil, nil
}

func (w *GCWorker) genNextGCTask(bo *tikv.Backoffer, safePoint uint64, key kv.Key) (*gcTask, error) {
	loc, err := w.store.GetRegionCache().LocateKey(bo, key)
	if err != nil {
		return nil, errors.Trace(err)
	}

	task := &gcTask{
		startKey:  key,
		endKey:    loc.EndKey,
		safePoint: safePoint,
	}
	return task, nil
}

func (w *GCWorker) doGC(ctx context.Context, safePoint uint64) error {
	gcWorkerCounter.WithLabelValues("do_gc").Inc()

	err := w.saveSafePoint(w.store.GetSafePointKV(), tikv.GcSavedSafePoint, safePoint)
	if err != nil {
		return errors.Trace(err)
	}

	// Sleep to wait for all other tidb instances update their safepoint cache.
	time.Sleep(gcSafePointCacheInterval)

	concurrency, err := w.loadGCConcurrencyWithDefault()
	if err != nil {
		log.Errorf("[gc worker] %s failed to load gcConcurrency, err %s", w.uuid, err)
		concurrency = gcDefaultConcurrency
	}

	log.Infof("[gc worker] %s start gc, concurrency %v, safePoint: %v.", w.uuid, concurrency, safePoint)
	startTime := time.Now()
	var successRegions int32
	var failedRegions int32

	ticker := time.NewTicker(gcJobLogTickInterval)
	defer ticker.Stop()

	// Create task queue and start task workers.
	gcTaskCh := make(chan *gcTask, concurrency)
	var wg sync.WaitGroup
	for i := 0; i < concurrency; i++ {
		w := newGCTaskWorker(w.store, gcTaskCh, &wg, w.uuid, &successRegions, &failedRegions)
		wg.Add(1)
		go w.run()
	}

	var key []byte
	defer func() {
		close(gcTaskCh)
		wg.Wait()
		log.Infof("[gc worker] %s finish gc, safePoint: %v, successful regions: %v, failed regions: %v, total cost time: %s",
			w.uuid, safePoint, atomic.LoadInt32(&successRegions), atomic.LoadInt32(&failedRegions), time.Since(startTime))
		gcHistogram.WithLabelValues("do_gc").Observe(time.Since(startTime).Seconds())
	}()

	for {
		select {
		case <-ctx.Done():
			return errors.New("[gc worker] gc job canceled")
		case <-ticker.C:
			log.Infof("[gc worker] %s gc in process, safePoint: %v, successful regions: %v, failed regions: %v, total cost time: %s",
				w.uuid, safePoint, atomic.LoadInt32(&successRegions), atomic.LoadInt32(&failedRegions), time.Since(startTime))
		default:
		}

		bo := tikv.NewBackoffer(ctx, tikv.GcOneRegionMaxBackoff)
		task, err := w.genNextGCTask(bo, safePoint, key)
		if err != nil {
			return errors.Trace(err)
		}
		if task != nil {
			gcTaskCh <- task
			key = task.endKey
		}

		if len(key) == 0 {
			return nil
		}
	}
}

func (w *GCWorker) checkLeader() (bool, error) {
	gcWorkerCounter.WithLabelValues("check_leader").Inc()
	session := createSession(w.store)
	defer session.Close()

	ctx := context.Background()
	_, err := session.Execute(ctx, "BEGIN")
	if err != nil {
		return false, errors.Trace(err)
	}
	leader, err := w.loadValueFromSysTable(gcLeaderUUIDKey, session)
	if err != nil {
		_, err1 := session.Execute(ctx, "ROLLBACK")
		terror.Log(errors.Trace(err1))
		return false, errors.Trace(err)
	}
	log.Debugf("[gc worker] got leader: %s", leader)
	if leader == w.uuid {
		err = w.saveTime(gcLeaderLeaseKey, time.Now().Add(gcWorkerLease), session)
		if err != nil {
			_, err1 := session.Execute(ctx, "ROLLBACK")
			terror.Log(errors.Trace(err1))
			return false, errors.Trace(err)
		}
		_, err = session.Execute(ctx, "COMMIT")
		if err != nil {
			return false, errors.Trace(err)
		}
		return true, nil
	}

	_, err = session.Execute(ctx, "BEGIN")
	if err != nil {
		return false, errors.Trace(err)
	}
	lease, err := w.loadTime(gcLeaderLeaseKey, session)
	if err != nil {
		return false, errors.Trace(err)
	}
	if lease == nil || lease.Before(time.Now()) {
		log.Debugf("[gc worker] register %s as leader", w.uuid)
		gcWorkerCounter.WithLabelValues("register_leader").Inc()

		err = w.saveValueToSysTable(gcLeaderUUIDKey, w.uuid, session)
		if err != nil {
			_, err1 := session.Execute(ctx, "ROLLBACK")
			terror.Log(errors.Trace(err1))
			return false, errors.Trace(err)
		}
		err = w.saveValueToSysTable(gcLeaderDescKey, w.desc, session)
		if err != nil {
			_, err1 := session.Execute(ctx, "ROLLBACK")
			terror.Log(errors.Trace(err1))
			return false, errors.Trace(err)
		}
		err = w.saveTime(gcLeaderLeaseKey, time.Now().Add(gcWorkerLease), session)
		if err != nil {
			_, err1 := session.Execute(ctx, "ROLLBACK")
			terror.Log(errors.Trace(err1))
			return false, errors.Trace(err)
		}
		_, err = session.Execute(ctx, "COMMIT")
		if err != nil {
			return false, errors.Trace(err)
		}
		return true, nil
	}
	_, err1 := session.Execute(ctx, "ROLLBACK")
	terror.Log(errors.Trace(err1))
	return false, nil
}

func (w *GCWorker) saveSafePoint(kv tikv.SafePointKV, key string, t uint64) error {
	s := strconv.FormatUint(t, 10)
	err := kv.Put(tikv.GcSavedSafePoint, s)
	if err != nil {
		log.Error("save safepoint failed:", err)
		return errors.Trace(err)
	}
	return nil
}

func (w *GCWorker) saveTime(key string, t time.Time, s tidb.Session) error {
	err := w.saveValueToSysTable(key, t.Format(gcTimeFormat), s)
	return errors.Trace(err)
}

func (w *GCWorker) loadTime(key string, s tidb.Session) (*time.Time, error) {
	str, err := w.loadValueFromSysTable(key, s)
	if err != nil {
		return nil, errors.Trace(err)
	}
	if str == "" {
		return nil, nil
	}
	t, err := time.Parse(gcTimeFormat, str)
	if err != nil {
		return nil, errors.Trace(err)
	}
	return &t, nil
}

func (w *GCWorker) saveDuration(key string, d time.Duration) error {
	err := w.saveValueToSysTable(key, d.String(), w.session)
	return errors.Trace(err)
}

func (w *GCWorker) loadDuration(key string) (*time.Duration, error) {
	str, err := w.loadValueFromSysTable(key, w.session)
	if err != nil {
		return nil, errors.Trace(err)
	}
	if str == "" {
		return nil, nil
	}
	d, err := time.ParseDuration(str)
	if err != nil {
		return nil, errors.Trace(err)
	}
	return &d, nil
}

func (w *GCWorker) loadDurationWithDefault(key string, def time.Duration) (*time.Duration, error) {
	d, err := w.loadDuration(key)
	if err != nil {
		return nil, errors.Trace(err)
	}
	if d == nil {
		err = w.saveDuration(key, def)
		if err != nil {
			return nil, errors.Trace(err)
		}
		return &def, nil
	}
	return d, nil
}

func (w *GCWorker) loadValueFromSysTable(key string, s tidb.Session) (string, error) {
	ctx := context.Background()
	stmt := fmt.Sprintf(`SELECT (variable_value) FROM mysql.tidb WHERE variable_name='%s' FOR UPDATE`, key)
	rs, err := s.Execute(ctx, stmt)
	if len(rs) > 0 {
		defer terror.Call(rs[0].Close)
	}
	if err != nil {
		return "", errors.Trace(err)
	}
	row, err := rs[0].Next(ctx)
	if err != nil {
		return "", errors.Trace(err)
	}
	if row == nil {
		log.Debugf("[gc worker] load kv, %s:nil", key)
		return "", nil
	}
	value := row.GetString(0)
	log.Debugf("[gc worker] load kv, %s:%s", key, value)
	return value, nil
}

func (w *GCWorker) saveValueToSysTable(key, value string, s tidb.Session) error {
	stmt := fmt.Sprintf(`INSERT INTO mysql.tidb VALUES ('%[1]s', '%[2]s', '%[3]s')
			       ON DUPLICATE KEY
			       UPDATE variable_value = '%[2]s', comment = '%[3]s'`,
		key, value, gcVariableComments[key])
	if s == nil {
		return errors.New("[saveValueToSysTable session is nil]")
	}
	_, err := s.Execute(context.Background(), stmt)
	log.Debugf("[gc worker] save kv, %s:%s %v", key, value, err)
	return errors.Trace(err)
}

// MockGCWorker is for test.
type MockGCWorker struct {
	worker *GCWorker
}

// NewMockGCWorker creates a MockGCWorker instance ONLY for test.
func NewMockGCWorker(store tikv.Storage) (*MockGCWorker, error) {
	ver, err := store.CurrentVersion()
	if err != nil {
		return nil, errors.Trace(err)
	}
	hostName, err := os.Hostname()
	if err != nil {
		hostName = "unknown"
	}
	worker := &GCWorker{
		uuid:        strconv.FormatUint(ver.Ver, 16),
		desc:        fmt.Sprintf("host:%s, pid:%d, start at %s", hostName, os.Getpid(), time.Now()),
		store:       store,
		gcIsRunning: false,
		lastFinish:  time.Now(),
		done:        make(chan error),
	}
	worker.session, err = tidb.CreateSession(worker.store)
	if err != nil {
		log.Errorf("initialize MockGCWorker session fail: %s", err)
		return nil, errors.Trace(err)
	}
	privilege.BindPrivilegeManager(worker.session, nil)
	worker.session.GetSessionVars().InRestrictedSQL = true
	return &MockGCWorker{worker: worker}, nil
}

// DeleteRanges call deleteRanges internally, just for test.
func (w *MockGCWorker) DeleteRanges(ctx context.Context, safePoint uint64) error {
	log.Errorf("deleteRanges is called")
	return w.worker.deleteRanges(ctx, safePoint)
}<|MERGE_RESOLUTION|>--- conflicted
+++ resolved
@@ -584,11 +584,7 @@
 	}()
 	key := startKey
 	for {
-<<<<<<< HEAD
-		bo := tikv.NewBackoffer(goctx.Background(), tikv.GcOneRegionMaxBackoff)
-=======
-		bo := tikv.NewBackoffer(tikv.GcOneRegionMaxBackoff, context.Background())
->>>>>>> e1121814
+		bo := tikv.NewBackoffer(context.Background(), tikv.GcOneRegionMaxBackoff)
 		loc, err := w.store.GetRegionCache().LocateKey(bo, key)
 		if err != nil {
 			return errors.Trace(err)
