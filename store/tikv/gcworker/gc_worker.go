--- conflicted
+++ resolved
@@ -765,14 +765,10 @@
 		return true, nil
 	}
 
-<<<<<<< HEAD
-	_, err = session.Execute(goCtx, "ROLLBACK")
+	_, err = session.Execute(ctx, "ROLLBACK")
 	terror.Log(errors.Trace(err))
 
-	_, err = session.Execute(goCtx, "BEGIN")
-=======
 	_, err = session.Execute(ctx, "BEGIN")
->>>>>>> bf5cae20
 	if err != nil {
 		return false, errors.Trace(err)
 	}
