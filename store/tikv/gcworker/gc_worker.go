--- conflicted
+++ resolved
@@ -1755,22 +1755,16 @@
 	ctx := context.Background()
 	se := createSession(w.store)
 	defer se.Close()
-<<<<<<< HEAD
 	stmt := fmt.Sprintf(`SELECT HIGH_PRIORITY (variable_value) FROM mysql.tidb WHERE variable_name='%s' FOR UPDATE`, key)
 	rs, err := se.Execute(ctx, stmt)
 	if len(rs) > 0 {
 		defer terror.Call(rs[0].Close)
-=======
-	rs, err := se.ExecuteInternal(ctx, `SELECT HIGH_PRIORITY (variable_value) FROM mysql.tidb WHERE variable_name=%? FOR UPDATE`, key)
-	if rs != nil {
-		defer terror.Call(rs.Close)
->>>>>>> 7ca1629d1... *: refactor ExecuteInternal to return single resultset (#22546)
 	}
 	if err != nil {
 		return "", errors.Trace(err)
 	}
-	req := rs.NewChunk()
-	err = rs.Next(ctx, req)
+	req := rs[0].NewChunk()
+	err = rs[0].Next(ctx, req)
 	if err != nil {
 		return "", errors.Trace(err)
 	}
