--- conflicted
+++ resolved
@@ -211,12 +211,8 @@
 func (s *testLockSuite) TestCheckTxnStatusTTL(c *C) {
 	txn, err := s.store.Begin()
 	c.Assert(err, IsNil)
-<<<<<<< HEAD
-	err = txn.Set(kv.Key("key"), []byte("value"))
-	c.Assert(err, IsNil)
-=======
-	txn.Set(tidbkv.Key("key"), []byte("value"))
->>>>>>> a90e4f2b
+	err = txn.Set(tidbkv.Key("key"), []byte("value"))
+	c.Assert(err, IsNil)
 	s.prewriteTxnWithTTL(c, txn, 1000)
 
 	bo := NewBackofferWithVars(context.Background(), PrewriteMaxBackoff, nil)
@@ -256,12 +252,8 @@
 func (s *testLockSuite) TestTxnHeartBeat(c *C) {
 	txn, err := s.store.Begin()
 	c.Assert(err, IsNil)
-<<<<<<< HEAD
-	err = txn.Set(kv.Key("key"), []byte("value"))
-	c.Assert(err, IsNil)
-=======
-	txn.Set(tidbkv.Key("key"), []byte("value"))
->>>>>>> a90e4f2b
+	err = txn.Set(tidbkv.Key("key"), []byte("value"))
+	c.Assert(err, IsNil)
 	s.prewriteTxn(c, txn)
 
 	bo := NewBackofferWithVars(context.Background(), PrewriteMaxBackoff, nil)
@@ -287,15 +279,10 @@
 func (s *testLockSuite) TestCheckTxnStatus(c *C) {
 	txn, err := s.store.Begin()
 	c.Assert(err, IsNil)
-<<<<<<< HEAD
-	err = txn.Set(kv.Key("key"), []byte("value"))
-	c.Assert(err, IsNil)
-	err = txn.Set(kv.Key("second"), []byte("xxx"))
-	c.Assert(err, IsNil)
-=======
-	txn.Set(tidbkv.Key("key"), []byte("value"))
-	txn.Set(tidbkv.Key("second"), []byte("xxx"))
->>>>>>> a90e4f2b
+	err = txn.Set(tidbkv.Key("key"), []byte("value"))
+	c.Assert(err, IsNil)
+	err = txn.Set(tidbkv.Key("second"), []byte("xxx"))
+	c.Assert(err, IsNil)
 	s.prewriteTxnWithTTL(c, txn, 1000)
 
 	o := s.store.GetOracle()
@@ -345,15 +332,10 @@
 func (s *testLockSuite) TestCheckTxnStatusNoWait(c *C) {
 	txn, err := s.store.Begin()
 	c.Assert(err, IsNil)
-<<<<<<< HEAD
-	err = txn.Set(kv.Key("key"), []byte("value"))
-	c.Assert(err, IsNil)
-	err = txn.Set(kv.Key("second"), []byte("xxx"))
-	c.Assert(err, IsNil)
-=======
-	txn.Set(tidbkv.Key("key"), []byte("value"))
-	txn.Set(tidbkv.Key("second"), []byte("xxx"))
->>>>>>> a90e4f2b
+	err = txn.Set(tidbkv.Key("key"), []byte("value"))
+	c.Assert(err, IsNil)
+	err = txn.Set(tidbkv.Key("second"), []byte("xxx"))
+	c.Assert(err, IsNil)
 	committer, err := newTwoPhaseCommitterWithInit(txn, 0)
 	c.Assert(err, IsNil)
 	// Increase lock TTL to make CI more stable.
@@ -459,12 +441,8 @@
 func (s *testLockSuite) TestLockTTL(c *C) {
 	txn, err := s.store.Begin()
 	c.Assert(err, IsNil)
-<<<<<<< HEAD
-	err = txn.Set(kv.Key("key"), []byte("value"))
-	c.Assert(err, IsNil)
-=======
-	txn.Set(tidbkv.Key("key"), []byte("value"))
->>>>>>> a90e4f2b
+	err = txn.Set(tidbkv.Key("key"), []byte("value"))
+	c.Assert(err, IsNil)
 	time.Sleep(time.Millisecond)
 	s.prewriteTxnWithTTL(c, txn, 3100)
 	l := s.mustGetLock(c, []byte("key"))
@@ -474,19 +452,12 @@
 	txn, err = s.store.Begin()
 	start := time.Now()
 	c.Assert(err, IsNil)
-<<<<<<< HEAD
-	err = txn.Set(kv.Key("key"), []byte("value"))
+	err = txn.Set(tidbkv.Key("key"), []byte("value"))
 	c.Assert(err, IsNil)
 	for i := 0; i < 2048; i++ {
 		k, v := randKV(1024, 1024)
-		err = txn.Set(kv.Key(k), []byte(v))
+		err = txn.Set(tidbkv.Key(k), []byte(v))
 		c.Assert(err, IsNil)
-=======
-	txn.Set(tidbkv.Key("key"), []byte("value"))
-	for i := 0; i < 2048; i++ {
-		k, v := randKV(1024, 1024)
-		txn.Set(tidbkv.Key(k), []byte(v))
->>>>>>> a90e4f2b
 	}
 	s.prewriteTxn(c, txn)
 	l = s.mustGetLock(c, []byte("key"))
@@ -497,12 +468,8 @@
 	txn, err = s.store.Begin()
 	c.Assert(err, IsNil)
 	time.Sleep(time.Millisecond * 50)
-<<<<<<< HEAD
-	err = txn.Set(kv.Key("key"), []byte("value"))
-	c.Assert(err, IsNil)
-=======
-	txn.Set(tidbkv.Key("key"), []byte("value"))
->>>>>>> a90e4f2b
+	err = txn.Set(tidbkv.Key("key"), []byte("value"))
+	c.Assert(err, IsNil)
 	s.prewriteTxn(c, txn)
 	l = s.mustGetLock(c, []byte("key"))
 	s.ttlEquals(c, l.TTL, defaultLockTTL+uint64(time.Since(start)/time.Millisecond))
@@ -512,29 +479,19 @@
 	// The first transaction is a normal transaction with a long TTL
 	txn, err := s.store.Begin()
 	c.Assert(err, IsNil)
-<<<<<<< HEAD
-	err = txn.Set(kv.Key("k1"), []byte("v1"))
-	c.Assert(err, IsNil)
-	err = txn.Set(kv.Key("k2"), []byte("v2"))
-	c.Assert(err, IsNil)
-=======
-	txn.Set(tidbkv.Key("k1"), []byte("v1"))
-	txn.Set(tidbkv.Key("k2"), []byte("v2"))
->>>>>>> a90e4f2b
+	err = txn.Set(tidbkv.Key("k1"), []byte("v1"))
+	c.Assert(err, IsNil)
+	err = txn.Set(tidbkv.Key("k2"), []byte("v2"))
+	c.Assert(err, IsNil)
 	s.prewriteTxnWithTTL(c, txn, 20000)
 
 	// The second transaction is an async commit transaction
 	txn, err = s.store.Begin()
 	c.Assert(err, IsNil)
-<<<<<<< HEAD
-	err = txn.Set(kv.Key("k3"), []byte("v3"))
-	c.Assert(err, IsNil)
-	err = txn.Set(kv.Key("k4"), []byte("v4"))
-	c.Assert(err, IsNil)
-=======
-	txn.Set(tidbkv.Key("k3"), []byte("v3"))
-	txn.Set(tidbkv.Key("k4"), []byte("v4"))
->>>>>>> a90e4f2b
+	err = txn.Set(tidbkv.Key("k3"), []byte("v3"))
+	c.Assert(err, IsNil)
+	err = txn.Set(tidbkv.Key("k4"), []byte("v4"))
+	c.Assert(err, IsNil)
 	tikvTxn := txn
 	committer, err := newTwoPhaseCommitterWithInit(tikvTxn, 0)
 	c.Assert(err, IsNil)
@@ -593,12 +550,8 @@
 func (s *testLockSuite) TestZeroMinCommitTS(c *C) {
 	txn, err := s.store.Begin()
 	c.Assert(err, IsNil)
-<<<<<<< HEAD
-	err = txn.Set(kv.Key("key"), []byte("value"))
-	c.Assert(err, IsNil)
-=======
-	txn.Set(tidbkv.Key("key"), []byte("value"))
->>>>>>> a90e4f2b
+	err = txn.Set(tidbkv.Key("key"), []byte("value"))
+	c.Assert(err, IsNil)
 	bo := NewBackofferWithVars(context.Background(), PrewriteMaxBackoff, nil)
 
 	mockValue := fmt.Sprintf(`return(%d)`, txn.StartTS())
