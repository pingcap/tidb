--- conflicted
+++ resolved
@@ -159,11 +159,7 @@
 	ver, err := s.store.CurrentVersion()
 	c.Assert(err, IsNil)
 	snapshot := newTiKVSnapshot(s.store, ver)
-<<<<<<< HEAD
-	m, err := snapshot.BatchGet(context.TODO(), keys)
-=======
 	m, err := snapshot.BatchGet(context.Background(), keys)
->>>>>>> 036e7e20
 	c.Assert(err, IsNil)
 	c.Assert(len(m), Equals, int('z'-'a'+1))
 	for ch := byte('a'); ch <= byte('z'); ch++ {
