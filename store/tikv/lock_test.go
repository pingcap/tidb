--- conflicted
+++ resolved
@@ -202,29 +202,13 @@
 	c.Assert(status.IsCommitted(), IsFalse)
 }
 
-<<<<<<< HEAD
-func (s *testLockSuite) TestCheckTxnStatus(c *C) {
-=======
 func (s *testLockSuite) TestTxnHeartBeat(c *C) {
->>>>>>> c2901fea
 	txn, err := s.store.Begin()
 	c.Assert(err, IsNil)
 	txn.Set(kv.Key("key"), []byte("value"))
 	s.prewriteTxn(c, txn.(*tikvTxn))
 
 	bo := NewBackoffer(context.Background(), prewriteMaxBackoff)
-<<<<<<< HEAD
-	status, err := newLockResolver(s.store).checkTxnStatus(bo, txn.StartTS(), []byte("key"), math.MaxUint64)
-	c.Assert(err, IsNil)
-	c.Assert(status.IsCommitted(), IsFalse)
-	c.Assert(status.CommitTS(), Equals, uint64(0))
-
-	// The getTxnStatus API is confusing, it really means rollback!
-	status, err = newLockResolver(s.store).getTxnStatus(bo, txn.StartTS(), []byte("key"))
-	c.Assert(err, IsNil)
-
-	status, err = newLockResolver(s.store).checkTxnStatus(bo, txn.StartTS(), []byte("key"), math.MaxUint64)
-=======
 	newTTL, err := sendTxnHeartBeat(bo, s.store, []byte("key"), txn.StartTS(), 666)
 	c.Assert(err, IsNil)
 	c.Assert(newTTL, Equals, uint64(666))
@@ -235,22 +219,47 @@
 
 	// The getTxnStatus API is confusing, it really means rollback!
 	status, err := newLockResolver(s.store).getTxnStatus(bo, txn.StartTS(), []byte("key"))
->>>>>>> c2901fea
 	c.Assert(err, IsNil)
 	c.Assert(status.ttl, Equals, uint64(0))
 	c.Assert(status.commitTS, Equals, uint64(0))
 
-<<<<<<< HEAD
-	startTS, commitTS := s.putKV(c, []byte("a"), []byte("a"))
-	status, err = newLockResolver(s.store).checkTxnStatus(bo, startTS, []byte("a"), math.MaxUint64)
-	c.Assert(err, IsNil)
-	c.Assert(status.ttl, Equals, uint64(0))
-	c.Assert(status.commitTS, Equals, commitTS)
-=======
 	newTTL, err = sendTxnHeartBeat(bo, s.store, []byte("key"), txn.StartTS(), 666)
 	c.Assert(err, NotNil)
 	c.Assert(newTTL, Equals, uint64(0))
->>>>>>> c2901fea
+}
+
+func (s *testLockSuite) TestCheckTxnStatus(c *C) {
+	txn, err := s.store.Begin()
+	c.Assert(err, IsNil)
+	txn.Set(kv.Key("key"), []byte("value"))
+	s.prewriteTxn(c, txn.(*tikvTxn))
+
+	oracle := s.store.GetOracle()
+	currentTS, err := oracle.GetTimestamp(context.Background())
+	c.Assert(err, IsNil)
+	bo := NewBackoffer(context.Background(), prewriteMaxBackoff)
+	status, err := newLockResolver(s.store).checkTxnStatus(bo, txn.StartTS(), []byte("key"), currentTS, currentTS)
+	c.Assert(err, IsNil)
+	c.Assert(status.IsCommitted(), IsFalse)
+	c.Assert(status.ttl, Greater, uint64(0))
+	c.Assert(status.CommitTS(), Equals, uint64(0))
+
+	// The getTxnStatus API is confusing, it really means rollback!
+	status, err = newLockResolver(s.store).getTxnStatus(bo, txn.StartTS(), []byte("key"))
+	c.Assert(err, IsNil)
+
+	currentTS, err = oracle.GetTimestamp(context.Background())
+	c.Assert(err, IsNil)
+	status, err = newLockResolver(s.store).checkTxnStatus(bo, txn.StartTS(), []byte("key"), currentTS, currentTS)
+	c.Assert(err, IsNil)
+	c.Assert(status.ttl, Equals, uint64(0))
+	c.Assert(status.commitTS, Equals, uint64(0))
+
+	startTS, commitTS := s.putKV(c, []byte("a"), []byte("a"))
+	status, err = newLockResolver(s.store).checkTxnStatus(bo, startTS, []byte("a"), currentTS, currentTS)
+	c.Assert(err, IsNil)
+	c.Assert(status.ttl, Equals, uint64(0))
+	c.Assert(status.commitTS, Equals, commitTS)
 }
 
 func (s *testLockSuite) prewriteTxn(c *C, txn *tikvTxn) {
