// Copyright 2016 PingCAP, Inc.
//
// Licensed under the Apache License, Version 2.0 (the "License");
// you may not use this file except in compliance with the License.
// You may obtain a copy of the License at
//
//     http://www.apache.org/licenses/LICENSE-2.0
//
// Unless required by applicable law or agreed to in writing, software
// distributed under the License is distributed on an "AS IS" BASIS,
// See the License for the specific language governing permissions and
// limitations under the License.

package tikv

import (
	"bytes"
	"context"
	"math"
	"runtime"
	"time"

	. "github.com/pingcap/check"
	"github.com/pingcap/kvproto/pkg/kvrpcpb"
	"github.com/pingcap/tidb/kv"
	"github.com/pingcap/tidb/store/tikv/tikvrpc"
)

type testLockSuite struct {
	OneByOneSuite
	store *tikvStore
}

var _ = Suite(&testLockSuite{})

func (s *testLockSuite) SetUpTest(c *C) {
	s.store = NewTestStore(c).(*tikvStore)
}

func (s *testLockSuite) TearDownTest(c *C) {
	s.store.Close()
}

func (s *testLockSuite) lockKey(c *C, key, value, primaryKey, primaryValue []byte, commitPrimary bool) (uint64, uint64) {
	txn, err := newTiKVTxn(s.store)
	c.Assert(err, IsNil)
	if len(value) > 0 {
		err = txn.Set(key, value)
	} else {
		err = txn.Delete(key)
	}
	c.Assert(err, IsNil)
	if len(primaryValue) > 0 {
		err = txn.Set(primaryKey, primaryValue)
	} else {
		err = txn.Delete(primaryKey)
	}
	c.Assert(err, IsNil)
	tpc, err := newTwoPhaseCommitterWithInit(txn, 0)
	c.Assert(err, IsNil)
	if bytes.Equal(key, primaryKey) {
		tpc.keys = [][]byte{primaryKey}
	} else {
		tpc.keys = [][]byte{primaryKey, key}
	}

	ctx := context.Background()
	err = tpc.prewriteKeys(NewBackoffer(ctx, prewriteMaxBackoff), tpc.keys)
	c.Assert(err, IsNil)

	if commitPrimary {
		tpc.commitTS, err = s.store.oracle.GetTimestamp(ctx)
		c.Assert(err, IsNil)
		err = tpc.commitKeys(NewBackoffer(ctx, CommitMaxBackoff), [][]byte{primaryKey})
		c.Assert(err, IsNil)
	}
	return txn.startTS, tpc.commitTS
}

func (s *testLockSuite) putAlphabets(c *C) {
	for ch := byte('a'); ch <= byte('z'); ch++ {
		s.putKV(c, []byte{ch}, []byte{ch})
	}
}

func (s *testLockSuite) putKV(c *C, key, value []byte) (uint64, uint64) {
	txn, err := s.store.Begin()
	c.Assert(err, IsNil)
	err = txn.Set(key, value)
	c.Assert(err, IsNil)
	err = txn.Commit(context.Background())
	c.Assert(err, IsNil)
	return txn.StartTS(), txn.(*tikvTxn).commitTS
}

func (s *testLockSuite) prepareAlphabetLocks(c *C) {
	s.putKV(c, []byte("c"), []byte("cc"))
	s.lockKey(c, []byte("c"), []byte("c"), []byte("z1"), []byte("z1"), true)
	s.lockKey(c, []byte("d"), []byte("dd"), []byte("z2"), []byte("z2"), false)
	s.lockKey(c, []byte("foo"), []byte("foo"), []byte("z3"), []byte("z3"), false)
	s.putKV(c, []byte("bar"), []byte("bar"))
	s.lockKey(c, []byte("bar"), nil, []byte("z4"), []byte("z4"), true)
}

func (s *testLockSuite) TestScanLockResolveWithGet(c *C) {
	s.putAlphabets(c)
	s.prepareAlphabetLocks(c)

	txn, err := s.store.Begin()
	c.Assert(err, IsNil)
	for ch := byte('a'); ch <= byte('z'); ch++ {
		v, err := txn.Get(context.TODO(), []byte{ch})
		c.Assert(err, IsNil)
		c.Assert(v, BytesEquals, []byte{ch})
	}
}

func (s *testLockSuite) TestScanLockResolveWithSeek(c *C) {
	s.putAlphabets(c)
	s.prepareAlphabetLocks(c)

	txn, err := s.store.Begin()
	c.Assert(err, IsNil)
	iter, err := txn.Iter([]byte("a"), nil)
	c.Assert(err, IsNil)
	for ch := byte('a'); ch <= byte('z'); ch++ {
		c.Assert(iter.Valid(), IsTrue)
		c.Assert([]byte(iter.Key()), BytesEquals, []byte{ch})
		c.Assert([]byte(iter.Value()), BytesEquals, []byte{ch})
		c.Assert(iter.Next(), IsNil)
	}
}

func (s *testLockSuite) TestScanLockResolveWithSeekKeyOnly(c *C) {
	s.putAlphabets(c)
	s.prepareAlphabetLocks(c)

	txn, err := s.store.Begin()
	c.Assert(err, IsNil)
	txn.SetOption(kv.KeyOnly, true)
	iter, err := txn.Iter([]byte("a"), nil)
	c.Assert(err, IsNil)
	for ch := byte('a'); ch <= byte('z'); ch++ {
		c.Assert(iter.Valid(), IsTrue)
		c.Assert([]byte(iter.Key()), BytesEquals, []byte{ch})
		c.Assert(iter.Next(), IsNil)
	}
}

func (s *testLockSuite) TestScanLockResolveWithBatchGet(c *C) {
	s.putAlphabets(c)
	s.prepareAlphabetLocks(c)

	var keys []kv.Key
	for ch := byte('a'); ch <= byte('z'); ch++ {
		keys = append(keys, []byte{ch})
	}

	ver, err := s.store.CurrentVersion()
	c.Assert(err, IsNil)
	snapshot := newTiKVSnapshot(s.store, ver, 0)
	m, err := snapshot.BatchGet(context.Background(), keys)
	c.Assert(err, IsNil)
	c.Assert(len(m), Equals, int('z'-'a'+1))
	for ch := byte('a'); ch <= byte('z'); ch++ {
		k := []byte{ch}
		c.Assert(m[string(k)], BytesEquals, k)
	}
}

func (s *testLockSuite) TestCleanLock(c *C) {
	for ch := byte('a'); ch <= byte('z'); ch++ {
		k := []byte{ch}
		s.lockKey(c, k, k, k, k, false)
	}
	txn, err := s.store.Begin()
	c.Assert(err, IsNil)
	for ch := byte('a'); ch <= byte('z'); ch++ {
		err = txn.Set([]byte{ch}, []byte{ch + 1})
		c.Assert(err, IsNil)
	}
	err = txn.Commit(context.Background())
	c.Assert(err, IsNil)
}

func (s *testLockSuite) TestGetTxnStatus(c *C) {
	startTS, commitTS := s.putKV(c, []byte("a"), []byte("a"))
	status, err := s.store.lockResolver.GetTxnStatus(startTS, []byte("a"))
	c.Assert(err, IsNil)
	c.Assert(status.IsCommitted(), IsTrue)
	c.Assert(status.CommitTS(), Equals, commitTS)

	startTS, commitTS = s.lockKey(c, []byte("a"), []byte("a"), []byte("a"), []byte("a"), true)
	status, err = s.store.lockResolver.GetTxnStatus(startTS, []byte("a"))
	c.Assert(err, IsNil)
	c.Assert(status.IsCommitted(), IsTrue)
	c.Assert(status.CommitTS(), Equals, commitTS)

	startTS, _ = s.lockKey(c, []byte("a"), []byte("a"), []byte("a"), []byte("a"), false)
	status, err = s.store.lockResolver.GetTxnStatus(startTS, []byte("a"))
	c.Assert(err, IsNil)
	c.Assert(status.IsCommitted(), IsFalse)
}

func (s *testLockSuite) TestTxnHeartBeat(c *C) {
	txn, err := s.store.Begin()
	c.Assert(err, IsNil)
	txn.Set(kv.Key("key"), []byte("value"))
	s.prewriteTxn(c, txn.(*tikvTxn))

	bo := NewBackoffer(context.Background(), prewriteMaxBackoff)
	newTTL, err := sendTxnHeartBeat(bo, s.store, []byte("key"), txn.StartTS(), 666)
	c.Assert(err, IsNil)
	c.Assert(newTTL, Equals, uint64(666))

	newTTL, err = sendTxnHeartBeat(bo, s.store, []byte("key"), txn.StartTS(), 555)
	c.Assert(err, IsNil)
	c.Assert(newTTL, Equals, uint64(666))

	// The getTxnStatus API is confusing, it really means rollback!
	status, err := newLockResolver(s.store).getTxnStatus(bo, txn.StartTS(), []byte("key"))
	c.Assert(err, IsNil)
<<<<<<< HEAD
	c.Assert(status, Equals, TxnStatus(0))
=======
	c.Assert(status.ttl, Equals, uint64(0))
	c.Assert(status.commitTS, Equals, uint64(0))
>>>>>>> 65edb2d8

	newTTL, err = sendTxnHeartBeat(bo, s.store, []byte("key"), txn.StartTS(), 666)
	c.Assert(err, NotNil)
	c.Assert(newTTL, Equals, uint64(0))
}

func (s *testLockSuite) prewriteTxn(c *C, txn *tikvTxn) {
	committer, err := newTwoPhaseCommitterWithInit(txn, 0)
	c.Assert(err, IsNil)
	err = committer.prewriteKeys(NewBackoffer(context.Background(), prewriteMaxBackoff), committer.keys)
	c.Assert(err, IsNil)
}

func (s *testLockSuite) mustGetLock(c *C, key []byte) *Lock {
	ver, err := s.store.CurrentVersion()
	c.Assert(err, IsNil)
	bo := NewBackoffer(context.Background(), getMaxBackoff)
	req := tikvrpc.NewRequest(tikvrpc.CmdGet, &kvrpcpb.GetRequest{
		Key:     key,
		Version: ver.Ver,
	})
	loc, err := s.store.regionCache.LocateKey(bo, key)
	c.Assert(err, IsNil)
	resp, err := s.store.SendReq(bo, req, loc.Region, readTimeoutShort)
	c.Assert(err, IsNil)
	c.Assert(resp.Resp, NotNil)
	keyErr := resp.Resp.(*kvrpcpb.GetResponse).GetError()
	c.Assert(keyErr, NotNil)
	lock, err := extractLockFromKeyErr(keyErr)
	c.Assert(err, IsNil)
	return lock
}

func (s *testLockSuite) ttlEquals(c *C, x, y uint64) {
	// NOTE: On ppc64le, all integers are by default unsigned integers,
	// hence we have to separately cast the value returned by "math.Abs()" function for ppc64le.
	if runtime.GOARCH == "ppc64le" {
		c.Assert(int(-math.Abs(float64(x-y))), LessEqual, 2)
	} else {
		c.Assert(int(math.Abs(float64(x-y))), LessEqual, 2)
	}

}

func (s *testLockSuite) TestLockTTL(c *C) {
	txn, err := s.store.Begin()
	c.Assert(err, IsNil)
	txn.Set(kv.Key("key"), []byte("value"))
	time.Sleep(time.Millisecond)
	s.prewriteTxn(c, txn.(*tikvTxn))
	l := s.mustGetLock(c, []byte("key"))
	c.Assert(l.TTL >= defaultLockTTL, IsTrue)

	// Huge txn has a greater TTL.
	txn, err = s.store.Begin()
	start := time.Now()
	c.Assert(err, IsNil)
	txn.Set(kv.Key("key"), []byte("value"))
	for i := 0; i < 2048; i++ {
		k, v := randKV(1024, 1024)
		txn.Set(kv.Key(k), []byte(v))
	}
	s.prewriteTxn(c, txn.(*tikvTxn))
	l = s.mustGetLock(c, []byte("key"))
	s.ttlEquals(c, l.TTL, uint64(ttlFactor*2)+uint64(time.Since(start)/time.Millisecond))

	// Txn with long read time.
	start = time.Now()
	txn, err = s.store.Begin()
	c.Assert(err, IsNil)
	time.Sleep(time.Millisecond * 50)
	txn.Set(kv.Key("key"), []byte("value"))
	s.prewriteTxn(c, txn.(*tikvTxn))
	l = s.mustGetLock(c, []byte("key"))
	s.ttlEquals(c, l.TTL, defaultLockTTL+uint64(time.Since(start)/time.Millisecond))
}

func (s *testLockSuite) TestNewLockZeroTTL(c *C) {
	l := NewLock(&kvrpcpb.LockInfo{})
	c.Assert(l.TTL, Equals, uint64(0))
}

func init() {
	// Speed up tests.
	defaultLockTTL = 3
	maxLockTTL = 120
	ttlFactor = 6
	oracleUpdateInterval = 2
}<|MERGE_RESOLUTION|>--- conflicted
+++ resolved
@@ -220,12 +220,8 @@
 	// The getTxnStatus API is confusing, it really means rollback!
 	status, err := newLockResolver(s.store).getTxnStatus(bo, txn.StartTS(), []byte("key"))
 	c.Assert(err, IsNil)
-<<<<<<< HEAD
-	c.Assert(status, Equals, TxnStatus(0))
-=======
 	c.Assert(status.ttl, Equals, uint64(0))
 	c.Assert(status.commitTS, Equals, uint64(0))
->>>>>>> 65edb2d8
 
 	newTTL, err = sendTxnHeartBeat(bo, s.store, []byte("key"), txn.StartTS(), 666)
 	c.Assert(err, NotNil)
