// Copyright 2016 PingCAP, Inc.
//
// Licensed under the Apache License, Version 2.0 (the "License");
// you may not use this file except in compliance with the License.
// You may obtain a copy of the License at
//
//     http://www.apache.org/licenses/LICENSE-2.0
//
// Unless required by applicable law or agreed to in writing, software
// distributed under the License is distributed on an "AS IS" BASIS,
// See the License for the specific language governing permissions and
// limitations under the License.

package tikv

import (
	"bytes"
	"context"
	"fmt"
	"math"
	"math/rand"
	"runtime"
	"strings"
	"sync/atomic"
	"time"

	. "github.com/pingcap/check"
	"github.com/pingcap/errors"
	"github.com/pingcap/failpoint"
	"github.com/pingcap/kvproto/pkg/kvrpcpb"
	"github.com/pingcap/tidb/kv"
	"github.com/pingcap/tidb/store/tikv/oracle"
	"github.com/pingcap/tidb/store/tikv/tikvrpc"
)

type testLockSuite struct {
	OneByOneSuite
	store *KVStore
}

var _ = Suite(&testLockSuite{})

func (s *testLockSuite) SetUpTest(c *C) {
	s.store = NewTestStore(c)
}

func (s *testLockSuite) TearDownTest(c *C) {
	s.store.Close()
}

func (s *testLockSuite) lockKey(c *C, key, value, primaryKey, primaryValue []byte, commitPrimary bool) (uint64, uint64) {
	txn, err := newTiKVTxn(s.store, oracle.GlobalTxnScope)
	c.Assert(err, IsNil)
	if len(value) > 0 {
		err = txn.Set(key, value)
	} else {
		err = txn.Delete(key)
	}
	c.Assert(err, IsNil)

	if len(primaryValue) > 0 {
		err = txn.Set(primaryKey, primaryValue)
	} else {
		err = txn.Delete(primaryKey)
	}
	c.Assert(err, IsNil)
	tpc, err := newTwoPhaseCommitterWithInit(txn, 0)
	c.Assert(err, IsNil)
	tpc.primaryKey = primaryKey

	ctx := context.Background()
	err = tpc.prewriteMutations(NewBackofferWithVars(ctx, PrewriteMaxBackoff, nil), tpc.mutations)
	c.Assert(err, IsNil)

	if commitPrimary {
		tpc.commitTS, err = s.store.oracle.GetTimestamp(ctx, &oracle.Option{TxnScope: oracle.GlobalTxnScope})
		c.Assert(err, IsNil)
		err = tpc.commitMutations(NewBackofferWithVars(ctx, int(atomic.LoadUint64(&CommitMaxBackoff)), nil), tpc.mutationsOfKeys([][]byte{primaryKey}))
		c.Assert(err, IsNil)
	}
	return txn.startTS, tpc.commitTS
}

func (s *testLockSuite) putAlphabets(c *C) {
	for ch := byte('a'); ch <= byte('z'); ch++ {
		s.putKV(c, []byte{ch}, []byte{ch})
	}
}

func (s *testLockSuite) putKV(c *C, key, value []byte) (uint64, uint64) {
	txn, err := s.store.Begin()
	c.Assert(err, IsNil)
	err = txn.Set(key, value)
	c.Assert(err, IsNil)
	err = txn.Commit(context.Background())
	c.Assert(err, IsNil)
	return txn.StartTS(), txn.commitTS
}

func (s *testLockSuite) prepareAlphabetLocks(c *C) {
	s.putKV(c, []byte("c"), []byte("cc"))
	s.lockKey(c, []byte("c"), []byte("c"), []byte("z1"), []byte("z1"), true)
	s.lockKey(c, []byte("d"), []byte("dd"), []byte("z2"), []byte("z2"), false)
	s.lockKey(c, []byte("foo"), []byte("foo"), []byte("z3"), []byte("z3"), false)
	s.putKV(c, []byte("bar"), []byte("bar"))
	s.lockKey(c, []byte("bar"), nil, []byte("z4"), []byte("z4"), true)
}

func (s *testLockSuite) TestScanLockResolveWithGet(c *C) {
	s.putAlphabets(c)
	s.prepareAlphabetLocks(c)

	txn, err := s.store.Begin()
	c.Assert(err, IsNil)
	for ch := byte('a'); ch <= byte('z'); ch++ {
		v, err := txn.Get(context.TODO(), []byte{ch})
		c.Assert(err, IsNil)
		c.Assert(v, BytesEquals, []byte{ch})
	}
}

func (s *testLockSuite) TestScanLockResolveWithSeek(c *C) {
	s.putAlphabets(c)
	s.prepareAlphabetLocks(c)

	txn, err := s.store.Begin()
	c.Assert(err, IsNil)
	iter, err := txn.Iter([]byte("a"), nil)
	c.Assert(err, IsNil)
	for ch := byte('a'); ch <= byte('z'); ch++ {
		c.Assert(iter.Valid(), IsTrue)
		c.Assert([]byte(iter.Key()), BytesEquals, []byte{ch})
		c.Assert(iter.Value(), BytesEquals, []byte{ch})
		c.Assert(iter.Next(), IsNil)
	}
}

func (s *testLockSuite) TestScanLockResolveWithSeekKeyOnly(c *C) {
	s.putAlphabets(c)
	s.prepareAlphabetLocks(c)

	txn, err := s.store.Begin()
	c.Assert(err, IsNil)
	txn.SetOption(kv.KeyOnly, true)
	iter, err := txn.Iter([]byte("a"), nil)
	c.Assert(err, IsNil)
	for ch := byte('a'); ch <= byte('z'); ch++ {
		c.Assert(iter.Valid(), IsTrue)
		c.Assert([]byte(iter.Key()), BytesEquals, []byte{ch})
		c.Assert(iter.Next(), IsNil)
	}
}

func (s *testLockSuite) TestScanLockResolveWithBatchGet(c *C) {
	s.putAlphabets(c)
	s.prepareAlphabetLocks(c)

	var keys []kv.Key
	for ch := byte('a'); ch <= byte('z'); ch++ {
		keys = append(keys, []byte{ch})
	}

	ver, err := s.store.CurrentVersion(oracle.GlobalTxnScope)
	c.Assert(err, IsNil)
	snapshot := newTiKVSnapshot(s.store, ver, 0)
	m, err := snapshot.BatchGet(context.Background(), keys)
	c.Assert(err, IsNil)
	c.Assert(len(m), Equals, int('z'-'a'+1))
	for ch := byte('a'); ch <= byte('z'); ch++ {
		k := []byte{ch}
		c.Assert(m[string(k)], BytesEquals, k)
	}
}

func (s *testLockSuite) TestCleanLock(c *C) {
	for ch := byte('a'); ch <= byte('z'); ch++ {
		k := []byte{ch}
		s.lockKey(c, k, k, k, k, false)
	}
	txn, err := s.store.Begin()
	c.Assert(err, IsNil)
	for ch := byte('a'); ch <= byte('z'); ch++ {
		err = txn.Set([]byte{ch}, []byte{ch + 1})
		c.Assert(err, IsNil)
	}
	err = txn.Commit(context.Background())
	c.Assert(err, IsNil)
}

func (s *testLockSuite) TestGetTxnStatus(c *C) {
	startTS, commitTS := s.putKV(c, []byte("a"), []byte("a"))
	status, err := s.store.lockResolver.GetTxnStatus(startTS, startTS, []byte("a"))
	c.Assert(err, IsNil)
	c.Assert(status.IsCommitted(), IsTrue)
	c.Assert(status.CommitTS(), Equals, commitTS)

	startTS, commitTS = s.lockKey(c, []byte("a"), []byte("a"), []byte("a"), []byte("a"), true)
	status, err = s.store.lockResolver.GetTxnStatus(startTS, startTS, []byte("a"))
	c.Assert(err, IsNil)
	c.Assert(status.IsCommitted(), IsTrue)
	c.Assert(status.CommitTS(), Equals, commitTS)

	startTS, _ = s.lockKey(c, []byte("a"), []byte("a"), []byte("a"), []byte("a"), false)
	status, err = s.store.lockResolver.GetTxnStatus(startTS, startTS, []byte("a"))
	c.Assert(err, IsNil)
	c.Assert(status.IsCommitted(), IsFalse)
	c.Assert(status.ttl, Greater, uint64(0), Commentf("action:%s", status.action))
}

func (s *testLockSuite) TestCheckTxnStatusTTL(c *C) {
	txn, err := s.store.Begin()
	c.Assert(err, IsNil)
<<<<<<< HEAD
	err = txn.Set(kv.Key("key"), []byte("value"))
	c.Assert(err, IsNil)
	s.prewriteTxnWithTTL(c, txn.(*tikvTxn), 1000)
=======
	txn.Set(kv.Key("key"), []byte("value"))
	s.prewriteTxnWithTTL(c, txn, 1000)
>>>>>>> 3d4def7e

	bo := NewBackofferWithVars(context.Background(), PrewriteMaxBackoff, nil)
	lr := newLockResolver(s.store)
	callerStartTS, err := lr.store.GetOracle().GetTimestamp(bo.ctx, &oracle.Option{TxnScope: oracle.GlobalTxnScope})
	c.Assert(err, IsNil)

	// Check the lock TTL of a transaction.
	status, err := lr.GetTxnStatus(txn.StartTS(), callerStartTS, []byte("key"))
	c.Assert(err, IsNil)
	c.Assert(status.IsCommitted(), IsFalse)
	c.Assert(status.ttl, Greater, uint64(0))
	c.Assert(status.CommitTS(), Equals, uint64(0))

	// Rollback the txn.
	lock := s.mustGetLock(c, []byte("key"))
	status = TxnStatus{}
	cleanRegions := make(map[RegionVerID]struct{})
	err = newLockResolver(s.store).resolveLock(bo, lock, status, false, cleanRegions)
	c.Assert(err, IsNil)

	// Check its status is rollbacked.
	status, err = lr.GetTxnStatus(txn.StartTS(), callerStartTS, []byte("key"))
	c.Assert(err, IsNil)
	c.Assert(status.ttl, Equals, uint64(0))
	c.Assert(status.commitTS, Equals, uint64(0))
	c.Assert(status.action, Equals, kvrpcpb.Action_NoAction)

	// Check a committed txn.
	startTS, commitTS := s.putKV(c, []byte("a"), []byte("a"))
	status, err = lr.GetTxnStatus(startTS, callerStartTS, []byte("a"))
	c.Assert(err, IsNil)
	c.Assert(status.ttl, Equals, uint64(0))
	c.Assert(status.commitTS, Equals, commitTS)
}

func (s *testLockSuite) TestTxnHeartBeat(c *C) {
	txn, err := s.store.Begin()
	c.Assert(err, IsNil)
<<<<<<< HEAD
	err = txn.Set(kv.Key("key"), []byte("value"))
	c.Assert(err, IsNil)
	s.prewriteTxn(c, txn.(*tikvTxn))
=======
	txn.Set(kv.Key("key"), []byte("value"))
	s.prewriteTxn(c, txn)
>>>>>>> 3d4def7e

	bo := NewBackofferWithVars(context.Background(), PrewriteMaxBackoff, nil)
	newTTL, err := sendTxnHeartBeat(bo, s.store, []byte("key"), txn.StartTS(), 6666)
	c.Assert(err, IsNil)
	c.Assert(newTTL, Equals, uint64(6666))

	newTTL, err = sendTxnHeartBeat(bo, s.store, []byte("key"), txn.StartTS(), 5555)
	c.Assert(err, IsNil)
	c.Assert(newTTL, Equals, uint64(6666))

	lock := s.mustGetLock(c, []byte("key"))
	status := TxnStatus{ttl: newTTL}
	cleanRegions := make(map[RegionVerID]struct{})
	err = newLockResolver(s.store).resolveLock(bo, lock, status, false, cleanRegions)
	c.Assert(err, IsNil)

	newTTL, err = sendTxnHeartBeat(bo, s.store, []byte("key"), txn.StartTS(), 6666)
	c.Assert(err, NotNil)
	c.Assert(newTTL, Equals, uint64(0))
}

func (s *testLockSuite) TestCheckTxnStatus(c *C) {
	txn, err := s.store.Begin()
	c.Assert(err, IsNil)
<<<<<<< HEAD
	err = txn.Set(kv.Key("key"), []byte("value"))
	c.Assert(err, IsNil)
	err = txn.Set(kv.Key("second"), []byte("xxx"))
	c.Assert(err, IsNil)
	s.prewriteTxnWithTTL(c, txn.(*tikvTxn), 1000)
=======
	txn.Set(kv.Key("key"), []byte("value"))
	txn.Set(kv.Key("second"), []byte("xxx"))
	s.prewriteTxnWithTTL(c, txn, 1000)
>>>>>>> 3d4def7e

	o := s.store.GetOracle()
	currentTS, err := o.GetTimestamp(context.Background(), &oracle.Option{TxnScope: oracle.GlobalTxnScope})
	c.Assert(err, IsNil)
	c.Assert(currentTS, Greater, txn.StartTS())

	bo := NewBackofferWithVars(context.Background(), PrewriteMaxBackoff, nil)
	resolver := newLockResolver(s.store)
	// Call getTxnStatus to check the lock status.
	status, err := resolver.getTxnStatus(bo, txn.StartTS(), []byte("key"), currentTS, currentTS, true, false, nil)
	c.Assert(err, IsNil)
	c.Assert(status.IsCommitted(), IsFalse)
	c.Assert(status.ttl, Greater, uint64(0))
	c.Assert(status.CommitTS(), Equals, uint64(0))
	c.Assert(status.action, Equals, kvrpcpb.Action_MinCommitTSPushed)

	// Test the ResolveLocks API
	lock := s.mustGetLock(c, []byte("second"))
	timeBeforeExpire, _, err := resolver.ResolveLocks(bo, currentTS, []*Lock{lock})
	c.Assert(err, IsNil)
	c.Assert(timeBeforeExpire > int64(0), IsTrue)

	// Force rollback the lock using lock.TTL = 0.
	lock.TTL = uint64(0)
	timeBeforeExpire, _, err = resolver.ResolveLocks(bo, currentTS, []*Lock{lock})
	c.Assert(err, IsNil)
	c.Assert(timeBeforeExpire, Equals, int64(0))

	// Then call getTxnStatus again and check the lock status.
	currentTS, err = o.GetTimestamp(context.Background(), &oracle.Option{TxnScope: oracle.GlobalTxnScope})
	c.Assert(err, IsNil)
	status, err = newLockResolver(s.store).getTxnStatus(bo, txn.StartTS(), []byte("key"), currentTS, 0, true, false, nil)
	c.Assert(err, IsNil)
	c.Assert(status.ttl, Equals, uint64(0))
	c.Assert(status.commitTS, Equals, uint64(0))
	c.Assert(status.action, Equals, kvrpcpb.Action_NoAction)

	// Call getTxnStatus on a committed transaction.
	startTS, commitTS := s.putKV(c, []byte("a"), []byte("a"))
	status, err = newLockResolver(s.store).getTxnStatus(bo, startTS, []byte("a"), currentTS, currentTS, true, false, nil)
	c.Assert(err, IsNil)
	c.Assert(status.ttl, Equals, uint64(0))
	c.Assert(status.commitTS, Equals, commitTS)
}

func (s *testLockSuite) TestCheckTxnStatusNoWait(c *C) {
	txn, err := s.store.Begin()
	c.Assert(err, IsNil)
<<<<<<< HEAD
	err = txn.Set(kv.Key("key"), []byte("value"))
	c.Assert(err, IsNil)
	err = txn.Set(kv.Key("second"), []byte("xxx"))
	c.Assert(err, IsNil)
	committer, err := newTwoPhaseCommitterWithInit(txn.(*tikvTxn), 0)
=======
	txn.Set(kv.Key("key"), []byte("value"))
	txn.Set(kv.Key("second"), []byte("xxx"))
	committer, err := newTwoPhaseCommitterWithInit(txn, 0)
>>>>>>> 3d4def7e
	c.Assert(err, IsNil)
	// Increase lock TTL to make CI more stable.
	committer.lockTTL = txnLockTTL(txn.startTime, 200*1024*1024)

	// Only prewrite the secondary key to simulate a concurrent prewrite case:
	// prewrite secondary regions success and prewrite the primary region is pending.
	err = committer.prewriteMutations(NewBackofferWithVars(context.Background(), PrewriteMaxBackoff, nil), committer.mutationsOfKeys([][]byte{[]byte("second")}))
	c.Assert(err, IsNil)

	o := s.store.GetOracle()
	currentTS, err := o.GetTimestamp(context.Background(), &oracle.Option{TxnScope: oracle.GlobalTxnScope})
	c.Assert(err, IsNil)
	bo := NewBackofferWithVars(context.Background(), PrewriteMaxBackoff, nil)
	resolver := newLockResolver(s.store)

	// Call getTxnStatus for the TxnNotFound case.
	_, err = resolver.getTxnStatus(bo, txn.StartTS(), []byte("key"), currentTS, currentTS, false, false, nil)
	c.Assert(err, NotNil)
	_, ok := errors.Cause(err).(txnNotFoundErr)
	c.Assert(ok, IsTrue)

	errCh := make(chan error)
	go func() {
		errCh <- committer.prewriteMutations(NewBackofferWithVars(context.Background(), PrewriteMaxBackoff, nil), committer.mutationsOfKeys([][]byte{[]byte("key")}))
	}()

	lock := &Lock{
		Key:     []byte("second"),
		Primary: []byte("key"),
		TxnID:   txn.StartTS(),
		TTL:     100000,
	}
	// Call getTxnStatusFromLock to cover the retry logic.
	status, err := resolver.getTxnStatusFromLock(bo, lock, currentTS, false)
	c.Assert(err, IsNil)
	c.Assert(status.ttl, Greater, uint64(0))
	c.Assert(<-errCh, IsNil)
	c.Assert(committer.cleanupMutations(bo, committer.mutations), IsNil)

	// Call getTxnStatusFromLock to cover TxnNotFound and retry timeout.
	startTS, err := o.GetTimestamp(context.Background(), &oracle.Option{TxnScope: oracle.GlobalTxnScope})
	c.Assert(err, IsNil)
	lock = &Lock{
		Key:     []byte("second"),
		Primary: []byte("key_not_exist"),
		TxnID:   startTS,
		TTL:     1000,
	}
	status, err = resolver.getTxnStatusFromLock(bo, lock, currentTS, false)
	c.Assert(err, IsNil)
	c.Assert(status.ttl, Equals, uint64(0))
	c.Assert(status.commitTS, Equals, uint64(0))
	c.Assert(status.action, Equals, kvrpcpb.Action_LockNotExistRollback)
}

func (s *testLockSuite) prewriteTxn(c *C, txn *KVTxn) {
	s.prewriteTxnWithTTL(c, txn, 0)
}

func (s *testLockSuite) prewriteTxnWithTTL(c *C, txn *KVTxn, ttl uint64) {
	committer, err := newTwoPhaseCommitterWithInit(txn, 0)
	c.Assert(err, IsNil)
	if ttl > 0 {
		elapsed := time.Since(txn.startTime) / time.Millisecond
		committer.lockTTL = uint64(elapsed) + ttl
	}
	err = committer.prewriteMutations(NewBackofferWithVars(context.Background(), PrewriteMaxBackoff, nil), committer.mutations)
	c.Assert(err, IsNil)
}

func (s *testLockSuite) mustGetLock(c *C, key []byte) *Lock {
	ver, err := s.store.CurrentVersion(oracle.GlobalTxnScope)
	c.Assert(err, IsNil)
	bo := NewBackofferWithVars(context.Background(), getMaxBackoff, nil)
	req := tikvrpc.NewRequest(tikvrpc.CmdGet, &kvrpcpb.GetRequest{
		Key:     key,
		Version: ver.Ver,
	})
	loc, err := s.store.regionCache.LocateKey(bo, key)
	c.Assert(err, IsNil)
	resp, err := s.store.SendReq(bo, req, loc.Region, readTimeoutShort)
	c.Assert(err, IsNil)
	c.Assert(resp.Resp, NotNil)
	keyErr := resp.Resp.(*kvrpcpb.GetResponse).GetError()
	c.Assert(keyErr, NotNil)
	lock, err := extractLockFromKeyErr(keyErr)
	c.Assert(err, IsNil)
	return lock
}

func (s *testLockSuite) ttlEquals(c *C, x, y uint64) {
	// NOTE: On ppc64le, all integers are by default unsigned integers,
	// hence we have to separately cast the value returned by "math.Abs()" function for ppc64le.
	if runtime.GOARCH == "ppc64le" {
		c.Assert(int(-math.Abs(float64(x-y))), LessEqual, 2)
	} else {
		c.Assert(int(math.Abs(float64(x-y))), LessEqual, 2)
	}

}

func (s *testLockSuite) TestLockTTL(c *C) {
	txn, err := s.store.Begin()
	c.Assert(err, IsNil)
	err = txn.Set(kv.Key("key"), []byte("value"))
	c.Assert(err, IsNil)
	time.Sleep(time.Millisecond)
	s.prewriteTxnWithTTL(c, txn, 3100)
	l := s.mustGetLock(c, []byte("key"))
	c.Assert(l.TTL >= defaultLockTTL, IsTrue)

	// Huge txn has a greater TTL.
	txn, err = s.store.Begin()
	start := time.Now()
	c.Assert(err, IsNil)
	err = txn.Set(kv.Key("key"), []byte("value"))
	c.Assert(err, IsNil)
	for i := 0; i < 2048; i++ {
		k, v := randKV(1024, 1024)
		err = txn.Set(kv.Key(k), []byte(v))
		c.Assert(err, IsNil)
	}
	s.prewriteTxn(c, txn)
	l = s.mustGetLock(c, []byte("key"))
	s.ttlEquals(c, l.TTL, uint64(ttlFactor*2)+uint64(time.Since(start)/time.Millisecond))

	// Txn with long read time.
	start = time.Now()
	txn, err = s.store.Begin()
	c.Assert(err, IsNil)
	time.Sleep(time.Millisecond * 50)
<<<<<<< HEAD
	err = txn.Set(kv.Key("key"), []byte("value"))
	c.Assert(err, IsNil)
	s.prewriteTxn(c, txn.(*tikvTxn))
=======
	txn.Set(kv.Key("key"), []byte("value"))
	s.prewriteTxn(c, txn)
>>>>>>> 3d4def7e
	l = s.mustGetLock(c, []byte("key"))
	s.ttlEquals(c, l.TTL, defaultLockTTL+uint64(time.Since(start)/time.Millisecond))
}

func (s *testLockSuite) TestBatchResolveLocks(c *C) {
	// The first transaction is a normal transaction with a long TTL
	txn, err := s.store.Begin()
	c.Assert(err, IsNil)
<<<<<<< HEAD
	err = txn.Set(kv.Key("k1"), []byte("v1"))
	c.Assert(err, IsNil)
	err = txn.Set(kv.Key("k2"), []byte("v2"))
	c.Assert(err, IsNil)
	s.prewriteTxnWithTTL(c, txn.(*tikvTxn), 20000)
=======
	txn.Set(kv.Key("k1"), []byte("v1"))
	txn.Set(kv.Key("k2"), []byte("v2"))
	s.prewriteTxnWithTTL(c, txn, 20000)
>>>>>>> 3d4def7e

	// The second transaction is an async commit transaction
	txn, err = s.store.Begin()
	c.Assert(err, IsNil)
<<<<<<< HEAD
	err = txn.Set(kv.Key("k3"), []byte("v3"))
	c.Assert(err, IsNil)
	err = txn.Set(kv.Key("k4"), []byte("v4"))
	c.Assert(err, IsNil)
	tikvTxn := txn.(*tikvTxn)
=======
	txn.Set(kv.Key("k3"), []byte("v3"))
	txn.Set(kv.Key("k4"), []byte("v4"))
	tikvTxn := txn
>>>>>>> 3d4def7e
	committer, err := newTwoPhaseCommitterWithInit(tikvTxn, 0)
	c.Assert(err, IsNil)
	committer.setAsyncCommit(true)
	committer.lockTTL = 20000
	err = committer.prewriteMutations(NewBackofferWithVars(context.Background(), PrewriteMaxBackoff, nil), committer.mutations)
	c.Assert(err, IsNil)

	var locks []*Lock
	for _, key := range []string{"k1", "k2", "k3", "k4"} {
		l := s.mustGetLock(c, []byte(key))
		locks = append(locks, l)
	}

	// Locks may not expired
	msBeforeLockExpired := s.store.GetOracle().UntilExpired(locks[0].TxnID, locks[1].TTL, &oracle.Option{TxnScope: oracle.GlobalTxnScope})
	c.Assert(msBeforeLockExpired, Greater, int64(0))
	msBeforeLockExpired = s.store.GetOracle().UntilExpired(locks[3].TxnID, locks[3].TTL, &oracle.Option{TxnScope: oracle.GlobalTxnScope})
	c.Assert(msBeforeLockExpired, Greater, int64(0))

	lr := newLockResolver(s.store)
	bo := NewBackofferWithVars(context.Background(), GcResolveLockMaxBackoff, nil)
	loc, err := lr.store.GetRegionCache().LocateKey(bo, locks[0].Primary)
	c.Assert(err, IsNil)
	// Check BatchResolveLocks resolve the lock even the ttl is not expired.
	success, err := lr.BatchResolveLocks(bo, locks, loc.Region)
	c.Assert(success, IsTrue)
	c.Assert(err, IsNil)

	txn, err = s.store.Begin()
	c.Assert(err, IsNil)
	// transaction 1 is rolled back
	_, err = txn.Get(context.Background(), kv.Key("k1"))
	c.Assert(err, Equals, kv.ErrNotExist)
	_, err = txn.Get(context.Background(), kv.Key("k2"))
	c.Assert(err, Equals, kv.ErrNotExist)
	// transaction 2 is committed
	v, err := txn.Get(context.Background(), kv.Key("k3"))
	c.Assert(err, IsNil)
	c.Assert(bytes.Equal(v, []byte("v3")), IsTrue)
	v, err = txn.Get(context.Background(), kv.Key("k4"))
	c.Assert(err, IsNil)
	c.Assert(bytes.Equal(v, []byte("v4")), IsTrue)
}

func (s *testLockSuite) TestNewLockZeroTTL(c *C) {
	l := NewLock(&kvrpcpb.LockInfo{})
	c.Assert(l.TTL, Equals, uint64(0))
}

func init() {
	// Speed up tests.
	oracleUpdateInterval = 2
}

func (s *testLockSuite) TestZeroMinCommitTS(c *C) {
	txn, err := s.store.Begin()
	c.Assert(err, IsNil)
	err = txn.Set(kv.Key("key"), []byte("value"))
	c.Assert(err, IsNil)
	bo := NewBackofferWithVars(context.Background(), PrewriteMaxBackoff, nil)

	mockValue := fmt.Sprintf(`return(%d)`, txn.StartTS())
	c.Assert(failpoint.Enable("github.com/pingcap/tidb/store/tikv/mockZeroCommitTS", mockValue), IsNil)
	s.prewriteTxnWithTTL(c, txn, 1000)
	c.Assert(failpoint.Disable("github.com/pingcap/tidb/store/tikv/mockZeroCommitTS"), IsNil)

	lock := s.mustGetLock(c, []byte("key"))
	expire, pushed, err := newLockResolver(s.store).ResolveLocks(bo, 0, []*Lock{lock})
	c.Assert(err, IsNil)
	c.Assert(pushed, HasLen, 0)
	c.Assert(expire, Greater, int64(0))

	expire, pushed, err = newLockResolver(s.store).ResolveLocks(bo, math.MaxUint64, []*Lock{lock})
	c.Assert(err, IsNil)
	c.Assert(pushed, HasLen, 1)
	c.Assert(expire, Greater, int64(0))

	// Clean up this test.
	lock.TTL = uint64(0)
	expire, _, err = newLockResolver(s.store).ResolveLocks(bo, 0, []*Lock{lock})
	c.Assert(err, IsNil)
	c.Assert(expire, Equals, int64(0))
}

func (s *testLockSuite) TestDeduplicateKeys(c *C) {
	inputs := []string{
		"a b c",
		"a a b c",
		"a a a b c",
		"a a a b b b b c",
		"a b b b b c c c",
	}
	r := rand.New(rand.NewSource(time.Now().UnixNano()))
	for _, in := range inputs {
		strs := strings.Split(in, " ")
		keys := make([][]byte, len(strs))
		for _, i := range r.Perm(len(strs)) {
			keys[i] = []byte(strs[i])
		}
		keys = deduplicateKeys(keys)
		strs = strs[:len(keys)]
		for i := range keys {
			strs[i] = string(keys[i])
		}
		out := strings.Join(strs, " ")
		c.Assert(out, Equals, "a b c")
	}
}

func (s *testLockSuite) prepareTxnFallenBackFromAsyncCommit(c *C) {
	txn, err := s.store.Begin()
	c.Assert(err, IsNil)
	err = txn.Set([]byte("fb1"), []byte("1"))
	c.Assert(err, IsNil)
	err = txn.Set([]byte("fb2"), []byte("2"))
	c.Assert(err, IsNil)

	committer, err := newTwoPhaseCommitterWithInit(txn, 1)
	c.Assert(err, IsNil)
	c.Assert(committer.mutations.Len(), Equals, 2)
	committer.lockTTL = 0
	committer.setAsyncCommit(true)
	committer.maxCommitTS = committer.startTS + (100 << 18) // 100ms

	bo := NewBackoffer(context.Background(), PrewriteMaxBackoff)
	err = committer.prewriteMutations(bo, committer.mutations.Slice(0, 1))
	c.Assert(err, IsNil)
	c.Assert(committer.isAsyncCommit(), IsTrue)

	// Set an invalid maxCommitTS to produce MaxCommitTsTooLarge
	committer.maxCommitTS = committer.startTS - 1
	err = committer.prewriteMutations(bo, committer.mutations.Slice(1, 2))
	c.Assert(err, IsNil)
	c.Assert(committer.isAsyncCommit(), IsFalse) // Fallback due to MaxCommitTsTooLarge
}

func (s *testLockSuite) TestCheckLocksFallenBackFromAsyncCommit(c *C) {
	s.prepareTxnFallenBackFromAsyncCommit(c)

	lock := s.mustGetLock(c, []byte("fb1"))
	c.Assert(lock.UseAsyncCommit, IsTrue)
	bo := NewBackoffer(context.Background(), getMaxBackoff)
	lr := newLockResolver(s.store)
	status, err := lr.getTxnStatusFromLock(bo, lock, 0, false)
	c.Assert(err, IsNil)
	c.Assert(NewLock(status.primaryLock), DeepEquals, lock)

	_, err = lr.checkAllSecondaries(bo, lock, &status)
	c.Assert(err.(*nonAsyncCommitLock), NotNil)

	status, err = lr.getTxnStatusFromLock(bo, lock, 0, true)
	c.Assert(err, IsNil)
	c.Assert(status.action, Equals, kvrpcpb.Action_TTLExpireRollback)
	c.Assert(status.TTL(), Equals, uint64(0))
}

func (s *testLockSuite) TestResolveTxnFallenBackFromAsyncCommit(c *C) {
	s.prepareTxnFallenBackFromAsyncCommit(c)

	lock := s.mustGetLock(c, []byte("fb1"))
	c.Assert(lock.UseAsyncCommit, IsTrue)
	bo := NewBackoffer(context.Background(), getMaxBackoff)
	expire, pushed, err := newLockResolver(s.store).ResolveLocks(bo, 0, []*Lock{lock})
	c.Assert(err, IsNil)
	c.Assert(expire, Equals, int64(0))
	c.Assert(len(pushed), Equals, 0)

	t3, err := s.store.Begin()
	c.Assert(err, IsNil)
	_, err = t3.Get(context.Background(), []byte("fb1"))
	errMsgMustContain(c, err, "key not exist")
	_, err = t3.Get(context.Background(), []byte("fb2"))
	errMsgMustContain(c, err, "key not exist")
}

func (s *testLockSuite) TestBatchResolveTxnFallenBackFromAsyncCommit(c *C) {
	s.prepareTxnFallenBackFromAsyncCommit(c)

	lock := s.mustGetLock(c, []byte("fb1"))
	c.Assert(lock.UseAsyncCommit, IsTrue)
	bo := NewBackoffer(context.Background(), getMaxBackoff)
	loc, err := s.store.regionCache.LocateKey(bo, []byte("fb1"))
	c.Assert(err, IsNil)
	ok, err := newLockResolver(s.store).BatchResolveLocks(bo, []*Lock{lock}, loc.Region)
	c.Assert(err, IsNil)
	c.Assert(ok, IsTrue)

	t3, err := s.store.Begin()
	c.Assert(err, IsNil)
	_, err = t3.Get(context.Background(), []byte("fb1"))
	errMsgMustContain(c, err, "key not exist")
	_, err = t3.Get(context.Background(), []byte("fb2"))
	errMsgMustContain(c, err, "key not exist")
}<|MERGE_RESOLUTION|>--- conflicted
+++ resolved
@@ -210,14 +210,9 @@
 func (s *testLockSuite) TestCheckTxnStatusTTL(c *C) {
 	txn, err := s.store.Begin()
 	c.Assert(err, IsNil)
-<<<<<<< HEAD
-	err = txn.Set(kv.Key("key"), []byte("value"))
-	c.Assert(err, IsNil)
-	s.prewriteTxnWithTTL(c, txn.(*tikvTxn), 1000)
-=======
-	txn.Set(kv.Key("key"), []byte("value"))
+	err = txn.Set(kv.Key("key"), []byte("value"))
+	c.Assert(err, IsNil)
 	s.prewriteTxnWithTTL(c, txn, 1000)
->>>>>>> 3d4def7e
 
 	bo := NewBackofferWithVars(context.Background(), PrewriteMaxBackoff, nil)
 	lr := newLockResolver(s.store)
@@ -256,14 +251,9 @@
 func (s *testLockSuite) TestTxnHeartBeat(c *C) {
 	txn, err := s.store.Begin()
 	c.Assert(err, IsNil)
-<<<<<<< HEAD
-	err = txn.Set(kv.Key("key"), []byte("value"))
-	c.Assert(err, IsNil)
-	s.prewriteTxn(c, txn.(*tikvTxn))
-=======
-	txn.Set(kv.Key("key"), []byte("value"))
+	err = txn.Set(kv.Key("key"), []byte("value"))
+	c.Assert(err, IsNil)
 	s.prewriteTxn(c, txn)
->>>>>>> 3d4def7e
 
 	bo := NewBackofferWithVars(context.Background(), PrewriteMaxBackoff, nil)
 	newTTL, err := sendTxnHeartBeat(bo, s.store, []byte("key"), txn.StartTS(), 6666)
@@ -288,17 +278,11 @@
 func (s *testLockSuite) TestCheckTxnStatus(c *C) {
 	txn, err := s.store.Begin()
 	c.Assert(err, IsNil)
-<<<<<<< HEAD
 	err = txn.Set(kv.Key("key"), []byte("value"))
 	c.Assert(err, IsNil)
 	err = txn.Set(kv.Key("second"), []byte("xxx"))
 	c.Assert(err, IsNil)
-	s.prewriteTxnWithTTL(c, txn.(*tikvTxn), 1000)
-=======
-	txn.Set(kv.Key("key"), []byte("value"))
-	txn.Set(kv.Key("second"), []byte("xxx"))
 	s.prewriteTxnWithTTL(c, txn, 1000)
->>>>>>> 3d4def7e
 
 	o := s.store.GetOracle()
 	currentTS, err := o.GetTimestamp(context.Background(), &oracle.Option{TxnScope: oracle.GlobalTxnScope})
@@ -347,17 +331,11 @@
 func (s *testLockSuite) TestCheckTxnStatusNoWait(c *C) {
 	txn, err := s.store.Begin()
 	c.Assert(err, IsNil)
-<<<<<<< HEAD
 	err = txn.Set(kv.Key("key"), []byte("value"))
 	c.Assert(err, IsNil)
 	err = txn.Set(kv.Key("second"), []byte("xxx"))
 	c.Assert(err, IsNil)
-	committer, err := newTwoPhaseCommitterWithInit(txn.(*tikvTxn), 0)
-=======
-	txn.Set(kv.Key("key"), []byte("value"))
-	txn.Set(kv.Key("second"), []byte("xxx"))
 	committer, err := newTwoPhaseCommitterWithInit(txn, 0)
->>>>>>> 3d4def7e
 	c.Assert(err, IsNil)
 	// Increase lock TTL to make CI more stable.
 	committer.lockTTL = txnLockTTL(txn.startTime, 200*1024*1024)
@@ -489,14 +467,9 @@
 	txn, err = s.store.Begin()
 	c.Assert(err, IsNil)
 	time.Sleep(time.Millisecond * 50)
-<<<<<<< HEAD
-	err = txn.Set(kv.Key("key"), []byte("value"))
-	c.Assert(err, IsNil)
-	s.prewriteTxn(c, txn.(*tikvTxn))
-=======
-	txn.Set(kv.Key("key"), []byte("value"))
+	err = txn.Set(kv.Key("key"), []byte("value"))
+	c.Assert(err, IsNil)
 	s.prewriteTxn(c, txn)
->>>>>>> 3d4def7e
 	l = s.mustGetLock(c, []byte("key"))
 	s.ttlEquals(c, l.TTL, defaultLockTTL+uint64(time.Since(start)/time.Millisecond))
 }
@@ -505,32 +478,20 @@
 	// The first transaction is a normal transaction with a long TTL
 	txn, err := s.store.Begin()
 	c.Assert(err, IsNil)
-<<<<<<< HEAD
 	err = txn.Set(kv.Key("k1"), []byte("v1"))
 	c.Assert(err, IsNil)
 	err = txn.Set(kv.Key("k2"), []byte("v2"))
 	c.Assert(err, IsNil)
-	s.prewriteTxnWithTTL(c, txn.(*tikvTxn), 20000)
-=======
-	txn.Set(kv.Key("k1"), []byte("v1"))
-	txn.Set(kv.Key("k2"), []byte("v2"))
 	s.prewriteTxnWithTTL(c, txn, 20000)
->>>>>>> 3d4def7e
 
 	// The second transaction is an async commit transaction
 	txn, err = s.store.Begin()
 	c.Assert(err, IsNil)
-<<<<<<< HEAD
 	err = txn.Set(kv.Key("k3"), []byte("v3"))
 	c.Assert(err, IsNil)
 	err = txn.Set(kv.Key("k4"), []byte("v4"))
 	c.Assert(err, IsNil)
-	tikvTxn := txn.(*tikvTxn)
-=======
-	txn.Set(kv.Key("k3"), []byte("v3"))
-	txn.Set(kv.Key("k4"), []byte("v4"))
 	tikvTxn := txn
->>>>>>> 3d4def7e
 	committer, err := newTwoPhaseCommitterWithInit(tikvTxn, 0)
 	c.Assert(err, IsNil)
 	committer.setAsyncCommit(true)
