// Copyright 2016 PingCAP, Inc.
//
// Licensed under the Apache License, Version 2.0 (the "License");
// you may not use this file except in compliance with the License.
// You may obtain a copy of the License at
//
//     http://www.apache.org/licenses/LICENSE-2.0
//
// Unless required by applicable law or agreed to in writing, software
// distributed under the License is distributed on an "AS IS" BASIS,
// See the License for the specific language governing permissions and
// limitations under the License.

package tikv

import (
	"math"
	"runtime"
	"time"

	. "github.com/pingcap/check"
	"github.com/pingcap/kvproto/pkg/kvrpcpb"
	"github.com/pingcap/tidb/kv"
	"github.com/pingcap/tidb/store/tikv/tikvrpc"
	"golang.org/x/net/context"
)

type testLockSuite struct {
	OneByOneSuite
	store *tikvStore
}

var _ = Suite(&testLockSuite{})

func (s *testLockSuite) SetUpTest(c *C) {
<<<<<<< HEAD
	s.store = newTestStore(c)
=======
	fmt.Println("SetUpTest .... test Lock suite")
	s.store = NewTestStore(c).(*tikvStore)
>>>>>>> 546b5acd
}

func (s *testLockSuite) TearDownTest(c *C) {
	s.store.Close()
}

func (s *testLockSuite) lockKey(c *C, key, value, primaryKey, primaryValue []byte, commitPrimary bool) (uint64, uint64) {
	txn, err := newTiKVTxn(s.store)
	c.Assert(err, IsNil)
	if len(value) > 0 {
		err = txn.Set(key, value)
	} else {
		err = txn.Delete(key)
	}
	c.Assert(err, IsNil)
	if len(primaryValue) > 0 {
		err = txn.Set(primaryKey, primaryValue)
	} else {
		err = txn.Delete(primaryKey)
	}
	c.Assert(err, IsNil)
	tpc, err := newTwoPhaseCommitter(txn)
	c.Assert(err, IsNil)
	tpc.keys = [][]byte{primaryKey, key}

	ctx := context.Background()
	err = tpc.prewriteKeys(NewBackoffer(ctx, prewriteMaxBackoff), tpc.keys)
	c.Assert(err, IsNil)

	if commitPrimary {
		tpc.commitTS, err = s.store.oracle.GetTimestamp(ctx)
		c.Assert(err, IsNil)
		err = tpc.commitKeys(NewBackoffer(ctx, CommitMaxBackoff), [][]byte{primaryKey})
		c.Assert(err, IsNil)
	}
	return txn.startTS, tpc.commitTS
}

func (s *testLockSuite) putAlphabets(c *C) {
	for ch := byte('a'); ch <= byte('z'); ch++ {
		s.putKV(c, []byte{ch}, []byte{ch})
	}
}

func (s *testLockSuite) putKV(c *C, key, value []byte) (uint64, uint64) {
	txn, err := s.store.Begin()
	c.Assert(err, IsNil)
	err = txn.Set(key, value)
	c.Assert(err, IsNil)
	err = txn.Commit(context.Background())
	c.Assert(err, IsNil)
	return txn.StartTS(), txn.(*tikvTxn).commitTS
}

func (s *testLockSuite) prepareAlphabetLocks(c *C) {
	s.putKV(c, []byte("c"), []byte("cc"))
	s.lockKey(c, []byte("c"), []byte("c"), []byte("z1"), []byte("z1"), true)
	s.lockKey(c, []byte("d"), []byte("dd"), []byte("z2"), []byte("z2"), false)
	s.lockKey(c, []byte("foo"), []byte("foo"), []byte("z3"), []byte("z3"), false)
	s.putKV(c, []byte("bar"), []byte("bar"))
	s.lockKey(c, []byte("bar"), nil, []byte("z4"), []byte("z4"), true)
}

func (s *testLockSuite) TestScanLockResolveWithGet(c *C) {
	s.putAlphabets(c)
	s.prepareAlphabetLocks(c)

	txn, err := s.store.Begin()
	c.Assert(err, IsNil)
	for ch := byte('a'); ch <= byte('z'); ch++ {
		v, err := txn.Get([]byte{ch})
		c.Assert(err, IsNil)
		c.Assert(v, BytesEquals, []byte{ch})
	}
}

func (s *testLockSuite) TestScanLockResolveWithSeek(c *C) {
	s.putAlphabets(c)
	s.prepareAlphabetLocks(c)

	txn, err := s.store.Begin()
	c.Assert(err, IsNil)
	iter, err := txn.Seek([]byte("a"))
	c.Assert(err, IsNil)
	for ch := byte('a'); ch <= byte('z'); ch++ {
		c.Assert(iter.Valid(), IsTrue)
		c.Assert([]byte(iter.Key()), BytesEquals, []byte{ch})
		c.Assert([]byte(iter.Value()), BytesEquals, []byte{ch})
		c.Assert(iter.Next(), IsNil)
	}
}

func (s *testLockSuite) TestScanLockResolveWithBatchGet(c *C) {
	s.putAlphabets(c)
	s.prepareAlphabetLocks(c)

	var keys []kv.Key
	for ch := byte('a'); ch <= byte('z'); ch++ {
		keys = append(keys, []byte{ch})
	}

	ver, err := s.store.CurrentVersion()
	c.Assert(err, IsNil)
	snapshot := newTiKVSnapshot(s.store, ver)
	m, err := snapshot.BatchGet(keys)
	c.Assert(err, IsNil)
	c.Assert(len(m), Equals, int('z'-'a'+1))
	for ch := byte('a'); ch <= byte('z'); ch++ {
		k := []byte{ch}
		c.Assert(m[string(k)], BytesEquals, k)
	}
}

func (s *testLockSuite) TestCleanLock(c *C) {
	for ch := byte('a'); ch <= byte('z'); ch++ {
		k := []byte{ch}
		s.lockKey(c, k, k, k, k, false)
	}
	txn, err := s.store.Begin()
	c.Assert(err, IsNil)
	for ch := byte('a'); ch <= byte('z'); ch++ {
		err = txn.Set([]byte{ch}, []byte{ch + 1})
		c.Assert(err, IsNil)
	}
	err = txn.Commit(context.Background())
	c.Assert(err, IsNil)
}

func (s *testLockSuite) TestGetTxnStatus(c *C) {
	startTS, commitTS := s.putKV(c, []byte("a"), []byte("a"))
	status, err := s.store.lockResolver.GetTxnStatus(startTS, []byte("a"))
	c.Assert(err, IsNil)
	c.Assert(status.IsCommitted(), IsTrue)
	c.Assert(status.CommitTS(), Equals, commitTS)

	startTS, commitTS = s.lockKey(c, []byte("a"), []byte("a"), []byte("a"), []byte("a"), true)
	status, err = s.store.lockResolver.GetTxnStatus(startTS, []byte("a"))
	c.Assert(err, IsNil)
	c.Assert(status.IsCommitted(), IsTrue)
	c.Assert(status.CommitTS(), Equals, commitTS)

	startTS, _ = s.lockKey(c, []byte("a"), []byte("a"), []byte("a"), []byte("a"), false)
	status, err = s.store.lockResolver.GetTxnStatus(startTS, []byte("a"))
	c.Assert(err, IsNil)
	c.Assert(status.IsCommitted(), IsFalse)
}

func (s *testLockSuite) TestRC(c *C) {
	s.putKV(c, []byte("key"), []byte("v1"))

	txn, err := s.store.Begin()
	c.Assert(err, IsNil)
	txn.Set([]byte("key"), []byte("v2"))
	s.prewriteTxn(c, txn.(*tikvTxn))

	txn2, err := s.store.Begin()
	c.Assert(err, IsNil)
	txn2.SetOption(kv.IsolationLevel, kv.RC)
	val, err := txn2.Get([]byte("key"))
	c.Assert(err, IsNil)
	c.Assert(string(val), Equals, "v1")
}

func (s *testLockSuite) prewriteTxn(c *C, txn *tikvTxn) {
	committer, err := newTwoPhaseCommitter(txn)
	c.Assert(err, IsNil)
	err = committer.prewriteKeys(NewBackoffer(context.Background(), prewriteMaxBackoff), committer.keys)
	c.Assert(err, IsNil)
}

func (s *testLockSuite) mustGetLock(c *C, key []byte) *Lock {
	ver, err := s.store.CurrentVersion()
	c.Assert(err, IsNil)
	bo := NewBackoffer(context.Background(), getMaxBackoff)
	req := &tikvrpc.Request{
		Type: tikvrpc.CmdGet,
		Get: &kvrpcpb.GetRequest{
			Key:     key,
			Version: ver.Ver,
		},
	}
	loc, err := s.store.regionCache.LocateKey(bo, key)
	c.Assert(err, IsNil)
	resp, err := s.store.SendReq(bo, req, loc.Region, readTimeoutShort)
	c.Assert(err, IsNil)
	cmdGetResp := resp.Get
	c.Assert(cmdGetResp, NotNil)
	keyErr := cmdGetResp.GetError()
	c.Assert(keyErr, NotNil)
	lock, err := extractLockFromKeyErr(keyErr)
	c.Assert(err, IsNil)
	return lock
}

func (s *testLockSuite) ttlEquals(c *C, x, y uint64) {
	// NOTE: On ppc64le, all integers are by default unsigned integers,
	// hence we have to separately cast the value returned by "math.Abs()" function for ppc64le.
	if runtime.GOARCH == "ppc64le" {
		c.Assert(int(-math.Abs(float64(x-y))), LessEqual, 2)
	} else {
		c.Assert(int(math.Abs(float64(x-y))), LessEqual, 2)
	}

}

func (s *testLockSuite) TestLockTTL(c *C) {
	txn, err := s.store.Begin()
	c.Assert(err, IsNil)
	txn.Set(kv.Key("key"), []byte("value"))
	time.Sleep(time.Millisecond)
	s.prewriteTxn(c, txn.(*tikvTxn))
	l := s.mustGetLock(c, []byte("key"))
	c.Assert(l.TTL >= defaultLockTTL, IsTrue)

	// Huge txn has a greater TTL.
	txn, err = s.store.Begin()
	start := time.Now()
	c.Assert(err, IsNil)
	txn.Set(kv.Key("key"), []byte("value"))
	for i := 0; i < 2048; i++ {
		k, v := randKV(1024, 1024)
		txn.Set(kv.Key(k), []byte(v))
	}
	s.prewriteTxn(c, txn.(*tikvTxn))
	l = s.mustGetLock(c, []byte("key"))
	s.ttlEquals(c, l.TTL, uint64(ttlFactor*2)+uint64(time.Since(start)/time.Millisecond))

	// Txn with long read time.
	start = time.Now()
	txn, err = s.store.Begin()
	c.Assert(err, IsNil)
	time.Sleep(time.Millisecond * 50)
	txn.Set(kv.Key("key"), []byte("value"))
	s.prewriteTxn(c, txn.(*tikvTxn))
	l = s.mustGetLock(c, []byte("key"))
	s.ttlEquals(c, l.TTL, defaultLockTTL+uint64(time.Since(start)/time.Millisecond))
}

func init() {
	// Speed up tests.
	defaultLockTTL = 3
	maxLockTTL = 120
	ttlFactor = 6
	oracleUpdateInterval = 2
}<|MERGE_RESOLUTION|>--- conflicted
+++ resolved
@@ -33,12 +33,7 @@
 var _ = Suite(&testLockSuite{})
 
 func (s *testLockSuite) SetUpTest(c *C) {
-<<<<<<< HEAD
-	s.store = newTestStore(c)
-=======
-	fmt.Println("SetUpTest .... test Lock suite")
 	s.store = NewTestStore(c).(*tikvStore)
->>>>>>> 546b5acd
 }
 
 func (s *testLockSuite) TearDownTest(c *C) {
