// Copyright 2016 PingCAP, Inc.
//
// Licensed under the Apache License, Version 2.0 (the "License");
// you may not use this file except in compliance with the License.
// You may obtain a copy of the License at
//
//     http://www.apache.org/licenses/LICENSE-2.0
//
// Unless required by applicable law or agreed to in writing, software
// distributed under the License is distributed on an "AS IS" BASIS,
// See the License for the specific language governing permissions and
// limitations under the License.

package tikv

import (
	"sync"
	"time"

	"github.com/juju/errors"
	. "github.com/pingcap/check"
	pb "github.com/pingcap/kvproto/pkg/kvrpcpb"
	"github.com/pingcap/kvproto/pkg/metapb"
	"github.com/pingcap/pd/pd-client"
	"github.com/pingcap/tidb/kv"
	"github.com/pingcap/tidb/store/mockoracle"
	"github.com/pingcap/tidb/store/tikv/tikvrpc"
	"golang.org/x/net/context"
)

var errStopped = errors.New("stopped")

type testStoreSuite struct {
	store *tikvStore
}

var _ = Suite(&testStoreSuite{})

func (s *testStoreSuite) SetUpTest(c *C) {
	store, err := newTestTiKVStore()
	c.Check(err, IsNil)
	s.store = store.(*tikvStore)
}

func (s *testStoreSuite) TestParsePath(c *C) {
	etcdAddrs, disableGC, err := parsePath("tikv://node1:2379,node2:2379")
	c.Assert(err, IsNil)
	c.Assert(etcdAddrs, DeepEquals, []string{"node1:2379", "node2:2379"})
	c.Assert(disableGC, IsFalse)

	_, _, err = parsePath("tikv://node1:2379")
	c.Assert(err, IsNil)
	_, disableGC, err = parsePath("tikv://node1:2379?disableGC=true")
	c.Assert(err, IsNil)
	c.Assert(disableGC, IsTrue)
}

func (s *testStoreSuite) TestOracle(c *C) {
	o := &mockoracle.MockOracle{}
	s.store.oracle = o

<<<<<<< HEAD
	ctx := goctx.Background()
	t1, err := s.store.getTimestampWithRetry(NewBackoffer(ctx, 100))
=======
	ctx := context.Background()
	t1, err := s.store.getTimestampWithRetry(NewBackoffer(100, ctx))
>>>>>>> e1121814
	c.Assert(err, IsNil)
	t2, err := s.store.getTimestampWithRetry(NewBackoffer(ctx, 100))
	c.Assert(err, IsNil)
	c.Assert(t1, Less, t2)

	// Check retry.
	var wg sync.WaitGroup
	wg.Add(2)

	o.Disable()
	go func() {
		defer wg.Done()
		time.Sleep(time.Millisecond * 100)
		o.Enable()
	}()

	go func() {
		defer wg.Done()
		t3, err := s.store.getTimestampWithRetry(NewBackoffer(ctx, tsoMaxBackoff))
		c.Assert(err, IsNil)
		c.Assert(t2, Less, t3)
		expired := s.store.oracle.IsExpired(t2, 50)
		c.Assert(expired, IsTrue)
	}()

	wg.Wait()
}

type mockPDClient struct {
	sync.RWMutex
	client pd.Client
	stop   bool
}

func (c *mockPDClient) enable() {
	c.Lock()
	defer c.Unlock()
	c.stop = false
}

func (c *mockPDClient) disable() {
	c.Lock()
	defer c.Unlock()
	c.stop = true
}

func (c *mockPDClient) GetClusterID(context.Context) uint64 {
	return 1
}

func (c *mockPDClient) GetTS(ctx context.Context) (int64, int64, error) {
	c.RLock()
	defer c.RUnlock()

	if c.stop {
		return 0, 0, errors.Trace(errStopped)
	}
	return c.client.GetTS(ctx)
}

func (c *mockPDClient) GetTSAsync(ctx context.Context) pd.TSFuture {
	return nil
}

func (c *mockPDClient) GetRegion(ctx context.Context, key []byte) (*metapb.Region, *metapb.Peer, error) {
	c.RLock()
	defer c.RUnlock()

	if c.stop {
		return nil, nil, errors.Trace(errStopped)
	}
	return c.client.GetRegion(ctx, key)
}

func (c *mockPDClient) GetRegionByID(ctx context.Context, regionID uint64) (*metapb.Region, *metapb.Peer, error) {
	c.RLock()
	defer c.RUnlock()

	if c.stop {
		return nil, nil, errors.Trace(errStopped)
	}
	return c.client.GetRegionByID(ctx, regionID)
}

func (c *mockPDClient) GetStore(ctx context.Context, storeID uint64) (*metapb.Store, error) {
	c.RLock()
	defer c.RUnlock()

	if c.stop {
		return nil, errors.Trace(errStopped)
	}
	return c.client.GetStore(ctx, storeID)
}

func (c *mockPDClient) Close() {}

type checkRequestClient struct {
	Client
	priority pb.CommandPri
}

func (c *checkRequestClient) SendReq(ctx context.Context, addr string, req *tikvrpc.Request) (*tikvrpc.Response, error) {
	resp, err := c.Client.SendReq(ctx, addr, req)
	if c.priority != req.Priority {
		if resp.Get != nil {
			resp.Get.Error = &pb.KeyError{
				Abort: "request check error",
			}
		}
	}
	return resp, err
}

func (s *testStoreSuite) TestRequestPriority(c *C) {
	client := &checkRequestClient{
		Client: s.store.client,
	}
	s.store.client = client

	// Cover 2PC commit.
	txn, err := s.store.Begin()
	c.Assert(err, IsNil)
	client.priority = pb.CommandPri_High
	txn.SetOption(kv.Priority, kv.PriorityHigh)
	err = txn.Set([]byte("key"), []byte("value"))
	c.Assert(err, IsNil)
	err = txn.Commit(context.Background())
	c.Assert(err, IsNil)

	// Cover the basic Get request.
	txn, err = s.store.Begin()
	c.Assert(err, IsNil)
	client.priority = pb.CommandPri_Low
	txn.SetOption(kv.Priority, kv.PriorityLow)
	_, err = txn.Get([]byte("key"))
	c.Assert(err, IsNil)

	// A counter example.
	client.priority = pb.CommandPri_Low
	txn.SetOption(kv.Priority, kv.PriorityNormal)
	_, err = txn.Get([]byte("key"))
	// err is translated to "try again later" by backoffer, so doesn't check error value here.
	c.Assert(err, NotNil)

	// Cover Seek request.
	client.priority = pb.CommandPri_High
	txn.SetOption(kv.Priority, kv.PriorityHigh)
	iter, err := txn.Seek([]byte("key"))
	c.Assert(err, IsNil)
	for iter.Valid() {
		c.Assert(iter.Next(), IsNil)
	}
	iter.Close()
}<|MERGE_RESOLUTION|>--- conflicted
+++ resolved
@@ -59,13 +59,8 @@
 	o := &mockoracle.MockOracle{}
 	s.store.oracle = o
 
-<<<<<<< HEAD
-	ctx := goctx.Background()
+	ctx := context.Background()
 	t1, err := s.store.getTimestampWithRetry(NewBackoffer(ctx, 100))
-=======
-	ctx := context.Background()
-	t1, err := s.store.getTimestampWithRetry(NewBackoffer(100, ctx))
->>>>>>> e1121814
 	c.Assert(err, IsNil)
 	t2, err := s.store.getTimestampWithRetry(NewBackoffer(ctx, 100))
 	c.Assert(err, IsNil)
