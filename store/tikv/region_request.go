--- conflicted
+++ resolved
@@ -252,21 +252,12 @@
 				bo.vars.Hook("callBackofferHook", bo.vars)
 			}
 		case "requestTiDBStoreError":
-<<<<<<< HEAD
-			if sType == tidbkv.TiDB {
+			if et == tikvrpc.TiDB {
 				failpoint.Return(nil, nil, kv.ErrTiKVServerTimeout)
-			}
-		case "requestTiFlashError":
-			if sType == tidbkv.TiFlash {
-				failpoint.Return(nil, nil, kv.ErrTiFlashServerTimeout)
-=======
-			if et == tikvrpc.TiDB {
-				failpoint.Return(nil, nil, ErrTiKVServerTimeout)
 			}
 		case "requestTiFlashError":
 			if et == tikvrpc.TiFlash {
-				failpoint.Return(nil, nil, ErrTiFlashServerTimeout)
->>>>>>> a49effd4
+				failpoint.Return(nil, nil, kv.ErrTiFlashServerTimeout)
 			}
 		}
 	})
