--- conflicted
+++ resolved
@@ -112,20 +112,17 @@
 		replicaRead = kv.ReplicaReadLeader
 	}
 	for {
-<<<<<<< HEAD
 		switch sType {
 		case TiKV:
-			rpcCtx, err = s.regionCache.GetTiKVRPCContext(bo, regionID)
+			rpcCtx, err = s.regionCache.GetTiKVRPCContext(bo, regionID, replicaRead, req.ReplicaReadSeed)
 		case TiFlash:
 			rpcCtx, err = s.regionCache.GetTiFlashRPCContext(bo, regionID)
 		default:
-
-		}
-=======
-		ctx, err := s.regionCache.GetRPCContext(bo, regionID, replicaRead, req.ReplicaReadSeed)
->>>>>>> 0ff5b50c
+			err = errors.Errorf("unsupported storage type: %v", sType)
+			// err = errors.Errorf("Can not find the TiFlash store address, region version id:%v", RegionVerID)
+		}
 		if err != nil {
-			return nil, nil, errors.Trace(err)
+			return nil, nil, err
 		}
 		if rpcCtx == nil {
 			// If the region is not found in cache, it must be out
