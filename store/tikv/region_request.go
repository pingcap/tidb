// Copyright 2016 PingCAP, Inc.
//
// Licensed under the Apache License, Version 2.0 (the "License");
// you may not use this file except in compliance with the License.
// You may obtain a copy of the License at
//
//     http://www.apache.org/licenses/LICENSE-2.0
//
// Unless required by applicable law or agreed to in writing, software
// distributed under the License is distributed on an "AS IS" BASIS,
// See the License for the specific language governing permissions and
// limitations under the License.

package tikv

import (
	"bytes"
	"context"
	"fmt"
	"strconv"
	"sync"
	"sync/atomic"
	"time"

	"go.uber.org/zap"
	"google.golang.org/grpc/codes"
	"google.golang.org/grpc/status"

	"github.com/opentracing/opentracing-go"
	"github.com/pingcap/errors"
	"github.com/pingcap/failpoint"
	"github.com/pingcap/kvproto/pkg/coprocessor"
	"github.com/pingcap/kvproto/pkg/errorpb"
	"github.com/pingcap/kvproto/pkg/kvrpcpb"
	"github.com/pingcap/tidb/store/tikv/kv"
	"github.com/pingcap/tidb/store/tikv/logutil"
	"github.com/pingcap/tidb/store/tikv/metrics"
	"github.com/pingcap/tidb/store/tikv/tikvrpc"
	"github.com/pingcap/tidb/store/tikv/util"
	"github.com/pingcap/tidb/util/execdetails"
)

// ShuttingDown is a flag to indicate tidb-server is exiting (Ctrl+C signal
// receved for example). If this flag is set, tikv client should not retry on
// network error because tidb-server expect tikv client to exit as soon as possible.
var ShuttingDown uint32

// RegionRequestSender sends KV/Cop requests to tikv server. It handles network
// errors and some region errors internally.
//
// Typically, a KV/Cop request is bind to a region, all keys that are involved
// in the request should be located in the region.
// The sending process begins with looking for the address of leader store's
// address of the target region from cache, and the request is then sent to the
// destination tikv server over TCP connection.
// If region is updated, can be caused by leader transfer, region split, region
// merge, or region balance, tikv server may not able to process request and
// send back a RegionError.
// RegionRequestSender takes care of errors that does not relevant to region
// range, such as 'I/O timeout', 'NotLeader', and 'ServerIsBusy'. For other
// errors, since region range have changed, the request may need to split, so we
// simply return the error to caller.
type RegionRequestSender struct {
	regionCache       *RegionCache
	client            Client
	storeAddr         string
	rpcError          error
	failStoreIDs      map[uint64]struct{}
	failProxyStoreIDs map[uint64]struct{}
	RegionRequestRuntimeStats
}

// RegionRequestRuntimeStats records the runtime stats of send region requests.
type RegionRequestRuntimeStats struct {
	Stats map[tikvrpc.CmdType]*RPCRuntimeStats
}

// NewRegionRequestRuntimeStats returns a new RegionRequestRuntimeStats.
func NewRegionRequestRuntimeStats() RegionRequestRuntimeStats {
	return RegionRequestRuntimeStats{
		Stats: make(map[tikvrpc.CmdType]*RPCRuntimeStats),
	}
}

// RPCRuntimeStats indicates the RPC request count and consume time.
type RPCRuntimeStats struct {
	Count int64
	// Send region request consume time.
	Consume int64
}

// String implements fmt.Stringer interface.
func (r *RegionRequestRuntimeStats) String() string {
	var buf bytes.Buffer
	for k, v := range r.Stats {
		if buf.Len() > 0 {
			buf.WriteByte(',')
		}
		buf.WriteString(fmt.Sprintf("%s:{num_rpc:%d, total_time:%s}", k.String(), v.Count, execdetails.FormatDuration(time.Duration(v.Consume))))
	}
	return buf.String()
}

// Clone returns a copy of itself.
func (r *RegionRequestRuntimeStats) Clone() RegionRequestRuntimeStats {
	newRs := NewRegionRequestRuntimeStats()
	for cmd, v := range r.Stats {
		newRs.Stats[cmd] = &RPCRuntimeStats{
			Count:   v.Count,
			Consume: v.Consume,
		}
	}
	return newRs
}

// Merge merges other RegionRequestRuntimeStats.
func (r *RegionRequestRuntimeStats) Merge(rs RegionRequestRuntimeStats) {
	for cmd, v := range rs.Stats {
		stat, ok := r.Stats[cmd]
		if !ok {
			r.Stats[cmd] = &RPCRuntimeStats{
				Count:   v.Count,
				Consume: v.Consume,
			}
			continue
		}
		stat.Count += v.Count
		stat.Consume += v.Consume
	}
}

// RecordRegionRequestRuntimeStats records request runtime stats.
func RecordRegionRequestRuntimeStats(stats map[tikvrpc.CmdType]*RPCRuntimeStats, cmd tikvrpc.CmdType, d time.Duration) {
	stat, ok := stats[cmd]
	if !ok {
		stats[cmd] = &RPCRuntimeStats{
			Count:   1,
			Consume: int64(d),
		}
		return
	}
	stat.Count++
	stat.Consume += int64(d)
}

// NewRegionRequestSender creates a new sender.
func NewRegionRequestSender(regionCache *RegionCache, client Client) *RegionRequestSender {
	return &RegionRequestSender{
		regionCache: regionCache,
		client:      client,
	}
}

// GetRegionCache returns the region cache.
func (s *RegionRequestSender) GetRegionCache() *RegionCache {
	return s.regionCache
}

// GetClient returns the RPC client.
func (s *RegionRequestSender) GetClient() Client {
	return s.client
}

// SetStoreAddr specifies the dest store address.
func (s *RegionRequestSender) SetStoreAddr(addr string) {
	s.storeAddr = addr
}

// GetStoreAddr returns the dest store address.
func (s *RegionRequestSender) GetStoreAddr() string {
	return s.storeAddr
}

// GetRPCError returns the RPC error.
func (s *RegionRequestSender) GetRPCError() error {
	return s.rpcError
}

// SetRPCError rewrite the rpc error.
func (s *RegionRequestSender) SetRPCError(err error) {
	s.rpcError = err
}

// SendReq sends a request to tikv server.
func (s *RegionRequestSender) SendReq(bo *Backoffer, req *tikvrpc.Request, regionID RegionVerID, timeout time.Duration) (*tikvrpc.Response, error) {
	resp, _, err := s.SendReqCtx(bo, req, regionID, timeout, tikvrpc.TiKV)
	return resp, err
}

func (s *RegionRequestSender) getRPCContext(
	bo *Backoffer,
	req *tikvrpc.Request,
	regionID RegionVerID,
	et tikvrpc.EndpointType,
	opts ...StoreSelectorOption,
) (*RPCContext, error) {
	switch et {
	case tikvrpc.TiKV:
		var seed uint32
		if req.ReplicaReadSeed != nil {
			seed = *req.ReplicaReadSeed
		}
		return s.regionCache.GetTiKVRPCContext(bo, regionID, req.ReplicaReadType, seed, opts...)
<<<<<<< HEAD
	case tikvrpc.TiFlash:
		return s.regionCache.GetTiFlashRPCContext(bo, regionID)
	case tikvrpc.TiDB:
=======
	case tidbkv.TiFlash:
		return s.regionCache.GetTiFlashRPCContext(bo, regionID, true)
	case tidbkv.TiDB:
>>>>>>> 1e3921af
		return &RPCContext{Addr: s.storeAddr}, nil
	default:
		return nil, errors.Errorf("unsupported storage type: %v", et)
	}
}

// SendReqCtx sends a request to tikv server and return response and RPCCtx of this RPC.
func (s *RegionRequestSender) SendReqCtx(
	bo *Backoffer,
	req *tikvrpc.Request,
	regionID RegionVerID,
	timeout time.Duration,
	et tikvrpc.EndpointType,
	opts ...StoreSelectorOption,
) (
	resp *tikvrpc.Response,
	rpcCtx *RPCContext,
	err error,
) {
	if span := opentracing.SpanFromContext(bo.ctx); span != nil && span.Tracer() != nil {
		span1 := span.Tracer().StartSpan("regionRequest.SendReqCtx", opentracing.ChildOf(span.Context()))
		defer span1.Finish()
		// TODO(MyonKeminta): Make sure trace works without cloning the backoffer.
		// bo = bo.Clone()
		bo.ctx = opentracing.ContextWithSpan(bo.ctx, span1)
	}

	failpoint.Inject("tikvStoreSendReqResult", func(val failpoint.Value) {
		switch val.(string) {
		case "timeout":
			failpoint.Return(nil, nil, errors.New("timeout"))
		case "GCNotLeader":
			if req.Type == tikvrpc.CmdGC {
				failpoint.Return(&tikvrpc.Response{
					Resp: &kvrpcpb.GCResponse{RegionError: &errorpb.Error{NotLeader: &errorpb.NotLeader{}}},
				}, nil, nil)
			}
		case "GCServerIsBusy":
			if req.Type == tikvrpc.CmdGC {
				failpoint.Return(&tikvrpc.Response{
					Resp: &kvrpcpb.GCResponse{RegionError: &errorpb.Error{ServerIsBusy: &errorpb.ServerIsBusy{}}},
				}, nil, nil)
			}
		case "callBackofferHook":
			if bo.vars != nil && bo.vars.Hook != nil {
				bo.vars.Hook("callBackofferHook", bo.vars)
			}
		case "requestTiDBStoreError":
			if et == tikvrpc.TiDB {
				failpoint.Return(nil, nil, ErrTiKVServerTimeout)
			}
		case "requestTiFlashError":
			if et == tikvrpc.TiFlash {
				failpoint.Return(nil, nil, ErrTiFlashServerTimeout)
			}
		}
	})

	tryTimes := 0
	for {
		if (tryTimes > 0) && (tryTimes%1000 == 0) {
			logutil.Logger(bo.ctx).Warn("retry get ", zap.Uint64("region = ", regionID.GetID()), zap.Int("times = ", tryTimes))
		}

		rpcCtx, err = s.getRPCContext(bo, req, regionID, et, opts...)
		if err != nil {
			return nil, nil, err
		}

		failpoint.Inject("invalidCacheAndRetry", func() {
			// cooperate with github.com/pingcap/tidb/store/gcworker/setGcResolveMaxBackoff
			if c := bo.ctx.Value("injectedBackoff"); c != nil {
				resp, err = tikvrpc.GenRegionErrorResp(req, &errorpb.Error{EpochNotMatch: &errorpb.EpochNotMatch{}})
				failpoint.Return(resp, nil, err)
			}
		})
		if rpcCtx == nil {
			// If the region is not found in cache, it must be out
			// of date and already be cleaned up. We can skip the
			// RPC by returning RegionError directly.

			// TODO: Change the returned error to something like "region missing in cache",
			// and handle this error like EpochNotMatch, which means to re-split the request and retry.
			logutil.Logger(bo.ctx).Debug("throwing pseudo region error due to region not found in cache", zap.Stringer("region", &regionID))
			resp, err = tikvrpc.GenRegionErrorResp(req, &errorpb.Error{EpochNotMatch: &errorpb.EpochNotMatch{}})
			return resp, nil, err
		}

		logutil.Eventf(bo.ctx, "send %s request to region %d at %s", req.Type, regionID.id, rpcCtx.Addr)
		s.storeAddr = rpcCtx.Addr
		var retry bool
		resp, retry, err = s.sendReqToRegion(bo, rpcCtx, req, timeout)
		if err != nil {
			return nil, nil, errors.Trace(err)
		}

		// recheck whether the session/query is killed during the Next()
		if bo.vars != nil && bo.vars.Killed != nil && atomic.LoadUint32(bo.vars.Killed) == 1 {
			return nil, nil, ErrQueryInterrupted
		}
		failpoint.Inject("mockRetrySendReqToRegion", func(val failpoint.Value) {
			if val.(bool) {
				retry = true
			}
		})
		if retry {
			tryTimes++
			continue
		}

		var regionErr *errorpb.Error
		regionErr, err = resp.GetRegionError()
		if err != nil {
			return nil, nil, errors.Trace(err)
		}
		if regionErr != nil {
			retry, err = s.onRegionError(bo, rpcCtx, req.ReplicaReadSeed, regionErr)
			if err != nil {
				return nil, nil, errors.Trace(err)
			}
			if retry {
				tryTimes++
				continue
			}
		}
		return resp, rpcCtx, nil
	}
}

// RPCCancellerCtxKey is context key attach rpc send cancelFunc collector to ctx.
type RPCCancellerCtxKey struct{}

// RPCCanceller is rpc send cancelFunc collector.
type RPCCanceller struct {
	sync.Mutex
	allocID   int
	cancels   map[int]func()
	cancelled bool
}

// NewRPCanceller creates RPCCanceller with init state.
func NewRPCanceller() *RPCCanceller {
	return &RPCCanceller{cancels: make(map[int]func())}
}

// WithCancel generates new context with cancel func.
func (h *RPCCanceller) WithCancel(ctx context.Context) (context.Context, func()) {
	nctx, cancel := context.WithCancel(ctx)
	h.Lock()
	if h.cancelled {
		h.Unlock()
		cancel()
		return nctx, func() {}
	}
	id := h.allocID
	h.allocID++
	h.cancels[id] = cancel
	h.Unlock()
	return nctx, func() {
		cancel()
		h.Lock()
		delete(h.cancels, id)
		h.Unlock()
	}
}

// CancelAll cancels all inflight rpc context.
func (h *RPCCanceller) CancelAll() {
	h.Lock()
	for _, c := range h.cancels {
		c()
	}
	h.cancelled = true
	h.Unlock()
}

func (s *RegionRequestSender) sendReqToRegion(bo *Backoffer, rpcCtx *RPCContext, req *tikvrpc.Request, timeout time.Duration) (resp *tikvrpc.Response, retry bool, err error) {
	if e := tikvrpc.SetContext(req, rpcCtx.Meta, rpcCtx.Peer); e != nil {
		return nil, false, errors.Trace(e)
	}
	// judge the store limit switch.
	if limit := kv.StoreLimit.Load(); limit > 0 {
		if err := s.getStoreToken(rpcCtx.Store, limit); err != nil {
			return nil, false, err
		}
		defer s.releaseStoreToken(rpcCtx.Store)
	}

	ctx := bo.ctx
	if rawHook := ctx.Value(RPCCancellerCtxKey{}); rawHook != nil {
		var cancel context.CancelFunc
		ctx, cancel = rawHook.(*RPCCanceller).WithCancel(ctx)
		defer cancel()
	}

	// sendToAddr is the first target address that will receive the request. If proxy is used, sendToAddr will point to
	// the proxy that will forward the request to the final target.
	sendToAddr := rpcCtx.Addr
	if rpcCtx.ProxyStore == nil {
		req.ForwardedHost = ""
	} else {
		req.ForwardedHost = rpcCtx.Addr
		sendToAddr = rpcCtx.ProxyAddr
	}

	var sessionID uint64
	if v := bo.ctx.Value(util.SessionID); v != nil {
		sessionID = v.(uint64)
	}

	injectFailOnSend := false
	failpoint.Inject("rpcFailOnSend", func(val failpoint.Value) {
		inject := true
		// Optional filters
		if s, ok := val.(string); ok {
			if s == "greengc" && !req.IsGreenGCRequest() {
				inject = false
			} else if s == "write" && !req.IsTxnWriteRequest() {
				inject = false
			}
		} else if sessionID == 0 {
			inject = false
		}

		if inject {
			logutil.Logger(ctx).Info("[failpoint] injected RPC error on send", zap.Stringer("type", req.Type),
				zap.Stringer("req", req.Req.(fmt.Stringer)), zap.Stringer("ctx", &req.Context))
			injectFailOnSend = true
			err = errors.New("injected RPC error on send")
		}
	})

	if !injectFailOnSend {
		start := time.Now()
		resp, err = s.client.SendRequest(ctx, sendToAddr, req, timeout)
		if s.Stats != nil {
			RecordRegionRequestRuntimeStats(s.Stats, req.Type, time.Since(start))
			failpoint.Inject("tikvStoreRespResult", func(val failpoint.Value) {
				if val.(bool) {
					if req.Type == tikvrpc.CmdCop && bo.totalSleep == 0 {
						failpoint.Return(&tikvrpc.Response{
							Resp: &coprocessor.Response{RegionError: &errorpb.Error{EpochNotMatch: &errorpb.EpochNotMatch{}}},
						}, false, nil)
					}
				}
			})
		}

		failpoint.Inject("rpcFailOnRecv", func(val failpoint.Value) {
			inject := true
			// Optional filters
			if s, ok := val.(string); ok {
				if s == "greengc" && !req.IsGreenGCRequest() {
					inject = false
				} else if s == "write" && !req.IsTxnWriteRequest() {
					inject = false
				}
			} else if sessionID == 0 {
				inject = false
			}

			if inject {
				logutil.Logger(ctx).Info("[failpoint] injected RPC error on recv", zap.Stringer("type", req.Type),
					zap.Stringer("req", req.Req.(fmt.Stringer)), zap.Stringer("ctx", &req.Context))
				err = errors.New("injected RPC error on recv")
				resp = nil
			}
		})

		failpoint.Inject("rpcContextCancelErr", func(val failpoint.Value) {
			if val.(bool) {
				ctx1, cancel := context.WithCancel(context.Background())
				cancel()
				select {
				case <-ctx1.Done():
				}

				ctx = ctx1
				err = ctx.Err()
				resp = nil
			}
		})
	}

	if rpcCtx.ProxyStore != nil {
		fromStore := strconv.FormatUint(rpcCtx.ProxyStore.storeID, 10)
		toStore := strconv.FormatUint(rpcCtx.Store.storeID, 10)
		result := "ok"
		if err != nil {
			result = "fail"
		}
		metrics.TiKVForwardRequestCounter.WithLabelValues(fromStore, toStore, req.Type.String(), result).Inc()
	}

	if err != nil {
		s.rpcError = err

		// Because in rpc logic, context.Cancel() will be transferred to rpcContext.Cancel error. For rpcContext cancel,
		// we need to retry the request. But for context cancel active, for example, limitExec gets the required rows,
		// we shouldn't retry the request, it will go to backoff and hang in retry logic.
		if ctx.Err() != nil && errors.Cause(ctx.Err()) == context.Canceled {
			return nil, false, errors.Trace(ctx.Err())
		}

		failpoint.Inject("noRetryOnRpcError", func(val failpoint.Value) {
			if val.(bool) {
				failpoint.Return(nil, false, err)
			}
		})
		if e := s.onSendFail(bo, rpcCtx, err); e != nil {
			return nil, false, errors.Trace(e)
		}
		return nil, true, nil
	}
	return
}

func (s *RegionRequestSender) getStoreToken(st *Store, limit int64) error {
	// Checking limit is not thread safe, preferring this for avoiding load in loop.
	count := st.tokenCount.Load()
	if count < limit {
		// Adding tokenCount is no thread safe, preferring this for avoiding check in loop.
		st.tokenCount.Add(1)
		return nil
	}
	metrics.TiKVStoreLimitErrorCounter.WithLabelValues(st.addr, strconv.FormatUint(st.storeID, 10)).Inc()
	return ErrTokenLimit.GenWithStackByArgs(st.storeID)

}

func (s *RegionRequestSender) releaseStoreToken(st *Store) {
	count := st.tokenCount.Load()
	// Decreasing tokenCount is no thread safe, preferring this for avoiding check in loop.
	if count > 0 {
		st.tokenCount.Sub(1)
		return
	}
	logutil.BgLogger().Warn("release store token failed, count equals to 0")
}

func (s *RegionRequestSender) onSendFail(bo *Backoffer, ctx *RPCContext, err error) error {
	if span := opentracing.SpanFromContext(bo.ctx); span != nil && span.Tracer() != nil {
		span1 := span.Tracer().StartSpan("regionRequest.onSendFail", opentracing.ChildOf(span.Context()))
		defer span1.Finish()
		// TODO(MyonKeminta): Make sure trace works without cloning the backoffer.
		// bo = bo.Clone()
		bo.ctx = opentracing.ContextWithSpan(bo.ctx, span1)
	}
	// If it failed because the context is cancelled by ourself, don't retry.
	if errors.Cause(err) == context.Canceled {
		return errors.Trace(err)
	} else if atomic.LoadUint32(&ShuttingDown) > 0 {
		return ErrTiDBShuttingDown
	}
	if status.Code(errors.Cause(err)) == codes.Canceled {
		select {
		case <-bo.ctx.Done():
			return errors.Trace(err)
		default:
			// If we don't cancel, but the error code is Canceled, it must be from grpc remote.
			// This may happen when tikv is killed and exiting.
			// Backoff and retry in this case.
			logutil.BgLogger().Warn("receive a grpc cancel signal from remote", zap.Error(err))
		}
	}

	if ctx.Meta != nil {
		s.regionCache.OnSendFail(bo, ctx, s.NeedReloadRegion(ctx), err)
	}

	// Retry on send request failure when it's not canceled.
	// When a store is not available, the leader of related region should be elected quickly.
	// TODO: the number of retry time should be limited:since region may be unavailable
	// when some unrecoverable disaster happened.
	if ctx.Store != nil && ctx.Store.storeType == tikvrpc.TiFlash {
		err = bo.Backoff(BoTiFlashRPC, errors.Errorf("send tiflash request error: %v, ctx: %v, try next peer later", err, ctx))
	} else {
		err = bo.Backoff(BoTiKVRPC, errors.Errorf("send tikv request error: %v, ctx: %v, try next peer later", err, ctx))
	}
	return errors.Trace(err)
}

// NeedReloadRegion checks is all peers has sent failed, if so need reload.
func (s *RegionRequestSender) NeedReloadRegion(ctx *RPCContext) (need bool) {
	if s.failStoreIDs == nil {
		s.failStoreIDs = make(map[uint64]struct{})
	}
	if s.failProxyStoreIDs == nil {
		s.failProxyStoreIDs = make(map[uint64]struct{})
	}
	s.failStoreIDs[ctx.Store.storeID] = struct{}{}
	if ctx.ProxyStore != nil {
		s.failProxyStoreIDs[ctx.ProxyStore.storeID] = struct{}{}
	}

	if ctx.AccessMode == TiKVOnly && len(s.failStoreIDs)+len(s.failProxyStoreIDs) >= ctx.TiKVNum {
		need = true
	} else if ctx.AccessMode == TiFlashOnly && len(s.failStoreIDs) >= len(ctx.Meta.Peers)-ctx.TiKVNum {
		need = true
	} else if len(s.failStoreIDs)+len(s.failProxyStoreIDs) >= len(ctx.Meta.Peers) {
		need = true
	}

	if need {
		s.failStoreIDs = nil
		s.failProxyStoreIDs = nil
	}
	return
}

func regionErrorToLabel(e *errorpb.Error) string {
	if e.GetNotLeader() != nil {
		return "not_leader"
	} else if e.GetRegionNotFound() != nil {
		return "region_not_found"
	} else if e.GetKeyNotInRegion() != nil {
		return "key_not_in_region"
	} else if e.GetEpochNotMatch() != nil {
		return "epoch_not_match"
	} else if e.GetServerIsBusy() != nil {
		return "server_is_busy"
	} else if e.GetStaleCommand() != nil {
		return "stale_command"
	} else if e.GetStoreNotMatch() != nil {
		return "store_not_match"
	}
	return "unknown"
}

func (s *RegionRequestSender) onRegionError(bo *Backoffer, ctx *RPCContext, seed *uint32, regionErr *errorpb.Error) (retry bool, err error) {
	if span := opentracing.SpanFromContext(bo.ctx); span != nil && span.Tracer() != nil {
		span1 := span.Tracer().StartSpan("tikv.onRegionError", opentracing.ChildOf(span.Context()))
		defer span1.Finish()
		// TODO(MyonKeminta): Make sure trace works without cloning the backoffer.
		// bo = bo.Clone()
		bo.ctx = opentracing.ContextWithSpan(bo.ctx, span1)
	}

	metrics.TiKVRegionErrorCounter.WithLabelValues(regionErrorToLabel(regionErr)).Inc()
	if notLeader := regionErr.GetNotLeader(); notLeader != nil {
		// Retry if error is `NotLeader`.
		logutil.BgLogger().Debug("tikv reports `NotLeader` retry later",
			zap.String("notLeader", notLeader.String()),
			zap.String("ctx", ctx.String()))

		if notLeader.GetLeader() == nil {
			// The peer doesn't know who is the current leader. Generally it's because
			// the Raft group is in an election, but it's possible that the peer is
			// isolated and removed from the Raft group. So it's necessary to reload
			// the region from PD.
			s.regionCache.InvalidateCachedRegionWithReason(ctx.Region, NoLeader)
			if err = bo.Backoff(BoRegionMiss, errors.Errorf("not leader: %v, ctx: %v", notLeader, ctx)); err != nil {
				return false, errors.Trace(err)
			}
		} else {
			// don't backoff if a new leader is returned.
			s.regionCache.UpdateLeader(ctx.Region, notLeader.GetLeader().GetStoreId(), ctx.AccessIdx)
		}

		return true, nil
	}

	if storeNotMatch := regionErr.GetStoreNotMatch(); storeNotMatch != nil {
		// store not match
		logutil.BgLogger().Debug("tikv reports `StoreNotMatch` retry later",
			zap.Stringer("storeNotMatch", storeNotMatch),
			zap.Stringer("ctx", ctx))
		ctx.Store.markNeedCheck(s.regionCache.notifyCheckCh)
		return true, nil
	}

	if epochNotMatch := regionErr.GetEpochNotMatch(); epochNotMatch != nil {
		logutil.BgLogger().Debug("tikv reports `EpochNotMatch` retry later",
			zap.Stringer("EpochNotMatch", epochNotMatch),
			zap.Stringer("ctx", ctx))
		if seed != nil {
			*seed = *seed + 1
		}
		err = s.regionCache.OnRegionEpochNotMatch(bo, ctx, epochNotMatch.CurrentRegions)
		return false, errors.Trace(err)
	}
	if regionErr.GetServerIsBusy() != nil {
		logutil.BgLogger().Warn("tikv reports `ServerIsBusy` retry later",
			zap.String("reason", regionErr.GetServerIsBusy().GetReason()),
			zap.Stringer("ctx", ctx))
		if ctx != nil && ctx.Store != nil && ctx.Store.storeType == tikvrpc.TiFlash {
			err = bo.Backoff(boTiFlashServerBusy, errors.Errorf("server is busy, ctx: %v", ctx))
		} else {
			err = bo.Backoff(boTiKVServerBusy, errors.Errorf("server is busy, ctx: %v", ctx))
		}
		if err != nil {
			return false, errors.Trace(err)
		}
		return true, nil
	}
	if regionErr.GetStaleCommand() != nil {
		logutil.BgLogger().Debug("tikv reports `StaleCommand`", zap.Stringer("ctx", ctx))
		err = bo.Backoff(boStaleCmd, errors.Errorf("stale command, ctx: %v", ctx))
		if err != nil {
			return false, errors.Trace(err)
		}
		return true, nil
	}
	if regionErr.GetRaftEntryTooLarge() != nil {
		logutil.BgLogger().Warn("tikv reports `RaftEntryTooLarge`", zap.Stringer("ctx", ctx))
		return false, errors.New(regionErr.String())
	}
	if regionErr.GetRegionNotFound() != nil && seed != nil {
		logutil.BgLogger().Debug("tikv reports `RegionNotFound` in follow-reader",
			zap.Stringer("ctx", ctx), zap.Uint32("seed", *seed))
		*seed = *seed + 1
	}
	if regionErr.GetMaxTimestampNotSynced() != nil {
		logutil.BgLogger().Warn("tikv reports `MaxTimestampNotSynced`", zap.Stringer("ctx", ctx))
		err = bo.Backoff(boMaxTsNotSynced, errors.Errorf("max timestamp not synced, ctx: %v", ctx))
		if err != nil {
			return false, errors.Trace(err)
		}
		return true, nil
	}
	// For other errors, we only drop cache here.
	// Because caller may need to re-split the request.
	logutil.BgLogger().Debug("tikv reports region failed",
		zap.Stringer("regionErr", regionErr),
		zap.Stringer("ctx", ctx))
	// When the request is sent to TiDB, there is no region in the request, so the region id will be 0.
	// So when region id is 0, there is no business with region cache.
	if ctx.Region.id != 0 {
		s.regionCache.InvalidateCachedRegion(ctx.Region)
	}
	return false, nil
}

// IsolationLevelToPB converts isolation level to wire type.
func IsolationLevelToPB(level kv.IsoLevel) kvrpcpb.IsolationLevel {
	switch level {
	case kv.RC:
		return kvrpcpb.IsolationLevel_RC
	case kv.SI:
		return kvrpcpb.IsolationLevel_SI
	default:
		return kvrpcpb.IsolationLevel_SI
	}
}<|MERGE_RESOLUTION|>--- conflicted
+++ resolved
@@ -201,15 +201,9 @@
 			seed = *req.ReplicaReadSeed
 		}
 		return s.regionCache.GetTiKVRPCContext(bo, regionID, req.ReplicaReadType, seed, opts...)
-<<<<<<< HEAD
 	case tikvrpc.TiFlash:
-		return s.regionCache.GetTiFlashRPCContext(bo, regionID)
+		return s.regionCache.GetTiFlashRPCContext(bo, regionID, true)
 	case tikvrpc.TiDB:
-=======
-	case tidbkv.TiFlash:
-		return s.regionCache.GetTiFlashRPCContext(bo, regionID, true)
-	case tidbkv.TiDB:
->>>>>>> 1e3921af
 		return &RPCContext{Addr: s.storeAddr}, nil
 	default:
 		return nil, errors.Errorf("unsupported storage type: %v", et)
