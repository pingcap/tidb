--- conflicted
+++ resolved
@@ -973,8 +973,6 @@
 		logutil.BgLogger().Warn("tikv reports `RaftEntryTooLarge`", zap.Stringer("ctx", ctx))
 		return false, errors.New(regionErr.String())
 	}
-<<<<<<< HEAD
-=======
 	// A stale read request may be sent to a peer which the data is not ready yet, we should retry in this case.
 	if regionErr.GetDataIsNotReady() != nil {
 		logutil.BgLogger().Warn("tikv reports `DataIsNotReady` retry later",
@@ -983,8 +981,18 @@
 			zap.Uint64("region-id", regionErr.GetDataIsNotReady().GetRegionId()),
 			zap.Uint64("safe-ts", regionErr.GetDataIsNotReady().GetSafeTs()),
 			zap.Stringer("ctx", ctx))
+		// Don't backoff if it's a replica-read.
 		if seed != nil {
 			*seed = *seed + 1
+		} else {
+			// The region is merging or splitting.
+			err = bo.Backoff(retry.BoRegionMiss, errors.Errorf("data is not ready, ctx: %v", ctx))
+			if err != nil {
+				return false, errors.Trace(err)
+			}
+			if s.leaderReplicaSelector != nil {
+				s.leaderReplicaSelector.rewind()
+			}
 		}
 		return true, nil
 	}
@@ -999,12 +1007,6 @@
 		}
 		return true, nil
 	}
-	if regionErr.GetRegionNotFound() != nil && seed != nil {
-		logutil.BgLogger().Debug("tikv reports `RegionNotFound` in follow-reader",
-			zap.Stringer("ctx", ctx), zap.Uint32("seed", *seed))
-		*seed = *seed + 1
-	}
->>>>>>> 6900a462
 	if regionErr.GetMaxTimestampNotSynced() != nil {
 		logutil.BgLogger().Debug("tikv reports `MaxTimestampNotSynced`", zap.Stringer("ctx", ctx))
 		err = bo.Backoff(retry.BoMaxTsNotSynced, errors.Errorf("max timestamp not synced, ctx: %v", ctx))
@@ -1040,18 +1042,6 @@
 		}
 		return true, nil
 	}
-	if regionErr.GetDataIsNotReady() != nil {
-		logutil.BgLogger().Debug("tikv reports `DataIsNotReady`", zap.Stringer("ctx", ctx))
-		// The region is merging or splitting.
-		err = bo.Backoff(retry.BoRegionMiss, errors.Errorf("data is not ready, ctx: %v", ctx))
-		if err != nil {
-			return false, errors.Trace(err)
-		}
-		if s.leaderReplicaSelector != nil {
-			s.leaderReplicaSelector.rewind()
-		}
-		return true, nil
-	}
 	if regionErr.GetRegionNotFound() != nil {
 		if seed != nil {
 			logutil.BgLogger().Debug("tikv reports `RegionNotFound` in follow-reader",
