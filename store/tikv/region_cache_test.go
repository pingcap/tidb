// Copyright 2016 PingCAP, Inc.
//
// Licensed under the Apache License, Version 2.0 (the "License");
// you may not use this file except in compliance with the License.
// You may obtain a copy of the License at
//
//     http://www.apache.org/licenses/LICENSE-2.0
//
// Unless required by applicable law or agreed to in writing, software
// distributed under the License is distributed on an "AS IS" BASIS,
// See the License for the specific language governing permissions and
// limitations under the License.

package tikv

import (
	"context"
	"errors"
	"fmt"
	"math/rand"
	"sync/atomic"
	"testing"
	"time"
	"unsafe"

	"github.com/google/btree"
	. "github.com/pingcap/check"
	"github.com/pingcap/kvproto/pkg/errorpb"
	"github.com/pingcap/kvproto/pkg/metapb"
	"github.com/pingcap/tidb/kv"
	"github.com/pingcap/tidb/store/mockstore/mocktikv"
	pd "github.com/tikv/pd/client"
)

type testRegionCacheSuite struct {
	OneByOneSuite
	cluster *mocktikv.Cluster
	store1  uint64 // store1 is leader
	store2  uint64 // store2 is follower
	peer1   uint64 // peer1 is leader
	peer2   uint64 // peer2 is follower
	region1 uint64
	cache   *RegionCache
	bo      *Backoffer
}

var _ = Suite(&testRegionCacheSuite{})

func (s *testRegionCacheSuite) SetUpTest(c *C) {
	s.cluster = mocktikv.NewCluster(mocktikv.MustNewMVCCStore())
	storeIDs, peerIDs, regionID, _ := mocktikv.BootstrapWithMultiStores(s.cluster, 2)
	s.region1 = regionID
	s.store1 = storeIDs[0]
	s.store2 = storeIDs[1]
	s.peer1 = peerIDs[0]
	s.peer2 = peerIDs[1]
	pdCli := &CodecPDClient{mocktikv.NewPDClient(s.cluster)}
	s.cache = NewRegionCache(pdCli)
	s.bo = NewBackofferWithVars(context.Background(), 5000, nil)
}

func (s *testRegionCacheSuite) TearDownTest(c *C) {
	s.cache.Close()
}

func (s *testRegionCacheSuite) storeAddr(id uint64) string {
	return fmt.Sprintf("store%d", id)
}

func (s *testRegionCacheSuite) checkCache(c *C, len int) {
	ts := time.Now().Unix()
	c.Assert(validRegions(s.cache.mu.regions, ts), Equals, len)
	c.Assert(validRegionsInBtree(s.cache.mu.sorted, ts), Equals, len)
}

func validRegions(regions map[RegionVerID]*Region, ts int64) (len int) {
	for _, region := range regions {
		if !region.checkRegionCacheTTL(ts) {
			continue
		}
		len++
	}
	return
}

func validRegionsInBtree(t *btree.BTree, ts int64) (len int) {
	t.Descend(func(item btree.Item) bool {
		r := item.(*btreeItem).cachedRegion
		if !r.checkRegionCacheTTL(ts) {
			return true
		}
		len++
		return true
	})
	return
}

func (s *testRegionCacheSuite) getRegion(c *C, key []byte) *Region {
	_, err := s.cache.LocateKey(s.bo, key)
	c.Assert(err, IsNil)
	r := s.cache.searchCachedRegion(key, false)
	c.Assert(r, NotNil)
	return r
}

func (s *testRegionCacheSuite) getRegionWithEndKey(c *C, key []byte) *Region {
	_, err := s.cache.LocateEndKey(s.bo, key)
	c.Assert(err, IsNil)
	r := s.cache.searchCachedRegion(key, true)
	c.Assert(r, NotNil)
	return r
}

func (s *testRegionCacheSuite) getAddr(c *C, key []byte, replicaRead kv.ReplicaReadType, seed uint32) string {
	loc, err := s.cache.LocateKey(s.bo, key)
	c.Assert(err, IsNil)
	ctx, err := s.cache.GetTiKVRPCContext(s.bo, loc.Region, replicaRead, seed)
	c.Assert(err, IsNil)
	if ctx == nil {
		return ""
	}
	return ctx.Addr
}

func (s *testRegionCacheSuite) TestStoreLabels(c *C) {
	testcases := []struct {
		storeID uint64
	}{
		{
			storeID: s.store1,
		},
		{
			storeID: s.store2,
		},
	}
	for _, testcase := range testcases {
		c.Log(testcase.storeID)
		store := s.cache.getStoreByStoreID(testcase.storeID)
		_, err := store.initResolve(s.bo, s.cache)
		c.Assert(err, IsNil)
		labels := []*metapb.StoreLabel{
			{
				Key:   "id",
				Value: fmt.Sprintf("%v", testcase.storeID),
			},
		}
		stores := s.cache.getStoresByLabels(labels)
		c.Assert(len(stores), Equals, 1)
		c.Assert(stores[0].labels, DeepEquals, labels)
	}
}

func (s *testRegionCacheSuite) TestSimple(c *C) {
	seed := rand.Uint32()
	r := s.getRegion(c, []byte("a"))
	c.Assert(r, NotNil)
	c.Assert(r.GetID(), Equals, s.region1)
	c.Assert(s.getAddr(c, []byte("a"), kv.ReplicaReadLeader, 0), Equals, s.storeAddr(s.store1))
	c.Assert(s.getAddr(c, []byte("a"), kv.ReplicaReadFollower, seed), Equals, s.storeAddr(s.store2))
	s.checkCache(c, 1)
	c.Assert(r.GetMeta(), DeepEquals, r.meta)
	c.Assert(r.GetLeaderPeerID(), Equals, r.meta.Peers[r.getStore().workTiKVIdx].Id)
	s.cache.mu.regions[r.VerID()].lastAccess = 0
	r = s.cache.searchCachedRegion([]byte("a"), true)
	c.Assert(r, IsNil)
}

func (s *testRegionCacheSuite) TestDropStore(c *C) {
	bo := NewBackofferWithVars(context.Background(), 100, nil)
	s.cluster.RemoveStore(s.store1)
	loc, err := s.cache.LocateKey(bo, []byte("a"))
	c.Assert(err, IsNil)
	ctx, err := s.cache.GetTiKVRPCContext(bo, loc.Region, kv.ReplicaReadLeader, 0)
	c.Assert(err, IsNil)
	c.Assert(ctx, IsNil)
	ctx, err = s.cache.GetTiKVRPCContext(bo, loc.Region, kv.ReplicaReadFollower, rand.Uint32())
	c.Assert(err, IsNil)
	c.Assert(ctx, IsNil)
	s.checkCache(c, 0)
}

func (s *testRegionCacheSuite) TestDropStoreRetry(c *C) {
	s.cluster.RemoveStore(s.store1)
	done := make(chan struct{})
	go func() {
		time.Sleep(time.Millisecond * 10)
		s.cluster.AddStore(s.store1, s.storeAddr(s.store1))
		close(done)
	}()
	loc, err := s.cache.LocateKey(s.bo, []byte("a"))
	c.Assert(err, IsNil)
	c.Assert(loc.Region.id, Equals, s.region1)
	<-done
}

func (s *testRegionCacheSuite) TestUpdateLeader(c *C) {
	seed := rand.Uint32()
	loc, err := s.cache.LocateKey(s.bo, []byte("a"))
	c.Assert(err, IsNil)
	// tikv-server reports `NotLeader`
	s.cache.UpdateLeader(loc.Region, s.store2, 0)

	r := s.getRegion(c, []byte("a"))
	c.Assert(r, NotNil)
	c.Assert(r.GetID(), Equals, s.region1)
	c.Assert(s.getAddr(c, []byte("a"), kv.ReplicaReadLeader, 0), Equals, s.storeAddr(s.store2))
	c.Assert(s.getAddr(c, []byte("a"), kv.ReplicaReadFollower, seed), Equals, s.storeAddr(s.store1))

	r = s.getRegionWithEndKey(c, []byte("z"))
	c.Assert(r, NotNil)
	c.Assert(r.GetID(), Equals, s.region1)
	c.Assert(s.getAddr(c, []byte("z"), kv.ReplicaReadLeader, 0), Equals, s.storeAddr(s.store2))
	c.Assert(s.getAddr(c, []byte("a"), kv.ReplicaReadFollower, seed), Equals, s.storeAddr(s.store1))
}

func (s *testRegionCacheSuite) TestUpdateLeader2(c *C) {
	seed := rand.Uint32()
	loc, err := s.cache.LocateKey(s.bo, []byte("a"))
	c.Assert(err, IsNil)
	// new store3 becomes leader
	store3 := s.cluster.AllocID()
	peer3 := s.cluster.AllocID()
	s.cluster.AddStore(store3, s.storeAddr(store3))
	s.cluster.AddPeer(s.region1, store3, peer3)
	// tikv-server reports `NotLeader`
	s.cache.UpdateLeader(loc.Region, store3, 0)

	// Store3 does not exist in cache, causes a reload from PD.
	r := s.getRegion(c, []byte("a"))
	c.Assert(r, NotNil)
	c.Assert(r.GetID(), Equals, s.region1)
	c.Assert(s.getAddr(c, []byte("a"), kv.ReplicaReadLeader, 0), Equals, s.storeAddr(s.store1))
	follower := s.getAddr(c, []byte("a"), kv.ReplicaReadFollower, seed)
	if seed%2 == 0 {
		c.Assert(follower, Equals, s.storeAddr(s.store2))
	} else {
		c.Assert(follower, Equals, s.storeAddr(store3))
	}
	follower2 := s.getAddr(c, []byte("a"), kv.ReplicaReadFollower, seed+1)
	if (seed+1)%2 == 0 {
		c.Assert(follower2, Equals, s.storeAddr(s.store2))
	} else {
		c.Assert(follower2, Equals, s.storeAddr(store3))
	}
	c.Assert(follower, Not(Equals), follower2)

	// tikv-server notifies new leader to pd-server.
	s.cluster.ChangeLeader(s.region1, peer3)
	// tikv-server reports `NotLeader` again.
	s.cache.UpdateLeader(r.VerID(), store3, 0)
	r = s.getRegion(c, []byte("a"))
	c.Assert(r, NotNil)
	c.Assert(r.GetID(), Equals, s.region1)
	c.Assert(s.getAddr(c, []byte("a"), kv.ReplicaReadLeader, 0), Equals, s.storeAddr(store3))
	follower = s.getAddr(c, []byte("a"), kv.ReplicaReadFollower, seed)
	if seed%2 == 0 {
		c.Assert(follower, Equals, s.storeAddr(s.store1))
	} else {
		c.Assert(follower, Equals, s.storeAddr(s.store2))
	}
	follower2 = s.getAddr(c, []byte("a"), kv.ReplicaReadFollower, seed+1)
	if (seed+1)%2 == 0 {
		c.Assert(follower2, Equals, s.storeAddr(s.store1))
	} else {
		c.Assert(follower2, Equals, s.storeAddr(s.store2))
	}
	c.Assert(follower, Not(Equals), follower2)
}

func (s *testRegionCacheSuite) TestUpdateLeader3(c *C) {
	seed := rand.Uint32()
	loc, err := s.cache.LocateKey(s.bo, []byte("a"))
	c.Assert(err, IsNil)
	// store2 becomes leader
	s.cluster.ChangeLeader(s.region1, s.peer2)
	// store2 gone, store3 becomes leader
	s.cluster.RemoveStore(s.store2)
	store3 := s.cluster.AllocID()
	peer3 := s.cluster.AllocID()
	s.cluster.AddStore(store3, s.storeAddr(store3))
	s.cluster.AddPeer(s.region1, store3, peer3)
	// tikv-server notifies new leader to pd-server.
	s.cluster.ChangeLeader(s.region1, peer3)
	// tikv-server reports `NotLeader`(store2 is the leader)
	s.cache.UpdateLeader(loc.Region, s.store2, 0)

	// Store2 does not exist any more, causes a reload from PD.
	r := s.getRegion(c, []byte("a"))
	c.Assert(err, IsNil)
	c.Assert(r, NotNil)
	c.Assert(r.GetID(), Equals, s.region1)
	loc, err = s.cache.LocateKey(s.bo, []byte("a"))
	c.Assert(err, IsNil)
	// return resolved store2 address and send fail
	ctx, err := s.cache.GetTiKVRPCContext(s.bo, loc.Region, kv.ReplicaReadLeader, seed)
	c.Assert(err, IsNil)
	c.Assert(ctx.Addr, Equals, "store2")
	s.cache.OnSendFail(NewNoopBackoff(context.Background()), ctx, false, errors.New("send fail"))
	s.cache.checkAndResolve(nil)
	s.cache.UpdateLeader(loc.Region, s.store2, 0)
	addr := s.getAddr(c, []byte("a"), kv.ReplicaReadLeader, 0)
	c.Assert(addr, Equals, "")
	addr = s.getAddr(c, []byte("a"), kv.ReplicaReadLeader, 0)
	c.Assert(addr, Equals, s.storeAddr(store3))

	addr = s.getAddr(c, []byte("a"), kv.ReplicaReadFollower, seed)
	addr2 := s.getAddr(c, []byte("a"), kv.ReplicaReadFollower, seed+1)
	c.Assert(addr, Not(Equals), s.storeAddr(store3))
	c.Assert(addr2, Not(Equals), s.storeAddr(store3))
}

func (s *testRegionCacheSuite) TestSendFailedButLeaderNotChange(c *C) {
	// 3 nodes and no.1 is leader.
	store3 := s.cluster.AllocID()
	peer3 := s.cluster.AllocID()
	s.cluster.AddStore(store3, s.storeAddr(store3))
	s.cluster.AddPeer(s.region1, store3, peer3)
	s.cluster.ChangeLeader(s.region1, s.peer1)

	loc, err := s.cache.LocateKey(s.bo, []byte("a"))
	c.Assert(err, IsNil)
	ctx, err := s.cache.GetTiKVRPCContext(s.bo, loc.Region, kv.ReplicaReadLeader, 0)
	c.Assert(err, IsNil)
	c.Assert(ctx.Peer.Id, Equals, s.peer1)
	c.Assert(len(ctx.Meta.Peers), Equals, 3)

	// verify follower to be one of store2 and store3
	seed := rand.Uint32()
	ctxFollower1, err := s.cache.GetTiKVRPCContext(s.bo, loc.Region, kv.ReplicaReadFollower, seed)
	c.Assert(err, IsNil)
	if seed%2 == 0 {
		c.Assert(ctxFollower1.Peer.Id, Equals, s.peer2)
	} else {
		c.Assert(ctxFollower1.Peer.Id, Equals, peer3)
	}
	ctxFollower2, err := s.cache.GetTiKVRPCContext(s.bo, loc.Region, kv.ReplicaReadFollower, seed)
	c.Assert(err, IsNil)
	if seed%2 == 0 {
		c.Assert(ctxFollower2.Peer.Id, Equals, s.peer2)
	} else {
		c.Assert(ctxFollower2.Peer.Id, Equals, peer3)
	}
	c.Assert(ctxFollower1.Peer.Id, Equals, ctxFollower2.Peer.Id)

	// send fail leader switch to 2
	s.cache.OnSendFail(s.bo, ctx, false, nil)
	ctx, err = s.cache.GetTiKVRPCContext(s.bo, loc.Region, kv.ReplicaReadLeader, 0)
	c.Assert(err, IsNil)
	c.Assert(ctx.Peer.Id, Equals, s.peer2)

	// verify follower to be one of store1 and store3
	ctxFollower1, err = s.cache.GetTiKVRPCContext(s.bo, loc.Region, kv.ReplicaReadFollower, seed)
	c.Assert(err, IsNil)
	if seed%2 == 0 {
		c.Assert(ctxFollower1.Peer.Id, Equals, s.peer1)
	} else {
		c.Assert(ctxFollower1.Peer.Id, Equals, peer3)
	}
	ctxFollower2, err = s.cache.GetTiKVRPCContext(s.bo, loc.Region, kv.ReplicaReadFollower, seed+1)
	c.Assert(err, IsNil)
	if (seed+1)%2 == 0 {
		c.Assert(ctxFollower2.Peer.Id, Equals, s.peer1)
	} else {
		c.Assert(ctxFollower2.Peer.Id, Equals, peer3)
	}
	c.Assert(ctxFollower1.Peer.Id, Not(Equals), ctxFollower2.Peer.Id)

	// access 1 it will return NotLeader, leader back to 2 again
	s.cache.UpdateLeader(loc.Region, s.store2, ctx.AccessIdx)
	ctx, err = s.cache.GetTiKVRPCContext(s.bo, loc.Region, kv.ReplicaReadLeader, 0)
	c.Assert(err, IsNil)
	c.Assert(ctx.Peer.Id, Equals, s.peer2)

	// verify follower to be one of store1 and store3
	ctxFollower1, err = s.cache.GetTiKVRPCContext(s.bo, loc.Region, kv.ReplicaReadFollower, seed)
	c.Assert(err, IsNil)
	if seed%2 == 0 {
		c.Assert(ctxFollower1.Peer.Id, Equals, s.peer1)
	} else {
		c.Assert(ctxFollower1.Peer.Id, Equals, peer3)
	}
	ctxFollower2, err = s.cache.GetTiKVRPCContext(s.bo, loc.Region, kv.ReplicaReadFollower, seed+1)
	c.Assert(err, IsNil)
	if (seed+1)%2 == 0 {
		c.Assert(ctxFollower2.Peer.Id, Equals, s.peer1)
	} else {
		c.Assert(ctxFollower2.Peer.Id, Equals, peer3)
	}
	c.Assert(ctxFollower1.Peer.Id, Not(Equals), ctxFollower2.Peer.Id)
}

func (s *testRegionCacheSuite) TestSendFailedInHibernateRegion(c *C) {
	// 3 nodes and no.1 is leader.
	store3 := s.cluster.AllocID()
	peer3 := s.cluster.AllocID()
	s.cluster.AddStore(store3, s.storeAddr(store3))
	s.cluster.AddPeer(s.region1, store3, peer3)
	s.cluster.ChangeLeader(s.region1, s.peer1)

	loc, err := s.cache.LocateKey(s.bo, []byte("a"))
	c.Assert(err, IsNil)
	ctx, err := s.cache.GetTiKVRPCContext(s.bo, loc.Region, kv.ReplicaReadLeader, 0)
	c.Assert(err, IsNil)
	c.Assert(ctx.Peer.Id, Equals, s.peer1)
	c.Assert(len(ctx.Meta.Peers), Equals, 3)

	// verify follower to be one of store2 and store3
	seed := rand.Uint32()
	ctxFollower1, err := s.cache.GetTiKVRPCContext(s.bo, loc.Region, kv.ReplicaReadFollower, seed)
	c.Assert(err, IsNil)
	if seed%2 == 0 {
		c.Assert(ctxFollower1.Peer.Id, Equals, s.peer2)
	} else {
		c.Assert(ctxFollower1.Peer.Id, Equals, peer3)
	}
	ctxFollower2, err := s.cache.GetTiKVRPCContext(s.bo, loc.Region, kv.ReplicaReadFollower, seed)
	c.Assert(err, IsNil)
	if seed%2 == 0 {
		c.Assert(ctxFollower2.Peer.Id, Equals, s.peer2)
	} else {
		c.Assert(ctxFollower2.Peer.Id, Equals, peer3)
	}
	c.Assert(ctxFollower1.Peer.Id, Equals, ctxFollower2.Peer.Id)

	// send fail leader switch to 2
	s.cache.OnSendFail(s.bo, ctx, false, nil)
	ctx, err = s.cache.GetTiKVRPCContext(s.bo, loc.Region, kv.ReplicaReadLeader, 0)
	c.Assert(err, IsNil)
	c.Assert(ctx.Peer.Id, Equals, s.peer2)

	// verify follower to be one of store1 and store3
	ctxFollower1, err = s.cache.GetTiKVRPCContext(s.bo, loc.Region, kv.ReplicaReadFollower, seed)
	c.Assert(err, IsNil)
	if seed%2 == 0 {
		c.Assert(ctxFollower1.Peer.Id, Equals, s.peer1)
	} else {
		c.Assert(ctxFollower1.Peer.Id, Equals, peer3)
	}
	c.Assert(ctxFollower1.Peer.Id == s.peer1 || ctxFollower1.Peer.Id == peer3, IsTrue)
	ctxFollower2, err = s.cache.GetTiKVRPCContext(s.bo, loc.Region, kv.ReplicaReadFollower, seed+1)
	c.Assert(err, IsNil)
	if (seed+1)%2 == 0 {
		c.Assert(ctxFollower2.Peer.Id, Equals, s.peer1)
	} else {
		c.Assert(ctxFollower2.Peer.Id, Equals, peer3)
	}
	c.Assert(ctxFollower1.Peer.Id, Not(Equals), ctxFollower2.Peer.Id)

	// access 2, it's in hibernate and return 0 leader, so switch to 3
	s.cache.UpdateLeader(loc.Region, 0, ctx.AccessIdx)
	ctx, err = s.cache.GetTiKVRPCContext(s.bo, loc.Region, kv.ReplicaReadLeader, 0)
	c.Assert(err, IsNil)
	c.Assert(ctx.Peer.Id, Equals, peer3)

	// verify follower to be one of store1 and store2
	ctxFollower1, err = s.cache.GetTiKVRPCContext(s.bo, loc.Region, kv.ReplicaReadFollower, seed)
	c.Assert(err, IsNil)
	if seed%2 == 0 {
		c.Assert(ctxFollower1.Peer.Id, Equals, s.peer1)
	} else {
		c.Assert(ctxFollower1.Peer.Id, Equals, s.peer2)
	}
	ctxFollower2, err = s.cache.GetTiKVRPCContext(s.bo, loc.Region, kv.ReplicaReadFollower, seed)
	c.Assert(err, IsNil)
	if seed%2 == 0 {
		c.Assert(ctxFollower2.Peer.Id, Equals, s.peer1)
	} else {
		c.Assert(ctxFollower2.Peer.Id, Equals, s.peer2)
	}
	c.Assert(ctxFollower1.Peer.Id, Equals, ctxFollower2.Peer.Id)

	// again peer back to 1
	ctx, err = s.cache.GetTiKVRPCContext(s.bo, loc.Region, kv.ReplicaReadLeader, 0)
	c.Assert(err, IsNil)
	s.cache.UpdateLeader(loc.Region, 0, ctx.AccessIdx)
	ctx, err = s.cache.GetTiKVRPCContext(s.bo, loc.Region, kv.ReplicaReadLeader, 0)
	c.Assert(err, IsNil)
	c.Assert(ctx.Peer.Id, Equals, s.peer1)

	// verify follower to be one of store2 and store3
	ctxFollower1, err = s.cache.GetTiKVRPCContext(s.bo, loc.Region, kv.ReplicaReadFollower, seed)
	c.Assert(err, IsNil)
	if seed%2 == 0 {
		c.Assert(ctxFollower1.Peer.Id, Equals, s.peer2)
	} else {
		c.Assert(ctxFollower1.Peer.Id, Equals, peer3)
	}
	ctxFollower2, err = s.cache.GetTiKVRPCContext(s.bo, loc.Region, kv.ReplicaReadFollower, seed+1)
	c.Assert(err, IsNil)
	if (seed+1)%2 == 0 {
		c.Assert(ctxFollower2.Peer.Id, Equals, s.peer2)
	} else {
		c.Assert(ctxFollower2.Peer.Id, Equals, peer3)
	}
	c.Assert(ctxFollower1.Peer.Id, Not(Equals), ctxFollower2.Peer.Id)
}

func (s *testRegionCacheSuite) TestSendFailInvalidateRegionsInSameStore(c *C) {
	// key range: ['' - 'm' - 'z']
	region2 := s.cluster.AllocID()
	newPeers := s.cluster.AllocIDs(2)
	s.cluster.Split(s.region1, region2, []byte("m"), newPeers, newPeers[0])

	// Check the two regions.
	loc1, err := s.cache.LocateKey(s.bo, []byte("a"))
	c.Assert(err, IsNil)
	c.Assert(loc1.Region.id, Equals, s.region1)
	loc2, err := s.cache.LocateKey(s.bo, []byte("x"))
	c.Assert(err, IsNil)
	c.Assert(loc2.Region.id, Equals, region2)

	// Send fail on region1
	ctx, _ := s.cache.GetTiKVRPCContext(s.bo, loc1.Region, kv.ReplicaReadLeader, 0)
	s.checkCache(c, 2)
	s.cache.OnSendFail(s.bo, ctx, false, errors.New("test error"))

	// Get region2 cache will get nil then reload.
	ctx2, err := s.cache.GetTiKVRPCContext(s.bo, loc2.Region, kv.ReplicaReadLeader, 0)
	c.Assert(ctx2, IsNil)
	c.Assert(err, IsNil)
}

<<<<<<< HEAD
<<<<<<< HEAD
=======
=======
>>>>>>> 36b0f11f
func (s *testRegionCacheSuite) TestSendFailEnableForwarding(c *C) {
	s.cache.enableForwarding = true

	// key range: ['' - 'm' - 'z']
	region2 := s.cluster.AllocID()
	newPeers := s.cluster.AllocIDs(2)
	s.cluster.Split(s.region1, region2, []byte("m"), newPeers, newPeers[0])

<<<<<<< HEAD
	var storeState uint32 = uint32(unreachable)
	s.cache.testingKnobs.mockRequestLiveness = func(s *Store, bo *Backoffer) livenessState {
		return livenessState(atomic.LoadUint32(&storeState))
	}

=======
>>>>>>> 36b0f11f
	// Check the two regions.
	loc1, err := s.cache.LocateKey(s.bo, []byte("a"))
	c.Assert(err, IsNil)
	c.Assert(loc1.Region.id, Equals, s.region1)

	// Invoke OnSendFail so that the store will be marked as needForwarding
	ctx, err := s.cache.GetTiKVRPCContext(s.bo, loc1.Region, kv.ReplicaReadLeader, 0)
	c.Assert(err, IsNil)
	c.Assert(ctx, NotNil)
	s.cache.OnSendFail(s.bo, ctx, false, errors.New("test error"))

	// ...then on next retry, proxy will be used
	ctx, err = s.cache.GetTiKVRPCContext(s.bo, loc1.Region, kv.ReplicaReadLeader, 0)
	c.Assert(err, IsNil)
	c.Assert(ctx, NotNil)
	c.Assert(ctx.ProxyStore, NotNil)
	c.Assert(ctx.ProxyStore.storeID, Equals, s.store2)

	// Proxy will be also applied to other regions whose leader is on the store
	loc2, err := s.cache.LocateKey(s.bo, []byte("x"))
	c.Assert(err, IsNil)
	c.Assert(loc2.Region.id, Equals, region2)
	ctx, err = s.cache.GetTiKVRPCContext(s.bo, loc2.Region, kv.ReplicaReadLeader, 0)
	c.Assert(err, IsNil)
	c.Assert(ctx, NotNil)
	c.Assert(ctx.ProxyStore, NotNil)
	c.Assert(ctx.ProxyStore.storeID, Equals, s.store2)

	// Recover the store
<<<<<<< HEAD
	atomic.StoreUint32(&storeState, uint32(reachable))
=======
	s.cache.testingKnobs.mockRequestLiveness = func(s *Store, bo *Backoffer) livenessState {
		return reachable
	}
>>>>>>> 36b0f11f
	// The proxy should be unset after several retries
	for retry := 0; retry < 15; retry++ {
		ctx, err = s.cache.GetTiKVRPCContext(s.bo, loc1.Region, kv.ReplicaReadLeader, 0)
		c.Assert(err, IsNil)
		if ctx.ProxyStore == nil {
			break
		}
		time.Sleep(time.Millisecond * 200)
	}
	c.Assert(ctx.ProxyStore, IsNil)
}

<<<<<<< HEAD
>>>>>>> 3813da014... store/tikv: forward requests by BatchCommands (#23243)
=======
>>>>>>> 36b0f11f
func (s *testRegionCacheSuite) TestSendFailedInMultipleNode(c *C) {
	// 3 nodes and no.1 is leader.
	store3 := s.cluster.AllocID()
	peer3 := s.cluster.AllocID()
	s.cluster.AddStore(store3, s.storeAddr(store3))
	s.cluster.AddPeer(s.region1, store3, peer3)
	s.cluster.ChangeLeader(s.region1, s.peer1)

	loc, err := s.cache.LocateKey(s.bo, []byte("a"))
	c.Assert(err, IsNil)
	ctx, err := s.cache.GetTiKVRPCContext(s.bo, loc.Region, kv.ReplicaReadLeader, 0)
	c.Assert(err, IsNil)
	c.Assert(ctx.Peer.Id, Equals, s.peer1)
	c.Assert(len(ctx.Meta.Peers), Equals, 3)

	// verify follower to be one of store2 and store3
	seed := rand.Uint32()
	ctxFollower1, err := s.cache.GetTiKVRPCContext(s.bo, loc.Region, kv.ReplicaReadFollower, seed)
	c.Assert(err, IsNil)
	if seed%2 == 0 {
		c.Assert(ctxFollower1.Peer.Id, Equals, s.peer2)
	} else {
		c.Assert(ctxFollower1.Peer.Id, Equals, peer3)
	}
	ctxFollower2, err := s.cache.GetTiKVRPCContext(s.bo, loc.Region, kv.ReplicaReadFollower, seed)
	c.Assert(err, IsNil)
	if seed%2 == 0 {
		c.Assert(ctxFollower2.Peer.Id, Equals, s.peer2)
	} else {
		c.Assert(ctxFollower2.Peer.Id, Equals, peer3)
	}
	c.Assert(ctxFollower1.Peer.Id, Equals, ctxFollower2.Peer.Id)

	// send fail leader switch to 2
	s.cache.OnSendFail(s.bo, ctx, false, nil)
	ctx, err = s.cache.GetTiKVRPCContext(s.bo, loc.Region, kv.ReplicaReadLeader, 0)
	c.Assert(err, IsNil)
	c.Assert(ctx.Peer.Id, Equals, s.peer2)

	// verify follower to be one of store1 and store3
	ctxFollower1, err = s.cache.GetTiKVRPCContext(s.bo, loc.Region, kv.ReplicaReadFollower, seed)
	c.Assert(err, IsNil)
	if seed%2 == 0 {
		c.Assert(ctxFollower1.Peer.Id, Equals, s.peer1)
	} else {
		c.Assert(ctxFollower1.Peer.Id, Equals, peer3)
	}
	ctxFollower2, err = s.cache.GetTiKVRPCContext(s.bo, loc.Region, kv.ReplicaReadFollower, seed+1)
	c.Assert(err, IsNil)
	if (seed+1)%2 == 0 {
		c.Assert(ctxFollower2.Peer.Id, Equals, s.peer1)
	} else {
		c.Assert(ctxFollower2.Peer.Id, Equals, peer3)
	}
	c.Assert(ctxFollower1.Peer.Id, Not(Equals), ctxFollower2.Peer.Id)

	// send 2 fail leader switch to 3
	s.cache.OnSendFail(s.bo, ctx, false, nil)
	ctx, err = s.cache.GetTiKVRPCContext(s.bo, loc.Region, kv.ReplicaReadLeader, 0)
	c.Assert(err, IsNil)
	c.Assert(ctx.Peer.Id, Equals, peer3)

	// verify follower to be one of store1 and store2
	ctxFollower1, err = s.cache.GetTiKVRPCContext(s.bo, loc.Region, kv.ReplicaReadFollower, seed)
	c.Assert(err, IsNil)
	if seed%2 == 0 {
		c.Assert(ctxFollower1.Peer.Id, Equals, s.peer1)
	} else {
		c.Assert(ctxFollower1.Peer.Id, Equals, s.peer2)
	}
	c.Assert(ctxFollower1.Peer.Id == s.peer1 || ctxFollower1.Peer.Id == s.peer2, IsTrue)
	ctxFollower2, err = s.cache.GetTiKVRPCContext(s.bo, loc.Region, kv.ReplicaReadFollower, seed)
	c.Assert(err, IsNil)
	if seed%2 == 0 {
		c.Assert(ctxFollower2.Peer.Id, Equals, s.peer1)
	} else {
		c.Assert(ctxFollower2.Peer.Id, Equals, s.peer2)
	}
	c.Assert(ctxFollower1.Peer.Id, Equals, ctxFollower2.Peer.Id)

	// 3 can be access, so switch to 1
	s.cache.UpdateLeader(loc.Region, s.store1, ctx.AccessIdx)
	ctx, err = s.cache.GetTiKVRPCContext(s.bo, loc.Region, kv.ReplicaReadLeader, 0)
	c.Assert(err, IsNil)
	c.Assert(ctx.Peer.Id, Equals, s.peer1)

	// verify follower to be one of store2 and store3
	ctxFollower1, err = s.cache.GetTiKVRPCContext(s.bo, loc.Region, kv.ReplicaReadFollower, seed)
	c.Assert(err, IsNil)
	if seed%2 == 0 {
		c.Assert(ctxFollower1.Peer.Id, Equals, s.peer2)
	} else {
		c.Assert(ctxFollower1.Peer.Id, Equals, peer3)
	}
	ctxFollower2, err = s.cache.GetTiKVRPCContext(s.bo, loc.Region, kv.ReplicaReadFollower, seed+1)
	c.Assert(err, IsNil)
	if (seed+1)%2 == 0 {
		c.Assert(ctxFollower2.Peer.Id, Equals, s.peer2)
	} else {
		c.Assert(ctxFollower2.Peer.Id, Equals, peer3)
	}
	c.Assert(ctxFollower1.Peer.Id, Not(Equals), ctxFollower2.Peer.Id)
}

func (s *testRegionCacheSuite) TestLabelSelectorTiKVPeer(c *C) {
	dc1Label := []*metapb.StoreLabel{
		{
			Key:   "zone",
			Value: "dc-1",
		},
	}
	dc2Label := []*metapb.StoreLabel{
		{
			Key:   "zone",
			Value: "dc-2",
		},
	}
	dc3Label := []*metapb.StoreLabel{
		{
			Key:   "zone",
			Value: "dc-3",
		},
	}
	s.cluster.UpdateStoreLabels(s.store1, dc1Label)
	s.cluster.UpdateStoreLabels(s.store2, dc2Label)

	store3 := s.cluster.AllocID()
	peer3 := s.cluster.AllocID()
	s.cluster.AddStore(store3, s.storeAddr(store3))
	s.cluster.AddPeer(s.region1, store3, peer3)
	s.cluster.UpdateStoreLabels(store3, dc1Label)
	// Region have 3 peer, leader located in dc-1, followers located in dc-1, dc-2
	loc, err := s.cache.LocateKey(s.bo, []byte("a"))
	c.Assert(err, IsNil)
	seed := rand.Uint32()

	testcases := []struct {
		name               string
		t                  kv.ReplicaReadType
		labels             []*metapb.StoreLabel
		expectStoreIDRange map[uint64]struct{}
	}{
		{
			name:   "any Peer,located in dc-1",
			t:      kv.ReplicaReadMixed,
			labels: dc1Label,
			expectStoreIDRange: map[uint64]struct{}{
				s.store1: {},
				store3:   {},
			},
		},
		{
			name:   "any Peer,located in dc-2",
			t:      kv.ReplicaReadMixed,
			labels: dc2Label,
			expectStoreIDRange: map[uint64]struct{}{
				s.store2: {},
			},
		},
		{
			name:   "only follower,located in dc-1",
			t:      kv.ReplicaReadFollower,
			labels: dc1Label,
			expectStoreIDRange: map[uint64]struct{}{
				store3: {},
			},
		},
		{
			name:   "only leader, shouldn't consider labels",
			t:      kv.ReplicaReadLeader,
			labels: dc2Label,
			expectStoreIDRange: map[uint64]struct{}{
				s.store1: {},
			},
		},
		{
			name:   "no label matching, fallback to leader",
			t:      kv.ReplicaReadMixed,
			labels: dc3Label,
			expectStoreIDRange: map[uint64]struct{}{
				s.store1: {},
			},
		},
	}

	for _, testcase := range testcases {
		c.Log(testcase.name)
		ctx, err := s.cache.GetTiKVRPCContext(s.bo, loc.Region, testcase.t, seed, WithMatchLabels(testcase.labels))
		c.Assert(err, IsNil)
		_, exist := testcase.expectStoreIDRange[ctx.Store.storeID]
		c.Assert(exist, Equals, true)
	}
}

func (s *testRegionCacheSuite) TestSplit(c *C) {
	seed := rand.Uint32()
	r := s.getRegion(c, []byte("x"))
	c.Assert(r.GetID(), Equals, s.region1)
	c.Assert(s.getAddr(c, []byte("x"), kv.ReplicaReadLeader, 0), Equals, s.storeAddr(s.store1))
	c.Assert(s.getAddr(c, []byte("x"), kv.ReplicaReadFollower, seed), Equals, s.storeAddr(s.store2))

	// split to ['' - 'm' - 'z']
	region2 := s.cluster.AllocID()
	newPeers := s.cluster.AllocIDs(2)
	s.cluster.Split(s.region1, region2, []byte("m"), newPeers, newPeers[0])

	// tikv-server reports `NotInRegion`
	s.cache.InvalidateCachedRegion(r.VerID())
	s.checkCache(c, 0)

	r = s.getRegion(c, []byte("x"))
	c.Assert(r.GetID(), Equals, region2)
	c.Assert(s.getAddr(c, []byte("x"), kv.ReplicaReadLeader, 0), Equals, s.storeAddr(s.store1))
	c.Assert(s.getAddr(c, []byte("x"), kv.ReplicaReadFollower, seed), Equals, s.storeAddr(s.store2))
	s.checkCache(c, 1)

	r = s.getRegionWithEndKey(c, []byte("m"))
	c.Assert(r.GetID(), Equals, s.region1)
	s.checkCache(c, 2)
}

func (s *testRegionCacheSuite) TestMerge(c *C) {
	// key range: ['' - 'm' - 'z']
	region2 := s.cluster.AllocID()
	newPeers := s.cluster.AllocIDs(2)
	s.cluster.Split(s.region1, region2, []byte("m"), newPeers, newPeers[0])

	loc, err := s.cache.LocateKey(s.bo, []byte("x"))
	c.Assert(err, IsNil)
	c.Assert(loc.Region.id, Equals, region2)

	// merge to single region
	s.cluster.Merge(s.region1, region2)

	// tikv-server reports `NotInRegion`
	s.cache.InvalidateCachedRegion(loc.Region)
	s.checkCache(c, 0)

	loc, err = s.cache.LocateKey(s.bo, []byte("x"))
	c.Assert(err, IsNil)
	c.Assert(loc.Region.id, Equals, s.region1)
	s.checkCache(c, 1)
}

func (s *testRegionCacheSuite) TestReconnect(c *C) {
	seed := rand.Uint32()
	loc, err := s.cache.LocateKey(s.bo, []byte("a"))
	c.Assert(err, IsNil)

	// connect tikv-server failed, cause drop cache
	s.cache.InvalidateCachedRegion(loc.Region)

	r := s.getRegion(c, []byte("a"))
	c.Assert(r, NotNil)
	c.Assert(r.GetID(), Equals, s.region1)
	c.Assert(s.getAddr(c, []byte("a"), kv.ReplicaReadLeader, 0), Equals, s.storeAddr(s.store1))
	c.Assert(s.getAddr(c, []byte("x"), kv.ReplicaReadFollower, seed), Equals, s.storeAddr(s.store2))
	s.checkCache(c, 1)
}

func (s *testRegionCacheSuite) TestRegionEpochAheadOfTiKV(c *C) {
	// Create a separated region cache to do this test.
	pdCli := &CodecPDClient{mocktikv.NewPDClient(s.cluster)}
	cache := NewRegionCache(pdCli)
	defer cache.Close()

	region := createSampleRegion([]byte("k1"), []byte("k2"))
	region.meta.Id = 1
	region.meta.RegionEpoch = &metapb.RegionEpoch{Version: 10, ConfVer: 10}
	cache.insertRegionToCache(region)

	r1 := metapb.Region{Id: 1, RegionEpoch: &metapb.RegionEpoch{Version: 9, ConfVer: 10}}
	r2 := metapb.Region{Id: 1, RegionEpoch: &metapb.RegionEpoch{Version: 10, ConfVer: 9}}

	bo := NewBackofferWithVars(context.Background(), 2000000, nil)

	err := cache.OnRegionEpochNotMatch(bo, &RPCContext{Region: region.VerID()}, []*metapb.Region{&r1})
	c.Assert(err, IsNil)
	err = cache.OnRegionEpochNotMatch(bo, &RPCContext{Region: region.VerID()}, []*metapb.Region{&r2})
	c.Assert(err, IsNil)
	c.Assert(len(bo.errors), Equals, 2)
}

func (s *testRegionCacheSuite) TestRegionEpochOnTiFlash(c *C) {
	// add store3 as tiflash
	store3 := s.cluster.AllocID()
	peer3 := s.cluster.AllocID()
	s.cluster.UpdateStoreAddr(s.store1, s.storeAddr(s.store1), &metapb.StoreLabel{Key: "engine", Value: "tiflash"})
	s.cluster.AddStore(store3, s.storeAddr(store3))
	s.cluster.AddPeer(s.region1, store3, peer3)
	s.cluster.ChangeLeader(s.region1, peer3)

	// pre-load region cache
	loc1, err := s.cache.LocateKey(s.bo, []byte("a"))
	c.Assert(err, IsNil)
	c.Assert(loc1.Region.id, Equals, s.region1)
	lctx, err := s.cache.GetTiKVRPCContext(s.bo, loc1.Region, kv.ReplicaReadLeader, 0)
	c.Assert(err, IsNil)
	c.Assert(lctx.Peer.Id, Equals, peer3)

	// epoch-not-match on tiflash
	ctxTiFlash, err := s.cache.GetTiFlashRPCContext(s.bo, loc1.Region)
	c.Assert(err, IsNil)
	c.Assert(ctxTiFlash.Peer.Id, Equals, s.peer1)
	ctxTiFlash.Peer.Role = metapb.PeerRole_Learner
	r := ctxTiFlash.Meta
	reqSend := NewRegionRequestSender(s.cache, nil)
	regionErr := &errorpb.Error{EpochNotMatch: &errorpb.EpochNotMatch{CurrentRegions: []*metapb.Region{r}}}
	reqSend.onRegionError(s.bo, ctxTiFlash, nil, regionErr)

	// check leader read should not go to tiflash
	lctx, err = s.cache.GetTiKVRPCContext(s.bo, loc1.Region, kv.ReplicaReadLeader, 0)
	c.Assert(err, IsNil)
	c.Assert(lctx.Peer.Id, Not(Equals), s.peer1)
}

const regionSplitKeyFormat = "t%08d"

func createClusterWithStoresAndRegions(regionCnt, storeCount int) *mocktikv.Cluster {
	cluster := mocktikv.NewCluster(mocktikv.MustNewMVCCStore())
	_, _, regionID, _ := mocktikv.BootstrapWithMultiStores(cluster, storeCount)
	for i := 0; i < regionCnt; i++ {
		rawKey := []byte(fmt.Sprintf(regionSplitKeyFormat, i))
		ids := cluster.AllocIDs(4)
		// Make leaders equally distributed on the 3 stores.
		storeID := ids[0]
		peerIDs := ids[1:]
		leaderPeerID := peerIDs[i%3]
		cluster.SplitRaw(regionID, storeID, rawKey, peerIDs, leaderPeerID)
		regionID = ids[0]
	}
	return cluster
}

func loadRegionsToCache(cache *RegionCache, regionCnt int) {
	for i := 0; i < regionCnt; i++ {
		rawKey := []byte(fmt.Sprintf(regionSplitKeyFormat, i))
		cache.LocateKey(NewBackofferWithVars(context.Background(), 1, nil), rawKey)
	}
}

func (s *testRegionCacheSuite) TestUpdateStoreAddr(c *C) {
	mvccStore := mocktikv.MustNewMVCCStore()
	defer mvccStore.Close()

	client := &RawKVClient{
		clusterID:   0,
		regionCache: NewRegionCache(mocktikv.NewPDClient(s.cluster)),
		rpcClient:   mocktikv.NewRPCClient(s.cluster, mvccStore),
	}
	defer client.Close()
	testKey := []byte("test_key")
	testValue := []byte("test_value")
	err := client.Put(testKey, testValue)
	c.Assert(err, IsNil)
	// tikv-server reports `StoreNotMatch` And retry
	store1Addr := s.storeAddr(s.store1)
	s.cluster.UpdateStoreAddr(s.store1, s.storeAddr(s.store2))
	s.cluster.UpdateStoreAddr(s.store2, store1Addr)

	getVal, err := client.Get(testKey)

	c.Assert(err, IsNil)
	c.Assert(getVal, BytesEquals, testValue)
}

func (s *testRegionCacheSuite) TestReplaceAddrWithNewStore(c *C) {
	mvccStore := mocktikv.MustNewMVCCStore()
	defer mvccStore.Close()

	client := &RawKVClient{
		clusterID:   0,
		regionCache: NewRegionCache(mocktikv.NewPDClient(s.cluster)),
		rpcClient:   mocktikv.NewRPCClient(s.cluster, mvccStore),
	}
	defer client.Close()
	testKey := []byte("test_key")
	testValue := []byte("test_value")
	err := client.Put(testKey, testValue)
	c.Assert(err, IsNil)

	// make store2 using store1's addr and store1 offline
	store1Addr := s.storeAddr(s.store1)
	s.cluster.UpdateStoreAddr(s.store1, s.storeAddr(s.store2))
	s.cluster.UpdateStoreAddr(s.store2, store1Addr)
	s.cluster.RemoveStore(s.store1)
	s.cluster.ChangeLeader(s.region1, s.peer2)
	s.cluster.RemovePeer(s.region1, s.peer1)

	getVal, err := client.Get(testKey)

	c.Assert(err, IsNil)
	c.Assert(getVal, BytesEquals, testValue)
}

func (s *testRegionCacheSuite) TestReplaceNewAddrAndOldOfflineImmediately(c *C) {
	mvccStore := mocktikv.MustNewMVCCStore()
	defer mvccStore.Close()

	client := &RawKVClient{
		clusterID:   0,
		regionCache: NewRegionCache(mocktikv.NewPDClient(s.cluster)),
		rpcClient:   mocktikv.NewRPCClient(s.cluster, mvccStore),
	}
	defer client.Close()
	testKey := []byte("test_key")
	testValue := []byte("test_value")
	err := client.Put(testKey, testValue)
	c.Assert(err, IsNil)

	// pre-load store2's address into cache via follower-read.
	loc, err := client.regionCache.LocateKey(s.bo, testKey)
	c.Assert(err, IsNil)
	fctx, err := client.regionCache.GetTiKVRPCContext(s.bo, loc.Region, kv.ReplicaReadFollower, 0)
	c.Assert(err, IsNil)
	c.Assert(fctx.Store.storeID, Equals, s.store2)
	c.Assert(fctx.Addr, Equals, "store2")

	// make store2 using store1's addr and store1 offline
	store1Addr := s.storeAddr(s.store1)
	s.cluster.UpdateStoreAddr(s.store1, s.storeAddr(s.store2))
	s.cluster.UpdateStoreAddr(s.store2, store1Addr)
	s.cluster.RemoveStore(s.store1)
	s.cluster.ChangeLeader(s.region1, s.peer2)
	s.cluster.RemovePeer(s.region1, s.peer1)

	getVal, err := client.Get(testKey)
	c.Assert(err, IsNil)
	c.Assert(getVal, BytesEquals, testValue)
}

func (s *testRegionCacheSuite) TestReplaceStore(c *C) {
	mvccStore := mocktikv.MustNewMVCCStore()
	defer mvccStore.Close()

	client := &RawKVClient{
		clusterID:   0,
		regionCache: NewRegionCache(mocktikv.NewPDClient(s.cluster)),
		rpcClient:   mocktikv.NewRPCClient(s.cluster, mvccStore),
	}
	defer client.Close()
	testKey := []byte("test_key")
	testValue := []byte("test_value")
	err := client.Put(testKey, testValue)
	c.Assert(err, IsNil)

	s.cluster.MarkTombstone(s.store1)
	store3 := s.cluster.AllocID()
	peer3 := s.cluster.AllocID()
	s.cluster.AddStore(store3, s.storeAddr(s.store1))
	s.cluster.AddPeer(s.region1, store3, peer3)
	s.cluster.RemovePeer(s.region1, s.peer1)
	s.cluster.ChangeLeader(s.region1, peer3)

	err = client.Put(testKey, testValue)
	c.Assert(err, IsNil)
}

func (s *testRegionCacheSuite) TestListRegionIDsInCache(c *C) {
	// ['' - 'm' - 'z']
	region2 := s.cluster.AllocID()
	newPeers := s.cluster.AllocIDs(2)
	s.cluster.Split(s.region1, region2, []byte("m"), newPeers, newPeers[0])

	regionIDs, err := s.cache.ListRegionIDsInKeyRange(s.bo, []byte("a"), []byte("z"))
	c.Assert(err, IsNil)
	c.Assert(regionIDs, DeepEquals, []uint64{s.region1, region2})
	regionIDs, err = s.cache.ListRegionIDsInKeyRange(s.bo, []byte("m"), []byte("z"))
	c.Assert(err, IsNil)
	c.Assert(regionIDs, DeepEquals, []uint64{region2})

	regionIDs, err = s.cache.ListRegionIDsInKeyRange(s.bo, []byte("a"), []byte("m"))
	c.Assert(err, IsNil)
	c.Assert(regionIDs, DeepEquals, []uint64{s.region1, region2})
}

func (s *testRegionCacheSuite) TestScanRegions(c *C) {
	// Split at "a", "b", "c", "d"
	regions := s.cluster.AllocIDs(4)
	regions = append([]uint64{s.region1}, regions...)

	peers := [][]uint64{{s.peer1, s.peer2}}
	for i := 0; i < 4; i++ {
		peers = append(peers, s.cluster.AllocIDs(2))
	}

	for i := 0; i < 4; i++ {
		s.cluster.Split(regions[i], regions[i+1], []byte{'a' + byte(i)}, peers[i+1], peers[i+1][0])
	}

	scannedRegions, err := s.cache.scanRegions(s.bo, []byte(""), nil, 100)
	c.Assert(err, IsNil)
	c.Assert(len(scannedRegions), Equals, 5)
	for i := 0; i < 5; i++ {
		r := scannedRegions[i]
		_, p, _, _ := r.WorkStorePeer(r.getStore())

		c.Assert(r.meta.Id, Equals, regions[i])
		c.Assert(p.Id, Equals, peers[i][0])
	}

	scannedRegions, err = s.cache.scanRegions(s.bo, []byte("a"), nil, 3)
	c.Assert(err, IsNil)
	c.Assert(len(scannedRegions), Equals, 3)
	for i := 1; i < 4; i++ {
		r := scannedRegions[i-1]
		_, p, _, _ := r.WorkStorePeer(r.getStore())

		c.Assert(r.meta.Id, Equals, regions[i])
		c.Assert(p.Id, Equals, peers[i][0])
	}

	scannedRegions, err = s.cache.scanRegions(s.bo, []byte("a1"), nil, 1)
	c.Assert(err, IsNil)
	c.Assert(len(scannedRegions), Equals, 1)

	r0 := scannedRegions[0]
	_, p0, _, _ := r0.WorkStorePeer(r0.getStore())
	c.Assert(r0.meta.Id, Equals, regions[1])
	c.Assert(p0.Id, Equals, peers[1][0])

	// Test region with no leader
	s.cluster.GiveUpLeader(regions[1])
	s.cluster.GiveUpLeader(regions[3])
	scannedRegions, err = s.cache.scanRegions(s.bo, []byte(""), nil, 5)
	c.Assert(err, IsNil)
	for i := 0; i < 3; i++ {
		r := scannedRegions[i]
		_, p, _, _ := r.WorkStorePeer(r.getStore())

		c.Assert(r.meta.Id, Equals, regions[i*2])
		c.Assert(p.Id, Equals, peers[i*2][0])
	}
}

func (s *testRegionCacheSuite) TestBatchLoadRegions(c *C) {
	// Split at "a", "b", "c", "d"
	regions := s.cluster.AllocIDs(4)
	regions = append([]uint64{s.region1}, regions...)

	peers := [][]uint64{{s.peer1, s.peer2}}
	for i := 0; i < 4; i++ {
		peers = append(peers, s.cluster.AllocIDs(2))
	}

	for i := 0; i < 4; i++ {
		s.cluster.Split(regions[i], regions[i+1], []byte{'a' + byte(i)}, peers[i+1], peers[i+1][0])
	}

	testCases := []struct {
		startKey      []byte
		endKey        []byte
		limit         int
		expectKey     []byte
		expectRegions []uint64
	}{
		{[]byte(""), []byte("a"), 1, []byte("a"), []uint64{regions[0]}},
		{[]byte("a"), []byte("b1"), 2, []byte("c"), []uint64{regions[1], regions[2]}},
		{[]byte("a1"), []byte("d"), 2, []byte("c"), []uint64{regions[1], regions[2]}},
		{[]byte("c"), []byte("c1"), 2, nil, []uint64{regions[3]}},
		{[]byte("d"), nil, 2, nil, []uint64{regions[4]}},
	}

	for _, tc := range testCases {
		key, err := s.cache.BatchLoadRegionsFromKey(s.bo, tc.startKey, tc.limit)
		c.Assert(err, IsNil)
		if tc.expectKey != nil {
			c.Assert(key, DeepEquals, tc.expectKey)
		} else {
			c.Assert(key, HasLen, 0)
		}
		loadRegions, err := s.cache.BatchLoadRegionsWithKeyRange(s.bo, tc.startKey, tc.endKey, tc.limit)
		c.Assert(err, IsNil)
		c.Assert(loadRegions, HasLen, len(tc.expectRegions))
		for i := range loadRegions {
			c.Assert(loadRegions[i].GetID(), Equals, tc.expectRegions[i])
		}
	}

	s.checkCache(c, len(regions))
}

func (s *testRegionCacheSuite) TestFollowerReadFallback(c *C) {
	// 3 nodes and no.1 is leader.
	store3 := s.cluster.AllocID()
	peer3 := s.cluster.AllocID()
	s.cluster.AddStore(store3, s.storeAddr(store3))
	s.cluster.AddPeer(s.region1, store3, peer3)
	s.cluster.ChangeLeader(s.region1, s.peer1)

	loc, err := s.cache.LocateKey(s.bo, []byte("a"))
	c.Assert(err, IsNil)
	ctx, err := s.cache.GetTiKVRPCContext(s.bo, loc.Region, kv.ReplicaReadLeader, 0)
	c.Assert(err, IsNil)
	c.Assert(ctx.Peer.Id, Equals, s.peer1)
	c.Assert(len(ctx.Meta.Peers), Equals, 3)

	// verify follower to be store2 and store3
	ctxFollower1, err := s.cache.GetTiKVRPCContext(s.bo, loc.Region, kv.ReplicaReadFollower, 0)
	c.Assert(err, IsNil)
	c.Assert(ctxFollower1.Peer.Id, Equals, s.peer2)
	ctxFollower2, err := s.cache.GetTiKVRPCContext(s.bo, loc.Region, kv.ReplicaReadFollower, 1)
	c.Assert(err, IsNil)
	c.Assert(ctxFollower2.Peer.Id, Equals, peer3)
	c.Assert(ctxFollower1.Peer.Id, Not(Equals), ctxFollower2.Peer.Id)

	// send fail on store2, next follower read is going to fallback to store3
	s.cache.OnSendFail(s.bo, ctxFollower1, false, errors.New("test error"))
	ctx, err = s.cache.GetTiKVRPCContext(s.bo, loc.Region, kv.ReplicaReadFollower, 0)
	c.Assert(err, IsNil)
	c.Assert(ctx.Peer.Id, Equals, peer3)
}

func (s *testRegionCacheSuite) TestMixedReadFallback(c *C) {
	// 3 nodes and no.1 is leader.
	store3 := s.cluster.AllocID()
	peer3 := s.cluster.AllocID()
	s.cluster.AddStore(store3, s.storeAddr(store3))
	s.cluster.AddPeer(s.region1, store3, peer3)
	s.cluster.ChangeLeader(s.region1, s.peer1)

	loc, err := s.cache.LocateKey(s.bo, []byte("a"))
	c.Assert(err, IsNil)
	ctx, err := s.cache.GetTiKVRPCContext(s.bo, loc.Region, kv.ReplicaReadLeader, 0)
	c.Assert(err, IsNil)
	c.Assert(ctx.Peer.Id, Equals, s.peer1)
	c.Assert(len(ctx.Meta.Peers), Equals, 3)

	// verify follower to be store1, store2 and store3
	ctxFollower1, err := s.cache.GetTiKVRPCContext(s.bo, loc.Region, kv.ReplicaReadMixed, 0)
	c.Assert(err, IsNil)
	c.Assert(ctxFollower1.Peer.Id, Equals, s.peer1)

	ctxFollower2, err := s.cache.GetTiKVRPCContext(s.bo, loc.Region, kv.ReplicaReadMixed, 1)
	c.Assert(err, IsNil)
	c.Assert(ctxFollower2.Peer.Id, Equals, s.peer2)

	ctxFollower3, err := s.cache.GetTiKVRPCContext(s.bo, loc.Region, kv.ReplicaReadMixed, 2)
	c.Assert(err, IsNil)
	c.Assert(ctxFollower3.Peer.Id, Equals, peer3)

	// send fail on store2, next follower read is going to fallback to store3
	s.cache.OnSendFail(s.bo, ctxFollower1, false, errors.New("test error"))
	ctx, err = s.cache.GetTiKVRPCContext(s.bo, loc.Region, kv.ReplicaReadMixed, 0)
	c.Assert(err, IsNil)
	c.Assert(ctx.Peer.Id, Equals, s.peer2)
}

func (s *testRegionCacheSuite) TestFollowerMeetEpochNotMatch(c *C) {
	// 3 nodes and no.1 is region1 leader.
	store3 := s.cluster.AllocID()
	peer3 := s.cluster.AllocID()
	s.cluster.AddStore(store3, s.storeAddr(store3))
	s.cluster.AddPeer(s.region1, store3, peer3)
	s.cluster.ChangeLeader(s.region1, s.peer1)

	// Check the two regions.
	loc1, err := s.cache.LocateKey(s.bo, []byte("a"))
	c.Assert(err, IsNil)
	c.Assert(loc1.Region.id, Equals, s.region1)

	reqSend := NewRegionRequestSender(s.cache, nil)

	// follower read failed on store2
	followReqSeed := uint32(0)
	ctxFollower1, err := s.cache.GetTiKVRPCContext(s.bo, loc1.Region, kv.ReplicaReadFollower, followReqSeed)
	c.Assert(err, IsNil)
	c.Assert(ctxFollower1.Peer.Id, Equals, s.peer2)
	c.Assert(ctxFollower1.Store.storeID, Equals, s.store2)

	regionErr := &errorpb.Error{EpochNotMatch: &errorpb.EpochNotMatch{}}
	reqSend.onRegionError(s.bo, ctxFollower1, &followReqSeed, regionErr)
	c.Assert(followReqSeed, Equals, uint32(1))

	regionErr = &errorpb.Error{RegionNotFound: &errorpb.RegionNotFound{}}
	reqSend.onRegionError(s.bo, ctxFollower1, &followReqSeed, regionErr)
	c.Assert(followReqSeed, Equals, uint32(2))
}

func (s *testRegionCacheSuite) TestMixedMeetEpochNotMatch(c *C) {
	// 3 nodes and no.1 is region1 leader.
	store3 := s.cluster.AllocID()
	peer3 := s.cluster.AllocID()
	s.cluster.AddStore(store3, s.storeAddr(store3))
	s.cluster.AddPeer(s.region1, store3, peer3)
	s.cluster.ChangeLeader(s.region1, s.peer1)

	// Check the two regions.
	loc1, err := s.cache.LocateKey(s.bo, []byte("a"))
	c.Assert(err, IsNil)
	c.Assert(loc1.Region.id, Equals, s.region1)

	reqSend := NewRegionRequestSender(s.cache, nil)

	// follower read failed on store1
	followReqSeed := uint32(0)
	ctxFollower1, err := s.cache.GetTiKVRPCContext(s.bo, loc1.Region, kv.ReplicaReadMixed, followReqSeed)
	c.Assert(err, IsNil)
	c.Assert(ctxFollower1.Peer.Id, Equals, s.peer1)
	c.Assert(ctxFollower1.Store.storeID, Equals, s.store1)

	regionErr := &errorpb.Error{EpochNotMatch: &errorpb.EpochNotMatch{}}
	reqSend.onRegionError(s.bo, ctxFollower1, &followReqSeed, regionErr)
	c.Assert(followReqSeed, Equals, uint32(1))
}

func (s *testRegionCacheSuite) TestPeersLenChange(c *C) {
	// 2 peers [peer1, peer2] and let peer2 become leader
	loc, err := s.cache.LocateKey(s.bo, []byte("a"))
	c.Assert(err, IsNil)
	s.cache.UpdateLeader(loc.Region, s.store2, 0)

	// current leader is peer2 in [peer1, peer2]
	loc, err = s.cache.LocateKey(s.bo, []byte("a"))
	c.Assert(err, IsNil)
	ctx, err := s.cache.GetTiKVRPCContext(s.bo, loc.Region, kv.ReplicaReadLeader, 0)
	c.Assert(err, IsNil)
	c.Assert(ctx.Peer.StoreId, Equals, s.store2)

	// simulate peer1 became down in kv heartbeat and loaded before response back.
	cpMeta := &metapb.Region{
		Id:          ctx.Meta.Id,
		StartKey:    ctx.Meta.StartKey,
		EndKey:      ctx.Meta.EndKey,
		RegionEpoch: ctx.Meta.RegionEpoch,
		Peers:       make([]*metapb.Peer, len(ctx.Meta.Peers)),
	}
	copy(cpMeta.Peers, ctx.Meta.Peers)
	cpRegion := &pd.Region{
		Meta:      cpMeta,
		DownPeers: []*metapb.Peer{{Id: s.peer1, StoreId: s.store1}},
	}
	filterUnavailablePeers(cpRegion)
	region := &Region{meta: cpRegion.Meta}
	err = region.init(s.cache)
	c.Assert(err, IsNil)
	s.cache.insertRegionToCache(region)

	// OnSendFail should not panic
	s.cache.OnSendFail(NewNoopBackoff(context.Background()), ctx, false, errors.New("send fail"))
}

func (s *testRegionRequestToSingleStoreSuite) TestGetRegionByIDFromCache(c *C) {
	region, err := s.cache.LocateRegionByID(s.bo, s.region)
	c.Assert(err, IsNil)
	c.Assert(region, NotNil)

	// test kv epochNotMatch return empty regions
	s.cache.OnRegionEpochNotMatch(s.bo, &RPCContext{Region: region.Region, Store: &Store{storeID: s.store}}, []*metapb.Region{})
	c.Assert(err, IsNil)
	r := s.cache.getRegionByIDFromCache(s.region)
	c.Assert(r, IsNil)

	// refill cache
	region, err = s.cache.LocateRegionByID(s.bo, s.region)
	c.Assert(err, IsNil)
	c.Assert(region, NotNil)

	// test kv load new region with new start-key and new epoch
	v2 := region.Region.confVer + 1
	r2 := metapb.Region{Id: region.Region.id, RegionEpoch: &metapb.RegionEpoch{Version: region.Region.ver, ConfVer: v2}, StartKey: []byte{1}}
	st := &Store{storeID: s.store}
	s.cache.insertRegionToCache(&Region{meta: &r2, store: unsafe.Pointer(st), lastAccess: time.Now().Unix()})
	region, err = s.cache.LocateRegionByID(s.bo, s.region)
	c.Assert(err, IsNil)
	c.Assert(region, NotNil)
	c.Assert(region.Region.confVer, Equals, v2)
	c.Assert(region.Region.ver, Equals, region.Region.ver)

	v3 := region.Region.confVer + 1
	r3 := metapb.Region{Id: region.Region.id, RegionEpoch: &metapb.RegionEpoch{Version: v3, ConfVer: region.Region.confVer}, StartKey: []byte{2}}
	st = &Store{storeID: s.store}
	s.cache.insertRegionToCache(&Region{meta: &r3, store: unsafe.Pointer(st), lastAccess: time.Now().Unix()})
	region, err = s.cache.LocateRegionByID(s.bo, s.region)
	c.Assert(err, IsNil)
	c.Assert(region, NotNil)
	c.Assert(region.Region.confVer, Equals, region.Region.confVer)
	c.Assert(region.Region.ver, Equals, v3)
}

func createSampleRegion(startKey, endKey []byte) *Region {
	return &Region{
		meta: &metapb.Region{
			StartKey: startKey,
			EndKey:   endKey,
		},
	}
}

func (s *testRegionCacheSuite) TestContains(c *C) {
	c.Assert(createSampleRegion(nil, nil).Contains([]byte{}), IsTrue)
	c.Assert(createSampleRegion(nil, nil).Contains([]byte{10}), IsTrue)
	c.Assert(createSampleRegion([]byte{10}, nil).Contains([]byte{}), IsFalse)
	c.Assert(createSampleRegion([]byte{10}, nil).Contains([]byte{9}), IsFalse)
	c.Assert(createSampleRegion([]byte{10}, nil).Contains([]byte{10}), IsTrue)
	c.Assert(createSampleRegion(nil, []byte{10}).Contains([]byte{}), IsTrue)
	c.Assert(createSampleRegion(nil, []byte{10}).Contains([]byte{9}), IsTrue)
	c.Assert(createSampleRegion(nil, []byte{10}).Contains([]byte{10}), IsFalse)
	c.Assert(createSampleRegion([]byte{10}, []byte{20}).Contains([]byte{}), IsFalse)
	c.Assert(createSampleRegion([]byte{10}, []byte{20}).Contains([]byte{15}), IsTrue)
	c.Assert(createSampleRegion([]byte{10}, []byte{20}).Contains([]byte{30}), IsFalse)
}

func (s *testRegionCacheSuite) TestContainsByEnd(c *C) {
	c.Assert(createSampleRegion(nil, nil).ContainsByEnd([]byte{}), IsFalse)
	c.Assert(createSampleRegion(nil, nil).ContainsByEnd([]byte{10}), IsTrue)
	c.Assert(createSampleRegion([]byte{10}, nil).ContainsByEnd([]byte{}), IsFalse)
	c.Assert(createSampleRegion([]byte{10}, nil).ContainsByEnd([]byte{10}), IsFalse)
	c.Assert(createSampleRegion([]byte{10}, nil).ContainsByEnd([]byte{11}), IsTrue)
	c.Assert(createSampleRegion(nil, []byte{10}).ContainsByEnd([]byte{}), IsFalse)
	c.Assert(createSampleRegion(nil, []byte{10}).ContainsByEnd([]byte{10}), IsTrue)
	c.Assert(createSampleRegion(nil, []byte{10}).ContainsByEnd([]byte{11}), IsFalse)
	c.Assert(createSampleRegion([]byte{10}, []byte{20}).ContainsByEnd([]byte{}), IsFalse)
	c.Assert(createSampleRegion([]byte{10}, []byte{20}).ContainsByEnd([]byte{15}), IsTrue)
	c.Assert(createSampleRegion([]byte{10}, []byte{20}).ContainsByEnd([]byte{30}), IsFalse)
}

func BenchmarkOnRequestFail(b *testing.B) {
	/*
			This benchmark simulate many concurrent requests call OnSendRequestFail method
			after failed on a store, validate that on this scene, requests don't get blocked on the
		    RegionCache lock.
	*/
	regionCnt, storeCount := 998, 3
	cluster := createClusterWithStoresAndRegions(regionCnt, storeCount)
	cache := NewRegionCache(mocktikv.NewPDClient(cluster))
	defer cache.Close()
	loadRegionsToCache(cache, regionCnt)
	bo := NewBackofferWithVars(context.Background(), 1, nil)
	loc, err := cache.LocateKey(bo, []byte{})
	if err != nil {
		b.Fatal(err)
	}
	region := cache.getRegionByIDFromCache(loc.Region.id)
	b.ResetTimer()
	regionStore := region.getStore()
	store, peer, accessIdx, _ := region.WorkStorePeer(regionStore)
	b.RunParallel(func(pb *testing.PB) {
		for pb.Next() {
			rpcCtx := &RPCContext{
				Region:     loc.Region,
				Meta:       region.meta,
				AccessIdx:  accessIdx,
				Peer:       peer,
				Store:      store,
				AccessMode: TiKVOnly,
			}
			r := cache.getCachedRegionWithRLock(rpcCtx.Region)
			if r != nil {
				r.getStore().switchNextTiKVPeer(r, rpcCtx.AccessIdx)
			}
		}
	})
	if len(cache.mu.regions) != regionCnt*2/3 {
		b.Fatal(len(cache.mu.regions))
	}
}<|MERGE_RESOLUTION|>--- conflicted
+++ resolved
@@ -520,11 +520,6 @@
 	c.Assert(err, IsNil)
 }
 
-<<<<<<< HEAD
-<<<<<<< HEAD
-=======
-=======
->>>>>>> 36b0f11f
 func (s *testRegionCacheSuite) TestSendFailEnableForwarding(c *C) {
 	s.cache.enableForwarding = true
 
@@ -533,14 +528,11 @@
 	newPeers := s.cluster.AllocIDs(2)
 	s.cluster.Split(s.region1, region2, []byte("m"), newPeers, newPeers[0])
 
-<<<<<<< HEAD
 	var storeState uint32 = uint32(unreachable)
 	s.cache.testingKnobs.mockRequestLiveness = func(s *Store, bo *Backoffer) livenessState {
 		return livenessState(atomic.LoadUint32(&storeState))
 	}
 
-=======
->>>>>>> 36b0f11f
 	// Check the two regions.
 	loc1, err := s.cache.LocateKey(s.bo, []byte("a"))
 	c.Assert(err, IsNil)
@@ -570,13 +562,7 @@
 	c.Assert(ctx.ProxyStore.storeID, Equals, s.store2)
 
 	// Recover the store
-<<<<<<< HEAD
 	atomic.StoreUint32(&storeState, uint32(reachable))
-=======
-	s.cache.testingKnobs.mockRequestLiveness = func(s *Store, bo *Backoffer) livenessState {
-		return reachable
-	}
->>>>>>> 36b0f11f
 	// The proxy should be unset after several retries
 	for retry := 0; retry < 15; retry++ {
 		ctx, err = s.cache.GetTiKVRPCContext(s.bo, loc1.Region, kv.ReplicaReadLeader, 0)
@@ -589,10 +575,6 @@
 	c.Assert(ctx.ProxyStore, IsNil)
 }
 
-<<<<<<< HEAD
->>>>>>> 3813da014... store/tikv: forward requests by BatchCommands (#23243)
-=======
->>>>>>> 36b0f11f
 func (s *testRegionCacheSuite) TestSendFailedInMultipleNode(c *C) {
 	// 3 nodes and no.1 is leader.
 	store3 := s.cluster.AllocID()
