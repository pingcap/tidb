// Copyright 2016 PingCAP, Inc.
//
// Licensed under the Apache License, Version 2.0 (the "License");
// you may not use this file except in compliance with the License.
// You may obtain a copy of the License at
//
//     http://www.apache.org/licenses/LICENSE-2.0
//
// Unless required by applicable law or agreed to in writing, software
// distributed under the License is distributed on an "AS IS" BASIS,
// See the License for the specific language governing permissions and
// limitations under the License.

package tikv

import (
	"context"
	"errors"
	"fmt"
	"math/rand"
	"sync/atomic"
	"testing"
	"time"

	"github.com/google/btree"
	. "github.com/pingcap/check"
	"github.com/pingcap/kvproto/pkg/errorpb"
	"github.com/pingcap/kvproto/pkg/metapb"
	"github.com/pingcap/tidb/store/mockstore/mocktikv"
	"github.com/pingcap/tidb/store/tikv/kv"
	pd "github.com/tikv/pd/client"
)

type testRegionCacheSuite struct {
	OneByOneSuite
	cluster *mocktikv.Cluster
	store1  uint64 // store1 is leader
	store2  uint64 // store2 is follower
	peer1   uint64 // peer1 is leader
	peer2   uint64 // peer2 is follower
	region1 uint64
	cache   *RegionCache
	bo      *Backoffer
}

var _ = Suite(&testRegionCacheSuite{})

func (s *testRegionCacheSuite) SetUpTest(c *C) {
	s.cluster = mocktikv.NewCluster(mocktikv.MustNewMVCCStore())
	storeIDs, peerIDs, regionID, _ := mocktikv.BootstrapWithMultiStores(s.cluster, 2)
	s.region1 = regionID
	s.store1 = storeIDs[0]
	s.store2 = storeIDs[1]
	s.peer1 = peerIDs[0]
	s.peer2 = peerIDs[1]
	pdCli := &CodecPDClient{mocktikv.NewPDClient(s.cluster)}
	s.cache = NewRegionCache(pdCli)
	s.bo = NewBackofferWithVars(context.Background(), 5000, nil)
}

func (s *testRegionCacheSuite) TearDownTest(c *C) {
	s.cache.Close()
}

func (s *testRegionCacheSuite) storeAddr(id uint64) string {
	return fmt.Sprintf("store%d", id)
}

func (s *testRegionCacheSuite) checkCache(c *C, len int) {
	ts := time.Now().Unix()
	c.Assert(validRegions(s.cache.mu.regions, ts), Equals, len)
	c.Assert(validRegionsInBtree(s.cache.mu.sorted, ts), Equals, len)
}

func validRegions(regions map[RegionVerID]*Region, ts int64) (len int) {
	for _, region := range regions {
		if !region.checkRegionCacheTTL(ts) {
			continue
		}
		len++
	}
	return
}

func validRegionsInBtree(t *btree.BTree, ts int64) (len int) {
	t.Descend(func(item btree.Item) bool {
		r := item.(*btreeItem).cachedRegion
		if !r.checkRegionCacheTTL(ts) {
			return true
		}
		len++
		return true
	})
	return
}

func (s *testRegionCacheSuite) getRegion(c *C, key []byte) *Region {
	_, err := s.cache.LocateKey(s.bo, key)
	c.Assert(err, IsNil)
	r := s.cache.searchCachedRegion(key, false)
	c.Assert(r, NotNil)
	return r
}

func (s *testRegionCacheSuite) getRegionWithEndKey(c *C, key []byte) *Region {
	_, err := s.cache.LocateEndKey(s.bo, key)
	c.Assert(err, IsNil)
	r := s.cache.searchCachedRegion(key, true)
	c.Assert(r, NotNil)
	return r
}

func (s *testRegionCacheSuite) getAddr(c *C, key []byte, replicaRead kv.ReplicaReadType, seed uint32) string {
	loc, err := s.cache.LocateKey(s.bo, key)
	c.Assert(err, IsNil)
	ctx, err := s.cache.GetTiKVRPCContext(s.bo, loc.Region, replicaRead, seed)
	c.Assert(err, IsNil)
	if ctx == nil {
		return ""
	}
	return ctx.Addr
}

func (s *testRegionCacheSuite) TestStoreLabels(c *C) {
	testcases := []struct {
		storeID uint64
	}{
		{
			storeID: s.store1,
		},
		{
			storeID: s.store2,
		},
	}
	for _, testcase := range testcases {
		c.Log(testcase.storeID)
		store := s.cache.getStoreByStoreID(testcase.storeID)
		_, err := store.initResolve(s.bo, s.cache)
		c.Assert(err, IsNil)
		labels := []*metapb.StoreLabel{
			{
				Key:   "id",
				Value: fmt.Sprintf("%v", testcase.storeID),
			},
		}
		stores := s.cache.getStoresByLabels(labels)
		c.Assert(len(stores), Equals, 1)
		c.Assert(stores[0].labels, DeepEquals, labels)
	}
}

func (s *testRegionCacheSuite) TestSimple(c *C) {
	seed := rand.Uint32()
	r := s.getRegion(c, []byte("a"))
	c.Assert(r, NotNil)
	c.Assert(r.GetID(), Equals, s.region1)
	c.Assert(s.getAddr(c, []byte("a"), kv.ReplicaReadLeader, 0), Equals, s.storeAddr(s.store1))
	c.Assert(s.getAddr(c, []byte("a"), kv.ReplicaReadFollower, seed), Equals, s.storeAddr(s.store2))
	s.checkCache(c, 1)
	c.Assert(r.GetMeta(), DeepEquals, r.meta)
	c.Assert(r.GetLeaderPeerID(), Equals, r.meta.Peers[r.getStore().workTiKVIdx].Id)
	s.cache.mu.regions[r.VerID()].lastAccess = 0
	r = s.cache.searchCachedRegion([]byte("a"), true)
	c.Assert(r, IsNil)
}

func (s *testRegionCacheSuite) TestDropStore(c *C) {
	bo := NewBackofferWithVars(context.Background(), 100, nil)
	s.cluster.RemoveStore(s.store1)
	loc, err := s.cache.LocateKey(bo, []byte("a"))
	c.Assert(err, IsNil)
	ctx, err := s.cache.GetTiKVRPCContext(bo, loc.Region, kv.ReplicaReadLeader, 0)
	c.Assert(err, IsNil)
	c.Assert(ctx, IsNil)
	ctx, err = s.cache.GetTiKVRPCContext(bo, loc.Region, kv.ReplicaReadFollower, rand.Uint32())
	c.Assert(err, IsNil)
	c.Assert(ctx, IsNil)
	s.checkCache(c, 0)
}

func (s *testRegionCacheSuite) TestDropStoreRetry(c *C) {
	s.cluster.RemoveStore(s.store1)
	done := make(chan struct{})
	go func() {
		time.Sleep(time.Millisecond * 10)
		s.cluster.AddStore(s.store1, s.storeAddr(s.store1))
		close(done)
	}()
	loc, err := s.cache.LocateKey(s.bo, []byte("a"))
	c.Assert(err, IsNil)
	c.Assert(loc.Region.id, Equals, s.region1)
	<-done
}

func (s *testRegionCacheSuite) TestUpdateLeader(c *C) {
	seed := rand.Uint32()
	loc, err := s.cache.LocateKey(s.bo, []byte("a"))
	c.Assert(err, IsNil)
	// tikv-server reports `NotLeader`
	s.cache.UpdateLeader(loc.Region, s.store2, 0)

	r := s.getRegion(c, []byte("a"))
	c.Assert(r, NotNil)
	c.Assert(r.GetID(), Equals, s.region1)
	c.Assert(s.getAddr(c, []byte("a"), kv.ReplicaReadLeader, 0), Equals, s.storeAddr(s.store2))
	c.Assert(s.getAddr(c, []byte("a"), kv.ReplicaReadFollower, seed), Equals, s.storeAddr(s.store1))

	r = s.getRegionWithEndKey(c, []byte("z"))
	c.Assert(r, NotNil)
	c.Assert(r.GetID(), Equals, s.region1)
	c.Assert(s.getAddr(c, []byte("z"), kv.ReplicaReadLeader, 0), Equals, s.storeAddr(s.store2))
	c.Assert(s.getAddr(c, []byte("a"), kv.ReplicaReadFollower, seed), Equals, s.storeAddr(s.store1))
}

func (s *testRegionCacheSuite) TestUpdateLeader2(c *C) {
	seed := rand.Uint32()
	loc, err := s.cache.LocateKey(s.bo, []byte("a"))
	c.Assert(err, IsNil)
	// new store3 becomes leader
	store3 := s.cluster.AllocID()
	peer3 := s.cluster.AllocID()
	s.cluster.AddStore(store3, s.storeAddr(store3))
	s.cluster.AddPeer(s.region1, store3, peer3)
	// tikv-server reports `NotLeader`
	s.cache.UpdateLeader(loc.Region, store3, 0)

	// Store3 does not exist in cache, causes a reload from PD.
	r := s.getRegion(c, []byte("a"))
	c.Assert(r, NotNil)
	c.Assert(r.GetID(), Equals, s.region1)
	c.Assert(s.getAddr(c, []byte("a"), kv.ReplicaReadLeader, 0), Equals, s.storeAddr(s.store1))
	follower := s.getAddr(c, []byte("a"), kv.ReplicaReadFollower, seed)
	if seed%2 == 0 {
		c.Assert(follower, Equals, s.storeAddr(s.store2))
	} else {
		c.Assert(follower, Equals, s.storeAddr(store3))
	}
	follower2 := s.getAddr(c, []byte("a"), kv.ReplicaReadFollower, seed+1)
	if (seed+1)%2 == 0 {
		c.Assert(follower2, Equals, s.storeAddr(s.store2))
	} else {
		c.Assert(follower2, Equals, s.storeAddr(store3))
	}
	c.Assert(follower, Not(Equals), follower2)

	// tikv-server notifies new leader to pd-server.
	s.cluster.ChangeLeader(s.region1, peer3)
	// tikv-server reports `NotLeader` again.
	s.cache.UpdateLeader(r.VerID(), store3, 0)
	r = s.getRegion(c, []byte("a"))
	c.Assert(r, NotNil)
	c.Assert(r.GetID(), Equals, s.region1)
	c.Assert(s.getAddr(c, []byte("a"), kv.ReplicaReadLeader, 0), Equals, s.storeAddr(store3))
	follower = s.getAddr(c, []byte("a"), kv.ReplicaReadFollower, seed)
	if seed%2 == 0 {
		c.Assert(follower, Equals, s.storeAddr(s.store1))
	} else {
		c.Assert(follower, Equals, s.storeAddr(s.store2))
	}
	follower2 = s.getAddr(c, []byte("a"), kv.ReplicaReadFollower, seed+1)
	if (seed+1)%2 == 0 {
		c.Assert(follower2, Equals, s.storeAddr(s.store1))
	} else {
		c.Assert(follower2, Equals, s.storeAddr(s.store2))
	}
	c.Assert(follower, Not(Equals), follower2)
}

func (s *testRegionCacheSuite) TestUpdateLeader3(c *C) {
	seed := rand.Uint32()
	loc, err := s.cache.LocateKey(s.bo, []byte("a"))
	c.Assert(err, IsNil)
	// store2 becomes leader
	s.cluster.ChangeLeader(s.region1, s.peer2)
	// store2 gone, store3 becomes leader
	s.cluster.RemoveStore(s.store2)
	store3 := s.cluster.AllocID()
	peer3 := s.cluster.AllocID()
	s.cluster.AddStore(store3, s.storeAddr(store3))
	s.cluster.AddPeer(s.region1, store3, peer3)
	// tikv-server notifies new leader to pd-server.
	s.cluster.ChangeLeader(s.region1, peer3)
	// tikv-server reports `NotLeader`(store2 is the leader)
	s.cache.UpdateLeader(loc.Region, s.store2, 0)

	// Store2 does not exist any more, causes a reload from PD.
	r := s.getRegion(c, []byte("a"))
	c.Assert(err, IsNil)
	c.Assert(r, NotNil)
	c.Assert(r.GetID(), Equals, s.region1)
	loc, err = s.cache.LocateKey(s.bo, []byte("a"))
	c.Assert(err, IsNil)
	// return resolved store2 address and send fail
	ctx, err := s.cache.GetTiKVRPCContext(s.bo, loc.Region, kv.ReplicaReadLeader, seed)
	c.Assert(err, IsNil)
	c.Assert(ctx.Addr, Equals, "store2")
	s.cache.OnSendFail(NewNoopBackoff(context.Background()), ctx, false, errors.New("send fail"))
	s.cache.checkAndResolve(nil)
	s.cache.UpdateLeader(loc.Region, s.store2, 0)
	addr := s.getAddr(c, []byte("a"), kv.ReplicaReadLeader, 0)
	c.Assert(addr, Equals, "")
	addr = s.getAddr(c, []byte("a"), kv.ReplicaReadLeader, 0)
	c.Assert(addr, Equals, s.storeAddr(store3))

	addr = s.getAddr(c, []byte("a"), kv.ReplicaReadFollower, seed)
	addr2 := s.getAddr(c, []byte("a"), kv.ReplicaReadFollower, seed+1)
	c.Assert(addr, Not(Equals), s.storeAddr(store3))
	c.Assert(addr2, Not(Equals), s.storeAddr(store3))
}

func (s *testRegionCacheSuite) TestSendFailedButLeaderNotChange(c *C) {
	// 3 nodes and no.1 is leader.
	store3 := s.cluster.AllocID()
	peer3 := s.cluster.AllocID()
	s.cluster.AddStore(store3, s.storeAddr(store3))
	s.cluster.AddPeer(s.region1, store3, peer3)
	s.cluster.ChangeLeader(s.region1, s.peer1)

	loc, err := s.cache.LocateKey(s.bo, []byte("a"))
	c.Assert(err, IsNil)
	ctx, err := s.cache.GetTiKVRPCContext(s.bo, loc.Region, kv.ReplicaReadLeader, 0)
	c.Assert(err, IsNil)
	c.Assert(ctx.Peer.Id, Equals, s.peer1)
	c.Assert(len(ctx.Meta.Peers), Equals, 3)

	// verify follower to be one of store2 and store3
	seed := rand.Uint32()
	ctxFollower1, err := s.cache.GetTiKVRPCContext(s.bo, loc.Region, kv.ReplicaReadFollower, seed)
	c.Assert(err, IsNil)
	if seed%2 == 0 {
		c.Assert(ctxFollower1.Peer.Id, Equals, s.peer2)
	} else {
		c.Assert(ctxFollower1.Peer.Id, Equals, peer3)
	}
	ctxFollower2, err := s.cache.GetTiKVRPCContext(s.bo, loc.Region, kv.ReplicaReadFollower, seed)
	c.Assert(err, IsNil)
	if seed%2 == 0 {
		c.Assert(ctxFollower2.Peer.Id, Equals, s.peer2)
	} else {
		c.Assert(ctxFollower2.Peer.Id, Equals, peer3)
	}
	c.Assert(ctxFollower1.Peer.Id, Equals, ctxFollower2.Peer.Id)

	// send fail leader switch to 2
	s.cache.OnSendFail(s.bo, ctx, false, nil)
	ctx, err = s.cache.GetTiKVRPCContext(s.bo, loc.Region, kv.ReplicaReadLeader, 0)
	c.Assert(err, IsNil)
	c.Assert(ctx.Peer.Id, Equals, s.peer2)

	// verify follower to be one of store1 and store3
	ctxFollower1, err = s.cache.GetTiKVRPCContext(s.bo, loc.Region, kv.ReplicaReadFollower, seed)
	c.Assert(err, IsNil)
	if seed%2 == 0 {
		c.Assert(ctxFollower1.Peer.Id, Equals, s.peer1)
	} else {
		c.Assert(ctxFollower1.Peer.Id, Equals, peer3)
	}
	ctxFollower2, err = s.cache.GetTiKVRPCContext(s.bo, loc.Region, kv.ReplicaReadFollower, seed+1)
	c.Assert(err, IsNil)
	if (seed+1)%2 == 0 {
		c.Assert(ctxFollower2.Peer.Id, Equals, s.peer1)
	} else {
		c.Assert(ctxFollower2.Peer.Id, Equals, peer3)
	}
	c.Assert(ctxFollower1.Peer.Id, Not(Equals), ctxFollower2.Peer.Id)

	// access 1 it will return NotLeader, leader back to 2 again
	s.cache.UpdateLeader(loc.Region, s.store2, ctx.AccessIdx)
	ctx, err = s.cache.GetTiKVRPCContext(s.bo, loc.Region, kv.ReplicaReadLeader, 0)
	c.Assert(err, IsNil)
	c.Assert(ctx.Peer.Id, Equals, s.peer2)

	// verify follower to be one of store1 and store3
	ctxFollower1, err = s.cache.GetTiKVRPCContext(s.bo, loc.Region, kv.ReplicaReadFollower, seed)
	c.Assert(err, IsNil)
	if seed%2 == 0 {
		c.Assert(ctxFollower1.Peer.Id, Equals, s.peer1)
	} else {
		c.Assert(ctxFollower1.Peer.Id, Equals, peer3)
	}
	ctxFollower2, err = s.cache.GetTiKVRPCContext(s.bo, loc.Region, kv.ReplicaReadFollower, seed+1)
	c.Assert(err, IsNil)
	if (seed+1)%2 == 0 {
		c.Assert(ctxFollower2.Peer.Id, Equals, s.peer1)
	} else {
		c.Assert(ctxFollower2.Peer.Id, Equals, peer3)
	}
	c.Assert(ctxFollower1.Peer.Id, Not(Equals), ctxFollower2.Peer.Id)
}

func (s *testRegionCacheSuite) TestSendFailedInHibernateRegion(c *C) {
	// 3 nodes and no.1 is leader.
	store3 := s.cluster.AllocID()
	peer3 := s.cluster.AllocID()
	s.cluster.AddStore(store3, s.storeAddr(store3))
	s.cluster.AddPeer(s.region1, store3, peer3)
	s.cluster.ChangeLeader(s.region1, s.peer1)

	loc, err := s.cache.LocateKey(s.bo, []byte("a"))
	c.Assert(err, IsNil)
	ctx, err := s.cache.GetTiKVRPCContext(s.bo, loc.Region, kv.ReplicaReadLeader, 0)
	c.Assert(err, IsNil)
	c.Assert(ctx.Peer.Id, Equals, s.peer1)
	c.Assert(len(ctx.Meta.Peers), Equals, 3)

	// verify follower to be one of store2 and store3
	seed := rand.Uint32()
	ctxFollower1, err := s.cache.GetTiKVRPCContext(s.bo, loc.Region, kv.ReplicaReadFollower, seed)
	c.Assert(err, IsNil)
	if seed%2 == 0 {
		c.Assert(ctxFollower1.Peer.Id, Equals, s.peer2)
	} else {
		c.Assert(ctxFollower1.Peer.Id, Equals, peer3)
	}
	ctxFollower2, err := s.cache.GetTiKVRPCContext(s.bo, loc.Region, kv.ReplicaReadFollower, seed)
	c.Assert(err, IsNil)
	if seed%2 == 0 {
		c.Assert(ctxFollower2.Peer.Id, Equals, s.peer2)
	} else {
		c.Assert(ctxFollower2.Peer.Id, Equals, peer3)
	}
	c.Assert(ctxFollower1.Peer.Id, Equals, ctxFollower2.Peer.Id)

	// send fail leader switch to 2
	s.cache.OnSendFail(s.bo, ctx, false, nil)
	ctx, err = s.cache.GetTiKVRPCContext(s.bo, loc.Region, kv.ReplicaReadLeader, 0)
	c.Assert(err, IsNil)
	c.Assert(ctx.Peer.Id, Equals, s.peer2)

	// verify follower to be one of store1 and store3
	ctxFollower1, err = s.cache.GetTiKVRPCContext(s.bo, loc.Region, kv.ReplicaReadFollower, seed)
	c.Assert(err, IsNil)
	if seed%2 == 0 {
		c.Assert(ctxFollower1.Peer.Id, Equals, s.peer1)
	} else {
		c.Assert(ctxFollower1.Peer.Id, Equals, peer3)
	}
	c.Assert(ctxFollower1.Peer.Id == s.peer1 || ctxFollower1.Peer.Id == peer3, IsTrue)
	ctxFollower2, err = s.cache.GetTiKVRPCContext(s.bo, loc.Region, kv.ReplicaReadFollower, seed+1)
	c.Assert(err, IsNil)
	if (seed+1)%2 == 0 {
		c.Assert(ctxFollower2.Peer.Id, Equals, s.peer1)
	} else {
		c.Assert(ctxFollower2.Peer.Id, Equals, peer3)
	}
	c.Assert(ctxFollower1.Peer.Id, Not(Equals), ctxFollower2.Peer.Id)

	// access 2, it's in hibernate and return 0 leader, so switch to 3
	s.cache.UpdateLeader(loc.Region, 0, ctx.AccessIdx)
	ctx, err = s.cache.GetTiKVRPCContext(s.bo, loc.Region, kv.ReplicaReadLeader, 0)
	c.Assert(err, IsNil)
	c.Assert(ctx.Peer.Id, Equals, peer3)

	// verify follower to be one of store1 and store2
	ctxFollower1, err = s.cache.GetTiKVRPCContext(s.bo, loc.Region, kv.ReplicaReadFollower, seed)
	c.Assert(err, IsNil)
	if seed%2 == 0 {
		c.Assert(ctxFollower1.Peer.Id, Equals, s.peer1)
	} else {
		c.Assert(ctxFollower1.Peer.Id, Equals, s.peer2)
	}
	ctxFollower2, err = s.cache.GetTiKVRPCContext(s.bo, loc.Region, kv.ReplicaReadFollower, seed)
	c.Assert(err, IsNil)
	if seed%2 == 0 {
		c.Assert(ctxFollower2.Peer.Id, Equals, s.peer1)
	} else {
		c.Assert(ctxFollower2.Peer.Id, Equals, s.peer2)
	}
	c.Assert(ctxFollower1.Peer.Id, Equals, ctxFollower2.Peer.Id)

	// again peer back to 1
	ctx, err = s.cache.GetTiKVRPCContext(s.bo, loc.Region, kv.ReplicaReadLeader, 0)
	c.Assert(err, IsNil)
	s.cache.UpdateLeader(loc.Region, 0, ctx.AccessIdx)
	ctx, err = s.cache.GetTiKVRPCContext(s.bo, loc.Region, kv.ReplicaReadLeader, 0)
	c.Assert(err, IsNil)
	c.Assert(ctx.Peer.Id, Equals, s.peer1)

	// verify follower to be one of store2 and store3
	ctxFollower1, err = s.cache.GetTiKVRPCContext(s.bo, loc.Region, kv.ReplicaReadFollower, seed)
	c.Assert(err, IsNil)
	if seed%2 == 0 {
		c.Assert(ctxFollower1.Peer.Id, Equals, s.peer2)
	} else {
		c.Assert(ctxFollower1.Peer.Id, Equals, peer3)
	}
	ctxFollower2, err = s.cache.GetTiKVRPCContext(s.bo, loc.Region, kv.ReplicaReadFollower, seed+1)
	c.Assert(err, IsNil)
	if (seed+1)%2 == 0 {
		c.Assert(ctxFollower2.Peer.Id, Equals, s.peer2)
	} else {
		c.Assert(ctxFollower2.Peer.Id, Equals, peer3)
	}
	c.Assert(ctxFollower1.Peer.Id, Not(Equals), ctxFollower2.Peer.Id)
}

func (s *testRegionCacheSuite) TestSendFailInvalidateRegionsInSameStore(c *C) {
	// key range: ['' - 'm' - 'z']
	region2 := s.cluster.AllocID()
	newPeers := s.cluster.AllocIDs(2)
	s.cluster.Split(s.region1, region2, []byte("m"), newPeers, newPeers[0])

	// Check the two regions.
	loc1, err := s.cache.LocateKey(s.bo, []byte("a"))
	c.Assert(err, IsNil)
	c.Assert(loc1.Region.id, Equals, s.region1)
	loc2, err := s.cache.LocateKey(s.bo, []byte("x"))
	c.Assert(err, IsNil)
	c.Assert(loc2.Region.id, Equals, region2)

	// Send fail on region1
	ctx, _ := s.cache.GetTiKVRPCContext(s.bo, loc1.Region, kv.ReplicaReadLeader, 0)
	s.checkCache(c, 2)
	s.cache.OnSendFail(s.bo, ctx, false, errors.New("test error"))

	// Get region2 cache will get nil then reload.
	ctx2, err := s.cache.GetTiKVRPCContext(s.bo, loc2.Region, kv.ReplicaReadLeader, 0)
	c.Assert(ctx2, IsNil)
	c.Assert(err, IsNil)
}

func (s *testRegionCacheSuite) TestSendFailEnableForwarding(c *C) {
	s.cache.enableForwarding = true

	// key range: ['' - 'm' - 'z']
	region2 := s.cluster.AllocID()
	newPeers := s.cluster.AllocIDs(2)
	s.cluster.Split(s.region1, region2, []byte("m"), newPeers, newPeers[0])

	var storeState uint32 = uint32(unreachable)
	s.cache.testingKnobs.mockRequestLiveness = func(s *Store, bo *Backoffer) livenessState {
		return livenessState(atomic.LoadUint32(&storeState))
	}

	// Check the two regions.
	loc1, err := s.cache.LocateKey(s.bo, []byte("a"))
	c.Assert(err, IsNil)
	c.Assert(loc1.Region.id, Equals, s.region1)

	// Invoke OnSendFail so that the store will be marked as needForwarding
	ctx, err := s.cache.GetTiKVRPCContext(s.bo, loc1.Region, kv.ReplicaReadLeader, 0)
	c.Assert(err, IsNil)
	c.Assert(ctx, NotNil)
	s.cache.OnSendFail(s.bo, ctx, false, errors.New("test error"))

	// ...then on next retry, proxy will be used
	ctx, err = s.cache.GetTiKVRPCContext(s.bo, loc1.Region, kv.ReplicaReadLeader, 0)
	c.Assert(err, IsNil)
	c.Assert(ctx, NotNil)
	c.Assert(ctx.ProxyStore, NotNil)
	c.Assert(ctx.ProxyStore.storeID, Equals, s.store2)

	// Proxy will be also applied to other regions whose leader is on the store
	loc2, err := s.cache.LocateKey(s.bo, []byte("x"))
	c.Assert(err, IsNil)
	c.Assert(loc2.Region.id, Equals, region2)
	ctx, err = s.cache.GetTiKVRPCContext(s.bo, loc2.Region, kv.ReplicaReadLeader, 0)
	c.Assert(err, IsNil)
	c.Assert(ctx, NotNil)
	c.Assert(ctx.ProxyStore, NotNil)
	c.Assert(ctx.ProxyStore.storeID, Equals, s.store2)

	// Recover the store
	atomic.StoreUint32(&storeState, uint32(reachable))
	// The proxy should be unset after several retries
	for retry := 0; retry < 15; retry++ {
		ctx, err = s.cache.GetTiKVRPCContext(s.bo, loc1.Region, kv.ReplicaReadLeader, 0)
		c.Assert(err, IsNil)
		if ctx.ProxyStore == nil {
			break
		}
		time.Sleep(time.Millisecond * 200)
	}
	c.Assert(ctx.ProxyStore, IsNil)
}

func (s *testRegionCacheSuite) TestSendFailedInMultipleNode(c *C) {
	// 3 nodes and no.1 is leader.
	store3 := s.cluster.AllocID()
	peer3 := s.cluster.AllocID()
	s.cluster.AddStore(store3, s.storeAddr(store3))
	s.cluster.AddPeer(s.region1, store3, peer3)
	s.cluster.ChangeLeader(s.region1, s.peer1)

	loc, err := s.cache.LocateKey(s.bo, []byte("a"))
	c.Assert(err, IsNil)
	ctx, err := s.cache.GetTiKVRPCContext(s.bo, loc.Region, kv.ReplicaReadLeader, 0)
	c.Assert(err, IsNil)
	c.Assert(ctx.Peer.Id, Equals, s.peer1)
	c.Assert(len(ctx.Meta.Peers), Equals, 3)

	// verify follower to be one of store2 and store3
	seed := rand.Uint32()
	ctxFollower1, err := s.cache.GetTiKVRPCContext(s.bo, loc.Region, kv.ReplicaReadFollower, seed)
	c.Assert(err, IsNil)
	if seed%2 == 0 {
		c.Assert(ctxFollower1.Peer.Id, Equals, s.peer2)
	} else {
		c.Assert(ctxFollower1.Peer.Id, Equals, peer3)
	}
	ctxFollower2, err := s.cache.GetTiKVRPCContext(s.bo, loc.Region, kv.ReplicaReadFollower, seed)
	c.Assert(err, IsNil)
	if seed%2 == 0 {
		c.Assert(ctxFollower2.Peer.Id, Equals, s.peer2)
	} else {
		c.Assert(ctxFollower2.Peer.Id, Equals, peer3)
	}
	c.Assert(ctxFollower1.Peer.Id, Equals, ctxFollower2.Peer.Id)

	// send fail leader switch to 2
	s.cache.OnSendFail(s.bo, ctx, false, nil)
	ctx, err = s.cache.GetTiKVRPCContext(s.bo, loc.Region, kv.ReplicaReadLeader, 0)
	c.Assert(err, IsNil)
	c.Assert(ctx.Peer.Id, Equals, s.peer2)

	// verify follower to be one of store1 and store3
	ctxFollower1, err = s.cache.GetTiKVRPCContext(s.bo, loc.Region, kv.ReplicaReadFollower, seed)
	c.Assert(err, IsNil)
	if seed%2 == 0 {
		c.Assert(ctxFollower1.Peer.Id, Equals, s.peer1)
	} else {
		c.Assert(ctxFollower1.Peer.Id, Equals, peer3)
	}
	ctxFollower2, err = s.cache.GetTiKVRPCContext(s.bo, loc.Region, kv.ReplicaReadFollower, seed+1)
	c.Assert(err, IsNil)
	if (seed+1)%2 == 0 {
		c.Assert(ctxFollower2.Peer.Id, Equals, s.peer1)
	} else {
		c.Assert(ctxFollower2.Peer.Id, Equals, peer3)
	}
	c.Assert(ctxFollower1.Peer.Id, Not(Equals), ctxFollower2.Peer.Id)

	// send 2 fail leader switch to 3
	s.cache.OnSendFail(s.bo, ctx, false, nil)
	ctx, err = s.cache.GetTiKVRPCContext(s.bo, loc.Region, kv.ReplicaReadLeader, 0)
	c.Assert(err, IsNil)
	c.Assert(ctx.Peer.Id, Equals, peer3)

	// verify follower to be one of store1 and store2
	ctxFollower1, err = s.cache.GetTiKVRPCContext(s.bo, loc.Region, kv.ReplicaReadFollower, seed)
	c.Assert(err, IsNil)
	if seed%2 == 0 {
		c.Assert(ctxFollower1.Peer.Id, Equals, s.peer1)
	} else {
		c.Assert(ctxFollower1.Peer.Id, Equals, s.peer2)
	}
	c.Assert(ctxFollower1.Peer.Id == s.peer1 || ctxFollower1.Peer.Id == s.peer2, IsTrue)
	ctxFollower2, err = s.cache.GetTiKVRPCContext(s.bo, loc.Region, kv.ReplicaReadFollower, seed)
	c.Assert(err, IsNil)
	if seed%2 == 0 {
		c.Assert(ctxFollower2.Peer.Id, Equals, s.peer1)
	} else {
		c.Assert(ctxFollower2.Peer.Id, Equals, s.peer2)
	}
	c.Assert(ctxFollower1.Peer.Id, Equals, ctxFollower2.Peer.Id)

	// 3 can be access, so switch to 1
	s.cache.UpdateLeader(loc.Region, s.store1, ctx.AccessIdx)
	ctx, err = s.cache.GetTiKVRPCContext(s.bo, loc.Region, kv.ReplicaReadLeader, 0)
	c.Assert(err, IsNil)
	c.Assert(ctx.Peer.Id, Equals, s.peer1)

	// verify follower to be one of store2 and store3
	ctxFollower1, err = s.cache.GetTiKVRPCContext(s.bo, loc.Region, kv.ReplicaReadFollower, seed)
	c.Assert(err, IsNil)
	if seed%2 == 0 {
		c.Assert(ctxFollower1.Peer.Id, Equals, s.peer2)
	} else {
		c.Assert(ctxFollower1.Peer.Id, Equals, peer3)
	}
	ctxFollower2, err = s.cache.GetTiKVRPCContext(s.bo, loc.Region, kv.ReplicaReadFollower, seed+1)
	c.Assert(err, IsNil)
	if (seed+1)%2 == 0 {
		c.Assert(ctxFollower2.Peer.Id, Equals, s.peer2)
	} else {
		c.Assert(ctxFollower2.Peer.Id, Equals, peer3)
	}
	c.Assert(ctxFollower1.Peer.Id, Not(Equals), ctxFollower2.Peer.Id)
}

func (s *testRegionCacheSuite) TestLabelSelectorTiKVPeer(c *C) {
	dc1Label := []*metapb.StoreLabel{
		{
			Key:   "zone",
			Value: "dc-1",
		},
	}
	dc2Label := []*metapb.StoreLabel{
		{
			Key:   "zone",
			Value: "dc-2",
		},
	}
	dc3Label := []*metapb.StoreLabel{
		{
			Key:   "zone",
			Value: "dc-3",
		},
	}
	s.cluster.UpdateStoreLabels(s.store1, dc1Label)
	s.cluster.UpdateStoreLabels(s.store2, dc2Label)

	store3 := s.cluster.AllocID()
	peer3 := s.cluster.AllocID()
	s.cluster.AddStore(store3, s.storeAddr(store3))
	s.cluster.AddPeer(s.region1, store3, peer3)
	s.cluster.UpdateStoreLabels(store3, dc1Label)
	// Region have 3 peer, leader located in dc-1, followers located in dc-1, dc-2
	loc, err := s.cache.LocateKey(s.bo, []byte("a"))
	c.Assert(err, IsNil)
	seed := rand.Uint32()

	testcases := []struct {
		name               string
		t                  kv.ReplicaReadType
		labels             []*metapb.StoreLabel
		expectStoreIDRange map[uint64]struct{}
	}{
		{
			name:   "any Peer,located in dc-1",
			t:      kv.ReplicaReadMixed,
			labels: dc1Label,
			expectStoreIDRange: map[uint64]struct{}{
				s.store1: {},
				store3:   {},
			},
		},
		{
			name:   "any Peer,located in dc-2",
			t:      kv.ReplicaReadMixed,
			labels: dc2Label,
			expectStoreIDRange: map[uint64]struct{}{
				s.store2: {},
			},
		},
		{
			name:   "only follower,located in dc-1",
			t:      kv.ReplicaReadFollower,
			labels: dc1Label,
			expectStoreIDRange: map[uint64]struct{}{
				store3: {},
			},
		},
		{
			name:   "only leader, shouldn't consider labels",
			t:      kv.ReplicaReadLeader,
			labels: dc2Label,
			expectStoreIDRange: map[uint64]struct{}{
				s.store1: {},
			},
		},
		{
			name:   "no label matching, fallback to leader",
			t:      kv.ReplicaReadMixed,
			labels: dc3Label,
			expectStoreIDRange: map[uint64]struct{}{
				s.store1: {},
			},
		},
	}

	for _, testcase := range testcases {
		c.Log(testcase.name)
		ctx, err := s.cache.GetTiKVRPCContext(s.bo, loc.Region, testcase.t, seed, WithMatchLabels(testcase.labels))
		c.Assert(err, IsNil)
		_, exist := testcase.expectStoreIDRange[ctx.Store.storeID]
		c.Assert(exist, Equals, true)
	}
}

func (s *testRegionCacheSuite) TestSplit(c *C) {
	seed := rand.Uint32()
	r := s.getRegion(c, []byte("x"))
	c.Assert(r.GetID(), Equals, s.region1)
	c.Assert(s.getAddr(c, []byte("x"), kv.ReplicaReadLeader, 0), Equals, s.storeAddr(s.store1))
	c.Assert(s.getAddr(c, []byte("x"), kv.ReplicaReadFollower, seed), Equals, s.storeAddr(s.store2))

	// split to ['' - 'm' - 'z']
	region2 := s.cluster.AllocID()
	newPeers := s.cluster.AllocIDs(2)
	s.cluster.Split(s.region1, region2, []byte("m"), newPeers, newPeers[0])

	// tikv-server reports `NotInRegion`
	s.cache.InvalidateCachedRegion(r.VerID())
	s.checkCache(c, 0)

	r = s.getRegion(c, []byte("x"))
	c.Assert(r.GetID(), Equals, region2)
	c.Assert(s.getAddr(c, []byte("x"), kv.ReplicaReadLeader, 0), Equals, s.storeAddr(s.store1))
	c.Assert(s.getAddr(c, []byte("x"), kv.ReplicaReadFollower, seed), Equals, s.storeAddr(s.store2))
	s.checkCache(c, 1)

	r = s.getRegionWithEndKey(c, []byte("m"))
	c.Assert(r.GetID(), Equals, s.region1)
	s.checkCache(c, 2)
}

func (s *testRegionCacheSuite) TestMerge(c *C) {
	// key range: ['' - 'm' - 'z']
	region2 := s.cluster.AllocID()
	newPeers := s.cluster.AllocIDs(2)
	s.cluster.Split(s.region1, region2, []byte("m"), newPeers, newPeers[0])

	loc, err := s.cache.LocateKey(s.bo, []byte("x"))
	c.Assert(err, IsNil)
	c.Assert(loc.Region.id, Equals, region2)

	// merge to single region
	s.cluster.Merge(s.region1, region2)

	// tikv-server reports `NotInRegion`
	s.cache.InvalidateCachedRegion(loc.Region)
	s.checkCache(c, 0)

	loc, err = s.cache.LocateKey(s.bo, []byte("x"))
	c.Assert(err, IsNil)
	c.Assert(loc.Region.id, Equals, s.region1)
	s.checkCache(c, 1)
}

func (s *testRegionCacheSuite) TestReconnect(c *C) {
	seed := rand.Uint32()
	loc, err := s.cache.LocateKey(s.bo, []byte("a"))
	c.Assert(err, IsNil)

	// connect tikv-server failed, cause drop cache
	s.cache.InvalidateCachedRegion(loc.Region)

	r := s.getRegion(c, []byte("a"))
	c.Assert(r, NotNil)
	c.Assert(r.GetID(), Equals, s.region1)
	c.Assert(s.getAddr(c, []byte("a"), kv.ReplicaReadLeader, 0), Equals, s.storeAddr(s.store1))
	c.Assert(s.getAddr(c, []byte("x"), kv.ReplicaReadFollower, seed), Equals, s.storeAddr(s.store2))
	s.checkCache(c, 1)
}

func (s *testRegionCacheSuite) TestRegionEpochAheadOfTiKV(c *C) {
	// Create a separated region cache to do this test.
	pdCli := &CodecPDClient{mocktikv.NewPDClient(s.cluster)}
	cache := NewRegionCache(pdCli)
	defer cache.Close()

	region := createSampleRegion([]byte("k1"), []byte("k2"))
	region.meta.Id = 1
	region.meta.RegionEpoch = &metapb.RegionEpoch{Version: 10, ConfVer: 10}
	cache.insertRegionToCache(region)

	r1 := metapb.Region{Id: 1, RegionEpoch: &metapb.RegionEpoch{Version: 9, ConfVer: 10}}
	r2 := metapb.Region{Id: 1, RegionEpoch: &metapb.RegionEpoch{Version: 10, ConfVer: 9}}

	bo := NewBackofferWithVars(context.Background(), 2000000, nil)

	err := cache.OnRegionEpochNotMatch(bo, &RPCContext{Region: region.VerID()}, []*metapb.Region{&r1})
	c.Assert(err, IsNil)
	err = cache.OnRegionEpochNotMatch(bo, &RPCContext{Region: region.VerID()}, []*metapb.Region{&r2})
	c.Assert(err, IsNil)
	c.Assert(len(bo.errors), Equals, 2)
}

func (s *testRegionCacheSuite) TestRegionEpochOnTiFlash(c *C) {
	// add store3 as tiflash
	store3 := s.cluster.AllocID()
	peer3 := s.cluster.AllocID()
	s.cluster.UpdateStoreAddr(s.store1, s.storeAddr(s.store1), &metapb.StoreLabel{Key: "engine", Value: "tiflash"})
	s.cluster.AddStore(store3, s.storeAddr(store3))
	s.cluster.AddPeer(s.region1, store3, peer3)
	s.cluster.ChangeLeader(s.region1, peer3)

	// pre-load region cache
	loc1, err := s.cache.LocateKey(s.bo, []byte("a"))
	c.Assert(err, IsNil)
	c.Assert(loc1.Region.id, Equals, s.region1)
	lctx, err := s.cache.GetTiKVRPCContext(s.bo, loc1.Region, kv.ReplicaReadLeader, 0)
	c.Assert(err, IsNil)
	c.Assert(lctx.Peer.Id, Equals, peer3)

	// epoch-not-match on tiflash
	ctxTiFlash, err := s.cache.GetTiFlashRPCContext(s.bo, loc1.Region, true)
	c.Assert(err, IsNil)
	c.Assert(ctxTiFlash.Peer.Id, Equals, s.peer1)
	ctxTiFlash.Peer.Role = metapb.PeerRole_Learner
	r := ctxTiFlash.Meta
	reqSend := NewRegionRequestSender(s.cache, nil)
	regionErr := &errorpb.Error{EpochNotMatch: &errorpb.EpochNotMatch{CurrentRegions: []*metapb.Region{r}}}
	_, err = reqSend.onRegionError(s.bo, ctxTiFlash, nil, regionErr)
	c.Assert(err, IsNil)

	// check leader read should not go to tiflash
	lctx, err = s.cache.GetTiKVRPCContext(s.bo, loc1.Region, kv.ReplicaReadLeader, 0)
	c.Assert(err, IsNil)
	c.Assert(lctx.Peer.Id, Not(Equals), s.peer1)
}

const regionSplitKeyFormat = "t%08d"

func createClusterWithStoresAndRegions(regionCnt, storeCount int) *mocktikv.Cluster {
	cluster := mocktikv.NewCluster(mocktikv.MustNewMVCCStore())
	_, _, regionID, _ := mocktikv.BootstrapWithMultiStores(cluster, storeCount)
	for i := 0; i < regionCnt; i++ {
		rawKey := []byte(fmt.Sprintf(regionSplitKeyFormat, i))
		ids := cluster.AllocIDs(4)
		// Make leaders equally distributed on the 3 stores.
		storeID := ids[0]
		peerIDs := ids[1:]
		leaderPeerID := peerIDs[i%3]
		cluster.SplitRaw(regionID, storeID, rawKey, peerIDs, leaderPeerID)
		regionID = ids[0]
	}
	return cluster
}

func loadRegionsToCache(cache *RegionCache, regionCnt int) {
	for i := 0; i < regionCnt; i++ {
		rawKey := []byte(fmt.Sprintf(regionSplitKeyFormat, i))
		_, err := cache.LocateKey(NewBackofferWithVars(context.Background(), 1, nil), rawKey)
		if err != nil {
			panic(err)
		}
	}
}

func (s *testRegionCacheSuite) TestUpdateStoreAddr(c *C) {
	mvccStore := mocktikv.MustNewMVCCStore()
	defer mvccStore.Close()

	client := &RawKVClient{
		clusterID:   0,
		regionCache: NewRegionCache(mocktikv.NewPDClient(s.cluster)),
		rpcClient:   mocktikv.NewRPCClient(s.cluster, mvccStore),
	}
	defer client.Close()
	testKey := []byte("test_key")
	testValue := []byte("test_value")
	err := client.Put(testKey, testValue)
	c.Assert(err, IsNil)
	// tikv-server reports `StoreNotMatch` And retry
	store1Addr := s.storeAddr(s.store1)
	s.cluster.UpdateStoreAddr(s.store1, s.storeAddr(s.store2))
	s.cluster.UpdateStoreAddr(s.store2, store1Addr)

	getVal, err := client.Get(testKey)

	c.Assert(err, IsNil)
	c.Assert(getVal, BytesEquals, testValue)
}

func (s *testRegionCacheSuite) TestReplaceAddrWithNewStore(c *C) {
	mvccStore := mocktikv.MustNewMVCCStore()
	defer mvccStore.Close()

	client := &RawKVClient{
		clusterID:   0,
		regionCache: NewRegionCache(mocktikv.NewPDClient(s.cluster)),
		rpcClient:   mocktikv.NewRPCClient(s.cluster, mvccStore),
	}
	defer client.Close()
	testKey := []byte("test_key")
	testValue := []byte("test_value")
	err := client.Put(testKey, testValue)
	c.Assert(err, IsNil)

	// make store2 using store1's addr and store1 offline
	store1Addr := s.storeAddr(s.store1)
	s.cluster.UpdateStoreAddr(s.store1, s.storeAddr(s.store2))
	s.cluster.UpdateStoreAddr(s.store2, store1Addr)
	s.cluster.RemoveStore(s.store1)
	s.cluster.ChangeLeader(s.region1, s.peer2)
	s.cluster.RemovePeer(s.region1, s.peer1)

	getVal, err := client.Get(testKey)

	c.Assert(err, IsNil)
	c.Assert(getVal, BytesEquals, testValue)
}

func (s *testRegionCacheSuite) TestReplaceNewAddrAndOldOfflineImmediately(c *C) {
	mvccStore := mocktikv.MustNewMVCCStore()
	defer mvccStore.Close()

	client := &RawKVClient{
		clusterID:   0,
		regionCache: NewRegionCache(mocktikv.NewPDClient(s.cluster)),
		rpcClient:   mocktikv.NewRPCClient(s.cluster, mvccStore),
	}
	defer client.Close()
	testKey := []byte("test_key")
	testValue := []byte("test_value")
	err := client.Put(testKey, testValue)
	c.Assert(err, IsNil)

	// pre-load store2's address into cache via follower-read.
	loc, err := client.regionCache.LocateKey(s.bo, testKey)
	c.Assert(err, IsNil)
	fctx, err := client.regionCache.GetTiKVRPCContext(s.bo, loc.Region, kv.ReplicaReadFollower, 0)
	c.Assert(err, IsNil)
	c.Assert(fctx.Store.storeID, Equals, s.store2)
	c.Assert(fctx.Addr, Equals, "store2")

	// make store2 using store1's addr and store1 offline
	store1Addr := s.storeAddr(s.store1)
	s.cluster.UpdateStoreAddr(s.store1, s.storeAddr(s.store2))
	s.cluster.UpdateStoreAddr(s.store2, store1Addr)
	s.cluster.RemoveStore(s.store1)
	s.cluster.ChangeLeader(s.region1, s.peer2)
	s.cluster.RemovePeer(s.region1, s.peer1)

	getVal, err := client.Get(testKey)
	c.Assert(err, IsNil)
	c.Assert(getVal, BytesEquals, testValue)
}

func (s *testRegionCacheSuite) TestReplaceStore(c *C) {
	mvccStore := mocktikv.MustNewMVCCStore()
	defer mvccStore.Close()

	client := &RawKVClient{
		clusterID:   0,
		regionCache: NewRegionCache(mocktikv.NewPDClient(s.cluster)),
		rpcClient:   mocktikv.NewRPCClient(s.cluster, mvccStore),
	}
	defer client.Close()
	testKey := []byte("test_key")
	testValue := []byte("test_value")
	err := client.Put(testKey, testValue)
	c.Assert(err, IsNil)

	s.cluster.MarkTombstone(s.store1)
	store3 := s.cluster.AllocID()
	peer3 := s.cluster.AllocID()
	s.cluster.AddStore(store3, s.storeAddr(s.store1))
	s.cluster.AddPeer(s.region1, store3, peer3)
	s.cluster.RemovePeer(s.region1, s.peer1)
	s.cluster.ChangeLeader(s.region1, peer3)

	err = client.Put(testKey, testValue)
	c.Assert(err, IsNil)
}

func (s *testRegionCacheSuite) TestListRegionIDsInCache(c *C) {
	// ['' - 'm' - 'z']
	region2 := s.cluster.AllocID()
	newPeers := s.cluster.AllocIDs(2)
	s.cluster.Split(s.region1, region2, []byte("m"), newPeers, newPeers[0])

	regionIDs, err := s.cache.ListRegionIDsInKeyRange(s.bo, []byte("a"), []byte("z"))
	c.Assert(err, IsNil)
	c.Assert(regionIDs, DeepEquals, []uint64{s.region1, region2})
	regionIDs, err = s.cache.ListRegionIDsInKeyRange(s.bo, []byte("m"), []byte("z"))
	c.Assert(err, IsNil)
	c.Assert(regionIDs, DeepEquals, []uint64{region2})

	regionIDs, err = s.cache.ListRegionIDsInKeyRange(s.bo, []byte("a"), []byte("m"))
	c.Assert(err, IsNil)
	c.Assert(regionIDs, DeepEquals, []uint64{s.region1, region2})
}

func (s *testRegionCacheSuite) TestScanRegions(c *C) {
	// Split at "a", "b", "c", "d"
	regions := s.cluster.AllocIDs(4)
	regions = append([]uint64{s.region1}, regions...)

	peers := [][]uint64{{s.peer1, s.peer2}}
	for i := 0; i < 4; i++ {
		peers = append(peers, s.cluster.AllocIDs(2))
	}

	for i := 0; i < 4; i++ {
		s.cluster.Split(regions[i], regions[i+1], []byte{'a' + byte(i)}, peers[i+1], peers[i+1][0])
	}

	scannedRegions, err := s.cache.scanRegions(s.bo, []byte(""), nil, 100)
	c.Assert(err, IsNil)
	c.Assert(len(scannedRegions), Equals, 5)
	for i := 0; i < 5; i++ {
		r := scannedRegions[i]
		_, p, _, _ := r.WorkStorePeer(r.getStore())

		c.Assert(r.meta.Id, Equals, regions[i])
		c.Assert(p.Id, Equals, peers[i][0])
	}

	scannedRegions, err = s.cache.scanRegions(s.bo, []byte("a"), nil, 3)
	c.Assert(err, IsNil)
	c.Assert(len(scannedRegions), Equals, 3)
	for i := 1; i < 4; i++ {
		r := scannedRegions[i-1]
		_, p, _, _ := r.WorkStorePeer(r.getStore())

		c.Assert(r.meta.Id, Equals, regions[i])
		c.Assert(p.Id, Equals, peers[i][0])
	}

	scannedRegions, err = s.cache.scanRegions(s.bo, []byte("a1"), nil, 1)
	c.Assert(err, IsNil)
	c.Assert(len(scannedRegions), Equals, 1)

	r0 := scannedRegions[0]
	_, p0, _, _ := r0.WorkStorePeer(r0.getStore())
	c.Assert(r0.meta.Id, Equals, regions[1])
	c.Assert(p0.Id, Equals, peers[1][0])

	// Test region with no leader
	s.cluster.GiveUpLeader(regions[1])
	s.cluster.GiveUpLeader(regions[3])
	scannedRegions, err = s.cache.scanRegions(s.bo, []byte(""), nil, 5)
	c.Assert(err, IsNil)
	for i := 0; i < 3; i++ {
		r := scannedRegions[i]
		_, p, _, _ := r.WorkStorePeer(r.getStore())

		c.Assert(r.meta.Id, Equals, regions[i*2])
		c.Assert(p.Id, Equals, peers[i*2][0])
	}
}

func (s *testRegionCacheSuite) TestBatchLoadRegions(c *C) {
	// Split at "a", "b", "c", "d"
	regions := s.cluster.AllocIDs(4)
	regions = append([]uint64{s.region1}, regions...)

	peers := [][]uint64{{s.peer1, s.peer2}}
	for i := 0; i < 4; i++ {
		peers = append(peers, s.cluster.AllocIDs(2))
	}

	for i := 0; i < 4; i++ {
		s.cluster.Split(regions[i], regions[i+1], []byte{'a' + byte(i)}, peers[i+1], peers[i+1][0])
	}

	testCases := []struct {
		startKey      []byte
		endKey        []byte
		limit         int
		expectKey     []byte
		expectRegions []uint64
	}{
		{[]byte(""), []byte("a"), 1, []byte("a"), []uint64{regions[0]}},
		{[]byte("a"), []byte("b1"), 2, []byte("c"), []uint64{regions[1], regions[2]}},
		{[]byte("a1"), []byte("d"), 2, []byte("c"), []uint64{regions[1], regions[2]}},
		{[]byte("c"), []byte("c1"), 2, nil, []uint64{regions[3]}},
		{[]byte("d"), nil, 2, nil, []uint64{regions[4]}},
	}

	for _, tc := range testCases {
		key, err := s.cache.BatchLoadRegionsFromKey(s.bo, tc.startKey, tc.limit)
		c.Assert(err, IsNil)
		if tc.expectKey != nil {
			c.Assert(key, DeepEquals, tc.expectKey)
		} else {
			c.Assert(key, HasLen, 0)
		}
		loadRegions, err := s.cache.BatchLoadRegionsWithKeyRange(s.bo, tc.startKey, tc.endKey, tc.limit)
		c.Assert(err, IsNil)
		c.Assert(loadRegions, HasLen, len(tc.expectRegions))
		for i := range loadRegions {
			c.Assert(loadRegions[i].GetID(), Equals, tc.expectRegions[i])
		}
	}

	s.checkCache(c, len(regions))
}

func (s *testRegionCacheSuite) TestFollowerReadFallback(c *C) {
	// 3 nodes and no.1 is leader.
	store3 := s.cluster.AllocID()
	peer3 := s.cluster.AllocID()
	s.cluster.AddStore(store3, s.storeAddr(store3))
	s.cluster.AddPeer(s.region1, store3, peer3)
	s.cluster.ChangeLeader(s.region1, s.peer1)

	loc, err := s.cache.LocateKey(s.bo, []byte("a"))
	c.Assert(err, IsNil)
	ctx, err := s.cache.GetTiKVRPCContext(s.bo, loc.Region, kv.ReplicaReadLeader, 0)
	c.Assert(err, IsNil)
	c.Assert(ctx.Peer.Id, Equals, s.peer1)
	c.Assert(len(ctx.Meta.Peers), Equals, 3)

	// verify follower to be store2 and store3
	ctxFollower1, err := s.cache.GetTiKVRPCContext(s.bo, loc.Region, kv.ReplicaReadFollower, 0)
	c.Assert(err, IsNil)
	c.Assert(ctxFollower1.Peer.Id, Equals, s.peer2)
	ctxFollower2, err := s.cache.GetTiKVRPCContext(s.bo, loc.Region, kv.ReplicaReadFollower, 1)
	c.Assert(err, IsNil)
	c.Assert(ctxFollower2.Peer.Id, Equals, peer3)
	c.Assert(ctxFollower1.Peer.Id, Not(Equals), ctxFollower2.Peer.Id)

	// send fail on store2, next follower read is going to fallback to store3
	s.cache.OnSendFail(s.bo, ctxFollower1, false, errors.New("test error"))
	ctx, err = s.cache.GetTiKVRPCContext(s.bo, loc.Region, kv.ReplicaReadFollower, 0)
	c.Assert(err, IsNil)
	c.Assert(ctx.Peer.Id, Equals, peer3)
}

func (s *testRegionCacheSuite) TestMixedReadFallback(c *C) {
	// 3 nodes and no.1 is leader.
	store3 := s.cluster.AllocID()
	peer3 := s.cluster.AllocID()
	s.cluster.AddStore(store3, s.storeAddr(store3))
	s.cluster.AddPeer(s.region1, store3, peer3)
	s.cluster.ChangeLeader(s.region1, s.peer1)

	loc, err := s.cache.LocateKey(s.bo, []byte("a"))
	c.Assert(err, IsNil)
	ctx, err := s.cache.GetTiKVRPCContext(s.bo, loc.Region, kv.ReplicaReadLeader, 0)
	c.Assert(err, IsNil)
	c.Assert(ctx.Peer.Id, Equals, s.peer1)
	c.Assert(len(ctx.Meta.Peers), Equals, 3)

	// verify follower to be store1, store2 and store3
	ctxFollower1, err := s.cache.GetTiKVRPCContext(s.bo, loc.Region, kv.ReplicaReadMixed, 0)
	c.Assert(err, IsNil)
	c.Assert(ctxFollower1.Peer.Id, Equals, s.peer1)

	ctxFollower2, err := s.cache.GetTiKVRPCContext(s.bo, loc.Region, kv.ReplicaReadMixed, 1)
	c.Assert(err, IsNil)
	c.Assert(ctxFollower2.Peer.Id, Equals, s.peer2)

	ctxFollower3, err := s.cache.GetTiKVRPCContext(s.bo, loc.Region, kv.ReplicaReadMixed, 2)
	c.Assert(err, IsNil)
	c.Assert(ctxFollower3.Peer.Id, Equals, peer3)

	// send fail on store2, next follower read is going to fallback to store3
	s.cache.OnSendFail(s.bo, ctxFollower1, false, errors.New("test error"))
	ctx, err = s.cache.GetTiKVRPCContext(s.bo, loc.Region, kv.ReplicaReadMixed, 0)
	c.Assert(err, IsNil)
	c.Assert(ctx.Peer.Id, Equals, s.peer2)
}

func (s *testRegionCacheSuite) TestFollowerMeetEpochNotMatch(c *C) {
	// 3 nodes and no.1 is region1 leader.
	store3 := s.cluster.AllocID()
	peer3 := s.cluster.AllocID()
	s.cluster.AddStore(store3, s.storeAddr(store3))
	s.cluster.AddPeer(s.region1, store3, peer3)
	s.cluster.ChangeLeader(s.region1, s.peer1)

	// Check the two regions.
	loc1, err := s.cache.LocateKey(s.bo, []byte("a"))
	c.Assert(err, IsNil)
	c.Assert(loc1.Region.id, Equals, s.region1)

	reqSend := NewRegionRequestSender(s.cache, nil)

	// follower read failed on store2
	followReqSeed := uint32(0)
	ctxFollower1, err := s.cache.GetTiKVRPCContext(s.bo, loc1.Region, kv.ReplicaReadFollower, followReqSeed)
	c.Assert(err, IsNil)
	c.Assert(ctxFollower1.Peer.Id, Equals, s.peer2)
	c.Assert(ctxFollower1.Store.storeID, Equals, s.store2)

	regionErr := &errorpb.Error{EpochNotMatch: &errorpb.EpochNotMatch{}}
	_, err = reqSend.onRegionError(s.bo, ctxFollower1, &followReqSeed, regionErr)
	c.Assert(err, IsNil)
	c.Assert(followReqSeed, Equals, uint32(1))

	regionErr = &errorpb.Error{RegionNotFound: &errorpb.RegionNotFound{}}
	_, err = reqSend.onRegionError(s.bo, ctxFollower1, &followReqSeed, regionErr)
	c.Assert(err, IsNil)
	c.Assert(followReqSeed, Equals, uint32(2))
}

func (s *testRegionCacheSuite) TestMixedMeetEpochNotMatch(c *C) {
	// 3 nodes and no.1 is region1 leader.
	store3 := s.cluster.AllocID()
	peer3 := s.cluster.AllocID()
	s.cluster.AddStore(store3, s.storeAddr(store3))
	s.cluster.AddPeer(s.region1, store3, peer3)
	s.cluster.ChangeLeader(s.region1, s.peer1)

	// Check the two regions.
	loc1, err := s.cache.LocateKey(s.bo, []byte("a"))
	c.Assert(err, IsNil)
	c.Assert(loc1.Region.id, Equals, s.region1)

	reqSend := NewRegionRequestSender(s.cache, nil)

	// follower read failed on store1
	followReqSeed := uint32(0)
	ctxFollower1, err := s.cache.GetTiKVRPCContext(s.bo, loc1.Region, kv.ReplicaReadMixed, followReqSeed)
	c.Assert(err, IsNil)
	c.Assert(ctxFollower1.Peer.Id, Equals, s.peer1)
	c.Assert(ctxFollower1.Store.storeID, Equals, s.store1)

	regionErr := &errorpb.Error{EpochNotMatch: &errorpb.EpochNotMatch{}}
	_, err = reqSend.onRegionError(s.bo, ctxFollower1, &followReqSeed, regionErr)
	c.Assert(err, IsNil)
	c.Assert(followReqSeed, Equals, uint32(1))
}

func (s *testRegionCacheSuite) TestPeersLenChange(c *C) {
	// 2 peers [peer1, peer2] and let peer2 become leader
	loc, err := s.cache.LocateKey(s.bo, []byte("a"))
	c.Assert(err, IsNil)
	s.cache.UpdateLeader(loc.Region, s.store2, 0)

	// current leader is peer2 in [peer1, peer2]
	loc, err = s.cache.LocateKey(s.bo, []byte("a"))
	c.Assert(err, IsNil)
	ctx, err := s.cache.GetTiKVRPCContext(s.bo, loc.Region, kv.ReplicaReadLeader, 0)
	c.Assert(err, IsNil)
	c.Assert(ctx.Peer.StoreId, Equals, s.store2)

	// simulate peer1 became down in kv heartbeat and loaded before response back.
	cpMeta := &metapb.Region{
		Id:          ctx.Meta.Id,
		StartKey:    ctx.Meta.StartKey,
		EndKey:      ctx.Meta.EndKey,
		RegionEpoch: ctx.Meta.RegionEpoch,
		Peers:       make([]*metapb.Peer, len(ctx.Meta.Peers)),
	}
	copy(cpMeta.Peers, ctx.Meta.Peers)
	cpRegion := &pd.Region{
		Meta:      cpMeta,
		DownPeers: []*metapb.Peer{{Id: s.peer1, StoreId: s.store1}},
	}
	filterUnavailablePeers(cpRegion)
	region := &Region{meta: cpRegion.Meta}
	err = region.init(s.cache)
	c.Assert(err, IsNil)
	s.cache.insertRegionToCache(region)

	// OnSendFail should not panic
	s.cache.OnSendFail(NewNoopBackoff(context.Background()), ctx, false, errors.New("send fail"))
}

<<<<<<< HEAD
func (s *testRegionRequestToSingleStoreSuite) TestGetRegionByIDFromCache(c *C) {
	region, err := s.cache.LocateRegionByID(s.bo, s.region)
	c.Assert(err, IsNil)
	c.Assert(region, NotNil)

	// test kv epochNotMatch return empty regions
	err = s.cache.OnRegionEpochNotMatch(s.bo, &RPCContext{Region: region.Region, Store: &Store{storeID: s.store}}, []*metapb.Region{})
	c.Assert(err, IsNil)
	r := s.cache.getRegionByIDFromCache(s.region)
	c.Assert(r, IsNil)

	// refill cache
	region, err = s.cache.LocateRegionByID(s.bo, s.region)
	c.Assert(err, IsNil)
	c.Assert(region, NotNil)

	// test kv load new region with new start-key and new epoch
	v2 := region.Region.confVer + 1
	r2 := metapb.Region{Id: region.Region.id, RegionEpoch: &metapb.RegionEpoch{Version: region.Region.ver, ConfVer: v2}, StartKey: []byte{1}}
	st := &Store{storeID: s.store}
	s.cache.insertRegionToCache(&Region{meta: &r2, store: unsafe.Pointer(st), lastAccess: time.Now().Unix()})
	region, err = s.cache.LocateRegionByID(s.bo, s.region)
	c.Assert(err, IsNil)
	c.Assert(region, NotNil)
	c.Assert(region.Region.confVer, Equals, v2)
	c.Assert(region.Region.ver, Equals, region.Region.ver)

	v3 := region.Region.confVer + 1
	r3 := metapb.Region{Id: region.Region.id, RegionEpoch: &metapb.RegionEpoch{Version: v3, ConfVer: region.Region.confVer}, StartKey: []byte{2}}
	st = &Store{storeID: s.store}
	s.cache.insertRegionToCache(&Region{meta: &r3, store: unsafe.Pointer(st), lastAccess: time.Now().Unix()})
	region, err = s.cache.LocateRegionByID(s.bo, s.region)
	c.Assert(err, IsNil)
	c.Assert(region, NotNil)
	c.Assert(region.Region.confVer, Equals, region.Region.confVer)
	c.Assert(region.Region.ver, Equals, v3)
}

=======
>>>>>>> 5f8ec4b9
func createSampleRegion(startKey, endKey []byte) *Region {
	return &Region{
		meta: &metapb.Region{
			StartKey: startKey,
			EndKey:   endKey,
		},
	}
}

func (s *testRegionCacheSuite) TestContains(c *C) {
	c.Assert(createSampleRegion(nil, nil).Contains([]byte{}), IsTrue)
	c.Assert(createSampleRegion(nil, nil).Contains([]byte{10}), IsTrue)
	c.Assert(createSampleRegion([]byte{10}, nil).Contains([]byte{}), IsFalse)
	c.Assert(createSampleRegion([]byte{10}, nil).Contains([]byte{9}), IsFalse)
	c.Assert(createSampleRegion([]byte{10}, nil).Contains([]byte{10}), IsTrue)
	c.Assert(createSampleRegion(nil, []byte{10}).Contains([]byte{}), IsTrue)
	c.Assert(createSampleRegion(nil, []byte{10}).Contains([]byte{9}), IsTrue)
	c.Assert(createSampleRegion(nil, []byte{10}).Contains([]byte{10}), IsFalse)
	c.Assert(createSampleRegion([]byte{10}, []byte{20}).Contains([]byte{}), IsFalse)
	c.Assert(createSampleRegion([]byte{10}, []byte{20}).Contains([]byte{15}), IsTrue)
	c.Assert(createSampleRegion([]byte{10}, []byte{20}).Contains([]byte{30}), IsFalse)
}

func (s *testRegionCacheSuite) TestContainsByEnd(c *C) {
	c.Assert(createSampleRegion(nil, nil).ContainsByEnd([]byte{}), IsFalse)
	c.Assert(createSampleRegion(nil, nil).ContainsByEnd([]byte{10}), IsTrue)
	c.Assert(createSampleRegion([]byte{10}, nil).ContainsByEnd([]byte{}), IsFalse)
	c.Assert(createSampleRegion([]byte{10}, nil).ContainsByEnd([]byte{10}), IsFalse)
	c.Assert(createSampleRegion([]byte{10}, nil).ContainsByEnd([]byte{11}), IsTrue)
	c.Assert(createSampleRegion(nil, []byte{10}).ContainsByEnd([]byte{}), IsFalse)
	c.Assert(createSampleRegion(nil, []byte{10}).ContainsByEnd([]byte{10}), IsTrue)
	c.Assert(createSampleRegion(nil, []byte{10}).ContainsByEnd([]byte{11}), IsFalse)
	c.Assert(createSampleRegion([]byte{10}, []byte{20}).ContainsByEnd([]byte{}), IsFalse)
	c.Assert(createSampleRegion([]byte{10}, []byte{20}).ContainsByEnd([]byte{15}), IsTrue)
	c.Assert(createSampleRegion([]byte{10}, []byte{20}).ContainsByEnd([]byte{30}), IsFalse)
}

func (s *testRegionCacheSuite) TestSwitchPeerWhenNoLeader(c *C) {
	var prevCtx *RPCContext
	for i := 0; i <= len(s.cluster.GetAllStores()); i++ {
		loc, err := s.cache.LocateKey(s.bo, []byte("a"))
		c.Assert(err, IsNil)
		ctx, err := s.cache.GetTiKVRPCContext(s.bo, loc.Region, kv.ReplicaReadLeader, 0)
		c.Assert(err, IsNil)
		if prevCtx == nil {
			c.Assert(i, Equals, 0)
		} else {
			c.Assert(ctx.AccessIdx, Not(Equals), prevCtx.AccessIdx)
			c.Assert(ctx.Peer, Not(DeepEquals), prevCtx.Peer)
		}
		s.cache.InvalidateCachedRegionWithReason(loc.Region, NoLeader)
		c.Assert(s.cache.getCachedRegionWithRLock(loc.Region).invalidReason, Equals, NoLeader)
		prevCtx = ctx
	}
}

func BenchmarkOnRequestFail(b *testing.B) {
	/*
			This benchmark simulate many concurrent requests call OnSendRequestFail method
			after failed on a store, validate that on this scene, requests don't get blocked on the
		    RegionCache lock.
	*/
	regionCnt, storeCount := 998, 3
	cluster := createClusterWithStoresAndRegions(regionCnt, storeCount)
	cache := NewRegionCache(mocktikv.NewPDClient(cluster))
	defer cache.Close()
	loadRegionsToCache(cache, regionCnt)
	bo := NewBackofferWithVars(context.Background(), 1, nil)
	loc, err := cache.LocateKey(bo, []byte{})
	if err != nil {
		b.Fatal(err)
	}
	region := cache.getRegionByIDFromCache(loc.Region.id)
	b.ResetTimer()
	regionStore := region.getStore()
	store, peer, accessIdx, _ := region.WorkStorePeer(regionStore)
	b.RunParallel(func(pb *testing.PB) {
		for pb.Next() {
			rpcCtx := &RPCContext{
				Region:     loc.Region,
				Meta:       region.meta,
				AccessIdx:  accessIdx,
				Peer:       peer,
				Store:      store,
				AccessMode: TiKVOnly,
			}
			r := cache.getCachedRegionWithRLock(rpcCtx.Region)
			if r != nil {
				r.getStore().switchNextTiKVPeer(r, rpcCtx.AccessIdx)
			}
		}
	})
	if len(cache.mu.regions) != regionCnt*2/3 {
		b.Fatal(len(cache.mu.regions))
	}
}<|MERGE_RESOLUTION|>--- conflicted
+++ resolved
@@ -1323,47 +1323,6 @@
 	s.cache.OnSendFail(NewNoopBackoff(context.Background()), ctx, false, errors.New("send fail"))
 }
 
-<<<<<<< HEAD
-func (s *testRegionRequestToSingleStoreSuite) TestGetRegionByIDFromCache(c *C) {
-	region, err := s.cache.LocateRegionByID(s.bo, s.region)
-	c.Assert(err, IsNil)
-	c.Assert(region, NotNil)
-
-	// test kv epochNotMatch return empty regions
-	err = s.cache.OnRegionEpochNotMatch(s.bo, &RPCContext{Region: region.Region, Store: &Store{storeID: s.store}}, []*metapb.Region{})
-	c.Assert(err, IsNil)
-	r := s.cache.getRegionByIDFromCache(s.region)
-	c.Assert(r, IsNil)
-
-	// refill cache
-	region, err = s.cache.LocateRegionByID(s.bo, s.region)
-	c.Assert(err, IsNil)
-	c.Assert(region, NotNil)
-
-	// test kv load new region with new start-key and new epoch
-	v2 := region.Region.confVer + 1
-	r2 := metapb.Region{Id: region.Region.id, RegionEpoch: &metapb.RegionEpoch{Version: region.Region.ver, ConfVer: v2}, StartKey: []byte{1}}
-	st := &Store{storeID: s.store}
-	s.cache.insertRegionToCache(&Region{meta: &r2, store: unsafe.Pointer(st), lastAccess: time.Now().Unix()})
-	region, err = s.cache.LocateRegionByID(s.bo, s.region)
-	c.Assert(err, IsNil)
-	c.Assert(region, NotNil)
-	c.Assert(region.Region.confVer, Equals, v2)
-	c.Assert(region.Region.ver, Equals, region.Region.ver)
-
-	v3 := region.Region.confVer + 1
-	r3 := metapb.Region{Id: region.Region.id, RegionEpoch: &metapb.RegionEpoch{Version: v3, ConfVer: region.Region.confVer}, StartKey: []byte{2}}
-	st = &Store{storeID: s.store}
-	s.cache.insertRegionToCache(&Region{meta: &r3, store: unsafe.Pointer(st), lastAccess: time.Now().Unix()})
-	region, err = s.cache.LocateRegionByID(s.bo, s.region)
-	c.Assert(err, IsNil)
-	c.Assert(region, NotNil)
-	c.Assert(region.Region.confVer, Equals, region.Region.confVer)
-	c.Assert(region.Region.ver, Equals, v3)
-}
-
-=======
->>>>>>> 5f8ec4b9
 func createSampleRegion(startKey, endKey []byte) *Region {
 	return &Region{
 		meta: &metapb.Region{
