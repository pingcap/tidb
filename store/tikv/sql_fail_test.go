// Copyright 2017 PingCAP, Inc.
//
// Licensed under the Apache License, Version 2.0 (the "License");
// you may not use this file except in compliance with the License.
// You may obtain a copy of the License at
//
//     http://www.apache.org/licenses/LICENSE-2.0
//
// Unless required by applicable law or agreed to in writing, software
// distributed under the License is distributed on an "AS IS" BASIS,
// See the License for the specific language governing permissions and
// limitations under the License.

package tikv_test

import (
	"fmt"
	"sync"
	"time"

	gofail "github.com/coreos/gofail/runtime"
	. "github.com/pingcap/check"
<<<<<<< HEAD
	"github.com/pingcap/tidb/session"
=======
	"github.com/pingcap/tidb"
	"github.com/pingcap/tidb/domain"
>>>>>>> daa866cd
	"github.com/pingcap/tidb/store/mockstore"
	"github.com/pingcap/tidb/store/tikv"
	"github.com/pingcap/tidb/terror"
	"github.com/pingcap/tidb/util/testkit"
	"golang.org/x/net/context"
)

var _ = Suite(new(testSQLSuite))

type testSQLSuite struct {
	store tikv.Storage
	dom   *domain.Domain
}

func (s *testSQLSuite) SetUpSuite(c *C) {
	var err error
	s.store, err = mockstore.NewTestTiKVStorage(false, "")
	c.Assert(err, IsNil)
	s.dom, err = tidb.BootstrapSession(s.store)
	c.Assert(err, IsNil)
}

<<<<<<< HEAD
func (s *testSQLSuite) TestFailBusyServerCop(c *C) {
	_, err := session.BootstrapSession(s.store)
	c.Assert(err, IsNil)

	se, err := session.CreateSession4Test(s.store)
=======
func (s *testSQLSuite) TearDownSuite(c *C) {
	s.dom.Close()
	s.store.Close()
}

func (s *testSQLSuite) TestFailBusyServerCop(c *C) {
	session, err := tidb.CreateSession4Test(s.store)
>>>>>>> daa866cd
	c.Assert(err, IsNil)

	var wg sync.WaitGroup
	wg.Add(2)

	gofail.Enable("github.com/pingcap/tidb/store/mockstore/mocktikv/rpcServerBusy", `return(true)`)
	go func() {
		defer wg.Done()
		time.Sleep(time.Millisecond * 100)
		gofail.Disable("github.com/pingcap/tidb/store/mockstore/mocktikv/rpcServerBusy")
	}()

	go func() {
		defer wg.Done()
		rs, err := se.Execute(context.Background(), `SELECT variable_value FROM mysql.tidb WHERE variable_name="bootstrapped"`)
		if len(rs) > 0 {
			defer terror.Call(rs[0].Close)
		}
		c.Assert(err, IsNil)
		chk := rs[0].NewChunk()
		err = rs[0].NextChunk(context.Background(), chk)
		c.Assert(err, IsNil)
		c.Assert(chk.NumRows() == 0, IsFalse)
		c.Assert(chk.GetRow(0).GetString(0), Equals, "True")
	}()

	wg.Wait()
}

func (s *testSQLSuite) TestCoprocessorStreamRecvTimeout(c *C) {
	tk := testkit.NewTestKit(c, s.store)
	tk.MustExec("use test")
	tk.MustExec("create table t (id int)")
	for i := 0; i < 200; i++ {
		tk.MustExec(fmt.Sprintf("insert into t values (%d)", i))
	}

	// rowsPerChunk in MockTiKV is 64, so the result will be 4 chunks.
	enable := true
	ctx := context.WithValue(context.Background(), "mockTiKVStreamRecvHook", func(ctx context.Context) {
		if !enable {
			return
		}

		select {
		case <-ctx.Done():
		case <-time.After(time.Minute):
		}
		enable = false
	})

	res, err := tk.Se.Execute(ctx, "select * from t")
	c.Assert(err, IsNil)

	chk := res[0].NewChunk()
	for {
		err := res[0].NextChunk(ctx, chk)
		c.Assert(err, IsNil)
		if chk.NumRows() == 0 {
			break
		}
		chk.Reset()
	}
}<|MERGE_RESOLUTION|>--- conflicted
+++ resolved
@@ -11,7 +11,7 @@
 // See the License for the specific language governing permissions and
 // limitations under the License.
 
-package tikv_test
+package tikv
 
 import (
 	"fmt"
@@ -20,14 +20,8 @@
 
 	gofail "github.com/coreos/gofail/runtime"
 	. "github.com/pingcap/check"
-<<<<<<< HEAD
+	"github.com/pingcap/tidb/domain"
 	"github.com/pingcap/tidb/session"
-=======
-	"github.com/pingcap/tidb"
-	"github.com/pingcap/tidb/domain"
->>>>>>> daa866cd
-	"github.com/pingcap/tidb/store/mockstore"
-	"github.com/pingcap/tidb/store/tikv"
 	"github.com/pingcap/tidb/terror"
 	"github.com/pingcap/tidb/util/testkit"
 	"golang.org/x/net/context"
@@ -36,33 +30,27 @@
 var _ = Suite(new(testSQLSuite))
 
 type testSQLSuite struct {
-	store tikv.Storage
+	oneByOneSuite
+	store Storage
 	dom   *domain.Domain
 }
 
 func (s *testSQLSuite) SetUpSuite(c *C) {
+	s.oneByOneSuite.SetUpSuite(c)
 	var err error
-	s.store, err = mockstore.NewTestTiKVStorage(false, "")
-	c.Assert(err, IsNil)
-	s.dom, err = tidb.BootstrapSession(s.store)
+	s.store = newTestStore(c)
+	s.dom, err = session.BootstrapSession(s.store)
 	c.Assert(err, IsNil)
 }
 
-<<<<<<< HEAD
-func (s *testSQLSuite) TestFailBusyServerCop(c *C) {
-	_, err := session.BootstrapSession(s.store)
-	c.Assert(err, IsNil)
-
-	se, err := session.CreateSession4Test(s.store)
-=======
 func (s *testSQLSuite) TearDownSuite(c *C) {
 	s.dom.Close()
 	s.store.Close()
+	s.oneByOneSuite.TearDownSuite(c)
 }
 
 func (s *testSQLSuite) TestFailBusyServerCop(c *C) {
-	session, err := tidb.CreateSession4Test(s.store)
->>>>>>> daa866cd
+	se, err := session.CreateSession4Test(s.store)
 	c.Assert(err, IsNil)
 
 	var wg sync.WaitGroup
