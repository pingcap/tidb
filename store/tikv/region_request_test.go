--- conflicted
+++ resolved
@@ -60,21 +60,13 @@
 	region, err := s.cache.LocateRegionByID(s.bo, s.region)
 	c.Assert(err, IsNil)
 	c.Assert(region, NotNil)
-<<<<<<< HEAD
-	resp, err := s.regionRequestSender.SendReq(req, region.Region, time.Second)
-=======
-	resp, err := s.regionRequestSender.SendKVReq(s.bo, req, region.Region, time.Second)
->>>>>>> 598b45a4
+	resp, err := s.regionRequestSender.SendReq(s.bo, req, region.Region, time.Second)
 	c.Assert(err, IsNil)
 	c.Assert(resp.RawPut, NotNil)
 
 	// stop store.
 	s.cluster.StopStore(s.store)
-<<<<<<< HEAD
-	_, err = s.regionRequestSender.SendReq(req, region.Region, time.Second)
-=======
-	_, err = s.regionRequestSender.SendKVReq(s.bo, req, region.Region, time.Second)
->>>>>>> 598b45a4
+	_, err = s.regionRequestSender.SendReq(s.bo, req, region.Region, time.Second)
 	c.Assert(err, NotNil)
 	c.Assert(strings.Contains(err.Error(), "try again later"), IsTrue)
 
@@ -86,11 +78,7 @@
 	region, err = s.cache.LocateRegionByID(s.bo, s.region)
 	c.Assert(err, IsNil)
 	c.Assert(region, NotNil)
-<<<<<<< HEAD
-	resp, err = s.regionRequestSender.SendReq(req, region.Region, time.Second)
-=======
-	resp, err = s.regionRequestSender.SendKVReq(s.bo, req, region.Region, time.Second)
->>>>>>> 598b45a4
+	resp, err = s.regionRequestSender.SendReq(s.bo, req, region.Region, time.Second)
 	c.Assert(err, IsNil)
 	c.Assert(resp.RawPut, NotNil)
 }
@@ -106,11 +94,7 @@
 	region, err := s.cache.LocateRegionByID(s.bo, s.region)
 	c.Assert(err, IsNil)
 	c.Assert(region, NotNil)
-<<<<<<< HEAD
-	resp, err := s.regionRequestSender.SendReq(req, region.Region, time.Second)
-=======
-	resp, err := s.regionRequestSender.SendKVReq(s.bo, req, region.Region, time.Second)
->>>>>>> 598b45a4
+	resp, err := s.regionRequestSender.SendReq(s.bo, req, region.Region, time.Second)
 	c.Assert(err, IsNil)
 	c.Assert(resp.RawPut, NotNil)
 
@@ -118,11 +102,7 @@
 	s.cluster.CancelStore(s.store)
 	// locate region again is needed
 	// since last request on the region failed and region's info had been cleared.
-<<<<<<< HEAD
-	_, err = s.regionRequestSender.SendReq(req, region.Region, time.Second)
-=======
-	_, err = s.regionRequestSender.SendKVReq(s.bo, req, region.Region, time.Second)
->>>>>>> 598b45a4
+	_, err = s.regionRequestSender.SendReq(s.bo, req, region.Region, time.Second)
 	c.Assert(err, NotNil)
 	c.Assert(errors.Cause(err), Equals, goctx.Canceled)
 
@@ -131,11 +111,7 @@
 	region, err = s.cache.LocateRegionByID(s.bo, s.region)
 	c.Assert(err, IsNil)
 	c.Assert(region, NotNil)
-<<<<<<< HEAD
-	resp, err = s.regionRequestSender.SendReq(req, region.Region, time.Second)
-=======
-	resp, err = s.regionRequestSender.SendKVReq(s.bo, req, region.Region, time.Second)
->>>>>>> 598b45a4
+	resp, err = s.regionRequestSender.SendReq(s.bo, req, region.Region, time.Second)
 	c.Assert(err, IsNil)
 	c.Assert(resp.RawPut, NotNil)
 }
@@ -156,11 +132,7 @@
 	bo, cancel := s.bo.Fork()
 	cancel()
 	// Call SendKVReq with a canceled context.
-<<<<<<< HEAD
-	_, err = sender.SendReq(req, region.Region, time.Second)
-=======
-	_, err = sender.SendKVReq(bo, req, region.Region, time.Second)
->>>>>>> 598b45a4
+	_, err = sender.SendReq(bo, req, region.Region, time.Second)
 	// Check this kind of error won't cause region cache drop.
 	c.Assert(errors.Cause(err), Equals, goctx.Canceled)
 	c.Assert(sender.regionCache.getRegionByIDFromCache(s.region), NotNil)
