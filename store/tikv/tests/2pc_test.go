// Copyright 2016 PingCAP, Inc.
//
// Licensed under the Apache License, Version 2.0 (the "License");
// you may not use this file except in compliance with the License.
// You may obtain a copy of the License at
//
//     http://www.apache.org/licenses/LICENSE-2.0
//
// Unless required by applicable law or agreed to in writing, software
// distributed under the License is distributed on an "AS IS" BASIS,
// See the License for the specific language governing permissions and
// limitations under the License.

package tikv_test

import (
	"bytes"
	"context"
	"fmt"
	"math"
	"math/rand"
	"strings"
	"sync"
	"sync/atomic"
	"time"

	. "github.com/pingcap/check"
	"github.com/pingcap/errors"
	"github.com/pingcap/failpoint"
	"github.com/pingcap/kvproto/pkg/kvrpcpb"
	pb "github.com/pingcap/kvproto/pkg/kvrpcpb"
	tidbkv "github.com/pingcap/tidb/kv"
	drivertxn "github.com/pingcap/tidb/store/driver/txn"
	"github.com/pingcap/tidb/store/mockstore/mocktikv"
	"github.com/pingcap/tidb/store/tikv"
	"github.com/pingcap/tidb/store/tikv/config"
	"github.com/pingcap/tidb/store/tikv/kv"
	"github.com/pingcap/tidb/store/tikv/mockstore/cluster"
	"github.com/pingcap/tidb/store/tikv/oracle"
	"github.com/pingcap/tidb/store/tikv/tikvrpc"
	"github.com/pingcap/tidb/tablecodec"
)

var (
	txnCommitBatchSize = tikv.ConfigProbe{}.GetTxnCommitBatchSize()
	bigTxnThreshold    = tikv.ConfigProbe{}.GetBigTxnThreshold()
)

type testCommitterSuite struct {
	OneByOneSuite
	cluster cluster.Cluster
	store   tikv.StoreProbe
}

var _ = SerialSuites(&testCommitterSuite{})

func (s *testCommitterSuite) SetUpSuite(c *C) {
	atomic.StoreUint64(&tikv.ManagedLockTTL, 3000) // 3s
	s.OneByOneSuite.SetUpSuite(c)
	atomic.StoreUint64(&tikv.CommitMaxBackoff, 1000)
}

func (s *testCommitterSuite) SetUpTest(c *C) {
	mvccStore, err := mocktikv.NewMVCCLevelDB("")
	c.Assert(err, IsNil)
	cluster := mocktikv.NewCluster(mvccStore)
	mocktikv.BootstrapWithMultiRegions(cluster, []byte("a"), []byte("b"), []byte("c"))
	s.cluster = cluster
	client := mocktikv.NewRPCClient(cluster, mvccStore, nil)
	pdCli := &tikv.CodecPDClient{Client: mocktikv.NewPDClient(cluster)}
	spkv := tikv.NewMockSafePointKV()
	store, err := tikv.NewKVStore("mocktikv-store", pdCli, spkv, client)
	store.EnableTxnLocalLatches(1024000)
	c.Assert(err, IsNil)

	// TODO: make it possible
	// store, err := mockstore.NewMockStore(
	// 	mockstore.WithStoreType(mockstore.MockTiKV),
	// 	mockstore.WithClusterInspector(func(c cluster.Cluster) {
	// 		mockstore.BootstrapWithMultiRegions(c, []byte("a"), []byte("b"), []byte("c"))
	// 		s.cluster = c
	// 	}),
	// 	mockstore.WithPDClientHijacker(func(c pd.Client) pd.Client {
	// 		return &codecPDClient{c}
	// 	}),
	// 	mockstore.WithTxnLocalLatches(1024000),
	// )
	// c.Assert(err, IsNil)

	s.store = tikv.StoreProbe{KVStore: store}
}

func (s *testCommitterSuite) TearDownSuite(c *C) {
	atomic.StoreUint64(&tikv.CommitMaxBackoff, 20000)
	s.store.Close()
	s.OneByOneSuite.TearDownSuite(c)
}

func (s *testCommitterSuite) begin(c *C) tikv.TxnProbe {
	txn, err := s.store.Begin()
	c.Assert(err, IsNil)
	return txn
}

func (s *testCommitterSuite) beginAsyncCommit(c *C) tikv.TxnProbe {
	txn, err := s.store.Begin()
	c.Assert(err, IsNil)
	txn.SetOption(kv.EnableAsyncCommit, true)
	return txn
}

func (s *testCommitterSuite) checkValues(c *C, m map[string]string) {
	txn := s.begin(c)
	for k, v := range m {
		val, err := txn.Get(context.TODO(), []byte(k))
		c.Assert(err, IsNil)
		c.Assert(string(val), Equals, v)
	}
}

func (s *testCommitterSuite) mustCommit(c *C, m map[string]string) {
	txn := s.begin(c)
	for k, v := range m {
		err := txn.Set([]byte(k), []byte(v))
		c.Assert(err, IsNil)
	}
	err := txn.Commit(context.Background())
	c.Assert(err, IsNil)

	s.checkValues(c, m)
}

func randKV(keyLen, valLen int) (string, string) {
	const letters = "abc"
	k, v := make([]byte, keyLen), make([]byte, valLen)
	for i := range k {
		k[i] = letters[rand.Intn(len(letters))]
	}
	for i := range v {
		v[i] = letters[rand.Intn(len(letters))]
	}
	return string(k), string(v)
}

func (s *testCommitterSuite) TestDeleteYourWritesTTL(c *C) {
	conf := *config.GetGlobalConfig()
	oldConf := conf
	defer config.StoreGlobalConfig(&oldConf)
	conf.TiKVClient.TTLRefreshedTxnSize = 0
	config.StoreGlobalConfig(&conf)

	{
		txn := s.begin(c)
		err := txn.GetMemBuffer().SetWithFlags([]byte("bb"), []byte{0}, kv.SetPresumeKeyNotExists)
		c.Assert(err, IsNil)
		err = txn.Set([]byte("ba"), []byte{1})
		c.Assert(err, IsNil)
		err = txn.Delete([]byte("bb"))
		c.Assert(err, IsNil)
		committer, err := txn.NewCommitter(0)
		c.Assert(err, IsNil)
		err = committer.PrewriteAllMutations(context.Background())
		c.Assert(err, IsNil)
		c.Check(committer.IsTTLRunning(), IsTrue)
	}

	{
		txn := s.begin(c)
		err := txn.GetMemBuffer().SetWithFlags([]byte("dd"), []byte{0}, kv.SetPresumeKeyNotExists)
		c.Assert(err, IsNil)
		err = txn.Set([]byte("de"), []byte{1})
		c.Assert(err, IsNil)
		err = txn.Delete([]byte("dd"))
		c.Assert(err, IsNil)
		committer, err := txn.NewCommitter(0)
		c.Assert(err, IsNil)
		err = committer.PrewriteAllMutations(context.Background())
		c.Assert(err, IsNil)
		c.Check(committer.IsTTLRunning(), IsTrue)
	}
}

func (s *testCommitterSuite) TestCommitRollback(c *C) {
	s.mustCommit(c, map[string]string{
		"a": "a",
		"b": "b",
		"c": "c",
	})

	txn := s.begin(c)
	err := txn.Set([]byte("a"), []byte("a1"))
	c.Assert(err, IsNil)
	err = txn.Set([]byte("b"), []byte("b1"))
	c.Assert(err, IsNil)
	err = txn.Set([]byte("c"), []byte("c1"))
	c.Assert(err, IsNil)

	s.mustCommit(c, map[string]string{
		"c": "c2",
	})

	err = txn.Commit(context.Background())
	c.Assert(err, NotNil)

	s.checkValues(c, map[string]string{
		"a": "a",
		"b": "b",
		"c": "c2",
	})
}

func (s *testCommitterSuite) TestPrewriteRollback(c *C) {
	s.mustCommit(c, map[string]string{
		"a": "a0",
		"b": "b0",
	})
	ctx := context.Background()
	txn1 := s.begin(c)
	err := txn1.Set([]byte("a"), []byte("a1"))
	c.Assert(err, IsNil)
	err = txn1.Set([]byte("b"), []byte("b1"))
	c.Assert(err, IsNil)
	committer, err := txn1.NewCommitter(0)
	c.Assert(err, IsNil)
	err = committer.PrewriteAllMutations(ctx)
	c.Assert(err, IsNil)

	txn2 := s.begin(c)
	v, err := txn2.Get(context.TODO(), []byte("a"))
	c.Assert(err, IsNil)
	c.Assert(v, BytesEquals, []byte("a0"))

	err = committer.PrewriteAllMutations(ctx)
	if err != nil {
		// Retry.
		txn1 = s.begin(c)
		err = txn1.Set([]byte("a"), []byte("a1"))
		c.Assert(err, IsNil)
		err = txn1.Set([]byte("b"), []byte("b1"))
		c.Assert(err, IsNil)
		committer, err = txn1.NewCommitter(0)
		c.Assert(err, IsNil)
		err = committer.PrewriteAllMutations(ctx)
		c.Assert(err, IsNil)
	}
	commitTS, err := s.store.GetOracle().GetTimestamp(ctx, &oracle.Option{TxnScope: oracle.GlobalTxnScope})
	c.Assert(err, IsNil)
	committer.SetCommitTS(commitTS)
	err = committer.CommitMutations(ctx)
	c.Assert(err, IsNil)

	txn3 := s.begin(c)
	v, err = txn3.Get(context.TODO(), []byte("b"))
	c.Assert(err, IsNil)
	c.Assert(v, BytesEquals, []byte("b1"))
}

func (s *testCommitterSuite) TestContextCancel(c *C) {
	txn1 := s.begin(c)
	err := txn1.Set([]byte("a"), []byte("a1"))
	c.Assert(err, IsNil)
	err = txn1.Set([]byte("b"), []byte("b1"))
	c.Assert(err, IsNil)
	committer, err := txn1.NewCommitter(0)
	c.Assert(err, IsNil)

	ctx, cancel := context.WithCancel(context.Background())
	cancel() // cancel the context
	err = committer.PrewriteAllMutations(ctx)
	c.Assert(errors.Cause(err), Equals, context.Canceled)
}

func (s *testCommitterSuite) TestContextCancel2(c *C) {
	txn := s.begin(c)
	err := txn.Set([]byte("a"), []byte("a"))
	c.Assert(err, IsNil)
	err = txn.Set([]byte("b"), []byte("b"))
	c.Assert(err, IsNil)
	ctx, cancel := context.WithCancel(context.Background())
	err = txn.Commit(ctx)
	c.Assert(err, IsNil)
	cancel()
	// Secondary keys should not be canceled.
	time.Sleep(time.Millisecond * 20)
	c.Assert(s.isKeyLocked(c, []byte("b")), IsFalse)
}

func (s *testCommitterSuite) TestContextCancelRetryable(c *C) {
	txn1, txn2, txn3 := s.begin(c), s.begin(c), s.begin(c)
	// txn1 locks "b"
	err := txn1.Set([]byte("b"), []byte("b1"))
	c.Assert(err, IsNil)
	committer, err := txn1.NewCommitter(0)
	c.Assert(err, IsNil)
	err = committer.PrewriteAllMutations(context.Background())
	c.Assert(err, IsNil)
	// txn3 writes "c"
	err = txn3.Set([]byte("c"), []byte("c3"))
	c.Assert(err, IsNil)
	err = txn3.Commit(context.Background())
	c.Assert(err, IsNil)
	// txn2 writes "a"(PK), "b", "c" on different regions.
	// "c" will return a retryable error.
	// "b" will get a Locked error first, then the context must be canceled after backoff for lock.
	err = txn2.Set([]byte("a"), []byte("a2"))
	c.Assert(err, IsNil)
	err = txn2.Set([]byte("b"), []byte("b2"))
	c.Assert(err, IsNil)
	err = txn2.Set([]byte("c"), []byte("c2"))
	c.Assert(err, IsNil)
	err = txn2.Commit(context.Background())
	c.Assert(err, NotNil)
	c.Assert(tidbkv.ErrWriteConflictInTiDB.Equal(err), IsTrue, Commentf("err: %s", err))
}

func (s *testCommitterSuite) TestContextCancelCausingUndetermined(c *C) {
	// For a normal transaction, if RPC returns context.Canceled error while sending commit
	// requests, the transaction should go to the undetermined state.
	txn := s.begin(c)
	err := txn.Set([]byte("a"), []byte("va"))
	c.Assert(err, IsNil)
	committer, err := txn.NewCommitter(0)
	c.Assert(err, IsNil)
	err = committer.PrewriteAllMutations(context.Background())
	c.Assert(err, IsNil)

	c.Assert(failpoint.Enable("github.com/pingcap/tidb/store/tikv/rpcContextCancelErr", `return(true)`), IsNil)
	defer func() {
		c.Assert(failpoint.Disable("github.com/pingcap/tidb/store/tikv/rpcContextCancelErr"), IsNil)
	}()

	err = committer.CommitMutations(context.Background())
	c.Assert(committer.GetUndeterminedErr(), NotNil)
	c.Assert(errors.Cause(err), Equals, context.Canceled)
}

func (s *testCommitterSuite) mustGetRegionID(c *C, key []byte) uint64 {
	loc, err := s.store.GetRegionCache().LocateKey(tikv.NewBackofferWithVars(context.Background(), 500, nil), key)
	c.Assert(err, IsNil)
	return loc.Region.GetID()
}

func (s *testCommitterSuite) isKeyLocked(c *C, key []byte) bool {
	ver, err := s.store.CurrentTimestamp(oracle.GlobalTxnScope)
	c.Assert(err, IsNil)
	bo := tikv.NewBackofferWithVars(context.Background(), 500, nil)
	req := tikvrpc.NewRequest(tikvrpc.CmdGet, &kvrpcpb.GetRequest{
		Key:     key,
		Version: ver,
	})
	loc, err := s.store.GetRegionCache().LocateKey(bo, key)
	c.Assert(err, IsNil)
	resp, err := s.store.SendReq(bo, req, loc.Region, 5000)
	c.Assert(err, IsNil)
	c.Assert(resp.Resp, NotNil)
	keyErr := (resp.Resp.(*kvrpcpb.GetResponse)).GetError()
	return keyErr.GetLocked() != nil
}

func (s *testCommitterSuite) TestPrewriteCancel(c *C) {
	// Setup region delays for key "b" and "c".
	delays := map[uint64]time.Duration{
		s.mustGetRegionID(c, []byte("b")): time.Millisecond * 10,
		s.mustGetRegionID(c, []byte("c")): time.Millisecond * 20,
	}
	s.store.SetTiKVClient(&slowClient{
		Client:       s.store.GetTiKVClient(),
		regionDelays: delays,
	})

	txn1, txn2 := s.begin(c), s.begin(c)
	// txn2 writes "b"
	err := txn2.Set([]byte("b"), []byte("b2"))
	c.Assert(err, IsNil)
	err = txn2.Commit(context.Background())
	c.Assert(err, IsNil)
	// txn1 writes "a"(PK), "b", "c" on different regions.
	// "b" will return an error and cancel commit.
	err = txn1.Set([]byte("a"), []byte("a1"))
	c.Assert(err, IsNil)
	err = txn1.Set([]byte("b"), []byte("b1"))
	c.Assert(err, IsNil)
	err = txn1.Set([]byte("c"), []byte("c1"))
	c.Assert(err, IsNil)
	err = txn1.Commit(context.Background())
	c.Assert(err, NotNil)
	// "c" should be cleaned up in reasonable time.
	for i := 0; i < 50; i++ {
		if !s.isKeyLocked(c, []byte("c")) {
			return
		}
		time.Sleep(time.Millisecond * 10)
	}
	c.Fail()
}

// slowClient wraps rpcClient and makes some regions respond with delay.
type slowClient struct {
	tikv.Client
	regionDelays map[uint64]time.Duration
}

func (c *slowClient) SendReq(ctx context.Context, addr string, req *tikvrpc.Request, timeout time.Duration) (*tikvrpc.Response, error) {
	for id, delay := range c.regionDelays {
		reqCtx := &req.Context
		if reqCtx.GetRegionId() == id {
			time.Sleep(delay)
		}
	}
	return c.Client.SendRequest(ctx, addr, req, timeout)
}

func (s *testCommitterSuite) TestIllegalTso(c *C) {
	txn := s.begin(c)
	data := map[string]string{
		"name": "aa",
		"age":  "12",
	}
	for k, v := range data {
		err := txn.Set([]byte(k), []byte(v))
		c.Assert(err, IsNil)
	}
	// make start ts bigger.
	txn.SetStartTS(math.MaxUint64)
	err := txn.Commit(context.Background())
	c.Assert(err, NotNil)
	errMsgMustContain(c, err, "invalid txnStartTS")
}

func errMsgMustContain(c *C, err error, msg string) {
	c.Assert(strings.Contains(err.Error(), msg), IsTrue)
}

func (s *testCommitterSuite) TestCommitBeforePrewrite(c *C) {
	txn := s.begin(c)
	err := txn.Set([]byte("a"), []byte("a1"))
	c.Assert(err, IsNil)
	committer, err := txn.NewCommitter(0)
	c.Assert(err, IsNil)
	ctx := context.Background()
	committer.Cleanup(ctx)
	err = committer.PrewriteAllMutations(ctx)
	c.Assert(err, NotNil)
	errMsgMustContain(c, err, "already rolled back")
}

func (s *testCommitterSuite) TestPrewritePrimaryKeyFailed(c *C) {
	// commit (a,a1)
	txn1 := s.begin(c)
	err := txn1.Set([]byte("a"), []byte("a1"))
	c.Assert(err, IsNil)
	err = txn1.Commit(context.Background())
	c.Assert(err, IsNil)

	// check a
	txn := s.begin(c)
	v, err := txn.Get(context.TODO(), []byte("a"))
	c.Assert(err, IsNil)
	c.Assert(v, BytesEquals, []byte("a1"))

	// set txn2's startTs before txn1's
	txn2 := s.begin(c)
	txn2.SetStartTS(txn1.StartTS() - 1)
	err = txn2.Set([]byte("a"), []byte("a2"))
	c.Assert(err, IsNil)
	err = txn2.Set([]byte("b"), []byte("b2"))
	c.Assert(err, IsNil)
	// prewrite:primary a failed, b success
	err = txn2.Commit(context.Background())
	c.Assert(err, NotNil)

	// txn2 failed with a rollback for record a.
	txn = s.begin(c)
	v, err = txn.Get(context.TODO(), []byte("a"))
	c.Assert(err, IsNil)
	c.Assert(v, BytesEquals, []byte("a1"))
	_, err = txn.Get(context.TODO(), []byte("b"))
	errMsgMustContain(c, err, "key not exist")

	// clean again, shouldn't be failed when a rollback already exist.
	ctx := context.Background()
	committer, err := txn2.NewCommitter(0)
	c.Assert(err, IsNil)
	committer.Cleanup(ctx)

	// check the data after rollback twice.
	txn = s.begin(c)
	v, err = txn.Get(context.TODO(), []byte("a"))
	c.Assert(err, IsNil)
	c.Assert(v, BytesEquals, []byte("a1"))

	// update data in a new txn, should be success.
	err = txn.Set([]byte("a"), []byte("a3"))
	c.Assert(err, IsNil)
	err = txn.Commit(context.Background())
	c.Assert(err, IsNil)
	// check value
	txn = s.begin(c)
	v, err = txn.Get(context.TODO(), []byte("a"))
	c.Assert(err, IsNil)
	c.Assert(v, BytesEquals, []byte("a3"))
}

func (s *testCommitterSuite) TestWrittenKeysOnConflict(c *C) {
	// This test checks that when there is a write conflict, written keys is collected,
	// so we can use it to clean up keys.
	region, _ := s.cluster.GetRegionByKey([]byte("x"))
	newRegionID := s.cluster.AllocID()
	newPeerID := s.cluster.AllocID()
	s.cluster.Split(region.Id, newRegionID, []byte("y"), []uint64{newPeerID}, newPeerID)
	var totalTime time.Duration
	for i := 0; i < 10; i++ {
		txn1 := s.begin(c)
		txn2 := s.begin(c)
		err := txn2.Set([]byte("x1"), []byte("1"))
		c.Assert(err, IsNil)
		committer2, err := txn2.NewCommitter(2)
		c.Assert(err, IsNil)
		err = committer2.Execute(context.Background())
		c.Assert(err, IsNil)
		err = txn1.Set([]byte("x1"), []byte("1"))
		c.Assert(err, IsNil)
		err = txn1.Set([]byte("y1"), []byte("2"))
		c.Assert(err, IsNil)
		committer1, err := txn1.NewCommitter(2)
		c.Assert(err, IsNil)
		err = committer1.Execute(context.Background())
		c.Assert(err, NotNil)
		committer1.WaitCleanup()
		txn3 := s.begin(c)
		start := time.Now()
		_, err = txn3.Get(context.TODO(), []byte("y1"))
		c.Assert(err, NotNil)
		totalTime += time.Since(start)
		err = txn3.Commit(context.Background())
		c.Assert(err, IsNil)
	}
	c.Assert(totalTime, Less, time.Millisecond*200)
}

func (s *testCommitterSuite) TestPrewriteTxnSize(c *C) {
	// Prepare two regions first: (, 100) and [100, )
	region, _ := s.cluster.GetRegionByKey([]byte{50})
	newRegionID := s.cluster.AllocID()
	newPeerID := s.cluster.AllocID()
	s.cluster.Split(region.Id, newRegionID, []byte{100}, []uint64{newPeerID}, newPeerID)

	txn := s.begin(c)
	var val [1024]byte
	for i := byte(50); i < 120; i++ {
		err := txn.Set([]byte{i}, val[:])
		c.Assert(err, IsNil)
	}

	committer, err := txn.NewCommitter(1)
	c.Assert(err, IsNil)

	ctx := context.Background()
	err = committer.PrewriteAllMutations(ctx)
	c.Assert(err, IsNil)

	// Check the written locks in the first region (50 keys)
	for i := byte(50); i < 100; i++ {
		lock := s.getLockInfo(c, []byte{i})
		c.Assert(int(lock.TxnSize), Equals, 50)
	}

	// Check the written locks in the second region (20 keys)
	for i := byte(100); i < 120; i++ {
		lock := s.getLockInfo(c, []byte{i})
		c.Assert(int(lock.TxnSize), Equals, 20)
	}
}

func (s *testCommitterSuite) TestRejectCommitTS(c *C) {
	txn := s.begin(c)
	c.Assert(txn.Set([]byte("x"), []byte("v")), IsNil)

	committer, err := txn.NewCommitter(1)
	c.Assert(err, IsNil)
	bo := tikv.NewBackofferWithVars(context.Background(), 5000, nil)
	loc, err := s.store.GetRegionCache().LocateKey(bo, []byte("x"))
	c.Assert(err, IsNil)
	mutations := []*kvrpcpb.Mutation{
		{
			Op:    committer.GetMutations().GetOp(0),
			Key:   committer.GetMutations().GetKey(0),
			Value: committer.GetMutations().GetValue(0),
		},
	}
	prewrite := &kvrpcpb.PrewriteRequest{
		Mutations:    mutations,
		PrimaryLock:  committer.GetPrimaryKey(),
		StartVersion: committer.GetStartTS(),
		LockTtl:      committer.GetLockTTL(),
		MinCommitTs:  committer.GetStartTS() + 100, // Set minCommitTS
	}
	req := tikvrpc.NewRequest(tikvrpc.CmdPrewrite, prewrite)
	_, err = s.store.SendReq(bo, req, loc.Region, 5000)
	c.Assert(err, IsNil)

	// Make commitTS less than minCommitTS.
	committer.SetCommitTS(committer.GetStartTS() + 1)
	// Ensure that the new commit ts is greater than minCommitTS when retry
	time.Sleep(3 * time.Millisecond)
	err = committer.CommitMutations(context.Background())
	c.Assert(err, IsNil)

	// Use startTS+2 to read the data and get nothing.
	// Use max.Uint64 to read the data and success.
	// That means the final commitTS > startTS+2, it's not the one we provide.
	// So we cover the rety commitTS logic.
	txn1, err := s.store.BeginWithStartTS(oracle.GlobalTxnScope, committer.GetStartTS()+2)
	c.Assert(err, IsNil)
	_, err = txn1.Get(bo.GetCtx(), []byte("x"))
	c.Assert(tidbkv.IsErrNotFound(err), IsTrue)

	txn2, err := s.store.BeginWithStartTS(oracle.GlobalTxnScope, math.MaxUint64)
	c.Assert(err, IsNil)
	val, err := txn2.Get(bo.GetCtx(), []byte("x"))
	c.Assert(err, IsNil)
	c.Assert(bytes.Equal(val, []byte("v")), IsTrue)
}

func (s *testCommitterSuite) TestPessimisticPrewriteRequest(c *C) {
	// This test checks that the isPessimisticLock field is set in the request even when no keys are pessimistic lock.
	txn := s.begin(c)
	txn.SetOption(kv.Pessimistic, true)
	err := txn.Set([]byte("t1"), []byte("v1"))
	c.Assert(err, IsNil)
	committer, err := txn.NewCommitter(0)
	c.Assert(err, IsNil)
	committer.SetForUpdateTS(100)
	req := committer.BuildPrewriteRequest(1, 1, 1, committer.GetMutations().Slice(0, 1), 1)
	c.Assert(len(req.Prewrite().IsPessimisticLock), Greater, 0)
	c.Assert(req.Prewrite().ForUpdateTs, Equals, uint64(100))
}

func (s *testCommitterSuite) TestUnsetPrimaryKey(c *C) {
	// This test checks that the isPessimisticLock field is set in the request even when no keys are pessimistic lock.
	key := []byte("key")
	txn := s.begin(c)
	c.Assert(txn.Set(key, key), IsNil)
	c.Assert(txn.Commit(context.Background()), IsNil)

	txn = s.begin(c)
	txn.SetOption(kv.Pessimistic, true)
	_, _ = txn.GetUnionStore().Get(context.TODO(), key)
	c.Assert(txn.GetMemBuffer().SetWithFlags(key, key, kv.SetPresumeKeyNotExists), IsNil)
	lockCtx := &kv.LockCtx{ForUpdateTS: txn.StartTS(), WaitStartTime: time.Now()}
	err := txn.LockKeys(context.Background(), lockCtx, key)
	c.Assert(err, NotNil)
	c.Assert(txn.Delete(key), IsNil)
	key2 := []byte("key2")
	c.Assert(txn.Set(key2, key2), IsNil)
	err = txn.Commit(context.Background())
	c.Assert(err, IsNil)
}

func (s *testCommitterSuite) TestPessimisticLockedKeysDedup(c *C) {
	txn := s.begin(c)
	txn.SetOption(kv.Pessimistic, true)
	lockCtx := &kv.LockCtx{ForUpdateTS: 100, WaitStartTime: time.Now()}
	err := txn.LockKeys(context.Background(), lockCtx, []byte("abc"), []byte("def"))
	c.Assert(err, IsNil)
	lockCtx = &kv.LockCtx{ForUpdateTS: 100, WaitStartTime: time.Now()}
	err = txn.LockKeys(context.Background(), lockCtx, []byte("abc"), []byte("def"))
	c.Assert(err, IsNil)
	c.Assert(txn.CollectLockedKeys(), HasLen, 2)
}

func (s *testCommitterSuite) TestPessimisticTTL(c *C) {
	key := []byte("key")
	txn := s.begin(c)
	txn.SetOption(kv.Pessimistic, true)
	time.Sleep(time.Millisecond * 100)
	lockCtx := &kv.LockCtx{ForUpdateTS: txn.StartTS(), WaitStartTime: time.Now()}
	err := txn.LockKeys(context.Background(), lockCtx, key)
	c.Assert(err, IsNil)
	time.Sleep(time.Millisecond * 100)
	key2 := []byte("key2")
	lockCtx = &kv.LockCtx{ForUpdateTS: txn.StartTS(), WaitStartTime: time.Now()}
	err = txn.LockKeys(context.Background(), lockCtx, key2)
	c.Assert(err, IsNil)
	lockInfo := s.getLockInfo(c, key)
	msBeforeLockExpired := s.store.GetOracle().UntilExpired(txn.StartTS(), lockInfo.LockTtl, &oracle.Option{TxnScope: oracle.GlobalTxnScope})
	c.Assert(msBeforeLockExpired, GreaterEqual, int64(100))

	lr := s.store.NewLockResolver()
	bo := tikv.NewBackofferWithVars(context.Background(), 5000, nil)
	status, err := lr.GetTxnStatus(bo, txn.StartTS(), key2, 0, txn.StartTS(), true, false, nil)
	c.Assert(err, IsNil)
	c.Assert(status.TTL(), GreaterEqual, lockInfo.LockTtl)

	// Check primary lock TTL is auto increasing while the pessimistic txn is ongoing.
	for i := 0; i < 50; i++ {
		lockInfoNew := s.getLockInfo(c, key)
		if lockInfoNew.LockTtl > lockInfo.LockTtl {
			currentTS, err := s.store.GetOracle().GetTimestamp(bo.GetCtx(), &oracle.Option{TxnScope: oracle.GlobalTxnScope})
			c.Assert(err, IsNil)
			// Check that the TTL is update to a reasonable range.
			expire := oracle.ExtractPhysical(txn.StartTS()) + int64(lockInfoNew.LockTtl)
			now := oracle.ExtractPhysical(currentTS)
			c.Assert(expire > now, IsTrue)
			c.Assert(uint64(expire-now) <= atomic.LoadUint64(&tikv.ManagedLockTTL), IsTrue)
			return
		}
		time.Sleep(100 * time.Millisecond)
	}
	c.Assert(false, IsTrue, Commentf("update pessimistic ttl fail"))
}

func (s *testCommitterSuite) TestPessimisticLockReturnValues(c *C) {
	key := []byte("key")
	key2 := []byte("key2")
	txn := s.begin(c)
	c.Assert(txn.Set(key, key), IsNil)
	c.Assert(txn.Set(key2, key2), IsNil)
	c.Assert(txn.Commit(context.Background()), IsNil)
	txn = s.begin(c)
	txn.SetOption(kv.Pessimistic, true)
	lockCtx := &kv.LockCtx{ForUpdateTS: txn.StartTS(), WaitStartTime: time.Now()}
	lockCtx.ReturnValues = true
	lockCtx.Values = map[string]kv.ReturnedValue{}
	c.Assert(txn.LockKeys(context.Background(), lockCtx, key, key2), IsNil)
	c.Assert(lockCtx.Values, HasLen, 2)
	c.Assert(lockCtx.Values[string(key)].Value, BytesEquals, key)
	c.Assert(lockCtx.Values[string(key2)].Value, BytesEquals, key2)
}

// TestElapsedTTL tests that elapsed time is correct even if ts physical time is greater than local time.
func (s *testCommitterSuite) TestElapsedTTL(c *C) {
	key := []byte("key")
	txn := s.begin(c)
	txn.SetStartTS(oracle.ComposeTS(oracle.GetPhysical(time.Now().Add(time.Second*10)), 1))
	txn.SetOption(kv.Pessimistic, true)
	time.Sleep(time.Millisecond * 100)
	lockCtx := &kv.LockCtx{
		ForUpdateTS:   oracle.ComposeTS(oracle.ExtractPhysical(txn.StartTS())+100, 1),
		WaitStartTime: time.Now(),
	}
	err := txn.LockKeys(context.Background(), lockCtx, key)
	c.Assert(err, IsNil)
	lockInfo := s.getLockInfo(c, key)
	c.Assert(lockInfo.LockTtl-atomic.LoadUint64(&tikv.ManagedLockTTL), GreaterEqual, uint64(100))
	c.Assert(lockInfo.LockTtl-atomic.LoadUint64(&tikv.ManagedLockTTL), Less, uint64(150))
}

func (s *testCommitterSuite) TestDeleteYourWriteCauseGhostPrimary(c *C) {
	s.cluster.SplitKeys([]byte("d"), []byte("a"), 4)
	k1 := []byte("a") // insert but deleted key at first pos in txn1
	k2 := []byte("b") // insert key at second pos in txn1
	k3 := []byte("c") // insert key in txn1 and will be conflict read by txn2

	// insert k1, k2, k3 and delete k1
	txn1 := s.begin(c)
	txn1.DelOption(kv.Pessimistic)
	s.store.ClearTxnLatches()
	_, err := txn1.Get(context.Background(), k1)
	c.Assert(err, NotNil)
	err = txn1.GetMemBuffer().SetWithFlags(k1, []byte{0}, kv.SetPresumeKeyNotExists)
	c.Assert(err, IsNil)
	err = txn1.Set(k2, []byte{1})
	c.Assert(err, IsNil)
	err = txn1.Set(k3, []byte{2})
	c.Assert(err, IsNil)
	err = txn1.Delete(k1)
	c.Assert(err, IsNil)
	committer1, err := txn1.NewCommitter(0)
	c.Assert(err, IsNil)
	// setup test knob in txn's committer
	ac, bk := make(chan struct{}), make(chan struct{})
	committer1.SetPrimaryKeyBlocker(ac, bk)
	txn1.SetCommitter(committer1)
	var txn1Done sync.WaitGroup
	txn1Done.Add(1)
	go func() {
		err1 := txn1.Commit(context.Background())
		c.Assert(err1, IsNil)
		txn1Done.Done()
	}()
	// resume after after primary key be committed
	<-ac

	// start txn2 to read k3(prewrite success and primary should be committed)
	txn2 := s.begin(c)
	txn2.DelOption(kv.Pessimistic)
	s.store.ClearTxnLatches()
	v, err := txn2.Get(context.Background(), k3)
	c.Assert(err, IsNil) // should resolve lock and read txn1 k3 result instead of rollback it.
	c.Assert(v[0], Equals, byte(2))
	bk <- struct{}{}
	txn1Done.Wait()
}

func (s *testCommitterSuite) TestDeleteAllYourWrites(c *C) {
	s.cluster.SplitKeys([]byte("d"), []byte("a"), 4)
	k1 := []byte("a")
	k2 := []byte("b")
	k3 := []byte("c")

	// insert k1, k2, k3 and delete k1, k2, k3
	txn1 := s.begin(c)
	txn1.DelOption(kv.Pessimistic)
	s.store.ClearTxnLatches()
	err := txn1.GetMemBuffer().SetWithFlags(k1, []byte{0}, kv.SetPresumeKeyNotExists)
	c.Assert(err, IsNil)
	err = txn1.Delete(k1)
	c.Assert(err, IsNil)
	err = txn1.GetMemBuffer().SetWithFlags(k2, []byte{1}, kv.SetPresumeKeyNotExists)
	c.Assert(err, IsNil)
	err = txn1.Delete(k2)
	c.Assert(err, IsNil)
	err = txn1.GetMemBuffer().SetWithFlags(k3, []byte{2}, kv.SetPresumeKeyNotExists)
	c.Assert(err, IsNil)
	err = txn1.Delete(k3)
	c.Assert(err, IsNil)
	err1 := txn1.Commit(context.Background())
	c.Assert(err1, IsNil)
}

func (s *testCommitterSuite) TestDeleteAllYourWritesWithSFU(c *C) {
	s.cluster.SplitKeys([]byte("d"), []byte("a"), 4)
	k1 := []byte("a")
	k2 := []byte("b")
	k3 := []byte("c")

	// insert k1, k2, k2 and delete k1
	txn1 := s.begin(c)
	txn1.DelOption(kv.Pessimistic)
	s.store.ClearTxnLatches()
<<<<<<< HEAD
	err := txn1.GetMemBuffer().SetWithFlags(k1, []byte{0}, kv.SetPresumeKeyNotExists)
	c.Assert(err, IsNil)
	err = txn1.Delete(k1)
	c.Assert(err, IsNil)
	err = txn1.LockKeys(context.Background(), &tidbkv.LockCtx{}, k2, k3) // select * from t where x in (k2, k3) for update
=======
	txn1.GetMemBuffer().SetWithFlags(k1, []byte{0}, kv.SetPresumeKeyNotExists)
	txn1.Delete(k1)
	err := txn1.LockKeys(context.Background(), &kv.LockCtx{}, k2, k3) // select * from t where x in (k2, k3) for update
>>>>>>> 3ec37294
	c.Assert(err, IsNil)

	committer1, err := txn1.NewCommitter(0)
	c.Assert(err, IsNil)
	// setup test knob in txn's committer
	ac, bk := make(chan struct{}), make(chan struct{})
	committer1.SetPrimaryKeyBlocker(ac, bk)
	txn1.SetCommitter(committer1)
	var txn1Done sync.WaitGroup
	txn1Done.Add(1)
	go func() {
		err1 := txn1.Commit(context.Background())
		c.Assert(err1, IsNil)
		txn1Done.Done()
	}()
	// resume after after primary key be committed
	<-ac
	// start txn2 to read k3
	txn2 := s.begin(c)
	txn2.DelOption(kv.Pessimistic)
	s.store.ClearTxnLatches()
	err = txn2.Set(k3, []byte{33})
	c.Assert(err, IsNil)
	var meetLocks []*tikv.Lock
	resolver := tikv.LockResolverProbe{LockResolver: s.store.GetLockResolver()}
	resolver.SetMeetLockCallback(func(locks []*tikv.Lock) {
		meetLocks = append(meetLocks, locks...)
	})
	err = txn2.Commit(context.Background())
	c.Assert(err, IsNil)
	bk <- struct{}{}
	txn1Done.Wait()
	c.Assert(meetLocks[0].Primary[0], Equals, k2[0])
}

// TestAcquireFalseTimeoutLock tests acquiring a key which is a secondary key of another transaction.
// The lock's own TTL is expired but the primary key is still alive due to heartbeats.
func (s *testCommitterSuite) TestAcquireFalseTimeoutLock(c *C) {
	atomic.StoreUint64(&tikv.ManagedLockTTL, 1000)       // 1s
	defer atomic.StoreUint64(&tikv.ManagedLockTTL, 3000) // restore default test value

	// k1 is the primary lock of txn1
	k1 := []byte("k1")
	// k2 is a secondary lock of txn1 and a key txn2 wants to lock
	k2 := []byte("k2")

	txn1 := s.begin(c)
	txn1.SetOption(kv.Pessimistic, true)
	// lock the primary key
	lockCtx := &kv.LockCtx{ForUpdateTS: txn1.StartTS(), WaitStartTime: time.Now()}
	err := txn1.LockKeys(context.Background(), lockCtx, k1)
	c.Assert(err, IsNil)
	// lock the secondary key
	lockCtx = &kv.LockCtx{ForUpdateTS: txn1.StartTS(), WaitStartTime: time.Now()}
	err = txn1.LockKeys(context.Background(), lockCtx, k2)
	c.Assert(err, IsNil)

	// Heartbeats will increase the TTL of the primary key

	// wait until secondary key exceeds its own TTL
	time.Sleep(time.Duration(atomic.LoadUint64(&tikv.ManagedLockTTL)) * time.Millisecond)
	txn2 := s.begin(c)
	txn2.SetOption(kv.Pessimistic, true)

	// test no wait
	lockCtx = &kv.LockCtx{ForUpdateTS: txn2.StartTS(), LockWaitTime: tidbkv.LockNoWait, WaitStartTime: time.Now()}
	err = txn2.LockKeys(context.Background(), lockCtx, k2)
	// cannot acquire lock immediately thus error
	c.Assert(err.Error(), Equals, kv.ErrLockAcquireFailAndNoWaitSet.Error())

	// test for wait limited time (200ms)
	lockCtx = &kv.LockCtx{ForUpdateTS: txn2.StartTS(), LockWaitTime: 200, WaitStartTime: time.Now()}
	err = txn2.LockKeys(context.Background(), lockCtx, k2)
	// cannot acquire lock in time thus error
	c.Assert(err.Error(), Equals, kv.ErrLockWaitTimeout.Error())
}

func (s *testCommitterSuite) getLockInfo(c *C, key []byte) *kvrpcpb.LockInfo {
	txn := s.begin(c)
	err := txn.Set(key, key)
	c.Assert(err, IsNil)
	committer, err := txn.NewCommitter(1)
	c.Assert(err, IsNil)
	bo := tikv.NewBackofferWithVars(context.Background(), 5000, nil)
	loc, err := s.store.GetRegionCache().LocateKey(bo, key)
	c.Assert(err, IsNil)
	req := committer.BuildPrewriteRequest(loc.Region.GetID(), loc.Region.GetConfVer(), loc.Region.GetVer(), committer.GetMutations().Slice(0, 1), 1)
	resp, err := s.store.SendReq(bo, req, loc.Region, 5000)
	c.Assert(err, IsNil)
	c.Assert(resp.Resp, NotNil)
	keyErrs := (resp.Resp.(*kvrpcpb.PrewriteResponse)).Errors
	c.Assert(keyErrs, HasLen, 1)
	locked := keyErrs[0].Locked
	c.Assert(locked, NotNil)
	return locked
}

func (s *testCommitterSuite) TestPkNotFound(c *C) {
	atomic.StoreUint64(&tikv.ManagedLockTTL, 100)        // 100ms
	defer atomic.StoreUint64(&tikv.ManagedLockTTL, 3000) // restore default value
	ctx := context.Background()
	// k1 is the primary lock of txn1.
	k1 := []byte("k1")
	// k2 is a secondary lock of txn1 and a key txn2 wants to lock.
	k2 := []byte("k2")
	k3 := []byte("k3")

	txn1 := s.begin(c)
	txn1.SetOption(kv.Pessimistic, true)
	// lock the primary key.
	lockCtx := &kv.LockCtx{ForUpdateTS: txn1.StartTS(), WaitStartTime: time.Now()}
	err := txn1.LockKeys(ctx, lockCtx, k1)
	c.Assert(err, IsNil)
	// lock the secondary key.
	lockCtx = &kv.LockCtx{ForUpdateTS: txn1.StartTS(), WaitStartTime: time.Now()}
	err = txn1.LockKeys(ctx, lockCtx, k2, k3)
	c.Assert(err, IsNil)
	// Stop txn ttl manager and remove primary key, like tidb server crashes and the priamry key lock does not exists actually,
	// while the secondary lock operation succeeded.
	txn1.GetCommitter().CloseTTLManager()

	var status tikv.TxnStatus
	bo := tikv.NewBackofferWithVars(ctx, 5000, nil)
	lockKey2 := &tikv.Lock{
		Key:             k2,
		Primary:         k1,
		TxnID:           txn1.StartTS(),
		TTL:             0, // let the primary lock k1 expire doing check.
		TxnSize:         txnCommitBatchSize,
		LockType:        kvrpcpb.Op_PessimisticLock,
		LockForUpdateTS: txn1.StartTS(),
	}
	resolver := tikv.LockResolverProbe{LockResolver: s.store.GetLockResolver()}
	status, err = resolver.GetTxnStatusFromLock(bo, lockKey2, oracle.GoTimeToTS(time.Now().Add(200*time.Millisecond)), false)
	c.Assert(err, IsNil)
	c.Assert(status.Action(), Equals, kvrpcpb.Action_TTLExpirePessimisticRollback)

	// Txn2 tries to lock the secondary key k2, there should be no dead loop.
	// Since the resolving key k2 is a pessimistic lock, no rollback record should be written, and later lock
	// and the other secondary key k3 should succeed if there is no fail point enabled.
	status, err = resolver.GetTxnStatusFromLock(bo, lockKey2, oracle.GoTimeToTS(time.Now().Add(200*time.Millisecond)), false)
	c.Assert(err, IsNil)
	c.Assert(status.Action(), Equals, kvrpcpb.Action_LockNotExistDoNothing)
	txn2 := s.begin(c)
	txn2.SetOption(kv.Pessimistic, true)
	lockCtx = &kv.LockCtx{ForUpdateTS: txn2.StartTS(), WaitStartTime: time.Now()}
	err = txn2.LockKeys(ctx, lockCtx, k2)
	c.Assert(err, IsNil)

	// Pessimistic rollback using smaller forUpdateTS does not take effect.
	lockKey3 := &tikv.Lock{
		Key:             k3,
		Primary:         k1,
		TxnID:           txn1.StartTS(),
		TTL:             tikv.ManagedLockTTL,
		TxnSize:         txnCommitBatchSize,
		LockType:        kvrpcpb.Op_PessimisticLock,
		LockForUpdateTS: txn1.StartTS() - 1,
	}
	err = resolver.ResolvePessimisticLock(ctx, lockKey3)
	c.Assert(err, IsNil)
	lockCtx = &kv.LockCtx{ForUpdateTS: txn1.StartTS(), WaitStartTime: time.Now()}
	err = txn1.LockKeys(ctx, lockCtx, k3)
	c.Assert(err, IsNil)

	// After disable fail point, the rollbackIfNotExist flag will be set, and the resolve should succeed. In this
	// case, the returned action of TxnStatus should be LockNotExistDoNothing, and lock on k3 could be resolved.
	txn3 := s.begin(c)
	txn3.SetOption(kv.Pessimistic, true)
	lockCtx = &kv.LockCtx{ForUpdateTS: txn3.StartTS(), WaitStartTime: time.Now(), LockWaitTime: tidbkv.LockNoWait}
	err = txn3.LockKeys(ctx, lockCtx, k3)
	c.Assert(err, IsNil)
	status, err = resolver.GetTxnStatusFromLock(bo, lockKey3, oracle.GoTimeToTS(time.Now().Add(200*time.Millisecond)), false)
	c.Assert(err, IsNil)
	c.Assert(status.Action(), Equals, kvrpcpb.Action_LockNotExistDoNothing)
}

func (s *testCommitterSuite) TestPessimisticLockPrimary(c *C) {
	// a is the primary lock of txn1
	k1 := []byte("a")
	// b is a secondary lock of txn1 and a key txn2 wants to lock, b is on another region
	k2 := []byte("b")

	txn1 := s.begin(c)
	txn1.SetOption(kv.Pessimistic, true)
	// txn1 lock k1
	lockCtx := &kv.LockCtx{ForUpdateTS: txn1.StartTS(), WaitStartTime: time.Now()}
	err := txn1.LockKeys(context.Background(), lockCtx, k1)
	c.Assert(err, IsNil)

	// txn2 wants to lock k1, k2, k1(pk) is blocked by txn1, pessimisticLockKeys has been changed to
	// lock primary key first and then secondary keys concurrently, k2 should not be locked by txn2
	doneCh := make(chan error)
	go func() {
		txn2 := s.begin(c)
		txn2.SetOption(kv.Pessimistic, true)
		lockCtx2 := &kv.LockCtx{ForUpdateTS: txn2.StartTS(), WaitStartTime: time.Now(), LockWaitTime: 200}
		waitErr := txn2.LockKeys(context.Background(), lockCtx2, k1, k2)
		doneCh <- waitErr
	}()
	time.Sleep(50 * time.Millisecond)

	// txn3 should locks k2 successfully using no wait
	txn3 := s.begin(c)
	txn3.SetOption(kv.Pessimistic, true)
	lockCtx3 := &kv.LockCtx{ForUpdateTS: txn3.StartTS(), WaitStartTime: time.Now(), LockWaitTime: tidbkv.LockNoWait}
	c.Assert(failpoint.Enable("github.com/pingcap/tidb/store/tikv/txnNotFoundRetTTL", "return"), IsNil)
	err = txn3.LockKeys(context.Background(), lockCtx3, k2)
	c.Assert(failpoint.Disable("github.com/pingcap/tidb/store/tikv/txnNotFoundRetTTL"), IsNil)
	c.Assert(err, IsNil)
	waitErr := <-doneCh
	c.Assert(kv.ErrLockWaitTimeout.Equal(waitErr), IsTrue)
}

func (s *testCommitterSuite) TestResolvePessimisticLock(c *C) {
	untouchedIndexKey := []byte("t00000001_i000000001")
	untouchedIndexValue := []byte{0, 0, 0, 0, 0, 0, 0, 1, 49}
	noValueIndexKey := []byte("t00000001_i000000002")
	c.Assert(tablecodec.IsUntouchedIndexKValue(untouchedIndexKey, untouchedIndexValue), IsTrue)
	txn := s.begin(c)
	txn.SetOption(kv.KVFilter, drivertxn.TiDBKVFilter{})
	err := txn.Set(untouchedIndexKey, untouchedIndexValue)
	c.Assert(err, IsNil)
	lockCtx := &kv.LockCtx{ForUpdateTS: txn.StartTS(), WaitStartTime: time.Now(), LockWaitTime: tidbkv.LockNoWait}
	err = txn.LockKeys(context.Background(), lockCtx, untouchedIndexKey, noValueIndexKey)
	c.Assert(err, IsNil)
	commit, err := txn.NewCommitter(1)
	c.Assert(err, IsNil)
	mutation := commit.MutationsOfKeys([][]byte{untouchedIndexKey, noValueIndexKey})
	c.Assert(mutation.Len(), Equals, 2)
	c.Assert(mutation.GetOp(0), Equals, pb.Op_Lock)
	c.Assert(mutation.GetKey(0), BytesEquals, untouchedIndexKey)
	c.Assert(mutation.GetValue(0), BytesEquals, untouchedIndexValue)
	c.Assert(mutation.GetOp(1), Equals, pb.Op_Lock)
	c.Assert(mutation.GetKey(1), BytesEquals, noValueIndexKey)
	c.Assert(mutation.GetValue(1), BytesEquals, []byte{})
}

func (s *testCommitterSuite) TestCommitDeadLock(c *C) {
	// Split into two region and let k1 k2 in different regions.
	s.cluster.SplitKeys([]byte("z"), []byte("a"), 2)
	k1 := []byte("a_deadlock_k1")
	k2 := []byte("y_deadlock_k2")

	region1, _ := s.cluster.GetRegionByKey(k1)
	region2, _ := s.cluster.GetRegionByKey(k2)
	c.Assert(region1.Id != region2.Id, IsTrue)

	txn1 := s.begin(c)
	err := txn1.Set(k1, []byte("t1"))
	c.Assert(err, IsNil)
	err = txn1.Set(k2, []byte("t1"))
	c.Assert(err, IsNil)
	commit1, err := txn1.NewCommitter(1)
	c.Assert(err, IsNil)
	commit1.SetPrimaryKey(k1)
	commit1.SetTxnSize(1000 * 1024 * 1024)

	txn2 := s.begin(c)
	err = txn2.Set(k1, []byte("t2"))
	c.Assert(err, IsNil)
	err = txn2.Set(k2, []byte("t2"))
	c.Assert(err, IsNil)
	commit2, err := txn2.NewCommitter(2)
	c.Assert(err, IsNil)
	commit2.SetPrimaryKey(k2)
	commit2.SetTxnSize(1000 * 1024 * 1024)

	s.cluster.ScheduleDelay(txn2.StartTS(), region1.Id, 5*time.Millisecond)
	s.cluster.ScheduleDelay(txn1.StartTS(), region2.Id, 5*time.Millisecond)

	// Txn1 prewrites k1, k2 and txn2 prewrites k2, k1, the large txn
	// protocol run ttlManager and update their TTL, cause dead lock.
	ch := make(chan error, 2)
	var wg sync.WaitGroup
	wg.Add(1)
	go func() {
		ch <- commit2.Execute(context.Background())
		wg.Done()
	}()
	ch <- commit1.Execute(context.Background())
	wg.Wait()
	close(ch)

	res := 0
	for e := range ch {
		if e != nil {
			res++
		}
	}
	c.Assert(res, Equals, 1)
}

// TestPushPessimisticLock tests that push forward the minCommiTS of pessimistic locks.
func (s *testCommitterSuite) TestPushPessimisticLock(c *C) {
	// k1 is the primary key.
	k1, k2 := []byte("a"), []byte("b")
	ctx := context.Background()

	txn1 := s.begin(c)
	txn1.SetOption(kv.Pessimistic, true)
	lockCtx := &kv.LockCtx{ForUpdateTS: txn1.StartTS(), WaitStartTime: time.Now()}
	err := txn1.LockKeys(context.Background(), lockCtx, k1, k2)
	c.Assert(err, IsNil)

	txn1.Set(k2, []byte("v2"))
	c.Assert(err, IsNil)
	committer := txn1.GetCommitter()
	err = committer.InitKeysAndMutations()
	c.Assert(err, IsNil)
	// Strip the prewrite of the primary key.
	committer.SetMutations(committer.GetMutations().Slice(1, 2))
	c.Assert(err, IsNil)
	err = committer.PrewriteAllMutations(ctx)
	c.Assert(err, IsNil)
	// The primary lock is a pessimistic lock and the secondary lock is a optimistic lock.
	lock1 := s.getLockInfo(c, k1)
	c.Assert(lock1.LockType, Equals, kvrpcpb.Op_PessimisticLock)
	c.Assert(lock1.PrimaryLock, BytesEquals, k1)
	lock2 := s.getLockInfo(c, k2)
	c.Assert(lock2.LockType, Equals, kvrpcpb.Op_Put)
	c.Assert(lock2.PrimaryLock, BytesEquals, k1)

	txn2 := s.begin(c)
	start := time.Now()
	_, err = txn2.Get(ctx, k2)
	elapsed := time.Since(start)
	// The optimistic lock shouldn't block reads.
	c.Assert(elapsed, Less, 500*time.Millisecond)
	c.Assert(tidbkv.IsErrNotFound(err), IsTrue)

	err = txn1.Rollback()
	c.Assert(err, IsNil)
	err = txn2.Rollback()
	c.Assert(err, IsNil)
}

// TestResolveMixed tests mixed resolve with left behind optimistic locks and pessimistic locks,
// using clean whole region resolve path
func (s *testCommitterSuite) TestResolveMixed(c *C) {
	atomic.StoreUint64(&tikv.ManagedLockTTL, 100)        // 100ms
	defer atomic.StoreUint64(&tikv.ManagedLockTTL, 3000) // restore default value
	ctx := context.Background()

	// pk is the primary lock of txn1
	pk := []byte("pk")
	secondaryLockkeys := make([][]byte, 0, bigTxnThreshold)
	for i := 0; i < bigTxnThreshold; i++ {
		optimisticLock := []byte(fmt.Sprintf("optimisticLockKey%d", i))
		secondaryLockkeys = append(secondaryLockkeys, optimisticLock)
	}
	pessimisticLockKey := []byte("pessimisticLockKey")

	// make the optimistic and pessimistic lock left with primary lock not found
	txn1 := s.begin(c)
	txn1.SetOption(kv.Pessimistic, true)
	// lock the primary key
	lockCtx := &kv.LockCtx{ForUpdateTS: txn1.StartTS(), WaitStartTime: time.Now()}
	err := txn1.LockKeys(context.Background(), lockCtx, pk)
	c.Assert(err, IsNil)
	// lock the optimistic keys
	for i := 0; i < bigTxnThreshold; i++ {
		err = txn1.Set(secondaryLockkeys[i], []byte(fmt.Sprintf("v%d", i)))
		c.Assert(err, IsNil)
	}
	committer := txn1.GetCommitter()
	err = committer.InitKeysAndMutations()
	c.Assert(err, IsNil)
	err = committer.PrewriteAllMutations(ctx)
	c.Assert(err, IsNil)
	// lock the pessimistic keys
	err = txn1.LockKeys(context.Background(), lockCtx, pessimisticLockKey)
	c.Assert(err, IsNil)
	lock1 := s.getLockInfo(c, pessimisticLockKey)
	c.Assert(lock1.LockType, Equals, kvrpcpb.Op_PessimisticLock)
	c.Assert(lock1.PrimaryLock, BytesEquals, pk)
	optimisticLockKey := secondaryLockkeys[0]
	lock2 := s.getLockInfo(c, optimisticLockKey)
	c.Assert(lock2.LockType, Equals, kvrpcpb.Op_Put)
	c.Assert(lock2.PrimaryLock, BytesEquals, pk)

	// stop txn ttl manager and remove primary key, make the other keys left behind
	committer.CloseTTLManager()
	muts := tikv.NewPlainMutations(1)
	muts.Push(kvrpcpb.Op_Lock, pk, nil, true)
	err = committer.PessimisticRollbackMutations(context.Background(), &muts)
	c.Assert(err, IsNil)

	// try to resolve the left optimistic locks, use clean whole region
	time.Sleep(time.Duration(atomic.LoadUint64(&tikv.ManagedLockTTL)) * time.Millisecond)
	optimisticLockInfo := s.getLockInfo(c, optimisticLockKey)
	lock := tikv.NewLock(optimisticLockInfo)
	resolver := tikv.LockResolverProbe{LockResolver: s.store.GetLockResolver()}
	err = resolver.ResolveLock(ctx, lock)
	c.Assert(err, IsNil)

	// txn2 tries to lock the pessimisticLockKey, the lock should has been resolved in clean whole region resolve
	txn2 := s.begin(c)
	txn2.SetOption(kv.Pessimistic, true)
	lockCtx = &kv.LockCtx{ForUpdateTS: txn2.StartTS(), WaitStartTime: time.Now(), LockWaitTime: tidbkv.LockNoWait}
	err = txn2.LockKeys(context.Background(), lockCtx, pessimisticLockKey)
	c.Assert(err, IsNil)

	err = txn1.Rollback()
	c.Assert(err, IsNil)
	err = txn2.Rollback()
	c.Assert(err, IsNil)
}

// TestSecondaryKeys tests that when async commit is enabled, each prewrite message includes an
// accurate list of secondary keys.
func (s *testCommitterSuite) TestPrewriteSecondaryKeys(c *C) {
	// Prepare two regions first: (, 100) and [100, )
	region, _ := s.cluster.GetRegionByKey([]byte{50})
	newRegionID := s.cluster.AllocID()
	newPeerID := s.cluster.AllocID()
	s.cluster.Split(region.Id, newRegionID, []byte{100}, []uint64{newPeerID}, newPeerID)

	txn := s.beginAsyncCommit(c)
	var val [1024]byte
	for i := byte(50); i < 120; i++ {
		err := txn.Set([]byte{i}, val[:])
		c.Assert(err, IsNil)
	}
	// Some duplicates.
	for i := byte(50); i < 120; i += 10 {
		err := txn.Set([]byte{i}, val[512:700])
		c.Assert(err, IsNil)
	}

	committer, err := txn.NewCommitter(1)
	c.Assert(err, IsNil)

	mock := mockClient{inner: s.store.GetTiKVClient()}
	s.store.SetTiKVClient(&mock)
	ctx := context.Background()
	// TODO remove this when minCommitTS is returned from mockStore prewrite response.
	committer.SetMinCommitTS(committer.GetStartTS() + 10)
	committer.SetNoFallBack()
	err = committer.Execute(ctx)
	c.Assert(err, IsNil)
	c.Assert(mock.seenPrimaryReq > 0, IsTrue)
	c.Assert(mock.seenSecondaryReq > 0, IsTrue)
}

func (s *testCommitterSuite) TestAsyncCommit(c *C) {
	ctx := context.Background()
	pk := []byte("tpk")
	pkVal := []byte("pkVal")
	k1 := []byte("tk1")
	k1Val := []byte("k1Val")
	txn1 := s.beginAsyncCommit(c)
	err := txn1.Set(pk, pkVal)
	c.Assert(err, IsNil)
	err = txn1.Set(k1, k1Val)
	c.Assert(err, IsNil)

	committer, err := txn1.NewCommitter(0)
	c.Assert(err, IsNil)
	committer.SetSessionID(1)
	committer.SetMinCommitTS(txn1.StartTS() + 10)
	err = committer.Execute(ctx)
	c.Assert(err, IsNil)

	s.checkValues(c, map[string]string{
		string(pk): string(pkVal),
		string(k1): string(k1Val),
	})
}

func updateGlobalConfig(f func(conf *config.Config)) {
	g := config.GetGlobalConfig()
	newConf := *g
	f(&newConf)
	config.StoreGlobalConfig(&newConf)
}

// restoreFunc gets a function that restore the config to the current value.
func restoreGlobalConfFunc() (restore func()) {
	g := config.GetGlobalConfig()
	return func() {
		config.StoreGlobalConfig(g)
	}
}

func (s *testCommitterSuite) TestAsyncCommitCheck(c *C) {
	defer restoreGlobalConfFunc()()
	updateGlobalConfig(func(conf *config.Config) {
		conf.TiKVClient.AsyncCommit.KeysLimit = 16
		conf.TiKVClient.AsyncCommit.TotalKeySizeLimit = 64
	})

	txn := s.beginAsyncCommit(c)
	buf := []byte{0, 0, 0, 0}
	// Set 16 keys, each key is 4 bytes long. So the total size of keys is 64 bytes.
	for i := 0; i < 16; i++ {
		buf[0] = byte(i)
		err := txn.Set(buf, []byte("v"))
		c.Assert(err, IsNil)
	}

	committer, err := txn.NewCommitter(1)
	c.Assert(err, IsNil)
	c.Assert(committer.CheckAsyncCommit(), IsTrue)

	updateGlobalConfig(func(conf *config.Config) {
		conf.TiKVClient.AsyncCommit.KeysLimit = 15
	})
	c.Assert(committer.CheckAsyncCommit(), IsFalse)

	updateGlobalConfig(func(conf *config.Config) {
		conf.TiKVClient.AsyncCommit.KeysLimit = 20
		conf.TiKVClient.AsyncCommit.TotalKeySizeLimit = 63
	})
	c.Assert(committer.CheckAsyncCommit(), IsFalse)
}

type mockClient struct {
	inner            tikv.Client
	seenPrimaryReq   uint32
	seenSecondaryReq uint32
}

func (m *mockClient) SendRequest(ctx context.Context, addr string, req *tikvrpc.Request, timeout time.Duration) (*tikvrpc.Response, error) {
	// If we find a prewrite request, check if it satisfies our constraints.
	if pr, ok := req.Req.(*kvrpcpb.PrewriteRequest); ok {
		if pr.UseAsyncCommit {
			if isPrimary(pr) {
				// The primary key should not be included, nor should there be any duplicates. All keys should be present.
				if !includesPrimary(pr) && allKeysNoDups(pr) {
					atomic.StoreUint32(&m.seenPrimaryReq, 1)
				}
			} else {
				// Secondaries should only be sent with the primary key
				if len(pr.Secondaries) == 0 {
					atomic.StoreUint32(&m.seenSecondaryReq, 1)
				}
			}
		}
	}
	return m.inner.SendRequest(ctx, addr, req, timeout)
}

func (m *mockClient) Close() error {
	return m.inner.Close()
}

func isPrimary(req *kvrpcpb.PrewriteRequest) bool {
	for _, m := range req.Mutations {
		if bytes.Equal(req.PrimaryLock, m.Key) {
			return true
		}
	}

	return false
}

func includesPrimary(req *kvrpcpb.PrewriteRequest) bool {
	for _, k := range req.Secondaries {
		if bytes.Equal(req.PrimaryLock, k) {
			return true
		}
	}

	return false
}

func allKeysNoDups(req *kvrpcpb.PrewriteRequest) bool {
	check := make(map[string]bool)

	// Create the check map and check for duplicates.
	for _, k := range req.Secondaries {
		s := string(k)
		if check[s] {
			return false
		}
		check[s] = true
	}

	// Check every key is present.
	for i := byte(50); i < 120; i++ {
		k := []byte{i}
		if !bytes.Equal(req.PrimaryLock, k) && !check[string(k)] {
			return false
		}
	}
	return true
}<|MERGE_RESOLUTION|>--- conflicted
+++ resolved
@@ -829,17 +829,11 @@
 	txn1 := s.begin(c)
 	txn1.DelOption(kv.Pessimistic)
 	s.store.ClearTxnLatches()
-<<<<<<< HEAD
 	err := txn1.GetMemBuffer().SetWithFlags(k1, []byte{0}, kv.SetPresumeKeyNotExists)
 	c.Assert(err, IsNil)
 	err = txn1.Delete(k1)
 	c.Assert(err, IsNil)
-	err = txn1.LockKeys(context.Background(), &tidbkv.LockCtx{}, k2, k3) // select * from t where x in (k2, k3) for update
-=======
-	txn1.GetMemBuffer().SetWithFlags(k1, []byte{0}, kv.SetPresumeKeyNotExists)
-	txn1.Delete(k1)
-	err := txn1.LockKeys(context.Background(), &kv.LockCtx{}, k2, k3) // select * from t where x in (k2, k3) for update
->>>>>>> 3ec37294
+	err = txn1.LockKeys(context.Background(), &kv.LockCtx{}, k2, k3) // select * from t where x in (k2, k3) for update
 	c.Assert(err, IsNil)
 
 	committer1, err := txn1.NewCommitter(0)
