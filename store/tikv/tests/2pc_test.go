--- conflicted
+++ resolved
@@ -320,11 +320,7 @@
 	c.Assert(err, IsNil)
 	committer, err := txn.NewCommitter(0)
 	c.Assert(err, IsNil)
-<<<<<<< HEAD
-	err = committer.PrewriteMutations(context.Background())
-=======
-	committer.PrewriteAllMutations(context.Background())
->>>>>>> a49effd4
+	err = committer.PrewriteAllMutations(context.Background())
 	c.Assert(err, IsNil)
 
 	c.Assert(failpoint.Enable("github.com/pingcap/tidb/store/tikv/rpcContextCancelErr", `return(true)`), IsNil)
@@ -759,27 +755,18 @@
 	// insert k1, k2, k3 and delete k1
 	txn1 := s.begin(c)
 	txn1.DelOption(kv.Pessimistic)
-<<<<<<< HEAD
-	txn1.ClearStoreTxnLatches()
-	_, err := txn1.Get(context.Background(), k1)
-	// to fix: key not exist
+	s.store.ClearTxnLatches()
+  _, err := txn1.Get(context.Background(), k1)
+  // to fix: key not exist
 	c.Assert(err, NotNil)
-	err = txn1.GetMemBuffer().SetWithFlags(k1, []byte{0}, tidbkv.SetPresumeKeyNotExists)
-	c.Assert(err, IsNil)
-	err = txn1.Set(k2, []byte{1})
+	err = txn1.GetMemBuffer().SetWithFlags(k1, []byte{0}, kv.SetPresumeKeyNotExists)
+	c.Assert(err, IsNil)
+  err = txn1.Set(k2, []byte{1})
 	c.Assert(err, IsNil)
 	err = txn1.Set(k3, []byte{2})
 	c.Assert(err, IsNil)
 	err = txn1.Delete(k1)
 	c.Assert(err, IsNil)
-=======
-	s.store.ClearTxnLatches()
-	txn1.Get(context.Background(), k1)
-	txn1.GetMemBuffer().SetWithFlags(k1, []byte{0}, kv.SetPresumeKeyNotExists)
-	txn1.Set(k2, []byte{1})
-	txn1.Set(k3, []byte{2})
-	txn1.Delete(k1)
->>>>>>> a49effd4
 	committer1, err := txn1.NewCommitter(0)
 	c.Assert(err, IsNil)
 	// setup test knob in txn's committer
@@ -816,29 +803,19 @@
 	// insert k1, k2, k3 and delete k1, k2, k3
 	txn1 := s.begin(c)
 	txn1.DelOption(kv.Pessimistic)
-<<<<<<< HEAD
-	txn1.ClearStoreTxnLatches()
-	err := txn1.GetMemBuffer().SetWithFlags(k1, []byte{0}, tidbkv.SetPresumeKeyNotExists)
-	c.Assert(err, IsNil)
+	s.store.ClearTxnLatches()
+  err := txn1.GetMemBuffer().SetWithFlags(k1, []byte{0}, kv.SetPresumeKeyNotExists)
+  c.Assert(err, IsNil)
 	err = txn1.Delete(k1)
-	c.Assert(err, IsNil)
-	err = txn1.GetMemBuffer().SetWithFlags(k2, []byte{1}, tidbkv.SetPresumeKeyNotExists)
-	c.Assert(err, IsNil)
+  c.Assert(err, IsNil)
+	err = txn1.GetMemBuffer().SetWithFlags(k2, []byte{1}, kv.SetPresumeKeyNotExists)
+  c.Assert(err, IsNil)
 	err = txn1.Delete(k2)
-	c.Assert(err, IsNil)
-	err = txn1.GetMemBuffer().SetWithFlags(k3, []byte{2}, tidbkv.SetPresumeKeyNotExists)
-	c.Assert(err, IsNil)
+  c.Assert(err, IsNil)
+	err = txn1.GetMemBuffer().SetWithFlags(k3, []byte{2}, kv.SetPresumeKeyNotExists)
+  c.Assert(err, IsNil)
 	err = txn1.Delete(k3)
-	c.Assert(err, IsNil)
-=======
-	s.store.ClearTxnLatches()
-	txn1.GetMemBuffer().SetWithFlags(k1, []byte{0}, kv.SetPresumeKeyNotExists)
-	txn1.Delete(k1)
-	txn1.GetMemBuffer().SetWithFlags(k2, []byte{1}, kv.SetPresumeKeyNotExists)
-	txn1.Delete(k2)
-	txn1.GetMemBuffer().SetWithFlags(k3, []byte{2}, kv.SetPresumeKeyNotExists)
-	txn1.Delete(k3)
->>>>>>> a49effd4
+  c.Assert(err, IsNil)
 	err1 := txn1.Commit(context.Background())
 	c.Assert(err1, IsNil)
 }
@@ -852,19 +829,12 @@
 	// insert k1, k2, k2 and delete k1
 	txn1 := s.begin(c)
 	txn1.DelOption(kv.Pessimistic)
-<<<<<<< HEAD
-	txn1.ClearStoreTxnLatches()
-	err := txn1.GetMemBuffer().SetWithFlags(k1, []byte{0}, tidbkv.SetPresumeKeyNotExists)
-	c.Assert(err, IsNil)
+	s.store.ClearTxnLatches()
+  err := txn1.GetMemBuffer().SetWithFlags(k1, []byte{0}, kv.SetPresumeKeyNotExists)
+  c.Assert(err, IsNil)
 	err = txn1.Delete(k1)
-	c.Assert(err, IsNil)
-	err = txn1.LockKeys(context.Background(), &tidbkv.LockCtx{}, k2, k3) // select * from t where x in (k2, k3) for update
-=======
-	s.store.ClearTxnLatches()
-	txn1.GetMemBuffer().SetWithFlags(k1, []byte{0}, kv.SetPresumeKeyNotExists)
-	txn1.Delete(k1)
+  c.Assert(err, IsNil)
 	err := txn1.LockKeys(context.Background(), &tidbkv.LockCtx{}, k2, k3) // select * from t where x in (k2, k3) for update
->>>>>>> a49effd4
 	c.Assert(err, IsNil)
 
 	committer1, err := txn1.NewCommitter(0)
