// Copyright 2016 PingCAP, Inc.
//
// Licensed under the Apache License, Version 2.0 (the "License");
// you may not use this file except in compliance with the License.
// You may obtain a copy of the License at
//
//     http://www.apache.org/licenses/LICENSE-2.0
//
// Unless required by applicable law or agreed to in writing, software
// distributed under the License is distributed on an "AS IS" BASIS,
// See the License for the specific language governing permissions and
// limitations under the License.

package tikv_test

import (
	"bytes"
	"context"
	"fmt"
	"math"
	"runtime"
	"time"

	. "github.com/pingcap/check"
	"github.com/pingcap/failpoint"
	"github.com/pingcap/kvproto/pkg/kvrpcpb"
	tidbkv "github.com/pingcap/tidb/kv"
	"github.com/pingcap/tidb/store/tikv"
	"github.com/pingcap/tidb/store/tikv/kv"
	"github.com/pingcap/tidb/store/tikv/oracle"
	"github.com/pingcap/tidb/store/tikv/tikvrpc"
)

var getMaxBackoff = tikv.ConfigProbe{}.GetGetMaxBackoff()

type testLockSuite struct {
	OneByOneSuite
	store tikv.StoreProbe
}

var _ = Suite(&testLockSuite{})

func (s *testLockSuite) SetUpTest(c *C) {
	s.store = tikv.StoreProbe{KVStore: NewTestStore(c)}
}

func (s *testLockSuite) TearDownTest(c *C) {
	s.store.Close()
}

func (s *testLockSuite) lockKey(c *C, key, value, primaryKey, primaryValue []byte, commitPrimary bool) (uint64, uint64) {
	txn, err := s.store.Begin()
	c.Assert(err, IsNil)
	if len(value) > 0 {
		err = txn.Set(key, value)
	} else {
		err = txn.Delete(key)
	}
	c.Assert(err, IsNil)

	if len(primaryValue) > 0 {
		err = txn.Set(primaryKey, primaryValue)
	} else {
		err = txn.Delete(primaryKey)
	}
	c.Assert(err, IsNil)
	tpc, err := txn.NewCommitter(0)
	c.Assert(err, IsNil)
	tpc.SetPrimaryKey(primaryKey)

	ctx := context.Background()
	err = tpc.PrewriteAllMutations(ctx)
	c.Assert(err, IsNil)

	if commitPrimary {
		commitTS, err := s.store.GetOracle().GetTimestamp(ctx, &oracle.Option{TxnScope: oracle.GlobalTxnScope})
		c.Assert(err, IsNil)
		tpc.SetCommitTS(commitTS)
		err = tpc.CommitMutations(ctx)
		c.Assert(err, IsNil)
	}
	return txn.StartTS(), tpc.GetCommitTS()
}

func (s *testLockSuite) putAlphabets(c *C) {
	for ch := byte('a'); ch <= byte('z'); ch++ {
		s.putKV(c, []byte{ch}, []byte{ch})
	}
}

func (s *testLockSuite) putKV(c *C, key, value []byte) (uint64, uint64) {
	txn, err := s.store.Begin()
	c.Assert(err, IsNil)
	err = txn.Set(key, value)
	c.Assert(err, IsNil)
	err = txn.Commit(context.Background())
	c.Assert(err, IsNil)
	return txn.StartTS(), txn.GetCommitTS()
}

func (s *testLockSuite) prepareAlphabetLocks(c *C) {
	s.putKV(c, []byte("c"), []byte("cc"))
	s.lockKey(c, []byte("c"), []byte("c"), []byte("z1"), []byte("z1"), true)
	s.lockKey(c, []byte("d"), []byte("dd"), []byte("z2"), []byte("z2"), false)
	s.lockKey(c, []byte("foo"), []byte("foo"), []byte("z3"), []byte("z3"), false)
	s.putKV(c, []byte("bar"), []byte("bar"))
	s.lockKey(c, []byte("bar"), nil, []byte("z4"), []byte("z4"), true)
}

func (s *testLockSuite) TestScanLockResolveWithGet(c *C) {
	s.putAlphabets(c)
	s.prepareAlphabetLocks(c)

	txn, err := s.store.Begin()
	c.Assert(err, IsNil)
	for ch := byte('a'); ch <= byte('z'); ch++ {
		v, err := txn.Get(context.TODO(), []byte{ch})
		c.Assert(err, IsNil)
		c.Assert(v, BytesEquals, []byte{ch})
	}
}

func (s *testLockSuite) TestScanLockResolveWithSeek(c *C) {
	s.putAlphabets(c)
	s.prepareAlphabetLocks(c)

	txn, err := s.store.Begin()
	c.Assert(err, IsNil)
	iter, err := txn.Iter([]byte("a"), nil)
	c.Assert(err, IsNil)
	for ch := byte('a'); ch <= byte('z'); ch++ {
		c.Assert(iter.Valid(), IsTrue)
		c.Assert(iter.Key(), BytesEquals, []byte{ch})
		c.Assert(iter.Value(), BytesEquals, []byte{ch})
		c.Assert(iter.Next(), IsNil)
	}
}

func (s *testLockSuite) TestScanLockResolveWithSeekKeyOnly(c *C) {
	s.putAlphabets(c)
	s.prepareAlphabetLocks(c)

	txn, err := s.store.Begin()
	c.Assert(err, IsNil)
	txn.SetOption(kv.KeyOnly, true)
	iter, err := txn.Iter([]byte("a"), nil)
	c.Assert(err, IsNil)
	for ch := byte('a'); ch <= byte('z'); ch++ {
		c.Assert(iter.Valid(), IsTrue)
		c.Assert(iter.Key(), BytesEquals, []byte{ch})
		c.Assert(iter.Next(), IsNil)
	}
}

func (s *testLockSuite) TestScanLockResolveWithBatchGet(c *C) {
	s.putAlphabets(c)
	s.prepareAlphabetLocks(c)

	var keys [][]byte
	for ch := byte('a'); ch <= byte('z'); ch++ {
		keys = append(keys, []byte{ch})
	}

	txn, err := s.store.Begin()
	c.Assert(err, IsNil)
	m, err := txn.BatchGet(context.Background(), keys)
	c.Assert(err, IsNil)
	c.Assert(len(m), Equals, int('z'-'a'+1))
	for ch := byte('a'); ch <= byte('z'); ch++ {
		k := []byte{ch}
		c.Assert(m[string(k)], BytesEquals, k)
	}
}

func (s *testLockSuite) TestCleanLock(c *C) {
	for ch := byte('a'); ch <= byte('z'); ch++ {
		k := []byte{ch}
		s.lockKey(c, k, k, k, k, false)
	}
	txn, err := s.store.Begin()
	c.Assert(err, IsNil)
	for ch := byte('a'); ch <= byte('z'); ch++ {
		err = txn.Set([]byte{ch}, []byte{ch + 1})
		c.Assert(err, IsNil)
	}
	err = txn.Commit(context.Background())
	c.Assert(err, IsNil)
}

func (s *testLockSuite) TestGetTxnStatus(c *C) {
	startTS, commitTS := s.putKV(c, []byte("a"), []byte("a"))
	status, err := s.store.GetLockResolver().GetTxnStatus(startTS, startTS, []byte("a"))
	c.Assert(err, IsNil)
	c.Assert(status.IsCommitted(), IsTrue)
	c.Assert(status.CommitTS(), Equals, commitTS)

	startTS, commitTS = s.lockKey(c, []byte("a"), []byte("a"), []byte("a"), []byte("a"), true)
	status, err = s.store.GetLockResolver().GetTxnStatus(startTS, startTS, []byte("a"))
	c.Assert(err, IsNil)
	c.Assert(status.IsCommitted(), IsTrue)
	c.Assert(status.CommitTS(), Equals, commitTS)

	startTS, _ = s.lockKey(c, []byte("a"), []byte("a"), []byte("a"), []byte("a"), false)
	status, err = s.store.GetLockResolver().GetTxnStatus(startTS, startTS, []byte("a"))
	c.Assert(err, IsNil)
	c.Assert(status.IsCommitted(), IsFalse)
	c.Assert(status.TTL(), Greater, uint64(0), Commentf("action:%s", status.Action()))
}

func (s *testLockSuite) TestCheckTxnStatusTTL(c *C) {
	txn, err := s.store.Begin()
	c.Assert(err, IsNil)
<<<<<<< HEAD
	err = txn.Set(tidbkv.Key("key"), []byte("value"))
	c.Assert(err, IsNil)
=======
	txn.Set([]byte("key"), []byte("value"))
>>>>>>> 35329e66
	s.prewriteTxnWithTTL(c, txn, 1000)

	bo := tikv.NewBackofferWithVars(context.Background(), tikv.PrewriteMaxBackoff, nil)
	lr := s.store.NewLockResolver()
	callerStartTS, err := s.store.GetOracle().GetTimestamp(bo.GetCtx(), &oracle.Option{TxnScope: oracle.GlobalTxnScope})
	c.Assert(err, IsNil)

	// Check the lock TTL of a transaction.
	status, err := lr.LockResolver.GetTxnStatus(txn.StartTS(), callerStartTS, []byte("key"))
	c.Assert(err, IsNil)
	c.Assert(status.IsCommitted(), IsFalse)
	c.Assert(status.TTL(), Greater, uint64(0))
	c.Assert(status.CommitTS(), Equals, uint64(0))

	// Rollback the txn.
	lock := s.mustGetLock(c, []byte("key"))
	err = s.store.NewLockResolver().ResolveLock(context.Background(), lock)
	c.Assert(err, IsNil)

	// Check its status is rollbacked.
	status, err = lr.LockResolver.GetTxnStatus(txn.StartTS(), callerStartTS, []byte("key"))
	c.Assert(err, IsNil)
	c.Assert(status.TTL(), Equals, uint64(0))
	c.Assert(status.CommitTS(), Equals, uint64(0))
	c.Assert(status.Action(), Equals, kvrpcpb.Action_NoAction)

	// Check a committed txn.
	startTS, commitTS := s.putKV(c, []byte("a"), []byte("a"))
	status, err = lr.LockResolver.GetTxnStatus(startTS, callerStartTS, []byte("a"))
	c.Assert(err, IsNil)
	c.Assert(status.TTL(), Equals, uint64(0))
	c.Assert(status.CommitTS(), Equals, commitTS)
}

func (s *testLockSuite) TestTxnHeartBeat(c *C) {
	txn, err := s.store.Begin()
	c.Assert(err, IsNil)
<<<<<<< HEAD
	err = txn.Set(tidbkv.Key("key"), []byte("value"))
	c.Assert(err, IsNil)
=======
	txn.Set([]byte("key"), []byte("value"))
>>>>>>> 35329e66
	s.prewriteTxn(c, txn)

	newTTL, err := s.store.SendTxnHeartbeat(context.Background(), []byte("key"), txn.StartTS(), 6666)
	c.Assert(err, IsNil)
	c.Assert(newTTL, Equals, uint64(6666))

	newTTL, err = s.store.SendTxnHeartbeat(context.Background(), []byte("key"), txn.StartTS(), 5555)
	c.Assert(err, IsNil)
	c.Assert(newTTL, Equals, uint64(6666))

	lock := s.mustGetLock(c, []byte("key"))
	err = s.store.NewLockResolver().ResolveLock(context.Background(), lock)
	c.Assert(err, IsNil)

	newTTL, err = s.store.SendTxnHeartbeat(context.Background(), []byte("key"), txn.StartTS(), 6666)
	c.Assert(err, NotNil)
	c.Assert(newTTL, Equals, uint64(0))
}

func (s *testLockSuite) TestCheckTxnStatus(c *C) {
	txn, err := s.store.Begin()
	c.Assert(err, IsNil)
<<<<<<< HEAD
	err = txn.Set(tidbkv.Key("key"), []byte("value"))
	c.Assert(err, IsNil)
	err = txn.Set(tidbkv.Key("second"), []byte("xxx"))
	c.Assert(err, IsNil)
=======
	txn.Set([]byte("key"), []byte("value"))
	txn.Set([]byte("second"), []byte("xxx"))
>>>>>>> 35329e66
	s.prewriteTxnWithTTL(c, txn, 1000)

	o := s.store.GetOracle()
	currentTS, err := o.GetTimestamp(context.Background(), &oracle.Option{TxnScope: oracle.GlobalTxnScope})
	c.Assert(err, IsNil)
	c.Assert(currentTS, Greater, txn.StartTS())

	bo := tikv.NewBackofferWithVars(context.Background(), tikv.PrewriteMaxBackoff, nil)
	resolver := s.store.NewLockResolver()
	// Call getTxnStatus to check the lock status.
	status, err := resolver.GetTxnStatus(bo, txn.StartTS(), []byte("key"), currentTS, currentTS, true, false, nil)
	c.Assert(err, IsNil)
	c.Assert(status.IsCommitted(), IsFalse)
	c.Assert(status.TTL(), Greater, uint64(0))
	c.Assert(status.CommitTS(), Equals, uint64(0))
	c.Assert(status.Action(), Equals, kvrpcpb.Action_MinCommitTSPushed)

	// Test the ResolveLocks API
	lock := s.mustGetLock(c, []byte("second"))
	timeBeforeExpire, _, err := resolver.ResolveLocks(bo, currentTS, []*tikv.Lock{lock})
	c.Assert(err, IsNil)
	c.Assert(timeBeforeExpire > int64(0), IsTrue)

	// Force rollback the lock using lock.TTL = 0.
	lock.TTL = uint64(0)
	timeBeforeExpire, _, err = resolver.ResolveLocks(bo, currentTS, []*tikv.Lock{lock})
	c.Assert(err, IsNil)
	c.Assert(timeBeforeExpire, Equals, int64(0))

	// Then call getTxnStatus again and check the lock status.
	currentTS, err = o.GetTimestamp(context.Background(), &oracle.Option{TxnScope: oracle.GlobalTxnScope})
	c.Assert(err, IsNil)
	status, err = s.store.NewLockResolver().GetTxnStatus(bo, txn.StartTS(), []byte("key"), currentTS, 0, true, false, nil)
	c.Assert(err, IsNil)
	c.Assert(status.TTL(), Equals, uint64(0))
	c.Assert(status.CommitTS(), Equals, uint64(0))
	c.Assert(status.Action(), Equals, kvrpcpb.Action_NoAction)

	// Call getTxnStatus on a committed transaction.
	startTS, commitTS := s.putKV(c, []byte("a"), []byte("a"))
	status, err = s.store.NewLockResolver().GetTxnStatus(bo, startTS, []byte("a"), currentTS, currentTS, true, false, nil)
	c.Assert(err, IsNil)
	c.Assert(status.TTL(), Equals, uint64(0))
	c.Assert(status.CommitTS(), Equals, commitTS)
}

func (s *testLockSuite) TestCheckTxnStatusNoWait(c *C) {
	txn, err := s.store.Begin()
	c.Assert(err, IsNil)
<<<<<<< HEAD
	err = txn.Set(tidbkv.Key("key"), []byte("value"))
	c.Assert(err, IsNil)
	err = txn.Set(tidbkv.Key("second"), []byte("xxx"))
	c.Assert(err, IsNil)
=======
	txn.Set([]byte("key"), []byte("value"))
	txn.Set([]byte("second"), []byte("xxx"))
>>>>>>> 35329e66
	committer, err := txn.NewCommitter(0)
	c.Assert(err, IsNil)
	// Increase lock TTL to make CI more stable.
	committer.SetLockTTLByTimeAndSize(txn.GetStartTime(), 200*1024*1024)

	// Only prewrite the secondary key to simulate a concurrent prewrite case:
	// prewrite secondary regions success and prewrite the primary region is pending.
	err = committer.PrewriteMutations(context.Background(), committer.MutationsOfKeys([][]byte{[]byte("second")}))
	c.Assert(err, IsNil)

	o := s.store.GetOracle()
	currentTS, err := o.GetTimestamp(context.Background(), &oracle.Option{TxnScope: oracle.GlobalTxnScope})
	c.Assert(err, IsNil)
	bo := tikv.NewBackofferWithVars(context.Background(), tikv.PrewriteMaxBackoff, nil)
	resolver := s.store.NewLockResolver()

	// Call getTxnStatus for the TxnNotFound case.
	_, err = resolver.GetTxnStatus(bo, txn.StartTS(), []byte("key"), currentTS, currentTS, false, false, nil)
	c.Assert(err, NotNil)
	c.Assert(resolver.IsErrorNotFound(err), IsTrue)

	errCh := make(chan error)
	go func() {
		errCh <- committer.PrewriteMutations(context.Background(), committer.MutationsOfKeys([][]byte{[]byte("key")}))
	}()

	lock := &tikv.Lock{
		Key:     []byte("second"),
		Primary: []byte("key"),
		TxnID:   txn.StartTS(),
		TTL:     100000,
	}
	// Call getTxnStatusFromLock to cover the retry logic.
	status, err := resolver.GetTxnStatusFromLock(bo, lock, currentTS, false)
	c.Assert(err, IsNil)
	c.Assert(status.TTL(), Greater, uint64(0))
	c.Assert(<-errCh, IsNil)
	c.Assert(committer.CleanupMutations(context.Background()), IsNil)

	// Call getTxnStatusFromLock to cover TxnNotFound and retry timeout.
	startTS, err := o.GetTimestamp(context.Background(), &oracle.Option{TxnScope: oracle.GlobalTxnScope})
	c.Assert(err, IsNil)
	lock = &tikv.Lock{
		Key:     []byte("second"),
		Primary: []byte("key_not_exist"),
		TxnID:   startTS,
		TTL:     1000,
	}
	status, err = resolver.GetTxnStatusFromLock(bo, lock, currentTS, false)
	c.Assert(err, IsNil)
	c.Assert(status.TTL(), Equals, uint64(0))
	c.Assert(status.CommitTS(), Equals, uint64(0))
	c.Assert(status.Action(), Equals, kvrpcpb.Action_LockNotExistRollback)
}

func (s *testLockSuite) prewriteTxn(c *C, txn tikv.TxnProbe) {
	s.prewriteTxnWithTTL(c, txn, 0)
}

func (s *testLockSuite) prewriteTxnWithTTL(c *C, txn tikv.TxnProbe, ttl uint64) {
	committer, err := txn.NewCommitter(0)
	c.Assert(err, IsNil)
	if ttl > 0 {
		elapsed := time.Since(txn.GetStartTime()) / time.Millisecond
		committer.SetLockTTL(uint64(elapsed) + ttl)
	}
	err = committer.PrewriteAllMutations(context.Background())
	c.Assert(err, IsNil)
}

func (s *testLockSuite) mustGetLock(c *C, key []byte) *tikv.Lock {
	ver, err := s.store.CurrentTimestamp(oracle.GlobalTxnScope)
	c.Assert(err, IsNil)
	bo := tikv.NewBackofferWithVars(context.Background(), getMaxBackoff, nil)
	req := tikvrpc.NewRequest(tikvrpc.CmdGet, &kvrpcpb.GetRequest{
		Key:     key,
		Version: ver,
	})
	loc, err := s.store.GetRegionCache().LocateKey(bo, key)
	c.Assert(err, IsNil)
	resp, err := s.store.SendReq(bo, req, loc.Region, tikv.ReadTimeoutShort)
	c.Assert(err, IsNil)
	c.Assert(resp.Resp, NotNil)
	keyErr := resp.Resp.(*kvrpcpb.GetResponse).GetError()
	c.Assert(keyErr, NotNil)
	lock, err := tikv.LockProbe{}.ExtractLockFromKeyErr(keyErr)
	c.Assert(err, IsNil)
	return lock
}

func (s *testLockSuite) ttlEquals(c *C, x, y uint64) {
	// NOTE: On ppc64le, all integers are by default unsigned integers,
	// hence we have to separately cast the value returned by "math.Abs()" function for ppc64le.
	if runtime.GOARCH == "ppc64le" {
		c.Assert(int(-math.Abs(float64(x-y))), LessEqual, 2)
	} else {
		c.Assert(int(math.Abs(float64(x-y))), LessEqual, 2)
	}

}

func (s *testLockSuite) TestLockTTL(c *C) {
	defaultLockTTL := tikv.ConfigProbe{}.GetDefaultLockTTL()
	ttlFactor := tikv.ConfigProbe{}.GetTTLFactor()

	txn, err := s.store.Begin()
	c.Assert(err, IsNil)
<<<<<<< HEAD
	err = txn.Set(tidbkv.Key("key"), []byte("value"))
	c.Assert(err, IsNil)
=======
	txn.Set([]byte("key"), []byte("value"))
>>>>>>> 35329e66
	time.Sleep(time.Millisecond)
	s.prewriteTxnWithTTL(c, txn, 3100)
	l := s.mustGetLock(c, []byte("key"))
	c.Assert(l.TTL >= defaultLockTTL, IsTrue)

	// Huge txn has a greater TTL.
	txn, err = s.store.Begin()
	start := time.Now()
	c.Assert(err, IsNil)
<<<<<<< HEAD
	err = txn.Set(tidbkv.Key("key"), []byte("value"))
	c.Assert(err, IsNil)
	for i := 0; i < 2048; i++ {
		k, v := randKV(1024, 1024)
		err = txn.Set(tidbkv.Key(k), []byte(v))
		c.Assert(err, IsNil)
=======
	txn.Set([]byte("key"), []byte("value"))
	for i := 0; i < 2048; i++ {
		k, v := randKV(1024, 1024)
		txn.Set([]byte(k), []byte(v))
>>>>>>> 35329e66
	}
	s.prewriteTxn(c, txn)
	l = s.mustGetLock(c, []byte("key"))
	s.ttlEquals(c, l.TTL, uint64(ttlFactor*2)+uint64(time.Since(start)/time.Millisecond))

	// Txn with long read time.
	start = time.Now()
	txn, err = s.store.Begin()
	c.Assert(err, IsNil)
	time.Sleep(time.Millisecond * 50)
<<<<<<< HEAD
	err = txn.Set(tidbkv.Key("key"), []byte("value"))
	c.Assert(err, IsNil)
=======
	txn.Set([]byte("key"), []byte("value"))
>>>>>>> 35329e66
	s.prewriteTxn(c, txn)
	l = s.mustGetLock(c, []byte("key"))
	s.ttlEquals(c, l.TTL, defaultLockTTL+uint64(time.Since(start)/time.Millisecond))
}

func (s *testLockSuite) TestBatchResolveLocks(c *C) {
	// The first transaction is a normal transaction with a long TTL
	txn, err := s.store.Begin()
	c.Assert(err, IsNil)
<<<<<<< HEAD
	err = txn.Set(tidbkv.Key("k1"), []byte("v1"))
	c.Assert(err, IsNil)
	err = txn.Set(tidbkv.Key("k2"), []byte("v2"))
	c.Assert(err, IsNil)
=======
	txn.Set([]byte("k1"), []byte("v1"))
	txn.Set([]byte("k2"), []byte("v2"))
>>>>>>> 35329e66
	s.prewriteTxnWithTTL(c, txn, 20000)

	// The second transaction is an async commit transaction
	txn, err = s.store.Begin()
	c.Assert(err, IsNil)
<<<<<<< HEAD
	err = txn.Set(tidbkv.Key("k3"), []byte("v3"))
	c.Assert(err, IsNil)
	err = txn.Set(tidbkv.Key("k4"), []byte("v4"))
	c.Assert(err, IsNil)
=======
	txn.Set([]byte("k3"), []byte("v3"))
	txn.Set([]byte("k4"), []byte("v4"))
>>>>>>> 35329e66
	committer, err := txn.NewCommitter(0)
	c.Assert(err, IsNil)
	committer.SetUseAsyncCommit()
	committer.SetLockTTL(20000)
	committer.PrewriteAllMutations(context.Background())
	c.Assert(err, IsNil)

	var locks []*tikv.Lock
	for _, key := range []string{"k1", "k2", "k3", "k4"} {
		l := s.mustGetLock(c, []byte(key))
		locks = append(locks, l)
	}

	// Locks may not expired
	msBeforeLockExpired := s.store.GetOracle().UntilExpired(locks[0].TxnID, locks[1].TTL, &oracle.Option{TxnScope: oracle.GlobalTxnScope})
	c.Assert(msBeforeLockExpired, Greater, int64(0))
	msBeforeLockExpired = s.store.GetOracle().UntilExpired(locks[3].TxnID, locks[3].TTL, &oracle.Option{TxnScope: oracle.GlobalTxnScope})
	c.Assert(msBeforeLockExpired, Greater, int64(0))

	lr := s.store.NewLockResolver()
	bo := tikv.NewBackofferWithVars(context.Background(), tikv.GcResolveLockMaxBackoff, nil)
	loc, err := s.store.GetRegionCache().LocateKey(bo, locks[0].Primary)
	c.Assert(err, IsNil)
	// Check BatchResolveLocks resolve the lock even the ttl is not expired.
	success, err := lr.BatchResolveLocks(bo, locks, loc.Region)
	c.Assert(success, IsTrue)
	c.Assert(err, IsNil)

	txn, err = s.store.Begin()
	c.Assert(err, IsNil)
	// transaction 1 is rolled back
	_, err = txn.Get(context.Background(), []byte("k1"))
	c.Assert(err, Equals, tidbkv.ErrNotExist)
	_, err = txn.Get(context.Background(), []byte("k2"))
	c.Assert(err, Equals, tidbkv.ErrNotExist)
	// transaction 2 is committed
	v, err := txn.Get(context.Background(), []byte("k3"))
	c.Assert(err, IsNil)
	c.Assert(bytes.Equal(v, []byte("v3")), IsTrue)
	v, err = txn.Get(context.Background(), []byte("k4"))
	c.Assert(err, IsNil)
	c.Assert(bytes.Equal(v, []byte("v4")), IsTrue)
}

func (s *testLockSuite) TestNewLockZeroTTL(c *C) {
	l := tikv.NewLock(&kvrpcpb.LockInfo{})
	c.Assert(l.TTL, Equals, uint64(0))
}

func init() {
	// Speed up tests.
	tikv.ConfigProbe{}.SetOracleUpdateInterval(2)
}

func (s *testLockSuite) TestZeroMinCommitTS(c *C) {
	txn, err := s.store.Begin()
	c.Assert(err, IsNil)
<<<<<<< HEAD
	err = txn.Set(tidbkv.Key("key"), []byte("value"))
	c.Assert(err, IsNil)
=======
	txn.Set([]byte("key"), []byte("value"))
>>>>>>> 35329e66
	bo := tikv.NewBackofferWithVars(context.Background(), tikv.PrewriteMaxBackoff, nil)

	mockValue := fmt.Sprintf(`return(%d)`, txn.StartTS())
	c.Assert(failpoint.Enable("github.com/pingcap/tidb/store/tikv/mockZeroCommitTS", mockValue), IsNil)
	s.prewriteTxnWithTTL(c, txn, 1000)
	c.Assert(failpoint.Disable("github.com/pingcap/tidb/store/tikv/mockZeroCommitTS"), IsNil)

	lock := s.mustGetLock(c, []byte("key"))
	expire, pushed, err := s.store.NewLockResolver().ResolveLocks(bo, 0, []*tikv.Lock{lock})
	c.Assert(err, IsNil)
	c.Assert(pushed, HasLen, 0)
	c.Assert(expire, Greater, int64(0))

	expire, pushed, err = s.store.NewLockResolver().ResolveLocks(bo, math.MaxUint64, []*tikv.Lock{lock})
	c.Assert(err, IsNil)
	c.Assert(pushed, HasLen, 1)
	c.Assert(expire, Greater, int64(0))

	// Clean up this test.
	lock.TTL = uint64(0)
	expire, _, err = s.store.NewLockResolver().ResolveLocks(bo, 0, []*tikv.Lock{lock})
	c.Assert(err, IsNil)
	c.Assert(expire, Equals, int64(0))
}

func (s *testLockSuite) prepareTxnFallenBackFromAsyncCommit(c *C) {
	txn, err := s.store.Begin()
	c.Assert(err, IsNil)
	err = txn.Set([]byte("fb1"), []byte("1"))
	c.Assert(err, IsNil)
	err = txn.Set([]byte("fb2"), []byte("2"))
	c.Assert(err, IsNil)

	committer, err := txn.NewCommitter(1)
	c.Assert(err, IsNil)
	c.Assert(committer.GetMutations().Len(), Equals, 2)
	committer.SetLockTTL(0)
	committer.SetUseAsyncCommit()
	committer.SetCommitTS(committer.GetStartTS() + (100 << 18)) // 100ms

	err = committer.PrewriteMutations(context.Background(), committer.GetMutations().Slice(0, 1))
	c.Assert(err, IsNil)
	c.Assert(committer.IsAsyncCommit(), IsTrue)

	// Set an invalid maxCommitTS to produce MaxCommitTsTooLarge
	committer.SetMaxCommitTS(committer.GetStartTS() - 1)
	err = committer.PrewriteMutations(context.Background(), committer.GetMutations().Slice(1, 2))
	c.Assert(err, IsNil)
	c.Assert(committer.IsAsyncCommit(), IsFalse) // Fallback due to MaxCommitTsTooLarge
}

func (s *testLockSuite) TestCheckLocksFallenBackFromAsyncCommit(c *C) {
	s.prepareTxnFallenBackFromAsyncCommit(c)

	lock := s.mustGetLock(c, []byte("fb1"))
	c.Assert(lock.UseAsyncCommit, IsTrue)
	bo := tikv.NewBackoffer(context.Background(), getMaxBackoff)
	lr := s.store.NewLockResolver()
	status, err := lr.GetTxnStatusFromLock(bo, lock, 0, false)
	c.Assert(err, IsNil)
	c.Assert(tikv.LockProbe{}.GetPrimaryKeyFromTxnStatus(status), DeepEquals, []byte("fb1"))

	err = lr.CheckAllSecondaries(bo, lock, &status)
	c.Assert(lr.IsNonAsyncCommitLock(err), IsTrue)

	status, err = lr.GetTxnStatusFromLock(bo, lock, 0, true)
	c.Assert(err, IsNil)
	c.Assert(status.Action(), Equals, kvrpcpb.Action_TTLExpireRollback)
	c.Assert(status.TTL(), Equals, uint64(0))
}

func (s *testLockSuite) TestResolveTxnFallenBackFromAsyncCommit(c *C) {
	s.prepareTxnFallenBackFromAsyncCommit(c)

	lock := s.mustGetLock(c, []byte("fb1"))
	c.Assert(lock.UseAsyncCommit, IsTrue)
	bo := tikv.NewBackoffer(context.Background(), getMaxBackoff)
	expire, pushed, err := s.store.NewLockResolver().ResolveLocks(bo, 0, []*tikv.Lock{lock})
	c.Assert(err, IsNil)
	c.Assert(expire, Equals, int64(0))
	c.Assert(len(pushed), Equals, 0)

	t3, err := s.store.Begin()
	c.Assert(err, IsNil)
	_, err = t3.Get(context.Background(), []byte("fb1"))
	errMsgMustContain(c, err, "key not exist")
	_, err = t3.Get(context.Background(), []byte("fb2"))
	errMsgMustContain(c, err, "key not exist")
}

func (s *testLockSuite) TestBatchResolveTxnFallenBackFromAsyncCommit(c *C) {
	s.prepareTxnFallenBackFromAsyncCommit(c)

	lock := s.mustGetLock(c, []byte("fb1"))
	c.Assert(lock.UseAsyncCommit, IsTrue)
	bo := tikv.NewBackoffer(context.Background(), getMaxBackoff)
	loc, err := s.store.GetRegionCache().LocateKey(bo, []byte("fb1"))
	c.Assert(err, IsNil)
	ok, err := s.store.NewLockResolver().BatchResolveLocks(bo, []*tikv.Lock{lock}, loc.Region)
	c.Assert(err, IsNil)
	c.Assert(ok, IsTrue)

	t3, err := s.store.Begin()
	c.Assert(err, IsNil)
	_, err = t3.Get(context.Background(), []byte("fb1"))
	errMsgMustContain(c, err, "key not exist")
	_, err = t3.Get(context.Background(), []byte("fb2"))
	errMsgMustContain(c, err, "key not exist")
}<|MERGE_RESOLUTION|>--- conflicted
+++ resolved
@@ -210,12 +210,8 @@
 func (s *testLockSuite) TestCheckTxnStatusTTL(c *C) {
 	txn, err := s.store.Begin()
 	c.Assert(err, IsNil)
-<<<<<<< HEAD
-	err = txn.Set(tidbkv.Key("key"), []byte("value"))
-	c.Assert(err, IsNil)
-=======
-	txn.Set([]byte("key"), []byte("value"))
->>>>>>> 35329e66
+	err = txn.Set([]byte("key"), []byte("value"))
+	c.Assert(err, IsNil)
 	s.prewriteTxnWithTTL(c, txn, 1000)
 
 	bo := tikv.NewBackofferWithVars(context.Background(), tikv.PrewriteMaxBackoff, nil)
@@ -253,12 +249,8 @@
 func (s *testLockSuite) TestTxnHeartBeat(c *C) {
 	txn, err := s.store.Begin()
 	c.Assert(err, IsNil)
-<<<<<<< HEAD
-	err = txn.Set(tidbkv.Key("key"), []byte("value"))
-	c.Assert(err, IsNil)
-=======
-	txn.Set([]byte("key"), []byte("value"))
->>>>>>> 35329e66
+	err = txn.Set([]byte("key"), []byte("value"))
+	c.Assert(err, IsNil)
 	s.prewriteTxn(c, txn)
 
 	newTTL, err := s.store.SendTxnHeartbeat(context.Background(), []byte("key"), txn.StartTS(), 6666)
@@ -281,15 +273,10 @@
 func (s *testLockSuite) TestCheckTxnStatus(c *C) {
 	txn, err := s.store.Begin()
 	c.Assert(err, IsNil)
-<<<<<<< HEAD
-	err = txn.Set(tidbkv.Key("key"), []byte("value"))
-	c.Assert(err, IsNil)
-	err = txn.Set(tidbkv.Key("second"), []byte("xxx"))
-	c.Assert(err, IsNil)
-=======
-	txn.Set([]byte("key"), []byte("value"))
-	txn.Set([]byte("second"), []byte("xxx"))
->>>>>>> 35329e66
+	err = txn.Set([]byte("key"), []byte("value"))
+	c.Assert(err, IsNil)
+	err = txn.Set([]byte("second"), []byte("xxx"))
+	c.Assert(err, IsNil)
 	s.prewriteTxnWithTTL(c, txn, 1000)
 
 	o := s.store.GetOracle()
@@ -339,15 +326,10 @@
 func (s *testLockSuite) TestCheckTxnStatusNoWait(c *C) {
 	txn, err := s.store.Begin()
 	c.Assert(err, IsNil)
-<<<<<<< HEAD
-	err = txn.Set(tidbkv.Key("key"), []byte("value"))
-	c.Assert(err, IsNil)
-	err = txn.Set(tidbkv.Key("second"), []byte("xxx"))
-	c.Assert(err, IsNil)
-=======
-	txn.Set([]byte("key"), []byte("value"))
-	txn.Set([]byte("second"), []byte("xxx"))
->>>>>>> 35329e66
+	err = txn.Set([]byte("key"), []byte("value"))
+	c.Assert(err, IsNil)
+	err = txn.Set([]byte("second"), []byte("xxx"))
+	c.Assert(err, IsNil)
 	committer, err := txn.NewCommitter(0)
 	c.Assert(err, IsNil)
 	// Increase lock TTL to make CI more stable.
@@ -455,12 +437,8 @@
 
 	txn, err := s.store.Begin()
 	c.Assert(err, IsNil)
-<<<<<<< HEAD
-	err = txn.Set(tidbkv.Key("key"), []byte("value"))
-	c.Assert(err, IsNil)
-=======
-	txn.Set([]byte("key"), []byte("value"))
->>>>>>> 35329e66
+	err = txn.Set([]byte("key"), []byte("value"))
+	c.Assert(err, IsNil)
 	time.Sleep(time.Millisecond)
 	s.prewriteTxnWithTTL(c, txn, 3100)
 	l := s.mustGetLock(c, []byte("key"))
@@ -470,19 +448,12 @@
 	txn, err = s.store.Begin()
 	start := time.Now()
 	c.Assert(err, IsNil)
-<<<<<<< HEAD
-	err = txn.Set(tidbkv.Key("key"), []byte("value"))
+	err = txn.Set([]byte("key"), []byte("value"))
 	c.Assert(err, IsNil)
 	for i := 0; i < 2048; i++ {
 		k, v := randKV(1024, 1024)
-		err = txn.Set(tidbkv.Key(k), []byte(v))
+		err = txn.Set([]byte(k), []byte(v))
 		c.Assert(err, IsNil)
-=======
-	txn.Set([]byte("key"), []byte("value"))
-	for i := 0; i < 2048; i++ {
-		k, v := randKV(1024, 1024)
-		txn.Set([]byte(k), []byte(v))
->>>>>>> 35329e66
 	}
 	s.prewriteTxn(c, txn)
 	l = s.mustGetLock(c, []byte("key"))
@@ -493,12 +464,8 @@
 	txn, err = s.store.Begin()
 	c.Assert(err, IsNil)
 	time.Sleep(time.Millisecond * 50)
-<<<<<<< HEAD
-	err = txn.Set(tidbkv.Key("key"), []byte("value"))
-	c.Assert(err, IsNil)
-=======
-	txn.Set([]byte("key"), []byte("value"))
->>>>>>> 35329e66
+	err = txn.Set([]byte("key"), []byte("value"))
+	c.Assert(err, IsNil)
 	s.prewriteTxn(c, txn)
 	l = s.mustGetLock(c, []byte("key"))
 	s.ttlEquals(c, l.TTL, defaultLockTTL+uint64(time.Since(start)/time.Millisecond))
@@ -508,29 +475,19 @@
 	// The first transaction is a normal transaction with a long TTL
 	txn, err := s.store.Begin()
 	c.Assert(err, IsNil)
-<<<<<<< HEAD
-	err = txn.Set(tidbkv.Key("k1"), []byte("v1"))
-	c.Assert(err, IsNil)
-	err = txn.Set(tidbkv.Key("k2"), []byte("v2"))
-	c.Assert(err, IsNil)
-=======
-	txn.Set([]byte("k1"), []byte("v1"))
-	txn.Set([]byte("k2"), []byte("v2"))
->>>>>>> 35329e66
+	err = txn.Set([]byte("k1"), []byte("v1"))
+	c.Assert(err, IsNil)
+	err = txn.Set([]byte("k2"), []byte("v2"))
+	c.Assert(err, IsNil)
 	s.prewriteTxnWithTTL(c, txn, 20000)
 
 	// The second transaction is an async commit transaction
 	txn, err = s.store.Begin()
 	c.Assert(err, IsNil)
-<<<<<<< HEAD
-	err = txn.Set(tidbkv.Key("k3"), []byte("v3"))
-	c.Assert(err, IsNil)
-	err = txn.Set(tidbkv.Key("k4"), []byte("v4"))
-	c.Assert(err, IsNil)
-=======
-	txn.Set([]byte("k3"), []byte("v3"))
-	txn.Set([]byte("k4"), []byte("v4"))
->>>>>>> 35329e66
+	err = txn.Set([]byte("k3"), []byte("v3"))
+	c.Assert(err, IsNil)
+	err = txn.Set([]byte("k4"), []byte("v4"))
+	c.Assert(err, IsNil)
 	committer, err := txn.NewCommitter(0)
 	c.Assert(err, IsNil)
 	committer.SetUseAsyncCommit()
@@ -588,12 +545,8 @@
 func (s *testLockSuite) TestZeroMinCommitTS(c *C) {
 	txn, err := s.store.Begin()
 	c.Assert(err, IsNil)
-<<<<<<< HEAD
-	err = txn.Set(tidbkv.Key("key"), []byte("value"))
-	c.Assert(err, IsNil)
-=======
-	txn.Set([]byte("key"), []byte("value"))
->>>>>>> 35329e66
+	err = txn.Set([]byte("key"), []byte("value"))
+	c.Assert(err, IsNil)
 	bo := tikv.NewBackofferWithVars(context.Background(), tikv.PrewriteMaxBackoff, nil)
 
 	mockValue := fmt.Sprintf(`return(%d)`, txn.StartTS())
