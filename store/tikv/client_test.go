// Copyright 2016 PingCAP, Inc.
//
// Licensed under the Apache License, Version 2.0 (the "License");
// you may not use this file except in compliance with the License.
// You may obtain a copy of the License at
//
//     http://www.apache.org/licenses/LICENSE-2.0
//
// Unless required by applicable law or agreed to in writing, software
// distributed under the License is distributed on an "AS IS" BASIS,
// See the License for the specific language governing permissions and
// limitations under the License.

package tikv

import (
	"context"
	"fmt"
<<<<<<< HEAD
=======
	"sync"
>>>>>>> fcfedb77
	"testing"
	"time"

	. "github.com/pingcap/check"
	"github.com/pingcap/errors"
<<<<<<< HEAD
=======
	"github.com/pingcap/kvproto/pkg/kvrpcpb"
	"github.com/pingcap/kvproto/pkg/metapb"
>>>>>>> fcfedb77
	"github.com/pingcap/kvproto/pkg/tikvpb"
	"github.com/pingcap/tidb/config"
	"github.com/pingcap/tidb/store/tikv/tikvrpc"
)

func TestT(t *testing.T) {
	CustomVerboseFlag = true
	TestingT(t)
}

type testClientSuite struct {
	OneByOneSuite
}

type testClientSerialSuite struct {
	OneByOneSuite
}

var _ = Suite(&testClientSuite{})
var _ = SerialSuites(&testClientFailSuite{})
var _ = SerialSuites(&testClientSerialSuite{})

func setMaxBatchSize(size uint) {
	newConf := config.NewConfig()
	newConf.TiKVClient.MaxBatchSize = size
	config.StoreGlobalConfig(newConf)
}

func (s *testClientSerialSuite) TestConn(c *C) {
	maxBatchSize := config.GetGlobalConfig().TiKVClient.MaxBatchSize
	setMaxBatchSize(0)

	client := newRPCClient(config.Security{})

	addr := "127.0.0.1:6379"
	conn1, err := client.getConnArray(addr, true)
	c.Assert(err, IsNil)

	conn2, err := client.getConnArray(addr, true)
	c.Assert(err, IsNil)
	c.Assert(conn2.Get(), Not(Equals), conn1.Get())

	client.Close()
	conn3, err := client.getConnArray(addr, true)
	c.Assert(err, NotNil)
	c.Assert(conn3, IsNil)
	setMaxBatchSize(maxBatchSize)
}

func (s *testClientSuite) TestRemoveCanceledRequests(c *C) {
	req := new(tikvpb.BatchCommandsRequest_Request)
	entries := []*batchCommandsEntry{
		{canceled: 1, req: req},
		{canceled: 0, req: req},
		{canceled: 1, req: req},
		{canceled: 1, req: req},
		{canceled: 0, req: req},
	}
	entryPtr := &entries[0]
	requests := make([]*tikvpb.BatchCommandsRequest_Request, len(entries))
	for i := range entries {
		requests[i] = entries[i].req
	}
	entries, requests = removeCanceledRequests(entries, requests)
	c.Assert(len(entries), Equals, 2)
	for _, e := range entries {
		c.Assert(e.isCanceled(), IsFalse)
	}
	c.Assert(len(requests), Equals, 2)
	newEntryPtr := &entries[0]
	c.Assert(entryPtr, Equals, newEntryPtr)
}

func (s *testClientSuite) TestCancelTimeoutRetErr(c *C) {
	req := new(tikvpb.BatchCommandsRequest_Request)
	a := newBatchConn(1, 1, nil)

	ctx, cancel := context.WithCancel(context.TODO())
	cancel()
	_, err := sendBatchRequest(ctx, "", a, req, 2*time.Second)
	c.Assert(errors.Cause(err), Equals, context.Canceled)

	_, err = sendBatchRequest(context.Background(), "", a, req, 0)
	c.Assert(errors.Cause(err), Equals, context.DeadlineExceeded)
}

func (s *testClientSuite) TestSendWhenReconnect(c *C) {
	server, port := startMockTikvService()
	c.Assert(port > 0, IsTrue)

	rpcClient := newRPCClient(config.Security{})
	addr := fmt.Sprintf("%s:%d", "127.0.0.1", port)
	conn, err := rpcClient.getConnArray(addr, true)
	c.Assert(err, IsNil)

	// Suppose all connections are re-establishing.
	for _, client := range conn.batchConn.batchCommandsClients {
		client.lockForRecreate()
	}

	req := tikvrpc.NewRequest(tikvrpc.CmdEmpty, &tikvpb.BatchCommandsEmptyRequest{})
	_, err = rpcClient.SendRequest(context.Background(), addr, req, 100*time.Second)
	c.Assert(err.Error() == "no available connections", IsTrue)
	conn.Close()
	server.Stop()
<<<<<<< HEAD
=======
}

// chanClient sends received requests to the channel.
type chanClient struct {
	wg *sync.WaitGroup
	ch chan<- *tikvrpc.Request
}

func (c *chanClient) Close() error {
	return nil
}

func (c *chanClient) SendRequest(ctx context.Context, addr string, req *tikvrpc.Request, timeout time.Duration) (*tikvrpc.Response, error) {
	c.wg.Wait()
	c.ch <- req
	return nil, nil
}

func (s *testClientSuite) TestCollapseResolveLock(c *C) {
	buildResolveLockReq := func(regionID uint64, startTS uint64, commitTS uint64, keys [][]byte) *tikvrpc.Request {
		region := &metapb.Region{Id: regionID}
		req := tikvrpc.NewRequest(tikvrpc.CmdResolveLock, &kvrpcpb.ResolveLockRequest{
			StartVersion:  startTS,
			CommitVersion: commitTS,
			Keys:          keys,
		})
		tikvrpc.SetContext(req, region, nil)
		return req
	}
	buildBatchResolveLockReq := func(regionID uint64, txnInfos []*kvrpcpb.TxnInfo) *tikvrpc.Request {
		region := &metapb.Region{Id: regionID}
		req := tikvrpc.NewRequest(tikvrpc.CmdResolveLock, &kvrpcpb.ResolveLockRequest{
			TxnInfos: txnInfos,
		})
		tikvrpc.SetContext(req, region, nil)
		return req
	}

	var wg sync.WaitGroup
	reqCh := make(chan *tikvrpc.Request)
	client := reqCollapse{&chanClient{wg: &wg, ch: reqCh}}
	ctx := context.Background()

	// Collapse ResolveLock.
	resolveLockReq := buildResolveLockReq(1, 10, 20, nil)
	wg.Add(1)
	go client.SendRequest(ctx, "", resolveLockReq, time.Second)
	go client.SendRequest(ctx, "", resolveLockReq, time.Second)
	time.Sleep(300 * time.Millisecond)
	wg.Done()
	req := <-reqCh
	c.Assert(*req, DeepEquals, *resolveLockReq)
	select {
	case <-reqCh:
		c.Fatal("fail to collapse ResolveLock")
	default:
	}

	// Don't collapse ResolveLockLite.
	resolveLockLiteReq := buildResolveLockReq(1, 10, 20, [][]byte{[]byte("foo")})
	wg.Add(1)
	go client.SendRequest(ctx, "", resolveLockLiteReq, time.Second)
	go client.SendRequest(ctx, "", resolveLockLiteReq, time.Second)
	time.Sleep(300 * time.Millisecond)
	wg.Done()
	for i := 0; i < 2; i++ {
		req := <-reqCh
		c.Assert(*req, DeepEquals, *resolveLockLiteReq)
	}

	// Don't collapse BatchResolveLock.
	batchResolveLockReq := buildBatchResolveLockReq(1, []*kvrpcpb.TxnInfo{
		{Txn: 10, Status: 20},
	})
	wg.Add(1)
	go client.SendRequest(ctx, "", batchResolveLockReq, time.Second)
	go client.SendRequest(ctx, "", batchResolveLockReq, time.Second)
	time.Sleep(300 * time.Millisecond)
	wg.Done()
	for i := 0; i < 2; i++ {
		req := <-reqCh
		c.Assert(*req, DeepEquals, *batchResolveLockReq)
	}

	// Mixed
	wg.Add(1)
	go client.SendRequest(ctx, "", resolveLockReq, time.Second)
	go client.SendRequest(ctx, "", resolveLockLiteReq, time.Second)
	go client.SendRequest(ctx, "", batchResolveLockReq, time.Second)
	time.Sleep(300 * time.Millisecond)
	wg.Done()
	for i := 0; i < 3; i++ {
		<-reqCh
	}
	select {
	case <-reqCh:
		c.Fatal("unexpected request")
	default:
	}
>>>>>>> fcfedb77
}<|MERGE_RESOLUTION|>--- conflicted
+++ resolved
@@ -16,20 +16,14 @@
 import (
 	"context"
 	"fmt"
-<<<<<<< HEAD
-=======
 	"sync"
->>>>>>> fcfedb77
 	"testing"
 	"time"
 
 	. "github.com/pingcap/check"
 	"github.com/pingcap/errors"
-<<<<<<< HEAD
-=======
 	"github.com/pingcap/kvproto/pkg/kvrpcpb"
 	"github.com/pingcap/kvproto/pkg/metapb"
->>>>>>> fcfedb77
 	"github.com/pingcap/kvproto/pkg/tikvpb"
 	"github.com/pingcap/tidb/config"
 	"github.com/pingcap/tidb/store/tikv/tikvrpc"
@@ -135,8 +129,6 @@
 	c.Assert(err.Error() == "no available connections", IsTrue)
 	conn.Close()
 	server.Stop()
-<<<<<<< HEAD
-=======
 }
 
 // chanClient sends received requests to the channel.
@@ -236,5 +228,4 @@
 		c.Fatal("unexpected request")
 	default:
 	}
->>>>>>> fcfedb77
 }