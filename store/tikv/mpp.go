--- conflicted
+++ resolved
@@ -43,18 +43,9 @@
 
 func (c *MPPClient) selectAllTiFlashStore() []kv.MPPTaskMeta {
 	resultTasks := make([]kv.MPPTaskMeta, 0)
-<<<<<<< HEAD
-	c.store.regionCache.storeMu.RLock()
-	for _, st := range c.store.regionCache.storeMu.stores {
-		if st.storeType == TiFlash {
-			task := &batchCopTask{storeAddr: st.addr, cmdType: tikvrpc.CmdMPPTask}
-			resultTasks = append(resultTasks, task)
-		}
-=======
 	for _, addr := range c.store.regionCache.GetTiFlashStoreAddrs() {
 		task := &batchCopTask{storeAddr: addr, cmdType: tikvrpc.CmdMPPTask}
 		resultTasks = append(resultTasks, task)
->>>>>>> 023f17f9
 	}
 	return resultTasks
 }
