--- conflicted
+++ resolved
@@ -33,27 +33,13 @@
 
 // MySQL error instances.
 var (
-<<<<<<< HEAD
-	ErrTiKVServerTimeout           = terror.ClassTiKV.New(mysql.ErrTiKVServerTimeout, mysql.MySQLErrName[mysql.ErrTiKVServerTimeout])
-	ErrTiFlashServerTimeout        = terror.ClassTiKV.New(mysql.ErrTiFlashServerTimeout, mysql.MySQLErrName[mysql.ErrTiFlashServerTimeout])
-	ErrResolveLockTimeout          = terror.ClassTiKV.New(mysql.ErrResolveLockTimeout, mysql.MySQLErrName[mysql.ErrResolveLockTimeout])
-	ErrPDServerTimeout             = terror.ClassTiKV.New(mysql.ErrPDServerTimeout, mysql.MySQLErrName[mysql.ErrPDServerTimeout])
-	ErrRegionUnavailable           = terror.ClassTiKV.New(mysql.ErrRegionUnavailable, mysql.MySQLErrName[mysql.ErrRegionUnavailable])
-	ErrTiKVServerBusy              = terror.ClassTiKV.New(mysql.ErrTiKVServerBusy, mysql.MySQLErrName[mysql.ErrTiKVServerBusy])
-	ErrTiFlashServerBusy           = terror.ClassTiKV.New(mysql.ErrTiFlashServerBusy, mysql.MySQLErrName[mysql.ErrTiFlashServerBusy])
-	ErrGCTooEarly                  = terror.ClassTiKV.New(mysql.ErrGCTooEarly, mysql.MySQLErrName[mysql.ErrGCTooEarly])
-	ErrQueryInterrupted            = terror.ClassTiKV.New(mysql.ErrQueryInterrupted, mysql.MySQLErrName[mysql.ErrQueryInterrupted])
-	ErrLockAcquireFailAndNoWaitSet = terror.ClassTiKV.New(mysql.ErrLockAcquireFailAndNoWaitSet, mysql.MySQLErrName[mysql.ErrLockAcquireFailAndNoWaitSet])
-	ErrLockWaitTimeout             = terror.ClassTiKV.New(mysql.ErrLockWaitTimeout, mysql.MySQLErrName[mysql.ErrLockWaitTimeout])
-	ErrTokenLimit                  = terror.ClassTiKV.New(mysql.ErrTiKVStoreLimit, mysql.MySQLErrName[mysql.ErrTiKVStoreLimit])
-	ErrLockExpire                  = terror.ClassTiKV.New(mysql.ErrLockExpire, mysql.MySQLErrName[mysql.ErrLockExpire])
-	ErrUnknown                     = terror.ClassTiKV.New(mysql.ErrUnknown, mysql.MySQLErrName[mysql.ErrUnknown])
-=======
 	ErrTiKVServerTimeout           = dbterror.ClassTiKV.NewStd(mysql.ErrTiKVServerTimeout)
+  ErrTiFlashServerTimeout        = dbterror.ClassTiKV.NewStd(mysql.ErrTiFlashServerTimeout)
 	ErrResolveLockTimeout          = dbterror.ClassTiKV.NewStd(mysql.ErrResolveLockTimeout)
 	ErrPDServerTimeout             = dbterror.ClassTiKV.NewStd(mysql.ErrPDServerTimeout)
 	ErrRegionUnavailable           = dbterror.ClassTiKV.NewStd(mysql.ErrRegionUnavailable)
 	ErrTiKVServerBusy              = dbterror.ClassTiKV.NewStd(mysql.ErrTiKVServerBusy)
+  ErrTiFlashServerBusy           = dbterror.ClassTiKV.NewStd(mysql.ErrTiFlashServerBusy)
 	ErrTiKVStaleCommand            = dbterror.ClassTiKV.NewStd(mysql.ErrTiKVStaleCommand)
 	ErrTiKVMaxTimestampNotSynced   = dbterror.ClassTiKV.NewStd(mysql.ErrTiKVMaxTimestampNotSynced)
 	ErrGCTooEarly                  = dbterror.ClassTiKV.NewStd(mysql.ErrGCTooEarly)
@@ -63,7 +49,6 @@
 	ErrTokenLimit                  = dbterror.ClassTiKV.NewStd(mysql.ErrTiKVStoreLimit)
 	ErrLockExpire                  = dbterror.ClassTiKV.NewStd(mysql.ErrLockExpire)
 	ErrUnknown                     = dbterror.ClassTiKV.NewStd(mysql.ErrUnknown)
->>>>>>> ef57bdbb
 )
 
 // Registers error returned from TiKV.
