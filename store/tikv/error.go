// Copyright 2016 PingCAP, Inc.
//
// Licensed under the Apache License, Version 2.0 (the "License");
// you may not use this file except in compliance with the License.
// You may obtain a copy of the License at
//
//     http://www.apache.org/licenses/LICENSE-2.0
//
// Unless required by applicable law or agreed to in writing, software
// distributed under the License is distributed on an "AS IS" BASIS,
// See the License for the specific language governing permissions and
// limitations under the License.

package tikv

import (
	"github.com/pingcap/errors"
	"github.com/pingcap/kvproto/pkg/kvrpcpb"
	"github.com/pingcap/parser/mysql"
	"github.com/pingcap/parser/terror"
)

var (
	// ErrBodyMissing response body is missing error
	ErrBodyMissing = errors.New("response body is missing")
	// When TiDB is closing and send request to tikv fail, do not retry, return this error.
	errTiDBShuttingDown = errors.New("tidb server shutting down")
)

// mismatchClusterID represents the message that the cluster ID of the PD client does not match the PD.
const mismatchClusterID = "mismatch cluster id"

// MySQL error instances.
var (
	ErrTiKVServerTimeout           = terror.ClassTiKV.New(mysql.ErrTiKVServerTimeout, mysql.MySQLErrName[mysql.ErrTiKVServerTimeout])
	ErrResolveLockTimeout          = terror.ClassTiKV.New(mysql.ErrResolveLockTimeout, mysql.MySQLErrName[mysql.ErrResolveLockTimeout])
	ErrPDServerTimeout             = terror.ClassTiKV.New(mysql.ErrPDServerTimeout, mysql.MySQLErrName[mysql.ErrPDServerTimeout])
	ErrRegionUnavailable           = terror.ClassTiKV.New(mysql.ErrRegionUnavailable, mysql.MySQLErrName[mysql.ErrRegionUnavailable])
	ErrTiKVServerBusy              = terror.ClassTiKV.New(mysql.ErrTiKVServerBusy, mysql.MySQLErrName[mysql.ErrTiKVServerBusy])
	ErrGCTooEarly                  = terror.ClassTiKV.New(mysql.ErrGCTooEarly, mysql.MySQLErrName[mysql.ErrGCTooEarly])
	ErrQueryInterrupted            = terror.ClassTiKV.New(mysql.ErrQueryInterrupted, mysql.MySQLErrName[mysql.ErrQueryInterrupted])
	ErrLockAcquireFailAndNoWaitSet = terror.ClassTiKV.New(mysql.ErrLockAcquireFailAndNoWaitSet, mysql.MySQLErrName[mysql.ErrLockAcquireFailAndNoWaitSet])
	ErrLockWaitTimeout             = terror.ClassTiKV.New(mysql.ErrLockWaitTimeout, mysql.MySQLErrName[mysql.ErrLockWaitTimeout])
)

// ErrDeadlock wraps *kvrpcpb.Deadlock to implement the error interface.
// It also marks if the deadlock is retryable.
type ErrDeadlock struct {
	*kvrpcpb.Deadlock
	IsRetryable bool
}

func (d *ErrDeadlock) Error() string {
	return d.Deadlock.String()
}

func init() {
	tikvMySQLErrCodes := map[terror.ErrCode]uint16{
		mysql.ErrTiKVServerTimeout:           mysql.ErrTiKVServerTimeout,
		mysql.ErrResolveLockTimeout:          mysql.ErrResolveLockTimeout,
		mysql.ErrPDServerTimeout:             mysql.ErrPDServerTimeout,
		mysql.ErrRegionUnavailable:           mysql.ErrRegionUnavailable,
		mysql.ErrTiKVServerBusy:              mysql.ErrTiKVServerBusy,
		mysql.ErrGCTooEarly:                  mysql.ErrGCTooEarly,
		mysql.ErrTruncatedWrongValue:         mysql.ErrTruncatedWrongValue,
		mysql.ErrQueryInterrupted:            mysql.ErrQueryInterrupted,
		mysql.ErrLockAcquireFailAndNoWaitSet: mysql.ErrLockAcquireFailAndNoWaitSet,
<<<<<<< HEAD
		mysql.ErrDataOutOfRange:              mysql.ErrDataOutOfRange,
=======
		mysql.ErrLockWaitTimeout:             mysql.ErrLockWaitTimeout,
>>>>>>> ea4cafa5
	}
	terror.ErrClassToMySQLCodes[terror.ClassTiKV] = tikvMySQLErrCodes
}<|MERGE_RESOLUTION|>--- conflicted
+++ resolved
@@ -65,11 +65,8 @@
 		mysql.ErrTruncatedWrongValue:         mysql.ErrTruncatedWrongValue,
 		mysql.ErrQueryInterrupted:            mysql.ErrQueryInterrupted,
 		mysql.ErrLockAcquireFailAndNoWaitSet: mysql.ErrLockAcquireFailAndNoWaitSet,
-<<<<<<< HEAD
 		mysql.ErrDataOutOfRange:              mysql.ErrDataOutOfRange,
-=======
 		mysql.ErrLockWaitTimeout:             mysql.ErrLockWaitTimeout,
->>>>>>> ea4cafa5
 	}
 	terror.ErrClassToMySQLCodes[terror.ClassTiKV] = tikvMySQLErrCodes
 }