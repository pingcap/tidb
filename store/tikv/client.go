// Copyright 2016 PingCAP, Inc.
//
// Licensed under the Apache License, Version 2.0 (the "License");
// you may not use this file except in compliance with the License.
// You may obtain a copy of the License at
//
//     http://www.apache.org/licenses/LICENSE-2.0
//
// Unless required by applicable law or agreed to in writing, software
// distributed under the License is distributed on an "AS IS" BASIS,
// See the License for the specific language governing permissions and
// limitations under the License.

// Package tikv provides tcp connection to kvserver.
package tikv

import (
	"context"
	"io"
	"strconv"
	"sync"
	"sync/atomic"
	"time"

	"github.com/grpc-ecosystem/go-grpc-middleware/tracing/opentracing"
	"github.com/pingcap/errors"
	"github.com/pingcap/kvproto/pkg/coprocessor"
	"github.com/pingcap/kvproto/pkg/debugpb"
	"github.com/pingcap/kvproto/pkg/tikvpb"
	"github.com/pingcap/parser/terror"
	"github.com/pingcap/tidb/config"
	"github.com/pingcap/tidb/metrics"
	"github.com/pingcap/tidb/store/tikv/tikvrpc"
	"github.com/pingcap/tidb/util/logutil"
	"go.uber.org/zap"
	"google.golang.org/grpc"
	gcodes "google.golang.org/grpc/codes"
	"google.golang.org/grpc/credentials"
	"google.golang.org/grpc/keepalive"
	gstatus "google.golang.org/grpc/status"
)

// MaxSendMsgSize set max gRPC request message size sent to server. If any request message size is larger than
// current value, an error will be reported from gRPC.
var MaxSendMsgSize = 1<<31 - 1

// MaxCallMsgSize set max gRPC receive message size received from server. If any message size is larger than
// current value, an error will be reported from gRPC.
var MaxCallMsgSize = 1<<31 - 1

// Timeout durations.
const (
	dialTimeout               = 5 * time.Second
	readTimeoutShort          = 20 * time.Second  // For requests that read/write several key-values.
	ReadTimeoutMedium         = 60 * time.Second  // For requests that may need scan region.
	ReadTimeoutLong           = 150 * time.Second // For requests that may need scan region multiple times.
	GCTimeout                 = 5 * time.Minute
	UnsafeDestroyRangeTimeout = 5 * time.Minute

	grpcInitialWindowSize     = 1 << 30
	grpcInitialConnWindowSize = 1 << 30
)

// Client is a client that sends RPC.
// It should not be used after calling Close().
type Client interface {
	// Close should release all data.
	Close() error
	// SendRequest sends Request.
	SendRequest(ctx context.Context, addr string, req *tikvrpc.Request, timeout time.Duration) (*tikvrpc.Response, error)
}

type connArray struct {
	// The target host.
	target string

	index uint32
	v     []*grpc.ClientConn
	// streamTimeout binds with a background goroutine to process coprocessor streaming timeout.
	streamTimeout chan *tikvrpc.Lease

	// batchCommandsCh used for batch commands.
	batchCommandsCh        chan *batchCommandsEntry
	batchCommandsClients   []*batchCommandsClient
	tikvTransportLayerLoad uint64

	// Notify rpcClient to check the idle flag
	idleNotify *uint32
	idle       bool
	idleDetect *time.Timer
}

type batchCommandsClient struct {
	// The target host.
	target string

	conn                   *grpc.ClientConn
	client                 tikvpb.Tikv_BatchCommandsClient
	batched                sync.Map
	idAlloc                uint64
	tikvTransportLayerLoad *uint64

	// closed indicates the batch client is closed explicitly or not.
	closed int32
	// clientLock protects client when re-create the streaming.
	clientLock sync.Mutex
}

func (c *batchCommandsClient) isStopped() bool {
	return atomic.LoadInt32(&c.closed) != 0
}

func (c *batchCommandsClient) failPendingRequests(err error) {
	c.batched.Range(func(key, value interface{}) bool {
		id, _ := key.(uint64)
		entry, _ := value.(*batchCommandsEntry)
		entry.err = err
		close(entry.res)
		c.batched.Delete(id)
		return true
	})
}

func (c *batchCommandsClient) batchRecvLoop(cfg config.TiKVClient) {
	defer func() {
		if r := recover(); r != nil {
			metrics.PanicCounter.WithLabelValues(metrics.LabelBatchRecvLoop).Inc()
			logutil.Logger(context.Background()).Error("batchRecvLoop",
				zap.Reflect("r", r),
				zap.Stack("stack"))
			logutil.Logger(context.Background()).Info("restart batchRecvLoop")
			go c.batchRecvLoop(cfg)
		}
	}()

	for {
		// When `conn.Close()` is called, `client.Recv()` will return an error.
		resp, err := c.client.Recv()
		if err != nil {
			now := time.Now()
			for { // try to re-create the streaming in the loop.
				if c.isStopped() {
					return
				}
				logutil.Logger(context.Background()).Error(
					"batchRecvLoop error when receive",
					zap.String("target", c.target),
					zap.Error(err),
				)

				// Hold the lock to forbid batchSendLoop using the old client.
				c.clientLock.Lock()
				c.failPendingRequests(err) // fail all pending requests.

				// Re-establish a application layer stream. TCP layer is handled by gRPC.
				tikvClient := tikvpb.NewTikvClient(c.conn)
				streamClient, err := tikvClient.BatchCommands(context.TODO())
				c.clientLock.Unlock()

				if err == nil {
					logutil.Logger(context.Background()).Info(
						"batchRecvLoop re-create streaming success",
						zap.String("target", c.target),
					)
					c.client = streamClient
					break
				}
				logutil.Logger(context.Background()).Error(
					"batchRecvLoop re-create streaming fail",
					zap.String("target", c.target),
					zap.Error(err),
				)
				// TODO: Use a more smart backoff strategy.
				time.Sleep(time.Second)
			}
			metrics.TiKVBatchClientUnavailable.Observe(time.Since(now).Seconds())
			continue
		}

		responses := resp.GetResponses()
		for i, requestID := range resp.GetRequestIds() {
			value, ok := c.batched.Load(requestID)
			if !ok {
				// There shouldn't be any unknown responses because if the old entries
				// are cleaned by `failPendingRequests`, the stream must be re-created
				// so that old responses will be never received.
				panic("batchRecvLoop receives a unknown response")
			}
			entry := value.(*batchCommandsEntry)
			if atomic.LoadInt32(&entry.canceled) == 0 {
				// Put the response only if the request is not canceled.
				entry.res <- responses[i]
			}
			c.batched.Delete(requestID)
		}

		tikvTransportLayerLoad := resp.GetTransportLayerLoad()
		if tikvTransportLayerLoad > 0.0 && cfg.MaxBatchWaitTime > 0 {
			// We need to consider TiKV load only if batch-wait strategy is enabled.
			atomic.StoreUint64(c.tikvTransportLayerLoad, tikvTransportLayerLoad)
		}
	}
}

func newConnArray(maxSize uint, addr string, security config.Security, idleNotify *uint32) (*connArray, error) {
	cfg := config.GetGlobalConfig()

	a := &connArray{
		index:         0,
		v:             make([]*grpc.ClientConn, maxSize),
		streamTimeout: make(chan *tikvrpc.Lease, 1024),

		batchCommandsCh:        make(chan *batchCommandsEntry, cfg.TiKVClient.MaxBatchSize),
		batchCommandsClients:   make([]*batchCommandsClient, 0, maxSize),
		tikvTransportLayerLoad: 0,

		idleNotify: idleNotify,
		idleDetect: time.NewTimer(idleTimeout),
	}
	if err := a.Init(addr, security); err != nil {
		return nil, err
	}
	return a, nil
}

func (a *connArray) Init(addr string, security config.Security) error {
	a.target = addr

	opt := grpc.WithInsecure()
	if len(security.ClusterSSLCA) != 0 {
		tlsConfig, err := security.ToTLSConfig()
		if err != nil {
			return errors.Trace(err)
		}
		opt = grpc.WithTransportCredentials(credentials.NewTLS(tlsConfig))
	}

	cfg := config.GetGlobalConfig()
	var (
		unaryInterceptor  grpc.UnaryClientInterceptor
		streamInterceptor grpc.StreamClientInterceptor
	)
	if cfg.OpenTracing.Enable {
		unaryInterceptor = grpc_opentracing.UnaryClientInterceptor()
		streamInterceptor = grpc_opentracing.StreamClientInterceptor()
	}

	allowBatch := cfg.TiKVClient.MaxBatchSize > 0
	keepAlive := cfg.TiKVClient.GrpcKeepAliveTime
	keepAliveTimeout := cfg.TiKVClient.GrpcKeepAliveTimeout
	for i := range a.v {
		ctx, cancel := context.WithTimeout(context.Background(), dialTimeout)
		conn, err := grpc.DialContext(
			ctx,
			addr,
			opt,
			grpc.WithInitialWindowSize(grpcInitialWindowSize),
			grpc.WithInitialConnWindowSize(grpcInitialConnWindowSize),
			grpc.WithUnaryInterceptor(unaryInterceptor),
			grpc.WithStreamInterceptor(streamInterceptor),
			grpc.WithDefaultCallOptions(grpc.MaxCallRecvMsgSize(MaxCallMsgSize)),
			grpc.WithDefaultCallOptions(grpc.MaxCallSendMsgSize(MaxSendMsgSize)),
			grpc.WithBackoffMaxDelay(time.Second*3),
			grpc.WithKeepaliveParams(keepalive.ClientParameters{
				Time:                time.Duration(keepAlive) * time.Second,
				Timeout:             time.Duration(keepAliveTimeout) * time.Second,
				PermitWithoutStream: true,
			}),
		)
		cancel()
		if err != nil {
			// Cleanup if the initialization fails.
			a.Close()
			return errors.Trace(err)
		}
		a.v[i] = conn

		if allowBatch {
			// Initialize batch streaming clients.
			tikvClient := tikvpb.NewTikvClient(conn)
			streamClient, err := tikvClient.BatchCommands(context.TODO())
			if err != nil {
				a.Close()
				return errors.Trace(err)
			}
			batchClient := &batchCommandsClient{
				target:                 a.target,
				conn:                   conn,
				client:                 streamClient,
				batched:                sync.Map{},
				idAlloc:                0,
				tikvTransportLayerLoad: &a.tikvTransportLayerLoad,
				closed:                 0,
			}
			a.batchCommandsClients = append(a.batchCommandsClients, batchClient)
			go batchClient.batchRecvLoop(cfg.TiKVClient)
		}
	}
	go tikvrpc.CheckStreamTimeoutLoop(a.streamTimeout)
	if allowBatch {
		go a.batchSendLoop(cfg.TiKVClient)
	}

	return nil
}

func (a *connArray) Get() *grpc.ClientConn {
	next := atomic.AddUint32(&a.index, 1) % uint32(len(a.v))
	return a.v[next]
}

func (a *connArray) Close() {
	// Close all batchRecvLoop.
	for _, c := range a.batchCommandsClients {
		// After connections are closed, `batchRecvLoop`s will check the flag.
		atomic.StoreInt32(&c.closed, 1)
	}
	close(a.batchCommandsCh)

	for i, c := range a.v {
		if c != nil {
			err := c.Close()
			terror.Log(errors.Trace(err))
			a.v[i] = nil
		}
	}
	close(a.streamTimeout)
}

type batchCommandsEntry struct {
	req *tikvpb.BatchCommandsRequest_Request
	res chan *tikvpb.BatchCommandsResponse_Response

	// canceled indicated the request is canceled or not.
	canceled int32
	err      error
}

<<<<<<< HEAD
const idleTimeout = 3 * time.Minute
=======
func (b *batchCommandsEntry) isCanceled() bool {
	return atomic.LoadInt32(&b.canceled) == 1
}
>>>>>>> 9cd7ea04

// fetchAllPendingRequests fetches all pending requests from the channel.
func (a *connArray) fetchAllPendingRequests(
	maxBatchSize int,
	entries *[]*batchCommandsEntry,
	requests *[]*tikvpb.BatchCommandsRequest_Request,
) {
	// Block on the first element.
	var headEntry *batchCommandsEntry
	select {
	case headEntry = <-a.batchCommandsCh:
		if !a.idleDetect.Stop() {
			<-a.idleDetect.C
		}
		a.idleDetect.Reset(idleTimeout)
	case <-a.idleDetect.C:
		a.idleDetect.Reset(idleTimeout)
		a.idle = true
		atomic.CompareAndSwapUint32(a.idleNotify, 0, 1)
		// This connArray to be recycled
		return
	}
	if headEntry == nil {
		return
	}
	*entries = append(*entries, headEntry)
	*requests = append(*requests, headEntry.req)

	// This loop is for trying best to collect more requests.
	for len(*entries) < maxBatchSize {
		select {
		case entry := <-a.batchCommandsCh:
			if entry == nil {
				return
			}
			*entries = append(*entries, entry)
			*requests = append(*requests, entry.req)
		default:
			return
		}
	}
}

// fetchMorePendingRequests fetches more pending requests from the channel.
func fetchMorePendingRequests(
	ch chan *batchCommandsEntry,
	maxBatchSize int,
	batchWaitSize int,
	maxWaitTime time.Duration,
	entries *[]*batchCommandsEntry,
	requests *[]*tikvpb.BatchCommandsRequest_Request,
) {
	waitStart := time.Now()

	// Try to collect `batchWaitSize` requests, or wait `maxWaitTime`.
	after := time.NewTimer(maxWaitTime)
	for len(*entries) < batchWaitSize {
		select {
		case entry := <-ch:
			if entry == nil {
				return
			}
			*entries = append(*entries, entry)
			*requests = append(*requests, entry.req)
		case waitEnd := <-after.C:
			metrics.TiKVBatchWaitDuration.Observe(float64(waitEnd.Sub(waitStart)))
			return
		}
	}
	after.Stop()

	// Do an additional non-block try. Here we test the lengh with `maxBatchSize` instead
	// of `batchWaitSize` because trying best to fetch more requests is necessary so that
	// we can adjust the `batchWaitSize` dynamically.
	for len(*entries) < maxBatchSize {
		select {
		case entry := <-ch:
			if entry == nil {
				return
			}
			*entries = append(*entries, entry)
			*requests = append(*requests, entry.req)
		default:
			metrics.TiKVBatchWaitDuration.Observe(float64(time.Since(waitStart)))
			return
		}
	}
}

func (a *connArray) batchSendLoop(cfg config.TiKVClient) {
	defer func() {
		if r := recover(); r != nil {
			metrics.PanicCounter.WithLabelValues(metrics.LabelBatchSendLoop).Inc()
			logutil.Logger(context.Background()).Error("batchSendLoop",
				zap.Reflect("r", r),
				zap.Stack("stack"))
			logutil.Logger(context.Background()).Info("restart batchSendLoop")
			go a.batchSendLoop(cfg)
		}
	}()

	entries := make([]*batchCommandsEntry, 0, cfg.MaxBatchSize)
	requests := make([]*tikvpb.BatchCommandsRequest_Request, 0, cfg.MaxBatchSize)
	requestIDs := make([]uint64, 0, cfg.MaxBatchSize)

	var bestBatchWaitSize = cfg.BatchWaitSize
	for {
		// Choose a connection by round-robbin.
		next := atomic.AddUint32(&a.index, 1) % uint32(len(a.v))
		batchCommandsClient := a.batchCommandsClients[next]

		entries = entries[:0]
		requests = requests[:0]
		requestIDs = requestIDs[:0]

		metrics.TiKVPendingBatchRequests.Set(float64(len(a.batchCommandsCh)))
		a.fetchAllPendingRequests(int(cfg.MaxBatchSize), &entries, &requests)

		if len(entries) < int(cfg.MaxBatchSize) && cfg.MaxBatchWaitTime > 0 {
			tikvTransportLayerLoad := atomic.LoadUint64(batchCommandsClient.tikvTransportLayerLoad)
			// If the target TiKV is overload, wait a while to collect more requests.
			if uint(tikvTransportLayerLoad) >= cfg.OverloadThreshold {
				fetchMorePendingRequests(
					a.batchCommandsCh, int(cfg.MaxBatchSize), int(bestBatchWaitSize),
					cfg.MaxBatchWaitTime, &entries, &requests,
				)
			}
		}
		length := len(requests)
		if uint(length) == 0 {
			// The batch command channel is closed.
			return
		} else if uint(length) < bestBatchWaitSize && bestBatchWaitSize > 1 {
			// Waits too long to collect requests, reduce the target batch size.
			bestBatchWaitSize -= 1
		} else if uint(length) > bestBatchWaitSize+4 && bestBatchWaitSize < cfg.MaxBatchSize {
			bestBatchWaitSize += 1
		}

		length = removeCanceledRequests(&entries, &requests)
		if length == 0 {
			continue // All requests are canceled.
		}
		maxBatchID := atomic.AddUint64(&batchCommandsClient.idAlloc, uint64(length))
		for i := 0; i < length; i++ {
			requestID := uint64(i) + maxBatchID - uint64(length)
			requestIDs = append(requestIDs, requestID)
		}

		request := &tikvpb.BatchCommandsRequest{
			Requests:   requests,
			RequestIds: requestIDs,
		}

		// Use the lock to protect the stream client won't be replaced by RecvLoop,
		// and new added request won't be removed by `failPendingRequests`.
		batchCommandsClient.clientLock.Lock()
		for i, requestID := range request.RequestIds {
			batchCommandsClient.batched.Store(requestID, entries[i])
		}
		err := batchCommandsClient.client.Send(request)
		batchCommandsClient.clientLock.Unlock()
		if err != nil {
			logutil.Logger(context.Background()).Error(
				"batch commands send error",
				zap.String("target", a.target),
				zap.Error(err),
			)
			batchCommandsClient.failPendingRequests(err)
		}
	}
}

// removeCanceledRequests removes canceled requests before sending.
func removeCanceledRequests(
	entries *[]*batchCommandsEntry,
	requests *[]*tikvpb.BatchCommandsRequest_Request) int {
	validEntries := (*entries)[:0]
	validRequets := (*requests)[:0]
	for _, e := range *entries {
		if !e.isCanceled() {
			validEntries = append(validEntries, e)
			validRequets = append(validRequets, e.req)
		}
	}
	*entries = validEntries
	*requests = validRequets
	return len(*entries)
}

// rpcClient is RPC client struct.
// TODO: Add flow control between RPC clients in TiDB ond RPC servers in TiKV.
// Since we use shared client connection to communicate to the same TiKV, it's possible
// that there are too many concurrent requests which overload the service of TiKV.
type rpcClient struct {
	sync.RWMutex
	isClosed bool
	conns    map[string]*connArray
	security config.Security

	// Implement background cleanup.
	// Periodically check whether there is any connection that is idle and then close and remove these idle connections.
	idleNotify uint32
}

func newRPCClient(security config.Security) *rpcClient {
	return &rpcClient{
		conns:    make(map[string]*connArray),
		security: security,
	}
}

func (c *rpcClient) getConnArray(addr string) (*connArray, error) {
	c.RLock()
	if c.isClosed {
		c.RUnlock()
		return nil, errors.Errorf("rpcClient is closed")
	}
	array, ok := c.conns[addr]
	c.RUnlock()
	if !ok {
		var err error
		array, err = c.createConnArray(addr)
		if err != nil {
			return nil, err
		}
	}
	return array, nil
}

func (c *rpcClient) createConnArray(addr string) (*connArray, error) {
	c.Lock()
	defer c.Unlock()
	array, ok := c.conns[addr]
	if !ok {
		var err error
		connCount := config.GetGlobalConfig().TiKVClient.GrpcConnectionCount
		array, err = newConnArray(connCount, addr, c.security, &c.idleNotify)
		if err != nil {
			return nil, err
		}
		c.conns[addr] = array
	}
	return array, nil
}

func (c *rpcClient) closeConns() {
	c.Lock()
	if !c.isClosed {
		c.isClosed = true
		// close all connections
		for _, array := range c.conns {
			array.Close()
		}
	}
	c.Unlock()
}

func sendBatchRequest(
	ctx context.Context,
	addr string,
	connArray *connArray,
	req *tikvpb.BatchCommandsRequest_Request,
	timeout time.Duration,
) (*tikvrpc.Response, error) {
	entry := &batchCommandsEntry{
		req:      req,
		res:      make(chan *tikvpb.BatchCommandsResponse_Response, 1),
		canceled: 0,
		err:      nil,
	}
	ctx1, cancel := context.WithTimeout(ctx, timeout)
	defer cancel()
	select {
	case connArray.batchCommandsCh <- entry:
	case <-ctx1.Done():
		logutil.Logger(context.Background()).Warn("send request is timeout", zap.String("to", addr))
		return nil, errors.Trace(gstatus.Error(gcodes.DeadlineExceeded, "Canceled or timeout"))
	}

	select {
	case res, ok := <-entry.res:
		if !ok {
			return nil, errors.Trace(entry.err)
		}
		return tikvrpc.FromBatchCommandsResponse(res), nil
	case <-ctx1.Done():
		atomic.StoreInt32(&entry.canceled, 1)
		logutil.Logger(context.Background()).Warn("send request is canceled", zap.String("to", addr))
		return nil, errors.Trace(gstatus.Error(gcodes.DeadlineExceeded, "Canceled or timeout"))
	}
}

// SendRequest sends a Request to server and receives Response.
func (c *rpcClient) SendRequest(ctx context.Context, addr string, req *tikvrpc.Request, timeout time.Duration) (*tikvrpc.Response, error) {
	start := time.Now()
	reqType := req.Type.String()
	storeID := strconv.FormatUint(req.Context.GetPeer().GetStoreId(), 10)
	defer func() {
		metrics.TiKVSendReqHistogram.WithLabelValues(reqType, storeID).Observe(time.Since(start).Seconds())
	}()

	if atomic.CompareAndSwapUint32(&c.idleNotify, 1, 0) {
		c.recycleIdleConnArray()
	}

	connArray, err := c.getConnArray(addr)
	if err != nil {
		return nil, errors.Trace(err)
	}

	if config.GetGlobalConfig().TiKVClient.MaxBatchSize > 0 {
		if batchReq := req.ToBatchCommandsRequest(); batchReq != nil {
			return sendBatchRequest(ctx, addr, connArray, batchReq, timeout)
		}
	}

	if req.IsDebugReq() {
		client := debugpb.NewDebugClient(connArray.Get())
		ctx1, cancel := context.WithTimeout(ctx, timeout)
		defer cancel()
		return tikvrpc.CallDebugRPC(ctx1, client, req)
	}

	client := tikvpb.NewTikvClient(connArray.Get())

	if req.Type != tikvrpc.CmdCopStream {
		ctx1, cancel := context.WithTimeout(ctx, timeout)
		defer cancel()
		return tikvrpc.CallRPC(ctx1, client, req)
	}

	// Coprocessor streaming request.
	// Use context to support timeout for grpc streaming client.
	ctx1, cancel := context.WithCancel(ctx)
	defer cancel()
	resp, err := tikvrpc.CallRPC(ctx1, client, req)
	if err != nil {
		return nil, errors.Trace(err)
	}

	// Put the lease object to the timeout channel, so it would be checked periodically.
	copStream := resp.CopStream
	copStream.Timeout = timeout
	copStream.Lease.Cancel = cancel
	connArray.streamTimeout <- &copStream.Lease

	// Read the first streaming response to get CopStreamResponse.
	// This can make error handling much easier, because SendReq() retry on
	// region error automatically.
	var first *coprocessor.Response
	first, err = copStream.Recv()
	if err != nil {
		if errors.Cause(err) != io.EOF {
			return nil, errors.Trace(err)
		}
		logutil.Logger(context.Background()).Debug("copstream returns nothing for the request.")
	}
	copStream.Response = first
	return resp, nil
}

func (c *rpcClient) Close() error {
	c.closeConns()
	return nil
}

func (c *rpcClient) recycleIdleConnArray() {
	var addrs []string
	c.RLock()
	for _, conn := range c.conns {
		if conn.idle {
			addrs = append(addrs, conn.target)
		}
	}
	c.RUnlock()

	for _, addr := range addrs {
		c.Lock()
		conn, ok := c.conns[addr]
		if ok {
			delete(c.conns, addr)
			logutil.Logger(context.Background()).Info("recycle idle connection",
				zap.String("target", addr))
		}
		c.Unlock()
		if conn != nil {
			conn.Close()
		}
	}
}<|MERGE_RESOLUTION|>--- conflicted
+++ resolved
@@ -336,13 +336,11 @@
 	err      error
 }
 
-<<<<<<< HEAD
-const idleTimeout = 3 * time.Minute
-=======
 func (b *batchCommandsEntry) isCanceled() bool {
 	return atomic.LoadInt32(&b.canceled) == 1
 }
->>>>>>> 9cd7ea04
+
+const idleTimeout = 3 * time.Minute
 
 // fetchAllPendingRequests fetches all pending requests from the channel.
 func (a *connArray) fetchAllPendingRequests(
