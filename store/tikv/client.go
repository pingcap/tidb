--- conflicted
+++ resolved
@@ -137,29 +137,6 @@
 			return errors.Trace(err)
 		}
 		a.v[i] = conn
-<<<<<<< HEAD
-=======
-
-		if allowBatch {
-			// Initialize batch streaming clients.
-			tikvClient := tikvpb.NewTikvClient(conn)
-			streamClient, err := tikvClient.BatchCommands(context.TODO())
-			if err != nil {
-				a.Close()
-				return errors.Trace(err)
-			}
-			batchClient := &batchCommandsClient{
-				target:  a.target,
-				conn:    conn,
-				client:  streamClient,
-				batched: sync.Map{},
-				idAlloc: 0,
-				closed:  0,
-			}
-			a.batchCommandsClients = append(a.batchCommandsClients, batchClient)
-			go batchClient.batchRecvLoop(cfg.TiKVClient, &a.tikvTransportLayerLoad)
-		}
->>>>>>> 3b6d2f47
 	}
 	go tikvrpc.CheckStreamTimeoutLoop(a.streamTimeout)
 
