--- conflicted
+++ resolved
@@ -79,31 +79,19 @@
 	*batchConn
 }
 
-<<<<<<< HEAD
 func newConnArray(maxSize uint, addr string, security config.Security, eventCh chan<- *eventMSG, done <-chan struct{}) (*connArray, error) {
-=======
-func newConnArray(maxSize uint, addr string, security config.Security, idleNotify *uint32, done <-chan struct{}) (*connArray, error) {
->>>>>>> 3d6c5619
 	a := &connArray{
 		index:         0,
 		v:             make([]*grpc.ClientConn, maxSize),
 		streamTimeout: make(chan *tikvrpc.Lease, 1024),
 	}
-<<<<<<< HEAD
 	if err := a.Init(addr, security, eventCh, done); err != nil {
-=======
-	if err := a.Init(addr, security, idleNotify, done); err != nil {
->>>>>>> 3d6c5619
 		return nil, err
 	}
 	return a, nil
 }
 
-<<<<<<< HEAD
 func (a *connArray) Init(addr string, security config.Security, eventCh chan<- *eventMSG, done <-chan struct{}) error {
-=======
-func (a *connArray) Init(addr string, security config.Security, idleNotify *uint32, done <-chan struct{}) error {
->>>>>>> 3d6c5619
 	a.target = addr
 
 	opt := grpc.WithInsecure()
@@ -213,10 +201,7 @@
 	sync.RWMutex
 	isClosed bool
 	done     chan struct{}
-<<<<<<< HEAD
-=======
-
->>>>>>> 3d6c5619
+
 	conns    map[string]*connArray
 	security config.Security
 
@@ -264,11 +249,7 @@
 	if !ok {
 		var err error
 		connCount := config.GetGlobalConfig().TiKVClient.GrpcConnectionCount
-<<<<<<< HEAD
 		array, err = newConnArray(connCount, addr, c.security, c.eventCh, c.done)
-=======
-		array, err = newConnArray(connCount, addr, c.security, &c.idleNotify, c.done)
->>>>>>> 3d6c5619
 		if err != nil {
 			return nil, err
 		}
