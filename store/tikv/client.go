--- conflicted
+++ resolved
@@ -584,15 +584,7 @@
 		client := debugpb.NewDebugClient(connArray.Get())
 		ctx1, cancel := context.WithTimeout(ctx, timeout)
 		defer cancel()
-<<<<<<< HEAD
-		resp, err := tikvrpc.CallDebugRPC(ctx1, client, req)
-		if err != nil {
-			return nil, errors.Trace(err)
-		}
-		return resp, nil
-=======
 		return tikvrpc.CallDebugRPC(ctx1, client, req)
->>>>>>> ee995701
 	}
 
 	client := tikvpb.NewTikvClient(connArray.Get())
