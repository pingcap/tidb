--- conflicted
+++ resolved
@@ -16,14 +16,6 @@
 import (
 	"context"
 	"time"
-
-<<<<<<< HEAD
-	"github.com/pingcap/tidb/store/tikv/config"
-=======
-	"github.com/pingcap/failpoint"
-	"github.com/pingcap/tidb/store/tikv/logutil"
-	"go.uber.org/zap"
->>>>>>> 8fb29eb1
 )
 
 // Option represents available options for the oracle.Oracle.
