--- conflicted
+++ resolved
@@ -238,14 +238,9 @@
 }
 
 // invalidate invalidates a region, next time it will got null result.
-<<<<<<< HEAD
 func (r *Region) invalidate(reason InvalidReason) {
-	tikvRegionCacheCounterWithInvalidateRegionFromCacheOK.Inc()
+	metrics.RegionCacheCounterWithInvalidateRegionFromCacheOK.Inc()
 	atomic.StoreInt32((*int32)(&r.invalidReason), int32(reason))
-=======
-func (r *Region) invalidate() {
-	metrics.RegionCacheCounterWithInvalidateRegionFromCacheOK.Inc()
->>>>>>> e6576d40
 	atomic.StoreInt64(&r.lastAccess, invalidatedLastAccessTime)
 }
 
@@ -991,7 +986,7 @@
 		// To solve it, one solution is always to try a different peer if the invalid reason of the old cached region is no-leader.
 		// There is a small probability that the current peer who reports no-leader becomes a leader and TiDB has to retry once in this case.
 		if InvalidReason(atomic.LoadInt32((*int32)(&oldRegion.invalidReason))) == NoLeader {
-			store.workTiKVIdx = (oldRegionStore.workTiKVIdx + 1) % AccessIndex(store.accessStoreNum(TiKvOnly))
+			store.workTiKVIdx = (oldRegionStore.workTiKVIdx + 1) % AccessIndex(store.accessStoreNum(TiKVOnly))
 		}
 		// Don't refresh TiFlash work idx for region. Otherwise, it will always goto a invalid store which
 		// is under transferring regions.
