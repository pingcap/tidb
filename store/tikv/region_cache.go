--- conflicted
+++ resolved
@@ -69,16 +69,11 @@
 // RegionStore represents region stores info
 // it will be store as unsafe.Pointer and be load at once
 type RegionStore struct {
-<<<<<<< HEAD
 	workStoreIdx      int32    // point to current work peer in meta.Peers and work store in stores(same idx)
 	stores            []*Store // stores in this region
+	storeFails        []uint32 // snapshots of store's fail, need reload when `storeFails[curr] != stores[cur].fail`
 	nextFollowerStore uint32   // point to current follower in followers store
 	followers         []int32  // followers' index in this region
-=======
-	workStoreIdx int32    // point to current work peer in meta.Peers and work store in stores(same idx)
-	stores       []*Store // stores in this region
-	storeFails   []uint32 // snapshots of store's fail, need reload when `storeFails[curr] != stores[cur].fail`
->>>>>>> b97c0434
 }
 
 // clone clones region store struct.
@@ -88,16 +83,11 @@
 		storeFails[i] = e
 	}
 	return &RegionStore{
-<<<<<<< HEAD
 		workStoreIdx:      r.workStoreIdx,
 		stores:            r.stores,
+		storeFails:        storeFails,
 		nextFollowerStore: rand.Uint32(),
 		followers:         r.followers,
-=======
-		workStoreIdx: r.workStoreIdx,
-		stores:       r.stores,
-		storeFails:   storeFails,
->>>>>>> b97c0434
 	}
 }
 
@@ -126,16 +116,11 @@
 	// region store pull used store from global store map
 	// to avoid acquire storeMu in later access.
 	rs := &RegionStore{
-<<<<<<< HEAD
 		workStoreIdx:      0,
 		stores:            make([]*Store, 0, len(r.meta.Peers)),
+		storeFails:        make([]uint32, 0, len(r.meta.Peers)),
 		nextFollowerStore: rand.Uint32(),
 		followers:         make([]int32, 0, len(r.meta.Peers)-1),
-=======
-		workStoreIdx: 0,
-		stores:       make([]*Store, 0, len(r.meta.Peers)),
-		storeFails:   make([]uint32, 0, len(r.meta.Peers)),
->>>>>>> b97c0434
 	}
 	for i, p := range r.meta.Peers {
 		c.storeMu.RLock()
@@ -145,13 +130,10 @@
 			store = c.getStoreByStoreID(p.StoreId)
 		}
 		rs.stores = append(rs.stores, store)
-<<<<<<< HEAD
 		if i != 0 {
 			rs.followers = append(rs.followers, int32(i))
 		}
-=======
 		rs.storeFails = append(rs.storeFails, atomic.LoadUint32(&store.fail))
->>>>>>> b97c0434
 	}
 	atomic.StorePointer(&r.store, unsafe.Pointer(rs))
 
@@ -1039,12 +1021,8 @@
 	nextIdx := (currentPeerIdx + 1) % len(rs.stores)
 	newRegionStore := rs.clone()
 	newRegionStore.workStoreIdx = int32(nextIdx)
-<<<<<<< HEAD
 	newRegionStore.initFollowers()
-	r.compareAndSwapStore(regionStore, newRegionStore)
-=======
 	r.compareAndSwapStore(rs, newRegionStore)
->>>>>>> b97c0434
 }
 
 func (c *RegionCache) getPeerStoreIndex(r *Region, id uint64) (idx int, found bool) {
