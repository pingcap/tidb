--- conflicted
+++ resolved
@@ -778,9 +778,6 @@
 	}
 }
 
-<<<<<<< HEAD
-// OnSendFail handles send request fail logic. Returns whether switches to other stores.
-=======
 func (c *RegionCache) markRegionNeedBeRefill(s *Store, storeIdx int, rs *RegionStore) int {
 	incEpochStoreIdx := -1
 	// invalidate regions in store.
@@ -796,7 +793,6 @@
 }
 
 // OnSendFail handles send request fail logic.
->>>>>>> 8dc21198
 func (c *RegionCache) OnSendFail(bo *Backoffer, ctx *RPCContext, scheduleReload bool, err error) {
 	metrics.RegionCacheCounterWithSendFail.Inc()
 	r := c.GetCachedRegionWithRLock(ctx.Region)
