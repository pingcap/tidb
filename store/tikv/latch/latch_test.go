// Copyright 2018 PingCAP, Inc.
//
// Licensed under the Apache License, Version 2.0 (the "License");
// you may not use this file except in compliance with the License.
// You may obtain a copy of the License at
//
//     http://www.apache.org/licenses/LICENSE-2.0
//
// Unless required by applicable law or agreed to in writing, software
// distributed under the License is distributed on an "AS IS" BASIS,
// See the License for the specific language governing permissions and
// limitations under the License.

package latch

import (
	"sync/atomic"
	"testing"

	. "github.com/pingcap/check"
)

func TestT(t *testing.T) {
	TestingT(t)
}

var _ = Suite(&testLatchSuite{})

var baseTso uint64

type testLatchSuite struct {
	latches *Latches
}

func (s *testLatchSuite) SetUpTest(c *C) {
	s.latches = NewLatches(256)
}

func (s *testLatchSuite) newLock(keys [][]byte) (startTS uint64, lock *Lock) {
	startTS = getTso()
	lock = s.latches.GenLock(startTS, keys)
	return
}

func getTso() uint64 {
	return atomic.AddUint64(&baseTso, uint64(1))
}

func (s *testLatchSuite) TestWakeUp(c *C) {
	keysA := [][]byte{
		[]byte("a"), []byte("b"), []byte("c"), []byte("c")}
	_, lockA := s.newLock(keysA)

	keysB := [][]byte{[]byte("d"), []byte("e"), []byte("a"), []byte("c")}
	startTSB, lockB := s.newLock(keysB)

	// A acquire lock success.
	acquired, stale := s.latches.Acquire(lockA)
	c.Assert(stale, IsFalse)
	c.Assert(acquired, IsTrue)

	// B acquire lock failed.
	acquired, stale = s.latches.Acquire(lockB)
	c.Assert(stale, IsFalse)
	c.Assert(acquired, IsFalse)

	// A release lock, and get wakeup list.
	commitTSA := getTso()
	wakeupList := s.latches.Release(lockA, commitTSA)
	c.Assert(wakeupList[0], Equals, startTSB)

	// B acquire failed since startTSB has stale for some keys.
	acquired, stale = s.latches.Acquire(lockB)
	c.Assert(stale, IsTrue)
	c.Assert(acquired, IsFalse)

	// B release lock since it received a stale.
	wakeupList = s.latches.Release(lockB, 0)
	c.Assert(len(wakeupList), Equals, 0)

	// B restart:get a new startTS.
	startTSB = getTso()
	lockB = s.latches.GenLock(startTSB, keysB)
	acquired, stale = s.latches.Acquire(lockB)
	c.Assert(acquired, IsTrue)
	c.Assert(stale, IsFalse)
<<<<<<< HEAD
}

type txn struct {
	keys    [][]byte
	startTS uint64
	lock    *Lock
}

func newTxn(keys [][]byte, startTS uint64, lock *Lock) txn {
	return txn{
		keys:    keys,
		startTS: startTS,
		lock:    lock,
	}
}

type txnScheduler struct {
	txns    map[uint64]*txn
	latches *Latches
	lock    sync.Mutex
	wait    *sync.WaitGroup
}

func newTxnScheduler(wait *sync.WaitGroup, latches *Latches) *txnScheduler {
	return &txnScheduler{
		txns:    make(map[uint64]*txn),
		latches: latches,
		wait:    wait,
	}
}

func (store *txnScheduler) runTxn(startTS uint64) {
	store.lock.Lock()
	txn, ok := store.txns[startTS]
	store.lock.Unlock()
	if !ok {
		panic(startTS)
	}
	acquired, stale := store.latches.Acquire(txn.lock)

	if !stale && !acquired {
		return
	}
	commitTs := uint64(0)
	if stale {
		// restart Txn
		go store.newTxn(txn.keys)
	} else {
		// DO commit
		commitTs = getTso()
		store.wait.Done()
	}
	wakeupList := store.latches.Release(txn.lock, commitTs)
	for _, s := range wakeupList {
		go store.runTxn(s)
	}
	store.lock.Lock()
	delete(store.txns, startTS)
	store.lock.Unlock()
}

func (store *txnScheduler) newTxn(keys [][]byte) {
	startTS := getTso()
	lock := store.latches.GenLock(startTS, keys)
	t := newTxn(keys, startTS, lock)
	store.lock.Lock()
	store.txns[t.startTS] = &t
	store.lock.Unlock()
	go store.runTxn(t.startTS)
}

func (s *testLatchSuite) TestWithConcurrency(c *C) {
	waitGroup := sync.WaitGroup{}
	txns := [][][]byte{
		{[]byte("a"), []byte("a"), []byte("b"), []byte("c")},
		{[]byte("a"), []byte("d"), []byte("e"), []byte("f")},
		{[]byte("e"), []byte("f"), []byte("g"), []byte("h")},
	}

	store := newTxnScheduler(&waitGroup, s.latches)
	waitGroup.Add(len(txns))
	for _, txn := range txns {
		go store.newTxn(txn)
	}
	waitGroup.Wait()
=======
>>>>>>> e97d17d9
}<|MERGE_RESOLUTION|>--- conflicted
+++ resolved
@@ -84,92 +84,4 @@
 	acquired, stale = s.latches.Acquire(lockB)
 	c.Assert(acquired, IsTrue)
 	c.Assert(stale, IsFalse)
-<<<<<<< HEAD
-}
-
-type txn struct {
-	keys    [][]byte
-	startTS uint64
-	lock    *Lock
-}
-
-func newTxn(keys [][]byte, startTS uint64, lock *Lock) txn {
-	return txn{
-		keys:    keys,
-		startTS: startTS,
-		lock:    lock,
-	}
-}
-
-type txnScheduler struct {
-	txns    map[uint64]*txn
-	latches *Latches
-	lock    sync.Mutex
-	wait    *sync.WaitGroup
-}
-
-func newTxnScheduler(wait *sync.WaitGroup, latches *Latches) *txnScheduler {
-	return &txnScheduler{
-		txns:    make(map[uint64]*txn),
-		latches: latches,
-		wait:    wait,
-	}
-}
-
-func (store *txnScheduler) runTxn(startTS uint64) {
-	store.lock.Lock()
-	txn, ok := store.txns[startTS]
-	store.lock.Unlock()
-	if !ok {
-		panic(startTS)
-	}
-	acquired, stale := store.latches.Acquire(txn.lock)
-
-	if !stale && !acquired {
-		return
-	}
-	commitTs := uint64(0)
-	if stale {
-		// restart Txn
-		go store.newTxn(txn.keys)
-	} else {
-		// DO commit
-		commitTs = getTso()
-		store.wait.Done()
-	}
-	wakeupList := store.latches.Release(txn.lock, commitTs)
-	for _, s := range wakeupList {
-		go store.runTxn(s)
-	}
-	store.lock.Lock()
-	delete(store.txns, startTS)
-	store.lock.Unlock()
-}
-
-func (store *txnScheduler) newTxn(keys [][]byte) {
-	startTS := getTso()
-	lock := store.latches.GenLock(startTS, keys)
-	t := newTxn(keys, startTS, lock)
-	store.lock.Lock()
-	store.txns[t.startTS] = &t
-	store.lock.Unlock()
-	go store.runTxn(t.startTS)
-}
-
-func (s *testLatchSuite) TestWithConcurrency(c *C) {
-	waitGroup := sync.WaitGroup{}
-	txns := [][][]byte{
-		{[]byte("a"), []byte("a"), []byte("b"), []byte("c")},
-		{[]byte("a"), []byte("d"), []byte("e"), []byte("f")},
-		{[]byte("e"), []byte("f"), []byte("g"), []byte("h")},
-	}
-
-	store := newTxnScheduler(&waitGroup, s.latches)
-	waitGroup.Add(len(txns))
-	for _, txn := range txns {
-		go store.newTxn(txn)
-	}
-	waitGroup.Wait()
-=======
->>>>>>> e97d17d9
 }