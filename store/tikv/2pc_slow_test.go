--- conflicted
+++ resolved
@@ -20,10 +20,7 @@
 	"sync/atomic"
 
 	. "github.com/pingcap/check"
-<<<<<<< HEAD
-=======
 	"github.com/pingcap/tidb/kv"
->>>>>>> fcfedb77
 )
 
 // TestCommitMultipleRegions tests commit multiple regions.
@@ -56,11 +53,6 @@
 	atomic.StoreUint32(&preSplitSizeThreshold, 5000)
 
 	bo := NewBackoffer(context.Background(), 1)
-<<<<<<< HEAD
-	startKey := encodeKey(s.prefix, s08d("key", 0))
-	endKey := encodeKey(s.prefix, s08d("key", preSplitThresholdInTest))
-=======
->>>>>>> fcfedb77
 	checkKeyRegion := func(bo *Backoffer, start, end []byte, checker Checker) {
 		// Check regions after split.
 		loc1, err := s.store.regionCache.LocateKey(bo, start)
@@ -69,20 +61,6 @@
 		c.Assert(err, IsNil)
 		c.Assert(loc1.Region.id, checker, loc2.Region.id)
 	}
-<<<<<<< HEAD
-
-	// Check before test.
-	checkKeyRegion(bo, startKey, endKey, Equals)
-	txn := s.beginTxn(c)
-	for i := 0; i < preSplitThresholdInTest; i++ {
-		err := txn.Set(encodeKey(s.prefix, s08d("key", i)), valueBytes(i))
-		c.Assert(err, IsNil)
-	}
-	err := txn.Commit(context.Background())
-	c.Assert(err, IsNil)
-	// Check region split after test.
-	checkKeyRegion(bo, startKey, endKey, Not(Equals))
-=======
 	mode := []string{"optimistic", "pessimistic"}
 	var (
 		startKey []byte
@@ -126,5 +104,4 @@
 		// Check region split after test.
 		checkKeyRegion(bo, startKey, endKey, Not(Equals))
 	}
->>>>>>> fcfedb77
 }