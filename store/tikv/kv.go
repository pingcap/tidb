--- conflicted
+++ resolved
@@ -368,13 +368,8 @@
 	s.safeTSMap.Store(storeID, safeTS)
 }
 
-<<<<<<< HEAD
-func (s *KVStore) getMinSafeTSByStores(stores []*Store) uint64 {
+func (s *KVStore) getMinSafeTSByStores(stores []*locate.Store) uint64 {
 	if val, err := util.EvalFailpoint("injectSafeTS"); err == nil {
-=======
-func (s *KVStore) getMinSafeTSByStores(stores []*locate.Store) uint64 {
-	failpoint.Inject("injectSafeTS", func(val failpoint.Value) {
->>>>>>> 56b6797a
 		injectTS := val.(int)
 		return uint64(injectTS)
 	}
