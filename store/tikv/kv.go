// Copyright 2016 PingCAP, Inc.
//
// Licensed under the Apache License, Version 2.0 (the "License");
// you may not use this file except in compliance with the License.
// You may obtain a copy of the License at
//
//     http://www.apache.org/licenses/LICENSE-2.0
//
// Unless required by applicable law or agreed to in writing, software
// distributed under the License is distributed on an "AS IS" BASIS,
// See the License for the specific language governing permissions and
// limitations under the License.

package tikv

import (
	"context"
	"crypto/tls"
	"math"
	"math/rand"
	"sync"
	"sync/atomic"
	"time"

	"github.com/opentracing/opentracing-go"
	"github.com/pingcap/errors"
	"github.com/pingcap/failpoint"
	"github.com/pingcap/kvproto/pkg/kvrpcpb"
	tidbkv "github.com/pingcap/tidb/kv"
	"github.com/pingcap/tidb/store/tikv/config"
	tikverr "github.com/pingcap/tidb/store/tikv/error"
	"github.com/pingcap/tidb/store/tikv/kv"
	"github.com/pingcap/tidb/store/tikv/latch"
	"github.com/pingcap/tidb/store/tikv/logutil"
	"github.com/pingcap/tidb/store/tikv/metrics"
	"github.com/pingcap/tidb/store/tikv/oracle"
	"github.com/pingcap/tidb/store/tikv/oracle/oracles"
	"github.com/pingcap/tidb/store/tikv/retry"
	"github.com/pingcap/tidb/store/tikv/tikvrpc"
	pd "github.com/tikv/pd/client"
	"go.etcd.io/etcd/clientv3"
	"go.uber.org/zap"
)

// DCLabelKey indicates the key of label which represents the dc for Store.
const DCLabelKey = "zone"

func createEtcdKV(addrs []string, tlsConfig *tls.Config) (*clientv3.Client, error) {
	cfg := config.GetGlobalConfig()
	cli, err := clientv3.New(clientv3.Config{
		Endpoints:            addrs,
		AutoSyncInterval:     30 * time.Second,
		DialTimeout:          5 * time.Second,
		TLS:                  tlsConfig,
		DialKeepAliveTime:    time.Second * time.Duration(cfg.TiKVClient.GrpcKeepAliveTime),
		DialKeepAliveTimeout: time.Second * time.Duration(cfg.TiKVClient.GrpcKeepAliveTimeout),
	})
	if err != nil {
		return nil, errors.Trace(err)
	}
	return cli, nil
}

// update oracle's lastTS every 2000ms.
var oracleUpdateInterval = 2000

// KVStore contains methods to interact with a TiKV cluster.
type KVStore struct {
	clusterID    uint64
	uuid         string
	oracle       oracle.Oracle
	client       Client
	pdClient     pd.Client
	regionCache  *RegionCache
	lockResolver *LockResolver
	txnLatches   *latch.LatchesScheduler

	mock bool

	kv        SafePointKV
	safePoint uint64
	spTime    time.Time
	spMutex   sync.RWMutex  // this is used to update safePoint and spTime
	closed    chan struct{} // this is used to nofity when the store is closed

	// storeID -> safeTS, stored as map[uint64]uint64
	// safeTS here will be used during the Stale Read process,
	// it indicates the safe timestamp point that can be used to read consistent but may not the latest data.
	safeTSMap sync.Map

	replicaReadSeed uint32 // this is used to load balance followers / learners when replica read is enabled
}

// UpdateSPCache updates cached safepoint.
func (s *KVStore) UpdateSPCache(cachedSP uint64, cachedTime time.Time) {
	s.spMutex.Lock()
	s.safePoint = cachedSP
	s.spTime = cachedTime
	s.spMutex.Unlock()
}

// CheckVisibility checks if it is safe to read using given ts.
func (s *KVStore) CheckVisibility(startTime uint64) error {
	s.spMutex.RLock()
	cachedSafePoint := s.safePoint
	cachedTime := s.spTime
	s.spMutex.RUnlock()
	diff := time.Since(cachedTime)

	if diff > (GcSafePointCacheInterval - gcCPUTimeInaccuracyBound) {
		return tikverr.NewErrPDServerTimeout("start timestamp may fall behind safe point")
	}

	if startTime < cachedSafePoint {
		t1 := oracle.GetTimeFromTS(startTime)
		t2 := oracle.GetTimeFromTS(cachedSafePoint)
		return &tikverr.ErrGCTooEarly{
			TxnStartTS:  t1,
			GCSafePoint: t2,
		}
	}

	return nil
}

// NewKVStore creates a new TiKV store instance.
func NewKVStore(uuid string, pdClient pd.Client, spkv SafePointKV, client Client) (*KVStore, error) {
	o, err := oracles.NewPdOracle(pdClient, time.Duration(oracleUpdateInterval)*time.Millisecond)
	if err != nil {
		return nil, errors.Trace(err)
	}
	store := &KVStore{
		clusterID:       pdClient.GetClusterID(context.TODO()),
		uuid:            uuid,
		oracle:          o,
		client:          reqCollapse{client},
		pdClient:        pdClient,
		regionCache:     NewRegionCache(pdClient),
		kv:              spkv,
		safePoint:       0,
		spTime:          time.Now(),
		closed:          make(chan struct{}),
		replicaReadSeed: rand.Uint32(),
	}
	store.lockResolver = newLockResolver(store)

	go store.runSafePointChecker()
	go store.safeTSUpdater()

	return store, nil
}

// EnableTxnLocalLatches enables txn latch. It should be called before using
// the store to serve any requests.
func (s *KVStore) EnableTxnLocalLatches(size uint) {
	s.txnLatches = latch.NewScheduler(size)
}

// IsLatchEnabled is used by mockstore.TestConfig.
func (s *KVStore) IsLatchEnabled() bool {
	return s.txnLatches != nil
}

func (s *KVStore) runSafePointChecker() {
	d := gcSafePointUpdateInterval
	for {
		select {
		case spCachedTime := <-time.After(d):
			cachedSafePoint, err := loadSafePoint(s.GetSafePointKV())
			if err == nil {
				metrics.TiKVLoadSafepointCounter.WithLabelValues("ok").Inc()
				s.UpdateSPCache(cachedSafePoint, spCachedTime)
				d = gcSafePointUpdateInterval
			} else {
				metrics.TiKVLoadSafepointCounter.WithLabelValues("fail").Inc()
				logutil.BgLogger().Error("fail to load safepoint from pd", zap.Error(err))
				d = gcSafePointQuickRepeatInterval
			}
		case <-s.Closed():
			return
		}
	}
}

// Begin a global transaction.
func (s *KVStore) Begin() (*KVTxn, error) {
	return s.BeginWithOption(tidbkv.DefaultTransactionOption())
}

<<<<<<< HEAD
// BeginWithMaxPrevSec begins transaction with given max previous seconds for startTS
func (s *KVStore) BeginWithMaxPrevSec(txnScope string, maxPrevSec uint64) (*KVTxn, error) {
	bo := retry.NewBackofferWithVars(context.Background(), tsoMaxBackoff, nil)
	minStartTS, err := s.getStalenessTimestamp(bo, txnScope, maxPrevSec)
	if err != nil {
		return nil, errors.Trace(err)
	}
	return s.BeginWithMinStartTS(txnScope, minStartTS)
=======
// BeginWithOption begins a transaction with the given TransactionOption
func (s *KVStore) BeginWithOption(options tidbkv.TransactionOption) (*KVTxn, error) {
	return newTiKVTxnWithOptions(s, options)
>>>>>>> 263a47e8
}

// GetSnapshot gets a snapshot that is able to read any data which data is <= ver.
// if ts is MaxVersion or > current max committed version, we will use current version for this snapshot.
func (s *KVStore) GetSnapshot(ts uint64) *KVSnapshot {
	snapshot := newTiKVSnapshot(s, ts, s.nextReplicaReadSeed())
	return snapshot
}

// Close store
func (s *KVStore) Close() error {
	s.oracle.Close()
	s.pdClient.Close()

	close(s.closed)
	if err := s.client.Close(); err != nil {
		return errors.Trace(err)
	}

	if s.txnLatches != nil {
		s.txnLatches.Close()
	}
	s.regionCache.Close()

	if err := s.kv.Close(); err != nil {
		return errors.Trace(err)
	}
	return nil
}

// UUID return a unique ID which represents a Storage.
func (s *KVStore) UUID() string {
	return s.uuid
}

// CurrentTimestamp returns current timestamp with the given txnScope (local or global).
func (s *KVStore) CurrentTimestamp(txnScope string) (uint64, error) {
	bo := retry.NewBackofferWithVars(context.Background(), tsoMaxBackoff, nil)
	startTS, err := s.getTimestampWithRetry(bo, txnScope)
	if err != nil {
		return 0, errors.Trace(err)
	}
	return startTS, nil
}

func (s *KVStore) getTimestampWithRetry(bo *Backoffer, txnScope string) (uint64, error) {
	if span := opentracing.SpanFromContext(bo.GetCtx()); span != nil && span.Tracer() != nil {
		span1 := span.Tracer().StartSpan("TiKVStore.getTimestampWithRetry", opentracing.ChildOf(span.Context()))
		defer span1.Finish()
		bo.SetCtx(opentracing.ContextWithSpan(bo.GetCtx(), span1))
	}

	for {
		startTS, err := s.oracle.GetTimestamp(bo.GetCtx(), &oracle.Option{TxnScope: txnScope})
		// mockGetTSErrorInRetry should wait MockCommitErrorOnce first, then will run into retry() logic.
		// Then mockGetTSErrorInRetry will return retryable error when first retry.
		// Before PR #8743, we don't cleanup txn after meet error such as error like: PD server timeout
		// This may cause duplicate data to be written.
		failpoint.Inject("mockGetTSErrorInRetry", func(val failpoint.Value) {
			if val.(bool) && !IsMockCommitErrorEnable() {
				err = tikverr.NewErrPDServerTimeout("mock PD timeout")
			}
		})

		if err == nil {
			return startTS, nil
		}
		err = bo.Backoff(retry.BoPDRPC, errors.Errorf("get timestamp failed: %v", err))
		if err != nil {
			return 0, errors.Trace(err)
		}
	}
}

func (s *KVStore) getStalenessTimestamp(bo *Backoffer, txnScope string, prevSec uint64) (uint64, error) {
	for {
		startTS, err := s.oracle.GetStaleTimestamp(bo.GetCtx(), txnScope, prevSec)
		if err == nil {
			return startTS, nil
		}
		err = bo.Backoff(retry.BoPDRPC, errors.Errorf("get staleness timestamp failed: %v", err))
		if err != nil {
			return 0, errors.Trace(err)
		}
	}
}

func (s *KVStore) nextReplicaReadSeed() uint32 {
	return atomic.AddUint32(&s.replicaReadSeed, 1)
}

// GetOracle gets a timestamp oracle client.
func (s *KVStore) GetOracle() oracle.Oracle {
	return s.oracle
}

// GetPDClient returns the PD client.
func (s *KVStore) GetPDClient() pd.Client {
	return s.pdClient
}

// SupportDeleteRange gets the storage support delete range or not.
func (s *KVStore) SupportDeleteRange() (supported bool) {
	return !s.mock
}

// SendReq sends a request to region.
func (s *KVStore) SendReq(bo *Backoffer, req *tikvrpc.Request, regionID RegionVerID, timeout time.Duration) (*tikvrpc.Response, error) {
	sender := NewRegionRequestSender(s.regionCache, s.client)
	return sender.SendReq(bo, req, regionID, timeout)
}

// GetRegionCache returns the region cache instance.
func (s *KVStore) GetRegionCache() *RegionCache {
	return s.regionCache
}

// GetLockResolver returns the lock resolver instance.
func (s *KVStore) GetLockResolver() *LockResolver {
	return s.lockResolver
}

// Closed returns a channel that indicates if the store is closed.
func (s *KVStore) Closed() <-chan struct{} {
	return s.closed
}

// GetSafePointKV returns the kv store that used for safepoint.
func (s *KVStore) GetSafePointKV() SafePointKV {
	return s.kv
}

// SetOracle resets the oracle instance.
func (s *KVStore) SetOracle(oracle oracle.Oracle) {
	s.oracle = oracle
}

// SetTiKVClient resets the client instance.
func (s *KVStore) SetTiKVClient(client Client) {
	s.client = client
}

// GetTiKVClient gets the client instance.
func (s *KVStore) GetTiKVClient() (client Client) {
	return s.client
}

func (s *KVStore) getSafeTS(storeID uint64) uint64 {
	safeTS, ok := s.safeTSMap.Load(storeID)
	if !ok {
		return 0
	}
	return safeTS.(uint64)
}

func (s *KVStore) setSafeTS(storeID, safeTS uint64) {
	s.safeTSMap.Store(storeID, safeTS)
}

func (s *KVStore) getMinSafeTSByStores(stores []*Store) uint64 {
	failpoint.Inject("injectSafeTS", func(val failpoint.Value) {
		injectTS := val.(int)
		failpoint.Return(uint64(injectTS))
	})
	minSafeTS := uint64(math.MaxUint64)
	// when there is no store, return 0 in order to let minStartTS become startTS directly
	if len(stores) < 1 {
		return 0
	}
	for _, store := range stores {
		safeTS := s.getSafeTS(store.storeID)
		if safeTS < minSafeTS {
			minSafeTS = safeTS
		}
	}
	return minSafeTS
}

func (s *KVStore) safeTSUpdater() {
	t := time.NewTicker(time.Second * 2)
	defer t.Stop()
	ctx, cancel := context.WithCancel(context.Background())
	defer cancel()
	for {
		select {
		case <-s.Closed():
			return
		case <-t.C:
			s.updateSafeTS(ctx)
		}
	}
}

func (s *KVStore) updateSafeTS(ctx context.Context) {
	stores := s.regionCache.getStoresByType(tikvrpc.TiKV)
	tikvClient := s.GetTiKVClient()
	wg := &sync.WaitGroup{}
	wg.Add(len(stores))
	for _, store := range stores {
		storeID := store.storeID
		storeAddr := store.addr
		go func(ctx context.Context, wg *sync.WaitGroup, storeID uint64, storeAddr string) {
			defer wg.Done()
			// TODO: add metrics for updateSafeTS
			resp, err := tikvClient.SendRequest(ctx, storeAddr, tikvrpc.NewRequest(tikvrpc.CmdStoreSafeTS, &kvrpcpb.StoreSafeTSRequest{KeyRange: &kvrpcpb.KeyRange{
				StartKey: []byte(""),
				EndKey:   []byte(""),
			}}), ReadTimeoutShort)
			if err != nil {
				logutil.BgLogger().Debug("update safeTS failed", zap.Error(err), zap.Uint64("store-id", storeID))
				return
			}
			safeTSResp := resp.Resp.(*kvrpcpb.StoreSafeTSResponse)
			s.setSafeTS(storeID, safeTSResp.GetSafeTs())
		}(ctx, wg, storeID, storeAddr)
	}
	wg.Wait()
}

// Variables defines the variables used by TiKV storage.
type Variables = kv.Variables<|MERGE_RESOLUTION|>--- conflicted
+++ resolved
@@ -187,20 +187,9 @@
 	return s.BeginWithOption(tidbkv.DefaultTransactionOption())
 }
 
-<<<<<<< HEAD
-// BeginWithMaxPrevSec begins transaction with given max previous seconds for startTS
-func (s *KVStore) BeginWithMaxPrevSec(txnScope string, maxPrevSec uint64) (*KVTxn, error) {
-	bo := retry.NewBackofferWithVars(context.Background(), tsoMaxBackoff, nil)
-	minStartTS, err := s.getStalenessTimestamp(bo, txnScope, maxPrevSec)
-	if err != nil {
-		return nil, errors.Trace(err)
-	}
-	return s.BeginWithMinStartTS(txnScope, minStartTS)
-=======
 // BeginWithOption begins a transaction with the given TransactionOption
 func (s *KVStore) BeginWithOption(options tidbkv.TransactionOption) (*KVTxn, error) {
 	return newTiKVTxnWithOptions(s, options)
->>>>>>> 263a47e8
 }
 
 // GetSnapshot gets a snapshot that is able to read any data which data is <= ver.
