// Copyright 2016 PingCAP, Inc.
//
// Licensed under the Apache License, Version 2.0 (the "License");
// you may not use this file except in compliance with the License.
// You may obtain a copy of the License at
//
//     http://www.apache.org/licenses/LICENSE-2.0
//
// Unless required by applicable law or agreed to in writing, software
// distributed under the License is distributed on an "AS IS" BASIS,
// See the License for the specific language governing permissions and
// limitations under the License.

package tikv

import (
	"context"
	"crypto/tls"
	"math/rand"
	"sync"
	"sync/atomic"
	"time"

	"github.com/opentracing/opentracing-go"
	"github.com/pingcap/errors"
	"github.com/pingcap/failpoint"
	"github.com/pingcap/tidb/kv"
	"github.com/pingcap/tidb/store/tikv/config"
	"github.com/pingcap/tidb/store/tikv/latch"
	"github.com/pingcap/tidb/store/tikv/logutil"
	"github.com/pingcap/tidb/store/tikv/metrics"
	"github.com/pingcap/tidb/store/tikv/oracle"
	"github.com/pingcap/tidb/store/tikv/oracle/oracles"
	"github.com/pingcap/tidb/store/tikv/tikvrpc"
	pd "github.com/tikv/pd/client"
	"go.etcd.io/etcd/clientv3"
	"go.uber.org/zap"
)

<<<<<<< HEAD
type storeCache struct {
	sync.Mutex
	cache map[string]*tikvStore
}

var mc storeCache

// DriverOption is a function that changes some config of Driver
type DriverOption func(*Driver)

// WithSecurity changes the config.Security used by tikv driver.
func WithSecurity(s config.Security) DriverOption {
	return func(c *Driver) {
		c.security = s
	}
}

// WithTiKVClientConfig changes the config.TiKVClient used by tikv driver.
func WithTiKVClientConfig(client config.TiKVClient) DriverOption {
	return func(c *Driver) {
		c.tikvConfig = client
	}
}

// WithTxnLocalLatches changes the config.TxnLocalLatches used by tikv driver.
func WithTxnLocalLatches(t config.TxnLocalLatches) DriverOption {
	return func(c *Driver) {
		c.txnLocalLatches = t
	}
}

// WithPDClientConfig changes the config.PDClient used by tikv driver.
func WithPDClientConfig(client config.PDClient) DriverOption {
	return func(c *Driver) {
		c.pdConfig = client
	}
}

// Driver implements engine Driver.
type Driver struct {
	pdConfig        config.PDClient
	security        config.Security
	tikvConfig      config.TiKVClient
	txnLocalLatches config.TxnLocalLatches
}

=======
>>>>>>> 6c1a6dd6
func createEtcdKV(addrs []string, tlsConfig *tls.Config) (*clientv3.Client, error) {
	cfg := config.GetGlobalConfig()
	cli, err := clientv3.New(clientv3.Config{
		Endpoints:            addrs,
		AutoSyncInterval:     30 * time.Second,
		DialTimeout:          5 * time.Second,
		TLS:                  tlsConfig,
		DialKeepAliveTime:    time.Second * time.Duration(cfg.TiKVClient.GrpcKeepAliveTime),
		DialKeepAliveTimeout: time.Second * time.Duration(cfg.TiKVClient.GrpcKeepAliveTimeout),
	})
	if err != nil {
		return nil, errors.Trace(err)
	}
	return cli, nil
}

<<<<<<< HEAD
// Open opens or creates an TiKV storage with given path using global config
// Path example: tikv://etcd-node1:port,etcd-node2:port?cluster=1&disableGC=false
func (d Driver) Open(path string) (kv.Storage, error) {
	return d.OpenWithOptions(path)
}

func (d *Driver) setDefaultAndOptions(options ...DriverOption) {
	tidbCfg := config.GetGlobalConfig()
	d.pdConfig = tidbCfg.PDClient
	d.security = tidbCfg.Security
	d.tikvConfig = tidbCfg.TiKVClient
	d.txnLocalLatches = tidbCfg.TxnLocalLatches
	for _, f := range options {
		f(d)
	}
}

// OpenWithOptions is used by other program that use tidb as a library, to avoid modifying GlobalConfig
// unspecified options will be set to global config
func (d Driver) OpenWithOptions(path string, options ...DriverOption) (kv.Storage, error) {
	mc.Lock()
	defer mc.Unlock()

	d.setDefaultAndOptions(options...)

	etcdAddrs, disableGC, err := config.ParsePath(path)
	if err != nil {
		return nil, errors.Trace(err)
	}

	pdCli, err := pd.NewClient(etcdAddrs, pd.SecurityOption{
		CAPath:   d.security.ClusterSSLCA,
		CertPath: d.security.ClusterSSLCert,
		KeyPath:  d.security.ClusterSSLKey,
	}, pd.WithGRPCDialOptions(
		grpc.WithKeepaliveParams(keepalive.ClientParameters{
			Time:    time.Duration(d.tikvConfig.GrpcKeepAliveTime) * time.Second,
			Timeout: time.Duration(d.tikvConfig.GrpcKeepAliveTimeout) * time.Second,
		}),
	), pd.WithCustomTimeoutOption(time.Duration(d.pdConfig.PDServerTimeout)*time.Second))
	pdCli = execdetails.InterceptedPDClient{Client: pdCli}

	if err != nil {
		return nil, errors.Trace(err)
	}

	// FIXME: uuid will be a very long and ugly string, simplify it.
	uuid := fmt.Sprintf("tikv-%v", pdCli.GetClusterID(context.TODO()))
	if store, ok := mc.cache[uuid]; ok {
		return store, nil
	}

	tlsConfig, err := d.security.ToTLSConfig()
	if err != nil {
		return nil, errors.Trace(err)
	}

	spkv, err := NewEtcdSafePointKV(etcdAddrs, tlsConfig)
	if err != nil {
		return nil, errors.Trace(err)
	}

	coprCacheConfig := &d.tikvConfig.CoprCache
	s, err := newTikvStore(uuid, &codecPDClient{pdCli}, spkv, newRPCClient(d.security), !disableGC, coprCacheConfig)
	if err != nil {
		return nil, errors.Trace(err)
	}
	if d.txnLocalLatches.Enabled {
		s.EnableTxnLocalLatches(d.txnLocalLatches.Capacity)
	}
	s.etcdAddrs = etcdAddrs
	s.tlsConfig = tlsConfig

	mc.cache[uuid] = s
	return s, nil
}

=======
>>>>>>> 6c1a6dd6
// EtcdBackend is used for judging a storage is a real TiKV.
type EtcdBackend interface {
	EtcdAddrs() ([]string, error)
	TLSConfig() *tls.Config
	StartGCWorker() error
}

// update oracle's lastTS every 2000ms.
var oracleUpdateInterval = 2000

// KVStore contains methods to interact with a TiKV cluster.
type KVStore struct {
	clusterID    uint64
	uuid         string
	oracle       oracle.Oracle
	client       Client
	pdClient     pd.Client
	regionCache  *RegionCache
	coprCache    *coprCache
	lockResolver *LockResolver
	txnLatches   *latch.LatchesScheduler
	gcWorker     GCHandler

	mock     bool
	enableGC bool

	kv        SafePointKV
	safePoint uint64
	spTime    time.Time
	spMutex   sync.RWMutex  // this is used to update safePoint and spTime
	closed    chan struct{} // this is used to nofity when the store is closed

	replicaReadSeed uint32        // this is used to load balance followers / learners when replica read is enabled
	memCache        kv.MemManager // this is used to query from memory
}

// UpdateSPCache updates cached safepoint.
func (s *KVStore) UpdateSPCache(cachedSP uint64, cachedTime time.Time) {
	s.spMutex.Lock()
	s.safePoint = cachedSP
	s.spTime = cachedTime
	s.spMutex.Unlock()
}

// CheckVisibility checks if it is safe to read using given ts.
func (s *KVStore) CheckVisibility(startTime uint64) error {
	s.spMutex.RLock()
	cachedSafePoint := s.safePoint
	cachedTime := s.spTime
	s.spMutex.RUnlock()
	diff := time.Since(cachedTime)

	if diff > (GcSafePointCacheInterval - gcCPUTimeInaccuracyBound) {
		return ErrPDServerTimeout.GenWithStackByArgs("start timestamp may fall behind safe point")
	}

	if startTime < cachedSafePoint {
		t1 := oracle.GetTimeFromTS(startTime)
		t2 := oracle.GetTimeFromTS(cachedSafePoint)
		return ErrGCTooEarly.GenWithStackByArgs(t1, t2)
	}

	return nil
}

// NewKVStore creates a new TiKV store instance.
func NewKVStore(uuid string, pdClient pd.Client, spkv SafePointKV, client Client, enableGC bool, coprCacheConfig *config.CoprocessorCache) (*KVStore, error) {
	o, err := oracles.NewPdOracle(pdClient, time.Duration(oracleUpdateInterval)*time.Millisecond)
	if err != nil {
		return nil, errors.Trace(err)
	}
	store := &KVStore{
		clusterID:       pdClient.GetClusterID(context.TODO()),
		uuid:            uuid,
		oracle:          o,
		client:          reqCollapse{client},
		pdClient:        pdClient,
		regionCache:     NewRegionCache(pdClient),
		coprCache:       nil,
		kv:              spkv,
		safePoint:       0,
		spTime:          time.Now(),
		closed:          make(chan struct{}),
		replicaReadSeed: rand.Uint32(),
		memCache:        kv.NewCacheDB(),
	}
	store.lockResolver = newLockResolver(store)
	store.enableGC = enableGC

	coprCache, err := newCoprCache(coprCacheConfig)
	if err != nil {
		return nil, errors.Trace(err)
	}
	store.coprCache = coprCache

	go store.runSafePointChecker()

	return store, nil
}

// EnableTxnLocalLatches enables txn latch. It should be called before using
// the store to serve any requests.
func (s *KVStore) EnableTxnLocalLatches(size uint) {
	s.txnLatches = latch.NewScheduler(size)
}

// IsLatchEnabled is used by mockstore.TestConfig.
func (s *KVStore) IsLatchEnabled() bool {
	return s.txnLatches != nil
}

// StartGCWorker starts GC worker, it's called in BootstrapSession, don't call this function more than once.
func (s *KVStore) StartGCWorker() error {
	if !s.enableGC || NewGCHandlerFunc == nil {
		return nil
	}

	gcWorker, err := NewGCHandlerFunc(s, s.pdClient)
	if err != nil {
		return errors.Trace(err)
	}
	gcWorker.Start()
	s.gcWorker = gcWorker
	return nil
}

func (s *KVStore) runSafePointChecker() {
	d := gcSafePointUpdateInterval
	for {
		select {
		case spCachedTime := <-time.After(d):
			cachedSafePoint, err := loadSafePoint(s.GetSafePointKV())
			if err == nil {
				metrics.TiKVLoadSafepointCounter.WithLabelValues("ok").Inc()
				s.UpdateSPCache(cachedSafePoint, spCachedTime)
				d = gcSafePointUpdateInterval
			} else {
				metrics.TiKVLoadSafepointCounter.WithLabelValues("fail").Inc()
				logutil.BgLogger().Error("fail to load safepoint from pd", zap.Error(err))
				d = gcSafePointQuickRepeatInterval
			}
		case <-s.Closed():
			return
		}
	}
}

// Begin a global transaction.
func (s *KVStore) Begin() (kv.Transaction, error) {
	return s.BeginWithTxnScope(oracle.GlobalTxnScope)
}

// BeginWithTxnScope begins a transaction with the given txnScope (local or
// global)
func (s *KVStore) BeginWithTxnScope(txnScope string) (kv.Transaction, error) {
	txn, err := newTiKVTxn(s, txnScope)
	if err != nil {
		return nil, errors.Trace(err)
	}
	return txn, nil
}

// BeginWithStartTS begins a transaction with startTS.
func (s *KVStore) BeginWithStartTS(txnScope string, startTS uint64) (kv.Transaction, error) {
	txn, err := newTiKVTxnWithStartTS(s, txnScope, startTS, s.nextReplicaReadSeed())
	if err != nil {
		return nil, errors.Trace(err)
	}
	return txn, nil
}

// BeginWithExactStaleness begins transaction with given staleness
func (s *KVStore) BeginWithExactStaleness(txnScope string, prevSec uint64) (kv.Transaction, error) {
	txn, err := newTiKVTxnWithExactStaleness(s, txnScope, prevSec)
	if err != nil {
		return nil, errors.Trace(err)
	}
	return txn, nil
}

// GetSnapshot gets a snapshot that is able to read any data which data is <= ver.
// if ver is MaxVersion or > current max committed version, we will use current version for this snapshot.
func (s *KVStore) GetSnapshot(ver kv.Version) kv.Snapshot {
	snapshot := newTiKVSnapshot(s, ver, s.nextReplicaReadSeed())
	return snapshot
}

// Close store
func (s *KVStore) Close() error {
	s.oracle.Close()
	s.pdClient.Close()
	if s.gcWorker != nil {
		s.gcWorker.Close()
	}

	close(s.closed)
	if err := s.client.Close(); err != nil {
		return errors.Trace(err)
	}

	if s.txnLatches != nil {
		s.txnLatches.Close()
	}
	s.regionCache.Close()
	if s.coprCache != nil {
		s.coprCache.cache.Close()
	}

	if err := s.kv.Close(); err != nil {
		return errors.Trace(err)
	}
	return nil
}

// UUID return a unique ID which represents a Storage.
func (s *KVStore) UUID() string {
	return s.uuid
}

// CurrentVersion returns current max committed version with the given txnScope (local or global).
func (s *KVStore) CurrentVersion(txnScope string) (kv.Version, error) {
	bo := NewBackofferWithVars(context.Background(), tsoMaxBackoff, nil)
	startTS, err := s.getTimestampWithRetry(bo, txnScope)
	if err != nil {
		return kv.NewVersion(0), errors.Trace(err)
	}
	return kv.NewVersion(startTS), nil
}

func (s *KVStore) getTimestampWithRetry(bo *Backoffer, txnScope string) (uint64, error) {
	if span := opentracing.SpanFromContext(bo.ctx); span != nil && span.Tracer() != nil {
		span1 := span.Tracer().StartSpan("TiKVStore.getTimestampWithRetry", opentracing.ChildOf(span.Context()))
		defer span1.Finish()
		bo.ctx = opentracing.ContextWithSpan(bo.ctx, span1)
	}

	for {
		startTS, err := s.oracle.GetTimestamp(bo.ctx, &oracle.Option{TxnScope: txnScope})
		// mockGetTSErrorInRetry should wait MockCommitErrorOnce first, then will run into retry() logic.
		// Then mockGetTSErrorInRetry will return retryable error when first retry.
		// Before PR #8743, we don't cleanup txn after meet error such as error like: PD server timeout
		// This may cause duplicate data to be written.
		failpoint.Inject("mockGetTSErrorInRetry", func(val failpoint.Value) {
			if val.(bool) && !kv.IsMockCommitErrorEnable() {
				err = ErrPDServerTimeout.GenWithStackByArgs("mock PD timeout")
			}
		})

		if err == nil {
			return startTS, nil
		}
		err = bo.Backoff(BoPDRPC, errors.Errorf("get timestamp failed: %v", err))
		if err != nil {
			return 0, errors.Trace(err)
		}
	}
}

func (s *KVStore) getStalenessTimestamp(bo *Backoffer, txnScope string, prevSec uint64) (uint64, error) {
	for {
		startTS, err := s.oracle.GetStaleTimestamp(bo.ctx, txnScope, prevSec)
		if err == nil {
			return startTS, nil
		}
		err = bo.Backoff(BoPDRPC, errors.Errorf("get staleness timestamp failed: %v", err))
		if err != nil {
			return 0, errors.Trace(err)
		}
	}
}

func (s *KVStore) nextReplicaReadSeed() uint32 {
	return atomic.AddUint32(&s.replicaReadSeed, 1)
}

// GetClient gets a client instance.
func (s *KVStore) GetClient() kv.Client {
	return &CopClient{
		store:           s,
		replicaReadSeed: s.nextReplicaReadSeed(),
	}
}

// GetMPPClient gets a mpp client instance.
func (s *KVStore) GetMPPClient() kv.MPPClient {
	return &MPPClient{
		store: s,
	}
}

// GetOracle gets a timestamp oracle client.
func (s *KVStore) GetOracle() oracle.Oracle {
	return s.oracle
}

// GetPDClient returns the PD client.
func (s *KVStore) GetPDClient() pd.Client {
	return s.pdClient
}

// Name gets the name of the storage engine
func (s *KVStore) Name() string {
	return "TiKV"
}

// Describe returns of brief introduction of the storage
func (s *KVStore) Describe() string {
	return "TiKV is a distributed transactional key-value database"
}

// ShowStatus returns the specified status of the storage
func (s *KVStore) ShowStatus(ctx context.Context, key string) (interface{}, error) {
	return nil, kv.ErrNotImplemented
}

// SupportDeleteRange gets the storage support delete range or not.
func (s *KVStore) SupportDeleteRange() (supported bool) {
	return !s.mock
}

// SendReq sends a request to region.
func (s *KVStore) SendReq(bo *Backoffer, req *tikvrpc.Request, regionID RegionVerID, timeout time.Duration) (*tikvrpc.Response, error) {
	sender := NewRegionRequestSender(s.regionCache, s.client)
	return sender.SendReq(bo, req, regionID, timeout)
}

// GetRegionCache returns the region cache instance.
func (s *KVStore) GetRegionCache() *RegionCache {
	return s.regionCache
}

// GetLockResolver returns the lock resolver instance.
func (s *KVStore) GetLockResolver() *LockResolver {
	return s.lockResolver
}

// GetGCHandler returns the GC worker instance.
func (s *KVStore) GetGCHandler() GCHandler {
	return s.gcWorker
}

// Closed returns a channel that indicates if the store is closed.
func (s *KVStore) Closed() <-chan struct{} {
	return s.closed
}

// GetSafePointKV returns the kv store that used for safepoint.
func (s *KVStore) GetSafePointKV() SafePointKV {
	return s.kv
}

// SetOracle resets the oracle instance.
func (s *KVStore) SetOracle(oracle oracle.Oracle) {
	s.oracle = oracle
}

// SetTiKVClient resets the client instance.
func (s *KVStore) SetTiKVClient(client Client) {
	s.client = client
}

// GetTiKVClient gets the client instance.
func (s *KVStore) GetTiKVClient() (client Client) {
	return s.client
}

// GetMemCache return memory mamager of the storage
func (s *KVStore) GetMemCache() kv.MemManager {
	return s.memCache
}<|MERGE_RESOLUTION|>--- conflicted
+++ resolved
@@ -37,55 +37,6 @@
 	"go.uber.org/zap"
 )
 
-<<<<<<< HEAD
-type storeCache struct {
-	sync.Mutex
-	cache map[string]*tikvStore
-}
-
-var mc storeCache
-
-// DriverOption is a function that changes some config of Driver
-type DriverOption func(*Driver)
-
-// WithSecurity changes the config.Security used by tikv driver.
-func WithSecurity(s config.Security) DriverOption {
-	return func(c *Driver) {
-		c.security = s
-	}
-}
-
-// WithTiKVClientConfig changes the config.TiKVClient used by tikv driver.
-func WithTiKVClientConfig(client config.TiKVClient) DriverOption {
-	return func(c *Driver) {
-		c.tikvConfig = client
-	}
-}
-
-// WithTxnLocalLatches changes the config.TxnLocalLatches used by tikv driver.
-func WithTxnLocalLatches(t config.TxnLocalLatches) DriverOption {
-	return func(c *Driver) {
-		c.txnLocalLatches = t
-	}
-}
-
-// WithPDClientConfig changes the config.PDClient used by tikv driver.
-func WithPDClientConfig(client config.PDClient) DriverOption {
-	return func(c *Driver) {
-		c.pdConfig = client
-	}
-}
-
-// Driver implements engine Driver.
-type Driver struct {
-	pdConfig        config.PDClient
-	security        config.Security
-	tikvConfig      config.TiKVClient
-	txnLocalLatches config.TxnLocalLatches
-}
-
-=======
->>>>>>> 6c1a6dd6
 func createEtcdKV(addrs []string, tlsConfig *tls.Config) (*clientv3.Client, error) {
 	cfg := config.GetGlobalConfig()
 	cli, err := clientv3.New(clientv3.Config{
@@ -102,86 +53,6 @@
 	return cli, nil
 }
 
-<<<<<<< HEAD
-// Open opens or creates an TiKV storage with given path using global config
-// Path example: tikv://etcd-node1:port,etcd-node2:port?cluster=1&disableGC=false
-func (d Driver) Open(path string) (kv.Storage, error) {
-	return d.OpenWithOptions(path)
-}
-
-func (d *Driver) setDefaultAndOptions(options ...DriverOption) {
-	tidbCfg := config.GetGlobalConfig()
-	d.pdConfig = tidbCfg.PDClient
-	d.security = tidbCfg.Security
-	d.tikvConfig = tidbCfg.TiKVClient
-	d.txnLocalLatches = tidbCfg.TxnLocalLatches
-	for _, f := range options {
-		f(d)
-	}
-}
-
-// OpenWithOptions is used by other program that use tidb as a library, to avoid modifying GlobalConfig
-// unspecified options will be set to global config
-func (d Driver) OpenWithOptions(path string, options ...DriverOption) (kv.Storage, error) {
-	mc.Lock()
-	defer mc.Unlock()
-
-	d.setDefaultAndOptions(options...)
-
-	etcdAddrs, disableGC, err := config.ParsePath(path)
-	if err != nil {
-		return nil, errors.Trace(err)
-	}
-
-	pdCli, err := pd.NewClient(etcdAddrs, pd.SecurityOption{
-		CAPath:   d.security.ClusterSSLCA,
-		CertPath: d.security.ClusterSSLCert,
-		KeyPath:  d.security.ClusterSSLKey,
-	}, pd.WithGRPCDialOptions(
-		grpc.WithKeepaliveParams(keepalive.ClientParameters{
-			Time:    time.Duration(d.tikvConfig.GrpcKeepAliveTime) * time.Second,
-			Timeout: time.Duration(d.tikvConfig.GrpcKeepAliveTimeout) * time.Second,
-		}),
-	), pd.WithCustomTimeoutOption(time.Duration(d.pdConfig.PDServerTimeout)*time.Second))
-	pdCli = execdetails.InterceptedPDClient{Client: pdCli}
-
-	if err != nil {
-		return nil, errors.Trace(err)
-	}
-
-	// FIXME: uuid will be a very long and ugly string, simplify it.
-	uuid := fmt.Sprintf("tikv-%v", pdCli.GetClusterID(context.TODO()))
-	if store, ok := mc.cache[uuid]; ok {
-		return store, nil
-	}
-
-	tlsConfig, err := d.security.ToTLSConfig()
-	if err != nil {
-		return nil, errors.Trace(err)
-	}
-
-	spkv, err := NewEtcdSafePointKV(etcdAddrs, tlsConfig)
-	if err != nil {
-		return nil, errors.Trace(err)
-	}
-
-	coprCacheConfig := &d.tikvConfig.CoprCache
-	s, err := newTikvStore(uuid, &codecPDClient{pdCli}, spkv, newRPCClient(d.security), !disableGC, coprCacheConfig)
-	if err != nil {
-		return nil, errors.Trace(err)
-	}
-	if d.txnLocalLatches.Enabled {
-		s.EnableTxnLocalLatches(d.txnLocalLatches.Capacity)
-	}
-	s.etcdAddrs = etcdAddrs
-	s.tlsConfig = tlsConfig
-
-	mc.cache[uuid] = s
-	return s, nil
-}
-
-=======
->>>>>>> 6c1a6dd6
 // EtcdBackend is used for judging a storage is a real TiKV.
 type EtcdBackend interface {
 	EtcdAddrs() ([]string, error)
