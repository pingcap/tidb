// Copyright 2016 PingCAP, Inc.
//
// Licensed under the Apache License, Version 2.0 (the "License");
// you may not use this file except in compliance with the License.
// You may obtain a copy of the License at
//
//     http://www.apache.org/licenses/LICENSE-2.0
//
// Unless required by applicable law or agreed to in writing, software
// distributed under the License is distributed on an "AS IS" BASIS,
// See the License for the specific language governing permissions and
// limitations under the License.

package tikv

import (
	"context"
	"crypto/tls"
	"math"
	"math/rand"
	"sync"
	"sync/atomic"
	"time"

	"github.com/opentracing/opentracing-go"
	"github.com/pingcap/errors"
	"github.com/pingcap/failpoint"
	"github.com/pingcap/kvproto/pkg/kvrpcpb"
	tidbkv "github.com/pingcap/tidb/kv"
	"github.com/pingcap/tidb/store/tikv/config"
	tikverr "github.com/pingcap/tidb/store/tikv/error"
	"github.com/pingcap/tidb/store/tikv/kv"
	"github.com/pingcap/tidb/store/tikv/latch"
	"github.com/pingcap/tidb/store/tikv/logutil"
	"github.com/pingcap/tidb/store/tikv/metrics"
	"github.com/pingcap/tidb/store/tikv/oracle"
	"github.com/pingcap/tidb/store/tikv/oracle/oracles"
	"github.com/pingcap/tidb/store/tikv/tikvrpc"
	pd "github.com/tikv/pd/client"
	"go.etcd.io/etcd/clientv3"
	"go.uber.org/zap"
)

// DCLabelKey indicates the key of label which represents the dc for Store.
const DCLabelKey = "zone"

func createEtcdKV(addrs []string, tlsConfig *tls.Config) (*clientv3.Client, error) {
	cfg := config.GetGlobalConfig()
	cli, err := clientv3.New(clientv3.Config{
		Endpoints:            addrs,
		AutoSyncInterval:     30 * time.Second,
		DialTimeout:          5 * time.Second,
		TLS:                  tlsConfig,
		DialKeepAliveTime:    time.Second * time.Duration(cfg.TiKVClient.GrpcKeepAliveTime),
		DialKeepAliveTimeout: time.Second * time.Duration(cfg.TiKVClient.GrpcKeepAliveTimeout),
	})
	if err != nil {
		return nil, errors.Trace(err)
	}
	return cli, nil
}

// update oracle's lastTS every 2000ms.
var oracleUpdateInterval = 2000

// KVStore contains methods to interact with a TiKV cluster.
type KVStore struct {
	clusterID    uint64
	uuid         string
	oracle       oracle.Oracle
	client       Client
	pdClient     pd.Client
	regionCache  *RegionCache
	lockResolver *LockResolver
	txnLatches   *latch.LatchesScheduler

	mock bool

	kv        SafePointKV
	safePoint uint64
	spTime    time.Time
	spMutex   sync.RWMutex  // this is used to update safePoint and spTime
	closed    chan struct{} // this is used to nofity when the store is closed

	// storeID -> safeTS, stored as map[uint64]uint64
	// safeTS here will be used during the Stale Read process,
	// it indicates the safe timestamp point that can be used to read consistent but may not the latest data.
	safeTSMap sync.Map

	replicaReadSeed uint32 // this is used to load balance followers / learners when replica read is enabled
}

// UpdateSPCache updates cached safepoint.
func (s *KVStore) UpdateSPCache(cachedSP uint64, cachedTime time.Time) {
	s.spMutex.Lock()
	s.safePoint = cachedSP
	s.spTime = cachedTime
	s.spMutex.Unlock()
}

// CheckVisibility checks if it is safe to read using given ts.
func (s *KVStore) CheckVisibility(startTime uint64) error {
	s.spMutex.RLock()
	cachedSafePoint := s.safePoint
	cachedTime := s.spTime
	s.spMutex.RUnlock()
	diff := time.Since(cachedTime)

	if diff > (GcSafePointCacheInterval - gcCPUTimeInaccuracyBound) {
		return tikverr.NewErrPDServerTimeout("start timestamp may fall behind safe point")
	}

	if startTime < cachedSafePoint {
		t1 := oracle.GetTimeFromTS(startTime)
		t2 := oracle.GetTimeFromTS(cachedSafePoint)
		return &tikverr.ErrGCTooEarly{
			TxnStartTS:  t1,
			GCSafePoint: t2,
		}
	}

	return nil
}

// NewKVStore creates a new TiKV store instance.
func NewKVStore(uuid string, pdClient pd.Client, spkv SafePointKV, client Client) (*KVStore, error) {
	o, err := oracles.NewPdOracle(pdClient, time.Duration(oracleUpdateInterval)*time.Millisecond)
	if err != nil {
		return nil, errors.Trace(err)
	}
	store := &KVStore{
		clusterID:       pdClient.GetClusterID(context.TODO()),
		uuid:            uuid,
		oracle:          o,
		client:          reqCollapse{client},
		pdClient:        pdClient,
		regionCache:     NewRegionCache(pdClient),
		kv:              spkv,
		safePoint:       0,
		spTime:          time.Now(),
		closed:          make(chan struct{}),
		replicaReadSeed: rand.Uint32(),
	}
	store.lockResolver = newLockResolver(store)

	go store.runSafePointChecker()
	go store.safeTSUpdater()

	return store, nil
}

// EnableTxnLocalLatches enables txn latch. It should be called before using
// the store to serve any requests.
func (s *KVStore) EnableTxnLocalLatches(size uint) {
	s.txnLatches = latch.NewScheduler(size)
}

// IsLatchEnabled is used by mockstore.TestConfig.
func (s *KVStore) IsLatchEnabled() bool {
	return s.txnLatches != nil
}

func (s *KVStore) runSafePointChecker() {
	d := gcSafePointUpdateInterval
	for {
		select {
		case spCachedTime := <-time.After(d):
			cachedSafePoint, err := loadSafePoint(s.GetSafePointKV())
			if err == nil {
				metrics.TiKVLoadSafepointCounter.WithLabelValues("ok").Inc()
				s.UpdateSPCache(cachedSafePoint, spCachedTime)
				d = gcSafePointUpdateInterval
			} else {
				metrics.TiKVLoadSafepointCounter.WithLabelValues("fail").Inc()
				logutil.BgLogger().Error("fail to load safepoint from pd", zap.Error(err))
				d = gcSafePointQuickRepeatInterval
			}
		case <-s.Closed():
			return
		}
	}
}

// Begin a global transaction.
func (s *KVStore) Begin() (*KVTxn, error) {
<<<<<<< HEAD
	return s.BeginWithTxnScope(oracle.GlobalTxnScope)
}

// BeginWithTxnScope begins a transaction with the given txnScope (local or global)
func (s *KVStore) BeginWithTxnScope(txnScope string) (*KVTxn, error) {
	txn, err := newTiKVTxn(s, txnScope)
	if err != nil {
		return nil, errors.Trace(err)
	}
	return txn, nil
}

// BeginWithStartTS begins a transaction with startTS.
func (s *KVStore) BeginWithStartTS(txnScope string, startTS uint64) (*KVTxn, error) {
	txn, err := newTiKVTxnWithStartTS(s, txnScope, startTS, s.nextReplicaReadSeed())
	if err != nil {
		return nil, errors.Trace(err)
	}
	return txn, nil
}

// BeginWithExactStaleness begins transaction with given staleness
func (s *KVStore) BeginWithExactStaleness(txnScope string, prevSec uint64) (*KVTxn, error) {
	txn, err := newTiKVTxnWithExactStaleness(s, txnScope, prevSec)
	if err != nil {
		return nil, errors.Trace(err)
	}
	return txn, nil
}

// BeginWithMinStartTS begins transaction with the least startTS
func (s *KVStore) BeginWithMinStartTS(txnScope string, minStartTS uint64) (*KVTxn, error) {
	resolveTS := s.GetMinResolveTS(txnScope)
	startTS := minStartTS
	// If the resolveTS is larger than the minStartTS, we will use resolveTS as StartTS, otherwise we will use
	// minStartTS directly.
	if oracle.CompareTS(startTS, resolveTS) < 0 {
		startTS = resolveTS
	}
	return s.BeginWithStartTS(txnScope, startTS)
=======
	return s.BeginWithOption(tidbkv.DefaultTransactionOption())
>>>>>>> 5460b5c7
}

// BeginWithOption begins a transaction with the given TransactionOption
func (s *KVStore) BeginWithOption(options tidbkv.TransactionOption) (*KVTxn, error) {
	return newTiKVTxnWithOptions(s, options)
}

// GetSnapshot gets a snapshot that is able to read any data which data is <= ver.
// if ts is MaxVersion or > current max committed version, we will use current version for this snapshot.
func (s *KVStore) GetSnapshot(ts uint64) *KVSnapshot {
	snapshot := newTiKVSnapshot(s, ts, s.nextReplicaReadSeed())
	return snapshot
}

// Close store
func (s *KVStore) Close() error {
	s.oracle.Close()
	s.pdClient.Close()

	close(s.closed)
	if err := s.client.Close(); err != nil {
		return errors.Trace(err)
	}

	if s.txnLatches != nil {
		s.txnLatches.Close()
	}
	s.regionCache.Close()

	if err := s.kv.Close(); err != nil {
		return errors.Trace(err)
	}
	return nil
}

// UUID return a unique ID which represents a Storage.
func (s *KVStore) UUID() string {
	return s.uuid
}

// CurrentTimestamp returns current timestamp with the given txnScope (local or global).
func (s *KVStore) CurrentTimestamp(txnScope string) (uint64, error) {
	bo := NewBackofferWithVars(context.Background(), tsoMaxBackoff, nil)
	startTS, err := s.getTimestampWithRetry(bo, txnScope)
	if err != nil {
		return 0, errors.Trace(err)
	}
	return startTS, nil
}

func (s *KVStore) getTimestampWithRetry(bo *Backoffer, txnScope string) (uint64, error) {
	if span := opentracing.SpanFromContext(bo.ctx); span != nil && span.Tracer() != nil {
		span1 := span.Tracer().StartSpan("TiKVStore.getTimestampWithRetry", opentracing.ChildOf(span.Context()))
		defer span1.Finish()
		bo.ctx = opentracing.ContextWithSpan(bo.ctx, span1)
	}

	for {
		startTS, err := s.oracle.GetTimestamp(bo.ctx, &oracle.Option{TxnScope: txnScope})
		// mockGetTSErrorInRetry should wait MockCommitErrorOnce first, then will run into retry() logic.
		// Then mockGetTSErrorInRetry will return retryable error when first retry.
		// Before PR #8743, we don't cleanup txn after meet error such as error like: PD server timeout
		// This may cause duplicate data to be written.
		failpoint.Inject("mockGetTSErrorInRetry", func(val failpoint.Value) {
			if val.(bool) && !IsMockCommitErrorEnable() {
				err = tikverr.NewErrPDServerTimeout("mock PD timeout")
			}
		})

		if err == nil {
			return startTS, nil
		}
		err = bo.Backoff(BoPDRPC, errors.Errorf("get timestamp failed: %v", err))
		if err != nil {
			return 0, errors.Trace(err)
		}
	}
}

func (s *KVStore) getStalenessTimestamp(bo *Backoffer, txnScope string, prevSec uint64) (uint64, error) {
	for {
		startTS, err := s.oracle.GetStaleTimestamp(bo.ctx, txnScope, prevSec)
		if err == nil {
			return startTS, nil
		}
		err = bo.Backoff(BoPDRPC, errors.Errorf("get staleness timestamp failed: %v", err))
		if err != nil {
			return 0, errors.Trace(err)
		}
	}
}

func (s *KVStore) nextReplicaReadSeed() uint32 {
	return atomic.AddUint32(&s.replicaReadSeed, 1)
}

// GetOracle gets a timestamp oracle client.
func (s *KVStore) GetOracle() oracle.Oracle {
	return s.oracle
}

// GetPDClient returns the PD client.
func (s *KVStore) GetPDClient() pd.Client {
	return s.pdClient
}

// SupportDeleteRange gets the storage support delete range or not.
func (s *KVStore) SupportDeleteRange() (supported bool) {
	return !s.mock
}

// SendReq sends a request to region.
func (s *KVStore) SendReq(bo *Backoffer, req *tikvrpc.Request, regionID RegionVerID, timeout time.Duration) (*tikvrpc.Response, error) {
	sender := NewRegionRequestSender(s.regionCache, s.client)
	return sender.SendReq(bo, req, regionID, timeout)
}

// GetRegionCache returns the region cache instance.
func (s *KVStore) GetRegionCache() *RegionCache {
	return s.regionCache
}

// GetLockResolver returns the lock resolver instance.
func (s *KVStore) GetLockResolver() *LockResolver {
	return s.lockResolver
}

// Closed returns a channel that indicates if the store is closed.
func (s *KVStore) Closed() <-chan struct{} {
	return s.closed
}

// GetSafePointKV returns the kv store that used for safepoint.
func (s *KVStore) GetSafePointKV() SafePointKV {
	return s.kv
}

// SetOracle resets the oracle instance.
func (s *KVStore) SetOracle(oracle oracle.Oracle) {
	s.oracle = oracle
}

// SetTiKVClient resets the client instance.
func (s *KVStore) SetTiKVClient(client Client) {
	s.client = client
}

// GetTiKVClient gets the client instance.
func (s *KVStore) GetTiKVClient() (client Client) {
	return s.client
}

<<<<<<< HEAD
// GetMinResolveTS return the minimal resolved TS of the storage with given txnScope.
func (s *KVStore) GetMinResolveTS(txnScope string) uint64 {
	stores := make([]*Store, 0)
	allStores := s.regionCache.getStoresByType(tikvrpc.TiKV)
	if txnScope != oracle.GlobalTxnScope {
		for _, store := range allStores {
			if store.IsLabelsMatch([]*metapb.StoreLabel{
				{
					Key:   DCLabelKey,
					Value: txnScope,
				},
			}) {
				stores = append(stores, store)
			}
		}
	} else {
		stores = allStores
	}
	return s.getMinResolveTSByStores(stores)
}

func (s *KVStore) getMinResolveTSByStores(stores []*Store) uint64 {
	failpoint.Inject("injectResolveTS", func(val failpoint.Value) {
=======
func (s *KVStore) getSafeTS(storeID uint64) uint64 {
	safeTS, ok := s.safeTSMap.Load(storeID)
	if !ok {
		return 0
	}
	return safeTS.(uint64)
}

func (s *KVStore) setSafeTS(storeID, safeTS uint64) {
	s.safeTSMap.Store(storeID, safeTS)
}

func (s *KVStore) getMinSafeTSByStores(stores []*Store) uint64 {
	failpoint.Inject("injectSafeTS", func(val failpoint.Value) {
>>>>>>> 5460b5c7
		injectTS := val.(int)
		failpoint.Return(uint64(injectTS))
	})
	minSafeTS := uint64(math.MaxUint64)
	// when there is no store, return 0 in order to let minStartTS become startTS directly
	if len(stores) < 1 {
		return 0
	}
	for _, store := range stores {
		safeTS := s.getSafeTS(store.storeID)
		if safeTS < minSafeTS {
			minSafeTS = safeTS
		}
	}
	return minSafeTS
}

func (s *KVStore) safeTSUpdater() {
	t := time.NewTicker(time.Second * 2)
	defer t.Stop()
	ctx, cancel := context.WithCancel(context.Background())
	defer cancel()
	for {
		select {
		case <-s.Closed():
			return
		case <-t.C:
			s.updateSafeTS(ctx)
		}
	}
}

func (s *KVStore) updateSafeTS(ctx context.Context) {
	stores := s.regionCache.getStoresByType(tikvrpc.TiKV)
	tikvClient := s.GetTiKVClient()
	wg := &sync.WaitGroup{}
	wg.Add(len(stores))
	for _, store := range stores {
		storeID := store.storeID
		storeAddr := store.addr
		go func(ctx context.Context, wg *sync.WaitGroup, storeID uint64, storeAddr string) {
			defer wg.Done()
			// TODO: add metrics for updateSafeTS
			resp, err := tikvClient.SendRequest(ctx, storeAddr, tikvrpc.NewRequest(tikvrpc.CmdStoreSafeTS, &kvrpcpb.StoreSafeTSRequest{KeyRange: &kvrpcpb.KeyRange{
				StartKey: []byte(""),
				EndKey:   []byte(""),
			}}), ReadTimeoutShort)
			if err != nil {
				logutil.BgLogger().Debug("update safeTS failed", zap.Error(err), zap.Uint64("store-id", storeID))
				return
			}
			safeTSResp := resp.Resp.(*kvrpcpb.StoreSafeTSResponse)
			s.setSafeTS(storeID, safeTSResp.GetSafeTs())
		}(ctx, wg, storeID, storeAddr)
	}
	wg.Wait()
}

// Variables defines the variables used by TiKV storage.
type Variables = kv.Variables<|MERGE_RESOLUTION|>--- conflicted
+++ resolved
@@ -26,6 +26,7 @@
 	"github.com/pingcap/errors"
 	"github.com/pingcap/failpoint"
 	"github.com/pingcap/kvproto/pkg/kvrpcpb"
+	"github.com/pingcap/kvproto/pkg/metapb"
 	tidbkv "github.com/pingcap/tidb/kv"
 	"github.com/pingcap/tidb/store/tikv/config"
 	tikverr "github.com/pingcap/tidb/store/tikv/error"
@@ -80,7 +81,7 @@
 	safePoint uint64
 	spTime    time.Time
 	spMutex   sync.RWMutex  // this is used to update safePoint and spTime
-	closed    chan struct{} // this is used to nofity when the store is closed
+	closed    chan struct{} // this is used to notify when the store is closed
 
 	// storeID -> safeTS, stored as map[uint64]uint64
 	// safeTS here will be used during the Stale Read process,
@@ -183,50 +184,7 @@
 
 // Begin a global transaction.
 func (s *KVStore) Begin() (*KVTxn, error) {
-<<<<<<< HEAD
-	return s.BeginWithTxnScope(oracle.GlobalTxnScope)
-}
-
-// BeginWithTxnScope begins a transaction with the given txnScope (local or global)
-func (s *KVStore) BeginWithTxnScope(txnScope string) (*KVTxn, error) {
-	txn, err := newTiKVTxn(s, txnScope)
-	if err != nil {
-		return nil, errors.Trace(err)
-	}
-	return txn, nil
-}
-
-// BeginWithStartTS begins a transaction with startTS.
-func (s *KVStore) BeginWithStartTS(txnScope string, startTS uint64) (*KVTxn, error) {
-	txn, err := newTiKVTxnWithStartTS(s, txnScope, startTS, s.nextReplicaReadSeed())
-	if err != nil {
-		return nil, errors.Trace(err)
-	}
-	return txn, nil
-}
-
-// BeginWithExactStaleness begins transaction with given staleness
-func (s *KVStore) BeginWithExactStaleness(txnScope string, prevSec uint64) (*KVTxn, error) {
-	txn, err := newTiKVTxnWithExactStaleness(s, txnScope, prevSec)
-	if err != nil {
-		return nil, errors.Trace(err)
-	}
-	return txn, nil
-}
-
-// BeginWithMinStartTS begins transaction with the least startTS
-func (s *KVStore) BeginWithMinStartTS(txnScope string, minStartTS uint64) (*KVTxn, error) {
-	resolveTS := s.GetMinResolveTS(txnScope)
-	startTS := minStartTS
-	// If the resolveTS is larger than the minStartTS, we will use resolveTS as StartTS, otherwise we will use
-	// minStartTS directly.
-	if oracle.CompareTS(startTS, resolveTS) < 0 {
-		startTS = resolveTS
-	}
-	return s.BeginWithStartTS(txnScope, startTS)
-=======
 	return s.BeginWithOption(tidbkv.DefaultTransactionOption())
->>>>>>> 5460b5c7
 }
 
 // BeginWithOption begins a transaction with the given TransactionOption
@@ -379,9 +337,8 @@
 	return s.client
 }
 
-<<<<<<< HEAD
-// GetMinResolveTS return the minimal resolved TS of the storage with given txnScope.
-func (s *KVStore) GetMinResolveTS(txnScope string) uint64 {
+// GetMinSafeTS return the minimal safeTS of the storage with given txnScope.
+func (s *KVStore) GetMinSafeTS(txnScope string) uint64 {
 	stores := make([]*Store, 0)
 	allStores := s.regionCache.getStoresByType(tikvrpc.TiKV)
 	if txnScope != oracle.GlobalTxnScope {
@@ -398,12 +355,9 @@
 	} else {
 		stores = allStores
 	}
-	return s.getMinResolveTSByStores(stores)
-}
-
-func (s *KVStore) getMinResolveTSByStores(stores []*Store) uint64 {
-	failpoint.Inject("injectResolveTS", func(val failpoint.Value) {
-=======
+	return s.getMinSafeTSByStores(stores)
+}
+
 func (s *KVStore) getSafeTS(storeID uint64) uint64 {
 	safeTS, ok := s.safeTSMap.Load(storeID)
 	if !ok {
@@ -418,7 +372,6 @@
 
 func (s *KVStore) getMinSafeTSByStores(stores []*Store) uint64 {
 	failpoint.Inject("injectSafeTS", func(val failpoint.Value) {
->>>>>>> 5460b5c7
 		injectTS := val.(int)
 		failpoint.Return(uint64(injectTS))
 	})
