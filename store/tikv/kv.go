--- conflicted
+++ resolved
@@ -174,14 +174,10 @@
 		client:      client,
 		pdClient:    pdClient,
 		regionCache: NewRegionCache(pdClient),
-<<<<<<< HEAD
-		mock:        mock,
 		kv:          spkv,
 		safePoint:   0,
 		spTime:      time.Now(),
 		spMsg:       make(chan struct{}),
-=======
->>>>>>> a1654d9b
 	}
 	store.lockResolver = newLockResolver(store)
 	store.enableGC = enableGC
@@ -287,15 +283,10 @@
 		pdCli = opt.pdClientHijack(pdCli)
 	}
 
-<<<<<<< HEAD
 	spkv := NewMockSafePointKV()
-
-	return newTikvStore(uuid, pdCli, spkv, client, false)
-=======
-	tikvStore, err := newTikvStore(uuid, pdCli, client, false)
+	tikvStore, err := newTikvStore(uuid, pdCli, spkv, client, false)
 	tikvStore.mock = true
 	return tikvStore, errors.Trace(err)
->>>>>>> a1654d9b
 }
 
 func (s *tikvStore) Begin() (kv.Transaction, error) {
