// Copyright 2016 PingCAP, Inc.
//
// Licensed under the Apache License, Version 2.0 (the "License");
// you may not use this file except in compliance with the License.
// You may obtain a copy of the License at
//
//     http://www.apache.org/licenses/LICENSE-2.0
//
// Unless required by applicable law or agreed to in writing, software
// distributed under the License is distributed on an "AS IS" BASIS,
// See the License for the specific language governing permissions and
// limitations under the License.

package tikv

import (
	"context"
	"crypto/tls"
	"fmt"
	"math/rand"
	"net/url"
	"strings"
	"sync"
	"sync/atomic"
	"time"

	"github.com/opentracing/opentracing-go"
	"github.com/pingcap/errors"
	"github.com/pingcap/failpoint"
	"github.com/pingcap/tidb/config"
	"github.com/pingcap/tidb/kv"
	"github.com/pingcap/tidb/metrics"
	"github.com/pingcap/tidb/store/tikv/latch"
	"github.com/pingcap/tidb/store/tikv/oracle"
	"github.com/pingcap/tidb/store/tikv/oracle/oracles"
	"github.com/pingcap/tidb/store/tikv/tikvrpc"
	"github.com/pingcap/tidb/util/execdetails"
	"github.com/pingcap/tidb/util/fastrand"
	"github.com/pingcap/tidb/util/logutil"
	pd "github.com/tikv/pd/client"
	"go.etcd.io/etcd/clientv3"
	"go.uber.org/zap"
	"google.golang.org/grpc"
	"google.golang.org/grpc/keepalive"
)

type storeCache struct {
	sync.Mutex
	cache map[string]*tikvStore
}

var mc storeCache

// DriverOption is a function that changes some config of Driver
type DriverOption func(*Driver)

// WithSecurity changes the config.Security used by tikv driver.
func WithSecurity(s config.Security) DriverOption {
	return func(c *Driver) {
		c.security = s
	}
}

// WithTiKVClientConfig changes the config.TiKVClient used by tikv driver.
func WithTiKVClientConfig(client config.TiKVClient) DriverOption {
	return func(c *Driver) {
		c.tikvConfig = client
	}
}

// WithTxnLocalLatches changes the config.TxnLocalLatches used by tikv driver.
func WithTxnLocalLatches(t config.TxnLocalLatches) DriverOption {
	return func(c *Driver) {
		c.txnLocalLatches = t
	}
}

// Driver implements engine Driver.
type Driver struct {
	security        config.Security
	tikvConfig      config.TiKVClient
	txnLocalLatches config.TxnLocalLatches
}

func createEtcdKV(addrs []string, tlsConfig *tls.Config) (*clientv3.Client, error) {
	cfg := config.GetGlobalConfig()
	cli, err := clientv3.New(clientv3.Config{
		Endpoints:            addrs,
		AutoSyncInterval:     30 * time.Second,
		DialTimeout:          5 * time.Second,
		TLS:                  tlsConfig,
		DialKeepAliveTime:    time.Second * time.Duration(cfg.TiKVClient.GrpcKeepAliveTime),
		DialKeepAliveTimeout: time.Second * time.Duration(cfg.TiKVClient.GrpcKeepAliveTimeout),
	})
	if err != nil {
		return nil, errors.Trace(err)
	}
	return cli, nil
}

// Open opens or creates an TiKV storage with given path.
// Path example: tikv://etcd-node1:port,etcd-node2:port?cluster=1&disableGC=false
func (d Driver) Open(path string) (kv.Storage, error) {
	tidbCfg := config.GetGlobalConfig()
	return d.OpenWithOptions(path,
		WithSecurity(tidbCfg.Security),
		WithTiKVClientConfig(tidbCfg.TiKVClient),
		WithTxnLocalLatches(tidbCfg.TxnLocalLatches),
	)
}

func (d *Driver) setDefaultAndOptions(options ...DriverOption) {
	defaultCfg := config.NewConfig()
	d.security = defaultCfg.Security
	d.tikvConfig = defaultCfg.TiKVClient
	d.txnLocalLatches = defaultCfg.TxnLocalLatches
	for _, f := range options {
		f(d)
	}
}

// OpenWithOptions is used by other program that use tidb as a library, to avoid modifying GlobalConfig
func (d Driver) OpenWithOptions(path string, options ...DriverOption) (kv.Storage, error) {
	mc.Lock()
	defer mc.Unlock()

<<<<<<< HEAD
	d.setDefaultAndOptions(options...)

=======
	security := config.GetGlobalConfig().Security
	pdConfig := config.GetGlobalConfig().PDClient
	tikvConfig := config.GetGlobalConfig().TiKVClient
	txnLocalLatches := config.GetGlobalConfig().TxnLocalLatches
>>>>>>> fd7da4fb
	etcdAddrs, disableGC, err := config.ParsePath(path)
	if err != nil {
		return nil, errors.Trace(err)
	}

	pdCli, err := pd.NewClient(etcdAddrs, pd.SecurityOption{
		CAPath:   d.security.ClusterSSLCA,
		CertPath: d.security.ClusterSSLCert,
		KeyPath:  d.security.ClusterSSLKey,
	}, pd.WithGRPCDialOptions(
		grpc.WithKeepaliveParams(keepalive.ClientParameters{
			Time:    time.Duration(d.tikvConfig.GrpcKeepAliveTime) * time.Second,
			Timeout: time.Duration(d.tikvConfig.GrpcKeepAliveTimeout) * time.Second,
		}),
	), pd.WithCustomTimeoutOption(time.Duration(pdConfig.PDServerTimeout)*time.Second))
	pdCli = execdetails.InterceptedPDClient{Client: pdCli}

	if err != nil {
		return nil, errors.Trace(err)
	}

	// FIXME: uuid will be a very long and ugly string, simplify it.
	uuid := fmt.Sprintf("tikv-%v", pdCli.GetClusterID(context.TODO()))
	if store, ok := mc.cache[uuid]; ok {
		return store, nil
	}

	tlsConfig, err := d.security.ToTLSConfig()
	if err != nil {
		return nil, errors.Trace(err)
	}

	spkv, err := NewEtcdSafePointKV(etcdAddrs, tlsConfig)
	if err != nil {
		return nil, errors.Trace(err)
	}

	coprCacheConfig := &d.tikvConfig.CoprCache
	s, err := newTikvStore(uuid, &codecPDClient{pdCli}, spkv, newRPCClient(d.security), !disableGC, coprCacheConfig)
	if err != nil {
		return nil, errors.Trace(err)
	}
	if d.txnLocalLatches.Enabled {
		s.EnableTxnLocalLatches(d.txnLocalLatches.Capacity)
	}
	s.etcdAddrs = etcdAddrs
	s.tlsConfig = tlsConfig

	mc.cache[uuid] = s
	return s, nil
}

// EtcdBackend is used for judging a storage is a real TiKV.
type EtcdBackend interface {
	EtcdAddrs() ([]string, error)
	TLSConfig() *tls.Config
	StartGCWorker() error
}

// update oracle's lastTS every 2000ms.
var oracleUpdateInterval = 2000

type tikvStore struct {
	clusterID    uint64
	uuid         string
	oracle       oracle.Oracle
	client       Client
	pdClient     pd.Client
	regionCache  *RegionCache
	coprCache    *coprCache
	lockResolver *LockResolver
	txnLatches   *latch.LatchesScheduler
	gcWorker     GCHandler
	etcdAddrs    []string
	tlsConfig    *tls.Config
	mock         bool
	enableGC     bool

	kv        SafePointKV
	safePoint uint64
	spTime    time.Time
	spMutex   sync.RWMutex  // this is used to update safePoint and spTime
	closed    chan struct{} // this is used to nofity when the store is closed

	replicaReadSeed uint32        // this is used to load balance followers / learners when replica read is enabled
	memCache        kv.MemManager // this is used to query from memory
}

func (s *tikvStore) UpdateSPCache(cachedSP uint64, cachedTime time.Time) {
	s.spMutex.Lock()
	s.safePoint = cachedSP
	s.spTime = cachedTime
	s.spMutex.Unlock()
}

func (s *tikvStore) CheckVisibility(startTime uint64) error {
	s.spMutex.RLock()
	cachedSafePoint := s.safePoint
	cachedTime := s.spTime
	s.spMutex.RUnlock()
	diff := time.Since(cachedTime)

	if diff > (GcSafePointCacheInterval - gcCPUTimeInaccuracyBound) {
		return ErrPDServerTimeout.GenWithStackByArgs("start timestamp may fall behind safe point")
	}

	if startTime < cachedSafePoint {
		t1 := oracle.GetTimeFromTS(startTime)
		t2 := oracle.GetTimeFromTS(cachedSafePoint)
		return ErrGCTooEarly.GenWithStackByArgs(t1, t2)
	}

	return nil
}

func newTikvStore(uuid string, pdClient pd.Client, spkv SafePointKV, client Client, enableGC bool, coprCacheConfig *config.CoprocessorCache) (*tikvStore, error) {
	o, err := oracles.NewPdOracle(pdClient, time.Duration(oracleUpdateInterval)*time.Millisecond)
	if err != nil {
		return nil, errors.Trace(err)
	}
	store := &tikvStore{
		clusterID:       pdClient.GetClusterID(context.TODO()),
		uuid:            uuid,
		oracle:          o,
		client:          reqCollapse{client},
		pdClient:        pdClient,
		regionCache:     NewRegionCache(pdClient),
		coprCache:       nil,
		kv:              spkv,
		safePoint:       0,
		spTime:          time.Now(),
		closed:          make(chan struct{}),
		replicaReadSeed: fastrand.Uint32(),
		memCache:        kv.NewCacheDB(),
	}
	store.lockResolver = newLockResolver(store)
	store.enableGC = enableGC

	coprCache, err := newCoprCache(coprCacheConfig)
	if err != nil {
		return nil, errors.Trace(err)
	}
	store.coprCache = coprCache

	go store.runSafePointChecker()

	return store, nil
}

func (s *tikvStore) EnableTxnLocalLatches(size uint) {
	s.txnLatches = latch.NewScheduler(size)
}

// IsLatchEnabled is used by mockstore.TestConfig.
func (s *tikvStore) IsLatchEnabled() bool {
	return s.txnLatches != nil
}

var (
	ldflagGetEtcdAddrsFromConfig = "0" // 1:Yes, otherwise:No
)

func (s *tikvStore) EtcdAddrs() ([]string, error) {
	if s.etcdAddrs == nil {
		return nil, nil
	}

	if ldflagGetEtcdAddrsFromConfig == "1" {
		// For automated test purpose.
		// To manipulate connection to etcd by mandatorily setting path to a proxy.
		cfg := config.GetGlobalConfig()
		return strings.Split(cfg.Path, ","), nil
	}

	ctx := context.Background()
	bo := NewBackoffer(ctx, GetAllMembersBackoff)
	etcdAddrs := make([]string, 0)
	pdClient := s.pdClient
	if pdClient == nil {
		return nil, errors.New("Etcd client not found")
	}
	for {
		members, err := pdClient.GetAllMembers(ctx)
		if err != nil {
			err := bo.Backoff(BoRegionMiss, err)
			if err != nil {
				return nil, err
			}
			continue
		}
		for _, member := range members {
			if len(member.ClientUrls) > 0 {
				u, err := url.Parse(member.ClientUrls[0])
				if err != nil {
					logutil.BgLogger().Error("fail to parse client url from pd members", zap.String("client_url", member.ClientUrls[0]), zap.Error(err))
					return nil, err
				}
				etcdAddrs = append(etcdAddrs, u.Host)
			}
		}
		return etcdAddrs, nil
	}
}

func (s *tikvStore) TLSConfig() *tls.Config {
	return s.tlsConfig
}

// StartGCWorker starts GC worker, it's called in BootstrapSession, don't call this function more than once.
func (s *tikvStore) StartGCWorker() error {
	if !s.enableGC || NewGCHandlerFunc == nil {
		return nil
	}

	gcWorker, err := NewGCHandlerFunc(s, s.pdClient)
	if err != nil {
		return errors.Trace(err)
	}
	gcWorker.Start()
	s.gcWorker = gcWorker
	return nil
}

func (s *tikvStore) runSafePointChecker() {
	d := gcSafePointUpdateInterval
	for {
		select {
		case spCachedTime := <-time.After(d):
			cachedSafePoint, err := loadSafePoint(s.GetSafePointKV())
			if err == nil {
				metrics.TiKVLoadSafepointCounter.WithLabelValues("ok").Inc()
				s.UpdateSPCache(cachedSafePoint, spCachedTime)
				d = gcSafePointUpdateInterval
			} else {
				metrics.TiKVLoadSafepointCounter.WithLabelValues("fail").Inc()
				logutil.BgLogger().Error("fail to load safepoint from pd", zap.Error(err))
				d = gcSafePointQuickRepeatInterval
			}
		case <-s.Closed():
			return
		}
	}
}

func (s *tikvStore) Begin() (kv.Transaction, error) {
	return s.BeginWithTxnScope(oracle.GlobalTxnScope)
}

func (s *tikvStore) BeginWithTxnScope(txnScope string) (kv.Transaction, error) {
	txn, err := newTiKVTxn(s, txnScope)
	if err != nil {
		return nil, errors.Trace(err)
	}
	return txn, nil
}

// BeginWithStartTS begins a transaction with startTS.
func (s *tikvStore) BeginWithStartTS(txnScope string, startTS uint64) (kv.Transaction, error) {
	txn, err := newTiKVTxnWithStartTS(s, txnScope, startTS, s.nextReplicaReadSeed())
	if err != nil {
		return nil, errors.Trace(err)
	}
	return txn, nil
}

func (s *tikvStore) BeginWithExactStaleness(txnScope string, prevSec uint64) (kv.Transaction, error) {
	txn, err := newTiKVTxnWithExactStaleness(s, txnScope, prevSec)
	if err != nil {
		return nil, errors.Trace(err)
	}
	return txn, nil
}

func (s *tikvStore) GetSnapshot(ver kv.Version) kv.Snapshot {
	snapshot := newTiKVSnapshot(s, ver, s.nextReplicaReadSeed())
	return snapshot
}

func (s *tikvStore) Close() error {
	mc.Lock()
	defer mc.Unlock()

	delete(mc.cache, s.uuid)
	s.oracle.Close()
	s.pdClient.Close()
	if s.gcWorker != nil {
		s.gcWorker.Close()
	}

	close(s.closed)
	if err := s.client.Close(); err != nil {
		return errors.Trace(err)
	}

	if s.txnLatches != nil {
		s.txnLatches.Close()
	}
	s.regionCache.Close()
	if s.coprCache != nil {
		s.coprCache.cache.Close()
	}

	if err := s.kv.Close(); err != nil {
		return errors.Trace(err)
	}
	return nil
}

func (s *tikvStore) UUID() string {
	return s.uuid
}

func (s *tikvStore) CurrentVersion(txnScope string) (kv.Version, error) {
	bo := NewBackofferWithVars(context.Background(), tsoMaxBackoff, nil)
	startTS, err := s.getTimestampWithRetry(bo, txnScope)
	if err != nil {
		return kv.NewVersion(0), errors.Trace(err)
	}
	return kv.NewVersion(startTS), nil
}

func (s *tikvStore) getTimestampWithRetry(bo *Backoffer, txnScope string) (uint64, error) {
	if span := opentracing.SpanFromContext(bo.ctx); span != nil && span.Tracer() != nil {
		span1 := span.Tracer().StartSpan("tikvStore.getTimestampWithRetry", opentracing.ChildOf(span.Context()))
		defer span1.Finish()
		bo.ctx = opentracing.ContextWithSpan(bo.ctx, span1)
	}

	for {
		startTS, err := s.oracle.GetTimestamp(bo.ctx, &oracle.Option{TxnScope: txnScope})
		// mockGetTSErrorInRetry should wait MockCommitErrorOnce first, then will run into retry() logic.
		// Then mockGetTSErrorInRetry will return retryable error when first retry.
		// Before PR #8743, we don't cleanup txn after meet error such as error like: PD server timeout
		// This may cause duplicate data to be written.
		failpoint.Inject("mockGetTSErrorInRetry", func(val failpoint.Value) {
			if val.(bool) && !kv.IsMockCommitErrorEnable() {
				err = ErrPDServerTimeout.GenWithStackByArgs("mock PD timeout")
			}
		})

		if err == nil {
			return startTS, nil
		}
		err = bo.Backoff(BoPDRPC, errors.Errorf("get timestamp failed: %v", err))
		if err != nil {
			return 0, errors.Trace(err)
		}
	}
}

func (s *tikvStore) getStalenessTimestamp(bo *Backoffer, txnScope string, prevSec uint64) (uint64, error) {
	for {
		startTS, err := s.oracle.GetStaleTimestamp(bo.ctx, txnScope, prevSec)
		if err == nil {
			return startTS, nil
		}
		err = bo.Backoff(BoPDRPC, errors.Errorf("get staleness timestamp failed: %v", err))
		if err != nil {
			return 0, errors.Trace(err)
		}
	}
}

func (s *tikvStore) nextReplicaReadSeed() uint32 {
	return atomic.AddUint32(&s.replicaReadSeed, 1)
}

func (s *tikvStore) GetClient() kv.Client {
	return &CopClient{
		store:           s,
		replicaReadSeed: s.nextReplicaReadSeed(),
	}
}

func (s *tikvStore) GetMPPClient() kv.MPPClient {
	return &MPPClient{
		store: s,
	}
}

func (s *tikvStore) GetOracle() oracle.Oracle {
	return s.oracle
}

func (s *tikvStore) Name() string {
	return "TiKV"
}

func (s *tikvStore) Describe() string {
	return "TiKV is a distributed transactional key-value database"
}

func (s *tikvStore) ShowStatus(ctx context.Context, key string) (interface{}, error) {
	return nil, kv.ErrNotImplemented
}

func (s *tikvStore) SupportDeleteRange() (supported bool) {
	return !s.mock
}

func (s *tikvStore) SendReq(bo *Backoffer, req *tikvrpc.Request, regionID RegionVerID, timeout time.Duration) (*tikvrpc.Response, error) {
	sender := NewRegionRequestSender(s.regionCache, s.client)
	return sender.SendReq(bo, req, regionID, timeout)
}

func (s *tikvStore) GetRegionCache() *RegionCache {
	return s.regionCache
}

func (s *tikvStore) GetLockResolver() *LockResolver {
	return s.lockResolver
}

func (s *tikvStore) GetGCHandler() GCHandler {
	return s.gcWorker
}

func (s *tikvStore) Closed() <-chan struct{} {
	return s.closed
}

func (s *tikvStore) GetSafePointKV() SafePointKV {
	return s.kv
}

func (s *tikvStore) SetOracle(oracle oracle.Oracle) {
	s.oracle = oracle
}

func (s *tikvStore) SetTiKVClient(client Client) {
	s.client = client
}

func (s *tikvStore) GetTiKVClient() (client Client) {
	return s.client
}

func (s *tikvStore) GetMemCache() kv.MemManager {
	return s.memCache
}

func init() {
	mc.cache = make(map[string]*tikvStore)
	rand.Seed(time.Now().UnixNano())
}<|MERGE_RESOLUTION|>--- conflicted
+++ resolved
@@ -75,8 +75,16 @@
 	}
 }
 
+// WithPDClientConfig changes the config.PDClient used by tikv driver.
+func WithPDClientConfig(client config.PDClient) DriverOption {
+	return func(c *Driver) {
+		c.pdConfig = client
+	}
+}
+
 // Driver implements engine Driver.
 type Driver struct {
+	pdConfig        config.PDClient
 	security        config.Security
 	tikvConfig      config.TiKVClient
 	txnLocalLatches config.TxnLocalLatches
@@ -103,6 +111,7 @@
 func (d Driver) Open(path string) (kv.Storage, error) {
 	tidbCfg := config.GetGlobalConfig()
 	return d.OpenWithOptions(path,
+		WithPDClientConfig(tidbCfg.PDClient),
 		WithSecurity(tidbCfg.Security),
 		WithTiKVClientConfig(tidbCfg.TiKVClient),
 		WithTxnLocalLatches(tidbCfg.TxnLocalLatches),
@@ -111,6 +120,7 @@
 
 func (d *Driver) setDefaultAndOptions(options ...DriverOption) {
 	defaultCfg := config.NewConfig()
+	d.pdConfig = defaultCfg.PDClient
 	d.security = defaultCfg.Security
 	d.tikvConfig = defaultCfg.TiKVClient
 	d.txnLocalLatches = defaultCfg.TxnLocalLatches
@@ -120,19 +130,13 @@
 }
 
 // OpenWithOptions is used by other program that use tidb as a library, to avoid modifying GlobalConfig
+// unspecified options will be set to default config obtained from config.NewConfig()
 func (d Driver) OpenWithOptions(path string, options ...DriverOption) (kv.Storage, error) {
 	mc.Lock()
 	defer mc.Unlock()
 
-<<<<<<< HEAD
 	d.setDefaultAndOptions(options...)
 
-=======
-	security := config.GetGlobalConfig().Security
-	pdConfig := config.GetGlobalConfig().PDClient
-	tikvConfig := config.GetGlobalConfig().TiKVClient
-	txnLocalLatches := config.GetGlobalConfig().TxnLocalLatches
->>>>>>> fd7da4fb
 	etcdAddrs, disableGC, err := config.ParsePath(path)
 	if err != nil {
 		return nil, errors.Trace(err)
@@ -147,7 +151,7 @@
 			Time:    time.Duration(d.tikvConfig.GrpcKeepAliveTime) * time.Second,
 			Timeout: time.Duration(d.tikvConfig.GrpcKeepAliveTimeout) * time.Second,
 		}),
-	), pd.WithCustomTimeoutOption(time.Duration(pdConfig.PDServerTimeout)*time.Second))
+	), pd.WithCustomTimeoutOption(time.Duration(d.pdConfig.PDServerTimeout)*time.Second))
 	pdCli = execdetails.InterceptedPDClient{Client: pdCli}
 
 	if err != nil {
