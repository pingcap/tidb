// Copyright 2016 PingCAP, Inc.
//
// Licensed under the Apache License, Version 2.0 (the "License");
// you may not use this file except in compliance with the License.
// You may obtain a copy of the License at
//
//     http://www.apache.org/licenses/LICENSE-2.0
//
// Unless required by applicable law or agreed to in writing, software
// distributed under the License is distributed on an "AS IS" BASIS,
// See the License for the specific language governing permissions and
// limitations under the License.

package tikv

import (
	"crypto/tls"
	"fmt"
	"math/rand"
	"net/url"
	"strings"
	"sync"
	"time"

	"github.com/coreos/etcd/clientv3"
	"github.com/grpc-ecosystem/go-grpc-prometheus"
	"github.com/juju/errors"
	"github.com/pingcap/pd/pd-client"
	"github.com/pingcap/tidb/config"
	"github.com/pingcap/tidb/kv"
	"github.com/pingcap/tidb/metrics"
	"github.com/pingcap/tidb/store/tikv/mocktikv"
	"github.com/pingcap/tidb/store/tikv/oracle"
	"github.com/pingcap/tidb/store/tikv/oracle/oracles"
	"github.com/pingcap/tidb/store/tikv/tikvrpc"
	log "github.com/sirupsen/logrus"
	goctx "golang.org/x/net/context"
	"google.golang.org/grpc"
)

type storeCache struct {
	sync.Mutex
	cache map[string]*tikvStore
}

var mc storeCache

// Driver implements engine Driver.
type Driver struct {
}

func createEtcdKV(addrs []string, tlsConfig *tls.Config) (*clientv3.Client, error) {
	cli, err := clientv3.New(clientv3.Config{
		Endpoints:   addrs,
		DialTimeout: 5 * time.Second,
		DialOptions: []grpc.DialOption{
			grpc.WithUnaryInterceptor(grpc_prometheus.UnaryClientInterceptor),
			grpc.WithStreamInterceptor(grpc_prometheus.StreamClientInterceptor),
		},
		TLS: tlsConfig,
	})
	if err != nil {
		return nil, errors.Trace(err)
	}
	return cli, nil
}

// Open opens or creates an TiKV storage with given path.
// Path example: tikv://etcd-node1:port,etcd-node2:port?cluster=1&disableGC=false
func (d Driver) Open(path string) (kv.Storage, error) {
	mc.Lock()
	defer mc.Unlock()

	security := config.GetGlobalConfig().Security
	etcdAddrs, disableGC, err := parsePath(path)
	if err != nil {
		return nil, errors.Trace(err)
	}

	pdCli, err := pd.NewClient(etcdAddrs, pd.SecurityOption{
		CAPath:   security.ClusterSSLCA,
		CertPath: security.ClusterSSLCert,
		KeyPath:  security.ClusterSSLKey,
	})

	if err != nil {
		if strings.Contains(err.Error(), "i/o timeout") {
			return nil, errors.Annotate(err, txnRetryableMark)
		}
		return nil, errors.Trace(err)
	}

	// FIXME: uuid will be a very long and ugly string, simplify it.
	uuid := fmt.Sprintf("tikv-%v", pdCli.GetClusterID(goctx.TODO()))
	if store, ok := mc.cache[uuid]; ok {
		return store, nil
	}

	tlsConfig, err := security.ToTLSConfig()
	if err != nil {
		return nil, errors.Trace(err)
	}

	spkv, err := NewEtcdSafePointKV(etcdAddrs, tlsConfig)
	if err != nil {
		return nil, errors.Trace(err)
	}

	s, err := newTikvStore(uuid, &codecPDClient{pdCli}, spkv, newRPCClient(security), !disableGC)
	if err != nil {
		return nil, errors.Trace(err)
	}
	s.etcdAddrs = etcdAddrs
	s.tlsConfig = tlsConfig

	mc.cache[uuid] = s
	return s, nil
}

// MockDriver is in memory mock TiKV driver.
type MockDriver struct {
}

// Open creates a MockTiKV storage.
func (d MockDriver) Open(path string) (kv.Storage, error) {
	u, err := url.Parse(path)
	if err != nil {
		return nil, errors.Trace(err)
	}
	if !strings.EqualFold(u.Scheme, "mocktikv") {
		return nil, errors.Errorf("Uri scheme expected(mocktikv) but found (%s)", u.Scheme)
	}
	return NewMockTikvStore(WithPath(u.Path))
}

// update oracle's lastTS every 2000ms.
var oracleUpdateInterval = 2000

type tikvStore struct {
	clusterID    uint64
	uuid         string
	oracle       oracle.Oracle
	client       Client
	pdClient     pd.Client
	regionCache  *RegionCache
	lockResolver *LockResolver
	gcWorker     GCHandler
	etcdAddrs    []string
	tlsConfig    *tls.Config
	mock         bool
	enableGC     bool

	kv        SafePointKV
	safePoint uint64
	spTime    time.Time
	spMutex   sync.RWMutex  // this is used to update safePoint and spTime
	closed    chan struct{} // this is used to nofity when the store is closed
}

func (s *tikvStore) UpdateSPCache(cachedSP uint64, cachedTime time.Time) {
	s.spMutex.Lock()
	s.safePoint = cachedSP
	s.spTime = cachedTime
	s.spMutex.Unlock()
}

func (s *tikvStore) CheckVisibility(startTime uint64) error {
	s.spMutex.RLock()
	cachedSafePoint := s.safePoint
	cachedTime := s.spTime
	s.spMutex.RUnlock()
	diff := time.Since(cachedTime)

	if diff > (GcSafePointCacheInterval - gcCPUTimeInaccuracyBound) {
		return ErrPDServerTimeout.GenByArgs("start timestamp may fall behind safe point")
	}

	if startTime < cachedSafePoint {
		return ErrGCTooEarly
	}

	return nil
}

func newTikvStore(uuid string, pdClient pd.Client, spkv SafePointKV, client Client, enableGC bool) (*tikvStore, error) {
	o, err := oracles.NewPdOracle(pdClient, time.Duration(oracleUpdateInterval)*time.Millisecond)
	if err != nil {
		return nil, errors.Trace(err)
	}
	store := &tikvStore{
		clusterID:   pdClient.GetClusterID(goctx.TODO()),
		uuid:        uuid,
		oracle:      o,
		client:      client,
		pdClient:    pdClient,
		regionCache: NewRegionCache(pdClient),
		kv:          spkv,
		safePoint:   0,
		spTime:      time.Now(),
		closed:      make(chan struct{}),
	}
	store.lockResolver = newLockResolver(store)
	store.enableGC = enableGC

	go store.runSafePointChecker()

	return store, nil
}

func (s *tikvStore) EtcdAddrs() []string {
	return s.etcdAddrs
}

func (s *tikvStore) TLSConfig() *tls.Config {
	return s.tlsConfig
}

// StartGCWorker starts GC worker, it's called in BootstrapSession, don't call this function more than once.
func (s *tikvStore) StartGCWorker() error {
	if !s.enableGC || NewGCHandlerFunc == nil {
		return nil
	}

	gcWorker, err := NewGCHandlerFunc(s)
	if err != nil {
		return errors.Trace(err)
	}
	gcWorker.Start()
	s.gcWorker = gcWorker
	return nil
}

func (s *tikvStore) runSafePointChecker() {
	d := gcSafePointUpdateInterval
	for {
		select {
		case spCachedTime := <-time.After(d):
			cachedSafePoint, err := loadSafePoint(s.GetSafePointKV(), GcSavedSafePoint)
			if err == nil {
				metrics.TiKVLoadSafepointCounter.WithLabelValues("ok").Inc()
				s.UpdateSPCache(cachedSafePoint, spCachedTime)
				d = gcSafePointUpdateInterval
			} else {
<<<<<<< HEAD
				loadSafepointCounter.WithLabelValues("fail").Inc()
				log.Errorf("[check visibility] fail to load safepoint from pd: %v", err)
=======
				metrics.TiKVLoadSafepointCounter.WithLabelValues("fail").Inc()
				log.Errorf("[tikv] fail to load safepoint: %v", err)
>>>>>>> 6f4ef27b
				d = gcSafePointQuickRepeatInterval
			}
		case <-s.Closed():
			return
		}
	}
}

type mockOptions struct {
	cluster        *mocktikv.Cluster
	mvccStore      mocktikv.MVCCStore
	clientHijack   func(Client) Client
	pdClientHijack func(pd.Client) pd.Client
	path           string
}

// MockTiKVStoreOption is used to control some behavior of mock tikv.
type MockTiKVStoreOption func(*mockOptions)

// WithHijackClient hijacks KV client's behavior, makes it easy to simulate the network
// problem between TiDB and TiKV.
func WithHijackClient(wrap func(Client) Client) MockTiKVStoreOption {
	return func(c *mockOptions) {
		c.clientHijack = wrap
	}
}

// WithCluster provides the customized cluster.
func WithCluster(cluster *mocktikv.Cluster) MockTiKVStoreOption {
	return func(c *mockOptions) {
		c.cluster = cluster
	}
}

// WithMVCCStore provides the customized mvcc store.
func WithMVCCStore(store mocktikv.MVCCStore) MockTiKVStoreOption {
	return func(c *mockOptions) {
		c.mvccStore = store
	}
}

// WithPath specifies the mocktikv path.
func WithPath(path string) MockTiKVStoreOption {
	return func(c *mockOptions) {
		c.path = path
	}
}

// NewMockTikvStore creates a mocked tikv store, the path is the file path to store the data.
// If path is an empty string, a memory storage will be created.
func NewMockTikvStore(options ...MockTiKVStoreOption) (kv.Storage, error) {
	var opt mockOptions
	for _, f := range options {
		f(&opt)
	}

	cluster := opt.cluster
	if cluster == nil {
		cluster = mocktikv.NewCluster()
		mocktikv.BootstrapWithSingleStore(cluster)
	}

	mvccStore := opt.mvccStore
	if mvccStore == nil {
		var err error
		mvccStore, err = mocktikv.NewMVCCLevelDB(opt.path)
		if err != nil {
			return nil, errors.Trace(err)
		}
	}

	client := Client(mocktikv.NewRPCClient(cluster, mvccStore))
	if opt.clientHijack != nil {
		client = opt.clientHijack(client)
	}

	// Make sure the uuid is unique.
	partID := fmt.Sprintf("%05d", rand.Intn(100000))
	uuid := fmt.Sprintf("mocktikv-store-%v-%v", time.Now().Unix(), partID)
	pdCli := pd.Client(&codecPDClient{mocktikv.NewPDClient(cluster)})
	if opt.pdClientHijack != nil {
		pdCli = opt.pdClientHijack(pdCli)
	}

	spkv := NewMockSafePointKV()
	tikvStore, err := newTikvStore(uuid, pdCli, spkv, client, false)
	tikvStore.mock = true
	return tikvStore, errors.Trace(err)
}

func (s *tikvStore) Begin() (kv.Transaction, error) {
	txn, err := newTiKVTxn(s)
	if err != nil {
		return nil, errors.Trace(err)
	}
	metrics.TiKVTxnCounter.Inc()
	return txn, nil
}

// BeginWithStartTS begins a transaction with startTS.
func (s *tikvStore) BeginWithStartTS(startTS uint64) (kv.Transaction, error) {
	txn, err := newTikvTxnWithStartTS(s, startTS)
	if err != nil {
		return nil, errors.Trace(err)
	}
	metrics.TiKVTxnCounter.Inc()
	return txn, nil
}

func (s *tikvStore) GetSnapshot(ver kv.Version) (kv.Snapshot, error) {
	snapshot := newTiKVSnapshot(s, ver)
	metrics.TiKVSnapshotCounter.Inc()
	return snapshot, nil
}

func (s *tikvStore) Close() error {
	mc.Lock()
	defer mc.Unlock()

	delete(mc.cache, s.uuid)
	s.oracle.Close()
	s.pdClient.Close()
	if s.gcWorker != nil {
		s.gcWorker.Close()
	}

	close(s.closed)

	if err := s.client.Close(); err != nil {
		return errors.Trace(err)
	}
	return nil
}

func (s *tikvStore) UUID() string {
	return s.uuid
}

func (s *tikvStore) CurrentVersion() (kv.Version, error) {
	bo := NewBackoffer(tsoMaxBackoff, goctx.Background())
	startTS, err := s.getTimestampWithRetry(bo)
	if err != nil {
		return kv.NewVersion(0), errors.Trace(err)
	}
	return kv.NewVersion(startTS), nil
}

func (s *tikvStore) getTimestampWithRetry(bo *Backoffer) (uint64, error) {
	for {
		startTS, err := s.oracle.GetTimestamp(bo)
		if err == nil {
			return startTS, nil
		}
		err = bo.Backoff(boPDRPC, errors.Errorf("get timestamp failed: %v", err))
		if err != nil {
			return 0, errors.Trace(err)
		}
	}
}

func (s *tikvStore) GetClient() kv.Client {
	metrics.TiKVTxnCmdCounter.WithLabelValues("get_client").Inc()
	return &CopClient{
		store: s,
	}
}

func (s *tikvStore) GetOracle() oracle.Oracle {
	return s.oracle
}

func (s *tikvStore) SupportDeleteRange() (supported bool) {
	if s.mock {
		return false
	}
	return true
}

func (s *tikvStore) SendReq(bo *Backoffer, req *tikvrpc.Request, regionID RegionVerID, timeout time.Duration) (*tikvrpc.Response, error) {
	sender := NewRegionRequestSender(s.regionCache, s.client)
	return sender.SendReq(bo, req, regionID, timeout)
}

func (s *tikvStore) GetRegionCache() *RegionCache {
	return s.regionCache
}

func (s *tikvStore) GetLockResolver() *LockResolver {
	return s.lockResolver
}

func (s *tikvStore) GetGCHandler() GCHandler {
	return s.gcWorker
}

func (s *tikvStore) Closed() <-chan struct{} {
	return s.closed
}

func (s *tikvStore) GetSafePointKV() SafePointKV {
	return s.kv
}

func (s *tikvStore) SetOracle(oracle oracle.Oracle) {
	s.oracle = oracle
}

func (s *tikvStore) SetTiKVClient(client Client) {
	s.client = client
}

func (s *tikvStore) GetTiKVClient() (client Client) {
	return s.client
}

func parsePath(path string) (etcdAddrs []string, disableGC bool, err error) {
	var u *url.URL
	u, err = url.Parse(path)
	if err != nil {
		err = errors.Trace(err)
		return
	}
	if strings.ToLower(u.Scheme) != "tikv" {
		err = errors.Errorf("Uri scheme expected[tikv] but found [%s]", u.Scheme)
		log.Error(err)
		return
	}
	switch strings.ToLower(u.Query().Get("disableGC")) {
	case "true":
		disableGC = true
	case "false", "":
	default:
		err = errors.New("disableGC flag should be true/false")
		return
	}
	etcdAddrs = strings.Split(u.Host, ",")
	return
}

func init() {
	mc.cache = make(map[string]*tikvStore)
	rand.Seed(time.Now().UnixNano())
}<|MERGE_RESOLUTION|>--- conflicted
+++ resolved
@@ -241,13 +241,8 @@
 				s.UpdateSPCache(cachedSafePoint, spCachedTime)
 				d = gcSafePointUpdateInterval
 			} else {
-<<<<<<< HEAD
-				loadSafepointCounter.WithLabelValues("fail").Inc()
-				log.Errorf("[check visibility] fail to load safepoint from pd: %v", err)
-=======
 				metrics.TiKVLoadSafepointCounter.WithLabelValues("fail").Inc()
-				log.Errorf("[tikv] fail to load safepoint: %v", err)
->>>>>>> 6f4ef27b
+				log.Errorf("fail to load safepoint from pd: %v", err)
 				d = gcSafePointQuickRepeatInterval
 			}
 		case <-s.Closed():
