--- conflicted
+++ resolved
@@ -154,7 +154,6 @@
 		return nil, nil
 	}
 
-<<<<<<< HEAD
 	// If primaryKey is not set or not in the mutations, use the first key as the primary key
 	if txn.primaryKey == nil {
 		primaryKey = keys[0]
@@ -163,7 +162,8 @@
 		log.Warnf("primary key is set but not used, primaryKey:%s", txn.primaryKey)
 	} else {
 		primaryKey = txn.primaryKey
-=======
+	}
+
 	for _, pair := range txn.assertions {
 		mutation, ok := mutations[string(pair.key)]
 		if !ok {
@@ -183,7 +183,6 @@
 			mutation.Assertion = pb.Assertion_None
 		}
 		mutation.asserted = true
->>>>>>> cca7ec31
 	}
 
 	entrylimit := atomic.LoadUint64(&kv.TxnEntryCountLimit)
