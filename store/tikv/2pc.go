--- conflicted
+++ resolved
@@ -415,86 +415,7 @@
 	default:
 		return nil, errors.Errorf("invalid action type=%v", action)
 	}
-<<<<<<< HEAD
 	return singleBatchActionFunc, nil
-=======
-	if len(batches) == 1 {
-		e := singleBatchActionFunc(bo, batches[0])
-		if e != nil {
-			logutil.BgLogger().Debug("2PC doActionOnBatches failed",
-				zap.Uint64("conn", c.connID),
-				zap.Stringer("action type", action),
-				zap.Error(e),
-				zap.Uint64("txnStartTS", c.startTS))
-		}
-		return errors.Trace(e)
-	}
-
-	// For prewrite, stop sending other requests after receiving first error.
-	backoffer := bo
-	var cancel context.CancelFunc
-	if action == actionPrewrite {
-		backoffer, cancel = bo.Fork()
-		defer cancel()
-	}
-
-	// Concurrently do the work for each batch.
-	ch := make(chan error, len(batches))
-	for _, batch1 := range batches {
-
-		batch := batch1
-		go func() {
-			var singleBatchBackoffer *Backoffer
-			if action == actionCommit {
-				// Because the secondary batches of the commit actions are implemented to be
-				// committed asynchronously in background goroutines, we should not
-				// fork a child context and call cancel() while the foreground goroutine exits.
-				// Otherwise the background goroutines will be canceled execeptionally.
-				// Here we makes a new clone of the original backoffer for this goroutine
-				// exclusively to avoid the data race when using the same backoffer
-				// in concurrent goroutines.
-				singleBatchBackoffer = backoffer.Clone()
-			} else {
-				var singleBatchCancel context.CancelFunc
-				singleBatchBackoffer, singleBatchCancel = backoffer.Fork()
-				defer singleBatchCancel()
-			}
-			beforeSleep := singleBatchBackoffer.totalSleep
-			ch <- singleBatchActionFunc(singleBatchBackoffer, batch)
-			commitDetail := c.getDetail()
-			if commitDetail != nil { // lock operations of pessimistic-txn will let commitDetail be nil
-				if delta := singleBatchBackoffer.totalSleep - beforeSleep; delta > 0 {
-					atomic.AddInt64(&commitDetail.CommitBackoffTime, int64(singleBatchBackoffer.totalSleep-beforeSleep)*int64(time.Millisecond))
-					commitDetail.Mu.Lock()
-					commitDetail.Mu.BackoffTypes = append(commitDetail.Mu.BackoffTypes, singleBatchBackoffer.types...)
-					commitDetail.Mu.Unlock()
-				}
-			}
-		}()
-	}
-	var err error
-	for i := 0; i < len(batches); i++ {
-		if e := <-ch; e != nil {
-			logutil.BgLogger().Debug("2PC doActionOnBatches failed",
-				zap.Uint64("conn", c.connID),
-				zap.Stringer("action type", action),
-				zap.Error(e),
-				zap.Uint64("txnStartTS", c.startTS))
-			// Cancel other requests and return the first error.
-			if cancel != nil {
-				logutil.BgLogger().Debug("2PC doActionOnBatches to cancel other actions",
-					zap.Uint64("conn", c.connID),
-					zap.Stringer("action type", action),
-					zap.Uint64("txnStartTS", c.startTS))
-				cancel()
-			}
-			if err == nil {
-				err = e
-			}
-		}
-	}
-	return errors.Trace(err)
->>>>>>> d95a15ee
 }
 
 func (c *twoPhaseCommitter) keyValueSize(key []byte) int {
@@ -1124,8 +1045,7 @@
 		if exit := batchExe.rateLimiter.getToken(exitCh); !exit {
 			batch := batch1
 			go func() {
-				var procRes error
-				defer batchExe.rateLimiter.putToken()
+				var singleBatchBackoffer *Backoffer
 				if batchExe.action == actionCommit {
 					// Because the secondary batches of the commit actions are implemented to be
 					// committed asynchronously in background goroutines, we should not
@@ -1134,14 +1054,23 @@
 					// Here we makes a new clone of the original backoffer for this goroutine
 					// exclusively to avoid the data race when using the same backoffer
 					// in concurrent goroutines.
-					singleBatchBackoffer := batchExe.backoffer.Clone()
-					procRes = batchExe.procFn(singleBatchBackoffer, batch)
+					singleBatchBackoffer = batchExe.backoffer.Clone()
 				} else {
-					singleBatchBackoffer, singleBatchCancel := batchExe.backoffer.Fork()
+					var singleBatchCancel context.CancelFunc
+					singleBatchBackoffer, singleBatchCancel = batchExe.backoffer.Fork()
 					defer singleBatchCancel()
-					procRes = batchExe.procFn(singleBatchBackoffer, batch)
 				}
-				ch <- procRes
+				beforeSleep := singleBatchBackoffer.totalSleep
+				ch <- batchExe.procFn(singleBatchBackoffer, batch)
+				commitDetail := batchExe.committer.getDetail()
+				if commitDetail != nil { // lock operations of pessimistic-txn will let commitDetail be nil
+					if delta := singleBatchBackoffer.totalSleep - beforeSleep; delta > 0 {
+						atomic.AddInt64(&commitDetail.CommitBackoffTime, int64(singleBatchBackoffer.totalSleep-beforeSleep)*int64(time.Millisecond))
+						commitDetail.Mu.Lock()
+						commitDetail.Mu.BackoffTypes = append(commitDetail.Mu.BackoffTypes, singleBatchBackoffer.types...)
+						commitDetail.Mu.Unlock()
+					}
+				}
 			}()
 		} else {
 			logutil.Logger(batchExe.backoffer.ctx).Info("break startWorker",
