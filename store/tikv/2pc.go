--- conflicted
+++ resolved
@@ -601,13 +601,8 @@
 		prewriteResp := resp.Resp.(*pb.PrewriteResponse)
 		keyErrs := prewriteResp.GetErrors()
 		if len(keyErrs) == 0 {
-<<<<<<< HEAD
-			if bytes.Equal(c.primary(), batch.keys[0]) {
+			if bytes.Equal(c.primary(), batch.mutations.keys[0]) {
 				// After writing the primary key, if the size of the transaction is large than 32M,
-=======
-			if bytes.Equal(c.primary(), batch.mutations.keys[0]) {
-				// After writing the primary key, if the size of the transaction is large than 4M,
->>>>>>> 3b5895b3
 				// start the ttlManager. The ttlManager will be closed in tikvTxn.Commit().
 				if c.txnSize > 32*1024*1024 {
 					c.run(c, nil)
