// Copyright 2016 PingCAP, Inc.
//
// Licensed under the Apache License, Version 2.0 (the "License");
// you may not use this file except in compliance with the License.
// You may obtain a copy of the License at
//
//     http://www.apache.org/licenses/LICENSE-2.0
//
// Unless required by applicable law or agreed to in writing, software
// distributed under the License is distributed on an "AS IS" BASIS,
// See the License for the specific language governing permissions and
// limitations under the License.

package tikv

import (
	"bytes"
	"context"
	"fmt"
	"math"
	"sync"
	"sync/atomic"
	"time"

	"github.com/opentracing/opentracing-go"
	"github.com/pingcap/errors"
	"github.com/pingcap/failpoint"
	pb "github.com/pingcap/kvproto/pkg/kvrpcpb"
	"github.com/pingcap/parser/terror"
	"github.com/pingcap/tidb/config"
	"github.com/pingcap/tidb/kv"
	"github.com/pingcap/tidb/metrics"
	"github.com/pingcap/tidb/sessionctx/binloginfo"
	"github.com/pingcap/tidb/store/tikv/tikvrpc"
	"github.com/pingcap/tidb/tablecodec"
	"github.com/pingcap/tidb/util/execdetails"
	"github.com/pingcap/tidb/util/logutil"
	"github.com/pingcap/tipb/go-binlog"
	"go.uber.org/zap"
)

type twoPhaseCommitAction int

const (
	actionPrewrite twoPhaseCommitAction = 1 + iota
	actionCommit
	actionCleanup
	actionPessimisticLock
	actionPessimisticRollback
)

var (
	tikvSecondaryLockCleanupFailureCounterCommit   = metrics.TiKVSecondaryLockCleanupFailureCounter.WithLabelValues("commit")
	tikvSecondaryLockCleanupFailureCounterRollback = metrics.TiKVSecondaryLockCleanupFailureCounter.WithLabelValues("rollback")
)

// Global variable set by config file.
var (
	PessimisticLockTTL uint64
)

func (ca twoPhaseCommitAction) String() string {
	switch ca {
	case actionPrewrite:
		return "prewrite"
	case actionCommit:
		return "commit"
	case actionCleanup:
		return "cleanup"
	case actionPessimisticLock:
		return "pessimistic_lock"
	case actionPessimisticRollback:
		return "pessimistic_rollback"
	}
	return "unknown"
}

// MetricsTag returns detail tag for metrics.
func (ca twoPhaseCommitAction) MetricsTag() string {
	return "2pc_" + ca.String()
}

// twoPhaseCommitter executes a two-phase commit protocol.
type twoPhaseCommitter struct {
<<<<<<< HEAD
	store   *tikvStore
	txn     *tikvTxn
	startTS uint64
	keys    [][]byte
	// regionTxnSize stores the number of keys involved in each region
	regionTxnSize map[RegionVerID]int
	mutations     map[string]*mutationEx
	lockTTL       uint64
	commitTS      uint64
	mu            struct {
		sync.RWMutex
		committed       bool
		undeterminedErr error // undeterminedErr saves the rpc error we encounter when commit primary key.
	}
	priority pb.CommandPri
	syncLog  bool
	connID   uint64 // connID is used for log.
	cleanWg  sync.WaitGroup
=======
	store     *tikvStore
	txn       *tikvTxn
	startTS   uint64
	keys      [][]byte
	mutations map[string]*mutationEx
	lockTTL   uint64
	commitTS  uint64
	priority  pb.CommandPri
	connID    uint64 // connID is used for log.
	cleanWg   sync.WaitGroup
>>>>>>> e08e9391
	// maxTxnTimeUse represents max time a Txn may use (in ms) from its startTS to commitTS.
	// We use it to guarantee GC worker will not influence any active txn. The value
	// should be less than GC life time.
	maxTxnTimeUse uint64
	detail        *execdetails.CommitDetails

	primaryKey     []byte
	forUpdateTS    uint64
	pessimisticTTL uint64

	mu struct {
		sync.RWMutex
		undeterminedErr error // undeterminedErr saves the rpc error we encounter when commit primary key.
		committed       bool
	}
	syncLog bool
	// For pessimistic transaction
	isPessimistic bool
	isFirstLock   bool
}

type mutationEx struct {
	pb.Mutation
	asserted          bool
	isPessimisticLock bool
}

// newTwoPhaseCommitter creates a twoPhaseCommitter.
func newTwoPhaseCommitter(txn *tikvTxn, connID uint64) (*twoPhaseCommitter, error) {
	return &twoPhaseCommitter{
		store:   txn.store,
		txn:     txn,
		startTS: txn.StartTS(),
		connID:  connID,
	}, nil
}

func (c *twoPhaseCommitter) initKeysAndMutations() error {
	var (
		keys    [][]byte
		size    int
		putCnt  int
		delCnt  int
		lockCnt int
	)
	mutations := make(map[string]*mutationEx)
	txn := c.txn
	c.isPessimistic = txn.IsPessimistic()
	if c.isPessimistic && len(c.primaryKey) > 0 {
		keys = append(keys, c.primaryKey)
		mutations[string(c.primaryKey)] = &mutationEx{
			Mutation: pb.Mutation{
				Op:  pb.Op_Lock,
				Key: c.primaryKey,
			},
			isPessimisticLock: true,
		}
	}
	err := txn.us.WalkBuffer(func(k kv.Key, v []byte) error {
		if len(v) > 0 {
			op := pb.Op_Put
			if c := txn.us.LookupConditionPair(k); c != nil && c.ShouldNotExist() {
				op = pb.Op_Insert
			}
			mutations[string(k)] = &mutationEx{
				Mutation: pb.Mutation{
					Op:    op,
					Key:   k,
					Value: v,
				},
			}
			putCnt++
		} else {
			mutations[string(k)] = &mutationEx{
				Mutation: pb.Mutation{
					Op:  pb.Op_Del,
					Key: k,
				},
			}
			delCnt++
		}
		if c.isPessimistic {
			if !bytes.Equal(k, c.primaryKey) {
				keys = append(keys, k)
			}
		} else {
			keys = append(keys, k)
		}
		entrySize := len(k) + len(v)
		if entrySize > kv.TxnEntrySizeLimit {
			return kv.ErrEntryTooLarge.GenWithStackByArgs(kv.TxnEntrySizeLimit, entrySize)
		}
		size += entrySize
		return nil
	})
	if err != nil {
		return errors.Trace(err)
	}
	for _, lockKey := range txn.lockKeys {
		muEx, ok := mutations[string(lockKey)]
		if !ok {
			mutations[string(lockKey)] = &mutationEx{
				Mutation: pb.Mutation{
					Op:  pb.Op_Lock,
					Key: lockKey,
				},
				isPessimisticLock: c.isPessimistic,
			}
			lockCnt++
			keys = append(keys, lockKey)
			size += len(lockKey)
		} else {
			muEx.isPessimisticLock = c.isPessimistic
		}
	}
	if len(keys) == 0 {
		return nil
	}

	for _, pair := range txn.assertions {
		mutation, ok := mutations[string(pair.key)]
		if !ok {
			// It's possible when a transaction inserted a key then deleted it later.
			continue
		}
		// Only apply the first assertion!
		if mutation.asserted {
			continue
		}
		switch pair.assertion {
		case kv.Exist:
			mutation.Assertion = pb.Assertion_Exist
		case kv.NotExist:
			mutation.Assertion = pb.Assertion_NotExist
		default:
			mutation.Assertion = pb.Assertion_None
		}
		mutation.asserted = true
	}

	if size > int(kv.TxnTotalSizeLimit) {
		return kv.ErrTxnTooLarge
	}
	const logEntryCount = 10000
	const logSize = 4 * 1024 * 1024 // 4MB
	if len(keys) > logEntryCount || size > logSize {
		tableID := tablecodec.DecodeTableID(keys[0])
		logutil.BgLogger().Info("[BIG_TXN]",
			zap.Uint64("con", c.connID),
			zap.Int64("table ID", tableID),
			zap.Int("size", size),
			zap.Int("keys", len(keys)),
			zap.Int("puts", putCnt),
			zap.Int("dels", delCnt),
			zap.Int("locks", lockCnt),
			zap.Uint64("txnStartTS", txn.startTS))
	}

	// Convert from sec to ms
	maxTxnTimeUse := uint64(config.GetGlobalConfig().TiKVClient.MaxTxnTimeUse) * 1000

	// Sanity check for startTS.
	if txn.StartTS() == math.MaxUint64 {
		err = errors.Errorf("try to commit with invalid txnStartTS: %d", txn.StartTS())
		logutil.BgLogger().Error("commit failed",
			zap.Uint64("conn", c.connID),
			zap.Error(err))
		return errors.Trace(err)
	}

	commitDetail := &execdetails.CommitDetails{WriteSize: size, WriteKeys: len(keys)}
	metrics.TiKVTxnWriteKVCountHistogram.Observe(float64(commitDetail.WriteKeys))
	metrics.TiKVTxnWriteSizeHistogram.Observe(float64(commitDetail.WriteSize))
	c.maxTxnTimeUse = maxTxnTimeUse
	c.keys = keys
	c.mutations = mutations
	c.lockTTL = txnLockTTL(txn.startTime, size)
	c.priority = getTxnPriority(txn)
	c.syncLog = getTxnSyncLog(txn)
	c.detail = commitDetail
	return nil
}

func (c *twoPhaseCommitter) primary() []byte {
	if len(c.primaryKey) == 0 {
		return c.keys[0]
	}
	return c.primaryKey
}

const bytesPerMiB = 1024 * 1024

func txnLockTTL(startTime time.Time, txnSize int) uint64 {
	// Increase lockTTL for large transactions.
	// The formula is `ttl = ttlFactor * sqrt(sizeInMiB)`.
	// When writeSize is less than 256KB, the base ttl is defaultTTL (3s);
	// When writeSize is 1MiB, 100MiB, or 400MiB, ttl is 6s, 60s, 120s correspondingly;
	lockTTL := defaultLockTTL
	if txnSize >= txnCommitBatchSize {
		sizeMiB := float64(txnSize) / bytesPerMiB
		lockTTL = uint64(float64(ttlFactor) * math.Sqrt(sizeMiB))
		if lockTTL < defaultLockTTL {
			lockTTL = defaultLockTTL
		}
		if lockTTL > maxLockTTL {
			lockTTL = maxLockTTL
		}
	}

	// Increase lockTTL by the transaction's read time.
	// When resolving a lock, we compare current ts and startTS+lockTTL to decide whether to clean up. If a txn
	// takes a long time to read, increasing its TTL will help to prevent it from been aborted soon after prewrite.
	elapsed := time.Since(startTime) / time.Millisecond
	return lockTTL + uint64(elapsed)
}

// doActionOnKeys groups keys into primary batch and secondary batches, if primary batch exists in the key,
// it does action on primary batch first, then on secondary batches. If action is commit, secondary batches
// is done in background goroutine.
func (c *twoPhaseCommitter) doActionOnKeys(bo *Backoffer, action twoPhaseCommitAction, keys [][]byte) error {
	if len(keys) == 0 {
		return nil
	}
	groups, firstRegion, err := c.store.regionCache.GroupKeysByRegion(bo, keys)
	if err != nil {
		return errors.Trace(err)
	}

	metrics.TiKVTxnRegionsNumHistogram.WithLabelValues(action.MetricsTag()).Observe(float64(len(groups)))

	var batches []batchKeys
	var sizeFunc = c.keySize
	if action == actionPrewrite {
		if c.regionTxnSize == nil {
			c.regionTxnSize = make(map[RegionVerID]int)
		}
		for region, keys := range groups {
			c.regionTxnSize[region] = len(keys)
		}
		sizeFunc = c.keyValueSize
		atomic.AddInt32(&c.detail.PrewriteRegionNum, int32(len(groups)))
	}
	// Make sure the group that contains primary key goes first.
	batches = appendBatchBySize(batches, firstRegion, groups[firstRegion], sizeFunc, txnCommitBatchSize)
	delete(groups, firstRegion)
	for id, g := range groups {
		batches = appendBatchBySize(batches, id, g, sizeFunc, txnCommitBatchSize)
	}

	firstIsPrimary := bytes.Equal(keys[0], c.primary())
	if firstIsPrimary && (action == actionCommit || action == actionCleanup) {
		// primary should be committed/cleanup first
		err = c.doActionOnBatches(bo, action, batches[:1])
		if err != nil {
			return errors.Trace(err)
		}
		batches = batches[1:]
	}
	if action == actionCommit {
		// Commit secondary batches in background goroutine to reduce latency.
		// The backoffer instance is created outside of the goroutine to avoid
		// potencial data race in unit test since `CommitMaxBackoff` will be updated
		// by test suites.
		secondaryBo := NewBackoffer(context.Background(), CommitMaxBackoff)
		go func() {
			e := c.doActionOnBatches(secondaryBo, action, batches)
			if e != nil {
				logutil.BgLogger().Debug("2PC async doActionOnBatches",
					zap.Uint64("conn", c.connID),
					zap.Stringer("action type", action),
					zap.Error(e))
				tikvSecondaryLockCleanupFailureCounterCommit.Inc()
			}
		}()
	} else {
		err = c.doActionOnBatches(bo, action, batches)
	}
	return errors.Trace(err)
}

// doActionOnBatches does action to batches in parallel.
func (c *twoPhaseCommitter) doActionOnBatches(bo *Backoffer, action twoPhaseCommitAction, batches []batchKeys) error {
	if len(batches) == 0 {
		return nil
	}
	var singleBatchActionFunc func(bo *Backoffer, batch batchKeys) error
	switch action {
	case actionPrewrite:
		singleBatchActionFunc = c.prewriteSingleBatch
	case actionCommit:
		singleBatchActionFunc = c.commitSingleBatch
	case actionCleanup:
		singleBatchActionFunc = c.cleanupSingleBatch
	case actionPessimisticLock:
		singleBatchActionFunc = c.pessimisticLockSingleBatch
	case actionPessimisticRollback:
		singleBatchActionFunc = c.pessimisticRollbackSingleBatch
	}
	if len(batches) == 1 {
		e := singleBatchActionFunc(bo, batches[0])
		if e != nil {
			logutil.BgLogger().Debug("2PC doActionOnBatches failed",
				zap.Uint64("conn", c.connID),
				zap.Stringer("action type", action),
				zap.Error(e),
				zap.Uint64("txnStartTS", c.startTS))
		}
		return errors.Trace(e)
	}

	// For prewrite, stop sending other requests after receiving first error.
	backoffer := bo
	var cancel context.CancelFunc
	if action == actionPrewrite {
		backoffer, cancel = bo.Fork()
		defer cancel()
	}

	// Concurrently do the work for each batch.
	ch := make(chan error, len(batches))
	for _, batch1 := range batches {

		batch := batch1
		go func() {
			if action == actionCommit {
				// Because the secondary batches of the commit actions are implemented to be
				// committed asynchronously in background goroutines, we should not
				// fork a child context and call cancel() while the foreground goroutine exits.
				// Otherwise the background goroutines will be canceled execeptionally.
				// Here we makes a new clone of the original backoffer for this goroutine
				// exclusively to avoid the data race when using the same backoffer
				// in concurrent goroutines.
				singleBatchBackoffer := backoffer.Clone()
				ch <- singleBatchActionFunc(singleBatchBackoffer, batch)
			} else {
				singleBatchBackoffer, singleBatchCancel := backoffer.Fork()
				defer singleBatchCancel()
				ch <- singleBatchActionFunc(singleBatchBackoffer, batch)
			}
		}()
	}
	var err error
	for i := 0; i < len(batches); i++ {
		if e := <-ch; e != nil {
			logutil.BgLogger().Debug("2PC doActionOnBatches failed",
				zap.Uint64("conn", c.connID),
				zap.Stringer("action type", action),
				zap.Error(e),
				zap.Uint64("txnStartTS", c.startTS))
			// Cancel other requests and return the first error.
			if cancel != nil {
				logutil.BgLogger().Debug("2PC doActionOnBatches to cancel other actions",
					zap.Uint64("conn", c.connID),
					zap.Stringer("action type", action),
					zap.Uint64("txnStartTS", c.startTS))
				cancel()
			}
			if err == nil {
				err = e
			}
		}
	}
	return errors.Trace(err)
}

func (c *twoPhaseCommitter) keyValueSize(key []byte) int {
	size := len(key)
	if mutation := c.mutations[string(key)]; mutation != nil {
		size += len(mutation.Value)
	}
	return size
}

func (c *twoPhaseCommitter) keySize(key []byte) int {
	return len(key)
}

func (c *twoPhaseCommitter) buildPrewriteRequest(batch batchKeys) *tikvrpc.Request {
	mutations := make([]*pb.Mutation, len(batch.keys))
	var isPessimisticLock []bool
	if c.isPessimistic {
		isPessimisticLock = make([]bool, len(mutations))
	}
	for i, k := range batch.keys {
		tmp := c.mutations[string(k)]
		mutations[i] = &tmp.Mutation
		if tmp.isPessimisticLock {
			isPessimisticLock[i] = true
		}
	}
	req := &pb.PrewriteRequest{
		Mutations:         mutations,
		PrimaryLock:       c.primary(),
		StartVersion:      c.startTS,
		LockTtl:           c.lockTTL,
		IsPessimisticLock: isPessimisticLock,
		ForUpdateTs:       c.forUpdateTS,
		TxnSize:           uint64(c.regionTxnSize[batch.region]),
	}
	return tikvrpc.NewRequest(tikvrpc.CmdPrewrite, req, pb.Context{Priority: c.priority, SyncLog: c.syncLog})
}

func (c *twoPhaseCommitter) prewriteSingleBatch(bo *Backoffer, batch batchKeys) error {
	req := c.buildPrewriteRequest(batch)
	for {
		resp, err := c.store.SendReq(bo, req, batch.region, readTimeoutShort)
		if err != nil {
			return errors.Trace(err)
		}
		regionErr, err := resp.GetRegionError()
		if err != nil {
			return errors.Trace(err)
		}
		if regionErr != nil {
			err = bo.Backoff(BoRegionMiss, errors.New(regionErr.String()))
			if err != nil {
				return errors.Trace(err)
			}
			err = c.prewriteKeys(bo, batch.keys)
			return errors.Trace(err)
		}
		if resp.Resp == nil {
			return errors.Trace(ErrBodyMissing)
		}
		prewriteResp := resp.Resp.(*pb.PrewriteResponse)
		keyErrs := prewriteResp.GetErrors()
		if len(keyErrs) == 0 {
			return nil
		}
		var locks []*Lock
		for _, keyErr := range keyErrs {
			// Check already exists error
			if alreadyExist := keyErr.GetAlreadyExist(); alreadyExist != nil {
				key := alreadyExist.GetKey()
				conditionPair := c.txn.us.LookupConditionPair(key)
				if conditionPair == nil {
					return errors.Errorf("conn%d, conditionPair for key:%s should not be nil", c.connID, key)
				}
				logutil.BgLogger().Debug("key already exists",
					zap.Uint64("conn", c.connID),
					zap.Binary("key", key))
				return errors.Trace(conditionPair.Err())
			}

			// Extract lock from key error
			lock, err1 := extractLockFromKeyErr(keyErr)
			if err1 != nil {
				return errors.Trace(err1)
			}
			logutil.BgLogger().Debug("prewrite encounters lock",
				zap.Uint64("conn", c.connID),
				zap.Stringer("lock", lock))
			locks = append(locks, lock)
		}
		start := time.Now()
		msBeforeExpired, err := c.store.lockResolver.ResolveLocks(bo, locks)
		if err != nil {
			return errors.Trace(err)
		}
		atomic.AddInt64(&c.detail.ResolveLockTime, int64(time.Since(start)))
		if msBeforeExpired > 0 {
			err = bo.BackoffWithMaxSleep(BoTxnLock, int(msBeforeExpired), errors.Errorf("2PC prewrite lockedKeys: %d", len(locks)))
			if err != nil {
				return errors.Trace(err)
			}
		}
	}
}

func (c *twoPhaseCommitter) pessimisticLockSingleBatch(bo *Backoffer, batch batchKeys) error {
	mutations := make([]*pb.Mutation, len(batch.keys))
	for i, k := range batch.keys {
		mut := &pb.Mutation{
			Op:  pb.Op_PessimisticLock,
			Key: k,
		}
		conditionPair := c.txn.us.LookupConditionPair(k)
		if conditionPair != nil && conditionPair.ShouldNotExist() {
			mut.Assertion = pb.Assertion_NotExist
		}
		mutations[i] = mut
	}

	req := tikvrpc.NewRequest(tikvrpc.CmdPessimisticLock, &pb.PessimisticLockRequest{
		Mutations:    mutations,
		PrimaryLock:  c.primary(),
		StartVersion: c.startTS,
		ForUpdateTs:  c.forUpdateTS,
		LockTtl:      c.pessimisticTTL,
		IsFirstLock:  c.isFirstLock,
	}, pb.Context{Priority: c.priority, SyncLog: c.syncLog})
	for {
		resp, err := c.store.SendReq(bo, req, batch.region, readTimeoutShort)
		if err != nil {
			return errors.Trace(err)
		}
		regionErr, err := resp.GetRegionError()
		if err != nil {
			return errors.Trace(err)
		}
		if regionErr != nil {
			err = bo.Backoff(BoRegionMiss, errors.New(regionErr.String()))
			if err != nil {
				return errors.Trace(err)
			}
			err = c.pessimisticLockKeys(bo, batch.keys)
			return errors.Trace(err)
		}
		if resp.Resp == nil {
			return errors.Trace(ErrBodyMissing)
		}
		lockResp := resp.Resp.(*pb.PessimisticLockResponse)
		keyErrs := lockResp.GetErrors()
		if len(keyErrs) == 0 {
			return nil
		}
		var locks []*Lock
		for _, keyErr := range keyErrs {
			// Check already exists error
			if alreadyExist := keyErr.GetAlreadyExist(); alreadyExist != nil {
				key := alreadyExist.GetKey()
				conditionPair := c.txn.us.LookupConditionPair(key)
				if conditionPair == nil {
					panic(fmt.Sprintf("con:%d, conditionPair for key:%s should not be nil", c.connID, key))
				}
				return errors.Trace(conditionPair.Err())
			}
			if deadlock := keyErr.Deadlock; deadlock != nil {
				return &ErrDeadlock{Deadlock: deadlock}
			}

			// Extract lock from key error
			lock, err1 := extractLockFromKeyErr(keyErr)
			if err1 != nil {
				return errors.Trace(err1)
			}
			locks = append(locks, lock)
		}
		_, err = c.store.lockResolver.ResolveLocks(bo, locks)
		if err != nil {
			return errors.Trace(err)
		}
		// Because we already waited on tikv, no need to Backoff here.
	}
}

func (c *twoPhaseCommitter) pessimisticRollbackSingleBatch(bo *Backoffer, batch batchKeys) error {
	req := tikvrpc.NewRequest(tikvrpc.CmdPessimisticRollback, &pb.PessimisticRollbackRequest{
		StartVersion: c.startTS,
		ForUpdateTs:  c.forUpdateTS,
		Keys:         batch.keys,
	})
	for {
		resp, err := c.store.SendReq(bo, req, batch.region, readTimeoutShort)
		if err != nil {
			return errors.Trace(err)
		}
		regionErr, err := resp.GetRegionError()
		if err != nil {
			return errors.Trace(err)
		}
		if regionErr != nil {
			err = bo.Backoff(BoRegionMiss, errors.New(regionErr.String()))
			if err != nil {
				return errors.Trace(err)
			}
			err = c.pessimisticRollbackKeys(bo, batch.keys)
			return errors.Trace(err)
		}
		return nil
	}
}

func getTxnPriority(txn *tikvTxn) pb.CommandPri {
	if pri := txn.us.GetOption(kv.Priority); pri != nil {
		return kvPriorityToCommandPri(pri.(int))
	}
	return pb.CommandPri_Normal
}

func getTxnSyncLog(txn *tikvTxn) bool {
	if syncOption := txn.us.GetOption(kv.SyncLog); syncOption != nil {
		return syncOption.(bool)
	}
	return false
}

func kvPriorityToCommandPri(pri int) pb.CommandPri {
	switch pri {
	case kv.PriorityLow:
		return pb.CommandPri_Low
	case kv.PriorityHigh:
		return pb.CommandPri_High
	}
	return pb.CommandPri_Normal
}

func (c *twoPhaseCommitter) setUndeterminedErr(err error) {
	c.mu.Lock()
	defer c.mu.Unlock()
	c.mu.undeterminedErr = err
}

func (c *twoPhaseCommitter) getUndeterminedErr() error {
	c.mu.RLock()
	defer c.mu.RUnlock()
	return c.mu.undeterminedErr
}

func (c *twoPhaseCommitter) commitSingleBatch(bo *Backoffer, batch batchKeys) error {
	req := tikvrpc.NewRequest(tikvrpc.CmdCommit, &pb.CommitRequest{
		StartVersion:  c.startTS,
		Keys:          batch.keys,
		CommitVersion: c.commitTS,
	}, pb.Context{Priority: c.priority, SyncLog: c.syncLog})

	sender := NewRegionRequestSender(c.store.regionCache, c.store.client)
	resp, err := sender.SendReq(bo, req, batch.region, readTimeoutShort)

	// If we fail to receive response for the request that commits primary key, it will be undetermined whether this
	// transaction has been successfully committed.
	// Under this circumstance,  we can not declare the commit is complete (may lead to data lost), nor can we throw
	// an error (may lead to the duplicated key error when upper level restarts the transaction). Currently the best
	// solution is to populate this error and let upper layer drop the connection to the corresponding mysql client.
	isPrimary := bytes.Equal(batch.keys[0], c.primary())
	if isPrimary && sender.rpcError != nil {
		c.setUndeterminedErr(errors.Trace(sender.rpcError))
	}

	if err != nil {
		return errors.Trace(err)
	}
	regionErr, err := resp.GetRegionError()
	if err != nil {
		return errors.Trace(err)
	}
	if regionErr != nil {
		err = bo.Backoff(BoRegionMiss, errors.New(regionErr.String()))
		if err != nil {
			return errors.Trace(err)
		}
		// re-split keys and commit again.
		err = c.commitKeys(bo, batch.keys)
		return errors.Trace(err)
	}
	if resp.Resp == nil {
		return errors.Trace(ErrBodyMissing)
	}
	commitResp := resp.Resp.(*pb.CommitResponse)
	// Here we can make sure tikv has processed the commit primary key request. So
	// we can clean undetermined error.
	if isPrimary {
		c.setUndeterminedErr(nil)
	}
	if keyErr := commitResp.GetError(); keyErr != nil {
		c.mu.RLock()
		defer c.mu.RUnlock()
		err = extractKeyErr(keyErr)
		if c.mu.committed {
			// No secondary key could be rolled back after it's primary key is committed.
			// There must be a serious bug somewhere.
			logutil.BgLogger().Error("2PC failed commit key after primary key committed",
				zap.Error(err),
				zap.Uint64("txnStartTS", c.startTS))
			return errors.Trace(err)
		}
		// The transaction maybe rolled back by concurrent transactions.
		logutil.BgLogger().Debug("2PC failed commit primary key",
			zap.Error(err),
			zap.Uint64("txnStartTS", c.startTS))
		return err
	}

	c.mu.Lock()
	defer c.mu.Unlock()
	// Group that contains primary key is always the first.
	// We mark transaction's status committed when we receive the first success response.
	c.mu.committed = true
	return nil
}

func (c *twoPhaseCommitter) cleanupSingleBatch(bo *Backoffer, batch batchKeys) error {
	req := tikvrpc.NewRequest(tikvrpc.CmdBatchRollback, &pb.BatchRollbackRequest{
		Keys:         batch.keys,
		StartVersion: c.startTS,
	}, pb.Context{Priority: c.priority, SyncLog: c.syncLog})
	resp, err := c.store.SendReq(bo, req, batch.region, readTimeoutShort)
	if err != nil {
		return errors.Trace(err)
	}
	regionErr, err := resp.GetRegionError()
	if err != nil {
		return errors.Trace(err)
	}
	if regionErr != nil {
		err = bo.Backoff(BoRegionMiss, errors.New(regionErr.String()))
		if err != nil {
			return errors.Trace(err)
		}
		err = c.cleanupKeys(bo, batch.keys)
		return errors.Trace(err)
	}
	if keyErr := resp.Resp.(*pb.BatchRollbackResponse).GetError(); keyErr != nil {
		err = errors.Errorf("conn%d 2PC cleanup failed: %s", c.connID, keyErr)
		logutil.BgLogger().Debug("2PC failed cleanup key",
			zap.Error(err),
			zap.Uint64("txnStartTS", c.startTS))
		return errors.Trace(err)
	}
	return nil
}

func (c *twoPhaseCommitter) prewriteKeys(bo *Backoffer, keys [][]byte) error {
	if span := opentracing.SpanFromContext(bo.ctx); span != nil && span.Tracer() != nil {
		span1 := span.Tracer().StartSpan("twoPhaseCommitter.prewriteKeys", opentracing.ChildOf(span.Context()))
		defer span1.Finish()
		bo.ctx = opentracing.ContextWithSpan(bo.ctx, span1)
	}

	return c.doActionOnKeys(bo, actionPrewrite, keys)
}

func (c *twoPhaseCommitter) commitKeys(bo *Backoffer, keys [][]byte) error {
	if span := opentracing.SpanFromContext(bo.ctx); span != nil && span.Tracer() != nil {
		span1 := span.Tracer().StartSpan("twoPhaseCommitter.commitKeys", opentracing.ChildOf(span.Context()))
		defer span1.Finish()
		bo.ctx = opentracing.ContextWithSpan(bo.ctx, span1)
	}

	return c.doActionOnKeys(bo, actionCommit, keys)
}

func (c *twoPhaseCommitter) cleanupKeys(bo *Backoffer, keys [][]byte) error {
	return c.doActionOnKeys(bo, actionCleanup, keys)
}

func (c *twoPhaseCommitter) pessimisticLockKeys(bo *Backoffer, keys [][]byte) error {
	return c.doActionOnKeys(bo, actionPessimisticLock, keys)
}

func (c *twoPhaseCommitter) pessimisticRollbackKeys(bo *Backoffer, keys [][]byte) error {
	return c.doActionOnKeys(bo, actionPessimisticRollback, keys)
}

func (c *twoPhaseCommitter) executeAndWriteFinishBinlog(ctx context.Context) error {
	err := c.execute(ctx)
	if err != nil {
		c.writeFinishBinlog(ctx, binlog.BinlogType_Rollback, 0)
	} else {
		c.txn.commitTS = c.commitTS
		c.writeFinishBinlog(ctx, binlog.BinlogType_Commit, int64(c.commitTS))
	}
	return errors.Trace(err)
}

// execute executes the two-phase commit protocol.
func (c *twoPhaseCommitter) execute(ctx context.Context) error {
	defer func() {
		// Always clean up all written keys if the txn does not commit.
		c.mu.RLock()
		committed := c.mu.committed
		undetermined := c.mu.undeterminedErr != nil
		c.mu.RUnlock()
		if !committed && !undetermined {
			c.cleanWg.Add(1)
			go func() {
				cleanupKeysCtx := context.WithValue(context.Background(), txnStartKey, ctx.Value(txnStartKey))
				err := c.cleanupKeys(NewBackoffer(cleanupKeysCtx, cleanupMaxBackoff).WithVars(c.txn.vars), c.keys)
				if err != nil {
					tikvSecondaryLockCleanupFailureCounterRollback.Inc()
					logutil.Logger(ctx).Info("2PC cleanup failed",
						zap.Error(err),
						zap.Uint64("txnStartTS", c.startTS))
				} else {
					logutil.Logger(ctx).Info("2PC clean up done",
						zap.Uint64("txnStartTS", c.startTS))
				}
				c.cleanWg.Done()
			}()
		}
	}()

	binlogChan := c.prewriteBinlog(ctx)
	prewriteBo := NewBackoffer(ctx, prewriteMaxBackoff).WithVars(c.txn.vars)
	start := time.Now()
	err := c.prewriteKeys(prewriteBo, c.keys)
	c.detail.PrewriteTime = time.Since(start)
	c.detail.TotalBackoffTime += time.Duration(prewriteBo.totalSleep) * time.Millisecond
	if binlogChan != nil {
		binlogErr := <-binlogChan
		if binlogErr != nil {
			return errors.Trace(binlogErr)
		}
	}
	if err != nil {
		logutil.Logger(ctx).Debug("2PC failed on prewrite",
			zap.Error(err),
			zap.Uint64("txnStartTS", c.startTS))
		return errors.Trace(err)
	}

	start = time.Now()
	logutil.Event(ctx, "start get commit ts")
	commitTS, err := c.store.getTimestampWithRetry(NewBackoffer(ctx, tsoMaxBackoff).WithVars(c.txn.vars))
	if err != nil {
		logutil.Logger(ctx).Warn("2PC get commitTS failed",
			zap.Error(err),
			zap.Uint64("txnStartTS", c.startTS))
		return errors.Trace(err)
	}
	c.detail.GetCommitTsTime = time.Since(start)
	logutil.Event(ctx, "finish get commit ts")
	logutil.SetTag(ctx, "commitTs", commitTS)

	// check commitTS
	if commitTS <= c.startTS {
		err = errors.Errorf("conn%d Invalid transaction tso with txnStartTS=%v while txnCommitTS=%v",
			c.connID, c.startTS, commitTS)
		logutil.BgLogger().Error("invalid transaction", zap.Error(err))
		return errors.Trace(err)
	}
	c.commitTS = commitTS
	if err = c.checkSchemaValid(); err != nil {
		return errors.Trace(err)
	}

	failpoint.Inject("tmpMaxTxnTime", func(val failpoint.Value) {
		if tmpMaxTxnTime := uint64(val.(int)); tmpMaxTxnTime > 0 {
			c.maxTxnTimeUse = tmpMaxTxnTime
		}
	})

	if c.store.oracle.IsExpired(c.startTS, c.maxTxnTimeUse) {
		err = errors.Errorf("conn%d txn takes too much time, txnStartTS: %d, comm: %d",
			c.connID, c.startTS, c.commitTS)
		return err
	}

	start = time.Now()
	commitBo := NewBackoffer(ctx, CommitMaxBackoff).WithVars(c.txn.vars)
	err = c.commitKeys(commitBo, c.keys)
	c.detail.CommitTime = time.Since(start)
	c.detail.TotalBackoffTime += time.Duration(commitBo.totalSleep) * time.Millisecond
	if err != nil {
		if undeterminedErr := c.getUndeterminedErr(); undeterminedErr != nil {
			logutil.Logger(ctx).Error("2PC commit result undetermined",
				zap.Error(err),
				zap.NamedError("rpcErr", undeterminedErr),
				zap.Uint64("txnStartTS", c.startTS))
			err = errors.Trace(terror.ErrResultUndetermined)
		}
		if !c.mu.committed {
			logutil.Logger(ctx).Debug("2PC failed on commit",
				zap.Error(err),
				zap.Uint64("txnStartTS", c.startTS))
			return errors.Trace(err)
		}
		logutil.Logger(ctx).Debug("2PC succeed with error",
			zap.Error(err),
			zap.Uint64("txnStartTS", c.startTS))
	}
	return nil
}

type schemaLeaseChecker interface {
	Check(txnTS uint64) error
}

func (c *twoPhaseCommitter) checkSchemaValid() error {
	checker, ok := c.txn.us.GetOption(kv.SchemaChecker).(schemaLeaseChecker)
	if ok {
		err := checker.Check(c.commitTS)
		if err != nil {
			return errors.Trace(err)
		}
	}
	return nil
}

func (c *twoPhaseCommitter) prewriteBinlog(ctx context.Context) chan error {
	if !c.shouldWriteBinlog() {
		return nil
	}
	ch := make(chan error, 1)
	go func() {
		logutil.Eventf(ctx, "start prewrite binlog")
		binInfo := c.txn.us.GetOption(kv.BinlogInfo).(*binloginfo.BinlogInfo)
		bin := binInfo.Data
		bin.StartTs = int64(c.startTS)
		if bin.Tp == binlog.BinlogType_Prewrite {
			bin.PrewriteKey = c.keys[0]
		}
		err := binInfo.WriteBinlog(c.store.clusterID)
		logutil.Eventf(ctx, "finish prewrite binlog")
		ch <- errors.Trace(err)
	}()
	return ch
}

func (c *twoPhaseCommitter) writeFinishBinlog(ctx context.Context, tp binlog.BinlogType, commitTS int64) {
	if !c.shouldWriteBinlog() {
		return
	}
	binInfo := c.txn.us.GetOption(kv.BinlogInfo).(*binloginfo.BinlogInfo)
	binInfo.Data.Tp = tp
	binInfo.Data.CommitTs = commitTS
	binInfo.Data.PrewriteValue = nil
	go func() {
		logutil.Eventf(ctx, "start write finish binlog")
		err := binInfo.WriteBinlog(c.store.clusterID)
		if err != nil {
			logutil.BgLogger().Error("failed to write binlog",
				zap.Error(err))
		}
		logutil.Eventf(ctx, "finish write finish binlog")
	}()
}

func (c *twoPhaseCommitter) shouldWriteBinlog() bool {
	return c.txn.us.GetOption(kv.BinlogInfo) != nil
}

// TiKV recommends each RPC packet should be less than ~1MB. We keep each packet's
// Key+Value size below 16KB.
const txnCommitBatchSize = 16 * 1024

// batchKeys is a batch of keys in the same region.
type batchKeys struct {
	region RegionVerID
	keys   [][]byte
}

// appendBatchBySize appends keys to []batchKeys. It may split the keys to make
// sure each batch's size does not exceed the limit.
func appendBatchBySize(b []batchKeys, region RegionVerID, keys [][]byte, sizeFn func([]byte) int, limit int) []batchKeys {
	var start, end int
	for start = 0; start < len(keys); start = end {
		var size int
		for end = start; end < len(keys) && size < limit; end++ {
			size += sizeFn(keys[end])
		}
		b = append(b, batchKeys{
			region: region,
			keys:   keys[start:end],
		})
	}
	return b
}<|MERGE_RESOLUTION|>--- conflicted
+++ resolved
@@ -82,26 +82,6 @@
 
 // twoPhaseCommitter executes a two-phase commit protocol.
 type twoPhaseCommitter struct {
-<<<<<<< HEAD
-	store   *tikvStore
-	txn     *tikvTxn
-	startTS uint64
-	keys    [][]byte
-	// regionTxnSize stores the number of keys involved in each region
-	regionTxnSize map[RegionVerID]int
-	mutations     map[string]*mutationEx
-	lockTTL       uint64
-	commitTS      uint64
-	mu            struct {
-		sync.RWMutex
-		committed       bool
-		undeterminedErr error // undeterminedErr saves the rpc error we encounter when commit primary key.
-	}
-	priority pb.CommandPri
-	syncLog  bool
-	connID   uint64 // connID is used for log.
-	cleanWg  sync.WaitGroup
-=======
 	store     *tikvStore
 	txn       *tikvTxn
 	startTS   uint64
@@ -112,7 +92,6 @@
 	priority  pb.CommandPri
 	connID    uint64 // connID is used for log.
 	cleanWg   sync.WaitGroup
->>>>>>> e08e9391
 	// maxTxnTimeUse represents max time a Txn may use (in ms) from its startTS to commitTS.
 	// We use it to guarantee GC worker will not influence any active txn. The value
 	// should be less than GC life time.
@@ -132,6 +111,8 @@
 	// For pessimistic transaction
 	isPessimistic bool
 	isFirstLock   bool
+	// regionTxnSize stores the number of keys involved in each region
+	regionTxnSize map[RegionVerID]int
 }
 
 type mutationEx struct {
