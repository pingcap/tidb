// Copyright 2016 PingCAP, Inc.
//
// Licensed under the Apache License, Version 2.0 (the "License");
// you may not use this file except in compliance with the License.
// You may obtain a copy of the License at
//
//     http://www.apache.org/licenses/LICENSE-2.0
//
// Unless required by applicable law or agreed to in writing, software
// distributed under the License is distributed on an "AS IS" BASIS,
// See the License for the specific language governing permissions and
// limitations under the License.

package tikv

import (
	"bytes"
	"context"
	"encoding/hex"
	"math"
	"sort"
	"sync"
	"sync/atomic"
	"time"
	"unsafe"

	"github.com/opentracing/opentracing-go"
	"github.com/pingcap/errors"
	"github.com/pingcap/failpoint"
	pb "github.com/pingcap/kvproto/pkg/kvrpcpb"
	"github.com/pingcap/parser/terror"
	"github.com/pingcap/tidb/config"
	"github.com/pingcap/tidb/kv"
	"github.com/pingcap/tidb/metrics"
	"github.com/pingcap/tidb/sessionctx/binloginfo"
	"github.com/pingcap/tidb/store/tikv/oracle"
	"github.com/pingcap/tidb/store/tikv/tikvrpc"
	"github.com/pingcap/tidb/tablecodec"
	"github.com/pingcap/tidb/util/execdetails"
	"github.com/pingcap/tidb/util/logutil"
	"github.com/pingcap/tipb/go-binlog"
	"github.com/prometheus/client_golang/prometheus"
	"go.uber.org/zap"
)

type twoPhaseCommitAction interface {
	handleSingleBatch(*twoPhaseCommitter, *Backoffer, batchMutations) error
	tiKVTxnRegionsNumHistogram() prometheus.Observer
	String() string
}

type actionPrewrite struct{}
type actionCommit struct{ retry bool }
type actionCleanup struct{}
type actionPessimisticLock struct {
	*kv.LockCtx
}
type actionPessimisticRollback struct{}

var (
	_ twoPhaseCommitAction = actionPrewrite{}
	_ twoPhaseCommitAction = actionCommit{}
	_ twoPhaseCommitAction = actionCleanup{}
	_ twoPhaseCommitAction = actionPessimisticLock{}
	_ twoPhaseCommitAction = actionPessimisticRollback{}
)

var (
	tikvSecondaryLockCleanupFailureCounterCommit   = metrics.TiKVSecondaryLockCleanupFailureCounter.WithLabelValues("commit")
	tikvSecondaryLockCleanupFailureCounterRollback = metrics.TiKVSecondaryLockCleanupFailureCounter.WithLabelValues("rollback")
	tiKVTxnHeartBeatHistogramOK                    = metrics.TiKVTxnHeartBeatHistogram.WithLabelValues("ok")
	tiKVTxnHeartBeatHistogramError                 = metrics.TiKVTxnHeartBeatHistogram.WithLabelValues("err")

	tiKVTxnRegionsNumHistogramPrewrite            = metrics.TiKVTxnRegionsNumHistogram.WithLabelValues(metricsTag("prewrite"))
	tiKVTxnRegionsNumHistogramCommit              = metrics.TiKVTxnRegionsNumHistogram.WithLabelValues(metricsTag("commit"))
	tiKVTxnRegionsNumHistogramCleanup             = metrics.TiKVTxnRegionsNumHistogram.WithLabelValues(metricsTag("cleanup"))
	tiKVTxnRegionsNumHistogramPessimisticLock     = metrics.TiKVTxnRegionsNumHistogram.WithLabelValues(metricsTag("pessimistic_lock"))
	tiKVTxnRegionsNumHistogramPessimisticRollback = metrics.TiKVTxnRegionsNumHistogram.WithLabelValues(metricsTag("pessimistic_rollback"))
)

// Global variable set by config file.
var (
	ManagedLockTTL uint64 = 20000 // 20s
)

func (actionPrewrite) String() string {
	return "prewrite"
}

func (actionPrewrite) tiKVTxnRegionsNumHistogram() prometheus.Observer {
	return tiKVTxnRegionsNumHistogramPrewrite
}

func (actionCommit) String() string {
	return "commit"
}

func (actionCommit) tiKVTxnRegionsNumHistogram() prometheus.Observer {
	return tiKVTxnRegionsNumHistogramCommit
}

func (actionCleanup) String() string {
	return "cleanup"
}

func (actionCleanup) tiKVTxnRegionsNumHistogram() prometheus.Observer {
	return tiKVTxnRegionsNumHistogramCleanup
}

func (actionPessimisticLock) String() string {
	return "pessimistic_lock"
}

func (actionPessimisticLock) tiKVTxnRegionsNumHistogram() prometheus.Observer {
	return tiKVTxnRegionsNumHistogramPessimisticLock
}

func (actionPessimisticRollback) String() string {
	return "pessimistic_rollback"
}

func (actionPessimisticRollback) tiKVTxnRegionsNumHistogram() prometheus.Observer {
	return tiKVTxnRegionsNumHistogramPessimisticRollback
}

// metricsTag returns detail tag for metrics.
func metricsTag(action string) string {
	return "2pc_" + action
}

// twoPhaseCommitter executes a two-phase commit protocol.
type twoPhaseCommitter struct {
	store            *tikvStore
	txn              *tikvTxn
	startTS          uint64
	mutations        committerMutations
	lockTTL          uint64
	commitTS         uint64
	priority         pb.CommandPri
	connID           uint64 // connID is used for log.
	cleanWg          sync.WaitGroup
	detail           unsafe.Pointer
	txnSize          int
	noNeedCommitKeys map[string]struct{}

	primaryKey  []byte
	forUpdateTS uint64

	mu struct {
		sync.RWMutex
		undeterminedErr error // undeterminedErr saves the rpc error we encounter when commit primary key.
		committed       bool
	}
	syncLog bool
	// For pessimistic transaction
	isPessimistic bool
	isFirstLock   bool
	// regionTxnSize stores the number of keys involved in each region
	regionTxnSize map[uint64]int
	// Used by pessimistic transaction and large transaction.
	ttlManager
}

type committerMutations struct {
	ops               []pb.Op
	keys              [][]byte
	values            [][]byte
	isPessimisticLock []bool
}

func newCommiterMutations(sizeHint int) committerMutations {
	return committerMutations{
		ops:               make([]pb.Op, 0, sizeHint),
		keys:              make([][]byte, 0, sizeHint),
		values:            make([][]byte, 0, sizeHint),
		isPessimisticLock: make([]bool, 0, sizeHint),
	}
}

func (c *committerMutations) subRange(from, to int) committerMutations {
	var res committerMutations
	res.keys = c.keys[from:to]
	if c.ops != nil {
		res.ops = c.ops[from:to]
	}
	if c.values != nil {
		res.values = c.values[from:to]
	}
	if c.isPessimisticLock != nil {
		res.isPessimisticLock = c.isPessimisticLock[from:to]
	}
	return res
}

func (c *committerMutations) push(op pb.Op, key []byte, value []byte, isPessimisticLock bool) {
	c.ops = append(c.ops, op)
	c.keys = append(c.keys, key)
	c.values = append(c.values, value)
	c.isPessimisticLock = append(c.isPessimisticLock, isPessimisticLock)
}

func (c *committerMutations) len() int {
	return len(c.keys)
}

// batchExecutor is txn controller providing rate control like utils
type batchExecutor struct {
	rateLim           int                  // concurrent worker numbers
	rateLimiter       *rateLimit           // rate limiter for concurrency control, maybe more strategies
	committer         *twoPhaseCommitter   // here maybe more different type committer in the future
	action            twoPhaseCommitAction // the work action type
	backoffer         *Backoffer           // Backoffer
	tokenWaitDuration time.Duration        // get token wait time
}

// newTwoPhaseCommitter creates a twoPhaseCommitter.
func newTwoPhaseCommitter(txn *tikvTxn, connID uint64) (*twoPhaseCommitter, error) {
	return &twoPhaseCommitter{
		store:         txn.store,
		txn:           txn,
		startTS:       txn.StartTS(),
		connID:        connID,
		regionTxnSize: map[uint64]int{},
		ttlManager: ttlManager{
			ch: make(chan struct{}),
		},
		isPessimistic: txn.IsPessimistic(),
	}, nil
}

func sendTxnHeartBeat(bo *Backoffer, store *tikvStore, primary []byte, startTS, ttl uint64) (uint64, error) {
	req := tikvrpc.NewRequest(tikvrpc.CmdTxnHeartBeat, &pb.TxnHeartBeatRequest{
		PrimaryLock:   primary,
		StartVersion:  startTS,
		AdviseLockTtl: ttl,
	})
	for {
		loc, err := store.GetRegionCache().LocateKey(bo, primary)
		if err != nil {
			return 0, errors.Trace(err)
		}
		resp, err := store.SendReq(bo, req, loc.Region, readTimeoutShort)
		if err != nil {
			return 0, errors.Trace(err)
		}
		regionErr, err := resp.GetRegionError()
		if err != nil {
			return 0, errors.Trace(err)
		}
		if regionErr != nil {
			err = bo.Backoff(BoRegionMiss, errors.New(regionErr.String()))
			if err != nil {
				return 0, errors.Trace(err)
			}
			continue
		}
		if resp.Resp == nil {
			return 0, errors.Trace(ErrBodyMissing)
		}
		cmdResp := resp.Resp.(*pb.TxnHeartBeatResponse)
		if keyErr := cmdResp.GetError(); keyErr != nil {
			return 0, errors.Errorf("txn %d heartbeat fail, primary key = %v, err = %s", startTS, primary, keyErr.Abort)
		}
		return cmdResp.GetLockTtl(), nil
	}
}

func (c *twoPhaseCommitter) initKeysAndMutations() error {
	var (
		size            int
		putCnt          int
		delCnt          int
		lockCnt         int
		noNeedCommitKey = make(map[string]struct{})
	)
	txn := c.txn
	sizeHint := len(txn.lockKeys) + txn.us.Len()
	mutations := newCommiterMutations(sizeHint)
	c.isPessimistic = txn.IsPessimistic()

	// Merge ordered lockKeys and pairs in the memBuffer into the mutations array
	sort.Slice(txn.lockKeys, func(i, j int) bool {
		return bytes.Compare(txn.lockKeys[i], txn.lockKeys[j]) < 0
	})
	lockIdx := 0
	err := txn.us.WalkBuffer(func(k kv.Key, v []byte) error {
		var (
			op                pb.Op
			value             []byte
			isPessimisticLock bool
		)
		if len(v) > 0 {
			if tablecodec.IsUntouchedIndexKValue(k, v) {
				return nil
			}
			op = pb.Op_Put
			if c := txn.us.GetKeyExistErrInfo(k); c != nil {
				op = pb.Op_Insert
			}
			value = v
			putCnt++
		} else {
			if !txn.IsPessimistic() && txn.us.GetKeyExistErrInfo(k) != nil {
				// delete-your-writes keys in optimistic txn need check not exists in prewrite-phase
				// due to `Op_CheckNotExists` doesn't prewrite lock, so mark those keys should not be used in commit-phase.
				op = pb.Op_CheckNotExists
				noNeedCommitKey[string(k)] = struct{}{}
			} else {
				// normal delete keys in optimistic txn can be delete without not exists checking
				// delete-your-writes keys in pessimistic txn can ensure must be no exists so can directly delete them
				op = pb.Op_Del
				delCnt++
			}
		}
		for lockIdx < len(txn.lockKeys) {
			lockKey := txn.lockKeys[lockIdx]
			ord := bytes.Compare(lockKey, k)
			if ord == 0 {
				isPessimisticLock = c.isPessimistic
				lockIdx++
				break
			} else if ord > 0 {
				break
			} else {
				mutations.push(pb.Op_Lock, lockKey, nil, c.isPessimistic)
				lockCnt++
				size += len(lockKey)
				lockIdx++
			}
		}
		mutations.push(op, k, value, isPessimisticLock)
		entrySize := len(k) + len(v)
		if entrySize > kv.TxnEntrySizeLimit {
			return kv.ErrEntryTooLarge.GenWithStackByArgs(kv.TxnEntrySizeLimit, entrySize)
		}
		size += entrySize
		return nil
	})
	if err != nil {
		return errors.Trace(err)
	}
	// add the remaining locks to mutations and keys
	for _, lockKey := range txn.lockKeys[lockIdx:] {
		mutations.push(pb.Op_Lock, lockKey, nil, c.isPessimistic)
		lockCnt++
		size += len(lockKey)
	}
	if mutations.len() == 0 {
		return nil
	}
	c.txnSize = size

	if size > int(kv.TxnTotalSizeLimit) {
		return kv.ErrTxnTooLarge.GenWithStackByArgs(size)
	}
	const logEntryCount = 10000
	const logSize = 4 * 1024 * 1024 // 4MB
	if mutations.len() > logEntryCount || size > logSize {
		tableID := tablecodec.DecodeTableID(mutations.keys[0])
		logutil.BgLogger().Info("[BIG_TXN]",
			zap.Uint64("con", c.connID),
			zap.Int64("table ID", tableID),
			zap.Int("size", size),
			zap.Int("keys", mutations.len()),
			zap.Int("puts", putCnt),
			zap.Int("dels", delCnt),
			zap.Int("locks", lockCnt),
			zap.Int("checks", len(noNeedCommitKey)),
			zap.Uint64("txnStartTS", txn.startTS))
	}

	// Sanity check for startTS.
	if txn.StartTS() == math.MaxUint64 {
		err = errors.Errorf("try to commit with invalid txnStartTS: %d", txn.StartTS())
		logutil.BgLogger().Error("commit failed",
			zap.Uint64("conn", c.connID),
			zap.Error(err))
		return errors.Trace(err)
	}

	commitDetail := &execdetails.CommitDetails{WriteSize: size, WriteKeys: mutations.len()}
	metrics.TiKVTxnWriteKVCountHistogram.Observe(float64(commitDetail.WriteKeys))
	metrics.TiKVTxnWriteSizeHistogram.Observe(float64(commitDetail.WriteSize))
	c.noNeedCommitKeys = noNeedCommitKey
	c.mutations = mutations
	c.lockTTL = txnLockTTL(txn.startTime, size)
	c.priority = getTxnPriority(txn)
	c.syncLog = getTxnSyncLog(txn)
	c.setDetail(commitDetail)
	return nil
}

func (c *twoPhaseCommitter) primary() []byte {
	if len(c.primaryKey) == 0 {
		return c.mutations.keys[0]
	}
	return c.primaryKey
}

const bytesPerMiB = 1024 * 1024

func txnLockTTL(startTime time.Time, txnSize int) uint64 {
	// Increase lockTTL for large transactions.
	// The formula is `ttl = ttlFactor * sqrt(sizeInMiB)`.
	// When writeSize is less than 256KB, the base ttl is defaultTTL (3s);
	// When writeSize is 1MiB, 4MiB, or 10MiB, ttl is 6s, 12s, 20s correspondingly;
	lockTTL := defaultLockTTL
	if txnSize >= txnCommitBatchSize {
		sizeMiB := float64(txnSize) / bytesPerMiB
		lockTTL = uint64(float64(ttlFactor) * math.Sqrt(sizeMiB))
		if lockTTL < defaultLockTTL {
			lockTTL = defaultLockTTL
		}
		if lockTTL > ManagedLockTTL {
			lockTTL = ManagedLockTTL
		}
	}

	// Increase lockTTL by the transaction's read time.
	// When resolving a lock, we compare current ts and startTS+lockTTL to decide whether to clean up. If a txn
	// takes a long time to read, increasing its TTL will help to prevent it from been aborted soon after prewrite.
	elapsed := time.Since(startTime) / time.Millisecond
	return lockTTL + uint64(elapsed)
}

var preSplitDetectThreshold uint32 = 100000
var preSplitSizeThreshold uint32 = 32 << 20

// doActionOnMutations groups keys into primary batch and secondary batches, if primary batch exists in the key,
// it does action on primary batch first, then on secondary batches. If action is commit, secondary batches
// is done in background goroutine.
func (c *twoPhaseCommitter) doActionOnMutations(bo *Backoffer, action twoPhaseCommitAction, mutations committerMutations) error {
	if mutations.len() == 0 {
		return nil
	}
	groups, err := c.store.regionCache.GroupSortedMutationsByRegion(bo, mutations)
	if err != nil {
		return errors.Trace(err)
	}

	// Pre-split regions to avoid too much write workload into a single region.
	// In the large transaction case, this operation is important to avoid TiKV 'server is busy' error.
	var preSplited bool
	preSplitDetectThresholdVal := atomic.LoadUint32(&preSplitDetectThreshold)
	for _, group := range groups {
		if uint32(group.mutations.len()) >= preSplitDetectThresholdVal {
			logutil.BgLogger().Info("2PC detect large amount of mutations on a single region",
				zap.Uint64("region", group.region.GetID()),
				zap.Int("mutations count", group.mutations.len()))
			// Use context.Background, this time should not add up to Backoffer.
			if preSplitAndScatterIn2PC(context.Background(), c.store, group) {
				preSplited = true
			}
		}
	}
	// Reload region cache again.
	if preSplited {
		groups, err = c.store.regionCache.GroupSortedMutationsByRegion(bo, mutations)
		if err != nil {
			return errors.Trace(err)
		}
	}

	return c.doActionOnGroupMutations(bo, action, groups)
}

func preSplitAndScatterIn2PC(ctx context.Context, store *tikvStore, group groupedMutations) bool {
<<<<<<< HEAD
	length := group.mutations.len()
=======
>>>>>>> fcfedb77
	splitKeys := make([][]byte, 0, 4)

	preSplitSizeThresholdVal := atomic.LoadUint32(&preSplitSizeThreshold)
	regionSize := 0
<<<<<<< HEAD
	for i := 0; i < length; i++ {
		regionSize = regionSize + len(group.mutations.keys[i]) + len(group.mutations.values[i])
=======
	keysLength := group.mutations.len()
	valsLength := len(group.mutations.values)
	// The value length maybe zero for pessimistic lock keys
	for i := 0; i < keysLength; i++ {
		regionSize = regionSize + len(group.mutations.keys[i])
		if i < valsLength {
			regionSize = regionSize + len(group.mutations.values[i])
		}
>>>>>>> fcfedb77
		// The second condition is used for testing.
		if regionSize >= int(preSplitSizeThresholdVal) {
			regionSize = 0
			splitKeys = append(splitKeys, group.mutations.keys[i])
		}
	}
	if len(splitKeys) == 0 {
		return false
	}

	regionIDs, err := store.SplitRegions(ctx, splitKeys, true)
	if err != nil {
<<<<<<< HEAD
		logutil.BgLogger().Warn("2PC split regions failed", zap.Uint64("regionID", group.region.id), zap.Int("keys count", length), zap.Error(err))
=======
		logutil.BgLogger().Warn("2PC split regions failed", zap.Uint64("regionID", group.region.id),
			zap.Int("keys count", keysLength), zap.Int("values count", valsLength), zap.Error(err))
>>>>>>> fcfedb77
		return false
	}

	for _, regionID := range regionIDs {
		err := store.WaitScatterRegionFinish(regionID, 0)
		if err != nil {
			logutil.BgLogger().Warn("2PC wait scatter region failed", zap.Uint64("regionID", regionID), zap.Error(err))
		}
	}
	// Invalidate the old region cache information.
	store.regionCache.InvalidateCachedRegion(group.region)
	return true
}

func (c *twoPhaseCommitter) doActionOnGroupMutations(bo *Backoffer, action twoPhaseCommitAction, groups []groupedMutations) error {
	action.tiKVTxnRegionsNumHistogram().Observe(float64(len(groups)))

	var batches []batchMutations
	var sizeFunc = c.keySize
	if _, ok := action.(actionPrewrite); ok {
		// Do not update regionTxnSize on retries. They are not used when building a PrewriteRequest.
		if len(bo.errors) == 0 {
			for _, group := range groups {
				c.regionTxnSize[group.region.id] = group.mutations.len()
			}
		}
		sizeFunc = c.keyValueSize
		atomic.AddInt32(&c.getDetail().PrewriteRegionNum, int32(len(groups)))
	}

	primaryIdx := -1
	for _, group := range groups {
		batches = c.appendBatchMutationsBySize(batches, group.region, group.mutations, sizeFunc, txnCommitBatchSize, &primaryIdx)
	}

	firstIsPrimary := false
	// If the batches include the primary key, put it to the first
	if primaryIdx >= 0 {
		batches[primaryIdx].isPrimary = true
		batches[0], batches[primaryIdx] = batches[primaryIdx], batches[0]
		firstIsPrimary = true
	}

	actionCommit, actionIsCommit := action.(actionCommit)
	_, actionIsCleanup := action.(actionCleanup)
	_, actionIsPessimiticLock := action.(actionPessimisticLock)

	var err error
	failpoint.Inject("skipKeyReturnOK", func(val failpoint.Value) {
		valStr, ok := val.(string)
		if ok && c.connID > 0 {
			if firstIsPrimary && actionIsPessimiticLock {
				logutil.Logger(bo.ctx).Warn("pessimisticLock failpoint", zap.String("valStr", valStr))
				switch valStr {
				case "pessimisticLockSkipPrimary":
					err = c.doActionOnBatches(bo, action, batches)
					failpoint.Return(err)
				case "pessimisticLockSkipSecondary":
					err = c.doActionOnBatches(bo, action, batches[:1])
					failpoint.Return(err)
				}
			}
		}
	})
	failpoint.Inject("pessimisticRollbackDoNth", func() {
		_, actionIsPessimisticRollback := action.(actionPessimisticRollback)
		if actionIsPessimisticRollback && c.connID > 0 {
			logutil.Logger(bo.ctx).Warn("pessimisticRollbackDoNth failpoint")
			failpoint.Return(nil)
		}
	})

	if firstIsPrimary && (actionIsCommit || actionIsCleanup || actionIsPessimiticLock) {
		// primary should be committed/cleanup/pessimistically locked first
		err = c.doActionOnBatches(bo, action, batches[:1])
		if err != nil {
			return errors.Trace(err)
		}
		batches = batches[1:]
	}
	if actionIsCommit && !actionCommit.retry {
		// Commit secondary batches in background goroutine to reduce latency.
		// The backoffer instance is created outside of the goroutine to avoid
		// potential data race in unit test since `CommitMaxBackoff` will be updated
		// by test suites.
		secondaryBo := NewBackoffer(context.Background(), CommitMaxBackoff).WithVars(c.txn.vars)
		go func() {
			e := c.doActionOnBatches(secondaryBo, action, batches)
			if e != nil {
				logutil.BgLogger().Debug("2PC async doActionOnBatches",
					zap.Uint64("conn", c.connID),
					zap.Stringer("action type", action),
					zap.Error(e))
				tikvSecondaryLockCleanupFailureCounterCommit.Inc()
			}
		}()
	} else {
		err = c.doActionOnBatches(bo, action, batches)
	}
	return errors.Trace(err)
}

// doActionOnBatches does action to batches in parallel.
func (c *twoPhaseCommitter) doActionOnBatches(bo *Backoffer, action twoPhaseCommitAction, batches []batchMutations) error {
	if len(batches) == 0 {
		return nil
	}

	noNeedFork := len(batches) == 1
	if !noNeedFork {
		if ac, ok := action.(actionCommit); ok && ac.retry {
			noNeedFork = true
		}
	}
	if noNeedFork {
		for _, b := range batches {
			e := action.handleSingleBatch(c, bo, b)
			if e != nil {
				logutil.BgLogger().Debug("2PC doActionOnBatches failed",
					zap.Uint64("conn", c.connID),
					zap.Stringer("action type", action),
					zap.Error(e),
					zap.Uint64("txnStartTS", c.startTS))
				return errors.Trace(e)
			}
		}
		return nil
	}
	rateLim := len(batches)
	// Set rateLim here for the large transaction.
	// If the rate limit is too high, tikv will report service is busy.
	// If the rate limit is too low, we can't full utilize the tikv's throughput.
	// TODO: Find a self-adaptive way to control the rate limit here.
	if rateLim > config.GetGlobalConfig().Performance.CommitterConcurrency {
		rateLim = config.GetGlobalConfig().Performance.CommitterConcurrency
	}
	batchExecutor := newBatchExecutor(rateLim, c, action, bo)
	err := batchExecutor.process(batches)
	return errors.Trace(err)
}

func (c *twoPhaseCommitter) keyValueSize(key, value []byte) int {
	return len(key) + len(value)
}

func (c *twoPhaseCommitter) keySize(key, value []byte) int {
	return len(key)
}

func (c *twoPhaseCommitter) buildPrewriteRequest(batch batchMutations, txnSize uint64) *tikvrpc.Request {
	m := &batch.mutations
	mutations := make([]*pb.Mutation, m.len())
	for i := range m.keys {
		mutations[i] = &pb.Mutation{
			Op:    m.ops[i],
			Key:   m.keys[i],
			Value: m.values[i],
		}
	}
	var minCommitTS uint64
	if c.forUpdateTS > 0 {
		minCommitTS = c.forUpdateTS + 1
	} else {
		minCommitTS = c.startTS + 1
	}

	failpoint.Inject("mockZeroCommitTS", func(val failpoint.Value) {
		// Should be val.(uint64) but failpoint doesn't support that.
		if tmp, ok := val.(int); ok && uint64(tmp) == c.startTS {
			minCommitTS = 0
		}
	})

	req := &pb.PrewriteRequest{
		Mutations:         mutations,
		PrimaryLock:       c.primary(),
		StartVersion:      c.startTS,
		LockTtl:           c.lockTTL,
		IsPessimisticLock: m.isPessimisticLock,
		ForUpdateTs:       c.forUpdateTS,
		TxnSize:           txnSize,
		MinCommitTs:       minCommitTS,
	}
	return tikvrpc.NewRequest(tikvrpc.CmdPrewrite, req, pb.Context{Priority: c.priority, SyncLog: c.syncLog})
}

func (actionPrewrite) handleSingleBatch(c *twoPhaseCommitter, bo *Backoffer, batch batchMutations) error {
	txnSize := uint64(c.regionTxnSize[batch.region.id])
	// When we retry because of a region miss, we don't know the transaction size. We set the transaction size here
	// to MaxUint64 to avoid unexpected "resolve lock lite".
	if len(bo.errors) > 0 {
		txnSize = math.MaxUint64
	}

	req := c.buildPrewriteRequest(batch, txnSize)
	for {
		resp, err := c.store.SendReq(bo, req, batch.region, readTimeoutShort)
		if err != nil {
			return errors.Trace(err)
		}
		regionErr, err := resp.GetRegionError()
		if err != nil {
			return errors.Trace(err)
		}
		if regionErr != nil {
			err = bo.Backoff(BoRegionMiss, errors.New(regionErr.String()))
			if err != nil {
				return errors.Trace(err)
			}
			err = c.prewriteMutations(bo, batch.mutations)
			return errors.Trace(err)
		}
		if resp.Resp == nil {
			return errors.Trace(ErrBodyMissing)
		}
		prewriteResp := resp.Resp.(*pb.PrewriteResponse)
		keyErrs := prewriteResp.GetErrors()
		if len(keyErrs) == 0 {
			if bytes.Equal(c.primary(), batch.mutations.keys[0]) {
				// After writing the primary key, if the size of the transaction is large than 32M,
				// start the ttlManager. The ttlManager will be closed in tikvTxn.Commit().
				if c.txnSize > 32*1024*1024 {
					c.run(c, nil)
				}
			}
			return nil
		}
		var locks []*Lock
		for _, keyErr := range keyErrs {
			// Check already exists error
			if alreadyExist := keyErr.GetAlreadyExist(); alreadyExist != nil {
				key := alreadyExist.GetKey()
				existErrInfo := c.txn.us.GetKeyExistErrInfo(key)
				if existErrInfo == nil {
					return errors.Errorf("conn %d, existErr for key:%s should not be nil", c.connID, key)
				}
				return existErrInfo.Err()
			}

			// Extract lock from key error
			lock, err1 := extractLockFromKeyErr(keyErr)
			if err1 != nil {
				return errors.Trace(err1)
			}
			logutil.BgLogger().Info("prewrite encounters lock",
				zap.Uint64("conn", c.connID),
				zap.Stringer("lock", lock))
			locks = append(locks, lock)
		}
		start := time.Now()
		msBeforeExpired, err := c.store.lockResolver.resolveLocksForWrite(bo, c.startTS, locks)
		if err != nil {
			return errors.Trace(err)
		}
		atomic.AddInt64(&c.getDetail().ResolveLockTime, int64(time.Since(start)))
		if msBeforeExpired > 0 {
			err = bo.BackoffWithMaxSleep(BoTxnLock, int(msBeforeExpired), errors.Errorf("2PC prewrite lockedKeys: %d", len(locks)))
			if err != nil {
				return errors.Trace(err)
			}
		}
	}
}

type ttlManagerState uint32

const (
	stateUninitialized ttlManagerState = iota
	stateRunning
	stateClosed
)

type ttlManager struct {
	state   ttlManagerState
	ch      chan struct{}
	lockCtx *kv.LockCtx
}

func (tm *ttlManager) run(c *twoPhaseCommitter, lockCtx *kv.LockCtx) {
	// Run only once.
	if !atomic.CompareAndSwapUint32((*uint32)(&tm.state), uint32(stateUninitialized), uint32(stateRunning)) {
		return
	}
	tm.lockCtx = lockCtx
	go tm.keepAlive(c)
}

func (tm *ttlManager) close() {
	if !atomic.CompareAndSwapUint32((*uint32)(&tm.state), uint32(stateRunning), uint32(stateClosed)) {
		return
	}
	close(tm.ch)
}

func (tm *ttlManager) keepAlive(c *twoPhaseCommitter) {
	// Ticker is set to 1/2 of the ManagedLockTTL.
	ticker := time.NewTicker(time.Duration(atomic.LoadUint64(&ManagedLockTTL)) * time.Millisecond / 2)
	defer ticker.Stop()
	for {
		select {
		case <-tm.ch:
			return
		case <-ticker.C:
			// If kill signal is received, the ttlManager should exit.
			if tm.lockCtx != nil && tm.lockCtx.Killed != nil && atomic.LoadUint32(tm.lockCtx.Killed) != 0 {
				return
			}
			bo := NewBackoffer(context.Background(), pessimisticLockMaxBackoff).WithVars(c.txn.vars)
			now, err := c.store.GetOracle().GetTimestamp(bo.ctx)
			if err != nil {
				err1 := bo.Backoff(BoPDRPC, err)
				if err1 != nil {
					logutil.Logger(bo.ctx).Warn("keepAlive get tso fail",
						zap.Error(err))
					return
				}
				continue
			}

			uptime := uint64(oracle.ExtractPhysical(now) - oracle.ExtractPhysical(c.startTS))
			if uptime > config.GetGlobalConfig().Performance.MaxTxnTTL {
				// Checks maximum lifetime for the ttlManager, so when something goes wrong
				// the key will not be locked forever.
				logutil.Logger(bo.ctx).Info("ttlManager live up to its lifetime",
					zap.Uint64("txnStartTS", c.startTS),
					zap.Uint64("uptime", uptime),
					zap.Uint64("maxTxnTTL", config.GetGlobalConfig().Performance.MaxTxnTTL))
				metrics.TiKVTTLLifeTimeReachCounter.Inc()
				// the pessimistic locks may expire if the ttl manager has timed out, set `LockExpired` flag
				// so that this transaction could only commit or rollback with no more statement executions
				if c.isPessimistic && tm.lockCtx != nil && tm.lockCtx.LockExpired != nil {
					atomic.StoreUint32(tm.lockCtx.LockExpired, 1)
				}
				return
			}

			newTTL := uptime + atomic.LoadUint64(&ManagedLockTTL)
			logutil.Logger(bo.ctx).Info("send TxnHeartBeat",
				zap.Uint64("startTS", c.startTS), zap.Uint64("newTTL", newTTL))
			startTime := time.Now()
			_, err = sendTxnHeartBeat(bo, c.store, c.primary(), c.startTS, newTTL)
			if err != nil {
				tiKVTxnHeartBeatHistogramError.Observe(time.Since(startTime).Seconds())
				logutil.Logger(bo.ctx).Warn("send TxnHeartBeat failed",
					zap.Error(err),
					zap.Uint64("txnStartTS", c.startTS))
				return
			}
			tiKVTxnHeartBeatHistogramOK.Observe(time.Since(startTime).Seconds())
		}
	}
}

func (action actionPessimisticLock) handleSingleBatch(c *twoPhaseCommitter, bo *Backoffer, batch batchMutations) error {
	m := &batch.mutations
	mutations := make([]*pb.Mutation, m.len())
	for i := range m.keys {
		mut := &pb.Mutation{
			Op:  pb.Op_PessimisticLock,
			Key: m.keys[i],
		}
		existErr := c.txn.us.GetKeyExistErrInfo(m.keys[i])
		if existErr != nil {
			mut.Assertion = pb.Assertion_NotExist
		}
		mutations[i] = mut
	}
	elapsed := uint64(time.Since(c.txn.startTime) / time.Millisecond)
	req := tikvrpc.NewRequest(tikvrpc.CmdPessimisticLock, &pb.PessimisticLockRequest{
		Mutations:    mutations,
		PrimaryLock:  c.primary(),
		StartVersion: c.startTS,
		ForUpdateTs:  c.forUpdateTS,
		LockTtl:      elapsed + atomic.LoadUint64(&ManagedLockTTL),
		IsFirstLock:  c.isFirstLock,
		WaitTimeout:  action.LockWaitTime,
		ReturnValues: action.ReturnValues,
		MinCommitTs:  c.forUpdateTS + 1,
	}, pb.Context{Priority: c.priority, SyncLog: c.syncLog})
	lockWaitStartTime := action.WaitStartTime
	for {
		// if lockWaitTime set, refine the request `WaitTimeout` field based on timeout limit
		if action.LockWaitTime > 0 {
			timeLeft := action.LockWaitTime - (time.Since(lockWaitStartTime)).Milliseconds()
			if timeLeft <= 0 {
				req.PessimisticLock().WaitTimeout = kv.LockNoWait
			} else {
				req.PessimisticLock().WaitTimeout = timeLeft
			}
		}
		failpoint.Inject("PessimisticLockErrWriteConflict", func() error {
			time.Sleep(300 * time.Millisecond)
			return kv.ErrWriteConflict
		})
		resp, err := c.store.SendReq(bo, req, batch.region, readTimeoutShort)
		if err != nil {
			return errors.Trace(err)
		}
		regionErr, err := resp.GetRegionError()
		if err != nil {
			return errors.Trace(err)
		}
		if regionErr != nil {
			err = bo.Backoff(BoRegionMiss, errors.New(regionErr.String()))
			if err != nil {
				return errors.Trace(err)
			}
			err = c.pessimisticLockMutations(bo, action.LockCtx, batch.mutations)
			return errors.Trace(err)
		}
		if resp.Resp == nil {
			return errors.Trace(ErrBodyMissing)
		}
		lockResp := resp.Resp.(*pb.PessimisticLockResponse)
		keyErrs := lockResp.GetErrors()
		if len(keyErrs) == 0 {
			if action.ReturnValues {
				action.ValuesLock.Lock()
				for i, mutation := range mutations {
					action.Values[string(mutation.Key)] = kv.ReturnedValue{Value: lockResp.Values[i]}
				}
				action.ValuesLock.Unlock()
			}
			return nil
		}
		var locks []*Lock
		for _, keyErr := range keyErrs {
			// Check already exists error
			if alreadyExist := keyErr.GetAlreadyExist(); alreadyExist != nil {
				key := alreadyExist.GetKey()
				existErrInfo := c.txn.us.GetKeyExistErrInfo(key)
				if existErrInfo == nil {
					return errors.Errorf("conn %d, existErr for key:%s should not be nil", c.connID, key)
				}
				return existErrInfo.Err()
			}
			if deadlock := keyErr.Deadlock; deadlock != nil {
				return &ErrDeadlock{Deadlock: deadlock}
			}

			// Extract lock from key error
			lock, err1 := extractLockFromKeyErr(keyErr)
			if err1 != nil {
				return errors.Trace(err1)
			}
			locks = append(locks, lock)
		}
		// Because we already waited on tikv, no need to Backoff here.
		// tikv default will wait 3s(also the maximum wait value) when lock error occurs
		msBeforeTxnExpired, _, err := c.store.lockResolver.ResolveLocks(bo, 0, locks)
		if err != nil {
			return errors.Trace(err)
		}

		// If msBeforeTxnExpired is not zero, it means there are still locks blocking us acquiring
		// the pessimistic lock. We should return acquire fail with nowait set or timeout error if necessary.
		if msBeforeTxnExpired > 0 {
			if action.LockWaitTime == kv.LockNoWait {
				return ErrLockAcquireFailAndNoWaitSet
			} else if action.LockWaitTime == kv.LockAlwaysWait {
				// do nothing but keep wait
			} else {
				// the lockWaitTime is set, we should return wait timeout if we are still blocked by a lock
				if time.Since(lockWaitStartTime).Milliseconds() >= action.LockWaitTime {
					return errors.Trace(ErrLockWaitTimeout)
				}
			}
			if action.LockCtx.PessimisticLockWaited != nil {
				atomic.StoreInt32(action.LockCtx.PessimisticLockWaited, 1)
			}
		}

		// Handle the killed flag when waiting for the pessimistic lock.
		// When a txn runs into LockKeys() and backoff here, it has no chance to call
		// executor.Next() and check the killed flag.
		if action.Killed != nil {
			// Do not reset the killed flag here!
			// actionPessimisticLock runs on each region parallelly, we have to consider that
			// the error may be dropped.
			if atomic.LoadUint32(action.Killed) == 1 {
				return errors.Trace(ErrQueryInterrupted)
			}
		}
	}
}

func (actionPessimisticRollback) handleSingleBatch(c *twoPhaseCommitter, bo *Backoffer, batch batchMutations) error {
	req := tikvrpc.NewRequest(tikvrpc.CmdPessimisticRollback, &pb.PessimisticRollbackRequest{
		StartVersion: c.startTS,
		ForUpdateTs:  c.forUpdateTS,
		Keys:         batch.mutations.keys,
	})
	resp, err := c.store.SendReq(bo, req, batch.region, readTimeoutShort)
	if err != nil {
		return errors.Trace(err)
	}
	regionErr, err := resp.GetRegionError()
	if err != nil {
		return errors.Trace(err)
	}
	if regionErr != nil {
		err = bo.Backoff(BoRegionMiss, errors.New(regionErr.String()))
		if err != nil {
			return errors.Trace(err)
		}
		err = c.pessimisticRollbackMutations(bo, batch.mutations)
		return errors.Trace(err)
	}
	return nil
}

func getTxnPriority(txn *tikvTxn) pb.CommandPri {
	if pri := txn.us.GetOption(kv.Priority); pri != nil {
		return kvPriorityToCommandPri(pri.(int))
	}
	return pb.CommandPri_Normal
}

func getTxnSyncLog(txn *tikvTxn) bool {
	if syncOption := txn.us.GetOption(kv.SyncLog); syncOption != nil {
		return syncOption.(bool)
	}
	return false
}

func kvPriorityToCommandPri(pri int) pb.CommandPri {
	switch pri {
	case kv.PriorityLow:
		return pb.CommandPri_Low
	case kv.PriorityHigh:
		return pb.CommandPri_High
	default:
		return pb.CommandPri_Normal
	}
}

func (c *twoPhaseCommitter) setDetail(d *execdetails.CommitDetails) {
	atomic.StorePointer(&c.detail, unsafe.Pointer(d))
}

func (c *twoPhaseCommitter) getDetail() *execdetails.CommitDetails {
	return (*execdetails.CommitDetails)(atomic.LoadPointer(&c.detail))
}

func (c *twoPhaseCommitter) setUndeterminedErr(err error) {
	c.mu.Lock()
	defer c.mu.Unlock()
	c.mu.undeterminedErr = err
}

func (c *twoPhaseCommitter) getUndeterminedErr() error {
	c.mu.RLock()
	defer c.mu.RUnlock()
	return c.mu.undeterminedErr
}

func (actionCommit) handleSingleBatch(c *twoPhaseCommitter, bo *Backoffer, batch batchMutations) error {
	req := tikvrpc.NewRequest(tikvrpc.CmdCommit, &pb.CommitRequest{
		StartVersion:  c.startTS,
		Keys:          batch.mutations.keys,
		CommitVersion: c.commitTS,
	}, pb.Context{Priority: c.priority, SyncLog: c.syncLog})

	sender := NewRegionRequestSender(c.store.regionCache, c.store.client)
	resp, err := sender.SendReq(bo, req, batch.region, readTimeoutShort)

	// If we fail to receive response for the request that commits primary key, it will be undetermined whether this
	// transaction has been successfully committed.
	// Under this circumstance,  we can not declare the commit is complete (may lead to data lost), nor can we throw
	// an error (may lead to the duplicated key error when upper level restarts the transaction). Currently the best
	// solution is to populate this error and let upper layer drop the connection to the corresponding mysql client.
	if batch.isPrimary && sender.rpcError != nil {
		c.setUndeterminedErr(errors.Trace(sender.rpcError))
	}

	if err != nil {
		return errors.Trace(err)
	}
	regionErr, err := resp.GetRegionError()
	if err != nil {
		return errors.Trace(err)
	}
	if regionErr != nil {
		err = bo.Backoff(BoRegionMiss, errors.New(regionErr.String()))
		if err != nil {
			return errors.Trace(err)
		}
		// re-split keys and commit again.
		err = c.doActionOnMutations(bo, actionCommit{retry: true}, batch.mutations)
		return errors.Trace(err)
	}
	if resp.Resp == nil {
		return errors.Trace(ErrBodyMissing)
	}
	commitResp := resp.Resp.(*pb.CommitResponse)
	// Here we can make sure tikv has processed the commit primary key request. So
	// we can clean undetermined error.
	if batch.isPrimary {
		c.setUndeterminedErr(nil)
	}
	if keyErr := commitResp.GetError(); keyErr != nil {
		if rejected := keyErr.GetCommitTsExpired(); rejected != nil {
			logutil.Logger(bo.ctx).Info("2PC commitTS rejected by TiKV, retry with a newer commitTS",
				zap.Uint64("txnStartTS", c.startTS),
				zap.Stringer("info", logutil.Hex(rejected)))

			// Update commit ts and retry.
			commitTS, err := c.store.getTimestampWithRetry(bo)
			if err != nil {
				logutil.Logger(bo.ctx).Warn("2PC get commitTS failed",
					zap.Error(err),
					zap.Uint64("txnStartTS", c.startTS))
				return errors.Trace(err)
			}

			c.mu.Lock()
			c.commitTS = commitTS
			c.mu.Unlock()
			return c.commitMutations(bo, batch.mutations)
		}

		c.mu.RLock()
		defer c.mu.RUnlock()
		err = extractKeyErr(keyErr)
		if c.mu.committed {
			// No secondary key could be rolled back after it's primary key is committed.
			// There must be a serious bug somewhere.
			hexBatchKeys := func(keys [][]byte) []string {
				var res []string
				for _, k := range keys {
					res = append(res, hex.EncodeToString(k))
				}
				return res
			}
			logutil.Logger(bo.ctx).Error("2PC failed commit key after primary key committed",
				zap.Error(err),
				zap.Uint64("txnStartTS", c.startTS),
				zap.Uint64("commitTS", c.commitTS),
				zap.Strings("keys", hexBatchKeys(batch.mutations.keys)))
			return errors.Trace(err)
		}
		// The transaction maybe rolled back by concurrent transactions.
		logutil.Logger(bo.ctx).Debug("2PC failed commit primary key",
			zap.Error(err),
			zap.Uint64("txnStartTS", c.startTS))
		return err
	}

	c.mu.Lock()
	defer c.mu.Unlock()
	// Group that contains primary key is always the first.
	// We mark transaction's status committed when we receive the first success response.
	c.mu.committed = true
	return nil
}

func (actionCleanup) handleSingleBatch(c *twoPhaseCommitter, bo *Backoffer, batch batchMutations) error {
	req := tikvrpc.NewRequest(tikvrpc.CmdBatchRollback, &pb.BatchRollbackRequest{
		Keys:         batch.mutations.keys,
		StartVersion: c.startTS,
	}, pb.Context{Priority: c.priority, SyncLog: c.syncLog})
	resp, err := c.store.SendReq(bo, req, batch.region, readTimeoutShort)
	if err != nil {
		return errors.Trace(err)
	}
	regionErr, err := resp.GetRegionError()
	if err != nil {
		return errors.Trace(err)
	}
	if regionErr != nil {
		err = bo.Backoff(BoRegionMiss, errors.New(regionErr.String()))
		if err != nil {
			return errors.Trace(err)
		}
		err = c.cleanupMutations(bo, batch.mutations)
		return errors.Trace(err)
	}
	if keyErr := resp.Resp.(*pb.BatchRollbackResponse).GetError(); keyErr != nil {
		err = errors.Errorf("conn %d 2PC cleanup failed: %s", c.connID, keyErr)
		logutil.BgLogger().Debug("2PC failed cleanup key",
			zap.Error(err),
			zap.Uint64("txnStartTS", c.startTS))
		return errors.Trace(err)
	}
	return nil
}

func (c *twoPhaseCommitter) prewriteMutations(bo *Backoffer, mutations committerMutations) error {
	if span := opentracing.SpanFromContext(bo.ctx); span != nil && span.Tracer() != nil {
		span1 := span.Tracer().StartSpan("twoPhaseCommitter.prewriteMutations", opentracing.ChildOf(span.Context()))
		defer span1.Finish()
		bo.ctx = opentracing.ContextWithSpan(bo.ctx, span1)
	}

	return c.doActionOnMutations(bo, actionPrewrite{}, mutations)
}

func (c *twoPhaseCommitter) commitMutations(bo *Backoffer, mutations committerMutations) error {
	if span := opentracing.SpanFromContext(bo.ctx); span != nil && span.Tracer() != nil {
		span1 := span.Tracer().StartSpan("twoPhaseCommitter.commitMutations", opentracing.ChildOf(span.Context()))
		defer span1.Finish()
		bo.ctx = opentracing.ContextWithSpan(bo.ctx, span1)
	}

	return c.doActionOnMutations(bo, actionCommit{}, mutations)
}

func (c *twoPhaseCommitter) cleanupMutations(bo *Backoffer, mutations committerMutations) error {
	return c.doActionOnMutations(bo, actionCleanup{}, mutations)
}

func (c *twoPhaseCommitter) pessimisticLockMutations(bo *Backoffer, lockCtx *kv.LockCtx, mutations committerMutations) error {
	return c.doActionOnMutations(bo, actionPessimisticLock{lockCtx}, mutations)
}

func (c *twoPhaseCommitter) pessimisticRollbackMutations(bo *Backoffer, mutations committerMutations) error {
	return c.doActionOnMutations(bo, actionPessimisticRollback{}, mutations)
}

// execute executes the two-phase commit protocol.
func (c *twoPhaseCommitter) execute(ctx context.Context) (err error) {
	var binlogSkipped bool
	defer func() {
		// Always clean up all written keys if the txn does not commit.
		c.mu.RLock()
		committed := c.mu.committed
		undetermined := c.mu.undeterminedErr != nil
		c.mu.RUnlock()
		if !committed && !undetermined {
			c.cleanWg.Add(1)
			go func() {
				cleanupKeysCtx := context.WithValue(context.Background(), txnStartKey, ctx.Value(txnStartKey))
				err := c.cleanupMutations(NewBackoffer(cleanupKeysCtx, cleanupMaxBackoff).WithVars(c.txn.vars), c.mutations)
				if err != nil {
					tikvSecondaryLockCleanupFailureCounterRollback.Inc()
					logutil.Logger(ctx).Info("2PC cleanup failed",
						zap.Error(err),
						zap.Uint64("txnStartTS", c.startTS))
				} else {
					logutil.Logger(ctx).Info("2PC clean up done",
						zap.Uint64("txnStartTS", c.startTS))
				}
				c.cleanWg.Done()
			}()
		}
		c.txn.commitTS = c.commitTS
		if binlogSkipped {
			binloginfo.RemoveOneSkippedCommitter()
		} else {
			if err != nil {
				c.writeFinishBinlog(ctx, binlog.BinlogType_Rollback, 0)
			} else {
				c.writeFinishBinlog(ctx, binlog.BinlogType_Commit, int64(c.commitTS))
			}
		}
	}()

	binlogChan := c.prewriteBinlog(ctx)
	prewriteBo := NewBackoffer(ctx, PrewriteMaxBackoff).WithVars(c.txn.vars)
	start := time.Now()
	err = c.prewriteMutations(prewriteBo, c.mutations)
	commitDetail := c.getDetail()
	commitDetail.PrewriteTime = time.Since(start)
	if prewriteBo.totalSleep > 0 {
		atomic.AddInt64(&commitDetail.CommitBackoffTime, int64(prewriteBo.totalSleep)*int64(time.Millisecond))
		commitDetail.Mu.Lock()
		commitDetail.Mu.BackoffTypes = append(commitDetail.Mu.BackoffTypes, prewriteBo.types...)
		commitDetail.Mu.Unlock()
	}
	if binlogChan != nil {
		startWaitBinlog := time.Now()
		binlogWriteResult := <-binlogChan
		commitDetail.WaitPrewriteBinlogTime = time.Since(startWaitBinlog)
		if binlogWriteResult != nil {
			binlogSkipped = binlogWriteResult.Skipped()
			binlogErr := binlogWriteResult.GetError()
			if binlogErr != nil {
				return binlogErr
			}
		}
	}
	if err != nil {
		logutil.Logger(ctx).Debug("2PC failed on prewrite",
			zap.Error(err),
			zap.Uint64("txnStartTS", c.startTS))
		return errors.Trace(err)
	}

	// strip check_not_exists keys that no need to commit.
	c.stripNoNeedCommitKeys()

	start = time.Now()
	logutil.Event(ctx, "start get commit ts")
	commitTS, err := c.store.getTimestampWithRetry(NewBackoffer(ctx, tsoMaxBackoff).WithVars(c.txn.vars))
	if err != nil {
		logutil.Logger(ctx).Warn("2PC get commitTS failed",
			zap.Error(err),
			zap.Uint64("txnStartTS", c.startTS))
		return errors.Trace(err)
	}
	commitDetail.GetCommitTsTime = time.Since(start)
	logutil.Event(ctx, "finish get commit ts")
	logutil.SetTag(ctx, "commitTs", commitTS)

	// check commitTS
	if commitTS <= c.startTS {
		err = errors.Errorf("conn %d Invalid transaction tso with txnStartTS=%v while txnCommitTS=%v",
			c.connID, c.startTS, commitTS)
		logutil.BgLogger().Error("invalid transaction", zap.Error(err))
		return errors.Trace(err)
	}
	c.commitTS = commitTS
	if err = c.checkSchemaValid(); err != nil {
		return errors.Trace(err)
	}

	if c.store.oracle.IsExpired(c.startTS, kv.MaxTxnTimeUse) {
		err = errors.Errorf("conn %d txn takes too much time, txnStartTS: %d, comm: %d",
			c.connID, c.startTS, c.commitTS)
		return err
	}

	if c.connID > 0 {
		failpoint.Inject("beforeCommit", func() {})
	}

	start = time.Now()
	commitBo := NewBackoffer(ctx, CommitMaxBackoff).WithVars(c.txn.vars)
	err = c.commitMutations(commitBo, c.mutations)
	commitDetail.CommitTime = time.Since(start)
	if commitBo.totalSleep > 0 {
		atomic.AddInt64(&commitDetail.CommitBackoffTime, int64(commitBo.totalSleep)*int64(time.Millisecond))
		commitDetail.Mu.Lock()
		commitDetail.Mu.BackoffTypes = append(commitDetail.Mu.BackoffTypes, commitBo.types...)
		commitDetail.Mu.Unlock()
	}
	if err != nil {
		if undeterminedErr := c.getUndeterminedErr(); undeterminedErr != nil {
			logutil.Logger(ctx).Error("2PC commit result undetermined",
				zap.Error(err),
				zap.NamedError("rpcErr", undeterminedErr),
				zap.Uint64("txnStartTS", c.startTS))
			err = errors.Trace(terror.ErrResultUndetermined)
		}
		if !c.mu.committed {
			logutil.Logger(ctx).Debug("2PC failed on commit",
				zap.Error(err),
				zap.Uint64("txnStartTS", c.startTS))
			return errors.Trace(err)
		}
		logutil.Logger(ctx).Debug("got some exceptions, but 2PC was still successful",
			zap.Error(err),
			zap.Uint64("txnStartTS", c.startTS))
	}
	return nil
}

func (c *twoPhaseCommitter) stripNoNeedCommitKeys() {
	if len(c.noNeedCommitKeys) == 0 {
		return
	}
	m := &c.mutations
	var newIdx int
	for oldIdx := range m.keys {
		key := m.keys[oldIdx]
		if _, ck := c.noNeedCommitKeys[string(key)]; ck {
			continue
		}
		m.keys[newIdx] = key
		if m.ops != nil {
			m.ops[newIdx] = m.ops[oldIdx]
		}
		if m.values != nil {
			m.values[newIdx] = m.values[oldIdx]
		}
		if m.isPessimisticLock != nil {
			m.isPessimisticLock[newIdx] = m.isPessimisticLock[oldIdx]
		}
		newIdx++
	}
	c.mutations = m.subRange(0, newIdx)
}

type schemaLeaseChecker interface {
	Check(txnTS uint64) error
}

func (c *twoPhaseCommitter) checkSchemaValid() error {
	checker, ok := c.txn.us.GetOption(kv.SchemaChecker).(schemaLeaseChecker)
	if ok {
		err := checker.Check(c.commitTS)
		if err != nil {
			return errors.Trace(err)
		}
	}
	return nil
}

func (c *twoPhaseCommitter) prewriteBinlog(ctx context.Context) chan *binloginfo.WriteResult {
	if !c.shouldWriteBinlog() {
		return nil
	}
	ch := make(chan *binloginfo.WriteResult, 1)
	go func() {
		logutil.Eventf(ctx, "start prewrite binlog")
		binInfo := c.txn.us.GetOption(kv.BinlogInfo).(*binloginfo.BinlogInfo)
		bin := binInfo.Data
		bin.StartTs = int64(c.startTS)
		if bin.Tp == binlog.BinlogType_Prewrite {
			bin.PrewriteKey = c.primary()
		}
		wr := binInfo.WriteBinlog(c.store.clusterID)
		if wr.Skipped() {
			binInfo.Data.PrewriteValue = nil
			binloginfo.AddOneSkippedCommitter()
		}
		logutil.Eventf(ctx, "finish prewrite binlog")
		ch <- wr
	}()
	return ch
}

func (c *twoPhaseCommitter) writeFinishBinlog(ctx context.Context, tp binlog.BinlogType, commitTS int64) {
	if !c.shouldWriteBinlog() {
		return
	}
	binInfo := c.txn.us.GetOption(kv.BinlogInfo).(*binloginfo.BinlogInfo)
	binInfo.Data.Tp = tp
	binInfo.Data.CommitTs = commitTS
	binInfo.Data.PrewriteValue = nil

	wg := sync.WaitGroup{}
	mock := false
	failpoint.Inject("mockSyncBinlogCommit", func(val failpoint.Value) {
		if val.(bool) {
			wg.Add(1)
			mock = true
		}
	})
	go func() {
		logutil.Eventf(ctx, "start write finish binlog")
		binlogWriteResult := binInfo.WriteBinlog(c.store.clusterID)
		err := binlogWriteResult.GetError()
		if err != nil {
			logutil.BgLogger().Error("failed to write binlog",
				zap.Error(err))
		}
		logutil.Eventf(ctx, "finish write finish binlog")
		if mock {
			wg.Done()
		}
	}()
	if mock {
		wg.Wait()
	}
}

func (c *twoPhaseCommitter) shouldWriteBinlog() bool {
	return c.txn.us.GetOption(kv.BinlogInfo) != nil
}

// TiKV recommends each RPC packet should be less than ~1MB. We keep each packet's
// Key+Value size below 16KB.
const txnCommitBatchSize = 16 * 1024

type batchMutations struct {
	region    RegionVerID
	mutations committerMutations
	isPrimary bool
}

// appendBatchMutationsBySize appends mutations to b. It may split the keys to make
// sure each batch's size does not exceed the limit.
func (c *twoPhaseCommitter) appendBatchMutationsBySize(b []batchMutations, region RegionVerID, mutations committerMutations, sizeFn func(k, v []byte) int, limit int, primaryIdx *int) []batchMutations {
	var start, end int
	for start = 0; start < mutations.len(); start = end {
		var size int
		for end = start; end < mutations.len() && size < limit; end++ {
			var k, v []byte
			k = mutations.keys[end]
			if end < len(mutations.values) {
				v = mutations.values[end]
			}
			size += sizeFn(k, v)
			if *primaryIdx < 0 && bytes.Equal(k, c.primary()) {
				*primaryIdx = len(b)
			}
		}
		b = append(b, batchMutations{
			region:    region,
			mutations: mutations.subRange(start, end),
		})
	}
	return b
}

// newBatchExecutor create processor to handle concurrent batch works(prewrite/commit etc)
func newBatchExecutor(rateLimit int, committer *twoPhaseCommitter,
	action twoPhaseCommitAction, backoffer *Backoffer) *batchExecutor {
	return &batchExecutor{rateLimit, nil, committer,
		action, backoffer, 1 * time.Millisecond}
}

// initUtils do initialize batchExecutor related policies like rateLimit util
func (batchExe *batchExecutor) initUtils() error {
	// init rateLimiter by injected rate limit number
	batchExe.rateLimiter = newRateLimit(batchExe.rateLim)
	return nil
}

// startWork concurrently do the work for each batch considering rate limit
func (batchExe *batchExecutor) startWorker(exitCh chan struct{}, ch chan error, batches []batchMutations) {
	for idx, batch1 := range batches {
		waitStart := time.Now()
		if exit := batchExe.rateLimiter.getToken(exitCh); !exit {
			batchExe.tokenWaitDuration += time.Since(waitStart)
			batch := batch1
			go func() {
				defer batchExe.rateLimiter.putToken()
				var singleBatchBackoffer *Backoffer
				if _, ok := batchExe.action.(actionCommit); ok {
					// Because the secondary batches of the commit actions are implemented to be
					// committed asynchronously in background goroutines, we should not
					// fork a child context and call cancel() while the foreground goroutine exits.
					// Otherwise the background goroutines will be canceled execeptionally.
					// Here we makes a new clone of the original backoffer for this goroutine
					// exclusively to avoid the data race when using the same backoffer
					// in concurrent goroutines.
					singleBatchBackoffer = batchExe.backoffer.Clone()
				} else {
					var singleBatchCancel context.CancelFunc
					singleBatchBackoffer, singleBatchCancel = batchExe.backoffer.Fork()
					defer singleBatchCancel()
				}
				beforeSleep := singleBatchBackoffer.totalSleep
				ch <- batchExe.action.handleSingleBatch(batchExe.committer, singleBatchBackoffer, batch)
				commitDetail := batchExe.committer.getDetail()
				if commitDetail != nil { // lock operations of pessimistic-txn will let commitDetail be nil
					if delta := singleBatchBackoffer.totalSleep - beforeSleep; delta > 0 {
						atomic.AddInt64(&commitDetail.CommitBackoffTime, int64(singleBatchBackoffer.totalSleep-beforeSleep)*int64(time.Millisecond))
						commitDetail.Mu.Lock()
						commitDetail.Mu.BackoffTypes = append(commitDetail.Mu.BackoffTypes, singleBatchBackoffer.types...)
						commitDetail.Mu.Unlock()
					}
				}
			}()
		} else {
			logutil.Logger(batchExe.backoffer.ctx).Info("break startWorker",
				zap.Stringer("action", batchExe.action), zap.Int("batch size", len(batches)),
				zap.Int("index", idx))
			break
		}
	}
}

// process will start worker routine and collect results
func (batchExe *batchExecutor) process(batches []batchMutations) error {
	var err error
	err = batchExe.initUtils()
	if err != nil {
		logutil.Logger(batchExe.backoffer.ctx).Error("batchExecutor initUtils failed", zap.Error(err))
		return err
	}

	// For prewrite, stop sending other requests after receiving first error.
	backoffer := batchExe.backoffer
	var cancel context.CancelFunc
	if _, ok := batchExe.action.(actionPrewrite); ok {
		backoffer, cancel = batchExe.backoffer.Fork()
		defer cancel()
	}
	// concurrently do the work for each batch.
	ch := make(chan error, len(batches))
	exitCh := make(chan struct{})
	go batchExe.startWorker(exitCh, ch, batches)
	// check results
	for i := 0; i < len(batches); i++ {
		if e := <-ch; e != nil {
			logutil.Logger(backoffer.ctx).Debug("2PC doActionOnBatch failed",
				zap.Uint64("conn", batchExe.committer.connID),
				zap.Stringer("action type", batchExe.action),
				zap.Error(e),
				zap.Uint64("txnStartTS", batchExe.committer.startTS))
			// Cancel other requests and return the first error.
			if cancel != nil {
				logutil.Logger(backoffer.ctx).Debug("2PC doActionOnBatch to cancel other actions",
					zap.Uint64("conn", batchExe.committer.connID),
					zap.Stringer("action type", batchExe.action),
					zap.Uint64("txnStartTS", batchExe.committer.startTS))
				cancel()
			}
			if err == nil {
				err = e
			}
		}
	}
	close(exitCh)
	metrics.TiKVTokenWaitDuration.Observe(float64(batchExe.tokenWaitDuration))
	return err
}<|MERGE_RESOLUTION|>--- conflicted
+++ resolved
@@ -465,18 +465,10 @@
 }
 
 func preSplitAndScatterIn2PC(ctx context.Context, store *tikvStore, group groupedMutations) bool {
-<<<<<<< HEAD
-	length := group.mutations.len()
-=======
->>>>>>> fcfedb77
 	splitKeys := make([][]byte, 0, 4)
 
 	preSplitSizeThresholdVal := atomic.LoadUint32(&preSplitSizeThreshold)
 	regionSize := 0
-<<<<<<< HEAD
-	for i := 0; i < length; i++ {
-		regionSize = regionSize + len(group.mutations.keys[i]) + len(group.mutations.values[i])
-=======
 	keysLength := group.mutations.len()
 	valsLength := len(group.mutations.values)
 	// The value length maybe zero for pessimistic lock keys
@@ -485,7 +477,6 @@
 		if i < valsLength {
 			regionSize = regionSize + len(group.mutations.values[i])
 		}
->>>>>>> fcfedb77
 		// The second condition is used for testing.
 		if regionSize >= int(preSplitSizeThresholdVal) {
 			regionSize = 0
@@ -498,12 +489,8 @@
 
 	regionIDs, err := store.SplitRegions(ctx, splitKeys, true)
 	if err != nil {
-<<<<<<< HEAD
-		logutil.BgLogger().Warn("2PC split regions failed", zap.Uint64("regionID", group.region.id), zap.Int("keys count", length), zap.Error(err))
-=======
 		logutil.BgLogger().Warn("2PC split regions failed", zap.Uint64("regionID", group.region.id),
 			zap.Int("keys count", keysLength), zap.Int("values count", valsLength), zap.Error(err))
->>>>>>> fcfedb77
 		return false
 	}
 
