// Copyright 2016 PingCAP, Inc.
//
// Licensed under the Apache License, Version 2.0 (the "License");
// you may not use this file except in compliance with the License.
// You may obtain a copy of the License at
//
//     http://www.apache.org/licenses/LICENSE-2.0
//
// Unless required by applicable law or agreed to in writing, software
// distributed under the License is distributed on an "AS IS" BASIS,
// See the License for the specific language governing permissions and
// limitations under the License.

package tikv

import (
	"bytes"
	"math"
	"sync"
	"sync/atomic"
	"time"

	"github.com/juju/errors"
	"github.com/opentracing/opentracing-go"
	pb "github.com/pingcap/kvproto/pkg/kvrpcpb"
	"github.com/pingcap/tidb/kv"
	"github.com/pingcap/tidb/metrics"
	"github.com/pingcap/tidb/sessionctx/binloginfo"
	"github.com/pingcap/tidb/store/tikv/tikvrpc"
	"github.com/pingcap/tidb/tablecodec"
	"github.com/pingcap/tidb/terror"
	"github.com/pingcap/tidb/util/goroutine_pool"
	"github.com/pingcap/tipb/go-binlog"
	log "github.com/sirupsen/logrus"
	"golang.org/x/net/context"
)

type twoPhaseCommitAction int

const (
	actionPrewrite twoPhaseCommitAction = 1
	actionCommit   twoPhaseCommitAction = 2
	actionCleanup  twoPhaseCommitAction = 3
)

var twoPhaseCommitGP = gp.New(3 * time.Minute)

func (ca twoPhaseCommitAction) String() string {
	switch ca {
	case actionPrewrite:
		return "prewrite"
	case actionCommit:
		return "commit"
	case actionCleanup:
		return "cleanup"
	}
	return "unknown"
}

// MetricsTag returns detail tag for metrics.
func (ca twoPhaseCommitAction) MetricsTag() string {
	return "2pc_" + ca.String()
}

// twoPhaseCommitter executes a two-phase commit protocol.
type twoPhaseCommitter struct {
	store     *tikvStore
	txn       *tikvTxn
	startTS   uint64
	keys      [][]byte
	mutations map[string]*pb.Mutation
	lockTTL   uint64
	commitTS  uint64
	mu        struct {
		sync.RWMutex
		writtenKeys     [][]byte
		committed       bool
		undeterminedErr error // undeterminedErr saves the rpc error we encounter when commit primary key.
	}
	priority pb.CommandPri
	syncLog  bool
}

// newTwoPhaseCommitter creates a twoPhaseCommitter.
func newTwoPhaseCommitter(txn *tikvTxn) (*twoPhaseCommitter, error) {
	var (
		keys    [][]byte
		size    int
		putCnt  int
		delCnt  int
		lockCnt int
	)
	mutations := make(map[string]*pb.Mutation)
	err := txn.us.WalkBuffer(func(k kv.Key, v []byte) error {
		if len(v) > 0 {
			mutations[string(k)] = &pb.Mutation{
				Op:    pb.Op_Put,
				Key:   k,
				Value: v,
			}
			putCnt++
		} else {
			mutations[string(k)] = &pb.Mutation{
				Op:  pb.Op_Del,
				Key: k,
			}
			delCnt++
		}
		keys = append(keys, k)
		entrySize := len(k) + len(v)
		if entrySize > kv.TxnEntrySizeLimit {
			return kv.ErrEntryTooLarge
		}
		size += entrySize
		return nil
	})
	if err != nil {
		return nil, errors.Trace(err)
	}
	for _, lockKey := range txn.lockKeys {
		if _, ok := mutations[string(lockKey)]; !ok {
			mutations[string(lockKey)] = &pb.Mutation{
				Op:  pb.Op_Lock,
				Key: lockKey,
			}
			lockCnt++
			keys = append(keys, lockKey)
			size += len(lockKey)
		}
	}
	if len(keys) == 0 {
		return nil, nil
	}
	entrylimit := atomic.LoadUint64(&kv.TxnEntryCountLimit)
	if len(keys) > int(entrylimit) || size > kv.TxnTotalSizeLimit {
		return nil, kv.ErrTxnTooLarge
	}
	const logEntryCount = 10000
	const logSize = 4 * 1024 * 1024 // 4MB
	if len(keys) > logEntryCount || size > logSize {
		tableID := tablecodec.DecodeTableID(keys[0])
		log.Infof("[BIG_TXN] table id:%d size:%d, keys:%d, puts:%d, dels:%d, locks:%d, startTS:%d",
			tableID, size, len(keys), putCnt, delCnt, lockCnt, txn.startTS)
	}

	metrics.TiKVTxnWriteKVCountHistogram.Observe(float64(len(keys)))
	metrics.TiKVTxnWriteSizeHistogram.Observe(float64(size))
	return &twoPhaseCommitter{
		store:     txn.store,
		txn:       txn,
		startTS:   txn.StartTS(),
		keys:      keys,
		mutations: mutations,
		lockTTL:   txnLockTTL(txn.startTime, size),
		priority:  getTxnPriority(txn),
		syncLog:   getTxnSyncLog(txn),
	}, nil
}

func (c *twoPhaseCommitter) primary() []byte {
	return c.keys[0]
}

const bytesPerMiB = 1024 * 1024

func txnLockTTL(startTime time.Time, txnSize int) uint64 {
	// Increase lockTTL for large transactions.
	// The formula is `ttl = ttlFactor * sqrt(sizeInMiB)`.
	// When writeSize is less than 256KB, the base ttl is defaultTTL (3s);
	// When writeSize is 1MiB, 100MiB, or 400MiB, ttl is 6s, 60s, 120s correspondingly;
	lockTTL := defaultLockTTL
	if txnSize >= txnCommitBatchSize {
		sizeMiB := float64(txnSize) / bytesPerMiB
		lockTTL = uint64(float64(ttlFactor) * math.Sqrt(sizeMiB))
		if lockTTL < defaultLockTTL {
			lockTTL = defaultLockTTL
		}
		if lockTTL > maxLockTTL {
			lockTTL = maxLockTTL
		}
	}

	// Increase lockTTL by the transaction's read time.
	// When resolving a lock, we compare current ts and startTS+lockTTL to decide whether to clean up. If a txn
	// takes a long time to read, increasing its TTL will help to prevent it from been aborted soon after prewrite.
	elapsed := time.Since(startTime) / time.Millisecond
	return lockTTL + uint64(elapsed)
}

// doActionOnKeys groups keys into primary batch and secondary batches, if primary batch exists in the key,
// it does action on primary batch first, then on secondary batches. If action is commit, secondary batches
// is done in background goroutine.
func (c *twoPhaseCommitter) doActionOnKeys(bo *Backoffer, action twoPhaseCommitAction, keys [][]byte) error {
	if len(keys) == 0 {
		return nil
	}
	groups, firstRegion, err := c.store.regionCache.GroupKeysByRegion(bo, keys)
	if err != nil {
		return errors.Trace(err)
	}

	metrics.TiKVTxnRegionsNumHistogram.WithLabelValues(action.MetricsTag()).Observe(float64(len(groups)))

	var batches []batchKeys
	var sizeFunc = c.keySize
	if action == actionPrewrite {
		sizeFunc = c.keyValueSize
	}
	// Make sure the group that contains primary key goes first.
	batches = appendBatchBySize(batches, firstRegion, groups[firstRegion], sizeFunc, txnCommitBatchSize)
	delete(groups, firstRegion)
	for id, g := range groups {
		batches = appendBatchBySize(batches, id, g, sizeFunc, txnCommitBatchSize)
	}

	firstIsPrimary := bytes.Equal(keys[0], c.primary())
	if firstIsPrimary && (action == actionCommit || action == actionCleanup) {
		// primary should be committed/cleanup first
		err = c.doActionOnBatches(bo, action, batches[:1])
		if err != nil {
			return errors.Trace(err)
		}
		batches = batches[1:]
	}
	if action == actionCommit {
		// Commit secondary batches in background goroutine to reduce latency.
		twoPhaseCommitGP.Go(func() {
			e := c.doActionOnBatches(bo, action, batches)
			if e != nil {
				log.Debugf("2PC async doActionOnBatches %s err: %v", action, e)
				metrics.TiKVSecondaryLockCleanupFailureCounter.WithLabelValues("commit").Inc()
			}
		})
	} else {
		err = c.doActionOnBatches(bo, action, batches)
	}
	return errors.Trace(err)
}

// doActionOnBatches does action to batches in parallel.
func (c *twoPhaseCommitter) doActionOnBatches(bo *Backoffer, action twoPhaseCommitAction, batches []batchKeys) error {
	if len(batches) == 0 {
		return nil
	}
	var singleBatchActionFunc func(bo *Backoffer, batch batchKeys) error
	switch action {
	case actionPrewrite:
		singleBatchActionFunc = c.prewriteSingleBatch
	case actionCommit:
		singleBatchActionFunc = c.commitSingleBatch
	case actionCleanup:
		singleBatchActionFunc = c.cleanupSingleBatch
	}
	if len(batches) == 1 {
		e := singleBatchActionFunc(bo, batches[0])
		if e != nil {
			log.Debugf("2PC doActionOnBatches %s failed: %v, tid: %d", action, e, c.startTS)
		}
		return errors.Trace(e)
	}

	// For prewrite, stop sending other requests after receiving first error.
	backoffer := bo
	var cancel context.CancelFunc
	if action == actionPrewrite {
		backoffer, cancel = bo.Fork()
	}

	// Concurrently do the work for each batch.
	ch := make(chan error, len(batches))
	for _, batch1 := range batches {

		batch := batch1
		twoPhaseCommitGP.Go(func() {
			if action == actionCommit {
				// Because the secondary batches of the commit actions are implemented to be
				// committed asynchronously in background goroutines, we should not
				// fork a child context and call cancel() while the foreground goroutine exits.
				// Otherwise the background goroutines will be canceled execeptionally.
				// Here we makes a new clone of the original backoffer for this goroutine
				// exclusively to avoid the data race when using the same backoffer
				// in concurrent goroutines.
				singleBatchBackoffer := backoffer.Clone()
				ch <- singleBatchActionFunc(singleBatchBackoffer, batch)
			} else {
				singleBatchBackoffer, singleBatchCancel := backoffer.Fork()
				defer singleBatchCancel()
				ch <- singleBatchActionFunc(singleBatchBackoffer, batch)
			}
		})
	}
	var err error
	for i := 0; i < len(batches); i++ {
		if e := <-ch; e != nil {
			log.Debugf("2PC doActionOnBatches %s failed: %v, tid: %d", action, e, c.startTS)
			// Cancel other requests and return the first error.
			if cancel != nil {
				log.Debugf("2PC doActionOnBatches %s to cancel other actions, tid: %d", action, c.startTS)
				cancel()
			}
			if err == nil {
				err = e
			}
		}
	}
	return errors.Trace(err)
}

func (c *twoPhaseCommitter) keyValueSize(key []byte) int {
	size := len(key)
	if mutation := c.mutations[string(key)]; mutation != nil {
		size += len(mutation.Value)
	}
	return size
}

func (c *twoPhaseCommitter) keySize(key []byte) int {
	return len(key)
}

func (c *twoPhaseCommitter) prewriteSingleBatch(bo *Backoffer, batch batchKeys) error {
	mutations := make([]*pb.Mutation, len(batch.keys))
	for i, k := range batch.keys {
		mutations[i] = c.mutations[string(k)]
	}

	req := &tikvrpc.Request{
		Type: tikvrpc.CmdPrewrite,
		Prewrite: &pb.PrewriteRequest{
			Mutations:    mutations,
			PrimaryLock:  c.primary(),
			StartVersion: c.startTS,
			LockTtl:      c.lockTTL,
		},
		Context: pb.Context{
			Priority: c.priority,
			SyncLog:  c.syncLog,
		},
	}
	for {
		resp, err := c.store.SendReq(bo, req, batch.region, readTimeoutShort)
		if err != nil {
			return errors.Trace(err)
		}
		regionErr, err := resp.GetRegionError()
		if err != nil {
			return errors.Trace(err)
		}
		if regionErr != nil {
			err = bo.Backoff(BoRegionMiss, errors.New(regionErr.String()))
			if err != nil {
				return errors.Trace(err)
			}
			err = c.prewriteKeys(bo, batch.keys)
			return errors.Trace(err)
		}
		prewriteResp := resp.Prewrite
		if prewriteResp == nil {
			return errors.Trace(ErrBodyMissing)
		}
		keyErrs := prewriteResp.GetErrors()
		if len(keyErrs) == 0 {
			// We need to cleanup all written keys if transaction aborts.
			c.mu.Lock()
			defer c.mu.Unlock()
			// Primary key should always been in the front since in `cleanup` we
			// would check whether the `writtenKeys`'s first key is primary key.
			if bytes.Equal(batch.keys[0], c.primary()) {
				tmpKeys := make([][]byte, 0, len(batch.keys)+len(c.mu.writtenKeys))
				tmpKeys = append(tmpKeys, batch.keys...)
				c.mu.writtenKeys = append(tmpKeys, c.mu.writtenKeys...)
			} else {
				c.mu.writtenKeys = append(c.mu.writtenKeys, batch.keys...)
			}
			return nil
		}
		var locks []*Lock
		for _, keyErr := range keyErrs {
			lock, err1 := extractLockFromKeyErr(keyErr)
			if err1 != nil {
				return errors.Trace(err1)
			}
			log.Debugf("2PC prewrite encounters lock: %v", lock)
			locks = append(locks, lock)
		}
		ok, err := c.store.lockResolver.ResolveLocks(bo, locks)
		if err != nil {
			return errors.Trace(err)
		}
		if !ok {
			err = bo.Backoff(BoTxnLock, errors.Errorf("2PC prewrite lockedKeys: %d", len(locks)))
			if err != nil {
				return errors.Trace(err)
			}
		}
	}
}

func getTxnPriority(txn *tikvTxn) pb.CommandPri {
	if pri := txn.us.GetOption(kv.Priority); pri != nil {
		return kvPriorityToCommandPri(pri.(int))
	}
	return pb.CommandPri_Normal
}

func getTxnSyncLog(txn *tikvTxn) bool {
	if syncOption := txn.us.GetOption(kv.SyncLog); syncOption != nil {
		return syncOption.(bool)
	}
	return false
}

func kvPriorityToCommandPri(pri int) pb.CommandPri {
	switch pri {
	case kv.PriorityLow:
		return pb.CommandPri_Low
	case kv.PriorityHigh:
		return pb.CommandPri_High
	}
	return pb.CommandPri_Normal
}

func (c *twoPhaseCommitter) setUndeterminedErr(err error) {
	c.mu.Lock()
	defer c.mu.Unlock()
	c.mu.undeterminedErr = err
}

func (c *twoPhaseCommitter) getUndeterminedErr() error {
	c.mu.RLock()
	defer c.mu.RUnlock()
	return c.mu.undeterminedErr
}

func (c *twoPhaseCommitter) commitSingleBatch(bo *Backoffer, batch batchKeys) error {
	req := &tikvrpc.Request{
		Type: tikvrpc.CmdCommit,
		Commit: &pb.CommitRequest{
			StartVersion:  c.startTS,
			Keys:          batch.keys,
			CommitVersion: c.commitTS,
		},
		Context: pb.Context{
			Priority: c.priority,
			SyncLog:  c.syncLog,
		},
	}
	req.Context.Priority = c.priority

	sender := NewRegionRequestSender(c.store.regionCache, c.store.client)
	resp, err := sender.SendReq(bo, req, batch.region, readTimeoutShort)

	// If we fail to receive response for the request that commits primary key, it will be undetermined whether this
	// transaction has been successfully committed.
	// Under this circumstance,  we can not declare the commit is complete (may lead to data lost), nor can we throw
	// an error (may lead to the duplicated key error when upper level restarts the transaction). Currently the best
	// solution is to populate this error and let upper layer drop the connection to the corresponding mysql client.
	isPrimary := bytes.Equal(batch.keys[0], c.primary())
	if isPrimary && sender.rpcError != nil {
		c.setUndeterminedErr(errors.Trace(sender.rpcError))
	}

	if err != nil {
		return errors.Trace(err)
	}
	regionErr, err := resp.GetRegionError()
	if err != nil {
		return errors.Trace(err)
	}
	if regionErr != nil {
		err = bo.Backoff(BoRegionMiss, errors.New(regionErr.String()))
		if err != nil {
			return errors.Trace(err)
		}
		// re-split keys and commit again.
		err = c.commitKeys(bo, batch.keys)
		return errors.Trace(err)
	}
	commitResp := resp.Commit
	if commitResp == nil {
		return errors.Trace(ErrBodyMissing)
	}
	// Here we can make sure tikv has processed the commit primary key request. So
	// we can clean undetermined error.
	if isPrimary {
		c.setUndeterminedErr(nil)
	}
	if keyErr := commitResp.GetError(); keyErr != nil {
		c.mu.RLock()
		defer c.mu.RUnlock()
		err = errors.Errorf("2PC commit failed: %v", keyErr.String())
		if c.mu.committed {
			// No secondary key could be rolled back after it's primary key is committed.
			// There must be a serious bug somewhere.
			log.Errorf("2PC failed commit key after primary key committed: %v, tid: %d", err, c.startTS)
			return errors.Trace(err)
		}
		// The transaction maybe rolled back by concurrent transactions.
		log.Debugf("2PC failed commit primary key: %v, retry later, tid: %d", err, c.startTS)
		return errors.Annotate(err, txnRetryableMark)
	}

	c.mu.Lock()
	defer c.mu.Unlock()
	// Group that contains primary key is always the first.
	// We mark transaction's status committed when we receive the first success response.
	c.mu.committed = true
	return nil
}

func (c *twoPhaseCommitter) cleanupSingleBatch(bo *Backoffer, batch batchKeys) error {
	req := &tikvrpc.Request{
		Type: tikvrpc.CmdBatchRollback,
		BatchRollback: &pb.BatchRollbackRequest{
			Keys:         batch.keys,
			StartVersion: c.startTS,
		},
		Context: pb.Context{
			Priority: c.priority,
			SyncLog:  c.syncLog,
		},
	}
	resp, err := c.store.SendReq(bo, req, batch.region, readTimeoutShort)
	if err != nil {
		return errors.Trace(err)
	}
	regionErr, err := resp.GetRegionError()
	if err != nil {
		return errors.Trace(err)
	}
	if regionErr != nil {
		err = bo.Backoff(BoRegionMiss, errors.New(regionErr.String()))
		if err != nil {
			return errors.Trace(err)
		}
		err = c.cleanupKeys(bo, batch.keys)
		return errors.Trace(err)
	}
	if keyErr := resp.BatchRollback.GetError(); keyErr != nil {
		err = errors.Errorf("2PC cleanup failed: %s", keyErr)
		log.Debugf("2PC failed cleanup key: %v, tid: %d", err, c.startTS)
		return errors.Trace(err)
	}
	return nil
}

func (c *twoPhaseCommitter) prewriteKeys(bo *Backoffer, keys [][]byte) error {
	return c.doActionOnKeys(bo, actionPrewrite, keys)
}

func (c *twoPhaseCommitter) commitKeys(bo *Backoffer, keys [][]byte) error {
	return c.doActionOnKeys(bo, actionCommit, keys)
}

func (c *twoPhaseCommitter) cleanupKeys(bo *Backoffer, keys [][]byte) error {
	return c.doActionOnKeys(bo, actionCleanup, keys)
}

// The max time a Txn may use (in ms) from its startTS to commitTS.
// We use it to guarantee GC worker will not influence any active txn. The value
// should be less than `gcRunInterval`.
const maxTxnTimeUse = 590000

// execute executes the two-phase commit protocol.
func (c *twoPhaseCommitter) execute(ctx context.Context) error {
	defer func() {
		// Always clean up all written keys if the txn does not commit.
		c.mu.RLock()
		writtenKeys := c.mu.writtenKeys
		committed := c.mu.committed
		undetermined := c.mu.undeterminedErr != nil
		c.mu.RUnlock()
		if !committed && !undetermined {
			twoPhaseCommitGP.Go(func() {
<<<<<<< HEAD
				err := c.cleanupKeys(NewBackoffer(goctx.Background(), cleanupMaxBackoff), writtenKeys)
=======
				err := c.cleanupKeys(NewBackoffer(cleanupMaxBackoff, context.Background()), writtenKeys)
>>>>>>> e1121814
				if err != nil {
					metrics.TiKVSecondaryLockCleanupFailureCounter.WithLabelValues("rollback").Inc()
					log.Infof("2PC cleanup err: %v, tid: %d", err, c.startTS)
				} else {
					log.Infof("2PC clean up done, tid: %d", c.startTS)
				}
			})
		}
	}()

	span := opentracing.SpanFromContext(ctx)
	if span != nil {
		span = opentracing.StartSpan("twoPhaseCommit.execute", opentracing.ChildOf(span.Context()))
	} else {
		// If we lost the trace information, make a new one for 2PC commit.
		span = opentracing.StartSpan("twoPhaseCommit.execute")
	}
	defer span.Finish()

	// I'm not sure is it safe to cancel 2pc commit process at any time,
	// So use a new Background() context instead of inherit the ctx, this is by design,
	// to avoid the cancel signal from parent context.
	ctx = opentracing.ContextWithSpan(context.Background(), span)

	binlogChan := c.prewriteBinlog()
	err := c.prewriteKeys(NewBackoffer(ctx, prewriteMaxBackoff), c.keys)
	if binlogChan != nil {
		binlogErr := <-binlogChan
		if binlogErr != nil {
			return errors.Trace(binlogErr)
		}
	}
	if err != nil {
		log.Debugf("2PC failed on prewrite: %v, tid: %d", err, c.startTS)
		return errors.Trace(err)
	}

	commitTS, err := c.store.getTimestampWithRetry(NewBackoffer(ctx, tsoMaxBackoff))
	if err != nil {
		log.Warnf("2PC get commitTS failed: %v, tid: %d", err, c.startTS)
		return errors.Trace(err)
	}

	// check commitTS
	if commitTS <= c.startTS {
		err = errors.Errorf("Invalid transaction tso with start_ts=%v while commit_ts=%v",
			c.startTS,
			commitTS)
		log.Error(err)
		return errors.Trace(err)
	}
	c.commitTS = commitTS
	if err = c.checkSchemaValid(); err != nil {
		return errors.Trace(err)
	}

	if c.store.oracle.IsExpired(c.startTS, maxTxnTimeUse) {
		err = errors.Errorf("txn takes too much time, start: %d, commit: %d", c.startTS, c.commitTS)
		return errors.Annotate(err, txnRetryableMark)
	}

	err = c.commitKeys(NewBackoffer(ctx, commitMaxBackoff), c.keys)
	if err != nil {
		if undeterminedErr := c.getUndeterminedErr(); undeterminedErr != nil {
			log.Warnf("2PC commit result undetermined, err: %v, rpcErr: %v, tid: %v", err, undeterminedErr, c.startTS)
			err = errors.Wrap(err, terror.ErrResultUndetermined)
		}
		if !c.mu.committed {
			log.Debugf("2PC failed on commit: %v, tid: %d", err, c.startTS)
			return errors.Trace(err)
		}
		log.Debugf("2PC succeed with error: %v, tid: %d", err, c.startTS)
	}
	return nil
}

type schemaLeaseChecker interface {
	Check(txnTS uint64) error
}

func (c *twoPhaseCommitter) checkSchemaValid() error {
	checker, ok := c.txn.us.GetOption(kv.SchemaLeaseChecker).(schemaLeaseChecker)
	if ok {
		err := checker.Check(c.commitTS)
		if err != nil {
			return errors.Trace(err)
		}
	}
	return nil
}

func (c *twoPhaseCommitter) prewriteBinlog() chan error {
	if !c.shouldWriteBinlog() {
		return nil
	}
	ch := make(chan error, 1)
	go func() {
		binInfo := c.txn.us.GetOption(kv.BinlogInfo).(*binloginfo.BinlogInfo)
		bin := binInfo.Data
		bin.StartTs = int64(c.startTS)
		if bin.Tp == binlog.BinlogType_Prewrite {
			bin.PrewriteKey = c.keys[0]
		}
		err := binInfo.WriteBinlog(c.store.clusterID)
		ch <- errors.Trace(err)
	}()
	return ch
}

func (c *twoPhaseCommitter) writeFinishBinlog(tp binlog.BinlogType, commitTS int64) {
	if !c.shouldWriteBinlog() {
		return
	}
	binInfo := c.txn.us.GetOption(kv.BinlogInfo).(*binloginfo.BinlogInfo)
	binInfo.Data.Tp = tp
	binInfo.Data.CommitTs = commitTS
	go func() {
		err := binInfo.WriteBinlog(c.store.clusterID)
		if err != nil {
			log.Errorf("failed to write binlog: %v", err)
		}
	}()
}

func (c *twoPhaseCommitter) shouldWriteBinlog() bool {
	return c.txn.us.GetOption(kv.BinlogInfo) != nil
}

// TiKV recommends each RPC packet should be less than ~1MB. We keep each packet's
// Key+Value size below 16KB.
const txnCommitBatchSize = 16 * 1024

// batchKeys is a batch of keys in the same region.
type batchKeys struct {
	region RegionVerID
	keys   [][]byte
}

// appendBatchBySize appends keys to []batchKeys. It may split the keys to make
// sure each batch's size does not exceed the limit.
func appendBatchBySize(b []batchKeys, region RegionVerID, keys [][]byte, sizeFn func([]byte) int, limit int) []batchKeys {
	var start, end int
	for start = 0; start < len(keys); start = end {
		var size int
		for end = start; end < len(keys) && size < limit; end++ {
			size += sizeFn(keys[end])
		}
		b = append(b, batchKeys{
			region: region,
			keys:   keys[start:end],
		})
	}
	return b
}<|MERGE_RESOLUTION|>--- conflicted
+++ resolved
@@ -572,11 +572,7 @@
 		c.mu.RUnlock()
 		if !committed && !undetermined {
 			twoPhaseCommitGP.Go(func() {
-<<<<<<< HEAD
-				err := c.cleanupKeys(NewBackoffer(goctx.Background(), cleanupMaxBackoff), writtenKeys)
-=======
-				err := c.cleanupKeys(NewBackoffer(cleanupMaxBackoff, context.Background()), writtenKeys)
->>>>>>> e1121814
+				err := c.cleanupKeys(NewBackoffer(context.Background(), cleanupMaxBackoff), writtenKeys)
 				if err != nil {
 					metrics.TiKVSecondaryLockCleanupFailureCounter.WithLabelValues("rollback").Inc()
 					log.Infof("2PC cleanup err: %v, tid: %d", err, c.startTS)
