--- conflicted
+++ resolved
@@ -471,20 +471,13 @@
 	return &tikvrpc.Request{
 		Type: tikvrpc.CmdPrewrite,
 		Prewrite: &pb.PrewriteRequest{
-<<<<<<< HEAD
-			Mutations:    mutations,
-			PrimaryLock:  c.primary(),
-			StartVersion: c.startTS,
-			LockTtl:      c.lockTTL,
-			TxnSize:      uint64(len(batch.keys)),
-=======
 			Mutations:         mutations,
 			PrimaryLock:       c.primary(),
 			StartVersion:      c.startTS,
 			LockTtl:           c.lockTTL,
 			IsPessimisticLock: isPessimisticLock,
 			ForUpdateTs:       c.forUpdateTS,
->>>>>>> 877137cf
+			TxnSize:      uint64(len(batch.keys)),
 		},
 		Context: pb.Context{
 			Priority: c.priority,
