// Copyright 2016 PingCAP, Inc.
//
// Licensed under the Apache License, Version 2.0 (the "License");
// you may not use this file except in compliance with the License.
// You may obtain a copy of the License at
//
//     http://www.apache.org/licenses/LICENSE-2.0
//
// Unless required by applicable law or agreed to in writing, software
// distributed under the License is distributed on an "AS IS" BASIS,
// See the License for the specific language governing permissions and
// limitations under the License.

package tikv

import (
	"bytes"
	"context"
	"encoding/hex"
	"math"
	"math/rand"
	"strings"
	"sync"
	"sync/atomic"
	"time"
	"unsafe"

	"github.com/pingcap/errors"
	"github.com/pingcap/failpoint"
	pb "github.com/pingcap/kvproto/pkg/kvrpcpb"
	"github.com/pingcap/parser/terror"
	"github.com/pingcap/tidb/store/tikv/config"
	tikverr "github.com/pingcap/tidb/store/tikv/error"
	"github.com/pingcap/tidb/store/tikv/kv"
	"github.com/pingcap/tidb/store/tikv/logutil"
	"github.com/pingcap/tidb/store/tikv/metrics"
	"github.com/pingcap/tidb/store/tikv/oracle"
	"github.com/pingcap/tidb/store/tikv/tikvrpc"
	"github.com/pingcap/tidb/store/tikv/unionstore"
	"github.com/pingcap/tidb/store/tikv/util"
	"github.com/prometheus/client_golang/prometheus"
	zap "go.uber.org/zap"
)

type twoPhaseCommitAction interface {
	handleSingleBatch(*twoPhaseCommitter, *Backoffer, batchMutations) error
	tiKVTxnRegionsNumHistogram() prometheus.Observer
	String() string
}

// Global variable set by config file.
var (
	ManagedLockTTL uint64 = 20000 // 20s
)

// twoPhaseCommitter executes a two-phase commit protocol.
type twoPhaseCommitter struct {
	store               *KVStore
	txn                 *KVTxn
	startTS             uint64
	mutations           *memBufferMutations
	lockTTL             uint64
	commitTS            uint64
	priority            pb.CommandPri
	sessionID           uint64 // sessionID is used for log.
	cleanWg             sync.WaitGroup
	detail              unsafe.Pointer
	txnSize             int
	hasNoNeedCommitKeys bool

	primaryKey  []byte
	forUpdateTS uint64

	mu struct {
		sync.RWMutex
		undeterminedErr error // undeterminedErr saves the rpc error we encounter when commit primary key.
		committed       bool
	}
	syncLog bool
	// For pessimistic transaction
	isPessimistic bool
	isFirstLock   bool
	// regionTxnSize stores the number of keys involved in each region
	regionTxnSize map[uint64]int
	// Used by pessimistic transaction and large transaction.
	ttlManager

	testingKnobs struct {
		acAfterCommitPrimary chan struct{}
		bkAfterCommitPrimary chan struct{}
		noFallBack           bool
	}

	useAsyncCommit    uint32
	minCommitTS       uint64
	maxCommitTS       uint64
	prewriteStarted   bool
	prewriteCancelled uint32
	useOnePC          uint32
	onePCCommitTS     uint64

	hasTriedAsyncCommit bool
	hasTriedOnePC       bool

	// doingAmend means the amend prewrite is ongoing.
	doingAmend bool

	binlog BinlogExecutor
}

type memBufferMutations struct {
	storage *unionstore.MemDB
	handles []unionstore.MemKeyHandle
}

func newMemBufferMutations(sizeHint int, storage *unionstore.MemDB) *memBufferMutations {
	return &memBufferMutations{
		handles: make([]unionstore.MemKeyHandle, 0, sizeHint),
		storage: storage,
	}
}

func (m *memBufferMutations) Len() int {
	return len(m.handles)
}

func (m *memBufferMutations) GetKey(i int) []byte {
	return m.storage.GetKeyByHandle(m.handles[i])
}

func (m *memBufferMutations) GetKeys() [][]byte {
	ret := make([][]byte, m.Len())
	for i := range ret {
		ret[i] = m.GetKey(i)
	}
	return ret
}

func (m *memBufferMutations) GetValue(i int) []byte {
	v, _ := m.storage.GetValueByHandle(m.handles[i])
	return v
}

func (m *memBufferMutations) GetOp(i int) pb.Op {
	return pb.Op(m.handles[i].UserData >> 1)
}

func (m *memBufferMutations) IsPessimisticLock(i int) bool {
	return m.handles[i].UserData&1 != 0
}

func (m *memBufferMutations) Slice(from, to int) CommitterMutations {
	return &memBufferMutations{
		handles: m.handles[from:to],
		storage: m.storage,
	}
}

func (m *memBufferMutations) Push(op pb.Op, isPessimisticLock bool, handle unionstore.MemKeyHandle) {
	aux := uint16(op) << 1
	if isPessimisticLock {
		aux |= 1
	}
	handle.UserData = aux
	m.handles = append(m.handles, handle)
}

// CommitterMutations contains the mutations to be submitted.
type CommitterMutations interface {
	Len() int
	GetKey(i int) []byte
	GetKeys() [][]byte
	GetOp(i int) pb.Op
	GetValue(i int) []byte
	IsPessimisticLock(i int) bool
	Slice(from, to int) CommitterMutations
}

// PlainMutations contains transaction operations.
type PlainMutations struct {
	ops               []pb.Op
	keys              [][]byte
	values            [][]byte
	isPessimisticLock []bool
}

// NewPlainMutations creates a PlainMutations object with sizeHint reserved.
func NewPlainMutations(sizeHint int) PlainMutations {
	return PlainMutations{
		ops:               make([]pb.Op, 0, sizeHint),
		keys:              make([][]byte, 0, sizeHint),
		values:            make([][]byte, 0, sizeHint),
		isPessimisticLock: make([]bool, 0, sizeHint),
	}
}

// Slice return a sub mutations in range [from, to).
func (c *PlainMutations) Slice(from, to int) CommitterMutations {
	var res PlainMutations
	res.keys = c.keys[from:to]
	if c.ops != nil {
		res.ops = c.ops[from:to]
	}
	if c.values != nil {
		res.values = c.values[from:to]
	}
	if c.isPessimisticLock != nil {
		res.isPessimisticLock = c.isPessimisticLock[from:to]
	}
	return &res
}

// Push another mutation into mutations.
func (c *PlainMutations) Push(op pb.Op, key []byte, value []byte, isPessimisticLock bool) {
	c.ops = append(c.ops, op)
	c.keys = append(c.keys, key)
	c.values = append(c.values, value)
	c.isPessimisticLock = append(c.isPessimisticLock, isPessimisticLock)
}

// Len returns the count of mutations.
func (c *PlainMutations) Len() int {
	return len(c.keys)
}

// GetKey returns the key at index.
func (c *PlainMutations) GetKey(i int) []byte {
	return c.keys[i]
}

// GetKeys returns the keys.
func (c *PlainMutations) GetKeys() [][]byte {
	return c.keys
}

// GetOps returns the key ops.
func (c *PlainMutations) GetOps() []pb.Op {
	return c.ops
}

// GetValues returns the key values.
func (c *PlainMutations) GetValues() [][]byte {
	return c.values
}

// GetPessimisticFlags returns the key pessimistic flags.
func (c *PlainMutations) GetPessimisticFlags() []bool {
	return c.isPessimisticLock
}

// GetOp returns the key op at index.
func (c *PlainMutations) GetOp(i int) pb.Op {
	return c.ops[i]
}

// GetValue returns the key value at index.
func (c *PlainMutations) GetValue(i int) []byte {
	if len(c.values) <= i {
		return nil
	}
	return c.values[i]
}

// IsPessimisticLock returns the key pessimistic flag at index.
func (c *PlainMutations) IsPessimisticLock(i int) bool {
	return c.isPessimisticLock[i]
}

// PlainMutation represents a single transaction operation.
type PlainMutation struct {
	KeyOp             pb.Op
	Key               []byte
	Value             []byte
	IsPessimisticLock bool
}

// MergeMutations append input mutations into current mutations.
func (c *PlainMutations) MergeMutations(mutations PlainMutations) {
	c.ops = append(c.ops, mutations.ops...)
	c.keys = append(c.keys, mutations.keys...)
	c.values = append(c.values, mutations.values...)
	c.isPessimisticLock = append(c.isPessimisticLock, mutations.isPessimisticLock...)
}

// AppendMutation merges a single Mutation into the current mutations.
func (c *PlainMutations) AppendMutation(mutation PlainMutation) {
	c.ops = append(c.ops, mutation.KeyOp)
	c.keys = append(c.keys, mutation.Key)
	c.values = append(c.values, mutation.Value)
	c.isPessimisticLock = append(c.isPessimisticLock, mutation.IsPessimisticLock)
}

// newTwoPhaseCommitter creates a twoPhaseCommitter.
func newTwoPhaseCommitter(txn *KVTxn, sessionID uint64) (*twoPhaseCommitter, error) {
	return &twoPhaseCommitter{
		store:         txn.store,
		txn:           txn,
		startTS:       txn.StartTS(),
		sessionID:     sessionID,
		regionTxnSize: map[uint64]int{},
		ttlManager: ttlManager{
			ch: make(chan struct{}),
		},
		isPessimistic: txn.IsPessimistic(),
		binlog:        txn.binlog,
	}, nil
}

func (c *twoPhaseCommitter) extractKeyExistsErr(err *tikverr.ErrKeyExist) error {
	if !c.txn.us.HasPresumeKeyNotExists(err.GetKey()) {
		return errors.Errorf("session %d, existErr for key:%s should not be nil", c.sessionID, err.GetKey())
	}
	return errors.Trace(err)
}

// KVFilter is a filter that filters out unnecessary KV pairs.
type KVFilter interface {
	// IsUnnecessaryKeyValue returns whether this KV pair should be committed.
	IsUnnecessaryKeyValue(key, value []byte, flags kv.KeyFlags) bool
}

func (c *twoPhaseCommitter) initKeysAndMutations() error {
	var size, putCnt, delCnt, lockCnt, checkCnt int

	txn := c.txn
	memBuf := txn.GetMemBuffer()
	sizeHint := txn.us.GetMemBuffer().Len()
	c.mutations = newMemBufferMutations(sizeHint, memBuf)
	c.isPessimistic = txn.IsPessimistic()
	filter := txn.kvFilter

	var err error
	for it := memBuf.IterWithFlags(nil, nil); it.Valid(); err = it.Next() {
		_ = err
		key := it.Key()
		flags := it.Flags()
		var value []byte
		var op pb.Op

		if !it.HasValue() {
			if !flags.HasLocked() {
				continue
			}
			op = pb.Op_Lock
			lockCnt++
		} else {
			value = it.Value()
			if len(value) > 0 {
				isUnnecessaryKV := filter != nil && filter.IsUnnecessaryKeyValue(key, value, flags)
				if isUnnecessaryKV {
					if !flags.HasLocked() {
						continue
					}
					// If the key was locked before, we should prewrite the lock even if
					// the KV needn't be committed according to the filter. Otherwise, we
					// were forgetting removing pessimistic locks added before.
					op = pb.Op_Lock
					lockCnt++
				} else {
					op = pb.Op_Put
					if flags.HasPresumeKeyNotExists() {
						op = pb.Op_Insert
					}
					putCnt++
				}
			} else {
				if !txn.IsPessimistic() && flags.HasPresumeKeyNotExists() {
					// delete-your-writes keys in optimistic txn need check not exists in prewrite-phase
					// due to `Op_CheckNotExists` doesn't prewrite lock, so mark those keys should not be used in commit-phase.
					op = pb.Op_CheckNotExists
					checkCnt++
					memBuf.UpdateFlags(key, kv.SetPrewriteOnly)
				} else {
					// normal delete keys in optimistic txn can be delete without not exists checking
					// delete-your-writes keys in pessimistic txn can ensure must be no exists so can directly delete them
					op = pb.Op_Del
					delCnt++
				}
			}
		}

		var isPessimistic bool
		if flags.HasLocked() {
			isPessimistic = c.isPessimistic
		}
		c.mutations.Push(op, isPessimistic, it.Handle())
		size += len(key) + len(value)

		if len(c.primaryKey) == 0 && op != pb.Op_CheckNotExists {
			c.primaryKey = key
		}
	}

	if c.mutations.Len() == 0 {
		return nil
	}
	c.txnSize = size

	const logEntryCount = 10000
	const logSize = 4 * 1024 * 1024 // 4MB
	if c.mutations.Len() > logEntryCount || size > logSize {
		logutil.BgLogger().Info("[BIG_TXN]",
			zap.Uint64("session", c.sessionID),
			zap.String("key sample", kv.StrKey(c.mutations.GetKey(0))),
			zap.Int("size", size),
			zap.Int("keys", c.mutations.Len()),
			zap.Int("puts", putCnt),
			zap.Int("dels", delCnt),
			zap.Int("locks", lockCnt),
			zap.Int("checks", checkCnt),
			zap.Uint64("txnStartTS", txn.startTS))
	}

	// Sanity check for startTS.
	if txn.StartTS() == math.MaxUint64 {
		err = errors.Errorf("try to commit with invalid txnStartTS: %d", txn.StartTS())
		logutil.BgLogger().Error("commit failed",
			zap.Uint64("session", c.sessionID),
			zap.Error(err))
		return errors.Trace(err)
	}

	commitDetail := &util.CommitDetails{WriteSize: size, WriteKeys: c.mutations.Len()}
	metrics.TiKVTxnWriteKVCountHistogram.Observe(float64(commitDetail.WriteKeys))
	metrics.TiKVTxnWriteSizeHistogram.Observe(float64(commitDetail.WriteSize))
	c.hasNoNeedCommitKeys = checkCnt > 0
	c.lockTTL = txnLockTTL(txn.startTime, size)
<<<<<<< HEAD
	c.priority = getTxnPriority(txn)
	c.syncLog = txn.syncLog
=======
	c.priority = txn.priority.ToPB()
	c.syncLog = getTxnSyncLog(txn)
>>>>>>> 0ec8f2d9
	c.setDetail(commitDetail)
	return nil
}

func (c *twoPhaseCommitter) primary() []byte {
	if len(c.primaryKey) == 0 {
		return c.mutations.GetKey(0)
	}
	return c.primaryKey
}

// asyncSecondaries returns all keys that must be checked in the recovery phase of an async commit.
func (c *twoPhaseCommitter) asyncSecondaries() [][]byte {
	secondaries := make([][]byte, 0, c.mutations.Len())
	for i := 0; i < c.mutations.Len(); i++ {
		k := c.mutations.GetKey(i)
		if bytes.Equal(k, c.primary()) || c.mutations.GetOp(i) == pb.Op_CheckNotExists {
			continue
		}
		secondaries = append(secondaries, k)
	}
	return secondaries
}

const bytesPerMiB = 1024 * 1024

func txnLockTTL(startTime time.Time, txnSize int) uint64 {
	// Increase lockTTL for large transactions.
	// The formula is `ttl = ttlFactor * sqrt(sizeInMiB)`.
	// When writeSize is less than 256KB, the base ttl is defaultTTL (3s);
	// When writeSize is 1MiB, 4MiB, or 10MiB, ttl is 6s, 12s, 20s correspondingly;
	lockTTL := defaultLockTTL
	if txnSize >= txnCommitBatchSize {
		sizeMiB := float64(txnSize) / bytesPerMiB
		lockTTL = uint64(float64(ttlFactor) * math.Sqrt(sizeMiB))
		if lockTTL < defaultLockTTL {
			lockTTL = defaultLockTTL
		}
		if lockTTL > ManagedLockTTL {
			lockTTL = ManagedLockTTL
		}
	}

	// Increase lockTTL by the transaction's read time.
	// When resolving a lock, we compare current ts and startTS+lockTTL to decide whether to clean up. If a txn
	// takes a long time to read, increasing its TTL will help to prevent it from been aborted soon after prewrite.
	elapsed := time.Since(startTime) / time.Millisecond
	return lockTTL + uint64(elapsed)
}

var preSplitDetectThreshold uint32 = 100000
var preSplitSizeThreshold uint32 = 32 << 20

// doActionOnMutations groups keys into primary batch and secondary batches, if primary batch exists in the key,
// it does action on primary batch first, then on secondary batches. If action is commit, secondary batches
// is done in background goroutine.
func (c *twoPhaseCommitter) doActionOnMutations(bo *Backoffer, action twoPhaseCommitAction, mutations CommitterMutations) error {
	if mutations.Len() == 0 {
		return nil
	}
	groups, err := c.groupMutations(bo, mutations)
	if err != nil {
		return errors.Trace(err)
	}

	// This is redundant since `doActionOnGroupMutations` will still split groups into batches and
	// check the number of batches. However we don't want the check fail after any code changes.
	c.checkOnePCFallBack(action, len(groups))

	return c.doActionOnGroupMutations(bo, action, groups)
}

// groupMutations groups mutations by region, then checks for any large groups and in that case pre-splits the region.
func (c *twoPhaseCommitter) groupMutations(bo *Backoffer, mutations CommitterMutations) ([]groupedMutations, error) {
	groups, err := c.store.regionCache.groupSortedMutationsByRegion(bo, mutations)
	if err != nil {
		return nil, errors.Trace(err)
	}

	// Pre-split regions to avoid too much write workload into a single region.
	// In the large transaction case, this operation is important to avoid TiKV 'server is busy' error.
	var didPreSplit bool
	preSplitDetectThresholdVal := atomic.LoadUint32(&preSplitDetectThreshold)
	for _, group := range groups {
		if uint32(group.mutations.Len()) >= preSplitDetectThresholdVal {
			logutil.BgLogger().Info("2PC detect large amount of mutations on a single region",
				zap.Uint64("region", group.region.GetID()),
				zap.Int("mutations count", group.mutations.Len()))
			// Use context.Background, this time should not add up to Backoffer.
			if c.store.preSplitRegion(context.Background(), group) {
				didPreSplit = true
			}
		}
	}
	// Reload region cache again.
	if didPreSplit {
		groups, err = c.store.regionCache.groupSortedMutationsByRegion(bo, mutations)
		if err != nil {
			return nil, errors.Trace(err)
		}
	}

	return groups, nil
}

// doActionOnGroupedMutations splits groups into batches (there is one group per region, and potentially many batches per group, but all mutations
// in a batch will belong to the same region).
func (c *twoPhaseCommitter) doActionOnGroupMutations(bo *Backoffer, action twoPhaseCommitAction, groups []groupedMutations) error {
	action.tiKVTxnRegionsNumHistogram().Observe(float64(len(groups)))

	var sizeFunc = c.keySize

	switch act := action.(type) {
	case actionPrewrite:
		// Do not update regionTxnSize on retries. They are not used when building a PrewriteRequest.
		if len(bo.errors) == 0 {
			for _, group := range groups {
				c.regionTxnSize[group.region.id] = group.mutations.Len()
			}
		}
		sizeFunc = c.keyValueSize
		atomic.AddInt32(&c.getDetail().PrewriteRegionNum, int32(len(groups)))
	case actionPessimisticLock:
		if act.LockCtx.Stats != nil {
			act.LockCtx.Stats.RegionNum = int32(len(groups))
		}
	}

	batchBuilder := newBatched(c.primary())
	for _, group := range groups {
		batchBuilder.appendBatchMutationsBySize(group.region, group.mutations, sizeFunc, txnCommitBatchSize)
	}
	firstIsPrimary := batchBuilder.setPrimary()

	actionCommit, actionIsCommit := action.(actionCommit)
	_, actionIsCleanup := action.(actionCleanup)
	_, actionIsPessimiticLock := action.(actionPessimisticLock)

	c.checkOnePCFallBack(action, len(batchBuilder.allBatches()))

	var err error
	failpoint.Inject("skipKeyReturnOK", func(val failpoint.Value) {
		valStr, ok := val.(string)
		if ok && c.sessionID > 0 {
			if firstIsPrimary && actionIsPessimiticLock {
				logutil.Logger(bo.ctx).Warn("pessimisticLock failpoint", zap.String("valStr", valStr))
				switch valStr {
				case "pessimisticLockSkipPrimary":
					err = c.doActionOnBatches(bo, action, batchBuilder.allBatches())
					failpoint.Return(err)
				case "pessimisticLockSkipSecondary":
					err = c.doActionOnBatches(bo, action, batchBuilder.primaryBatch())
					failpoint.Return(err)
				}
			}
		}
	})
	failpoint.Inject("pessimisticRollbackDoNth", func() {
		_, actionIsPessimisticRollback := action.(actionPessimisticRollback)
		if actionIsPessimisticRollback && c.sessionID > 0 {
			logutil.Logger(bo.ctx).Warn("pessimisticRollbackDoNth failpoint")
			failpoint.Return(nil)
		}
	})

	if firstIsPrimary &&
		((actionIsCommit && !c.isAsyncCommit()) || actionIsCleanup || actionIsPessimiticLock) {
		// primary should be committed(not async commit)/cleanup/pessimistically locked first
		err = c.doActionOnBatches(bo, action, batchBuilder.primaryBatch())
		if err != nil {
			return errors.Trace(err)
		}
		if actionIsCommit && c.testingKnobs.bkAfterCommitPrimary != nil && c.testingKnobs.acAfterCommitPrimary != nil {
			c.testingKnobs.acAfterCommitPrimary <- struct{}{}
			<-c.testingKnobs.bkAfterCommitPrimary
		}
		batchBuilder.forgetPrimary()
	}
	// Already spawned a goroutine for async commit transaction.
	if actionIsCommit && !actionCommit.retry && !c.isAsyncCommit() {
		secondaryBo := NewBackofferWithVars(context.Background(), int(atomic.LoadUint64(&CommitMaxBackoff)), c.txn.vars)
		go func() {
			if c.sessionID > 0 {
				failpoint.Inject("beforeCommitSecondaries", func(v failpoint.Value) {
					if s, ok := v.(string); !ok {
						logutil.Logger(bo.ctx).Info("[failpoint] sleep 2s before commit secondary keys",
							zap.Uint64("sessionID", c.sessionID), zap.Uint64("txnStartTS", c.startTS), zap.Uint64("txnCommitTS", c.commitTS))
						time.Sleep(2 * time.Second)
					} else if s == "skip" {
						logutil.Logger(bo.ctx).Info("[failpoint] injected skip committing secondaries",
							zap.Uint64("sessionID", c.sessionID), zap.Uint64("txnStartTS", c.startTS), zap.Uint64("txnCommitTS", c.commitTS))
						failpoint.Return()
					}
				})
			}

			e := c.doActionOnBatches(secondaryBo, action, batchBuilder.allBatches())
			if e != nil {
				logutil.BgLogger().Debug("2PC async doActionOnBatches",
					zap.Uint64("session", c.sessionID),
					zap.Stringer("action type", action),
					zap.Error(e))
				metrics.SecondaryLockCleanupFailureCounterCommit.Inc()
			}
		}()
	} else {
		err = c.doActionOnBatches(bo, action, batchBuilder.allBatches())
	}
	return errors.Trace(err)
}

// doActionOnBatches does action to batches in parallel.
func (c *twoPhaseCommitter) doActionOnBatches(bo *Backoffer, action twoPhaseCommitAction, batches []batchMutations) error {
	if len(batches) == 0 {
		return nil
	}

	noNeedFork := len(batches) == 1
	if !noNeedFork {
		if ac, ok := action.(actionCommit); ok && ac.retry {
			noNeedFork = true
		}
	}
	if noNeedFork {
		for _, b := range batches {
			e := action.handleSingleBatch(c, bo, b)
			if e != nil {
				logutil.BgLogger().Debug("2PC doActionOnBatches failed",
					zap.Uint64("session", c.sessionID),
					zap.Stringer("action type", action),
					zap.Error(e),
					zap.Uint64("txnStartTS", c.startTS))
				return errors.Trace(e)
			}
		}
		return nil
	}
	rateLim := len(batches)
	// Set rateLim here for the large transaction.
	// If the rate limit is too high, tikv will report service is busy.
	// If the rate limit is too low, we can't full utilize the tikv's throughput.
	// TODO: Find a self-adaptive way to control the rate limit here.
	if rateLim > config.GetGlobalConfig().CommitterConcurrency {
		rateLim = config.GetGlobalConfig().CommitterConcurrency
	}
	batchExecutor := newBatchExecutor(rateLim, c, action, bo)
	err := batchExecutor.process(batches)
	return errors.Trace(err)
}

func (c *twoPhaseCommitter) keyValueSize(key, value []byte) int {
	return len(key) + len(value)
}

func (c *twoPhaseCommitter) keySize(key, value []byte) int {
	return len(key)
}

type ttlManagerState uint32

const (
	stateUninitialized ttlManagerState = iota
	stateRunning
	stateClosed
)

type ttlManager struct {
	state   ttlManagerState
	ch      chan struct{}
	lockCtx *kv.LockCtx
}

func (tm *ttlManager) run(c *twoPhaseCommitter, lockCtx *kv.LockCtx) {
	// Run only once.
	if !atomic.CompareAndSwapUint32((*uint32)(&tm.state), uint32(stateUninitialized), uint32(stateRunning)) {
		return
	}
	tm.lockCtx = lockCtx
	noKeepAlive := false
	failpoint.Inject("doNotKeepAlive", func() {
		noKeepAlive = true
	})

	if !noKeepAlive {
		go tm.keepAlive(c)
	}
}

func (tm *ttlManager) close() {
	if !atomic.CompareAndSwapUint32((*uint32)(&tm.state), uint32(stateRunning), uint32(stateClosed)) {
		return
	}
	close(tm.ch)
}

func (tm *ttlManager) keepAlive(c *twoPhaseCommitter) {
	// Ticker is set to 1/2 of the ManagedLockTTL.
	ticker := time.NewTicker(time.Duration(atomic.LoadUint64(&ManagedLockTTL)) * time.Millisecond / 2)
	defer ticker.Stop()
	for {
		select {
		case <-tm.ch:
			return
		case <-ticker.C:
			// If kill signal is received, the ttlManager should exit.
			if tm.lockCtx != nil && tm.lockCtx.Killed != nil && atomic.LoadUint32(tm.lockCtx.Killed) != 0 {
				return
			}
			bo := NewBackofferWithVars(context.Background(), pessimisticLockMaxBackoff, c.txn.vars)
			now, err := c.store.GetOracle().GetTimestamp(bo.ctx, &oracle.Option{TxnScope: oracle.GlobalTxnScope})
			if err != nil {
				err1 := bo.Backoff(BoPDRPC, err)
				if err1 != nil {
					logutil.Logger(bo.ctx).Warn("keepAlive get tso fail",
						zap.Error(err))
					return
				}
				continue
			}

			uptime := uint64(oracle.ExtractPhysical(now) - oracle.ExtractPhysical(c.startTS))
			if uptime > config.GetGlobalConfig().MaxTxnTTL {
				// Checks maximum lifetime for the ttlManager, so when something goes wrong
				// the key will not be locked forever.
				logutil.Logger(bo.ctx).Info("ttlManager live up to its lifetime",
					zap.Uint64("txnStartTS", c.startTS),
					zap.Uint64("uptime", uptime),
					zap.Uint64("maxTxnTTL", config.GetGlobalConfig().MaxTxnTTL))
				metrics.TiKVTTLLifeTimeReachCounter.Inc()
				// the pessimistic locks may expire if the ttl manager has timed out, set `LockExpired` flag
				// so that this transaction could only commit or rollback with no more statement executions
				if c.isPessimistic && tm.lockCtx != nil && tm.lockCtx.LockExpired != nil {
					atomic.StoreUint32(tm.lockCtx.LockExpired, 1)
				}
				return
			}

			newTTL := uptime + atomic.LoadUint64(&ManagedLockTTL)
			logutil.Logger(bo.ctx).Info("send TxnHeartBeat",
				zap.Uint64("startTS", c.startTS), zap.Uint64("newTTL", newTTL))
			startTime := time.Now()
			_, err = sendTxnHeartBeat(bo, c.store, c.primary(), c.startTS, newTTL)
			if err != nil {
				metrics.TxnHeartBeatHistogramError.Observe(time.Since(startTime).Seconds())
				logutil.Logger(bo.ctx).Warn("send TxnHeartBeat failed",
					zap.Error(err),
					zap.Uint64("txnStartTS", c.startTS))
				return
			}
			metrics.TxnHeartBeatHistogramOK.Observe(time.Since(startTime).Seconds())
		}
	}
}

func sendTxnHeartBeat(bo *Backoffer, store *KVStore, primary []byte, startTS, ttl uint64) (uint64, error) {
	req := tikvrpc.NewRequest(tikvrpc.CmdTxnHeartBeat, &pb.TxnHeartBeatRequest{
		PrimaryLock:   primary,
		StartVersion:  startTS,
		AdviseLockTtl: ttl,
	})
	for {
		loc, err := store.GetRegionCache().LocateKey(bo, primary)
		if err != nil {
			return 0, errors.Trace(err)
		}
		resp, err := store.SendReq(bo, req, loc.Region, ReadTimeoutShort)
		if err != nil {
			return 0, errors.Trace(err)
		}
		regionErr, err := resp.GetRegionError()
		if err != nil {
			return 0, errors.Trace(err)
		}
		if regionErr != nil {
			err = bo.Backoff(BoRegionMiss, errors.New(regionErr.String()))
			if err != nil {
				return 0, errors.Trace(err)
			}
			continue
		}
		if resp.Resp == nil {
			return 0, errors.Trace(tikverr.ErrBodyMissing)
		}
		cmdResp := resp.Resp.(*pb.TxnHeartBeatResponse)
		if keyErr := cmdResp.GetError(); keyErr != nil {
			return 0, errors.Errorf("txn %d heartbeat fail, primary key = %v, err = %s", startTS, hex.EncodeToString(primary), extractKeyErr(keyErr))
		}
		return cmdResp.GetLockTtl(), nil
	}
}

// checkAsyncCommit checks if async commit protocol is available for current transaction commit, true is returned if possible.
func (c *twoPhaseCommitter) checkAsyncCommit() bool {
	// Disable async commit in local transactions
	txnScopeOption := c.txn.us.GetOption(kv.TxnScope)
	if txnScopeOption == nil || txnScopeOption.(string) != oracle.GlobalTxnScope {
		return false
	}

	enableAsyncCommitOption := c.txn.us.GetOption(kv.EnableAsyncCommit)
	enableAsyncCommit := enableAsyncCommitOption != nil && enableAsyncCommitOption.(bool)
	asyncCommitCfg := config.GetGlobalConfig().TiKVClient.AsyncCommit
	// TODO the keys limit need more tests, this value makes the unit test pass by now.
	// Async commit is not compatible with Binlog because of the non unique timestamp issue.
	if c.sessionID > 0 && enableAsyncCommit &&
		uint(c.mutations.Len()) <= asyncCommitCfg.KeysLimit &&
		!c.shouldWriteBinlog() {
		totalKeySize := uint64(0)
		for i := 0; i < c.mutations.Len(); i++ {
			totalKeySize += uint64(len(c.mutations.GetKey(i)))
			if totalKeySize > asyncCommitCfg.TotalKeySizeLimit {
				return false
			}
		}
		return true
	}
	return false
}

// checkOnePC checks if 1PC protocol is available for current transaction.
func (c *twoPhaseCommitter) checkOnePC() bool {
	// Disable 1PC in local transactions
	txnScopeOption := c.txn.us.GetOption(kv.TxnScope)
	if txnScopeOption == nil || txnScopeOption.(string) != oracle.GlobalTxnScope {
		return false
	}

	enable1PCOption := c.txn.us.GetOption(kv.Enable1PC)
	return c.sessionID > 0 && !c.shouldWriteBinlog() && enable1PCOption != nil && enable1PCOption.(bool)
}

func (c *twoPhaseCommitter) needLinearizability() bool {
	GuaranteeLinearizabilityOption := c.txn.us.GetOption(kv.GuaranteeLinearizability)
	// by default, guarantee
	return GuaranteeLinearizabilityOption == nil || GuaranteeLinearizabilityOption.(bool)
}

func (c *twoPhaseCommitter) isAsyncCommit() bool {
	return atomic.LoadUint32(&c.useAsyncCommit) > 0
}

func (c *twoPhaseCommitter) setAsyncCommit(val bool) {
	if val {
		atomic.StoreUint32(&c.useAsyncCommit, 1)
	} else {
		atomic.StoreUint32(&c.useAsyncCommit, 0)
	}
}

func (c *twoPhaseCommitter) isOnePC() bool {
	return atomic.LoadUint32(&c.useOnePC) > 0
}

func (c *twoPhaseCommitter) setOnePC(val bool) {
	if val {
		atomic.StoreUint32(&c.useOnePC, 1)
	} else {
		atomic.StoreUint32(&c.useOnePC, 0)
	}
}

func (c *twoPhaseCommitter) checkOnePCFallBack(action twoPhaseCommitAction, batchCount int) {
	if _, ok := action.(actionPrewrite); ok {
		if batchCount > 1 {
			c.setOnePC(false)
		}
	}
}

func (c *twoPhaseCommitter) cleanup(ctx context.Context) {
	c.cleanWg.Add(1)
	go func() {
		failpoint.Inject("commitFailedSkipCleanup", func() {
			logutil.Logger(ctx).Info("[failpoint] injected skip cleanup secondaries on failure",
				zap.Uint64("txnStartTS", c.startTS))
			c.cleanWg.Done()
			failpoint.Return()
		})

		cleanupKeysCtx := context.WithValue(context.Background(), TxnStartKey, ctx.Value(TxnStartKey))
		var err error
		if !c.isOnePC() {
			err = c.cleanupMutations(NewBackofferWithVars(cleanupKeysCtx, cleanupMaxBackoff, c.txn.vars), c.mutations)
		} else if c.isPessimistic {
			err = c.pessimisticRollbackMutations(NewBackofferWithVars(cleanupKeysCtx, cleanupMaxBackoff, c.txn.vars), c.mutations)
		}

		if err != nil {
			metrics.SecondaryLockCleanupFailureCounterRollback.Inc()
			logutil.Logger(ctx).Info("2PC cleanup failed", zap.Error(err), zap.Uint64("txnStartTS", c.startTS),
				zap.Bool("isPessimistic", c.isPessimistic), zap.Bool("isOnePC", c.isOnePC()))
		} else {
			logutil.Logger(ctx).Debug("2PC clean up done",
				zap.Uint64("txnStartTS", c.startTS), zap.Bool("isPessimistic", c.isPessimistic),
				zap.Bool("isOnePC", c.isOnePC()))
		}
		c.cleanWg.Done()
	}()
}

// execute executes the two-phase commit protocol.
func (c *twoPhaseCommitter) execute(ctx context.Context) (err error) {
	var binlogSkipped bool
	defer func() {
		if c.isOnePC() {
			// The error means the 1PC transaction failed.
			if err != nil {
				if c.getUndeterminedErr() == nil {
					c.cleanup(ctx)
				}
				metrics.OnePCTxnCounterError.Inc()
			} else {
				metrics.OnePCTxnCounterOk.Inc()
			}
		} else if c.isAsyncCommit() {
			// The error means the async commit should not succeed.
			if err != nil {
				if c.getUndeterminedErr() == nil {
					c.cleanup(ctx)
				}
				metrics.AsyncCommitTxnCounterError.Inc()
			} else {
				metrics.AsyncCommitTxnCounterOk.Inc()
			}
		} else {
			// Always clean up all written keys if the txn does not commit.
			c.mu.RLock()
			committed := c.mu.committed
			undetermined := c.mu.undeterminedErr != nil
			c.mu.RUnlock()
			if !committed && !undetermined {
				c.cleanup(ctx)
				metrics.TwoPCTxnCounterError.Inc()
			} else {
				metrics.TwoPCTxnCounterOk.Inc()
			}
			c.txn.commitTS = c.commitTS
			if binlogSkipped {
				c.binlog.Skip()
				return
			}
			if !c.shouldWriteBinlog() {
				return
			}
			if err != nil {
				c.binlog.Commit(ctx, 0)
			} else {
				c.binlog.Commit(ctx, int64(c.commitTS))
			}
		}
	}()

	commitTSMayBeCalculated := false
	// Check async commit is available or not.
	if c.checkAsyncCommit() {
		commitTSMayBeCalculated = true
		c.setAsyncCommit(true)
		c.hasTriedAsyncCommit = true
	}
	// Check if 1PC is enabled.
	if c.checkOnePC() {
		commitTSMayBeCalculated = true
		c.setOnePC(true)
		c.hasTriedOnePC = true
	}
	// If we want to use async commit or 1PC and also want linearizability across
	// all nodes, we have to make sure the commit TS of this transaction is greater
	// than the snapshot TS of all existent readers. So we get a new timestamp
	// from PD as our MinCommitTS.
	if commitTSMayBeCalculated && c.needLinearizability() {
		failpoint.Inject("getMinCommitTSFromTSO", nil)
		minCommitTS, err := c.store.oracle.GetTimestamp(ctx, &oracle.Option{TxnScope: oracle.GlobalTxnScope})
		// If we fail to get a timestamp from PD, we just propagate the failure
		// instead of falling back to the normal 2PC because a normal 2PC will
		// also be likely to fail due to the same timestamp issue.
		if err != nil {
			return errors.Trace(err)
		}
		c.minCommitTS = minCommitTS
	}
	// Calculate maxCommitTS if necessary
	if commitTSMayBeCalculated {
		if err = c.calculateMaxCommitTS(ctx); err != nil {
			return errors.Trace(err)
		}
	}

	if c.sessionID > 0 {
		failpoint.Inject("beforePrewrite", nil)
	}

	c.prewriteStarted = true
	var binlogChan <-chan BinlogWriteResult
	if c.shouldWriteBinlog() {
		binlogChan = c.binlog.Prewrite(ctx, c.primary())
	}
	prewriteBo := NewBackofferWithVars(ctx, PrewriteMaxBackoff, c.txn.vars)
	start := time.Now()
	err = c.prewriteMutations(prewriteBo, c.mutations)

	if err != nil {
		// TODO: Now we return an undetermined error as long as one of the prewrite
		// RPCs fails. However, if there are multiple errors and some of the errors
		// are not RPC failures, we can return the actual error instead of undetermined.
		if undeterminedErr := c.getUndeterminedErr(); undeterminedErr != nil {
			logutil.Logger(ctx).Error("2PC commit result undetermined",
				zap.Error(err),
				zap.NamedError("rpcErr", undeterminedErr),
				zap.Uint64("txnStartTS", c.startTS))
			return errors.Trace(terror.ErrResultUndetermined)
		}
	}

	commitDetail := c.getDetail()
	commitDetail.PrewriteTime = time.Since(start)
	if prewriteBo.totalSleep > 0 {
		atomic.AddInt64(&commitDetail.CommitBackoffTime, int64(prewriteBo.totalSleep)*int64(time.Millisecond))
		commitDetail.Mu.Lock()
		commitDetail.Mu.BackoffTypes = append(commitDetail.Mu.BackoffTypes, prewriteBo.types...)
		commitDetail.Mu.Unlock()
	}
	if binlogChan != nil {
		startWaitBinlog := time.Now()
		binlogWriteResult := <-binlogChan
		commitDetail.WaitPrewriteBinlogTime = time.Since(startWaitBinlog)
		if binlogWriteResult != nil {
			binlogSkipped = binlogWriteResult.Skipped()
			binlogErr := binlogWriteResult.GetError()
			if binlogErr != nil {
				return binlogErr
			}
		}
	}
	if err != nil {
		logutil.Logger(ctx).Debug("2PC failed on prewrite",
			zap.Error(err),
			zap.Uint64("txnStartTS", c.startTS))
		return errors.Trace(err)
	}

	// strip check_not_exists keys that no need to commit.
	c.stripNoNeedCommitKeys()

	var commitTS uint64

	if c.isOnePC() {
		if c.onePCCommitTS == 0 {
			err = errors.Errorf("session %d invalid onePCCommitTS for 1PC protocol after prewrite, startTS=%v", c.sessionID, c.startTS)
			return errors.Trace(err)
		}
		c.commitTS = c.onePCCommitTS
		c.txn.commitTS = c.commitTS
		logutil.Logger(ctx).Debug("1PC protocol is used to commit this txn",
			zap.Uint64("startTS", c.startTS), zap.Uint64("commitTS", c.commitTS),
			zap.Uint64("session", c.sessionID))
		return nil
	}

	if c.onePCCommitTS != 0 {
		logutil.Logger(ctx).Fatal("non 1PC transaction committed in 1PC",
			zap.Uint64("session", c.sessionID), zap.Uint64("startTS", c.startTS))
	}

	if c.isAsyncCommit() {
		if c.minCommitTS == 0 {
			err = errors.Errorf("session %d invalid minCommitTS for async commit protocol after prewrite, startTS=%v", c.sessionID, c.startTS)
			return errors.Trace(err)
		}
		commitTS = c.minCommitTS
	} else {
		start = time.Now()
		logutil.Event(ctx, "start get commit ts")
		commitTS, err = c.store.getTimestampWithRetry(NewBackofferWithVars(ctx, tsoMaxBackoff, c.txn.vars), c.txn.GetUnionStore().GetOption(kv.TxnScope).(string))
		if err != nil {
			logutil.Logger(ctx).Warn("2PC get commitTS failed",
				zap.Error(err),
				zap.Uint64("txnStartTS", c.startTS))
			return errors.Trace(err)
		}
		commitDetail.GetCommitTsTime = time.Since(start)
		logutil.Event(ctx, "finish get commit ts")
		logutil.SetTag(ctx, "commitTs", commitTS)
	}

	if !c.isAsyncCommit() {
		tryAmend := c.isPessimistic && c.sessionID > 0 && c.txn.schemaAmender != nil
		if !tryAmend {
			_, _, err = c.checkSchemaValid(ctx, commitTS, c.txn.txnInfoSchema, false)
			if err != nil {
				return errors.Trace(err)
			}
		} else {
			relatedSchemaChange, memAmended, err := c.checkSchemaValid(ctx, commitTS, c.txn.txnInfoSchema, true)
			if err != nil {
				return errors.Trace(err)
			}
			if memAmended {
				// Get new commitTS and check schema valid again.
				newCommitTS, err := c.getCommitTS(ctx, commitDetail)
				if err != nil {
					return errors.Trace(err)
				}
				// If schema check failed between commitTS and newCommitTs, report schema change error.
				_, _, err = c.checkSchemaValid(ctx, newCommitTS, relatedSchemaChange.LatestInfoSchema, false)
				if err != nil {
					logutil.Logger(ctx).Info("schema check after amend failed, it means the schema version changed again",
						zap.Uint64("startTS", c.startTS),
						zap.Uint64("amendTS", commitTS),
						zap.Int64("amendedSchemaVersion", relatedSchemaChange.LatestInfoSchema.SchemaMetaVersion()),
						zap.Uint64("newCommitTS", newCommitTS))
					return errors.Trace(err)
				}
				commitTS = newCommitTS
			}
		}
	}
	atomic.StoreUint64(&c.commitTS, commitTS)

	if c.store.oracle.IsExpired(c.startTS, MaxTxnTimeUse, &oracle.Option{TxnScope: oracle.GlobalTxnScope}) {
		err = errors.Errorf("session %d txn takes too much time, txnStartTS: %d, comm: %d",
			c.sessionID, c.startTS, c.commitTS)
		return err
	}

	if c.sessionID > 0 {
		failpoint.Inject("beforeCommit", func(val failpoint.Value) {
			// Pass multiple instructions in one string, delimited by commas, to trigger multiple behaviors, like
			// `return("delay,fail")`. Then they will be executed sequentially at once.
			if v, ok := val.(string); ok {
				for _, action := range strings.Split(v, ",") {
					// Async commit transactions cannot return error here, since it's already successful.
					if action == "fail" && !c.isAsyncCommit() {
						logutil.Logger(ctx).Info("[failpoint] injected failure before commit", zap.Uint64("txnStartTS", c.startTS))
						failpoint.Return(errors.New("injected failure before commit"))
					} else if action == "delay" {
						duration := time.Duration(rand.Int63n(int64(time.Second) * 5))
						logutil.Logger(ctx).Info("[failpoint] injected delay before commit",
							zap.Uint64("txnStartTS", c.startTS), zap.Duration("duration", duration))
						time.Sleep(duration)
					}
				}
			}
		})
	}

	if c.isAsyncCommit() {
		// For async commit protocol, the commit is considered success here.
		c.txn.commitTS = c.commitTS
		logutil.Logger(ctx).Debug("2PC will use async commit protocol to commit this txn",
			zap.Uint64("startTS", c.startTS), zap.Uint64("commitTS", c.commitTS),
			zap.Uint64("sessionID", c.sessionID))
		go func() {
			failpoint.Inject("asyncCommitDoNothing", func() {
				failpoint.Return()
			})
			commitBo := NewBackofferWithVars(ctx, int(atomic.LoadUint64(&CommitMaxBackoff)), c.txn.vars)
			err := c.commitMutations(commitBo, c.mutations)
			if err != nil {
				logutil.Logger(ctx).Warn("2PC async commit failed", zap.Uint64("sessionID", c.sessionID),
					zap.Uint64("startTS", c.startTS), zap.Uint64("commitTS", c.commitTS), zap.Error(err))
			}
		}()
		return nil
	}
	return c.commitTxn(ctx, commitDetail)
}

func (c *twoPhaseCommitter) commitTxn(ctx context.Context, commitDetail *util.CommitDetails) error {
	c.txn.GetMemBuffer().DiscardValues()
	start := time.Now()

	commitBo := NewBackofferWithVars(ctx, int(atomic.LoadUint64(&CommitMaxBackoff)), c.txn.vars)
	err := c.commitMutations(commitBo, c.mutations)
	commitDetail.CommitTime = time.Since(start)
	if commitBo.totalSleep > 0 {
		atomic.AddInt64(&commitDetail.CommitBackoffTime, int64(commitBo.totalSleep)*int64(time.Millisecond))
		commitDetail.Mu.Lock()
		commitDetail.Mu.BackoffTypes = append(commitDetail.Mu.BackoffTypes, commitBo.types...)
		commitDetail.Mu.Unlock()
	}
	if err != nil {
		if undeterminedErr := c.getUndeterminedErr(); undeterminedErr != nil {
			logutil.Logger(ctx).Error("2PC commit result undetermined",
				zap.Error(err),
				zap.NamedError("rpcErr", undeterminedErr),
				zap.Uint64("txnStartTS", c.startTS))
			err = errors.Trace(terror.ErrResultUndetermined)
		}
		if !c.mu.committed {
			logutil.Logger(ctx).Debug("2PC failed on commit",
				zap.Error(err),
				zap.Uint64("txnStartTS", c.startTS))
			return errors.Trace(err)
		}
		logutil.Logger(ctx).Debug("got some exceptions, but 2PC was still successful",
			zap.Error(err),
			zap.Uint64("txnStartTS", c.startTS))
	}
	return nil
}

func (c *twoPhaseCommitter) stripNoNeedCommitKeys() {
	if !c.hasNoNeedCommitKeys {
		return
	}
	m := c.mutations
	var newIdx int
	for oldIdx := range m.handles {
		key := m.GetKey(oldIdx)
		flags, err := c.txn.GetMemBuffer().GetFlags(key)
		if err == nil && flags.HasPrewriteOnly() {
			continue
		}
		m.handles[newIdx] = m.handles[oldIdx]
		newIdx++
	}
	c.mutations.handles = c.mutations.handles[:newIdx]
}

// SchemaVer is the infoSchema which will return the schema version.
type SchemaVer interface {
	// SchemaMetaVersion returns the meta schema version.
	SchemaMetaVersion() int64
}

// SchemaLeaseChecker is used to validate schema version is not changed during transaction execution.
type SchemaLeaseChecker interface {
	// CheckBySchemaVer checks if the schema has changed for the transaction related tables between the startSchemaVer
	// and the schema version at txnTS, all the related schema changes will be returned.
	CheckBySchemaVer(txnTS uint64, startSchemaVer SchemaVer) (*RelatedSchemaChange, error)
}

// RelatedSchemaChange contains information about schema diff between two schema versions.
type RelatedSchemaChange struct {
	PhyTblIDS        []int64
	ActionTypes      []uint64
	LatestInfoSchema SchemaVer
	Amendable        bool
}

func (c *twoPhaseCommitter) amendPessimisticLock(ctx context.Context, addMutations CommitterMutations) error {
	keysNeedToLock := NewPlainMutations(addMutations.Len())
	for i := 0; i < addMutations.Len(); i++ {
		if addMutations.IsPessimisticLock(i) {
			keysNeedToLock.Push(addMutations.GetOp(i), addMutations.GetKey(i), addMutations.GetValue(i), addMutations.IsPessimisticLock(i))
		}
	}
	// For unique index amend, we need to pessimistic lock the generated new index keys first.
	// Set doingAmend to true to force the pessimistic lock do the exist check for these keys.
	c.doingAmend = true
	defer func() { c.doingAmend = false }()
	if keysNeedToLock.Len() > 0 {
		lCtx := &kv.LockCtx{
			Killed:        c.lockCtx.Killed,
			ForUpdateTS:   c.forUpdateTS,
			LockWaitTime:  c.lockCtx.LockWaitTime,
			WaitStartTime: time.Now(),
		}
		tryTimes := uint(0)
		retryLimit := config.GetGlobalConfig().PessimisticTxn.MaxRetryCount
		var err error
		for tryTimes < retryLimit {
			pessimisticLockBo := NewBackofferWithVars(ctx, pessimisticLockMaxBackoff, c.txn.vars)
			err = c.pessimisticLockMutations(pessimisticLockBo, lCtx, &keysNeedToLock)
			if err != nil {
				// KeysNeedToLock won't change, so don't async rollback pessimistic locks here for write conflict.
				if _, ok := errors.Cause(err).(*tikverr.ErrWriteConflict); ok {
					newForUpdateTSVer, err := c.store.CurrentTimestamp(oracle.GlobalTxnScope)
					if err != nil {
						return errors.Trace(err)
					}
					lCtx.ForUpdateTS = newForUpdateTSVer
					c.forUpdateTS = newForUpdateTSVer
					logutil.Logger(ctx).Info("amend pessimistic lock pessimistic retry lock",
						zap.Uint("tryTimes", tryTimes), zap.Uint64("startTS", c.startTS),
						zap.Uint64("newForUpdateTS", c.forUpdateTS))
					tryTimes++
					continue
				}
				logutil.Logger(ctx).Warn("amend pessimistic lock has failed", zap.Error(err), zap.Uint64("txnStartTS", c.startTS))
				return err
			}
			logutil.Logger(ctx).Info("amend pessimistic lock finished", zap.Uint64("startTS", c.startTS),
				zap.Uint64("forUpdateTS", c.forUpdateTS), zap.Int("keys", keysNeedToLock.Len()))
			break
		}
		if err != nil {
			logutil.Logger(ctx).Warn("amend pessimistic lock failed after retry",
				zap.Uint("tryTimes", tryTimes), zap.Uint64("startTS", c.startTS))
			return err
		}
	}
	return nil
}

func (c *twoPhaseCommitter) tryAmendTxn(ctx context.Context, startInfoSchema SchemaVer, change *RelatedSchemaChange) (bool, error) {
	addMutations, err := c.txn.schemaAmender.AmendTxn(ctx, startInfoSchema, change, c.mutations)
	if err != nil {
		return false, err
	}
	// Add new mutations to the mutation list or prewrite them if prewrite already starts.
	if addMutations != nil && addMutations.Len() > 0 {
		err = c.amendPessimisticLock(ctx, addMutations)
		if err != nil {
			logutil.Logger(ctx).Info("amendPessimisticLock has failed", zap.Error(err))
			return false, err
		}
		if c.prewriteStarted {
			prewriteBo := NewBackofferWithVars(ctx, PrewriteMaxBackoff, c.txn.vars)
			err = c.prewriteMutations(prewriteBo, addMutations)
			if err != nil {
				logutil.Logger(ctx).Warn("amend prewrite has failed", zap.Error(err), zap.Uint64("txnStartTS", c.startTS))
				return false, err
			}
			logutil.Logger(ctx).Info("amend prewrite finished", zap.Uint64("txnStartTS", c.startTS))
			return true, nil
		}
		memBuf := c.txn.GetMemBuffer()
		for i := 0; i < addMutations.Len(); i++ {
			key := addMutations.GetKey(i)
			op := addMutations.GetOp(i)
			var err error
			if op == pb.Op_Del {
				err = memBuf.Delete(key)
			} else {
				err = memBuf.Set(key, addMutations.GetValue(i))
			}
			if err != nil {
				logutil.Logger(ctx).Warn("amend mutations has failed", zap.Error(err), zap.Uint64("txnStartTS", c.startTS))
				return false, err
			}
			handle := c.txn.GetMemBuffer().IterWithFlags(key, nil).Handle()
			c.mutations.Push(op, addMutations.IsPessimisticLock(i), handle)
		}
	}
	return false, nil
}

func (c *twoPhaseCommitter) getCommitTS(ctx context.Context, commitDetail *util.CommitDetails) (uint64, error) {
	start := time.Now()
	logutil.Event(ctx, "start get commit ts")
	commitTS, err := c.store.getTimestampWithRetry(NewBackofferWithVars(ctx, tsoMaxBackoff, c.txn.vars), c.txn.GetUnionStore().GetOption(kv.TxnScope).(string))
	if err != nil {
		logutil.Logger(ctx).Warn("2PC get commitTS failed",
			zap.Error(err),
			zap.Uint64("txnStartTS", c.startTS))
		return 0, errors.Trace(err)
	}
	commitDetail.GetCommitTsTime = time.Since(start)
	logutil.Event(ctx, "finish get commit ts")
	logutil.SetTag(ctx, "commitTS", commitTS)

	// Check commitTS.
	if commitTS <= c.startTS {
		err = errors.Errorf("session %d invalid transaction tso with txnStartTS=%v while txnCommitTS=%v",
			c.sessionID, c.startTS, commitTS)
		logutil.BgLogger().Error("invalid transaction", zap.Error(err))
		return 0, errors.Trace(err)
	}
	return commitTS, nil
}

// checkSchemaValid checks if the schema has changed, if tryAmend is set to true, committer will try to amend
// this transaction using the related schema changes.
func (c *twoPhaseCommitter) checkSchemaValid(ctx context.Context, checkTS uint64, startInfoSchema SchemaVer,
	tryAmend bool) (*RelatedSchemaChange, bool, error) {
	failpoint.Inject("failCheckSchemaValid", func() {
		logutil.Logger(ctx).Info("[failpoint] injected fail schema check",
			zap.Uint64("txnStartTS", c.startTS))
		err := errors.Errorf("mock check schema valid failure")
		failpoint.Return(nil, false, err)
	})
	if c.txn.schemaLeaseChecker == nil {
		if c.sessionID > 0 {
			logutil.Logger(ctx).Warn("schemaLeaseChecker is not set for this transaction",
				zap.Uint64("sessionID", c.sessionID),
				zap.Uint64("startTS", c.startTS),
				zap.Uint64("commitTS", checkTS))
		}
		return nil, false, nil
	}
	relatedChanges, err := c.txn.schemaLeaseChecker.CheckBySchemaVer(checkTS, startInfoSchema)
	if err != nil {
		if tryAmend && relatedChanges != nil && relatedChanges.Amendable && c.txn.schemaAmender != nil {
			memAmended, amendErr := c.tryAmendTxn(ctx, startInfoSchema, relatedChanges)
			if amendErr != nil {
				logutil.BgLogger().Info("txn amend has failed", zap.Uint64("sessionID", c.sessionID),
					zap.Uint64("startTS", c.startTS), zap.Error(amendErr))
				return nil, false, err
			}
			logutil.Logger(ctx).Info("amend txn successfully",
				zap.Uint64("sessionID", c.sessionID), zap.Uint64("txn startTS", c.startTS), zap.Bool("memAmended", memAmended),
				zap.Uint64("checkTS", checkTS), zap.Int64("startInfoSchemaVer", startInfoSchema.SchemaMetaVersion()),
				zap.Int64s("table ids", relatedChanges.PhyTblIDS), zap.Uint64s("action types", relatedChanges.ActionTypes))
			return relatedChanges, memAmended, nil
		}
		return nil, false, errors.Trace(err)
	}
	return nil, false, nil
}

func (c *twoPhaseCommitter) calculateMaxCommitTS(ctx context.Context) error {
	// Amend txn with current time first, then we can make sure we have another SafeWindow time to commit
	currentTS := oracle.EncodeTSO(int64(time.Since(c.txn.startTime)/time.Millisecond)) + c.startTS
	_, _, err := c.checkSchemaValid(ctx, currentTS, c.txn.txnInfoSchema, true)
	if err != nil {
		logutil.Logger(ctx).Info("Schema changed for async commit txn",
			zap.Error(err),
			zap.Uint64("startTS", c.startTS))
		return errors.Trace(err)
	}

	safeWindow := config.GetGlobalConfig().TiKVClient.AsyncCommit.SafeWindow
	maxCommitTS := oracle.EncodeTSO(int64(safeWindow/time.Millisecond)) + currentTS
	logutil.BgLogger().Debug("calculate MaxCommitTS",
		zap.Time("startTime", c.txn.startTime),
		zap.Duration("safeWindow", safeWindow),
		zap.Uint64("startTS", c.startTS),
		zap.Uint64("maxCommitTS", maxCommitTS))

	c.maxCommitTS = maxCommitTS
	return nil
}

func (c *twoPhaseCommitter) shouldWriteBinlog() bool {
	return c.binlog != nil
}

// TiKV recommends each RPC packet should be less than ~1MB. We keep each packet's
// Key+Value size below 16KB.
const txnCommitBatchSize = 16 * 1024

type batchMutations struct {
	region    RegionVerID
	mutations CommitterMutations
	isPrimary bool
}
type batched struct {
	batches    []batchMutations
	primaryIdx int
	primaryKey []byte
}

func newBatched(primaryKey []byte) *batched {
	return &batched{
		primaryIdx: -1,
		primaryKey: primaryKey,
	}
}

// appendBatchMutationsBySize appends mutations to b. It may split the keys to make
// sure each batch's size does not exceed the limit.
func (b *batched) appendBatchMutationsBySize(region RegionVerID, mutations CommitterMutations, sizeFn func(k, v []byte) int, limit int) {
	failpoint.Inject("twoPCRequestBatchSizeLimit", func() {
		limit = 1
	})

	var start, end int
	for start = 0; start < mutations.Len(); start = end {
		var size int
		for end = start; end < mutations.Len() && size < limit; end++ {
			var k, v []byte
			k = mutations.GetKey(end)
			v = mutations.GetValue(end)
			size += sizeFn(k, v)
			if b.primaryIdx < 0 && bytes.Equal(k, b.primaryKey) {
				b.primaryIdx = len(b.batches)
			}
		}
		b.batches = append(b.batches, batchMutations{
			region:    region,
			mutations: mutations.Slice(start, end),
		})
	}
}

func (b *batched) setPrimary() bool {
	// If the batches include the primary key, put it to the first
	if b.primaryIdx >= 0 {
		if len(b.batches) > 0 {
			b.batches[b.primaryIdx].isPrimary = true
			b.batches[0], b.batches[b.primaryIdx] = b.batches[b.primaryIdx], b.batches[0]
			b.primaryIdx = 0
		}
		return true
	}

	return false
}

func (b *batched) allBatches() []batchMutations {
	return b.batches
}

// primaryBatch returns the batch containing the primary key.
// Precondition: `b.setPrimary() == true`
func (b *batched) primaryBatch() []batchMutations {
	return b.batches[:1]
}

func (b *batched) forgetPrimary() {
	if len(b.batches) == 0 {
		return
	}
	b.batches = b.batches[1:]
}

// batchExecutor is txn controller providing rate control like utils
type batchExecutor struct {
	rateLim           int                  // concurrent worker numbers
	rateLimiter       *util.RateLimit      // rate limiter for concurrency control, maybe more strategies
	committer         *twoPhaseCommitter   // here maybe more different type committer in the future
	action            twoPhaseCommitAction // the work action type
	backoffer         *Backoffer           // Backoffer
	tokenWaitDuration time.Duration        // get token wait time
}

// newBatchExecutor create processor to handle concurrent batch works(prewrite/commit etc)
func newBatchExecutor(rateLimit int, committer *twoPhaseCommitter,
	action twoPhaseCommitAction, backoffer *Backoffer) *batchExecutor {
	return &batchExecutor{rateLimit, nil, committer,
		action, backoffer, 1 * time.Millisecond}
}

// initUtils do initialize batchExecutor related policies like rateLimit util
func (batchExe *batchExecutor) initUtils() error {
	// init rateLimiter by injected rate limit number
	batchExe.rateLimiter = util.NewRateLimit(batchExe.rateLim)
	return nil
}

// startWork concurrently do the work for each batch considering rate limit
func (batchExe *batchExecutor) startWorker(exitCh chan struct{}, ch chan error, batches []batchMutations) {
	for idx, batch1 := range batches {
		waitStart := time.Now()
		if exit := batchExe.rateLimiter.GetToken(exitCh); !exit {
			batchExe.tokenWaitDuration += time.Since(waitStart)
			batch := batch1
			go func() {
				defer batchExe.rateLimiter.PutToken()
				var singleBatchBackoffer *Backoffer
				if _, ok := batchExe.action.(actionCommit); ok {
					// Because the secondary batches of the commit actions are implemented to be
					// committed asynchronously in background goroutines, we should not
					// fork a child context and call cancel() while the foreground goroutine exits.
					// Otherwise the background goroutines will be canceled execeptionally.
					// Here we makes a new clone of the original backoffer for this goroutine
					// exclusively to avoid the data race when using the same backoffer
					// in concurrent goroutines.
					singleBatchBackoffer = batchExe.backoffer.Clone()
				} else {
					var singleBatchCancel context.CancelFunc
					singleBatchBackoffer, singleBatchCancel = batchExe.backoffer.Fork()
					defer singleBatchCancel()
				}
				beforeSleep := singleBatchBackoffer.totalSleep
				ch <- batchExe.action.handleSingleBatch(batchExe.committer, singleBatchBackoffer, batch)
				commitDetail := batchExe.committer.getDetail()
				if commitDetail != nil { // lock operations of pessimistic-txn will let commitDetail be nil
					if delta := singleBatchBackoffer.totalSleep - beforeSleep; delta > 0 {
						atomic.AddInt64(&commitDetail.CommitBackoffTime, int64(singleBatchBackoffer.totalSleep-beforeSleep)*int64(time.Millisecond))
						commitDetail.Mu.Lock()
						commitDetail.Mu.BackoffTypes = append(commitDetail.Mu.BackoffTypes, singleBatchBackoffer.types...)
						commitDetail.Mu.Unlock()
					}
				}
			}()
		} else {
			logutil.Logger(batchExe.backoffer.ctx).Info("break startWorker",
				zap.Stringer("action", batchExe.action), zap.Int("batch size", len(batches)),
				zap.Int("index", idx))
			break
		}
	}
}

// process will start worker routine and collect results
func (batchExe *batchExecutor) process(batches []batchMutations) error {
	var err error
	err = batchExe.initUtils()
	if err != nil {
		logutil.Logger(batchExe.backoffer.ctx).Error("batchExecutor initUtils failed", zap.Error(err))
		return err
	}

	// For prewrite, stop sending other requests after receiving first error.
	var cancel context.CancelFunc
	if _, ok := batchExe.action.(actionPrewrite); ok {
		batchExe.backoffer, cancel = batchExe.backoffer.Fork()
		defer cancel()
	}
	// concurrently do the work for each batch.
	ch := make(chan error, len(batches))
	exitCh := make(chan struct{})
	go batchExe.startWorker(exitCh, ch, batches)
	// check results
	for i := 0; i < len(batches); i++ {
		if e := <-ch; e != nil {
			logutil.Logger(batchExe.backoffer.ctx).Debug("2PC doActionOnBatch failed",
				zap.Uint64("session", batchExe.committer.sessionID),
				zap.Stringer("action type", batchExe.action),
				zap.Error(e),
				zap.Uint64("txnStartTS", batchExe.committer.startTS))
			// Cancel other requests and return the first error.
			if cancel != nil {
				logutil.Logger(batchExe.backoffer.ctx).Debug("2PC doActionOnBatch to cancel other actions",
					zap.Uint64("session", batchExe.committer.sessionID),
					zap.Stringer("action type", batchExe.action),
					zap.Uint64("txnStartTS", batchExe.committer.startTS))
				atomic.StoreUint32(&batchExe.committer.prewriteCancelled, 1)
				cancel()
			}
			if err == nil {
				err = e
			}
		}
	}
	close(exitCh)
	metrics.TiKVTokenWaitDuration.Observe(float64(batchExe.tokenWaitDuration.Nanoseconds()))
	return err
}

<<<<<<< HEAD
func getTxnPriority(txn *KVTxn) pb.CommandPri {
	if pri := txn.us.GetOption(kv.Priority); pri != nil {
		return PriorityToPB(pri.(int))
	}
	return pb.CommandPri_Normal
}

// PriorityToPB converts priority type to wire type.
func PriorityToPB(pri int) pb.CommandPri {
	switch pri {
	case kv.PriorityLow:
		return pb.CommandPri_Low
	case kv.PriorityHigh:
		return pb.CommandPri_High
	default:
		return pb.CommandPri_Normal
	}
=======
func getTxnSyncLog(txn *KVTxn) bool {
	if syncOption := txn.us.GetOption(kv.SyncLog); syncOption != nil {
		return syncOption.(bool)
	}
	return false
>>>>>>> 0ec8f2d9
}

func (c *twoPhaseCommitter) setDetail(d *util.CommitDetails) {
	atomic.StorePointer(&c.detail, unsafe.Pointer(d))
}

func (c *twoPhaseCommitter) getDetail() *util.CommitDetails {
	return (*util.CommitDetails)(atomic.LoadPointer(&c.detail))
}

func (c *twoPhaseCommitter) setUndeterminedErr(err error) {
	c.mu.Lock()
	defer c.mu.Unlock()
	c.mu.undeterminedErr = err
}

func (c *twoPhaseCommitter) getUndeterminedErr() error {
	c.mu.RLock()
	defer c.mu.RUnlock()
	return c.mu.undeterminedErr
}

func (c *twoPhaseCommitter) mutationsOfKeys(keys [][]byte) CommitterMutations {
	var res PlainMutations
	for i := 0; i < c.mutations.Len(); i++ {
		for _, key := range keys {
			if bytes.Equal(c.mutations.GetKey(i), key) {
				res.Push(c.mutations.GetOp(i), c.mutations.GetKey(i), c.mutations.GetValue(i), c.mutations.IsPessimisticLock(i))
				break
			}
		}
	}
	return &res
}<|MERGE_RESOLUTION|>--- conflicted
+++ resolved
@@ -425,13 +425,8 @@
 	metrics.TiKVTxnWriteSizeHistogram.Observe(float64(commitDetail.WriteSize))
 	c.hasNoNeedCommitKeys = checkCnt > 0
 	c.lockTTL = txnLockTTL(txn.startTime, size)
-<<<<<<< HEAD
-	c.priority = getTxnPriority(txn)
+	c.priority = txn.priority.ToPB()
 	c.syncLog = txn.syncLog
-=======
-	c.priority = txn.priority.ToPB()
-	c.syncLog = getTxnSyncLog(txn)
->>>>>>> 0ec8f2d9
 	c.setDetail(commitDetail)
 	return nil
 }
@@ -1654,33 +1649,6 @@
 	return err
 }
 
-<<<<<<< HEAD
-func getTxnPriority(txn *KVTxn) pb.CommandPri {
-	if pri := txn.us.GetOption(kv.Priority); pri != nil {
-		return PriorityToPB(pri.(int))
-	}
-	return pb.CommandPri_Normal
-}
-
-// PriorityToPB converts priority type to wire type.
-func PriorityToPB(pri int) pb.CommandPri {
-	switch pri {
-	case kv.PriorityLow:
-		return pb.CommandPri_Low
-	case kv.PriorityHigh:
-		return pb.CommandPri_High
-	default:
-		return pb.CommandPri_Normal
-	}
-=======
-func getTxnSyncLog(txn *KVTxn) bool {
-	if syncOption := txn.us.GetOption(kv.SyncLog); syncOption != nil {
-		return syncOption.(bool)
-	}
-	return false
->>>>>>> 0ec8f2d9
-}
-
 func (c *twoPhaseCommitter) setDetail(d *util.CommitDetails) {
 	atomic.StorePointer(&c.detail, unsafe.Pointer(d))
 }
