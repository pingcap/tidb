--- conflicted
+++ resolved
@@ -140,19 +140,12 @@
 
 	txnWriteKVCountHistogram.Observe(float64(len(keys)))
 	txnWriteSizeHistogram.Observe(float64(size / 1024))
-<<<<<<< HEAD
-=======
-
-	optSkipCheck := txn.us.GetOption(kv.SkipCheckForWrite)
-	skip, ok := optSkipCheck.(bool)
->>>>>>> 9dc47a7b
 	return &twoPhaseCommitter{
 		store:             txn.store,
 		txn:               txn,
 		startTS:           txn.StartTS(),
 		keys:              keys,
 		mutations:         mutations,
-		skipCheckForWrite: ok && skip,
 		lockTTL:           txnLockTTL(txn.startTime, size),
 	}, nil
 }
@@ -338,18 +331,10 @@
 	req := &tikvrpc.Request{
 		Type: tikvrpc.CmdPrewrite,
 		Prewrite: &pb.PrewriteRequest{
-<<<<<<< HEAD
 			Mutations:    mutations,
 			PrimaryLock:  c.primary(),
 			StartVersion: c.startTS,
-			LockTtl:      c.lockTTL,
-=======
-			Mutations:           mutations,
-			PrimaryLock:         c.primary(),
-			StartVersion:        c.startTS,
-			LockTtl:             c.lockTTL,
-			SkipConstraintCheck: c.skipCheckForWrite,
->>>>>>> 9dc47a7b
+			LockTtl:      c.lockTTL, 
 		},
 	}
 
