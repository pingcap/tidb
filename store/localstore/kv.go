// Copyright 2015 PingCAP, Inc.
//
// Licensed under the Apache License, Version 2.0 (the "License");
// you may not use this file except in compliance with the License.
// You may obtain a copy of the License at
//
//     http://www.apache.org/licenses/LICENSE-2.0
//
// Unless required by applicable law or agreed to in writing, software
// distributed under the License is distributed on an "AS IS" BASIS,
// See the License for the specific language governing permissions and
// limitations under the License.

package localstore

import (
	"sync"

	"github.com/juju/errors"
	"github.com/ngaut/log"
	"github.com/pingcap/tidb/kv"
	"github.com/pingcap/tidb/store/localstore/engine"
	"github.com/pingcap/tidb/util/codec"
	"github.com/pingcap/tidb/util/errors2"
	"github.com/twinj/uuid"
)

var (
	_ kv.Storage = (*dbStore)(nil)
)

type dbStore struct {
	mu       sync.Mutex
	snapLock sync.RWMutex

	db engine.DB

	txns       map[uint64]*dbTxn
	keysLocked map[string]uint64
	uuid       string
	path       string
	compactor  *localstoreCompactor

	closed bool
}

type storeCache struct {
	mu    sync.Mutex
	cache map[string]*dbStore
}

var (
	globalID              int64
	globalVersionProvider kv.VersionProvider
	mc                    storeCache

	// ErrDBClosed is the error meaning db is closed and we can use it anymore.
	ErrDBClosed = errors.New("db is closed")
)

func init() {
	mc.cache = make(map[string]*dbStore)
	globalVersionProvider = &LocalVersionProvider{}
}

// Driver implements kv.Driver interface.
type Driver struct {
	// engine.Driver is the engine driver for different local db engine.
	engine.Driver
}

// IsLocalStore checks whether a storage is local or not.
func IsLocalStore(s kv.Storage) bool {
	_, ok := s.(*dbStore)
	return ok
}

// Open opens or creates a storage with specific format for a local engine Driver.
func (d Driver) Open(schema string) (kv.Storage, error) {
	mc.mu.Lock()
	defer mc.mu.Unlock()

	if store, ok := mc.cache[schema]; ok {
		// TODO: check the cache store has the same engine with this Driver.
		log.Info("cache store", schema)
		return store, nil
	}

	db, err := d.Driver.Open(schema)
	if err != nil {
		return nil, errors.Trace(err)
	}

	log.Info("New store", schema)
	s := &dbStore{
		txns:       make(map[uint64]*dbTxn),
		keysLocked: make(map[string]uint64),
		uuid:       uuid.NewV4().String(),
		path:       schema,
		db:         db,
		compactor:  newLocalCompactor(localCompactDefaultPolicy, db),
		closed:     false,
	}
	mc.cache[schema] = s
	s.compactor.Start()
	return s, nil
}

func (s *dbStore) UUID() string {
	return s.uuid
}

func (s *dbStore) GetSnapshot(ver kv.Version) (kv.MvccSnapshot, error) {
	s.snapLock.RLock()
	defer s.snapLock.RUnlock()

	if s.closed {
		return nil, errors.Trace(ErrDBClosed)
	}

	currentVer, err := globalVersionProvider.CurrentVersion()
	if err != nil {
		return nil, errors.Trace(err)
	}

	if ver.Cmp(currentVer) > 0 {
		ver = currentVer
	}

	return &dbSnapshot{
		store:   s,
		db:      s.db,
		version: ver,
	}, nil
}

func (s *dbStore) CurrentVersion() (kv.Version, error) {
	return globalVersionProvider.CurrentVersion()
}

// Begin transaction
func (s *dbStore) Begin() (kv.Transaction, error) {
	s.mu.Lock()
	defer s.mu.Unlock()

	if s.closed {
		return nil, errors.Trace(ErrDBClosed)
	}

	beginVer, err := globalVersionProvider.CurrentVersion()
	if err != nil {
		return nil, errors.Trace(err)
	}
	txn := &dbTxn{
		tid:          beginVer.Ver,
		valid:        true,
		store:        s,
		version:      kv.MinVersion,
		snapshotVals: make(map[string][]byte),
	}
	log.Debugf("Begin txn:%d", txn.tid)
<<<<<<< HEAD
	txn.UnionStore = kv.NewUnionStore(&dbSnapshot{
=======
	txn.UnionStore, err = kv.NewUnionStore(&dbSnapshot{
		store:   s,
>>>>>>> 2cd30ece
		db:      s.db,
		version: beginVer,
	})
	return txn, nil
}

func (s *dbStore) Close() error {
	s.mu.Lock()
	defer s.mu.Unlock()

	s.snapLock.Lock()
	defer s.snapLock.Unlock()

	if s.closed {
		return nil
	}

	s.closed = true

	mc.mu.Lock()
	defer mc.mu.Unlock()
	s.compactor.Stop()
	delete(mc.cache, s.path)
	return s.db.Close()
}

func (s *dbStore) writeBatch(b engine.Batch) error {
	s.mu.Lock()
	defer s.mu.Unlock()

	if s.closed {
		return errors.Trace(ErrDBClosed)
	}

	err := s.db.Commit(b)
	if err != nil {
		log.Error(err)
		return errors.Trace(err)
	}

	return nil
}

func (s *dbStore) newBatch() engine.Batch {
	return s.db.NewBatch()
}

// Both lock and unlock are used for simulating scenario of percolator papers.
func (s *dbStore) tryConditionLockKey(tid uint64, key string, snapshotVal []byte) error {
	s.mu.Lock()
	defer s.mu.Unlock()

	if s.closed {
		return errors.Trace(ErrDBClosed)
	}

	if _, ok := s.keysLocked[key]; ok {
		return errors.Trace(kv.ErrLockConflict)
	}

	metaKey := codec.EncodeBytes(nil, []byte(key))
	currValue, err := s.db.Get(metaKey)
	if errors2.ErrorEqual(err, kv.ErrNotExist) {
		s.keysLocked[key] = tid
		return nil
	}
	if err != nil {
		return errors.Trace(err)
	}

	// key not exist.
	if currValue == nil {
		s.keysLocked[key] = tid
		return nil
	}
	_, ver, err := codec.DecodeUint(currValue)
	if err != nil {
		return errors.Trace(err)
	}

	// If there's newer version of this key, returns error.
	if ver > tid {
		log.Warnf("txn:%d, tryLockKey condition not match for key %s, currValue:%q, snapshotVal:%q", tid, key, currValue, snapshotVal)
		return errors.Trace(kv.ErrConditionNotMatch)
	}

	s.keysLocked[key] = tid
	return nil
}

func (s *dbStore) unLockKeys(keys ...string) error {
	s.mu.Lock()
	defer s.mu.Unlock()

	if s.closed {
		return errors.Trace(ErrDBClosed)
	}

	for _, key := range keys {
		if _, ok := s.keysLocked[key]; !ok {
			return errors.Trace(kv.ErrNotExist)
		}

		delete(s.keysLocked, key)
	}

	return nil
}<|MERGE_RESOLUTION|>--- conflicted
+++ resolved
@@ -159,12 +159,7 @@
 		snapshotVals: make(map[string][]byte),
 	}
 	log.Debugf("Begin txn:%d", txn.tid)
-<<<<<<< HEAD
 	txn.UnionStore = kv.NewUnionStore(&dbSnapshot{
-=======
-	txn.UnionStore, err = kv.NewUnionStore(&dbSnapshot{
-		store:   s,
->>>>>>> 2cd30ece
 		db:      s.db,
 		version: beginVer,
 	})
