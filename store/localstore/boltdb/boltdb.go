--- conflicted
+++ resolved
@@ -72,18 +72,6 @@
 	}
 	err := d.DB.Update(func(tx *bolt.Tx) error {
 		b := tx.Bucket(bucketName)
-<<<<<<< HEAD
-		var bErr error
-		for _, w := range bt.Writes {
-			if w.Value != nil {
-				bErr = b.Put(w.Key, w.Value)
-			} else {
-				bErr = b.Delete(w.Key)
-			}
-
-			if bErr != nil {
-				return errors.Trace(bErr)
-=======
 		// err1 is used for passing `go tool vet --shadow` check.
 		var err1 error
 		for _, w := range bt.Writes {
@@ -95,7 +83,6 @@
 
 			if err1 != nil {
 				return errors.Trace(err1)
->>>>>>> f244ad1c
 			}
 		}
 
