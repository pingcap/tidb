package localstore

import (
	"io"

	"github.com/juju/errors"
	"github.com/pingcap/tidb/kv"
	"github.com/pingcap/tipb/go-tipb"
)

type dbClient struct {
	store      *dbStore
	regionInfo []*regionInfo
}

func (c *dbClient) Send(req *kv.Request) kv.Response {
	it := &response{
		client:      c,
		concurrency: req.Concurrency,
	}
	it.tasks = buildRegionTasks(c, req)
	if len(it.tasks) == 0 {
		// Empty range doesn't produce any task.
		it.finished = true
		return it
	}
	if it.concurrency > len(it.tasks) {
		it.concurrency = len(it.tasks)
	} else if it.concurrency <= 0 {
		it.concurrency = 1
	}
	it.taskChan = make(chan *task, it.concurrency)
	it.errChan = make(chan error, it.concurrency)
	it.respChan = make(chan *regionResponse, it.concurrency)
	it.run()
	return it
}

func (c *dbClient) SupportRequestType(reqType, subType int64) bool {
	switch reqType {
	case kv.ReqTypeSelect, kv.ReqTypeIndex:
		switch subType {
		case kv.ReqSubTypeGroupBy, kv.ReqSubTypeBasic, kv.ReqSubTypeTopN:
			return true
		default:
			return supportExpr(tipb.ExprType(subType))
		}
	}
	return false
}

func supportExpr(exprType tipb.ExprType) bool {
	switch exprType {
	case tipb.ExprType_Null, tipb.ExprType_Int64, tipb.ExprType_Uint64, tipb.ExprType_Float32,
		tipb.ExprType_Float64, tipb.ExprType_String, tipb.ExprType_Bytes,
		tipb.ExprType_MysqlDuration, tipb.ExprType_MysqlDecimal, tipb.ExprType_MysqlTime,
		tipb.ExprType_ColumnRef,
		tipb.ExprType_And, tipb.ExprType_Or,
		tipb.ExprType_LT, tipb.ExprType_LE, tipb.ExprType_EQ, tipb.ExprType_NE,
		tipb.ExprType_GE, tipb.ExprType_GT, tipb.ExprType_NullEQ,
		tipb.ExprType_In, tipb.ExprType_ValueList,
		tipb.ExprType_Not,
		tipb.ExprType_Like:
		return true
	case tipb.ExprType_Plus, tipb.ExprType_Div, tipb.ExprType_Minus, tipb.ExprType_Mul,
		tipb.ExprType_IntDiv, tipb.ExprType_Mod:
		return true
	case tipb.ExprType_Count, tipb.ExprType_First, tipb.ExprType_Sum, tipb.ExprType_Avg, tipb.ExprType_Max, tipb.ExprType_Min:
		return true
<<<<<<< HEAD
	// control functions
	case tipb.ExprType_IfNull, tipb.ExprType_NullIf, tipb.ExprType_If:
		return true
	// math functions
	case tipb.ExprType_Pow, tipb.ExprType_Abs, tipb.ExprType_Round:
		return true
	// string functions
	case tipb.ExprType_Strcmp:
		return true
	// other functions
	case tipb.ExprType_IsNull:
=======
	case tipb.ExprType_Case, tipb.ExprType_Coalesce:
>>>>>>> 1baeb5c7
		return true
	case kv.ReqSubTypeDesc:
		return true
	default:
		return false
	}
}

func (c *dbClient) updateRegionInfo() {
	c.regionInfo = c.store.pd.GetRegionInfo()
}

type localResponseReader struct {
	s []byte
	i int64
}

func (r *localResponseReader) Read(b []byte) (n int, err error) {
	if len(b) == 0 {
		return 0, nil
	}
	if r.i >= int64(len(r.s)) {
		return 0, io.EOF
	}
	n = copy(b, r.s[r.i:])
	r.i += int64(n)
	return
}

func (r *localResponseReader) Close() error {
	r.i = int64(len(r.s))
	return nil
}

type response struct {
	client      *dbClient
	reqSent     int
	respGot     int
	concurrency int
	tasks       []*task
	responses   []*regionResponse
	taskChan    chan *task
	respChan    chan *regionResponse
	errChan     chan error
	finished    bool
}

type task struct {
	request *regionRequest
	region  *localRegion
}

func (it *response) Next() (resp io.ReadCloser, err error) {
	if it.finished {
		return nil, nil
	}
	var regionResp *regionResponse
	select {
	case regionResp = <-it.respChan:
	case err = <-it.errChan:
	}
	if err != nil {
		it.Close()
		return nil, errors.Trace(err)
	}
	if len(regionResp.newStartKey) != 0 {
		it.client.updateRegionInfo()
		retryTasks := it.createRetryTasks(regionResp)
		it.tasks = append(it.tasks, retryTasks...)
	}
	if it.reqSent < len(it.tasks) {
		it.taskChan <- it.tasks[it.reqSent]
		it.reqSent++
	}
	it.respGot++
	if it.reqSent == len(it.tasks) && it.respGot == it.reqSent {
		it.Close()
	}
	return &localResponseReader{s: regionResp.data}, nil
}

func (it *response) createRetryTasks(resp *regionResponse) []*task {
	return nil
}

func buildRegionTasks(client *dbClient, req *kv.Request) (tasks []*task) {
	infoCursor := 0
	rangeCursor := 0
	var regionReq *regionRequest
	infos := client.regionInfo
	for rangeCursor < len(req.KeyRanges) && infoCursor < len(infos) {
		info := infos[infoCursor]
		ran := req.KeyRanges[rangeCursor]

		rangeOnLeft := ran.EndKey.Cmp(info.startKey) <= 0
		rangeOnRight := info.endKey.Cmp(ran.StartKey) <= 0
		noDataOnRegion := rangeOnLeft || rangeOnRight
		if noDataOnRegion {
			if rangeOnLeft {
				rangeCursor++
			} else {
				infoCursor++
			}
		} else {
			regionReq = &regionRequest{
				Tp:       req.Tp,
				startKey: info.startKey,
				endKey:   info.endKey,
				data:     req.Data,
				ranges:   req.KeyRanges,
			}
			task := &task{
				region:  info.rs,
				request: regionReq,
			}
			tasks = append(tasks, task)
			infoCursor++
		}
	}
	if req.Desc {
		for i := 0; i < len(tasks)/2; i++ {
			j := len(tasks) - i - 1
			tasks[i], tasks[j] = tasks[j], tasks[i]
		}
	}
	return
}

func (it *response) Close() error {
	// Make goroutines quit.
	if it.finished {
		return nil
	}
	close(it.taskChan)
	it.finished = true
	return nil
}

func (it *response) run() {
	for i := 0; i < it.concurrency; i++ {
		go func() {
			for task := range it.taskChan {
				resp, err := task.region.Handle(task.request)
				if err != nil {
					it.errChan <- err
					break
				}
				it.respChan <- resp
			}
		}()
		it.taskChan <- it.tasks[i]
		it.reqSent++
	}
}<|MERGE_RESOLUTION|>--- conflicted
+++ resolved
@@ -67,7 +67,6 @@
 		return true
 	case tipb.ExprType_Count, tipb.ExprType_First, tipb.ExprType_Sum, tipb.ExprType_Avg, tipb.ExprType_Max, tipb.ExprType_Min:
 		return true
-<<<<<<< HEAD
 	// control functions
 	case tipb.ExprType_IfNull, tipb.ExprType_NullIf, tipb.ExprType_If:
 		return true
@@ -78,10 +77,7 @@
 	case tipb.ExprType_Strcmp:
 		return true
 	// other functions
-	case tipb.ExprType_IsNull:
-=======
-	case tipb.ExprType_Case, tipb.ExprType_Coalesce:
->>>>>>> 1baeb5c7
+	case tipb.ExprType_IsNull, tipb.ExprType_Case, tipb.ExprType_Coalesce:
 		return true
 	case kv.ReqSubTypeDesc:
 		return true
