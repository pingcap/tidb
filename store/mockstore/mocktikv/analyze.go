// Copyright 2017 PingCAP, Inc.
//
// Licensed under the Apache License, Version 2.0 (the "License");
// you may not use this file except in compliance with the License.
// You may obtain a copy of the License at
//
//     http://www.apache.org/licenses/LICENSE-2.0
//
// Unless required by applicable law or agreed to in writing, software
// distributed under the License is distributed on an "AS IS" BASIS,
// See the License for the specific language governing permissions and
// limitations under the License.

package mocktikv

import (
	"context"

	"github.com/golang/protobuf/proto"
	"github.com/pingcap/errors"
	"github.com/pingcap/kvproto/pkg/coprocessor"
	"github.com/pingcap/parser/ast"
	"github.com/pingcap/parser/model"
	"github.com/pingcap/parser/mysql"
	"github.com/pingcap/tidb/kv"
	"github.com/pingcap/tidb/statistics"
	"github.com/pingcap/tidb/types"
	"github.com/pingcap/tidb/util/chunk"
	"github.com/pingcap/tidb/util/codec"
	"github.com/pingcap/tidb/util/collate"
	"github.com/pingcap/tidb/util/rowcodec"
	"github.com/pingcap/tipb/go-tipb"
)

func (h *rpcHandler) handleCopAnalyzeRequest(req *coprocessor.Request) *coprocessor.Response {
	resp := &coprocessor.Response{}
	if len(req.Ranges) == 0 {
		return resp
	}
	if req.GetTp() != kv.ReqTypeAnalyze {
		return resp
	}
	if err := h.checkRequestContext(req.GetContext()); err != nil {
		resp.RegionError = err
		return resp
	}
	analyzeReq := new(tipb.AnalyzeReq)
	err := proto.Unmarshal(req.Data, analyzeReq)
	if err != nil {
		resp.OtherError = err.Error()
		return resp
	}
	if analyzeReq.Tp == tipb.AnalyzeType_TypeIndex {
		resp, err = h.handleAnalyzeIndexReq(req, analyzeReq)
	} else {
		resp, err = h.handleAnalyzeColumnsReq(req, analyzeReq)
	}
	if err != nil {
		resp.OtherError = err.Error()
	}
	return resp
}

func (h *rpcHandler) handleAnalyzeIndexReq(req *coprocessor.Request, analyzeReq *tipb.AnalyzeReq) (*coprocessor.Response, error) {
	ranges, err := h.extractKVRanges(req.Ranges, false)
	if err != nil {
		return nil, errors.Trace(err)
	}
	startTS := req.StartTs
	if startTS == 0 {
		startTS = analyzeReq.GetStartTsFallback()
	}
	e := &indexScanExec{
		colsLen:        int(analyzeReq.IdxReq.NumColumns),
		kvRanges:       ranges,
		startTS:        startTS,
		isolationLevel: h.isolationLevel,
		mvccStore:      h.mvccStore,
		IndexScan:      &tipb.IndexScan{Desc: false},
		execDetail:     new(execDetail),
	}
	statsBuilder := statistics.NewSortedBuilder(flagsToStatementContext(analyzeReq.Flags), analyzeReq.IdxReq.BucketSize, 0, types.NewFieldType(mysql.TypeBlob))
	var cms *statistics.CMSketch
	if analyzeReq.IdxReq.CmsketchDepth != nil && analyzeReq.IdxReq.CmsketchWidth != nil {
		cms = statistics.NewCMSketch(*analyzeReq.IdxReq.CmsketchDepth, *analyzeReq.IdxReq.CmsketchWidth)
	}
	ctx := context.TODO()
	var values [][]byte
	for {
		values, err = e.Next(ctx)
		if err != nil {
			return nil, errors.Trace(err)
		}
		if values == nil {
			break
		}
		var value []byte
		for _, val := range values {
			value = append(value, val...)
			if cms != nil {
				cms.InsertBytes(value)
			}
		}
		err = statsBuilder.Iterate(types.NewBytesDatum(value))
		if err != nil {
			return nil, errors.Trace(err)
		}
	}
	hg := statistics.HistogramToProto(statsBuilder.Hist())
	var cm *tipb.CMSketch
	if cms != nil {
		cm = statistics.CMSketchToProto(cms)
	}
	data, err := proto.Marshal(&tipb.AnalyzeIndexResp{Hist: hg, Cms: cm})
	if err != nil {
		return nil, errors.Trace(err)
	}
	return &coprocessor.Response{Data: data}, nil
}

type analyzeColumnsExec struct {
	tblExec *tableScanExec
	fields  []*ast.ResultField
}

func (h *rpcHandler) handleAnalyzeColumnsReq(req *coprocessor.Request, analyzeReq *tipb.AnalyzeReq) (_ *coprocessor.Response, err error) {
	sc := flagsToStatementContext(analyzeReq.Flags)
	sc.TimeZone, err = constructTimeZone("", int(analyzeReq.TimeZoneOffset))
	if err != nil {
		return nil, errors.Trace(err)
	}

	evalCtx := &evalContext{sc: sc}
	columns := analyzeReq.ColReq.ColumnsInfo
	evalCtx.setColumnInfo(columns)
	ranges, err := h.extractKVRanges(req.Ranges, false)
	if err != nil {
		return nil, errors.Trace(err)
	}
	startTS := req.StartTs
	if startTS == 0 {
		startTS = analyzeReq.GetStartTsFallback()
	}
	colInfos := make([]rowcodec.ColInfo, len(columns))
	for i := range columns {
		col := columns[i]
		colInfos[i] = rowcodec.ColInfo{
			ID:         col.ColumnId,
			Tp:         col.Tp,
			Flag:       col.Flag,
			IsPKHandle: col.GetPkHandle(),
<<<<<<< HEAD
			Collation:  collate.CollationID2Name(col.Collation),
			Flen:       int(col.ColumnLen),
=======
			Collate:    collate.CollationID2Name(col.Collation),
>>>>>>> 8f0091ef
		}
	}
	defVal := func(i int) ([]byte, error) {
		col := columns[i]
		if col.DefaultVal == nil {
			return nil, nil
		}
		// col.DefaultVal always be  varint `[flag]+[value]`.
		if len(col.DefaultVal) < 1 {
			panic("invalid default value")
		}
		return col.DefaultVal, nil
	}
	rd := rowcodec.NewByteDecoder(colInfos, -1, defVal, nil)
	e := &analyzeColumnsExec{
		tblExec: &tableScanExec{
			TableScan:      &tipb.TableScan{Columns: columns},
			kvRanges:       ranges,
			colIDs:         evalCtx.colIDs,
			startTS:        startTS,
			isolationLevel: h.isolationLevel,
			mvccStore:      h.mvccStore,
			execDetail:     new(execDetail),
			rd:             rd,
		},
	}
	e.fields = make([]*ast.ResultField, len(columns))
	for i := range e.fields {
		rf := new(ast.ResultField)
		rf.Column = new(model.ColumnInfo)
		rf.Column.FieldType = types.FieldType{Tp: mysql.TypeBlob, Flen: mysql.MaxBlobWidth, Charset: mysql.DefaultCharset, Collate: mysql.DefaultCollationName}
		e.fields[i] = rf
	}

	pkID := int64(-1)
	numCols := len(columns)
	if columns[0].GetPkHandle() {
		pkID = columns[0].ColumnId
		numCols--
	}
	colReq := analyzeReq.ColReq
	builder := statistics.SampleBuilder{
		Sc:              sc,
		RecordSet:       e,
		ColLen:          numCols,
		MaxBucketSize:   colReq.BucketSize,
		MaxFMSketchSize: colReq.SketchSize,
		MaxSampleSize:   colReq.SampleSize,
	}
	if pkID != -1 {
		builder.PkBuilder = statistics.NewSortedBuilder(sc, builder.MaxBucketSize, pkID, types.NewFieldType(mysql.TypeBlob))
	}
	if colReq.CmsketchWidth != nil && colReq.CmsketchDepth != nil {
		builder.CMSketchWidth = *colReq.CmsketchWidth
		builder.CMSketchDepth = *colReq.CmsketchDepth
	}
	collectors, pkBuilder, err := builder.CollectColumnStats()
	if err != nil {
		return nil, errors.Trace(err)
	}
	colResp := &tipb.AnalyzeColumnsResp{}
	if pkID != -1 {
		colResp.PkHist = statistics.HistogramToProto(pkBuilder.Hist())
	}
	for _, c := range collectors {
		colResp.Collectors = append(colResp.Collectors, statistics.SampleCollectorToProto(c))
	}
	data, err := proto.Marshal(colResp)
	if err != nil {
		return nil, errors.Trace(err)
	}
	return &coprocessor.Response{Data: data}, nil
}

// Fields implements the sqlexec.RecordSet Fields interface.
func (e *analyzeColumnsExec) Fields() []*ast.ResultField {
	return e.fields
}

func (e *analyzeColumnsExec) getNext(ctx context.Context) ([]types.Datum, error) {
	values, err := e.tblExec.Next(ctx)
	if err != nil {
		return nil, errors.Trace(err)
	}
	if values == nil {
		return nil, nil
	}
	datumRow := make([]types.Datum, 0, len(values))
	for _, val := range values {
		d := types.NewBytesDatum(val)
		if len(val) == 1 && val[0] == codec.NilFlag {
			d.SetNull()
		}
		datumRow = append(datumRow, d)
	}
	return datumRow, nil
}

func (e *analyzeColumnsExec) Next(ctx context.Context, req *chunk.Chunk) error {
	req.Reset()
	row, err := e.getNext(ctx)
	if row == nil || err != nil {
		return errors.Trace(err)
	}
	for i := 0; i < len(row); i++ {
		req.AppendDatum(i, &row[i])
	}
	return nil
}

func (e *analyzeColumnsExec) NewChunk() *chunk.Chunk {
	fields := make([]*types.FieldType, 0, len(e.fields))
	for _, field := range e.fields {
		fields = append(fields, &field.Column.FieldType)
	}
	return chunk.NewChunkWithCapacity(fields, 1)
}

// Close implements the sqlexec.RecordSet Close interface.
func (e *analyzeColumnsExec) Close() error {
	return nil
}<|MERGE_RESOLUTION|>--- conflicted
+++ resolved
@@ -149,12 +149,7 @@
 			Tp:         col.Tp,
 			Flag:       col.Flag,
 			IsPKHandle: col.GetPkHandle(),
-<<<<<<< HEAD
-			Collation:  collate.CollationID2Name(col.Collation),
-			Flen:       int(col.ColumnLen),
-=======
 			Collate:    collate.CollationID2Name(col.Collation),
->>>>>>> 8f0091ef
 		}
 	}
 	defVal := func(i int) ([]byte, error) {
