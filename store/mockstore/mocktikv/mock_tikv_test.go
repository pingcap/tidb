// Copyright 2016 PingCAP, Inc.
//
// Licensed under the Apache License, Version 2.0 (the "License");
// you may not use this file except in compliance with the License.
// You may obtain a copy of the License at
//
//     http://www.apache.org/licenses/LICENSE-2.0
//
// Unless required by applicable law or agreed to in writing, software
// distributed under the License is distributed on an "AS IS" BASIS,
// See the License for the specific language governing permissions and
// limitations under the License.

package mocktikv

import (
	"math"
	"testing"

	. "github.com/pingcap/check"
	"github.com/pingcap/kvproto/pkg/kvrpcpb"
)

func TestT(t *testing.T) {
	TestingT(t)
}

// testMockTiKVSuite tests MVCCStore interface.
// SetUpTest should set specific MVCCStore implementation.
type testMockTiKVSuite struct {
	store MVCCStore
}

type testMarshal struct{}

// testMVCCLevelDB is used to test MVCCLevelDB implementation.
type testMVCCLevelDB struct {
	testMockTiKVSuite
}

var (
	_ = Suite(&testMockTiKVSuite{})
	_ = Suite(&testMVCCLevelDB{})
	_ = Suite(testMarshal{})
)

func (s *testMockTiKVSuite) SetUpTest(c *C) {
	var err error
	s.store, err = NewMVCCLevelDB("")
	c.Assert(err, IsNil)
}

func putMutations(kvpairs ...string) []*kvrpcpb.Mutation {
	var mutations []*kvrpcpb.Mutation
	for i := 0; i < len(kvpairs); i += 2 {
		mutations = append(mutations, &kvrpcpb.Mutation{
			Op:    kvrpcpb.Op_Put,
			Key:   []byte(kvpairs[i]),
			Value: []byte(kvpairs[i+1]),
		})
	}
	return mutations
}

func lock(key, primary string, ts uint64) *kvrpcpb.LockInfo {
	return &kvrpcpb.LockInfo{
		Key:         []byte(key),
		PrimaryLock: []byte(primary),
		LockVersion: ts,
	}
}

func (s *testMockTiKVSuite) mustGetNone(c *C, key string, ts uint64) {
	val, err := s.store.Get([]byte(key), ts, kvrpcpb.IsolationLevel_SI)
	c.Assert(err, IsNil)
	c.Assert(val, IsNil)
}

func (s *testMockTiKVSuite) mustGetErr(c *C, key string, ts uint64) {
	val, err := s.store.Get([]byte(key), ts, kvrpcpb.IsolationLevel_SI)
	c.Assert(err, NotNil)
	c.Assert(val, IsNil)
}

func (s *testMockTiKVSuite) mustGetOK(c *C, key string, ts uint64, expect string) {
	val, err := s.store.Get([]byte(key), ts, kvrpcpb.IsolationLevel_SI)
	c.Assert(err, IsNil)
	c.Assert(string(val), Equals, expect)
}

func (s *testMockTiKVSuite) mustGetRC(c *C, key string, ts uint64, expect string) {
	val, err := s.store.Get([]byte(key), ts, kvrpcpb.IsolationLevel_RC)
	c.Assert(err, IsNil)
	c.Assert(string(val), Equals, expect)
}

func (s *testMockTiKVSuite) mustPutOK(c *C, key, value string, startTS, commitTS uint64) {
	req := &kvrpcpb.PrewriteRequest{
		Mutations:    putMutations(key, value),
		PrimaryLock:  []byte(key),
		StartVersion: startTS,
	}
	errs := s.store.Prewrite(req)
	for _, err := range errs {
		c.Assert(err, IsNil)
	}
	err := s.store.Commit([][]byte{[]byte(key)}, startTS, commitTS)
	c.Assert(err, IsNil)
}

func (s *testMockTiKVSuite) mustDeleteOK(c *C, key string, startTS, commitTS uint64) {
	mutations := []*kvrpcpb.Mutation{
		{
			Op:  kvrpcpb.Op_Del,
			Key: []byte(key),
		},
	}
	req := &kvrpcpb.PrewriteRequest{
		Mutations:    mutations,
		PrimaryLock:  []byte(key),
		StartVersion: startTS,
	}
	errs := s.store.Prewrite(req)
	for _, err := range errs {
		c.Assert(err, IsNil)
	}
	err := s.store.Commit([][]byte{[]byte(key)}, startTS, commitTS)
	c.Assert(err, IsNil)
}

func (s *testMockTiKVSuite) mustScanOK(c *C, start string, limit int, ts uint64, expect ...string) {
	s.mustRangeScanOK(c, start, "", limit, ts, expect...)
}

func (s *testMockTiKVSuite) mustRangeScanOK(c *C, start, end string, limit int, ts uint64, expect ...string) {
	pairs := s.store.Scan([]byte(start), []byte(end), limit, ts, kvrpcpb.IsolationLevel_SI)
	c.Assert(len(pairs)*2, Equals, len(expect))
	for i := 0; i < len(pairs); i++ {
		c.Assert(pairs[i].Err, IsNil)
		c.Assert(pairs[i].Key, BytesEquals, []byte(expect[i*2]))
		c.Assert(string(pairs[i].Value), Equals, expect[i*2+1])
	}
}

func (s *testMockTiKVSuite) mustReverseScanOK(c *C, end string, limit int, ts uint64, expect ...string) {
	s.mustRangeReverseScanOK(c, "", end, limit, ts, expect...)
}

func (s *testMockTiKVSuite) mustRangeReverseScanOK(c *C, start, end string, limit int, ts uint64, expect ...string) {
	pairs := s.store.ReverseScan([]byte(start), []byte(end), limit, ts, kvrpcpb.IsolationLevel_SI)
	c.Assert(len(pairs)*2, Equals, len(expect))
	for i := 0; i < len(pairs); i++ {
		c.Assert(pairs[i].Err, IsNil)
		c.Assert(pairs[i].Key, BytesEquals, []byte(expect[i*2]))
		c.Assert(string(pairs[i].Value), Equals, expect[i*2+1])
	}
}

func (s *testMockTiKVSuite) mustPrewriteOK(c *C, mutations []*kvrpcpb.Mutation, primary string, startTS uint64) {
<<<<<<< HEAD
	s.mustPrewriteOK1(c, mutations, primary, startTS, 0)
}

func (s *testMockTiKVSuite) mustPrewriteOK1(c *C, mutations []*kvrpcpb.Mutation, primary string, startTS uint64, ttl uint64) {
=======
	s.mustPrewriteWithTTLOK(c, mutations, primary, startTS, 0)
}

func (s *testMockTiKVSuite) mustPrewriteWithTTLOK(c *C, mutations []*kvrpcpb.Mutation, primary string, startTS uint64, ttl uint64) {
>>>>>>> 5c18c5df
	req := &kvrpcpb.PrewriteRequest{
		Mutations:    mutations,
		PrimaryLock:  []byte(primary),
		StartVersion: startTS,
		LockTtl:      ttl,
	}
	errs := s.store.Prewrite(req)
	for _, err := range errs {
		c.Assert(err, IsNil)
	}
}

func (s *testMockTiKVSuite) mustCommitOK(c *C, keys [][]byte, startTS, commitTS uint64) {
	err := s.store.Commit(keys, startTS, commitTS)
	c.Assert(err, IsNil)
}

func (s *testMockTiKVSuite) mustCommitErr(c *C, keys [][]byte, startTS, commitTS uint64) {
	err := s.store.Commit(keys, startTS, commitTS)
	c.Assert(err, NotNil)
}

func (s *testMockTiKVSuite) mustRollbackOK(c *C, keys [][]byte, startTS uint64) {
	err := s.store.Rollback(keys, startTS)
	c.Assert(err, IsNil)
}

func (s *testMockTiKVSuite) mustRollbackErr(c *C, keys [][]byte, startTS uint64) {
	err := s.store.Rollback(keys, startTS)
	c.Assert(err, NotNil)
}

func (s *testMockTiKVSuite) mustScanLock(c *C, maxTs uint64, expect []*kvrpcpb.LockInfo) {
	locks, err := s.store.ScanLock(nil, nil, maxTs)
	c.Assert(err, IsNil)
	c.Assert(locks, DeepEquals, expect)
}

func (s *testMockTiKVSuite) mustResolveLock(c *C, startTS, commitTS uint64) {
	c.Assert(s.store.ResolveLock(nil, nil, startTS, commitTS), IsNil)
}

func (s *testMockTiKVSuite) mustBatchResolveLock(c *C, txnInfos map[uint64]uint64) {
	c.Assert(s.store.BatchResolveLock(nil, nil, txnInfos), IsNil)
}

func (s *testMockTiKVSuite) mustGC(c *C, safePoint uint64) {
	c.Assert(s.store.GC(nil, nil, safePoint), IsNil)
}

func (s *testMockTiKVSuite) mustDeleteRange(c *C, startKey, endKey string) {
	err := s.store.DeleteRange([]byte(startKey), []byte(endKey))
	c.Assert(err, IsNil)
}

func (s *testMockTiKVSuite) TestGet(c *C) {
	s.mustGetNone(c, "x", 10)
	s.mustPutOK(c, "x", "x", 5, 10)
	s.mustGetNone(c, "x", 9)
	s.mustGetOK(c, "x", 10, "x")
	s.mustGetOK(c, "x", 11, "x")
}

func (s *testMockTiKVSuite) TestGetWithLock(c *C) {
	key := "key"
	value := "value"
	s.mustPutOK(c, key, value, 5, 10)
	mutations := []*kvrpcpb.Mutation{{
		Op:  kvrpcpb.Op_Lock,
		Key: []byte(key),
	},
	}
	// test with lock's type is lock
	s.mustPrewriteOK(c, mutations, key, 20)
	s.mustGetOK(c, key, 25, value)
	s.mustCommitOK(c, [][]byte{[]byte(key)}, 20, 30)

	// test get with lock's max ts and primary key
	s.mustPrewriteOK(c, putMutations(key, "value2", "key2", "v5"), key, 40)
	s.mustGetErr(c, key, 41)
	s.mustGetErr(c, "key2", math.MaxUint64)
	s.mustGetOK(c, key, math.MaxUint64, "value")
}

func (s *testMockTiKVSuite) TestDelete(c *C) {
	s.mustPutOK(c, "x", "x5-10", 5, 10)
	s.mustDeleteOK(c, "x", 15, 20)
	s.mustGetNone(c, "x", 5)
	s.mustGetNone(c, "x", 9)
	s.mustGetOK(c, "x", 10, "x5-10")
	s.mustGetOK(c, "x", 19, "x5-10")
	s.mustGetNone(c, "x", 20)
	s.mustGetNone(c, "x", 21)
}

func (s *testMockTiKVSuite) TestCleanupRollback(c *C) {
	s.mustPutOK(c, "secondary", "s-0", 1, 2)
	s.mustPrewriteOK(c, putMutations("primary", "p-5", "secondary", "s-5"), "primary", 5)
	s.mustGetErr(c, "secondary", 8)
	s.mustGetErr(c, "secondary", 12)
	s.mustCommitOK(c, [][]byte{[]byte("primary")}, 5, 10)
	s.mustRollbackErr(c, [][]byte{[]byte("primary")}, 5)
}

func (s *testMockTiKVSuite) TestReverseScan(c *C) {
	// ver10: A(10) - B(_) - C(10) - D(_) - E(10)
	s.mustPutOK(c, "A", "A10", 5, 10)
	s.mustPutOK(c, "C", "C10", 5, 10)
	s.mustPutOK(c, "E", "E10", 5, 10)

	checkV10 := func() {
		s.mustReverseScanOK(c, "Z", 0, 10)
		s.mustReverseScanOK(c, "Z", 1, 10, "E", "E10")
		s.mustReverseScanOK(c, "Z", 2, 10, "E", "E10", "C", "C10")
		s.mustReverseScanOK(c, "Z", 3, 10, "E", "E10", "C", "C10", "A", "A10")
		s.mustReverseScanOK(c, "Z", 4, 10, "E", "E10", "C", "C10", "A", "A10")
		s.mustReverseScanOK(c, "E\x00", 3, 10, "E", "E10", "C", "C10", "A", "A10")
		s.mustReverseScanOK(c, "C\x00", 3, 10, "C", "C10", "A", "A10")
		s.mustReverseScanOK(c, "C\x00", 4, 10, "C", "C10", "A", "A10")
		s.mustReverseScanOK(c, "B", 1, 10, "A", "A10")
		s.mustRangeReverseScanOK(c, "", "E", 5, 10, "C", "C10", "A", "A10")
		s.mustRangeReverseScanOK(c, "", "C\x00", 5, 10, "C", "C10", "A", "A10")
		s.mustRangeReverseScanOK(c, "A\x00", "C", 5, 10)
	}
	checkV10()

	// ver20: A(10) - B(20) - C(10) - D(20) - E(10)
	s.mustPutOK(c, "B", "B20", 15, 20)
	s.mustPutOK(c, "D", "D20", 15, 20)

	checkV20 := func() {
		s.mustReverseScanOK(c, "Z", 5, 20, "E", "E10", "D", "D20", "C", "C10", "B", "B20", "A", "A10")
		s.mustReverseScanOK(c, "C\x00", 5, 20, "C", "C10", "B", "B20", "A", "A10")
		s.mustReverseScanOK(c, "A\x00", 1, 20, "A", "A10")
		s.mustRangeReverseScanOK(c, "B", "D", 5, 20, "C", "C10", "B", "B20")
		s.mustRangeReverseScanOK(c, "B", "D\x00", 5, 20, "D", "D20", "C", "C10", "B", "B20")
		s.mustRangeReverseScanOK(c, "B\x00", "D\x00", 5, 20, "D", "D20", "C", "C10")
	}
	checkV10()
	checkV20()

	// ver30: A(_) - B(20) - C(10) - D(_) - E(10)
	s.mustDeleteOK(c, "A", 25, 30)
	s.mustDeleteOK(c, "D", 25, 30)

	checkV30 := func() {
		s.mustReverseScanOK(c, "Z", 5, 30, "E", "E10", "C", "C10", "B", "B20")
		s.mustReverseScanOK(c, "C", 1, 30, "B", "B20")
		s.mustReverseScanOK(c, "C\x00", 5, 30, "C", "C10", "B", "B20")
	}
	checkV10()
	checkV20()
	checkV30()

	// ver40: A(_) - B(_) - C(40) - D(40) - E(10)
	s.mustDeleteOK(c, "B", 35, 40)
	s.mustPutOK(c, "C", "C40", 35, 40)
	s.mustPutOK(c, "D", "D40", 35, 40)

	checkV40 := func() {
		s.mustReverseScanOK(c, "Z", 5, 40, "E", "E10", "D", "D40", "C", "C40")
		s.mustReverseScanOK(c, "Z", 5, 100, "E", "E10", "D", "D40", "C", "C40")
	}
	checkV10()
	checkV20()
	checkV30()
	checkV40()
}

func (s *testMockTiKVSuite) TestScan(c *C) {
	// ver10: A(10) - B(_) - C(10) - D(_) - E(10)
	s.mustPutOK(c, "A", "A10", 5, 10)
	s.mustPutOK(c, "C", "C10", 5, 10)
	s.mustPutOK(c, "E", "E10", 5, 10)

	checkV10 := func() {
		s.mustScanOK(c, "", 0, 10)
		s.mustScanOK(c, "", 1, 10, "A", "A10")
		s.mustScanOK(c, "", 2, 10, "A", "A10", "C", "C10")
		s.mustScanOK(c, "", 3, 10, "A", "A10", "C", "C10", "E", "E10")
		s.mustScanOK(c, "", 4, 10, "A", "A10", "C", "C10", "E", "E10")
		s.mustScanOK(c, "A", 3, 10, "A", "A10", "C", "C10", "E", "E10")
		s.mustScanOK(c, "A\x00", 3, 10, "C", "C10", "E", "E10")
		s.mustScanOK(c, "C", 4, 10, "C", "C10", "E", "E10")
		s.mustScanOK(c, "F", 1, 10)
		s.mustRangeScanOK(c, "", "E", 5, 10, "A", "A10", "C", "C10")
		s.mustRangeScanOK(c, "", "C\x00", 5, 10, "A", "A10", "C", "C10")
		s.mustRangeScanOK(c, "A\x00", "C", 5, 10)
	}
	checkV10()

	// ver20: A(10) - B(20) - C(10) - D(20) - E(10)
	s.mustPutOK(c, "B", "B20", 15, 20)
	s.mustPutOK(c, "D", "D20", 15, 20)

	checkV20 := func() {
		s.mustScanOK(c, "", 5, 20, "A", "A10", "B", "B20", "C", "C10", "D", "D20", "E", "E10")
		s.mustScanOK(c, "C", 5, 20, "C", "C10", "D", "D20", "E", "E10")
		s.mustScanOK(c, "D\x00", 1, 20, "E", "E10")
		s.mustRangeScanOK(c, "B", "D", 5, 20, "B", "B20", "C", "C10")
		s.mustRangeScanOK(c, "B", "D\x00", 5, 20, "B", "B20", "C", "C10", "D", "D20")
		s.mustRangeScanOK(c, "B\x00", "D\x00", 5, 20, "C", "C10", "D", "D20")
	}
	checkV10()
	checkV20()

	// ver30: A(_) - B(20) - C(10) - D(_) - E(10)
	s.mustDeleteOK(c, "A", 25, 30)
	s.mustDeleteOK(c, "D", 25, 30)

	checkV30 := func() {
		s.mustScanOK(c, "", 5, 30, "B", "B20", "C", "C10", "E", "E10")
		s.mustScanOK(c, "A", 1, 30, "B", "B20")
		s.mustScanOK(c, "C\x00", 5, 30, "E", "E10")
	}
	checkV10()
	checkV20()
	checkV30()

	// ver40: A(_) - B(_) - C(40) - D(40) - E(10)
	s.mustDeleteOK(c, "B", 35, 40)
	s.mustPutOK(c, "C", "C40", 35, 40)
	s.mustPutOK(c, "D", "D40", 35, 40)

	checkV40 := func() {
		s.mustScanOK(c, "", 5, 40, "C", "C40", "D", "D40", "E", "E10")
		s.mustScanOK(c, "", 5, 100, "C", "C40", "D", "D40", "E", "E10")
	}
	checkV10()
	checkV20()
	checkV30()
	checkV40()
}

func (s *testMockTiKVSuite) TestBatchGet(c *C) {
	s.mustPutOK(c, "k1", "v1", 1, 2)
	s.mustPutOK(c, "k2", "v2", 1, 2)
	s.mustPutOK(c, "k2", "v2", 3, 4)
	s.mustPutOK(c, "k3", "v3", 1, 2)
	batchKeys := [][]byte{[]byte("k1"), []byte("k2"), []byte("k3")}
	pairs := s.store.BatchGet(batchKeys, 5, kvrpcpb.IsolationLevel_SI)
	for _, pair := range pairs {
		c.Assert(pair.Err, IsNil)
	}
	c.Assert(string(pairs[0].Value), Equals, "v1")
	c.Assert(string(pairs[1].Value), Equals, "v2")
	c.Assert(string(pairs[2].Value), Equals, "v3")
}

func (s *testMockTiKVSuite) TestScanLock(c *C) {
	s.mustPutOK(c, "k1", "v1", 1, 2)
	s.mustPrewriteOK(c, putMutations("p1", "v5", "s1", "v5"), "p1", 5)
	s.mustPrewriteOK(c, putMutations("p2", "v10", "s2", "v10"), "p2", 10)
	s.mustPrewriteOK(c, putMutations("p3", "v20", "s3", "v20"), "p3", 20)

	locks, err := s.store.ScanLock([]byte("a"), []byte("r"), 12)
	c.Assert(err, IsNil)
	c.Assert(locks, DeepEquals, []*kvrpcpb.LockInfo{
		lock("p1", "p1", 5),
		lock("p2", "p2", 10),
	})

	s.mustScanLock(c, 10, []*kvrpcpb.LockInfo{
		lock("p1", "p1", 5),
		lock("p2", "p2", 10),
		lock("s1", "p1", 5),
		lock("s2", "p2", 10),
	})
}

func (s *testMockTiKVSuite) TestCommitConflict(c *C) {
	// txn A want set x to A
	// txn B want set x to B
	// A prewrite.
	s.mustPrewriteOK(c, putMutations("x", "A"), "x", 5)
	// B prewrite and find A's lock.
	req := &kvrpcpb.PrewriteRequest{
		Mutations:    putMutations("x", "B"),
		PrimaryLock:  []byte("x"),
		StartVersion: 10,
	}
	errs := s.store.Prewrite(req)
	c.Assert(errs[0], NotNil)
	// B find rollback A because A exist too long.
	s.mustRollbackOK(c, [][]byte{[]byte("x")}, 5)
	// if A commit here, it would find its lock removed, report error txn not found.
	s.mustCommitErr(c, [][]byte{[]byte("x")}, 5, 10)
	// B prewrite itself after it rollback A.
	s.mustPrewriteOK(c, putMutations("x", "B"), "x", 10)
	// if A commit here, it would find its lock replaced by others and commit fail.
	s.mustCommitErr(c, [][]byte{[]byte("x")}, 5, 20)
	// B commit success.
	s.mustCommitOK(c, [][]byte{[]byte("x")}, 10, 20)
	// if B commit again, it will success because the key already committed.
	s.mustCommitOK(c, [][]byte{[]byte("x")}, 10, 20)
}

func (s *testMockTiKVSuite) TestResolveLock(c *C) {
	s.mustPrewriteOK(c, putMutations("p1", "v5", "s1", "v5"), "p1", 5)
	s.mustPrewriteOK(c, putMutations("p2", "v10", "s2", "v10"), "p2", 10)
	s.mustResolveLock(c, 5, 0)
	s.mustResolveLock(c, 10, 20)
	s.mustGetNone(c, "p1", 20)
	s.mustGetNone(c, "s1", 30)
	s.mustGetOK(c, "p2", 20, "v10")
	s.mustGetOK(c, "s2", 30, "v10")
	s.mustScanLock(c, 30, nil)
}

func (s *testMockTiKVSuite) TestBatchResolveLock(c *C) {
	s.mustPrewriteOK(c, putMutations("p1", "v11", "s1", "v11"), "p1", 11)
	s.mustPrewriteOK(c, putMutations("p2", "v12", "s2", "v12"), "p2", 12)
	s.mustPrewriteOK(c, putMutations("p3", "v13"), "p3", 13)
	s.mustPrewriteOK(c, putMutations("p4", "v14", "s3", "v14", "s4", "v14"), "p4", 14)
	s.mustPrewriteOK(c, putMutations("p5", "v15", "s5", "v15"), "p5", 15)
	txnInfos := map[uint64]uint64{
		11: 0,
		12: 22,
		13: 0,
		14: 24,
	}
	s.mustBatchResolveLock(c, txnInfos)
	s.mustGetNone(c, "p1", 20)
	s.mustGetNone(c, "p3", 30)
	s.mustGetOK(c, "p2", 30, "v12")
	s.mustGetOK(c, "s4", 30, "v14")
	s.mustScanLock(c, 30, []*kvrpcpb.LockInfo{
		lock("p5", "p5", 15),
		lock("s5", "p5", 15),
	})
	txnInfos = map[uint64]uint64{
		15: 0,
	}
	s.mustBatchResolveLock(c, txnInfos)
	s.mustScanLock(c, 30, nil)
}

func (s *testMockTiKVSuite) TestGC(c *C) {
	var safePoint uint64 = 100

	// Prepare data
	s.mustPutOK(c, "k1", "v1", 1, 2)
	s.mustPutOK(c, "k1", "v2", 11, 12)

	s.mustPutOK(c, "k2", "v1", 1, 2)
	s.mustPutOK(c, "k2", "v2", 11, 12)
	s.mustPutOK(c, "k2", "v3", 101, 102)

	s.mustPutOK(c, "k3", "v1", 1, 2)
	s.mustPutOK(c, "k3", "v2", 11, 12)
	s.mustDeleteOK(c, "k3", 101, 102)

	s.mustPutOK(c, "k4", "v1", 1, 2)
	s.mustDeleteOK(c, "k4", 11, 12)

	// Check prepared data
	s.mustGetOK(c, "k1", 5, "v1")
	s.mustGetOK(c, "k1", 15, "v2")
	s.mustGetOK(c, "k2", 5, "v1")
	s.mustGetOK(c, "k2", 15, "v2")
	s.mustGetOK(c, "k2", 105, "v3")
	s.mustGetOK(c, "k3", 5, "v1")
	s.mustGetOK(c, "k3", 15, "v2")
	s.mustGetNone(c, "k3", 105)
	s.mustGetOK(c, "k4", 5, "v1")
	s.mustGetNone(c, "k4", 105)

	s.mustGC(c, safePoint)

	s.mustGetNone(c, "k1", 5)
	s.mustGetOK(c, "k1", 15, "v2")
	s.mustGetNone(c, "k2", 5)
	s.mustGetOK(c, "k2", 15, "v2")
	s.mustGetOK(c, "k2", 105, "v3")
	s.mustGetNone(c, "k3", 5)
	s.mustGetOK(c, "k3", 15, "v2")
	s.mustGetNone(c, "k3", 105)
	s.mustGetNone(c, "k4", 5)
	s.mustGetNone(c, "k4", 105)
}

func (s *testMockTiKVSuite) TestRollbackAndWriteConflict(c *C) {
	s.mustPutOK(c, "test", "test", 1, 3)
	req := &kvrpcpb.PrewriteRequest{
		Mutations:    putMutations("lock", "lock", "test", "test1"),
		PrimaryLock:  []byte("test"),
		StartVersion: 2,
		LockTtl:      2,
	}
	errs := s.store.Prewrite(req)
	s.mustWriteWriteConflict(c, errs, 1)

	s.mustPutOK(c, "test", "test2", 5, 8)

	// simulate `getTxnStatus` for txn 2.
	err := s.store.Cleanup([]byte("test"), 2)
	c.Assert(err, IsNil)
	req = &kvrpcpb.PrewriteRequest{
		Mutations:    putMutations("test", "test3"),
		PrimaryLock:  []byte("test"),
		StartVersion: 6,
		LockTtl:      1,
	}
	errs = s.store.Prewrite(req)
	s.mustWriteWriteConflict(c, errs, 0)
}

func (s *testMockTiKVSuite) TestDeleteRange(c *C) {
	for i := 1; i <= 5; i++ {
		key := string(byte(i) + byte('0'))
		value := "v" + key
		s.mustPutOK(c, key, value, uint64(1+2*i), uint64(2+2*i))
	}

	s.mustScanOK(c, "0", 10, 20, "1", "v1", "2", "v2", "3", "v3", "4", "v4", "5", "v5")

	s.mustDeleteRange(c, "2", "4")
	s.mustScanOK(c, "0", 10, 30, "1", "v1", "4", "v4", "5", "v5")

	s.mustDeleteRange(c, "5", "5")
	s.mustScanOK(c, "0", 10, 40, "1", "v1", "4", "v4", "5", "v5")

	s.mustDeleteRange(c, "41", "42")
	s.mustScanOK(c, "0", 10, 50, "1", "v1", "4", "v4", "5", "v5")

	s.mustDeleteRange(c, "4\x00", "5\x00")
	s.mustScanOK(c, "0", 10, 60, "1", "v1", "4", "v4")

	s.mustDeleteRange(c, "0", "9")
	s.mustScanOK(c, "0", 10, 70)
}

func (s *testMockTiKVSuite) mustWriteWriteConflict(c *C, errs []error, i int) {
	c.Assert(errs[i], NotNil)
	_, ok := errs[i].(*ErrConflict)
	c.Assert(ok, IsTrue)
}

func (s *testMockTiKVSuite) TestRC(c *C) {
	s.mustPutOK(c, "key", "v1", 5, 10)
	s.mustPrewriteOK(c, putMutations("key", "v2"), "key", 15)
	s.mustGetErr(c, "key", 20)
	s.mustGetRC(c, "key", 12, "v1")
	s.mustGetRC(c, "key", 20, "v1")
}

func (s testMarshal) TestMarshalmvccLock(c *C) {
	l := mvccLock{
		startTS:     47,
		primary:     []byte{'a', 'b', 'c'},
		value:       []byte{'d', 'e'},
		op:          kvrpcpb.Op_Put,
		ttl:         444,
		minCommitTS: 666,
	}
	bin, err := l.MarshalBinary()
	c.Assert(err, IsNil)

	var l1 mvccLock
	err = l1.UnmarshalBinary(bin)
	c.Assert(err, IsNil)

	c.Assert(l.startTS, Equals, l1.startTS)
	c.Assert(l.op, Equals, l1.op)
	c.Assert(l.ttl, Equals, l1.ttl)
	c.Assert(string(l.primary), Equals, string(l1.primary))
	c.Assert(string(l.value), Equals, string(l1.value))
}

func (s testMarshal) TestMarshalmvccValue(c *C) {
	v := mvccValue{
		valueType: typePut,
		startTS:   42,
		commitTS:  55,
		value:     []byte{'d', 'e'},
	}
	bin, err := v.MarshalBinary()
	c.Assert(err, IsNil)

	var v1 mvccValue
	err = v1.UnmarshalBinary(bin)
	c.Assert(err, IsNil)

	c.Assert(v.valueType, Equals, v1.valueType)
	c.Assert(v.startTS, Equals, v1.startTS)
	c.Assert(v.commitTS, Equals, v1.commitTS)
	c.Assert(string(v.value), Equals, string(v.value))
}

func (s *testMVCCLevelDB) TestErrors(c *C) {
	c.Assert((&ErrKeyAlreadyExist{}).Error(), Equals, `key already exist, key: ""`)
	c.Assert(ErrAbort("txn").Error(), Equals, "abort: txn")
	c.Assert(ErrAlreadyCommitted(0).Error(), Equals, "txn already committed")
	c.Assert((&ErrConflict{}).Error(), Equals, "write conflict")
}

<<<<<<< HEAD
func (s *testMVCCLevelDB) TestCheckTxnStatus(c *C) {
	s.mustPrewriteOK1(c, putMutations("pk", "val"), "pk", 5, 666)

	ttl, commitTS, err := s.store.CheckTxnStatus([]byte("pk"), 5, 0)
	c.Assert(err, IsNil)
	c.Assert(ttl, Equals, uint64(666))
	c.Assert(commitTS, Equals, uint64(0))

	s.mustCommitOK(c, [][]byte{[]byte("pk")}, 5, 30)

	ttl, commitTS, err = s.store.CheckTxnStatus([]byte("pk"), 5, 0)
	c.Assert(err, IsNil)
	c.Assert(ttl, Equals, uint64(0))
	c.Assert(commitTS, Equals, uint64(30))

	s.mustPrewriteOK1(c, putMutations("pk1", "val"), "pk1", 5, 666)
	s.mustRollbackOK(c, [][]byte{[]byte("pk1")}, 5)

	ttl, commitTS, err = s.store.CheckTxnStatus([]byte("pk1"), 5, 0)
	c.Assert(err, IsNil)
	c.Assert(ttl, Equals, uint64(0))
	c.Assert(commitTS, Equals, uint64(0))
=======
func (s *testMVCCLevelDB) TestMvccGetByKey(c *C) {
	s.mustPrewriteOK(c, putMutations("q1", "v5"), "p1", 5)
	debugger, ok := s.store.(MVCCDebugger)
	c.Assert(ok, IsTrue)
	mvccInfo := debugger.MvccGetByKey([]byte("q1"))
	except := &kvrpcpb.MvccInfo{
		Lock: &kvrpcpb.MvccLock{
			Type:       kvrpcpb.Op_Put,
			StartTs:    5,
			Primary:    []byte("p1"),
			ShortValue: []byte("v5"),
		},
	}
	c.Assert(mvccInfo, DeepEquals, except)
}

func (s *testMVCCLevelDB) TestTxnHeartBeat(c *C) {
	s.mustPrewriteWithTTLOK(c, putMutations("pk", "val"), "pk", 5, 666)

	// Update the ttl
	ttl, err := s.store.TxnHeartBeat([]byte("pk"), 5, 888)
	c.Assert(err, IsNil)
	c.Assert(ttl, Greater, uint64(666))

	// Advise ttl is small
	ttl, err = s.store.TxnHeartBeat([]byte("pk"), 5, 300)
	c.Assert(err, IsNil)
	c.Assert(ttl, Greater, uint64(300))

	// The lock has already been clean up
	c.Assert(s.store.Cleanup([]byte("pk"), 5), IsNil)
	_, err = s.store.TxnHeartBeat([]byte("pk"), 5, 1000)
	c.Assert(err, NotNil)
>>>>>>> 5c18c5df
}<|MERGE_RESOLUTION|>--- conflicted
+++ resolved
@@ -157,17 +157,10 @@
 }
 
 func (s *testMockTiKVSuite) mustPrewriteOK(c *C, mutations []*kvrpcpb.Mutation, primary string, startTS uint64) {
-<<<<<<< HEAD
-	s.mustPrewriteOK1(c, mutations, primary, startTS, 0)
-}
-
-func (s *testMockTiKVSuite) mustPrewriteOK1(c *C, mutations []*kvrpcpb.Mutation, primary string, startTS uint64, ttl uint64) {
-=======
 	s.mustPrewriteWithTTLOK(c, mutations, primary, startTS, 0)
 }
 
 func (s *testMockTiKVSuite) mustPrewriteWithTTLOK(c *C, mutations []*kvrpcpb.Mutation, primary string, startTS uint64, ttl uint64) {
->>>>>>> 5c18c5df
 	req := &kvrpcpb.PrewriteRequest{
 		Mutations:    mutations,
 		PrimaryLock:  []byte(primary),
@@ -664,30 +657,30 @@
 	c.Assert((&ErrConflict{}).Error(), Equals, "write conflict")
 }
 
-<<<<<<< HEAD
 func (s *testMVCCLevelDB) TestCheckTxnStatus(c *C) {
-	s.mustPrewriteOK1(c, putMutations("pk", "val"), "pk", 5, 666)
-
-	ttl, commitTS, err := s.store.CheckTxnStatus([]byte("pk"), 5, 0)
+	s.mustPrewriteWithTTLOK(c, putMutations("pk", "val"), "pk", 5, 666)
+
+	ttl, commitTS, err := s.store.CheckTxnStatus([]byte("pk"), 5, 0, 666)
 	c.Assert(err, IsNil)
 	c.Assert(ttl, Equals, uint64(666))
 	c.Assert(commitTS, Equals, uint64(0))
 
 	s.mustCommitOK(c, [][]byte{[]byte("pk")}, 5, 30)
 
-	ttl, commitTS, err = s.store.CheckTxnStatus([]byte("pk"), 5, 0)
+	ttl, commitTS, err = s.store.CheckTxnStatus([]byte("pk"), 5, 0, 666)
 	c.Assert(err, IsNil)
 	c.Assert(ttl, Equals, uint64(0))
 	c.Assert(commitTS, Equals, uint64(30))
 
-	s.mustPrewriteOK1(c, putMutations("pk1", "val"), "pk1", 5, 666)
+	s.mustPrewriteWithTTLOK(c, putMutations("pk1", "val"), "pk1", 5, 666)
 	s.mustRollbackOK(c, [][]byte{[]byte("pk1")}, 5)
 
-	ttl, commitTS, err = s.store.CheckTxnStatus([]byte("pk1"), 5, 0)
+	ttl, commitTS, err = s.store.CheckTxnStatus([]byte("pk1"), 5, 0, 666)
 	c.Assert(err, IsNil)
 	c.Assert(ttl, Equals, uint64(0))
 	c.Assert(commitTS, Equals, uint64(0))
-=======
+}
+
 func (s *testMVCCLevelDB) TestMvccGetByKey(c *C) {
 	s.mustPrewriteOK(c, putMutations("q1", "v5"), "p1", 5)
 	debugger, ok := s.store.(MVCCDebugger)
@@ -721,5 +714,4 @@
 	c.Assert(s.store.Cleanup([]byte("pk"), 5), IsNil)
 	_, err = s.store.TxnHeartBeat([]byte("pk"), 5, 1000)
 	c.Assert(err, NotNil)
->>>>>>> 5c18c5df
 }