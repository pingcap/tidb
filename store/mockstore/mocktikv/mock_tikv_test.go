--- conflicted
+++ resolved
@@ -655,25 +655,6 @@
 	c.Assert((&ErrConflict{}).Error(), Equals, "write conflict")
 }
 
-<<<<<<< HEAD
-func (s *testMVCCLevelDB) TestTxnHeartBeat(c *C) {
-	s.mustPrewriteWithTTLOK(c, putMutations("pk", "val"), "pk", 5, 666)
-
-	// Update the ttl
-	ttl, err := s.store.TxnHeartBeat([]byte("pk"), 5, 888)
-	c.Assert(err, IsNil)
-	c.Assert(ttl, Greater, uint64(666))
-
-	// Advise ttl is small
-	ttl, err = s.store.TxnHeartBeat([]byte("pk"), 5, 300)
-	c.Assert(err, IsNil)
-	c.Assert(ttl, Greater, uint64(300))
-
-	// The lock has already been clean up
-	c.Assert(s.store.Cleanup([]byte("pk"), 5), IsNil)
-	_, err = s.store.TxnHeartBeat([]byte("pk"), 5, 1000)
-	c.Assert(err, NotNil)
-=======
 func (s *testMVCCLevelDB) TestMvccGetByKey(c *C) {
 	s.mustPrewriteOK(c, putMutations("q1", "v5"), "p1", 5)
 	debugger, ok := s.store.(MVCCDebugger)
@@ -688,5 +669,23 @@
 		},
 	}
 	c.Assert(mvccInfo, DeepEquals, except)
->>>>>>> 161ff3c9
+}
+
+func (s *testMVCCLevelDB) TestTxnHeartBeat(c *C) {
+	s.mustPrewriteWithTTLOK(c, putMutations("pk", "val"), "pk", 5, 666)
+
+	// Update the ttl
+	ttl, err := s.store.TxnHeartBeat([]byte("pk"), 5, 888)
+	c.Assert(err, IsNil)
+	c.Assert(ttl, Greater, uint64(666))
+
+	// Advise ttl is small
+	ttl, err = s.store.TxnHeartBeat([]byte("pk"), 5, 300)
+	c.Assert(err, IsNil)
+	c.Assert(ttl, Greater, uint64(300))
+
+	// The lock has already been clean up
+	c.Assert(s.store.Cleanup([]byte("pk"), 5), IsNil)
+	_, err = s.store.TxnHeartBeat([]byte("pk"), 5, 1000)
+	c.Assert(err, NotNil)
 }