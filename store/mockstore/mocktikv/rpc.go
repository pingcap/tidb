// Copyright 2016 PingCAP, Inc.
//
// Licensed under the Apache License, Version 2.0 (the "License");
// you may not use this file except in compliance with the License.
// You may obtain a copy of the License at
//
//     http://www.apache.org/licenses/LICENSE-2.0
//
// Unless required by applicable law or agreed to in writing, software
// distributed under the License is distributed on an "AS IS" BASIS,
// See the License for the specific language governing permissions and
// limitations under the License.

package mocktikv

import (
	"bytes"
	"context"
	"fmt"
	"io"
	"strconv"
	"time"

	"github.com/golang/protobuf/proto"
	"github.com/pingcap/errors"
	"github.com/pingcap/failpoint"
	"github.com/pingcap/kvproto/pkg/coprocessor"
	"github.com/pingcap/kvproto/pkg/debugpb"
	"github.com/pingcap/kvproto/pkg/errorpb"
	"github.com/pingcap/kvproto/pkg/kvrpcpb"
	"github.com/pingcap/kvproto/pkg/metapb"
	"github.com/pingcap/parser/terror"
	"github.com/pingcap/tidb/kv"
	"github.com/pingcap/tidb/store/tikv/tikvrpc"
)

// For gofail injection.
var undeterminedErr = terror.ErrResultUndetermined

const requestMaxSize = 8 * 1024 * 1024

func checkGoContext(ctx context.Context) error {
	select {
	case <-ctx.Done():
		return ctx.Err()
	default:
		return nil
	}
}

func convertToKeyError(err error) *kvrpcpb.KeyError {
	if locked, ok := errors.Cause(err).(*ErrLocked); ok {
		return &kvrpcpb.KeyError{
			Locked: &kvrpcpb.LockInfo{
				Key:         locked.Key.Raw(),
				PrimaryLock: locked.Primary,
				LockVersion: locked.StartTS,
				LockTtl:     locked.TTL,
			},
		}
	}
	if alreadyExist, ok := errors.Cause(err).(*ErrKeyAlreadyExist); ok {
		return &kvrpcpb.KeyError{
			AlreadyExist: &kvrpcpb.AlreadyExist{
				Key: alreadyExist.Key,
			},
		}
	}
	if writeConflict, ok := errors.Cause(err).(*ErrConflict); ok {
		return &kvrpcpb.KeyError{
			Conflict: &kvrpcpb.WriteConflict{
				Key:        writeConflict.Key,
				ConflictTs: writeConflict.ConflictTS,
				StartTs:    writeConflict.StartTS,
			},
		}
	}
	if retryable, ok := errors.Cause(err).(ErrRetryable); ok {
		return &kvrpcpb.KeyError{
			Retryable: retryable.Error(),
		}
	}
	return &kvrpcpb.KeyError{
		Abort: err.Error(),
	}
}

func convertToKeyErrors(errs []error) []*kvrpcpb.KeyError {
	var keyErrors = make([]*kvrpcpb.KeyError, 0)
	for _, err := range errs {
		if err != nil {
			keyErrors = append(keyErrors, convertToKeyError(err))
		}
	}
	return keyErrors
}

func convertToPbPairs(pairs []Pair) []*kvrpcpb.KvPair {
	kvPairs := make([]*kvrpcpb.KvPair, 0, len(pairs))
	for _, p := range pairs {
		var kvPair *kvrpcpb.KvPair
		if p.Err == nil {
			kvPair = &kvrpcpb.KvPair{
				Key:   p.Key,
				Value: p.Value,
			}
		} else {
			kvPair = &kvrpcpb.KvPair{
				Error: convertToKeyError(p.Err),
			}
		}
		kvPairs = append(kvPairs, kvPair)
	}
	return kvPairs
}

// rpcHandler mocks tikv's side handler behavior. In general, you may assume
// TiKV just translate the logic from Go to Rust.
type rpcHandler struct {
	cluster   *Cluster
	mvccStore MVCCStore

	// storeID stores id for current request
	storeID uint64
	// startKey is used for handling normal request.
	startKey []byte
	endKey   []byte
	// rawStartKey is used for handling coprocessor request.
	rawStartKey []byte
	rawEndKey   []byte
	// isolationLevel is used for current request.
	isolationLevel kvrpcpb.IsolationLevel
}

func (h *rpcHandler) checkRequestContext(ctx *kvrpcpb.Context) *errorpb.Error {
	ctxPeer := ctx.GetPeer()
	if ctxPeer != nil && ctxPeer.GetStoreId() != h.storeID {
		return &errorpb.Error{
			Message:       *proto.String("store not match"),
			StoreNotMatch: &errorpb.StoreNotMatch{},
		}
	}
	region, leaderID := h.cluster.GetRegion(ctx.GetRegionId())
	// No region found.
	if region == nil {
		return &errorpb.Error{
			Message: *proto.String("region not found"),
			RegionNotFound: &errorpb.RegionNotFound{
				RegionId: *proto.Uint64(ctx.GetRegionId()),
			},
		}
	}
	var storePeer, leaderPeer *metapb.Peer
	for _, p := range region.Peers {
		if p.GetStoreId() == h.storeID {
			storePeer = p
		}
		if p.GetId() == leaderID {
			leaderPeer = p
		}
	}
	// The Store does not contain a Peer of the Region.
	if storePeer == nil {
		return &errorpb.Error{
			Message: *proto.String("region not found"),
			RegionNotFound: &errorpb.RegionNotFound{
				RegionId: *proto.Uint64(ctx.GetRegionId()),
			},
		}
	}
	// No leader.
	if leaderPeer == nil {
		return &errorpb.Error{
			Message: *proto.String("no leader"),
			NotLeader: &errorpb.NotLeader{
				RegionId: *proto.Uint64(ctx.GetRegionId()),
			},
		}
	}
	// The Peer on the Store is not leader.
	if storePeer.GetId() != leaderPeer.GetId() {
		return &errorpb.Error{
			Message: *proto.String("not leader"),
			NotLeader: &errorpb.NotLeader{
				RegionId: *proto.Uint64(ctx.GetRegionId()),
				Leader:   leaderPeer,
			},
		}
	}
	// Region epoch does not match.
	if !proto.Equal(region.GetRegionEpoch(), ctx.GetRegionEpoch()) {
		nextRegion, _ := h.cluster.GetRegionByKey(region.GetEndKey())
		currentRegions := []*metapb.Region{region}
		if nextRegion != nil {
			currentRegions = append(currentRegions, nextRegion)
		}
		return &errorpb.Error{
			Message: *proto.String("epoch not match"),
			EpochNotMatch: &errorpb.EpochNotMatch{
				CurrentRegions: currentRegions,
			},
		}
	}
	h.startKey, h.endKey = region.StartKey, region.EndKey
	h.isolationLevel = ctx.IsolationLevel
	return nil
}

func (h *rpcHandler) checkRequestSize(size int) *errorpb.Error {
	// TiKV has a limitation on raft log size.
	// mocktikv has no raft inside, so we check the request's size instead.
	if size >= requestMaxSize {
		return &errorpb.Error{
			RaftEntryTooLarge: &errorpb.RaftEntryTooLarge{},
		}
	}
	return nil
}

func (h *rpcHandler) checkRequest(ctx *kvrpcpb.Context, size int) *errorpb.Error {
	if err := h.checkRequestContext(ctx); err != nil {
		return err
	}
	return h.checkRequestSize(size)
}

func (h *rpcHandler) checkKeyInRegion(key []byte) bool {
	return regionContains(h.startKey, h.endKey, []byte(NewMvccKey(key)))
}

func (h *rpcHandler) handleKvGet(req *kvrpcpb.GetRequest) *kvrpcpb.GetResponse {
	if !h.checkKeyInRegion(req.Key) {
		panic("KvGet: key not in region")
	}

	val, err := h.mvccStore.Get(req.Key, req.GetVersion(), h.isolationLevel)
	if err != nil {
		return &kvrpcpb.GetResponse{
			Error: convertToKeyError(err),
		}
	}
	return &kvrpcpb.GetResponse{
		Value: val,
	}
}

func (h *rpcHandler) handleKvScan(req *kvrpcpb.ScanRequest) *kvrpcpb.ScanResponse {
<<<<<<< HEAD
	endKey := MvccKey(h.endKey).Raw()
	var pairs []Pair
	if !req.Reverse {
		if !h.checkKeyInRegion(req.GetStartKey()) {
			panic("KvScan: startKey not in region")
		}
		if len(req.EndKey) > 0 && (len(endKey) == 0 || bytes.Compare(NewMvccKey(req.EndKey), h.endKey) < 0) {
			endKey = req.EndKey
		}
		pairs = h.mvccStore.Scan(req.GetStartKey(), endKey, int(req.GetLimit()), req.GetVersion(), h.isolationLevel)
	} else {
		// TiKV use range [end_key, start_key) for reverse scan.
		// Should use the req.EndKey to check in region.
		if !h.checkKeyInRegion(req.GetEndKey()) {
			panic("KvScan: startKey not in region")
		}

		// TiKV use range [end_key, start_key) for reverse scan.
		// So the req.StartKey actually is the end_key.
		if len(req.GetStartKey()) > 0 && (len(endKey) == 0 || bytes.Compare(NewMvccKey(req.GetStartKey()), h.endKey) < 0) {
			endKey = req.GetStartKey()
		}

		pairs = h.mvccStore.ReverseScan(req.EndKey, endKey, int(req.GetLimit()), req.GetVersion(), h.isolationLevel)
		//fmt.Printf("%v h.start key\n%v h.endkey \n%v h.rawstart \n%v h.raw end \n%v req start\n%v req end key\n%v end key\n%v len\n%v pair[0] key\n\n-----------\n\n", h.startKey, h.endKey, h.rawStartKey, h.rawEndKey, req.StartKey, req.EndKey, endKey, len(pairs), pairs[0].Key)
=======
	if !h.checkKeyInRegion(req.GetStartKey()) {
		panic("KvScan: startKey not in region")
	}
	endKey := MvccKey(h.endKey).Raw()
	if len(req.EndKey) > 0 && (len(endKey) == 0 || bytes.Compare(NewMvccKey(req.EndKey), h.endKey) < 0) {
		endKey = req.EndKey
>>>>>>> f8d74d06
	}

	return &kvrpcpb.ScanResponse{
		Pairs: convertToPbPairs(pairs),
	}
}

func (h *rpcHandler) handleKvPrewrite(req *kvrpcpb.PrewriteRequest) *kvrpcpb.PrewriteResponse {
	for _, m := range req.Mutations {
		if !h.checkKeyInRegion(m.Key) {
			panic("KvPrewrite: key not in region")
		}
	}
	errs := h.mvccStore.Prewrite(req.Mutations, req.PrimaryLock, req.GetStartVersion(), req.GetLockTtl())
	return &kvrpcpb.PrewriteResponse{
		Errors: convertToKeyErrors(errs),
	}
}

func (h *rpcHandler) handleKvPessimisticLock(req *kvrpcpb.PessimisticLockRequest) *kvrpcpb.PessimisticLockResponse {
	for _, m := range req.Mutations {
		if !h.checkKeyInRegion(m.Key) {
			panic("KvPrewrite: key not in region")
		}
	}
	errs := h.mvccStore.PessimisticLock(req.Mutations, req.PrimaryLock, req.GetStartVersion(), req.GetForUpdateTs(), req.GetLockTtl())
	return &kvrpcpb.PessimisticLockResponse{
		Errors: convertToKeyErrors(errs),
	}
}

func (h *rpcHandler) handleKvCommit(req *kvrpcpb.CommitRequest) *kvrpcpb.CommitResponse {
	for _, k := range req.Keys {
		if !h.checkKeyInRegion(k) {
			panic("KvCommit: key not in region")
		}
	}
	var resp kvrpcpb.CommitResponse
	err := h.mvccStore.Commit(req.Keys, req.GetStartVersion(), req.GetCommitVersion())
	if err != nil {
		resp.Error = convertToKeyError(err)
	}
	return &resp
}

func (h *rpcHandler) handleKvCleanup(req *kvrpcpb.CleanupRequest) *kvrpcpb.CleanupResponse {
	if !h.checkKeyInRegion(req.Key) {
		panic("KvCleanup: key not in region")
	}
	var resp kvrpcpb.CleanupResponse
	err := h.mvccStore.Cleanup(req.Key, req.GetStartVersion())
	if err != nil {
		if commitTS, ok := errors.Cause(err).(ErrAlreadyCommitted); ok {
			resp.CommitVersion = uint64(commitTS)
		} else {
			resp.Error = convertToKeyError(err)
		}
	}
	return &resp
}

func (h *rpcHandler) handleKvBatchGet(req *kvrpcpb.BatchGetRequest) *kvrpcpb.BatchGetResponse {
	for _, k := range req.Keys {
		if !h.checkKeyInRegion(k) {
			panic("KvBatchGet: key not in region")
		}
	}
	pairs := h.mvccStore.BatchGet(req.Keys, req.GetVersion(), h.isolationLevel)
	return &kvrpcpb.BatchGetResponse{
		Pairs: convertToPbPairs(pairs),
	}
}

func (h *rpcHandler) handleMvccGetByKey(req *kvrpcpb.MvccGetByKeyRequest) *kvrpcpb.MvccGetByKeyResponse {
	debugger, ok := h.mvccStore.(MVCCDebugger)
	if !ok {
		return &kvrpcpb.MvccGetByKeyResponse{
			Error: "not implement",
		}
	}

	if !h.checkKeyInRegion(req.Key) {
		panic("MvccGetByKey: key not in region")
	}
	var resp kvrpcpb.MvccGetByKeyResponse
	resp.Info = debugger.MvccGetByKey(req.Key)
	return &resp
}

func (h *rpcHandler) handleMvccGetByStartTS(req *kvrpcpb.MvccGetByStartTsRequest) *kvrpcpb.MvccGetByStartTsResponse {
	debugger, ok := h.mvccStore.(MVCCDebugger)
	if !ok {
		return &kvrpcpb.MvccGetByStartTsResponse{
			Error: "not implement",
		}
	}
	var resp kvrpcpb.MvccGetByStartTsResponse
	resp.Info, resp.Key = debugger.MvccGetByStartTS(h.startKey, h.endKey, req.StartTs)
	return &resp
}

func (h *rpcHandler) handleKvBatchRollback(req *kvrpcpb.BatchRollbackRequest) *kvrpcpb.BatchRollbackResponse {
	err := h.mvccStore.Rollback(req.Keys, req.StartVersion)
	if err != nil {
		return &kvrpcpb.BatchRollbackResponse{
			Error: convertToKeyError(err),
		}
	}
	return &kvrpcpb.BatchRollbackResponse{}
}

func (h *rpcHandler) handleKvScanLock(req *kvrpcpb.ScanLockRequest) *kvrpcpb.ScanLockResponse {
	startKey := MvccKey(h.startKey).Raw()
	endKey := MvccKey(h.endKey).Raw()
	locks, err := h.mvccStore.ScanLock(startKey, endKey, req.GetMaxVersion())
	if err != nil {
		return &kvrpcpb.ScanLockResponse{
			Error: convertToKeyError(err),
		}
	}
	return &kvrpcpb.ScanLockResponse{
		Locks: locks,
	}
}

func (h *rpcHandler) handleKvResolveLock(req *kvrpcpb.ResolveLockRequest) *kvrpcpb.ResolveLockResponse {
	startKey := MvccKey(h.startKey).Raw()
	endKey := MvccKey(h.endKey).Raw()
	err := h.mvccStore.ResolveLock(startKey, endKey, req.GetStartVersion(), req.GetCommitVersion())
	if err != nil {
		return &kvrpcpb.ResolveLockResponse{
			Error: convertToKeyError(err),
		}
	}
	return &kvrpcpb.ResolveLockResponse{}
}

func (h *rpcHandler) handleKvDeleteRange(req *kvrpcpb.DeleteRangeRequest) *kvrpcpb.DeleteRangeResponse {
	if !h.checkKeyInRegion(req.StartKey) {
		panic("KvDeleteRange: key not in region")
	}
	var resp kvrpcpb.DeleteRangeResponse
	err := h.mvccStore.DeleteRange(req.StartKey, req.EndKey)
	if err != nil {
		resp.Error = err.Error()
	}
	return &resp
}

func (h *rpcHandler) handleKvRawGet(req *kvrpcpb.RawGetRequest) *kvrpcpb.RawGetResponse {
	rawKV, ok := h.mvccStore.(RawKV)
	if !ok {
		return &kvrpcpb.RawGetResponse{
			Error: "not implemented",
		}
	}
	return &kvrpcpb.RawGetResponse{
		Value: rawKV.RawGet(req.GetKey()),
	}
}

func (h *rpcHandler) handleKvRawBatchGet(req *kvrpcpb.RawBatchGetRequest) *kvrpcpb.RawBatchGetResponse {
	rawKV, ok := h.mvccStore.(RawKV)
	if !ok {
		// TODO should we add error ?
		return &kvrpcpb.RawBatchGetResponse{
			RegionError: &errorpb.Error{
				Message: "not implemented",
			},
		}
	}
	values := rawKV.RawBatchGet(req.Keys)
	kvPairs := make([]*kvrpcpb.KvPair, len(values))
	for i, key := range req.Keys {
		kvPairs[i] = &kvrpcpb.KvPair{
			Key:   key,
			Value: values[i],
		}
	}
	return &kvrpcpb.RawBatchGetResponse{
		Pairs: kvPairs,
	}
}

func (h *rpcHandler) handleKvRawPut(req *kvrpcpb.RawPutRequest) *kvrpcpb.RawPutResponse {
	rawKV, ok := h.mvccStore.(RawKV)
	if !ok {
		return &kvrpcpb.RawPutResponse{
			Error: "not implemented",
		}
	}
	rawKV.RawPut(req.GetKey(), req.GetValue())
	return &kvrpcpb.RawPutResponse{}
}

func (h *rpcHandler) handleKvRawBatchPut(req *kvrpcpb.RawBatchPutRequest) *kvrpcpb.RawBatchPutResponse {
	rawKV, ok := h.mvccStore.(RawKV)
	if !ok {
		return &kvrpcpb.RawBatchPutResponse{
			Error: "not implemented",
		}
	}
	keys := make([][]byte, 0, len(req.Pairs))
	values := make([][]byte, 0, len(req.Pairs))
	for _, pair := range req.Pairs {
		keys = append(keys, pair.Key)
		values = append(values, pair.Value)
	}
	rawKV.RawBatchPut(keys, values)
	return &kvrpcpb.RawBatchPutResponse{}
}

func (h *rpcHandler) handleKvRawDelete(req *kvrpcpb.RawDeleteRequest) *kvrpcpb.RawDeleteResponse {
	rawKV, ok := h.mvccStore.(RawKV)
	if !ok {
		return &kvrpcpb.RawDeleteResponse{
			Error: "not implemented",
		}
	}
	rawKV.RawDelete(req.GetKey())
	return &kvrpcpb.RawDeleteResponse{}
}

func (h *rpcHandler) handleKvRawBatchDelete(req *kvrpcpb.RawBatchDeleteRequest) *kvrpcpb.RawBatchDeleteResponse {
	rawKV, ok := h.mvccStore.(RawKV)
	if !ok {
		return &kvrpcpb.RawBatchDeleteResponse{
			Error: "not implemented",
		}
	}
	rawKV.RawBatchDelete(req.Keys)
	return &kvrpcpb.RawBatchDeleteResponse{}
}

func (h *rpcHandler) handleKvRawDeleteRange(req *kvrpcpb.RawDeleteRangeRequest) *kvrpcpb.RawDeleteRangeResponse {
	rawKV, ok := h.mvccStore.(RawKV)
	if !ok {
		return &kvrpcpb.RawDeleteRangeResponse{
			Error: "not implemented",
		}
	}
	rawKV.RawDeleteRange(req.GetStartKey(), req.GetEndKey())
	return &kvrpcpb.RawDeleteRangeResponse{}
}

func (h *rpcHandler) handleKvRawScan(req *kvrpcpb.RawScanRequest) *kvrpcpb.RawScanResponse {
	rawKV, ok := h.mvccStore.(RawKV)
	if !ok {
		errStr := "not implemented"
		return &kvrpcpb.RawScanResponse{
			RegionError: &errorpb.Error{
				Message: errStr,
			},
		}
	}

	var pairs []Pair
	if req.Reverse {
		lowerBound := h.startKey
		if bytes.Compare(req.EndKey, lowerBound) > 0 {
			lowerBound = req.EndKey
		}
		pairs = rawKV.RawReverseScan(
			req.StartKey,
			lowerBound,
			int(req.GetLimit()),
		)
	} else {
		upperBound := h.endKey
		if len(req.EndKey) > 0 && (len(upperBound) == 0 || bytes.Compare(req.EndKey, upperBound) < 0) {
			upperBound = req.EndKey
		}
		pairs = rawKV.RawScan(
			req.StartKey,
			upperBound,
			int(req.GetLimit()),
		)
	}

	return &kvrpcpb.RawScanResponse{
		Kvs: convertToPbPairs(pairs),
	}
}

func (h *rpcHandler) handleSplitRegion(req *kvrpcpb.SplitRegionRequest) *kvrpcpb.SplitRegionResponse {
	key := NewMvccKey(req.GetSplitKey())
	region, _ := h.cluster.GetRegionByKey(key)
	if bytes.Equal(region.GetStartKey(), key) {
		return &kvrpcpb.SplitRegionResponse{}
	}
	newRegionID, newPeerIDs := h.cluster.AllocID(), h.cluster.AllocIDs(len(region.Peers))
	h.cluster.SplitRaw(region.GetId(), newRegionID, key, newPeerIDs, newPeerIDs[0])
	return &kvrpcpb.SplitRegionResponse{}
}

// RPCClient sends kv RPC calls to mock cluster. RPCClient mocks the behavior of
// a rpc client at tikv's side.
type RPCClient struct {
	Cluster       *Cluster
	MvccStore     MVCCStore
	streamTimeout chan *tikvrpc.Lease
}

// NewRPCClient creates an RPCClient.
// Note that close the RPCClient may close the underlying MvccStore.
func NewRPCClient(cluster *Cluster, mvccStore MVCCStore) *RPCClient {
	ch := make(chan *tikvrpc.Lease)
	go tikvrpc.CheckStreamTimeoutLoop(ch)
	return &RPCClient{
		Cluster:       cluster,
		MvccStore:     mvccStore,
		streamTimeout: ch,
	}
}

func (c *RPCClient) getAndCheckStoreByAddr(addr string) (*metapb.Store, error) {
	store, err := c.Cluster.GetAndCheckStoreByAddr(addr)
	if err != nil {
		return nil, err
	}
	if store == nil {
		return nil, errors.New("connect fail")
	}
	if store.GetState() == metapb.StoreState_Offline ||
		store.GetState() == metapb.StoreState_Tombstone {
		return nil, errors.New("connection refused")
	}
	return store, nil
}

func (c *RPCClient) checkArgs(ctx context.Context, addr string) (*rpcHandler, error) {
	if err := checkGoContext(ctx); err != nil {
		return nil, err
	}

	store, err := c.getAndCheckStoreByAddr(addr)
	if err != nil {
		return nil, err
	}
	handler := &rpcHandler{
		cluster:   c.Cluster,
		mvccStore: c.MvccStore,
		// set store id for current request
		storeID: store.GetId(),
	}
	return handler, nil
}

// SendRequest sends a request to mock cluster.
func (c *RPCClient) SendRequest(ctx context.Context, addr string, req *tikvrpc.Request, timeout time.Duration) (*tikvrpc.Response, error) {
	failpoint.Inject("rpcServerBusy", func(val failpoint.Value) {
		if val.(bool) {
			failpoint.Return(tikvrpc.GenRegionErrorResp(req, &errorpb.Error{ServerIsBusy: &errorpb.ServerIsBusy{}}))
		}
	})

	handler, err := c.checkArgs(ctx, addr)
	if err != nil {
		return nil, err
	}
	reqCtx := &req.Context
	resp := &tikvrpc.Response{}
	resp.Type = req.Type
	switch req.Type {
	case tikvrpc.CmdGet:
		r := req.Get
		if err := handler.checkRequest(reqCtx, r.Size()); err != nil {
			resp.Get = &kvrpcpb.GetResponse{RegionError: err}
			return resp, nil
		}
		resp.Get = handler.handleKvGet(r)
	case tikvrpc.CmdScan:
		r := req.Scan
		if err := handler.checkRequest(reqCtx, r.Size()); err != nil {
			resp.Scan = &kvrpcpb.ScanResponse{RegionError: err}
			return resp, nil
		}
		resp.Scan = handler.handleKvScan(r)

	case tikvrpc.CmdPrewrite:
		r := req.Prewrite
		if err := handler.checkRequest(reqCtx, r.Size()); err != nil {
			resp.Prewrite = &kvrpcpb.PrewriteResponse{RegionError: err}
			return resp, nil
		}
		resp.Prewrite = handler.handleKvPrewrite(r)
	case tikvrpc.CmdPessimisticLock:
		r := req.PessimisticLock
		if err := handler.checkRequest(reqCtx, r.Size()); err != nil {
			resp.PessimisticLock = &kvrpcpb.PessimisticLockResponse{RegionError: err}
			return resp, nil
		}
		resp.PessimisticLock = handler.handleKvPessimisticLock(r)
	case tikvrpc.CmdCommit:
		failpoint.Inject("rpcCommitResult", func(val failpoint.Value) {
			switch val.(string) {
			case "timeout":
				failpoint.Return(nil, errors.New("timeout"))
			case "notLeader":
				failpoint.Return(&tikvrpc.Response{
					Type:   tikvrpc.CmdCommit,
					Commit: &kvrpcpb.CommitResponse{RegionError: &errorpb.Error{NotLeader: &errorpb.NotLeader{}}},
				}, nil)
			case "keyError":
				failpoint.Return(&tikvrpc.Response{
					Type:   tikvrpc.CmdCommit,
					Commit: &kvrpcpb.CommitResponse{Error: &kvrpcpb.KeyError{}},
				}, nil)
			}
		})

		r := req.Commit
		if err := handler.checkRequest(reqCtx, r.Size()); err != nil {
			resp.Commit = &kvrpcpb.CommitResponse{RegionError: err}
			return resp, nil
		}
		resp.Commit = handler.handleKvCommit(r)
		failpoint.Inject("rpcCommitTimeout", func(val failpoint.Value) {
			if val.(bool) {
				failpoint.Return(nil, undeterminedErr)
			}
		})
	case tikvrpc.CmdCleanup:
		r := req.Cleanup
		if err := handler.checkRequest(reqCtx, r.Size()); err != nil {
			resp.Cleanup = &kvrpcpb.CleanupResponse{RegionError: err}
			return resp, nil
		}
		resp.Cleanup = handler.handleKvCleanup(r)
	case tikvrpc.CmdBatchGet:
		r := req.BatchGet
		if err := handler.checkRequest(reqCtx, r.Size()); err != nil {
			resp.BatchGet = &kvrpcpb.BatchGetResponse{RegionError: err}
			return resp, nil
		}
		resp.BatchGet = handler.handleKvBatchGet(r)
	case tikvrpc.CmdBatchRollback:
		r := req.BatchRollback
		if err := handler.checkRequest(reqCtx, r.Size()); err != nil {
			resp.BatchRollback = &kvrpcpb.BatchRollbackResponse{RegionError: err}
			return resp, nil
		}
		resp.BatchRollback = handler.handleKvBatchRollback(r)
	case tikvrpc.CmdScanLock:
		r := req.ScanLock
		if err := handler.checkRequest(reqCtx, r.Size()); err != nil {
			resp.ScanLock = &kvrpcpb.ScanLockResponse{RegionError: err}
			return resp, nil
		}
		resp.ScanLock = handler.handleKvScanLock(r)
	case tikvrpc.CmdResolveLock:
		r := req.ResolveLock
		if err := handler.checkRequest(reqCtx, r.Size()); err != nil {
			resp.ResolveLock = &kvrpcpb.ResolveLockResponse{RegionError: err}
			return resp, nil
		}
		resp.ResolveLock = handler.handleKvResolveLock(r)
	case tikvrpc.CmdGC:
		r := req.GC
		if err := handler.checkRequest(reqCtx, r.Size()); err != nil {
			resp.GC = &kvrpcpb.GCResponse{RegionError: err}
			return resp, nil
		}
		resp.GC = &kvrpcpb.GCResponse{}
	case tikvrpc.CmdDeleteRange:
		r := req.DeleteRange
		if err := handler.checkRequest(reqCtx, r.Size()); err != nil {
			resp.DeleteRange = &kvrpcpb.DeleteRangeResponse{RegionError: err}
			return resp, nil
		}
		resp.DeleteRange = handler.handleKvDeleteRange(r)
	case tikvrpc.CmdRawGet:
		r := req.RawGet
		if err := handler.checkRequest(reqCtx, r.Size()); err != nil {
			resp.RawGet = &kvrpcpb.RawGetResponse{RegionError: err}
			return resp, nil
		}
		resp.RawGet = handler.handleKvRawGet(r)
	case tikvrpc.CmdRawBatchGet:
		r := req.RawBatchGet
		if err := handler.checkRequest(reqCtx, r.Size()); err != nil {
			resp.RawBatchGet = &kvrpcpb.RawBatchGetResponse{RegionError: err}
			return resp, nil
		}
		resp.RawBatchGet = handler.handleKvRawBatchGet(r)
	case tikvrpc.CmdRawPut:
		r := req.RawPut
		if err := handler.checkRequest(reqCtx, r.Size()); err != nil {
			resp.RawPut = &kvrpcpb.RawPutResponse{RegionError: err}
			return resp, nil
		}
		resp.RawPut = handler.handleKvRawPut(r)
	case tikvrpc.CmdRawBatchPut:
		r := req.RawBatchPut
		if err := handler.checkRequest(reqCtx, r.Size()); err != nil {
			resp.RawBatchPut = &kvrpcpb.RawBatchPutResponse{RegionError: err}
			return resp, nil
		}
		resp.RawBatchPut = handler.handleKvRawBatchPut(r)
	case tikvrpc.CmdRawDelete:
		r := req.RawDelete
		if err := handler.checkRequest(reqCtx, r.Size()); err != nil {
			resp.RawDelete = &kvrpcpb.RawDeleteResponse{RegionError: err}
			return resp, nil
		}
		resp.RawDelete = handler.handleKvRawDelete(r)
	case tikvrpc.CmdRawBatchDelete:
		r := req.RawBatchDelete
		if err := handler.checkRequest(reqCtx, r.Size()); err != nil {
			resp.RawBatchDelete = &kvrpcpb.RawBatchDeleteResponse{RegionError: err}
		}
		resp.RawBatchDelete = handler.handleKvRawBatchDelete(r)
	case tikvrpc.CmdRawDeleteRange:
		r := req.RawDeleteRange
		if err := handler.checkRequest(reqCtx, r.Size()); err != nil {
			resp.RawDeleteRange = &kvrpcpb.RawDeleteRangeResponse{RegionError: err}
			return resp, nil
		}
		resp.RawDeleteRange = handler.handleKvRawDeleteRange(r)
	case tikvrpc.CmdRawScan:
		r := req.RawScan
		if err := handler.checkRequest(reqCtx, r.Size()); err != nil {
			resp.RawScan = &kvrpcpb.RawScanResponse{RegionError: err}
			return resp, nil
		}
		resp.RawScan = handler.handleKvRawScan(r)
	case tikvrpc.CmdUnsafeDestroyRange:
		panic("unimplemented")
	case tikvrpc.CmdCop:
		r := req.Cop
		if err := handler.checkRequestContext(reqCtx); err != nil {
			resp.Cop = &coprocessor.Response{RegionError: err}
			return resp, nil
		}
		handler.rawStartKey = MvccKey(handler.startKey).Raw()
		handler.rawEndKey = MvccKey(handler.endKey).Raw()
		var res *coprocessor.Response
		switch r.GetTp() {
		case kv.ReqTypeDAG:
			res = handler.handleCopDAGRequest(r)
		case kv.ReqTypeAnalyze:
			res = handler.handleCopAnalyzeRequest(r)
		case kv.ReqTypeChecksum:
			res = handler.handleCopChecksumRequest(r)
		default:
			panic(fmt.Sprintf("unknown coprocessor request type: %v", r.GetTp()))
		}
		resp.Cop = res
	case tikvrpc.CmdCopStream:
		r := req.Cop
		if err := handler.checkRequestContext(reqCtx); err != nil {
			resp.CopStream = &tikvrpc.CopStreamResponse{
				Tikv_CoprocessorStreamClient: &mockCopStreamErrClient{Error: err},
				Response: &coprocessor.Response{
					RegionError: err,
				},
			}
			return resp, nil
		}
		handler.rawStartKey = MvccKey(handler.startKey).Raw()
		handler.rawEndKey = MvccKey(handler.endKey).Raw()
		ctx1, cancel := context.WithCancel(ctx)
		copStream, err := handler.handleCopStream(ctx1, r)
		if err != nil {
			cancel()
			return nil, errors.Trace(err)
		}

		streamResp := &tikvrpc.CopStreamResponse{
			Tikv_CoprocessorStreamClient: copStream,
		}
		streamResp.Lease.Cancel = cancel
		streamResp.Timeout = timeout
		c.streamTimeout <- &streamResp.Lease

		first, err := streamResp.Recv()
		if err != nil {
			return nil, errors.Trace(err)
		}
		streamResp.Response = first
		resp.CopStream = streamResp
	case tikvrpc.CmdMvccGetByKey:
		r := req.MvccGetByKey
		if err := handler.checkRequest(reqCtx, r.Size()); err != nil {
			resp.MvccGetByKey = &kvrpcpb.MvccGetByKeyResponse{RegionError: err}
			return resp, nil
		}
		resp.MvccGetByKey = handler.handleMvccGetByKey(r)
	case tikvrpc.CmdMvccGetByStartTs:
		r := req.MvccGetByStartTs
		if err := handler.checkRequest(reqCtx, r.Size()); err != nil {
			resp.MvccGetByStartTS = &kvrpcpb.MvccGetByStartTsResponse{RegionError: err}
			return resp, nil
		}
		resp.MvccGetByStartTS = handler.handleMvccGetByStartTS(r)
	case tikvrpc.CmdSplitRegion:
		r := req.SplitRegion
		if err := handler.checkRequest(reqCtx, r.Size()); err != nil {
			resp.SplitRegion = &kvrpcpb.SplitRegionResponse{RegionError: err}
			return resp, nil
		}
		resp.SplitRegion = handler.handleSplitRegion(r)
	// DebugGetRegionProperties is for fast analyze in mock tikv.
	case tikvrpc.CmdDebugGetRegionProperties:
		r := req.DebugGetRegionProperties
		region, _ := c.Cluster.GetRegionByID(r.RegionId)
		scanResp := handler.handleKvScan(&kvrpcpb.ScanRequest{StartKey: region.StartKey, EndKey: region.EndKey})
		resp.DebugGetRegionProperties = &debugpb.GetRegionPropertiesResponse{
			Props: []*debugpb.Property{{
				Name:  "mvcc.num_rows",
				Value: strconv.Itoa(len(scanResp.Pairs)),
			}}}
	default:
		return nil, errors.Errorf("unsupport this request type %v", req.Type)
	}
	return resp, nil
}

// Close closes the client.
func (c *RPCClient) Close() error {
	close(c.streamTimeout)
	if raw, ok := c.MvccStore.(io.Closer); ok {
		return raw.Close()
	}
	return nil
}<|MERGE_RESOLUTION|>--- conflicted
+++ resolved
@@ -245,7 +245,6 @@
 }
 
 func (h *rpcHandler) handleKvScan(req *kvrpcpb.ScanRequest) *kvrpcpb.ScanResponse {
-<<<<<<< HEAD
 	endKey := MvccKey(h.endKey).Raw()
 	var pairs []Pair
 	if !req.Reverse {
@@ -265,20 +264,11 @@
 
 		// TiKV use range [end_key, start_key) for reverse scan.
 		// So the req.StartKey actually is the end_key.
-		if len(req.GetStartKey()) > 0 && (len(endKey) == 0 || bytes.Compare(NewMvccKey(req.GetStartKey()), h.endKey) < 0) {
-			endKey = req.GetStartKey()
+		if len(req.StartKey) > 0 && (len(endKey) == 0 || bytes.Compare(NewMvccKey(req.StartKey), h.endKey) < 0) {
+			endKey = req.StartKey
 		}
 
 		pairs = h.mvccStore.ReverseScan(req.EndKey, endKey, int(req.GetLimit()), req.GetVersion(), h.isolationLevel)
-		//fmt.Printf("%v h.start key\n%v h.endkey \n%v h.rawstart \n%v h.raw end \n%v req start\n%v req end key\n%v end key\n%v len\n%v pair[0] key\n\n-----------\n\n", h.startKey, h.endKey, h.rawStartKey, h.rawEndKey, req.StartKey, req.EndKey, endKey, len(pairs), pairs[0].Key)
-=======
-	if !h.checkKeyInRegion(req.GetStartKey()) {
-		panic("KvScan: startKey not in region")
-	}
-	endKey := MvccKey(h.endKey).Raw()
-	if len(req.EndKey) > 0 && (len(endKey) == 0 || bytes.Compare(NewMvccKey(req.EndKey), h.endKey) < 0) {
-		endKey = req.EndKey
->>>>>>> f8d74d06
 	}
 
 	return &kvrpcpb.ScanResponse{
