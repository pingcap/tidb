--- conflicted
+++ resolved
@@ -368,7 +368,6 @@
 	return &resp
 }
 
-<<<<<<< HEAD
 func (h *rpcHandler) handleKvCheckTxnStatus(req *kvrpcpb.CheckTxnStatusRequest) *kvrpcpb.CheckTxnStatusResponse {
 	if !h.checkKeyInRegion(req.PrimaryKey) {
 		panic("KvCheckTxnStatus: key not in region")
@@ -380,7 +379,9 @@
 	} else {
 		resp.LockTtl, resp.CommitVersion = ttl, commitTS
 	}
-=======
+	return &resp
+}
+
 func (h *rpcHandler) handleTxnHeartBeat(req *kvrpcpb.TxnHeartBeatRequest) *kvrpcpb.TxnHeartBeatResponse {
 	if !h.checkKeyInRegion(req.PrimaryLock) {
 		panic("KvTxnHeartBeat: key not in region")
@@ -391,7 +392,6 @@
 		resp.Error = convertToKeyError(err)
 	}
 	resp.LockTtl = ttl
->>>>>>> 5c18c5df
 	return &resp
 }
 
@@ -802,7 +802,6 @@
 			return resp, nil
 		}
 		resp.Resp = handler.handleKvCleanup(r)
-<<<<<<< HEAD
 	case tikvrpc.CmdCheckTxnStatus:
 		r := req.CheckTxnStatus()
 		if err := handler.checkRequest(reqCtx, r.Size()); err != nil {
@@ -810,7 +809,6 @@
 			return resp, nil
 		}
 		resp.Resp = handler.handleKvCheckTxnStatus(r)
-=======
 	case tikvrpc.CmdTxnHeartBeat:
 		r := req.TxnHeartBeat()
 		if err := handler.checkRequest(reqCtx, r.Size()); err != nil {
@@ -818,7 +816,6 @@
 			return resp, nil
 		}
 		resp.Resp = handler.handleTxnHeartBeat(r)
->>>>>>> 5c18c5df
 	case tikvrpc.CmdBatchGet:
 		r := req.BatchGet()
 		if err := handler.checkRequest(reqCtx, r.Size()); err != nil {
