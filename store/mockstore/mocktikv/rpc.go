// Copyright 2016 PingCAP, Inc.
//
// Licensed under the Apache License, Version 2.0 (the "License");
// you may not use this file except in compliance with the License.
// You may obtain a copy of the License at
//
//     http://www.apache.org/licenses/LICENSE-2.0
//
// Unless required by applicable law or agreed to in writing, software
// distributed under the License is distributed on an "AS IS" BASIS,
// See the License for the specific language governing permissions and
// limitations under the License.

package mocktikv

import (
	"bytes"
	"context"
	"fmt"
	"io"
	"math"
	"strconv"
	"time"

	"github.com/golang/protobuf/proto"
	"github.com/pingcap/errors"
	"github.com/pingcap/failpoint"
	"github.com/pingcap/kvproto/pkg/coprocessor"
	"github.com/pingcap/kvproto/pkg/debugpb"
	"github.com/pingcap/kvproto/pkg/errorpb"
	"github.com/pingcap/kvproto/pkg/kvrpcpb"
	"github.com/pingcap/kvproto/pkg/metapb"
	"github.com/pingcap/parser/terror"
	"github.com/pingcap/tidb/kv"
	"github.com/pingcap/tidb/store/tikv/tikvrpc"
)

// For gofail injection.
var undeterminedErr = terror.ErrResultUndetermined

const requestMaxSize = 8 * 1024 * 1024

func checkGoContext(ctx context.Context) error {
	select {
	case <-ctx.Done():
		return ctx.Err()
	default:
		return nil
	}
}

func convertToKeyError(err error) *kvrpcpb.KeyError {
	if locked, ok := errors.Cause(err).(*ErrLocked); ok {
		return &kvrpcpb.KeyError{
			Locked: &kvrpcpb.LockInfo{
				Key:         locked.Key.Raw(),
				PrimaryLock: locked.Primary,
				LockVersion: locked.StartTS,
				LockTtl:     locked.TTL,
				TxnSize:     locked.TxnSize,
			},
		}
	}
	if alreadyExist, ok := errors.Cause(err).(*ErrKeyAlreadyExist); ok {
		return &kvrpcpb.KeyError{
			AlreadyExist: &kvrpcpb.AlreadyExist{
				Key: alreadyExist.Key,
			},
		}
	}
	if writeConflict, ok := errors.Cause(err).(*ErrConflict); ok {
		return &kvrpcpb.KeyError{
			Conflict: &kvrpcpb.WriteConflict{
				Key:        writeConflict.Key,
				ConflictTs: writeConflict.ConflictTS,
				StartTs:    writeConflict.StartTS,
			},
		}
	}
	if dead, ok := errors.Cause(err).(*ErrDeadlock); ok {
		return &kvrpcpb.KeyError{
			Deadlock: &kvrpcpb.Deadlock{
				LockTs:          dead.LockTS,
				LockKey:         dead.LockKey,
				DeadlockKeyHash: dead.DealockKeyHash,
			},
		}
	}
	if retryable, ok := errors.Cause(err).(ErrRetryable); ok {
		return &kvrpcpb.KeyError{
			Retryable: retryable.Error(),
		}
	}
	return &kvrpcpb.KeyError{
		Abort: err.Error(),
	}
}

func convertToKeyErrors(errs []error) []*kvrpcpb.KeyError {
	var keyErrors = make([]*kvrpcpb.KeyError, 0)
	for _, err := range errs {
		if err != nil {
			keyErrors = append(keyErrors, convertToKeyError(err))
		}
	}
	return keyErrors
}

func convertToPbPairs(pairs []Pair) []*kvrpcpb.KvPair {
	kvPairs := make([]*kvrpcpb.KvPair, 0, len(pairs))
	for _, p := range pairs {
		var kvPair *kvrpcpb.KvPair
		if p.Err == nil {
			kvPair = &kvrpcpb.KvPair{
				Key:   p.Key,
				Value: p.Value,
			}
		} else {
			kvPair = &kvrpcpb.KvPair{
				Error: convertToKeyError(p.Err),
			}
		}
		kvPairs = append(kvPairs, kvPair)
	}
	return kvPairs
}

// rpcHandler mocks tikv's side handler behavior. In general, you may assume
// TiKV just translate the logic from Go to Rust.
type rpcHandler struct {
	cluster   *Cluster
	mvccStore MVCCStore

	// storeID stores id for current request
	storeID uint64
	// startKey is used for handling normal request.
	startKey []byte
	endKey   []byte
	// rawStartKey is used for handling coprocessor request.
	rawStartKey []byte
	rawEndKey   []byte
	// isolationLevel is used for current request.
	isolationLevel kvrpcpb.IsolationLevel
}

func (h *rpcHandler) checkRequestContext(ctx *kvrpcpb.Context) *errorpb.Error {
	ctxPeer := ctx.GetPeer()
	if ctxPeer != nil && ctxPeer.GetStoreId() != h.storeID {
		return &errorpb.Error{
			Message:       *proto.String("store not match"),
			StoreNotMatch: &errorpb.StoreNotMatch{},
		}
	}
	region, leaderID := h.cluster.GetRegion(ctx.GetRegionId())
	// No region found.
	if region == nil {
		return &errorpb.Error{
			Message: *proto.String("region not found"),
			RegionNotFound: &errorpb.RegionNotFound{
				RegionId: *proto.Uint64(ctx.GetRegionId()),
			},
		}
	}
	var storePeer, leaderPeer *metapb.Peer
	for _, p := range region.Peers {
		if p.GetStoreId() == h.storeID {
			storePeer = p
		}
		if p.GetId() == leaderID {
			leaderPeer = p
		}
	}
	// The Store does not contain a Peer of the Region.
	if storePeer == nil {
		return &errorpb.Error{
			Message: *proto.String("region not found"),
			RegionNotFound: &errorpb.RegionNotFound{
				RegionId: *proto.Uint64(ctx.GetRegionId()),
			},
		}
	}
	// No leader.
	if leaderPeer == nil {
		return &errorpb.Error{
			Message: *proto.String("no leader"),
			NotLeader: &errorpb.NotLeader{
				RegionId: *proto.Uint64(ctx.GetRegionId()),
			},
		}
	}
	// The Peer on the Store is not leader.
	if storePeer.GetId() != leaderPeer.GetId() {
		return &errorpb.Error{
			Message: *proto.String("not leader"),
			NotLeader: &errorpb.NotLeader{
				RegionId: *proto.Uint64(ctx.GetRegionId()),
				Leader:   leaderPeer,
			},
		}
	}
	// Region epoch does not match.
	if !proto.Equal(region.GetRegionEpoch(), ctx.GetRegionEpoch()) {
		nextRegion, _ := h.cluster.GetRegionByKey(region.GetEndKey())
		currentRegions := []*metapb.Region{region}
		if nextRegion != nil {
			currentRegions = append(currentRegions, nextRegion)
		}
		return &errorpb.Error{
			Message: *proto.String("epoch not match"),
			EpochNotMatch: &errorpb.EpochNotMatch{
				CurrentRegions: currentRegions,
			},
		}
	}
	h.startKey, h.endKey = region.StartKey, region.EndKey
	h.isolationLevel = ctx.IsolationLevel
	return nil
}

func (h *rpcHandler) checkRequestSize(size int) *errorpb.Error {
	// TiKV has a limitation on raft log size.
	// mocktikv has no raft inside, so we check the request's size instead.
	if size >= requestMaxSize {
		return &errorpb.Error{
			RaftEntryTooLarge: &errorpb.RaftEntryTooLarge{},
		}
	}
	return nil
}

func (h *rpcHandler) checkRequest(ctx *kvrpcpb.Context, size int) *errorpb.Error {
	if err := h.checkRequestContext(ctx); err != nil {
		return err
	}
	return h.checkRequestSize(size)
}

func (h *rpcHandler) checkKeyInRegion(key []byte) bool {
	return regionContains(h.startKey, h.endKey, []byte(NewMvccKey(key)))
}

func (h *rpcHandler) handleKvGet(req *kvrpcpb.GetRequest) *kvrpcpb.GetResponse {
	if !h.checkKeyInRegion(req.Key) {
		panic("KvGet: key not in region")
	}

	val, err := h.mvccStore.Get(req.Key, req.GetVersion(), h.isolationLevel)
	if err != nil {
		return &kvrpcpb.GetResponse{
			Error: convertToKeyError(err),
		}
	}
	return &kvrpcpb.GetResponse{
		Value: val,
	}
}

func (h *rpcHandler) handleKvScan(req *kvrpcpb.ScanRequest) *kvrpcpb.ScanResponse {
	endKey := MvccKey(h.endKey).Raw()
	var pairs []Pair
	if !req.Reverse {
		if !h.checkKeyInRegion(req.GetStartKey()) {
			panic("KvScan: startKey not in region")
		}
		if len(req.EndKey) > 0 && (len(endKey) == 0 || bytes.Compare(NewMvccKey(req.EndKey), h.endKey) < 0) {
			endKey = req.EndKey
		}
		pairs = h.mvccStore.Scan(req.GetStartKey(), endKey, int(req.GetLimit()), req.GetVersion(), h.isolationLevel)
	} else {
		// TiKV use range [end_key, start_key) for reverse scan.
		// Should use the req.EndKey to check in region.
		if !h.checkKeyInRegion(req.GetEndKey()) {
			panic("KvScan: startKey not in region")
		}

		// TiKV use range [end_key, start_key) for reverse scan.
		// So the req.StartKey actually is the end_key.
		if len(req.StartKey) > 0 && (len(endKey) == 0 || bytes.Compare(NewMvccKey(req.StartKey), h.endKey) < 0) {
			endKey = req.StartKey
		}

		pairs = h.mvccStore.ReverseScan(req.EndKey, endKey, int(req.GetLimit()), req.GetVersion(), h.isolationLevel)
	}

	return &kvrpcpb.ScanResponse{
		Pairs: convertToPbPairs(pairs),
	}
}

func (h *rpcHandler) handleKvPrewrite(req *kvrpcpb.PrewriteRequest) *kvrpcpb.PrewriteResponse {
	for _, m := range req.Mutations {
		if !h.checkKeyInRegion(m.Key) {
			panic("KvPrewrite: key not in region")
		}
	}
	errs := h.mvccStore.Prewrite(req)
	return &kvrpcpb.PrewriteResponse{
		Errors: convertToKeyErrors(errs),
	}
}

func (h *rpcHandler) handleKvPessimisticLock(req *kvrpcpb.PessimisticLockRequest) *kvrpcpb.PessimisticLockResponse {
	for _, m := range req.Mutations {
		if !h.checkKeyInRegion(m.Key) {
			panic("KvPessimisticLock: key not in region")
		}
	}
	startTS := req.StartVersion
	regionID := req.Context.RegionId
	h.cluster.handleDelay(startTS, regionID)
	errs := h.mvccStore.PessimisticLock(req.Mutations, req.PrimaryLock, req.GetStartVersion(), req.GetForUpdateTs(), req.GetLockTtl())

	// TODO: remove this when implement sever side wait.
	h.simulateServerSideWaitLock(errs)
	return &kvrpcpb.PessimisticLockResponse{
		Errors: convertToKeyErrors(errs),
	}
}

func (h *rpcHandler) simulateServerSideWaitLock(errs []error) {
	for _, err := range errs {
		if _, ok := err.(*ErrLocked); ok {
			time.Sleep(time.Millisecond * 5)
			break
		}
	}
}

func (h *rpcHandler) handleKvPessimisticRollback(req *kvrpcpb.PessimisticRollbackRequest) *kvrpcpb.PessimisticRollbackResponse {
	for _, key := range req.Keys {
		if !h.checkKeyInRegion(key) {
			panic("KvPessimisticRollback: key not in region")
		}
	}
	errs := h.mvccStore.PessimisticRollback(req.Keys, req.StartVersion, req.ForUpdateTs)
	return &kvrpcpb.PessimisticRollbackResponse{
		Errors: convertToKeyErrors(errs),
	}
}

func (h *rpcHandler) handleKvCommit(req *kvrpcpb.CommitRequest) *kvrpcpb.CommitResponse {
	for _, k := range req.Keys {
		if !h.checkKeyInRegion(k) {
			panic("KvCommit: key not in region")
		}
	}
	var resp kvrpcpb.CommitResponse
	err := h.mvccStore.Commit(req.Keys, req.GetStartVersion(), req.GetCommitVersion())
	if err != nil {
		resp.Error = convertToKeyError(err)
	}
	return &resp
}

func (h *rpcHandler) handleKvCleanup(req *kvrpcpb.CleanupRequest) *kvrpcpb.CleanupResponse {
	if !h.checkKeyInRegion(req.Key) {
		panic("KvCleanup: key not in region")
	}
	var resp kvrpcpb.CleanupResponse
	err := h.mvccStore.Cleanup(req.Key, req.GetStartVersion())
	if err != nil {
		if commitTS, ok := errors.Cause(err).(ErrAlreadyCommitted); ok {
			resp.CommitVersion = uint64(commitTS)
		} else {
			resp.Error = convertToKeyError(err)
		}
	}
	return &resp
}

<<<<<<< HEAD
=======
func (h *rpcHandler) handleKvCheckTxnStatus(req *kvrpcpb.CheckTxnStatusRequest) *kvrpcpb.CheckTxnStatusResponse {
	if !h.checkKeyInRegion(req.PrimaryKey) {
		panic("KvCheckTxnStatus: key not in region")
	}
	var resp kvrpcpb.CheckTxnStatusResponse
	ttl, commitTS, err := h.mvccStore.CheckTxnStatus(req.GetPrimaryKey(), req.GetLockTs(), req.GetCallerStartTs(), req.GetCurrentTs())
	if err != nil {
		resp.Error = convertToKeyError(err)
	} else {
		resp.LockTtl, resp.CommitVersion = ttl, commitTS
	}
	return &resp
}

>>>>>>> 65edb2d8
func (h *rpcHandler) handleTxnHeartBeat(req *kvrpcpb.TxnHeartBeatRequest) *kvrpcpb.TxnHeartBeatResponse {
	if !h.checkKeyInRegion(req.PrimaryLock) {
		panic("KvTxnHeartBeat: key not in region")
	}
	var resp kvrpcpb.TxnHeartBeatResponse
	ttl, err := h.mvccStore.TxnHeartBeat(req.PrimaryLock, req.StartVersion, req.AdviseLockTtl)
	if err != nil {
		resp.Error = convertToKeyError(err)
	}
	resp.LockTtl = ttl
	return &resp
}

func (h *rpcHandler) handleKvBatchGet(req *kvrpcpb.BatchGetRequest) *kvrpcpb.BatchGetResponse {
	for _, k := range req.Keys {
		if !h.checkKeyInRegion(k) {
			panic("KvBatchGet: key not in region")
		}
	}
	pairs := h.mvccStore.BatchGet(req.Keys, req.GetVersion(), h.isolationLevel)
	return &kvrpcpb.BatchGetResponse{
		Pairs: convertToPbPairs(pairs),
	}
}

func (h *rpcHandler) handleMvccGetByKey(req *kvrpcpb.MvccGetByKeyRequest) *kvrpcpb.MvccGetByKeyResponse {
	debugger, ok := h.mvccStore.(MVCCDebugger)
	if !ok {
		return &kvrpcpb.MvccGetByKeyResponse{
			Error: "not implement",
		}
	}

	if !h.checkKeyInRegion(req.Key) {
		panic("MvccGetByKey: key not in region")
	}
	var resp kvrpcpb.MvccGetByKeyResponse
	resp.Info = debugger.MvccGetByKey(req.Key)
	return &resp
}

func (h *rpcHandler) handleMvccGetByStartTS(req *kvrpcpb.MvccGetByStartTsRequest) *kvrpcpb.MvccGetByStartTsResponse {
	debugger, ok := h.mvccStore.(MVCCDebugger)
	if !ok {
		return &kvrpcpb.MvccGetByStartTsResponse{
			Error: "not implement",
		}
	}
	var resp kvrpcpb.MvccGetByStartTsResponse
	resp.Info, resp.Key = debugger.MvccGetByStartTS(req.StartTs)
	return &resp
}

func (h *rpcHandler) handleKvBatchRollback(req *kvrpcpb.BatchRollbackRequest) *kvrpcpb.BatchRollbackResponse {
	err := h.mvccStore.Rollback(req.Keys, req.StartVersion)
	if err != nil {
		return &kvrpcpb.BatchRollbackResponse{
			Error: convertToKeyError(err),
		}
	}
	return &kvrpcpb.BatchRollbackResponse{}
}

func (h *rpcHandler) handleKvScanLock(req *kvrpcpb.ScanLockRequest) *kvrpcpb.ScanLockResponse {
	startKey := MvccKey(h.startKey).Raw()
	endKey := MvccKey(h.endKey).Raw()
	locks, err := h.mvccStore.ScanLock(startKey, endKey, req.GetMaxVersion())
	if err != nil {
		return &kvrpcpb.ScanLockResponse{
			Error: convertToKeyError(err),
		}
	}
	return &kvrpcpb.ScanLockResponse{
		Locks: locks,
	}
}

func (h *rpcHandler) handleKvResolveLock(req *kvrpcpb.ResolveLockRequest) *kvrpcpb.ResolveLockResponse {
	startKey := MvccKey(h.startKey).Raw()
	endKey := MvccKey(h.endKey).Raw()
	err := h.mvccStore.ResolveLock(startKey, endKey, req.GetStartVersion(), req.GetCommitVersion())
	if err != nil {
		return &kvrpcpb.ResolveLockResponse{
			Error: convertToKeyError(err),
		}
	}
	return &kvrpcpb.ResolveLockResponse{}
}

func (h *rpcHandler) handleKvGC(req *kvrpcpb.GCRequest) *kvrpcpb.GCResponse {
	startKey := MvccKey(h.startKey).Raw()
	endKey := MvccKey(h.endKey).Raw()
	err := h.mvccStore.GC(startKey, endKey, req.GetSafePoint())
	if err != nil {
		return &kvrpcpb.GCResponse{
			Error: convertToKeyError(err),
		}
	}
	return &kvrpcpb.GCResponse{}
}

func (h *rpcHandler) handleKvDeleteRange(req *kvrpcpb.DeleteRangeRequest) *kvrpcpb.DeleteRangeResponse {
	if !h.checkKeyInRegion(req.StartKey) {
		panic("KvDeleteRange: key not in region")
	}
	var resp kvrpcpb.DeleteRangeResponse
	err := h.mvccStore.DeleteRange(req.StartKey, req.EndKey)
	if err != nil {
		resp.Error = err.Error()
	}
	return &resp
}

func (h *rpcHandler) handleKvRawGet(req *kvrpcpb.RawGetRequest) *kvrpcpb.RawGetResponse {
	rawKV, ok := h.mvccStore.(RawKV)
	if !ok {
		return &kvrpcpb.RawGetResponse{
			Error: "not implemented",
		}
	}
	return &kvrpcpb.RawGetResponse{
		Value: rawKV.RawGet(req.GetKey()),
	}
}

func (h *rpcHandler) handleKvRawBatchGet(req *kvrpcpb.RawBatchGetRequest) *kvrpcpb.RawBatchGetResponse {
	rawKV, ok := h.mvccStore.(RawKV)
	if !ok {
		// TODO should we add error ?
		return &kvrpcpb.RawBatchGetResponse{
			RegionError: &errorpb.Error{
				Message: "not implemented",
			},
		}
	}
	values := rawKV.RawBatchGet(req.Keys)
	kvPairs := make([]*kvrpcpb.KvPair, len(values))
	for i, key := range req.Keys {
		kvPairs[i] = &kvrpcpb.KvPair{
			Key:   key,
			Value: values[i],
		}
	}
	return &kvrpcpb.RawBatchGetResponse{
		Pairs: kvPairs,
	}
}

func (h *rpcHandler) handleKvRawPut(req *kvrpcpb.RawPutRequest) *kvrpcpb.RawPutResponse {
	rawKV, ok := h.mvccStore.(RawKV)
	if !ok {
		return &kvrpcpb.RawPutResponse{
			Error: "not implemented",
		}
	}
	rawKV.RawPut(req.GetKey(), req.GetValue())
	return &kvrpcpb.RawPutResponse{}
}

func (h *rpcHandler) handleKvRawBatchPut(req *kvrpcpb.RawBatchPutRequest) *kvrpcpb.RawBatchPutResponse {
	rawKV, ok := h.mvccStore.(RawKV)
	if !ok {
		return &kvrpcpb.RawBatchPutResponse{
			Error: "not implemented",
		}
	}
	keys := make([][]byte, 0, len(req.Pairs))
	values := make([][]byte, 0, len(req.Pairs))
	for _, pair := range req.Pairs {
		keys = append(keys, pair.Key)
		values = append(values, pair.Value)
	}
	rawKV.RawBatchPut(keys, values)
	return &kvrpcpb.RawBatchPutResponse{}
}

func (h *rpcHandler) handleKvRawDelete(req *kvrpcpb.RawDeleteRequest) *kvrpcpb.RawDeleteResponse {
	rawKV, ok := h.mvccStore.(RawKV)
	if !ok {
		return &kvrpcpb.RawDeleteResponse{
			Error: "not implemented",
		}
	}
	rawKV.RawDelete(req.GetKey())
	return &kvrpcpb.RawDeleteResponse{}
}

func (h *rpcHandler) handleKvRawBatchDelete(req *kvrpcpb.RawBatchDeleteRequest) *kvrpcpb.RawBatchDeleteResponse {
	rawKV, ok := h.mvccStore.(RawKV)
	if !ok {
		return &kvrpcpb.RawBatchDeleteResponse{
			Error: "not implemented",
		}
	}
	rawKV.RawBatchDelete(req.Keys)
	return &kvrpcpb.RawBatchDeleteResponse{}
}

func (h *rpcHandler) handleKvRawDeleteRange(req *kvrpcpb.RawDeleteRangeRequest) *kvrpcpb.RawDeleteRangeResponse {
	rawKV, ok := h.mvccStore.(RawKV)
	if !ok {
		return &kvrpcpb.RawDeleteRangeResponse{
			Error: "not implemented",
		}
	}
	rawKV.RawDeleteRange(req.GetStartKey(), req.GetEndKey())
	return &kvrpcpb.RawDeleteRangeResponse{}
}

func (h *rpcHandler) handleKvRawScan(req *kvrpcpb.RawScanRequest) *kvrpcpb.RawScanResponse {
	rawKV, ok := h.mvccStore.(RawKV)
	if !ok {
		errStr := "not implemented"
		return &kvrpcpb.RawScanResponse{
			RegionError: &errorpb.Error{
				Message: errStr,
			},
		}
	}

	var pairs []Pair
	if req.Reverse {
		lowerBound := h.startKey
		if bytes.Compare(req.EndKey, lowerBound) > 0 {
			lowerBound = req.EndKey
		}
		pairs = rawKV.RawReverseScan(
			req.StartKey,
			lowerBound,
			int(req.GetLimit()),
		)
	} else {
		upperBound := h.endKey
		if len(req.EndKey) > 0 && (len(upperBound) == 0 || bytes.Compare(req.EndKey, upperBound) < 0) {
			upperBound = req.EndKey
		}
		pairs = rawKV.RawScan(
			req.StartKey,
			upperBound,
			int(req.GetLimit()),
		)
	}

	return &kvrpcpb.RawScanResponse{
		Kvs: convertToPbPairs(pairs),
	}
}

func (h *rpcHandler) handleSplitRegion(req *kvrpcpb.SplitRegionRequest) *kvrpcpb.SplitRegionResponse {
	keys := req.GetSplitKeys()
	resp := &kvrpcpb.SplitRegionResponse{Regions: make([]*metapb.Region, 0, len(keys)+1)}
	for i, key := range keys {
		k := NewMvccKey(key)
		region, _ := h.cluster.GetRegionByKey(k)
		if bytes.Equal(region.GetStartKey(), key) {
			continue
		}
		if i == 0 {
			// Set the leftmost region.
			resp.Regions = append(resp.Regions, region)
		}
		newRegionID, newPeerIDs := h.cluster.AllocID(), h.cluster.AllocIDs(len(region.Peers))
		newRegion := h.cluster.SplitRaw(region.GetId(), newRegionID, k, newPeerIDs, newPeerIDs[0])
		// The mocktikv should return a deep copy of meta info to avoid data race
		metaCloned := proto.Clone(newRegion.Meta)
		resp.Regions = append(resp.Regions, metaCloned.(*metapb.Region))
	}
	return resp
}

// RPCClient sends kv RPC calls to mock cluster. RPCClient mocks the behavior of
// a rpc client at tikv's side.
type RPCClient struct {
	Cluster       *Cluster
	MvccStore     MVCCStore
	streamTimeout chan *tikvrpc.Lease
	done          chan struct{}
}

// NewRPCClient creates an RPCClient.
// Note that close the RPCClient may close the underlying MvccStore.
func NewRPCClient(cluster *Cluster, mvccStore MVCCStore) *RPCClient {
	ch := make(chan *tikvrpc.Lease, 1024)
	done := make(chan struct{})
	go tikvrpc.CheckStreamTimeoutLoop(ch, done)
	return &RPCClient{
		Cluster:       cluster,
		MvccStore:     mvccStore,
		streamTimeout: ch,
		done:          done,
	}
}

func (c *RPCClient) getAndCheckStoreByAddr(addr string) (*metapb.Store, error) {
	store, err := c.Cluster.GetAndCheckStoreByAddr(addr)
	if err != nil {
		return nil, err
	}
	if store == nil {
		return nil, errors.New("connect fail")
	}
	if store.GetState() == metapb.StoreState_Offline ||
		store.GetState() == metapb.StoreState_Tombstone {
		return nil, errors.New("connection refused")
	}
	return store, nil
}

func (c *RPCClient) checkArgs(ctx context.Context, addr string) (*rpcHandler, error) {
	if err := checkGoContext(ctx); err != nil {
		return nil, err
	}

	store, err := c.getAndCheckStoreByAddr(addr)
	if err != nil {
		return nil, err
	}
	handler := &rpcHandler{
		cluster:   c.Cluster,
		mvccStore: c.MvccStore,
		// set store id for current request
		storeID: store.GetId(),
	}
	return handler, nil
}

// SendRequest sends a request to mock cluster.
func (c *RPCClient) SendRequest(ctx context.Context, addr string, req *tikvrpc.Request, timeout time.Duration) (*tikvrpc.Response, error) {
	failpoint.Inject("rpcServerBusy", func(val failpoint.Value) {
		if val.(bool) {
			failpoint.Return(tikvrpc.GenRegionErrorResp(req, &errorpb.Error{ServerIsBusy: &errorpb.ServerIsBusy{}}))
		}
	})

	handler, err := c.checkArgs(ctx, addr)
	if err != nil {
		return nil, err
	}
	reqCtx := &req.Context
	resp := &tikvrpc.Response{}
	switch req.Type {
	case tikvrpc.CmdGet:
		r := req.Get()
		if err := handler.checkRequest(reqCtx, r.Size()); err != nil {
			resp.Resp = &kvrpcpb.GetResponse{RegionError: err}
			return resp, nil
		}
		resp.Resp = handler.handleKvGet(r)
	case tikvrpc.CmdScan:
		r := req.Scan()
		if err := handler.checkRequest(reqCtx, r.Size()); err != nil {
			resp.Resp = &kvrpcpb.ScanResponse{RegionError: err}
			return resp, nil
		}
		resp.Resp = handler.handleKvScan(r)

	case tikvrpc.CmdPrewrite:
		failpoint.Inject("rpcPrewriteResult", func(val failpoint.Value) {
			switch val.(string) {
			case "notLeader":
				failpoint.Return(&tikvrpc.Response{
					Resp: &kvrpcpb.PrewriteResponse{RegionError: &errorpb.Error{NotLeader: &errorpb.NotLeader{}}},
				}, nil)
			}
		})

		r := req.Prewrite()
		if err := handler.checkRequest(reqCtx, r.Size()); err != nil {
			resp.Resp = &kvrpcpb.PrewriteResponse{RegionError: err}
			return resp, nil
		}
		resp.Resp = handler.handleKvPrewrite(r)
	case tikvrpc.CmdPessimisticLock:
		r := req.PessimisticLock()
		if err := handler.checkRequest(reqCtx, r.Size()); err != nil {
			resp.Resp = &kvrpcpb.PessimisticLockResponse{RegionError: err}
			return resp, nil
		}
		resp.Resp = handler.handleKvPessimisticLock(r)
	case tikvrpc.CmdPessimisticRollback:
		r := req.PessimisticRollback()
		if err := handler.checkRequest(reqCtx, r.Size()); err != nil {
			resp.Resp = &kvrpcpb.PessimisticRollbackResponse{RegionError: err}
			return resp, nil
		}
		resp.Resp = handler.handleKvPessimisticRollback(r)
	case tikvrpc.CmdCommit:
		failpoint.Inject("rpcCommitResult", func(val failpoint.Value) {
			switch val.(string) {
			case "timeout":
				failpoint.Return(nil, errors.New("timeout"))
			case "notLeader":
				failpoint.Return(&tikvrpc.Response{
					Resp: &kvrpcpb.CommitResponse{RegionError: &errorpb.Error{NotLeader: &errorpb.NotLeader{}}},
				}, nil)
			case "keyError":
				failpoint.Return(&tikvrpc.Response{
					Resp: &kvrpcpb.CommitResponse{Error: &kvrpcpb.KeyError{}},
				}, nil)
			}
		})

		r := req.Commit()
		if err := handler.checkRequest(reqCtx, r.Size()); err != nil {
			resp.Resp = &kvrpcpb.CommitResponse{RegionError: err}
			return resp, nil
		}
		resp.Resp = handler.handleKvCommit(r)
		failpoint.Inject("rpcCommitTimeout", func(val failpoint.Value) {
			if val.(bool) {
				failpoint.Return(nil, undeterminedErr)
			}
		})
	case tikvrpc.CmdCleanup:
		r := req.Cleanup()
		if err := handler.checkRequest(reqCtx, r.Size()); err != nil {
			resp.Resp = &kvrpcpb.CleanupResponse{RegionError: err}
			return resp, nil
		}
		resp.Resp = handler.handleKvCleanup(r)
<<<<<<< HEAD
=======
	case tikvrpc.CmdCheckTxnStatus:
		r := req.CheckTxnStatus()
		if err := handler.checkRequest(reqCtx, r.Size()); err != nil {
			resp.Resp = &kvrpcpb.CheckTxnStatusResponse{RegionError: err}
			return resp, nil
		}
		resp.Resp = handler.handleKvCheckTxnStatus(r)
>>>>>>> 65edb2d8
	case tikvrpc.CmdTxnHeartBeat:
		r := req.TxnHeartBeat()
		if err := handler.checkRequest(reqCtx, r.Size()); err != nil {
			resp.Resp = &kvrpcpb.TxnHeartBeatResponse{RegionError: err}
			return resp, nil
		}
		resp.Resp = handler.handleTxnHeartBeat(r)
	case tikvrpc.CmdBatchGet:
		r := req.BatchGet()
		if err := handler.checkRequest(reqCtx, r.Size()); err != nil {
			resp.Resp = &kvrpcpb.BatchGetResponse{RegionError: err}
			return resp, nil
		}
		resp.Resp = handler.handleKvBatchGet(r)
	case tikvrpc.CmdBatchRollback:
		r := req.BatchRollback()
		if err := handler.checkRequest(reqCtx, r.Size()); err != nil {
			resp.Resp = &kvrpcpb.BatchRollbackResponse{RegionError: err}
			return resp, nil
		}
		resp.Resp = handler.handleKvBatchRollback(r)
	case tikvrpc.CmdScanLock:
		r := req.ScanLock()
		if err := handler.checkRequest(reqCtx, r.Size()); err != nil {
			resp.Resp = &kvrpcpb.ScanLockResponse{RegionError: err}
			return resp, nil
		}
		resp.Resp = handler.handleKvScanLock(r)
	case tikvrpc.CmdResolveLock:
		r := req.ResolveLock()
		if err := handler.checkRequest(reqCtx, r.Size()); err != nil {
			resp.Resp = &kvrpcpb.ResolveLockResponse{RegionError: err}
			return resp, nil
		}
		resp.Resp = handler.handleKvResolveLock(r)
	case tikvrpc.CmdGC:
		r := req.GC()
		if err := handler.checkRequest(reqCtx, r.Size()); err != nil {
			resp.Resp = &kvrpcpb.GCResponse{RegionError: err}
			return resp, nil
		}
		resp.Resp = handler.handleKvGC(r)
	case tikvrpc.CmdDeleteRange:
		r := req.DeleteRange()
		if err := handler.checkRequest(reqCtx, r.Size()); err != nil {
			resp.Resp = &kvrpcpb.DeleteRangeResponse{RegionError: err}
			return resp, nil
		}
		resp.Resp = handler.handleKvDeleteRange(r)
	case tikvrpc.CmdRawGet:
		r := req.RawGet()
		if err := handler.checkRequest(reqCtx, r.Size()); err != nil {
			resp.Resp = &kvrpcpb.RawGetResponse{RegionError: err}
			return resp, nil
		}
		resp.Resp = handler.handleKvRawGet(r)
	case tikvrpc.CmdRawBatchGet:
		r := req.RawBatchGet()
		if err := handler.checkRequest(reqCtx, r.Size()); err != nil {
			resp.Resp = &kvrpcpb.RawBatchGetResponse{RegionError: err}
			return resp, nil
		}
		resp.Resp = handler.handleKvRawBatchGet(r)
	case tikvrpc.CmdRawPut:
		r := req.RawPut()
		if err := handler.checkRequest(reqCtx, r.Size()); err != nil {
			resp.Resp = &kvrpcpb.RawPutResponse{RegionError: err}
			return resp, nil
		}
		resp.Resp = handler.handleKvRawPut(r)
	case tikvrpc.CmdRawBatchPut:
		r := req.RawBatchPut()
		if err := handler.checkRequest(reqCtx, r.Size()); err != nil {
			resp.Resp = &kvrpcpb.RawBatchPutResponse{RegionError: err}
			return resp, nil
		}
		resp.Resp = handler.handleKvRawBatchPut(r)
	case tikvrpc.CmdRawDelete:
		r := req.RawDelete()
		if err := handler.checkRequest(reqCtx, r.Size()); err != nil {
			resp.Resp = &kvrpcpb.RawDeleteResponse{RegionError: err}
			return resp, nil
		}
		resp.Resp = handler.handleKvRawDelete(r)
	case tikvrpc.CmdRawBatchDelete:
		r := req.RawBatchDelete()
		if err := handler.checkRequest(reqCtx, r.Size()); err != nil {
			resp.Resp = &kvrpcpb.RawBatchDeleteResponse{RegionError: err}
		}
		resp.Resp = handler.handleKvRawBatchDelete(r)
	case tikvrpc.CmdRawDeleteRange:
		r := req.RawDeleteRange()
		if err := handler.checkRequest(reqCtx, r.Size()); err != nil {
			resp.Resp = &kvrpcpb.RawDeleteRangeResponse{RegionError: err}
			return resp, nil
		}
		resp.Resp = handler.handleKvRawDeleteRange(r)
	case tikvrpc.CmdRawScan:
		r := req.RawScan()
		if err := handler.checkRequest(reqCtx, r.Size()); err != nil {
			resp.Resp = &kvrpcpb.RawScanResponse{RegionError: err}
			return resp, nil
		}
		resp.Resp = handler.handleKvRawScan(r)
	case tikvrpc.CmdUnsafeDestroyRange:
		panic("unimplemented")
	case tikvrpc.CmdCop:
		r := req.Cop()
		if err := handler.checkRequestContext(reqCtx); err != nil {
			resp.Resp = &coprocessor.Response{RegionError: err}
			return resp, nil
		}
		handler.rawStartKey = MvccKey(handler.startKey).Raw()
		handler.rawEndKey = MvccKey(handler.endKey).Raw()
		var res *coprocessor.Response
		switch r.GetTp() {
		case kv.ReqTypeDAG:
			res = handler.handleCopDAGRequest(r)
		case kv.ReqTypeAnalyze:
			res = handler.handleCopAnalyzeRequest(r)
		case kv.ReqTypeChecksum:
			res = handler.handleCopChecksumRequest(r)
		default:
			panic(fmt.Sprintf("unknown coprocessor request type: %v", r.GetTp()))
		}
		resp.Resp = res
	case tikvrpc.CmdCopStream:
		r := req.Cop()
		if err := handler.checkRequestContext(reqCtx); err != nil {
			resp.Resp = &tikvrpc.CopStreamResponse{
				Tikv_CoprocessorStreamClient: &mockCopStreamErrClient{Error: err},
				Response: &coprocessor.Response{
					RegionError: err,
				},
			}
			return resp, nil
		}
		handler.rawStartKey = MvccKey(handler.startKey).Raw()
		handler.rawEndKey = MvccKey(handler.endKey).Raw()
		ctx1, cancel := context.WithCancel(ctx)
		copStream, err := handler.handleCopStream(ctx1, r)
		if err != nil {
			cancel()
			return nil, errors.Trace(err)
		}

		streamResp := &tikvrpc.CopStreamResponse{
			Tikv_CoprocessorStreamClient: copStream,
		}
		streamResp.Lease.Cancel = cancel
		streamResp.Timeout = timeout
		c.streamTimeout <- &streamResp.Lease

		first, err := streamResp.Recv()
		if err != nil {
			return nil, errors.Trace(err)
		}
		streamResp.Response = first
		resp.Resp = streamResp
	case tikvrpc.CmdMvccGetByKey:
		r := req.MvccGetByKey()
		if err := handler.checkRequest(reqCtx, r.Size()); err != nil {
			resp.Resp = &kvrpcpb.MvccGetByKeyResponse{RegionError: err}
			return resp, nil
		}
		resp.Resp = handler.handleMvccGetByKey(r)
	case tikvrpc.CmdMvccGetByStartTs:
		r := req.MvccGetByStartTs()
		if err := handler.checkRequest(reqCtx, r.Size()); err != nil {
			resp.Resp = &kvrpcpb.MvccGetByStartTsResponse{RegionError: err}
			return resp, nil
		}
		resp.Resp = handler.handleMvccGetByStartTS(r)
	case tikvrpc.CmdSplitRegion:
		r := req.SplitRegion()
		if err := handler.checkRequest(reqCtx, r.Size()); err != nil {
			resp.Resp = &kvrpcpb.SplitRegionResponse{RegionError: err}
			return resp, nil
		}
		resp.Resp = handler.handleSplitRegion(r)
	// DebugGetRegionProperties is for fast analyze in mock tikv.
	case tikvrpc.CmdDebugGetRegionProperties:
		r := req.DebugGetRegionProperties()
		region, _ := c.Cluster.GetRegion(r.RegionId)
		scanResp := handler.handleKvScan(&kvrpcpb.ScanRequest{StartKey: MvccKey(region.StartKey).Raw(), EndKey: MvccKey(region.EndKey).Raw(), Version: math.MaxUint64, Limit: math.MaxUint32})
		resp.Resp = &debugpb.GetRegionPropertiesResponse{
			Props: []*debugpb.Property{{
				Name:  "mvcc.num_rows",
				Value: strconv.Itoa(len(scanResp.Pairs)),
			}}}
	default:
		return nil, errors.Errorf("unsupported this request type %v", req.Type)
	}
	return resp, nil
}

// Close closes the client.
func (c *RPCClient) Close() error {
	close(c.done)
	if raw, ok := c.MvccStore.(io.Closer); ok {
		return raw.Close()
	}
	return nil
}<|MERGE_RESOLUTION|>--- conflicted
+++ resolved
@@ -368,8 +368,6 @@
 	return &resp
 }
 
-<<<<<<< HEAD
-=======
 func (h *rpcHandler) handleKvCheckTxnStatus(req *kvrpcpb.CheckTxnStatusRequest) *kvrpcpb.CheckTxnStatusResponse {
 	if !h.checkKeyInRegion(req.PrimaryKey) {
 		panic("KvCheckTxnStatus: key not in region")
@@ -384,7 +382,6 @@
 	return &resp
 }
 
->>>>>>> 65edb2d8
 func (h *rpcHandler) handleTxnHeartBeat(req *kvrpcpb.TxnHeartBeatRequest) *kvrpcpb.TxnHeartBeatResponse {
 	if !h.checkKeyInRegion(req.PrimaryLock) {
 		panic("KvTxnHeartBeat: key not in region")
@@ -805,8 +802,6 @@
 			return resp, nil
 		}
 		resp.Resp = handler.handleKvCleanup(r)
-<<<<<<< HEAD
-=======
 	case tikvrpc.CmdCheckTxnStatus:
 		r := req.CheckTxnStatus()
 		if err := handler.checkRequest(reqCtx, r.Size()); err != nil {
@@ -814,7 +809,6 @@
 			return resp, nil
 		}
 		resp.Resp = handler.handleKvCheckTxnStatus(r)
->>>>>>> 65edb2d8
 	case tikvrpc.CmdTxnHeartBeat:
 		r := req.TxnHeartBeat()
 		if err := handler.checkRequest(reqCtx, r.Size()); err != nil {
