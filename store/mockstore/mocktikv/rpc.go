// Copyright 2016 PingCAP, Inc.
//
// Licensed under the Apache License, Version 2.0 (the "License");
// you may not use this file except in compliance with the License.
// You may obtain a copy of the License at
//
//     http://www.apache.org/licenses/LICENSE-2.0
//
// Unless required by applicable law or agreed to in writing, software
// distributed under the License is distributed on an "AS IS" BASIS,
// See the License for the specific language governing permissions and
// limitations under the License.

package mocktikv

import (
	"bytes"
	"context"
	"fmt"
	"io"
	"time"

	"github.com/golang/protobuf/proto"
	"github.com/pingcap/errors"
	"github.com/pingcap/kvproto/pkg/coprocessor"
	"github.com/pingcap/kvproto/pkg/errorpb"
	"github.com/pingcap/kvproto/pkg/kvrpcpb"
	"github.com/pingcap/kvproto/pkg/metapb"
	"github.com/pingcap/parser/terror"
	"github.com/pingcap/tidb/kv"
	"github.com/pingcap/tidb/store/tikv/tikvrpc"
)

// For gofail injection.
var undeterminedErr = terror.ErrResultUndetermined

const requestMaxSize = 8 * 1024 * 1024

func checkGoContext(ctx context.Context) error {
	select {
	case <-ctx.Done():
		return ctx.Err()
	default:
		return nil
	}
}

func convertToKeyError(err error) *kvrpcpb.KeyError {
	if locked, ok := errors.Cause(err).(*ErrLocked); ok {
		return &kvrpcpb.KeyError{
			Locked: &kvrpcpb.LockInfo{
				Key:         locked.Key.Raw(),
				PrimaryLock: locked.Primary,
				LockVersion: locked.StartTS,
				LockTtl:     locked.TTL,
			},
		}
	}
	if retryable, ok := errors.Cause(err).(ErrRetryable); ok {
		return &kvrpcpb.KeyError{
			Retryable: retryable.Error(),
		}
	}
	return &kvrpcpb.KeyError{
		Abort: err.Error(),
	}
}

func convertToKeyErrors(errs []error) []*kvrpcpb.KeyError {
	var keyErrors = make([]*kvrpcpb.KeyError, 0)
	for _, err := range errs {
		if err != nil {
			keyErrors = append(keyErrors, convertToKeyError(err))
		}
	}
	return keyErrors
}

func convertToPbPairs(pairs []Pair) []*kvrpcpb.KvPair {
	kvPairs := make([]*kvrpcpb.KvPair, 0, len(pairs))
	for _, p := range pairs {
		var kvPair *kvrpcpb.KvPair
		if p.Err == nil {
			kvPair = &kvrpcpb.KvPair{
				Key:   p.Key,
				Value: p.Value,
			}
		} else {
			kvPair = &kvrpcpb.KvPair{
				Error: convertToKeyError(p.Err),
			}
		}
		kvPairs = append(kvPairs, kvPair)
	}
	return kvPairs
}

// rpcHandler mocks tikv's side handler behavior. In general, you may assume
// TiKV just translate the logic from Go to Rust.
type rpcHandler struct {
	cluster   *Cluster
	mvccStore MVCCStore

	// store id for current request
	storeID uint64
	// Used for handling normal request.
	startKey []byte
	endKey   []byte
	// Used for handling coprocessor request.
	rawStartKey []byte
	rawEndKey   []byte
	// Used for current request.
	isolationLevel kvrpcpb.IsolationLevel
}

func (h *rpcHandler) checkRequestContext(ctx *kvrpcpb.Context) *errorpb.Error {
	ctxPeer := ctx.GetPeer()
	if ctxPeer != nil && ctxPeer.GetStoreId() != h.storeID {
		return &errorpb.Error{
			Message:       *proto.String("store not match"),
			StoreNotMatch: &errorpb.StoreNotMatch{},
		}
	}
	region, leaderID := h.cluster.GetRegion(ctx.GetRegionId())
	// No region found.
	if region == nil {
		return &errorpb.Error{
			Message: *proto.String("region not found"),
			RegionNotFound: &errorpb.RegionNotFound{
				RegionId: *proto.Uint64(ctx.GetRegionId()),
			},
		}
	}
	var storePeer, leaderPeer *metapb.Peer
	for _, p := range region.Peers {
		if p.GetStoreId() == h.storeID {
			storePeer = p
		}
		if p.GetId() == leaderID {
			leaderPeer = p
		}
	}
	// The Store does not contain a Peer of the Region.
	if storePeer == nil {
		return &errorpb.Error{
			Message: *proto.String("region not found"),
			RegionNotFound: &errorpb.RegionNotFound{
				RegionId: *proto.Uint64(ctx.GetRegionId()),
			},
		}
	}
	// No leader.
	if leaderPeer == nil {
		return &errorpb.Error{
			Message: *proto.String("no leader"),
			NotLeader: &errorpb.NotLeader{
				RegionId: *proto.Uint64(ctx.GetRegionId()),
			},
		}
	}
	// The Peer on the Store is not leader.
	if storePeer.GetId() != leaderPeer.GetId() {
		return &errorpb.Error{
			Message: *proto.String("not leader"),
			NotLeader: &errorpb.NotLeader{
				RegionId: *proto.Uint64(ctx.GetRegionId()),
				Leader:   leaderPeer,
			},
		}
	}
	// Region epoch does not match.
	if !proto.Equal(region.GetRegionEpoch(), ctx.GetRegionEpoch()) {
		nextRegion, _ := h.cluster.GetRegionByKey(region.GetEndKey())
		newRegions := []*metapb.Region{region}
		if nextRegion != nil {
			newRegions = append(newRegions, nextRegion)
		}
		return &errorpb.Error{
			Message: *proto.String("stale epoch"),
			StaleEpoch: &errorpb.StaleEpoch{
				NewRegions: newRegions,
			},
		}
	}
	h.startKey, h.endKey = region.StartKey, region.EndKey
	h.isolationLevel = ctx.IsolationLevel
	return nil
}

func (h *rpcHandler) checkRequestSize(size int) *errorpb.Error {
	// TiKV has a limitation on raft log size.
	// mocktikv has no raft inside, so we check the request's size instead.
	if size >= requestMaxSize {
		return &errorpb.Error{
			RaftEntryTooLarge: &errorpb.RaftEntryTooLarge{},
		}
	}
	return nil
}

func (h *rpcHandler) checkRequest(ctx *kvrpcpb.Context, size int) *errorpb.Error {
	if err := h.checkRequestContext(ctx); err != nil {
		return err
	}
	return h.checkRequestSize(size)
}

func (h *rpcHandler) checkKeyInRegion(key []byte) bool {
	return regionContains(h.startKey, h.endKey, []byte(NewMvccKey(key)))
}

func (h *rpcHandler) handleKvGet(req *kvrpcpb.GetRequest) *kvrpcpb.GetResponse {
	if !h.checkKeyInRegion(req.Key) {
		panic("KvGet: key not in region")
	}

	val, err := h.mvccStore.Get(req.Key, req.GetVersion(), h.isolationLevel)
	if err != nil {
		return &kvrpcpb.GetResponse{
			Error: convertToKeyError(err),
		}
	}
	return &kvrpcpb.GetResponse{
		Value: val,
	}
}

func (h *rpcHandler) handleKvScan(req *kvrpcpb.ScanRequest) *kvrpcpb.ScanResponse {
	if !h.checkKeyInRegion(req.GetStartKey()) {
		panic("KvScan: startKey not in region")
	}
	endKey := h.endKey
	if len(req.EndKey) > 0 && (len(endKey) == 0 || bytes.Compare(req.EndKey, endKey) < 0) {
		endKey = req.EndKey
	}
	pairs := h.mvccStore.Scan(req.GetStartKey(), endKey, int(req.GetLimit()), req.GetVersion(), h.isolationLevel)
	return &kvrpcpb.ScanResponse{
		Pairs: convertToPbPairs(pairs),
	}
}

func (h *rpcHandler) handleKvPrewrite(req *kvrpcpb.PrewriteRequest) *kvrpcpb.PrewriteResponse {
	for _, m := range req.Mutations {
		if !h.checkKeyInRegion(m.Key) {
			panic("KvPrewrite: key not in region")
		}
	}
	errs := h.mvccStore.Prewrite(req.Mutations, req.PrimaryLock, req.GetStartVersion(), req.GetLockTtl())
	return &kvrpcpb.PrewriteResponse{
		Errors: convertToKeyErrors(errs),
	}
}

func (h *rpcHandler) handleKvCommit(req *kvrpcpb.CommitRequest) *kvrpcpb.CommitResponse {
	for _, k := range req.Keys {
		if !h.checkKeyInRegion(k) {
			panic("KvCommit: key not in region")
		}
	}
	var resp kvrpcpb.CommitResponse
	err := h.mvccStore.Commit(req.Keys, req.GetStartVersion(), req.GetCommitVersion())
	if err != nil {
		resp.Error = convertToKeyError(err)
	}
	return &resp
}

func (h *rpcHandler) handleKvCleanup(req *kvrpcpb.CleanupRequest) *kvrpcpb.CleanupResponse {
	if !h.checkKeyInRegion(req.Key) {
		panic("KvCleanup: key not in region")
	}
	var resp kvrpcpb.CleanupResponse
	err := h.mvccStore.Cleanup(req.Key, req.GetStartVersion())
	if err != nil {
		if commitTS, ok := errors.Cause(err).(ErrAlreadyCommitted); ok {
			resp.CommitVersion = uint64(commitTS)
		} else {
			resp.Error = convertToKeyError(err)
		}
	}
	return &resp
}

func (h *rpcHandler) handleKvBatchGet(req *kvrpcpb.BatchGetRequest) *kvrpcpb.BatchGetResponse {
	for _, k := range req.Keys {
		if !h.checkKeyInRegion(k) {
			panic("KvBatchGet: key not in region")
		}
	}
	pairs := h.mvccStore.BatchGet(req.Keys, req.GetVersion(), h.isolationLevel)
	return &kvrpcpb.BatchGetResponse{
		Pairs: convertToPbPairs(pairs),
	}
}

func (h *rpcHandler) handleMvccGetByKey(req *kvrpcpb.MvccGetByKeyRequest) *kvrpcpb.MvccGetByKeyResponse {
	debugger, ok := h.mvccStore.(MVCCDebugger)
	if !ok {
		return &kvrpcpb.MvccGetByKeyResponse{
			Error: "not implement",
		}
	}

	if !h.checkKeyInRegion(req.Key) {
		panic("MvccGetByKey: key not in region")
	}
	var resp kvrpcpb.MvccGetByKeyResponse
	resp.Info = debugger.MvccGetByKey(req.Key)
	return &resp
}

func (h *rpcHandler) handleMvccGetByStartTS(req *kvrpcpb.MvccGetByStartTsRequest) *kvrpcpb.MvccGetByStartTsResponse {
	debugger, ok := h.mvccStore.(MVCCDebugger)
	if !ok {
		return &kvrpcpb.MvccGetByStartTsResponse{
			Error: "not implement",
		}
	}
	var resp kvrpcpb.MvccGetByStartTsResponse
	resp.Info, resp.Key = debugger.MvccGetByStartTS(h.startKey, h.endKey, req.StartTs)
	return &resp
}

func (h *rpcHandler) handleKvBatchRollback(req *kvrpcpb.BatchRollbackRequest) *kvrpcpb.BatchRollbackResponse {
	err := h.mvccStore.Rollback(req.Keys, req.StartVersion)
	if err != nil {
		return &kvrpcpb.BatchRollbackResponse{
			Error: convertToKeyError(err),
		}
	}
	return &kvrpcpb.BatchRollbackResponse{}
}

func (h *rpcHandler) handleKvScanLock(req *kvrpcpb.ScanLockRequest) *kvrpcpb.ScanLockResponse {
	startKey := MvccKey(h.startKey).Raw()
	endKey := MvccKey(h.endKey).Raw()
	locks, err := h.mvccStore.ScanLock(startKey, endKey, req.GetMaxVersion())
	if err != nil {
		return &kvrpcpb.ScanLockResponse{
			Error: convertToKeyError(err),
		}
	}
	return &kvrpcpb.ScanLockResponse{
		Locks: locks,
	}
}

func (h *rpcHandler) handleKvResolveLock(req *kvrpcpb.ResolveLockRequest) *kvrpcpb.ResolveLockResponse {
	startKey := MvccKey(h.startKey).Raw()
	endKey := MvccKey(h.endKey).Raw()
	err := h.mvccStore.ResolveLock(startKey, endKey, req.GetStartVersion(), req.GetCommitVersion())
	if err != nil {
		return &kvrpcpb.ResolveLockResponse{
			Error: convertToKeyError(err),
		}
	}
	return &kvrpcpb.ResolveLockResponse{}
}

func (h *rpcHandler) handleKvDeleteRange(req *kvrpcpb.DeleteRangeRequest) *kvrpcpb.DeleteRangeResponse {
	if !h.checkKeyInRegion(req.StartKey) {
		panic("KvDeleteRange: key not in region")
	}
	var resp kvrpcpb.DeleteRangeResponse
	err := h.mvccStore.DeleteRange(req.StartKey, req.EndKey)
	if err != nil {
		resp.Error = err.Error()
	}
	return &resp
}

func (h *rpcHandler) handleKvRawGet(req *kvrpcpb.RawGetRequest) *kvrpcpb.RawGetResponse {
	rawKV, ok := h.mvccStore.(RawKV)
	if !ok {
		return &kvrpcpb.RawGetResponse{
			Error: "not implemented",
		}
	}
	return &kvrpcpb.RawGetResponse{
		Value: rawKV.RawGet(req.GetKey()),
	}
}

func (h *rpcHandler) handleKvRawBatchGet(req *kvrpcpb.RawBatchGetRequest) *kvrpcpb.RawBatchGetResponse {
	rawKV, ok := h.mvccStore.(RawKV)
	if !ok {
		// TODO should we add error ?
		return &kvrpcpb.RawBatchGetResponse{
			RegionError: &errorpb.Error{
				Message: "not implemented",
			},
		}
	}
	values := rawKV.RawBatchGet(req.Keys)
	kvPairs := make([]*kvrpcpb.KvPair, len(values))
	for i, key := range req.Keys {
		kvPairs[i] = &kvrpcpb.KvPair{
			Key:   key,
			Value: values[i],
		}
	}
	return &kvrpcpb.RawBatchGetResponse{
		Pairs: kvPairs,
	}
}

func (h *rpcHandler) handleKvRawPut(req *kvrpcpb.RawPutRequest) *kvrpcpb.RawPutResponse {
	rawKV, ok := h.mvccStore.(RawKV)
	if !ok {
		return &kvrpcpb.RawPutResponse{
			Error: "not implemented",
		}
	}
	rawKV.RawPut(req.GetKey(), req.GetValue())
	return &kvrpcpb.RawPutResponse{}
}

func (h *rpcHandler) handleKvRawBatchPut(req *kvrpcpb.RawBatchPutRequest) *kvrpcpb.RawBatchPutResponse {
	rawKV, ok := h.mvccStore.(RawKV)
	if !ok {
		return &kvrpcpb.RawBatchPutResponse{
			Error: "not implemented",
		}
	}
	keys := make([][]byte, 0, len(req.Pairs))
	values := make([][]byte, 0, len(req.Pairs))
	for _, pair := range req.Pairs {
		keys = append(keys, pair.Key)
		values = append(values, pair.Value)
	}
	rawKV.RawBatchPut(keys, values)
	return &kvrpcpb.RawBatchPutResponse{}
}

func (h *rpcHandler) handleKvRawDelete(req *kvrpcpb.RawDeleteRequest) *kvrpcpb.RawDeleteResponse {
	rawKV, ok := h.mvccStore.(RawKV)
	if !ok {
		return &kvrpcpb.RawDeleteResponse{
			Error: "not implemented",
		}
	}
	rawKV.RawDelete(req.GetKey())
	return &kvrpcpb.RawDeleteResponse{}
}

func (h *rpcHandler) handleKvRawBatchDelete(req *kvrpcpb.RawBatchDeleteRequest) *kvrpcpb.RawBatchDeleteResponse {
	rawKV, ok := h.mvccStore.(RawKV)
	if !ok {
		return &kvrpcpb.RawBatchDeleteResponse{
			Error: "not implemented",
		}
	}
	rawKV.RawBatchDelete(req.Keys)
	return &kvrpcpb.RawBatchDeleteResponse{}
}

func (h *rpcHandler) handleKvRawDeleteRange(req *kvrpcpb.RawDeleteRangeRequest) *kvrpcpb.RawDeleteRangeResponse {
	rawKV, ok := h.mvccStore.(RawKV)
	if !ok {
		return &kvrpcpb.RawDeleteRangeResponse{
			Error: "not implemented",
		}
	}
	rawKV.RawDeleteRange(req.GetStartKey(), req.GetEndKey())
	return &kvrpcpb.RawDeleteRangeResponse{}
}

func (h *rpcHandler) handleKvRawScan(req *kvrpcpb.RawScanRequest) *kvrpcpb.RawScanResponse {
	rawKV, ok := h.mvccStore.(RawKV)
	if !ok {
		errStr := "not implemented"
		return &kvrpcpb.RawScanResponse{
			RegionError: &errorpb.Error{
				Message: errStr,
			},
		}
	}
<<<<<<< HEAD

	var pairs []Pair
	if req.Reverse {
		pairs = rawKV.RawReverseScan(
			req.GetStartKey(), // region start position
			h.startKey,        // upper bound of scan
			int(req.GetLimit()),
		)
	} else {
		pairs = rawKV.RawScan(
			req.GetStartKey(), // region start position
			h.endKey,          // lower bound of scan
			int(req.GetLimit()),
		)
	}

=======
	endKey := h.endKey
	if len(req.EndKey) > 0 && (len(endKey) == 0 || bytes.Compare(req.EndKey, endKey) < 0) {
		endKey = req.EndKey
	}
	pairs := rawKV.RawScan(req.GetStartKey(), endKey, int(req.GetLimit()))
>>>>>>> ffa375fd
	return &kvrpcpb.RawScanResponse{
		Kvs: convertToPbPairs(pairs),
	}
}

func (h *rpcHandler) handleSplitRegion(req *kvrpcpb.SplitRegionRequest) *kvrpcpb.SplitRegionResponse {
	key := NewMvccKey(req.GetSplitKey())
	region, _ := h.cluster.GetRegionByKey(key)
	if bytes.Equal(region.GetStartKey(), key) {
		return &kvrpcpb.SplitRegionResponse{}
	}
	newRegionID, newPeerIDs := h.cluster.AllocID(), h.cluster.AllocIDs(len(region.Peers))
	h.cluster.SplitRaw(region.GetId(), newRegionID, key, newPeerIDs, newPeerIDs[0])
	return &kvrpcpb.SplitRegionResponse{}
}

// RPCClient sends kv RPC calls to mock cluster. RPCClient mocks the behavior of
// a rpc client at tikv's side.
type RPCClient struct {
	Cluster       *Cluster
	MvccStore     MVCCStore
	streamTimeout chan *tikvrpc.Lease
}

// NewRPCClient creates an RPCClient.
// Note that close the RPCClient may close the underlying MvccStore.
func NewRPCClient(cluster *Cluster, mvccStore MVCCStore) *RPCClient {
	ch := make(chan *tikvrpc.Lease)
	go tikvrpc.CheckStreamTimeoutLoop(ch)
	return &RPCClient{
		Cluster:       cluster,
		MvccStore:     mvccStore,
		streamTimeout: ch,
	}
}

func (c *RPCClient) getAndCheckStoreByAddr(addr string) (*metapb.Store, error) {
	store, err := c.Cluster.GetAndCheckStoreByAddr(addr)
	if err != nil {
		return nil, err
	}
	if store == nil {
		return nil, errors.New("connect fail")
	}
	if store.GetState() == metapb.StoreState_Offline ||
		store.GetState() == metapb.StoreState_Tombstone {
		return nil, errors.New("connection refused")
	}
	return store, nil
}

func (c *RPCClient) checkArgs(ctx context.Context, addr string) (*rpcHandler, error) {
	if err := checkGoContext(ctx); err != nil {
		return nil, err
	}

	store, err := c.getAndCheckStoreByAddr(addr)
	if err != nil {
		return nil, err
	}
	handler := &rpcHandler{
		cluster:   c.Cluster,
		mvccStore: c.MvccStore,
		// set store id for current request
		storeID: store.GetId(),
	}
	return handler, nil
}

// SendRequest sends a request to mock cluster.
func (c *RPCClient) SendRequest(ctx context.Context, addr string, req *tikvrpc.Request, timeout time.Duration) (*tikvrpc.Response, error) {
	// gofail: var rpcServerBusy bool
	// if rpcServerBusy {
	//	return tikvrpc.GenRegionErrorResp(req, &errorpb.Error{ServerIsBusy: &errorpb.ServerIsBusy{}})
	// }
	handler, err := c.checkArgs(ctx, addr)
	if err != nil {
		return nil, err
	}
	reqCtx := &req.Context
	resp := &tikvrpc.Response{}
	resp.Type = req.Type
	switch req.Type {
	case tikvrpc.CmdGet:
		r := req.Get
		if err := handler.checkRequest(reqCtx, r.Size()); err != nil {
			resp.Get = &kvrpcpb.GetResponse{RegionError: err}
			return resp, nil
		}
		resp.Get = handler.handleKvGet(r)
	case tikvrpc.CmdScan:
		r := req.Scan
		if err := handler.checkRequest(reqCtx, r.Size()); err != nil {
			resp.Scan = &kvrpcpb.ScanResponse{RegionError: err}
			return resp, nil
		}
		resp.Scan = handler.handleKvScan(r)

	case tikvrpc.CmdPrewrite:
		r := req.Prewrite
		if err := handler.checkRequest(reqCtx, r.Size()); err != nil {
			resp.Prewrite = &kvrpcpb.PrewriteResponse{RegionError: err}
			return resp, nil
		}
		resp.Prewrite = handler.handleKvPrewrite(r)
	case tikvrpc.CmdCommit:
		// gofail: var rpcCommitResult string
		// switch rpcCommitResult {
		// case "timeout":
		// 	return nil, errors.New("timeout")
		// case "notLeader":
		// 	return &tikvrpc.Response{
		// 		Type:   tikvrpc.CmdCommit,
		// 		Commit: &kvrpcpb.CommitResponse{RegionError: &errorpb.Error{NotLeader: &errorpb.NotLeader{}}},
		// 	}, nil
		// case "keyError":
		// 	return &tikvrpc.Response{
		// 		Type:   tikvrpc.CmdCommit,
		// 		Commit: &kvrpcpb.CommitResponse{Error: &kvrpcpb.KeyError{}},
		// 	}, nil
		// }
		r := req.Commit
		if err := handler.checkRequest(reqCtx, r.Size()); err != nil {
			resp.Commit = &kvrpcpb.CommitResponse{RegionError: err}
			return resp, nil
		}
		resp.Commit = handler.handleKvCommit(r)
		// gofail: var rpcCommitTimeout bool
		// if rpcCommitTimeout {
		//	return nil, undeterminedErr
		// }
	case tikvrpc.CmdCleanup:
		r := req.Cleanup
		if err := handler.checkRequest(reqCtx, r.Size()); err != nil {
			resp.Cleanup = &kvrpcpb.CleanupResponse{RegionError: err}
			return resp, nil
		}
		resp.Cleanup = handler.handleKvCleanup(r)
	case tikvrpc.CmdBatchGet:
		r := req.BatchGet
		if err := handler.checkRequest(reqCtx, r.Size()); err != nil {
			resp.BatchGet = &kvrpcpb.BatchGetResponse{RegionError: err}
			return resp, nil
		}
		resp.BatchGet = handler.handleKvBatchGet(r)
	case tikvrpc.CmdBatchRollback:
		r := req.BatchRollback
		if err := handler.checkRequest(reqCtx, r.Size()); err != nil {
			resp.BatchRollback = &kvrpcpb.BatchRollbackResponse{RegionError: err}
			return resp, nil
		}
		resp.BatchRollback = handler.handleKvBatchRollback(r)
	case tikvrpc.CmdScanLock:
		r := req.ScanLock
		if err := handler.checkRequest(reqCtx, r.Size()); err != nil {
			resp.ScanLock = &kvrpcpb.ScanLockResponse{RegionError: err}
			return resp, nil
		}
		resp.ScanLock = handler.handleKvScanLock(r)
	case tikvrpc.CmdResolveLock:
		r := req.ResolveLock
		if err := handler.checkRequest(reqCtx, r.Size()); err != nil {
			resp.ResolveLock = &kvrpcpb.ResolveLockResponse{RegionError: err}
			return resp, nil
		}
		resp.ResolveLock = handler.handleKvResolveLock(r)
	case tikvrpc.CmdGC:
		r := req.GC
		if err := handler.checkRequest(reqCtx, r.Size()); err != nil {
			resp.GC = &kvrpcpb.GCResponse{RegionError: err}
			return resp, nil
		}
		resp.GC = &kvrpcpb.GCResponse{}
	case tikvrpc.CmdDeleteRange:
		r := req.DeleteRange
		if err := handler.checkRequest(reqCtx, r.Size()); err != nil {
			resp.DeleteRange = &kvrpcpb.DeleteRangeResponse{RegionError: err}
			return resp, nil
		}
		resp.DeleteRange = handler.handleKvDeleteRange(r)
	case tikvrpc.CmdRawGet:
		r := req.RawGet
		if err := handler.checkRequest(reqCtx, r.Size()); err != nil {
			resp.RawGet = &kvrpcpb.RawGetResponse{RegionError: err}
			return resp, nil
		}
		resp.RawGet = handler.handleKvRawGet(r)
	case tikvrpc.CmdRawBatchGet:
		r := req.RawBatchGet
		if err := handler.checkRequest(reqCtx, r.Size()); err != nil {
			resp.RawBatchGet = &kvrpcpb.RawBatchGetResponse{RegionError: err}
			return resp, nil
		}
		resp.RawBatchGet = handler.handleKvRawBatchGet(r)
	case tikvrpc.CmdRawPut:
		r := req.RawPut
		if err := handler.checkRequest(reqCtx, r.Size()); err != nil {
			resp.RawPut = &kvrpcpb.RawPutResponse{RegionError: err}
			return resp, nil
		}
		resp.RawPut = handler.handleKvRawPut(r)
	case tikvrpc.CmdRawBatchPut:
		r := req.RawBatchPut
		if err := handler.checkRequest(reqCtx, r.Size()); err != nil {
			resp.RawBatchPut = &kvrpcpb.RawBatchPutResponse{RegionError: err}
			return resp, nil
		}
		resp.RawBatchPut = handler.handleKvRawBatchPut(r)
	case tikvrpc.CmdRawDelete:
		r := req.RawDelete
		if err := handler.checkRequest(reqCtx, r.Size()); err != nil {
			resp.RawDelete = &kvrpcpb.RawDeleteResponse{RegionError: err}
			return resp, nil
		}
		resp.RawDelete = handler.handleKvRawDelete(r)
	case tikvrpc.CmdRawBatchDelete:
		r := req.RawBatchDelete
		if err := handler.checkRequest(reqCtx, r.Size()); err != nil {
			resp.RawBatchDelete = &kvrpcpb.RawBatchDeleteResponse{RegionError: err}
		}
		resp.RawBatchDelete = handler.handleKvRawBatchDelete(r)
	case tikvrpc.CmdRawDeleteRange:
		r := req.RawDeleteRange
		if err := handler.checkRequest(reqCtx, r.Size()); err != nil {
			resp.RawDeleteRange = &kvrpcpb.RawDeleteRangeResponse{RegionError: err}
			return resp, nil
		}
		resp.RawDeleteRange = handler.handleKvRawDeleteRange(r)
	case tikvrpc.CmdRawScan:
		r := req.RawScan
		if err := handler.checkRequest(reqCtx, r.Size()); err != nil {
			resp.RawScan = &kvrpcpb.RawScanResponse{RegionError: err}
			return resp, nil
		}
		resp.RawScan = handler.handleKvRawScan(r)
	case tikvrpc.CmdUnsafeDestroyRange:
		panic("unimplemented")
	case tikvrpc.CmdCop:
		r := req.Cop
		if err := handler.checkRequestContext(reqCtx); err != nil {
			resp.Cop = &coprocessor.Response{RegionError: err}
			return resp, nil
		}
		handler.rawStartKey = MvccKey(handler.startKey).Raw()
		handler.rawEndKey = MvccKey(handler.endKey).Raw()
		var res *coprocessor.Response
		switch r.GetTp() {
		case kv.ReqTypeDAG:
			res = handler.handleCopDAGRequest(r)
		case kv.ReqTypeAnalyze:
			res = handler.handleCopAnalyzeRequest(r)
		case kv.ReqTypeChecksum:
			res = handler.handleCopChecksumRequest(r)
		default:
			panic(fmt.Sprintf("unknown coprocessor request type: %v", r.GetTp()))
		}
		resp.Cop = res
	case tikvrpc.CmdCopStream:
		r := req.Cop
		if err := handler.checkRequestContext(reqCtx); err != nil {
			resp.CopStream = &tikvrpc.CopStreamResponse{
				Tikv_CoprocessorStreamClient: &mockCopStreamErrClient{Error: err},
				Response: &coprocessor.Response{
					RegionError: err,
				},
			}
			return resp, nil
		}
		handler.rawStartKey = MvccKey(handler.startKey).Raw()
		handler.rawEndKey = MvccKey(handler.endKey).Raw()
		ctx1, cancel := context.WithCancel(ctx)
		copStream, err := handler.handleCopStream(ctx1, r)
		if err != nil {
			cancel()
			return nil, errors.Trace(err)
		}

		streamResp := &tikvrpc.CopStreamResponse{
			Tikv_CoprocessorStreamClient: copStream,
		}
		streamResp.Lease.Cancel = cancel
		streamResp.Timeout = timeout
		c.streamTimeout <- &streamResp.Lease

		first, err := streamResp.Recv()
		if err != nil {
			return nil, errors.Trace(err)
		}
		streamResp.Response = first
		resp.CopStream = streamResp
	case tikvrpc.CmdMvccGetByKey:
		r := req.MvccGetByKey
		if err := handler.checkRequest(reqCtx, r.Size()); err != nil {
			resp.MvccGetByKey = &kvrpcpb.MvccGetByKeyResponse{RegionError: err}
			return resp, nil
		}
		resp.MvccGetByKey = handler.handleMvccGetByKey(r)
	case tikvrpc.CmdMvccGetByStartTs:
		r := req.MvccGetByStartTs
		if err := handler.checkRequest(reqCtx, r.Size()); err != nil {
			resp.MvccGetByStartTS = &kvrpcpb.MvccGetByStartTsResponse{RegionError: err}
			return resp, nil
		}
		resp.MvccGetByStartTS = handler.handleMvccGetByStartTS(r)
	case tikvrpc.CmdSplitRegion:
		r := req.SplitRegion
		if err := handler.checkRequest(reqCtx, r.Size()); err != nil {
			resp.SplitRegion = &kvrpcpb.SplitRegionResponse{RegionError: err}
			return resp, nil
		}
		resp.SplitRegion = handler.handleSplitRegion(r)
	default:
		return nil, errors.Errorf("unsupport this request type %v", req.Type)
	}
	return resp, nil
}

// Close closes the client.
func (c *RPCClient) Close() error {
	close(c.streamTimeout)
	if raw, ok := c.MvccStore.(io.Closer); ok {
		return raw.Close()
	}
	return nil
}<|MERGE_RESOLUTION|>--- conflicted
+++ resolved
@@ -475,7 +475,11 @@
 			},
 		}
 	}
-<<<<<<< HEAD
+
+	endKey := h.endKey
+	if len(req.EndKey) > 0 && (len(endKey) == 0 || bytes.Compare(req.EndKey, endKey) < 0) {
+		endKey = req.EndKey
+	}
 
 	var pairs []Pair
 	if req.Reverse {
@@ -487,18 +491,11 @@
 	} else {
 		pairs = rawKV.RawScan(
 			req.GetStartKey(), // region start position
-			h.endKey,          // lower bound of scan
+			endKey,            // lower bound of scan
 			int(req.GetLimit()),
 		)
 	}
 
-=======
-	endKey := h.endKey
-	if len(req.EndKey) > 0 && (len(endKey) == 0 || bytes.Compare(req.EndKey, endKey) < 0) {
-		endKey = req.EndKey
-	}
-	pairs := rawKV.RawScan(req.GetStartKey(), endKey, int(req.GetLimit()))
->>>>>>> ffa375fd
 	return &kvrpcpb.RawScanResponse{
 		Kvs: convertToPbPairs(pairs),
 	}
