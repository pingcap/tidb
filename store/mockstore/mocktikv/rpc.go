// Copyright 2016 PingCAP, Inc.
//
// Licensed under the Apache License, Version 2.0 (the "License");
// you may not use this file except in compliance with the License.
// You may obtain a copy of the License at
//
//     http://www.apache.org/licenses/LICENSE-2.0
//
// Unless required by applicable law or agreed to in writing, software
// distributed under the License is distributed on an "AS IS" BASIS,
// See the License for the specific language governing permissions and
// limitations under the License.

package mocktikv

import (
	"bytes"
	"context"
	"math"
	"strconv"
	"sync"
	"time"

	"github.com/opentracing/opentracing-go"
	"github.com/pingcap/errors"
	"github.com/pingcap/failpoint"
	"github.com/pingcap/kvproto/pkg/coprocessor"
	"github.com/pingcap/kvproto/pkg/debugpb"
	"github.com/pingcap/kvproto/pkg/errorpb"
	"github.com/pingcap/kvproto/pkg/kvrpcpb"
	"github.com/pingcap/kvproto/pkg/metapb"
	"github.com/pingcap/parser/terror"
	"github.com/pingcap/tidb/kv"
	"github.com/pingcap/tidb/store/tikv/tikvrpc"
)

// For gofail injection.
var undeterminedErr = terror.ErrResultUndetermined

const requestMaxSize = 8 * 1024 * 1024

func checkGoContext(ctx context.Context) error {
	select {
	case <-ctx.Done():
		return ctx.Err()
	default:
		return nil
	}
}

func convertToKeyError(err error) *kvrpcpb.KeyError {
	if locked, ok := errors.Cause(err).(*ErrLocked); ok {
		return &kvrpcpb.KeyError{
			Locked: &kvrpcpb.LockInfo{
				Key:             locked.Key.Raw(),
				PrimaryLock:     locked.Primary,
				LockVersion:     locked.StartTS,
				LockTtl:         locked.TTL,
				TxnSize:         locked.TxnSize,
				LockType:        locked.LockType,
				LockForUpdateTs: locked.ForUpdateTS,
			},
		}
	}
	if alreadyExist, ok := errors.Cause(err).(*ErrKeyAlreadyExist); ok {
		return &kvrpcpb.KeyError{
			AlreadyExist: &kvrpcpb.AlreadyExist{
				Key: alreadyExist.Key,
			},
		}
	}
	if writeConflict, ok := errors.Cause(err).(*ErrConflict); ok {
		return &kvrpcpb.KeyError{
			Conflict: &kvrpcpb.WriteConflict{
				Key:              writeConflict.Key,
				ConflictTs:       writeConflict.ConflictTS,
				ConflictCommitTs: writeConflict.ConflictCommitTS,
				StartTs:          writeConflict.StartTS,
			},
		}
	}
	if dead, ok := errors.Cause(err).(*ErrDeadlock); ok {
		return &kvrpcpb.KeyError{
			Deadlock: &kvrpcpb.Deadlock{
				LockTs:          dead.LockTS,
				LockKey:         dead.LockKey,
				DeadlockKeyHash: dead.DealockKeyHash,
			},
		}
	}
	if retryable, ok := errors.Cause(err).(ErrRetryable); ok {
		return &kvrpcpb.KeyError{
			Retryable: retryable.Error(),
		}
	}
	if expired, ok := errors.Cause(err).(*ErrCommitTSExpired); ok {
		return &kvrpcpb.KeyError{
			CommitTsExpired: &expired.CommitTsExpired,
		}
	}
	if tmp, ok := errors.Cause(err).(*ErrTxnNotFound); ok {
		return &kvrpcpb.KeyError{
			TxnNotFound: &tmp.TxnNotFound,
		}
	}
	return &kvrpcpb.KeyError{
		Abort: err.Error(),
	}
}

func convertToKeyErrors(errs []error) []*kvrpcpb.KeyError {
	var keyErrors = make([]*kvrpcpb.KeyError, 0)
	for _, err := range errs {
		if err != nil {
			keyErrors = append(keyErrors, convertToKeyError(err))
		}
	}
	return keyErrors
}

func convertToPbPairs(pairs []Pair) []*kvrpcpb.KvPair {
	kvPairs := make([]*kvrpcpb.KvPair, 0, len(pairs))
	for _, p := range pairs {
		var kvPair *kvrpcpb.KvPair
		if p.Err == nil {
			kvPair = &kvrpcpb.KvPair{
				Key:   p.Key,
				Value: p.Value,
			}
		} else {
			kvPair = &kvrpcpb.KvPair{
				Error: convertToKeyError(p.Err),
			}
		}
		kvPairs = append(kvPairs, kvPair)
	}
	return kvPairs
}

// kvHandler mocks tikv's side handler behavior. In general, you may assume
// TiKV just translate the logic from Go to Rust.
type kvHandler struct {
	*Session
}

func (h kvHandler) handleKvGet(req *kvrpcpb.GetRequest) *kvrpcpb.GetResponse {
	if !h.checkKeyInRegion(req.Key) {
		panic("KvGet: key not in region")
	}

	val, err := h.mvccStore.Get(req.Key, req.GetVersion(), h.isolationLevel, req.Context.GetResolvedLocks())
	if err != nil {
		return &kvrpcpb.GetResponse{
			Error: convertToKeyError(err),
		}
	}
	return &kvrpcpb.GetResponse{
		Value: val,
	}
}

func (h kvHandler) handleKvScan(req *kvrpcpb.ScanRequest) *kvrpcpb.ScanResponse {
	endKey := MvccKey(h.endKey).Raw()
	var pairs []Pair
	if !req.Reverse {
		if !h.checkKeyInRegion(req.GetStartKey()) {
			panic("KvScan: startKey not in region")
		}
		if len(req.EndKey) > 0 && (len(endKey) == 0 || bytes.Compare(NewMvccKey(req.EndKey), h.endKey) < 0) {
			endKey = req.EndKey
		}
		pairs = h.mvccStore.Scan(req.GetStartKey(), endKey, int(req.GetLimit()), req.GetVersion(), h.isolationLevel, req.Context.ResolvedLocks)
	} else {
		// TiKV use range [end_key, start_key) for reverse scan.
		// Should use the req.EndKey to check in region.
		if !h.checkKeyInRegion(req.GetEndKey()) {
			panic("KvScan: startKey not in region")
		}

		// TiKV use range [end_key, start_key) for reverse scan.
		// So the req.StartKey actually is the end_key.
		if len(req.StartKey) > 0 && (len(endKey) == 0 || bytes.Compare(NewMvccKey(req.StartKey), h.endKey) < 0) {
			endKey = req.StartKey
		}

		pairs = h.mvccStore.ReverseScan(req.EndKey, endKey, int(req.GetLimit()), req.GetVersion(), h.isolationLevel, req.Context.ResolvedLocks)
	}

	return &kvrpcpb.ScanResponse{
		Pairs: convertToPbPairs(pairs),
	}
}

func (h kvHandler) handleKvPrewrite(req *kvrpcpb.PrewriteRequest) *kvrpcpb.PrewriteResponse {
	regionID := req.Context.RegionId
	h.cluster.handleDelay(req.StartVersion, regionID)

	for _, m := range req.Mutations {
		if !h.checkKeyInRegion(m.Key) {
			panic("KvPrewrite: key not in region")
		}
	}
	errs := h.mvccStore.Prewrite(req)
	return &kvrpcpb.PrewriteResponse{
		Errors: convertToKeyErrors(errs),
	}
}

func (h kvHandler) handleKvPessimisticLock(req *kvrpcpb.PessimisticLockRequest) *kvrpcpb.PessimisticLockResponse {
	for _, m := range req.Mutations {
		if !h.checkKeyInRegion(m.Key) {
			panic("KvPessimisticLock: key not in region")
		}
	}
	startTS := req.StartVersion
	regionID := req.Context.RegionId
	h.cluster.handleDelay(startTS, regionID)
	return h.mvccStore.PessimisticLock(req)
}

func simulateServerSideWaitLock(errs []error) {
	for _, err := range errs {
		if _, ok := err.(*ErrLocked); ok {
			time.Sleep(time.Millisecond * 5)
			break
		}
	}
}

func (h kvHandler) handleKvPessimisticRollback(req *kvrpcpb.PessimisticRollbackRequest) *kvrpcpb.PessimisticRollbackResponse {
	for _, key := range req.Keys {
		if !h.checkKeyInRegion(key) {
			panic("KvPessimisticRollback: key not in region")
		}
	}
	errs := h.mvccStore.PessimisticRollback(req.Keys, req.StartVersion, req.ForUpdateTs)
	return &kvrpcpb.PessimisticRollbackResponse{
		Errors: convertToKeyErrors(errs),
	}
}

func (h kvHandler) handleKvCommit(req *kvrpcpb.CommitRequest) *kvrpcpb.CommitResponse {
	for _, k := range req.Keys {
		if !h.checkKeyInRegion(k) {
			panic("KvCommit: key not in region")
		}
	}
	var resp kvrpcpb.CommitResponse
	err := h.mvccStore.Commit(req.Keys, req.GetStartVersion(), req.GetCommitVersion())
	if err != nil {
		resp.Error = convertToKeyError(err)
	}
	return &resp
}

func (h kvHandler) handleKvCleanup(req *kvrpcpb.CleanupRequest) *kvrpcpb.CleanupResponse {
	if !h.checkKeyInRegion(req.Key) {
		panic("KvCleanup: key not in region")
	}
	var resp kvrpcpb.CleanupResponse
	err := h.mvccStore.Cleanup(req.Key, req.GetStartVersion(), req.GetCurrentTs())
	if err != nil {
		if commitTS, ok := errors.Cause(err).(ErrAlreadyCommitted); ok {
			resp.CommitVersion = uint64(commitTS)
		} else {
			resp.Error = convertToKeyError(err)
		}
	}
	return &resp
}

func (h kvHandler) handleKvCheckTxnStatus(req *kvrpcpb.CheckTxnStatusRequest) *kvrpcpb.CheckTxnStatusResponse {
	if !h.checkKeyInRegion(req.PrimaryKey) {
		panic("KvCheckTxnStatus: key not in region")
	}
	var resp kvrpcpb.CheckTxnStatusResponse
	ttl, commitTS, action, err := h.mvccStore.CheckTxnStatus(req.GetPrimaryKey(), req.GetLockTs(), req.GetCallerStartTs(), req.GetCurrentTs(), req.GetRollbackIfNotExist(), req.ResolvingPessimisticLock)
	if err != nil {
		resp.Error = convertToKeyError(err)
	} else {
		resp.LockTtl, resp.CommitVersion, resp.Action = ttl, commitTS, action
	}
	return &resp
}

func (h kvHandler) handleTxnHeartBeat(req *kvrpcpb.TxnHeartBeatRequest) *kvrpcpb.TxnHeartBeatResponse {
	if !h.checkKeyInRegion(req.PrimaryLock) {
		panic("KvTxnHeartBeat: key not in region")
	}
	var resp kvrpcpb.TxnHeartBeatResponse
	ttl, err := h.mvccStore.TxnHeartBeat(req.PrimaryLock, req.StartVersion, req.AdviseLockTtl)
	if err != nil {
		resp.Error = convertToKeyError(err)
	}
	resp.LockTtl = ttl
	return &resp
}

func (h kvHandler) handleKvBatchGet(req *kvrpcpb.BatchGetRequest) *kvrpcpb.BatchGetResponse {
	for _, k := range req.Keys {
		if !h.checkKeyInRegion(k) {
			panic("KvBatchGet: key not in region")
		}
	}
	pairs := h.mvccStore.BatchGet(req.Keys, req.GetVersion(), h.isolationLevel, req.Context.GetResolvedLocks())
	return &kvrpcpb.BatchGetResponse{
		Pairs: convertToPbPairs(pairs),
	}
}

func (h kvHandler) handleMvccGetByKey(req *kvrpcpb.MvccGetByKeyRequest) *kvrpcpb.MvccGetByKeyResponse {
	debugger, ok := h.mvccStore.(MVCCDebugger)
	if !ok {
		return &kvrpcpb.MvccGetByKeyResponse{
			Error: "not implement",
		}
	}

	if !h.checkKeyInRegion(req.Key) {
		panic("MvccGetByKey: key not in region")
	}
	var resp kvrpcpb.MvccGetByKeyResponse
	resp.Info = debugger.MvccGetByKey(req.Key)
	return &resp
}

func (h kvHandler) handleMvccGetByStartTS(req *kvrpcpb.MvccGetByStartTsRequest) *kvrpcpb.MvccGetByStartTsResponse {
	debugger, ok := h.mvccStore.(MVCCDebugger)
	if !ok {
		return &kvrpcpb.MvccGetByStartTsResponse{
			Error: "not implement",
		}
	}
	var resp kvrpcpb.MvccGetByStartTsResponse
	resp.Info, resp.Key = debugger.MvccGetByStartTS(req.StartTs)
	return &resp
}

func (h kvHandler) handleKvBatchRollback(req *kvrpcpb.BatchRollbackRequest) *kvrpcpb.BatchRollbackResponse {
	err := h.mvccStore.Rollback(req.Keys, req.StartVersion)
	if err != nil {
		return &kvrpcpb.BatchRollbackResponse{
			Error: convertToKeyError(err),
		}
	}
	return &kvrpcpb.BatchRollbackResponse{}
}

func (h kvHandler) handleKvScanLock(req *kvrpcpb.ScanLockRequest) *kvrpcpb.ScanLockResponse {
	startKey := MvccKey(h.startKey).Raw()
	endKey := MvccKey(h.endKey).Raw()
	locks, err := h.mvccStore.ScanLock(startKey, endKey, req.GetMaxVersion())
	if err != nil {
		return &kvrpcpb.ScanLockResponse{
			Error: convertToKeyError(err),
		}
	}
	return &kvrpcpb.ScanLockResponse{
		Locks: locks,
	}
}

func (h kvHandler) handleKvResolveLock(req *kvrpcpb.ResolveLockRequest) *kvrpcpb.ResolveLockResponse {
	startKey := MvccKey(h.startKey).Raw()
	endKey := MvccKey(h.endKey).Raw()
	err := h.mvccStore.ResolveLock(startKey, endKey, req.GetStartVersion(), req.GetCommitVersion())
	if err != nil {
		return &kvrpcpb.ResolveLockResponse{
			Error: convertToKeyError(err),
		}
	}
	return &kvrpcpb.ResolveLockResponse{}
}

func (h kvHandler) handleKvGC(req *kvrpcpb.GCRequest) *kvrpcpb.GCResponse {
	startKey := MvccKey(h.startKey).Raw()
	endKey := MvccKey(h.endKey).Raw()
	err := h.mvccStore.GC(startKey, endKey, req.GetSafePoint())
	if err != nil {
		return &kvrpcpb.GCResponse{
			Error: convertToKeyError(err),
		}
	}
	return &kvrpcpb.GCResponse{}
}

func (h kvHandler) handleKvDeleteRange(req *kvrpcpb.DeleteRangeRequest) *kvrpcpb.DeleteRangeResponse {
	if !h.checkKeyInRegion(req.StartKey) {
		panic("KvDeleteRange: key not in region")
	}
	var resp kvrpcpb.DeleteRangeResponse
	err := h.mvccStore.DeleteRange(req.StartKey, req.EndKey)
	if err != nil {
		resp.Error = err.Error()
	}
	return &resp
}

func (h kvHandler) handleKvRawGet(req *kvrpcpb.RawGetRequest) *kvrpcpb.RawGetResponse {
	rawKV, ok := h.mvccStore.(RawKV)
	if !ok {
		return &kvrpcpb.RawGetResponse{
			Error: "not implemented",
		}
	}
	return &kvrpcpb.RawGetResponse{
		Value: rawKV.RawGet(req.GetKey()),
	}
}

func (h kvHandler) handleKvRawBatchGet(req *kvrpcpb.RawBatchGetRequest) *kvrpcpb.RawBatchGetResponse {
	rawKV, ok := h.mvccStore.(RawKV)
	if !ok {
		// TODO should we add error ?
		return &kvrpcpb.RawBatchGetResponse{
			RegionError: &errorpb.Error{
				Message: "not implemented",
			},
		}
	}
	values := rawKV.RawBatchGet(req.Keys)
	kvPairs := make([]*kvrpcpb.KvPair, len(values))
	for i, key := range req.Keys {
		kvPairs[i] = &kvrpcpb.KvPair{
			Key:   key,
			Value: values[i],
		}
	}
	return &kvrpcpb.RawBatchGetResponse{
		Pairs: kvPairs,
	}
}

func (h kvHandler) handleKvRawPut(req *kvrpcpb.RawPutRequest) *kvrpcpb.RawPutResponse {
	rawKV, ok := h.mvccStore.(RawKV)
	if !ok {
		return &kvrpcpb.RawPutResponse{
			Error: "not implemented",
		}
	}
	rawKV.RawPut(req.GetKey(), req.GetValue())
	return &kvrpcpb.RawPutResponse{}
}

func (h kvHandler) handleKvRawBatchPut(req *kvrpcpb.RawBatchPutRequest) *kvrpcpb.RawBatchPutResponse {
	rawKV, ok := h.mvccStore.(RawKV)
	if !ok {
		return &kvrpcpb.RawBatchPutResponse{
			Error: "not implemented",
		}
	}
	keys := make([][]byte, 0, len(req.Pairs))
	values := make([][]byte, 0, len(req.Pairs))
	for _, pair := range req.Pairs {
		keys = append(keys, pair.Key)
		values = append(values, pair.Value)
	}
	rawKV.RawBatchPut(keys, values)
	return &kvrpcpb.RawBatchPutResponse{}
}

func (h kvHandler) handleKvRawDelete(req *kvrpcpb.RawDeleteRequest) *kvrpcpb.RawDeleteResponse {
	rawKV, ok := h.mvccStore.(RawKV)
	if !ok {
		return &kvrpcpb.RawDeleteResponse{
			Error: "not implemented",
		}
	}
	rawKV.RawDelete(req.GetKey())
	return &kvrpcpb.RawDeleteResponse{}
}

func (h kvHandler) handleKvRawBatchDelete(req *kvrpcpb.RawBatchDeleteRequest) *kvrpcpb.RawBatchDeleteResponse {
	rawKV, ok := h.mvccStore.(RawKV)
	if !ok {
		return &kvrpcpb.RawBatchDeleteResponse{
			Error: "not implemented",
		}
	}
	rawKV.RawBatchDelete(req.Keys)
	return &kvrpcpb.RawBatchDeleteResponse{}
}

func (h kvHandler) handleKvRawDeleteRange(req *kvrpcpb.RawDeleteRangeRequest) *kvrpcpb.RawDeleteRangeResponse {
	rawKV, ok := h.mvccStore.(RawKV)
	if !ok {
		return &kvrpcpb.RawDeleteRangeResponse{
			Error: "not implemented",
		}
	}
	rawKV.RawDeleteRange(req.GetStartKey(), req.GetEndKey())
	return &kvrpcpb.RawDeleteRangeResponse{}
}

func (h kvHandler) handleKvRawScan(req *kvrpcpb.RawScanRequest) *kvrpcpb.RawScanResponse {
	rawKV, ok := h.mvccStore.(RawKV)
	if !ok {
		errStr := "not implemented"
		return &kvrpcpb.RawScanResponse{
			RegionError: &errorpb.Error{
				Message: errStr,
			},
		}
	}

	var pairs []Pair
	if req.Reverse {
		lowerBound := h.startKey
		if bytes.Compare(req.EndKey, lowerBound) > 0 {
			lowerBound = req.EndKey
		}
		pairs = rawKV.RawReverseScan(
			req.StartKey,
			lowerBound,
			int(req.GetLimit()),
		)
	} else {
		upperBound := h.endKey
		if len(req.EndKey) > 0 && (len(upperBound) == 0 || bytes.Compare(req.EndKey, upperBound) < 0) {
			upperBound = req.EndKey
		}
		pairs = rawKV.RawScan(
			req.StartKey,
			upperBound,
			int(req.GetLimit()),
		)
	}

	return &kvrpcpb.RawScanResponse{
		Kvs: convertToPbPairs(pairs),
	}
}

func (h kvHandler) handleSplitRegion(req *kvrpcpb.SplitRegionRequest) *kvrpcpb.SplitRegionResponse {
	keys := req.GetSplitKeys()
	resp := &kvrpcpb.SplitRegionResponse{Regions: make([]*metapb.Region, 0, len(keys)+1)}
	for i, key := range keys {
		k := NewMvccKey(key)
		region, _ := h.cluster.GetRegionByKey(k)
		if bytes.Equal(region.GetStartKey(), key) {
			continue
		}
		if i == 0 {
			// Set the leftmost region.
			resp.Regions = append(resp.Regions, region)
		}
		newRegionID, newPeerIDs := h.cluster.AllocID(), h.cluster.AllocIDs(len(region.Peers))
		newRegion := h.cluster.SplitRaw(region.GetId(), newRegionID, k, newPeerIDs, newPeerIDs[0])
		resp.Regions = append(resp.Regions, newRegion)
	}
	return resp
}

// Client is a client that sends RPC.
// This is same with tikv.Client, define again for avoid circle import.
type Client interface {
	// Close should release all data.
	Close() error
	// SendRequest sends Request.
	SendRequest(ctx context.Context, addr string, req *tikvrpc.Request, timeout time.Duration) (*tikvrpc.Response, error)
}

// CoprRPCHandler is the interface to handle coprocessor RPC commands.
type CoprRPCHandler interface {
	HandleCmdCop(reqCtx *kvrpcpb.Context, session *Session, r *coprocessor.Request) *coprocessor.Response
	HandleBatchCop(ctx context.Context, reqCtx *kvrpcpb.Context, session *Session, r *coprocessor.BatchRequest, timeout time.Duration) (*tikvrpc.BatchCopStreamResponse, error)
	HandleCopStream(ctx context.Context, reqCtx *kvrpcpb.Context, session *Session, r *coprocessor.Request, timeout time.Duration) (*tikvrpc.CopStreamResponse, error)
	Close()
}

// RPCClient sends kv RPC calls to mock cluster. RPCClient mocks the behavior of
// a rpc client at tikv's side.
type RPCClient struct {
	Cluster     *Cluster
	MvccStore   MVCCStore
	coprHandler CoprRPCHandler
	// rpcCli uses to redirects RPC request to TiDB rpc server, It is only use for test.
	// Mock TiDB rpc service will have circle import problem, so just use a real RPC client to send this RPC  server.
	// sync.Once uses to avoid concurrency initialize rpcCli.
	sync.Once
	rpcCli Client
}

// NewRPCClient creates an RPCClient.
// Note that close the RPCClient may close the underlying MvccStore.
func NewRPCClient(cluster *Cluster, mvccStore MVCCStore) *RPCClient {
	return &RPCClient{
		Cluster:     cluster,
		MvccStore:   mvccStore,
		coprHandler: newCoprRPCHandler(),
	}
}

func (c *RPCClient) getAndCheckStoreByAddr(addr string) (*metapb.Store, error) {
	stores, err := c.Cluster.GetAndCheckStoreByAddr(addr)
	if err != nil {
		return nil, err
	}
	if len(stores) == 0 {
		return nil, errors.New("connect fail")
	}
	for _, store := range stores {
		if store.GetState() != metapb.StoreState_Offline &&
			store.GetState() != metapb.StoreState_Tombstone {
			return store, nil
		}
	}
	return nil, errors.New("connection refused")
}

func (c *RPCClient) checkArgs(ctx context.Context, addr string) (*Session, error) {
	if err := checkGoContext(ctx); err != nil {
		return nil, err
	}

	store, err := c.getAndCheckStoreByAddr(addr)
	if err != nil {
		return nil, err
	}
	session := &Session{
		cluster:   c.Cluster,
		mvccStore: c.MvccStore,
		// set store id for current request
		storeID: store.GetId(),
	}
	return session, nil
}

// GRPCClientFactory is the GRPC client factory.
// Use global variable to avoid circle import.
// TODO: remove this global variable.
var GRPCClientFactory func() Client

// redirectRequestToRPCServer redirects RPC request to TiDB rpc server, It is only use for test.
// Mock TiDB rpc service will have circle import problem, so just use a real RPC client to send this RPC  server.
func (c *RPCClient) redirectRequestToRPCServer(ctx context.Context, addr string, req *tikvrpc.Request, timeout time.Duration) (*tikvrpc.Response, error) {
	c.Once.Do(func() {
		if GRPCClientFactory != nil {
			c.rpcCli = GRPCClientFactory()
		}
	})
	if c.rpcCli == nil {
		return nil, errors.Errorf("GRPCClientFactory is nil")
	}
	return c.rpcCli.SendRequest(ctx, addr, req, timeout)
}

// SendRequest sends a request to mock cluster.
func (c *RPCClient) SendRequest(ctx context.Context, addr string, req *tikvrpc.Request, timeout time.Duration) (*tikvrpc.Response, error) {
	if span := opentracing.SpanFromContext(ctx); span != nil && span.Tracer() != nil {
		span1 := span.Tracer().StartSpan("RPCClient.SendRequest", opentracing.ChildOf(span.Context()))
		defer span1.Finish()
		ctx = opentracing.ContextWithSpan(ctx, span1)
	}

	failpoint.Inject("rpcServerBusy", func(val failpoint.Value) {
		if val.(bool) {
			failpoint.Return(tikvrpc.GenRegionErrorResp(req, &errorpb.Error{ServerIsBusy: &errorpb.ServerIsBusy{}}))
		}
	})

	// increase coverage for mock tikv
	_ = req.Type.String()
	_ = req.ToBatchCommandsRequest()

	reqCtx := &req.Context
	resp := &tikvrpc.Response{}
	// When the store type is TiDB, the request should handle over to TiDB rpc server to handle.
	if req.StoreTp == tikvrpc.TiDB {
		return c.redirectRequestToRPCServer(ctx, addr, req, timeout)
	}

	session, err := c.checkArgs(ctx, addr)
	if err != nil {
		return nil, err
	}
	switch req.Type {
	case tikvrpc.CmdGet:
		r := req.Get()
		if err := session.checkRequest(reqCtx, r.Size()); err != nil {
			resp.Resp = &kvrpcpb.GetResponse{RegionError: err}
			return resp, nil
		}
		resp.Resp = kvHandler{session}.handleKvGet(r)
	case tikvrpc.CmdScan:
		r := req.Scan()
		if err := session.checkRequest(reqCtx, r.Size()); err != nil {
			resp.Resp = &kvrpcpb.ScanResponse{RegionError: err}
			return resp, nil
		}
		resp.Resp = kvHandler{session}.handleKvScan(r)

	case tikvrpc.CmdPrewrite:
		failpoint.Inject("rpcPrewriteResult", func(val failpoint.Value) {
			switch val.(string) {
			case "notLeader":
				failpoint.Return(&tikvrpc.Response{
					Resp: &kvrpcpb.PrewriteResponse{RegionError: &errorpb.Error{NotLeader: &errorpb.NotLeader{}}},
				}, nil)
			}
		})

		r := req.Prewrite()
		if err := session.checkRequest(reqCtx, r.Size()); err != nil {
			resp.Resp = &kvrpcpb.PrewriteResponse{RegionError: err}
			return resp, nil
		}
		resp.Resp = kvHandler{session}.handleKvPrewrite(r)
	case tikvrpc.CmdPessimisticLock:
		r := req.PessimisticLock()
		if err := session.checkRequest(reqCtx, r.Size()); err != nil {
			resp.Resp = &kvrpcpb.PessimisticLockResponse{RegionError: err}
			return resp, nil
		}
		resp.Resp = kvHandler{session}.handleKvPessimisticLock(r)
	case tikvrpc.CmdPessimisticRollback:
		r := req.PessimisticRollback()
		if err := session.checkRequest(reqCtx, r.Size()); err != nil {
			resp.Resp = &kvrpcpb.PessimisticRollbackResponse{RegionError: err}
			return resp, nil
		}
		resp.Resp = kvHandler{session}.handleKvPessimisticRollback(r)
	case tikvrpc.CmdCommit:
		failpoint.Inject("rpcCommitResult", func(val failpoint.Value) {
			switch val.(string) {
			case "timeout":
				failpoint.Return(nil, errors.New("timeout"))
			case "notLeader":
				failpoint.Return(&tikvrpc.Response{
					Resp: &kvrpcpb.CommitResponse{RegionError: &errorpb.Error{NotLeader: &errorpb.NotLeader{}}},
				}, nil)
			case "keyError":
				failpoint.Return(&tikvrpc.Response{
					Resp: &kvrpcpb.CommitResponse{Error: &kvrpcpb.KeyError{}},
				}, nil)
			}
		})

		r := req.Commit()
		if err := session.checkRequest(reqCtx, r.Size()); err != nil {
			resp.Resp = &kvrpcpb.CommitResponse{RegionError: err}
			return resp, nil
		}
		resp.Resp = kvHandler{session}.handleKvCommit(r)
		failpoint.Inject("rpcCommitTimeout", func(val failpoint.Value) {
			if val.(bool) {
				failpoint.Return(nil, undeterminedErr)
			}
		})
	case tikvrpc.CmdCleanup:
		r := req.Cleanup()
		if err := session.checkRequest(reqCtx, r.Size()); err != nil {
			resp.Resp = &kvrpcpb.CleanupResponse{RegionError: err}
			return resp, nil
		}
		resp.Resp = kvHandler{session}.handleKvCleanup(r)
	case tikvrpc.CmdCheckTxnStatus:
		r := req.CheckTxnStatus()
		if err := session.checkRequest(reqCtx, r.Size()); err != nil {
			resp.Resp = &kvrpcpb.CheckTxnStatusResponse{RegionError: err}
			return resp, nil
		}
		resp.Resp = kvHandler{session}.handleKvCheckTxnStatus(r)
	case tikvrpc.CmdTxnHeartBeat:
		r := req.TxnHeartBeat()
		if err := session.checkRequest(reqCtx, r.Size()); err != nil {
			resp.Resp = &kvrpcpb.TxnHeartBeatResponse{RegionError: err}
			return resp, nil
		}
		resp.Resp = kvHandler{session}.handleTxnHeartBeat(r)
	case tikvrpc.CmdBatchGet:
		r := req.BatchGet()
		if err := session.checkRequest(reqCtx, r.Size()); err != nil {
			resp.Resp = &kvrpcpb.BatchGetResponse{RegionError: err}
			return resp, nil
		}
		resp.Resp = kvHandler{session}.handleKvBatchGet(r)
	case tikvrpc.CmdBatchRollback:
		r := req.BatchRollback()
		if err := session.checkRequest(reqCtx, r.Size()); err != nil {
			resp.Resp = &kvrpcpb.BatchRollbackResponse{RegionError: err}
			return resp, nil
		}
		resp.Resp = kvHandler{session}.handleKvBatchRollback(r)
	case tikvrpc.CmdScanLock:
		r := req.ScanLock()
		if err := session.checkRequest(reqCtx, r.Size()); err != nil {
			resp.Resp = &kvrpcpb.ScanLockResponse{RegionError: err}
			return resp, nil
		}
		resp.Resp = kvHandler{session}.handleKvScanLock(r)
	case tikvrpc.CmdResolveLock:
		r := req.ResolveLock()
		if err := session.checkRequest(reqCtx, r.Size()); err != nil {
			resp.Resp = &kvrpcpb.ResolveLockResponse{RegionError: err}
			return resp, nil
		}
		resp.Resp = kvHandler{session}.handleKvResolveLock(r)
	case tikvrpc.CmdGC:
		r := req.GC()
		if err := session.checkRequest(reqCtx, r.Size()); err != nil {
			resp.Resp = &kvrpcpb.GCResponse{RegionError: err}
			return resp, nil
		}
		resp.Resp = kvHandler{session}.handleKvGC(r)
	case tikvrpc.CmdDeleteRange:
		r := req.DeleteRange()
		if err := session.checkRequest(reqCtx, r.Size()); err != nil {
			resp.Resp = &kvrpcpb.DeleteRangeResponse{RegionError: err}
			return resp, nil
		}
		resp.Resp = kvHandler{session}.handleKvDeleteRange(r)
	case tikvrpc.CmdRawGet:
		r := req.RawGet()
		if err := session.checkRequest(reqCtx, r.Size()); err != nil {
			resp.Resp = &kvrpcpb.RawGetResponse{RegionError: err}
			return resp, nil
		}
		resp.Resp = kvHandler{session}.handleKvRawGet(r)
	case tikvrpc.CmdRawBatchGet:
		r := req.RawBatchGet()
		if err := session.checkRequest(reqCtx, r.Size()); err != nil {
			resp.Resp = &kvrpcpb.RawBatchGetResponse{RegionError: err}
			return resp, nil
		}
		resp.Resp = kvHandler{session}.handleKvRawBatchGet(r)
	case tikvrpc.CmdRawPut:
		r := req.RawPut()
		if err := session.checkRequest(reqCtx, r.Size()); err != nil {
			resp.Resp = &kvrpcpb.RawPutResponse{RegionError: err}
			return resp, nil
		}
		resp.Resp = kvHandler{session}.handleKvRawPut(r)
	case tikvrpc.CmdRawBatchPut:
		r := req.RawBatchPut()
		if err := session.checkRequest(reqCtx, r.Size()); err != nil {
			resp.Resp = &kvrpcpb.RawBatchPutResponse{RegionError: err}
			return resp, nil
		}
		resp.Resp = kvHandler{session}.handleKvRawBatchPut(r)
	case tikvrpc.CmdRawDelete:
		r := req.RawDelete()
		if err := session.checkRequest(reqCtx, r.Size()); err != nil {
			resp.Resp = &kvrpcpb.RawDeleteResponse{RegionError: err}
			return resp, nil
		}
		resp.Resp = kvHandler{session}.handleKvRawDelete(r)
	case tikvrpc.CmdRawBatchDelete:
		r := req.RawBatchDelete()
		if err := session.checkRequest(reqCtx, r.Size()); err != nil {
			resp.Resp = &kvrpcpb.RawBatchDeleteResponse{RegionError: err}
		}
		resp.Resp = kvHandler{session}.handleKvRawBatchDelete(r)
	case tikvrpc.CmdRawDeleteRange:
		r := req.RawDeleteRange()
		if err := session.checkRequest(reqCtx, r.Size()); err != nil {
			resp.Resp = &kvrpcpb.RawDeleteRangeResponse{RegionError: err}
			return resp, nil
		}
		resp.Resp = kvHandler{session}.handleKvRawDeleteRange(r)
	case tikvrpc.CmdRawScan:
		r := req.RawScan()
		if err := session.checkRequest(reqCtx, r.Size()); err != nil {
			resp.Resp = &kvrpcpb.RawScanResponse{RegionError: err}
			return resp, nil
		}
		resp.Resp = kvHandler{session}.handleKvRawScan(r)
	case tikvrpc.CmdUnsafeDestroyRange:
		panic("unimplemented")
	case tikvrpc.CmdRegisterLockObserver:
		return nil, errors.New("unimplemented")
	case tikvrpc.CmdCheckLockObserver:
		return nil, errors.New("unimplemented")
	case tikvrpc.CmdRemoveLockObserver:
		return nil, errors.New("unimplemented")
	case tikvrpc.CmdPhysicalScanLock:
		return nil, errors.New("unimplemented")
	case tikvrpc.CmdCop:
<<<<<<< HEAD
		if c.coprHandler == nil {
			return nil, errors.New("unimplemented")
=======
		r := req.Cop()
		if err := session.CheckRequestContext(reqCtx); err != nil {
			resp.Resp = &coprocessor.Response{RegionError: err}
			return resp, nil
>>>>>>> 99eabdb1
		}
		session.rawStartKey = MvccKey(session.startKey).Raw()
		session.rawEndKey = MvccKey(session.endKey).Raw()
		resp.Resp = c.coprHandler.HandleCmdCop(reqCtx, session, req.Cop())
	case tikvrpc.CmdBatchCop:
		failpoint.Inject("BatchCopCancelled", func(value failpoint.Value) {
			if value.(bool) {
				failpoint.Return(nil, context.Canceled)
			}
		})

		failpoint.Inject("BatchCopRpcErr"+addr, func(value failpoint.Value) {
			if value.(string) == addr {
				failpoint.Return(nil, errors.New("rpc error"))
			}
		})
<<<<<<< HEAD
		if c.coprHandler == nil {
			return nil, errors.New("unimplemented")
=======
		r := req.BatchCop()
		if err := session.CheckRequestContext(reqCtx); err != nil {
			resp.Resp = &tikvrpc.BatchCopStreamResponse{
				Tikv_BatchCoprocessorClient: &mockBathCopErrClient{Error: err},
				BatchResponse: &coprocessor.BatchResponse{
					OtherError: err.Message,
				},
			}
			return resp, nil
>>>>>>> 99eabdb1
		}
		batchResp, err := c.coprHandler.HandleBatchCop(ctx, reqCtx, session, req.BatchCop(), timeout)
		if err != nil {
			return nil, errors.Trace(err)
		}
		resp.Resp = batchResp
	case tikvrpc.CmdCopStream:
<<<<<<< HEAD
		if c.coprHandler == nil {
			return nil, errors.New("unimplemented")
=======
		r := req.Cop()
		if err := session.CheckRequestContext(reqCtx); err != nil {
			resp.Resp = &tikvrpc.CopStreamResponse{
				Tikv_CoprocessorStreamClient: &mockCopStreamErrClient{Error: err},
				Response: &coprocessor.Response{
					RegionError: err,
				},
			}
			return resp, nil
>>>>>>> 99eabdb1
		}
		session.rawStartKey = MvccKey(session.startKey).Raw()
		session.rawEndKey = MvccKey(session.endKey).Raw()
		streamResp, err := c.coprHandler.HandleCopStream(ctx, reqCtx, session, req.Cop(), timeout)
		if err != nil {
			return nil, errors.Trace(err)
		}
		resp.Resp = streamResp
	case tikvrpc.CmdMvccGetByKey:
		r := req.MvccGetByKey()
		if err := session.checkRequest(reqCtx, r.Size()); err != nil {
			resp.Resp = &kvrpcpb.MvccGetByKeyResponse{RegionError: err}
			return resp, nil
		}
		resp.Resp = kvHandler{session}.handleMvccGetByKey(r)
	case tikvrpc.CmdMvccGetByStartTs:
		r := req.MvccGetByStartTs()
		if err := session.checkRequest(reqCtx, r.Size()); err != nil {
			resp.Resp = &kvrpcpb.MvccGetByStartTsResponse{RegionError: err}
			return resp, nil
		}
		resp.Resp = kvHandler{session}.handleMvccGetByStartTS(r)
	case tikvrpc.CmdSplitRegion:
		r := req.SplitRegion()
		if err := session.checkRequest(reqCtx, r.Size()); err != nil {
			resp.Resp = &kvrpcpb.SplitRegionResponse{RegionError: err}
			return resp, nil
		}
		resp.Resp = kvHandler{session}.handleSplitRegion(r)
	// DebugGetRegionProperties is for fast analyze in mock tikv.
	case tikvrpc.CmdDebugGetRegionProperties:
		r := req.DebugGetRegionProperties()
		region, _ := c.Cluster.GetRegion(r.RegionId)
		var reqCtx kvrpcpb.Context
		scanResp := kvHandler{session}.handleKvScan(&kvrpcpb.ScanRequest{
			Context:  &reqCtx,
			StartKey: MvccKey(region.StartKey).Raw(),
			EndKey:   MvccKey(region.EndKey).Raw(),
			Version:  math.MaxUint64,
			Limit:    math.MaxUint32})
		resp.Resp = &debugpb.GetRegionPropertiesResponse{
			Props: []*debugpb.Property{{
				Name:  "mvcc.num_rows",
				Value: strconv.Itoa(len(scanResp.Pairs)),
			}}}
	default:
		return nil, errors.Errorf("unsupported this request type %v", req.Type)
	}
	return resp, nil
}

// Close closes the client.
func (c *RPCClient) Close() error {
	if c.coprHandler != nil {
		c.coprHandler.Close()
	}

	var err error
	if c.MvccStore != nil {
		err = c.MvccStore.Close()
		if err != nil {
			return err
		}
	}

	if c.rpcCli != nil {
		err = c.rpcCli.Close()
		if err != nil {
			return err
		}
	}
	return nil
}<|MERGE_RESOLUTION|>--- conflicted
+++ resolved
@@ -30,7 +30,6 @@
 	"github.com/pingcap/kvproto/pkg/kvrpcpb"
 	"github.com/pingcap/kvproto/pkg/metapb"
 	"github.com/pingcap/parser/terror"
-	"github.com/pingcap/tidb/kv"
 	"github.com/pingcap/tidb/store/tikv/tikvrpc"
 )
 
@@ -876,15 +875,8 @@
 	case tikvrpc.CmdPhysicalScanLock:
 		return nil, errors.New("unimplemented")
 	case tikvrpc.CmdCop:
-<<<<<<< HEAD
 		if c.coprHandler == nil {
 			return nil, errors.New("unimplemented")
-=======
-		r := req.Cop()
-		if err := session.CheckRequestContext(reqCtx); err != nil {
-			resp.Resp = &coprocessor.Response{RegionError: err}
-			return resp, nil
->>>>>>> 99eabdb1
 		}
 		session.rawStartKey = MvccKey(session.startKey).Raw()
 		session.rawEndKey = MvccKey(session.endKey).Raw()
@@ -901,20 +893,8 @@
 				failpoint.Return(nil, errors.New("rpc error"))
 			}
 		})
-<<<<<<< HEAD
 		if c.coprHandler == nil {
 			return nil, errors.New("unimplemented")
-=======
-		r := req.BatchCop()
-		if err := session.CheckRequestContext(reqCtx); err != nil {
-			resp.Resp = &tikvrpc.BatchCopStreamResponse{
-				Tikv_BatchCoprocessorClient: &mockBathCopErrClient{Error: err},
-				BatchResponse: &coprocessor.BatchResponse{
-					OtherError: err.Message,
-				},
-			}
-			return resp, nil
->>>>>>> 99eabdb1
 		}
 		batchResp, err := c.coprHandler.HandleBatchCop(ctx, reqCtx, session, req.BatchCop(), timeout)
 		if err != nil {
@@ -922,20 +902,8 @@
 		}
 		resp.Resp = batchResp
 	case tikvrpc.CmdCopStream:
-<<<<<<< HEAD
 		if c.coprHandler == nil {
 			return nil, errors.New("unimplemented")
-=======
-		r := req.Cop()
-		if err := session.CheckRequestContext(reqCtx); err != nil {
-			resp.Resp = &tikvrpc.CopStreamResponse{
-				Tikv_CoprocessorStreamClient: &mockCopStreamErrClient{Error: err},
-				Response: &coprocessor.Response{
-					RegionError: err,
-				},
-			}
-			return resp, nil
->>>>>>> 99eabdb1
 		}
 		session.rawStartKey = MvccKey(session.startKey).Raw()
 		session.rawEndKey = MvccKey(session.endKey).Raw()
