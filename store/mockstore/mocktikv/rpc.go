--- conflicted
+++ resolved
@@ -373,11 +373,7 @@
 		panic("KvCheckTxnStatus: key not in region")
 	}
 	var resp kvrpcpb.CheckTxnStatusResponse
-<<<<<<< HEAD
-	ttl, commitTS, err := h.mvccStore.CheckTxnStatus(req.GetPrimaryKey(), req.GetStartVersion(), req.GetCurrentTs())
-=======
 	ttl, commitTS, err := h.mvccStore.CheckTxnStatus(req.GetPrimaryKey(), req.GetLockTs(), req.GetCallerStartTs(), req.GetCurrentTs())
->>>>>>> c2901fea
 	if err != nil {
 		resp.Error = convertToKeyError(err)
 	} else {
@@ -386,8 +382,6 @@
 	return &resp
 }
 
-<<<<<<< HEAD
-=======
 func (h *rpcHandler) handleTxnHeartBeat(req *kvrpcpb.TxnHeartBeatRequest) *kvrpcpb.TxnHeartBeatResponse {
 	if !h.checkKeyInRegion(req.PrimaryLock) {
 		panic("KvTxnHeartBeat: key not in region")
@@ -401,7 +395,6 @@
 	return &resp
 }
 
->>>>>>> c2901fea
 func (h *rpcHandler) handleKvBatchGet(req *kvrpcpb.BatchGetRequest) *kvrpcpb.BatchGetResponse {
 	for _, k := range req.Keys {
 		if !h.checkKeyInRegion(k) {
@@ -816,8 +809,6 @@
 			return resp, nil
 		}
 		resp.Resp = handler.handleKvCheckTxnStatus(r)
-<<<<<<< HEAD
-=======
 	case tikvrpc.CmdTxnHeartBeat:
 		r := req.TxnHeartBeat()
 		if err := handler.checkRequest(reqCtx, r.Size()); err != nil {
@@ -825,7 +816,6 @@
 			return resp, nil
 		}
 		resp.Resp = handler.handleTxnHeartBeat(r)
->>>>>>> c2901fea
 	case tikvrpc.CmdBatchGet:
 		r := req.BatchGet()
 		if err := handler.checkRequest(reqCtx, r.Size()); err != nil {
