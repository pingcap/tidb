--- conflicted
+++ resolved
@@ -43,11 +43,8 @@
 type executor interface {
 	SetSrcExec(executor)
 	GetSrcExec() executor
-<<<<<<< HEAD
-=======
-	ResetCount()
-	Count() int64
->>>>>>> 3b1884e4
+	ResetCounts()
+	Counts() []int64
 	Next(ctx context.Context) ([][]byte, error)
 	// Cursor returns the key gonna to be scanned by the Next() function.
 	Cursor() (key []byte, desc bool)
@@ -62,6 +59,7 @@
 	mvccStore      MVCCStore
 	cursor         int
 	seekKey        []byte
+	start          int
 	counts         []int64
 
 	src executor
@@ -75,14 +73,17 @@
 	return e.src
 }
 
-<<<<<<< HEAD
-=======
-func (e *tableScanExec) ResetCount() {
-	e.count = 0
-}
-
-func (e *tableScanExec) Count() int64 {
-	return e.count
+func (e *tableScanExec) ResetCounts() {
+	e.counts[e.start] = 0
+}
+
+func (e *tableScanExec) Counts() []int64 {
+	oldStart := e.start
+	e.start = e.cursor
+	if e.seekKey == nil {
+		return e.counts[oldStart:e.cursor]
+	}
+	return e.counts[oldStart : e.cursor+1]
 }
 
 func (e *tableScanExec) Cursor() ([]byte, bool) {
@@ -108,7 +109,6 @@
 	return e.kvRanges[len(e.kvRanges)-1].EndKey, e.Desc
 }
 
->>>>>>> 3b1884e4
 func (e *tableScanExec) Next(ctx context.Context) (value [][]byte, err error) {
 	for e.cursor < len(e.kvRanges) {
 		ran := e.kvRanges[e.cursor]
@@ -226,6 +226,7 @@
 	cursor         int
 	seekKey        []byte
 	pkStatus       int
+	start          int
 	counts         []int64
 
 	src executor
@@ -239,17 +240,19 @@
 	return e.src
 }
 
-<<<<<<< HEAD
-=======
-func (e *indexScanExec) ResetCount() {
-	e.count = 0
-}
-
-func (e *indexScanExec) Count() int64 {
-	return e.count
-}
-
->>>>>>> 3b1884e4
+func (e *indexScanExec) ResetCounts() {
+	e.counts[e.start] = 0
+}
+
+func (e *indexScanExec) Counts() []int64 {
+	oldStart := e.start
+	e.start = e.cursor
+	if e.seekKey == nil {
+		return e.counts[oldStart:e.cursor]
+	}
+	return e.counts[oldStart : e.cursor+1]
+}
+
 func (e *indexScanExec) isUnique() bool {
 	return e.Unique != nil && *e.Unique
 }
@@ -405,18 +408,14 @@
 	return e.src
 }
 
-<<<<<<< HEAD
-=======
-func (e *selectionExec) ResetCount() {
-	e.count = 0
-	e.src.ResetCount()
-}
-
-func (e *selectionExec) Count() int64 {
-	return e.count
-}
-
->>>>>>> 3b1884e4
+func (e *selectionExec) ResetCounts() {
+	e.src.ResetCounts()
+}
+
+func (e *selectionExec) Counts() []int64 {
+	return e.src.Counts()
+}
+
 // evalBool evaluates expression to a boolean value.
 func evalBool(exprs []expression.Expression, row types.DatumRow, ctx *stmtctx.StatementContext) (bool, error) {
 	for _, expr := range exprs {
@@ -487,18 +486,14 @@
 	return e.src
 }
 
-<<<<<<< HEAD
-=======
-func (e *topNExec) ResetCount() {
-	e.count = 0
-	e.src.ResetCount()
-}
-
-func (e *topNExec) Count() int64 {
-	return e.count
-}
-
->>>>>>> 3b1884e4
+func (e *topNExec) ResetCounts() {
+	e.src.ResetCounts()
+}
+
+func (e *topNExec) Counts() []int64 {
+	return e.src.Counts()
+}
+
 func (e *topNExec) innerNext(ctx context.Context) (bool, error) {
 	value, err := e.src.Next(ctx)
 	if err != nil {
@@ -581,22 +576,18 @@
 	return e.src
 }
 
-<<<<<<< HEAD
-=======
-func (e *limitExec) ResetCount() {
-	e.count = 0
-	e.src.ResetCount()
-}
-
-func (e *limitExec) Count() int64 {
-	return e.count
+func (e *limitExec) ResetCounts() {
+	e.src.ResetCounts()
+}
+
+func (e *limitExec) Counts() []int64 {
+	return e.src.Counts()
 }
 
 func (e *limitExec) Cursor() ([]byte, bool) {
 	return e.src.Cursor()
 }
 
->>>>>>> 3b1884e4
 func (e *limitExec) Next(ctx context.Context) (value [][]byte, err error) {
 	if e.cursor >= e.limit {
 		return nil, nil
