--- conflicted
+++ resolved
@@ -42,21 +42,13 @@
 }
 
 type mvccLock struct {
-<<<<<<< HEAD
-	startTS uint64
-	primary []byte
-	value   []byte
-	op      kvrpcpb.Op
-	ttl     uint64
-	txnSize uint64
-=======
 	startTS     uint64
 	primary     []byte
 	value       []byte
 	op          kvrpcpb.Op
 	ttl         uint64
 	forUpdateTS uint64
->>>>>>> 1fb0e97b
+	txnSize     uint64
 }
 
 type mvccEntry struct {
