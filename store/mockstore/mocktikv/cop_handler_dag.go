// Copyright 2017 PingCAP, Inc.
//
// Licensed under the Apache License, Version 2.0 (the "License");
// you may not use this file except in compliance with the License.
// You may obtain a copy of the License at
//
//     http://www.apache.org/licenses/LICENSE-2.0
//
// Unless required by applicable law or agreed to in writing, software
// distributed under the License is distributed on an "AS IS" BASIS,
// See the License for the specific language governing permissions and
// limitations under the License.

package mocktikv

import (
	"bytes"
	"fmt"
	"io"
	"strings"
	"sync"
	"time"

	"github.com/golang/protobuf/proto"
	"github.com/juju/errors"
	"github.com/pingcap/kvproto/pkg/coprocessor"
	"github.com/pingcap/kvproto/pkg/errorpb"
	"github.com/pingcap/kvproto/pkg/kvrpcpb"
	"github.com/pingcap/kvproto/pkg/tikvpb"
	"github.com/pingcap/tidb/expression"
	"github.com/pingcap/tidb/expression/aggregation"
	"github.com/pingcap/tidb/kv"
	"github.com/pingcap/tidb/model"
	"github.com/pingcap/tidb/mysql"
	"github.com/pingcap/tidb/sessionctx/stmtctx"
	"github.com/pingcap/tidb/tablecodec"
	"github.com/pingcap/tidb/terror"
	"github.com/pingcap/tidb/types"
	"github.com/pingcap/tidb/util/chunk"
	"github.com/pingcap/tidb/util/codec"
	mockpkg "github.com/pingcap/tidb/util/mock"
	"github.com/pingcap/tipb/go-tipb"
	"golang.org/x/net/context"
	"google.golang.org/grpc"
	"google.golang.org/grpc/metadata"
)

var dummySlice = make([]byte, 0)

// locCache is a simple map with lock. It stores all used timezone during the lifetime of tidb instance.
// Talked with Golang team about whether they can have some forms of cache policy available for programmer,
// they suggests that only programmers knows which one is best for their use case.
// For detail, please refer to: https://github.com/golang/go/issues/26106
type locCache struct {
	sync.RWMutex
	// locMap stores locations used in past and can be retrieved by a timezone's name.
	locMap map[string]*time.Location
}

// init initializes `locCache`.
func init() {
	LocCache = &locCache{}
	LocCache.locMap = make(map[string]*time.Location)
}

// LocCache is a simple cache policy to improve the performance of 'time.LoadLocation'.
var LocCache *locCache

// getLoc first trying to load location from a cache map. If nothing found in such map, then call
// `time.LocadLocation` to get a timezone location. After trying both way, an error wil be returned
//  if valid Location is not found.
func (lm *locCache) getLoc(name string) (*time.Location, error) {
	if name == "System" {
		name = "Local"
	}
	lm.RLock()
	if v, ok := lm.locMap[name]; ok {
		lm.RUnlock()
		return v, nil
	}

	if loc, err := time.LoadLocation(name); err == nil {
		lm.RUnlock()
		lm.Lock()
		lm.locMap[name] = loc
		lm.Unlock()
		return loc, nil
	}

	lm.RUnlock()
	return nil, fmt.Errorf("invalid name for timezone %s", name)
}

type dagContext struct {
	dagReq    *tipb.DAGRequest
	keyRanges []*coprocessor.KeyRange
	evalCtx   *evalContext
}

func (h *rpcHandler) handleCopDAGRequest(req *coprocessor.Request) *coprocessor.Response {
	resp := &coprocessor.Response{}
	if err := h.checkRequestContext(req.GetContext()); err != nil {
		resp.RegionError = err
		return resp
	}
	dagCtx, e, dagReq, err := h.buildDAGExecutor(req)
	if err != nil {
		resp.OtherError = err.Error()
		return resp
	}

	ctx := context.TODO()
	var rows [][][]byte
	for {
		var row [][]byte
		row, err = e.Next(ctx)
		if err != nil {
			break
		}
		if row == nil {
			break
		}

		rows = append(rows, row)
	}

	selResp := h.initSelectResponse(err, dagCtx.evalCtx.sc.GetWarnings(), e.Counts())
	if err == nil {
		err = h.supplementSelectResponse(selResp, dagReq, dagCtx, rows)
		if err != nil {
			terror.Log(err)
		}
	}

	return buildResp(selResp, err)
}

func (h *rpcHandler) buildDAGExecutor(req *coprocessor.Request) (*dagContext, executor, *tipb.DAGRequest, error) {
	if len(req.Ranges) == 0 {
		return nil, nil, nil, errors.New("request range is null")
	}
	if req.GetTp() != kv.ReqTypeDAG {
		return nil, nil, nil, errors.Errorf("unsupported request type %d", req.GetTp())
	}

	dagReq := new(tipb.DAGRequest)
	err := proto.Unmarshal(req.Data, dagReq)
	if err != nil {
		return nil, nil, nil, errors.Trace(err)
	}

	sc := flagsToStatementContext(dagReq.Flags)
<<<<<<< HEAD
	sc.TimeZone, err = h.constructTimeZone(dagReq.TimeZoneName, int(dagReq.TimeZoneOffset))
=======
	sc.TimeZone, err = constructTimeZone(dagReq.TimeZoneName, int(dagReq.TimeZoneOffset))
>>>>>>> 8d1acc24
	if err != nil {
		return nil, nil, nil, errors.Trace(err)
	}

	ctx := &dagContext{
		dagReq:    dagReq,
		keyRanges: req.Ranges,
		evalCtx:   &evalContext{sc: sc},
	}
	e, err := h.buildDAG(ctx, dagReq.Executors)
	if err != nil {
		return nil, nil, nil, errors.Trace(err)
	}
	return ctx, e, dagReq, err
}

// constructTimeZone constructs timezone by name first. When the timezone name
<<<<<<< HEAD
// is set and is not equal to "UTC", the daylight saving time problem must be
// considered. Otherwise the timezone is constructed directly from the offset.
func (h *rpcHandler) constructTimeZone(name string, offset int) (*time.Location, error) {
	if name != "" && strings.ToLower(name) != "utc" {
		return LocCache.getLoc(name)
	} else {
		return time.FixedZone("UTC", offset), nil
	}
=======
// is set, the daylight saving problem must be considered. Otherwise the
// timezone offset in seconds east of UTC is used to constructed the timezone.
func constructTimeZone(name string, offset int) (*time.Location, error) {
	if name != "" {
		return LocCache.getLoc(name)
	}
	return time.FixedZone("", offset), nil
>>>>>>> 8d1acc24
}

func (h *rpcHandler) handleCopStream(ctx context.Context, req *coprocessor.Request) (tikvpb.Tikv_CoprocessorStreamClient, error) {
	dagCtx, e, dagReq, err := h.buildDAGExecutor(req)
	if err != nil {
		return nil, errors.Trace(err)
	}

	return &mockCopStreamClient{
		exec:   e,
		req:    dagReq,
		ctx:    ctx,
		dagCtx: dagCtx,
	}, nil
}

func (h *rpcHandler) buildExec(ctx *dagContext, curr *tipb.Executor) (executor, error) {
	var currExec executor
	var err error
	switch curr.GetTp() {
	case tipb.ExecType_TypeTableScan:
		currExec, err = h.buildTableScan(ctx, curr)
	case tipb.ExecType_TypeIndexScan:
		currExec, err = h.buildIndexScan(ctx, curr)
	case tipb.ExecType_TypeSelection:
		currExec, err = h.buildSelection(ctx, curr)
	case tipb.ExecType_TypeAggregation:
		currExec, err = h.buildHashAgg(ctx, curr)
	case tipb.ExecType_TypeStreamAgg:
		currExec, err = h.buildStreamAgg(ctx, curr)
	case tipb.ExecType_TypeTopN:
		currExec, err = h.buildTopN(ctx, curr)
	case tipb.ExecType_TypeLimit:
		currExec = &limitExec{limit: curr.Limit.GetLimit()}
	default:
		// TODO: Support other types.
		err = errors.Errorf("this exec type %v doesn't support yet.", curr.GetTp())
	}

	return currExec, errors.Trace(err)
}

func (h *rpcHandler) buildDAG(ctx *dagContext, executors []*tipb.Executor) (executor, error) {
	var src executor
	for i := 0; i < len(executors); i++ {
		curr, err := h.buildExec(ctx, executors[i])
		if err != nil {
			return nil, errors.Trace(err)
		}
		curr.SetSrcExec(src)
		src = curr
	}
	return src, nil
}

func (h *rpcHandler) buildTableScan(ctx *dagContext, executor *tipb.Executor) (*tableScanExec, error) {
	columns := executor.TblScan.Columns
	ctx.evalCtx.setColumnInfo(columns)
	ranges, err := h.extractKVRanges(ctx.keyRanges, executor.TblScan.Desc)
	if err != nil {
		return nil, errors.Trace(err)
	}

	e := &tableScanExec{
		TableScan:      executor.TblScan,
		kvRanges:       ranges,
		colIDs:         ctx.evalCtx.colIDs,
		startTS:        ctx.dagReq.GetStartTs(),
		isolationLevel: h.isolationLevel,
		mvccStore:      h.mvccStore,
	}
	if ctx.dagReq.CollectRangeCounts != nil && *ctx.dagReq.CollectRangeCounts {
		e.counts = make([]int64, len(ranges))
	}
	return e, nil
}

func (h *rpcHandler) buildIndexScan(ctx *dagContext, executor *tipb.Executor) (*indexScanExec, error) {
	var err error
	columns := executor.IdxScan.Columns
	ctx.evalCtx.setColumnInfo(columns)
	length := len(columns)
	pkStatus := pkColNotExists
	// The PKHandle column info has been collected in ctx.
	if columns[length-1].GetPkHandle() {
		if mysql.HasUnsignedFlag(uint(columns[length-1].GetFlag())) {
			pkStatus = pkColIsUnsigned
		} else {
			pkStatus = pkColIsSigned
		}
		columns = columns[:length-1]
	} else if columns[length-1].ColumnId == model.ExtraHandleID {
		pkStatus = pkColIsSigned
		columns = columns[:length-1]
	}
	ranges, err := h.extractKVRanges(ctx.keyRanges, executor.IdxScan.Desc)
	if err != nil {
		return nil, errors.Trace(err)
	}

	e := &indexScanExec{
		IndexScan:      executor.IdxScan,
		kvRanges:       ranges,
		colsLen:        len(columns),
		startTS:        ctx.dagReq.GetStartTs(),
		isolationLevel: h.isolationLevel,
		mvccStore:      h.mvccStore,
		pkStatus:       pkStatus,
	}
	if ctx.dagReq.CollectRangeCounts != nil && *ctx.dagReq.CollectRangeCounts {
		e.counts = make([]int64, len(ranges))
	}
	return e, nil
}

func (h *rpcHandler) buildSelection(ctx *dagContext, executor *tipb.Executor) (*selectionExec, error) {
	var err error
	var relatedColOffsets []int
	pbConds := executor.Selection.Conditions
	for _, cond := range pbConds {
		relatedColOffsets, err = extractOffsetsInExpr(cond, ctx.evalCtx.columnInfos, relatedColOffsets)
		if err != nil {
			return nil, errors.Trace(err)
		}
	}
	conds, err := convertToExprs(ctx.evalCtx.sc, ctx.evalCtx.fieldTps, pbConds)
	if err != nil {
		return nil, errors.Trace(err)
	}

	return &selectionExec{
		evalCtx:           ctx.evalCtx,
		relatedColOffsets: relatedColOffsets,
		conditions:        conds,
		row:               make([]types.Datum, len(ctx.evalCtx.columnInfos)),
	}, nil
}

func (h *rpcHandler) getAggInfo(ctx *dagContext, executor *tipb.Executor) ([]aggregation.Aggregation, []expression.Expression, []int, error) {
	length := len(executor.Aggregation.AggFunc)
	aggs := make([]aggregation.Aggregation, 0, length)
	var err error
	var relatedColOffsets []int
	for _, expr := range executor.Aggregation.AggFunc {
		var aggExpr aggregation.Aggregation
		aggExpr, err = aggregation.NewDistAggFunc(expr, ctx.evalCtx.fieldTps, ctx.evalCtx.sc)
		if err != nil {
			return nil, nil, nil, errors.Trace(err)
		}
		aggs = append(aggs, aggExpr)
		relatedColOffsets, err = extractOffsetsInExpr(expr, ctx.evalCtx.columnInfos, relatedColOffsets)
		if err != nil {
			return nil, nil, nil, errors.Trace(err)
		}
	}
	for _, item := range executor.Aggregation.GroupBy {
		relatedColOffsets, err = extractOffsetsInExpr(item, ctx.evalCtx.columnInfos, relatedColOffsets)
		if err != nil {
			return nil, nil, nil, errors.Trace(err)
		}
	}
	groupBys, err := convertToExprs(ctx.evalCtx.sc, ctx.evalCtx.fieldTps, executor.Aggregation.GetGroupBy())
	if err != nil {
		return nil, nil, nil, errors.Trace(err)
	}

	return aggs, groupBys, relatedColOffsets, nil
}

func (h *rpcHandler) buildHashAgg(ctx *dagContext, executor *tipb.Executor) (*hashAggExec, error) {
	aggs, groupBys, relatedColOffsets, err := h.getAggInfo(ctx, executor)
	if err != nil {
		return nil, errors.Trace(err)
	}

	return &hashAggExec{
		evalCtx:           ctx.evalCtx,
		aggExprs:          aggs,
		groupByExprs:      groupBys,
		groups:            make(map[string]struct{}),
		groupKeys:         make([][]byte, 0),
		relatedColOffsets: relatedColOffsets,
		row:               make([]types.Datum, len(ctx.evalCtx.columnInfos)),
	}, nil
}

func (h *rpcHandler) buildStreamAgg(ctx *dagContext, executor *tipb.Executor) (*streamAggExec, error) {
	aggs, groupBys, relatedColOffsets, err := h.getAggInfo(ctx, executor)
	if err != nil {
		return nil, errors.Trace(err)
	}
	aggCtxs := make([]*aggregation.AggEvaluateContext, 0, len(aggs))
	for _, agg := range aggs {
		aggCtxs = append(aggCtxs, agg.CreateContext(ctx.evalCtx.sc))
	}

	return &streamAggExec{
		evalCtx:           ctx.evalCtx,
		aggExprs:          aggs,
		aggCtxs:           aggCtxs,
		groupByExprs:      groupBys,
		currGroupByValues: make([][]byte, 0),
		relatedColOffsets: relatedColOffsets,
		row:               make([]types.Datum, len(ctx.evalCtx.columnInfos)),
	}, nil
}

func (h *rpcHandler) buildTopN(ctx *dagContext, executor *tipb.Executor) (*topNExec, error) {
	topN := executor.TopN
	var err error
	var relatedColOffsets []int
	pbConds := make([]*tipb.Expr, len(topN.OrderBy))
	for i, item := range topN.OrderBy {
		relatedColOffsets, err = extractOffsetsInExpr(item.Expr, ctx.evalCtx.columnInfos, relatedColOffsets)
		if err != nil {
			return nil, errors.Trace(err)
		}
		pbConds[i] = item.Expr
	}
	heap := &topNHeap{
		totalCount: int(topN.Limit),
		topNSorter: topNSorter{
			orderByItems: topN.OrderBy,
			sc:           ctx.evalCtx.sc,
		},
	}

	conds, err := convertToExprs(ctx.evalCtx.sc, ctx.evalCtx.fieldTps, pbConds)
	if err != nil {
		return nil, errors.Trace(err)
	}

	return &topNExec{
		heap:              heap,
		evalCtx:           ctx.evalCtx,
		relatedColOffsets: relatedColOffsets,
		orderByExprs:      conds,
		row:               make([]types.Datum, len(ctx.evalCtx.columnInfos)),
	}, nil
}

type evalContext struct {
	colIDs      map[int64]int
	columnInfos []*tipb.ColumnInfo
	fieldTps    []*types.FieldType
	sc          *stmtctx.StatementContext
}

func (e *evalContext) setColumnInfo(cols []*tipb.ColumnInfo) {
	e.columnInfos = make([]*tipb.ColumnInfo, len(cols))
	copy(e.columnInfos, cols)

	e.colIDs = make(map[int64]int)
	e.fieldTps = make([]*types.FieldType, 0, len(e.columnInfos))
	for i, col := range e.columnInfos {
		ft := fieldTypeFromPBColumn(col)
		e.fieldTps = append(e.fieldTps, ft)
		e.colIDs[col.GetColumnId()] = i
	}
}

// decodeRelatedColumnVals decodes data to Datum slice according to the row information.
func (e *evalContext) decodeRelatedColumnVals(relatedColOffsets []int, value [][]byte, row []types.Datum) error {
	var err error
	for _, offset := range relatedColOffsets {
		row[offset], err = tablecodec.DecodeColumnValue(value[offset], e.fieldTps[offset], e.sc.TimeZone)
		if err != nil {
			return errors.Trace(err)
		}
	}
	return nil
}

// flagsToStatementContext creates a StatementContext from a `tipb.SelectRequest.Flags`.
func flagsToStatementContext(flags uint64) *stmtctx.StatementContext {
	sc := new(stmtctx.StatementContext)
	sc.IgnoreTruncate = (flags & model.FlagIgnoreTruncate) > 0
	sc.TruncateAsWarning = (flags & model.FlagTruncateAsWarning) > 0
	sc.PadCharToFullLength = (flags & model.FlagPadCharToFullLength) > 0
	return sc
}

// MockGRPCClientStream is exported for testing purpose.
func MockGRPCClientStream() grpc.ClientStream {
	return mockClientStream{}
}

// mockClientStream implements grpc ClientStream interface, its methods are never called.
type mockClientStream struct{}

func (mockClientStream) Header() (metadata.MD, error) { return nil, nil }
func (mockClientStream) Trailer() metadata.MD         { return nil }
func (mockClientStream) CloseSend() error             { return nil }
func (mockClientStream) Context() context.Context     { return nil }
func (mockClientStream) SendMsg(m interface{}) error  { return nil }
func (mockClientStream) RecvMsg(m interface{}) error  { return nil }

type mockCopStreamClient struct {
	mockClientStream

	req      *tipb.DAGRequest
	exec     executor
	ctx      context.Context
	dagCtx   *dagContext
	finished bool
}

type mockCopStreamErrClient struct {
	mockClientStream

	*errorpb.Error
}

func (mock *mockCopStreamErrClient) Recv() (*coprocessor.Response, error) {
	return &coprocessor.Response{
		RegionError: mock.Error,
	}, nil
}

func (mock *mockCopStreamClient) Recv() (*coprocessor.Response, error) {
	select {
	case <-mock.ctx.Done():
		return nil, mock.ctx.Err()
	default:
	}

	if mock.finished {
		return nil, io.EOF
	}

	if hook := mock.ctx.Value(mockpkg.HookKeyForTest("mockTiKVStreamRecvHook")); hook != nil {
		hook.(func(context.Context))(mock.ctx)
	}

	var resp coprocessor.Response
	counts := make([]int64, len(mock.req.Executors))
	chunk, finish, ran, counts, warnings, err := mock.readBlockFromExecutor()
	resp.Range = ran
	if err != nil {
		if locked, ok := errors.Cause(err).(*ErrLocked); ok {
			resp.Locked = &kvrpcpb.LockInfo{
				Key:         locked.Key,
				PrimaryLock: locked.Primary,
				LockVersion: locked.StartTS,
				LockTtl:     locked.TTL,
			}
		} else {
			resp.OtherError = err.Error()
		}
		return &resp, nil
	}
	if finish {
		// Just mark it, need to handle the last chunk.
		mock.finished = true
	}

	data, err := chunk.Marshal()
	if err != nil {
		resp.OtherError = err.Error()
		return &resp, nil
	}
	var Warnings []*tipb.Error
	if len(warnings) > 0 {
		Warnings = make([]*tipb.Error, 0, len(warnings))
		for i := range warnings {
			Warnings = append(Warnings, toPBError(warnings[i].Err))
		}
	}
	streamResponse := tipb.StreamResponse{
		Error:    toPBError(err),
		Data:     data,
		Warnings: Warnings,
	}
	// The counts was the output count of each executor, but now it is the scan count of each range,
	// so we need a flag to tell them apart.
	if counts != nil {
		streamResponse.OutputCounts = make([]int64, 1+len(counts))
		copy(streamResponse.OutputCounts, counts)
		streamResponse.OutputCounts[len(counts)] = -1
	}
	resp.Data, err = proto.Marshal(&streamResponse)
	if err != nil {
		resp.OtherError = err.Error()
	}
	return &resp, nil
}

func (mock *mockCopStreamClient) readBlockFromExecutor() (tipb.Chunk, bool, *coprocessor.KeyRange, []int64, []stmtctx.SQLWarn, error) {
	var chunk tipb.Chunk
	var ran coprocessor.KeyRange
	var finish bool
	var desc bool
	mock.exec.ResetCounts()
	ran.Start, desc = mock.exec.Cursor()
	for count := 0; count < rowsPerChunk; count++ {
		row, err := mock.exec.Next(mock.ctx)
		if err != nil {
			ran.End, _ = mock.exec.Cursor()
			return chunk, false, &ran, nil, nil, errors.Trace(err)
		}
		if row == nil {
			finish = true
			break
		}
		for _, offset := range mock.req.OutputOffsets {
			chunk.RowsData = append(chunk.RowsData, row[offset]...)
		}
	}

	ran.End, _ = mock.exec.Cursor()
	if desc {
		ran.Start, ran.End = ran.End, ran.Start
	}
	warnings := mock.dagCtx.evalCtx.sc.GetWarnings()
	mock.dagCtx.evalCtx.sc.SetWarnings(nil)
	return chunk, finish, &ran, mock.exec.Counts(), warnings, nil
}

func (h *rpcHandler) initSelectResponse(err error, warnings []stmtctx.SQLWarn, counts []int64) *tipb.SelectResponse {
	selResp := &tipb.SelectResponse{
		Error:        toPBError(err),
		OutputCounts: counts,
	}
	for i := range warnings {
		selResp.Warnings = append(selResp.Warnings, toPBError(warnings[i].Err))
	}
	return selResp
}

func (h *rpcHandler) supplementSelectResponse(selResp *tipb.SelectResponse, dagReq *tipb.DAGRequest, dagCtx *dagContext, rows [][][]byte) error {
	colTypes := h.constructRespSchema(dagCtx)
	loc := dagCtx.evalCtx.sc.TimeZone

	switch dagReq.EncodeType {
	case tipb.EncodeType_TypeDefault:
		h.encodeDefault(selResp, rows, dagReq.OutputOffsets)
	case tipb.EncodeType_TypeArrow:
		err := h.encodeArrow(selResp, rows, colTypes, dagReq.OutputOffsets, loc)
		if err != nil {
			return errors.Trace(err)
		}
	}
	return nil
}

func (h *rpcHandler) constructRespSchema(dagCtx *dagContext) []*types.FieldType {
	root := dagCtx.dagReq.Executors[len(dagCtx.dagReq.Executors)-1]
	if root.Aggregation != nil {
		hashAgg := root.Aggregation
		schema := make([]*types.FieldType, 0, len(hashAgg.AggFunc)+len(hashAgg.GroupBy))
		for i := range hashAgg.AggFunc {
			if hashAgg.AggFunc[i].Tp == tipb.ExprType_Avg {
				schema = append(schema, types.NewFieldType(mysql.TypeLonglong))
			}
			schema = append(schema, expression.PbTypeToFieldType(hashAgg.AggFunc[i].FieldType))
		}
		for i := range hashAgg.GroupBy {
			schema = append(schema, expression.PbTypeToFieldType(hashAgg.GroupBy[i].FieldType))
		}
		return schema
	} else if root.StreamAgg != nil {
		streamAgg := root.StreamAgg
		schema := make([]*types.FieldType, 0, len(streamAgg.AggFunc)+len(streamAgg.GroupBy))
		for i := range streamAgg.AggFunc {
			if streamAgg.AggFunc[i].Tp == tipb.ExprType_Avg {
				schema = append(schema, types.NewFieldType(mysql.TypeLonglong))
			}
			schema = append(schema, expression.PbTypeToFieldType(streamAgg.AggFunc[i].FieldType))
		}
		for i := range streamAgg.GroupBy {
			schema = append(schema, expression.PbTypeToFieldType(streamAgg.GroupBy[i].FieldType))
		}
		return schema
	}
	return dagCtx.evalCtx.fieldTps
}

func (h *rpcHandler) encodeDefault(selResp *tipb.SelectResponse, rows [][][]byte, colOrdinal []uint32) {
	var chunks []tipb.Chunk
	for i := range rows {
		requestedRow := dummySlice
		for _, ordinal := range colOrdinal {
			requestedRow = append(requestedRow, rows[i][ordinal]...)
		}
		chunks = appendRow(chunks, requestedRow, i)
	}
	selResp.Chunks = chunks
}

func (h *rpcHandler) encodeArrow(selResp *tipb.SelectResponse, rows [][][]byte, colTypes []*types.FieldType, colOrdinal []uint32, loc *time.Location) error {
	rowBatchData := make([]byte, 0, 1024)
	respColTypes := make([]*types.FieldType, 0, len(colOrdinal))
	for _, ordinal := range colOrdinal {
		respColTypes = append(respColTypes, colTypes[ordinal])
	}

	chk := chunk.NewChunkWithCapacity(respColTypes, rowsPerChunk)
	encoder := chunk.NewCodec(respColTypes)
	decoder := codec.NewDecoder(chk, loc)
	for i := range rows {
		for j, ordinal := range colOrdinal {
			_, err := decoder.DecodeOne(rows[i][ordinal], j, colTypes[ordinal])
			if err != nil {
				return errors.Trace(err)
			}
		}
		if i%rowsPerChunk == 0 {
			rowBatchData = append(rowBatchData, encoder.Encode(chk)...)
			chk.Reset()
		}
	}
	if chk.NumRows() > 0 {
		rowBatchData = append(rowBatchData, encoder.Encode(chk)...)
		chk.Reset()
	}
	selResp.RowBatchData = rowBatchData
	return nil
}

func buildResp(selResp *tipb.SelectResponse, err error) *coprocessor.Response {
	resp := &coprocessor.Response{}

	if err != nil {
		if locked, ok := errors.Cause(err).(*ErrLocked); ok {
			resp.Locked = &kvrpcpb.LockInfo{
				Key:         locked.Key,
				PrimaryLock: locked.Primary,
				LockVersion: locked.StartTS,
				LockTtl:     locked.TTL,
			}
		} else {
			resp.OtherError = err.Error()
		}
	}
	data, err := proto.Marshal(selResp)
	if err != nil {
		resp.OtherError = err.Error()
		return resp
	}
	resp.Data = data
	return resp
}

func toPBError(err error) *tipb.Error {
	if err == nil {
		return nil
	}
	perr := new(tipb.Error)
	switch x := err.(type) {
	case *terror.Error:
		sqlErr := x.ToSQLError()
		perr.Code = int32(sqlErr.Code)
		perr.Msg = sqlErr.Message
	default:
		perr.Code = int32(1)
		perr.Msg = err.Error()
	}
	return perr
}

// extractKVRanges extracts kv.KeyRanges slice from a SelectRequest.
func (h *rpcHandler) extractKVRanges(keyRanges []*coprocessor.KeyRange, descScan bool) (kvRanges []kv.KeyRange, err error) {
	for _, kran := range keyRanges {
		if bytes.Compare(kran.GetStart(), kran.GetEnd()) >= 0 {
			err = errors.Errorf("invalid range, start should be smaller than end: %v %v", kran.GetStart(), kran.GetEnd())
			return
		}

		upperKey := kran.GetEnd()
		if bytes.Compare(upperKey, h.rawStartKey) <= 0 {
			continue
		}
		lowerKey := kran.GetStart()
		if len(h.rawEndKey) != 0 && bytes.Compare(lowerKey, h.rawEndKey) >= 0 {
			break
		}
		var kvr kv.KeyRange
		kvr.StartKey = kv.Key(maxStartKey(lowerKey, h.rawStartKey))
		kvr.EndKey = kv.Key(minEndKey(upperKey, h.rawEndKey))
		kvRanges = append(kvRanges, kvr)
	}
	if descScan {
		reverseKVRanges(kvRanges)
	}
	return
}

func reverseKVRanges(kvRanges []kv.KeyRange) {
	for i := 0; i < len(kvRanges)/2; i++ {
		j := len(kvRanges) - i - 1
		kvRanges[i], kvRanges[j] = kvRanges[j], kvRanges[i]
	}
}

const rowsPerChunk = 64

func appendRow(chunks []tipb.Chunk, data []byte, rowCnt int) []tipb.Chunk {
	if rowCnt%rowsPerChunk == 0 {
		chunks = append(chunks, tipb.Chunk{})
	}
	cur := &chunks[len(chunks)-1]
	cur.RowsData = append(cur.RowsData, data...)
	return chunks
}

func maxStartKey(rangeStartKey kv.Key, regionStartKey []byte) []byte {
	if bytes.Compare([]byte(rangeStartKey), regionStartKey) > 0 {
		return []byte(rangeStartKey)
	}
	return regionStartKey
}

func minEndKey(rangeEndKey kv.Key, regionEndKey []byte) []byte {
	if len(regionEndKey) == 0 || bytes.Compare([]byte(rangeEndKey), regionEndKey) < 0 {
		return []byte(rangeEndKey)
	}
	return regionEndKey
}

func isDuplicated(offsets []int, offset int) bool {
	for _, idx := range offsets {
		if idx == offset {
			return true
		}
	}
	return false
}

func extractOffsetsInExpr(expr *tipb.Expr, columns []*tipb.ColumnInfo, collector []int) ([]int, error) {
	if expr == nil {
		return nil, nil
	}
	if expr.GetTp() == tipb.ExprType_ColumnRef {
		_, idx, err := codec.DecodeInt(expr.Val)
		if err != nil {
			return nil, errors.Trace(err)
		}
		if !isDuplicated(collector, int(idx)) {
			collector = append(collector, int(idx))
		}
		return collector, nil
	}
	var err error
	for _, child := range expr.Children {
		collector, err = extractOffsetsInExpr(child, columns, collector)
		if err != nil {
			return nil, errors.Trace(err)
		}
	}
	return collector, nil
}

// fieldTypeFromPBColumn creates a types.FieldType from tipb.ColumnInfo.
func fieldTypeFromPBColumn(col *tipb.ColumnInfo) *types.FieldType {
	return &types.FieldType{
		Tp:      byte(col.GetTp()),
		Flag:    uint(col.Flag),
		Flen:    int(col.GetColumnLen()),
		Decimal: int(col.GetDecimal()),
		Elems:   col.Elems,
		Collate: mysql.Collations[uint8(col.GetCollation())],
	}
}<|MERGE_RESOLUTION|>--- conflicted
+++ resolved
@@ -17,7 +17,6 @@
 	"bytes"
 	"fmt"
 	"io"
-	"strings"
 	"sync"
 	"time"
 
@@ -150,11 +149,7 @@
 	}
 
 	sc := flagsToStatementContext(dagReq.Flags)
-<<<<<<< HEAD
-	sc.TimeZone, err = h.constructTimeZone(dagReq.TimeZoneName, int(dagReq.TimeZoneOffset))
-=======
 	sc.TimeZone, err = constructTimeZone(dagReq.TimeZoneName, int(dagReq.TimeZoneOffset))
->>>>>>> 8d1acc24
 	if err != nil {
 		return nil, nil, nil, errors.Trace(err)
 	}
@@ -172,16 +167,6 @@
 }
 
 // constructTimeZone constructs timezone by name first. When the timezone name
-<<<<<<< HEAD
-// is set and is not equal to "UTC", the daylight saving time problem must be
-// considered. Otherwise the timezone is constructed directly from the offset.
-func (h *rpcHandler) constructTimeZone(name string, offset int) (*time.Location, error) {
-	if name != "" && strings.ToLower(name) != "utc" {
-		return LocCache.getLoc(name)
-	} else {
-		return time.FixedZone("UTC", offset), nil
-	}
-=======
 // is set, the daylight saving problem must be considered. Otherwise the
 // timezone offset in seconds east of UTC is used to constructed the timezone.
 func constructTimeZone(name string, offset int) (*time.Location, error) {
@@ -189,7 +174,6 @@
 		return LocCache.getLoc(name)
 	}
 	return time.FixedZone("", offset), nil
->>>>>>> 8d1acc24
 }
 
 func (h *rpcHandler) handleCopStream(ctx context.Context, req *coprocessor.Request) (tikvpb.Tikv_CoprocessorStreamClient, error) {
