--- conflicted
+++ resolved
@@ -641,12 +641,8 @@
 		// If the operation is Insert, check if key is exists at first.
 		var err error
 		// no need to check insert values for pessimistic transaction.
-<<<<<<< HEAD
-		if m.GetOp() == kvrpcpb.Op_Insert && forUpdateTS == 0 {
-=======
 		op := m.GetOp()
 		if (op == kvrpcpb.Op_Insert || op == kvrpcpb.Op_CheckNotExists) && forUpdateTS == 0 {
->>>>>>> 3400fe5f
 			v, err := mvcc.getValue(m.Key, startTS, kvrpcpb.IsolationLevel_SI)
 			if err != nil {
 				errs = append(errs, err)
