--- conflicted
+++ resolved
@@ -606,9 +606,6 @@
 	return errs
 }
 
-<<<<<<< HEAD
-func prewriteMutation(db *leveldb.DB, batch *leveldb.Batch, mutation *kvrpcpb.Mutation, startTS uint64, primary []byte, ttl uint64, txnSize uint64) error {
-=======
 func checkConflictValue(iter *Iterator, key []byte, startTS uint64) error {
 	dec := valueDecoder{
 		expectKey: key,
@@ -628,8 +625,7 @@
 	return nil
 }
 
-func prewriteMutation(db *leveldb.DB, batch *leveldb.Batch, mutation *kvrpcpb.Mutation, startTS uint64, primary []byte, ttl uint64) error {
->>>>>>> 877137cf
+func prewriteMutation(db *leveldb.DB, batch *leveldb.Batch, mutation *kvrpcpb.Mutation, startTS uint64, primary []byte, ttl uint64, txnSize uint64) error {
 	startKey := mvccEncode(mutation.Key, lockVer)
 	iter := newIterator(db, &util.Range{
 		Start: startKey,
