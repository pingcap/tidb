// Copyright 2017 PingCAP, Inc.
//
// Licensed under the Apache License, Version 2.0 (the "License");
// you may not use this file except in compliance with the License.
// You may obtain a copy of the License at
//
//     http://www.apache.org/licenses/LICENSE-2.0
//
// Unless required by applicable law or agreed to in writing, software
// distributed under the License is distributed on an "AS IS" BASIS,
// See the License for the specific language governing permissions and
// limitations under the License.

package mocktikv

import (
	"bytes"
	"math"
	"sync"

	"github.com/dgryski/go-farm"
	"github.com/pingcap/errors"
	"github.com/pingcap/goleveldb/leveldb"
	"github.com/pingcap/goleveldb/leveldb/iterator"
	"github.com/pingcap/goleveldb/leveldb/opt"
	"github.com/pingcap/goleveldb/leveldb/storage"
	"github.com/pingcap/goleveldb/leveldb/util"
	"github.com/pingcap/kvproto/pkg/kvrpcpb"
	"github.com/pingcap/parser/terror"
	"github.com/pingcap/tidb/store/tikv/oracle"
	"github.com/pingcap/tidb/util/codec"
	"github.com/pingcap/tidb/util/deadlock"
	"github.com/pingcap/tidb/util/logutil"
	"go.uber.org/zap"
)

// MVCCLevelDB implements the MVCCStore interface.
type MVCCLevelDB struct {
	// Key layout:
	// ...
	// Key_lock        -- (0)
	// Key_verMax      -- (1)
	// ...
	// Key_ver+1       -- (2)
	// Key_ver         -- (3)
	// Key_ver-1       -- (4)
	// ...
	// Key_0           -- (5)
	// NextKey_lock    -- (6)
	// NextKey_verMax  -- (7)
	// ...
	// NextKey_ver+1   -- (8)
	// NextKey_ver     -- (9)
	// NextKey_ver-1   -- (10)
	// ...
	// NextKey_0       -- (11)
	// ...
	// EOF

	// db represents leveldb
	db *leveldb.DB
	// mu used for lock
	// leveldb can not guarantee multiple operations to be atomic, for example, read
	// then write, another write may happen during it, so this lock is necessory.
	mu               sync.RWMutex
	deadlockDetector *deadlock.Detector
}

const lockVer uint64 = math.MaxUint64

// ErrInvalidEncodedKey describes parsing an invalid format of EncodedKey.
var ErrInvalidEncodedKey = errors.New("invalid encoded key")

// mvccEncode returns the encoded key.
func mvccEncode(key []byte, ver uint64) []byte {
	b := codec.EncodeBytes(nil, key)
	ret := codec.EncodeUintDesc(b, ver)
	return ret
}

// mvccDecode parses the origin key and version of an encoded key, if the encoded key is a meta key,
// just returns the origin key.
func mvccDecode(encodedKey []byte) ([]byte, uint64, error) {
	// Skip DataPrefix
	remainBytes, key, err := codec.DecodeBytes(encodedKey, nil)
	if err != nil {
		// should never happen
		return nil, 0, errors.Trace(err)
	}
	// if it's meta key
	if len(remainBytes) == 0 {
		return key, 0, nil
	}
	var ver uint64
	remainBytes, ver, err = codec.DecodeUintDesc(remainBytes)
	if err != nil {
		// should never happen
		return nil, 0, errors.Trace(err)
	}
	if len(remainBytes) != 0 {
		return nil, 0, ErrInvalidEncodedKey
	}
	return key, ver, nil
}

// MustNewMVCCStore is used for testing, use NewMVCCLevelDB instead.
func MustNewMVCCStore() MVCCStore {
	mvccStore, err := NewMVCCLevelDB("")
	if err != nil {
		panic(err)
	}
	return mvccStore
}

// NewMVCCLevelDB returns a new MVCCLevelDB object.
func NewMVCCLevelDB(path string) (*MVCCLevelDB, error) {
	var (
		d   *leveldb.DB
		err error
	)
	if path == "" {
		d, err = leveldb.Open(storage.NewMemStorage(), nil)
	} else {
		d, err = leveldb.OpenFile(path, &opt.Options{BlockCacheCapacity: 600 * 1024 * 1024})
	}

	return &MVCCLevelDB{db: d, deadlockDetector: deadlock.NewDetector()}, errors.Trace(err)
}

// Iterator wraps iterator.Iterator to provide Valid() method.
type Iterator struct {
	iterator.Iterator
	valid bool
}

// Next moves the iterator to the next key/value pair.
func (iter *Iterator) Next() {
	iter.valid = iter.Iterator.Next()
}

// Valid returns whether the iterator is exhausted.
func (iter *Iterator) Valid() bool {
	return iter.valid
}

func newIterator(db *leveldb.DB, slice *util.Range) *Iterator {
	iter := &Iterator{db.NewIterator(slice, nil), true}
	iter.Next()
	return iter
}

func newScanIterator(db *leveldb.DB, startKey, endKey []byte) (*Iterator, []byte, error) {
	var start, end []byte
	if len(startKey) > 0 {
		start = mvccEncode(startKey, lockVer)
	}
	if len(endKey) > 0 {
		end = mvccEncode(endKey, lockVer)
	}
	iter := newIterator(db, &util.Range{
		Start: start,
		Limit: end,
	})
	// newScanIterator must handle startKey is nil, in this case, the real startKey
	// should be change the frist key of the store.
	if len(startKey) == 0 && iter.Valid() {
		key, _, err := mvccDecode(iter.Key())
		if err != nil {
			return nil, nil, errors.Trace(err)
		}
		startKey = key
	}
	return iter, startKey, nil
}

type lockDecoder struct {
	lock      mvccLock
	expectKey []byte
}

// Decode decodes the lock value if current iterator is at expectKey::lock.
func (dec *lockDecoder) Decode(iter *Iterator) (bool, error) {
	if iter.Error() != nil || !iter.Valid() {
		return false, iter.Error()
	}

	iterKey := iter.Key()
	key, ver, err := mvccDecode(iterKey)
	if err != nil {
		return false, errors.Trace(err)
	}
	if !bytes.Equal(key, dec.expectKey) {
		return false, nil
	}
	if ver != lockVer {
		return false, nil
	}

	var lock mvccLock
	err = lock.UnmarshalBinary(iter.Value())
	if err != nil {
		return false, errors.Trace(err)
	}
	dec.lock = lock
	iter.Next()
	return true, nil
}

type valueDecoder struct {
	value     mvccValue
	expectKey []byte
}

// Decode decodes a mvcc value if iter key is expectKey.
func (dec *valueDecoder) Decode(iter *Iterator) (bool, error) {
	if iter.Error() != nil || !iter.Valid() {
		return false, iter.Error()
	}

	key, ver, err := mvccDecode(iter.Key())
	if err != nil {
		return false, errors.Trace(err)
	}
	if !bytes.Equal(key, dec.expectKey) {
		return false, nil
	}
	if ver == lockVer {
		return false, nil
	}

	var value mvccValue
	err = value.UnmarshalBinary(iter.Value())
	if err != nil {
		return false, errors.Trace(err)
	}
	dec.value = value
	iter.Next()
	return true, nil
}

type skipDecoder struct {
	currKey []byte
}

// Decode skips the iterator as long as its key is currKey, the new key would be stored.
func (dec *skipDecoder) Decode(iter *Iterator) (bool, error) {
	if iter.Error() != nil {
		return false, iter.Error()
	}
	for iter.Valid() {
		key, _, err := mvccDecode(iter.Key())
		if err != nil {
			return false, errors.Trace(err)
		}
		if !bytes.Equal(key, dec.currKey) {
			dec.currKey = key
			return true, nil
		}
		iter.Next()
	}
	return false, nil
}

// Get implements the MVCCStore interface.
// key cannot be nil or []byte{}
func (mvcc *MVCCLevelDB) Get(key []byte, startTS uint64, isoLevel kvrpcpb.IsolationLevel) ([]byte, error) {
	mvcc.mu.RLock()
	defer mvcc.mu.RUnlock()

	return mvcc.getValue(key, startTS, isoLevel)
}

func (mvcc *MVCCLevelDB) getValue(key []byte, startTS uint64, isoLevel kvrpcpb.IsolationLevel) ([]byte, error) {
	startKey := mvccEncode(key, lockVer)
	iter := newIterator(mvcc.db, &util.Range{
		Start: startKey,
	})
	defer iter.Release()

	return getValue(iter, key, startTS, isoLevel)
}

func getValue(iter *Iterator, key []byte, startTS uint64, isoLevel kvrpcpb.IsolationLevel) ([]byte, error) {
	dec1 := lockDecoder{expectKey: key}
	ok, err := dec1.Decode(iter)
	if ok && isoLevel == kvrpcpb.IsolationLevel_SI {
		startTS, err = dec1.lock.check(startTS, key)
	}
	if err != nil {
		return nil, errors.Trace(err)
	}
	dec2 := valueDecoder{expectKey: key}
	for iter.Valid() {
		ok, err := dec2.Decode(iter)
		if err != nil {
			return nil, errors.Trace(err)
		}
		if !ok {
			break
		}

		value := &dec2.value
		if value.valueType == typeRollback {
			continue
		}
		// Read the first committed value that can be seen at startTS.
		if value.commitTS <= startTS {
			if value.valueType == typeDelete {
				return nil, nil
			}
			return value.value, nil
		}
	}
	return nil, nil
}

// BatchGet implements the MVCCStore interface.
func (mvcc *MVCCLevelDB) BatchGet(ks [][]byte, startTS uint64, isoLevel kvrpcpb.IsolationLevel) []Pair {
	mvcc.mu.RLock()
	defer mvcc.mu.RUnlock()

	pairs := make([]Pair, 0, len(ks))
	for _, k := range ks {
		v, err := mvcc.getValue(k, startTS, isoLevel)
		if v == nil && err == nil {
			continue
		}
		pairs = append(pairs, Pair{
			Key:   k,
			Value: v,
			Err:   errors.Trace(err),
		})
	}
	return pairs
}

// Scan implements the MVCCStore interface.
func (mvcc *MVCCLevelDB) Scan(startKey, endKey []byte, limit int, startTS uint64, isoLevel kvrpcpb.IsolationLevel) []Pair {
	mvcc.mu.RLock()
	defer mvcc.mu.RUnlock()

	iter, currKey, err := newScanIterator(mvcc.db, startKey, endKey)
	defer iter.Release()
	if err != nil {
		logutil.BgLogger().Error("scan new iterator fail", zap.Error(err))
		return nil
	}

	ok := true
	var pairs []Pair
	for len(pairs) < limit && ok {
		value, err := getValue(iter, currKey, startTS, isoLevel)
		if err != nil {
			pairs = append(pairs, Pair{
				Key: currKey,
				Err: errors.Trace(err),
			})
		}
		if value != nil {
			pairs = append(pairs, Pair{
				Key:   currKey,
				Value: value,
			})
		}

		skip := skipDecoder{currKey}
		ok, err = skip.Decode(iter)
		if err != nil {
			logutil.BgLogger().Error("seek to next key error", zap.Error(err))
			break
		}
		currKey = skip.currKey
	}
	return pairs
}

// ReverseScan implements the MVCCStore interface. The search range is [startKey, endKey).
func (mvcc *MVCCLevelDB) ReverseScan(startKey, endKey []byte, limit int, startTS uint64, isoLevel kvrpcpb.IsolationLevel) []Pair {
	mvcc.mu.RLock()
	defer mvcc.mu.RUnlock()

	var mvccEnd []byte
	if len(endKey) != 0 {
		mvccEnd = mvccEncode(endKey, lockVer)
	}
	iter := mvcc.db.NewIterator(&util.Range{
		Limit: mvccEnd,
	}, nil)
	defer iter.Release()

	succ := iter.Last()
	currKey, _, err := mvccDecode(iter.Key())
	// TODO: return error.
	terror.Log(errors.Trace(err))
	helper := reverseScanHelper{
		startTS:  startTS,
		isoLevel: isoLevel,
		currKey:  currKey,
	}

	for succ && len(helper.pairs) < limit {
		key, ver, err := mvccDecode(iter.Key())
		if err != nil {
			break
		}
		if bytes.Compare(key, startKey) < 0 {
			break
		}

		if !bytes.Equal(key, helper.currKey) {
			helper.finishEntry()
			helper.currKey = key
		}
		if ver == lockVer {
			var lock mvccLock
			err = lock.UnmarshalBinary(iter.Value())
			helper.entry.lock = &lock
		} else {
			var value mvccValue
			err = value.UnmarshalBinary(iter.Value())
			helper.entry.values = append(helper.entry.values, value)
		}
		if err != nil {
			logutil.BgLogger().Error("unmarshal fail", zap.Error(err))
			break
		}
		succ = iter.Prev()
	}
	if len(helper.pairs) < limit {
		helper.finishEntry()
	}
	return helper.pairs
}

type reverseScanHelper struct {
	startTS  uint64
	isoLevel kvrpcpb.IsolationLevel
	currKey  []byte
	entry    mvccEntry
	pairs    []Pair
}

func (helper *reverseScanHelper) finishEntry() {
	reverse(helper.entry.values)
	helper.entry.key = NewMvccKey(helper.currKey)
	val, err := helper.entry.Get(helper.startTS, helper.isoLevel)
	if len(val) != 0 || err != nil {
		helper.pairs = append(helper.pairs, Pair{
			Key:   helper.currKey,
			Value: val,
			Err:   err,
		})
	}
	helper.entry = mvccEntry{}
}

func reverse(values []mvccValue) {
	i, j := 0, len(values)-1
	for i < j {
		values[i], values[j] = values[j], values[i]
		i++
		j--
	}
}

// PessimisticLock writes the pessimistic lock.
func (mvcc *MVCCLevelDB) PessimisticLock(mutations []*kvrpcpb.Mutation, primary []byte, startTS, forUpdateTS uint64, ttl uint64) []error {
	mvcc.mu.Lock()
	defer mvcc.mu.Unlock()

	anyError := false
	batch := &leveldb.Batch{}
	errs := make([]error, 0, len(mutations))
	for _, m := range mutations {
		err := mvcc.pessimisticLockMutation(batch, m, startTS, forUpdateTS, primary, ttl)
		errs = append(errs, err)
		if err != nil {
			anyError = true
		}
	}
	if anyError {
		return errs
	}
	if err := mvcc.db.Write(batch, nil); err != nil {
		return []error{err}
	}

	return errs
}

func (mvcc *MVCCLevelDB) pessimisticLockMutation(batch *leveldb.Batch, mutation *kvrpcpb.Mutation, startTS, forUpdateTS uint64, primary []byte, ttl uint64) error {
	startKey := mvccEncode(mutation.Key, lockVer)
	iter := newIterator(mvcc.db, &util.Range{
		Start: startKey,
	})
	defer iter.Release()

	dec := lockDecoder{
		expectKey: mutation.Key,
	}
	ok, err := dec.Decode(iter)
	if err != nil {
		return errors.Trace(err)
	}
	if ok {
		if dec.lock.startTS != startTS {
			errDeadlock := mvcc.deadlockDetector.Detect(startTS, dec.lock.startTS, farm.Fingerprint64(mutation.Key))
			if errDeadlock != nil {
				return &ErrDeadlock{
					LockKey:        mutation.Key,
					LockTS:         dec.lock.startTS,
					DealockKeyHash: errDeadlock.KeyHash,
				}
			}
			return dec.lock.lockErr(mutation.Key)
		}
		return nil
	}
	if err = checkConflictValue(iter, mutation, forUpdateTS); err != nil {
		return err
	}

	lock := mvccLock{
		startTS:     startTS,
		primary:     primary,
		op:          kvrpcpb.Op_PessimisticLock,
		ttl:         ttl,
		forUpdateTS: forUpdateTS,
	}
	writeKey := mvccEncode(mutation.Key, lockVer)
	writeValue, err := lock.MarshalBinary()
	if err != nil {
		return errors.Trace(err)
	}

	batch.Put(writeKey, writeValue)
	return nil
}

// PessimisticRollback implements the MVCCStore interface.
func (mvcc *MVCCLevelDB) PessimisticRollback(keys [][]byte, startTS, forUpdateTS uint64) []error {
	mvcc.mu.Lock()
	defer mvcc.mu.Unlock()

	anyError := false
	batch := &leveldb.Batch{}
	errs := make([]error, 0, len(keys))
	for _, key := range keys {
		err := pessimisticRollbackKey(mvcc.db, batch, key, startTS, forUpdateTS)
		errs = append(errs, err)
		if err != nil {
			anyError = true
		}
	}
	if anyError {
		return errs
	}
	if err := mvcc.db.Write(batch, nil); err != nil {
		return []error{err}
	}
	return errs
}

func pessimisticRollbackKey(db *leveldb.DB, batch *leveldb.Batch, key []byte, startTS, forUpdateTS uint64) error {
	startKey := mvccEncode(key, lockVer)
	iter := newIterator(db, &util.Range{
		Start: startKey,
	})
	defer iter.Release()

	dec := lockDecoder{
		expectKey: key,
	}
	ok, err := dec.Decode(iter)
	if err != nil {
		return errors.Trace(err)
	}
	if ok {
		lock := dec.lock
		if lock.op == kvrpcpb.Op_PessimisticLock && lock.startTS == startTS && lock.forUpdateTS <= forUpdateTS {
			batch.Delete(startKey)
		}
	}
	return nil
}

// Prewrite implements the MVCCStore interface.
func (mvcc *MVCCLevelDB) Prewrite(req *kvrpcpb.PrewriteRequest) []error {
	mutations := req.Mutations
	primary := req.PrimaryLock
	startTS := req.StartVersion
	ttl := req.LockTtl
	minCommitTS := req.MinCommitTs
	mvcc.mu.Lock()
	defer mvcc.mu.Unlock()

	anyError := false
	batch := &leveldb.Batch{}
	errs := make([]error, 0, len(mutations))
	txnSize := req.TxnSize
	for i, m := range mutations {
		// If the operation is Insert, check if key is exists at first.
		var err error
		if m.GetOp() == kvrpcpb.Op_Insert {
			v, err := mvcc.getValue(m.Key, startTS, kvrpcpb.IsolationLevel_SI)
			if err != nil {
				errs = append(errs, err)
				anyError = true
				continue
			}
			if v != nil {
				err = &ErrKeyAlreadyExist{
					Key: m.Key,
				}
				errs = append(errs, err)
				anyError = true
				continue
			}
		}
		isPessimisticLock := len(req.IsPessimisticLock) > 0 && req.IsPessimisticLock[i]
		err = prewriteMutation(mvcc.db, batch, m, startTS, primary, ttl, txnSize, isPessimisticLock, minCommitTS)
		errs = append(errs, err)
		if err != nil {
			anyError = true
		}
	}
	if anyError {
		return errs
	}
	if err := mvcc.db.Write(batch, nil); err != nil {
		return []error{err}
	}

	return errs
}

func checkConflictValue(iter *Iterator, m *kvrpcpb.Mutation, startTS uint64) error {
	dec := valueDecoder{
		expectKey: m.Key,
	}
	ok, err := dec.Decode(iter)
	if err != nil {
		return errors.Trace(err)
	}
	if !ok {
		if m.Assertion == kvrpcpb.Assertion_Exist {
			logutil.BgLogger().Error("ASSERTION FAIL!!!", zap.Stringer("mutation", m))
		}
		return nil
	}

	// Note that it's a write conflict here, even if the value is a rollback one.
	if dec.value.commitTS >= startTS {
		return &ErrConflict{
			StartTS:    startTS,
			ConflictTS: dec.value.commitTS,
			Key:        m.Key,
		}
	}

	if m.Assertion == kvrpcpb.Assertion_NotExist {
		for ok {
			if dec.value.valueType == typeRollback {
				ok, err = dec.Decode(iter)
				if err != nil {
					return errors.Trace(err)
				}
			} else if dec.value.valueType == typeDelete {
				break
			} else {
				if m.Op == kvrpcpb.Op_PessimisticLock {
					return &ErrKeyAlreadyExist{
						Key: m.Key,
					}
				}
				logutil.BgLogger().Error("ASSERTION FAIL!!!", zap.Stringer("mutation", m))
				break
			}
		}
	}
	return nil
}

func prewriteMutation(db *leveldb.DB, batch *leveldb.Batch,
	mutation *kvrpcpb.Mutation, startTS uint64,
	primary []byte, ttl uint64, txnSize uint64,
	isPessimisticLock bool, minCommitTS uint64) error {
	startKey := mvccEncode(mutation.Key, lockVer)
	iter := newIterator(db, &util.Range{
		Start: startKey,
	})
	defer iter.Release()

	dec := lockDecoder{
		expectKey: mutation.Key,
	}
	ok, err := dec.Decode(iter)
	if err != nil {
		return errors.Trace(err)
	}
	if ok {
		if dec.lock.startTS != startTS {
			return dec.lock.lockErr(mutation.Key)
		}
		if dec.lock.op != kvrpcpb.Op_PessimisticLock {
			return nil
		}
		// Overwrite the pessimistic lock.
	} else {
		if isPessimisticLock {
			return ErrAbort("pessimistic lock not found")
		}
		err = checkConflictValue(iter, mutation, startTS)
		if err != nil {
			return err
		}
	}

	op := mutation.GetOp()
	if op == kvrpcpb.Op_Insert {
		op = kvrpcpb.Op_Put
	}
	lock := mvccLock{
		startTS: startTS,
		primary: primary,
		value:   mutation.Value,
		op:      op,
		ttl:     ttl,
		txnSize: txnSize,
	}
	// Write minCommitTS on the primary lock.
	if bytes.Equal(primary, mutation.GetKey()) {
		lock.minCommitTS = minCommitTS
	}

	writeKey := mvccEncode(mutation.Key, lockVer)
	writeValue, err := lock.MarshalBinary()
	if err != nil {
		return errors.Trace(err)
	}

	batch.Put(writeKey, writeValue)
	return nil
}

// Commit implements the MVCCStore interface.
func (mvcc *MVCCLevelDB) Commit(keys [][]byte, startTS, commitTS uint64) error {
	mvcc.mu.Lock()
	defer func() {
		mvcc.mu.Unlock()
		mvcc.deadlockDetector.CleanUp(startTS)
	}()

	batch := &leveldb.Batch{}
	for _, k := range keys {
		err := commitKey(mvcc.db, batch, k, startTS, commitTS)
		if err != nil {
			return errors.Trace(err)
		}
	}
	return mvcc.db.Write(batch, nil)
}

func commitKey(db *leveldb.DB, batch *leveldb.Batch, key []byte, startTS, commitTS uint64) error {
	startKey := mvccEncode(key, lockVer)
	iter := newIterator(db, &util.Range{
		Start: startKey,
	})
	defer iter.Release()

	dec := lockDecoder{
		expectKey: key,
	}
	ok, err := dec.Decode(iter)
	if err != nil {
		return errors.Trace(err)
	}
	if !ok || dec.lock.startTS != startTS {
		// If the lock of this transaction is not found, or the lock is replaced by
		// another transaction, check commit information of this transaction.
		c, ok, err1 := getTxnCommitInfo(iter, key, startTS)
		if err1 != nil {
			return errors.Trace(err1)
		}
		if ok && c.valueType != typeRollback {
			// c.valueType != typeRollback means the transaction is already committed, do nothing.
			return nil
		}
		return ErrRetryable("txn not found")
	}

	if err = commitLock(batch, dec.lock, key, startTS, commitTS); err != nil {
		return errors.Trace(err)
	}
	return nil
}

func commitLock(batch *leveldb.Batch, lock mvccLock, key []byte, startTS, commitTS uint64) error {
	if lock.op != kvrpcpb.Op_Lock {
		var valueType mvccValueType
		if lock.op == kvrpcpb.Op_Put {
			valueType = typePut
		} else {
			valueType = typeDelete
		}
		value := mvccValue{
			valueType: valueType,
			startTS:   startTS,
			commitTS:  commitTS,
			value:     lock.value,
		}
		writeKey := mvccEncode(key, commitTS)
		writeValue, err := value.MarshalBinary()
		if err != nil {
			return errors.Trace(err)
		}
		batch.Put(writeKey, writeValue)
	}
	batch.Delete(mvccEncode(key, lockVer))
	return nil
}

// Rollback implements the MVCCStore interface.
func (mvcc *MVCCLevelDB) Rollback(keys [][]byte, startTS uint64) error {
	mvcc.mu.Lock()
	defer func() {
		mvcc.mu.Unlock()
		mvcc.deadlockDetector.CleanUp(startTS)
	}()

	batch := &leveldb.Batch{}
	for _, k := range keys {
		err := rollbackKey(mvcc.db, batch, k, startTS)
		if err != nil {
			return errors.Trace(err)
		}
	}
	return mvcc.db.Write(batch, nil)
}

func rollbackKey(db *leveldb.DB, batch *leveldb.Batch, key []byte, startTS uint64) error {
	startKey := mvccEncode(key, lockVer)
	iter := newIterator(db, &util.Range{
		Start: startKey,
	})
	defer iter.Release()

	if iter.Valid() {
		dec := lockDecoder{
			expectKey: key,
		}
		ok, err := dec.Decode(iter)
		if err != nil {
			return errors.Trace(err)
		}
		// If current transaction's lock exist.
		if ok && dec.lock.startTS == startTS {
			if err = rollbackLock(batch, dec.lock, key, startTS); err != nil {
				return errors.Trace(err)
			}
			return nil
		}

		// If current transaction's lock not exist.
		// If commit info of current transaction exist.
		c, ok, err := getTxnCommitInfo(iter, key, startTS)
		if err != nil {
			return errors.Trace(err)
		}
		if ok {
			// If current transaction is already committed.
			if c.valueType != typeRollback {
				return ErrAlreadyCommitted(c.commitTS)
			}
			// If current transaction is already rollback.
			return nil
		}
	}

	// If current transaction is not prewritted before.
	value := mvccValue{
		valueType: typeRollback,
		startTS:   startTS,
		commitTS:  startTS,
	}
	writeKey := mvccEncode(key, startTS)
	writeValue, err := value.MarshalBinary()
	if err != nil {
		return errors.Trace(err)
	}
	batch.Put(writeKey, writeValue)
	return nil
}

func rollbackLock(batch *leveldb.Batch, lock mvccLock, key []byte, startTS uint64) error {
	tomb := mvccValue{
		valueType: typeRollback,
		startTS:   startTS,
		commitTS:  startTS,
	}
	writeKey := mvccEncode(key, startTS)
	writeValue, err := tomb.MarshalBinary()
	if err != nil {
		return errors.Trace(err)
	}
	batch.Put(writeKey, writeValue)
	batch.Delete(mvccEncode(key, lockVer))
	return nil
}

func getTxnCommitInfo(iter *Iterator, expectKey []byte, startTS uint64) (mvccValue, bool, error) {
	for iter.Valid() {
		dec := valueDecoder{
			expectKey: expectKey,
		}
		ok, err := dec.Decode(iter)
		if err != nil || !ok {
			return mvccValue{}, ok, errors.Trace(err)
		}

		if dec.value.startTS == startTS {
			return dec.value, true, nil
		}
	}
	return mvccValue{}, false, nil
}

// Cleanup implements the MVCCStore interface.
func (mvcc *MVCCLevelDB) Cleanup(key []byte, startTS uint64) error {
	mvcc.mu.Lock()
	defer func() {
		mvcc.mu.Unlock()
		mvcc.deadlockDetector.CleanUp(startTS)
	}()

	batch := &leveldb.Batch{}
	err := rollbackKey(mvcc.db, batch, key, startTS)
	if err != nil {
		return errors.Trace(err)
	}
	return mvcc.db.Write(batch, nil)
}

<<<<<<< HEAD
// CheckTxnStatus checks the primary lock of a transaction to decide its status.
// The return values are (ttl, commitTS, err):
// If the transaction is active, this function returns the ttl of the lock;
// If the transaction is committed, this function returns the commitTS;
// If the transaction is rollbacked, this function returns (0, 0, nil)
// Note that CheckTxnStatus may also push forward the `minCommitTS` of the
// transaction, so it's not simply a read-only operation.
//
// primaryKey + lockTS together could locate the primary lock.
// callerStartTS is the start ts of reader transaction.
// currentTS is the current ts, but it may be inaccurate. Just use it to check TTL.
func (mvcc *MVCCLevelDB) CheckTxnStatus(primaryKey []byte, lockTS, callerStartTS, currentTS uint64) (uint64, uint64, error) {
	mvcc.mu.Lock()
	defer mvcc.mu.Unlock()

	startKey := mvccEncode(primaryKey, lockVer)
=======
// TxnHeartBeat implements the MVCCStore interface.
func (mvcc *MVCCLevelDB) TxnHeartBeat(key []byte, startTS uint64, adviseTTL uint64) (uint64, error) {
	mvcc.mu.Lock()
	defer mvcc.mu.Unlock()

	startKey := mvccEncode(key, lockVer)
>>>>>>> 5c18c5df
	iter := newIterator(mvcc.db, &util.Range{
		Start: startKey,
	})
	defer iter.Release()

	if iter.Valid() {
		dec := lockDecoder{
<<<<<<< HEAD
			expectKey: primaryKey,
		}
		ok, err := dec.Decode(iter)
		if err != nil {
			return 0, 0, errors.Trace(err)
		}
		// If current transaction's lock exists.
		if ok && dec.lock.startTS == lockTS {
			lock := dec.lock
			batch := &leveldb.Batch{}

			// If the lock has already outdated, clean up it.
			if uint64(oracle.ExtractPhysical(lock.startTS))+lock.ttl < uint64(oracle.ExtractPhysical(currentTS)) {
				if err = rollbackLock(batch, lock, primaryKey, lockTS); err != nil {
					return 0, 0, errors.Trace(err)
				}
				if err = mvcc.db.Write(batch, nil); err != nil {
					return 0, 0, errors.Trace(err)
				}
				return 0, 0, nil
			}

			// If this is a large transaction and the lock is active, push forward the minCommitTS.
			// lock.minCommitTS == 0 may be a secondary lock, or not a large transaction.
			if lock.minCommitTS > 0 {
				// We *must* guarantee the invariance lock.minCommitTS >= callerStartTS + 1
				if lock.minCommitTS < callerStartTS+1 {
					lock.minCommitTS = callerStartTS + 1

					// Remove this condition should not affect correctness.
					// We do it because pushing forward minCommitTS as far as possible could avoid
					// the lock been pushed again several times, and thus reduce write operations.
					if lock.minCommitTS < currentTS {
						lock.minCommitTS = currentTS
					}

					writeKey := mvccEncode(primaryKey, lockVer)
					writeValue, err := lock.MarshalBinary()
					if err != nil {
						return 0, 0, errors.Trace(err)
					}
					batch.Put(writeKey, writeValue)
					if err = mvcc.db.Write(batch, nil); err != nil {
						return 0, 0, errors.Trace(err)
					}
				}
			}

			return lock.ttl, 0, nil
		}

		// If current transaction's lock does not exist.
		// If the commit info of the current transaction exists.
		c, ok, err := getTxnCommitInfo(iter, primaryKey, lockTS)
		if err != nil {
			return 0, 0, errors.Trace(err)
		}
		if ok {
			// If current transaction is already committed.
			if c.valueType != typeRollback {
				return 0, c.commitTS, nil
			}
			// If current transaction is already rollback.
			return 0, 0, nil
		}
	}

	// If current transaction is not prewritted before, it may be pessimistic lock.
	// When pessimistic lock rollback, it may not leave a 'rollbacked' tombstone.
	logutil.BgLogger().Debug("CheckTxnStatus can't find the primary lock, pessimistic rollback?")
	return 0, 0, nil
=======
			expectKey: key,
		}
		ok, err := dec.Decode(iter)
		if err != nil {
			return 0, errors.Trace(err)
		}
		if ok && dec.lock.startTS == startTS {
			if !bytes.Equal(dec.lock.primary, key) {
				return 0, errors.New("txnHeartBeat on non-primary key, the code should not run here")
			}

			lock := dec.lock
			batch := &leveldb.Batch{}
			// Increase the ttl of this transaction.
			if adviseTTL > lock.ttl {
				lock.ttl = adviseTTL
				writeKey := mvccEncode(key, lockVer)
				writeValue, err := lock.MarshalBinary()
				if err != nil {
					return 0, errors.Trace(err)
				}
				batch.Put(writeKey, writeValue)
				if err = mvcc.db.Write(batch, nil); err != nil {
					return 0, errors.Trace(err)
				}
			}
			return lock.ttl, nil
		}
	}
	return 0, errors.New("lock doesn't exist")
>>>>>>> 5c18c5df
}

// ScanLock implements the MVCCStore interface.
func (mvcc *MVCCLevelDB) ScanLock(startKey, endKey []byte, maxTS uint64) ([]*kvrpcpb.LockInfo, error) {
	mvcc.mu.RLock()
	defer mvcc.mu.RUnlock()

	iter, currKey, err := newScanIterator(mvcc.db, startKey, endKey)
	defer iter.Release()
	if err != nil {
		return nil, errors.Trace(err)
	}

	var locks []*kvrpcpb.LockInfo
	for iter.Valid() {
		dec := lockDecoder{expectKey: currKey}
		ok, err := dec.Decode(iter)
		if err != nil {
			return nil, errors.Trace(err)
		}
		if ok && dec.lock.startTS <= maxTS {
			locks = append(locks, &kvrpcpb.LockInfo{
				PrimaryLock: dec.lock.primary,
				LockVersion: dec.lock.startTS,
				Key:         currKey,
			})
		}

		skip := skipDecoder{currKey: currKey}
		_, err = skip.Decode(iter)
		if err != nil {
			return nil, errors.Trace(err)
		}
		currKey = skip.currKey
	}
	return locks, nil
}

// ResolveLock implements the MVCCStore interface.
func (mvcc *MVCCLevelDB) ResolveLock(startKey, endKey []byte, startTS, commitTS uint64) error {
	mvcc.mu.Lock()
	defer mvcc.mu.Unlock()

	iter, currKey, err := newScanIterator(mvcc.db, startKey, endKey)
	defer iter.Release()
	if err != nil {
		return errors.Trace(err)
	}

	batch := &leveldb.Batch{}
	for iter.Valid() {
		dec := lockDecoder{expectKey: currKey}
		ok, err := dec.Decode(iter)
		if err != nil {
			return errors.Trace(err)
		}
		if ok && dec.lock.startTS == startTS {
			if commitTS > 0 {
				err = commitLock(batch, dec.lock, currKey, startTS, commitTS)
			} else {
				err = rollbackLock(batch, dec.lock, currKey, startTS)
			}
			if err != nil {
				return errors.Trace(err)
			}
		}

		skip := skipDecoder{currKey: currKey}
		_, err = skip.Decode(iter)
		if err != nil {
			return errors.Trace(err)
		}
		currKey = skip.currKey
	}
	return mvcc.db.Write(batch, nil)
}

// BatchResolveLock implements the MVCCStore interface.
func (mvcc *MVCCLevelDB) BatchResolveLock(startKey, endKey []byte, txnInfos map[uint64]uint64) error {
	mvcc.mu.Lock()
	defer mvcc.mu.Unlock()

	iter, currKey, err := newScanIterator(mvcc.db, startKey, endKey)
	defer iter.Release()
	if err != nil {
		return errors.Trace(err)
	}

	batch := &leveldb.Batch{}
	for iter.Valid() {
		dec := lockDecoder{expectKey: currKey}
		ok, err := dec.Decode(iter)
		if err != nil {
			return errors.Trace(err)
		}
		if ok {
			if commitTS, ok := txnInfos[dec.lock.startTS]; ok {
				if commitTS > 0 {
					err = commitLock(batch, dec.lock, currKey, dec.lock.startTS, commitTS)
				} else {
					err = rollbackLock(batch, dec.lock, currKey, dec.lock.startTS)
				}
				if err != nil {
					return errors.Trace(err)
				}
			}
		}

		skip := skipDecoder{currKey: currKey}
		_, err = skip.Decode(iter)
		if err != nil {
			return errors.Trace(err)
		}
		currKey = skip.currKey
	}
	return mvcc.db.Write(batch, nil)
}

// GC implements the MVCCStore interface
func (mvcc *MVCCLevelDB) GC(startKey, endKey []byte, safePoint uint64) error {
	mvcc.mu.Lock()
	defer mvcc.mu.Unlock()

	iter, currKey, err := newScanIterator(mvcc.db, startKey, endKey)
	defer iter.Release()
	if err != nil {
		return errors.Trace(err)
	}

	// Mock TiKV usually doesn't need to process large amount of data. So write it in a single batch.
	batch := &leveldb.Batch{}

	for iter.Valid() {
		lockDec := lockDecoder{expectKey: currKey}
		ok, err := lockDec.Decode(iter)
		if err != nil {
			return errors.Trace(err)
		}
		if ok && lockDec.lock.startTS <= safePoint {
			return errors.Errorf(
				"key %+q has lock with startTs %v which is under safePoint %v",
				currKey,
				lockDec.lock.startTS,
				safePoint)
		}

		keepNext := true
		dec := valueDecoder{expectKey: currKey}

		for iter.Valid() {
			ok, err := dec.Decode(iter)
			if err != nil {
				return errors.Trace(err)
			}

			if !ok {
				// Go to the next key
				currKey, _, err = mvccDecode(iter.Key())
				if err != nil {
					return errors.Trace(err)
				}
				break
			}

			if dec.value.commitTS > safePoint {
				continue
			}

			if dec.value.valueType == typePut || dec.value.valueType == typeDelete {
				// Keep the latest version if it's `typePut`
				if !keepNext || dec.value.valueType == typeDelete {
					batch.Delete(mvccEncode(currKey, dec.value.commitTS))
				}
				keepNext = false
			} else {
				// Delete all other types
				batch.Delete(mvccEncode(currKey, dec.value.commitTS))
			}
		}
	}

	return mvcc.db.Write(batch, nil)
}

// DeleteRange implements the MVCCStore interface.
func (mvcc *MVCCLevelDB) DeleteRange(startKey, endKey []byte) error {
	return mvcc.doRawDeleteRange(codec.EncodeBytes(nil, startKey), codec.EncodeBytes(nil, endKey))
}

// Close calls leveldb's Close to free resources.
func (mvcc *MVCCLevelDB) Close() error {
	return mvcc.db.Close()
}

// RawPut implements the RawKV interface.
func (mvcc *MVCCLevelDB) RawPut(key, value []byte) {
	mvcc.mu.Lock()
	defer mvcc.mu.Unlock()

	if value == nil {
		value = []byte{}
	}
	terror.Log(mvcc.db.Put(key, value, nil))
}

// RawBatchPut implements the RawKV interface
func (mvcc *MVCCLevelDB) RawBatchPut(keys, values [][]byte) {
	mvcc.mu.Lock()
	defer mvcc.mu.Unlock()

	batch := &leveldb.Batch{}
	for i, key := range keys {
		value := values[i]
		if value == nil {
			value = []byte{}
		}
		batch.Put(key, value)
	}
	terror.Log(mvcc.db.Write(batch, nil))
}

// RawGet implements the RawKV interface.
func (mvcc *MVCCLevelDB) RawGet(key []byte) []byte {
	mvcc.mu.Lock()
	defer mvcc.mu.Unlock()

	ret, err := mvcc.db.Get(key, nil)
	terror.Log(err)
	return ret
}

// RawBatchGet implements the RawKV interface.
func (mvcc *MVCCLevelDB) RawBatchGet(keys [][]byte) [][]byte {
	mvcc.mu.Lock()
	defer mvcc.mu.Unlock()

	values := make([][]byte, 0, len(keys))
	for _, key := range keys {
		value, err := mvcc.db.Get(key, nil)
		terror.Log(err)
		values = append(values, value)
	}
	return values
}

// RawDelete implements the RawKV interface.
func (mvcc *MVCCLevelDB) RawDelete(key []byte) {
	mvcc.mu.Lock()
	defer mvcc.mu.Unlock()

	terror.Log(mvcc.db.Delete(key, nil))
}

// RawBatchDelete implements the RawKV interface.
func (mvcc *MVCCLevelDB) RawBatchDelete(keys [][]byte) {
	mvcc.mu.Lock()
	defer mvcc.mu.Unlock()

	batch := &leveldb.Batch{}
	for _, key := range keys {
		batch.Delete(key)
	}
	terror.Log(mvcc.db.Write(batch, nil))
}

// RawScan implements the RawKV interface.
func (mvcc *MVCCLevelDB) RawScan(startKey, endKey []byte, limit int) []Pair {
	mvcc.mu.Lock()
	defer mvcc.mu.Unlock()

	iter := mvcc.db.NewIterator(&util.Range{
		Start: startKey,
	}, nil)

	var pairs []Pair
	for iter.Next() && len(pairs) < limit {
		key := iter.Key()
		value := iter.Value()
		err := iter.Error()
		if len(endKey) > 0 && bytes.Compare(key, endKey) >= 0 {
			break
		}
		pairs = append(pairs, Pair{
			Key:   append([]byte{}, key...),
			Value: append([]byte{}, value...),
			Err:   err,
		})
	}
	return pairs
}

// RawReverseScan implements the RawKV interface.
// Scan the range of [endKey, startKey)
// It doesn't support Scanning from "", because locating the last Region is not yet implemented.
func (mvcc *MVCCLevelDB) RawReverseScan(startKey, endKey []byte, limit int) []Pair {
	mvcc.mu.Lock()
	defer mvcc.mu.Unlock()

	iter := mvcc.db.NewIterator(&util.Range{
		Limit: startKey,
	}, nil)

	success := iter.Last()

	var pairs []Pair
	for success && len(pairs) < limit {
		key := iter.Key()
		value := iter.Value()
		err := iter.Error()
		if bytes.Compare(key, endKey) < 0 {
			break
		}
		pairs = append(pairs, Pair{
			Key:   append([]byte{}, key...),
			Value: append([]byte{}, value...),
			Err:   err,
		})
		success = iter.Prev()
	}
	return pairs
}

// RawDeleteRange implements the RawKV interface.
func (mvcc *MVCCLevelDB) RawDeleteRange(startKey, endKey []byte) {
	terror.Log(mvcc.doRawDeleteRange(startKey, endKey))
}

// doRawDeleteRange deletes all keys in a range and return the error if any.
func (mvcc *MVCCLevelDB) doRawDeleteRange(startKey, endKey []byte) error {
	mvcc.mu.Lock()
	defer mvcc.mu.Unlock()

	batch := &leveldb.Batch{}

	iter := mvcc.db.NewIterator(&util.Range{
		Start: startKey,
		Limit: endKey,
	}, nil)
	for iter.Next() {
		batch.Delete(iter.Key())
	}

	return mvcc.db.Write(batch, nil)
}

// MvccGetByStartTS implements the MVCCDebugger interface.
func (mvcc *MVCCLevelDB) MvccGetByStartTS(starTS uint64) (*kvrpcpb.MvccInfo, []byte) {
	mvcc.mu.RLock()
	defer mvcc.mu.RUnlock()

	var key []byte
	iter := newIterator(mvcc.db, nil)
	defer iter.Release()

	// find the first committed key for which `start_ts` equals to `ts`
	for iter.Valid() {
		var value mvccValue
		err := value.UnmarshalBinary(iter.Value())
		if err == nil && value.startTS == starTS {
			_, key, _ = codec.DecodeBytes(iter.Key(), nil)
			break
		}
		iter.Next()
	}
	if key == nil {
		return nil, nil
	}

	return mvcc.MvccGetByKey(key), key
}

var valueTypeOpMap = [...]kvrpcpb.Op{
	typePut:      kvrpcpb.Op_Put,
	typeDelete:   kvrpcpb.Op_Del,
	typeRollback: kvrpcpb.Op_Rollback,
}

// MvccGetByKey implements the MVCCDebugger interface.
func (mvcc *MVCCLevelDB) MvccGetByKey(key []byte) *kvrpcpb.MvccInfo {
	mvcc.mu.RLock()
	defer mvcc.mu.RUnlock()

	info := &kvrpcpb.MvccInfo{}

	startKey := mvccEncode(key, lockVer)
	iter := newIterator(mvcc.db, &util.Range{
		Start: startKey,
	})
	defer iter.Release()

	dec1 := lockDecoder{expectKey: key}
	ok, err := dec1.Decode(iter)
	if err != nil {
		return nil
	}
	if ok {
		var shortValue []byte
		if isShortValue(dec1.lock.value) {
			shortValue = dec1.lock.value
		}
		info.Lock = &kvrpcpb.MvccLock{
			Type:       dec1.lock.op,
			StartTs:    dec1.lock.startTS,
			Primary:    dec1.lock.primary,
			ShortValue: shortValue,
		}
	}

	dec2 := valueDecoder{expectKey: key}
	var writes []*kvrpcpb.MvccWrite
	var values []*kvrpcpb.MvccValue
	for iter.Valid() {
		ok, err := dec2.Decode(iter)
		if err != nil {
			return nil
		}
		if !ok {
			iter.Next()
			break
		}
		var shortValue []byte
		if isShortValue(dec2.value.value) {
			shortValue = dec2.value.value
		}
		write := &kvrpcpb.MvccWrite{
			Type:       valueTypeOpMap[dec2.value.valueType],
			StartTs:    dec2.value.startTS,
			CommitTs:   dec2.value.commitTS,
			ShortValue: shortValue,
		}
		writes = append(writes, write)
		value := &kvrpcpb.MvccValue{
			StartTs: dec2.value.startTS,
			Value:   dec2.value.value,
		}
		values = append(values, value)
	}
	info.Writes = writes
	info.Values = values

	return info
}

const shortValueMaxLen = 64

func isShortValue(value []byte) bool {
	return len(value) <= shortValueMaxLen
}<|MERGE_RESOLUTION|>--- conflicted
+++ resolved
@@ -941,7 +941,6 @@
 	return mvcc.db.Write(batch, nil)
 }
 
-<<<<<<< HEAD
 // CheckTxnStatus checks the primary lock of a transaction to decide its status.
 // The return values are (ttl, commitTS, err):
 // If the transaction is active, this function returns the ttl of the lock;
@@ -958,14 +957,6 @@
 	defer mvcc.mu.Unlock()
 
 	startKey := mvccEncode(primaryKey, lockVer)
-=======
-// TxnHeartBeat implements the MVCCStore interface.
-func (mvcc *MVCCLevelDB) TxnHeartBeat(key []byte, startTS uint64, adviseTTL uint64) (uint64, error) {
-	mvcc.mu.Lock()
-	defer mvcc.mu.Unlock()
-
-	startKey := mvccEncode(key, lockVer)
->>>>>>> 5c18c5df
 	iter := newIterator(mvcc.db, &util.Range{
 		Start: startKey,
 	})
@@ -973,7 +964,6 @@
 
 	if iter.Valid() {
 		dec := lockDecoder{
-<<<<<<< HEAD
 			expectKey: primaryKey,
 		}
 		ok, err := dec.Decode(iter)
@@ -1045,7 +1035,21 @@
 	// When pessimistic lock rollback, it may not leave a 'rollbacked' tombstone.
 	logutil.BgLogger().Debug("CheckTxnStatus can't find the primary lock, pessimistic rollback?")
 	return 0, 0, nil
-=======
+}
+
+// TxnHeartBeat implements the MVCCStore interface.
+func (mvcc *MVCCLevelDB) TxnHeartBeat(key []byte, startTS uint64, adviseTTL uint64) (uint64, error) {
+	mvcc.mu.Lock()
+	defer mvcc.mu.Unlock()
+
+	startKey := mvccEncode(key, lockVer)
+	iter := newIterator(mvcc.db, &util.Range{
+		Start: startKey,
+	})
+	defer iter.Release()
+
+	if iter.Valid() {
+		dec := lockDecoder{
 			expectKey: key,
 		}
 		ok, err := dec.Decode(iter)
@@ -1076,7 +1080,6 @@
 		}
 	}
 	return 0, errors.New("lock doesn't exist")
->>>>>>> 5c18c5df
 }
 
 // ScanLock implements the MVCCStore interface.
