--- conflicted
+++ resolved
@@ -18,10 +18,7 @@
 
 	"github.com/pingcap/errors"
 	"github.com/pingcap/tidb/kv"
-<<<<<<< HEAD
-=======
 	"github.com/pingcap/tidb/store/copr"
->>>>>>> 2b977e41
 	driver "github.com/pingcap/tidb/store/driver/txn"
 	"github.com/pingcap/tidb/store/mockstore/unistore"
 	"github.com/pingcap/tidb/store/tikv"
@@ -95,56 +92,34 @@
 // Begin a global transaction.
 func (s *mockStorage) Begin() (kv.Transaction, error) {
 	txn, err := s.KVStore.Begin()
-<<<<<<< HEAD
 	return NewTiKVTxn(txn, err)
-=======
-	return newTiKVTxn(txn, err)
->>>>>>> 2b977e41
 }
 
 func (s *mockStorage) BeginWithTxnScope(txnScope string) (kv.Transaction, error) {
 	txn, err := s.KVStore.BeginWithTxnScope(txnScope)
-<<<<<<< HEAD
 	return NewTiKVTxn(txn, err)
-=======
-	return newTiKVTxn(txn, err)
->>>>>>> 2b977e41
 }
 
 // BeginWithStartTS begins a transaction with startTS.
 func (s *mockStorage) BeginWithStartTS(txnScope string, startTS uint64) (kv.Transaction, error) {
 	txn, err := s.KVStore.BeginWithStartTS(txnScope, startTS)
-<<<<<<< HEAD
 	return NewTiKVTxn(txn, err)
-=======
-	return newTiKVTxn(txn, err)
->>>>>>> 2b977e41
 }
 
 // BeginWithExactStaleness begins transaction with given staleness
 func (s *mockStorage) BeginWithExactStaleness(txnScope string, prevSec uint64) (kv.Transaction, error) {
 	txn, err := s.KVStore.BeginWithExactStaleness(txnScope, prevSec)
-<<<<<<< HEAD
 	return NewTiKVTxn(txn, err)
 }
 
 func NewTiKVTxn(txn *tikv.KVTxn, err error) (kv.Transaction, error) {
-=======
-	return newTiKVTxn(txn, err)
-}
-
-func newTiKVTxn(txn *tikv.KVTxn, err error) (kv.Transaction, error) {
->>>>>>> 2b977e41
 	if err != nil {
 		return nil, err
 	}
 	return driver.NewTiKVTxn(txn), nil
-<<<<<<< HEAD
-=======
 }
 
 func (s *mockStorage) Close() error {
 	s.Store.Close()
 	return s.KVStore.Close()
->>>>>>> 2b977e41
 }