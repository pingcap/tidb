// Copyright 2020 PingCAP, Inc.
//
// Licensed under the Apache License, Version 2.0 (the "License");
// you may not use this file except in compliance with the License.
// You may obtain a copy of the License at
//
//     http://www.apache.org/licenses/LICENSE-2.0
//
// Unless required by applicable law or agreed to in writing, software
// distributed under the License is distributed on an "AS IS" BASIS,
// See the License for the specific language governing permissions and
// limitations under the License.

package cophandler

import (
	"bytes"
	"context"
	"fmt"
	"io"
	"math"
	"sort"
	"sync"
	"time"

	"github.com/ngaut/unistore/tikv/dbreader"
	"github.com/ngaut/unistore/tikv/mvcc"
	"github.com/pingcap/errors"
	"github.com/pingcap/kvproto/pkg/kvrpcpb"
	"github.com/pingcap/kvproto/pkg/mpp"
	"github.com/pingcap/parser/model"
	"github.com/pingcap/parser/mysql"
	"github.com/pingcap/parser/terror"
	"github.com/pingcap/tidb/expression"
	"github.com/pingcap/tidb/expression/aggregation"
	"github.com/pingcap/tidb/kv"
	"github.com/pingcap/tidb/sessionctx"
	"github.com/pingcap/tidb/sessionctx/stmtctx"
	"github.com/pingcap/tidb/store/tikv/tikvrpc"
	"github.com/pingcap/tidb/tablecodec"
	"github.com/pingcap/tidb/types"
	"github.com/pingcap/tidb/util/chunk"
	"github.com/pingcap/tidb/util/codec"
	mockpkg "github.com/pingcap/tidb/util/mock"
	"github.com/pingcap/tidb/util/rowcodec"
	"github.com/pingcap/tidb/util/timeutil"
	"github.com/pingcap/tipb/go-tipb"
)

const chunkMaxRows = 1024

const (
	pkColNotExists = iota
	pkColIsSigned
	pkColIsUnsigned
	pkColIsCommon
)

func mapPkStatusToHandleStatus(pkStatus int) tablecodec.HandleStatus {
	switch pkStatus {
	case pkColNotExists:
		return tablecodec.HandleNotNeeded
	case pkColIsCommon | pkColIsSigned:
		return tablecodec.HandleDefault
	case pkColIsUnsigned:
		return tablecodec.HandleIsUnsigned
	}
	return tablecodec.HandleDefault
}

func getExecutorListFromRootExec(rootExec *tipb.Executor) ([]*tipb.Executor, error) {
	executors := make([]*tipb.Executor, 0, 3)
	currentExec := rootExec
	for !isScanNode(currentExec) {
		executors = append(executors, currentExec)
		switch currentExec.Tp {
		case tipb.ExecType_TypeTopN:
			currentExec = currentExec.TopN.Child
		case tipb.ExecType_TypeStreamAgg, tipb.ExecType_TypeAggregation:
			currentExec = currentExec.Aggregation.Child
		case tipb.ExecType_TypeLimit:
			currentExec = currentExec.Limit.Child
		case tipb.ExecType_TypeExchangeSender:
			currentExec = currentExec.ExchangeSender.Child
		default:
			return nil, errors.New("unsupported executor type " + currentExec.Tp.String())
		}
	}
	executors = append(executors, currentExec)
	for i, j := 0, len(executors)-1; i < j; i, j = i+1, j-1 {
		executors[i], executors[j] = executors[j], executors[i]
	}
	return executors, nil
}

func getExecutorList(dagReq *tipb.DAGRequest) ([]*tipb.Executor, error) {
	if len(dagReq.Executors) > 0 {
		return dagReq.Executors, nil
	}
	// convert TiFlash executors tree to executor list
	return getExecutorListFromRootExec(dagReq.RootExecutor)
}

func buildClosureExecutorForTiFlash(dagCtx *dagContext, rootExecutor *tipb.Executor, mppCtx *MPPCtx) (*closureExecutor, error) {
	scanExec, err := getScanExecFromRootExec(rootExecutor)
	if err != nil {
		return nil, errors.Trace(err)
	}
	ce, err := newClosureExecutor(dagCtx, nil, scanExec, false, mppCtx)
	if err != nil {
		return nil, errors.Trace(err)
	}
	executors, err := getExecutorListFromRootExec(rootExecutor)
	if err != nil {
		return nil, errors.Trace(err)
	}
	err = buildClosureExecutorFromExecutorList(dagCtx, executors, ce, mppCtx)
	if err != nil {
		return nil, errors.Trace(err)
	}
	return ce, nil
}

func buildClosureExecutorFromExecutorList(dagCtx *dagContext, executors []*tipb.Executor, ce *closureExecutor, mppCtx *MPPCtx) error {
	if executors[len(executors)-1].Tp == tipb.ExecType_TypeExchangeSender {
		ce.exchangeSenderCtx = &exchangeSenderCtx{exchangeSender: executors[len(executors)-1].ExchangeSender}
		err := ce.exchangeSenderCtx.init(mppCtx)
		if err != nil {
			return err
		}
	} else {
		ce.exchangeSenderCtx = nil
	}
	extraExecutorLength := 0
	if ce.exchangeSenderCtx != nil {
		extraExecutorLength = 1
	}
	scanExec := executors[0]
	if scanExec.Tp == tipb.ExecType_TypeTableScan {
		ce.processor = &tableScanProcessor{closureExecutor: ce}
	} else if scanExec.Tp == tipb.ExecType_TypeIndexScan {
		ce.processor = &indexScanProcessor{closureExecutor: ce}
	} else if scanExec.Tp == tipb.ExecType_TypeJoin || scanExec.Tp == tipb.ExecType_TypeExchangeReceiver {
		ce.processor = &mockReaderScanProcessor{closureExecutor: ce}
	}
	outputFieldTypes := make([]*types.FieldType, 0, 1)
	lastExecutor := executors[len(executors)-1-extraExecutorLength]
	originalOutputFieldTypes := dagCtx.fieldTps
	if lastExecutor.Tp == tipb.ExecType_TypeAggregation || lastExecutor.Tp == tipb.ExecType_TypeStreamAgg {
		originalOutputFieldTypes = nil
		for _, agg := range lastExecutor.Aggregation.AggFunc {
			originalOutputFieldTypes = append(originalOutputFieldTypes, expression.PbTypeToFieldType(agg.FieldType))
		}
		for _, gby := range lastExecutor.Aggregation.GroupBy {
			originalOutputFieldTypes = append(originalOutputFieldTypes, expression.PbTypeToFieldType(gby.FieldType))
		}
	}
	if ce.outputOff != nil {
		for _, idx := range ce.outputOff {
			outputFieldTypes = append(outputFieldTypes, originalOutputFieldTypes[idx])
		}
	} else {
		for _, tp := range originalOutputFieldTypes {
			outputFieldTypes = append(outputFieldTypes, tp)
		}
	}
	if len(executors) == 1+extraExecutorLength {
		ce.resultFieldType = outputFieldTypes
		return nil
	}
	var err error = nil
	if secondExec := executors[1]; secondExec.Tp == tipb.ExecType_TypeSelection {
		ce.selectionCtx.conditions, err = convertToExprs(ce.sc, ce.fieldTps, secondExec.Selection.Conditions)
		if err != nil {
			return errors.Trace(err)
		}
		ce.selectionCtx.execDetail = new(execDetail)
		ce.processor = &selectionProcessor{closureExecutor: ce}
	}
	switch lastExecutor.Tp {
	case tipb.ExecType_TypeLimit:
		ce.limit = int(lastExecutor.Limit.Limit)
	case tipb.ExecType_TypeTopN:
		err = buildTopNProcessor(ce, lastExecutor.TopN)
	case tipb.ExecType_TypeAggregation:
		err = buildHashAggProcessor(ce, dagCtx, lastExecutor.Aggregation)
	case tipb.ExecType_TypeStreamAgg:
		err = buildStreamAggProcessor(ce, dagCtx, executors)
	case tipb.ExecType_TypeSelection:
		ce.processor = &selectionProcessor{closureExecutor: ce}
	default:
		panic("unsupported executor type " + lastExecutor.Tp.String())
	}
	if err != nil {
		return err
	}
	ce.resultFieldType = outputFieldTypes
	return nil
}

// buildClosureExecutor build a closureExecutor for the DAGRequest.
// Currently the composition of executors are:
// 	tableScan|indexScan [selection] [topN | limit | agg]
func buildClosureExecutor(dagCtx *dagContext, dagReq *tipb.DAGRequest, mppCtx *MPPCtx) (*closureExecutor, error) {
	scanExec, err := getScanExec(dagReq)
	if err != nil {
		return nil, err
	}
	ce, err := newClosureExecutor(dagCtx, dagReq.OutputOffsets, scanExec, dagReq.GetCollectRangeCounts(), mppCtx)
	if err != nil {
		return nil, errors.Trace(err)
	}
	executors, err1 := getExecutorList(dagReq)
	if err1 != nil {
		return nil, err1
	}

	err = buildClosureExecutorFromExecutorList(dagCtx, executors, ce, mppCtx)
	if err != nil {
		return nil, err
	}
	return ce, nil
}

func convertToExprs(sc *stmtctx.StatementContext, fieldTps []*types.FieldType, pbExprs []*tipb.Expr) ([]expression.Expression, error) {
	exprs := make([]expression.Expression, 0, len(pbExprs))
	for _, expr := range pbExprs {
		e, err := expression.PBToExpr(expr, fieldTps, sc)
		if err != nil {
			return nil, errors.Trace(err)
		}
		exprs = append(exprs, e)
	}
	return exprs, nil
}

func isScanNode(executor *tipb.Executor) bool {
	switch executor.Tp {
	case tipb.ExecType_TypeTableScan, tipb.ExecType_TypeExchangeReceiver,
		tipb.ExecType_TypeIndexScan, tipb.ExecType_TypeJoin:
		return true
	default:
		return false
	}
}

func getScanExecFromRootExec(rootExec *tipb.Executor) (*tipb.Executor, error) {
	currentExec := rootExec
	for !isScanNode(currentExec) {
		switch currentExec.Tp {
		case tipb.ExecType_TypeAggregation, tipb.ExecType_TypeStreamAgg:
			currentExec = currentExec.Aggregation.Child
		case tipb.ExecType_TypeLimit:
			currentExec = currentExec.Limit.Child
		case tipb.ExecType_TypeSelection:
			currentExec = currentExec.Selection.Child
		case tipb.ExecType_TypeTopN:
			currentExec = currentExec.TopN.Child
		case tipb.ExecType_TypeExchangeSender:
			currentExec = currentExec.ExchangeSender.Child
		default:
			return nil, errors.New("Unsupported DAG request")
		}
	}
	return currentExec, nil
}

func getScanExec(dagReq *tipb.DAGRequest) (*tipb.Executor, error) {
	if len(dagReq.Executors) > 0 {
		return dagReq.Executors[0], nil
	}
	return getScanExecFromRootExec(dagReq.RootExecutor)
}

func newClosureExecutor(dagCtx *dagContext, outputOffsets []uint32, scanExec *tipb.Executor, collectRangeCounts bool, mppCtx *MPPCtx) (*closureExecutor, error) {
	e := &closureExecutor{
		dagContext: dagCtx,
		outputOff:  outputOffsets,
		startTS:    dagCtx.startTS,
		limit:      math.MaxInt64,
	}
	seCtx := mockpkg.NewContext()
	seCtx.GetSessionVars().StmtCtx = e.sc
	e.seCtx = seCtx
	switch scanExec.Tp {
	case tipb.ExecType_TypeTableScan:
		dagCtx.setColumnInfo(scanExec.TblScan.Columns)
		dagCtx.primaryCols = scanExec.TblScan.PrimaryColumnIds
		tblScan := scanExec.TblScan
		e.unique = true
		e.scanCtx.desc = tblScan.Desc
		e.scanType = TableScan
	case tipb.ExecType_TypeIndexScan:
		dagCtx.setColumnInfo(scanExec.IdxScan.Columns)
		idxScan := scanExec.IdxScan
		e.unique = idxScan.GetUnique()
		e.scanCtx.desc = idxScan.Desc
		e.initIdxScanCtx(idxScan)
<<<<<<< HEAD
		if dagReq.GetCollectRangeCounts() {
			e.idxScanCtx.collectNdv = true
			e.idxScanCtx.previousVals = make([][]byte, e.idxScanCtx.columnLen)
		}
=======
		e.scanType = IndexScan
	case tipb.ExecType_TypeExchangeReceiver:
		dagCtx.fillColumnInfo(scanExec.ExchangeReceiver.FieldTypes)
		e.unique = false
		e.scanCtx.desc = false
		e.initExchangeScanCtx(scanExec.ExchangeReceiver, mppCtx)
		e.scanType = ExchangeScan
	case tipb.ExecType_TypeJoin:
		e.unique = false
		e.scanCtx.desc = false
		err := e.initJoinScanCtx(dagCtx, scanExec.Join, mppCtx)
		if err != nil {
			return nil, errors.Trace(err)
		}
		e.scanType = JoinScan
>>>>>>> b4eee287
	default:
		panic(fmt.Sprintf("unknown first executor type %s", scanExec.Tp))
	}
	ranges, err := extractKVRanges(dagCtx.dbReader.StartKey, dagCtx.dbReader.EndKey, dagCtx.keyRanges, e.scanCtx.desc)
	if err != nil {
		return nil, errors.Trace(err)
	}
	if collectRangeCounts {
		e.counts = make([]int64, len(ranges))
		e.ndvs = make([]int64, len(ranges))
	}
	e.kvRanges = ranges
	e.scanCtx.chk = chunk.NewChunkWithCapacity(e.fieldTps, 32)
	if e.scanType == TableScan {
		e.scanCtx.decoder, err = e.evalContext.newRowDecoder()
		if err != nil {
			return nil, errors.Trace(err)
		}
		e.scanCtx.execDetail = new(execDetail)
	}
	return e, nil
}

func (e *closureExecutor) initExchangeScanCtx(exchangeScan *tipb.ExchangeReceiver, mppCtx *MPPCtx) {
	e.exchangeScanCtx = (&exchangeScanCtx{exchangeReceiver: exchangeScan, mppCtx: mppCtx}).init()
}

func (e *closureExecutor) initJoinScanCtx(dagCtx *dagContext, join *tipb.Join, mppCtx *MPPCtx) error {
	if join.JoinType != tipb.JoinType_TypeInnerJoin {
		return errors.New("Only support Inner join right now")
	}
	if len(join.LeftJoinKeys) > 1 || len(join.RightJoinKeys) > 1 {
		return errors.New("Only 1 join key is allowed right now")
	}
	if len(join.LeftConditions)+len(join.RightConditions)+len(join.OtherConditions) > 1 {
		return errors.New("LeftCondition/RightConditions/OtherConditions is not supported right now")
	}
	e.joinScanCtx = new(joinScanCtx)
	e.joinScanCtx.join = join
	e.joinScanCtx.finalSchema = make([]*types.FieldType, 0)
	e.joinScanCtx.innerIndex = int(join.InnerIdx)

	buildDagCtx := *dagCtx
	buildDagCtx.evalContext = &evalContext{sc: dagCtx.sc}
	var err error
	e.joinScanCtx.buildExec, err = buildClosureExecutorForTiFlash(&buildDagCtx, join.Children[join.InnerIdx], mppCtx)
	if err != nil {
		return err
	}
	probeDagCtx := *dagCtx
	probeDagCtx.evalContext = &evalContext{sc: dagCtx.sc}
	e.joinScanCtx.probeExec, err = buildClosureExecutorForTiFlash(&probeDagCtx, join.Children[1-join.InnerIdx], mppCtx)
	if err != nil {
		return err
	}
	var buildKeys, probeKeys []expression.Expression
	if join.InnerIdx == 0 {
		buildKeys, err = convertToExprs(e.joinScanCtx.buildExec.sc, e.joinScanCtx.buildExec.resultFieldType, join.LeftJoinKeys)
		if err != nil {
			return errors.Trace(err)
		}
		probeKeys, err = convertToExprs(e.joinScanCtx.probeExec.sc, e.joinScanCtx.probeExec.resultFieldType, join.RightJoinKeys)
		if err != nil {
			return errors.Trace(err)
		}
		e.joinScanCtx.finalSchema = append(e.joinScanCtx.finalSchema, e.joinScanCtx.buildExec.resultFieldType...)
		e.joinScanCtx.finalSchema = append(e.joinScanCtx.finalSchema, e.joinScanCtx.probeExec.resultFieldType...)
	} else {
		buildKeys, err = convertToExprs(e.joinScanCtx.buildExec.sc, e.joinScanCtx.buildExec.resultFieldType, join.RightJoinKeys)
		if err != nil {
			return errors.Trace(err)
		}
		probeKeys, err = convertToExprs(e.joinScanCtx.probeExec.sc, e.joinScanCtx.probeExec.resultFieldType, join.LeftJoinKeys)
		if err != nil {
			return errors.Trace(err)
		}
		e.joinScanCtx.finalSchema = append(e.joinScanCtx.finalSchema, e.joinScanCtx.probeExec.resultFieldType...)
		e.joinScanCtx.finalSchema = append(e.joinScanCtx.finalSchema, e.joinScanCtx.buildExec.resultFieldType...)
	}
	e.joinScanCtx.buildKey = buildKeys[0].(*expression.Column)
	e.joinScanCtx.probeKey = probeKeys[0].(*expression.Column)
	dagCtx.fillColumnInfoFromTPs(e.joinScanCtx.finalSchema)
	return nil
}

func (e *closureExecutor) initIdxScanCtx(idxScan *tipb.IndexScan) {
	e.idxScanCtx = new(idxScanCtx)
	e.idxScanCtx.columnLen = len(e.columnInfos)
	e.idxScanCtx.pkStatus = pkColNotExists
	e.idxScanCtx.execDetail = new(execDetail)

	e.idxScanCtx.primaryColumnIds = idxScan.PrimaryColumnIds
	lastColumn := e.columnInfos[len(e.columnInfos)-1]
	if lastColumn.GetColumnId() == model.ExtraPidColID {
		lastColumn = e.columnInfos[len(e.columnInfos)-2]
		e.idxScanCtx.columnLen--
	}

	if len(e.idxScanCtx.primaryColumnIds) == 0 {
		if lastColumn.GetPkHandle() {
			if mysql.HasUnsignedFlag(uint(lastColumn.GetFlag())) {
				e.idxScanCtx.pkStatus = pkColIsUnsigned
			} else {
				e.idxScanCtx.pkStatus = pkColIsSigned
			}
			e.idxScanCtx.columnLen--
		} else if lastColumn.ColumnId == model.ExtraHandleID {
			e.idxScanCtx.pkStatus = pkColIsSigned
			e.idxScanCtx.columnLen--
		}
	} else {
		e.idxScanCtx.pkStatus = pkColIsCommon
		e.idxScanCtx.columnLen -= len(e.idxScanCtx.primaryColumnIds)
	}

	colInfos := make([]rowcodec.ColInfo, len(e.columnInfos))
	for i := range colInfos {
		col := e.columnInfos[i]
		colInfos[i] = rowcodec.ColInfo{
			ID:         col.ColumnId,
			Ft:         e.fieldTps[i],
			IsPKHandle: col.GetPkHandle(),
		}
	}
	e.idxScanCtx.colInfos = colInfos

	colIDs := make(map[int64]int, len(colInfos))
	for i, col := range colInfos[:e.idxScanCtx.columnLen] {
		colIDs[col.ID] = i
	}
	e.scanCtx.newCollationIds = colIDs

	// We don't need to decode handle here, and colIDs >= 0 always.
	e.scanCtx.newCollationRd = rowcodec.NewByteDecoder(colInfos[:e.idxScanCtx.columnLen], []int64{-1}, nil, nil)
}

func isCountAgg(pbAgg *tipb.Aggregation) bool {
	if len(pbAgg.AggFunc) == 1 && len(pbAgg.GroupBy) == 0 {
		aggFunc := pbAgg.AggFunc[0]
		if aggFunc.Tp == tipb.ExprType_Count && len(aggFunc.Children) == 1 {
			return true
		}
	}
	return false
}

func tryBuildCountProcessor(e *closureExecutor, executors []*tipb.Executor) (bool, error) {
	if len(executors) > 2 {
		return false, nil
	}
	agg := executors[1].Aggregation
	if !isCountAgg(agg) {
		return false, nil
	}
	child := agg.AggFunc[0].Children[0]
	switch child.Tp {
	case tipb.ExprType_ColumnRef:
		_, idx, err := codec.DecodeInt(child.Val)
		if err != nil {
			return false, errors.Trace(err)
		}
		e.aggCtx.col = e.columnInfos[idx]
		if e.aggCtx.col.PkHandle {
			e.processor = &countStarProcessor{skipVal: skipVal(true), closureExecutor: e}
		} else {
			e.processor = &countColumnProcessor{closureExecutor: e}
		}
	case tipb.ExprType_Null, tipb.ExprType_ScalarFunc:
		return false, nil
	default:
		e.processor = &countStarProcessor{skipVal: skipVal(true), closureExecutor: e}
	}
	e.aggCtx.execDetail = new(execDetail)
	return true, nil
}

func buildTopNProcessor(e *closureExecutor, topN *tipb.TopN) error {
	heap, conds, err := getTopNInfo(e.evalContext, topN)
	if err != nil {
		return errors.Trace(err)
	}

	ctx := &topNCtx{
		heap:         heap,
		orderByExprs: conds,
		sortRow:      e.newTopNSortRow(),
		execDetail:   new(execDetail),
	}

	e.topNCtx = ctx
	e.processor = &topNProcessor{closureExecutor: e}
	return nil
}

func buildHashAggProcessor(e *closureExecutor, ctx *dagContext, agg *tipb.Aggregation) error {
	aggs, groupBys, err := getAggInfo(ctx, agg)
	if err != nil {
		return err
	}
	e.processor = &hashAggProcessor{
		closureExecutor: e,
		aggExprs:        aggs,
		groupByExprs:    groupBys,
		groups:          map[string]struct{}{},
		groupKeys:       nil,
		aggCtxsMap:      map[string][]*aggregation.AggEvaluateContext{},
	}
	e.aggCtx.execDetail = new(execDetail)
	return nil
}

func buildStreamAggProcessor(e *closureExecutor, ctx *dagContext, executors []*tipb.Executor) error {
	ok, err := tryBuildCountProcessor(e, executors)
	if err != nil || ok {
		return err
	}
	return buildHashAggProcessor(e, ctx, executors[len(executors)-1].Aggregation)
}

type execDetail struct {
	timeProcessed   time.Duration
	numProducedRows int
	numIterations   int
}

func (e *execDetail) update(begin time.Time, gotRow bool) {
	e.timeProcessed += time.Since(begin)
	e.numIterations++
	if gotRow {
		e.numProducedRows++
	}
}

func (e *execDetail) updateOnlyRows(gotRow int) {
	e.numProducedRows += gotRow
}

func (e *execDetail) buildSummary() *tipb.ExecutorExecutionSummary {
	costNs := uint64(e.timeProcessed / time.Nanosecond)
	rows := uint64(e.numProducedRows)
	numIter := uint64(e.numIterations)
	return &tipb.ExecutorExecutionSummary{
		TimeProcessedNs: &costNs,
		NumProducedRows: &rows,
		NumIterations:   &numIter,
	}
}

type scanType uint8

const (
	// TableScan means reading from a table by table scan
	TableScan scanType = iota
	// IndexScan means reading from a table by index scan
	IndexScan
	// JoinScan means reading from a join result
	JoinScan
	// ExchangeScan means reading from exchange client(used in MPP execution)
	ExchangeScan
)

// closureExecutor is an execution engine that flatten the DAGRequest.Executors to a single closure `processor` that
// process key/value pairs. We can define many closures for different kinds of requests, try to use the specially
// optimized one for some frequently used query.
type closureExecutor struct {
	*dagContext
	outputOff         []uint32
	resultFieldType   []*types.FieldType
	seCtx             sessionctx.Context
	kvRanges          []kv.KeyRange
	startTS           uint64
	ignoreLock        bool
	lockChecked       bool
	scanType          scanType
	scanCtx           scanCtx
	idxScanCtx        *idxScanCtx
	joinScanCtx       *joinScanCtx
	exchangeScanCtx   *exchangeScanCtx
	selectionCtx      selectionCtx
	aggCtx            aggCtx
	topNCtx           *topNCtx
	exchangeSenderCtx *exchangeSenderCtx
	mockReader        *mockReader

	rowCount int
	unique   bool
	limit    int

	oldChunks []tipb.Chunk
	oldRowBuf []byte
	processor closureProcessor

	counts []int64
	ndvs   []int64
	curNdv int64
}

func pbChunkToChunk(pbChk tipb.Chunk, chk *chunk.Chunk, fieldTypes []*types.FieldType) error {
	rowsData := pbChk.RowsData
	var err error
	decoder := codec.NewDecoder(chk, timeutil.SystemLocation())
	for len(rowsData) > 0 {
		for i := 0; i < len(fieldTypes); i++ {
			rowsData, err = decoder.DecodeOne(rowsData, i, fieldTypes[i])
			if err != nil {
				return err
			}
		}
	}
	return nil
}

type closureProcessor interface {
	dbreader.ScanProcessor
	Finish() error
}

type scanCtx struct {
	count            int
	limit            int
	chk              *chunk.Chunk
	desc             bool
	decoder          *rowcodec.ChunkDecoder
	primaryColumnIds []int64

	newCollationRd  *rowcodec.BytesDecoder
	newCollationIds map[int64]int
	execDetail      *execDetail
}

type joinScanCtx struct {
	chk         *chunk.Chunk
	buildExec   *closureExecutor
	probeExec   *closureExecutor
	buildKey    *expression.Column
	probeKey    *expression.Column
	finalSchema []*types.FieldType
	innerIndex  int
	join        *tipb.Join
}

func (joinCtx *joinScanCtx) doJoin() error {
	buildPbChunks, err := joinCtx.buildExec.execute()
	if err != nil {
		return err
	}
	buildChunk := chunk.NewChunkWithCapacity(joinCtx.buildExec.fieldTps, 0)
	for _, pbChunk := range buildPbChunks {
		chk := chunk.NewChunkWithCapacity(joinCtx.buildExec.fieldTps, 0)
		err = pbChunkToChunk(pbChunk, chk, joinCtx.buildExec.fieldTps)
		if err != nil {
			return err
		}
		buildChunk.Append(chk, 0, chk.NumRows())
	}
	probePbChunks, err := joinCtx.probeExec.execute()
	if err != nil {
		return err
	}
	probeChunk := chunk.NewChunkWithCapacity(joinCtx.probeExec.fieldTps, 0)
	for _, pbChunk := range probePbChunks {
		chk := chunk.NewChunkWithCapacity(joinCtx.probeExec.fieldTps, 0)
		err = pbChunkToChunk(pbChunk, chk, joinCtx.probeExec.fieldTps)
		if err != nil {
			return err
		}
		probeChunk.Append(chk, 0, chk.NumRows())
	}
	// build hash table
	hashMap := make(map[string][]int)
	for i := 0; i < buildChunk.NumRows(); i++ {
		keyColString := string(buildChunk.Column(joinCtx.buildKey.Index).GetRaw(i))
		if rowSet, ok := hashMap[keyColString]; ok {
			rowSet = append(rowSet, i)
			hashMap[keyColString] = rowSet
		} else {
			hashMap[keyColString] = []int{i}
		}
	}
	joinCtx.chk = chunk.NewChunkWithCapacity(joinCtx.finalSchema, 0)
	// probe
	for i := 0; i < probeChunk.NumRows(); i++ {
		if rowSet, ok := hashMap[string(probeChunk.Column(joinCtx.probeKey.Index).GetRaw(i))]; ok {
			// construct output row
			if joinCtx.innerIndex == 0 {
				// build is child 0, probe is child 1
				for _, idx := range rowSet {
					wide := joinCtx.chk.AppendRowByColIdxs(buildChunk.GetRow(idx), nil)
					joinCtx.chk.AppendPartialRow(wide, probeChunk.GetRow(i))
				}
			} else {
				// build is child 1, probe is child 0
				for _, idx := range rowSet {
					wide := joinCtx.chk.AppendRowByColIdxs(probeChunk.GetRow(i), nil)
					joinCtx.chk.AppendPartialRow(wide, buildChunk.GetRow(idx))
				}
			}
		}
	}
	return nil
}

type exchangeSenderCtx struct {
	exchangeSender *tipb.ExchangeSender
	tunnels        []*ExchangerTunnel
}

func (e *exchangeSenderCtx) init(mppCtx *MPPCtx) error {
	for _, taskMeta := range e.exchangeSender.EncodedTaskMeta {
		targetTask := new(mpp.TaskMeta)
		err := targetTask.Unmarshal(taskMeta)
		if err != nil {
			return err
		}
		tunnel := &ExchangerTunnel{
			DataCh:     make(chan *tipb.Chunk, 10),
			sourceTask: mppCtx.TaskHandler.Meta,
			targetTask: targetTask,
			active:     false,
			ErrCh:      make(chan error, 1),
		}
		e.tunnels = append(e.tunnels, tunnel)
		err = mppCtx.TaskHandler.registerTunnel(tunnel)
		if err != nil {
			return err
		}
	}
	return nil
}

type exchangeScanCtx struct {
	exchangeReceiver *tipb.ExchangeReceiver
	fieldTypes       []*types.FieldType
	chk              *chunk.Chunk
	mppCtx           *MPPCtx
	lock             sync.Mutex
	wg               sync.WaitGroup
	err              error
}

func (e *exchangeScanCtx) init() *exchangeScanCtx {
	for _, pbType := range e.exchangeReceiver.FieldTypes {
		e.fieldTypes = append(e.fieldTypes, expression.FieldTypeFromPB(pbType))
	}
	e.chk = chunk.NewChunkWithCapacity(e.fieldTypes, 0)
	return e
}

func (e *exchangeScanCtx) EstablishConnAndReceiveData(h *MPPTaskHandler, meta *mpp.TaskMeta) ([]*mpp.MPPDataPacket, error) {
	req := &mpp.EstablishMPPConnectionRequest{ReceiverMeta: h.Meta, SenderMeta: meta}
	rpcReq := tikvrpc.NewRequest(tikvrpc.CmdMPPConn, req, kvrpcpb.Context{})
	rpcResp, err := h.RPCClient.SendRequest(context.Background(), meta.Address, rpcReq, 3600*time.Second)
	if err != nil {
		return nil, errors.Trace(err)
	}

	resp := rpcResp.Resp.(*tikvrpc.MPPStreamResponse)

	mppResponse := resp.MPPDataPacket
	ret := make([]*mpp.MPPDataPacket, 0, 3)
	for {
		if mppResponse == nil {
			return ret, nil
		}
		if mppResponse.Error != nil {
			return nil, errors.New(mppResponse.Error.Msg)
		}
		ret = append(ret, mppResponse)
		mppResponse, err = resp.Recv()
		if err != nil {
			if errors.Cause(err) == io.EOF {
				return ret, nil
			}
			return nil, errors.Trace(err)
		}
		if mppResponse == nil {
			return ret, nil
		}
	}
}

func (e *exchangeScanCtx) runTunnelWorker(h *MPPTaskHandler, meta *mpp.TaskMeta) {
	var (
		maxRetryTime = 3
		retryTime    = 0
		err          error
		resp         []*mpp.MPPDataPacket
	)

	for retryTime < maxRetryTime {
		resp, err = e.EstablishConnAndReceiveData(h, meta)
		if err == nil {
			break
		}
		time.Sleep(1 * time.Second)
		retryTime++
	}
	if err != nil {
		e.err = err
		return
	}
	for _, mppData := range resp {
		var selectResp tipb.SelectResponse
		err = selectResp.Unmarshal(mppData.Data)
		if err != nil {
			e.err = err
			return
		}
		for _, tipbChunk := range selectResp.Chunks {
			chk := chunk.NewChunkWithCapacity(e.fieldTypes, 0)
			err = pbChunkToChunk(tipbChunk, chk, e.fieldTypes)
			if err != nil {
				e.err = err
				return
			}
			e.lock.Lock()
			e.chk.Append(chk, 0, chk.NumRows())
			e.lock.Unlock()
		}
	}
	e.wg.Done()
}

type idxScanCtx struct {
	pkStatus         int
	columnLen        int
	colInfos         []rowcodec.ColInfo
	primaryColumnIds []int64
<<<<<<< HEAD

	collectNdv   bool
	previousVals [][]byte
=======
	execDetail       *execDetail
>>>>>>> b4eee287
}

type aggCtx struct {
	col        *tipb.ColumnInfo
	execDetail *execDetail
}

type selectionCtx struct {
	conditions []expression.Expression
	execDetail *execDetail
}

type topNCtx struct {
	heap         *topNHeap
	orderByExprs []expression.Expression
	sortRow      *sortRow
	execDetail   *execDetail
}

type mockReader struct {
	chk          *chunk.Chunk
	currentIndex int
}

func (e *closureExecutor) scanFromMockReader(startKey, endKey []byte, limit int, startTS uint64, proc dbreader.ScanProcessor) error {
	var cnt int
	for e.mockReader.currentIndex < e.mockReader.chk.NumRows() {
		err := proc.Process(nil, nil)
		if err != nil {
			if err == dbreader.ScanBreak {
				break
			}
			return errors.Trace(err)
		}
		cnt++
		if cnt >= limit {
			break
		}
	}
	return nil
}

func (e *closureExecutor) execute() ([]tipb.Chunk, error) {
	if e.scanType == ExchangeScan || e.scanType == JoinScan {
		// read from exchange client
		e.mockReader = &mockReader{chk: nil, currentIndex: 0}
		if e.scanType == ExchangeScan {
			serverMetas := make([]*mpp.TaskMeta, 0, len(e.exchangeScanCtx.exchangeReceiver.EncodedTaskMeta))
			for _, encodedMeta := range e.exchangeScanCtx.exchangeReceiver.EncodedTaskMeta {
				meta := new(mpp.TaskMeta)
				err := meta.Unmarshal(encodedMeta)
				if err != nil {
					return nil, errors.Trace(err)
				}
				serverMetas = append(serverMetas, meta)
			}
			for _, meta := range serverMetas {
				e.exchangeScanCtx.wg.Add(1)
				go e.exchangeScanCtx.runTunnelWorker(e.exchangeScanCtx.mppCtx.TaskHandler, meta)
			}
			e.exchangeScanCtx.wg.Wait()
			if e.exchangeScanCtx.err != nil {
				return nil, e.exchangeScanCtx.err
			}
			e.mockReader.chk = e.exchangeScanCtx.chk
		} else {
			err := e.joinScanCtx.doJoin()
			if err != nil {
				return nil, err
			}
			e.mockReader.chk = e.joinScanCtx.chk
		}
		err := e.scanFromMockReader(nil, nil, math.MaxInt64, e.startTS, e.processor)
		if err != nil {
			return nil, errors.Trace(err)
		}
		err = e.processor.Finish()
		return e.oldChunks, err
	}
	err := e.checkRangeLock()
	if err != nil {
		return nil, errors.Trace(err)
	}
	dbReader := e.dbReader
	for i, ran := range e.kvRanges {
		e.curNdv = 0
		if e.isPointGetRange(ran) {
			val, err := dbReader.Get(ran.StartKey, e.startTS)
			if err != nil {
				return nil, errors.Trace(err)
			}
			if len(val) == 0 {
				continue
			}
			if e.counts != nil {
				e.counts[i]++
				e.ndvs[i] = e.curNdv
			}
			err = e.processor.Process(ran.StartKey, val)
			if err != nil {
				return nil, errors.Trace(err)
			}
		} else {
			oldCnt := e.rowCount
			if e.scanCtx.desc {
				err = dbReader.ReverseScan(ran.StartKey, ran.EndKey, math.MaxInt64, e.startTS, e.processor)
			} else {
				err = dbReader.Scan(ran.StartKey, ran.EndKey, math.MaxInt64, e.startTS, e.processor)
			}
			delta := int64(e.rowCount - oldCnt)
			if e.counts != nil {
				e.counts[i] += delta
				e.ndvs[i] = e.curNdv
			}
			if err != nil {
				return nil, errors.Trace(err)
			}
		}
		if e.rowCount == e.limit {
			break
		}
	}
	err = e.processor.Finish()
	return e.oldChunks, err
}

func (e *closureExecutor) isPointGetRange(ran kv.KeyRange) bool {
	if len(e.primaryCols) > 0 || e.exchangeScanCtx != nil || e.joinScanCtx != nil {
		return false
	}
	return e.unique && ran.IsPoint()
}

func (e *closureExecutor) checkRangeLock() error {
	if !e.ignoreLock && !e.lockChecked {
		for _, ran := range e.kvRanges {
			err := e.checkRangeLockForRange(ran)
			if err != nil {
				return err
			}
		}
		e.lockChecked = true
	}
	return nil
}

func (e *closureExecutor) checkRangeLockForRange(ran kv.KeyRange) error {
	it := e.lockStore.NewIterator()
	for it.Seek(ran.StartKey); it.Valid(); it.Next() {
		if exceedEndKey(it.Key(), ran.EndKey) {
			break
		}
		lock := mvcc.DecodeLock(it.Value())
		err := checkLock(lock, it.Key(), e.startTS, e.resolvedLocks)
		if err != nil {
			return err
		}
	}
	return nil
}

type countStarProcessor struct {
	skipVal
	*closureExecutor
}

// countStarProcess is used for `count(*)`.
func (e *countStarProcessor) Process(key, value []byte) error {
	defer func(begin time.Time) {
		if e.idxScanCtx != nil {
			e.idxScanCtx.execDetail.update(begin, true)
		} else {
			e.scanCtx.execDetail.update(begin, true)
		}
		e.aggCtx.execDetail.update(begin, false)
	}(time.Now())
	e.rowCount++
	return nil
}

func (e *countStarProcessor) Finish() error {
	e.aggCtx.execDetail.updateOnlyRows(1)
	return e.countFinish()
}

// countFinish is used for `count(*)`.
func (e *closureExecutor) countFinish() error {
	d := types.NewIntDatum(int64(e.rowCount))
	rowData, err := codec.EncodeValue(e.sc, nil, d)
	if err != nil {
		return errors.Trace(err)
	}
	e.oldChunks = appendRow(e.oldChunks, rowData, 0)
	return nil
}

type countColumnProcessor struct {
	skipVal
	*closureExecutor
}

func (e *countColumnProcessor) Process(key, value []byte) error {
	gotRow := false
	defer func(begin time.Time) {
		if e.idxScanCtx != nil {
			e.idxScanCtx.execDetail.update(begin, gotRow)
		} else {
			e.scanCtx.execDetail.update(begin, gotRow)
		}
		e.aggCtx.execDetail.update(begin, false)
	}(time.Now())
	if e.mockReader != nil {
		row := e.mockReader.chk.GetRow(e.mockReader.currentIndex)
		isNull := false
		if e.aggCtx.col.ColumnId < int64(e.mockReader.chk.NumCols()) {
			isNull = row.IsNull(int(e.aggCtx.col.ColumnId))
		} else {
			isNull = e.aggCtx.col.DefaultVal == nil
		}
		if !isNull {
			e.rowCount++
			gotRow = true
		}
	} else if e.idxScanCtx != nil {
		values, _, err := tablecodec.CutIndexKeyNew(key, e.idxScanCtx.columnLen)
		if err != nil {
			return errors.Trace(err)
		}
		if values[0][0] != codec.NilFlag {
			e.rowCount++
			gotRow = true
		}
	} else {
		// Since the handle value doesn't affect the count result, we don't need to decode the handle.
		isNull, err := e.scanCtx.decoder.ColumnIsNull(value, e.aggCtx.col.ColumnId, e.aggCtx.col.DefaultVal)
		if err != nil {
			return errors.Trace(err)
		}
		if !isNull {
			e.rowCount++
			gotRow = true
		}
	}
	return nil
}

func (e *countColumnProcessor) Finish() error {
	e.aggCtx.execDetail.updateOnlyRows(1)
	return e.countFinish()
}

type skipVal bool

func (s skipVal) SkipValue() bool {
	return bool(s)
}

type tableScanProcessor struct {
	skipVal
	*closureExecutor
}

func (e *tableScanProcessor) Process(key, value []byte) error {
	if e.rowCount == e.limit {
		return dbreader.ScanBreak
	}
	e.rowCount++
	err := e.tableScanProcessCore(key, value)
	if e.scanCtx.chk.NumRows() == chunkMaxRows {
		err = e.chunkToOldChunk(e.scanCtx.chk)
	}
	return err
}

func (e *tableScanProcessor) Finish() error {
	return e.scanFinish()
}

type mockReaderScanProcessor struct {
	skipVal
	*closureExecutor
}

func (e *mockReaderScanProcessor) Process(key, value []byte) error {
	if e.rowCount == e.limit {
		return dbreader.ScanBreak
	}
	e.rowCount++
	err := e.mockReadScanProcessCore(key, value)
	if e.scanCtx.chk.NumRows() == chunkMaxRows {
		err = e.chunkToOldChunk(e.scanCtx.chk)
	}
	return err
}

func (e *mockReaderScanProcessor) Finish() error {
	return e.scanFinish()
}

func (e *closureExecutor) processCore(key, value []byte) error {
	if e.mockReader != nil {
		return e.mockReadScanProcessCore(key, value)
	}
	if e.idxScanCtx != nil {
		return e.indexScanProcessCore(key, value)
	}
	return e.tableScanProcessCore(key, value)
}

func (e *closureExecutor) hasSelection() bool {
	return len(e.selectionCtx.conditions) > 0
}

func (e *closureExecutor) processSelection(needCollectDetail bool) (gotRow bool, err error) {
	if needCollectDetail {
		defer func(begin time.Time) {
			e.selectionCtx.execDetail.update(begin, gotRow)
		}(time.Now())
	}
	chk := e.scanCtx.chk
	row := chk.GetRow(chk.NumRows() - 1)
	gotRow = true
	for _, expr := range e.selectionCtx.conditions {
		wc := e.sc.WarningCount()
		d, err := expr.Eval(row)
		if err != nil {
			return false, errors.Trace(err)
		}

		if d.IsNull() {
			gotRow = false
		} else {
			isBool, err := d.ToBool(e.sc)
			isBool, err = expression.HandleOverflowOnSelection(e.sc, isBool, err)
			if err != nil {
				return false, errors.Trace(err)
			}
			gotRow = isBool != 0
		}
		if !gotRow {
			if e.sc.WarningCount() > wc {
				// Deep-copy error object here, because the data it referenced is going to be truncated.
				warns := e.sc.TruncateWarnings(int(wc))
				for i, warn := range warns {
					warns[i].Err = e.copyError(warn.Err)
				}
				e.sc.AppendWarnings(warns)
			}
			chk.TruncateTo(chk.NumRows() - 1)
			break
		}
	}
	return
}

func (e *closureExecutor) copyError(err error) error {
	if err == nil {
		return nil
	}
	var ret error
	x := errors.Cause(err)
	switch y := x.(type) {
	case *terror.Error:
		ret = terror.ToSQLError(y)
	default:
		ret = errors.New(err.Error())
	}
	return ret
}

func (e *closureExecutor) mockReadScanProcessCore(key, value []byte) error {
	e.scanCtx.chk.AppendRow(e.mockReader.chk.GetRow(e.mockReader.currentIndex))
	e.mockReader.currentIndex++
	return nil
}

func (e *closureExecutor) tableScanProcessCore(key, value []byte) error {
	incRow := false
	defer func(begin time.Time) {
		e.scanCtx.execDetail.update(begin, incRow)
	}(time.Now())
	handle, err := tablecodec.DecodeRowKey(key)
	if err != nil {
		return errors.Trace(err)
	}
	err = e.scanCtx.decoder.DecodeToChunk(value, handle, e.scanCtx.chk)
	if err != nil {
		return errors.Trace(err)
	}
<<<<<<< HEAD
	e.curNdv++
=======
	incRow = true
>>>>>>> b4eee287
	return nil
}

func (e *closureExecutor) scanFinish() error {
	return e.chunkToOldChunk(e.scanCtx.chk)
}

type indexScanProcessor struct {
	skipVal
	*closureExecutor
}

func (e *indexScanProcessor) Process(key, value []byte) error {
	if e.rowCount == e.limit {
		return dbreader.ScanBreak
	}
	e.rowCount++
	err := e.indexScanProcessCore(key, value)
	if e.scanCtx.chk.NumRows() == chunkMaxRows {
		err = e.chunkToOldChunk(e.scanCtx.chk)
	}
	return err
}

func (e *indexScanProcessor) Finish() error {
	return e.scanFinish()
}

func (isc *idxScanCtx) checkVal(curVals [][]byte) bool {
	for i := 0; i < isc.columnLen; i++ {
		if bytes.Compare(isc.previousVals[i], curVals[i]) != 0 {
			return false
		}
	}
	return true
}

func (e *closureExecutor) indexScanProcessCore(key, value []byte) error {
	gotRow := false
	defer func(begin time.Time) {
		e.idxScanCtx.execDetail.update(begin, gotRow)
	}(time.Now())
	handleStatus := mapPkStatusToHandleStatus(e.idxScanCtx.pkStatus)
	restoredCols := make([]rowcodec.ColInfo, 0, len(e.idxScanCtx.colInfos))
	for _, c := range e.idxScanCtx.colInfos {
		if c.ID != -1 {
			restoredCols = append(restoredCols, c)
		}
	}
	values, err := tablecodec.DecodeIndexKV(key, value, e.idxScanCtx.columnLen, handleStatus, restoredCols)
	if err != nil {
		return err
	}
	if e.idxScanCtx.collectNdv {
		if len(e.idxScanCtx.previousVals[0]) == 0 || !e.idxScanCtx.checkVal(values) {
			e.curNdv++
			for i := 0; i < e.idxScanCtx.columnLen; i++ {
				e.idxScanCtx.previousVals[i] = append(e.idxScanCtx.previousVals[i][:0], values[i]...)
			}
		}
	}
	chk := e.scanCtx.chk
	decoder := codec.NewDecoder(chk, e.sc.TimeZone)
	for i, colVal := range values {
		if i < len(e.fieldTps) {
			_, err = decoder.DecodeOne(colVal, i, e.fieldTps[i])
			if err != nil {
				return errors.Trace(err)
			}
		}
	}
	gotRow = true
	return nil
}

func (e *closureExecutor) chunkToOldChunk(chk *chunk.Chunk) error {
	var oldRow []types.Datum
	for i := 0; i < chk.NumRows(); i++ {
		oldRow = oldRow[:0]
		if e.outputOff != nil {
			for _, outputOff := range e.outputOff {
				d := chk.GetRow(i).GetDatum(int(outputOff), e.fieldTps[outputOff])
				oldRow = append(oldRow, d)
			}
		} else {
			for colIdx := 0; colIdx < chk.NumCols(); colIdx++ {
				d := chk.GetRow(i).GetDatum(colIdx, e.fieldTps[colIdx])
				oldRow = append(oldRow, d)
			}
		}
		var err error
		e.oldRowBuf, err = codec.EncodeValue(e.sc, e.oldRowBuf[:0], oldRow...)
		if err != nil {
			return errors.Trace(err)
		}
		e.oldChunks = appendRow(e.oldChunks, e.oldRowBuf, i)
	}
	chk.Reset()
	return nil
}

type selectionProcessor struct {
	skipVal
	*closureExecutor
}

func (e *selectionProcessor) Process(key, value []byte) error {
	var gotRow bool
	defer func(begin time.Time) {
		e.selectionCtx.execDetail.update(begin, gotRow)
	}(time.Now())
	if e.rowCount == e.limit {
		return dbreader.ScanBreak
	}
	err := e.processCore(key, value)
	if err != nil {
		return errors.Trace(err)
	}
	gotRow, err = e.processSelection(false)
	if err != nil {
		return err
	}
	if gotRow {
		e.rowCount++
		if e.scanCtx.chk.NumRows() == chunkMaxRows {
			err = e.chunkToOldChunk(e.scanCtx.chk)
		}
	}
	return err
}

func (e *selectionProcessor) Finish() error {
	return e.scanFinish()
}

type topNProcessor struct {
	skipVal
	*closureExecutor
}

func (e *topNProcessor) Process(key, value []byte) (err error) {
	gotRow := false
	defer func(begin time.Time) {
		e.topNCtx.execDetail.update(begin, gotRow)
	}(time.Now())
	if err = e.processCore(key, value); err != nil {
		return err
	}
	if e.hasSelection() {
		gotRow, err1 := e.processSelection(true)
		if err1 != nil || !gotRow {
			return err1
		}
	}

	ctx := e.topNCtx
	row := e.scanCtx.chk.GetRow(0)
	for i, expr := range ctx.orderByExprs {
		d, err := expr.Eval(row)
		if err != nil {
			return errors.Trace(err)
		}
		d.Copy(&ctx.sortRow.key[i])
	}
	e.scanCtx.chk.Reset()

	if ctx.heap.tryToAddRow(ctx.sortRow) {
		ctx.sortRow.data[0] = safeCopy(key)
		ctx.sortRow.data[1] = safeCopy(value)
		ctx.sortRow = e.newTopNSortRow()
	}
	if ctx.heap.err == nil {
		gotRow = true
	}
	return errors.Trace(ctx.heap.err)
}

func (e *closureExecutor) newTopNSortRow() *sortRow {
	return &sortRow{
		key:  make([]types.Datum, len(e.evalContext.columnInfos)),
		data: make([][]byte, 2),
	}
}

func (e *topNProcessor) Finish() error {
	ctx := e.topNCtx
	sort.Sort(&ctx.heap.topNSorter)
	chk := e.scanCtx.chk
	for _, row := range ctx.heap.rows {
		err := e.processCore(row.data[0], row.data[1])
		if err != nil {
			return err
		}
		if chk.NumRows() == chunkMaxRows {
			if err = e.chunkToOldChunk(chk); err != nil {
				return errors.Trace(err)
			}
		}
	}
	return e.chunkToOldChunk(chk)
}

type hashAggProcessor struct {
	skipVal
	*closureExecutor

	aggExprs     []aggregation.Aggregation
	groupByExprs []expression.Expression
	groups       map[string]struct{}
	groupKeys    [][]byte
	aggCtxsMap   map[string][]*aggregation.AggEvaluateContext
}

func (e *hashAggProcessor) Process(key, value []byte) (err error) {
	incRow := false
	defer func(begin time.Time) {
		e.aggCtx.execDetail.update(begin, incRow)
	}(time.Now())
	err = e.processCore(key, value)
	if err != nil {
		return err
	}
	if e.hasSelection() {
		gotRow, err1 := e.processSelection(true)
		if err1 != nil || !gotRow {
			return err1
		}
	}
	row := e.scanCtx.chk.GetRow(e.scanCtx.chk.NumRows() - 1)
	gk, err := e.getGroupKey(row)
	if _, ok := e.groups[string(gk)]; !ok {
		e.groups[string(gk)] = struct{}{}
		e.groupKeys = append(e.groupKeys, gk)
		incRow = true
	}
	// Update aggregate expressions.
	aggCtxs := e.getContexts(gk)
	for i, agg := range e.aggExprs {
		err = agg.Update(aggCtxs[i], e.sc, row)
		if err != nil {
			return errors.Trace(err)
		}
	}
	e.scanCtx.chk.Reset()
	return nil
}

func (e *hashAggProcessor) getGroupKey(row chunk.Row) ([]byte, error) {
	length := len(e.groupByExprs)
	if length == 0 {
		return nil, nil
	}
	key := make([]byte, 0, 32)
	for _, item := range e.groupByExprs {
		v, err := item.Eval(row)
		if err != nil {
			return nil, errors.Trace(err)
		}
		b, err := codec.EncodeValue(e.sc, nil, v)
		if err != nil {
			return nil, errors.Trace(err)
		}
		key = append(key, b...)
	}
	return key, nil
}

func (e *hashAggProcessor) getContexts(groupKey []byte) []*aggregation.AggEvaluateContext {
	aggCtxs, ok := e.aggCtxsMap[string(groupKey)]
	if !ok {
		aggCtxs = make([]*aggregation.AggEvaluateContext, 0, len(e.aggExprs))
		for _, agg := range e.aggExprs {
			aggCtxs = append(aggCtxs, agg.CreateContext(e.sc))
		}
		e.aggCtxsMap[string(groupKey)] = aggCtxs
	}
	return aggCtxs
}

func (e *hashAggProcessor) Finish() error {
	for i, gk := range e.groupKeys {
		aggCtxs := e.getContexts(gk)
		e.oldRowBuf = e.oldRowBuf[:0]
		for i, agg := range e.aggExprs {
			partialResults := agg.GetPartialResult(aggCtxs[i])
			var err error
			e.oldRowBuf, err = codec.EncodeValue(e.sc, e.oldRowBuf, partialResults...)
			if err != nil {
				return err
			}
		}
		e.oldRowBuf = append(e.oldRowBuf, gk...)
		e.oldChunks = appendRow(e.oldChunks, e.oldRowBuf, i)
	}
	return nil
}

func safeCopy(b []byte) []byte {
	return append([]byte{}, b...)
}

func checkLock(lock mvcc.MvccLock, key []byte, startTS uint64, resolved []uint64) error {
	if isResolved(startTS, resolved) {
		return nil
	}
	lockVisible := lock.StartTS < startTS
	isWriteLock := lock.Op == uint8(kvrpcpb.Op_Put) || lock.Op == uint8(kvrpcpb.Op_Del)
	isPrimaryGet := startTS == math.MaxUint64 && bytes.Equal(lock.Primary, key)
	if lockVisible && isWriteLock && !isPrimaryGet {
		return BuildLockErr(key, lock.Primary, lock.StartTS, uint64(lock.TTL), lock.Op)
	}
	return nil
}

func isResolved(startTS uint64, resolved []uint64) bool {
	for _, v := range resolved {
		if startTS == v {
			return true
		}
	}
	return false
}

func exceedEndKey(current, endKey []byte) bool {
	if len(endKey) == 0 {
		return false
	}
	return bytes.Compare(current, endKey) >= 0
}<|MERGE_RESOLUTION|>--- conflicted
+++ resolved
@@ -296,12 +296,10 @@
 		e.unique = idxScan.GetUnique()
 		e.scanCtx.desc = idxScan.Desc
 		e.initIdxScanCtx(idxScan)
-<<<<<<< HEAD
-		if dagReq.GetCollectRangeCounts() {
-			e.idxScanCtx.collectNdv = true
-			e.idxScanCtx.previousVals = make([][]byte, e.idxScanCtx.columnLen)
-		}
-=======
+		if collectRangeCounts {
+			e.idxScanCtx.collectNDV = true
+			e.idxScanCtx.prevVals = make([][]byte, e.idxScanCtx.columnLen)
+		}
 		e.scanType = IndexScan
 	case tipb.ExecType_TypeExchangeReceiver:
 		dagCtx.fillColumnInfo(scanExec.ExchangeReceiver.FieldTypes)
@@ -317,7 +315,6 @@
 			return nil, errors.Trace(err)
 		}
 		e.scanType = JoinScan
->>>>>>> b4eee287
 	default:
 		panic(fmt.Sprintf("unknown first executor type %s", scanExec.Tp))
 	}
@@ -846,13 +843,9 @@
 	columnLen        int
 	colInfos         []rowcodec.ColInfo
 	primaryColumnIds []int64
-<<<<<<< HEAD
-
-	collectNdv   bool
-	previousVals [][]byte
-=======
 	execDetail       *execDetail
->>>>>>> b4eee287
+ 	collectNDV       bool
+	prevVals         [][]byte
 }
 
 type aggCtx struct {
@@ -949,7 +942,7 @@
 			}
 			if e.counts != nil {
 				e.counts[i]++
-				e.ndvs[i] = e.curNdv
+				e.ndvs[i] = 1
 			}
 			err = e.processor.Process(ran.StartKey, val)
 			if err != nil {
@@ -1120,6 +1113,7 @@
 		return dbreader.ScanBreak
 	}
 	e.rowCount++
+	e.curNdv++
 	err := e.tableScanProcessCore(key, value)
 	if e.scanCtx.chk.NumRows() == chunkMaxRows {
 		err = e.chunkToOldChunk(e.scanCtx.chk)
@@ -1242,11 +1236,7 @@
 	if err != nil {
 		return errors.Trace(err)
 	}
-<<<<<<< HEAD
-	e.curNdv++
-=======
 	incRow = true
->>>>>>> b4eee287
 	return nil
 }
 
@@ -1277,7 +1267,7 @@
 
 func (isc *idxScanCtx) checkVal(curVals [][]byte) bool {
 	for i := 0; i < isc.columnLen; i++ {
-		if bytes.Compare(isc.previousVals[i], curVals[i]) != 0 {
+		if bytes.Compare(isc.prevVals[i], curVals[i]) != 0 {
 			return false
 		}
 	}
@@ -1300,11 +1290,11 @@
 	if err != nil {
 		return err
 	}
-	if e.idxScanCtx.collectNdv {
-		if len(e.idxScanCtx.previousVals[0]) == 0 || !e.idxScanCtx.checkVal(values) {
+	if e.idxScanCtx.collectNDV {
+		if len(e.idxScanCtx.prevVals[0]) == 0 || !e.idxScanCtx.checkVal(values) {
 			e.curNdv++
 			for i := 0; i < e.idxScanCtx.columnLen; i++ {
-				e.idxScanCtx.previousVals[i] = append(e.idxScanCtx.previousVals[i][:0], values[i]...)
+				e.idxScanCtx.prevVals[i] = append(e.idxScanCtx.prevVals[i][:0], values[i]...)
 			}
 		}
 	}
