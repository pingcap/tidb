// Copyright 2020 PingCAP, Inc.
//
// Licensed under the Apache License, Version 2.0 (the "License");
// you may not use this file except in compliance with the License.
// You may obtain a copy of the License at
//
//     http://www.apache.org/licenses/LICENSE-2.0
//
// Unless required by applicable law or agreed to in writing, software
// distributed under the License is distributed on an "AS IS" BASIS,
// WITHOUT WARRANTIES OR CONDITIONS OF ANY KIND, either express or implied.
// See the License for the specific language governing permissions and
// limitations under the License.

package cophandler

import (
	"context"
	"sync"
	"time"

	"github.com/golang/protobuf/proto"
	"github.com/pingcap/errors"
	"github.com/pingcap/kvproto/pkg/coprocessor"
	"github.com/pingcap/kvproto/pkg/mpp"
	"github.com/pingcap/tidb/expression"
	"github.com/pingcap/tidb/expression/aggregation"
	"github.com/pingcap/tidb/parser/model"
	"github.com/pingcap/tidb/parser/mysql"
	"github.com/pingcap/tidb/sessionctx/stmtctx"
	"github.com/pingcap/tidb/store/mockstore/unistore/client"
	"github.com/pingcap/tidb/store/mockstore/unistore/tikv/dbreader"
	"github.com/pingcap/tidb/tablecodec"
	"github.com/pingcap/tidb/types"
	"github.com/pingcap/tidb/util/chunk"
	"github.com/pingcap/tidb/util/rowcodec"
	"github.com/pingcap/tipb/go-tipb"
	"go.uber.org/atomic"
)

const (
	// MPPErrTunnelNotFound means you can't find an expected tunnel.
	MPPErrTunnelNotFound = iota
	// MPPErrEstablishConnMultiTimes means we receive the Establish requests at least twice.
	MPPErrEstablishConnMultiTimes
)

const (
	// ErrExecutorNotSupportedMsg is the message for executor not supported.
	ErrExecutorNotSupportedMsg = "executor not supported: "
)

type mppExecBuilder struct {
	sc       *stmtctx.StatementContext
	dbReader *dbreader.DBReader
	mppCtx   *MPPCtx
	dagReq   *tipb.DAGRequest
	dagCtx   *dagContext
	counts   []int64
	ndvs     []int64
}

func (b *mppExecBuilder) buildMPPTableScan(pb *tipb.TableScan) (*tableScanExec, error) {
	ranges, err := extractKVRanges(b.dbReader.StartKey, b.dbReader.EndKey, b.dagCtx.keyRanges, pb.Desc)
	if err != nil {
		return nil, errors.Trace(err)
	}
	ts := &tableScanExec{
		baseMPPExec: baseMPPExec{sc: b.sc, mppCtx: b.mppCtx},
		startTS:     b.dagCtx.startTS,
		kvRanges:    ranges,
		dbReader:    b.dbReader,
		counts:      b.counts,
		ndvs:        b.ndvs,
		desc:        pb.Desc,
	}
	if b.dagCtx != nil {
		ts.lockStore = b.dagCtx.lockStore
		ts.resolvedLocks = b.dagCtx.resolvedLocks
	}
	for _, col := range pb.Columns {
		ft := fieldTypeFromPBColumn(col)
		ts.fieldTypes = append(ts.fieldTypes, ft)
	}
	ts.decoder, err = newRowDecoder(pb.Columns, ts.fieldTypes, pb.PrimaryColumnIds, b.sc.TimeZone)
	return ts, err
}

<<<<<<< HEAD
func (b *mppExecBuilder) buildMPPPartitionTableScan(pb *tipb.PartitionTableScan) (*tableScanExec, error) {
	ranges, err := extractKVRanges(b.dbReader.StartKey, b.dbReader.EndKey, b.req.Ranges, false)
	if err != nil {
		return nil, errors.Trace(err)
	}
	ts := &tableScanExec{
		baseMPPExec: baseMPPExec{sc: b.sc, mppCtx: b.mppCtx},
		startTS:     b.req.StartTs,
		kvRanges:    ranges,
		dbReader:    b.dbReader,
	}
	for _, col := range pb.Columns {
		ft := fieldTypeFromPBColumn(col)
		ts.fieldTypes = append(ts.fieldTypes, ft)
	}
	ts.decoder, err = newRowDecoder(pb.Columns, ts.fieldTypes, pb.PrimaryColumnIds, b.sc.TimeZone)
	return ts, err
=======
func (b *mppExecBuilder) buildIdxScan(pb *tipb.IndexScan) (*indexScanExec, error) {
	ranges, err := extractKVRanges(b.dbReader.StartKey, b.dbReader.EndKey, b.dagCtx.keyRanges, pb.Desc)
	if err != nil {
		return nil, errors.Trace(err)
	}
	numCols := len(pb.Columns)
	numIdxCols := numCols
	colInfos := make([]rowcodec.ColInfo, 0, numCols)
	fieldTypes := make([]*types.FieldType, 0, numCols)
	primaryColIds := pb.GetPrimaryColumnIds()

	lastCol := pb.Columns[numCols-1]
	if lastCol.GetColumnId() == model.ExtraPidColID {
		lastCol = pb.Columns[numCols-2]
		numIdxCols--
	}

	hdlStatus := tablecodec.HandleDefault
	if len(primaryColIds) == 0 {
		if lastCol.GetPkHandle() {
			if mysql.HasUnsignedFlag(uint(lastCol.GetFlag())) {
				hdlStatus = tablecodec.HandleIsUnsigned
			}
			numIdxCols--
		} else if lastCol.ColumnId == model.ExtraHandleID {
			numIdxCols--
		}
	} else {
		numIdxCols -= len(primaryColIds)
	}

	for _, col := range pb.Columns {
		ft := fieldTypeFromPBColumn(col)
		fieldTypes = append(fieldTypes, ft)
		colInfos = append(colInfos, rowcodec.ColInfo{
			ID:         col.ColumnId,
			Ft:         ft,
			IsPKHandle: col.GetPkHandle(),
		})
	}

	var prevVals [][]byte
	if b.dagReq.GetCollectRangeCounts() {
		prevVals = make([][]byte, numIdxCols)
	}
	idxScan := &indexScanExec{
		baseMPPExec:   baseMPPExec{sc: b.sc, fieldTypes: fieldTypes},
		startTS:       b.dagCtx.startTS,
		kvRanges:      ranges,
		dbReader:      b.dbReader,
		lockStore:     b.dagCtx.lockStore,
		resolvedLocks: b.dagCtx.resolvedLocks,
		counts:        b.counts,
		ndvs:          b.ndvs,
		prevVals:      prevVals,
		colInfos:      colInfos,
		numIdxCols:    numIdxCols,
		hdlStatus:     hdlStatus,
		desc:          pb.Desc,
	}
	return idxScan, nil
}

func (b *mppExecBuilder) buildLimit(pb *tipb.Limit) (*limitExec, error) {
	child, err := b.buildMPPExecutor(pb.Child)
	if err != nil {
		return nil, err
	}
	exec := &limitExec{
		baseMPPExec: baseMPPExec{sc: b.sc, mppCtx: b.mppCtx, fieldTypes: child.getFieldTypes(), children: []mppExec{child}},
		limit:       pb.GetLimit(),
	}
	return exec, nil
}

func (b *mppExecBuilder) buildTopN(pb *tipb.TopN) (*topNExec, error) {
	child, err := b.buildMPPExecutor(pb.Child)
	if err != nil {
		return nil, err
	}
	pbConds := make([]*tipb.Expr, len(pb.OrderBy))
	for i, item := range pb.OrderBy {
		pbConds[i] = item.Expr
	}
	heap := &topNHeap{
		totalCount: int(pb.Limit),
		topNSorter: topNSorter{
			orderByItems: pb.OrderBy,
			sc:           b.sc,
		},
	}
	fieldTps := child.getFieldTypes()
	var conds []expression.Expression
	if conds, err = convertToExprs(b.sc, fieldTps, pbConds); err != nil {
		return nil, errors.Trace(err)
	}
	exec := &topNExec{
		baseMPPExec: baseMPPExec{sc: b.sc, mppCtx: b.mppCtx, fieldTypes: fieldTps, children: []mppExec{child}},
		heap:        heap,
		conds:       conds,
		row:         newTopNSortRow(len(conds)),
		topn:        pb.Limit,
	}
	return exec, nil
>>>>>>> c14f4ad5
}

func (b *mppExecBuilder) buildMPPExchangeSender(pb *tipb.ExchangeSender) (*exchSenderExec, error) {
	child, err := b.buildMPPExecutor(pb.Child)
	if err != nil {
		return nil, err
	}

	e := &exchSenderExec{
		baseMPPExec: baseMPPExec{
			sc:         b.sc,
			mppCtx:     b.mppCtx,
			children:   []mppExec{child},
			fieldTypes: child.getFieldTypes(),
		},
		exchangeTp: pb.Tp,
	}
	if pb.Tp == tipb.ExchangeType_Hash {
		if len(pb.PartitionKeys) != 1 {
			return nil, errors.New("The number of hash key must be 1")
		}
		expr, err := expression.PBToExpr(pb.PartitionKeys[0], child.getFieldTypes(), b.sc)
		if err != nil {
			return nil, errors.Trace(err)
		}
		col, ok := expr.(*expression.Column)
		if !ok {
			return nil, errors.New("Hash key must be column type")
		}
		e.hashKeyOffset = col.Index
	}

	for _, taskMeta := range pb.EncodedTaskMeta {
		targetTask := new(mpp.TaskMeta)
		err := targetTask.Unmarshal(taskMeta)
		if err != nil {
			return nil, err
		}
		tunnel := &ExchangerTunnel{
			DataCh:      make(chan *tipb.Chunk, 10),
			sourceTask:  b.mppCtx.TaskHandler.Meta,
			targetTask:  targetTask,
			connectedCh: make(chan struct{}),
			ErrCh:       make(chan error, 1),
		}
		e.tunnels = append(e.tunnels, tunnel)
		err = b.mppCtx.TaskHandler.registerTunnel(tunnel)
		if err != nil {
			return nil, err
		}
	}
	e.outputOffsets = b.dagReq.OutputOffsets
	return e, nil
}

func (b *mppExecBuilder) buildMPPExchangeReceiver(pb *tipb.ExchangeReceiver) (*exchRecvExec, error) {
	e := &exchRecvExec{
		baseMPPExec: baseMPPExec{
			sc:     b.sc,
			mppCtx: b.mppCtx,
		},
		exchangeReceiver: pb,
	}

	for _, pbType := range pb.FieldTypes {
		tp := expression.FieldTypeFromPB(pbType)
		if tp.Tp == mysql.TypeEnum {
			tp.Elems = append(tp.Elems, pbType.Elems...)
		}
		e.fieldTypes = append(e.fieldTypes, tp)
	}
	return e, nil
}

func (b *mppExecBuilder) buildMPPJoin(pb *tipb.Join, children []*tipb.Executor) (*joinExec, error) {
	e := &joinExec{
		baseMPPExec: baseMPPExec{
			sc:     b.sc,
			mppCtx: b.mppCtx,
		},
		Join:         pb,
		hashMap:      make(map[string][]chunk.Row),
		buildSideIdx: pb.InnerIdx,
	}
	leftCh, err := b.buildMPPExecutor(children[0])
	if err != nil {
		return nil, errors.Trace(err)
	}
	rightCh, err := b.buildMPPExecutor(children[1])
	if err != nil {
		return nil, errors.Trace(err)
	}
	if pb.JoinType == tipb.JoinType_TypeLeftOuterJoin {
		for _, tp := range rightCh.getFieldTypes() {
			tp.Flag &= ^mysql.NotNullFlag
		}
		defaultInner := chunk.MutRowFromTypes(rightCh.getFieldTypes())
		for i := range rightCh.getFieldTypes() {
			defaultInner.SetDatum(i, types.NewDatum(nil))
		}
		e.defaultInner = defaultInner.ToRow()
	} else if pb.JoinType == tipb.JoinType_TypeRightOuterJoin {
		for _, tp := range leftCh.getFieldTypes() {
			tp.Flag &= ^mysql.NotNullFlag
		}
		defaultInner := chunk.MutRowFromTypes(leftCh.getFieldTypes())
		for i := range leftCh.getFieldTypes() {
			defaultInner.SetDatum(i, types.NewDatum(nil))
		}
		e.defaultInner = defaultInner.ToRow()
	}
	// because the field type is immutable, so this kind of appending is safe.
	e.fieldTypes = append(leftCh.getFieldTypes(), rightCh.getFieldTypes()...)
	if pb.InnerIdx == 1 {
		e.probeChild = leftCh
		e.buildChild = rightCh
		probeExpr, err := expression.PBToExpr(pb.LeftJoinKeys[0], leftCh.getFieldTypes(), b.sc)
		if err != nil {
			return nil, errors.Trace(err)
		}
		e.probeKey = probeExpr.(*expression.Column)
		buildExpr, err := expression.PBToExpr(pb.RightJoinKeys[0], rightCh.getFieldTypes(), b.sc)
		if err != nil {
			return nil, errors.Trace(err)
		}
		e.buildKey = buildExpr.(*expression.Column)
	} else {
		e.probeChild = rightCh
		e.buildChild = leftCh
		buildExpr, err := expression.PBToExpr(pb.LeftJoinKeys[0], leftCh.getFieldTypes(), b.sc)
		if err != nil {
			return nil, errors.Trace(err)
		}
		e.buildKey = buildExpr.(*expression.Column)
		probeExpr, err := expression.PBToExpr(pb.RightJoinKeys[0], rightCh.getFieldTypes(), b.sc)
		if err != nil {
			return nil, errors.Trace(err)
		}
		e.probeKey = probeExpr.(*expression.Column)
	}
	e.comKeyTp = types.AggFieldType([]*types.FieldType{e.probeKey.RetType, e.buildKey.RetType})
	if e.comKeyTp.Tp == mysql.TypeNewDecimal {
		e.comKeyTp.Flen = mysql.MaxDecimalWidth
		e.comKeyTp.Decimal = mysql.MaxDecimalScale
	}
	return e, nil
}

func (b *mppExecBuilder) buildMPPProj(proj *tipb.Projection) (*projExec, error) {
	e := &projExec{}

	chExec, err := b.buildMPPExecutor(proj.Child)
	if err != nil {
		return nil, errors.Trace(err)
	}
	e.children = []mppExec{chExec}

	for _, pbExpr := range proj.Exprs {
		expr, err := expression.PBToExpr(pbExpr, chExec.getFieldTypes(), b.sc)
		if err != nil {
			return nil, errors.Trace(err)
		}
		e.exprs = append(e.exprs, expr)
		e.fieldTypes = append(e.fieldTypes, expr.GetType())
	}
	return e, nil
}

func (b *mppExecBuilder) buildMPPSel(sel *tipb.Selection) (*selExec, error) {
	chExec, err := b.buildMPPExecutor(sel.Child)
	if err != nil {
		return nil, errors.Trace(err)
	}
	e := &selExec{
		baseMPPExec: baseMPPExec{
			fieldTypes: chExec.getFieldTypes(),
			sc:         b.sc,
			mppCtx:     b.mppCtx,
			children:   []mppExec{chExec},
		},
	}

	for _, pbExpr := range sel.Conditions {
		expr, err := expression.PBToExpr(pbExpr, chExec.getFieldTypes(), b.sc)
		if err != nil {
			return nil, errors.Trace(err)
		}
		e.conditions = append(e.conditions, expr)
	}
	return e, nil
}

func (b *mppExecBuilder) buildMPPAgg(agg *tipb.Aggregation) (*aggExec, error) {
	e := &aggExec{
		groups:     make(map[string]struct{}),
		aggCtxsMap: make(map[string][]*aggregation.AggEvaluateContext),
		processed:  false,
	}

	chExec, err := b.buildMPPExecutor(agg.Child)
	if err != nil {
		return nil, errors.Trace(err)
	}
	e.children = []mppExec{chExec}
	for _, aggFunc := range agg.AggFunc {
		ft := expression.PbTypeToFieldType(aggFunc.FieldType)
		e.fieldTypes = append(e.fieldTypes, ft)
		aggExpr, err := aggregation.NewDistAggFunc(aggFunc, chExec.getFieldTypes(), b.sc)
		if err != nil {
			return nil, errors.Trace(err)
		}
		e.aggExprs = append(e.aggExprs, aggExpr)
	}
	e.sc = b.sc

	for _, gby := range agg.GroupBy {
		ft := expression.PbTypeToFieldType(gby.FieldType)
		e.fieldTypes = append(e.fieldTypes, ft)
		e.groupByTypes = append(e.groupByTypes, ft)
		gbyExpr, err := expression.PBToExpr(gby, chExec.getFieldTypes(), b.sc)
		if err != nil {
			return nil, errors.Trace(err)
		}
		e.groupByExprs = append(e.groupByExprs, gbyExpr)
	}
	return e, nil
}

func (b *mppExecBuilder) buildMPPExecutor(exec *tipb.Executor) (mppExec, error) {
	switch exec.Tp {
	case tipb.ExecType_TypeTableScan:
		ts := exec.TblScan
		return b.buildMPPTableScan(ts)
	case tipb.ExecType_TypeExchangeReceiver:
		rec := exec.ExchangeReceiver
		return b.buildMPPExchangeReceiver(rec)
	case tipb.ExecType_TypeExchangeSender:
		send := exec.ExchangeSender
		return b.buildMPPExchangeSender(send)
	case tipb.ExecType_TypeJoin:
		join := exec.Join
		return b.buildMPPJoin(join, join.Children)
	case tipb.ExecType_TypeAggregation, tipb.ExecType_TypeStreamAgg:
		agg := exec.Aggregation
		return b.buildMPPAgg(agg)
	case tipb.ExecType_TypeProjection:
		return b.buildMPPProj(exec.Projection)
	case tipb.ExecType_TypeSelection:
		return b.buildMPPSel(exec.Selection)
<<<<<<< HEAD
	case tipb.ExecType_TypePartitionTableScan:
		ts := exec.PartitionTableScan
		return b.buildMPPPartitionTableScan(ts)
=======
	case tipb.ExecType_TypeIndexScan:
		return b.buildIdxScan(exec.IdxScan)
	case tipb.ExecType_TypeLimit:
		return b.buildLimit(exec.Limit)
	case tipb.ExecType_TypeTopN:
		return b.buildTopN(exec.TopN)
>>>>>>> c14f4ad5
	default:
		return nil, errors.Errorf(ErrExecutorNotSupportedMsg + exec.Tp.String())
	}
}

// HandleMPPDAGReq handles a cop request that is converted from mpp request.
// It returns nothing. Real data will return by stream rpc.
func HandleMPPDAGReq(dbReader *dbreader.DBReader, req *coprocessor.Request, mppCtx *MPPCtx) *coprocessor.Response {
	dagReq := new(tipb.DAGRequest)
	err := proto.Unmarshal(req.Data, dagReq)
	if err != nil {
		return &coprocessor.Response{OtherError: err.Error()}
	}
	dagCtx := &dagContext{
		dbReader:  dbReader,
		startTS:   req.StartTs,
		keyRanges: req.Ranges,
	}
	builder := mppExecBuilder{
		dbReader: dbReader,
		mppCtx:   mppCtx,
		sc:       flagsToStatementContext(dagReq.Flags),
		dagReq:   dagReq,
		dagCtx:   dagCtx,
	}
	mppExec, err := builder.buildMPPExecutor(dagReq.RootExecutor)
	if err != nil {
		panic("build error: " + err.Error())
	}
	err = mppExec.open()
	if err != nil {
		panic("open phase find error: " + err.Error())
	}
	_, err = mppExec.next()
	if err != nil {
		panic("running phase find error: " + err.Error())
	}
	return &coprocessor.Response{}
}

// MPPTaskHandler exists in a single store.
type MPPTaskHandler struct {
	// When a connect request comes, it contains server task (source) and client task (target), Exchanger dataCh set will find dataCh by client task.
	tunnelSetLock sync.Mutex
	TunnelSet     map[int64]*ExchangerTunnel

	Meta      *mpp.TaskMeta
	RPCClient client.Client

	Status atomic.Int32
	Err    error
}

// HandleEstablishConn handles EstablishMPPConnectionRequest
func (h *MPPTaskHandler) HandleEstablishConn(_ context.Context, req *mpp.EstablishMPPConnectionRequest) (*ExchangerTunnel, error) {
	meta := req.ReceiverMeta
	for i := 0; i < 10; i++ {
		tunnel, err := h.getAndActiveTunnel(req)
		if err == nil {
			return tunnel, nil
		}
		time.Sleep(time.Second)
	}
	return nil, errors.Errorf("cannot find client task %d registered in server task %d", meta.TaskId, req.SenderMeta.TaskId)
}

func (h *MPPTaskHandler) registerTunnel(tunnel *ExchangerTunnel) error {
	taskID := tunnel.targetTask.TaskId
	h.tunnelSetLock.Lock()
	defer h.tunnelSetLock.Unlock()
	_, ok := h.TunnelSet[taskID]
	if ok {
		return errors.Errorf("task id %d has been registered", taskID)
	}
	h.TunnelSet[taskID] = tunnel
	return nil
}

func (h *MPPTaskHandler) getAndActiveTunnel(req *mpp.EstablishMPPConnectionRequest) (*ExchangerTunnel, *mpp.Error) {
	targetID := req.ReceiverMeta.TaskId
	h.tunnelSetLock.Lock()
	defer h.tunnelSetLock.Unlock()
	if tunnel, ok := h.TunnelSet[targetID]; ok {
		close(tunnel.connectedCh)
		return tunnel, nil
	}
	// We dont find this dataCh, may be task not ready or have been deleted.
	return nil, &mpp.Error{Code: MPPErrTunnelNotFound, Msg: "task not found, please wait for a while"}
}

// ExchangerTunnel contains a channel that can transfer data.
// Only One Sender and Receiver use this channel, so it's safe to close it by sender.
type ExchangerTunnel struct {
	DataCh chan *tipb.Chunk

	sourceTask *mpp.TaskMeta // source task is nearer to the data source
	targetTask *mpp.TaskMeta // target task is nearer to the client end , as tidb.

	connectedCh chan struct{}
	ErrCh       chan error
}

// RecvChunk recive tipb chunk
func (tunnel *ExchangerTunnel) RecvChunk() (tipbChunk *tipb.Chunk, err error) {
	tipbChunk = <-tunnel.DataCh
	select {
	case err = <-tunnel.ErrCh:
	default:
	}
	return tipbChunk, err
}<|MERGE_RESOLUTION|>--- conflicted
+++ resolved
@@ -86,15 +86,14 @@
 	return ts, err
 }
 
-<<<<<<< HEAD
 func (b *mppExecBuilder) buildMPPPartitionTableScan(pb *tipb.PartitionTableScan) (*tableScanExec, error) {
-	ranges, err := extractKVRanges(b.dbReader.StartKey, b.dbReader.EndKey, b.req.Ranges, false)
+	ranges, err := extractKVRanges(b.dbReader.StartKey, b.dbReader.EndKey, b.dagCtx.keyRanges, false)
 	if err != nil {
 		return nil, errors.Trace(err)
 	}
 	ts := &tableScanExec{
 		baseMPPExec: baseMPPExec{sc: b.sc, mppCtx: b.mppCtx},
-		startTS:     b.req.StartTs,
+		startTS:     b.dagCtx.startTS,
 		kvRanges:    ranges,
 		dbReader:    b.dbReader,
 	}
@@ -104,7 +103,8 @@
 	}
 	ts.decoder, err = newRowDecoder(pb.Columns, ts.fieldTypes, pb.PrimaryColumnIds, b.sc.TimeZone)
 	return ts, err
-=======
+}
+
 func (b *mppExecBuilder) buildIdxScan(pb *tipb.IndexScan) (*indexScanExec, error) {
 	ranges, err := extractKVRanges(b.dbReader.StartKey, b.dbReader.EndKey, b.dagCtx.keyRanges, pb.Desc)
 	if err != nil {
@@ -209,7 +209,6 @@
 		topn:        pb.Limit,
 	}
 	return exec, nil
->>>>>>> c14f4ad5
 }
 
 func (b *mppExecBuilder) buildMPPExchangeSender(pb *tipb.ExchangeSender) (*exchSenderExec, error) {
@@ -459,18 +458,15 @@
 		return b.buildMPPProj(exec.Projection)
 	case tipb.ExecType_TypeSelection:
 		return b.buildMPPSel(exec.Selection)
-<<<<<<< HEAD
-	case tipb.ExecType_TypePartitionTableScan:
-		ts := exec.PartitionTableScan
-		return b.buildMPPPartitionTableScan(ts)
-=======
 	case tipb.ExecType_TypeIndexScan:
 		return b.buildIdxScan(exec.IdxScan)
 	case tipb.ExecType_TypeLimit:
 		return b.buildLimit(exec.Limit)
 	case tipb.ExecType_TypeTopN:
 		return b.buildTopN(exec.TopN)
->>>>>>> c14f4ad5
+	case tipb.ExecType_TypePartitionTableScan:
+		ts := exec.PartitionTableScan
+		return b.buildMPPPartitionTableScan(ts)
 	default:
 		return nil, errors.Errorf(ErrExecutorNotSupportedMsg + exec.Tp.String())
 	}
