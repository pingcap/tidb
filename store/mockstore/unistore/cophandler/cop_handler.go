--- conflicted
+++ resolved
@@ -112,9 +112,6 @@
 		return buildResp(nil, nil, nil, dagReq, err, dagCtx.sc.GetWarnings(), time.Since(startTime))
 	}
 	chunks, err := closureExec.execute()
-<<<<<<< HEAD
-	return buildResp(chunks, closureExec.counts, closureExec.ndvs, dagReq, err, dagCtx.sc.GetWarnings(), time.Since(startTime))
-=======
 	if closureExec.exchangeSenderCtx != nil {
 		defer func() {
 			for _, tunnel := range closureExec.exchangeSenderCtx.tunnels {
@@ -150,8 +147,7 @@
 		}
 		return nil
 	}
-	return buildResp(chunks, closureExec, dagReq, err, dagCtx.sc.GetWarnings(), time.Since(startTime))
->>>>>>> b4eee287
+	return buildResp(chunks, closureExec, []int64{}, dagReq, err, dagCtx.sc.GetWarnings(), time.Since(startTime))
 }
 
 func buildDAG(reader *dbreader.DBReader, lockStore *lockstore.MemStore, req *coprocessor.Request) (*dagContext, *tipb.DAGRequest, error) {
@@ -356,11 +352,7 @@
 	return fmt.Sprintf("key is locked, key: %q, Type: %v, primary: %q, startTS: %v", e.Key, e.LockType, e.Primary, e.StartTS)
 }
 
-<<<<<<< HEAD
-func buildResp(chunks []tipb.Chunk, counts, ndvs []int64, dagReq *tipb.DAGRequest, err error, warnings []stmtctx.SQLWarn, dur time.Duration) *coprocessor.Response {
-=======
-func buildResp(chunks []tipb.Chunk, closureExecutor *closureExecutor, dagReq *tipb.DAGRequest, err error, warnings []stmtctx.SQLWarn, dur time.Duration) *coprocessor.Response {
->>>>>>> b4eee287
+func buildResp(chunks []tipb.Chunk, closureExecutor *closureExecutor, ndvs []int64, dagReq *tipb.DAGRequest, err error, warnings []stmtctx.SQLWarn, dur time.Duration) *coprocessor.Response {
 	resp := &coprocessor.Response{}
 	var counts []int64
 	if closureExecutor != nil {
