--- conflicted
+++ resolved
@@ -67,17 +67,13 @@
 	c.Assert(detector.totalSize, Equals, uint64(2))
 	err = detector.Detect(3, 1, 300, makeDiagCtx("k3", "tag3"))
 	c.Assert(err, NotNil)
-<<<<<<< HEAD
 	c.Assert(err.Error(), Equals, "deadlock")
-=======
-	c.Assert(err.Error(), Equals, fmt.Sprintf("deadlock"))
 	c.Assert(len(err.WaitChain), Equals, 3)
 	// The order of entries in the wait chain is specific: each item is waiting for the next one.
 	checkWaitChainEntry(err.WaitChain[0], 1, 2, "k1", "tag1")
 	checkWaitChainEntry(err.WaitChain[1], 2, 3, "k2", "tag2")
 	checkWaitChainEntry(err.WaitChain[2], 3, 1, "k3", "tag3")
 
->>>>>>> b7c22aa3
 	c.Assert(detector.totalSize, Equals, uint64(2))
 	detector.CleanUp(2)
 	list2 := detector.waitForMap[2]
