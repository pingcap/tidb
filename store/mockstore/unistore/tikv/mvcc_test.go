// Copyright 2019-present PingCAP, Inc.
//
// Licensed under the Apache License, Version 2.0 (the "License");
// you may not use this file except in compliance with the License.
// You may obtain a copy of the License at
//
//     http://www.apache.org/licenses/LICENSE-2.0
//
// Unless required by applicable law or agreed to in writing, software
// distributed under the License is distributed on an "AS IS" BASIS,
// WITHOUT WARRANTIES OR CONDITIONS OF ANY KIND, either express or implied.
// See the License for the specific language governing permissions and
// limitations under the License.

package tikv

import (
	"bytes"
	"fmt"
	"math"
	"os"
	"path/filepath"
	"strings"
	"testing"

	"github.com/pingcap/badger"
	"github.com/pingcap/badger/y"
<<<<<<< HEAD
	. "github.com/pingcap/check"
	"github.com/pingcap/errors"
=======
>>>>>>> 2f2df86d
	"github.com/pingcap/kvproto/pkg/kvrpcpb"
	"github.com/pingcap/kvproto/pkg/metapb"
	"github.com/pingcap/tidb/store/mockstore/unistore/config"
	"github.com/pingcap/tidb/store/mockstore/unistore/lockstore"
	"github.com/pingcap/tidb/store/mockstore/unistore/tikv/mvcc"
	"github.com/pingcap/tidb/store/mockstore/unistore/util/lockwaiter"
	"github.com/stretchr/testify/require"
)

var maxTs = uint64(math.MaxUint64)
var lockTTL = uint64(50)

type TestStore struct {
	MvccStore *MVCCStore
	Svr       *Server
	DBPath    string
	LogPath   string
	t         *testing.T
}

func (ts *TestStore) newReqCtx() *requestCtx {
	return ts.newReqCtxWithKeys([]byte{'t'}, []byte{'u'})
}

func (ts *TestStore) newReqCtxWithKeys(rawStartKey, rawEndKey []byte) *requestCtx {
	return &requestCtx{
		regCtx: &regionCtx{
			latches:     newLatches(),
			rawStartKey: rawStartKey,
			rawEndKey:   rawEndKey,
		},
		rpcCtx: &kvrpcpb.Context{
			RegionId:    1,
			RegionEpoch: &metapb.RegionEpoch{Version: 1, ConfVer: 1},
			Peer: &metapb.Peer{
				Id:      1,
				StoreId: 1,
				Role:    metapb.PeerRole_Voter,
			},
		},
		svr: ts.Svr,
	}
}

func newMutation(op kvrpcpb.Op, key, value []byte) *kvrpcpb.Mutation {
	return &kvrpcpb.Mutation{
		Op:    op,
		Key:   key,
		Value: value,
	}
}

func CreateTestDB(dbPath, LogPath string) (*badger.DB, error) {
	subPath := fmt.Sprintf("/%d", 0)
	opts := badger.DefaultOptions
	opts.Dir = dbPath + subPath
	opts.ValueDir = LogPath + subPath
	opts.ManagedTxns = true
	return badger.Open(opts)
}

func NewTestStore(dbPrefix string, logPrefix string, t *testing.T) (*TestStore, func()) {
	dbPath, err := os.MkdirTemp("", dbPrefix)
	require.NoError(t, err)
	LogPath, err := os.MkdirTemp("", logPrefix)
	require.NoError(t, err)
	safePoint := &SafePoint{}
	db, err := CreateTestDB(dbPath, LogPath)
	require.NoError(t, err)
	dbBundle := &mvcc.DBBundle{
		DB:        db,
		LockStore: lockstore.NewMemStore(4096),
	}
	// Some raft store path problems could not be found using simple store in tests
	// writer := NewDBWriter(dbBundle, safePoint)
	kvPath := filepath.Join(dbPath, "kv")
	raftPath := filepath.Join(dbPath, "raft")
	snapPath := filepath.Join(dbPath, "snap")
	err = os.MkdirAll(kvPath, os.ModePerm)
	require.NoError(t, err)
	err = os.MkdirAll(raftPath, os.ModePerm)
	require.NoError(t, err)
	err = os.Mkdir(snapPath, os.ModePerm)
	require.NoError(t, err)
	writer := NewDBWriter(dbBundle)

	rm, err := NewMockRegionManager(dbBundle, 1, RegionOptions{
		StoreAddr:  "127.0.0.1:10086",
		PDAddr:     "127.0.0.1:2379",
		RegionSize: 96 * 1024 * 1024,
	})
	require.NoError(t, err)
	pdClient := NewMockPD(rm)
	store := NewMVCCStore(&config.DefaultConf, dbBundle, dbPath, safePoint, writer, pdClient)
	svr := NewServer(nil, store, nil)

	clean := func() {
		require.NoError(t, store.Close())
		require.NoError(t, db.Close())
	}
	return &TestStore{
		MvccStore: store,
		Svr:       svr,
		DBPath:    dbPath,
		LogPath:   LogPath,
		t:         t,
	}, clean
}

// PessimisticLock will add pessimistic lock on key
func PessimisticLock(pk []byte, key []byte, startTs uint64, lockTTL uint64, forUpdateTs uint64,
	isFirstLock bool, forceLock bool, store *TestStore) (*lockwaiter.Waiter, error) {
	req := &kvrpcpb.PessimisticLockRequest{
		Mutations:    []*kvrpcpb.Mutation{newMutation(kvrpcpb.Op_PessimisticLock, key, nil)},
		PrimaryLock:  pk,
		StartVersion: startTs,
		LockTtl:      lockTTL,
		ForUpdateTs:  forUpdateTs,
		IsFirstLock:  isFirstLock,
		Force:        forceLock,
	}
	waiter, err := store.MvccStore.PessimisticLock(store.newReqCtx(), req, &kvrpcpb.PessimisticLockResponse{})
	return waiter, err
}

// PrewriteOptimistic raises optimistic prewrite requests on store
func PrewriteOptimistic(pk []byte, key []byte, value []byte, startTs uint64, lockTTL uint64,
	minCommitTs uint64, useAsyncCommit bool, secondaries [][]byte, store *TestStore) error {
<<<<<<< HEAD
	return PrewriteOptimisticWithAssertion(pk, key, value, startTs, lockTTL, minCommitTs, useAsyncCommit, secondaries,
		kvrpcpb.Assertion_None, kvrpcpb.AssertionLevel_Off, store)
}

// PrewriteOptimisticWithAssertion raises optimistic prewrite requests on store, with specified assertion config
func PrewriteOptimisticWithAssertion(pk []byte, key []byte, value []byte, startTs uint64, lockTTL uint64,
	minCommitTs uint64, useAsyncCommit bool, secondaries [][]byte, assertion kvrpcpb.Assertion,
	assertionLevel kvrpcpb.AssertionLevel, store *TestStore) error {
	mutation := newMutation(kvrpcpb.Op_Put, key, value)
	mutation.Assertion = assertion
	prewriteReq := &kvrpcpb.PrewriteRequest{
		Mutations:      []*kvrpcpb.Mutation{mutation},
=======
	op := kvrpcpb.Op_Put
	if value == nil {
		op = kvrpcpb.Op_Del
	}
	prewriteReq := &kvrpcpb.PrewriteRequest{
		Mutations:      []*kvrpcpb.Mutation{newMutation(op, key, value)},
>>>>>>> 2f2df86d
		PrimaryLock:    pk,
		StartVersion:   startTs,
		LockTtl:        lockTTL,
		MinCommitTs:    minCommitTs,
		UseAsyncCommit: useAsyncCommit,
		Secondaries:    secondaries,
		AssertionLevel: assertionLevel,
	}
	return store.MvccStore.prewriteOptimistic(store.newReqCtx(), prewriteReq.Mutations, prewriteReq)
}

// PrewritePessimistic raises pessimistic prewrite requests
func PrewritePessimistic(pk []byte, key []byte, value []byte, startTs uint64, lockTTL uint64,
	isPessimisticLock []bool, forUpdateTs uint64, store *TestStore) error {
	return PrewritePessimisticWithAssertion(pk, key, value, startTs, lockTTL, isPessimisticLock, forUpdateTs,
		kvrpcpb.Assertion_None, kvrpcpb.AssertionLevel_Off, store)
}

// PrewritePessimisticWithAssertion raises pessimistic prewrite requests, with specified assertion config
func PrewritePessimisticWithAssertion(pk []byte, key []byte, value []byte, startTs uint64, lockTTL uint64,
	isPessimisticLock []bool, forUpdateTs uint64, assertion kvrpcpb.Assertion, assertionLevel kvrpcpb.AssertionLevel,
	store *TestStore) error {
	mutation := newMutation(kvrpcpb.Op_Put, key, value)
	mutation.Assertion = assertion
	prewriteReq := &kvrpcpb.PrewriteRequest{
		Mutations:         []*kvrpcpb.Mutation{mutation},
		PrimaryLock:       pk,
		StartVersion:      startTs,
		LockTtl:           lockTTL,
		IsPessimisticLock: isPessimisticLock,
		ForUpdateTs:       forUpdateTs,
		AssertionLevel:    assertionLevel,
	}
	return store.MvccStore.prewritePessimistic(store.newReqCtx(), prewriteReq.Mutations, prewriteReq)
}

func MustCheckTxnStatus(pk []byte, lockTs uint64, callerStartTs uint64,
	currentTs uint64, rollbackIfNotExists bool, ttl, commitTs uint64, action kvrpcpb.Action, s *TestStore) {
	resTTL, resCommitTs, resAction, err := CheckTxnStatus(pk, lockTs, callerStartTs, currentTs, rollbackIfNotExists, s)
	require.NoError(s.t, err)
	require.Equal(s.t, ttl, resTTL)
	require.Equal(s.t, commitTs, resCommitTs)
	require.Equal(s.t, action, resAction)
}

func CheckTxnStatus(pk []byte, lockTs uint64, callerStartTs uint64,
	currentTs uint64, rollbackIfNotExists bool, store *TestStore) (uint64, uint64, kvrpcpb.Action, error) {
	req := &kvrpcpb.CheckTxnStatusRequest{
		PrimaryKey:         pk,
		LockTs:             lockTs,
		CallerStartTs:      callerStartTs,
		CurrentTs:          currentTs,
		RollbackIfNotExist: rollbackIfNotExists,
	}
	ttl := uint64(0)
	txnStatus, err := store.MvccStore.CheckTxnStatus(store.newReqCtx(), req)
	if txnStatus.lockInfo != nil {
		ttl = txnStatus.lockInfo.LockTtl
	}
	return ttl, txnStatus.commitTS, txnStatus.action, err
}

func CheckSecondaryLocksStatus(keys [][]byte, startTS uint64, store *TestStore) ([]*kvrpcpb.LockInfo, uint64, error) {
	status, err := store.MvccStore.CheckSecondaryLocks(store.newReqCtx(), keys, startTS)
	return status.locks, status.commitTS, err
}

func MustLocked(key []byte, pessimistic bool, store *TestStore) {
	lock := store.MvccStore.getLock(store.newReqCtx(), key)
	require.NotNil(store.t, lock)
	if pessimistic {
		require.Greater(store.t, lock.ForUpdateTS, uint64(0))
	} else {
		require.Equal(store.t, uint64(0), lock.ForUpdateTS)
	}
}

func MustPessimisticLocked(key []byte, startTs, forUpdateTs uint64, store *TestStore) {
	lock := store.MvccStore.getLock(store.newReqCtx(), key)
	require.NotNil(store.t, lock)
	require.Equal(store.t, startTs, lock.StartTS)
	require.Equal(store.t, forUpdateTs, lock.ForUpdateTS)
}

func MustUnLocked(key []byte, store *TestStore) {
	lock := store.MvccStore.getLock(store.newReqCtx(), key)
	require.Nil(store.t, lock)
}

func MustPrewritePut(pk, key []byte, val []byte, startTs uint64, store *TestStore) {
	MustPrewriteOptimistic(pk, key, val, startTs, 50, startTs, store)
}

func MustPrewritePutLockErr(pk, key []byte, val []byte, startTs uint64, store *TestStore) {
	err := PrewriteOptimistic(pk, key, val, startTs, lockTTL, startTs, false, [][]byte{}, store)
	require.Error(store.t, err)
	lockedErr := err.(*ErrLocked)
	require.NotNil(store.t, lockedErr)
}

func MustPrewritePutErr(pk, key []byte, val []byte, startTs uint64, store *TestStore) {
	err := PrewriteOptimistic(pk, key, val, startTs, lockTTL, startTs, false, [][]byte{}, store)
	require.Error(store.t, err)
}

func MustPrewriteInsert(pk, key []byte, val []byte, startTs uint64, store *TestStore) {
	prewriteReq := &kvrpcpb.PrewriteRequest{
		Mutations:    []*kvrpcpb.Mutation{newMutation(kvrpcpb.Op_Insert, key, val)},
		PrimaryLock:  pk,
		StartVersion: startTs,
		LockTtl:      lockTTL,
		MinCommitTs:  startTs,
	}
	err := store.MvccStore.prewriteOptimistic(store.newReqCtx(), prewriteReq.Mutations, prewriteReq)
	require.NoError(store.t, err)
}

func MustPrewriteInsertAlreadyExists(pk, key []byte, val []byte, startTs uint64, store *TestStore) {
	prewriteReq := &kvrpcpb.PrewriteRequest{
		Mutations:    []*kvrpcpb.Mutation{newMutation(kvrpcpb.Op_Insert, key, val)},
		PrimaryLock:  pk,
		StartVersion: startTs,
		LockTtl:      lockTTL,
		MinCommitTs:  startTs,
	}
	err := store.MvccStore.prewriteOptimistic(store.newReqCtx(), prewriteReq.Mutations, prewriteReq)
	require.Error(store.t, err)
	existErr := err.(*ErrKeyAlreadyExists)
	require.NotNil(store.t, existErr)
}

func MustPrewriteOpCheckExistAlreadyExist(pk, key []byte, startTs uint64, store *TestStore) {
	prewriteReq := &kvrpcpb.PrewriteRequest{
		Mutations:    []*kvrpcpb.Mutation{newMutation(kvrpcpb.Op_CheckNotExists, key, nil)},
		PrimaryLock:  pk,
		StartVersion: startTs,
		LockTtl:      lockTTL,
		MinCommitTs:  startTs,
	}
	err := store.MvccStore.prewriteOptimistic(store.newReqCtx(), prewriteReq.Mutations, prewriteReq)
	require.Error(store.t, err)
	existErr := err.(*ErrKeyAlreadyExists)
	require.NotNil(store.t, existErr)
}

func MustPrewriteOpCheckExistOk(pk, key []byte, startTs uint64, store *TestStore) {
	prewriteReq := &kvrpcpb.PrewriteRequest{
		Mutations:    []*kvrpcpb.Mutation{newMutation(kvrpcpb.Op_CheckNotExists, key, nil)},
		PrimaryLock:  pk,
		StartVersion: startTs,
		LockTtl:      lockTTL,
		MinCommitTs:  startTs,
	}
	err := store.MvccStore.prewriteOptimistic(store.newReqCtx(), prewriteReq.Mutations, prewriteReq)
	require.NoError(store.t, err)
	var buf []byte
	buf = store.MvccStore.lockStore.Get(key, buf)
	require.Equal(store.t, 0, len(buf))
}

func MustPrewriteDelete(pk, key []byte, startTs uint64, store *TestStore) {
	MustPrewriteOptimistic(pk, key, nil, startTs, 50, startTs, store)
}

func MustAcquirePessimisticLock(pk, key []byte, startTs uint64, forUpdateTs uint64, store *TestStore) {
	_, err := PessimisticLock(pk, key, startTs, lockTTL, forUpdateTs, false, false, store)
	require.NoError(store.t, err)
}

func MustAcquirePessimisticLockForce(pk, key []byte, startTs uint64, forUpdateTs uint64, store *TestStore) {
	_, err := PessimisticLock(pk, key, startTs, lockTTL, forUpdateTs, false, true, store)
	require.NoError(store.t, err)
}

func MustAcquirePessimisticLockErr(pk, key []byte, startTs uint64, forUpdateTs uint64, store *TestStore) {
	_, err := PessimisticLock(pk, key, startTs, lockTTL, forUpdateTs, false, false, store)
	require.Error(store.t, err)
}

func MustPessimisitcPrewriteDelete(pk, key []byte, startTs uint64, forUpdateTs uint64, store *TestStore) {
	MustPrewritePessimistic(pk, key, nil, startTs, 5000, []bool{true}, forUpdateTs, store)
}

func MustPessimisticRollback(key []byte, startTs uint64, forUpdateTs uint64, store *TestStore) {
	err := store.MvccStore.PessimisticRollback(store.newReqCtx(), &kvrpcpb.PessimisticRollbackRequest{
		StartVersion: startTs,
		ForUpdateTs:  forUpdateTs,
		Keys:         [][]byte{key},
	})
	require.NoError(store.t, err)
}

func MustPrewriteOptimistic(pk []byte, key []byte, value []byte, startTs uint64, lockTTL uint64,
	minCommitTs uint64, store *TestStore) {
	require.NoError(store.t, PrewriteOptimistic(pk, key, value, startTs, lockTTL, minCommitTs, false, [][]byte{}, store))
	lock := store.MvccStore.getLock(store.newReqCtx(), key)
	require.Equal(store.t, lockTTL, uint64(lock.TTL))
	require.Equal(store.t, 0, bytes.Compare(lock.Value, value))
}

func MustPrewriteOptimisticAsyncCommit(pk []byte, key []byte, value []byte, startTs uint64, lockTTL uint64,
	minCommitTs uint64, secondaries [][]byte, store *TestStore) {
	require.NoError(store.t, PrewriteOptimistic(pk, key, value, startTs, lockTTL, minCommitTs, true, secondaries, store))
	lock := store.MvccStore.getLock(store.newReqCtx(), key)
	require.Equal(store.t, lockTTL, uint64(lock.TTL))
	require.Equal(store.t, 0, bytes.Compare(lock.Value, value))
}

func MustPrewritePessimisticPut(pk []byte, key []byte, value []byte, startTs uint64, forUpdateTs uint64, store *TestStore) {
	require.NoError(store.t, PrewritePessimistic(pk, key, value, startTs, lockTTL, []bool{true}, forUpdateTs, store))
	lock := store.MvccStore.getLock(store.newReqCtx(), key)
	require.Equal(store.t, forUpdateTs, lock.ForUpdateTS)
	require.Equal(store.t, 0, bytes.Compare(lock.Value, value))
}

func MustPrewritePessimisticDelete(pk []byte, key []byte, startTs uint64, forUpdateTs uint64, store *TestStore) {
	require.NoError(store.t, PrewritePessimistic(pk, key, nil, startTs, lockTTL, []bool{true}, forUpdateTs, store))
}
func MustPrewritePessimistic(pk []byte, key []byte, value []byte, startTs uint64, lockTTL uint64,
	isPessimisticLock []bool, forUpdateTs uint64, store *TestStore) {
	require.NoError(store.t, PrewritePessimistic(pk, key, value, startTs, lockTTL, isPessimisticLock, forUpdateTs, store))
	lock := store.MvccStore.getLock(store.newReqCtx(), key)
	require.Equal(store.t, forUpdateTs, lock.ForUpdateTS)
	require.Equal(store.t, 0, bytes.Compare(lock.Value, value))
}

func MustPrewritePessimisticPutErr(pk []byte, key []byte, value []byte, startTs uint64, forUpdateTs uint64, store *TestStore) {
	err := PrewritePessimistic(pk, key, value, startTs, lockTTL, []bool{true}, forUpdateTs, store)
	require.Error(store.t, err)
}

func MustCommitKeyPut(key, val []byte, startTs, commitTs uint64, store *TestStore) {
	err := store.MvccStore.Commit(store.newReqCtx(), [][]byte{key}, startTs, commitTs)
	require.NoError(store.t, err)
	getVal, err := store.newReqCtx().getDBReader().Get(key, commitTs)
	require.NoError(store.t, err)
	require.Equal(store.t, 0, bytes.Compare(getVal, val))
}

func MustCommit(key []byte, startTs, commitTs uint64, store *TestStore) {
	err := store.MvccStore.Commit(store.newReqCtx(), [][]byte{key}, startTs, commitTs)
	require.NoError(store.t, err)
}

func MustCommitErr(key []byte, startTs, commitTs uint64, store *TestStore) {
	err := store.MvccStore.Commit(store.newReqCtx(), [][]byte{key}, startTs, commitTs)
	require.Error(store.t, err)
}

func MustRollbackKey(key []byte, startTs uint64, store *TestStore) {
	err := store.MvccStore.Rollback(store.newReqCtx(), [][]byte{key}, startTs)
	require.NoError(store.t, err)
	require.Nil(store.t, store.MvccStore.lockStore.Get(key, nil))
	status := store.MvccStore.checkExtraTxnStatus(store.newReqCtx(), key, startTs)
	require.True(store.t, status.isRollback)
}

func MustRollbackErr(key []byte, startTs uint64, store *TestStore) {
	err := store.MvccStore.Rollback(store.newReqCtx(), [][]byte{key}, startTs)
	require.Error(store.t, err)
}

func MustGetNone(key []byte, startTs uint64, store *TestStore) {
	val := MustGet(key, startTs, store)
	require.Len(store.t, val, 0)
}

func MustGetVal(key, val []byte, startTs uint64, store *TestStore) {
	getVal := MustGet(key, startTs, store)
	require.Equal(store.t, getVal, val)
}

func MustGetErr(key []byte, startTs uint64, store *TestStore) {
	_, err := kvGet(key, startTs, nil, nil, store)
	require.Error(store.t, err)
}

func kvGet(key []byte, readTs uint64, resolved, committed []uint64, store *TestStore) ([]byte, error) {
	reqCtx := store.newReqCtx()
	reqCtx.rpcCtx.ResolvedLocks = resolved
	reqCtx.rpcCtx.CommittedLocks = committed
	return store.MvccStore.Get(reqCtx, key, readTs)
}

func MustGet(key []byte, readTs uint64, store *TestStore) (val []byte) {
	val, err := kvGet(key, readTs, nil, nil, store)
	require.NoError(store.t, err)
	return val
}

func MustPrewriteLock(pk []byte, key []byte, startTs uint64, store *TestStore) {
	err := store.MvccStore.Prewrite(store.newReqCtx(), &kvrpcpb.PrewriteRequest{
		Mutations:    []*kvrpcpb.Mutation{newMutation(kvrpcpb.Op_Lock, key, nil)},
		PrimaryLock:  pk,
		StartVersion: startTs,
		LockTtl:      lockTTL,
	})
	require.NoError(store.t, err)
}

func MustPrewriteLockErr(pk []byte, key []byte, startTs uint64, store *TestStore) {
	err := store.MvccStore.Prewrite(store.newReqCtx(), &kvrpcpb.PrewriteRequest{
		Mutations:    []*kvrpcpb.Mutation{newMutation(kvrpcpb.Op_Lock, key, nil)},
		PrimaryLock:  pk,
		StartVersion: startTs,
		LockTtl:      lockTTL,
	})
	require.Error(store.t, err)
}

func MustCleanup(key []byte, startTs, currentTs uint64, store *TestStore) {
	err := store.MvccStore.Cleanup(store.newReqCtx(), key, startTs, currentTs)
	require.NoError(store.t, err)
}

func MustCleanupErr(key []byte, startTs, currentTs uint64, store *TestStore) {
	err := store.MvccStore.Cleanup(store.newReqCtx(), key, startTs, currentTs)
	require.Error(store.t, err)
}

func MustTxnHeartBeat(pk []byte, startTs, adviceTTL, expectedTTL uint64, store *TestStore) {
	lockTTL, err := store.MvccStore.TxnHeartBeat(store.newReqCtx(), &kvrpcpb.TxnHeartBeatRequest{
		PrimaryLock:   pk,
		StartVersion:  startTs,
		AdviseLockTtl: adviceTTL,
	})
	require.NoError(store.t, err)
	require.Equal(store.t, expectedTTL, lockTTL)
}

func MustGetRollback(key []byte, ts uint64, store *TestStore) {
	res := store.MvccStore.checkExtraTxnStatus(store.newReqCtx(), key, ts)
	require.True(store.t, res.isRollback)
}

func TestBasicOptimistic(t *testing.T) {
	t.Parallel()
	store, close := NewTestStore("basic_optimistic_db", "basic_optimistic_log", t)
	defer close()

	key1 := []byte("key1")
	val1 := []byte("val1")
	ttl := uint64(200)
	MustPrewriteOptimistic(key1, key1, val1, 1, ttl, 0, store)
	MustCommitKeyPut(key1, val1, 1, 2, store)
	// Read using smaller ts results in nothing
	getVal, _ := store.newReqCtx().getDBReader().Get(key1, 1)
	require.Nil(t, getVal)
}

func TestPessimiticTxnTTL(t *testing.T) {
	t.Parallel()
	var err error
	store, close := NewTestStore("basic_optimistic_db", "basic_optimistic_log", t)
	defer close()

	// Pessimisitc lock key1
	key1 := []byte("key1")
	val1 := []byte("val1")
	startTs := uint64(1)
	lockTTL := uint64(1000)
	_, err = PessimisticLock(key1, key1, startTs, lockTTL, startTs, true, false, store)
	require.NoError(t, err)

	// Prewrite key1 with smaller lock ttl, lock ttl will not be changed
	MustPrewritePessimistic(key1, key1, val1, startTs, lockTTL-500, []bool{true}, startTs, store)
	lock := store.MvccStore.getLock(store.newReqCtx(), key1)
	require.Equal(t, uint64(1000), uint64(lock.TTL))

	key2 := []byte("key2")
	val2 := []byte("val2")
	_, err = PessimisticLock(key2, key2, 3, 300, 3, true, false, store)
	require.NoError(t, err)

	// Prewrite key1 with larger lock ttl, lock ttl will be updated
	MustPrewritePessimistic(key2, key2, val2, 3, 2000, []bool{true}, 3, store)
	lock2 := store.MvccStore.getLock(store.newReqCtx(), key2)
	require.Equal(t, uint64(2000), uint64(lock2.TTL))
}

func TestRollback(t *testing.T) {
	t.Parallel()
	store, close := NewTestStore("basic_optimistic_db", "basic_optimistic_log", t)
	defer close()

	key := []byte("tkey")
	val := []byte("value")
	startTs := uint64(1)
	lockTTL := uint64(100)
	// Add a Rollback whose start ts is 1.
	MustPrewriteOptimistic(key, key, val, startTs, lockTTL, 0, store)
	MustRollbackKey(key, startTs, store)

	MustPrewriteOptimistic(key, key, val, startTs+1, lockTTL, 0, store)
	MustRollbackKey(key, startTs+1, store)
	res := store.MvccStore.checkExtraTxnStatus(store.newReqCtx(), key, startTs)
	require.True(t, res.isRollback)

	// Test collapse rollback
	k := []byte("tk")
	v := []byte("v")
	// Add a Rollback whose start ts is 1
	MustPrewritePut(k, k, v, 1, store)
	MustRollbackKey(k, 1, store)
	MustGetRollback(k, 1, store)

	// Add a Rollback whose start ts is 3, the previous Rollback whose
	// start ts is 1 will be collapsed in tikv, but unistore will not
	MustPrewritePut(k, k, v, 2, store)
	MustRollbackKey(k, 2, store)
	MustGetNone(k, 2, store)
	MustGetRollback(k, 2, store)
	MustGetRollback(k, 1, store)
}

func TestOverwritePessimisitcLock(t *testing.T) {
	t.Parallel()
	var err error
	store, close := NewTestStore("basic_optimistic_db", "basic_optimistic_log", t)
	defer close()

	key := []byte("key")
	startTs := uint64(1)
	lockTTL := uint64(100)
	forUpdateTs := uint64(100)
	// pessimistic lock one key
	_, err = PessimisticLock(key, key, startTs, lockTTL, forUpdateTs, true, false, store)
	require.NoError(t, err)
	lock := store.MvccStore.getLock(store.newReqCtx(), key)
	require.Equal(t, forUpdateTs, lock.ForUpdateTS)

	// pessimistic lock this key again using larger forUpdateTs
	_, err = PessimisticLock(key, key, startTs, lockTTL, forUpdateTs+7, true, false, store)
	require.NoError(t, err)
	lock2 := store.MvccStore.getLock(store.newReqCtx(), key)
	require.Equal(t, forUpdateTs+7, lock2.ForUpdateTS)

	// pessimistic lock one key using smaller forUpdateTsTs
	_, err = PessimisticLock(key, key, startTs, lockTTL, forUpdateTs-7, true, false, store)
	require.NoError(t, err)
	lock3 := store.MvccStore.getLock(store.newReqCtx(), key)
	require.Equal(t, forUpdateTs+7, lock3.ForUpdateTS)
}

func TestCheckTxnStatus(t *testing.T) {
	t.Parallel()
	var err error
	store, close := NewTestStore("basic_optimistic_db", "basic_optimistic_log", t)
	defer close()

	var resTTL, resCommitTs uint64
	var action kvrpcpb.Action
	pk := []byte("tpk")
	startTs := uint64(1)
	callerStartTs := uint64(3)
	currentTs := uint64(5)

	// Try to check a not exist thing.
	resTTL, resCommitTs, action, err = CheckTxnStatus(pk, startTs, callerStartTs, currentTs, true, store)
	require.Equal(t, uint64(0), resTTL)
	require.Equal(t, uint64(0), resCommitTs)
	require.Equal(t, kvrpcpb.Action_LockNotExistRollback, action)
	require.NoError(t, err)

	// Using same startTs, prewrite will fail, since checkTxnStatus has rollbacked the key
	val := []byte("val")
	lockTTL := uint64(100)
	minCommitTs := uint64(20)
	err = PrewriteOptimistic(pk, pk, val, startTs, lockTTL, minCommitTs, false, [][]byte{}, store)
	require.ErrorIs(t, err, ErrAlreadyRollback)

	// Prewrite a large txn
	startTs = 2
	MustPrewriteOptimistic(pk, pk, val, startTs, lockTTL, minCommitTs, store)
	resTTL, resCommitTs, action, err = CheckTxnStatus(pk, startTs, callerStartTs, currentTs, true, store)
	require.Equal(t, lockTTL, resTTL)
	require.Equal(t, uint64(0), resCommitTs)
	require.NoError(t, err)
	require.Equal(t, kvrpcpb.Action_MinCommitTSPushed, action)

	// Update min_commit_ts to current_ts. minCommitTs 20 -> 25
	newCallerTs := uint64(25)
	resTTL, resCommitTs, action, err = CheckTxnStatus(pk, startTs, newCallerTs, newCallerTs, true, store)
	require.Equal(t, lockTTL, resTTL)
	require.Equal(t, uint64(0), resCommitTs)
	require.NoError(t, err)
	require.Equal(t, kvrpcpb.Action_MinCommitTSPushed, action)
	lock := store.MvccStore.getLock(store.newReqCtx(), pk)
	require.Equal(t, startTs, lock.StartTS)
	require.Equal(t, lockTTL, uint64(lock.TTL))
	require.Equal(t, newCallerTs+1, lock.MinCommitTS)

	// When caller_start_ts < lock.min_commit_ts, here 25 < 26, no need to update it.
	resTTL, resCommitTs, action, err = CheckTxnStatus(pk, startTs, newCallerTs, newCallerTs, true, store)
	require.Equal(t, lockTTL, resTTL)
	require.Equal(t, uint64(0), resCommitTs)
	require.NoError(t, err)
	require.Equal(t, kvrpcpb.Action_MinCommitTSPushed, action)
	lock = store.MvccStore.getLock(store.newReqCtx(), pk)
	require.Equal(t, startTs, lock.StartTS)
	require.Equal(t, lockTTL, uint64(lock.TTL))
	require.Equal(t, newCallerTs+1, lock.MinCommitTS)

	// current_ts(25) < lock.min_commit_ts(26) < caller_start_ts(35)
	currentTs = uint64(25)
	newCallerTs = 35
	resTTL, resCommitTs, action, err = CheckTxnStatus(pk, startTs, newCallerTs, currentTs, true, store)
	require.Equal(t, lockTTL, resTTL)
	require.Equal(t, uint64(0), resCommitTs)
	require.NoError(t, err)
	require.Equal(t, kvrpcpb.Action_MinCommitTSPushed, action)
	lock = store.MvccStore.getLock(store.newReqCtx(), pk)
	require.Equal(t, startTs, lock.StartTS)
	require.Equal(t, lockTTL, uint64(lock.TTL))
	require.Equal(t, newCallerTs+1, lock.MinCommitTS)

	// current_ts is max value 40, but no effect since caller_start_ts is smaller than minCommitTs
	currentTs = uint64(40)
	resTTL, resCommitTs, action, err = CheckTxnStatus(pk, startTs, newCallerTs, currentTs, true, store)
	require.Equal(t, lockTTL, resTTL)
	require.Equal(t, uint64(0), resCommitTs)
	require.NoError(t, err)
	require.Equal(t, kvrpcpb.Action_MinCommitTSPushed, action)
	lock = store.MvccStore.getLock(store.newReqCtx(), pk)
	require.Equal(t, startTs, lock.StartTS)
	require.Equal(t, lockTTL, uint64(lock.TTL))
	require.Equal(t, newCallerTs+1, lock.MinCommitTS)

	// commit this key, commitTs(35) smaller than minCommitTs(36)
	commitTs := uint64(35)
	err = store.MvccStore.Commit(store.newReqCtx(), [][]byte{pk}, startTs, commitTs)
	require.Error(t, err)

	// commit this key, using correct commitTs
	commitTs = uint64(41)
	MustCommitKeyPut(pk, val, startTs, commitTs, store)

	// check committed txn status
	currentTs = uint64(42)
	newCallerTs = uint64(42)
	resTTL, resCommitTs, action, err = CheckTxnStatus(pk, startTs, newCallerTs, currentTs, true, store)
	require.Equal(t, uint64(0), resTTL)
	require.Equal(t, uint64(41), resCommitTs)
	require.NoError(t, err)
	require.Equal(t, kvrpcpb.Action_NoAction, action)
}

func TestCheckSecondaryLocksStatus(t *testing.T) {
	t.Parallel()
	store, close := NewTestStore("basic_optimistic_db", "basic_optimistic_log", t)
	defer close()

	pk := []byte("pk")
	secondary := []byte("secondary")
	val := []byte("val")

	MustPrewritePut(pk, secondary, val, 1, store)
	MustCommit(secondary, 1, 3, store)
	MustRollbackKey(secondary, 5, store)
	MustPrewritePut(pk, secondary, val, 7, store)
	MustCommit(secondary, 7, 9, store)

	// No lock
	// 9: start_ts = 7
	// 5: rollback
	// 3: start_ts = 1

	// Lock is committed
	locks, commitTS, err := CheckSecondaryLocksStatus([][]byte{secondary}, 1, store)
	require.NoError(t, err)
	require.Len(t, locks, 0)
	require.Equal(t, uint64(3), commitTS)
	MustGet(secondary, 1, store)

	// Op_Lock lock is committed
	locks, commitTS, err = CheckSecondaryLocksStatus([][]byte{secondary}, 7, store)
	require.NoError(t, err)
	require.Len(t, locks, 0)
	require.Equal(t, uint64(9), commitTS)
	MustGet(secondary, 7, store)

	// Lock is already rolled back
	locks, commitTS, err = CheckSecondaryLocksStatus([][]byte{secondary}, 5, store)
	require.NoError(t, err)
	require.Len(t, locks, 0)
	require.Equal(t, uint64(0), commitTS)
	MustGetRollback(secondary, 5, store)

	// No commit info
	locks, commitTS, err = CheckSecondaryLocksStatus([][]byte{secondary}, 6, store)
	require.NoError(t, err)
	require.Len(t, locks, 0)
	require.Equal(t, uint64(0), commitTS)
	MustGetRollback(secondary, 6, store)

	// If there is a pessimistic lock on the secondary key:
	MustAcquirePessimisticLock(pk, secondary, 11, 11, store)
	// After CheckSecondaryLockStatus, the lock should be rolled back
	locks, commitTS, err = CheckSecondaryLocksStatus([][]byte{secondary}, 11, store)
	require.NoError(t, err)
	require.Len(t, locks, 0)
	require.Equal(t, uint64(0), commitTS)
	MustGetRollback(secondary, 11, store)

	// If there is an optimistic lock on the secondary key:
	MustPrewritePut(pk, secondary, val, 13, store)
	// After CheckSecondaryLockStatus, the lock should remain and be returned back
	locks, commitTS, err = CheckSecondaryLocksStatus([][]byte{secondary}, 13, store)
	require.NoError(t, err)
	require.Len(t, locks, 1)
	require.Equal(t, uint64(0), commitTS)
	MustLocked(secondary, false, store)
}

func TestMvccGet(t *testing.T) {
	t.Parallel()
	var err error
	store, close := NewTestStore("basic_optimistic_db", "basic_optimistic_log", t)
	defer close()

	lockTTL := uint64(100)
	pk := []byte("t1_r1")
	pkVal := []byte("pkVal")
	startTs1 := uint64(1)
	commitTs1 := uint64(2)
	// write one record
	MustPrewriteOptimistic(pk, pk, pkVal, startTs1, lockTTL, 0, store)
	MustCommitKeyPut(pk, pkVal, startTs1, commitTs1, store)

	// update this record
	startTs2 := uint64(3)
	commitTs2 := uint64(4)
	newVal := []byte("aba")
	MustPrewriteOptimistic(pk, pk, newVal, startTs2, lockTTL, 0, store)
	MustCommitKeyPut(pk, newVal, startTs2, commitTs2, store)

	// read using mvcc
	var res *kvrpcpb.MvccInfo
	res, err = store.MvccStore.MvccGetByKey(store.newReqCtx(), pk)
	require.NoError(t, err)
	require.Equal(t, 2, len(res.Writes))

	// prewrite and then rollback
	// Add a Rollback whose start ts is 5.
	startTs3 := uint64(5)
	rollbackVal := []byte("rollbackVal")
	MustPrewriteOptimistic(pk, pk, rollbackVal, startTs3, lockTTL, 0, store)
	MustRollbackKey(pk, startTs3, store)

	// put empty value
	startTs4 := uint64(7)
	commitTs4 := uint64(8)
	emptyVal := []byte("")
	MustPrewriteOptimistic(pk, pk, emptyVal, startTs4, lockTTL, 0, store)
	MustCommitKeyPut(pk, emptyVal, startTs4, commitTs4, store)

	// read using mvcc
	res, err = store.MvccStore.MvccGetByKey(store.newReqCtx(), pk)
	require.NoError(t, err)
	require.Equal(t, 4, len(res.Writes))

	require.Equal(t, startTs1, res.Writes[3].StartTs)
	require.Equal(t, commitTs1, res.Writes[3].CommitTs)
	require.Equal(t, 0, bytes.Compare(res.Writes[3].ShortValue, pkVal))

	require.Equal(t, startTs2, res.Writes[2].StartTs)
	require.Equal(t, commitTs2, res.Writes[2].CommitTs)
	require.Equal(t, 0, bytes.Compare(res.Writes[2].ShortValue, newVal))

	require.Equal(t, startTs3, res.Writes[1].StartTs)
	require.Equal(t, startTs3, res.Writes[1].CommitTs)
	require.Equal(t, 0, bytes.Compare(res.Writes[1].ShortValue, emptyVal))

	require.Equal(t, startTs4, res.Writes[0].StartTs)
	require.Equal(t, commitTs4, res.Writes[0].CommitTs)
	require.Equal(t, 0, bytes.Compare(res.Writes[0].ShortValue, emptyVal))

	// read using MvccGetByStartTs using key current ts
	res2, resKey, err := store.MvccStore.MvccGetByStartTs(store.newReqCtx(), startTs4)
	require.NoError(t, err)
	require.NotNil(t, res2)
	require.Equal(t, 0, bytes.Compare(resKey, pk))
	require.Equal(t, 4, len(res2.Writes))

	require.Equal(t, startTs1, res2.Writes[3].StartTs)
	require.Equal(t, commitTs1, res2.Writes[3].CommitTs)
	require.Equal(t, 0, bytes.Compare(res2.Writes[3].ShortValue, pkVal))

	require.Equal(t, startTs2, res2.Writes[2].StartTs)
	require.Equal(t, commitTs2, res2.Writes[2].CommitTs)
	require.Equal(t, 0, bytes.Compare(res2.Writes[2].ShortValue, newVal))

	require.Equal(t, startTs3, res2.Writes[1].StartTs)
	require.Equal(t, startTs3, res2.Writes[1].CommitTs)
	require.Equal(t, kvrpcpb.Op_Rollback, res2.Writes[1].Type)
	require.Equal(t, 0, bytes.Compare(res2.Writes[1].ShortValue, emptyVal))

	require.Equal(t, startTs4, res2.Writes[0].StartTs)
	require.Equal(t, commitTs4, res2.Writes[0].CommitTs)
	require.Equal(t, kvrpcpb.Op_Del, res2.Writes[0].Type)
	require.Equal(t, 0, bytes.Compare(res2.Writes[0].ShortValue, emptyVal))

	// read using MvccGetByStartTs using non exists startTs
	startTsNonExists := uint64(1000)
	res3, resKey, err := store.MvccStore.MvccGetByStartTs(store.newReqCtx(), startTsNonExists)
	require.NoError(t, err)
	require.Nil(t, resKey)
	require.Nil(t, res3)

	// read using old startTs
	res4, resKey, err := store.MvccStore.MvccGetByStartTs(store.newReqCtx(), startTs2)
	require.NoError(t, err)
	require.NotNil(t, res4)
	require.Equal(t, 0, bytes.Compare(resKey, pk))
	require.Len(t, res4.Writes, 4)
	require.Equal(t, startTs3, res4.Writes[1].StartTs)
	require.Equal(t, startTs3, res4.Writes[1].CommitTs)
	require.Equal(t, 0, bytes.Compare(res4.Writes[1].ShortValue, emptyVal))

	res4, resKey, err = store.MvccStore.MvccGetByStartTs(store.newReqCtxWithKeys([]byte("t1_r1"), []byte("t1_r2")), startTs2)
	require.NoError(t, err)
	require.NotNil(t, res4)
	require.Equal(t, 0, bytes.Compare(resKey, pk))
	require.Len(t, res4.Writes, 4)
	require.Equal(t, startTs3, res4.Writes[1].StartTs)
	require.Equal(t, startTs3, res4.Writes[1].CommitTs)
	require.Equal(t, 0, bytes.Compare(res4.Writes[1].ShortValue, emptyVal))
}

func TestPrimaryKeyOpLock(t *testing.T) {
	t.Parallel()
	store, close := NewTestStore("basic_optimistic_db", "basic_optimistic_log", t)
	defer close()

	pk := func() []byte { return []byte("tpk") }
	val2 := []byte("val2")
	// prewrite 100 Op_Lock
	MustPrewriteLock(pk(), pk(), 100, store)
	err := store.MvccStore.Commit(store.newReqCtx(), [][]byte{pk()}, 100, 101)
	require.NoError(t, err)
	_, commitTS, _, _ := CheckTxnStatus(pk(), 100, 110, 110, false, store)
	require.Equal(t, uint64(101), commitTS)

	// prewrite 110 Op_Put
	err = store.MvccStore.Prewrite(store.newReqCtx(), &kvrpcpb.PrewriteRequest{
		Mutations:    []*kvrpcpb.Mutation{newMutation(kvrpcpb.Op_Put, pk(), val2)},
		PrimaryLock:  pk(),
		StartVersion: 110,
		LockTtl:      100,
	})
	require.NoError(t, err)
	err = store.MvccStore.Commit(store.newReqCtx(), [][]byte{pk()}, 110, 111)
	require.NoError(t, err)

	// prewrite 120 Op_Lock
	MustPrewriteLock(pk(), pk(), 120, store)
	err = store.MvccStore.Commit(store.newReqCtx(), [][]byte{pk()}, 120, 121)
	require.NoError(t, err)

	// the older commit record should exist
	_, commitTS, _, _ = CheckTxnStatus(pk(), 120, 130, 130, false, store)
	require.Equal(t, uint64(121), commitTS)
	_, commitTS, _, _ = CheckTxnStatus(pk(), 110, 130, 130, false, store)
	require.Equal(t, uint64(111), commitTS)
	_, commitTS, _, _ = CheckTxnStatus(pk(), 100, 130, 130, false, store)
	require.Equal(t, uint64(101), commitTS)

	getVal, err := store.newReqCtx().getDBReader().Get(pk(), 90)
	require.NoError(t, err)
	require.Nil(t, getVal)
	getVal, err = store.newReqCtx().getDBReader().Get(pk(), 110)
	require.NoError(t, err)
	require.Nil(t, getVal)
	getVal, err = store.newReqCtx().getDBReader().Get(pk(), 111)
	require.NoError(t, err)
	require.Equal(t, val2, getVal)
	getVal, err = store.newReqCtx().getDBReader().Get(pk(), 130)
	require.NoError(t, err)
	require.Equal(t, val2, getVal)
}

func TestMvccTxnRead(t *testing.T) {
	t.Parallel()
	store, close := NewTestStore("basic_optimistic_db", "basic_optimistic_log", t)
	defer close()

	// nothing at start
	k1 := []byte("tk1")
	v1 := []byte("v1")
	MustGetNone(k1, 1, store)

	// prewrite and rollback
	MustPrewriteOptimistic(k1, k1, v1, 2, 10, 2, store)
	MustRollbackKey(k1, 2, store)

	// read results in nothing
	MustGetNone(k1, 1, store)

	MustPrewriteLock(k1, k1, 3, store)
	MustCommit(k1, 3, 4, store)
	// lock should left nothing
	MustGetNone(k1, 5, store)

	v := []byte("v")
	k2 := []byte("tk2")
	v2 := []byte("v2")
	MustPrewriteOptimistic(k1, k1, v, 5, 10, 5, store)
	MustPrewriteOptimistic(k1, k2, v2, 5, 10, 5, store)
	// should not be affected by later locks
	MustGetNone(k1, 4, store)
	// should read pending locks
	MustGetErr(k1, 7, store)
	// should ignore the primary lock and get none when reading the latest record
	MustGetNone(k1, maxTs, store)
	// should read secondary locks even when reading the latest record
	MustGetErr(k2, maxTs, store)
	MustCommit(k1, 5, 10, store)
	MustCommit(k2, 5, 10, store)
	MustGetNone(k1, 3, store)
	// should not read with ts < commit_ts
	MustGetNone(k1, 7, store)
	// should read with ts > commit_ts
	MustGetVal(k1, v, 13, store)
	// should read the latest record if `ts == u64::max_value()`
	MustGetVal(k2, v2, uint64(math.MaxUint64), store)

	MustPrewriteDelete(k1, k1, 15, store)
	// should ignore the lock and get previous record when reading the latest record
	MustGetVal(k1, v, maxTs, store)
	MustCommit(k1, 15, 20, store)
	MustGetNone(k1, 3, store)
	MustGetNone(k1, 7, store)
	MustGetVal(k1, v, 13, store)
	MustGetVal(k1, v, 17, store)
	MustGetNone(k1, 23, store)

	// intersecting timestamps with pessimistic txn
	// T1: start_ts = 25, commit_ts = 27
	// T2: start_ts = 23, commit_ts = 31
	MustPrewritePut(k1, k1, v, 25, store)
	MustCommit(k1, 25, 27, store)
	MustAcquirePessimisticLock(k1, k1, 23, 29, store)
	MustGetVal(k1, v, 30, store)
	MustPessimisitcPrewriteDelete(k1, k1, 23, 29, store)
	MustGetErr(k1, 30, store)
	// should read the latest record when `ts == u64::max_value()`
	// even if lock.start_ts(23) < latest write.commit_ts(27)
	MustGetVal(k1, v, maxTs, store)
	MustCommit(k1, 23, 31, store)
	MustGetVal(k1, v, 30, store)
	MustGetNone(k1, 32, store)
}

func TestTxnPrewrite(t *testing.T) {
	t.Parallel()
	store, close := NewTestStore("basic_optimistic_db", "basic_optimistic_log", t)
	defer close()

	// nothing at start
	k := []byte("tk")
	v := []byte("v")
	MustPrewritePut(k, k, v, 5, store)
	// Key is locked.
	MustLocked(k, false, store)
	// Retry prewrite
	MustPrewritePut(k, k, v, 5, store)
	// Conflict
	MustPrewritePutLockErr(k, k, v, 6, store)

	MustCommit(k, 5, 10, store)
	MustGetVal(k, v, 10, store)
	// Delayed prewrite request after committing should do nothing
	MustPrewritePutErr(k, k, v, 5, store)
	MustUnLocked(k, store)
	// Write conflict
	MustPrewritePutErr(k, k, v, 6, store)
	MustUnLocked(k, store)
	// Not conflict
	MustPrewriteLock(k, k, 12, store)
	MustLocked(k, false, store)
	MustRollbackKey(k, 12, store)
	// Cannot retry Prewrite after rollback
	MustPrewritePutErr(k, k, nil, 12, store)
	// Can prewrite after rollback
	MustPrewriteDelete(k, k, 13, store)
	MustRollbackKey(k, 13, store)
	MustUnLocked(k, store)
}

func TestPrewriteInsert(t *testing.T) {
	t.Parallel()
	store, close := NewTestStore("basic_optimistic_db", "basic_optimistic_log", t)
	defer close()

	// nothing at start
	k1 := []byte("tk1")
	v1 := []byte("v1")
	v2 := []byte("v2")
	v3 := []byte("v3")

	MustPrewritePut(k1, k1, v1, 1, store)
	MustCommit(k1, 1, 2, store)
	// "k1" already exist, returns AlreadyExist error
	MustPrewriteInsertAlreadyExists(k1, k1, v2, 3, store)
	// Delete "k1"
	MustPrewriteDelete(k1, k1, 4, store)
	MustCommit(k1, 4, 5, store)
	// After delete "k1", insert returns ok
	MustPrewriteInsert(k1, k1, v2, 6, store)
	MustCommit(k1, 6, 7, store)
	// Rollback
	MustPrewritePut(k1, k1, v3, 8, store)
	MustRollbackKey(k1, 8, store)
	MustPrewriteInsertAlreadyExists(k1, k1, v2, 9, store)
	// Delete "k1" again
	MustPrewriteDelete(k1, k1, 10, store)
	MustCommit(k1, 10, 11, store)
	// Rollback again
	MustPrewritePut(k1, k1, v3, 12, store)
	MustRollbackKey(k1, 12, store)
	// After delete "k1", insert returns ok
	MustPrewriteInsert(k1, k1, v2, 13, store)
	MustCommit(k1, 13, 14, store)
	MustGetVal(k1, v2, 15, store)
}

func TestRollbackKey(t *testing.T) {
	t.Parallel()
	store, close := NewTestStore("basic_optimistic_db", "basic_optimistic_log", t)
	defer close()

	k := []byte("tk")
	v := []byte("v")
	MustPrewritePut(k, k, v, 5, store)
	MustCommit(k, 5, 10, store)

	// Lock
	MustPrewriteLock(k, k, 15, store)
	MustLocked(k, false, store)

	// Rollback lock
	MustRollbackKey(k, 15, store)
	MustUnLocked(k, store)
	MustGetVal(k, v, 16, store)

	// Rollback delete
	MustPrewriteDelete(k, k, 17, store)
	MustLocked(k, false, store)
	MustRollbackKey(k, 17, store)
	MustGetVal(k, v, 18, store)
}

func TestCleanup(t *testing.T) {
	t.Parallel()
	store, close := NewTestStore("basic_optimistic_db", "basic_optimistic_log", t)
	defer close()

	k := []byte("tk")
	v := []byte("v")
	// Cleanup's logic is mostly similar to rollback, except the TTL check. Tests that
	// not related to TTL check should be covered by other test cases
	MustPrewritePut(k, k, v, 10, store)
	MustLocked(k, false, store)
	MustTxnHeartBeat(k, 10, 100, 100, store)
	// Check the last txn_heart_beat has set the lock's TTL to 100
	MustTxnHeartBeat(k, 10, 90, 100, store)
	// TTL not expired. Do nothing but returns an error
	MustCleanupErr(k, 10, 20, store)
	MustLocked(k, false, store)
	MustCleanup(k, 11, 20, store)
	// TTL expired. The lock should be removed
	MustCleanup(k, 10, 120<<18, store)
	MustUnLocked(k, store)
}

func TestCommit(t *testing.T) {
	t.Parallel()
	store, close := NewTestStore("basic_optimistic_db", "basic_optimistic_log", t)
	defer close()

	k := []byte("tk")
	v := []byte("v")
	// Not prewrite yet
	MustCommitErr(k, 1, 2, store)
	MustPrewritePut(k, k, v, 5, store)
	// Start_ts not match
	MustCommitErr(k, 4, 5, store)
	MustRollbackKey(k, 5, store)
	// Commit after rollback
	MustCommitErr(k, 5, 6, store)

	k1 := []byte("tk1")
	v1 := []byte("v")
	k2 := []byte("tk2")
	k3 := []byte("tk3")

	MustPrewritePut(k1, k1, v1, 10, store)
	MustPrewriteLock(k1, k2, 10, store)
	MustPrewriteDelete(k1, k3, 10, store)
	MustLocked(k1, false, store)
	MustLocked(k2, false, store)
	MustLocked(k3, false, store)
	MustCommit(k1, 10, 15, store)
	MustCommit(k2, 10, 15, store)
	MustCommit(k3, 10, 15, store)
	MustGetVal(k1, v1, 16, store)
	MustGetNone(k2, 16, store)
	MustGetNone(k3, 16, store)
	// Commit again has no effect
	MustCommit(k1, 10, 15, store)
	// Secondary Op_Lock keys could not be committed more than once on unistore
	// MustCommit(k2, 10, 15, store)
	MustCommit(k3, 10, 15, store)
	MustGetVal(k1, v1, 16, store)
	MustGetNone(k2, 16, store)
	MustGetNone(k3, 16, store)

	// The rollback should be failed since the transaction was committed before
	MustRollbackErr(k1, 10, store)
	MustGetVal(k1, v1, 17, store)

	// Rollback before prewrite
	kr := []byte("tkr")
	MustRollbackKey(kr, 5, store)
	MustPrewriteLockErr(kr, kr, 5, store)
}

func TestMinCommitTs(t *testing.T) {
	t.Parallel()
	store, close := NewTestStore("basic_optimistic_db", "basic_optimistic_log", t)
	defer close()

	k := []byte("tk")
	v := []byte("v")

	MustPrewriteOptimistic(k, k, v, 10, 100, 11, store)
	MustCheckTxnStatus(k, 10, 20, 20, false, 100, 0,
		kvrpcpb.Action_MinCommitTSPushed, store)
	// The the min_commit_ts should be ts(20, 1)
	MustCommitErr(k, 10, 15, store)
	MustCommitErr(k, 10, 20, store)
	MustCommit(k, 10, 21, store)

	MustPrewriteOptimistic(k, k, v, 30, 100, 30, store)
	MustCheckTxnStatus(k, 30, 40, 40, false, 100, 0,
		kvrpcpb.Action_MinCommitTSPushed, store)
	MustCommit(k, 30, 50, store)
}

func TestPessimisticLock(t *testing.T) {
	t.Parallel()
	store, close := NewTestStore("basic_optimistic_db", "basic_optimistic_log", t)
	defer close()

	k := []byte("tk")
	v := []byte("v")
	// Normal
	MustAcquirePessimisticLock(k, k, 1, 1, store)
	MustPessimisticLocked(k, 1, 1, store)
	MustPrewritePessimistic(k, k, v, 1, 100, []bool{true}, 1, store)
	MustLocked(k, true, store)
	MustCommit(k, 1, 2, store)
	MustUnLocked(k, store)

	// Lock conflict
	MustPrewritePut(k, k, v, 3, store)
	MustAcquirePessimisticLockErr(k, k, 4, 4, store)
	MustCleanup(k, 3, 0, store)
	MustUnLocked(k, store)
	MustAcquirePessimisticLock(k, k, 5, 5, store)
	MustPrewriteLockErr(k, k, 6, store)
	MustCleanup(k, 5, 0, store)
	MustUnLocked(k, store)

	// Data conflict
	MustPrewritePut(k, k, v, 7, store)
	MustCommit(k, 7, 9, store)
	MustUnLocked(k, store)
	MustPrewriteLockErr(k, k, 8, store)
	MustAcquirePessimisticLockErr(k, k, 8, 8, store)
	MustAcquirePessimisticLock(k, k, 8, 9, store)
	MustPrewritePessimisticPut(k, k, v, 8, 8, store)
	MustCommit(k, 8, 10, store)
	MustUnLocked(k, store)

	// Rollback
	MustAcquirePessimisticLock(k, k, 11, 11, store)
	MustPessimisticLocked(k, 11, 11, store)
	MustCleanup(k, 11, 0, store)
	MustAcquirePessimisticLockErr(k, k, 11, 11, store)
	MustPrewritePessimisticPutErr(k, k, v, 11, 11, store)
	MustUnLocked(k, store)

	MustAcquirePessimisticLock(k, k, 12, 12, store)
	MustPrewritePessimisticPut(k, k, v, 12, 12, store)
	MustLocked(k, true, store)
	MustCleanup(k, 12, 0, store)
	MustAcquirePessimisticLockErr(k, k, 12, 12, store)
	MustPrewritePessimisticPutErr(k, k, v, 12, 12, store)
	MustPrewriteLockErr(k, k, 12, store)
	MustUnLocked(k, store)

	// Duplicated
	v3 := []byte("v3")
	MustAcquirePessimisticLock(k, k, 13, 13, store)
	MustPessimisticLocked(k, 13, 13, store)
	MustAcquirePessimisticLock(k, k, 13, 13, store)
	MustPessimisticLocked(k, 13, 13, store)
	MustPrewritePessimisticPut(k, k, v3, 13, 13, store)
	MustLocked(k, true, store)
	MustCommit(k, 13, 14, store)
	MustUnLocked(k, store)
	MustCommit(k, 13, 14, store)
	MustUnLocked(k, store)
	MustGetVal(k, v3, 15, store)

	// Pessimistic lock doesn't block reads
	MustAcquirePessimisticLock(k, k, 15, 15, store)
	MustPessimisticLocked(k, 15, 15, store)
	MustGetVal(k, v3, 16, store)
	MustPrewritePessimisticDelete(k, k, 15, 15, store)
	MustGetErr(k, 16, store)
	MustCommit(k, 15, 17, store)

	// Rollback
	MustAcquirePessimisticLock(k, k, 18, 18, store)
	MustRollbackKey(k, 18, store)
	MustPessimisticRollback(k, 18, 18, store)
	MustUnLocked(k, store)
	MustPrewritePut(k, k, v, 19, store)
	MustCommit(k, 19, 20, store)
	// Here unistore is different from tikv, unistore will not store the pessimistic rollback into db
	// so the concurrent pessimistic lock acquire will succeed
	// MustAcquirePessimisticLockErr(k, k, 18, 21, store)
	MustUnLocked(k, store)

	// Prewrite non-exist pessimistic lock
	MustPrewritePessimisticPutErr(k, k, v, 22, 22, store)

	// LockTypeNotMatch
	MustPrewritePut(k, k, v, 23, store)
	MustLocked(k, false, store)
	MustAcquirePessimisticLockErr(k, k, 23, 23, store)
	MustCleanup(k, 23, 0, store)
	MustAcquirePessimisticLock(k, k, 24, 24, store)
	MustPessimisticLocked(k, 24, 24, store)
	MustCommit(k, 24, 25, store)

	// Acquire lock on a prewritten key should fail
	MustAcquirePessimisticLock(k, k, 26, 26, store)
	MustPessimisticLocked(k, 26, 26, store)
	MustPrewritePessimisticDelete(k, k, 26, 26, store)
	MustLocked(k, true, store)
	MustAcquirePessimisticLockErr(k, k, 26, 26, store)
	MustLocked(k, true, store)

	// Acquire lock on a committed key should fail
	MustCommit(k, 26, 27, store)
	MustUnLocked(k, store)
	MustGetNone(k, 28, store)
	MustAcquirePessimisticLockErr(k, k, 26, 26, store)
	MustUnLocked(k, store)
	MustGetNone(k, 28, store)
	// Pessimistic prewrite on a committed key should fail
	MustPrewritePessimisticPutErr(k, k, v, 26, 26, store)
	MustUnLocked(k, store)
	MustGetNone(k, 28, store)
	// Currently we cannot avoid this TODO
	MustAcquirePessimisticLock(k, k, 26, 29, store)
	MustPessimisticRollback(k, 26, 29, store)
	MustUnLocked(k, store)

	// Rollback collapsed
	MustRollbackKey(k, 32, store)
	MustRollbackKey(k, 33, store)
	MustAcquirePessimisticLockErr(k, k, 32, 32, store)
	MustAcquirePessimisticLockErr(k, k, 32, 34, store)
	MustUnLocked(k, store)

	// Acquire lock when there is lock with different for_update_ts
	MustAcquirePessimisticLock(k, k, 35, 36, store)
	MustPessimisticLocked(k, 35, 36, store)
	MustAcquirePessimisticLock(k, k, 35, 35, store)
	MustPessimisticLocked(k, 35, 36, store)
	MustAcquirePessimisticLock(k, k, 35, 37, store)
	MustPessimisticLocked(k, 35, 37, store)

	// Cannot prewrite when there is another transaction's pessimistic lock
	v = []byte("vvv")
	MustPrewritePessimisticPutErr(k, k, v, 36, 36, store)
	MustPrewritePessimisticPutErr(k, k, v, 36, 38, store)
	MustPessimisticLocked(k, 35, 37, store)
	// Cannot prewrite when there is another transaction's non-pessimistic lock
	MustPrewritePessimisticPut(k, k, v, 35, 37, store)
	MustLocked(k, true, store)
	v1 := []byte("v1")
	MustPrewritePessimisticPutErr(k, k, v1, 36, 38, store)
	MustLocked(k, true, store)

	// Commit pessimistic transaction's key but with smaller commit_ts than for_update_ts
	// Currently not checked, so in this case it will actually be successfully committed
	MustCommit(k, 35, 36, store)
	MustUnLocked(k, store)
	MustGetVal(k, v, 37, store)

	// Prewrite meets pessimistic lock on a non-pessimistic key
	// Currently not checked, so prewrite will success, and commit pessimistic lock will success
	MustAcquirePessimisticLock(k, k, 40, 40, store)
	MustLocked(k, true, store)
	require.NoError(t, PrewriteOptimistic(k, k, v, 40, lockTTL, 40, false, [][]byte{}, store))
	MustLocked(k, true, store)
	MustCommit(k, 40, 41, store)
	MustUnLocked(k, store)
}

func TestResolveCommit(t *testing.T) {
	t.Parallel()
	store, close := NewTestStore("basic_optimistic_db", "basic_optimistic_log", t)
	defer close()

	pk := []byte("tpk")
	v := []byte("v")
	sk := []byte("tsk")

	// Lock and prewrite keys
	MustAcquirePessimisticLock(pk, pk, 1, 1, store)
	MustAcquirePessimisticLock(pk, sk, 1, 1, store)
	MustPrewritePessimistic(pk, pk, v, 1, 100, []bool{true}, 1, store)
	MustPrewritePessimistic(pk, sk, v, 1, 100, []bool{true}, 1, store)

	// Resolve secondary key
	MustCommit(pk, 1, 2, store)
	err := store.MvccStore.ResolveLock(store.newReqCtx(), [][]byte{sk}, 2, 3)
	require.NoError(t, err)
	skLock := store.MvccStore.getLock(store.newReqCtx(), sk)
	require.NotNil(t, skLock)
	err = store.MvccStore.ResolveLock(store.newReqCtx(), [][]byte{sk}, 1, 2)
	require.NoError(t, err)

	// Commit secondary key, not reporting lock not found
	MustCommit(sk, 1, 2, store)

	// Commit secondary key, not reporting error replaced
	k2 := []byte("tk2")
	v2 := []byte("v2")
	MustAcquirePessimisticLock(k2, k2, 3, 3, store)
	MustCommit(sk, 1, 2, store)
	MustPrewritePessimistic(k2, k2, v2, 3, 100, []bool{true}, 3, store)
	MustCommit(k2, 3, 4, store)

	// The error path
	kvTxn := store.MvccStore.db.NewTransaction(true)
	e := &badger.Entry{
		Key: y.KeyWithTs(sk, 3),
	}
	e.SetDelete()
	err = kvTxn.SetEntry(e)
	require.NoError(t, err)
	err = kvTxn.Commit()
	require.NoError(t, err)
	MustCommitErr(sk, 1, 3, store)
	MustAcquirePessimisticLock(sk, sk, 5, 5, store)
	MustCommitErr(sk, 1, 3, store)
}

func MustLoad(startTS, commitTS uint64, store *TestStore, pairs ...string) {
	var keys = make([][]byte, 0, len(pairs))
	var vals = make([][]byte, 0, len(pairs))
	for _, pair := range pairs {
		strs := strings.Split(pair, ":")
		keys = append(keys, []byte(strs[0]))
		vals = append(vals, []byte(strs[1]))
	}
	for i := 0; i < len(keys); i++ {
		MustPrewritePut(keys[0], keys[i], vals[i], startTS, store)
	}
	for i := 0; i < len(keys); i++ {
		MustCommit(keys[i], startTS, commitTS, store)
	}
}

func TestBatchGet(t *testing.T) {
	t.Parallel()
	store, close := NewTestStore("basic_optimistic_db", "basic_optimistic_log", t)
	defer close()
	MustLoad(100, 101, store, "ta:1", "tb:2", "tc:3")
	MustPrewritePut([]byte("ta"), []byte("ta"), []byte("0"), 103, store)
	keys := [][]byte{[]byte("ta"), []byte("tb"), []byte("tc")}
	pairs := store.MvccStore.BatchGet(store.newReqCtx(), keys, 104)
	require.Len(t, pairs, 3)
	require.NotNil(t, pairs[0].Error)
	require.Equal(t, "2", string(pairs[1].Value))
	require.Equal(t, "3", string(pairs[2].Value))
}

func TestCommitPessimisticLock(t *testing.T) {
	t.Parallel()
	store, close := NewTestStore("basic_optimistic_db", "basic_optimistic_log", t)
	defer close()
	k := []byte("ta")
	MustAcquirePessimisticLock(k, k, 10, 10, store)
	MustCommitErr(k, 20, 30, store)
	MustCommit(k, 10, 20, store)
	MustGet(k, 30, store)
}

func TestOpCheckNotExist(t *testing.T) {
	t.Parallel()
	store, close := NewTestStore("basic_optimistic_db", "basic_optimistic_log", t)
	defer close()

	k := []byte("ta")
	v := []byte("v")
	MustPrewritePut(k, k, v, 1, store)
	MustCommit(k, 1, 2, store)
	MustPrewriteOpCheckExistAlreadyExist(k, k, 3, store)
	MustPrewriteDelete(k, k, 4, store)
	MustCommit(k, 4, 5, store)
	MustPrewriteOpCheckExistOk(k, k, 6, store)
	MustPrewritePut(k, k, v, 7, store)
	MustRollbackKey(k, 7, store)
	MustPrewriteOpCheckExistOk(k, k, 8, store)
}

func TestPessimisticLockForce(t *testing.T) {
	t.Parallel()
	store, close := NewTestStore("basic_optimistic_db", "basic_optimistic_log", t)
	defer close()

	k := []byte("ta")
	v := []byte("v")
	v2 := []byte("v2")
	MustPrewritePut(k, k, v, 5, store)
	MustCommit(k, 5, 10, store)
	MustAcquirePessimisticLockForce(k, k, 1, 1, store)
	MustLocked(k, true, store)
	MustPrewritePessimisticPut(k, k, v2, 1, 10, store)
	MustCommit(k, 1, 11, store)
	MustUnLocked(k, store)
	MustGetVal(k, v2, 13, store)
}

func TestScanSampleStep(t *testing.T) {
	t.Parallel()
	store, close := NewTestStore("basic_optimistic_db", "basic_optimistic_log", t)
	defer close()
	for i := 0; i < 1000; i++ {
		k := genScanSampleStepKey(i)
		MustPrewritePut(k, k, k, 1, store)
		MustCommit(k, 1, 2, store)
	}
	sampleStep := 10
	scanReq := &kvrpcpb.ScanRequest{
		StartKey:   genScanSampleStepKey(100),
		EndKey:     genScanSampleStepKey(900),
		Limit:      100,
		Version:    2,
		SampleStep: uint32(sampleStep),
	}
	pairs := store.MvccStore.Scan(store.newReqCtx(), scanReq)
	require.Len(t, pairs, 80)
	for i, pair := range pairs {
		require.True(t, bytes.Equal(genScanSampleStepKey(100+i*sampleStep), pair.Key))
	}
	scanReq.Limit = 20
	pairs = store.MvccStore.Scan(store.newReqCtx(), scanReq)
	require.Len(t, pairs, 20)
	for i, pair := range pairs {
		require.True(t, bytes.Equal(genScanSampleStepKey(100+i*sampleStep), pair.Key))
	}
}

func genScanSampleStepKey(i int) []byte {
	return []byte(fmt.Sprintf("t%0.4d", i))
}

func TestAsyncCommitPrewrite(t *testing.T) {
	t.Parallel()
	store, close := NewTestStore("basic_optimistic_db", "basic_optimistic_log", t)
	defer close()

	pk := []byte("tpk")
	pkVal := []byte("tpkVal")
	secKey1 := []byte("tSecKey1")
	secVal1 := []byte("secVal1")
	secKey2 := []byte("tSecKey2")
	secVal2 := []byte("secVal2")

	MustPrewriteOptimisticAsyncCommit(pk, pk, pkVal, 1, 100, 0, [][]byte{secKey1, secKey2}, store)
	MustPrewriteOptimisticAsyncCommit(pk, secKey1, secVal1, 1, 100, 0, [][]byte{}, store)
	MustPrewriteOptimisticAsyncCommit(pk, secKey2, secVal2, 1, 100, 0, [][]byte{}, store)
	pkLock := store.MvccStore.getLock(store.newReqCtx(), pk)
	require.Equal(t, uint32(2), pkLock.LockHdr.SecondaryNum)
	require.Equal(t, 0, bytes.Compare(pkLock.Secondaries[0], secKey1))
	require.Equal(t, 0, bytes.Compare(pkLock.Secondaries[1], secKey2))
	require.True(t, pkLock.UseAsyncCommit)
	require.Greater(t, pkLock.MinCommitTS, uint64(0))

	secLock := store.MvccStore.getLock(store.newReqCtx(), secKey2)
<<<<<<< HEAD
	store.c.Assert(secLock.LockHdr.SecondaryNum, Equals, uint32(0))
	store.c.Assert(len(secLock.Secondaries), Equals, 0)
	store.c.Assert(secLock.UseAsyncCommit, Equals, true)
	store.c.Assert(secLock.MinCommitTS, Greater, uint64(0))
	store.c.Assert(bytes.Compare(secLock.Value, secVal2), Equals, 0)
}

func (s *testMvccSuite) TestAssertion(c *C) {
	store, err := NewTestStore("TestAssertion", "TestAssertion", c)
	c.Assert(err, IsNil)
	defer CleanTestStore(store)

	// Prepare
	MustPrewriteOptimistic([]byte("k1"), []byte("k1"), []byte("v1"), 1, 100, 0, store)
	MustPrewriteOptimistic([]byte("k1"), []byte("k2"), []byte("v2"), 1, 100, 0, store)
	MustPrewriteOptimistic([]byte("k1"), []byte("k3"), []byte("v3"), 1, 100, 0, store)
	MustCommit([]byte("k1"), 1, 2, store)
	MustCommit([]byte("k2"), 1, 2, store)
	MustCommit([]byte("k3"), 1, 2, store)

	checkAssertionFailedError := func(err error, disable bool, startTs uint64, key []byte, assertion kvrpcpb.Assertion, existingStartTs uint64, existingCommitTs uint64) {
		c.Logf("Check error: %+q", err)
		if disable {
			c.Assert(err, IsNil)
			return
		}
		c.Assert(err, NotNil)
		e, ok := errors.Cause(err).(*ErrAssertionFailed)
		c.Assert(ok, IsTrue)
		c.Assert(e.StartTS, Equals, startTs)
		c.Assert(e.Key, DeepEquals, key)
		c.Assert(e.Assertion, Equals, assertion)
		c.Assert(e.ExistingStartTS, Equals, existingStartTs)
		c.Assert(e.ExistingCommitTS, Equals, existingCommitTs)
	}

	for _, disable := range []bool{false, true} {
		level := kvrpcpb.AssertionLevel_Strict
		if disable {
			level = kvrpcpb.AssertionLevel_Off
		}
		// Test with optimistic transaction
		err = PrewriteOptimisticWithAssertion([]byte("k1"), []byte("k1"), []byte("v1"), 10, 100, 0, false, nil,
			kvrpcpb.Assertion_NotExist, level, store)
		checkAssertionFailedError(err, disable, 10, []byte("k1"), kvrpcpb.Assertion_NotExist, 1, 2)
		err = PrewriteOptimisticWithAssertion([]byte("k11"), []byte("k11"), []byte("v11"), 10, 100, 0, false, nil,
			kvrpcpb.Assertion_Exist, level, store)
		checkAssertionFailedError(err, disable, 10, []byte("k11"), kvrpcpb.Assertion_Exist, 0, 0)

		// Test with pessimistic transaction
		MustAcquirePessimisticLock([]byte("k2"), []byte("k2"), 10, 10, store)
		err = PrewritePessimisticWithAssertion([]byte("k2"), []byte("k2"), []byte("v2"), 10, 100, []bool{true}, 10,
			kvrpcpb.Assertion_NotExist, level, store)
		checkAssertionFailedError(err, disable, 10, []byte("k2"), kvrpcpb.Assertion_NotExist, 1, 2)
		MustAcquirePessimisticLock([]byte("k22"), []byte("k22"), 10, 10, store)
		err = PrewritePessimisticWithAssertion([]byte("k22"), []byte("k22"), []byte("v22"), 10, 100, []bool{true}, 10,
			kvrpcpb.Assertion_Exist, level, store)
		checkAssertionFailedError(err, disable, 10, []byte("k22"), kvrpcpb.Assertion_Exist, 0, 0)

		// Test with pessimistic transaction (non-pessimistic-lock)
		err = PrewritePessimisticWithAssertion([]byte("pk"), []byte("k3"), []byte("v3"), 10, 100, []bool{false}, 10,
			kvrpcpb.Assertion_NotExist, level, store)
		checkAssertionFailedError(err, disable, 10, []byte("k3"), kvrpcpb.Assertion_NotExist, 1, 2)
		err = PrewritePessimisticWithAssertion([]byte("pk"), []byte("k33"), []byte("v33"), 10, 100, []bool{false}, 10,
			kvrpcpb.Assertion_Exist, level, store)
		checkAssertionFailedError(err, disable, 10, []byte("k33"), kvrpcpb.Assertion_Exist, 0, 0)
	}

	for _, k := range [][]byte{
		[]byte("k1"),
		[]byte("k11"),
		[]byte("k2"),
		[]byte("k22"),
		[]byte("k3"),
		[]byte("k33"),
	} {
		MustRollbackKey(k, 10, store)
	}

	// Test assertion passes
	// Test with optimistic transaction
	err = PrewriteOptimisticWithAssertion([]byte("k1"), []byte("k1"), []byte("v1"), 20, 100, 0, false, nil,
		kvrpcpb.Assertion_Exist, kvrpcpb.AssertionLevel_Strict, store)
	c.Assert(err, IsNil)
	err = PrewriteOptimisticWithAssertion([]byte("k11"), []byte("k11"), []byte("v11"), 20, 100, 0, false, nil,
		kvrpcpb.Assertion_NotExist, kvrpcpb.AssertionLevel_Strict, store)
	c.Assert(err, IsNil)

	// Test with pessimistic transaction
	MustAcquirePessimisticLock([]byte("k2"), []byte("k2"), 20, 10, store)
	err = PrewritePessimisticWithAssertion([]byte("k2"), []byte("k2"), []byte("v2"), 20, 100, []bool{true}, 10,
		kvrpcpb.Assertion_Exist, kvrpcpb.AssertionLevel_Strict, store)
	c.Assert(err, IsNil)
	MustAcquirePessimisticLock([]byte("k22"), []byte("k22"), 20, 10, store)
	err = PrewritePessimisticWithAssertion([]byte("k22"), []byte("k22"), []byte("v22"), 20, 100, []bool{true}, 10,
		kvrpcpb.Assertion_NotExist, kvrpcpb.AssertionLevel_Strict, store)
	c.Assert(err, IsNil)

	// Test with pessimistic transaction (non-pessimistic-lock)
	err = PrewritePessimisticWithAssertion([]byte("pk"), []byte("k3"), []byte("v3"), 20, 100, []bool{false}, 10,
		kvrpcpb.Assertion_Exist, kvrpcpb.AssertionLevel_Strict, store)
	c.Assert(err, IsNil)
	err = PrewritePessimisticWithAssertion([]byte("pk"), []byte("k33"), []byte("v33"), 20, 100, []bool{false}, 10,
		kvrpcpb.Assertion_NotExist, kvrpcpb.AssertionLevel_Strict, store)
	c.Assert(err, IsNil)
=======
	require.Equal(t, uint32(0), secLock.LockHdr.SecondaryNum)
	require.Equal(t, 0, len(secLock.Secondaries))
	require.True(t, secLock.UseAsyncCommit)
	require.Greater(t, secLock.MinCommitTS, uint64(0))
	require.Equal(t, 0, bytes.Compare(secLock.Value, secVal2))
}

func TestAccessCommittedLocks(t *testing.T) {
	t.Parallel()
	store, close := NewTestStore("basic_optimistic_db", "basic_optimistic_log", t)
	defer close()

	k0 := []byte("t0")
	v0 := []byte("v0")
	MustLoad(10, 20, store, "t0:v0")
	// delete
	MustPrewriteDelete(k0, k0, 30, store)
	MustGetErr(k0, 40, store)
	// meet lock
	val, err := kvGet(k0, 40, []uint64{20}, nil, store)
	require.Error(store.t, err)
	require.Nil(store.t, val)
	val, err = kvGet(k0, 40, []uint64{20}, []uint64{20}, store)
	require.Error(store.t, err)
	require.Nil(store.t, val)
	// ignore lock
	val, err = kvGet(k0, 40, []uint64{30}, nil, store)
	require.NoError(store.t, err)
	require.Equal(store.t, v0, val)
	// access lock
	val, err = kvGet(k0, 40, nil, []uint64{30}, store)
	require.NoError(store.t, err)
	require.Nil(store.t, val)

	k1 := []byte("t1")
	v1 := []byte("v1")
	// put
	MustPrewritePut(k1, k1, v1, 50, store)
	// ignore lock
	val, err = kvGet(k1, 60, []uint64{50}, nil, store)
	require.NoError(store.t, err)
	require.Len(store.t, val, 0)
	// access lock
	val, err = kvGet(k1, 60, nil, []uint64{50}, store)
	require.NoError(store.t, err)
	require.Equal(store.t, v1, val)

	// locked
	k2 := []byte("t2")
	v2 := []byte("v2")
	MustPrewritePut(k2, k2, v2, 70, store)

	// lock for ingore
	k3 := []byte("t3")
	v3 := []byte("v3")
	MustPrewritePut(k3, k3, v3, 80, store)

	// No lock
	k4 := []byte("t4")
	v4 := []byte("v4")
	MustLoad(80, 90, store, "t4:v4")

	keys := [][]byte{k0, k1, k2, k3, k4}
	expected := []struct {
		key []byte
		val []byte
		err bool
	}{{k1, v1, false}, {k2, nil, true}, {k4, v4, false}}
	reqCtx := store.newReqCtx()
	reqCtx.rpcCtx.ResolvedLocks = []uint64{80}
	reqCtx.rpcCtx.CommittedLocks = []uint64{30, 50}
	pairs := store.MvccStore.BatchGet(reqCtx, keys, 100)
	require.Equal(store.t, len(expected), len(pairs))
	for i, pair := range pairs {
		e := expected[i]
		require.Equal(store.t, pair.Key, e.key)
		require.Equal(store.t, pair.Value, e.val)
		if e.err {
			require.NotNil(store.t, pair.Error)
		} else {
			require.Nil(store.t, pair.Error)
		}
	}

	scanReq := &kvrpcpb.ScanRequest{
		StartKey: []byte("t0"),
		EndKey:   []byte("t5"),
		Limit:    100,
		Version:  100,
	}
	pairs = store.MvccStore.Scan(reqCtx, scanReq)
	require.Equal(store.t, len(expected), len(pairs))
	for i, pair := range pairs {
		e := expected[i]
		require.Equal(store.t, pair.Key, e.key)
		require.Equal(store.t, pair.Value, e.val)
		if e.err {
			require.NotNil(store.t, pair.Error)
		} else {
			require.Nil(store.t, pair.Error)
		}
	}
>>>>>>> 2f2df86d
}<|MERGE_RESOLUTION|>--- conflicted
+++ resolved
@@ -25,11 +25,6 @@
 
 	"github.com/pingcap/badger"
 	"github.com/pingcap/badger/y"
-<<<<<<< HEAD
-	. "github.com/pingcap/check"
-	"github.com/pingcap/errors"
-=======
->>>>>>> 2f2df86d
 	"github.com/pingcap/kvproto/pkg/kvrpcpb"
 	"github.com/pingcap/kvproto/pkg/metapb"
 	"github.com/pingcap/tidb/store/mockstore/unistore/config"
@@ -158,7 +153,6 @@
 // PrewriteOptimistic raises optimistic prewrite requests on store
 func PrewriteOptimistic(pk []byte, key []byte, value []byte, startTs uint64, lockTTL uint64,
 	minCommitTs uint64, useAsyncCommit bool, secondaries [][]byte, store *TestStore) error {
-<<<<<<< HEAD
 	return PrewriteOptimisticWithAssertion(pk, key, value, startTs, lockTTL, minCommitTs, useAsyncCommit, secondaries,
 		kvrpcpb.Assertion_None, kvrpcpb.AssertionLevel_Off, store)
 }
@@ -167,18 +161,14 @@
 func PrewriteOptimisticWithAssertion(pk []byte, key []byte, value []byte, startTs uint64, lockTTL uint64,
 	minCommitTs uint64, useAsyncCommit bool, secondaries [][]byte, assertion kvrpcpb.Assertion,
 	assertionLevel kvrpcpb.AssertionLevel, store *TestStore) error {
-	mutation := newMutation(kvrpcpb.Op_Put, key, value)
+	op := kvrpcpb.Op_Put
+	if value == nil {
+		op = kvrpcpb.Op_Del
+	}
+	mutation := newMutation(op, key, value)
 	mutation.Assertion = assertion
 	prewriteReq := &kvrpcpb.PrewriteRequest{
 		Mutations:      []*kvrpcpb.Mutation{mutation},
-=======
-	op := kvrpcpb.Op_Put
-	if value == nil {
-		op = kvrpcpb.Op_Del
-	}
-	prewriteReq := &kvrpcpb.PrewriteRequest{
-		Mutations:      []*kvrpcpb.Mutation{newMutation(op, key, value)},
->>>>>>> 2f2df86d
 		PrimaryLock:    pk,
 		StartVersion:   startTs,
 		LockTtl:        lockTTL,
@@ -1578,113 +1568,6 @@
 	require.Greater(t, pkLock.MinCommitTS, uint64(0))
 
 	secLock := store.MvccStore.getLock(store.newReqCtx(), secKey2)
-<<<<<<< HEAD
-	store.c.Assert(secLock.LockHdr.SecondaryNum, Equals, uint32(0))
-	store.c.Assert(len(secLock.Secondaries), Equals, 0)
-	store.c.Assert(secLock.UseAsyncCommit, Equals, true)
-	store.c.Assert(secLock.MinCommitTS, Greater, uint64(0))
-	store.c.Assert(bytes.Compare(secLock.Value, secVal2), Equals, 0)
-}
-
-func (s *testMvccSuite) TestAssertion(c *C) {
-	store, err := NewTestStore("TestAssertion", "TestAssertion", c)
-	c.Assert(err, IsNil)
-	defer CleanTestStore(store)
-
-	// Prepare
-	MustPrewriteOptimistic([]byte("k1"), []byte("k1"), []byte("v1"), 1, 100, 0, store)
-	MustPrewriteOptimistic([]byte("k1"), []byte("k2"), []byte("v2"), 1, 100, 0, store)
-	MustPrewriteOptimistic([]byte("k1"), []byte("k3"), []byte("v3"), 1, 100, 0, store)
-	MustCommit([]byte("k1"), 1, 2, store)
-	MustCommit([]byte("k2"), 1, 2, store)
-	MustCommit([]byte("k3"), 1, 2, store)
-
-	checkAssertionFailedError := func(err error, disable bool, startTs uint64, key []byte, assertion kvrpcpb.Assertion, existingStartTs uint64, existingCommitTs uint64) {
-		c.Logf("Check error: %+q", err)
-		if disable {
-			c.Assert(err, IsNil)
-			return
-		}
-		c.Assert(err, NotNil)
-		e, ok := errors.Cause(err).(*ErrAssertionFailed)
-		c.Assert(ok, IsTrue)
-		c.Assert(e.StartTS, Equals, startTs)
-		c.Assert(e.Key, DeepEquals, key)
-		c.Assert(e.Assertion, Equals, assertion)
-		c.Assert(e.ExistingStartTS, Equals, existingStartTs)
-		c.Assert(e.ExistingCommitTS, Equals, existingCommitTs)
-	}
-
-	for _, disable := range []bool{false, true} {
-		level := kvrpcpb.AssertionLevel_Strict
-		if disable {
-			level = kvrpcpb.AssertionLevel_Off
-		}
-		// Test with optimistic transaction
-		err = PrewriteOptimisticWithAssertion([]byte("k1"), []byte("k1"), []byte("v1"), 10, 100, 0, false, nil,
-			kvrpcpb.Assertion_NotExist, level, store)
-		checkAssertionFailedError(err, disable, 10, []byte("k1"), kvrpcpb.Assertion_NotExist, 1, 2)
-		err = PrewriteOptimisticWithAssertion([]byte("k11"), []byte("k11"), []byte("v11"), 10, 100, 0, false, nil,
-			kvrpcpb.Assertion_Exist, level, store)
-		checkAssertionFailedError(err, disable, 10, []byte("k11"), kvrpcpb.Assertion_Exist, 0, 0)
-
-		// Test with pessimistic transaction
-		MustAcquirePessimisticLock([]byte("k2"), []byte("k2"), 10, 10, store)
-		err = PrewritePessimisticWithAssertion([]byte("k2"), []byte("k2"), []byte("v2"), 10, 100, []bool{true}, 10,
-			kvrpcpb.Assertion_NotExist, level, store)
-		checkAssertionFailedError(err, disable, 10, []byte("k2"), kvrpcpb.Assertion_NotExist, 1, 2)
-		MustAcquirePessimisticLock([]byte("k22"), []byte("k22"), 10, 10, store)
-		err = PrewritePessimisticWithAssertion([]byte("k22"), []byte("k22"), []byte("v22"), 10, 100, []bool{true}, 10,
-			kvrpcpb.Assertion_Exist, level, store)
-		checkAssertionFailedError(err, disable, 10, []byte("k22"), kvrpcpb.Assertion_Exist, 0, 0)
-
-		// Test with pessimistic transaction (non-pessimistic-lock)
-		err = PrewritePessimisticWithAssertion([]byte("pk"), []byte("k3"), []byte("v3"), 10, 100, []bool{false}, 10,
-			kvrpcpb.Assertion_NotExist, level, store)
-		checkAssertionFailedError(err, disable, 10, []byte("k3"), kvrpcpb.Assertion_NotExist, 1, 2)
-		err = PrewritePessimisticWithAssertion([]byte("pk"), []byte("k33"), []byte("v33"), 10, 100, []bool{false}, 10,
-			kvrpcpb.Assertion_Exist, level, store)
-		checkAssertionFailedError(err, disable, 10, []byte("k33"), kvrpcpb.Assertion_Exist, 0, 0)
-	}
-
-	for _, k := range [][]byte{
-		[]byte("k1"),
-		[]byte("k11"),
-		[]byte("k2"),
-		[]byte("k22"),
-		[]byte("k3"),
-		[]byte("k33"),
-	} {
-		MustRollbackKey(k, 10, store)
-	}
-
-	// Test assertion passes
-	// Test with optimistic transaction
-	err = PrewriteOptimisticWithAssertion([]byte("k1"), []byte("k1"), []byte("v1"), 20, 100, 0, false, nil,
-		kvrpcpb.Assertion_Exist, kvrpcpb.AssertionLevel_Strict, store)
-	c.Assert(err, IsNil)
-	err = PrewriteOptimisticWithAssertion([]byte("k11"), []byte("k11"), []byte("v11"), 20, 100, 0, false, nil,
-		kvrpcpb.Assertion_NotExist, kvrpcpb.AssertionLevel_Strict, store)
-	c.Assert(err, IsNil)
-
-	// Test with pessimistic transaction
-	MustAcquirePessimisticLock([]byte("k2"), []byte("k2"), 20, 10, store)
-	err = PrewritePessimisticWithAssertion([]byte("k2"), []byte("k2"), []byte("v2"), 20, 100, []bool{true}, 10,
-		kvrpcpb.Assertion_Exist, kvrpcpb.AssertionLevel_Strict, store)
-	c.Assert(err, IsNil)
-	MustAcquirePessimisticLock([]byte("k22"), []byte("k22"), 20, 10, store)
-	err = PrewritePessimisticWithAssertion([]byte("k22"), []byte("k22"), []byte("v22"), 20, 100, []bool{true}, 10,
-		kvrpcpb.Assertion_NotExist, kvrpcpb.AssertionLevel_Strict, store)
-	c.Assert(err, IsNil)
-
-	// Test with pessimistic transaction (non-pessimistic-lock)
-	err = PrewritePessimisticWithAssertion([]byte("pk"), []byte("k3"), []byte("v3"), 20, 100, []bool{false}, 10,
-		kvrpcpb.Assertion_Exist, kvrpcpb.AssertionLevel_Strict, store)
-	c.Assert(err, IsNil)
-	err = PrewritePessimisticWithAssertion([]byte("pk"), []byte("k33"), []byte("v33"), 20, 100, []bool{false}, 10,
-		kvrpcpb.Assertion_NotExist, kvrpcpb.AssertionLevel_Strict, store)
-	c.Assert(err, IsNil)
-=======
 	require.Equal(t, uint32(0), secLock.LockHdr.SecondaryNum)
 	require.Equal(t, 0, len(secLock.Secondaries))
 	require.True(t, secLock.UseAsyncCommit)
@@ -1787,5 +1670,104 @@
 			require.Nil(store.t, pair.Error)
 		}
 	}
->>>>>>> 2f2df86d
+}
+
+func (s *testMvccSuite) TestAssertion(c *C) {
+	store, err := NewTestStore("TestAssertion", "TestAssertion", c)
+	c.Assert(err, IsNil)
+	defer CleanTestStore(store)
+
+	// Prepare
+	MustPrewriteOptimistic([]byte("k1"), []byte("k1"), []byte("v1"), 1, 100, 0, store)
+	MustPrewriteOptimistic([]byte("k1"), []byte("k2"), []byte("v2"), 1, 100, 0, store)
+	MustPrewriteOptimistic([]byte("k1"), []byte("k3"), []byte("v3"), 1, 100, 0, store)
+	MustCommit([]byte("k1"), 1, 2, store)
+	MustCommit([]byte("k2"), 1, 2, store)
+	MustCommit([]byte("k3"), 1, 2, store)
+
+	checkAssertionFailedError := func(err error, disable bool, startTs uint64, key []byte, assertion kvrpcpb.Assertion, existingStartTs uint64, existingCommitTs uint64) {
+		c.Logf("Check error: %+q", err)
+		if disable {
+			c.Assert(err, IsNil)
+			return
+		}
+		c.Assert(err, NotNil)
+		e, ok := errors.Cause(err).(*ErrAssertionFailed)
+		c.Assert(ok, IsTrue)
+		c.Assert(e.StartTS, Equals, startTs)
+		c.Assert(e.Key, DeepEquals, key)
+		c.Assert(e.Assertion, Equals, assertion)
+		c.Assert(e.ExistingStartTS, Equals, existingStartTs)
+		c.Assert(e.ExistingCommitTS, Equals, existingCommitTs)
+	}
+
+	for _, disable := range []bool{false, true} {
+		level := kvrpcpb.AssertionLevel_Strict
+		if disable {
+			level = kvrpcpb.AssertionLevel_Off
+		}
+		// Test with optimistic transaction
+		err = PrewriteOptimisticWithAssertion([]byte("k1"), []byte("k1"), []byte("v1"), 10, 100, 0, false, nil,
+			kvrpcpb.Assertion_NotExist, level, store)
+		checkAssertionFailedError(err, disable, 10, []byte("k1"), kvrpcpb.Assertion_NotExist, 1, 2)
+		err = PrewriteOptimisticWithAssertion([]byte("k11"), []byte("k11"), []byte("v11"), 10, 100, 0, false, nil,
+			kvrpcpb.Assertion_Exist, level, store)
+		checkAssertionFailedError(err, disable, 10, []byte("k11"), kvrpcpb.Assertion_Exist, 0, 0)
+
+		// Test with pessimistic transaction
+		MustAcquirePessimisticLock([]byte("k2"), []byte("k2"), 10, 10, store)
+		err = PrewritePessimisticWithAssertion([]byte("k2"), []byte("k2"), []byte("v2"), 10, 100, []bool{true}, 10,
+			kvrpcpb.Assertion_NotExist, level, store)
+		checkAssertionFailedError(err, disable, 10, []byte("k2"), kvrpcpb.Assertion_NotExist, 1, 2)
+		MustAcquirePessimisticLock([]byte("k22"), []byte("k22"), 10, 10, store)
+		err = PrewritePessimisticWithAssertion([]byte("k22"), []byte("k22"), []byte("v22"), 10, 100, []bool{true}, 10,
+			kvrpcpb.Assertion_Exist, level, store)
+		checkAssertionFailedError(err, disable, 10, []byte("k22"), kvrpcpb.Assertion_Exist, 0, 0)
+
+		// Test with pessimistic transaction (non-pessimistic-lock)
+		err = PrewritePessimisticWithAssertion([]byte("pk"), []byte("k3"), []byte("v3"), 10, 100, []bool{false}, 10,
+			kvrpcpb.Assertion_NotExist, level, store)
+		checkAssertionFailedError(err, disable, 10, []byte("k3"), kvrpcpb.Assertion_NotExist, 1, 2)
+		err = PrewritePessimisticWithAssertion([]byte("pk"), []byte("k33"), []byte("v33"), 10, 100, []bool{false}, 10,
+			kvrpcpb.Assertion_Exist, level, store)
+		checkAssertionFailedError(err, disable, 10, []byte("k33"), kvrpcpb.Assertion_Exist, 0, 0)
+	}
+
+	for _, k := range [][]byte{
+		[]byte("k1"),
+		[]byte("k11"),
+		[]byte("k2"),
+		[]byte("k22"),
+		[]byte("k3"),
+		[]byte("k33"),
+	} {
+		MustRollbackKey(k, 10, store)
+	}
+
+	// Test assertion passes
+	// Test with optimistic transaction
+	err = PrewriteOptimisticWithAssertion([]byte("k1"), []byte("k1"), []byte("v1"), 20, 100, 0, false, nil,
+		kvrpcpb.Assertion_Exist, kvrpcpb.AssertionLevel_Strict, store)
+	c.Assert(err, IsNil)
+	err = PrewriteOptimisticWithAssertion([]byte("k11"), []byte("k11"), []byte("v11"), 20, 100, 0, false, nil,
+		kvrpcpb.Assertion_NotExist, kvrpcpb.AssertionLevel_Strict, store)
+	c.Assert(err, IsNil)
+
+	// Test with pessimistic transaction
+	MustAcquirePessimisticLock([]byte("k2"), []byte("k2"), 20, 10, store)
+	err = PrewritePessimisticWithAssertion([]byte("k2"), []byte("k2"), []byte("v2"), 20, 100, []bool{true}, 10,
+		kvrpcpb.Assertion_Exist, kvrpcpb.AssertionLevel_Strict, store)
+	c.Assert(err, IsNil)
+	MustAcquirePessimisticLock([]byte("k22"), []byte("k22"), 20, 10, store)
+	err = PrewritePessimisticWithAssertion([]byte("k22"), []byte("k22"), []byte("v22"), 20, 100, []bool{true}, 10,
+		kvrpcpb.Assertion_NotExist, kvrpcpb.AssertionLevel_Strict, store)
+	c.Assert(err, IsNil)
+
+	// Test with pessimistic transaction (non-pessimistic-lock)
+	err = PrewritePessimisticWithAssertion([]byte("pk"), []byte("k3"), []byte("v3"), 20, 100, []bool{false}, 10,
+		kvrpcpb.Assertion_Exist, kvrpcpb.AssertionLevel_Strict, store)
+	c.Assert(err, IsNil)
+	err = PrewritePessimisticWithAssertion([]byte("pk"), []byte("k33"), []byte("v33"), 20, 100, []bool{false}, 10,
+		kvrpcpb.Assertion_NotExist, kvrpcpb.AssertionLevel_Strict, store)
+	c.Assert(err, IsNil)
 }