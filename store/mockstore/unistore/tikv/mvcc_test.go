// Copyright 2019-present PingCAP, Inc.
//
// Licensed under the Apache License, Version 2.0 (the "License");
// you may not use this file except in compliance with the License.
// You may obtain a copy of the License at
//
//     http://www.apache.org/licenses/LICENSE-2.0
//
// Unless required by applicable law or agreed to in writing, software
// distributed under the License is distributed on an "AS IS" BASIS,
// WITHOUT WARRANTIES OR CONDITIONS OF ANY KIND, either express or implied.
// See the License for the specific language governing permissions and
// limitations under the License.

package tikv

import (
	"bytes"
	"fmt"
	"math"
	"os"
	"path/filepath"
	"strings"
	"testing"

	"github.com/pingcap/badger"
	"github.com/pingcap/badger/y"
<<<<<<< HEAD
	. "github.com/pingcap/check"
=======
>>>>>>> 583ff252
	"github.com/pingcap/errors"
	"github.com/pingcap/kvproto/pkg/kvrpcpb"
	"github.com/pingcap/kvproto/pkg/metapb"
	"github.com/pingcap/tidb/store/mockstore/unistore/config"
	"github.com/pingcap/tidb/store/mockstore/unistore/lockstore"
	"github.com/pingcap/tidb/store/mockstore/unistore/tikv/mvcc"
	"github.com/pingcap/tidb/store/mockstore/unistore/util/lockwaiter"
	"github.com/stretchr/testify/require"
)

var maxTs = uint64(math.MaxUint64)
var lockTTL = uint64(50)

type TestStore struct {
	MvccStore *MVCCStore
	Svr       *Server
	DBPath    string
	LogPath   string
	t         *testing.T
}

func (ts *TestStore) newReqCtx() *requestCtx {
	return ts.newReqCtxWithKeys([]byte{'t'}, []byte{'u'})
}

func (ts *TestStore) newReqCtxWithKeys(rawStartKey, rawEndKey []byte) *requestCtx {
	return &requestCtx{
		regCtx: &regionCtx{
			latches:     newLatches(),
			rawStartKey: rawStartKey,
			rawEndKey:   rawEndKey,
		},
		rpcCtx: &kvrpcpb.Context{
			RegionId:    1,
			RegionEpoch: &metapb.RegionEpoch{Version: 1, ConfVer: 1},
			Peer: &metapb.Peer{
				Id:      1,
				StoreId: 1,
				Role:    metapb.PeerRole_Voter,
			},
		},
		svr: ts.Svr,
	}
}

func newMutation(op kvrpcpb.Op, key, value []byte) *kvrpcpb.Mutation {
	return &kvrpcpb.Mutation{
		Op:    op,
		Key:   key,
		Value: value,
	}
}

func CreateTestDB(dbPath, LogPath string) (*badger.DB, error) {
	subPath := fmt.Sprintf("/%d", 0)
	opts := badger.DefaultOptions
	opts.Dir = dbPath + subPath
	opts.ValueDir = LogPath + subPath
	opts.ManagedTxns = true
	return badger.Open(opts)
}

func NewTestStore(dbPrefix string, logPrefix string, t *testing.T) (*TestStore, func()) {
	dbPath, err := os.MkdirTemp("", dbPrefix)
	require.NoError(t, err)
	LogPath, err := os.MkdirTemp("", logPrefix)
	require.NoError(t, err)
	safePoint := &SafePoint{}
	db, err := CreateTestDB(dbPath, LogPath)
	require.NoError(t, err)
	dbBundle := &mvcc.DBBundle{
		DB:        db,
		LockStore: lockstore.NewMemStore(4096),
	}
	// Some raft store path problems could not be found using simple store in tests
	// writer := NewDBWriter(dbBundle, safePoint)
	kvPath := filepath.Join(dbPath, "kv")
	raftPath := filepath.Join(dbPath, "raft")
	snapPath := filepath.Join(dbPath, "snap")
	err = os.MkdirAll(kvPath, os.ModePerm)
	require.NoError(t, err)
	err = os.MkdirAll(raftPath, os.ModePerm)
	require.NoError(t, err)
	err = os.Mkdir(snapPath, os.ModePerm)
	require.NoError(t, err)
	writer := NewDBWriter(dbBundle)

	rm, err := NewMockRegionManager(dbBundle, 1, RegionOptions{
		StoreAddr:  "127.0.0.1:10086",
		PDAddr:     "127.0.0.1:2379",
		RegionSize: 96 * 1024 * 1024,
	})
	require.NoError(t, err)
	pdClient := NewMockPD(rm)
	store := NewMVCCStore(&config.DefaultConf, dbBundle, dbPath, safePoint, writer, pdClient)
	svr := NewServer(nil, store, nil)

	clean := func() {
		require.NoError(t, store.Close())
		require.NoError(t, db.Close())
	}
	return &TestStore{
		MvccStore: store,
		Svr:       svr,
		DBPath:    dbPath,
		LogPath:   LogPath,
		t:         t,
	}, clean
}

// PessimisticLock will add pessimistic lock on key
func PessimisticLock(pk []byte, key []byte, startTs uint64, lockTTL uint64, forUpdateTs uint64,
	isFirstLock bool, forceLock bool, store *TestStore) (*lockwaiter.Waiter, error) {
	req := &kvrpcpb.PessimisticLockRequest{
		Mutations:    []*kvrpcpb.Mutation{newMutation(kvrpcpb.Op_PessimisticLock, key, nil)},
		PrimaryLock:  pk,
		StartVersion: startTs,
		LockTtl:      lockTTL,
		ForUpdateTs:  forUpdateTs,
		IsFirstLock:  isFirstLock,
		Force:        forceLock,
	}
	waiter, err := store.MvccStore.PessimisticLock(store.newReqCtx(), req, &kvrpcpb.PessimisticLockResponse{})
	return waiter, err
}

// PrewriteOptimistic raises optimistic prewrite requests on store
func PrewriteOptimistic(pk []byte, key []byte, value []byte, startTs uint64, lockTTL uint64,
	minCommitTs uint64, useAsyncCommit bool, secondaries [][]byte, store *TestStore) error {
	return PrewriteOptimisticWithAssertion(pk, key, value, startTs, lockTTL, minCommitTs, useAsyncCommit, secondaries,
		kvrpcpb.Assertion_None, kvrpcpb.AssertionLevel_Off, store)
}

// PrewriteOptimisticWithAssertion raises optimistic prewrite requests on store, with specified assertion config
func PrewriteOptimisticWithAssertion(pk []byte, key []byte, value []byte, startTs uint64, lockTTL uint64,
	minCommitTs uint64, useAsyncCommit bool, secondaries [][]byte, assertion kvrpcpb.Assertion,
	assertionLevel kvrpcpb.AssertionLevel, store *TestStore) error {
<<<<<<< HEAD
	mutation := newMutation(kvrpcpb.Op_Put, key, value)
=======
	op := kvrpcpb.Op_Put
	if value == nil {
		op = kvrpcpb.Op_Del
	}
	mutation := newMutation(op, key, value)
>>>>>>> 583ff252
	mutation.Assertion = assertion
	prewriteReq := &kvrpcpb.PrewriteRequest{
		Mutations:      []*kvrpcpb.Mutation{mutation},
		PrimaryLock:    pk,
		StartVersion:   startTs,
		LockTtl:        lockTTL,
		MinCommitTs:    minCommitTs,
		UseAsyncCommit: useAsyncCommit,
		Secondaries:    secondaries,
		AssertionLevel: assertionLevel,
	}
	return store.MvccStore.prewriteOptimistic(store.newReqCtx(), prewriteReq.Mutations, prewriteReq)
}

// PrewritePessimistic raises pessimistic prewrite requests
func PrewritePessimistic(pk []byte, key []byte, value []byte, startTs uint64, lockTTL uint64,
	isPessimisticLock []bool, forUpdateTs uint64, store *TestStore) error {
	return PrewritePessimisticWithAssertion(pk, key, value, startTs, lockTTL, isPessimisticLock, forUpdateTs,
		kvrpcpb.Assertion_None, kvrpcpb.AssertionLevel_Off, store)
}

// PrewritePessimisticWithAssertion raises pessimistic prewrite requests, with specified assertion config
func PrewritePessimisticWithAssertion(pk []byte, key []byte, value []byte, startTs uint64, lockTTL uint64,
	isPessimisticLock []bool, forUpdateTs uint64, assertion kvrpcpb.Assertion, assertionLevel kvrpcpb.AssertionLevel,
	store *TestStore) error {
	mutation := newMutation(kvrpcpb.Op_Put, key, value)
	mutation.Assertion = assertion
	prewriteReq := &kvrpcpb.PrewriteRequest{
		Mutations:         []*kvrpcpb.Mutation{mutation},
		PrimaryLock:       pk,
		StartVersion:      startTs,
		LockTtl:           lockTTL,
		IsPessimisticLock: isPessimisticLock,
		ForUpdateTs:       forUpdateTs,
		AssertionLevel:    assertionLevel,
	}
	return store.MvccStore.prewritePessimistic(store.newReqCtx(), prewriteReq.Mutations, prewriteReq)
}

func MustCheckTxnStatus(pk []byte, lockTs uint64, callerStartTs uint64,
	currentTs uint64, rollbackIfNotExists bool, ttl, commitTs uint64, action kvrpcpb.Action, s *TestStore) {
	resTTL, resCommitTs, resAction, err := CheckTxnStatus(pk, lockTs, callerStartTs, currentTs, rollbackIfNotExists, s)
	require.NoError(s.t, err)
	require.Equal(s.t, ttl, resTTL)
	require.Equal(s.t, commitTs, resCommitTs)
	require.Equal(s.t, action, resAction)
}

func CheckTxnStatus(pk []byte, lockTs uint64, callerStartTs uint64,
	currentTs uint64, rollbackIfNotExists bool, store *TestStore) (uint64, uint64, kvrpcpb.Action, error) {
	req := &kvrpcpb.CheckTxnStatusRequest{
		PrimaryKey:         pk,
		LockTs:             lockTs,
		CallerStartTs:      callerStartTs,
		CurrentTs:          currentTs,
		RollbackIfNotExist: rollbackIfNotExists,
	}
	ttl := uint64(0)
	txnStatus, err := store.MvccStore.CheckTxnStatus(store.newReqCtx(), req)
	if txnStatus.lockInfo != nil {
		ttl = txnStatus.lockInfo.LockTtl
	}
	return ttl, txnStatus.commitTS, txnStatus.action, err
}

func CheckSecondaryLocksStatus(keys [][]byte, startTS uint64, store *TestStore) ([]*kvrpcpb.LockInfo, uint64, error) {
	status, err := store.MvccStore.CheckSecondaryLocks(store.newReqCtx(), keys, startTS)
	return status.locks, status.commitTS, err
}

func MustLocked(key []byte, pessimistic bool, store *TestStore) {
	lock := store.MvccStore.getLock(store.newReqCtx(), key)
	require.NotNil(store.t, lock)
	if pessimistic {
		require.Greater(store.t, lock.ForUpdateTS, uint64(0))
	} else {
		require.Equal(store.t, uint64(0), lock.ForUpdateTS)
	}
}

func MustPessimisticLocked(key []byte, startTs, forUpdateTs uint64, store *TestStore) {
	lock := store.MvccStore.getLock(store.newReqCtx(), key)
	require.NotNil(store.t, lock)
	require.Equal(store.t, startTs, lock.StartTS)
	require.Equal(store.t, forUpdateTs, lock.ForUpdateTS)
}

func MustUnLocked(key []byte, store *TestStore) {
	lock := store.MvccStore.getLock(store.newReqCtx(), key)
	require.Nil(store.t, lock)
}

func MustPrewritePut(pk, key []byte, val []byte, startTs uint64, store *TestStore) {
	MustPrewriteOptimistic(pk, key, val, startTs, 50, startTs, store)
}

func MustPrewritePutLockErr(pk, key []byte, val []byte, startTs uint64, store *TestStore) {
	err := PrewriteOptimistic(pk, key, val, startTs, lockTTL, startTs, false, [][]byte{}, store)
	require.Error(store.t, err)
	lockedErr := err.(*ErrLocked)
	require.NotNil(store.t, lockedErr)
}

func MustPrewritePutErr(pk, key []byte, val []byte, startTs uint64, store *TestStore) {
	err := PrewriteOptimistic(pk, key, val, startTs, lockTTL, startTs, false, [][]byte{}, store)
	require.Error(store.t, err)
}

func MustPrewriteInsert(pk, key []byte, val []byte, startTs uint64, store *TestStore) {
	prewriteReq := &kvrpcpb.PrewriteRequest{
		Mutations:    []*kvrpcpb.Mutation{newMutation(kvrpcpb.Op_Insert, key, val)},
		PrimaryLock:  pk,
		StartVersion: startTs,
		LockTtl:      lockTTL,
		MinCommitTs:  startTs,
	}
	err := store.MvccStore.prewriteOptimistic(store.newReqCtx(), prewriteReq.Mutations, prewriteReq)
	require.NoError(store.t, err)
}

func MustPrewriteInsertAlreadyExists(pk, key []byte, val []byte, startTs uint64, store *TestStore) {
	prewriteReq := &kvrpcpb.PrewriteRequest{
		Mutations:    []*kvrpcpb.Mutation{newMutation(kvrpcpb.Op_Insert, key, val)},
		PrimaryLock:  pk,
		StartVersion: startTs,
		LockTtl:      lockTTL,
		MinCommitTs:  startTs,
	}
	err := store.MvccStore.prewriteOptimistic(store.newReqCtx(), prewriteReq.Mutations, prewriteReq)
	require.Error(store.t, err)
	existErr := err.(*ErrKeyAlreadyExists)
	require.NotNil(store.t, existErr)
}

func MustPrewriteOpCheckExistAlreadyExist(pk, key []byte, startTs uint64, store *TestStore) {
	prewriteReq := &kvrpcpb.PrewriteRequest{
		Mutations:    []*kvrpcpb.Mutation{newMutation(kvrpcpb.Op_CheckNotExists, key, nil)},
		PrimaryLock:  pk,
		StartVersion: startTs,
		LockTtl:      lockTTL,
		MinCommitTs:  startTs,
	}
	err := store.MvccStore.prewriteOptimistic(store.newReqCtx(), prewriteReq.Mutations, prewriteReq)
	require.Error(store.t, err)
	existErr := err.(*ErrKeyAlreadyExists)
	require.NotNil(store.t, existErr)
}

func MustPrewriteOpCheckExistOk(pk, key []byte, startTs uint64, store *TestStore) {
	prewriteReq := &kvrpcpb.PrewriteRequest{
		Mutations:    []*kvrpcpb.Mutation{newMutation(kvrpcpb.Op_CheckNotExists, key, nil)},
		PrimaryLock:  pk,
		StartVersion: startTs,
		LockTtl:      lockTTL,
		MinCommitTs:  startTs,
	}
	err := store.MvccStore.prewriteOptimistic(store.newReqCtx(), prewriteReq.Mutations, prewriteReq)
	require.NoError(store.t, err)
	var buf []byte
	buf = store.MvccStore.lockStore.Get(key, buf)
	require.Equal(store.t, 0, len(buf))
}

func MustPrewriteDelete(pk, key []byte, startTs uint64, store *TestStore) {
	MustPrewriteOptimistic(pk, key, nil, startTs, 50, startTs, store)
}

func MustAcquirePessimisticLock(pk, key []byte, startTs uint64, forUpdateTs uint64, store *TestStore) {
	_, err := PessimisticLock(pk, key, startTs, lockTTL, forUpdateTs, false, false, store)
	require.NoError(store.t, err)
}

func MustAcquirePessimisticLockForce(pk, key []byte, startTs uint64, forUpdateTs uint64, store *TestStore) {
	_, err := PessimisticLock(pk, key, startTs, lockTTL, forUpdateTs, false, true, store)
	require.NoError(store.t, err)
}

func MustAcquirePessimisticLockErr(pk, key []byte, startTs uint64, forUpdateTs uint64, store *TestStore) {
	_, err := PessimisticLock(pk, key, startTs, lockTTL, forUpdateTs, false, false, store)
	require.Error(store.t, err)
}

func MustPessimisitcPrewriteDelete(pk, key []byte, startTs uint64, forUpdateTs uint64, store *TestStore) {
	MustPrewritePessimistic(pk, key, nil, startTs, 5000, []bool{true}, forUpdateTs, store)
}

func MustPessimisticRollback(key []byte, startTs uint64, forUpdateTs uint64, store *TestStore) {
	err := store.MvccStore.PessimisticRollback(store.newReqCtx(), &kvrpcpb.PessimisticRollbackRequest{
		StartVersion: startTs,
		ForUpdateTs:  forUpdateTs,
		Keys:         [][]byte{key},
	})
	require.NoError(store.t, err)
}

func MustPrewriteOptimistic(pk []byte, key []byte, value []byte, startTs uint64, lockTTL uint64,
	minCommitTs uint64, store *TestStore) {
	require.NoError(store.t, PrewriteOptimistic(pk, key, value, startTs, lockTTL, minCommitTs, false, [][]byte{}, store))
	lock := store.MvccStore.getLock(store.newReqCtx(), key)
	require.Equal(store.t, lockTTL, uint64(lock.TTL))
	require.Equal(store.t, 0, bytes.Compare(lock.Value, value))
}

func MustPrewriteOptimisticAsyncCommit(pk []byte, key []byte, value []byte, startTs uint64, lockTTL uint64,
	minCommitTs uint64, secondaries [][]byte, store *TestStore) {
	require.NoError(store.t, PrewriteOptimistic(pk, key, value, startTs, lockTTL, minCommitTs, true, secondaries, store))
	lock := store.MvccStore.getLock(store.newReqCtx(), key)
	require.Equal(store.t, lockTTL, uint64(lock.TTL))
	require.Equal(store.t, 0, bytes.Compare(lock.Value, value))
}

func MustPrewritePessimisticPut(pk []byte, key []byte, value []byte, startTs uint64, forUpdateTs uint64, store *TestStore) {
	require.NoError(store.t, PrewritePessimistic(pk, key, value, startTs, lockTTL, []bool{true}, forUpdateTs, store))
	lock := store.MvccStore.getLock(store.newReqCtx(), key)
	require.Equal(store.t, forUpdateTs, lock.ForUpdateTS)
	require.Equal(store.t, 0, bytes.Compare(lock.Value, value))
}

func MustPrewritePessimisticDelete(pk []byte, key []byte, startTs uint64, forUpdateTs uint64, store *TestStore) {
	require.NoError(store.t, PrewritePessimistic(pk, key, nil, startTs, lockTTL, []bool{true}, forUpdateTs, store))
}
func MustPrewritePessimistic(pk []byte, key []byte, value []byte, startTs uint64, lockTTL uint64,
	isPessimisticLock []bool, forUpdateTs uint64, store *TestStore) {
	require.NoError(store.t, PrewritePessimistic(pk, key, value, startTs, lockTTL, isPessimisticLock, forUpdateTs, store))
	lock := store.MvccStore.getLock(store.newReqCtx(), key)
	require.Equal(store.t, forUpdateTs, lock.ForUpdateTS)
	require.Equal(store.t, 0, bytes.Compare(lock.Value, value))
}

func MustPrewritePessimisticPutErr(pk []byte, key []byte, value []byte, startTs uint64, forUpdateTs uint64, store *TestStore) {
	err := PrewritePessimistic(pk, key, value, startTs, lockTTL, []bool{true}, forUpdateTs, store)
	require.Error(store.t, err)
}

func MustCommitKeyPut(key, val []byte, startTs, commitTs uint64, store *TestStore) {
	err := store.MvccStore.Commit(store.newReqCtx(), [][]byte{key}, startTs, commitTs)
	require.NoError(store.t, err)
	getVal, err := store.newReqCtx().getDBReader().Get(key, commitTs)
	require.NoError(store.t, err)
	require.Equal(store.t, 0, bytes.Compare(getVal, val))
}

func MustCommit(key []byte, startTs, commitTs uint64, store *TestStore) {
	err := store.MvccStore.Commit(store.newReqCtx(), [][]byte{key}, startTs, commitTs)
	require.NoError(store.t, err)
}

func MustCommitErr(key []byte, startTs, commitTs uint64, store *TestStore) {
	err := store.MvccStore.Commit(store.newReqCtx(), [][]byte{key}, startTs, commitTs)
	require.Error(store.t, err)
}

func MustRollbackKey(key []byte, startTs uint64, store *TestStore) {
	err := store.MvccStore.Rollback(store.newReqCtx(), [][]byte{key}, startTs)
	require.NoError(store.t, err)
	require.Nil(store.t, store.MvccStore.lockStore.Get(key, nil))
	status := store.MvccStore.checkExtraTxnStatus(store.newReqCtx(), key, startTs)
	require.True(store.t, status.isRollback)
}

func MustRollbackErr(key []byte, startTs uint64, store *TestStore) {
	err := store.MvccStore.Rollback(store.newReqCtx(), [][]byte{key}, startTs)
	require.Error(store.t, err)
}

func MustGetNone(key []byte, startTs uint64, store *TestStore) {
	val := MustGet(key, startTs, store)
	require.Len(store.t, val, 0)
}

func MustGetVal(key, val []byte, startTs uint64, store *TestStore) {
	getVal := MustGet(key, startTs, store)
	require.Equal(store.t, getVal, val)
}

func MustGetErr(key []byte, startTs uint64, store *TestStore) {
	_, err := kvGet(key, startTs, nil, nil, store)
	require.Error(store.t, err)
}

func kvGet(key []byte, readTs uint64, resolved, committed []uint64, store *TestStore) ([]byte, error) {
	reqCtx := store.newReqCtx()
	reqCtx.rpcCtx.ResolvedLocks = resolved
	reqCtx.rpcCtx.CommittedLocks = committed
	return store.MvccStore.Get(reqCtx, key, readTs)
}

func MustGet(key []byte, readTs uint64, store *TestStore) (val []byte) {
	val, err := kvGet(key, readTs, nil, nil, store)
	require.NoError(store.t, err)
	return val
}

func MustPrewriteLock(pk []byte, key []byte, startTs uint64, store *TestStore) {
	err := store.MvccStore.Prewrite(store.newReqCtx(), &kvrpcpb.PrewriteRequest{
		Mutations:    []*kvrpcpb.Mutation{newMutation(kvrpcpb.Op_Lock, key, nil)},
		PrimaryLock:  pk,
		StartVersion: startTs,
		LockTtl:      lockTTL,
	})
	require.NoError(store.t, err)
}

func MustPrewriteLockErr(pk []byte, key []byte, startTs uint64, store *TestStore) {
	err := store.MvccStore.Prewrite(store.newReqCtx(), &kvrpcpb.PrewriteRequest{
		Mutations:    []*kvrpcpb.Mutation{newMutation(kvrpcpb.Op_Lock, key, nil)},
		PrimaryLock:  pk,
		StartVersion: startTs,
		LockTtl:      lockTTL,
	})
	require.Error(store.t, err)
}

func MustCleanup(key []byte, startTs, currentTs uint64, store *TestStore) {
	err := store.MvccStore.Cleanup(store.newReqCtx(), key, startTs, currentTs)
	require.NoError(store.t, err)
}

func MustCleanupErr(key []byte, startTs, currentTs uint64, store *TestStore) {
	err := store.MvccStore.Cleanup(store.newReqCtx(), key, startTs, currentTs)
	require.Error(store.t, err)
}

func MustTxnHeartBeat(pk []byte, startTs, adviceTTL, expectedTTL uint64, store *TestStore) {
	lockTTL, err := store.MvccStore.TxnHeartBeat(store.newReqCtx(), &kvrpcpb.TxnHeartBeatRequest{
		PrimaryLock:   pk,
		StartVersion:  startTs,
		AdviseLockTtl: adviceTTL,
	})
	require.NoError(store.t, err)
	require.Equal(store.t, expectedTTL, lockTTL)
}

func MustGetRollback(key []byte, ts uint64, store *TestStore) {
	res := store.MvccStore.checkExtraTxnStatus(store.newReqCtx(), key, ts)
	require.True(store.t, res.isRollback)
}

func TestBasicOptimistic(t *testing.T) {
	t.Parallel()
	store, close := NewTestStore("basic_optimistic_db", "basic_optimistic_log", t)
	defer close()

	key1 := []byte("key1")
	val1 := []byte("val1")
	ttl := uint64(200)
	MustPrewriteOptimistic(key1, key1, val1, 1, ttl, 0, store)
	MustCommitKeyPut(key1, val1, 1, 2, store)
	// Read using smaller ts results in nothing
	getVal, _ := store.newReqCtx().getDBReader().Get(key1, 1)
	require.Nil(t, getVal)
}

func TestPessimiticTxnTTL(t *testing.T) {
	t.Parallel()
	var err error
	store, close := NewTestStore("basic_optimistic_db", "basic_optimistic_log", t)
	defer close()

	// Pessimisitc lock key1
	key1 := []byte("key1")
	val1 := []byte("val1")
	startTs := uint64(1)
	lockTTL := uint64(1000)
	_, err = PessimisticLock(key1, key1, startTs, lockTTL, startTs, true, false, store)
	require.NoError(t, err)

	// Prewrite key1 with smaller lock ttl, lock ttl will not be changed
	MustPrewritePessimistic(key1, key1, val1, startTs, lockTTL-500, []bool{true}, startTs, store)
	lock := store.MvccStore.getLock(store.newReqCtx(), key1)
	require.Equal(t, uint64(1000), uint64(lock.TTL))

	key2 := []byte("key2")
	val2 := []byte("val2")
	_, err = PessimisticLock(key2, key2, 3, 300, 3, true, false, store)
	require.NoError(t, err)

	// Prewrite key1 with larger lock ttl, lock ttl will be updated
	MustPrewritePessimistic(key2, key2, val2, 3, 2000, []bool{true}, 3, store)
	lock2 := store.MvccStore.getLock(store.newReqCtx(), key2)
	require.Equal(t, uint64(2000), uint64(lock2.TTL))
}

func TestRollback(t *testing.T) {
	t.Parallel()
	store, close := NewTestStore("basic_optimistic_db", "basic_optimistic_log", t)
	defer close()

	key := []byte("tkey")
	val := []byte("value")
	startTs := uint64(1)
	lockTTL := uint64(100)
	// Add a Rollback whose start ts is 1.
	MustPrewriteOptimistic(key, key, val, startTs, lockTTL, 0, store)
	MustRollbackKey(key, startTs, store)

	MustPrewriteOptimistic(key, key, val, startTs+1, lockTTL, 0, store)
	MustRollbackKey(key, startTs+1, store)
	res := store.MvccStore.checkExtraTxnStatus(store.newReqCtx(), key, startTs)
	require.True(t, res.isRollback)

	// Test collapse rollback
	k := []byte("tk")
	v := []byte("v")
	// Add a Rollback whose start ts is 1
	MustPrewritePut(k, k, v, 1, store)
	MustRollbackKey(k, 1, store)
	MustGetRollback(k, 1, store)

	// Add a Rollback whose start ts is 3, the previous Rollback whose
	// start ts is 1 will be collapsed in tikv, but unistore will not
	MustPrewritePut(k, k, v, 2, store)
	MustRollbackKey(k, 2, store)
	MustGetNone(k, 2, store)
	MustGetRollback(k, 2, store)
	MustGetRollback(k, 1, store)
}

func TestOverwritePessimisitcLock(t *testing.T) {
	t.Parallel()
	var err error
	store, close := NewTestStore("basic_optimistic_db", "basic_optimistic_log", t)
	defer close()

	key := []byte("key")
	startTs := uint64(1)
	lockTTL := uint64(100)
	forUpdateTs := uint64(100)
	// pessimistic lock one key
	_, err = PessimisticLock(key, key, startTs, lockTTL, forUpdateTs, true, false, store)
	require.NoError(t, err)
	lock := store.MvccStore.getLock(store.newReqCtx(), key)
	require.Equal(t, forUpdateTs, lock.ForUpdateTS)

	// pessimistic lock this key again using larger forUpdateTs
	_, err = PessimisticLock(key, key, startTs, lockTTL, forUpdateTs+7, true, false, store)
	require.NoError(t, err)
	lock2 := store.MvccStore.getLock(store.newReqCtx(), key)
	require.Equal(t, forUpdateTs+7, lock2.ForUpdateTS)

	// pessimistic lock one key using smaller forUpdateTsTs
	_, err = PessimisticLock(key, key, startTs, lockTTL, forUpdateTs-7, true, false, store)
	require.NoError(t, err)
	lock3 := store.MvccStore.getLock(store.newReqCtx(), key)
	require.Equal(t, forUpdateTs+7, lock3.ForUpdateTS)
}

func TestCheckTxnStatus(t *testing.T) {
	t.Parallel()
	var err error
	store, close := NewTestStore("basic_optimistic_db", "basic_optimistic_log", t)
	defer close()

	var resTTL, resCommitTs uint64
	var action kvrpcpb.Action
	pk := []byte("tpk")
	startTs := uint64(1)
	callerStartTs := uint64(3)
	currentTs := uint64(5)

	// Try to check a not exist thing.
	resTTL, resCommitTs, action, err = CheckTxnStatus(pk, startTs, callerStartTs, currentTs, true, store)
	require.Equal(t, uint64(0), resTTL)
	require.Equal(t, uint64(0), resCommitTs)
	require.Equal(t, kvrpcpb.Action_LockNotExistRollback, action)
	require.NoError(t, err)

	// Using same startTs, prewrite will fail, since checkTxnStatus has rollbacked the key
	val := []byte("val")
	lockTTL := uint64(100)
	minCommitTs := uint64(20)
	err = PrewriteOptimistic(pk, pk, val, startTs, lockTTL, minCommitTs, false, [][]byte{}, store)
	require.ErrorIs(t, err, ErrAlreadyRollback)

	// Prewrite a large txn
	startTs = 2
	MustPrewriteOptimistic(pk, pk, val, startTs, lockTTL, minCommitTs, store)
	resTTL, resCommitTs, action, err = CheckTxnStatus(pk, startTs, callerStartTs, currentTs, true, store)
	require.Equal(t, lockTTL, resTTL)
	require.Equal(t, uint64(0), resCommitTs)
	require.NoError(t, err)
	require.Equal(t, kvrpcpb.Action_MinCommitTSPushed, action)

	// Update min_commit_ts to current_ts. minCommitTs 20 -> 25
	newCallerTs := uint64(25)
	resTTL, resCommitTs, action, err = CheckTxnStatus(pk, startTs, newCallerTs, newCallerTs, true, store)
	require.Equal(t, lockTTL, resTTL)
	require.Equal(t, uint64(0), resCommitTs)
	require.NoError(t, err)
	require.Equal(t, kvrpcpb.Action_MinCommitTSPushed, action)
	lock := store.MvccStore.getLock(store.newReqCtx(), pk)
	require.Equal(t, startTs, lock.StartTS)
	require.Equal(t, lockTTL, uint64(lock.TTL))
	require.Equal(t, newCallerTs+1, lock.MinCommitTS)

	// When caller_start_ts < lock.min_commit_ts, here 25 < 26, no need to update it.
	resTTL, resCommitTs, action, err = CheckTxnStatus(pk, startTs, newCallerTs, newCallerTs, true, store)
	require.Equal(t, lockTTL, resTTL)
	require.Equal(t, uint64(0), resCommitTs)
	require.NoError(t, err)
	require.Equal(t, kvrpcpb.Action_MinCommitTSPushed, action)
	lock = store.MvccStore.getLock(store.newReqCtx(), pk)
	require.Equal(t, startTs, lock.StartTS)
	require.Equal(t, lockTTL, uint64(lock.TTL))
	require.Equal(t, newCallerTs+1, lock.MinCommitTS)

	// current_ts(25) < lock.min_commit_ts(26) < caller_start_ts(35)
	currentTs = uint64(25)
	newCallerTs = 35
	resTTL, resCommitTs, action, err = CheckTxnStatus(pk, startTs, newCallerTs, currentTs, true, store)
	require.Equal(t, lockTTL, resTTL)
	require.Equal(t, uint64(0), resCommitTs)
	require.NoError(t, err)
	require.Equal(t, kvrpcpb.Action_MinCommitTSPushed, action)
	lock = store.MvccStore.getLock(store.newReqCtx(), pk)
	require.Equal(t, startTs, lock.StartTS)
	require.Equal(t, lockTTL, uint64(lock.TTL))
	require.Equal(t, newCallerTs+1, lock.MinCommitTS)

	// current_ts is max value 40, but no effect since caller_start_ts is smaller than minCommitTs
	currentTs = uint64(40)
	resTTL, resCommitTs, action, err = CheckTxnStatus(pk, startTs, newCallerTs, currentTs, true, store)
	require.Equal(t, lockTTL, resTTL)
	require.Equal(t, uint64(0), resCommitTs)
	require.NoError(t, err)
	require.Equal(t, kvrpcpb.Action_MinCommitTSPushed, action)
	lock = store.MvccStore.getLock(store.newReqCtx(), pk)
	require.Equal(t, startTs, lock.StartTS)
	require.Equal(t, lockTTL, uint64(lock.TTL))
	require.Equal(t, newCallerTs+1, lock.MinCommitTS)

	// commit this key, commitTs(35) smaller than minCommitTs(36)
	commitTs := uint64(35)
	err = store.MvccStore.Commit(store.newReqCtx(), [][]byte{pk}, startTs, commitTs)
	require.Error(t, err)

	// commit this key, using correct commitTs
	commitTs = uint64(41)
	MustCommitKeyPut(pk, val, startTs, commitTs, store)

	// check committed txn status
	currentTs = uint64(42)
	newCallerTs = uint64(42)
	resTTL, resCommitTs, action, err = CheckTxnStatus(pk, startTs, newCallerTs, currentTs, true, store)
	require.Equal(t, uint64(0), resTTL)
	require.Equal(t, uint64(41), resCommitTs)
	require.NoError(t, err)
	require.Equal(t, kvrpcpb.Action_NoAction, action)
}

func TestCheckSecondaryLocksStatus(t *testing.T) {
	t.Parallel()
	store, close := NewTestStore("basic_optimistic_db", "basic_optimistic_log", t)
	defer close()

	pk := []byte("pk")
	secondary := []byte("secondary")
	val := []byte("val")

	MustPrewritePut(pk, secondary, val, 1, store)
	MustCommit(secondary, 1, 3, store)
	MustRollbackKey(secondary, 5, store)
	MustPrewritePut(pk, secondary, val, 7, store)
	MustCommit(secondary, 7, 9, store)

	// No lock
	// 9: start_ts = 7
	// 5: rollback
	// 3: start_ts = 1

	// Lock is committed
	locks, commitTS, err := CheckSecondaryLocksStatus([][]byte{secondary}, 1, store)
	require.NoError(t, err)
	require.Len(t, locks, 0)
	require.Equal(t, uint64(3), commitTS)
	MustGet(secondary, 1, store)

	// Op_Lock lock is committed
	locks, commitTS, err = CheckSecondaryLocksStatus([][]byte{secondary}, 7, store)
	require.NoError(t, err)
	require.Len(t, locks, 0)
	require.Equal(t, uint64(9), commitTS)
	MustGet(secondary, 7, store)

	// Lock is already rolled back
	locks, commitTS, err = CheckSecondaryLocksStatus([][]byte{secondary}, 5, store)
	require.NoError(t, err)
	require.Len(t, locks, 0)
	require.Equal(t, uint64(0), commitTS)
	MustGetRollback(secondary, 5, store)

	// No commit info
	locks, commitTS, err = CheckSecondaryLocksStatus([][]byte{secondary}, 6, store)
	require.NoError(t, err)
	require.Len(t, locks, 0)
	require.Equal(t, uint64(0), commitTS)
	MustGetRollback(secondary, 6, store)

	// If there is a pessimistic lock on the secondary key:
	MustAcquirePessimisticLock(pk, secondary, 11, 11, store)
	// After CheckSecondaryLockStatus, the lock should be rolled back
	locks, commitTS, err = CheckSecondaryLocksStatus([][]byte{secondary}, 11, store)
	require.NoError(t, err)
	require.Len(t, locks, 0)
	require.Equal(t, uint64(0), commitTS)
	MustGetRollback(secondary, 11, store)

	// If there is an optimistic lock on the secondary key:
	MustPrewritePut(pk, secondary, val, 13, store)
	// After CheckSecondaryLockStatus, the lock should remain and be returned back
	locks, commitTS, err = CheckSecondaryLocksStatus([][]byte{secondary}, 13, store)
	require.NoError(t, err)
	require.Len(t, locks, 1)
	require.Equal(t, uint64(0), commitTS)
	MustLocked(secondary, false, store)
}

func TestMvccGet(t *testing.T) {
	t.Parallel()
	var err error
	store, close := NewTestStore("basic_optimistic_db", "basic_optimistic_log", t)
	defer close()

	lockTTL := uint64(100)
	pk := []byte("t1_r1")
	pkVal := []byte("pkVal")
	startTs1 := uint64(1)
	commitTs1 := uint64(2)
	// write one record
	MustPrewriteOptimistic(pk, pk, pkVal, startTs1, lockTTL, 0, store)
	MustCommitKeyPut(pk, pkVal, startTs1, commitTs1, store)

	// update this record
	startTs2 := uint64(3)
	commitTs2 := uint64(4)
	newVal := []byte("aba")
	MustPrewriteOptimistic(pk, pk, newVal, startTs2, lockTTL, 0, store)
	MustCommitKeyPut(pk, newVal, startTs2, commitTs2, store)

	// read using mvcc
	var res *kvrpcpb.MvccInfo
	res, err = store.MvccStore.MvccGetByKey(store.newReqCtx(), pk)
	require.NoError(t, err)
	require.Equal(t, 2, len(res.Writes))

	// prewrite and then rollback
	// Add a Rollback whose start ts is 5.
	startTs3 := uint64(5)
	rollbackVal := []byte("rollbackVal")
	MustPrewriteOptimistic(pk, pk, rollbackVal, startTs3, lockTTL, 0, store)
	MustRollbackKey(pk, startTs3, store)

	// put empty value
	startTs4 := uint64(7)
	commitTs4 := uint64(8)
	emptyVal := []byte("")
	MustPrewriteOptimistic(pk, pk, emptyVal, startTs4, lockTTL, 0, store)
	MustCommitKeyPut(pk, emptyVal, startTs4, commitTs4, store)

	// read using mvcc
	res, err = store.MvccStore.MvccGetByKey(store.newReqCtx(), pk)
	require.NoError(t, err)
	require.Equal(t, 4, len(res.Writes))

	require.Equal(t, startTs1, res.Writes[3].StartTs)
	require.Equal(t, commitTs1, res.Writes[3].CommitTs)
	require.Equal(t, 0, bytes.Compare(res.Writes[3].ShortValue, pkVal))

	require.Equal(t, startTs2, res.Writes[2].StartTs)
	require.Equal(t, commitTs2, res.Writes[2].CommitTs)
	require.Equal(t, 0, bytes.Compare(res.Writes[2].ShortValue, newVal))

	require.Equal(t, startTs3, res.Writes[1].StartTs)
	require.Equal(t, startTs3, res.Writes[1].CommitTs)
	require.Equal(t, 0, bytes.Compare(res.Writes[1].ShortValue, emptyVal))

	require.Equal(t, startTs4, res.Writes[0].StartTs)
	require.Equal(t, commitTs4, res.Writes[0].CommitTs)
	require.Equal(t, 0, bytes.Compare(res.Writes[0].ShortValue, emptyVal))

	// read using MvccGetByStartTs using key current ts
	res2, resKey, err := store.MvccStore.MvccGetByStartTs(store.newReqCtx(), startTs4)
	require.NoError(t, err)
	require.NotNil(t, res2)
	require.Equal(t, 0, bytes.Compare(resKey, pk))
	require.Equal(t, 4, len(res2.Writes))

	require.Equal(t, startTs1, res2.Writes[3].StartTs)
	require.Equal(t, commitTs1, res2.Writes[3].CommitTs)
	require.Equal(t, 0, bytes.Compare(res2.Writes[3].ShortValue, pkVal))

	require.Equal(t, startTs2, res2.Writes[2].StartTs)
	require.Equal(t, commitTs2, res2.Writes[2].CommitTs)
	require.Equal(t, 0, bytes.Compare(res2.Writes[2].ShortValue, newVal))

	require.Equal(t, startTs3, res2.Writes[1].StartTs)
	require.Equal(t, startTs3, res2.Writes[1].CommitTs)
	require.Equal(t, kvrpcpb.Op_Rollback, res2.Writes[1].Type)
	require.Equal(t, 0, bytes.Compare(res2.Writes[1].ShortValue, emptyVal))

	require.Equal(t, startTs4, res2.Writes[0].StartTs)
	require.Equal(t, commitTs4, res2.Writes[0].CommitTs)
	require.Equal(t, kvrpcpb.Op_Del, res2.Writes[0].Type)
	require.Equal(t, 0, bytes.Compare(res2.Writes[0].ShortValue, emptyVal))

	// read using MvccGetByStartTs using non exists startTs
	startTsNonExists := uint64(1000)
	res3, resKey, err := store.MvccStore.MvccGetByStartTs(store.newReqCtx(), startTsNonExists)
	require.NoError(t, err)
	require.Nil(t, resKey)
	require.Nil(t, res3)

	// read using old startTs
	res4, resKey, err := store.MvccStore.MvccGetByStartTs(store.newReqCtx(), startTs2)
	require.NoError(t, err)
	require.NotNil(t, res4)
	require.Equal(t, 0, bytes.Compare(resKey, pk))
	require.Len(t, res4.Writes, 4)
	require.Equal(t, startTs3, res4.Writes[1].StartTs)
	require.Equal(t, startTs3, res4.Writes[1].CommitTs)
	require.Equal(t, 0, bytes.Compare(res4.Writes[1].ShortValue, emptyVal))

	res4, resKey, err = store.MvccStore.MvccGetByStartTs(store.newReqCtxWithKeys([]byte("t1_r1"), []byte("t1_r2")), startTs2)
	require.NoError(t, err)
	require.NotNil(t, res4)
	require.Equal(t, 0, bytes.Compare(resKey, pk))
	require.Len(t, res4.Writes, 4)
	require.Equal(t, startTs3, res4.Writes[1].StartTs)
	require.Equal(t, startTs3, res4.Writes[1].CommitTs)
	require.Equal(t, 0, bytes.Compare(res4.Writes[1].ShortValue, emptyVal))
}

func TestPrimaryKeyOpLock(t *testing.T) {
	t.Parallel()
	store, close := NewTestStore("basic_optimistic_db", "basic_optimistic_log", t)
	defer close()

	pk := func() []byte { return []byte("tpk") }
	val2 := []byte("val2")
	// prewrite 100 Op_Lock
	MustPrewriteLock(pk(), pk(), 100, store)
	err := store.MvccStore.Commit(store.newReqCtx(), [][]byte{pk()}, 100, 101)
	require.NoError(t, err)
	_, commitTS, _, _ := CheckTxnStatus(pk(), 100, 110, 110, false, store)
	require.Equal(t, uint64(101), commitTS)

	// prewrite 110 Op_Put
	err = store.MvccStore.Prewrite(store.newReqCtx(), &kvrpcpb.PrewriteRequest{
		Mutations:    []*kvrpcpb.Mutation{newMutation(kvrpcpb.Op_Put, pk(), val2)},
		PrimaryLock:  pk(),
		StartVersion: 110,
		LockTtl:      100,
	})
	require.NoError(t, err)
	err = store.MvccStore.Commit(store.newReqCtx(), [][]byte{pk()}, 110, 111)
	require.NoError(t, err)

	// prewrite 120 Op_Lock
	MustPrewriteLock(pk(), pk(), 120, store)
	err = store.MvccStore.Commit(store.newReqCtx(), [][]byte{pk()}, 120, 121)
	require.NoError(t, err)

	// the older commit record should exist
	_, commitTS, _, _ = CheckTxnStatus(pk(), 120, 130, 130, false, store)
	require.Equal(t, uint64(121), commitTS)
	_, commitTS, _, _ = CheckTxnStatus(pk(), 110, 130, 130, false, store)
	require.Equal(t, uint64(111), commitTS)
	_, commitTS, _, _ = CheckTxnStatus(pk(), 100, 130, 130, false, store)
	require.Equal(t, uint64(101), commitTS)

	getVal, err := store.newReqCtx().getDBReader().Get(pk(), 90)
	require.NoError(t, err)
	require.Nil(t, getVal)
	getVal, err = store.newReqCtx().getDBReader().Get(pk(), 110)
	require.NoError(t, err)
	require.Nil(t, getVal)
	getVal, err = store.newReqCtx().getDBReader().Get(pk(), 111)
	require.NoError(t, err)
	require.Equal(t, val2, getVal)
	getVal, err = store.newReqCtx().getDBReader().Get(pk(), 130)
	require.NoError(t, err)
	require.Equal(t, val2, getVal)
}

func TestMvccTxnRead(t *testing.T) {
	t.Parallel()
	store, close := NewTestStore("basic_optimistic_db", "basic_optimistic_log", t)
	defer close()

	// nothing at start
	k1 := []byte("tk1")
	v1 := []byte("v1")
	MustGetNone(k1, 1, store)

	// prewrite and rollback
	MustPrewriteOptimistic(k1, k1, v1, 2, 10, 2, store)
	MustRollbackKey(k1, 2, store)

	// read results in nothing
	MustGetNone(k1, 1, store)

	MustPrewriteLock(k1, k1, 3, store)
	MustCommit(k1, 3, 4, store)
	// lock should left nothing
	MustGetNone(k1, 5, store)

	v := []byte("v")
	k2 := []byte("tk2")
	v2 := []byte("v2")
	MustPrewriteOptimistic(k1, k1, v, 5, 10, 5, store)
	MustPrewriteOptimistic(k1, k2, v2, 5, 10, 5, store)
	// should not be affected by later locks
	MustGetNone(k1, 4, store)
	// should read pending locks
	MustGetErr(k1, 7, store)
	// should ignore the primary lock and get none when reading the latest record
	MustGetNone(k1, maxTs, store)
	// should read secondary locks even when reading the latest record
	MustGetErr(k2, maxTs, store)
	MustCommit(k1, 5, 10, store)
	MustCommit(k2, 5, 10, store)
	MustGetNone(k1, 3, store)
	// should not read with ts < commit_ts
	MustGetNone(k1, 7, store)
	// should read with ts > commit_ts
	MustGetVal(k1, v, 13, store)
	// should read the latest record if `ts == u64::max_value()`
	MustGetVal(k2, v2, uint64(math.MaxUint64), store)

	MustPrewriteDelete(k1, k1, 15, store)
	// should ignore the lock and get previous record when reading the latest record
	MustGetVal(k1, v, maxTs, store)
	MustCommit(k1, 15, 20, store)
	MustGetNone(k1, 3, store)
	MustGetNone(k1, 7, store)
	MustGetVal(k1, v, 13, store)
	MustGetVal(k1, v, 17, store)
	MustGetNone(k1, 23, store)

	// intersecting timestamps with pessimistic txn
	// T1: start_ts = 25, commit_ts = 27
	// T2: start_ts = 23, commit_ts = 31
	MustPrewritePut(k1, k1, v, 25, store)
	MustCommit(k1, 25, 27, store)
	MustAcquirePessimisticLock(k1, k1, 23, 29, store)
	MustGetVal(k1, v, 30, store)
	MustPessimisitcPrewriteDelete(k1, k1, 23, 29, store)
	MustGetErr(k1, 30, store)
	// should read the latest record when `ts == u64::max_value()`
	// even if lock.start_ts(23) < latest write.commit_ts(27)
	MustGetVal(k1, v, maxTs, store)
	MustCommit(k1, 23, 31, store)
	MustGetVal(k1, v, 30, store)
	MustGetNone(k1, 32, store)
}

func TestTxnPrewrite(t *testing.T) {
	t.Parallel()
	store, close := NewTestStore("basic_optimistic_db", "basic_optimistic_log", t)
	defer close()

	// nothing at start
	k := []byte("tk")
	v := []byte("v")
	MustPrewritePut(k, k, v, 5, store)
	// Key is locked.
	MustLocked(k, false, store)
	// Retry prewrite
	MustPrewritePut(k, k, v, 5, store)
	// Conflict
	MustPrewritePutLockErr(k, k, v, 6, store)

	MustCommit(k, 5, 10, store)
	MustGetVal(k, v, 10, store)
	// Delayed prewrite request after committing should do nothing
	MustPrewritePutErr(k, k, v, 5, store)
	MustUnLocked(k, store)
	// Write conflict
	MustPrewritePutErr(k, k, v, 6, store)
	MustUnLocked(k, store)
	// Not conflict
	MustPrewriteLock(k, k, 12, store)
	MustLocked(k, false, store)
	MustRollbackKey(k, 12, store)
	// Cannot retry Prewrite after rollback
	MustPrewritePutErr(k, k, nil, 12, store)
	// Can prewrite after rollback
	MustPrewriteDelete(k, k, 13, store)
	MustRollbackKey(k, 13, store)
	MustUnLocked(k, store)
}

func TestPrewriteInsert(t *testing.T) {
	t.Parallel()
	store, close := NewTestStore("basic_optimistic_db", "basic_optimistic_log", t)
	defer close()

	// nothing at start
	k1 := []byte("tk1")
	v1 := []byte("v1")
	v2 := []byte("v2")
	v3 := []byte("v3")

	MustPrewritePut(k1, k1, v1, 1, store)
	MustCommit(k1, 1, 2, store)
	// "k1" already exist, returns AlreadyExist error
	MustPrewriteInsertAlreadyExists(k1, k1, v2, 3, store)
	// Delete "k1"
	MustPrewriteDelete(k1, k1, 4, store)
	MustCommit(k1, 4, 5, store)
	// After delete "k1", insert returns ok
	MustPrewriteInsert(k1, k1, v2, 6, store)
	MustCommit(k1, 6, 7, store)
	// Rollback
	MustPrewritePut(k1, k1, v3, 8, store)
	MustRollbackKey(k1, 8, store)
	MustPrewriteInsertAlreadyExists(k1, k1, v2, 9, store)
	// Delete "k1" again
	MustPrewriteDelete(k1, k1, 10, store)
	MustCommit(k1, 10, 11, store)
	// Rollback again
	MustPrewritePut(k1, k1, v3, 12, store)
	MustRollbackKey(k1, 12, store)
	// After delete "k1", insert returns ok
	MustPrewriteInsert(k1, k1, v2, 13, store)
	MustCommit(k1, 13, 14, store)
	MustGetVal(k1, v2, 15, store)
}

func TestRollbackKey(t *testing.T) {
	t.Parallel()
	store, close := NewTestStore("basic_optimistic_db", "basic_optimistic_log", t)
	defer close()

	k := []byte("tk")
	v := []byte("v")
	MustPrewritePut(k, k, v, 5, store)
	MustCommit(k, 5, 10, store)

	// Lock
	MustPrewriteLock(k, k, 15, store)
	MustLocked(k, false, store)

	// Rollback lock
	MustRollbackKey(k, 15, store)
	MustUnLocked(k, store)
	MustGetVal(k, v, 16, store)

	// Rollback delete
	MustPrewriteDelete(k, k, 17, store)
	MustLocked(k, false, store)
	MustRollbackKey(k, 17, store)
	MustGetVal(k, v, 18, store)
}

func TestCleanup(t *testing.T) {
	t.Parallel()
	store, close := NewTestStore("basic_optimistic_db", "basic_optimistic_log", t)
	defer close()

	k := []byte("tk")
	v := []byte("v")
	// Cleanup's logic is mostly similar to rollback, except the TTL check. Tests that
	// not related to TTL check should be covered by other test cases
	MustPrewritePut(k, k, v, 10, store)
	MustLocked(k, false, store)
	MustTxnHeartBeat(k, 10, 100, 100, store)
	// Check the last txn_heart_beat has set the lock's TTL to 100
	MustTxnHeartBeat(k, 10, 90, 100, store)
	// TTL not expired. Do nothing but returns an error
	MustCleanupErr(k, 10, 20, store)
	MustLocked(k, false, store)
	MustCleanup(k, 11, 20, store)
	// TTL expired. The lock should be removed
	MustCleanup(k, 10, 120<<18, store)
	MustUnLocked(k, store)
}

func TestCommit(t *testing.T) {
	t.Parallel()
	store, close := NewTestStore("basic_optimistic_db", "basic_optimistic_log", t)
	defer close()

	k := []byte("tk")
	v := []byte("v")
	// Not prewrite yet
	MustCommitErr(k, 1, 2, store)
	MustPrewritePut(k, k, v, 5, store)
	// Start_ts not match
	MustCommitErr(k, 4, 5, store)
	MustRollbackKey(k, 5, store)
	// Commit after rollback
	MustCommitErr(k, 5, 6, store)

	k1 := []byte("tk1")
	v1 := []byte("v")
	k2 := []byte("tk2")
	k3 := []byte("tk3")

	MustPrewritePut(k1, k1, v1, 10, store)
	MustPrewriteLock(k1, k2, 10, store)
	MustPrewriteDelete(k1, k3, 10, store)
	MustLocked(k1, false, store)
	MustLocked(k2, false, store)
	MustLocked(k3, false, store)
	MustCommit(k1, 10, 15, store)
	MustCommit(k2, 10, 15, store)
	MustCommit(k3, 10, 15, store)
	MustGetVal(k1, v1, 16, store)
	MustGetNone(k2, 16, store)
	MustGetNone(k3, 16, store)
	// Commit again has no effect
	MustCommit(k1, 10, 15, store)
	// Secondary Op_Lock keys could not be committed more than once on unistore
	// MustCommit(k2, 10, 15, store)
	MustCommit(k3, 10, 15, store)
	MustGetVal(k1, v1, 16, store)
	MustGetNone(k2, 16, store)
	MustGetNone(k3, 16, store)

	// The rollback should be failed since the transaction was committed before
	MustRollbackErr(k1, 10, store)
	MustGetVal(k1, v1, 17, store)

	// Rollback before prewrite
	kr := []byte("tkr")
	MustRollbackKey(kr, 5, store)
	MustPrewriteLockErr(kr, kr, 5, store)
}

func TestMinCommitTs(t *testing.T) {
	t.Parallel()
	store, close := NewTestStore("basic_optimistic_db", "basic_optimistic_log", t)
	defer close()

	k := []byte("tk")
	v := []byte("v")

	MustPrewriteOptimistic(k, k, v, 10, 100, 11, store)
	MustCheckTxnStatus(k, 10, 20, 20, false, 100, 0,
		kvrpcpb.Action_MinCommitTSPushed, store)
	// The the min_commit_ts should be ts(20, 1)
	MustCommitErr(k, 10, 15, store)
	MustCommitErr(k, 10, 20, store)
	MustCommit(k, 10, 21, store)

	MustPrewriteOptimistic(k, k, v, 30, 100, 30, store)
	MustCheckTxnStatus(k, 30, 40, 40, false, 100, 0,
		kvrpcpb.Action_MinCommitTSPushed, store)
	MustCommit(k, 30, 50, store)
}

func TestPessimisticLock(t *testing.T) {
	t.Parallel()
	store, close := NewTestStore("basic_optimistic_db", "basic_optimistic_log", t)
	defer close()

	k := []byte("tk")
	v := []byte("v")
	// Normal
	MustAcquirePessimisticLock(k, k, 1, 1, store)
	MustPessimisticLocked(k, 1, 1, store)
	MustPrewritePessimistic(k, k, v, 1, 100, []bool{true}, 1, store)
	MustLocked(k, true, store)
	MustCommit(k, 1, 2, store)
	MustUnLocked(k, store)

	// Lock conflict
	MustPrewritePut(k, k, v, 3, store)
	MustAcquirePessimisticLockErr(k, k, 4, 4, store)
	MustCleanup(k, 3, 0, store)
	MustUnLocked(k, store)
	MustAcquirePessimisticLock(k, k, 5, 5, store)
	MustPrewriteLockErr(k, k, 6, store)
	MustCleanup(k, 5, 0, store)
	MustUnLocked(k, store)

	// Data conflict
	MustPrewritePut(k, k, v, 7, store)
	MustCommit(k, 7, 9, store)
	MustUnLocked(k, store)
	MustPrewriteLockErr(k, k, 8, store)
	MustAcquirePessimisticLockErr(k, k, 8, 8, store)
	MustAcquirePessimisticLock(k, k, 8, 9, store)
	MustPrewritePessimisticPut(k, k, v, 8, 8, store)
	MustCommit(k, 8, 10, store)
	MustUnLocked(k, store)

	// Rollback
	MustAcquirePessimisticLock(k, k, 11, 11, store)
	MustPessimisticLocked(k, 11, 11, store)
	MustCleanup(k, 11, 0, store)
	MustAcquirePessimisticLockErr(k, k, 11, 11, store)
	MustPrewritePessimisticPutErr(k, k, v, 11, 11, store)
	MustUnLocked(k, store)

	MustAcquirePessimisticLock(k, k, 12, 12, store)
	MustPrewritePessimisticPut(k, k, v, 12, 12, store)
	MustLocked(k, true, store)
	MustCleanup(k, 12, 0, store)
	MustAcquirePessimisticLockErr(k, k, 12, 12, store)
	MustPrewritePessimisticPutErr(k, k, v, 12, 12, store)
	MustPrewriteLockErr(k, k, 12, store)
	MustUnLocked(k, store)

	// Duplicated
	v3 := []byte("v3")
	MustAcquirePessimisticLock(k, k, 13, 13, store)
	MustPessimisticLocked(k, 13, 13, store)
	MustAcquirePessimisticLock(k, k, 13, 13, store)
	MustPessimisticLocked(k, 13, 13, store)
	MustPrewritePessimisticPut(k, k, v3, 13, 13, store)
	MustLocked(k, true, store)
	MustCommit(k, 13, 14, store)
	MustUnLocked(k, store)
	MustCommit(k, 13, 14, store)
	MustUnLocked(k, store)
	MustGetVal(k, v3, 15, store)

	// Pessimistic lock doesn't block reads
	MustAcquirePessimisticLock(k, k, 15, 15, store)
	MustPessimisticLocked(k, 15, 15, store)
	MustGetVal(k, v3, 16, store)
	MustPrewritePessimisticDelete(k, k, 15, 15, store)
	MustGetErr(k, 16, store)
	MustCommit(k, 15, 17, store)

	// Rollback
	MustAcquirePessimisticLock(k, k, 18, 18, store)
	MustRollbackKey(k, 18, store)
	MustPessimisticRollback(k, 18, 18, store)
	MustUnLocked(k, store)
	MustPrewritePut(k, k, v, 19, store)
	MustCommit(k, 19, 20, store)
	// Here unistore is different from tikv, unistore will not store the pessimistic rollback into db
	// so the concurrent pessimistic lock acquire will succeed
	// MustAcquirePessimisticLockErr(k, k, 18, 21, store)
	MustUnLocked(k, store)

	// Prewrite non-exist pessimistic lock
	MustPrewritePessimisticPutErr(k, k, v, 22, 22, store)

	// LockTypeNotMatch
	MustPrewritePut(k, k, v, 23, store)
	MustLocked(k, false, store)
	MustAcquirePessimisticLockErr(k, k, 23, 23, store)
	MustCleanup(k, 23, 0, store)
	MustAcquirePessimisticLock(k, k, 24, 24, store)
	MustPessimisticLocked(k, 24, 24, store)
	MustCommit(k, 24, 25, store)

	// Acquire lock on a prewritten key should fail
	MustAcquirePessimisticLock(k, k, 26, 26, store)
	MustPessimisticLocked(k, 26, 26, store)
	MustPrewritePessimisticDelete(k, k, 26, 26, store)
	MustLocked(k, true, store)
	MustAcquirePessimisticLockErr(k, k, 26, 26, store)
	MustLocked(k, true, store)

	// Acquire lock on a committed key should fail
	MustCommit(k, 26, 27, store)
	MustUnLocked(k, store)
	MustGetNone(k, 28, store)
	MustAcquirePessimisticLockErr(k, k, 26, 26, store)
	MustUnLocked(k, store)
	MustGetNone(k, 28, store)
	// Pessimistic prewrite on a committed key should fail
	MustPrewritePessimisticPutErr(k, k, v, 26, 26, store)
	MustUnLocked(k, store)
	MustGetNone(k, 28, store)
	// Currently we cannot avoid this TODO
	MustAcquirePessimisticLock(k, k, 26, 29, store)
	MustPessimisticRollback(k, 26, 29, store)
	MustUnLocked(k, store)

	// Rollback collapsed
	MustRollbackKey(k, 32, store)
	MustRollbackKey(k, 33, store)
	MustAcquirePessimisticLockErr(k, k, 32, 32, store)
	MustAcquirePessimisticLockErr(k, k, 32, 34, store)
	MustUnLocked(k, store)

	// Acquire lock when there is lock with different for_update_ts
	MustAcquirePessimisticLock(k, k, 35, 36, store)
	MustPessimisticLocked(k, 35, 36, store)
	MustAcquirePessimisticLock(k, k, 35, 35, store)
	MustPessimisticLocked(k, 35, 36, store)
	MustAcquirePessimisticLock(k, k, 35, 37, store)
	MustPessimisticLocked(k, 35, 37, store)

	// Cannot prewrite when there is another transaction's pessimistic lock
	v = []byte("vvv")
	MustPrewritePessimisticPutErr(k, k, v, 36, 36, store)
	MustPrewritePessimisticPutErr(k, k, v, 36, 38, store)
	MustPessimisticLocked(k, 35, 37, store)
	// Cannot prewrite when there is another transaction's non-pessimistic lock
	MustPrewritePessimisticPut(k, k, v, 35, 37, store)
	MustLocked(k, true, store)
	v1 := []byte("v1")
	MustPrewritePessimisticPutErr(k, k, v1, 36, 38, store)
	MustLocked(k, true, store)

	// Commit pessimistic transaction's key but with smaller commit_ts than for_update_ts
	// Currently not checked, so in this case it will actually be successfully committed
	MustCommit(k, 35, 36, store)
	MustUnLocked(k, store)
	MustGetVal(k, v, 37, store)

	// Prewrite meets pessimistic lock on a non-pessimistic key
	// Currently not checked, so prewrite will success, and commit pessimistic lock will success
	MustAcquirePessimisticLock(k, k, 40, 40, store)
	MustLocked(k, true, store)
	require.NoError(t, PrewriteOptimistic(k, k, v, 40, lockTTL, 40, false, [][]byte{}, store))
	MustLocked(k, true, store)
	MustCommit(k, 40, 41, store)
	MustUnLocked(k, store)
}

func TestResolveCommit(t *testing.T) {
	t.Parallel()
	store, close := NewTestStore("basic_optimistic_db", "basic_optimistic_log", t)
	defer close()

	pk := []byte("tpk")
	v := []byte("v")
	sk := []byte("tsk")

	// Lock and prewrite keys
	MustAcquirePessimisticLock(pk, pk, 1, 1, store)
	MustAcquirePessimisticLock(pk, sk, 1, 1, store)
	MustPrewritePessimistic(pk, pk, v, 1, 100, []bool{true}, 1, store)
	MustPrewritePessimistic(pk, sk, v, 1, 100, []bool{true}, 1, store)

	// Resolve secondary key
	MustCommit(pk, 1, 2, store)
	err := store.MvccStore.ResolveLock(store.newReqCtx(), [][]byte{sk}, 2, 3)
	require.NoError(t, err)
	skLock := store.MvccStore.getLock(store.newReqCtx(), sk)
	require.NotNil(t, skLock)
	err = store.MvccStore.ResolveLock(store.newReqCtx(), [][]byte{sk}, 1, 2)
	require.NoError(t, err)

	// Commit secondary key, not reporting lock not found
	MustCommit(sk, 1, 2, store)

	// Commit secondary key, not reporting error replaced
	k2 := []byte("tk2")
	v2 := []byte("v2")
	MustAcquirePessimisticLock(k2, k2, 3, 3, store)
	MustCommit(sk, 1, 2, store)
	MustPrewritePessimistic(k2, k2, v2, 3, 100, []bool{true}, 3, store)
	MustCommit(k2, 3, 4, store)

	// The error path
	kvTxn := store.MvccStore.db.NewTransaction(true)
	e := &badger.Entry{
		Key: y.KeyWithTs(sk, 3),
	}
	e.SetDelete()
	err = kvTxn.SetEntry(e)
	require.NoError(t, err)
	err = kvTxn.Commit()
	require.NoError(t, err)
	MustCommitErr(sk, 1, 3, store)
	MustAcquirePessimisticLock(sk, sk, 5, 5, store)
	MustCommitErr(sk, 1, 3, store)
}

func MustLoad(startTS, commitTS uint64, store *TestStore, pairs ...string) {
	var keys = make([][]byte, 0, len(pairs))
	var vals = make([][]byte, 0, len(pairs))
	for _, pair := range pairs {
		strs := strings.Split(pair, ":")
		keys = append(keys, []byte(strs[0]))
		vals = append(vals, []byte(strs[1]))
	}
	for i := 0; i < len(keys); i++ {
		MustPrewritePut(keys[0], keys[i], vals[i], startTS, store)
	}
	for i := 0; i < len(keys); i++ {
		MustCommit(keys[i], startTS, commitTS, store)
	}
}

func TestBatchGet(t *testing.T) {
	t.Parallel()
	store, close := NewTestStore("basic_optimistic_db", "basic_optimistic_log", t)
	defer close()
	MustLoad(100, 101, store, "ta:1", "tb:2", "tc:3")
	MustPrewritePut([]byte("ta"), []byte("ta"), []byte("0"), 103, store)
	keys := [][]byte{[]byte("ta"), []byte("tb"), []byte("tc")}
	pairs := store.MvccStore.BatchGet(store.newReqCtx(), keys, 104)
	require.Len(t, pairs, 3)
	require.NotNil(t, pairs[0].Error)
	require.Equal(t, "2", string(pairs[1].Value))
	require.Equal(t, "3", string(pairs[2].Value))
}

func TestCommitPessimisticLock(t *testing.T) {
	t.Parallel()
	store, close := NewTestStore("basic_optimistic_db", "basic_optimistic_log", t)
	defer close()
	k := []byte("ta")
	MustAcquirePessimisticLock(k, k, 10, 10, store)
	MustCommitErr(k, 20, 30, store)
	MustCommit(k, 10, 20, store)
	MustGet(k, 30, store)
}

func TestOpCheckNotExist(t *testing.T) {
	t.Parallel()
	store, close := NewTestStore("basic_optimistic_db", "basic_optimistic_log", t)
	defer close()

	k := []byte("ta")
	v := []byte("v")
	MustPrewritePut(k, k, v, 1, store)
	MustCommit(k, 1, 2, store)
	MustPrewriteOpCheckExistAlreadyExist(k, k, 3, store)
	MustPrewriteDelete(k, k, 4, store)
	MustCommit(k, 4, 5, store)
	MustPrewriteOpCheckExistOk(k, k, 6, store)
	MustPrewritePut(k, k, v, 7, store)
	MustRollbackKey(k, 7, store)
	MustPrewriteOpCheckExistOk(k, k, 8, store)
}

func TestPessimisticLockForce(t *testing.T) {
	t.Parallel()
	store, close := NewTestStore("basic_optimistic_db", "basic_optimistic_log", t)
	defer close()

	k := []byte("ta")
	v := []byte("v")
	v2 := []byte("v2")
	MustPrewritePut(k, k, v, 5, store)
	MustCommit(k, 5, 10, store)
	MustAcquirePessimisticLockForce(k, k, 1, 1, store)
	MustLocked(k, true, store)
	MustPrewritePessimisticPut(k, k, v2, 1, 10, store)
	MustCommit(k, 1, 11, store)
	MustUnLocked(k, store)
	MustGetVal(k, v2, 13, store)
}

func TestScanSampleStep(t *testing.T) {
	t.Parallel()
	store, close := NewTestStore("basic_optimistic_db", "basic_optimistic_log", t)
	defer close()
	for i := 0; i < 1000; i++ {
		k := genScanSampleStepKey(i)
		MustPrewritePut(k, k, k, 1, store)
		MustCommit(k, 1, 2, store)
	}
	sampleStep := 10
	scanReq := &kvrpcpb.ScanRequest{
		StartKey:   genScanSampleStepKey(100),
		EndKey:     genScanSampleStepKey(900),
		Limit:      100,
		Version:    2,
		SampleStep: uint32(sampleStep),
	}
	pairs := store.MvccStore.Scan(store.newReqCtx(), scanReq)
	require.Len(t, pairs, 80)
	for i, pair := range pairs {
		require.True(t, bytes.Equal(genScanSampleStepKey(100+i*sampleStep), pair.Key))
	}
	scanReq.Limit = 20
	pairs = store.MvccStore.Scan(store.newReqCtx(), scanReq)
	require.Len(t, pairs, 20)
	for i, pair := range pairs {
		require.True(t, bytes.Equal(genScanSampleStepKey(100+i*sampleStep), pair.Key))
	}
}

func genScanSampleStepKey(i int) []byte {
	return []byte(fmt.Sprintf("t%0.4d", i))
}

func TestAsyncCommitPrewrite(t *testing.T) {
	t.Parallel()
	store, close := NewTestStore("basic_optimistic_db", "basic_optimistic_log", t)
	defer close()

	pk := []byte("tpk")
	pkVal := []byte("tpkVal")
	secKey1 := []byte("tSecKey1")
	secVal1 := []byte("secVal1")
	secKey2 := []byte("tSecKey2")
	secVal2 := []byte("secVal2")

	MustPrewriteOptimisticAsyncCommit(pk, pk, pkVal, 1, 100, 0, [][]byte{secKey1, secKey2}, store)
	MustPrewriteOptimisticAsyncCommit(pk, secKey1, secVal1, 1, 100, 0, [][]byte{}, store)
	MustPrewriteOptimisticAsyncCommit(pk, secKey2, secVal2, 1, 100, 0, [][]byte{}, store)
	pkLock := store.MvccStore.getLock(store.newReqCtx(), pk)
	require.Equal(t, uint32(2), pkLock.LockHdr.SecondaryNum)
	require.Equal(t, 0, bytes.Compare(pkLock.Secondaries[0], secKey1))
	require.Equal(t, 0, bytes.Compare(pkLock.Secondaries[1], secKey2))
	require.True(t, pkLock.UseAsyncCommit)
	require.Greater(t, pkLock.MinCommitTS, uint64(0))

	secLock := store.MvccStore.getLock(store.newReqCtx(), secKey2)
<<<<<<< HEAD
	store.c.Assert(secLock.LockHdr.SecondaryNum, Equals, uint32(0))
	store.c.Assert(len(secLock.Secondaries), Equals, 0)
	store.c.Assert(secLock.UseAsyncCommit, Equals, true)
	store.c.Assert(secLock.MinCommitTS, Greater, uint64(0))
	store.c.Assert(bytes.Compare(secLock.Value, secVal2), Equals, 0)
}

func (s *testMvccSuite) TestAssertion(c *C) {
	store, err := NewTestStore("TestAssertion", "TestAssertion", c)
	c.Assert(err, IsNil)
	defer CleanTestStore(store)
=======
	require.Equal(t, uint32(0), secLock.LockHdr.SecondaryNum)
	require.Equal(t, 0, len(secLock.Secondaries))
	require.True(t, secLock.UseAsyncCommit)
	require.Greater(t, secLock.MinCommitTS, uint64(0))
	require.Equal(t, 0, bytes.Compare(secLock.Value, secVal2))
}

func TestAccessCommittedLocks(t *testing.T) {
	t.Parallel()
	store, close := NewTestStore("basic_optimistic_db", "basic_optimistic_log", t)
	defer close()

	k0 := []byte("t0")
	v0 := []byte("v0")
	MustLoad(10, 20, store, "t0:v0")
	// delete
	MustPrewriteDelete(k0, k0, 30, store)
	MustGetErr(k0, 40, store)
	// meet lock
	val, err := kvGet(k0, 40, []uint64{20}, nil, store)
	require.Error(store.t, err)
	require.Nil(store.t, val)
	val, err = kvGet(k0, 40, []uint64{20}, []uint64{20}, store)
	require.Error(store.t, err)
	require.Nil(store.t, val)
	// ignore lock
	val, err = kvGet(k0, 40, []uint64{30}, nil, store)
	require.NoError(store.t, err)
	require.Equal(store.t, v0, val)
	// access lock
	val, err = kvGet(k0, 40, nil, []uint64{30}, store)
	require.NoError(store.t, err)
	require.Nil(store.t, val)

	k1 := []byte("t1")
	v1 := []byte("v1")
	// put
	MustPrewritePut(k1, k1, v1, 50, store)
	// ignore lock
	val, err = kvGet(k1, 60, []uint64{50}, nil, store)
	require.NoError(store.t, err)
	require.Len(store.t, val, 0)
	// access lock
	val, err = kvGet(k1, 60, nil, []uint64{50}, store)
	require.NoError(store.t, err)
	require.Equal(store.t, v1, val)

	// locked
	k2 := []byte("t2")
	v2 := []byte("v2")
	MustPrewritePut(k2, k2, v2, 70, store)

	// lock for ingore
	k3 := []byte("t3")
	v3 := []byte("v3")
	MustPrewritePut(k3, k3, v3, 80, store)

	// No lock
	k4 := []byte("t4")
	v4 := []byte("v4")
	MustLoad(80, 90, store, "t4:v4")

	keys := [][]byte{k0, k1, k2, k3, k4}
	expected := []struct {
		key []byte
		val []byte
		err bool
	}{{k1, v1, false}, {k2, nil, true}, {k4, v4, false}}
	reqCtx := store.newReqCtx()
	reqCtx.rpcCtx.ResolvedLocks = []uint64{80}
	reqCtx.rpcCtx.CommittedLocks = []uint64{30, 50}
	pairs := store.MvccStore.BatchGet(reqCtx, keys, 100)
	require.Equal(store.t, len(expected), len(pairs))
	for i, pair := range pairs {
		e := expected[i]
		require.Equal(store.t, pair.Key, e.key)
		require.Equal(store.t, pair.Value, e.val)
		if e.err {
			require.NotNil(store.t, pair.Error)
		} else {
			require.Nil(store.t, pair.Error)
		}
	}

	scanReq := &kvrpcpb.ScanRequest{
		StartKey: []byte("t0"),
		EndKey:   []byte("t5"),
		Limit:    100,
		Version:  100,
	}
	pairs = store.MvccStore.Scan(reqCtx, scanReq)
	require.Equal(store.t, len(expected), len(pairs))
	for i, pair := range pairs {
		e := expected[i]
		require.Equal(store.t, pair.Key, e.key)
		require.Equal(store.t, pair.Value, e.val)
		if e.err {
			require.NotNil(store.t, pair.Error)
		} else {
			require.Nil(store.t, pair.Error)
		}
	}
}

func TestAssertion(t *testing.T) {
	t.Parallel()

	store, close := NewTestStore("TestAssertion", "TestAssertion", t)
	defer close()
>>>>>>> 583ff252

	// Prepare
	MustPrewriteOptimistic([]byte("k1"), []byte("k1"), []byte("v1"), 1, 100, 0, store)
	MustPrewriteOptimistic([]byte("k1"), []byte("k2"), []byte("v2"), 1, 100, 0, store)
	MustPrewriteOptimistic([]byte("k1"), []byte("k3"), []byte("v3"), 1, 100, 0, store)
	MustCommit([]byte("k1"), 1, 2, store)
	MustCommit([]byte("k2"), 1, 2, store)
	MustCommit([]byte("k3"), 1, 2, store)

	checkAssertionFailedError := func(err error, disable bool, startTs uint64, key []byte, assertion kvrpcpb.Assertion, existingStartTs uint64, existingCommitTs uint64) {
<<<<<<< HEAD
		c.Logf("Check error: %+q", err)
		if disable {
			c.Assert(err, IsNil)
			return
		}
		c.Assert(err, NotNil)
		e, ok := errors.Cause(err).(*ErrAssertionFailed)
		c.Assert(ok, IsTrue)
		c.Assert(e.StartTS, Equals, startTs)
		c.Assert(e.Key, DeepEquals, key)
		c.Assert(e.Assertion, Equals, assertion)
		c.Assert(e.ExistingStartTS, Equals, existingStartTs)
		c.Assert(e.ExistingCommitTS, Equals, existingCommitTs)
=======
		t.Logf("Check error: %+q", err)
		if disable {
			require.Nil(t, err)
			return
		}
		require.NotNil(t, err)
		e, ok := errors.Cause(err).(*ErrAssertionFailed)
		require.True(t, ok)
		require.Equal(t, startTs, e.StartTS)
		require.Equal(t, key, e.Key)
		require.Equal(t, assertion, e.Assertion)
		require.Equal(t, existingStartTs, e.ExistingStartTS)
		require.Equal(t, existingCommitTs, e.ExistingCommitTS)
>>>>>>> 583ff252
	}

	for _, disable := range []bool{false, true} {
		level := kvrpcpb.AssertionLevel_Strict
		if disable {
			level = kvrpcpb.AssertionLevel_Off
		}
		// Test with optimistic transaction
<<<<<<< HEAD
		err = PrewriteOptimisticWithAssertion([]byte("k1"), []byte("k1"), []byte("v1"), 10, 100, 0, false, nil,
=======
		err := PrewriteOptimisticWithAssertion([]byte("k1"), []byte("k1"), []byte("v1"), 10, 100, 0, false, nil,
>>>>>>> 583ff252
			kvrpcpb.Assertion_NotExist, level, store)
		checkAssertionFailedError(err, disable, 10, []byte("k1"), kvrpcpb.Assertion_NotExist, 1, 2)
		err = PrewriteOptimisticWithAssertion([]byte("k11"), []byte("k11"), []byte("v11"), 10, 100, 0, false, nil,
			kvrpcpb.Assertion_Exist, level, store)
		checkAssertionFailedError(err, disable, 10, []byte("k11"), kvrpcpb.Assertion_Exist, 0, 0)

		// Test with pessimistic transaction
		MustAcquirePessimisticLock([]byte("k2"), []byte("k2"), 10, 10, store)
		err = PrewritePessimisticWithAssertion([]byte("k2"), []byte("k2"), []byte("v2"), 10, 100, []bool{true}, 10,
			kvrpcpb.Assertion_NotExist, level, store)
		checkAssertionFailedError(err, disable, 10, []byte("k2"), kvrpcpb.Assertion_NotExist, 1, 2)
		MustAcquirePessimisticLock([]byte("k22"), []byte("k22"), 10, 10, store)
		err = PrewritePessimisticWithAssertion([]byte("k22"), []byte("k22"), []byte("v22"), 10, 100, []bool{true}, 10,
			kvrpcpb.Assertion_Exist, level, store)
		checkAssertionFailedError(err, disable, 10, []byte("k22"), kvrpcpb.Assertion_Exist, 0, 0)

		// Test with pessimistic transaction (non-pessimistic-lock)
		err = PrewritePessimisticWithAssertion([]byte("pk"), []byte("k3"), []byte("v3"), 10, 100, []bool{false}, 10,
			kvrpcpb.Assertion_NotExist, level, store)
		checkAssertionFailedError(err, disable, 10, []byte("k3"), kvrpcpb.Assertion_NotExist, 1, 2)
		err = PrewritePessimisticWithAssertion([]byte("pk"), []byte("k33"), []byte("v33"), 10, 100, []bool{false}, 10,
			kvrpcpb.Assertion_Exist, level, store)
		checkAssertionFailedError(err, disable, 10, []byte("k33"), kvrpcpb.Assertion_Exist, 0, 0)
	}

	for _, k := range [][]byte{
		[]byte("k1"),
		[]byte("k11"),
		[]byte("k2"),
		[]byte("k22"),
		[]byte("k3"),
		[]byte("k33"),
	} {
		MustRollbackKey(k, 10, store)
	}

	// Test assertion passes
	// Test with optimistic transaction
<<<<<<< HEAD
	err = PrewriteOptimisticWithAssertion([]byte("k1"), []byte("k1"), []byte("v1"), 20, 100, 0, false, nil,
		kvrpcpb.Assertion_Exist, kvrpcpb.AssertionLevel_Strict, store)
	c.Assert(err, IsNil)
	err = PrewriteOptimisticWithAssertion([]byte("k11"), []byte("k11"), []byte("v11"), 20, 100, 0, false, nil,
		kvrpcpb.Assertion_NotExist, kvrpcpb.AssertionLevel_Strict, store)
	c.Assert(err, IsNil)
=======
	err := PrewriteOptimisticWithAssertion([]byte("k1"), []byte("k1"), []byte("v1"), 20, 100, 0, false, nil,
		kvrpcpb.Assertion_Exist, kvrpcpb.AssertionLevel_Strict, store)
	require.Nil(t, err)
	err = PrewriteOptimisticWithAssertion([]byte("k11"), []byte("k11"), []byte("v11"), 20, 100, 0, false, nil,
		kvrpcpb.Assertion_NotExist, kvrpcpb.AssertionLevel_Strict, store)
	require.Nil(t, err)
>>>>>>> 583ff252

	// Test with pessimistic transaction
	MustAcquirePessimisticLock([]byte("k2"), []byte("k2"), 20, 10, store)
	err = PrewritePessimisticWithAssertion([]byte("k2"), []byte("k2"), []byte("v2"), 20, 100, []bool{true}, 10,
		kvrpcpb.Assertion_Exist, kvrpcpb.AssertionLevel_Strict, store)
<<<<<<< HEAD
	c.Assert(err, IsNil)
	MustAcquirePessimisticLock([]byte("k22"), []byte("k22"), 20, 10, store)
	err = PrewritePessimisticWithAssertion([]byte("k22"), []byte("k22"), []byte("v22"), 20, 100, []bool{true}, 10,
		kvrpcpb.Assertion_NotExist, kvrpcpb.AssertionLevel_Strict, store)
	c.Assert(err, IsNil)
=======
	require.Nil(t, err)
	MustAcquirePessimisticLock([]byte("k22"), []byte("k22"), 20, 10, store)
	err = PrewritePessimisticWithAssertion([]byte("k22"), []byte("k22"), []byte("v22"), 20, 100, []bool{true}, 10,
		kvrpcpb.Assertion_NotExist, kvrpcpb.AssertionLevel_Strict, store)
	require.Nil(t, err)
>>>>>>> 583ff252

	// Test with pessimistic transaction (non-pessimistic-lock)
	err = PrewritePessimisticWithAssertion([]byte("pk"), []byte("k3"), []byte("v3"), 20, 100, []bool{false}, 10,
		kvrpcpb.Assertion_Exist, kvrpcpb.AssertionLevel_Strict, store)
<<<<<<< HEAD
	c.Assert(err, IsNil)
	err = PrewritePessimisticWithAssertion([]byte("pk"), []byte("k33"), []byte("v33"), 20, 100, []bool{false}, 10,
		kvrpcpb.Assertion_NotExist, kvrpcpb.AssertionLevel_Strict, store)
	c.Assert(err, IsNil)
=======
	require.Nil(t, err)
	err = PrewritePessimisticWithAssertion([]byte("pk"), []byte("k33"), []byte("v33"), 20, 100, []bool{false}, 10,
		kvrpcpb.Assertion_NotExist, kvrpcpb.AssertionLevel_Strict, store)
	require.Nil(t, err)
>>>>>>> 583ff252
}<|MERGE_RESOLUTION|>--- conflicted
+++ resolved
@@ -25,10 +25,6 @@
 
 	"github.com/pingcap/badger"
 	"github.com/pingcap/badger/y"
-<<<<<<< HEAD
-	. "github.com/pingcap/check"
-=======
->>>>>>> 583ff252
 	"github.com/pingcap/errors"
 	"github.com/pingcap/kvproto/pkg/kvrpcpb"
 	"github.com/pingcap/kvproto/pkg/metapb"
@@ -166,15 +162,11 @@
 func PrewriteOptimisticWithAssertion(pk []byte, key []byte, value []byte, startTs uint64, lockTTL uint64,
 	minCommitTs uint64, useAsyncCommit bool, secondaries [][]byte, assertion kvrpcpb.Assertion,
 	assertionLevel kvrpcpb.AssertionLevel, store *TestStore) error {
-<<<<<<< HEAD
-	mutation := newMutation(kvrpcpb.Op_Put, key, value)
-=======
 	op := kvrpcpb.Op_Put
 	if value == nil {
 		op = kvrpcpb.Op_Del
 	}
 	mutation := newMutation(op, key, value)
->>>>>>> 583ff252
 	mutation.Assertion = assertion
 	prewriteReq := &kvrpcpb.PrewriteRequest{
 		Mutations:      []*kvrpcpb.Mutation{mutation},
@@ -1577,19 +1569,6 @@
 	require.Greater(t, pkLock.MinCommitTS, uint64(0))
 
 	secLock := store.MvccStore.getLock(store.newReqCtx(), secKey2)
-<<<<<<< HEAD
-	store.c.Assert(secLock.LockHdr.SecondaryNum, Equals, uint32(0))
-	store.c.Assert(len(secLock.Secondaries), Equals, 0)
-	store.c.Assert(secLock.UseAsyncCommit, Equals, true)
-	store.c.Assert(secLock.MinCommitTS, Greater, uint64(0))
-	store.c.Assert(bytes.Compare(secLock.Value, secVal2), Equals, 0)
-}
-
-func (s *testMvccSuite) TestAssertion(c *C) {
-	store, err := NewTestStore("TestAssertion", "TestAssertion", c)
-	c.Assert(err, IsNil)
-	defer CleanTestStore(store)
-=======
 	require.Equal(t, uint32(0), secLock.LockHdr.SecondaryNum)
 	require.Equal(t, 0, len(secLock.Secondaries))
 	require.True(t, secLock.UseAsyncCommit)
@@ -1699,7 +1678,6 @@
 
 	store, close := NewTestStore("TestAssertion", "TestAssertion", t)
 	defer close()
->>>>>>> 583ff252
 
 	// Prepare
 	MustPrewriteOptimistic([]byte("k1"), []byte("k1"), []byte("v1"), 1, 100, 0, store)
@@ -1710,21 +1688,6 @@
 	MustCommit([]byte("k3"), 1, 2, store)
 
 	checkAssertionFailedError := func(err error, disable bool, startTs uint64, key []byte, assertion kvrpcpb.Assertion, existingStartTs uint64, existingCommitTs uint64) {
-<<<<<<< HEAD
-		c.Logf("Check error: %+q", err)
-		if disable {
-			c.Assert(err, IsNil)
-			return
-		}
-		c.Assert(err, NotNil)
-		e, ok := errors.Cause(err).(*ErrAssertionFailed)
-		c.Assert(ok, IsTrue)
-		c.Assert(e.StartTS, Equals, startTs)
-		c.Assert(e.Key, DeepEquals, key)
-		c.Assert(e.Assertion, Equals, assertion)
-		c.Assert(e.ExistingStartTS, Equals, existingStartTs)
-		c.Assert(e.ExistingCommitTS, Equals, existingCommitTs)
-=======
 		t.Logf("Check error: %+q", err)
 		if disable {
 			require.Nil(t, err)
@@ -1738,7 +1701,6 @@
 		require.Equal(t, assertion, e.Assertion)
 		require.Equal(t, existingStartTs, e.ExistingStartTS)
 		require.Equal(t, existingCommitTs, e.ExistingCommitTS)
->>>>>>> 583ff252
 	}
 
 	for _, disable := range []bool{false, true} {
@@ -1747,11 +1709,7 @@
 			level = kvrpcpb.AssertionLevel_Off
 		}
 		// Test with optimistic transaction
-<<<<<<< HEAD
-		err = PrewriteOptimisticWithAssertion([]byte("k1"), []byte("k1"), []byte("v1"), 10, 100, 0, false, nil,
-=======
 		err := PrewriteOptimisticWithAssertion([]byte("k1"), []byte("k1"), []byte("v1"), 10, 100, 0, false, nil,
->>>>>>> 583ff252
 			kvrpcpb.Assertion_NotExist, level, store)
 		checkAssertionFailedError(err, disable, 10, []byte("k1"), kvrpcpb.Assertion_NotExist, 1, 2)
 		err = PrewriteOptimisticWithAssertion([]byte("k11"), []byte("k11"), []byte("v11"), 10, 100, 0, false, nil,
@@ -1790,52 +1748,28 @@
 
 	// Test assertion passes
 	// Test with optimistic transaction
-<<<<<<< HEAD
-	err = PrewriteOptimisticWithAssertion([]byte("k1"), []byte("k1"), []byte("v1"), 20, 100, 0, false, nil,
-		kvrpcpb.Assertion_Exist, kvrpcpb.AssertionLevel_Strict, store)
-	c.Assert(err, IsNil)
-	err = PrewriteOptimisticWithAssertion([]byte("k11"), []byte("k11"), []byte("v11"), 20, 100, 0, false, nil,
-		kvrpcpb.Assertion_NotExist, kvrpcpb.AssertionLevel_Strict, store)
-	c.Assert(err, IsNil)
-=======
 	err := PrewriteOptimisticWithAssertion([]byte("k1"), []byte("k1"), []byte("v1"), 20, 100, 0, false, nil,
 		kvrpcpb.Assertion_Exist, kvrpcpb.AssertionLevel_Strict, store)
 	require.Nil(t, err)
 	err = PrewriteOptimisticWithAssertion([]byte("k11"), []byte("k11"), []byte("v11"), 20, 100, 0, false, nil,
 		kvrpcpb.Assertion_NotExist, kvrpcpb.AssertionLevel_Strict, store)
 	require.Nil(t, err)
->>>>>>> 583ff252
 
 	// Test with pessimistic transaction
 	MustAcquirePessimisticLock([]byte("k2"), []byte("k2"), 20, 10, store)
 	err = PrewritePessimisticWithAssertion([]byte("k2"), []byte("k2"), []byte("v2"), 20, 100, []bool{true}, 10,
 		kvrpcpb.Assertion_Exist, kvrpcpb.AssertionLevel_Strict, store)
-<<<<<<< HEAD
-	c.Assert(err, IsNil)
-	MustAcquirePessimisticLock([]byte("k22"), []byte("k22"), 20, 10, store)
-	err = PrewritePessimisticWithAssertion([]byte("k22"), []byte("k22"), []byte("v22"), 20, 100, []bool{true}, 10,
-		kvrpcpb.Assertion_NotExist, kvrpcpb.AssertionLevel_Strict, store)
-	c.Assert(err, IsNil)
-=======
 	require.Nil(t, err)
 	MustAcquirePessimisticLock([]byte("k22"), []byte("k22"), 20, 10, store)
 	err = PrewritePessimisticWithAssertion([]byte("k22"), []byte("k22"), []byte("v22"), 20, 100, []bool{true}, 10,
 		kvrpcpb.Assertion_NotExist, kvrpcpb.AssertionLevel_Strict, store)
 	require.Nil(t, err)
->>>>>>> 583ff252
 
 	// Test with pessimistic transaction (non-pessimistic-lock)
 	err = PrewritePessimisticWithAssertion([]byte("pk"), []byte("k3"), []byte("v3"), 20, 100, []bool{false}, 10,
 		kvrpcpb.Assertion_Exist, kvrpcpb.AssertionLevel_Strict, store)
-<<<<<<< HEAD
-	c.Assert(err, IsNil)
-	err = PrewritePessimisticWithAssertion([]byte("pk"), []byte("k33"), []byte("v33"), 20, 100, []bool{false}, 10,
-		kvrpcpb.Assertion_NotExist, kvrpcpb.AssertionLevel_Strict, store)
-	c.Assert(err, IsNil)
-=======
 	require.Nil(t, err)
 	err = PrewritePessimisticWithAssertion([]byte("pk"), []byte("k33"), []byte("v33"), 20, 100, []bool{false}, 10,
 		kvrpcpb.Assertion_NotExist, kvrpcpb.AssertionLevel_Strict, store)
 	require.Nil(t, err)
->>>>>>> 583ff252
 }