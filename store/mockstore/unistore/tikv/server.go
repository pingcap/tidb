--- conflicted
+++ resolved
@@ -144,7 +144,7 @@
 	}
 }
 
-// KvGet implements implements the tikvpb.TikvServer interface.
+// KvGet implements the tikvpb.TikvServer interface.
 func (svr *Server) KvGet(ctx context.Context, req *kvrpcpb.GetRequest) (*kvrpcpb.GetResponse, error) {
 	reqCtx, err := newRequestCtx(svr, req.Context, "KvGet")
 	if err != nil {
@@ -171,7 +171,7 @@
 	}, nil
 }
 
-// KvScan implements implements the tikvpb.TikvServer interface.
+// KvScan implements the tikvpb.TikvServer interface.
 func (svr *Server) KvScan(ctx context.Context, req *kvrpcpb.ScanRequest) (*kvrpcpb.ScanResponse, error) {
 	reqCtx, err := newRequestCtx(svr, req.Context, "KvScan")
 	if err != nil {
@@ -187,7 +187,7 @@
 	}, nil
 }
 
-// KvPessimisticLock implements implements the tikvpb.TikvServer interface.
+// KvPessimisticLock implements the tikvpb.TikvServer interface.
 func (svr *Server) KvPessimisticLock(ctx context.Context, req *kvrpcpb.PessimisticLockRequest) (*kvrpcpb.PessimisticLockResponse, error) {
 	reqCtx, err := newRequestCtx(svr, req.Context, "PessimisticLock")
 	if err != nil {
@@ -248,7 +248,7 @@
 	return resp, nil
 }
 
-// KVPessimisticRollback implements implements the tikvpb.TikvServer interface.
+// KVPessimisticRollback implements the tikvpb.TikvServer interface.
 func (svr *Server) KVPessimisticRollback(ctx context.Context, req *kvrpcpb.PessimisticRollbackRequest) (*kvrpcpb.PessimisticRollbackResponse, error) {
 	reqCtx, err := newRequestCtx(svr, req.Context, "PessimisticRollback")
 	if err != nil {
@@ -264,7 +264,7 @@
 	return resp, nil
 }
 
-// KvTxnHeartBeat implements implements the tikvpb.TikvServer interface.
+// KvTxnHeartBeat implements the tikvpb.TikvServer interface.
 func (svr *Server) KvTxnHeartBeat(ctx context.Context, req *kvrpcpb.TxnHeartBeatRequest) (*kvrpcpb.TxnHeartBeatResponse, error) {
 	reqCtx, err := newRequestCtx(svr, req.Context, "TxnHeartBeat")
 	if err != nil {
@@ -280,7 +280,7 @@
 	return resp, nil
 }
 
-// KvCheckTxnStatus implements implements the tikvpb.TikvServer interface.
+// KvCheckTxnStatus implements the tikvpb.TikvServer interface.
 func (svr *Server) KvCheckTxnStatus(ctx context.Context, req *kvrpcpb.CheckTxnStatusRequest) (*kvrpcpb.CheckTxnStatusResponse, error) {
 	reqCtx, err := newRequestCtx(svr, req.Context, "KvCheckTxnStatus")
 	if err != nil {
@@ -305,7 +305,7 @@
 	return resp, nil
 }
 
-// KvCheckSecondaryLocks implements implements the tikvpb.TikvServer interface.
+// KvCheckSecondaryLocks implements the tikvpb.TikvServer interface.
 func (svr *Server) KvCheckSecondaryLocks(ctx context.Context, req *kvrpcpb.CheckSecondaryLocksRequest) (*kvrpcpb.CheckSecondaryLocksResponse, error) {
 	reqCtx, err := newRequestCtx(svr, req.Context, "KvCheckSecondaryLocks")
 	if err != nil {
@@ -326,7 +326,7 @@
 	return resp, nil
 }
 
-// KvPrewrite implements implements the tikvpb.TikvServer interface.
+// KvPrewrite implements the tikvpb.TikvServer interface.
 func (svr *Server) KvPrewrite(ctx context.Context, req *kvrpcpb.PrewriteRequest) (*kvrpcpb.PrewriteResponse, error) {
 	reqCtx, err := newRequestCtx(svr, req.Context, "KvPrewrite")
 	if err != nil {
@@ -348,7 +348,7 @@
 	return resp, nil
 }
 
-// KvCommit implements implements the tikvpb.TikvServer interface.
+// KvCommit implements the tikvpb.TikvServer interface.
 func (svr *Server) KvCommit(ctx context.Context, req *kvrpcpb.CommitRequest) (*kvrpcpb.CommitResponse, error) {
 	reqCtx, err := newRequestCtx(svr, req.Context, "KvCommit")
 	if err != nil {
@@ -366,19 +366,19 @@
 	return resp, nil
 }
 
-// RawGetKeyTTL implements implements the tikvpb.TikvServer interface.
+// RawGetKeyTTL implements the tikvpb.TikvServer interface.
 func (svr *Server) RawGetKeyTTL(ctx context.Context, req *kvrpcpb.RawGetKeyTTLRequest) (*kvrpcpb.RawGetKeyTTLResponse, error) {
 	// TODO
 	return &kvrpcpb.RawGetKeyTTLResponse{}, nil
 }
 
-// KvImport implements implements the tikvpb.TikvServer interface.
+// KvImport implements the tikvpb.TikvServer interface.
 func (svr *Server) KvImport(context.Context, *kvrpcpb.ImportRequest) (*kvrpcpb.ImportResponse, error) {
 	// TODO
 	return &kvrpcpb.ImportResponse{}, nil
 }
 
-// KvCleanup implements implements the tikvpb.TikvServer interface.
+// KvCleanup implements the tikvpb.TikvServer interface.
 func (svr *Server) KvCleanup(ctx context.Context, req *kvrpcpb.CleanupRequest) (*kvrpcpb.CleanupResponse, error) {
 	reqCtx, err := newRequestCtx(svr, req.Context, "KvCleanup")
 	if err != nil {
@@ -399,7 +399,7 @@
 	return resp, nil
 }
 
-// KvBatchGet implements implements the tikvpb.TikvServer interface.
+// KvBatchGet implements the tikvpb.TikvServer interface.
 func (svr *Server) KvBatchGet(ctx context.Context, req *kvrpcpb.BatchGetRequest) (*kvrpcpb.BatchGetResponse, error) {
 	reqCtx, err := newRequestCtx(svr, req.Context, "KvBatchGet")
 	if err != nil {
@@ -415,7 +415,7 @@
 	}, nil
 }
 
-// KvBatchRollback implements implements the tikvpb.TikvServer interface.
+// KvBatchRollback implements the tikvpb.TikvServer interface.
 func (svr *Server) KvBatchRollback(ctx context.Context, req *kvrpcpb.BatchRollbackRequest) (*kvrpcpb.BatchRollbackResponse, error) {
 	reqCtx, err := newRequestCtx(svr, req.Context, "KvBatchRollback")
 	if err != nil {
@@ -431,7 +431,7 @@
 	return resp, nil
 }
 
-// KvScanLock implements implements the tikvpb.TikvServer interface.
+// KvScanLock implements the tikvpb.TikvServer interface.
 func (svr *Server) KvScanLock(ctx context.Context, req *kvrpcpb.ScanLockRequest) (*kvrpcpb.ScanLockResponse, error) {
 	reqCtx, err := newRequestCtx(svr, req.Context, "KvScanLock")
 	if err != nil {
@@ -446,7 +446,7 @@
 	return &kvrpcpb.ScanLockResponse{Error: convertToKeyError(err), Locks: locks}, nil
 }
 
-// KvResolveLock implements implements the tikvpb.TikvServer interface.
+// KvResolveLock implements the tikvpb.TikvServer interface.
 func (svr *Server) KvResolveLock(ctx context.Context, req *kvrpcpb.ResolveLockRequest) (*kvrpcpb.ResolveLockResponse, error) {
 	reqCtx, err := newRequestCtx(svr, req.Context, "KvResolveLock")
 	if err != nil {
@@ -474,7 +474,7 @@
 	return resp, nil
 }
 
-// KvGC implements implements the tikvpb.TikvServer interface.
+// KvGC implements the tikvpb.TikvServer interface.
 func (svr *Server) KvGC(ctx context.Context, req *kvrpcpb.GCRequest) (*kvrpcpb.GCResponse, error) {
 	reqCtx, err := newRequestCtx(svr, req.Context, "KvGC")
 	if err != nil {
@@ -485,7 +485,7 @@
 	return &kvrpcpb.GCResponse{}, nil
 }
 
-// KvDeleteRange implements implements the tikvpb.TikvServer interface.
+// KvDeleteRange implements the tikvpb.TikvServer interface.
 func (svr *Server) KvDeleteRange(ctx context.Context, req *kvrpcpb.DeleteRangeRequest) (*kvrpcpb.DeleteRangeResponse, error) {
 	reqCtx, err := newRequestCtx(svr, req.Context, "KvDeleteRange")
 	if err != nil {
@@ -504,54 +504,54 @@
 
 // RawKV commands.
 
-// RawGet implements implements the tikvpb.TikvServer interface.
+// RawGet implements the tikvpb.TikvServer interface.
 func (svr *Server) RawGet(context.Context, *kvrpcpb.RawGetRequest) (*kvrpcpb.RawGetResponse, error) {
 	return &kvrpcpb.RawGetResponse{}, nil
 }
 
-// RawPut implements implements the tikvpb.TikvServer interface.
+// RawPut implements the tikvpb.TikvServer interface.
 func (svr *Server) RawPut(context.Context, *kvrpcpb.RawPutRequest) (*kvrpcpb.RawPutResponse, error) {
 	return &kvrpcpb.RawPutResponse{}, nil
 }
 
-// RawDelete implements implements the tikvpb.TikvServer interface.
+// RawDelete implements the tikvpb.TikvServer interface.
 func (svr *Server) RawDelete(context.Context, *kvrpcpb.RawDeleteRequest) (*kvrpcpb.RawDeleteResponse, error) {
 	return &kvrpcpb.RawDeleteResponse{}, nil
 }
 
-// RawScan implements implements the tikvpb.TikvServer interface.
+// RawScan implements the tikvpb.TikvServer interface.
 func (svr *Server) RawScan(context.Context, *kvrpcpb.RawScanRequest) (*kvrpcpb.RawScanResponse, error) {
 	return &kvrpcpb.RawScanResponse{}, nil
 }
 
-// RawBatchDelete implements implements the tikvpb.TikvServer interface.
+// RawBatchDelete implements the tikvpb.TikvServer interface.
 func (svr *Server) RawBatchDelete(context.Context, *kvrpcpb.RawBatchDeleteRequest) (*kvrpcpb.RawBatchDeleteResponse, error) {
 	return &kvrpcpb.RawBatchDeleteResponse{}, nil
 }
 
-// RawBatchGet implements implements the tikvpb.TikvServer interface.
+// RawBatchGet implements the tikvpb.TikvServer interface.
 func (svr *Server) RawBatchGet(context.Context, *kvrpcpb.RawBatchGetRequest) (*kvrpcpb.RawBatchGetResponse, error) {
 	return &kvrpcpb.RawBatchGetResponse{}, nil
 }
 
-// RawBatchPut implements implements the tikvpb.TikvServer interface.
+// RawBatchPut implements the tikvpb.TikvServer interface.
 func (svr *Server) RawBatchPut(context.Context, *kvrpcpb.RawBatchPutRequest) (*kvrpcpb.RawBatchPutResponse, error) {
 	return &kvrpcpb.RawBatchPutResponse{}, nil
 }
 
-// RawBatchScan implements implements the tikvpb.TikvServer interface.
+// RawBatchScan implements the tikvpb.TikvServer interface.
 func (svr *Server) RawBatchScan(context.Context, *kvrpcpb.RawBatchScanRequest) (*kvrpcpb.RawBatchScanResponse, error) {
 	return &kvrpcpb.RawBatchScanResponse{}, nil
 }
 
-// RawDeleteRange implements implements the tikvpb.TikvServer interface.
+// RawDeleteRange implements the tikvpb.TikvServer interface.
 func (svr *Server) RawDeleteRange(context.Context, *kvrpcpb.RawDeleteRangeRequest) (*kvrpcpb.RawDeleteRangeResponse, error) {
 	return &kvrpcpb.RawDeleteRangeResponse{}, nil
 }
 
 // SQL push down commands.
 
-// Coprocessor implements implements the tikvpb.TikvServer interface.
+// Coprocessor implements the tikvpb.TikvServer interface.
 func (svr *Server) Coprocessor(_ context.Context, req *coprocessor.Request) (*coprocessor.Response, error) {
 	reqCtx, err := newRequestCtx(svr, req.Context, "Coprocessor")
 	if err != nil {
@@ -564,7 +564,7 @@
 	return cophandler.HandleCopRequest(reqCtx.getDBReader(), svr.mvccStore.lockStore, req), nil
 }
 
-// CoprocessorStream implements implements the tikvpb.TikvServer interface.
+// CoprocessorStream implements the tikvpb.TikvServer interface.
 func (svr *Server) CoprocessorStream(*coprocessor.Request, tikvpb.Tikv_CoprocessorStreamServer) error {
 	// TODO
 	return nil
@@ -580,7 +580,7 @@
 	return regionError.err.Message
 }
 
-// BatchCoprocessor implements implements the tikvpb.TikvServer interface.
+// BatchCoprocessor implements the tikvpb.TikvServer interface.
 func (svr *Server) BatchCoprocessor(req *coprocessor.BatchRequest, batchCopServer tikvpb.Tikv_BatchCoprocessorServer) error {
 	reqCtxs := make([]*requestCtx, 0, len(req.Regions))
 	defer func() {
@@ -617,7 +617,7 @@
 	return nil
 }
 
-// RawCoprocessor implements implements the tikvpb.TikvServer interface.
+// RawCoprocessor implements the tikvpb.TikvServer interface.
 func (svr *Server) RawCoprocessor(context.Context, *kvrpcpb.RawCoprocessorRequest) (*kvrpcpb.RawCoprocessorResponse, error) {
 	panic("unimplemented")
 }
@@ -641,11 +641,7 @@
 	panic("todo")
 }
 
-<<<<<<< HEAD
-// DispatchMPPTask implements implements the tikvpb.TikvServer interface.
-=======
 // DispatchMPPTask implements the tikvpb.TikvServer interface.
->>>>>>> baa3b723
 func (svr *Server) DispatchMPPTask(_ context.Context, _ *mpp.DispatchTaskRequest) (*mpp.DispatchTaskResponse, error) {
 	panic("todo")
 }
@@ -696,7 +692,7 @@
 	return nil
 }
 
-// DispatchMPPTaskWithStoreID implements implements the tikvpb.TikvServer interface.
+// DispatchMPPTaskWithStoreID implements the tikvpb.TikvServer interface.
 func (svr *Server) DispatchMPPTaskWithStoreID(ctx context.Context, req *mpp.DispatchTaskRequest, storeID uint64) (*mpp.DispatchTaskResponse, error) {
 	mppHandler, err := svr.CreateMPPTaskHandler(req.Meta, storeID)
 	if err != nil {
@@ -714,12 +710,12 @@
 	return resp, nil
 }
 
-// CancelMPPTask implements implements the tikvpb.TikvServer interface.
+// CancelMPPTask implements the tikvpb.TikvServer interface.
 func (svr *Server) CancelMPPTask(_ context.Context, _ *mpp.CancelTaskRequest) (*mpp.CancelTaskResponse, error) {
 	panic("todo")
 }
 
-// GetMPPTaskHandler implements implements the tikvpb.TikvServer interface.
+// GetMPPTaskHandler implements the tikvpb.TikvServer interface.
 func (svr *Server) GetMPPTaskHandler(taskID int64, storeID uint64) (*cophandler.MPPTaskHandler, error) {
 	if mrm, ok := svr.regionManager.(*MockRegionManager); ok {
 		set := mrm.getMPPTaskSet(storeID)
@@ -736,7 +732,7 @@
 	return nil, errors.New("Only mock region mgr supports get mpp task")
 }
 
-// RemoveMPPTaskHandler implements implements the tikvpb.TikvServer interface.
+// RemoveMPPTaskHandler implements the tikvpb.TikvServer interface.
 func (svr *Server) RemoveMPPTaskHandler(taskID int64, storeID uint64) error {
 	if mrm, ok := svr.regionManager.(*MockRegionManager); ok {
 		err := mrm.removeMPPTaskHandler(taskID, storeID)
@@ -745,7 +741,7 @@
 	return errors.New("Only mock region mgr supports remove mpp task")
 }
 
-// CreateMPPTaskHandler implements implements the tikvpb.TikvServer interface.
+// CreateMPPTaskHandler implements the tikvpb.TikvServer interface.
 func (svr *Server) CreateMPPTaskHandler(meta *mpp.TaskMeta, storeID uint64) (*cophandler.MPPTaskHandler, error) {
 	if mrm, ok := svr.regionManager.(*MockRegionManager); ok {
 		set := mrm.getMPPTaskSet(storeID)
@@ -768,12 +764,12 @@
 	return nil, errors.New("Only mock region mgr supports get mpp task")
 }
 
-// EstablishMPPConnection implements implements the tikvpb.TikvServer interface.
+// EstablishMPPConnection implements the tikvpb.TikvServer interface.
 func (svr *Server) EstablishMPPConnection(*mpp.EstablishMPPConnectionRequest, tikvpb.Tikv_EstablishMPPConnectionServer) error {
 	panic("todo")
 }
 
-// EstablishMPPConnectionWithStoreID implements implements the tikvpb.TikvServer interface.
+// EstablishMPPConnectionWithStoreID implements the tikvpb.TikvServer interface.
 func (svr *Server) EstablishMPPConnectionWithStoreID(req *mpp.EstablishMPPConnectionRequest, server tikvpb.Tikv_EstablishMPPConnectionServer, storeID uint64) error {
 	var (
 		mppHandler *cophandler.MPPTaskHandler
@@ -826,24 +822,24 @@
 
 // Raft commands (tikv <-> tikv).
 
-// Raft implements implements the tikvpb.TikvServer interface.
+// Raft implements the tikvpb.TikvServer interface.
 func (svr *Server) Raft(stream tikvpb.Tikv_RaftServer) error {
 	return svr.innerServer.Raft(stream)
 }
 
-// Snapshot implements implements the tikvpb.TikvServer interface.
+// Snapshot implements the tikvpb.TikvServer interface.
 func (svr *Server) Snapshot(stream tikvpb.Tikv_SnapshotServer) error {
 	return svr.innerServer.Snapshot(stream)
 }
 
-// BatchRaft implements implements the tikvpb.TikvServer interface.
+// BatchRaft implements the tikvpb.TikvServer interface.
 func (svr *Server) BatchRaft(stream tikvpb.Tikv_BatchRaftServer) error {
 	return svr.innerServer.BatchRaft(stream)
 }
 
 // Region commands.
 
-// SplitRegion implements implements the tikvpb.TikvServer interface.
+// SplitRegion implements the tikvpb.TikvServer interface.
 func (svr *Server) SplitRegion(ctx context.Context, req *kvrpcpb.SplitRegionRequest) (*kvrpcpb.SplitRegionResponse, error) {
 	reqCtx, err := newRequestCtx(svr, req.Context, "SplitRegion")
 	if err != nil {
@@ -853,7 +849,7 @@
 	return svr.regionManager.SplitRegion(req), nil
 }
 
-// ReadIndex implements implements the tikvpb.TikvServer interface.
+// ReadIndex implements the tikvpb.TikvServer interface.
 func (svr *Server) ReadIndex(context.Context, *kvrpcpb.ReadIndexRequest) (*kvrpcpb.ReadIndexResponse, error) {
 	// TODO:
 	return &kvrpcpb.ReadIndexResponse{}, nil
@@ -861,7 +857,7 @@
 
 // transaction debugger commands.
 
-// MvccGetByKey implements implements the tikvpb.TikvServer interface.
+// MvccGetByKey implements the tikvpb.TikvServer interface.
 func (svr *Server) MvccGetByKey(ctx context.Context, req *kvrpcpb.MvccGetByKeyRequest) (*kvrpcpb.MvccGetByKeyResponse, error) {
 	reqCtx, err := newRequestCtx(svr, req.Context, "MvccGetByKey")
 	if err != nil {
@@ -880,7 +876,7 @@
 	return resp, nil
 }
 
-// MvccGetByStartTs implements implements the tikvpb.TikvServer interface.
+// MvccGetByStartTs implements the tikvpb.TikvServer interface.
 func (svr *Server) MvccGetByStartTs(ctx context.Context, req *kvrpcpb.MvccGetByStartTsRequest) (*kvrpcpb.MvccGetByStartTsResponse, error) {
 	reqCtx, err := newRequestCtx(svr, req.Context, "MvccGetByStartTs")
 	if err != nil {
@@ -900,7 +896,7 @@
 	return resp, nil
 }
 
-// UnsafeDestroyRange implements implements the tikvpb.TikvServer interface.
+// UnsafeDestroyRange implements the tikvpb.TikvServer interface.
 func (svr *Server) UnsafeDestroyRange(ctx context.Context, req *kvrpcpb.UnsafeDestroyRangeRequest) (*kvrpcpb.UnsafeDestroyRangeResponse, error) {
 	start, end := req.GetStartKey(), req.GetEndKey()
 	svr.mvccStore.DeleteFileInRange(start, end)
@@ -940,32 +936,32 @@
 	return nil
 }
 
-// CheckLockObserver implements implements the tikvpb.TikvServer interface.
+// CheckLockObserver implements the tikvpb.TikvServer interface.
 func (svr *Server) CheckLockObserver(context.Context, *kvrpcpb.CheckLockObserverRequest) (*kvrpcpb.CheckLockObserverResponse, error) {
 	// TODO: implement Observer
 	return &kvrpcpb.CheckLockObserverResponse{IsClean: true}, nil
 }
 
-// PhysicalScanLock implements implements the tikvpb.TikvServer interface.
+// PhysicalScanLock implements the tikvpb.TikvServer interface.
 func (svr *Server) PhysicalScanLock(ctx context.Context, req *kvrpcpb.PhysicalScanLockRequest) (*kvrpcpb.PhysicalScanLockResponse, error) {
 	resp := &kvrpcpb.PhysicalScanLockResponse{}
 	resp.Locks = svr.mvccStore.PhysicalScanLock(req.StartKey, req.MaxTs, int(req.Limit))
 	return resp, nil
 }
 
-// RegisterLockObserver implements implements the tikvpb.TikvServer interface.
+// RegisterLockObserver implements the tikvpb.TikvServer interface.
 func (svr *Server) RegisterLockObserver(context.Context, *kvrpcpb.RegisterLockObserverRequest) (*kvrpcpb.RegisterLockObserverResponse, error) {
 	// TODO: implement Observer
 	return &kvrpcpb.RegisterLockObserverResponse{}, nil
 }
 
-// RemoveLockObserver implements implements the tikvpb.TikvServer interface.
+// RemoveLockObserver implements the tikvpb.TikvServer interface.
 func (svr *Server) RemoveLockObserver(context.Context, *kvrpcpb.RemoveLockObserverRequest) (*kvrpcpb.RemoveLockObserverResponse, error) {
 	// TODO: implement Observer
 	return &kvrpcpb.RemoveLockObserverResponse{}, nil
 }
 
-// CheckLeader implements implements the tikvpb.TikvServer interface.
+// CheckLeader implements the tikvpb.TikvServer interface.
 func (svr *Server) CheckLeader(context.Context, *kvrpcpb.CheckLeaderRequest) (*kvrpcpb.CheckLeaderResponse, error) {
 	panic("unimplemented")
 }
