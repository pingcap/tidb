// Copyright 2019-present PingCAP, Inc.
//
// Licensed under the Apache License, Version 2.0 (the "License");
// you may not use this file except in compliance with the License.
// You may obtain a copy of the License at
//
//     http://www.apache.org/licenses/LICENSE-2.0
//
// Unless required by applicable law or agreed to in writing, software
// distributed under the License is distributed on an "AS IS" BASIS,
// See the License for the specific language governing permissions and
// limitations under the License.

package tikv

import (
	"context"
	goctx "golang.org/x/net/context"
	"io"
	"sync/atomic"
	"time"

	"github.com/pingcap/errors"
	"github.com/pingcap/kvproto/pkg/coprocessor"
	"github.com/pingcap/kvproto/pkg/coprocessor_v2"
	deadlockPb "github.com/pingcap/kvproto/pkg/deadlock"
	"github.com/pingcap/kvproto/pkg/errorpb"
	"github.com/pingcap/kvproto/pkg/kvrpcpb"
	"github.com/pingcap/kvproto/pkg/metapb"
	"github.com/pingcap/kvproto/pkg/mpp"
	"github.com/pingcap/kvproto/pkg/tikvpb"
	"github.com/pingcap/log"
	"github.com/pingcap/tidb/kv"
	"github.com/pingcap/tidb/store/mockstore/unistore/client"
	"github.com/pingcap/tidb/store/mockstore/unistore/cophandler"
	"github.com/pingcap/tidb/store/mockstore/unistore/tikv/dbreader"
	"github.com/pingcap/tidb/store/mockstore/unistore/tikv/pberror"
	"github.com/pingcap/tidb/store/mockstore/unistore/util/lockwaiter"
	"github.com/pingcap/tipb/go-tipb"
	"go.uber.org/zap"
)

var _ tikvpb.TikvServer = new(Server)

// Server implements the tikvpb.TikvServer interface.
type Server struct {
	mvccStore     *MVCCStore
	regionManager RegionManager
	innerServer   InnerServer
	RPCClient     client.Client
	refCount      int32
	stopped       int32
}

func (svr *Server) RawCompareAndSwap(c goctx.Context, request *kvrpcpb.RawCASRequest) (*kvrpcpb.RawCASResponse, error) {
	panic("implement me")
}

// NewServer returns a new server.
func NewServer(rm RegionManager, store *MVCCStore, innerServer InnerServer) *Server {
	return &Server{
		mvccStore:     store,
		regionManager: rm,
		innerServer:   innerServer,
	}
}

// Stop stops the server.
func (svr *Server) Stop() {
	atomic.StoreInt32(&svr.stopped, 1)
	for {
		if atomic.LoadInt32(&svr.refCount) == 0 {
			break
		}
		time.Sleep(time.Millisecond * 10)
	}

	if err := svr.mvccStore.Close(); err != nil {
		log.Error("close mvcc store failed", zap.Error(err))
	}
	if err := svr.regionManager.Close(); err != nil {
		log.Error("close region manager failed", zap.Error(err))
	}
	if err := svr.innerServer.Stop(); err != nil {
		log.Error("close inner server failed", zap.Error(err))
	}
}

// GetStoreIDByAddr gets a store id by the store address.
func (svr *Server) GetStoreIDByAddr(addr string) (uint64, error) {
	return svr.regionManager.GetStoreIDByAddr(addr)
}

// GetStoreAddrByStoreID gets a store address by the store id.
func (svr *Server) GetStoreAddrByStoreID(storeID uint64) (string, error) {
	return svr.regionManager.GetStoreAddrByStoreID(storeID)
}

// GetStoreSafeTS gets a store address by the store id.
func (svr *Server) GetStoreSafeTS(context.Context, *kvrpcpb.StoreSafeTSRequest) (*kvrpcpb.StoreSafeTSResponse, error) {
	return nil, nil
}

type requestCtx struct {
	svr              *Server
	regCtx           RegionCtx
	regErr           *errorpb.Error
	buf              []byte
	reader           *dbreader.DBReader
	method           string
	startTime        time.Time
	rpcCtx           *kvrpcpb.Context
	storeAddr        string
	storeID          uint64
	asyncMinCommitTS uint64
	onePCCommitTS    uint64
}

func newRequestCtx(svr *Server, ctx *kvrpcpb.Context, method string) (*requestCtx, error) {
	atomic.AddInt32(&svr.refCount, 1)
	if atomic.LoadInt32(&svr.stopped) > 0 {
		atomic.AddInt32(&svr.refCount, -1)
		return nil, ErrRetryable("server is closed")
	}
	req := &requestCtx{
		svr:       svr,
		method:    method,
		startTime: time.Now(),
		rpcCtx:    ctx,
	}
	req.regCtx, req.regErr = svr.regionManager.GetRegionFromCtx(ctx)
	storeAddr, storeID, regErr := svr.regionManager.GetStoreInfoFromCtx(ctx)
	req.storeAddr = storeAddr
	req.storeID = storeID
	if regErr != nil {
		req.regErr = regErr
	}
	return req, nil
}

// For read-only requests that doesn't acquire latches, this function must be called after all locks has been checked.
func (req *requestCtx) getDBReader() *dbreader.DBReader {
	if req.reader == nil {
		mvccStore := req.svr.mvccStore
		txn := mvccStore.db.NewTransaction(false)
		req.reader = dbreader.NewDBReader(req.regCtx.RawStart(), req.regCtx.RawEnd(), txn)
	}
	return req.reader
}

func (req *requestCtx) finish() {
	atomic.AddInt32(&req.svr.refCount, -1)
	if req.reader != nil {
		req.reader.Close()
	}
}

// KvGet implements implements the tikvpb.TikvServer interface.
func (svr *Server) KvGet(ctx context.Context, req *kvrpcpb.GetRequest) (*kvrpcpb.GetResponse, error) {
	reqCtx, err := newRequestCtx(svr, req.Context, "KvGet")
	if err != nil {
		return &kvrpcpb.GetResponse{Error: convertToKeyError(err)}, nil
	}
	defer reqCtx.finish()
	if reqCtx.regErr != nil {
		return &kvrpcpb.GetResponse{RegionError: reqCtx.regErr}, nil
	}
	err = svr.mvccStore.CheckKeysLock(req.GetVersion(), req.Context.ResolvedLocks, req.Key)
	if err != nil {
		return &kvrpcpb.GetResponse{Error: convertToKeyError(err)}, nil
	}
	reader := reqCtx.getDBReader()
	val, err := reader.Get(req.Key, req.GetVersion())
	if err != nil {
		return &kvrpcpb.GetResponse{
			Error: convertToKeyError(err),
		}, nil
	}
	val = safeCopy(val)
	return &kvrpcpb.GetResponse{
		Value: val,
	}, nil
}

// KvScan implements implements the tikvpb.TikvServer interface.
func (svr *Server) KvScan(ctx context.Context, req *kvrpcpb.ScanRequest) (*kvrpcpb.ScanResponse, error) {
	reqCtx, err := newRequestCtx(svr, req.Context, "KvScan")
	if err != nil {
		return &kvrpcpb.ScanResponse{Pairs: []*kvrpcpb.KvPair{{Error: convertToKeyError(err)}}}, nil
	}
	defer reqCtx.finish()
	if reqCtx.regErr != nil {
		return &kvrpcpb.ScanResponse{RegionError: reqCtx.regErr}, nil
	}
	pairs := svr.mvccStore.Scan(reqCtx, req)
	return &kvrpcpb.ScanResponse{
		Pairs: pairs,
	}, nil
}

// KvPessimisticLock implements implements the tikvpb.TikvServer interface.
func (svr *Server) KvPessimisticLock(ctx context.Context, req *kvrpcpb.PessimisticLockRequest) (*kvrpcpb.PessimisticLockResponse, error) {
	reqCtx, err := newRequestCtx(svr, req.Context, "PessimisticLock")
	if err != nil {
		return &kvrpcpb.PessimisticLockResponse{Errors: []*kvrpcpb.KeyError{convertToKeyError(err)}}, nil
	}
	defer reqCtx.finish()
	if reqCtx.regErr != nil {
		return &kvrpcpb.PessimisticLockResponse{RegionError: reqCtx.regErr}, nil
	}
	resp := &kvrpcpb.PessimisticLockResponse{}
	waiter, err := svr.mvccStore.PessimisticLock(reqCtx, req, resp)
	resp.Errors, resp.RegionError = convertToPBErrors(err)
	if waiter == nil {
		return resp, nil
	}
	result := waiter.Wait()
	svr.mvccStore.DeadlockDetectCli.CleanUpWaitFor(req.StartVersion, waiter.LockTS, waiter.KeyHash)
	svr.mvccStore.lockWaiterManager.CleanUp(waiter)
	if result.WakeupSleepTime == lockwaiter.WaitTimeout {
		return resp, nil
	}
	if result.DeadlockResp != nil {
		log.Error("deadlock found", zap.Stringer("entry", &result.DeadlockResp.Entry))
		errLocked := err.(*ErrLocked)
		deadlockErr := &ErrDeadlock{
			LockKey:         errLocked.Key,
			LockTS:          errLocked.Lock.StartTS,
			DeadlockKeyHash: result.DeadlockResp.DeadlockKeyHash,
			WaitChain:       result.DeadlockResp.WaitChain,
		}
		resp.Errors, resp.RegionError = convertToPBErrors(deadlockErr)
		return resp, nil
	}
	if result.WakeupSleepTime == lockwaiter.WakeUpThisWaiter {
		if req.Force {
			req.WaitTimeout = lockwaiter.LockNoWait
			_, err := svr.mvccStore.PessimisticLock(reqCtx, req, resp)
			resp.Errors, resp.RegionError = convertToPBErrors(err)
			if err == nil {
				return resp, nil
			}
			if _, ok := err.(*ErrLocked); !ok {
				resp.Errors, resp.RegionError = convertToPBErrors(err)
				return resp, nil
			}
			log.Warn("wakeup force lock request, try lock still failed", zap.Error(err))
		}
	}
	// The key is rollbacked, we don't have the exact commitTS, but we can use the server's latest.
	// Always use the store latest ts since the waiter result commitTs may not be the real conflict ts
	conflictCommitTS := svr.mvccStore.getLatestTS()
	err = &ErrConflict{
		StartTS:          req.GetForUpdateTs(),
		ConflictTS:       waiter.LockTS,
		ConflictCommitTS: conflictCommitTS,
	}
	resp.Errors, _ = convertToPBErrors(err)
	return resp, nil
}

// KVPessimisticRollback implements implements the tikvpb.TikvServer interface.
func (svr *Server) KVPessimisticRollback(ctx context.Context, req *kvrpcpb.PessimisticRollbackRequest) (*kvrpcpb.PessimisticRollbackResponse, error) {
	reqCtx, err := newRequestCtx(svr, req.Context, "PessimisticRollback")
	if err != nil {
		return &kvrpcpb.PessimisticRollbackResponse{Errors: []*kvrpcpb.KeyError{convertToKeyError(err)}}, nil
	}
	defer reqCtx.finish()
	if reqCtx.regErr != nil {
		return &kvrpcpb.PessimisticRollbackResponse{RegionError: reqCtx.regErr}, nil
	}
	err = svr.mvccStore.PessimisticRollback(reqCtx, req)
	resp := &kvrpcpb.PessimisticRollbackResponse{}
	resp.Errors, resp.RegionError = convertToPBErrors(err)
	return resp, nil
}

// KvTxnHeartBeat implements implements the tikvpb.TikvServer interface.
func (svr *Server) KvTxnHeartBeat(ctx context.Context, req *kvrpcpb.TxnHeartBeatRequest) (*kvrpcpb.TxnHeartBeatResponse, error) {
	reqCtx, err := newRequestCtx(svr, req.Context, "TxnHeartBeat")
	if err != nil {
		return &kvrpcpb.TxnHeartBeatResponse{Error: convertToKeyError(err)}, nil
	}
	defer reqCtx.finish()
	if reqCtx.regErr != nil {
		return &kvrpcpb.TxnHeartBeatResponse{RegionError: reqCtx.regErr}, nil
	}
	lockTTL, err := svr.mvccStore.TxnHeartBeat(reqCtx, req)
	resp := &kvrpcpb.TxnHeartBeatResponse{LockTtl: lockTTL}
	resp.Error, resp.RegionError = convertToPBError(err)
	return resp, nil
}

// KvCheckTxnStatus implements implements the tikvpb.TikvServer interface.
func (svr *Server) KvCheckTxnStatus(ctx context.Context, req *kvrpcpb.CheckTxnStatusRequest) (*kvrpcpb.CheckTxnStatusResponse, error) {
	reqCtx, err := newRequestCtx(svr, req.Context, "KvCheckTxnStatus")
	if err != nil {
		return &kvrpcpb.CheckTxnStatusResponse{Error: convertToKeyError(err)}, nil
	}
	defer reqCtx.finish()
	if reqCtx.regErr != nil {
		return &kvrpcpb.CheckTxnStatusResponse{RegionError: reqCtx.regErr}, nil
	}
	txnStatus, err := svr.mvccStore.CheckTxnStatus(reqCtx, req)
	ttl := uint64(0)
	if txnStatus.lockInfo != nil {
		ttl = txnStatus.lockInfo.LockTtl
	}
	resp := &kvrpcpb.CheckTxnStatusResponse{
		LockTtl:       ttl,
		CommitVersion: txnStatus.commitTS,
		Action:        txnStatus.action,
		LockInfo:      txnStatus.lockInfo,
	}
	resp.Error, resp.RegionError = convertToPBError(err)
	return resp, nil
}

// KvCheckSecondaryLocks implements implements the tikvpb.TikvServer interface.
func (svr *Server) KvCheckSecondaryLocks(ctx context.Context, req *kvrpcpb.CheckSecondaryLocksRequest) (*kvrpcpb.CheckSecondaryLocksResponse, error) {
	reqCtx, err := newRequestCtx(svr, req.Context, "KvCheckSecondaryLocks")
	if err != nil {
		return &kvrpcpb.CheckSecondaryLocksResponse{Error: convertToKeyError(err)}, nil
	}
	defer reqCtx.finish()
	if reqCtx.regErr != nil {
		return &kvrpcpb.CheckSecondaryLocksResponse{RegionError: reqCtx.regErr}, nil
	}
	locksStatus, err := svr.mvccStore.CheckSecondaryLocks(reqCtx, req.Keys, req.StartVersion)
	resp := &kvrpcpb.CheckSecondaryLocksResponse{}
	if err == nil {
		resp.Locks = locksStatus.locks
		resp.CommitTs = locksStatus.commitTS
	} else {
		resp.Error, resp.RegionError = convertToPBError(err)
	}
	return resp, nil
}

// KvPrewrite implements implements the tikvpb.TikvServer interface.
func (svr *Server) KvPrewrite(ctx context.Context, req *kvrpcpb.PrewriteRequest) (*kvrpcpb.PrewriteResponse, error) {
	reqCtx, err := newRequestCtx(svr, req.Context, "KvPrewrite")
	if err != nil {
		return &kvrpcpb.PrewriteResponse{Errors: []*kvrpcpb.KeyError{convertToKeyError(err)}}, nil
	}
	defer reqCtx.finish()
	if reqCtx.regErr != nil {
		return &kvrpcpb.PrewriteResponse{RegionError: reqCtx.regErr}, nil
	}
	err = svr.mvccStore.Prewrite(reqCtx, req)
	resp := &kvrpcpb.PrewriteResponse{}
	if reqCtx.asyncMinCommitTS > 0 {
		resp.MinCommitTs = reqCtx.asyncMinCommitTS
	}
	if reqCtx.onePCCommitTS > 0 {
		resp.OnePcCommitTs = reqCtx.onePCCommitTS
	}
	resp.Errors, resp.RegionError = convertToPBErrors(err)
	return resp, nil
}

// KvCommit implements implements the tikvpb.TikvServer interface.
func (svr *Server) KvCommit(ctx context.Context, req *kvrpcpb.CommitRequest) (*kvrpcpb.CommitResponse, error) {
	reqCtx, err := newRequestCtx(svr, req.Context, "KvCommit")
	if err != nil {
		return &kvrpcpb.CommitResponse{Error: convertToKeyError(err)}, nil
	}
	defer reqCtx.finish()
	if reqCtx.regErr != nil {
		return &kvrpcpb.CommitResponse{RegionError: reqCtx.regErr}, nil
	}
	resp := new(kvrpcpb.CommitResponse)
	err = svr.mvccStore.Commit(reqCtx, req.Keys, req.GetStartVersion(), req.GetCommitVersion())
	if err != nil {
		resp.Error, resp.RegionError = convertToPBError(err)
	}
	return resp, nil
}

// RawGetKeyTTL implements implements the tikvpb.TikvServer interface.
func (svr *Server) RawGetKeyTTL(ctx context.Context, req *kvrpcpb.RawGetKeyTTLRequest) (*kvrpcpb.RawGetKeyTTLResponse, error) {
	// TODO
	return &kvrpcpb.RawGetKeyTTLResponse{}, nil
}

// KvImport implements implements the tikvpb.TikvServer interface.
func (svr *Server) KvImport(context.Context, *kvrpcpb.ImportRequest) (*kvrpcpb.ImportResponse, error) {
	// TODO
	return &kvrpcpb.ImportResponse{}, nil
}

// KvCleanup implements implements the tikvpb.TikvServer interface.
func (svr *Server) KvCleanup(ctx context.Context, req *kvrpcpb.CleanupRequest) (*kvrpcpb.CleanupResponse, error) {
	reqCtx, err := newRequestCtx(svr, req.Context, "KvCleanup")
	if err != nil {
		return &kvrpcpb.CleanupResponse{Error: convertToKeyError(err)}, nil
	}
	defer reqCtx.finish()
	if reqCtx.regErr != nil {
		return &kvrpcpb.CleanupResponse{RegionError: reqCtx.regErr}, nil
	}
	err = svr.mvccStore.Cleanup(reqCtx, req.Key, req.StartVersion, req.CurrentTs)
	resp := new(kvrpcpb.CleanupResponse)
	if committed, ok := err.(ErrAlreadyCommitted); ok {
		resp.CommitVersion = uint64(committed)
	} else if err != nil {
		log.Error("cleanup failed", zap.Error(err))
		resp.Error, resp.RegionError = convertToPBError(err)
	}
	return resp, nil
}

// KvBatchGet implements implements the tikvpb.TikvServer interface.
func (svr *Server) KvBatchGet(ctx context.Context, req *kvrpcpb.BatchGetRequest) (*kvrpcpb.BatchGetResponse, error) {
	reqCtx, err := newRequestCtx(svr, req.Context, "KvBatchGet")
	if err != nil {
		return &kvrpcpb.BatchGetResponse{Pairs: []*kvrpcpb.KvPair{{Error: convertToKeyError(err)}}}, nil
	}
	defer reqCtx.finish()
	if reqCtx.regErr != nil {
		return &kvrpcpb.BatchGetResponse{RegionError: reqCtx.regErr}, nil
	}
	pairs := svr.mvccStore.BatchGet(reqCtx, req.Keys, req.GetVersion())
	return &kvrpcpb.BatchGetResponse{
		Pairs: pairs,
	}, nil
}

// KvBatchRollback implements implements the tikvpb.TikvServer interface.
func (svr *Server) KvBatchRollback(ctx context.Context, req *kvrpcpb.BatchRollbackRequest) (*kvrpcpb.BatchRollbackResponse, error) {
	reqCtx, err := newRequestCtx(svr, req.Context, "KvBatchRollback")
	if err != nil {
		return &kvrpcpb.BatchRollbackResponse{Error: convertToKeyError(err)}, nil
	}
	defer reqCtx.finish()
	if reqCtx.regErr != nil {
		return &kvrpcpb.BatchRollbackResponse{RegionError: reqCtx.regErr}, nil
	}
	resp := new(kvrpcpb.BatchRollbackResponse)
	err = svr.mvccStore.Rollback(reqCtx, req.Keys, req.StartVersion)
	resp.Error, resp.RegionError = convertToPBError(err)
	return resp, nil
}

// KvScanLock implements implements the tikvpb.TikvServer interface.
func (svr *Server) KvScanLock(ctx context.Context, req *kvrpcpb.ScanLockRequest) (*kvrpcpb.ScanLockResponse, error) {
	reqCtx, err := newRequestCtx(svr, req.Context, "KvScanLock")
	if err != nil {
		return &kvrpcpb.ScanLockResponse{Error: convertToKeyError(err)}, nil
	}
	defer reqCtx.finish()
	if reqCtx.regErr != nil {
		return &kvrpcpb.ScanLockResponse{RegionError: reqCtx.regErr}, nil
	}
	log.Debug("kv scan lock")
	locks, err := svr.mvccStore.ScanLock(reqCtx, req.MaxVersion, int(req.Limit))
	return &kvrpcpb.ScanLockResponse{Error: convertToKeyError(err), Locks: locks}, nil
}

// KvResolveLock implements implements the tikvpb.TikvServer interface.
func (svr *Server) KvResolveLock(ctx context.Context, req *kvrpcpb.ResolveLockRequest) (*kvrpcpb.ResolveLockResponse, error) {
	reqCtx, err := newRequestCtx(svr, req.Context, "KvResolveLock")
	if err != nil {
		return &kvrpcpb.ResolveLockResponse{Error: convertToKeyError(err)}, nil
	}
	defer reqCtx.finish()
	if reqCtx.regErr != nil {
		return &kvrpcpb.ResolveLockResponse{RegionError: reqCtx.regErr}, nil
	}
	resp := &kvrpcpb.ResolveLockResponse{}
	if len(req.TxnInfos) > 0 {
		for _, txnInfo := range req.TxnInfos {
			log.S().Debugf("kv resolve lock region:%d txn:%v", reqCtx.regCtx.Meta().Id, txnInfo.Txn)
			err := svr.mvccStore.ResolveLock(reqCtx, nil, txnInfo.Txn, txnInfo.Status)
			if err != nil {
				resp.Error, resp.RegionError = convertToPBError(err)
				break
			}
		}
	} else {
		log.S().Debugf("kv resolve lock region:%d txn:%v", reqCtx.regCtx.Meta().Id, req.StartVersion)
		err := svr.mvccStore.ResolveLock(reqCtx, req.Keys, req.StartVersion, req.CommitVersion)
		resp.Error, resp.RegionError = convertToPBError(err)
	}
	return resp, nil
}

// KvGC implements implements the tikvpb.TikvServer interface.
func (svr *Server) KvGC(ctx context.Context, req *kvrpcpb.GCRequest) (*kvrpcpb.GCResponse, error) {
	reqCtx, err := newRequestCtx(svr, req.Context, "KvGC")
	if err != nil {
		return &kvrpcpb.GCResponse{Error: convertToKeyError(err)}, nil
	}
	defer reqCtx.finish()
	svr.mvccStore.UpdateSafePoint(req.SafePoint)
	return &kvrpcpb.GCResponse{}, nil
}

// KvDeleteRange implements implements the tikvpb.TikvServer interface.
func (svr *Server) KvDeleteRange(ctx context.Context, req *kvrpcpb.DeleteRangeRequest) (*kvrpcpb.DeleteRangeResponse, error) {
	reqCtx, err := newRequestCtx(svr, req.Context, "KvDeleteRange")
	if err != nil {
		return &kvrpcpb.DeleteRangeResponse{Error: convertToKeyError(err).String()}, nil
	}
	defer reqCtx.finish()
	if reqCtx.regErr != nil {
		return &kvrpcpb.DeleteRangeResponse{RegionError: reqCtx.regErr}, nil
	}
	err = svr.mvccStore.dbWriter.DeleteRange(req.StartKey, req.EndKey, reqCtx.regCtx)
	if err != nil {
		log.Error("delete range failed", zap.Error(err))
	}
	return &kvrpcpb.DeleteRangeResponse{}, nil
}

// RawKV commands.

// RawGet implements implements the tikvpb.TikvServer interface.
func (svr *Server) RawGet(context.Context, *kvrpcpb.RawGetRequest) (*kvrpcpb.RawGetResponse, error) {
	return &kvrpcpb.RawGetResponse{}, nil
}

// RawPut implements implements the tikvpb.TikvServer interface.
func (svr *Server) RawPut(context.Context, *kvrpcpb.RawPutRequest) (*kvrpcpb.RawPutResponse, error) {
	return &kvrpcpb.RawPutResponse{}, nil
}

// RawDelete implements implements the tikvpb.TikvServer interface.
func (svr *Server) RawDelete(context.Context, *kvrpcpb.RawDeleteRequest) (*kvrpcpb.RawDeleteResponse, error) {
	return &kvrpcpb.RawDeleteResponse{}, nil
}

// RawScan implements implements the tikvpb.TikvServer interface.
func (svr *Server) RawScan(context.Context, *kvrpcpb.RawScanRequest) (*kvrpcpb.RawScanResponse, error) {
	return &kvrpcpb.RawScanResponse{}, nil
}

// RawBatchDelete implements implements the tikvpb.TikvServer interface.
func (svr *Server) RawBatchDelete(context.Context, *kvrpcpb.RawBatchDeleteRequest) (*kvrpcpb.RawBatchDeleteResponse, error) {
	return &kvrpcpb.RawBatchDeleteResponse{}, nil
}

// RawBatchGet implements implements the tikvpb.TikvServer interface.
func (svr *Server) RawBatchGet(context.Context, *kvrpcpb.RawBatchGetRequest) (*kvrpcpb.RawBatchGetResponse, error) {
	return &kvrpcpb.RawBatchGetResponse{}, nil
}

// RawBatchPut implements implements the tikvpb.TikvServer interface.
func (svr *Server) RawBatchPut(context.Context, *kvrpcpb.RawBatchPutRequest) (*kvrpcpb.RawBatchPutResponse, error) {
	return &kvrpcpb.RawBatchPutResponse{}, nil
}

// RawBatchScan implements implements the tikvpb.TikvServer interface.
func (svr *Server) RawBatchScan(context.Context, *kvrpcpb.RawBatchScanRequest) (*kvrpcpb.RawBatchScanResponse, error) {
	return &kvrpcpb.RawBatchScanResponse{}, nil
}

// RawDeleteRange implements implements the tikvpb.TikvServer interface.
func (svr *Server) RawDeleteRange(context.Context, *kvrpcpb.RawDeleteRangeRequest) (*kvrpcpb.RawDeleteRangeResponse, error) {
	return &kvrpcpb.RawDeleteRangeResponse{}, nil
}

// SQL push down commands.

// Coprocessor implements implements the tikvpb.TikvServer interface.
func (svr *Server) Coprocessor(_ context.Context, req *coprocessor.Request) (*coprocessor.Response, error) {
	reqCtx, err := newRequestCtx(svr, req.Context, "Coprocessor")
	if err != nil {
		return &coprocessor.Response{OtherError: convertToKeyError(err).String()}, nil
	}
	defer reqCtx.finish()
	if reqCtx.regErr != nil {
		return &coprocessor.Response{RegionError: reqCtx.regErr}, nil
	}
	return cophandler.HandleCopRequest(reqCtx.getDBReader(), svr.mvccStore.lockStore, req), nil
}

// CoprocessorV2 implements implements the tikvpb.TikvServer interface.
func (svr *Server) CoprocessorV2(_ context.Context, req *coprocessor_v2.RawCoprocessorRequest) (*coprocessor_v2.RawCoprocessorResponse, error) {
	return nil, nil
}

// CoprocessorStream implements implements the tikvpb.TikvServer interface.
func (svr *Server) CoprocessorStream(*coprocessor.Request, tikvpb.Tikv_CoprocessorStreamServer) error {
	// TODO
	return nil
}

// RegionError represents a region error
type RegionError struct {
	err *errorpb.Error
}

// Error implements Error method.
func (regionError *RegionError) Error() string {
	return regionError.err.Message
}

// BatchCoprocessor implements implements the tikvpb.TikvServer interface.
func (svr *Server) BatchCoprocessor(req *coprocessor.BatchRequest, batchCopServer tikvpb.Tikv_BatchCoprocessorServer) error {
	reqCtxs := make([]*requestCtx, 0, len(req.Regions))
	defer func() {
		for _, ctx := range reqCtxs {
			ctx.finish()
		}
	}()
	for _, ri := range req.Regions {
		cop := coprocessor.Request{
			Tp:      kv.ReqTypeDAG,
			Data:    req.Data,
			StartTs: req.StartTs,
			Ranges:  ri.Ranges,
		}
		regionCtx := *req.Context
		regionCtx.RegionEpoch = ri.RegionEpoch
		regionCtx.RegionId = ri.RegionId
		cop.Context = &regionCtx

		reqCtx, err := newRequestCtx(svr, &regionCtx, "Coprocessor")
		if err != nil {
			return err
		}
		reqCtxs = append(reqCtxs, reqCtx)
		if reqCtx.regErr != nil {
			return &RegionError{err: reqCtx.regErr}
		}
		copResponse := cophandler.HandleCopRequestWithMPPCtx(reqCtx.getDBReader(), svr.mvccStore.lockStore, &cop, nil)
		err = batchCopServer.Send(&coprocessor.BatchResponse{Data: copResponse.Data})
		if err != nil {
			return err
		}
	}
	return nil
}

func (mrm *MockRegionManager) removeMPPTaskHandler(taskID int64, storeID uint64) error {
	set := mrm.getMPPTaskSet(storeID)
	if set == nil {
		return errors.New("cannot find mpp task set for store")
	}
	set.mu.Lock()
	defer set.mu.Unlock()
	if _, ok := set.taskHandlers[taskID]; ok {
		delete(set.taskHandlers, taskID)
		return nil
	}
	return errors.New("cannot find mpp task")
}

// DispatchMPPTask implements implements the tikvpb.TikvServer interface.
func (svr *Server) DispatchMPPTask(_ context.Context, _ *mpp.DispatchTaskRequest) (*mpp.DispatchTaskResponse, error) {
	panic("todo")
}

func (svr *Server) executeMPPDispatch(ctx context.Context, req *mpp.DispatchTaskRequest, storeAddr string, storeID uint64, handler *cophandler.MPPTaskHandler) error {
	var reqCtx *requestCtx
	if len(req.Regions) > 0 {
		kvContext := &kvrpcpb.Context{
			RegionId:    req.Regions[0].RegionId,
			RegionEpoch: req.Regions[0].RegionEpoch,
			// this is a hack to reuse task id in kvContext to pass mpp task id
			TaskId: uint64(handler.Meta.TaskId),
			Peer:   &metapb.Peer{StoreId: storeID},
		}
		var err error
		reqCtx, err = newRequestCtx(svr, kvContext, "Mpp")
		if err != nil {
			return errors.Trace(err)
		}
	}
	copReq := &coprocessor.Request{
		Tp:      kv.ReqTypeDAG,
		Data:    req.EncodedPlan,
		StartTs: req.Meta.StartTs,
	}
	for _, regionMeta := range req.Regions {
		copReq.Ranges = append(copReq.Ranges, regionMeta.Ranges...)
	}
	var dbreader *dbreader.DBReader
	if reqCtx != nil {
		dbreader = reqCtx.getDBReader()
	}
	go func() {
		resp := cophandler.HandleCopRequestWithMPPCtx(dbreader, svr.mvccStore.lockStore, copReq, &cophandler.MPPCtx{
			RPCClient:   svr.RPCClient,
			StoreAddr:   storeAddr,
			TaskHandler: handler,
			Ctx:         ctx,
		})
		handler.Err = svr.RemoveMPPTaskHandler(req.Meta.TaskId, storeID)
		if len(resp.OtherError) > 0 {
			handler.Err = errors.New(resp.OtherError)
		}
		if reqCtx != nil {
			reqCtx.finish()
		}
	}()
	return nil
}

// DispatchMPPTaskWithStoreID implements implements the tikvpb.TikvServer interface.
func (svr *Server) DispatchMPPTaskWithStoreID(ctx context.Context, req *mpp.DispatchTaskRequest, storeID uint64) (*mpp.DispatchTaskResponse, error) {
	mppHandler, err := svr.CreateMPPTaskHandler(req.Meta, storeID)
	if err != nil {
		return nil, errors.Trace(err)
	}
	storeAddr, err := svr.GetStoreAddrByStoreID(storeID)
	if err != nil {
		return nil, err
	}
	err = svr.executeMPPDispatch(ctx, req, storeAddr, storeID, mppHandler)
	resp := &mpp.DispatchTaskResponse{}
	if err != nil {
		resp.Error = &mpp.Error{Msg: err.Error()}
	}
	return resp, nil
}

// CancelMPPTask implements implements the tikvpb.TikvServer interface.
func (svr *Server) CancelMPPTask(_ context.Context, _ *mpp.CancelTaskRequest) (*mpp.CancelTaskResponse, error) {
	panic("todo")
}

// GetMPPTaskHandler implements implements the tikvpb.TikvServer interface.
func (svr *Server) GetMPPTaskHandler(taskID int64, storeID uint64) (*cophandler.MPPTaskHandler, error) {
	if mrm, ok := svr.regionManager.(*MockRegionManager); ok {
		set := mrm.getMPPTaskSet(storeID)
		if set == nil {
			return nil, errors.New("cannot find mpp task set for store")
		}
		set.mu.Lock()
		defer set.mu.Unlock()
		if handler, ok := set.taskHandlers[taskID]; ok {
			return handler, nil
		}
		return nil, nil
	}
	return nil, errors.New("Only mock region mgr supports get mpp task")
}

// RemoveMPPTaskHandler implements implements the tikvpb.TikvServer interface.
func (svr *Server) RemoveMPPTaskHandler(taskID int64, storeID uint64) error {
	if mrm, ok := svr.regionManager.(*MockRegionManager); ok {
		err := mrm.removeMPPTaskHandler(taskID, storeID)
		return errors.Trace(err)
	}
	return errors.New("Only mock region mgr supports remove mpp task")
}

// CreateMPPTaskHandler implements implements the tikvpb.TikvServer interface.
func (svr *Server) CreateMPPTaskHandler(meta *mpp.TaskMeta, storeID uint64) (*cophandler.MPPTaskHandler, error) {
	if mrm, ok := svr.regionManager.(*MockRegionManager); ok {
		set := mrm.getMPPTaskSet(storeID)
		if set == nil {
			return nil, errors.New("cannot find mpp task set for store")
		}
		set.mu.Lock()
		defer set.mu.Unlock()
		if handler, ok := set.taskHandlers[meta.TaskId]; ok {
			return handler, errors.Errorf("Task %d has been created", meta.TaskId)
		}
		handler := &cophandler.MPPTaskHandler{
			TunnelSet: make(map[int64]*cophandler.ExchangerTunnel),
			Meta:      meta,
			RPCClient: svr.RPCClient,
		}
		set.taskHandlers[meta.TaskId] = handler
		return handler, nil
	}
	return nil, errors.New("Only mock region mgr supports get mpp task")
}

// EstablishMPPConnection implements implements the tikvpb.TikvServer interface.
func (svr *Server) EstablishMPPConnection(*mpp.EstablishMPPConnectionRequest, tikvpb.Tikv_EstablishMPPConnectionServer) error {
	panic("todo")
}

// EstablishMPPConnectionWithStoreID implements implements the tikvpb.TikvServer interface.
func (svr *Server) EstablishMPPConnectionWithStoreID(req *mpp.EstablishMPPConnectionRequest, server tikvpb.Tikv_EstablishMPPConnectionServer, storeID uint64) error {
	var (
		mppHandler *cophandler.MPPTaskHandler
		err        error
	)
	maxRetryTime := 5
	for i := 0; i < maxRetryTime; i++ {
		mppHandler, err = svr.GetMPPTaskHandler(req.SenderMeta.TaskId, storeID)
		if err != nil {
			return errors.Trace(err)
		}
		if mppHandler == nil {
			time.Sleep(time.Second)
		} else {
			break
		}
	}
	if mppHandler == nil {
		return errors.New("tatsk not found")
	}
	ctx1, cancel := context.WithCancel(context.Background())
	defer cancel()
	tunnel, err := mppHandler.HandleEstablishConn(ctx1, req)
	if err != nil {
		return errors.Trace(err)
	}
	var sendError error
	for sendError == nil {
		chunk, err := tunnel.RecvChunk()
		if err != nil {
			sendError = server.Send(&mpp.MPPDataPacket{Error: &mpp.Error{Msg: err.Error()}})
			break
		}
		if chunk == nil {
			// todo return io.EOF error?
			break
		}
		res := tipb.SelectResponse{
			Chunks: []tipb.Chunk{*chunk},
		}
		raw, err := res.Marshal()
		if err != nil {
			sendError = server.Send(&mpp.MPPDataPacket{Error: &mpp.Error{Msg: err.Error()}})
			break
		}
		sendError = server.Send(&mpp.MPPDataPacket{Data: raw})
	}
	return sendError
}

// Raft commands (tikv <-> tikv).

// Raft implements implements the tikvpb.TikvServer interface.
func (svr *Server) Raft(stream tikvpb.Tikv_RaftServer) error {
	return svr.innerServer.Raft(stream)
}

// Snapshot implements implements the tikvpb.TikvServer interface.
func (svr *Server) Snapshot(stream tikvpb.Tikv_SnapshotServer) error {
	return svr.innerServer.Snapshot(stream)
}

// BatchRaft implements implements the tikvpb.TikvServer interface.
func (svr *Server) BatchRaft(stream tikvpb.Tikv_BatchRaftServer) error {
	return svr.innerServer.BatchRaft(stream)
}

// Region commands.

// SplitRegion implements implements the tikvpb.TikvServer interface.
func (svr *Server) SplitRegion(ctx context.Context, req *kvrpcpb.SplitRegionRequest) (*kvrpcpb.SplitRegionResponse, error) {
	reqCtx, err := newRequestCtx(svr, req.Context, "SplitRegion")
	if err != nil {
		return &kvrpcpb.SplitRegionResponse{RegionError: &errorpb.Error{Message: err.Error()}}, nil
	}
	defer reqCtx.finish()
	return svr.regionManager.SplitRegion(req), nil
}

// ReadIndex implements implements the tikvpb.TikvServer interface.
func (svr *Server) ReadIndex(context.Context, *kvrpcpb.ReadIndexRequest) (*kvrpcpb.ReadIndexResponse, error) {
	// TODO:
	return &kvrpcpb.ReadIndexResponse{}, nil
}

// transaction debugger commands.

// MvccGetByKey implements implements the tikvpb.TikvServer interface.
func (svr *Server) MvccGetByKey(ctx context.Context, req *kvrpcpb.MvccGetByKeyRequest) (*kvrpcpb.MvccGetByKeyResponse, error) {
	reqCtx, err := newRequestCtx(svr, req.Context, "MvccGetByKey")
	if err != nil {
		return &kvrpcpb.MvccGetByKeyResponse{Error: err.Error()}, nil
	}
	defer reqCtx.finish()
	if reqCtx.regErr != nil {
		return &kvrpcpb.MvccGetByKeyResponse{RegionError: reqCtx.regErr}, nil
	}
	resp := new(kvrpcpb.MvccGetByKeyResponse)
	mvccInfo, err := svr.mvccStore.MvccGetByKey(reqCtx, req.GetKey())
	if err != nil {
		resp.Error = err.Error()
	}
	resp.Info = mvccInfo
	return resp, nil
}

// MvccGetByStartTs implements implements the tikvpb.TikvServer interface.
func (svr *Server) MvccGetByStartTs(ctx context.Context, req *kvrpcpb.MvccGetByStartTsRequest) (*kvrpcpb.MvccGetByStartTsResponse, error) {
	reqCtx, err := newRequestCtx(svr, req.Context, "MvccGetByStartTs")
	if err != nil {
		return &kvrpcpb.MvccGetByStartTsResponse{Error: err.Error()}, nil
	}
	defer reqCtx.finish()
	if reqCtx.regErr != nil {
		return &kvrpcpb.MvccGetByStartTsResponse{RegionError: reqCtx.regErr}, nil
	}
	resp := new(kvrpcpb.MvccGetByStartTsResponse)
	mvccInfo, key, err := svr.mvccStore.MvccGetByStartTs(reqCtx, req.StartTs)
	if err != nil {
		resp.Error = err.Error()
	}
	resp.Info = mvccInfo
	resp.Key = key
	return resp, nil
}

// UnsafeDestroyRange implements implements the tikvpb.TikvServer interface.
func (svr *Server) UnsafeDestroyRange(ctx context.Context, req *kvrpcpb.UnsafeDestroyRangeRequest) (*kvrpcpb.UnsafeDestroyRangeResponse, error) {
	start, end := req.GetStartKey(), req.GetEndKey()
	svr.mvccStore.DeleteFileInRange(start, end)
	return &kvrpcpb.UnsafeDestroyRangeResponse{}, nil
}

// GetWaitForEntries tries to get the waitFor entries
// deadlock detection related services
func (svr *Server) GetWaitForEntries(ctx context.Context,
	req *deadlockPb.WaitForEntriesRequest) (*deadlockPb.WaitForEntriesResponse, error) {
	// TODO
	return &deadlockPb.WaitForEntriesResponse{}, nil
}

// Detect will handle detection rpc from other nodes
func (svr *Server) Detect(stream deadlockPb.Deadlock_DetectServer) error {
	for {
		req, err := stream.Recv()
		if err != nil {
			if err == io.EOF {
				break
			}
			return err
		}
		if !svr.mvccStore.DeadlockDetectSvr.IsLeader() {
			log.Warn("detection requests received on non leader node")
			break
		}
		resp := svr.mvccStore.DeadlockDetectSvr.Detect(req)
		if resp != nil {
			if sendErr := stream.Send(resp); sendErr != nil {
				log.Error("send deadlock response failed", zap.Error(sendErr))
				break
			}
		}
	}
	return nil
}

// CheckLockObserver implements implements the tikvpb.TikvServer interface.
func (svr *Server) CheckLockObserver(context.Context, *kvrpcpb.CheckLockObserverRequest) (*kvrpcpb.CheckLockObserverResponse, error) {
	// TODO: implement Observer
	return &kvrpcpb.CheckLockObserverResponse{IsClean: true}, nil
}

// PhysicalScanLock implements implements the tikvpb.TikvServer interface.
func (svr *Server) PhysicalScanLock(ctx context.Context, req *kvrpcpb.PhysicalScanLockRequest) (*kvrpcpb.PhysicalScanLockResponse, error) {
	resp := &kvrpcpb.PhysicalScanLockResponse{}
	resp.Locks = svr.mvccStore.PhysicalScanLock(req.StartKey, req.MaxTs, int(req.Limit))
	return resp, nil
}

// RegisterLockObserver implements implements the tikvpb.TikvServer interface.
func (svr *Server) RegisterLockObserver(context.Context, *kvrpcpb.RegisterLockObserverRequest) (*kvrpcpb.RegisterLockObserverResponse, error) {
	// TODO: implement Observer
	return &kvrpcpb.RegisterLockObserverResponse{}, nil
}

// RemoveLockObserver implements implements the tikvpb.TikvServer interface.
func (svr *Server) RemoveLockObserver(context.Context, *kvrpcpb.RemoveLockObserverRequest) (*kvrpcpb.RemoveLockObserverResponse, error) {
	// TODO: implement Observer
	return &kvrpcpb.RemoveLockObserverResponse{}, nil
}

// CheckLeader implements implements the tikvpb.TikvServer interface.
func (svr *Server) CheckLeader(context.Context, *kvrpcpb.CheckLeaderRequest) (*kvrpcpb.CheckLeaderResponse, error) {
	panic("unimplemented")
}

<<<<<<< HEAD
=======
// RawCompareAndSwap implements the tikvpb.TikvServer interface.
func (svr *Server) RawCompareAndSwap(context.Context, *kvrpcpb.RawCASRequest) (*kvrpcpb.RawCASResponse, error) {
	panic("implement me")
}

// CoprocessorV2 implements the tikvpb.TikvServer interface.
func (svr *Server) CoprocessorV2(context.Context, *coprocessor_v2.RawCoprocessorRequest) (*coprocessor_v2.RawCoprocessorResponse, error) {
	panic("implement me")
}

// GetStoreSafeTS implements the tikvpb.TikvServer interface.
func (svr *Server) GetStoreSafeTS(context.Context, *kvrpcpb.StoreSafeTSRequest) (*kvrpcpb.StoreSafeTSResponse, error) {
	return &kvrpcpb.StoreSafeTSResponse{}, nil
}

// GetLockWaitInfo implements the tikvpb.TikvServer interface.
func (svr *Server) GetLockWaitInfo(context.Context, *kvrpcpb.GetLockWaitInfoRequest) (*kvrpcpb.GetLockWaitInfoResponse, error) {
	panic("unimplemented")
}

>>>>>>> 542da5d6
func convertToKeyError(err error) *kvrpcpb.KeyError {
	if err == nil {
		return nil
	}
	causeErr := errors.Cause(err)
	switch x := causeErr.(type) {
	case *ErrLocked:
		return &kvrpcpb.KeyError{
			Locked: x.Lock.ToLockInfo(x.Key),
		}
	case ErrRetryable:
		return &kvrpcpb.KeyError{
			Retryable: x.Error(),
		}
	case *ErrKeyAlreadyExists:
		return &kvrpcpb.KeyError{
			AlreadyExist: &kvrpcpb.AlreadyExist{
				Key: x.Key,
			},
		}
	case *ErrConflict:
		return &kvrpcpb.KeyError{
			Conflict: &kvrpcpb.WriteConflict{
				StartTs:          x.StartTS,
				ConflictTs:       x.ConflictTS,
				ConflictCommitTs: x.ConflictCommitTS,
				Key:              x.Key,
			},
		}
	case *ErrDeadlock:
		return &kvrpcpb.KeyError{
			Deadlock: &kvrpcpb.Deadlock{
				LockKey:         x.LockKey,
				LockTs:          x.LockTS,
				DeadlockKeyHash: x.DeadlockKeyHash,
				WaitChain:       x.WaitChain,
			},
		}
	case *ErrCommitExpire:
		return &kvrpcpb.KeyError{
			CommitTsExpired: &kvrpcpb.CommitTsExpired{
				StartTs:           x.StartTs,
				AttemptedCommitTs: x.CommitTs,
				Key:               x.Key,
				MinCommitTs:       x.MinCommitTs,
			},
		}
	case *ErrTxnNotFound:
		return &kvrpcpb.KeyError{
			TxnNotFound: &kvrpcpb.TxnNotFound{
				StartTs:    x.StartTS,
				PrimaryKey: x.PrimaryKey,
			},
		}
	default:
		return &kvrpcpb.KeyError{
			Abort: err.Error(),
		}
	}
}

func convertToPBError(err error) (*kvrpcpb.KeyError, *errorpb.Error) {
	if regErr := extractRegionError(err); regErr != nil {
		return nil, regErr
	}
	return convertToKeyError(err), nil
}

func convertToPBErrors(err error) ([]*kvrpcpb.KeyError, *errorpb.Error) {
	if err != nil {
		if regErr := extractRegionError(err); regErr != nil {
			return nil, regErr
		}
		return []*kvrpcpb.KeyError{convertToKeyError(err)}, nil
	}
	return nil, nil
}

func extractRegionError(err error) *errorpb.Error {
	if pbError, ok := err.(*pberror.PBError); ok {
		return pbError.RequestErr
	}
	return nil
}<|MERGE_RESOLUTION|>--- conflicted
+++ resolved
@@ -972,8 +972,6 @@
 	panic("unimplemented")
 }
 
-<<<<<<< HEAD
-=======
 // RawCompareAndSwap implements the tikvpb.TikvServer interface.
 func (svr *Server) RawCompareAndSwap(context.Context, *kvrpcpb.RawCASRequest) (*kvrpcpb.RawCASResponse, error) {
 	panic("implement me")
@@ -994,7 +992,6 @@
 	panic("unimplemented")
 }
 
->>>>>>> 542da5d6
 func convertToKeyError(err error) *kvrpcpb.KeyError {
 	if err == nil {
 		return nil
