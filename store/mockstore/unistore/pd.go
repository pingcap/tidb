--- conflicted
+++ resolved
@@ -44,20 +44,6 @@
 }
 
 func (c *pdClient) LoadGlobalConfig(ctx context.Context, names []string) ([]pd.GlobalConfigItem, error) {
-<<<<<<< HEAD
-	// See https://github.com/pingcap/tidb/pull/31010
-	panic("not implemented")
-}
-
-func (c *pdClient) StoreGlobalConfig(ctx context.Context, items []pd.GlobalConfigItem) error {
-	// See https://github.com/pingcap/tidb/pull/31010
-	panic("not implemented")
-}
-
-func (c *pdClient) WatchGlobalConfig(ctx context.Context) (chan []pd.GlobalConfigItem, error) {
-	// See https://github.com/pingcap/tidb/pull/31010
-	panic("not implemented")
-=======
 	ret := make([]pd.GlobalConfigItem, len(names))
 	for i, name := range names {
 		if r, ok := c.globalConfig["/global/config/"+name]; ok {
@@ -91,7 +77,6 @@
 		}
 	}()
 	return globalConfigWatcherCh, nil
->>>>>>> 294a094d
 }
 
 func (c *pdClient) GetLocalTS(ctx context.Context, dcLocation string) (int64, int64, error) {
