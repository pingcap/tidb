// Copyright 2020 PingCAP, Inc.
//
// Licensed under the Apache License, Version 2.0 (the "License");
// you may not use this file except in compliance with the License.
// You may obtain a copy of the License at
//
//     http://www.apache.org/licenses/LICENSE-2.0
//
// Unless required by applicable law or agreed to in writing, software
// distributed under the License is distributed on an "AS IS" BASIS,
// See the License for the specific language governing permissions and
// limitations under the License.

package unistore

import (
	"errors"
	"math"
	"sync"

	us "github.com/ngaut/unistore/tikv"
	"github.com/pingcap/kvproto/pkg/pdpb"
	pd "github.com/tikv/pd/client"
	"golang.org/x/net/context"
)

var _ pd.Client = new(pdClient)

type pdClient struct {
	*us.MockPD

	serviceSafePoints map[string]uint64
	gcSafePointMu     sync.Mutex
}

func newPDClient(pd *us.MockPD) *pdClient {
	return &pdClient{
		MockPD:            pd,
		serviceSafePoints: make(map[string]uint64),
	}
}

func (c *pdClient) GetLocalTS(ctx context.Context, dcLocation string) (int64, int64, error) {
	return c.GetTS(ctx)
}

func (c *pdClient) GetTSAsync(ctx context.Context) pd.TSFuture {
	return &mockTSFuture{c, ctx, false}
}

func (c *pdClient) GetLocalTSAsync(ctx context.Context, dcLocation string) pd.TSFuture {
	return &mockTSFuture{c, ctx, false}
}

type mockTSFuture struct {
	pdc  *pdClient
	ctx  context.Context
	used bool
}

func (m *mockTSFuture) Wait() (int64, int64, error) {
	if m.used {
		return 0, 0, errors.New("cannot wait tso twice")
	}
	m.used = true
	return m.pdc.GetTS(m.ctx)
}

func (c *pdClient) GetLeaderAddr() string { return "mockpd" }

func (c *pdClient) UpdateServiceGCSafePoint(ctx context.Context, serviceID string, ttl int64, safePoint uint64) (uint64, error) {
	c.gcSafePointMu.Lock()
	defer c.gcSafePointMu.Unlock()

	if ttl == 0 {
		delete(c.serviceSafePoints, serviceID)
	} else {
		var minSafePoint uint64 = math.MaxUint64
		for _, ssp := range c.serviceSafePoints {
			if ssp < minSafePoint {
				minSafePoint = ssp
			}
		}

		if len(c.serviceSafePoints) == 0 || minSafePoint <= safePoint {
			c.serviceSafePoints[serviceID] = safePoint
		}
	}

	// The minSafePoint may have changed. Reload it.
	var minSafePoint uint64 = math.MaxUint64
	for _, ssp := range c.serviceSafePoints {
		if ssp < minSafePoint {
			minSafePoint = ssp
		}
	}
	return minSafePoint, nil
}

func (c *pdClient) GetOperator(ctx context.Context, regionID uint64) (*pdpb.GetOperatorResponse, error) {
	return &pdpb.GetOperatorResponse{Status: pdpb.OperatorStatus_SUCCESS}, nil
}

func (c *pdClient) ScatterRegionWithOption(ctx context.Context, regionID uint64, opts ...pd.ScatterRegionOption) error {
	return nil
}

func (c *pdClient) GetAllMembers(ctx context.Context) ([]*pdpb.Member, error) {
<<<<<<< HEAD
	return nil, nil
}

func (c *pdClient) GetRegionFromMember(ctx context.Context, key []byte, memberURLs []string) (*pd.Region, error) {
=======
>>>>>>> c20369d0
	return nil, nil
}<|MERGE_RESOLUTION|>--- conflicted
+++ resolved
@@ -101,17 +101,18 @@
 	return &pdpb.GetOperatorResponse{Status: pdpb.OperatorStatus_SUCCESS}, nil
 }
 
-func (c *pdClient) ScatterRegionWithOption(ctx context.Context, regionID uint64, opts ...pd.ScatterRegionOption) error {
-	return nil
+func (c *pdClient) GetAllMembers(ctx context.Context) ([]*pdpb.Member, error) {
+	return nil, nil
 }
 
-func (c *pdClient) GetAllMembers(ctx context.Context) ([]*pdpb.Member, error) {
-<<<<<<< HEAD
+func (c *pdClient) ScatterRegions(ctx context.Context, regionsID []uint64, opts ...pd.RegionsOption) (*pdpb.ScatterRegionResponse, error) {
+	return nil, nil
+}
+
+func (c *pdClient) SplitRegions(ctx context.Context, splitKeys [][]byte, opts ...pd.RegionsOption) (*pdpb.SplitRegionsResponse, error) {
 	return nil, nil
 }
 
 func (c *pdClient) GetRegionFromMember(ctx context.Context, key []byte, memberURLs []string) (*pd.Region, error) {
-=======
->>>>>>> c20369d0
 	return nil, nil
 }