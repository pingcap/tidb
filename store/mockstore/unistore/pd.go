// Copyright 2020 PingCAP, Inc.
//
// Licensed under the Apache License, Version 2.0 (the "License");
// you may not use this file except in compliance with the License.
// You may obtain a copy of the License at
//
//     http://www.apache.org/licenses/LICENSE-2.0
//
// Unless required by applicable law or agreed to in writing, software
// distributed under the License is distributed on an "AS IS" BASIS,
// WITHOUT WARRANTIES OR CONDITIONS OF ANY KIND, either express or implied.
// See the License for the specific language governing permissions and
// limitations under the License.

package unistore

import (
	"context"
	"errors"
	"math"
	"sync"
	"sync/atomic"

	"github.com/pingcap/kvproto/pkg/keyspacepb"
	"github.com/pingcap/kvproto/pkg/pdpb"
	rmpb "github.com/pingcap/kvproto/pkg/resource_manager"
	us "github.com/pingcap/tidb/store/mockstore/unistore/tikv"
	"github.com/tikv/client-go/v2/oracle"
	pd "github.com/tikv/pd/client"
)

var _ pd.Client = new(pdClient)

type pdClient struct {
	*us.MockPD

	serviceSafePoints map[string]uint64
	gcSafePointMu     sync.Mutex
	globalConfig      map[string]string
	externalTimestamp atomic.Uint64
}

func newPDClient(pd *us.MockPD) *pdClient {
	return &pdClient{
		MockPD:            pd,
		serviceSafePoints: make(map[string]uint64),
		globalConfig:      make(map[string]string),
	}
}

func (c *pdClient) LoadGlobalConfig(ctx context.Context, names []string, configPath string) ([]pd.GlobalConfigItem, int64, error) {
<<<<<<< HEAD
	ret := make([]pd.GlobalConfigItem, 0)
	for k, v := range c.globalConfig {
		if strings.HasPrefix(k, configPath) {
			ret = append(ret, pd.GlobalConfigItem{Name: k, Value: v})
=======
	ret := make([]pd.GlobalConfigItem, len(names))
	for i, name := range names {
		if r, ok := c.globalConfig["/global/config/"+name]; ok {
			ret[i] = pd.GlobalConfigItem{Name: "/global/config/" + name, Value: r, EventType: pdpb.EventType_PUT}
		} else {
			ret[i] = pd.GlobalConfigItem{Name: "/global/config/" + name, Value: ""}
>>>>>>> b2cfccaa
		}
	}
	return ret, 0, nil
}

func (c *pdClient) StoreGlobalConfig(ctx context.Context, configPath string, items []pd.GlobalConfigItem) error {
	for _, item := range items {
		c.globalConfig["/global/config/"+item.Name] = item.Value
	}
	return nil
}

func (c *pdClient) WatchGlobalConfig(ctx context.Context, configPath string, revision int64) (chan []pd.GlobalConfigItem, error) {
	globalConfigWatcherCh := make(chan []pd.GlobalConfigItem, 16)
	go func() {
		defer func() {
			if r := recover(); r != nil {
				return
			}
		}()
		for i := 0; i < 10; i++ {
			for k, v := range c.globalConfig {
				globalConfigWatcherCh <- []pd.GlobalConfigItem{{Name: k, Value: v}}
			}
		}
	}()
	return globalConfigWatcherCh, nil
}

func (c *pdClient) GetLocalTS(ctx context.Context, dcLocation string) (int64, int64, error) {
	return c.GetTS(ctx)
}

func (c *pdClient) GetTSAsync(ctx context.Context) pd.TSFuture {
	return &mockTSFuture{c, ctx, false}
}

func (c *pdClient) GetLocalTSAsync(ctx context.Context, dcLocation string) pd.TSFuture {
	return &mockTSFuture{c, ctx, false}
}

type mockTSFuture struct {
	pdc  *pdClient
	ctx  context.Context
	used bool
}

func (m *mockTSFuture) Wait() (int64, int64, error) {
	if m.used {
		return 0, 0, errors.New("cannot wait tso twice")
	}
	m.used = true
	return m.pdc.GetTS(m.ctx)
}

func (c *pdClient) GetLeaderAddr() string { return "mockpd" }

func (c *pdClient) UpdateServiceGCSafePoint(ctx context.Context, serviceID string, ttl int64, safePoint uint64) (uint64, error) {
	c.gcSafePointMu.Lock()
	defer c.gcSafePointMu.Unlock()

	if ttl == 0 {
		delete(c.serviceSafePoints, serviceID)
	} else {
		var minSafePoint uint64 = math.MaxUint64
		for _, ssp := range c.serviceSafePoints {
			if ssp < minSafePoint {
				minSafePoint = ssp
			}
		}

		if len(c.serviceSafePoints) == 0 || minSafePoint <= safePoint {
			c.serviceSafePoints[serviceID] = safePoint
		}
	}

	// The minSafePoint may have changed. Reload it.
	var minSafePoint uint64 = math.MaxUint64
	for _, ssp := range c.serviceSafePoints {
		if ssp < minSafePoint {
			minSafePoint = ssp
		}
	}
	return minSafePoint, nil
}

func (c *pdClient) GetOperator(ctx context.Context, regionID uint64) (*pdpb.GetOperatorResponse, error) {
	return &pdpb.GetOperatorResponse{Status: pdpb.OperatorStatus_SUCCESS}, nil
}

func (c *pdClient) GetAllMembers(ctx context.Context) ([]*pdpb.Member, error) {
	return nil, nil
}

func (c *pdClient) ScatterRegions(ctx context.Context, regionsID []uint64, opts ...pd.RegionsOption) (*pdpb.ScatterRegionResponse, error) {
	return nil, nil
}

func (c *pdClient) SplitRegions(ctx context.Context, splitKeys [][]byte, opts ...pd.RegionsOption) (*pdpb.SplitRegionsResponse, error) {
	return nil, nil
}

func (c *pdClient) SplitAndScatterRegions(ctx context.Context, splitKeys [][]byte, opts ...pd.RegionsOption) (*pdpb.SplitAndScatterRegionsResponse, error) {
	return nil, nil
}

func (c *pdClient) GetRegionFromMember(ctx context.Context, key []byte, memberURLs []string) (*pd.Region, error) {
	return nil, nil
}

func (c *pdClient) UpdateOption(option pd.DynamicOption, value interface{}) error {
	return nil
}

// LoadKeyspace loads and returns target keyspace's metadata.
func (c *pdClient) LoadKeyspace(ctx context.Context, name string) (*keyspacepb.KeyspaceMeta, error) {
	return nil, nil
}

// WatchKeyspaces watches keyspace meta changes.
// It returns a stream of slices of keyspace metadata.
// The first message in stream contains all current keyspaceMeta,
// all subsequent messages contains new put events for all keyspaces.
func (c *pdClient) WatchKeyspaces(ctx context.Context) (chan []*keyspacepb.KeyspaceMeta, error) {
	return nil, nil
}

func (c *pdClient) UpdateKeyspaceState(ctx context.Context, id uint32, state keyspacepb.KeyspaceState) (*keyspacepb.KeyspaceMeta, error) {
	return nil, nil
}

func (c *pdClient) ListResourceGroups(ctx context.Context) ([]*rmpb.ResourceGroup, error) {
	return nil, nil
}

func (c *pdClient) GetResourceGroup(ctx context.Context, resourceGroupName string) (*rmpb.ResourceGroup, error) {
	return nil, nil
}

func (c *pdClient) AddResourceGroup(ctx context.Context, metaGroup *rmpb.ResourceGroup) (string, error) {
	return "", nil
}

func (c *pdClient) ModifyResourceGroup(ctx context.Context, metaGroup *rmpb.ResourceGroup) (string, error) {
	return "", nil
}

func (c *pdClient) DeleteResourceGroup(ctx context.Context, resourceGroupName string) (string, error) {
	return "", nil
}

func (c *pdClient) WatchResourceGroup(ctx context.Context, revision int64) (chan []*rmpb.ResourceGroup, error) {
	return nil, nil
}

func (c *pdClient) AcquireTokenBuckets(ctx context.Context, request *rmpb.TokenBucketsRequest) ([]*rmpb.TokenBucketResponse, error) {
	return nil, nil
}

func (c *pdClient) SetExternalTimestamp(ctx context.Context, newTimestamp uint64) error {
	p, l, err := c.GetTS(ctx)
	if err != nil {
		return err
	}

	currentTSO := oracle.ComposeTS(p, l)
	if newTimestamp > currentTSO {
		return errors.New("external timestamp is greater than global tso")
	}
	for {
		externalTimestamp := c.externalTimestamp.Load()
		if externalTimestamp > newTimestamp {
			return errors.New("cannot decrease the external timestamp")
		} else if externalTimestamp == newTimestamp {
			return nil
		}

		if c.externalTimestamp.CompareAndSwap(externalTimestamp, newTimestamp) {
			return nil
		}
	}
}

func (c *pdClient) GetExternalTimestamp(ctx context.Context) (uint64, error) {
	return c.externalTimestamp.Load(), nil
}<|MERGE_RESOLUTION|>--- conflicted
+++ resolved
@@ -49,19 +49,12 @@
 }
 
 func (c *pdClient) LoadGlobalConfig(ctx context.Context, names []string, configPath string) ([]pd.GlobalConfigItem, int64, error) {
-<<<<<<< HEAD
-	ret := make([]pd.GlobalConfigItem, 0)
-	for k, v := range c.globalConfig {
-		if strings.HasPrefix(k, configPath) {
-			ret = append(ret, pd.GlobalConfigItem{Name: k, Value: v})
-=======
 	ret := make([]pd.GlobalConfigItem, len(names))
 	for i, name := range names {
 		if r, ok := c.globalConfig["/global/config/"+name]; ok {
 			ret[i] = pd.GlobalConfigItem{Name: "/global/config/" + name, Value: r, EventType: pdpb.EventType_PUT}
 		} else {
 			ret[i] = pd.GlobalConfigItem{Name: "/global/config/" + name, Value: ""}
->>>>>>> b2cfccaa
 		}
 	}
 	return ret, 0, nil
