// Copyright 2020 PingCAP, Inc.
//
// Licensed under the Apache License, Version 2.0 (the "License");
// you may not use this file except in compliance with the License.
// You may obtain a copy of the License at
//
//     http://www.apache.org/licenses/LICENSE-2.0
//
// Unless required by applicable law or agreed to in writing, software
// distributed under the License is distributed on an "AS IS" BASIS,
// See the License for the specific language governing permissions and
// limitations under the License.

package unistore

import (
	"errors"
	"math"
	"sync"

	us "github.com/ngaut/unistore/tikv"
	"github.com/pingcap/kvproto/pkg/pdpb"
	pd "github.com/tikv/pd/client"
	"golang.org/x/net/context"
)

var _ pd.Client = new(pdClient)

type pdClient struct {
	*us.MockPD

	serviceSafePoints map[string]uint64
	gcSafePointMu     sync.Mutex
}

func newPDClient(pd *us.MockPD) *pdClient {
	return &pdClient{
		MockPD:            pd,
		serviceSafePoints: make(map[string]uint64),
	}
}

func (c *pdClient) GetTSAsync(ctx context.Context) pd.TSFuture {
	return &mockTSFuture{c, ctx, false}
}

type mockTSFuture struct {
	pdc  *pdClient
	ctx  context.Context
	used bool
}

func (m *mockTSFuture) Wait() (int64, int64, error) {
	if m.used {
		return 0, 0, errors.New("cannot wait tso twice")
	}
	m.used = true
	return m.pdc.GetTS(m.ctx)
}

func (c *pdClient) GetLeaderAddr() string { return "mockpd" }

func (c *pdClient) UpdateServiceGCSafePoint(ctx context.Context, serviceID string, ttl int64, safePoint uint64) (uint64, error) {
	c.gcSafePointMu.Lock()
	defer c.gcSafePointMu.Unlock()

	if ttl == 0 {
		delete(c.serviceSafePoints, serviceID)
	} else {
		var minSafePoint uint64 = math.MaxUint64
		for _, ssp := range c.serviceSafePoints {
			if ssp < minSafePoint {
				minSafePoint = ssp
			}
		}

		if len(c.serviceSafePoints) == 0 || minSafePoint <= safePoint {
			c.serviceSafePoints[serviceID] = safePoint
		}
	}

	// The minSafePoint may have changed. Reload it.
	var minSafePoint uint64 = math.MaxUint64
	for _, ssp := range c.serviceSafePoints {
		if ssp < minSafePoint {
			minSafePoint = ssp
		}
	}
	return minSafePoint, nil
}

func (c *pdClient) GetOperator(ctx context.Context, regionID uint64) (*pdpb.GetOperatorResponse, error) {
	return &pdpb.GetOperatorResponse{Status: pdpb.OperatorStatus_SUCCESS}, nil
}

<<<<<<< HEAD
=======
func (c *pdClient) ScatterRegionWithOption(ctx context.Context, regionID uint64, opts ...pd.ScatterRegionOption) error {
	return nil
}

>>>>>>> 94704d0c
func (c *pdClient) GetMemberInfo(ctx context.Context) ([]*pdpb.Member, error) {
	return nil, nil
}<|MERGE_RESOLUTION|>--- conflicted
+++ resolved
@@ -93,13 +93,10 @@
 	return &pdpb.GetOperatorResponse{Status: pdpb.OperatorStatus_SUCCESS}, nil
 }
 
-<<<<<<< HEAD
-=======
 func (c *pdClient) ScatterRegionWithOption(ctx context.Context, regionID uint64, opts ...pd.ScatterRegionOption) error {
 	return nil
 }
 
->>>>>>> 94704d0c
 func (c *pdClient) GetMemberInfo(ctx context.Context) ([]*pdpb.Member, error) {
 	return nil, nil
 }