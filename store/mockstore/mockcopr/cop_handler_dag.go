--- conflicted
+++ resolved
@@ -104,11 +104,7 @@
 	}
 
 	sc := flagsToStatementContext(dagReq.Flags)
-<<<<<<< HEAD
-	tz, err := constructTimeZone(dagReq.TimeZoneName, int(dagReq.TimeZoneOffset))
-=======
-	sc.TimeZone, err = timeutil.ConstructTimeZone(dagReq.TimeZoneName, int(dagReq.TimeZoneOffset))
->>>>>>> 656b96b9
+	tz, err := timeutil.ConstructTimeZone(dagReq.TimeZoneName, int(dagReq.TimeZoneOffset))
 	if err != nil {
 		return nil, nil, nil, errors.Trace(err)
 	}
