--- conflicted
+++ resolved
@@ -129,11 +129,7 @@
 
 func (h coprHandler) handleAnalyzeColumnsReq(req *coprocessor.Request, analyzeReq *tipb.AnalyzeReq) (_ *coprocessor.Response, err error) {
 	sc := flagsToStatementContext(analyzeReq.Flags)
-<<<<<<< HEAD
-	tz, err := constructTimeZone("", int(analyzeReq.TimeZoneOffset))
-=======
-	sc.TimeZone, err = timeutil.ConstructTimeZone("", int(analyzeReq.TimeZoneOffset))
->>>>>>> 656b96b9
+	tz, err := timeutil.ConstructTimeZone("", int(analyzeReq.TimeZoneOffset))
 	if err != nil {
 		return nil, errors.Trace(err)
 	}
