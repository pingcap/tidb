--- conflicted
+++ resolved
@@ -62,15 +62,7 @@
 }
 
 // ConstructMPPTasks receives ScheduleRequest, which are actually collects of kv ranges. We allocates MPPTaskMeta for them and returns.
-<<<<<<< HEAD
-func (c *MPPClient) ConstructMPPTasks(ctx context.Context,
-	req *kv.MPPBuildTasksRequest,
-	mppStoreLastFailTime map[string]time.Time,
-	ttl time.Duration,
-	engine kv.StoreType) ([]kv.MPPTaskMeta, error) {
-=======
-func (c *MPPClient) ConstructMPPTasks(ctx context.Context, req *kv.MPPBuildTasksRequest, mppStoreLastFailTime *sync.Map, ttl time.Duration) ([]kv.MPPTaskMeta, error) {
->>>>>>> 2c350878
+func (c *MPPClient) ConstructMPPTasks(ctx context.Context, req *kv.MPPBuildTasksRequest, mppStoreLastFailTime *sync.Map, ttl time.Duration, engine kv.StoreType) ([]kv.MPPTaskMeta, error) {
 	ctx = context.WithValue(ctx, tikv.TxnStartKey(), req.StartTS)
 	bo := backoff.NewBackofferWithVars(ctx, copBuildTaskMaxBackoff, nil)
 	var tasks []*batchCopTask
