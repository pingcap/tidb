// Copyright 2020 PingCAP, Inc.
//
// Licensed under the Apache License, Version 2.0 (the "License");
// you may not use this file except in compliance with the License.
// You may obtain a copy of the License at
//
//     http://www.apache.org/licenses/LICENSE-2.0
//
// Unless required by applicable law or agreed to in writing, software
// distributed under the License is distributed on an "AS IS" BASIS,
// WITHOUT WARRANTIES OR CONDITIONS OF ANY KIND, either express or implied.
// See the License for the specific language governing permissions and
// limitations under the License.

package copr

import (
	"context"
	"io"
	"strconv"
	"sync"
	"sync/atomic"
	"time"

	"github.com/pingcap/errors"
	"github.com/pingcap/failpoint"
	"github.com/pingcap/kvproto/pkg/coprocessor"
	"github.com/pingcap/kvproto/pkg/kvrpcpb"
	"github.com/pingcap/kvproto/pkg/mpp"
	"github.com/pingcap/log"
	"github.com/pingcap/tidb/config"
	"github.com/pingcap/tidb/kv"
	"github.com/pingcap/tidb/store/driver/backoff"
	derr "github.com/pingcap/tidb/store/driver/error"
	"github.com/pingcap/tidb/util"
	"github.com/pingcap/tidb/util/logutil"
	"github.com/pingcap/tidb/util/mathutil"
	"github.com/tikv/client-go/v2/tikv"
	"github.com/tikv/client-go/v2/tikvrpc"
	"go.uber.org/zap"
	"google.golang.org/grpc/codes"
	"google.golang.org/grpc/status"
)

// MPPClient servers MPP requests.
type MPPClient struct {
	store *kvStore
}

// GetAddress returns the network address.
func (c *batchCopTask) GetAddress() string {
	return c.storeAddr
}

<<<<<<< HEAD
type mppNodeMeta struct {
	Address    string
	Version    string
	MppVersion kv.MppVersion
}

=======
>>>>>>> 35cbcb5a
func (c *MPPClient) selectAllTiFlashStore() []kv.MPPTaskMeta {
	resultTasks := make([]kv.MPPTaskMeta, 0)
	for _, s := range c.store.GetRegionCache().GetTiFlashStores() {
		task := &batchCopTask{storeAddr: s.GetAddr(), cmdType: tikvrpc.CmdMPPTask}
		resultTasks = append(resultTasks, task)
	}
	return resultTasks
}

// ConstructMPPTasks receives ScheduleRequest, which are actually collects of kv ranges. We allocates MPPTaskMeta for them and returns.
func (c *MPPClient) ConstructMPPTasks(ctx context.Context, req *kv.MPPBuildTasksRequest, mppStoreLastFailTime *sync.Map, ttl time.Duration) ([]kv.MPPTaskMeta, error) {
	ctx = context.WithValue(ctx, tikv.TxnStartKey(), req.StartTS)
	bo := backoff.NewBackofferWithVars(ctx, copBuildTaskMaxBackoff, nil)
	var tasks []*batchCopTask
	var err error
	if req.PartitionIDAndRanges != nil {
		rangesForEachPartition := make([]*KeyRanges, len(req.PartitionIDAndRanges))
		partitionIDs := make([]int64, len(req.PartitionIDAndRanges))
		for i, p := range req.PartitionIDAndRanges {
			rangesForEachPartition[i] = NewKeyRanges(p.KeyRanges)
			partitionIDs[i] = p.ID
		}
		tasks, err = buildBatchCopTasksForPartitionedTable(bo, c.store, rangesForEachPartition, kv.TiFlash, mppStoreLastFailTime, ttl, true, 20, partitionIDs)
	} else {
		if req.KeyRanges == nil {
			return c.selectAllTiFlashStore(), nil
		}
		ranges := NewKeyRanges(req.KeyRanges)
		tasks, err = buildBatchCopTasksForNonPartitionedTable(bo, c.store, ranges, kv.TiFlash, mppStoreLastFailTime, ttl, true, 20)
	}

	if err != nil {
		return nil, errors.Trace(err)
	}
	mppTasks := make([]kv.MPPTaskMeta, 0, len(tasks))
	for _, copTask := range tasks {
		mppTasks = append(mppTasks, copTask)
	}
	return mppTasks, nil
}

// mppResponse wraps mpp data packet.
type mppResponse struct {
	pbResp   *mpp.MPPDataPacket
	detail   *CopRuntimeStats
	respTime time.Duration
	respSize int64

	err error
}

// GetData implements the kv.ResultSubset GetData interface.
func (m *mppResponse) GetData() []byte {
	return m.pbResp.Data
}

// GetStartKey implements the kv.ResultSubset GetStartKey interface.
func (m *mppResponse) GetStartKey() kv.Key {
	return nil
}

// GetExecDetails is unavailable currently.
func (m *mppResponse) GetCopRuntimeStats() *CopRuntimeStats {
	return m.detail
}

// MemSize returns how many bytes of memory this response use
func (m *mppResponse) MemSize() int64 {
	if m.respSize != 0 {
		return m.respSize
	}

	if m.detail != nil {
		m.respSize += int64(sizeofExecDetails)
	}
	if m.pbResp != nil {
		m.respSize += int64(m.pbResp.Size())
	}
	return m.respSize
}

func (m *mppResponse) RespTime() time.Duration {
	return m.respTime
}

type mppIterator struct {
	store *kvStore

	tasks    []*kv.MPPDispatchRequest
	finishCh chan struct{}

	startTs uint64

	mppVersion kv.MppVersion

	respChan chan *mppResponse

	cancelFunc context.CancelFunc

	wg         sync.WaitGroup
	wgDoneChan chan struct{}

	closed uint32

	vars *tikv.Variables

	needTriggerFallback bool

	mu sync.Mutex

	enableCollectExecutionInfo bool
}

func (m *mppIterator) run(ctx context.Context) {
	for _, task := range m.tasks {
		if atomic.LoadUint32(&m.closed) == 1 {
			break
		}
		m.mu.Lock()
		if task.State == kv.MppTaskReady {
			task.State = kv.MppTaskRunning
		}
		m.mu.Unlock()
		m.wg.Add(1)
		boMaxSleep := copNextMaxBackoff
		failpoint.Inject("ReduceCopNextMaxBackoff", func(value failpoint.Value) {
			if value.(bool) {
				boMaxSleep = 2
			}
		})
		bo := backoff.NewBackoffer(ctx, boMaxSleep)
		go func(mppTask *kv.MPPDispatchRequest) {
			defer func() {
				m.wg.Done()
			}()
			m.handleDispatchReq(ctx, bo, mppTask)
		}(task)
	}
	m.wg.Wait()
	close(m.wgDoneChan)
	close(m.respChan)
}

func (m *mppIterator) sendError(err error) {
	m.sendToRespCh(&mppResponse{err: err})
	m.cancelMppTasks()
}

func (m *mppIterator) sendToRespCh(resp *mppResponse) (exit bool) {
	select {
	case m.respChan <- resp:
	case <-m.finishCh:
		exit = true
	}
	return
}

// TODO:: Consider that which way is better:
// - dispatch all tasks at once, and connect tasks at second.
// - dispatch tasks and establish connection at the same time.
func (m *mppIterator) handleDispatchReq(ctx context.Context, bo *Backoffer, req *kv.MPPDispatchRequest) {
	var regionInfos []*coprocessor.RegionInfo
	originalTask, ok := req.Meta.(*batchCopTask)
	if ok {
		for _, ri := range originalTask.regionInfos {
			regionInfos = append(regionInfos, ri.toCoprocessorRegionInfo())
		}
	}

	// meta for current task.
	taskMeta := &mpp.TaskMeta{StartTs: req.StartTs, TaskId: req.ID, Address: req.Meta.GetAddress(), MppVersion: req.MppVersion.ToInt64()}

	mppReq := &mpp.DispatchTaskRequest{
		Meta:        taskMeta,
		EncodedPlan: req.Data,
		// TODO: This is only an experience value. It's better to be configurable.
		Timeout:            60,
		SchemaVer:          req.SchemaVar,
		Regions:            regionInfos,
		ExchangeSenderMeta: req.ExchangeSenderMeta,
	}
	if originalTask != nil {
		mppReq.TableRegions = originalTask.PartitionTableRegions
		if mppReq.TableRegions != nil {
			mppReq.Regions = nil
		}
	}

	disaggregatedTiFlash := config.GetGlobalConfig().DisaggregatedTiFlash
	wrappedReq := tikvrpc.NewRequest(tikvrpc.CmdMPPTask, mppReq, kvrpcpb.Context{})
	wrappedReq.StoreTp = getEndPointType(kv.TiFlash)

	// TODO: Handle dispatch task response correctly, including retry logic and cancel logic.
	var rpcResp *tikvrpc.Response
	var err error
	var retry bool

	// If copTasks is not empty, we should send request according to region distribution.
	// Or else it's the task without region, which always happens in high layer task without table.
	// In that case
	if originalTask != nil {
		sender := NewRegionBatchRequestSender(m.store.GetRegionCache(), m.store.GetTiKVClient(), m.enableCollectExecutionInfo)
		rpcResp, retry, _, err = sender.SendReqToAddr(bo, originalTask.ctx, originalTask.regionInfos, wrappedReq, tikv.ReadTimeoutMedium)
		if err != nil && disaggregatedTiFlash {
			m.store.GetRegionCache().InvalidateTiFlashComputeStoresIfGRPCError(err)
		}
		// No matter what the rpc error is, we won't retry the mpp dispatch tasks.
		// TODO: If we want to retry, we must redo the plan fragment cutting and task scheduling.
		// That's a hard job but we can try it in the future.
		if sender.GetRPCError() != nil {
			logutil.BgLogger().Warn("mpp dispatch meet io error", zap.String("error", sender.GetRPCError().Error()), zap.Uint64("timestamp", taskMeta.StartTs), zap.Int64("task", taskMeta.TaskId), zap.Int64("mpp-version", taskMeta.MppVersion))
			// if needTriggerFallback is true, we return timeout to trigger tikv's fallback
			if m.needTriggerFallback {
				err = derr.ErrTiFlashServerTimeout
			} else {
				err = sender.GetRPCError()
			}
		}
	} else {
		rpcResp, err = m.store.GetTiKVClient().SendRequest(ctx, req.Meta.GetAddress(), wrappedReq, tikv.ReadTimeoutMedium)
		if errors.Cause(err) == context.Canceled || status.Code(errors.Cause(err)) == codes.Canceled {
			retry = false
		} else if err != nil {
			if disaggregatedTiFlash {
				m.store.GetRegionCache().InvalidateTiFlashComputeStoresIfGRPCError(err)
			}
			if bo.Backoff(tikv.BoTiFlashRPC(), err) == nil {
				retry = true
			}
		}
	}

	if retry {
		logutil.BgLogger().Warn("mpp dispatch meet error and retrying", zap.Error(err), zap.Uint64("timestamp", taskMeta.StartTs), zap.Int64("task", taskMeta.TaskId), zap.Int64("mpp-version", taskMeta.MppVersion))
		m.handleDispatchReq(ctx, bo, req)
		return
	}

	if err != nil {
		logutil.BgLogger().Error("mpp dispatch meet error", zap.String("error", err.Error()), zap.Uint64("timestamp", taskMeta.StartTs), zap.Int64("task", taskMeta.TaskId), zap.Int64("mpp-version", taskMeta.MppVersion))
		// if needTriggerFallback is true, we return timeout to trigger tikv's fallback
		if m.needTriggerFallback {
			err = derr.ErrTiFlashServerTimeout
		}
		m.sendError(err)
		return
	}

	realResp := rpcResp.Resp.(*mpp.DispatchTaskResponse)

	if realResp.Error != nil {
		logutil.BgLogger().Error("mpp dispatch response meet error", zap.String("error", realResp.Error.Msg), zap.Uint64("timestamp", taskMeta.StartTs), zap.Int64("task", taskMeta.TaskId), zap.Int64("mpp-version", taskMeta.MppVersion))
		m.sendError(errors.New(realResp.Error.Msg))
		return
	}
	if len(realResp.RetryRegions) > 0 {
		logutil.BgLogger().Info("TiFlash found " + strconv.Itoa(len(realResp.RetryRegions)) + " stale regions. Only first " + strconv.Itoa(mathutil.Min(10, len(realResp.RetryRegions))) + " regions will be logged if the log level is higher than Debug")
		for index, retry := range realResp.RetryRegions {
			id := tikv.NewRegionVerID(retry.Id, retry.RegionEpoch.ConfVer, retry.RegionEpoch.Version)
			if index < 10 || log.GetLevel() <= zap.DebugLevel {
				logutil.BgLogger().Info("invalid region because tiflash detected stale region", zap.String("region id", id.String()))
			}
			m.store.GetRegionCache().InvalidateCachedRegionWithReason(id, tikv.EpochNotMatch)
		}
	}
	failpoint.Inject("mppNonRootTaskError", func(val failpoint.Value) {
		if val.(bool) && !req.IsRoot {
			time.Sleep(1 * time.Second)
			m.sendError(derr.ErrTiFlashServerTimeout)
			return
		}
	})
	if !req.IsRoot {
		return
	}

	m.establishMPPConns(bo, req, taskMeta)
}

// NOTE: We do not retry here, because retry is helpless when errors result from TiFlash or Network. If errors occur, the execution on TiFlash will finally stop after some minutes.
// This function is exclusively called, and only the first call succeeds sending tasks and setting all tasks as cancelled, while others will not work.
func (m *mppIterator) cancelMppTasks() {
	m.mu.Lock()
	defer m.mu.Unlock()
	killReq := &mpp.CancelTaskRequest{
		Meta: &mpp.TaskMeta{StartTs: m.startTs, MppVersion: m.mppVersion.ToInt64()},
	}

	disaggregatedTiFlash := config.GetGlobalConfig().DisaggregatedTiFlash
	wrappedReq := tikvrpc.NewRequest(tikvrpc.CmdMPPCancel, killReq, kvrpcpb.Context{})
	wrappedReq.StoreTp = getEndPointType(kv.TiFlash)

	usedStoreAddrs := make(map[string]bool)
	for _, task := range m.tasks {
		// get the store address of running tasks
		if task.State == kv.MppTaskRunning && !usedStoreAddrs[task.Meta.GetAddress()] {
			usedStoreAddrs[task.Meta.GetAddress()] = true
		} else if task.State == kv.MppTaskCancelled {
			return
		}
		task.State = kv.MppTaskCancelled
	}

	// send cancel cmd to all stores where tasks run
	wg := util.WaitGroupWrapper{}
	for addr := range usedStoreAddrs {
		storeAddr := addr
		wg.Run(func() {
			_, err := m.store.GetTiKVClient().SendRequest(context.Background(), storeAddr, wrappedReq, tikv.ReadTimeoutShort)
			logutil.BgLogger().Debug("cancel task", zap.Uint64("query id ", m.startTs), zap.String("on addr", storeAddr), zap.Int64("mpp-version", m.mppVersion.ToInt64()))
			if err != nil {
				logutil.BgLogger().Error("cancel task error", zap.Error(err), zap.Uint64("query id", m.startTs), zap.String("on addr", storeAddr), zap.Int64("mpp-version", m.mppVersion.ToInt64()))
				if disaggregatedTiFlash {
					m.store.GetRegionCache().InvalidateTiFlashComputeStoresIfGRPCError(err)
				}
			}
		})
	}
	wg.Wait()
}

func (m *mppIterator) establishMPPConns(bo *Backoffer, req *kv.MPPDispatchRequest, taskMeta *mpp.TaskMeta) {
	connReq := &mpp.EstablishMPPConnectionRequest{
		SenderMeta: taskMeta,
		ReceiverMeta: &mpp.TaskMeta{
			StartTs:    req.StartTs,
			MppVersion: req.MppVersion.ToInt64(),
			TaskId:     -1,
		},
	}

	var err error
	disaggregatedTiFlash := config.GetGlobalConfig().DisaggregatedTiFlash

	wrappedReq := tikvrpc.NewRequest(tikvrpc.CmdMPPConn, connReq, kvrpcpb.Context{})
	wrappedReq.StoreTp = getEndPointType(kv.TiFlash)

	// Drain results from root task.
	// We don't need to process any special error. When we meet errors, just let it fail.
	rpcResp, err := m.store.GetTiKVClient().SendRequest(bo.GetCtx(), req.Meta.GetAddress(), wrappedReq, readTimeoutUltraLong)

	if err != nil {
		logutil.BgLogger().Warn("establish mpp connection meet error and cannot retry", zap.String("error", err.Error()), zap.Uint64("timestamp", taskMeta.StartTs), zap.Int64("task", taskMeta.TaskId), zap.Int64("mpp-version", taskMeta.MppVersion))
		// if needTriggerFallback is true, we return timeout to trigger tikv's fallback
		if m.needTriggerFallback {
			m.sendError(derr.ErrTiFlashServerTimeout)
		} else {
			m.sendError(err)
		}
		if disaggregatedTiFlash {
			m.store.GetRegionCache().InvalidateTiFlashComputeStoresIfGRPCError(err)
		}
		return
	}

	stream := rpcResp.Resp.(*tikvrpc.MPPStreamResponse)
	defer stream.Close()

	resp := stream.MPPDataPacket
	if resp == nil {
		return
	}

	for {
		err := m.handleMPPStreamResponse(bo, resp, req)
		if err != nil {
			m.sendError(err)
			return
		}

		resp, err = stream.Recv()
		if err != nil {
			if errors.Cause(err) == io.EOF {
				return
			}

			if err1 := bo.Backoff(tikv.BoTiKVRPC(), errors.Errorf("recv stream response error: %v", err)); err1 != nil {
				if errors.Cause(err) == context.Canceled {
					logutil.BgLogger().Info("stream recv timeout", zap.Error(err), zap.Uint64("timestamp", taskMeta.StartTs), zap.Int64("task", taskMeta.TaskId), zap.Int64("mpp-version", taskMeta.MppVersion))
				} else {
					logutil.BgLogger().Info("stream unknown error", zap.Error(err), zap.Uint64("timestamp", taskMeta.StartTs), zap.Int64("task", taskMeta.TaskId), zap.Int64("mpp-version", taskMeta.MppVersion))
				}
			}
			// if needTriggerFallback is true, we return timeout to trigger tikv's fallback
			if m.needTriggerFallback {
				m.sendError(derr.ErrTiFlashServerTimeout)
			} else {
				m.sendError(err)
			}
			return
		}
	}
}

// TODO: Test the case that user cancels the query.
func (m *mppIterator) Close() error {
	if atomic.CompareAndSwapUint32(&m.closed, 0, 1) {
		close(m.finishCh)
	}
	m.cancelFunc()
	<-m.wgDoneChan
	return nil
}

func (m *mppIterator) handleMPPStreamResponse(bo *Backoffer, response *mpp.MPPDataPacket, req *kv.MPPDispatchRequest) (err error) {
	if response.Error != nil {
		err = errors.Errorf("other error for mpp stream: %s", response.Error.Msg)
		logutil.BgLogger().Warn("other error",
			zap.Uint64("txnStartTS", req.StartTs),
			zap.String("storeAddr", req.Meta.GetAddress()),
			zap.Int64("mpp-version", req.MppVersion.ToInt64()),
			zap.Error(err))
		return err
	}

	resp := &mppResponse{
		pbResp: response,
		detail: new(CopRuntimeStats),
	}

	backoffTimes := bo.GetBackoffTimes()
	resp.detail.BackoffTime = time.Duration(bo.GetTotalSleep()) * time.Millisecond
	resp.detail.BackoffSleep = make(map[string]time.Duration, len(backoffTimes))
	resp.detail.BackoffTimes = make(map[string]int, len(backoffTimes))
	for backoff := range backoffTimes {
		resp.detail.BackoffTimes[backoff] = backoffTimes[backoff]
		resp.detail.BackoffSleep[backoff] = time.Duration(bo.GetBackoffSleepMS()[backoff]) * time.Millisecond
	}
	resp.detail.CalleeAddress = req.Meta.GetAddress()

	m.sendToRespCh(resp)
	return
}

func (m *mppIterator) nextImpl(ctx context.Context) (resp *mppResponse, ok bool, exit bool, err error) {
	ticker := time.NewTicker(3 * time.Second)
	defer ticker.Stop()
	for {
		select {
		case resp, ok = <-m.respChan:
			return
		case <-ticker.C:
			if m.vars != nil && m.vars.Killed != nil && atomic.LoadUint32(m.vars.Killed) == 1 {
				err = derr.ErrQueryInterrupted
				exit = true
				return
			}
		case <-m.finishCh:
			exit = true
			return
		case <-ctx.Done():
			if atomic.CompareAndSwapUint32(&m.closed, 0, 1) {
				close(m.finishCh)
			}
			exit = true
			return
		}
	}
}

func (m *mppIterator) Next(ctx context.Context) (kv.ResultSubset, error) {
	resp, ok, closed, err := m.nextImpl(ctx)
	if err != nil {
		return nil, errors.Trace(err)
	}
	if !ok || closed {
		return nil, nil
	}

	if resp.err != nil {
		return nil, errors.Trace(resp.err)
	}

	err = m.store.CheckVisibility(m.startTs)
	if err != nil {
		return nil, errors.Trace(err)
	}
	return resp, nil
}

// DispatchMPPTasks dispatches all the mpp task and waits for the responses.
func (c *MPPClient) DispatchMPPTasks(ctx context.Context, variables interface{}, dispatchReqs []*kv.MPPDispatchRequest, needTriggerFallback bool, startTs uint64, mppVersion kv.MppVersion) kv.Response {
	vars := variables.(*tikv.Variables)
	ctxChild, cancelFunc := context.WithCancel(ctx)
	iter := &mppIterator{
		store:                      c.store,
		tasks:                      dispatchReqs,
		finishCh:                   make(chan struct{}),
		wgDoneChan:                 make(chan struct{}),
		cancelFunc:                 cancelFunc,
		respChan:                   make(chan *mppResponse),
		startTs:                    startTs,
		mppVersion:                 mppVersion,
		vars:                       vars,
		needTriggerFallback:        needTriggerFallback,
		enableCollectExecutionInfo: config.GetGlobalConfig().Instance.EnableCollectExecutionInfo.Load(),
	}
	go iter.run(ctxChild)
	return iter
}<|MERGE_RESOLUTION|>--- conflicted
+++ resolved
@@ -52,15 +52,6 @@
 	return c.storeAddr
 }
 
-<<<<<<< HEAD
-type mppNodeMeta struct {
-	Address    string
-	Version    string
-	MppVersion kv.MppVersion
-}
-
-=======
->>>>>>> 35cbcb5a
 func (c *MPPClient) selectAllTiFlashStore() []kv.MPPTaskMeta {
 	resultTasks := make([]kv.MPPTaskMeta, 0)
 	for _, s := range c.store.GetRegionCache().GetTiFlashStores() {
