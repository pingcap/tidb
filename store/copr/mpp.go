--- conflicted
+++ resolved
@@ -259,12 +259,9 @@
 		// That's a hard job but we can try it in the future.
 		if sender.GetRPCError() != nil {
 			logutil.BgLogger().Warn("mpp dispatch meet io error", zap.String("error", sender.GetRPCError().Error()), zap.Uint64("timestamp", taskMeta.StartTs), zap.Int64("task", taskMeta.TaskId))
-<<<<<<< HEAD
 			if invalidPDCache {
 				m.store.GetRegionCache().InvalidateTiFlashComputeStores()
 			}
-=======
->>>>>>> 151cd7ed
 			// if needTriggerFallback is true, we return timeout to trigger tikv's fallback
 			if m.needTriggerFallback {
 				err = derr.ErrTiFlashServerTimeout
@@ -277,12 +274,9 @@
 		if errors.Cause(err) == context.Canceled || status.Code(errors.Cause(err)) == codes.Canceled {
 			retry = false
 		} else if err != nil {
-<<<<<<< HEAD
 			if invalidPDCache {
 				m.store.GetRegionCache().InvalidateTiFlashComputeStores()
 			}
-=======
->>>>>>> 151cd7ed
 			if bo.Backoff(tikv.BoTiFlashRPC(), err) == nil {
 				retry = true
 			}
@@ -372,12 +366,9 @@
 		})
 	}
 	wg.Wait()
-<<<<<<< HEAD
 	if gotErr.Load() && config.GetGlobalConfig().DisaggregatedTiFlash && !config.GetGlobalConfig().UseAutoScaler {
 		m.store.GetRegionCache().InvalidateTiFlashComputeStores()
 	}
-=======
->>>>>>> 151cd7ed
 }
 
 func (m *mppIterator) establishMPPConns(bo *Backoffer, req *kv.MPPDispatchRequest, taskMeta *mpp.TaskMeta) {
@@ -403,12 +394,9 @@
 
 	if err != nil {
 		logutil.BgLogger().Warn("establish mpp connection meet error and cannot retry", zap.String("error", err.Error()), zap.Uint64("timestamp", taskMeta.StartTs), zap.Int64("task", taskMeta.TaskId))
-<<<<<<< HEAD
 		if config.GetGlobalConfig().DisaggregatedTiFlash && !config.GetGlobalConfig().UseAutoScaler {
 			m.store.GetRegionCache().InvalidateTiFlashComputeStores()
 		}
-=======
->>>>>>> 151cd7ed
 		// if needTriggerFallback is true, we return timeout to trigger tikv's fallback
 		if m.needTriggerFallback {
 			m.sendError(derr.ErrTiFlashServerTimeout)
