// Copyright 2020 PingCAP, Inc.
//
// Licensed under the Apache License, Version 2.0 (the "License");
// you may not use this file except in compliance with the License.
// You may obtain a copy of the License at
//
//     http://www.apache.org/licenses/LICENSE-2.0
//
// Unless required by applicable law or agreed to in writing, software
// distributed under the License is distributed on an "AS IS" BASIS,
// WITHOUT WARRANTIES OR CONDITIONS OF ANY KIND, either express or implied.
// See the License for the specific language governing permissions and
// limitations under the License.

package copr

import (
	"context"
	"io"
	"strconv"
	"sync"
	"sync/atomic"
	"time"

	"github.com/pingcap/errors"
	"github.com/pingcap/failpoint"
	"github.com/pingcap/kvproto/pkg/coprocessor"
	"github.com/pingcap/kvproto/pkg/kvrpcpb"
	"github.com/pingcap/kvproto/pkg/mpp"
	"github.com/pingcap/log"
	"github.com/pingcap/tidb/config"
	"github.com/pingcap/tidb/kv"
	"github.com/pingcap/tidb/store/driver/backoff"
	derr "github.com/pingcap/tidb/store/driver/error"
	"github.com/pingcap/tidb/util"
	"github.com/pingcap/tidb/util/logutil"
	"github.com/pingcap/tidb/util/mathutil"
	"github.com/tikv/client-go/v2/tikv"
	"github.com/tikv/client-go/v2/tikvrpc"
	"go.uber.org/zap"
	"google.golang.org/grpc/codes"
	"google.golang.org/grpc/status"
)

// MPPClient servers MPP requests.
type MPPClient struct {
	store *kvStore
}

// GetAddress returns the network address.
func (c *batchCopTask) GetAddress() string {
	return c.storeAddr
}

func (c *MPPClient) selectAllTiFlashStore() []kv.MPPTaskMeta {
	resultTasks := make([]kv.MPPTaskMeta, 0)
	for _, s := range c.store.GetRegionCache().GetTiFlashStores() {
		task := &batchCopTask{storeAddr: s.GetAddr(), cmdType: tikvrpc.CmdMPPTask}
		resultTasks = append(resultTasks, task)
	}
	return resultTasks
}

// ConstructMPPTasks receives ScheduleRequest, which are actually collects of kv ranges. We allocates MPPTaskMeta for them and returns.
func (c *MPPClient) ConstructMPPTasks(ctx context.Context, req *kv.MPPBuildTasksRequest, ttl time.Duration) ([]kv.MPPTaskMeta, error) {
	ctx = context.WithValue(ctx, tikv.TxnStartKey(), req.StartTS)
	bo := backoff.NewBackofferWithVars(ctx, copBuildTaskMaxBackoff, nil)
	var tasks []*batchCopTask
	var err error
	if req.PartitionIDAndRanges != nil {
		rangesForEachPartition := make([]*KeyRanges, len(req.PartitionIDAndRanges))
		partitionIDs := make([]int64, len(req.PartitionIDAndRanges))
		for i, p := range req.PartitionIDAndRanges {
			rangesForEachPartition[i] = NewKeyRanges(p.KeyRanges)
			partitionIDs[i] = p.ID
		}
		tasks, err = buildBatchCopTasksForPartitionedTable(bo, c.store, rangesForEachPartition, kv.TiFlash, true, ttl, true, 20, partitionIDs)
	} else {
		if req.KeyRanges == nil {
			return c.selectAllTiFlashStore(), nil
		}
		ranges := NewKeyRanges(req.KeyRanges)
		tasks, err = buildBatchCopTasksForNonPartitionedTable(bo, c.store, ranges, kv.TiFlash, true, ttl, true, 20)
	}

	if err != nil {
		return nil, errors.Trace(err)
	}
	mppTasks := make([]kv.MPPTaskMeta, 0, len(tasks))
	for _, copTask := range tasks {
		mppTasks = append(mppTasks, copTask)
	}
	return mppTasks, nil
}

// mppResponse wraps mpp data packet.
type mppResponse struct {
	pbResp   *mpp.MPPDataPacket
	detail   *CopRuntimeStats
	respTime time.Duration
	respSize int64

	err error
}

// GetData implements the kv.ResultSubset GetData interface.
func (m *mppResponse) GetData() []byte {
	return m.pbResp.Data
}

// GetStartKey implements the kv.ResultSubset GetStartKey interface.
func (m *mppResponse) GetStartKey() kv.Key {
	return nil
}

// GetExecDetails is unavailable currently.
func (m *mppResponse) GetCopRuntimeStats() *CopRuntimeStats {
	return m.detail
}

// MemSize returns how many bytes of memory this response use
func (m *mppResponse) MemSize() int64 {
	if m.respSize != 0 {
		return m.respSize
	}

	if m.detail != nil {
		m.respSize += int64(sizeofExecDetails)
	}
	if m.pbResp != nil {
		m.respSize += int64(m.pbResp.Size())
	}
	return m.respSize
}

func (m *mppResponse) RespTime() time.Duration {
	return m.respTime
}

type mppIterator struct {
	store *kvStore

	tasks    []*kv.MPPDispatchRequest
	finishCh chan struct{}

	startTs    uint64
	mppQueryID kv.MPPQueryID

	respChan chan *mppResponse

	cancelFunc context.CancelFunc

	wg         sync.WaitGroup
	wgDoneChan chan struct{}

	closed uint32

	vars *tikv.Variables

	needTriggerFallback bool

	mu sync.Mutex

	enableCollectExecutionInfo bool
}

func (m *mppIterator) run(ctx context.Context) {
	for _, task := range m.tasks {
		if atomic.LoadUint32(&m.closed) == 1 {
			break
		}
		m.mu.Lock()
		if task.State == kv.MppTaskReady {
			task.State = kv.MppTaskRunning
		}
		m.mu.Unlock()
		m.wg.Add(1)
		boMaxSleep := copNextMaxBackoff
		failpoint.Inject("ReduceCopNextMaxBackoff", func(value failpoint.Value) {
			if value.(bool) {
				boMaxSleep = 2
			}
		})
		bo := backoff.NewBackoffer(ctx, boMaxSleep)
		go func(mppTask *kv.MPPDispatchRequest) {
			defer func() {
				m.wg.Done()
			}()
			m.handleDispatchReq(ctx, bo, mppTask)
		}(task)
	}
	m.wg.Wait()
	close(m.wgDoneChan)
	close(m.respChan)
}

func (m *mppIterator) sendError(err error) {
	m.sendToRespCh(&mppResponse{err: err})
	m.cancelMppTasks()
}

func (m *mppIterator) sendToRespCh(resp *mppResponse) (exit bool) {
	select {
	case m.respChan <- resp:
	case <-m.finishCh:
		exit = true
	}
	return
}

// TODO:: Consider that which way is better:
// - dispatch all tasks at once, and connect tasks at second.
// - dispatch tasks and establish connection at the same time.
func (m *mppIterator) handleDispatchReq(ctx context.Context, bo *Backoffer, req *kv.MPPDispatchRequest) {
	var regionInfos []*coprocessor.RegionInfo
	originalTask, ok := req.Meta.(*batchCopTask)
	if ok {
		for _, ri := range originalTask.regionInfos {
			regionInfos = append(regionInfos, ri.toCoprocessorRegionInfo())
		}
	}

	// meta for current task.
	taskMeta := &mpp.TaskMeta{StartTs: req.StartTs, QueryTs: req.MppQueryID.QueryTs, LocalQueryId: req.MppQueryID.LocalQueryID, TaskId: req.ID, ServerId: req.MppQueryID.ServerID,
		Address: req.Meta.GetAddress()}

	mppReq := &mpp.DispatchTaskRequest{
		Meta:        taskMeta,
		EncodedPlan: req.Data,
		// TODO: This is only an experience value. It's better to be configurable.
		Timeout:   60,
		SchemaVer: req.SchemaVar,
		Regions:   regionInfos,
	}
	if originalTask != nil {
		mppReq.TableRegions = originalTask.PartitionTableRegions
		if mppReq.TableRegions != nil {
			mppReq.Regions = nil
		}
	}

	disaggregatedTiFlash := config.GetGlobalConfig().DisaggregatedTiFlash
	wrappedReq := tikvrpc.NewRequest(tikvrpc.CmdMPPTask, mppReq, kvrpcpb.Context{})
	wrappedReq.StoreTp = getEndPointType(kv.TiFlash)

	// TODO: Handle dispatch task response correctly, including retry logic and cancel logic.
	var rpcResp *tikvrpc.Response
	var err error
	var retry bool

	// If copTasks is not empty, we should send request according to region distribution.
	// Or else it's the task without region, which always happens in high layer task without table.
	// In that case
	if originalTask != nil {
		sender := NewRegionBatchRequestSender(m.store.GetRegionCache(), m.store.GetTiKVClient(), m.enableCollectExecutionInfo)
		rpcResp, retry, _, err = sender.SendReqToAddr(bo, originalTask.ctx, originalTask.regionInfos, wrappedReq, tikv.ReadTimeoutMedium)
<<<<<<< HEAD
		if err != nil && disaggregatedTiFlash {
			// todo: fix when use topoFetcher
			m.store.GetRegionCache().InvalidateTiFlashComputeStoresIfGRPCError(err)
		}
=======
>>>>>>> fbc38f8b
		// No matter what the rpc error is, we won't retry the mpp dispatch tasks.
		// TODO: If we want to retry, we must redo the plan fragment cutting and task scheduling.
		// That's a hard job but we can try it in the future.
		if sender.GetRPCError() != nil {
			logutil.BgLogger().Warn("mpp dispatch meet io error", zap.String("error", sender.GetRPCError().Error()), zap.Uint64("timestamp", taskMeta.StartTs), zap.Int64("task", taskMeta.TaskId))
			if disaggregatedTiFlash {
				m.store.GetRegionCache().InvalidateTiFlashComputeStores()
			}
			// if needTriggerFallback is true, we return timeout to trigger tikv's fallback
			if m.needTriggerFallback {
				err = derr.ErrTiFlashServerTimeout
			} else {
				err = sender.GetRPCError()
			}
		}
	} else {
		rpcResp, err = m.store.GetTiKVClient().SendRequest(ctx, req.Meta.GetAddress(), wrappedReq, tikv.ReadTimeoutMedium)
		if errors.Cause(err) == context.Canceled || status.Code(errors.Cause(err)) == codes.Canceled {
			retry = false
		} else if err != nil {
			if disaggregatedTiFlash {
				m.store.GetRegionCache().InvalidateTiFlashComputeStores()
			}
			if bo.Backoff(tikv.BoTiFlashRPC(), err) == nil {
				retry = true
			}
		}
	}

	if retry {
		logutil.BgLogger().Warn("mpp dispatch meet error and retrying", zap.Error(err), zap.Uint64("timestamp", taskMeta.StartTs), zap.Int64("task", taskMeta.TaskId))
		m.handleDispatchReq(ctx, bo, req)
		return
	}

	if err != nil {
		logutil.BgLogger().Error("mpp dispatch meet error", zap.String("error", err.Error()), zap.Uint64("timestamp", taskMeta.StartTs), zap.Int64("task", taskMeta.TaskId))
		// if needTriggerFallback is true, we return timeout to trigger tikv's fallback
		if m.needTriggerFallback {
			err = derr.ErrTiFlashServerTimeout
		}
		m.sendError(err)
		return
	}

	realResp := rpcResp.Resp.(*mpp.DispatchTaskResponse)

	if realResp.Error != nil {
		logutil.BgLogger().Error("mpp dispatch response meet error", zap.String("error", realResp.Error.Msg), zap.Uint64("timestamp", taskMeta.StartTs), zap.Int64("task", taskMeta.TaskId))
		m.sendError(errors.New(realResp.Error.Msg))
		return
	}
	if len(realResp.RetryRegions) > 0 {
		logutil.BgLogger().Info("TiFlash found " + strconv.Itoa(len(realResp.RetryRegions)) + " stale regions. Only first " + strconv.Itoa(mathutil.Min(10, len(realResp.RetryRegions))) + " regions will be logged if the log level is higher than Debug")
		for index, retry := range realResp.RetryRegions {
			id := tikv.NewRegionVerID(retry.Id, retry.RegionEpoch.ConfVer, retry.RegionEpoch.Version)
			if index < 10 || log.GetLevel() <= zap.DebugLevel {
				logutil.BgLogger().Info("invalid region because tiflash detected stale region", zap.String("region id", id.String()))
			}
			m.store.GetRegionCache().InvalidateCachedRegionWithReason(id, tikv.EpochNotMatch)
		}
	}
	failpoint.Inject("mppNonRootTaskError", func(val failpoint.Value) {
		if val.(bool) && !req.IsRoot {
			time.Sleep(1 * time.Second)
			m.sendError(derr.ErrTiFlashServerTimeout)
			return
		}
	})
	if !req.IsRoot {
		return
	}

	m.establishMPPConns(bo, req, taskMeta)
}

// NOTE: We do not retry here, because retry is helpless when errors result from TiFlash or Network. If errors occur, the execution on TiFlash will finally stop after some minutes.
// This function is exclusively called, and only the first call succeeds sending tasks and setting all tasks as cancelled, while others will not work.
func (m *mppIterator) cancelMppTasks() {
	m.mu.Lock()
	defer m.mu.Unlock()
	killReq := &mpp.CancelTaskRequest{
		Meta: &mpp.TaskMeta{StartTs: m.startTs, QueryTs: m.mppQueryID.QueryTs, LocalQueryId: m.mppQueryID.LocalQueryID, ServerId: m.mppQueryID.ServerID},
	}

	disaggregatedTiFlash := config.GetGlobalConfig().DisaggregatedTiFlash
	wrappedReq := tikvrpc.NewRequest(tikvrpc.CmdMPPCancel, killReq, kvrpcpb.Context{})
	wrappedReq.StoreTp = getEndPointType(kv.TiFlash)

	usedStoreAddrs := make(map[string]bool)
	for _, task := range m.tasks {
		// get the store address of running tasks
		if task.State == kv.MppTaskRunning && !usedStoreAddrs[task.Meta.GetAddress()] {
			usedStoreAddrs[task.Meta.GetAddress()] = true
		} else if task.State == kv.MppTaskCancelled {
			return
		}
		task.State = kv.MppTaskCancelled
	}

	// send cancel cmd to all stores where tasks run
	gotErr := atomic.Bool{}
	wg := util.WaitGroupWrapper{}
	for addr := range usedStoreAddrs {
		storeAddr := addr
		wg.Run(func() {
			_, err := m.store.GetTiKVClient().SendRequest(context.Background(), storeAddr, wrappedReq, tikv.ReadTimeoutShort)
			logutil.BgLogger().Debug("cancel task", zap.Uint64("query id ", m.startTs), zap.String("on addr", storeAddr))
			if err != nil {
				logutil.BgLogger().Error("cancel task error", zap.Error(err), zap.Uint64("query id", m.startTs), zap.String("on addr", storeAddr))
				gotErr.CompareAndSwap(false, true)
			}
		})
	}
	wg.Wait()
	if gotErr.Load() && disaggregatedTiFlash {
		m.store.GetRegionCache().InvalidateTiFlashComputeStores()
	}
}

func (m *mppIterator) establishMPPConns(bo *Backoffer, req *kv.MPPDispatchRequest, taskMeta *mpp.TaskMeta) {
	connReq := &mpp.EstablishMPPConnectionRequest{
		SenderMeta: taskMeta,
		ReceiverMeta: &mpp.TaskMeta{
			StartTs:      req.StartTs,
			QueryTs:      m.mppQueryID.QueryTs,
			LocalQueryId: m.mppQueryID.LocalQueryID,
			ServerId:     m.mppQueryID.ServerID,
			TaskId:       -1,
		},
	}

	var err error
	disaggregatedTiFlash := config.GetGlobalConfig().DisaggregatedTiFlash

	wrappedReq := tikvrpc.NewRequest(tikvrpc.CmdMPPConn, connReq, kvrpcpb.Context{})
	wrappedReq.StoreTp = getEndPointType(kv.TiFlash)

	// Drain results from root task.
	// We don't need to process any special error. When we meet errors, just let it fail.
	rpcResp, err := m.store.GetTiKVClient().SendRequest(bo.GetCtx(), req.Meta.GetAddress(), wrappedReq, readTimeoutUltraLong)

	if err != nil {
		logutil.BgLogger().Warn("establish mpp connection meet error and cannot retry", zap.String("error", err.Error()), zap.Uint64("timestamp", taskMeta.StartTs), zap.Int64("task", taskMeta.TaskId))
		if disaggregatedTiFlash {
			m.store.GetRegionCache().InvalidateTiFlashComputeStores()
		}
		// if needTriggerFallback is true, we return timeout to trigger tikv's fallback
		if m.needTriggerFallback {
			m.sendError(derr.ErrTiFlashServerTimeout)
		} else {
			m.sendError(err)
		}
		return
	}

	stream := rpcResp.Resp.(*tikvrpc.MPPStreamResponse)
	defer stream.Close()

	resp := stream.MPPDataPacket
	if resp == nil {
		return
	}

	for {
		err := m.handleMPPStreamResponse(bo, resp, req)
		if err != nil {
			m.sendError(err)
			return
		}

		resp, err = stream.Recv()
		if err != nil {
			if errors.Cause(err) == io.EOF {
				return
			}

			if err1 := bo.Backoff(tikv.BoTiKVRPC(), errors.Errorf("recv stream response error: %v", err)); err1 != nil {
				if errors.Cause(err) == context.Canceled {
					logutil.BgLogger().Info("stream recv timeout", zap.Error(err), zap.Uint64("timestamp", taskMeta.StartTs), zap.Int64("task", taskMeta.TaskId))
				} else {
					logutil.BgLogger().Info("stream unknown error", zap.Error(err), zap.Uint64("timestamp", taskMeta.StartTs), zap.Int64("task", taskMeta.TaskId))
				}
			}
			// if needTriggerFallback is true, we return timeout to trigger tikv's fallback
			if m.needTriggerFallback {
				m.sendError(derr.ErrTiFlashServerTimeout)
			} else {
				m.sendError(err)
			}
			return
		}
	}
}

// TODO: Test the case that user cancels the query.
func (m *mppIterator) Close() error {
	if atomic.CompareAndSwapUint32(&m.closed, 0, 1) {
		close(m.finishCh)
	}
	m.cancelFunc()
	<-m.wgDoneChan
	return nil
}

func (m *mppIterator) handleMPPStreamResponse(bo *Backoffer, response *mpp.MPPDataPacket, req *kv.MPPDispatchRequest) (err error) {
	if response.Error != nil {
		err = errors.Errorf("other error for mpp stream: %s", response.Error.Msg)
		logutil.BgLogger().Warn("other error",
			zap.Uint64("txnStartTS", req.StartTs),
			zap.String("storeAddr", req.Meta.GetAddress()),
			zap.Error(err))
		return err
	}

	resp := &mppResponse{
		pbResp: response,
		detail: new(CopRuntimeStats),
	}

	backoffTimes := bo.GetBackoffTimes()
	resp.detail.BackoffTime = time.Duration(bo.GetTotalSleep()) * time.Millisecond
	resp.detail.BackoffSleep = make(map[string]time.Duration, len(backoffTimes))
	resp.detail.BackoffTimes = make(map[string]int, len(backoffTimes))
	for backoff := range backoffTimes {
		resp.detail.BackoffTimes[backoff] = backoffTimes[backoff]
		resp.detail.BackoffSleep[backoff] = time.Duration(bo.GetBackoffSleepMS()[backoff]) * time.Millisecond
	}
	resp.detail.CalleeAddress = req.Meta.GetAddress()

	m.sendToRespCh(resp)
	return
}

func (m *mppIterator) nextImpl(ctx context.Context) (resp *mppResponse, ok bool, exit bool, err error) {
	ticker := time.NewTicker(3 * time.Second)
	defer ticker.Stop()
	for {
		select {
		case resp, ok = <-m.respChan:
			return
		case <-ticker.C:
			if m.vars != nil && m.vars.Killed != nil && atomic.LoadUint32(m.vars.Killed) == 1 {
				err = derr.ErrQueryInterrupted
				exit = true
				return
			}
		case <-m.finishCh:
			exit = true
			return
		case <-ctx.Done():
			if atomic.CompareAndSwapUint32(&m.closed, 0, 1) {
				close(m.finishCh)
			}
			exit = true
			return
		}
	}
}

func (m *mppIterator) Next(ctx context.Context) (kv.ResultSubset, error) {
	resp, ok, closed, err := m.nextImpl(ctx)
	if err != nil {
		return nil, errors.Trace(err)
	}
	if !ok || closed {
		return nil, nil
	}

	if resp.err != nil {
		return nil, errors.Trace(resp.err)
	}

	err = m.store.CheckVisibility(m.startTs)
	if err != nil {
		return nil, errors.Trace(err)
	}
	return resp, nil
}

// DispatchMPPTasks dispatches all the mpp task and waits for the responses.
func (c *MPPClient) DispatchMPPTasks(ctx context.Context, variables interface{}, dispatchReqs []*kv.MPPDispatchRequest, needTriggerFallback bool, startTs uint64, mppQueryID kv.MPPQueryID) kv.Response {
	vars := variables.(*tikv.Variables)
	ctxChild, cancelFunc := context.WithCancel(ctx)
	iter := &mppIterator{
		store:                      c.store,
		tasks:                      dispatchReqs,
		finishCh:                   make(chan struct{}),
		wgDoneChan:                 make(chan struct{}),
		cancelFunc:                 cancelFunc,
		respChan:                   make(chan *mppResponse),
		startTs:                    startTs,
		mppQueryID:                 mppQueryID,
		vars:                       vars,
		needTriggerFallback:        needTriggerFallback,
		enableCollectExecutionInfo: config.GetGlobalConfig().Instance.EnableCollectExecutionInfo.Load(),
	}
	go iter.run(ctxChild)
	return iter
}<|MERGE_RESOLUTION|>--- conflicted
+++ resolved
@@ -254,19 +254,13 @@
 	if originalTask != nil {
 		sender := NewRegionBatchRequestSender(m.store.GetRegionCache(), m.store.GetTiKVClient(), m.enableCollectExecutionInfo)
 		rpcResp, retry, _, err = sender.SendReqToAddr(bo, originalTask.ctx, originalTask.regionInfos, wrappedReq, tikv.ReadTimeoutMedium)
-<<<<<<< HEAD
-		if err != nil && disaggregatedTiFlash {
-			// todo: fix when use topoFetcher
-			m.store.GetRegionCache().InvalidateTiFlashComputeStoresIfGRPCError(err)
-		}
-=======
->>>>>>> fbc38f8b
 		// No matter what the rpc error is, we won't retry the mpp dispatch tasks.
 		// TODO: If we want to retry, we must redo the plan fragment cutting and task scheduling.
 		// That's a hard job but we can try it in the future.
 		if sender.GetRPCError() != nil {
 			logutil.BgLogger().Warn("mpp dispatch meet io error", zap.String("error", sender.GetRPCError().Error()), zap.Uint64("timestamp", taskMeta.StartTs), zap.Int64("task", taskMeta.TaskId))
 			if disaggregatedTiFlash {
+				// todo: fix when use topoFetcher
 				m.store.GetRegionCache().InvalidateTiFlashComputeStores()
 			}
 			// if needTriggerFallback is true, we return timeout to trigger tikv's fallback
