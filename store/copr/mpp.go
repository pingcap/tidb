--- conflicted
+++ resolved
@@ -477,24 +477,14 @@
 	vars := variables.(*tikv.Variables)
 	ctxChild, cancelFunc := context.WithCancel(ctx)
 	iter := &mppIterator{
-<<<<<<< HEAD
 		store:                      c.store,
 		tasks:                      dispatchReqs,
 		finishCh:                   make(chan struct{}),
 		cancelFunc:                 cancelFunc,
 		respChan:                   make(chan *mppResponse, 4096),
-		startTs:                    dispatchReqs[0].StartTs,
+		startTs:                    startTs,
 		vars:                       vars,
 		enableCollectExecutionInfo: config.GetGlobalConfig().EnableCollectExecutionInfo,
-=======
-		store:      c.store,
-		tasks:      dispatchReqs,
-		finishCh:   make(chan struct{}),
-		cancelFunc: cancelFunc,
-		respChan:   make(chan *mppResponse, 4096),
-		startTs:    startTs,
-		vars:       vars,
->>>>>>> d139c62a
 	}
 	go iter.run(ctxChild)
 	return iter
