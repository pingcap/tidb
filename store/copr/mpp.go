--- conflicted
+++ resolved
@@ -262,14 +262,10 @@
 		// TODO: If we want to retry, we must redo the plan fragment cutting and task scheduling.
 		// That's a hard job but we can try it in the future.
 		if sender.GetRPCError() != nil {
-<<<<<<< HEAD
-			logutil.BgLogger().Warn("mpp dispatch meet io error", zap.String("error", sender.GetRPCError().Error()), zap.Uint64("timestamp", taskMeta.StartTs), zap.Int64("task", taskMeta.TaskId))
+			logutil.BgLogger().Warn("mpp dispatch meet io error", zap.String("error", sender.GetRPCError().Error()), zap.Uint64("timestamp", taskMeta.StartTs), zap.Int64("task", taskMeta.TaskId), zap.Int64("mpp-version", taskMeta.MppVersion))
 			if invalidPDCache {
 				m.store.GetRegionCache().InvalidateTiFlashComputeStores()
 			}
-=======
-			logutil.BgLogger().Warn("mpp dispatch meet io error", zap.String("error", sender.GetRPCError().Error()), zap.Uint64("timestamp", taskMeta.StartTs), zap.Int64("task", taskMeta.TaskId), zap.Int64("mpp-version", taskMeta.MppVersion))
->>>>>>> f1a744a3
 			// if needTriggerFallback is true, we return timeout to trigger tikv's fallback
 			if m.needTriggerFallback {
 				err = derr.ErrTiFlashServerTimeout
@@ -371,14 +367,10 @@
 			_, err := m.store.GetTiKVClient().SendRequest(context.Background(), storeAddr, wrappedReq, tikv.ReadTimeoutShort)
 			logutil.BgLogger().Debug("cancel task", zap.Uint64("query id ", m.startTs), zap.String("on addr", storeAddr), zap.Int64("mpp-version", m.mppVersion.ToInt64()))
 			if err != nil {
-<<<<<<< HEAD
-				logutil.BgLogger().Error("cancel task error", zap.Error(err), zap.Uint64("query id", m.startTs), zap.String("on addr", storeAddr))
+				logutil.BgLogger().Error("cancel task error", zap.Error(err), zap.Uint64("query id", m.startTs), zap.String("on addr", storeAddr), zap.Int64("mpp-version", m.mppVersion.ToInt64()))
 				if invalidPDCache {
 					gotErr.CompareAndSwap(false, true)
 				}
-=======
-				logutil.BgLogger().Error("cancel task error", zap.Error(err), zap.Uint64("query id", m.startTs), zap.String("on addr", storeAddr), zap.Int64("mpp-version", m.mppVersion.ToInt64()))
->>>>>>> f1a744a3
 			}
 		})
 	}
@@ -411,14 +403,10 @@
 	rpcResp, err := m.store.GetTiKVClient().SendRequest(bo.GetCtx(), req.Meta.GetAddress(), wrappedReq, readTimeoutUltraLong)
 
 	if err != nil {
-<<<<<<< HEAD
-		logutil.BgLogger().Warn("establish mpp connection meet error and cannot retry", zap.String("error", err.Error()), zap.Uint64("timestamp", taskMeta.StartTs), zap.Int64("task", taskMeta.TaskId))
+		logutil.BgLogger().Warn("establish mpp connection meet error and cannot retry", zap.String("error", err.Error()), zap.Uint64("timestamp", taskMeta.StartTs), zap.Int64("task", taskMeta.TaskId), zap.Int64("mpp-version", taskMeta.MppVersion))
 		if config.GetGlobalConfig().DisaggregatedTiFlash && !config.GetGlobalConfig().UseAutoScaler {
 			m.store.GetRegionCache().InvalidateTiFlashComputeStores()
 		}
-=======
-		logutil.BgLogger().Warn("establish mpp connection meet error and cannot retry", zap.String("error", err.Error()), zap.Uint64("timestamp", taskMeta.StartTs), zap.Int64("task", taskMeta.TaskId), zap.Int64("mpp-version", taskMeta.MppVersion))
->>>>>>> f1a744a3
 		// if needTriggerFallback is true, we return timeout to trigger tikv's fallback
 		if m.needTriggerFallback {
 			m.sendError(derr.ErrTiFlashServerTimeout)
