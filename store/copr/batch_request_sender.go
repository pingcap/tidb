--- conflicted
+++ resolved
@@ -78,16 +78,12 @@
 	for _, failedCtx := range ctxs {
 		ctx := failedCtx.ctx
 		if ctx.Meta != nil {
-<<<<<<< HEAD
 			// The reload region param is always true. Because that every time we try, we must
 			// re-build the range then re-create the batch sender. As a result, the len of "failStores"
 			// will change. If tiflash's replica is more than two, the "reload region" will always be false.
 			// Now that the batch cop and mpp has a relative low qps, it's reasonable to reload every time
 			// when meeting io error.
-			ss.GetRegionCache().OnSendFail(bo, ctx, true, err)
-=======
-			ss.GetRegionCache().OnSendFail(bo.TiKVBackoffer(), ctx, ss.NeedReloadRegion(ctx), err)
->>>>>>> 82ea46d6
+			ss.GetRegionCache().OnSendFail(bo.TiKVBackoffer(), ctx, true, err)
 		}
 	}
 
