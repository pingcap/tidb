--- conflicted
+++ resolved
@@ -91,12 +91,6 @@
 	if req.Tp != kv.ReqTypeDAG {
 		// coprocessor request but type is not DAG
 		req.Paging = false
-<<<<<<< HEAD
-	}
-	if req.Streaming && req.Paging {
-		return copErrorResponse{errors.New("streaming and paging are both on")}
-=======
->>>>>>> ad1cb783
 	}
 	ctx = context.WithValue(ctx, tikv.TxnStartKey(), req.StartTs)
 	bo := backoff.NewBackofferWithVars(ctx, copBuildTaskMaxBackoff, vars)
