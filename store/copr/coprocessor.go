// Copyright 2016 PingCAP, Inc.
//
// Licensed under the Apache License, Version 2.0 (the "License");
// you may not use this file except in compliance with the License.
// You may obtain a copy of the License at
//
//     http://www.apache.org/licenses/LICENSE-2.0
//
// Unless required by applicable law or agreed to in writing, software
// distributed under the License is distributed on an "AS IS" BASIS,
// WITHOUT WARRANTIES OR CONDITIONS OF ANY KIND, either express or implied.
// See the License for the specific language governing permissions and
// limitations under the License.

package copr

import (
	"context"
	"fmt"
	"math"
	"net"
	"strconv"
	"strings"
	"sync"
	"sync/atomic"
	"time"
	"unsafe"

	"github.com/gogo/protobuf/proto"
	"github.com/pingcap/errors"
	"github.com/pingcap/failpoint"
	"github.com/pingcap/kvproto/pkg/coprocessor"
	"github.com/pingcap/kvproto/pkg/errorpb"
	"github.com/pingcap/kvproto/pkg/kvrpcpb"
	"github.com/pingcap/kvproto/pkg/metapb"
	"github.com/pingcap/tidb/domain/infosync"
	"github.com/pingcap/tidb/domain/resourcegroup"
	"github.com/pingcap/tidb/errno"
	"github.com/pingcap/tidb/kv"
	tidbmetrics "github.com/pingcap/tidb/metrics"
	"github.com/pingcap/tidb/parser/terror"
	copr_metrics "github.com/pingcap/tidb/store/copr/metrics"
	"github.com/pingcap/tidb/store/driver/backoff"
	derr "github.com/pingcap/tidb/store/driver/error"
	"github.com/pingcap/tidb/store/driver/options"
	"github.com/pingcap/tidb/util/execdetails"
	"github.com/pingcap/tidb/util/logutil"
	"github.com/pingcap/tidb/util/mathutil"
	"github.com/pingcap/tidb/util/memory"
	"github.com/pingcap/tidb/util/paging"
	"github.com/pingcap/tidb/util/tracing"
	"github.com/pingcap/tidb/util/trxevents"
	"github.com/pingcap/tipb/go-tipb"
	"github.com/tikv/client-go/v2/metrics"
	"github.com/tikv/client-go/v2/tikv"
	"github.com/tikv/client-go/v2/tikvrpc"
	"github.com/tikv/client-go/v2/txnkv/txnlock"
	"github.com/tikv/client-go/v2/txnkv/txnsnapshot"
	"github.com/tikv/client-go/v2/util"
	"go.uber.org/zap"
)

// Maximum total sleep time(in ms) for kv/cop commands.
const (
	copBuildTaskMaxBackoff = 5000
	CopNextMaxBackoff      = 20000
	CopSmallTaskRow        = 32 // 32 is the initial batch size of TiKV
	smallTaskSigma         = 0.5
	smallConcPerCore       = 20
)

// CopClient is coprocessor client.
type CopClient struct {
	kv.RequestTypeSupportedChecker
	store           *Store
	replicaReadSeed uint32
}

// Send builds the request and gets the coprocessor iterator response.
func (c *CopClient) Send(ctx context.Context, req *kv.Request, variables interface{}, option *kv.ClientSendOption) kv.Response {
	vars, ok := variables.(*tikv.Variables)
	if !ok {
		return copErrorResponse{errors.Errorf("unsupported variables:%+v", variables)}
	}
	if req.StoreType == kv.TiFlash && req.BatchCop {
		logutil.BgLogger().Debug("send batch requests")
		return c.sendBatch(ctx, req, vars, option)
	}
	ctx = context.WithValue(ctx, tikv.TxnStartKey(), req.StartTs)
	ctx = context.WithValue(ctx, util.RequestSourceKey, req.RequestSource)
	enabledRateLimitAction := option.EnabledRateLimitAction
	sessionMemTracker := option.SessionMemTracker
	it, errRes := c.BuildCopIterator(ctx, req, vars, option)
	if errRes != nil {
		return errRes
	}
	ctx = context.WithValue(ctx, tikv.RPCCancellerCtxKey{}, it.rpcCancel)
	if sessionMemTracker != nil && enabledRateLimitAction {
		sessionMemTracker.FallbackOldAndSetNewAction(it.actionOnExceed)
	}
	it.open(ctx, enabledRateLimitAction, option.EnableCollectExecutionInfo)
	return it
}

// BuildCopIterator builds the iterator without calling `open`.
func (c *CopClient) BuildCopIterator(ctx context.Context, req *kv.Request, vars *tikv.Variables, option *kv.ClientSendOption) (*copIterator, kv.Response) {
	eventCb := option.EventCb
	failpoint.Inject("DisablePaging", func(_ failpoint.Value) {
		req.Paging.Enable = false
	})
	if req.StoreType == kv.TiDB {
		// coprocessor on TiDB doesn't support paging
		req.Paging.Enable = false
	}
	if req.Tp != kv.ReqTypeDAG {
		// coprocessor request but type is not DAG
		req.Paging.Enable = false
	}
	failpoint.Inject("checkKeyRangeSortedForPaging", func(_ failpoint.Value) {
		if req.Paging.Enable {
			if !req.KeyRanges.IsFullySorted() {
				logutil.BgLogger().Fatal("distsql request key range not sorted!")
			}
		}
	})
	if !checkStoreBatchCopr(req) {
		req.StoreBatchSize = 0
	}

	bo := backoff.NewBackofferWithVars(ctx, copBuildTaskMaxBackoff, vars)
	var (
		tasks []*copTask
		err   error
	)
	tryRowHint := optRowHint(req)
	elapsed := time.Duration(0)
	buildOpt := &buildCopTaskOpt{
		req:      req,
		cache:    c.store.GetRegionCache(),
		eventCb:  eventCb,
		respChan: req.KeepOrder,
		elapsed:  &elapsed,
	}
	buildTaskFunc := func(ranges []kv.KeyRange, hints []int) error {
		keyRanges := NewKeyRanges(ranges)
		if tryRowHint {
			buildOpt.rowHints = hints
		}
		tasksFromRanges, err := buildCopTasks(bo, keyRanges, buildOpt)
		if err != nil {
			return err
		}
		if len(tasks) == 0 {
			tasks = tasksFromRanges
			return nil
		}
		tasks = append(tasks, tasksFromRanges...)
		return nil
	}
	// Here we build the task by partition, not directly by region.
	// This is because it's possible that TiDB merge multiple small partition into one region which break some assumption.
	// Keep it split by partition would be more safe.
	err = req.KeyRanges.ForEachPartitionWithErr(buildTaskFunc)
	// only batch store requests in first build.
	req.StoreBatchSize = 0
	reqType := "null"
	if req.ClosestReplicaReadAdjuster != nil {
		reqType = "miss"
		if req.ClosestReplicaReadAdjuster(req, len(tasks)) {
			reqType = "hit"
		}
	}
	tidbmetrics.DistSQLCoprClosestReadCounter.WithLabelValues(reqType).Inc()
	if err != nil {
		return nil, copErrorResponse{err}
	}
	it := &copIterator{
		store:            c.store,
		req:              req,
		concurrency:      req.Concurrency,
		finishCh:         make(chan struct{}),
		vars:             vars,
		memTracker:       req.MemTracker,
		replicaReadSeed:  c.replicaReadSeed,
		rpcCancel:        tikv.NewRPCanceller(),
		buildTaskElapsed: *buildOpt.elapsed,
		runawayChecker:   req.RunawayChecker,
	}
	it.tasks = tasks
	if it.concurrency > len(tasks) {
		it.concurrency = len(tasks)
	}
	if tryRowHint {
		var smallTasks int
		smallTasks, it.smallTaskConcurrency = smallTaskConcurrency(tasks, c.store.numcpu)
		if len(tasks)-smallTasks < it.concurrency {
			it.concurrency = len(tasks) - smallTasks
		}
	}
	if it.concurrency < 1 {
		// Make sure that there is at least one worker.
		it.concurrency = 1
	}

	if it.req.KeepOrder {
		// Don't set high concurrency for the keep order case. It wastes a lot of memory and gains nothing.
		// TL;DR
		// Because for a keep order coprocessor request, the cop tasks are handled one by one, if we set a
		// higher concurrency, the data is just cached and not consumed for a while, this increase the memory usage.
		// Set concurrency to 2 can reduce the memory usage and I've tested that it does not necessarily
		// decrease the performance.
		// For ReqTypeAnalyze, we keep its concurrency to avoid slow analyze(see https://github.com/pingcap/tidb/issues/40162 for details).
		if it.concurrency > 2 && it.req.Tp != kv.ReqTypeAnalyze {
			oldConcurrency := it.concurrency
			partitionNum := req.KeyRanges.PartitionNum()
			if partitionNum > it.concurrency {
				partitionNum = it.concurrency
			}
			it.concurrency = 2
			if it.concurrency < partitionNum {
				it.concurrency = partitionNum
			}

			failpoint.Inject("testRateLimitActionMockConsumeAndAssert", func(val failpoint.Value) {
				if val.(bool) {
					// When the concurrency is too small, test case tests/realtikvtest/sessiontest.TestCoprocessorOOMAction can't trigger OOM condition
					it.concurrency = oldConcurrency
				}
			})
		}
		if it.smallTaskConcurrency > 20 {
			it.smallTaskConcurrency = 20
		}
		it.sendRate = util.NewRateLimit(2 * (it.concurrency + it.smallTaskConcurrency))
		it.respChan = nil
	} else {
		it.respChan = make(chan *copResponse)
		it.sendRate = util.NewRateLimit(it.concurrency + it.smallTaskConcurrency)
	}
	it.actionOnExceed = newRateLimitAction(uint(it.sendRate.GetCapacity()))
	return it, nil
}

// copTask contains a related Region and KeyRange for a kv.Request.
type copTask struct {
	taskID     uint64
	region     tikv.RegionVerID
	bucketsVer uint64
	ranges     *KeyRanges

	respChan  chan *copResponse
	storeAddr string
	cmdType   tikvrpc.CmdType
	storeType kv.StoreType

	eventCb       trxevents.EventCallback
	paging        bool
	pagingSize    uint64
	pagingTaskIdx uint32

	partitionIndex int64 // used by balanceBatchCopTask in PartitionTableScan
	requestSource  util.RequestSource
	RowCountHint   int // used for extra concurrency of small tasks, -1 for unknown row count
	batchTaskList  map[uint64]*batchedCopTask

	// when this task is batched and the leader's wait duration exceeds the load-based threshold,
	// we set this field to the target replica store ID and redirect the request to the replica.
	redirect2Replica *uint64
	busyThreshold    time.Duration
	meetLockFallback bool
}

type batchedCopTask struct {
	task                  *copTask
	region                coprocessor.RegionInfo
	storeID               uint64
	peer                  *metapb.Peer
	loadBasedReplicaRetry bool
}

func (r *copTask) String() string {
	return fmt.Sprintf("region(%d %d %d) ranges(%d) store(%s)",
		r.region.GetID(), r.region.GetConfVer(), r.region.GetVer(), r.ranges.Len(), r.storeAddr)
}

func (r *copTask) ToPBBatchTasks() []*coprocessor.StoreBatchTask {
	if len(r.batchTaskList) == 0 {
		return nil
	}
	pbTasks := make([]*coprocessor.StoreBatchTask, 0, len(r.batchTaskList))
	for _, task := range r.batchTaskList {
		storeBatchTask := &coprocessor.StoreBatchTask{
			RegionId:    task.region.GetRegionId(),
			RegionEpoch: task.region.GetRegionEpoch(),
			Peer:        task.peer,
			Ranges:      task.region.GetRanges(),
			TaskId:      task.task.taskID,
		}
		pbTasks = append(pbTasks, storeBatchTask)
	}
	return pbTasks
}

// rangesPerTask limits the length of the ranges slice sent in one copTask.
const rangesPerTask = 25000

type buildCopTaskOpt struct {
	req      *kv.Request
	cache    *RegionCache
	eventCb  trxevents.EventCallback
	respChan bool
	rowHints []int
	elapsed  *time.Duration
}

func buildCopTasks(bo *Backoffer, ranges *KeyRanges, opt *buildCopTaskOpt) ([]*copTask, error) {
	req, cache, eventCb, hints := opt.req, opt.cache, opt.eventCb, opt.rowHints
	start := time.Now()
	cmdType := tikvrpc.CmdCop
	if req.StoreType == kv.TiDB {
		return buildTiDBMemCopTasks(ranges, req)
	}
	rangesLen := ranges.Len()
	// something went wrong, disable hints to avoid out of range index.
	if len(hints) != rangesLen {
		hints = nil
	}

	rangesPerTaskLimit := rangesPerTask
	failpoint.Inject("setRangesPerTask", func(val failpoint.Value) {
		if v, ok := val.(int); ok {
			rangesPerTaskLimit = v
		}
	})

	// TODO(youjiali1995): is there any request type that needn't be splitted by buckets?
	locs, err := cache.SplitKeyRangesByBuckets(bo, ranges)
	if err != nil {
		return nil, errors.Trace(err)
	}
	// Channel buffer is 2 for handling region split.
	// In a common case, two region split tasks will not be blocked.
	chanSize := 2
	// in paging request, a request will be returned in multi batches,
	// enlarge the channel size to avoid the request blocked by buffer full.
	if req.Paging.Enable {
		chanSize = 18
	}

	var builder taskBuilder
	if req.StoreBatchSize > 0 && hints != nil {
		builder = newBatchTaskBuilder(bo, req, cache, req.ReplicaRead)
	} else {
		builder = newLegacyTaskBuilder(len(locs))
	}
	origRangeIdx := 0
	for _, loc := range locs {
		// TiKV will return gRPC error if the message is too large. So we need to limit the length of the ranges slice
		// to make sure the message can be sent successfully.
		rLen := loc.Ranges.Len()
		// If this is a paging request, we set the paging size to minPagingSize,
		// the size will grow every round.
		pagingSize := uint64(0)
		if req.Paging.Enable {
			pagingSize = req.Paging.MinPagingSize
		}
		for i := 0; i < rLen; {
			nextI := mathutil.Min(i+rangesPerTaskLimit, rLen)
			hint := -1
			// calculate the row count hint
			if hints != nil {
				startKey, endKey := loc.Ranges.RefAt(i).StartKey, loc.Ranges.RefAt(nextI-1).EndKey
				// move to the previous range if startKey of current range is lower than endKey of previous location.
				// In the following example, task1 will move origRangeIdx to region(i, z).
				// When counting the row hint for task2, we need to move origRangeIdx back to region(a, h).
				// |<-      region(a, h)    ->| |<-   region(i, z)   ->|
				// |<- task1 ->| |<- task2 ->| ...
				if origRangeIdx > 0 && ranges.RefAt(origRangeIdx-1).EndKey.Cmp(startKey) > 0 {
					origRangeIdx--
				}
				hint = 0
				for nextOrigRangeIdx := origRangeIdx; nextOrigRangeIdx < ranges.Len(); nextOrigRangeIdx++ {
					rangeStart := ranges.RefAt(nextOrigRangeIdx).StartKey
					if rangeStart.Cmp(endKey) > 0 {
						origRangeIdx = nextOrigRangeIdx
						break
					}
					hint += hints[nextOrigRangeIdx]
				}
			}
			task := &copTask{
				region:        loc.Location.Region,
				bucketsVer:    loc.getBucketVersion(),
				ranges:        loc.Ranges.Slice(i, nextI),
				cmdType:       cmdType,
				storeType:     req.StoreType,
				eventCb:       eventCb,
				paging:        req.Paging.Enable,
				pagingSize:    pagingSize,
				requestSource: req.RequestSource,
				RowCountHint:  hint,
				busyThreshold: req.StoreBusyThreshold,
			}
			// only keep-order need chan inside task.
			// tasks by region error will reuse the channel of parent task.
			if req.KeepOrder && opt.respChan {
				task.respChan = make(chan *copResponse, chanSize)
			}
			if err = builder.handle(task); err != nil {
				return nil, err
			}
			i = nextI
			if req.Paging.Enable {
				if req.LimitSize != 0 && req.LimitSize < pagingSize {
					// disable paging for small limit.
					task.paging = false
					task.pagingSize = 0
				} else {
					pagingSize = paging.GrowPagingSize(pagingSize, req.Paging.MaxPagingSize)
				}
			}
		}
	}

	if req.Desc {
		builder.reverse()
	}
	tasks := builder.build()
	elapsed := time.Since(start)
	if elapsed > time.Millisecond*500 {
		logutil.BgLogger().Warn("buildCopTasks takes too much time",
			zap.Duration("elapsed", elapsed),
			zap.Int("range len", rangesLen),
			zap.Int("task len", len(tasks)))
	}
	if elapsed > time.Millisecond {
		defer tracing.StartRegion(bo.GetCtx(), "copr.buildCopTasks").End()
	}
	if opt.elapsed != nil {
		*opt.elapsed = *opt.elapsed + elapsed
	}
	metrics.TxnRegionsNumHistogramWithCoprocessor.Observe(float64(builder.regionNum()))
	return tasks, nil
}

type taskBuilder interface {
	handle(*copTask) error
	reverse()
	build() []*copTask
	regionNum() int
}

type legacyTaskBuilder struct {
	tasks []*copTask
}

func newLegacyTaskBuilder(hint int) *legacyTaskBuilder {
	return &legacyTaskBuilder{
		tasks: make([]*copTask, 0, hint),
	}
}

func (b *legacyTaskBuilder) handle(task *copTask) error {
	b.tasks = append(b.tasks, task)
	return nil
}

func (b *legacyTaskBuilder) regionNum() int {
	return len(b.tasks)
}

func (b *legacyTaskBuilder) reverse() {
	reverseTasks(b.tasks)
}

func (b *legacyTaskBuilder) build() []*copTask {
	return b.tasks
}

type storeReplicaKey struct {
	storeID     uint64
	replicaRead bool
}

type batchStoreTaskBuilder struct {
	bo          *Backoffer
	req         *kv.Request
	cache       *RegionCache
	taskID      uint64
	limit       int
	store2Idx   map[storeReplicaKey]int
	tasks       []*copTask
	replicaRead kv.ReplicaReadType
}

func newBatchTaskBuilder(bo *Backoffer, req *kv.Request, cache *RegionCache, replicaRead kv.ReplicaReadType) *batchStoreTaskBuilder {
	return &batchStoreTaskBuilder{
		bo:          bo,
		req:         req,
		cache:       cache,
		taskID:      0,
		limit:       req.StoreBatchSize,
		store2Idx:   make(map[storeReplicaKey]int, 16),
		tasks:       make([]*copTask, 0, 16),
		replicaRead: replicaRead,
	}
}

func (b *batchStoreTaskBuilder) handle(task *copTask) (err error) {
	b.taskID++
	task.taskID = b.taskID
	handled := false
	defer func() {
		if !handled && err == nil {
			// fallback to non-batch way. It's mainly caused by region miss.
			b.tasks = append(b.tasks, task)
		}
	}()
	// only batch small tasks for memory control.
	if b.limit <= 0 || !isSmallTask(task) {
		return nil
	}
	batchedTask, err := b.cache.BuildBatchTask(b.bo, b.req, task, b.replicaRead)
	if err != nil {
		return err
	}
	if batchedTask == nil {
		return nil
	}
	key := storeReplicaKey{
		storeID:     batchedTask.storeID,
		replicaRead: batchedTask.loadBasedReplicaRetry,
	}
	if idx, ok := b.store2Idx[key]; !ok || len(b.tasks[idx].batchTaskList) >= b.limit {
		if batchedTask.loadBasedReplicaRetry {
			// If the task is dispatched to leader because all followers are busy,
			// task.redirect2Replica != nil means the busy threshold shouldn't take effect again.
			batchedTask.task.redirect2Replica = &batchedTask.storeID
		}
		b.tasks = append(b.tasks, batchedTask.task)
		b.store2Idx[key] = len(b.tasks) - 1
	} else {
		if b.tasks[idx].batchTaskList == nil {
			b.tasks[idx].batchTaskList = make(map[uint64]*batchedCopTask, b.limit)
			// disable paging for batched task.
			b.tasks[idx].paging = false
			b.tasks[idx].pagingSize = 0
		}
		if task.RowCountHint > 0 {
			b.tasks[idx].RowCountHint += task.RowCountHint
		}
		b.tasks[idx].batchTaskList[task.taskID] = batchedTask
	}
	handled = true
	return nil
}

func (b *batchStoreTaskBuilder) regionNum() int {
	// we allocate b.taskID for each region task, so the final b.taskID is equal to the related region number.
	return int(b.taskID)
}

func (b *batchStoreTaskBuilder) reverse() {
	reverseTasks(b.tasks)
}

func (b *batchStoreTaskBuilder) build() []*copTask {
	return b.tasks
}

func buildTiDBMemCopTasks(ranges *KeyRanges, req *kv.Request) ([]*copTask, error) {
	servers, err := infosync.GetAllServerInfo(context.Background())
	if err != nil {
		return nil, err
	}
	cmdType := tikvrpc.CmdCop
	tasks := make([]*copTask, 0, len(servers))
	for _, ser := range servers {
		if req.TiDBServerID > 0 && req.TiDBServerID != ser.ServerIDGetter() {
			continue
		}

		addr := net.JoinHostPort(ser.IP, strconv.FormatUint(uint64(ser.StatusPort), 10))
		tasks = append(tasks, &copTask{
			ranges:       ranges,
			respChan:     make(chan *copResponse, 2),
			cmdType:      cmdType,
			storeType:    req.StoreType,
			storeAddr:    addr,
			RowCountHint: -1,
		})
	}
	return tasks, nil
}

func reverseTasks(tasks []*copTask) {
	for i := 0; i < len(tasks)/2; i++ {
		j := len(tasks) - i - 1
		tasks[i], tasks[j] = tasks[j], tasks[i]
	}
}

func isSmallTask(task *copTask) bool {
	// strictly, only RowCountHint == -1 stands for unknown task rows,
	// but when RowCountHint == 0, it may be caused by initialized value,
	// to avoid the future bugs, let the tasks with RowCountHint == 0 be non-small tasks.
	return task.RowCountHint > 0 &&
		(len(task.batchTaskList) == 0 && task.RowCountHint <= CopSmallTaskRow) ||
		(len(task.batchTaskList) > 0 && task.RowCountHint <= 2*CopSmallTaskRow)
}

// smallTaskConcurrency counts the small tasks of tasks,
// then returns the task count and extra concurrency for small tasks.
func smallTaskConcurrency(tasks []*copTask, numcpu int) (int, int) {
	res := 0
	for _, task := range tasks {
		if isSmallTask(task) {
			res++
		}
	}
	if res == 0 {
		return 0, 0
	}
	// Calculate the extra concurrency for small tasks
	// extra concurrency = tasks / (1 + sigma * sqrt(log(tasks ^ 2)))
	extraConc := int(float64(res) / (1 + smallTaskSigma*math.Sqrt(2*math.Log(float64(res)))))
	if numcpu <= 0 {
		numcpu = 1
	}
	smallTaskConcurrencyLimit := smallConcPerCore * numcpu
	if extraConc > smallTaskConcurrencyLimit {
		extraConc = smallTaskConcurrencyLimit
	}
	return res, extraConc
}

// CopInfo is used to expose functions of copIterator.
type CopInfo interface {
	// GetConcurrency returns the concurrency and small task concurrency.
	GetConcurrency() (int, int)
	// GetStoreBatchInfo returns the batched and fallback num.
	GetStoreBatchInfo() (uint64, uint64)
	// GetBuildTaskElapsed returns the duration of building task.
	GetBuildTaskElapsed() time.Duration
}

type copIterator struct {
	store                *Store
	req                  *kv.Request
	concurrency          int
	smallTaskConcurrency int
	finishCh             chan struct{}

	// If keepOrder, results are stored in copTask.respChan, read them out one by one.
	tasks []*copTask
	// curr indicates the curr id of the finished copTask
	curr int

	// sendRate controls the sending rate of copIteratorTaskSender
	sendRate *util.RateLimit

	// Otherwise, results are stored in respChan.
	respChan chan *copResponse

	vars *tikv.Variables

	memTracker *memory.Tracker

	replicaReadSeed uint32

	rpcCancel *tikv.RPCCanceller

	wg sync.WaitGroup
	// closed represents when the Close is called.
	// There are two cases we need to close the `finishCh` channel, one is when context is done, the other one is
	// when the Close is called. we use atomic.CompareAndSwap `closed` to make sure the channel is not closed twice.
	closed uint32

	resolvedLocks  util.TSSet
	committedLocks util.TSSet

	actionOnExceed *rateLimitAction
	pagingTaskIdx  uint32

	buildTaskElapsed        time.Duration
	storeBatchedNum         atomic.Uint64
	storeBatchedFallbackNum atomic.Uint64

	runawayChecker *resourcegroup.RunawayChecker
}

// copIteratorWorker receives tasks from copIteratorTaskSender, handles tasks and sends the copResponse to respChan.
type copIteratorWorker struct {
	taskCh   <-chan *copTask
	wg       *sync.WaitGroup
	store    *Store
	req      *kv.Request
	respChan chan<- *copResponse
	finishCh <-chan struct{}
	vars     *tikv.Variables
	kvclient *txnsnapshot.ClientHelper

	memTracker *memory.Tracker

	replicaReadSeed uint32

	enableCollectExecutionInfo bool
	pagingTaskIdx              *uint32

	storeBatchedNum         *atomic.Uint64
	storeBatchedFallbackNum *atomic.Uint64
}

// copIteratorTaskSender sends tasks to taskCh then wait for the workers to exit.
type copIteratorTaskSender struct {
	taskCh      chan<- *copTask
	smallTaskCh chan<- *copTask
	wg          *sync.WaitGroup
	tasks       []*copTask
	finishCh    <-chan struct{}
	respChan    chan<- *copResponse
	sendRate    *util.RateLimit
}

type copResponse struct {
	pbResp   *coprocessor.Response
	detail   *CopRuntimeStats
	startKey kv.Key
	err      error
	respSize int64
	respTime time.Duration
}

const sizeofExecDetails = int(unsafe.Sizeof(execdetails.ExecDetails{}))

// GetData implements the kv.ResultSubset GetData interface.
func (rs *copResponse) GetData() []byte {
	return rs.pbResp.Data
}

// GetStartKey implements the kv.ResultSubset GetStartKey interface.
func (rs *copResponse) GetStartKey() kv.Key {
	return rs.startKey
}

func (rs *copResponse) GetCopRuntimeStats() *CopRuntimeStats {
	return rs.detail
}

// MemSize returns how many bytes of memory this response use
func (rs *copResponse) MemSize() int64 {
	if rs.respSize != 0 {
		return rs.respSize
	}
	if rs == finCopResp {
		return 0
	}

	// ignore rs.err
	rs.respSize += int64(cap(rs.startKey))
	if rs.detail != nil {
		rs.respSize += int64(sizeofExecDetails)
	}
	if rs.pbResp != nil {
		// Using a approximate size since it's hard to get a accurate value.
		rs.respSize += int64(rs.pbResp.Size())
	}
	return rs.respSize
}

func (rs *copResponse) RespTime() time.Duration {
	return rs.respTime
}

const minLogCopTaskTime = 300 * time.Millisecond

// When the worker finished `handleTask`, we need to notify the copIterator that there is one task finished.
// For the non-keep-order case, we send a finCopResp into the respCh after `handleTask`. When copIterator recv
// finCopResp from the respCh, it will be aware that there is one task finished.
var finCopResp *copResponse

func init() {
	finCopResp = &copResponse{}
}

// run is a worker function that get a copTask from channel, handle it and
// send the result back.
func (worker *copIteratorWorker) run(ctx context.Context) {
	defer func() {
		failpoint.Inject("ticase-4169", func(val failpoint.Value) {
			if val.(bool) {
				worker.memTracker.Consume(10 * MockResponseSizeForTest)
				worker.memTracker.Consume(10 * MockResponseSizeForTest)
			}
		})
		worker.wg.Done()
	}()
	for task := range worker.taskCh {
		respCh := worker.respChan
		if respCh == nil {
			respCh = task.respChan
		}
		worker.handleTask(ctx, task, respCh)
		if worker.respChan != nil {
			// When a task is finished by the worker, send a finCopResp into channel to notify the copIterator that
			// there is a task finished.
			worker.sendToRespCh(finCopResp, worker.respChan, false)
		}
		if task.respChan != nil {
			close(task.respChan)
		}
		if worker.finished() {
			return
		}
	}
}

// open starts workers and sender goroutines.
func (it *copIterator) open(ctx context.Context, enabledRateLimitAction, enableCollectExecutionInfo bool) {
	taskCh := make(chan *copTask, 1)
	smallTaskCh := make(chan *copTask, 1)
	it.wg.Add(it.concurrency + it.smallTaskConcurrency)
	// Start it.concurrency number of workers to handle cop requests.
	for i := 0; i < it.concurrency+it.smallTaskConcurrency; i++ {
		var ch chan *copTask
		if i < it.concurrency {
			ch = taskCh
		} else {
			ch = smallTaskCh
		}
		worker := &copIteratorWorker{
			taskCh:                     ch,
			wg:                         &it.wg,
			store:                      it.store,
			req:                        it.req,
			respChan:                   it.respChan,
			finishCh:                   it.finishCh,
			vars:                       it.vars,
			kvclient:                   txnsnapshot.NewClientHelper(it.store.store, &it.resolvedLocks, &it.committedLocks, false),
			memTracker:                 it.memTracker,
			replicaReadSeed:            it.replicaReadSeed,
			enableCollectExecutionInfo: enableCollectExecutionInfo,
			pagingTaskIdx:              &it.pagingTaskIdx,
			storeBatchedNum:            &it.storeBatchedNum,
			storeBatchedFallbackNum:    &it.storeBatchedFallbackNum,
		}
		go worker.run(ctx)
	}
	taskSender := &copIteratorTaskSender{
		taskCh:      taskCh,
		smallTaskCh: smallTaskCh,
		wg:          &it.wg,
		tasks:       it.tasks,
		finishCh:    it.finishCh,
		sendRate:    it.sendRate,
	}
	taskSender.respChan = it.respChan
	it.actionOnExceed.setEnabled(enabledRateLimitAction)
	failpoint.Inject("ticase-4171", func(val failpoint.Value) {
		if val.(bool) {
			it.memTracker.Consume(10 * MockResponseSizeForTest)
			it.memTracker.Consume(10 * MockResponseSizeForTest)
		}
	})
	go taskSender.run(it.req.ConnID)
}

func (sender *copIteratorTaskSender) run(connID uint64) {
	// Send tasks to feed the worker goroutines.
	for _, t := range sender.tasks {
		// we control the sending rate to prevent all tasks
		// being done (aka. all of the responses are buffered) by copIteratorWorker.
		// We keep the number of inflight tasks within the number of 2 * concurrency when Keep Order is true.
		// If KeepOrder is false, the number equals the concurrency.
		// It sends one more task if a task has been finished in copIterator.Next.
		exit := sender.sendRate.GetToken(sender.finishCh)
		if exit {
			break
		}
		var sendTo chan<- *copTask
		if isSmallTask(t) {
			sendTo = sender.smallTaskCh
		} else {
			sendTo = sender.taskCh
		}
		exit = sender.sendToTaskCh(t, sendTo)
		if exit {
			break
		}
		if connID > 0 {
			failpoint.Inject("pauseCopIterTaskSender", func() {})
		}
	}
	close(sender.taskCh)
	close(sender.smallTaskCh)

	// Wait for worker goroutines to exit.
	sender.wg.Wait()
	if sender.respChan != nil {
		close(sender.respChan)
	}
}

func (it *copIterator) recvFromRespCh(ctx context.Context, respCh <-chan *copResponse) (resp *copResponse, ok bool, exit bool) {
	ticker := time.NewTicker(3 * time.Second)
	defer ticker.Stop()
	for {
		select {
		case resp, ok = <-respCh:
			if it.memTracker != nil && resp != nil {
				consumed := resp.MemSize()
				failpoint.Inject("testRateLimitActionMockConsumeAndAssert", func(val failpoint.Value) {
					if val.(bool) {
						if resp != finCopResp {
							consumed = MockResponseSizeForTest
						}
					}
				})
				it.memTracker.Consume(-consumed)
			}
			return
		case <-it.finishCh:
			exit = true
			return
		case <-ticker.C:
			if atomic.LoadUint32(it.vars.Killed) == 1 {
				resp = &copResponse{err: derr.ErrQueryInterrupted}
				ok = true
				return
			}
		case <-ctx.Done():
			// We select the ctx.Done() in the thread of `Next` instead of in the worker to avoid the cost of `WithCancel`.
			if atomic.CompareAndSwapUint32(&it.closed, 0, 1) {
				close(it.finishCh)
			}
			exit = true
			return
		}
	}
}

// GetConcurrency returns the concurrency and small task concurrency.
func (it *copIterator) GetConcurrency() (int, int) {
	return it.concurrency, it.smallTaskConcurrency
}

// GetStoreBatchInfo returns the batched and fallback num.
func (it *copIterator) GetStoreBatchInfo() (uint64, uint64) {
	return it.storeBatchedNum.Load(), it.storeBatchedFallbackNum.Load()
}

// GetBuildTaskElapsed returns the duration of building task.
func (it *copIterator) GetBuildTaskElapsed() time.Duration {
	return it.buildTaskElapsed
}

// GetSendRate returns the rate-limit object.
func (it *copIterator) GetSendRate() *util.RateLimit {
	return it.sendRate
}

// GetTasks returns the built tasks.
func (it *copIterator) GetTasks() []*copTask {
	return it.tasks
}

func (sender *copIteratorTaskSender) sendToTaskCh(t *copTask, sendTo chan<- *copTask) (exit bool) {
	select {
	case sendTo <- t:
	case <-sender.finishCh:
		exit = true
	}
	return
}

func (worker *copIteratorWorker) sendToRespCh(resp *copResponse, respCh chan<- *copResponse, checkOOM bool) (exit bool) {
	if worker.memTracker != nil && checkOOM {
		consumed := resp.MemSize()
		failpoint.Inject("testRateLimitActionMockConsumeAndAssert", func(val failpoint.Value) {
			if val.(bool) {
				if resp != finCopResp {
					consumed = MockResponseSizeForTest
				}
			}
		})
		failpoint.Inject("ConsumeRandomPanic", nil)
		worker.memTracker.Consume(consumed)
	}
	select {
	case respCh <- resp:
	case <-worker.finishCh:
		exit = true
	}
	return
}

// MockResponseSizeForTest mock the response size
const MockResponseSizeForTest = 100 * 1024 * 1024

// Next returns next coprocessor result.
// NOTE: Use nil to indicate finish, so if the returned ResultSubset is not nil, reader should continue to call Next().
func (it *copIterator) Next(ctx context.Context) (kv.ResultSubset, error) {
	var (
		resp   *copResponse
		ok     bool
		closed bool
	)
	defer func() {
		if resp == nil {
			failpoint.Inject("ticase-4170", func(val failpoint.Value) {
				if val.(bool) {
					it.memTracker.Consume(10 * MockResponseSizeForTest)
					it.memTracker.Consume(10 * MockResponseSizeForTest)
				}
			})
		}
	}()
	// wait unit at least 5 copResponse received.
	failpoint.Inject("testRateLimitActionMockWaitMax", func(val failpoint.Value) {
		if val.(bool) {
			// we only need to trigger oom at least once.
			if len(it.tasks) > 9 {
				for it.memTracker.MaxConsumed() < 5*MockResponseSizeForTest {
					time.Sleep(10 * time.Millisecond)
				}
			}
		}
	})
	// If data order matters, response should be returned in the same order as copTask slice.
	// Otherwise all responses are returned from a single channel.
	if it.respChan != nil {
		// Get next fetched resp from chan
		resp, ok, closed = it.recvFromRespCh(ctx, it.respChan)
		if !ok || closed {
			it.actionOnExceed.close()
			return nil, nil
		}
		if resp == finCopResp {
			it.actionOnExceed.destroyTokenIfNeeded(func() {
				it.sendRate.PutToken()
			})
			return it.Next(ctx)
		}
	} else {
		for {
			if it.curr >= len(it.tasks) {
				// Resp will be nil if iterator is finishCh.
				it.actionOnExceed.close()
				return nil, nil
			}
			task := it.tasks[it.curr]
			resp, ok, closed = it.recvFromRespCh(ctx, task.respChan)
			if closed {
				// Close() is already called, so Next() is invalid.
				return nil, nil
			}
			if ok {
				break
			}
			it.actionOnExceed.destroyTokenIfNeeded(func() {
				it.sendRate.PutToken()
			})
			// Switch to next task.
			it.tasks[it.curr] = nil
			it.curr++
		}
	}

	if resp.err != nil {
		return nil, errors.Trace(resp.err)
	}

	err := it.store.CheckVisibility(it.req.StartTs)
	if err != nil {
		return nil, errors.Trace(err)
	}
	return resp, nil
}

// Associate each region with an independent backoffer. In this way, when multiple regions are
// unavailable, TiDB can execute very quickly without blocking
func chooseBackoffer(ctx context.Context, backoffermap map[uint64]*Backoffer, task *copTask, worker *copIteratorWorker) *Backoffer {
	bo, ok := backoffermap[task.region.GetID()]
	if ok {
		return bo
	}
	newbo := backoff.NewBackofferWithVars(ctx, CopNextMaxBackoff, worker.vars)
	backoffermap[task.region.GetID()] = newbo
	return newbo
}

// handleTask handles single copTask, sends the result to channel, retry automatically on error.
func (worker *copIteratorWorker) handleTask(ctx context.Context, task *copTask, respCh chan<- *copResponse) {
	defer func() {
		r := recover()
		if r != nil {
			logutil.BgLogger().Error("copIteratorWork meet panic",
				zap.Reflect("r", r),
				zap.Stack("stack trace"))
			resp := &copResponse{err: errors.Errorf("%v", r)}
			// if panic has happened, set checkOOM to false to avoid another panic.
			worker.sendToRespCh(resp, respCh, false)
		}
	}()
	remainTasks := []*copTask{task}
	backoffermap := make(map[uint64]*Backoffer)
	for len(remainTasks) > 0 {
		curTask := remainTasks[0]
		bo := chooseBackoffer(ctx, backoffermap, curTask, worker)
		tasks, err := worker.handleTaskOnce(bo, curTask, respCh)
		if err != nil {
			resp := &copResponse{err: errors.Trace(err)}
			worker.sendToRespCh(resp, respCh, true)
			return
		}
		if worker.finished() {
			break
		}
		if len(tasks) > 0 {
			remainTasks = append(tasks, remainTasks[1:]...)
		} else {
			remainTasks = remainTasks[1:]
		}
	}
	if worker.store.coprCache != nil && worker.store.coprCache.cache.Metrics != nil {
		copr_metrics.CoprCacheCounterEvict.Add(float64(worker.store.coprCache.cache.Metrics.KeysEvicted()))
	}
}

// handleTaskOnce handles single copTask, successful results are send to channel.
// If error happened, returns error. If region split or meet lock, returns the remain tasks.
func (worker *copIteratorWorker) handleTaskOnce(bo *Backoffer, task *copTask, ch chan<- *copResponse) ([]*copTask, error) {
	failpoint.Inject("handleTaskOnceError", func(val failpoint.Value) {
		if val.(bool) {
			failpoint.Return(nil, errors.New("mock handleTaskOnce error"))
		}
	})
	failpoint.Inject("sleepCoprRequest", func(v failpoint.Value) {
		fmt.Println("&&&&&&&&&&&&", time.Now(), v.(int))
		time.Sleep(time.Millisecond * time.Duration(v.(int)))
		fmt.Println("&&&&&&&&&&&&2", time.Now(), v.(int))
	})

	if task.paging {
		task.pagingTaskIdx = atomic.AddUint32(worker.pagingTaskIdx, 1)
	}

	copReq := coprocessor.Request{
		Tp:         worker.req.Tp,
		StartTs:    worker.req.StartTs,
		Data:       worker.req.Data,
		Ranges:     task.ranges.ToPBRanges(),
		SchemaVer:  worker.req.SchemaVar,
		PagingSize: task.pagingSize,
		Tasks:      task.ToPBBatchTasks(),
	}

	cacheKey, cacheValue := worker.buildCacheKey(task, &copReq)

	replicaRead := worker.req.ReplicaRead
	req := tikvrpc.NewReplicaReadRequest(task.cmdType, &copReq, options.GetTiKVReplicaReadType(replicaRead), &worker.replicaReadSeed, kvrpcpb.Context{
		IsolationLevel: isolationLevelToPB(worker.req.IsolationLevel),
		Priority:       priorityToPB(worker.req.Priority),
		NotFillCache:   worker.req.NotFillCache,
		RecordTimeStat: true,
		RecordScanStat: true,
		TaskId:         worker.req.TaskID,
		RequestSource:  task.requestSource.GetRequestSource(),
		ResourceControlContext: &kvrpcpb.ResourceControlContext{
			ResourceGroupName: worker.req.ResourceGroupName,
		},
		BusyThresholdMs: uint32(task.busyThreshold.Milliseconds()),
	})
	if worker.req.ResourceGroupTagger != nil {
		worker.req.ResourceGroupTagger(req)
	}
<<<<<<< HEAD
	if err := worker.req.RunawayChecker.BeforeCopRequest(req); err != nil {
		return nil, err
=======
	failpoint.Inject("sleepCoprRequest", nil)

	if worker.req.RunawayChecker != nil {
		if err := worker.req.RunawayChecker.BeforeCopRequest(req); err != nil {
			return nil, err
		}
>>>>>>> 4ca930df
	}
	req.StoreTp = getEndPointType(task.storeType)
	startTime := time.Now()
	if worker.kvclient.Stats == nil {
		worker.kvclient.Stats = make(map[tikvrpc.CmdType]*tikv.RPCRuntimeStats)
	}
	// set ReadReplicaScope and TxnScope so that req.IsStaleRead will be true when it's a global scope stale read.
	req.ReadReplicaScope = worker.req.ReadReplicaScope
	req.TxnScope = worker.req.TxnScope
	if task.meetLockFallback {
		req.DisableStaleReadMeetLock()
	} else if worker.req.IsStaleness {
		req.EnableStaleRead()
	}
	staleRead := req.GetStaleRead()
	ops := make([]tikv.StoreSelectorOption, 0, 2)
	if len(worker.req.MatchStoreLabels) > 0 {
		ops = append(ops, tikv.WithMatchLabels(worker.req.MatchStoreLabels))
	}
	if task.redirect2Replica != nil {
		req.ReplicaRead = true
		req.ReplicaReadType = options.GetTiKVReplicaReadType(kv.ReplicaReadFollower)
		ops = append(ops, tikv.WithMatchStores([]uint64{*task.redirect2Replica}))
	}
	resp, rpcCtx, storeAddr, err := worker.kvclient.SendReqCtx(bo.TiKVBackoffer(), req, task.region, tikv.ReadTimeoutMedium, getEndPointType(task.storeType), task.storeAddr, ops...)
	err = derr.ToTiDBErr(err)
	if err != nil {
		if task.storeType == kv.TiDB {
			err = worker.handleTiDBSendReqErr(err, task, ch)
			return nil, err
		}
		return nil, errors.Trace(err)
	}

	// Set task.storeAddr field so its task.String() method have the store address information.
	task.storeAddr = storeAddr

	costTime := time.Since(startTime)
	copResp := resp.Resp.(*coprocessor.Response)

	if costTime > minLogCopTaskTime {
		worker.logTimeCopTask(costTime, task, bo, copResp)
	}
<<<<<<< HEAD
	worker.req.RunawayChecker.AfterCopRequest()
=======
	if worker.req.RunawayChecker != nil {
		worker.req.RunawayChecker.AfterCopRequest()
	}
>>>>>>> 4ca930df

	storeID := strconv.FormatUint(req.Context.GetPeer().GetStoreId(), 10)
	isInternal := util.IsRequestSourceInternal(&task.requestSource)
	scope := metrics.LblGeneral
	if isInternal {
		scope = metrics.LblInternal
	}
	metrics.TiKVCoprocessorHistogram.WithLabelValues(storeID, strconv.FormatBool(staleRead), scope).Observe(costTime.Seconds())
	if copResp != nil {
		tidbmetrics.DistSQLCoprRespBodySize.WithLabelValues(storeAddr).Observe(float64(len(copResp.Data)))
	}

	if worker.req.Paging.Enable {
		return worker.handleCopPagingResult(bo, rpcCtx, &copResponse{pbResp: copResp}, cacheKey, cacheValue, task, ch, costTime)
	}

	// Handles the response for non-paging copTask.
	return worker.handleCopResponse(bo, rpcCtx, &copResponse{pbResp: copResp}, cacheKey, cacheValue, task, ch, nil, costTime)
}

const (
	minLogBackoffTime   = 100
	minLogKVProcessTime = 100
)

func (worker *copIteratorWorker) logTimeCopTask(costTime time.Duration, task *copTask, bo *Backoffer, resp *coprocessor.Response) {
	logStr := fmt.Sprintf("[TIME_COP_PROCESS] resp_time:%s txnStartTS:%d region_id:%d store_addr:%s", costTime, worker.req.StartTs, task.region.GetID(), task.storeAddr)
	if bo.GetTotalSleep() > minLogBackoffTime {
		backoffTypes := strings.ReplaceAll(fmt.Sprintf("%v", bo.TiKVBackoffer().GetTypes()), " ", ",")
		logStr += fmt.Sprintf(" backoff_ms:%d backoff_types:%s", bo.GetTotalSleep(), backoffTypes)
	}
	// resp might be nil, but it is safe to call resp.GetXXX here.
	detailV2 := resp.GetExecDetailsV2()
	detail := resp.GetExecDetails()
	var timeDetail *kvrpcpb.TimeDetail
	if detailV2 != nil && detailV2.TimeDetail != nil {
		timeDetail = detailV2.TimeDetail
	} else if detail != nil && detail.TimeDetail != nil {
		timeDetail = detail.TimeDetail
	}
	if timeDetail != nil {
		logStr += fmt.Sprintf(" kv_process_ms:%d", timeDetail.ProcessWallTimeMs)
		logStr += fmt.Sprintf(" kv_wait_ms:%d", timeDetail.WaitWallTimeMs)
		logStr += fmt.Sprintf(" kv_read_ms:%d", timeDetail.KvReadWallTimeMs)
		if timeDetail.ProcessWallTimeMs <= minLogKVProcessTime {
			logStr = strings.Replace(logStr, "TIME_COP_PROCESS", "TIME_COP_WAIT", 1)
		}
	}

	if detailV2 != nil && detailV2.ScanDetailV2 != nil {
		logStr += fmt.Sprintf(" processed_versions:%d", detailV2.ScanDetailV2.ProcessedVersions)
		logStr += fmt.Sprintf(" total_versions:%d", detailV2.ScanDetailV2.TotalVersions)
		logStr += fmt.Sprintf(" rocksdb_delete_skipped_count:%d", detailV2.ScanDetailV2.RocksdbDeleteSkippedCount)
		logStr += fmt.Sprintf(" rocksdb_key_skipped_count:%d", detailV2.ScanDetailV2.RocksdbKeySkippedCount)
		logStr += fmt.Sprintf(" rocksdb_cache_hit_count:%d", detailV2.ScanDetailV2.RocksdbBlockCacheHitCount)
		logStr += fmt.Sprintf(" rocksdb_read_count:%d", detailV2.ScanDetailV2.RocksdbBlockReadCount)
		logStr += fmt.Sprintf(" rocksdb_read_byte:%d", detailV2.ScanDetailV2.RocksdbBlockReadByte)
	} else if detail != nil && detail.ScanDetail != nil {
		logStr = appendScanDetail(logStr, "write", detail.ScanDetail.Write)
		logStr = appendScanDetail(logStr, "data", detail.ScanDetail.Data)
		logStr = appendScanDetail(logStr, "lock", detail.ScanDetail.Lock)
	}
	logutil.Logger(bo.GetCtx()).Info(logStr)
}

func appendScanDetail(logStr string, columnFamily string, scanInfo *kvrpcpb.ScanInfo) string {
	if scanInfo != nil {
		logStr += fmt.Sprintf(" scan_total_%s:%d", columnFamily, scanInfo.Total)
		logStr += fmt.Sprintf(" scan_processed_%s:%d", columnFamily, scanInfo.Processed)
	}
	return logStr
}

func (worker *copIteratorWorker) handleCopPagingResult(bo *Backoffer, rpcCtx *tikv.RPCContext, resp *copResponse, cacheKey []byte, cacheValue *coprCacheValue, task *copTask, ch chan<- *copResponse, costTime time.Duration) ([]*copTask, error) {
	remainedTasks, err := worker.handleCopResponse(bo, rpcCtx, resp, cacheKey, cacheValue, task, ch, nil, costTime)
	if err != nil || len(remainedTasks) != 0 {
		// If there is region error or lock error, keep the paging size and retry.
		for _, remainedTask := range remainedTasks {
			remainedTask.pagingSize = task.pagingSize
		}
		return remainedTasks, errors.Trace(err)
	}
	pagingRange := resp.pbResp.Range
	// only paging requests need to calculate the next ranges
	if pagingRange == nil {
		// If the storage engine doesn't support paging protocol, it should have return all the region data.
		// So we finish here.
		return nil, nil
	}

	// calculate next ranges and grow the paging size
	task.ranges = worker.calculateRemain(task.ranges, pagingRange, worker.req.Desc)
	if task.ranges.Len() == 0 {
		return nil, nil
	}

	task.pagingSize = paging.GrowPagingSize(task.pagingSize, worker.req.Paging.MaxPagingSize)
	return []*copTask{task}, nil
}

// handleCopResponse checks coprocessor Response for region split and lock,
// returns more tasks when that happens, or handles the response if no error.
// if we're handling coprocessor paging response, lastRange is the range of last
// successful response, otherwise it's nil.
func (worker *copIteratorWorker) handleCopResponse(bo *Backoffer, rpcCtx *tikv.RPCContext, resp *copResponse, cacheKey []byte, cacheValue *coprCacheValue, task *copTask, ch chan<- *copResponse, lastRange *coprocessor.KeyRange, costTime time.Duration) ([]*copTask, error) {
	if ver := resp.pbResp.GetLatestBucketsVersion(); task.bucketsVer < ver {
		worker.store.GetRegionCache().UpdateBucketsIfNeeded(task.region, ver)
	}
	if regionErr := resp.pbResp.GetRegionError(); regionErr != nil {
		if rpcCtx != nil && task.storeType == kv.TiDB {
			resp.err = errors.Errorf("error: %v", regionErr)
			worker.sendToRespCh(resp, ch, true)
			return nil, nil
		}
		errStr := fmt.Sprintf("region_id:%v, region_ver:%v, store_type:%s, peer_addr:%s, error:%s",
			task.region.GetID(), task.region.GetVer(), task.storeType.Name(), task.storeAddr, regionErr.String())
		if err := bo.Backoff(tikv.BoRegionMiss(), errors.New(errStr)); err != nil {
			return nil, errors.Trace(err)
		}
		// We may meet RegionError at the first packet, but not during visiting the stream.
		remains, err := buildCopTasks(bo, task.ranges, &buildCopTaskOpt{
			req:      worker.req,
			cache:    worker.store.GetRegionCache(),
			respChan: false,
			eventCb:  task.eventCb,
		})
		if err != nil {
			return remains, err
		}
		return worker.handleBatchRemainsOnErr(bo, rpcCtx, remains, resp.pbResp, task, ch)
	}
	if lockErr := resp.pbResp.GetLocked(); lockErr != nil {
		if err := worker.handleLockErr(bo, lockErr, task); err != nil {
			return nil, err
		}
		task.meetLockFallback = true
		return worker.handleBatchRemainsOnErr(bo, rpcCtx, []*copTask{task}, resp.pbResp, task, ch)
	}
	if otherErr := resp.pbResp.GetOtherError(); otherErr != "" {
		err := errors.Errorf("other error: %s", otherErr)

		firstRangeStartKey := task.ranges.At(0).StartKey
		lastRangeEndKey := task.ranges.At(task.ranges.Len() - 1).EndKey

		logutil.Logger(bo.GetCtx()).Warn("other error",
			zap.Uint64("txnStartTS", worker.req.StartTs),
			zap.Uint64("regionID", task.region.GetID()),
			zap.Uint64("bucketsVer", task.bucketsVer),
			zap.Uint64("latestBucketsVer", resp.pbResp.GetLatestBucketsVersion()),
			zap.Int("rangeNums", task.ranges.Len()),
			zap.ByteString("firstRangeStartKey", firstRangeStartKey),
			zap.ByteString("lastRangeEndKey", lastRangeEndKey),
			zap.String("storeAddr", task.storeAddr),
			zap.Error(err))
		if strings.Contains(err.Error(), "write conflict") {
			return nil, kv.ErrWriteConflict.FastGen("%s", otherErr)
		}
		return nil, errors.Trace(err)
	}
	// When the request is using paging API, the `Range` is not nil.
	if resp.pbResp.Range != nil {
		resp.startKey = resp.pbResp.Range.Start
	} else if task.ranges != nil && task.ranges.Len() > 0 {
		resp.startKey = task.ranges.At(0).StartKey
	}
	worker.handleCollectExecutionInfo(bo, rpcCtx, resp)
	resp.respTime = costTime

	if err := worker.handleCopCache(task, resp, cacheKey, cacheValue); err != nil {
		return nil, err
	}

	pbResp := resp.pbResp
	worker.sendToRespCh(resp, ch, true)
	return worker.handleBatchCopResponse(bo, rpcCtx, pbResp, task.batchTaskList, ch)
}

func (worker *copIteratorWorker) handleBatchRemainsOnErr(bo *Backoffer, rpcCtx *tikv.RPCContext, remains []*copTask, resp *coprocessor.Response, task *copTask, ch chan<- *copResponse) ([]*copTask, error) {
	if len(task.batchTaskList) == 0 {
		return remains, nil
	}
	batchedTasks := task.batchTaskList
	task.batchTaskList = nil
	batchedRemains, err := worker.handleBatchCopResponse(bo, rpcCtx, resp, batchedTasks, ch)
	if err != nil {
		return nil, err
	}
	return append(remains, batchedRemains...), nil
}

// handle the batched cop response.
// tasks will be changed, so the input tasks should not be used after calling this function.
func (worker *copIteratorWorker) handleBatchCopResponse(bo *Backoffer, rpcCtx *tikv.RPCContext, resp *coprocessor.Response,
	tasks map[uint64]*batchedCopTask, ch chan<- *copResponse) (remainTasks []*copTask, err error) {
	if len(tasks) == 0 {
		return nil, nil
	}
	batchedNum := len(tasks)
	busyThresholdFallback := false
	defer func() {
		if err != nil {
			return
		}
		if !busyThresholdFallback {
			worker.storeBatchedNum.Add(uint64(batchedNum - len(remainTasks)))
			worker.storeBatchedFallbackNum.Add(uint64(len(remainTasks)))
		}
	}()
	appendRemainTasks := func(tasks ...*copTask) {
		if remainTasks == nil {
			// allocate size fo remain length
			remainTasks = make([]*copTask, 0, len(tasks))
		}
		remainTasks = append(remainTasks, tasks...)
	}
	// need Addr for recording details.
	var dummyRPCCtx *tikv.RPCContext
	if rpcCtx != nil {
		dummyRPCCtx = &tikv.RPCContext{
			Addr: rpcCtx.Addr,
		}
	}
	batchResps := resp.GetBatchResponses()
	for _, batchResp := range batchResps {
		taskID := batchResp.GetTaskId()
		batchedTask, ok := tasks[taskID]
		if !ok {
			return nil, errors.Errorf("task id %d not found", batchResp.GetTaskId())
		}
		delete(tasks, taskID)
		resp := &copResponse{
			pbResp: &coprocessor.Response{
				Data:          batchResp.Data,
				ExecDetailsV2: batchResp.ExecDetailsV2,
			},
		}
		task := batchedTask.task
		failpoint.Inject("batchCopRegionError", func() {
			batchResp.RegionError = &errorpb.Error{}
		})
		if regionErr := batchResp.GetRegionError(); regionErr != nil {
			errStr := fmt.Sprintf("region_id:%v, region_ver:%v, store_type:%s, peer_addr:%s, error:%s",
				task.region.GetID(), task.region.GetVer(), task.storeType.Name(), task.storeAddr, regionErr.String())
			if err := bo.Backoff(tikv.BoRegionMiss(), errors.New(errStr)); err != nil {
				return nil, errors.Trace(err)
			}
			remains, err := buildCopTasks(bo, task.ranges, &buildCopTaskOpt{
				req:      worker.req,
				cache:    worker.store.GetRegionCache(),
				respChan: false,
				eventCb:  task.eventCb,
			})
			if err != nil {
				return nil, err
			}
			appendRemainTasks(remains...)
			continue
		}
		//TODO: handle locks in batch
		if lockErr := batchResp.GetLocked(); lockErr != nil {
			if err := worker.handleLockErr(bo, resp.pbResp.GetLocked(), task); err != nil {
				return nil, err
			}
			task.meetLockFallback = true
			appendRemainTasks(task)
			continue
		}
		if otherErr := batchResp.GetOtherError(); otherErr != "" {
			err := errors.Errorf("other error: %s", otherErr)

			firstRangeStartKey := task.ranges.At(0).StartKey
			lastRangeEndKey := task.ranges.At(task.ranges.Len() - 1).EndKey

			logutil.Logger(bo.GetCtx()).Warn("other error",
				zap.Uint64("txnStartTS", worker.req.StartTs),
				zap.Uint64("regionID", task.region.GetID()),
				zap.Uint64("bucketsVer", task.bucketsVer),
				// TODO: add bucket version in log
				//zap.Uint64("latestBucketsVer", batchResp.GetLatestBucketsVersion()),
				zap.Int("rangeNums", task.ranges.Len()),
				zap.ByteString("firstRangeStartKey", firstRangeStartKey),
				zap.ByteString("lastRangeEndKey", lastRangeEndKey),
				zap.String("storeAddr", task.storeAddr),
				zap.Error(err))
			if strings.Contains(err.Error(), "write conflict") {
				return nil, kv.ErrWriteConflict.FastGen("%s", otherErr)
			}
			return nil, errors.Trace(err)
		}
		worker.handleCollectExecutionInfo(bo, dummyRPCCtx, resp)
		worker.sendToRespCh(resp, ch, true)
	}
	for _, t := range tasks {
		task := t.task
		// when the error is generated by client or a load-based server busy,
		// response is empty by design, skip warning for this case.
		if len(batchResps) != 0 {
			firstRangeStartKey := task.ranges.At(0).StartKey
			lastRangeEndKey := task.ranges.At(task.ranges.Len() - 1).EndKey
			logutil.Logger(bo.GetCtx()).Error("response of batched task missing",
				zap.Uint64("id", task.taskID),
				zap.Uint64("txnStartTS", worker.req.StartTs),
				zap.Uint64("regionID", task.region.GetID()),
				zap.Uint64("bucketsVer", task.bucketsVer),
				zap.Int("rangeNums", task.ranges.Len()),
				zap.ByteString("firstRangeStartKey", firstRangeStartKey),
				zap.ByteString("lastRangeEndKey", lastRangeEndKey),
				zap.String("storeAddr", task.storeAddr))
		}
		appendRemainTasks(t.task)
	}
	if regionErr := resp.GetRegionError(); regionErr != nil && regionErr.ServerIsBusy != nil &&
		regionErr.ServerIsBusy.EstimatedWaitMs > 0 && len(remainTasks) != 0 {
		if len(batchResps) != 0 {
			return nil, errors.New("store batched coprocessor with server is busy error shouldn't contain responses")
		}
		busyThresholdFallback = true
		handler := newBatchTaskBuilder(bo, worker.req, worker.store.GetRegionCache(), kv.ReplicaReadFollower)
		for _, task := range remainTasks {
			// do not set busy threshold again.
			task.busyThreshold = 0
			if err = handler.handle(task); err != nil {
				return nil, err
			}
		}
		remainTasks = handler.build()
	}
	return remainTasks, nil
}

func (worker *copIteratorWorker) handleLockErr(bo *Backoffer, lockErr *kvrpcpb.LockInfo, task *copTask) error {
	if lockErr == nil {
		return nil
	}
	resolveLockDetail := worker.getLockResolverDetails()
	// Be care that we didn't redact the SQL statement because the log is DEBUG level.
	if task.eventCb != nil {
		task.eventCb(trxevents.WrapCopMeetLock(&trxevents.CopMeetLock{
			LockInfo: lockErr,
		}))
	} else {
		logutil.Logger(bo.GetCtx()).Debug("coprocessor encounters lock",
			zap.Stringer("lock", lockErr))
	}
	resolveLocksOpts := txnlock.ResolveLocksOptions{
		CallerStartTS: worker.req.StartTs,
		Locks:         []*txnlock.Lock{txnlock.NewLock(lockErr)},
		Detail:        resolveLockDetail,
	}
	resolveLocksRes, err1 := worker.kvclient.ResolveLocksWithOpts(bo.TiKVBackoffer(), resolveLocksOpts)
	err1 = derr.ToTiDBErr(err1)
	if err1 != nil {
		return errors.Trace(err1)
	}
	msBeforeExpired := resolveLocksRes.TTL
	if msBeforeExpired > 0 {
		if err := bo.BackoffWithMaxSleepTxnLockFast(int(msBeforeExpired), errors.New(lockErr.String())); err != nil {
			return errors.Trace(err)
		}
	}
	return nil
}

func (worker *copIteratorWorker) buildCacheKey(task *copTask, copReq *coprocessor.Request) (cacheKey []byte, cacheValue *coprCacheValue) {
	// If there are many ranges, it is very likely to be a TableLookupRequest. They are not worth to cache since
	// computing is not the main cost. Ignore requests with many ranges directly to avoid slowly building the cache key.
	if task.cmdType == tikvrpc.CmdCop && worker.store.coprCache != nil && worker.req.Cacheable && worker.store.coprCache.CheckRequestAdmission(len(copReq.Ranges)) {
		cKey, err := coprCacheBuildKey(copReq)
		if err == nil {
			cacheKey = cKey
			cValue := worker.store.coprCache.Get(cKey)
			copReq.IsCacheEnabled = true

			if cValue != nil && cValue.RegionID == task.region.GetID() && cValue.TimeStamp <= worker.req.StartTs {
				// Append cache version to the request to skip Coprocessor computation if possible
				// when request result is cached
				copReq.CacheIfMatchVersion = cValue.RegionDataVersion
				cacheValue = cValue
			} else {
				copReq.CacheIfMatchVersion = 0
			}
		} else {
			logutil.BgLogger().Warn("Failed to build copr cache key", zap.Error(err))
		}
	}
	return
}

func (worker *copIteratorWorker) handleCopCache(task *copTask, resp *copResponse, cacheKey []byte, cacheValue *coprCacheValue) error {
	if resp.pbResp.IsCacheHit {
		if cacheValue == nil {
			return errors.New("Internal error: received illegal TiKV response")
		}
		copr_metrics.CoprCacheCounterHit.Add(1)
		// Cache hit and is valid: use cached data as response data and we don't update the cache.
		data := make([]byte, len(cacheValue.Data))
		copy(data, cacheValue.Data)
		resp.pbResp.Data = data
		if worker.req.Paging.Enable {
			var start, end []byte
			if cacheValue.PageStart != nil {
				start = make([]byte, len(cacheValue.PageStart))
				copy(start, cacheValue.PageStart)
			}
			if cacheValue.PageEnd != nil {
				end = make([]byte, len(cacheValue.PageEnd))
				copy(end, cacheValue.PageEnd)
			}
			// When paging protocol is used, the response key range is part of the cache data.
			if start != nil || end != nil {
				resp.pbResp.Range = &coprocessor.KeyRange{
					Start: start,
					End:   end,
				}
			} else {
				resp.pbResp.Range = nil
			}
		}
		resp.detail.CoprCacheHit = true
		return nil
	}
	copr_metrics.CoprCacheCounterMiss.Add(1)
	// Cache not hit or cache hit but not valid: update the cache if the response can be cached.
	if cacheKey != nil && resp.pbResp.CanBeCached && resp.pbResp.CacheLastVersion > 0 {
		if resp.detail != nil {
			if worker.store.coprCache.CheckResponseAdmission(resp.pbResp.Data.Size(), resp.detail.TimeDetail.ProcessTime, task.pagingTaskIdx) {
				data := make([]byte, len(resp.pbResp.Data))
				copy(data, resp.pbResp.Data)

				newCacheValue := coprCacheValue{
					Data:              data,
					TimeStamp:         worker.req.StartTs,
					RegionID:          task.region.GetID(),
					RegionDataVersion: resp.pbResp.CacheLastVersion,
				}
				// When paging protocol is used, the response key range is part of the cache data.
				if r := resp.pbResp.GetRange(); r != nil {
					newCacheValue.PageStart = append([]byte{}, r.GetStart()...)
					newCacheValue.PageEnd = append([]byte{}, r.GetEnd()...)
				}
				worker.store.coprCache.Set(cacheKey, &newCacheValue)
			}
		}
	}
	return nil
}

func (worker *copIteratorWorker) getLockResolverDetails() *util.ResolveLockDetail {
	if !worker.enableCollectExecutionInfo {
		return nil
	}
	return &util.ResolveLockDetail{}
}

func (worker *copIteratorWorker) handleCollectExecutionInfo(bo *Backoffer, rpcCtx *tikv.RPCContext, resp *copResponse) {
	defer func() {
		worker.kvclient.Stats = nil
	}()
	if !worker.enableCollectExecutionInfo {
		return
	}
	failpoint.Inject("disable-collect-execution", func(val failpoint.Value) {
		if val.(bool) {
			panic("shouldn't reachable")
		}
	})
	if resp.detail == nil {
		resp.detail = new(CopRuntimeStats)
	}
	resp.detail.Stats = worker.kvclient.Stats
	backoffTimes := bo.GetBackoffTimes()
	resp.detail.BackoffTime = time.Duration(bo.GetTotalSleep()) * time.Millisecond
	resp.detail.BackoffSleep = make(map[string]time.Duration, len(backoffTimes))
	resp.detail.BackoffTimes = make(map[string]int, len(backoffTimes))
	for backoff := range backoffTimes {
		resp.detail.BackoffTimes[backoff] = backoffTimes[backoff]
		resp.detail.BackoffSleep[backoff] = time.Duration(bo.GetBackoffSleepMS()[backoff]) * time.Millisecond
	}
	if rpcCtx != nil {
		resp.detail.CalleeAddress = rpcCtx.Addr
	}
	sd := &util.ScanDetail{}
	td := util.TimeDetail{}
	if pbDetails := resp.pbResp.ExecDetailsV2; pbDetails != nil {
		// Take values in `ExecDetailsV2` first.
		if pbDetails.TimeDetail != nil || pbDetails.TimeDetailV2 != nil {
			td.MergeFromTimeDetail(pbDetails.TimeDetailV2, pbDetails.TimeDetail)
		}
		if scanDetailV2 := pbDetails.ScanDetailV2; scanDetailV2 != nil {
			sd.MergeFromScanDetailV2(scanDetailV2)
		}
	} else if pbDetails := resp.pbResp.ExecDetails; pbDetails != nil {
		if timeDetail := pbDetails.TimeDetail; timeDetail != nil {
			td.MergeFromTimeDetail(nil, timeDetail)
		}
		if scanDetail := pbDetails.ScanDetail; scanDetail != nil {
			if scanDetail.Write != nil {
				sd.ProcessedKeys = scanDetail.Write.Processed
				sd.TotalKeys = scanDetail.Write.Total
			}
		}
	}
	resp.detail.ScanDetail = sd
	resp.detail.TimeDetail = td
}

// CopRuntimeStats contains execution detail information.
type CopRuntimeStats struct {
	execdetails.ExecDetails
	tikv.RegionRequestRuntimeStats

	CoprCacheHit bool
}

func (worker *copIteratorWorker) handleTiDBSendReqErr(err error, task *copTask, ch chan<- *copResponse) error {
	errCode := errno.ErrUnknown
	errMsg := err.Error()
	if terror.ErrorEqual(err, derr.ErrTiKVServerTimeout) {
		errCode = errno.ErrTiKVServerTimeout
		errMsg = "TiDB server timeout, address is " + task.storeAddr
	}
	if terror.ErrorEqual(err, derr.ErrTiFlashServerTimeout) {
		errCode = errno.ErrTiFlashServerTimeout
		errMsg = "TiDB server timeout, address is " + task.storeAddr
	}
	selResp := tipb.SelectResponse{
		Warnings: []*tipb.Error{
			{
				Code: int32(errCode),
				Msg:  errMsg,
			},
		},
	}
	data, err := proto.Marshal(&selResp)
	if err != nil {
		return errors.Trace(err)
	}
	resp := &copResponse{
		pbResp: &coprocessor.Response{
			Data: data,
		},
		detail: &CopRuntimeStats{},
	}
	worker.sendToRespCh(resp, ch, true)
	return nil
}

// calculateRetry splits the input ranges into two, and take one of them according to desc flag.
// It's used in paging API, to calculate which range is consumed and what needs to be retry.
// For example:
// ranges: [r1 --> r2) [r3 --> r4)
// split:      [s1   -->   s2)
// In normal scan order, all data before s1 is consumed, so the retry ranges should be [s1 --> r2) [r3 --> r4)
// In reverse scan order, all data after s2 is consumed, so the retry ranges should be [r1 --> r2) [r3 --> s2)
func (worker *copIteratorWorker) calculateRetry(ranges *KeyRanges, split *coprocessor.KeyRange, desc bool) *KeyRanges {
	if split == nil {
		return ranges
	}
	if desc {
		left, _ := ranges.Split(split.End)
		return left
	}
	_, right := ranges.Split(split.Start)
	return right
}

// calculateRemain calculates the remain ranges to be processed, it's used in paging API.
// For example:
// ranges: [r1 --> r2) [r3 --> r4)
// split:      [s1   -->   s2)
// In normal scan order, all data before s2 is consumed, so the remained ranges should be [s2 --> r4)
// In reverse scan order, all data after s1 is consumed, so the remained ranges should be [r1 --> s1)
func (worker *copIteratorWorker) calculateRemain(ranges *KeyRanges, split *coprocessor.KeyRange, desc bool) *KeyRanges {
	if split == nil {
		return ranges
	}
	if desc {
		left, _ := ranges.Split(split.Start)
		return left
	}
	_, right := ranges.Split(split.End)
	return right
}

// finished checks the flags and finished channel, it tells whether the worker is finished.
func (worker *copIteratorWorker) finished() bool {
	if worker.vars != nil && worker.vars.Killed != nil && atomic.LoadUint32(worker.vars.Killed) == 1 {
		return true
	}
	select {
	case <-worker.finishCh:
		return true
	default:
		return false
	}
}

func (it *copIterator) Close() error {
	if atomic.CompareAndSwapUint32(&it.closed, 0, 1) {
		close(it.finishCh)
	}
	it.rpcCancel.CancelAll()
	it.actionOnExceed.close()
	it.wg.Wait()
	return nil
}

// copErrorResponse returns error when calling Next()
type copErrorResponse struct{ error }

func (it copErrorResponse) Next(ctx context.Context) (kv.ResultSubset, error) {
	return nil, it.error
}

func (it copErrorResponse) Close() error {
	return nil
}

// rateLimitAction an OOM Action which is used to control the token if OOM triggered. The token number should be
// set on initial. Each time the Action is triggered, one token would be destroyed. If the count of the token is less
// than 2, the action would be delegated to the fallback action.
type rateLimitAction struct {
	memory.BaseOOMAction
	// enabled indicates whether the rateLimitAction is permitted to Action. 1 means permitted, 0 denied.
	enabled uint32
	// totalTokenNum indicates the total token at initial
	totalTokenNum uint
	cond          struct {
		sync.Mutex
		// exceeded indicates whether have encountered OOM situation.
		exceeded bool
		// remainingTokenNum indicates the count of tokens which still exists
		remainingTokenNum uint
		once              sync.Once
		// triggerCountForTest indicates the total count of the rateLimitAction's Action being executed
		triggerCountForTest uint
	}
}

func newRateLimitAction(totalTokenNumber uint) *rateLimitAction {
	return &rateLimitAction{
		totalTokenNum: totalTokenNumber,
		cond: struct {
			sync.Mutex
			exceeded            bool
			remainingTokenNum   uint
			once                sync.Once
			triggerCountForTest uint
		}{
			Mutex:             sync.Mutex{},
			exceeded:          false,
			remainingTokenNum: totalTokenNumber,
			once:              sync.Once{},
		},
	}
}

// Action implements ActionOnExceed.Action
func (e *rateLimitAction) Action(t *memory.Tracker) {
	if !e.isEnabled() {
		if fallback := e.GetFallback(); fallback != nil {
			fallback.Action(t)
		}
		return
	}
	e.conditionLock()
	defer e.conditionUnlock()
	e.cond.once.Do(func() {
		if e.cond.remainingTokenNum < 2 {
			e.setEnabled(false)
			logutil.BgLogger().Info("memory exceeds quota, rateLimitAction delegate to fallback action",
				zap.Uint("total token count", e.totalTokenNum))
			if fallback := e.GetFallback(); fallback != nil {
				fallback.Action(t)
			}
			return
		}
		failpoint.Inject("testRateLimitActionMockConsumeAndAssert", func(val failpoint.Value) {
			if val.(bool) {
				if e.cond.triggerCountForTest+e.cond.remainingTokenNum != e.totalTokenNum {
					panic("triggerCount + remainingTokenNum not equal to totalTokenNum")
				}
			}
		})
		logutil.BgLogger().Info("memory exceeds quota, destroy one token now.",
			zap.Int64("consumed", t.BytesConsumed()),
			zap.Int64("quota", t.GetBytesLimit()),
			zap.Uint("total token count", e.totalTokenNum),
			zap.Uint("remaining token count", e.cond.remainingTokenNum))
		e.cond.exceeded = true
		e.cond.triggerCountForTest++
	})
}

// GetPriority get the priority of the Action.
func (e *rateLimitAction) GetPriority() int64 {
	return memory.DefRateLimitPriority
}

// destroyTokenIfNeeded will check the `exceed` flag after copWorker finished one task.
// If the exceed flag is true and there is no token been destroyed before, one token will be destroyed,
// or the token would be return back.
func (e *rateLimitAction) destroyTokenIfNeeded(returnToken func()) {
	if !e.isEnabled() {
		returnToken()
		return
	}
	e.conditionLock()
	defer e.conditionUnlock()
	if !e.cond.exceeded {
		returnToken()
		return
	}
	// If actionOnExceed has been triggered and there is no token have been destroyed before,
	// destroy one token.
	e.cond.remainingTokenNum = e.cond.remainingTokenNum - 1
	e.cond.exceeded = false
	e.cond.once = sync.Once{}
}

func (e *rateLimitAction) conditionLock() {
	e.cond.Lock()
}

func (e *rateLimitAction) conditionUnlock() {
	e.cond.Unlock()
}

func (e *rateLimitAction) close() {
	if !e.isEnabled() {
		return
	}
	e.setEnabled(false)
	e.conditionLock()
	defer e.conditionUnlock()
	e.cond.exceeded = false
	e.SetFinished()
}

func (e *rateLimitAction) setEnabled(enabled bool) {
	newValue := uint32(0)
	if enabled {
		newValue = uint32(1)
	}
	atomic.StoreUint32(&e.enabled, newValue)
}

func (e *rateLimitAction) isEnabled() bool {
	return atomic.LoadUint32(&e.enabled) > 0
}

// priorityToPB converts priority type to wire type.
func priorityToPB(pri int) kvrpcpb.CommandPri {
	switch pri {
	case kv.PriorityLow:
		return kvrpcpb.CommandPri_Low
	case kv.PriorityHigh:
		return kvrpcpb.CommandPri_High
	default:
		return kvrpcpb.CommandPri_Normal
	}
}

func isolationLevelToPB(level kv.IsoLevel) kvrpcpb.IsolationLevel {
	switch level {
	case kv.RC:
		return kvrpcpb.IsolationLevel_RC
	case kv.SI:
		return kvrpcpb.IsolationLevel_SI
	case kv.RCCheckTS:
		return kvrpcpb.IsolationLevel_RCCheckTS
	default:
		return kvrpcpb.IsolationLevel_SI
	}
}

// BuildKeyRanges is used for test, quickly build key ranges from paired keys.
func BuildKeyRanges(keys ...string) []kv.KeyRange {
	var ranges []kv.KeyRange
	for i := 0; i < len(keys); i += 2 {
		ranges = append(ranges, kv.KeyRange{
			StartKey: []byte(keys[i]),
			EndKey:   []byte(keys[i+1]),
		})
	}
	return ranges
}

func optRowHint(req *kv.Request) bool {
	opt := true
	if req.StoreType == kv.TiDB {
		return false
	}
	if req.RequestSource.RequestSourceInternal || req.Tp != kv.ReqTypeDAG {
		// disable extra concurrency for internal tasks.
		return false
	}
	failpoint.Inject("disableFixedRowCountHint", func(_ failpoint.Value) {
		opt = false
	})
	return opt
}

func checkStoreBatchCopr(req *kv.Request) bool {
	if req.Tp != kv.ReqTypeDAG || req.StoreType != kv.TiKV {
		return false
	}
	// TODO: support keep-order batch
	if req.ReplicaRead != kv.ReplicaReadLeader || req.KeepOrder {
		// Disable batch copr for follower read
		return false
	}
	// Disable batch copr when paging is enabled.
	if req.Paging.Enable {
		return false
	}
	// Disable it for internal requests to avoid regression.
	if req.RequestSource.RequestSourceInternal {
		return false
	}
	return true
}<|MERGE_RESOLUTION|>--- conflicted
+++ resolved
@@ -1174,17 +1174,9 @@
 	if worker.req.ResourceGroupTagger != nil {
 		worker.req.ResourceGroupTagger(req)
 	}
-<<<<<<< HEAD
+	failpoint.Inject("sleepCoprRequest", nil)
 	if err := worker.req.RunawayChecker.BeforeCopRequest(req); err != nil {
 		return nil, err
-=======
-	failpoint.Inject("sleepCoprRequest", nil)
-
-	if worker.req.RunawayChecker != nil {
-		if err := worker.req.RunawayChecker.BeforeCopRequest(req); err != nil {
-			return nil, err
-		}
->>>>>>> 4ca930df
 	}
 	req.StoreTp = getEndPointType(task.storeType)
 	startTime := time.Now()
@@ -1228,13 +1220,7 @@
 	if costTime > minLogCopTaskTime {
 		worker.logTimeCopTask(costTime, task, bo, copResp)
 	}
-<<<<<<< HEAD
 	worker.req.RunawayChecker.AfterCopRequest()
-=======
-	if worker.req.RunawayChecker != nil {
-		worker.req.RunawayChecker.AfterCopRequest()
-	}
->>>>>>> 4ca930df
 
 	storeID := strconv.FormatUint(req.Context.GetPeer().GetStoreId(), 10)
 	isInternal := util.IsRequestSourceInternal(&task.requestSource)
