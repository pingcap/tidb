// Copyright 2016 PingCAP, Inc.
//
// Licensed under the Apache License, Version 2.0 (the "License");
// you may not use this file except in compliance with the License.
// You may obtain a copy of the License at
//
//     http://www.apache.org/licenses/LICENSE-2.0
//
// Unless required by applicable law or agreed to in writing, software
// distributed under the License is distributed on an "AS IS" BASIS,
// See the License for the specific language governing permissions and
// limitations under the License.

package copr

import (
	"context"
	"fmt"
	"io"
	"strconv"
	"strings"
	"sync"
	"sync/atomic"
	"time"
	"unsafe"

	"github.com/cznic/mathutil"
	"github.com/gogo/protobuf/proto"
	"github.com/pingcap/errors"
	"github.com/pingcap/failpoint"
	"github.com/pingcap/kvproto/pkg/coprocessor"
	"github.com/pingcap/kvproto/pkg/kvrpcpb"
	"github.com/pingcap/parser/terror"
	"github.com/pingcap/tidb/domain/infosync"
	"github.com/pingcap/tidb/errno"
	"github.com/pingcap/tidb/kv"
	tidbmetrics "github.com/pingcap/tidb/metrics"
	"github.com/pingcap/tidb/store/driver/backoff"
	derr "github.com/pingcap/tidb/store/driver/error"
	"github.com/pingcap/tidb/store/driver/options"
	"github.com/pingcap/tidb/util/execdetails"
	"github.com/pingcap/tidb/util/logutil"
	"github.com/pingcap/tidb/util/memory"
	"github.com/pingcap/tipb/go-tipb"
	"github.com/tikv/client-go/v2/metrics"
	"github.com/tikv/client-go/v2/tikv"
	"github.com/tikv/client-go/v2/tikvrpc"
	"github.com/tikv/client-go/v2/util"
	"go.uber.org/zap"
)

var coprCacheHistogramEvict = tidbmetrics.DistSQLCoprCacheHistogram.WithLabelValues("evict")

// Maximum total sleep time(in ms) for kv/cop commands.
const (
	copBuildTaskMaxBackoff = 5000
	copNextMaxBackoff      = 20000
)

// CopClient is coprocessor client.
type CopClient struct {
	kv.RequestTypeSupportedChecker
	store           *Store
	replicaReadSeed uint32
}

// Send builds the request and gets the coprocessor iterator response.
func (c *CopClient) Send(ctx context.Context, req *kv.Request, variables interface{}, sessionMemTracker *memory.Tracker, enabledRateLimitAction bool) kv.Response {
	vars, ok := variables.(*tikv.Variables)
	if !ok {
		return copErrorResponse{errors.Errorf("unsupported variables:%+v", variables)}
	}
	if req.StoreType == kv.TiFlash && req.BatchCop {
		logutil.BgLogger().Debug("send batch requests")
		return c.sendBatch(ctx, req, vars)
	}
	ctx = context.WithValue(ctx, tikv.TxnStartKey(), req.StartTs)
	bo := backoff.NewBackofferWithVars(ctx, copBuildTaskMaxBackoff, vars)
	ranges := NewKeyRanges(req.KeyRanges)
	tasks, err := buildCopTasks(bo, c.store.GetRegionCache(), ranges, req)
	if err != nil {
		return copErrorResponse{err}
	}
	it := &copIterator{
		store:           c.store,
		req:             req,
		concurrency:     req.Concurrency,
		finishCh:        make(chan struct{}),
		vars:            vars,
		memTracker:      req.MemTracker,
		replicaReadSeed: c.replicaReadSeed,
		rpcCancel:       tikv.NewRPCanceller(),
<<<<<<< HEAD
		// Temporarily fix compiling. TiDB should address the change of https://github.com/tikv/client-go/pull/218
		resolvedLocks:   &util.TSSet{},
=======
>>>>>>> 0db5df55
	}
	it.tasks = tasks
	if it.concurrency > len(tasks) {
		it.concurrency = len(tasks)
	}
	if it.concurrency < 1 {
		// Make sure that there is at least one worker.
		it.concurrency = 1
	}

	if it.req.KeepOrder {
		it.sendRate = util.NewRateLimit(2 * it.concurrency)
		it.respChan = nil
	} else {
		capacity := it.concurrency
		if enabledRateLimitAction {
			// The count of cached response in memory is controlled by the capacity of the it.sendRate, not capacity of the respChan.
			// As the worker will send finCopResponse after each task being handled, we make the capacity of the respCh equals to
			// 2*it.concurrency to avoid deadlock in the unit test caused by the `MustExec` or `Exec`
			capacity = it.concurrency * 2
		}
		it.respChan = make(chan *copResponse, capacity)
		it.sendRate = util.NewRateLimit(it.concurrency)
	}
	it.actionOnExceed = newRateLimitAction(uint(it.sendRate.GetCapacity()))
	if sessionMemTracker != nil {
		sessionMemTracker.FallbackOldAndSetNewAction(it.actionOnExceed)
	}

	if !it.req.Streaming {
		ctx = context.WithValue(ctx, tikv.RPCCancellerCtxKey{}, it.rpcCancel)
	}
	it.open(ctx, enabledRateLimitAction)
	return it
}

// copTask contains a related Region and KeyRange for a kv.Request.
type copTask struct {
	region tikv.RegionVerID
	ranges *KeyRanges

	respChan  chan *copResponse
	storeAddr string
	cmdType   tikvrpc.CmdType
	storeType kv.StoreType
}

func (r *copTask) String() string {
	return fmt.Sprintf("region(%d %d %d) ranges(%d) store(%s)",
		r.region.GetID(), r.region.GetConfVer(), r.region.GetVer(), r.ranges.Len(), r.storeAddr)
}

// rangesPerTask limits the length of the ranges slice sent in one copTask.
const rangesPerTask = 25000

func buildCopTasks(bo *Backoffer, cache *RegionCache, ranges *KeyRanges, req *kv.Request) ([]*copTask, error) {
	start := time.Now()
	cmdType := tikvrpc.CmdCop
	if req.Streaming {
		cmdType = tikvrpc.CmdCopStream
	}

	if req.StoreType == kv.TiDB {
		return buildTiDBMemCopTasks(ranges, req)
	}

	rangesLen := ranges.Len()

	locs, err := cache.SplitKeyRangesByLocations(bo, ranges)
	if err != nil {
		return nil, errors.Trace(err)
	}

	var tasks []*copTask
	for _, loc := range locs {
		// TiKV will return gRPC error if the message is too large. So we need to limit the length of the ranges slice
		// to make sure the message can be sent successfully.
		rLen := loc.Ranges.Len()
		for i := 0; i < rLen; {
			nextI := mathutil.Min(i+rangesPerTask, rLen)
			tasks = append(tasks, &copTask{
				region: loc.Location.Region,
				ranges: loc.Ranges.Slice(i, nextI),
				// Channel buffer is 2 for handling region split.
				// In a common case, two region split tasks will not be blocked.
				respChan:  make(chan *copResponse, 2),
				cmdType:   cmdType,
				storeType: req.StoreType,
			})
			i = nextI
		}
	}

	if req.Desc {
		reverseTasks(tasks)
	}
	if elapsed := time.Since(start); elapsed > time.Millisecond*500 {
		logutil.BgLogger().Warn("buildCopTasks takes too much time",
			zap.Duration("elapsed", elapsed),
			zap.Int("range len", rangesLen),
			zap.Int("task len", len(tasks)))
	}
	metrics.TxnRegionsNumHistogramWithCoprocessor.Observe(float64(len(tasks)))
	return tasks, nil
}

func buildTiDBMemCopTasks(ranges *KeyRanges, req *kv.Request) ([]*copTask, error) {
	servers, err := infosync.GetAllServerInfo(context.Background())
	if err != nil {
		return nil, err
	}
	cmdType := tikvrpc.CmdCop
	if req.Streaming {
		cmdType = tikvrpc.CmdCopStream
	}
	tasks := make([]*copTask, 0, len(servers))
	for _, ser := range servers {
		if req.TiDBServerID > 0 && req.TiDBServerID != ser.ServerIDGetter() {
			continue
		}

		addr := ser.IP + ":" + strconv.FormatUint(uint64(ser.StatusPort), 10)
		tasks = append(tasks, &copTask{
			ranges:    ranges,
			respChan:  make(chan *copResponse, 2),
			cmdType:   cmdType,
			storeType: req.StoreType,
			storeAddr: addr,
		})
	}
	return tasks, nil
}

func reverseTasks(tasks []*copTask) {
	for i := 0; i < len(tasks)/2; i++ {
		j := len(tasks) - i - 1
		tasks[i], tasks[j] = tasks[j], tasks[i]
	}
}

type copIterator struct {
	store       *Store
	req         *kv.Request
	concurrency int
	finishCh    chan struct{}

	// If keepOrder, results are stored in copTask.respChan, read them out one by one.
	tasks []*copTask
	// curr indicates the curr id of the finished copTask
	curr int

	// sendRate controls the sending rate of copIteratorTaskSender
	sendRate *util.RateLimit

	// Otherwise, results are stored in respChan.
	respChan chan *copResponse

	vars *tikv.Variables

	memTracker *memory.Tracker

	replicaReadSeed uint32

	rpcCancel *tikv.RPCCanceller

	wg sync.WaitGroup
	// closed represents when the Close is called.
	// There are two cases we need to close the `finishCh` channel, one is when context is done, the other one is
	// when the Close is called. we use atomic.CompareAndSwap `closed` to to make sure the channel is not closed twice.
	closed uint32

	resolvedLocks util.TSSet

	actionOnExceed *rateLimitAction
}

// copIteratorWorker receives tasks from copIteratorTaskSender, handles tasks and sends the copResponse to respChan.
type copIteratorWorker struct {
	taskCh   <-chan *copTask
	wg       *sync.WaitGroup
	store    *Store
	req      *kv.Request
	respChan chan<- *copResponse
	finishCh <-chan struct{}
	vars     *tikv.Variables
	kvclient *tikv.ClientHelper

	memTracker *memory.Tracker

	replicaReadSeed uint32

	actionOnExceed *rateLimitAction
}

// copIteratorTaskSender sends tasks to taskCh then wait for the workers to exit.
type copIteratorTaskSender struct {
	taskCh   chan<- *copTask
	wg       *sync.WaitGroup
	tasks    []*copTask
	finishCh <-chan struct{}
	respChan chan<- *copResponse
	sendRate *util.RateLimit
}

type copResponse struct {
	pbResp   *coprocessor.Response
	detail   *CopRuntimeStats
	startKey kv.Key
	err      error
	respSize int64
	respTime time.Duration
}

const sizeofExecDetails = int(unsafe.Sizeof(execdetails.ExecDetails{}))

// GetData implements the kv.ResultSubset GetData interface.
func (rs *copResponse) GetData() []byte {
	return rs.pbResp.Data
}

// GetStartKey implements the kv.ResultSubset GetStartKey interface.
func (rs *copResponse) GetStartKey() kv.Key {
	return rs.startKey
}

func (rs *copResponse) GetCopRuntimeStats() *CopRuntimeStats {
	return rs.detail
}

// MemSize returns how many bytes of memory this response use
func (rs *copResponse) MemSize() int64 {
	if rs.respSize != 0 {
		return rs.respSize
	}
	if rs == finCopResp {
		return 0
	}

	// ignore rs.err
	rs.respSize += int64(cap(rs.startKey))
	if rs.detail != nil {
		rs.respSize += int64(sizeofExecDetails)
	}
	if rs.pbResp != nil {
		// Using a approximate size since it's hard to get a accurate value.
		rs.respSize += int64(rs.pbResp.Size())
	}
	return rs.respSize
}

func (rs *copResponse) RespTime() time.Duration {
	return rs.respTime
}

const minLogCopTaskTime = 300 * time.Millisecond

// When the worker finished `handleTask`, we need to notify the copIterator that there is one task finished.
// For the non-keep-order case, we send a finCopResp into the respCh after `handleTask`. When copIterator recv
// finCopResp from the respCh, it will be aware that there is one task finished.
var finCopResp *copResponse

func init() {
	finCopResp = &copResponse{}
}

// run is a worker function that get a copTask from channel, handle it and
// send the result back.
func (worker *copIteratorWorker) run(ctx context.Context) {
	defer func() {
		failpoint.Inject("ticase-4169", func(val failpoint.Value) {
			if val.(bool) {
				worker.memTracker.Consume(10 * MockResponseSizeForTest)
				worker.memTracker.Consume(10 * MockResponseSizeForTest)
			}
		})
		worker.wg.Done()
	}()
	for task := range worker.taskCh {
		respCh := worker.respChan
		if respCh == nil {
			respCh = task.respChan
		}
		worker.handleTask(ctx, task, respCh)
		if worker.respChan != nil {
			// When a task is finished by the worker, send a finCopResp into channel to notify the copIterator that
			// there is a task finished.
			worker.sendToRespCh(finCopResp, worker.respChan, false)
		}
		close(task.respChan)
		if worker.vars != nil && worker.vars.Killed != nil && atomic.LoadUint32(worker.vars.Killed) == 1 {
			return
		}
		select {
		case <-worker.finishCh:
			return
		default:
		}
	}
}

// open starts workers and sender goroutines.
func (it *copIterator) open(ctx context.Context, enabledRateLimitAction bool) {
	taskCh := make(chan *copTask, 1)
	it.wg.Add(it.concurrency)
	// Start it.concurrency number of workers to handle cop requests.
	for i := 0; i < it.concurrency; i++ {
		worker := &copIteratorWorker{
			taskCh:          taskCh,
			wg:              &it.wg,
			store:           it.store,
			req:             it.req,
			respChan:        it.respChan,
			finishCh:        it.finishCh,
			vars:            it.vars,
			kvclient:        tikv.NewClientHelper(it.store.store, &it.resolvedLocks),
			memTracker:      it.memTracker,
			replicaReadSeed: it.replicaReadSeed,
			actionOnExceed:  it.actionOnExceed,
		}
		go worker.run(ctx)
	}
	taskSender := &copIteratorTaskSender{
		taskCh:   taskCh,
		wg:       &it.wg,
		tasks:    it.tasks,
		finishCh: it.finishCh,
		sendRate: it.sendRate,
	}
	taskSender.respChan = it.respChan
	it.actionOnExceed.setEnabled(enabledRateLimitAction)
	failpoint.Inject("ticase-4171", func(val failpoint.Value) {
		if val.(bool) {
			it.memTracker.Consume(10 * MockResponseSizeForTest)
			it.memTracker.Consume(10 * MockResponseSizeForTest)
		}
	})
	go taskSender.run()
}

func (sender *copIteratorTaskSender) run() {
	// Send tasks to feed the worker goroutines.
	for _, t := range sender.tasks {
		// we control the sending rate to prevent all tasks
		// being done (aka. all of the responses are buffered) by copIteratorWorker.
		// We keep the number of inflight tasks within the number of 2 * concurrency when Keep Order is true.
		// If KeepOrder is false, the number equals the concurrency.
		// It sends one more task if a task has been finished in copIterator.Next.
		exit := sender.sendRate.GetToken(sender.finishCh)
		if exit {
			break
		}
		exit = sender.sendToTaskCh(t)
		if exit {
			break
		}
	}
	close(sender.taskCh)

	// Wait for worker goroutines to exit.
	sender.wg.Wait()
	if sender.respChan != nil {
		close(sender.respChan)
	}
}

func (it *copIterator) recvFromRespCh(ctx context.Context, respCh <-chan *copResponse) (resp *copResponse, ok bool, exit bool) {
	ticker := time.NewTicker(3 * time.Second)
	defer ticker.Stop()
	for {
		select {
		case resp, ok = <-respCh:
			if it.memTracker != nil && resp != nil {
				consumed := resp.MemSize()
				failpoint.Inject("testRateLimitActionMockConsumeAndAssert", func(val failpoint.Value) {
					if val.(bool) {
						if resp != finCopResp {
							consumed = MockResponseSizeForTest
						}
					}
				})
				it.memTracker.Consume(-consumed)
			}
			return
		case <-it.finishCh:
			exit = true
			return
		case <-ticker.C:
			if atomic.LoadUint32(it.vars.Killed) == 1 {
				resp = &copResponse{err: derr.ErrQueryInterrupted}
				ok = true
				return
			}
		case <-ctx.Done():
			// We select the ctx.Done() in the thread of `Next` instead of in the worker to avoid the cost of `WithCancel`.
			if atomic.CompareAndSwapUint32(&it.closed, 0, 1) {
				close(it.finishCh)
			}
			exit = true
			return
		}
	}
}

func (sender *copIteratorTaskSender) sendToTaskCh(t *copTask) (exit bool) {
	select {
	case sender.taskCh <- t:
	case <-sender.finishCh:
		exit = true
	}
	return
}

func (worker *copIteratorWorker) sendToRespCh(resp *copResponse, respCh chan<- *copResponse, checkOOM bool) (exit bool) {
	if worker.memTracker != nil && checkOOM {
		consumed := resp.MemSize()
		failpoint.Inject("testRateLimitActionMockConsumeAndAssert", func(val failpoint.Value) {
			if val.(bool) {
				if resp != finCopResp {
					consumed = MockResponseSizeForTest
				}
			}
		})
		worker.memTracker.Consume(consumed)
	}
	select {
	case respCh <- resp:
	case <-worker.finishCh:
		exit = true
	}
	return
}

// MockResponseSizeForTest mock the response size
const MockResponseSizeForTest = 100 * 1024 * 1024

// Next returns next coprocessor result.
// NOTE: Use nil to indicate finish, so if the returned ResultSubset is not nil, reader should continue to call Next().
func (it *copIterator) Next(ctx context.Context) (kv.ResultSubset, error) {
	var (
		resp   *copResponse
		ok     bool
		closed bool
	)
	defer func() {
		if resp == nil {
			failpoint.Inject("ticase-4170", func(val failpoint.Value) {
				if val.(bool) {
					it.memTracker.Consume(10 * MockResponseSizeForTest)
					it.memTracker.Consume(10 * MockResponseSizeForTest)
				}
			})
		}
	}()
	// wait unit at least 5 copResponse received.
	failpoint.Inject("testRateLimitActionMockWaitMax", func(val failpoint.Value) {
		if val.(bool) {
			// we only need to trigger oom at least once.
			if len(it.tasks) > 9 {
				for it.memTracker.MaxConsumed() < 5*MockResponseSizeForTest {
					time.Sleep(10 * time.Millisecond)
				}
			}
		}
	})
	// If data order matters, response should be returned in the same order as copTask slice.
	// Otherwise all responses are returned from a single channel.
	if it.respChan != nil {
		// Get next fetched resp from chan
		resp, ok, closed = it.recvFromRespCh(ctx, it.respChan)
		if !ok || closed {
			it.actionOnExceed.close()
			return nil, nil
		}
		if resp == finCopResp {
			it.actionOnExceed.destroyTokenIfNeeded(func() {
				it.sendRate.PutToken()
			})
			return it.Next(ctx)
		}
	} else {
		for {
			if it.curr >= len(it.tasks) {
				// Resp will be nil if iterator is finishCh.
				it.actionOnExceed.close()
				return nil, nil
			}
			task := it.tasks[it.curr]
			resp, ok, closed = it.recvFromRespCh(ctx, task.respChan)
			if closed {
				// Close() is already called, so Next() is invalid.
				return nil, nil
			}
			if ok {
				break
			}
			it.actionOnExceed.destroyTokenIfNeeded(func() {
				it.sendRate.PutToken()
			})
			// Switch to next task.
			it.tasks[it.curr] = nil
			it.curr++
		}
	}

	if resp.err != nil {
		return nil, errors.Trace(resp.err)
	}

	err := it.store.CheckVisibility(it.req.StartTs)
	if err != nil {
		return nil, errors.Trace(err)
	}
	return resp, nil
}

// Associate each region with an independent backoffer. In this way, when multiple regions are
// unavailable, TiDB can execute very quickly without blocking
func chooseBackoffer(ctx context.Context, backoffermap map[uint64]*Backoffer, task *copTask, worker *copIteratorWorker) *Backoffer {
	bo, ok := backoffermap[task.region.GetID()]
	if ok {
		return bo
	}
	newbo := backoff.NewBackofferWithVars(ctx, copNextMaxBackoff, worker.vars)
	backoffermap[task.region.GetID()] = newbo
	return newbo
}

// handleTask handles single copTask, sends the result to channel, retry automatically on error.
func (worker *copIteratorWorker) handleTask(ctx context.Context, task *copTask, respCh chan<- *copResponse) {
	defer func() {
		r := recover()
		if r != nil {
			logutil.BgLogger().Error("copIteratorWork meet panic",
				zap.Reflect("r", r),
				zap.Stack("stack trace"))
			resp := &copResponse{err: errors.Errorf("%v", r)}
			// if panic has happened, set checkOOM to false to avoid another panic.
			worker.sendToRespCh(resp, respCh, false)
		}
	}()
	remainTasks := []*copTask{task}
	backoffermap := make(map[uint64]*Backoffer)
	for len(remainTasks) > 0 {
		curTask := remainTasks[0]
		bo := chooseBackoffer(ctx, backoffermap, curTask, worker)
		tasks, err := worker.handleTaskOnce(bo, curTask, respCh)
		if err != nil {
			resp := &copResponse{err: errors.Trace(err)}
			worker.sendToRespCh(resp, respCh, true)
			return
		}
		// test whether the ctx is cancelled
		if vars := bo.GetVars(); vars != nil && vars.Killed != nil && atomic.LoadUint32(vars.Killed) == 1 {
			return
		}

		if len(tasks) > 0 {
			remainTasks = append(tasks, remainTasks[1:]...)
		} else {
			remainTasks = remainTasks[1:]
		}
	}
	if worker.store.coprCache != nil && worker.store.coprCache.cache.Metrics != nil {
		coprCacheHistogramEvict.Observe(float64(worker.store.coprCache.cache.Metrics.KeysEvicted()))
	}
}

// handleTaskOnce handles single copTask, successful results are send to channel.
// If error happened, returns error. If region split or meet lock, returns the remain tasks.
func (worker *copIteratorWorker) handleTaskOnce(bo *Backoffer, task *copTask, ch chan<- *copResponse) ([]*copTask, error) {
	failpoint.Inject("handleTaskOnceError", func(val failpoint.Value) {
		if val.(bool) {
			failpoint.Return(nil, errors.New("mock handleTaskOnce error"))
		}
	})

	copReq := coprocessor.Request{
		Tp:        worker.req.Tp,
		StartTs:   worker.req.StartTs,
		Data:      worker.req.Data,
		Ranges:    task.ranges.ToPBRanges(),
		SchemaVer: worker.req.SchemaVar,
	}

	var cacheKey []byte = nil
	var cacheValue *coprCacheValue = nil

	// If there are many ranges, it is very likely to be a TableLookupRequest. They are not worth to cache since
	// computing is not the main cost. Ignore such requests directly to avoid slowly building the cache key.
	if task.cmdType == tikvrpc.CmdCop && worker.store.coprCache != nil && worker.req.Cacheable && worker.store.coprCache.CheckRequestAdmission(len(copReq.Ranges)) {
		cKey, err := coprCacheBuildKey(&copReq)
		if err == nil {
			cacheKey = cKey
			cValue := worker.store.coprCache.Get(cKey)
			copReq.IsCacheEnabled = true
			if cValue != nil && cValue.RegionID == task.region.GetID() && cValue.TimeStamp <= worker.req.StartTs {
				// Append cache version to the request to skip Coprocessor computation if possible
				// when request result is cached
				copReq.CacheIfMatchVersion = cValue.RegionDataVersion
				cacheValue = cValue
			} else {
				copReq.CacheIfMatchVersion = 0
			}
		} else {
			logutil.BgLogger().Warn("Failed to build copr cache key", zap.Error(err))
		}
	}

	req := tikvrpc.NewReplicaReadRequest(task.cmdType, &copReq, options.GetTiKVReplicaReadType(worker.req.ReplicaRead), &worker.replicaReadSeed, kvrpcpb.Context{
		IsolationLevel:   isolationLevelToPB(worker.req.IsolationLevel),
		Priority:         priorityToPB(worker.req.Priority),
		NotFillCache:     worker.req.NotFillCache,
		RecordTimeStat:   true,
		RecordScanStat:   true,
		TaskId:           worker.req.TaskID,
		ResourceGroupTag: worker.req.ResourceGroupTag,
	})
	req.StoreTp = getEndPointType(task.storeType)
	startTime := time.Now()
	if worker.kvclient.Stats == nil {
		worker.kvclient.Stats = make(map[tikvrpc.CmdType]*tikv.RPCRuntimeStats)
	}
	req.TxnScope = worker.req.TxnScope
	if worker.req.IsStaleness {
		req.EnableStaleRead()
	}
	ops := make([]tikv.StoreSelectorOption, 0, 2)
	if len(worker.req.MatchStoreLabels) > 0 {
		ops = append(ops, tikv.WithMatchLabels(worker.req.MatchStoreLabels))
	}
	resp, rpcCtx, storeAddr, err := worker.kvclient.SendReqCtx(bo.TiKVBackoffer(), req, task.region, tikv.ReadTimeoutMedium, getEndPointType(task.storeType), task.storeAddr, ops...)
	err = derr.ToTiDBErr(err)
	if err != nil {
		if task.storeType == kv.TiDB {
			err = worker.handleTiDBSendReqErr(err, task, ch)
			return nil, err
		}
		return nil, errors.Trace(err)
	}

	// Set task.storeAddr field so its task.String() method have the store address information.
	task.storeAddr = storeAddr
	costTime := time.Since(startTime)
	if costTime > minLogCopTaskTime {
		worker.logTimeCopTask(costTime, task, bo, resp)
	}
	metrics.TiKVCoprocessorHistogram.Observe(costTime.Seconds())

	if task.cmdType == tikvrpc.CmdCopStream {
		return worker.handleCopStreamResult(bo, rpcCtx, resp.Resp.(*tikvrpc.CopStreamResponse), task, ch, costTime)
	}

	// Handles the response for non-streaming copTask.
	return worker.handleCopResponse(bo, rpcCtx, &copResponse{pbResp: resp.Resp.(*coprocessor.Response)}, cacheKey, cacheValue, task, ch, nil, costTime)
}

const (
	minLogBackoffTime   = 100
	minLogKVProcessTime = 100
)

func (worker *copIteratorWorker) logTimeCopTask(costTime time.Duration, task *copTask, bo *Backoffer, resp *tikvrpc.Response) {
	logStr := fmt.Sprintf("[TIME_COP_PROCESS] resp_time:%s txnStartTS:%d region_id:%d store_addr:%s", costTime, worker.req.StartTs, task.region.GetID(), task.storeAddr)
	if bo.GetTotalSleep() > minLogBackoffTime {
		backoffTypes := strings.Replace(fmt.Sprintf("%v", bo.TiKVBackoffer().GetTypes()), " ", ",", -1)
		logStr += fmt.Sprintf(" backoff_ms:%d backoff_types:%s", bo.GetTotalSleep(), backoffTypes)
	}
	var detailV2 *kvrpcpb.ExecDetailsV2
	var detail *kvrpcpb.ExecDetails
	if resp.Resp != nil {
		switch r := resp.Resp.(type) {
		case *coprocessor.Response:
			detailV2 = r.ExecDetailsV2
			detail = r.ExecDetails
		case *tikvrpc.CopStreamResponse:
			// streaming request returns io.EOF, so the first CopStreamResponse.Response maybe nil.
			if r.Response != nil {
				detailV2 = r.Response.ExecDetailsV2
				detail = r.Response.ExecDetails
			}
		default:
			panic("unreachable")
		}
	}

	var timeDetail *kvrpcpb.TimeDetail
	if detailV2 != nil && detailV2.TimeDetail != nil {
		timeDetail = detailV2.TimeDetail
	} else if detail != nil && detail.TimeDetail != nil {
		timeDetail = detail.TimeDetail
	}
	if timeDetail != nil {
		logStr += fmt.Sprintf(" kv_process_ms:%d", timeDetail.ProcessWallTimeMs)
		logStr += fmt.Sprintf(" kv_wait_ms:%d", timeDetail.WaitWallTimeMs)
		logStr += fmt.Sprintf(" kv_read_ms:%d", timeDetail.KvReadWallTimeMs)
		if timeDetail.ProcessWallTimeMs <= minLogKVProcessTime {
			logStr = strings.Replace(logStr, "TIME_COP_PROCESS", "TIME_COP_WAIT", 1)
		}
	}

	if detailV2 != nil && detailV2.ScanDetailV2 != nil {
		logStr += fmt.Sprintf(" processed_versions:%d", detailV2.ScanDetailV2.ProcessedVersions)
		logStr += fmt.Sprintf(" total_versions:%d", detailV2.ScanDetailV2.TotalVersions)
		logStr += fmt.Sprintf(" rocksdb_delete_skipped_count:%d", detailV2.ScanDetailV2.RocksdbDeleteSkippedCount)
		logStr += fmt.Sprintf(" rocksdb_key_skipped_count:%d", detailV2.ScanDetailV2.RocksdbKeySkippedCount)
		logStr += fmt.Sprintf(" rocksdb_cache_hit_count:%d", detailV2.ScanDetailV2.RocksdbBlockCacheHitCount)
		logStr += fmt.Sprintf(" rocksdb_read_count:%d", detailV2.ScanDetailV2.RocksdbBlockReadCount)
		logStr += fmt.Sprintf(" rocksdb_read_byte:%d", detailV2.ScanDetailV2.RocksdbBlockReadByte)
	} else if detail != nil && detail.ScanDetail != nil {
		logStr = appendScanDetail(logStr, "write", detail.ScanDetail.Write)
		logStr = appendScanDetail(logStr, "data", detail.ScanDetail.Data)
		logStr = appendScanDetail(logStr, "lock", detail.ScanDetail.Lock)
	}
	logutil.Logger(bo.GetCtx()).Info(logStr)
}

func appendScanDetail(logStr string, columnFamily string, scanInfo *kvrpcpb.ScanInfo) string {
	if scanInfo != nil {
		logStr += fmt.Sprintf(" scan_total_%s:%d", columnFamily, scanInfo.Total)
		logStr += fmt.Sprintf(" scan_processed_%s:%d", columnFamily, scanInfo.Processed)
	}
	return logStr
}

func (worker *copIteratorWorker) handleCopStreamResult(bo *Backoffer, rpcCtx *tikv.RPCContext, stream *tikvrpc.CopStreamResponse, task *copTask, ch chan<- *copResponse, costTime time.Duration) ([]*copTask, error) {
	defer stream.Close()
	var resp *coprocessor.Response
	var lastRange *coprocessor.KeyRange
	resp = stream.Response
	if resp == nil {
		// streaming request returns io.EOF, so the first Response is nil.
		return nil, nil
	}
	for {
		remainedTasks, err := worker.handleCopResponse(bo, rpcCtx, &copResponse{pbResp: resp}, nil, nil, task, ch, lastRange, costTime)
		if err != nil || len(remainedTasks) != 0 {
			return remainedTasks, errors.Trace(err)
		}
		resp, err = stream.Recv()
		if err != nil {
			if errors.Cause(err) == io.EOF {
				return nil, nil
			}

			err1 := errors.Errorf("recv stream response error: %v, task: %s", err, task)
			if task.storeType == kv.TiFlash {
				err1 = bo.Backoff(tikv.BoTiFlashRPC(), err1)
			} else {
				err1 = bo.Backoff(tikv.BoTiKVRPC(), err1)
			}

			if err1 != nil {
				return nil, errors.Trace(err)
			}

			// No coprocessor.Response for network error, rebuild task based on the last success one.
			if errors.Cause(err) == context.Canceled {
				logutil.BgLogger().Info("stream recv timeout", zap.Error(err))
			} else {
				logutil.BgLogger().Info("stream unknown error", zap.Error(err))
			}
			return worker.buildCopTasksFromRemain(bo, lastRange, task)
		}
		if resp.Range != nil {
			lastRange = resp.Range
		}
	}
}

// handleCopResponse checks coprocessor Response for region split and lock,
// returns more tasks when that happens, or handles the response if no error.
// if we're handling streaming coprocessor response, lastRange is the range of last
// successful response, otherwise it's nil.
func (worker *copIteratorWorker) handleCopResponse(bo *Backoffer, rpcCtx *tikv.RPCContext, resp *copResponse, cacheKey []byte, cacheValue *coprCacheValue, task *copTask, ch chan<- *copResponse, lastRange *coprocessor.KeyRange, costTime time.Duration) ([]*copTask, error) {
	if regionErr := resp.pbResp.GetRegionError(); regionErr != nil {
		if rpcCtx != nil && task.storeType == kv.TiDB {
			resp.err = errors.Errorf("error: %v", regionErr)
			worker.sendToRespCh(resp, ch, true)
			return nil, nil
		}
		errStr := fmt.Sprintf("region_id:%v, region_ver:%v, store_type:%s, peer_addr:%s, error:%s",
			task.region.GetID(), task.region.GetVer(), task.storeType.Name(), task.storeAddr, regionErr.String())
		if err := bo.Backoff(tikv.BoRegionMiss(), errors.New(errStr)); err != nil {
			return nil, errors.Trace(err)
		}
		// We may meet RegionError at the first packet, but not during visiting the stream.
		return buildCopTasks(bo, worker.store.GetRegionCache(), task.ranges, worker.req)
	}
	if lockErr := resp.pbResp.GetLocked(); lockErr != nil {
		logutil.BgLogger().Debug("coprocessor encounters",
			zap.Stringer("lock", lockErr))
		msBeforeExpired, err1 := worker.kvclient.ResolveLocks(bo.TiKVBackoffer(), worker.req.StartTs, []*tikv.Lock{tikv.NewLock(lockErr)})
		err1 = derr.ToTiDBErr(err1)
		if err1 != nil {
			return nil, errors.Trace(err1)
		}
		if msBeforeExpired > 0 {
			if err := bo.BackoffWithMaxSleepTxnLockFast(int(msBeforeExpired), errors.New(lockErr.String())); err != nil {
				return nil, errors.Trace(err)
			}
		}
		return worker.buildCopTasksFromRemain(bo, lastRange, task)
	}
	if otherErr := resp.pbResp.GetOtherError(); otherErr != "" {
		err := errors.Errorf("other error: %s", otherErr)
		logutil.BgLogger().Warn("other error",
			zap.Uint64("txnStartTS", worker.req.StartTs),
			zap.Uint64("regionID", task.region.GetID()),
			zap.String("storeAddr", task.storeAddr),
			zap.Error(err))
		return nil, errors.Trace(err)
	}
	// When the request is using streaming API, the `Range` is not nil.
	if resp.pbResp.Range != nil {
		resp.startKey = resp.pbResp.Range.Start
	} else if task.ranges != nil && task.ranges.Len() > 0 {
		resp.startKey = task.ranges.At(0).StartKey
	}
	if resp.detail == nil {
		resp.detail = new(CopRuntimeStats)
	}
	resp.detail.Stats = worker.kvclient.Stats
	worker.kvclient.Stats = nil
	backoffTimes := bo.GetBackoffTimes()
	resp.detail.BackoffTime = time.Duration(bo.GetTotalSleep()) * time.Millisecond
	resp.detail.BackoffSleep = make(map[string]time.Duration, len(backoffTimes))
	resp.detail.BackoffTimes = make(map[string]int, len(backoffTimes))
	for backoff := range backoffTimes {
		resp.detail.BackoffTimes[backoff] = backoffTimes[backoff]
		resp.detail.BackoffSleep[backoff] = time.Duration(bo.GetBackoffSleepMS()[backoff]) * time.Millisecond
	}
	if rpcCtx != nil {
		resp.detail.CalleeAddress = rpcCtx.Addr
	}
	resp.respTime = costTime
	sd := &util.ScanDetail{}
	td := util.TimeDetail{}
	if pbDetails := resp.pbResp.ExecDetailsV2; pbDetails != nil {
		// Take values in `ExecDetailsV2` first.
		if timeDetail := pbDetails.TimeDetail; timeDetail != nil {
			td.MergeFromTimeDetail(timeDetail)
		}
		if scanDetailV2 := pbDetails.ScanDetailV2; scanDetailV2 != nil {
			sd.MergeFromScanDetailV2(scanDetailV2)
		}
	} else if pbDetails := resp.pbResp.ExecDetails; pbDetails != nil {
		if timeDetail := pbDetails.TimeDetail; timeDetail != nil {
			td.MergeFromTimeDetail(timeDetail)
		}
		if scanDetail := pbDetails.ScanDetail; scanDetail != nil {
			if scanDetail.Write != nil {
				sd.ProcessedKeys = scanDetail.Write.Processed
				sd.TotalKeys = scanDetail.Write.Total
			}
		}
	}
	resp.detail.ScanDetail = sd
	resp.detail.TimeDetail = td
	if resp.pbResp.IsCacheHit {
		if cacheValue == nil {
			return nil, errors.New("Internal error: received illegal TiKV response")
		}
		// Cache hit and is valid: use cached data as response data and we don't update the cache.
		data := make([]byte, len(cacheValue.Data))
		copy(data, cacheValue.Data)
		resp.pbResp.Data = data
		resp.detail.CoprCacheHit = true
	} else {
		// Cache not hit or cache hit but not valid: update the cache if the response can be cached.
		if cacheKey != nil && resp.pbResp.CanBeCached && resp.pbResp.CacheLastVersion > 0 {
			if worker.store.coprCache.CheckResponseAdmission(resp.pbResp.Data.Size(), resp.detail.TimeDetail.ProcessTime) {
				data := make([]byte, len(resp.pbResp.Data))
				copy(data, resp.pbResp.Data)

				newCacheValue := coprCacheValue{
					Data:              data,
					TimeStamp:         worker.req.StartTs,
					RegionID:          task.region.GetID(),
					RegionDataVersion: resp.pbResp.CacheLastVersion,
				}
				worker.store.coprCache.Set(cacheKey, &newCacheValue)
			}
		}
	}
	worker.sendToRespCh(resp, ch, true)
	return nil, nil
}

// CopRuntimeStats contains execution detail information.
type CopRuntimeStats struct {
	execdetails.ExecDetails
	tikv.RegionRequestRuntimeStats

	CoprCacheHit bool
}

func (worker *copIteratorWorker) handleTiDBSendReqErr(err error, task *copTask, ch chan<- *copResponse) error {
	errCode := errno.ErrUnknown
	errMsg := err.Error()
	if terror.ErrorEqual(err, derr.ErrTiKVServerTimeout) {
		errCode = errno.ErrTiKVServerTimeout
		errMsg = "TiDB server timeout, address is " + task.storeAddr
	}
	if terror.ErrorEqual(err, derr.ErrTiFlashServerTimeout) {
		errCode = errno.ErrTiFlashServerTimeout
		errMsg = "TiDB server timeout, address is " + task.storeAddr
	}
	selResp := tipb.SelectResponse{
		Warnings: []*tipb.Error{
			{
				Code: int32(errCode),
				Msg:  errMsg,
			},
		},
	}
	data, err := proto.Marshal(&selResp)
	if err != nil {
		return errors.Trace(err)
	}
	resp := &copResponse{
		pbResp: &coprocessor.Response{
			Data: data,
		},
		detail: &CopRuntimeStats{},
	}
	worker.sendToRespCh(resp, ch, true)
	return nil
}

func (worker *copIteratorWorker) buildCopTasksFromRemain(bo *Backoffer, lastRange *coprocessor.KeyRange, task *copTask) ([]*copTask, error) {
	remainedRanges := task.ranges
	if worker.req.Streaming && lastRange != nil {
		remainedRanges = worker.calculateRemain(task.ranges, lastRange, worker.req.Desc)
	}
	return buildCopTasks(bo, worker.store.GetRegionCache(), remainedRanges, worker.req)
}

// calculateRemain splits the input ranges into two, and take one of them according to desc flag.
// It's used in streaming API, to calculate which range is consumed and what needs to be retry.
// For example:
// ranges: [r1 --> r2) [r3 --> r4)
// split:      [s1   -->   s2)
// In normal scan order, all data before s1 is consumed, so the remain ranges should be [s1 --> r2) [r3 --> r4)
// In reverse scan order, all data after s2 is consumed, so the remain ranges should be [r1 --> r2) [r3 --> s2)
func (worker *copIteratorWorker) calculateRemain(ranges *KeyRanges, split *coprocessor.KeyRange, desc bool) *KeyRanges {
	if desc {
		left, _ := ranges.Split(split.End)
		return left
	}
	_, right := ranges.Split(split.Start)
	return right
}

func (it *copIterator) Close() error {
	if atomic.CompareAndSwapUint32(&it.closed, 0, 1) {
		close(it.finishCh)
	}
	it.rpcCancel.CancelAll()
	it.actionOnExceed.close()
	it.wg.Wait()
	return nil
}

// copErrorResponse returns error when calling Next()
type copErrorResponse struct{ error }

func (it copErrorResponse) Next(ctx context.Context) (kv.ResultSubset, error) {
	return nil, it.error
}

func (it copErrorResponse) Close() error {
	return nil
}

// rateLimitAction an OOM Action which is used to control the token if OOM triggered. The token number should be
// set on initial. Each time the Action is triggered, one token would be destroyed. If the count of the token is less
// than 2, the action would be delegated to the fallback action.
type rateLimitAction struct {
	memory.BaseOOMAction
	// enabled indicates whether the rateLimitAction is permitted to Action. 1 means permitted, 0 denied.
	enabled uint32
	// totalTokenNum indicates the total token at initial
	totalTokenNum uint
	cond          struct {
		sync.Mutex
		// exceeded indicates whether have encountered OOM situation.
		exceeded bool
		// remainingTokenNum indicates the count of tokens which still exists
		remainingTokenNum uint
		once              sync.Once
		// triggerCountForTest indicates the total count of the rateLimitAction's Action being executed
		triggerCountForTest uint
	}
}

func newRateLimitAction(totalTokenNumber uint) *rateLimitAction {
	return &rateLimitAction{
		totalTokenNum: totalTokenNumber,
		cond: struct {
			sync.Mutex
			exceeded            bool
			remainingTokenNum   uint
			once                sync.Once
			triggerCountForTest uint
		}{
			Mutex:             sync.Mutex{},
			exceeded:          false,
			remainingTokenNum: totalTokenNumber,
			once:              sync.Once{},
		},
	}
}

// Action implements ActionOnExceed.Action
func (e *rateLimitAction) Action(t *memory.Tracker) {
	if !e.isEnabled() {
		if fallback := e.GetFallback(); fallback != nil {
			fallback.Action(t)
		}
		return
	}
	e.conditionLock()
	defer e.conditionUnlock()
	e.cond.once.Do(func() {
		if e.cond.remainingTokenNum < 2 {
			e.setEnabled(false)
			logutil.BgLogger().Info("memory exceeds quota, rateLimitAction delegate to fallback action",
				zap.Uint("total token count", e.totalTokenNum))
			if fallback := e.GetFallback(); fallback != nil {
				fallback.Action(t)
			}
			return
		}
		failpoint.Inject("testRateLimitActionMockConsumeAndAssert", func(val failpoint.Value) {
			if val.(bool) {
				if e.cond.triggerCountForTest+e.cond.remainingTokenNum != e.totalTokenNum {
					panic("triggerCount + remainingTokenNum not equal to totalTokenNum")
				}
			}
		})
		logutil.BgLogger().Info("memory exceeds quota, destroy one token now.",
			zap.Int64("consumed", t.BytesConsumed()),
			zap.Int64("quota", t.GetBytesLimit()),
			zap.Uint("total token count", e.totalTokenNum),
			zap.Uint("remaining token count", e.cond.remainingTokenNum))
		e.cond.exceeded = true
		e.cond.triggerCountForTest++
	})
}

// SetLogHook implements ActionOnExceed.SetLogHook
func (e *rateLimitAction) SetLogHook(hook func(uint64)) {

}

// GetPriority get the priority of the Action.
func (e *rateLimitAction) GetPriority() int64 {
	return memory.DefRateLimitPriority
}

// destroyTokenIfNeeded will check the `exceed` flag after copWorker finished one task.
// If the exceed flag is true and there is no token been destroyed before, one token will be destroyed,
// or the token would be return back.
func (e *rateLimitAction) destroyTokenIfNeeded(returnToken func()) {
	if !e.isEnabled() {
		returnToken()
		return
	}
	e.conditionLock()
	defer e.conditionUnlock()
	if !e.cond.exceeded {
		returnToken()
		return
	}
	// If actionOnExceed has been triggered and there is no token have been destroyed before,
	// destroy one token.
	e.cond.remainingTokenNum = e.cond.remainingTokenNum - 1
	e.cond.exceeded = false
	e.cond.once = sync.Once{}
}

func (e *rateLimitAction) conditionLock() {
	e.cond.Lock()
}

func (e *rateLimitAction) conditionUnlock() {
	e.cond.Unlock()
}

func (e *rateLimitAction) close() {
	if !e.isEnabled() {
		return
	}
	e.setEnabled(false)
	e.conditionLock()
	defer e.conditionUnlock()
	e.cond.exceeded = false
}

func (e *rateLimitAction) setEnabled(enabled bool) {
	newValue := uint32(0)
	if enabled {
		newValue = uint32(1)
	}
	atomic.StoreUint32(&e.enabled, newValue)
}

func (e *rateLimitAction) isEnabled() bool {
	return atomic.LoadUint32(&e.enabled) > 0
}

// priorityToPB converts priority type to wire type.
func priorityToPB(pri int) kvrpcpb.CommandPri {
	switch pri {
	case kv.PriorityLow:
		return kvrpcpb.CommandPri_Low
	case kv.PriorityHigh:
		return kvrpcpb.CommandPri_High
	default:
		return kvrpcpb.CommandPri_Normal
	}
}

func isolationLevelToPB(level kv.IsoLevel) kvrpcpb.IsolationLevel {
	switch level {
	case kv.RC:
		return kvrpcpb.IsolationLevel_RC
	case kv.SI:
		return kvrpcpb.IsolationLevel_SI
	default:
		return kvrpcpb.IsolationLevel_SI
	}
}<|MERGE_RESOLUTION|>--- conflicted
+++ resolved
@@ -90,11 +90,6 @@
 		memTracker:      req.MemTracker,
 		replicaReadSeed: c.replicaReadSeed,
 		rpcCancel:       tikv.NewRPCanceller(),
-<<<<<<< HEAD
-		// Temporarily fix compiling. TiDB should address the change of https://github.com/tikv/client-go/pull/218
-		resolvedLocks:   &util.TSSet{},
-=======
->>>>>>> 0db5df55
 	}
 	it.tasks = tasks
 	if it.concurrency > len(tasks) {
