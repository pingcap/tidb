// Copyright 2016 PingCAP, Inc.
//
// Licensed under the Apache License, Version 2.0 (the "License");
// you may not use this file except in compliance with the License.
// You may obtain a copy of the License at
//
//     http://www.apache.org/licenses/LICENSE-2.0
//
// Unless required by applicable law or agreed to in writing, software
// distributed under the License is distributed on an "AS IS" BASIS,
// WITHOUT WARRANTIES OR CONDITIONS OF ANY KIND, either express or implied.
// See the License for the specific language governing permissions and
// limitations under the License.

package copr

import (
	"context"
	"fmt"
	"strconv"
	"strings"
	"sync"
	"sync/atomic"
	"time"
	"unsafe"

	"github.com/gogo/protobuf/proto"
	"github.com/pingcap/errors"
	"github.com/pingcap/failpoint"
	"github.com/pingcap/kvproto/pkg/coprocessor"
	"github.com/pingcap/kvproto/pkg/kvrpcpb"
	"github.com/pingcap/tidb/domain/infosync"
	"github.com/pingcap/tidb/errno"
	"github.com/pingcap/tidb/kv"
	tidbmetrics "github.com/pingcap/tidb/metrics"
	"github.com/pingcap/tidb/parser/terror"
	"github.com/pingcap/tidb/store/driver/backoff"
	derr "github.com/pingcap/tidb/store/driver/error"
	"github.com/pingcap/tidb/store/driver/options"
	"github.com/pingcap/tidb/util/execdetails"
	"github.com/pingcap/tidb/util/logutil"
	"github.com/pingcap/tidb/util/mathutil"
	"github.com/pingcap/tidb/util/memory"
	"github.com/pingcap/tidb/util/paging"
	"github.com/pingcap/tidb/util/trxevents"
	"github.com/pingcap/tipb/go-tipb"
	"github.com/tikv/client-go/v2/metrics"
	"github.com/tikv/client-go/v2/tikv"
	"github.com/tikv/client-go/v2/tikvrpc"
	"github.com/tikv/client-go/v2/txnkv/txnlock"
	"github.com/tikv/client-go/v2/txnkv/txnsnapshot"
	"github.com/tikv/client-go/v2/util"
	"go.uber.org/zap"
)

var coprCacheHistogramEvict = tidbmetrics.DistSQLCoprCacheHistogram.WithLabelValues("evict")

// Maximum total sleep time(in ms) for kv/cop commands.
const (
	copBuildTaskMaxBackoff = 5000
	copNextMaxBackoff      = 20000
)

// CopClient is coprocessor client.
type CopClient struct {
	kv.RequestTypeSupportedChecker
	store           *Store
	replicaReadSeed uint32
}

// Send builds the request and gets the coprocessor iterator response.
func (c *CopClient) Send(ctx context.Context, req *kv.Request, variables interface{}, option *kv.ClientSendOption) kv.Response {
	eventCb := option.EventCb
	enabledRateLimitAction := option.EnabledRateLimitAction
	sessionMemTracker := option.SessionMemTracker
	vars, ok := variables.(*tikv.Variables)
	if !ok {
		return copErrorResponse{errors.Errorf("unsupported variables:%+v", variables)}
	}
	if req.StoreType == kv.TiFlash && req.BatchCop {
		logutil.BgLogger().Debug("send batch requests")
		return c.sendBatch(ctx, req, vars, option)
	}
<<<<<<< HEAD
	failpoint.Inject("DisablePaging", func(_ failpoint.Value) {
		req.Paging = false
	})
	if req.StoreType == kv.TiDB {
		// coprocessor on TiDB doesn't support paging
		req.Paging = false
	}
	if req.Tp != kv.ReqTypeDAG {
		// coprocessor request but type is not DAG
		req.Paging = false
	}
	if req.Streaming && req.Paging {
		return copErrorResponse{errors.New("streaming and paging are both on")}
	}
=======
>>>>>>> fb67ee44
	ctx = context.WithValue(ctx, tikv.TxnStartKey(), req.StartTs)
	bo := backoff.NewBackofferWithVars(ctx, copBuildTaskMaxBackoff, vars)
	ranges := NewKeyRanges(req.KeyRanges)
	tasks, err := buildCopTasks(bo, c.store.GetRegionCache(), ranges, req, eventCb)
	if err != nil {
		return copErrorResponse{err}
	}
	it := &copIterator{
		store:           c.store,
		req:             req,
		concurrency:     req.Concurrency,
		finishCh:        make(chan struct{}),
		vars:            vars,
		memTracker:      req.MemTracker,
		replicaReadSeed: c.replicaReadSeed,
		rpcCancel:       tikv.NewRPCanceller(),
	}
	it.tasks = tasks
	if it.concurrency > len(tasks) {
		it.concurrency = len(tasks)
	}
	if it.concurrency < 1 {
		// Make sure that there is at least one worker.
		it.concurrency = 1
	}

	if it.req.KeepOrder {
		it.sendRate = util.NewRateLimit(2 * it.concurrency)
		it.respChan = nil
	} else {
		capacity := it.concurrency
		if enabledRateLimitAction {
			// The count of cached response in memory is controlled by the capacity of the it.sendRate, not capacity of the respChan.
			// As the worker will send finCopResponse after each task being handled, we make the capacity of the respCh equals to
			// 2*it.concurrency to avoid deadlock in the unit test caused by the `MustExec` or `Exec`
			capacity = it.concurrency * 2
		}
		// in paging request, a request will be returned in multi batches,
		// enlarge the channel size to avoid the request blocked by buffer full.
		if req.Paging {
			if capacity < 2048 {
				capacity = 2048
			}
		}
		it.respChan = make(chan *copResponse, capacity)
		it.sendRate = util.NewRateLimit(it.concurrency)
	}
	it.actionOnExceed = newRateLimitAction(uint(it.sendRate.GetCapacity()))
	if sessionMemTracker != nil && enabledRateLimitAction {
		sessionMemTracker.FallbackOldAndSetNewAction(it.actionOnExceed)
	}

	ctx = context.WithValue(ctx, tikv.RPCCancellerCtxKey{}, it.rpcCancel)
	it.open(ctx, enabledRateLimitAction, option.EnableCollectExecutionInfo)
	return it
}

// copTask contains a related Region and KeyRange for a kv.Request.
type copTask struct {
	region     tikv.RegionVerID
	bucketsVer uint64
	ranges     *KeyRanges

	respChan  chan *copResponse
	storeAddr string
	cmdType   tikvrpc.CmdType
	storeType kv.StoreType

	eventCb    trxevents.EventCallback
	paging     bool
	pagingSize uint64

	partitionIndex int64 // used by balanceBatchCopTask in PartitionTableScan
}

func (r *copTask) String() string {
	return fmt.Sprintf("region(%d %d %d) ranges(%d) store(%s)",
		r.region.GetID(), r.region.GetConfVer(), r.region.GetVer(), r.ranges.Len(), r.storeAddr)
}

// rangesPerTask limits the length of the ranges slice sent in one copTask.
const rangesPerTask = 25000

func buildCopTasks(bo *Backoffer, cache *RegionCache, ranges *KeyRanges, req *kv.Request, eventCb trxevents.EventCallback) ([]*copTask, error) {
	start := time.Now()
	cmdType := tikvrpc.CmdCop
	if req.StoreType == kv.TiDB {
		return buildTiDBMemCopTasks(ranges, req)
	}

	rangesLen := ranges.Len()

	// TODO(youjiali1995): is there any request type that needn't be splitted by buckets?
	locs, err := cache.SplitKeyRangesByBuckets(bo, ranges)
	if err != nil {
		return nil, errors.Trace(err)
	}
	// Channel buffer is 2 for handling region split.
	// In a common case, two region split tasks will not be blocked.
	chanSize := 2
	// in paging request, a request will be returned in multi batches,
	// enlarge the channel size to avoid the request blocked by buffer full.
	if req.Paging {
		chanSize = 128
	}

	var tasks []*copTask
	for _, loc := range locs {
		// TiKV will return gRPC error if the message is too large. So we need to limit the length of the ranges slice
		// to make sure the message can be sent successfully.
		rLen := loc.Ranges.Len()
		for i := 0; i < rLen; {
			nextI := mathutil.Min(i+rangesPerTask, rLen)
			// If this is a paging request, we set the paging size to minPagingSize,
			// the size will grow every round.
			pagingSize := uint64(0)
			if req.Paging {
				pagingSize = paging.MinPagingSize
			}
			tasks = append(tasks, &copTask{
				region:     loc.Location.Region,
				bucketsVer: loc.getBucketVersion(),
				ranges:     loc.Ranges.Slice(i, nextI),
				respChan:   make(chan *copResponse, chanSize),
				cmdType:    cmdType,
				storeType:  req.StoreType,
				eventCb:    eventCb,
				paging:     req.Paging,
				pagingSize: pagingSize,
			})
			i = nextI
		}
	}

	if req.Desc {
		reverseTasks(tasks)
	}
	if elapsed := time.Since(start); elapsed > time.Millisecond*500 {
		logutil.BgLogger().Warn("buildCopTasks takes too much time",
			zap.Duration("elapsed", elapsed),
			zap.Int("range len", rangesLen),
			zap.Int("task len", len(tasks)))
	}
	metrics.TxnRegionsNumHistogramWithCoprocessor.Observe(float64(len(tasks)))
	return tasks, nil
}

func buildTiDBMemCopTasks(ranges *KeyRanges, req *kv.Request) ([]*copTask, error) {
	servers, err := infosync.GetAllServerInfo(context.Background())
	if err != nil {
		return nil, err
	}
	cmdType := tikvrpc.CmdCop
	tasks := make([]*copTask, 0, len(servers))
	for _, ser := range servers {
		if req.TiDBServerID > 0 && req.TiDBServerID != ser.ServerIDGetter() {
			continue
		}

		addr := ser.IP + ":" + strconv.FormatUint(uint64(ser.StatusPort), 10)
		tasks = append(tasks, &copTask{
			ranges:    ranges,
			respChan:  make(chan *copResponse, 2),
			cmdType:   cmdType,
			storeType: req.StoreType,
			storeAddr: addr,
		})
	}
	return tasks, nil
}

func reverseTasks(tasks []*copTask) {
	for i := 0; i < len(tasks)/2; i++ {
		j := len(tasks) - i - 1
		tasks[i], tasks[j] = tasks[j], tasks[i]
	}
}

type copIterator struct {
	store       *Store
	req         *kv.Request
	concurrency int
	finishCh    chan struct{}

	// If keepOrder, results are stored in copTask.respChan, read them out one by one.
	tasks []*copTask
	// curr indicates the curr id of the finished copTask
	curr int

	// sendRate controls the sending rate of copIteratorTaskSender
	sendRate *util.RateLimit

	// Otherwise, results are stored in respChan.
	respChan chan *copResponse

	vars *tikv.Variables

	memTracker *memory.Tracker

	replicaReadSeed uint32

	rpcCancel *tikv.RPCCanceller

	wg sync.WaitGroup
	// closed represents when the Close is called.
	// There are two cases we need to close the `finishCh` channel, one is when context is done, the other one is
	// when the Close is called. we use atomic.CompareAndSwap `closed` to make sure the channel is not closed twice.
	closed uint32

	resolvedLocks  util.TSSet
	committedLocks util.TSSet

	actionOnExceed *rateLimitAction
}

// copIteratorWorker receives tasks from copIteratorTaskSender, handles tasks and sends the copResponse to respChan.
type copIteratorWorker struct {
	taskCh   <-chan *copTask
	wg       *sync.WaitGroup
	store    *Store
	req      *kv.Request
	respChan chan<- *copResponse
	finishCh <-chan struct{}
	vars     *tikv.Variables
	kvclient *txnsnapshot.ClientHelper

	memTracker *memory.Tracker

	replicaReadSeed uint32

	enableCollectExecutionInfo bool
}

// copIteratorTaskSender sends tasks to taskCh then wait for the workers to exit.
type copIteratorTaskSender struct {
	taskCh   chan<- *copTask
	wg       *sync.WaitGroup
	tasks    []*copTask
	finishCh <-chan struct{}
	respChan chan<- *copResponse
	sendRate *util.RateLimit
}

type copResponse struct {
	pbResp   *coprocessor.Response
	detail   *CopRuntimeStats
	startKey kv.Key
	err      error
	respSize int64
	respTime time.Duration
}

const sizeofExecDetails = int(unsafe.Sizeof(execdetails.ExecDetails{}))

// GetData implements the kv.ResultSubset GetData interface.
func (rs *copResponse) GetData() []byte {
	return rs.pbResp.Data
}

// GetStartKey implements the kv.ResultSubset GetStartKey interface.
func (rs *copResponse) GetStartKey() kv.Key {
	return rs.startKey
}

func (rs *copResponse) GetCopRuntimeStats() *CopRuntimeStats {
	return rs.detail
}

// MemSize returns how many bytes of memory this response use
func (rs *copResponse) MemSize() int64 {
	if rs.respSize != 0 {
		return rs.respSize
	}
	if rs == finCopResp {
		return 0
	}

	// ignore rs.err
	rs.respSize += int64(cap(rs.startKey))
	if rs.detail != nil {
		rs.respSize += int64(sizeofExecDetails)
	}
	if rs.pbResp != nil {
		// Using a approximate size since it's hard to get a accurate value.
		rs.respSize += int64(rs.pbResp.Size())
	}
	return rs.respSize
}

func (rs *copResponse) RespTime() time.Duration {
	return rs.respTime
}

const minLogCopTaskTime = 300 * time.Millisecond

// When the worker finished `handleTask`, we need to notify the copIterator that there is one task finished.
// For the non-keep-order case, we send a finCopResp into the respCh after `handleTask`. When copIterator recv
// finCopResp from the respCh, it will be aware that there is one task finished.
var finCopResp *copResponse

func init() {
	finCopResp = &copResponse{}
}

// run is a worker function that get a copTask from channel, handle it and
// send the result back.
func (worker *copIteratorWorker) run(ctx context.Context) {
	defer func() {
		failpoint.Inject("ticase-4169", func(val failpoint.Value) {
			if val.(bool) {
				worker.memTracker.Consume(10 * MockResponseSizeForTest)
				worker.memTracker.Consume(10 * MockResponseSizeForTest)
			}
		})
		worker.wg.Done()
	}()
	for task := range worker.taskCh {
		respCh := worker.respChan
		if respCh == nil {
			respCh = task.respChan
		}
		worker.handleTask(ctx, task, respCh)
		if worker.respChan != nil {
			// When a task is finished by the worker, send a finCopResp into channel to notify the copIterator that
			// there is a task finished.
			worker.sendToRespCh(finCopResp, worker.respChan, false)
		}
		close(task.respChan)
		if worker.finished() {
			return
		}
	}
}

// open starts workers and sender goroutines.
func (it *copIterator) open(ctx context.Context, enabledRateLimitAction, enableCollectExecutionInfo bool) {
	taskCh := make(chan *copTask, 1)
	it.wg.Add(it.concurrency)
	// Start it.concurrency number of workers to handle cop requests.
	for i := 0; i < it.concurrency; i++ {
		worker := &copIteratorWorker{
			taskCh:                     taskCh,
			wg:                         &it.wg,
			store:                      it.store,
			req:                        it.req,
			respChan:                   it.respChan,
			finishCh:                   it.finishCh,
			vars:                       it.vars,
			kvclient:                   txnsnapshot.NewClientHelper(it.store.store, &it.resolvedLocks, &it.committedLocks, false),
			memTracker:                 it.memTracker,
			replicaReadSeed:            it.replicaReadSeed,
			enableCollectExecutionInfo: enableCollectExecutionInfo,
		}
		go worker.run(ctx)
	}
	taskSender := &copIteratorTaskSender{
		taskCh:   taskCh,
		wg:       &it.wg,
		tasks:    it.tasks,
		finishCh: it.finishCh,
		sendRate: it.sendRate,
	}
	taskSender.respChan = it.respChan
	it.actionOnExceed.setEnabled(enabledRateLimitAction)
	failpoint.Inject("ticase-4171", func(val failpoint.Value) {
		if val.(bool) {
			it.memTracker.Consume(10 * MockResponseSizeForTest)
			it.memTracker.Consume(10 * MockResponseSizeForTest)
		}
	})
	go taskSender.run()
}

func (sender *copIteratorTaskSender) run() {
	// Send tasks to feed the worker goroutines.
	for _, t := range sender.tasks {
		// we control the sending rate to prevent all tasks
		// being done (aka. all of the responses are buffered) by copIteratorWorker.
		// We keep the number of inflight tasks within the number of 2 * concurrency when Keep Order is true.
		// If KeepOrder is false, the number equals the concurrency.
		// It sends one more task if a task has been finished in copIterator.Next.
		exit := sender.sendRate.GetToken(sender.finishCh)
		if exit {
			break
		}
		exit = sender.sendToTaskCh(t)
		if exit {
			break
		}
	}
	close(sender.taskCh)

	// Wait for worker goroutines to exit.
	sender.wg.Wait()
	if sender.respChan != nil {
		close(sender.respChan)
	}
}

func (it *copIterator) recvFromRespCh(ctx context.Context, respCh <-chan *copResponse) (resp *copResponse, ok bool, exit bool) {
	ticker := time.NewTicker(3 * time.Second)
	defer ticker.Stop()
	for {
		select {
		case resp, ok = <-respCh:
			if it.memTracker != nil && resp != nil {
				consumed := resp.MemSize()
				failpoint.Inject("testRateLimitActionMockConsumeAndAssert", func(val failpoint.Value) {
					if val.(bool) {
						if resp != finCopResp {
							consumed = MockResponseSizeForTest
						}
					}
				})
				it.memTracker.Consume(-consumed)
			}
			return
		case <-it.finishCh:
			exit = true
			return
		case <-ticker.C:
			if atomic.LoadUint32(it.vars.Killed) == 1 {
				resp = &copResponse{err: derr.ErrQueryInterrupted}
				ok = true
				return
			}
		case <-ctx.Done():
			// We select the ctx.Done() in the thread of `Next` instead of in the worker to avoid the cost of `WithCancel`.
			if atomic.CompareAndSwapUint32(&it.closed, 0, 1) {
				close(it.finishCh)
			}
			exit = true
			return
		}
	}
}

func (sender *copIteratorTaskSender) sendToTaskCh(t *copTask) (exit bool) {
	select {
	case sender.taskCh <- t:
	case <-sender.finishCh:
		exit = true
	}
	return
}

func (worker *copIteratorWorker) sendToRespCh(resp *copResponse, respCh chan<- *copResponse, checkOOM bool) (exit bool) {
	if worker.memTracker != nil && checkOOM {
		consumed := resp.MemSize()
		failpoint.Inject("testRateLimitActionMockConsumeAndAssert", func(val failpoint.Value) {
			if val.(bool) {
				if resp != finCopResp {
					consumed = MockResponseSizeForTest
				}
			}
		})
		worker.memTracker.Consume(consumed)
	}
	select {
	case respCh <- resp:
	case <-worker.finishCh:
		exit = true
	}
	return
}

// MockResponseSizeForTest mock the response size
const MockResponseSizeForTest = 100 * 1024 * 1024

// Next returns next coprocessor result.
// NOTE: Use nil to indicate finish, so if the returned ResultSubset is not nil, reader should continue to call Next().
func (it *copIterator) Next(ctx context.Context) (kv.ResultSubset, error) {
	var (
		resp   *copResponse
		ok     bool
		closed bool
	)
	defer func() {
		if resp == nil {
			failpoint.Inject("ticase-4170", func(val failpoint.Value) {
				if val.(bool) {
					it.memTracker.Consume(10 * MockResponseSizeForTest)
					it.memTracker.Consume(10 * MockResponseSizeForTest)
				}
			})
		}
	}()
	// wait unit at least 5 copResponse received.
	failpoint.Inject("testRateLimitActionMockWaitMax", func(val failpoint.Value) {
		if val.(bool) {
			// we only need to trigger oom at least once.
			if len(it.tasks) > 9 {
				for it.memTracker.MaxConsumed() < 5*MockResponseSizeForTest {
					time.Sleep(10 * time.Millisecond)
				}
			}
		}
	})
	// If data order matters, response should be returned in the same order as copTask slice.
	// Otherwise all responses are returned from a single channel.
	if it.respChan != nil {
		// Get next fetched resp from chan
		resp, ok, closed = it.recvFromRespCh(ctx, it.respChan)
		if !ok || closed {
			it.actionOnExceed.close()
			return nil, nil
		}
		if resp == finCopResp {
			it.actionOnExceed.destroyTokenIfNeeded(func() {
				it.sendRate.PutToken()
			})
			return it.Next(ctx)
		}
	} else {
		for {
			if it.curr >= len(it.tasks) {
				// Resp will be nil if iterator is finishCh.
				it.actionOnExceed.close()
				return nil, nil
			}
			task := it.tasks[it.curr]
			resp, ok, closed = it.recvFromRespCh(ctx, task.respChan)
			if closed {
				// Close() is already called, so Next() is invalid.
				return nil, nil
			}
			if ok {
				break
			}
			it.actionOnExceed.destroyTokenIfNeeded(func() {
				it.sendRate.PutToken()
			})
			// Switch to next task.
			it.tasks[it.curr] = nil
			it.curr++
		}
	}

	if resp.err != nil {
		return nil, errors.Trace(resp.err)
	}

	err := it.store.CheckVisibility(it.req.StartTs)
	if err != nil {
		return nil, errors.Trace(err)
	}
	return resp, nil
}

// Associate each region with an independent backoffer. In this way, when multiple regions are
// unavailable, TiDB can execute very quickly without blocking
func chooseBackoffer(ctx context.Context, backoffermap map[uint64]*Backoffer, task *copTask, worker *copIteratorWorker) *Backoffer {
	bo, ok := backoffermap[task.region.GetID()]
	if ok {
		return bo
	}
	newbo := backoff.NewBackofferWithVars(ctx, copNextMaxBackoff, worker.vars)
	backoffermap[task.region.GetID()] = newbo
	return newbo
}

// handleTask handles single copTask, sends the result to channel, retry automatically on error.
func (worker *copIteratorWorker) handleTask(ctx context.Context, task *copTask, respCh chan<- *copResponse) {
	defer func() {
		r := recover()
		if r != nil {
			logutil.BgLogger().Error("copIteratorWork meet panic",
				zap.Reflect("r", r),
				zap.Stack("stack trace"))
			resp := &copResponse{err: errors.Errorf("%v", r)}
			// if panic has happened, set checkOOM to false to avoid another panic.
			worker.sendToRespCh(resp, respCh, false)
		}
	}()
	remainTasks := []*copTask{task}
	backoffermap := make(map[uint64]*Backoffer)
	for len(remainTasks) > 0 {
		curTask := remainTasks[0]
		bo := chooseBackoffer(ctx, backoffermap, curTask, worker)
		tasks, err := worker.handleTaskOnce(bo, curTask, respCh)
		if err != nil {
			resp := &copResponse{err: errors.Trace(err)}
			worker.sendToRespCh(resp, respCh, true)
			return
		}
		if worker.finished() {
			break
		}
		if len(tasks) > 0 {
			remainTasks = append(tasks, remainTasks[1:]...)
		} else {
			remainTasks = remainTasks[1:]
		}
	}
	if worker.store.coprCache != nil && worker.store.coprCache.cache.Metrics != nil {
		coprCacheHistogramEvict.Observe(float64(worker.store.coprCache.cache.Metrics.KeysEvicted()))
	}
}

// handleTaskOnce handles single copTask, successful results are send to channel.
// If error happened, returns error. If region split or meet lock, returns the remain tasks.
func (worker *copIteratorWorker) handleTaskOnce(bo *Backoffer, task *copTask, ch chan<- *copResponse) ([]*copTask, error) {
	failpoint.Inject("handleTaskOnceError", func(val failpoint.Value) {
		if val.(bool) {
			failpoint.Return(nil, errors.New("mock handleTaskOnce error"))
		}
	})

	copReq := coprocessor.Request{
		Tp:         worker.req.Tp,
		StartTs:    worker.req.StartTs,
		Data:       worker.req.Data,
		Ranges:     task.ranges.ToPBRanges(),
		SchemaVer:  worker.req.SchemaVar,
		PagingSize: task.pagingSize,
	}

	var cacheKey []byte
	var cacheValue *coprCacheValue

	// TODO: cache paging copr
	// If there are many ranges, it is very likely to be a TableLookupRequest. They are not worth to cache since
	// computing is not the main cost. Ignore such requests directly to avoid slowly building the cache key.
	if task.cmdType == tikvrpc.CmdCop && !task.paging && worker.store.coprCache != nil && worker.req.Cacheable && worker.store.coprCache.CheckRequestAdmission(len(copReq.Ranges)) {
		cKey, err := coprCacheBuildKey(&copReq)
		if err == nil {
			cacheKey = cKey
			cValue := worker.store.coprCache.Get(cKey)
			copReq.IsCacheEnabled = true
			if cValue != nil && cValue.RegionID == task.region.GetID() && cValue.TimeStamp <= worker.req.StartTs {
				// Append cache version to the request to skip Coprocessor computation if possible
				// when request result is cached
				copReq.CacheIfMatchVersion = cValue.RegionDataVersion
				cacheValue = cValue
			} else {
				copReq.CacheIfMatchVersion = 0
			}
		} else {
			logutil.BgLogger().Warn("Failed to build copr cache key", zap.Error(err))
		}
	}

	req := tikvrpc.NewReplicaReadRequest(task.cmdType, &copReq, options.GetTiKVReplicaReadType(worker.req.ReplicaRead), &worker.replicaReadSeed, kvrpcpb.Context{
		IsolationLevel: isolationLevelToPB(worker.req.IsolationLevel),
		Priority:       priorityToPB(worker.req.Priority),
		NotFillCache:   worker.req.NotFillCache,
		RecordTimeStat: true,
		RecordScanStat: true,
		TaskId:         worker.req.TaskID,
	})
	if worker.req.ResourceGroupTagger != nil {
		worker.req.ResourceGroupTagger(req)
	}
	req.StoreTp = getEndPointType(task.storeType)
	startTime := time.Now()
	if worker.kvclient.Stats == nil {
		worker.kvclient.Stats = make(map[tikvrpc.CmdType]*tikv.RPCRuntimeStats)
	}
	req.ReadReplicaScope = worker.req.ReadReplicaScope
	if worker.req.IsStaleness {
		req.EnableStaleRead()
	}
	staleRead := req.GetStaleRead()
	ops := make([]tikv.StoreSelectorOption, 0, 2)
	if len(worker.req.MatchStoreLabels) > 0 {
		ops = append(ops, tikv.WithMatchLabels(worker.req.MatchStoreLabels))
	}
	resp, rpcCtx, storeAddr, err := worker.kvclient.SendReqCtx(bo.TiKVBackoffer(), req, task.region, tikv.ReadTimeoutMedium, getEndPointType(task.storeType), task.storeAddr, ops...)
	err = derr.ToTiDBErr(err)
	if err != nil {
		if task.storeType == kv.TiDB {
			err = worker.handleTiDBSendReqErr(err, task, ch)
			return nil, err
		}
		return nil, errors.Trace(err)
	}

	// Set task.storeAddr field so its task.String() method have the store address information.
	task.storeAddr = storeAddr
	costTime := time.Since(startTime)
	if costTime > minLogCopTaskTime {
		worker.logTimeCopTask(costTime, task, bo, resp)
	}
	storeID := strconv.FormatUint(req.Context.GetPeer().GetStoreId(), 10)
	metrics.TiKVCoprocessorHistogram.WithLabelValues(storeID, strconv.FormatBool(staleRead)).Observe(costTime.Seconds())

	if worker.req.Paging {
		return worker.handleCopPagingResult(bo, rpcCtx, &copResponse{pbResp: resp.Resp.(*coprocessor.Response)}, task, ch, costTime)
	}

	// Handles the response for non-paging copTask.
	return worker.handleCopResponse(bo, rpcCtx, &copResponse{pbResp: resp.Resp.(*coprocessor.Response)}, cacheKey, cacheValue, task, ch, nil, costTime)
}

const (
	minLogBackoffTime   = 100
	minLogKVProcessTime = 100
)

func (worker *copIteratorWorker) logTimeCopTask(costTime time.Duration, task *copTask, bo *Backoffer, resp *tikvrpc.Response) {
	logStr := fmt.Sprintf("[TIME_COP_PROCESS] resp_time:%s txnStartTS:%d region_id:%d store_addr:%s", costTime, worker.req.StartTs, task.region.GetID(), task.storeAddr)
	if bo.GetTotalSleep() > minLogBackoffTime {
		backoffTypes := strings.Replace(fmt.Sprintf("%v", bo.TiKVBackoffer().GetTypes()), " ", ",", -1)
		logStr += fmt.Sprintf(" backoff_ms:%d backoff_types:%s", bo.GetTotalSleep(), backoffTypes)
	}
	var detailV2 *kvrpcpb.ExecDetailsV2
	var detail *kvrpcpb.ExecDetails
	if resp.Resp != nil {
		switch r := resp.Resp.(type) {
		case *coprocessor.Response:
			detailV2 = r.ExecDetailsV2
			detail = r.ExecDetails
		default:
			panic("unreachable")
		}
	}

	var timeDetail *kvrpcpb.TimeDetail
	if detailV2 != nil && detailV2.TimeDetail != nil {
		timeDetail = detailV2.TimeDetail
	} else if detail != nil && detail.TimeDetail != nil {
		timeDetail = detail.TimeDetail
	}
	if timeDetail != nil {
		logStr += fmt.Sprintf(" kv_process_ms:%d", timeDetail.ProcessWallTimeMs)
		logStr += fmt.Sprintf(" kv_wait_ms:%d", timeDetail.WaitWallTimeMs)
		logStr += fmt.Sprintf(" kv_read_ms:%d", timeDetail.KvReadWallTimeMs)
		if timeDetail.ProcessWallTimeMs <= minLogKVProcessTime {
			logStr = strings.Replace(logStr, "TIME_COP_PROCESS", "TIME_COP_WAIT", 1)
		}
	}

	if detailV2 != nil && detailV2.ScanDetailV2 != nil {
		logStr += fmt.Sprintf(" processed_versions:%d", detailV2.ScanDetailV2.ProcessedVersions)
		logStr += fmt.Sprintf(" total_versions:%d", detailV2.ScanDetailV2.TotalVersions)
		logStr += fmt.Sprintf(" rocksdb_delete_skipped_count:%d", detailV2.ScanDetailV2.RocksdbDeleteSkippedCount)
		logStr += fmt.Sprintf(" rocksdb_key_skipped_count:%d", detailV2.ScanDetailV2.RocksdbKeySkippedCount)
		logStr += fmt.Sprintf(" rocksdb_cache_hit_count:%d", detailV2.ScanDetailV2.RocksdbBlockCacheHitCount)
		logStr += fmt.Sprintf(" rocksdb_read_count:%d", detailV2.ScanDetailV2.RocksdbBlockReadCount)
		logStr += fmt.Sprintf(" rocksdb_read_byte:%d", detailV2.ScanDetailV2.RocksdbBlockReadByte)
	} else if detail != nil && detail.ScanDetail != nil {
		logStr = appendScanDetail(logStr, "write", detail.ScanDetail.Write)
		logStr = appendScanDetail(logStr, "data", detail.ScanDetail.Data)
		logStr = appendScanDetail(logStr, "lock", detail.ScanDetail.Lock)
	}
	logutil.Logger(bo.GetCtx()).Info(logStr)
}

func appendScanDetail(logStr string, columnFamily string, scanInfo *kvrpcpb.ScanInfo) string {
	if scanInfo != nil {
		logStr += fmt.Sprintf(" scan_total_%s:%d", columnFamily, scanInfo.Total)
		logStr += fmt.Sprintf(" scan_processed_%s:%d", columnFamily, scanInfo.Processed)
	}
	return logStr
}

func (worker *copIteratorWorker) handleCopPagingResult(bo *Backoffer, rpcCtx *tikv.RPCContext, resp *copResponse, task *copTask, ch chan<- *copResponse, costTime time.Duration) ([]*copTask, error) {
	remainedTasks, err := worker.handleCopResponse(bo, rpcCtx, resp, nil, nil, task, ch, nil, costTime)
	if err != nil || len(remainedTasks) != 0 {
		// If there is region error or lock error, keep the paging size and retry.
		for _, remainedTask := range remainedTasks {
			remainedTask.pagingSize = task.pagingSize
		}
		return remainedTasks, errors.Trace(err)
	}
	pagingRange := resp.pbResp.Range
	// only paging requests need to calculate the next ranges
	if pagingRange == nil {
		return nil, errors.New("lastRange in paging should not be nil")
	}
	// calculate next ranges and grow the paging size
	task.ranges = worker.calculateRemain(task.ranges, pagingRange, worker.req.Desc)
	if task.ranges.Len() == 0 {
		return nil, nil
	}
	task.pagingSize = paging.GrowPagingSize(task.pagingSize)
	return []*copTask{task}, nil
}

// handleCopResponse checks coprocessor Response for region split and lock,
// returns more tasks when that happens, or handles the response if no error.
// if we're handling coprocessor paging response, lastRange is the range of last
// successful response, otherwise it's nil.
func (worker *copIteratorWorker) handleCopResponse(bo *Backoffer, rpcCtx *tikv.RPCContext, resp *copResponse, cacheKey []byte, cacheValue *coprCacheValue, task *copTask, ch chan<- *copResponse, lastRange *coprocessor.KeyRange, costTime time.Duration) ([]*copTask, error) {
	if ver := resp.pbResp.GetLatestBucketsVersion(); task.bucketsVer < ver {
		worker.store.GetRegionCache().UpdateBucketsIfNeeded(task.region, ver)
	}
	if regionErr := resp.pbResp.GetRegionError(); regionErr != nil {
		if rpcCtx != nil && task.storeType == kv.TiDB {
			resp.err = errors.Errorf("error: %v", regionErr)
			worker.sendToRespCh(resp, ch, true)
			return nil, nil
		}
		errStr := fmt.Sprintf("region_id:%v, region_ver:%v, store_type:%s, peer_addr:%s, error:%s",
			task.region.GetID(), task.region.GetVer(), task.storeType.Name(), task.storeAddr, regionErr.String())
		if err := bo.Backoff(tikv.BoRegionMiss(), errors.New(errStr)); err != nil {
			return nil, errors.Trace(err)
		}
		// We may meet RegionError at the first packet, but not during visiting the stream.
		return buildCopTasks(bo, worker.store.GetRegionCache(), task.ranges, worker.req, task.eventCb)
	}
	if lockErr := resp.pbResp.GetLocked(); lockErr != nil {
		// Be care that we didn't redact the SQL statement because the log is DEBUG level.
		if task.eventCb != nil {
			task.eventCb(trxevents.WrapCopMeetLock(&trxevents.CopMeetLock{
				LockInfo: lockErr,
			}))
		} else {
			logutil.Logger(bo.GetCtx()).Debug("coprocessor encounters lock",
				zap.Stringer("lock", lockErr))
		}
		msBeforeExpired, err1 := worker.kvclient.ResolveLocks(bo.TiKVBackoffer(), worker.req.StartTs, []*txnlock.Lock{txnlock.NewLock(lockErr)})
		err1 = derr.ToTiDBErr(err1)
		if err1 != nil {
			return nil, errors.Trace(err1)
		}
		if msBeforeExpired > 0 {
			if err := bo.BackoffWithMaxSleepTxnLockFast(int(msBeforeExpired), errors.New(lockErr.String())); err != nil {
				return nil, errors.Trace(err)
			}
		}
		return []*copTask{task}, nil
	}
	if otherErr := resp.pbResp.GetOtherError(); otherErr != "" {
		err := errors.Errorf("other error: %s", otherErr)

		firstRangeStartKey := task.ranges.At(0).StartKey
		lastRangeEndKey := task.ranges.At(task.ranges.Len() - 1).EndKey

		logutil.Logger(bo.GetCtx()).Warn("other error",
			zap.Uint64("txnStartTS", worker.req.StartTs),
			zap.Uint64("regionID", task.region.GetID()),
			zap.Uint64("bucketsVer", task.bucketsVer),
			zap.Uint64("latestBucketsVer", resp.pbResp.GetLatestBucketsVersion()),
			zap.Int("rangeNums", task.ranges.Len()),
			zap.ByteString("firstRangeStartKey", firstRangeStartKey),
			zap.ByteString("lastRangeEndKey", lastRangeEndKey),
			zap.String("storeAddr", task.storeAddr),
			zap.Error(err))
		if strings.Contains(err.Error(), "write conflict") {
			return nil, kv.ErrWriteConflict
		}
		return nil, errors.Trace(err)
	}
	// When the request is using paging API, the `Range` is not nil.
	if resp.pbResp.Range != nil {
		resp.startKey = resp.pbResp.Range.Start
	} else if task.ranges != nil && task.ranges.Len() > 0 {
		resp.startKey = task.ranges.At(0).StartKey
	}
	worker.handleCollectExecutionInfo(bo, rpcCtx, resp)
	resp.respTime = costTime
	if resp.pbResp.IsCacheHit {
		if cacheValue == nil {
			return nil, errors.New("Internal error: received illegal TiKV response")
		}
		// Cache hit and is valid: use cached data as response data and we don't update the cache.
		data := make([]byte, len(cacheValue.Data))
		copy(data, cacheValue.Data)
		resp.pbResp.Data = data
		resp.detail.CoprCacheHit = true
	} else {
		// Cache not hit or cache hit but not valid: update the cache if the response can be cached.
		if cacheKey != nil && resp.pbResp.CanBeCached && resp.pbResp.CacheLastVersion > 0 {
			if worker.store.coprCache.CheckResponseAdmission(resp.pbResp.Data.Size(), resp.detail.TimeDetail.ProcessTime) {
				data := make([]byte, len(resp.pbResp.Data))
				copy(data, resp.pbResp.Data)

				newCacheValue := coprCacheValue{
					Data:              data,
					TimeStamp:         worker.req.StartTs,
					RegionID:          task.region.GetID(),
					RegionDataVersion: resp.pbResp.CacheLastVersion,
				}
				worker.store.coprCache.Set(cacheKey, &newCacheValue)
			}
		}
	}
	worker.sendToRespCh(resp, ch, true)
	return nil, nil
}

func (worker *copIteratorWorker) handleCollectExecutionInfo(bo *Backoffer, rpcCtx *tikv.RPCContext, resp *copResponse) {
	defer func() {
		worker.kvclient.Stats = nil
	}()
	if !worker.enableCollectExecutionInfo {
		return
	}
	failpoint.Inject("disable-collect-execution", func(val failpoint.Value) {
		if val.(bool) {
			panic("shouldn't reachable")
		}
	})
	if resp.detail == nil {
		resp.detail = new(CopRuntimeStats)
	}
	resp.detail.Stats = worker.kvclient.Stats
	backoffTimes := bo.GetBackoffTimes()
	resp.detail.BackoffTime = time.Duration(bo.GetTotalSleep()) * time.Millisecond
	resp.detail.BackoffSleep = make(map[string]time.Duration, len(backoffTimes))
	resp.detail.BackoffTimes = make(map[string]int, len(backoffTimes))
	for backoff := range backoffTimes {
		resp.detail.BackoffTimes[backoff] = backoffTimes[backoff]
		resp.detail.BackoffSleep[backoff] = time.Duration(bo.GetBackoffSleepMS()[backoff]) * time.Millisecond
	}
	if rpcCtx != nil {
		resp.detail.CalleeAddress = rpcCtx.Addr
	}
	sd := &util.ScanDetail{}
	td := util.TimeDetail{}
	if pbDetails := resp.pbResp.ExecDetailsV2; pbDetails != nil {
		// Take values in `ExecDetailsV2` first.
		if timeDetail := pbDetails.TimeDetail; timeDetail != nil {
			td.MergeFromTimeDetail(timeDetail)
		}
		if scanDetailV2 := pbDetails.ScanDetailV2; scanDetailV2 != nil {
			sd.MergeFromScanDetailV2(scanDetailV2)
		}
	} else if pbDetails := resp.pbResp.ExecDetails; pbDetails != nil {
		if timeDetail := pbDetails.TimeDetail; timeDetail != nil {
			td.MergeFromTimeDetail(timeDetail)
		}
		if scanDetail := pbDetails.ScanDetail; scanDetail != nil {
			if scanDetail.Write != nil {
				sd.ProcessedKeys = scanDetail.Write.Processed
				sd.TotalKeys = scanDetail.Write.Total
			}
		}
	}
	resp.detail.ScanDetail = sd
	resp.detail.TimeDetail = td
}

// CopRuntimeStats contains execution detail information.
type CopRuntimeStats struct {
	execdetails.ExecDetails
	tikv.RegionRequestRuntimeStats

	CoprCacheHit bool
}

func (worker *copIteratorWorker) handleTiDBSendReqErr(err error, task *copTask, ch chan<- *copResponse) error {
	errCode := errno.ErrUnknown
	errMsg := err.Error()
	if terror.ErrorEqual(err, derr.ErrTiKVServerTimeout) {
		errCode = errno.ErrTiKVServerTimeout
		errMsg = "TiDB server timeout, address is " + task.storeAddr
	}
	if terror.ErrorEqual(err, derr.ErrTiFlashServerTimeout) {
		errCode = errno.ErrTiFlashServerTimeout
		errMsg = "TiDB server timeout, address is " + task.storeAddr
	}
	selResp := tipb.SelectResponse{
		Warnings: []*tipb.Error{
			{
				Code: int32(errCode),
				Msg:  errMsg,
			},
		},
	}
	data, err := proto.Marshal(&selResp)
	if err != nil {
		return errors.Trace(err)
	}
	resp := &copResponse{
		pbResp: &coprocessor.Response{
			Data: data,
		},
		detail: &CopRuntimeStats{},
	}
	worker.sendToRespCh(resp, ch, true)
	return nil
}

// calculateRetry splits the input ranges into two, and take one of them according to desc flag.
// It's used in paging API, to calculate which range is consumed and what needs to be retry.
// For example:
// ranges: [r1 --> r2) [r3 --> r4)
// split:      [s1   -->   s2)
// In normal scan order, all data before s1 is consumed, so the retry ranges should be [s1 --> r2) [r3 --> r4)
// In reverse scan order, all data after s2 is consumed, so the retry ranges should be [r1 --> r2) [r3 --> s2)
func (worker *copIteratorWorker) calculateRetry(ranges *KeyRanges, split *coprocessor.KeyRange, desc bool) *KeyRanges {
	if split == nil {
		return ranges
	}
	if desc {
		left, _ := ranges.Split(split.End)
		return left
	}
	_, right := ranges.Split(split.Start)
	return right
}

// calculateRemain calculates the remain ranges to be processed, it's used in paging API.
// For example:
// ranges: [r1 --> r2) [r3 --> r4)
// split:      [s1   -->   s2)
// In normal scan order, all data before s2 is consumed, so the remained ranges should be [s2 --> r4)
// In reverse scan order, all data after s1 is consumed, so the remained ranges should be [r1 --> s1)
func (worker *copIteratorWorker) calculateRemain(ranges *KeyRanges, split *coprocessor.KeyRange, desc bool) *KeyRanges {
	if split == nil {
		return ranges
	}
	if desc {
		left, _ := ranges.Split(split.Start)
		return left
	}
	_, right := ranges.Split(split.End)
	return right
}

// finished checks the flags and finished channel, it tells whether the worker is finished.
func (worker *copIteratorWorker) finished() bool {
	if worker.vars != nil && worker.vars.Killed != nil && atomic.LoadUint32(worker.vars.Killed) == 1 {
		return true
	}
	select {
	case <-worker.finishCh:
		return true
	default:
		return false
	}
}

func (it *copIterator) Close() error {
	if atomic.CompareAndSwapUint32(&it.closed, 0, 1) {
		close(it.finishCh)
	}
	it.rpcCancel.CancelAll()
	it.actionOnExceed.close()
	it.wg.Wait()
	return nil
}

// copErrorResponse returns error when calling Next()
type copErrorResponse struct{ error }

func (it copErrorResponse) Next(ctx context.Context) (kv.ResultSubset, error) {
	return nil, it.error
}

func (it copErrorResponse) Close() error {
	return nil
}

// rateLimitAction an OOM Action which is used to control the token if OOM triggered. The token number should be
// set on initial. Each time the Action is triggered, one token would be destroyed. If the count of the token is less
// than 2, the action would be delegated to the fallback action.
type rateLimitAction struct {
	memory.BaseOOMAction
	// enabled indicates whether the rateLimitAction is permitted to Action. 1 means permitted, 0 denied.
	enabled uint32
	// totalTokenNum indicates the total token at initial
	totalTokenNum uint
	cond          struct {
		sync.Mutex
		// exceeded indicates whether have encountered OOM situation.
		exceeded bool
		// remainingTokenNum indicates the count of tokens which still exists
		remainingTokenNum uint
		once              sync.Once
		// triggerCountForTest indicates the total count of the rateLimitAction's Action being executed
		triggerCountForTest uint
	}
}

func newRateLimitAction(totalTokenNumber uint) *rateLimitAction {
	return &rateLimitAction{
		totalTokenNum: totalTokenNumber,
		cond: struct {
			sync.Mutex
			exceeded            bool
			remainingTokenNum   uint
			once                sync.Once
			triggerCountForTest uint
		}{
			Mutex:             sync.Mutex{},
			exceeded:          false,
			remainingTokenNum: totalTokenNumber,
			once:              sync.Once{},
		},
	}
}

// Action implements ActionOnExceed.Action
func (e *rateLimitAction) Action(t *memory.Tracker) {
	if !e.isEnabled() {
		if fallback := e.GetFallback(); fallback != nil {
			fallback.Action(t)
		}
		return
	}
	e.conditionLock()
	defer e.conditionUnlock()
	e.cond.once.Do(func() {
		if e.cond.remainingTokenNum < 2 {
			e.setEnabled(false)
			logutil.BgLogger().Info("memory exceeds quota, rateLimitAction delegate to fallback action",
				zap.Uint("total token count", e.totalTokenNum))
			if fallback := e.GetFallback(); fallback != nil {
				fallback.Action(t)
			}
			return
		}
		failpoint.Inject("testRateLimitActionMockConsumeAndAssert", func(val failpoint.Value) {
			if val.(bool) {
				if e.cond.triggerCountForTest+e.cond.remainingTokenNum != e.totalTokenNum {
					panic("triggerCount + remainingTokenNum not equal to totalTokenNum")
				}
			}
		})
		logutil.BgLogger().Info("memory exceeds quota, destroy one token now.",
			zap.Int64("consumed", t.BytesConsumed()),
			zap.Int64("quota", t.GetBytesLimit()),
			zap.Uint("total token count", e.totalTokenNum),
			zap.Uint("remaining token count", e.cond.remainingTokenNum))
		e.cond.exceeded = true
		e.cond.triggerCountForTest++
	})
}

// SetLogHook implements ActionOnExceed.SetLogHook
func (e *rateLimitAction) SetLogHook(hook func(uint64)) {

}

// GetPriority get the priority of the Action.
func (e *rateLimitAction) GetPriority() int64 {
	return memory.DefRateLimitPriority
}

// destroyTokenIfNeeded will check the `exceed` flag after copWorker finished one task.
// If the exceed flag is true and there is no token been destroyed before, one token will be destroyed,
// or the token would be return back.
func (e *rateLimitAction) destroyTokenIfNeeded(returnToken func()) {
	if !e.isEnabled() {
		returnToken()
		return
	}
	e.conditionLock()
	defer e.conditionUnlock()
	if !e.cond.exceeded {
		returnToken()
		return
	}
	// If actionOnExceed has been triggered and there is no token have been destroyed before,
	// destroy one token.
	e.cond.remainingTokenNum = e.cond.remainingTokenNum - 1
	e.cond.exceeded = false
	e.cond.once = sync.Once{}
}

func (e *rateLimitAction) conditionLock() {
	e.cond.Lock()
}

func (e *rateLimitAction) conditionUnlock() {
	e.cond.Unlock()
}

func (e *rateLimitAction) close() {
	if !e.isEnabled() {
		return
	}
	e.setEnabled(false)
	e.conditionLock()
	defer e.conditionUnlock()
	e.cond.exceeded = false
	e.SetFinished()
}

func (e *rateLimitAction) setEnabled(enabled bool) {
	newValue := uint32(0)
	if enabled {
		newValue = uint32(1)
	}
	atomic.StoreUint32(&e.enabled, newValue)
}

func (e *rateLimitAction) isEnabled() bool {
	return atomic.LoadUint32(&e.enabled) > 0
}

// priorityToPB converts priority type to wire type.
func priorityToPB(pri int) kvrpcpb.CommandPri {
	switch pri {
	case kv.PriorityLow:
		return kvrpcpb.CommandPri_Low
	case kv.PriorityHigh:
		return kvrpcpb.CommandPri_High
	default:
		return kvrpcpb.CommandPri_Normal
	}
}

func isolationLevelToPB(level kv.IsoLevel) kvrpcpb.IsolationLevel {
	switch level {
	case kv.RC:
		return kvrpcpb.IsolationLevel_RC
	case kv.SI:
		return kvrpcpb.IsolationLevel_SI
	case kv.RCCheckTS:
		return kvrpcpb.IsolationLevel_RCCheckTS
	default:
		return kvrpcpb.IsolationLevel_SI
	}
}<|MERGE_RESOLUTION|>--- conflicted
+++ resolved
@@ -81,7 +81,6 @@
 		logutil.BgLogger().Debug("send batch requests")
 		return c.sendBatch(ctx, req, vars, option)
 	}
-<<<<<<< HEAD
 	failpoint.Inject("DisablePaging", func(_ failpoint.Value) {
 		req.Paging = false
 	})
@@ -93,11 +92,6 @@
 		// coprocessor request but type is not DAG
 		req.Paging = false
 	}
-	if req.Streaming && req.Paging {
-		return copErrorResponse{errors.New("streaming and paging are both on")}
-	}
-=======
->>>>>>> fb67ee44
 	ctx = context.WithValue(ctx, tikv.TxnStartKey(), req.StartTs)
 	bo := backoff.NewBackofferWithVars(ctx, copBuildTaskMaxBackoff, vars)
 	ranges := NewKeyRanges(req.KeyRanges)
