--- conflicted
+++ resolved
@@ -985,18 +985,14 @@
 						RegionID:          task.region.GetID(),
 						RegionDataVersion: resp.pbResp.CacheLastVersion,
 					}
+					// When paging protocol is used, the response key range is part of the cache data.
+					if r := resp.pbResp.GetRange(); r != nil {
+						newCacheValue.PageStart = append([]byte{}, r.GetStart()...)
+						newCacheValue.PageEnd = append([]byte{}, r.GetEnd()...)
+					}
+
 					worker.store.coprCache.Set(cacheKey, &newCacheValue)
 				}
-<<<<<<< HEAD
-				// When paging protocol is used, the response key range is part of the cache data.
-				if r := resp.pbResp.GetRange(); r != nil {
-					newCacheValue.PageStart = append([]byte{}, r.GetStart()...)
-					newCacheValue.PageEnd = append([]byte{}, r.GetEnd()...)
-				}
-
-				worker.store.coprCache.Set(cacheKey, &newCacheValue)
-=======
->>>>>>> bff03b33
 			}
 		}
 	}
