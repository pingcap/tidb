--- conflicted
+++ resolved
@@ -323,15 +323,6 @@
 		}
 	} else {
 		stores := cache.RegionCache.GetTiFlashStores()
-<<<<<<< HEAD
-		aliveStores := filterAliveStores(ctx, stores, mppStoreLastFailTime, ttl, kvStore)
-		for _, s := range aliveStores {
-			storeTaskMap[s.StoreID()] = &batchCopTask{
-				storeAddr: s.GetAddr(),
-				cmdType:   originalTasks[0].cmdType,
-				ctx:       &tikv.RPCContext{Addr: s.GetAddr(), Store: s},
-			}
-=======
 		var wg sync.WaitGroup
 		var mu sync.Mutex
 		wg.Add(len(stores))
@@ -361,7 +352,6 @@
 					ctx:       &tikv.RPCContext{Addr: s.GetAddr(), Store: s},
 				}
 			}(i)
->>>>>>> 388364d5
 		}
 	}
 
@@ -519,11 +509,7 @@
 	balanceWithContinuity bool,
 	balanceContinuousRegionCount int64) ([]*batchCopTask, error) {
 	if config.GetGlobalConfig().DisaggregatedTiFlash {
-<<<<<<< HEAD
-		return buildBatchCopTasksConsistentHash(bo, store, []*KeyRanges{ranges}, storeType, mppStoreLastFailTime, ttl)
-=======
-		return buildBatchCopTasksConsistentHash(bo, store, []*KeyRanges{ranges}, storeType, isMPP, ttl, balanceWithContinuity, balanceContinuousRegionCount)
->>>>>>> 388364d5
+		return buildBatchCopTasksConsistentHash(bo, store, []*KeyRanges{ranges}, storeType, isMpp, ttl)
 	}
 	return buildBatchCopTasksCore(bo, store, []*KeyRanges{ranges}, storeType, isMPP, ttl, balanceWithContinuity, balanceContinuousRegionCount)
 }
@@ -538,11 +524,7 @@
 	balanceContinuousRegionCount int64,
 	partitionIDs []int64) (batchTasks []*batchCopTask, err error) {
 	if config.GetGlobalConfig().DisaggregatedTiFlash {
-<<<<<<< HEAD
-		batchTasks, err = buildBatchCopTasksConsistentHash(bo, store, rangesForEachPhysicalTable, storeType, mppStoreLastFailTime, ttl)
-=======
-		batchTasks, err = buildBatchCopTasksConsistentHash(bo, store, rangesForEachPhysicalTable, storeType, isMPP, ttl, balanceWithContinuity, balanceContinuousRegionCount)
->>>>>>> 388364d5
+		batchTasks, err = buildBatchCopTasksConsistentHash(bo, store, rangesForEachPhysicalTable, storeType, isMPP, ttl)
 	} else {
 		batchTasks, err = buildBatchCopTasksCore(bo, store, rangesForEachPhysicalTable, storeType, isMPP, ttl, balanceWithContinuity, balanceContinuousRegionCount)
 	}
@@ -554,7 +536,6 @@
 	return batchTasks, nil
 }
 
-<<<<<<< HEAD
 func filterAliveStores(ctx context.Context, stores []*tikv.Store, mppStoreLastFailTime *sync.Map, ttl time.Duration, kvStore *kvStore) []*tikv.Store {
 	var wg sync.WaitGroup
 	var mu sync.Mutex
@@ -602,21 +583,6 @@
 					zap.String("store address", s.GetAddr()), zap.Time("last fail time", lastAny.(time.Time)))
 				return
 			}
-=======
-func buildBatchCopTasksConsistentHash(bo *backoff.Backoffer, store *kvStore, rangesForEachPhysicalTable []*KeyRanges, storeType kv.StoreType, isMPP bool, ttl time.Duration, balanceWithContinuity bool, balanceContinuousRegionCount int64) ([]*batchCopTask, error) {
-	batchTasks, err := buildBatchCopTasksCore(bo, store, rangesForEachPhysicalTable, storeType, isMPP, ttl, balanceWithContinuity, balanceContinuousRegionCount)
-	if err != nil {
-		return nil, err
-	}
-	cache := store.GetRegionCache()
-	stores, err := cache.GetTiFlashComputeStores(bo.TiKVBackoffer())
-	if err != nil {
-		return nil, err
-	}
-	if len(stores) == 0 {
-		return nil, errors.New("No available tiflash_compute node")
-	}
->>>>>>> 388364d5
 
 			mu.Lock()
 			defer mu.Unlock()
