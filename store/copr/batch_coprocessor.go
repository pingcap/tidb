--- conflicted
+++ resolved
@@ -345,13 +345,8 @@
 	}
 
 	req := tikvrpc.NewRequest(task.cmdType, &copReq, kvrpcpb.Context{
-<<<<<<< HEAD
-		IsolationLevel: tikv.IsolationLevelToPB(b.req.IsolationLevel),
+		IsolationLevel: isolationLevelToPB(b.req.IsolationLevel),
 		Priority:       priorityToPB(b.req.Priority),
-=======
-		IsolationLevel: isolationLevelToPB(b.req.IsolationLevel),
-		Priority:       tikv.PriorityToPB(b.req.Priority),
->>>>>>> 91ca4eaf
 		NotFillCache:   b.req.NotFillCache,
 		RecordTimeStat: true,
 		RecordScanStat: true,
