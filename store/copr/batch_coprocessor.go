--- conflicted
+++ resolved
@@ -528,18 +528,9 @@
 	cache := store.GetRegionCache()
 	start := time.Now()
 	const cmdType = tikvrpc.CmdBatchCop
-<<<<<<< HEAD
 	rangesLen := 0
 
 	for {
-=======
-	rangesLen := ranges.Len()
-	for {
-		locations, err := cache.SplitKeyRangesByLocations(bo, ranges)
-		if err != nil {
-			return nil, errors.Trace(err)
-		}
->>>>>>> 954e1e1e
 		var tasks []*copTask
 		rangesLen = 0
 		for i, ranges := range rangess {
