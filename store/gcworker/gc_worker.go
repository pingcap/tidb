// Copyright 2017 PingCAP, Inc.
//
// Licensed under the Apache License, Version 2.0 (the "License");
// you may not use this file except in compliance with the License.
// You may obtain a copy of the License at
//
//     http://www.apache.org/licenses/LICENSE-2.0
//
// Unless required by applicable law or agreed to in writing, software
// distributed under the License is distributed on an "AS IS" BASIS,
// WITHOUT WARRANTIES OR CONDITIONS OF ANY KIND, either express or implied.
// See the License for the specific language governing permissions and
// limitations under the License.

package gcworker

import (
	"bytes"
	"container/heap"
	"context"
	"encoding/hex"
	"encoding/json"
	"fmt"
	"math"
	"os"
	"sort"
	"strconv"
	"strings"
	"sync"
	"time"

	"github.com/pingcap/errors"
	"github.com/pingcap/failpoint"
	"github.com/pingcap/kvproto/pkg/errorpb"
	"github.com/pingcap/kvproto/pkg/kvrpcpb"
	"github.com/pingcap/kvproto/pkg/metapb"
	"github.com/pingcap/tidb/ddl"
	"github.com/pingcap/tidb/ddl/label"
	"github.com/pingcap/tidb/ddl/placement"
	"github.com/pingcap/tidb/ddl/util"
	"github.com/pingcap/tidb/domain/infosync"
	"github.com/pingcap/tidb/kv"
	"github.com/pingcap/tidb/metrics"
	"github.com/pingcap/tidb/parser/model"
	"github.com/pingcap/tidb/parser/terror"
	"github.com/pingcap/tidb/privilege"
	"github.com/pingcap/tidb/session"
	"github.com/pingcap/tidb/sessionctx/variable"
	"github.com/pingcap/tidb/tablecodec"
	"github.com/pingcap/tidb/util/codec"
	"github.com/pingcap/tidb/util/dbterror"
	"github.com/pingcap/tidb/util/logutil"
	tikverr "github.com/tikv/client-go/v2/error"
	tikvstore "github.com/tikv/client-go/v2/kv"
	"github.com/tikv/client-go/v2/oracle"
	"github.com/tikv/client-go/v2/tikv"
	"github.com/tikv/client-go/v2/tikvrpc"
	"github.com/tikv/client-go/v2/txnkv/rangetask"
	"github.com/tikv/client-go/v2/txnkv/txnlock"
	tikvutil "github.com/tikv/client-go/v2/util"
	pd "github.com/tikv/pd/client"
	"go.uber.org/zap"
)

// GCWorker periodically triggers GC process on tikv server.
type GCWorker struct {
	uuid         string
	desc         string
	store        kv.Storage
	tikvStore    tikv.Storage
	pdClient     pd.Client
	gcIsRunning  bool
	lastFinish   time.Time
	cancel       context.CancelFunc
	done         chan error
	testingKnobs struct {
		scanLocks    func(key []byte, regionID uint64) []*txnlock.Lock
		resolveLocks func(locks []*txnlock.Lock, regionID tikv.RegionVerID) (ok bool, err error)
	}
}

// NewGCWorker creates a GCWorker instance.
func NewGCWorker(store kv.Storage, pdClient pd.Client) (*GCWorker, error) {
	ver, err := store.CurrentVersion(kv.GlobalTxnScope)
	if err != nil {
		return nil, errors.Trace(err)
	}
	hostName, err := os.Hostname()
	if err != nil {
		hostName = "unknown"
	}
	tikvStore, ok := store.(tikv.Storage)
	if !ok {
		return nil, errors.New("GC should run against TiKV storage")
	}
	worker := &GCWorker{
		uuid:        strconv.FormatUint(ver.Ver, 16),
		desc:        fmt.Sprintf("host:%s, pid:%d, start at %s", hostName, os.Getpid(), time.Now()),
		store:       store,
		tikvStore:   tikvStore,
		pdClient:    pdClient,
		gcIsRunning: false,
		lastFinish:  time.Now(),
		done:        make(chan error),
	}
	variable.RegisterStatistics(worker)
	return worker, nil
}

// Start starts the worker.
func (w *GCWorker) Start() {
	var ctx context.Context
	ctx, w.cancel = context.WithCancel(context.Background())
	var wg sync.WaitGroup
	wg.Add(1)
	go w.start(ctx, &wg)
	wg.Wait() // Wait create session finish in worker, some test code depend on this to avoid race.
}

// Close stops background goroutines.
func (w *GCWorker) Close() {
	w.cancel()
}

const (
	booleanTrue  = "true"
	booleanFalse = "false"

	gcWorkerTickInterval = time.Minute
	gcWorkerLease        = time.Minute * 2
	gcLeaderUUIDKey      = "tikv_gc_leader_uuid"
	gcLeaderDescKey      = "tikv_gc_leader_desc"
	gcLeaderLeaseKey     = "tikv_gc_leader_lease"

	gcLastRunTimeKey       = "tikv_gc_last_run_time"
	gcRunIntervalKey       = "tikv_gc_run_interval"
	gcDefaultRunInterval   = time.Minute * 10
	gcWaitTime             = time.Minute * 1
	gcRedoDeleteRangeDelay = 24 * time.Hour

	gcLifeTimeKey        = "tikv_gc_life_time"
	gcDefaultLifeTime    = time.Minute * 10
	gcMinLifeTime        = time.Minute * 10
	gcSafePointKey       = "tikv_gc_safe_point"
	gcConcurrencyKey     = "tikv_gc_concurrency"
	gcDefaultConcurrency = 2
	gcMinConcurrency     = 1
	gcMaxConcurrency     = 128
	// We don't want gc to sweep out the cached info belong to other processes, like coprocessor.
	gcScanLockLimit = txnlock.ResolvedCacheSize / 2

	gcEnableKey          = "tikv_gc_enable"
	gcDefaultEnableValue = true

	gcModeKey         = "tikv_gc_mode"
	gcModeCentral     = "central"
	gcModeDistributed = "distributed"
	gcModeDefault     = gcModeDistributed

	gcScanLockModeKey      = "tikv_gc_scan_lock_mode"
	gcScanLockModeLegacy   = "legacy"
	gcScanLockModePhysical = "physical"
	gcScanLockModeDefault  = gcScanLockModeLegacy

	gcAutoConcurrencyKey     = "tikv_gc_auto_concurrency"
	gcDefaultAutoConcurrency = true

	gcWorkerServiceSafePointID = "gc_worker"

	// Status var names start with tidb_%
	tidbGCLastRunTime = "tidb_gc_last_run_time"
	tidbGCLeaderDesc  = "tidb_gc_leader_desc"
	tidbGCLeaderLease = "tidb_gc_leader_lease"
	tidbGCLeaderUUID  = "tidb_gc_leader_uuid"
	tidbGCSafePoint   = "tidb_gc_safe_point"
)

var gcSafePointCacheInterval = tikv.GcSafePointCacheInterval

var gcVariableComments = map[string]string{
	gcLeaderUUIDKey:      "Current GC worker leader UUID. (DO NOT EDIT)",
	gcLeaderDescKey:      "Host name and pid of current GC leader. (DO NOT EDIT)",
	gcLeaderLeaseKey:     "Current GC worker leader lease. (DO NOT EDIT)",
	gcLastRunTimeKey:     "The time when last GC starts. (DO NOT EDIT)",
	gcRunIntervalKey:     "GC run interval, at least 10m, in Go format.",
	gcLifeTimeKey:        "All versions within life time will not be collected by GC, at least 10m, in Go format.",
	gcSafePointKey:       "All versions after safe point can be accessed. (DO NOT EDIT)",
	gcConcurrencyKey:     "How many goroutines used to do GC parallel, [1, 128], default 2",
	gcEnableKey:          "Current GC enable status",
	gcModeKey:            "Mode of GC, \"central\" or \"distributed\"",
	gcAutoConcurrencyKey: "Let TiDB pick the concurrency automatically. If set false, tikv_gc_concurrency will be used",
	gcScanLockModeKey:    "Mode of scanning locks, \"physical\" or \"legacy\"",
}

const (
	unsafeDestroyRangeTimeout = 5 * time.Minute
	accessLockObserverTimeout = 10 * time.Second
	gcTimeout                 = 5 * time.Minute
)

func (w *GCWorker) start(ctx context.Context, wg *sync.WaitGroup) {
	logutil.Logger(ctx).Info("[gc worker] start",
		zap.String("uuid", w.uuid))

	w.tick(ctx) // Immediately tick once to initialize configs.
	wg.Done()

	ticker := time.NewTicker(gcWorkerTickInterval)
	defer ticker.Stop()
	defer func() {
		r := recover()
		if r != nil {
			logutil.Logger(ctx).Error("gcWorker",
				zap.Reflect("r", r),
				zap.Stack("stack"))
			metrics.PanicCounter.WithLabelValues(metrics.LabelGCWorker).Inc()
		}
	}()
	for {
		select {
		case <-ticker.C:
			w.tick(ctx)
		case err := <-w.done:
			w.gcIsRunning = false
			w.lastFinish = time.Now()
			if err != nil {
				logutil.Logger(ctx).Error("[gc worker] runGCJob", zap.Error(err))
			}
		case <-ctx.Done():
			logutil.Logger(ctx).Info("[gc worker] quit", zap.String("uuid", w.uuid))
			return
		}
	}
}

func createSession(store kv.Storage) session.Session {
	for {
		se, err := session.CreateSession(store)
		if err != nil {
			logutil.BgLogger().Warn("[gc worker] create session", zap.Error(err))
			continue
		}
		// Disable privilege check for gc worker session.
		privilege.BindPrivilegeManager(se, nil)
		se.GetSessionVars().CommonGlobalLoaded = true
		se.GetSessionVars().InRestrictedSQL = true
		se.SetDiskFullOpt(kvrpcpb.DiskFullOpt_AllowedOnAlmostFull)
		return se
	}
}

// GetScope gets the status variables scope.
func (w *GCWorker) GetScope(status string) variable.ScopeFlag {
	return variable.DefaultStatusVarScopeFlag
}

// Stats returns the server statistics.
func (w *GCWorker) Stats(vars *variable.SessionVars) (map[string]interface{}, error) {
	m := make(map[string]interface{})
	if v, err := w.loadValueFromSysTable(gcLeaderUUIDKey); err == nil {
		m[tidbGCLeaderUUID] = v
	}
	if v, err := w.loadValueFromSysTable(gcLeaderDescKey); err == nil {
		m[tidbGCLeaderDesc] = v
	}
	if v, err := w.loadValueFromSysTable(gcLeaderLeaseKey); err == nil {
		m[tidbGCLeaderLease] = v
	}
	if v, err := w.loadValueFromSysTable(gcLastRunTimeKey); err == nil {
		m[tidbGCLastRunTime] = v
	}
	if v, err := w.loadValueFromSysTable(gcSafePointKey); err == nil {
		m[tidbGCSafePoint] = v
	}
	return m, nil
}

func (w *GCWorker) tick(ctx context.Context) {
	isLeader, err := w.checkLeader()
	if err != nil {
		logutil.Logger(ctx).Warn("[gc worker] check leader", zap.Error(err))
		metrics.GCJobFailureCounter.WithLabelValues("check_leader").Inc()
		return
	}
	if isLeader {
		err = w.leaderTick(ctx)
		if err != nil {
			logutil.Logger(ctx).Warn("[gc worker] leader tick", zap.Error(err))
		}
	} else {
		// Config metrics should always be updated by leader, set them to 0 when current instance is not leader.
		metrics.GCConfigGauge.WithLabelValues(gcRunIntervalKey).Set(0)
		metrics.GCConfigGauge.WithLabelValues(gcLifeTimeKey).Set(0)
	}
}

// leaderTick of GC worker checks if it should start a GC job every tick.
func (w *GCWorker) leaderTick(ctx context.Context) error {
	if w.gcIsRunning {
		logutil.Logger(ctx).Info("[gc worker] there's already a gc job running, skipped",
			zap.String("leaderTick on", w.uuid))
		return nil
	}

	ok, safePoint, err := w.prepare()
	if err != nil || !ok {
		if err != nil {
			metrics.GCJobFailureCounter.WithLabelValues("prepare").Inc()
		}
		return errors.Trace(err)
	}
	// When the worker is just started, or an old GC job has just finished,
	// wait a while before starting a new job.
	if time.Since(w.lastFinish) < gcWaitTime {
		logutil.Logger(ctx).Info("[gc worker] another gc job has just finished, skipped.",
			zap.String("leaderTick on ", w.uuid))
		return nil
	}

	concurrency, err := w.getGCConcurrency(ctx)
	if err != nil {
		logutil.Logger(ctx).Info("[gc worker] failed to get gc concurrency.",
			zap.String("uuid", w.uuid),
			zap.Error(err))
		return errors.Trace(err)
	}

	w.gcIsRunning = true
	logutil.Logger(ctx).Info("[gc worker] starts the whole job",
		zap.String("uuid", w.uuid),
		zap.Uint64("safePoint", safePoint),
		zap.Int("concurrency", concurrency))
	go func() {
		w.done <- w.runGCJob(ctx, safePoint, concurrency)
	}()
	return nil
}

// prepare checks preconditions for starting a GC job. It returns a bool
// that indicates whether the GC job should start and the new safePoint.
func (w *GCWorker) prepare() (bool, uint64, error) {
	// Add a transaction here is to prevent following situations:
	// 1. GC check gcEnable is true, continue to do GC
	// 2. The user sets gcEnable to false
	// 3. The user gets `tikv_gc_safe_point` value is t1, then the user thinks the data after time t1 won't be clean by GC.
	// 4. GC update `tikv_gc_safe_point` value to t2, continue do GC in this round.
	// Then the data record that has been dropped between time t1 and t2, will be cleaned by GC, but the user thinks the data after t1 won't be clean by GC.
	ctx := context.Background()
	se := createSession(w.store)
	defer se.Close()
	_, err := se.ExecuteInternal(ctx, "BEGIN")
	if err != nil {
		return false, 0, errors.Trace(err)
	}
	doGC, safePoint, err := w.checkPrepare(ctx)
	if doGC {
		err = se.CommitTxn(ctx)
		if err != nil {
			return false, 0, errors.Trace(err)
		}
	} else {
		se.RollbackTxn(ctx)
	}
	return doGC, safePoint, errors.Trace(err)
}

func (w *GCWorker) checkPrepare(ctx context.Context) (bool, uint64, error) {
	enable, err := w.checkGCEnable()
	if err != nil {
		return false, 0, errors.Trace(err)
	}

	if !enable {
		logutil.Logger(ctx).Warn("[gc worker] gc status is disabled.")
		return false, 0, nil
	}
	now, err := w.getOracleTime()
	if err != nil {
		return false, 0, errors.Trace(err)
	}
	ok, err := w.checkGCInterval(now)
	if err != nil || !ok {
		return false, 0, errors.Trace(err)
	}
	newSafePoint, newSafePointValue, err := w.calcNewSafePoint(ctx, now)
	if err != nil || newSafePoint == nil {
		return false, 0, errors.Trace(err)
	}
	err = w.saveTime(gcLastRunTimeKey, now)
	if err != nil {
		return false, 0, errors.Trace(err)
	}
	err = w.saveTime(gcSafePointKey, *newSafePoint)
	if err != nil {
		return false, 0, errors.Trace(err)
	}
	return true, newSafePointValue, nil
}

func (w *GCWorker) calcGlobalMinStartTS(ctx context.Context) (uint64, error) {
	kvs, err := w.tikvStore.GetSafePointKV().GetWithPrefix(infosync.ServerMinStartTSPath)
	if err != nil {
		return 0, err
	}

	var globalMinStartTS uint64 = math.MaxUint64
	for _, v := range kvs {
		minStartTS, err := strconv.ParseUint(string(v.Value), 10, 64)
		if err != nil {
			logutil.Logger(ctx).Warn("parse minStartTS failed", zap.Error(err))
			continue
		}
		if minStartTS < globalMinStartTS {
			globalMinStartTS = minStartTS
		}
	}
	return globalMinStartTS, nil
}

// calcNewSafePoint uses the current global transaction min start timestamp to calculate the new safe point.
func (w *GCWorker) calcSafePointByMinStartTS(ctx context.Context, safePoint uint64) uint64 {
	globalMinStartTS, err := w.calcGlobalMinStartTS(ctx)
	if err != nil {
		logutil.Logger(ctx).Warn("get all minStartTS failed", zap.Error(err))
		return safePoint
	}

	// If the lock.ts <= max_ts(safePoint), it will be collected and resolved by the gc worker,
	// the locks of ongoing pessimistic transactions could be resolved by the gc worker and then
	// the transaction is aborted, decrement the value by 1 to avoid this.
	globalMinStartAllowedTS := globalMinStartTS
	if globalMinStartTS > 0 {
		globalMinStartAllowedTS = globalMinStartTS - 1
	}

	if globalMinStartAllowedTS < safePoint {
		logutil.Logger(ctx).Info("[gc worker] gc safepoint blocked by a running session",
			zap.String("uuid", w.uuid),
			zap.Uint64("globalMinStartTS", globalMinStartTS),
			zap.Uint64("globalMinStartAllowedTS", globalMinStartAllowedTS),
			zap.Uint64("safePoint", safePoint))
		safePoint = globalMinStartAllowedTS
	}
	return safePoint
}

func (w *GCWorker) getOracleTime() (time.Time, error) {
	currentVer, err := w.store.CurrentVersion(kv.GlobalTxnScope)
	if err != nil {
		return time.Time{}, errors.Trace(err)
	}
	return oracle.GetTimeFromTS(currentVer.Ver), nil
}

func (w *GCWorker) checkGCEnable() (bool, error) {
	return w.loadBooleanWithDefault(gcEnableKey, gcDefaultEnableValue)
}

func (w *GCWorker) checkUseAutoConcurrency() (bool, error) {
	return w.loadBooleanWithDefault(gcAutoConcurrencyKey, gcDefaultAutoConcurrency)
}

func (w *GCWorker) loadBooleanWithDefault(key string, defaultValue bool) (bool, error) {
	str, err := w.loadValueFromSysTable(key)
	if err != nil {
		return false, errors.Trace(err)
	}
	if str == "" {
		// Save default value for gc enable key. The default value is always true.
		defaultValueStr := booleanFalse
		if defaultValue {
			defaultValueStr = booleanTrue
		}
		err = w.saveValueToSysTable(key, defaultValueStr)
		if err != nil {
			return defaultValue, errors.Trace(err)
		}
		return defaultValue, nil
	}
	return strings.EqualFold(str, booleanTrue), nil
}

func (w *GCWorker) getGCConcurrency(ctx context.Context) (int, error) {
	useAutoConcurrency, err := w.checkUseAutoConcurrency()
	if err != nil {
		logutil.Logger(ctx).Error("[gc worker] failed to load config gc_auto_concurrency. use default value.",
			zap.String("uuid", w.uuid),
			zap.Error(err))
		useAutoConcurrency = gcDefaultAutoConcurrency
	}
	if !useAutoConcurrency {
		return w.loadGCConcurrencyWithDefault()
	}

	stores, err := w.getStoresForGC(ctx)
	concurrency := len(stores)
	if err != nil {
		logutil.Logger(ctx).Error("[gc worker] failed to get up stores to calculate concurrency. use config.",
			zap.String("uuid", w.uuid),
			zap.Error(err))

		concurrency, err = w.loadGCConcurrencyWithDefault()
		if err != nil {
			logutil.Logger(ctx).Error("[gc worker] failed to load gc concurrency from config. use default value.",
				zap.String("uuid", w.uuid),
				zap.Error(err))
			concurrency = gcDefaultConcurrency
		}
	}

	if concurrency == 0 {
		logutil.Logger(ctx).Error("[gc worker] no store is up",
			zap.String("uuid", w.uuid))
		return 0, errors.New("[gc worker] no store is up")
	}

	return concurrency, nil
}

func (w *GCWorker) checkGCInterval(now time.Time) (bool, error) {
	runInterval, err := w.loadDurationWithDefault(gcRunIntervalKey, gcDefaultRunInterval)
	if err != nil {
		return false, errors.Trace(err)
	}
	metrics.GCConfigGauge.WithLabelValues(gcRunIntervalKey).Set(runInterval.Seconds())
	lastRun, err := w.loadTime(gcLastRunTimeKey)
	if err != nil {
		return false, errors.Trace(err)
	}

	if lastRun != nil && lastRun.Add(*runInterval).After(now) {
		logutil.BgLogger().Debug("[gc worker] skipping garbage collection because gc interval hasn't elapsed since last run",
			zap.String("leaderTick on", w.uuid),
			zap.Duration("interval", *runInterval),
			zap.Time("last run", *lastRun))
		return false, nil
	}

	return true, nil
}

// validateGCLifeTime checks whether life time is small than min gc life time.
func (w *GCWorker) validateGCLifeTime(lifeTime time.Duration) (time.Duration, error) {
	if lifeTime >= gcMinLifeTime {
		return lifeTime, nil
	}

	logutil.BgLogger().Info("[gc worker] invalid gc life time",
		zap.Duration("get gc life time", lifeTime),
		zap.Duration("min gc life time", gcMinLifeTime))

	err := w.saveDuration(gcLifeTimeKey, gcMinLifeTime)
	return gcMinLifeTime, err
}

func (w *GCWorker) calcNewSafePoint(ctx context.Context, now time.Time) (*time.Time, uint64, error) {
	lifeTime, err := w.loadDurationWithDefault(gcLifeTimeKey, gcDefaultLifeTime)
	if err != nil {
		return nil, 0, errors.Trace(err)
	}
	*lifeTime, err = w.validateGCLifeTime(*lifeTime)
	if err != nil {
		return nil, 0, err
	}
	metrics.GCConfigGauge.WithLabelValues(gcLifeTimeKey).Set(lifeTime.Seconds())

	lastSafePoint, err := w.loadTime(gcSafePointKey)
	if err != nil {
		return nil, 0, errors.Trace(err)
	}

	safePointValue := w.calcSafePointByMinStartTS(ctx, oracle.GoTimeToTS(now.Add(-*lifeTime)))
	safePointValue, err = w.setGCWorkerServiceSafePoint(ctx, safePointValue)
	if err != nil {
		return nil, 0, errors.Trace(err)
	}

	// safepoint is recorded in time.Time format which strips the logical part of the timestamp.
	// To prevent the GC worker from keeping working due to the loss of logical part when the
	// safe point isn't changed, we should compare them in time.Time format.
	safePoint := oracle.GetTimeFromTS(safePointValue)
	// We should never decrease safePoint.
	if lastSafePoint != nil && !safePoint.After(*lastSafePoint) {
		logutil.BgLogger().Info("[gc worker] last safe point is later than current one."+
			"No need to gc."+
			"This might be caused by manually enlarging gc lifetime",
			zap.String("leaderTick on", w.uuid),
			zap.Time("last safe point", *lastSafePoint),
			zap.Time("current safe point", safePoint))
		return nil, 0, nil
	}
	return &safePoint, safePointValue, nil
}

// setGCWorkerServiceSafePoint sets the given safePoint as TiDB's service safePoint to PD, and returns the current minimal
// service safePoint among all services.
func (w *GCWorker) setGCWorkerServiceSafePoint(ctx context.Context, safePoint uint64) (uint64, error) {
	// Sets TTL to MAX to make it permanently valid.
	minSafePoint, err := w.pdClient.UpdateServiceGCSafePoint(ctx, gcWorkerServiceSafePointID, math.MaxInt64, safePoint)
	if err != nil {
		logutil.Logger(ctx).Error("[gc worker] failed to update service safe point",
			zap.String("uuid", w.uuid),
			zap.Error(err))
		metrics.GCJobFailureCounter.WithLabelValues("update_service_safe_point").Inc()
		return 0, errors.Trace(err)
	}
	if minSafePoint < safePoint {
		logutil.Logger(ctx).Info("[gc worker] there's another service in the cluster requires an earlier safe point. "+
			"gc will continue with the earlier one",
			zap.String("uuid", w.uuid),
			zap.Uint64("ourSafePoint", safePoint),
			zap.Uint64("minSafePoint", minSafePoint),
		)
		safePoint = minSafePoint
	}
	return safePoint, nil
}

func (w *GCWorker) runGCJob(ctx context.Context, safePoint uint64, concurrency int) error {
	failpoint.Inject("mockRunGCJobFail", func() {
		failpoint.Return(errors.New("mock failure of runGCJoB"))
	})
	metrics.GCWorkerCounter.WithLabelValues("run_job").Inc()
	usePhysical, err := w.checkUsePhysicalScanLock()
	if err != nil {
		return errors.Trace(err)
	}
	_, err = w.resolveLocks(ctx, safePoint, concurrency, usePhysical)
	if err != nil {
		logutil.Logger(ctx).Error("[gc worker] resolve locks returns an error",
			zap.String("uuid", w.uuid),
			zap.Error(err))
		metrics.GCJobFailureCounter.WithLabelValues("resolve_lock").Inc()
		return errors.Trace(err)
	}

	// Save safe point to pd.
	err = w.saveSafePoint(w.tikvStore.GetSafePointKV(), safePoint)
	if err != nil {
		logutil.Logger(ctx).Error("[gc worker] failed to save safe point to PD",
			zap.String("uuid", w.uuid),
			zap.Error(err))
		metrics.GCJobFailureCounter.WithLabelValues("save_safe_point").Inc()
		return errors.Trace(err)
	}
	// Sleep to wait for all other tidb instances update their safepoint cache.
	time.Sleep(gcSafePointCacheInterval)

	err = w.deleteRanges(ctx, safePoint, concurrency)
	if err != nil {
		logutil.Logger(ctx).Error("[gc worker] delete range returns an error",
			zap.String("uuid", w.uuid),
			zap.Error(err))
		metrics.GCJobFailureCounter.WithLabelValues("delete_range").Inc()
		return errors.Trace(err)
	}
	err = w.redoDeleteRanges(ctx, safePoint, concurrency)
	if err != nil {
		logutil.Logger(ctx).Error("[gc worker] redo-delete range returns an error",
			zap.String("uuid", w.uuid),
			zap.Error(err))
		metrics.GCJobFailureCounter.WithLabelValues("redo_delete_range").Inc()
		return errors.Trace(err)
	}

	if w.checkUseDistributedGC() {
		err = w.uploadSafePointToPD(ctx, safePoint)
		if err != nil {
			logutil.Logger(ctx).Error("[gc worker] failed to upload safe point to PD",
				zap.String("uuid", w.uuid),
				zap.Error(err))
			metrics.GCJobFailureCounter.WithLabelValues("upload_safe_point").Inc()
			return errors.Trace(err)
		}
	} else {
		err = w.doGC(ctx, safePoint, concurrency)
		if err != nil {
			logutil.Logger(ctx).Error("[gc worker] do GC returns an error",
				zap.String("uuid", w.uuid),
				zap.Error(err))
			metrics.GCJobFailureCounter.WithLabelValues("gc").Inc()
			return errors.Trace(err)
		}
	}

	return nil
}

// deleteRanges processes all delete range records whose ts < safePoint in table `gc_delete_range`
// `concurrency` specifies the concurrency to send NotifyDeleteRange.
func (w *GCWorker) deleteRanges(ctx context.Context, safePoint uint64, concurrency int) error {
	metrics.GCWorkerCounter.WithLabelValues("delete_range").Inc()

	se := createSession(w.store)
	ranges, err := util.LoadDeleteRanges(se, safePoint)
	se.Close()
	if err != nil {
		return errors.Trace(err)
	}

	// Cache table ids on which placement rules have been GC-ed, to avoid redundantly GC the same table id multiple times.
	gcPlacementRuleCache := make(map[int64]interface{}, len(ranges))

	logutil.Logger(ctx).Info("[gc worker] start delete ranges",
		zap.String("uuid", w.uuid),
		zap.Int("ranges", len(ranges)))
	startTime := time.Now()
	for _, r := range ranges {
		startKey, endKey := r.Range()

		err = w.doUnsafeDestroyRangeRequest(ctx, startKey, endKey, concurrency)
		failpoint.Inject("ignoreDeleteRangeFailed", func() {
			err = nil
		})
		if err != nil {
			logutil.Logger(ctx).Error("[gc worker] delete range failed on range",
				zap.String("uuid", w.uuid),
				zap.Stringer("startKey", startKey),
				zap.Stringer("endKey", endKey),
				zap.Error(err))
			continue
		}

		se := createSession(w.store)
		err = util.CompleteDeleteRange(se, r)
		se.Close()
		if err != nil {
			logutil.Logger(ctx).Error("[gc worker] failed to mark delete range task done",
				zap.String("uuid", w.uuid),
				zap.Stringer("startKey", startKey),
				zap.Stringer("endKey", endKey),
				zap.Error(err))
			metrics.GCUnsafeDestroyRangeFailuresCounterVec.WithLabelValues("save").Inc()
		}

		if err := w.doGCPlacementRules(safePoint, r, gcPlacementRuleCache); err != nil {
			logutil.Logger(ctx).Error("[gc worker] gc placement rules failed on range",
				zap.String("uuid", w.uuid),
				zap.Int64("jobID", r.JobID),
				zap.Int64("elementID", r.ElementID),
				zap.Error(err))
			continue
		}
		if err := w.doGCLabelRules(r); err != nil {
			logutil.Logger(ctx).Error("[gc worker] gc label rules failed on range",
				zap.String("uuid", w.uuid),
				zap.Int64("jobID", r.JobID),
				zap.Int64("elementID", r.ElementID),
				zap.Error(err))
			continue
		}
	}
	logutil.Logger(ctx).Info("[gc worker] finish delete ranges",
		zap.String("uuid", w.uuid),
		zap.Int("num of ranges", len(ranges)),
		zap.Duration("cost time", time.Since(startTime)))
	metrics.GCHistogram.WithLabelValues("delete_ranges").Observe(time.Since(startTime).Seconds())
	return nil
}

// redoDeleteRanges checks all deleted ranges whose ts is at least `lifetime + 24h` ago. See TiKV RFC #2.
// `concurrency` specifies the concurrency to send NotifyDeleteRange.
func (w *GCWorker) redoDeleteRanges(ctx context.Context, safePoint uint64, concurrency int) error {
	metrics.GCWorkerCounter.WithLabelValues("redo_delete_range").Inc()

	// We check delete range records that are deleted about 24 hours ago.
	redoDeleteRangesTs := safePoint - oracle.ComposeTS(int64(gcRedoDeleteRangeDelay.Seconds())*1000, 0)

	se := createSession(w.store)
	ranges, err := util.LoadDoneDeleteRanges(se, redoDeleteRangesTs)
	se.Close()
	if err != nil {
		return errors.Trace(err)
	}

	logutil.Logger(ctx).Info("[gc worker] start redo-delete ranges",
		zap.String("uuid", w.uuid),
		zap.Int("num of ranges", len(ranges)))
	startTime := time.Now()
	for _, r := range ranges {
		startKey, endKey := r.Range()

		err = w.doUnsafeDestroyRangeRequest(ctx, startKey, endKey, concurrency)
		if err != nil {
			logutil.Logger(ctx).Error("[gc worker] redo-delete range failed on range",
				zap.String("uuid", w.uuid),
				zap.Stringer("startKey", startKey),
				zap.Stringer("endKey", endKey),
				zap.Error(err))
			continue
		}

		se := createSession(w.store)
		err := util.DeleteDoneRecord(se, r)
		se.Close()
		if err != nil {
			logutil.Logger(ctx).Error("[gc worker] failed to remove delete_range_done record",
				zap.String("uuid", w.uuid),
				zap.Stringer("startKey", startKey),
				zap.Stringer("endKey", endKey),
				zap.Error(err))
			metrics.GCUnsafeDestroyRangeFailuresCounterVec.WithLabelValues("save_redo").Inc()
		}
	}
	logutil.Logger(ctx).Info("[gc worker] finish redo-delete ranges",
		zap.String("uuid", w.uuid),
		zap.Int("num of ranges", len(ranges)),
		zap.Duration("cost time", time.Since(startTime)))
	metrics.GCHistogram.WithLabelValues("redo_delete_ranges").Observe(time.Since(startTime).Seconds())
	return nil
}

func (w *GCWorker) doUnsafeDestroyRangeRequest(ctx context.Context, startKey []byte, endKey []byte, concurrency int) error {
	// Get all stores every time deleting a region. So the store list is less probably to be stale.
	stores, err := w.getStoresForGC(ctx)
	if err != nil {
		logutil.Logger(ctx).Error("[gc worker] delete ranges: got an error while trying to get store list from PD",
			zap.String("uuid", w.uuid),
			zap.Error(err))
		metrics.GCUnsafeDestroyRangeFailuresCounterVec.WithLabelValues("get_stores").Inc()
		return errors.Trace(err)
	}

	req := tikvrpc.NewRequest(tikvrpc.CmdUnsafeDestroyRange, &kvrpcpb.UnsafeDestroyRangeRequest{
		StartKey: startKey,
		EndKey:   endKey,
	}, kvrpcpb.Context{DiskFullOpt: kvrpcpb.DiskFullOpt_AllowedOnAlmostFull})

	var wg sync.WaitGroup
	errChan := make(chan error, len(stores))

	for _, store := range stores {
		address := store.Address
		storeID := store.Id
		wg.Add(1)
		go func() {
			defer wg.Done()

			resp, err1 := w.tikvStore.GetTiKVClient().SendRequest(ctx, address, req, unsafeDestroyRangeTimeout)
			if err1 == nil {
				if resp == nil || resp.Resp == nil {
					err1 = errors.Errorf("unsafe destroy range returns nil response from store %v", storeID)
				} else {
					errStr := (resp.Resp.(*kvrpcpb.UnsafeDestroyRangeResponse)).Error
					if len(errStr) > 0 {
						err1 = errors.Errorf("unsafe destroy range failed on store %v: %s", storeID, errStr)
					}
				}
			}

			if err1 != nil {
				metrics.GCUnsafeDestroyRangeFailuresCounterVec.WithLabelValues("send").Inc()
			}
			errChan <- err1
		}()
	}

	var errs []string
	for range stores {
		err1 := <-errChan
		if err1 != nil {
			errs = append(errs, err1.Error())
		}
	}

	wg.Wait()

	if len(errs) > 0 {
		return errors.Errorf("[gc worker] destroy range finished with errors: %v", errs)
	}

	return nil
}

// needsGCOperationForStore checks if the store-level requests related to GC needs to be sent to the store. The store-level
// requests includes UnsafeDestroyRange, PhysicalScanLock, etc.
func needsGCOperationForStore(store *metapb.Store) (bool, error) {
	// TombStone means the store has been removed from the cluster and there isn't any peer on the store, so needn't do GC for it.
	// Offline means the store is being removed from the cluster and it becomes tombstone after all peers are removed from it,
	// so we need to do GC for it.
	if store.State == metapb.StoreState_Tombstone {
		return false, nil
	}

	engineLabel := ""
	for _, label := range store.GetLabels() {
		if label.GetKey() == placement.EngineLabelKey {
			engineLabel = label.GetValue()
			break
		}
	}

	switch engineLabel {
	case placement.EngineLabelTiFlash:
		// For a TiFlash node, it uses other approach to delete dropped tables, so it's safe to skip sending
		// UnsafeDestroyRange requests; it has only learner peers and their data must exist in TiKV, so it's safe to
		// skip physical resolve locks for it.
		return false, nil

	case placement.EngineLabelTiKV, "":
		// If no engine label is set, it should be a TiKV node.
		return true, nil

	default:
		return true, errors.Errorf("unsupported store engine \"%v\" with storeID %v, addr %v",
			engineLabel,
			store.GetId(),
			store.GetAddress())
	}
}

// getStoresForGC gets the list of stores that needs to be processed during GC.
func (w *GCWorker) getStoresForGC(ctx context.Context) ([]*metapb.Store, error) {
	stores, err := w.pdClient.GetAllStores(ctx)
	if err != nil {
		return nil, errors.Trace(err)
	}

	upStores := make([]*metapb.Store, 0, len(stores))
	for _, store := range stores {
		needsGCOp, err := needsGCOperationForStore(store)
		if err != nil {
			return nil, errors.Trace(err)
		}
		if needsGCOp {
			upStores = append(upStores, store)
		}
	}
	return upStores, nil
}

func (w *GCWorker) getStoresMapForGC(ctx context.Context) (map[uint64]*metapb.Store, error) {
	stores, err := w.getStoresForGC(ctx)
	if err != nil {
		return nil, err
	}

	storesMap := make(map[uint64]*metapb.Store, len(stores))
	for _, store := range stores {
		storesMap[store.Id] = store
	}

	return storesMap, nil
}

func (w *GCWorker) loadGCConcurrencyWithDefault() (int, error) {
	str, err := w.loadValueFromSysTable(gcConcurrencyKey)
	if err != nil {
		return gcDefaultConcurrency, errors.Trace(err)
	}
	if str == "" {
		err = w.saveValueToSysTable(gcConcurrencyKey, strconv.Itoa(gcDefaultConcurrency))
		if err != nil {
			return gcDefaultConcurrency, errors.Trace(err)
		}
		return gcDefaultConcurrency, nil
	}

	jobConcurrency, err := strconv.Atoi(str)
	if err != nil {
		return gcDefaultConcurrency, err
	}

	if jobConcurrency < gcMinConcurrency {
		jobConcurrency = gcMinConcurrency
	}

	if jobConcurrency > gcMaxConcurrency {
		jobConcurrency = gcMaxConcurrency
	}

	return jobConcurrency, nil
}

// Central mode is deprecated in v5.0. This function will always return true.
func (w *GCWorker) checkUseDistributedGC() bool {
	mode, err := w.loadValueFromSysTable(gcModeKey)
	if err == nil && mode == "" {
		err = w.saveValueToSysTable(gcModeKey, gcModeDefault)
	}
	if err != nil {
		logutil.BgLogger().Error("[gc worker] failed to load gc mode, fall back to distributed mode",
			zap.String("uuid", w.uuid),
			zap.Error(err))
		metrics.GCJobFailureCounter.WithLabelValues("check_gc_mode").Inc()
	} else if strings.EqualFold(mode, gcModeCentral) {
		logutil.BgLogger().Warn("[gc worker] distributed mode will be used as central mode is deprecated")
	} else if !strings.EqualFold(mode, gcModeDistributed) {
		logutil.BgLogger().Warn("[gc worker] distributed mode will be used",
			zap.String("invalid gc mode", mode))
	}
	return true
}

func (w *GCWorker) checkUsePhysicalScanLock() (bool, error) {
	str, err := w.loadValueFromSysTable(gcScanLockModeKey)
	if err != nil {
		return false, errors.Trace(err)
	}
	if str == "" {
		err = w.saveValueToSysTable(gcScanLockModeKey, gcScanLockModeDefault)
		if err != nil {
			return false, errors.Trace(err)
		}
		str = gcScanLockModeDefault
	}
	if strings.EqualFold(str, gcScanLockModePhysical) {
		return true, nil
	}
	if strings.EqualFold(str, gcScanLockModeLegacy) {
		return false, nil
	}
	logutil.BgLogger().Warn("[gc worker] legacy scan lock mode will be used",
		zap.String("invalid scan lock mode", str))
	return false, nil
}

func (w *GCWorker) resolveLocks(ctx context.Context, safePoint uint64, concurrency int, usePhysical bool) (bool, error) {
	if !usePhysical {
		return false, w.legacyResolveLocks(ctx, safePoint, concurrency)
	}

	// First try resolve locks with physical scan
	err := w.resolveLocksPhysical(ctx, safePoint)
	if err == nil {
		return true, nil
	}

	logutil.Logger(ctx).Error("[gc worker] resolve locks with physical scan failed, trying fallback to legacy resolve lock",
		zap.String("uuid", w.uuid),
		zap.Uint64("safePoint", safePoint),
		zap.Error(err))

	return false, w.legacyResolveLocks(ctx, safePoint, concurrency)
}

func (w *GCWorker) legacyResolveLocks(ctx context.Context, safePoint uint64, concurrency int) error {
	metrics.GCWorkerCounter.WithLabelValues("resolve_locks").Inc()
	logutil.Logger(ctx).Info("[gc worker] start resolve locks",
		zap.String("uuid", w.uuid),
		zap.Uint64("safePoint", safePoint),
		zap.Int("concurrency", concurrency))
	startTime := time.Now()

	handler := func(ctx context.Context, r tikvstore.KeyRange) (rangetask.TaskStat, error) {
		return w.resolveLocksForRange(ctx, safePoint, r.StartKey, r.EndKey)
	}

	runner := rangetask.NewRangeTaskRunner("resolve-locks-runner", w.tikvStore, concurrency, handler)
	// Run resolve lock on the whole TiKV cluster. Empty keys means the range is unbounded.
	err := runner.RunOnRange(ctx, []byte(""), []byte(""))
	if err != nil {
		logutil.Logger(ctx).Error("[gc worker] resolve locks failed",
			zap.String("uuid", w.uuid),
			zap.Uint64("safePoint", safePoint),
			zap.Error(err))
		return errors.Trace(err)
	}

	logutil.Logger(ctx).Info("[gc worker] finish resolve locks",
		zap.String("uuid", w.uuid),
		zap.Uint64("safePoint", safePoint),
		zap.Int("regions", runner.CompletedRegions()))
	metrics.GCHistogram.WithLabelValues("resolve_locks").Observe(time.Since(startTime).Seconds())
	return nil
}

func (w *GCWorker) resolveLocksForRange(ctx context.Context, safePoint uint64, startKey []byte, endKey []byte) (rangetask.TaskStat, error) {
	// for scan lock request, we must return all locks even if they are generated
	// by the same transaction. because gc worker need to make sure all locks have been
	// cleaned.
	req := tikvrpc.NewRequest(tikvrpc.CmdScanLock, &kvrpcpb.ScanLockRequest{
		MaxVersion: safePoint,
		Limit:      gcScanLockLimit,
	})

	failpoint.Inject("lowScanLockLimit", func() {
		req.ScanLock().Limit = 3
	})

	var stat rangetask.TaskStat
	key := startKey
	bo := tikv.NewGcResolveLockMaxBackoffer(ctx)
	failpoint.Inject("setGcResolveMaxBackoff", func(v failpoint.Value) {
		sleep := v.(int)
		// cooperate with github.com/tikv/client-go/v2/locate/invalidCacheAndRetry
		ctx = context.WithValue(ctx, "injectedBackoff", struct{}{})
		bo = tikv.NewBackofferWithVars(ctx, sleep, nil)
	})
retryScanAndResolve:
	for {
		select {
		case <-ctx.Done():
			return stat, errors.New("[gc worker] gc job canceled")
		default:
		}

		req.ScanLock().StartKey = key
		loc, err := w.tikvStore.GetRegionCache().LocateKey(bo, key)
		if err != nil {
			return stat, errors.Trace(err)
		}
		req.ScanLock().EndKey = loc.EndKey
		resp, err := w.tikvStore.SendReq(bo, req, loc.Region, tikv.ReadTimeoutMedium)
		if err != nil {
			return stat, errors.Trace(err)
		}
		regionErr, err := resp.GetRegionError()
		if err != nil {
			return stat, errors.Trace(err)
		}
		if regionErr != nil {
			err = bo.Backoff(tikv.BoRegionMiss(), errors.New(regionErr.String()))
			if err != nil {
				return stat, errors.Trace(err)
			}
			continue
		}
		if resp.Resp == nil {
			return stat, errors.Trace(tikverr.ErrBodyMissing)
		}
		locksResp := resp.Resp.(*kvrpcpb.ScanLockResponse)
		if locksResp.GetError() != nil {
			return stat, errors.Errorf("unexpected scanlock error: %s", locksResp)
		}
		locksInfo := locksResp.GetLocks()
		locks := make([]*txnlock.Lock, 0, len(locksInfo))
		for _, li := range locksInfo {
			locks = append(locks, txnlock.NewLock(li))
		}
		if w.testingKnobs.scanLocks != nil {
			locks = append(locks, w.testingKnobs.scanLocks(key, loc.Region.GetID())...)
		}
		locForResolve := loc
		for {
			var (
				ok   bool
				err1 error
			)
			if w.testingKnobs.resolveLocks != nil {
				ok, err1 = w.testingKnobs.resolveLocks(locks, locForResolve.Region)
			} else {
				ok, err1 = w.tikvStore.GetLockResolver().BatchResolveLocks(bo, locks, locForResolve.Region)
			}
			if err1 != nil {
				return stat, errors.Trace(err1)
			}
			if !ok {
				err = bo.Backoff(tikv.BoTxnLock(), errors.Errorf("remain locks: %d", len(locks)))
				if err != nil {
					return stat, errors.Trace(err)
				}
				stillInSame, refreshedLoc, err := w.tryRelocateLocksRegion(bo, locks)
				if err != nil {
					return stat, errors.Trace(err)
				}
				if stillInSame {
					locForResolve = refreshedLoc
					continue
				}
				continue retryScanAndResolve
			}
			break
		}
		if len(locks) < gcScanLockLimit {
			stat.CompletedRegions++
			key = loc.EndKey
		} else {
			logutil.Logger(ctx).Info("[gc worker] region has more than limit locks",
				zap.String("uuid", w.uuid),
				zap.Uint64("region", locForResolve.Region.GetID()),
				zap.Int("scan lock limit", gcScanLockLimit))
			metrics.GCRegionTooManyLocksCounter.Inc()
			key = locks[len(locks)-1].Key
		}

		if len(key) == 0 || (len(endKey) != 0 && bytes.Compare(key, endKey) >= 0) {
			break
		}
		bo = tikv.NewGcResolveLockMaxBackoffer(ctx)
		failpoint.Inject("setGcResolveMaxBackoff", func(v failpoint.Value) {
			sleep := v.(int)
			bo = tikv.NewBackofferWithVars(ctx, sleep, nil)
		})
	}
	return stat, nil
}

func (w *GCWorker) tryRelocateLocksRegion(bo *tikv.Backoffer, locks []*txnlock.Lock) (stillInSameRegion bool, refreshedLoc *tikv.KeyLocation, err error) {
	if len(locks) == 0 {
		return
	}
	refreshedLoc, err = w.tikvStore.GetRegionCache().LocateKey(bo, locks[0].Key)
	if err != nil {
		return
	}
	stillInSameRegion = refreshedLoc.Contains(locks[len(locks)-1].Key)
	return
}

// resolveLocksPhysical uses TiKV's `PhysicalScanLock` to scan stale locks in the cluster and resolve them. It tries to
// ensure no lock whose ts <= safePoint is left.
func (w *GCWorker) resolveLocksPhysical(ctx context.Context, safePoint uint64) error {
	metrics.GCWorkerCounter.WithLabelValues("resolve_locks_physical").Inc()
	logutil.Logger(ctx).Info("[gc worker] start resolve locks with physical scan locks",
		zap.String("uuid", w.uuid),
		zap.Uint64("safePoint", safePoint))
	startTime := time.Now()

	registeredStores := make(map[uint64]*metapb.Store)
	defer w.removeLockObservers(ctx, safePoint, registeredStores)

	dirtyStores, err := w.getStoresMapForGC(ctx)
	if err != nil {
		return errors.Trace(err)
	}

	for retry := 0; retry < 3; retry++ {
		err = w.registerLockObservers(ctx, safePoint, dirtyStores)
		if err != nil {
			return errors.Trace(err)
		}
		for id, store := range dirtyStores {
			registeredStores[id] = store
		}

		resolvedStores, err := w.physicalScanAndResolveLocks(ctx, safePoint, dirtyStores)
		if err != nil {
			return errors.Trace(err)
		}

		failpoint.Inject("beforeCheckLockObservers", func() {})

		stores, err := w.getStoresMapForGC(ctx)
		if err != nil {
			return errors.Trace(err)
		}

		checkedStores, err := w.checkLockObservers(ctx, safePoint, stores)
		if err != nil {
			return errors.Trace(err)
		}

		for store := range stores {
			if _, ok := checkedStores[store]; ok {
				// The store is resolved and checked.
				if _, ok := resolvedStores[store]; ok {
					delete(stores, store)
				}
				// The store is checked and has been resolved before.
				if _, ok := dirtyStores[store]; !ok {
					delete(stores, store)
				}
				// If the store is checked and not resolved, we can retry to resolve it again, so leave it in dirtyStores.
			} else if _, ok := registeredStores[store]; ok {
				// The store has been registered and it's dirty due to too many collected locks. Fall back to legacy mode.
				// We can't remove the lock observer from the store and retry the whole procedure because if the store
				// receives duplicated remove and register requests during resolving locks, the store will be cleaned
				// when checking but the lock observer drops some locks. It may results in missing locks.
				return errors.Errorf("store %v is dirty", store)
			}
		}
		dirtyStores = stores

		// If there are still dirty stores, continue the loop to clean them again.
		// Only dirty stores will be scanned in the next loop.
		if len(dirtyStores) == 0 {
			break
		}
	}

	if len(dirtyStores) != 0 {
		return errors.Errorf("still has %d dirty stores after physical resolve locks", len(dirtyStores))
	}

	logutil.Logger(ctx).Info("[gc worker] finish resolve locks with physical scan locks",
		zap.String("uuid", w.uuid),
		zap.Uint64("safePoint", safePoint),
		zap.Duration("takes", time.Since(startTime)))
	metrics.GCHistogram.WithLabelValues("resolve_locks").Observe(time.Since(startTime).Seconds())
	return nil
}

func (w *GCWorker) registerLockObservers(ctx context.Context, safePoint uint64, stores map[uint64]*metapb.Store) error {
	logutil.Logger(ctx).Info("[gc worker] registering lock observers to tikv",
		zap.String("uuid", w.uuid),
		zap.Uint64("safePoint", safePoint))

	req := tikvrpc.NewRequest(tikvrpc.CmdRegisterLockObserver, &kvrpcpb.RegisterLockObserverRequest{
		MaxTs: safePoint,
	})

	for _, store := range stores {
		address := store.Address

		resp, err := w.tikvStore.GetTiKVClient().SendRequest(ctx, address, req, accessLockObserverTimeout)
		if err != nil {
			return errors.Trace(err)
		}
		if resp.Resp == nil {
			return errors.Trace(tikverr.ErrBodyMissing)
		}
		errStr := resp.Resp.(*kvrpcpb.RegisterLockObserverResponse).Error
		if len(errStr) > 0 {
			return errors.Errorf("register lock observer on store %v returns error: %v", store.Id, errStr)
		}
	}

	return nil
}

// checkLockObservers checks the state of each store's lock observer. If any lock collected by the observers, resolve
// them. Returns ids of clean stores.
func (w *GCWorker) checkLockObservers(ctx context.Context, safePoint uint64, stores map[uint64]*metapb.Store) (map[uint64]interface{}, error) {
	logutil.Logger(ctx).Info("[gc worker] checking lock observers",
		zap.String("uuid", w.uuid),
		zap.Uint64("safePoint", safePoint))

	req := tikvrpc.NewRequest(tikvrpc.CmdCheckLockObserver, &kvrpcpb.CheckLockObserverRequest{
		MaxTs: safePoint,
	})
	cleanStores := make(map[uint64]interface{}, len(stores))

	logError := func(store *metapb.Store, err error) {
		logutil.Logger(ctx).Error("[gc worker] failed to check lock observer for store",
			zap.String("uuid", w.uuid),
			zap.Any("store", store),
			zap.Error(err))
	}

	// When error occurs, this function doesn't fail immediately, but continues without adding the failed store to
	// cleanStores set.
	for _, store := range stores {
		address := store.Address

		resp, err := w.tikvStore.GetTiKVClient().SendRequest(ctx, address, req, accessLockObserverTimeout)
		if err != nil {
			logError(store, err)
			continue
		}
		if resp.Resp == nil {
			logError(store, tikverr.ErrBodyMissing)
			continue
		}
		respInner := resp.Resp.(*kvrpcpb.CheckLockObserverResponse)
		if len(respInner.Error) > 0 {
			err = errors.Errorf("check lock observer on store %v returns error: %v", store.Id, respInner.Error)
			logError(store, err)
			continue
		}

		// No need to resolve observed locks on uncleaned stores.
		if !respInner.IsClean {
			logutil.Logger(ctx).Warn("[gc worker] check lock observer: store is not clean",
				zap.String("uuid", w.uuid),
				zap.Any("store", store))
			continue
		}

		if len(respInner.Locks) > 0 {
			// Resolve the observed locks.
			locks := make([]*txnlock.Lock, len(respInner.Locks))
			for i, lockInfo := range respInner.Locks {
				locks[i] = txnlock.NewLock(lockInfo)
			}
			sort.Slice(locks, func(i, j int) bool {
				return bytes.Compare(locks[i].Key, locks[j].Key) < 0
			})
			err = w.resolveLocksAcrossRegions(ctx, locks)

			if err != nil {
				err = errors.Errorf("check lock observer on store %v returns error: %v", store.Id, respInner.Error)
				logError(store, err)
				continue
			}
		}
		cleanStores[store.Id] = nil
	}

	return cleanStores, nil
}

func (w *GCWorker) removeLockObservers(ctx context.Context, safePoint uint64, stores map[uint64]*metapb.Store) {
	logutil.Logger(ctx).Info("[gc worker] removing lock observers",
		zap.String("uuid", w.uuid),
		zap.Uint64("safePoint", safePoint))

	req := tikvrpc.NewRequest(tikvrpc.CmdRemoveLockObserver, &kvrpcpb.RemoveLockObserverRequest{
		MaxTs: safePoint,
	})

	logError := func(store *metapb.Store, err error) {
		logutil.Logger(ctx).Warn("[gc worker] failed to remove lock observer from store",
			zap.String("uuid", w.uuid),
			zap.Any("store", store),
			zap.Error(err))
	}

	for _, store := range stores {
		address := store.Address

		resp, err := w.tikvStore.GetTiKVClient().SendRequest(ctx, address, req, accessLockObserverTimeout)
		if err != nil {
			logError(store, err)
			continue
		}
		if resp.Resp == nil {
			logError(store, tikverr.ErrBodyMissing)
			continue
		}
		errStr := resp.Resp.(*kvrpcpb.RemoveLockObserverResponse).Error
		if len(errStr) > 0 {
			err = errors.Errorf("remove lock observer on store %v returns error: %v", store.Id, errStr)
			logError(store, err)
		}
	}
}

// physicalScanAndResolveLocks performs physical scan lock and resolves these locks. Returns successful stores
func (w *GCWorker) physicalScanAndResolveLocks(ctx context.Context, safePoint uint64, stores map[uint64]*metapb.Store) (map[uint64]interface{}, error) {
	ctx, cancel := context.WithCancel(ctx)
	// Cancel all spawned goroutines for lock scanning and resolving.
	defer cancel()

	scanner := newMergeLockScanner(safePoint, w.tikvStore.GetTiKVClient(), stores)
	err := scanner.Start(ctx)
	if err != nil {
		return nil, errors.Trace(err)
	}

	taskCh := make(chan []*txnlock.Lock, len(stores))
	errCh := make(chan error, len(stores))

	wg := &sync.WaitGroup{}
	for range stores {
		wg.Add(1)
		go func() {
			defer wg.Done()
			for {
				select {
				case locks, ok := <-taskCh:
					if !ok {
						// All locks have been resolved.
						return
					}
					err := w.resolveLocksAcrossRegions(ctx, locks)
					if err != nil {
						logutil.Logger(ctx).Error("resolve locks failed", zap.Error(err))
						errCh <- err
					}
				case <-ctx.Done():
					return
				}
			}
		}()
	}

	for {
		locks := scanner.NextBatch(128)
		if len(locks) == 0 {
			break
		}

		select {
		case taskCh <- locks:
		case err := <-errCh:
			return nil, errors.Trace(err)
		case <-ctx.Done():
			return nil, ctx.Err()
		}
	}

	close(taskCh)
	// Wait for all locks resolved.
	wg.Wait()

	select {
	case err := <-errCh:
		return nil, errors.Trace(err)
	default:
	}

	return scanner.GetSucceededStores(), nil
}

func (w *GCWorker) resolveLocksAcrossRegions(ctx context.Context, locks []*txnlock.Lock) error {
	failpoint.Inject("resolveLocksAcrossRegionsErr", func(v failpoint.Value) {
		ms := v.(int)
		time.Sleep(time.Duration(ms) * time.Millisecond)
		failpoint.Return(errors.New("injectedError"))
	})

	bo := tikv.NewGcResolveLockMaxBackoffer(ctx)

	for {
		if len(locks) == 0 {
			break
		}

		key := locks[0].Key
		loc, err := w.tikvStore.GetRegionCache().LocateKey(bo, key)
		if err != nil {
			return errors.Trace(err)
		}

		locksInRegion := make([]*txnlock.Lock, 0)

		for _, lock := range locks {
			if loc.Contains(lock.Key) {
				locksInRegion = append(locksInRegion, lock)
			} else {
				break
			}
		}

		ok, err := w.tikvStore.GetLockResolver().BatchResolveLocks(bo, locksInRegion, loc.Region)
		if err != nil {
			return errors.Trace(err)
		}
		if !ok {
			err = bo.Backoff(tikv.BoTxnLock(), errors.Errorf("remain locks: %d", len(locks)))
			if err != nil {
				return errors.Trace(err)
			}
			continue
		}

		// Recreate backoffer for next region
		bo = tikv.NewGcResolveLockMaxBackoffer(ctx)
		locks = locks[len(locksInRegion):]
	}

	return nil
}

const gcOneRegionMaxBackoff = 20000

func (w *GCWorker) uploadSafePointToPD(ctx context.Context, safePoint uint64) error {
	var newSafePoint uint64
	var err error

	bo := tikv.NewBackofferWithVars(ctx, gcOneRegionMaxBackoff, nil)
	for {
		newSafePoint, err = w.pdClient.UpdateGCSafePoint(ctx, safePoint)
		if err != nil {
			if errors.Cause(err) == context.Canceled {
				return errors.Trace(err)
			}
			err = bo.Backoff(tikv.BoPDRPC(), errors.Errorf("failed to upload safe point to PD, err: %v", err))
			if err != nil {
				return errors.Trace(err)
			}
			continue
		}
		break
	}

	if newSafePoint != safePoint {
		logutil.Logger(ctx).Warn("[gc worker] PD rejected safe point",
			zap.String("uuid", w.uuid),
			zap.Uint64("our safe point", safePoint),
			zap.Uint64("using another safe point", newSafePoint))
		return errors.Errorf("PD rejected our safe point %v but is using another safe point %v", safePoint, newSafePoint)
	}
	logutil.Logger(ctx).Info("[gc worker] sent safe point to PD",
		zap.String("uuid", w.uuid),
		zap.Uint64("safe point", safePoint))
	return nil
}

func (w *GCWorker) doGCForRange(ctx context.Context, startKey []byte, endKey []byte, safePoint uint64) (rangetask.TaskStat, error) {
	var stat rangetask.TaskStat
	defer func() {
		metrics.GCActionRegionResultCounter.WithLabelValues("success").Add(float64(stat.CompletedRegions))
		metrics.GCActionRegionResultCounter.WithLabelValues("fail").Add(float64(stat.FailedRegions))
	}()
	key := startKey
	for {
		bo := tikv.NewBackofferWithVars(ctx, gcOneRegionMaxBackoff, nil)
		loc, err := w.tikvStore.GetRegionCache().LocateKey(bo, key)
		if err != nil {
			return stat, errors.Trace(err)
		}

		var regionErr *errorpb.Error
		regionErr, err = w.doGCForRegion(bo, safePoint, loc.Region)

		// we check regionErr here first, because we know 'regionErr' and 'err' should not return together, to keep it to
		// make the process correct.
		if regionErr != nil {
			err = bo.Backoff(tikv.BoRegionMiss(), errors.New(regionErr.String()))
			if err == nil {
				continue
			}
		}

		if err != nil {
			logutil.BgLogger().Warn("[gc worker]",
				zap.String("uuid", w.uuid),
				zap.String("gc for range", fmt.Sprintf("[%d, %d)", startKey, endKey)),
				zap.Uint64("safePoint", safePoint),
				zap.Error(err))
			stat.FailedRegions++
		} else {
			stat.CompletedRegions++
		}

		key = loc.EndKey
		if len(key) == 0 || bytes.Compare(key, endKey) >= 0 {
			break
		}
	}

	return stat, nil
}

// doGCForRegion used for gc for region.
// these two errors should not return together, for more, see the func 'doGC'
func (w *GCWorker) doGCForRegion(bo *tikv.Backoffer, safePoint uint64, region tikv.RegionVerID) (*errorpb.Error, error) {
	req := tikvrpc.NewRequest(tikvrpc.CmdGC, &kvrpcpb.GCRequest{
		SafePoint: safePoint,
	})

	resp, err := w.tikvStore.SendReq(bo, req, region, gcTimeout)
	if err != nil {
		return nil, errors.Trace(err)
	}
	regionErr, err := resp.GetRegionError()
	if err != nil {
		return nil, errors.Trace(err)
	}
	if regionErr != nil {
		return regionErr, nil
	}

	if resp.Resp == nil {
		return nil, errors.Trace(tikverr.ErrBodyMissing)
	}
	gcResp := resp.Resp.(*kvrpcpb.GCResponse)
	if gcResp.GetError() != nil {
		return nil, errors.Errorf("unexpected gc error: %s", gcResp.GetError())
	}

	return nil, nil
}

func (w *GCWorker) doGC(ctx context.Context, safePoint uint64, concurrency int) error {
	metrics.GCWorkerCounter.WithLabelValues("do_gc").Inc()
	logutil.Logger(ctx).Info("[gc worker] start doing gc for all keys",
		zap.String("uuid", w.uuid),
		zap.Int("concurrency", concurrency),
		zap.Uint64("safePoint", safePoint))
	startTime := time.Now()

	runner := rangetask.NewRangeTaskRunner(
		"gc-runner",
		w.tikvStore,
		concurrency,
		func(ctx context.Context, r tikvstore.KeyRange) (rangetask.TaskStat, error) {
			return w.doGCForRange(ctx, r.StartKey, r.EndKey, safePoint)
		})

	err := runner.RunOnRange(ctx, []byte(""), []byte(""))
	if err != nil {
		logutil.Logger(ctx).Warn("[gc worker] failed to do gc for all keys",
			zap.String("uuid", w.uuid),
			zap.Int("concurrency", concurrency),
			zap.Error(err))
		return errors.Trace(err)
	}

	successRegions := runner.CompletedRegions()
	failedRegions := runner.FailedRegions()

	logutil.Logger(ctx).Info("[gc worker] finished doing gc for all keys",
		zap.String("uuid", w.uuid),
		zap.Uint64("safePoint", safePoint),
		zap.Int("successful regions", successRegions),
		zap.Int("failed regions", failedRegions),
		zap.Duration("total cost time", time.Since(startTime)))
	metrics.GCHistogram.WithLabelValues("do_gc").Observe(time.Since(startTime).Seconds())

	return nil
}

func (w *GCWorker) checkLeader() (bool, error) {
	metrics.GCWorkerCounter.WithLabelValues("check_leader").Inc()
	se := createSession(w.store)
	defer se.Close()

	ctx := context.Background()
	_, err := se.ExecuteInternal(ctx, "BEGIN")
	if err != nil {
		return false, errors.Trace(err)
	}
	leader, err := w.loadValueFromSysTable(gcLeaderUUIDKey)
	if err != nil {
		se.RollbackTxn(ctx)
		return false, errors.Trace(err)
	}
	logutil.BgLogger().Debug("[gc worker] got leader", zap.String("uuid", leader))
	if leader == w.uuid {
		err = w.saveTime(gcLeaderLeaseKey, time.Now().Add(gcWorkerLease))
		if err != nil {
			se.RollbackTxn(ctx)
			return false, errors.Trace(err)
		}
		err = se.CommitTxn(ctx)
		if err != nil {
			return false, errors.Trace(err)
		}
		return true, nil
	}

	se.RollbackTxn(ctx)

	_, err = se.ExecuteInternal(ctx, "BEGIN")
	if err != nil {
		return false, errors.Trace(err)
	}
	lease, err := w.loadTime(gcLeaderLeaseKey)
	if err != nil {
		se.RollbackTxn(ctx)
		return false, errors.Trace(err)
	}
	if lease == nil || lease.Before(time.Now()) {
		logutil.BgLogger().Debug("[gc worker] register as leader",
			zap.String("uuid", w.uuid))
		metrics.GCWorkerCounter.WithLabelValues("register_leader").Inc()

		err = w.saveValueToSysTable(gcLeaderUUIDKey, w.uuid)
		if err != nil {
			se.RollbackTxn(ctx)
			return false, errors.Trace(err)
		}
		err = w.saveValueToSysTable(gcLeaderDescKey, w.desc)
		if err != nil {
			se.RollbackTxn(ctx)
			return false, errors.Trace(err)
		}
		err = w.saveTime(gcLeaderLeaseKey, time.Now().Add(gcWorkerLease))
		if err != nil {
			se.RollbackTxn(ctx)
			return false, errors.Trace(err)
		}
		err = se.CommitTxn(ctx)
		if err != nil {
			return false, errors.Trace(err)
		}
		return true, nil
	}
	se.RollbackTxn(ctx)
	return false, nil
}

func (w *GCWorker) saveSafePoint(kv tikv.SafePointKV, t uint64) error {
	s := strconv.FormatUint(t, 10)
	err := kv.Put(tikv.GcSavedSafePoint, s)
	if err != nil {
		logutil.BgLogger().Error("save safepoint failed", zap.Error(err))
		return errors.Trace(err)
	}
	return nil
}

func (w *GCWorker) saveTime(key string, t time.Time) error {
	err := w.saveValueToSysTable(key, t.Format(tikvutil.GCTimeFormat))
	return errors.Trace(err)
}

func (w *GCWorker) loadTime(key string) (*time.Time, error) {
	str, err := w.loadValueFromSysTable(key)
	if err != nil {
		return nil, errors.Trace(err)
	}
	if str == "" {
		return nil, nil
	}
	t, err := tikvutil.CompatibleParseGCTime(str)
	if err != nil {
		return nil, errors.Trace(err)
	}
	return &t, nil
}

func (w *GCWorker) saveDuration(key string, d time.Duration) error {
	err := w.saveValueToSysTable(key, d.String())
	return errors.Trace(err)
}

func (w *GCWorker) loadDuration(key string) (*time.Duration, error) {
	str, err := w.loadValueFromSysTable(key)
	if err != nil {
		return nil, errors.Trace(err)
	}
	if str == "" {
		return nil, nil
	}
	d, err := time.ParseDuration(str)
	if err != nil {
		return nil, errors.Trace(err)
	}
	return &d, nil
}

func (w *GCWorker) loadDurationWithDefault(key string, def time.Duration) (*time.Duration, error) {
	d, err := w.loadDuration(key)
	if err != nil {
		return nil, errors.Trace(err)
	}
	if d == nil {
		err = w.saveDuration(key, def)
		if err != nil {
			return nil, errors.Trace(err)
		}
		return &def, nil
	}
	return d, nil
}

func (w *GCWorker) loadValueFromSysTable(key string) (string, error) {
	ctx := context.Background()
	se := createSession(w.store)
	defer se.Close()
	rs, err := se.ExecuteInternal(ctx, `SELECT HIGH_PRIORITY (variable_value) FROM mysql.tidb WHERE variable_name=%? FOR UPDATE`, key)
	if rs != nil {
		defer terror.Call(rs.Close)
	}
	if err != nil {
		return "", errors.Trace(err)
	}
	req := rs.NewChunk(nil)
	err = rs.Next(ctx, req)
	if err != nil {
		return "", errors.Trace(err)
	}
	if req.NumRows() == 0 {
		logutil.BgLogger().Debug("[gc worker] load kv",
			zap.String("key", key))
		return "", nil
	}
	value := req.GetRow(0).GetString(0)
	logutil.BgLogger().Debug("[gc worker] load kv",
		zap.String("key", key),
		zap.String("value", value))
	return value, nil
}

func (w *GCWorker) saveValueToSysTable(key, value string) error {
	const stmt = `INSERT HIGH_PRIORITY INTO mysql.tidb VALUES (%?, %?, %?)
			       ON DUPLICATE KEY
			       UPDATE variable_value = %?, comment = %?`
	se := createSession(w.store)
	defer se.Close()
	_, err := se.ExecuteInternal(context.Background(), stmt,
		key, value, gcVariableComments[key],
		value, gcVariableComments[key])
	logutil.BgLogger().Debug("[gc worker] save kv",
		zap.String("key", key),
		zap.String("value", value),
		zap.Error(err))
	return errors.Trace(err)
}

// GC placement rules when the partitions are removed by the GC worker.
// Placement rules cannot be removed immediately after drop table / truncate table,
// because the tables can be flashed back or recovered.
func (w *GCWorker) doGCPlacementRules(safePoint uint64, dr util.DelRangeTask, gcPlacementRuleCache map[int64]interface{}) (err error) {
	// Get the job from the job history
	var historyJob *model.Job
	failpoint.Inject("mockHistoryJobForGC", func(v failpoint.Value) {
		args, err1 := json.Marshal([]interface{}{kv.Key{}, []int64{int64(v.(int))}})
		if err1 != nil {
			return
		}
		historyJob = &model.Job{
			ID:      dr.JobID,
			Type:    model.ActionDropTable,
			TableID: int64(v.(int)),
			RawArgs: args,
		}
	})
	if historyJob == nil {
		se := createSession(w.store)
		historyJob, err = ddl.GetHistoryJobByID(se, dr.JobID)
		se.Close()
		if err != nil {
			return
		}
		if historyJob == nil {
<<<<<<< HEAD
			return ddl.ErrDDLJobNotFound.GenWithStackByArgs(dr.JobID)
=======
			return dbterror.ErrDDLJobNotFound.GenWithStackByArgs(dr.JobID)
>>>>>>> d124796d
		}
	}

	// Notify PD to drop the placement rules of partition-ids and table-id, even if there may be no placement rules.
	var physicalTableIDs []int64
	switch historyJob.Type {
	case model.ActionDropTable, model.ActionTruncateTable:
		var startKey kv.Key
		if err = historyJob.DecodeArgs(&startKey, &physicalTableIDs); err != nil {
			return
		}
		physicalTableIDs = append(physicalTableIDs, historyJob.TableID)
	case model.ActionDropSchema, model.ActionDropTablePartition, model.ActionTruncateTablePartition:
		if err = historyJob.DecodeArgs(&physicalTableIDs); err != nil {
			return
		}
	}

	if len(physicalTableIDs) == 0 {
		return
	}

	bundles := make([]*placement.Bundle, 0, len(physicalTableIDs))
	for _, id := range physicalTableIDs {
		bundles = append(bundles, placement.NewBundle(id))
	}

	for _, id := range physicalTableIDs {
		// Skip table ids that's already successfully deleted.
		if _, ok := gcPlacementRuleCache[id]; ok {
			continue
		}
		// Delete pd rule
		failpoint.Inject("gcDeletePlacementRuleCounter", func() {})
		logutil.BgLogger().Info("try delete TiFlash pd rule",
			zap.Int64("tableID", id), zap.String("endKey", string(dr.EndKey)), zap.Uint64("safePoint", safePoint))
		ruleID := fmt.Sprintf("table-%v-r", id)
		if err := infosync.DeleteTiFlashPlacementRule(context.Background(), "tiflash", ruleID); err != nil {
			// If DeletePlacementRule fails here, the rule will be deleted in `HandlePlacementRuleRoutine`.
			logutil.BgLogger().Error("delete TiFlash pd rule failed when gc",
				zap.Error(err), zap.String("ruleID", ruleID), zap.Uint64("safePoint", safePoint))
		} else {
			// Cache the table id if its related rule are deleted successfully.
			gcPlacementRuleCache[id] = struct{}{}
		}
	}
	return infosync.PutRuleBundlesWithDefaultRetry(context.TODO(), bundles)
}

func (w *GCWorker) doGCLabelRules(dr util.DelRangeTask) (err error) {
	// Get the job from the job history
	var historyJob *model.Job
	failpoint.Inject("mockHistoryJob", func(v failpoint.Value) {
		args, err1 := json.Marshal([]interface{}{kv.Key{}, []int64{}, []string{v.(string)}})
		if err1 != nil {
			return
		}
		historyJob = &model.Job{
			ID:      dr.JobID,
			Type:    model.ActionDropTable,
			RawArgs: args,
		}
	})
	if historyJob == nil {
		se := createSession(w.store)
		historyJob, err = ddl.GetHistoryJobByID(se, dr.JobID)
		se.Close()
		if err != nil {
			return
		}
		if historyJob == nil {
<<<<<<< HEAD
			return ddl.ErrDDLJobNotFound.GenWithStackByArgs(dr.JobID)
=======
			return dbterror.ErrDDLJobNotFound.GenWithStackByArgs(dr.JobID)
>>>>>>> d124796d
		}
	}

	if historyJob.Type == model.ActionDropTable {
		var (
			startKey         kv.Key
			physicalTableIDs []int64
			ruleIDs          []string
			rules            map[string]*label.Rule
		)
		if err = historyJob.DecodeArgs(&startKey, &physicalTableIDs, &ruleIDs); err != nil {
			return
		}

		// TODO: Here we need to get rules from PD and filter the rules which is not elegant. We should find a better way.
		rules, err = infosync.GetLabelRules(context.TODO(), ruleIDs)
		if err != nil {
			return
		}

		ruleIDs = getGCRules(append(physicalTableIDs, historyJob.TableID), rules)
		patch := label.NewRulePatch([]*label.Rule{}, ruleIDs)
		err = infosync.UpdateLabelRules(context.TODO(), patch)
	}
	return
}

func getGCRules(ids []int64, rules map[string]*label.Rule) []string {
	oldRange := make(map[string]struct{})
	for _, id := range ids {
		startKey := hex.EncodeToString(codec.EncodeBytes(nil, tablecodec.GenTablePrefix(id)))
		endKey := hex.EncodeToString(codec.EncodeBytes(nil, tablecodec.GenTablePrefix(id+1)))
		oldRange[startKey+endKey] = struct{}{}
	}

	var gcRules []string
	for _, rule := range rules {
		find := false
		for _, d := range rule.Data {
			if r, ok := d.(map[string]interface{}); ok {
				nowRange := fmt.Sprintf("%s%s", r["start_key"], r["end_key"])
				if _, ok := oldRange[nowRange]; ok {
					find = true
				}
			}
		}
		if find {
			gcRules = append(gcRules, rule.ID)
		}
	}
	return gcRules
}

// RunGCJob sends GC command to KV. It is exported for kv api, do not use it with GCWorker at the same time.
func RunGCJob(ctx context.Context, s tikv.Storage, pd pd.Client, safePoint uint64, identifier string, concurrency int) error {
	gcWorker := &GCWorker{
		tikvStore: s,
		uuid:      identifier,
		pdClient:  pd,
	}

	if concurrency <= 0 {
		return errors.Errorf("[gc worker] gc concurrency should greater than 0, current concurrency: %v", concurrency)
	}

	safePoint, err := gcWorker.setGCWorkerServiceSafePoint(ctx, safePoint)
	if err != nil {
		return errors.Trace(err)
	}

	_, err = gcWorker.resolveLocks(ctx, safePoint, concurrency, false)
	if err != nil {
		return errors.Trace(err)
	}

	err = gcWorker.saveSafePoint(gcWorker.tikvStore.GetSafePointKV(), safePoint)
	if err != nil {
		return errors.Trace(err)
	}
	// Sleep to wait for all other tidb instances update their safepoint cache.
	time.Sleep(gcSafePointCacheInterval)
	err = gcWorker.doGC(ctx, safePoint, concurrency)
	if err != nil {
		return errors.Trace(err)
	}
	return nil
}

// RunDistributedGCJob notifies TiKVs to do GC. It is exported for kv api, do not use it with GCWorker at the same time.
// This function may not finish immediately because it may take some time to do resolveLocks.
// Param concurrency specifies the concurrency of resolveLocks phase.
func RunDistributedGCJob(ctx context.Context, s tikv.Storage, pd pd.Client, safePoint uint64, identifier string, concurrency int) error {
	gcWorker := &GCWorker{
		tikvStore: s,
		uuid:      identifier,
		pdClient:  pd,
	}

	safePoint, err := gcWorker.setGCWorkerServiceSafePoint(ctx, safePoint)
	if err != nil {
		return errors.Trace(err)
	}

	_, err = gcWorker.resolveLocks(ctx, safePoint, concurrency, false)
	if err != nil {
		return errors.Trace(err)
	}

	// Save safe point to pd.
	err = gcWorker.saveSafePoint(gcWorker.tikvStore.GetSafePointKV(), safePoint)
	if err != nil {
		return errors.Trace(err)
	}
	// Sleep to wait for all other tidb instances update their safepoint cache.
	time.Sleep(gcSafePointCacheInterval)

	err = gcWorker.uploadSafePointToPD(ctx, safePoint)
	if err != nil {
		return errors.Trace(err)
	}
	return nil
}

// RunResolveLocks resolves all locks before the safePoint and returns whether the physical scan mode is used.
// It is exported only for test, do not use it in the production environment.
func RunResolveLocks(ctx context.Context, s tikv.Storage, pd pd.Client, safePoint uint64, identifier string, concurrency int, usePhysical bool) (bool, error) {
	gcWorker := &GCWorker{
		tikvStore: s,
		uuid:      identifier,
		pdClient:  pd,
	}
	return gcWorker.resolveLocks(ctx, safePoint, concurrency, usePhysical)
}

// MockGCWorker is for test.
type MockGCWorker struct {
	worker *GCWorker
}

// NewMockGCWorker creates a MockGCWorker instance ONLY for test.
func NewMockGCWorker(store kv.Storage) (*MockGCWorker, error) {
	ver, err := store.CurrentVersion(kv.GlobalTxnScope)
	if err != nil {
		return nil, errors.Trace(err)
	}
	hostName, err := os.Hostname()
	if err != nil {
		hostName = "unknown"
	}
	worker := &GCWorker{
		uuid:        strconv.FormatUint(ver.Ver, 16),
		desc:        fmt.Sprintf("host:%s, pid:%d, start at %s", hostName, os.Getpid(), time.Now()),
		store:       store,
		tikvStore:   store.(tikv.Storage),
		gcIsRunning: false,
		lastFinish:  time.Now(),
		done:        make(chan error),
		pdClient:    store.(tikv.Storage).GetRegionCache().PDClient(),
	}
	return &MockGCWorker{worker: worker}, nil
}

// DeleteRanges calls deleteRanges internally, just for test.
func (w *MockGCWorker) DeleteRanges(ctx context.Context, safePoint uint64) error {
	logutil.Logger(ctx).Error("deleteRanges is called")
	return w.worker.deleteRanges(ctx, safePoint, 1)
}

const scanLockResultBufferSize = 128

// mergeLockScanner is used to scan specified stores by using PhysicalScanLock. For multiple stores, the scanner will
// merge the scan results of each store, and remove the duplicating items from different stores.
type mergeLockScanner struct {
	safePoint     uint64
	client        tikv.Client
	stores        map[uint64]*metapb.Store
	receivers     mergeReceiver
	currentLock   *txnlock.Lock
	scanLockLimit uint32
}

type receiver struct {
	Ch       <-chan scanLockResult
	StoreID  uint64
	NextLock *txnlock.Lock
	Err      error
}

func (r *receiver) PeekNextLock() *txnlock.Lock {
	if r.NextLock != nil {
		return r.NextLock
	}
	result, ok := <-r.Ch
	if !ok {
		return nil
	}
	r.Err = result.Err
	r.NextLock = result.Lock
	return r.NextLock
}

func (r *receiver) TakeNextLock() *txnlock.Lock {
	lock := r.PeekNextLock()
	r.NextLock = nil
	return lock
}

// mergeReceiver is a list of receivers
type mergeReceiver []*receiver

func (r mergeReceiver) Len() int {
	return len(r)
}

func (r mergeReceiver) Less(i, j int) bool {
	lhs := r[i].PeekNextLock()
	rhs := r[j].PeekNextLock()
	// nil which means the receiver has finished should be the greatest one.
	if lhs == nil {
		// lhs >= rhs
		return false
	}
	if rhs == nil {
		// lhs != nil, so lhs < rhs
		return true
	}
	ord := bytes.Compare(lhs.Key, rhs.Key)
	return ord < 0 || (ord == 0 && lhs.TxnID < rhs.TxnID)
}

func (r mergeReceiver) Swap(i, j int) {
	r[i], r[j] = r[j], r[i]
}

func (r *mergeReceiver) Push(x interface{}) {
	*r = append(*r, x.(*receiver))
}

func (r *mergeReceiver) Pop() interface{} {
	receivers := *r
	res := receivers[len(receivers)-1]
	*r = receivers[:len(receivers)-1]
	return res
}

type scanLockResult struct {
	Lock *txnlock.Lock
	Err  error
}

func newMergeLockScanner(safePoint uint64, client tikv.Client, stores map[uint64]*metapb.Store) *mergeLockScanner {
	scanner := &mergeLockScanner{
		safePoint:     safePoint,
		client:        client,
		stores:        stores,
		scanLockLimit: gcScanLockLimit,
	}
	failpoint.Inject("lowPhysicalScanLockLimit", func() {
		scanner.scanLockLimit = 3
	})
	return scanner
}

// Start initializes the scanner and enables retrieving items from the scanner.
func (s *mergeLockScanner) Start(ctx context.Context) error {
	receivers := make([]*receiver, 0, len(s.stores))

	for storeID, store := range s.stores {
		ch := make(chan scanLockResult, scanLockResultBufferSize)
		store1 := store
		go func() {
			defer close(ch)

			err := s.physicalScanLocksForStore(ctx, s.safePoint, store1, ch)
			if err != nil {
				logutil.Logger(ctx).Error("physical scan lock for store encountered error",
					zap.Uint64("safePoint", s.safePoint),
					zap.Any("store", store1),
					zap.Error(err))

				select {
				case ch <- scanLockResult{Err: err}:
				case <-ctx.Done():
				}
			}
		}()
		receivers = append(receivers, &receiver{Ch: ch, StoreID: storeID})
	}

	s.startWithReceivers(receivers)

	return nil
}

func (s *mergeLockScanner) startWithReceivers(receivers []*receiver) {
	s.receivers = receivers
	heap.Init(&s.receivers)
}

func (s *mergeLockScanner) Next() *txnlock.Lock {
	for {
		nextReceiver := s.receivers[0]
		nextLock := nextReceiver.TakeNextLock()
		heap.Fix(&s.receivers, 0)

		if nextLock == nil {
			return nil
		}
		if s.currentLock == nil || !bytes.Equal(s.currentLock.Key, nextLock.Key) || s.currentLock.TxnID != nextLock.TxnID {
			s.currentLock = nextLock
			return nextLock
		}
	}
}

func (s *mergeLockScanner) NextBatch(batchSize int) []*txnlock.Lock {
	result := make([]*txnlock.Lock, 0, batchSize)
	for len(result) < batchSize {
		lock := s.Next()
		if lock == nil {
			break
		}
		result = append(result, lock)
	}
	return result
}

// GetSucceededStores gets a set of successfully scanned stores. Only call this after finishing scanning all locks.
func (s *mergeLockScanner) GetSucceededStores() map[uint64]interface{} {
	stores := make(map[uint64]interface{}, len(s.receivers))
	for _, receiver := range s.receivers {
		if receiver.Err == nil {
			stores[receiver.StoreID] = nil
		}
	}
	return stores
}

func (s *mergeLockScanner) physicalScanLocksForStore(ctx context.Context, safePoint uint64, store *metapb.Store, lockCh chan<- scanLockResult) error {
	address := store.Address
	req := tikvrpc.NewRequest(tikvrpc.CmdPhysicalScanLock, &kvrpcpb.PhysicalScanLockRequest{
		MaxTs: safePoint,
		Limit: s.scanLockLimit,
	})

	nextKey := make([]byte, 0)

	for {
		req.PhysicalScanLock().StartKey = nextKey

		response, err := s.client.SendRequest(ctx, address, req, tikv.ReadTimeoutMedium)
		if err != nil {
			return errors.Trace(err)
		}
		if response.Resp == nil {
			return errors.Trace(tikverr.ErrBodyMissing)
		}
		resp := response.Resp.(*kvrpcpb.PhysicalScanLockResponse)
		if len(resp.Error) > 0 {
			return errors.Errorf("physical scan lock received error from store: %v", resp.Error)
		}

		if len(resp.Locks) == 0 {
			break
		}

		nextKey = resp.Locks[len(resp.Locks)-1].Key
		nextKey = append(nextKey, 0)

		for _, lockInfo := range resp.Locks {
			select {
			case lockCh <- scanLockResult{Lock: txnlock.NewLock(lockInfo)}:
			case <-ctx.Done():
				return ctx.Err()
			}
		}

		if len(resp.Locks) < int(s.scanLockLimit) {
			break
		}
	}

	return nil
}<|MERGE_RESOLUTION|>--- conflicted
+++ resolved
@@ -1888,11 +1888,7 @@
 			return
 		}
 		if historyJob == nil {
-<<<<<<< HEAD
-			return ddl.ErrDDLJobNotFound.GenWithStackByArgs(dr.JobID)
-=======
 			return dbterror.ErrDDLJobNotFound.GenWithStackByArgs(dr.JobID)
->>>>>>> d124796d
 		}
 	}
 
@@ -1964,11 +1960,7 @@
 			return
 		}
 		if historyJob == nil {
-<<<<<<< HEAD
-			return ddl.ErrDDLJobNotFound.GenWithStackByArgs(dr.JobID)
-=======
 			return dbterror.ErrDDLJobNotFound.GenWithStackByArgs(dr.JobID)
->>>>>>> d124796d
 		}
 	}
 
