// Copyright 2017 PingCAP, Inc.
//
// Licensed under the Apache License, Version 2.0 (the "License");
// you may not use this file except in compliance with the License.
// You may obtain a copy of the License at
//
//     http://www.apache.org/licenses/LICENSE-2.0
//
// Unless required by applicable law or agreed to in writing, software
// distributed under the License is distributed on an "AS IS" BASIS,
// WITHOUT WARRANTIES OR CONDITIONS OF ANY KIND, either express or implied.
// See the License for the specific language governing permissions and
// limitations under the License.

package gcworker

import (
	"bytes"
	"container/heap"
	"context"
	"encoding/hex"
	"encoding/json"
	"fmt"
	"math"
	"os"
	"sort"
	"strconv"
	"strings"
	"sync"
	"time"

	"github.com/pingcap/errors"
	"github.com/pingcap/failpoint"
	"github.com/pingcap/kvproto/pkg/errorpb"
	"github.com/pingcap/kvproto/pkg/kvrpcpb"
	"github.com/pingcap/kvproto/pkg/metapb"
	"github.com/pingcap/tidb/ddl/label"
	"github.com/pingcap/tidb/ddl/placement"
	"github.com/pingcap/tidb/ddl/util"
	"github.com/pingcap/tidb/domain/infosync"
	"github.com/pingcap/tidb/kv"
	"github.com/pingcap/tidb/meta"
	"github.com/pingcap/tidb/metrics"
	"github.com/pingcap/tidb/parser/model"
	"github.com/pingcap/tidb/parser/terror"
	"github.com/pingcap/tidb/privilege"
	"github.com/pingcap/tidb/session"
	"github.com/pingcap/tidb/sessionctx/variable"
	"github.com/pingcap/tidb/tablecodec"
	"github.com/pingcap/tidb/util/admin"
	"github.com/pingcap/tidb/util/codec"
	"github.com/pingcap/tidb/util/logutil"
	tikverr "github.com/tikv/client-go/v2/error"
	tikvstore "github.com/tikv/client-go/v2/kv"
	"github.com/tikv/client-go/v2/oracle"
	"github.com/tikv/client-go/v2/tikv"
	"github.com/tikv/client-go/v2/tikvrpc"
	"github.com/tikv/client-go/v2/txnkv/rangetask"
	"github.com/tikv/client-go/v2/txnkv/txnlock"
	tikvutil "github.com/tikv/client-go/v2/util"
	pd "github.com/tikv/pd/client"
	"go.uber.org/zap"
)

// GCWorker periodically triggers GC process on tikv server.
type GCWorker struct {
	uuid         string
	desc         string
	store        kv.Storage
	tikvStore    tikv.Storage
	pdClient     pd.Client
	gcIsRunning  bool
	lastFinish   time.Time
	cancel       context.CancelFunc
	done         chan error
	testingKnobs struct {
		scanLocks    func(key []byte, regionID uint64) []*txnlock.Lock
		resolveLocks func(locks []*txnlock.Lock, regionID tikv.RegionVerID) (ok bool, err error)
	}
}

// NewGCWorker creates a GCWorker instance.
func NewGCWorker(store kv.Storage, pdClient pd.Client) (*GCWorker, error) {
	ver, err := store.CurrentVersion(kv.GlobalTxnScope)
	if err != nil {
		return nil, errors.Trace(err)
	}
	hostName, err := os.Hostname()
	if err != nil {
		hostName = "unknown"
	}
	tikvStore, ok := store.(tikv.Storage)
	if !ok {
		return nil, errors.New("GC should run against TiKV storage")
	}
	worker := &GCWorker{
		uuid:        strconv.FormatUint(ver.Ver, 16),
		desc:        fmt.Sprintf("host:%s, pid:%d, start at %s", hostName, os.Getpid(), time.Now()),
		store:       store,
		tikvStore:   tikvStore,
		pdClient:    pdClient,
		gcIsRunning: false,
		lastFinish:  time.Now(),
		done:        make(chan error),
	}
	variable.RegisterStatistics(worker)
	return worker, nil
}

// Start starts the worker.
func (w *GCWorker) Start() {
	var ctx context.Context
	ctx, w.cancel = context.WithCancel(context.Background())
	var wg sync.WaitGroup
	wg.Add(1)
	go w.start(ctx, &wg)
	wg.Wait() // Wait create session finish in worker, some test code depend on this to avoid race.
}

// Close stops background goroutines.
func (w *GCWorker) Close() {
	w.cancel()
}

const (
	booleanTrue  = "true"
	booleanFalse = "false"

	gcWorkerTickInterval = time.Minute
	gcWorkerLease        = time.Minute * 2
	gcLeaderUUIDKey      = "tikv_gc_leader_uuid"
	gcLeaderDescKey      = "tikv_gc_leader_desc"
	gcLeaderLeaseKey     = "tikv_gc_leader_lease"

	gcLastRunTimeKey       = "tikv_gc_last_run_time"
	gcRunIntervalKey       = "tikv_gc_run_interval"
	gcDefaultRunInterval   = time.Minute * 10
	gcWaitTime             = time.Minute * 1
	gcRedoDeleteRangeDelay = 24 * time.Hour

	gcLifeTimeKey        = "tikv_gc_life_time"
	gcDefaultLifeTime    = time.Minute * 10
	gcMinLifeTime        = time.Minute * 10
	gcSafePointKey       = "tikv_gc_safe_point"
	gcConcurrencyKey     = "tikv_gc_concurrency"
	gcDefaultConcurrency = 2
	gcMinConcurrency     = 1
	gcMaxConcurrency     = 128
	// We don't want gc to sweep out the cached info belong to other processes, like coprocessor.
	gcScanLockLimit = txnlock.ResolvedCacheSize / 2

	gcEnableKey          = "tikv_gc_enable"
	gcDefaultEnableValue = true

	gcModeKey         = "tikv_gc_mode"
	gcModeCentral     = "central"
	gcModeDistributed = "distributed"
	gcModeDefault     = gcModeDistributed

	gcScanLockModeKey      = "tikv_gc_scan_lock_mode"
	gcScanLockModeLegacy   = "legacy"
	gcScanLockModePhysical = "physical"
	gcScanLockModeDefault  = gcScanLockModeLegacy

	gcAutoConcurrencyKey     = "tikv_gc_auto_concurrency"
	gcDefaultAutoConcurrency = true

	gcWorkerServiceSafePointID = "gc_worker"

	// Status var names start with tidb_%
	tidbGCLastRunTime = "tidb_gc_last_run_time"
	tidbGCLeaderDesc  = "tidb_gc_leader_desc"
	tidbGCLeaderLease = "tidb_gc_leader_lease"
	tidbGCLeaderUUID  = "tidb_gc_leader_uuid"
	tidbGCSafePoint   = "tidb_gc_safe_point"
)

var gcSafePointCacheInterval = tikv.GcSafePointCacheInterval

var gcVariableComments = map[string]string{
	gcLeaderUUIDKey:      "Current GC worker leader UUID. (DO NOT EDIT)",
	gcLeaderDescKey:      "Host name and pid of current GC leader. (DO NOT EDIT)",
	gcLeaderLeaseKey:     "Current GC worker leader lease. (DO NOT EDIT)",
	gcLastRunTimeKey:     "The time when last GC starts. (DO NOT EDIT)",
	gcRunIntervalKey:     "GC run interval, at least 10m, in Go format.",
	gcLifeTimeKey:        "All versions within life time will not be collected by GC, at least 10m, in Go format.",
	gcSafePointKey:       "All versions after safe point can be accessed. (DO NOT EDIT)",
	gcConcurrencyKey:     "How many goroutines used to do GC parallel, [1, 128], default 2",
	gcEnableKey:          "Current GC enable status",
	gcModeKey:            "Mode of GC, \"central\" or \"distributed\"",
	gcAutoConcurrencyKey: "Let TiDB pick the concurrency automatically. If set false, tikv_gc_concurrency will be used",
	gcScanLockModeKey:    "Mode of scanning locks, \"physical\" or \"legacy\"",
}

const (
	unsafeDestroyRangeTimeout = 5 * time.Minute
	accessLockObserverTimeout = 10 * time.Second
	gcTimeout                 = 5 * time.Minute
)

func (w *GCWorker) start(ctx context.Context, wg *sync.WaitGroup) {
	logutil.Logger(ctx).Info("[gc worker] start",
		zap.String("uuid", w.uuid))

	w.tick(ctx) // Immediately tick once to initialize configs.
	wg.Done()

	ticker := time.NewTicker(gcWorkerTickInterval)
	defer ticker.Stop()
	defer func() {
		r := recover()
		if r != nil {
			logutil.Logger(ctx).Error("gcWorker",
				zap.Reflect("r", r),
				zap.Stack("stack"))
			metrics.PanicCounter.WithLabelValues(metrics.LabelGCWorker).Inc()
		}
	}()
	for {
		select {
		case <-ticker.C:
			w.tick(ctx)
		case err := <-w.done:
			w.gcIsRunning = false
			w.lastFinish = time.Now()
			if err != nil {
				logutil.Logger(ctx).Error("[gc worker] runGCJob", zap.Error(err))
			}
		case <-ctx.Done():
			logutil.Logger(ctx).Info("[gc worker] quit", zap.String("uuid", w.uuid))
			return
		}
	}
}

func createSession(store kv.Storage) session.Session {
	for {
		se, err := session.CreateSession(store)
		if err != nil {
			logutil.BgLogger().Warn("[gc worker] create session", zap.Error(err))
			continue
		}
		// Disable privilege check for gc worker session.
		privilege.BindPrivilegeManager(se, nil)
		se.GetSessionVars().CommonGlobalLoaded = true
		se.GetSessionVars().InRestrictedSQL = true
		se.SetDiskFullOpt(kvrpcpb.DiskFullOpt_AllowedOnAlmostFull)
		return se
	}
}

// GetScope gets the status variables scope.
func (w *GCWorker) GetScope(status string) variable.ScopeFlag {
	return variable.DefaultStatusVarScopeFlag
}

// Stats returns the server statistics.
func (w *GCWorker) Stats(vars *variable.SessionVars) (map[string]interface{}, error) {
	m := make(map[string]interface{})
	if v, err := w.loadValueFromSysTable(gcLeaderUUIDKey); err == nil {
		m[tidbGCLeaderUUID] = v
	}
	if v, err := w.loadValueFromSysTable(gcLeaderDescKey); err == nil {
		m[tidbGCLeaderDesc] = v
	}
	if v, err := w.loadValueFromSysTable(gcLeaderLeaseKey); err == nil {
		m[tidbGCLeaderLease] = v
	}
	if v, err := w.loadValueFromSysTable(gcLastRunTimeKey); err == nil {
		m[tidbGCLastRunTime] = v
	}
	if v, err := w.loadValueFromSysTable(gcSafePointKey); err == nil {
		m[tidbGCSafePoint] = v
	}
	return m, nil
}

func (w *GCWorker) tick(ctx context.Context) {
	isLeader, err := w.checkLeader()
	if err != nil {
		logutil.Logger(ctx).Warn("[gc worker] check leader", zap.Error(err))
		metrics.GCJobFailureCounter.WithLabelValues("check_leader").Inc()
		return
	}
	if isLeader {
		err = w.leaderTick(ctx)
		if err != nil {
			logutil.Logger(ctx).Warn("[gc worker] leader tick", zap.Error(err))
		}
	} else {
		// Config metrics should always be updated by leader, set them to 0 when current instance is not leader.
		metrics.GCConfigGauge.WithLabelValues(gcRunIntervalKey).Set(0)
		metrics.GCConfigGauge.WithLabelValues(gcLifeTimeKey).Set(0)
	}
}

// leaderTick of GC worker checks if it should start a GC job every tick.
func (w *GCWorker) leaderTick(ctx context.Context) error {
	if w.gcIsRunning {
		logutil.Logger(ctx).Info("[gc worker] there's already a gc job running, skipped",
			zap.String("leaderTick on", w.uuid))
		return nil
	}

	ok, safePoint, err := w.prepare()
	if err != nil || !ok {
		if err != nil {
			metrics.GCJobFailureCounter.WithLabelValues("prepare").Inc()
		}
		return errors.Trace(err)
	}
	// When the worker is just started, or an old GC job has just finished,
	// wait a while before starting a new job.
	if time.Since(w.lastFinish) < gcWaitTime {
		logutil.Logger(ctx).Info("[gc worker] another gc job has just finished, skipped.",
			zap.String("leaderTick on ", w.uuid))
		return nil
	}

	concurrency, err := w.getGCConcurrency(ctx)
	if err != nil {
		logutil.Logger(ctx).Info("[gc worker] failed to get gc concurrency.",
			zap.String("uuid", w.uuid),
			zap.Error(err))
		return errors.Trace(err)
	}

	w.gcIsRunning = true
	logutil.Logger(ctx).Info("[gc worker] starts the whole job",
		zap.String("uuid", w.uuid),
		zap.Uint64("safePoint", safePoint),
		zap.Int("concurrency", concurrency))
	go func() {
		w.done <- w.runGCJob(ctx, safePoint, concurrency)
	}()
	return nil
}

// prepare checks preconditions for starting a GC job. It returns a bool
// that indicates whether the GC job should start and the new safePoint.
func (w *GCWorker) prepare() (bool, uint64, error) {
	// Add a transaction here is to prevent following situations:
	// 1. GC check gcEnable is true, continue to do GC
	// 2. The user sets gcEnable to false
	// 3. The user gets `tikv_gc_safe_point` value is t1, then the user thinks the data after time t1 won't be clean by GC.
	// 4. GC update `tikv_gc_safe_point` value to t2, continue do GC in this round.
	// Then the data record that has been dropped between time t1 and t2, will be cleaned by GC, but the user thinks the data after t1 won't be clean by GC.
	ctx := context.Background()
	se := createSession(w.store)
	defer se.Close()
	_, err := se.ExecuteInternal(ctx, "BEGIN")
	if err != nil {
		return false, 0, errors.Trace(err)
	}
	doGC, safePoint, err := w.checkPrepare(ctx)
	if doGC {
		err = se.CommitTxn(ctx)
		if err != nil {
			return false, 0, errors.Trace(err)
		}
	} else {
		se.RollbackTxn(ctx)
	}
	return doGC, safePoint, errors.Trace(err)
}

func (w *GCWorker) checkPrepare(ctx context.Context) (bool, uint64, error) {
	enable, err := w.checkGCEnable()
	if err != nil {
		return false, 0, errors.Trace(err)
	}

	if !enable {
		logutil.Logger(ctx).Warn("[gc worker] gc status is disabled.")
		return false, 0, nil
	}
	now, err := w.getOracleTime()
	if err != nil {
		return false, 0, errors.Trace(err)
	}
	ok, err := w.checkGCInterval(now)
	if err != nil || !ok {
		return false, 0, errors.Trace(err)
	}
	newSafePoint, newSafePointValue, err := w.calcNewSafePoint(ctx, now)
	if err != nil || newSafePoint == nil {
		return false, 0, errors.Trace(err)
	}
	err = w.saveTime(gcLastRunTimeKey, now)
	if err != nil {
		return false, 0, errors.Trace(err)
	}
	err = w.saveTime(gcSafePointKey, *newSafePoint)
	if err != nil {
		return false, 0, errors.Trace(err)
	}
	return true, newSafePointValue, nil
}

func (w *GCWorker) calcGlobalMinStartTS(ctx context.Context) (uint64, error) {
	kvs, err := w.tikvStore.GetSafePointKV().GetWithPrefix(infosync.ServerMinStartTSPath)
	if err != nil {
		return 0, err
	}

	var globalMinStartTS uint64 = math.MaxUint64
	for _, v := range kvs {
		minStartTS, err := strconv.ParseUint(string(v.Value), 10, 64)
		if err != nil {
			logutil.Logger(ctx).Warn("parse minStartTS failed", zap.Error(err))
			continue
		}
		if minStartTS < globalMinStartTS {
			globalMinStartTS = minStartTS
		}
	}
	return globalMinStartTS, nil
}

// calcNewSafePoint uses the current global transaction min start timestamp to calculate the new safe point.
func (w *GCWorker) calcSafePointByMinStartTS(ctx context.Context, safePoint uint64) uint64 {
	globalMinStartTS, err := w.calcGlobalMinStartTS(ctx)
	if err != nil {
		logutil.Logger(ctx).Warn("get all minStartTS failed", zap.Error(err))
		return safePoint
	}

	// If the lock.ts <= max_ts(safePoint), it will be collected and resolved by the gc worker,
	// the locks of ongoing pessimistic transactions could be resolved by the gc worker and then
	// the transaction is aborted, decrement the value by 1 to avoid this.
	globalMinStartAllowedTS := globalMinStartTS
	if globalMinStartTS > 0 {
		globalMinStartAllowedTS = globalMinStartTS - 1
	}

	if globalMinStartAllowedTS < safePoint {
		logutil.Logger(ctx).Info("[gc worker] gc safepoint blocked by a running session",
			zap.String("uuid", w.uuid),
			zap.Uint64("globalMinStartTS", globalMinStartTS),
			zap.Uint64("globalMinStartAllowedTS", globalMinStartAllowedTS),
			zap.Uint64("safePoint", safePoint))
		safePoint = globalMinStartAllowedTS
	}
	return safePoint
}

func (w *GCWorker) getOracleTime() (time.Time, error) {
	currentVer, err := w.store.CurrentVersion(kv.GlobalTxnScope)
	if err != nil {
		return time.Time{}, errors.Trace(err)
	}
	return oracle.GetTimeFromTS(currentVer.Ver), nil
}

func (w *GCWorker) checkGCEnable() (bool, error) {
	return w.loadBooleanWithDefault(gcEnableKey, gcDefaultEnableValue)
}

func (w *GCWorker) checkUseAutoConcurrency() (bool, error) {
	return w.loadBooleanWithDefault(gcAutoConcurrencyKey, gcDefaultAutoConcurrency)
}

func (w *GCWorker) loadBooleanWithDefault(key string, defaultValue bool) (bool, error) {
	str, err := w.loadValueFromSysTable(key)
	if err != nil {
		return false, errors.Trace(err)
	}
	if str == "" {
		// Save default value for gc enable key. The default value is always true.
		defaultValueStr := booleanFalse
		if defaultValue {
			defaultValueStr = booleanTrue
		}
		err = w.saveValueToSysTable(key, defaultValueStr)
		if err != nil {
			return defaultValue, errors.Trace(err)
		}
		return defaultValue, nil
	}
	return strings.EqualFold(str, booleanTrue), nil
}

func (w *GCWorker) getGCConcurrency(ctx context.Context) (int, error) {
	useAutoConcurrency, err := w.checkUseAutoConcurrency()
	if err != nil {
		logutil.Logger(ctx).Error("[gc worker] failed to load config gc_auto_concurrency. use default value.",
			zap.String("uuid", w.uuid),
			zap.Error(err))
		useAutoConcurrency = gcDefaultAutoConcurrency
	}
	if !useAutoConcurrency {
		return w.loadGCConcurrencyWithDefault()
	}

	stores, err := w.getStoresForGC(ctx)
	concurrency := len(stores)
	if err != nil {
		logutil.Logger(ctx).Error("[gc worker] failed to get up stores to calculate concurrency. use config.",
			zap.String("uuid", w.uuid),
			zap.Error(err))

		concurrency, err = w.loadGCConcurrencyWithDefault()
		if err != nil {
			logutil.Logger(ctx).Error("[gc worker] failed to load gc concurrency from config. use default value.",
				zap.String("uuid", w.uuid),
				zap.Error(err))
			concurrency = gcDefaultConcurrency
		}
	}

	if concurrency == 0 {
		logutil.Logger(ctx).Error("[gc worker] no store is up",
			zap.String("uuid", w.uuid))
		return 0, errors.New("[gc worker] no store is up")
	}

	return concurrency, nil
}

func (w *GCWorker) checkGCInterval(now time.Time) (bool, error) {
	runInterval, err := w.loadDurationWithDefault(gcRunIntervalKey, gcDefaultRunInterval)
	if err != nil {
		return false, errors.Trace(err)
	}
	metrics.GCConfigGauge.WithLabelValues(gcRunIntervalKey).Set(runInterval.Seconds())
	lastRun, err := w.loadTime(gcLastRunTimeKey)
	if err != nil {
		return false, errors.Trace(err)
	}

	if lastRun != nil && lastRun.Add(*runInterval).After(now) {
		logutil.BgLogger().Debug("[gc worker] skipping garbage collection because gc interval hasn't elapsed since last run",
			zap.String("leaderTick on", w.uuid),
			zap.Duration("interval", *runInterval),
			zap.Time("last run", *lastRun))
		return false, nil
	}

	return true, nil
}

// validateGCLifeTime checks whether life time is small than min gc life time.
func (w *GCWorker) validateGCLifeTime(lifeTime time.Duration) (time.Duration, error) {
	if lifeTime >= gcMinLifeTime {
		return lifeTime, nil
	}

	logutil.BgLogger().Info("[gc worker] invalid gc life time",
		zap.Duration("get gc life time", lifeTime),
		zap.Duration("min gc life time", gcMinLifeTime))

	err := w.saveDuration(gcLifeTimeKey, gcMinLifeTime)
	return gcMinLifeTime, err
}

func (w *GCWorker) calcNewSafePoint(ctx context.Context, now time.Time) (*time.Time, uint64, error) {
	lifeTime, err := w.loadDurationWithDefault(gcLifeTimeKey, gcDefaultLifeTime)
	if err != nil {
		return nil, 0, errors.Trace(err)
	}
	*lifeTime, err = w.validateGCLifeTime(*lifeTime)
	if err != nil {
		return nil, 0, err
	}
	metrics.GCConfigGauge.WithLabelValues(gcLifeTimeKey).Set(lifeTime.Seconds())

	lastSafePoint, err := w.loadTime(gcSafePointKey)
	if err != nil {
		return nil, 0, errors.Trace(err)
	}

	safePointValue := w.calcSafePointByMinStartTS(ctx, oracle.GoTimeToTS(now.Add(-*lifeTime)))
	safePointValue, err = w.setGCWorkerServiceSafePoint(ctx, safePointValue)
	if err != nil {
		return nil, 0, errors.Trace(err)
	}

	// safepoint is recorded in time.Time format which strips the logical part of the timestamp.
	// To prevent the GC worker from keeping working due to the loss of logical part when the
	// safe point isn't changed, we should compare them in time.Time format.
	safePoint := oracle.GetTimeFromTS(safePointValue)
	// We should never decrease safePoint.
	if lastSafePoint != nil && !safePoint.After(*lastSafePoint) {
		logutil.BgLogger().Info("[gc worker] last safe point is later than current one."+
			"No need to gc."+
			"This might be caused by manually enlarging gc lifetime",
			zap.String("leaderTick on", w.uuid),
			zap.Time("last safe point", *lastSafePoint),
			zap.Time("current safe point", safePoint))
		return nil, 0, nil
	}
	return &safePoint, safePointValue, nil
}

// setGCWorkerServiceSafePoint sets the given safePoint as TiDB's service safePoint to PD, and returns the current minimal
// service safePoint among all services.
func (w *GCWorker) setGCWorkerServiceSafePoint(ctx context.Context, safePoint uint64) (uint64, error) {
	// Sets TTL to MAX to make it permanently valid.
	minSafePoint, err := w.pdClient.UpdateServiceGCSafePoint(ctx, gcWorkerServiceSafePointID, math.MaxInt64, safePoint)
	if err != nil {
		logutil.Logger(ctx).Error("[gc worker] failed to update service safe point",
			zap.String("uuid", w.uuid),
			zap.Error(err))
		metrics.GCJobFailureCounter.WithLabelValues("update_service_safe_point").Inc()
		return 0, errors.Trace(err)
	}
	if minSafePoint < safePoint {
		logutil.Logger(ctx).Info("[gc worker] there's another service in the cluster requires an earlier safe point. "+
			"gc will continue with the earlier one",
			zap.String("uuid", w.uuid),
			zap.Uint64("ourSafePoint", safePoint),
			zap.Uint64("minSafePoint", minSafePoint),
		)
		safePoint = minSafePoint
	}
	return safePoint, nil
}

func (w *GCWorker) runGCJob(ctx context.Context, safePoint uint64, concurrency int) error {
	failpoint.Inject("mockRunGCJobFail", func() {
		failpoint.Return(errors.New("mock failure of runGCJoB"))
	})
	metrics.GCWorkerCounter.WithLabelValues("run_job").Inc()
	usePhysical, err := w.checkUsePhysicalScanLock()
	if err != nil {
		return errors.Trace(err)
	}
	_, err = w.resolveLocks(ctx, safePoint, concurrency, usePhysical)
	if err != nil {
		logutil.Logger(ctx).Error("[gc worker] resolve locks returns an error",
			zap.String("uuid", w.uuid),
			zap.Error(err))
		metrics.GCJobFailureCounter.WithLabelValues("resolve_lock").Inc()
		return errors.Trace(err)
	}

	// Save safe point to pd.
	err = w.saveSafePoint(w.tikvStore.GetSafePointKV(), safePoint)
	if err != nil {
		logutil.Logger(ctx).Error("[gc worker] failed to save safe point to PD",
			zap.String("uuid", w.uuid),
			zap.Error(err))
		metrics.GCJobFailureCounter.WithLabelValues("save_safe_point").Inc()
		return errors.Trace(err)
	}
	// Sleep to wait for all other tidb instances update their safepoint cache.
	time.Sleep(gcSafePointCacheInterval)

	err = w.deleteRanges(ctx, safePoint, concurrency)
	if err != nil {
		logutil.Logger(ctx).Error("[gc worker] delete range returns an error",
			zap.String("uuid", w.uuid),
			zap.Error(err))
		metrics.GCJobFailureCounter.WithLabelValues("delete_range").Inc()
		return errors.Trace(err)
	}
	err = w.redoDeleteRanges(ctx, safePoint, concurrency)
	if err != nil {
		logutil.Logger(ctx).Error("[gc worker] redo-delete range returns an error",
			zap.String("uuid", w.uuid),
			zap.Error(err))
		metrics.GCJobFailureCounter.WithLabelValues("redo_delete_range").Inc()
		return errors.Trace(err)
	}

	if w.checkUseDistributedGC() {
		err = w.uploadSafePointToPD(ctx, safePoint)
		if err != nil {
			logutil.Logger(ctx).Error("[gc worker] failed to upload safe point to PD",
				zap.String("uuid", w.uuid),
				zap.Error(err))
			metrics.GCJobFailureCounter.WithLabelValues("upload_safe_point").Inc()
			return errors.Trace(err)
		}
	} else {
		err = w.doGC(ctx, safePoint, concurrency)
		if err != nil {
			logutil.Logger(ctx).Error("[gc worker] do GC returns an error",
				zap.String("uuid", w.uuid),
				zap.Error(err))
			metrics.GCJobFailureCounter.WithLabelValues("gc").Inc()
			return errors.Trace(err)
		}
	}

	return nil
}

// deleteRanges processes all delete range records whose ts < safePoint in table `gc_delete_range`
// `concurrency` specifies the concurrency to send NotifyDeleteRange.
func (w *GCWorker) deleteRanges(ctx context.Context, safePoint uint64, concurrency int) error {
	metrics.GCWorkerCounter.WithLabelValues("delete_range").Inc()

	se := createSession(w.store)
	ranges, err := util.LoadDeleteRanges(se, safePoint)
	se.Close()
	if err != nil {
		return errors.Trace(err)
	}

	// Cache table ids on which placement rules have been GC-ed, to avoid redundantly GC the same table id multiple times.
	gcPlacementRuleCache := make(map[int64]interface{}, len(ranges))

	logutil.Logger(ctx).Info("[gc worker] start delete ranges",
		zap.String("uuid", w.uuid),
		zap.Int("ranges", len(ranges)))
	startTime := time.Now()
	for _, r := range ranges {
		startKey, endKey := r.Range()

		err = w.doUnsafeDestroyRangeRequest(ctx, startKey, endKey, concurrency)
		failpoint.Inject("ignoreDeleteRangeFailed", func() {
			err = nil
		})
		if err != nil {
			logutil.Logger(ctx).Error("[gc worker] delete range failed on range",
				zap.String("uuid", w.uuid),
				zap.Stringer("startKey", startKey),
				zap.Stringer("endKey", endKey),
				zap.Error(err))
			continue
		}

		se := createSession(w.store)
		err = util.CompleteDeleteRange(se, r)
		se.Close()
		if err != nil {
			logutil.Logger(ctx).Error("[gc worker] failed to mark delete range task done",
				zap.String("uuid", w.uuid),
				zap.Stringer("startKey", startKey),
				zap.Stringer("endKey", endKey),
				zap.Error(err))
			metrics.GCUnsafeDestroyRangeFailuresCounterVec.WithLabelValues("save").Inc()
		}

		if err := w.doGCPlacementRules(safePoint, r, gcPlacementRuleCache); err != nil {
			logutil.Logger(ctx).Error("[gc worker] gc placement rules failed on range",
				zap.String("uuid", w.uuid),
				zap.Int64("jobID", r.JobID),
				zap.Int64("elementID", r.ElementID),
				zap.Error(err))
			continue
		}
		if err := w.doGCLabelRules(r); err != nil {
			logutil.Logger(ctx).Error("[gc worker] gc label rules failed on range",
				zap.String("uuid", w.uuid),
				zap.Int64("jobID", r.JobID),
				zap.Int64("elementID", r.ElementID),
				zap.Error(err))
			continue
		}
	}
	logutil.Logger(ctx).Info("[gc worker] finish delete ranges",
		zap.String("uuid", w.uuid),
		zap.Int("num of ranges", len(ranges)),
		zap.Duration("cost time", time.Since(startTime)))
	metrics.GCHistogram.WithLabelValues("delete_ranges").Observe(time.Since(startTime).Seconds())
	return nil
}

// redoDeleteRanges checks all deleted ranges whose ts is at least `lifetime + 24h` ago. See TiKV RFC #2.
// `concurrency` specifies the concurrency to send NotifyDeleteRange.
func (w *GCWorker) redoDeleteRanges(ctx context.Context, safePoint uint64, concurrency int) error {
	metrics.GCWorkerCounter.WithLabelValues("redo_delete_range").Inc()

	// We check delete range records that are deleted about 24 hours ago.
	redoDeleteRangesTs := safePoint - oracle.ComposeTS(int64(gcRedoDeleteRangeDelay.Seconds())*1000, 0)

	se := createSession(w.store)
	ranges, err := util.LoadDoneDeleteRanges(se, redoDeleteRangesTs)
	se.Close()
	if err != nil {
		return errors.Trace(err)
	}

	logutil.Logger(ctx).Info("[gc worker] start redo-delete ranges",
		zap.String("uuid", w.uuid),
		zap.Int("num of ranges", len(ranges)))
	startTime := time.Now()
	for _, r := range ranges {
		startKey, endKey := r.Range()

		err = w.doUnsafeDestroyRangeRequest(ctx, startKey, endKey, concurrency)
		if err != nil {
			logutil.Logger(ctx).Error("[gc worker] redo-delete range failed on range",
				zap.String("uuid", w.uuid),
				zap.Stringer("startKey", startKey),
				zap.Stringer("endKey", endKey),
				zap.Error(err))
			continue
		}

		se := createSession(w.store)
		err := util.DeleteDoneRecord(se, r)
		se.Close()
		if err != nil {
			logutil.Logger(ctx).Error("[gc worker] failed to remove delete_range_done record",
				zap.String("uuid", w.uuid),
				zap.Stringer("startKey", startKey),
				zap.Stringer("endKey", endKey),
				zap.Error(err))
			metrics.GCUnsafeDestroyRangeFailuresCounterVec.WithLabelValues("save_redo").Inc()
		}
	}
	logutil.Logger(ctx).Info("[gc worker] finish redo-delete ranges",
		zap.String("uuid", w.uuid),
		zap.Int("num of ranges", len(ranges)),
		zap.Duration("cost time", time.Since(startTime)))
	metrics.GCHistogram.WithLabelValues("redo_delete_ranges").Observe(time.Since(startTime).Seconds())
	return nil
}

func (w *GCWorker) doUnsafeDestroyRangeRequest(ctx context.Context, startKey []byte, endKey []byte, concurrency int) error {
	// Get all stores every time deleting a region. So the store list is less probably to be stale.
	stores, err := w.getStoresForGC(ctx)
	if err != nil {
		logutil.Logger(ctx).Error("[gc worker] delete ranges: got an error while trying to get store list from PD",
			zap.String("uuid", w.uuid),
			zap.Error(err))
		metrics.GCUnsafeDestroyRangeFailuresCounterVec.WithLabelValues("get_stores").Inc()
		return errors.Trace(err)
	}

	req := tikvrpc.NewRequest(tikvrpc.CmdUnsafeDestroyRange, &kvrpcpb.UnsafeDestroyRangeRequest{
		StartKey: startKey,
		EndKey:   endKey,
	}, kvrpcpb.Context{DiskFullOpt: kvrpcpb.DiskFullOpt_AllowedOnAlmostFull})

	var wg sync.WaitGroup
	errChan := make(chan error, len(stores))

	for _, store := range stores {
		address := store.Address
		storeID := store.Id
		wg.Add(1)
		go func() {
			defer wg.Done()

			resp, err1 := w.tikvStore.GetTiKVClient().SendRequest(ctx, address, req, unsafeDestroyRangeTimeout)
			if err1 == nil {
				if resp == nil || resp.Resp == nil {
					err1 = errors.Errorf("unsafe destroy range returns nil response from store %v", storeID)
				} else {
					errStr := (resp.Resp.(*kvrpcpb.UnsafeDestroyRangeResponse)).Error
					if len(errStr) > 0 {
						err1 = errors.Errorf("unsafe destroy range failed on store %v: %s", storeID, errStr)
					}
				}
			}

			if err1 != nil {
				metrics.GCUnsafeDestroyRangeFailuresCounterVec.WithLabelValues("send").Inc()
			}
			errChan <- err1
		}()
	}

	var errs []string
	for range stores {
		err1 := <-errChan
		if err1 != nil {
			errs = append(errs, err1.Error())
		}
	}

	wg.Wait()

	if len(errs) > 0 {
		return errors.Errorf("[gc worker] destroy range finished with errors: %v", errs)
	}

	return nil
}

// needsGCOperationForStore checks if the store-level requests related to GC needs to be sent to the store. The store-level
// requests includes UnsafeDestroyRange, PhysicalScanLock, etc.
func needsGCOperationForStore(store *metapb.Store) (bool, error) {
	// TombStone means the store has been removed from the cluster and there isn't any peer on the store, so needn't do GC for it.
	// Offline means the store is being removed from the cluster and it becomes tombstone after all peers are removed from it,
	// so we need to do GC for it.
	if store.State == metapb.StoreState_Tombstone {
		return false, nil
	}

	engineLabel := ""
	for _, label := range store.GetLabels() {
		if label.GetKey() == placement.EngineLabelKey {
			engineLabel = label.GetValue()
			break
		}
	}

	switch engineLabel {
	case placement.EngineLabelTiFlash:
		// For a TiFlash node, it uses other approach to delete dropped tables, so it's safe to skip sending
		// UnsafeDestroyRange requests; it has only learner peers and their data must exist in TiKV, so it's safe to
		// skip physical resolve locks for it.
		return false, nil

	case placement.EngineLabelTiKV, "":
		// If no engine label is set, it should be a TiKV node.
		return true, nil

	default:
		return true, errors.Errorf("unsupported store engine \"%v\" with storeID %v, addr %v",
			engineLabel,
			store.GetId(),
			store.GetAddress())
	}
}

// getStoresForGC gets the list of stores that needs to be processed during GC.
func (w *GCWorker) getStoresForGC(ctx context.Context) ([]*metapb.Store, error) {
	stores, err := w.pdClient.GetAllStores(ctx)
	if err != nil {
		return nil, errors.Trace(err)
	}

	upStores := make([]*metapb.Store, 0, len(stores))
	for _, store := range stores {
		needsGCOp, err := needsGCOperationForStore(store)
		if err != nil {
			return nil, errors.Trace(err)
		}
		if needsGCOp {
			upStores = append(upStores, store)
		}
	}
	return upStores, nil
}

func (w *GCWorker) getStoresMapForGC(ctx context.Context) (map[uint64]*metapb.Store, error) {
	stores, err := w.getStoresForGC(ctx)
	if err != nil {
		return nil, err
	}

	storesMap := make(map[uint64]*metapb.Store, len(stores))
	for _, store := range stores {
		storesMap[store.Id] = store
	}

	return storesMap, nil
}

func (w *GCWorker) loadGCConcurrencyWithDefault() (int, error) {
	str, err := w.loadValueFromSysTable(gcConcurrencyKey)
	if err != nil {
		return gcDefaultConcurrency, errors.Trace(err)
	}
	if str == "" {
		err = w.saveValueToSysTable(gcConcurrencyKey, strconv.Itoa(gcDefaultConcurrency))
		if err != nil {
			return gcDefaultConcurrency, errors.Trace(err)
		}
		return gcDefaultConcurrency, nil
	}

	jobConcurrency, err := strconv.Atoi(str)
	if err != nil {
		return gcDefaultConcurrency, err
	}

	if jobConcurrency < gcMinConcurrency {
		jobConcurrency = gcMinConcurrency
	}

	if jobConcurrency > gcMaxConcurrency {
		jobConcurrency = gcMaxConcurrency
	}

	return jobConcurrency, nil
}

// Central mode is deprecated in v5.0. This function will always return true.
func (w *GCWorker) checkUseDistributedGC() bool {
	mode, err := w.loadValueFromSysTable(gcModeKey)
	if err == nil && mode == "" {
		err = w.saveValueToSysTable(gcModeKey, gcModeDefault)
	}
	if err != nil {
		logutil.BgLogger().Error("[gc worker] failed to load gc mode, fall back to distributed mode",
			zap.String("uuid", w.uuid),
			zap.Error(err))
		metrics.GCJobFailureCounter.WithLabelValues("check_gc_mode").Inc()
	} else if strings.EqualFold(mode, gcModeCentral) {
		logutil.BgLogger().Warn("[gc worker] distributed mode will be used as central mode is deprecated")
	} else if !strings.EqualFold(mode, gcModeDistributed) {
		logutil.BgLogger().Warn("[gc worker] distributed mode will be used",
			zap.String("invalid gc mode", mode))
	}
	return true
}

func (w *GCWorker) checkUsePhysicalScanLock() (bool, error) {
	str, err := w.loadValueFromSysTable(gcScanLockModeKey)
	if err != nil {
		return false, errors.Trace(err)
	}
	if str == "" {
		err = w.saveValueToSysTable(gcScanLockModeKey, gcScanLockModeDefault)
		if err != nil {
			return false, errors.Trace(err)
		}
		str = gcScanLockModeDefault
	}
	if strings.EqualFold(str, gcScanLockModePhysical) {
		return true, nil
	}
	if strings.EqualFold(str, gcScanLockModeLegacy) {
		return false, nil
	}
	logutil.BgLogger().Warn("[gc worker] legacy scan lock mode will be used",
		zap.String("invalid scan lock mode", str))
	return false, nil
}

func (w *GCWorker) resolveLocks(ctx context.Context, safePoint uint64, concurrency int, usePhysical bool) (bool, error) {
	if !usePhysical {
		return false, w.legacyResolveLocks(ctx, safePoint, concurrency)
	}

	// First try resolve locks with physical scan
	err := w.resolveLocksPhysical(ctx, safePoint)
	if err == nil {
		return true, nil
	}

	logutil.Logger(ctx).Error("[gc worker] resolve locks with physical scan failed, trying fallback to legacy resolve lock",
		zap.String("uuid", w.uuid),
		zap.Uint64("safePoint", safePoint),
		zap.Error(err))

	return false, w.legacyResolveLocks(ctx, safePoint, concurrency)
}

func (w *GCWorker) legacyResolveLocks(ctx context.Context, safePoint uint64, concurrency int) error {
	metrics.GCWorkerCounter.WithLabelValues("resolve_locks").Inc()
	logutil.Logger(ctx).Info("[gc worker] start resolve locks",
		zap.String("uuid", w.uuid),
		zap.Uint64("safePoint", safePoint),
		zap.Int("concurrency", concurrency))
	startTime := time.Now()

	handler := func(ctx context.Context, r tikvstore.KeyRange) (rangetask.TaskStat, error) {
		return w.resolveLocksForRange(ctx, safePoint, r.StartKey, r.EndKey)
	}

	runner := rangetask.NewRangeTaskRunner("resolve-locks-runner", w.tikvStore, concurrency, handler)
	// Run resolve lock on the whole TiKV cluster. Empty keys means the range is unbounded.
	err := runner.RunOnRange(ctx, []byte(""), []byte(""))
	if err != nil {
		logutil.Logger(ctx).Error("[gc worker] resolve locks failed",
			zap.String("uuid", w.uuid),
			zap.Uint64("safePoint", safePoint),
			zap.Error(err))
		return errors.Trace(err)
	}

	logutil.Logger(ctx).Info("[gc worker] finish resolve locks",
		zap.String("uuid", w.uuid),
		zap.Uint64("safePoint", safePoint),
		zap.Int("regions", runner.CompletedRegions()))
	metrics.GCHistogram.WithLabelValues("resolve_locks").Observe(time.Since(startTime).Seconds())
	return nil
}

func (w *GCWorker) resolveLocksForRange(ctx context.Context, safePoint uint64, startKey []byte, endKey []byte) (rangetask.TaskStat, error) {
	// for scan lock request, we must return all locks even if they are generated
	// by the same transaction. because gc worker need to make sure all locks have been
	// cleaned.
	req := tikvrpc.NewRequest(tikvrpc.CmdScanLock, &kvrpcpb.ScanLockRequest{
		MaxVersion: safePoint,
		Limit:      gcScanLockLimit,
	})

	failpoint.Inject("lowScanLockLimit", func() {
		req.ScanLock().Limit = 3
	})

	var stat rangetask.TaskStat
	key := startKey
	bo := tikv.NewGcResolveLockMaxBackoffer(ctx)
	failpoint.Inject("setGcResolveMaxBackoff", func(v failpoint.Value) {
		sleep := v.(int)
		// cooperate with github.com/tikv/client-go/v2/locate/invalidCacheAndRetry
		ctx = context.WithValue(ctx, "injectedBackoff", struct{}{})
		bo = tikv.NewBackofferWithVars(ctx, sleep, nil)
	})
retryScanAndResolve:
	for {
		select {
		case <-ctx.Done():
			return stat, errors.New("[gc worker] gc job canceled")
		default:
		}

		req.ScanLock().StartKey = key
		loc, err := w.tikvStore.GetRegionCache().LocateKey(bo, key)
		if err != nil {
			return stat, errors.Trace(err)
		}
		req.ScanLock().EndKey = loc.EndKey
		resp, err := w.tikvStore.SendReq(bo, req, loc.Region, tikv.ReadTimeoutMedium)
		if err != nil {
			return stat, errors.Trace(err)
		}
		regionErr, err := resp.GetRegionError()
		if err != nil {
			return stat, errors.Trace(err)
		}
		if regionErr != nil {
			err = bo.Backoff(tikv.BoRegionMiss(), errors.New(regionErr.String()))
			if err != nil {
				return stat, errors.Trace(err)
			}
			continue
		}
		if resp.Resp == nil {
			return stat, errors.Trace(tikverr.ErrBodyMissing)
		}
		locksResp := resp.Resp.(*kvrpcpb.ScanLockResponse)
		if locksResp.GetError() != nil {
			return stat, errors.Errorf("unexpected scanlock error: %s", locksResp)
		}
		locksInfo := locksResp.GetLocks()
		locks := make([]*txnlock.Lock, 0, len(locksInfo))
		for _, li := range locksInfo {
			locks = append(locks, txnlock.NewLock(li))
		}
		if w.testingKnobs.scanLocks != nil {
			locks = append(locks, w.testingKnobs.scanLocks(key, loc.Region.GetID())...)
		}
		locForResolve := loc
		for {
			var (
				ok   bool
				err1 error
			)
			if w.testingKnobs.resolveLocks != nil {
				ok, err1 = w.testingKnobs.resolveLocks(locks, locForResolve.Region)
			} else {
				ok, err1 = w.tikvStore.GetLockResolver().BatchResolveLocks(bo, locks, locForResolve.Region)
			}
			if err1 != nil {
				return stat, errors.Trace(err1)
			}
			if !ok {
				err = bo.Backoff(tikv.BoTxnLock(), errors.Errorf("remain locks: %d", len(locks)))
				if err != nil {
					return stat, errors.Trace(err)
				}
				stillInSame, refreshedLoc, err := w.tryRelocateLocksRegion(bo, locks)
				if err != nil {
					return stat, errors.Trace(err)
				}
				if stillInSame {
					locForResolve = refreshedLoc
					continue
				}
				continue retryScanAndResolve
			}
			break
		}
		if len(locks) < gcScanLockLimit {
			stat.CompletedRegions++
			key = loc.EndKey
		} else {
			logutil.Logger(ctx).Info("[gc worker] region has more than limit locks",
				zap.String("uuid", w.uuid),
				zap.Uint64("region", locForResolve.Region.GetID()),
				zap.Int("scan lock limit", gcScanLockLimit))
			metrics.GCRegionTooManyLocksCounter.Inc()
			key = locks[len(locks)-1].Key
		}

		if len(key) == 0 || (len(endKey) != 0 && bytes.Compare(key, endKey) >= 0) {
			break
		}
		bo = tikv.NewGcResolveLockMaxBackoffer(ctx)
		failpoint.Inject("setGcResolveMaxBackoff", func(v failpoint.Value) {
			sleep := v.(int)
			bo = tikv.NewBackofferWithVars(ctx, sleep, nil)
		})
	}
	return stat, nil
}

func (w *GCWorker) tryRelocateLocksRegion(bo *tikv.Backoffer, locks []*txnlock.Lock) (stillInSameRegion bool, refreshedLoc *tikv.KeyLocation, err error) {
	if len(locks) == 0 {
		return
	}
	refreshedLoc, err = w.tikvStore.GetRegionCache().LocateKey(bo, locks[0].Key)
	if err != nil {
		return
	}
	stillInSameRegion = refreshedLoc.Contains(locks[len(locks)-1].Key)
	return
}

// resolveLocksPhysical uses TiKV's `PhysicalScanLock` to scan stale locks in the cluster and resolve them. It tries to
// ensure no lock whose ts <= safePoint is left.
func (w *GCWorker) resolveLocksPhysical(ctx context.Context, safePoint uint64) error {
	metrics.GCWorkerCounter.WithLabelValues("resolve_locks_physical").Inc()
	logutil.Logger(ctx).Info("[gc worker] start resolve locks with physical scan locks",
		zap.String("uuid", w.uuid),
		zap.Uint64("safePoint", safePoint))
	startTime := time.Now()

	registeredStores := make(map[uint64]*metapb.Store)
	defer w.removeLockObservers(ctx, safePoint, registeredStores)

	dirtyStores, err := w.getStoresMapForGC(ctx)
	if err != nil {
		return errors.Trace(err)
	}

	for retry := 0; retry < 3; retry++ {
		err = w.registerLockObservers(ctx, safePoint, dirtyStores)
		if err != nil {
			return errors.Trace(err)
		}
		for id, store := range dirtyStores {
			registeredStores[id] = store
		}

		resolvedStores, err := w.physicalScanAndResolveLocks(ctx, safePoint, dirtyStores)
		if err != nil {
			return errors.Trace(err)
		}

		failpoint.Inject("beforeCheckLockObservers", func() {})

		stores, err := w.getStoresMapForGC(ctx)
		if err != nil {
			return errors.Trace(err)
		}

		checkedStores, err := w.checkLockObservers(ctx, safePoint, stores)
		if err != nil {
			return errors.Trace(err)
		}

		for store := range stores {
			if _, ok := checkedStores[store]; ok {
				// The store is resolved and checked.
				if _, ok := resolvedStores[store]; ok {
					delete(stores, store)
				}
				// The store is checked and has been resolved before.
				if _, ok := dirtyStores[store]; !ok {
					delete(stores, store)
				}
				// If the store is checked and not resolved, we can retry to resolve it again, so leave it in dirtyStores.
			} else if _, ok := registeredStores[store]; ok {
				// The store has been registered and it's dirty due to too many collected locks. Fall back to legacy mode.
				// We can't remove the lock observer from the store and retry the whole procedure because if the store
				// receives duplicated remove and register requests during resolving locks, the store will be cleaned
				// when checking but the lock observer drops some locks. It may results in missing locks.
				return errors.Errorf("store %v is dirty", store)
			}
		}
		dirtyStores = stores

		// If there are still dirty stores, continue the loop to clean them again.
		// Only dirty stores will be scanned in the next loop.
		if len(dirtyStores) == 0 {
			break
		}
	}

	if len(dirtyStores) != 0 {
		return errors.Errorf("still has %d dirty stores after physical resolve locks", len(dirtyStores))
	}

	logutil.Logger(ctx).Info("[gc worker] finish resolve locks with physical scan locks",
		zap.String("uuid", w.uuid),
		zap.Uint64("safePoint", safePoint),
		zap.Duration("takes", time.Since(startTime)))
	metrics.GCHistogram.WithLabelValues("resolve_locks").Observe(time.Since(startTime).Seconds())
	return nil
}

func (w *GCWorker) registerLockObservers(ctx context.Context, safePoint uint64, stores map[uint64]*metapb.Store) error {
	logutil.Logger(ctx).Info("[gc worker] registering lock observers to tikv",
		zap.String("uuid", w.uuid),
		zap.Uint64("safePoint", safePoint))

	req := tikvrpc.NewRequest(tikvrpc.CmdRegisterLockObserver, &kvrpcpb.RegisterLockObserverRequest{
		MaxTs: safePoint,
	})

	for _, store := range stores {
		address := store.Address

		resp, err := w.tikvStore.GetTiKVClient().SendRequest(ctx, address, req, accessLockObserverTimeout)
		if err != nil {
			return errors.Trace(err)
		}
		if resp.Resp == nil {
			return errors.Trace(tikverr.ErrBodyMissing)
		}
		errStr := resp.Resp.(*kvrpcpb.RegisterLockObserverResponse).Error
		if len(errStr) > 0 {
			return errors.Errorf("register lock observer on store %v returns error: %v", store.Id, errStr)
		}
	}

	return nil
}

// checkLockObservers checks the state of each store's lock observer. If any lock collected by the observers, resolve
// them. Returns ids of clean stores.
func (w *GCWorker) checkLockObservers(ctx context.Context, safePoint uint64, stores map[uint64]*metapb.Store) (map[uint64]interface{}, error) {
	logutil.Logger(ctx).Info("[gc worker] checking lock observers",
		zap.String("uuid", w.uuid),
		zap.Uint64("safePoint", safePoint))

	req := tikvrpc.NewRequest(tikvrpc.CmdCheckLockObserver, &kvrpcpb.CheckLockObserverRequest{
		MaxTs: safePoint,
	})
	cleanStores := make(map[uint64]interface{}, len(stores))

	logError := func(store *metapb.Store, err error) {
		logutil.Logger(ctx).Error("[gc worker] failed to check lock observer for store",
			zap.String("uuid", w.uuid),
			zap.Any("store", store),
			zap.Error(err))
	}

	// When error occurs, this function doesn't fail immediately, but continues without adding the failed store to
	// cleanStores set.
	for _, store := range stores {
		address := store.Address

		resp, err := w.tikvStore.GetTiKVClient().SendRequest(ctx, address, req, accessLockObserverTimeout)
		if err != nil {
			logError(store, err)
			continue
		}
		if resp.Resp == nil {
			logError(store, tikverr.ErrBodyMissing)
			continue
		}
		respInner := resp.Resp.(*kvrpcpb.CheckLockObserverResponse)
		if len(respInner.Error) > 0 {
			err = errors.Errorf("check lock observer on store %v returns error: %v", store.Id, respInner.Error)
			logError(store, err)
			continue
		}

		// No need to resolve observed locks on uncleaned stores.
		if !respInner.IsClean {
			logutil.Logger(ctx).Warn("[gc worker] check lock observer: store is not clean",
				zap.String("uuid", w.uuid),
				zap.Any("store", store))
			continue
		}

		if len(respInner.Locks) > 0 {
			// Resolve the observed locks.
			locks := make([]*txnlock.Lock, len(respInner.Locks))
			for i, lockInfo := range respInner.Locks {
				locks[i] = txnlock.NewLock(lockInfo)
			}
			sort.Slice(locks, func(i, j int) bool {
				return bytes.Compare(locks[i].Key, locks[j].Key) < 0
			})
			err = w.resolveLocksAcrossRegions(ctx, locks)

			if err != nil {
				err = errors.Errorf("check lock observer on store %v returns error: %v", store.Id, respInner.Error)
				logError(store, err)
				continue
			}
		}
		cleanStores[store.Id] = nil
	}

	return cleanStores, nil
}

func (w *GCWorker) removeLockObservers(ctx context.Context, safePoint uint64, stores map[uint64]*metapb.Store) {
	logutil.Logger(ctx).Info("[gc worker] removing lock observers",
		zap.String("uuid", w.uuid),
		zap.Uint64("safePoint", safePoint))

	req := tikvrpc.NewRequest(tikvrpc.CmdRemoveLockObserver, &kvrpcpb.RemoveLockObserverRequest{
		MaxTs: safePoint,
	})

	logError := func(store *metapb.Store, err error) {
		logutil.Logger(ctx).Warn("[gc worker] failed to remove lock observer from store",
			zap.String("uuid", w.uuid),
			zap.Any("store", store),
			zap.Error(err))
	}

	for _, store := range stores {
		address := store.Address

		resp, err := w.tikvStore.GetTiKVClient().SendRequest(ctx, address, req, accessLockObserverTimeout)
		if err != nil {
			logError(store, err)
			continue
		}
		if resp.Resp == nil {
			logError(store, tikverr.ErrBodyMissing)
			continue
		}
		errStr := resp.Resp.(*kvrpcpb.RemoveLockObserverResponse).Error
		if len(errStr) > 0 {
			err = errors.Errorf("remove lock observer on store %v returns error: %v", store.Id, errStr)
			logError(store, err)
		}
	}
}

// physicalScanAndResolveLocks performs physical scan lock and resolves these locks. Returns successful stores
func (w *GCWorker) physicalScanAndResolveLocks(ctx context.Context, safePoint uint64, stores map[uint64]*metapb.Store) (map[uint64]interface{}, error) {
	ctx, cancel := context.WithCancel(ctx)
	// Cancel all spawned goroutines for lock scanning and resolving.
	defer cancel()

	scanner := newMergeLockScanner(safePoint, w.tikvStore.GetTiKVClient(), stores)
	err := scanner.Start(ctx)
	if err != nil {
		return nil, errors.Trace(err)
	}

	taskCh := make(chan []*txnlock.Lock, len(stores))
	errCh := make(chan error, len(stores))

	wg := &sync.WaitGroup{}
	for range stores {
		wg.Add(1)
		go func() {
			defer wg.Done()
			for {
				select {
				case locks, ok := <-taskCh:
					if !ok {
						// All locks have been resolved.
						return
					}
					err := w.resolveLocksAcrossRegions(ctx, locks)
					if err != nil {
						logutil.Logger(ctx).Error("resolve locks failed", zap.Error(err))
						errCh <- err
					}
				case <-ctx.Done():
					return
				}
			}
		}()
	}

	for {
		locks := scanner.NextBatch(128)
		if len(locks) == 0 {
			break
		}

		select {
		case taskCh <- locks:
		case err := <-errCh:
			return nil, errors.Trace(err)
		case <-ctx.Done():
			return nil, ctx.Err()
		}
	}

	close(taskCh)
	// Wait for all locks resolved.
	wg.Wait()

	select {
	case err := <-errCh:
		return nil, errors.Trace(err)
	default:
	}

	return scanner.GetSucceededStores(), nil
}

func (w *GCWorker) resolveLocksAcrossRegions(ctx context.Context, locks []*txnlock.Lock) error {
	failpoint.Inject("resolveLocksAcrossRegionsErr", func(v failpoint.Value) {
		ms := v.(int)
		time.Sleep(time.Duration(ms) * time.Millisecond)
		failpoint.Return(errors.New("injectedError"))
	})

	bo := tikv.NewGcResolveLockMaxBackoffer(ctx)

	for {
		if len(locks) == 0 {
			break
		}

		key := locks[0].Key
		loc, err := w.tikvStore.GetRegionCache().LocateKey(bo, key)
		if err != nil {
			return errors.Trace(err)
		}

		locksInRegion := make([]*txnlock.Lock, 0)

		for _, lock := range locks {
			if loc.Contains(lock.Key) {
				locksInRegion = append(locksInRegion, lock)
			} else {
				break
			}
		}

		ok, err := w.tikvStore.GetLockResolver().BatchResolveLocks(bo, locksInRegion, loc.Region)
		if err != nil {
			return errors.Trace(err)
		}
		if !ok {
			err = bo.Backoff(tikv.BoTxnLock(), errors.Errorf("remain locks: %d", len(locks)))
			if err != nil {
				return errors.Trace(err)
			}
			continue
		}

		// Recreate backoffer for next region
		bo = tikv.NewGcResolveLockMaxBackoffer(ctx)
		locks = locks[len(locksInRegion):]
	}

	return nil
}

const gcOneRegionMaxBackoff = 20000

func (w *GCWorker) uploadSafePointToPD(ctx context.Context, safePoint uint64) error {
	var newSafePoint uint64
	var err error

	bo := tikv.NewBackofferWithVars(ctx, gcOneRegionMaxBackoff, nil)
	for {
		newSafePoint, err = w.pdClient.UpdateGCSafePoint(ctx, safePoint)
		if err != nil {
			if errors.Cause(err) == context.Canceled {
				return errors.Trace(err)
			}
			err = bo.Backoff(tikv.BoPDRPC(), errors.Errorf("failed to upload safe point to PD, err: %v", err))
			if err != nil {
				return errors.Trace(err)
			}
			continue
		}
		break
	}

	if newSafePoint != safePoint {
		logutil.Logger(ctx).Warn("[gc worker] PD rejected safe point",
			zap.String("uuid", w.uuid),
			zap.Uint64("our safe point", safePoint),
			zap.Uint64("using another safe point", newSafePoint))
		return errors.Errorf("PD rejected our safe point %v but is using another safe point %v", safePoint, newSafePoint)
	}
	logutil.Logger(ctx).Info("[gc worker] sent safe point to PD",
		zap.String("uuid", w.uuid),
		zap.Uint64("safe point", safePoint))
	return nil
}

func (w *GCWorker) doGCForRange(ctx context.Context, startKey []byte, endKey []byte, safePoint uint64) (rangetask.TaskStat, error) {
	var stat rangetask.TaskStat
	defer func() {
		metrics.GCActionRegionResultCounter.WithLabelValues("success").Add(float64(stat.CompletedRegions))
		metrics.GCActionRegionResultCounter.WithLabelValues("fail").Add(float64(stat.FailedRegions))
	}()
	key := startKey
	for {
		bo := tikv.NewBackofferWithVars(ctx, gcOneRegionMaxBackoff, nil)
		loc, err := w.tikvStore.GetRegionCache().LocateKey(bo, key)
		if err != nil {
			return stat, errors.Trace(err)
		}

		var regionErr *errorpb.Error
		regionErr, err = w.doGCForRegion(bo, safePoint, loc.Region)

		// we check regionErr here first, because we know 'regionErr' and 'err' should not return together, to keep it to
		// make the process correct.
		if regionErr != nil {
			err = bo.Backoff(tikv.BoRegionMiss(), errors.New(regionErr.String()))
			if err == nil {
				continue
			}
		}

		if err != nil {
			logutil.BgLogger().Warn("[gc worker]",
				zap.String("uuid", w.uuid),
				zap.String("gc for range", fmt.Sprintf("[%d, %d)", startKey, endKey)),
				zap.Uint64("safePoint", safePoint),
				zap.Error(err))
			stat.FailedRegions++
		} else {
			stat.CompletedRegions++
		}

		key = loc.EndKey
		if len(key) == 0 || bytes.Compare(key, endKey) >= 0 {
			break
		}
	}

	return stat, nil
}

// doGCForRegion used for gc for region.
// these two errors should not return together, for more, see the func 'doGC'
func (w *GCWorker) doGCForRegion(bo *tikv.Backoffer, safePoint uint64, region tikv.RegionVerID) (*errorpb.Error, error) {
	req := tikvrpc.NewRequest(tikvrpc.CmdGC, &kvrpcpb.GCRequest{
		SafePoint: safePoint,
	})

	resp, err := w.tikvStore.SendReq(bo, req, region, gcTimeout)
	if err != nil {
		return nil, errors.Trace(err)
	}
	regionErr, err := resp.GetRegionError()
	if err != nil {
		return nil, errors.Trace(err)
	}
	if regionErr != nil {
		return regionErr, nil
	}

	if resp.Resp == nil {
		return nil, errors.Trace(tikverr.ErrBodyMissing)
	}
	gcResp := resp.Resp.(*kvrpcpb.GCResponse)
	if gcResp.GetError() != nil {
		return nil, errors.Errorf("unexpected gc error: %s", gcResp.GetError())
	}

	return nil, nil
}

func (w *GCWorker) doGC(ctx context.Context, safePoint uint64, concurrency int) error {
	metrics.GCWorkerCounter.WithLabelValues("do_gc").Inc()
	logutil.Logger(ctx).Info("[gc worker] start doing gc for all keys",
		zap.String("uuid", w.uuid),
		zap.Int("concurrency", concurrency),
		zap.Uint64("safePoint", safePoint))
	startTime := time.Now()

	runner := rangetask.NewRangeTaskRunner(
		"gc-runner",
		w.tikvStore,
		concurrency,
		func(ctx context.Context, r tikvstore.KeyRange) (rangetask.TaskStat, error) {
			return w.doGCForRange(ctx, r.StartKey, r.EndKey, safePoint)
		})

	err := runner.RunOnRange(ctx, []byte(""), []byte(""))
	if err != nil {
		logutil.Logger(ctx).Warn("[gc worker] failed to do gc for all keys",
			zap.String("uuid", w.uuid),
			zap.Int("concurrency", concurrency),
			zap.Error(err))
		return errors.Trace(err)
	}

	successRegions := runner.CompletedRegions()
	failedRegions := runner.FailedRegions()

	logutil.Logger(ctx).Info("[gc worker] finished doing gc for all keys",
		zap.String("uuid", w.uuid),
		zap.Uint64("safePoint", safePoint),
		zap.Int("successful regions", successRegions),
		zap.Int("failed regions", failedRegions),
		zap.Duration("total cost time", time.Since(startTime)))
	metrics.GCHistogram.WithLabelValues("do_gc").Observe(time.Since(startTime).Seconds())

	return nil
}

func (w *GCWorker) checkLeader() (bool, error) {
	metrics.GCWorkerCounter.WithLabelValues("check_leader").Inc()
	se := createSession(w.store)
	defer se.Close()

	ctx := context.Background()
	_, err := se.ExecuteInternal(ctx, "BEGIN")
	if err != nil {
		return false, errors.Trace(err)
	}
	leader, err := w.loadValueFromSysTable(gcLeaderUUIDKey)
	if err != nil {
		se.RollbackTxn(ctx)
		return false, errors.Trace(err)
	}
	logutil.BgLogger().Debug("[gc worker] got leader", zap.String("uuid", leader))
	if leader == w.uuid {
		err = w.saveTime(gcLeaderLeaseKey, time.Now().Add(gcWorkerLease))
		if err != nil {
			se.RollbackTxn(ctx)
			return false, errors.Trace(err)
		}
		err = se.CommitTxn(ctx)
		if err != nil {
			return false, errors.Trace(err)
		}
		return true, nil
	}

	se.RollbackTxn(ctx)

	_, err = se.ExecuteInternal(ctx, "BEGIN")
	if err != nil {
		return false, errors.Trace(err)
	}
	lease, err := w.loadTime(gcLeaderLeaseKey)
	if err != nil {
		se.RollbackTxn(ctx)
		return false, errors.Trace(err)
	}
	if lease == nil || lease.Before(time.Now()) {
		logutil.BgLogger().Debug("[gc worker] register as leader",
			zap.String("uuid", w.uuid))
		metrics.GCWorkerCounter.WithLabelValues("register_leader").Inc()

		err = w.saveValueToSysTable(gcLeaderUUIDKey, w.uuid)
		if err != nil {
			se.RollbackTxn(ctx)
			return false, errors.Trace(err)
		}
		err = w.saveValueToSysTable(gcLeaderDescKey, w.desc)
		if err != nil {
			se.RollbackTxn(ctx)
			return false, errors.Trace(err)
		}
		err = w.saveTime(gcLeaderLeaseKey, time.Now().Add(gcWorkerLease))
		if err != nil {
			se.RollbackTxn(ctx)
			return false, errors.Trace(err)
		}
		err = se.CommitTxn(ctx)
		if err != nil {
			return false, errors.Trace(err)
		}
		return true, nil
	}
	se.RollbackTxn(ctx)
	return false, nil
}

func (w *GCWorker) saveSafePoint(kv tikv.SafePointKV, t uint64) error {
	s := strconv.FormatUint(t, 10)
	err := kv.Put(tikv.GcSavedSafePoint, s)
	if err != nil {
		logutil.BgLogger().Error("save safepoint failed", zap.Error(err))
		return errors.Trace(err)
	}
	return nil
}

func (w *GCWorker) saveTime(key string, t time.Time) error {
	err := w.saveValueToSysTable(key, t.Format(tikvutil.GCTimeFormat))
	return errors.Trace(err)
}

func (w *GCWorker) loadTime(key string) (*time.Time, error) {
	str, err := w.loadValueFromSysTable(key)
	if err != nil {
		return nil, errors.Trace(err)
	}
	if str == "" {
		return nil, nil
	}
	t, err := tikvutil.CompatibleParseGCTime(str)
	if err != nil {
		return nil, errors.Trace(err)
	}
	return &t, nil
}

func (w *GCWorker) saveDuration(key string, d time.Duration) error {
	err := w.saveValueToSysTable(key, d.String())
	return errors.Trace(err)
}

func (w *GCWorker) loadDuration(key string) (*time.Duration, error) {
	str, err := w.loadValueFromSysTable(key)
	if err != nil {
		return nil, errors.Trace(err)
	}
	if str == "" {
		return nil, nil
	}
	d, err := time.ParseDuration(str)
	if err != nil {
		return nil, errors.Trace(err)
	}
	return &d, nil
}

func (w *GCWorker) loadDurationWithDefault(key string, def time.Duration) (*time.Duration, error) {
	d, err := w.loadDuration(key)
	if err != nil {
		return nil, errors.Trace(err)
	}
	if d == nil {
		err = w.saveDuration(key, def)
		if err != nil {
			return nil, errors.Trace(err)
		}
		return &def, nil
	}
	return d, nil
}

func (w *GCWorker) loadValueFromSysTable(key string) (string, error) {
	ctx := context.Background()
	se := createSession(w.store)
	defer se.Close()
	rs, err := se.ExecuteInternal(ctx, `SELECT HIGH_PRIORITY (variable_value) FROM mysql.tidb WHERE variable_name=%? FOR UPDATE`, key)
	if rs != nil {
		defer terror.Call(rs.Close)
	}
	if err != nil {
		return "", errors.Trace(err)
	}
	req := rs.NewChunk(nil)
	err = rs.Next(ctx, req)
	if err != nil {
		return "", errors.Trace(err)
	}
	if req.NumRows() == 0 {
		logutil.BgLogger().Debug("[gc worker] load kv",
			zap.String("key", key))
		return "", nil
	}
	value := req.GetRow(0).GetString(0)
	logutil.BgLogger().Debug("[gc worker] load kv",
		zap.String("key", key),
		zap.String("value", value))
	return value, nil
}

func (w *GCWorker) saveValueToSysTable(key, value string) error {
	const stmt = `INSERT HIGH_PRIORITY INTO mysql.tidb VALUES (%?, %?, %?)
			       ON DUPLICATE KEY
			       UPDATE variable_value = %?, comment = %?`
	se := createSession(w.store)
	defer se.Close()
	_, err := se.ExecuteInternal(context.Background(), stmt,
		key, value, gcVariableComments[key],
		value, gcVariableComments[key])
	logutil.BgLogger().Debug("[gc worker] save kv",
		zap.String("key", key),
		zap.String("value", value),
		zap.Error(err))
	return errors.Trace(err)
}

// GC placement rules when the partitions are removed by the GC worker.
// Placement rules cannot be removed immediately after drop table / truncate table,
// because the tables can be flashed back or recovered.
func (w *GCWorker) doGCPlacementRules(safePoint uint64, dr util.DelRangeTask, gcPlacementRuleCache map[int64]interface{}) (err error) {
	// Get the job from the job history
	var historyJob *model.Job
	failpoint.Inject("mockHistoryJobForGC", func(v failpoint.Value) {
		args, err1 := json.Marshal([]interface{}{kv.Key{}, []int64{int64(v.(int))}})
		if err1 != nil {
			return
		}
		historyJob = &model.Job{
			ID:      dr.JobID,
			Type:    model.ActionDropTable,
			TableID: int64(v.(int)),
			RawArgs: args,
		}
	})
	if historyJob == nil {
		err = kv.RunInNewTxn(context.Background(), w.store, false, func(ctx context.Context, txn kv.Transaction) error {
			var err1 error
			t := meta.NewMeta(txn)
			historyJob, err1 = t.GetHistoryDDLJob(dr.JobID)
			return err1
		})
		if err != nil {
			return
		}
		if historyJob == nil {
			return admin.ErrDDLJobNotFound.GenWithStackByArgs(dr.JobID)
		}
	}

	// Notify PD to drop the placement rules of partition-ids and table-id, even if there may be no placement rules.
	var physicalTableIDs []int64
	var tiflashPhysicalTableIDs []int64

	switch historyJob.Type {
	case model.ActionDropTable, model.ActionTruncateTable:
		var startKey kv.Key
		if err = historyJob.DecodeArgs(&startKey, &physicalTableIDs); err != nil {
			return
		}
		physicalTableIDs = append(physicalTableIDs, historyJob.TableID)
		tiflashPhysicalTableIDs = append(tiflashPhysicalTableIDs, historyJob.TableID)
		binlogInfo := historyJob.BinlogInfo
		if binlogInfo != nil {
			tblInfo := binlogInfo.TableInfo
			if tblInfo != nil {
				if tblInfo.TiFlashReplica == nil {
					tiflashPhysicalTableIDs = []int64{}
				}
			}
		}
	case model.ActionDropSchema:
		if err = historyJob.DecodeArgs(&physicalTableIDs); err != nil {
			return
		}
		tiflashPhysicalTableIDs = physicalTableIDs
	case model.ActionDropTablePartition, model.ActionTruncateTablePartition:
		if err = historyJob.DecodeArgs(&physicalTableIDs); err != nil {
			return
		}
		tblInfo := historyJob.BinlogInfo.TableInfo
		if tblInfo.TiFlashReplica != nil {
			tiflashPhysicalTableIDs = physicalTableIDs
		}
	}

	if len(physicalTableIDs) == 0 {
		return
	}

	bundles := make([]*placement.Bundle, 0, len(physicalTableIDs))
	for _, id := range physicalTableIDs {
		bundles = append(bundles, placement.NewBundle(id))
	}

<<<<<<< HEAD
	for _, id := range tiflashPhysicalTableIDs {
=======
	for _, id := range physicalTableIDs {
		// Skip table ids that's already successfully deleted.
		if _, ok := gcPlacementRuleCache[id]; ok {
			continue
		}
>>>>>>> cce729e6
		// Delete pd rule
		failpoint.Inject("gcDeletePlacementRuleCounter", func() {})
		logutil.BgLogger().Info("try delete TiFlash pd rule",
			zap.Int64("tableID", id), zap.String("endKey", string(dr.EndKey)), zap.Uint64("safePoint", safePoint))
		ruleID := fmt.Sprintf("table-%v-r", id)
		if err := infosync.DeleteTiFlashPlacementRule(context.Background(), "tiflash", ruleID); err != nil {
			// If DeletePlacementRule fails here, the rule will be deleted in `HandlePlacementRuleRoutine`.
			logutil.BgLogger().Error("delete TiFlash pd rule failed when gc",
				zap.Error(err), zap.String("ruleID", ruleID), zap.Uint64("safePoint", safePoint))
		} else {
			// Cache the table id if its related rule are deleted successfully.
			gcPlacementRuleCache[id] = struct{}{}
		}
	}
	return infosync.PutRuleBundlesWithDefaultRetry(context.TODO(), bundles)
}

func (w *GCWorker) doGCLabelRules(dr util.DelRangeTask) (err error) {
	// Get the job from the job history
	var historyJob *model.Job
	failpoint.Inject("mockHistoryJob", func(v failpoint.Value) {
		args, err1 := json.Marshal([]interface{}{kv.Key{}, []int64{}, []string{v.(string)}})
		if err1 != nil {
			return
		}
		historyJob = &model.Job{
			ID:      dr.JobID,
			Type:    model.ActionDropTable,
			RawArgs: args,
		}
	})
	if historyJob == nil {
		err = kv.RunInNewTxn(context.Background(), w.store, false, func(ctx context.Context, txn kv.Transaction) error {
			var err1 error
			t := meta.NewMeta(txn)
			historyJob, err1 = t.GetHistoryDDLJob(dr.JobID)
			return err1
		})
		if err != nil {
			return
		}
		if historyJob == nil {
			return admin.ErrDDLJobNotFound.GenWithStackByArgs(dr.JobID)
		}
	}

	if historyJob.Type == model.ActionDropTable {
		var (
			startKey         kv.Key
			physicalTableIDs []int64
			ruleIDs          []string
			rules            map[string]*label.Rule
		)
		if err = historyJob.DecodeArgs(&startKey, &physicalTableIDs, &ruleIDs); err != nil {
			return
		}

		// TODO: Here we need to get rules from PD and filter the rules which is not elegant. We should find a better way.
		rules, err = infosync.GetLabelRules(context.TODO(), ruleIDs)
		if err != nil {
			return
		}

		ruleIDs = getGCRules(append(physicalTableIDs, historyJob.TableID), rules)
		patch := label.NewRulePatch([]*label.Rule{}, ruleIDs)
		err = infosync.UpdateLabelRules(context.TODO(), patch)
	}
	return
}

func getGCRules(ids []int64, rules map[string]*label.Rule) []string {
	oldRange := make(map[string]struct{})
	for _, id := range ids {
		startKey := hex.EncodeToString(codec.EncodeBytes(nil, tablecodec.GenTableRecordPrefix(id)))
		endKey := hex.EncodeToString(codec.EncodeBytes(nil, tablecodec.GenTableRecordPrefix(id+1)))
		oldRange[startKey+endKey] = struct{}{}
	}

	var gcRules []string
	for _, rule := range rules {
		find := false
		for _, d := range rule.Data {
			if r, ok := d.(map[string]interface{}); ok {
				nowRange := fmt.Sprintf("%s%s", r["start_key"], r["end_key"])
				if _, ok := oldRange[nowRange]; ok {
					find = true
				}
			}
		}
		if find {
			gcRules = append(gcRules, rule.ID)
		}
	}
	return gcRules
}

// RunGCJob sends GC command to KV. It is exported for kv api, do not use it with GCWorker at the same time.
func RunGCJob(ctx context.Context, s tikv.Storage, pd pd.Client, safePoint uint64, identifier string, concurrency int) error {
	gcWorker := &GCWorker{
		tikvStore: s,
		uuid:      identifier,
		pdClient:  pd,
	}

	if concurrency <= 0 {
		return errors.Errorf("[gc worker] gc concurrency should greater than 0, current concurrency: %v", concurrency)
	}

	safePoint, err := gcWorker.setGCWorkerServiceSafePoint(ctx, safePoint)
	if err != nil {
		return errors.Trace(err)
	}

	_, err = gcWorker.resolveLocks(ctx, safePoint, concurrency, false)
	if err != nil {
		return errors.Trace(err)
	}

	err = gcWorker.saveSafePoint(gcWorker.tikvStore.GetSafePointKV(), safePoint)
	if err != nil {
		return errors.Trace(err)
	}
	// Sleep to wait for all other tidb instances update their safepoint cache.
	time.Sleep(gcSafePointCacheInterval)
	err = gcWorker.doGC(ctx, safePoint, concurrency)
	if err != nil {
		return errors.Trace(err)
	}
	return nil
}

// RunDistributedGCJob notifies TiKVs to do GC. It is exported for kv api, do not use it with GCWorker at the same time.
// This function may not finish immediately because it may take some time to do resolveLocks.
// Param concurrency specifies the concurrency of resolveLocks phase.
func RunDistributedGCJob(ctx context.Context, s tikv.Storage, pd pd.Client, safePoint uint64, identifier string, concurrency int) error {
	gcWorker := &GCWorker{
		tikvStore: s,
		uuid:      identifier,
		pdClient:  pd,
	}

	safePoint, err := gcWorker.setGCWorkerServiceSafePoint(ctx, safePoint)
	if err != nil {
		return errors.Trace(err)
	}

	_, err = gcWorker.resolveLocks(ctx, safePoint, concurrency, false)
	if err != nil {
		return errors.Trace(err)
	}

	// Save safe point to pd.
	err = gcWorker.saveSafePoint(gcWorker.tikvStore.GetSafePointKV(), safePoint)
	if err != nil {
		return errors.Trace(err)
	}
	// Sleep to wait for all other tidb instances update their safepoint cache.
	time.Sleep(gcSafePointCacheInterval)

	err = gcWorker.uploadSafePointToPD(ctx, safePoint)
	if err != nil {
		return errors.Trace(err)
	}
	return nil
}

// RunResolveLocks resolves all locks before the safePoint and returns whether the physical scan mode is used.
// It is exported only for test, do not use it in the production environment.
func RunResolveLocks(ctx context.Context, s tikv.Storage, pd pd.Client, safePoint uint64, identifier string, concurrency int, usePhysical bool) (bool, error) {
	gcWorker := &GCWorker{
		tikvStore: s,
		uuid:      identifier,
		pdClient:  pd,
	}
	return gcWorker.resolveLocks(ctx, safePoint, concurrency, usePhysical)
}

// MockGCWorker is for test.
type MockGCWorker struct {
	worker *GCWorker
}

// NewMockGCWorker creates a MockGCWorker instance ONLY for test.
func NewMockGCWorker(store kv.Storage) (*MockGCWorker, error) {
	ver, err := store.CurrentVersion(kv.GlobalTxnScope)
	if err != nil {
		return nil, errors.Trace(err)
	}
	hostName, err := os.Hostname()
	if err != nil {
		hostName = "unknown"
	}
	worker := &GCWorker{
		uuid:        strconv.FormatUint(ver.Ver, 16),
		desc:        fmt.Sprintf("host:%s, pid:%d, start at %s", hostName, os.Getpid(), time.Now()),
		store:       store,
		tikvStore:   store.(tikv.Storage),
		gcIsRunning: false,
		lastFinish:  time.Now(),
		done:        make(chan error),
		pdClient:    store.(tikv.Storage).GetRegionCache().PDClient(),
	}
	return &MockGCWorker{worker: worker}, nil
}

// DeleteRanges calls deleteRanges internally, just for test.
func (w *MockGCWorker) DeleteRanges(ctx context.Context, safePoint uint64) error {
	logutil.Logger(ctx).Error("deleteRanges is called")
	return w.worker.deleteRanges(ctx, safePoint, 1)
}

const scanLockResultBufferSize = 128

// mergeLockScanner is used to scan specified stores by using PhysicalScanLock. For multiple stores, the scanner will
// merge the scan results of each store, and remove the duplicating items from different stores.
type mergeLockScanner struct {
	safePoint     uint64
	client        tikv.Client
	stores        map[uint64]*metapb.Store
	receivers     mergeReceiver
	currentLock   *txnlock.Lock
	scanLockLimit uint32
}

type receiver struct {
	Ch       <-chan scanLockResult
	StoreID  uint64
	NextLock *txnlock.Lock
	Err      error
}

func (r *receiver) PeekNextLock() *txnlock.Lock {
	if r.NextLock != nil {
		return r.NextLock
	}
	result, ok := <-r.Ch
	if !ok {
		return nil
	}
	r.Err = result.Err
	r.NextLock = result.Lock
	return r.NextLock
}

func (r *receiver) TakeNextLock() *txnlock.Lock {
	lock := r.PeekNextLock()
	r.NextLock = nil
	return lock
}

// mergeReceiver is a list of receivers
type mergeReceiver []*receiver

func (r mergeReceiver) Len() int {
	return len(r)
}

func (r mergeReceiver) Less(i, j int) bool {
	lhs := r[i].PeekNextLock()
	rhs := r[j].PeekNextLock()
	// nil which means the receiver has finished should be the greatest one.
	if lhs == nil {
		// lhs >= rhs
		return false
	}
	if rhs == nil {
		// lhs != nil, so lhs < rhs
		return true
	}
	ord := bytes.Compare(lhs.Key, rhs.Key)
	return ord < 0 || (ord == 0 && lhs.TxnID < rhs.TxnID)
}

func (r mergeReceiver) Swap(i, j int) {
	r[i], r[j] = r[j], r[i]
}

func (r *mergeReceiver) Push(x interface{}) {
	*r = append(*r, x.(*receiver))
}

func (r *mergeReceiver) Pop() interface{} {
	receivers := *r
	res := receivers[len(receivers)-1]
	*r = receivers[:len(receivers)-1]
	return res
}

type scanLockResult struct {
	Lock *txnlock.Lock
	Err  error
}

func newMergeLockScanner(safePoint uint64, client tikv.Client, stores map[uint64]*metapb.Store) *mergeLockScanner {
	scanner := &mergeLockScanner{
		safePoint:     safePoint,
		client:        client,
		stores:        stores,
		scanLockLimit: gcScanLockLimit,
	}
	failpoint.Inject("lowPhysicalScanLockLimit", func() {
		scanner.scanLockLimit = 3
	})
	return scanner
}

// Start initializes the scanner and enables retrieving items from the scanner.
func (s *mergeLockScanner) Start(ctx context.Context) error {
	receivers := make([]*receiver, 0, len(s.stores))

	for storeID, store := range s.stores {
		ch := make(chan scanLockResult, scanLockResultBufferSize)
		store1 := store
		go func() {
			defer close(ch)

			err := s.physicalScanLocksForStore(ctx, s.safePoint, store1, ch)
			if err != nil {
				logutil.Logger(ctx).Error("physical scan lock for store encountered error",
					zap.Uint64("safePoint", s.safePoint),
					zap.Any("store", store1),
					zap.Error(err))

				select {
				case ch <- scanLockResult{Err: err}:
				case <-ctx.Done():
				}
			}
		}()
		receivers = append(receivers, &receiver{Ch: ch, StoreID: storeID})
	}

	s.startWithReceivers(receivers)

	return nil
}

func (s *mergeLockScanner) startWithReceivers(receivers []*receiver) {
	s.receivers = receivers
	heap.Init(&s.receivers)
}

func (s *mergeLockScanner) Next() *txnlock.Lock {
	for {
		nextReceiver := s.receivers[0]
		nextLock := nextReceiver.TakeNextLock()
		heap.Fix(&s.receivers, 0)

		if nextLock == nil {
			return nil
		}
		if s.currentLock == nil || !bytes.Equal(s.currentLock.Key, nextLock.Key) || s.currentLock.TxnID != nextLock.TxnID {
			s.currentLock = nextLock
			return nextLock
		}
	}
}

func (s *mergeLockScanner) NextBatch(batchSize int) []*txnlock.Lock {
	result := make([]*txnlock.Lock, 0, batchSize)
	for len(result) < batchSize {
		lock := s.Next()
		if lock == nil {
			break
		}
		result = append(result, lock)
	}
	return result
}

// GetSucceededStores gets a set of successfully scanned stores. Only call this after finishing scanning all locks.
func (s *mergeLockScanner) GetSucceededStores() map[uint64]interface{} {
	stores := make(map[uint64]interface{}, len(s.receivers))
	for _, receiver := range s.receivers {
		if receiver.Err == nil {
			stores[receiver.StoreID] = nil
		}
	}
	return stores
}

func (s *mergeLockScanner) physicalScanLocksForStore(ctx context.Context, safePoint uint64, store *metapb.Store, lockCh chan<- scanLockResult) error {
	address := store.Address
	req := tikvrpc.NewRequest(tikvrpc.CmdPhysicalScanLock, &kvrpcpb.PhysicalScanLockRequest{
		MaxTs: safePoint,
		Limit: s.scanLockLimit,
	})

	nextKey := make([]byte, 0)

	for {
		req.PhysicalScanLock().StartKey = nextKey

		response, err := s.client.SendRequest(ctx, address, req, tikv.ReadTimeoutMedium)
		if err != nil {
			return errors.Trace(err)
		}
		if response.Resp == nil {
			return errors.Trace(tikverr.ErrBodyMissing)
		}
		resp := response.Resp.(*kvrpcpb.PhysicalScanLockResponse)
		if len(resp.Error) > 0 {
			return errors.Errorf("physical scan lock received error from store: %v", resp.Error)
		}

		if len(resp.Locks) == 0 {
			break
		}

		nextKey = resp.Locks[len(resp.Locks)-1].Key
		nextKey = append(nextKey, 0)

		for _, lockInfo := range resp.Locks {
			select {
			case lockCh <- scanLockResult{Lock: txnlock.NewLock(lockInfo)}:
			case <-ctx.Done():
				return ctx.Err()
			}
		}

		if len(resp.Locks) < int(s.scanLockLimit) {
			break
		}
	}

	return nil
}<|MERGE_RESOLUTION|>--- conflicted
+++ resolved
@@ -1940,15 +1940,11 @@
 		bundles = append(bundles, placement.NewBundle(id))
 	}
 
-<<<<<<< HEAD
 	for _, id := range tiflashPhysicalTableIDs {
-=======
-	for _, id := range physicalTableIDs {
 		// Skip table ids that's already successfully deleted.
 		if _, ok := gcPlacementRuleCache[id]; ok {
 			continue
 		}
->>>>>>> cce729e6
 		// Delete pd rule
 		failpoint.Inject("gcDeletePlacementRuleCounter", func() {})
 		logutil.BgLogger().Info("try delete TiFlash pd rule",
