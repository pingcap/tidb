--- conflicted
+++ resolved
@@ -49,15 +49,11 @@
 	ErrTiKVStaleCommand = dbterror.ClassTiKV.NewStd(errno.ErrTiKVStaleCommand)
 	// ErrTiKVMaxTimestampNotSynced is the error that tikv's max timestamp is not synced.
 	ErrTiKVMaxTimestampNotSynced = dbterror.ClassTiKV.NewStd(errno.ErrTiKVMaxTimestampNotSynced)
-<<<<<<< HEAD
 	// ErrLockAcquireFailAndNoWaitSet is the error that acquire the lock failed while no wait is setted.
 	ErrLockAcquireFailAndNoWaitSet = dbterror.ClassTiKV.NewStd(errno.ErrLockAcquireFailAndNoWaitSet)
 	ErrResolveLockTimeout          = dbterror.ClassTiKV.NewStd(errno.ErrResolveLockTimeout)
-=======
-	ErrResolveLockTimeout        = dbterror.ClassTiKV.NewStd(errno.ErrResolveLockTimeout)
 	// ErrLockWaitTimeout is the error that wait for the lock is timeout.
 	ErrLockWaitTimeout = dbterror.ClassTiKV.NewStd(errno.ErrLockWaitTimeout)
->>>>>>> 5460b5c7
 	// ErrTiKVServerBusy is the error when tikv server is busy.
 	ErrTiKVServerBusy = dbterror.ClassTiKV.NewStd(errno.ErrTiKVServerBusy)
 	// ErrTiFlashServerBusy is the error that tiflash server is busy.
