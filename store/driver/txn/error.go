--- conflicted
+++ resolved
@@ -39,19 +39,14 @@
 // tikv error instance
 var (
 	// ErrTiKVServerTimeout is the error when tikv server is timeout.
-<<<<<<< HEAD
-	ErrTiKVServerTimeout  = dbterror.ClassTiKV.NewStd(errno.ErrTiKVServerTimeout)
-	ErrResolveLockTimeout = dbterror.ClassTiKV.NewStd(errno.ErrResolveLockTimeout)
+	ErrTiKVServerTimeout = dbterror.ClassTiKV.NewStd(errno.ErrTiKVServerTimeout)
 	// ErrGCTooEarly is the error that GC life time is shorter than transaction duration
 	ErrGCTooEarly = dbterror.ClassTiKV.NewStd(errno.ErrGCTooEarly)
-=======
-	ErrTiKVServerTimeout = dbterror.ClassTiKV.NewStd(errno.ErrTiKVServerTimeout)
 	// ErrTiKVStaleCommand is the error that the command is stale in tikv.
 	ErrTiKVStaleCommand = dbterror.ClassTiKV.NewStd(errno.ErrTiKVStaleCommand)
 	// ErrTiKVMaxTimestampNotSynced is the error that tikv's max timestamp is not synced.
 	ErrTiKVMaxTimestampNotSynced = dbterror.ClassTiKV.NewStd(errno.ErrTiKVMaxTimestampNotSynced)
 	ErrResolveLockTimeout        = dbterror.ClassTiKV.NewStd(errno.ErrResolveLockTimeout)
->>>>>>> 1cd37883
 )
 
 func genKeyExistsError(name string, value string, err error) error {
@@ -203,17 +198,16 @@
 		return ErrTiKVServerTimeout
 	}
 
-<<<<<<< HEAD
 	if e, ok := err.(*tikverr.ErrGCTooEarly); ok {
 		return ErrGCTooEarly.GenWithStackByArgs(e.TxnStartTS, e.GCSafePoint)
-=======
+	}
+
 	if errors.ErrorEqual(err, tikverr.ErrTiKVStaleCommand) {
 		return ErrTiKVStaleCommand
 	}
 
 	if errors.ErrorEqual(err, tikverr.ErrTiKVMaxTimestampNotSynced) {
 		return ErrTiKVMaxTimestampNotSynced
->>>>>>> 1cd37883
 	}
 
 	if errors.ErrorEqual(err, tikverr.ErrResolveLockTimeout) {
