--- conflicted
+++ resolved
@@ -156,10 +156,10 @@
 		return kv.ErrNotExist
 	}
 
-<<<<<<< HEAD
 	if e, ok := err.(*tikverr.ErrTxnTooLarge); ok {
 		return kv.ErrTxnTooLarge.GenWithStackByArgs(e.Size)
-=======
+	}
+
 	if errors.ErrorEqual(err, tikverr.ErrCannotSetNilValue) {
 		return kv.ErrCannotSetNilValue
 	}
@@ -170,7 +170,6 @@
 
 	if errors.ErrorEqual(err, tikverr.ErrInvalidTxn) {
 		return kv.ErrInvalidTxn
->>>>>>> 34922114
 	}
 	return errors.Trace(err)
 }
