--- conflicted
+++ resolved
@@ -40,10 +40,6 @@
 var (
 	// ErrTiKVServerTimeout is the error when tikv server is timeout.
 	ErrTiKVServerTimeout = dbterror.ClassTiKV.NewStd(errno.ErrTiKVServerTimeout)
-<<<<<<< HEAD
-	// ErrRegionUnavailable is the error when region is not available.
-	ErrRegionUnavailable = dbterror.ClassTiKV.NewStd(errno.ErrRegionUnavailable)
-=======
 	// ErrGCTooEarly is the error that GC life time is shorter than transaction duration
 	ErrGCTooEarly = dbterror.ClassTiKV.NewStd(errno.ErrGCTooEarly)
 	// ErrTiKVStaleCommand is the error that the command is stale in tikv.
@@ -55,7 +51,8 @@
 	ErrTiKVServerBusy = dbterror.ClassTiKV.NewStd(errno.ErrTiKVServerBusy)
 	// ErrPDServerTimeout is the error when pd server is timeout.
 	ErrPDServerTimeout = dbterror.ClassTiKV.NewStd(errno.ErrPDServerTimeout)
->>>>>>> 26c948d5
+	// ErrRegionUnavailable is the error when region is not available.
+	ErrRegionUnavailable = dbterror.ClassTiKV.NewStd(errno.ErrRegionUnavailable)
 )
 
 func genKeyExistsError(name string, value string, err error) error {
@@ -207,12 +204,6 @@
 		return ErrTiKVServerTimeout
 	}
 
-<<<<<<< HEAD
-	if errors.ErrorEqual(err, tikverr.ErrRegionUnavailable) {
-		return ErrRegionUnavailable
-	}
-	return errors.Trace(err)
-=======
 	if e, ok := err.(*tikverr.ErrPDServerTimeout); ok {
 		if len(e.Error()) == 0 {
 			return ErrPDServerTimeout
@@ -240,8 +231,11 @@
 		return ErrResolveLockTimeout
 	}
 
+	if errors.ErrorEqual(err, tikverr.ErrRegionUnavailable) {
+		return ErrRegionUnavailable
+	}
+
 	return errors.Trace(originErr)
->>>>>>> 26c948d5
 }
 
 func newWriteConflictError(conflict *kvrpcpb.WriteConflict) error {
