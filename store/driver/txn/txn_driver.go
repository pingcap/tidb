--- conflicted
+++ resolved
@@ -129,14 +129,11 @@
 			txn:     txn.KVTxn,
 			binInfo: val.(*binloginfo.BinlogInfo), // val cannot be other type.
 		})
-<<<<<<< HEAD
-	case tikvstore.Pessimistic:
-		txn.SetPessimistic(val.(bool))
-=======
 	case tikvstore.IsolationLevel:
 		level := getTiKVIsolationLevel(val.(kv.IsoLevel))
 		txn.KVTxn.GetSnapshot().SetIsolationLevel(level)
->>>>>>> 7df2289f
+	case tikvstore.Pessimistic:
+		txn.SetPessimistic(val.(bool))
 	default:
 		txn.KVTxn.SetOption(opt, val)
 	}
