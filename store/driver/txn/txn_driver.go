// Copyright 2021 PingCAP, Inc.
//
// Licensed under the Apache License, Version 2.0 (the "License");
// you may not use this file except in compliance with the License.
// You may obtain a copy of the License at
//
//     http://www.apache.org/licenses/LICENSE-2.0
//
// Unless required by applicable law or agreed to in writing, software
// distributed under the License is distributed on an "AS IS" BASIS,
// See the License for the specific language governing permissions and
// limitations under the License.

package txn

import (
	"context"
	"sync/atomic"

	"github.com/opentracing/opentracing-go"
	"github.com/pingcap/errors"
	"github.com/pingcap/kvproto/pkg/metapb"
	"github.com/pingcap/parser/model"
	"github.com/pingcap/tidb/kv"
	"github.com/pingcap/tidb/sessionctx/binloginfo"
	derr "github.com/pingcap/tidb/store/driver/error"
	"github.com/pingcap/tidb/store/driver/options"
	"github.com/pingcap/tidb/store/tikv"
	tikverr "github.com/pingcap/tidb/store/tikv/error"
	tikvstore "github.com/pingcap/tidb/store/tikv/kv"
	"github.com/pingcap/tidb/tablecodec"
)

type tikvTxn struct {
	*tikv.KVTxn
	idxNameCache map[int64]*model.TableInfo
}

// NewTiKVTxn returns a new Transaction.
func NewTiKVTxn(txn *tikv.KVTxn) kv.Transaction {
	txn.SetKVFilter(TiDBKVFilter{})

	entryLimit := atomic.LoadUint64(&kv.TxnEntrySizeLimit)
	totalLimit := atomic.LoadUint64(&kv.TxnTotalSizeLimit)
	txn.GetUnionStore().SetEntrySizeLimit(entryLimit, totalLimit)

	return &tikvTxn{txn, make(map[int64]*model.TableInfo)}
}

func (txn *tikvTxn) GetTableInfo(id int64) *model.TableInfo {
	return txn.idxNameCache[id]
}

func (txn *tikvTxn) CacheTableInfo(id int64, info *model.TableInfo) {
	txn.idxNameCache[id] = info
}

// lockWaitTime in ms, except that kv.LockAlwaysWait(0) means always wait lock, kv.LockNowait(-1) means nowait lock
func (txn *tikvTxn) LockKeys(ctx context.Context, lockCtx *kv.LockCtx, keysInput ...kv.Key) error {
	keys := toTiKVKeys(keysInput)
	err := txn.KVTxn.LockKeys(ctx, lockCtx, keys...)
	return txn.extractKeyErr(err)
}

func (txn *tikvTxn) Commit(ctx context.Context) error {
	err := txn.KVTxn.Commit(ctx)
	return txn.extractKeyErr(err)
}

// GetSnapshot returns the Snapshot binding to this transaction.
func (txn *tikvTxn) GetSnapshot() kv.Snapshot {
	return &tikvSnapshot{txn.KVTxn.GetSnapshot()}
}

// Iter creates an Iterator positioned on the first entry that k <= entry's key.
// If such entry is not found, it returns an invalid Iterator with no error.
// It yields only keys that < upperBound. If upperBound is nil, it means the upperBound is unbounded.
// The Iterator must be Closed after use.
func (txn *tikvTxn) Iter(k kv.Key, upperBound kv.Key) (kv.Iterator, error) {
	it, err := txn.KVTxn.Iter(k, upperBound)
	return newKVIterator(it), derr.ToTiDBErr(err)
}

// IterReverse creates a reversed Iterator positioned on the first entry which key is less than k.
// The returned iterator will iterate from greater key to smaller key.
// If k is nil, the returned iterator will be positioned at the last key.
// TODO: Add lower bound limit
func (txn *tikvTxn) IterReverse(k kv.Key) (kv.Iterator, error) {
	it, err := txn.KVTxn.IterReverse(k)
	return newKVIterator(it), derr.ToTiDBErr(err)
}

// BatchGet gets kv from the memory buffer of statement and transaction, and the kv storage.
// Do not use len(value) == 0 or value == nil to represent non-exist.
// If a key doesn't exist, there shouldn't be any corresponding entry in the result map.
func (txn *tikvTxn) BatchGet(ctx context.Context, keys []kv.Key) (map[string][]byte, error) {
	if span := opentracing.SpanFromContext(ctx); span != nil && span.Tracer() != nil {
		span1 := span.Tracer().StartSpan("tikvTxn.BatchGet", opentracing.ChildOf(span.Context()))
		defer span1.Finish()
		ctx = opentracing.ContextWithSpan(ctx, span1)
	}
	return NewBufferBatchGetter(txn.GetMemBuffer(), nil, txn.GetSnapshot()).BatchGet(ctx, keys)
}

func (txn *tikvTxn) Delete(k kv.Key) error {
	err := txn.KVTxn.Delete(k)
	return derr.ToTiDBErr(err)
}

func (txn *tikvTxn) Get(ctx context.Context, k kv.Key) ([]byte, error) {
	data, err := txn.KVTxn.Get(ctx, k)
	return data, derr.ToTiDBErr(err)
}

func (txn *tikvTxn) Set(k kv.Key, v []byte) error {
	err := txn.KVTxn.Set(k, v)
	return derr.ToTiDBErr(err)
}

func (txn *tikvTxn) GetMemBuffer() kv.MemBuffer {
	return newMemBuffer(txn.KVTxn.GetMemBuffer())
}

func (txn *tikvTxn) SetOption(opt int, val interface{}) {
	switch opt {
	case kv.BinlogInfo:
		txn.SetBinlogExecutor(&binlogExecutor{
			txn:     txn.KVTxn,
			binInfo: val.(*binloginfo.BinlogInfo), // val cannot be other type.
		})
	case kv.SchemaChecker:
		txn.SetSchemaLeaseChecker(val.(tikv.SchemaLeaseChecker))
	case kv.IsolationLevel:
		level := getTiKVIsolationLevel(val.(kv.IsoLevel))
		txn.KVTxn.GetSnapshot().SetIsolationLevel(level)
	case kv.Priority:
		txn.KVTxn.SetPriority(getTiKVPriority(val.(int)))
	case kv.NotFillCache:
		txn.KVTxn.GetSnapshot().SetNotFillCache(val.(bool))
	case kv.SyncLog:
		txn.EnableForceSyncLog()
	case kv.Pessimistic:
		txn.SetPessimistic(val.(bool))
	case kv.SnapshotTS:
		txn.KVTxn.GetSnapshot().SetSnapshotTS(val.(uint64))
	case kv.ReplicaRead:
		t := options.GetTiKVReplicaReadType(val.(kv.ReplicaReadType))
		txn.KVTxn.GetSnapshot().SetReplicaRead(t)
	case kv.TaskID:
		txn.KVTxn.GetSnapshot().SetTaskID(val.(uint64))
	case kv.InfoSchema:
		txn.SetSchemaVer(val.(tikv.SchemaVer))
	case kv.CollectRuntimeStats:
		txn.KVTxn.GetSnapshot().SetRuntimeStats(val.(*tikv.SnapshotRuntimeStats))
	case kv.SchemaAmender:
		txn.SetSchemaAmender(val.(tikv.SchemaAmender))
	case kv.SampleStep:
		txn.KVTxn.GetSnapshot().SetSampleStep(val.(uint32))
	case kv.CommitHook:
		txn.SetCommitCallback(val.(func(string, error)))
	case kv.EnableAsyncCommit:
		txn.SetEnableAsyncCommit(val.(bool))
	case kv.Enable1PC:
		txn.SetEnable1PC(val.(bool))
	case kv.GuaranteeLinearizability:
		txn.SetCausalConsistency(!val.(bool))
	case kv.TxnScope:
		txn.SetScope(val.(string))
	case kv.IsStalenessReadOnly:
		txn.KVTxn.GetSnapshot().SetIsStatenessReadOnly(val.(bool))
	case kv.MatchStoreLabels:
		txn.KVTxn.GetSnapshot().SetMatchStoreLabels(val.([]*metapb.StoreLabel))
	}
}

func (txn *tikvTxn) GetOption(opt int) interface{} {
	switch opt {
	case kv.GuaranteeLinearizability:
		return !txn.KVTxn.IsCasualConsistency()
	case kv.TxnScope:
		return txn.KVTxn.GetScope()
	default:
		return nil
	}
}

<<<<<<< HEAD
=======
func (txn *tikvTxn) DelOption(opt int) {
	switch opt {
	case kv.CollectRuntimeStats:
		txn.KVTxn.GetSnapshot().SetRuntimeStats(nil)
	}
}

>>>>>>> 424a5a88
// SetVars sets variables to the transaction.
func (txn *tikvTxn) SetVars(vars interface{}) {
	if vs, ok := vars.(*tikv.Variables); ok {
		txn.KVTxn.SetVars(vs)
	}
}

func (txn *tikvTxn) GetVars() interface{} {
	return txn.KVTxn.GetVars()
}

func (txn *tikvTxn) extractKeyErr(err error) error {
	if e, ok := errors.Cause(err).(*tikverr.ErrKeyExist); ok {
		return txn.extractKeyExistsErr(e.GetKey())
	}
	return extractKeyErr(err)
}

func (txn *tikvTxn) extractKeyExistsErr(key kv.Key) error {
	tableID, indexID, isRecord, err := tablecodec.DecodeKeyHead(key)
	if err != nil {
		return genKeyExistsError("UNKNOWN", key.String(), err)
	}

	tblInfo := txn.GetTableInfo(tableID)
	if tblInfo == nil {
		return genKeyExistsError("UNKNOWN", key.String(), errors.New("cannot find table info"))
	}
	value, err := txn.KVTxn.GetUnionStore().GetMemBuffer().SelectValueHistory(key, func(value []byte) bool { return len(value) != 0 })
	if err != nil {
		return genKeyExistsError("UNKNOWN", key.String(), err)
	}

	if isRecord {
		return extractKeyExistsErrFromHandle(key, value, tblInfo)
	}
	return extractKeyExistsErrFromIndex(key, value, tblInfo, indexID)
}

// TiDBKVFilter is the filter specific to TiDB to filter out KV pairs that needn't be committed.
type TiDBKVFilter struct{}

// IsUnnecessaryKeyValue defines which kinds of KV pairs from TiDB needn't be committed.
func (f TiDBKVFilter) IsUnnecessaryKeyValue(key, value []byte, flags tikvstore.KeyFlags) bool {
	return tablecodec.IsUntouchedIndexKValue(key, value)
}<|MERGE_RESOLUTION|>--- conflicted
+++ resolved
@@ -184,16 +184,6 @@
 	}
 }
 
-<<<<<<< HEAD
-=======
-func (txn *tikvTxn) DelOption(opt int) {
-	switch opt {
-	case kv.CollectRuntimeStats:
-		txn.KVTxn.GetSnapshot().SetRuntimeStats(nil)
-	}
-}
-
->>>>>>> 424a5a88
 // SetVars sets variables to the transaction.
 func (txn *tikvTxn) SetVars(vars interface{}) {
 	if vs, ok := vars.(*tikv.Variables); ok {
