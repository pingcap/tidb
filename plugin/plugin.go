// Copyright 2019 PingCAP, Inc.
//
// Licensed under the Apache License, Version 2.0 (the "License");
// you may not use this file except in compliance with the License.
// You may obtain a copy of the License at
//
//     http://www.apache.org/licenses/LICENSE-2.0
//
// Unless required by applicable law or agreed to in writing, software
// distributed under the License is distributed on an "AS IS" BASIS,
// See the License for the specific language governing permissions and
// limitations under the License.

package plugin

import (
	"context"
	"path/filepath"
	gplugin "plugin"
	"strconv"
	"strings"
	"sync/atomic"
	"unsafe"

	"github.com/coreos/etcd/clientv3"
	"github.com/pingcap/errors"
	"github.com/pingcap/tidb/domain"
	"github.com/pingcap/tidb/sessionctx/variable"
	"github.com/pingcap/tidb/util"
	"github.com/pingcap/tidb/util/logutil"
<<<<<<< HEAD
=======
	log "github.com/sirupsen/logrus"
>>>>>>> 6ef4fe16
	"go.uber.org/zap"
)

// pluginGlobal holds all global variables for plugin.
var pluginGlobal copyOnWriteContext

// copyOnWriteContext wraps a context follow COW idiom.
type copyOnWriteContext struct {
	tiPlugins unsafe.Pointer // *plugins
}

// plugins collects loaded plugins info.
type plugins struct {
	plugins      map[Kind][]Plugin
	versions     map[string]uint16
	dyingPlugins []Plugin
}

// clone deep copies plugins info.
func (p *plugins) clone() *plugins {
	np := &plugins{
		plugins:  make(map[Kind][]Plugin, len(p.plugins)),
		versions: make(map[string]uint16, len(p.versions)),
	}
	for key, value := range p.plugins {
		np.plugins[key] = append([]Plugin(nil), value...)
	}
	for key, value := range p.versions {
		np.versions[key] = value
	}
	for key, value := range p.dyingPlugins {
		np.dyingPlugins[key] = value
	}
	return np
}

// add adds a plugin to loaded plugin collection.
func (p plugins) add(plugin *Plugin) {
	plugins, ok := p.plugins[plugin.Kind]
	if !ok {
		plugins = make([]Plugin, 0)
	}
	plugins = append(plugins, *plugin)
	p.plugins[plugin.Kind] = plugins
	p.versions[plugin.Name] = plugin.Version
}

// plugins got plugin in COW context.
func (p copyOnWriteContext) plugins() *plugins {
	return (*plugins)(atomic.LoadPointer(&p.tiPlugins))
}

// Config presents the init configuration for plugin framework.
type Config struct {
	Plugins        []string
	PluginDir      string
	GlobalSysVar   *map[string]*variable.SysVar
	PluginVarNames *[]string
	SkipWhenFail   bool
	EnvVersion     map[string]uint16
	EtcdClient     *clientv3.Client
}

// Plugin presents a TiDB plugin.
type Plugin struct {
	*Manifest
	library *gplugin.Plugin
	State   State
	Path    string
}

type validateMode int

const (
	initMode validateMode = iota
	reloadMode
)

func (p *Plugin) validate(ctx context.Context, tiPlugins *plugins, mode validateMode) error {
	if mode == reloadMode {
		var oldPlugin *Plugin
		for i, item := range tiPlugins.plugins[p.Kind] {
			if item.Name == p.Name {
				oldPlugin = &tiPlugins.plugins[p.Kind][i]
				break
			}
		}
		if oldPlugin == nil {
			return errUnsupportedReloadPlugin.GenWithStackByArgs(p.Name)
		}
		if len(p.SysVars) != len(oldPlugin.SysVars) {
			return errUnsupportedReloadPluginVar.GenWithStackByArgs("")
		}
		for varName, varVal := range p.SysVars {
			if oldPlugin.SysVars[varName] == nil || *oldPlugin.SysVars[varName] != *varVal {
				return errUnsupportedReloadPluginVar.GenWithStackByArgs(varVal)
			}
		}
	}
	if p.RequireVersion != nil {
		for component, reqVer := range p.RequireVersion {
			if ver, ok := tiPlugins.versions[component]; !ok || ver < reqVer {
				return errRequireVersionCheckFail.GenWithStackByArgs(p.Name, component, reqVer, ver)
			}
		}
	}
	if p.SysVars != nil {
		for varName := range p.SysVars {
			if !strings.HasPrefix(varName, p.Name) {
				return errInvalidPluginSysVarName.GenWithStackByArgs(p.Name, varName, p.Name)
			}
		}
	}
	if p.Manifest.Validate != nil {
		if err := p.Manifest.Validate(ctx, p.Manifest); err != nil {
			return err
		}
	}
	return nil
}

// Load load plugin by config param.
// This method need be called before domain init to inject global variable info during bootstrap.
func Load(ctx context.Context, cfg Config) (err error) {
	tiPlugins := &plugins{
		plugins:      make(map[Kind][]Plugin),
		versions:     make(map[string]uint16),
		dyingPlugins: make([]Plugin, 0),
	}

	// Setup component version info for plugin running env.
	for component, version := range cfg.EnvVersion {
		tiPlugins.versions[component] = version
	}

	// Load plugin dl & manifest.
	for _, pluginID := range cfg.Plugins {
		var pName string
		pName, _, err = ID(pluginID).Decode()
		if err != nil {
			err = errors.Trace(err)
			return
		}
		// Check duplicate.
		_, dup := tiPlugins.versions[pName]
		if dup {
			if cfg.SkipWhenFail {
				log.Warnf("duplicate load %s and ignored", pName)
				continue
			}
			err = errDuplicatePlugin.GenWithStackByArgs(pluginID)
			return
		}
		// Load dl.
		var plugin Plugin
		plugin, err = loadOne(cfg.PluginDir, ID(pluginID))
		if err != nil {
			if cfg.SkipWhenFail {
				log.Warnf("load plugin %s failure and ignored, %v", pluginID, err)
				continue
			}
			return
		}
		tiPlugins.add(&plugin)
	}

	// Cross validate & Load plugins.
	for kind := range tiPlugins.plugins {
		for i := range tiPlugins.plugins[kind] {
			if err = tiPlugins.plugins[kind][i].validate(ctx, tiPlugins, initMode); err != nil {
				if cfg.SkipWhenFail {
					log.Warnf("validate plugin %s fail and disable plugin, %v", tiPlugins.plugins[kind][i].Name, err)
					tiPlugins.plugins[kind][i].State = Disable
					err = nil
					continue
				}
				return
			}
			p := tiPlugins.plugins[kind][i]
			if err = p.OnInit(ctx, p.Manifest); err != nil {
				if cfg.SkipWhenFail {
					tiPlugins.plugins[kind][i].State = Disable
					err = nil
					continue
				}
				return
			}
			if cfg.GlobalSysVar != nil {
				for key, value := range tiPlugins.plugins[kind][i].SysVars {
					(*cfg.GlobalSysVar)[key] = value
					if value.Scope != variable.ScopeSession && cfg.PluginVarNames != nil {
						*cfg.PluginVarNames = append(*cfg.PluginVarNames, key)
					}
				}
			}
			tiPlugins.plugins[kind][i].State = Ready
		}
	}
	pluginGlobal = copyOnWriteContext{tiPlugins: unsafe.Pointer(tiPlugins)}
	err = nil
	return
}

// Init initializes the loaded plugin by config param.
// This method must be called after `Load` but before any other plugin method call, so it call got TiDB domain info.
func Init(ctx context.Context, cfg Config) (err error) {
	tiPlugins := pluginGlobal.plugins()
	if tiPlugins == nil {
		return nil
	}
	for kind := range tiPlugins.plugins {
		for i := range tiPlugins.plugins[kind] {
			p := tiPlugins.plugins[kind][i]
			if err = p.OnInit(ctx, p.Manifest); err != nil {
				if cfg.SkipWhenFail {
					log.Warnf("call Plugin %s OnInit failure, err: %v", p.Name, err)
					tiPlugins.plugins[kind][i].State = Disable
					err = nil
					continue
				}
				return
			}
			if p.OnFlush != nil && cfg.EtcdClient != nil {
				const pluginWatchPrefix = "/tidb/plugins/"
				ctx, cancel := context.WithCancel(context.Background())
				watcher := &flushWatcher{
					ctx:      ctx,
					cancel:   cancel,
					path:     pluginWatchPrefix + tiPlugins.plugins[kind][i].Name,
					etcd:     cfg.EtcdClient,
					manifest: tiPlugins.plugins[kind][i].Manifest,
				}
				tiPlugins.plugins[kind][i].flushWatcher = watcher
				go util.WithRecovery(watcher.watchLoop, nil)
			}
			tiPlugins.plugins[kind][i].State = Ready
		}
	}
	return
}

type flushWatcher struct {
	ctx      context.Context
	cancel   context.CancelFunc
	path     string
	etcd     *clientv3.Client
	manifest *Manifest
}

func (w *flushWatcher) watchLoop() {
	watchChan := w.etcd.Watch(w.ctx, w.path)
	for {
		select {
		case <-w.ctx.Done():
			return
		case <-watchChan:
			err := w.manifest.OnFlush(w.ctx, w.manifest)
			if err != nil {
				logutil.Logger(context.Background()).Error("notify plugin flush event failed", zap.String("plugin", w.manifest.Name), zap.Error(err))
			}
		}
	}
}

func loadOne(dir string, pluginID ID) (plugin Plugin, err error) {
	plugin.Path = filepath.Join(dir, string(pluginID)+LibrarySuffix)
	plugin.library, err = gplugin.Open(plugin.Path)
	if err != nil {
		err = errors.Trace(err)
		return
	}
	manifestSym, err := plugin.library.Lookup(ManifestSymbol)
	if err != nil {
		err = errors.Trace(err)
		return
	}
	manifest, ok := manifestSym.(func() *Manifest)
	if !ok {
		err = errInvalidPluginManifest.GenWithStackByArgs(string(pluginID))
		return
	}
	pName, pVersion, err := pluginID.Decode()
	if err != nil {
		err = errors.Trace(err)
		return
	}
	plugin.Manifest = manifest()
	if plugin.Name != pName {
		err = errInvalidPluginName.GenWithStackByArgs(string(pluginID), plugin.Name)
		return
	}
	if strconv.Itoa(int(plugin.Version)) != pVersion {
		err = errInvalidPluginVersion.GenWithStackByArgs(string(pluginID))
		return
	}
	return
}

// Shutdown cleanups all plugin resources.
// Notice: it just cleanups the resource of plugin, but cannot unload plugins(limited by go plugin).
func Shutdown(ctx context.Context) {
	for {
		tiPlugins := pluginGlobal.plugins()
		if tiPlugins == nil {
			return
		}
		for _, plugins := range tiPlugins.plugins {
			for _, p := range plugins {
				p.State = Dying
				if p.flushWatcher != nil {
					p.flushWatcher.cancel()
				}
				if err := p.OnShutdown(ctx, p.Manifest); err != nil {
					logutil.Logger(ctx).Error("call OnShutdown failure",
						zap.String("pluginName", p.Name), zap.Error(err))
				}
			}
		}
		if atomic.CompareAndSwapPointer(&pluginGlobal.tiPlugins, unsafe.Pointer(tiPlugins), nil) {
			return
		}
	}
}

// Get finds and returns plugin by kind and name parameters.
func Get(kind Kind, name string) *Plugin {
	plugins := pluginGlobal.plugins()
	if plugins == nil {
		return nil
	}
	for _, p := range plugins.plugins[kind] {
		if p.Name == name {
			return &p
		}
	}
	return nil
}

// ForeachPlugin loops all ready plugins.
func ForeachPlugin(kind Kind, fn func(plugin *Plugin) error) error {
	plugins := pluginGlobal.plugins()
	if plugins == nil {
		return nil
	}
	for i := range plugins.plugins[kind] {
		p := &plugins.plugins[kind][i]
		if p.State != Ready {
			continue
		}
		err := fn(p)
		if err != nil {
			return err
		}
	}
	return nil
}

// GetAll finds and returns all plugins.
func GetAll() map[Kind][]Plugin {
	plugins := pluginGlobal.plugins()
	if plugins == nil {
		return nil
	}
	return plugins.plugins
}

// NotifyFlush notify plugins to do flush logic.
func NotifyFlush(dom *domain.Domain, pluginName string) error {
	p := getByName(pluginName)
	if p == nil || p.Manifest.flushWatcher == nil || p.State != Ready {
		return errors.Errorf("plugin %s doesn't exists or unsupported flush or doesn't start with PD", pluginName)
	}
	_, err := dom.GetEtcdClient().KV.Put(context.Background(), p.Manifest.flushWatcher.path, "")
	if err != nil {
		return err
	}
	return nil
}

func getByName(pluginName string) *Plugin {
	for _, plugins := range GetAll() {
		for _, p := range plugins {
			if p.Name == pluginName {
				return &p
			}
		}
	}
	return nil
}<|MERGE_RESOLUTION|>--- conflicted
+++ resolved
@@ -28,10 +28,6 @@
 	"github.com/pingcap/tidb/sessionctx/variable"
 	"github.com/pingcap/tidb/util"
 	"github.com/pingcap/tidb/util/logutil"
-<<<<<<< HEAD
-=======
-	log "github.com/sirupsen/logrus"
->>>>>>> 6ef4fe16
 	"go.uber.org/zap"
 )
 
@@ -179,7 +175,7 @@
 		_, dup := tiPlugins.versions[pName]
 		if dup {
 			if cfg.SkipWhenFail {
-				log.Warnf("duplicate load %s and ignored", pName)
+				logutil.Logger(context.Background()).Warn("duplicate load and ignored", zap.String("plugin", pName))
 				continue
 			}
 			err = errDuplicatePlugin.GenWithStackByArgs(pluginID)
@@ -190,7 +186,7 @@
 		plugin, err = loadOne(cfg.PluginDir, ID(pluginID))
 		if err != nil {
 			if cfg.SkipWhenFail {
-				log.Warnf("load plugin %s failure and ignored, %v", pluginID, err)
+				logutil.Logger(context.Background()).Warn("load plugin failure and ignored", zap.String("plugin ID", pluginID), zap.Error(err))
 				continue
 			}
 			return
@@ -203,7 +199,8 @@
 		for i := range tiPlugins.plugins[kind] {
 			if err = tiPlugins.plugins[kind][i].validate(ctx, tiPlugins, initMode); err != nil {
 				if cfg.SkipWhenFail {
-					log.Warnf("validate plugin %s fail and disable plugin, %v", tiPlugins.plugins[kind][i].Name, err)
+					logutil.Logger(context.Background()).Warn("validate plugin fail and disable plugin",
+						zap.String("plugin", tiPlugins.plugins[kind][i].Name), zap.Error(err))
 					tiPlugins.plugins[kind][i].State = Disable
 					err = nil
 					continue
@@ -247,7 +244,7 @@
 			p := tiPlugins.plugins[kind][i]
 			if err = p.OnInit(ctx, p.Manifest); err != nil {
 				if cfg.SkipWhenFail {
-					log.Warnf("call Plugin %s OnInit failure, err: %v", p.Name, err)
+					logutil.Logger(context.Background()).Warn("call plugin OnInit failure", zap.String("plugin", p.Name), zap.Error(err))
 					tiPlugins.plugins[kind][i].State = Disable
 					err = nil
 					continue
