--- conflicted
+++ resolved
@@ -48,24 +48,16 @@
 const (
 	codeBadNumber terror.ErrCode = 1
 
-<<<<<<< HEAD
 	codeDataTooLong         terror.ErrCode = terror.ErrCode(mysql.ErrDataTooLong)
 	codeTruncated           terror.ErrCode = terror.ErrCode(mysql.WarnDataTruncated)
 	codeOverflow            terror.ErrCode = terror.ErrCode(mysql.ErrDataOutOfRange)
 	codeDivByZero           terror.ErrCode = terror.ErrCode(mysql.ErrDivisionByZero)
+	codeTooBigDisplayWidth  terror.ErrCode = terror.ErrCode(mysql.ErrTooBigDisplaywidth)
+	codeTooBigFieldLength   terror.ErrCode = terror.ErrCode(mysql.ErrTooBigFieldlength)
+	codeTooBigSet           terror.ErrCode = terror.ErrCode(mysql.ErrTooBigSet)
+	codeWrongFieldSpec      terror.ErrCode = terror.ErrCode(mysql.ErrWrongFieldSpec)
 	codeTruncatedWrongValue terror.ErrCode = terror.ErrCode(mysql.ErrTruncatedWrongValue)
-
-	codeUnknown terror.ErrCode = terror.ErrCode(mysql.ErrUnknown)
-=======
-	codeDataTooLong        terror.ErrCode = terror.ErrCode(mysql.ErrDataTooLong)
-	codeTruncated          terror.ErrCode = terror.ErrCode(mysql.WarnDataTruncated)
-	codeOverflow           terror.ErrCode = terror.ErrCode(mysql.ErrDataOutOfRange)
-	codeDivByZero          terror.ErrCode = terror.ErrCode(mysql.ErrDivisionByZero)
-	codeTooBigDisplayWidth terror.ErrCode = terror.ErrCode(mysql.ErrTooBigDisplaywidth)
-	codeTooBigFieldLength  terror.ErrCode = terror.ErrCode(mysql.ErrTooBigFieldlength)
-	codeTooBigSet          terror.ErrCode = terror.ErrCode(mysql.ErrTooBigSet)
-	codeWrongFieldSpec     terror.ErrCode = terror.ErrCode(mysql.ErrWrongFieldSpec)
->>>>>>> 4203eba4
+	codeUnknown             terror.ErrCode = terror.ErrCode(mysql.ErrUnknown)
 )
 
 var (
@@ -77,23 +69,16 @@
 
 func init() {
 	typesMySQLErrCodes := map[terror.ErrCode]uint16{
-<<<<<<< HEAD
 		codeDataTooLong:         mysql.ErrDataTooLong,
 		codeTruncated:           mysql.WarnDataTruncated,
 		codeOverflow:            mysql.ErrDataOutOfRange,
 		codeDivByZero:           mysql.ErrDivisionByZero,
+		codeTooBigDisplayWidth:  mysql.ErrTooBigDisplaywidth,
+		codeTooBigFieldLength:   mysql.ErrTooBigFieldlength,
+		codeTooBigSet:           mysql.ErrTooBigSet,
+		codeWrongFieldSpec:      mysql.ErrWrongFieldSpec,
 		codeTruncatedWrongValue: mysql.ErrTruncatedWrongValue,
 		codeUnknown:             mysql.ErrUnknown,
-=======
-		codeDataTooLong:        mysql.ErrDataTooLong,
-		codeTruncated:          mysql.WarnDataTruncated,
-		codeOverflow:           mysql.ErrDataOutOfRange,
-		codeDivByZero:          mysql.ErrDivisionByZero,
-		codeTooBigDisplayWidth: mysql.ErrTooBigDisplaywidth,
-		codeTooBigFieldLength:  mysql.ErrTooBigFieldlength,
-		codeTooBigSet:          mysql.ErrTooBigSet,
-		codeWrongFieldSpec:     mysql.ErrWrongFieldSpec,
->>>>>>> 4203eba4
 	}
 	terror.ErrClassToMySQLCodes[terror.ClassTypes] = typesMySQLErrCodes
 }