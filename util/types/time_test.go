// Copyright 2015 PingCAP, Inc.
//
// Licensed under the Apache License, Version 2.0 (the "License");
// you may not use this file except in compliance with the License.
// You may obtain a copy of the License at
//
//     http://www.apache.org/licenses/LICENSE-2.0
//
// Unless required by applicable law or agreed to in writing, software
// distributed under the License is distributed on an "AS IS" BASIS,
// See the License for the specific language governing permissions and
// limitations under the License.

package types

import (
	"time"

	. "github.com/pingcap/check"
	"github.com/pingcap/tidb/mysql"
	"github.com/pingcap/tidb/util/testleak"
)

var _ = Suite(&testTimeSuite{})

type testTimeSuite struct {
}

func (s *testTimeSuite) TestDateTime(c *C) {
	defer testleak.AfterTest(c)()
	table := []struct {
		Input  string
		Expect string
	}{
		{"2012-12-31 11:30:45", "2012-12-31 11:30:45"},
		{"0000-00-00 00:00:00", "0000-00-00 00:00:00"},
		{"0001-01-01 00:00:00", "0001-01-01 00:00:00"},
		{"00-12-31 11:30:45", "2000-12-31 11:30:45"},
		{"12-12-31 11:30:45", "2012-12-31 11:30:45"},
		{"2012-12-31", "2012-12-31 00:00:00"},
		{"20121231", "2012-12-31 00:00:00"},
		{"121231", "2012-12-31 00:00:00"},
		{"2012^12^31 11+30+45", "2012-12-31 11:30:45"},
		{"2012^12^31T11+30+45", "2012-12-31 11:30:45"},
		{"2012-2-1 11:30:45", "2012-02-01 11:30:45"},
		{"12-2-1 11:30:45", "2012-02-01 11:30:45"},
		{"20121231113045", "2012-12-31 11:30:45"},
		{"121231113045", "2012-12-31 11:30:45"},
		{"2012-02-29", "2012-02-29 00:00:00"},
	}

	for _, test := range table {
		t, err := ParseDatetime(test.Input)
		c.Assert(err, IsNil)
		c.Assert(t.String(), Equals, test.Expect)
	}

	fspTbl := []struct {
		Input  string
		Fsp    int
		Expect string
	}{
		{"121231113045.123345", 6, "2012-12-31 11:30:45.123345"},
		{"20121231113045.123345", 6, "2012-12-31 11:30:45.123345"},
		{"121231113045.9999999", 6, "2012-12-31 11:30:46.000000"},
	}

	for _, test := range fspTbl {
		t, err := ParseTime(test.Input, mysql.TypeDatetime, test.Fsp)
		c.Assert(err, IsNil)
		c.Assert(t.String(), Equals, test.Expect)
	}

	t, _ := ParseTime("121231113045.9999999", mysql.TypeDatetime, 6)
	c.Assert(t.Time.Second(), Equals, 46)
	c.Assert(t.Time.Microsecond(), Equals, 0)

	// test error
	errTable := []string{
		"1000-01-01 00:00:70",
		"1000-13-00 00:00:00",
		"10000-01-01 00:00:00",
		"1000-09-31 00:00:00",
		"1001-02-29 00:00:00",
	}

	for _, test := range errTable {
		_, err := ParseDatetime(test)
		c.Assert(err, NotNil)
	}
}

func (s *testTimeSuite) TestTimestamp(c *C) {
	defer testleak.AfterTest(c)()
	table := []struct {
		Input  string
		Expect string
	}{
		{"2012-12-31 11:30:45", "2012-12-31 11:30:45"},
	}

	for _, test := range table {
		t, err := ParseTimestamp(test.Input)
		c.Assert(err, IsNil)
		c.Assert(t.String(), Equals, test.Expect)
	}

	errTable := []string{
		"2048-12-31 11:30:45",
		"1969-12-31 11:30:45",
	}

	for _, test := range errTable {
		_, err := ParseTimestamp(test)
		c.Assert(err, NotNil)
	}
}

func (s *testTimeSuite) TestDate(c *C) {
	defer testleak.AfterTest(c)()
	table := []struct {
		Input  string
		Expect string
	}{
		{"2012-12-31", "2012-12-31"},
		{"00-12-31", "2000-12-31"},
		{"20121231", "2012-12-31"},
		{"121231", "2012-12-31"},
		{"2015-06-01 12:12:12", "2015-06-01"},
		{"0001-01-01 00:00:00", "0001-01-01"},
		{"0001-01-01", "0001-01-01"},
	}

	for _, test := range table {
		t, err := ParseDate(test.Input)
		c.Assert(err, IsNil)
		c.Assert(t.String(), Equals, test.Expect)
	}

	errTable := []string{
		"0121231",
	}

	for _, test := range errTable {
		_, err := ParseDate(test)
		c.Assert(err, NotNil)
	}
}

func (s *testTimeSuite) TestTime(c *C) {
	defer testleak.AfterTest(c)()
	table := []struct {
		Input  string
		Expect string
	}{
		{"10:11:12", "10:11:12"},
		{"101112", "10:11:12"},
		{"10:11", "10:11:00"},
		{"101112.123456", "10:11:12"},
		{"1112", "00:11:12"},
		{"12", "00:00:12"},
		{"1 12", "36:00:00"},
		{"1 10:11:12", "34:11:12"},
		{"1 10:11:12.123456", "34:11:12"},
		{"10:11:12.123456", "10:11:12"},
		{"1 10:11", "34:11:00"},
		{"1 10", "34:00:00"},
		{"24 10", "586:00:00"},
		{"-24 10", "-586:00:00"},
		{"0 10", "10:00:00"},
		{"-10:10:10", "-10:10:10"},
		{"-838:59:59", "-838:59:59"},
		{"838:59:59", "838:59:59"},
		{"2011-11-11 00:00:01", "00:00:01"},
		{"2011-11-11", "00:00:00"},
	}

	for _, test := range table {
		t, err := ParseDuration(test.Input, MinFsp)
		c.Assert(err, IsNil)
		c.Assert(t.String(), Equals, test.Expect)
	}

	table = []struct {
		Input  string
		Expect string
	}{
		{"101112.123456", "10:11:12.123456"},
		{"1 10:11:12.123456", "34:11:12.123456"},
		{"10:11:12.123456", "10:11:12.123456"},
	}

	for _, test := range table {
		t, err := ParseDuration(test.Input, MaxFsp)
		c.Assert(err, IsNil)
		c.Assert(t.String(), Equals, test.Expect)
	}

	errTable := []string{
		"232 10",
		"-232 10",
	}

	for _, test := range errTable {
		_, err := ParseDuration(test, DefaultFsp)
		c.Assert(err, NotNil)
	}

	// test time compare
	cmpTable := []struct {
		lhs int64
		rhs int64
		ret int
	}{
		{1, 0, 1},
		{0, 1, -1},
		{0, 0, 0},
	}

	for _, t := range cmpTable {
		t1 := Duration{time.Duration(t.lhs), DefaultFsp}
		t2 := Duration{time.Duration(t.rhs), DefaultFsp}
		ret := t1.Compare(t2)
		c.Assert(ret, Equals, t.ret)
	}
}

func (s *testTimeSuite) TestTimeFsp(c *C) {
	defer testleak.AfterTest(c)()
	table := []struct {
		Input  string
		Fsp    int
		Expect string
	}{
		{"00:00:00.1", 0, "00:00:00"},
		{"00:00:00.1", 1, "00:00:00.1"},
		{"00:00:00.777777", 2, "00:00:00.78"},
		{"00:00:00.777777", 6, "00:00:00.777777"},
		// fsp -1 use default 0
		{"00:00:00.777777", -1, "00:00:01"},
		{"00:00:00.001", 3, "00:00:00.001"},
	}

	for _, test := range table {
		t, err := ParseDuration(test.Input, test.Fsp)
		c.Assert(err, IsNil)
		c.Assert(t.String(), Equals, test.Expect)
	}

	errTable := []struct {
		Input string
		Fsp   int
	}{
		{"00:00:00.1", -2},
		{"00:00:00.1", 7},
	}

	for _, test := range errTable {
		_, err := ParseDuration(test.Input, test.Fsp)
		c.Assert(err, NotNil)
	}
}
func (s *testTimeSuite) TestYear(c *C) {
	defer testleak.AfterTest(c)()
	table := []struct {
		Input  string
		Expect int16
	}{
		{"1990", 1990},
		{"10", 2010},
		{"0", 2000},
		{"99", 1999},
	}

	for _, test := range table {
		t, err := ParseYear(test.Input)
		c.Assert(err, IsNil)
		c.Assert(t, Equals, test.Expect)
	}

	valids := []struct {
		Year   int64
		Expect bool
	}{
		{2000, true},
		{20000, false},
		{0, true},
		{-1, false},
	}

	for _, test := range valids {
		_, err := AdjustYear(test.Year)
		if test.Expect {
			c.Assert(err, IsNil)
		} else {
			c.Assert(err, NotNil)
		}
	}

}

func (s *testTimeSuite) getLocation(c *C) *time.Location {
	locations := []string{"Asia/Shanghai", "Europe/Berlin"}
	timeFormat := "Jan 2, 2006 at 3:04pm (MST)"

	z, err := time.LoadLocation(locations[0])
	c.Assert(err, IsNil)

	t1, err := time.ParseInLocation(timeFormat, "Jul 9, 2012 at 5:02am (CEST)", z)
	c.Assert(err, IsNil)
	t2, err := time.Parse(timeFormat, "Jul 9, 2012 at 5:02am (CEST)")
	c.Assert(err, IsNil)

	if t1.Equal(t2) {
		z, err = time.LoadLocation(locations[1])
		c.Assert(err, IsNil)
	}

	return z
}

func (s *testTimeSuite) TestCodec(c *C) {
	defer testleak.AfterTest(c)()
	// mysql timestamp value don't allow month=0 or day=0.
	t, err := ParseTimestamp("2016-12-00 00:00:00")
	c.Assert(err, NotNil)

	t, err = ParseTimestamp("2010-10-10 10:11:11")
	c.Assert(err, IsNil)
	packed, err := t.ToPackedUint()
	c.Assert(err, IsNil)

	var t1 Time
	t1.Type = mysql.TypeTimestamp

	z := s.getLocation(c)
	local = z
	err = t1.FromPackedUint(packed)
	c.Assert(err, IsNil)
	c.Assert(t.String(), Not(Equals), t1.String())

	local = time.Local
	err = t1.FromPackedUint(packed)
	c.Assert(err, IsNil)
	c.Assert(t.String(), Equals, t1.String())

	t1.Time = FromGoTime(time.Now())
	packed, err = t1.ToPackedUint()
	c.Assert(err, IsNil)

	var t2 Time
	t2.Type = mysql.TypeTimestamp
	err = t2.FromPackedUint(packed)
	c.Assert(err, IsNil)
	c.Assert(t1.String(), Equals, t2.String())

	packed, _ = ZeroDatetime.ToPackedUint()

	var t3 Time
	t3.Type = mysql.TypeDatetime
	err = t3.FromPackedUint(packed)
	c.Assert(err, IsNil)
	c.Assert(t3.String(), Equals, ZeroDatetime.String())

	t, err = ParseDatetime("0001-01-01 00:00:00")
	c.Assert(err, IsNil)
	packed, _ = t.ToPackedUint()

	var t4 Time
	t4.Type = mysql.TypeDatetime
	err = t4.FromPackedUint(packed)
	c.Assert(err, IsNil)
	c.Assert(t.String(), Equals, t4.String())

	tbl := []string{
		"2000-01-01 00:00:00.000000",
		"2000-01-01 00:00:00.123456",
		"0001-01-01 00:00:00.123456",
		"2000-06-01 00:00:00.999999",
	}

	for _, test := range tbl {
		t, err := ParseTime(test, mysql.TypeDatetime, MaxFsp)
		c.Assert(err, IsNil)

		packed, _ = t.ToPackedUint()

		var dest Time
		dest.Type = mysql.TypeDatetime
		dest.Fsp = MaxFsp
		err = dest.FromPackedUint(packed)
		c.Assert(err, IsNil)
		c.Assert(dest.String(), Equals, test)
	}
}

func (s *testTimeSuite) TestParseTimeFromNum(c *C) {
	defer testleak.AfterTest(c)()
	table := []struct {
		Input                int64
		ExpectDateTimeError  bool
		ExpectDateTimeValue  string
		ExpectTimeStampError bool
		ExpectTimeStampValue string
		ExpectDateError      bool
		ExpectDateValue      string
	}{
		{20101010111111, false, "2010-10-10 11:11:11", false, "2010-10-10 11:11:11", false, "2010-10-10"},
		{2010101011111, true, zeroDatetimeStr, true, zeroDatetimeStr, true, zeroDateStr},
		{201010101111, false, "2020-10-10 10:11:11", false, "2020-10-10 10:11:11", false, "2020-10-10"},
		{20101010111, false, "2002-01-01 01:01:11", false, "2002-01-01 01:01:11", false, "2002-01-01"},
		{2010101011, true, zeroDatetimeStr, true, zeroDatetimeStr, true, zeroDateStr},
		{201010101, false, "2000-02-01 01:01:01", false, "2000-02-01 01:01:01", false, "2000-02-01"},
		{20101010, false, "2010-10-10 00:00:00", false, "2010-10-10 00:00:00", false, "2010-10-10"},
		{2010101, true, zeroDatetimeStr, true, zeroDatetimeStr, true, zeroDateStr},
		{201010, false, "2020-10-10 00:00:00", false, "2020-10-10 00:00:00", false, "2020-10-10"},
		{20101, false, "2002-01-01 00:00:00", false, "2002-01-01 00:00:00", false, "2002-01-01"},
		{2010, true, zeroDatetimeStr, true, zeroDatetimeStr, true, zeroDateStr},
		{201, false, "2000-02-01 00:00:00", false, "2000-02-01 00:00:00", false, "2000-02-01"},
		{20, true, zeroDatetimeStr, true, zeroDatetimeStr, true, zeroDateStr},
		{2, true, zeroDatetimeStr, true, zeroDatetimeStr, true, zeroDateStr},
		{0, false, zeroDatetimeStr, false, zeroDatetimeStr, false, zeroDateStr},
		{-1, true, zeroDatetimeStr, true, zeroDatetimeStr, true, zeroDateStr},
		{99999999999999, true, zeroDatetimeStr, true, zeroDatetimeStr, true, zeroDateStr},
		{100000000000000, true, zeroDatetimeStr, true, zeroDatetimeStr, true, zeroDateStr},
		{10000102000000, false, "1000-01-02 00:00:00", true, zeroDatetimeStr, false, "1000-01-02"},
		{19690101000000, false, "1969-01-01 00:00:00", true, zeroDatetimeStr, false, "1969-01-01"},
		{991231235959, false, "1999-12-31 23:59:59", false, "1999-12-31 23:59:59", false, "1999-12-31"},
		{691231235959, false, "2069-12-31 23:59:59", true, zeroDatetimeStr, false, "2069-12-31"},
		{370119031407, false, "2037-01-19 03:14:07", false, "2037-01-19 03:14:07", false, "2037-01-19"},
		{380120031407, false, "2038-01-20 03:14:07", true, zeroDatetimeStr, false, "2038-01-20"},
	}

	for _, test := range table {
		// test ParseDatetimeFromNum
		t, err := ParseDatetimeFromNum(test.Input)
		if test.ExpectDateTimeError {
			c.Assert(err, NotNil)
		} else {
			c.Assert(err, IsNil)
			c.Assert(t.Type, Equals, mysql.TypeDatetime)
		}
		c.Assert(t.String(), Equals, test.ExpectDateTimeValue)

		// test ParseTimestampFromNum
		t, err = ParseTimestampFromNum(test.Input)
		if test.ExpectTimeStampError {
			c.Assert(err, NotNil)
		} else {
			c.Assert(err, IsNil)
			c.Assert(t.Type, Equals, mysql.TypeTimestamp)
		}
		c.Assert(t.String(), Equals, test.ExpectTimeStampValue)

		// test ParseDateFromNum
		t, err = ParseDateFromNum(test.Input)

		if test.ExpectDateTimeError {
			c.Assert(err, NotNil)
		} else {
			c.Assert(err, IsNil)
			c.Assert(t.Type, Equals, mysql.TypeDate)
		}
		c.Assert(t.String(), Equals, test.ExpectDateValue)
	}
}

func (s *testTimeSuite) TestToNumber(c *C) {
	defer testleak.AfterTest(c)()
	tblDateTime := []struct {
		Input  string
		Fsp    int
		Expect string
	}{
		{"12-12-31 11:30:45", 0, "20121231113045"},
		{"12-12-31 11:30:45", 6, "20121231113045.000000"},
		{"12-12-31 11:30:45.123", 6, "20121231113045.123000"},
		{"12-12-31 11:30:45.123345", 0, "20121231113045"},
		{"12-12-31 11:30:45.123345", 3, "20121231113045.123"},
		{"12-12-31 11:30:45.123345", 5, "20121231113045.12335"},
		{"12-12-31 11:30:45.123345", 6, "20121231113045.123345"},
		{"12-12-31 11:30:45.1233457", 6, "20121231113045.123346"},
		{"12-12-31 11:30:45.823345", 0, "20121231113046"},
	}

	for _, test := range tblDateTime {
		t, err := ParseTime(test.Input, mysql.TypeDatetime, test.Fsp)
		c.Assert(err, IsNil)
		c.Assert(t.ToNumber().String(), Equals, test.Expect)
	}

	// Fix issue #1046
	tblDate := []struct {
		Input  string
		Fsp    int
		Expect string
	}{
		{"12-12-31 11:30:45", 0, "20121231"},
		{"12-12-31 11:30:45", 6, "20121231"},
		{"12-12-31 11:30:45.123", 6, "20121231"},
		{"12-12-31 11:30:45.123345", 0, "20121231"},
		{"12-12-31 11:30:45.123345", 3, "20121231"},
		{"12-12-31 11:30:45.123345", 5, "20121231"},
		{"12-12-31 11:30:45.123345", 6, "20121231"},
		{"12-12-31 11:30:45.1233457", 6, "20121231"},
		{"12-12-31 11:30:45.823345", 0, "20121231"},
	}

	for _, test := range tblDate {
		t, err := ParseTime(test.Input, mysql.TypeDate, 0)
		c.Assert(err, IsNil)
		c.Assert(t.ToNumber().String(), Equals, test.Expect)
	}

	tblDuration := []struct {
		Input  string
		Fsp    int
		Expect string
	}{
		{"11:30:45", 0, "113045"},
		{"11:30:45", 6, "113045.000000"},
		{"11:30:45.123", 6, "113045.123000"},
		{"11:30:45.123345", 0, "113045"},
		{"11:30:45.123345", 3, "113045.123"},
		{"11:30:45.123345", 5, "113045.12335"},
		{"11:30:45.123345", 6, "113045.123345"},
		{"11:30:45.1233456", 6, "113045.123346"},
		{"11:30:45.9233456", 0, "113046"},
		{"-11:30:45.9233456", 0, "-113046"},
	}

	for _, test := range tblDuration {
		t, err := ParseDuration(test.Input, test.Fsp)
		c.Assert(err, IsNil)
		// now we can only change Duration's Fsp to check ToNumber with different Fsp
		c.Assert(t.ToNumber().String(), Equals, test.Expect)
	}
}

func (s *testTimeSuite) TestParseFrac(c *C) {
	defer testleak.AfterTest(c)()
	tbl := []struct {
		S        string
		Fsp      int
		Ret      int
		Overflow bool
	}{
<<<<<<< HEAD
		{"1234567", 0, 0},
		{"1234567", 1, 100000},
		{"0000567", 5, 60},
		{"1234567", 5, 123460},
		{"1234567", 6, 123457},
		{"9999999", 6, 0},
	}

	for _, t := range tbl {
		v, _, err := parseFrac(t.S, t.Fsp)
=======
		// Round when fsp < string length.
		{"1234567", 0, 0, false},
		{"1234567", 1, 100000, false},
		{"0000567", 5, 60, false},
		{"1234567", 5, 123460, false},
		{"1234567", 6, 123457, false},
		// Fill 0 when fsp > string length.
		{"123", 4, 1230, false},
		{"123", 5, 12300, false},
		{"123", 6, 123000, false},
		{"01", 3, 10, false},
		{"012", 4, 120, false},
		{"0123", 5, 1230, false},
		// Overflow
		{"9999999", 6, 0, true},
		{"999999", 5, 0, true},
		{"999", 2, 0, true},
		{"999", 3, 999000, false},
	}

	for _, t := range tbl {
		v, overflow, err := parseFrac(t.S, t.Fsp)
>>>>>>> 06331ee5
		c.Assert(err, IsNil)
		c.Assert(v, Equals, t.Ret)
		c.Assert(overflow, Equals, t.Overflow)
	}
}

func (s *testTimeSuite) TestRoundFrac(c *C) {
	defer testleak.AfterTest(c)()
	tbl := []struct {
		Input  string
		Fsp    int
		Except string
	}{
		{"2012-12-31 11:30:45.123456", 4, "2012-12-31 11:30:45.1235"},
		{"2012-12-31 11:30:45.123456", 6, "2012-12-31 11:30:45.123456"},
		{"2012-12-31 11:30:45.123456", 0, "2012-12-31 11:30:45"},
		{"2012-12-31 11:30:45.123456", 1, "2012-12-31 11:30:45.1"},
		{"2012-12-31 11:30:45.999999", 4, "2012-12-31 11:30:46.0000"},
		{"2012-12-31 11:30:45.999999", 0, "2012-12-31 11:30:46"},
	}

	for _, t := range tbl {
		v, err := ParseTime(t.Input, mysql.TypeDatetime, MaxFsp)
		c.Assert(err, IsNil)
		nv, err := v.roundFrac(t.Fsp)
		c.Assert(err, IsNil)
		c.Assert(nv.String(), Equals, t.Except)
	}

	tbl = []struct {
		Input  string
		Fsp    int
		Except string
	}{
		{"11:30:45.123456", 4, "11:30:45.1235"},
		{"11:30:45.123456", 6, "11:30:45.123456"},
		{"11:30:45.123456", 0, "11:30:45"},
		{"1 11:30:45.123456", 1, "35:30:45.1"},
		{"1 11:30:45.999999", 4, "35:30:46.0000"},
		{"-1 11:30:45.999999", 0, "-35:30:46"},
	}

	for _, t := range tbl {
		v, err := ParseDuration(t.Input, MaxFsp)
		c.Assert(err, IsNil)
		nv, err := v.RoundFrac(t.Fsp)
		c.Assert(err, IsNil)
		c.Assert(nv.String(), Equals, t.Except)
	}
}

func (s *testTimeSuite) TestConvert(c *C) {
	defer testleak.AfterTest(c)()
	tbl := []struct {
		Input  string
		Fsp    int
		Except string
	}{
		{"2012-12-31 11:30:45.123456", 4, "11:30:45.1235"},
		{"2012-12-31 11:30:45.123456", 6, "11:30:45.123456"},
		{"2012-12-31 11:30:45.123456", 0, "11:30:45"},
		{"2012-12-31 11:30:45.999999", 0, "11:30:46"},
		{"0000-00-00 00:00:00", 6, "00:00:00"},
	}

	for _, t := range tbl {
		v, err := ParseTime(t.Input, mysql.TypeDatetime, t.Fsp)
		c.Assert(err, IsNil)
		nv, err := v.ConvertToDuration()
		c.Assert(err, IsNil)
		c.Assert(nv.String(), Equals, t.Except)
	}

	tblDuration := []struct {
		Input string
		Fsp   int
	}{
		{"11:30:45.123456", 4},
		{"11:30:45.123456", 6},
		{"11:30:45.123456", 0},
		{"1 11:30:45.999999", 0},
	}

	for _, t := range tblDuration {
		v, err := ParseDuration(t.Input, t.Fsp)
		c.Assert(err, IsNil)
		year, month, day := time.Now().Date()
		n := time.Date(year, month, day, 0, 0, 0, 0, time.Local)
		t, err := v.ConvertToTime(mysql.TypeDatetime)
		c.Assert(err, IsNil)
		t1, _ := t.Time.GoTime()
		c.Assert(t1.Sub(n), Equals, v.Duration)
	}
}

func (s *testTimeSuite) TestCompare(c *C) {
	defer testleak.AfterTest(c)()
	tbl := []struct {
		Arg1 string
		Arg2 string
		Ret  int
	}{
		{"2011-10-10 11:11:11", "2011-10-10 11:11:11", 0},
		{"2011-10-10 11:11:11.123456", "2011-10-10 11:11:11.1", 1},
		{"2011-10-10 11:11:11", "2011-10-10 11:11:11.123", -1},
		{"0000-00-00 00:00:00", "2011-10-10 11:11:11", -1},
		{"0000-00-00 00:00:00", "0000-00-00 00:00:00", 0},
	}

	for _, t := range tbl {
		v1, err := ParseTime(t.Arg1, mysql.TypeDatetime, MaxFsp)
		c.Assert(err, IsNil)

		ret, err := v1.CompareString(t.Arg2)
		c.Assert(err, IsNil)
		c.Assert(ret, Equals, t.Ret)
	}

	tbl = []struct {
		Arg1 string
		Arg2 string
		Ret  int
	}{
		{"11:11:11", "11:11:11", 0},
		{"11:11:11.123456", "11:11:11.1", 1},
		{"11:11:11", "11:11:11.123", -1},
	}

	for _, t := range tbl {
		v1, err := ParseDuration(t.Arg1, MaxFsp)
		c.Assert(err, IsNil)

		ret, err := v1.CompareString(t.Arg2)
		c.Assert(err, IsNil)
		c.Assert(ret, Equals, t.Ret)
	}
}

func (s *testTimeSuite) TestDurationClock(c *C) {
	defer testleak.AfterTest(c)()
	// test hour, minute, second and micro second
	tbl := []struct {
		Input       string
		Hour        int
		Minute      int
		Second      int
		MicroSecond int
	}{
		{"11:11:11.11", 11, 11, 11, 110000},
		{"1 11:11:11.000011", 35, 11, 11, 11},
		{"2010-10-10 11:11:11.000011", 11, 11, 11, 11},
	}

	for _, t := range tbl {
		d, err := ParseDuration(t.Input, MaxFsp)
		c.Assert(err, IsNil)
		c.Assert(d.Hour(), Equals, t.Hour)
		c.Assert(d.Minute(), Equals, t.Minute)
		c.Assert(d.Second(), Equals, t.Second)
		c.Assert(d.MicroSecond(), Equals, t.MicroSecond)
	}
}

func (s *testTimeSuite) TestParseDateFormat(c *C) {
	defer testleak.AfterTest(c)()
	tbl := []struct {
		Input  string
		Result []string
	}{
		{"2011-11-11 10:10:10.123456", []string{"2011", "11", "11", "10", "10", "10", "123456"}},
		{"  2011-11-11 10:10:10.123456  ", []string{"2011", "11", "11", "10", "10", "10", "123456"}},
		{"2011-11-11 10", []string{"2011", "11", "11", "10"}},
		{"2011-11-11T10:10:10.123456", []string{"2011", "11", "11", "10", "10", "10", "123456"}},
		{"2011:11:11T10:10:10.123456", []string{"2011", "11", "11", "10", "10", "10", "123456"}},
		{"xx2011-11-11 10:10:10", nil},
		{"T10:10:10", nil},
		{"2011-11-11x", nil},
		{"2011-11-11  10:10:10", nil},
		{"xxx 10:10:10", nil},
	}

	for _, t := range tbl {
		r := parseDateFormat(t.Input)
		c.Assert(r, DeepEquals, t.Result)
	}
}<|MERGE_RESOLUTION|>--- conflicted
+++ resolved
@@ -545,18 +545,6 @@
 		Ret      int
 		Overflow bool
 	}{
-<<<<<<< HEAD
-		{"1234567", 0, 0},
-		{"1234567", 1, 100000},
-		{"0000567", 5, 60},
-		{"1234567", 5, 123460},
-		{"1234567", 6, 123457},
-		{"9999999", 6, 0},
-	}
-
-	for _, t := range tbl {
-		v, _, err := parseFrac(t.S, t.Fsp)
-=======
 		// Round when fsp < string length.
 		{"1234567", 0, 0, false},
 		{"1234567", 1, 100000, false},
@@ -579,7 +567,6 @@
 
 	for _, t := range tbl {
 		v, overflow, err := parseFrac(t.S, t.Fsp)
->>>>>>> 06331ee5
 		c.Assert(err, IsNil)
 		c.Assert(v, Equals, t.Ret)
 		c.Assert(overflow, Equals, t.Overflow)
