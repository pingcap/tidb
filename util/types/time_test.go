// Copyright 2015 PingCAP, Inc.
//
// Licensed under the Apache License, Version 2.0 (the "License");
// you may not use this file except in compliance with the License.
// You may obtain a copy of the License at
//
//     http://www.apache.org/licenses/LICENSE-2.0
//
// Unless required by applicable law or agreed to in writing, software
// distributed under the License is distributed on an "AS IS" BASIS,
// See the License for the specific language governing permissions and
// limitations under the License.

package types

import (
	"time"

	. "github.com/pingcap/check"
	"github.com/pingcap/tidb/mysql"
	"github.com/pingcap/tidb/util/testleak"
)

var _ = Suite(&testTimeSuite{})

type testTimeSuite struct {
}

func (s *testTimeSuite) TestDateTime(c *C) {
	defer testleak.AfterTest(c)()
	table := []struct {
		Input  string
		Expect string
	}{
		{"2012-12-31 11:30:45", "2012-12-31 11:30:45"},
		{"0000-00-00 00:00:00", "0000-00-00 00:00:00"},
		{"0001-01-01 00:00:00", "0001-01-01 00:00:00"},
		{"00-12-31 11:30:45", "2000-12-31 11:30:45"},
		{"12-12-31 11:30:45", "2012-12-31 11:30:45"},
		{"2012-12-31", "2012-12-31 00:00:00"},
		{"20121231", "2012-12-31 00:00:00"},
		{"121231", "2012-12-31 00:00:00"},
		{"2012^12^31 11+30+45", "2012-12-31 11:30:45"},
		{"2012^12^31T11+30+45", "2012-12-31 11:30:45"},
		{"2012-2-1 11:30:45", "2012-02-01 11:30:45"},
		{"12-2-1 11:30:45", "2012-02-01 11:30:45"},
		{"20121231113045", "2012-12-31 11:30:45"},
		{"121231113045", "2012-12-31 11:30:45"},
		{"2012-02-29", "2012-02-29 00:00:00"},
	}

	for _, test := range table {
		t, err := ParseDatetime(test.Input)
		c.Assert(err, IsNil)
		c.Assert(t.String(), Equals, test.Expect)
	}

	fspTbl := []struct {
		Input  string
		Fsp    int
		Expect string
	}{
		{"121231113045.123345", 6, "2012-12-31 11:30:45.123345"},
		{"20121231113045.123345", 6, "2012-12-31 11:30:45.123345"},
		{"121231113045.9999999", 6, "2012-12-31 11:30:46.000000"},
	}

	for _, test := range fspTbl {
		t, err := ParseTime(test.Input, mysql.TypeDatetime, test.Fsp)
		c.Assert(err, IsNil)
		c.Assert(t.String(), Equals, test.Expect)
	}

	t, _ := ParseTime("121231113045.9999999", mysql.TypeDatetime, 6)
	c.Assert(t.Time.Second(), Equals, 46)
	c.Assert(t.Time.Microsecond(), Equals, 0)

	// test error
	errTable := []string{
		"1000-01-01 00:00:70",
		"1000-13-00 00:00:00",
		"10000-01-01 00:00:00",
		"1000-09-31 00:00:00",
		"1001-02-29 00:00:00",
	}

	for _, test := range errTable {
		_, err := ParseDatetime(test)
		c.Assert(err, NotNil)
	}
}

func (s *testTimeSuite) TestTimestamp(c *C) {
	defer testleak.AfterTest(c)()
	table := []struct {
		Input  string
		Expect string
	}{
		{"2012-12-31 11:30:45", "2012-12-31 11:30:45"},
	}

	for _, test := range table {
		t, err := ParseTimestamp(test.Input)
		c.Assert(err, IsNil)
		c.Assert(t.String(), Equals, test.Expect)
	}

	errTable := []string{
		"2048-12-31 11:30:45",
		"1969-12-31 11:30:45",
	}

	for _, test := range errTable {
		_, err := ParseTimestamp(test)
		c.Assert(err, NotNil)
	}
}

func (s *testTimeSuite) TestDate(c *C) {
	defer testleak.AfterTest(c)()
	table := []struct {
		Input  string
		Expect string
	}{
		{"2012-12-31", "2012-12-31"},
		{"00-12-31", "2000-12-31"},
		{"20121231", "2012-12-31"},
		{"121231", "2012-12-31"},
		{"2015-06-01 12:12:12", "2015-06-01"},
		{"0001-01-01 00:00:00", "0001-01-01"},
		{"0001-01-01", "0001-01-01"},
	}

	for _, test := range table {
		t, err := ParseDate(test.Input)
		c.Assert(err, IsNil)
		c.Assert(t.String(), Equals, test.Expect)
	}

	errTable := []string{
		"0121231",
	}

	for _, test := range errTable {
		_, err := ParseDate(test)
		c.Assert(err, NotNil)
	}
}

func (s *testTimeSuite) TestTime(c *C) {
	defer testleak.AfterTest(c)()
	table := []struct {
		Input  string
		Expect string
	}{
		{"10:11:12", "10:11:12"},
		{"101112", "10:11:12"},
		{"10:11", "10:11:00"},
		{"101112.123456", "10:11:12"},
		{"1112", "00:11:12"},
		{"12", "00:00:12"},
		{"1 12", "36:00:00"},
		{"1 10:11:12", "34:11:12"},
		{"1 10:11:12.123456", "34:11:12"},
		{"10:11:12.123456", "10:11:12"},
		{"1 10:11", "34:11:00"},
		{"1 10", "34:00:00"},
		{"24 10", "586:00:00"},
		{"-24 10", "-586:00:00"},
		{"0 10", "10:00:00"},
		{"-10:10:10", "-10:10:10"},
		{"-838:59:59", "-838:59:59"},
		{"838:59:59", "838:59:59"},
		{"2011-11-11 00:00:01", "00:00:01"},
		{"2011-11-11", "00:00:00"},
	}

	for _, test := range table {
		t, err := ParseDuration(test.Input, MinFsp)
		c.Assert(err, IsNil)
		c.Assert(t.String(), Equals, test.Expect)
	}

	table = []struct {
		Input  string
		Expect string
	}{
		{"101112.123456", "10:11:12.123456"},
		{"1 10:11:12.123456", "34:11:12.123456"},
		{"10:11:12.123456", "10:11:12.123456"},
	}

	for _, test := range table {
		t, err := ParseDuration(test.Input, MaxFsp)
		c.Assert(err, IsNil)
		c.Assert(t.String(), Equals, test.Expect)
	}

	errTable := []string{
		"232 10",
		"-232 10",
	}

	for _, test := range errTable {
		_, err := ParseDuration(test, DefaultFsp)
		c.Assert(err, NotNil)
	}

	// test time compare
	cmpTable := []struct {
		lhs int64
		rhs int64
		ret int
	}{
		{1, 0, 1},
		{0, 1, -1},
		{0, 0, 0},
	}

	for _, t := range cmpTable {
		t1 := Duration{time.Duration(t.lhs), DefaultFsp}
		t2 := Duration{time.Duration(t.rhs), DefaultFsp}
		ret := t1.Compare(t2)
		c.Assert(ret, Equals, t.ret)
	}
}

func (s *testTimeSuite) TestTimeFsp(c *C) {
	defer testleak.AfterTest(c)()
	table := []struct {
		Input  string
		Fsp    int
		Expect string
	}{
		{"00:00:00.1", 0, "00:00:00"},
		{"00:00:00.1", 1, "00:00:00.1"},
		{"00:00:00.777777", 2, "00:00:00.78"},
		{"00:00:00.777777", 6, "00:00:00.777777"},
		// fsp -1 use default 0
		{"00:00:00.777777", -1, "00:00:01"},
		{"00:00:00.001", 3, "00:00:00.001"},
	}

	for _, test := range table {
		t, err := ParseDuration(test.Input, test.Fsp)
		c.Assert(err, IsNil)
		c.Assert(t.String(), Equals, test.Expect)
	}

	errTable := []struct {
		Input string
		Fsp   int
	}{
		{"00:00:00.1", -2},
		{"00:00:00.1", 7},
	}

	for _, test := range errTable {
		_, err := ParseDuration(test.Input, test.Fsp)
		c.Assert(err, NotNil)
	}
}
func (s *testTimeSuite) TestYear(c *C) {
	defer testleak.AfterTest(c)()
	table := []struct {
		Input  string
		Expect int16
	}{
		{"1990", 1990},
		{"10", 2010},
		{"0", 2000},
		{"99", 1999},
	}

	for _, test := range table {
		t, err := ParseYear(test.Input)
		c.Assert(err, IsNil)
		c.Assert(t, Equals, test.Expect)
	}

	valids := []struct {
		Year   int64
		Expect bool
	}{
		{2000, true},
		{20000, false},
		{0, true},
		{-1, false},
	}

	for _, test := range valids {
		_, err := AdjustYear(test.Year)
		if test.Expect {
			c.Assert(err, IsNil)
		} else {
			c.Assert(err, NotNil)
		}
	}

}

func (s *testTimeSuite) getLocation(c *C) *time.Location {
	locations := []string{"Asia/Shanghai", "Europe/Berlin"}
	timeFormat := "Jan 2, 2006 at 3:04pm (MST)"

	z, err := time.LoadLocation(locations[0])
	c.Assert(err, IsNil)

	t1, err := time.ParseInLocation(timeFormat, "Jul 9, 2012 at 5:02am (CEST)", z)
	c.Assert(err, IsNil)
	t2, err := time.Parse(timeFormat, "Jul 9, 2012 at 5:02am (CEST)")
	c.Assert(err, IsNil)

	if t1.Equal(t2) {
		z, err = time.LoadLocation(locations[1])
		c.Assert(err, IsNil)
	}

	return z
}

func (s *testTimeSuite) TestCodec(c *C) {
	defer testleak.AfterTest(c)()
<<<<<<< HEAD
	// mysql timestamp value don't allow month=0 or day=0.
=======
	// MySQL timestamp value doesn't allow month=0 or day=0.
>>>>>>> c30849ac
	t, err := ParseTimestamp("2016-12-00 00:00:00")
	c.Assert(err, NotNil)

	t, err = ParseTimestamp("2010-10-10 10:11:11")
	c.Assert(err, IsNil)
	packed, err := t.ToPackedUint()
	c.Assert(err, IsNil)

	var t1 Time
	t1.Type = mysql.TypeTimestamp

	z := s.getLocation(c)
	local = z
	err = t1.FromPackedUint(packed)
	c.Assert(err, IsNil)
	c.Assert(t.String(), Not(Equals), t1.String())

	local = time.Local
	err = t1.FromPackedUint(packed)
	c.Assert(err, IsNil)
	c.Assert(t.String(), Equals, t1.String())

	t1.Time = FromGoTime(time.Now())
	packed, err = t1.ToPackedUint()
	c.Assert(err, IsNil)

	var t2 Time
	t2.Type = mysql.TypeTimestamp
	err = t2.FromPackedUint(packed)
	c.Assert(err, IsNil)
	c.Assert(t1.String(), Equals, t2.String())

	packed, _ = ZeroDatetime.ToPackedUint()

	var t3 Time
	t3.Type = mysql.TypeDatetime
	err = t3.FromPackedUint(packed)
	c.Assert(err, IsNil)
	c.Assert(t3.String(), Equals, ZeroDatetime.String())

	t, err = ParseDatetime("0001-01-01 00:00:00")
	c.Assert(err, IsNil)
	packed, _ = t.ToPackedUint()

	var t4 Time
	t4.Type = mysql.TypeDatetime
	err = t4.FromPackedUint(packed)
	c.Assert(err, IsNil)
	c.Assert(t.String(), Equals, t4.String())

	tbl := []string{
		"2000-01-01 00:00:00.000000",
		"2000-01-01 00:00:00.123456",
		"0001-01-01 00:00:00.123456",
		"2000-06-01 00:00:00.999999",
	}

	for _, test := range tbl {
		t, err := ParseTime(test, mysql.TypeDatetime, MaxFsp)
		c.Assert(err, IsNil)

		packed, _ = t.ToPackedUint()

		var dest Time
		dest.Type = mysql.TypeDatetime
		dest.Fsp = MaxFsp
		err = dest.FromPackedUint(packed)
		c.Assert(err, IsNil)
		c.Assert(dest.String(), Equals, test)
	}
}

func (s *testTimeSuite) TestParseTimeFromNum(c *C) {
	defer testleak.AfterTest(c)()
	table := []struct {
		Input                int64
		ExpectDateTimeError  bool
		ExpectDateTimeValue  string
		ExpectTimeStampError bool
		ExpectTimeStampValue string
		ExpectDateError      bool
		ExpectDateValue      string
	}{
		{20101010111111, false, "2010-10-10 11:11:11", false, "2010-10-10 11:11:11", false, "2010-10-10"},
		{2010101011111, false, "0201-01-01 01:11:11", true, zeroDatetimeStr, false, "0201-01-01"},
		{201010101111, false, "2020-10-10 10:11:11", false, "2020-10-10 10:11:11", false, "2020-10-10"},
		{20101010111, false, "2002-01-01 01:01:11", false, "2002-01-01 01:01:11", false, "2002-01-01"},
		{2010101011, true, zeroDatetimeStr, true, zeroDatetimeStr, true, zeroDateStr},
		{201010101, false, "2000-02-01 01:01:01", false, "2000-02-01 01:01:01", false, "2000-02-01"},
		{20101010, false, "2010-10-10 00:00:00", false, "2010-10-10 00:00:00", false, "2010-10-10"},
		{2010101, true, zeroDatetimeStr, true, zeroDatetimeStr, true, zeroDateStr},
		{201010, false, "2020-10-10 00:00:00", false, "2020-10-10 00:00:00", false, "2020-10-10"},
		{20101, false, "2002-01-01 00:00:00", false, "2002-01-01 00:00:00", false, "2002-01-01"},
		{2010, true, zeroDatetimeStr, true, zeroDatetimeStr, true, zeroDateStr},
		{201, false, "2000-02-01 00:00:00", false, "2000-02-01 00:00:00", false, "2000-02-01"},
		{20, true, zeroDatetimeStr, true, zeroDatetimeStr, true, zeroDateStr},
		{2, true, zeroDatetimeStr, true, zeroDatetimeStr, true, zeroDateStr},
		{0, false, zeroDatetimeStr, false, zeroDatetimeStr, false, zeroDateStr},
		// {-1, true, zeroDatetimeStr, true, zeroDatetimeStr, true, zeroDateStr},
		{99999999999999, true, zeroDatetimeStr, true, zeroDatetimeStr, true, zeroDateStr},
		{100000000000000, true, zeroDatetimeStr, true, zeroDatetimeStr, true, zeroDateStr},
		{10000102000000, false, "1000-01-02 00:00:00", true, zeroDatetimeStr, false, "1000-01-02"},
		{19690101000000, false, "1969-01-01 00:00:00", true, zeroDatetimeStr, false, "1969-01-01"},
		{991231235959, false, "1999-12-31 23:59:59", false, "1999-12-31 23:59:59", false, "1999-12-31"},
		{691231235959, false, "2069-12-31 23:59:59", true, zeroDatetimeStr, false, "2069-12-31"},
		{370119031407, false, "2037-01-19 03:14:07", false, "2037-01-19 03:14:07", false, "2037-01-19"},
		{380120031407, false, "2038-01-20 03:14:07", true, zeroDatetimeStr, false, "2038-01-20"},
	}

	for ith, test := range table {
		// test ParseDatetimeFromNum
		t, err := ParseDatetimeFromNum(test.Input)
		if test.ExpectDateTimeError {
			c.Assert(err, NotNil, Commentf("%d", ith))
		} else {
			c.Assert(err, IsNil)
			c.Assert(t.Type, Equals, mysql.TypeDatetime)
		}
		c.Assert(t.String(), Equals, test.ExpectDateTimeValue)

		// test ParseTimestampFromNum
		t, err = ParseTimestampFromNum(test.Input)
		if test.ExpectTimeStampError {
			c.Assert(err, NotNil)
		} else {
			c.Assert(err, IsNil, Commentf("%d", ith))
			c.Assert(t.Type, Equals, mysql.TypeTimestamp)
		}
		c.Assert(t.String(), Equals, test.ExpectTimeStampValue)

		// test ParseDateFromNum
		t, err = ParseDateFromNum(test.Input)

		if test.ExpectDateTimeError {
			c.Assert(err, NotNil)
		} else {
			c.Assert(err, IsNil)
			c.Assert(t.Type, Equals, mysql.TypeDate)
		}
		c.Assert(t.String(), Equals, test.ExpectDateValue)
	}
}

func (s *testTimeSuite) TestToNumber(c *C) {
	defer testleak.AfterTest(c)()
	tblDateTime := []struct {
		Input  string
		Fsp    int
		Expect string
	}{
		{"12-12-31 11:30:45", 0, "20121231113045"},
		{"12-12-31 11:30:45", 6, "20121231113045.000000"},
		{"12-12-31 11:30:45.123", 6, "20121231113045.123000"},
		{"12-12-31 11:30:45.123345", 0, "20121231113045"},
		{"12-12-31 11:30:45.123345", 3, "20121231113045.123"},
		{"12-12-31 11:30:45.123345", 5, "20121231113045.12335"},
		{"12-12-31 11:30:45.123345", 6, "20121231113045.123345"},
		{"12-12-31 11:30:45.1233457", 6, "20121231113045.123346"},
		{"12-12-31 11:30:45.823345", 0, "20121231113046"},
	}

	for _, test := range tblDateTime {
		t, err := ParseTime(test.Input, mysql.TypeDatetime, test.Fsp)
		c.Assert(err, IsNil)
		c.Assert(t.ToNumber().String(), Equals, test.Expect)
	}

	// Fix issue #1046
	tblDate := []struct {
		Input  string
		Fsp    int
		Expect string
	}{
		{"12-12-31 11:30:45", 0, "20121231"},
		{"12-12-31 11:30:45", 6, "20121231"},
		{"12-12-31 11:30:45.123", 6, "20121231"},
		{"12-12-31 11:30:45.123345", 0, "20121231"},
		{"12-12-31 11:30:45.123345", 3, "20121231"},
		{"12-12-31 11:30:45.123345", 5, "20121231"},
		{"12-12-31 11:30:45.123345", 6, "20121231"},
		{"12-12-31 11:30:45.1233457", 6, "20121231"},
		{"12-12-31 11:30:45.823345", 0, "20121231"},
	}

	for _, test := range tblDate {
		t, err := ParseTime(test.Input, mysql.TypeDate, 0)
		c.Assert(err, IsNil)
		c.Assert(t.ToNumber().String(), Equals, test.Expect)
	}

	tblDuration := []struct {
		Input  string
		Fsp    int
		Expect string
	}{
		{"11:30:45", 0, "113045"},
		{"11:30:45", 6, "113045.000000"},
		{"11:30:45.123", 6, "113045.123000"},
		{"11:30:45.123345", 0, "113045"},
		{"11:30:45.123345", 3, "113045.123"},
		{"11:30:45.123345", 5, "113045.12335"},
		{"11:30:45.123345", 6, "113045.123345"},
		{"11:30:45.1233456", 6, "113045.123346"},
		{"11:30:45.9233456", 0, "113046"},
		{"-11:30:45.9233456", 0, "-113046"},
	}

	for _, test := range tblDuration {
		t, err := ParseDuration(test.Input, test.Fsp)
		c.Assert(err, IsNil)
		// now we can only change Duration's Fsp to check ToNumber with different Fsp
		c.Assert(t.ToNumber().String(), Equals, test.Expect)
	}
}

func (s *testTimeSuite) TestParseFrac(c *C) {
	defer testleak.AfterTest(c)()
	tbl := []struct {
		S        string
		Fsp      int
		Ret      int
		Overflow bool
	}{
		// Round when fsp < string length.
		{"1234567", 0, 0, false},
		{"1234567", 1, 100000, false},
		{"0000567", 5, 60, false},
		{"1234567", 5, 123460, false},
		{"1234567", 6, 123457, false},
		// Fill 0 when fsp > string length.
<<<<<<< HEAD
		{"123", 4, 1230, false},
		{"123", 5, 12300, false},
		{"123", 6, 123000, false},
		{"01", 3, 10, false},
		{"012", 4, 120, false},
		{"0123", 5, 1230, false},
=======
		{"123", 4, 123000, false},
		{"123", 5, 123000, false},
		{"123", 6, 123000, false},
		{"11", 6, 110000, false},
		{"01", 3, 10000, false},
		{"012", 4, 12000, false},
		{"0123", 5, 12300, false},
>>>>>>> c30849ac
		// Overflow
		{"9999999", 6, 0, true},
		{"999999", 5, 0, true},
		{"999", 2, 0, true},
		{"999", 3, 999000, false},
	}

	for _, t := range tbl {
		v, overflow, err := parseFrac(t.S, t.Fsp)
		c.Assert(err, IsNil)
		c.Assert(v, Equals, t.Ret)
		c.Assert(overflow, Equals, t.Overflow)
	}
}

func (s *testTimeSuite) TestRoundFrac(c *C) {
	defer testleak.AfterTest(c)()
	tbl := []struct {
		Input  string
		Fsp    int
		Except string
	}{
		{"2012-12-31 11:30:45.123456", 4, "2012-12-31 11:30:45.1235"},
		{"2012-12-31 11:30:45.123456", 6, "2012-12-31 11:30:45.123456"},
		{"2012-12-31 11:30:45.123456", 0, "2012-12-31 11:30:45"},
		{"2012-12-31 11:30:45.123456", 1, "2012-12-31 11:30:45.1"},
		{"2012-12-31 11:30:45.999999", 4, "2012-12-31 11:30:46.0000"},
		{"2012-12-31 11:30:45.999999", 0, "2012-12-31 11:30:46"},
	}

	for _, t := range tbl {
		v, err := ParseTime(t.Input, mysql.TypeDatetime, MaxFsp)
		c.Assert(err, IsNil)
		nv, err := v.roundFrac(t.Fsp)
		c.Assert(err, IsNil)
		c.Assert(nv.String(), Equals, t.Except)
	}

	tbl = []struct {
		Input  string
		Fsp    int
		Except string
	}{
		{"11:30:45.123456", 4, "11:30:45.1235"},
		{"11:30:45.123456", 6, "11:30:45.123456"},
		{"11:30:45.123456", 0, "11:30:45"},
		{"1 11:30:45.123456", 1, "35:30:45.1"},
		{"1 11:30:45.999999", 4, "35:30:46.0000"},
		{"-1 11:30:45.999999", 0, "-35:30:46"},
	}

	for _, t := range tbl {
		v, err := ParseDuration(t.Input, MaxFsp)
		c.Assert(err, IsNil)
		nv, err := v.RoundFrac(t.Fsp)
		c.Assert(err, IsNil)
		c.Assert(nv.String(), Equals, t.Except)
	}
}

func (s *testTimeSuite) TestConvert(c *C) {
	defer testleak.AfterTest(c)()
	tbl := []struct {
		Input  string
		Fsp    int
		Except string
	}{
		{"2012-12-31 11:30:45.123456", 4, "11:30:45.1235"},
		{"2012-12-31 11:30:45.123456", 6, "11:30:45.123456"},
		{"2012-12-31 11:30:45.123456", 0, "11:30:45"},
		{"2012-12-31 11:30:45.999999", 0, "11:30:46"},
		{"0000-00-00 00:00:00", 6, "00:00:00"},
	}

	for _, t := range tbl {
		v, err := ParseTime(t.Input, mysql.TypeDatetime, t.Fsp)
		c.Assert(err, IsNil)
		nv, err := v.ConvertToDuration()
		c.Assert(err, IsNil)
		c.Assert(nv.String(), Equals, t.Except)
	}

	tblDuration := []struct {
		Input string
		Fsp   int
	}{
		{"11:30:45.123456", 4},
		{"11:30:45.123456", 6},
		{"11:30:45.123456", 0},
		{"1 11:30:45.999999", 0},
	}

	for _, t := range tblDuration {
		v, err := ParseDuration(t.Input, t.Fsp)
		c.Assert(err, IsNil)
		year, month, day := time.Now().Date()
		n := time.Date(year, month, day, 0, 0, 0, 0, time.Local)
		t, err := v.ConvertToTime(mysql.TypeDatetime)
		c.Assert(err, IsNil)
		t1, _ := t.Time.GoTime()
		c.Assert(t1.Sub(n), Equals, v.Duration)
	}
}

func (s *testTimeSuite) TestCompare(c *C) {
	defer testleak.AfterTest(c)()
	tbl := []struct {
		Arg1 string
		Arg2 string
		Ret  int
	}{
		{"2011-10-10 11:11:11", "2011-10-10 11:11:11", 0},
		{"2011-10-10 11:11:11.123456", "2011-10-10 11:11:11.1", 1},
		{"2011-10-10 11:11:11", "2011-10-10 11:11:11.123", -1},
		{"0000-00-00 00:00:00", "2011-10-10 11:11:11", -1},
		{"0000-00-00 00:00:00", "0000-00-00 00:00:00", 0},
	}

	for _, t := range tbl {
		v1, err := ParseTime(t.Arg1, mysql.TypeDatetime, MaxFsp)
		c.Assert(err, IsNil)

		ret, err := v1.CompareString(t.Arg2)
		c.Assert(err, IsNil)
		c.Assert(ret, Equals, t.Ret)
	}

	tbl = []struct {
		Arg1 string
		Arg2 string
		Ret  int
	}{
		{"11:11:11", "11:11:11", 0},
		{"11:11:11.123456", "11:11:11.1", 1},
		{"11:11:11", "11:11:11.123", -1},
	}

	for _, t := range tbl {
		v1, err := ParseDuration(t.Arg1, MaxFsp)
		c.Assert(err, IsNil)

		ret, err := v1.CompareString(t.Arg2)
		c.Assert(err, IsNil)
		c.Assert(ret, Equals, t.Ret)
	}
}

func (s *testTimeSuite) TestDurationClock(c *C) {
	defer testleak.AfterTest(c)()
	// test hour, minute, second and micro second
	tbl := []struct {
		Input       string
		Hour        int
		Minute      int
		Second      int
		MicroSecond int
	}{
		{"11:11:11.11", 11, 11, 11, 110000},
		{"1 11:11:11.000011", 35, 11, 11, 11},
		{"2010-10-10 11:11:11.000011", 11, 11, 11, 11},
	}

	for _, t := range tbl {
		d, err := ParseDuration(t.Input, MaxFsp)
		c.Assert(err, IsNil)
		c.Assert(d.Hour(), Equals, t.Hour)
		c.Assert(d.Minute(), Equals, t.Minute)
		c.Assert(d.Second(), Equals, t.Second)
		c.Assert(d.MicroSecond(), Equals, t.MicroSecond)
	}
}

func (s *testTimeSuite) TestParseDateFormat(c *C) {
	defer testleak.AfterTest(c)()
	tbl := []struct {
		Input  string
		Result []string
	}{
		{"2011-11-11 10:10:10.123456", []string{"2011", "11", "11", "10", "10", "10", "123456"}},
		{"  2011-11-11 10:10:10.123456  ", []string{"2011", "11", "11", "10", "10", "10", "123456"}},
		{"2011-11-11 10", []string{"2011", "11", "11", "10"}},
		{"2011-11-11T10:10:10.123456", []string{"2011", "11", "11", "10", "10", "10", "123456"}},
		{"2011:11:11T10:10:10.123456", []string{"2011", "11", "11", "10", "10", "10", "123456"}},
		{"xx2011-11-11 10:10:10", nil},
		{"T10:10:10", nil},
		{"2011-11-11x", nil},
		{"2011-11-11  10:10:10", nil},
		{"xxx 10:10:10", nil},
	}

	for _, t := range tbl {
		r := parseDateFormat(t.Input)
		c.Assert(r, DeepEquals, t.Result)
	}
}<|MERGE_RESOLUTION|>--- conflicted
+++ resolved
@@ -321,11 +321,7 @@
 
 func (s *testTimeSuite) TestCodec(c *C) {
 	defer testleak.AfterTest(c)()
-<<<<<<< HEAD
-	// mysql timestamp value don't allow month=0 or day=0.
-=======
 	// MySQL timestamp value doesn't allow month=0 or day=0.
->>>>>>> c30849ac
 	t, err := ParseTimestamp("2016-12-00 00:00:00")
 	c.Assert(err, NotNil)
 
@@ -424,7 +420,7 @@
 		{20, true, zeroDatetimeStr, true, zeroDatetimeStr, true, zeroDateStr},
 		{2, true, zeroDatetimeStr, true, zeroDatetimeStr, true, zeroDateStr},
 		{0, false, zeroDatetimeStr, false, zeroDatetimeStr, false, zeroDateStr},
-		// {-1, true, zeroDatetimeStr, true, zeroDatetimeStr, true, zeroDateStr},
+		{-1, true, zeroDatetimeStr, true, zeroDatetimeStr, true, zeroDateStr},
 		{99999999999999, true, zeroDatetimeStr, true, zeroDatetimeStr, true, zeroDateStr},
 		{100000000000000, true, zeroDatetimeStr, true, zeroDatetimeStr, true, zeroDateStr},
 		{10000102000000, false, "1000-01-02 00:00:00", true, zeroDatetimeStr, false, "1000-01-02"},
@@ -556,14 +552,6 @@
 		{"1234567", 5, 123460, false},
 		{"1234567", 6, 123457, false},
 		// Fill 0 when fsp > string length.
-<<<<<<< HEAD
-		{"123", 4, 1230, false},
-		{"123", 5, 12300, false},
-		{"123", 6, 123000, false},
-		{"01", 3, 10, false},
-		{"012", 4, 120, false},
-		{"0123", 5, 1230, false},
-=======
 		{"123", 4, 123000, false},
 		{"123", 5, 123000, false},
 		{"123", 6, 123000, false},
@@ -571,7 +559,6 @@
 		{"01", 3, 10000, false},
 		{"012", 4, 12000, false},
 		{"0123", 5, 12300, false},
->>>>>>> c30849ac
 		// Overflow
 		{"9999999", 6, 0, true},
 		{"999999", 5, 0, true},
