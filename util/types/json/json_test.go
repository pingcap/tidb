--- conflicted
+++ resolved
@@ -14,10 +14,7 @@
 package json
 
 import (
-<<<<<<< HEAD
-=======
 	"fmt"
->>>>>>> 01dd7250
 	"testing"
 
 	. "github.com/pingcap/check"
@@ -31,17 +28,6 @@
 	TestingT(t)
 }
 
-<<<<<<< HEAD
-func (s *testJSONSuite) TestJSONSerde(c *C) {
-	var jsonNilValue = CreateJSON(nil)
-	var jsonBoolValue = CreateJSON(true)
-	var jsonDoubleValue = CreateJSON(3.24)
-	var jsonStringValue = CreateJSON("hello, 世界")
-
-	var jstr1 = `{"aaaaaaaaaaa": [1, "2", {"aa": "bb"}, 4.0], "bbbbbbbbbb": true, "ccccccccc": "d"}`
-	j1, err := ParseFromString(jstr1)
-	c.Assert(err, IsNil)
-=======
 // mustParseFromString parse a JSON from a string.
 // Panic if string is not a valid JSON.
 func mustParseFromString(s string) JSON {
@@ -52,7 +38,6 @@
 	}
 	return j
 }
->>>>>>> 01dd7250
 
 func (s *testJSONSuite) TestParseFromString(c *C) {
 	jstr1 := `{"a": [1, "2", {"aa": "bb"}, 4, null], "b": true, "c": null}`
@@ -60,8 +45,6 @@
 	c.Assert(jstr2, Equals, `{"a":[1,"2",{"aa":"bb"},4,null],"b":true,"c":null}`)
 }
 
-<<<<<<< HEAD
-=======
 func (s *testJSONSuite) TestSerializeAndDeserialize(c *C) {
 	var jsonNilValue = CreateJSON(nil)
 	var jsonBoolValue = CreateJSON(true)
@@ -70,7 +53,6 @@
 	j1 := mustParseFromString(`{"aaaaaaaaaaa": [1, "2", {"aa": "bb"}, 4.0], "bbbbbbbbbb": true, "ccccccccc": "d"}`)
 	j2 := mustParseFromString(`[{"a": 1, "b": true}, 3, 3.5, "hello, world", null, true]`)
 
->>>>>>> 01dd7250
 	var testcses = []struct {
 		In  JSON
 		Out JSON
@@ -106,63 +88,7 @@
 	jArraySmall := mustParseFromString(`["a", "b"]`)
 	jObject := mustParseFromString(`{"a": "b"}`)
 
-<<<<<<< HEAD
-	var jstr2 = j1.String()
-	c.Assert(jstr2, Equals, `{"a":[1,"2",{"aa":"bb"},4,null],"b":true,"c":null}`)
-}
-
-func (s *testJSONSuite) TestJSONType(c *C) {
-	j1, err := ParseFromString(`{"a": "b"}`)
-	c.Assert(err, IsNil)
-
-	j2, err := ParseFromString(`["a", "b"]`)
-	c.Assert(err, IsNil)
-
-	j3, err := ParseFromString(`3`)
-	c.Assert(err, IsNil)
-
-	j4, err := ParseFromString(`3.0`)
-	c.Assert(err, IsNil)
-
-	j5, err := ParseFromString(`null`)
-	c.Assert(err, IsNil)
-
-	j6, err := ParseFromString(`true`)
-	c.Assert(err, IsNil)
-
-	var jList = []struct {
-		In  JSON
-		Out string
-	}{
-		{j1, "OBJECT"},
-		{j2, "ARRAY"},
-		{j3, "INTEGER"},
-		{j4, "DOUBLE"},
-		{j5, "NULL"},
-		{j6, "BOOLEAN"},
-	}
-
-	for _, j := range jList {
-		c.Assert(j.In.Type(), Equals, j.Out)
-	}
-}
-
-func (s *testJSONSuite) TestCompareJSON(c *C) {
-	jNull, _ := ParseFromString(`null`)
-	jBoolTrue, _ := ParseFromString(`true`)
-	jBoolFalse, _ := ParseFromString(`false`)
-	jIntegerLarge, _ := ParseFromString(`5`)
-	jIntegerSmall, _ := ParseFromString(`3`)
-	jStringLarge, _ := ParseFromString(`"hello, world"`)
-	jStringSmall, _ := ParseFromString(`"hello"`)
-	jArrayLarge, _ := ParseFromString(`["a", "c"]`)
-	jArraySmall, _ := ParseFromString(`["a", "b"]`)
-	jObject, _ := ParseFromString(`{"a": "b"}`)
-
-	var caseList = []struct {
-=======
 	var tests = []struct {
->>>>>>> 01dd7250
 		left  JSON
 		right JSON
 	}{
@@ -176,14 +102,8 @@
 		{jArrayLarge, jBoolFalse},
 		{jBoolFalse, jBoolTrue},
 	}
-<<<<<<< HEAD
-
-	for _, cmpCase := range caseList {
-		cmp, err := CompareJSON(cmpCase.left, cmpCase.right)
-=======
 	for _, tt := range tests {
 		cmp, err := CompareJSON(tt.left, tt.right)
->>>>>>> 01dd7250
 		c.Assert(err, IsNil)
 		c.Assert(cmp < 0, IsTrue)
 	}
