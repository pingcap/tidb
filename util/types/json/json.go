--- conflicted
+++ resolved
@@ -47,20 +47,6 @@
 const unknownTypeErrorMsg = "unknown type: %s"
 
 // JSON is for MySQL JSON type.
-<<<<<<< HEAD
-type JSON interface {
-	getTypeCode() byte
-	encode(buffer *bytes.Buffer)
-	// String returns JSON text.
-	String() string
-	// Type returns type string.
-	Type() string
-}
-
-// CreateJSON creates a JSON from in. Return nil if in is not a valid JSON type.
-func CreateJSON(in interface{}) JSON {
-	return normalize(in)
-=======
 type JSON struct {
 	typeCode TypeCode
 	i64      int64
@@ -161,7 +147,6 @@
 		msg := fmt.Sprintf(unknownTypeCodeErrorMsg, j.typeCode)
 		panic(msg)
 	}
->>>>>>> f453b193
 }
 
 var (
