--- conflicted
+++ resolved
@@ -839,16 +839,6 @@
 		// Flen is the rune length, not binary length, for UTF8 charset, we need to calculate the
 		// rune count and truncate to Flen runes if it is too long.
 		if chs == charset.CharsetUTF8 || chs == charset.CharsetUTF8MB4 {
-<<<<<<< HEAD
-			var runeCount int
-			var truncateLen int
-			for i := range s {
-				runeCount++
-
-				if runeCount == flen+1 {
-					// We don't break here because we need to iterate to the end to get runeCount.
-					truncateLen = i
-=======
 			if len([]rune(s)) > flen {
 				// 1. If len(s) is 0 and flen is 0, truncateLen will be 0, don't truncate s.
 				//    CREATE TABLE t (a char(0));
@@ -864,7 +854,6 @@
 						truncateLen = i
 					}
 					runeCount++
->>>>>>> d35acbdf
 				}
 				err = ErrDataTooLong.Gen("Data Too Long, field len %d, data len %d", flen, runeCount)
 				s = truncateStr(s, truncateLen)
