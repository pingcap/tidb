// Copyright 2016 PingCAP, Inc.
//
// Licensed under the Apache License, Version 2.0 (the "License");
// you may not use this file except in compliance with the License.
// You may obtain a copy of the License at
//
//     http://www.apache.org/licenses/LICENSE-2.0
//
// Unless required by applicable law or agreed to in writing, software
// distributed under the License is distributed on an "AS IS" BASIS,
// See the License for the specific language governing permissions and
// limitations under the License.

package types

import (
	"fmt"
	"math"
	"sort"
	"strconv"
	"strings"
	"time"

	"github.com/juju/errors"
	"github.com/pingcap/tidb/mysql"
	"github.com/pingcap/tidb/sessionctx/variable"
	"github.com/pingcap/tidb/terror"
	"github.com/pingcap/tidb/util/charset"
	"github.com/pingcap/tidb/util/hack"
	"github.com/pingcap/tidb/util/types/json"
)

// Kind constants.
const (
	KindNull          byte = 0
	KindInt64         byte = 1
	KindUint64        byte = 2
	KindFloat32       byte = 3
	KindFloat64       byte = 4
	KindString        byte = 5
	KindBytes         byte = 6
	KindMysqlBit      byte = 7
	KindMysqlDecimal  byte = 8
	KindMysqlDuration byte = 9
	KindMysqlEnum     byte = 10
	KindMysqlHex      byte = 11
	KindMysqlSet      byte = 12
	KindMysqlTime     byte = 13
	KindRow           byte = 14
	KindInterface     byte = 15
	KindMinNotNull    byte = 16
	KindMaxValue      byte = 17
	KindRaw           byte = 18
	KindMysqlJSON     byte = 19
)

// Datum is a data box holds different kind of data.
// It has better performance and is easier to use than `interface{}`.
type Datum struct {
	k         byte        // datum kind.
	collation uint8       // collation can hold uint8 values.
	decimal   uint16      // decimal can hold uint16 values.
	length    uint32      // length can hold uint32 values.
	i         int64       // i can hold int64 uint64 float64 values.
	b         []byte      // b can hold string or []byte values.
	x         interface{} // x hold all other types.
}

// Kind gets the kind of the datum.
func (d *Datum) Kind() byte {
	return d.k
}

// Collation gets the collation of the datum.
func (d *Datum) Collation() byte {
	return d.collation
}

// SetCollation sets the collation of the datum.
func (d *Datum) SetCollation(collation byte) {
	d.collation = collation
}

// Frac gets the frac of the datum.
func (d *Datum) Frac() int {
	return int(d.decimal)
}

// SetFrac sets the frac of the datum.
func (d *Datum) SetFrac(frac int) {
	d.decimal = uint16(frac)
}

// Length gets the length of the datum.
func (d *Datum) Length() int {
	return int(d.length)
}

// SetLength sets the length of the datum
func (d *Datum) SetLength(l int) {
	d.length = uint32(l)
}

// IsNull checks if datum is null.
func (d *Datum) IsNull() bool {
	return d.k == KindNull
}

// GetInt64 gets int64 value.
func (d *Datum) GetInt64() int64 {
	return d.i
}

// SetInt64 sets int64 value.
func (d *Datum) SetInt64(i int64) {
	d.k = KindInt64
	d.i = i
}

// GetUint64 gets uint64 value.
func (d *Datum) GetUint64() uint64 {
	return uint64(d.i)
}

// SetUint64 sets uint64 value.
func (d *Datum) SetUint64(i uint64) {
	d.k = KindUint64
	d.i = int64(i)
}

// GetFloat64 gets float64 value.
func (d *Datum) GetFloat64() float64 {
	return math.Float64frombits(uint64(d.i))
}

// SetFloat64 sets float64 value.
func (d *Datum) SetFloat64(f float64) {
	d.k = KindFloat64
	d.i = int64(math.Float64bits(f))
}

// GetFloat32 gets float32 value.
func (d *Datum) GetFloat32() float32 {
	return float32(math.Float64frombits(uint64(d.i)))
}

// SetFloat32 sets float32 value.
func (d *Datum) SetFloat32(f float32) {
	d.k = KindFloat32
	d.i = int64(math.Float64bits(float64(f)))
}

// GetString gets string value.
func (d *Datum) GetString() string {
	return hack.String(d.b)
}

// SetString sets string value.
func (d *Datum) SetString(s string) {
	d.k = KindString
	sink(s)
	d.b = hack.Slice(s)
}

// sink prevents s from being allocated on the stack.
var sink = func(s string) {
}

// GetBytes gets bytes value.
func (d *Datum) GetBytes() []byte {
	return d.b
}

// SetBytes sets bytes value to datum.
func (d *Datum) SetBytes(b []byte) {
	d.k = KindBytes
	d.b = b
}

// SetBytesAsString sets bytes value to datum as string type.
func (d *Datum) SetBytesAsString(b []byte) {
	d.k = KindString
	d.b = b
}

// GetInterface gets interface value.
func (d *Datum) GetInterface() interface{} {
	return d.x
}

// SetInterface sets interface to datum.
func (d *Datum) SetInterface(x interface{}) {
	d.k = KindInterface
	d.x = x
}

// GetRow gets row value.
func (d *Datum) GetRow() []Datum {
	return d.x.([]Datum)
}

// SetRow sets row value.
func (d *Datum) SetRow(ds []Datum) {
	d.k = KindRow
	d.x = ds
}

// SetNull sets datum to nil.
func (d *Datum) SetNull() {
	d.k = KindNull
	d.x = nil
}

// GetMysqlBit gets Bit value
func (d *Datum) GetMysqlBit() Bit {
	width := int(d.length)
	value := uint64(d.i)
	return Bit{Value: value, Width: width}
}

// SetMysqlBit sets Bit value
func (d *Datum) SetMysqlBit(b Bit) {
	d.k = KindMysqlBit
	d.length = uint32(b.Width)
	d.i = int64(b.Value)
}

// GetMysqlDecimal gets Decimal value
func (d *Datum) GetMysqlDecimal() *MyDecimal {
	return d.x.(*MyDecimal)
}

// SetMysqlDecimal sets Decimal value
func (d *Datum) SetMysqlDecimal(b *MyDecimal) {
	d.k = KindMysqlDecimal
	d.x = b
}

// GetMysqlDuration gets Duration value
func (d *Datum) GetMysqlDuration() Duration {
	return Duration{Duration: time.Duration(d.i), Fsp: int(d.decimal)}
}

// SetMysqlDuration sets Duration value
func (d *Datum) SetMysqlDuration(b Duration) {
	d.k = KindMysqlDuration
	d.i = int64(b.Duration)
	d.decimal = uint16(b.Fsp)
}

// GetMysqlEnum gets Enum value
func (d *Datum) GetMysqlEnum() Enum {
	return Enum{Value: uint64(d.i), Name: hack.String(d.b)}
}

// SetMysqlEnum sets Enum value
func (d *Datum) SetMysqlEnum(b Enum) {
	d.k = KindMysqlEnum
	d.i = int64(b.Value)
	sink(b.Name)
	d.b = hack.Slice(b.Name)
}

// GetMysqlHex gets Hex value
func (d *Datum) GetMysqlHex() Hex {
	return Hex{Value: d.i}
}

// SetMysqlHex sets Hex value
func (d *Datum) SetMysqlHex(b Hex) {
	d.k = KindMysqlHex
	d.i = b.Value
}

// GetMysqlSet gets Set value
func (d *Datum) GetMysqlSet() Set {
	return Set{Value: uint64(d.i), Name: hack.String(d.b)}
}

// SetMysqlSet sets Set value
func (d *Datum) SetMysqlSet(b Set) {
	d.k = KindMysqlSet
	d.i = int64(b.Value)
	sink(b.Name)
	d.b = hack.Slice(b.Name)
}

// GetMysqlJSON gets json.JSON value
func (d *Datum) GetMysqlJSON() json.JSON {
	return d.x.(json.JSON)
}

// SetMysqlJSON sets json.JSON value
func (d *Datum) SetMysqlJSON(b json.JSON) {
	d.k = KindMysqlJSON
	d.x = b
}

// GetMysqlTime gets types.Time value
func (d *Datum) GetMysqlTime() Time {
	return d.x.(Time)
}

// SetMysqlTime sets types.Time value
func (d *Datum) SetMysqlTime(b Time) {
	d.k = KindMysqlTime
	d.x = b
}

// SetRaw sets raw value.
func (d *Datum) SetRaw(b []byte) {
	d.k = KindRaw
	d.b = b
}

// GetRaw gets raw value.
func (d *Datum) GetRaw() []byte {
	return d.b
}

// GetValue gets the value of the datum of any kind.
func (d *Datum) GetValue() interface{} {
	switch d.k {
	case KindInt64:
		return d.GetInt64()
	case KindUint64:
		return d.GetUint64()
	case KindFloat32:
		return d.GetFloat32()
	case KindFloat64:
		return d.GetFloat64()
	case KindString:
		return d.GetString()
	case KindBytes:
		return d.GetBytes()
	case KindMysqlBit:
		return d.GetMysqlBit()
	case KindMysqlDecimal:
		return d.GetMysqlDecimal()
	case KindMysqlDuration:
		return d.GetMysqlDuration()
	case KindMysqlEnum:
		return d.GetMysqlEnum()
	case KindMysqlHex:
		return d.GetMysqlHex()
	case KindMysqlSet:
		return d.GetMysqlSet()
	case KindMysqlJSON:
		return d.GetMysqlJSON()
	case KindMysqlTime:
		return d.GetMysqlTime()
	default:
		return d.GetInterface()
	}
}

// SetValue sets any kind of value.
func (d *Datum) SetValue(val interface{}) {
	switch x := val.(type) {
	case nil:
		d.SetNull()
	case bool:
		if x {
			d.SetInt64(1)
		} else {
			d.SetInt64(0)
		}
	case int:
		d.SetInt64(int64(x))
	case int64:
		d.SetInt64(x)
	case uint64:
		d.SetUint64(x)
	case float32:
		d.SetFloat32(x)
	case float64:
		d.SetFloat64(x)
	case string:
		d.SetString(x)
	case []byte:
		d.SetBytes(x)
	case Bit:
		d.SetMysqlBit(x)
	case *MyDecimal:
		d.SetMysqlDecimal(x)
	case Duration:
		d.SetMysqlDuration(x)
	case Enum:
		d.SetMysqlEnum(x)
	case Hex:
		d.SetMysqlHex(x)
	case Set:
		d.SetMysqlSet(x)
	case json.JSON:
		d.SetMysqlJSON(x)
	case Time:
		d.SetMysqlTime(x)
	case []Datum:
		d.SetRow(x)
	case []interface{}:
		ds := MakeDatums(x...)
		d.SetRow(ds)
	default:
		d.SetInterface(x)
	}
}

// CompareDatum compares datum to another datum.
// TODO: return error properly.
func (d *Datum) CompareDatum(sc *variable.StatementContext, ad Datum) (int, error) {
	if d.k == KindMysqlJSON && ad.k != KindMysqlJSON {
		cmp, err := ad.CompareDatum(sc, *d)
		return cmp * -1, errors.Trace(err)
	}
	switch ad.k {
	case KindNull:
		if d.k == KindNull {
			return 0, nil
		}
		return 1, nil
	case KindMinNotNull:
		if d.k == KindNull {
			return -1, nil
		} else if d.k == KindMinNotNull {
			return 0, nil
		}
		return 1, nil
	case KindMaxValue:
		if d.k == KindMaxValue {
			return 0, nil
		}
		return -1, nil
	case KindInt64:
		return d.compareInt64(sc, ad.GetInt64())
	case KindUint64:
		return d.compareUint64(sc, ad.GetUint64())
	case KindFloat32, KindFloat64:
		return d.compareFloat64(sc, ad.GetFloat64())
	case KindString:
		return d.compareString(sc, ad.GetString())
	case KindBytes:
		return d.compareBytes(sc, ad.GetBytes())
	case KindMysqlBit:
		return d.compareMysqlBit(sc, ad.GetMysqlBit())
	case KindMysqlDecimal:
		return d.compareMysqlDecimal(sc, ad.GetMysqlDecimal())
	case KindMysqlDuration:
		return d.compareMysqlDuration(sc, ad.GetMysqlDuration())
	case KindMysqlEnum:
		return d.compareMysqlEnum(sc, ad.GetMysqlEnum())
	case KindMysqlHex:
		return d.compareMysqlHex(sc, ad.GetMysqlHex())
	case KindMysqlSet:
		return d.compareMysqlSet(sc, ad.GetMysqlSet())
	case KindMysqlJSON:
		return d.compareMysqlJSON(sc, ad.GetMysqlJSON())
	case KindMysqlTime:
		return d.compareMysqlTime(sc, ad.GetMysqlTime())
	case KindRow:
		return d.compareRow(sc, ad.GetRow())
	default:
		return 0, nil
	}
}

func (d *Datum) compareInt64(sc *variable.StatementContext, i int64) (int, error) {
	switch d.k {
	case KindMaxValue:
		return 1, nil
	case KindInt64:
		return CompareInt64(d.i, i), nil
	case KindUint64:
		if i < 0 || d.GetUint64() > math.MaxInt64 {
			return 1, nil
		}
		return CompareInt64(d.i, i), nil
	default:
		return d.compareFloat64(sc, float64(i))
	}
}

func (d *Datum) compareUint64(sc *variable.StatementContext, u uint64) (int, error) {
	switch d.k {
	case KindMaxValue:
		return 1, nil
	case KindInt64:
		if d.i < 0 || u > math.MaxInt64 {
			return -1, nil
		}
		return CompareInt64(d.i, int64(u)), nil
	case KindUint64:
		return CompareUint64(d.GetUint64(), u), nil
	default:
		return d.compareFloat64(sc, float64(u))
	}
}

func (d *Datum) compareFloat64(sc *variable.StatementContext, f float64) (int, error) {
	switch d.k {
	case KindNull, KindMinNotNull:
		return -1, nil
	case KindMaxValue:
		return 1, nil
	case KindInt64:
		return CompareFloat64(float64(d.i), f), nil
	case KindUint64:
		return CompareFloat64(float64(d.GetUint64()), f), nil
	case KindFloat32, KindFloat64:
		return CompareFloat64(d.GetFloat64(), f), nil
	case KindString, KindBytes:
		fVal, err := StrToFloat(sc, d.GetString())
		return CompareFloat64(fVal, f), err
	case KindMysqlBit:
		fVal := d.GetMysqlBit().ToNumber()
		return CompareFloat64(fVal, f), nil
	case KindMysqlDecimal:
		fVal, _ := d.GetMysqlDecimal().ToFloat64()
		return CompareFloat64(fVal, f), nil
	case KindMysqlDuration:
		fVal := d.GetMysqlDuration().Seconds()
		return CompareFloat64(fVal, f), nil
	case KindMysqlEnum:
		fVal := d.GetMysqlEnum().ToNumber()
		return CompareFloat64(fVal, f), nil
	case KindMysqlHex:
		fVal := d.GetMysqlHex().ToNumber()
		return CompareFloat64(fVal, f), nil
	case KindMysqlSet:
		fVal := d.GetMysqlSet().ToNumber()
		return CompareFloat64(fVal, f), nil
	case KindMysqlTime:
		fVal, _ := d.GetMysqlTime().ToNumber().ToFloat64()
		return CompareFloat64(fVal, f), nil
	default:
		return -1, nil
	}
}

func (d *Datum) compareString(sc *variable.StatementContext, s string) (int, error) {
	switch d.k {
	case KindNull, KindMinNotNull:
		return -1, nil
	case KindMaxValue:
		return 1, nil
	case KindString, KindBytes:
		return CompareString(d.GetString(), s), nil
	case KindMysqlDecimal:
		dec := new(MyDecimal)
		err := sc.HandleTruncate(dec.FromString(hack.Slice(s)))
		return d.GetMysqlDecimal().Compare(dec), err
	case KindMysqlTime:
		dt, err := ParseDatetime(s)
		return d.GetMysqlTime().Compare(dt), err
	case KindMysqlDuration:
		dur, err := ParseDuration(s, MaxFsp)
		return d.GetMysqlDuration().Compare(dur), err
	case KindMysqlBit:
		return CompareString(d.GetMysqlBit().ToString(), s), nil
	case KindMysqlHex:
		return CompareString(d.GetMysqlHex().ToString(), s), nil
	case KindMysqlSet:
		return CompareString(d.GetMysqlSet().String(), s), nil
	case KindMysqlEnum:
		return CompareString(d.GetMysqlEnum().String(), s), nil
	default:
		fVal, err := StrToFloat(sc, s)
		if err != nil {
			return 0, err
		}
		return d.compareFloat64(sc, fVal)
	}
}

func (d *Datum) compareBytes(sc *variable.StatementContext, b []byte) (int, error) {
	return d.compareString(sc, hack.String(b))
}

func (d *Datum) compareMysqlBit(sc *variable.StatementContext, bit Bit) (int, error) {
	switch d.k {
	case KindString, KindBytes:
		return CompareString(d.GetString(), bit.ToString()), nil
	default:
		return d.compareFloat64(sc, bit.ToNumber())
	}
}

func (d *Datum) compareMysqlDecimal(sc *variable.StatementContext, dec *MyDecimal) (int, error) {
	switch d.k {
	case KindMysqlDecimal:
		return d.GetMysqlDecimal().Compare(dec), nil
	case KindString, KindBytes:
		dDec := new(MyDecimal)
		err := sc.HandleTruncate(dDec.FromString(d.GetBytes()))
		return dDec.Compare(dec), err
	default:
		fVal, _ := dec.ToFloat64()
		return d.compareFloat64(sc, fVal)
	}
}

func (d *Datum) compareMysqlDuration(sc *variable.StatementContext, dur Duration) (int, error) {
	switch d.k {
	case KindMysqlDuration:
		return d.GetMysqlDuration().Compare(dur), nil
	case KindString, KindBytes:
		dDur, err := ParseDuration(d.GetString(), MaxFsp)
		return dDur.Compare(dur), err
	default:
		return d.compareFloat64(sc, dur.Seconds())
	}
}

func (d *Datum) compareMysqlEnum(sc *variable.StatementContext, enum Enum) (int, error) {
	switch d.k {
	case KindString, KindBytes:
		return CompareString(d.GetString(), enum.String()), nil
	default:
		return d.compareFloat64(sc, enum.ToNumber())
	}
}

func (d *Datum) compareMysqlHex(sc *variable.StatementContext, e Hex) (int, error) {
	switch d.k {
	case KindString, KindBytes:
		return CompareString(d.GetString(), e.ToString()), nil
	default:
		return d.compareFloat64(sc, e.ToNumber())
	}
}

func (d *Datum) compareMysqlSet(sc *variable.StatementContext, set Set) (int, error) {
	switch d.k {
	case KindString, KindBytes:
		return CompareString(d.GetString(), set.String()), nil
	default:
		return d.compareFloat64(sc, set.ToNumber())
	}
}

func (d *Datum) compareMysqlJSON(sc *variable.StatementContext, target json.JSON) (int, error) {
	origin, err := d.ToMysqlJSON()
	if err != nil {
		return 0, errors.Trace(err)
	}
	return json.CompareJSON(origin, target)
}

func (d *Datum) compareMysqlTime(sc *variable.StatementContext, time Time) (int, error) {
	switch d.k {
	case KindString, KindBytes:
		dt, err := ParseDatetime(d.GetString())
		return dt.Compare(time), err
	case KindMysqlTime:
		return d.GetMysqlTime().Compare(time), nil
	default:
		fVal, _ := time.ToNumber().ToFloat64()
		return d.compareFloat64(sc, fVal)
	}
}

func (d *Datum) compareRow(sc *variable.StatementContext, row []Datum) (int, error) {
	var dRow []Datum
	if d.k == KindRow {
		dRow = d.GetRow()
	} else {
		dRow = []Datum{*d}
	}
	for i := 0; i < len(row) && i < len(dRow); i++ {
		cmp, err := dRow[i].CompareDatum(sc, row[i])
		if err != nil {
			return 0, err
		}
		if cmp != 0 {
			return cmp, nil
		}
	}
	return CompareInt64(int64(len(dRow)), int64(len(row))), nil
}

// Cast casts datum to certain types.
func (d *Datum) Cast(sc *variable.StatementContext, target *FieldType) (ad Datum, err error) {
	if !isCastType(target.Tp) {
		return ad, errors.Errorf("unknown cast type - %v", target)
	}
	return d.ConvertTo(sc, target)
}

// ConvertTo converts a datum to the target field type.
func (d *Datum) ConvertTo(sc *variable.StatementContext, target *FieldType) (Datum, error) {
	if d.k == KindNull {
		return Datum{}, nil
	}
	switch target.Tp { // TODO: implement mysql types convert when "CAST() AS" syntax are supported.
	case mysql.TypeTiny, mysql.TypeShort, mysql.TypeInt24, mysql.TypeLong, mysql.TypeLonglong:
		unsigned := mysql.HasUnsignedFlag(target.Flag)
		if unsigned {
			return d.convertToUint(sc, target)
		}
		return d.convertToInt(sc, target)
	case mysql.TypeFloat, mysql.TypeDouble:
		return d.convertToFloat(sc, target)
	case mysql.TypeBlob, mysql.TypeTinyBlob, mysql.TypeMediumBlob, mysql.TypeLongBlob,
		mysql.TypeString, mysql.TypeVarchar, mysql.TypeVarString:
		return d.convertToString(sc, target)
	case mysql.TypeTimestamp:
		return d.convertToMysqlTimestamp(sc, target)
	case mysql.TypeDatetime, mysql.TypeDate, mysql.TypeNewDate:
		return d.convertToMysqlTime(sc, target)
	case mysql.TypeDuration:
		return d.convertToMysqlDuration(sc, target)
	case mysql.TypeBit:
		return d.convertToMysqlBit(sc, target)
	case mysql.TypeNewDecimal:
		return d.convertToMysqlDecimal(sc, target)
	case mysql.TypeYear:
		return d.convertToMysqlYear(sc, target)
	case mysql.TypeEnum:
		return d.convertToMysqlEnum(sc, target)
	case mysql.TypeSet:
		return d.convertToMysqlSet(sc, target)
	case mysql.TypeJSON:
		return d.convertToMysqlJSON(sc, target)
	case mysql.TypeNull:
		return Datum{}, nil
	default:
		panic("should never happen")
	}
}

func (d *Datum) convertToFloat(sc *variable.StatementContext, target *FieldType) (Datum, error) {
	var (
		f   float64
		ret Datum
		err error
	)
	switch d.k {
	case KindNull:
		return ret, nil
	case KindInt64:
		f = float64(d.GetInt64())
	case KindUint64:
		f = float64(d.GetUint64())
	case KindFloat32, KindFloat64:
		f = d.GetFloat64()
	case KindString, KindBytes:
		f, err = StrToFloat(sc, d.GetString())
	case KindMysqlTime:
		f, _ = d.GetMysqlTime().ToNumber().ToFloat64()
	case KindMysqlDuration:
		f, _ = d.GetMysqlDuration().ToNumber().ToFloat64()
	case KindMysqlDecimal:
		f, _ = d.GetMysqlDecimal().ToFloat64()
	case KindMysqlHex:
		f = d.GetMysqlHex().ToNumber()
	case KindMysqlBit:
		f = d.GetMysqlBit().ToNumber()
	case KindMysqlSet:
		f = d.GetMysqlSet().ToNumber()
	case KindMysqlEnum:
		f = d.GetMysqlEnum().ToNumber()
	default:
		return invalidConv(d, target.Tp)
	}
	var err1 error
	f, err1 = ProduceFloatWithSpecifiedTp(f, target, sc)
	if err == nil && err1 != nil {
		err = err1
	}
	if target.Tp == mysql.TypeFloat {
		ret.SetFloat32(float32(f))
	} else {
		ret.SetFloat64(f)
	}
	return ret, errors.Trace(err)
}

// ProduceFloatWithSpecifiedTp produces a new float64 according to `flen` and `decimal`.
func ProduceFloatWithSpecifiedTp(f float64, target *FieldType, sc *variable.StatementContext) (_ float64, err error) {
	// For float and following double type, we will only truncate it for float(M, D) format.
	// If no D is set, we will handle it like origin float whether M is set or not.
	if target.Flen != UnspecifiedLength && target.Decimal != UnspecifiedLength {
		f, err = TruncateFloat(f, target.Flen, target.Decimal)
		if err != nil {
			if sc.IgnoreTruncate {
				err = nil
			} else if sc.TruncateAsWarning {
				sc.AppendWarning(err)
				err = nil
			}
		}
	}
	return f, errors.Trace(err)
}

func (d *Datum) convertToString(sc *variable.StatementContext, target *FieldType) (Datum, error) {
	var ret Datum
	var s string
	switch d.k {
	case KindInt64:
		s = strconv.FormatInt(d.GetInt64(), 10)
	case KindUint64:
		s = strconv.FormatUint(d.GetUint64(), 10)
	case KindFloat32:
		s = strconv.FormatFloat(d.GetFloat64(), 'f', -1, 32)
	case KindFloat64:
		s = strconv.FormatFloat(d.GetFloat64(), 'f', -1, 64)
	case KindString, KindBytes:
		s = d.GetString()
	case KindMysqlTime:
		s = d.GetMysqlTime().String()
	case KindMysqlDuration:
		s = d.GetMysqlDuration().String()
	case KindMysqlDecimal:
		s = d.GetMysqlDecimal().String()
	case KindMysqlHex:
		s = d.GetMysqlHex().ToString()
	case KindMysqlBit:
		s = d.GetMysqlBit().ToString()
	case KindMysqlEnum:
		s = d.GetMysqlEnum().String()
	case KindMysqlSet:
		s = d.GetMysqlSet().String()
	case KindMysqlJSON:
		s = d.GetMysqlJSON().String()
	default:
		return invalidConv(d, target.Tp)
	}
	s, err := ProduceStrWithSpecifiedTp(s, target, sc)
	ret.SetString(s)
	if target.Charset == charset.CharsetBin {
		ret.k = KindBytes
	}
	return ret, errors.Trace(err)
}

// ProduceStrWithSpecifiedTp produces a new string according to `flen` and `chs`.
func ProduceStrWithSpecifiedTp(s string, tp *FieldType, sc *variable.StatementContext) (_ string, err error) {
	flen, chs := tp.Flen, tp.Charset
	if flen >= 0 {
		// Flen is the rune length, not binary length, for UTF8 charset, we need to calculate the
		// rune count and truncate to Flen runes if it is too long.
		if chs == charset.CharsetUTF8 || chs == charset.CharsetUTF8MB4 {
			if len([]rune(s)) > flen {
				// 1. If len(s) is 0 and flen is 0, truncateLen will be 0, don't truncate s.
				//    CREATE TABLE t (a char(0));
				//    INSERT INTO t VALUES (``);
				// 2. If len(s) is 10 and flen is 0, truncateLen will be 0 too, but we still need to truncate s.
				//    SELECT 1, CAST(1234 AS CHAR(0));
				// So truncateLen is not a suitable variable to determine to do truncate or not.
				var runeCount int
				var truncateLen int
				for i := range s {
					if runeCount == flen {
						// We don't break here because we need to iterate to the end to get runeCount.
						truncateLen = i
					}
					runeCount++
				}
				err = ErrDataTooLong.Gen("Data Too Long, field len %d, data len %d", flen, runeCount)
				s = truncateStr(s, truncateLen)
			}
		} else if len(s) > flen {
			err = ErrDataTooLong.Gen("Data Too Long, field len %d, data len %d", flen, len(s))
			s = truncateStr(s, flen)
		} else if tp.Tp == mysql.TypeString && len(s) < flen {
			padding := make([]byte, flen-len(s))
			s = string(append([]byte(s), padding...))
		}
	}
	return s, errors.Trace(sc.HandleTruncate(err))
}

func (d *Datum) convertToInt(sc *variable.StatementContext, target *FieldType) (Datum, error) {
	i64, err := d.toSignedInteger(sc, target.Tp)
	return NewIntDatum(i64), errors.Trace(err)
}

func (d *Datum) convertToUint(sc *variable.StatementContext, target *FieldType) (Datum, error) {
	tp := target.Tp
	upperBound := UnsignedUpperBound[tp]
	var (
		val uint64
		err error
		ret Datum
	)
	switch d.k {
	case KindInt64:
		val, err = ConvertIntToUint(d.GetInt64(), upperBound, tp)
	case KindUint64:
		val, err = ConvertUintToUint(d.GetUint64(), upperBound, tp)
	case KindFloat32, KindFloat64:
		val, err = ConvertFloatToUint(sc, d.GetFloat64(), upperBound, tp)
	case KindString, KindBytes:
		val, err = StrToUint(sc, d.GetString())
		if err != nil {
			return ret, errors.Trace(err)
		}
		val, err = ConvertUintToUint(val, upperBound, tp)
		if err != nil {
			return ret, errors.Trace(err)
		}
		ret.SetUint64(val)
	case KindMysqlTime:
		dec := d.GetMysqlTime().ToNumber()
		dec.Round(dec, 0, ModeHalfEven)
		ival, err1 := dec.ToInt()
		val, err = ConvertIntToUint(ival, upperBound, tp)
		if err == nil {
			err = err1
		}
	case KindMysqlDuration:
		dec := d.GetMysqlDuration().ToNumber()
		dec.Round(dec, 0, ModeHalfEven)
		var ival int64
		ival, err = dec.ToInt()
		if err == nil {
			val, err = ConvertIntToUint(ival, upperBound, tp)
		}
	case KindMysqlDecimal:
		fval, err1 := d.GetMysqlDecimal().ToFloat64()
		val, err = ConvertFloatToUint(sc, fval, upperBound, tp)
		if err == nil {
			err = err1
		}
	case KindMysqlHex:
		val, err = ConvertFloatToUint(sc, d.GetMysqlHex().ToNumber(), upperBound, tp)
	case KindMysqlBit:
		val, err = ConvertFloatToUint(sc, d.GetMysqlBit().ToNumber(), upperBound, tp)
	case KindMysqlEnum:
		val, err = ConvertFloatToUint(sc, d.GetMysqlEnum().ToNumber(), upperBound, tp)
	case KindMysqlSet:
		val, err = ConvertFloatToUint(sc, d.GetMysqlSet().ToNumber(), upperBound, tp)
	default:
		return invalidConv(d, target.Tp)
	}
	ret.SetUint64(val)
	if err != nil {
		return ret, errors.Trace(err)
	}
	return ret, nil
}

func (d *Datum) convertToMysqlTimestamp(sc *variable.StatementContext, target *FieldType) (Datum, error) {
	var (
		ret Datum
		t   Time
		err error
	)
	fsp := DefaultFsp
	if target.Decimal != UnspecifiedLength {
		fsp = target.Decimal
	}
	loc := sc.TimeZone
	switch d.k {
	case KindMysqlTime:
		t = d.GetMysqlTime()
		if t.Type == mysql.TypeTimestamp {
			switch {
			case t.TimeZone == nil:
				t.TimeZone = loc
			case t.TimeZone == time.UTC:
				// Convert to session timezone.
				t.ConvertTimeZone(time.UTC, loc)
			case t.TimeZone == sc.TimeZone:
			default:
				return ret, errors.New("get a wrong input")
			}
		}
		t, err = t.RoundFrac(fsp)
	case KindMysqlDuration:
		t, err = d.GetMysqlDuration().ConvertToTime(mysql.TypeTimestamp)
		if err != nil {
			ret.SetValue(t)
			return ret, errors.Trace(err)
		}
		t, err = t.RoundFrac(fsp)
	case KindString, KindBytes:
		t, err = ParseTime(d.GetString(), mysql.TypeTimestamp, fsp)
	case KindInt64:
		t, err = ParseTimeFromNum(d.GetInt64(), mysql.TypeTimestamp, fsp)
	default:
		return invalidConv(d, mysql.TypeTimestamp)
	}
	t.Type = mysql.TypeTimestamp
	t.TimeZone = loc
	ret.SetMysqlTime(t)
	if err != nil {
		return ret, errors.Trace(err)
	}
	return ret, nil
}

func (d *Datum) convertToMysqlTime(sc *variable.StatementContext, target *FieldType) (Datum, error) {
	tp := target.Tp
	fsp := DefaultFsp
	if target.Decimal != UnspecifiedLength {
		fsp = target.Decimal
	}
	var (
		ret Datum
		t   Time
		err error
	)
	switch d.k {
	case KindMysqlTime:
		t, err = d.GetMysqlTime().Convert(tp)
		if err != nil {
			ret.SetValue(t)
			return ret, errors.Trace(err)
		}
		t, err = t.RoundFrac(fsp)
	case KindMysqlDuration:
		t, err = d.GetMysqlDuration().ConvertToTime(tp)
		if err != nil {
			ret.SetValue(t)
			return ret, errors.Trace(err)
		}
		t, err = t.RoundFrac(fsp)
	case KindString, KindBytes:
		t, err = ParseTime(d.GetString(), tp, fsp)
	case KindInt64:
		t, err = ParseTimeFromNum(d.GetInt64(), tp, fsp)
	default:
		return invalidConv(d, tp)
	}
	if tp == mysql.TypeDate {
		// Truncate hh:mm:ss part if the type is Date.
		t.Time = FromDate(t.Time.Year(), t.Time.Month(), t.Time.Day(), 0, 0, 0, 0)
	}
	ret.SetValue(t)
	if err != nil {
		return ret, errors.Trace(err)
	}
	return ret, nil
}

func (d *Datum) convertToMysqlDuration(sc *variable.StatementContext, target *FieldType) (Datum, error) {
	tp := target.Tp
	fsp := DefaultFsp
	if target.Decimal != UnspecifiedLength {
		fsp = target.Decimal
	}
	var ret Datum
	switch d.k {
	case KindMysqlTime:
		dur, err := d.GetMysqlTime().ConvertToDuration()
		if err != nil {
			ret.SetValue(dur)
			return ret, errors.Trace(err)
		}
		dur, err = dur.RoundFrac(fsp)
		ret.SetValue(dur)
		if err != nil {
			return ret, errors.Trace(err)
		}
	case KindMysqlDuration:
		dur, err := d.GetMysqlDuration().RoundFrac(fsp)
		ret.SetValue(dur)
		if err != nil {
			return ret, errors.Trace(err)
		}
	case KindString, KindBytes:
		t, err := ParseDuration(d.GetString(), fsp)
		ret.SetValue(t)
		if err != nil {
			return ret, errors.Trace(err)
		}
	default:
		return invalidConv(d, tp)
	}
	return ret, nil
}

func (d *Datum) convertToMysqlDecimal(sc *variable.StatementContext, target *FieldType) (Datum, error) {
	var ret Datum
	ret.SetLength(target.Flen)
	ret.SetFrac(target.Decimal)
	var dec = &MyDecimal{}
	var err error
	switch d.k {
	case KindInt64:
		dec.FromInt(d.GetInt64())
	case KindUint64:
		dec.FromUint(d.GetUint64())
	case KindFloat32, KindFloat64:
		dec.FromFloat64(d.GetFloat64())
	case KindString, KindBytes:
		err = dec.FromString(d.GetBytes())
	case KindMysqlDecimal:
		*dec = *d.GetMysqlDecimal()
	case KindMysqlTime:
		dec = d.GetMysqlTime().ToNumber()
	case KindMysqlDuration:
		dec = d.GetMysqlDuration().ToNumber()
	case KindMysqlBit:
		dec.FromFloat64(d.GetMysqlBit().ToNumber())
	case KindMysqlEnum:
		dec.FromFloat64(d.GetMysqlEnum().ToNumber())
	case KindMysqlHex:
		dec.FromFloat64(d.GetMysqlHex().ToNumber())
	case KindMysqlSet:
		dec.FromFloat64(d.GetMysqlSet().ToNumber())
	case KindMysqlJSON:
		f, err := d.GetMysqlJSON().CastToReal()
		if err != nil {
			return ret, errors.Trace(err)
		}
		dec.FromFloat64(f)
	default:
		return invalidConv(d, target.Tp)
	}
	dec, err = ProduceDecWithSpecifiedTp(dec, target, sc)
	ret.SetValue(dec)
	return ret, errors.Trace(err)
}

// ProduceDecWithSpecifiedTp produces a new decimal according to `flen` and `decimal`.
func ProduceDecWithSpecifiedTp(dec *MyDecimal, tp *FieldType, sc *variable.StatementContext) (_ *MyDecimal, err error) {
	flen, decimal := tp.Flen, tp.Decimal
	if flen != UnspecifiedLength && decimal != UnspecifiedLength {
		prec, frac := dec.PrecisionAndFrac()
		if !dec.IsZero() && prec-frac > flen-decimal {
			dec = NewMaxOrMinDec(dec.IsNegative(), flen, decimal)
			// select (cast 111 as decimal(1)) causes a warning in MySQL.
			err = ErrOverflow.GenByArgs("DECIMAL", fmt.Sprintf("(%d, %d)", flen, decimal))
		} else if frac != decimal {
			old := *dec
			dec.Round(dec, decimal, ModeHalfEven)
			if !dec.IsZero() && frac > decimal && dec.Compare(&old) != 0 {
				if sc.InInsertStmt {
					// fix https://github.com/pingcap/tidb/issues/3895
					sc.AppendWarning(ErrTruncated)
					err = nil
				} else {
					err = sc.HandleTruncate(ErrTruncated)
				}
			}
		}
	}

	if terror.ErrorEqual(err, ErrOverflow) {
		// TODO: warnErr need to be ErrWarnDataOutOfRange
		err = sc.HandleOverflow(err, err)
	}
	return dec, errors.Trace(err)
}

func (d *Datum) convertToMysqlYear(sc *variable.StatementContext, target *FieldType) (Datum, error) {
	var (
		ret Datum
		y   int64
		err error
	)
	switch d.k {
	case KindString, KindBytes:
		y, err = StrToInt(sc, d.GetString())
		if err != nil {
			return ret, errors.Trace(err)
		}
	case KindMysqlTime:
		y = int64(d.GetMysqlTime().Time.Year())
	case KindMysqlDuration:
		y = int64(time.Now().Year())
	default:
		ret, err = d.convertToInt(sc, NewFieldType(mysql.TypeLonglong))
		if err != nil {
			return invalidConv(d, target.Tp)
		}
		y = ret.GetInt64()
	}
	y, err = AdjustYear(y)
	if err != nil {
		return invalidConv(d, target.Tp)
	}
	ret.SetInt64(y)
	return ret, nil
}

func (d *Datum) convertToMysqlBit(sc *variable.StatementContext, target *FieldType) (Datum, error) {
	var (
		x   Datum
		err error
	)
	if d.Kind() == KindString || d.Kind() == KindBytes {
		var n uint64
		n, err = ParseStringToBitValue(d.GetString(), target.Flen)
		x = NewUintDatum(n)
	} else {
		x, err = d.convertToUint(sc, target)
	}
	if err != nil {
		return x, errors.Trace(err)
	}
	// check bit boundary, if bit has n width, the boundary is
	// in [0, (1 << n) - 1]
	width := target.Flen
	if width == 0 || width == UnspecifiedBitWidth {
		width = MinBitWidth
	}
	maxValue := uint64(1)<<uint64(width) - 1
	val := x.GetUint64()
	if val > maxValue {
		x.SetUint64(maxValue)
		return x, overflow(val, target.Tp)
	}
	var ret Datum
	ret.SetValue(Bit{Value: val, Width: width})
	return ret, nil
}

func (d *Datum) convertToMysqlEnum(sc *variable.StatementContext, target *FieldType) (Datum, error) {
	var (
		ret Datum
		e   Enum
		err error
	)
	switch d.k {
	case KindString, KindBytes:
		e, err = ParseEnumName(target.Elems, d.GetString())
	default:
		var uintDatum Datum
		uintDatum, err = d.convertToUint(sc, target)
		if err != nil {
			return ret, errors.Trace(err)
		}
		e, err = ParseEnumValue(target.Elems, uintDatum.GetUint64())
	}
	if err != nil {
		err = errors.Wrap(err, ErrTruncated)
	}
	ret.SetValue(e)
	return ret, err
}

func (d *Datum) convertToMysqlSet(sc *variable.StatementContext, target *FieldType) (Datum, error) {
	var (
		ret Datum
		s   Set
		err error
	)
	switch d.k {
	case KindString, KindBytes:
		s, err = ParseSetName(target.Elems, d.GetString())
	default:
		var uintDatum Datum
		uintDatum, err = d.convertToUint(sc, target)
		if err != nil {
			return ret, errors.Trace(err)
		}
		s, err = ParseSetValue(target.Elems, uintDatum.GetUint64())
	}

	if err != nil {
		return invalidConv(d, target.Tp)
	}
	ret.SetValue(s)
	return ret, nil
}

func (d *Datum) convertToMysqlJSON(sc *variable.StatementContext, target *FieldType) (ret Datum, err error) {
	switch d.k {
	case KindString, KindBytes:
		var j json.JSON
		if j, err = json.ParseFromString(d.GetString()); err == nil {
			ret.SetMysqlJSON(j)
		}
	case KindInt64:
		i64 := d.GetInt64()
		ret.SetMysqlJSON(json.CreateJSON(i64))
	case KindUint64:
		u64 := d.GetUint64()
		ret.SetMysqlJSON(json.CreateJSON(u64))
	case KindFloat32, KindFloat64:
		f64 := d.GetFloat64()
		ret.SetMysqlJSON(json.CreateJSON(f64))
	case KindMysqlDecimal:
		var f64 float64
		if f64, err = d.GetMysqlDecimal().ToFloat64(); err == nil {
			ret.SetMysqlJSON(json.CreateJSON(f64))
		}
	case KindMysqlJSON:
		ret = *d
	default:
		var s string
		if s, err = d.ToString(); err == nil {
			// TODO: fix precision of MysqlTime. For example,
			// On MySQL 5.7 CAST(NOW() AS JSON) -> "2011-11-11 11:11:11.111111",
			// But now we can only return "2011-11-11 11:11:11".
			ret.SetMysqlJSON(json.CreateJSON(s))
		}
	}
	return ret, errors.Trace(err)
}

// ToBool converts to a bool.
// We will use 1 for true, and 0 for false.
func (d *Datum) ToBool(sc *variable.StatementContext) (int64, error) {
	isZero := false
	switch d.Kind() {
	case KindInt64:
		isZero = (d.GetInt64() == 0)
	case KindUint64:
		isZero = (d.GetUint64() == 0)
	case KindFloat32:
		isZero = (RoundFloat(d.GetFloat64()) == 0)
	case KindFloat64:
		isZero = (RoundFloat(d.GetFloat64()) == 0)
	case KindString, KindBytes:
		iVal, err := StrToInt(sc, d.GetString())
		if err != nil {
			return iVal, errors.Trace(err)
		}
		isZero = iVal == 0
	case KindMysqlTime:
		isZero = d.GetMysqlTime().IsZero()
	case KindMysqlDuration:
		isZero = (d.GetMysqlDuration().Duration == 0)
	case KindMysqlDecimal:
		v, _ := d.GetMysqlDecimal().ToFloat64()
		isZero = (RoundFloat(v) == 0)
	case KindMysqlHex:
		isZero = (d.GetMysqlHex().ToNumber() == 0)
	case KindMysqlBit:
		isZero = (d.GetMysqlBit().ToNumber() == 0)
	case KindMysqlEnum:
		isZero = (d.GetMysqlEnum().ToNumber() == 0)
	case KindMysqlSet:
		isZero = (d.GetMysqlSet().ToNumber() == 0)
	default:
		return 0, errors.Errorf("cannot convert %v(type %T) to bool", d.GetValue(), d.GetValue())
	}
	if isZero {
		return 0, nil
	}
	return 1, nil
}

// ConvertDatumToDecimal converts datum to decimal.
func ConvertDatumToDecimal(sc *variable.StatementContext, d Datum) (*MyDecimal, error) {
	dec := new(MyDecimal)
	var err error
	switch d.Kind() {
	case KindInt64:
		dec.FromInt(d.GetInt64())
	case KindUint64:
		dec.FromUint(d.GetUint64())
	case KindFloat32:
		err = dec.FromFloat64(float64(d.GetFloat32()))
	case KindFloat64:
		err = dec.FromFloat64(d.GetFloat64())
	case KindString:
		err = sc.HandleTruncate(dec.FromString(d.GetBytes()))
	case KindMysqlDecimal:
		*dec = *d.GetMysqlDecimal()
	case KindMysqlHex:
		dec.FromInt(d.GetMysqlHex().Value)
	case KindMysqlBit:
		dec.FromUint(d.GetMysqlBit().Value)
	case KindMysqlEnum:
		dec.FromUint(d.GetMysqlEnum().Value)
	case KindMysqlSet:
		dec.FromUint(d.GetMysqlSet().Value)
	case KindMysqlJSON:
<<<<<<< HEAD
		var f float64
		f, err = d.GetMysqlJSON().CastToReal()
		if err == nil {
			dec.FromFloat64(f)
		}
=======
		f, err := d.GetMysqlJSON().CastToReal()
		if err != nil {
			return nil, errors.Trace(err)
		}
		dec.FromFloat64(f)
>>>>>>> b0d488fa
	default:
		err = fmt.Errorf("can't convert %v to decimal", d.GetValue())
	}
	return dec, err
}

// ToDecimal converts to a decimal.
func (d *Datum) ToDecimal(sc *variable.StatementContext) (*MyDecimal, error) {
	switch d.Kind() {
	case KindMysqlTime:
		return d.GetMysqlTime().ToNumber(), nil
	case KindMysqlDuration:
		return d.GetMysqlDuration().ToNumber(), nil
	default:
		return ConvertDatumToDecimal(sc, *d)
	}
}

// ToInt64 converts to a int64.
func (d *Datum) ToInt64(sc *variable.StatementContext) (int64, error) {
	return d.toSignedInteger(sc, mysql.TypeLonglong)
}

func (d *Datum) toSignedInteger(sc *variable.StatementContext, tp byte) (int64, error) {
	lowerBound := SignedLowerBound[tp]
	upperBound := SignedUpperBound[tp]
	switch d.Kind() {
	case KindInt64:
		return ConvertIntToInt(d.GetInt64(), lowerBound, upperBound, tp)
	case KindUint64:
		return ConvertUintToInt(d.GetUint64(), upperBound, tp)
	case KindFloat32:
		return ConvertFloatToInt(sc, float64(d.GetFloat32()), lowerBound, upperBound, tp)
	case KindFloat64:
		return ConvertFloatToInt(sc, d.GetFloat64(), lowerBound, upperBound, tp)
	case KindString, KindBytes:
		iVal, err := StrToInt(sc, d.GetString())
		iVal, err2 := ConvertIntToInt(iVal, lowerBound, upperBound, tp)
		if err == nil {
			err = err2
		}
		return iVal, errors.Trace(err)
	case KindMysqlTime:
		// 2011-11-10 11:11:11.999999 -> 20111110111112
		// 2011-11-10 11:59:59.999999 -> 20111110120000
		t, err := d.GetMysqlTime().RoundFrac(DefaultFsp)
		if err != nil {
			return 0, errors.Trace(err)
		}
		ival, err := t.ToNumber().ToInt()
		ival, err2 := ConvertIntToInt(ival, lowerBound, upperBound, tp)
		if err == nil {
			err = err2
		}
		return ival, err
	case KindMysqlDuration:
		// 11:11:11.999999 -> 111112
		// 11:59:59.999999 -> 120000
		dur, err := d.GetMysqlDuration().RoundFrac(DefaultFsp)
		if err != nil {
			return 0, errors.Trace(err)
		}
		ival, err := dur.ToNumber().ToInt()
		ival, err2 := ConvertIntToInt(ival, lowerBound, upperBound, tp)
		if err == nil {
			err = err2
		}
		return ival, err
	case KindMysqlDecimal:
		var to MyDecimal
		d.GetMysqlDecimal().Round(&to, 0, ModeHalfEven)
		ival, err := to.ToInt()
		ival, err2 := ConvertIntToInt(ival, lowerBound, upperBound, tp)
		if err == nil {
			err = err2
		}
		return ival, err
	case KindMysqlHex:
		return d.GetMysqlHex().Value, nil
	case KindMysqlBit:
		fval := d.GetMysqlBit().ToNumber()
		return ConvertFloatToInt(sc, fval, lowerBound, upperBound, tp)
	case KindMysqlEnum:
		fval := d.GetMysqlEnum().ToNumber()
		return ConvertFloatToInt(sc, fval, lowerBound, upperBound, tp)
	case KindMysqlSet:
		fval := d.GetMysqlSet().ToNumber()
		return ConvertFloatToInt(sc, fval, lowerBound, upperBound, tp)
	case KindMysqlJSON:
		return d.GetMysqlJSON().CastToInt()
	default:
		return 0, errors.Errorf("cannot convert %v(type %T) to int64", d.GetValue(), d.GetValue())
	}
}

// ToFloat64 converts to a float64
func (d *Datum) ToFloat64(sc *variable.StatementContext) (float64, error) {
	switch d.Kind() {
	case KindInt64:
		return float64(d.GetInt64()), nil
	case KindUint64:
		return float64(d.GetUint64()), nil
	case KindFloat32:
		return float64(d.GetFloat32()), nil
	case KindFloat64:
		return d.GetFloat64(), nil
	case KindString:
		return StrToFloat(sc, d.GetString())
	case KindBytes:
		return StrToFloat(sc, string(d.GetBytes()))
	case KindMysqlTime:
		f, err := d.GetMysqlTime().ToNumber().ToFloat64()
		return f, err
	case KindMysqlDuration:
		f, _ := d.GetMysqlDuration().ToNumber().ToFloat64()
		return f, nil
	case KindMysqlDecimal:
		f, err := d.GetMysqlDecimal().ToFloat64()
		return f, err
	case KindMysqlHex:
		return d.GetMysqlHex().ToNumber(), nil
	case KindMysqlBit:
		return d.GetMysqlBit().ToNumber(), nil
	case KindMysqlEnum:
		return d.GetMysqlEnum().ToNumber(), nil
	case KindMysqlSet:
		return d.GetMysqlSet().ToNumber(), nil
	default:
		return 0, errors.Errorf("cannot convert %v(type %T) to float64", d.GetValue(), d.GetValue())
	}
}

// ToString gets the string representation of the datum.
func (d *Datum) ToString() (string, error) {
	switch d.Kind() {
	case KindInt64:
		return strconv.FormatInt(d.GetInt64(), 10), nil
	case KindUint64:
		return strconv.FormatUint(d.GetUint64(), 10), nil
	case KindFloat32:
		return strconv.FormatFloat(float64(d.GetFloat32()), 'f', -1, 32), nil
	case KindFloat64:
		return strconv.FormatFloat(float64(d.GetFloat64()), 'f', -1, 64), nil
	case KindString:
		return d.GetString(), nil
	case KindBytes:
		return d.GetString(), nil
	case KindMysqlTime:
		return d.GetMysqlTime().String(), nil
	case KindMysqlDuration:
		return d.GetMysqlDuration().String(), nil
	case KindMysqlDecimal:
		return d.GetMysqlDecimal().String(), nil
	case KindMysqlHex:
		return d.GetMysqlHex().ToString(), nil
	case KindMysqlBit:
		return d.GetMysqlBit().ToString(), nil
	case KindMysqlEnum:
		return d.GetMysqlEnum().String(), nil
	case KindMysqlSet:
		return d.GetMysqlSet().String(), nil
	case KindMysqlJSON:
		return d.GetMysqlJSON().String(), nil
	default:
		return "", errors.Errorf("cannot convert %v(type %T) to string", d.GetValue(), d.GetValue())
	}
}

// ToBytes gets the bytes representation of the datum.
func (d *Datum) ToBytes() ([]byte, error) {
	switch d.k {
	case KindString, KindBytes:
		return d.GetBytes(), nil
	default:
		str, err := d.ToString()
		if err != nil {
			return nil, errors.Trace(err)
		}
		return []byte(str), nil
	}
}

// ToMysqlJSON is similar to convertToMysqlJSON, except the
// latter parses from string, but the former uses it as primitive.
func (d *Datum) ToMysqlJSON() (j json.JSON, err error) {
	var in interface{}
	switch d.Kind() {
	case KindMysqlJSON:
		j = d.x.(json.JSON)
		return
	case KindInt64:
		in = d.GetInt64()
	case KindUint64:
		in = d.GetUint64()
	case KindFloat32, KindFloat64:
		in = d.GetFloat64()
	case KindMysqlDecimal:
		in, _ = d.GetMysqlDecimal().ToFloat64()
	case KindString, KindBytes:
		in = d.GetString()
	case KindNull:
		in = nil
	default:
		in, err = d.ToString()
		if err != nil {
			err = errors.Trace(err)
			return
		}
	}
	j = json.CreateJSON(in)
	return
}

func invalidConv(d *Datum, tp byte) (Datum, error) {
	// TODO: should format Datum better.
	return Datum{}, errors.Errorf("cannot convert %v to type %s", d, TypeStr(tp))
}

func (d *Datum) convergeType(hasUint, hasDecimal, hasFloat *bool) (x Datum) {
	x = *d
	switch d.Kind() {
	case KindUint64:
		*hasUint = true
	case KindFloat32:
		f := d.GetFloat32()
		x.SetFloat64(float64(f))
		*hasFloat = true
	case KindFloat64:
		*hasFloat = true
	case KindMysqlDecimal:
		*hasDecimal = true
	}
	return x
}

// CoerceDatum changes type.
// If a or b is Float, changes the both to Float.
// Else if a or b is Decimal, changes the both to Decimal.
// Else if a or b is Uint and op is not div, mod, or intDiv changes the both to Uint.
func CoerceDatum(sc *variable.StatementContext, a, b Datum) (x, y Datum, err error) {
	if a.IsNull() || b.IsNull() {
		return x, y, nil
	}
	var hasUint, hasDecimal, hasFloat bool
	x = a.convergeType(&hasUint, &hasDecimal, &hasFloat)
	y = b.convergeType(&hasUint, &hasDecimal, &hasFloat)
	if hasFloat {
		switch x.Kind() {
		case KindInt64:
			x.SetFloat64(float64(x.GetInt64()))
		case KindUint64:
			x.SetFloat64(float64(x.GetUint64()))
		case KindMysqlHex:
			x.SetFloat64(x.GetMysqlHex().ToNumber())
		case KindMysqlBit:
			x.SetFloat64(x.GetMysqlBit().ToNumber())
		case KindMysqlEnum:
			x.SetFloat64(x.GetMysqlEnum().ToNumber())
		case KindMysqlSet:
			x.SetFloat64(x.GetMysqlSet().ToNumber())
		case KindMysqlDecimal:
			var fval float64
			fval, err = x.ToFloat64(sc)
			if err != nil {
				return x, y, errors.Trace(err)
			}
			x.SetFloat64(fval)
		}
		switch y.Kind() {
		case KindInt64:
			y.SetFloat64(float64(y.GetInt64()))
		case KindUint64:
			y.SetFloat64(float64(y.GetUint64()))
		case KindMysqlHex:
			y.SetFloat64(y.GetMysqlHex().ToNumber())
		case KindMysqlBit:
			y.SetFloat64(y.GetMysqlBit().ToNumber())
		case KindMysqlEnum:
			y.SetFloat64(y.GetMysqlEnum().ToNumber())
		case KindMysqlSet:
			y.SetFloat64(y.GetMysqlSet().ToNumber())
		case KindMysqlDecimal:
			var fval float64
			fval, err = y.ToFloat64(sc)
			if err != nil {
				return x, y, errors.Trace(err)
			}
			y.SetFloat64(fval)
		}
	} else if hasDecimal {
		var dec *MyDecimal
		dec, err = ConvertDatumToDecimal(sc, x)
		if err != nil {
			return x, y, errors.Trace(err)
		}
		x.SetMysqlDecimal(dec)
		dec, err = ConvertDatumToDecimal(sc, y)
		if err != nil {
			return x, y, errors.Trace(err)
		}
		y.SetMysqlDecimal(dec)
	}
	return
}

// NewDatum creates a new Datum from an interface{}.
func NewDatum(in interface{}) (d Datum) {
	switch x := in.(type) {
	case []interface{}:
		d.SetValue(MakeDatums(x...))
	default:
		d.SetValue(in)
	}
	return d
}

// NewIntDatum creates a new Datum from an int64 value.
func NewIntDatum(i int64) (d Datum) {
	d.SetInt64(i)
	return d
}

// NewUintDatum creates a new Datum from an uint64 value.
func NewUintDatum(i uint64) (d Datum) {
	d.SetUint64(i)
	return d
}

// NewBytesDatum creates a new Datum from a byte slice.
func NewBytesDatum(b []byte) (d Datum) {
	d.SetBytes(b)
	return d
}

// NewStringDatum creates a new Datum from a string.
func NewStringDatum(s string) (d Datum) {
	d.SetString(s)
	return d
}

// NewFloat64Datum creates a new Datum from a float64 value.
func NewFloat64Datum(f float64) (d Datum) {
	d.SetFloat64(f)
	return d
}

// NewFloat32Datum creates a new Datum from a float32 value.
func NewFloat32Datum(f float32) (d Datum) {
	d.SetFloat32(f)
	return d
}

// NewDurationDatum creates a new Datum from a Duration value.
func NewDurationDatum(dur Duration) (d Datum) {
	d.SetMysqlDuration(dur)
	return d
}

// NewTimeDatum creates a new Time from a Time value.
func NewTimeDatum(t Time) (d Datum) {
	d.SetMysqlTime(t)
	return d
}

// NewDecimalDatum creates a new Datum form a MyDecimal value.
func NewDecimalDatum(dec *MyDecimal) (d Datum) {
	d.SetMysqlDecimal(dec)
	return d
}

// NewRawDatum create a new Datum that is not decoded.
func NewRawDatum(b []byte) (d Datum) {
	d.k = KindRaw
	d.b = b
	return d
}

// MakeDatums creates datum slice from interfaces.
func MakeDatums(args ...interface{}) []Datum {
	datums := make([]Datum, len(args))
	for i, v := range args {
		datums[i] = NewDatum(v)
	}
	return datums
}

// DatumsToInterfaces converts a datum slice to interface slice.
func DatumsToInterfaces(datums []Datum) []interface{} {
	ins := make([]interface{}, len(datums))
	for i, v := range datums {
		ins[i] = v.GetValue()
	}
	return ins
}

// MinNotNullDatum returns a datum represents minimum not null value.
func MinNotNullDatum() Datum {
	return Datum{k: KindMinNotNull}
}

// MaxValueDatum returns a datum represents max value.
func MaxValueDatum() Datum {
	return Datum{k: KindMaxValue}
}

// EqualDatums compare if a and b contains the same datum values.
func EqualDatums(sc *variable.StatementContext, a []Datum, b []Datum) (bool, error) {
	if len(a) != len(b) {
		return false, nil
	}
	if a == nil && b == nil {
		return true, nil
	}
	if a == nil || b == nil {
		return false, nil
	}
	for i, ai := range a {
		v, err := ai.CompareDatum(sc, b[i])
		if err != nil {
			return false, errors.Trace(err)
		}
		if v != 0 {
			return false, nil
		}
	}
	return true, nil
}

// SortDatums sorts a slice of datum.
func SortDatums(sc *variable.StatementContext, datums []Datum) error {
	sorter := datumsSorter{datums: datums, sc: sc}
	sort.Sort(&sorter)
	return sorter.err
}

type datumsSorter struct {
	datums []Datum
	sc     *variable.StatementContext
	err    error
}

func (ds *datumsSorter) Len() int {
	return len(ds.datums)
}

func (ds *datumsSorter) Less(i, j int) bool {
	cmp, err := ds.datums[i].CompareDatum(ds.sc, ds.datums[j])
	if err != nil {
		ds.err = errors.Trace(err)
		return true
	}
	return cmp < 0
}

func (ds *datumsSorter) Swap(i, j int) {
	ds.datums[i], ds.datums[j] = ds.datums[j], ds.datums[i]
}

func handleTruncateError(sc *variable.StatementContext) error {
	if sc.IgnoreTruncate {
		return nil
	}
	if !sc.TruncateAsWarning {
		return ErrTruncated
	}
	sc.AppendWarning(ErrTruncated)
	return nil
}

// DatumsToString converts several datums to formatted string.
func DatumsToString(datums []Datum) (string, error) {
	var strs []string
	for _, datum := range datums {
		str, err := datum.ToString()
		if err != nil {
			return "", errors.Trace(err)
		}
		strs = append(strs, str)
	}
	size := len(datums)
	if size > 1 {
		strs[0] = "(" + strs[0]
		strs[size-1] = strs[size-1] + ")"
	}
	return strings.Join(strs, ", "), nil
}<|MERGE_RESOLUTION|>--- conflicted
+++ resolved
@@ -1361,19 +1361,11 @@
 	case KindMysqlSet:
 		dec.FromUint(d.GetMysqlSet().Value)
 	case KindMysqlJSON:
-<<<<<<< HEAD
-		var f float64
-		f, err = d.GetMysqlJSON().CastToReal()
-		if err == nil {
-			dec.FromFloat64(f)
-		}
-=======
 		f, err := d.GetMysqlJSON().CastToReal()
 		if err != nil {
 			return nil, errors.Trace(err)
 		}
 		dec.FromFloat64(f)
->>>>>>> b0d488fa
 	default:
 		err = fmt.Errorf("can't convert %v to decimal", d.GetValue())
 	}
