--- conflicted
+++ resolved
@@ -322,28 +322,12 @@
 
 	var nt TimeInternal
 	if t1, err := t.Time.GoTime(); err == nil {
-<<<<<<< HEAD
-		nt = FromGoTime(t1.Round(gotime.Duration(math.Pow10(9-fsp)) * gotime.Nanosecond))
-=======
 		t1 = roundTime(t1, fsp)
 		nt = FromGoTime(t1)
->>>>>>> d508b6d2
 	} else {
 		// Take the hh:mm:ss part out to avoid handle month or day = 0.
 		hour, minute, second, microsecond := t.Time.Hour(), t.Time.Minute(), t.Time.Second(), t.Time.Microsecond()
 		t1 := gotime.Date(1, 1, 1, hour, minute, second, microsecond*1000, gotime.Local)
-<<<<<<< HEAD
-		t2 := t1.Round(gotime.Duration(math.Pow10(9-fsp)) * gotime.Nanosecond)
-		hour, minute, second = t2.Clock()
-		microsecond = t2.Nanosecond() / 1000
-		day := t2.Day() - 1
-
-		// TODO: Can't handle this currently, but never mind.
-		if day > 0 {
-			return t, errors.Trace(ErrInvalidTimeFormat)
-		}
-		nt = FromDate(t.Time.Year(), t.Time.Month(), t.Time.Day()+day, hour, minute, second, microsecond)
-=======
 		t2 := roundTime(t1, fsp)
 		hour, minute, second = t2.Clock()
 		microsecond = t2.Nanosecond() / 1000
@@ -354,7 +338,6 @@
 			return t, errors.Trace(ErrInvalidTimeFormat)
 		}
 		nt = FromDate(t.Time.Year(), t.Time.Month(), t.Time.Day(), hour, minute, second, microsecond)
->>>>>>> d508b6d2
 	}
 
 	return Time{Time: nt, Type: t.Type, Fsp: fsp}, nil
