--- conflicted
+++ resolved
@@ -171,17 +171,9 @@
 
 func (t Time) String() string {
 	if t.Type == mysql.TypeDate {
-<<<<<<< HEAD
 		// We control the format, so no error would occur.
 		str, _ := t.Format("%Y-%m-%d")
 		return str
-=======
-		t1, err := t.Time.GoTime()
-		if err != nil {
-			return ErrInvalidTimeFormat.Error()
-		}
-		return t1.Format(DateFormat)
->>>>>>> 24f27a26
 	}
 
 	str, _ := t.Format("%Y-%m-%d %H:%i:%s")
@@ -190,15 +182,7 @@
 		str = str + tmp[:1+t.Fsp]
 	}
 
-<<<<<<< HEAD
 	return str
-=======
-	t1, err := t.Time.GoTime()
-	if err != nil {
-		return ErrInvalidTimeFormat.Error()
-	}
-	return t1.Format(tfStr)
->>>>>>> 24f27a26
 }
 
 // IsZero returns a boolean indicating whether the time is equal to ZeroTime.
@@ -393,12 +377,7 @@
 			utc := t1.UTC()
 			tm = FromGoTime(utc)
 		} else {
-<<<<<<< HEAD
-			// mysql timestamp month and day can't be zero.
-			return 0, errors.Trace(err)
-=======
 			// TODO: Fix here.
->>>>>>> 24f27a26
 		}
 	}
 	year, month, day := tm.Year(), tm.Month(), tm.Day()
@@ -558,11 +537,8 @@
 	if err != nil {
 		return ZeroDatetime, errors.Trace(err)
 	}
-<<<<<<< HEAD
-	if overflow {
-=======
+
 	if overflow { // handle overflow
->>>>>>> 24f27a26
 		frac = 0
 		second++
 	}
@@ -935,13 +911,8 @@
 	// Notes: for datetime type, `insert t values("0001-01-01 00:00:00");` is valid
 	// so here only check year from 0~9999.
 	if year < 0 || year > 9999 ||
-<<<<<<< HEAD
-		month < 0 || month > 12 ||
-		day < 0 || (month > 0 && day > maxDaysInMonth[month-1]) ||
-=======
 		month <= 0 || month > 12 ||
 		day <= 0 || (day > maxDaysInMonth[month-1]) ||
->>>>>>> 24f27a26
 		(month == 2 && day == 29 && year%4 != 0) ||
 		hour < 0 || hour >= 24 ||
 		minute < 0 || minute >= 60 ||
