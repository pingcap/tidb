// Copyright 2016 PingCAP, Inc.
//
// Licensed under the Apache License, Version 2.0 (the "License");
// you may not use this file except in compliance with the License.
// You may obtain a copy of the License at
//
//     http://www.apache.org/licenses/LICENSE-2.0
//
// Unless required by applicable law or agreed to in writing, software
// distributed under the License is distributed on an "AS IS" BASIS,
// See the License for the specific language governing permissions and
// limitations under the License.

package types

import (
	gotime "time"

	"github.com/juju/errors"
)

type mysqlTime struct {
	year        uint16 // year <= 9999
	month       uint8  // month <= 12
	day         uint8  // day <= 31
	hour        uint8  // hour <= 23
	minute      uint8  // minute <= 59
	second      uint8  // second <= 59
	microsecond uint32
}

func (t mysqlTime) Year() int {
	return int(t.year)
}

func (t mysqlTime) Month() int {
	return int(t.month)
}

func (t mysqlTime) Day() int {
	return int(t.day)
}

func (t mysqlTime) Hour() int {
	return int(t.hour)
}

func (t mysqlTime) Minute() int {
	return int(t.minute)
}

func (t mysqlTime) Second() int {
	return int(t.second)
}

func (t mysqlTime) Microsecond() int {
	return int(t.microsecond)
}

func (t mysqlTime) Weekday() gotime.Weekday {
	t1, err := t.GoTime()
	if err != nil {
		// TODO: Fix here.
		return 0
	}
	return t1.Weekday()
}

func (t mysqlTime) YearDay() int {
	t1, err := t.GoTime()
	if err != nil {
		// TODO: Fix here.
		return 0
	}
	return t1.YearDay()
}

func (t mysqlTime) ISOWeek() (int, int) {
	t1, err := t.GoTime()
	if err != nil {
		// TODO: Fix here.
		return 0, 0
	}
	return t1.ISOWeek()
}

func (t mysqlTime) GoTime() (gotime.Time, error) {
	// gotime.Time can't represent month 0 or day 0, date contains 0 would be converted to a nearest date,
	// For example, 2006-12-00 00:00:00 would become 2015-11-30 23:59:59.
	tm := gotime.Date(t.Year(), gotime.Month(t.Month()), t.Day(), t.Hour(), t.Minute(), t.Second(), t.Microsecond()*1000, gotime.Local)
	year, month, day := tm.Date()
	hour, minute, second := tm.Clock()
	microsec := tm.Nanosecond() / 1000
	// This function will check the result, and return an error if it's not the same with the origin input.
	if year != t.Year() || int(month) != t.Month() || day != t.Day() ||
		hour != t.Hour() || minute != t.Minute() || second != t.Second() ||
		microsec != t.Microsecond() {
		return tm, errors.Trace(ErrInvalidTimeFormat)
	}
	return tm, nil
}

func newMysqlTime(year, month, day, hour, minute, second, microsecond int) mysqlTime {
	return mysqlTime{
		uint16(year),
		uint8(month),
		uint8(day),
		uint8(hour),
		uint8(minute),
		uint8(second),
		uint32(microsecond),
	}
}

<<<<<<< HEAD
func calcTimeFromSec(to *mysqlTime, seconds, microseconds int) {
	to.hour = uint8(seconds / 3600)
	seconds = seconds % 3600
	to.minute = uint8(seconds / 60)
	to.second = uint8(seconds % 60)
	to.microsecond = uint32(microseconds)
}

const SECONDS_IN_24H = 86400

// calcTimeDiff calculates difference between two datetime values as seconds + microseconds.
// t1 and t2 should be TIME/DATE/DATETIME value.
func calcTimeDiff(t1, t2 TimeInternal, sign int) (seconds, microseconds int, neg bool) {
	days := calcDaynr(t1.Year(), t1.Month(), t1.Day())
	days -= sign * calcDaynr(t2.Year(), t2.Month(), t2.Day())

	tmp := (int64(days) * SECONDS_IN_24H +
		int64(t1.Hour()) * 3600 + int64(t1.Minute()) * 60 +
		int64(t1.Second()) -
		sign * (int64(t2.Hour()) * 3600 + int64(t2.Minute()) * 60 +
		int64(t2.Second()))) *
		1000000 +
		int64(t1.Microsecond()) - sign * int64(t2.Microsecond())

	neg = 0
	if (tmp < 0) {
		tmp = -tmp
		neg = 1
	}
	seconds = int(tmp / 1000000)
	microseconds = int(tmp % 1000000)
	return
}

// datetimeToUint64 converts time value to integer in YYYYMMDDHHMMSS format.
func datetimeToUint64(t TimeInternal) uint64 {
	return ((uint64) (t.Year() * 10000 +
		t.Month() * 100 +
		t.Day()) * 1000000 +
		(uint64) (t.Hour() * 10000 +
		uint64(t.Minute()) * 100 +
		uint64(t.Second())));
}

// dateToUint64 converts time value to integer in YYYYMMDD format.
func dateToUint64(t TimeInternal) uint64 {
	return (uint64) (uint64(t.Year()) * 10000 +
		uint64(t.Month()) * 100 +
		uint64(t.Day()));
}


// timeToUint64 converts time value to integer in HHMMSS format.
func timeToUint64(t TimeInternal) uint64 {
	return uint64 (uint64(t.Hour()) * 10000 +
		uint64(t.Minute()) * 100 +
		uint64(t.Second()));
=======
// calcDaynr calculates days since 0000-00-00.
func calcDaynr(year, month, day int) int {
	y := year // may be < 0 temporarily

	if y == 0 && month == 0 {
		return 0
	}

	// Cast to int to be able to handle month == 0.
	delsum := 365*y + 31*(month-1) + day
	if month <= 2 {
		y--
	} else {
		delsum -= (month*4 + 23) / 10
	}
	temp := ((y/100 + 1) * 3) / 4
	return delsum + y/4 - temp
}

// calcDaysInYear calculates days in one year, it works with 0 <= year <= 99.
func calcDaysInYear(year int) int {
	if (year&3) == 0 && (year%100 != 0 || (year%400 == 0 && (year != 0))) {
		return 366
	}
	return 365
}

// calcWeekday calculates weekday from daynr, returns 0 for Monday, 1 for Tuesday ...
func calcWeekday(daynr int, sundayFirstDayOfWeek bool) int {
	daynr += 5
	if sundayFirstDayOfWeek {
		daynr++
	}
	return daynr % 7
}

type weekBehaviour uint

const (
	// If set, Sunday is first day of week, otherwise Monday is first day of week.
	weekBehaviourMondayFirst weekBehaviour = 1 << iota
	// If set, Week is in range 1-53, otherwise Week is in range 0-53.
	// Note that this flag is only releveant if WEEK_JANUARY is not set.
	weekBehaviourYear
	// If not set, Weeks are numbered according to ISO 8601:1988.
	// If set, the week that contains the first 'first-day-of-week' is week 1.
	weekBehaviourFirstWeekday
)

func (v weekBehaviour) test(flag weekBehaviour) bool {
	return (v & flag) != 0
}

func weekMode(mode int) weekBehaviour {
	var weekFormat weekBehaviour
	weekFormat = weekBehaviour(mode & 7)
	if (weekFormat & weekBehaviourMondayFirst) == 0 {
		weekFormat ^= weekBehaviourFirstWeekday
	}
	return weekFormat
}

// calcWeek calculates week and year for the time.
func calcWeek(t *mysqlTime, wb weekBehaviour, year *int) int {
	var days int
	daynr := calcDaynr(int(t.year), int(t.month), int(t.day))
	firstDaynr := calcDaynr(int(t.year), 1, 1)
	mondayFirst := wb.test(weekBehaviourMondayFirst)
	weekYear := wb.test(weekBehaviourYear)
	firstWeekday := wb.test(weekBehaviourFirstWeekday)

	weekday := calcWeekday(int(firstDaynr), !mondayFirst)

	*year = int(t.year)

	if t.month == 1 && int(t.day) <= 7-weekday {
		if !weekYear &&
			((firstWeekday && weekday != 0) || (!firstWeekday && weekday >= 4)) {
			return 0
		}
		weekYear = true
		(*year)--
		days = calcDaysInYear(*year)
		firstDaynr -= days
		weekday = (weekday + 53*7 - days) % 7
	}

	if (firstWeekday && weekday != 0) ||
		(!firstWeekday && weekday >= 4) {
		days = daynr - (firstDaynr + 7 - weekday)
	} else {
		days = daynr - (firstDaynr - weekday)
	}

	if weekYear && days >= 52*7 {
		weekday = (weekday + calcDaysInYear(*year)) % 7
		if (!firstWeekday && weekday < 4) ||
			(firstWeekday && weekday == 0) {
			(*year)++
			return 1
		}
	}
	return days/7 + 1
>>>>>>> 45f82304
}<|MERGE_RESOLUTION|>--- conflicted
+++ resolved
@@ -112,7 +112,6 @@
 	}
 }
 
-<<<<<<< HEAD
 func calcTimeFromSec(to *mysqlTime, seconds, microseconds int) {
 	to.hour = uint8(seconds / 3600)
 	seconds = seconds % 3600
@@ -121,26 +120,25 @@
 	to.microsecond = uint32(microseconds)
 }
 
-const SECONDS_IN_24H = 86400
-
 // calcTimeDiff calculates difference between two datetime values as seconds + microseconds.
 // t1 and t2 should be TIME/DATE/DATETIME value.
+// sign can be +1 or -1, and t2 is preprocessed with sign first.
 func calcTimeDiff(t1, t2 TimeInternal, sign int) (seconds, microseconds int, neg bool) {
+	const secondsIn24Hour = 86400
 	days := calcDaynr(t1.Year(), t1.Month(), t1.Day())
 	days -= sign * calcDaynr(t2.Year(), t2.Month(), t2.Day())
 
-	tmp := (int64(days) * SECONDS_IN_24H +
-		int64(t1.Hour()) * 3600 + int64(t1.Minute()) * 60 +
-		int64(t1.Second()) -
-		sign * (int64(t2.Hour()) * 3600 + int64(t2.Minute()) * 60 +
-		int64(t2.Second()))) *
+	tmp := (int64(days)*secondsIn24Hour+
+		int64(t1.Hour())*3600+int64(t1.Minute())*60+
+		int64(t1.Second())-
+		int64(sign)*(int64(t2.Hour())*3600+int64(t2.Minute())*60+
+			int64(t2.Second())))*
 		1000000 +
-		int64(t1.Microsecond()) - sign * int64(t2.Microsecond())
-
-	neg = 0
-	if (tmp < 0) {
+		int64(t1.Microsecond()) - int64(sign)*int64(t2.Microsecond())
+
+	if tmp < 0 {
 		tmp = -tmp
-		neg = 1
+		neg = true
 	}
 	seconds = int(tmp / 1000000)
 	microseconds = int(tmp % 1000000)
@@ -149,28 +147,28 @@
 
 // datetimeToUint64 converts time value to integer in YYYYMMDDHHMMSS format.
 func datetimeToUint64(t TimeInternal) uint64 {
-	return ((uint64) (t.Year() * 10000 +
-		t.Month() * 100 +
-		t.Day()) * 1000000 +
-		(uint64) (t.Hour() * 10000 +
-		uint64(t.Minute()) * 100 +
-		uint64(t.Second())));
+	return (uint64(t.Year())*10000+
+		uint64(t.Month())*100+
+		uint64(t.Day()))*1000000 +
+		uint64(t.Hour())*10000 +
+		uint64(t.Minute())*100 +
+		uint64(t.Second())
 }
 
 // dateToUint64 converts time value to integer in YYYYMMDD format.
 func dateToUint64(t TimeInternal) uint64 {
-	return (uint64) (uint64(t.Year()) * 10000 +
-		uint64(t.Month()) * 100 +
-		uint64(t.Day()));
-}
-
+	return (uint64)(uint64(t.Year())*10000 +
+		uint64(t.Month())*100 +
+		uint64(t.Day()))
+}
 
 // timeToUint64 converts time value to integer in HHMMSS format.
 func timeToUint64(t TimeInternal) uint64 {
-	return uint64 (uint64(t.Hour()) * 10000 +
-		uint64(t.Minute()) * 100 +
-		uint64(t.Second()));
-=======
+	return uint64(uint64(t.Hour())*10000 +
+		uint64(t.Minute())*100 +
+		uint64(t.Second()))
+}
+
 // calcDaynr calculates days since 0000-00-00.
 func calcDaynr(year, month, day int) int {
 	y := year // may be < 0 temporarily
@@ -274,5 +272,4 @@
 		}
 	}
 	return days/7 + 1
->>>>>>> 45f82304
 }