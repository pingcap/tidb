--- conflicted
+++ resolved
@@ -278,7 +278,6 @@
 	return
 }
 
-<<<<<<< HEAD
 // mixDateAndTime mixes a date value and a time value.
 func mixDateAndTime(date, time *mysqlTime, neg bool) {
 	if !neg && time.hour < 24 {
@@ -349,7 +348,8 @@
 
 	day = dayOfYear + leapDay
 	return
-=======
+}
+
 const (
 	intervalYEAR        = "YEAR"
 	intervalQUARTER     = "QUARTER"
@@ -449,5 +449,4 @@
 	}
 
 	return 0
->>>>>>> 02dfb04c
 }