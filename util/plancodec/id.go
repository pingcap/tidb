// Copyright 2019 PingCAP, Inc.
//
// Licensed under the Apache License, Version 2.0 (the "License");
// you may not use this file except in compliance with the License.
// You may obtain a copy of the License at
//
//     http://www.apache.org/licenses/LICENSE-2.0
//
// Unless required by applicable law or agreed to in writing, software
// distributed under the License is distributed on an "AS IS" BASIS,
// See the License for the specific language governing permissions and
// limitations under the License.

package plancodec

import "strconv"

const (
	// TypeSel is the type of Selection.
	TypeSel = "Selection"
	// TypeSet is the type of Set.
	TypeSet = "Set"
	// TypeProj is the type of Projection.
	TypeProj = "Projection"
	// TypeAgg is the type of Aggregation.
	TypeAgg = "Aggregation"
	// TypeStreamAgg is the type of StreamAgg.
	TypeStreamAgg = "StreamAgg"
	// TypeHashAgg is the type of HashAgg.
	TypeHashAgg = "HashAgg"
	// TypeShow is the type of show.
	TypeShow = "Show"
	// TypeJoin is the type of Join.
	TypeJoin = "Join"
	// TypeUnion is the type of Union.
	TypeUnion = "Union"
	// TypePartitionUnion is the type of PartitionUnion
	TypePartitionUnion = "PartitionUnion"
	// TypeTableScan is the type of TableScan.
	TypeTableScan = "TableScan"
	// TypeMemTableScan is the type of TableScan.
	TypeMemTableScan = "MemTableScan"
	// TypeUnionScan is the type of UnionScan.
	TypeUnionScan = "UnionScan"
	// TypeIdxScan is the type of IndexScan.
	TypeIdxScan = "IndexScan"
	// TypeSort is the type of Sort.
	TypeSort = "Sort"
	// TypeTopN is the type of TopN.
	TypeTopN = "TopN"
	// TypeLimit is the type of Limit.
	TypeLimit = "Limit"
	// TypeHashJoin is the type of hash join.
	TypeHashJoin = "HashJoin"
	// TypeBroadcastJoin is the type of broad cast join.
	TypeBroadcastJoin = "BroadcastJoin"
	// TypeExchangeSender is the type of mpp exchanger sender.
	TypeExchangeSender = "ExchangeSender"
	// TypeExchangeReceiver is the type of mpp exchanger receiver.
	TypeExchangeReceiver = "ExchangeReceiver"
	// TypeMergeJoin is the type of merge join.
	TypeMergeJoin = "MergeJoin"
	// TypeIndexJoin is the type of index look up join.
	TypeIndexJoin = "IndexJoin"
	// TypeIndexMergeJoin is the type of index look up merge join.
	TypeIndexMergeJoin = "IndexMergeJoin"
	// TypeIndexHashJoin is the type of index nested loop hash join.
	TypeIndexHashJoin = "IndexHashJoin"
	// TypeApply is the type of Apply.
	TypeApply = "Apply"
	// TypeMaxOneRow is the type of MaxOneRow.
	TypeMaxOneRow = "MaxOneRow"
	// TypeExists is the type of Exists.
	TypeExists = "Exists"
	// TypeDual is the type of TableDual.
	TypeDual = "TableDual"
	// TypeLock is the type of SelectLock.
	TypeLock = "SelectLock"
	// TypeInsert is the type of Insert
	TypeInsert = "Insert"
	// TypeUpdate is the type of Update.
	TypeUpdate = "Update"
	// TypeDelete is the type of Delete.
	TypeDelete = "Delete"
	// TypeIndexLookUp is the type of IndexLookUp.
	TypeIndexLookUp = "IndexLookUp"
	// TypeTableReader is the type of TableReader.
	TypeTableReader = "TableReader"
	// TypeIndexReader is the type of IndexReader.
	TypeIndexReader = "IndexReader"
	// TypeWindow is the type of Window.
	TypeWindow = "Window"
	// TypeShuffle is the type of Shuffle.
	TypeShuffle = "Shuffle"
<<<<<<< HEAD
	// TypeShuffleDataSourceStub is the type of Shuffle.
	TypeShuffleDataSourceStub = "ShuffleDataSourceStub"
	// TypeShuffleReceiverStub is the type of Shuffle.
	TypeShuffleReceiverStub = "ShuffleReceiverStub"
=======
	// TypeShuffleReceiver is the type of Shuffle.
	TypeShuffleReceiver = "ShuffleReceiver"
>>>>>>> fc6bd892
	// TypeTiKVSingleGather is the type of TiKVSingleGather.
	TypeTiKVSingleGather = "TiKVSingleGather"
	// TypeIndexMerge is the type of IndexMergeReader
	TypeIndexMerge = "IndexMerge"
	// TypePointGet is the type of PointGetPlan.
	TypePointGet = "Point_Get"
	// TypeShowDDLJobs is the type of show ddl jobs.
	TypeShowDDLJobs = "ShowDDLJobs"
	// TypeBatchPointGet is the type of BatchPointGetPlan.
	TypeBatchPointGet = "Batch_Point_Get"
	// TypeClusterMemTableReader is the type of TableReader.
	TypeClusterMemTableReader = "ClusterMemTableReader"
	// TypeDataSource is the type of DataSource.
	TypeDataSource = "DataSource"
)

// plan id.
// Attention: for compatibility of encode/decode plan, The plan id shouldn't be changed.
const (
	typeSelID                 int = 1
	typeSetID                 int = 2
	typeProjID                int = 3
	typeAggID                 int = 4
	typeStreamAggID           int = 5
	typeHashAggID             int = 6
	typeShowID                int = 7
	typeJoinID                int = 8
	typeUnionID               int = 9
	typeTableScanID           int = 10
	typeMemTableScanID        int = 11
	typeUnionScanID           int = 12
	typeIdxScanID             int = 13
	typeSortID                int = 14
	typeTopNID                int = 15
	typeLimitID               int = 16
	typeHashJoinID            int = 17
	typeMergeJoinID           int = 18
	typeIndexJoinID           int = 19
	typeIndexMergeJoinID      int = 20
	typeIndexHashJoinID       int = 21
	typeApplyID               int = 22
	typeMaxOneRowID           int = 23
	typeExistsID              int = 24
	typeDualID                int = 25
	typeLockID                int = 26
	typeInsertID              int = 27
	typeUpdateID              int = 28
	typeDeleteID              int = 29
	typeIndexLookUpID         int = 30
	typeTableReaderID         int = 31
	typeIndexReaderID         int = 32
	typeWindowID              int = 33
	typeTiKVSingleGatherID    int = 34
	typeIndexMergeID          int = 35
	typePointGet              int = 36
	typeShowDDLJobs           int = 37
	typeBatchPointGet         int = 38
	typeClusterMemTableReader int = 39
	typeDataSourceID          int = 40
)

// TypeStringToPhysicalID converts the plan type string to plan id.
func TypeStringToPhysicalID(tp string) int {
	switch tp {
	case TypeSel:
		return typeSelID
	case TypeSet:
		return typeSetID
	case TypeProj:
		return typeProjID
	case TypeAgg:
		return typeAggID
	case TypeStreamAgg:
		return typeStreamAggID
	case TypeHashAgg:
		return typeHashAggID
	case TypeShow:
		return typeShowID
	case TypeJoin:
		return typeJoinID
	case TypeUnion:
		return typeUnionID
	case TypeTableScan:
		return typeTableScanID
	case TypeMemTableScan:
		return typeMemTableScanID
	case TypeUnionScan:
		return typeUnionScanID
	case TypeIdxScan:
		return typeIdxScanID
	case TypeSort:
		return typeSortID
	case TypeTopN:
		return typeTopNID
	case TypeLimit:
		return typeLimitID
	case TypeHashJoin:
		return typeHashJoinID
	case TypeMergeJoin:
		return typeMergeJoinID
	case TypeIndexJoin:
		return typeIndexJoinID
	case TypeIndexMergeJoin:
		return typeIndexMergeJoinID
	case TypeIndexHashJoin:
		return typeIndexHashJoinID
	case TypeApply:
		return typeApplyID
	case TypeMaxOneRow:
		return typeMaxOneRowID
	case TypeExists:
		return typeExistsID
	case TypeDual:
		return typeDualID
	case TypeLock:
		return typeLockID
	case TypeInsert:
		return typeInsertID
	case TypeUpdate:
		return typeUpdateID
	case TypeDelete:
		return typeDeleteID
	case TypeIndexLookUp:
		return typeIndexLookUpID
	case TypeTableReader:
		return typeTableReaderID
	case TypeIndexReader:
		return typeIndexReaderID
	case TypeWindow:
		return typeWindowID
	case TypeTiKVSingleGather:
		return typeTiKVSingleGatherID
	case TypeIndexMerge:
		return typeIndexMergeID
	case TypePointGet:
		return typePointGet
	case TypeShowDDLJobs:
		return typeShowDDLJobs
	case TypeBatchPointGet:
		return typeBatchPointGet
	case TypeClusterMemTableReader:
		return typeClusterMemTableReader
	case TypeDataSource:
		return typeDataSourceID
	}
	// Should never reach here.
	return 0
}

// PhysicalIDToTypeString converts the plan id to plan type string.
func PhysicalIDToTypeString(id int) string {
	switch id {
	case typeSelID:
		return TypeSel
	case typeSetID:
		return TypeSet
	case typeProjID:
		return TypeProj
	case typeAggID:
		return TypeAgg
	case typeStreamAggID:
		return TypeStreamAgg
	case typeHashAggID:
		return TypeHashAgg
	case typeShowID:
		return TypeShow
	case typeJoinID:
		return TypeJoin
	case typeUnionID:
		return TypeUnion
	case typeTableScanID:
		return TypeTableScan
	case typeMemTableScanID:
		return TypeMemTableScan
	case typeUnionScanID:
		return TypeUnionScan
	case typeIdxScanID:
		return TypeIdxScan
	case typeSortID:
		return TypeSort
	case typeTopNID:
		return TypeTopN
	case typeLimitID:
		return TypeLimit
	case typeHashJoinID:
		return TypeHashJoin
	case typeMergeJoinID:
		return TypeMergeJoin
	case typeIndexJoinID:
		return TypeIndexJoin
	case typeIndexMergeJoinID:
		return TypeIndexMergeJoin
	case typeIndexHashJoinID:
		return TypeIndexHashJoin
	case typeApplyID:
		return TypeApply
	case typeMaxOneRowID:
		return TypeMaxOneRow
	case typeExistsID:
		return TypeExists
	case typeDualID:
		return TypeDual
	case typeLockID:
		return TypeLock
	case typeInsertID:
		return TypeInsert
	case typeUpdateID:
		return TypeUpdate
	case typeDeleteID:
		return TypeDelete
	case typeIndexLookUpID:
		return TypeIndexLookUp
	case typeTableReaderID:
		return TypeTableReader
	case typeIndexReaderID:
		return TypeIndexReader
	case typeWindowID:
		return TypeWindow
	case typeTiKVSingleGatherID:
		return TypeTiKVSingleGather
	case typeIndexMergeID:
		return TypeIndexMerge
	case typePointGet:
		return TypePointGet
	case typeShowDDLJobs:
		return TypeShowDDLJobs
	case typeBatchPointGet:
		return TypeBatchPointGet
	case typeClusterMemTableReader:
		return TypeClusterMemTableReader
	}

	// Should never reach here.
	return "UnknownPlanID" + strconv.Itoa(id)
}<|MERGE_RESOLUTION|>--- conflicted
+++ resolved
@@ -92,15 +92,10 @@
 	TypeWindow = "Window"
 	// TypeShuffle is the type of Shuffle.
 	TypeShuffle = "Shuffle"
-<<<<<<< HEAD
 	// TypeShuffleDataSourceStub is the type of Shuffle.
 	TypeShuffleDataSourceStub = "ShuffleDataSourceStub"
-	// TypeShuffleReceiverStub is the type of Shuffle.
-	TypeShuffleReceiverStub = "ShuffleReceiverStub"
-=======
 	// TypeShuffleReceiver is the type of Shuffle.
 	TypeShuffleReceiver = "ShuffleReceiver"
->>>>>>> fc6bd892
 	// TypeTiKVSingleGather is the type of TiKVSingleGather.
 	TypeTiKVSingleGather = "TiKVSingleGather"
 	// TypeIndexMerge is the type of IndexMergeReader
