--- conflicted
+++ resolved
@@ -122,15 +122,10 @@
 	TypeIndexRangeScan = "IndexRangeScan"
 	// TypeCTETable is the type of TypeCTETable.
 	TypeCTETable = "CTETable"
-<<<<<<< HEAD
-	// TypeCTE is the type of TypeCTE.
-	TypeCTE = "CTE"
-=======
 	// TypeCTE is the type of CTEFullScan.
 	TypeCTE = "CTEFullScan"
 	// TypeCTEDefinition is the type of CTE definition
 	TypeCTEDefinition = "CTE"
->>>>>>> f21735bb
 )
 
 // plan id.
