// Copyright 2015 PingCAP, Inc.
//
// Licensed under the Apache License, Version 2.0 (the "License");
// you may not use this file except in compliance with the License.
// You may obtain a copy of the License at
//
//     http://www.apache.org/licenses/LICENSE-2.0
//
// Unless required by applicable law or agreed to in writing, software
// distributed under the License is distributed on an "AS IS" BASIS,
// See the License for the specific language governing permissions and
// limitations under the License.

package stringutil

import (
	"bytes"
	"fmt"
	"strings"
	"unicode/utf8"

	"github.com/pingcap/errors"
	"github.com/pingcap/parser/mysql"
	"github.com/pingcap/tidb/util/hack"
)

// ErrSyntax indicates that a value does not have the right syntax for the target type.
var ErrSyntax = errors.New("invalid syntax")

// UnquoteChar decodes the first character or byte in the escaped string
// or character literal represented by the string s.
// It returns four values:
//
//1) value, the decoded Unicode code point or byte value;
//2) multibyte, a boolean indicating whether the decoded character requires a multibyte UTF-8 representation;
//3) tail, the remainder of the string after the character; and
//4) an error that will be nil if the character is syntactically valid.
//
// The second argument, quote, specifies the type of literal being parsed
// and therefore which escaped quote character is permitted.
// If set to a single quote, it permits the sequence \' and disallows unescaped '.
// If set to a double quote, it permits \" and disallows unescaped ".
// If set to zero, it does not permit either escape and allows both quote characters to appear unescaped.
// Different with strconv.UnquoteChar, it permits unnecessary backslash.
func UnquoteChar(s string, quote byte) (value []byte, tail string, err error) {
	// easy cases
	switch c := s[0]; {
	case c == quote:
		err = errors.Trace(ErrSyntax)
		return
	case c >= utf8.RuneSelf:
		r, size := utf8.DecodeRuneInString(s)
		if r == utf8.RuneError {
			value = append(value, c)
			return value, s[1:], nil
		}
		value = append(value, string(r)...)
		return value, s[size:], nil
	case c != '\\':
		value = append(value, c)
		return value, s[1:], nil
	}
	// hard case: c is backslash
	if len(s) <= 1 {
		err = errors.Trace(ErrSyntax)
		return
	}
	c := s[1]
	s = s[2:]
	switch c {
	case 'b':
		value = append(value, '\b')
	case 'n':
		value = append(value, '\n')
	case 'r':
		value = append(value, '\r')
	case 't':
		value = append(value, '\t')
	case 'Z':
		value = append(value, '\032')
	case '0':
		value = append(value, '\000')
	case '_', '%':
		value = append(value, '\\')
		value = append(value, c)
	case '\\':
		value = append(value, '\\')
	case '\'', '"':
		value = append(value, c)
	default:
		value = append(value, c)
	}
	tail = s
	return
}

// Unquote interprets s as a single-quoted, double-quoted,
// or backquoted Go string literal, returning the string value
// that s quotes. For example: test=`"\"\n"` (hex: 22 5c 22 5c 6e 22)
// should be converted to `"\n` (hex: 22 0a).
func Unquote(s string) (t string, err error) {
	n := len(s)
	if n < 2 {
		return "", errors.Trace(ErrSyntax)
	}
	quote := s[0]
	if quote != s[n-1] {
		return "", errors.Trace(ErrSyntax)
	}
	s = s[1 : n-1]
	if quote != '"' && quote != '\'' {
		return "", errors.Trace(ErrSyntax)
	}
	// Avoid allocation. No need to convert if there is no '\'
	if strings.IndexByte(s, '\\') == -1 && strings.IndexByte(s, quote) == -1 {
		return s, nil
	}
	buf := make([]byte, 0, 3*len(s)/2) // Try to avoid more allocations.
	for len(s) > 0 {
		mb, ss, err := UnquoteChar(s, quote)
		if err != nil {
			return "", errors.Trace(err)
		}
		s = ss
		buf = append(buf, mb...)
	}
	return string(buf), nil
}

const (
	// PatMatch is the enumeration value for per-character match.
	PatMatch = iota + 1
	// PatOne is the enumeration value for '_' match.
	PatOne
	// PatAny is the enumeration value for '%' match.
	PatAny
)

// CompilePatternBytes is a adapter for `CompilePatternInner`, `pattern` can only be an ascii string.
func CompilePatternBytes(pattern string, escape byte) (patChars, patTypes []byte) {
	patWeights, patTypes := CompilePatternInner(pattern, escape)
	patChars = []byte(string(patWeights))

	return patChars, patTypes
}

// CompilePattern is a adapter for `CompilePatternInner`, `pattern` can be any unicode string.
func CompilePattern(pattern string, escape byte) (patWeights []rune, patTypes []byte) {
	return CompilePatternInner(pattern, escape)
}

// CompilePatternInner handles escapes and wild cards convert pattern characters and
// pattern types.
<<<<<<< HEAD
func CompilePattern(pattern string, escape byte) (patChars, patTypes []byte) {
	patChars = make([]byte, len(pattern))
	patTypes = make([]byte, len(pattern))
=======
func CompilePatternInner(pattern string, escape byte) (patWeights []rune, patTypes []byte) {
	runes := []rune(pattern)
	escapeRune := rune(escape)
	lenRunes := len(runes)
	patWeights = make([]rune, lenRunes)
	patTypes = make([]byte, lenRunes)
>>>>>>> 42590965e... *: refactor `CompilePattern` and `DoMatch` used by `like` (#20610)
	patLen := 0
	for i := 0; i < lenRunes; i++ {
		var tp byte
<<<<<<< HEAD
		var c = pattern[i]
		switch c {
		case escape:
<<<<<<< HEAD
			lastAny = false
=======
		var r = runes[i]
		switch r {
		case escapeRune:
>>>>>>> 42590965e... *: refactor `CompilePattern` and `DoMatch` used by `like` (#20610)
=======
>>>>>>> 1f5b3037
			tp = PatMatch
			if i < lenRunes-1 {
				i++
				r = runes[i]
				if r == escapeRune || r == '_' || r == '%' {
					// Valid escape.
				} else {
					// Invalid escape, fall back to escape byte.
					// mysql will treat escape character as the origin value even
					// the escape sequence is invalid in Go or C.
					// e.g., \m is invalid in Go, but in MySQL we will get "m" for select '\m'.
					// Following case is correct just for escape \, not for others like +.
					// TODO: Add more checks for other escapes.
					i--
					r = escapeRune
				}
			}
		case '_':
<<<<<<< HEAD
<<<<<<< HEAD
			if lastAny {
				continue
=======
			// %_ => _%
			if patLen > 0 && patTypes[patLen-1] == PatAny {
				tp = PatAny
				r = '%'
				patWeights[patLen-1], patTypes[patLen-1] = '_', PatOne
			} else {
				tp = PatOne
>>>>>>> 42590965e... *: refactor `CompilePattern` and `DoMatch` used by `like` (#20610)
			}
=======
>>>>>>> 1f5b3037
			tp = PatOne
		case '%':
			tp = PatAny
		default:
			tp = PatMatch
		}
		patWeights[patLen] = r
		patTypes[patLen] = tp
		patLen++
	}
	patWeights = patWeights[:patLen]
	patTypes = patTypes[:patLen]
	return
}

func matchRune(a, b rune) bool {
	return a == b
	// We may reuse below code block when like function go back to case insensitive.
	/*
		if a == b {
			return true
		}
		if a >= 'a' && a <= 'z' && a-caseDiff == b {
			return true
		}
		return a >= 'A' && a <= 'Z' && a+caseDiff == b
	*/
}

// CompileLike2Regexp convert a like `lhs` to a regular expression
func CompileLike2Regexp(str string) string {
	patChars, patTypes := CompilePattern(str, '\\')
	var result []rune
	for i := 0; i < len(patChars); i++ {
		switch patTypes[i] {
		case PatMatch:
			result = append(result, patChars[i])
		case PatOne:
			result = append(result, '.')
		case PatAny:
			// .*.* == .*
			if !bytes.HasSuffix(result, []byte{'.', '*'}) {
				result = append(result, '.')
				result = append(result, '*')
			}
		}
	}
	return string(result)
}

// DoMatchBytes is a adapter for `DoMatchInner`, `str` can only be an ascii string.
func DoMatchBytes(str string, patChars, patTypes []byte) bool {
	return DoMatchInner(str, []rune(string(patChars)), patTypes, matchRune)
}

// DoMatch is a adapter for `DoMatchInner`, `str` can be any unicode string.
func DoMatch(str string, patChars []rune, patTypes []byte) bool {
	return DoMatchInner(str, patChars, patTypes, matchRune)
}

// DoMatchInner matches the string with patChars and patTypes.
// The algorithm has linear time complexity.
// https://research.swtch.com/glob
func DoMatchInner(str string, patWeights []rune, patTypes []byte, matcher func(a, b rune) bool) bool {
	// TODO(bb7133): it is possible to get the rune one by one to avoid the cost of get them as a whole.
	runes := []rune(str)
	lenRunes := len(runes)
	var rIdx, pIdx, nextRIdx, nextPIdx int
	for pIdx < len(patWeights) || rIdx < lenRunes {
		if pIdx < len(patWeights) {
			switch patTypes[pIdx] {
			case PatMatch:
				if rIdx < lenRunes && matcher(runes[rIdx], patWeights[pIdx]) {
					pIdx++
					rIdx++
					continue
				}
			case PatOne:
				if rIdx < lenRunes {
					pIdx++
					rIdx++
					continue
				}
			case PatAny:
				// Try to match at sIdx.
				// If that doesn't work out,
				// restart at sIdx+1 next.
				nextPIdx = pIdx
				nextRIdx = rIdx + 1
				pIdx++
				continue
			}
		}
		// Mismatch. Maybe restart.
		if 0 < nextRIdx && nextRIdx <= lenRunes {
			pIdx = nextPIdx
			rIdx = nextRIdx
			continue
		}
		return false
	}
	// Matched all of pattern to all of name. Success.
	return true
}

// IsExactMatch return true if no wildcard character
func IsExactMatch(patTypes []byte) bool {
	for _, pt := range patTypes {
		if pt != PatMatch {
			return false
		}
	}
	return true
}

// Copy deep copies a string.
func Copy(src string) string {
	return string(hack.Slice(src))
}

// StringerFunc defines string func implement fmt.Stringer.
type StringerFunc func() string

// String implements fmt.Stringer
func (l StringerFunc) String() string {
	return l()
}

// MemoizeStr returns memoized version of stringFunc.
func MemoizeStr(l func() string) fmt.Stringer {
	return StringerFunc(func() string {
		return l()
	})
}

// StringerStr defines a alias to normal string.
// implement fmt.Stringer
type StringerStr string

// String implements fmt.Stringer
func (i StringerStr) String() string {
	return string(i)
}

// Escape the identifier for pretty-printing.
// For instance, the identifier "foo `bar`" will become "`foo ``bar```".
// The sqlMode controls whether to escape with backquotes (`) or double quotes
// (`"`) depending on whether mysql.ModeANSIQuotes is enabled.
func Escape(str string, sqlMode mysql.SQLMode) string {
	var quote string
	if sqlMode&mysql.ModeANSIQuotes != 0 {
		quote = `"`
	} else {
		quote = "`"
	}
	return quote + strings.Replace(str, quote, quote+quote, -1) + quote
}<|MERGE_RESOLUTION|>--- conflicted
+++ resolved
@@ -14,7 +14,6 @@
 package stringutil
 
 import (
-	"bytes"
 	"fmt"
 	"strings"
 	"unicode/utf8"
@@ -151,34 +150,18 @@
 
 // CompilePatternInner handles escapes and wild cards convert pattern characters and
 // pattern types.
-<<<<<<< HEAD
-func CompilePattern(pattern string, escape byte) (patChars, patTypes []byte) {
-	patChars = make([]byte, len(pattern))
-	patTypes = make([]byte, len(pattern))
-=======
 func CompilePatternInner(pattern string, escape byte) (patWeights []rune, patTypes []byte) {
 	runes := []rune(pattern)
 	escapeRune := rune(escape)
 	lenRunes := len(runes)
 	patWeights = make([]rune, lenRunes)
 	patTypes = make([]byte, lenRunes)
->>>>>>> 42590965e... *: refactor `CompilePattern` and `DoMatch` used by `like` (#20610)
 	patLen := 0
 	for i := 0; i < lenRunes; i++ {
 		var tp byte
-<<<<<<< HEAD
-		var c = pattern[i]
-		switch c {
-		case escape:
-<<<<<<< HEAD
-			lastAny = false
-=======
 		var r = runes[i]
 		switch r {
 		case escapeRune:
->>>>>>> 42590965e... *: refactor `CompilePattern` and `DoMatch` used by `like` (#20610)
-=======
->>>>>>> 1f5b3037
 			tp = PatMatch
 			if i < lenRunes-1 {
 				i++
@@ -197,11 +180,6 @@
 				}
 			}
 		case '_':
-<<<<<<< HEAD
-<<<<<<< HEAD
-			if lastAny {
-				continue
-=======
 			// %_ => _%
 			if patLen > 0 && patTypes[patLen-1] == PatAny {
 				tp = PatAny
@@ -209,12 +187,12 @@
 				patWeights[patLen-1], patTypes[patLen-1] = '_', PatOne
 			} else {
 				tp = PatOne
->>>>>>> 42590965e... *: refactor `CompilePattern` and `DoMatch` used by `like` (#20610)
 			}
-=======
->>>>>>> 1f5b3037
-			tp = PatOne
 		case '%':
+			// %% => %
+			if patLen > 0 && patTypes[patLen-1] == PatAny {
+				continue
+			}
 			tp = PatAny
 		default:
 			tp = PatMatch
@@ -253,11 +231,7 @@
 		case PatOne:
 			result = append(result, '.')
 		case PatAny:
-			// .*.* == .*
-			if !bytes.HasSuffix(result, []byte{'.', '*'}) {
-				result = append(result, '.')
-				result = append(result, '*')
-			}
+			result = append(result, '.', '*')
 		}
 	}
 	return string(result)
