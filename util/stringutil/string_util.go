// Copyright 2015 PingCAP, Inc.
//
// Licensed under the Apache License, Version 2.0 (the "License");
// you may not use this file except in compliance with the License.
// You may obtain a copy of the License at
//
//     http://www.apache.org/licenses/LICENSE-2.0
//
// Unless required by applicable law or agreed to in writing, software
// distributed under the License is distributed on an "AS IS" BASIS,
// See the License for the specific language governing permissions and
// limitations under the License.

package stringutil

import (
	"bytes"
	"strings"
	"unicode/utf8"

	"github.com/juju/errors"
)

// ErrSyntax indicates that a value does not have the right syntax for the target type.
var ErrSyntax = errors.New("invalid syntax")

// Reverse returns its argument string reversed rune-wise left to right.
func Reverse(s string) string {
	r := []rune(s)
	for i, j := 0, len(r)-1; i < len(r)/2; i, j = i+1, j-1 {
		r[i], r[j] = r[j], r[i]
	}
	return string(r)
}

// UnquoteChar decodes the first character or byte in the escaped string
// or character literal represented by the string s.
// It returns four values:
//
//1) value, the decoded Unicode code point or byte value;
//2) multibyte, a boolean indicating whether the decoded character requires a multibyte UTF-8 representation;
//3) tail, the remainder of the string after the character; and
//4) an error that will be nil if the character is syntactically valid.
//
// The second argument, quote, specifies the type of literal being parsed
// and therefore which escaped quote character is permitted.
// If set to a single quote, it permits the sequence \' and disallows unescaped '.
// If set to a double quote, it permits \" and disallows unescaped ".
// If set to zero, it does not permit either escape and allows both quote characters to appear unescaped.
// Different with strconv.UnquoteChar, it permits unnecessary backslash.
func UnquoteChar(s string, quote byte) (value []byte, tail string, err error) {
	// easy cases
	switch c := s[0]; {
	case c == quote:
		err = errors.Trace(ErrSyntax)
		return
	case c >= utf8.RuneSelf:
		r, size := utf8.DecodeRuneInString(s)
		if r == utf8.RuneError {
			value = append(value, c)
			return value, s[1:], nil
		}
		value = append(value, string(r)...)
		return value, s[size:], nil
	case c != '\\':
		value = append(value, c)
		return value, s[1:], nil
	}
	// hard case: c is backslash
	if len(s) <= 1 {
		err = errors.Trace(ErrSyntax)
		return
	}
	c := s[1]
	s = s[2:]
	switch c {
	case 'b':
		value = append(value, '\b')
	case 'n':
		value = append(value, '\n')
	case 'r':
		value = append(value, '\r')
	case 't':
		value = append(value, '\t')
	case 'Z':
		value = append(value, '\032')
	case '0':
		value = append(value, '\000')
	case '_', '%':
		value = append(value, '\\')
		value = append(value, c)
	case '\\':
		value = append(value, '\\')
	case '\'', '"':
		value = append(value, c)
	default:
		value = append(value, c)
	}
	tail = s
	return
}

// Unquote interprets s as a single-quoted, double-quoted,
// or backquoted Go string literal, returning the string value
// that s quotes. For example: test=`"\"\n"` (hex: 22 5c 22 5c 6e 22)
// should be converted to `"\n` (hex: 22 0a).
func Unquote(s string) (t string, err error) {
	n := len(s)
	if n < 2 {
		return "", errors.Trace(ErrSyntax)
	}
	quote := s[0]
	if quote != s[n-1] {
		return "", errors.Trace(ErrSyntax)
	}
	s = s[1 : n-1]
	if quote != '"' && quote != '\'' {
		return "", errors.Trace(ErrSyntax)
	}
	// Avoid allocation. No need to convert if there is no '\'
	if strings.IndexByte(s, '\\') == -1 && strings.IndexByte(s, quote) == -1 {
		return s, nil
	}
	buf := make([]byte, 0, 3*len(s)/2) // Try to avoid more allocations.
	for len(s) > 0 {
		mb, ss, err := UnquoteChar(s, quote)
		if err != nil {
			return "", errors.Trace(err)
		}
		s = ss
		buf = append(buf, mb...)
	}
	return string(buf), nil
}

const (
	patMatch = iota + 1
	patOne
	patAny
)

// CompilePattern handles escapes and wild cards convert pattern characters and
// pattern types.
func CompilePattern(pattern string, escape byte) (patChars, patTypes []byte) {
	var lastAny bool
	patChars = make([]byte, len(pattern))
	patTypes = make([]byte, len(pattern))
	patLen := 0
	for i := 0; i < len(pattern); i++ {
		var tp byte
		var c = pattern[i]
		switch c {
		case escape:
			lastAny = false
			tp = patMatch
			if i < len(pattern)-1 {
				i++
				c = pattern[i]
				if c == escape || c == '_' || c == '%' {
					// Valid escape.
				} else {
					// Invalid escape, fall back to escape byte.
					// mysql will treat escape character as the origin value even
					// the escape sequence is invalid in Go or C.
					// e.g., \m is invalid in Go, but in MySQL we will get "m" for select '\m'.
					// Following case is correct just for escape \, not for others like +.
					// TODO: Add more checks for other escapes.
					i--
					c = escape
				}
			}
		case '_':
			lastAny = false
			tp = patOne
		case '%':
			if lastAny {
				continue
			}
			lastAny = true
			tp = patAny
		default:
			lastAny = false
			tp = patMatch
		}
		patChars[patLen] = c
		patTypes[patLen] = tp
		patLen++
	}
	for i := 0; i < patLen-1; i++ {
		if (patTypes[i] == patAny) && (patTypes[i+1] == patOne) {
			patTypes[i] = patOne
			patTypes[i+1] = patAny
		}
	}
	patChars = patChars[:patLen]
	patTypes = patTypes[:patLen]
	return
}

const caseDiff = 'a' - 'A'

func matchByteCI(a, b byte) bool {
	if a == b {
		return true
	}
	if a >= 'a' && a <= 'z' && a-caseDiff == b {
		return true
	}
	return a >= 'A' && a <= 'Z' && a+caseDiff == b
}

// DoMatch matches the string with patChars and patTypes.
func DoMatch(str string, patChars, patTypes []byte) bool {
	var sIdx int
	for i := 0; i < len(patChars); i++ {
		switch patTypes[i] {
		case patMatch:
			if sIdx >= len(str) || !matchByteCI(str[sIdx], patChars[i]) {
				return false
			}
			sIdx++
		case patOne:
			sIdx++
			if sIdx > len(str) {
				return false
			}
		case patAny:
			i++
			if i == len(patChars) {
				return true
			}
			for sIdx < len(str) {
				if matchByteCI(patChars[i], str[sIdx]) && DoMatch(str[sIdx:], patChars[i:], patTypes[i:]) {
					return true
				}
				sIdx++
			}
			return false
		}
	}
	return sIdx == len(str)
}

<<<<<<< HEAD
// RemoveBlanks remove all blanks, returns a new string.
=======
// RemoveBlanks removes all blanks, returns a new string.
>>>>>>> ad2a43b8
func RemoveBlanks(s string) string {
	var buf = new(bytes.Buffer)
	var cbuf [6]byte
	for _, c := range s {
		if c == rune(' ') || c == rune('\t') || c == rune('\r') || c == rune('\n') {
			continue
		}
		len := utf8.EncodeRune(cbuf[0:], c)
		buf.Write(cbuf[0:len])
	}
	return buf.String()
}<|MERGE_RESOLUTION|>--- conflicted
+++ resolved
@@ -241,11 +241,7 @@
 	return sIdx == len(str)
 }
 
-<<<<<<< HEAD
-// RemoveBlanks remove all blanks, returns a new string.
-=======
 // RemoveBlanks removes all blanks, returns a new string.
->>>>>>> ad2a43b8
 func RemoveBlanks(s string) string {
 	var buf = new(bytes.Buffer)
 	var cbuf [6]byte
