// Copyright 2021 PingCAP, Inc.
//
// Licensed under the Apache License, Version 2.0 (the "License");
// you may not use this file except in compliance with the License.
// You may obtain a copy of the License at
//
//     http://www.apache.org/licenses/LICENSE-2.0
//
// Unless required by applicable law or agreed to in writing, software
// distributed under the License is distributed on an "AS IS" BASIS,
// WITHOUT WARRANTIES OR CONDITIONS OF ANY KIND, either express or implied.
// See the License for the specific language governing permissions and
// limitations under the License.

package placementpolicy

import (
	"fmt"
	"strings"

	"github.com/pingcap/parser/model"
)

// PlacementSettings is the settings of the placement
type PlacementSettings struct {
	PrimaryRegion       string `json:"primary_region"`
	Regions             string `json:"regions"`
	Learners            uint64 `json:"learners"`
	Followers           uint64 `json:"followers"`
	Voters              uint64 `json:"voters"`
	Schedule            string `json:"schedule"`
	Constraints         string `json:"constraints"`
	LearnerConstraints  string `json:"learner_constraints"`
	FollowerConstraints string `json:"follower_constraints"`
	VoterConstraints    string `json:"voter_constraints"`
}

func (p *PlacementSettings) String() string {
	settings := make([]string, 0)
	if len(p.PrimaryRegion) > 0 {
		settings = append(settings, fmt.Sprintf("PRIMARY_REGION=\"%s\"", p.PrimaryRegion))
	}

	if len(p.Regions) > 0 {
		settings = append(settings, fmt.Sprintf("REGIONS=\"%s\"", p.Regions))
	}

	if p.Voters > 0 {
		settings = append(settings, fmt.Sprintf("VOTERS=%d", p.Voters))
	}

	if len(p.VoterConstraints) > 0 {
		settings = append(settings, fmt.Sprintf("VOTER_CONSTRAINTS=\"%s\"", p.VoterConstraints))
	}

	if p.Followers > 0 {
		settings = append(settings, fmt.Sprintf("FOLLOWERS=%d", p.Followers))
	}

	if len(p.FollowerConstraints) > 0 {
		settings = append(settings, fmt.Sprintf("FOLLOWER_CONSTRAINTS=\"%s\"", p.FollowerConstraints))
	}

	if p.Learners > 0 {
		settings = append(settings, fmt.Sprintf("LEARNERS=%d", p.Learners))
	}

	if len(p.LearnerConstraints) > 0 {
		settings = append(settings, fmt.Sprintf("LEARNER_CONSTRAINTS=\"%s\"", p.LearnerConstraints))
	}

	if len(p.Constraints) > 0 {
		settings = append(settings, fmt.Sprintf("CONSTRAINTS=\"%s\"", p.Constraints))
	}

	if len(p.Schedule) > 0 {
		settings = append(settings, fmt.Sprintf("SCHEDULE=\"%s\"", p.Schedule))
	}

	return strings.Join(settings, " ")
}

// PolicyInfo is the struct to store the placement policy.
type PolicyInfo struct {
<<<<<<< HEAD
	PlacementSettings
	ID    int64             `json:"id"`
	Name  model.CIStr       `json:"name"`
	State model.SchemaState `json:"state"`
=======
	ID                  int64             `json:"id"`
	Name                model.CIStr       `json:"name"`
	PrimaryRegion       string            `json:"primary_region"`
	Regions             string            `json:"regions"`
	Learners            uint64            `json:"learners"`
	Followers           uint64            `json:"followers"`
	Voters              uint64            `json:"voters"`
	Schedule            string            `json:"schedule"`
	Constraints         string            `json:"constraints"`
	LeaderConstraints   string            `json:"leader_constraints"`
	LearnerConstraints  string            `json:"learner_constraints"`
	FollowerConstraints string            `json:"follower_constraints"`
	VoterConstraints    string            `json:"voter_constraints"`
	State               model.SchemaState `json:"state"`
>>>>>>> 5b929224
}<|MERGE_RESOLUTION|>--- conflicted
+++ resolved
@@ -30,6 +30,7 @@
 	Voters              uint64 `json:"voters"`
 	Schedule            string `json:"schedule"`
 	Constraints         string `json:"constraints"`
+	LeaderConstraints   string `json:"leader_constraints"`
 	LearnerConstraints  string `json:"learner_constraints"`
 	FollowerConstraints string `json:"follower_constraints"`
 	VoterConstraints    string `json:"voter_constraints"`
@@ -43,6 +44,10 @@
 
 	if len(p.Regions) > 0 {
 		settings = append(settings, fmt.Sprintf("REGIONS=\"%s\"", p.Regions))
+	}
+
+	if len(p.LeaderConstraints) > 0 {
+		settings = append(settings, fmt.Sprintf("LEADER_CONSTRAINTS=\"%s\"", p.LeaderConstraints))
 	}
 
 	if p.Voters > 0 {
@@ -82,25 +87,8 @@
 
 // PolicyInfo is the struct to store the placement policy.
 type PolicyInfo struct {
-<<<<<<< HEAD
 	PlacementSettings
 	ID    int64             `json:"id"`
 	Name  model.CIStr       `json:"name"`
 	State model.SchemaState `json:"state"`
-=======
-	ID                  int64             `json:"id"`
-	Name                model.CIStr       `json:"name"`
-	PrimaryRegion       string            `json:"primary_region"`
-	Regions             string            `json:"regions"`
-	Learners            uint64            `json:"learners"`
-	Followers           uint64            `json:"followers"`
-	Voters              uint64            `json:"voters"`
-	Schedule            string            `json:"schedule"`
-	Constraints         string            `json:"constraints"`
-	LeaderConstraints   string            `json:"leader_constraints"`
-	LearnerConstraints  string            `json:"learner_constraints"`
-	FollowerConstraints string            `json:"follower_constraints"`
-	VoterConstraints    string            `json:"voter_constraints"`
-	State               model.SchemaState `json:"state"`
->>>>>>> 5b929224
 }