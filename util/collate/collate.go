// Copyright 2020 PingCAP, Inc.
//
// Licensed under the Apache License, Version 2.0 (the "License");
// you may not use this file except in compliance with the License.
// You may obtain a copy of the License at
//
//     http://www.apache.org/licenses/LICENSE-2.0
//
// Unless required by applicable law or agreed to in writing, software
// distributed under the License is distributed on an "AS IS" BASIS,
// See the License for the specific language governing permissions and
// limitations under the License.

package collate

import (
	"strings"
	"sync"
)

var (
	collatorMap         map[string]Collator
	collatorIDMap       map[int]Collator
	id2NameMap          map[int32]string
	newCollationEnabled bool
	setCollationOnce    sync.Once
)

// DefaultCollation is default collation of TiDB. If a string column/constant is defined without collation,
// we use this as its collation.
const (
	DefaultCollation = "binary"
	DefaultLen       = 0
)

// CollatorOption is the option of collator.
type CollatorOption struct {
	PadLen int
}

// Collator provides functionality for comparing strings for a given
// collation order.
type Collator interface {
	// Compare returns an integer comparing the two strings. The result will be 0 if a == b, -1 if a < b, and +1 if a > b.
	Compare(a, b string, opt CollatorOption) int
	// Key returns the collate key for str. If the collation is padding, make sure the PadLen >= len(rune[]str) in opt.
	Key(str string, opt CollatorOption) []byte
}

// SetNewCollationEnabled sets if the new collation are enabled.
func SetNewCollationEnabled(flag bool) {
	setCollationOnce.Do(func() {
		SetNewCollationEnabledForTest(flag)
	})
}

// SetNewCollationEnabledForTest sets if the new collation are enabled in test.
// Note: Be careful to use this function, if this functions is used in tests, make sure the tests are serial.
func SetNewCollationEnabledForTest(flag bool) {
	newCollationEnabled = flag
	if newCollationEnabled {
		collatorMap["utf8mb4_bin"] = &binPaddingCollator{}
		collatorMap["utf8_bin"] = &binPaddingCollator{}
		collatorMap["utf8mb4_general_ci"] = &generalCICollator{}
		collatorMap["utf8_general_ci"] = &generalCICollator{}

		collatorIDMap[46] = &binPaddingCollator{}
		collatorIDMap[83] = &binPaddingCollator{}
		collatorIDMap[45] = &generalCICollator{}
		collatorIDMap[33] = &generalCICollator{}
	} else {
		collatorMap["utf8mb4_bin"] = &binCollator{}
		collatorMap["utf8_bin"] = &binCollator{}
		collatorMap["utf8mb4_general_ci"] = &binCollator{}
		collatorMap["utf8_general_ci"] = &binCollator{}

		collatorIDMap[46] = &binCollator{}
		collatorIDMap[83] = &binCollator{}
		collatorIDMap[45] = &binCollator{}
		collatorIDMap[33] = &binCollator{}
	}
}

// NewCollationEnabled returns if the new collations are enabled.
func NewCollationEnabled() bool {
	return newCollationEnabled
}

// GetCollator get the collator according to collate, it will return the binary collator if the corresponding collator doesn't exist.
func GetCollator(collate string) Collator {
	ctor, ok := collatorMap[collate]
	if !ok {
		return collatorMap["utf8mb4_bin"]
	}
	return ctor
}

// GetCollatorByID get the collator according to id, it will return the binary collator if the corresponding collator doesn't exist.
func GetCollatorByID(id int) Collator {
	ctor, ok := collatorIDMap[id]
	if !ok {
		return collatorMap["utf8mb4_bin"]
	}
	return ctor
}

type binCollator struct {
}

// Compare implement Collator interface.
func (bc *binCollator) Compare(a, b string, opt CollatorOption) int {
	return strings.Compare(a, b)
}

// Key implement Collator interface.
func (bc *binCollator) Key(str string, opt CollatorOption) []byte {
	return []byte(str)
}

<<<<<<< HEAD
// CollationID2Name return the collation name by the given id.
// If the id is not found in the map, we reutrn the default one directly.
func CollationID2Name(id int32) string {
	name, ok := id2NameMap[id]
	if !ok {
		return DefaultCollation
	}
	return name
=======
type binPaddingCollator struct {
}

func (bpc *binPaddingCollator) Compare(a, b string, opt CollatorOption) int {
	aLen := len(a)
	bLen := len(b)
	noPaddingResult := 0
	if aLen > bLen {
		noPaddingResult = strings.Compare(a[:bLen], b)
		if noPaddingResult != 0 {
			return noPaddingResult
		}
		return strings.Compare(a[bLen:], strings.Repeat(" ", aLen-bLen))
	} else if aLen < bLen {
		noPaddingResult = strings.Compare(a, b[:aLen])
		if noPaddingResult != 0 {
			return noPaddingResult
		}
		return strings.Compare(strings.Repeat(" ", bLen-aLen), b[aLen:])
	}
	return strings.Compare(a, b)
}

func (bpc *binPaddingCollator) Key(str string, opt CollatorOption) []byte {
	return []byte(str + strings.Repeat(" ", opt.PadLen-len(str)))
>>>>>>> 1344d6dd
}

func init() {
	collatorMap = make(map[string]Collator)
	collatorIDMap = make(map[int]Collator)
	id2NameMap = make(map[int32]string)

	collatorMap["binary"] = &binCollator{}
	collatorMap["utf8mb4_bin"] = &binCollator{}
	collatorMap["utf8_bin"] = &binCollator{}
	collatorMap["utf8mb4_general_ci"] = &binCollator{}
	collatorMap["utf8_general_ci"] = &binCollator{}

	// See https://github.com/pingcap/parser/blob/master/charset/charset.go for more information about the IDs.
	collatorIDMap[63] = &binCollator{}
<<<<<<< HEAD
	collatorIDMap[45] = &generalCICollator{}
	collatorIDMap[33] = &generalCICollator{}

	id2NameMap[63] = "binary"
	id2NameMap[45] = "utf8mb4_general_ci"
	id2NameMap[33] = "utf8_general_ci"
=======
	collatorIDMap[46] = &binCollator{}
	collatorIDMap[83] = &binCollator{}
	collatorIDMap[45] = &binCollator{}
	collatorIDMap[33] = &binCollator{}
>>>>>>> 1344d6dd
}<|MERGE_RESOLUTION|>--- conflicted
+++ resolved
@@ -117,7 +117,6 @@
 	return []byte(str)
 }
 
-<<<<<<< HEAD
 // CollationID2Name return the collation name by the given id.
 // If the id is not found in the map, we reutrn the default one directly.
 func CollationID2Name(id int32) string {
@@ -126,7 +125,8 @@
 		return DefaultCollation
 	}
 	return name
-=======
+}
+
 type binPaddingCollator struct {
 }
 
@@ -152,7 +152,6 @@
 
 func (bpc *binPaddingCollator) Key(str string, opt CollatorOption) []byte {
 	return []byte(str + strings.Repeat(" ", opt.PadLen-len(str)))
->>>>>>> 1344d6dd
 }
 
 func init() {
@@ -168,17 +167,14 @@
 
 	// See https://github.com/pingcap/parser/blob/master/charset/charset.go for more information about the IDs.
 	collatorIDMap[63] = &binCollator{}
-<<<<<<< HEAD
-	collatorIDMap[45] = &generalCICollator{}
-	collatorIDMap[33] = &generalCICollator{}
+	collatorIDMap[46] = &binCollator{}
+	collatorIDMap[83] = &binCollator{}
+	collatorIDMap[45] = &binCollator{}
+	collatorIDMap[33] = &binCollator{}
 
 	id2NameMap[63] = "binary"
 	id2NameMap[45] = "utf8mb4_general_ci"
 	id2NameMap[33] = "utf8_general_ci"
-=======
-	collatorIDMap[46] = &binCollator{}
-	collatorIDMap[83] = &binCollator{}
-	collatorIDMap[45] = &binCollator{}
-	collatorIDMap[33] = &binCollator{}
->>>>>>> 1344d6dd
+	id2NameMap[83] = "utf8_bin"
+	id2NameMap[46] = "utf8mb4_bin"
 }