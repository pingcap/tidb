--- conflicted
+++ resolved
@@ -25,16 +25,14 @@
 	setCollationOnce    sync.Once
 )
 
-<<<<<<< HEAD
 // DefaultCollation is default collation of TiDB. If a string column/constant is defined without collation,
 // we use this as its collation.
 const DefaultCollation = "binary"
-=======
+
 // CollatorOption is the option of collator.
 type CollatorOption struct {
 	PadLen int
 }
->>>>>>> db65a024
 
 // Collator provides functionality for comparing strings for a given
 // collation order.
