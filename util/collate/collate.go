// Copyright 2020 PingCAP, Inc.
//
// Licensed under the Apache License, Version 2.0 (the "License");
// you may not use this file except in compliance with the License.
// You may obtain a copy of the License at
//
//     http://www.apache.org/licenses/LICENSE-2.0
//
// Unless required by applicable law or agreed to in writing, software
// distributed under the License is distributed on an "AS IS" BASIS,
// WITHOUT WARRANTIES OR CONDITIONS OF ANY KIND, either express or implied.
// See the License for the specific language governing permissions and
// limitations under the License.

package collate

import (
<<<<<<< HEAD
	"fmt"
	"sort"
=======
>>>>>>> 6a6fa8a8
	"sync/atomic"

	"github.com/pingcap/errors"
	"github.com/pingcap/tidb/parser/charset"
	"github.com/pingcap/tidb/parser/mysql"
	"github.com/pingcap/tidb/parser/terror"
	"github.com/pingcap/tidb/util/dbterror"
	"github.com/pingcap/tidb/util/logutil"
	"go.uber.org/zap"
	"golang.org/x/exp/slices"
)

var (
	newCollatorMap      map[string]Collator
	newCollatorIDMap    map[int]Collator
	newCollationEnabled int32

	// binCollatorInstance is a singleton used for all collations when newCollationEnabled is false.
	binCollatorInstance              = &binCollator{}
	binCollatorInstanceSliceWithLen1 = []Collator{binCollatorInstance}

	// ErrUnsupportedCollation is returned when an unsupported collation is specified.
	ErrUnsupportedCollation = dbterror.ClassDDL.NewStdErr(mysql.ErrUnknownCollation, mysql.Message("Unsupported collation when new collation is enabled: '%-.64s'", nil))
	// ErrIllegalMixCollation is returned when illegal mix of collations.
	ErrIllegalMixCollation = dbterror.ClassExpression.NewStd(mysql.ErrCantAggregateNcollations)
	// ErrIllegalMix2Collation is returned when illegal mix of 2 collations.
	ErrIllegalMix2Collation = dbterror.ClassExpression.NewStd(mysql.ErrCantAggregate2collations)
	// ErrIllegalMix3Collation is returned when illegal mix of 3 collations.
	ErrIllegalMix3Collation = dbterror.ClassExpression.NewStd(mysql.ErrCantAggregate3collations)
)

const (
	// DefaultLen is set for datum if the string datum don't know its length.
	DefaultLen = 0
	// first byte of a 2-byte encoding starts 110 and carries 5 bits of data
	b2Mask = 0x1F // 0001 1111
	// first byte of a 3-byte encoding starts 1110 and carries 4 bits of data
	b3Mask = 0x0F // 0000 1111
	// first byte of a 4-byte encoding starts 11110 and carries 3 bits of data
	b4Mask = 0x07 // 0000 0111
	// non-first bytes start 10 and carry 6 bits of data
	mbMask = 0x3F // 0011 1111
)

// Collator provides functionality for comparing strings for a given
// collation order.
type Collator interface {
	// Compare returns an integer comparing the two strings. The result will be 0 if a == b, -1 if a < b, and +1 if a > b.
	Compare(a, b string) int
	// Key returns the collate key for str. If the collation is padding, make sure the PadLen >= len(rune[]str) in opt.
	Key(str string) []byte
	// KeyWithoutTrimRightSpace returns the collate key for str. The difference with Key is str will not be trimed.
	KeyWithoutTrimRightSpace(str string) []byte
	// Pattern get a collation-aware WildcardPattern.
	Pattern() WildcardPattern
}

// WildcardPattern is the interface used for wildcard pattern match.
type WildcardPattern interface {
	// Compile compiles the patternStr with specified escape character.
	Compile(patternStr string, escape byte)
	// DoMatch tries to match the str with compiled pattern, `Compile()` must be called before calling it.
	DoMatch(str string) bool
}

// SetNewCollationEnabledForTest sets if the new collation are enabled in test.
// Note: Be careful to use this function, if this functions is used in tests, make sure the tests are serial.
func SetNewCollationEnabledForTest(flag bool) {
	switchDefaultCollation(flag)
	if flag {
		atomic.StoreInt32(&newCollationEnabled, 1)
		return
	}
	atomic.StoreInt32(&newCollationEnabled, 0)
}

// NewCollationEnabled returns if the new collations are enabled.
func NewCollationEnabled() bool {
	return atomic.LoadInt32(&newCollationEnabled) == 1
}

// CompatibleCollate checks whether the two collate are the same.
func CompatibleCollate(collate1, collate2 string) bool {
	if (collate1 == "utf8mb4_general_ci" || collate1 == "utf8_general_ci") && (collate2 == "utf8mb4_general_ci" || collate2 == "utf8_general_ci") {
		return true
	} else if (collate1 == "utf8mb4_bin" || collate1 == "utf8_bin" || collate1 == "latin1_bin") && (collate2 == "utf8mb4_bin" || collate2 == "utf8_bin") {
		return true
	} else if (collate1 == "utf8mb4_unicode_ci" || collate1 == "utf8_unicode_ci") && (collate2 == "utf8mb4_unicode_ci" || collate2 == "utf8_unicode_ci") {
		return true
	} else {
		return collate1 == collate2
	}
}

// RewriteNewCollationIDIfNeeded rewrites a collation id if the new collations are enabled.
// When new collations are enabled, we turn the collation id to negative so that other the
// components of the cluster(for example, TiKV) is able to aware of it without any change to
// the protocol definition.
// When new collations are not enabled, collation id remains the same.
func RewriteNewCollationIDIfNeeded(id int32) int32 {
	if atomic.LoadInt32(&newCollationEnabled) == 1 {
		if id >= 0 {
			return -id
		}
		logutil.BgLogger().Warn("Unexpected negative collation ID for rewrite.", zap.Int32("ID", id))
	}
	return id
}

// RestoreCollationIDIfNeeded restores a collation id if the new collations are enabled.
func RestoreCollationIDIfNeeded(id int32) int32 {
	if atomic.LoadInt32(&newCollationEnabled) == 1 {
		if id <= 0 {
			return -id
		}
		logutil.BgLogger().Warn("Unexpected positive collation ID for restore.", zap.Int32("ID", id))
	}
	return id
}

// GetCollator get the collator according to collate, it will return the binary collator if the corresponding collator doesn't exist.
func GetCollator(collate string) Collator {
	if atomic.LoadInt32(&newCollationEnabled) == 1 {
		ctor, ok := newCollatorMap[collate]
		if !ok {
			if collate != "" {
				logutil.BgLogger().Warn(
					"Unable to get collator by name, use binCollator instead.",
					zap.String("name", collate),
					zap.Stack("stack"))
			}
			return newCollatorMap[charset.CollationUTF8MB4]
		}
		return ctor
	}
	return binCollatorInstance
}

// GetBinaryCollator gets the binary collator, it is often used when we want to apply binary compare.
func GetBinaryCollator() Collator {
	return binCollatorInstance
}

// GetBinaryCollatorSlice gets the binary collator slice with len n.
func GetBinaryCollatorSlice(n int) []Collator {
	if n == 1 {
		return binCollatorInstanceSliceWithLen1
	}
	collators := make([]Collator, n)
	for i := 0; i < n; i++ {
		collators[i] = binCollatorInstance
	}
	return collators
}

// GetCollatorByID get the collator according to id, it will return the binary collator if the corresponding collator doesn't exist.
func GetCollatorByID(id int) Collator {
	if atomic.LoadInt32(&newCollationEnabled) == 1 {
		ctor, ok := newCollatorIDMap[id]
		if !ok {
			logutil.BgLogger().Warn(
				"Unable to get collator by ID, use binCollator instead.",
				zap.Int("ID", id),
				zap.Stack("stack"))
			return newCollatorMap["utf8mb4_bin"]
		}
		return ctor
	}
	return binCollatorInstance
}

// CollationID2Name return the collation name by the given id.
// If the id is not found in the map, the default collation is returned.
func CollationID2Name(id int32) string {
	collation, err := charset.GetCollationByID(int(id))
	if err != nil {
		// TODO(bb7133): fix repeating logs when the following code is uncommented.
		// logutil.BgLogger().Warn(
		// 	"Unable to get collation name from ID, use default collation instead.",
		// 	zap.Int32("ID", id),
		// 	zap.Stack("stack"))
		return mysql.DefaultCollationName
	}
	return collation.Name
}

// CollationName2ID return the collation id by the given name.
// If the name is not found in the map, the default collation id is returned
func CollationName2ID(name string) int {
	if coll, err := charset.GetCollationByName(name); err == nil {
		return coll.ID
	}
	return mysql.DefaultCollationID
}

// SubstituteMissingCollationToDefault will switch to the default collation if
// new collations are enabled and the specified collation is not supported.
func SubstituteMissingCollationToDefault(co string) string {
	var err error
	if _, err = GetCollationByName(co); err == nil {
		return co
	}
	logutil.BgLogger().Warn(fmt.Sprintf("The collation %s specified on connection is not supported when new collation is enabled, switch to the default collation: %s", co, mysql.DefaultCollationName))
	var coll *charset.Collation
	if coll, err = GetCollationByName(charset.CollationUTF8MB4); err != nil {
		logutil.BgLogger().Warn(err.Error())
	}
	return coll.Name
}

// GetCollationByName wraps charset.GetCollationByName, it checks the collation.
func GetCollationByName(name string) (coll *charset.Collation, err error) {
	if coll, err = charset.GetCollationByName(name); err != nil {
		return nil, errors.Trace(err)
	}
	if atomic.LoadInt32(&newCollationEnabled) == 1 {
		if _, ok := newCollatorIDMap[coll.ID]; !ok {
			return nil, ErrUnsupportedCollation.GenWithStackByArgs(name)
		}
	}
	return
}

// GetSupportedCollations gets information for all collations supported so far.
func GetSupportedCollations() []*charset.Collation {
	if atomic.LoadInt32(&newCollationEnabled) == 1 {
		newSupportedCollations := make([]*charset.Collation, 0, len(newCollatorMap))
		for name := range newCollatorMap {
			// utf8mb4_zh_pinyin_tidb_as_cs is under developing, should not be shown to user.
			if name == "utf8mb4_zh_pinyin_tidb_as_cs" {
				continue
			}
			if coll, err := charset.GetCollationByName(name); err != nil {
				// Should never happens.
				terror.Log(err)
			} else {
				newSupportedCollations = append(newSupportedCollations, coll)
			}
		}
		slices.SortFunc(newSupportedCollations, func(i, j *charset.Collation) bool {
			return i.Name < j.Name
		})
		return newSupportedCollations
	}
	return charset.GetSupportedCollations()
}

func truncateTailingSpace(str string) string {
	byteLen := len(str)
	i := byteLen - 1
	for ; i >= 0; i-- {
		if str[i] != ' ' {
			break
		}
	}
	str = str[:i+1]
	return str
}

func sign(i int) int {
	if i < 0 {
		return -1
	} else if i > 0 {
		return 1
	}
	return 0
}

// decode rune by hand
func decodeRune(s string, si int) (r rune, newIndex int) {
	b := s[si]
	switch runeLen(b) {
	case 1:
		r = rune(b)
		newIndex = si + 1
	case 2:
		r = rune(b&b2Mask)<<6 |
			rune(s[1+si]&mbMask)
		newIndex = si + 2
	case 3:
		r = rune(b&b3Mask)<<12 |
			rune(s[si+1]&mbMask)<<6 |
			rune(s[si+2]&mbMask)
		newIndex = si + 3
	default:
		r = rune(b&b4Mask)<<18 |
			rune(s[si+1]&mbMask)<<12 |
			rune(s[si+2]&mbMask)<<6 |
			rune(s[si+3]&mbMask)
		newIndex = si + 4
	}
	return
}

func runeLen(b byte) int {
	if b < 0x80 {
		return 1
	} else if b < 0xE0 {
		return 2
	} else if b < 0xF0 {
		return 3
	}
	return 4
}

// IsCICollation returns if the collation is case-sensitive
func IsCICollation(collate string) bool {
	return collate == "utf8_general_ci" || collate == "utf8mb4_general_ci" ||
		collate == "utf8_unicode_ci" || collate == "utf8mb4_unicode_ci"
}

// IsBinCollation returns if the collation is 'xx_bin' or 'bin'.
// The function is to determine whether the sortkey of a char type of data under the collation is equal to the data itself,
// and both xx_bin and collationBin are satisfied.
func IsBinCollation(collate string) bool {
	return collate == charset.CollationASCII || collate == charset.CollationLatin1 ||
		collate == charset.CollationUTF8 || collate == charset.CollationUTF8MB4 ||
		collate == charset.CollationBin
}

// CollationToProto converts collation from string to int32(used by protocol).
func CollationToProto(c string) int32 {
	if coll, err := charset.GetCollationByName(c); err == nil {
		return RewriteNewCollationIDIfNeeded(int32(coll.ID))
	}
	v := RewriteNewCollationIDIfNeeded(int32(mysql.DefaultCollationID))
	logutil.BgLogger().Warn(
		"Unable to get collation ID by name, use ID of the default collation instead",
		zap.String("name", c),
		zap.Int32("default collation ID", v),
		zap.String("default collation", mysql.DefaultCollationName),
	)
	return v
}

// ProtoToCollation converts collation from int32(used by protocol) to string.
func ProtoToCollation(c int32) string {
	coll, err := charset.GetCollationByID(int(RestoreCollationIDIfNeeded(c)))
	if err == nil {
		return coll.Name
	}
	logutil.BgLogger().Warn(
		"Unable to get collation name from ID, use name of the default collation instead",
		zap.Int32("id", c),
		zap.Int("default collation ID", mysql.DefaultCollationID),
		zap.String("default collation", mysql.DefaultCollationName),
	)
	return mysql.DefaultCollationName
}

func init() {
	// Set it to 1 in init() to make sure the tests enable the new collation, it would be covered in bootstrap().
	newCollationEnabled = 1

	newCollatorMap = make(map[string]Collator)
	newCollatorIDMap = make(map[int]Collator)

	newCollatorMap["binary"] = &binCollator{}
	newCollatorIDMap[CollationName2ID("binary")] = &binCollator{}
	newCollatorMap["ascii_bin"] = &binPaddingCollator{}
	newCollatorIDMap[CollationName2ID("ascii_bin")] = &binPaddingCollator{}
	newCollatorMap["latin1_bin"] = &binPaddingCollator{}
	newCollatorIDMap[CollationName2ID("latin1_bin")] = &binPaddingCollator{}
	newCollatorMap["utf8mb4_bin"] = &binPaddingCollator{}
	newCollatorIDMap[CollationName2ID("utf8mb4_bin")] = &binPaddingCollator{}
	newCollatorMap["utf8_bin"] = &binPaddingCollator{}
	newCollatorIDMap[CollationName2ID("utf8_bin")] = &binPaddingCollator{}
	newCollatorMap["utf8mb4_general_ci"] = &generalCICollator{}
	newCollatorIDMap[CollationName2ID("utf8mb4_general_ci")] = &generalCICollator{}
	newCollatorMap["utf8_general_ci"] = &generalCICollator{}
	newCollatorIDMap[CollationName2ID("utf8_general_ci")] = &generalCICollator{}
	newCollatorMap["utf8mb4_unicode_ci"] = &unicodeCICollator{}
	newCollatorIDMap[CollationName2ID("utf8mb4_unicode_ci")] = &unicodeCICollator{}
	newCollatorMap["utf8_unicode_ci"] = &unicodeCICollator{}
	newCollatorIDMap[CollationName2ID("utf8_unicode_ci")] = &unicodeCICollator{}
	newCollatorMap["utf8mb4_zh_pinyin_tidb_as_cs"] = &zhPinyinTiDBASCSCollator{}
	newCollatorIDMap[CollationName2ID("utf8mb4_zh_pinyin_tidb_as_cs")] = &zhPinyinTiDBASCSCollator{}
	newCollatorMap[charset.CollationGBKBin] = &gbkBinCollator{charset.NewCustomGBKEncoder()}
	newCollatorIDMap[CollationName2ID(charset.CollationGBKBin)] = &gbkBinCollator{charset.NewCustomGBKEncoder()}
	newCollatorMap[charset.CollationGBKChineseCI] = &gbkChineseCICollator{}
	newCollatorIDMap[CollationName2ID(charset.CollationGBKChineseCI)] = &gbkChineseCICollator{}
}<|MERGE_RESOLUTION|>--- conflicted
+++ resolved
@@ -15,11 +15,8 @@
 package collate
 
 import (
-<<<<<<< HEAD
 	"fmt"
 	"sort"
-=======
->>>>>>> 6a6fa8a8
 	"sync/atomic"
 
 	"github.com/pingcap/errors"
