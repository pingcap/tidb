--- conflicted
+++ resolved
@@ -72,10 +72,10 @@
 		if job.SchemaState != model.StateNone {
 			return ErrCannotCancelDDLJob.GenByArgs(id)
 		}
-<<<<<<< HEAD
 	case model.ActionRebaseAutoID, model.ActionShardRowID:
 		if job.SchemaState != model.StateNone {
-=======
+			return ErrCannotCancelDDLJob.GenByArgs(id)
+		}
 	case model.ActionDropIndex:
 		// We can't cancel if index current state is in StateDeleteOnly or StateDeleteReorganization, otherwise will cause inconsistent between record and index.
 		if job.SchemaState == model.StateDeleteOnly ||
@@ -86,7 +86,6 @@
 		// To simplify the rollback logic, cannot be canceled in the following states.
 		if job.SchemaState == model.StateWriteOnly ||
 			job.SchemaState == model.StateDeleteOnly {
->>>>>>> cf366367
 			return ErrCannotCancelDDLJob.GenByArgs(id)
 		}
 	}
