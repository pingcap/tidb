// Copyright 2015 PingCAP, Inc.
//
// Licensed under the Apache License, Version 2.0 (the "License");
// you may not use this file except in compliance with the License.
// You may obtain a copy of the License at
//
//     http://www.apache.org/licenses/LICENSE-2.0
//
// Unless required by applicable law or agreed to in writing, software
// distributed under the License is distributed on an "AS IS" BASIS,
// See the License for the specific language governing permissions and
// limitations under the License.

package admin

import (
	"context"
	"encoding/json"
	"fmt"
	"math"
	"sort"
	"time"

	"github.com/pingcap/errors"
	"github.com/pingcap/parser/model"
	"github.com/pingcap/parser/mysql"
	"github.com/pingcap/parser/terror"
	"github.com/pingcap/tidb/errno"
	"github.com/pingcap/tidb/expression"
	"github.com/pingcap/tidb/kv"
	"github.com/pingcap/tidb/meta"
	"github.com/pingcap/tidb/sessionctx"
	"github.com/pingcap/tidb/table"
	"github.com/pingcap/tidb/tablecodec"
	"github.com/pingcap/tidb/types"
	"github.com/pingcap/tidb/util"
	"github.com/pingcap/tidb/util/logutil"
	decoder "github.com/pingcap/tidb/util/rowDecoder"
	"github.com/pingcap/tidb/util/sqlexec"
	"go.uber.org/zap"
)

// DDLInfo is for DDL information.
type DDLInfo struct {
	SchemaVer   int64
	ReorgHandle kv.Handle    // It's only used for DDL information.
	Jobs        []*model.Job // It's the currently running jobs.
}

// GetDDLInfo returns DDL information.
func GetDDLInfo(txn kv.Transaction) (*DDLInfo, error) {
	var err error
	info := &DDLInfo{}
	t := meta.NewMeta(txn)

	info.Jobs = make([]*model.Job, 0, 2)
	job, err := t.GetDDLJobByIdx(0)
	if err != nil {
		return nil, errors.Trace(err)
	}
	if job != nil {
		info.Jobs = append(info.Jobs, job)
	}
	addIdxJob, err := t.GetDDLJobByIdx(0, meta.AddIndexJobListKey)
	if err != nil {
		return nil, errors.Trace(err)
	}
	if addIdxJob != nil {
		info.Jobs = append(info.Jobs, addIdxJob)
	}

	info.SchemaVer, err = t.GetSchemaVersion()
	if err != nil {
		return nil, errors.Trace(err)
	}
	if addIdxJob == nil {
		return info, nil
	}

	tbl, err := t.GetTable(addIdxJob.SchemaID, addIdxJob.TableID)
	if err != nil {
		return info, nil
	}
	info.ReorgHandle, _, _, err = t.GetDDLReorgHandle(addIdxJob, tbl.IsCommonHandle)
	if err != nil {
		return nil, errors.Trace(err)
	}

	return info, nil
}

// IsJobRollbackable checks whether the job can be rollback.
func IsJobRollbackable(job *model.Job) bool {
	switch job.Type {
	case model.ActionDropIndex, model.ActionDropPrimaryKey:
		// We can't cancel if index current state is in StateDeleteOnly or StateDeleteReorganization or StateWriteOnly, otherwise there will be an inconsistent issue between record and index.
		// In WriteOnly state, we can rollback for normal index but can't rollback for expression index(need to drop hidden column). Since we can't
		// know the type of index here, we consider all indices except primary index as non-rollbackable.
		// TODO: distinguish normal index and expression index so that we can rollback `DropIndex` for normal index in WriteOnly state.
		// TODO: make DropPrimaryKey rollbackable in WriteOnly, it need to deal with some tests.
		if job.SchemaState == model.StateDeleteOnly ||
			job.SchemaState == model.StateDeleteReorganization ||
			job.SchemaState == model.StateWriteOnly {
			return false
		}
	case model.ActionDropSchema, model.ActionDropTable, model.ActionDropSequence:
		// To simplify the rollback logic, cannot be canceled in the following states.
		if job.SchemaState == model.StateWriteOnly ||
			job.SchemaState == model.StateDeleteOnly {
			return false
		}
	case model.ActionDropColumn, model.ActionDropColumns, model.ActionModifyColumn,
		model.ActionDropTablePartition, model.ActionAddTablePartition,
		model.ActionRebaseAutoID, model.ActionShardRowID,
		model.ActionTruncateTable, model.ActionAddForeignKey,
		model.ActionDropForeignKey, model.ActionRenameTable,
		model.ActionModifyTableCharsetAndCollate, model.ActionTruncateTablePartition,
		model.ActionModifySchemaCharsetAndCollate, model.ActionRepairTable, model.ActionModifyTableAutoIdCache:
		return job.SchemaState == model.StateNone
	}
	return true
}

// CancelJobs cancels the DDL jobs.
func CancelJobs(txn kv.Transaction, ids []int64) ([]error, error) {
	if len(ids) == 0 {
		return nil, nil
	}

	errs := make([]error, len(ids))
	t := meta.NewMeta(txn)
	generalJobs, err := getDDLJobsInQueue(t, meta.DefaultJobListKey)
	if err != nil {
		return nil, errors.Trace(err)
	}
	addIdxJobs, err := getDDLJobsInQueue(t, meta.AddIndexJobListKey)
	if err != nil {
		return nil, errors.Trace(err)
	}
	jobs := append(generalJobs, addIdxJobs...)

	for i, id := range ids {
		found := false
		for j, job := range jobs {
			if id != job.ID {
				logutil.BgLogger().Debug("the job that needs to be canceled isn't equal to current job",
					zap.Int64("need to canceled job ID", id),
					zap.Int64("current job ID", job.ID))
				continue
			}
			found = true
			// These states can't be cancelled.
			if job.IsDone() || job.IsSynced() {
				errs[i] = ErrCancelFinishedDDLJob.GenWithStackByArgs(id)
				continue
			}
			// If the state is rolling back, it means the work is cleaning the data after cancelling the job.
			if job.IsCancelled() || job.IsRollingback() || job.IsRollbackDone() {
				continue
			}
			if !IsJobRollbackable(job) {
				errs[i] = ErrCannotCancelDDLJob.GenWithStackByArgs(job.ID)
				continue
			}

			job.State = model.JobStateCancelling
			// Make sure RawArgs isn't overwritten.
			err := json.Unmarshal(job.RawArgs, &job.Args)
			if err != nil {
				errs[i] = errors.Trace(err)
				continue
			}
			if job.Type == model.ActionAddIndex || job.Type == model.ActionAddPrimaryKey {
				offset := int64(j - len(generalJobs))
				err = t.UpdateDDLJob(offset, job, true, meta.AddIndexJobListKey)
			} else {
				err = t.UpdateDDLJob(int64(j), job, true)
			}
			if err != nil {
				errs[i] = errors.Trace(err)
			}
		}
		if !found {
			errs[i] = ErrDDLJobNotFound.GenWithStackByArgs(id)
		}
	}
	return errs, nil
}

func getDDLJobsInQueue(t *meta.Meta, jobListKey meta.JobListKeyType) ([]*model.Job, error) {
	cnt, err := t.DDLJobQueueLen(jobListKey)
	if err != nil {
		return nil, errors.Trace(err)
	}
	jobs := make([]*model.Job, cnt)
	for i := range jobs {
		jobs[i], err = t.GetDDLJobByIdx(int64(i), jobListKey)
		if err != nil {
			return nil, errors.Trace(err)
		}
	}
	return jobs, nil
}

// GetDDLJobs get all DDL jobs and sorts jobs by job.ID.
func GetDDLJobs(txn kv.Transaction) ([]*model.Job, error) {
	t := meta.NewMeta(txn)
	generalJobs, err := getDDLJobsInQueue(t, meta.DefaultJobListKey)
	if err != nil {
		return nil, errors.Trace(err)
	}
	addIdxJobs, err := getDDLJobsInQueue(t, meta.AddIndexJobListKey)
	if err != nil {
		return nil, errors.Trace(err)
	}
	jobs := append(generalJobs, addIdxJobs...)
	sort.Sort(jobArray(jobs))
	return jobs, nil
}

type jobArray []*model.Job

func (v jobArray) Len() int {
	return len(v)
}

func (v jobArray) Less(i, j int) bool {
	return v[i].ID < v[j].ID
}

func (v jobArray) Swap(i, j int) {
	v[i], v[j] = v[j], v[i]
}

// MaxHistoryJobs is exported for testing.
const MaxHistoryJobs = 10

// DefNumHistoryJobs is default value of the default number of history job
const DefNumHistoryJobs = 10

// GetHistoryDDLJobs returns the DDL history jobs and an error.
// The maximum count of history jobs is num.
func GetHistoryDDLJobs(txn kv.Transaction, maxNumJobs int) ([]*model.Job, error) {
	t := meta.NewMeta(txn)
	jobs, err := t.GetLastNHistoryDDLJobs(maxNumJobs)
	if err != nil {
		return nil, errors.Trace(err)
	}
	return jobs, nil
}

// IterHistoryDDLJobs iterates history DDL jobs until the `finishFn` return true or error.
func IterHistoryDDLJobs(txn kv.Transaction, finishFn func([]*model.Job) (bool, error)) error {
	txnMeta := meta.NewMeta(txn)
	iter, err := txnMeta.GetLastHistoryDDLJobsIterator()
	if err != nil {
		return err
	}
	cacheJobs := make([]*model.Job, 0, DefNumHistoryJobs)
	for {
		cacheJobs, err = iter.GetLastJobs(DefNumHistoryJobs, cacheJobs)
		if err != nil || len(cacheJobs) == 0 {
			return err
		}
		finish, err := finishFn(cacheJobs)
		if err != nil || finish {
			return err
		}
	}
}

// IterAllDDLJobs will iterates running DDL jobs first, return directly if `finishFn` return true or error,
// then iterates history DDL jobs until the `finishFn` return true or error.
func IterAllDDLJobs(txn kv.Transaction, finishFn func([]*model.Job) (bool, error)) error {
	jobs, err := GetDDLJobs(txn)
	if err != nil {
		return err
	}

	finish, err := finishFn(jobs)
	if err != nil || finish {
		return err
	}
	return IterHistoryDDLJobs(txn, finishFn)
}

// RecordData is the record data composed of a handle and values.
type RecordData struct {
	Handle kv.Handle
	Values []types.Datum
}

func getCount(ctx sessionctx.Context, sql string) (int64, error) {
	rows, _, err := ctx.(sqlexec.RestrictedSQLExecutor).ExecRestrictedSQLWithSnapshot(sql)
	if err != nil {
		return 0, errors.Trace(err)
	}
	if len(rows) != 1 {
		return 0, errors.Errorf("can not get count, sql %s result rows %d", sql, len(rows))
	}
	return rows[0].GetInt64(0), nil
}

// Count greater Types
const (
	// TblCntGreater means that the number of table rows is more than the number of index rows.
	TblCntGreater byte = 1
	// IdxCntGreater means that the number of index rows is more than the number of table rows.
	IdxCntGreater byte = 2
)

// CheckIndicesCount compares indices count with table count.
// It returns the count greater type, the index offset and an error.
// It returns nil if the count from the index is equal to the count from the table columns,
// otherwise it returns an error and the corresponding index's offset.
func CheckIndicesCount(ctx sessionctx.Context, dbName, tableName string, indices []string) (byte, int, error) {
	// Here we need check all indexes, includes invisible index
	ctx.GetSessionVars().OptimizerUseInvisibleIndexes = true
	// Add `` for some names like `table name`.
	sql := fmt.Sprintf("SELECT COUNT(*) FROM `%s`.`%s` USE INDEX()", dbName, tableName)
	tblCnt, err := getCount(ctx, sql)
	if err != nil {
		return 0, 0, errors.Trace(err)
	}
	for i, idx := range indices {
		sql = fmt.Sprintf("SELECT COUNT(*) FROM `%s`.`%s` USE INDEX(`%s`)", dbName, tableName, idx)
		idxCnt, err := getCount(ctx, sql)
		if err != nil {
			return 0, i, errors.Trace(err)
		}
		logutil.Logger(context.Background()).Info("check indices count",
			zap.String("table", tableName), zap.Int64("cnt", tblCnt), zap.Reflect("index", idx), zap.Int64("cnt", idxCnt))
		if tblCnt == idxCnt {
			continue
		}

		var ret byte
		if tblCnt > idxCnt {
			ret = TblCntGreater
		} else if idxCnt > tblCnt {
			ret = IdxCntGreater
		}
		return ret, i, errors.Errorf("table count %d != index(%s) count %d", tblCnt, idx, idxCnt)
	}
	return 0, 0, nil
}

// CheckRecordAndIndex is exported for testing.
func CheckRecordAndIndex(sessCtx sessionctx.Context, txn kv.Transaction, t table.Table, idx table.Index) error {
	sc := sessCtx.GetSessionVars().StmtCtx
	idxCols := make([]*table.Column, len(idx.Meta().Columns))
	for i, col := range idx.Meta().Columns {
		idxCols[i] = t.Cols()[col.Offset]
	}

	startKey := t.RecordKey(kv.IntHandle(math.MinInt64))
	filterFunc := func(h1 kv.Handle, vals1 []types.Datum, cols []*table.Column) (bool, error) {
		for i, val := range vals1 {
			col := cols[i]
			if val.IsNull() {
				if mysql.HasNotNullFlag(col.Flag) && col.ToInfo().OriginDefaultValue == nil {
					return false, errors.Errorf("Column %v define as not null, but can't find the value where handle is %v", col.Name, h1)
				}
				// NULL value is regarded as its default value.
				colDefVal, err := table.GetColOriginDefaultValue(sessCtx, col.ToInfo())
				if err != nil {
					return false, errors.Trace(err)
				}
				vals1[i] = colDefVal
			}
		}
		isExist, h2, err := idx.Exist(sc, txn, vals1, h1)
		if kv.ErrKeyExists.Equal(err) {
			record1 := &RecordData{Handle: h1, Values: vals1}
			record2 := &RecordData{Handle: h2, Values: vals1}
			return false, ErrDataInConsistent.GenWithStack("index:%#v != record:%#v", record2, record1)
		}
		if err != nil {
			return false, errors.Trace(err)
		}
		if !isExist {
			record := &RecordData{Handle: h1, Values: vals1}
			return false, ErrDataInConsistent.GenWithStack("index:%#v != record:%#v", nil, record)
		}

		return true, nil
	}
<<<<<<< HEAD
	err := iterRecords(sessCtx, txn, t, startKey, cols, filterFunc)
=======
	err := iterRecords(sessCtx, txn, t, startKey, idxCols, filterFunc, genExprs)
>>>>>>> 8a6554a2
	if err != nil {
		return errors.Trace(err)
	}

	return nil
}

func makeRowDecoder(t table.Table, sctx sessionctx.Context) *decoder.RowDecoder {
	dbName := model.NewCIStr(sctx.GetSessionVars().CurrentDB)
	exprCols, _ := expression.ColumnInfos2ColumnsAndNames(sctx, dbName, t.Meta().Name, t.Meta().Columns, t.Meta())
	mockSchema := expression.NewSchema(exprCols...)
	decodeColsMap := decoder.BuildFullDecodeColMap(t, mockSchema)

	return decoder.NewRowDecoder(t, decodeColsMap)
}

<<<<<<< HEAD
func iterRecords(sessCtx sessionctx.Context, retriever kv.Retriever, t table.Table, startKey kv.Key, cols []*table.Column, fn table.RecordIterFunc) error {
=======
// genExprs use to calculate generated column value.
func iterRecords(sessCtx sessionctx.Context, retriever kv.Retriever, t table.Table, startKey kv.Key, idxCols []*table.Column,
	fn table.RecordIterFunc, genExprs map[model.TableColumnID]expression.Expression) error {
>>>>>>> 8a6554a2
	prefix := t.RecordPrefix()
	keyUpperBound := prefix.PrefixNext()

	it, err := retriever.Iter(startKey, keyUpperBound)
	if err != nil {
		return errors.Trace(err)
	}
	defer it.Close()

	if !it.Valid() {
		return nil
	}

	logutil.BgLogger().Debug("record",
		zap.Stringer("startKey", startKey),
		zap.Stringer("key", it.Key()),
		zap.Binary("value", it.Value()))
<<<<<<< HEAD
	rowDecoder := makeRowDecoder(t, sessCtx)
=======
	rowDecoder := makeRowDecoder(t, idxCols, genExprs)
>>>>>>> 8a6554a2
	for it.Valid() && it.Key().HasPrefix(prefix) {
		// first kv pair is row lock information.
		// TODO: check valid lock
		// get row handle
		handle, err := tablecodec.DecodeRowKey(it.Key())
		if err != nil {
			return errors.Trace(err)
		}

		rowMap, err := rowDecoder.DecodeAndEvalRowWithMap(sessCtx, handle, it.Value(), sessCtx.GetSessionVars().Location(), time.UTC, nil)
		if err != nil {
			return errors.Trace(err)
		}
		data := make([]types.Datum, 0, len(idxCols))
		for _, col := range idxCols {
			data = append(data, rowMap[col.ID])
		}
		more, err := fn(handle, data, idxCols)
		if !more || err != nil {
			return errors.Trace(err)
		}

		rk := t.RecordKey(handle)
		err = kv.NextUntil(it, util.RowKeyPrefixFilter(rk))
		if err != nil {
			return errors.Trace(err)
		}
	}

	return nil
}

var (
	// ErrDataInConsistent indicate that meets inconsistent data.
	ErrDataInConsistent = terror.ClassAdmin.New(errno.ErrDataInConsistent, errno.MySQLErrName[errno.ErrDataInConsistent])
	// ErrDDLJobNotFound indicates the job id was not found.
	ErrDDLJobNotFound = terror.ClassAdmin.New(errno.ErrDDLJobNotFound, errno.MySQLErrName[errno.ErrDDLJobNotFound])
	// ErrCancelFinishedDDLJob returns when cancel a finished ddl job.
	ErrCancelFinishedDDLJob = terror.ClassAdmin.New(errno.ErrCancelFinishedDDLJob, errno.MySQLErrName[errno.ErrCancelFinishedDDLJob])
	// ErrCannotCancelDDLJob returns when cancel a almost finished ddl job, because cancel in now may cause data inconsistency.
	ErrCannotCancelDDLJob = terror.ClassAdmin.New(errno.ErrCannotCancelDDLJob, errno.MySQLErrName[errno.ErrCannotCancelDDLJob])
)<|MERGE_RESOLUTION|>--- conflicted
+++ resolved
@@ -348,9 +348,9 @@
 // CheckRecordAndIndex is exported for testing.
 func CheckRecordAndIndex(sessCtx sessionctx.Context, txn kv.Transaction, t table.Table, idx table.Index) error {
 	sc := sessCtx.GetSessionVars().StmtCtx
-	idxCols := make([]*table.Column, len(idx.Meta().Columns))
+	cols := make([]*table.Column, len(idx.Meta().Columns))
 	for i, col := range idx.Meta().Columns {
-		idxCols[i] = t.Cols()[col.Offset]
+		cols[i] = t.Cols()[col.Offset]
 	}
 
 	startKey := t.RecordKey(kv.IntHandle(math.MinInt64))
@@ -385,11 +385,7 @@
 
 		return true, nil
 	}
-<<<<<<< HEAD
 	err := iterRecords(sessCtx, txn, t, startKey, cols, filterFunc)
-=======
-	err := iterRecords(sessCtx, txn, t, startKey, idxCols, filterFunc, genExprs)
->>>>>>> 8a6554a2
 	if err != nil {
 		return errors.Trace(err)
 	}
@@ -397,22 +393,19 @@
 	return nil
 }
 
-func makeRowDecoder(t table.Table, sctx sessionctx.Context) *decoder.RowDecoder {
+func makeRowDecoder(t table.Table, sctx sessionctx.Context) (*decoder.RowDecoder, error) {
 	dbName := model.NewCIStr(sctx.GetSessionVars().CurrentDB)
-	exprCols, _ := expression.ColumnInfos2ColumnsAndNames(sctx, dbName, t.Meta().Name, t.Meta().Columns, t.Meta())
+	exprCols, _, err := expression.ColumnInfos2ColumnsAndNames(sctx, dbName, t.Meta().Name, t.Meta().Columns, t.Meta())
+	if err != nil {
+		return nil, err
+	}
 	mockSchema := expression.NewSchema(exprCols...)
 	decodeColsMap := decoder.BuildFullDecodeColMap(t, mockSchema)
 
-	return decoder.NewRowDecoder(t, decodeColsMap)
-}
-
-<<<<<<< HEAD
+	return decoder.NewRowDecoder(t, decodeColsMap), nil
+}
+
 func iterRecords(sessCtx sessionctx.Context, retriever kv.Retriever, t table.Table, startKey kv.Key, cols []*table.Column, fn table.RecordIterFunc) error {
-=======
-// genExprs use to calculate generated column value.
-func iterRecords(sessCtx sessionctx.Context, retriever kv.Retriever, t table.Table, startKey kv.Key, idxCols []*table.Column,
-	fn table.RecordIterFunc, genExprs map[model.TableColumnID]expression.Expression) error {
->>>>>>> 8a6554a2
 	prefix := t.RecordPrefix()
 	keyUpperBound := prefix.PrefixNext()
 
@@ -430,11 +423,10 @@
 		zap.Stringer("startKey", startKey),
 		zap.Stringer("key", it.Key()),
 		zap.Binary("value", it.Value()))
-<<<<<<< HEAD
-	rowDecoder := makeRowDecoder(t, sessCtx)
-=======
-	rowDecoder := makeRowDecoder(t, idxCols, genExprs)
->>>>>>> 8a6554a2
+	rowDecoder, err := makeRowDecoder(t, sessCtx)
+	if err != nil {
+		return err
+	}
 	for it.Valid() && it.Key().HasPrefix(prefix) {
 		// first kv pair is row lock information.
 		// TODO: check valid lock
@@ -448,11 +440,11 @@
 		if err != nil {
 			return errors.Trace(err)
 		}
-		data := make([]types.Datum, 0, len(idxCols))
-		for _, col := range idxCols {
+		data := make([]types.Datum, 0, len(cols))
+		for _, col := range cols {
 			data = append(data, rowMap[col.ID])
 		}
-		more, err := fn(handle, data, idxCols)
+		more, err := fn(handle, data, cols)
 		if !more || err != nil {
 			return errors.Trace(err)
 		}
