--- conflicted
+++ resolved
@@ -19,11 +19,7 @@
 	"encoding/json"
 	"math"
 	"sort"
-<<<<<<< HEAD
-=======
 	"strings"
-	"time"
->>>>>>> db3e69eb
 
 	"github.com/pingcap/errors"
 	"github.com/pingcap/tidb/errno"
