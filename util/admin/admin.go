// Copyright 2015 PingCAP, Inc.
//
// Licensed under the Apache License, Version 2.0 (the "License");
// you may not use this file except in compliance with the License.
// You may obtain a copy of the License at
//
//     http://www.apache.org/licenses/LICENSE-2.0
//
// Unless required by applicable law or agreed to in writing, software
// distributed under the License is distributed on an "AS IS" BASIS,
// WITHOUT WARRANTIES OR CONDITIONS OF ANY KIND, either express or implied.
// See the License for the specific language governing permissions and
// limitations under the License.

package admin

import (
	"context"
	"encoding/json"
	"math"
	"sort"
	"strings"
	"time"

	"github.com/pingcap/errors"
	"github.com/pingcap/tidb/errno"
	"github.com/pingcap/tidb/expression"
	"github.com/pingcap/tidb/kv"
	"github.com/pingcap/tidb/meta"
	"github.com/pingcap/tidb/parser/model"
	"github.com/pingcap/tidb/parser/mysql"
	"github.com/pingcap/tidb/sessionctx"
	"github.com/pingcap/tidb/table"
	"github.com/pingcap/tidb/tablecodec"
	"github.com/pingcap/tidb/types"
	"github.com/pingcap/tidb/util"
	"github.com/pingcap/tidb/util/dbterror"
	"github.com/pingcap/tidb/util/logutil"
	"github.com/pingcap/tidb/util/logutil/consistency"
	decoder "github.com/pingcap/tidb/util/rowDecoder"
	"github.com/pingcap/tidb/util/sqlexec"
	"go.uber.org/zap"
)

// DDLInfo is for DDL information.
type DDLInfo struct {
	SchemaVer   int64
	ReorgHandle kv.Key       // It's only used for DDL information.
	Jobs        []*model.Job // It's the currently running jobs.
}

// GetDDLInfo returns DDL information.
func GetDDLInfo(txn kv.Transaction) (*DDLInfo, error) {
	var err error
	info := &DDLInfo{}
	t := meta.NewMeta(txn)

	info.Jobs = make([]*model.Job, 0, 2)
	job, err := t.GetDDLJobByIdx(0)
	if err != nil {
		return nil, errors.Trace(err)
	}
	if job != nil {
		info.Jobs = append(info.Jobs, job)
	}
	addIdxJob, err := t.GetDDLJobByIdx(0, meta.AddIndexJobListKey)
	if err != nil {
		return nil, errors.Trace(err)
	}
	if addIdxJob != nil {
		info.Jobs = append(info.Jobs, addIdxJob)
	}

	info.SchemaVer, err = t.GetSchemaVersion()
	if err != nil {
		return nil, errors.Trace(err)
	}
	if addIdxJob == nil {
		return info, nil
	}

	_, info.ReorgHandle, _, _, err = t.GetDDLReorgHandle(addIdxJob)
	if err != nil {
		if meta.ErrDDLReorgElementNotExist.Equal(err) {
			return info, nil
		}
		return nil, errors.Trace(err)
	}

	return info, nil
}

// IsJobRollbackable checks whether the job can be rollback.
func IsJobRollbackable(job *model.Job) bool {
	switch job.Type {
	case model.ActionDropIndex, model.ActionDropPrimaryKey, model.ActionDropIndexes:
		// We can't cancel if index current state is in StateDeleteOnly or StateDeleteReorganization or StateWriteOnly, otherwise there will be an inconsistent issue between record and index.
		// In WriteOnly state, we can rollback for normal index but can't rollback for expression index(need to drop hidden column). Since we can't
		// know the type of index here, we consider all indices except primary index as non-rollbackable.
		// TODO: distinguish normal index and expression index so that we can rollback `DropIndex` for normal index in WriteOnly state.
		// TODO: make DropPrimaryKey rollbackable in WriteOnly, it need to deal with some tests.
		if job.SchemaState == model.StateDeleteOnly ||
			job.SchemaState == model.StateDeleteReorganization ||
			job.SchemaState == model.StateWriteOnly {
			return false
		}
	case model.ActionDropSchema, model.ActionDropTable, model.ActionDropSequence:
		// To simplify the rollback logic, cannot be canceled in the following states.
		if job.SchemaState == model.StateWriteOnly ||
			job.SchemaState == model.StateDeleteOnly {
			return false
		}
	case model.ActionAddTablePartition:
		return job.SchemaState == model.StateNone || job.SchemaState == model.StateReplicaOnly
	case model.ActionDropColumn, model.ActionDropColumns, model.ActionDropTablePartition,
		model.ActionRebaseAutoID, model.ActionShardRowID,
		model.ActionTruncateTable, model.ActionAddForeignKey,
		model.ActionDropForeignKey, model.ActionRenameTable,
		model.ActionModifyTableCharsetAndCollate, model.ActionTruncateTablePartition,
		model.ActionModifySchemaCharsetAndCollate, model.ActionRepairTable,
		model.ActionModifyTableAutoIdCache, model.ActionModifySchemaDefaultPlacement:
		return job.SchemaState == model.StateNone
	}
	return true
}

// CancelJobs cancels the DDL jobs.
func CancelJobs(txn kv.Transaction, ids []int64) ([]error, error) {
	if len(ids) == 0 {
		return nil, nil
	}

	errs := make([]error, len(ids))
	t := meta.NewMeta(txn)
	generalJobs, err := getDDLJobsInQueue(t, meta.DefaultJobListKey)
	if err != nil {
		return nil, errors.Trace(err)
	}
	addIdxJobs, err := getDDLJobsInQueue(t, meta.AddIndexJobListKey)
	if err != nil {
		return nil, errors.Trace(err)
	}
	jobs := append(generalJobs, addIdxJobs...)

	for i, id := range ids {
		found := false
		for j, job := range jobs {
			if id != job.ID {
				logutil.BgLogger().Debug("the job that needs to be canceled isn't equal to current job",
					zap.Int64("need to canceled job ID", id),
					zap.Int64("current job ID", job.ID))
				continue
			}
			found = true
			// These states can't be cancelled.
			if job.IsDone() || job.IsSynced() {
				errs[i] = ErrCancelFinishedDDLJob.GenWithStackByArgs(id)
				continue
			}
			// If the state is rolling back, it means the work is cleaning the data after cancelling the job.
			if job.IsCancelled() || job.IsRollingback() || job.IsRollbackDone() {
				continue
			}
			if !IsJobRollbackable(job) {
				errs[i] = ErrCannotCancelDDLJob.GenWithStackByArgs(job.ID)
				continue
			}

			job.State = model.JobStateCancelling
			// Make sure RawArgs isn't overwritten.
			err := json.Unmarshal(job.RawArgs, &job.Args)
			if err != nil {
				errs[i] = errors.Trace(err)
				continue
			}
			if j >= len(generalJobs) {
				offset := int64(j - len(generalJobs))
				err = t.UpdateDDLJob(offset, job, true, meta.AddIndexJobListKey)
			} else {
				err = t.UpdateDDLJob(int64(j), job, true)
			}
			if err != nil {
				errs[i] = errors.Trace(err)
			}
		}
		if !found {
			errs[i] = ErrDDLJobNotFound.GenWithStackByArgs(id)
		}
	}
	return errs, nil
}

func getDDLJobsInQueue(t *meta.Meta, jobListKey meta.JobListKeyType) ([]*model.Job, error) {
	cnt, err := t.DDLJobQueueLen(jobListKey)
	if err != nil {
		return nil, errors.Trace(err)
	}
	jobs := make([]*model.Job, cnt)
	for i := range jobs {
		jobs[i], err = t.GetDDLJobByIdx(int64(i), jobListKey)
		if err != nil {
			return nil, errors.Trace(err)
		}
	}
	return jobs, nil
}

// GetDDLJobs get all DDL jobs and sorts jobs by job.ID.
func GetDDLJobs(txn kv.Transaction) ([]*model.Job, error) {
	t := meta.NewMeta(txn)
	generalJobs, err := getDDLJobsInQueue(t, meta.DefaultJobListKey)
	if err != nil {
		return nil, errors.Trace(err)
	}
	addIdxJobs, err := getDDLJobsInQueue(t, meta.AddIndexJobListKey)
	if err != nil {
		return nil, errors.Trace(err)
	}
	jobs := append(generalJobs, addIdxJobs...)
	sort.Sort(jobArray(jobs))
	return jobs, nil
}

type jobArray []*model.Job

func (v jobArray) Len() int {
	return len(v)
}

func (v jobArray) Less(i, j int) bool {
	return v[i].ID < v[j].ID
}

func (v jobArray) Swap(i, j int) {
	v[i], v[j] = v[j], v[i]
}

// MaxHistoryJobs is exported for testing.
const MaxHistoryJobs = 10

// DefNumHistoryJobs is default value of the default number of history job
const DefNumHistoryJobs = 10

// GetHistoryDDLJobs returns the DDL history jobs and an error.
// The maximum count of history jobs is num.
func GetHistoryDDLJobs(txn kv.Transaction, maxNumJobs int) ([]*model.Job, error) {
	t := meta.NewMeta(txn)
	jobs, err := t.GetLastNHistoryDDLJobs(maxNumJobs)
	if err != nil {
		return nil, errors.Trace(err)
	}
	return jobs, nil
}

// IterHistoryDDLJobs iterates history DDL jobs until the `finishFn` return true or error.
func IterHistoryDDLJobs(txn kv.Transaction, finishFn func([]*model.Job) (bool, error)) error {
	txnMeta := meta.NewMeta(txn)
	iter, err := txnMeta.GetLastHistoryDDLJobsIterator()
	if err != nil {
		return err
	}
	cacheJobs := make([]*model.Job, 0, DefNumHistoryJobs)
	for {
		cacheJobs, err = iter.GetLastJobs(DefNumHistoryJobs, cacheJobs)
		if err != nil || len(cacheJobs) == 0 {
			return err
		}
		finish, err := finishFn(cacheJobs)
		if err != nil || finish {
			return err
		}
	}
}

// IterAllDDLJobs will iterates running DDL jobs first, return directly if `finishFn` return true or error,
// then iterates history DDL jobs until the `finishFn` return true or error.
func IterAllDDLJobs(txn kv.Transaction, finishFn func([]*model.Job) (bool, error)) error {
	jobs, err := GetDDLJobs(txn)
	if err != nil {
		return err
	}

	finish, err := finishFn(jobs)
	if err != nil || finish {
		return err
	}
	return IterHistoryDDLJobs(txn, finishFn)
}

<<<<<<< HEAD
func getCount(exec sqlexec.RestrictedSQLExecutor, stmt ast.StmtNode, snapshot uint64) (int64, error) {
	rows, _, err := exec.ExecRestrictedStmt(context.Background(), stmt, sqlexec.ExecOptionWithSnapshot(snapshot))
=======
// RecordData is the record data composed of a handle and values.
type RecordData struct {
	Handle kv.Handle
	Values []types.Datum
}

func getCount(exec sqlexec.RestrictedSQLExecutor, snapshot uint64, sql string, args ...interface{}) (int64, error) {
	rows, _, err := exec.ExecRestrictedSQL(context.Background(), []sqlexec.OptionFuncAlias{sqlexec.ExecOptionWithSnapshot(snapshot)}, sql, args...)
>>>>>>> 8fb83195
	if err != nil {
		return 0, errors.Trace(err)
	}
	if len(rows) != 1 {
		return 0, errors.Errorf("can not get count, rows count = %d", len(rows))
	}
	return rows[0].GetInt64(0), nil
}

// Count greater Types
const (
	// TblCntGreater means that the number of table rows is more than the number of index rows.
	TblCntGreater byte = 1
	// IdxCntGreater means that the number of index rows is more than the number of table rows.
	IdxCntGreater byte = 2
)

// CheckIndicesCount compares indices count with table count.
// It returns the count greater type, the index offset and an error.
// It returns nil if the count from the index is equal to the count from the table columns,
// otherwise it returns an error and the corresponding index's offset.
func CheckIndicesCount(ctx sessionctx.Context, dbName, tableName string, indices []string) (byte, int, error) {
	// Here we need check all indexes, includes invisible index
	ctx.GetSessionVars().OptimizerUseInvisibleIndexes = true
	defer func() {
		ctx.GetSessionVars().OptimizerUseInvisibleIndexes = false
	}()

	var snapshot uint64
	txn, err := ctx.Txn(false)
	if err != nil {
		return 0, 0, err
	}
	if txn.Valid() {
		snapshot = txn.StartTS()
	}
	if ctx.GetSessionVars().SnapshotTS != 0 {
		snapshot = ctx.GetSessionVars().SnapshotTS
	}

	// Add `` for some names like `table name`.
	exec := ctx.(sqlexec.RestrictedSQLExecutor)
	tblCnt, err := getCount(exec, snapshot, "SELECT COUNT(*) FROM %n.%n USE INDEX()", dbName, tableName)
	if err != nil {
		return 0, 0, errors.Trace(err)
	}
	for i, idx := range indices {
		idxCnt, err := getCount(exec, snapshot, "SELECT COUNT(*) FROM %n.%n USE INDEX(%n)", dbName, tableName, idx)
		if err != nil {
			return 0, i, errors.Trace(err)
		}
		logutil.Logger(context.Background()).Info("check indices count",
			zap.String("table", tableName), zap.Int64("cnt", tblCnt), zap.Reflect("index", idx), zap.Int64("cnt", idxCnt))
		if tblCnt == idxCnt {
			continue
		}

		var ret byte
		if tblCnt > idxCnt {
			ret = TblCntGreater
		} else if idxCnt > tblCnt {
			ret = IdxCntGreater
		}
		return ret, i, ErrAdminCheckTable.GenWithStack("table count %d != index(%s) count %d", tblCnt, idx, idxCnt)
	}
	return 0, 0, nil
}

// CheckRecordAndIndex is exported for testing.
func CheckRecordAndIndex(ctx context.Context, sessCtx sessionctx.Context, txn kv.Transaction, t table.Table, idx table.Index) error {
	sc := sessCtx.GetSessionVars().StmtCtx
	cols := make([]*table.Column, len(idx.Meta().Columns))
	for i, col := range idx.Meta().Columns {
		cols[i] = t.Cols()[col.Offset]
	}

	ir := func() *consistency.Reporter {
		return &consistency.Reporter{
			HandleEncode: func(handle kv.Handle) kv.Key {
				return tablecodec.EncodeRecordKey(t.RecordPrefix(), handle)
			},
			IndexEncode: func(idxRow *consistency.RecordData) kv.Key {
				var matchingIdx table.Index
				for _, v := range t.Indices() {
					if strings.EqualFold(v.Meta().Name.String(), idx.Meta().Name.O) {
						matchingIdx = v
						break
					}
				}
				if matchingIdx == nil {
					return nil
				}
				k, _, err := matchingIdx.GenIndexKey(sessCtx.GetSessionVars().StmtCtx, idxRow.Values, idxRow.Handle, nil)
				if err != nil {
					return nil
				}
				return k
			},
			Tbl:  t.Meta(),
			Idx:  idx.Meta(),
			Sctx: sessCtx,
		}
	}

	startKey := tablecodec.EncodeRecordKey(t.RecordPrefix(), kv.IntHandle(math.MinInt64))
	filterFunc := func(h1 kv.Handle, vals1 []types.Datum, cols []*table.Column) (bool, error) {
		for i, val := range vals1 {
			col := cols[i]
			if val.IsNull() {
				if mysql.HasNotNullFlag(col.Flag) && col.ToInfo().GetOriginDefaultValue() == nil {
					return false, errors.Errorf("Column %v define as not null, but can't find the value where handle is %v", col.Name, h1)
				}
				// NULL value is regarded as its default value.
				colDefVal, err := table.GetColOriginDefaultValue(sessCtx, col.ToInfo())
				if err != nil {
					return false, errors.Trace(err)
				}
				vals1[i] = colDefVal
			}
		}
		isExist, h2, err := idx.Exist(sc, txn, vals1, h1)
		if kv.ErrKeyExists.Equal(err) {
			record1 := &consistency.RecordData{Handle: h1, Values: vals1}
			record2 := &consistency.RecordData{Handle: h2, Values: vals1}
			return false, ir().ReportAdminCheckInconsistent(ctx, h1, record2, record1)
		}
		if err != nil {
			return false, errors.Trace(err)
		}
		if !isExist {
			record := &consistency.RecordData{Handle: h1, Values: vals1}
			return false, ir().ReportAdminCheckInconsistent(ctx, h1, nil, record)
		}

		return true, nil
	}
	err := iterRecords(sessCtx, txn, t, startKey, cols, filterFunc)
	if err != nil {
		return errors.Trace(err)
	}

	return nil
}

func makeRowDecoder(t table.Table, sctx sessionctx.Context) (*decoder.RowDecoder, error) {
	dbName := model.NewCIStr(sctx.GetSessionVars().CurrentDB)
	exprCols, _, err := expression.ColumnInfos2ColumnsAndNames(sctx, dbName, t.Meta().Name, t.Meta().Cols(), t.Meta())
	if err != nil {
		return nil, err
	}
	mockSchema := expression.NewSchema(exprCols...)
	decodeColsMap := decoder.BuildFullDecodeColMap(t.Cols(), mockSchema)

	return decoder.NewRowDecoder(t, t.Cols(), decodeColsMap), nil
}

func iterRecords(sessCtx sessionctx.Context, retriever kv.Retriever, t table.Table, startKey kv.Key, cols []*table.Column, fn table.RecordIterFunc) error {
	prefix := t.RecordPrefix()
	keyUpperBound := prefix.PrefixNext()

	it, err := retriever.Iter(startKey, keyUpperBound)
	if err != nil {
		return errors.Trace(err)
	}
	defer it.Close()

	if !it.Valid() {
		return nil
	}

	logutil.BgLogger().Debug("record",
		zap.Stringer("startKey", startKey),
		zap.Stringer("key", it.Key()),
		zap.Binary("value", it.Value()))
	rowDecoder, err := makeRowDecoder(t, sessCtx)
	if err != nil {
		return err
	}
	for it.Valid() && it.Key().HasPrefix(prefix) {
		// first kv pair is row lock information.
		// TODO: check valid lock
		// get row handle
		handle, err := tablecodec.DecodeRowKey(it.Key())
		if err != nil {
			return errors.Trace(err)
		}

		rowMap, err := rowDecoder.DecodeAndEvalRowWithMap(sessCtx, handle, it.Value(), sessCtx.GetSessionVars().Location(), time.UTC, nil)
		if err != nil {
			return errors.Trace(err)
		}
		data := make([]types.Datum, 0, len(cols))
		for _, col := range cols {
			data = append(data, rowMap[col.ID])
		}
		more, err := fn(handle, data, cols)
		if !more || err != nil {
			return errors.Trace(err)
		}

		rk := tablecodec.EncodeRecordKey(t.RecordPrefix(), handle)
		err = kv.NextUntil(it, util.RowKeyPrefixFilter(rk))
		if err != nil {
			return errors.Trace(err)
		}
	}

	return nil
}

var (
	// ErrDDLJobNotFound indicates the job id was not found.
	ErrDDLJobNotFound = dbterror.ClassAdmin.NewStd(errno.ErrDDLJobNotFound)
	// ErrCancelFinishedDDLJob returns when cancel a finished ddl job.
	ErrCancelFinishedDDLJob = dbterror.ClassAdmin.NewStd(errno.ErrCancelFinishedDDLJob)
	// ErrCannotCancelDDLJob returns when cancel a almost finished ddl job, because cancel in now may cause data inconsistency.
	ErrCannotCancelDDLJob = dbterror.ClassAdmin.NewStd(errno.ErrCannotCancelDDLJob)
	// ErrAdminCheckTable returns when the table records is inconsistent with the index values.
	ErrAdminCheckTable = dbterror.ClassAdmin.NewStd(errno.ErrAdminCheckTable)
)<|MERGE_RESOLUTION|>--- conflicted
+++ resolved
@@ -287,10 +287,6 @@
 	return IterHistoryDDLJobs(txn, finishFn)
 }
 
-<<<<<<< HEAD
-func getCount(exec sqlexec.RestrictedSQLExecutor, stmt ast.StmtNode, snapshot uint64) (int64, error) {
-	rows, _, err := exec.ExecRestrictedStmt(context.Background(), stmt, sqlexec.ExecOptionWithSnapshot(snapshot))
-=======
 // RecordData is the record data composed of a handle and values.
 type RecordData struct {
 	Handle kv.Handle
@@ -299,7 +295,6 @@
 
 func getCount(exec sqlexec.RestrictedSQLExecutor, snapshot uint64, sql string, args ...interface{}) (int64, error) {
 	rows, _, err := exec.ExecRestrictedSQL(context.Background(), []sqlexec.OptionFuncAlias{sqlexec.ExecOptionWithSnapshot(snapshot)}, sql, args...)
->>>>>>> 8fb83195
 	if err != nil {
 		return 0, errors.Trace(err)
 	}
