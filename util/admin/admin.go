// Copyright 2015 PingCAP, Inc.
//
// Licensed under the Apache License, Version 2.0 (the "License");
// you may not use this file except in compliance with the License.
// You may obtain a copy of the License at
//
//     http://www.apache.org/licenses/LICENSE-2.0
//
// Unless required by applicable law or agreed to in writing, software
// distributed under the License is distributed on an "AS IS" BASIS,
// See the License for the specific language governing permissions and
// limitations under the License.

package admin

import (
	"fmt"
	"io"
	"reflect"

	"github.com/juju/errors"
	"github.com/pingcap/tidb/kv"
	"github.com/pingcap/tidb/meta"
	"github.com/pingcap/tidb/model"
	"github.com/pingcap/tidb/mysql"
	"github.com/pingcap/tidb/sessionctx"
	"github.com/pingcap/tidb/sessionctx/stmtctx"
	"github.com/pingcap/tidb/table"
	"github.com/pingcap/tidb/tablecodec"
	"github.com/pingcap/tidb/terror"
	"github.com/pingcap/tidb/types"
	"github.com/pingcap/tidb/util"
	"github.com/pingcap/tidb/util/sqlexec"
	log "github.com/sirupsen/logrus"
)

// DDLInfo is for DDL information.
type DDLInfo struct {
	SchemaVer   int64
	ReorgHandle int64 // it's only used for DDL information.
	Job         *model.Job
}

// GetDDLInfo returns DDL information.
func GetDDLInfo(txn kv.Transaction) (*DDLInfo, error) {
	var err error
	info := &DDLInfo{}
	t := meta.NewMeta(txn)

	info.Job, err = t.GetDDLJobByIdx(0)
	if err != nil {
		return nil, errors.Trace(err)
	}
	info.SchemaVer, err = t.GetSchemaVersion()
	if err != nil {
		return nil, errors.Trace(err)
	}
	if info.Job == nil {
		return info, nil
	}

	info.ReorgHandle, err = t.GetDDLReorgHandle(info.Job)
	if err != nil {
		return nil, errors.Trace(err)
	}

	return info, nil
}

// CancelJobs cancels the DDL jobs.
func CancelJobs(txn kv.Transaction, ids []int64) ([]error, error) {
	if len(ids) == 0 {
		return nil, nil
	}

	jobs, err := GetDDLJobByIdxs(txn)
	if err != nil {
		return nil, errors.Trace(err)
	}

	errs := make([]error, len(ids))
	t := meta.NewMeta(txn)
	for i, id := range ids {
		found := false
		for j, job := range jobs {
			if id != job.ID {
				log.Debugf("the job ID %d that needs to be canceled isn't equal to current job ID %d", id, job.ID)
				continue
			}
			found = true
			// These states can't be cancelled.
			if job.IsDone() || job.IsSynced() {
				errs[i] = errors.New("This job is finished, so can't be cancelled")
				continue
			}
			// If the state is rolling back, it means the work is cleaning the data after cancelling the job.
			if job.IsCancelled() || job.IsRollingback() || job.IsRollbackDone() {
				continue
			}
			job.State = model.JobStateCancelling
			// Make sure RawArgs isn't overwritten.
			err := job.DecodeArgs(job.RawArgs)
			if err != nil {
				errs[i] = errors.Trace(err)
				continue
			}
			if job.Type == model.ActionAddIndex {
				err = t.UpdateDDLJob(int64(j), job, true, meta.AddIndexJobListKey)
			} else {
				err = t.UpdateDDLJob(int64(j), job, true)
			}
			if err != nil {
				errs[i] = errors.Trace(err)
			}
		}
		if !found {
			errs[i] = errors.New("Can't find this job")
		}
	}
	return errs, nil
}

<<<<<<< HEAD
// GetDDLJobByIdxs returns the DDL jobs and an error.
func GetDDLJobByIdxs(txn kv.Transaction) ([]*model.Job, error) {
	t := meta.NewMeta(txn)
	cnt, err := t.DDLJobQueueLen()
=======
func getDDLJobsInQueue(t *meta.Meta, jobListKey meta.JobListKeyType) ([]*model.Job, error) {
	cnt, err := t.DDLJobQueueLen(jobListKey)
>>>>>>> da6f0c1e
	if err != nil {
		return nil, errors.Trace(err)
	}
	jobs := make([]*model.Job, cnt)
	for i := range jobs {
<<<<<<< HEAD
		jobs[i], err = t.GetDDLJobByIdx(int64(i))
=======
		jobs[i], err = t.GetDDLJob(int64(i), jobListKey)
>>>>>>> da6f0c1e
		if err != nil {
			return nil, errors.Trace(err)
		}
	}
	return jobs, nil
}

// GetDDLJobs returns all DDL jobs.
// TODO: Sort jobs.
func GetDDLJobs(txn kv.Transaction) ([]*model.Job, error) {
	t := meta.NewMeta(txn)
	generalJobs, err := getDDLJobsInQueue(t, meta.DefaultJobListKey)
	if err != nil {
		return nil, errors.Trace(err)
	}
	addIdxJobs, err := getDDLJobsInQueue(t, meta.AddIndexJobListKey)
	if err != nil {
		return nil, errors.Trace(err)
	}
	return append(generalJobs, addIdxJobs...), nil
}

// MaxHistoryJobs is exported for testing.
const MaxHistoryJobs = 10

// DefNumHistoryJobs is default value of the default number of history job
const DefNumHistoryJobs = 10

// GetHistoryDDLJobs returns the DDL history jobs and an error.
// The maximum count of history jobs is num.
func GetHistoryDDLJobs(txn kv.Transaction, maxNumJobs int) ([]*model.Job, error) {
	t := meta.NewMeta(txn)
	jobs, err := t.GetAllHistoryDDLJobs()
	if err != nil {
		return nil, errors.Trace(err)
	}

	jobsLen := len(jobs)
	if jobsLen > maxNumJobs {
		start := jobsLen - maxNumJobs
		jobs = jobs[start:]
	}
	jobsLen = len(jobs)
	ret := make([]*model.Job, 0, jobsLen)
	for i := jobsLen - 1; i >= 0; i-- {
		ret = append(ret, jobs[i])
	}
	return ret, nil
}

func nextIndexVals(data []types.Datum) []types.Datum {
	// Add 0x0 to the end of data.
	return append(data, types.Datum{})
}

// RecordData is the record data composed of a handle and values.
type RecordData struct {
	Handle int64
	Values []types.Datum
}

func getCount(ctx sessionctx.Context, sql string) (int64, error) {
	rows, _, err := ctx.(sqlexec.RestrictedSQLExecutor).ExecRestrictedSQL(ctx, sql)
	if err != nil {
		return 0, errors.Trace(err)
	}
	if len(rows) != 1 {
		return 0, errors.Errorf("can not get count, sql %s result rows %d", sql, len(rows))
	}
	return rows[0].GetInt64(0), nil
}

// CheckIndicesCount compares indices count with table count.
// It returns nil if the count from the index is equal to the count from the table columns,
// otherwise it returns an error with a different information.
func CheckIndicesCount(ctx sessionctx.Context, dbName, tableName string, indices []string) error {
	// Add `` for some names like `table name`.
	sql := fmt.Sprintf("SELECT COUNT(*) FROM `%s`.`%s`", dbName, tableName)
	tblCnt, err := getCount(ctx, sql)
	if err != nil {
		return errors.Trace(err)
	}
	for _, idx := range indices {
		sql = fmt.Sprintf("SELECT COUNT(*) FROM `%s`.`%s` USE INDEX(`%s`)", dbName, tableName, idx)
		idxCnt, err := getCount(ctx, sql)
		if err != nil {
			return errors.Trace(err)
		}
		if tblCnt != idxCnt {
			return errors.Errorf("table count %d != index(%s) count %d", tblCnt, idx, idxCnt)
		}
	}

	return nil
}

// ScanIndexData scans the index handles and values in a limited number, according to the index information.
// It returns data and the next startVals until it doesn't have data, then returns data is nil and
// the next startVals is the values which can't get data. If startVals = nil and limit = -1,
// it returns the index data of the whole.
func ScanIndexData(sc *stmtctx.StatementContext, txn kv.Transaction, kvIndex table.Index, startVals []types.Datum, limit int64) (
	[]*RecordData, []types.Datum, error) {
	it, _, err := kvIndex.Seek(sc, txn, startVals)
	if err != nil {
		return nil, nil, errors.Trace(err)
	}
	defer it.Close()

	var idxRows []*RecordData
	var curVals []types.Datum
	for limit != 0 {
		val, h, err1 := it.Next()
		if terror.ErrorEqual(err1, io.EOF) {
			return idxRows, nextIndexVals(curVals), nil
		} else if err1 != nil {
			return nil, nil, errors.Trace(err1)
		}
		idxRows = append(idxRows, &RecordData{Handle: h, Values: val})
		limit--
		curVals = val
	}

	nextVals, _, err := it.Next()
	if terror.ErrorEqual(err, io.EOF) {
		return idxRows, nextIndexVals(curVals), nil
	} else if err != nil {
		return nil, nil, errors.Trace(err)
	}

	return idxRows, nextVals, nil
}

// CompareIndexData compares index data one by one.
// It returns nil if the data from the index is equal to the data from the table columns,
// otherwise it returns an error with a different set of records.
func CompareIndexData(sessCtx sessionctx.Context, txn kv.Transaction, t table.Table, idx table.Index) error {
	err := checkIndexAndRecord(sessCtx, txn, t, idx)
	if err != nil {
		return errors.Trace(err)
	}

	return CheckRecordAndIndex(sessCtx, txn, t, idx)
}

func getIndexFieldTypes(t table.Table, idx table.Index) ([]*types.FieldType, error) {
	idxColumns := idx.Meta().Columns
	tblColumns := t.Meta().Columns
	fieldTypes := make([]*types.FieldType, 0, len(idxColumns))
	for _, col := range idxColumns {
		colInfo := model.FindColumnInfo(tblColumns, col.Name.L)
		if colInfo == nil {
			return nil, errors.Errorf("index col:%v not found in table:%v", col.Name.String(), t.Meta().Name.String())
		}

		fieldTypes = append(fieldTypes, &colInfo.FieldType)
	}
	return fieldTypes, nil
}

func checkIndexAndRecord(sessCtx sessionctx.Context, txn kv.Transaction, t table.Table, idx table.Index) error {
	it, err := idx.SeekFirst(txn)
	if err != nil {
		return errors.Trace(err)
	}
	defer it.Close()

	cols := make([]*table.Column, len(idx.Meta().Columns))
	for i, col := range idx.Meta().Columns {
		cols[i] = t.Cols()[col.Offset]
	}

	fieldTypes, err := getIndexFieldTypes(t, idx)
	if err != nil {
		return errors.Trace(err)
	}
	for {
		vals1, h, err := it.Next()
		if terror.ErrorEqual(err, io.EOF) {
			break
		} else if err != nil {
			return errors.Trace(err)
		}

		vals1, err = tablecodec.UnflattenDatums(vals1, fieldTypes, sessCtx.GetSessionVars().Location())
		if err != nil {
			return errors.Trace(err)
		}
		vals2, err := rowWithCols(sessCtx, txn, t, h, cols)
		if kv.ErrNotExist.Equal(err) {
			record := &RecordData{Handle: h, Values: vals1}
			err = errDateNotEqual.Gen("index:%#v != record:%#v", record, nil)
		}
		if err != nil {
			return errors.Trace(err)
		}
		if !reflect.DeepEqual(vals1, vals2) {
			record1 := &RecordData{Handle: h, Values: vals1}
			record2 := &RecordData{Handle: h, Values: vals2}
			return errDateNotEqual.Gen("index:%#v != record:%#v", record1, record2)
		}
	}

	return nil
}

// CheckRecordAndIndex is exported for testing.
func CheckRecordAndIndex(sessCtx sessionctx.Context, txn kv.Transaction, t table.Table, idx table.Index) error {
	sc := sessCtx.GetSessionVars().StmtCtx
	cols := make([]*table.Column, len(idx.Meta().Columns))
	for i, col := range idx.Meta().Columns {
		cols[i] = t.Cols()[col.Offset]
	}

	startKey := t.RecordKey(0)
	filterFunc := func(h1 int64, vals1 []types.Datum, cols []*table.Column) (bool, error) {
		for i, val := range vals1 {
			col := cols[i]
			if val.IsNull() {
				if mysql.HasNotNullFlag(col.Flag) {
					return false, errors.New("Miss")
				}
				// NULL value is regarded as its default value.
				colDefVal, err := table.GetColOriginDefaultValue(sessCtx, col.ToInfo())
				if err != nil {
					return false, errors.Trace(err)
				}
				vals1[i] = colDefVal
			}
		}
		isExist, h2, err := idx.Exist(sc, txn, vals1, h1)
		if kv.ErrKeyExists.Equal(err) {
			record1 := &RecordData{Handle: h1, Values: vals1}
			record2 := &RecordData{Handle: h2, Values: vals1}
			return false, errDateNotEqual.Gen("index:%#v != record:%#v", record2, record1)
		}
		if err != nil {
			return false, errors.Trace(err)
		}
		if !isExist {
			record := &RecordData{Handle: h1, Values: vals1}
			return false, errDateNotEqual.Gen("index:%#v != record:%#v", nil, record)
		}

		return true, nil
	}
	err := iterRecords(sessCtx, txn, t, startKey, cols, filterFunc)

	if err != nil {
		return errors.Trace(err)
	}

	return nil
}

func scanTableData(sessCtx sessionctx.Context, retriever kv.Retriever, t table.Table, cols []*table.Column, startHandle, limit int64) (
	[]*RecordData, int64, error) {
	var records []*RecordData

	startKey := t.RecordKey(startHandle)
	filterFunc := func(h int64, d []types.Datum, cols []*table.Column) (bool, error) {
		if limit != 0 {
			r := &RecordData{
				Handle: h,
				Values: d,
			}
			records = append(records, r)
			limit--
			return true, nil
		}

		return false, nil
	}
	err := iterRecords(sessCtx, retriever, t, startKey, cols, filterFunc)
	if err != nil {
		return nil, 0, errors.Trace(err)
	}

	if len(records) == 0 {
		return records, startHandle, nil
	}

	nextHandle := records[len(records)-1].Handle + 1

	return records, nextHandle, nil
}

// ScanTableRecord scans table row handles and column values in a limited number.
// It returns data and the next startHandle until it doesn't have data, then returns data is nil and
// the next startHandle is the handle which can't get data. If startHandle = 0 and limit = -1,
// it returns the table data of the whole.
func ScanTableRecord(sessCtx sessionctx.Context, retriever kv.Retriever, t table.Table, startHandle, limit int64) (
	[]*RecordData, int64, error) {
	return scanTableData(sessCtx, retriever, t, t.Cols(), startHandle, limit)
}

// ScanSnapshotTableRecord scans the ver version of the table data in a limited number.
// It returns data and the next startHandle until it doesn't have data, then returns data is nil and
// the next startHandle is the handle which can't get data. If startHandle = 0 and limit = -1,
// it returns the table data of the whole.
func ScanSnapshotTableRecord(sessCtx sessionctx.Context, store kv.Storage, ver kv.Version, t table.Table, startHandle, limit int64) (
	[]*RecordData, int64, error) {
	snap, err := store.GetSnapshot(ver)
	if err != nil {
		return nil, 0, errors.Trace(err)
	}

	records, nextHandle, err := ScanTableRecord(sessCtx, snap, t, startHandle, limit)

	return records, nextHandle, errors.Trace(err)
}

// CompareTableRecord compares data and the corresponding table data one by one.
// It returns nil if data is equal to the data that scans from table, otherwise
// it returns an error with a different set of records. If exact is false, only compares handle.
func CompareTableRecord(sessCtx sessionctx.Context, txn kv.Transaction, t table.Table, data []*RecordData, exact bool) error {
	m := make(map[int64][]types.Datum, len(data))
	for _, r := range data {
		if _, ok := m[r.Handle]; ok {
			return errRepeatHandle.Gen("handle:%d is repeated in data", r.Handle)
		}
		m[r.Handle] = r.Values
	}

	startKey := t.RecordKey(0)
	filterFunc := func(h int64, vals []types.Datum, cols []*table.Column) (bool, error) {
		vals2, ok := m[h]
		if !ok {
			record := &RecordData{Handle: h, Values: vals}
			return false, errDateNotEqual.Gen("data:%#v != record:%#v", nil, record)
		}
		if !exact {
			delete(m, h)
			return true, nil
		}

		if !reflect.DeepEqual(vals, vals2) {
			record1 := &RecordData{Handle: h, Values: vals2}
			record2 := &RecordData{Handle: h, Values: vals}
			return false, errDateNotEqual.Gen("data:%#v != record:%#v", record1, record2)
		}

		delete(m, h)

		return true, nil
	}
	err := iterRecords(sessCtx, txn, t, startKey, t.Cols(), filterFunc)
	if err != nil {
		return errors.Trace(err)
	}

	for h, vals := range m {
		record := &RecordData{Handle: h, Values: vals}
		return errDateNotEqual.Gen("data:%#v != record:%#v", record, nil)
	}

	return nil
}

func rowWithCols(sessCtx sessionctx.Context, txn kv.Retriever, t table.Table, h int64, cols []*table.Column) ([]types.Datum, error) {
	key := t.RecordKey(h)
	value, err := txn.Get(key)
	if err != nil {
		return nil, errors.Trace(err)
	}
	v := make([]types.Datum, len(cols))
	colTps := make(map[int64]*types.FieldType, len(cols))
	for i, col := range cols {
		if col == nil {
			continue
		}
		if col.State != model.StatePublic {
			return nil, errInvalidColumnState.Gen("Cannot use none public column - %v", cols)
		}
		if col.IsPKHandleColumn(t.Meta()) {
			if mysql.HasUnsignedFlag(col.Flag) {
				v[i].SetUint64(uint64(h))
			} else {
				v[i].SetInt64(h)
			}
			continue
		}
		colTps[col.ID] = &col.FieldType
	}
	row, err := tablecodec.DecodeRow(value, colTps, sessCtx.GetSessionVars().Location())
	if err != nil {
		return nil, errors.Trace(err)
	}
	for i, col := range cols {
		if col == nil {
			continue
		}
		if col.State != model.StatePublic {
			// TODO: check this
			return nil, errInvalidColumnState.Gen("Cannot use none public column - %v", cols)
		}
		if col.IsPKHandleColumn(t.Meta()) {
			continue
		}
		ri, ok := row[col.ID]
		if !ok {
			if mysql.HasNotNullFlag(col.Flag) {
				return nil, errors.New("Miss")
			}
			// NULL value is regarded as its default value.
			colDefVal, err := table.GetColOriginDefaultValue(sessCtx, col.ToInfo())
			if err != nil {
				return nil, errors.Trace(err)
			}
			v[i] = colDefVal
			continue
		}
		v[i] = ri
	}
	return v, nil
}

func iterRecords(sessCtx sessionctx.Context, retriever kv.Retriever, t table.Table, startKey kv.Key, cols []*table.Column,
	fn table.RecordIterFunc) error {
	it, err := retriever.Seek(startKey)
	if err != nil {
		return errors.Trace(err)
	}
	defer it.Close()

	if !it.Valid() {
		return nil
	}

	log.Debugf("startKey:%q, key:%q, value:%q", startKey, it.Key(), it.Value())

	colMap := make(map[int64]*types.FieldType, len(cols))
	for _, col := range cols {
		colMap[col.ID] = &col.FieldType
	}
	prefix := t.RecordPrefix()
	for it.Valid() && it.Key().HasPrefix(prefix) {
		// first kv pair is row lock information.
		// TODO: check valid lock
		// get row handle
		handle, err := tablecodec.DecodeRowKey(it.Key())
		if err != nil {
			return errors.Trace(err)
		}

		rowMap, err := tablecodec.DecodeRow(it.Value(), colMap, sessCtx.GetSessionVars().Location())
		if err != nil {
			return errors.Trace(err)
		}
		data := make([]types.Datum, 0, len(cols))
		for _, col := range cols {
			if col.IsPKHandleColumn(t.Meta()) {
				data = append(data, types.NewIntDatum(handle))
			} else {
				data = append(data, rowMap[col.ID])
			}
		}
		more, err := fn(handle, data, cols)
		if !more || err != nil {
			return errors.Trace(err)
		}

		rk := t.RecordKey(handle)
		err = kv.NextUntil(it, util.RowKeyPrefixFilter(rk))
		if err != nil {
			return errors.Trace(err)
		}
	}

	return nil
}

// admin error codes.
const (
	codeDataNotEqual       terror.ErrCode = 1
	codeRepeatHandle                      = 2
	codeInvalidColumnState                = 3
)

var (
	errDateNotEqual       = terror.ClassAdmin.New(codeDataNotEqual, "data isn't equal")
	errRepeatHandle       = terror.ClassAdmin.New(codeRepeatHandle, "handle is repeated")
	errInvalidColumnState = terror.ClassAdmin.New(codeInvalidColumnState, "invalid column state")
)<|MERGE_RESOLUTION|>--- conflicted
+++ resolved
@@ -73,7 +73,7 @@
 		return nil, nil
 	}
 
-	jobs, err := GetDDLJobByIdxs(txn)
+	jobs, err := GetDDLJobs(txn)
 	if err != nil {
 		return nil, errors.Trace(err)
 	}
@@ -120,25 +120,14 @@
 	return errs, nil
 }
 
-<<<<<<< HEAD
-// GetDDLJobByIdxs returns the DDL jobs and an error.
-func GetDDLJobByIdxs(txn kv.Transaction) ([]*model.Job, error) {
-	t := meta.NewMeta(txn)
-	cnt, err := t.DDLJobQueueLen()
-=======
 func getDDLJobsInQueue(t *meta.Meta, jobListKey meta.JobListKeyType) ([]*model.Job, error) {
 	cnt, err := t.DDLJobQueueLen(jobListKey)
->>>>>>> da6f0c1e
 	if err != nil {
 		return nil, errors.Trace(err)
 	}
 	jobs := make([]*model.Job, cnt)
 	for i := range jobs {
-<<<<<<< HEAD
-		jobs[i], err = t.GetDDLJobByIdx(int64(i))
-=======
-		jobs[i], err = t.GetDDLJob(int64(i), jobListKey)
->>>>>>> da6f0c1e
+		jobs[i], err = t.GetDDLJobByIdx(int64(i), jobListKey)
 		if err != nil {
 			return nil, errors.Trace(err)
 		}
