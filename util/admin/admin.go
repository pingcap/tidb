// Copyright 2015 PingCAP, Inc.
//
// Licensed under the Apache License, Version 2.0 (the "License");
// you may not use this file except in compliance with the License.
// You may obtain a copy of the License at
//
//     http://www.apache.org/licenses/LICENSE-2.0
//
// Unless required by applicable law or agreed to in writing, software
// distributed under the License is distributed on an "AS IS" BASIS,
// See the License for the specific language governing permissions and
// limitations under the License.

package admin

import (
	"fmt"
	"io"
	"sort"
	"time"

	"github.com/pingcap/errors"
	"github.com/pingcap/parser/model"
	"github.com/pingcap/parser/mysql"
	"github.com/pingcap/parser/terror"
	"github.com/pingcap/tidb/expression"
	"github.com/pingcap/tidb/kv"
	"github.com/pingcap/tidb/meta"
	"github.com/pingcap/tidb/sessionctx"
	"github.com/pingcap/tidb/sessionctx/stmtctx"
	"github.com/pingcap/tidb/table"
	"github.com/pingcap/tidb/table/tables"
	"github.com/pingcap/tidb/tablecodec"
	"github.com/pingcap/tidb/types"
	"github.com/pingcap/tidb/util"
	"github.com/pingcap/tidb/util/rowDecoder"
	"github.com/pingcap/tidb/util/sqlexec"
	log "github.com/sirupsen/logrus"
)

// DDLInfo is for DDL information.
type DDLInfo struct {
	SchemaVer   int64
	ReorgHandle int64        // It's only used for DDL information.
	Jobs        []*model.Job // It's the currently running jobs.
}

// GetDDLInfo returns DDL information.
func GetDDLInfo(txn kv.Transaction) (*DDLInfo, error) {
	var err error
	info := &DDLInfo{}
	t := meta.NewMeta(txn)

	info.Jobs = make([]*model.Job, 0, 2)
	job, err := t.GetDDLJobByIdx(0)
	if err != nil {
		return nil, errors.Trace(err)
	}
	if job != nil {
		info.Jobs = append(info.Jobs, job)
	}
	addIdxJob, err := t.GetDDLJobByIdx(0, meta.AddIndexJobListKey)
	if err != nil {
		return nil, errors.Trace(err)
	}
	if addIdxJob != nil {
		info.Jobs = append(info.Jobs, addIdxJob)
	}

	info.SchemaVer, err = t.GetSchemaVersion()
	if err != nil {
		return nil, errors.Trace(err)
	}
	if addIdxJob == nil {
		return info, nil
	}

	info.ReorgHandle, _, _, err = t.GetDDLReorgHandle(addIdxJob)
	if err != nil {
		return nil, errors.Trace(err)
	}

	return info, nil
}

// IsJobRollbackable checks whether the job can be rollback.
func IsJobRollbackable(job *model.Job) bool {
	switch job.Type {
	case model.ActionDropIndex:
		// We can't cancel if index current state is in StateDeleteOnly or StateDeleteReorganization, otherwise will cause inconsistent between record and index.
		if job.SchemaState == model.StateDeleteOnly ||
			job.SchemaState == model.StateDeleteReorganization {
			return false
		}
<<<<<<< HEAD
	case model.ActionDropColumn:
		if job.SchemaState != model.StateNone {
			return false
		}
=======
>>>>>>> c8c92e2d
	case model.ActionDropSchema, model.ActionDropTable:
		// To simplify the rollback logic, cannot be canceled in the following states.
		if job.SchemaState == model.StateWriteOnly ||
			job.SchemaState == model.StateDeleteOnly {
			return false
		}
	case model.ActionDropColumn, model.ActionModifyColumn,
		model.ActionDropTablePartition, model.ActionAddTablePartition,
		model.ActionRebaseAutoID, model.ActionShardRowID,
		model.ActionTruncateTable, model.ActionAddForeignKey,
		model.ActionDropForeignKey:
		if job.SchemaState != model.StateNone {
			return ErrCannotCancelDDLJob.GenWithStackByArgs(id)
		}
	}
	return true
}

// CancelJobs cancels the DDL jobs.
func CancelJobs(txn kv.Transaction, ids []int64) ([]error, error) {
	if len(ids) == 0 {
		return nil, nil
	}

	jobs, err := GetDDLJobs(txn)
	if err != nil {
		return nil, errors.Trace(err)
	}

	errs := make([]error, len(ids))
	t := meta.NewMeta(txn)
	for i, id := range ids {
		found := false
		for j, job := range jobs {
			if id != job.ID {
				log.Debugf("the job ID %d that needs to be canceled isn't equal to current job ID %d", id, job.ID)
				continue
			}
			found = true
			// These states can't be cancelled.
			if job.IsDone() || job.IsSynced() {
				errs[i] = ErrCancelFinishedDDLJob.GenWithStackByArgs(id)
				continue
			}
			// If the state is rolling back, it means the work is cleaning the data after cancelling the job.
			if job.IsCancelled() || job.IsRollingback() || job.IsRollbackDone() {
				continue
			}
			if !IsJobRollbackable(job) {
				errs[i] = ErrCannotCancelDDLJob.GenWithStackByArgs(job.ID)
				continue
			}

			job.State = model.JobStateCancelling
			// Make sure RawArgs isn't overwritten.
			err := job.DecodeArgs(job.RawArgs)
			if err != nil {
				errs[i] = errors.Trace(err)
				continue
			}
			if job.Type == model.ActionAddIndex {
				err = t.UpdateDDLJob(int64(j), job, true, meta.AddIndexJobListKey)
			} else {
				err = t.UpdateDDLJob(int64(j), job, true)
			}
			if err != nil {
				errs[i] = errors.Trace(err)
			}
		}
		if !found {
			errs[i] = ErrDDLJobNotFound.GenWithStackByArgs(id)
		}
	}
	return errs, nil
}

func getDDLJobsInQueue(t *meta.Meta, jobListKey meta.JobListKeyType) ([]*model.Job, error) {
	cnt, err := t.DDLJobQueueLen(jobListKey)
	if err != nil {
		return nil, errors.Trace(err)
	}
	jobs := make([]*model.Job, cnt)
	for i := range jobs {
		jobs[i], err = t.GetDDLJobByIdx(int64(i), jobListKey)
		if err != nil {
			return nil, errors.Trace(err)
		}
	}
	return jobs, nil
}

// GetDDLJobs get all DDL jobs and sorts jobs by job.ID.
func GetDDLJobs(txn kv.Transaction) ([]*model.Job, error) {
	t := meta.NewMeta(txn)
	generalJobs, err := getDDLJobsInQueue(t, meta.DefaultJobListKey)
	if err != nil {
		return nil, errors.Trace(err)
	}
	addIdxJobs, err := getDDLJobsInQueue(t, meta.AddIndexJobListKey)
	if err != nil {
		return nil, errors.Trace(err)
	}
	jobs := append(generalJobs, addIdxJobs...)
	sort.Sort(jobArray(jobs))
	return jobs, nil
}

type jobArray []*model.Job

func (v jobArray) Len() int {
	return len(v)
}

func (v jobArray) Less(i, j int) bool {
	return v[i].ID < v[j].ID
}

func (v jobArray) Swap(i, j int) {
	v[i], v[j] = v[j], v[i]
}

// MaxHistoryJobs is exported for testing.
const MaxHistoryJobs = 10

// DefNumHistoryJobs is default value of the default number of history job
const DefNumHistoryJobs = 10

// GetHistoryDDLJobs returns the DDL history jobs and an error.
// The maximum count of history jobs is num.
func GetHistoryDDLJobs(txn kv.Transaction, maxNumJobs int) ([]*model.Job, error) {
	t := meta.NewMeta(txn)
	jobs, err := t.GetAllHistoryDDLJobs()
	if err != nil {
		return nil, errors.Trace(err)
	}

	jobsLen := len(jobs)
	if jobsLen > maxNumJobs {
		start := jobsLen - maxNumJobs
		jobs = jobs[start:]
	}
	jobsLen = len(jobs)
	ret := make([]*model.Job, 0, jobsLen)
	for i := jobsLen - 1; i >= 0; i-- {
		ret = append(ret, jobs[i])
	}
	return ret, nil
}

func nextIndexVals(data []types.Datum) []types.Datum {
	// Add 0x0 to the end of data.
	return append(data, types.Datum{})
}

// RecordData is the record data composed of a handle and values.
type RecordData struct {
	Handle int64
	Values []types.Datum
}

func getCount(ctx sessionctx.Context, sql string) (int64, error) {
	rows, _, err := ctx.(sqlexec.RestrictedSQLExecutor).ExecRestrictedSQLWithSnapshot(ctx, sql)
	if err != nil {
		return 0, errors.Trace(err)
	}
	if len(rows) != 1 {
		return 0, errors.Errorf("can not get count, sql %s result rows %d", sql, len(rows))
	}
	return rows[0].GetInt64(0), nil
}

// CheckIndicesCount compares indices count with table count.
// It returns nil if the count from the index is equal to the count from the table columns,
// otherwise it returns an error with a different information.
func CheckIndicesCount(ctx sessionctx.Context, dbName, tableName string, indices []string) error {
	// Add `` for some names like `table name`.
	sql := fmt.Sprintf("SELECT COUNT(*) FROM `%s`.`%s`", dbName, tableName)
	tblCnt, err := getCount(ctx, sql)
	if err != nil {
		return errors.Trace(err)
	}
	for _, idx := range indices {
		sql = fmt.Sprintf("SELECT COUNT(*) FROM `%s`.`%s` USE INDEX(`%s`)", dbName, tableName, idx)
		idxCnt, err := getCount(ctx, sql)
		if err != nil {
			return errors.Trace(err)
		}
		if tblCnt != idxCnt {
			return errors.Errorf("table count %d != index(%s) count %d", tblCnt, idx, idxCnt)
		}
	}

	return nil
}

// ScanIndexData scans the index handles and values in a limited number, according to the index information.
// It returns data and the next startVals until it doesn't have data, then returns data is nil and
// the next startVals is the values which can't get data. If startVals = nil and limit = -1,
// it returns the index data of the whole.
func ScanIndexData(sc *stmtctx.StatementContext, txn kv.Transaction, kvIndex table.Index, startVals []types.Datum, limit int64) (
	[]*RecordData, []types.Datum, error) {
	it, _, err := kvIndex.Seek(sc, txn, startVals)
	if err != nil {
		return nil, nil, errors.Trace(err)
	}
	defer it.Close()

	var idxRows []*RecordData
	var curVals []types.Datum
	for limit != 0 {
		val, h, err1 := it.Next()
		if terror.ErrorEqual(err1, io.EOF) {
			return idxRows, nextIndexVals(curVals), nil
		} else if err1 != nil {
			return nil, nil, errors.Trace(err1)
		}
		idxRows = append(idxRows, &RecordData{Handle: h, Values: val})
		limit--
		curVals = val
	}

	nextVals, _, err := it.Next()
	if terror.ErrorEqual(err, io.EOF) {
		return idxRows, nextIndexVals(curVals), nil
	} else if err != nil {
		return nil, nil, errors.Trace(err)
	}

	return idxRows, nextVals, nil
}

// CompareIndexData compares index data one by one.
// It returns nil if the data from the index is equal to the data from the table columns,
// otherwise it returns an error with a different set of records.
// genExprs is use to calculate the virtual generate column.
func CompareIndexData(sessCtx sessionctx.Context, txn kv.Transaction, t table.Table, idx table.Index, genExprs map[model.TableColumnID]expression.Expression) error {
	err := checkIndexAndRecord(sessCtx, txn, t, idx, genExprs)
	if err != nil {
		return errors.Trace(err)
	}

	return CheckRecordAndIndex(sessCtx, txn, t, idx, genExprs)
}

func getIndexFieldTypes(t table.Table, idx table.Index) ([]*types.FieldType, error) {
	idxColumns := idx.Meta().Columns
	tblColumns := t.Meta().Columns
	fieldTypes := make([]*types.FieldType, 0, len(idxColumns))
	for _, col := range idxColumns {
		colInfo := model.FindColumnInfo(tblColumns, col.Name.L)
		if colInfo == nil {
			return nil, errors.Errorf("index col:%v not found in table:%v", col.Name.String(), t.Meta().Name.String())
		}

		fieldTypes = append(fieldTypes, &colInfo.FieldType)
	}
	return fieldTypes, nil
}

// adjustDatumKind treats KindString as KindBytes.
func adjustDatumKind(vals1, vals2 []types.Datum) {
	if len(vals1) != len(vals2) {
		return
	}

	for i, val1 := range vals1 {
		val2 := vals2[i]
		if val1.Kind() != val2.Kind() {
			if (val1.Kind() == types.KindBytes || val1.Kind() == types.KindString) &&
				(val2.Kind() == types.KindBytes || val2.Kind() == types.KindString) {
				vals1[i].SetBytes(val1.GetBytes())
				vals2[i].SetBytes(val2.GetBytes())
			}
		}
	}
}

func checkIndexAndRecord(sessCtx sessionctx.Context, txn kv.Transaction, t table.Table, idx table.Index, genExprs map[model.TableColumnID]expression.Expression) error {
	it, err := idx.SeekFirst(txn)
	if err != nil {
		return errors.Trace(err)
	}
	defer it.Close()

	cols := make([]*table.Column, len(idx.Meta().Columns))
	for i, col := range idx.Meta().Columns {
		cols[i] = t.Cols()[col.Offset]
	}

	fieldTypes, err := getIndexFieldTypes(t, idx)
	if err != nil {
		return errors.Trace(err)
	}
	rowDecoder := makeRowDecoder(t, cols, genExprs)
	sc := sessCtx.GetSessionVars().StmtCtx
	for {
		vals1, h, err := it.Next()
		if terror.ErrorEqual(err, io.EOF) {
			break
		} else if err != nil {
			return errors.Trace(err)
		}

		vals1, err = tablecodec.UnflattenDatums(vals1, fieldTypes, sessCtx.GetSessionVars().Location())
		if err != nil {
			return errors.Trace(err)
		}
		vals2, err := rowWithCols(sessCtx, txn, t, h, cols, rowDecoder)
		vals2 = tables.TruncateIndexValuesIfNeeded(t.Meta(), idx.Meta(), vals2)
		if kv.ErrNotExist.Equal(err) {
			record := &RecordData{Handle: h, Values: vals1}
			err = ErrDataInConsistent.GenWithStack("index:%#v != record:%#v", record, nil)
		}
		if err != nil {
			return errors.Trace(err)
		}
		adjustDatumKind(vals1, vals2)
		if !compareDatumSlice(sc, vals1, vals2) {
			record1 := &RecordData{Handle: h, Values: vals1}
			record2 := &RecordData{Handle: h, Values: vals2}
			return ErrDataInConsistent.GenWithStack("index:%#v != record:%#v", record1, record2)
		}
	}

	return nil
}

func compareDatumSlice(sc *stmtctx.StatementContext, val1s, val2s []types.Datum) bool {
	if len(val1s) != len(val2s) {
		return false
	}
	for i, v := range val1s {
		res, err := v.CompareDatum(sc, &val2s[i])
		if err != nil || res != 0 {
			return false
		}
	}
	return true
}

// CheckRecordAndIndex is exported for testing.
func CheckRecordAndIndex(sessCtx sessionctx.Context, txn kv.Transaction, t table.Table, idx table.Index, genExprs map[model.TableColumnID]expression.Expression) error {
	sc := sessCtx.GetSessionVars().StmtCtx
	cols := make([]*table.Column, len(idx.Meta().Columns))
	for i, col := range idx.Meta().Columns {
		cols[i] = t.Cols()[col.Offset]
	}

	startKey := t.RecordKey(0)
	filterFunc := func(h1 int64, vals1 []types.Datum, cols []*table.Column) (bool, error) {
		for i, val := range vals1 {
			col := cols[i]
			if val.IsNull() {
				if mysql.HasNotNullFlag(col.Flag) && col.ToInfo().OriginDefaultValue == nil {
					return false, errors.Errorf("Column %v define as not null, but can't find the value where handle is %v", col.Name, h1)
				}
				// NULL value is regarded as its default value.
				colDefVal, err := table.GetColOriginDefaultValue(sessCtx, col.ToInfo())
				if err != nil {
					return false, errors.Trace(err)
				}
				vals1[i] = colDefVal
			}
		}
		isExist, h2, err := idx.Exist(sc, txn, vals1, h1)
		if kv.ErrKeyExists.Equal(err) {
			record1 := &RecordData{Handle: h1, Values: vals1}
			record2 := &RecordData{Handle: h2, Values: vals1}
			return false, ErrDataInConsistent.GenWithStack("index:%#v != record:%#v", record2, record1)
		}
		if err != nil {
			return false, errors.Trace(err)
		}
		if !isExist {
			record := &RecordData{Handle: h1, Values: vals1}
			return false, ErrDataInConsistent.GenWithStack("index:%#v != record:%#v", nil, record)
		}

		return true, nil
	}
	err := iterRecords(sessCtx, txn, t, startKey, cols, filterFunc, genExprs)

	if err != nil {
		return errors.Trace(err)
	}

	return nil
}

func scanTableData(sessCtx sessionctx.Context, retriever kv.Retriever, t table.Table, cols []*table.Column, startHandle, limit int64) (
	[]*RecordData, int64, error) {
	var records []*RecordData

	startKey := t.RecordKey(startHandle)
	filterFunc := func(h int64, d []types.Datum, cols []*table.Column) (bool, error) {
		if limit != 0 {
			r := &RecordData{
				Handle: h,
				Values: d,
			}
			records = append(records, r)
			limit--
			return true, nil
		}
		return false, nil
	}
	err := iterRecords(sessCtx, retriever, t, startKey, cols, filterFunc, nil)
	if err != nil {
		return nil, 0, errors.Trace(err)
	}

	if len(records) == 0 {
		return records, startHandle, nil
	}

	nextHandle := records[len(records)-1].Handle + 1

	return records, nextHandle, nil
}

// ScanTableRecord scans table row handles and column values in a limited number.
// It returns data and the next startHandle until it doesn't have data, then returns data is nil and
// the next startHandle is the handle which can't get data. If startHandle = 0 and limit = -1,
// it returns the table data of the whole.
func ScanTableRecord(sessCtx sessionctx.Context, retriever kv.Retriever, t table.Table, startHandle, limit int64) (
	[]*RecordData, int64, error) {
	return scanTableData(sessCtx, retriever, t, t.Cols(), startHandle, limit)
}

// ScanSnapshotTableRecord scans the ver version of the table data in a limited number.
// It returns data and the next startHandle until it doesn't have data, then returns data is nil and
// the next startHandle is the handle which can't get data. If startHandle = 0 and limit = -1,
// it returns the table data of the whole.
func ScanSnapshotTableRecord(sessCtx sessionctx.Context, store kv.Storage, ver kv.Version, t table.Table, startHandle, limit int64) (
	[]*RecordData, int64, error) {
	snap, err := store.GetSnapshot(ver)
	if err != nil {
		return nil, 0, errors.Trace(err)
	}

	records, nextHandle, err := ScanTableRecord(sessCtx, snap, t, startHandle, limit)

	return records, nextHandle, errors.Trace(err)
}

// CompareTableRecord compares data and the corresponding table data one by one.
// It returns nil if data is equal to the data that scans from table, otherwise
// it returns an error with a different set of records. If exact is false, only compares handle.
func CompareTableRecord(sessCtx sessionctx.Context, txn kv.Transaction, t table.Table, data []*RecordData, exact bool) error {
	m := make(map[int64][]types.Datum, len(data))
	for _, r := range data {
		if _, ok := m[r.Handle]; ok {
			return errRepeatHandle.GenWithStack("handle:%d is repeated in data", r.Handle)
		}
		m[r.Handle] = r.Values
	}

	startKey := t.RecordKey(0)
	sc := sessCtx.GetSessionVars().StmtCtx
	filterFunc := func(h int64, vals []types.Datum, cols []*table.Column) (bool, error) {
		vals2, ok := m[h]
		if !ok {
			record := &RecordData{Handle: h, Values: vals}
			return false, ErrDataInConsistent.GenWithStack("data:%#v != record:%#v", nil, record)
		}
		if !exact {
			delete(m, h)
			return true, nil
		}

		if !compareDatumSlice(sc, vals, vals2) {
			record1 := &RecordData{Handle: h, Values: vals2}
			record2 := &RecordData{Handle: h, Values: vals}
			return false, ErrDataInConsistent.GenWithStack("data:%#v != record:%#v", record1, record2)
		}

		delete(m, h)

		return true, nil
	}
	err := iterRecords(sessCtx, txn, t, startKey, t.Cols(), filterFunc, nil)
	if err != nil {
		return errors.Trace(err)
	}

	for h, vals := range m {
		record := &RecordData{Handle: h, Values: vals}
		return ErrDataInConsistent.GenWithStack("data:%#v != record:%#v", record, nil)
	}

	return nil
}

func makeRowDecoder(t table.Table, decodeCol []*table.Column, genExpr map[model.TableColumnID]expression.Expression) *decoder.RowDecoder {
	cols := t.Cols()
	tblInfo := t.Meta()
	decodeColsMap := make(map[int64]decoder.Column, len(decodeCol))
	for _, v := range decodeCol {
		col := cols[v.Offset]
		tpExpr := decoder.Column{
			Col: col,
		}
		if col.IsGenerated() && !col.GeneratedStored {
			for _, c := range cols {
				if _, ok := col.Dependences[c.Name.L]; ok {
					decodeColsMap[c.ID] = decoder.Column{
						Col: c,
					}
				}
			}
			tpExpr.GenExpr = genExpr[model.TableColumnID{TableID: tblInfo.ID, ColumnID: col.ID}]
		}
		decodeColsMap[col.ID] = tpExpr
	}
	return decoder.NewRowDecoder(t, decodeColsMap)
}

// genExprs use to calculate generated column value.
func rowWithCols(sessCtx sessionctx.Context, txn kv.Retriever, t table.Table, h int64, cols []*table.Column, rowDecoder *decoder.RowDecoder) ([]types.Datum, error) {
	key := t.RecordKey(h)
	value, err := txn.Get(key)
	if err != nil {
		return nil, errors.Trace(err)
	}
	v := make([]types.Datum, len(cols))
	for i, col := range cols {
		if col == nil {
			continue
		}
		if col.State != model.StatePublic {
			return nil, errInvalidColumnState.GenWithStack("Cannot use none public column - %v", cols)
		}
		if col.IsPKHandleColumn(t.Meta()) {
			if mysql.HasUnsignedFlag(col.Flag) {
				v[i].SetUint64(uint64(h))
			} else {
				v[i].SetInt64(h)
			}
			continue
		}
	}

	rowMap, err := rowDecoder.DecodeAndEvalRowWithMap(sessCtx, h, value, sessCtx.GetSessionVars().Location(), time.UTC, nil)
	if err != nil {
		return nil, errors.Trace(err)
	}

	for i, col := range cols {
		if col == nil {
			continue
		}
		if col.State != model.StatePublic {
			// TODO: check this
			return nil, errInvalidColumnState.GenWithStack("Cannot use none public column - %v", cols)
		}
		if col.IsPKHandleColumn(t.Meta()) {
			continue
		}
		ri, ok := rowMap[col.ID]
		if !ok {
			if mysql.HasNotNullFlag(col.Flag) && col.ToInfo().OriginDefaultValue == nil {
				return nil, errors.Errorf("Column %v define as not null, but can't find the value where handle is %v", col.Name, h)
			}
			// NULL value is regarded as its default value.
			colDefVal, err := table.GetColOriginDefaultValue(sessCtx, col.ToInfo())
			if err != nil {
				return nil, errors.Trace(err)
			}
			v[i] = colDefVal
			continue
		}
		v[i] = ri
	}
	return v, nil
}

// genExprs use to calculate generated column value.
func iterRecords(sessCtx sessionctx.Context, retriever kv.Retriever, t table.Table, startKey kv.Key, cols []*table.Column,
	fn table.RecordIterFunc, genExprs map[model.TableColumnID]expression.Expression) error {
	prefix := t.RecordPrefix()
	keyUpperBound := prefix.PrefixNext()

	it, err := retriever.Iter(startKey, keyUpperBound)
	if err != nil {
		return errors.Trace(err)
	}
	defer it.Close()

	if !it.Valid() {
		return nil
	}

	log.Debugf("startKey:%q, key:%q, value:%q", startKey, it.Key(), it.Value())
	rowDecoder := makeRowDecoder(t, cols, genExprs)
	for it.Valid() && it.Key().HasPrefix(prefix) {
		// first kv pair is row lock information.
		// TODO: check valid lock
		// get row handle
		handle, err := tablecodec.DecodeRowKey(it.Key())
		if err != nil {
			return errors.Trace(err)
		}

		rowMap, err := rowDecoder.DecodeAndEvalRowWithMap(sessCtx, handle, it.Value(), sessCtx.GetSessionVars().Location(), time.UTC, nil)
		if err != nil {
			return errors.Trace(err)
		}
		data := make([]types.Datum, 0, len(cols))
		for _, col := range cols {
			if col.IsPKHandleColumn(t.Meta()) {
				if mysql.HasUnsignedFlag(col.Flag) {
					data = append(data, types.NewUintDatum(uint64(handle)))
				} else {
					data = append(data, types.NewIntDatum(handle))
				}
			} else {
				data = append(data, rowMap[col.ID])
			}
		}
		more, err := fn(handle, data, cols)
		if !more || err != nil {
			return errors.Trace(err)
		}

		rk := t.RecordKey(handle)
		err = kv.NextUntil(it, util.RowKeyPrefixFilter(rk))
		if err != nil {
			return errors.Trace(err)
		}
	}

	return nil
}

// admin error codes.
const (
	codeDataNotEqual       terror.ErrCode = 1
	codeRepeatHandle                      = 2
	codeInvalidColumnState                = 3
	codeDDLJobNotFound                    = 4
	codeCancelFinishedJob                 = 5
	codeCannotCancelDDLJob                = 6
)

var (
	// ErrDataInConsistent indicate that meets inconsistent data.
	ErrDataInConsistent   = terror.ClassAdmin.New(codeDataNotEqual, "data isn't equal")
	errRepeatHandle       = terror.ClassAdmin.New(codeRepeatHandle, "handle is repeated")
	errInvalidColumnState = terror.ClassAdmin.New(codeInvalidColumnState, "invalid column state")
	// ErrDDLJobNotFound indicates the job id was not found.
	ErrDDLJobNotFound = terror.ClassAdmin.New(codeDDLJobNotFound, "DDL Job:%v not found")
	// ErrCancelFinishedDDLJob returns when cancel a finished ddl job.
	ErrCancelFinishedDDLJob = terror.ClassAdmin.New(codeCancelFinishedJob, "This job:%v is finished, so can't be cancelled")
	// ErrCannotCancelDDLJob returns when cancel a almost finished ddl job, because cancel in now may cause data inconsistency.
	ErrCannotCancelDDLJob = terror.ClassAdmin.New(codeCannotCancelDDLJob, "This job:%v is almost finished, can't be cancelled now")
)<|MERGE_RESOLUTION|>--- conflicted
+++ resolved
@@ -92,13 +92,6 @@
 			job.SchemaState == model.StateDeleteReorganization {
 			return false
 		}
-<<<<<<< HEAD
-	case model.ActionDropColumn:
-		if job.SchemaState != model.StateNone {
-			return false
-		}
-=======
->>>>>>> c8c92e2d
 	case model.ActionDropSchema, model.ActionDropTable:
 		// To simplify the rollback logic, cannot be canceled in the following states.
 		if job.SchemaState == model.StateWriteOnly ||
@@ -111,7 +104,7 @@
 		model.ActionTruncateTable, model.ActionAddForeignKey,
 		model.ActionDropForeignKey:
 		if job.SchemaState != model.StateNone {
-			return ErrCannotCancelDDLJob.GenWithStackByArgs(id)
+			return false
 		}
 	}
 	return true
