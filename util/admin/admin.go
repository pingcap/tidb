--- conflicted
+++ resolved
@@ -353,12 +353,8 @@
 	if err != nil {
 		return errors.Trace(err)
 	}
-<<<<<<< HEAD
-	sc := new(stmtctx.StatementContext)
 	rowDecoder := makeRowDecoder(t, cols, genExprs)
-=======
 	sc := sessCtx.GetSessionVars().StmtCtx
->>>>>>> 732233ad
 	for {
 		vals1, h, err := it.Next()
 		if terror.ErrorEqual(err, io.EOF) {
