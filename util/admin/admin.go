--- conflicted
+++ resolved
@@ -107,15 +107,14 @@
 			job.SchemaState == model.StateDeleteReorganization {
 			return ErrCannotCancelDDLJob.GenWithStackByArgs(id)
 		}
-<<<<<<< HEAD
 	case model.ActionRebaseAutoID, model.ActionShardRowID:
 		if job.SchemaState != model.StateNone {
-=======
+			return ErrCannotCancelDDLJob.GenWithStackByArgs(id)
+		}
 	case model.ActionDropSchema, model.ActionDropTable:
 		// To simplify the rollback logic, cannot be canceled in the following states.
 		if job.SchemaState == model.StateWriteOnly ||
 			job.SchemaState == model.StateDeleteOnly {
->>>>>>> 41747a7f
 			return ErrCannotCancelDDLJob.GenWithStackByArgs(id)
 		}
 	}
