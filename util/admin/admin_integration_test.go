// Copyright 2019 PingCAP, Inc.
//
// Licensed under the Apache License, Version 2.0 (the "License");
// you may not use this file except in compliance with the License.
// You may obtain a copy of the License at
//
//     http://www.apache.org/licenses/LICENSE-2.0
//
// Unless required by applicable law or agreed to in writing, software
// distributed under the License is distributed on an "AS IS" BASIS,
// See the License for the specific language governing permissions and
// limitations under the License.

package admin_test

import (
	"strconv"
	"testing"

<<<<<<< HEAD
	"github.com/pingcap/tidb/domain"
=======
>>>>>>> eb35f5c9
	"github.com/pingcap/tidb/kv"
	"github.com/pingcap/tidb/session"
	"github.com/pingcap/tidb/sessionctx/variable"
	"github.com/pingcap/tidb/store/mockstore"
	"github.com/pingcap/tidb/testkit"
<<<<<<< HEAD
	"github.com/stretchr/testify/suite"
	"github.com/tikv/client-go/v2/testutils"
)

func TestAdminIntegrationTestSuite(t *testing.T) {
	var s = new(testAdminSuite)
	s.t = t
	suite.Run(t, s)
}

type testAdminSuite struct {
	suite.Suite
	tk      *testkit.TestKit
	cluster testutils.Cluster
	store   kv.Storage
	domain  *domain.Domain
	t       *testing.T
}

func (s *testAdminSuite) SetupSuite() {
	store, err := mockstore.NewMockStore(
		mockstore.WithClusterInspector(func(c testutils.Cluster) {
			mockstore.BootstrapWithSingleStore(c)
			s.cluster = c
		}),
	)
	s.Require().Nil(err)
	s.store = store
	session.SetSchemaLease(0)
	session.DisableStats4Test()
	d, err := session.BootstrapSession(s.store)
	s.Require().Nil(err)
	d.SetStatsUpdating(true)
	s.domain = d

	s.tk = testkit.NewTestKit(s.t, s.store)
}

func (s *testAdminSuite) TearDownSuite() {
	s.domain.Close()
	s.store.Close()
}

func (s *testAdminSuite) TestAdminCheckTable() {
	// test NULL value.
	var tk = s.tk
=======
	"github.com/stretchr/testify/require"
	"github.com/tikv/client-go/v2/testutils"
)

func TestAdminCheckTable(t *testing.T) {
	t.Parallel()

	store, clean := newIntegrationMockStore(t)
	defer clean()

	// test NULL value.
	tk := testkit.NewTestKit(t, store)
>>>>>>> eb35f5c9
	tk.MustExec("use test")
	// test index column has pk-handle column
	tk.MustExec("drop table if exists t")
	tk.MustExec("create table t(a bigint unsigned primary key, b int, c int, index idx(a, b));")
	tk.MustExec("insert into t values(1, 1, 1)")
	tk.MustExec("admin check table t")

	// test for add index on the later added columns.
	tk.MustExec("drop table if exists t1;")
	tk.MustExec("CREATE TABLE t1 (c1 int);")
	tk.MustExec("INSERT INTO t1 SET c1 = 1;")
	tk.MustExec("ALTER TABLE t1 ADD COLUMN cc1 CHAR(36)    NULL DEFAULT '';")
	tk.MustExec("ALTER TABLE t1 ADD COLUMN cc2 VARCHAR(36) NULL DEFAULT ''")
	tk.MustExec("ALTER TABLE t1 ADD INDEX idx1 (cc1);")
	tk.MustExec("ALTER TABLE t1 ADD INDEX idx2 (cc2);")
	tk.MustExec("admin check table t1;")

	// For add index on virtual column
	tk.MustExec("drop table if exists t1;")
	tk.MustExec(`create table t1 (
		a int             as (JSON_EXTRACT(k,'$.a')),
		c double          as (JSON_EXTRACT(k,'$.c')),
		d decimal(20,10)  as (JSON_EXTRACT(k,'$.d')),
		e char(10)        as (JSON_EXTRACT(k,'$.e')),
		f date            as (JSON_EXTRACT(k,'$.f')),
		g time            as (JSON_EXTRACT(k,'$.g')),
		h datetime        as (JSON_EXTRACT(k,'$.h')),
		i timestamp       as (JSON_EXTRACT(k,'$.i')),
		j year            as (JSON_EXTRACT(k,'$.j')),
		k json);`)

	tk.MustExec("insert into t1 set k='{\"a\": 100,\"c\":1.234,\"d\":1.2340000000,\"e\":\"abcdefg\",\"f\":\"2018-09-28\",\"g\":\"12:59:59\",\"h\":\"2018-09-28 12:59:59\",\"i\":\"2018-09-28 16:40:33\",\"j\":\"2018\"}';")
	tk.MustExec("alter table t1 add index idx_a(a);")
	tk.MustExec("alter table t1 add index idx_c(c);")
	tk.MustExec("alter table t1 add index idx_d(d);")
	tk.MustExec("alter table t1 add index idx_e(e);")
	tk.MustExec("alter table t1 add index idx_f(f);")
	tk.MustExec("alter table t1 add index idx_g(g);")
	tk.MustExec("alter table t1 add index idx_h(h);")
	tk.MustExec("alter table t1 add index idx_j(j);")
	tk.MustExec("alter table t1 add index idx_i(i);")
	tk.MustExec("alter table t1 add index idx_m(a,c,d,e,f,g,h,i,j);")
	tk.MustExec("admin check table t1;")
}

<<<<<<< HEAD
func (s *testAdminSuite) TestAdminCheckTableClusterIndex() {
	var tk = s.tk
=======
func TestAdminCheckTableClusterIndex(t *testing.T) {
	t.Parallel()

	store, clean := newIntegrationMockStore(t)
	defer clean()

	tk := testkit.NewTestKit(t, store)
>>>>>>> eb35f5c9
	tk.MustExec("drop database if exists admin_check_table_clustered_index;")
	tk.MustExec("create database admin_check_table_clustered_index;")
	tk.MustExec("use admin_check_table_clustered_index;")

<<<<<<< HEAD
	tk.Se().GetSessionVars().EnableClusteredIndex = variable.ClusteredIndexDefModeOn
=======
	tk.Session().GetSessionVars().EnableClusteredIndex = variable.ClusteredIndexDefModeOn
>>>>>>> eb35f5c9

	tk.MustExec("create table t (a bigint, b varchar(255), c int, primary key (a, b), index idx_0(a, b), index idx_1(b, c));")
	tk.MustExec("insert into t values (1, '1', 1);")
	tk.MustExec("insert into t values (2, '2', 2);")
	tk.MustExec("admin check table t;")
	for i := 3; i < 200; i++ {
		tk.MustExec("insert into t values (?, ?, ?);", i, strconv.Itoa(i), i)
	}
	tk.MustExec("admin check table t;")

	// Test back filled created index data.
	tk.MustExec("create index idx_2 on t (c);")
	tk.MustExec("admin check table t;")
	tk.MustExec("create index idx_3 on t (a,c);")
	tk.MustExec("admin check table t;")

	// Test newly created columns.
	tk.MustExec("alter table t add column e char(36);")
	tk.MustExec("admin check table t;")
	tk.MustExec("alter table t add column d char(36) NULL DEFAULT '';")
	tk.MustExec("admin check table t;")

	tk.MustExec("insert into t values (1000, '1000', 1000, '1000', '1000');")
	tk.MustExec("admin check table t;")
}

func newIntegrationMockStore(t *testing.T) (store kv.Storage, clean func()) {
	store, err := mockstore.NewMockStore(
		mockstore.WithClusterInspector(func(c testutils.Cluster) {
			mockstore.BootstrapWithSingleStore(c)
		}),
	)
	require.NoError(t, err)

	session.SetSchemaLease(0)
	session.DisableStats4Test()
	d, err := session.BootstrapSession(store)
	require.NoError(t, err)

	d.SetStatsUpdating(true)

	clean = func() {
		d.Close()
		err := store.Close()
		require.NoError(t, err)
	}

	return
}<|MERGE_RESOLUTION|>--- conflicted
+++ resolved
@@ -17,63 +17,11 @@
 	"strconv"
 	"testing"
 
-<<<<<<< HEAD
-	"github.com/pingcap/tidb/domain"
-=======
->>>>>>> eb35f5c9
 	"github.com/pingcap/tidb/kv"
 	"github.com/pingcap/tidb/session"
 	"github.com/pingcap/tidb/sessionctx/variable"
 	"github.com/pingcap/tidb/store/mockstore"
 	"github.com/pingcap/tidb/testkit"
-<<<<<<< HEAD
-	"github.com/stretchr/testify/suite"
-	"github.com/tikv/client-go/v2/testutils"
-)
-
-func TestAdminIntegrationTestSuite(t *testing.T) {
-	var s = new(testAdminSuite)
-	s.t = t
-	suite.Run(t, s)
-}
-
-type testAdminSuite struct {
-	suite.Suite
-	tk      *testkit.TestKit
-	cluster testutils.Cluster
-	store   kv.Storage
-	domain  *domain.Domain
-	t       *testing.T
-}
-
-func (s *testAdminSuite) SetupSuite() {
-	store, err := mockstore.NewMockStore(
-		mockstore.WithClusterInspector(func(c testutils.Cluster) {
-			mockstore.BootstrapWithSingleStore(c)
-			s.cluster = c
-		}),
-	)
-	s.Require().Nil(err)
-	s.store = store
-	session.SetSchemaLease(0)
-	session.DisableStats4Test()
-	d, err := session.BootstrapSession(s.store)
-	s.Require().Nil(err)
-	d.SetStatsUpdating(true)
-	s.domain = d
-
-	s.tk = testkit.NewTestKit(s.t, s.store)
-}
-
-func (s *testAdminSuite) TearDownSuite() {
-	s.domain.Close()
-	s.store.Close()
-}
-
-func (s *testAdminSuite) TestAdminCheckTable() {
-	// test NULL value.
-	var tk = s.tk
-=======
 	"github.com/stretchr/testify/require"
 	"github.com/tikv/client-go/v2/testutils"
 )
@@ -86,7 +34,6 @@
 
 	// test NULL value.
 	tk := testkit.NewTestKit(t, store)
->>>>>>> eb35f5c9
 	tk.MustExec("use test")
 	// test index column has pk-handle column
 	tk.MustExec("drop table if exists t")
@@ -132,10 +79,6 @@
 	tk.MustExec("admin check table t1;")
 }
 
-<<<<<<< HEAD
-func (s *testAdminSuite) TestAdminCheckTableClusterIndex() {
-	var tk = s.tk
-=======
 func TestAdminCheckTableClusterIndex(t *testing.T) {
 	t.Parallel()
 
@@ -143,16 +86,11 @@
 	defer clean()
 
 	tk := testkit.NewTestKit(t, store)
->>>>>>> eb35f5c9
 	tk.MustExec("drop database if exists admin_check_table_clustered_index;")
 	tk.MustExec("create database admin_check_table_clustered_index;")
 	tk.MustExec("use admin_check_table_clustered_index;")
 
-<<<<<<< HEAD
-	tk.Se().GetSessionVars().EnableClusteredIndex = variable.ClusteredIndexDefModeOn
-=======
 	tk.Session().GetSessionVars().EnableClusteredIndex = variable.ClusteredIndexDefModeOn
->>>>>>> eb35f5c9
 
 	tk.MustExec("create table t (a bigint, b varchar(255), c int, primary key (a, b), index idx_0(a, b), index idx_1(b, c));")
 	tk.MustExec("insert into t values (1, '1', 1);")
