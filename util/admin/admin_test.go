--- conflicted
+++ resolved
@@ -227,32 +227,6 @@
 	require.Regexp(t, ".*This job:100 is finished, so can't be cancelled", errs[0].Error())
 
 	// test can't cancelable job.
-<<<<<<< HEAD
-	job = &model.Job{
-		ID:          101,
-		SchemaID:    1,
-		Type:        model.ActionDropIndex,
-		SchemaState: model.StateWriteOnly,
-		State:       model.JobStateRunning,
-	}
-	err = t.EnQueueDDLJob(job)
-	c.Assert(err, IsNil)
-	job = &model.Job{
-		ID:          102,
-		SchemaID:    1,
-		Type:        model.ActionDropIndexes,
-		SchemaState: model.StateWriteOnly,
-		State:       model.JobStateRunning,
-	}
-	err = t.EnQueueDDLJob(job)
-	c.Assert(err, IsNil)
-	errs, err = CancelJobs(txn, []int64{101, 102})
-	c.Assert(err, IsNil)
-	c.Assert(errs[0], NotNil)
-	c.Assert(errs[1], NotNil)
-	c.Assert(errs[0].Error(), Matches, "*This job:101 is almost finished, can't be cancelled now")
-	c.Assert(errs[1].Error(), Matches, "*This job:102 is almost finished, can't be cancelled now")
-=======
 	job.Type = model.ActionDropIndex
 	job.SchemaState = model.StateWriteOnly
 	job.State = model.JobStateRunning
@@ -263,7 +237,6 @@
 	require.NoError(t, err)
 	require.Error(t, errs[0])
 	require.Regexp(t, ".*This job:101 is almost finished, can't be cancelled now", errs[0].Error())
->>>>>>> 6b6c1f42
 
 	// When both types of jobs exist in the DDL queue,
 	// we first cancel the job with a larger ID.
