--- conflicted
+++ resolved
@@ -14,7 +14,6 @@
 package admin_test
 
 import (
-	"fmt"
 	"testing"
 
 	"github.com/pingcap/parser/model"
@@ -24,45 +23,6 @@
 	"github.com/pingcap/tidb/meta"
 	"github.com/pingcap/tidb/store/mockstore"
 	. "github.com/pingcap/tidb/util/admin"
-<<<<<<< HEAD
-	"github.com/pingcap/tidb/util/mock"
-	"github.com/pingcap/tidb/util/testleak"
-	"github.com/stretchr/testify/suite"
-)
-
-func TestAdminTestSuite(t *testing.T) {
-	config.UpdateGlobal(func(conf *config.Config) {
-		conf.TiKVClient.AsyncCommit.SafeWindow = 0
-		conf.TiKVClient.AsyncCommit.AllowedClockDrift = 0
-	})
-	suite.Run(t, new(testSuite))
-}
-
-type testSuite struct {
-	suite.Suite
-	store kv.Storage
-	ctx   *mock.Context
-}
-
-func (s *testSuite) SetupSuite() {
-	testleak.BeforeTest()
-	var err error
-	s.store, err = mockstore.NewMockStore()
-	s.Require().Nil(err)
-	s.ctx = mock.NewContext()
-	s.ctx.Store = s.store
-}
-
-func (s *testSuite) TearDownSuite() {
-	err := s.store.Close()
-	s.Require().Nil(err)
-}
-
-func (s *testSuite) TestGetDDLInfo() {
-	txn, err := s.store.Begin()
-	s.Require().Nil(err)
-	t := meta.NewMeta(txn)
-=======
 	"github.com/stretchr/testify/require"
 )
 
@@ -75,7 +35,6 @@
 	txn, err := store.Begin()
 	require.NoError(t, err)
 	m := meta.NewMeta(txn)
->>>>>>> eb35f5c9
 
 	dbInfo2 := &model.DBInfo{
 		ID:    2,
@@ -92,33 +51,6 @@
 		Type:     model.ActionAddIndex,
 		RowCount: 0,
 	}
-<<<<<<< HEAD
-	err = t.EnQueueDDLJob(job)
-	s.Require().Nil(err)
-	info, err := GetDDLInfo(txn)
-	s.Require().Nil(err)
-	s.Assert().Len(info.Jobs, 1)
-	s.Assert().Equal(info.Jobs[0], job)
-	s.Require().Nil(err)
-	// Two jobs.
-	t = meta.NewMeta(txn, meta.AddIndexJobListKey)
-	err = t.EnQueueDDLJob(job1)
-	s.Require().Nil(err)
-	info, err = GetDDLInfo(txn)
-	s.Require().Nil(err)
-	s.Assert().Len(info.Jobs, 2)
-	s.Assert().Equal(info.Jobs[0], job)
-	s.Assert().Equal(info.Jobs[1], job1)
-	s.Require().Nil(info.ReorgHandle)
-	err = txn.Rollback()
-	s.Require().Nil(err)
-}
-
-func (s *testSuite) TestGetDDLJobs() {
-	txn, err := s.store.Begin()
-	s.Require().Nil(err)
-	t := meta.NewMeta(txn)
-=======
 
 	err = m.EnQueueDDLJob(job)
 	require.NoError(t, err)
@@ -155,7 +87,6 @@
 	require.NoError(t, err)
 
 	m := meta.NewMeta(txn)
->>>>>>> eb35f5c9
 	cnt := 10
 	jobs := make([]*model.Job, cnt)
 	var currJobs2 []*model.Job
@@ -165,13 +96,6 @@
 			SchemaID: 1,
 			Type:     model.ActionCreateTable,
 		}
-<<<<<<< HEAD
-		err = t.EnQueueDDLJob(jobs[i])
-		s.Require().Nil(err)
-		currJobs, err1 := GetDDLJobs(txn)
-		s.Require().Nil(err1)
-		s.Assert().Len(currJobs, i+1)
-=======
 		err = m.EnQueueDDLJob(jobs[i])
 		require.NoError(t, err)
 
@@ -179,7 +103,6 @@
 		require.NoError(t, err)
 		require.Len(t, currJobs, i+1)
 
->>>>>>> eb35f5c9
 		currJobs2 = currJobs2[:0]
 		err = IterAllDDLJobs(txn, func(jobs []*model.Job) (b bool, e error) {
 			for _, job := range jobs {
@@ -191,23 +114,6 @@
 			}
 			return false, nil
 		})
-<<<<<<< HEAD
-		s.Require().Nil(err)
-		s.Assert().Len(currJobs2, i+1)
-	}
-
-	currJobs, err := GetDDLJobs(txn)
-	s.Require().Nil(err)
-	for i, job := range jobs {
-		s.Assert().Equal(job.ID, currJobs[i].ID)
-		s.Assert().Equal(job.SchemaID, int64(1))
-		s.Assert().Equal(job.Type, model.ActionCreateTable)
-	}
-	s.Assert().Equal(currJobs, currJobs2)
-
-	err = txn.Rollback()
-	s.Require().Nil(err)
-=======
 		require.NoError(t, err)
 		require.Len(t, currJobs2, i+1)
 	}
@@ -224,56 +130,11 @@
 
 	err = txn.Rollback()
 	require.NoError(t, err)
->>>>>>> eb35f5c9
 }
 
 func TestGetDDLJobsIsSort(t *testing.T) {
 	t.Parallel()
 
-<<<<<<< HEAD
-func enQueueDDLJobs(s *testSuite, t *meta.Meta, jobType model.ActionType, start, end int) {
-	for i := start; i < end; i++ {
-		job := &model.Job{
-			ID:       int64(i),
-			SchemaID: 1,
-			Type:     jobType,
-		}
-		err := t.EnQueueDDLJob(job)
-		s.Require().Nil(err)
-	}
-}
-
-func (s *testSuite) TestGetDDLJobsIsSort() {
-	txn, err := s.store.Begin()
-	s.Require().Nil(err)
-
-	// insert 5 drop table jobs to DefaultJobListKey queue
-	t := meta.NewMeta(txn)
-	enQueueDDLJobs(s, t, model.ActionDropTable, 10, 15)
-
-	// insert 5 create table jobs to DefaultJobListKey queue
-	enQueueDDLJobs(s, t, model.ActionCreateTable, 0, 5)
-
-	// insert add index jobs to AddIndexJobListKey queue
-	t = meta.NewMeta(txn, meta.AddIndexJobListKey)
-	enQueueDDLJobs(s, t, model.ActionAddIndex, 5, 10)
-
-	currJobs, err := GetDDLJobs(txn)
-	s.Require().Nil(err)
-	s.Assert().Len(currJobs, 15)
-
-	isSort := isJobsSorted(currJobs)
-	s.Assert().Equal(isSort, true)
-
-	err = txn.Rollback()
-	s.Require().Nil(err)
-}
-
-func (s *testSuite) TestCancelJobs() {
-	txn, err := s.store.Begin()
-	s.Require().Nil(err)
-	t := meta.NewMeta(txn)
-=======
 	store, clean := newMockStore(t)
 	defer clean()
 
@@ -312,7 +173,6 @@
 	require.NoError(t, err)
 
 	m := meta.NewMeta(txn)
->>>>>>> eb35f5c9
 	cnt := 10
 	ids := make([]int64, cnt)
 	for i := 0; i < cnt; i++ {
@@ -328,29 +188,6 @@
 			job.State = model.JobStateCancelled
 		}
 		ids[i] = int64(i)
-<<<<<<< HEAD
-		err = t.EnQueueDDLJob(job)
-		s.Require().Nil(err)
-	}
-
-	errs, err := CancelJobs(txn, ids)
-	s.Require().Nil(err)
-	for i, err := range errs {
-		if i == 0 {
-			s.Require().NotNil(err)
-			continue
-		}
-		s.Require().Nil(err)
-	}
-
-	errs, err = CancelJobs(txn, []int64{})
-	s.Require().Nil(err)
-	s.Require().Nil(errs)
-	errs, err = CancelJobs(txn, []int64{-1})
-	s.Require().Nil(err)
-	s.Require().NotNil(errs[0])
-	s.Assert().Regexp(".*DDL Job:-1 not found", errs[0].Error())
-=======
 		err = m.EnQueueDDLJob(job)
 		require.NoError(t, err)
 	}
@@ -373,7 +210,6 @@
 	require.NoError(t, err)
 	require.Error(t, errs[0])
 	require.Regexp(t, ".*DDL Job:-1 not found", errs[0].Error())
->>>>>>> eb35f5c9
 
 	// test cancel finish job.
 	job := &model.Job{
@@ -382,42 +218,24 @@
 		Type:     model.ActionCreateTable,
 		State:    model.JobStateDone,
 	}
-<<<<<<< HEAD
-	err = t.EnQueueDDLJob(job)
-	s.Require().Nil(err)
-	errs, err = CancelJobs(txn, []int64{100})
-	s.Require().Nil(err)
-	s.Require().NotNil(errs[0])
-	s.Assert().Regexp(".*This job:100 is finished, so can't be cancelled", errs[0].Error())
-=======
 	err = m.EnQueueDDLJob(job)
 	require.NoError(t, err)
 	errs, err = CancelJobs(txn, []int64{100})
 	require.NoError(t, err)
 	require.Error(t, errs[0])
 	require.Regexp(t, ".*This job:100 is finished, so can't be cancelled", errs[0].Error())
->>>>>>> eb35f5c9
 
 	// test can't cancelable job.
 	job.Type = model.ActionDropIndex
 	job.SchemaState = model.StateWriteOnly
 	job.State = model.JobStateRunning
 	job.ID = 101
-<<<<<<< HEAD
-	err = t.EnQueueDDLJob(job)
-	s.Require().Nil(err)
-	errs, err = CancelJobs(txn, []int64{101})
-	s.Require().Nil(err)
-	s.Require().NotNil(errs[0])
-	s.Assert().Regexp(".*This job:101 is almost finished, can't be cancelled now", errs[0].Error())
-=======
 	err = m.EnQueueDDLJob(job)
 	require.NoError(t, err)
 	errs, err = CancelJobs(txn, []int64{101})
 	require.NoError(t, err)
 	require.Error(t, errs[0])
 	require.Regexp(t, ".*This job:101 is almost finished, can't be cancelled now", errs[0].Error())
->>>>>>> eb35f5c9
 
 	// When both types of jobs exist in the DDL queue,
 	// we first cancel the job with a larger ID.
@@ -445,30 +263,6 @@
 		TableID:  2,
 		Type:     model.ActionRepairTable,
 	}
-<<<<<<< HEAD
-	err = t.EnQueueDDLJob(job, meta.AddIndexJobListKey)
-	s.Require().Nil(err)
-	err = t.EnQueueDDLJob(job1)
-	s.Require().Nil(err)
-	err = t.EnQueueDDLJob(job2, meta.AddIndexJobListKey)
-	s.Require().Nil(err)
-	err = t.EnQueueDDLJob(job3)
-	s.Require().Nil(err)
-	errs, err = CancelJobs(txn, []int64{job1.ID, job.ID, job2.ID, job3.ID})
-	s.Require().Nil(err)
-	for _, err := range errs {
-		s.Require().Nil(err)
-	}
-
-	err = txn.Rollback()
-	s.Require().Nil(err)
-}
-
-func (s *testSuite) TestGetHistoryDDLJobs() {
-	txn, err := s.store.Begin()
-	s.Require().Nil(err)
-	t := meta.NewMeta(txn)
-=======
 	require.NoError(t, m.EnQueueDDLJob(job, meta.AddIndexJobListKey))
 	require.NoError(t, m.EnQueueDDLJob(job1))
 	require.NoError(t, m.EnQueueDDLJob(job2, meta.AddIndexJobListKey))
@@ -494,7 +288,6 @@
 	require.NoError(t, err)
 
 	m := meta.NewMeta(txn)
->>>>>>> eb35f5c9
 	cnt := 11
 	jobs := make([]*model.Job, cnt)
 	for i := 0; i < cnt; i++ {
@@ -503,17 +296,6 @@
 			SchemaID: 1,
 			Type:     model.ActionCreateTable,
 		}
-<<<<<<< HEAD
-		err = t.AddHistoryDDLJob(jobs[i], true)
-		s.Require().Nil(err)
-		historyJobs, err1 := GetHistoryDDLJobs(txn, DefNumHistoryJobs)
-		s.Require().Nil(err1)
-		if i+1 > MaxHistoryJobs {
-			s.Assert().Len(historyJobs, MaxHistoryJobs)
-
-		} else {
-			s.Assert().Len(historyJobs, i+1)
-=======
 		err = m.AddHistoryDDLJob(jobs[i], true)
 		require.NoError(t, err)
 
@@ -524,21 +306,11 @@
 			require.Len(t, historyJobs, MaxHistoryJobs)
 		} else {
 			require.Len(t, historyJobs, i+1)
->>>>>>> eb35f5c9
 		}
 	}
 
 	delta := cnt - MaxHistoryJobs
 	historyJobs, err := GetHistoryDDLJobs(txn, DefNumHistoryJobs)
-<<<<<<< HEAD
-	s.Require().Nil(err)
-	s.Assert().Len(historyJobs, MaxHistoryJobs)
-	l := len(historyJobs) - 1
-	for i, job := range historyJobs {
-		s.Assert().Equal(job.ID, jobs[delta+l-i].ID)
-		s.Assert().Equal(job.SchemaID, int64(1))
-		s.Assert().Equal(job.Type, model.ActionCreateTable)
-=======
 	require.NoError(t, err)
 	require.Len(t, historyJobs, MaxHistoryJobs)
 
@@ -547,7 +319,6 @@
 		require.Equal(t, jobs[delta+l-i].ID, job.ID)
 		require.Equal(t, int64(1), job.SchemaID)
 		require.Equal(t, model.ActionCreateTable, job.Type)
->>>>>>> eb35f5c9
 	}
 
 	var historyJobs2 []*model.Job
@@ -560,27 +331,16 @@
 		}
 		return false, nil
 	})
-<<<<<<< HEAD
-	s.Require().Nil(err)
-	s.Assert().Equal(historyJobs2, historyJobs)
+	require.NoError(t, err)
+	require.Equal(t, historyJobs, historyJobs2)
 
 	err = txn.Rollback()
-	s.Require().Nil(err)
-}
-
-func (s *testSuite) TestIsJobRollbackable() {
-=======
-	require.NoError(t, err)
-	require.Equal(t, historyJobs, historyJobs2)
-
-	err = txn.Rollback()
 	require.NoError(t, err)
 }
 
 func TestIsJobRollbackable(t *testing.T) {
 	t.Parallel()
 
->>>>>>> eb35f5c9
 	cases := []struct {
 		tp     model.ActionType
 		state  model.SchemaState
@@ -597,13 +357,6 @@
 		job.Type = ca.tp
 		job.SchemaState = ca.state
 		re := IsJobRollbackable(job)
-<<<<<<< HEAD
-		s.Assert().True(re == ca.result)
-	}
-}
-
-func (s *testSuite) TestError() {
-=======
 		require.Equal(t, ca.result, re)
 	}
 }
@@ -611,7 +364,6 @@
 func TestError(t *testing.T) {
 	t.Parallel()
 
->>>>>>> eb35f5c9
 	kvErrs := []*terror.Error{
 		ErrDataInConsistent,
 		ErrDDLJobNotFound,
@@ -620,9 +372,6 @@
 	}
 	for _, err := range kvErrs {
 		code := terror.ToSQLError(err).Code
-<<<<<<< HEAD
-		s.Assert().Truef(code != mysql.ErrUnknown && code == uint16(err.Code()), fmt.Sprintf("err: %v", err))
-=======
 		require.NotEqual(t, mysql.ErrUnknown, code)
 		require.Equal(t, uint16(err.Code()), code)
 	}
@@ -662,6 +411,5 @@
 		}
 		err := m.EnQueueDDLJob(job)
 		require.NoError(t, err)
->>>>>>> eb35f5c9
 	}
 }