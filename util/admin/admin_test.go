--- conflicted
+++ resolved
@@ -500,12 +500,8 @@
 func setColValue(c *C, txn kv.Transaction, key kv.Key, v types.Datum) {
 	row := []types.Datum{v, {}}
 	colIDs := []int64{2, 3}
-<<<<<<< HEAD
-	value, err := tablecodec.EncodeRow(row, colIDs, time.UTC, nil, nil)
-=======
 	sc := &stmtctx.StatementContext{TimeZone: time.Local}
-	value, err := tablecodec.EncodeRow(sc, row, colIDs)
->>>>>>> ecbd60c3
+	value, err := tablecodec.EncodeRow(sc, row, colIDs, nil, nil)
 	c.Assert(err, IsNil)
 	err = txn.Set(key, value)
 	c.Assert(err, IsNil)
