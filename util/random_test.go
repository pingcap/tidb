// Copyright 2020-present PingCAP, Inc.
//
// Licensed under the Apache License, Version 2.0 (the "License");
// you may not use this file except in compliance with the License.
// You may obtain a copy of the License at
//
//     http://www.apache.org/licenses/LICENSE-2.0
//
// Unless required by applicable law or agreed to in writing, software
// distributed under the License is distributed on an "AS IS" BASIS,
// See the License for the specific language governing permissions and
// limitations under the License.

package util

import (
	"math/rand"
	"testing"

	. "github.com/pingcap/check"
)

var _ = Suite(&testRandSuite{})

type testRandSuite struct {
}

func (s *testMiscSuite) TestRand(c *C) {
	x := FastRand32N(1024)
	c.Assert(x < 1024, IsTrue)
	y := FastRand64N(1 << 63)
	c.Assert(y < 1<<63, IsTrue)

	_ = RandomBuf(20)

	// Test rand result uniform distributed
	sum := 0
	for i := 0; i < 1024; i++ {
		val := FastRand()
		testBit := uint32(0x1 << (i % 32))
		if (val & testBit) > 0 {
			sum++
		} else {
			sum--
		}
	}
<<<<<<< HEAD
	c.Assert(sum < 124, IsTrue)
	c.Assert(sum > -124, IsTrue)
=======
	fmt.Println(sum)
	c.Assert(sum < 24, IsTrue)
>>>>>>> bd685cae
}

func BenchmarkFastRand(b *testing.B) {
	b.RunParallel(func(pb *testing.PB) {
		for pb.Next() {
			FastRand()
		}
	})
	b.Log(FastRand())
}

func BenchmarkGlobalRand(b *testing.B) {
	b.RunParallel(func(pb *testing.PB) {
		for pb.Next() {
			rand.Int()
		}
	})
	b.Log(rand.Int())
}<|MERGE_RESOLUTION|>--- conflicted
+++ resolved
@@ -14,6 +14,7 @@
 package util
 
 import (
+	"fmt"
 	"math/rand"
 	"testing"
 
@@ -32,25 +33,19 @@
 	c.Assert(y < 1<<63, IsTrue)
 
 	_ = RandomBuf(20)
-
-	// Test rand result uniform distributed
+	var arr [256]bool
+	for i := 0; i < 1024; i++ {
+		idx := FastRand32N(256)
+		arr[idx] = true
+	}
 	sum := 0
-	for i := 0; i < 1024; i++ {
-		val := FastRand()
-		testBit := uint32(0x1 << (i % 32))
-		if (val & testBit) > 0 {
+	for i := 0; i < 256; i++ {
+		if arr[i] == false {
 			sum++
-		} else {
-			sum--
 		}
 	}
-<<<<<<< HEAD
-	c.Assert(sum < 124, IsTrue)
-	c.Assert(sum > -124, IsTrue)
-=======
 	fmt.Println(sum)
 	c.Assert(sum < 24, IsTrue)
->>>>>>> bd685cae
 }
 
 func BenchmarkFastRand(b *testing.B) {
