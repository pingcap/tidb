package logutil

import (
	"fmt"
	"time"

	"github.com/pingcap/errors"
	"github.com/pingcap/log"
	"go.uber.org/zap"
	"go.uber.org/zap/buffer"
	"go.uber.org/zap/zapcore"
)

var _pool = buffer.NewPool()

<<<<<<< HEAD
func newSlowQueryLogger(cfg *LogConfig) (*zap.Logger, error) {
	// reuse global config and override slow query log file
=======
func newSlowQueryLogger(cfg *LogConfig) (*zap.Logger, *log.ZapProperties, error) {

	// copy global config and override slow query log file
>>>>>>> d4cadb53
	// if slow query log filename is empty, slow query log will behave the same as global log
	sqConfig := cfg.Config
	if len(cfg.SlowQueryFile) != 0 {
		sqConfig.File = log.FileLogConfig{
			MaxSize:  cfg.File.MaxSize,
			Filename: cfg.SlowQueryFile,
		}
	}

	// create the slow query logger
	sqLogger, prop, err := log.InitLogger(&sqConfig)
	if err != nil {
		return nil, nil, errors.Trace(err)
	}

	// replace 2018-12-19-unified-log-format text encoder with slow log encoder
	newCore := log.NewTextCore(&slowLogEncoder{}, prop.Syncer, prop.Level)
	sqLogger = sqLogger.WithOptions(zap.WrapCore(func(core zapcore.Core) zapcore.Core {
		return newCore
	}))
	prop.Core = newCore

	return sqLogger, prop, nil
}

type slowLogEncoder struct{}

func (e *slowLogEncoder) EncodeEntry(entry zapcore.Entry, _ []zapcore.Field) (*buffer.Buffer, error) {
	b := _pool.Get()
	fmt.Fprintf(b, "# Time: %s\n", entry.Time.Format(SlowLogTimeFormat))
	fmt.Fprintf(b, "%s\n", entry.Message)
	return b, nil
}

func (e *slowLogEncoder) Clone() zapcore.Encoder                          { return e }
func (e *slowLogEncoder) AddArray(string, zapcore.ArrayMarshaler) error   { return nil }
func (e *slowLogEncoder) AddObject(string, zapcore.ObjectMarshaler) error { return nil }
func (e *slowLogEncoder) AddBinary(string, []byte)                        {}
func (e *slowLogEncoder) AddByteString(string, []byte)                    {}
func (e *slowLogEncoder) AddBool(string, bool)                            {}
func (e *slowLogEncoder) AddComplex128(string, complex128)                {}
func (e *slowLogEncoder) AddComplex64(string, complex64)                  {}
func (e *slowLogEncoder) AddDuration(string, time.Duration)               {}
func (e *slowLogEncoder) AddFloat64(string, float64)                      {}
func (e *slowLogEncoder) AddFloat32(string, float32)                      {}
func (e *slowLogEncoder) AddInt(string, int)                              {}
func (e *slowLogEncoder) AddInt64(string, int64)                          {}
func (e *slowLogEncoder) AddInt32(string, int32)                          {}
func (e *slowLogEncoder) AddInt16(string, int16)                          {}
func (e *slowLogEncoder) AddInt8(string, int8)                            {}
func (e *slowLogEncoder) AddString(string, string)                        {}
func (e *slowLogEncoder) AddTime(string, time.Time)                       {}
func (e *slowLogEncoder) AddUint(string, uint)                            {}
func (e *slowLogEncoder) AddUint64(string, uint64)                        {}
func (e *slowLogEncoder) AddUint32(string, uint32)                        {}
func (e *slowLogEncoder) AddUint16(string, uint16)                        {}
func (e *slowLogEncoder) AddUint8(string, uint8)                          {}
func (e *slowLogEncoder) AddUintptr(string, uintptr)                      {}
func (e *slowLogEncoder) AddReflected(string, interface{}) error          { return nil }
func (e *slowLogEncoder) OpenNamespace(string)                            {}<|MERGE_RESOLUTION|>--- conflicted
+++ resolved
@@ -13,14 +13,9 @@
 
 var _pool = buffer.NewPool()
 
-<<<<<<< HEAD
-func newSlowQueryLogger(cfg *LogConfig) (*zap.Logger, error) {
-	// reuse global config and override slow query log file
-=======
 func newSlowQueryLogger(cfg *LogConfig) (*zap.Logger, *log.ZapProperties, error) {
 
 	// copy global config and override slow query log file
->>>>>>> d4cadb53
 	// if slow query log filename is empty, slow query log will behave the same as global log
 	sqConfig := cfg.Config
 	if len(cfg.SlowQueryFile) != 0 {
