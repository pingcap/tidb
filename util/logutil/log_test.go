--- conflicted
+++ resolved
@@ -94,9 +94,8 @@
 	require.NoError(t, err)
 	require.Equal(t, zap.ErrorLevel, log.GetLevel())
 	err = SetLevel("DEBUG")
-<<<<<<< HEAD
-	c.Assert(err, IsNil)
-	c.Assert(log.GetLevel(), Equals, zap.DebugLevel)
+	require.NoError(t, err)
+	require.Equal(t, zap.DebugLevel, log.GetLevel())
 }
 
 func TestGrpcLoggerCreation(t *testing.T) {
@@ -122,8 +121,4 @@
 	require.Equal(t, conf.Level, level)
 	require.Nil(t, err)
 	require.Equal(t, prop.Level.String(), conf.Level)
-=======
-	require.NoError(t, err)
-	require.Equal(t, zap.DebugLevel, log.GetLevel())
->>>>>>> 51b88fef
 }