// Copyright 2017 PingCAP, Inc.
//
// Licensed under the Apache License, Version 2.0 (the "License");
// you may not use this file except in compliance with the License.
// You may obtain a copy of the License at
//
//     http://www.apache.org/licenses/LICENSE-2.0
//
// Unless required by applicable law or agreed to in writing, software
// distributed under the License is distributed on an "AS IS" BASIS,
// See the License for the specific language governing permissions and
// limitations under the License.

package logutil

import (
	"bufio"
	"context"
	"io"
	"os"
	"runtime"
	"testing"

	"github.com/pingcap/log"
	"github.com/stretchr/testify/require"
	"go.uber.org/zap"
)

func TestZapLoggerWithKeys(t *testing.T) {
	if runtime.GOOS == "windows" {
		// Skip this test on windows for two reason:
		// 1. The pattern match fails somehow. It seems windows treat \n as slash and character n.
		// 2. Remove file doesn't work as long as the log instance hold the file.
		t.Skip("skip on windows")
	}

	fileCfg := FileLogConfig{log.FileLogConfig{Filename: "zap_log", MaxSize: 4096}}
	conf := NewLogConfig("info", DefaultLogFormat, "", fileCfg, false)
	err := InitLogger(conf)
	require.NoError(t, err)
	connID := uint64(123)
	ctx := WithConnID(context.Background(), connID)
	testZapLogger(ctx, t, fileCfg.Filename, zapLogWithConnIDPattern)
	err = os.Remove(fileCfg.Filename)
	require.NoError(t, err)

	err = InitLogger(conf)
	require.NoError(t, err)
	key := "ctxKey"
	val := "ctxValue"
	ctx1 := WithKeyValue(context.Background(), key, val)
	testZapLogger(ctx1, t, fileCfg.Filename, zapLogWithKeyValPattern)
	err = os.Remove(fileCfg.Filename)
	require.NoError(t, err)
}

func testZapLogger(ctx context.Context, t *testing.T, fileName, pattern string) {
	Logger(ctx).Debug("debug msg", zap.String("test with key", "true"))
	Logger(ctx).Info("info msg", zap.String("test with key", "true"))
	Logger(ctx).Warn("warn msg", zap.String("test with key", "true"))
	Logger(ctx).Error("error msg", zap.String("test with key", "true"))

	f, err := os.Open(fileName)
	require.NoError(t, err)
	defer func() {
		err = f.Close()
		require.NoError(t, err)
	}()

	r := bufio.NewReader(f)
	for {
		var str string
		str, err = r.ReadString('\n')
		if err != nil {
			break
		}
		require.Regexp(t, pattern, str)
		require.NotContains(t, str, "stack")
		require.NotContains(t, str, "errorVerbose")
	}
	require.Equal(t, io.EOF, err)
}

func TestSetLevel(t *testing.T) {
	conf := NewLogConfig("info", DefaultLogFormat, "", EmptyFileLogConfig, false)
	err := InitLogger(conf)
	require.NoError(t, err)
	require.Equal(t, zap.InfoLevel, log.GetLevel())

	err = SetLevel("warn")
	require.NoError(t, err)
	require.Equal(t, zap.WarnLevel, log.GetLevel())
	err = SetLevel("Error")
	require.NoError(t, err)
	require.Equal(t, zap.ErrorLevel, log.GetLevel())
	err = SetLevel("DEBUG")
<<<<<<< HEAD
	c.Assert(err, IsNil)
	c.Assert(log.GetLevel(), Equals, zap.DebugLevel)
}

func (s *testLogSuite) TestGrpcLoggerCreation(c *C) {
	level := "info"
	conf := NewLogConfig(level, DefaultLogFormat, "", EmptyFileLogConfig, false)
	copiedConfig := *conf
	// assert that the new conf's address not same as the old one
	c.Assert(&copiedConfig != conf, Equals, true)
	_, p, err := initGRPCLogger(conf)
	// assert after init grpc logger, the original conf is not changed
	c.Assert(conf.Level, Equals, level)
	c.Assert(err, IsNil)
	c.Assert(p.Level.Level(), Equals, zap.ErrorLevel)
	os.Setenv("GRPC_DEBUG", "1")
	defer os.Unsetenv("GRPC_DEBUG")
	_, newP, err := initGRPCLogger(conf)
	c.Assert(err, IsNil)
	c.Assert(newP.Level.Level(), Equals, zap.DebugLevel)
}

func (s *testLogSuite) TestSlowQueryLoggerCreation(c *C) {
	level := "warn"
	conf := NewLogConfig(level, DefaultLogFormat, "", EmptyFileLogConfig, false)
	copiedConfig := *conf
	// assert that the new conf's address not same as the old one
	c.Assert(&copiedConfig != conf, Equals, true)
	_, prop, err := newSlowQueryLogger(conf)
	// assert after init slow query logger, the original conf is not changed
	c.Assert(conf.Level, Equals, level)
	c.Assert(err, IsNil)
	c.Assert(prop.Level.String(), Equals, conf.Level)
=======
	require.NoError(t, err)
	require.Equal(t, zap.DebugLevel, log.GetLevel())
>>>>>>> d4a98d5a
}<|MERGE_RESOLUTION|>--- conflicted
+++ resolved
@@ -94,9 +94,8 @@
 	require.NoError(t, err)
 	require.Equal(t, zap.ErrorLevel, log.GetLevel())
 	err = SetLevel("DEBUG")
-<<<<<<< HEAD
-	c.Assert(err, IsNil)
-	c.Assert(log.GetLevel(), Equals, zap.DebugLevel)
+	require.NoError(t, err)
+	require.Equal(t, zap.DebugLevel, log.GetLevel())
 }
 
 func (s *testLogSuite) TestGrpcLoggerCreation(c *C) {
@@ -128,8 +127,4 @@
 	c.Assert(conf.Level, Equals, level)
 	c.Assert(err, IsNil)
 	c.Assert(prop.Level.String(), Equals, conf.Level)
-=======
-	require.NoError(t, err)
-	require.Equal(t, zap.DebugLevel, log.GetLevel())
->>>>>>> d4a98d5a
 }