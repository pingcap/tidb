--- conflicted
+++ resolved
@@ -119,21 +119,19 @@
 		return errors.Trace(err)
 	}
 
-<<<<<<< HEAD
 	// initialize general log logger
 	GeneralLogLogger, err = newGeneralLogLogger(cfg)
-=======
+	if err != nil {
+		return errors.Trace(err)
+	}
+	generalLog = newGeneralLog(GeneralLogLogger)
+
+	// init logger for grpc debugging
 	_, _, err = initGRPCLogger(cfg)
->>>>>>> d4cadb53
-	if err != nil {
-		return errors.Trace(err)
-	}
-
-<<<<<<< HEAD
-	generalLog = newGeneralLog(GeneralLogLogger)
-
-	// init logger for grpc debugging
-=======
+	if err != nil {
+		return errors.Trace(err)
+	}
+
 	return nil
 }
 
@@ -143,7 +141,6 @@
 	var l *zap.Logger
 	var err error
 	var prop *log.ZapProperties
->>>>>>> d4cadb53
 	if len(os.Getenv("GRPC_DEBUG")) > 0 {
 		config.Level = "debug"
 		l, prop, err = log.InitLogger(&config, zap.AddStacktrace(zapcore.FatalLevel))
