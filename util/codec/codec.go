--- conflicted
+++ resolved
@@ -357,7 +357,6 @@
 			return
 		}
 	case mysql.TypeEnum:
-<<<<<<< HEAD
 		if mysql.HasEnumSetAsIntFlag(tp.Flag) {
 			flag = uvarintFlag
 			v := uint64(row.GetEnum(idx).ToNumber())
@@ -365,19 +364,13 @@
 		} else {
 			flag = compactBytesFlag
 			v := uint64(row.GetEnum(idx).ToNumber())
-			str := tp.Elems[v-1]
+			str := ""
+			if enum, err := types.ParseEnumValue(tp.Elems, v); err == nil {
+				// str will be empty string if v out of definition of enum.
+				str = enum.Name
+			}
 			b = ConvertByCollation(hack.Slice(str), tp)
 		}
-=======
-		flag = compactBytesFlag
-		v := uint64(row.GetEnum(idx).ToNumber())
-		str := ""
-		if enum, err := types.ParseEnumValue(tp.Elems, v); err == nil {
-			// str will be empty string if v out of definition of enum.
-			str = enum.Name
-		}
-		b = ConvertByCollation(hack.Slice(str), tp)
->>>>>>> 07b19e0f
 	case mysql.TypeSet:
 		flag = compactBytesFlag
 		s, err := types.ParseSetValue(tp.Elems, row.GetSet(idx).Value)
