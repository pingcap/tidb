--- conflicted
+++ resolved
@@ -100,11 +100,8 @@
 				b, err = EncodeDecimal(b, vals[i].GetMysqlDecimal(), vals[i].Length(), vals[i].Frac())
 				if terror.ErrorEqual(err, types.ErrTruncated) {
 					err = sc.HandleTruncate(err)
-<<<<<<< HEAD
-=======
 				} else if terror.ErrorEqual(err, types.ErrOverflow) {
 					err = sc.HandleOverflow(err, err)
->>>>>>> f56e130e
 				}
 			}
 		case types.KindMysqlEnum:
