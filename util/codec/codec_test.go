--- conflicted
+++ resolved
@@ -735,12 +735,9 @@
 		d.SetLength(20)
 		d.SetFrac(6)
 		d.SetMysqlDecimal(dec)
-<<<<<<< HEAD
 		b, err := EncodeDecimal(nil, d.GetMysqlDecimal(), d.Length(), d.Frac())
 		c.Assert(err, IsNil)
 		decs = append(decs, b)
-=======
->>>>>>> f56e130e
 	}
 	for i := 0; i < len(decs)-1; i++ {
 		cmp := bytes.Compare(decs[i], decs[i+1])
