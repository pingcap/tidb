--- conflicted
+++ resolved
@@ -109,78 +109,7 @@
 	logExpensiveQuery(time.Since(info.Time), info, "memory exceeds quota")
 }
 
-<<<<<<< HEAD
-func genLogFields(costTime time.Duration, info *util.ProcessInfo) []zap.Field {
-	logFields := make([]zap.Field, 0, 20)
-	logFields = append(logFields, zap.String("cost_time", strconv.FormatFloat(costTime.Seconds(), 'f', -1, 64)+"s"))
-	execDetail := info.StmtCtx.GetExecDetails()
-	logFields = append(logFields, execDetail.ToZapFields()...)
-	if copTaskInfo := info.StmtCtx.CopTasksDetails(); copTaskInfo != nil {
-		logFields = append(logFields, copTaskInfo.ToZapFields()...)
-	}
-	if statsInfo := info.StatsInfo(info.Plan); len(statsInfo) > 0 {
-		var buf strings.Builder
-		firstComma := false
-		vStr := ""
-		for k, v := range statsInfo {
-			if v == 0 {
-				vStr = "pseudo"
-			} else {
-				vStr = strconv.FormatUint(v, 10)
-			}
-			if firstComma {
-				buf.WriteString("," + k + ":" + vStr)
-			} else {
-				buf.WriteString(k + ":" + vStr)
-				firstComma = true
-			}
-		}
-		logFields = append(logFields, zap.String("stats", buf.String()))
-	}
-	if info.ID != 0 {
-		logFields = append(logFields, zap.Uint64("conn_id", info.ID))
-	}
-	if len(info.User) > 0 {
-		logFields = append(logFields, zap.String("user", info.User))
-	}
-	if len(info.DB) > 0 {
-		logFields = append(logFields, zap.String("database", info.DB))
-	}
-	var tableIDs, indexNames string
-	if len(info.StmtCtx.TableIDs) > 0 {
-		tableIDs = strings.Replace(fmt.Sprintf("%v", info.StmtCtx.TableIDs), " ", ",", -1)
-		logFields = append(logFields, zap.String("table_ids", tableIDs))
-	}
-	if len(info.StmtCtx.IndexNames) > 0 {
-		indexNames = strings.Replace(fmt.Sprintf("%v", info.StmtCtx.IndexNames), " ", ",", -1)
-		logFields = append(logFields, zap.String("index_names", indexNames))
-	}
-	logFields = append(logFields, zap.Uint64("txn_start_ts", info.CurTxnStartTS))
-	if memTracker := info.MemTracker; memTracker != nil {
-		logFields = append(logFields, zap.String("mem_max", fmt.Sprintf("%d Bytes (%v)", memTracker.MaxConsumed(), memTracker.FormatBytes(memTracker.MaxConsumed()))))
-	}
-
-	const logSQLLen = 1024 * 8
-	var sql string
-	if len(info.Info) > 0 {
-		sql = info.Info
-		if info.RedactSQL {
-			sql = parser.Normalize(sql)
-		}
-	}
-	if len(sql) > logSQLLen {
-		sql = fmt.Sprintf("%s len(%d)", sql[:logSQLLen], len(sql))
-	}
-	logFields = append(logFields, zap.String("sql", sql))
-	return logFields
-}
-
 // logExpensiveQuery logs the queries which exceed the time threshold or memory threshold.
 func logExpensiveQuery(costTime time.Duration, info *util.ProcessInfo, msg string) {
-	logutil.BgLogger().Warn(msg, genLogFields(costTime, info)...)
-=======
-// logExpensiveQuery logs the queries which exceed the time threshold or memory threshold.
-func logExpensiveQuery(costTime time.Duration, info *util.ProcessInfo) {
-	logutil.BgLogger().Warn("expensive_query", util.GenLogFields(costTime, info, true)...)
->>>>>>> dacedde6
+	logutil.BgLogger().Warn(msg, util.GenLogFields(costTime, info, true)...)
 }