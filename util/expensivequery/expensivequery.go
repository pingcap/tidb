--- conflicted
+++ resolved
@@ -34,18 +34,12 @@
 type Handle struct {
 	mu     sync.RWMutex
 	exitCh chan struct{}
-<<<<<<< HEAD
-	// sm     util.SessionManager
-=======
 	sm     util.SessionManager
->>>>>>> 711582a6
 }
 
 // NewExpensiveQueryHandle builds a new expensive query handler.
 func NewExpensiveQueryHandle(exitCh chan struct{}) *Handle {
 	return &Handle{exitCh: exitCh}
-<<<<<<< HEAD
-=======
 }
 
 // SetSessionManager sets the SessionManager which is used to fetching the info
@@ -53,7 +47,6 @@
 func (eqh *Handle) SetSessionManager(sm util.SessionManager) *Handle {
 	eqh.sm = sm
 	return eqh
->>>>>>> 711582a6
 }
 
 // // SetSessionManager sets the SessionManager which is used to fetching the info
@@ -71,14 +64,7 @@
 	for {
 		select {
 		case <-ticker.C:
-<<<<<<< HEAD
-			processInfo := sm.ShowProcessList()
-=======
-			if log.GetLevel() > zapcore.WarnLevel {
-				continue
-			}
 			processInfo := eqh.sm.ShowProcessList()
->>>>>>> 711582a6
 			for _, info := range processInfo {
 				if len(info.Info) == 0 || info.ExceedExpensiveTimeThresh {
 					continue
@@ -89,7 +75,7 @@
 					info.ExceedExpensiveTimeThresh = true
 
 				} else if info.MaxExecutionTime > 0 && costTime > time.Duration(info.MaxExecutionTime)*time.Millisecond {
-					sm.Kill(info.ID, true)
+					eqh.sm.Kill(info.ID, true)
 				}
 			}
 			threshold = atomic.LoadUint64(&variable.ExpensiveQueryTimeThreshold)
