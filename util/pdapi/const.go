// Copyright 2019 PingCAP, Inc.
//
// Licensed under the Apache License, Version 2.0 (the "License");
// you may not use this file except in compliance with the License.
// You may obtain a copy of the License at
//
//     http://www.apache.org/licenses/LICENSE-2.0
//
// Unless required by applicable law or agreed to in writing, software
// distributed under the License is distributed on an "AS IS" BASIS,
// WITHOUT WARRANTIES OR CONDITIONS OF ANY KIND, either express or implied.
// See the License for the specific language governing permissions and
// limitations under the License.

package pdapi

// The following constants are the APIs of PD server.
const (
<<<<<<< HEAD
	HotRead        = "/pd/api/v1/hotspot/regions/read"
	HotWrite       = "/pd/api/v1/hotspot/regions/write"
	HotHistory     = "/pd/api/v1/hotspot/regions/history"
	Regions        = "/pd/api/v1/regions"
	RegionByID     = "/pd/api/v1/region/id/"
	Stores         = "/pd/api/v1/stores"
	ClusterVersion = "/pd/api/v1/config/cluster-version"
	Status         = "/pd/api/v1/status"
	Config         = "/pd/api/v1/config"
=======
	HotRead    = "/pd/api/v1/hotspot/regions/read"
	HotWrite   = "/pd/api/v1/hotspot/regions/write"
	Regions    = "/pd/api/v1/regions"
	RegionByID = "/pd/api/v1/region/id/"
	Stores     = "/pd/api/v1/stores"
	Status     = "/pd/api/v1/status"
	Config     = "/pd/api/v1/config"
>>>>>>> bbea5a79
)<|MERGE_RESOLUTION|>--- conflicted
+++ resolved
@@ -16,23 +16,12 @@
 
 // The following constants are the APIs of PD server.
 const (
-<<<<<<< HEAD
 	HotRead        = "/pd/api/v1/hotspot/regions/read"
 	HotWrite       = "/pd/api/v1/hotspot/regions/write"
 	HotHistory     = "/pd/api/v1/hotspot/regions/history"
 	Regions        = "/pd/api/v1/regions"
 	RegionByID     = "/pd/api/v1/region/id/"
 	Stores         = "/pd/api/v1/stores"
-	ClusterVersion = "/pd/api/v1/config/cluster-version"
 	Status         = "/pd/api/v1/status"
 	Config         = "/pd/api/v1/config"
-=======
-	HotRead    = "/pd/api/v1/hotspot/regions/read"
-	HotWrite   = "/pd/api/v1/hotspot/regions/write"
-	Regions    = "/pd/api/v1/regions"
-	RegionByID = "/pd/api/v1/region/id/"
-	Stores     = "/pd/api/v1/stores"
-	Status     = "/pd/api/v1/status"
-	Config     = "/pd/api/v1/config"
->>>>>>> bbea5a79
 )