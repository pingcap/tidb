--- conflicted
+++ resolved
@@ -16,25 +16,14 @@
 
 // The following constants are the APIs of PD server.
 const (
-<<<<<<< HEAD
 	HotRead       = "/pd/api/v1/hotspot/regions/read"
 	HotWrite      = "/pd/api/v1/hotspot/regions/write"
 	HotHistory    = "/pd/api/v1/hotspot/regions/history"
 	Regions       = "/pd/api/v1/regions"
-	RegionByID    = "/pd/api/v1/region/id/"
+	RegionByID    = "/pd/api/v1/region/id"
+	StoreRegions  = "/pd/api/v1/regions/store"
 	Stores        = "/pd/api/v1/stores"
 	Status        = "/pd/api/v1/status"
 	Config        = "/pd/api/v1/config"
 	RegionsInKeys = "/pd/api/v1/regions/key"
-=======
-	HotRead      = "/pd/api/v1/hotspot/regions/read"
-	HotWrite     = "/pd/api/v1/hotspot/regions/write"
-	HotHistory   = "/pd/api/v1/hotspot/regions/history"
-	Regions      = "/pd/api/v1/regions"
-	RegionByID   = "/pd/api/v1/region/id"
-	StoreRegions = "/pd/api/v1/regions/store"
-	Stores       = "/pd/api/v1/stores"
-	Status       = "/pd/api/v1/status"
-	Config       = "/pd/api/v1/config"
->>>>>>> 63e6f319
 )