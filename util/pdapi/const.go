--- conflicted
+++ resolved
@@ -17,9 +17,6 @@
 const (
 	HotRead  = "/pd/api/v1/hotspot/regions/read"
 	HotWrite = "/pd/api/v1/hotspot/regions/read"
-<<<<<<< HEAD
 	Regions  = "/pd/api/v1/regions"
-=======
 	Stores   = "/pd/api/v1/stores"
->>>>>>> 3f89a6e6
 )