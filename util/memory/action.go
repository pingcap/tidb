// Copyright 2018 PingCAP, Inc.
//
// Licensed under the Apache License, Version 2.0 (the "License");
// you may not use this file except in compliance with the License.
// You may obtain a copy of the License at
//
//     http://www.apache.org/licenses/LICENSE-2.0
//
// Unless required by applicable law or agreed to in writing, software
// distributed under the License is distributed on an "AS IS" BASIS,
// WITHOUT WARRANTIES OR CONDITIONS OF ANY KIND, either express or implied.
// See the License for the specific language governing permissions and
// limitations under the License.

package memory

import (
	"fmt"
	"sync"
	"sync/atomic"

	"github.com/pingcap/tidb/errno"
	"github.com/pingcap/tidb/util/dbterror"
	"github.com/pingcap/tidb/util/logutil"
	"go.uber.org/zap"
)

// ActionOnExceed is the action taken when memory usage exceeds memory quota.
// NOTE: All the implementors should be thread-safe.
type ActionOnExceed interface {
	// Action will be called when memory usage exceeds memory quota by the
	// corresponding Tracker.
	Action(t *Tracker)
	// SetFallback sets a fallback action which will be triggered if itself has
	// already been triggered.
	SetFallback(a ActionOnExceed)
	// GetFallback get the fallback action of the Action.
	GetFallback() ActionOnExceed
	// GetPriority get the priority of the Action.
	GetPriority() int64
	// SetFinished sets the finished state of the Action.
	SetFinished()
	// IsFinished returns the finished state of the Action.
	IsFinished() bool
}

<<<<<<< HEAD
=======
var _ ActionOnExceed = &actionWithPriority{}

type actionWithPriority struct {
	ActionOnExceed
	priority int64
}

// NewActionWithPriority wraps the action with a new priority
func NewActionWithPriority(action ActionOnExceed, priority int64) *actionWithPriority {
	return &actionWithPriority{
		action,
		priority,
	}
}

func (a *actionWithPriority) GetPriority() int64 {
	return a.priority
}

>>>>>>> 74abc225
// ActionInvoker indicates the invoker of the Action.
type ActionInvoker byte

const (
	// SingleQuery indicates the Action is invoked by a tidb_mem_quota_query.
	SingleQuery ActionInvoker = iota
	// Instance indicates the Action is invoked by a tidb_server_memory_limit.
	Instance
)

// ActionCareInvoker is the interface for the Actions which need to be aware of the invoker.
type ActionCareInvoker interface {
	SetInvoker(invoker ActionInvoker)
}

// BaseOOMAction manages the fallback action for all Action.
type BaseOOMAction struct {
	fallbackAction ActionOnExceed
	finished       int32
}

// SetFallback sets a fallback action which will be triggered if itself has
// already been triggered.
func (b *BaseOOMAction) SetFallback(a ActionOnExceed) {
	b.fallbackAction = a
}

// SetFinished sets the finished state of the Action.
func (b *BaseOOMAction) SetFinished() {
	atomic.StoreInt32(&b.finished, 1)
}

// IsFinished returns the finished state of the Action.
func (b *BaseOOMAction) IsFinished() bool {
	return atomic.LoadInt32(&b.finished) == 1
}

// GetFallback get the fallback action and remove finished fallback.
func (b *BaseOOMAction) GetFallback() ActionOnExceed {
	for b.fallbackAction != nil && b.fallbackAction.IsFinished() {
		b.SetFallback(b.fallbackAction.GetFallback())
	}
	return b.fallbackAction
}

// Default OOM Action priority.
const (
	DefPanicPriority = iota
	DefLogPriority
	DefSpillPriority
	// DefCursorFetchSpillPriority is higher than normal disk spill, because it can release much more memory in the future.
	// And the performance impaction of it is less than other disk-spill action, because it's write-only in execution stage.
	DefCursorFetchSpillPriority
	DefRateLimitPriority
)

// LogOnExceed logs a warning only once when memory usage exceeds memory quota.
type LogOnExceed struct {
	logHook func(uint64)
	BaseOOMAction
	ConnID uint64
	mutex  sync.Mutex // For synchronization.
	acted  bool
}

// SetLogHook sets a hook for LogOnExceed.
func (a *LogOnExceed) SetLogHook(hook func(uint64)) {
	a.logHook = hook
}

// Action logs a warning only once when memory usage exceeds memory quota.
func (a *LogOnExceed) Action(t *Tracker) {
	a.mutex.Lock()
	defer a.mutex.Unlock()
	if !a.acted {
		a.acted = true
		if a.logHook == nil {
			logutil.BgLogger().Warn("memory exceeds quota",
				zap.Error(errMemExceedThreshold.GenWithStackByArgs(t.label, t.BytesConsumed(), t.GetBytesLimit(), t.String())))
			return
		}
		a.logHook(a.ConnID)
	}
}

// GetPriority get the priority of the Action
func (*LogOnExceed) GetPriority() int64 {
	return DefLogPriority
}

// PanicOnExceed panics when memory usage exceeds memory quota.
type PanicOnExceed struct {
	logHook func(uint64)
	BaseOOMAction
	ConnID  uint64
	mutex   sync.Mutex // For synchronization.
	acted   bool
	invoker ActionInvoker
}

// SetLogHook sets a hook for PanicOnExceed.
func (a *PanicOnExceed) SetLogHook(hook func(uint64)) {
	a.logHook = hook
}

// Action panics when memory usage exceeds memory quota.
func (a *PanicOnExceed) Action(t *Tracker) {
	a.mutex.Lock()
	defer func() {
		a.mutex.Unlock()
	}()
	if !a.acted {
		if a.logHook == nil {
			logutil.BgLogger().Warn("memory exceeds quota",
				zap.Uint64("connID", t.SessionID.Load()), zap.Error(errMemExceedThreshold.GenWithStackByArgs(t.label, t.BytesConsumed(), t.GetBytesLimit(), t.String())))
		} else {
			a.logHook(a.ConnID)
		}
	}
	a.acted = true
	if a.invoker == SingleQuery {
		panic(PanicMemoryExceedWarnMsg + WarnMsgSuffixForSingleQuery + fmt.Sprintf("[conn=%d]", a.ConnID))
	}
	panic(PanicMemoryExceedWarnMsg + WarnMsgSuffixForInstance + fmt.Sprintf("[conn=%d]", a.ConnID))
}

// GetPriority get the priority of the Action
func (*PanicOnExceed) GetPriority() int64 {
	return DefPanicPriority
}

// SetInvoker sets the invoker of the Action.
func (a *PanicOnExceed) SetInvoker(invoker ActionInvoker) {
	a.invoker = invoker
}

var (
	errMemExceedThreshold = dbterror.ClassUtil.NewStd(errno.ErrMemExceedThreshold)
)

const (
	// PanicMemoryExceedWarnMsg represents the panic message when out of memory quota.
	PanicMemoryExceedWarnMsg string = "Your query has been cancelled due to exceeding the allowed memory limit"
	// WarnMsgSuffixForSingleQuery represents the suffix of the warning message when out of memory quota for a single query.
	WarnMsgSuffixForSingleQuery string = " for a single SQL query. Please try narrowing your query scope or increase the tidb_mem_quota_query limit and try again."
	// WarnMsgSuffixForInstance represents the suffix of the warning message when out of memory quota for the tidb-server instance.
	WarnMsgSuffixForInstance string = " for the tidb-server instance and this query is currently using the most memory. Please try narrowing your query scope or increase the tidb_server_memory_limit and try again."
)<|MERGE_RESOLUTION|>--- conflicted
+++ resolved
@@ -44,8 +44,6 @@
 	IsFinished() bool
 }
 
-<<<<<<< HEAD
-=======
 var _ ActionOnExceed = &actionWithPriority{}
 
 type actionWithPriority struct {
@@ -65,7 +63,6 @@
 	return a.priority
 }
 
->>>>>>> 74abc225
 // ActionInvoker indicates the invoker of the Action.
 type ActionInvoker byte
 
