// Copyright 2018 PingCAP, Inc.
//
// Licensed under the Apache License, Version 2.0 (the "License");
// you may not use this file except in compliance with the License.
// You may obtain a copy of the License at
//
//     http://www.apache.org/licenses/LICENSE-2.0
//
// Unless required by applicable law or agreed to in writing, software
// distributed under the License is distributed on an "AS IS" BASIS,
// WITHOUT WARRANTIES OR CONDITIONS OF ANY KIND, either express or implied.
// See the License for the specific language governing permissions and
// limitations under the License.

package memory

import (
	"bytes"
	"fmt"
	"math"
	"runtime"
	"strconv"
	"sync"
	"sync/atomic"

	"github.com/pingcap/tidb/metrics"
	atomicutil "go.uber.org/atomic"
	"golang.org/x/exp/slices"
)

// TrackMemWhenExceeds is the threshold when memory usage needs to be tracked.
const TrackMemWhenExceeds = 104857600 // 100MB

// Tracker is used to track the memory usage during query execution.
// It contains an optional limit and can be arranged into a tree structure
// such that the consumption tracked by a Tracker is also tracked by
// its ancestors. The main idea comes from Apache Impala:
//
// https://github.com/cloudera/Impala/blob/cdh5-trunk/be/src/runtime/mem-tracker.h
//
// By default, memory consumption is tracked via calls to "Consume()", either to
// the tracker itself or to one of its descendents. A typical sequence of calls
// for a single Tracker is:
// 1. tracker.SetLabel() / tracker.SetActionOnExceed() / tracker.AttachTo()
// 2. tracker.Consume() / tracker.ReplaceChild() / tracker.BytesConsumed()
//
// NOTE: We only protect concurrent access to "bytesConsumed" and "children",
// that is to say:
// 1. Only "BytesConsumed()", "Consume()" and "AttachTo()" are thread-safe.
// 2. Other operations of a Tracker tree is not thread-safe.
//
// We have two limits for the memory quota: soft limit and hard limit.
// If the soft limit is exceeded, we will trigger the action that alleviates the
// speed of memory growth. The soft limit is hard-coded as `0.8*hard limit`.
// The actions that could be triggered are: AggSpillDiskAction.
//
// If the hard limit is exceeded, we will trigger the action that immediately
// reduces memory usage. The hard limit is set by the system variable `tidb_mem_query_quota`.
// The actions that could be triggered are: SpillDiskAction, SortAndSpillDiskAction, rateLimitAction,
// PanicOnExceed, globalPanicOnExceed, LogOnExceed.
type Tracker struct {
	bytesLimit           atomic.Value
	actionMuForHardLimit actionMu
	actionMuForSoftLimit actionMu
	mu                   struct {
		// The children memory trackers. If the Tracker is the Global Tracker, like executor.GlobalDiskUsageTracker,
		// we wouldn't maintain its children in order to avoiding mutex contention.
		children map[int][]*Tracker
		sync.Mutex
	}
	parMu struct {
		parent *Tracker // The parent memory tracker.
		sync.Mutex
	}
	label         int              // Label of this "Tracker".
	bytesConsumed int64            // Consumed bytes.
	bytesReleased int64            // Released bytes.
	maxConsumed   atomicutil.Int64 // max number of bytes consumed during execution.
	isGlobal      bool             // isGlobal indicates whether this tracker is global tracker
}

type actionMu struct {
	actionOnExceed ActionOnExceed
	sync.Mutex
}

// EnableGCAwareMemoryTrack is used to turn on/off the GC-aware memory track
var EnableGCAwareMemoryTrack = atomicutil.NewBool(false)

// https://golang.google.cn/pkg/runtime/#SetFinalizer
// It is not guaranteed that a finalizer will run if the size of *obj is zero bytes.
type finalizerRef struct {
	byte //nolint:unused
}

// softScale means the scale of the soft limit to the hard limit.
const softScale = 0.8

// bytesLimits holds limit config atomically.
type bytesLimits struct {
	bytesHardLimit int64 // bytesHardLimit <= 0 means no limit, used for actionMuForHardLimit.
	bytesSoftLimit int64 // bytesSoftLimit <= 0 means no limit, used for actionMuForSoftLimit.
}

// InitTracker initializes a memory tracker.
//  1. "label" is the label used in the usage string.
//  2. "bytesLimit <= 0" means no limit.
//
// For the common tracker, isGlobal is default as false
func InitTracker(t *Tracker, label int, bytesLimit int64, action ActionOnExceed) {
	t.mu.children = nil
	t.actionMuForHardLimit.actionOnExceed = action
	t.actionMuForSoftLimit.actionOnExceed = nil
	t.parMu.parent = nil

	t.label = label
	t.bytesLimit.Store(&bytesLimits{
		bytesHardLimit: bytesLimit,
		bytesSoftLimit: int64(math.Ceil(float64(bytesLimit) * softScale)),
	})
	t.maxConsumed.Store(0)
	t.isGlobal = false
}

// NewTracker creates a memory tracker.
//  1. "label" is the label used in the usage string.
//  2. "bytesLimit <= 0" means no limit.
//
// For the common tracker, isGlobal is default as false
func NewTracker(label int, bytesLimit int64) *Tracker {
	t := &Tracker{
		label: label,
	}
	t.bytesLimit.Store(&bytesLimits{
		bytesHardLimit: bytesLimit,
		bytesSoftLimit: int64(math.Ceil(float64(bytesLimit) * softScale)),
	})
	t.actionMuForHardLimit.actionOnExceed = &LogOnExceed{}
	t.isGlobal = false
	return t
}

// NewGlobalTracker creates a global tracker, its isGlobal is default as true
func NewGlobalTracker(label int, bytesLimit int64) *Tracker {
	t := &Tracker{
		label: label,
	}
	t.bytesLimit.Store(&bytesLimits{
		bytesHardLimit: bytesLimit,
		bytesSoftLimit: int64(math.Ceil(float64(bytesLimit) * softScale)),
	})
	t.actionMuForHardLimit.actionOnExceed = &LogOnExceed{}
	t.isGlobal = true
	return t
}

// CheckBytesLimit check whether the bytes limit of the tracker is equal to a value.
// Only used in test.
func (t *Tracker) CheckBytesLimit(val int64) bool {
	return t.bytesLimit.Load().(*bytesLimits).bytesHardLimit == val
}

// SetBytesLimit sets the bytes limit for this tracker.
// "bytesHardLimit <= 0" means no limit.
func (t *Tracker) SetBytesLimit(bytesLimit int64) {
	t.bytesLimit.Store(&bytesLimits{
		bytesHardLimit: bytesLimit,
		bytesSoftLimit: int64(math.Ceil(float64(bytesLimit) * softScale)),
	})
}

// GetBytesLimit gets the bytes limit for this tracker.
// "bytesHardLimit <= 0" means no limit.
func (t *Tracker) GetBytesLimit() int64 {
	return t.bytesLimit.Load().(*bytesLimits).bytesHardLimit
}

// CheckExceed checks whether the consumed bytes is exceed for this tracker.
func (t *Tracker) CheckExceed() bool {
	bytesHardLimit := t.bytesLimit.Load().(*bytesLimits).bytesHardLimit
	return atomic.LoadInt64(&t.bytesConsumed) >= bytesHardLimit && bytesHardLimit > 0
}

// SetActionOnExceed sets the action when memory usage exceeds bytesHardLimit.
func (t *Tracker) SetActionOnExceed(a ActionOnExceed) {
	t.actionMuForHardLimit.Lock()
	t.actionMuForHardLimit.actionOnExceed = a
	t.actionMuForHardLimit.Unlock()
}

<<<<<<< HEAD
=======
// FallbackOldAndSetNewAction sets the action when memory usage exceeds bytesHardLimit
// and set the original action as its fallback.
func (t *Tracker) FallbackOldAndSetNewAction(a ActionOnExceed) {
	t.actionMuForHardLimit.Lock()
	defer t.actionMuForHardLimit.Unlock()
	t.actionMuForHardLimit.actionOnExceed = reArrangeFallback(a, t.actionMuForHardLimit.actionOnExceed)
}

>>>>>>> a1af5af8
// FallbackOldAndSetNewActionForSoftLimit sets the action when memory usage exceeds bytesSoftLimit
// and set the original action as its fallback.
func (t *Tracker) FallbackOldAndSetNewActionForSoftLimit(a ActionOnExceed) {
	t.actionMuForSoftLimit.Lock()
	defer t.actionMuForSoftLimit.Unlock()
<<<<<<< HEAD
	if a == nil {
		return
=======
	t.actionMuForSoftLimit.actionOnExceed = reArrangeFallback(a, t.actionMuForSoftLimit.actionOnExceed)
}

// GetFallbackForTest get the oom action used by test.
func (t *Tracker) GetFallbackForTest(ignoreFinishedAction bool) ActionOnExceed {
	t.actionMuForHardLimit.Lock()
	defer t.actionMuForHardLimit.Unlock()
	if t.actionMuForHardLimit.actionOnExceed != nil && t.actionMuForHardLimit.actionOnExceed.IsFinished() && ignoreFinishedAction {
		t.actionMuForHardLimit.actionOnExceed = t.actionMuForHardLimit.actionOnExceed.GetFallback()
>>>>>>> a1af5af8
	}
	a.SetFallback(t.actionMuForSoftLimit.actionOnExceed)
	t.actionMuForSoftLimit.actionOnExceed = a
}

<<<<<<< HEAD
// GetFallbackForSoftLimitForTest get the oom action used by test.
func (t *Tracker) GetFallbackForSoftLimitForTest(ignoreFinishedAction bool) ActionOnExceed {
	t.actionMuForSoftLimit.Lock()
	defer t.actionMuForSoftLimit.Unlock()
	if t.actionMuForSoftLimit.actionOnExceed != nil && t.actionMuForSoftLimit.actionOnExceed.IsFinished() && ignoreFinishedAction {
		t.actionMuForSoftLimit.actionOnExceed = t.actionMuForSoftLimit.actionOnExceed.GetFallback()
	}
	return t.actionMuForSoftLimit.actionOnExceed
=======
// reArrangeFallback merge two action chains and rearrange them by priority in descending order.
func reArrangeFallback(a ActionOnExceed, b ActionOnExceed) ActionOnExceed {
	if a == nil {
		return b
	}
	if b == nil {
		return a
	}
	if a.GetPriority() < b.GetPriority() {
		a, b = b, a
	}
	a.SetFallback(reArrangeFallback(a.GetFallback(), b))
	return a
>>>>>>> a1af5af8
}

// SetLabel sets the label of a Tracker.
func (t *Tracker) SetLabel(label int) {
	parent := t.getParent()
	t.Detach()
	t.label = label
	if parent != nil {
		t.AttachTo(parent)
	}
}

// Label gets the label of a Tracker.
func (t *Tracker) Label() int {
	return t.label
}

// AttachTo attaches this memory tracker as a child to another Tracker. If it
// already has a parent, this function will remove it from the old parent.
// Its consumed memory usage is used to update all its ancestors.
func (t *Tracker) AttachTo(parent *Tracker) {
	if parent.isGlobal {
		t.AttachToGlobalTracker(parent)
		return
	}
	oldParent := t.getParent()
	if oldParent != nil {
		oldParent.remove(t)
	}
	parent.mu.Lock()
	if parent.mu.children == nil {
		parent.mu.children = make(map[int][]*Tracker)
	}
	parent.mu.children[t.label] = append(parent.mu.children[t.label], t)
	parent.mu.Unlock()

	t.setParent(parent)
	parent.Consume(t.BytesConsumed())
}

// Detach de-attach the tracker child from its parent, then set its parent property as nil
func (t *Tracker) Detach() {
	parent := t.getParent()
	if parent == nil {
		return
	}
	if parent.isGlobal {
		t.DetachFromGlobalTracker()
		return
	}
	parent.remove(t)
	t.mu.Lock()
	defer t.mu.Unlock()
	t.setParent(nil)
}

func (t *Tracker) remove(oldChild *Tracker) {
	found := false
	label := oldChild.label
	t.mu.Lock()
	if t.mu.children != nil {
		children := t.mu.children[label]
		for i, child := range children {
			if child == oldChild {
				children = append(children[:i], children[i+1:]...)
				if len(children) > 0 {
					t.mu.children[label] = children
				} else {
					delete(t.mu.children, label)
				}
				found = true
				break
			}
		}
	}
	t.mu.Unlock()
	if found {
		oldChild.setParent(nil)
		t.Consume(-oldChild.BytesConsumed())
	}
}

// ReplaceChild removes the old child specified in "oldChild" and add a new
// child specified in "newChild". old child's memory consumption will be
// removed and new child's memory consumption will be added.
func (t *Tracker) ReplaceChild(oldChild, newChild *Tracker) {
	if newChild == nil {
		t.remove(oldChild)
		return
	}

	if oldChild.label != newChild.label {
		t.remove(oldChild)
		newChild.AttachTo(t)
		return
	}

	newConsumed := newChild.BytesConsumed()
	newChild.setParent(t)

	label := oldChild.label
	t.mu.Lock()
	if t.mu.children != nil {
		children := t.mu.children[label]
		for i, child := range children {
			if child != oldChild {
				continue
			}

			newConsumed -= oldChild.BytesConsumed()
			oldChild.setParent(nil)
			children[i] = newChild
			t.mu.children[label] = children
			break
		}
	}
	t.mu.Unlock()

	t.Consume(newConsumed)
}

// Consume is used to consume a memory usage. "bytes" can be a negative value,
// which means this is a memory release operation. When memory usage of a tracker
// exceeds its bytesSoftLimit/bytesHardLimit, the tracker calls its action, so does each of its ancestors.
func (t *Tracker) Consume(bs int64) {
	if bs == 0 {
		return
	}
	var rootExceed, rootExceedForSoftLimit *Tracker
	for tracker := t; tracker != nil; tracker = tracker.getParent() {
		bytesConsumed := atomic.AddInt64(&tracker.bytesConsumed, bs)
		bytesReleased := atomic.LoadInt64(&tracker.bytesReleased)
		limits := tracker.bytesLimit.Load().(*bytesLimits)
		if bytesConsumed+bytesReleased >= limits.bytesHardLimit && limits.bytesHardLimit > 0 {
			rootExceed = tracker
		}
		if bytesConsumed+bytesReleased >= limits.bytesSoftLimit && limits.bytesSoftLimit > 0 {
			rootExceedForSoftLimit = tracker
		}

		for {
			maxNow := tracker.maxConsumed.Load()
			consumed := atomic.LoadInt64(&tracker.bytesConsumed)
			if consumed > maxNow && !tracker.maxConsumed.CAS(maxNow, consumed) {
				continue
			}
			if label, ok := MetricsTypes[tracker.label]; ok {
				metrics.MemoryUsage.WithLabelValues(label[0], label[1]).Set(float64(consumed))
			}
			break
		}
	}

	if bs > 0 && rootExceedForSoftLimit != nil {
		tryAction(&rootExceedForSoftLimit.actionMuForSoftLimit, rootExceedForSoftLimit)
	}
	if bs > 0 && rootExceed != nil {
		tryAction(&rootExceed.actionMuForHardLimit, rootExceed)
	}
}

func tryAction(mu *actionMu, tracker *Tracker) {
	actionOne := func(nowAction ActionOnExceed, tracker *Tracker) ActionOnExceed {
		for nowAction != nil && nowAction.IsFinished() {
			nowAction = nowAction.GetFallback()
		}
		if nowAction != nil {
			nowAction.Action(tracker)
		}
		return nowAction
	}

	actionAll := func(nowAction ActionOnExceed, tracker *Tracker) ActionOnExceed {
		nowAction = actionOne(nowAction, tracker)
		firstAction := nowAction
		for ; nowAction != nil; nowAction = nowAction.GetFallback() {
			nowAction.SetFallback(actionOne(nowAction.GetFallback(), tracker))
		}
		return firstAction
	}
	mu.Lock()
	defer mu.Unlock()
	mu.actionOnExceed = actionAll(mu.actionOnExceed, tracker)
}

// BufferedConsume is used to buffer memory usage and do late consume
// not thread-safe, should be called in one goroutine
func (t *Tracker) BufferedConsume(bufferedMemSize *int64, bytes int64) {
	*bufferedMemSize += bytes
	if *bufferedMemSize >= int64(TrackMemWhenExceeds) {
		t.Consume(*bufferedMemSize)
		*bufferedMemSize = int64(0)
	}
}

// Release is used to release memory tracked, track the released memory until GC triggered if needed
// If you want your track to be GC-aware, please use Release(bytes) instead of Consume(-bytes), and pass the memory size of the real object.
// Only Analyze is integrated with Release so far.
func (t *Tracker) Release(bytes int64) {
	if bytes == 0 {
		return
	}
	defer t.Consume(-bytes)
	for tracker := t; tracker != nil; tracker = tracker.getParent() {
		if tracker.shouldRecordRelease() {
			// use fake ref instead of obj ref, otherwise obj will be reachable again and gc in next cycle
			newRef := &finalizerRef{}
			finalizer := func(tracker *Tracker) func(ref *finalizerRef) {
				return func(ref *finalizerRef) {
					tracker.release(bytes)
				}
			}
			runtime.SetFinalizer(newRef, finalizer(tracker))
			tracker.recordRelease(bytes)
			return
		}
	}
}

// BufferedRelease is used to buffer memory release and do late release
// not thread-safe, should be called in one goroutine
func (t *Tracker) BufferedRelease(bufferedMemSize *int64, bytes int64) {
	*bufferedMemSize += bytes
	if *bufferedMemSize >= int64(TrackMemWhenExceeds) {
		t.Release(*bufferedMemSize)
		*bufferedMemSize = int64(0)
	}
}

func (t *Tracker) shouldRecordRelease() bool {
	return EnableGCAwareMemoryTrack.Load() && t.label == LabelForGlobalAnalyzeMemory
}

func (t *Tracker) recordRelease(bytes int64) {
	for tracker := t; tracker != nil; tracker = tracker.getParent() {
		bytesReleased := atomic.AddInt64(&tracker.bytesReleased, bytes)
		if label, ok := MetricsTypes[tracker.label]; ok {
			metrics.MemoryUsage.WithLabelValues(label[0], label[2]).Set(float64(bytesReleased))
		}
	}
}

func (t *Tracker) release(bytes int64) {
	for tracker := t; tracker != nil; tracker = tracker.getParent() {
		bytesReleased := atomic.AddInt64(&tracker.bytesReleased, -bytes)
		if label, ok := MetricsTypes[tracker.label]; ok {
			metrics.MemoryUsage.WithLabelValues(label[0], label[2]).Set(float64(bytesReleased))
		}
	}
}

// BytesConsumed returns the consumed memory usage value in bytes.
func (t *Tracker) BytesConsumed() int64 {
	return atomic.LoadInt64(&t.bytesConsumed)
}

// BytesReleased returns the released memory value in bytes.
func (t *Tracker) BytesReleased() int64 {
	return atomic.LoadInt64(&t.bytesReleased)
}

// MaxConsumed returns max number of bytes consumed during execution.
// Note: Don't make this method return -1 for special meanings in the future. Because binary plan has used -1 to
// distinguish between "0 bytes" and "N/A". ref: binaryOpFromFlatOp()
func (t *Tracker) MaxConsumed() int64 {
	return t.maxConsumed.Load()
}

// SearchTrackerWithoutLock searches the specific tracker under this tracker without lock.
func (t *Tracker) SearchTrackerWithoutLock(label int) *Tracker {
	if t.label == label {
		return t
	}
	children := t.mu.children[label]
	if len(children) > 0 {
		return children[0]
	}
	return nil
}

// SearchTrackerConsumedMoreThanNBytes searches the specific tracker that consumes more than NBytes.
func (t *Tracker) SearchTrackerConsumedMoreThanNBytes(limit int64) (res []*Tracker) {
	t.mu.Lock()
	defer t.mu.Unlock()
	for _, childSlice := range t.mu.children {
		for _, tracker := range childSlice {
			if tracker.BytesConsumed() > limit {
				res = append(res, tracker)
			}
		}
	}
	return
}

// String returns the string representation of this Tracker tree.
func (t *Tracker) String() string {
	buffer := bytes.NewBufferString("\n")
	t.toString("", buffer)
	return buffer.String()
}

func (t *Tracker) toString(indent string, buffer *bytes.Buffer) {
	fmt.Fprintf(buffer, "%s\"%d\"{\n", indent, t.label)
	bytesLimit := t.GetBytesLimit()
	if bytesLimit > 0 {
		fmt.Fprintf(buffer, "%s  \"quota\": %s\n", indent, t.FormatBytes(bytesLimit))
	}
	fmt.Fprintf(buffer, "%s  \"consumed\": %s\n", indent, t.FormatBytes(t.BytesConsumed()))

	t.mu.Lock()
	labels := make([]int, 0, len(t.mu.children))
	for label := range t.mu.children {
		labels = append(labels, label)
	}
	slices.Sort(labels)
	for _, label := range labels {
		children := t.mu.children[label]
		for _, child := range children {
			child.toString(indent+"  ", buffer)
		}
	}
	t.mu.Unlock()
	buffer.WriteString(indent + "}\n")
}

// FormatBytes uses to format bytes, this function will prune precision before format bytes.
func (*Tracker) FormatBytes(numBytes int64) string {
	return FormatBytes(numBytes)
}

// BytesToString converts the memory consumption to a readable string.
func BytesToString(numBytes int64) string {
	gb := float64(numBytes) / float64(byteSizeGB)
	if gb > 1 {
		return fmt.Sprintf("%v GB", gb)
	}

	mb := float64(numBytes) / float64(byteSizeMB)
	if mb > 1 {
		return fmt.Sprintf("%v MB", mb)
	}

	kb := float64(numBytes) / float64(byteSizeKB)
	if kb > 1 {
		return fmt.Sprintf("%v KB", kb)
	}

	return fmt.Sprintf("%v Bytes", numBytes)
}

const (
	byteSizeGB = int64(1 << 30)
	byteSizeMB = int64(1 << 20)
	byteSizeKB = int64(1 << 10)
	byteSizeBB = int64(1)
)

// FormatBytes uses to format bytes, this function will prune precision before format bytes.
func FormatBytes(numBytes int64) string {
	if numBytes <= byteSizeKB {
		return BytesToString(numBytes)
	}
	unit, unitStr := getByteUnit(numBytes)
	if unit == byteSizeBB {
		return BytesToString(numBytes)
	}
	v := float64(numBytes) / float64(unit)
	decimal := 1
	if numBytes%unit == 0 {
		decimal = 0
	} else if v < 10 {
		decimal = 2
	}
	return fmt.Sprintf("%v %s", strconv.FormatFloat(v, 'f', decimal, 64), unitStr)
}

func getByteUnit(b int64) (int64, string) {
	if b > byteSizeGB {
		return byteSizeGB, "GB"
	} else if b > byteSizeMB {
		return byteSizeMB, "MB"
	} else if b > byteSizeKB {
		return byteSizeKB, "KB"
	}
	return byteSizeBB, "Bytes"
}

// AttachToGlobalTracker attach the tracker to the global tracker
// AttachToGlobalTracker should be called at the initialization for the session executor's tracker
func (t *Tracker) AttachToGlobalTracker(globalTracker *Tracker) {
	if globalTracker == nil {
		return
	}
	if !globalTracker.isGlobal {
		panic("Attach to a non-GlobalTracker")
	}
	parent := t.getParent()
	if parent != nil {
		if parent.isGlobal {
			parent.Consume(-t.BytesConsumed())
		} else {
			parent.remove(t)
		}
	}
	t.setParent(globalTracker)
	globalTracker.Consume(t.BytesConsumed())
}

// DetachFromGlobalTracker detach itself from its parent
// Note that only the parent of this tracker is Global Tracker could call this function
// Otherwise it should use Detach
func (t *Tracker) DetachFromGlobalTracker() {
	parent := t.getParent()
	if parent == nil {
		return
	}
	if !parent.isGlobal {
		panic("Detach from a non-GlobalTracker")
	}
	parent.Consume(-t.BytesConsumed())
	t.setParent(nil)
}

// ReplaceBytesUsed replace bytesConsume for the tracker
func (t *Tracker) ReplaceBytesUsed(bytes int64) {
	t.Consume(-t.BytesConsumed())
	t.Consume(bytes)
}

func (t *Tracker) getParent() *Tracker {
	t.parMu.Lock()
	defer t.parMu.Unlock()
	return t.parMu.parent
}

func (t *Tracker) setParent(parent *Tracker) {
	t.parMu.Lock()
	defer t.parMu.Unlock()
	t.parMu.parent = parent
}

const (
	// LabelForSQLText represents the label of the SQL Text
	LabelForSQLText int = -1
	// LabelForIndexWorker represents the label of the index worker
	LabelForIndexWorker int = -2
	// LabelForInnerList represents the label of the inner list
	LabelForInnerList int = -3
	// LabelForInnerTable represents the label of the inner table
	LabelForInnerTable int = -4
	// LabelForOuterTable represents the label of the outer table
	LabelForOuterTable int = -5
	// LabelForCoprocessor represents the label of the coprocessor
	LabelForCoprocessor int = -6
	// LabelForChunkList represents the label of the chunk list
	LabelForChunkList int = -7
	// LabelForGlobalSimpleLRUCache represents the label of the Global SimpleLRUCache
	LabelForGlobalSimpleLRUCache int = -8
	// LabelForChunkListInDisk represents the label of the chunk list in disk
	LabelForChunkListInDisk int = -9
	// LabelForRowContainer represents the label of the row container
	LabelForRowContainer int = -10
	// LabelForGlobalStorage represents the label of the Global Storage
	LabelForGlobalStorage int = -11
	// LabelForGlobalMemory represents the label of the Global Memory
	LabelForGlobalMemory int = -12
	// LabelForBuildSideResult represents the label of the BuildSideResult
	LabelForBuildSideResult int = -13
	// LabelForRowChunks represents the label of the row chunks
	LabelForRowChunks int = -14
	// LabelForStatsCache represents the label of the stats cache
	LabelForStatsCache int = -15
	// LabelForOuterList represents the label of the outer list
	LabelForOuterList int = -16
	// LabelForApplyCache represents the label of the apply cache
	LabelForApplyCache int = -17
	// LabelForSimpleTask represents the label of the simple task
	LabelForSimpleTask int = -18
	// LabelForCTEStorage represents the label of CTE storage
	LabelForCTEStorage int = -19
	// LabelForIndexJoinInnerWorker represents the label of IndexJoin InnerWorker
	LabelForIndexJoinInnerWorker int = -20
	// LabelForIndexJoinOuterWorker represents the label of IndexJoin OuterWorker
	LabelForIndexJoinOuterWorker int = -21
	// LabelForBindCache represents the label of the bind cache
	LabelForBindCache int = -22
	// LabelForNonTransactionalDML represents the label of the non-transactional DML
	LabelForNonTransactionalDML = -23
	// LabelForAnalyzeMemory represents the label of the memory of each analyze job
	LabelForAnalyzeMemory int = -24
	// LabelForGlobalAnalyzeMemory represents the label of the global memory of all analyze jobs
	LabelForGlobalAnalyzeMemory int = -25
)

// MetricsTypes is used to get label for metrics
// string[0] is LblModule, string[1] is heap-in-use type, string[2] is released type
var MetricsTypes = map[int][]string{
	LabelForGlobalAnalyzeMemory: {"analyze", "inuse", "released"},
}<|MERGE_RESOLUTION|>--- conflicted
+++ resolved
@@ -188,42 +188,18 @@
 	t.actionMuForHardLimit.Unlock()
 }
 
-<<<<<<< HEAD
-=======
-// FallbackOldAndSetNewAction sets the action when memory usage exceeds bytesHardLimit
-// and set the original action as its fallback.
-func (t *Tracker) FallbackOldAndSetNewAction(a ActionOnExceed) {
-	t.actionMuForHardLimit.Lock()
-	defer t.actionMuForHardLimit.Unlock()
-	t.actionMuForHardLimit.actionOnExceed = reArrangeFallback(a, t.actionMuForHardLimit.actionOnExceed)
-}
-
->>>>>>> a1af5af8
 // FallbackOldAndSetNewActionForSoftLimit sets the action when memory usage exceeds bytesSoftLimit
 // and set the original action as its fallback.
 func (t *Tracker) FallbackOldAndSetNewActionForSoftLimit(a ActionOnExceed) {
 	t.actionMuForSoftLimit.Lock()
 	defer t.actionMuForSoftLimit.Unlock()
-<<<<<<< HEAD
 	if a == nil {
 		return
-=======
-	t.actionMuForSoftLimit.actionOnExceed = reArrangeFallback(a, t.actionMuForSoftLimit.actionOnExceed)
-}
-
-// GetFallbackForTest get the oom action used by test.
-func (t *Tracker) GetFallbackForTest(ignoreFinishedAction bool) ActionOnExceed {
-	t.actionMuForHardLimit.Lock()
-	defer t.actionMuForHardLimit.Unlock()
-	if t.actionMuForHardLimit.actionOnExceed != nil && t.actionMuForHardLimit.actionOnExceed.IsFinished() && ignoreFinishedAction {
-		t.actionMuForHardLimit.actionOnExceed = t.actionMuForHardLimit.actionOnExceed.GetFallback()
->>>>>>> a1af5af8
 	}
 	a.SetFallback(t.actionMuForSoftLimit.actionOnExceed)
 	t.actionMuForSoftLimit.actionOnExceed = a
 }
 
-<<<<<<< HEAD
 // GetFallbackForSoftLimitForTest get the oom action used by test.
 func (t *Tracker) GetFallbackForSoftLimitForTest(ignoreFinishedAction bool) ActionOnExceed {
 	t.actionMuForSoftLimit.Lock()
@@ -232,21 +208,6 @@
 		t.actionMuForSoftLimit.actionOnExceed = t.actionMuForSoftLimit.actionOnExceed.GetFallback()
 	}
 	return t.actionMuForSoftLimit.actionOnExceed
-=======
-// reArrangeFallback merge two action chains and rearrange them by priority in descending order.
-func reArrangeFallback(a ActionOnExceed, b ActionOnExceed) ActionOnExceed {
-	if a == nil {
-		return b
-	}
-	if b == nil {
-		return a
-	}
-	if a.GetPriority() < b.GetPriority() {
-		a, b = b, a
-	}
-	a.SetFallback(reArrangeFallback(a.GetFallback(), b))
-	return a
->>>>>>> a1af5af8
 }
 
 // SetLabel sets the label of a Tracker.
