// Copyright 2018 PingCAP, Inc.
//
// Licensed under the Apache License, Version 2.0 (the "License");
// you may not use this file except in compliance with the License.
// You may obtain a copy of the License at
//
//     http://www.apache.org/licenses/LICENSE-2.0
//
// Unless required by applicable law or agreed to in writing, software
// distributed under the License is distributed on an "AS IS" BASIS,
// WITHOUT WARRANTIES OR CONDITIONS OF ANY KIND, either express or implied.
// See the License for the specific language governing permissions and
// limitations under the License.

package memory

import (
	"bytes"
	"fmt"
	"runtime"
	"strconv"
	"sync"
	"sync/atomic"
	"time"

	"github.com/pingcap/tidb/metrics"
	atomicutil "go.uber.org/atomic"
	"golang.org/x/exp/slices"
)

// TrackMemWhenExceeds is the threshold when memory usage needs to be tracked.
const TrackMemWhenExceeds = 104857600 // 100MB

// Process global variables for memory limit.
var (
	ServerMemoryLimitOriginText  = atomicutil.NewString("0")
	ServerMemoryLimit            = atomicutil.NewUint64(0)
	ServerMemoryLimitSessMinSize = atomicutil.NewUint64(128 << 20)

	QueryForceDisk       = atomicutil.NewInt64(0)
	TriggerMemoryLimitGC = atomicutil.NewBool(false)
	MemoryLimitGCLast    = atomicutil.NewTime(time.Time{})
	MemoryLimitGCTotal   = atomicutil.NewInt64(0)
)

// Tracker is used to track the memory usage during query execution.
// It contains an optional limit and can be arranged into a tree structure
// such that the consumption tracked by a Tracker is also tracked by
// its ancestors. The main idea comes from Apache Impala:
//
// https://github.com/cloudera/Impala/blob/cdh5-trunk/be/src/runtime/mem-tracker.h
//
// By default, memory consumption is tracked via calls to "Consume()", either to
// the tracker itself or to one of its descendents. A typical sequence of calls
// for a single Tracker is:
// 1. tracker.SetLabel() / tracker.SetActionOnExceed() / tracker.AttachTo()
// 2. tracker.Consume() / tracker.ReplaceChild() / tracker.BytesConsumed()
//
// NOTE: We only protect concurrent access to "bytesConsumed" and "children",
// that is to say:
// 1. Only "BytesConsumed()", "Consume()" and "AttachTo()" are thread-safe.
// 2. Other operations of a Tracker tree is not thread-safe.
//
// We have two limits for the memory quota: soft limit and hard limit.
// If the soft limit is exceeded, we will trigger the action that alleviates the
// speed of memory growth. The soft limit is hard-coded as `0.8*hard limit`.
// The actions that could be triggered are: AggSpillDiskAction.
//
// If the hard limit is exceeded, we will trigger the action that immediately
// reduces memory usage. The hard limit is set by the system variable `tidb_mem_query_quota`.
// The actions that could be triggered are: SpillDiskAction, SortAndSpillDiskAction, rateLimitAction,
// PanicOnExceed, globalPanicOnExceed, LogOnExceed.
type Tracker struct {
	bytesLimit           atomic.Value
	actionMuForHardLimit actionMu
	actionMuForSoftLimit actionMu
	mu                   struct {
		// The children memory trackers. If the Tracker is the Global Tracker, like executor.GlobalDiskUsageTracker,
		// we wouldn't maintain its children in order to avoiding mutex contention.
		children map[int][]*Tracker
		sync.Mutex
	}
	parMu struct {
		parent *Tracker // The parent memory tracker.
		sync.Mutex
	}
	label               int              // Label of this "Tracker".
	bytesConsumed       int64            // Consumed bytes.
	bytesReleased       int64            // Released bytes.
	maxConsumed         atomicutil.Int64 // max number of bytes consumed during execution.
	SessionID           uint64           // SessionID indicates the sessionID the tracker is bound.
	NeedKill            atomic.Bool      // NeedKill indicates whether this session need kill because OOM
	IsRootTrackerOfSess bool             // IsRootTrackerOfSess indicates whether this tracker is bound for session
	isGlobal            bool             // isGlobal indicates whether this tracker is global tracker
}

type actionMu struct {
	actionOnExceed ActionOnExceed
	sync.Mutex
}

// EnableGCAwareMemoryTrack is used to turn on/off the GC-aware memory track
var EnableGCAwareMemoryTrack = atomicutil.NewBool(false)

// https://golang.google.cn/pkg/runtime/#SetFinalizer
// It is not guaranteed that a finalizer will run if the size of *obj is zero bytes.
type finalizerRef struct {
	byte //nolint:unused
}

// softScale means the scale of the soft limit to the hard limit.
const softScale = 0.8

// bytesLimits holds limit config atomically.
type bytesLimits struct {
	bytesHardLimit int64 // bytesHardLimit <= 0 means no limit, used for actionMuForHardLimit.
	bytesSoftLimit int64 // bytesSoftLimit <= 0 means no limit, used for actionMuForSoftLimit.
}

// MemUsageTop1Tracker record the use memory top1 session's tracker for kill.
var MemUsageTop1Tracker atomic.Pointer[Tracker]

// InitTracker initializes a memory tracker.
//  1. "label" is the label used in the usage string.
//  2. "bytesLimit <= 0" means no limit.
//
// For the common tracker, isGlobal is default as false
func InitTracker(t *Tracker, label int, bytesLimit int64, action ActionOnExceed) {
	t.mu.children = nil
	t.actionMuForHardLimit.actionOnExceed = action
	t.actionMuForSoftLimit.actionOnExceed = nil
	t.parMu.parent = nil

	t.label = label
	t.bytesLimit.Store(&bytesLimits{
		bytesHardLimit: bytesLimit,
		bytesSoftLimit: int64(float64(bytesLimit) * softScale),
	})
	t.maxConsumed.Store(0)
	t.isGlobal = false
}

// NewTracker creates a memory tracker.
//  1. "label" is the label used in the usage string.
//  2. "bytesLimit <= 0" means no limit.
//
// For the common tracker, isGlobal is default as false
func NewTracker(label int, bytesLimit int64) *Tracker {
	t := &Tracker{
		label: label,
	}
	t.bytesLimit.Store(&bytesLimits{
		bytesHardLimit: bytesLimit,
		bytesSoftLimit: int64(float64(bytesLimit) * softScale),
	})
	t.actionMuForHardLimit.actionOnExceed = &LogOnExceed{}
	t.isGlobal = false
	return t
}

// NewGlobalTracker creates a global tracker, its isGlobal is default as true
func NewGlobalTracker(label int, bytesLimit int64) *Tracker {
	t := &Tracker{
		label: label,
	}
	t.bytesLimit.Store(&bytesLimits{
		bytesHardLimit: bytesLimit,
		bytesSoftLimit: int64(float64(bytesLimit) * softScale),
	})
	t.actionMuForHardLimit.actionOnExceed = &LogOnExceed{}
	t.isGlobal = true
	return t
}

// CheckBytesLimit check whether the bytes limit of the tracker is equal to a value.
// Only used in test.
func (t *Tracker) CheckBytesLimit(val int64) bool {
	return t.bytesLimit.Load().(*bytesLimits).bytesHardLimit == val
}

// SetBytesLimit sets the bytes limit for this tracker.
// "bytesHardLimit <= 0" means no limit.
func (t *Tracker) SetBytesLimit(bytesLimit int64) {
	t.bytesLimit.Store(&bytesLimits{
		bytesHardLimit: bytesLimit,
		bytesSoftLimit: int64(float64(bytesLimit) * softScale),
	})
}

// GetBytesLimit gets the bytes limit for this tracker.
// "bytesHardLimit <= 0" means no limit.
func (t *Tracker) GetBytesLimit() int64 {
	return t.bytesLimit.Load().(*bytesLimits).bytesHardLimit
}

// CheckExceed checks whether the consumed bytes is exceed for this tracker.
func (t *Tracker) CheckExceed() bool {
	bytesHardLimit := t.bytesLimit.Load().(*bytesLimits).bytesHardLimit
	return atomic.LoadInt64(&t.bytesConsumed) >= bytesHardLimit && bytesHardLimit > 0
}

// SetActionOnExceed sets the action when memory usage exceeds bytesHardLimit.
func (t *Tracker) SetActionOnExceed(a ActionOnExceed) {
	t.actionMuForHardLimit.Lock()
	t.actionMuForHardLimit.actionOnExceed = a
	t.actionMuForHardLimit.Unlock()
}

// FallbackOldAndSetNewAction sets the action when memory usage exceeds bytesHardLimit
// and set the original action as its fallback.
func (t *Tracker) FallbackOldAndSetNewAction(a ActionOnExceed) {
	t.actionMuForHardLimit.Lock()
	defer t.actionMuForHardLimit.Unlock()
	t.actionMuForHardLimit.actionOnExceed = reArrangeFallback(a, t.actionMuForHardLimit.actionOnExceed)
}

// FallbackOldAndSetNewActionForSoftLimit sets the action when memory usage exceeds bytesSoftLimit
// and set the original action as its fallback.
func (t *Tracker) FallbackOldAndSetNewActionForSoftLimit(a ActionOnExceed) {
	t.actionMuForSoftLimit.Lock()
	defer t.actionMuForSoftLimit.Unlock()
	t.actionMuForSoftLimit.actionOnExceed = reArrangeFallback(a, t.actionMuForSoftLimit.actionOnExceed)
}

// GetFallbackForTest get the oom action used by test.
func (t *Tracker) GetFallbackForTest(ignoreFinishedAction bool) ActionOnExceed {
	t.actionMuForHardLimit.Lock()
	defer t.actionMuForHardLimit.Unlock()
	if t.actionMuForHardLimit.actionOnExceed != nil && t.actionMuForHardLimit.actionOnExceed.IsFinished() && ignoreFinishedAction {
		t.actionMuForHardLimit.actionOnExceed = t.actionMuForHardLimit.actionOnExceed.GetFallback()
	}
	return t.actionMuForHardLimit.actionOnExceed
}

// UnbindActions unbinds actionForHardLimit and actionForSoftLimit.
func (t *Tracker) UnbindActions() {
	t.actionMuForSoftLimit.Lock()
	defer t.actionMuForSoftLimit.Unlock()
	t.actionMuForSoftLimit.actionOnExceed = nil

	t.actionMuForHardLimit.Lock()
	defer t.actionMuForHardLimit.Unlock()
	t.actionMuForHardLimit.actionOnExceed = &LogOnExceed{}
}

// reArrangeFallback merge two action chains and rearrange them by priority in descending order.
func reArrangeFallback(a ActionOnExceed, b ActionOnExceed) ActionOnExceed {
	if a == nil {
		return b
	}
	if b == nil {
		return a
	}
	if a.GetPriority() < b.GetPriority() {
		a, b = b, a
	}
	a.SetFallback(reArrangeFallback(a.GetFallback(), b))
	return a
}

// SetLabel sets the label of a Tracker.
func (t *Tracker) SetLabel(label int) {
	parent := t.getParent()
	t.Detach()
	t.label = label
	if parent != nil {
		t.AttachTo(parent)
	}
}

// Label gets the label of a Tracker.
func (t *Tracker) Label() int {
	return t.label
}

// AttachTo attaches this memory tracker as a child to another Tracker. If it
// already has a parent, this function will remove it from the old parent.
// Its consumed memory usage is used to update all its ancestors.
func (t *Tracker) AttachTo(parent *Tracker) {
	if parent.isGlobal {
		t.AttachToGlobalTracker(parent)
		return
	}
	oldParent := t.getParent()
	if oldParent != nil {
		oldParent.remove(t)
	}
	parent.mu.Lock()
	if parent.mu.children == nil {
		parent.mu.children = make(map[int][]*Tracker)
	}
	parent.mu.children[t.label] = append(parent.mu.children[t.label], t)
	parent.mu.Unlock()

	t.setParent(parent)
	parent.Consume(t.BytesConsumed())
}

// Detach de-attach the tracker child from its parent, then set its parent property as nil
func (t *Tracker) Detach() {
	parent := t.getParent()
	if parent == nil {
		return
	}
	if parent.isGlobal {
		t.DetachFromGlobalTracker()
		return
	}
	parent.remove(t)
	t.mu.Lock()
	defer t.mu.Unlock()
	t.setParent(nil)
}

func (t *Tracker) remove(oldChild *Tracker) {
	found := false
	label := oldChild.label
	t.mu.Lock()
	if t.mu.children != nil {
		children := t.mu.children[label]
		for i, child := range children {
			if child == oldChild {
				children = append(children[:i], children[i+1:]...)
				if len(children) > 0 {
					t.mu.children[label] = children
				} else {
					delete(t.mu.children, label)
				}
				found = true
				break
			}
		}
	}
	t.mu.Unlock()
	if found {
		oldChild.setParent(nil)
		t.Consume(-oldChild.BytesConsumed())
	}
}

// ReplaceChild removes the old child specified in "oldChild" and add a new
// child specified in "newChild". old child's memory consumption will be
// removed and new child's memory consumption will be added.
func (t *Tracker) ReplaceChild(oldChild, newChild *Tracker) {
	if newChild == nil {
		t.remove(oldChild)
		return
	}

	if oldChild.label != newChild.label {
		t.remove(oldChild)
		newChild.AttachTo(t)
		return
	}

	newConsumed := newChild.BytesConsumed()
	newChild.setParent(t)

	label := oldChild.label
	t.mu.Lock()
	if t.mu.children != nil {
		children := t.mu.children[label]
		for i, child := range children {
			if child != oldChild {
				continue
			}

			newConsumed -= oldChild.BytesConsumed()
			oldChild.setParent(nil)
			children[i] = newChild
			t.mu.children[label] = children
			break
		}
	}
	t.mu.Unlock()

	t.Consume(newConsumed)
}

// Consume is used to consume a memory usage. "bytes" can be a negative value,
// which means this is a memory release operation. When memory usage of a tracker
// exceeds its bytesSoftLimit/bytesHardLimit, the tracker calls its action, so does each of its ancestors.
func (t *Tracker) Consume(bs int64) {
	if bs == 0 {
		return
	}
	var rootExceed, rootExceedForSoftLimit, sessionRootTracker *Tracker
	for tracker := t; tracker != nil; tracker = tracker.getParent() {
		if tracker.IsRootTrackerOfSess {
			sessionRootTracker = tracker
		}
		bytesConsumed := atomic.AddInt64(&tracker.bytesConsumed, bs)
		bytesReleased := atomic.LoadInt64(&tracker.bytesReleased)
		limits := tracker.bytesLimit.Load().(*bytesLimits)
		if bytesConsumed+bytesReleased >= limits.bytesHardLimit && limits.bytesHardLimit > 0 {
			rootExceed = tracker
		}
		if bytesConsumed+bytesReleased >= limits.bytesSoftLimit && limits.bytesSoftLimit > 0 {
			rootExceedForSoftLimit = tracker
		}

		for {
			maxNow := tracker.maxConsumed.Load()
			consumed := atomic.LoadInt64(&tracker.bytesConsumed)
			if consumed > maxNow && !tracker.maxConsumed.CAS(maxNow, consumed) {
				continue
			}
			if label, ok := MetricsTypes[tracker.label]; ok {
				metrics.MemoryUsage.WithLabelValues(label[0], label[1]).Set(float64(consumed))
			}
			break
		}
	}

	tryAction := func(mu *actionMu, tracker *Tracker) {
		mu.Lock()
		defer mu.Unlock()
		for mu.actionOnExceed != nil && mu.actionOnExceed.IsFinished() {
			mu.actionOnExceed = mu.actionOnExceed.GetFallback()
		}
		if mu.actionOnExceed != nil {
			mu.actionOnExceed.Action(tracker)
		}
	}

	tryActionLastOne := func(mu *actionMu, tracker *Tracker) {
		mu.Lock()
		defer mu.Unlock()
		if currentAction := mu.actionOnExceed; currentAction != nil {
			for nextAction := currentAction.GetFallback(); nextAction != nil; {
				currentAction = nextAction
				nextAction = currentAction.GetFallback()
			}
			currentAction.Action(tracker)
		}
	}

	if bs > 0 && sessionRootTracker != nil {
		// Kill the Top1 session
		if sessionRootTracker.NeedKill.Load() {
			tryActionLastOne(&sessionRootTracker.actionMuForHardLimit, sessionRootTracker)
		}
		// Update the Top1 session
		memUsage := sessionRootTracker.BytesConsumed()
		limitSessMinSize := ServerMemoryLimitSessMinSize.Load()
		if uint64(memUsage) >= limitSessMinSize {
			oldTracker := MemUsageTop1Tracker.Load()
			for oldTracker.LessThan(sessionRootTracker) {
				if MemUsageTop1Tracker.CompareAndSwap(oldTracker, sessionRootTracker) {
					break
				}
				oldTracker = MemUsageTop1Tracker.Load()
			}
		}
	}

	if bs > 0 && rootExceed != nil {
		tryAction(&rootExceed.actionMuForHardLimit, rootExceed)
	}

	if bs > 0 && rootExceedForSoftLimit != nil {
		tryAction(&rootExceedForSoftLimit.actionMuForSoftLimit, rootExceedForSoftLimit)
	}
}

// BufferedConsume is used to buffer memory usage and do late consume
// not thread-safe, should be called in one goroutine
func (t *Tracker) BufferedConsume(bufferedMemSize *int64, bytes int64) {
	*bufferedMemSize += bytes
	if *bufferedMemSize >= int64(TrackMemWhenExceeds) {
		t.Consume(*bufferedMemSize)
		*bufferedMemSize = int64(0)
	}
}

// Release is used to release memory tracked, track the released memory until GC triggered if needed
// If you want your track to be GC-aware, please use Release(bytes) instead of Consume(-bytes), and pass the memory size of the real object.
// Only Analyze is integrated with Release so far.
func (t *Tracker) Release(bytes int64) {
	if bytes == 0 {
		return
	}
	defer t.Consume(-bytes)
	for tracker := t; tracker != nil; tracker = tracker.getParent() {
		if tracker.shouldRecordRelease() {
			// use fake ref instead of obj ref, otherwise obj will be reachable again and gc in next cycle
			newRef := &finalizerRef{}
			finalizer := func(tracker *Tracker) func(ref *finalizerRef) {
				return func(ref *finalizerRef) {
					tracker.release(bytes) // finalizer func is called async
				}
			}
			runtime.SetFinalizer(newRef, finalizer(tracker))
			tracker.recordRelease(bytes)
			return
		}
	}
}

// BufferedRelease is used to buffer memory release and do late release
// not thread-safe, should be called in one goroutine
func (t *Tracker) BufferedRelease(bufferedMemSize *int64, bytes int64) {
	*bufferedMemSize += bytes
	if *bufferedMemSize >= int64(TrackMemWhenExceeds) {
		t.Release(*bufferedMemSize)
		*bufferedMemSize = int64(0)
	}
}

func (t *Tracker) shouldRecordRelease() bool {
	return EnableGCAwareMemoryTrack.Load() && t.label == LabelForGlobalAnalyzeMemory
}

func (t *Tracker) recordRelease(bytes int64) {
	for tracker := t; tracker != nil; tracker = tracker.getParent() {
		bytesReleased := atomic.AddInt64(&tracker.bytesReleased, bytes)
		if label, ok := MetricsTypes[tracker.label]; ok {
			metrics.MemoryUsage.WithLabelValues(label[0], label[2]).Set(float64(bytesReleased))
		}
	}
}

func (t *Tracker) release(bytes int64) {
	for tracker := t; tracker != nil; tracker = tracker.getParent() {
		bytesReleased := atomic.AddInt64(&tracker.bytesReleased, -bytes)
		if label, ok := MetricsTypes[tracker.label]; ok {
			metrics.MemoryUsage.WithLabelValues(label[0], label[2]).Set(float64(bytesReleased))
		}
	}
}

// BytesConsumed returns the consumed memory usage value in bytes.
func (t *Tracker) BytesConsumed() int64 {
	return atomic.LoadInt64(&t.bytesConsumed)
}

// BytesReleased returns the released memory value in bytes.
func (t *Tracker) BytesReleased() int64 {
	return atomic.LoadInt64(&t.bytesReleased)
}

// MaxConsumed returns max number of bytes consumed during execution.
// Note: Don't make this method return -1 for special meanings in the future. Because binary plan has used -1 to
// distinguish between "0 bytes" and "N/A". ref: binaryOpFromFlatOp()
func (t *Tracker) MaxConsumed() int64 {
	return t.maxConsumed.Load()
}

// ResetMaxConsumed should be invoked before executing a new statement in a session.
func (t *Tracker) ResetMaxConsumed() {
	t.maxConsumed.Store(t.BytesConsumed())
}

// SearchTrackerWithoutLock searches the specific tracker under this tracker without lock.
func (t *Tracker) SearchTrackerWithoutLock(label int) *Tracker {
	if t.label == label {
		return t
	}
	children := t.mu.children[label]
	if len(children) > 0 {
		return children[0]
	}
	return nil
}

// SearchTrackerConsumedMoreThanNBytes searches the specific tracker that consumes more than NBytes.
func (t *Tracker) SearchTrackerConsumedMoreThanNBytes(limit int64) (res []*Tracker) {
	t.mu.Lock()
	defer t.mu.Unlock()
	for _, childSlice := range t.mu.children {
		for _, tracker := range childSlice {
			if tracker.BytesConsumed() > limit {
				res = append(res, tracker)
			}
		}
	}
	return
}

// String returns the string representation of this Tracker tree.
func (t *Tracker) String() string {
	buffer := bytes.NewBufferString("\n")
	t.toString("", buffer)
	return buffer.String()
}

func (t *Tracker) toString(indent string, buffer *bytes.Buffer) {
	fmt.Fprintf(buffer, "%s\"%d\"{\n", indent, t.label)
	bytesLimit := t.GetBytesLimit()
	if bytesLimit > 0 {
		fmt.Fprintf(buffer, "%s  \"quota\": %s\n", indent, t.FormatBytes(bytesLimit))
	}
	fmt.Fprintf(buffer, "%s  \"consumed\": %s\n", indent, t.FormatBytes(t.BytesConsumed()))

	t.mu.Lock()
	labels := make([]int, 0, len(t.mu.children))
	for label := range t.mu.children {
		labels = append(labels, label)
	}
	slices.Sort(labels)
	for _, label := range labels {
		children := t.mu.children[label]
		for _, child := range children {
			child.toString(indent+"  ", buffer)
		}
	}
	t.mu.Unlock()
	buffer.WriteString(indent + "}\n")
}

// FormatBytes uses to format bytes, this function will prune precision before format bytes.
func (*Tracker) FormatBytes(numBytes int64) string {
	return FormatBytes(numBytes)
}

// LessThan indicates whether t byteConsumed is less than t2 byteConsumed.
func (t *Tracker) LessThan(t2 *Tracker) bool {
	if t == nil {
		return true
	}
	if t2 == nil {
		return false
	}
	return t.BytesConsumed() < t2.BytesConsumed()
}

// BytesToString converts the memory consumption to a readable string.
func BytesToString(numBytes int64) string {
	gb := float64(numBytes) / float64(byteSizeGB)
	if gb > 1 {
		return fmt.Sprintf("%v GB", gb)
	}

	mb := float64(numBytes) / float64(byteSizeMB)
	if mb > 1 {
		return fmt.Sprintf("%v MB", mb)
	}

	kb := float64(numBytes) / float64(byteSizeKB)
	if kb > 1 {
		return fmt.Sprintf("%v KB", kb)
	}

	return fmt.Sprintf("%v Bytes", numBytes)
}

const (
	byteSizeGB = int64(1 << 30)
	byteSizeMB = int64(1 << 20)
	byteSizeKB = int64(1 << 10)
	byteSizeBB = int64(1)
)

// FormatBytes uses to format bytes, this function will prune precision before format bytes.
func FormatBytes(numBytes int64) string {
	if numBytes <= byteSizeKB {
		return BytesToString(numBytes)
	}
	unit, unitStr := getByteUnit(numBytes)
	if unit == byteSizeBB {
		return BytesToString(numBytes)
	}
	v := float64(numBytes) / float64(unit)
	decimal := 1
	if numBytes%unit == 0 {
		decimal = 0
	} else if v < 10 {
		decimal = 2
	}
	return fmt.Sprintf("%v %s", strconv.FormatFloat(v, 'f', decimal, 64), unitStr)
}

func getByteUnit(b int64) (int64, string) {
	if b > byteSizeGB {
		return byteSizeGB, "GB"
	} else if b > byteSizeMB {
		return byteSizeMB, "MB"
	} else if b > byteSizeKB {
		return byteSizeKB, "KB"
	}
	return byteSizeBB, "Bytes"
}

// AttachToGlobalTracker attach the tracker to the global tracker
// AttachToGlobalTracker should be called at the initialization for the session executor's tracker
func (t *Tracker) AttachToGlobalTracker(globalTracker *Tracker) {
	if globalTracker == nil {
		return
	}
	if !globalTracker.isGlobal {
		panic("Attach to a non-GlobalTracker")
	}
	parent := t.getParent()
	if parent != nil {
		if parent.isGlobal {
			parent.Consume(-t.BytesConsumed())
		} else {
			parent.remove(t)
		}
	}
	t.setParent(globalTracker)
	globalTracker.Consume(t.BytesConsumed())
}

// DetachFromGlobalTracker detach itself from its parent
// Note that only the parent of this tracker is Global Tracker could call this function
// Otherwise it should use Detach
func (t *Tracker) DetachFromGlobalTracker() {
	parent := t.getParent()
	if parent == nil {
		return
	}
	if !parent.isGlobal {
		panic("Detach from a non-GlobalTracker")
	}
	parent.Consume(-t.BytesConsumed())
	t.setParent(nil)
}

// ReplaceBytesUsed replace bytesConsume for the tracker
func (t *Tracker) ReplaceBytesUsed(bytes int64) {
	t.Consume(-t.BytesConsumed())
	t.Consume(bytes)
}

func (t *Tracker) getParent() *Tracker {
	t.parMu.Lock()
	defer t.parMu.Unlock()
	return t.parMu.parent
}

func (t *Tracker) setParent(parent *Tracker) {
	t.parMu.Lock()
	defer t.parMu.Unlock()
	t.parMu.parent = parent
}

// CountAllChildrenMemUse return memory used tree for the tracker
func (t *Tracker) CountAllChildrenMemUse() map[string]int64 {
	trackerMemUseMap := make(map[string]int64, 1024)
	countChildMem(t, "", trackerMemUseMap)
	return trackerMemUseMap
}

func countChildMem(t *Tracker, familyTreeName string, trackerMemUseMap map[string]int64) {
	if len(familyTreeName) > 0 {
		familyTreeName += " <- "
	}
	familyTreeName += "[" + strconv.Itoa(t.Label()) + "]"
	trackerMemUseMap[familyTreeName] += t.BytesConsumed()
	t.mu.Lock()
	defer t.mu.Unlock()
	for _, sli := range t.mu.children {
		for _, tracker := range sli {
			countChildMem(tracker, familyTreeName, trackerMemUseMap)
		}
	}
}

const (
	// LabelForSQLText represents the label of the SQL Text
	LabelForSQLText int = -1
	// LabelForIndexWorker represents the label of the index worker
	LabelForIndexWorker int = -2
	// LabelForInnerList represents the label of the inner list
	LabelForInnerList int = -3
	// LabelForInnerTable represents the label of the inner table
	LabelForInnerTable int = -4
	// LabelForOuterTable represents the label of the outer table
	LabelForOuterTable int = -5
	// LabelForCoprocessor represents the label of the coprocessor
	LabelForCoprocessor int = -6
	// LabelForChunkList represents the label of the chunk list
	LabelForChunkList int = -7
	// LabelForGlobalSimpleLRUCache represents the label of the Global SimpleLRUCache
	LabelForGlobalSimpleLRUCache int = -8
	// LabelForChunkListInDisk represents the label of the chunk list in disk
	LabelForChunkListInDisk int = -9
	// LabelForRowContainer represents the label of the row container
	LabelForRowContainer int = -10
	// LabelForGlobalStorage represents the label of the Global Storage
	LabelForGlobalStorage int = -11
	// LabelForGlobalMemory represents the label of the Global Memory
	LabelForGlobalMemory int = -12
	// LabelForBuildSideResult represents the label of the BuildSideResult
	LabelForBuildSideResult int = -13
	// LabelForRowChunks represents the label of the row chunks
	LabelForRowChunks int = -14
	// LabelForStatsCache represents the label of the stats cache
	LabelForStatsCache int = -15
	// LabelForOuterList represents the label of the outer list
	LabelForOuterList int = -16
	// LabelForApplyCache represents the label of the apply cache
	LabelForApplyCache int = -17
	// LabelForSimpleTask represents the label of the simple task
	LabelForSimpleTask int = -18
	// LabelForCTEStorage represents the label of CTE storage
	LabelForCTEStorage int = -19
	// LabelForIndexJoinInnerWorker represents the label of IndexJoin InnerWorker
	LabelForIndexJoinInnerWorker int = -20
	// LabelForIndexJoinOuterWorker represents the label of IndexJoin OuterWorker
	LabelForIndexJoinOuterWorker int = -21
	// LabelForBindCache represents the label of the bind cache
	LabelForBindCache int = -22
	// LabelForNonTransactionalDML represents the label of the non-transactional DML
	LabelForNonTransactionalDML = -23
	// LabelForAnalyzeMemory represents the label of the memory of each analyze job
	LabelForAnalyzeMemory int = -24
	// LabelForGlobalAnalyzeMemory represents the label of the global memory of all analyze jobs
	LabelForGlobalAnalyzeMemory int = -25
	// LabelForPreparedPlanCache represents the label of the prepared plan cache memory usage
	LabelForPreparedPlanCache int = -26
<<<<<<< HEAD
	// LabelForPlanCacheInstanceMemory represents the label of total plan cache memory usage of all session
	LabelForPlanCacheInstanceMemory int = -27
=======
	// LabelForSession represents the label of a session.
	LabelForSession int = -27
>>>>>>> 49e7c700
)

// MetricsTypes is used to get label for metrics
// string[0] is LblModule, string[1] is heap-in-use type, string[2] is released type
var MetricsTypes = map[int][]string{
	LabelForGlobalAnalyzeMemory: {"analyze", "inuse", "released"},
}<|MERGE_RESOLUTION|>--- conflicted
+++ resolved
@@ -810,13 +810,10 @@
 	LabelForGlobalAnalyzeMemory int = -25
 	// LabelForPreparedPlanCache represents the label of the prepared plan cache memory usage
 	LabelForPreparedPlanCache int = -26
-<<<<<<< HEAD
-	// LabelForPlanCacheInstanceMemory represents the label of total plan cache memory usage of all session
-	LabelForPlanCacheInstanceMemory int = -27
-=======
 	// LabelForSession represents the label of a session.
 	LabelForSession int = -27
->>>>>>> 49e7c700
+	// LabelForPlanCacheInstanceMemory represents the label of total plan cache memory usage of all session
+	LabelForPlanCacheInstanceMemory int = -28
 )
 
 // MetricsTypes is used to get label for metrics
