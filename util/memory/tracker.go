// Copyright 2018 PingCAP, Inc.
//
// Licensed under the Apache License, Version 2.0 (the "License");
// you may not use this file except in compliance with the License.
// You may obtain a copy of the License at
//
//     http://www.apache.org/licenses/LICENSE-2.0
//
// Unless required by applicable law or agreed to in writing, software
// distributed under the License is distributed on an "AS IS" BASIS,
// See the License for the specific language governing permissions and
// limitations under the License.

package memory

import (
	"bytes"
	"fmt"
	"sync"
	"sync/atomic"
)

// Tracker is used to track the memory usage during query execution.
// It contains an optional limit and can be arranged into a tree structure
// such that the consumption tracked by a Tracker is also tracked by
// its ancestors. The main idea comes from Apache Impala:
//
// https://github.com/cloudera/Impala/blob/cdh5-trunk/be/src/runtime/mem-tracker.h
//
// By default, memory consumption is tracked via calls to "Consume()", either to
// the tracker itself or to one of its descendents. A typical sequence of calls
// for a single Tracker is:
// 1. tracker.SetLabel() / tracker.SetActionOnExceed() / tracker.AttachTo()
// 2. tracker.Consume() / tracker.ReplaceChild() / tracker.BytesConsumed()
//
// NOTE: We only protect concurrent access to "bytesConsumed" and "children",
// that is to say:
// 1. Only "BytesConsumed()", "Consume()" and "AttachTo()" are thread-safe.
// 2. Other operations of a Tracker tree is not thread-safe.
type Tracker struct {
	mu struct {
		sync.Mutex
		children []*Tracker // The children memory trackers
	}

	label          fmt.Stringer // Label of this "Tracker".
	bytesConsumed  int64        // Consumed bytes.
	bytesLimit     int64        // Negative value means no limit.
	maxConsumed    int64        // max number of bytes consumed during execution.
	actionOnExceed ActionOnExceed
	parent         *Tracker // The parent memory tracker.
}

// NewTracker creates a memory tracker.
//	1. "label" is the label used in the usage string.
//	2. "bytesLimit <= 0" means no limit.
func NewTracker(label fmt.Stringer, bytesLimit int64) *Tracker {
	return &Tracker{
		label:          label,
		bytesLimit:     bytesLimit,
		actionOnExceed: &LogOnExceed{},
	}
}

<<<<<<< HEAD
// CheckBytesLimit check whether the bytes limit of the tracker is equal to a value.
func (t *Tracker) CheckBytesLimit(val int64) bool {
	return t.bytesLimit == val
}

// SetActionOnExceed sets the action when memory usage is out of memory quota.
=======
// SetBytesLimit sets the bytes limit for this tracker.
// "bytesLimit <= 0" means no limit.
func (t *Tracker) SetBytesLimit(bytesLimit int64) {
	t.bytesLimit = bytesLimit
}

// SetActionOnExceed sets the action when memory usage exceeds bytesLimit.
>>>>>>> c2901fea
func (t *Tracker) SetActionOnExceed(a ActionOnExceed) {
	t.actionOnExceed = a
}

// SetLabel sets the label of a Tracker.
func (t *Tracker) SetLabel(label fmt.Stringer) {
	t.label = label
}

// Label gets the label of a Tracker.
func (t *Tracker) Label() fmt.Stringer {
	return t.label
}

// AttachTo attaches this memory tracker as a child to another Tracker. If it
// already has a parent, this function will remove it from the old parent.
// Its consumed memory usage is used to update all its ancestors.
func (t *Tracker) AttachTo(parent *Tracker) {
	if t.parent != nil {
		t.parent.remove(t)
	}
	parent.mu.Lock()
	parent.mu.children = append(parent.mu.children, t)
	parent.mu.Unlock()

	t.parent = parent
	t.parent.Consume(t.BytesConsumed())
}

func (t *Tracker) remove(oldChild *Tracker) {
	t.mu.Lock()
	defer t.mu.Unlock()
	for i, child := range t.mu.children {
		if child != oldChild {
			continue
		}

		atomic.AddInt64(&t.bytesConsumed, -oldChild.BytesConsumed())
		oldChild.parent = nil
		t.mu.children = append(t.mu.children[:i], t.mu.children[i+1:]...)
		break
	}
}

// ReplaceChild removes the old child specified in "oldChild" and add a new
// child specified in "newChild". old child's memory consumption will be
// removed and new child's memory consumption will be added.
func (t *Tracker) ReplaceChild(oldChild, newChild *Tracker) {
	if newChild == nil {
		t.remove(oldChild)
		return
	}

	newConsumed := newChild.BytesConsumed()
	newChild.parent = t

	t.mu.Lock()
	for i, child := range t.mu.children {
		if child != oldChild {
			continue
		}

		newConsumed -= oldChild.BytesConsumed()
		oldChild.parent = nil
		t.mu.children[i] = newChild
		break
	}
	t.mu.Unlock()

	t.Consume(newConsumed)
}

// Consume is used to consume a memory usage. "bytes" can be a negative value,
// which means this is a memory release operation. When memory usage of a tracker
// exceeds its bytesLimit, the tracker calls its action, so does each of its ancestors.
func (t *Tracker) Consume(bytes int64) {
	for tracker := t; tracker != nil; tracker = tracker.parent {
		if atomic.AddInt64(&tracker.bytesConsumed, bytes) >= tracker.bytesLimit && tracker.bytesLimit > 0 {
			// TODO(fengliyuan): try to find a way to avoid logging at each tracker in chain.
			if tracker.actionOnExceed != nil {
				tracker.actionOnExceed.Action(tracker)
			}
		}

		for {
			maxNow := atomic.LoadInt64(&tracker.maxConsumed)
			consumed := atomic.LoadInt64(&tracker.bytesConsumed)
			if consumed > maxNow && !atomic.CompareAndSwapInt64(&tracker.maxConsumed, maxNow, consumed) {
				continue
			}
			break
		}
	}
}

// BytesConsumed returns the consumed memory usage value in bytes.
func (t *Tracker) BytesConsumed() int64 {
	return atomic.LoadInt64(&t.bytesConsumed)
}

// MaxConsumed returns max number of bytes consumed during execution.
func (t *Tracker) MaxConsumed() int64 {
	return atomic.LoadInt64(&t.maxConsumed)
}

// SearchTracker searches the specific tracker under this tracker.
func (t *Tracker) SearchTracker(label string) *Tracker {
	if t.label.String() == label {
		return t
	}
	t.mu.Lock()
	defer t.mu.Unlock()
	for _, child := range t.mu.children {
		if result := child.SearchTracker(label); result != nil {
			return result
		}
	}
	return nil
}

// String returns the string representation of this Tracker tree.
func (t *Tracker) String() string {
	buffer := bytes.NewBufferString("\n")
	t.toString("", buffer)
	return buffer.String()
}

func (t *Tracker) toString(indent string, buffer *bytes.Buffer) {
	fmt.Fprintf(buffer, "%s\"%s\"{\n", indent, t.label)
	if t.bytesLimit > 0 {
		fmt.Fprintf(buffer, "%s  \"quota\": %s\n", indent, t.BytesToString(t.bytesLimit))
	}
	fmt.Fprintf(buffer, "%s  \"consumed\": %s\n", indent, t.BytesToString(t.BytesConsumed()))

	t.mu.Lock()
	for i := range t.mu.children {
		if t.mu.children[i] != nil {
			t.mu.children[i].toString(indent+"  ", buffer)
		}
	}
	t.mu.Unlock()
	buffer.WriteString(indent + "}\n")
}

// BytesToString converts the memory consumption to a readable string.
func (t *Tracker) BytesToString(numBytes int64) string {
	GB := float64(numBytes) / float64(1<<30)
	if GB > 1 {
		return fmt.Sprintf("%v GB", GB)
	}

	MB := float64(numBytes) / float64(1<<20)
	if MB > 1 {
		return fmt.Sprintf("%v MB", MB)
	}

	KB := float64(numBytes) / float64(1<<10)
	if KB > 1 {
		return fmt.Sprintf("%v KB", KB)
	}

	return fmt.Sprintf("%v Bytes", numBytes)
}<|MERGE_RESOLUTION|>--- conflicted
+++ resolved
@@ -62,14 +62,11 @@
 	}
 }
 
-<<<<<<< HEAD
 // CheckBytesLimit check whether the bytes limit of the tracker is equal to a value.
 func (t *Tracker) CheckBytesLimit(val int64) bool {
 	return t.bytesLimit == val
 }
 
-// SetActionOnExceed sets the action when memory usage is out of memory quota.
-=======
 // SetBytesLimit sets the bytes limit for this tracker.
 // "bytesLimit <= 0" means no limit.
 func (t *Tracker) SetBytesLimit(bytesLimit int64) {
@@ -77,7 +74,6 @@
 }
 
 // SetActionOnExceed sets the action when memory usage exceeds bytesLimit.
->>>>>>> c2901fea
 func (t *Tracker) SetActionOnExceed(a ActionOnExceed) {
 	t.actionOnExceed = a
 }
