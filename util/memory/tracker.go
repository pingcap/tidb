--- conflicted
+++ resolved
@@ -370,21 +370,6 @@
 		}
 	}
 
-<<<<<<< HEAD
-	if bs > 0 && rootExceedForSoftLimit != nil {
-		tryAction(&rootExceedForSoftLimit.actionMuForSoftLimit, rootExceedForSoftLimit)
-=======
-	tryAction := func(mu *actionMu, tracker *Tracker) {
-		mu.Lock()
-		defer mu.Unlock()
-		for mu.actionOnExceed != nil && mu.actionOnExceed.IsFinished() {
-			mu.actionOnExceed = mu.actionOnExceed.GetFallback()
-		}
-		if mu.actionOnExceed != nil {
-			mu.actionOnExceed.Action(tracker)
-		}
-	}
-
 	if bs > 0 && sessionRootTracker != nil {
 		// Kill the Top1 session
 		if sessionRootTracker.NeedKill.Load() {
@@ -402,7 +387,6 @@
 				oldTracker = MemUsageTop1Tracker.Load()
 			}
 		}
->>>>>>> 48f74b8d
 	}
 
 	if bs > 0 && rootExceed != nil {
