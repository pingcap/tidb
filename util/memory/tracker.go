--- conflicted
+++ resolved
@@ -796,13 +796,10 @@
 	LabelForAnalyzeMemory int = -24
 	// LabelForGlobalAnalyzeMemory represents the label of the global memory of all analyze jobs
 	LabelForGlobalAnalyzeMemory int = -25
-<<<<<<< HEAD
-	// LabelForSession represents the label of a session.
-	LabelForSession int = -26
-=======
 	// LabelForPreparedPlanCache represents the label of the prepared plan cache memory usage
 	LabelForPreparedPlanCache int = -26
->>>>>>> 41518c9e
+	// LabelForSession represents the label of a session.
+	LabelForSession int = -27
 )
 
 // MetricsTypes is used to get label for metrics
