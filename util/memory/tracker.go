--- conflicted
+++ resolved
@@ -57,11 +57,7 @@
 		// we wouldn't maintain its children in order to avoiding mutex contention.
 		children map[int][]*Tracker
 	}
-<<<<<<< HEAD
-	actionMu             actionMu
-=======
 	actionMuForHardLimit actionMu
->>>>>>> e28cc0fe
 	actionMuForSoftLimit actionMu
 	parMu                struct {
 		sync.Mutex
@@ -102,11 +98,6 @@
 	return
 }
 
-type actionMu struct {
-	sync.Mutex
-	actionOnExceed ActionOnExceed
-}
-
 // NewTracker creates a memory tracker.
 //	1. "label" is the label used in the usage string.
 //	2. "bytesLimit <= 0" means no limit.
@@ -174,14 +165,6 @@
 }
 
 // FallbackOldAndSetNewActionForSoftLimit sets the action when memory usage exceeds bytesSoftLimit
-// and set the original action as its fallback.
-func (t *Tracker) FallbackOldAndSetNewActionForSoftLimit(a ActionOnExceed) {
-	t.actionMuForSoftLimit.Lock()
-	defer t.actionMuForSoftLimit.Unlock()
-	t.actionMuForSoftLimit.actionOnExceed = reArrangeFallback(t.actionMuForSoftLimit.actionOnExceed, a)
-}
-
-// FallbackOldAndSetNewActionForSoftLimit sets the action when memory usage exceeds soft bytesLimit
 // and set the original action as its fallback.
 func (t *Tracker) FallbackOldAndSetNewActionForSoftLimit(a ActionOnExceed) {
 	t.actionMuForSoftLimit.Lock()
@@ -319,8 +302,6 @@
 	t.Consume(newConsumed)
 }
 
-const softScale = 0.8
-
 // Consume is used to consume a memory usage. "bytes" can be a negative value,
 // which means this is a memory release operation. When memory usage of a tracker
 // exceeds its bytesSoftLimit/bytesHardLimit, the tracker calls its action, so does each of its ancestors.
@@ -331,17 +312,10 @@
 	var rootExceed, rootExceedForSoftLimit *Tracker
 	for tracker := t; tracker != nil; tracker = tracker.getParent() {
 		bytesConsumed := atomic.AddInt64(&tracker.bytesConsumed, bytes)
-<<<<<<< HEAD
-		if bytesConsumed >= tracker.bytesLimit && tracker.bytesLimit > 0 {
-			rootExceed = tracker
-		}
-		if bytesConsumed >= int64(float64(tracker.bytesLimit)*softScale) && tracker.bytesLimit > 0 {
-=======
 		if bytesConsumed >= tracker.bytesHardLimit && tracker.bytesHardLimit > 0 {
 			rootExceed = tracker
 		}
 		if bytesConsumed >= tracker.bytesSoftLimit && tracker.bytesSoftLimit > 0 {
->>>>>>> e28cc0fe
 			rootExceedForSoftLimit = tracker
 		}
 
@@ -367,11 +341,7 @@
 		tryAction(&rootExceedForSoftLimit.actionMuForSoftLimit, rootExceedForSoftLimit)
 	}
 	if bytes > 0 && rootExceed != nil {
-<<<<<<< HEAD
-		tryAction(&rootExceed.actionMu, rootExceed)
-=======
 		tryAction(&rootExceed.actionMuForHardLimit, rootExceed)
->>>>>>> e28cc0fe
 	}
 }
 
