--- conflicted
+++ resolved
@@ -818,15 +818,12 @@
 	LabelForAnalyzeMemory int = -24
 	// LabelForGlobalAnalyzeMemory represents the label of the global memory of all analyze jobs
 	LabelForGlobalAnalyzeMemory int = -25
-<<<<<<< HEAD
-	// LabelForMemDB represents the label of the MemDB
-	LabelForMemDB int = -26
-=======
 	// LabelForPreparedPlanCache represents the label of the prepared plan cache memory usage
 	LabelForPreparedPlanCache int = -26
 	// LabelForSession represents the label of a session.
 	LabelForSession int = -27
->>>>>>> ce69f0bb
+	// LabelForMemDB represents the label of the MemDB
+	LabelForMemDB int = -28
 )
 
 // MetricsTypes is used to get label for metrics
