// Copyright 2018 PingCAP, Inc.
//
// Licensed under the Apache License, Version 2.0 (the "License");
// you may not use this file except in compliance with the License.
// You may obtain a copy of the License at
//
//     http://www.apache.org/licenses/LICENSE-2.0
//
// Unless required by applicable law or agreed to in writing, software
// distributed under the License is distributed on an "AS IS" BASIS,
// See the License for the specific language governing permissions and
// limitations under the License.

package memory

import (
	"bytes"
	"fmt"
	"sort"
	"strconv"
	"sync"
	"sync/atomic"
)

// Tracker is used to track the memory usage during query execution.
// It contains an optional limit and can be arranged into a tree structure
// such that the consumption tracked by a Tracker is also tracked by
// its ancestors. The main idea comes from Apache Impala:
//
// https://github.com/cloudera/Impala/blob/cdh5-trunk/be/src/runtime/mem-tracker.h
//
// By default, memory consumption is tracked via calls to "Consume()", either to
// the tracker itself or to one of its descendents. A typical sequence of calls
// for a single Tracker is:
// 1. tracker.SetLabel() / tracker.SetActionOnExceed() / tracker.AttachTo()
// 2. tracker.Consume() / tracker.ReplaceChild() / tracker.BytesConsumed()
//
// NOTE: We only protect concurrent access to "bytesConsumed" and "children",
// that is to say:
// 1. Only "BytesConsumed()", "Consume()" and "AttachTo()" are thread-safe.
// 2. Other operations of a Tracker tree is not thread-safe.
//
// We have two thresholds for the memory limit: soft limit and hard limit.
// If the soft limit(0.8 * hard limit) is exceeded, we will triage the action that alleviate the speed of memory growth.
// If the hard limit(memory-quota-query) is exceeded, we will triage the action that immediately reduce memory usage.
type Tracker struct {
	mu struct {
		sync.Mutex
		// The children memory trackers. If the Tracker is the Global Tracker, like executor.GlobalDiskUsageTracker,
		// we wouldn't maintain its children in order to avoiding mutex contention.
		children map[int][]*Tracker
	}
	actionMuForHardLimit actionMu
	actionMuForSoftLimit actionMu
	parMu                struct {
		sync.Mutex
		parent *Tracker // The parent memory tracker.
	}

	label          int   // Label of this "Tracker".
	bytesConsumed  int64 // Consumed bytes.
	bytesHardLimit int64 // bytesHardLimit <= 0 means no limit.
	bytesSoftLimit int64
	maxConsumed    int64 // max number of bytes consumed during execution.
	isGlobal       bool  // isGlobal indicates whether this tracker is global tracker
}

type actionMu struct {
	sync.Mutex
	actionOnExceed ActionOnExceed
}

<<<<<<< HEAD
// softScale means the scale of soft limit to hard limit.
const softScale = 0.8

// NewTracker creates a memory tracker.
=======
// InitTracker initializes a memory tracker.
>>>>>>> eaa0ef47
//	1. "label" is the label used in the usage string.
//	2. "bytesHardLimit <= 0" means no limit.
// For the common tracker, isGlobal is default as false
func InitTracker(t *Tracker, label int, bytesLimit int64, action ActionOnExceed) {
	t.mu.children = nil
	t.actionMu.actionOnExceed = action
	t.parMu.parent = nil

	t.label = label
	t.bytesLimit = bytesLimit
	t.maxConsumed = 0
	t.isGlobal = false
	return
}

// NewTracker creates a memory tracker.
//     1. "label" is the label used in the usage string.
//     2. "bytesLimit <= 0" means no limit.
// For the common tracker, isGlobal is default as false
func NewTracker(label int, bytesLimit int64) *Tracker {
	t := &Tracker{
		label:          label,
		bytesHardLimit: bytesLimit,
	}
	t.bytesSoftLimit = int64(float64(bytesLimit) * softScale)
	t.actionMuForHardLimit.actionOnExceed = &LogOnExceed{}
	t.isGlobal = false
	return t
}

// NewGlobalTracker creates a global tracker, its isGlobal is default as true
func NewGlobalTracker(label int, bytesLimit int64) *Tracker {
	t := &Tracker{
		label:          label,
		bytesHardLimit: bytesLimit,
	}
	t.bytesSoftLimit = int64(float64(bytesLimit) * softScale)
	t.actionMuForHardLimit.actionOnExceed = &LogOnExceed{}
	t.isGlobal = true
	return t
}

// CheckBytesLimit check whether the bytes limit of the tracker is equal to a value.
// Only used in test.
func (t *Tracker) CheckBytesLimit(val int64) bool {
	return t.bytesHardLimit == val
}

// SetBytesLimit sets the bytes limit for this tracker.
// "bytesHardLimit <= 0" means no limit.
func (t *Tracker) SetBytesLimit(bytesLimit int64) {
	t.bytesHardLimit = bytesLimit
	t.bytesSoftLimit = int64(float64(bytesLimit) * softScale)
}

// GetBytesLimit gets the bytes limit for this tracker.
// "bytesHardLimit <= 0" means no limit.
func (t *Tracker) GetBytesLimit() int64 {
	return t.bytesHardLimit
}

// CheckExceed checks whether the consumed bytes is exceed for this tracker.
func (t *Tracker) CheckExceed() bool {
	return atomic.LoadInt64(&t.bytesConsumed) >= t.bytesHardLimit && t.bytesHardLimit > 0
}

// SetActionOnExceed sets the action when memory usage exceeds bytesHardLimit.
func (t *Tracker) SetActionOnExceed(a ActionOnExceed) {
	t.actionMuForHardLimit.Lock()
	t.actionMuForHardLimit.actionOnExceed = a
	t.actionMuForHardLimit.Unlock()
}

// FallbackOldAndSetNewAction sets the action when memory usage exceeds bytesHardLimit
// and set the original action as its fallback.
func (t *Tracker) FallbackOldAndSetNewAction(a ActionOnExceed) {
	t.actionMuForHardLimit.Lock()
	defer t.actionMuForHardLimit.Unlock()
	t.actionMuForHardLimit.actionOnExceed = reArrangeFallback(t.actionMuForHardLimit.actionOnExceed, a)
}

// FallbackOldAndSetNewActionForSoftLimit sets the action when memory usage exceeds bytesSoftLimit
// and set the original action as its fallback.
func (t *Tracker) FallbackOldAndSetNewActionForSoftLimit(a ActionOnExceed) {
	t.actionMuForSoftLimit.Lock()
	defer t.actionMuForSoftLimit.Unlock()
	t.actionMuForSoftLimit.actionOnExceed = reArrangeFallback(t.actionMuForSoftLimit.actionOnExceed, a)
}

// GetFallbackForTest get the oom action used by test.
func (t *Tracker) GetFallbackForTest() ActionOnExceed {
	t.actionMuForHardLimit.Lock()
	defer t.actionMuForHardLimit.Unlock()
	return t.actionMuForHardLimit.actionOnExceed
}

// reArrangeFallback merge two action chains and rearrange them by priority in descending order.
func reArrangeFallback(a ActionOnExceed, b ActionOnExceed) ActionOnExceed {
	if a == nil {
		return b
	}
	if b == nil {
		return a
	}
	if a.GetPriority() < b.GetPriority() {
		a, b = b, a
		a.SetFallback(b)
	} else {
		a.SetFallback(reArrangeFallback(a.GetFallback(), b))
	}
	return a
}

// SetLabel sets the label of a Tracker.
func (t *Tracker) SetLabel(label int) {
	t.label = label
}

// Label gets the label of a Tracker.
func (t *Tracker) Label() int {
	return t.label
}

// AttachTo attaches this memory tracker as a child to another Tracker. If it
// already has a parent, this function will remove it from the old parent.
// Its consumed memory usage is used to update all its ancestors.
func (t *Tracker) AttachTo(parent *Tracker) {
	oldParent := t.getParent()
	if oldParent != nil {
		oldParent.remove(t)
	}
	parent.mu.Lock()
	if parent.mu.children == nil {
		parent.mu.children = make(map[int][]*Tracker)
	}
	parent.mu.children[t.label] = append(parent.mu.children[t.label], t)
	parent.mu.Unlock()

	t.setParent(parent)
	parent.Consume(t.BytesConsumed())
}

// Detach de-attach the tracker child from its parent, then set its parent property as nil
func (t *Tracker) Detach() {
	parent := t.getParent()
	if parent == nil {
		return
	}
	parent.remove(t)
	t.mu.Lock()
	defer t.mu.Unlock()
	t.setParent(nil)
}

func (t *Tracker) remove(oldChild *Tracker) {
	found := false
	label := oldChild.label
	t.mu.Lock()
	if t.mu.children != nil {
		children := t.mu.children[label]
		for i, child := range children {
			if child == oldChild {
				children = append(children[:i], children[i+1:]...)
				if len(children) > 0 {
					t.mu.children[label] = children
				} else {
					delete(t.mu.children, label)
				}
				found = true
				break
			}
		}
	}
	t.mu.Unlock()
	if found {
		oldChild.setParent(nil)
		t.Consume(-oldChild.BytesConsumed())
	}
}

// ReplaceChild removes the old child specified in "oldChild" and add a new
// child specified in "newChild". old child's memory consumption will be
// removed and new child's memory consumption will be added.
func (t *Tracker) ReplaceChild(oldChild, newChild *Tracker) {
	if newChild == nil {
		t.remove(oldChild)
		return
	}

	if oldChild.label != newChild.label {
		t.remove(oldChild)
		newChild.AttachTo(t)
		return
	}

	newConsumed := newChild.BytesConsumed()
	newChild.setParent(t)

	label := oldChild.label
	t.mu.Lock()
	if t.mu.children != nil {
		children := t.mu.children[label]
		for i, child := range children {
			if child != oldChild {
				continue
			}

			newConsumed -= oldChild.BytesConsumed()
			oldChild.setParent(nil)
			children[i] = newChild
			t.mu.children[label] = children
			break
		}
	}
	t.mu.Unlock()

	t.Consume(newConsumed)
}

// Consume is used to consume a memory usage. "bytes" can be a negative value,
// which means this is a memory release operation. When memory usage of a tracker
// exceeds its bytesSoftLimit/bytesHardLimit, the tracker calls its action, so does each of its ancestors.
func (t *Tracker) Consume(bytes int64) {
	if bytes == 0 {
		return
	}
	var rootExceed, rootExceedForSoftLimit *Tracker
	for tracker := t; tracker != nil; tracker = tracker.getParent() {
		bytesConsumed := atomic.AddInt64(&tracker.bytesConsumed, bytes)
		if bytesConsumed >= tracker.bytesHardLimit && tracker.bytesHardLimit > 0 {
			rootExceed = tracker
		}
		if bytesConsumed >= tracker.bytesSoftLimit && tracker.bytesSoftLimit > 0 {
			rootExceedForSoftLimit = tracker
		}

		for {
			maxNow := atomic.LoadInt64(&tracker.maxConsumed)
			consumed := atomic.LoadInt64(&tracker.bytesConsumed)
			if consumed > maxNow && !atomic.CompareAndSwapInt64(&tracker.maxConsumed, maxNow, consumed) {
				continue
			}
			break
		}
	}

	tryAction := func(mu *actionMu, tracker *Tracker) {
		mu.Lock()
		defer mu.Unlock()
		if mu.actionOnExceed != nil {
			mu.actionOnExceed.Action(tracker)
		}
	}

	if bytes > 0 && rootExceedForSoftLimit != nil {
		tryAction(&rootExceedForSoftLimit.actionMuForSoftLimit, rootExceedForSoftLimit)
	}
	if bytes > 0 && rootExceed != nil {
		tryAction(&rootExceed.actionMuForHardLimit, rootExceed)
	}
}

// BytesConsumed returns the consumed memory usage value in bytes.
func (t *Tracker) BytesConsumed() int64 {
	return atomic.LoadInt64(&t.bytesConsumed)
}

// MaxConsumed returns max number of bytes consumed during execution.
func (t *Tracker) MaxConsumed() int64 {
	return atomic.LoadInt64(&t.maxConsumed)
}

// SearchTrackerWithoutLock searches the specific tracker under this tracker without lock.
func (t *Tracker) SearchTrackerWithoutLock(label int) *Tracker {
	if t.label == label {
		return t
	}
	children := t.mu.children[label]
	if len(children) > 0 {
		return children[0]
	}
	return nil
}

// String returns the string representation of this Tracker tree.
func (t *Tracker) String() string {
	buffer := bytes.NewBufferString("\n")
	t.toString("", buffer)
	return buffer.String()
}

func (t *Tracker) toString(indent string, buffer *bytes.Buffer) {
	fmt.Fprintf(buffer, "%s\"%d\"{\n", indent, t.label)
	if t.bytesHardLimit > 0 {
		fmt.Fprintf(buffer, "%s  \"quota\": %s\n", indent, t.FormatBytes(t.bytesHardLimit))
	}
	fmt.Fprintf(buffer, "%s  \"consumed\": %s\n", indent, t.FormatBytes(t.BytesConsumed()))

	t.mu.Lock()
	labels := make([]int, 0, len(t.mu.children))
	for label := range t.mu.children {
		labels = append(labels, label)
	}
	sort.Ints(labels)
	for _, label := range labels {
		children := t.mu.children[label]
		for _, child := range children {
			child.toString(indent+"  ", buffer)
		}
	}
	t.mu.Unlock()
	buffer.WriteString(indent + "}\n")
}

// FormatBytes uses to format bytes, this function will prune precision before format bytes.
func (t *Tracker) FormatBytes(numBytes int64) string {
	return FormatBytes(numBytes)
}

// BytesToString converts the memory consumption to a readable string.
func BytesToString(numBytes int64) string {
	GB := float64(numBytes) / float64(byteSizeGB)
	if GB > 1 {
		return fmt.Sprintf("%v GB", GB)
	}

	MB := float64(numBytes) / float64(byteSizeMB)
	if MB > 1 {
		return fmt.Sprintf("%v MB", MB)
	}

	KB := float64(numBytes) / float64(byteSizeKB)
	if KB > 1 {
		return fmt.Sprintf("%v KB", KB)
	}

	return fmt.Sprintf("%v Bytes", numBytes)
}

const (
	byteSizeGB = int64(1 << 30)
	byteSizeMB = int64(1 << 20)
	byteSizeKB = int64(1 << 10)
	byteSizeBB = int64(1)
)

// FormatBytes uses to format bytes, this function will prune precision before format bytes.
func FormatBytes(numBytes int64) string {
	if numBytes <= byteSizeKB {
		return BytesToString(numBytes)
	}
	unit, unitStr := getByteUnit(numBytes)
	if unit == byteSizeBB {
		return BytesToString(numBytes)
	}
	v := float64(numBytes) / float64(unit)
	decimal := 1
	if numBytes%unit == 0 {
		decimal = 0
	} else if v < 10 {
		decimal = 2
	}
	return fmt.Sprintf("%v %s", strconv.FormatFloat(v, 'f', decimal, 64), unitStr)
}

func getByteUnit(b int64) (int64, string) {
	if b > byteSizeGB {
		return byteSizeGB, "GB"
	} else if b > byteSizeMB {
		return byteSizeMB, "MB"
	} else if b > byteSizeKB {
		return byteSizeKB, "KB"
	}
	return byteSizeBB, "Bytes"
}

// AttachToGlobalTracker attach the tracker to the global tracker
// AttachToGlobalTracker should be called at the initialization for the session executor's tracker
func (t *Tracker) AttachToGlobalTracker(globalTracker *Tracker) {
	if globalTracker == nil {
		return
	}
	if !globalTracker.isGlobal {
		panic("Attach to a non-GlobalTracker")
	}
	parent := t.getParent()
	if parent != nil {
		if parent.isGlobal {
			parent.Consume(-t.BytesConsumed())
		} else {
			parent.remove(t)
		}
	}
	t.setParent(globalTracker)
	globalTracker.Consume(t.BytesConsumed())
}

// DetachFromGlobalTracker detach itself from its parent
// Note that only the parent of this tracker is Global Tracker could call this function
// Otherwise it should use Detach
func (t *Tracker) DetachFromGlobalTracker() {
	parent := t.getParent()
	if parent == nil {
		return
	}
	if !parent.isGlobal {
		panic("Detach from a non-GlobalTracker")
	}
	parent.Consume(-t.BytesConsumed())
	t.setParent(nil)
}

// ReplaceBytesUsed replace bytesConsume for the tracker
func (t *Tracker) ReplaceBytesUsed(bytes int64) {
	t.Consume(-t.BytesConsumed())
	t.Consume(bytes)
}

func (t *Tracker) getParent() *Tracker {
	t.parMu.Lock()
	defer t.parMu.Unlock()
	return t.parMu.parent
}

func (t *Tracker) setParent(parent *Tracker) {
	t.parMu.Lock()
	defer t.parMu.Unlock()
	t.parMu.parent = parent
}

const (
	// LabelForSQLText represents the label of the SQL Text
	LabelForSQLText int = -1
	// LabelForIndexWorker represents the label of the index worker
	LabelForIndexWorker int = -2
	// LabelForInnerList represents the label of the inner list
	LabelForInnerList int = -3
	// LabelForInnerTable represents the label of the inner table
	LabelForInnerTable int = -4
	// LabelForOuterTable represents the label of the outer table
	LabelForOuterTable int = -5
	// LabelForCoprocessor represents the label of the coprocessor
	LabelForCoprocessor int = -6
	// LabelForChunkList represents the label of the chunk list
	LabelForChunkList int = -7
	// LabelForGlobalSimpleLRUCache represents the label of the Global SimpleLRUCache
	LabelForGlobalSimpleLRUCache int = -8
	// LabelForChunkListInDisk represents the label of the chunk list in disk
	LabelForChunkListInDisk int = -9
	// LabelForRowContainer represents the label of the row container
	LabelForRowContainer int = -10
	// LabelForGlobalStorage represents the label of the Global Storage
	LabelForGlobalStorage int = -11
	// LabelForGlobalMemory represents the label of the Global Memory
	LabelForGlobalMemory int = -12
	// LabelForBuildSideResult represents the label of the BuildSideResult
	LabelForBuildSideResult int = -13
	// LabelForRowChunks represents the label of the row chunks
	LabelForRowChunks int = -14
	// LabelForStatsCache represents the label of the stats cache
	LabelForStatsCache int = -15
	// LabelForOuterList represents the label of the outer list
	LabelForOuterList int = -16
	// LabelForApplyCache represents the label of the apply cache
	LabelForApplyCache int = -17
	// LabelForSimpleTask represents the label of the simple task
	LabelForSimpleTask int = -18
	// LabelForCTEStorage represents the label of CTE storage
	LabelForCTEStorage int = -19
)<|MERGE_RESOLUTION|>--- conflicted
+++ resolved
@@ -70,32 +70,30 @@
 	actionOnExceed ActionOnExceed
 }
 
-<<<<<<< HEAD
 // softScale means the scale of soft limit to hard limit.
 const softScale = 0.8
 
-// NewTracker creates a memory tracker.
-=======
 // InitTracker initializes a memory tracker.
->>>>>>> eaa0ef47
 //	1. "label" is the label used in the usage string.
-//	2. "bytesHardLimit <= 0" means no limit.
+//	2. "bytesLimit <= 0" means no limit.
 // For the common tracker, isGlobal is default as false
 func InitTracker(t *Tracker, label int, bytesLimit int64, action ActionOnExceed) {
 	t.mu.children = nil
-	t.actionMu.actionOnExceed = action
+	t.actionMuForHardLimit.actionOnExceed = action
+	t.actionMuForSoftLimit.actionOnExceed = nil
 	t.parMu.parent = nil
 
 	t.label = label
-	t.bytesLimit = bytesLimit
+	t.bytesHardLimit = bytesLimit
+	t.bytesSoftLimit = int64(float64(bytesLimit) * softScale)
 	t.maxConsumed = 0
 	t.isGlobal = false
 	return
 }
 
 // NewTracker creates a memory tracker.
-//     1. "label" is the label used in the usage string.
-//     2. "bytesLimit <= 0" means no limit.
+//	1. "label" is the label used in the usage string.
+//	2. "bytesHardLimit <= 0" means no limit.
 // For the common tracker, isGlobal is default as false
 func NewTracker(label int, bytesLimit int64) *Tracker {
 	t := &Tracker{
