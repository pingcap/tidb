--- conflicted
+++ resolved
@@ -49,14 +49,9 @@
 // For example, privilege/privileges package need execute SQL, if it use
 // session.Session.Execute, then privilege/privileges and tidb would become a circle.
 type SQLExecutor interface {
-	// Execute is only used by plugins. It can be removed soon.
 	Execute(ctx context.Context, sql string) ([]RecordSet, error)
 	// ExecuteInternal means execute sql as the internal sql.
-<<<<<<< HEAD
-	ExecuteInternal(ctx context.Context, sql string, args ...interface{}) (RecordSet, error)
-=======
 	ExecuteInternal(ctx context.Context, sql string, args ...interface{}) ([]RecordSet, error)
->>>>>>> d77d908f
 }
 
 // SQLParser is an interface provides parsing sql statement.
