--- conflicted
+++ resolved
@@ -89,13 +89,8 @@
 	// Next reads records into chunk.
 	Next(ctx context.Context, req *chunk.Chunk) error
 
-<<<<<<< HEAD
-	// NewRecordBatch creates a recordBatch.
-	NewRecordBatch() *chunk.RecordBatch
-=======
-	//NewChunk create a chunk.
+	// NewChunk create a chunk.
 	NewChunk() *chunk.Chunk
->>>>>>> fba5e6fe
 
 	// Close closes the underlying iterator, call Next after Close will
 	// restart the iteration.
