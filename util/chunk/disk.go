// Copyright 2019 PingCAP, Inc.
//
// Licensed under the Apache License, Version 2.0 (the "License");
// you may not use this file except in compliance with the License.
// You may obtain a copy of the License at
//
//     http://www.apache.org/licenses/LICENSE-2.0
//
// Unless required by applicable law or agreed to in writing, software
// distributed under the License is distributed on an "AS IS" BASIS,
// See the License for the specific language governing permissions and
// limitations under the License.

package chunk

import (
	"bufio"
	"errors"
	"fmt"
	"io"
	"io/ioutil"
	"os"
	"path/filepath"
	"sync"

	"github.com/pingcap/log"
	"github.com/pingcap/parser/terror"
	"github.com/pingcap/tidb/config"
	"github.com/pingcap/tidb/types"
	"github.com/pingcap/tidb/util/disk"
	"github.com/pingcap/tidb/util/stringutil"
	"go.uber.org/zap"
)

const (
	writeBufSize = 128 * 1024
	readBufSize  = 4 * 1024
)

var bufWriterPool = sync.Pool{
	New: func() interface{} { return bufio.NewWriterSize(nil, writeBufSize) },
}

var bufReaderPool = sync.Pool{
	New: func() interface{} { return bufio.NewReaderSize(nil, readBufSize) },
}

<<<<<<< HEAD
var tmpDir = filepath.Join(config.GetGlobalConfig().TempStoragePath, "tidb-server-"+filepath.Base(os.Args[0]))
=======
func initTempDir() string {
	tmpDir := filepath.Join(config.GetGlobalConfig().TempPath, "tidb-server-"+filepath.Base(os.Args[0]))
>>>>>>> 4559c046

	err := os.RemoveAll(tmpDir) // clean the uncleared temp file during the last run.
	if err != nil {
		log.Warn("Remove temporary file error", zap.String("tmpDir", tmpDir), zap.Error(err))
	}
	err = os.Mkdir(tmpDir, 0755)
	if err != nil {
		log.Warn("Mkdir temporary file error", zap.String("tmpDir", tmpDir), zap.Error(err))
	}
	return tmpDir
}

// ListInDisk represents a slice of chunks storing in temporary disk.
type ListInDisk struct {
	fieldTypes []*types.FieldType
	// offsets stores the offsets in disk of all RowPtr,
	// the offset of one RowPtr is offsets[RowPtr.ChkIdx][RowPtr.RowIdx].
	offsets [][]int64
	// offWrite is the current offset for writing.
	offWrite int64

	disk          *os.File
	bufWriter     *bufio.Writer
	diskTracker   *disk.Tracker // track disk usage.
	numRowsInDisk int
}

var defaultChunkListInDiskLabel fmt.Stringer = stringutil.StringerStr("chunk.ListInDisk")

// NewListInDisk creates a new ListInDisk with field types.
func NewListInDisk(fieldTypes []*types.FieldType) *ListInDisk {
	l := &ListInDisk{
		fieldTypes: fieldTypes,
		// TODO(fengliyuan): set the quota of disk usage.
		diskTracker: disk.NewTracker(defaultChunkListInDiskLabel, -1),
	}
	return l
}

func (l *ListInDisk) initDiskFile() (err error) {
	l.disk, err = ioutil.TempFile(initTempDir(), l.diskTracker.Label().String())
	if err != nil {
		return
	}
	l.bufWriter = bufWriterPool.Get().(*bufio.Writer)
	l.bufWriter.Reset(l.disk)
	return
}

// Len returns the number of rows in ListInDisk
func (l *ListInDisk) Len() int {
	return l.numRowsInDisk
}

// GetDiskTracker returns the memory tracker of this List.
func (l *ListInDisk) GetDiskTracker() *disk.Tracker {
	return l.diskTracker
}

// flush empties the write buffer, please call flush before read!
func (l *ListInDisk) flush() error {
	if l.bufWriter.Buffered() != 0 {
		return l.bufWriter.Flush()
	}
	return nil
}

// Add adds a chunk to the ListInDisk. Caller must make sure the input chk
// is not empty and not used any more and has the same field types.
func (l *ListInDisk) Add(chk *Chunk) (err error) {
	if chk.NumRows() == 0 {
		return errors.New("chunk appended to List should have at least 1 row")
	}
	if l.disk == nil {
		err = l.initDiskFile()
		if err != nil {
			return
		}
	}
	chk2 := chunkInDisk{Chunk: chk, offWrite: l.offWrite}
	n, err := chk2.WriteTo(l.bufWriter)
	l.offWrite += n
	if err != nil {
		return
	}
	l.offsets = append(l.offsets, chk2.getOffsetsOfRows())
	l.diskTracker.Consume(n)
	l.numRowsInDisk += chk.NumRows()
	return
}

// GetRow gets a Row from the ListInDisk by RowPtr.
func (l *ListInDisk) GetRow(ptr RowPtr) (row Row, err error) {
	err = l.flush()
	if err != nil {
		return
	}
	off := l.offsets[ptr.ChkIdx][ptr.RowIdx]
	r := io.NewSectionReader(l.disk, off, l.offWrite-off)
	bufReader := bufReaderPool.Get().(*bufio.Reader)
	bufReader.Reset(r)
	defer bufReaderPool.Put(bufReader)

	format := rowInDisk{numCol: len(l.fieldTypes)}
	_, err = format.ReadFrom(bufReader)
	if err != nil {
		return row, err
	}
	row = format.toMutRow(l.fieldTypes).ToRow()
	return row, err
}

// NumRowsOfChunk returns the number of rows of a chunk in the ListInDisk.
func (l *ListInDisk) NumRowsOfChunk(chkID int) int {
	return len(l.offsets[chkID])
}

// NumChunks returns the number of chunks in the ListInDisk.
func (l *ListInDisk) NumChunks() int {
	return len(l.offsets)
}

// Close releases the disk resource.
func (l *ListInDisk) Close() error {
	if l.disk != nil {
		l.diskTracker.Consume(-l.diskTracker.BytesConsumed())
		terror.Call(l.disk.Close)
		bufWriterPool.Put(l.bufWriter)
		return os.Remove(l.disk.Name())
	}
	return nil
}

// chunkInDisk represents a chunk in disk format. Each row of the chunk
// is serialized and in sequence ordered. The format of each row is like
// the struct diskFormatRow, put size of each column first, then the
// data of each column.
//
// For example, a chunk has 2 rows and 3 columns, the disk format of the
// chunk is as follow:
//
// [size of row0 column0], [size of row0 column1], [size of row0 column2]
// [data of row0 column0], [data of row0 column1], [data of row0 column2]
// [size of row1 column0], [size of row1 column1], [size of row1 column2]
// [data of row1 column0], [data of row1 column1], [data of row1 column2]
//
// If a column of a row is null, the size of it is -1 and the data is empty.
type chunkInDisk struct {
	*Chunk
	// offWrite is the current offset for writing.
	offWrite int64
	// offsetsOfRows stores the offset of each row.
	offsetsOfRows []int64
}

// WriteTo serializes the chunk into the format of chunkInDisk, and
// writes to w.
func (chk *chunkInDisk) WriteTo(w io.Writer) (written int64, err error) {
	var n int64
	numRows := chk.NumRows()
	chk.offsetsOfRows = make([]int64, 0, numRows)
	var format *diskFormatRow
	for rowIdx := 0; rowIdx < numRows; rowIdx++ {
		format = convertFromRow(chk.GetRow(rowIdx), format)
		chk.offsetsOfRows = append(chk.offsetsOfRows, chk.offWrite+written)

		n, err = rowInDisk{diskFormatRow: *format}.WriteTo(w)
		written += n
		if err != nil {
			return
		}
	}
	return
}

// getOffsetsOfRows gets the offset of each row.
func (chk *chunkInDisk) getOffsetsOfRows() []int64 { return chk.offsetsOfRows }

// rowInDisk represents a Row in format of diskFormatRow.
type rowInDisk struct {
	numCol int
	diskFormatRow
}

// WriteTo serializes a row of the chunk into the format of
// diskFormatRow, and writes to w.
func (row rowInDisk) WriteTo(w io.Writer) (written int64, err error) {
	n, err := w.Write(i64SliceToBytes(row.sizesOfColumns))
	written += int64(n)
	if err != nil {
		return
	}
	for _, data := range row.cells {
		n, err = w.Write(data)
		written += int64(n)
		if err != nil {
			return
		}
	}
	return
}

// ReadFrom reads data of r, deserializes it from the format of diskFormatRow
// into Row.
func (row *rowInDisk) ReadFrom(r io.Reader) (n int64, err error) {
	b := make([]byte, 8*row.numCol)
	var n1 int
	n1, err = io.ReadFull(r, b)
	n += int64(n1)
	if err != nil {
		return
	}
	row.sizesOfColumns = bytesToI64Slice(b)
	row.cells = make([][]byte, 0, row.numCol)
	for _, size := range row.sizesOfColumns {
		if size == -1 {
			continue
		}
		cell := make([]byte, size)
		row.cells = append(row.cells, cell)
		n1, err = io.ReadFull(r, cell)
		n += int64(n1)
		if err != nil {
			return
		}
	}
	return
}

// diskFormatRow represents a row in a chunk in disk format. The disk format
// of a row is described in the doc of chunkInDisk.
type diskFormatRow struct {
	// sizesOfColumns stores the size of each column in a row.
	// -1 means the value of this column is null.
	sizesOfColumns []int64 // -1 means null
	// cells represents raw data of not-null columns in one row.
	// In convertFromRow, data from Row is shallow copied to cells.
	// In toMutRow, data in cells is shallow copied to MutRow.
	cells [][]byte
}

// convertFromRow serializes one row of chunk to diskFormatRow, then
// we can use diskFormatRow to write to disk.
func convertFromRow(row Row, reuse *diskFormatRow) (format *diskFormatRow) {
	numCols := row.Chunk().NumCols()
	if reuse != nil {
		format = reuse
		format.sizesOfColumns = format.sizesOfColumns[:0]
		format.cells = format.cells[:0]
	} else {
		format = &diskFormatRow{
			sizesOfColumns: make([]int64, 0, numCols),
			cells:          make([][]byte, 0, numCols),
		}
	}
	for colIdx := 0; colIdx < numCols; colIdx++ {
		if row.IsNull(colIdx) {
			format.sizesOfColumns = append(format.sizesOfColumns, -1)
		} else {
			cell := row.GetRaw(colIdx)
			format.sizesOfColumns = append(format.sizesOfColumns, int64(len(cell)))
			format.cells = append(format.cells, cell)
		}
	}
	return
}

// toMutRow deserializes diskFormatRow to MutRow.
func (format *diskFormatRow) toMutRow(fields []*types.FieldType) MutRow {
	chk := &Chunk{columns: make([]*Column, 0, len(format.sizesOfColumns))}
	var cellOff int
	for colIdx, size := range format.sizesOfColumns {
		col := &Column{length: 1}
		elemSize := getFixedLen(fields[colIdx])
		if size == -1 { // isNull
			col.nullBitmap = []byte{0}
			if elemSize == varElemLen {
				col.offsets = []int64{0, 0}
			} else {
				buf := make([]byte, elemSize)
				col.data = buf
				col.elemBuf = buf
			}
		} else {
			col.nullBitmap = []byte{1}
			col.data = format.cells[cellOff]
			cellOff++
			if elemSize == varElemLen {
				col.offsets = []int64{0, int64(len(col.data))}
			} else {
				col.elemBuf = col.data
			}
		}
		chk.columns = append(chk.columns, col)
	}
	return MutRow{c: chk}
}<|MERGE_RESOLUTION|>--- conflicted
+++ resolved
@@ -20,7 +20,6 @@
 	"io"
 	"io/ioutil"
 	"os"
-	"path/filepath"
 	"sync"
 
 	"github.com/pingcap/log"
@@ -45,13 +44,9 @@
 	New: func() interface{} { return bufio.NewReaderSize(nil, readBufSize) },
 }
 
-<<<<<<< HEAD
-var tmpDir = filepath.Join(config.GetGlobalConfig().TempStoragePath, "tidb-server-"+filepath.Base(os.Args[0]))
-=======
-func initTempDir() string {
-	tmpDir := filepath.Join(config.GetGlobalConfig().TempPath, "tidb-server-"+filepath.Base(os.Args[0]))
->>>>>>> 4559c046
-
+var tmpDir = config.GetGlobalConfig().TempStoragePath
+
+func init() {
 	err := os.RemoveAll(tmpDir) // clean the uncleared temp file during the last run.
 	if err != nil {
 		log.Warn("Remove temporary file error", zap.String("tmpDir", tmpDir), zap.Error(err))
@@ -60,7 +55,6 @@
 	if err != nil {
 		log.Warn("Mkdir temporary file error", zap.String("tmpDir", tmpDir), zap.Error(err))
 	}
-	return tmpDir
 }
 
 // ListInDisk represents a slice of chunks storing in temporary disk.
@@ -91,7 +85,7 @@
 }
 
 func (l *ListInDisk) initDiskFile() (err error) {
-	l.disk, err = ioutil.TempFile(initTempDir(), l.diskTracker.Label().String())
+	l.disk, err = ioutil.TempFile(tmpDir, l.diskTracker.Label().String())
 	if err != nil {
 		return
 	}
