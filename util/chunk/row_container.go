// Copyright 2018 PingCAP, Inc.
//
// Licensed under the Apache License, Version 2.0 (the "License");
// you may not use this file except in compliance with the License.
// You may obtain a copy of the License at
//
//     http://www.apache.org/licenses/LICENSE-2.0
//
// Unless required by applicable law or agreed to in writing, software
// distributed under the License is distributed on an "AS IS" BASIS,
// See the License for the specific language governing permissions and
// limitations under the License.

package chunk

import (
	"errors"
	"sort"
	"sync"
	"time"

	"github.com/pingcap/failpoint"
	"github.com/pingcap/tidb/types"
	"github.com/pingcap/tidb/util/disk"
	"github.com/pingcap/tidb/util/logutil"
	"github.com/pingcap/tidb/util/memory"
	"github.com/pingcap/tidb/util/stringutil"
	"go.uber.org/zap"
)

// RowContainer provides a place for many rows, so many that we might want to spill them into disk.
type RowContainer struct {
	m struct {
		// RWMutex guarantees spill and get operator for rowContainer is mutually exclusive.
		sync.RWMutex
		// records stores the chunks in memory.
		records *List
		// recordsInDisk stores the chunks in disk.
		recordsInDisk *ListInDisk
		// spillError stores the error when spilling.
		spillError error
	}

	fieldType []*types.FieldType
	chunkSize int
	numRow    int

	memTracker  *memory.Tracker
	diskTracker *disk.Tracker
	actionSpill *SpillDiskAction
}

// NewRowContainer creates a new RowContainer in memory.
func NewRowContainer(fieldType []*types.FieldType, chunkSize int) *RowContainer {
	li := NewList(fieldType, chunkSize, chunkSize)
	rc := &RowContainer{fieldType: fieldType, chunkSize: chunkSize}
	rc.m.records = li
	rc.memTracker = li.memTracker
	rc.diskTracker = disk.NewTracker(stringutil.StringerStr("RowContainer"), -1)
	return rc
}

// SpillToDisk spills data to disk. This function may be called in parallel.
func (c *RowContainer) SpillToDisk() {
	c.m.Lock()
	defer c.m.Unlock()
	if c.alreadySpilled() {
		return
	}
	if c.actionSpill != nil {
		c.actionSpill.setStatus(doingStatus)
		defer c.actionSpill.cond.Broadcast()
		defer c.actionSpill.setStatus(doneStatus)
	}
	var err error
	N := c.m.records.NumChunks()
	c.m.recordsInDisk = NewListInDisk(c.m.records.FieldTypes())
	c.m.recordsInDisk.diskTracker.AttachTo(c.diskTracker)
	for i := 0; i < N; i++ {
		chk := c.m.records.GetChunk(i)
		err = c.m.recordsInDisk.Add(chk)
		if err != nil {
			c.m.spillError = err
			return
		}
	}
	c.m.records.Clear()
	return
}

// Reset resets RowContainer.
func (c *RowContainer) Reset() error {
	c.m.Lock()
	defer c.m.Unlock()
	if c.alreadySpilled() {
		err := c.m.recordsInDisk.Close()
		c.m.recordsInDisk = nil
		if err != nil {
			return err
		}
	} else {
		c.m.records.Reset()
	}
	return nil
}

// alreadySpilled indicates that records have spilled out into disk.
func (c *RowContainer) alreadySpilled() bool {
	return c.m.recordsInDisk != nil
}

// AlreadySpilledSafe indicates that records have spilled out into disk. It's thread-safe.
// The function is only used for test.
func (c *RowContainer) AlreadySpilledSafe() bool {
	c.m.RLock()
	defer c.m.RUnlock()
	return c.m.recordsInDisk != nil
}

// NumRow returns the number of rows in the container
func (c *RowContainer) NumRow() int {
	c.m.RLock()
	defer c.m.RUnlock()
	if c.alreadySpilled() {
		return c.m.recordsInDisk.Len()
	}
	return c.m.records.Len()
}

// NumRowsOfChunk returns the number of rows of a chunk in the ListInDisk.
func (c *RowContainer) NumRowsOfChunk(chkID int) int {
	c.m.RLock()
	defer c.m.RUnlock()
	if c.alreadySpilled() {
		return c.m.recordsInDisk.NumRowsOfChunk(chkID)
	}
	return c.m.records.NumRowsOfChunk(chkID)
}

// NumChunks returns the number of chunks in the container.
func (c *RowContainer) NumChunks() int {
	c.m.RLock()
	defer c.m.RUnlock()
	if c.alreadySpilled() {
		return c.m.recordsInDisk.NumChunks()
	}
	return c.m.records.NumChunks()
}

// Add appends a chunk into the RowContainer.
func (c *RowContainer) Add(chk *Chunk) (err error) {
	c.m.RLock()
	defer c.m.RUnlock()
	failpoint.Inject("testRowContainerDeadLock", func(val failpoint.Value) {
		if val.(bool) {
			time.Sleep(time.Second)
		}
	})
	if c.alreadySpilled() {
		if c.m.spillError != nil {
			return c.m.spillError
		}
		err = c.m.recordsInDisk.Add(chk)
	} else {
		c.m.records.Add(chk)
	}
	return
}

// AllocChunk allocates a new chunk from RowContainer.
func (c *RowContainer) AllocChunk() (chk *Chunk) {
	return c.m.records.allocChunk()
}

// GetChunk returns chkIdx th chunk of in memory records.
func (c *RowContainer) GetChunk(chkIdx int) (*Chunk, error) {
	c.m.RLock()
	defer c.m.RUnlock()
	if !c.alreadySpilled() {
		return c.m.records.GetChunk(chkIdx), nil
	}
	if c.m.spillError != nil {
		return nil, c.m.spillError
	}
	return c.m.recordsInDisk.GetChunk(chkIdx)
}

// GetRow returns the row the ptr pointed to.
func (c *RowContainer) GetRow(ptr RowPtr) (Row, error) {
	c.m.RLock()
	defer c.m.RUnlock()
	if c.alreadySpilled() {
		if c.m.spillError != nil {
			return Row{}, c.m.spillError
		}
		return c.m.recordsInDisk.GetRow(ptr)
	}
	return c.m.records.GetRow(ptr), nil
}

// GetMemTracker returns the memory tracker in records, panics if the RowContainer has already spilled.
func (c *RowContainer) GetMemTracker() *memory.Tracker {
	return c.memTracker
}

// GetDiskTracker returns the underlying disk usage tracker in recordsInDisk.
func (c *RowContainer) GetDiskTracker() *disk.Tracker {
	return c.diskTracker
}

// Close close the RowContainer
func (c *RowContainer) Close() (err error) {
	c.m.RLock()
	defer c.m.RUnlock()
	if c.alreadySpilled() {
		err = c.m.recordsInDisk.Close()
		c.m.recordsInDisk = nil
	}
	c.m.records.Clear()
	return
}

// ActionSpill returns a SpillDiskAction for spilling over to disk.
func (c *RowContainer) ActionSpill() *SpillDiskAction {
<<<<<<< HEAD
	c.actionSpill = &SpillDiskAction{c: c, cond: struct {
		*sync.Cond
		status uint32
	}{sync.NewCond(new(sync.Mutex)), 0}}
=======
	if c.actionSpill == nil {
		c.actionSpill = &SpillDiskAction{c: c}
	}
>>>>>>> b13fdb7b
	return c.actionSpill
}

// ActionSpillForTest returns a SpillDiskAction for spilling over to disk for test.
func (c *RowContainer) ActionSpillForTest() *SpillDiskAction {
	c.actionSpill = &SpillDiskAction{
		c: c,
		testSyncInputFunc: func() {
			c.actionSpill.testWg.Add(1)
		},
		testSyncOutputFunc: func() {
			c.actionSpill.testWg.Done()
		},
		cond: struct {
			*sync.Cond
			status uint32
		}{sync.NewCond(new(sync.Mutex)), 0},
	}
	return c.actionSpill
}

// SpillDiskAction implements memory.ActionOnExceed for chunk.List. If
// the memory quota of a query is exceeded, SpillDiskAction.Action is
// triggered.
type SpillDiskAction struct {
	c              *RowContainer
	fallbackAction memory.ActionOnExceed
	m              sync.Mutex
	once           sync.Once
	cond           struct {
		*sync.Cond
		// status indicates different stages for the Action
		// 0 indicates the rowContainer is not spilled.
		// 1 indicates the rowContainer is spilling.
		// 2 indicates thr rowContainer is spilled.
		status uint32
	}

	// test function only used for test sync.
	testSyncInputFunc  func()
	testSyncOutputFunc func()
	testWg             sync.WaitGroup
}

const (
	todoStatus uint32 = iota
	doingStatus
	doneStatus
)

func (a *SpillDiskAction) setStatus(status uint32) {
	a.cond.L.Lock()
	defer a.cond.L.Unlock()
	a.cond.status = status
}

func (a *SpillDiskAction) getStatus() uint32 {
	a.cond.L.Lock()
	defer a.cond.L.Unlock()
	return a.cond.status
}

// Action sends a signal to trigger spillToDisk method of RowContainer
// and if it is already triggered before, call its fallbackAction.
func (a *SpillDiskAction) Action(t *memory.Tracker) {
	a.m.Lock()
	defer a.m.Unlock()

	if a.getStatus() == todoStatus {
		a.once.Do(func() {
			logutil.BgLogger().Info("memory exceeds quota, spill to disk now.",
				zap.Int64("consumed", t.BytesConsumed()), zap.Int64("quota", t.GetBytesLimit()))
			if a.testSyncInputFunc != nil {
				a.testSyncInputFunc()
				c := a.c
				go func() {
					c.SpillToDisk()
					a.testSyncOutputFunc()
				}()
				return
			}
			go a.c.SpillToDisk()
		})
		return
	}

	a.cond.L.Lock()
	for a.cond.status == doingStatus {
		a.cond.Wait()
	}
	a.cond.L.Unlock()

	if !t.CheckExceed() {
		return
	}
	if a.fallbackAction != nil {
		a.fallbackAction.Action(t)
	}
}

// SetFallback sets the fallback action.
func (a *SpillDiskAction) SetFallback(fallback memory.ActionOnExceed) {
	a.fallbackAction = fallback
}

// SetLogHook sets the hook, it does nothing just to form the memory.ActionOnExceed interface.
func (a *SpillDiskAction) SetLogHook(hook func(uint64)) {}

// WaitForTest waits all goroutine have gone.
func (a *SpillDiskAction) WaitForTest() {
	a.testWg.Wait()
}

// ErrCannotAddBecauseSorted indicate that the SortedRowContainer is sorted and prohibit inserting data.
var ErrCannotAddBecauseSorted = errors.New("can not add because sorted")

// SortedRowContainer provides a place for many rows, so many that we might want to sort and spill them into disk.
type SortedRowContainer struct {
	*RowContainer
	ptrM struct {
		sync.RWMutex
		// rowPtrs store the chunk index and row index for each row.
		// rowPtrs != nil indicates the pointer is initialized and sorted.
		// It will get an ErrCannotAddBecauseSorted when trying to insert data if rowPtrs != nil.
		rowPtrs []RowPtr
	}

	ByItemsDesc []bool
	// keyColumns is the column index of the by items.
	keyColumns []int
	// keyCmpFuncs is used to compare each ByItem.
	keyCmpFuncs []CompareFunc

	actionSpill *SortAndSpillDiskAction
}

// NewSortedRowContainer creates a new SortedRowContainer in memory.
func NewSortedRowContainer(fieldType []*types.FieldType, chunkSize int, ByItemsDesc []bool,
	keyColumns []int, keyCmpFuncs []CompareFunc) *SortedRowContainer {
	return &SortedRowContainer{RowContainer: NewRowContainer(fieldType, chunkSize),
		ByItemsDesc: ByItemsDesc, keyColumns: keyColumns, keyCmpFuncs: keyCmpFuncs}
}

// Close close the SortedRowContainer
func (c *SortedRowContainer) Close() error {
	c.ptrM.Lock()
	defer c.ptrM.Unlock()
	c.GetMemTracker().Consume(int64(-8 * cap(c.ptrM.rowPtrs)))
	c.ptrM.rowPtrs = nil
	return c.RowContainer.Close()
}

func (c *SortedRowContainer) lessRow(rowI, rowJ Row) bool {
	for i, colIdx := range c.keyColumns {
		cmpFunc := c.keyCmpFuncs[i]
		cmp := cmpFunc(rowI, colIdx, rowJ, colIdx)
		if c.ByItemsDesc[i] {
			cmp = -cmp
		}
		if cmp < 0 {
			return true
		} else if cmp > 0 {
			return false
		}
	}
	return false
}

// keyColumnsLess is the less function for key columns.
func (c *SortedRowContainer) keyColumnsLess(i, j int) bool {
	rowI := c.m.records.GetRow(c.ptrM.rowPtrs[i])
	rowJ := c.m.records.GetRow(c.ptrM.rowPtrs[j])
	return c.lessRow(rowI, rowJ)
}

// Sort inits pointers and sorts the records.
func (c *SortedRowContainer) Sort() {
	c.ptrM.Lock()
	defer c.ptrM.Unlock()
	if c.ptrM.rowPtrs != nil {
		return
	}
	c.ptrM.rowPtrs = make([]RowPtr, 0, c.NumRow())
	for chkIdx := 0; chkIdx < c.NumChunks(); chkIdx++ {
		rowChk, err := c.GetChunk(chkIdx)
		// err must be nil, because the chunk is in memory.
		if err != nil {
			panic(err)
		}
		for rowIdx := 0; rowIdx < rowChk.NumRows(); rowIdx++ {
			c.ptrM.rowPtrs = append(c.ptrM.rowPtrs, RowPtr{ChkIdx: uint32(chkIdx), RowIdx: uint32(rowIdx)})
		}
	}
	sort.Slice(c.ptrM.rowPtrs, c.keyColumnsLess)
	c.GetMemTracker().Consume(int64(8 * c.numRow))
}

func (c *SortedRowContainer) sortAndSpillToDisk() {
	c.Sort()
	c.RowContainer.SpillToDisk()
	return
}

// Add appends a chunk into the SortedRowContainer.
func (c *SortedRowContainer) Add(chk *Chunk) (err error) {
	c.ptrM.RLock()
	defer c.ptrM.RUnlock()
	if c.ptrM.rowPtrs != nil {
		return ErrCannotAddBecauseSorted
	}
	return c.RowContainer.Add(chk)
}

// GetSortedRow returns the row the idx pointed to.
func (c *SortedRowContainer) GetSortedRow(idx int) (Row, error) {
	c.ptrM.RLock()
	defer c.ptrM.RUnlock()
	ptr := c.ptrM.rowPtrs[idx]
	return c.RowContainer.GetRow(ptr)
}

// ActionSpill returns a SortAndSpillDiskAction for sorting and spilling over to disk.
func (c *SortedRowContainer) ActionSpill() *SortAndSpillDiskAction {
<<<<<<< HEAD
	c.actionSpill = &SortAndSpillDiskAction{
		c:               c,
		SpillDiskAction: c.RowContainer.ActionSpill(),
=======
	if c.actionSpill == nil {
		c.actionSpill = &SortAndSpillDiskAction{c: c}
>>>>>>> b13fdb7b
	}
	return c.actionSpill
}

// ActionSpillForTest returns a SortAndSpillDiskAction for sorting and spilling over to disk for test.
func (c *SortedRowContainer) ActionSpillForTest() *SortAndSpillDiskAction {
	c.actionSpill = &SortAndSpillDiskAction{c: c,
		SpillDiskAction: c.RowContainer.ActionSpillForTest(),
	}
	return c.actionSpill
}

// SortAndSpillDiskAction implements memory.ActionOnExceed for chunk.List. If
// the memory quota of a query is exceeded, SortAndSpillDiskAction.Action is
// triggered.
type SortAndSpillDiskAction struct {
	c *SortedRowContainer
	*SpillDiskAction
}

// Action sends a signal to trigger sortAndSpillToDisk method of RowContainer
// and if it is already triggered before, call its fallbackAction.
func (a *SortAndSpillDiskAction) Action(t *memory.Tracker) {
	a.m.Lock()
	defer a.m.Unlock()
	// Guarantee that each partition size is at least 10% of the threshold, to avoid opening too many files.
	if a.getStatus() == todoStatus && a.c.GetMemTracker().BytesConsumed() > t.GetBytesLimit()/10 {
		a.once.Do(func() {
			logutil.BgLogger().Info("memory exceeds quota, spill to disk now.",
				zap.Int64("consumed", t.BytesConsumed()), zap.Int64("quota", t.GetBytesLimit()))
			if a.testSyncInputFunc != nil {
				a.testSyncInputFunc()
				c := a.c
				go func() {
					c.sortAndSpillToDisk()
					a.testSyncOutputFunc()
				}()
				return
			}
			go a.c.sortAndSpillToDisk()
		})
		return
	}

	a.cond.L.Lock()
	for a.cond.status == doingStatus {
		a.cond.Wait()
	}
	a.cond.L.Unlock()

	if !t.CheckExceed() {
		return
	}
	if a.fallbackAction != nil {
		a.fallbackAction.Action(t)
	}
}

// SetFallback sets the fallback action.
func (a *SortAndSpillDiskAction) SetFallback(fallback memory.ActionOnExceed) {
	a.fallbackAction = fallback
}

// SetLogHook sets the hook, it does nothing just to form the memory.ActionOnExceed interface.
func (a *SortAndSpillDiskAction) SetLogHook(hook func(uint64)) {}

// WaitForTest waits all goroutine have gone.
func (a *SortAndSpillDiskAction) WaitForTest() {
	a.testWg.Wait()
}<|MERGE_RESOLUTION|>--- conflicted
+++ resolved
@@ -222,16 +222,12 @@
 
 // ActionSpill returns a SpillDiskAction for spilling over to disk.
 func (c *RowContainer) ActionSpill() *SpillDiskAction {
-<<<<<<< HEAD
-	c.actionSpill = &SpillDiskAction{c: c, cond: struct {
-		*sync.Cond
-		status uint32
-	}{sync.NewCond(new(sync.Mutex)), 0}}
-=======
 	if c.actionSpill == nil {
-		c.actionSpill = &SpillDiskAction{c: c}
-	}
->>>>>>> b13fdb7b
+		c.actionSpill = &SpillDiskAction{c: c, cond: struct {
+			*sync.Cond
+			status uint32
+		}{sync.NewCond(new(sync.Mutex)), 0}}
+	}
 	return c.actionSpill
 }
 
@@ -455,14 +451,11 @@
 
 // ActionSpill returns a SortAndSpillDiskAction for sorting and spilling over to disk.
 func (c *SortedRowContainer) ActionSpill() *SortAndSpillDiskAction {
-<<<<<<< HEAD
-	c.actionSpill = &SortAndSpillDiskAction{
-		c:               c,
-		SpillDiskAction: c.RowContainer.ActionSpill(),
-=======
 	if c.actionSpill == nil {
-		c.actionSpill = &SortAndSpillDiskAction{c: c}
->>>>>>> b13fdb7b
+		c.actionSpill = &SortAndSpillDiskAction{
+			c:               c,
+			SpillDiskAction: c.RowContainer.ActionSpill(),
+		}
 	}
 	return c.actionSpill
 }
