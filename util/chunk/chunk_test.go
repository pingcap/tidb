--- conflicted
+++ resolved
@@ -679,114 +679,9 @@
 	checkRef()
 }
 
-<<<<<<< HEAD
-func (s *testChunkSuite) TestPreAlloc4RowAndInsert(c *check.C) {
-	fieldTypes := make([]*types.FieldType, 0, 4)
-	fieldTypes = append(fieldTypes, &types.FieldType{Tp: mysql.TypeFloat})
-	fieldTypes = append(fieldTypes, &types.FieldType{Tp: mysql.TypeLonglong})
-	fieldTypes = append(fieldTypes, &types.FieldType{Tp: mysql.TypeNewDecimal})
-	fieldTypes = append(fieldTypes, &types.FieldType{Tp: mysql.TypeVarchar})
-
-	srcChk := NewChunkWithCapacity(fieldTypes, 10)
-	for i := int64(0); i < 10; i++ {
-		srcChk.AppendFloat32(0, float32(i))
-		srcChk.AppendInt64(1, i)
-		srcChk.AppendMyDecimal(2, types.NewDecFromInt(i))
-		srcChk.AppendString(3, strings.Repeat(strconv.FormatInt(i, 10), int(i)))
-	}
-
-	destChk := NewChunkWithCapacity(fieldTypes, 3)
-
-	// Test Chunk.PreAlloc.
-	for i := 0; i < srcChk.NumRows(); i++ {
-		c.Assert(destChk.NumRows(), check.Equals, i)
-		destChk.preAlloc(srcChk.GetRow(i))
-	}
-	for i, srcCol := range srcChk.columns {
-		destCol := destChk.columns[i]
-		c.Assert(len(srcCol.elemBuf), check.Equals, len(destCol.elemBuf))
-		c.Assert(len(srcCol.data), check.Equals, len(destCol.data))
-		c.Assert(len(srcCol.offsets), check.Equals, len(destCol.offsets))
-		c.Assert(len(srcCol.nullBitmap), check.Equals, len(destCol.nullBitmap))
-		c.Assert(srcCol.length, check.Equals, destCol.length)
-		c.Assert(srcCol.nullCount(), check.Equals, destCol.nullCount())
-
-		for _, val := range destCol.data {
-			c.Assert(val == 0, check.IsTrue)
-		}
-		for j, val := range srcCol.offsets {
-			c.Assert(val, check.Equals, destCol.offsets[j])
-		}
-		for j, val := range srcCol.nullBitmap {
-			c.Assert(val, check.Equals, destCol.nullBitmap[j])
-		}
-		for _, val := range destCol.elemBuf {
-			c.Assert(val == 0, check.IsTrue)
-		}
-	}
-
-	// Test Chunk.Insert.
-	for i := srcChk.NumRows() - 1; i >= 0; i-- {
-		destChk.insert(i, srcChk.GetRow(i))
-	}
-	for i, srcCol := range srcChk.columns {
-		destCol := destChk.columns[i]
-
-		for j, val := range srcCol.data {
-			c.Assert(val, check.Equals, destCol.data[j])
-		}
-		for j, val := range srcCol.offsets {
-			c.Assert(val, check.Equals, destCol.offsets[j])
-		}
-		for j, val := range srcCol.nullBitmap {
-			c.Assert(val, check.Equals, destCol.nullBitmap[j])
-		}
-		for _, val := range destCol.elemBuf {
-			c.Assert(val == 0, check.IsTrue)
-		}
-	}
-
-	// Test parallel Chunk.Insert.
-	destChk.Reset()
-	startWg, endWg := &sync.WaitGroup{}, &sync.WaitGroup{}
-	startWg.Add(1)
-	for i := 0; i < srcChk.NumRows(); i++ {
-		destChk.preAlloc(srcChk.GetRow(i))
-		endWg.Add(1)
-		go func(rowIdx int) {
-			defer func() {
-				endWg.Done()
-			}()
-			startWg.Wait()
-			destChk.insert(rowIdx, srcChk.GetRow(rowIdx))
-		}(i)
-	}
-	startWg.Done()
-	endWg.Wait()
-	for i, srcCol := range srcChk.columns {
-		destCol := destChk.columns[i]
-
-		for j, val := range srcCol.data {
-			c.Assert(val, check.Equals, destCol.data[j])
-		}
-		for j, val := range srcCol.offsets {
-			c.Assert(val, check.Equals, destCol.offsets[j])
-		}
-		for j, val := range srcCol.nullBitmap {
-			c.Assert(val, check.Equals, destCol.nullBitmap[j])
-		}
-		for _, val := range destCol.elemBuf {
-			c.Assert(val == 0, check.IsTrue)
-		}
-	}
-}
-
 func TestAppendSel(t *testing.T) {
 	t.Parallel()
 
-=======
-func (s *testChunkSuite) TestAppendSel(c *check.C) {
->>>>>>> 9d2291b9
 	tll := &types.FieldType{Tp: mysql.TypeLonglong}
 	chk := NewChunkWithCapacity([]*types.FieldType{tll}, 1024)
 	sel := make([]int, 0, 1024/2)
