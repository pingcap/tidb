--- conflicted
+++ resolved
@@ -181,20 +181,6 @@
 
 // MustUseIndex checks if the result execution plan contains specific index(es).
 func (tk *TestKit) MustUseIndex(sql string, index string, args ...interface{}) bool {
-<<<<<<< HEAD
-	rs := tk.MustQuery("explain "+sql, args...)
-	for i := range rs.rows {
-		if strings.Contains(rs.rows[i][3], "index:"+index+",") {
-			return true
-		}
-	}
-	return false
-}
-
-// MustIndexLookup checks whether the plan for the sql is Point_Get.
-func (tk *TestKit) MustIndexLookup(sql string, args ...interface{}) *Result {
-=======
->>>>>>> 58c29151
 	rs := tk.MustQuery("explain "+sql, args...)
 	for i := range rs.rows {
 		if strings.Contains(rs.rows[i][3], "index:"+index+",") {
