// Copyright 2021 PingCAP, Inc.
//
// Licensed under the Apache License, Version 2.0 (the "License");
// you may not use this file except in compliance with the License.
// You may obtain a copy of the License at
//
//     http://www.apache.org/licenses/LICENSE-2.0
//
// Unless required by applicable law or agreed to in writing, software
// distributed under the License is distributed on an "AS IS" BASIS,
// WITHOUT WARRANTIES OR CONDITIONS OF ANY KIND, either express or implied.
// See the License for the specific language governing permissions and
// limitations under the License.

package tracing

import "fmt"

// PlanTrace indicates for the Plan trace information
type PlanTrace struct {
	TP         string `json:"type"`
	ProperType string `json:"property"`
	// ExplainInfo should be implemented by each implemented Plan
	ExplainInfo string       `json:"info"`
	Children    []*PlanTrace `json:"-"`
	ChildrenID  []int        `json:"children"`
	ID          int          `json:"id"`
	Cost        float64      `json:"cost"`
	Selected    bool         `json:"selected"`
}

// LogicalOptimizeTracer indicates the trace for the whole logicalOptimize processing
type LogicalOptimizeTracer struct {
	// curRuleTracer indicates the current rule Tracer during optimize by rule
	curRuleTracer    *LogicalRuleOptimizeTracer
	FinalLogicalPlan []*PlanTrace                 `json:"final"`
	Steps            []*LogicalRuleOptimizeTracer `json:"steps"`
}

// AppendRuleTracerBeforeRuleOptimize add plan tracer before optimize
func (tracer *LogicalOptimizeTracer) AppendRuleTracerBeforeRuleOptimize(index int, name string, before *PlanTrace) {
	ruleTracer := buildLogicalRuleOptimizeTracerBeforeOptimize(index, name, before)
	tracer.Steps = append(tracer.Steps, ruleTracer)
	tracer.curRuleTracer = ruleTracer
}

// AppendRuleTracerStepToCurrent add rule optimize step to current
func (tracer *LogicalOptimizeTracer) AppendRuleTracerStepToCurrent(id int, tp, reason, action string) {
	index := len(tracer.curRuleTracer.Steps)
	tracer.curRuleTracer.Steps = append(tracer.curRuleTracer.Steps, LogicalRuleOptimizeTraceStep{
		ID:     id,
		TP:     tp,
		Reason: reason,
		Action: action,
		Index:  index,
	})
}

// RecordFinalLogicalPlan add plan trace after logical optimize
func (tracer *LogicalOptimizeTracer) RecordFinalLogicalPlan(final *PlanTrace) {
	tracer.FinalLogicalPlan = toFlattenPlanTrace(final)
	tracer.removeUselessStep()
}

func (tracer *LogicalOptimizeTracer) removeUselessStep() {
	newSteps := make([]*LogicalRuleOptimizeTracer, 0)
	for _, step := range tracer.Steps {
		if len(step.Steps) > 0 {
			newSteps = append(newSteps, step)
		}
	}
	tracer.Steps = newSteps
}

// LogicalRuleOptimizeTracer indicates the trace for the LogicalPlan tree before and after
// logical rule optimize
type LogicalRuleOptimizeTracer struct {
	RuleName string                         `json:"name"`
	Before   []*PlanTrace                   `json:"before"`
	Steps    []LogicalRuleOptimizeTraceStep `json:"steps"`
	Index    int                            `json:"index"`
}

// buildLogicalRuleOptimizeTracerBeforeOptimize build rule tracer before rule optimize
func buildLogicalRuleOptimizeTracerBeforeOptimize(index int, name string, before *PlanTrace) *LogicalRuleOptimizeTracer {
	return &LogicalRuleOptimizeTracer{
		Index:    index,
		Before:   toFlattenPlanTrace(before),
		RuleName: name,
		Steps:    make([]LogicalRuleOptimizeTraceStep, 0),
	}
}

// LogicalRuleOptimizeTraceStep indicates the trace for the detailed optimize changing in
// logical rule optimize
type LogicalRuleOptimizeTraceStep struct {
	Action string `json:"action"`
	Reason string `json:"reason"`
	TP     string `json:"type"`
	ID     int    `json:"id"`
	Index  int    `json:"index"`
}

// toFlattenPlanTrace transform plan into PlanTrace
func toFlattenPlanTrace(root *PlanTrace) []*PlanTrace {
	wrapper := &flattenWrapper{flatten: make([]*PlanTrace, 0)}
	flattenLogicalPlanTrace(root, wrapper)
	return wrapper.flatten
}

type flattenWrapper struct {
	flatten []*PlanTrace
}

func flattenLogicalPlanTrace(node *PlanTrace, wrapper *flattenWrapper) {
	newNode := &PlanTrace{
		ID:          node.ID,
		TP:          node.TP,
		ChildrenID:  make([]int, 0),
		Cost:        node.Cost,
		ExplainInfo: node.ExplainInfo,
	}
	if len(node.Children) < 1 {
		wrapper.flatten = append(wrapper.flatten, newNode)
		return
	}
	for _, child := range node.Children {
		newNode.ChildrenID = append(newNode.ChildrenID, child.ID)
	}
	for _, child := range node.Children {
		flattenLogicalPlanTrace(child, wrapper)
	}
	wrapper.flatten = append(wrapper.flatten, newNode)
}

// CETraceRecord records an expression and related cardinality estimation result.
type CETraceRecord struct {
	TableName string `json:"table_name"`
	Type      string `json:"type"`
	Expr      string `json:"expr"`
	TableID   int64  `json:"-"`
	RowCount  uint64 `json:"row_count"`
}

// DedupCETrace deduplicate a slice of *CETraceRecord and return the deduplicated slice
func DedupCETrace(records []*CETraceRecord) []*CETraceRecord {
	ret := make([]*CETraceRecord, 0, len(records))
	exists := make(map[CETraceRecord]struct{}, len(records))
	for _, rec := range records {
		if _, ok := exists[*rec]; !ok {
			ret = append(ret, rec)
			exists[*rec] = struct{}{}
		}
	}
	return ret
}

// PhysicalOptimizeTracer indicates the trace for the whole physicalOptimize processing
type PhysicalOptimizeTracer struct {
	PhysicalPlanCostDetails map[int]*PhysicalPlanCostDetail `json:"costs"`
	Candidates              map[int]*CandidatePlanTrace     `json:"candidates"`
	// final indicates the final physical plan trace
	Final []*PlanTrace `json:"final"`
}

// AppendCandidate appends physical CandidatePlanTrace in tracer.
// If the candidate already exists, the previous candidate would be covered depends on whether it has mapping logical plan
func (tracer *PhysicalOptimizeTracer) AppendCandidate(c *CandidatePlanTrace) {
	old, exists := tracer.Candidates[c.ID]
	if exists && len(old.MappingLogicalPlan) > 0 && len(c.MappingLogicalPlan) < 1 {
		return
	}
	tracer.Candidates[c.ID] = c
}

// RecordFinalPlanTrace records final physical plan trace
func (tracer *PhysicalOptimizeTracer) RecordFinalPlanTrace(root *PlanTrace) {
	tracer.Final = toFlattenPlanTrace(root)
	tracer.buildCandidatesInfo()
}

// CandidatePlanTrace indicates info for candidate
type CandidatePlanTrace struct {
	*PlanTrace
	MappingLogicalPlan string `json:"mapping"`
}

// buildCandidatesInfo builds candidates info
func (tracer *PhysicalOptimizeTracer) buildCandidatesInfo() {
	if tracer == nil || len(tracer.Candidates) < 1 {
		return
	}
	fID := make(map[int]struct{}, len(tracer.Final))
	for _, plan := range tracer.Final {
		fID[plan.ID] = struct{}{}
	}

	for _, candidate := range tracer.Candidates {
		if _, ok := fID[candidate.ID]; ok {
			candidate.Selected = true
		}
	}
}

// CodecPlanName returns tp_id of plan.
func CodecPlanName(tp string, id int) string {
	return fmt.Sprintf("%v_%v", tp, id)
}

// OptimizeTracer indicates tracer for optimizer
type OptimizeTracer struct {
	// Logical indicates logical plan
	Logical *LogicalOptimizeTracer `json:"logical"`
	// Physical indicates physical plan
	Physical *PhysicalOptimizeTracer `json:"physical"`
	// FinalPlan indicates the plan after post optimize
	FinalPlan []*PlanTrace `json:"final"`
	// IsFastPlan indicates whether the plan is generated by fast plan
	IsFastPlan bool `json:"isFastPlan"`
}

// SetFastPlan sets fast plan
func (tracer *OptimizeTracer) SetFastPlan(final *PlanTrace) {
	tracer.FinalPlan = toFlattenPlanTrace(final)
	tracer.IsFastPlan = true
}

// RecordFinalPlan records plan after post optimize
func (tracer *OptimizeTracer) RecordFinalPlan(final *PlanTrace) {
	tracer.FinalPlan = toFlattenPlanTrace(final)
}

// PhysicalPlanCostDetail indicates cost detail
type PhysicalPlanCostDetail struct {
<<<<<<< HEAD
	ID     int                    `json:"id"`
	TP     string                 `json:"type"`
	Params map[string]interface{} `json:"params"`
	Desc   string                 `json:"desc"`
=======
	Params map[string]interface{} `json:"params"`
	TP     string                 `json:"type"`
	Desc   string                 `json:"desc"`
	ID     int                    `json:"id"`
>>>>>>> a1af5af8
}

// NewPhysicalPlanCostDetail creates a cost detail
func NewPhysicalPlanCostDetail(id int, tp string) *PhysicalPlanCostDetail {
	return &PhysicalPlanCostDetail{
		ID:     id,
		TP:     tp,
		Params: make(map[string]interface{}),
	}
}

// AddParam adds param
func (d *PhysicalPlanCostDetail) AddParam(k string, v interface{}) *PhysicalPlanCostDetail {
	// discard empty param value
	if s, ok := v.(string); ok && len(s) < 1 {
		return d
	}
	d.Params[k] = v
	return d
}

// SetDesc sets desc
func (d *PhysicalPlanCostDetail) SetDesc(desc string) {
	d.Desc = desc
}

// GetPlanID gets plan id
func (d *PhysicalPlanCostDetail) GetPlanID() int {
	return d.ID
}

// GetPlanType gets plan type
func (d *PhysicalPlanCostDetail) GetPlanType() string {
	return d.TP
}

// Exists checks whether key exists in params
func (d *PhysicalPlanCostDetail) Exists(k string) bool {
	_, ok := d.Params[k]
	return ok
}<|MERGE_RESOLUTION|>--- conflicted
+++ resolved
@@ -232,17 +232,10 @@
 
 // PhysicalPlanCostDetail indicates cost detail
 type PhysicalPlanCostDetail struct {
-<<<<<<< HEAD
-	ID     int                    `json:"id"`
-	TP     string                 `json:"type"`
-	Params map[string]interface{} `json:"params"`
-	Desc   string                 `json:"desc"`
-=======
 	Params map[string]interface{} `json:"params"`
 	TP     string                 `json:"type"`
 	Desc   string                 `json:"desc"`
 	ID     int                    `json:"id"`
->>>>>>> a1af5af8
 }
 
 // NewPhysicalPlanCostDetail creates a cost detail
