--- conflicted
+++ resolved
@@ -69,11 +69,6 @@
 	de := decoder.NewRowDecoder(tbl, tbl.Cols(), decodeColsMap)
 	deWithNoGenCols := decoder.NewRowDecoder(tbl, tbl.Cols(), decodeColsMap2)
 
-<<<<<<< HEAD
-=======
-	timeZoneIn8, err := time.LoadLocation("Asia/Shanghai")
-	require.NoError(t, err)
->>>>>>> db3e69eb
 	time1 := types.NewTime(types.FromDate(2019, 01, 01, 8, 01, 01, 0), mysql.TypeTimestamp, types.DefaultFsp)
 	t1 := types.NewTimeDatum(time1)
 	d1 := types.NewDurationDatum(types.Duration{
@@ -81,23 +76,11 @@
 	})
 
 	time2, err := time1.Add(sc, d1.GetMysqlDuration())
-<<<<<<< HEAD
 	require.Nil(t, err)
 	t2 := types.NewTimeDatum(time2)
 
 	time3, err := time1.Add(sc, types.Duration{Duration: time.Hour*2 + time.Second*2})
 	require.Nil(t, err)
-=======
-	require.NoError(t, err)
-	err = time2.ConvertTimeZone(timeZoneIn8, time.UTC)
-	require.NoError(t, err)
-	t2 := types.NewTimeDatum(time2)
-
-	time3, err := time1.Add(sc, types.Duration{Duration: time.Hour*2 + time.Second*2})
-	require.NoError(t, err)
-	err = time3.ConvertTimeZone(timeZoneIn8, time.UTC)
-	require.NoError(t, err)
->>>>>>> db3e69eb
 	t3 := types.NewTimeDatum(time3)
 
 	testRows := []struct {
@@ -131,13 +114,8 @@
 		require.NoError(t, err)
 		require.NotNil(t, bs)
 
-<<<<<<< HEAD
 		r, err := de.DecodeAndEvalRowWithMap(ctx, kv.IntHandle(i), bs, time.UTC, nil)
 		require.Nil(t, err)
-=======
-		r, err := de.DecodeAndEvalRowWithMap(ctx, kv.IntHandle(i), bs, time.UTC, timeZoneIn8, nil)
-		require.NoError(t, err)
->>>>>>> db3e69eb
 		// Last column is primary-key column, and the table primary-key is handle, then the primary-key value won't be
 		// stored in raw data, but store in the raw key.
 		// So when decode, we can't get the primary-key value from raw data, then ignore check the value of the
@@ -154,13 +132,8 @@
 			}
 		}
 		// test decode with no generated column.
-<<<<<<< HEAD
 		r2, err := deWithNoGenCols.DecodeAndEvalRowWithMap(ctx, kv.IntHandle(i), bs, time.UTC, nil)
 		require.Nil(t, err)
-=======
-		r2, err := deWithNoGenCols.DecodeAndEvalRowWithMap(ctx, kv.IntHandle(i), bs, time.UTC, timeZoneIn8, nil)
-		require.NoError(t, err)
->>>>>>> db3e69eb
 		for k, v := range r2 {
 			v1, ok := r[k]
 			require.True(t, ok)
@@ -198,12 +171,6 @@
 	}
 	de := decoder.NewRowDecoder(tbl, tbl.Cols(), decodeColsMap)
 
-<<<<<<< HEAD
-=======
-	timeZoneIn8, err := time.LoadLocation("Asia/Shanghai")
-	require.NoError(t, err)
-
->>>>>>> db3e69eb
 	testRows := []struct {
 		cols   []int64
 		input  []types.Datum
@@ -221,13 +188,8 @@
 		require.NoError(t, err)
 		require.NotNil(t, bs)
 
-<<<<<<< HEAD
 		r, err := de.DecodeAndEvalRowWithMap(ctx, testkit.MustNewCommonHandle(t, 100, "abc"), bs, time.UTC, nil)
 		require.Nil(t, err)
-=======
-		r, err := de.DecodeAndEvalRowWithMap(ctx, testkit.MustNewCommonHandle(t, 100, "abc"), bs, time.UTC, timeZoneIn8, nil)
-		require.NoError(t, err)
->>>>>>> db3e69eb
 
 		for i, col := range cols {
 			v, ok := r[col.ID]
