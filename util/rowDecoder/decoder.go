--- conflicted
+++ resolved
@@ -38,15 +38,6 @@
 
 // RowDecoder decodes a byte slice into datums and eval the generated column value.
 type RowDecoder struct {
-<<<<<<< HEAD
-	tbl           table.Table
-	mutRow        chunk.MutRow
-	colMap        map[int64]Column
-	colTypes      map[int64]*types.FieldType
-	defaultVals   []types.Datum
-	cols          []*table.Column
-	pkCols        []int64
-=======
 	tbl         table.Table
 	mutRow      chunk.MutRow
 	colMap      map[int64]Column
@@ -54,7 +45,6 @@
 	defaultVals []types.Datum
 	cols        []*table.Column
 	pkCols      []int64
->>>>>>> abbf3fe8
 }
 
 // NewRowDecoder returns a new RowDecoder.
