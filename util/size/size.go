--- conflicted
+++ resolved
@@ -61,17 +61,12 @@
 	// SizeOfInt is the memory each int occupied
 	SizeOfInt = int64(unsafe.Sizeof(*new(int)))
 
-<<<<<<< HEAD
-	// SizeOfUint is the memory each uint occupied
+	// SizeOfUint8 is the memory each uint8 occupied
+	SizeOfUint8 = int64(unsafe.Sizeof(*new(uint8)))
+
+  // SizeOfUint is the memory each uint occupied
 	SizeOfUint = int64(unsafe.Sizeof(*new(uint)))
-
-	// SizeOfUint8 is the memory each uint occupied
-	SizeOfUint8 = int64(unsafe.Sizeof(*new(uint8)))
 
 	// SizeOfFunc is the memory each function occupied
 	SizeOfFunc = int64(unsafe.Sizeof(*new(func())))
-=======
-	// SizeOfUint8 is the memory each uint8 occupied
-	SizeOfUint8 = int64(unsafe.Sizeof(*new(uint8)))
->>>>>>> 886d29d9
 )