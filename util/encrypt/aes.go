--- conflicted
+++ resolved
@@ -173,7 +173,6 @@
 	return aesDecrypt(cryptStr, mode)
 }
 
-<<<<<<< HEAD
 // AESEncryptWithOFB encrypts data using AES with OFB mode.
 func AESEncryptWithOFB(plainStr []byte, key []byte, iv []byte) ([]byte, error) {
 	cb, err := aes.NewCipher(key)
@@ -188,7 +187,16 @@
 
 // AESDecryptWithOFB decrypts data using AES with OFB mode.
 func AESDecryptWithOFB(cipherStr []byte, key []byte, iv []byte) ([]byte, error) {
-=======
+	cb, err := aes.NewCipher(key)
+	if err != nil {
+		return nil, errors.Trace(err)
+	}
+	mode := cipher.NewOFB(cb, iv)
+	plainStr := make([]byte, len(cipherStr))
+	mode.XORKeyStream(plainStr, cipherStr)
+	return plainStr, nil
+}
+
 // AESEncryptWithCFB decrypts data using AES with CFB mode.
 func AESEncryptWithCFB(cryptStr, key []byte, iv []byte) ([]byte, error) {
 	cb, err := aes.NewCipher(key)
@@ -203,22 +211,14 @@
 
 // AESDecryptWithCFB decrypts data using AES with CFB mode.
 func AESDecryptWithCFB(cryptStr, key []byte, iv []byte) ([]byte, error) {
->>>>>>> 7ee6811d
-	cb, err := aes.NewCipher(key)
-	if err != nil {
-		return nil, errors.Trace(err)
-	}
-<<<<<<< HEAD
-	mode := cipher.NewOFB(cb, iv)
-	plainStr := make([]byte, len(cipherStr))
-	mode.XORKeyStream(plainStr, cipherStr)
-	return plainStr, nil
-=======
+	cb, err := aes.NewCipher(key)
+	if err != nil {
+		return nil, errors.Trace(err)
+	}
 	cfb := cipher.NewCFBDecrypter(cb, []byte(iv))
 	dst := make([]byte, len(cryptStr))
 	cfb.XORKeyStream(dst, cryptStr)
 	return dst, nil
->>>>>>> 7ee6811d
 }
 
 // aesDecrypt decrypts data using AES.
