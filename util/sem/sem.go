// Copyright 2021 PingCAP, Inc.
//
// Licensed under the Apache License, Version 2.0 (the "License");
// you may not use this file except in compliance with the License.
// You may obtain a copy of the License at
//
//     http://www.apache.org/licenses/LICENSE-2.0
//
// Unless required by applicable law or agreed to in writing, software
// distributed under the License is distributed on an "AS IS" BASIS,
// WITHOUT WARRANTIES OR CONDITIONS OF ANY KIND, either express or implied.
// See the License for the specific language governing permissions and
// limitations under the License.

package sem

import (
	"os"
	"strings"
	"sync/atomic"

	"github.com/pingcap/tidb/parser/mysql"
	"github.com/pingcap/tidb/sessionctx/variable"
	"github.com/pingcap/tidb/util/logutil"
)

const (
	metricsSchema         = "metrics_schema"
	exprPushdownBlacklist = "expr_pushdown_blacklist"
	gcDeleteRange         = "gc_delete_range"
	gcDeleteRangeDone     = "gc_delete_range_done"
	optRuleBlacklist      = "opt_rule_blacklist"
	tidb                  = "tidb"
	globalVariables       = "global_variables"
	informationSchema     = "information_schema"
	clusterConfig         = "cluster_config"
	clusterHardware       = "cluster_hardware"
	clusterLoad           = "cluster_load"
	clusterLog            = "cluster_log"
	clusterSystemInfo     = "cluster_systeminfo"
	inspectionResult      = "inspection_result"
	inspectionRules       = "inspection_rules"
	inspectionSummary     = "inspection_summary"
	metricsSummary        = "metrics_summary"
	metricsSummaryByLabel = "metrics_summary_by_label"
	metricsTables         = "metrics_tables"
	tidbHotRegions        = "tidb_hot_regions"
	performanceSchema     = "performance_schema"
	pdProfileAllocs       = "pd_profile_allocs"
	pdProfileBlock        = "pd_profile_block"
	pdProfileCPU          = "pd_profile_cpu"
	pdProfileGoroutines   = "pd_profile_goroutines"
	pdProfileMemory       = "pd_profile_memory"
	pdProfileMutex        = "pd_profile_mutex"
	tidbProfileAllocs     = "tidb_profile_allocs"
	tidbProfileBlock      = "tidb_profile_block"
	tidbProfileCPU        = "tidb_profile_cpu"
	tidbProfileGoroutines = "tidb_profile_goroutines"
	tidbProfileMemory     = "tidb_profile_memory"
	tidbProfileMutex      = "tidb_profile_mutex"
	tikvProfileCPU        = "tikv_profile_cpu"
	tidbGCLeaderDesc      = "tidb_gc_leader_desc"
	restrictedPriv        = "RESTRICTED_"
)

var (
	semEnabled int32
)

// Enable enables SEM. This is intended to be used by the test-suite.
// Dynamic configuration by users may be a security risk.
func Enable() {
	atomic.StoreInt32(&semEnabled, 1)
	variable.SetSysVar(variable.TiDBEnableEnhancedSecurity, variable.On)
	variable.SetSysVar(variable.Hostname, variable.DefHostname)
	// write to log so users understand why some operations are weird.
	logutil.BgLogger().Info("tidb-server is operating with security enhanced mode (SEM) enabled")
}

// Disable disables SEM. This is intended to be used by the test-suite.
// Dynamic configuration by users may be a security risk.
func Disable() {
	atomic.StoreInt32(&semEnabled, 0)
	variable.SetSysVar(variable.TiDBEnableEnhancedSecurity, variable.Off)
	if hostname, err := os.Hostname(); err != nil {
		variable.SetSysVar(variable.Hostname, hostname)
	}
}

// IsEnabled checks if Security Enhanced Mode (SEM) is enabled
func IsEnabled() bool {
	return atomic.LoadInt32(&semEnabled) == 1
}

// IsInvisibleSchema returns true if the dbName needs to be hidden
// when sem is enabled.
func IsInvisibleSchema(dbName string) bool {
	return strings.EqualFold(dbName, metricsSchema)
}

// IsInvisibleTable returns true if the  table needs to be hidden
// when sem is enabled.
func IsInvisibleTable(dbLowerName, tblLowerName string) bool {
	switch dbLowerName {
	case mysql.SystemDB:
		switch tblLowerName {
		case exprPushdownBlacklist, gcDeleteRange, gcDeleteRangeDone, optRuleBlacklist, tidb, globalVariables:
			return true
		}
	case informationSchema:
		switch tblLowerName {
		case clusterConfig, clusterHardware, clusterLoad, clusterLog, clusterSystemInfo, inspectionResult,
			inspectionRules, inspectionSummary, metricsSummary, metricsSummaryByLabel, metricsTables, tidbHotRegions:
			return true
		}
	case performanceSchema:
		switch tblLowerName {
		case pdProfileAllocs, pdProfileBlock, pdProfileCPU, pdProfileGoroutines, pdProfileMemory,
			pdProfileMutex, tidbProfileAllocs, tidbProfileBlock, tidbProfileCPU, tidbProfileGoroutines,
			tidbProfileMemory, tidbProfileMutex, tikvProfileCPU:
			return true
		}
	case metricsSchema:
		return true
	}
	return false
}

// IsInvisibleStatusVar returns true if the status var needs to be hidden
func IsInvisibleStatusVar(varName string) bool {
	return varName == tidbGCLeaderDesc
}

// IsInvisibleSysVar returns true if the sysvar needs to be hidden
func IsInvisibleSysVar(varNameInLower string) bool {
	switch varNameInLower {
	case variable.TiDBDDLSlowOprThreshold, // ddl_slow_threshold
		variable.TiDBAllowRemoveAutoInc,
		variable.TiDBCheckMb4ValueInUTF8,
		variable.TiDBConfig,
		variable.TiDBEnableSlowLog,
		variable.TiDBEnableTelemetry,
		variable.TiDBExpensiveQueryTimeThreshold,
		variable.TiDBForcePriority,
		variable.TiDBGeneralLog,
		variable.TiDBMetricSchemaRangeDuration,
		variable.TiDBMetricSchemaStep,
		variable.TiDBOptWriteRowID,
		variable.TiDBPProfSQLCPU,
		variable.TiDBRecordPlanInSlowLog,
		variable.TiDBRowFormatVersion,
		variable.TiDBSlowQueryFile,
		variable.TiDBSlowLogThreshold,
		variable.TiDBEnableCollectExecutionInfo,
		variable.TiDBMemoryUsageAlarmRatio,
		variable.TiDBRedactLog,
<<<<<<< HEAD
		variable.TiDBRestrictedReadOnly:
=======
		variable.TiDBRestrictedReadOnly,
		variable.TiDBSlowLogMasking,
		variable.TiDBTopSQLMaxTimeSeriesCount,
		variable.TiDBTopSQLMaxMetaCount:
>>>>>>> 1268bf0e
		return true
	}
	return false
}

// IsRestrictedPrivilege returns true if the privilege shuld not be satisfied by SUPER
// As most dynamic privileges are.
func IsRestrictedPrivilege(privNameInUpper string) bool {
	if len(privNameInUpper) < 12 {
		return false
	}
	return privNameInUpper[:11] == restrictedPriv
}<|MERGE_RESOLUTION|>--- conflicted
+++ resolved
@@ -154,14 +154,9 @@
 		variable.TiDBEnableCollectExecutionInfo,
 		variable.TiDBMemoryUsageAlarmRatio,
 		variable.TiDBRedactLog,
-<<<<<<< HEAD
-		variable.TiDBRestrictedReadOnly:
-=======
 		variable.TiDBRestrictedReadOnly,
-		variable.TiDBSlowLogMasking,
 		variable.TiDBTopSQLMaxTimeSeriesCount,
 		variable.TiDBTopSQLMaxMetaCount:
->>>>>>> 1268bf0e
 		return true
 	}
 	return false
