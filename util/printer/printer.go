// Copyright 2015 PingCAP, Inc.
//
// Licensed under the Apache License, Version 2.0 (the "License");
// you may not use this file except in compliance with the License.
// You may obtain a copy of the License at
//
//     http://www.apache.org/licenses/LICENSE-2.0
//
// Unless required by applicable law or agreed to in writing, software
// distributed under the License is distributed on an "AS IS" BASIS,
// See the License for the specific language governing permissions and
// limitations under the License.

package printer

import (
	"bytes"
	"encoding/json"
	"fmt"

	"github.com/pingcap/tidb/config"
	"github.com/pingcap/tidb/mysql"
	log "github.com/sirupsen/logrus"
)

// Version information.
var (
	TiDBBuildTS   = "None"
	TiDBGitHash   = "None"
	TiDBGitBranch = "None"
	GoVersion     = "None"
	// TiKVMinVersion is the minimum version of TiKV that can be compatible with the current TiDB.
	TiKVMinVersion = "1.1.0-dev.1"
)

// PrintTiDBInfo prints the TiDB version information.
func PrintTiDBInfo() {
	log.Infof("Welcome to TiDB.")
	log.Infof("Release Version: %s", mysql.TiDBReleaseVersion)
	log.Infof("Git Commit Hash: %s", TiDBGitHash)
	log.Infof("Git Branch: %s", TiDBGitBranch)
	log.Infof("UTC Build Time:  %s", TiDBBuildTS)
	log.Infof("GoVersion:  %s", GoVersion)
<<<<<<< HEAD
	log.Infof("TiKV Min Version: %s", TiKVMinVersion)
=======
	configJSON, err := json.Marshal(config.GetGlobalConfig())
	if err != nil {
		panic(err)
	}
	log.Infof("Config: %s", configJSON)
>>>>>>> eb71063d
}

// PrintRawTiDBInfo prints the TiDB version information without log info.
func PrintRawTiDBInfo() {
	fmt.Println("Release Version: ", mysql.TiDBReleaseVersion)
	fmt.Println("Git Commit Hash: ", TiDBGitHash)
	fmt.Println("Git Commit Branch: ", TiDBGitBranch)
	fmt.Println("UTC Build Time: ", TiDBBuildTS)
	fmt.Println("GoVersion: ", GoVersion)
	fmt.Println("TiKV Min Version: ", TiKVMinVersion)
}

// GetTiDBInfo returns the git hash and build time of this tidb-server binary.
func GetTiDBInfo() string {
<<<<<<< HEAD
	return fmt.Sprintf("Release Version: %s\nGit Commit Hash: %s\nGit Branch: %s\nUTC Build Time: %s\nTiKV Min Version: %s",
		mysql.TiDBReleaseVersion, TiDBGitHash, TiDBGitBranch, TiDBBuildTS, TiKVMinVersion)
=======
	return fmt.Sprintf("Release Version: %s\nGit Commit Hash: %s\nGit Branch: %s\nUTC Build Time: %s\nGoVersion: %s", mysql.TiDBReleaseVersion, TiDBGitHash, TiDBGitBranch, TiDBBuildTS, GoVersion)
>>>>>>> eb71063d
}

// checkValidity checks whether cols and every data have the same length.
func checkValidity(cols []string, datas [][]string) bool {
	colLen := len(cols)
	if len(datas) == 0 || colLen == 0 {
		return false
	}

	for _, data := range datas {
		if colLen != len(data) {
			return false
		}
	}

	return true
}

func getMaxColLen(cols []string, datas [][]string) []int {
	maxColLen := make([]int, len(cols))
	for i, col := range cols {
		maxColLen[i] = len(col)
	}

	for _, data := range datas {
		for i, v := range data {
			if len(v) > maxColLen[i] {
				maxColLen[i] = len(v)
			}
		}
	}

	return maxColLen
}

func getPrintDivLine(maxColLen []int) []byte {
	var value = make([]byte, 0)
	for _, v := range maxColLen {
		value = append(value, '+')
		value = append(value, bytes.Repeat([]byte{'-'}, v+2)...)
	}
	value = append(value, '+')
	value = append(value, '\n')
	return value
}

func getPrintCol(cols []string, maxColLen []int) []byte {
	var value = make([]byte, 0)
	for i, v := range cols {
		value = append(value, '|')
		value = append(value, ' ')
		value = append(value, []byte(v)...)
		value = append(value, bytes.Repeat([]byte{' '}, maxColLen[i]+1-len(v))...)
	}
	value = append(value, '|')
	value = append(value, '\n')
	return value
}

func getPrintRow(data []string, maxColLen []int) []byte {
	var value = make([]byte, 0)
	for i, v := range data {
		value = append(value, '|')
		value = append(value, ' ')
		value = append(value, []byte(v)...)
		value = append(value, bytes.Repeat([]byte{' '}, maxColLen[i]+1-len(v))...)
	}
	value = append(value, '|')
	value = append(value, '\n')
	return value
}

func getPrintRows(datas [][]string, maxColLen []int) []byte {
	var value = make([]byte, 0)
	for _, data := range datas {
		value = append(value, getPrintRow(data, maxColLen)...)
	}
	return value
}

// GetPrintResult gets a result with a formatted string.
func GetPrintResult(cols []string, datas [][]string) (string, bool) {
	if !checkValidity(cols, datas) {
		return "", false
	}

	var value = make([]byte, 0)
	maxColLen := getMaxColLen(cols, datas)

	value = append(value, getPrintDivLine(maxColLen)...)
	value = append(value, getPrintCol(cols, maxColLen)...)
	value = append(value, getPrintDivLine(maxColLen)...)
	value = append(value, getPrintRows(datas, maxColLen)...)
	value = append(value, getPrintDivLine(maxColLen)...)
	return string(value), true
}<|MERGE_RESOLUTION|>--- conflicted
+++ resolved
@@ -41,15 +41,12 @@
 	log.Infof("Git Branch: %s", TiDBGitBranch)
 	log.Infof("UTC Build Time:  %s", TiDBBuildTS)
 	log.Infof("GoVersion:  %s", GoVersion)
-<<<<<<< HEAD
 	log.Infof("TiKV Min Version: %s", TiKVMinVersion)
-=======
 	configJSON, err := json.Marshal(config.GetGlobalConfig())
 	if err != nil {
 		panic(err)
 	}
 	log.Infof("Config: %s", configJSON)
->>>>>>> eb71063d
 }
 
 // PrintRawTiDBInfo prints the TiDB version information without log info.
@@ -64,12 +61,8 @@
 
 // GetTiDBInfo returns the git hash and build time of this tidb-server binary.
 func GetTiDBInfo() string {
-<<<<<<< HEAD
-	return fmt.Sprintf("Release Version: %s\nGit Commit Hash: %s\nGit Branch: %s\nUTC Build Time: %s\nTiKV Min Version: %s",
-		mysql.TiDBReleaseVersion, TiDBGitHash, TiDBGitBranch, TiDBBuildTS, TiKVMinVersion)
-=======
-	return fmt.Sprintf("Release Version: %s\nGit Commit Hash: %s\nGit Branch: %s\nUTC Build Time: %s\nGoVersion: %s", mysql.TiDBReleaseVersion, TiDBGitHash, TiDBGitBranch, TiDBBuildTS, GoVersion)
->>>>>>> eb71063d
+	return fmt.Sprintf("Release Version: %s\nGit Commit Hash: %s\nGit Branch: %s\nUTC Build Time: %s\nGoVersion: %s\nTiKV Min Version: %s",
+		mysql.TiDBReleaseVersion, TiDBGitHash, TiDBGitBranch, TiDBBuildTS, GoVersion, TiKVMinVersion)
 }
 
 // checkValidity checks whether cols and every data have the same length.
