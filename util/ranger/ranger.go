// Copyright 2017 PingCAP, Inc.
//
// Licensed under the Apache License, Version 2.0 (the "License");
// you may not use this file except in compliance with the License.
// You may obtain a copy of the License at
//
//     http://www.apache.org/licenses/LICENSE-2.0
//
// Unless required by applicable law or agreed to in writing, software
// distributed under the License is distributed on an "AS IS" BASIS,
// See the License for the specific language governing permissions and
// limitations under the License.

package ranger

import (
	"math"

	"github.com/juju/errors"
	"github.com/pingcap/tidb/ast"
	"github.com/pingcap/tidb/expression"
	"github.com/pingcap/tidb/mysql"
	"github.com/pingcap/tidb/sessionctx/stmtctx"
	"github.com/pingcap/tidb/types"
)

// points2NewRanges build index ranges from range points.
// Only one column is built there. If there're multiple columns, use appendPoints2NewRanges.
func points2NewRanges(sc *stmtctx.StatementContext, rangePoints []point, tp *types.FieldType) ([]*NewRange, error) {
	ranges := make([]*NewRange, 0, len(rangePoints)/2)
	for i := 0; i < len(rangePoints); i += 2 {
		startPoint, err := convertPoint(sc, rangePoints[i], tp)
		if err != nil {
			return nil, errors.Trace(err)
		}
		endPoint, err := convertPoint(sc, rangePoints[i+1], tp)
		if err != nil {
			return nil, errors.Trace(err)
		}
		less, err := rangePointLess(sc, startPoint, endPoint)
		if err != nil {
			return nil, errors.Trace(err)
		}
		if !less {
			continue
		}
		// If column has not null flag, [null, null] should be removed.
		if mysql.HasNotNullFlag(tp.Flag) && endPoint.value.Kind() == types.KindNull {
			continue
		}
		ran := &NewRange{
			LowVal:      []types.Datum{startPoint.value},
			LowExclude:  startPoint.excl,
			HighVal:     []types.Datum{endPoint.value},
			HighExclude: endPoint.excl,
		}
		ranges = append(ranges, ran)
	}
	return ranges, nil
}

func convertPoint(sc *stmtctx.StatementContext, point point, tp *types.FieldType) (point, error) {
	switch point.value.Kind() {
	case types.KindMaxValue, types.KindMinNotNull:
		return point, nil
	}
	casted, err := point.value.ConvertTo(sc, tp)
	if err != nil {
		return point, errors.Trace(err)
	}
	valCmpCasted, err := point.value.CompareDatum(sc, &casted)
	if err != nil {
		return point, errors.Trace(err)
	}
	point.value = casted
	if valCmpCasted == 0 {
		return point, nil
	}
	if point.start {
		if point.excl {
			if valCmpCasted < 0 {
				// e.g. "a > 1.9" convert to "a >= 2".
				point.excl = false
			}
		} else {
			if valCmpCasted > 0 {
				// e.g. "a >= 1.1 convert to "a > 1"
				point.excl = true
			}
		}
	} else {
		if point.excl {
			if valCmpCasted > 0 {
				// e.g. "a < 1.1" convert to "a <= 1"
				point.excl = false
			}
		} else {
			if valCmpCasted < 0 {
				// e.g. "a <= 1.9" convert to "a < 2"
				point.excl = true
			}
		}
	}
	return point, nil
}

// appendPoints2NewRanges appends additional column ranges for multi-column index.
// The additional column ranges can only be appended to point ranges.
// for example we have an index (a, b), if the condition is (a > 1 and b = 2)
// then we can not build a conjunctive ranges for this index.
func appendPoints2NewRanges(sc *stmtctx.StatementContext, origin []*NewRange, rangePoints []point,
	ft *types.FieldType) ([]*NewRange, error) {
	var newIndexRanges []*NewRange
	for i := 0; i < len(origin); i++ {
		oRange := origin[i]
		if !oRange.IsPoint(sc) {
			newIndexRanges = append(newIndexRanges, oRange)
		} else {
			newRanges, err := appendPoints2IndexRange(sc, oRange, rangePoints, ft)
			if err != nil {
				return nil, errors.Trace(err)
			}
			newIndexRanges = append(newIndexRanges, newRanges...)
		}
	}
	return newIndexRanges, nil
}

func appendPoints2IndexRange(sc *stmtctx.StatementContext, origin *NewRange, rangePoints []point,
	ft *types.FieldType) ([]*NewRange, error) {
	newRanges := make([]*NewRange, 0, len(rangePoints)/2)
	for i := 0; i < len(rangePoints); i += 2 {
		startPoint, err := convertPoint(sc, rangePoints[i], ft)
		if err != nil {
			return nil, errors.Trace(err)
		}
		endPoint, err := convertPoint(sc, rangePoints[i+1], ft)
		if err != nil {
			return nil, errors.Trace(err)
		}
		less, err := rangePointLess(sc, startPoint, endPoint)
		if err != nil {
			return nil, errors.Trace(err)
		}
		if !less {
			continue
		}

		lowVal := make([]types.Datum, len(origin.LowVal)+1)
		copy(lowVal, origin.LowVal)
		lowVal[len(origin.LowVal)] = startPoint.value

		highVal := make([]types.Datum, len(origin.HighVal)+1)
		copy(highVal, origin.HighVal)
		highVal[len(origin.HighVal)] = endPoint.value

		ir := &NewRange{
			LowVal:      lowVal,
			LowExclude:  startPoint.excl,
			HighVal:     highVal,
			HighExclude: endPoint.excl,
		}
		newRanges = append(newRanges, ir)
	}
	return newRanges, nil
}

// points2TableRanges build ranges for table scan from range points.
// It will remove the nil and convert MinNotNull and MaxValue to MinInt64 or MinUint64 and MaxInt64 or MaxUint64.
func points2TableRanges(sc *stmtctx.StatementContext, rangePoints []point, tp *types.FieldType) ([]*NewRange, error) {
	ranges := make([]*NewRange, 0, len(rangePoints)/2)
	var minValueDatum, maxValueDatum types.Datum
	// Currently, table's kv range cannot accept encoded value of MaxValueDatum. we need to convert it.
	if mysql.HasUnsignedFlag(tp.Flag) {
		minValueDatum.SetUint64(0)
		maxValueDatum.SetUint64(math.MaxUint64)
	} else {
		minValueDatum.SetInt64(math.MinInt64)
		maxValueDatum.SetInt64(math.MaxInt64)
	}
	for i := 0; i < len(rangePoints); i += 2 {
		startPoint, err := convertPoint(sc, rangePoints[i], tp)
		if err != nil {
			return nil, errors.Trace(err)
		}
		if startPoint.value.Kind() == types.KindNull {
			startPoint.value = minValueDatum
			startPoint.excl = false
		} else if startPoint.value.Kind() == types.KindMinNotNull {
			startPoint.value = minValueDatum
		}
		endPoint, err := convertPoint(sc, rangePoints[i+1], tp)
		if err != nil {
			return nil, errors.Trace(err)
		}
		if endPoint.value.Kind() == types.KindMaxValue {
			endPoint.value = maxValueDatum
		}
		less, err := rangePointLess(sc, startPoint, endPoint)
		if err != nil {
			return nil, errors.Trace(err)
		}
		if !less {
			continue
		}
		if endPoint.value.Kind() == types.KindNull {
			continue
		}
		ran := &NewRange{
			LowVal:      []types.Datum{startPoint.value},
			LowExclude:  startPoint.excl,
			HighVal:     []types.Datum{endPoint.value},
			HighExclude: endPoint.excl,
		}
		ranges = append(ranges, ran)
	}
	return ranges, nil
}

<<<<<<< HEAD
// buildTableRange will build range of pk for PhysicalTableScan
func buildTableRange(accessConditions []expression.Expression, sc *stmtctx.StatementContext, tp *types.FieldType) ([]*NewRange, error) {
=======
// BuildTableRange will build range of pk for PhysicalTableScan
func BuildTableRange(accessConditions []expression.Expression, sc *stmtctx.StatementContext) ([]IntColumnRange, error) {
>>>>>>> 97ae04a3
	if len(accessConditions) == 0 {
		return FullIntNewRange(), nil
	}

	rb := builder{sc: sc}
	rangePoints := fullRange
	for _, cond := range accessConditions {
		rangePoints = rb.intersection(rangePoints, rb.build(cond))
		if rb.err != nil {
			return nil, errors.Trace(rb.err)
		}
	}
	ranges, err := points2TableRanges(sc, rangePoints, tp)
	if err != nil {
		return nil, errors.Trace(err)
	}
	return ranges, nil
}

// BuildColumnRange builds the range for sampling histogram to calculate the row count.
func BuildColumnRange(conds []expression.Expression, sc *stmtctx.StatementContext, tp *types.FieldType) ([]*NewRange, error) {
	if len(conds) == 0 {
		return []*NewRange{{LowVal: []types.Datum{{}}, HighVal: []types.Datum{types.MaxValueDatum()}}}, nil
	}

	rb := builder{sc: sc}
	rangePoints := fullRange
	for _, cond := range conds {
		rangePoints = rb.intersection(rangePoints, rb.build(cond))
		if rb.err != nil {
			return nil, errors.Trace(rb.err)
		}
	}
	ranges, err := points2NewRanges(sc, rangePoints, tp)
	if err != nil {
		return nil, errors.Trace(err)
	}
	return ranges, nil
}

// BuildIndexRange builds the range for index.
func BuildIndexRange(sc *stmtctx.StatementContext, cols []*expression.Column, lengths []int,
	accessCondition []expression.Expression) ([]*NewRange, error) {
	rb := builder{sc: sc}
	var (
		ranges       []*NewRange
		eqAndInCount int
		err          error
	)
	for eqAndInCount = 0; eqAndInCount < len(accessCondition) && eqAndInCount < len(cols); eqAndInCount++ {
		if sf, ok := accessCondition[eqAndInCount].(*expression.ScalarFunction); !ok || (sf.FuncName.L != ast.EQ && sf.FuncName.L != ast.In) {
			break
		}
		// Build ranges for equal or in access conditions.
		point := rb.build(accessCondition[eqAndInCount])
		if rb.err != nil {
			return nil, errors.Trace(rb.err)
		}
		if eqAndInCount == 0 {
			ranges, err = points2NewRanges(sc, point, cols[eqAndInCount].RetType)
		} else {
			ranges, err = appendPoints2NewRanges(sc, ranges, point, cols[eqAndInCount].RetType)
		}
		if err != nil {
			return nil, errors.Trace(err)
		}
	}
	rangePoints := fullRange
	// Build rangePoints for non-equal access conditions.
	for i := eqAndInCount; i < len(accessCondition); i++ {
		rangePoints = rb.intersection(rangePoints, rb.build(accessCondition[i]))
		if rb.err != nil {
			return nil, errors.Trace(rb.err)
		}
	}
	if eqAndInCount == 0 {
		ranges, err = points2NewRanges(sc, rangePoints, cols[0].RetType)
	} else if eqAndInCount < len(accessCondition) {
		ranges, err = appendPoints2NewRanges(sc, ranges, rangePoints, cols[eqAndInCount].RetType)
	}
	if err != nil {
		return nil, errors.Trace(err)
	}

	// Take prefix index into consideration.
	if hasPrefix(lengths) {
		fixPrefixColRange(ranges, lengths)
	}

	if len(ranges) > 0 && len(ranges[0].LowVal) < len(cols) {
		for _, ran := range ranges {
			if ran.HighExclude || ran.LowExclude {
				if ran.HighExclude {
					ran.HighVal = append(ran.HighVal, types.NewDatum(nil))
				} else {
					ran.HighVal = append(ran.HighVal, types.MaxValueDatum())
				}
				if ran.LowExclude {
					ran.LowVal = append(ran.LowVal, types.MaxValueDatum())
				} else {
					ran.LowVal = append(ran.LowVal, types.NewDatum(nil))
				}
			}
		}
	}
	return ranges, nil
}

func hasPrefix(lengths []int) bool {
	for _, l := range lengths {
		if l != types.UnspecifiedLength {
			return true
		}
	}
	return false
}

func fixPrefixColRange(ranges []*NewRange, lengths []int) {
	for _, ran := range ranges {
		for i := 0; i < len(ran.LowVal); i++ {
			fixRangeDatum(&ran.LowVal[i], lengths[i])
		}
		ran.LowExclude = false
		for i := 0; i < len(ran.HighVal); i++ {
			fixRangeDatum(&ran.HighVal[i], lengths[i])
		}
		ran.HighExclude = false
	}
}

func fixRangeDatum(v *types.Datum, length int) {
	// If this column is prefix and the prefix length is smaller than the range, cut it.
	if length != types.UnspecifiedLength && length < len(v.GetBytes()) {
		v.SetBytes(v.GetBytes()[:length])
	}
<<<<<<< HEAD
}

// BuildRange is a method which can calculate range for int column, normal column or index.
func BuildRange(sc *stmtctx.StatementContext, conds []expression.Expression, rangeType RangeType, cols []*expression.Column,
	lengths []int) (retRanges []Range, _ error) {
	if rangeType == IntRangeType {
		ranges, err := buildTableRange(conds, sc, cols[0].RetType)
		if err != nil {
			return nil, errors.Trace(err)
		}
		retRanges = make([]Range, 0, len(ranges))
		for _, ran := range ranges {
			retRanges = append(retRanges, ran)
		}
	} else if rangeType == ColumnRangeType {
		ranges, err := buildColumnRange(conds, sc, cols[0].RetType)
		if err != nil {
			return nil, errors.Trace(err)
		}
		retRanges = make([]Range, 0, len(ranges))
		for _, ran := range ranges {
			retRanges = append(retRanges, ran)
		}
	} else if rangeType == IndexRangeType {
		ranges, err := buildIndexRange(sc, cols, lengths, conds)
		if err != nil {
			return nil, errors.Trace(err)
		}
		retRanges = make([]Range, 0, len(ranges))
		for _, ran := range ranges {
			retRanges = append(retRanges, ran)
		}
	}
	return
}

// Ranges2NewRanges changes []Range to []*NewRange
func Ranges2NewRanges(ranges []Range) []*NewRange {
	retRanges := make([]*NewRange, 0, len(ranges))
	for _, ran := range ranges {
		retRanges = append(retRanges, ran.Convert2NewRange())
	}
	return retRanges
=======
>>>>>>> 97ae04a3
}<|MERGE_RESOLUTION|>--- conflicted
+++ resolved
@@ -217,13 +217,8 @@
 	return ranges, nil
 }
 
-<<<<<<< HEAD
-// buildTableRange will build range of pk for PhysicalTableScan
-func buildTableRange(accessConditions []expression.Expression, sc *stmtctx.StatementContext, tp *types.FieldType) ([]*NewRange, error) {
-=======
 // BuildTableRange will build range of pk for PhysicalTableScan
-func BuildTableRange(accessConditions []expression.Expression, sc *stmtctx.StatementContext) ([]IntColumnRange, error) {
->>>>>>> 97ae04a3
+func BuildTableRange(accessConditions []expression.Expression, sc *stmtctx.StatementContext, tp *types.FieldType) ([]*NewRange, error) {
 	if len(accessConditions) == 0 {
 		return FullIntNewRange(), nil
 	}
@@ -359,50 +354,4 @@
 	if length != types.UnspecifiedLength && length < len(v.GetBytes()) {
 		v.SetBytes(v.GetBytes()[:length])
 	}
-<<<<<<< HEAD
-}
-
-// BuildRange is a method which can calculate range for int column, normal column or index.
-func BuildRange(sc *stmtctx.StatementContext, conds []expression.Expression, rangeType RangeType, cols []*expression.Column,
-	lengths []int) (retRanges []Range, _ error) {
-	if rangeType == IntRangeType {
-		ranges, err := buildTableRange(conds, sc, cols[0].RetType)
-		if err != nil {
-			return nil, errors.Trace(err)
-		}
-		retRanges = make([]Range, 0, len(ranges))
-		for _, ran := range ranges {
-			retRanges = append(retRanges, ran)
-		}
-	} else if rangeType == ColumnRangeType {
-		ranges, err := buildColumnRange(conds, sc, cols[0].RetType)
-		if err != nil {
-			return nil, errors.Trace(err)
-		}
-		retRanges = make([]Range, 0, len(ranges))
-		for _, ran := range ranges {
-			retRanges = append(retRanges, ran)
-		}
-	} else if rangeType == IndexRangeType {
-		ranges, err := buildIndexRange(sc, cols, lengths, conds)
-		if err != nil {
-			return nil, errors.Trace(err)
-		}
-		retRanges = make([]Range, 0, len(ranges))
-		for _, ran := range ranges {
-			retRanges = append(retRanges, ran)
-		}
-	}
-	return
-}
-
-// Ranges2NewRanges changes []Range to []*NewRange
-func Ranges2NewRanges(ranges []Range) []*NewRange {
-	retRanges := make([]*NewRange, 0, len(ranges))
-	for _, ran := range ranges {
-		retRanges = append(retRanges, ran.Convert2NewRange())
-	}
-	return retRanges
-=======
->>>>>>> 97ae04a3
 }