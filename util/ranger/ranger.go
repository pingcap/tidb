--- conflicted
+++ resolved
@@ -56,11 +56,8 @@
 	return bytes.Compare(l, r) < 0, nil
 }
 
-<<<<<<< HEAD
-=======
 // convertPoints does some preprocessing on rangePoints to make them ready to build ranges. Preprocessing includes converting
 // points to the specified type, validating intervals and skipping impossible intervals.
->>>>>>> c19dc460
 func convertPoints(sctx sessionctx.Context, rangePoints []*point, tp *types.FieldType, skipNull bool, tableRange bool) ([]*point, error) {
 	i := 0
 	numPoints := len(rangePoints)
@@ -119,11 +116,7 @@
 // Only one column is built there. If there're multiple columns, use appendPoints2Ranges.
 // rangeMaxSize is the max memory limit for ranges. O indicates no memory limit.
 // If the second return value is true, it means that the estimated memory usage of ranges exceeds rangeMaxSize and it falls back to full range.
-<<<<<<< HEAD
 func points2Ranges(sctx sessionctx.Context, rangePoints []*point, tp *types.FieldType, rangeMaxSize int64) (Ranges, bool, error) {
-=======
-func points2Ranges(sctx sessionctx.Context, rangePoints []*point, tp *types.FieldType, rangeMaxSize int64) ([]*Range, bool, error) {
->>>>>>> c19dc460
 	convertedPoints, err := convertPoints(sctx, rangePoints, tp, mysql.HasNotNullFlag(tp.GetFlag()), false)
 	if err != nil {
 		return nil, false, errors.Trace(err)
@@ -232,7 +225,6 @@
 	return npoint, nil
 }
 
-<<<<<<< HEAD
 func estimateMemUsageForAppendPoints2Ranges(origin Ranges, rangePoints []*point) int64 {
 	if len(origin) == 0 || len(rangePoints) == 0 {
 		return 0
@@ -277,19 +269,6 @@
 		return origin, true, nil
 	}
 	var newIndexRanges Ranges
-=======
-// appendPoints2Ranges appends additional column ranges for multi-column index.
-// The additional column ranges can only be appended to point ranges.
-// for example we have an index (a, b), if the condition is (a > 1 and b = 2)
-// then we can not build a conjunctive ranges for this index.
-func appendPoints2Ranges(sctx sessionctx.Context, origin []*Range, rangePoints []*point,
-	ft *types.FieldType) ([]*Range, error) {
-	convertedPoints, err := convertPoints(sctx, rangePoints, ft, false, false)
-	if err != nil {
-		return nil, errors.Trace(err)
-	}
-	var newIndexRanges []*Range
->>>>>>> c19dc460
 	for i := 0; i < len(origin); i++ {
 		oRange := origin[i]
 		if !oRange.IsPoint(sctx) {
@@ -305,13 +284,8 @@
 	return newIndexRanges, false, nil
 }
 
-<<<<<<< HEAD
 func appendPoints2IndexRange(origin *Range, rangePoints []*point, ft *types.FieldType) (Ranges, error) {
 	newRanges := make(Ranges, 0, len(rangePoints)/2)
-=======
-func appendPoints2IndexRange(origin *Range, rangePoints []*point, ft *types.FieldType) ([]*Range, error) {
-	newRanges := make([]*Range, 0, len(rangePoints)/2)
->>>>>>> c19dc460
 	for i := 0; i < len(rangePoints); i += 2 {
 		startPoint, endPoint := rangePoints[i], rangePoints[i+1]
 
@@ -382,11 +356,7 @@
 // It will remove the nil and convert MinNotNull and MaxValue to MinInt64 or MinUint64 and MaxInt64 or MaxUint64.
 // rangeMaxSize is the max memory limit for ranges. O indicates no memory limit.
 // If the second return value is true, it means that the estimated memory usage of ranges exceeds rangeMaxSize and it falls back to full range.
-<<<<<<< HEAD
 func points2TableRanges(sctx sessionctx.Context, rangePoints []*point, tp *types.FieldType, rangeMaxSize int64) (Ranges, bool, error) {
-=======
-func points2TableRanges(sctx sessionctx.Context, rangePoints []*point, tp *types.FieldType, rangeMaxSize int64) ([]*Range, bool, error) {
->>>>>>> c19dc460
 	convertedPoints, err := convertPoints(sctx, rangePoints, tp, true, true)
 	if err != nil {
 		return nil, false, errors.Trace(err)
