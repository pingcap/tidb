--- conflicted
+++ resolved
@@ -243,7 +243,7 @@
 }
 
 // buildColumnRange builds range from CNF conditions.
-func buildColumnRange(accessConditions []expression.Expression, sc *stmtctx.StatementContext, tp *types.FieldType, tableRange bool) (ranges []*Range, err error) {
+func buildColumnRange(accessConditions []expression.Expression, sc *stmtctx.StatementContext, tp *types.FieldType, tableRange bool, colLen int) (ranges []*Range, err error) {
 	rb := builder{sc: sc}
 	rangePoints := fullRange
 	for _, cond := range accessConditions {
@@ -261,29 +261,6 @@
 	if err != nil {
 		return nil, errors.Trace(err)
 	}
-	return ranges, nil
-}
-
-<<<<<<< HEAD
-// BuildColumnRange builds the range for sampling histogram to calculate the row count.
-func BuildColumnRange(conds []expression.Expression, sc *stmtctx.StatementContext, tp *types.FieldType, colLen int) ([]*Range, error) {
-	if len(conds) == 0 {
-		return []*Range{{LowVal: []types.Datum{{}}, HighVal: []types.Datum{types.MaxValueDatum()}}}, nil
-	}
-
-	rb := builder{sc: sc}
-	rangePoints := fullRange
-	for _, cond := range conds {
-		rangePoints = rb.intersection(rangePoints, rb.build(cond))
-		if rb.err != nil {
-			return nil, errors.Trace(rb.err)
-		}
-	}
-	newTp := newFieldType(tp)
-	ranges, err := points2Ranges(sc, rangePoints, newTp)
-	if err != nil {
-		return nil, errors.Trace(err)
-	}
 	if colLen != types.UnspecifiedLength {
 		for _, ran := range ranges {
 			if fixRangeDatum(&ran.LowVal[0], colLen, tp) {
@@ -295,19 +272,19 @@
 		}
 	}
 	return ranges, nil
-=======
+}
+
 // BuildTableRange builds range of PK column for PhysicalTableScan.
 func BuildTableRange(accessConditions []expression.Expression, sc *stmtctx.StatementContext, tp *types.FieldType) ([]*Range, error) {
-	return buildColumnRange(accessConditions, sc, tp, true)
+	return buildColumnRange(accessConditions, sc, tp, true, types.UnspecifiedLength)
 }
 
 // BuildColumnRange builds range from access conditions for general columns.
-func BuildColumnRange(conds []expression.Expression, sc *stmtctx.StatementContext, tp *types.FieldType) ([]*Range, error) {
+func BuildColumnRange(conds []expression.Expression, sc *stmtctx.StatementContext, tp *types.FieldType, colLen int) ([]*Range, error) {
 	if len(conds) == 0 {
 		return []*Range{{LowVal: []types.Datum{{}}, HighVal: []types.Datum{types.MaxValueDatum()}}}, nil
 	}
-	return buildColumnRange(conds, sc, tp, false)
->>>>>>> 98dbbffc
+	return buildColumnRange(conds, sc, tp, false, colLen)
 }
 
 // buildCNFIndexRange builds the range for index where the top layer is CNF.
