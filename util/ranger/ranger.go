// Copyright 2017 PingCAP, Inc.
//
// Licensed under the Apache License, Version 2.0 (the "License");
// you may not use this file except in compliance with the License.
// You may obtain a copy of the License at
//
//     http://www.apache.org/licenses/LICENSE-2.0
//
// Unless required by applicable law or agreed to in writing, software
// distributed under the License is distributed on an "AS IS" BASIS,
// See the License for the specific language governing permissions and
// limitations under the License.

package ranger

import (
	"math"

	"github.com/juju/errors"
	"github.com/pingcap/tidb/ast"
	"github.com/pingcap/tidb/expression"
	"github.com/pingcap/tidb/sessionctx/stmtctx"
	"github.com/pingcap/tidb/types"
)

// points2NewRanges build index ranges from range points.
// Only one column is built there. If there're multiple columns, use appendPoints2NewRanges.
func points2NewRanges(sc *stmtctx.StatementContext, rangePoints []point, tp *types.FieldType) ([]*NewRange, error) {
	indexRanges := make([]*NewRange, 0, len(rangePoints)/2)
	for i := 0; i < len(rangePoints); i += 2 {
		startPoint, err := convertPoint(sc, rangePoints[i], tp)
		if err != nil {
			return nil, errors.Trace(err)
		}
		endPoint, err := convertPoint(sc, rangePoints[i+1], tp)
		if err != nil {
			return nil, errors.Trace(err)
		}
		less, err := rangePointLess(sc, startPoint, endPoint)
		if err != nil {
			return nil, errors.Trace(err)
		}
		if !less {
			continue
		}
		ir := &NewRange{
			LowVal:      []types.Datum{startPoint.value},
			LowExclude:  startPoint.excl,
			HighVal:     []types.Datum{endPoint.value},
			HighExclude: endPoint.excl,
		}
		indexRanges = append(indexRanges, ir)
	}
	return indexRanges, nil
}

func convertPoint(sc *stmtctx.StatementContext, point point, tp *types.FieldType) (point, error) {
	switch point.value.Kind() {
	case types.KindMaxValue, types.KindMinNotNull:
		return point, nil
	}
	casted, err := point.value.ConvertTo(sc, tp)
	if err != nil {
		return point, errors.Trace(err)
	}
	valCmpCasted, err := point.value.CompareDatum(sc, &casted)
	if err != nil {
		return point, errors.Trace(err)
	}
	point.value = casted
	if valCmpCasted == 0 {
		return point, nil
	}
	if point.start {
		if point.excl {
			if valCmpCasted < 0 {
				// e.g. "a > 1.9" convert to "a >= 2".
				point.excl = false
			}
		} else {
			if valCmpCasted > 0 {
				// e.g. "a >= 1.1 convert to "a > 1"
				point.excl = true
			}
		}
	} else {
		if point.excl {
			if valCmpCasted > 0 {
				// e.g. "a < 1.1" convert to "a <= 1"
				point.excl = false
			}
		} else {
			if valCmpCasted < 0 {
				// e.g. "a <= 1.9" convert to "a < 2"
				point.excl = true
			}
		}
	}
	return point, nil
}

// appendPoints2NewRanges appends additional column ranges for multi-column index.
// The additional column ranges can only be appended to point ranges.
// for example we have an index (a, b), if the condition is (a > 1 and b = 2)
// then we can not build a conjunctive ranges for this index.
func appendPoints2NewRanges(sc *stmtctx.StatementContext, origin []*NewRange, rangePoints []point,
	ft *types.FieldType) ([]*NewRange, error) {
	var newIndexRanges []*NewRange
	for i := 0; i < len(origin); i++ {
		oRange := origin[i]
		if !oRange.IsPoint(sc) {
			newIndexRanges = append(newIndexRanges, oRange)
		} else {
			newRanges, err := appendPoints2IndexRange(sc, oRange, rangePoints, ft)
			if err != nil {
				return nil, errors.Trace(err)
			}
			newIndexRanges = append(newIndexRanges, newRanges...)
		}
	}
	return newIndexRanges, nil
}

func appendPoints2IndexRange(sc *stmtctx.StatementContext, origin *NewRange, rangePoints []point,
	ft *types.FieldType) ([]*NewRange, error) {
	newRanges := make([]*NewRange, 0, len(rangePoints)/2)
	for i := 0; i < len(rangePoints); i += 2 {
		startPoint, err := convertPoint(sc, rangePoints[i], ft)
		if err != nil {
			return nil, errors.Trace(err)
		}
		endPoint, err := convertPoint(sc, rangePoints[i+1], ft)
		if err != nil {
			return nil, errors.Trace(err)
		}
		less, err := rangePointLess(sc, startPoint, endPoint)
		if err != nil {
			return nil, errors.Trace(err)
		}
		if !less {
			continue
		}

		lowVal := make([]types.Datum, len(origin.LowVal)+1)
		copy(lowVal, origin.LowVal)
		lowVal[len(origin.LowVal)] = startPoint.value

		highVal := make([]types.Datum, len(origin.HighVal)+1)
		copy(highVal, origin.HighVal)
		highVal[len(origin.HighVal)] = endPoint.value

		ir := &NewRange{
			LowVal:      lowVal,
			LowExclude:  startPoint.excl,
			HighVal:     highVal,
			HighExclude: endPoint.excl,
		}
		newRanges = append(newRanges, ir)
	}
	return newRanges, nil
}

// points2TableRanges will construct the range slice with the given range points
func points2TableRanges(sc *stmtctx.StatementContext, rangePoints []point) ([]IntColumnRange, error) {
	tableRanges := make([]IntColumnRange, 0, len(rangePoints)/2)
	for i := 0; i < len(rangePoints); i += 2 {
		startPoint := rangePoints[i]
		if startPoint.value.IsNull() || startPoint.value.Kind() == types.KindMinNotNull {
			if startPoint.value.IsNull() {
				startPoint.excl = false
			}
			startPoint.value.SetInt64(math.MinInt64)
		}
		startInt, err := startPoint.value.ToInt64(sc)
		if err != nil {
			return nil, errors.Trace(err)
		}
		startDatum := types.NewDatum(startInt)
		cmp, err := startDatum.CompareDatum(sc, &startPoint.value)
		if err != nil {
			return nil, errors.Trace(err)
		}
		if cmp < 0 || (cmp == 0 && startPoint.excl) {
			if startInt == math.MaxInt64 {
				continue
			}
			startInt++
		}
		endPoint := rangePoints[i+1]
		if endPoint.value.IsNull() {
			continue
		} else if endPoint.value.Kind() == types.KindMaxValue {
			endPoint.value.SetInt64(math.MaxInt64)
		}
		endInt, err := endPoint.value.ToInt64(sc)
		if err != nil {
			return nil, errors.Trace(err)
		}
		endDatum := types.NewDatum(endInt)
		cmp, err = endDatum.CompareDatum(sc, &endPoint.value)
		if err != nil {
			return nil, errors.Trace(err)
		}
		if cmp > 0 || (cmp == 0 && endPoint.excl) {
			if endInt == math.MinInt64 {
				continue
			}
			endInt--
		}
		if startInt > endInt {
			continue
		}
		tableRanges = append(tableRanges, IntColumnRange{LowVal: startInt, HighVal: endInt})
	}
	return tableRanges, nil
}

// buildTableRange will build range of pk for PhysicalTableScan
func buildTableRange(accessConditions []expression.Expression, sc *stmtctx.StatementContext) ([]IntColumnRange, error) {
	if len(accessConditions) == 0 {
		return FullIntRange(), nil
	}

	rb := builder{sc: sc}
	rangePoints := fullRange
	for _, cond := range accessConditions {
		rangePoints = rb.intersection(rangePoints, rb.build(cond))
		if rb.err != nil {
			return nil, errors.Trace(rb.err)
		}
	}
	ranges, err := points2TableRanges(sc, rangePoints)
	if err != nil {
		return nil, errors.Trace(err)
	}
	return ranges, nil
}

// buildColumnRange builds the range for sampling histogram to calculate the row count.
func buildColumnRange(conds []expression.Expression, sc *stmtctx.StatementContext, tp *types.FieldType) ([]*NewRange, error) {
	if len(conds) == 0 {
		return []*NewRange{{LowVal: []types.Datum{{}}, HighVal: []types.Datum{types.MaxValueDatum()}}}, nil
	}

	rb := builder{sc: sc}
	rangePoints := fullRange
	for _, cond := range conds {
		rangePoints = rb.intersection(rangePoints, rb.build(cond))
		if rb.err != nil {
			return nil, errors.Trace(rb.err)
		}
	}
	ranges, err := points2NewRanges(sc, rangePoints, tp)
	if err != nil {
		return nil, errors.Trace(err)
	}
	return ranges, nil
}

func buildIndexRange(sc *stmtctx.StatementContext, cols []*expression.Column, lengths []int,
	accessCondition []expression.Expression) ([]*NewRange, error) {
	rb := builder{sc: sc}
	var (
		ranges       []*NewRange
		eqAndInCount int
		err          error
	)
	for eqAndInCount = 0; eqAndInCount < len(accessCondition) && eqAndInCount < len(cols); eqAndInCount++ {
		if sf, ok := accessCondition[eqAndInCount].(*expression.ScalarFunction); !ok || (sf.FuncName.L != ast.EQ && sf.FuncName.L != ast.In) {
			break
		}
		// Build ranges for equal or in access conditions.
		point := rb.build(accessCondition[eqAndInCount])
		if rb.err != nil {
			return nil, errors.Trace(rb.err)
		}
		if eqAndInCount == 0 {
			ranges, err = points2NewRanges(sc, point, cols[eqAndInCount].RetType)
		} else {
			ranges, err = appendPoints2NewRanges(sc, ranges, point, cols[eqAndInCount].RetType)
		}
		if err != nil {
			return nil, errors.Trace(err)
		}
	}
	rangePoints := fullRange
	// Build rangePoints for non-equal access conditions.
	for i := eqAndInCount; i < len(accessCondition); i++ {
		rangePoints = rb.intersection(rangePoints, rb.build(accessCondition[i]))
		if rb.err != nil {
			return nil, errors.Trace(rb.err)
		}
	}
	if eqAndInCount == 0 {
		ranges, err = points2NewRanges(sc, rangePoints, cols[0].RetType)
	} else if eqAndInCount < len(accessCondition) {
		ranges, err = appendPoints2NewRanges(sc, ranges, rangePoints, cols[eqAndInCount].RetType)
	}
	if err != nil {
		return nil, errors.Trace(err)
	}

	// Take prefix index into consideration.
	if hasPrefix(lengths) {
		fixPrefixColRange(ranges, lengths)
	}

	if len(ranges) > 0 && len(ranges[0].LowVal) < len(cols) {
		for _, ran := range ranges {
			if ran.HighExclude || ran.LowExclude {
				if ran.HighExclude {
					ran.HighVal = append(ran.HighVal, types.NewDatum(nil))
				} else {
					ran.HighVal = append(ran.HighVal, types.MaxValueDatum())
				}
				if ran.LowExclude {
					ran.LowVal = append(ran.LowVal, types.MaxValueDatum())
				} else {
					ran.LowVal = append(ran.LowVal, types.NewDatum(nil))
				}
			}
		}
	}
	return ranges, nil
}

func hasPrefix(lengths []int) bool {
	for _, l := range lengths {
		if l != types.UnspecifiedLength {
			return true
		}
	}
	return false
}

func fixPrefixColRange(ranges []*NewRange, lengths []int) {
	for _, ran := range ranges {
		for i := 0; i < len(ran.LowVal); i++ {
			fixRangeDatum(&ran.LowVal[i], lengths[i])
		}
		ran.LowExclude = false
		for i := 0; i < len(ran.HighVal); i++ {
			fixRangeDatum(&ran.HighVal[i], lengths[i])
		}
		ran.HighExclude = false
	}
}

func fixRangeDatum(v *types.Datum, length int) {
	// If this column is prefix and the prefix length is smaller than the range, cut it.
	if length != types.UnspecifiedLength && length < len(v.GetBytes()) {
		v.SetBytes(v.GetBytes()[:length])
	}
}

<<<<<<< HEAD
// BuildRange is a method which can calculate range for int column, normal column or index.
func BuildRange(sc *stmtctx.StatementContext, conds []expression.Expression, rangeType int, cols []*expression.Column,
=======
// BuildRange is a method which can calculate IntColumnRange, ColumnRange, IndexRange.
func BuildRange(sc *stmtctx.StatementContext, conds []expression.Expression, rangeType RangeType, cols []*expression.Column,
>>>>>>> 76f9e3e0
	lengths []int) (retRanges []Range, _ error) {
	if rangeType == IntRangeType {
		ranges, err := buildTableRange(conds, sc)
		if err != nil {
			return nil, errors.Trace(err)
		}
		retRanges = make([]Range, 0, len(ranges))
		for _, ran := range ranges {
			retRanges = append(retRanges, ran)
		}
	} else if rangeType == ColumnRangeType {
		ranges, err := buildColumnRange(conds, sc, cols[0].RetType)
		if err != nil {
			return nil, errors.Trace(err)
		}
		retRanges = make([]Range, 0, len(ranges))
		for _, ran := range ranges {
			retRanges = append(retRanges, ran)
		}
	} else if rangeType == IndexRangeType {
		ranges, err := buildIndexRange(sc, cols, lengths, conds)
		if err != nil {
			return nil, errors.Trace(err)
		}
		retRanges = make([]Range, 0, len(ranges))
		for _, ran := range ranges {
			retRanges = append(retRanges, ran)
		}
	}
	return
}

// Ranges2IntRanges changes []Range to []IntColumnRange
func Ranges2IntRanges(ranges []Range) []IntColumnRange {
	retRanges := make([]IntColumnRange, 0, len(ranges))
	for _, ran := range ranges {
		retRanges = append(retRanges, ran.Convert2IntRange())
	}
	return retRanges
}

// Ranges2NewRanges changes []Range to []*NewRange
func Ranges2NewRanges(ranges []Range) []*NewRange {
	retRanges := make([]*NewRange, 0, len(ranges))
	for _, ran := range ranges {
		retRanges = append(retRanges, ran.Convert2NewRange())
	}
	return retRanges
}<|MERGE_RESOLUTION|>--- conflicted
+++ resolved
@@ -353,13 +353,8 @@
 	}
 }
 
-<<<<<<< HEAD
 // BuildRange is a method which can calculate range for int column, normal column or index.
-func BuildRange(sc *stmtctx.StatementContext, conds []expression.Expression, rangeType int, cols []*expression.Column,
-=======
-// BuildRange is a method which can calculate IntColumnRange, ColumnRange, IndexRange.
 func BuildRange(sc *stmtctx.StatementContext, conds []expression.Expression, rangeType RangeType, cols []*expression.Column,
->>>>>>> 76f9e3e0
 	lengths []int) (retRanges []Range, _ error) {
 	if rangeType == IntRangeType {
 		ranges, err := buildTableRange(conds, sc)
