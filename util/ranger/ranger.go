// Copyright 2017 PingCAP, Inc.
//
// Licensed under the Apache License, Version 2.0 (the "License");
// you may not use this file except in compliance with the License.
// You may obtain a copy of the License at
//
//     http://www.apache.org/licenses/LICENSE-2.0
//
// Unless required by applicable law or agreed to in writing, software
// distributed under the License is distributed on an "AS IS" BASIS,
// WITHOUT WARRANTIES OR CONDITIONS OF ANY KIND, either express or implied.
// See the License for the specific language governing permissions and
// limitations under the License.

package ranger

import (
	"bytes"
	"math"
	"regexp"
	"unicode/utf8"

	"github.com/pingcap/errors"
	"github.com/pingcap/tidb/expression"
	"github.com/pingcap/tidb/kv"
	"github.com/pingcap/tidb/parser/ast"
	"github.com/pingcap/tidb/parser/charset"
	"github.com/pingcap/tidb/parser/format"
	"github.com/pingcap/tidb/parser/mysql"
	"github.com/pingcap/tidb/parser/terror"
	"github.com/pingcap/tidb/sessionctx"
	"github.com/pingcap/tidb/sessionctx/stmtctx"
	"github.com/pingcap/tidb/types"
	driver "github.com/pingcap/tidb/types/parser_driver"
	"github.com/pingcap/tidb/util/codec"
	"github.com/pingcap/tidb/util/collate"
	"golang.org/x/exp/slices"
)

func validInterval(sctx sessionctx.Context, low, high *point) (bool, error) {
	sc := sctx.GetSessionVars().StmtCtx
	l, err := codec.EncodeKey(sc, nil, low.value)
	if err != nil {
		return false, errors.Trace(err)
	}
	if low.excl {
		l = kv.Key(l).PrefixNext()
	}
	r, err := codec.EncodeKey(sc, nil, high.value)
	if err != nil {
		return false, errors.Trace(err)
	}
	if !high.excl {
		r = kv.Key(r).PrefixNext()
	}
	return bytes.Compare(l, r) < 0, nil
}

// points2Ranges build index ranges from range points.
// Only one column is built there. If there're multiple columns, use appendPoints2Ranges.
func points2Ranges(sctx sessionctx.Context, rangePoints []*point, tp *types.FieldType) (Ranges, error) {
	ranges := make(Ranges, 0, len(rangePoints)/2)
	for i := 0; i < len(rangePoints); i += 2 {
		startPoint, err := convertPoint(sctx, rangePoints[i], tp)
		if err != nil {
			return nil, errors.Trace(err)
		}
		endPoint, err := convertPoint(sctx, rangePoints[i+1], tp)
		if err != nil {
			return nil, errors.Trace(err)
		}
		less, err := validInterval(sctx, startPoint, endPoint)
		if err != nil {
			return nil, errors.Trace(err)
		}
		if !less {
			continue
		}
		// If column has not null flag, [null, null] should be removed.
		if mysql.HasNotNullFlag(tp.GetFlag()) && endPoint.value.Kind() == types.KindNull {
			continue
		}

		ran := &Range{
			LowVal:      []types.Datum{startPoint.value},
			LowExclude:  startPoint.excl,
			HighVal:     []types.Datum{endPoint.value},
			HighExclude: endPoint.excl,
			Collators:   []collate.Collator{collate.GetCollator(tp.GetCollate())},
		}
		ranges = append(ranges, ran)
	}
	return ranges, nil
}

func convertPoint(sctx sessionctx.Context, point *point, tp *types.FieldType) (*point, error) {
	sc := sctx.GetSessionVars().StmtCtx
	switch point.value.Kind() {
	case types.KindMaxValue, types.KindMinNotNull:
		return point, nil
	}
	casted, err := point.value.ConvertTo(sc, tp)
	if err != nil {
		if sctx.GetSessionVars().StmtCtx.InPreparedPlanBuilding {
			// do not ignore these errors if in prepared plan building for safety
			return nil, errors.Trace(err)
		}
		//revive:disable:empty-block
		if tp.GetType() == mysql.TypeYear && terror.ErrorEqual(err, types.ErrWarnDataOutOfRange) {
			// see issue #20101: overflow when converting integer to year
		} else if tp.GetType() == mysql.TypeBit && terror.ErrorEqual(err, types.ErrDataTooLong) {
			// see issue #19067: we should ignore the types.ErrDataTooLong when we convert value to TypeBit value
		} else if tp.GetType() == mysql.TypeNewDecimal && terror.ErrorEqual(err, types.ErrOverflow) {
			// Ignore the types.ErrOverflow when we convert TypeNewDecimal values.
			// A trimmed valid boundary point value would be returned then. Accordingly, the `excl` of the point
			// would be adjusted. Impossible ranges would be skipped by the `validInterval` call later.
		} else if point.value.Kind() == types.KindMysqlTime && tp.GetType() == mysql.TypeTimestamp && terror.ErrorEqual(err, types.ErrWrongValue) {
			// See issue #28424: query failed after add index
			// Ignore conversion from Date[Time] to Timestamp since it must be either out of range or impossible date, which will not match a point select
		} else if tp.GetType() == mysql.TypeEnum && terror.ErrorEqual(err, types.ErrTruncated) {
			// Ignore the types.ErrorTruncated when we convert TypeEnum values.
			// We should cover Enum upper overflow, and convert to the biggest value.
			if point.value.GetInt64() > 0 {
				upperEnum, err := types.ParseEnumValue(tp.GetElems(), uint64(len(tp.GetElems())))
				if err != nil {
					return nil, err
				}
				casted.SetMysqlEnum(upperEnum, tp.GetCollate())
			}
		} else if terror.ErrorEqual(err, charset.ErrInvalidCharacterString) {
			// The invalid string can be produced by changing datum's underlying bytes directly.
			// For example, newBuildFromPatternLike calculates the end point by adding 1 to bytes.
			// We need to skip these invalid strings.
			return point, nil
		} else {
			return point, errors.Trace(err)
		}
		//revive:enable:empty-block
	}
	valCmpCasted, err := point.value.Compare(sc, &casted, collate.GetCollator(tp.GetCollate()))
	if err != nil {
		return point, errors.Trace(err)
	}
	npoint := point.Clone(casted)
	if valCmpCasted == 0 {
		return npoint, nil
	}
	if npoint.start {
		if npoint.excl {
			if valCmpCasted < 0 {
				// e.g. "a > 1.9" convert to "a >= 2".
				npoint.excl = false
			}
		} else {
			if valCmpCasted > 0 {
				// e.g. "a >= 1.1 convert to "a > 1"
				npoint.excl = true
			}
		}
	} else {
		if npoint.excl {
			if valCmpCasted > 0 {
				// e.g. "a < 1.1" convert to "a <= 1"
				npoint.excl = false
			}
		} else {
			if valCmpCasted < 0 {
				// e.g. "a <= 1.9" convert to "a < 2"
				npoint.excl = true
			}
		}
	}
	return npoint, nil
}

// appendPoints2Ranges appends additional column ranges for multi-column index.
// The additional column ranges can only be appended to point ranges.
// for example we have an index (a, b), if the condition is (a > 1 and b = 2)
// then we can not build a conjunctive ranges for this index.
func appendPoints2Ranges(sctx sessionctx.Context, origin Ranges, rangePoints []*point,
	ft *types.FieldType) (Ranges, error) {
	var newIndexRanges Ranges
	for i := 0; i < len(origin); i++ {
		oRange := origin[i]
		if !oRange.IsPoint(sctx) {
			newIndexRanges = append(newIndexRanges, oRange)
		} else {
			newRanges, err := appendPoints2IndexRange(sctx, oRange, rangePoints, ft)
			if err != nil {
				return nil, errors.Trace(err)
			}
			newIndexRanges = append(newIndexRanges, newRanges...)
		}
	}
	return newIndexRanges, nil
}

func appendPoints2IndexRange(sctx sessionctx.Context, origin *Range, rangePoints []*point,
	ft *types.FieldType) (Ranges, error) {
	newRanges := make(Ranges, 0, len(rangePoints)/2)
	for i := 0; i < len(rangePoints); i += 2 {
		startPoint, err := convertPoint(sctx, rangePoints[i], ft)
		if err != nil {
			return nil, errors.Trace(err)
		}
		endPoint, err := convertPoint(sctx, rangePoints[i+1], ft)
		if err != nil {
			return nil, errors.Trace(err)
		}
		less, err := validInterval(sctx, startPoint, endPoint)
		if err != nil {
			return nil, errors.Trace(err)
		}
		if !less {
			continue
		}

		lowVal := make([]types.Datum, len(origin.LowVal)+1)
		copy(lowVal, origin.LowVal)
		lowVal[len(origin.LowVal)] = startPoint.value

		highVal := make([]types.Datum, len(origin.HighVal)+1)
		copy(highVal, origin.HighVal)
		highVal[len(origin.HighVal)] = endPoint.value

		collators := make([]collate.Collator, len(origin.Collators)+1)
		copy(collators, origin.Collators)
		collators[len(origin.Collators)] = collate.GetCollator(ft.GetCollate())
		ir := &Range{
			LowVal:      lowVal,
			LowExclude:  startPoint.excl,
			HighVal:     highVal,
			HighExclude: endPoint.excl,
			Collators:   collators,
		}
		newRanges = append(newRanges, ir)
	}
	return newRanges, nil
}

func appendRanges2PointRanges(pointRanges Ranges, ranges Ranges) Ranges {
	if len(ranges) == 0 {
		return pointRanges
	}
	newRanges := make(Ranges, 0, len(pointRanges)*len(ranges))
	for _, pointRange := range pointRanges {
		for _, r := range ranges {
			lowVal := append(pointRange.LowVal, r.LowVal...)
			highVal := append(pointRange.HighVal, r.HighVal...)
			collators := append(pointRange.Collators, r.Collators...)
			newRange := &Range{
				LowVal:      lowVal,
				LowExclude:  r.LowExclude,
				HighVal:     highVal,
				HighExclude: r.HighExclude,
				Collators:   collators,
			}
			newRanges = append(newRanges, newRange)
		}
	}
	return newRanges
}

// points2TableRanges build ranges for table scan from range points.
// It will remove the nil and convert MinNotNull and MaxValue to MinInt64 or MinUint64 and MaxInt64 or MaxUint64.
func points2TableRanges(sctx sessionctx.Context, rangePoints []*point, tp *types.FieldType) (Ranges, error) {
	ranges := make(Ranges, 0, len(rangePoints)/2)
	var minValueDatum, maxValueDatum types.Datum
	// Currently, table's kv range cannot accept encoded value of MaxValueDatum. we need to convert it.
	if mysql.HasUnsignedFlag(tp.GetFlag()) {
		minValueDatum.SetUint64(0)
		maxValueDatum.SetUint64(math.MaxUint64)
	} else {
		minValueDatum.SetInt64(math.MinInt64)
		maxValueDatum.SetInt64(math.MaxInt64)
	}
	for i := 0; i < len(rangePoints); i += 2 {
		startPoint, err := convertPoint(sctx, rangePoints[i], tp)
		if err != nil {
			return nil, errors.Trace(err)
		}
		if startPoint.value.Kind() == types.KindNull {
			startPoint.value = minValueDatum
			startPoint.excl = false
		} else if startPoint.value.Kind() == types.KindMinNotNull {
			startPoint.value = minValueDatum
		}
		endPoint, err := convertPoint(sctx, rangePoints[i+1], tp)
		if err != nil {
			return nil, errors.Trace(err)
		}
		if endPoint.value.Kind() == types.KindMaxValue {
			endPoint.value = maxValueDatum
		} else if endPoint.value.Kind() == types.KindNull {
			continue
		}
		less, err := validInterval(sctx, startPoint, endPoint)
		if err != nil {
			return nil, errors.Trace(err)
		}
		if !less {
			continue
		}
		ran := &Range{
			LowVal:      []types.Datum{startPoint.value},
			LowExclude:  startPoint.excl,
			HighVal:     []types.Datum{endPoint.value},
			HighExclude: endPoint.excl,
			Collators:   []collate.Collator{collate.GetCollator(tp.GetCollate())},
		}
		ranges = append(ranges, ran)
	}
	return ranges, nil
}

// buildColumnRange builds range from CNF conditions.
func buildColumnRange(accessConditions []expression.Expression, sctx sessionctx.Context, tp *types.FieldType, tableRange bool, colLen int) (ranges Ranges, err error) {
	rb := builder{sc: sctx.GetSessionVars().StmtCtx}
	rangePoints := getFullRange()
	for _, cond := range accessConditions {
		collator := collate.GetCollator(tp.GetCollate())
		rangePoints = rb.intersection(rangePoints, rb.build(cond, collator), collator)
		if rb.err != nil {
			return nil, errors.Trace(rb.err)
		}
	}
	newTp := newFieldType(tp)
	if tableRange {
		ranges, err = points2TableRanges(sctx, rangePoints, newTp)
	} else {
		ranges, err = points2Ranges(sctx, rangePoints, newTp)
	}
	if err != nil {
		return nil, errors.Trace(err)
	}
	if colLen != types.UnspecifiedLength {
		for _, ran := range ranges {
			// If the length of the last column of LowVal is equal to the prefix length, LowExclude should be set false.
			// For example, `col_varchar > 'xx'` should be converted to range [xx, +inf) when the prefix index length of
			// `col_varchar` is 2. Otherwise we would miss values like 'xxx' if we execute (xx, +inf) index range scan.
			if CutDatumByPrefixLen(&ran.LowVal[0], colLen, tp) || ReachPrefixLen(&ran.LowVal[0], colLen, tp) {
				ran.LowExclude = false
			}
			if CutDatumByPrefixLen(&ran.HighVal[0], colLen, tp) {
				ran.HighExclude = false
			}
		}
		ranges, err = UnionRanges(sctx, ranges, true)
		if err != nil {
			return nil, err
		}
	}
	return ranges, nil
}

// BuildTableRange builds range of PK column for PhysicalTableScan.
func BuildTableRange(accessConditions []expression.Expression, sctx sessionctx.Context, tp *types.FieldType) (Ranges, error) {
	return buildColumnRange(accessConditions, sctx, tp, true, types.UnspecifiedLength)
}

// BuildColumnRange builds range from access conditions for general columns.
func BuildColumnRange(conds []expression.Expression, sctx sessionctx.Context, tp *types.FieldType, colLen int) (Ranges, error) {
	if len(conds) == 0 {
		return FullRange(), nil
	}
	return buildColumnRange(conds, sctx, tp, false, colLen)
}

<<<<<<< HEAD
func (d *rangeDetacher) buildRangeOnColsByCNFCond(newTp []*types.FieldType, eqAndInCount int,
	accessConds []expression.Expression) (Ranges, []expression.Expression, []expression.Expression, error) {
	// TODO: handle prefix when building ranges
=======
func (d *rangeDetacher) buildRangeOnColsByCNFCond(newTp []*types.FieldType,
	eqAndInCount int, accessCondition []expression.Expression) ([]*Range, error) {
>>>>>>> 7425d2f3
	rb := builder{sc: d.sctx.GetSessionVars().StmtCtx}
	var (
		ranges Ranges
		err    error
	)
<<<<<<< HEAD
	lastRanges := FullRange()
=======
>>>>>>> 7425d2f3
	for i := 0; i < eqAndInCount; i++ {
		// Build ranges for equal or in access conditions.
		point := rb.build(accessConds[i], collate.GetCollator(newTp[i].GetCollate()))
		if rb.err != nil {
			return nil, nil, nil, errors.Trace(rb.err)
		}
		if i == 0 {
			ranges, err = points2Ranges(d.sctx, point, newTp[i])
		} else {
			ranges, err = appendPoints2Ranges(d.sctx, ranges, point, newTp[i])
		}
		if err != nil {
			return nil, nil, nil, errors.Trace(err)
		}
		if d.rangeMemQuota > 0 && ranges.MemUsage() > d.rangeMemQuota {
			d.reachRangeMemQuota = true
			return lastRanges, accessConds[:i], accessConds[i:], nil
		}
		lastRanges = ranges
	}
	rangePoints := getFullRange()
	// Build rangePoints for non-equal access conditions.
	for i := eqAndInCount; i < len(accessConds); i++ {
		collator := collate.GetCollator(newTp[eqAndInCount].GetCollate())
		rangePoints = rb.intersection(rangePoints, rb.build(accessConds[i], collator), collator)
		if rb.err != nil {
			return nil, nil, nil, errors.Trace(rb.err)
		}
	}
	if eqAndInCount == 0 {
		ranges, err = points2Ranges(d.sctx, rangePoints, newTp[0])
	} else if eqAndInCount < len(accessConds) {
		ranges, err = appendPoints2Ranges(d.sctx, ranges, rangePoints, newTp[eqAndInCount])
	}
	if err != nil {
		return nil, nil, nil, errors.Trace(err)
	}
	if d.rangeMemQuota > 0 && ranges.MemUsage() > d.rangeMemQuota {
		d.reachRangeMemQuota = true
		return lastRanges, accessConds[:eqAndInCount], accessConds[eqAndInCount:], nil
	}
	return ranges, accessConds, nil, nil
}

// buildCNFIndexRange builds the range for index where the top layer is CNF.
func (d *rangeDetacher) buildCNFIndexRange(newTp []*types.FieldType, eqAndInCount int,
	accessConds []expression.Expression) (Ranges, []expression.Expression, []expression.Expression, error) {
	ranges, newAccessConds, newFilterConds, err := d.buildRangeOnColsByCNFCond(newTp, eqAndInCount, accessConds)
	if err != nil {
		return nil, nil, nil, err
	}
	return ranges, nil
}

// buildCNFIndexRange builds the range for index where the top layer is CNF.
func (d *rangeDetacher) buildCNFIndexRange(newTp []*types.FieldType,
	eqAndInCount int, accessCondition []expression.Expression) ([]*Range, error) {
	ranges, err := d.buildRangeOnColsByCNFCond(newTp, eqAndInCount, accessCondition)
	if err != nil {
		return nil, err
	}

	// Take prefix index into consideration.
	if hasPrefix(d.lengths) {
		if fixPrefixColRange(ranges, d.lengths, newTp) {
			ranges, err = UnionRanges(d.sctx, ranges, d.mergeConsecutive)
			if err != nil {
				return nil, nil, nil, errors.Trace(err)
			}
		}
	}

	return ranges, newAccessConds, newFilterConds, nil
}

type sortRange struct {
	originalValue *Range
	encodedStart  []byte
	encodedEnd    []byte
}

// UnionRanges sorts `ranges`, union adjacent ones if possible.
// For two intervals [a, b], [c, d], we have guaranteed that a <= c. If b >= c. Then two intervals are overlapped.
// And this two can be merged as [a, max(b, d)].
// Otherwise they aren't overlapped.
func UnionRanges(sctx sessionctx.Context, ranges Ranges, mergeConsecutive bool) (Ranges, error) {
	sc := sctx.GetSessionVars().StmtCtx
	if len(ranges) == 0 {
		return nil, nil
	}
	objects := make([]*sortRange, 0, len(ranges))
	for _, ran := range ranges {
		left, err := codec.EncodeKey(sc, nil, ran.LowVal...)
		if err != nil {
			return nil, errors.Trace(err)
		}
		if ran.LowExclude {
			left = kv.Key(left).PrefixNext()
		}
		right, err := codec.EncodeKey(sc, nil, ran.HighVal...)
		if err != nil {
			return nil, errors.Trace(err)
		}
		if !ran.HighExclude {
			right = kv.Key(right).PrefixNext()
		}
		objects = append(objects, &sortRange{originalValue: ran, encodedStart: left, encodedEnd: right})
	}
	slices.SortFunc(objects, func(i, j *sortRange) bool {
		return bytes.Compare(i.encodedStart, j.encodedStart) < 0
	})
	ranges = ranges[:0]
	lastRange := objects[0]
	for i := 1; i < len(objects); i++ {
		if (mergeConsecutive && bytes.Compare(lastRange.encodedEnd, objects[i].encodedStart) >= 0) ||
			(!mergeConsecutive && bytes.Compare(lastRange.encodedEnd, objects[i].encodedStart) > 0) {
			if bytes.Compare(lastRange.encodedEnd, objects[i].encodedEnd) < 0 {
				lastRange.encodedEnd = objects[i].encodedEnd
				lastRange.originalValue.HighVal = objects[i].originalValue.HighVal
				lastRange.originalValue.HighExclude = objects[i].originalValue.HighExclude
			}
		} else {
			ranges = append(ranges, lastRange.originalValue)
			lastRange = objects[i]
		}
	}
	ranges = append(ranges, lastRange.originalValue)
	return ranges, nil
}

func hasPrefix(lengths []int) bool {
	for _, l := range lengths {
		if l != types.UnspecifiedLength {
			return true
		}
	}
	return false
}

// fixPrefixColRange checks whether the range of one column exceeds the length and needs to be cut.
// It specially handles the last column of each range point. If the last one need to be cut, it will
// change the exclude status of that point and return `true` to tell
// that we need do a range merging since that interval may have intersection.
// e.g. if the interval is (-inf -inf, a xxxxx), (a xxxxx, +inf +inf) and the length of the last column is 3,
//
//	then we'll change it to (-inf -inf, a xxx], [a xxx, +inf +inf). You can see that this two interval intersect,
//	so we need a merge operation.
//
// Q: only checking the last column to decide whether the endpoint's exclude status needs to be reset is enough?
// A: Yes, suppose that the interval is (-inf -inf, a xxxxx b) and only the second column needs to be cut.
//
//	The result would be (-inf -inf, a xxx b) if the length of it is 3. Obviously we only need to care about the data
//	whose the first two key is `a` and `xxx`. It read all data whose index value begins with `a` and `xxx` and the third
//	value less than `b`, covering the values begin with `a` and `xxxxx` and the third value less than `b` perfectly.
//	So in this case we don't need to reset its exclude status. The right endpoint case can be proved in the same way.
func fixPrefixColRange(ranges Ranges, lengths []int, tp []*types.FieldType) bool {
	var hasCut bool
	for _, ran := range ranges {
		lowTail := len(ran.LowVal) - 1
		for i := 0; i < lowTail; i++ {
			hasCut = CutDatumByPrefixLen(&ran.LowVal[i], lengths[i], tp[i]) || hasCut
		}
		lowCut := CutDatumByPrefixLen(&ran.LowVal[lowTail], lengths[lowTail], tp[lowTail])
		// If the length of the last column of LowVal is equal to the prefix length, LowExclude should be set false.
		// For example, `col_varchar > 'xx'` should be converted to range [xx, +inf) when the prefix index length of
		// `col_varchar` is 2. Otherwise we would miss values like 'xxx' if we execute (xx, +inf) index range scan.
		if lowCut || ReachPrefixLen(&ran.LowVal[lowTail], lengths[lowTail], tp[lowTail]) {
			ran.LowExclude = false
		}
		highTail := len(ran.HighVal) - 1
		for i := 0; i < highTail; i++ {
			hasCut = CutDatumByPrefixLen(&ran.HighVal[i], lengths[i], tp[i]) || hasCut
		}
		highCut := CutDatumByPrefixLen(&ran.HighVal[highTail], lengths[highTail], tp[highTail])
		if highCut {
			ran.HighExclude = false
		}
		hasCut = hasCut || lowCut || highCut
	}
	return hasCut
}

// CutDatumByPrefixLen cuts the datum according to the prefix length.
// If it's binary or ascii encoded, we will cut it by bytes rather than characters.
func CutDatumByPrefixLen(v *types.Datum, length int, tp *types.FieldType) bool {
	if (v.Kind() == types.KindString || v.Kind() == types.KindBytes) && length != types.UnspecifiedLength {
		colCharset := tp.GetCharset()
		colValue := v.GetBytes()
		if colCharset == charset.CharsetBin || colCharset == charset.CharsetASCII {
			if len(colValue) > length {
				// truncate value and limit its length
				if v.Kind() == types.KindBytes {
					v.SetBytes(colValue[:length])
				} else {
					v.SetString(v.GetString()[:length], tp.GetCollate())
				}
				return true
			}
		} else if utf8.RuneCount(colValue) > length {
			rs := bytes.Runes(colValue)
			truncateStr := string(rs[:length])
			// truncate value and limit its length
			v.SetString(truncateStr, tp.GetCollate())
			return true
		}
	}
	return false
}

// ReachPrefixLen checks whether the length of v is equal to the prefix length.
func ReachPrefixLen(v *types.Datum, length int, tp *types.FieldType) bool {
	if (v.Kind() == types.KindString || v.Kind() == types.KindBytes) && length != types.UnspecifiedLength {
		colCharset := tp.GetCharset()
		colValue := v.GetBytes()
		if colCharset == charset.CharsetBin || colCharset == charset.CharsetASCII {
			return len(colValue) == length
		}
		return utf8.RuneCount(colValue) == length
	}
	return false
}

// We cannot use the FieldType of column directly. e.g. the column a is int32 and we have a > 1111111111111111111.
// Obviously the constant is bigger than MaxInt32, so we will get overflow error if we use the FieldType of column a.
func newFieldType(tp *types.FieldType) *types.FieldType {
	switch tp.GetType() {
	// To avoid overflow error.
	case mysql.TypeTiny, mysql.TypeShort, mysql.TypeInt24, mysql.TypeLong, mysql.TypeLonglong:
		newTp := types.NewFieldType(mysql.TypeLonglong)
		newTp.SetFlag(tp.GetFlag())
		newTp.SetCharset(tp.GetCharset())
		return newTp
	// To avoid data truncate error.
	case mysql.TypeFloat, mysql.TypeDouble, mysql.TypeBlob, mysql.TypeTinyBlob, mysql.TypeMediumBlob, mysql.TypeLongBlob,
		mysql.TypeString, mysql.TypeVarchar, mysql.TypeVarString:
		newTp := types.NewFieldTypeWithCollation(tp.GetType(), tp.GetCollate(), types.UnspecifiedLength)
		newTp.SetCharset(tp.GetCharset())
		return newTp
	default:
		return tp
	}
}

// points2EqOrInCond constructs a 'EQUAL' or 'IN' scalar function based on the
// 'points'. `col` is the target column to construct the Equal or In condition.
// NOTE:
// 1. 'points' should not be empty.
func points2EqOrInCond(ctx sessionctx.Context, points []*point, col *expression.Column) expression.Expression {
	// len(points) cannot be 0 here, since we impose early termination in ExtractEqAndInCondition
	// Constant and Column args should have same RetType, simply get from first arg
	retType := col.GetType()
	args := make([]expression.Expression, 0, len(points)/2)
	args = append(args, col)
	for i := 0; i < len(points); i = i + 2 {
		value := &expression.Constant{
			Value:   points[i].value,
			RetType: retType,
		}
		args = append(args, value)
	}
	funcName := ast.EQ
	if len(args) > 2 {
		funcName = ast.In
	}
	return expression.NewFunctionInternal(ctx, funcName, col.GetType(), args...)
}

// DetachCondAndBuildRangeForPartition will detach the index filters from table filters.
// The returned values are encapsulated into a struct DetachRangeResult, see its comments for explanation.
func DetachCondAndBuildRangeForPartition(sctx sessionctx.Context, conditions []expression.Expression, cols []*expression.Column,
	lengths []int) (*DetachRangeResult, error) {
	d := &rangeDetacher{
		sctx:             sctx,
		allConds:         conditions,
		cols:             cols,
		lengths:          lengths,
		mergeConsecutive: false,
	}
	return d.detachCondAndBuildRangeForCols()
}

// RangesToString print a list of Ranges into a string which can appear in an SQL as a condition.
func RangesToString(sc *stmtctx.StatementContext, rans Ranges, colNames []string) (string, error) {
	for _, ran := range rans {
		if len(ran.LowVal) != len(ran.HighVal) {
			return "", errors.New("range length mismatch")
		}
	}
	var buffer bytes.Buffer
	for i, ran := range rans {
		buffer.WriteString("(")
		for j := range ran.LowVal {
			buffer.WriteString("(")

			// The `Exclude` information is only useful for the last columns.
			// If it's not the last column, it should always be false, which means it's inclusive.
			lowExclude := false
			if ran.LowExclude && j == len(ran.LowVal)-1 {
				lowExclude = true
			}
			highExclude := false
			if ran.HighExclude && j == len(ran.LowVal)-1 {
				highExclude = true
			}

			// sanity check: only last column of the `Range` can be an interval
			if j < len(ran.LowVal)-1 {
				cmp, err := ran.LowVal[j].Compare(sc, &ran.HighVal[j], ran.Collators[j])
				if err != nil {
					return "", errors.New("comparing values error: " + err.Error())
				}
				if cmp != 0 {
					return "", errors.New("unexpected form of range")
				}
			}
			str, err := RangeSingleColToString(sc, ran.LowVal[j], ran.HighVal[j], lowExclude, highExclude, colNames[j], ran.Collators[j])
			if err != nil {
				return "false", err
			}
			buffer.WriteString(str)
			buffer.WriteString(")")
			if j < len(ran.LowVal)-1 {
				// Conditions on different columns of a range are implicitly connected with AND.
				buffer.WriteString(" and ")
			}
		}
		buffer.WriteString(")")
		if i < len(rans)-1 {
			// Conditions of different ranges are implicitly connected with OR.
			buffer.WriteString(" or ")
		}
	}
	result := buffer.String()

	// Simplify some useless conditions.
	if matched, err := regexp.MatchString(`^\(*true\)*$`, result); matched || (err != nil) {
		return "true", nil
	}
	return result, nil
}

// RangeSingleColToString prints a single column of a Range into a string which can appear in an SQL as a condition.
func RangeSingleColToString(sc *stmtctx.StatementContext, lowVal, highVal types.Datum, lowExclude, highExclude bool, colName string, collator collate.Collator) (string, error) {
	// case 1: low and high are both special values(null, min not null, max value)
	lowKind := lowVal.Kind()
	highKind := highVal.Kind()
	if (lowKind == types.KindNull || lowKind == types.KindMinNotNull || lowKind == types.KindMaxValue) &&
		(highKind == types.KindNull || highKind == types.KindMinNotNull || highKind == types.KindMaxValue) {
		if lowKind == types.KindNull && highKind == types.KindNull && !lowExclude && !highExclude {
			return colName + " is null", nil
		}
		if lowKind == types.KindNull && highKind == types.KindMaxValue && !lowExclude {
			return "true", nil
		}
		if lowKind == types.KindMinNotNull && highKind == types.KindMaxValue {
			return colName + " is not null", nil
		}
		return "false", nil
	}

	var buf bytes.Buffer
	restoreCtx := format.NewRestoreCtx(format.DefaultRestoreFlags, &buf)

	// case 2: low value and high value are the same, and low value and high value are both inclusive.
	cmp, err := lowVal.Compare(sc, &highVal, collator)
	if err != nil {
		return "false", errors.Trace(err)
	}
	if cmp == 0 && !lowExclude && !highExclude && !lowVal.IsNull() {
		buf.WriteString(colName)
		buf.WriteString(" = ")
		lowValExpr := driver.ValueExpr{Datum: lowVal}
		err := lowValExpr.Restore(restoreCtx)
		if err != nil {
			return "false", errors.Trace(err)
		}
		return buf.String(), nil
	}

	// case 3: it's an interval.
	useOR := false
	noLowerPart := false

	// Handle the low value part.
	if lowKind == types.KindNull {
		buf.WriteString(colName + " is null")
		useOR = true
	} else if lowKind == types.KindMinNotNull {
		noLowerPart = true
	} else {
		buf.WriteString(colName)
		if lowExclude {
			buf.WriteString(" > ")
		} else {
			buf.WriteString(" >= ")
		}
		lowValExpr := driver.ValueExpr{Datum: lowVal}
		err := lowValExpr.Restore(restoreCtx)
		if err != nil {
			return "false", errors.Trace(err)
		}
	}

	if !noLowerPart {
		if useOR {
			buf.WriteString(" or ")
		} else {
			buf.WriteString(" and ")
		}
	}

	// Handle the high value part
	if highKind == types.KindMaxValue {
		buf.WriteString("true")
	} else {
		buf.WriteString(colName)
		if highExclude {
			buf.WriteString(" < ")
		} else {
			buf.WriteString(" <= ")
		}
		highValExpr := driver.ValueExpr{Datum: highVal}
		err := highValExpr.Restore(restoreCtx)
		if err != nil {
			return "false", errors.Trace(err)
		}
	}

	return buf.String(), nil
}<|MERGE_RESOLUTION|>--- conflicted
+++ resolved
@@ -366,23 +366,15 @@
 	return buildColumnRange(conds, sctx, tp, false, colLen)
 }
 
-<<<<<<< HEAD
 func (d *rangeDetacher) buildRangeOnColsByCNFCond(newTp []*types.FieldType, eqAndInCount int,
 	accessConds []expression.Expression) (Ranges, []expression.Expression, []expression.Expression, error) {
 	// TODO: handle prefix when building ranges
-=======
-func (d *rangeDetacher) buildRangeOnColsByCNFCond(newTp []*types.FieldType,
-	eqAndInCount int, accessCondition []expression.Expression) ([]*Range, error) {
->>>>>>> 7425d2f3
 	rb := builder{sc: d.sctx.GetSessionVars().StmtCtx}
 	var (
 		ranges Ranges
 		err    error
 	)
-<<<<<<< HEAD
 	lastRanges := FullRange()
-=======
->>>>>>> 7425d2f3
 	for i := 0; i < eqAndInCount; i++ {
 		// Build ranges for equal or in access conditions.
 		point := rb.build(accessConds[i], collate.GetCollator(newTp[i].GetCollate()))
