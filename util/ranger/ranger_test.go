// Copyright 2017 PingCAP, Inc.
//
// Licensed under the Apache License, Version 2.0 (the "License");
// you may not use this file except in compliance with the License.
// You may obtain a copy of the License at
//
//     http://www.apache.org/licenses/LICENSE-2.0
//
// Unless required by applicable law or agreed to in writing, software
// distributed under the License is distributed on an "AS IS" BASIS,
// WITHOUT WARRANTIES OR CONDITIONS OF ANY KIND, either express or implied.
// See the License for the specific language governing permissions and
// limitations under the License.

package ranger_test

import (
	"context"
	"fmt"

	"testing"

	"github.com/pingcap/errors"
	"github.com/pingcap/tidb/domain"
	"github.com/pingcap/tidb/expression"
	"github.com/pingcap/tidb/kv"
	plannercore "github.com/pingcap/tidb/planner/core"
	"github.com/pingcap/tidb/session"
	"github.com/pingcap/tidb/sessionctx"
	"github.com/pingcap/tidb/sessionctx/stmtctx"
	"github.com/pingcap/tidb/sessionctx/variable"
	"github.com/pingcap/tidb/store/mockstore"
	"github.com/pingcap/tidb/testkit"
	"github.com/pingcap/tidb/testkit/testdata"
	"github.com/pingcap/tidb/types"
	"github.com/pingcap/tidb/util/collate"
	"github.com/pingcap/tidb/util/ranger"
	"github.com/stretchr/testify/require"
)

func newDomainStoreWithBootstrap(t *testing.T) (*domain.Domain, kv.Storage, error) {
	store, err := mockstore.NewMockStore()
	require.NoError(t, err)
	session.SetSchemaLease(0)
	session.DisableStats4Test()
	if err != nil {
		return nil, nil, errors.Trace(err)
	}
	dom, err := session.BootstrapSession(store)
	return dom, store, errors.Trace(err)
}

func TestTableRange(t *testing.T) {
	t.Parallel()
	dom, store, err := newDomainStoreWithBootstrap(t)
	defer func() {
		dom.Close()
		require.NoError(t, store.Close())
	}()
	require.NoError(t, err)
	testKit := testkit.NewTestKit(t, store)
	testKit.MustExec("use test")
	testKit.MustExec("drop table if exists t")
	testKit.MustExec("create table t(a int, b int, c int unsigned)")

	tests := []struct {
		exprStr     string
		accessConds string
		filterConds string
		resultStr   string
	}{
		{
			exprStr:     "a = 1",
			accessConds: "[eq(test.t.a, 1)]",
			filterConds: "[]",
			resultStr:   "[[1,1]]",
		},
		{
			exprStr:     "1 = a",
			accessConds: "[eq(1, test.t.a)]",
			filterConds: "[]",
			resultStr:   "[[1,1]]",
		},
		{
			exprStr:     "a != 1",
			accessConds: "[ne(test.t.a, 1)]",
			filterConds: "[]",
			resultStr:   "[[-inf,1) (1,+inf]]",
		},
		{
			exprStr:     "1 != a",
			accessConds: "[ne(1, test.t.a)]",
			filterConds: "[]",
			resultStr:   "[[-inf,1) (1,+inf]]",
		},
		{
			exprStr:     "a > 1",
			accessConds: "[gt(test.t.a, 1)]",
			filterConds: "[]",
			resultStr:   "[(1,+inf]]",
		},
		{
			exprStr:     "1 < a",
			accessConds: "[lt(1, test.t.a)]",
			filterConds: "[]",
			resultStr:   "[(1,+inf]]",
		},
		{
			exprStr:     "a >= 1",
			accessConds: "[ge(test.t.a, 1)]",
			filterConds: "[]",
			resultStr:   "[[1,+inf]]",
		},
		{
			exprStr:     "1 <= a",
			accessConds: "[le(1, test.t.a)]",
			filterConds: "[]",
			resultStr:   "[[1,+inf]]",
		},
		{
			exprStr:     "a < 1",
			accessConds: "[lt(test.t.a, 1)]",
			filterConds: "[]",
			resultStr:   "[[-inf,1)]",
		},
		{
			exprStr:     "1 > a",
			accessConds: "[gt(1, test.t.a)]",
			filterConds: "[]",
			resultStr:   "[[-inf,1)]",
		},
		{
			exprStr:     "a <= 1",
			accessConds: "[le(test.t.a, 1)]",
			filterConds: "[]",
			resultStr:   "[[-inf,1]]",
		},
		{
			exprStr:     "1 >= test.t.a",
			accessConds: "[ge(1, test.t.a)]",
			filterConds: "[]",
			resultStr:   "[[-inf,1]]",
		},
		{
			exprStr:     "(a)",
			accessConds: "[test.t.a]",
			filterConds: "[]",
			resultStr:   "[[-inf,0) (0,+inf]]",
		},
		{
			exprStr:     "a in (1, 3, NULL, 2)",
			accessConds: "[in(test.t.a, 1, 3, <nil>, 2)]",
			filterConds: "[]",
			resultStr:   "[[1,1] [2,2] [3,3]]",
		},
		{
			exprStr:     `a IN (8,8,81,45)`,
			accessConds: "[in(test.t.a, 8, 8, 81, 45)]",
			filterConds: "[]",
			resultStr:   `[[8,8] [45,45] [81,81]]`,
		},
		{
			exprStr:     "a between 1 and 2",
			accessConds: "[ge(test.t.a, 1) le(test.t.a, 2)]",
			filterConds: "[]",
			resultStr:   "[[1,2]]",
		},
		{
			exprStr:     "a not between 1 and 2",
			accessConds: "[or(lt(test.t.a, 1), gt(test.t.a, 2))]",
			filterConds: "[]",
			resultStr:   "[[-inf,1) (2,+inf]]",
		},
		{
			exprStr:     "a between 2 and 1",
			accessConds: "[ge(test.t.a, 2) le(test.t.a, 1)]",
			filterConds: "[]",
			resultStr:   "[]",
		},
		{
			exprStr:     "a not between 2 and 1",
			accessConds: "[or(lt(test.t.a, 2), gt(test.t.a, 1))]",
			filterConds: "[]",
			resultStr:   "[[-inf,+inf]]",
		},
		{
			exprStr:     "a IS NULL",
			accessConds: "[isnull(test.t.a)]",
			filterConds: "[]",
			resultStr:   "[]",
		},
		{
			exprStr:     "a IS NOT NULL",
			accessConds: "[not(isnull(test.t.a))]",
			filterConds: "[]",
			resultStr:   "[[-inf,+inf]]",
		},
		{
			exprStr:     "a IS TRUE",
			accessConds: "[istrue(test.t.a)]",
			filterConds: "[]",
			resultStr:   "[[-inf,0) (0,+inf]]",
		},
		{
			exprStr:     "a IS NOT TRUE",
			accessConds: "[not(istrue(test.t.a))]",
			filterConds: "[]",
			resultStr:   "[[0,0]]",
		},
		{
			exprStr:     "a IS FALSE",
			accessConds: "[isfalse(test.t.a)]",
			filterConds: "[]",
			resultStr:   "[[0,0]]",
		},
		{
			exprStr:     "a IS NOT FALSE",
			accessConds: "[not(isfalse(test.t.a))]",
			filterConds: "[]",
			resultStr:   "[[-inf,0) (0,+inf]]",
		},
		{
			exprStr:     "a = 1 or a = 3 or a = 4 or (a > 1 and (a = -1 or a = 5))",
			accessConds: "[or(or(eq(test.t.a, 1), eq(test.t.a, 3)), or(eq(test.t.a, 4), and(gt(test.t.a, 1), or(eq(test.t.a, -1), eq(test.t.a, 5)))))]",
			filterConds: "[]",
			resultStr:   "[[1,1] [3,3] [4,4] [5,5]]",
		},
		{
			exprStr:     "(a = 1 and b = 1) or (a = 2 and b = 2)",
			accessConds: "[or(eq(test.t.a, 1), eq(test.t.a, 2))]",
			filterConds: "[or(and(eq(test.t.a, 1), eq(test.t.b, 1)), and(eq(test.t.a, 2), eq(test.t.b, 2)))]",
			resultStr:   "[[1,1] [2,2]]",
		},
		{
			exprStr:     "a = 1 or a = 3 or a = 4 or (b > 1 and (a = -1 or a = 5))",
			accessConds: "[or(or(eq(test.t.a, 1), eq(test.t.a, 3)), or(eq(test.t.a, 4), or(eq(test.t.a, -1), eq(test.t.a, 5))))]",
			filterConds: "[or(or(or(eq(test.t.a, 1), eq(test.t.a, 3)), eq(test.t.a, 4)), and(gt(test.t.b, 1), or(eq(test.t.a, -1), eq(test.t.a, 5))))]",
			resultStr:   "[[-1,-1] [1,1] [3,3] [4,4] [5,5]]",
		},
		{
			exprStr:     "a in (1, 1, 1, 1, 1, 1, 2, 1, 2, 3, 2, 3, 4, 4, 1, 2)",
			accessConds: "[in(test.t.a, 1, 1, 1, 1, 1, 1, 2, 1, 2, 3, 2, 3, 4, 4, 1, 2)]",
			filterConds: "[]",
			resultStr:   "[[1,1] [2,2] [3,3] [4,4]]",
		},
		{
			exprStr:     "a not in (1, 2, 3)",
			accessConds: "[not(in(test.t.a, 1, 2, 3))]",
			filterConds: "[]",
			resultStr:   "[[-inf,1) (3,+inf]]",
		},
		{
			exprStr:     "a > 9223372036854775807",
			accessConds: "[gt(test.t.a, 9223372036854775807)]",
			filterConds: "[]",
			resultStr:   "[]",
		},
		{
			exprStr:     "a >= 9223372036854775807",
			accessConds: "[ge(test.t.a, 9223372036854775807)]",
			filterConds: "[]",
			resultStr:   "[[9223372036854775807,+inf]]",
		},
		{
			exprStr:     "a < -9223372036854775807",
			accessConds: "[lt(test.t.a, -9223372036854775807)]",
			filterConds: "[]",
			resultStr:   "[[-inf,-9223372036854775807)]",
		},
		{
			exprStr:     "a < -9223372036854775808",
			accessConds: "[lt(test.t.a, -9223372036854775808)]",
			filterConds: "[]",
			resultStr:   "[]",
		},
	}

	ctx := context.Background()
	for _, tt := range tests {
		t.Run(tt.exprStr, func(t *testing.T) {
			sql := "select * from t where " + tt.exprStr
			sctx := testKit.Session().(sessionctx.Context)
			stmts, err := session.Parse(sctx, sql)
			require.NoError(t, err)
			require.Len(t, stmts, 1)
			ret := &plannercore.PreprocessorReturn{}
			err = plannercore.Preprocess(sctx, stmts[0], plannercore.WithPreprocessorReturn(ret))
			require.NoError(t, err)
			p, _, err := plannercore.BuildLogicalPlan(ctx, sctx, stmts[0], ret.InfoSchema)
			require.NoError(t, err)
			selection := p.(plannercore.LogicalPlan).Children()[0].(*plannercore.LogicalSelection)
			conds := make([]expression.Expression, len(selection.Conditions))
			for i, cond := range selection.Conditions {
				conds[i] = expression.PushDownNot(sctx, cond)
			}
			tbl := selection.Children()[0].(*plannercore.DataSource).TableInfo()
			col := expression.ColInfo2Col(selection.Schema().Columns, tbl.Columns[0])
			require.NotNil(t, col)
			var filter []expression.Expression
			conds, filter = ranger.DetachCondsForColumn(sctx, conds, col)
			require.Equal(t, tt.accessConds, fmt.Sprintf("%s", conds))
			require.Equal(t, tt.filterConds, fmt.Sprintf("%s", filter))
			result, err := ranger.BuildTableRange(conds, new(stmtctx.StatementContext), col.RetType)
			require.NoError(t, err)
			got := fmt.Sprintf("%v", result)
			require.Equal(t, tt.resultStr, got)
		})
	}
}

func TestIndexRange(t *testing.T) {
	t.Parallel()
	dom, store, err := newDomainStoreWithBootstrap(t)
	defer func() {
		dom.Close()
		require.NoError(t, store.Close())
	}()
	require.NoError(t, err)
	testKit := testkit.NewTestKit(t, store)
	testKit.MustExec("use test")
	testKit.MustExec("drop table if exists t")
	testKit.MustExec(`
create table t(
	a varchar(50),
	b int,
	c double,
	d varchar(10),
	e binary(10),
	f varchar(10) collate utf8mb4_general_ci,
	g enum('A','B','C') collate utf8mb4_general_ci,
	index idx_ab(a(50), b),
	index idx_cb(c, a),
	index idx_d(d(2)),
	index idx_e(e(2)),
	index idx_f(f),
	index idx_de(d(2), e),
	index idx_g(g)
)`)

	tests := []struct {
		indexPos    int
		exprStr     string
		accessConds string
		filterConds string
		resultStr   string
	}{
		{
			indexPos:    0,
			exprStr:     `a LIKE 'abc%'`,
			accessConds: `[like(test.t.a, abc%, 92)]`,
			filterConds: "[]",
			resultStr:   "[[\"abc\",\"abd\")]",
		},
		{
			indexPos:    0,
			exprStr:     "a LIKE 'abc_'",
			accessConds: "[like(test.t.a, abc_, 92)]",
			filterConds: "[like(test.t.a, abc_, 92)]",
			resultStr:   "[(\"abc\",\"abd\")]",
		},
		{
			indexPos:    0,
			exprStr:     "a LIKE 'abc'",
			accessConds: "[like(test.t.a, abc, 92)]",
			filterConds: "[]",
			resultStr:   "[[\"abc\",\"abc\"]]",
		},
		{
			indexPos:    0,
			exprStr:     `a LIKE "ab\_c"`,
			accessConds: "[like(test.t.a, ab\\_c, 92)]",
			filterConds: "[]",
			resultStr:   "[[\"ab_c\",\"ab_c\"]]",
		},
		{
			indexPos:    0,
			exprStr:     `a LIKE '%'`,
			accessConds: "[]",
			filterConds: `[like(test.t.a, %, 92)]`,
			resultStr:   "[[NULL,+inf]]",
		},
		{
			indexPos:    0,
			exprStr:     `a LIKE '\%a'`,
			accessConds: "[like(test.t.a, \\%a, 92)]",
			filterConds: "[]",
			resultStr:   `[["%a","%a"]]`,
		},
		{
			indexPos:    0,
			exprStr:     `a LIKE "\\"`,
			accessConds: "[like(test.t.a, \\, 92)]",
			filterConds: "[]",
			resultStr:   "[[\"\\\",\"\\\"]]",
		},
		{
			indexPos:    0,
			exprStr:     `a LIKE "\\\\a%"`,
			accessConds: `[like(test.t.a, \\a%, 92)]`,
			filterConds: "[]",
			resultStr:   "[[\"\\a\",\"\\b\")]",
		},
		{
			indexPos:    0,
			exprStr:     `a > NULL`,
			accessConds: "[gt(test.t.a, <nil>)]",
			filterConds: "[]",
			resultStr:   `[]`,
		},
		{
			indexPos:    0,
			exprStr:     `a = 'a' and b in (1, 2, 3)`,
			accessConds: "[eq(test.t.a, a) in(test.t.b, 1, 2, 3)]",
			filterConds: "[]",
			resultStr:   "[[\"a\" 1,\"a\" 1] [\"a\" 2,\"a\" 2] [\"a\" 3,\"a\" 3]]",
		},
		{
			indexPos:    0,
			exprStr:     `a = 'a' and b not in (1, 2, 3)`,
			accessConds: "[eq(test.t.a, a) not(in(test.t.b, 1, 2, 3))]",
			filterConds: "[]",
			resultStr:   "[(\"a\" NULL,\"a\" 1) (\"a\" 3,\"a\" +inf]]",
		},
		{
			indexPos:    0,
			exprStr:     `a in ('a') and b in ('1', 2.0, NULL)`,
			accessConds: "[eq(test.t.a, a) in(test.t.b, 1, 2, <nil>)]",
			filterConds: "[]",
			resultStr:   `[["a" 1,"a" 1] ["a" 2,"a" 2]]`,
		},
		{
			indexPos:    1,
			exprStr:     `c in ('1.1', 1, 1.1) and a in ('1', 'a', NULL)`,
			accessConds: "[in(test.t.c, 1.1, 1, 1.1) in(test.t.a, 1, a, <nil>)]",
			filterConds: "[]",
			resultStr:   "[[1 \"1\",1 \"1\"] [1 \"a\",1 \"a\"] [1.1 \"1\",1.1 \"1\"] [1.1 \"a\",1.1 \"a\"]]",
		},
		{
			indexPos:    1,
			exprStr:     "c in (1, 1, 1, 1, 1, 1, 2, 1, 2, 3, 2, 3, 4, 4, 1, 2)",
			accessConds: "[in(test.t.c, 1, 1, 1, 1, 1, 1, 2, 1, 2, 3, 2, 3, 4, 4, 1, 2)]",
			filterConds: "[]",
			resultStr:   "[[1,1] [2,2] [3,3] [4,4]]",
		},
		{
			indexPos:    1,
			exprStr:     "c not in (1, 2, 3)",
			accessConds: "[not(in(test.t.c, 1, 2, 3))]",
			filterConds: "[]",
			resultStr:   "[(NULL,1) (1,2) (2,3) (3,+inf]]",
		},
		{
			indexPos:    1,
			exprStr:     "c in (1, 2) and c in (1, 3)",
			accessConds: "[eq(test.t.c, 1)]",
			filterConds: "[]",
			resultStr:   "[[1,1]]",
		},
		{
			indexPos:    1,
			exprStr:     "c = 1 and c = 2",
			accessConds: "[]",
			filterConds: "[]",
			resultStr:   "[]",
		},
		{
			indexPos:    0,
			exprStr:     "a in (NULL)",
			accessConds: "[eq(test.t.a, <nil>)]",
			filterConds: "[]",
			resultStr:   "[]",
		},
		{
			indexPos:    0,
			exprStr:     "a not in (NULL, '1', '2', '3')",
			accessConds: "[not(in(test.t.a, <nil>, 1, 2, 3))]",
			filterConds: "[]",
			resultStr:   "[]",
		},
		{
			indexPos:    0,
			exprStr:     "not (a not in (NULL, '1', '2', '3') and a > '2')",
			accessConds: "[or(in(test.t.a, <nil>, 1, 2, 3), le(test.t.a, 2))]",
			filterConds: "[]",
			resultStr:   "[[-inf,\"2\"] [\"3\",\"3\"]]",
		},
		{
			indexPos:    0,
			exprStr:     "not (a not in (NULL) and a > '2')",
			accessConds: "[or(eq(test.t.a, <nil>), le(test.t.a, 2))]",
			filterConds: "[]",
			resultStr:   "[[-inf,\"2\"]]",
		},
		{
			indexPos:    0,
			exprStr:     "not (a not in (NULL) or a > '2')",
			accessConds: "[and(eq(test.t.a, <nil>), le(test.t.a, 2))]",
			filterConds: "[]",
			resultStr:   "[]",
		},
		{
			indexPos:    0,
			exprStr:     "(a > 'b' and a < 'bbb') or (a < 'cb' and a > 'a')",
			accessConds: "[or(and(gt(test.t.a, b), lt(test.t.a, bbb)), and(lt(test.t.a, cb), gt(test.t.a, a)))]",
			filterConds: "[]",
			resultStr:   "[(\"a\",\"cb\")]",
		},
		{
			indexPos:    0,
			exprStr:     "(a > 'a' and a < 'b') or (a >= 'b' and a < 'c')",
			accessConds: "[or(and(gt(test.t.a, a), lt(test.t.a, b)), and(ge(test.t.a, b), lt(test.t.a, c)))]",
			filterConds: "[]",
			resultStr:   "[(\"a\",\"c\")]",
		},
		{
			indexPos:    0,
			exprStr:     "(a > 'a' and a < 'b' and b < 1) or (a >= 'b' and a < 'c')",
			accessConds: "[or(and(gt(test.t.a, a), lt(test.t.a, b)), and(ge(test.t.a, b), lt(test.t.a, c)))]",
			filterConds: "[or(and(and(gt(test.t.a, a), lt(test.t.a, b)), lt(test.t.b, 1)), and(ge(test.t.a, b), lt(test.t.a, c)))]",
			resultStr:   "[(\"a\",\"c\")]",
		},
		{
			indexPos:    0,
			exprStr:     "(a in ('a', 'b') and b < 1) or (a >= 'b' and a < 'c')",
			accessConds: "[or(and(in(test.t.a, a, b), lt(test.t.b, 1)), and(ge(test.t.a, b), lt(test.t.a, c)))]",
			filterConds: "[]",
			resultStr:   `[["a" -inf,"a" 1) ["b","c")]`,
		},
		{
			indexPos:    0,
			exprStr:     "(a > 'a') or (c > 1)",
			accessConds: "[]",
			filterConds: "[or(gt(test.t.a, a), gt(test.t.c, 1))]",
			resultStr:   "[[NULL,+inf]]",
		},
		{
			indexPos:    2,
			exprStr:     `d = "你好啊"`,
			accessConds: "[eq(test.t.d, 你好啊)]",
			filterConds: "[eq(test.t.d, 你好啊)]",
			resultStr:   "[[\"你好\",\"你好\"]]",
		},
		{
			indexPos:    3,
			exprStr:     `e = "你好啊"`,
			accessConds: "[eq(test.t.e, 你好啊)]",
			filterConds: "[eq(test.t.e, 你好啊)]",
			resultStr:   "[[0xE4BD,0xE4BD]]",
		},
		{
			indexPos:    2,
			exprStr:     `d in ("你好啊", "再见")`,
			accessConds: "[in(test.t.d, 你好啊, 再见)]",
			filterConds: "[in(test.t.d, 你好啊, 再见)]",
			resultStr:   "[[\"你好\",\"你好\"] [\"再见\",\"再见\"]]",
		},
		{
			indexPos:    2,
			exprStr:     `d not in ("你好啊")`,
			accessConds: "[]",
			filterConds: "[ne(test.t.d, 你好啊)]",
			resultStr:   "[[NULL,+inf]]",
		},
		{
			indexPos:    2,
			exprStr:     `d < "你好" || d > "你好"`,
			accessConds: "[or(lt(test.t.d, 你好), gt(test.t.d, 你好))]",
			filterConds: "[or(lt(test.t.d, 你好), gt(test.t.d, 你好))]",
			resultStr:   "[[-inf,+inf]]",
		},
		{
			indexPos:    2,
			exprStr:     `not(d < "你好" || d > "你好")`,
			accessConds: "[and(ge(test.t.d, 你好), le(test.t.d, 你好))]",
			filterConds: "[and(ge(test.t.d, 你好), le(test.t.d, 你好))]",
			resultStr:   "[[\"你好\",\"你好\"]]",
		},
		{
			indexPos:    4,
			exprStr:     "f >= 'a' and f <= 'B'",
			accessConds: "[ge(test.t.f, a) le(test.t.f, B)]",
			filterConds: "[]",
			resultStr:   "[[\"a\",\"B\"]]",
		},
		{
			indexPos:    4,
			exprStr:     "f in ('a', 'B')",
			accessConds: "[in(test.t.f, a, B)]",
			filterConds: "[]",
			resultStr:   "[[\"a\",\"a\"] [\"B\",\"B\"]]",
		},
		{
			indexPos:    4,
			exprStr:     "f = 'a' and f = 'B' collate utf8mb4_bin",
			accessConds: "[eq(test.t.f, a)]",
			filterConds: "[eq(test.t.f, B)]",
			resultStr:   "[[\"a\",\"a\"]]",
		},
		{
			indexPos:    4,
			exprStr:     "f like '@%' collate utf8mb4_bin",
			accessConds: "[]",
			filterConds: "[like(test.t.f, @%, 92)]",
			resultStr:   "[[NULL,+inf]]",
		},
		{
			indexPos:    5,
			exprStr:     "d in ('aab', 'aac') and e = 'a'",
			accessConds: "[in(test.t.d, aab, aac) eq(test.t.e, a)]",
			filterConds: "[in(test.t.d, aab, aac)]",
			resultStr:   "[[\"aa\" 0x61,\"aa\" 0x61]]",
		},
		{
			indexPos:    6,
			exprStr:     "g = 'a'",
			accessConds: "[eq(test.t.g, a)]",
			filterConds: "[]",
			resultStr:   "[[\"A\",\"A\"]]",
		},
	}

	collate.SetNewCollationEnabledForTest(true)
	defer func() { collate.SetNewCollationEnabledForTest(false) }()
	ctx := context.Background()
	for _, tt := range tests {
		t.Run(tt.exprStr, func(t *testing.T) {
			sql := "select * from t where " + tt.exprStr
			sctx := testKit.Session().(sessionctx.Context)
			stmts, err := session.Parse(sctx, sql)
			require.NoError(t, err)
			require.Len(t, stmts, 1)
			ret := &plannercore.PreprocessorReturn{}
			err = plannercore.Preprocess(sctx, stmts[0], plannercore.WithPreprocessorReturn(ret))
			require.NoError(t, err)
			p, _, err := plannercore.BuildLogicalPlan(ctx, sctx, stmts[0], ret.InfoSchema)
			require.NoError(t, err)
			selection := p.(plannercore.LogicalPlan).Children()[0].(*plannercore.LogicalSelection)
			tbl := selection.Children()[0].(*plannercore.DataSource).TableInfo()
			require.NotNil(t, selection)
			conds := make([]expression.Expression, len(selection.Conditions))
			for i, cond := range selection.Conditions {
				conds[i] = expression.PushDownNot(sctx, cond)
			}
			cols, lengths := expression.IndexInfo2PrefixCols(tbl.Columns, selection.Schema().Columns, tbl.Indices[tt.indexPos])
			require.NotNil(t, cols)
			res, err := ranger.DetachCondAndBuildRangeForIndex(sctx, conds, cols, lengths)
			require.NoError(t, err)
			require.Equal(t, tt.accessConds, fmt.Sprintf("%s", res.AccessConds))
			require.Equal(t, tt.filterConds, fmt.Sprintf("%s", res.RemainedConds))
			got := fmt.Sprintf("%v", res.Ranges)
			require.Equal(t, tt.resultStr, got)
		})
	}
}

// for issue #6661
func TestIndexRangeForUnsignedAndOverflow(t *testing.T) {
	t.Parallel()
	dom, store, err := newDomainStoreWithBootstrap(t)
	defer func() {
		dom.Close()
		require.NoError(t, store.Close())
	}()
	require.NoError(t, err)
	testKit := testkit.NewTestKit(t, store)
	testKit.MustExec("use test")
	testKit.MustExec("drop table if exists t")
	testKit.MustExec(`
create table t(
	a smallint(5) unsigned,
	decimal_unsigned decimal unsigned,
	float_unsigned float unsigned,
	double_unsigned double unsigned,
	col_int bigint,
	col_float float,
	index idx_a(a),
	index idx_decimal_unsigned(decimal_unsigned),
	index idx_float_unsigned(float_unsigned),
	index idx_double_unsigned(double_unsigned),
	index idx_int(col_int),
	index idx_float(col_float)
)`)
	tests := []struct {
		indexPos    int
		exprStr     string
		accessConds string
		filterConds string
		resultStr   string
	}{
		{
			indexPos:    0,
			exprStr:     `a not in (0, 1, 2)`,
			accessConds: "[not(in(test.t.a, 0, 1, 2))]",
			filterConds: "[]",
			resultStr:   `[(NULL,0) (2,+inf]]`,
		},
		{
			indexPos:    0,
			exprStr:     `a not in (-1, 1, 2)`,
			accessConds: "[not(in(test.t.a, -1, 1, 2))]",
			filterConds: "[]",
			resultStr:   `[(NULL,1) (2,+inf]]`,
		},
		{
			indexPos:    0,
			exprStr:     `a not in (-2, -1, 1, 2)`,
			accessConds: "[not(in(test.t.a, -2, -1, 1, 2))]",
			filterConds: "[]",
			resultStr:   `[(NULL,1) (2,+inf]]`,
		},
		{
			indexPos:    0,
			exprStr:     `a not in (111)`,
			accessConds: "[ne(test.t.a, 111)]",
			filterConds: "[]",
			resultStr:   `[[-inf,111) (111,+inf]]`,
		},
		{
			indexPos:    0,
			exprStr:     `a not in (1, 2, 9223372036854775810)`,
			accessConds: "[not(in(test.t.a, 1, 2, 9223372036854775810))]",
			filterConds: "[]",
			resultStr:   `[(NULL,1) (2,9223372036854775810) (9223372036854775810,+inf]]`,
		},
		{
			indexPos:    0,
			exprStr:     `a >= -2147483648`,
			accessConds: "[ge(test.t.a, -2147483648)]",
			filterConds: "[]",
			resultStr:   `[[0,+inf]]`,
		},
		{
			indexPos:    0,
			exprStr:     `a > -2147483648`,
			accessConds: "[gt(test.t.a, -2147483648)]",
			filterConds: "[]",
			resultStr:   `[[0,+inf]]`,
		},
		{
			indexPos:    0,
			exprStr:     `a != -2147483648`,
			accessConds: "[ne(test.t.a, -2147483648)]",
			filterConds: "[]",
			resultStr:   `[[0,+inf]]`,
		},
		{
			exprStr:     "a < -1 or a < 1",
			accessConds: "[or(lt(test.t.a, -1), lt(test.t.a, 1))]",
			filterConds: "[]",
			resultStr:   "[[-inf,1)]",
		},
		{
			exprStr:     "a < -1 and a < 1",
			accessConds: "[]",
			filterConds: "[]",
			resultStr:   "[]",
		},
		{
			indexPos:    1,
			exprStr:     "decimal_unsigned > -100",
			accessConds: "[gt(test.t.decimal_unsigned, -100)]",
			filterConds: "[]",
			resultStr:   "[[0,+inf]]",
		},
		{
			indexPos:    2,
			exprStr:     "float_unsigned > -100",
			accessConds: "[gt(test.t.float_unsigned, -100)]",
			filterConds: "[]",
			resultStr:   "[[0,+inf]]",
		},
		{
			indexPos:    3,
			exprStr:     "double_unsigned > -100",
			accessConds: "[gt(test.t.double_unsigned, -100)]",
			filterConds: "[]",
			resultStr:   "[[0,+inf]]",
		},
		// test for overflow value access index
		{
			indexPos:    4,
			exprStr:     "col_int != 9223372036854775808",
			accessConds: "[ne(test.t.col_int, 9223372036854775808)]",
			filterConds: "[]",
			resultStr:   "[[-inf,+inf]]",
		},
		{
			indexPos:    4,
			exprStr:     "col_int > 9223372036854775808",
			accessConds: "[gt(test.t.col_int, 9223372036854775808)]",
			filterConds: "[]",
			resultStr:   "[]",
		},
		{
			indexPos:    4,
			exprStr:     "col_int < 9223372036854775808",
			accessConds: "[lt(test.t.col_int, 9223372036854775808)]",
			filterConds: "[]",
			resultStr:   "[[-inf,+inf]]",
		},
		{
			indexPos:    5,
			exprStr:     "col_float > 1000000000000000000000000000000000000000",
			accessConds: "[gt(test.t.col_float, 1e+39)]",
			filterConds: "[]",
			resultStr:   "[]",
		},
		{
			indexPos:    5,
			exprStr:     "col_float < -1000000000000000000000000000000000000000",
			accessConds: "[lt(test.t.col_float, -1e+39)]",
			filterConds: "[]",
			resultStr:   "[]",
		},
	}

	ctx := context.Background()
	for _, tt := range tests {
		t.Run(tt.exprStr, func(t *testing.T) {
			sql := "select * from t where " + tt.exprStr
			sctx := testKit.Session().(sessionctx.Context)
			stmts, err := session.Parse(sctx, sql)
			require.NoError(t, err)
			require.Len(t, stmts, 1)
			ret := &plannercore.PreprocessorReturn{}
			err = plannercore.Preprocess(sctx, stmts[0], plannercore.WithPreprocessorReturn(ret))
			require.NoError(t, err)
			p, _, err := plannercore.BuildLogicalPlan(ctx, sctx, stmts[0], ret.InfoSchema)
			require.NoError(t, err)
			selection := p.(plannercore.LogicalPlan).Children()[0].(*plannercore.LogicalSelection)
			tbl := selection.Children()[0].(*plannercore.DataSource).TableInfo()
			require.NotNil(t, selection)
			conds := make([]expression.Expression, len(selection.Conditions))
			for i, cond := range selection.Conditions {
				conds[i] = expression.PushDownNot(sctx, cond)
			}
			cols, lengths := expression.IndexInfo2PrefixCols(tbl.Columns, selection.Schema().Columns, tbl.Indices[tt.indexPos])
			require.NotNil(t, cols)
			res, err := ranger.DetachCondAndBuildRangeForIndex(sctx, conds, cols, lengths)
			require.NoError(t, err)
			require.Equal(t, tt.accessConds, fmt.Sprintf("%s", res.AccessConds))
			require.Equal(t, tt.filterConds, fmt.Sprintf("%s", res.RemainedConds))
			got := fmt.Sprintf("%v", res.Ranges)
			require.Equal(t, tt.resultStr, got)
		})
	}
}

func TestColumnRange(t *testing.T) {
	dom, store, err := newDomainStoreWithBootstrap(t)
	defer func() {
		dom.Close()
		require.NoError(t, store.Close())
	}()
	require.NoError(t, err)
	testKit := testkit.NewTestKit(t, store)
	testKit.MustExec("use test")
	testKit.MustExec("drop table if exists t")
	testKit.MustExec("create table t(a int, b double, c float(3, 2), d varchar(3), e bigint unsigned)")

	tests := []struct {
		colPos      int
		exprStr     string
		accessConds string
		filterConds string
		resultStr   string
		length      int
	}{
		{
			colPos:      0,
			exprStr:     "(a = 2 or a = 2) and (a = 2 or a = 2)",
			accessConds: "[or(eq(test.t.a, 2), eq(test.t.a, 2)) or(eq(test.t.a, 2), eq(test.t.a, 2))]",
			filterConds: "[]",
			resultStr:   "[[2,2]]",
			length:      types.UnspecifiedLength,
		},
		{
			colPos:      0,
			exprStr:     "(a = 2 or a = 1) and (a = 3 or a = 4)",
			accessConds: "[or(eq(test.t.a, 2), eq(test.t.a, 1)) or(eq(test.t.a, 3), eq(test.t.a, 4))]",
			filterConds: "[]",
			resultStr:   "[]",
			length:      types.UnspecifiedLength,
		},
		{
			colPos:      0,
			exprStr:     "a = 1 and b > 1",
			accessConds: "[eq(test.t.a, 1)]",
			filterConds: "[gt(test.t.b, 1)]",
			resultStr:   "[[1,1]]",
			length:      types.UnspecifiedLength,
		},
		{
			colPos:      1,
			exprStr:     "b > 1",
			accessConds: "[gt(test.t.b, 1)]",
			filterConds: "[]",
			resultStr:   "[(1,+inf]]",
			length:      types.UnspecifiedLength,
		},
		{
			colPos:      0,
			exprStr:     "1 = a",
			accessConds: "[eq(1, test.t.a)]",
			filterConds: "[]",
			resultStr:   "[[1,1]]",
			length:      types.UnspecifiedLength,
		},
		{
			colPos:      0,
			exprStr:     "a != 1",
			accessConds: "[ne(test.t.a, 1)]",
			filterConds: "[]",
			resultStr:   "[[-inf,1) (1,+inf]]",
			length:      types.UnspecifiedLength,
		},
		{
			colPos:      0,
			exprStr:     "1 != a",
			accessConds: "[ne(1, test.t.a)]",
			filterConds: "[]",
			resultStr:   "[[-inf,1) (1,+inf]]",
			length:      types.UnspecifiedLength,
		},
		{
			colPos:      0,
			exprStr:     "a > 1",
			accessConds: "[gt(test.t.a, 1)]",
			filterConds: "[]",
			resultStr:   "[(1,+inf]]",
			length:      types.UnspecifiedLength,
		},
		{
			colPos:      0,
			exprStr:     "1 < a",
			accessConds: "[lt(1, test.t.a)]",
			filterConds: "[]",
			resultStr:   "[(1,+inf]]",
			length:      types.UnspecifiedLength,
		},
		{
			colPos:      0,
			exprStr:     "a >= 1",
			accessConds: "[ge(test.t.a, 1)]",
			filterConds: "[]",
			resultStr:   "[[1,+inf]]",
			length:      types.UnspecifiedLength,
		},
		{
			colPos:      0,
			exprStr:     "1 <= a",
			accessConds: "[le(1, test.t.a)]",
			filterConds: "[]",
			resultStr:   "[[1,+inf]]",
			length:      types.UnspecifiedLength,
		},
		{
			colPos:      0,
			exprStr:     "a < 1",
			accessConds: "[lt(test.t.a, 1)]",
			filterConds: "[]",
			resultStr:   "[[-inf,1)]",
			length:      types.UnspecifiedLength,
		},
		{
			colPos:      0,
			exprStr:     "1 > a",
			accessConds: "[gt(1, test.t.a)]",
			filterConds: "[]",
			resultStr:   "[[-inf,1)]",
			length:      types.UnspecifiedLength,
		},
		{
			colPos:      0,
			exprStr:     "a <= 1",
			accessConds: "[le(test.t.a, 1)]",
			filterConds: "[]",
			resultStr:   "[[-inf,1]]",
			length:      types.UnspecifiedLength,
		},
		{
			colPos:      0,
			exprStr:     "1 >= a",
			accessConds: "[ge(1, test.t.a)]",
			filterConds: "[]",
			resultStr:   "[[-inf,1]]",
			length:      types.UnspecifiedLength,
		},
		{
			colPos:      0,
			exprStr:     "(a)",
			accessConds: "[test.t.a]",
			filterConds: "[]",
			resultStr:   "[[-inf,0) (0,+inf]]",
			length:      types.UnspecifiedLength,
		},
		{
			colPos:      0,
			exprStr:     "a in (1, 3, NULL, 2)",
			accessConds: "[in(test.t.a, 1, 3, <nil>, 2)]",
			filterConds: "[]",
			resultStr:   "[[1,1] [2,2] [3,3]]",
			length:      types.UnspecifiedLength,
		},
		{
			colPos:      0,
			exprStr:     `a IN (8,8,81,45)`,
			accessConds: "[in(test.t.a, 8, 8, 81, 45)]",
			filterConds: "[]",
			resultStr:   `[[8,8] [45,45] [81,81]]`,
			length:      types.UnspecifiedLength,
		},
		{
			colPos:      0,
			exprStr:     "a between 1 and 2",
			accessConds: "[ge(test.t.a, 1) le(test.t.a, 2)]",
			filterConds: "[]",
			resultStr:   "[[1,2]]",
			length:      types.UnspecifiedLength,
		},
		{
			colPos:      0,
			exprStr:     "a not between 1 and 2",
			accessConds: "[or(lt(test.t.a, 1), gt(test.t.a, 2))]",
			filterConds: "[]",
			resultStr:   "[[-inf,1) (2,+inf]]",
			length:      types.UnspecifiedLength,
		},
		// {
		//  `a > null` will be converted to `castAsString(a) > null` which can not be extracted as access condition.
		// 	exprStr:   "a not between null and 0",
		// 	resultStr[(0,+inf]]
		// },
		{
			colPos:      0,
			exprStr:     "a between 2 and 1",
			accessConds: "[ge(test.t.a, 2) le(test.t.a, 1)]",
			filterConds: "[]",
			resultStr:   "[]",
			length:      types.UnspecifiedLength,
		},
		{
			colPos:      0,
			exprStr:     "a not between 2 and 1",
			accessConds: "[or(lt(test.t.a, 2), gt(test.t.a, 1))]",
			filterConds: "[]",
			resultStr:   "[[-inf,+inf]]",
			length:      types.UnspecifiedLength,
		},
		{
			colPos:      0,
			exprStr:     "a IS NULL",
			accessConds: "[isnull(test.t.a)]",
			filterConds: "[]",
			resultStr:   "[[NULL,NULL]]",
			length:      types.UnspecifiedLength,
		},
		{
			colPos:      0,
			exprStr:     "a IS NOT NULL",
			accessConds: "[not(isnull(test.t.a))]",
			filterConds: "[]",
			resultStr:   "[[-inf,+inf]]",
			length:      types.UnspecifiedLength,
		},
		{
			colPos:      0,
			exprStr:     "a IS TRUE",
			accessConds: "[istrue(test.t.a)]",
			filterConds: "[]",
			resultStr:   "[[-inf,0) (0,+inf]]",
			length:      types.UnspecifiedLength,
		},
		{
			colPos:      0,
			exprStr:     "a IS NOT TRUE",
			accessConds: "[not(istrue(test.t.a))]",
			filterConds: "[]",
			resultStr:   "[[NULL,NULL] [0,0]]",
			length:      types.UnspecifiedLength,
		},
		{
			colPos:      0,
			exprStr:     "a IS FALSE",
			accessConds: "[isfalse(test.t.a)]",
			filterConds: "[]",
			resultStr:   "[[0,0]]",
			length:      types.UnspecifiedLength,
		},
		{
			colPos:      0,
			exprStr:     "a IS NOT FALSE",
			accessConds: "[not(isfalse(test.t.a))]",
			filterConds: "[]",
			resultStr:   "[[NULL,0) (0,+inf]]",
			length:      types.UnspecifiedLength,
		},
		{
			colPos:      1,
			exprStr:     `b in (1, '2.1')`,
			accessConds: "[in(test.t.b, 1, 2.1)]",
			filterConds: "[]",
			resultStr:   "[[1,1] [2.1,2.1]]",
			length:      types.UnspecifiedLength,
		},
		{
			colPos:      0,
			exprStr:     `a > 9223372036854775807`,
			accessConds: "[gt(test.t.a, 9223372036854775807)]",
			filterConds: "[]",
			resultStr:   "[(9223372036854775807,+inf]]",
			length:      types.UnspecifiedLength,
		},
		{
			colPos:      2,
			exprStr:     `c > 111.11111111`,
			accessConds: "[gt(test.t.c, 111.11111111)]",
			filterConds: "[]",
			resultStr:   "[(111.111115,+inf]]",
			length:      types.UnspecifiedLength,
		},
		{
			colPos:      3,
			exprStr:     `d > 'aaaaaaaaaaaaaa'`,
			accessConds: "[gt(test.t.d, aaaaaaaaaaaaaa)]",
			filterConds: "[]",
			resultStr:   "[(\"aaaaaaaaaaaaaa\",+inf]]",
			length:      types.UnspecifiedLength,
		},
		{
			colPos:      4,
			exprStr:     `e > 18446744073709500000`,
			accessConds: "[gt(test.t.e, 18446744073709500000)]",
			filterConds: "[]",
			resultStr:   "[(18446744073709500000,+inf]]",
			length:      types.UnspecifiedLength,
		},
		{
			colPos:      4,
			exprStr:     `e > -2147483648`,
			accessConds: "[gt(test.t.e, -2147483648)]",
			filterConds: "[]",
			resultStr:   "[[0,+inf]]",
			length:      types.UnspecifiedLength,
		},
		{
			colPos:      3,
			exprStr:     "d = 'aab' or d = 'aac'",
			accessConds: "[or(eq(test.t.d, aab), eq(test.t.d, aac))]",
			filterConds: "[]",
			resultStr:   "[[\"a\",\"a\"]]",
			length:      1,
		},
		// This test case cannot be simplified to [1, 3] otherwise the index join will executes wrongly.
		{
			colPos:      0,
			exprStr:     "a in (1, 2, 3)",
			accessConds: "[in(test.t.a, 1, 2, 3)]",
			filterConds: "",
			resultStr:   "[[1,1] [2,2] [3,3]]",
			length:      types.UnspecifiedLength,
		},
		// test cases for nulleq
		{
			colPos:      0,
			exprStr:     "a <=> 1",
			accessConds: "[nulleq(test.t.a, 1)]",
			filterConds: "",
			resultStr:   "[[1,1]]",
			length:      types.UnspecifiedLength,
		},
		{
			colPos:      0,
			exprStr:     "a <=> null",
			accessConds: "[nulleq(test.t.a, <nil>)]",
			filterConds: "",
			resultStr:   "[[NULL,NULL]]",
			length:      types.UnspecifiedLength,
		},
	}

	ctx := context.Background()
	for _, tt := range tests {
		t.Run(tt.exprStr, func(t *testing.T) {
			sql := "select * from t where " + tt.exprStr
			sctx := testKit.Session().(sessionctx.Context)
			stmts, err := session.Parse(sctx, sql)
			require.NoError(t, err)
			require.Len(t, stmts, 1)
			ret := &plannercore.PreprocessorReturn{}
			err = plannercore.Preprocess(sctx, stmts[0], plannercore.WithPreprocessorReturn(ret))
			require.NoError(t, err)
			p, _, err := plannercore.BuildLogicalPlan(ctx, sctx, stmts[0], ret.InfoSchema)
			require.NoError(t, err)
			sel := p.(plannercore.LogicalPlan).Children()[0].(*plannercore.LogicalSelection)
			ds, ok := sel.Children()[0].(*plannercore.DataSource)
			require.True(t, ok)
			conds := make([]expression.Expression, len(sel.Conditions))
			for i, cond := range sel.Conditions {
				conds[i] = expression.PushDownNot(sctx, cond)
			}
			col := expression.ColInfo2Col(sel.Schema().Columns, ds.TableInfo().Columns[tt.colPos])
			require.NotNil(t, col)
			conds = ranger.ExtractAccessConditionsForColumn(conds, col)
			require.Equal(t, tt.accessConds, fmt.Sprintf("%s", conds))
			result, err := ranger.BuildColumnRange(conds, new(stmtctx.StatementContext), col.RetType, tt.length)
			require.NoError(t, err)
			got := fmt.Sprintf("%v", result)
			require.Equal(t, tt.resultStr, got)
		})
	}
}

func TestIndexRangeEliminatedProjection(t *testing.T) {
	t.Parallel()
	dom, store, err := newDomainStoreWithBootstrap(t)
	defer func() {
		dom.Close()
		require.NoError(t, store.Close())
	}()
	require.NoError(t, err)
	testKit := testkit.NewTestKit(t, store)
	testKit.MustExec("use test")
	testKit.MustExec("drop table if exists t")
	testKit.Session().GetSessionVars().EnableClusteredIndex = variable.ClusteredIndexDefModeIntOnly
	testKit.MustExec("create table t(a int not null, b int not null, primary key(a,b))")
	testKit.MustExec("insert into t values(1,2)")
	testKit.MustExec("analyze table t")
	testKit.MustQuery("explain format = 'brief' select * from (select * from t union all select ifnull(a,b), b from t) sub where a > 0").Check(testkit.Rows(
		"Union 2.00 root  ",
		"├─IndexReader 1.00 root  index:IndexRangeScan",
		"│ └─IndexRangeScan 1.00 cop[tikv] table:t, index:PRIMARY(a, b) range:(0,+inf], keep order:false",
		"└─IndexReader 1.00 root  index:IndexRangeScan",
		"  └─IndexRangeScan 1.00 cop[tikv] table:t, index:PRIMARY(a, b) range:(0,+inf], keep order:false",
	))
	testKit.MustQuery("select * from (select * from t union all select ifnull(a,b), b from t) sub where a > 0").Check(testkit.Rows(
		"1 2",
		"1 2",
	))
}

<<<<<<< HEAD
func (s *testRangerSuite) TestIssue26638(c *C) {
	defer testleak.AfterTest(c)()
	dom, store, err := newDomainStoreWithBootstrap(c)
	defer func() {
		dom.Close()
		store.Close()
	}()
	c.Assert(err, IsNil)
	testKit := testkit.NewTestKit(c, store)
	testKit.MustExec("use test")
	testKit.MustExec("drop table if exists t")
	testKit.MustExec("create table t(a float, unique index uidx(a));")
	testKit.MustExec("insert into t values(9.46347e37);")
	testKit.MustExec("analyze table t")
	testKit.MustQuery("explain format = 'brief' select * from t where a in (-1.56018e38, -1.96716e38, 9.46347e37);").Check(testkit.Rows(
		"Batch_Point_Get 1.00 root table:t, index:uidx(a) keep order:false, desc:false",
	))
	testKit.MustQuery("select * from t where a in (-1.56018e38, -1.96716e38, 9.46347e37);").Check(testkit.Rows(
		"94634700000000000000000000000000000000",
	))
	testKit.MustExec("prepare stmt from 'select * from t where a in (?, ?, ?);';")
	testKit.MustExec("set @a=-1.56018e38, @b=-1.96716e38, @c=9.46347e37;")
	testKit.MustQuery("execute stmt using @a, @b, @c;").Check(testkit.Rows(
		"94634700000000000000000000000000000000",
	))
}

func (s *testRangerSuite) TestCompIndexInExprCorrCol(c *C) {
	defer testleak.AfterTest(c)()
	dom, store, err := newDomainStoreWithBootstrap(c)
=======
func TestCompIndexInExprCorrCol(t *testing.T) {
	dom, store, err := newDomainStoreWithBootstrap(t)
>>>>>>> f36f78fa
	defer func() {
		dom.Close()
		require.NoError(t, store.Close())
	}()
	require.NoError(t, err)
	testKit := testkit.NewTestKit(t, store)
	testKit.MustExec("use test")
	testKit.MustExec("drop table if exists t")
	testKit.MustExec("create table t(a int primary key, b int, c int, d int, e int, index idx(b,c,d))")
	testKit.MustExec("insert into t values(1,1,1,1,2),(2,1,2,1,0)")
	testKit.MustExec("analyze table t")

	var input []string
	var output []struct {
		SQL    string
		Result []string
	}
	rangerSuiteData.GetTestCases(t, &input, &output)
	for i, tt := range input {
		testdata.OnRecord(func() {
			output[i].SQL = tt
			output[i].Result = testdata.ConvertRowsToStrings(testKit.MustQuery(tt).Rows())
		})
		testKit.MustQuery(tt).Check(testkit.Rows(output[i].Result...))
	}
}

func TestIndexStringIsTrueRange(t *testing.T) {
	t.Parallel()
	dom, store, err := newDomainStoreWithBootstrap(t)
	defer func() {
		dom.Close()
		require.NoError(t, store.Close())
	}()
	require.NoError(t, err)
	testKit := testkit.NewTestKit(t, store)
	testKit.MustExec("use test")
	testKit.MustExec("drop table if exists t0")
	testKit.MustExec("CREATE TABLE t0(c0 TEXT(10));")
	testKit.MustExec("INSERT INTO t0(c0) VALUES (1);")
	testKit.MustExec("CREATE INDEX i0 ON t0(c0(255));")
	testKit.MustExec("analyze table t0;")

	var input []string
	var output []struct {
		SQL    string
		Result []string
	}
	rangerSuiteData.GetTestCases(t, &input, &output)
	for i, tt := range input {
		testdata.OnRecord(func() {
			output[i].SQL = tt
			output[i].Result = testdata.ConvertRowsToStrings(testKit.MustQuery(tt).Rows())
		})
		testKit.MustQuery(tt).Check(testkit.Rows(output[i].Result...))
	}
}

func TestCompIndexDNFMatch(t *testing.T) {
	t.Parallel()
	dom, store, err := newDomainStoreWithBootstrap(t)
	defer func() {
		dom.Close()
		require.NoError(t, store.Close())
	}()
	require.NoError(t, err)
	testKit := testkit.NewTestKit(t, store)
	testKit.MustExec("use test")
	testKit.MustExec("drop table if exists t")
	testKit.MustExec("create table t(a int, b int, c int, key(a,b,c));")
	testKit.MustExec("insert into t values(1,2,2)")

	var input []string
	var output []struct {
		SQL    string
		Plan   []string
		Result []string
	}
	rangerSuiteData.GetTestCases(t, &input, &output)
	for i, tt := range input {
		testdata.OnRecord(func() {
			output[i].SQL = tt
			output[i].Plan = testdata.ConvertRowsToStrings(testKit.MustQuery("explain " + tt).Rows())
			output[i].Result = testdata.ConvertRowsToStrings(testKit.MustQuery(tt).Rows())
		})
		testKit.MustQuery("explain " + tt).Check(testkit.Rows(output[i].Plan...))
		testKit.MustQuery(tt).Check(testkit.Rows(output[i].Result...))
	}
}

func TestCompIndexMultiColDNF1(t *testing.T) {
	t.Parallel()
	dom, store, err := newDomainStoreWithBootstrap(t)
	defer func() {
		dom.Close()
		require.NoError(t, store.Close())
	}()
	require.NoError(t, err)
	testKit := testkit.NewTestKit(t, store)
	testKit.MustExec("use test")
	testKit.Session().GetSessionVars().EnableClusteredIndex = variable.ClusteredIndexDefModeOn
	testKit.MustExec("drop table if exists t")
	testKit.MustExec("create table t(a int, b int, c int, primary key(a,b));")
	testKit.MustExec("insert into t values(1,1,1),(2,2,3)")
	testKit.MustExec("analyze table t")

	var input []string
	var output []struct {
		SQL    string
		Plan   []string
		Result []string
	}
	rangerSuiteData.GetTestCases(t, &input, &output)
	for i, tt := range input {
		testdata.OnRecord(func() {
			output[i].SQL = tt
			output[i].Plan = testdata.ConvertRowsToStrings(testKit.MustQuery("explain " + tt).Rows())
			output[i].Result = testdata.ConvertRowsToStrings(testKit.MustQuery(tt).Rows())
		})
		testKit.MustQuery("explain " + tt).Check(testkit.Rows(output[i].Plan...))
		testKit.MustQuery(tt).Check(testkit.Rows(output[i].Result...))
	}
}

func TestCompIndexMultiColDNF2(t *testing.T) {
	t.Parallel()
	dom, store, err := newDomainStoreWithBootstrap(t)
	defer func() {
		dom.Close()
		require.NoError(t, store.Close())
	}()
	require.NoError(t, err)
	testKit := testkit.NewTestKit(t, store)
	testKit.MustExec("use test")
	testKit.Session().GetSessionVars().EnableClusteredIndex = variable.ClusteredIndexDefModeOn
	testKit.MustExec("drop table if exists t")
	testKit.MustExec("create table t(a int, b int, c int, primary key(a,b,c));")
	testKit.MustExec("insert into t values(1,1,1),(2,2,3)")
	testKit.MustExec("analyze table t")

	var input []string
	var output []struct {
		SQL    string
		Plan   []string
		Result []string
	}
	rangerSuiteData.GetTestCases(t, &input, &output)
	for i, tt := range input {
		testdata.OnRecord(func() {
			output[i].SQL = tt
			output[i].Plan = testdata.ConvertRowsToStrings(testKit.MustQuery("explain " + tt).Rows())
			output[i].Result = testdata.ConvertRowsToStrings(testKit.MustQuery(tt).Rows())
		})
		testKit.MustQuery("explain " + tt).Check(testkit.Rows(output[i].Plan...))
		testKit.MustQuery(tt).Check(testkit.Rows(output[i].Result...))
	}
}

func TestPrefixIndexMultiColDNF(t *testing.T) {
	t.Parallel()
	dom, store, err := newDomainStoreWithBootstrap(t)
	defer func() {
		dom.Close()
		require.NoError(t, store.Close())
	}()
	require.NoError(t, err)
	testKit := testkit.NewTestKit(t, store)
	testKit.MustExec("use test;")
	testKit.MustExec("drop table if exists t2;")
	testKit.MustExec("create table t2 (id int unsigned not null auto_increment primary key, t text, index(t(3)));")
	testKit.MustExec("insert into t2 (t) values ('aaaa'),('a');")

	var input []string
	var output []struct {
		SQL    string
		Plan   []string
		Result []string
	}
	rangerSuiteData.GetTestCases(t, &input, &output)
	inputLen := len(input)
	for i, tt := range input {
		testdata.OnRecord(func() {
			output[i].SQL = tt
			output[i].Plan = testdata.ConvertRowsToStrings(testKit.MustQuery("explain " + tt).Rows())
			output[i].Result = testdata.ConvertRowsToStrings(testKit.MustQuery(tt).Rows())
		})
		testKit.MustQuery("explain " + tt).Check(testkit.Rows(output[i].Plan...))
		testKit.MustQuery(tt).Check(testkit.Rows(output[i].Result...))
		if i+1 == inputLen/2 {
			testKit.MustExec("analyze table t2;")
		}
	}
}

func TestIndexRangeForBit(t *testing.T) {
	t.Parallel()
	dom, store, err := newDomainStoreWithBootstrap(t)
	defer func() {
		dom.Close()
		require.NoError(t, store.Close())
	}()
	require.NoError(t, err)
	testKit := testkit.NewTestKit(t, store)
	testKit.MustExec("use test;")
	testKit.MustExec("set @@tidb_partition_prune_mode = 'static';")
	testKit.MustExec("set @@tidb_executor_concurrency = 1;")
	testKit.MustExec("drop table if exists t;")
	testKit.MustExec("CREATE TABLE `t` (" +
		"a bit(1) DEFAULT NULL," +
		"b int(11) DEFAULT NULL" +
		") PARTITION BY HASH(a)" +
		"PARTITIONS 3;")
	testKit.MustExec("insert ignore into t values(-1, -1), (0, 0), (1, 1), (3, 3);")
	testKit.MustExec("analyze table t;")

	var input []string
	var output []struct {
		SQL    string
		Plan   []string
		Result []string
	}
	rangerSuiteData.GetTestCases(t, &input, &output)
	for i, tt := range input {
		testdata.OnRecord(func() {
			output[i].SQL = tt
			output[i].Plan = testdata.ConvertRowsToStrings(testKit.MustQuery("explain " + tt).Rows())
			output[i].Result = testdata.ConvertRowsToStrings(testKit.MustQuery(tt).Rows())
		})
		testKit.MustQuery("explain " + tt).Check(testkit.Rows(output[i].Plan...))
		testKit.MustQuery(tt).Check(testkit.Rows(output[i].Result...))
	}
}

func TestIndexRangeForYear(t *testing.T) {
	t.Parallel()
	dom, store, err := newDomainStoreWithBootstrap(t)
	defer func() {
		dom.Close()
		require.NoError(t, store.Close())
	}()
	require.NoError(t, err)
	testKit := testkit.NewTestKit(t, store)

	// for issue #20101: overflow when converting integer to year
	testKit.MustExec("use test")
	testKit.MustExec("DROP TABLE IF EXISTS `table_30_utf8_undef`")
	testKit.MustExec("CREATE TABLE `table_30_utf8_undef` (\n  `pk` int(11) NOT NULL\n) ENGINE=InnoDB DEFAULT CHARSET=utf8 COLLATE=utf8_bin")
	testKit.MustExec("INSERT INTO `table_30_utf8_undef` VALUES (29)")

	testKit.MustExec("DROP TABLE IF EXISTS `table_40_utf8_4`")
	testKit.MustExec("CREATE TABLE `table_40_utf8_4`(\n  `pk` int(11) NOT NULL,\n  `col_int_key_unsigned` int(10) unsigned DEFAULT NULL,\n  `col_year_key_signed` year(4) DEFAULT NULL,\n" +
		"PRIMARY KEY (`pk`),\n  KEY `col_int_key_unsigned` (`col_int_key_unsigned`),\n  KEY `col_year_key_signed` (`col_year_key_signed`)\n) ENGINE=InnoDB DEFAULT CHARSET=utf8 COLLATE=utf8_bin")

	testKit.MustExec("INSERT INTO `table_40_utf8_4` VALUES (36, 10 ,1)")

	testKit.MustQuery("SELECT sum(tmp.val) AS val FROM (" +
		"SELECT count(1) AS val FROM table_40_utf8_4 JOIN table_30_utf8_undef\n" +
		"WHERE table_40_utf8_4.col_year_key_signed!=table_40_utf8_4.col_int_key_unsigned\n" +
		"AND table_40_utf8_4.col_int_key_unsigned=\"15698\") AS tmp").
		Check(testkit.Rows("0"))

	// test index range
	testKit.MustExec("DROP TABLE IF EXISTS t")
	testKit.MustExec("CREATE TABLE t (a year(4), key(a))")
	testKit.MustExec("INSERT INTO t VALUES (1), (70), (99), (0), ('0'), (NULL)")
	testKit.MustQuery("SELECT * FROM t WHERE a < 15698").Check(testkit.Rows("0", "1970", "1999", "2000", "2001"))
	testKit.MustQuery("SELECT * FROM t WHERE a <= 0").Check(testkit.Rows("0"))
	testKit.MustQuery("SELECT * FROM t WHERE a <= 1").Check(testkit.Rows("0", "1970", "1999", "2000", "2001"))
	testKit.MustQuery("SELECT * FROM t WHERE a < 2000").Check(testkit.Rows("0", "1970", "1999"))
	testKit.MustQuery("SELECT * FROM t WHERE a > -1").Check(testkit.Rows("0", "1970", "1999", "2000", "2001"))
	testKit.MustQuery("SELECT * FROM t WHERE a <=> NULL").Check(testkit.Rows("<nil>"))

	tests := []struct {
		indexPos    int
		exprStr     string
		accessConds string
		filterConds string
		resultStr   string
	}{
		{
			indexPos:    0,
			exprStr:     `a not in (0, 1, 2)`,
			accessConds: "[not(in(test.t.a, 0, 1, 2))]",
			filterConds: "[]",
			resultStr:   `[(NULL,0) (0,2001) (2002,+inf]]`,
		},
		{
			indexPos:    0,
			exprStr:     `a not in (-1, 1, 2)`,
			accessConds: "[not(in(test.t.a, -1, 1, 2))]",
			filterConds: "[]",
			resultStr:   `[(NULL,2001) (2002,+inf]]`,
		},
		{
			indexPos:    0,
			exprStr:     `a not in (1, 2, 70)`,
			accessConds: "[not(in(test.t.a, 1, 2, 70))]", // this is in accordance with MySQL, MySQL won't interpret 70 here as 1970
			filterConds: "[]",
			resultStr:   `[(NULL,1970) (1970,2001) (2002,+inf]]`,
		},
		{
			indexPos:    0,
			exprStr:     `a = 1 or a = 2 or a = 70`,
			accessConds: "[or(eq(test.t.a, 2001), or(eq(test.t.a, 2002), eq(test.t.a, 1970)))]", // this is in accordance with MySQL, MySQL won't interpret 70 here as 1970
			filterConds: "[]",
			resultStr:   `[[1970,1970] [2001,2002]]`,
		},
		{
			indexPos:    0,
			exprStr:     `a not in (99)`,
			accessConds: "[ne(test.t.a, 1999)]", // this is in accordance with MySQL
			filterConds: "[]",
			resultStr:   `[[-inf,1999) (1999,+inf]]`,
		},
		{
			indexPos:    0,
			exprStr:     `a not in (1, 2, 15698)`,
			accessConds: "[not(in(test.t.a, 1, 2, 15698))]",
			filterConds: "[]",
			resultStr:   `[(NULL,2001) (2002,+inf]]`,
		},
		{
			indexPos:    0,
			exprStr:     `a >= -1000`,
			accessConds: "[ge(test.t.a, -1000)]",
			filterConds: "[]",
			resultStr:   `[[0,+inf]]`,
		},
		{
			indexPos:    0,
			exprStr:     `a > -1000`,
			accessConds: "[gt(test.t.a, -1000)]",
			filterConds: "[]",
			resultStr:   `[[0,+inf]]`,
		},
		{
			indexPos:    0,
			exprStr:     `a != 1`,
			accessConds: "[ne(test.t.a, 2001)]",
			filterConds: "[]",
			resultStr:   `[[-inf,2001) (2001,+inf]]`,
		},
		{
			indexPos:    0,
			exprStr:     `a != 2156`,
			accessConds: "[ne(test.t.a, 2156)]",
			filterConds: "[]",
			resultStr:   `[[-inf,+inf]]`,
		},
		{
			exprStr:     "a < 99 or a > 01",
			accessConds: "[or(lt(test.t.a, 1999), gt(test.t.a, 2001))]",
			filterConds: "[]",
			resultStr:   "[[-inf,1999) (2001,+inf]]",
		},
		{
			exprStr:     "a >= 70 and a <= 69",
			accessConds: "[ge(test.t.a, 1970) le(test.t.a, 2069)]",
			filterConds: "[]",
			resultStr:   "[[1970,2069]]",
		},
	}

	ctx := context.Background()
	for _, tt := range tests {
		t.Run(tt.exprStr, func(t *testing.T) {
			sql := "select * from t where " + tt.exprStr
			sctx := testKit.Session().(sessionctx.Context)
			stmts, err := session.Parse(sctx, sql)
			require.NoError(t, err)
			require.Len(t, stmts, 1)
			ret := &plannercore.PreprocessorReturn{}
			err = plannercore.Preprocess(sctx, stmts[0], plannercore.WithPreprocessorReturn(ret))
			require.NoError(t, err)
			p, _, err := plannercore.BuildLogicalPlan(ctx, sctx, stmts[0], ret.InfoSchema)
			require.NoError(t, err)
			selection := p.(plannercore.LogicalPlan).Children()[0].(*plannercore.LogicalSelection)
			tbl := selection.Children()[0].(*plannercore.DataSource).TableInfo()
			require.NotNil(t, selection)
			conds := make([]expression.Expression, len(selection.Conditions))
			for i, cond := range selection.Conditions {
				conds[i] = expression.PushDownNot(sctx, cond)
			}
			cols, lengths := expression.IndexInfo2PrefixCols(tbl.Columns, selection.Schema().Columns, tbl.Indices[tt.indexPos])
			require.NotNil(t, cols)
			res, err := ranger.DetachCondAndBuildRangeForIndex(sctx, conds, cols, lengths)
			require.NoError(t, err)
			require.Equal(t, tt.accessConds, fmt.Sprintf("%s", res.AccessConds))
			require.Equal(t, tt.filterConds, fmt.Sprintf("%s", res.RemainedConds))
			got := fmt.Sprintf("%v", res.Ranges)
			require.Equal(t, tt.resultStr, got)
		})
	}
}

// For https://github.com/pingcap/tidb/issues/22032
func TestPrefixIndexRangeScan(t *testing.T) {
	t.Parallel()
	dom, store, err := newDomainStoreWithBootstrap(t)
	defer func() {
		dom.Close()
		require.NoError(t, store.Close())
	}()
	require.NoError(t, err)
	testKit := testkit.NewTestKit(t, store)

	testKit.MustExec("use test")
	testKit.MustExec("drop table if exists t")
	testKit.MustExec("create table t (a varchar(50), b varchar(50), index idx_a(a(2)), index idx_ab(a(2), b(2)))")
	testKit.MustExec("insert into t values ('aa', 'bb'), ('aaa', 'bbb')")
	testKit.MustQuery("select * from t use index (idx_a) where a > 'aa'").Check(testkit.Rows("aaa bbb"))
	testKit.MustQuery("select * from t use index (idx_ab) where a = 'aaa' and b > 'bb' and b < 'cc'").Check(testkit.Rows("aaa bbb"))

	tests := []struct {
		indexPos    int
		exprStr     string
		accessConds string
		filterConds string
		resultStr   string
	}{
		{
			indexPos:    0,
			exprStr:     "a > 'aa'",
			accessConds: "[gt(test.t.a, aa)]",
			filterConds: "[gt(test.t.a, aa)]",
			resultStr:   "[[\"aa\",+inf]]",
		},
		{
			indexPos:    1,
			exprStr:     "a = 'aaa' and b > 'bb' and b < 'cc'",
			accessConds: "[eq(test.t.a, aaa) gt(test.t.b, bb) lt(test.t.b, cc)]",
			filterConds: "[eq(test.t.a, aaa) gt(test.t.b, bb) lt(test.t.b, cc)]",
			resultStr:   "[[\"aa\" \"bb\",\"aa\" \"cc\")]",
		},
	}

	ctx := context.Background()
	for _, tt := range tests {
		t.Run(tt.exprStr, func(t *testing.T) {
			sql := "select * from t where " + tt.exprStr
			sctx := testKit.Session().(sessionctx.Context)
			stmts, err := session.Parse(sctx, sql)
			require.NoError(t, err)
			require.Len(t, stmts, 1)
			ret := &plannercore.PreprocessorReturn{}
			err = plannercore.Preprocess(sctx, stmts[0], plannercore.WithPreprocessorReturn(ret))
			require.NoError(t, err)
			p, _, err := plannercore.BuildLogicalPlan(ctx, sctx, stmts[0], ret.InfoSchema)
			require.NoError(t, err)
			selection := p.(plannercore.LogicalPlan).Children()[0].(*plannercore.LogicalSelection)
			tbl := selection.Children()[0].(*plannercore.DataSource).TableInfo()
			require.NotNil(t, selection)
			conds := make([]expression.Expression, len(selection.Conditions))
			for i, cond := range selection.Conditions {
				conds[i] = expression.PushDownNot(sctx, cond)
			}
			cols, lengths := expression.IndexInfo2PrefixCols(tbl.Columns, selection.Schema().Columns, tbl.Indices[tt.indexPos])
			require.NotNil(t, cols)
			res, err := ranger.DetachCondAndBuildRangeForIndex(sctx, conds, cols, lengths)
			require.NoError(t, err)
			require.Equal(t, tt.accessConds, fmt.Sprintf("%s", res.AccessConds))
			require.Equal(t, tt.filterConds, fmt.Sprintf("%s", res.RemainedConds))
			got := fmt.Sprintf("%v", res.Ranges)
			require.Equal(t, tt.resultStr, got)
		})
	}
}

func TestIndexRangeForDecimal(t *testing.T) {
	t.Parallel()
	dom, store, err := newDomainStoreWithBootstrap(t)
	defer func() {
		dom.Close()
		require.NoError(t, store.Close())
	}()
	require.NoError(t, err)
	testKit := testkit.NewTestKit(t, store)
	testKit.MustExec("use test;")
	testKit.MustExec("drop table if exists t1, t2;")
	testKit.MustExec("create table t1(a decimal unsigned, key(a));")
	testKit.MustExec("insert into t1 values(0),(null);")
	testKit.MustExec("create table t2(a int, b decimal unsigned, key idx(a,b));")
	testKit.MustExec("insert into t2 values(1,0),(1,null);")

	var input []string
	var output []struct {
		SQL    string
		Plan   []string
		Result []string
	}
	rangerSuiteData.GetTestCases(t, &input, &output)
	for i, tt := range input {
		testdata.OnRecord(func() {
			output[i].SQL = tt
			output[i].Plan = testdata.ConvertRowsToStrings(testKit.MustQuery("explain format = 'brief' " + tt).Rows())
			output[i].Result = testdata.ConvertRowsToStrings(testKit.MustQuery(tt).Rows())
		})
		testKit.MustQuery("explain format = 'brief' " + tt).Check(testkit.Rows(output[i].Plan...))
		testKit.MustQuery(tt).Check(testkit.Rows(output[i].Result...))
	}
}

func TestPrefixIndexAppendPointRanges(t *testing.T) {
	t.Parallel()
	dom, store, err := newDomainStoreWithBootstrap(t)
	defer func() {
		dom.Close()
		require.NoError(t, store.Close())
	}()
	require.NoError(t, err)
	testKit := testkit.NewTestKit(t, store)
	testKit.MustExec("USE test")
	testKit.MustExec("DROP TABLE IF EXISTS IDT_20755")
	testKit.MustExec("CREATE TABLE `IDT_20755` (\n" +
		"  `COL1` varchar(20) DEFAULT NULL,\n" +
		"  `COL2` tinyint(16) DEFAULT NULL,\n" +
		"  `COL3` timestamp NULL DEFAULT NULL,\n" +
		"  KEY `u_m_col` (`COL1`(10),`COL2`,`COL3`)\n" +
		") ENGINE=InnoDB DEFAULT CHARSET=utf8mb4 COLLATE=utf8mb4_bin")
	testKit.MustExec("INSERT INTO IDT_20755 VALUES(\"牾窓螎刳闌蜹瑦詬鍖湪槢壿玟瞏膍敗特森撇縆\", 73, \"2010-06-03 07:29:05\")")
	testKit.MustExec("INSERT INTO IDT_20755 VALUES(\"xxxxxxxxxxxxxxx\", 73, \"2010-06-03 07:29:05\")")

	var input []string
	var output []struct {
		SQL    string
		Plan   []string
		Result []string
	}
	rangerSuiteData.GetTestCases(t, &input, &output)
	for i, tt := range input {
		testdata.OnRecord(func() {
			output[i].SQL = tt
			output[i].Plan = testdata.ConvertRowsToStrings(testKit.MustQuery("explain format = 'brief' " + tt).Rows())
			output[i].Result = testdata.ConvertRowsToStrings(testKit.MustQuery(tt).Rows())
		})
		testKit.MustQuery("explain format = 'brief' " + tt).Check(testkit.Rows(output[i].Plan...))
		testKit.MustQuery(tt).Check(testkit.Rows(output[i].Result...))
	}
}<|MERGE_RESOLUTION|>--- conflicted
+++ resolved
@@ -1116,7 +1116,7 @@
 			exprStr:     `c > 111.11111111`,
 			accessConds: "[gt(test.t.c, 111.11111111)]",
 			filterConds: "[]",
-			resultStr:   "[(111.111115,+inf]]",
+			resultStr:   "[[111.111115,+inf]]",
 			length:      types.UnspecifiedLength,
 		},
 		{
@@ -1239,41 +1239,8 @@
 	))
 }
 
-<<<<<<< HEAD
-func (s *testRangerSuite) TestIssue26638(c *C) {
-	defer testleak.AfterTest(c)()
-	dom, store, err := newDomainStoreWithBootstrap(c)
-	defer func() {
-		dom.Close()
-		store.Close()
-	}()
-	c.Assert(err, IsNil)
-	testKit := testkit.NewTestKit(c, store)
-	testKit.MustExec("use test")
-	testKit.MustExec("drop table if exists t")
-	testKit.MustExec("create table t(a float, unique index uidx(a));")
-	testKit.MustExec("insert into t values(9.46347e37);")
-	testKit.MustExec("analyze table t")
-	testKit.MustQuery("explain format = 'brief' select * from t where a in (-1.56018e38, -1.96716e38, 9.46347e37);").Check(testkit.Rows(
-		"Batch_Point_Get 1.00 root table:t, index:uidx(a) keep order:false, desc:false",
-	))
-	testKit.MustQuery("select * from t where a in (-1.56018e38, -1.96716e38, 9.46347e37);").Check(testkit.Rows(
-		"94634700000000000000000000000000000000",
-	))
-	testKit.MustExec("prepare stmt from 'select * from t where a in (?, ?, ?);';")
-	testKit.MustExec("set @a=-1.56018e38, @b=-1.96716e38, @c=9.46347e37;")
-	testKit.MustQuery("execute stmt using @a, @b, @c;").Check(testkit.Rows(
-		"94634700000000000000000000000000000000",
-	))
-}
-
-func (s *testRangerSuite) TestCompIndexInExprCorrCol(c *C) {
-	defer testleak.AfterTest(c)()
-	dom, store, err := newDomainStoreWithBootstrap(c)
-=======
 func TestCompIndexInExprCorrCol(t *testing.T) {
 	dom, store, err := newDomainStoreWithBootstrap(t)
->>>>>>> f36f78fa
 	defer func() {
 		dom.Close()
 		require.NoError(t, store.Close())
