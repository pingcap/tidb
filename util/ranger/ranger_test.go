// Copyright 2017 PingCAP, Inc.
//
// Licensed under the Apache License, Version 2.0 (the "License");
// you may not use this file except in compliance with the License.
// You may obtain a copy of the License at
//
//     http://www.apache.org/licenses/LICENSE-2.0
//
// Unless required by applicable law or agreed to in writing, software
// distributed under the License is distributed on an "AS IS" BASIS,
// WITHOUT WARRANTIES OR CONDITIONS OF ANY KIND, either express or implied.
// See the License for the specific language governing permissions and
// limitations under the License.

package ranger_test

import (
	"context"
	"fmt"
	"testing"

	"github.com/pingcap/tidb/config"
	"github.com/pingcap/tidb/expression"
	"github.com/pingcap/tidb/parser/ast"
	"github.com/pingcap/tidb/parser/model"
	"github.com/pingcap/tidb/parser/mysql"
	plannercore "github.com/pingcap/tidb/planner/core"
	"github.com/pingcap/tidb/session"
	"github.com/pingcap/tidb/sessionctx"
	"github.com/pingcap/tidb/sessionctx/variable"
	"github.com/pingcap/tidb/testkit"
	"github.com/pingcap/tidb/testkit/testdata"
	"github.com/pingcap/tidb/types"
	"github.com/pingcap/tidb/util/collate"
	"github.com/pingcap/tidb/util/ranger"
	"github.com/stretchr/testify/require"
)

func TestTableRange(t *testing.T) {
	store := testkit.CreateMockStore(t)

	testKit := testkit.NewTestKit(t, store)
	testKit.MustExec("use test")
	testKit.MustExec("drop table if exists t")
	testKit.MustExec("create table t(a int, b int, c int unsigned)")

	tests := []struct {
		exprStr     string
		accessConds string
		filterConds string
		resultStr   string
	}{
		{
			exprStr:     "a = 1",
			accessConds: "[eq(test.t.a, 1)]",
			filterConds: "[]",
			resultStr:   "[[1,1]]",
		},
		{
			exprStr:     "1 = a",
			accessConds: "[eq(1, test.t.a)]",
			filterConds: "[]",
			resultStr:   "[[1,1]]",
		},
		{
			exprStr:     "a != 1",
			accessConds: "[ne(test.t.a, 1)]",
			filterConds: "[]",
			resultStr:   "[[-inf,1) (1,+inf]]",
		},
		{
			exprStr:     "1 != a",
			accessConds: "[ne(1, test.t.a)]",
			filterConds: "[]",
			resultStr:   "[[-inf,1) (1,+inf]]",
		},
		{
			exprStr:     "a > 1",
			accessConds: "[gt(test.t.a, 1)]",
			filterConds: "[]",
			resultStr:   "[(1,+inf]]",
		},
		{
			exprStr:     "1 < a",
			accessConds: "[lt(1, test.t.a)]",
			filterConds: "[]",
			resultStr:   "[(1,+inf]]",
		},
		{
			exprStr:     "a >= 1",
			accessConds: "[ge(test.t.a, 1)]",
			filterConds: "[]",
			resultStr:   "[[1,+inf]]",
		},
		{
			exprStr:     "1 <= a",
			accessConds: "[le(1, test.t.a)]",
			filterConds: "[]",
			resultStr:   "[[1,+inf]]",
		},
		{
			exprStr:     "a < 1",
			accessConds: "[lt(test.t.a, 1)]",
			filterConds: "[]",
			resultStr:   "[[-inf,1)]",
		},
		{
			exprStr:     "1 > a",
			accessConds: "[gt(1, test.t.a)]",
			filterConds: "[]",
			resultStr:   "[[-inf,1)]",
		},
		{
			exprStr:     "a <= 1",
			accessConds: "[le(test.t.a, 1)]",
			filterConds: "[]",
			resultStr:   "[[-inf,1]]",
		},
		{
			exprStr:     "1 >= test.t.a",
			accessConds: "[ge(1, test.t.a)]",
			filterConds: "[]",
			resultStr:   "[[-inf,1]]",
		},
		{
			exprStr:     "(a)",
			accessConds: "[test.t.a]",
			filterConds: "[]",
			resultStr:   "[[-inf,0) (0,+inf]]",
		},
		{
			exprStr:     "a in (1, 3, NULL, 2)",
			accessConds: "[in(test.t.a, 1, 3, <nil>, 2)]",
			filterConds: "[]",
			resultStr:   "[[1,1] [2,2] [3,3]]",
		},
		{
			exprStr:     `a IN (8,8,81,45)`,
			accessConds: "[in(test.t.a, 8, 8, 81, 45)]",
			filterConds: "[]",
			resultStr:   `[[8,8] [45,45] [81,81]]`,
		},
		{
			exprStr:     "a between 1 and 2",
			accessConds: "[ge(test.t.a, 1) le(test.t.a, 2)]",
			filterConds: "[]",
			resultStr:   "[[1,2]]",
		},
		{
			exprStr:     "a not between 1 and 2",
			accessConds: "[or(lt(test.t.a, 1), gt(test.t.a, 2))]",
			filterConds: "[]",
			resultStr:   "[[-inf,1) (2,+inf]]",
		},
		{
			exprStr:     "a between 2 and 1",
			accessConds: "[ge(test.t.a, 2) le(test.t.a, 1)]",
			filterConds: "[]",
			resultStr:   "[]",
		},
		{
			exprStr:     "a not between 2 and 1",
			accessConds: "[or(lt(test.t.a, 2), gt(test.t.a, 1))]",
			filterConds: "[]",
			resultStr:   "[[-inf,+inf]]",
		},
		{
			exprStr:     "a IS NULL",
			accessConds: "[isnull(test.t.a)]",
			filterConds: "[]",
			resultStr:   "[]",
		},
		{
			exprStr:     "a IS NOT NULL",
			accessConds: "[not(isnull(test.t.a))]",
			filterConds: "[]",
			resultStr:   "[[-inf,+inf]]",
		},
		{
			exprStr:     "a IS TRUE",
			accessConds: "[istrue(test.t.a)]",
			filterConds: "[]",
			resultStr:   "[[-inf,0) (0,+inf]]",
		},
		{
			exprStr:     "a IS NOT TRUE",
			accessConds: "[not(istrue(test.t.a))]",
			filterConds: "[]",
			resultStr:   "[[0,0]]",
		},
		{
			exprStr:     "a IS FALSE",
			accessConds: "[isfalse(test.t.a)]",
			filterConds: "[]",
			resultStr:   "[[0,0]]",
		},
		{
			exprStr:     "a IS NOT FALSE",
			accessConds: "[not(isfalse(test.t.a))]",
			filterConds: "[]",
			resultStr:   "[[-inf,0) (0,+inf]]",
		},
		{
			exprStr:     "a = 1 or a = 3 or a = 4 or (a > 1 and (a = -1 or a = 5))",
			accessConds: "[or(or(eq(test.t.a, 1), eq(test.t.a, 3)), or(eq(test.t.a, 4), and(gt(test.t.a, 1), or(eq(test.t.a, -1), eq(test.t.a, 5)))))]",
			filterConds: "[]",
			resultStr:   "[[1,1] [3,3] [4,4] [5,5]]",
		},
		{
			exprStr:     "(a = 1 and b = 1) or (a = 2 and b = 2)",
			accessConds: "[or(eq(test.t.a, 1), eq(test.t.a, 2))]",
			filterConds: "[or(and(eq(test.t.a, 1), eq(test.t.b, 1)), and(eq(test.t.a, 2), eq(test.t.b, 2)))]",
			resultStr:   "[[1,1] [2,2]]",
		},
		{
			exprStr:     "a = 1 or a = 3 or a = 4 or (b > 1 and (a = -1 or a = 5))",
			accessConds: "[or(or(eq(test.t.a, 1), eq(test.t.a, 3)), or(eq(test.t.a, 4), or(eq(test.t.a, -1), eq(test.t.a, 5))))]",
			filterConds: "[or(or(or(eq(test.t.a, 1), eq(test.t.a, 3)), eq(test.t.a, 4)), and(gt(test.t.b, 1), or(eq(test.t.a, -1), eq(test.t.a, 5))))]",
			resultStr:   "[[-1,-1] [1,1] [3,3] [4,4] [5,5]]",
		},
		{
			exprStr:     "a in (1, 1, 1, 1, 1, 1, 2, 1, 2, 3, 2, 3, 4, 4, 1, 2)",
			accessConds: "[in(test.t.a, 1, 1, 1, 1, 1, 1, 2, 1, 2, 3, 2, 3, 4, 4, 1, 2)]",
			filterConds: "[]",
			resultStr:   "[[1,1] [2,2] [3,3] [4,4]]",
		},
		{
			exprStr:     "a not in (1, 2, 3)",
			accessConds: "[not(in(test.t.a, 1, 2, 3))]",
			filterConds: "[]",
			resultStr:   "[[-inf,1) (3,+inf]]",
		},
		{
			exprStr:     "a > 9223372036854775807",
			accessConds: "[gt(test.t.a, 9223372036854775807)]",
			filterConds: "[]",
			resultStr:   "[]",
		},
		{
			exprStr:     "a >= 9223372036854775807",
			accessConds: "[ge(test.t.a, 9223372036854775807)]",
			filterConds: "[]",
			resultStr:   "[[9223372036854775807,+inf]]",
		},
		{
			exprStr:     "a < -9223372036854775807",
			accessConds: "[lt(test.t.a, -9223372036854775807)]",
			filterConds: "[]",
			resultStr:   "[[-inf,-9223372036854775807)]",
		},
		{
			exprStr:     "a < -9223372036854775808",
			accessConds: "[lt(test.t.a, -9223372036854775808)]",
			filterConds: "[]",
			resultStr:   "[]",
		},
	}

	ctx := context.Background()
	for _, tt := range tests {
		t.Run(tt.exprStr, func(t *testing.T) {
			sql := "select * from t where " + tt.exprStr
			sctx := testKit.Session().(sessionctx.Context)
			stmts, err := session.Parse(sctx, sql)
			require.NoError(t, err)
			require.Len(t, stmts, 1)
			ret := &plannercore.PreprocessorReturn{}
			err = plannercore.Preprocess(context.Background(), sctx, stmts[0], plannercore.WithPreprocessorReturn(ret))
			require.NoError(t, err)
			p, _, err := plannercore.BuildLogicalPlanForTest(ctx, sctx, stmts[0], ret.InfoSchema)
			require.NoError(t, err)
			selection := p.(plannercore.LogicalPlan).Children()[0].(*plannercore.LogicalSelection)
			conds := make([]expression.Expression, len(selection.Conditions))
			for i, cond := range selection.Conditions {
				conds[i] = expression.PushDownNot(sctx, cond)
			}
			tbl := selection.Children()[0].(*plannercore.DataSource).TableInfo()
			col := expression.ColInfo2Col(selection.Schema().Columns, tbl.Columns[0])
			require.NotNil(t, col)
			var filter []expression.Expression
			conds, filter = ranger.DetachCondsForColumn(sctx, conds, col)
			require.Equal(t, tt.accessConds, fmt.Sprintf("%s", conds))
			require.Equal(t, tt.filterConds, fmt.Sprintf("%s", filter))
			result, _, _, err := ranger.BuildTableRange(conds, sctx, col.RetType, 0)
			require.NoError(t, err)
			got := fmt.Sprintf("%v", result)
			require.Equal(t, tt.resultStr, got)
		})
	}
}

// for issue #6661
func TestIndexRangeForUnsignedAndOverflow(t *testing.T) {
	store := testkit.CreateMockStore(t)

	testKit := testkit.NewTestKit(t, store)
	testKit.MustExec("use test")
	testKit.MustExec("drop table if exists t")
	testKit.MustExec(`
create table t(
	a smallint(5) unsigned,
	decimal_unsigned decimal unsigned,
	float_unsigned float unsigned,
	double_unsigned double unsigned,
	col_int bigint,
	col_float float,
	index idx_a(a),
	index idx_decimal_unsigned(decimal_unsigned),
	index idx_float_unsigned(float_unsigned),
	index idx_double_unsigned(double_unsigned),
	index idx_int(col_int),
	index idx_float(col_float)
)`)
	tests := []struct {
		indexPos    int
		exprStr     string
		accessConds string
		filterConds string
		resultStr   string
	}{
		{
			indexPos:    0,
			exprStr:     `a not in (0, 1, 2)`,
			accessConds: "[not(in(test.t.a, 0, 1, 2))]",
			filterConds: "[]",
			resultStr:   `[(NULL,0) (2,+inf]]`,
		},
		{
			indexPos:    0,
			exprStr:     `a not in (-1, 1, 2)`,
			accessConds: "[not(in(test.t.a, -1, 1, 2))]",
			filterConds: "[]",
			resultStr:   `[(NULL,1) (2,+inf]]`,
		},
		{
			indexPos:    0,
			exprStr:     `a not in (-2, -1, 1, 2)`,
			accessConds: "[not(in(test.t.a, -2, -1, 1, 2))]",
			filterConds: "[]",
			resultStr:   `[(NULL,1) (2,+inf]]`,
		},
		{
			indexPos:    0,
			exprStr:     `a not in (111)`,
			accessConds: "[ne(test.t.a, 111)]",
			filterConds: "[]",
			resultStr:   `[[-inf,111) (111,+inf]]`,
		},
		{
			indexPos:    0,
			exprStr:     `a not in (1, 2, 9223372036854775810)`,
			accessConds: "[not(in(test.t.a, 1, 2, 9223372036854775810))]",
			filterConds: "[]",
			resultStr:   `[(NULL,1) (2,9223372036854775810) (9223372036854775810,+inf]]`,
		},
		{
			indexPos:    0,
			exprStr:     `a >= -2147483648`,
			accessConds: "[ge(test.t.a, -2147483648)]",
			filterConds: "[]",
			resultStr:   `[[0,+inf]]`,
		},
		{
			indexPos:    0,
			exprStr:     `a > -2147483648`,
			accessConds: "[gt(test.t.a, -2147483648)]",
			filterConds: "[]",
			resultStr:   `[[0,+inf]]`,
		},
		{
			indexPos:    0,
			exprStr:     `a != -2147483648`,
			accessConds: "[ne(test.t.a, -2147483648)]",
			filterConds: "[]",
			resultStr:   `[[0,+inf]]`,
		},
		{
			exprStr:     "a < -1 or a < 1",
			accessConds: "[or(lt(test.t.a, -1), lt(test.t.a, 1))]",
			filterConds: "[]",
			resultStr:   "[[-inf,1)]",
		},
		{
			exprStr:     "a < -1 and a < 1",
			accessConds: "[]",
			filterConds: "[]",
			resultStr:   "[]",
		},
		{
			indexPos:    1,
			exprStr:     "decimal_unsigned > -100",
			accessConds: "[gt(test.t.decimal_unsigned, -100)]",
			filterConds: "[]",
			resultStr:   "[[0,+inf]]",
		},
		{
			indexPos:    2,
			exprStr:     "float_unsigned > -100",
			accessConds: "[gt(test.t.float_unsigned, -100)]",
			filterConds: "[]",
			resultStr:   "[[0,+inf]]",
		},
		{
			indexPos:    3,
			exprStr:     "double_unsigned > -100",
			accessConds: "[gt(test.t.double_unsigned, -100)]",
			filterConds: "[]",
			resultStr:   "[[0,+inf]]",
		},
		// test for overflow value access index
		{
			indexPos:    4,
			exprStr:     "col_int != 9223372036854775808",
			accessConds: "[ne(test.t.col_int, 9223372036854775808)]",
			filterConds: "[]",
			resultStr:   "[[-inf,+inf]]",
		},
		{
			indexPos:    4,
			exprStr:     "col_int > 9223372036854775808",
			accessConds: "[gt(test.t.col_int, 9223372036854775808)]",
			filterConds: "[]",
			resultStr:   "[]",
		},
		{
			indexPos:    4,
			exprStr:     "col_int < 9223372036854775808",
			accessConds: "[lt(test.t.col_int, 9223372036854775808)]",
			filterConds: "[]",
			resultStr:   "[[-inf,+inf]]",
		},
		{
			indexPos:    5,
			exprStr:     "col_float > 1000000000000000000000000000000000000000",
			accessConds: "[gt(test.t.col_float, 1e+39)]",
			filterConds: "[]",
			resultStr:   "[]",
		},
		{
			indexPos:    5,
			exprStr:     "col_float < -1000000000000000000000000000000000000000",
			accessConds: "[lt(test.t.col_float, -1e+39)]",
			filterConds: "[]",
			resultStr:   "[]",
		},
	}

	ctx := context.Background()
	for _, tt := range tests {
		t.Run(tt.exprStr, func(t *testing.T) {
			sql := "select * from t where " + tt.exprStr
			sctx := testKit.Session().(sessionctx.Context)
			stmts, err := session.Parse(sctx, sql)
			require.NoError(t, err)
			require.Len(t, stmts, 1)
			ret := &plannercore.PreprocessorReturn{}
			err = plannercore.Preprocess(context.Background(), sctx, stmts[0], plannercore.WithPreprocessorReturn(ret))
			require.NoError(t, err)
			p, _, err := plannercore.BuildLogicalPlanForTest(ctx, sctx, stmts[0], ret.InfoSchema)
			require.NoError(t, err)
			selection := p.(plannercore.LogicalPlan).Children()[0].(*plannercore.LogicalSelection)
			tbl := selection.Children()[0].(*plannercore.DataSource).TableInfo()
			require.NotNil(t, selection)
			conds := make([]expression.Expression, len(selection.Conditions))
			for i, cond := range selection.Conditions {
				conds[i] = expression.PushDownNot(sctx, cond)
			}
			cols, lengths := expression.IndexInfo2PrefixCols(tbl.Columns, selection.Schema().Columns, tbl.Indices[tt.indexPos])
			require.NotNil(t, cols)
			res, err := ranger.DetachCondAndBuildRangeForIndex(sctx, conds, cols, lengths, 0)
			require.NoError(t, err)
			require.Equal(t, tt.accessConds, fmt.Sprintf("%s", res.AccessConds))
			require.Equal(t, tt.filterConds, fmt.Sprintf("%s", res.RemainedConds))
			got := fmt.Sprintf("%v", res.Ranges)
			require.Equal(t, tt.resultStr, got)
		})
	}
}

func TestColumnRange(t *testing.T) {
	store := testkit.CreateMockStore(t)

	testKit := testkit.NewTestKit(t, store)
	testKit.MustExec("use test")
	testKit.MustExec("drop table if exists t")
	testKit.MustExec("create table t(a int, b double, c float(3, 2), d varchar(3), e bigint unsigned)")

	tests := []struct {
		colPos      int
		exprStr     string
		accessConds string
		filterConds string
		resultStr   string
		length      int
	}{
		{
			colPos:      0,
			exprStr:     "(a = 2 or a = 2) and (a = 2 or a = 2)",
			accessConds: "[or(eq(test.t.a, 2), eq(test.t.a, 2)) or(eq(test.t.a, 2), eq(test.t.a, 2))]",
			filterConds: "[]",
			resultStr:   "[[2,2]]",
			length:      types.UnspecifiedLength,
		},
		{
			colPos:      0,
			exprStr:     "(a = 2 or a = 1) and (a = 3 or a = 4)",
			accessConds: "[or(eq(test.t.a, 2), eq(test.t.a, 1)) or(eq(test.t.a, 3), eq(test.t.a, 4))]",
			filterConds: "[]",
			resultStr:   "[]",
			length:      types.UnspecifiedLength,
		},
		{
			colPos:      0,
			exprStr:     "a = 1 and b > 1",
			accessConds: "[eq(test.t.a, 1)]",
			filterConds: "[gt(test.t.b, 1)]",
			resultStr:   "[[1,1]]",
			length:      types.UnspecifiedLength,
		},
		{
			colPos:      1,
			exprStr:     "b > 1",
			accessConds: "[gt(test.t.b, 1)]",
			filterConds: "[]",
			resultStr:   "[(1,+inf]]",
			length:      types.UnspecifiedLength,
		},
		{
			colPos:      0,
			exprStr:     "1 = a",
			accessConds: "[eq(1, test.t.a)]",
			filterConds: "[]",
			resultStr:   "[[1,1]]",
			length:      types.UnspecifiedLength,
		},
		{
			colPos:      0,
			exprStr:     "a != 1",
			accessConds: "[ne(test.t.a, 1)]",
			filterConds: "[]",
			resultStr:   "[[-inf,1) (1,+inf]]",
			length:      types.UnspecifiedLength,
		},
		{
			colPos:      0,
			exprStr:     "1 != a",
			accessConds: "[ne(1, test.t.a)]",
			filterConds: "[]",
			resultStr:   "[[-inf,1) (1,+inf]]",
			length:      types.UnspecifiedLength,
		},
		{
			colPos:      0,
			exprStr:     "a > 1",
			accessConds: "[gt(test.t.a, 1)]",
			filterConds: "[]",
			resultStr:   "[(1,+inf]]",
			length:      types.UnspecifiedLength,
		},
		{
			colPos:      0,
			exprStr:     "1 < a",
			accessConds: "[lt(1, test.t.a)]",
			filterConds: "[]",
			resultStr:   "[(1,+inf]]",
			length:      types.UnspecifiedLength,
		},
		{
			colPos:      0,
			exprStr:     "a >= 1",
			accessConds: "[ge(test.t.a, 1)]",
			filterConds: "[]",
			resultStr:   "[[1,+inf]]",
			length:      types.UnspecifiedLength,
		},
		{
			colPos:      0,
			exprStr:     "1 <= a",
			accessConds: "[le(1, test.t.a)]",
			filterConds: "[]",
			resultStr:   "[[1,+inf]]",
			length:      types.UnspecifiedLength,
		},
		{
			colPos:      0,
			exprStr:     "a < 1",
			accessConds: "[lt(test.t.a, 1)]",
			filterConds: "[]",
			resultStr:   "[[-inf,1)]",
			length:      types.UnspecifiedLength,
		},
		{
			colPos:      0,
			exprStr:     "1 > a",
			accessConds: "[gt(1, test.t.a)]",
			filterConds: "[]",
			resultStr:   "[[-inf,1)]",
			length:      types.UnspecifiedLength,
		},
		{
			colPos:      0,
			exprStr:     "a <= 1",
			accessConds: "[le(test.t.a, 1)]",
			filterConds: "[]",
			resultStr:   "[[-inf,1]]",
			length:      types.UnspecifiedLength,
		},
		{
			colPos:      0,
			exprStr:     "1 >= a",
			accessConds: "[ge(1, test.t.a)]",
			filterConds: "[]",
			resultStr:   "[[-inf,1]]",
			length:      types.UnspecifiedLength,
		},
		{
			colPos:      0,
			exprStr:     "(a)",
			accessConds: "[test.t.a]",
			filterConds: "[]",
			resultStr:   "[[-inf,0) (0,+inf]]",
			length:      types.UnspecifiedLength,
		},
		{
			colPos:      0,
			exprStr:     "a in (1, 3, NULL, 2)",
			accessConds: "[in(test.t.a, 1, 3, <nil>, 2)]",
			filterConds: "[]",
			resultStr:   "[[1,1] [2,2] [3,3]]",
			length:      types.UnspecifiedLength,
		},
		{
			colPos:      0,
			exprStr:     `a IN (8,8,81,45)`,
			accessConds: "[in(test.t.a, 8, 8, 81, 45)]",
			filterConds: "[]",
			resultStr:   `[[8,8] [45,45] [81,81]]`,
			length:      types.UnspecifiedLength,
		},
		{
			colPos:      0,
			exprStr:     "a between 1 and 2",
			accessConds: "[ge(test.t.a, 1) le(test.t.a, 2)]",
			filterConds: "[]",
			resultStr:   "[[1,2]]",
			length:      types.UnspecifiedLength,
		},
		{
			colPos:      0,
			exprStr:     "a not between 1 and 2",
			accessConds: "[or(lt(test.t.a, 1), gt(test.t.a, 2))]",
			filterConds: "[]",
			resultStr:   "[[-inf,1) (2,+inf]]",
			length:      types.UnspecifiedLength,
		},
		// {
		//  `a > null` will be converted to `castAsString(a) > null` which can not be extracted as access condition.
		// 	exprStr:   "a not between null and 0",
		// 	resultStr[(0,+inf]]
		// },
		{
			colPos:      0,
			exprStr:     "a between 2 and 1",
			accessConds: "[ge(test.t.a, 2) le(test.t.a, 1)]",
			filterConds: "[]",
			resultStr:   "[]",
			length:      types.UnspecifiedLength,
		},
		{
			colPos:      0,
			exprStr:     "a not between 2 and 1",
			accessConds: "[or(lt(test.t.a, 2), gt(test.t.a, 1))]",
			filterConds: "[]",
			resultStr:   "[[-inf,+inf]]",
			length:      types.UnspecifiedLength,
		},
		{
			colPos:      0,
			exprStr:     "a IS NULL",
			accessConds: "[isnull(test.t.a)]",
			filterConds: "[]",
			resultStr:   "[[NULL,NULL]]",
			length:      types.UnspecifiedLength,
		},
		{
			colPos:      0,
			exprStr:     "a IS NOT NULL",
			accessConds: "[not(isnull(test.t.a))]",
			filterConds: "[]",
			resultStr:   "[[-inf,+inf]]",
			length:      types.UnspecifiedLength,
		},
		{
			colPos:      0,
			exprStr:     "a IS TRUE",
			accessConds: "[istrue(test.t.a)]",
			filterConds: "[]",
			resultStr:   "[[-inf,0) (0,+inf]]",
			length:      types.UnspecifiedLength,
		},
		{
			colPos:      0,
			exprStr:     "a IS NOT TRUE",
			accessConds: "[not(istrue(test.t.a))]",
			filterConds: "[]",
			resultStr:   "[[NULL,NULL] [0,0]]",
			length:      types.UnspecifiedLength,
		},
		{
			colPos:      0,
			exprStr:     "a IS FALSE",
			accessConds: "[isfalse(test.t.a)]",
			filterConds: "[]",
			resultStr:   "[[0,0]]",
			length:      types.UnspecifiedLength,
		},
		{
			colPos:      0,
			exprStr:     "a IS NOT FALSE",
			accessConds: "[not(isfalse(test.t.a))]",
			filterConds: "[]",
			resultStr:   "[[NULL,0) (0,+inf]]",
			length:      types.UnspecifiedLength,
		},
		{
			colPos:      1,
			exprStr:     `b in (1, '2.1')`,
			accessConds: "[in(test.t.b, 1, 2.1)]",
			filterConds: "[]",
			resultStr:   "[[1,1] [2.1,2.1]]",
			length:      types.UnspecifiedLength,
		},
		{
			colPos:      0,
			exprStr:     `a > 9223372036854775807`,
			accessConds: "[gt(test.t.a, 9223372036854775807)]",
			filterConds: "[]",
			resultStr:   "[(9223372036854775807,+inf]]",
			length:      types.UnspecifiedLength,
		},
		{
			colPos:      2,
			exprStr:     `c > 111.11111111`,
			accessConds: "[gt(test.t.c, 111.11111111)]",
			filterConds: "[]",
			resultStr:   "[[111.111115,+inf]]",
			length:      types.UnspecifiedLength,
		},
		{
			colPos:      3,
			exprStr:     `d > 'aaaaaaaaaaaaaa'`,
			accessConds: "[gt(test.t.d, aaaaaaaaaaaaaa)]",
			filterConds: "[]",
			resultStr:   "[(\"aaaaaaaaaaaaaa\",+inf]]",
			length:      types.UnspecifiedLength,
		},
		{
			colPos:      4,
			exprStr:     `e > 18446744073709500000`,
			accessConds: "[gt(test.t.e, 18446744073709500000)]",
			filterConds: "[]",
			resultStr:   "[(18446744073709500000,+inf]]",
			length:      types.UnspecifiedLength,
		},
		{
			colPos:      4,
			exprStr:     `e > -2147483648`,
			accessConds: "[gt(test.t.e, -2147483648)]",
			filterConds: "[]",
			resultStr:   "[[0,+inf]]",
			length:      types.UnspecifiedLength,
		},
		{
			colPos:      3,
			exprStr:     "d = 'aab' or d = 'aac'",
			accessConds: "[or(eq(test.t.d, aab), eq(test.t.d, aac))]",
			filterConds: "[]",
			resultStr:   "[[\"a\",\"a\"]]",
			length:      1,
		},
		// This test case cannot be simplified to [1, 3] otherwise the index join will executes wrongly.
		{
			colPos:      0,
			exprStr:     "a in (1, 2, 3)",
			accessConds: "[in(test.t.a, 1, 2, 3)]",
			filterConds: "",
			resultStr:   "[[1,1] [2,2] [3,3]]",
			length:      types.UnspecifiedLength,
		},
		// test cases for nulleq
		{
			colPos:      0,
			exprStr:     "a <=> 1",
			accessConds: "[nulleq(test.t.a, 1)]",
			filterConds: "",
			resultStr:   "[[1,1]]",
			length:      types.UnspecifiedLength,
		},
		{
			colPos:      0,
			exprStr:     "a <=> null",
			accessConds: "[nulleq(test.t.a, <nil>)]",
			filterConds: "",
			resultStr:   "[[NULL,NULL]]",
			length:      types.UnspecifiedLength,
		},
	}

	ctx := context.Background()
	for _, tt := range tests {
		t.Run(tt.exprStr, func(t *testing.T) {
			sql := "select * from t where " + tt.exprStr
			sctx := testKit.Session().(sessionctx.Context)
			stmts, err := session.Parse(sctx, sql)
			require.NoError(t, err)
			require.Len(t, stmts, 1)
			ret := &plannercore.PreprocessorReturn{}
			err = plannercore.Preprocess(context.Background(), sctx, stmts[0], plannercore.WithPreprocessorReturn(ret))
			require.NoError(t, err)
			p, _, err := plannercore.BuildLogicalPlanForTest(ctx, sctx, stmts[0], ret.InfoSchema)
			require.NoError(t, err)
			sel := p.(plannercore.LogicalPlan).Children()[0].(*plannercore.LogicalSelection)
			ds, ok := sel.Children()[0].(*plannercore.DataSource)
			require.True(t, ok)
			conds := make([]expression.Expression, len(sel.Conditions))
			for i, cond := range sel.Conditions {
				conds[i] = expression.PushDownNot(sctx, cond)
			}
			col := expression.ColInfo2Col(sel.Schema().Columns, ds.TableInfo().Columns[tt.colPos])
			require.NotNil(t, col)
			conds = ranger.ExtractAccessConditionsForColumn(sctx, conds, col)
			require.Equal(t, tt.accessConds, fmt.Sprintf("%s", conds))
			result, _, _, err := ranger.BuildColumnRange(conds, sctx, col.RetType, tt.length, 0)
			require.NoError(t, err)
			got := fmt.Sprintf("%v", result)
			require.Equal(t, tt.resultStr, got)
		})
	}
}

func TestIndexRangeEliminatedProjection(t *testing.T) {
	store := testkit.CreateMockStore(t)

	testKit := testkit.NewTestKit(t, store)
	testKit.MustExec("use test")
	testKit.MustExec("drop table if exists t")
	testKit.Session().GetSessionVars().EnableClusteredIndex = variable.ClusteredIndexDefModeIntOnly
	testKit.MustExec("create table t(a int not null, b int not null, primary key(a,b))")
	testKit.MustExec("insert into t values(1,2)")
	testKit.MustExec("analyze table t")
	testKit.MustQuery("explain format = 'brief' select * from (select * from t union all select a, b from t) sub where a > 0").Check(testkit.Rows(
		"Union 2.00 root  ",
		"├─IndexReader 1.00 root  index:IndexRangeScan",
		"│ └─IndexRangeScan 1.00 cop[tikv] table:t, index:PRIMARY(a, b) range:(0,+inf], keep order:false",
		"└─IndexReader 1.00 root  index:IndexRangeScan",
		"  └─IndexRangeScan 1.00 cop[tikv] table:t, index:PRIMARY(a, b) range:(0,+inf], keep order:false",
	))
	testKit.MustQuery("select * from (select * from t union all select ifnull(a,b), b from t) sub where a > 0").Check(testkit.Rows(
		"1 2",
		"1 2",
	))
}

func TestCompIndexInExprCorrCol(t *testing.T) {
	store := testkit.CreateMockStore(t)

	testKit := testkit.NewTestKit(t, store)
	testKit.MustExec("use test")
	testKit.MustExec("set tidb_cost_model_version=2")
	testKit.MustExec("drop table if exists t")
	testKit.MustExec("create table t(a int primary key, b int, c int, d int, e int, index idx(b,c,d))")
	testKit.MustExec("insert into t values(1,1,1,1,2),(2,1,2,1,0)")
	testKit.MustExec("analyze table t")

	var input []string
	var output []struct {
		SQL    string
		Result []string
	}
	rangerSuiteData.LoadTestCases(t, &input, &output)
	for i, tt := range input {
		testdata.OnRecord(func() {
			output[i].SQL = tt
			output[i].Result = testdata.ConvertRowsToStrings(testKit.MustQuery(tt).Rows())
		})
		testKit.MustQuery(tt).Check(testkit.Rows(output[i].Result...))
	}
}

func TestIndexStringIsTrueRange(t *testing.T) {
	store := testkit.CreateMockStore(t)

	testKit := testkit.NewTestKit(t, store)
	testKit.MustExec("use test")
	testKit.MustExec("set tidb_cost_model_version=2")
	testKit.MustExec("drop table if exists t0")
	testKit.MustExec("CREATE TABLE t0(c0 TEXT(10));")
	testKit.MustExec("INSERT INTO t0(c0) VALUES (1);")
	testKit.MustExec("CREATE INDEX i0 ON t0(c0(255));")
	testKit.MustExec("analyze table t0;")

	var input []string
	var output []struct {
		SQL    string
		Result []string
	}
	rangerSuiteData.LoadTestCases(t, &input, &output)
	for i, tt := range input {
		testdata.OnRecord(func() {
			output[i].SQL = tt
			output[i].Result = testdata.ConvertRowsToStrings(testKit.MustQuery(tt).Rows())
		})
		testKit.MustQuery(tt).Check(testkit.Rows(output[i].Result...))
	}
}

func TestCompIndexDNFMatch(t *testing.T) {
	store := testkit.CreateMockStore(t)

	testKit := testkit.NewTestKit(t, store)
	testKit.MustExec("use test")
	testKit.MustExec(`set @@session.tidb_regard_null_as_point=false`)
	testKit.MustExec("drop table if exists t")
	testKit.MustExec("create table t(a int, b int, c int, key(a,b,c));")
	testKit.MustExec("insert into t values(1,2,2)")

	var input []string
	var output []struct {
		SQL    string
		Plan   []string
		Result []string
	}
	rangerSuiteData.LoadTestCases(t, &input, &output)
	for i, tt := range input {
		testdata.OnRecord(func() {
			output[i].SQL = tt
			output[i].Plan = testdata.ConvertRowsToStrings(testKit.MustQuery("explain " + tt).Rows())
			output[i].Result = testdata.ConvertRowsToStrings(testKit.MustQuery(tt).Rows())
		})
		testKit.MustQuery("explain " + tt).Check(testkit.Rows(output[i].Plan...))
		testKit.MustQuery(tt).Check(testkit.Rows(output[i].Result...))
	}
}

func TestCompIndexMultiColDNF1(t *testing.T) {
	store := testkit.CreateMockStore(t)

	testKit := testkit.NewTestKit(t, store)
	testKit.MustExec("use test")
	testKit.Session().GetSessionVars().EnableClusteredIndex = variable.ClusteredIndexDefModeOn
	testKit.MustExec("drop table if exists t")
	testKit.MustExec("create table t(a int, b int, c int, primary key(a,b));")
	testKit.MustExec("insert into t values(1,1,1),(2,2,3)")
	testKit.MustExec("analyze table t")

	var input []string
	var output []struct {
		SQL    string
		Plan   []string
		Result []string
	}
	rangerSuiteData.LoadTestCases(t, &input, &output)
	for i, tt := range input {
		testdata.OnRecord(func() {
			output[i].SQL = tt
			output[i].Plan = testdata.ConvertRowsToStrings(testKit.MustQuery("explain " + tt).Rows())
			output[i].Result = testdata.ConvertRowsToStrings(testKit.MustQuery(tt).Rows())
		})
		testKit.MustQuery("explain " + tt).Check(testkit.Rows(output[i].Plan...))
		testKit.MustQuery(tt).Check(testkit.Rows(output[i].Result...))
	}
}

func TestCompIndexMultiColDNF2(t *testing.T) {
	store := testkit.CreateMockStore(t)

	testKit := testkit.NewTestKit(t, store)
	testKit.MustExec("use test")
	testKit.Session().GetSessionVars().EnableClusteredIndex = variable.ClusteredIndexDefModeOn
	testKit.MustExec("drop table if exists t")
	testKit.MustExec("create table t(a int, b int, c int, primary key(a,b,c));")
	testKit.MustExec("insert into t values(1,1,1),(2,2,3)")
	testKit.MustExec("analyze table t")

	var input []string
	var output []struct {
		SQL    string
		Plan   []string
		Result []string
	}
	rangerSuiteData.LoadTestCases(t, &input, &output)
	for i, tt := range input {
		testdata.OnRecord(func() {
			output[i].SQL = tt
			output[i].Plan = testdata.ConvertRowsToStrings(testKit.MustQuery("explain " + tt).Rows())
			output[i].Result = testdata.ConvertRowsToStrings(testKit.MustQuery(tt).Rows())
		})
		testKit.MustQuery("explain " + tt).Check(testkit.Rows(output[i].Plan...))
		testKit.MustQuery(tt).Check(testkit.Rows(output[i].Result...))
	}
}

<<<<<<< HEAD
func TestComplexCondForConsiderDNFPath(t *testing.T) {
=======
func TestIssue41572(t *testing.T) {
>>>>>>> c59a2dfd
	store := testkit.CreateMockStore(t)

	testKit := testkit.NewTestKit(t, store)
	testKit.MustExec("use test")
	testKit.MustExec("drop table if exists t")
	testKit.MustExec("create table t(a varchar(100), b int, c int, d int, index idx(a, b, c))")
	testKit.MustExec("insert into t values ('t',1,1,1),('t',1,3,3),('t',2,1,3),('t',2,3,1),('w',0,3,3),('z',0,1,1)")

	var input []string
	var output []struct {
		SQL    string
		Plan   []string
		Result []string
	}
	rangerSuiteData.LoadTestCases(t, &input, &output)
	for i, tt := range input {
		testdata.OnRecord(func() {
			output[i].SQL = tt
			output[i].Plan = testdata.ConvertRowsToStrings(testKit.MustQuery("explain " + tt).Rows())
			output[i].Result = testdata.ConvertRowsToStrings(testKit.MustQuery(tt).Rows())
		})
		testKit.MustQuery("explain " + tt).Check(testkit.Rows(output[i].Plan...))
<<<<<<< HEAD
		testKit.MustQuery(tt).Check(testkit.Rows(output[i].Result...))
=======
		testKit.MustQuery(tt).Sort().Check(testkit.Rows(output[i].Result...))
>>>>>>> c59a2dfd
	}
}

func TestPrefixIndexMultiColDNF(t *testing.T) {
	store := testkit.CreateMockStore(t)

	testKit := testkit.NewTestKit(t, store)
	testKit.MustExec("use test;")
	testKit.MustExec("drop table if exists t2;")
	testKit.MustExec("create table t2 (id int unsigned not null auto_increment primary key, t text, index(t(3)));")
	testKit.MustExec("insert into t2 (t) values ('aaaa'),('a');")

	var input []string
	var output []struct {
		SQL    string
		Plan   []string
		Result []string
	}
	rangerSuiteData.LoadTestCases(t, &input, &output)
	inputLen := len(input)
	for i, tt := range input {
		testdata.OnRecord(func() {
			output[i].SQL = tt
			output[i].Plan = testdata.ConvertRowsToStrings(testKit.MustQuery("explain " + tt).Rows())
			output[i].Result = testdata.ConvertRowsToStrings(testKit.MustQuery(tt).Rows())
		})
		testKit.MustQuery("explain " + tt).Check(testkit.Rows(output[i].Plan...))
		testKit.MustQuery(tt).Check(testkit.Rows(output[i].Result...))
		if i+1 == inputLen/2 {
			testKit.MustExec("analyze table t2;")
		}
	}
}

func TestIndexRangeForBit(t *testing.T) {
	store := testkit.CreateMockStore(t)

	testKit := testkit.NewTestKit(t, store)
	testKit.MustExec("use test;")
	testKit.MustExec("set @@tidb_partition_prune_mode = 'static';")
	testKit.MustExec("set @@tidb_executor_concurrency = 1;")
	testKit.MustExec("drop table if exists t;")
	testKit.MustExec("CREATE TABLE `t` (" +
		"a bit(1) DEFAULT NULL," +
		"b int(11) DEFAULT NULL" +
		") PARTITION BY HASH(a)" +
		"PARTITIONS 3;")
	testKit.MustExec("insert ignore into t values(-1, -1), (0, 0), (1, 1), (3, 3);")
	testKit.MustExec("analyze table t;")

	var input []string
	var output []struct {
		SQL    string
		Plan   []string
		Result []string
	}
	rangerSuiteData.LoadTestCases(t, &input, &output)
	for i, tt := range input {
		testdata.OnRecord(func() {
			output[i].SQL = tt
			output[i].Plan = testdata.ConvertRowsToStrings(testKit.MustQuery("explain " + tt).Rows())
			output[i].Result = testdata.ConvertRowsToStrings(testKit.MustQuery(tt).Rows())
		})
		testKit.MustQuery("explain " + tt).Check(testkit.Rows(output[i].Plan...))
		testKit.MustQuery(tt).Check(testkit.Rows(output[i].Result...))
	}
}

func TestIndexRangeForYear(t *testing.T) {
	store := testkit.CreateMockStore(t)

	testKit := testkit.NewTestKit(t, store)

	// for issue #20101: overflow when converting integer to year
	testKit.MustExec("use test")
	testKit.MustExec("DROP TABLE IF EXISTS `table_30_utf8_undef`")
	testKit.MustExec("CREATE TABLE `table_30_utf8_undef` (\n  `pk` int(11) NOT NULL\n) ENGINE=InnoDB DEFAULT CHARSET=utf8 COLLATE=utf8_bin")
	testKit.MustExec("INSERT INTO `table_30_utf8_undef` VALUES (29)")

	testKit.MustExec("DROP TABLE IF EXISTS `table_40_utf8_4`")
	testKit.MustExec("CREATE TABLE `table_40_utf8_4`(\n  `pk` int(11) NOT NULL,\n  `col_int_key_unsigned` int(10) unsigned DEFAULT NULL,\n  `col_year_key_signed` year(4) DEFAULT NULL,\n" +
		"PRIMARY KEY (`pk`),\n  KEY `col_int_key_unsigned` (`col_int_key_unsigned`),\n  KEY `col_year_key_signed` (`col_year_key_signed`)\n) ENGINE=InnoDB DEFAULT CHARSET=utf8 COLLATE=utf8_bin")

	testKit.MustExec("INSERT INTO `table_40_utf8_4` VALUES (36, 10 ,1)")

	testKit.MustQuery("SELECT sum(tmp.val) AS val FROM (" +
		"SELECT count(1) AS val FROM table_40_utf8_4 JOIN table_30_utf8_undef\n" +
		"WHERE table_40_utf8_4.col_year_key_signed!=table_40_utf8_4.col_int_key_unsigned\n" +
		"AND table_40_utf8_4.col_int_key_unsigned=\"15698\") AS tmp").
		Check(testkit.Rows("0"))

	// test index range
	testKit.MustExec("DROP TABLE IF EXISTS t")
	testKit.MustExec("CREATE TABLE t (a year(4), key(a))")
	testKit.MustExec("INSERT INTO t VALUES (1), (70), (99), (0), ('0'), (NULL)")
	testKit.MustQuery("SELECT * FROM t WHERE a < 15698").Check(testkit.Rows("0", "1970", "1999", "2000", "2001"))
	testKit.MustQuery("SELECT * FROM t WHERE a <= 0").Check(testkit.Rows("0"))
	testKit.MustQuery("SELECT * FROM t WHERE a <= 1").Check(testkit.Rows("0", "1970", "1999", "2000", "2001"))
	testKit.MustQuery("SELECT * FROM t WHERE a < 2000").Check(testkit.Rows("0", "1970", "1999"))
	testKit.MustQuery("SELECT * FROM t WHERE a > -1").Check(testkit.Rows("0", "1970", "1999", "2000", "2001"))
	testKit.MustQuery("SELECT * FROM t WHERE a <=> NULL").Check(testkit.Rows("<nil>"))

	tests := []struct {
		indexPos    int
		exprStr     string
		accessConds string
		filterConds string
		resultStr   string
	}{
		{
			indexPos:    0,
			exprStr:     `a not in (0, 1, 2)`,
			accessConds: "[not(in(test.t.a, 0, 1, 2))]",
			filterConds: "[]",
			resultStr:   `[(NULL,0) (0,2001) (2002,+inf]]`,
		},
		{
			indexPos:    0,
			exprStr:     `a not in (-1, 1, 2)`,
			accessConds: "[not(in(test.t.a, -1, 1, 2))]",
			filterConds: "[]",
			resultStr:   `[(NULL,2001) (2002,+inf]]`,
		},
		{
			indexPos:    0,
			exprStr:     `a not in (1, 2, 70)`,
			accessConds: "[not(in(test.t.a, 1, 2, 70))]", // this is in accordance with MySQL, MySQL won't interpret 70 here as 1970
			filterConds: "[]",
			resultStr:   `[(NULL,1970) (1970,2001) (2002,+inf]]`,
		},
		{
			indexPos:    0,
			exprStr:     `a = 1 or a = 2 or a = 70`,
			accessConds: "[or(eq(test.t.a, 2001), or(eq(test.t.a, 2002), eq(test.t.a, 1970)))]", // this is in accordance with MySQL, MySQL won't interpret 70 here as 1970
			filterConds: "[]",
			resultStr:   `[[1970,1970] [2001,2002]]`,
		},
		{
			indexPos:    0,
			exprStr:     `a not in (99)`,
			accessConds: "[ne(test.t.a, 1999)]", // this is in accordance with MySQL
			filterConds: "[]",
			resultStr:   `[[-inf,1999) (1999,+inf]]`,
		},
		{
			indexPos:    0,
			exprStr:     `a not in (1, 2, 15698)`,
			accessConds: "[not(in(test.t.a, 1, 2, 15698))]",
			filterConds: "[]",
			resultStr:   `[(NULL,2001) (2002,+inf]]`,
		},
		{
			indexPos:    0,
			exprStr:     `a >= -1000`,
			accessConds: "[ge(test.t.a, -1000)]",
			filterConds: "[]",
			resultStr:   `[[0,+inf]]`,
		},
		{
			indexPos:    0,
			exprStr:     `a > -1000`,
			accessConds: "[gt(test.t.a, -1000)]",
			filterConds: "[]",
			resultStr:   `[[0,+inf]]`,
		},
		{
			indexPos:    0,
			exprStr:     `a != 1`,
			accessConds: "[ne(test.t.a, 2001)]",
			filterConds: "[]",
			resultStr:   `[[-inf,2001) (2001,+inf]]`,
		},
		{
			indexPos:    0,
			exprStr:     `a != 2156`,
			accessConds: "[ne(test.t.a, 2156)]",
			filterConds: "[]",
			resultStr:   `[[-inf,+inf]]`,
		},
		{
			exprStr:     "a < 99 or a > 01",
			accessConds: "[or(lt(test.t.a, 1999), gt(test.t.a, 2001))]",
			filterConds: "[]",
			resultStr:   "[[-inf,1999) (2001,+inf]]",
		},
		{
			exprStr:     "a >= 70 and a <= 69",
			accessConds: "[ge(test.t.a, 1970) le(test.t.a, 2069)]",
			filterConds: "[]",
			resultStr:   "[[1970,2069]]",
		},
	}

	ctx := context.Background()
	for _, tt := range tests {
		t.Run(tt.exprStr, func(t *testing.T) {
			sql := "select * from t where " + tt.exprStr
			sctx := testKit.Session().(sessionctx.Context)
			stmts, err := session.Parse(sctx, sql)
			require.NoError(t, err)
			require.Len(t, stmts, 1)
			ret := &plannercore.PreprocessorReturn{}
			err = plannercore.Preprocess(context.Background(), sctx, stmts[0], plannercore.WithPreprocessorReturn(ret))
			require.NoError(t, err)
			p, _, err := plannercore.BuildLogicalPlanForTest(ctx, sctx, stmts[0], ret.InfoSchema)
			require.NoError(t, err)
			selection := p.(plannercore.LogicalPlan).Children()[0].(*plannercore.LogicalSelection)
			tbl := selection.Children()[0].(*plannercore.DataSource).TableInfo()
			require.NotNil(t, selection)
			conds := make([]expression.Expression, len(selection.Conditions))
			for i, cond := range selection.Conditions {
				conds[i] = expression.PushDownNot(sctx, cond)
			}
			cols, lengths := expression.IndexInfo2PrefixCols(tbl.Columns, selection.Schema().Columns, tbl.Indices[tt.indexPos])
			require.NotNil(t, cols)
			res, err := ranger.DetachCondAndBuildRangeForIndex(sctx, conds, cols, lengths, 0)
			require.NoError(t, err)
			require.Equal(t, tt.accessConds, fmt.Sprintf("%s", res.AccessConds))
			require.Equal(t, tt.filterConds, fmt.Sprintf("%s", res.RemainedConds))
			got := fmt.Sprintf("%v", res.Ranges)
			require.Equal(t, tt.resultStr, got)
		})
	}
}

// For https://github.com/pingcap/tidb/issues/22032
func TestPrefixIndexRangeScan(t *testing.T) {
	store := testkit.CreateMockStore(t)

	testKit := testkit.NewTestKit(t, store)

	testKit.MustExec("use test")
	testKit.MustExec("drop table if exists t")
	testKit.MustExec("create table t (a varchar(50), b varchar(50), index idx_a(a(2)), index idx_ab(a(2), b(2)))")
	testKit.MustExec("insert into t values ('aa', 'bb'), ('aaa', 'bbb')")
	testKit.MustQuery("select * from t use index (idx_a) where a > 'aa'").Check(testkit.Rows("aaa bbb"))
	testKit.MustQuery("select * from t use index (idx_ab) where a = 'aaa' and b > 'bb' and b < 'cc'").Check(testkit.Rows("aaa bbb"))

	tests := []struct {
		indexPos    int
		exprStr     string
		accessConds string
		filterConds string
		resultStr   string
	}{
		{
			indexPos:    0,
			exprStr:     "a > 'aa'",
			accessConds: "[gt(test.t.a, aa)]",
			filterConds: "[gt(test.t.a, aa)]",
			resultStr:   "[[\"aa\",+inf]]",
		},
		{
			indexPos:    1,
			exprStr:     "a = 'aaa' and b > 'bb' and b < 'cc'",
			accessConds: "[eq(test.t.a, aaa) gt(test.t.b, bb) lt(test.t.b, cc)]",
			filterConds: "[eq(test.t.a, aaa) gt(test.t.b, bb) lt(test.t.b, cc)]",
			resultStr:   "[[\"aa\" \"bb\",\"aa\" \"cc\")]",
		},
	}

	ctx := context.Background()
	for _, tt := range tests {
		t.Run(tt.exprStr, func(t *testing.T) {
			sql := "select * from t where " + tt.exprStr
			sctx := testKit.Session().(sessionctx.Context)
			stmts, err := session.Parse(sctx, sql)
			require.NoError(t, err)
			require.Len(t, stmts, 1)
			ret := &plannercore.PreprocessorReturn{}
			err = plannercore.Preprocess(context.Background(), sctx, stmts[0], plannercore.WithPreprocessorReturn(ret))
			require.NoError(t, err)
			p, _, err := plannercore.BuildLogicalPlanForTest(ctx, sctx, stmts[0], ret.InfoSchema)
			require.NoError(t, err)
			selection := p.(plannercore.LogicalPlan).Children()[0].(*plannercore.LogicalSelection)
			tbl := selection.Children()[0].(*plannercore.DataSource).TableInfo()
			require.NotNil(t, selection)
			conds := make([]expression.Expression, len(selection.Conditions))
			for i, cond := range selection.Conditions {
				conds[i] = expression.PushDownNot(sctx, cond)
			}
			cols, lengths := expression.IndexInfo2PrefixCols(tbl.Columns, selection.Schema().Columns, tbl.Indices[tt.indexPos])
			require.NotNil(t, cols)
			res, err := ranger.DetachCondAndBuildRangeForIndex(sctx, conds, cols, lengths, 0)
			require.NoError(t, err)
			require.Equal(t, tt.accessConds, fmt.Sprintf("%s", res.AccessConds))
			require.Equal(t, tt.filterConds, fmt.Sprintf("%s", res.RemainedConds))
			got := fmt.Sprintf("%v", res.Ranges)
			require.Equal(t, tt.resultStr, got)
		})
	}
}

func TestIndexRangeForDecimal(t *testing.T) {
	store := testkit.CreateMockStore(t)

	testKit := testkit.NewTestKit(t, store)
	testKit.MustExec("use test;")
	testKit.MustExec("drop table if exists t1, t2;")
	testKit.MustExec("create table t1(a decimal unsigned, key(a));")
	testKit.MustExec("insert into t1 values(0),(null);")
	testKit.MustExec("create table t2(a int, b decimal unsigned, key idx(a,b));")
	testKit.MustExec("insert into t2 values(1,0),(1,null);")

	var input []string
	var output []struct {
		SQL    string
		Plan   []string
		Result []string
	}
	rangerSuiteData.LoadTestCases(t, &input, &output)
	for i, tt := range input {
		testdata.OnRecord(func() {
			output[i].SQL = tt
			output[i].Plan = testdata.ConvertRowsToStrings(testKit.MustQuery("explain format = 'brief' " + tt).Rows())
			output[i].Result = testdata.ConvertRowsToStrings(testKit.MustQuery(tt).Rows())
		})
		testKit.MustQuery("explain format = 'brief' " + tt).Check(testkit.Rows(output[i].Plan...))
		testKit.MustQuery(tt).Check(testkit.Rows(output[i].Result...))
	}
}

func TestPrefixIndexAppendPointRanges(t *testing.T) {
	store := testkit.CreateMockStore(t)

	testKit := testkit.NewTestKit(t, store)
	testKit.MustExec("USE test")
	testKit.MustExec("DROP TABLE IF EXISTS IDT_20755")
	testKit.MustExec("CREATE TABLE `IDT_20755` (\n" +
		"  `COL1` varchar(20) DEFAULT NULL,\n" +
		"  `COL2` tinyint(16) DEFAULT NULL,\n" +
		"  `COL3` timestamp NULL DEFAULT NULL,\n" +
		"  KEY `u_m_col` (`COL1`(10),`COL2`,`COL3`)\n" +
		") ENGINE=InnoDB DEFAULT CHARSET=utf8mb4 COLLATE=utf8mb4_bin")
	testKit.MustExec("INSERT INTO IDT_20755 VALUES(\"牾窓螎刳闌蜹瑦詬鍖湪槢壿玟瞏膍敗特森撇縆\", 73, \"2010-06-03 07:29:05\")")
	testKit.MustExec("INSERT INTO IDT_20755 VALUES(\"xxxxxxxxxxxxxxx\", 73, \"2010-06-03 07:29:05\")")

	var input []string
	var output []struct {
		SQL    string
		Plan   []string
		Result []string
	}
	rangerSuiteData.LoadTestCases(t, &input, &output)
	for i, tt := range input {
		testdata.OnRecord(func() {
			output[i].SQL = tt
			output[i].Plan = testdata.ConvertRowsToStrings(testKit.MustQuery("explain format = 'brief' " + tt).Rows())
			output[i].Result = testdata.ConvertRowsToStrings(testKit.MustQuery(tt).Rows())
		})
		testKit.MustQuery("explain format = 'brief' " + tt).Check(testkit.Rows(output[i].Plan...))
		testKit.MustQuery(tt).Check(testkit.Rows(output[i].Result...))
	}
}

func TestIndexRange(t *testing.T) {
	store := testkit.CreateMockStore(t)

	testKit := testkit.NewTestKit(t, store)
	testKit.MustExec("use test")
	testKit.MustExec("drop table if exists t")
	testKit.MustExec(`
create table t(
	a varchar(50),
	b int,
	c double,
	d varchar(10),
	e binary(10),
	f varchar(10) collate utf8mb4_general_ci,
	g enum('A','B','C') collate utf8mb4_general_ci,
	h varchar(10) collate utf8_bin,
	index idx_ab(a(50), b),
	index idx_cb(c, a),
	index idx_d(d(2)),
	index idx_e(e(2)),
	index idx_f(f),
	index idx_de(d(2), e),
	index idx_g(g),
	index idx_h(h(3))
)`)

	tests := []struct {
		indexPos    int
		exprStr     string
		accessConds string
		filterConds string
		resultStr   string
	}{
		{
			indexPos:    0,
			exprStr:     `a LIKE 'abc%'`,
			accessConds: `[like(test.t.a, abc%, 92)]`,
			filterConds: "[]",
			resultStr:   "[[\"abc\",\"abd\")]",
		},
		{
			indexPos:    0,
			exprStr:     "a LIKE 'abc_'",
			accessConds: "[like(test.t.a, abc_, 92)]",
			filterConds: "[like(test.t.a, abc_, 92)]",
			resultStr:   "[(\"abc\",\"abd\")]",
		},
		{
			indexPos:    0,
			exprStr:     "a LIKE 'abc'",
			accessConds: "[like(test.t.a, abc, 92)]",
			filterConds: "[]",
			resultStr:   "[[\"abc\",\"abc\"]]",
		},
		{
			indexPos:    0,
			exprStr:     `a LIKE "ab\_c"`,
			accessConds: "[like(test.t.a, ab\\_c, 92)]",
			filterConds: "[]",
			resultStr:   "[[\"ab_c\",\"ab_c\"]]",
		},
		{
			indexPos:    0,
			exprStr:     `a LIKE '%'`,
			accessConds: "[]",
			filterConds: `[like(test.t.a, %, 92)]`,
			resultStr:   "[[NULL,+inf]]",
		},
		{
			indexPos:    0,
			exprStr:     `a LIKE '\%a'`,
			accessConds: "[like(test.t.a, \\%a, 92)]",
			filterConds: "[]",
			resultStr:   `[["%a","%a"]]`,
		},
		{
			indexPos:    0,
			exprStr:     `a LIKE "\\"`,
			accessConds: "[like(test.t.a, \\, 92)]",
			filterConds: "[]",
			resultStr:   "[[\"\\\\\",\"\\\\\"]]",
		},
		{
			indexPos:    0,
			exprStr:     `a LIKE "\\\\a%"`,
			accessConds: `[like(test.t.a, \\a%, 92)]`,
			filterConds: "[]",
			resultStr:   "[[\"\\\\a\",\"\\\\b\")]",
		},
		{
			indexPos:    0,
			exprStr:     `a > NULL`,
			accessConds: "[gt(test.t.a, <nil>)]",
			filterConds: "[]",
			resultStr:   `[]`,
		},
		{
			indexPos:    0,
			exprStr:     `a = 'a' and b in (1, 2, 3)`,
			accessConds: "[eq(test.t.a, a) in(test.t.b, 1, 2, 3)]",
			filterConds: "[]",
			resultStr:   "[[\"a\" 1,\"a\" 1] [\"a\" 2,\"a\" 2] [\"a\" 3,\"a\" 3]]",
		},
		{
			indexPos:    0,
			exprStr:     `a = 'a' and b not in (1, 2, 3)`,
			accessConds: "[eq(test.t.a, a) not(in(test.t.b, 1, 2, 3))]",
			filterConds: "[]",
			resultStr:   "[(\"a\" NULL,\"a\" 1) (\"a\" 3,\"a\" +inf]]",
		},
		{
			indexPos:    0,
			exprStr:     `a in ('a') and b in ('1', 2.0, NULL)`,
			accessConds: "[eq(test.t.a, a) in(test.t.b, 1, 2, <nil>)]",
			filterConds: "[]",
			resultStr:   `[["a" 1,"a" 1] ["a" 2,"a" 2]]`,
		},
		{
			indexPos:    1,
			exprStr:     `c in ('1.1', 1, 1.1) and a in ('1', 'a', NULL)`,
			accessConds: "[in(test.t.c, 1.1, 1, 1.1) in(test.t.a, 1, a, <nil>)]",
			filterConds: "[]",
			resultStr:   "[[1 \"1\",1 \"1\"] [1 \"a\",1 \"a\"] [1.1 \"1\",1.1 \"1\"] [1.1 \"a\",1.1 \"a\"]]",
		},
		{
			indexPos:    1,
			exprStr:     "c in (1, 1, 1, 1, 1, 1, 2, 1, 2, 3, 2, 3, 4, 4, 1, 2)",
			accessConds: "[in(test.t.c, 1, 1, 1, 1, 1, 1, 2, 1, 2, 3, 2, 3, 4, 4, 1, 2)]",
			filterConds: "[]",
			resultStr:   "[[1,1] [2,2] [3,3] [4,4]]",
		},
		{
			indexPos:    1,
			exprStr:     "c not in (1, 2, 3)",
			accessConds: "[not(in(test.t.c, 1, 2, 3))]",
			filterConds: "[]",
			resultStr:   "[(NULL,1) (1,2) (2,3) (3,+inf]]",
		},
		{
			indexPos:    1,
			exprStr:     "c in (1, 2) and c in (1, 3)",
			accessConds: "[eq(test.t.c, 1)]",
			filterConds: "[]",
			resultStr:   "[[1,1]]",
		},
		{
			indexPos:    1,
			exprStr:     "c = 1 and c = 2",
			accessConds: "[]",
			filterConds: "[]",
			resultStr:   "[]",
		},
		{
			indexPos:    0,
			exprStr:     "a in (NULL)",
			accessConds: "[eq(test.t.a, <nil>)]",
			filterConds: "[]",
			resultStr:   "[]",
		},
		{
			indexPos:    0,
			exprStr:     "a not in (NULL, '1', '2', '3')",
			accessConds: "[not(in(test.t.a, <nil>, 1, 2, 3))]",
			filterConds: "[]",
			resultStr:   "[]",
		},
		{
			indexPos:    0,
			exprStr:     "not (a not in (NULL, '1', '2', '3') and a > '2')",
			accessConds: "[or(in(test.t.a, <nil>, 1, 2, 3), le(test.t.a, 2))]",
			filterConds: "[]",
			resultStr:   "[[-inf,\"2\"] [\"3\",\"3\"]]",
		},
		{
			indexPos:    0,
			exprStr:     "not (a not in (NULL) and a > '2')",
			accessConds: "[or(eq(test.t.a, <nil>), le(test.t.a, 2))]",
			filterConds: "[]",
			resultStr:   "[[-inf,\"2\"]]",
		},
		{
			indexPos:    0,
			exprStr:     "not (a not in (NULL) or a > '2')",
			accessConds: "[and(eq(test.t.a, <nil>), le(test.t.a, 2))]",
			filterConds: "[]",
			resultStr:   "[]",
		},
		{
			indexPos:    0,
			exprStr:     "(a > 'b' and a < 'bbb') or (a < 'cb' and a > 'a')",
			accessConds: "[or(and(gt(test.t.a, b), lt(test.t.a, bbb)), and(lt(test.t.a, cb), gt(test.t.a, a)))]",
			filterConds: "[]",
			resultStr:   "[(\"a\",\"cb\")]",
		},
		{
			indexPos:    0,
			exprStr:     "(a > 'a' and a < 'b') or (a >= 'b' and a < 'c')",
			accessConds: "[or(and(gt(test.t.a, a), lt(test.t.a, b)), and(ge(test.t.a, b), lt(test.t.a, c)))]",
			filterConds: "[]",
			resultStr:   "[(\"a\",\"c\")]",
		},
		{
			indexPos:    0,
			exprStr:     "(a > 'a' and a < 'b' and b < 1) or (a >= 'b' and a < 'c')",
			accessConds: "[or(and(gt(test.t.a, a), lt(test.t.a, b)), and(ge(test.t.a, b), lt(test.t.a, c)))]",
			filterConds: "[or(and(and(gt(test.t.a, a), lt(test.t.a, b)), lt(test.t.b, 1)), and(ge(test.t.a, b), lt(test.t.a, c)))]",
			resultStr:   "[(\"a\",\"c\")]",
		},
		{
			indexPos:    0,
			exprStr:     "(a in ('a', 'b') and b < 1) or (a >= 'b' and a < 'c')",
			accessConds: "[or(and(in(test.t.a, a, b), lt(test.t.b, 1)), and(ge(test.t.a, b), lt(test.t.a, c)))]",
			filterConds: "[]",
			resultStr:   `[["a" -inf,"a" 1) ["b","c")]`,
		},
		{
			indexPos:    0,
			exprStr:     "(a > 'a') or (c > 1)",
			accessConds: "[]",
			filterConds: "[or(gt(test.t.a, a), gt(test.t.c, 1))]",
			resultStr:   "[[NULL,+inf]]",
		},
		{
			indexPos:    2,
			exprStr:     `d = "你好啊"`,
			accessConds: "[eq(test.t.d, 你好啊)]",
			filterConds: "[eq(test.t.d, 你好啊)]",
			resultStr:   "[[\"你好\",\"你好\"]]",
		},
		{
			indexPos:    3,
			exprStr:     `e = "你好啊"`,
			accessConds: "[eq(test.t.e, 你好啊)]",
			filterConds: "[eq(test.t.e, 你好啊)]",
			resultStr:   "[[0xE4BD,0xE4BD]]",
		},
		{
			indexPos:    2,
			exprStr:     `d in ("你好啊", "再见")`,
			accessConds: "[in(test.t.d, 你好啊, 再见)]",
			filterConds: "[in(test.t.d, 你好啊, 再见)]",
			resultStr:   "[[\"你好\",\"你好\"] [\"再见\",\"再见\"]]",
		},
		{
			indexPos:    2,
			exprStr:     `d not in ("你好啊")`,
			accessConds: "[]",
			filterConds: "[ne(test.t.d, 你好啊)]",
			resultStr:   "[[NULL,+inf]]",
		},
		{
			indexPos:    2,
			exprStr:     `d < "你好" || d > "你好"`,
			accessConds: "[or(lt(test.t.d, 你好), gt(test.t.d, 你好))]",
			filterConds: "[or(lt(test.t.d, 你好), gt(test.t.d, 你好))]",
			resultStr:   "[[-inf,+inf]]",
		},
		{
			indexPos:    2,
			exprStr:     `not(d < "你好" || d > "你好")`,
			accessConds: "[and(ge(test.t.d, 你好), le(test.t.d, 你好))]",
			filterConds: "[and(ge(test.t.d, 你好), le(test.t.d, 你好))]",
			resultStr:   "[[\"你好\",\"你好\"]]",
		},
		{
			indexPos:    4,
			exprStr:     "f >= 'a' and f <= 'B'",
			accessConds: "[ge(test.t.f, a) le(test.t.f, B)]",
			filterConds: "[]",
			resultStr:   "[[\"a\",\"B\"]]",
		},
		{
			indexPos:    4,
			exprStr:     "f in ('a', 'B')",
			accessConds: "[in(test.t.f, a, B)]",
			filterConds: "[]",
			resultStr:   "[[\"a\",\"a\"] [\"B\",\"B\"]]",
		},
		{
			indexPos:    4,
			exprStr:     "f = 'a' and f = 'B' collate utf8mb4_bin",
			accessConds: "[eq(test.t.f, a)]",
			filterConds: "[eq(test.t.f, B)]",
			resultStr:   "[[\"a\",\"a\"]]",
		},
		{
			indexPos:    4,
			exprStr:     "f like '@%' collate utf8mb4_bin",
			accessConds: "[]",
			filterConds: "[like(test.t.f, @%, 92)]",
			resultStr:   "[[NULL,+inf]]",
		},
		{
			indexPos:    5,
			exprStr:     "d in ('aab', 'aac') and e = 'a'",
			accessConds: "[in(test.t.d, aab, aac) eq(test.t.e, a)]",
			filterConds: "[in(test.t.d, aab, aac)]",
			resultStr:   "[[\"aa\" 0x61,\"aa\" 0x61]]",
		},
		{
			indexPos:    6,
			exprStr:     "g = 'a'",
			accessConds: "[eq(test.t.g, a)]",
			filterConds: "[]",
			resultStr:   "[[\"A\",\"A\"]]",
		},
		{
			indexPos:    7,
			exprStr:     `h LIKE 'ÿÿ%'`,
			accessConds: `[like(test.t.h, ÿÿ%, 92)]`,
			filterConds: "[like(test.t.h, ÿÿ%, 92)]",
			resultStr:   "[[\"ÿÿ\",\"ÿ\\xc3\\xc0\")]", // The decoding error is ignored.
		},
	}

	ctx := context.Background()
	for _, tt := range tests {
		t.Run(tt.exprStr, func(t *testing.T) {
			sql := "select * from t where " + tt.exprStr
			sctx := testKit.Session().(sessionctx.Context)
			stmts, err := session.Parse(sctx, sql)
			require.NoError(t, err)
			require.Len(t, stmts, 1)
			ret := &plannercore.PreprocessorReturn{}
			err = plannercore.Preprocess(context.Background(), sctx, stmts[0], plannercore.WithPreprocessorReturn(ret))
			require.NoError(t, err)
			p, _, err := plannercore.BuildLogicalPlanForTest(ctx, sctx, stmts[0], ret.InfoSchema)
			require.NoError(t, err)
			selection := p.(plannercore.LogicalPlan).Children()[0].(*plannercore.LogicalSelection)
			tbl := selection.Children()[0].(*plannercore.DataSource).TableInfo()
			require.NotNil(t, selection)
			conds := make([]expression.Expression, len(selection.Conditions))
			for i, cond := range selection.Conditions {
				conds[i] = expression.PushDownNot(sctx, cond)
			}
			cols, lengths := expression.IndexInfo2PrefixCols(tbl.Columns, selection.Schema().Columns, tbl.Indices[tt.indexPos])
			require.NotNil(t, cols)
			res, err := ranger.DetachCondAndBuildRangeForIndex(sctx, conds, cols, lengths, 0)
			require.NoError(t, err)
			require.Equal(t, tt.accessConds, fmt.Sprintf("%s", res.AccessConds))
			require.Equal(t, tt.filterConds, fmt.Sprintf("%s", res.RemainedConds))
			got := fmt.Sprintf("%v", res.Ranges)
			require.Equal(t, tt.resultStr, got)
		})
	}
}

func TestTableShardIndex(t *testing.T) {
	store := testkit.CreateMockStore(t)
	testKit := testkit.NewTestKit(t, store)
	config.UpdateGlobal(func(conf *config.Config) {
		conf.Experimental.AllowsExpressionIndex = true
	})
	testKit.MustExec("use test")
	testKit.MustExec("drop table if exists test3")
	testKit.MustExec("create table test3(id int primary key clustered, a int, b int, unique key uk_expr((tidb_shard(a)),a))")
	testKit.MustExec("create table test33(id int primary key clustered, a int, b int, unique key a(a))")
	testKit.MustExec("create table test4(id int primary key clustered, a int, b int, " +
		"unique key uk_expr((tidb_shard(a)),a),unique key uk_b_expr((tidb_shard(b)),b))")
	testKit.MustExec("create table test5(id int primary key clustered, a int, b int, " +
		"unique key uk_expr((tidb_shard(a)),a,b))")
	testKit.MustExec("create table test6(id int primary key clustered, a int, b int, c int, " +
		"unique key uk_expr((tidb_shard(a)), a))")
	testKit.MustExec("create table testx(id int primary key clustered, a int, b int, unique key a(a))")
	testKit.MustExec("create table testy(id int primary key clustered, a int, b int, " +
		"unique key uk_expr((tidb_shard(b)),a))")
	testKit.MustExec("create table testz(id int primary key clustered, a int, b int, " +
		"unique key uk_expr((tidb_shard(a+b)),a))")

	tests := []struct {
		exprStr     string
		accessConds string
		childLevel  int
		tableName   string
	}{
		{
			exprStr:     "a = 1",
			accessConds: "[eq(tidb_shard(test.test3.a), 214) eq(test.test3.a, 1)]",
			tableName:   "test3",
		},
		{
			exprStr: "a=100 and (b = 100 or b = 200)",
			accessConds: "[or(eq(test.test3.b, 100), eq(test.test3.b, 200)) eq(tidb_shard(test.test3.a), 8) " +
				"eq(test.test3.a, 100)]",
			tableName: "test3",
		},
		{
			// don't add prefix
			exprStr:     " tidb_shard(a) = 8",
			accessConds: "[eq(tidb_shard(test.test3.a), 8)]",
			tableName:   "test3",
		},
		{
			exprStr: "a=100 or b = 200",
			accessConds: "[or(and(eq(tidb_shard(test.test3.a), 8), eq(test.test3.a, 100)), " +
				"eq(test.test3.b, 200))]",
			tableName: "test3",
		},
		{
			exprStr: "a=100 or b > 200",
			accessConds: "[or(and(eq(tidb_shard(test.test3.a), 8), eq(test.test3.a, 100)), " +
				"gt(test.test3.b, 200))]",
			tableName: "test3",
		},
		{
			exprStr: "a=100 or a = 200  or 1",
			accessConds: "[or(and(eq(tidb_shard(test.test3.a), 8), eq(test.test3.a, 100)), " +
				"or(and(eq(tidb_shard(test.test3.a), 161), eq(test.test3.a, 200)), 1))]",
			tableName: "test3",
		},
		{
			exprStr: "(a=100 and b = 100) or a = 300",
			accessConds: "[or(and(eq(test.test3.b, 100), and(eq(tidb_shard(test.test3.a), 8), eq(test.test3.a, 100))), " +
				"and(eq(tidb_shard(test.test3.a), 227), eq(test.test3.a, 300)))]",
			tableName: "test3",
		},
		{
			exprStr: "((a=100 and b = 100) or a = 200) or a = 300",
			accessConds: "[or(and(eq(test.test3.b, 100), and(eq(tidb_shard(test.test3.a), 8), eq(test.test3.a, 100))), " +
				"or(and(eq(tidb_shard(test.test3.a), 161), eq(test.test3.a, 200)), " +
				"and(eq(tidb_shard(test.test3.a), 227), eq(test.test3.a, 300))))]",
			tableName: "test3",
		},
		{
			exprStr: "a IN (100, 200, 300)",
			accessConds: "[or(or(and(eq(tidb_shard(test.test3.a), 8), eq(test.test3.a, 100)), " +
				"and(eq(tidb_shard(test.test3.a), 161), eq(test.test3.a, 200))), and(eq(tidb_shard(test.test3.a), 227), eq(test.test3.a, 300)))]",
			tableName: "test3",
		},
		{
			exprStr:     "a IN (100)",
			accessConds: "[eq(tidb_shard(test.test3.a), 8) eq(test.test3.a, 100)]",
			tableName:   "test3",
		},
		{
			exprStr: "a IN (100, 200, 300) or a = 400",
			accessConds: "[or(or(or(and(eq(tidb_shard(test.test3.a), 8), eq(test.test3.a, 100)), " +
				"and(eq(tidb_shard(test.test3.a), 161), eq(test.test3.a, 200))), and(eq(tidb_shard(test.test3.a), 227), eq(test.test3.a, 300))), and(eq(tidb_shard(test.test3.a), 85), eq(test.test3.a, 400)))]",
			tableName: "test3",
		},
		{
			// don't add prefix
			exprStr: "((a=100 and b = 100) or a = 200) and b = 300",
			accessConds: "[or(and(eq(test.test3.a, 100), eq(test.test3.b, 100)), eq(test.test3.a, 200)) " +
				"eq(test.test3.b, 300)]",
			tableName: "test3",
		},
		{
			// don't add prefix
			exprStr:     "a = b",
			accessConds: "[eq(test.test3.a, test.test3.b)]",
			tableName:   "test3",
		},
		{
			// don't add prefix
			exprStr:     "a = b and b = 100",
			accessConds: "[eq(test.test3.a, test.test3.b) eq(test.test3.b, 100)]",
			tableName:   "test3",
		},
		{
			// don't add prefix
			exprStr:     "a > 900",
			accessConds: "[gt(test.test3.a, 900)]",
			tableName:   "test3",
		},
		{
			// add prefix
			exprStr:     "a = 3 or a > 900",
			accessConds: "[or(and(eq(tidb_shard(test.test3.a), 156), eq(test.test3.a, 3)), gt(test.test3.a, 900))]",
			tableName:   "test3",
		},
		// two shard index in one table
		{
			exprStr:     "a = 100",
			accessConds: "[eq(tidb_shard(test.test4.a), 8) eq(test.test4.a, 100)]",
			tableName:   "test4",
		},
		{
			exprStr:     "b = 100",
			accessConds: "[eq(tidb_shard(test.test4.b), 8) eq(test.test4.b, 100)]",
			tableName:   "test4",
		},
		{
			exprStr: "a = 100 and b = 100",
			accessConds: "[eq(tidb_shard(test.test4.a), 8) eq(test.test4.a, 100) " +
				"eq(tidb_shard(test.test4.b), 8) eq(test.test4.b, 100)]",
			tableName: "test4",
		},
		{
			exprStr: "a = 100 or b = 100",
			accessConds: "[or(and(eq(tidb_shard(test.test4.a), 8), eq(test.test4.a, 100)), " +
				"and(eq(tidb_shard(test.test4.b), 8), eq(test.test4.b, 100)))]",
			tableName: "test4",
		},
		// shard index cotans three fields
		{
			exprStr:     "a = 100 and b = 100",
			accessConds: "[eq(tidb_shard(test.test5.a), 8) eq(test.test5.a, 100) eq(test.test5.b, 100)]",
			tableName:   "test5",
		},
		{
			exprStr: "(a=100 and b = 100) or  (a=200 and b = 200)",
			accessConds: "[or(and(eq(tidb_shard(test.test5.a), 8), and(eq(test.test5.a, 100), eq(test.test5.b, 100))), " +
				"and(eq(tidb_shard(test.test5.a), 161), and(eq(test.test5.a, 200), eq(test.test5.b, 200))))]",
			tableName: "test5",
		},
		{
			exprStr: "(a, b) in ((100, 100), (200, 200))",
			accessConds: "[or(and(eq(tidb_shard(test.test5.a), 8), and(eq(test.test5.a, 100), eq(test.test5.b, 100))), " +
				"and(eq(tidb_shard(test.test5.a), 161), and(eq(test.test5.a, 200), eq(test.test5.b, 200))))]",
			tableName: "test5",
		},
		{
			exprStr:     "(a, b) in ((100, 100))",
			accessConds: "[eq(tidb_shard(test.test5.a), 8) eq(test.test5.a, 100) eq(test.test5.b, 100)]",
			tableName:   "test5",
		},
		// don't add prefix
		{
			exprStr:     "a=100",
			accessConds: "[eq(test.testy.a, 100)]",
			tableName:   "testy",
		},
		// don't add prefix
		{
			exprStr:     "a=100",
			accessConds: "[eq(test.testz.a, 100)]",
			tableName:   "testz",
		},
		// test join
		{
			exprStr:     "test3.a = 100",
			accessConds: "[eq(tidb_shard(test.test3.a), 8) eq(test.test3.a, 100)]",
			childLevel:  4,
			tableName:   "test3 JOIN test33 ON test3.b = test33.b",
		},
		{
			exprStr:     "test3.a = 100 and test33.a > 10",
			accessConds: "[gt(test.test33.a, 10) eq(tidb_shard(test.test3.a), 8) eq(test.test3.a, 100)]",
			childLevel:  4,
			tableName:   "test3 JOIN test33 ON test3.b = test33.b",
		},
		{
			exprStr:     "test3.a = 100 AND test6.a = 10",
			accessConds: "[eq(test.test6.a, 10) eq(tidb_shard(test.test3.a), 8) eq(test.test3.a, 100)]",
			childLevel:  4,
			tableName:   "test3 JOIN test6 ON test3.b = test6.b",
		},
		{
			exprStr:     "test3.a = 100 or test6.a = 10",
			accessConds: "[or(and(eq(tidb_shard(test.test3.a), 8), eq(test.test3.a, 100)), eq(test.test6.a, 10))]",
			childLevel:  4,
			tableName:   "test3 JOIN test6 ON test3.b = test6.b",
		},
	}

	ctx := context.Background()
	for _, tt := range tests {
		t.Run(tt.exprStr, func(t *testing.T) {
			sql := "select * from " + tt.tableName + " where " + tt.exprStr
			sctx := testKit.Session().(sessionctx.Context)
			stmts, err := session.Parse(sctx, sql)
			require.NoError(t, err)
			require.Len(t, stmts, 1)
			ret := &plannercore.PreprocessorReturn{}
			err = plannercore.Preprocess(context.Background(), sctx, stmts[0], plannercore.WithPreprocessorReturn(ret))
			require.NoError(t, err)
			p, _, err := plannercore.BuildLogicalPlanForTest(ctx, sctx, stmts[0], ret.InfoSchema)
			require.NoError(t, err)
			selection := p.(plannercore.LogicalPlan).Children()[0].(*plannercore.LogicalSelection)
			conds := make([]expression.Expression, len(selection.Conditions))
			for i, cond := range selection.Conditions {
				conds[i] = expression.PushDownNot(sctx, cond)
			}
			ds, ok := selection.Children()[0].(*plannercore.DataSource)
			if !ok {
				if tt.childLevel == 4 {
					ds = selection.Children()[0].Children()[0].Children()[0].(*plannercore.DataSource)
				}
			}
			newConds := ds.AddPrefix4ShardIndexes(ds.SCtx(), conds)
			require.Equal(t, tt.accessConds, fmt.Sprintf("%s", newConds))
		})
	}

	// test update statement
	t.Run("", func(t *testing.T) {
		sql := "update test6 set c = 1000 where a=50 and b = 50"
		sctx := testKit.Session().(sessionctx.Context)
		stmts, err := session.Parse(sctx, sql)
		require.NoError(t, err)
		require.Len(t, stmts, 1)
		ret := &plannercore.PreprocessorReturn{}
		err = plannercore.Preprocess(context.Background(), sctx, stmts[0], plannercore.WithPreprocessorReturn(ret))
		require.NoError(t, err)
		p, _, err := plannercore.BuildLogicalPlanForTest(ctx, sctx, stmts[0], ret.InfoSchema)
		require.NoError(t, err)
		selection, ok := p.(*plannercore.Update).SelectPlan.(*plannercore.PhysicalSelection)
		require.True(t, ok)
		_, ok = selection.Children()[0].(*plannercore.PointGetPlan)
		require.True(t, ok)
	})

	// test delete statement
	t.Run("", func(t *testing.T) {
		sql := "delete from test6 where a = 45 and b = 45;"
		sctx := testKit.Session().(sessionctx.Context)
		stmts, err := session.Parse(sctx, sql)
		require.NoError(t, err)
		require.Len(t, stmts, 1)
		ret := &plannercore.PreprocessorReturn{}
		err = plannercore.Preprocess(context.Background(), sctx, stmts[0], plannercore.WithPreprocessorReturn(ret))
		require.NoError(t, err)
		p, _, err := plannercore.BuildLogicalPlanForTest(ctx, sctx, stmts[0], ret.InfoSchema)
		require.NoError(t, err)
		selection, ok := p.(*plannercore.Delete).SelectPlan.(*plannercore.PhysicalSelection)
		require.True(t, ok)
		_, ok = selection.Children()[0].(*plannercore.PointGetPlan)
		require.True(t, ok)
	})
}

func TestShardIndexFuncSuites(t *testing.T) {
	store := testkit.CreateMockStore(t)
	testKit := testkit.NewTestKit(t, store)
	sctx := testKit.Session().(sessionctx.Context)

	// -------------------------------------------
	// test IsValidShardIndex function
	// -------------------------------------------
	longlongType := types.NewFieldType(mysql.TypeLonglong)
	col0 := &expression.Column{UniqueID: 0, ID: 0, RetType: longlongType}
	col1 := &expression.Column{UniqueID: 1, ID: 1, RetType: longlongType}
	// col2 is GC column and VirtualExpr = tidb_shard(col0)
	col2 := &expression.Column{UniqueID: 2, ID: 2, RetType: longlongType}
	col2.VirtualExpr = expression.NewFunctionInternal(sctx, ast.TiDBShard, col2.RetType, col0)
	// col3 is GC column and VirtualExpr = abs(col0)
	col3 := &expression.Column{UniqueID: 3, ID: 3, RetType: longlongType}
	col3.VirtualExpr = expression.NewFunctionInternal(sctx, ast.Abs, col2.RetType, col0)
	col4 := &expression.Column{UniqueID: 4, ID: 4, RetType: longlongType}

	cols := []*expression.Column{col0, col1}

	// input is nil
	require.False(t, ranger.IsValidShardIndex(nil))
	// only 1 column
	require.False(t, ranger.IsValidShardIndex([]*expression.Column{col2}))
	// first col is not expression
	require.False(t, ranger.IsValidShardIndex(cols))
	// field in tidb_shard is not the secondary column
	require.False(t, ranger.IsValidShardIndex([]*expression.Column{col2, col1}))
	// expressioin is abs that is not tidb_shard
	require.False(t, ranger.IsValidShardIndex([]*expression.Column{col3, col0}))
	// normal case
	require.True(t, ranger.IsValidShardIndex([]*expression.Column{col2, col0}))

	// -------------------------------------------
	// test ExtractColumnsFromExpr function
	// -------------------------------------------
	// normal case
	con1 := &expression.Constant{Value: types.NewDatum(1), RetType: longlongType}
	con5 := &expression.Constant{Value: types.NewDatum(5), RetType: longlongType}
	exprEq := expression.NewFunctionInternal(sctx, ast.EQ, col0.RetType, col0, con1)
	exprIn := expression.NewFunctionInternal(sctx, ast.In, col0.RetType, col0, con1, con5)
	require.NotNil(t, exprEq)
	require.NotNil(t, exprIn)
	// input is nil
	require.Equal(t, len(ranger.ExtractColumnsFromExpr(nil)), 0)
	// input is column
	require.Equal(t, len(ranger.ExtractColumnsFromExpr(exprEq.(*expression.ScalarFunction))), 1)
	// (col0 = 1 and col3 > 1) or (col4 < 5 and 5)
	exprGt := expression.NewFunctionInternal(sctx, ast.GT, longlongType, col3, con1)
	require.NotNil(t, exprGt)
	andExpr1 := expression.NewFunctionInternal(sctx, ast.And, longlongType, exprEq, exprGt)
	require.NotNil(t, andExpr1)
	exprLt := expression.NewFunctionInternal(sctx, ast.LT, longlongType, col4, con5)
	andExpr2 := expression.NewFunctionInternal(sctx, ast.And, longlongType, exprLt, con5)
	orExpr2 := expression.NewFunctionInternal(sctx, ast.Or, longlongType, andExpr1, andExpr2)
	require.Equal(t, len(ranger.ExtractColumnsFromExpr(orExpr2.(*expression.ScalarFunction))), 3)

	// -------------------------------------------
	// test NeedAddColumn4InCond function
	// -------------------------------------------
	// normal case
	sfIn, ok := exprIn.(*expression.ScalarFunction)
	require.True(t, ok)
	accessCond := []expression.Expression{nil, exprIn}
	shardIndexCols := []*expression.Column{col2, col0}
	require.True(t, ranger.NeedAddColumn4InCond(shardIndexCols, accessCond, sfIn))

	// input nil
	require.False(t, ranger.NeedAddColumn4InCond(nil, accessCond, sfIn))
	require.False(t, ranger.NeedAddColumn4InCond(shardIndexCols, nil, sfIn))
	require.False(t, ranger.NeedAddColumn4InCond(shardIndexCols, accessCond, nil))

	// col1 in (1, 5)
	exprIn2 := expression.NewFunctionInternal(sctx, ast.In, col1.RetType, col1, con1, con5)
	accessCond[1] = exprIn2
	require.False(t, ranger.NeedAddColumn4InCond(shardIndexCols, accessCond, exprIn2.(*expression.ScalarFunction)))

	// col0 in (1, col1)
	exprIn3 := expression.NewFunctionInternal(sctx, ast.In, col0.RetType, col1, con1, col1)
	accessCond[1] = exprIn3
	require.False(t, ranger.NeedAddColumn4InCond(shardIndexCols, accessCond, exprIn3.(*expression.ScalarFunction)))

	// -------------------------------------------
	// test NeedAddColumn4EqCond function
	// -------------------------------------------
	// ranger.valueInfo is not export by package, we can.t test NeedAddColumn4EqCond
	eqAccessCond := []expression.Expression{nil, exprEq}
	require.False(t, ranger.NeedAddColumn4EqCond(shardIndexCols, eqAccessCond, nil))

	// -------------------------------------------
	// test NeedAddGcColumn4ShardIndex function
	// -------------------------------------------
	// ranger.valueInfo is not export by package, we can.t test NeedAddGcColumn4ShardIndex
	require.False(t, ranger.NeedAddGcColumn4ShardIndex(shardIndexCols, nil, nil))

	// -------------------------------------------
	// test AddExpr4EqAndInCondition function
	// -------------------------------------------
	exprIn4 := expression.NewFunctionInternal(sctx, ast.In, col0.RetType, col0, con1)
	test := []struct {
		inputConds  []expression.Expression
		outputConds string
	}{
		{
			// col0 = 1 => tidb_shard(col0) = 214 and col0 = 1
			inputConds:  []expression.Expression{exprEq},
			outputConds: "[eq(Column#2, 214) eq(Column#0, 1)]",
		},
		{
			// col0 in (1) => cols2 = 214 and col0 = 1
			inputConds:  []expression.Expression{exprIn4},
			outputConds: "[and(eq(Column#2, 214), eq(Column#0, 1))]",
		},
		{
			// col0 in (1, 5) => (cols2 = 214 and col0 = 1) or (cols2 = 122 and col0 = 5)
			inputConds: []expression.Expression{exprIn},
			outputConds: "[or(and(eq(Column#2, 214), eq(Column#0, 1)), " +
				"and(eq(Column#2, 122), eq(Column#0, 5)))]",
		},
	}

	for _, tt := range test {
		newConds, _ := ranger.AddExpr4EqAndInCondition(sctx, tt.inputConds, shardIndexCols)
		require.Equal(t, fmt.Sprintf("%s", newConds), tt.outputConds)
	}
}

func getSelectionFromQuery(t *testing.T, sctx sessionctx.Context, sql string) *plannercore.LogicalSelection {
	ctx := context.Background()
	stmts, err := session.Parse(sctx, sql)
	require.NoError(t, err)
	require.Len(t, stmts, 1)
	ret := &plannercore.PreprocessorReturn{}
	err = plannercore.Preprocess(context.Background(), sctx, stmts[0], plannercore.WithPreprocessorReturn(ret))
	require.NoError(t, err)
	p, _, err := plannercore.BuildLogicalPlanForTest(ctx, sctx, stmts[0], ret.InfoSchema)
	require.NoError(t, err)
	selection, isSelection := p.(plannercore.LogicalPlan).Children()[0].(*plannercore.LogicalSelection)
	require.True(t, isSelection)
	return selection
}

func checkDetachRangeResult(t *testing.T, res *ranger.DetachRangeResult, expectedAccessConds, expectedRemainedConds, expectedRanges string) {
	require.Equal(t, expectedAccessConds, fmt.Sprintf("%v", res.AccessConds))
	require.Equal(t, expectedRemainedConds, fmt.Sprintf("%v", res.RemainedConds))
	require.Equal(t, expectedRanges, fmt.Sprintf("%v", res.Ranges))
}

func checkRangeFallbackAndReset(t *testing.T, sctx sessionctx.Context, expectedRangeFallback bool) {
	require.Equal(t, expectedRangeFallback, sctx.GetSessionVars().StmtCtx.RangeFallback)
	sctx.GetSessionVars().StmtCtx.RangeFallback = false
}

func TestRangeFallbackForDetachCondAndBuildRangeForIndex(t *testing.T) {
	store, dom := testkit.CreateMockStoreAndDomain(t)
	tk := testkit.NewTestKit(t, store)
	tk.MustExec("use test")
	tk.MustExec("drop table if exists t1")
	tk.MustExec("create table t1 (a int, b int, c int, d int, index idx(a, b, c))")
	tbl, err := dom.InfoSchema().TableByName(model.NewCIStr("test"), model.NewCIStr("t1"))
	require.NoError(t, err)
	tblInfo := tbl.Meta()
	sctx := tk.Session().(sessionctx.Context)

	// test CNF condition
	sql := "select * from t1 where a in (10,20,30) and b in (40,50,60) and c >= 70 and c <= 80"
	selection := getSelectionFromQuery(t, sctx, sql)
	conds := selection.Conditions
	require.Equal(t, 4, len(conds))
	cols, lengths := expression.IndexInfo2PrefixCols(tblInfo.Columns, selection.Schema().Columns, tblInfo.Indices[0])
	res, err := ranger.DetachCondAndBuildRangeForIndex(sctx, conds, cols, lengths, 0)
	require.NoError(t, err)
	checkDetachRangeResult(t, res,
		"[in(test.t1.a, 10, 20, 30) in(test.t1.b, 40, 50, 60) ge(test.t1.c, 70) le(test.t1.c, 80)]",
		"[]",
		"[[10 40 70,10 40 80] [10 50 70,10 50 80] [10 60 70,10 60 80] [20 40 70,20 40 80] [20 50 70,20 50 80] [20 60 70,20 60 80] [30 40 70,30 40 80] [30 50 70,30 50 80] [30 60 70,30 60 80]]")
	checkRangeFallbackAndReset(t, sctx, false)
	quota := res.Ranges.MemUsage() - 1
	res, err = ranger.DetachCondAndBuildRangeForIndex(sctx, conds, cols, lengths, quota)
	require.NoError(t, err)
	checkDetachRangeResult(t, res,
		"[in(test.t1.a, 10, 20, 30) in(test.t1.b, 40, 50, 60)]",
		"[ge(test.t1.c, 70) le(test.t1.c, 80)]",
		"[[10 40,10 40] [10 50,10 50] [10 60,10 60] [20 40,20 40] [20 50,20 50] [20 60,20 60] [30 40,30 40] [30 50,30 50] [30 60,30 60]]")
	checkRangeFallbackAndReset(t, sctx, true)
	quota = res.Ranges.MemUsage() - 1
	res, err = ranger.DetachCondAndBuildRangeForIndex(sctx, conds, cols, lengths, quota)
	require.NoError(t, err)
	checkDetachRangeResult(t, res,
		"[in(test.t1.a, 10, 20, 30)]",
		"[in(test.t1.b, 40, 50, 60) ge(test.t1.c, 70) le(test.t1.c, 80)]",
		"[[10,10] [20,20] [30,30]]")
	checkRangeFallbackAndReset(t, sctx, true)
	quota = res.Ranges.MemUsage() - 1
	res, err = ranger.DetachCondAndBuildRangeForIndex(sctx, conds, cols, lengths, quota)
	require.NoError(t, err)
	checkDetachRangeResult(t, res,
		"[]",
		"[ge(test.t1.c, 70) le(test.t1.c, 80) in(test.t1.b, 40, 50, 60) in(test.t1.a, 10, 20, 30)]",
		"[[NULL,+inf]]")
	checkRangeFallbackAndReset(t, sctx, true)

	// test DNF condition
	sql = "select * from t1 where a = 10 or a = 20 or a = 30"
	selection = getSelectionFromQuery(t, sctx, sql)
	conds = selection.Conditions
	require.Equal(t, 1, len(conds))
	cols, lengths = expression.IndexInfo2PrefixCols(tblInfo.Columns, selection.Schema().Columns, tblInfo.Indices[0])
	res, err = ranger.DetachCondAndBuildRangeForIndex(sctx, conds, cols, lengths, 0)
	require.NoError(t, err)
	checkDetachRangeResult(t, res,
		"[or(eq(test.t1.a, 10), or(eq(test.t1.a, 20), eq(test.t1.a, 30)))]",
		"[]",
		"[[10,10] [20,20] [30,30]]")
	checkRangeFallbackAndReset(t, sctx, false)
	quota = res.Ranges.MemUsage() - 1
	res, err = ranger.DetachCondAndBuildRangeForIndex(sctx, conds, cols, lengths, quota)
	require.NoError(t, err)
	checkDetachRangeResult(t, res,
		"[]",
		"[or(or(eq(test.t1.a, 10), eq(test.t1.a, 20)), eq(test.t1.a, 30))]",
		"[[NULL,+inf]]")
	checkRangeFallbackAndReset(t, sctx, true)

	sql = "select * from t1 where (a = 10 and b = 40) or (a = 20 and b = 50) or (a = 30 and b = 60)"
	selection = getSelectionFromQuery(t, sctx, sql)
	conds = selection.Conditions
	require.Equal(t, 1, len(conds))
	cols, lengths = expression.IndexInfo2PrefixCols(tblInfo.Columns, selection.Schema().Columns, tblInfo.Indices[0])
	res, err = ranger.DetachCondAndBuildRangeForIndex(sctx, conds, cols, lengths, 0)
	require.NoError(t, err)
	checkDetachRangeResult(t, res,
		"[or(and(eq(test.t1.a, 10), eq(test.t1.b, 40)), or(and(eq(test.t1.a, 20), eq(test.t1.b, 50)), and(eq(test.t1.a, 30), eq(test.t1.b, 60))))]",
		"[]",
		"[[10 40,10 40] [20 50,20 50] [30 60,30 60]]")
	checkRangeFallbackAndReset(t, sctx, false)
	quota = res.Ranges.MemUsage() - 1
	res, err = ranger.DetachCondAndBuildRangeForIndex(sctx, conds, cols, lengths, quota)
	require.NoError(t, err)
	checkDetachRangeResult(t, res,
		"[]",
		"[or(or(and(eq(test.t1.a, 10), eq(test.t1.b, 40)), and(eq(test.t1.a, 20), eq(test.t1.b, 50))), and(eq(test.t1.a, 30), eq(test.t1.b, 60)))]",
		"[[NULL,+inf]]")
	checkRangeFallbackAndReset(t, sctx, true)

	// test considerDNF code path
	sql = "select * from t1 where (a, b) in ((10, 20), (30, 40)) and c = 50"
	selection = getSelectionFromQuery(t, sctx, sql)
	conds = selection.Conditions
	require.Equal(t, 2, len(conds))
	cols, lengths = expression.IndexInfo2PrefixCols(tblInfo.Columns, selection.Schema().Columns, tblInfo.Indices[0])
	res, err = ranger.DetachCondAndBuildRangeForIndex(sctx, conds, cols, lengths, 0)
	require.NoError(t, err)
	checkDetachRangeResult(t, res,
		"[or(and(eq(test.t1.a, 10), eq(test.t1.b, 20)), and(eq(test.t1.a, 30), eq(test.t1.b, 40))) eq(test.t1.c, 50)]",
		"[]",
		"[[10 20 50,10 20 50] [30 40 50,30 40 50]]")
	checkRangeFallbackAndReset(t, sctx, false)
	quota = res.Ranges.MemUsage() - 1
	res, err = ranger.DetachCondAndBuildRangeForIndex(sctx, conds, cols, lengths, quota)
	require.NoError(t, err)
	checkDetachRangeResult(t, res,
		"[or(and(eq(test.t1.a, 10), eq(test.t1.b, 20)), and(eq(test.t1.a, 30), eq(test.t1.b, 40)))]",
		"[eq(test.t1.c, 50)]",
		"[[10 20,10 20] [30 40,30 40]]")
	checkRangeFallbackAndReset(t, sctx, true)
	quota = res.Ranges.MemUsage() - 1
	res, err = ranger.DetachCondAndBuildRangeForIndex(sctx, conds, cols, lengths, quota)
	require.NoError(t, err)
	checkDetachRangeResult(t, res,
		"[or(eq(test.t1.a, 10), eq(test.t1.a, 30))]",
		"[eq(test.t1.c, 50) or(and(eq(test.t1.a, 10), eq(test.t1.b, 20)), and(eq(test.t1.a, 30), eq(test.t1.b, 40)))]",
		"[[10,10] [30,30]]")
	checkRangeFallbackAndReset(t, sctx, true)
	quota = res.Ranges.MemUsage() - 1
	res, err = ranger.DetachCondAndBuildRangeForIndex(sctx, conds, cols, lengths, quota)
	require.NoError(t, err)
	checkDetachRangeResult(t, res,
		"[]",
		// Ideal RemainedConds should be [eq(test.t1.c, 50) or(and(eq(test.t1.a, 10), eq(test.t1.b, 20)), and(eq(test.t1.a, 30), eq(test.t1.b, 40)))], but we don't remove redundant or(eq(test.t1.a, 10), eq(test.t1.a, 30)) for now.
		"[eq(test.t1.c, 50) or(and(eq(test.t1.a, 10), eq(test.t1.b, 20)), and(eq(test.t1.a, 30), eq(test.t1.b, 40))) or(eq(test.t1.a, 10), eq(test.t1.a, 30))]",
		"[[NULL,+inf]]")
	checkRangeFallbackAndReset(t, sctx, true)

	// test prefix index
	tk.MustExec("drop table if exists t2")
	tk.MustExec("create table t2 (a varchar(10), b varchar(10), c varchar(10), d varchar(10), index idx(a(2), b(2), c(2)))")
	tbl, err = dom.InfoSchema().TableByName(model.NewCIStr("test"), model.NewCIStr("t2"))
	require.NoError(t, err)
	tblInfo = tbl.Meta()

	// test CNF condition
	sql = "select * from t2 where a in ('aaa','bbb','ccc') and b in ('ddd','eee','fff') and c >= 'ggg' and c <= 'iii'"
	selection = getSelectionFromQuery(t, sctx, sql)
	conds = selection.Conditions
	require.Equal(t, 4, len(conds))
	cols, lengths = expression.IndexInfo2PrefixCols(tblInfo.Columns, selection.Schema().Columns, tblInfo.Indices[0])
	res, err = ranger.DetachCondAndBuildRangeForIndex(sctx, conds, cols, lengths, 0)
	require.NoError(t, err)
	checkDetachRangeResult(t, res,
		"[in(test.t2.a, aaa, bbb, ccc) in(test.t2.b, ddd, eee, fff) ge(test.t2.c, ggg) le(test.t2.c, iii)]",
		"[in(test.t2.a, aaa, bbb, ccc) in(test.t2.b, ddd, eee, fff) ge(test.t2.c, ggg) le(test.t2.c, iii)]",
		"[[\"aa\" \"dd\" \"gg\",\"aa\" \"dd\" \"ii\"] [\"aa\" \"ee\" \"gg\",\"aa\" \"ee\" \"ii\"] [\"aa\" \"ff\" \"gg\",\"aa\" \"ff\" \"ii\"] [\"bb\" \"dd\" \"gg\",\"bb\" \"dd\" \"ii\"] [\"bb\" \"ee\" \"gg\",\"bb\" \"ee\" \"ii\"] [\"bb\" \"ff\" \"gg\",\"bb\" \"ff\" \"ii\"] [\"cc\" \"dd\" \"gg\",\"cc\" \"dd\" \"ii\"] [\"cc\" \"ee\" \"gg\",\"cc\" \"ee\" \"ii\"] [\"cc\" \"ff\" \"gg\",\"cc\" \"ff\" \"ii\"]]")
	checkRangeFallbackAndReset(t, sctx, false)
	quota = res.Ranges.MemUsage() - 1
	res, err = ranger.DetachCondAndBuildRangeForIndex(sctx, conds, cols, lengths, quota)
	require.NoError(t, err)
	checkDetachRangeResult(t, res,
		"[in(test.t2.a, aaa, bbb, ccc) in(test.t2.b, ddd, eee, fff)]",
		"[in(test.t2.a, aaa, bbb, ccc) in(test.t2.b, ddd, eee, fff) ge(test.t2.c, ggg) le(test.t2.c, iii)]",
		"[[\"aa\" \"dd\",\"aa\" \"dd\"] [\"aa\" \"ee\",\"aa\" \"ee\"] [\"aa\" \"ff\",\"aa\" \"ff\"] [\"bb\" \"dd\",\"bb\" \"dd\"] [\"bb\" \"ee\",\"bb\" \"ee\"] [\"bb\" \"ff\",\"bb\" \"ff\"] [\"cc\" \"dd\",\"cc\" \"dd\"] [\"cc\" \"ee\",\"cc\" \"ee\"] [\"cc\" \"ff\",\"cc\" \"ff\"]]")
	checkRangeFallbackAndReset(t, sctx, true)
	quota = res.Ranges.MemUsage() - 1
	res, err = ranger.DetachCondAndBuildRangeForIndex(sctx, conds, cols, lengths, quota)
	require.NoError(t, err)
	checkDetachRangeResult(t, res,
		"[in(test.t2.a, aaa, bbb, ccc)]",
		"[in(test.t2.a, aaa, bbb, ccc) in(test.t2.b, ddd, eee, fff) ge(test.t2.c, ggg) le(test.t2.c, iii)]",
		"[[\"aa\",\"aa\"] [\"bb\",\"bb\"] [\"cc\",\"cc\"]]")
	checkRangeFallbackAndReset(t, sctx, true)
	quota = res.Ranges.MemUsage() - 1
	res, err = ranger.DetachCondAndBuildRangeForIndex(sctx, conds, cols, lengths, quota)
	require.NoError(t, err)
	checkDetachRangeResult(t, res,
		"[]",
		"[ge(test.t2.c, ggg) le(test.t2.c, iii) in(test.t2.a, aaa, bbb, ccc) in(test.t2.b, ddd, eee, fff)]",
		"[[NULL,+inf]]")
	checkRangeFallbackAndReset(t, sctx, true)

	// test DNF condition
	sql = "select * from t2 where a = 'aaa' or a = 'bbb' or a = 'ccc'"
	selection = getSelectionFromQuery(t, sctx, sql)
	conds = selection.Conditions
	require.Equal(t, 1, len(conds))
	cols, lengths = expression.IndexInfo2PrefixCols(tblInfo.Columns, selection.Schema().Columns, tblInfo.Indices[0])
	res, err = ranger.DetachCondAndBuildRangeForIndex(sctx, conds, cols, lengths, 0)
	require.NoError(t, err)
	checkDetachRangeResult(t, res,
		"[or(eq(test.t2.a, aaa), or(eq(test.t2.a, bbb), eq(test.t2.a, ccc)))]",
		"[or(or(eq(test.t2.a, aaa), eq(test.t2.a, bbb)), eq(test.t2.a, ccc))]",
		"[[\"aa\",\"aa\"] [\"bb\",\"bb\"] [\"cc\",\"cc\"]]")
	checkRangeFallbackAndReset(t, sctx, false)
	quota = res.Ranges.MemUsage() - 1
	res, err = ranger.DetachCondAndBuildRangeForIndex(sctx, conds, cols, lengths, quota)
	require.NoError(t, err)
	checkDetachRangeResult(t, res,
		"[]",
		"[or(or(eq(test.t2.a, aaa), eq(test.t2.a, bbb)), eq(test.t2.a, ccc))]",
		"[[NULL,+inf]]")
	checkRangeFallbackAndReset(t, sctx, true)

	sql = "select * from t2 where (a = 'aaa' and b = 'ddd') or (a = 'bbb' and b = 'eee') or (a = 'ccc' and b = 'fff')"
	selection = getSelectionFromQuery(t, sctx, sql)
	conds = selection.Conditions
	require.Equal(t, 1, len(conds))
	cols, lengths = expression.IndexInfo2PrefixCols(tblInfo.Columns, selection.Schema().Columns, tblInfo.Indices[0])
	res, err = ranger.DetachCondAndBuildRangeForIndex(sctx, conds, cols, lengths, 0)
	require.NoError(t, err)
	checkDetachRangeResult(t, res,
		"[or(and(eq(test.t2.a, aaa), eq(test.t2.b, ddd)), or(and(eq(test.t2.a, bbb), eq(test.t2.b, eee)), and(eq(test.t2.a, ccc), eq(test.t2.b, fff))))]",
		"[or(or(and(eq(test.t2.a, aaa), eq(test.t2.b, ddd)), and(eq(test.t2.a, bbb), eq(test.t2.b, eee))), and(eq(test.t2.a, ccc), eq(test.t2.b, fff)))]",
		"[[\"aa\" \"dd\",\"aa\" \"dd\"] [\"bb\" \"ee\",\"bb\" \"ee\"] [\"cc\" \"ff\",\"cc\" \"ff\"]]")
	checkRangeFallbackAndReset(t, sctx, false)
	quota = res.Ranges.MemUsage() - 1
	res, err = ranger.DetachCondAndBuildRangeForIndex(sctx, conds, cols, lengths, quota)
	require.NoError(t, err)
	checkDetachRangeResult(t, res,
		"[]",
		"[or(or(and(eq(test.t2.a, aaa), eq(test.t2.b, ddd)), and(eq(test.t2.a, bbb), eq(test.t2.b, eee))), and(eq(test.t2.a, ccc), eq(test.t2.b, fff)))]",
		"[[NULL,+inf]]")
	checkRangeFallbackAndReset(t, sctx, true)

	// test considerDNF code path
	sql = "select * from t2 where (a, b) in (('aaa', 'bbb'), ('ccc', 'ddd')) and c = 'eee'"
	selection = getSelectionFromQuery(t, sctx, sql)
	conds = selection.Conditions
	require.Equal(t, 2, len(conds))
	cols, lengths = expression.IndexInfo2PrefixCols(tblInfo.Columns, selection.Schema().Columns, tblInfo.Indices[0])
	res, err = ranger.DetachCondAndBuildRangeForIndex(sctx, conds, cols, lengths, 0)
	require.NoError(t, err)
	checkDetachRangeResult(t, res,
		"[or(eq(test.t2.a, aaa), eq(test.t2.a, ccc))]",
		"[eq(test.t2.c, eee) or(and(eq(test.t2.a, aaa), eq(test.t2.b, bbb)), and(eq(test.t2.a, ccc), eq(test.t2.b, ddd)))]",
		"[[\"aa\",\"aa\"] [\"cc\",\"cc\"]]")
	checkRangeFallbackAndReset(t, sctx, false)
	quota = res.Ranges.MemUsage() - 1
	res, err = ranger.DetachCondAndBuildRangeForIndex(sctx, conds, cols, lengths, quota)
	require.NoError(t, err)
	checkDetachRangeResult(t, res,
		"[]",
		"[eq(test.t2.c, eee) or(and(eq(test.t2.a, aaa), eq(test.t2.b, bbb)), and(eq(test.t2.a, ccc), eq(test.t2.b, ddd))) or(eq(test.t2.a, aaa), eq(test.t2.a, ccc))]",
		"[[NULL,+inf]]")
	checkRangeFallbackAndReset(t, sctx, true)
}

func TestRangeFallbackForBuildTableRange(t *testing.T) {
	store, dom := testkit.CreateMockStoreAndDomain(t)
	tk := testkit.NewTestKit(t, store)
	tk.MustExec("use test")
	tk.MustExec("drop table if exists t")
	tk.MustExec("create table t (a int primary key, b int)")
	tbl, err := dom.InfoSchema().TableByName(model.NewCIStr("test"), model.NewCIStr("t"))
	require.NoError(t, err)
	tblInfo := tbl.Meta()
	sctx := tk.Session().(sessionctx.Context)
	sql := "select * from t where a in (10,20,30,40,50)"
	selection := getSelectionFromQuery(t, sctx, sql)
	conds := selection.Conditions
	require.Equal(t, 1, len(conds))
	col := expression.ColInfo2Col(selection.Schema().Columns, tblInfo.Columns[0])
	var filters []expression.Expression
	conds, filters = ranger.DetachCondsForColumn(sctx, conds, col)
	require.Equal(t, 1, len(conds))
	require.Equal(t, 0, len(filters))
	ranges, access, remained, err := ranger.BuildTableRange(conds, sctx, col.RetType, 0)
	require.NoError(t, err)
	require.Equal(t, "[[10,10] [20,20] [30,30] [40,40] [50,50]]", fmt.Sprintf("%v", ranges))
	require.Equal(t, "[in(test.t.a, 10, 20, 30, 40, 50)]", fmt.Sprintf("%v", access))
	require.Equal(t, "[]", fmt.Sprintf("%v", remained))
	checkRangeFallbackAndReset(t, sctx, false)
	quota := ranges.MemUsage() - 1
	ranges, access, remained, err = ranger.BuildTableRange(conds, sctx, col.RetType, quota)
	require.NoError(t, err)
	require.Equal(t, "[[-inf,+inf]]", fmt.Sprintf("%v", ranges))
	require.Equal(t, "[]", fmt.Sprintf("%v", access))
	require.Equal(t, "[in(test.t.a, 10, 20, 30, 40, 50)]", fmt.Sprintf("%v", remained))
	checkRangeFallbackAndReset(t, sctx, true)
}

func TestRangeFallbackForBuildColumnRange(t *testing.T) {
	store, dom := testkit.CreateMockStoreAndDomain(t)
	tk := testkit.NewTestKit(t, store)
	tk.MustExec("use test")
	tk.MustExec("drop table if exists t")
	tk.MustExec("create table t (a varchar(20), b int not null)")
	tbl, err := dom.InfoSchema().TableByName(model.NewCIStr("test"), model.NewCIStr("t"))
	require.NoError(t, err)
	tblInfo := tbl.Meta()
	sctx := tk.Session().(sessionctx.Context)
	sql := "select * from t where a in ('aaa','bbb','ccc','ddd','eee')"
	selection := getSelectionFromQuery(t, sctx, sql)
	conds := selection.Conditions
	require.Equal(t, 1, len(conds))
	cola := expression.ColInfo2Col(selection.Schema().Columns, tblInfo.Columns[0])
	var filters []expression.Expression
	conds, filters = ranger.DetachCondsForColumn(sctx, conds, cola)
	require.Equal(t, 1, len(conds))
	require.Equal(t, 0, len(filters))
	ranges, access, remained, err := ranger.BuildColumnRange(conds, sctx, cola.RetType, types.UnspecifiedLength, 0)
	require.NoError(t, err)
	require.Equal(t, "[[\"aaa\",\"aaa\"] [\"bbb\",\"bbb\"] [\"ccc\",\"ccc\"] [\"ddd\",\"ddd\"] [\"eee\",\"eee\"]]", fmt.Sprintf("%v", ranges))
	require.Equal(t, "[in(test.t.a, aaa, bbb, ccc, ddd, eee)]", fmt.Sprintf("%v", access))
	require.Equal(t, "[]", fmt.Sprintf("%v", remained))
	checkRangeFallbackAndReset(t, sctx, false)
	quota := ranges.MemUsage() - 1
	ranges, access, remained, err = ranger.BuildColumnRange(conds, sctx, cola.RetType, types.UnspecifiedLength, quota)
	require.NoError(t, err)
	require.Equal(t, "[[NULL,+inf]]", fmt.Sprintf("%v", ranges))
	require.Equal(t, "[]", fmt.Sprintf("%v", access))
	require.Equal(t, "[in(test.t.a, aaa, bbb, ccc, ddd, eee)]", fmt.Sprintf("%v", remained))
	checkRangeFallbackAndReset(t, sctx, true)
	sql = "select * from t where b in (10,20,30)"
	selection = getSelectionFromQuery(t, sctx, sql)
	conds = selection.Conditions
	require.Equal(t, 1, len(conds))
	colb := expression.ColInfo2Col(selection.Schema().Columns, tblInfo.Columns[1])
	conds, filters = ranger.DetachCondsForColumn(sctx, conds, colb)
	require.Equal(t, 1, len(conds))
	require.Equal(t, 0, len(filters))
	ranges, access, remained, err = ranger.BuildColumnRange(conds, sctx, colb.RetType, types.UnspecifiedLength, 1)
	require.NoError(t, err)
	require.Equal(t, "[[-inf,+inf]]", fmt.Sprintf("%v", ranges))
	require.Equal(t, "[]", fmt.Sprintf("%v", access))
	require.Equal(t, "[in(test.t.b, 10, 20, 30)]", fmt.Sprintf("%v", remained))
}

func TestPrefixIndexRange(t *testing.T) {
	store := testkit.CreateMockStore(t)
	tk := testkit.NewTestKit(t, store)
	tk.MustExec("use test")
	tk.MustExec("drop table if exists t")
	tk.MustExec(`
create table t(
	a varchar(50),
	b varchar(50),
	c text(50),
	d varbinary(50),
	index idx_a(a(2)),
	index idx_ab(a(2), b(2)),
	index idx_c(c(2)),
	index idx_d(d(2))
)`)
	tk.MustExec("set tidb_opt_prefix_index_single_scan = 1")

	tests := []struct {
		indexPos    int
		exprStr     string
		accessConds string
		filterConds string
		resultStr   string
	}{
		{
			indexPos:    0,
			exprStr:     "a is null",
			accessConds: "[isnull(test.t.a)]",
			filterConds: "[]",
			resultStr:   "[[NULL,NULL]]",
		},
		{
			indexPos:    0,
			exprStr:     "a is not null",
			accessConds: "[not(isnull(test.t.a))]",
			filterConds: "[]",
			resultStr:   "[[-inf,+inf]]",
		},
		{
			indexPos:    1,
			exprStr:     "a = 'a' and b is null",
			accessConds: "[eq(test.t.a, a) isnull(test.t.b)]",
			filterConds: "[eq(test.t.a, a)]",
			resultStr:   "[[\"a\" NULL,\"a\" NULL]]",
		},
		{
			indexPos:    1,
			exprStr:     "a = 'a' and b is not null",
			accessConds: "[eq(test.t.a, a) not(isnull(test.t.b))]",
			filterConds: "[eq(test.t.a, a)]",
			resultStr:   "[[\"a\" -inf,\"a\" +inf]]",
		},
		{
			indexPos:    2,
			exprStr:     "c is null",
			accessConds: "[isnull(test.t.c)]",
			filterConds: "[]",
			resultStr:   "[[NULL,NULL]]",
		},
		{
			indexPos:    2,
			exprStr:     "c is not null",
			accessConds: "[not(isnull(test.t.c))]",
			filterConds: "[]",
			resultStr:   "[[-inf,+inf]]",
		},
		{
			indexPos:    3,
			exprStr:     "d is null",
			accessConds: "[isnull(test.t.d)]",
			filterConds: "[]",
			resultStr:   "[[NULL,NULL]]",
		},
		{
			indexPos:    3,
			exprStr:     "d is not null",
			accessConds: "[not(isnull(test.t.d))]",
			filterConds: "[]",
			resultStr:   "[[-inf,+inf]]",
		},
	}

	collate.SetNewCollationEnabledForTest(true)
	defer func() { collate.SetNewCollationEnabledForTest(false) }()
	ctx := context.Background()
	for _, tt := range tests {
		sql := "select * from t where " + tt.exprStr
		sctx := tk.Session()
		stmts, err := session.Parse(sctx, sql)
		require.NoError(t, err, fmt.Sprintf("error %v, for expr %s", err, tt.exprStr))
		require.Len(t, stmts, 1)
		ret := &plannercore.PreprocessorReturn{}
		err = plannercore.Preprocess(context.Background(), sctx, stmts[0], plannercore.WithPreprocessorReturn(ret))
		require.NoError(t, err, fmt.Sprintf("error %v, for resolve name, expr %s", err, tt.exprStr))
		p, _, err := plannercore.BuildLogicalPlanForTest(ctx, sctx, stmts[0], ret.InfoSchema)
		require.NoError(t, err, fmt.Sprintf("error %v, for build plan, expr %s", err, tt.exprStr))
		selection := p.(plannercore.LogicalPlan).Children()[0].(*plannercore.LogicalSelection)
		tbl := selection.Children()[0].(*plannercore.DataSource).TableInfo()
		require.NotNil(t, selection, fmt.Sprintf("expr:%v", tt.exprStr))
		conds := make([]expression.Expression, len(selection.Conditions))
		for i, cond := range selection.Conditions {
			conds[i] = expression.PushDownNot(sctx, cond)
		}
		cols, lengths := expression.IndexInfo2PrefixCols(tbl.Columns, selection.Schema().Columns, tbl.Indices[tt.indexPos])
		require.NotNil(t, cols)
		res, err := ranger.DetachCondAndBuildRangeForIndex(sctx, conds, cols, lengths, 0)
		require.NoError(t, err)
		require.Equal(t, tt.accessConds, fmt.Sprintf("%s", res.AccessConds), fmt.Sprintf("wrong access conditions for expr: %s", tt.exprStr))
		require.Equal(t, tt.filterConds, fmt.Sprintf("%s", res.RemainedConds), fmt.Sprintf("wrong filter conditions for expr: %s", tt.exprStr))
		got := fmt.Sprintf("%v", res.Ranges)
		require.Equal(t, tt.resultStr, got, fmt.Sprintf("different for expr %s", tt.exprStr))
	}
}<|MERGE_RESOLUTION|>--- conflicted
+++ resolved
@@ -1000,11 +1000,7 @@
 	}
 }
 
-<<<<<<< HEAD
-func TestComplexCondForConsiderDNFPath(t *testing.T) {
-=======
 func TestIssue41572(t *testing.T) {
->>>>>>> c59a2dfd
 	store := testkit.CreateMockStore(t)
 
 	testKit := testkit.NewTestKit(t, store)
@@ -1027,11 +1023,7 @@
 			output[i].Result = testdata.ConvertRowsToStrings(testKit.MustQuery(tt).Rows())
 		})
 		testKit.MustQuery("explain " + tt).Check(testkit.Rows(output[i].Plan...))
-<<<<<<< HEAD
-		testKit.MustQuery(tt).Check(testkit.Rows(output[i].Result...))
-=======
 		testKit.MustQuery(tt).Sort().Check(testkit.Rows(output[i].Result...))
->>>>>>> c59a2dfd
 	}
 }
 
