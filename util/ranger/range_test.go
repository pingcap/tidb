// Copyright 2017 PingCAP, Inc.
//
// Licensed under the Apache License, Version 2.0 (the "License");
// you may not use this file except in compliance with the License.
// You may obtain a copy of the License at
//
//     http://www.apache.org/licenses/LICENSE-2.0
//
// Unless required by applicable law or agreed to in writing, software
// distributed under the License is distributed on an "AS IS" BASIS,
// See the License for the specific language governing permissions and
// limitations under the License.

package ranger_test

import (
	"fmt"
	"testing"

	"github.com/juju/errors"
	. "github.com/pingcap/check"
	"github.com/pingcap/tidb"
	"github.com/pingcap/tidb/context"
	"github.com/pingcap/tidb/expression"
	"github.com/pingcap/tidb/kv"
	"github.com/pingcap/tidb/parser"
	"github.com/pingcap/tidb/plan"
	"github.com/pingcap/tidb/sessionctx"
	"github.com/pingcap/tidb/util/ranger"
	"github.com/pingcap/tidb/util/testkit"
	"github.com/pingcap/tidb/util/testleak"
)

func TestT(t *testing.T) {
	TestingT(t)
}

var _ = Suite(&testRangerSuite{})

type testRangerSuite struct {
	*parser.Parser
}

func (s *testRangerSuite) SetUpSuite(c *C) {
	s.Parser = parser.New()
}

func newStoreWithBootstrap() (kv.Storage, error) {
	store, err := tidb.NewStore(tidb.EngineGoLevelDBMemory)
	if err != nil {
		return nil, errors.Trace(err)
	}
	_, err = tidb.BootstrapSession(store)
	return store, errors.Trace(err)
}

func (s *testRangerSuite) TestTableRange(c *C) {
	defer testleak.AfterTest(c)()
	store, err := newStoreWithBootstrap()
	defer store.Close()
	c.Assert(err, IsNil)
	testKit := testkit.NewTestKit(c, store)
	testKit.MustExec("use test")
	testKit.MustExec("drop table if exists t")
	testKit.MustExec("create table t(a int, b int)")

	tests := []struct {
		exprStr   string
		resultStr string
	}{
		{
			exprStr:   "a = 1",
			resultStr: "[[1,1]]",
		},
		{
			exprStr:   "1 = a",
			resultStr: "[[1,1]]",
		},
		{
			exprStr:   "a != 1",
			resultStr: "[(-inf,0] [2,+inf)]",
		},
		{
			exprStr:   "1 != a",
			resultStr: "[(-inf,0] [2,+inf)]",
		},
		{
			exprStr:   "a > 1",
			resultStr: "[[2,+inf)]",
		},
		{
			exprStr:   "1 < a",
			resultStr: "[[2,+inf)]",
		},
		{
			exprStr:   "a >= 1",
			resultStr: "[[1,+inf)]",
		},
		{
			exprStr:   "1 <= a",
			resultStr: "[[1,+inf)]",
		},
		{
			exprStr:   "a < 1",
			resultStr: "[(-inf,0]]",
		},
		{
			exprStr:   "1 > a",
			resultStr: "[(-inf,0]]",
		},
		{
			exprStr:   "a <= 1",
			resultStr: "[(-inf,1]]",
		},
		{
			exprStr:   "1 >= a",
			resultStr: "[(-inf,1]]",
		},
		{
			exprStr:   "(a)",
			resultStr: "[(-inf,-1] [1,+inf)]",
		},
		// TODO: cast will change the extraction behavior of accessCondition.
		//{
		//	exprStr:   "a in (1, 3, NULL, 2)",
		//	resultStr: "[(-inf,-inf) [1,1] [2,2] [3,3]]",
		//},
		{
			exprStr:   `a IN (8,8,81,45)`,
			resultStr: `[[8,8] [45,45] [81,81]]`,
		},
		{
			exprStr:   "a between 1 and 2",
			resultStr: "[[1,2]]",
		},
		{
			exprStr:   "a not between 1 and 2",
			resultStr: "[(-inf,0] [3,+inf)]",
		},
		{
			exprStr:   "a not between null and 0",
			resultStr: "[(-inf,+inf)]",
		},
		{
			exprStr:   "a between 2 and 1",
			resultStr: "[]",
		},
		{
			exprStr:   "a not between 2 and 1",
			resultStr: "[(-inf,+inf)]",
		},
		{
			exprStr:   "a IS NULL",
			resultStr: "[(-inf,-inf)]",
		},
		{
			exprStr:   "a IS NOT NULL",
			resultStr: "[(-inf,+inf)]",
		},
		{
			exprStr:   "a IS TRUE",
			resultStr: "[(-inf,-1] [1,+inf)]",
		},
		{
			exprStr:   "a IS NOT TRUE",
			resultStr: "[(-inf,-inf) [0,0]]",
		},
		{
			exprStr:   "a IS FALSE",
			resultStr: "[[0,0]]",
		},
		{
			exprStr:   "a IS NOT FALSE",
			resultStr: "[(-inf,-1] [1,+inf)]",
		},
		{
			exprStr:   "a = 1 or a = 3 or a = 4 or (a > 1 and (a = -1 or a = 5))",
			resultStr: "[[1,1] [3,3] [4,4] [5,5]]",
		},
		{
			exprStr:   "(a = 1 and b = 1) or (a = 2 and b = 2)",
			resultStr: "[[1,1] [2,2]]",
		},
	}

	for _, tt := range tests {
		sql := "select * from t where " + tt.exprStr
		ctx := testKit.Se.(context.Context)
		stmts, err := tidb.Parse(ctx, sql)
		c.Assert(err, IsNil, Commentf("error %v, for expr %s", err, tt.exprStr))
		c.Assert(stmts, HasLen, 1)
		is := sessionctx.GetDomain(ctx).InfoSchema()
		err = plan.ResolveName(stmts[0], is, ctx)
		c.Assert(err, IsNil, Commentf("error %v, for resolve name, expr %s", err, tt.exprStr))
		p, err := plan.BuildLogicalPlan(ctx, stmts[0], is)
		c.Assert(err, IsNil, Commentf("error %v, for build plan, expr %s", err, tt.exprStr))
		var selection *plan.Selection
		for _, child := range p.Children() {
			p, ok := child.(*plan.Selection)
			if ok {
				selection = p
				break
			}
		}
		c.Assert(selection, NotNil, Commentf("expr:%v", tt.exprStr))
		conds := make([]expression.Expression, 0, len(selection.Conditions))
		for _, cond := range selection.Conditions {
			conds = append(conds, expression.PushDownNot(cond, false, ctx))
		}
		tbl := selection.Children()[0].(*plan.DataSource).TableInfo()
		col := expression.ColInfo2Col(selection.Schema().Columns, tbl.Columns[0])
		c.Assert(col, NotNil)
<<<<<<< HEAD
		result, _, _, err := ranger.BuildRange(ctx, conds, ranger.IntRangeType, []*expression.Column{col}, nil)
=======
		conds, _ = ranger.DetachColumnConditions(conds, col.ColName)
		result, err := ranger.BuildRange(new(variable.StatementContext), conds, ranger.IntRangeType, []*expression.Column{col}, nil)
>>>>>>> 95a6e1e7
		c.Assert(err, IsNil)
		got := fmt.Sprintf("%v", result)
		c.Assert(got, Equals, tt.resultStr, Commentf("different for expr %s", tt.exprStr))
	}
}

func (s *testRangerSuite) TestIndexRange(c *C) {
	defer testleak.AfterTest(c)()
	store, err := newStoreWithBootstrap()
	defer store.Close()
	c.Assert(err, IsNil)
	testKit := testkit.NewTestKit(c, store)
	testKit.MustExec("use test")
	testKit.MustExec("drop table if exists t")
	testKit.MustExec("create table t(a varchar(50), b int, index idx_ab(a, b))")

	tests := []struct {
		exprStr    string
		resultStr  string
		inAndEqCnt int
	}{
		{
			exprStr:    "a LIKE 'abc%'",
			resultStr:  "[[abc <nil>,abd <nil>)]",
			inAndEqCnt: 0,
		},
		{
			exprStr:    "a LIKE 'abc_'",
			resultStr:  "[(abc +inf,abd <nil>)]",
			inAndEqCnt: 0,
		},
		{
			exprStr:    "a LIKE 'abc'",
			resultStr:  "[[abc,abc]]",
			inAndEqCnt: 0,
		},
		{
			exprStr:    `a LIKE "ab\_c"`,
			resultStr:  "[[ab_c,ab_c]]",
			inAndEqCnt: 0,
		},
		{
			exprStr:    "a LIKE '%'",
			resultStr:  "[[<nil>,+inf]]",
			inAndEqCnt: 0,
		},
		{
			exprStr:    `a LIKE '\%a'`,
			resultStr:  `[[%a,%a]]`,
			inAndEqCnt: 0,
		},
		{
			exprStr:    `a LIKE "\\"`,
			resultStr:  `[[\,\]]`,
			inAndEqCnt: 0,
		},
		{
			exprStr:    `a LIKE "\\\\a%"`,
			resultStr:  `[[\a <nil>,\b <nil>)]`,
			inAndEqCnt: 0,
		},
		{
			exprStr:    `a > NULL`,
			resultStr:  `[]`,
			inAndEqCnt: 0,
		},
		{
			exprStr:    `a = 'a' and b in (1, 2, 3)`,
			resultStr:  `[[a 1,a 1] [a 2,a 2] [a 3,a 3]]`,
			inAndEqCnt: 2,
		},
	}

	for _, tt := range tests {
		sql := "select * from t where " + tt.exprStr
		ctx := testKit.Se.(context.Context)
		stmts, err := tidb.Parse(ctx, sql)
		c.Assert(err, IsNil, Commentf("error %v, for expr %s", err, tt.exprStr))
		c.Assert(stmts, HasLen, 1)
		is := sessionctx.GetDomain(ctx).InfoSchema()
		err = plan.ResolveName(stmts[0], is, ctx)
		c.Assert(err, IsNil, Commentf("error %v, for resolve name, expr %s", err, tt.exprStr))
		p, err := plan.BuildLogicalPlan(ctx, stmts[0], is)
		c.Assert(err, IsNil, Commentf("error %v, for build plan, expr %s", err, tt.exprStr))
		var selection *plan.Selection
		for _, child := range p.Children() {
			p, ok := child.(*plan.Selection)
			if ok {
				selection = p
				break
			}
		}
		tbl := selection.Children()[0].(*plan.DataSource).TableInfo()
		c.Assert(selection, NotNil, Commentf("expr:%v", tt.exprStr))
		conds := make([]expression.Expression, 0, len(selection.Conditions))
		for _, cond := range selection.Conditions {
			conds = append(conds, expression.PushDownNot(cond, false, ctx))
		}
		cols, lengths := expression.IndexInfo2Cols(selection.Schema().Columns, tbl.Indices[0])
		c.Assert(cols, NotNil)
<<<<<<< HEAD
		result, _, _, err := ranger.BuildRange(ctx, conds, ranger.IndexRangeType, cols, lengths)
=======
		conds, _ = ranger.DetachIndexConditions(conds, cols, lengths)
		result, err := ranger.BuildRange(new(variable.StatementContext), conds, ranger.IndexRangeType, cols, lengths)
>>>>>>> 95a6e1e7
		c.Assert(err, IsNil)
		got := fmt.Sprintf("%v", result)
		c.Assert(got, Equals, tt.resultStr, Commentf("different for expr %s", tt.exprStr))
	}
}

func (s *testRangerSuite) TestColumnRange(c *C) {
	defer testleak.AfterTest(c)()
	store, err := newStoreWithBootstrap()
	defer store.Close()
	c.Assert(err, IsNil)
	testKit := testkit.NewTestKit(c, store)
	testKit.MustExec("use test")
	testKit.MustExec("drop table if exists t")
	testKit.MustExec("create table t(a int, b int)")

	tests := []struct {
		exprStr   string
		resultStr string
	}{
		{
			exprStr:   "a = 1 and b > 1",
			resultStr: "[[1,1]]",
		},
		{
			exprStr:   "b > 1",
			resultStr: "[[<nil>,+inf]]",
		},
		{
			exprStr:   "1 = a",
			resultStr: "[[1,1]]",
		},
		{
			exprStr:   "a != 1",
			resultStr: "[[-inf,1) (1,+inf]]",
		},
		{
			exprStr:   "1 != a",
			resultStr: "[[-inf,1) (1,+inf]]",
		},
		{
			exprStr:   "a > 1",
			resultStr: "[(1,+inf]]",
		},
		{
			exprStr:   "1 < a",
			resultStr: "[(1,+inf]]",
		},
		{
			exprStr:   "a >= 1",
			resultStr: "[[1,+inf]]",
		},
		{
			exprStr:   "1 <= a",
			resultStr: "[[1,+inf]]",
		},
		{
			exprStr:   "a < 1",
			resultStr: "[[-inf,1)]",
		},
		{
			exprStr:   "1 > a",
			resultStr: "[[-inf,1)]",
		},
		{
			exprStr:   "a <= 1",
			resultStr: "[[-inf,1]]",
		},
		{
			exprStr:   "1 >= a",
			resultStr: "[[-inf,1]]",
		},
		{
			exprStr:   "(a)",
			resultStr: "[[-inf,0) (0,+inf]]",
		},
		// TODO: cast will change the extraction behavior of accessCondition.
		//{
		//	exprStr:   "a in (1, 3, NULL, 2)",
		//	resultStr: "[[<nil>,<nil>] [1,1] [2,2] [3,3]]",
		//},
		{
			exprStr:   `a IN (8,8,81,45)`,
			resultStr: `[[8,8] [45,45] [81,81]]`,
		},
		{
			exprStr:   "a between 1 and 2",
			resultStr: "[[1,2]]",
		},
		{
			exprStr:   "a not between 1 and 2",
			resultStr: "[[-inf,1) (2,+inf]]",
		},
		//{
		// `a > null` will be converted to `castAsString(a) > null` which can not be extracted as access condition.
		//	exprStr:   "a not between null and 0",
		//	resultStr[(0,+inf]]
		//},
		{
			exprStr:   "a between 2 and 1",
			resultStr: "[]",
		},
		{
			exprStr:   "a not between 2 and 1",
			resultStr: "[[-inf,+inf]]",
		},
		{
			exprStr:   "a IS NULL",
			resultStr: "[[<nil>,<nil>]]",
		},
		{
			exprStr:   "a IS NOT NULL",
			resultStr: "[[-inf,+inf]]",
		},
		{
			exprStr:   "a IS TRUE",
			resultStr: "[[-inf,0) (0,+inf]]",
		},
		{
			exprStr:   "a IS NOT TRUE",
			resultStr: "[[<nil>,<nil>] [0,0]]",
		},
		{
			exprStr:   "a IS FALSE",
			resultStr: "[[0,0]]",
		},
		{
			exprStr:   "a IS NOT FALSE",
			resultStr: "[[<nil>,0) (0,+inf]]",
		},
	}

	for _, tt := range tests {
		sql := "select * from t where " + tt.exprStr
		ctx := testKit.Se.(context.Context)
		stmts, err := tidb.Parse(ctx, sql)
		c.Assert(err, IsNil, Commentf("error %v, for expr %s", err, tt.exprStr))
		c.Assert(stmts, HasLen, 1)
		is := sessionctx.GetDomain(ctx).InfoSchema()
		err = plan.ResolveName(stmts[0], is, ctx)
		c.Assert(err, IsNil, Commentf("error %v, for resolve name, expr %s", err, tt.exprStr))
		p, err := plan.BuildLogicalPlan(ctx, stmts[0], is)
		c.Assert(err, IsNil, Commentf("error %v, for build plan, expr %s", err, tt.exprStr))
		var sel *plan.Selection
		for _, child := range p.Children() {
			plan, ok := child.(*plan.Selection)
			if ok {
				sel = plan
				break
			}
		}
		c.Assert(sel, NotNil, Commentf("expr:%v", tt.exprStr))
		ds, ok := sel.Children()[0].(*plan.DataSource)
		c.Assert(ok, IsTrue, Commentf("expr:%v", tt.exprStr))
		conds := make([]expression.Expression, 0, len(sel.Conditions))
		for _, cond := range sel.Conditions {
			conds = append(conds, expression.PushDownNot(cond, false, ctx))
		}
		col := expression.ColInfo2Col(sel.Schema().Columns, ds.TableInfo().Columns[0])
		c.Assert(col, NotNil)
<<<<<<< HEAD
		result, _, _, err := ranger.BuildRange(ctx, conds, ranger.ColumnRangeType, []*expression.Column{col}, nil)
=======
		conds, _ = ranger.DetachColumnConditions(conds, col.ColName)
		result, err := ranger.BuildRange(new(variable.StatementContext), conds, ranger.ColumnRangeType, []*expression.Column{col}, nil)
>>>>>>> 95a6e1e7
		c.Assert(err, IsNil)
		got := fmt.Sprintf("%s", result)
		c.Assert(got, Equals, tt.resultStr, Commentf("different for expr %s", tt.exprStr))
	}
}<|MERGE_RESOLUTION|>--- conflicted
+++ resolved
@@ -29,6 +29,7 @@
 	"github.com/pingcap/tidb/util/ranger"
 	"github.com/pingcap/tidb/util/testkit"
 	"github.com/pingcap/tidb/util/testleak"
+	"github.com/pingcap/tidb/sessionctx/variable"
 )
 
 func TestT(t *testing.T) {
@@ -210,12 +211,8 @@
 		tbl := selection.Children()[0].(*plan.DataSource).TableInfo()
 		col := expression.ColInfo2Col(selection.Schema().Columns, tbl.Columns[0])
 		c.Assert(col, NotNil)
-<<<<<<< HEAD
-		result, _, _, err := ranger.BuildRange(ctx, conds, ranger.IntRangeType, []*expression.Column{col}, nil)
-=======
-		conds, _ = ranger.DetachColumnConditions(conds, col.ColName)
+		conds, _ = ranger.DetachCondsForTableRange(conds, col)
 		result, err := ranger.BuildRange(new(variable.StatementContext), conds, ranger.IntRangeType, []*expression.Column{col}, nil)
->>>>>>> 95a6e1e7
 		c.Assert(err, IsNil)
 		got := fmt.Sprintf("%v", result)
 		c.Assert(got, Equals, tt.resultStr, Commentf("different for expr %s", tt.exprStr))
@@ -316,12 +313,8 @@
 		}
 		cols, lengths := expression.IndexInfo2Cols(selection.Schema().Columns, tbl.Indices[0])
 		c.Assert(cols, NotNil)
-<<<<<<< HEAD
-		result, _, _, err := ranger.BuildRange(ctx, conds, ranger.IndexRangeType, cols, lengths)
-=======
 		conds, _ = ranger.DetachIndexConditions(conds, cols, lengths)
 		result, err := ranger.BuildRange(new(variable.StatementContext), conds, ranger.IndexRangeType, cols, lengths)
->>>>>>> 95a6e1e7
 		c.Assert(err, IsNil)
 		got := fmt.Sprintf("%v", result)
 		c.Assert(got, Equals, tt.resultStr, Commentf("different for expr %s", tt.exprStr))
@@ -482,12 +475,8 @@
 		}
 		col := expression.ColInfo2Col(sel.Schema().Columns, ds.TableInfo().Columns[0])
 		c.Assert(col, NotNil)
-<<<<<<< HEAD
-		result, _, _, err := ranger.BuildRange(ctx, conds, ranger.ColumnRangeType, []*expression.Column{col}, nil)
-=======
 		conds, _ = ranger.DetachColumnConditions(conds, col.ColName)
 		result, err := ranger.BuildRange(new(variable.StatementContext), conds, ranger.ColumnRangeType, []*expression.Column{col}, nil)
->>>>>>> 95a6e1e7
 		c.Assert(err, IsNil)
 		got := fmt.Sprintf("%s", result)
 		c.Assert(got, Equals, tt.resultStr, Commentf("different for expr %s", tt.exprStr))
