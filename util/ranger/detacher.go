--- conflicted
+++ resolved
@@ -620,12 +620,7 @@
 			}
 			if expression.MaybeOverOptimized4PlanCache(sctx, conditions) {
 				// `a=@x and a=@y` --> `a=@x if @x==@y`
-<<<<<<< HEAD
-				sctx.GetSessionVars().StmtCtx.SkipPlanCache = true
-				sctx.GetSessionVars().StmtCtx.AppendWarning(errors.Errorf("skip plan-cache: some parameters may be overwritten"))
-=======
 				sctx.GetSessionVars().StmtCtx.SetSkipPlanCache(errors.Errorf("skip plan-cache: some parameters may be overwritten"))
->>>>>>> f7de8bee
 			}
 		}
 	}
