--- conflicted
+++ resolved
@@ -198,11 +198,7 @@
 	offset := int(-1)
 	for i, cond := range conds {
 		tmpConds := []expression.Expression{cond}
-<<<<<<< HEAD
-		colSets := expression.ExtractColumnSet(tmpConds...)
-=======
 		colSets := expression.ExtractColumnSet(cond)
->>>>>>> a023036e
 		if colSets.Len() == 0 {
 			continue
 		}
