--- conflicted
+++ resolved
@@ -231,17 +231,9 @@
 	// refineValueAndOp refines the constant datum and operator:
 	// 1. for string type since we may eval the constant to another collation instead of its own collation.
 	// 2. for year type since 2-digit year value need adjustment, see https://dev.mysql.com/doc/refman/5.6/en/year.html
-<<<<<<< HEAD
-	refineValue := func(col *expression.Column, value *types.Datum) (err error) {
-<<<<<<< HEAD
-		if col.RetType.EvalType() == types.ETString && value.Kind() == types.KindString {
-=======
+
 	refineValueAndOp := func(col *expression.Column, value *types.Datum, op *string) (err error) {
 		if col.RetType.EvalType() == types.ETString && (value.Kind() == types.KindString || value.Kind() == types.KindBinaryLiteral) {
->>>>>>> 670b5fbcf... ranger: fix the range construction behavior when the column's type is `YEAR` (#23559)
-=======
-		if col.RetType.EvalType() == types.ETString && (value.Kind() == types.KindString || value.Kind() == types.KindBinaryLiteral) {
->>>>>>> 8fa36869
 			value.SetString(value.GetString(), col.RetType.Collate)
 		}
 		if col.GetType().Tp == mysql.TypeYear {
