[
  {
    "name": "TestCompIndexInExprCorrCol",
    "cases": [
      "explain select t.e in (select count(*) from t s use index(idx), t t1 where s.b = 1 and s.c in (1, 2) and s.d = t.a and s.a = t1.a) from t",
      "select t.e in (select count(*) from t s use index(idx), t t1 where s.b = 1 and s.c in (1, 2) and s.d = t.a and s.a = t1.a) from t"
    ]
  },
  {
    "name": "TestIndexStringIsTrueRange",
    "cases": [
      "explain select * from t0 where c0",
      "explain select * from t0 where c0 and c0 > '123'",
      "explain select * from t0 where c0 and c0 <> '123'",
      "explain select * from t0 where c0 is true",
      "explain select * from t0 where c0 is false",
      "explain select * from t0 where c0 and c0 in ('123','456','789')",
      "explain SELECT * FROM t0 WHERE ('a' != t0.c0) AND t0.c0;"
    ]
  },
  {
    "name": "TestCompIndexDNFMatch",
    "cases": [
      "select * from t where a = 1 and b in (1, 2) and c > 1;",
      "select * from t where a = 1 and (b = 1 or b = 2) and c > 1;",
      "select * from t where a = 1 and (b = 1 or b in (2, 3)) and c > 1;",
      "select * from t where a = 1 and (b = 1 or b = 2) and b = 3 and c > 1;",
      "select * from t where a = 1 and (b is null or b = 2);",
      "select * from t where a = 1 and (b is null or b = 2) and c > 1;",
      "select * from t where a = 1 and b is null and c > 1;",
      "select * from t where a = 1 and b is null and b is null and c > 1;",
      "select * from t where a = 1 and b is null and b = 1 and c > 1;"
    ]
  },
  {
    "name": "TestCompIndexMultiColDNF1",
    "cases": [
      "select * from t where (a,b) in ((1,1),(2,2)) and c = 3;",
      "select * from t where ((a = 1 and b = 1) or (a = 2 and b = 2)) and c = 3;",
      "select * from t use index(primary) where ((a = 1) or (a = 2 and b = 2)) and c = 3;",
      "select * from t where ((a = 1 and b = 1) or (a = 2 and b = 2)) and c = 3 and (a = 1 or a = 2);",
      "select * from t where (a,b) in ((1,1),(2,2)) and c > 2;",
      "select * from t where ((a = 1 and b = 1) or (a = 2 and b = 2)) and c > 2;"
    ]
  },
  {
    "name": "TestCompIndexMultiColDNF2",
    "cases": [
      // TODO: row count of BatchPointGet should be 1.00 instead of 2.00 actually, but getEqualCondSelectivity specially
      // handles unique index, i.e, row count 1.00 is returned with CMSketch not checked at all. We should optimize this.
      "select * from t where a = 1 and (b,c) in ((1,1),(2,3));",
      "select * from t where a = 1 and ((b = 1 and c = 1) or (b = 2 and c = 3));",
      "select * from t where a = 1 and ((b = 1) or (b = 2 and c = 3));",
      "select * from t where (a,b) in ((1,1),(2,2)) and c = 3;",
      "select * from t where ((a = 1 and b = 1) or (a = 2 and b = 2)) and c = 3;",
      "select * from t use index(primary) where ((a = 1) or (a = 2 and b = 2)) and c = 3;",
      "select * from t where (a,b) in ((1,1),(2,2)) and c > 2 and (a,b,c) in ((1,1,1),(2,2,3));",
      "select * from t where (a,b) in ((1,1),(2,2)) and c > 2;",
      "select * from t where ((a = 1 and b = 1) or (a = 2 and b = 2)) and c > 2;"
    ]
  },
  {
<<<<<<< HEAD
    "name": "TestIndexRangeForBit",
    "cases": [
      "select * from t;",
      "select * from t where a = 0;",
      "select * from t where a = 0 or a = 4;",
      "select * from t where a = 1;",
      "select * from t where a = -1;",
      "select * from t where a = 3;",
      "select * from t where a < 1;",
      "select * from t where a < 3;",
      "select * from t where a < -1;",
      "select * from t where a > 0;",
      "select * from t where a > -1;",
      "select * from t where a > 3;"
=======
    "name": "TestPrefixIndexMultiColDNF",
    "cases": [
      "select * from t2 where t='aaaa';",
      "select * from t2 where t='aaaa' or t = 'a';",
      "select * from t2 where t='aaaa';",
      "select * from t2 where t='aaaa' or t = 'a';"
>>>>>>> 55c106af
    ]
  }
]<|MERGE_RESOLUTION|>--- conflicted
+++ resolved
@@ -60,7 +60,15 @@
     ]
   },
   {
-<<<<<<< HEAD
+    "name": "TestPrefixIndexMultiColDNF",
+    "cases": [
+      "select * from t2 where t='aaaa';",
+      "select * from t2 where t='aaaa' or t = 'a';",
+      "select * from t2 where t='aaaa';",
+      "select * from t2 where t='aaaa' or t = 'a';"
+    ]
+  },
+  {
     "name": "TestIndexRangeForBit",
     "cases": [
       "select * from t;",
@@ -75,14 +83,6 @@
       "select * from t where a > 0;",
       "select * from t where a > -1;",
       "select * from t where a > 3;"
-=======
-    "name": "TestPrefixIndexMultiColDNF",
-    "cases": [
-      "select * from t2 where t='aaaa';",
-      "select * from t2 where t='aaaa' or t = 'a';",
-      "select * from t2 where t='aaaa';",
-      "select * from t2 where t='aaaa' or t = 'a';"
->>>>>>> 55c106af
     ]
   }
 ]