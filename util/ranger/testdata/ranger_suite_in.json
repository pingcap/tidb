[
  {
    "name": "TestCompIndexInExprCorrCol",
    "cases": [
      "explain format = 'brief' select t.e in (select count(*) from t s use index(idx), t t1 where s.b = 1 and s.c in (1, 2) and s.d = t.a and s.a = t1.a) from t",
      "select t.e in (select count(*) from t s use index(idx), t t1 where s.b = 1 and s.c in (1, 2) and s.d = t.a and s.a = t1.a) from t"
    ]
  },
  {
    "name": "TestIndexStringIsTrueRange",
    "cases": [
      "explain format = 'brief' select * from t0 where c0",
      "explain format = 'brief' select * from t0 where c0 and c0 > '123'",
      "explain format = 'brief' select * from t0 where c0 and c0 <> '123'",
      "explain format = 'brief' select * from t0 where c0 is true",
      "explain format = 'brief' select * from t0 where c0 is false",
      "explain format = 'brief' select * from t0 where c0 and c0 in ('123','456','789')",
      "explain format = 'brief' select * FROM t0 WHERE ('a' != t0.c0) AND t0.c0;"
    ]
  },
  {
    "name": "TestCompIndexDNFMatch",
    "cases": [
      "select * from t where a = 1 and b in (1, 2) and c > 1;",
      "select * from t where a = 1 and (b = 1 or b = 2) and c > 1;",
      "select * from t where a = 1 and (b = 1 or b in (2, 3)) and c > 1;",
      "select * from t where a = 1 and (b = 1 or b = 2) and b = 3 and c > 1;",
      "select * from t where a = 1 and (b is null or b = 2);",
      "select * from t where a = 1 and (b is null or b = 2) and c > 1;",
      "select * from t where a = 1 and b is null and c > 1;",
      "select * from t where a = 1 and b is null and b is null and c > 1;",
      "select * from t where a = 1 and b is null and b = 1 and c > 1;"
    ]
  },
  {
    "name": "TestCompIndexMultiColDNF1",
    "cases": [
      "select * from t where (a,b) in ((1,1),(2,2)) and c = 3;",
      "select * from t where ((a = 1 and b = 1) or (a = 2 and b = 2)) and c = 3;",
      "select * from t use index(primary) where ((a = 1) or (a = 2 and b = 2)) and c = 3;",
      "select * from t where ((a = 1 and b = 1) or (a = 2 and b = 2)) and c = 3 and (a = 1 or a = 2);",
      "select * from t where (a,b) in ((1,1),(2,2)) and c > 2;",
      "select * from t where ((a = 1 and b = 1) or (a = 2 and b = 2)) and c > 2;"
    ]
  },
  {
    "name": "TestCompIndexMultiColDNF2",
    "cases": [
      // TODO: row count of BatchPointGet should be 1.00 instead of 2.00 actually, but getEqualCondSelectivity specially
      // handles unique index, i.e, row count 1.00 is returned with CMSketch not checked at all. We should optimize this.
      "select * from t where a = 1 and (b,c) in ((1,1),(2,3));",
      "select * from t where a = 1 and ((b = 1 and c = 1) or (b = 2 and c = 3));",
      "select * from t where a = 1 and ((b = 1) or (b = 2 and c = 3));",
      "select * from t where (a,b) in ((1,1),(2,2)) and c = 3;",
      "select * from t where ((a = 1 and b = 1) or (a = 2 and b = 2)) and c = 3;",
      "select * from t use index(primary) where ((a = 1) or (a = 2 and b = 2)) and c = 3;",
      "select * from t where (a,b) in ((1,1),(2,2)) and c > 2 and (a,b,c) in ((1,1,1),(2,2,3));",
      "select * from t where (a,b) in ((1,1),(2,2)) and c > 2;",
      "select * from t where ((a = 1 and b = 1) or (a = 2 and b = 2)) and c > 2;"
    ]
  },
  {
<<<<<<< HEAD
    "name": "TestComplexCondForConsiderDNFPath",
=======
    "name": "TestIssue41572",
>>>>>>> c59a2dfd
    "cases": [
      "select * from t use index (idx) where ((a = 't' and b = 1) or (a = 't' and b = 2) or (a = 'w' and b = 0)) and c > 2",
      "select * from t use index (idx) where ((a = 't' and b = 1) or (a = 't' and b = 2) or (a = 'w' and b = 0)) and d > 2"
    ]
  },
  {
    "name": "TestPrefixIndexMultiColDNF",
    "cases": [
      "select * from t2 where t='aaaa';",
      "select * from t2 where t='aaaa' or t = 'a';",
      "select * from t2 where t='aaaa';",
      "select * from t2 where t='aaaa' or t = 'a';"
    ]
  },
  {
    "name": "TestIndexRangeForBit",
    "cases": [
      "select * from t;",
      "select * from t where a = 0;",
      "select * from t where a = 0 or a = 4;",
      "select * from t where a = 1;",
      "select * from t where a = -1;",
      "select * from t where a = 3;",
      "select * from t where a < 1;",
      "select * from t where a < 3;",
      "select * from t where a < -1;",
      "select * from t where a > 0;",
      "select * from t where a > -1;",
      "select * from t where a > 3;"
    ]
  },
  {
    "name": "TestIndexRangeForDecimal",
    "cases": [
      "select * from t1 use index(a) where a in (-1,0);",
      "select * from t1 use index(a) where a = -1;",
      "select * from t1 use index(a) where a > -1;",
      "select * from t1 use index(a) where a < -1;",
      "select * from t1 use index(a) where a <= -1;",
      "select * from t1 use index(a) where a >= -1;",
      "select * from t2 use index(idx) where a = 1 and b in (-1,0);",
      "select * from t2 use index(idx) where a = 1 and b = -1;",
      "select * from t2 use index(idx) where a = 1 and b > -1;",
      "select * from t2 use index(idx) where a = 1 and b < -1;",
      "select * from t2 use index(idx) where a = 1 and b <= -1;",
      "select * from t2 use index(idx) where a = 1 and b >= -1;"
    ]
  },
  {
    "name": "TestPrefixIndexAppendPointRanges",
    "cases": [
      "select * from IDT_20755 use index (u_m_col) where col1 in (\"牾窓螎刳闌蜹瑦詬鍖湪槢壿玟瞏膍敗特森撇縆\", \"物碃貞枕騫摨聫嚣蜻禼担堋黕詖蝒毎槒阆畒郒\", \"剮毵樍穋摻瀽鬦擀钟鷫產冖悄乮曙枱诠鑡轰砠\") and col2 in (72, 39, 73) and col3 != \"2024-10-19 08:55:32\"",
      "select * from IDT_20755 use index (u_m_col) where col1 = \"xxxxxxxxxxxxxxx\" and col2 in (72, 73) and col3 != \"2024-10-19 08:55:32\"",
      "select * from IDT_20755 use index (u_m_col) where col1 = \"xxxxxxxxxxxxxxx\" and col2 in (72, 73, 74) and col3 != \"2024-10-19 08:55:32\""
    ]
  }
]<|MERGE_RESOLUTION|>--- conflicted
+++ resolved
@@ -60,11 +60,7 @@
     ]
   },
   {
-<<<<<<< HEAD
-    "name": "TestComplexCondForConsiderDNFPath",
-=======
     "name": "TestIssue41572",
->>>>>>> c59a2dfd
     "cases": [
       "select * from t use index (idx) where ((a = 't' and b = 1) or (a = 't' and b = 2) or (a = 'w' and b = 0)) and c > 2",
       "select * from t use index (idx) where ((a = 't' and b = 1) or (a = 't' and b = 2) or (a = 'w' and b = 0)) and d > 2"
