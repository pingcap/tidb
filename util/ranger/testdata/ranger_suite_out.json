[
  {
    "Name": "TestCompIndexInExprCorrCol",
    "Cases": [
      {
        "SQL": "explain select t.e in (select count(*) from t s use index(idx), t t1 where s.b = 1 and s.c in (1, 2) and s.d = t.a and s.a = t1.a) from t",
        "Result": [
          "Projection_11 2.00 root Column#17",
          "└─Apply_13 2.00 root CARTESIAN left outer semi join, inner:StreamAgg_20, other cond:eq(test.t.e, Column#16)",
          "  ├─TableReader_15(Build) 2.00 root data:TableFullScan_14",
          "  │ └─TableFullScan_14 2.00 cop[tikv] table:t, keep order:false",
<<<<<<< HEAD
          "  └─StreamAgg_20 1.00 root funcs:count(1)->Column#16",
          "    └─IndexMergeJoin_45 2.00 root inner join, inner:TableReader_43, outer key:test.t.a, inner key:test.t.a",
          "      ├─IndexReader_34 2.00 root index:IndexRangeScan_33",
          "      │ └─IndexRangeScan_33 2.00 cop[tikv] table:s, index:b, c, d, range: decided by [eq(test.t.b, 1) in(test.t.c, 1, 2) eq(test.t.d, test.t.a)], keep order:false",
          "      └─TableReader_43 1.00 root data:TableRangeScan_42",
          "        └─TableRangeScan_42 1.00 cop[tikv] table:t1, range: decided by [test.t.a], keep order:true"
=======
          "  └─StreamAgg_20(Probe) 1.00 root funcs:count(1)->Column#16",
          "    └─IndexMergeJoin_44 2.00 root inner join, inner:TableReader_42, outer key:test.t.a, inner key:test.t.a",
          "      ├─IndexReader_33(Build) 2.00 root index:IndexRangeScan_32",
          "      │ └─IndexRangeScan_32 2.00 cop[tikv] table:s, index:b, c, d, range: decided by [eq(test.t.b, 1) in(test.t.c, 1, 2) eq(test.t.d, test.t.a)], keep order:false",
          "      └─TableReader_42(Probe) 1.00 root data:TableRangeScan_41",
          "        └─TableRangeScan_41 1.00 cop[tikv] table:t1, range: decided by [test.t.a], keep order:true"
>>>>>>> 002969a5
        ]
      },
      {
        "SQL": "select t.e in (select count(*) from t s use index(idx), t t1 where s.b = 1 and s.c in (1, 2) and s.d = t.a and s.a = t1.a) from t",
        "Result": [
          "1",
          "1"
        ]
      }
    ]
  }
]<|MERGE_RESOLUTION|>--- conflicted
+++ resolved
@@ -9,21 +9,12 @@
           "└─Apply_13 2.00 root CARTESIAN left outer semi join, inner:StreamAgg_20, other cond:eq(test.t.e, Column#16)",
           "  ├─TableReader_15(Build) 2.00 root data:TableFullScan_14",
           "  │ └─TableFullScan_14 2.00 cop[tikv] table:t, keep order:false",
-<<<<<<< HEAD
-          "  └─StreamAgg_20 1.00 root funcs:count(1)->Column#16",
+          "  └─StreamAgg_20(Probe) 1.00 root funcs:count(1)->Column#16",
           "    └─IndexMergeJoin_45 2.00 root inner join, inner:TableReader_43, outer key:test.t.a, inner key:test.t.a",
-          "      ├─IndexReader_34 2.00 root index:IndexRangeScan_33",
+          "      ├─IndexReader_34(Build) 2.00 root index:IndexRangeScan_33",
           "      │ └─IndexRangeScan_33 2.00 cop[tikv] table:s, index:b, c, d, range: decided by [eq(test.t.b, 1) in(test.t.c, 1, 2) eq(test.t.d, test.t.a)], keep order:false",
-          "      └─TableReader_43 1.00 root data:TableRangeScan_42",
+          "      └─TableReader_43(Probe) 1.00 root data:TableRangeScan_42",
           "        └─TableRangeScan_42 1.00 cop[tikv] table:t1, range: decided by [test.t.a], keep order:true"
-=======
-          "  └─StreamAgg_20(Probe) 1.00 root funcs:count(1)->Column#16",
-          "    └─IndexMergeJoin_44 2.00 root inner join, inner:TableReader_42, outer key:test.t.a, inner key:test.t.a",
-          "      ├─IndexReader_33(Build) 2.00 root index:IndexRangeScan_32",
-          "      │ └─IndexRangeScan_32 2.00 cop[tikv] table:s, index:b, c, d, range: decided by [eq(test.t.b, 1) in(test.t.c, 1, 2) eq(test.t.d, test.t.a)], keep order:false",
-          "      └─TableReader_42(Probe) 1.00 root data:TableRangeScan_41",
-          "        └─TableRangeScan_41 1.00 cop[tikv] table:t1, range: decided by [test.t.a], keep order:true"
->>>>>>> 002969a5
         ]
       },
       {
