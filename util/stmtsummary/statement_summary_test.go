--- conflicted
+++ resolved
@@ -39,11 +39,7 @@
 }
 
 func emptyPlanGenerator() (string, string) {
-	return "", ""
-}
-
-func fakeHintsGenerator() string {
-	return "use_index(@`sel_1` `mysql`.`t` )"
+	return "", "use_index(@`sel_1` `test`.`t`)"
 }
 
 func fakePlanDigestGenerator() string {
@@ -542,7 +538,6 @@
 		Digest:         "digest",
 		PlanDigest:     "plan_digest",
 		PlanGenerator:  emptyPlanGenerator,
-		HintsGen:       fakeHintsGenerator,
 		User:           "user",
 		TotalLatency:   10000,
 		ParseLatency:   100,
@@ -647,11 +642,7 @@
 		stmtExecInfo1.ExecDetail.CommitDetail.TxnRetry, stmtExecInfo1.ExecDetail.CommitDetail.TxnRetry, 0, 0, 1,
 		"txnLock:1", stmtExecInfo1.MemMax, stmtExecInfo1.MemMax, stmtExecInfo1.DiskMax, stmtExecInfo1.DiskMax,
 		0, 0, 0, 0, 0, stmtExecInfo1.StmtCtx.AffectedRows(),
-<<<<<<< HEAD
-		t, t, 0, 0, stmtExecInfo1.OriginalSQL, stmtExecInfo1.PrevSQL, "use_index(@`sel_1` `mysql`.`t` )", "plan_digest", ""}
-=======
-		t, t, 0, 0, 0, stmtExecInfo1.OriginalSQL, stmtExecInfo1.PrevSQL, "plan_digest", ""}
->>>>>>> 9c5f1bd0
+		t, t, 0, 0, 0, stmtExecInfo1.OriginalSQL, stmtExecInfo1.PrevSQL, "use_index(@`sel_1` `test`.`t`)", "plan_digest", ""}
 	match(c, datums[0], expectedDatum...)
 	datums = s.ssMap.ToHistoryDatum(nil, true)
 	c.Assert(len(datums), Equals, 1)
