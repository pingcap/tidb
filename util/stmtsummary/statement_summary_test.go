// Copyright 2019 PingCAP, Inc.
//
// Licensed under the Apache License, Version 2.0 (the "License");
// you may not use this file except in compliance with the License.
// You may obtain a copy of the License at
//
//     http://www.apache.org/licenses/LICENSE-2.0
//
// Unless required by applicable law or agreed to in writing, software
// distributed under the License is distributed on an "AS IS" BASIS,
// See the License for the specific language governing permissions and
// limitations under the License.

package stmtsummary

import (
	"container/list"
	"fmt"
	"strings"
	"sync"
	"testing"
	"time"

	. "github.com/pingcap/check"
	"github.com/pingcap/parser/mysql"
	"github.com/pingcap/tidb/config"
	"github.com/pingcap/tidb/sessionctx/stmtctx"
	"github.com/pingcap/tidb/store/tikv"
	"github.com/pingcap/tidb/types"
	"github.com/pingcap/tidb/util/execdetails"
)

var _ = Suite(&testStmtSummarySuite{})

type testStmtSummarySuite struct {
	ssMap *stmtSummaryByDigestMap
}

func emptyPlanGenerator() string {
	return ""
}

<<<<<<< HEAD
=======
func fakePlanDigestGenerator() string {
	return "point_get"
}

>>>>>>> 58c29151
func (s *testStmtSummarySuite) SetUpSuite(c *C) {
	s.ssMap = newStmtSummaryByDigestMap()
	s.ssMap.SetEnabled("1", false)
	s.ssMap.SetRefreshInterval("1800", false)
	s.ssMap.SetHistorySize("24", false)
}

func TestT(t *testing.T) {
	CustomVerboseFlag = true
	TestingT(t)
}

// Test stmtSummaryByDigest.AddStatement.
func (s *testStmtSummarySuite) TestAddStatement(c *C) {
	s.ssMap.Clear()
	now := time.Now().Unix()
	s.ssMap.beginTimeForCurInterval = now + 60

	tables := []stmtctx.TableEntry{{DB: "db1", Table: "tb1"}, {DB: "db2", Table: "tb2"}}
	indexes := []string{"a", "b"}

	// first statement
	stmtExecInfo1 := generateAnyExecInfo()
	stmtExecInfo1.ExecDetail.CommitDetail.Mu.BackoffTypes = make([]fmt.Stringer, 0)
	key := &stmtSummaryByDigestKey{
		schemaName: stmtExecInfo1.SchemaName,
		digest:     stmtExecInfo1.Digest,
		planDigest: stmtExecInfo1.PlanDigest,
	}
	expectedSummaryElement := stmtSummaryByDigestElement{
		beginTime:            now + 60,
		endTime:              now + 1860,
		sampleSQL:            stmtExecInfo1.OriginalSQL,
		samplePlan:           stmtExecInfo1.PlanGenerator(),
		indexNames:           stmtExecInfo1.StmtCtx.IndexNames,
		sampleUser:           stmtExecInfo1.User,
		execCount:            1,
		sumLatency:           stmtExecInfo1.TotalLatency,
		maxLatency:           stmtExecInfo1.TotalLatency,
		minLatency:           stmtExecInfo1.TotalLatency,
		sumParseLatency:      stmtExecInfo1.ParseLatency,
		maxParseLatency:      stmtExecInfo1.ParseLatency,
		sumCompileLatency:    stmtExecInfo1.CompileLatency,
		maxCompileLatency:    stmtExecInfo1.CompileLatency,
		numCopTasks:          int64(stmtExecInfo1.CopTasks.NumCopTasks),
		sumCopProcessTime:    int64(stmtExecInfo1.CopTasks.AvgProcessTime) * int64(stmtExecInfo1.CopTasks.NumCopTasks),
		maxCopProcessTime:    stmtExecInfo1.CopTasks.MaxProcessTime,
		maxCopProcessAddress: stmtExecInfo1.CopTasks.MaxProcessAddress,
		sumCopWaitTime:       int64(stmtExecInfo1.CopTasks.AvgWaitTime) * int64(stmtExecInfo1.CopTasks.NumCopTasks),
		maxCopWaitTime:       stmtExecInfo1.CopTasks.MaxWaitTime,
		maxCopWaitAddress:    stmtExecInfo1.CopTasks.MaxWaitAddress,
		sumProcessTime:       stmtExecInfo1.ExecDetail.ProcessTime,
		maxProcessTime:       stmtExecInfo1.ExecDetail.ProcessTime,
		sumWaitTime:          stmtExecInfo1.ExecDetail.WaitTime,
		maxWaitTime:          stmtExecInfo1.ExecDetail.WaitTime,
		sumBackoffTime:       stmtExecInfo1.ExecDetail.BackoffTime,
		maxBackoffTime:       stmtExecInfo1.ExecDetail.BackoffTime,
		sumTotalKeys:         stmtExecInfo1.ExecDetail.TotalKeys,
		maxTotalKeys:         stmtExecInfo1.ExecDetail.TotalKeys,
		sumProcessedKeys:     stmtExecInfo1.ExecDetail.ProcessedKeys,
		maxProcessedKeys:     stmtExecInfo1.ExecDetail.ProcessedKeys,
		sumGetCommitTsTime:   stmtExecInfo1.ExecDetail.CommitDetail.GetCommitTsTime,
		maxGetCommitTsTime:   stmtExecInfo1.ExecDetail.CommitDetail.GetCommitTsTime,
		sumPrewriteTime:      stmtExecInfo1.ExecDetail.CommitDetail.PrewriteTime,
		maxPrewriteTime:      stmtExecInfo1.ExecDetail.CommitDetail.PrewriteTime,
		sumCommitTime:        stmtExecInfo1.ExecDetail.CommitDetail.CommitTime,
		maxCommitTime:        stmtExecInfo1.ExecDetail.CommitDetail.CommitTime,
		sumLocalLatchTime:    stmtExecInfo1.ExecDetail.CommitDetail.LocalLatchTime,
		maxLocalLatchTime:    stmtExecInfo1.ExecDetail.CommitDetail.LocalLatchTime,
		sumCommitBackoffTime: stmtExecInfo1.ExecDetail.CommitDetail.CommitBackoffTime,
		maxCommitBackoffTime: stmtExecInfo1.ExecDetail.CommitDetail.CommitBackoffTime,
		sumResolveLockTime:   stmtExecInfo1.ExecDetail.CommitDetail.ResolveLockTime,
		maxResolveLockTime:   stmtExecInfo1.ExecDetail.CommitDetail.ResolveLockTime,
		sumWriteKeys:         int64(stmtExecInfo1.ExecDetail.CommitDetail.WriteKeys),
		maxWriteKeys:         stmtExecInfo1.ExecDetail.CommitDetail.WriteKeys,
		sumWriteSize:         int64(stmtExecInfo1.ExecDetail.CommitDetail.WriteSize),
		maxWriteSize:         stmtExecInfo1.ExecDetail.CommitDetail.WriteSize,
		sumPrewriteRegionNum: int64(stmtExecInfo1.ExecDetail.CommitDetail.PrewriteRegionNum),
		maxPrewriteRegionNum: stmtExecInfo1.ExecDetail.CommitDetail.PrewriteRegionNum,
		sumTxnRetry:          int64(stmtExecInfo1.ExecDetail.CommitDetail.TxnRetry),
		maxTxnRetry:          stmtExecInfo1.ExecDetail.CommitDetail.TxnRetry,
		backoffTypes:         make(map[fmt.Stringer]int),
		sumMem:               stmtExecInfo1.MemMax,
		maxMem:               stmtExecInfo1.MemMax,
		sumAffectedRows:      stmtExecInfo1.StmtCtx.AffectedRows(),
		firstSeen:            stmtExecInfo1.StartTime,
		lastSeen:             stmtExecInfo1.StartTime,
	}
	history := list.New()
	history.PushBack(&expectedSummaryElement)
	expectedSummary := stmtSummaryByDigest{
		schemaName:    stmtExecInfo1.SchemaName,
		stmtType:      stmtExecInfo1.StmtCtx.StmtType,
		digest:        stmtExecInfo1.Digest,
		normalizedSQL: stmtExecInfo1.NormalizedSQL,
		planDigest:    stmtExecInfo1.PlanDigest,
		tableNames:    "db1.tb1,db2.tb2",
		history:       history,
	}
	s.ssMap.AddStatement(stmtExecInfo1)
	summary, ok := s.ssMap.summaryMap.Get(key)
	c.Assert(ok, IsTrue)
	c.Assert(matchStmtSummaryByDigest(summary.(*stmtSummaryByDigest), &expectedSummary), IsTrue)

	// Second statement is similar with the first statement, and its values are
	// greater than that of the first statement.
	stmtExecInfo2 := &StmtExecInfo{
		SchemaName:     "schema_name",
		OriginalSQL:    "original_sql2",
		NormalizedSQL:  "normalized_sql",
		Digest:         "digest",
		PlanDigest:     "plan_digest",
		PlanGenerator:  emptyPlanGenerator,
		User:           "user2",
		TotalLatency:   20000,
		ParseLatency:   200,
		CompileLatency: 2000,
		CopTasks: &stmtctx.CopTasksDetails{
			NumCopTasks:       20,
			AvgProcessTime:    2000,
			P90ProcessTime:    20000,
			MaxProcessAddress: "200",
			MaxProcessTime:    25000,
			AvgWaitTime:       200,
			P90WaitTime:       2000,
			MaxWaitAddress:    "201",
			MaxWaitTime:       2500,
		},
		ExecDetail: &execdetails.ExecDetails{
			CalleeAddress: "202",
			ProcessTime:   1500,
			WaitTime:      150,
			BackoffTime:   180,
			RequestCount:  20,
			TotalKeys:     6000,
			ProcessedKeys: 1500,
			CommitDetail: &execdetails.CommitDetails{
				GetCommitTsTime:   500,
				PrewriteTime:      50000,
				CommitTime:        5000,
				LocalLatchTime:    50,
				CommitBackoffTime: 1000,
				Mu: struct {
					sync.Mutex
					BackoffTypes []fmt.Stringer
				}{
					BackoffTypes: []fmt.Stringer{tikv.BoTxnLock},
				},
				ResolveLockTime:   10000,
				WriteKeys:         100000,
				WriteSize:         1000000,
				PrewriteRegionNum: 100,
				TxnRetry:          10,
			},
		},
		StmtCtx: &stmtctx.StatementContext{
			StmtType:   "Select",
			Tables:     tables,
			IndexNames: indexes,
		},
		MemMax:    20000,
		StartTime: time.Date(2019, 1, 1, 10, 10, 20, 10, time.UTC),
	}
	stmtExecInfo2.StmtCtx.AddAffectedRows(200)
	expectedSummaryElement.execCount++
	expectedSummaryElement.sumLatency += stmtExecInfo2.TotalLatency
	expectedSummaryElement.maxLatency = stmtExecInfo2.TotalLatency
	expectedSummaryElement.sumParseLatency += stmtExecInfo2.ParseLatency
	expectedSummaryElement.maxParseLatency = stmtExecInfo2.ParseLatency
	expectedSummaryElement.sumCompileLatency += stmtExecInfo2.CompileLatency
	expectedSummaryElement.maxCompileLatency = stmtExecInfo2.CompileLatency
	expectedSummaryElement.numCopTasks += int64(stmtExecInfo2.CopTasks.NumCopTasks)
	expectedSummaryElement.sumCopProcessTime += int64(stmtExecInfo2.CopTasks.AvgProcessTime) * int64(stmtExecInfo2.CopTasks.NumCopTasks)
	expectedSummaryElement.maxCopProcessTime = stmtExecInfo2.CopTasks.MaxProcessTime
	expectedSummaryElement.maxCopProcessAddress = stmtExecInfo2.CopTasks.MaxProcessAddress
	expectedSummaryElement.sumCopWaitTime += int64(stmtExecInfo2.CopTasks.AvgWaitTime) * int64(stmtExecInfo2.CopTasks.NumCopTasks)
	expectedSummaryElement.maxCopWaitTime = stmtExecInfo2.CopTasks.MaxWaitTime
	expectedSummaryElement.maxCopWaitAddress = stmtExecInfo2.CopTasks.MaxWaitAddress
	expectedSummaryElement.sumProcessTime += stmtExecInfo2.ExecDetail.ProcessTime
	expectedSummaryElement.maxProcessTime = stmtExecInfo2.ExecDetail.ProcessTime
	expectedSummaryElement.sumWaitTime += stmtExecInfo2.ExecDetail.WaitTime
	expectedSummaryElement.maxWaitTime = stmtExecInfo2.ExecDetail.WaitTime
	expectedSummaryElement.sumBackoffTime += stmtExecInfo2.ExecDetail.BackoffTime
	expectedSummaryElement.maxBackoffTime = stmtExecInfo2.ExecDetail.BackoffTime
	expectedSummaryElement.sumTotalKeys += stmtExecInfo2.ExecDetail.TotalKeys
	expectedSummaryElement.maxTotalKeys = stmtExecInfo2.ExecDetail.TotalKeys
	expectedSummaryElement.sumProcessedKeys += stmtExecInfo2.ExecDetail.ProcessedKeys
	expectedSummaryElement.maxProcessedKeys = stmtExecInfo2.ExecDetail.ProcessedKeys
	expectedSummaryElement.sumGetCommitTsTime += stmtExecInfo2.ExecDetail.CommitDetail.GetCommitTsTime
	expectedSummaryElement.maxGetCommitTsTime = stmtExecInfo2.ExecDetail.CommitDetail.GetCommitTsTime
	expectedSummaryElement.sumPrewriteTime += stmtExecInfo2.ExecDetail.CommitDetail.PrewriteTime
	expectedSummaryElement.maxPrewriteTime = stmtExecInfo2.ExecDetail.CommitDetail.PrewriteTime
	expectedSummaryElement.sumCommitTime += stmtExecInfo2.ExecDetail.CommitDetail.CommitTime
	expectedSummaryElement.maxCommitTime = stmtExecInfo2.ExecDetail.CommitDetail.CommitTime
	expectedSummaryElement.sumLocalLatchTime += stmtExecInfo2.ExecDetail.CommitDetail.LocalLatchTime
	expectedSummaryElement.maxLocalLatchTime = stmtExecInfo2.ExecDetail.CommitDetail.LocalLatchTime
	expectedSummaryElement.sumCommitBackoffTime += stmtExecInfo2.ExecDetail.CommitDetail.CommitBackoffTime
	expectedSummaryElement.maxCommitBackoffTime = stmtExecInfo2.ExecDetail.CommitDetail.CommitBackoffTime
	expectedSummaryElement.sumResolveLockTime += stmtExecInfo2.ExecDetail.CommitDetail.ResolveLockTime
	expectedSummaryElement.maxResolveLockTime = stmtExecInfo2.ExecDetail.CommitDetail.ResolveLockTime
	expectedSummaryElement.sumWriteKeys += int64(stmtExecInfo2.ExecDetail.CommitDetail.WriteKeys)
	expectedSummaryElement.maxWriteKeys = stmtExecInfo2.ExecDetail.CommitDetail.WriteKeys
	expectedSummaryElement.sumWriteSize += int64(stmtExecInfo2.ExecDetail.CommitDetail.WriteSize)
	expectedSummaryElement.maxWriteSize = stmtExecInfo2.ExecDetail.CommitDetail.WriteSize
	expectedSummaryElement.sumPrewriteRegionNum += int64(stmtExecInfo2.ExecDetail.CommitDetail.PrewriteRegionNum)
	expectedSummaryElement.maxPrewriteRegionNum = stmtExecInfo2.ExecDetail.CommitDetail.PrewriteRegionNum
	expectedSummaryElement.sumTxnRetry += int64(stmtExecInfo2.ExecDetail.CommitDetail.TxnRetry)
	expectedSummaryElement.maxTxnRetry = stmtExecInfo2.ExecDetail.CommitDetail.TxnRetry
	expectedSummaryElement.sumBackoffTimes += 1
	expectedSummaryElement.backoffTypes[tikv.BoTxnLock] = 1
	expectedSummaryElement.sumMem += stmtExecInfo2.MemMax
	expectedSummaryElement.maxMem = stmtExecInfo2.MemMax
	expectedSummaryElement.sumAffectedRows += stmtExecInfo2.StmtCtx.AffectedRows()
	expectedSummaryElement.lastSeen = stmtExecInfo2.StartTime

	s.ssMap.AddStatement(stmtExecInfo2)
	summary, ok = s.ssMap.summaryMap.Get(key)
	c.Assert(ok, IsTrue)
	c.Assert(matchStmtSummaryByDigest(summary.(*stmtSummaryByDigest), &expectedSummary), IsTrue)

	// Third statement is similar with the first statement, and its values are
	// less than that of the first statement.
	stmtExecInfo3 := &StmtExecInfo{
		SchemaName:     "schema_name",
		OriginalSQL:    "original_sql3",
		NormalizedSQL:  "normalized_sql",
		Digest:         "digest",
		PlanDigest:     "plan_digest",
		PlanGenerator:  emptyPlanGenerator,
		User:           "user3",
		TotalLatency:   1000,
		ParseLatency:   50,
		CompileLatency: 500,
		CopTasks: &stmtctx.CopTasksDetails{
			NumCopTasks:       2,
			AvgProcessTime:    100,
			P90ProcessTime:    300,
			MaxProcessAddress: "300",
			MaxProcessTime:    350,
			AvgWaitTime:       20,
			P90WaitTime:       200,
			MaxWaitAddress:    "301",
			MaxWaitTime:       250,
		},
		ExecDetail: &execdetails.ExecDetails{
			CalleeAddress: "302",
			ProcessTime:   150,
			WaitTime:      15,
			BackoffTime:   18,
			RequestCount:  2,
			TotalKeys:     600,
			ProcessedKeys: 150,
			CommitDetail: &execdetails.CommitDetails{
				GetCommitTsTime:   50,
				PrewriteTime:      5000,
				CommitTime:        500,
				LocalLatchTime:    5,
				CommitBackoffTime: 100,
				Mu: struct {
					sync.Mutex
					BackoffTypes []fmt.Stringer
				}{
					BackoffTypes: []fmt.Stringer{tikv.BoTxnLock},
				},
				ResolveLockTime:   1000,
				WriteKeys:         10000,
				WriteSize:         100000,
				PrewriteRegionNum: 10,
				TxnRetry:          1,
			},
		},
		StmtCtx: &stmtctx.StatementContext{
			StmtType:   "Select",
			Tables:     tables,
			IndexNames: indexes,
		},
		MemMax:    200,
		StartTime: time.Date(2019, 1, 1, 10, 10, 0, 10, time.UTC),
	}
	stmtExecInfo3.StmtCtx.AddAffectedRows(20000)
	expectedSummaryElement.execCount++
	expectedSummaryElement.sumLatency += stmtExecInfo3.TotalLatency
	expectedSummaryElement.minLatency = stmtExecInfo3.TotalLatency
	expectedSummaryElement.sumParseLatency += stmtExecInfo3.ParseLatency
	expectedSummaryElement.sumCompileLatency += stmtExecInfo3.CompileLatency
	expectedSummaryElement.numCopTasks += int64(stmtExecInfo3.CopTasks.NumCopTasks)
	expectedSummaryElement.sumCopProcessTime += int64(stmtExecInfo3.CopTasks.AvgProcessTime) * int64(stmtExecInfo3.CopTasks.NumCopTasks)
	expectedSummaryElement.sumCopWaitTime += int64(stmtExecInfo3.CopTasks.AvgWaitTime) * int64(stmtExecInfo3.CopTasks.NumCopTasks)
	expectedSummaryElement.sumProcessTime += stmtExecInfo3.ExecDetail.ProcessTime
	expectedSummaryElement.sumWaitTime += stmtExecInfo3.ExecDetail.WaitTime
	expectedSummaryElement.sumBackoffTime += stmtExecInfo3.ExecDetail.BackoffTime
	expectedSummaryElement.sumTotalKeys += stmtExecInfo3.ExecDetail.TotalKeys
	expectedSummaryElement.sumProcessedKeys += stmtExecInfo3.ExecDetail.ProcessedKeys
	expectedSummaryElement.sumGetCommitTsTime += stmtExecInfo3.ExecDetail.CommitDetail.GetCommitTsTime
	expectedSummaryElement.sumPrewriteTime += stmtExecInfo3.ExecDetail.CommitDetail.PrewriteTime
	expectedSummaryElement.sumCommitTime += stmtExecInfo3.ExecDetail.CommitDetail.CommitTime
	expectedSummaryElement.sumLocalLatchTime += stmtExecInfo3.ExecDetail.CommitDetail.LocalLatchTime
	expectedSummaryElement.sumCommitBackoffTime += stmtExecInfo3.ExecDetail.CommitDetail.CommitBackoffTime
	expectedSummaryElement.sumResolveLockTime += stmtExecInfo3.ExecDetail.CommitDetail.ResolveLockTime
	expectedSummaryElement.sumWriteKeys += int64(stmtExecInfo3.ExecDetail.CommitDetail.WriteKeys)
	expectedSummaryElement.sumWriteSize += int64(stmtExecInfo3.ExecDetail.CommitDetail.WriteSize)
	expectedSummaryElement.sumPrewriteRegionNum += int64(stmtExecInfo3.ExecDetail.CommitDetail.PrewriteRegionNum)
	expectedSummaryElement.sumTxnRetry += int64(stmtExecInfo3.ExecDetail.CommitDetail.TxnRetry)
	expectedSummaryElement.sumBackoffTimes += 1
	expectedSummaryElement.backoffTypes[tikv.BoTxnLock] = 2
	expectedSummaryElement.sumMem += stmtExecInfo3.MemMax
	expectedSummaryElement.sumAffectedRows += stmtExecInfo3.StmtCtx.AffectedRows()
	expectedSummaryElement.firstSeen = stmtExecInfo3.StartTime

	s.ssMap.AddStatement(stmtExecInfo3)
	summary, ok = s.ssMap.summaryMap.Get(key)
	c.Assert(ok, IsTrue)
	c.Assert(matchStmtSummaryByDigest(summary.(*stmtSummaryByDigest), &expectedSummary), IsTrue)

	// Fourth statement is in a different schema.
	stmtExecInfo4 := stmtExecInfo1
	stmtExecInfo4.SchemaName = "schema2"
	stmtExecInfo4.ExecDetail.CommitDetail = nil
	key = &stmtSummaryByDigestKey{
		schemaName: stmtExecInfo4.SchemaName,
		digest:     stmtExecInfo4.Digest,
		planDigest: stmtExecInfo4.PlanDigest,
	}
	s.ssMap.AddStatement(stmtExecInfo4)
	c.Assert(s.ssMap.summaryMap.Size(), Equals, 2)
	_, ok = s.ssMap.summaryMap.Get(key)
	c.Assert(ok, IsTrue)

	// Fifth statement has a different digest.
	stmtExecInfo5 := stmtExecInfo1
	stmtExecInfo5.Digest = "digest2"
	key = &stmtSummaryByDigestKey{
		schemaName: stmtExecInfo5.SchemaName,
		digest:     stmtExecInfo5.Digest,
		planDigest: stmtExecInfo4.PlanDigest,
	}
	s.ssMap.AddStatement(stmtExecInfo5)
	c.Assert(s.ssMap.summaryMap.Size(), Equals, 3)
	_, ok = s.ssMap.summaryMap.Get(key)
	c.Assert(ok, IsTrue)

	// Sixth statement has a different plan digest.
	stmtExecInfo6 := stmtExecInfo1
	stmtExecInfo6.PlanDigest = "plan_digest2"
	key = &stmtSummaryByDigestKey{
		schemaName: stmtExecInfo6.SchemaName,
		digest:     stmtExecInfo6.Digest,
		planDigest: stmtExecInfo6.PlanDigest,
	}
	s.ssMap.AddStatement(stmtExecInfo6)
	c.Assert(s.ssMap.summaryMap.Size(), Equals, 4)
	_, ok = s.ssMap.summaryMap.Get(key)
	c.Assert(ok, IsTrue)
}

func matchStmtSummaryByDigest(first, second *stmtSummaryByDigest) bool {
	if first.schemaName != second.schemaName ||
		first.digest != second.digest ||
		first.normalizedSQL != second.normalizedSQL ||
		first.planDigest != second.planDigest ||
		first.tableNames != second.tableNames ||
		!strings.EqualFold(first.stmtType, second.stmtType) {
		return false
	}
	if first.history.Len() != second.history.Len() {
		return false
	}
	ele1 := first.history.Front()
	ele2 := second.history.Front()
	for {
		if ele1 == nil {
			break
		}
		ssElement1 := ele1.Value.(*stmtSummaryByDigestElement)
		ssElement2 := ele2.Value.(*stmtSummaryByDigestElement)
		if ssElement1.beginTime != ssElement2.beginTime ||
			ssElement1.endTime != ssElement2.endTime ||
			ssElement1.sampleSQL != ssElement2.sampleSQL ||
			ssElement1.samplePlan != ssElement2.samplePlan ||
			ssElement1.prevSQL != ssElement2.prevSQL ||
			ssElement1.sampleUser != ssElement2.sampleUser ||
			ssElement1.execCount != ssElement2.execCount ||
			ssElement1.sumLatency != ssElement2.sumLatency ||
			ssElement1.maxLatency != ssElement2.maxLatency ||
			ssElement1.minLatency != ssElement2.minLatency ||
			ssElement1.sumParseLatency != ssElement2.sumParseLatency ||
			ssElement1.maxParseLatency != ssElement2.maxParseLatency ||
			ssElement1.sumCompileLatency != ssElement2.sumCompileLatency ||
			ssElement1.maxCompileLatency != ssElement2.maxCompileLatency ||
			ssElement1.numCopTasks != ssElement2.numCopTasks ||
			ssElement1.sumCopProcessTime != ssElement2.sumCopProcessTime ||
			ssElement1.maxCopProcessTime != ssElement2.maxCopProcessTime ||
			ssElement1.maxCopProcessAddress != ssElement2.maxCopProcessAddress ||
			ssElement1.sumCopWaitTime != ssElement2.sumCopWaitTime ||
			ssElement1.maxCopWaitTime != ssElement2.maxCopWaitTime ||
			ssElement1.maxCopWaitAddress != ssElement2.maxCopWaitAddress ||
			ssElement1.sumProcessTime != ssElement2.sumProcessTime ||
			ssElement1.maxProcessTime != ssElement2.maxProcessTime ||
			ssElement1.sumWaitTime != ssElement2.sumWaitTime ||
			ssElement1.maxWaitTime != ssElement2.maxWaitTime ||
			ssElement1.sumBackoffTime != ssElement2.sumBackoffTime ||
			ssElement1.maxBackoffTime != ssElement2.maxBackoffTime ||
			ssElement1.sumTotalKeys != ssElement2.sumTotalKeys ||
			ssElement1.maxTotalKeys != ssElement2.maxTotalKeys ||
			ssElement1.sumProcessedKeys != ssElement2.sumProcessedKeys ||
			ssElement1.maxProcessedKeys != ssElement2.maxProcessedKeys ||
			ssElement1.sumGetCommitTsTime != ssElement2.sumGetCommitTsTime ||
			ssElement1.maxGetCommitTsTime != ssElement2.maxGetCommitTsTime ||
			ssElement1.sumPrewriteTime != ssElement2.sumPrewriteTime ||
			ssElement1.maxPrewriteTime != ssElement2.maxPrewriteTime ||
			ssElement1.sumCommitTime != ssElement2.sumCommitTime ||
			ssElement1.maxCommitTime != ssElement2.maxCommitTime ||
			ssElement1.sumLocalLatchTime != ssElement2.sumLocalLatchTime ||
			ssElement1.maxLocalLatchTime != ssElement2.maxLocalLatchTime ||
			ssElement1.sumCommitBackoffTime != ssElement2.sumCommitBackoffTime ||
			ssElement1.maxCommitBackoffTime != ssElement2.maxCommitBackoffTime ||
			ssElement1.sumResolveLockTime != ssElement2.sumResolveLockTime ||
			ssElement1.maxResolveLockTime != ssElement2.maxResolveLockTime ||
			ssElement1.sumWriteKeys != ssElement2.sumWriteKeys ||
			ssElement1.maxWriteKeys != ssElement2.maxWriteKeys ||
			ssElement1.sumWriteSize != ssElement2.sumWriteSize ||
			ssElement1.maxWriteSize != ssElement2.maxWriteSize ||
			ssElement1.sumPrewriteRegionNum != ssElement2.sumPrewriteRegionNum ||
			ssElement1.maxPrewriteRegionNum != ssElement2.maxPrewriteRegionNum ||
			ssElement1.sumTxnRetry != ssElement2.sumTxnRetry ||
			ssElement1.maxTxnRetry != ssElement2.maxTxnRetry ||
			ssElement1.sumBackoffTimes != ssElement2.sumBackoffTimes ||
			ssElement1.sumMem != ssElement2.sumMem ||
			ssElement1.maxMem != ssElement2.maxMem ||
			ssElement1.sumAffectedRows != ssElement2.sumAffectedRows ||
			ssElement1.firstSeen != ssElement2.firstSeen ||
			ssElement1.lastSeen != ssElement2.lastSeen {
			return false
		}
		if len(ssElement1.backoffTypes) != len(ssElement2.backoffTypes) {
			return false
		}
		for key, value1 := range ssElement1.backoffTypes {
			value2, ok := ssElement2.backoffTypes[key]
			if !ok || value1 != value2 {
				return false
			}
		}
		if len(ssElement1.indexNames) != len(ssElement2.indexNames) {
			return false
		}
		for key, value1 := range ssElement1.indexNames {
			if value1 != ssElement2.indexNames[key] {
				return false
			}
		}
		ele1 = ele1.Next()
		ele2 = ele2.Next()
	}
	return true
}

func match(c *C, row []types.Datum, expected ...interface{}) {
	c.Assert(len(row), Equals, len(expected))
	for i := range row {
		got := fmt.Sprintf("%v", row[i].GetValue())
		need := fmt.Sprintf("%v", expected[i])
		c.Assert(got, Equals, need)
	}
}

func generateAnyExecInfo() *StmtExecInfo {
	tables := []stmtctx.TableEntry{{DB: "db1", Table: "tb1"}, {DB: "db2", Table: "tb2"}}
	indexes := []string{"a"}
	stmtExecInfo := &StmtExecInfo{
		SchemaName:     "schema_name",
		OriginalSQL:    "original_sql1",
		NormalizedSQL:  "normalized_sql",
		Digest:         "digest",
		PlanDigest:     "plan_digest",
		PlanGenerator:  emptyPlanGenerator,
		User:           "user",
		TotalLatency:   10000,
		ParseLatency:   100,
		CompileLatency: 1000,
		CopTasks: &stmtctx.CopTasksDetails{
			NumCopTasks:       10,
			AvgProcessTime:    1000,
			P90ProcessTime:    10000,
			MaxProcessAddress: "127",
			MaxProcessTime:    15000,
			AvgWaitTime:       100,
			P90WaitTime:       1000,
			MaxWaitAddress:    "128",
			MaxWaitTime:       1500,
		},
		ExecDetail: &execdetails.ExecDetails{
			CalleeAddress: "129",
			ProcessTime:   500,
			WaitTime:      50,
			BackoffTime:   80,
			RequestCount:  10,
			TotalKeys:     1000,
			ProcessedKeys: 500,
			CommitDetail: &execdetails.CommitDetails{
				GetCommitTsTime:   100,
				PrewriteTime:      10000,
				CommitTime:        1000,
				LocalLatchTime:    10,
				CommitBackoffTime: 200,
				Mu: struct {
					sync.Mutex
					BackoffTypes []fmt.Stringer
				}{
					BackoffTypes: []fmt.Stringer{tikv.BoTxnLock},
				},
				ResolveLockTime:   2000,
				WriteKeys:         20000,
				WriteSize:         200000,
				PrewriteRegionNum: 20,
				TxnRetry:          2,
			},
		},
		StmtCtx: &stmtctx.StatementContext{
			StmtType:   "Select",
			Tables:     tables,
			IndexNames: indexes,
		},
		MemMax:    10000,
		StartTime: time.Date(2019, 1, 1, 10, 10, 10, 10, time.UTC),
	}
	stmtExecInfo.StmtCtx.AddAffectedRows(10000)
	return stmtExecInfo
}

// Test stmtSummaryByDigest.ToDatum.
func (s *testStmtSummarySuite) TestToDatum(c *C) {
	s.ssMap.Clear()
	now := time.Now().Unix()
	// to disable expiration
	s.ssMap.beginTimeForCurInterval = now + 60

	stmtExecInfo1 := generateAnyExecInfo()
	s.ssMap.AddStatement(stmtExecInfo1)
	datums := s.ssMap.ToCurrentDatum()
	c.Assert(len(datums), Equals, 1)
	n := types.Time{Time: types.FromGoTime(time.Unix(s.ssMap.beginTimeForCurInterval, 0)), Type: mysql.TypeTimestamp}
	e := types.Time{Time: types.FromGoTime(time.Unix(s.ssMap.beginTimeForCurInterval+1800, 0)), Type: mysql.TypeTimestamp}
	t := types.Time{Time: types.FromGoTime(stmtExecInfo1.StartTime), Type: mysql.TypeTimestamp}
	expectedDatum := []interface{}{n, e, "select", stmtExecInfo1.SchemaName, stmtExecInfo1.Digest, stmtExecInfo1.NormalizedSQL,
		"db1.tb1,db2.tb2", "a", stmtExecInfo1.User, 1, int64(stmtExecInfo1.TotalLatency),
		int64(stmtExecInfo1.TotalLatency), int64(stmtExecInfo1.TotalLatency), int64(stmtExecInfo1.TotalLatency),
		int64(stmtExecInfo1.ParseLatency), int64(stmtExecInfo1.ParseLatency), int64(stmtExecInfo1.CompileLatency),
		int64(stmtExecInfo1.CompileLatency), stmtExecInfo1.CopTasks.NumCopTasks, int64(stmtExecInfo1.CopTasks.AvgProcessTime),
		int64(stmtExecInfo1.CopTasks.MaxProcessTime), stmtExecInfo1.CopTasks.MaxProcessAddress,
		int64(stmtExecInfo1.CopTasks.AvgWaitTime), int64(stmtExecInfo1.CopTasks.MaxWaitTime),
		stmtExecInfo1.CopTasks.MaxWaitAddress, int64(stmtExecInfo1.ExecDetail.ProcessTime), int64(stmtExecInfo1.ExecDetail.ProcessTime),
		int64(stmtExecInfo1.ExecDetail.WaitTime), int64(stmtExecInfo1.ExecDetail.WaitTime), int64(stmtExecInfo1.ExecDetail.BackoffTime),
		int64(stmtExecInfo1.ExecDetail.BackoffTime), stmtExecInfo1.ExecDetail.TotalKeys, stmtExecInfo1.ExecDetail.TotalKeys,
		stmtExecInfo1.ExecDetail.ProcessedKeys, stmtExecInfo1.ExecDetail.ProcessedKeys,
		int64(stmtExecInfo1.ExecDetail.CommitDetail.PrewriteTime), int64(stmtExecInfo1.ExecDetail.CommitDetail.PrewriteTime),
		int64(stmtExecInfo1.ExecDetail.CommitDetail.CommitTime), int64(stmtExecInfo1.ExecDetail.CommitDetail.CommitTime),
		int64(stmtExecInfo1.ExecDetail.CommitDetail.GetCommitTsTime), int64(stmtExecInfo1.ExecDetail.CommitDetail.GetCommitTsTime),
		stmtExecInfo1.ExecDetail.CommitDetail.CommitBackoffTime, stmtExecInfo1.ExecDetail.CommitDetail.CommitBackoffTime,
		stmtExecInfo1.ExecDetail.CommitDetail.ResolveLockTime, stmtExecInfo1.ExecDetail.CommitDetail.ResolveLockTime,
		int64(stmtExecInfo1.ExecDetail.CommitDetail.LocalLatchTime), int64(stmtExecInfo1.ExecDetail.CommitDetail.LocalLatchTime),
		stmtExecInfo1.ExecDetail.CommitDetail.WriteKeys, stmtExecInfo1.ExecDetail.CommitDetail.WriteKeys,
		stmtExecInfo1.ExecDetail.CommitDetail.WriteSize, stmtExecInfo1.ExecDetail.CommitDetail.WriteSize,
		stmtExecInfo1.ExecDetail.CommitDetail.PrewriteRegionNum, stmtExecInfo1.ExecDetail.CommitDetail.PrewriteRegionNum,
		stmtExecInfo1.ExecDetail.CommitDetail.TxnRetry, stmtExecInfo1.ExecDetail.CommitDetail.TxnRetry, 1,
		"txnLock:1", stmtExecInfo1.MemMax, stmtExecInfo1.MemMax, stmtExecInfo1.StmtCtx.AffectedRows(),
		t, t, stmtExecInfo1.OriginalSQL, stmtExecInfo1.PrevSQL, "plan_digest", ""}
	match(c, datums[0], expectedDatum...)

	datums = s.ssMap.ToHistoryDatum()
	c.Assert(len(datums), Equals, 1)
	match(c, datums[0], expectedDatum...)
}

// Test AddStatement and ToDatum parallel.
func (s *testStmtSummarySuite) TestAddStatementParallel(c *C) {
	s.ssMap.Clear()
	now := time.Now().Unix()
	// to disable expiration
	s.ssMap.beginTimeForCurInterval = now + 60

	threads := 8
	loops := 32
	wg := sync.WaitGroup{}
	wg.Add(threads)

	addStmtFunc := func() {
		defer wg.Done()
		stmtExecInfo1 := generateAnyExecInfo()

		// Add 32 times with different digest.
		for i := 0; i < loops; i++ {
			stmtExecInfo1.Digest = fmt.Sprintf("digest%d", i)
			s.ssMap.AddStatement(stmtExecInfo1)
		}

		// There would be 32 summaries.
		datums := s.ssMap.ToCurrentDatum()
		c.Assert(len(datums), Equals, loops)
	}

	for i := 0; i < threads; i++ {
		go addStmtFunc()
	}
	wg.Wait()

	datums := s.ssMap.ToCurrentDatum()
	c.Assert(len(datums), Equals, loops)
}

// Test max number of statement count.
func (s *testStmtSummarySuite) TestMaxStmtCount(c *C) {
	s.ssMap.Clear()
	now := time.Now().Unix()
	// to disable expiration
	s.ssMap.beginTimeForCurInterval = now + 60

	stmtExecInfo1 := generateAnyExecInfo()
	maxStmtCount := config.GetGlobalConfig().StmtSummary.MaxStmtCount

	// 1000 digests
	loops := int(maxStmtCount) * 10
	for i := 0; i < loops; i++ {
		stmtExecInfo1.Digest = fmt.Sprintf("digest%d", i)
		s.ssMap.AddStatement(stmtExecInfo1)
	}

	// Summary count should be MaxStmtCount.
	sm := s.ssMap.summaryMap
	c.Assert(sm.Size(), Equals, int(maxStmtCount))

	// LRU cache should work.
	for i := loops - int(maxStmtCount); i < loops; i++ {
		key := &stmtSummaryByDigestKey{
			schemaName: stmtExecInfo1.SchemaName,
			digest:     fmt.Sprintf("digest%d", i),
			planDigest: stmtExecInfo1.PlanDigest,
		}
		_, ok := sm.Get(key)
		c.Assert(ok, IsTrue)
	}
}

// Test max length of normalized and sample SQL.
func (s *testStmtSummarySuite) TestMaxSQLLength(c *C) {
	s.ssMap.Clear()
	now := time.Now().Unix()
	// to disable expiration
	s.ssMap.beginTimeForCurInterval = now + 60

	// Create a long SQL
	maxSQLLength := config.GetGlobalConfig().StmtSummary.MaxSQLLength
	length := int(maxSQLLength) * 10
	str := strings.Repeat("a", length)

	stmtExecInfo1 := generateAnyExecInfo()
	stmtExecInfo1.OriginalSQL = str
	stmtExecInfo1.NormalizedSQL = str
	s.ssMap.AddStatement(stmtExecInfo1)

	key := &stmtSummaryByDigestKey{
		schemaName: stmtExecInfo1.SchemaName,
		digest:     stmtExecInfo1.Digest,
		planDigest: stmtExecInfo1.PlanDigest,
		prevDigest: stmtExecInfo1.PrevSQLDigest,
	}
	value, ok := s.ssMap.summaryMap.Get(key)
	c.Assert(ok, IsTrue)

	expectedSQL := fmt.Sprintf("%s(len:%d)", strings.Repeat("a", int(maxSQLLength)), length)
	summary := value.(*stmtSummaryByDigest)
	c.Assert(summary.normalizedSQL, Equals, expectedSQL)
	ssElement := summary.history.Back().Value.(*stmtSummaryByDigestElement)
	c.Assert(ssElement.sampleSQL, Equals, expectedSQL)
}

// Test setting EnableStmtSummary to 0.
func (s *testStmtSummarySuite) TestDisableStmtSummary(c *C) {
	s.ssMap.Clear()
	now := time.Now().Unix()

	// Set false in global scope, it should work.
	s.ssMap.SetEnabled("0", false)
	s.ssMap.beginTimeForCurInterval = now + 60

	stmtExecInfo1 := generateAnyExecInfo()
	s.ssMap.AddStatement(stmtExecInfo1)
	datums := s.ssMap.ToCurrentDatum()
	c.Assert(len(datums), Equals, 0)

	// Set true in session scope, it will overwrite global scope.
	s.ssMap.SetEnabled("1", true)

	s.ssMap.AddStatement(stmtExecInfo1)
	datums = s.ssMap.ToCurrentDatum()
	c.Assert(len(datums), Equals, 1)

	// Set false in global scope, it shouldn't work.
	s.ssMap.SetEnabled("0", false)
	s.ssMap.beginTimeForCurInterval = now + 60

	stmtExecInfo2 := stmtExecInfo1
	stmtExecInfo2.OriginalSQL = "original_sql2"
	stmtExecInfo2.NormalizedSQL = "normalized_sql2"
	stmtExecInfo2.Digest = "digest2"
	s.ssMap.AddStatement(stmtExecInfo2)
	datums = s.ssMap.ToCurrentDatum()
	c.Assert(len(datums), Equals, 2)

	// Unset in session scope.
	s.ssMap.SetEnabled("", true)
	s.ssMap.beginTimeForCurInterval = now + 60
	s.ssMap.AddStatement(stmtExecInfo2)
	datums = s.ssMap.ToCurrentDatum()
	c.Assert(len(datums), Equals, 0)

	// Unset in global scope.
	s.ssMap.SetEnabled("", false)
	s.ssMap.beginTimeForCurInterval = now + 60
	s.ssMap.AddStatement(stmtExecInfo1)
	datums = s.ssMap.ToCurrentDatum()
	c.Assert(len(datums), Equals, 0)

	// Set back.
	s.ssMap.SetEnabled("1", false)
}

// Test disable and enable statement summary concurrently with adding statements.
func (s *testStmtSummarySuite) TestEnableSummaryParallel(c *C) {
	s.ssMap.Clear()

	threads := 8
	loops := 32
	wg := sync.WaitGroup{}
	wg.Add(threads)

	addStmtFunc := func() {
		defer wg.Done()
		stmtExecInfo1 := generateAnyExecInfo()

		// Add 32 times with same digest.
		for i := 0; i < loops; i++ {
			// Sometimes enable it and sometimes disable it.
			s.ssMap.SetEnabled(fmt.Sprintf("%d", i%2), false)
			s.ssMap.AddStatement(stmtExecInfo1)
			// Try to read it.
			s.ssMap.ToHistoryDatum()
		}
		s.ssMap.SetEnabled("1", false)
	}

	for i := 0; i < threads; i++ {
		go addStmtFunc()
	}
	// Ensure that there's no deadlocks.
	wg.Wait()

	// Ensure that it's enabled at last.
	c.Assert(s.ssMap.Enabled(), IsTrue)
}

// Test GetMoreThanOnceSelect.
func (s *testStmtSummarySuite) TestGetMoreThanOnceSelect(c *C) {
	s.ssMap.Clear()

	stmtExecInfo1 := generateAnyExecInfo()
	stmtExecInfo1.OriginalSQL = "insert 1"
	stmtExecInfo1.NormalizedSQL = "insert ?"
	stmtExecInfo1.StmtCtx.StmtType = "insert"
	s.ssMap.AddStatement(stmtExecInfo1)
	schemas, sqls := s.ssMap.GetMoreThanOnceSelect()
	c.Assert(len(schemas), Equals, 0)
	c.Assert(len(sqls), Equals, 0)

	stmtExecInfo1.NormalizedSQL = "select ?"
	stmtExecInfo1.Digest = "digest1"
	stmtExecInfo1.StmtCtx.StmtType = "select"
	s.ssMap.AddStatement(stmtExecInfo1)
	schemas, sqls = s.ssMap.GetMoreThanOnceSelect()
	c.Assert(len(schemas), Equals, 0)
	c.Assert(len(sqls), Equals, 0)

	s.ssMap.AddStatement(stmtExecInfo1)
	schemas, sqls = s.ssMap.GetMoreThanOnceSelect()
	c.Assert(len(schemas), Equals, 1)
	c.Assert(len(sqls), Equals, 1)
}

// Test `formatBackoffTypes`.
func (s *testStmtSummarySuite) TestFormatBackoffTypes(c *C) {
	backoffMap := make(map[fmt.Stringer]int)
	c.Assert(formatBackoffTypes(backoffMap), IsNil)

	backoffMap[tikv.BoPDRPC] = 1
	c.Assert(formatBackoffTypes(backoffMap), Equals, "pdRPC:1")

	backoffMap[tikv.BoTxnLock] = 2
	c.Assert(formatBackoffTypes(backoffMap), Equals, "txnLock:2,pdRPC:1")
}

// Test refreshing current statement summary periodically.
func (s *testStmtSummarySuite) TestRefreshCurrentSummary(c *C) {
	s.ssMap.Clear()
	now := time.Now().Unix()

	s.ssMap.beginTimeForCurInterval = now + 10
	stmtExecInfo1 := generateAnyExecInfo()
	key := &stmtSummaryByDigestKey{
		schemaName: stmtExecInfo1.SchemaName,
		digest:     stmtExecInfo1.Digest,
		planDigest: stmtExecInfo1.PlanDigest,
	}
	s.ssMap.AddStatement(stmtExecInfo1)
	c.Assert(s.ssMap.summaryMap.Size(), Equals, 1)
	value, ok := s.ssMap.summaryMap.Get(key)
	c.Assert(ok, IsTrue)
	ssElement := value.(*stmtSummaryByDigest).history.Back().Value.(*stmtSummaryByDigestElement)
	c.Assert(ssElement.beginTime, Equals, s.ssMap.beginTimeForCurInterval)
	c.Assert(ssElement.execCount, Equals, int64(1))

	s.ssMap.beginTimeForCurInterval = now - 1900
	ssElement.beginTime = now - 1900
	s.ssMap.AddStatement(stmtExecInfo1)
	c.Assert(s.ssMap.summaryMap.Size(), Equals, 1)
	value, ok = s.ssMap.summaryMap.Get(key)
	c.Assert(ok, IsTrue)
	c.Assert(value.(*stmtSummaryByDigest).history.Len(), Equals, 2)
	ssElement = value.(*stmtSummaryByDigest).history.Back().Value.(*stmtSummaryByDigestElement)
	c.Assert(ssElement.beginTime, Greater, now-1900)
	c.Assert(ssElement.execCount, Equals, int64(1))

	s.ssMap.SetRefreshInterval("10", false)
	s.ssMap.beginTimeForCurInterval = now - 20
	ssElement.beginTime = now - 20
	s.ssMap.AddStatement(stmtExecInfo1)
	c.Assert(value.(*stmtSummaryByDigest).history.Len(), Equals, 3)
}

// Test expiring statement summary to history.
func (s *testStmtSummarySuite) TestSummaryHistory(c *C) {
	s.ssMap.Clear()
	now := time.Now().Unix()
	s.ssMap.SetRefreshInterval("10", false)
	s.ssMap.SetHistorySize("10", false)
	defer s.ssMap.SetRefreshInterval("1800", false)
	defer s.ssMap.SetHistorySize("24", false)

	stmtExecInfo1 := generateAnyExecInfo()
	key := &stmtSummaryByDigestKey{
		schemaName: stmtExecInfo1.SchemaName,
		digest:     stmtExecInfo1.Digest,
		planDigest: stmtExecInfo1.PlanDigest,
	}
	for i := 0; i < 11; i++ {
		s.ssMap.beginTimeForCurInterval = now + int64(i+1)*10
		s.ssMap.AddStatement(stmtExecInfo1)
		c.Assert(s.ssMap.summaryMap.Size(), Equals, 1)
		value, ok := s.ssMap.summaryMap.Get(key)
		c.Assert(ok, IsTrue)
		ssbd := value.(*stmtSummaryByDigest)
		if i < 10 {
			c.Assert(ssbd.history.Len(), Equals, i+1)
			ssElement := ssbd.history.Back().Value.(*stmtSummaryByDigestElement)
			c.Assert(ssElement.beginTime, Equals, s.ssMap.beginTimeForCurInterval)
			c.Assert(ssElement.execCount, Equals, int64(1))
		} else {
			c.Assert(ssbd.history.Len(), Equals, 10)
			ssElement := ssbd.history.Back().Value.(*stmtSummaryByDigestElement)
			c.Assert(ssElement.beginTime, Equals, s.ssMap.beginTimeForCurInterval)
			ssElement = ssbd.history.Front().Value.(*stmtSummaryByDigestElement)
			c.Assert(ssElement.beginTime, Equals, now+20)
		}
	}
	datum := s.ssMap.ToHistoryDatum()
	c.Assert(len(datum), Equals, 10)

	s.ssMap.SetHistorySize("5", false)
	datum = s.ssMap.ToHistoryDatum()
	c.Assert(len(datum), Equals, 5)
}

// Test summary when PrevSQL is not empty.
func (s *testStmtSummarySuite) TestPrevSQL(c *C) {
	s.ssMap.Clear()
	now := time.Now().Unix()
	// to disable expiration
	s.ssMap.beginTimeForCurInterval = now + 60

	stmtExecInfo1 := generateAnyExecInfo()
	stmtExecInfo1.PrevSQL = "prevSQL"
	stmtExecInfo1.PrevSQLDigest = "prevSQLDigest"
	s.ssMap.AddStatement(stmtExecInfo1)
	key := &stmtSummaryByDigestKey{
		schemaName: stmtExecInfo1.SchemaName,
		digest:     stmtExecInfo1.Digest,
		planDigest: stmtExecInfo1.PlanDigest,
		prevDigest: stmtExecInfo1.PrevSQLDigest,
	}
	c.Assert(s.ssMap.summaryMap.Size(), Equals, 1)
	_, ok := s.ssMap.summaryMap.Get(key)
	c.Assert(ok, IsTrue)

	// same prevSQL
	s.ssMap.AddStatement(stmtExecInfo1)
	c.Assert(s.ssMap.summaryMap.Size(), Equals, 1)

	// different prevSQL
	stmtExecInfo2 := stmtExecInfo1
	stmtExecInfo2.PrevSQL = "prevSQL1"
	stmtExecInfo2.PrevSQLDigest = "prevSQLDigest1"
	key.prevDigest = stmtExecInfo2.PrevSQLDigest
	s.ssMap.AddStatement(stmtExecInfo2)
	c.Assert(s.ssMap.summaryMap.Size(), Equals, 2)
	_, ok = s.ssMap.summaryMap.Get(key)
	c.Assert(ok, IsTrue)
}

func (s *testStmtSummarySuite) TestEndTime(c *C) {
	s.ssMap.Clear()
	now := time.Now().Unix()
	s.ssMap.beginTimeForCurInterval = now - 100

	stmtExecInfo1 := generateAnyExecInfo()
	s.ssMap.AddStatement(stmtExecInfo1)
	key := &stmtSummaryByDigestKey{
		schemaName: stmtExecInfo1.SchemaName,
		digest:     stmtExecInfo1.Digest,
		planDigest: stmtExecInfo1.PlanDigest,
	}
	c.Assert(s.ssMap.summaryMap.Size(), Equals, 1)
	value, ok := s.ssMap.summaryMap.Get(key)
	c.Assert(ok, IsTrue)
	ssbd := value.(*stmtSummaryByDigest)
	ssElement := ssbd.history.Back().Value.(*stmtSummaryByDigestElement)
	c.Assert(ssElement.beginTime, Equals, now-100)
	c.Assert(ssElement.endTime, Equals, now+1700)

	s.ssMap.SetRefreshInterval("3600", false)
	defer s.ssMap.SetRefreshInterval("1800", false)
	s.ssMap.AddStatement(stmtExecInfo1)
	c.Assert(ssbd.history.Len(), Equals, 1)
	ssElement = ssbd.history.Back().Value.(*stmtSummaryByDigestElement)
	c.Assert(ssElement.beginTime, Equals, now-100)
	c.Assert(ssElement.endTime, Equals, now+3500)

	s.ssMap.SetRefreshInterval("60", false)
	s.ssMap.AddStatement(stmtExecInfo1)
	c.Assert(ssbd.history.Len(), Equals, 2)
	now2 := time.Now().Unix()
	ssElement = ssbd.history.Front().Value.(*stmtSummaryByDigestElement)
	c.Assert(ssElement.beginTime, Equals, now-100)
	c.Assert(ssElement.endTime, GreaterEqual, now)
	c.Assert(ssElement.endTime, LessEqual, now2)
	ssElement = ssbd.history.Back().Value.(*stmtSummaryByDigestElement)
	c.Assert(ssElement.beginTime, GreaterEqual, now-60)
	c.Assert(ssElement.beginTime, LessEqual, now2)
	c.Assert(ssElement.endTime-ssElement.beginTime, Equals, int64(60))
<<<<<<< HEAD
=======
}

func (s *testStmtSummarySuite) TestPointGet(c *C) {
	s.ssMap.Clear()
	now := time.Now().Unix()
	s.ssMap.beginTimeForCurInterval = now - 100

	stmtExecInfo1 := generateAnyExecInfo()
	stmtExecInfo1.PlanDigest = ""
	stmtExecInfo1.PlanDigestGen = fakePlanDigestGenerator
	s.ssMap.AddStatement(stmtExecInfo1)
	key := &stmtSummaryByDigestKey{
		schemaName: stmtExecInfo1.SchemaName,
		digest:     stmtExecInfo1.Digest,
		planDigest: "",
	}
	c.Assert(s.ssMap.summaryMap.Size(), Equals, 1)
	value, ok := s.ssMap.summaryMap.Get(key)
	c.Assert(ok, IsTrue)
	ssbd := value.(*stmtSummaryByDigest)
	ssElement := ssbd.history.Back().Value.(*stmtSummaryByDigestElement)
	c.Assert(ssElement.execCount, Equals, int64(1))

	s.ssMap.AddStatement(stmtExecInfo1)
	c.Assert(ssElement.execCount, Equals, int64(2))
>>>>>>> 58c29151
}<|MERGE_RESOLUTION|>--- conflicted
+++ resolved
@@ -40,13 +40,10 @@
 	return ""
 }
 
-<<<<<<< HEAD
-=======
 func fakePlanDigestGenerator() string {
 	return "point_get"
 }
 
->>>>>>> 58c29151
 func (s *testStmtSummarySuite) SetUpSuite(c *C) {
 	s.ssMap = newStmtSummaryByDigestMap()
 	s.ssMap.SetEnabled("1", false)
@@ -1004,8 +1001,6 @@
 	c.Assert(ssElement.beginTime, GreaterEqual, now-60)
 	c.Assert(ssElement.beginTime, LessEqual, now2)
 	c.Assert(ssElement.endTime-ssElement.beginTime, Equals, int64(60))
-<<<<<<< HEAD
-=======
 }
 
 func (s *testStmtSummarySuite) TestPointGet(c *C) {
@@ -1031,5 +1026,4 @@
 
 	s.ssMap.AddStatement(stmtExecInfo1)
 	c.Assert(ssElement.execCount, Equals, int64(2))
->>>>>>> 58c29151
 }