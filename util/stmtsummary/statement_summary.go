--- conflicted
+++ resolved
@@ -250,21 +250,13 @@
 	key.Hash()
 
 	// Enclose the block in a function to ensure the lock will always be released.
-<<<<<<< HEAD
-	value, beginTime, ok := func() (kvcache.Value, int64, bool) {
-=======
 	summary, beginTime := func() (*stmtSummaryByDigest, int64) {
->>>>>>> 3400fe5f
 		ssMap.Lock()
 		defer ssMap.Unlock()
 
 		// Check again. Statements could be added before disabling the flag and after Clear().
 		if !ssMap.Enabled() {
-<<<<<<< HEAD
-			return nil, 0, false
-=======
 			return nil, 0
->>>>>>> 3400fe5f
 		}
 
 		if ssMap.beginTimeForCurInterval+intervalSeconds <= now {
@@ -275,18 +267,7 @@
 
 		beginTime := ssMap.beginTimeForCurInterval
 		value, ok := ssMap.summaryMap.Get(key)
-<<<<<<< HEAD
-		if !ok {
-			newSummary := newStmtSummaryByDigest(sei, beginTime, intervalSeconds, historySize)
-			ssMap.summaryMap.Put(key, newSummary)
-		}
-		return value, beginTime, ok
-	}()
-
-	// Lock a single entry, not the whole cache.
-	if ok {
-		value.(*stmtSummaryByDigest).add(sei, beginTime, intervalSeconds, historySize)
-=======
+
 		var summary *stmtSummaryByDigest
 		if !ok {
 			// Lazy initialize it to release ssMap.mutex ASAP.
@@ -301,7 +282,6 @@
 	// Lock a single entry, not the whole cache.
 	if summary != nil {
 		summary.add(sei, beginTime, intervalSeconds, historySize)
->>>>>>> 3400fe5f
 	}
 }
 
@@ -330,7 +310,6 @@
 	}
 	return rows
 }
-<<<<<<< HEAD
 
 // ToHistoryDatum converts history statements summaries to datum.
 func (ssMap *stmtSummaryByDigestMap) ToHistoryDatum() [][]types.Datum {
@@ -338,15 +317,6 @@
 	values := ssMap.summaryMap.Values()
 	ssMap.Unlock()
 
-=======
-
-// ToHistoryDatum converts history statements summaries to datum.
-func (ssMap *stmtSummaryByDigestMap) ToHistoryDatum() [][]types.Datum {
-	ssMap.Lock()
-	values := ssMap.summaryMap.Values()
-	ssMap.Unlock()
-
->>>>>>> 3400fe5f
 	historySize := ssMap.historySize()
 	rows := make([][]types.Datum, 0, len(values)*historySize)
 	for _, value := range values {
@@ -366,22 +336,6 @@
 	sqls := make([]string, 0, len(values))
 	for _, value := range values {
 		ssbd := value.(*stmtSummaryByDigest)
-<<<<<<< HEAD
-		// `stmtType` won't change once created, so locking is not needed.
-		if ssbd.stmtType == "select" {
-			ssbd.Lock()
-			if ssbd.history.Len() > 0 {
-				ssElement := ssbd.history.Back().Value.(*stmtSummaryByDigestElement)
-				ssElement.Lock()
-				if ssbd.history.Len() > 1 || ssElement.execCount > 1 {
-					schemas = append(schemas, ssbd.schemaName)
-					sqls = append(sqls, ssElement.sampleSQL)
-				}
-				ssElement.Unlock()
-			}
-			ssbd.Unlock()
-		}
-=======
 		func() {
 			ssbd.Lock()
 			defer ssbd.Unlock()
@@ -398,7 +352,6 @@
 				}
 			}
 		}()
->>>>>>> 3400fe5f
 	}
 	return schemas, sqls
 }
@@ -544,48 +497,14 @@
 	return int(atomic.LoadInt32(&ssMap.sysVars.historySize))
 }
 
-// newStmtSummaryByDigest creates a stmtSummaryByDigest from StmtExecInfo.
-<<<<<<< HEAD
-func newStmtSummaryByDigest(sei *StmtExecInfo, beginTime int64, intervalSeconds int64, historySize int) *stmtSummaryByDigest {
-	// Use "," to separate table names to support FIND_IN_SET.
-	var buffer bytes.Buffer
-	for i, value := range sei.StmtCtx.Tables {
-		buffer.WriteString(strings.ToLower(value.DB))
-		buffer.WriteString(".")
-		buffer.WriteString(strings.ToLower(value.Table))
-		if i < len(sei.StmtCtx.Tables)-1 {
-			buffer.WriteString(",")
-		}
-	}
-	tableNames := buffer.String()
-
-	ssbd := &stmtSummaryByDigest{
-		schemaName:    sei.SchemaName,
-		digest:        sei.Digest,
-		planDigest:    sei.PlanDigest,
-		stmtType:      strings.ToLower(sei.StmtCtx.StmtType),
-		normalizedSQL: formatSQL(sei.NormalizedSQL),
-		tableNames:    tableNames,
-		history:       list.New(),
-	}
-	ssbd.add(sei, beginTime, intervalSeconds, historySize)
-	return ssbd
-}
-
-// newStmtSummaryByDigest creates a stmtSummaryByDigest from StmtExecInfo.
-=======
->>>>>>> 3400fe5f
 func (ssbd *stmtSummaryByDigest) init(sei *StmtExecInfo, beginTime int64, intervalSeconds int64, historySize int) {
 	// Use "," to separate table names to support FIND_IN_SET.
 	var buffer bytes.Buffer
 	for i, value := range sei.StmtCtx.Tables {
-<<<<<<< HEAD
-=======
 		// In `create database` statement, DB name is not empty but table name is empty.
 		if len(value.Table) == 0 {
 			continue
 		}
->>>>>>> 3400fe5f
 		buffer.WriteString(strings.ToLower(value.DB))
 		buffer.WriteString(".")
 		buffer.WriteString(strings.ToLower(value.Table))
@@ -619,10 +538,6 @@
 		if !ssbd.initialized {
 			ssbd.init(sei, beginTime, intervalSeconds, historySize)
 		}
-<<<<<<< HEAD
-=======
-
->>>>>>> 3400fe5f
 		var ssElement *stmtSummaryByDigestElement
 		isElementNew := true
 		if ssbd.history.Len() > 0 {
@@ -660,11 +575,7 @@
 	var ssElement *stmtSummaryByDigestElement
 
 	ssbd.Lock()
-<<<<<<< HEAD
-	if ssbd.history.Len() > 0 {
-=======
 	if ssbd.initialized && ssbd.history.Len() > 0 {
->>>>>>> 3400fe5f
 		ssElement = ssbd.history.Back().Value.(*stmtSummaryByDigestElement)
 	}
 	ssbd.Unlock()
@@ -820,16 +731,10 @@
 		if commitDetails.GetCommitTsTime > ssElement.maxGetCommitTsTime {
 			ssElement.maxGetCommitTsTime = commitDetails.GetCommitTsTime
 		}
-<<<<<<< HEAD
-		ssElement.sumCommitBackoffTime += commitDetails.CommitBackoffTime
-		if commitDetails.CommitBackoffTime > ssElement.maxCommitBackoffTime {
-			ssElement.maxCommitBackoffTime = commitDetails.CommitBackoffTime
-=======
 		commitBackoffTime := atomic.LoadInt64(&commitDetails.CommitBackoffTime)
 		ssElement.sumCommitBackoffTime += commitBackoffTime
 		if commitBackoffTime > ssElement.maxCommitBackoffTime {
 			ssElement.maxCommitBackoffTime = commitBackoffTime
->>>>>>> 3400fe5f
 		}
 		resolveLockTime := atomic.LoadInt64(&commitDetails.ResolveLockTime)
 		ssElement.sumResolveLockTime += resolveLockTime
