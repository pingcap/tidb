// Copyright 2020 PingCAP, Inc.
//
// Licensed under the Apache License, Version 2.0 (the "License");
// you may not use this file except in compliance with the License.
// You may obtain a copy of the License at
//
//     http://www.apache.org/licenses/LICENSE-2.0
//
// Unless required by applicable law or agreed to in writing, software
// distributed under the License is distributed on an "AS IS" BASIS,
// WITHOUT WARRANTIES OR CONDITIONS OF ANY KIND, either express or implied.
// See the License for the specific language governing permissions and
// limitations under the License.

package hint

import (
	"fmt"
	"strconv"
	"strings"

	"github.com/pingcap/tidb/errno"
	"github.com/pingcap/tidb/parser"
	"github.com/pingcap/tidb/parser/ast"
	"github.com/pingcap/tidb/parser/format"
	"github.com/pingcap/tidb/parser/model"
	"github.com/pingcap/tidb/sessionctx"
	"github.com/pingcap/tidb/util/dbterror"
	"github.com/pingcap/tidb/util/logutil"
	"go.uber.org/zap"
)

var supportedHintNameForInsertStmt = map[string]struct{}{}
var errWarnConflictingHint = dbterror.ClassUtil.NewStd(errno.ErrWarnConflictingHint)

func init() {
	supportedHintNameForInsertStmt["memory_quota"] = struct{}{}
}

// HintsSet contains all hints of a query.
type HintsSet struct {
	tableHints [][]*ast.TableOptimizerHint // Slice offset is the traversal order of `SelectStmt` in the ast.
	indexHints [][]*ast.IndexHint          // Slice offset is the traversal order of `TableName` in the ast.
}

// GetFirstTableHints gets the first table hints.
func (hs *HintsSet) GetFirstTableHints() []*ast.TableOptimizerHint {
	if len(hs.tableHints) > 0 {
		return hs.tableHints[0]
	}
	return nil
}

// ContainTableHint checks whether the table hint set contains a hint.
func (hs *HintsSet) ContainTableHint(hint string) bool {
	for _, tableHintsForBlock := range hs.tableHints {
		for _, tableHint := range tableHintsForBlock {
			if tableHint.HintName.String() == hint {
				return true
			}
		}
	}
	return false
}

// setTableHints4StmtNode sets table hints for select/update/delete.
func setTableHints4StmtNode(node ast.Node, hints []*ast.TableOptimizerHint) {
	switch x := node.(type) {
	case *ast.SelectStmt:
		x.TableHints = hints
	case *ast.UpdateStmt:
		x.TableHints = hints
	case *ast.DeleteStmt:
		x.TableHints = hints
	}
}

// ExtractTableHintsFromStmtNode extracts table hints from this node.
func ExtractTableHintsFromStmtNode(node ast.Node, sctx sessionctx.Context) []*ast.TableOptimizerHint {
	switch x := node.(type) {
	case *ast.SelectStmt:
		return x.TableHints
	case *ast.UpdateStmt:
		return x.TableHints
	case *ast.DeleteStmt:
		return x.TableHints
	case *ast.InsertStmt:
		// check duplicated hints
		checkInsertStmtHintDuplicated(node, sctx)
		return x.TableHints
	case *ast.ExplainStmt:
		return ExtractTableHintsFromStmtNode(x.Stmt, sctx)
	default:
		return nil
	}
}

// checkInsertStmtHintDuplicated check whether existed the duplicated hints in both insertStmt and its selectStmt.
// If existed, it would send a warning message.
func checkInsertStmtHintDuplicated(node ast.Node, sctx sessionctx.Context) {
	switch x := node.(type) {
	case *ast.InsertStmt:
		if len(x.TableHints) > 0 {
			var supportedHint *ast.TableOptimizerHint
			for _, hint := range x.TableHints {
				if _, ok := supportedHintNameForInsertStmt[hint.HintName.L]; ok {
					supportedHint = hint
					break
				}
			}
			if supportedHint != nil {
				var duplicatedHint *ast.TableOptimizerHint
				for _, hint := range ExtractTableHintsFromStmtNode(x.Select, nil) {
					if hint.HintName.L == supportedHint.HintName.L {
						duplicatedHint = hint
						break
					}
				}
				if duplicatedHint != nil {
					hint := fmt.Sprintf("%s(`%v`)", duplicatedHint.HintName.O, duplicatedHint.HintData)
					sctx.GetSessionVars().StmtCtx.AppendWarning(errWarnConflictingHint.FastGenByArgs(hint))
				}
			}
		}
	default:
		return
	}
}

// RestoreOptimizerHints restores these hints.
func RestoreOptimizerHints(hints []*ast.TableOptimizerHint) string {
	hintsStr := make([]string, 0, len(hints))
	hintsMap := make(map[string]struct{}, len(hints))
	for _, hint := range hints {
		hintStr := RestoreTableOptimizerHint(hint)
		if _, ok := hintsMap[hintStr]; ok {
			continue
		}
		hintsMap[hintStr] = struct{}{}
		hintsStr = append(hintsStr, hintStr)
	}
	return strings.Join(hintsStr, ", ")
}

// RestoreTableOptimizerHint returns string format of TableOptimizerHint.
func RestoreTableOptimizerHint(hint *ast.TableOptimizerHint) string {
	var sb strings.Builder
	ctx := format.NewRestoreCtx(format.DefaultRestoreFlags, &sb)
	err := hint.Restore(ctx)
	// There won't be any error for optimizer hint.
	if err != nil {
		logutil.BgLogger().Debug("restore TableOptimizerHint failed", zap.Error(err))
	}
	return strings.ToLower(sb.String())
}

// RestoreIndexHint returns string format of IndexHint.
func RestoreIndexHint(hint *ast.IndexHint) (string, error) {
	var sb strings.Builder
	ctx := format.NewRestoreCtx(format.DefaultRestoreFlags, &sb)
	err := hint.Restore(ctx)
	if err != nil {
		logutil.BgLogger().Debug("restore IndexHint failed", zap.Error(err))
		return "", err
	}
	return strings.ToLower(sb.String()), nil
}

// Restore returns the string format of HintsSet.
func (hs *HintsSet) Restore() (string, error) {
	hintsStr := make([]string, 0, len(hs.tableHints)+len(hs.indexHints))
	for _, tblHints := range hs.tableHints {
		for _, tblHint := range tblHints {
			hintsStr = append(hintsStr, RestoreTableOptimizerHint(tblHint))
		}
	}
	for _, idxHints := range hs.indexHints {
		for _, idxHint := range idxHints {
			str, err := RestoreIndexHint(idxHint)
			if err != nil {
				return "", err
			}
			hintsStr = append(hintsStr, str)
		}
	}
	return strings.Join(hintsStr, ", "), nil
}

type hintProcessor struct {
	*HintsSet
	// bindHint2Ast indicates the behavior of the processor, `true` for bind hint to ast, `false` for extract hint from ast.
	bindHint2Ast bool
	tableCounter int
	indexCounter int
	blockCounter int
}

func (hp *hintProcessor) Enter(in ast.Node) (ast.Node, bool) {
	switch v := in.(type) {
	case *ast.SelectStmt, *ast.UpdateStmt, *ast.DeleteStmt:
		if hp.bindHint2Ast {
			if hp.tableCounter < len(hp.tableHints) {
				setTableHints4StmtNode(in, hp.tableHints[hp.tableCounter])
			} else {
				setTableHints4StmtNode(in, nil)
			}
			hp.tableCounter++
		} else {
			hp.tableHints = append(hp.tableHints, ExtractTableHintsFromStmtNode(in, nil))
		}
		hp.blockCounter++
	case *ast.TableName:
		// Insert cases.
		if hp.blockCounter == 0 {
			return in, false
		}
		if hp.bindHint2Ast {
			if hp.indexCounter < len(hp.indexHints) {
				v.IndexHints = hp.indexHints[hp.indexCounter]
			} else {
				v.IndexHints = nil
			}
			hp.indexCounter++
		} else {
			hp.indexHints = append(hp.indexHints, v.IndexHints)
		}
	}
	return in, false
}

func (hp *hintProcessor) Leave(in ast.Node) (ast.Node, bool) {
	switch in.(type) {
	case *ast.SelectStmt, *ast.UpdateStmt, *ast.DeleteStmt:
		hp.blockCounter--
	}
	return in, true
}

// CollectHint collects hints for a statement.
func CollectHint(in ast.StmtNode) *HintsSet {
	hp := hintProcessor{HintsSet: &HintsSet{tableHints: make([][]*ast.TableOptimizerHint, 0, 4), indexHints: make([][]*ast.IndexHint, 0, 4)}}
	in.Accept(&hp)
	return hp.HintsSet
}

// BindHint will add hints for stmt according to the hints in `hintsSet`.
func BindHint(stmt ast.StmtNode, hintsSet *HintsSet) ast.StmtNode {
	hp := hintProcessor{HintsSet: hintsSet, bindHint2Ast: true}
	stmt.Accept(&hp)
	return stmt
}

// ParseHintsSet parses a SQL string, then collects and normalizes the HintsSet.
func ParseHintsSet(p *parser.Parser, sql, charset, collation, db string) (*HintsSet, ast.StmtNode, []error, error) {
	stmtNodes, warns, err := p.ParseSQL(sql,
		parser.CharsetConnection(charset),
		parser.CollationConnection(collation))
	if err != nil {
		return nil, nil, nil, err
	}
	if len(stmtNodes) != 1 {
		return nil, nil, nil, fmt.Errorf("bind_sql must be a single statement: %s", sql)
	}
	hs := CollectHint(stmtNodes[0])
	processor := &BlockHintProcessor{}
	stmtNodes[0].Accept(processor)
	topNodeType := nodeType4Stmt(stmtNodes[0])
	for i, tblHints := range hs.tableHints {
		newHints := make([]*ast.TableOptimizerHint, 0, len(tblHints))
		curOffset := i + 1
		if topNodeType == TypeDelete || topNodeType == TypeUpdate {
			curOffset = curOffset - 1
		}
		for _, tblHint := range tblHints {
			if tblHint.HintName.L == hintQBName {
				if len(tblHint.Tables) > 0 {
					newHints = append(newHints, tblHint)
				}
				continue
			}
			if processor.isHint4View(tblHint) {
				newHints = append(newHints, tblHint)
				continue
			}
			offset := processor.GetHintOffset(tblHint.QBName, curOffset)
			if offset < 0 || !processor.checkTableQBName(tblHint.Tables) {
				hintStr := RestoreTableOptimizerHint(tblHint)
				return nil, nil, nil, fmt.Errorf("Unknown query block name in hint %s", hintStr)
			}
			tblHint.QBName, err = GenerateQBName(topNodeType, offset)
			if err != nil {
				return nil, nil, nil, err
			}
			for i, tbl := range tblHint.Tables {
				if tbl.DBName.String() == "" {
					tblHint.Tables[i].DBName = model.NewCIStr(db)
				}
			}
			newHints = append(newHints, tblHint)
		}
		hs.tableHints[i] = newHints
	}
	return hs, stmtNodes[0], extractHintWarns(warns), nil
}

func extractHintWarns(warns []error) []error {
	for _, w := range warns {
		if parser.ErrParse.Equal(w) ||
			parser.ErrWarnOptimizerHintUnsupportedHint.Equal(w) ||
			parser.ErrWarnOptimizerHintInvalidToken.Equal(w) ||
			parser.ErrWarnMemoryQuotaOverflow.Equal(w) ||
			parser.ErrWarnOptimizerHintParseError.Equal(w) ||
			parser.ErrWarnOptimizerHintInvalidInteger.Equal(w) {
			// Just one warning is enough, however we use a slice here to stop golint complaining
			// "error should be the last type when returning multiple items" for `ParseHintsSet`.
			return []error{w}
		}
	}
	return nil
}

// BlockHintProcessor processes hints at different level of sql statement.
type BlockHintProcessor struct {
	QbNameMap map[string]int                    // Map from query block name to select stmt offset.
	QbHints   map[int][]*ast.TableOptimizerHint // Group all hints at same query block.

	// Used for the view's hint
	QbNameMap4View map[string][]ast.HintTable           // Map from view's query block name to view's table list.
	QbHints4View   map[string][]*ast.TableOptimizerHint // Group all hints at same query block for view hints.

	Ctx              sessionctx.Context
	selectStmtOffset int
}

// MaxSelectStmtOffset returns the current stmt offset.
func (p *BlockHintProcessor) MaxSelectStmtOffset() int {
	return p.selectStmtOffset
}

// Enter implements Visitor interface.
func (p *BlockHintProcessor) Enter(in ast.Node) (ast.Node, bool) {
	switch node := in.(type) {
	case *ast.UpdateStmt:
		p.checkQueryBlockHints(node.TableHints, 0)
	case *ast.DeleteStmt:
		p.checkQueryBlockHints(node.TableHints, 0)
	case *ast.SelectStmt:
		p.selectStmtOffset++
		// Only support view hints which appear in the outer select part
		if p.selectStmtOffset == 1 {
			// Handle the view hints and update the left hint.
			node.TableHints = p.handleViewHints(node.TableHints)
		}
		node.QueryBlockOffset = p.selectStmtOffset
		p.checkQueryBlockHints(node.TableHints, node.QueryBlockOffset)
	case *ast.ExplainStmt:
		return in, true
	}
	return in, false
}

// Leave implements Visitor interface.
func (*BlockHintProcessor) Leave(in ast.Node) (ast.Node, bool) {
	return in, true
}

const hintQBName = "qb_name"

// checkQueryBlockHints checks the validity of query blocks and records the map of query block name to select offset.
func (p *BlockHintProcessor) checkQueryBlockHints(hints []*ast.TableOptimizerHint, offset int) {
	var qbName string
	for _, hint := range hints {
		if hint.HintName.L != hintQBName {
			continue
		}
		if offset > 1 && len(hint.Tables) > 0 {
			if p.Ctx != nil {
				p.Ctx.GetSessionVars().StmtCtx.AppendWarning(fmt.Errorf("The qb_name hint for view only supports to be defined in the first query block"))
			}
			continue
		}
		if qbName != "" {
			if p.Ctx != nil {
				p.Ctx.GetSessionVars().StmtCtx.AppendWarning(fmt.Errorf("There are more than two query names in same query block, using the first one %s", qbName))
			}
		} else {
			qbName = hint.QBName.L
		}
	}
	if qbName == "" {
		return
	}
	if p.QbNameMap == nil {
		p.QbNameMap = make(map[string]int)
	}
	if _, ok := p.QbNameMap[qbName]; ok {
		if p.Ctx != nil {
			p.Ctx.GetSessionVars().StmtCtx.AppendWarning(fmt.Errorf("Duplicate query block name %s, only the first one is effective", qbName))
		}
	} else {
		p.QbNameMap[qbName] = offset
	}
}

func (p *BlockHintProcessor) handleViewHints(hints []*ast.TableOptimizerHint) (leftHints []*ast.TableOptimizerHint) {
	if len(hints) == 0 {
		return
	}

	usedHints := make([]bool, len(hints))
	// handle the query block name hints for view
	for i, hint := range hints {
		if hint.HintName.L != hintQBName || len(hint.Tables) == 0 {
			continue
		}
		usedHints[i] = true
		if p.QbNameMap4View == nil {
			p.QbNameMap4View = make(map[string][]ast.HintTable)
		}
		qbName := hint.QBName.L
		if qbName == "" {
			continue
		}
		if _, ok := p.QbNameMap4View[qbName]; ok {
			if p.Ctx != nil {
				p.Ctx.GetSessionVars().StmtCtx.AppendWarning(fmt.Errorf("Duplicate query block name %s for view's query block hint, only the first one is effective", qbName))
			}
		} else {
			p.QbNameMap4View[qbName] = hint.Tables
		}
	}

	// handle the view hints
	for i, hint := range hints {
		if usedHints[i] || hint.HintName.L == hintQBName {
			continue
		}

		ok := false
		qbName := hint.QBName.L
		if qbName != "" {
			_, ok = p.QbNameMap4View[qbName]
		} else if len(hint.Tables) > 0 {
			// Only support to define the tables belong to the same query block in one view hint
			qbName = hint.Tables[0].QBName.L
			_, ok = p.QbNameMap4View[qbName]
			if ok {
				for _, table := range hint.Tables {
					if table.QBName.L != qbName {
						ok = false
						break
					}
				}
<<<<<<< HEAD
=======
				if !ok {
					p.Ctx.GetSessionVars().StmtCtx.AppendWarning(fmt.Errorf("Only one query block name is allowed in a view hint, otherwise the hint will be invalid"))
					usedHints[i] = true
				}
>>>>>>> 6af4e4b1
			}
		}

		if ok {
			if p.QbHints4View == nil {
				p.QbHints4View = make(map[string][]*ast.TableOptimizerHint)
			}
			usedHints[i] = true
			p.QbHints4View[qbName] = append(p.QbHints4View[qbName], hint)
		}
	}

	for i, hint := range hints {
		if !usedHints[i] {
			leftHints = append(leftHints, hint)
		}
	}
	return
}

const (
	defaultUpdateBlockName   = "upd_1"
	defaultDeleteBlockName   = "del_1"
	defaultSelectBlockPrefix = "sel_"
)

// NodeType indicates if the node is for SELECT / UPDATE / DELETE.
type NodeType int

const (
	// TypeUpdate for Update.
	TypeUpdate NodeType = iota
	// TypeDelete for DELETE.
	TypeDelete
	// TypeSelect for SELECT.
	TypeSelect
	// TypeInvalid for unexpected statements.
	TypeInvalid
)

// nodeType4Stmt returns the NodeType for a statement. The type is used for SQL bind.
func nodeType4Stmt(node ast.StmtNode) NodeType {
	switch node.(type) {
	// This type is used by SQL bind, we only handle SQL bind for INSERT INTO SELECT, so we treat InsertStmt as TypeSelect.
	case *ast.SelectStmt, *ast.InsertStmt:
		return TypeSelect
	case *ast.UpdateStmt:
		return TypeUpdate
	case *ast.DeleteStmt:
		return TypeDelete
	}
	return TypeInvalid
}

// getBlockName finds the offset of query block name. It uses 0 as offset for top level update or delete,
// -1 for invalid block name.
func (p *BlockHintProcessor) getBlockOffset(blockName model.CIStr) int {
	if p.QbNameMap != nil {
		level, ok := p.QbNameMap[blockName.L]
		if ok {
			return level
		}
	}
	// Handle the default query block name.
	if blockName.L == defaultUpdateBlockName || blockName.L == defaultDeleteBlockName {
		return 0
	}
	if strings.HasPrefix(blockName.L, defaultSelectBlockPrefix) {
		suffix := blockName.L[len(defaultSelectBlockPrefix):]
		level, err := strconv.ParseInt(suffix, 10, 64)
		if err != nil || level > int64(p.selectStmtOffset) {
			return -1
		}
		return int(level)
	}
	return -1
}

// GetHintOffset gets the offset of stmt that the hints take effects.
func (p *BlockHintProcessor) GetHintOffset(qbName model.CIStr, currentOffset int) int {
	if qbName.L != "" {
		return p.getBlockOffset(qbName)
	}
	return currentOffset
}

func (p *BlockHintProcessor) checkTableQBName(tables []ast.HintTable) bool {
	for _, table := range tables {
		if table.QBName.L != "" && p.getBlockOffset(table.QBName) < 0 {
			return false
		}
	}
	return true
}

func (p *BlockHintProcessor) isHint4View(hint *ast.TableOptimizerHint) bool {
	if hint.QBName.L != "" {
		if p.QbNameMap4View != nil {
			_, ok := p.QbNameMap4View[hint.QBName.L]
			return ok
		}
		return false
	}
	allViewHints := true
	for _, table := range hint.Tables {
		qbName := table.QBName.L
		if _, ok := p.QbNameMap4View[qbName]; !ok {
			allViewHints = false
			break
		}
	}
	return allViewHints
}

// GetCurrentStmtHints extracts all hints that take effects at current stmt.
func (p *BlockHintProcessor) GetCurrentStmtHints(hints []*ast.TableOptimizerHint, currentOffset int) []*ast.TableOptimizerHint {
	if p.QbHints == nil {
		p.QbHints = make(map[int][]*ast.TableOptimizerHint)
	}
	for _, hint := range hints {
		if hint.HintName.L == hintQBName {
			continue
		}
		offset := p.GetHintOffset(hint.QBName, currentOffset)
		if offset < 0 || !p.checkTableQBName(hint.Tables) {
			hintStr := RestoreTableOptimizerHint(hint)
			p.Ctx.GetSessionVars().StmtCtx.AppendWarning(fmt.Errorf("Hint %s is ignored due to unknown query block name", hintStr))
			continue
		}
		p.QbHints[offset] = append(p.QbHints[offset], hint)
	}
	return p.QbHints[currentOffset]
}

// GenerateQBName builds QBName from offset.
func GenerateQBName(nodeType NodeType, blockOffset int) (model.CIStr, error) {
	if blockOffset == 0 {
		if nodeType == TypeDelete {
			return model.NewCIStr(defaultDeleteBlockName), nil
		}
		if nodeType == TypeUpdate {
			return model.NewCIStr(defaultUpdateBlockName), nil
		}
		return model.NewCIStr(""), fmt.Errorf("Unexpected NodeType %d when block offset is 0", nodeType)
	}
	return model.NewCIStr(fmt.Sprintf("%s%d", defaultSelectBlockPrefix, blockOffset)), nil
}<|MERGE_RESOLUTION|>--- conflicted
+++ resolved
@@ -451,13 +451,10 @@
 						break
 					}
 				}
-<<<<<<< HEAD
-=======
 				if !ok {
 					p.Ctx.GetSessionVars().StmtCtx.AppendWarning(fmt.Errorf("Only one query block name is allowed in a view hint, otherwise the hint will be invalid"))
 					usedHints[i] = true
 				}
->>>>>>> 6af4e4b1
 			}
 		}
 
