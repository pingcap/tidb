// Copyright 2015 PingCAP, Inc.
//
// Licensed under the Apache License, Version 2.0 (the "License");
// you may not use this file except in compliance with the License.
// You may obtain a copy of the License at
//
//     http://www.apache.org/licenses/LICENSE-2.0
//
// Unless required by applicable law or agreed to in writing, software
// distributed under the License is distributed on an "AS IS" BASIS,
// See the License for the specific language governing permissions and
// limitations under the License.

// Package mock is just for test only.
package mock

import (
	"context"
	"fmt"
	"time"

	"github.com/pingcap/errors"
	"github.com/pingcap/parser/model"
	"github.com/pingcap/tidb/kv"
	"github.com/pingcap/tidb/owner"
	"github.com/pingcap/tidb/sessionctx"
	"github.com/pingcap/tidb/sessionctx/variable"
	"github.com/pingcap/tidb/util"
	"github.com/pingcap/tidb/util/disk"
	"github.com/pingcap/tidb/util/kvcache"
	"github.com/pingcap/tidb/util/memory"
	"github.com/pingcap/tidb/util/sqlexec"
	"github.com/pingcap/tipb/go-binlog"
)

var _ sessionctx.Context = (*Context)(nil)
var _ sqlexec.SQLExecutor = (*Context)(nil)

// Context represents mocked sessionctx.Context.
type Context struct {
	values      map[fmt.Stringer]interface{}
	txn         wrapTxn    // mock global variable
	Store       kv.Storage // mock global variable
	sessionVars *variable.SessionVars
	ctx         context.Context
	cancel      context.CancelFunc
	sm          util.SessionManager
	pcache      *kvcache.SimpleLRUCache
}

type wrapTxn struct {
	kv.Transaction
}

func (txn *wrapTxn) Valid() bool {
	return txn.Transaction != nil && txn.Transaction.Valid()
}

// Execute implements sqlexec.SQLExecutor Execute interface.
func (c *Context) Execute(ctx context.Context, sql string) ([]sqlexec.RecordSet, error) {
	return nil, errors.Errorf("Not Supported.")
}

// ExecuteInternal implements sqlexec.SQLExecutor ExecuteInternal interface.
<<<<<<< HEAD
func (c *Context) ExecuteInternal(ctx context.Context, sql string, args ...interface{}) (sqlexec.RecordSet, error) {
	return nil, errors.Errorf("Not Supported.")
=======
func (c *Context) ExecuteInternal(ctx context.Context, sql string, args ...interface{}) ([]sqlexec.RecordSet, error) {
	return nil, errors.Errorf("Not Support.")
>>>>>>> d77d908f
}

type mockDDLOwnerChecker struct{}

func (c *mockDDLOwnerChecker) IsOwner() bool { return true }

// DDLOwnerChecker returns owner.DDLOwnerChecker.
func (c *Context) DDLOwnerChecker() owner.DDLOwnerChecker {
	return &mockDDLOwnerChecker{}
}

// SetValue implements sessionctx.Context SetValue interface.
func (c *Context) SetValue(key fmt.Stringer, value interface{}) {
	c.values[key] = value
}

// Value implements sessionctx.Context Value interface.
func (c *Context) Value(key fmt.Stringer) interface{} {
	value := c.values[key]
	return value
}

// ClearValue implements sessionctx.Context ClearValue interface.
func (c *Context) ClearValue(key fmt.Stringer) {
	delete(c.values, key)
}

// HasDirtyContent implements sessionctx.Context ClearValue interface.
func (c *Context) HasDirtyContent(tid int64) bool {
	return false
}

// GetSessionVars implements the sessionctx.Context GetSessionVars interface.
func (c *Context) GetSessionVars() *variable.SessionVars {
	return c.sessionVars
}

// Txn implements sessionctx.Context Txn interface.
func (c *Context) Txn(bool) (kv.Transaction, error) {
	return &c.txn, nil
}

// GetClient implements sessionctx.Context GetClient interface.
func (c *Context) GetClient() kv.Client {
	if c.Store == nil {
		return nil
	}
	return c.Store.GetClient()
}

// GetGlobalSysVar implements GlobalVarAccessor GetGlobalSysVar interface.
func (c *Context) GetGlobalSysVar(ctx sessionctx.Context, name string) (string, error) {
	v := variable.GetSysVar(name)
	if v == nil {
		return "", variable.ErrUnknownSystemVar.GenWithStackByArgs(name)
	}
	return v.Value, nil
}

// SetGlobalSysVar implements GlobalVarAccessor SetGlobalSysVar interface.
func (c *Context) SetGlobalSysVar(ctx sessionctx.Context, name string, value string) error {
	v := variable.GetSysVar(name)
	if v == nil {
		return variable.ErrUnknownSystemVar.GenWithStackByArgs(name)
	}
	v.Value = value
	return nil
}

// PreparedPlanCache implements the sessionctx.Context interface.
func (c *Context) PreparedPlanCache() *kvcache.SimpleLRUCache {
	return c.pcache
}

// NewTxn implements the sessionctx.Context interface.
func (c *Context) NewTxn(context.Context) error {
	if c.Store == nil {
		return errors.New("store is not set")
	}
	if c.txn.Valid() {
		err := c.txn.Commit(c.ctx)
		if err != nil {
			return errors.Trace(err)
		}
	}

	txn, err := c.Store.Begin()
	if err != nil {
		return errors.Trace(err)
	}
	c.txn.Transaction = txn
	return nil
}

// RefreshTxnCtx implements the sessionctx.Context interface.
func (c *Context) RefreshTxnCtx(ctx context.Context) error {
	return errors.Trace(c.NewTxn(ctx))
}

// InitTxnWithStartTS implements the sessionctx.Context interface with startTS.
func (c *Context) InitTxnWithStartTS(startTS uint64) error {
	if c.txn.Valid() {
		return nil
	}
	if c.Store != nil {
		txn, err := c.Store.BeginWithStartTS(startTS)
		if err != nil {
			return errors.Trace(err)
		}
		c.txn.Transaction = txn
	}
	return nil
}

// GetStore gets the store of session.
func (c *Context) GetStore() kv.Storage {
	return c.Store
}

// GetSessionManager implements the sessionctx.Context interface.
func (c *Context) GetSessionManager() util.SessionManager {
	return c.sm
}

// SetSessionManager set the session manager.
func (c *Context) SetSessionManager(sm util.SessionManager) {
	c.sm = sm
}

// Cancel implements the Session interface.
func (c *Context) Cancel() {
	c.cancel()
}

// GoCtx returns standard sessionctx.Context that bind with current transaction.
func (c *Context) GoCtx() context.Context {
	return c.ctx
}

// StoreQueryFeedback stores the query feedback.
func (c *Context) StoreQueryFeedback(_ interface{}) {}

// StmtCommit implements the sessionctx.Context interface.
func (c *Context) StmtCommit(tracker *memory.Tracker) error {
	return nil
}

// StmtRollback implements the sessionctx.Context interface.
func (c *Context) StmtRollback() {
}

// StmtGetMutation implements the sessionctx.Context interface.
func (c *Context) StmtGetMutation(tableID int64) *binlog.TableMutation {
	return nil
}

// StmtAddDirtyTableOP implements the sessionctx.Context interface.
func (c *Context) StmtAddDirtyTableOP(op int, tid int64, handle int64) {
}

// AddTableLock implements the sessionctx.Context interface.
func (c *Context) AddTableLock(_ []model.TableLockTpInfo) {
}

// ReleaseTableLocks implements the sessionctx.Context interface.
func (c *Context) ReleaseTableLocks(locks []model.TableLockTpInfo) {
}

// ReleaseTableLockByTableIDs implements the sessionctx.Context interface.
func (c *Context) ReleaseTableLockByTableIDs(tableIDs []int64) {
}

// CheckTableLocked implements the sessionctx.Context interface.
func (c *Context) CheckTableLocked(_ int64) (bool, model.TableLockType) {
	return false, model.TableLockNone
}

// GetAllTableLocks implements the sessionctx.Context interface.
func (c *Context) GetAllTableLocks() []model.TableLockTpInfo {
	return nil
}

// ReleaseAllTableLocks implements the sessionctx.Context interface.
func (c *Context) ReleaseAllTableLocks() {
}

// HasLockedTables implements the sessionctx.Context interface.
func (c *Context) HasLockedTables() bool {
	return false
}

// PrepareTSFuture implements the sessionctx.Context interface.
func (c *Context) PrepareTSFuture(ctx context.Context) {
}

// Close implements the sessionctx.Context interface.
func (c *Context) Close() {
}

// NewContext creates a new mocked sessionctx.Context.
func NewContext() *Context {
	ctx, cancel := context.WithCancel(context.Background())
	sctx := &Context{
		values:      make(map[fmt.Stringer]interface{}),
		sessionVars: variable.NewSessionVars(),
		ctx:         ctx,
		cancel:      cancel,
	}
	sctx.sessionVars.InitChunkSize = 2
	sctx.sessionVars.MaxChunkSize = 32
	sctx.sessionVars.StmtCtx.TimeZone = time.UTC
	sctx.sessionVars.StmtCtx.MemTracker = memory.NewTracker(-1, -1)
	sctx.sessionVars.StmtCtx.DiskTracker = disk.NewTracker(-1, -1)
	sctx.sessionVars.StmtCtx.CheckKeyExists = make(map[string]struct{})
	sctx.sessionVars.GlobalVarsAccessor = variable.NewMockGlobalAccessor()
	if err := sctx.GetSessionVars().SetSystemVar(variable.MaxAllowedPacket, "67108864"); err != nil {
		panic(err)
	}
	return sctx
}

// HookKeyForTest is as alias, used by context.WithValue.
// golint forbits using string type as key in context.WithValue.
type HookKeyForTest string<|MERGE_RESOLUTION|>--- conflicted
+++ resolved
@@ -58,17 +58,12 @@
 
 // Execute implements sqlexec.SQLExecutor Execute interface.
 func (c *Context) Execute(ctx context.Context, sql string) ([]sqlexec.RecordSet, error) {
-	return nil, errors.Errorf("Not Supported.")
+	return nil, errors.Errorf("Not Support.")
 }
 
 // ExecuteInternal implements sqlexec.SQLExecutor ExecuteInternal interface.
-<<<<<<< HEAD
-func (c *Context) ExecuteInternal(ctx context.Context, sql string, args ...interface{}) (sqlexec.RecordSet, error) {
-	return nil, errors.Errorf("Not Supported.")
-=======
 func (c *Context) ExecuteInternal(ctx context.Context, sql string, args ...interface{}) ([]sqlexec.RecordSet, error) {
 	return nil, errors.Errorf("Not Support.")
->>>>>>> d77d908f
 }
 
 type mockDDLOwnerChecker struct{}
