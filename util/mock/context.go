--- conflicted
+++ resolved
@@ -348,12 +348,7 @@
 func (*Context) StmtCommit() {}
 
 // StmtRollback implements the sessionctx.Context interface.
-<<<<<<< HEAD
-func (c *Context) StmtRollback() {}
-=======
-func (*Context) StmtRollback() {
-}
->>>>>>> 97f66c3f
+func (*Context) StmtRollback() {}
 
 // StmtGetMutation implements the sessionctx.Context interface.
 func (*Context) StmtGetMutation(_ int64) *binlog.TableMutation {
