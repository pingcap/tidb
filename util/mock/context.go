// Copyright 2015 PingCAP, Inc.
//
// Licensed under the Apache License, Version 2.0 (the "License");
// you may not use this file except in compliance with the License.
// You may obtain a copy of the License at
//
//     http://www.apache.org/licenses/LICENSE-2.0
//
// Unless required by applicable law or agreed to in writing, software
// distributed under the License is distributed on an "AS IS" BASIS,
// See the License for the specific language governing permissions and
// limitations under the License.

// Package mock is just for test only.
package mock

import (
	"context"
	"fmt"
	"time"

	"github.com/pingcap/errors"
	"github.com/pingcap/parser/model"
	"github.com/pingcap/tidb/kv"
	"github.com/pingcap/tidb/owner"
	"github.com/pingcap/tidb/sessionctx"
	"github.com/pingcap/tidb/sessionctx/variable"
	"github.com/pingcap/tidb/store/tikv/oracle"
	"github.com/pingcap/tidb/util"
	"github.com/pingcap/tidb/util/disk"
	"github.com/pingcap/tidb/util/kvcache"
	"github.com/pingcap/tidb/util/memory"
	"github.com/pingcap/tidb/util/sqlexec"
	"github.com/pingcap/tipb/go-binlog"
)

var _ sessionctx.Context = (*Context)(nil)
var _ sqlexec.SQLExecutor = (*Context)(nil)

// Context represents mocked sessionctx.Context.
type Context struct {
	values      map[fmt.Stringer]interface{}
	txn         wrapTxn    // mock global variable
	Store       kv.Storage // mock global variable
	sessionVars *variable.SessionVars
	ctx         context.Context
	cancel      context.CancelFunc
	sm          util.SessionManager
	pcache      *kvcache.SimpleLRUCache
}

type wrapTxn struct {
	kv.Transaction
}

func (txn *wrapTxn) Valid() bool {
	return txn.Transaction != nil && txn.Transaction.Valid()
}

// Execute implements sqlexec.SQLExecutor Execute interface.
func (c *Context) Execute(ctx context.Context, sql string) ([]sqlexec.RecordSet, error) {
	return nil, errors.Errorf("Not Supported.")
}

// ExecuteInternal implements sqlexec.SQLExecutor ExecuteInternal interface.
<<<<<<< HEAD
<<<<<<< HEAD
func (c *Context) ExecuteInternal(ctx context.Context, sql string) ([]sqlexec.RecordSet, error) {
=======
func (c *Context) ExecuteInternal(ctx context.Context, sql string, args ...interface{}) ([]sqlexec.RecordSet, error) {
>>>>>>> 0f873dbe
	return nil, errors.Errorf("Not Support.")
=======
func (c *Context) ExecuteInternal(ctx context.Context, sql string, args ...interface{}) (sqlexec.RecordSet, error) {
	return nil, errors.Errorf("Not Supported.")
>>>>>>> 7ca1629d1... *: refactor ExecuteInternal to return single resultset (#22546)
}

type mockDDLOwnerChecker struct{}

func (c *mockDDLOwnerChecker) IsOwner() bool { return true }

// DDLOwnerChecker returns owner.DDLOwnerChecker.
func (c *Context) DDLOwnerChecker() owner.DDLOwnerChecker {
	return &mockDDLOwnerChecker{}
}

// SetValue implements sessionctx.Context SetValue interface.
func (c *Context) SetValue(key fmt.Stringer, value interface{}) {
	c.values[key] = value
}

// Value implements sessionctx.Context Value interface.
func (c *Context) Value(key fmt.Stringer) interface{} {
	value := c.values[key]
	return value
}

// ClearValue implements sessionctx.Context ClearValue interface.
func (c *Context) ClearValue(key fmt.Stringer) {
	delete(c.values, key)
}

// HasDirtyContent implements sessionctx.Context ClearValue interface.
func (c *Context) HasDirtyContent(tid int64) bool {
	return false
}

// GetSessionVars implements the sessionctx.Context GetSessionVars interface.
func (c *Context) GetSessionVars() *variable.SessionVars {
	return c.sessionVars
}

// Txn implements sessionctx.Context Txn interface.
func (c *Context) Txn(bool) (kv.Transaction, error) {
	return &c.txn, nil
}

// GetClient implements sessionctx.Context GetClient interface.
func (c *Context) GetClient() kv.Client {
	if c.Store == nil {
		return nil
	}
	return c.Store.GetClient()
}

// GetMPPClient implements sessionctx.Context GetMPPClient interface.
func (c *Context) GetMPPClient() kv.MPPClient {
	if c.Store == nil {
		return nil
	}
	return c.Store.GetMPPClient()
}

// GetGlobalSysVar implements GlobalVarAccessor GetGlobalSysVar interface.
func (c *Context) GetGlobalSysVar(ctx sessionctx.Context, name string) (string, error) {
	v := variable.GetSysVar(name)
	if v == nil {
		return "", variable.ErrUnknownSystemVar.GenWithStackByArgs(name)
	}
	return v.Value, nil
}

// SetGlobalSysVar implements GlobalVarAccessor SetGlobalSysVar interface.
func (c *Context) SetGlobalSysVar(ctx sessionctx.Context, name string, value string) error {
	v := variable.GetSysVar(name)
	if v == nil {
		return variable.ErrUnknownSystemVar.GenWithStackByArgs(name)
	}
	v.Value = value
	return nil
}

// PreparedPlanCache implements the sessionctx.Context interface.
func (c *Context) PreparedPlanCache() *kvcache.SimpleLRUCache {
	return c.pcache
}

// NewTxn implements the sessionctx.Context interface.
func (c *Context) NewTxn(context.Context) error {
	if c.Store == nil {
		return errors.New("store is not set")
	}
	if c.txn.Valid() {
		err := c.txn.Commit(c.ctx)
		if err != nil {
			return errors.Trace(err)
		}
	}

	txn, err := c.Store.Begin()
	if err != nil {
		return errors.Trace(err)
	}
	c.txn.Transaction = txn
	return nil
}

// RefreshTxnCtx implements the sessionctx.Context interface.
func (c *Context) RefreshTxnCtx(ctx context.Context) error {
	return errors.Trace(c.NewTxn(ctx))
}

// RefreshVars implements the sessionctx.Context interface.
func (c *Context) RefreshVars(ctx context.Context) error {
	return nil
}

// InitTxnWithStartTS implements the sessionctx.Context interface with startTS.
func (c *Context) InitTxnWithStartTS(startTS uint64) error {
	if c.txn.Valid() {
		return nil
	}
	if c.Store != nil {
		txn, err := c.Store.BeginWithStartTS(oracle.GlobalTxnScope, startTS)
		if err != nil {
			return errors.Trace(err)
		}
		c.txn.Transaction = txn
	}
	return nil
}

// GetStore gets the store of session.
func (c *Context) GetStore() kv.Storage {
	return c.Store
}

// GetSessionManager implements the sessionctx.Context interface.
func (c *Context) GetSessionManager() util.SessionManager {
	return c.sm
}

// SetSessionManager set the session manager.
func (c *Context) SetSessionManager(sm util.SessionManager) {
	c.sm = sm
}

// Cancel implements the Session interface.
func (c *Context) Cancel() {
	c.cancel()
}

// GoCtx returns standard sessionctx.Context that bind with current transaction.
func (c *Context) GoCtx() context.Context {
	return c.ctx
}

// StoreQueryFeedback stores the query feedback.
func (c *Context) StoreQueryFeedback(_ interface{}) {}

// StoreIndexUsage strores the index usage information.
func (c *Context) StoreIndexUsage(_ int64, _ int64, _ int64) {}

// StmtCommit implements the sessionctx.Context interface.
func (c *Context) StmtCommit() {}

// StmtRollback implements the sessionctx.Context interface.
func (c *Context) StmtRollback() {
}

// StmtGetMutation implements the sessionctx.Context interface.
func (c *Context) StmtGetMutation(tableID int64) *binlog.TableMutation {
	return nil
}

// AddTableLock implements the sessionctx.Context interface.
func (c *Context) AddTableLock(_ []model.TableLockTpInfo) {
}

// ReleaseTableLocks implements the sessionctx.Context interface.
func (c *Context) ReleaseTableLocks(locks []model.TableLockTpInfo) {
}

// ReleaseTableLockByTableIDs implements the sessionctx.Context interface.
func (c *Context) ReleaseTableLockByTableIDs(tableIDs []int64) {
}

// CheckTableLocked implements the sessionctx.Context interface.
func (c *Context) CheckTableLocked(_ int64) (bool, model.TableLockType) {
	return false, model.TableLockNone
}

// GetAllTableLocks implements the sessionctx.Context interface.
func (c *Context) GetAllTableLocks() []model.TableLockTpInfo {
	return nil
}

// ReleaseAllTableLocks implements the sessionctx.Context interface.
func (c *Context) ReleaseAllTableLocks() {
}

// HasLockedTables implements the sessionctx.Context interface.
func (c *Context) HasLockedTables() bool {
	return false
}

// PrepareTSFuture implements the sessionctx.Context interface.
func (c *Context) PrepareTSFuture(ctx context.Context) {
}

// Close implements the sessionctx.Context interface.
func (c *Context) Close() {
}

// NewContext creates a new mocked sessionctx.Context.
func NewContext() *Context {
	ctx, cancel := context.WithCancel(context.Background())
	sctx := &Context{
		values:      make(map[fmt.Stringer]interface{}),
		sessionVars: variable.NewSessionVars(),
		ctx:         ctx,
		cancel:      cancel,
	}
	sctx.sessionVars.InitChunkSize = 2
	sctx.sessionVars.MaxChunkSize = 32
	sctx.sessionVars.StmtCtx.TimeZone = time.UTC
	sctx.sessionVars.StmtCtx.MemTracker = memory.NewTracker(-1, -1)
	sctx.sessionVars.StmtCtx.DiskTracker = disk.NewTracker(-1, -1)
	sctx.sessionVars.GlobalVarsAccessor = variable.NewMockGlobalAccessor()
	if err := sctx.GetSessionVars().SetSystemVar(variable.MaxAllowedPacket, "67108864"); err != nil {
		panic(err)
	}
	return sctx
}

// HookKeyForTest is as alias, used by context.WithValue.
// golint forbits using string type as key in context.WithValue.
type HookKeyForTest string<|MERGE_RESOLUTION|>--- conflicted
+++ resolved
@@ -63,17 +63,8 @@
 }
 
 // ExecuteInternal implements sqlexec.SQLExecutor ExecuteInternal interface.
-<<<<<<< HEAD
-<<<<<<< HEAD
-func (c *Context) ExecuteInternal(ctx context.Context, sql string) ([]sqlexec.RecordSet, error) {
-=======
-func (c *Context) ExecuteInternal(ctx context.Context, sql string, args ...interface{}) ([]sqlexec.RecordSet, error) {
->>>>>>> 0f873dbe
-	return nil, errors.Errorf("Not Support.")
-=======
 func (c *Context) ExecuteInternal(ctx context.Context, sql string, args ...interface{}) (sqlexec.RecordSet, error) {
 	return nil, errors.Errorf("Not Supported.")
->>>>>>> 7ca1629d1... *: refactor ExecuteInternal to return single resultset (#22546)
 }
 
 type mockDDLOwnerChecker struct{}
