--- conflicted
+++ resolved
@@ -31,8 +31,10 @@
 	Time    time.Time
 	State   uint16
 	Info    string
-<<<<<<< HEAD
 	StmtCtx *stmtctx.StatementContext
+	// MaxExecutionTime is the timeout for select statement, in milliseconds.
+	// If the query takes too long, kill it.
+	MaxExecutionTime uint64
 }
 
 // ToRowForShow returns []interface{} for the row data of "SHOW [FULL] PROCESSLIST".
@@ -61,12 +63,6 @@
 // "SELECT * FROM INFORMATION_SCHEMA.PROCESSLIST".
 func (pi *ProcessInfo) ToRow() []interface{} {
 	return pi.ToRowForShow(true)
-=======
-	Mem     int64
-	// MaxExecutionTime is the timeout for select statement, in milliseconds.
-	// If the query takes too long, kill it.
-	MaxExecutionTime uint64
->>>>>>> 72142346
 }
 
 // SessionManager is an interface for session manage. Show processlist and
