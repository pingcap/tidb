// Copyright 2018 PingCAP, Inc.
//
// Licensed under the Apache License, Version 2.0 (the "License");
// you may not use this file except in compliance with the License.
// You may obtain a copy of the License at
//
//     http://www.apache.org/licenses/LICENSE-2.0
//
// Unless required by applicable law or agreed to in writing, software
// distributed under the License is distributed on an "AS IS" BASIS,
// See the License for the specific language governing permissions and
// limitations under the License.

package execdetails

import (
	"bytes"
	"fmt"
	"sort"
	"strconv"
	"strings"
	"sync"
	"sync/atomic"
	"time"

	"github.com/pingcap/tipb/go-tipb"
	"go.uber.org/zap"
)

type commitDetailCtxKeyType struct{}
type lockKeysDetailCtxKeyType struct{}

var (
	// CommitDetailCtxKey presents CommitDetail info key in context.
	CommitDetailCtxKey = commitDetailCtxKeyType{}

	// LockKeysDetailCtxKey presents LockKeysDetail info key in context.
	LockKeysDetailCtxKey = lockKeysDetailCtxKeyType{}
)

// ExecDetails contains execution detail information.
type ExecDetails struct {
	CalleeAddress    string
	CopTime          time.Duration
	ProcessTime      time.Duration
	WaitTime         time.Duration
	BackoffTime      time.Duration
	LockKeysDuration time.Duration
	BackoffSleep     map[string]time.Duration
	BackoffTimes     map[string]int
	RequestCount     int
	TotalKeys        int64
	ProcessedKeys    int64
	CommitDetail     *CommitDetails
	LockKeysDetail   *LockKeysDetails
}

type stmtExecDetailKeyType struct{}

// StmtExecDetailKey used to carry StmtExecDetail info in context.Context.
var StmtExecDetailKey = stmtExecDetailKeyType{}

// StmtExecDetails contains stmt level execution detail info.
type StmtExecDetails struct {
	BackoffCount         int64
	BackoffDuration      int64
	WaitKVRespDuration   int64
	WaitPDRespDuration   int64
	WriteSQLRespDuration time.Duration
}

// CommitDetails contains commit detail information.
type CommitDetails struct {
	GetCommitTsTime        time.Duration
	PrewriteTime           time.Duration
	WaitPrewriteBinlogTime time.Duration
	CommitTime             time.Duration
	LocalLatchTime         time.Duration
	CommitBackoffTime      int64
	Mu                     struct {
		sync.Mutex
		BackoffTypes []fmt.Stringer
	}
	ResolveLockTime   int64
	WriteKeys         int
	WriteSize         int
	PrewriteRegionNum int32
	TxnRetry          int
}

// Merge merges commit details into itself.
func (cd *CommitDetails) Merge(other *CommitDetails) {
	cd.GetCommitTsTime += other.GetCommitTsTime
	cd.PrewriteTime += other.PrewriteTime
	cd.WaitPrewriteBinlogTime += other.WaitPrewriteBinlogTime
	cd.CommitTime += other.CommitTime
	cd.LocalLatchTime += other.LocalLatchTime
	cd.CommitBackoffTime += other.CommitBackoffTime
	cd.ResolveLockTime += other.ResolveLockTime
	cd.WriteKeys += other.WriteKeys
	cd.WriteSize += other.WriteSize
	cd.PrewriteRegionNum += other.PrewriteRegionNum
	cd.TxnRetry += other.TxnRetry
	cd.Mu.BackoffTypes = append(cd.Mu.BackoffTypes, other.Mu.BackoffTypes...)
}

// Clone returns a deep copy of itself.
func (cd *CommitDetails) Clone() *CommitDetails {
	commit := &CommitDetails{
		GetCommitTsTime:        cd.GetCommitTsTime,
		PrewriteTime:           cd.PrewriteTime,
		WaitPrewriteBinlogTime: cd.WaitPrewriteBinlogTime,
		CommitTime:             cd.CommitTime,
		LocalLatchTime:         cd.LocalLatchTime,
		CommitBackoffTime:      cd.CommitBackoffTime,
		ResolveLockTime:        cd.ResolveLockTime,
		WriteKeys:              cd.WriteKeys,
		WriteSize:              cd.WriteSize,
		PrewriteRegionNum:      cd.PrewriteRegionNum,
		TxnRetry:               cd.TxnRetry,
	}
	commit.Mu.BackoffTypes = append([]fmt.Stringer{}, cd.Mu.BackoffTypes...)
	return commit
}

// LockKeysDetails contains pessimistic lock keys detail information.
type LockKeysDetails struct {
	TotalTime       time.Duration
	RegionNum       int32
	LockKeys        int32
	ResolveLockTime int64
	BackoffTime     int64
	Mu              struct {
		sync.Mutex
		BackoffTypes []fmt.Stringer
	}
	LockRPCTime  int64
	LockRPCCount int64
	RetryCount   int
}

// Merge merges lock keys execution details into self.
func (ld *LockKeysDetails) Merge(lockKey *LockKeysDetails) {
	ld.TotalTime += lockKey.TotalTime
	ld.RegionNum += lockKey.RegionNum
	ld.LockKeys += lockKey.LockKeys
	ld.ResolveLockTime += lockKey.ResolveLockTime
	ld.BackoffTime += lockKey.BackoffTime
	ld.LockRPCTime += lockKey.LockRPCTime
	ld.LockRPCCount += ld.LockRPCCount
	ld.Mu.BackoffTypes = append(ld.Mu.BackoffTypes, lockKey.Mu.BackoffTypes...)
	ld.RetryCount++
}

// Clone returns a deep copy of itself.
func (ld *LockKeysDetails) Clone() *LockKeysDetails {
	lock := &LockKeysDetails{
		TotalTime:       ld.TotalTime,
		RegionNum:       ld.RegionNum,
		LockKeys:        ld.LockKeys,
		ResolveLockTime: ld.ResolveLockTime,
		BackoffTime:     ld.BackoffTime,
		LockRPCTime:     ld.LockRPCTime,
		LockRPCCount:    ld.LockRPCCount,
		RetryCount:      ld.RetryCount,
	}
	lock.Mu.BackoffTypes = append([]fmt.Stringer{}, ld.Mu.BackoffTypes...)
	return lock
}

const (
	// CopTimeStr represents the sum of cop-task time spend in TiDB distSQL.
	CopTimeStr = "Cop_time"
	// ProcessTimeStr represents the sum of process time of all the coprocessor tasks.
	ProcessTimeStr = "Process_time"
	// WaitTimeStr means the time of all coprocessor wait.
	WaitTimeStr = "Wait_time"
	// BackoffTimeStr means the time of all back-off.
	BackoffTimeStr = "Backoff_time"
	// LockKeysTimeStr means the time interval between pessimistic lock wait start and lock got obtain
	LockKeysTimeStr = "LockKeys_time"
	// RequestCountStr means the request count.
	RequestCountStr = "Request_count"
	// TotalKeysStr means the total scan keys.
	TotalKeysStr = "Total_keys"
	// ProcessKeysStr means the total processed keys.
	ProcessKeysStr = "Process_keys"
	// PreWriteTimeStr means the time of pre-write.
	PreWriteTimeStr = "Prewrite_time"
	// WaitPrewriteBinlogTimeStr means the time of waiting prewrite binlog finished when transaction committing.
	WaitPrewriteBinlogTimeStr = "Wait_prewrite_binlog_time"
	// CommitTimeStr means the time of commit.
	CommitTimeStr = "Commit_time"
	// GetCommitTSTimeStr means the time of getting commit ts.
	GetCommitTSTimeStr = "Get_commit_ts_time"
	// CommitBackoffTimeStr means the time of commit backoff.
	CommitBackoffTimeStr = "Commit_backoff_time"
	// BackoffTypesStr means the backoff type.
	BackoffTypesStr = "Backoff_types"
	// ResolveLockTimeStr means the time of resolving lock.
	ResolveLockTimeStr = "Resolve_lock_time"
	// LocalLatchWaitTimeStr means the time of waiting in local latch.
	LocalLatchWaitTimeStr = "Local_latch_wait_time"
	// WriteKeysStr means the count of keys in the transaction.
	WriteKeysStr = "Write_keys"
	// WriteSizeStr means the key/value size in the transaction.
	WriteSizeStr = "Write_size"
	// PrewriteRegionStr means the count of region when pre-write.
	PrewriteRegionStr = "Prewrite_region"
	// TxnRetryStr means the count of transaction retry.
	TxnRetryStr = "Txn_retry"
)

// String implements the fmt.Stringer interface.
func (d ExecDetails) String() string {
	parts := make([]string, 0, 8)
	if d.CopTime > 0 {
		parts = append(parts, CopTimeStr+": "+strconv.FormatFloat(d.CopTime.Seconds(), 'f', -1, 64))
	}
	if d.ProcessTime > 0 {
		parts = append(parts, ProcessTimeStr+": "+strconv.FormatFloat(d.ProcessTime.Seconds(), 'f', -1, 64))
	}
	if d.WaitTime > 0 {
		parts = append(parts, WaitTimeStr+": "+strconv.FormatFloat(d.WaitTime.Seconds(), 'f', -1, 64))
	}
	if d.BackoffTime > 0 {
		parts = append(parts, BackoffTimeStr+": "+strconv.FormatFloat(d.BackoffTime.Seconds(), 'f', -1, 64))
	}
	if d.LockKeysDuration > 0 {
		parts = append(parts, LockKeysTimeStr+": "+strconv.FormatFloat(d.LockKeysDuration.Seconds(), 'f', -1, 64))
	}
	if d.RequestCount > 0 {
		parts = append(parts, RequestCountStr+": "+strconv.FormatInt(int64(d.RequestCount), 10))
	}
	if d.TotalKeys > 0 {
		parts = append(parts, TotalKeysStr+": "+strconv.FormatInt(d.TotalKeys, 10))
	}
	if d.ProcessedKeys > 0 {
		parts = append(parts, ProcessKeysStr+": "+strconv.FormatInt(d.ProcessedKeys, 10))
	}
	commitDetails := d.CommitDetail
	if commitDetails != nil {
		if commitDetails.PrewriteTime > 0 {
			parts = append(parts, PreWriteTimeStr+": "+strconv.FormatFloat(commitDetails.PrewriteTime.Seconds(), 'f', -1, 64))
		}
		if commitDetails.WaitPrewriteBinlogTime > 0 {
			parts = append(parts, WaitPrewriteBinlogTimeStr+": "+strconv.FormatFloat(commitDetails.WaitPrewriteBinlogTime.Seconds(), 'f', -1, 64))
		}
		if commitDetails.CommitTime > 0 {
			parts = append(parts, CommitTimeStr+": "+strconv.FormatFloat(commitDetails.CommitTime.Seconds(), 'f', -1, 64))
		}
		if commitDetails.GetCommitTsTime > 0 {
			parts = append(parts, GetCommitTSTimeStr+": "+strconv.FormatFloat(commitDetails.GetCommitTsTime.Seconds(), 'f', -1, 64))
		}
		commitBackoffTime := atomic.LoadInt64(&commitDetails.CommitBackoffTime)
		if commitBackoffTime > 0 {
			parts = append(parts, CommitBackoffTimeStr+": "+strconv.FormatFloat(time.Duration(commitBackoffTime).Seconds(), 'f', -1, 64))
		}
		commitDetails.Mu.Lock()
		if len(commitDetails.Mu.BackoffTypes) > 0 {
			parts = append(parts, BackoffTypesStr+": "+fmt.Sprintf("%v", commitDetails.Mu.BackoffTypes))
		}
		commitDetails.Mu.Unlock()
		resolveLockTime := atomic.LoadInt64(&commitDetails.ResolveLockTime)
		if resolveLockTime > 0 {
			parts = append(parts, ResolveLockTimeStr+": "+strconv.FormatFloat(time.Duration(resolveLockTime).Seconds(), 'f', -1, 64))
		}
		if commitDetails.LocalLatchTime > 0 {
			parts = append(parts, LocalLatchWaitTimeStr+": "+strconv.FormatFloat(commitDetails.LocalLatchTime.Seconds(), 'f', -1, 64))
		}
		if commitDetails.WriteKeys > 0 {
			parts = append(parts, WriteKeysStr+": "+strconv.FormatInt(int64(commitDetails.WriteKeys), 10))
		}
		if commitDetails.WriteSize > 0 {
			parts = append(parts, WriteSizeStr+": "+strconv.FormatInt(int64(commitDetails.WriteSize), 10))
		}
		prewriteRegionNum := atomic.LoadInt32(&commitDetails.PrewriteRegionNum)
		if prewriteRegionNum > 0 {
			parts = append(parts, PrewriteRegionStr+": "+strconv.FormatInt(int64(prewriteRegionNum), 10))
		}
		if commitDetails.TxnRetry > 0 {
			parts = append(parts, TxnRetryStr+": "+strconv.FormatInt(int64(commitDetails.TxnRetry), 10))
		}
	}
	return strings.Join(parts, " ")
}

// ToZapFields wraps the ExecDetails as zap.Fields.
func (d ExecDetails) ToZapFields() (fields []zap.Field) {
	fields = make([]zap.Field, 0, 16)
	if d.CopTime > 0 {
		fields = append(fields, zap.String(strings.ToLower(CopTimeStr), strconv.FormatFloat(d.CopTime.Seconds(), 'f', -1, 64)+"s"))
	}
	if d.ProcessTime > 0 {
		fields = append(fields, zap.String(strings.ToLower(ProcessTimeStr), strconv.FormatFloat(d.ProcessTime.Seconds(), 'f', -1, 64)+"s"))
	}
	if d.WaitTime > 0 {
		fields = append(fields, zap.String(strings.ToLower(WaitTimeStr), strconv.FormatFloat(d.WaitTime.Seconds(), 'f', -1, 64)+"s"))
	}
	if d.BackoffTime > 0 {
		fields = append(fields, zap.String(strings.ToLower(BackoffTimeStr), strconv.FormatFloat(d.BackoffTime.Seconds(), 'f', -1, 64)+"s"))
	}
	if d.RequestCount > 0 {
		fields = append(fields, zap.String(strings.ToLower(RequestCountStr), strconv.FormatInt(int64(d.RequestCount), 10)))
	}
	if d.TotalKeys > 0 {
		fields = append(fields, zap.String(strings.ToLower(TotalKeysStr), strconv.FormatInt(d.TotalKeys, 10)))
	}
	if d.ProcessedKeys > 0 {
		fields = append(fields, zap.String(strings.ToLower(ProcessKeysStr), strconv.FormatInt(d.ProcessedKeys, 10)))
	}
	commitDetails := d.CommitDetail
	if commitDetails != nil {
		if commitDetails.PrewriteTime > 0 {
			fields = append(fields, zap.String("prewrite_time", fmt.Sprintf("%v", strconv.FormatFloat(commitDetails.PrewriteTime.Seconds(), 'f', -1, 64)+"s")))
		}
		if commitDetails.CommitTime > 0 {
			fields = append(fields, zap.String("commit_time", fmt.Sprintf("%v", strconv.FormatFloat(commitDetails.CommitTime.Seconds(), 'f', -1, 64)+"s")))
		}
		if commitDetails.GetCommitTsTime > 0 {
			fields = append(fields, zap.String("get_commit_ts_time", fmt.Sprintf("%v", strconv.FormatFloat(commitDetails.GetCommitTsTime.Seconds(), 'f', -1, 64)+"s")))
		}
		commitBackoffTime := atomic.LoadInt64(&commitDetails.CommitBackoffTime)
		if commitBackoffTime > 0 {
			fields = append(fields, zap.String("commit_backoff_time", fmt.Sprintf("%v", strconv.FormatFloat(time.Duration(commitBackoffTime).Seconds(), 'f', -1, 64)+"s")))
		}
		commitDetails.Mu.Lock()
		if len(commitDetails.Mu.BackoffTypes) > 0 {
			fields = append(fields, zap.String("backoff_types", fmt.Sprintf("%v", commitDetails.Mu.BackoffTypes)))
		}
		commitDetails.Mu.Unlock()
		resolveLockTime := atomic.LoadInt64(&commitDetails.ResolveLockTime)
		if resolveLockTime > 0 {
			fields = append(fields, zap.String("resolve_lock_time", fmt.Sprintf("%v", strconv.FormatFloat(time.Duration(resolveLockTime).Seconds(), 'f', -1, 64)+"s")))
		}
		if commitDetails.LocalLatchTime > 0 {
			fields = append(fields, zap.String("local_latch_wait_time", fmt.Sprintf("%v", strconv.FormatFloat(commitDetails.LocalLatchTime.Seconds(), 'f', -1, 64)+"s")))
		}
		if commitDetails.WriteKeys > 0 {
			fields = append(fields, zap.Int("write_keys", commitDetails.WriteKeys))
		}
		if commitDetails.WriteSize > 0 {
			fields = append(fields, zap.Int("write_size", commitDetails.WriteSize))
		}
		prewriteRegionNum := atomic.LoadInt32(&commitDetails.PrewriteRegionNum)
		if prewriteRegionNum > 0 {
			fields = append(fields, zap.Int32("prewrite_region", prewriteRegionNum))
		}
		if commitDetails.TxnRetry > 0 {
			fields = append(fields, zap.Int("txn_retry", commitDetails.TxnRetry))
		}
	}
	return fields
}

// CopRuntimeStats collects cop tasks' execution info.
type CopRuntimeStats struct {
	sync.Mutex

	// stats stores the runtime statistics of coprocessor tasks.
	// The key of the map is the tikv-server address. Because a tikv-server can
	// have many region leaders, several coprocessor tasks can be sent to the
	// same tikv-server instance. We have to use a list to maintain all tasks
	// executed on each instance.
	stats map[string][]*BasicRuntimeStats
}

// RecordOneCopTask records a specific cop tasks's execution detail.
func (crs *CopRuntimeStats) RecordOneCopTask(address string, summary *tipb.ExecutorExecutionSummary) {
	crs.Lock()
	defer crs.Unlock()
	crs.stats[address] = append(crs.stats[address],
		&BasicRuntimeStats{loop: int32(*summary.NumIterations),
			consume: int64(*summary.TimeProcessedNs),
			rows:    int64(*summary.NumProducedRows)})
}

// GetActRows return total rows of CopRuntimeStats.
func (crs *CopRuntimeStats) GetActRows() (totalRows int64) {
	for _, instanceStats := range crs.stats {
		for _, stat := range instanceStats {
			totalRows += stat.rows
		}
	}
	return totalRows
}

func (crs *CopRuntimeStats) String() string {
	if len(crs.stats) == 0 {
		return ""
	}

	var totalTasks int64
	var totalIters int32
	procTimes := make([]time.Duration, 0, 32)
	for _, instanceStats := range crs.stats {
		for _, stat := range instanceStats {
			procTimes = append(procTimes, time.Duration(stat.consume)*time.Nanosecond)
			totalIters += stat.loop
			totalTasks++
		}
	}

	if totalTasks == 1 {
		return fmt.Sprintf("time:%v, loops:%d", procTimes[0], totalIters)
	}

	n := len(procTimes)
	sort.Slice(procTimes, func(i, j int) bool { return procTimes[i] < procTimes[j] })
	return fmt.Sprintf("proc max:%v, min:%v, p80:%v, p95:%v, iters:%v, tasks:%v",
		procTimes[n-1], procTimes[0], procTimes[n*4/5], procTimes[n*19/20], totalIters, totalTasks)
}

const (
	// TpBasicRuntimeStats is the tp for BasicRuntimeStats.
	TpBasicRuntimeStats int = iota
	// TpRuntimeStatsWithCommit is the tp for RuntimeStatsWithCommit.
	TpRuntimeStatsWithCommit
	// TpRuntimeStatsWithConcurrencyInfo is the tp for RuntimeStatsWithConcurrencyInfo.
	TpRuntimeStatsWithConcurrencyInfo
	// TpSnapshotRuntimeStats is the tp for SnapshotRuntimeStats.
	TpSnapshotRuntimeStats
	// TpHashJoinRuntimeStats is the tp for HashJoinRuntimeStats.
	TpHashJoinRuntimeStats
	// TpIndexLookUpJoinRuntimeStats is the tp for IndexLookUpJoinRuntimeStats.
	TpIndexLookUpJoinRuntimeStats
	// TpRuntimeStatsWithSnapshot is the tp for RuntimeStatsWithSnapshot.
	TpRuntimeStatsWithSnapshot
	// TpJoinRuntimeStats is the tp for JoinRuntimeStats.
	TpJoinRuntimeStats
	// TpSelectResultRuntimeStats is the tp for SelectResultRuntimeStats.
	TpSelectResultRuntimeStats
<<<<<<< HEAD
	// TpInsertRuntimeStat is the tp for InsertRuntimeStat
	TpInsertRuntimeStat
=======
>>>>>>> 0b0fbf19
)

// RuntimeStats is used to express the executor runtime information.
type RuntimeStats interface {
	String() string
	Merge(RuntimeStats)
	Clone() RuntimeStats
	Tp() int
}

// BasicRuntimeStats is the basic runtime stats.
type BasicRuntimeStats struct {
	// executor's Next() called times.
	loop int32
	// executor consume time.
	consume int64
	// executor return row count.
	rows int64
}

// GetActRows return total rows of BasicRuntimeStats.
func (e *BasicRuntimeStats) GetActRows() int64 {
	return e.rows
}

// Clone implements the RuntimeStats interface.
func (e *BasicRuntimeStats) Clone() RuntimeStats {
	return &BasicRuntimeStats{
		loop:    e.loop,
		consume: e.consume,
		rows:    e.rows,
	}
}

// Merge implements the RuntimeStats interface.
func (e *BasicRuntimeStats) Merge(rs RuntimeStats) {
	tmp, ok := rs.(*BasicRuntimeStats)
	if !ok {
		return
	}
	e.loop += tmp.loop
	e.consume += tmp.consume
	e.rows += tmp.rows
}

// Tp implements the RuntimeStats interface.
func (e *BasicRuntimeStats) Tp() int {
	return TpBasicRuntimeStats
}

// RootRuntimeStats is the executor runtime stats that combine with multiple runtime stats.
type RootRuntimeStats struct {
	basics   []*BasicRuntimeStats
	groupRss [][]RuntimeStats
}

// GetActRows return total rows of RootRuntimeStats.
func (e *RootRuntimeStats) GetActRows() int64 {
	num := int64(0)
	for _, basic := range e.basics {
		num += basic.GetActRows()
	}
	return num
}

// String implements the RuntimeStats interface.
func (e *RootRuntimeStats) String() string {
	buf := bytes.NewBuffer(make([]byte, 0, 32))
	if len(e.basics) > 0 {
		if len(e.basics) == 1 {
			buf.WriteString(e.basics[0].String())
		} else {
			basic := e.basics[0].Clone()
			for i := 1; i < len(e.basics); i++ {
				basic.Merge(e.basics[i])
			}
			buf.WriteString(basic.String())
		}
	}
	if len(e.groupRss) > 0 {
		if buf.Len() > 0 {
			buf.WriteString(", ")
		}
		for i, rss := range e.groupRss {
			if i > 0 {
				buf.WriteString(", ")
			}
			if len(rss) == 1 {
				buf.WriteString(rss[0].String())
				continue
			}
			rs := rss[0].Clone()
			for i := 1; i < len(rss); i++ {
				rs.Merge(rss[i])
			}
			buf.WriteString(rs.String())
		}
	}
	return buf.String()
}

// Record records executor's execution.
func (e *BasicRuntimeStats) Record(d time.Duration, rowNum int) {
	atomic.AddInt32(&e.loop, 1)
	atomic.AddInt64(&e.consume, int64(d))
	atomic.AddInt64(&e.rows, int64(rowNum))
}

// SetRowNum sets the row num.
func (e *BasicRuntimeStats) SetRowNum(rowNum int64) {
	atomic.StoreInt64(&e.rows, rowNum)
}

// String implements the RuntimeStats interface.
func (e *BasicRuntimeStats) String() string {
	return fmt.Sprintf("time:%v, loops:%d", time.Duration(e.consume), e.loop)
}

// GetTime get the int64 total time
func (e *BasicRuntimeStats) GetTime() int64 {
	return e.consume
}

// RuntimeStatsColl collects executors's execution info.
type RuntimeStatsColl struct {
	mu        sync.Mutex
	rootStats map[int]*RootRuntimeStats
	copStats  map[int]*CopRuntimeStats
}

// NewRuntimeStatsColl creates new executor collector.
func NewRuntimeStatsColl() *RuntimeStatsColl {
	return &RuntimeStatsColl{rootStats: make(map[int]*RootRuntimeStats),
		copStats: make(map[int]*CopRuntimeStats)}
}

// RegisterStats register execStat for a executor.
func (e *RuntimeStatsColl) RegisterStats(planID int, info RuntimeStats) {
	e.mu.Lock()
	stats, ok := e.rootStats[planID]
	if !ok {
		stats = &RootRuntimeStats{}
		e.rootStats[planID] = stats
	}
	if basic, ok := info.(*BasicRuntimeStats); ok {
		stats.basics = append(stats.basics, basic)
	} else {
		tp := info.Tp()
		found := false
		for i, rss := range stats.groupRss {
			if len(rss) == 0 {
				continue
			}
			if rss[0].Tp() == tp {
				stats.groupRss[i] = append(stats.groupRss[i], info)
				found = true
				break
			}
		}
		if !found {
			stats.groupRss = append(stats.groupRss, []RuntimeStats{info})
		}
	}
	e.mu.Unlock()
}

// GetRootStats gets execStat for a executor.
func (e *RuntimeStatsColl) GetRootStats(planID int) *RootRuntimeStats {
	e.mu.Lock()
	defer e.mu.Unlock()
	runtimeStats, exists := e.rootStats[planID]
	if !exists {
		runtimeStats = &RootRuntimeStats{}
		e.rootStats[planID] = runtimeStats
	}
	return runtimeStats
}

// GetCopStats gets the CopRuntimeStats specified by planID.
func (e *RuntimeStatsColl) GetCopStats(planID int) *CopRuntimeStats {
	e.mu.Lock()
	defer e.mu.Unlock()
	copStats, ok := e.copStats[planID]
	if !ok {
		copStats = &CopRuntimeStats{stats: make(map[string][]*BasicRuntimeStats)}
		e.copStats[planID] = copStats
	}
	return copStats
}

func getPlanIDFromExecutionSummary(summary *tipb.ExecutorExecutionSummary) (int, bool) {
	if summary.GetExecutorId() != "" {
		strs := strings.Split(summary.GetExecutorId(), "_")
		if id, err := strconv.Atoi(strs[len(strs)-1]); err == nil {
			return id, true
		}
	}
	return 0, false
}

// RecordOneCopTask records a specific cop tasks's execution detail.
func (e *RuntimeStatsColl) RecordOneCopTask(planID int, address string, summary *tipb.ExecutorExecutionSummary) {
	// for TiFlash cop response, ExecutorExecutionSummary contains executor id, so if there is a valid executor id in
	// summary, use it overwrite the planID
	if id, valid := getPlanIDFromExecutionSummary(summary); valid {
		planID = id
	}
	copStats := e.GetCopStats(planID)
	copStats.RecordOneCopTask(address, summary)
}

// ExistsRootStats checks if the planID exists in the rootStats collection.
func (e *RuntimeStatsColl) ExistsRootStats(planID int) bool {
	e.mu.Lock()
	defer e.mu.Unlock()
	_, exists := e.rootStats[planID]
	return exists
}

// ExistsCopStats checks if the planID exists in the copStats collection.
func (e *RuntimeStatsColl) ExistsCopStats(planID int) bool {
	e.mu.Lock()
	defer e.mu.Unlock()
	_, exists := e.copStats[planID]
	return exists
}

// ConcurrencyInfo is used to save the concurrency information of the executor operator
type ConcurrencyInfo struct {
	concurrencyName string
	concurrencyNum  int
}

// NewConcurrencyInfo creates new executor's concurrencyInfo.
func NewConcurrencyInfo(name string, num int) *ConcurrencyInfo {
	return &ConcurrencyInfo{name, num}
}

// RuntimeStatsWithConcurrencyInfo is the BasicRuntimeStats with ConcurrencyInfo.
type RuntimeStatsWithConcurrencyInfo struct {
	// protect concurrency
	sync.Mutex
	// executor concurrency information
	concurrency []*ConcurrencyInfo
}

// Tp implements the RuntimeStats interface.
func (e *RuntimeStatsWithConcurrencyInfo) Tp() int {
	return TpRuntimeStatsWithConcurrencyInfo
}

// SetConcurrencyInfo sets the concurrency informations.
// We must clear the concurrencyInfo first when we call the SetConcurrencyInfo.
// When the num <= 0, it means the exector operator is not executed parallel.
func (e *RuntimeStatsWithConcurrencyInfo) SetConcurrencyInfo(infos ...*ConcurrencyInfo) {
	e.Lock()
	defer e.Unlock()
	e.concurrency = e.concurrency[:0]
	for _, info := range infos {
		e.concurrency = append(e.concurrency, info)
	}
}

// Clone implements the RuntimeStats interface.
func (e *RuntimeStatsWithConcurrencyInfo) Clone() RuntimeStats {
	newRs := &RuntimeStatsWithConcurrencyInfo{
		concurrency: make([]*ConcurrencyInfo, 0, len(e.concurrency)),
	}
	newRs.concurrency = append(newRs.concurrency, e.concurrency...)
	return newRs
}

// String implements the RuntimeStats interface.
func (e *RuntimeStatsWithConcurrencyInfo) String() string {
	var result string
	if len(e.concurrency) > 0 {
		for i, concurrency := range e.concurrency {
			if i > 0 {
				result += ", "
			}
			if concurrency.concurrencyNum > 0 {
				result += fmt.Sprintf("%s:%d", concurrency.concurrencyName, concurrency.concurrencyNum)
			} else {
				result += fmt.Sprintf("%s:OFF", concurrency.concurrencyName)
			}
		}
	}
	return result
}

// Merge implements the RuntimeStats interface.
func (e *RuntimeStatsWithConcurrencyInfo) Merge(rs RuntimeStats) {
	tmp, ok := rs.(*RuntimeStatsWithConcurrencyInfo)
	if !ok {
		return
	}
	e.concurrency = append(e.concurrency, tmp.concurrency...)
}

// RuntimeStatsWithCommit is the RuntimeStats with commit detail.
type RuntimeStatsWithCommit struct {
	Commit   *CommitDetails
	LockKeys *LockKeysDetails
}

// Tp implements the RuntimeStats interface.
func (e *RuntimeStatsWithCommit) Tp() int {
	return TpRuntimeStatsWithCommit
}

// Merge implements the RuntimeStats interface.
func (e *RuntimeStatsWithCommit) Merge(rs RuntimeStats) {
	tmp, ok := rs.(*RuntimeStatsWithCommit)
	if !ok {
		return
	}
	if tmp.Commit != nil {
		if e.Commit == nil {
			e.Commit = &CommitDetails{}
		}
		e.Commit.Merge(tmp.Commit)
	}

	if tmp.LockKeys != nil {
		if e.LockKeys == nil {
			e.LockKeys = &LockKeysDetails{}
		}
		e.LockKeys.Merge(tmp.LockKeys)
	}
}

// Clone implements the RuntimeStats interface.
func (e *RuntimeStatsWithCommit) Clone() RuntimeStats {
	newRs := RuntimeStatsWithCommit{}
	if e.Commit != nil {
		newRs.Commit = e.Commit.Clone()
	}
	if e.LockKeys != nil {
		newRs.LockKeys = e.LockKeys.Clone()
	}
	return &newRs
}

// String implements the RuntimeStats interface.
func (e *RuntimeStatsWithCommit) String() string {
	buf := bytes.NewBuffer(make([]byte, 0, 32))
	if e.Commit != nil {
		buf.WriteString("commit_txn: {")
		if e.Commit.PrewriteTime > 0 {
			buf.WriteString("prewrite:")
			buf.WriteString(e.Commit.PrewriteTime.String())
		}
		if e.Commit.WaitPrewriteBinlogTime > 0 {
			buf.WriteString(", wait_prewrite_binlog:")
			buf.WriteString(e.Commit.WaitPrewriteBinlogTime.String())
		}
		if e.Commit.GetCommitTsTime > 0 {
			buf.WriteString(", get_commit_ts:")
			buf.WriteString(e.Commit.GetCommitTsTime.String())
		}
		if e.Commit.CommitTime > 0 {
			buf.WriteString(", commit:")
			buf.WriteString(e.Commit.CommitTime.String())
		}
		commitBackoffTime := atomic.LoadInt64(&e.Commit.CommitBackoffTime)
		if commitBackoffTime > 0 {
			buf.WriteString(", backoff: {time: ")
			buf.WriteString(time.Duration(commitBackoffTime).String())
			e.Commit.Mu.Lock()
			if len(e.Commit.Mu.BackoffTypes) > 0 {
				buf.WriteString(", type: ")
				buf.WriteString(e.formatBackoff(e.Commit.Mu.BackoffTypes))
			}
			e.Commit.Mu.Unlock()
			buf.WriteString("}")
		}
		if e.Commit.ResolveLockTime > 0 {
			buf.WriteString(", resolve_lock: ")
			buf.WriteString(time.Duration(e.Commit.ResolveLockTime).String())
		}

		prewriteRegionNum := atomic.LoadInt32(&e.Commit.PrewriteRegionNum)
		if prewriteRegionNum > 0 {
			buf.WriteString(", region_num:")
			buf.WriteString(strconv.FormatInt(int64(prewriteRegionNum), 10))
		}
		if e.Commit.WriteKeys > 0 {
			buf.WriteString(", write_keys:")
			buf.WriteString(strconv.FormatInt(int64(e.Commit.WriteKeys), 10))
		}
		if e.Commit.WriteSize > 0 {
			buf.WriteString(", write_byte:")
			buf.WriteString(strconv.FormatInt(int64(e.Commit.WriteSize), 10))
		}
		if e.Commit.TxnRetry > 0 {
			buf.WriteString(", txn_retry:")
			buf.WriteString(strconv.FormatInt(int64(e.Commit.TxnRetry), 10))
		}
		buf.WriteString("}")
	}
	if e.LockKeys != nil {
		if buf.Len() > 0 {
			buf.WriteString(", ")
		}
		buf.WriteString("lock_keys: {")
		if e.LockKeys.TotalTime > 0 {
			buf.WriteString("time:")
			buf.WriteString(e.LockKeys.TotalTime.String())
		}
		if e.LockKeys.RegionNum > 0 {
			buf.WriteString(", region:")
			buf.WriteString(strconv.FormatInt(int64(e.LockKeys.RegionNum), 10))
		}
		if e.LockKeys.LockKeys > 0 {
			buf.WriteString(", keys:")
			buf.WriteString(strconv.FormatInt(int64(e.LockKeys.LockKeys), 10))
		}
		if e.LockKeys.ResolveLockTime > 0 {
			buf.WriteString(", resolve_lock:")
			buf.WriteString(time.Duration(e.LockKeys.ResolveLockTime).String())
		}
		if e.LockKeys.BackoffTime > 0 {
			buf.WriteString(", backoff: {time: ")
			buf.WriteString(time.Duration(e.LockKeys.BackoffTime).String())
			e.LockKeys.Mu.Lock()
			if len(e.LockKeys.Mu.BackoffTypes) > 0 {
				buf.WriteString(", type: ")
				buf.WriteString(e.formatBackoff(e.LockKeys.Mu.BackoffTypes))
			}
			e.LockKeys.Mu.Unlock()
			buf.WriteString("}")
		}
		if e.LockKeys.LockRPCTime > 0 {
			buf.WriteString(", lock_rpc:")
			buf.WriteString(time.Duration(e.LockKeys.LockRPCTime).String())
		}
		if e.LockKeys.LockRPCCount > 0 {
			buf.WriteString(", rpc_count:")
			buf.WriteString(strconv.FormatInt(e.LockKeys.LockRPCCount, 10))
		}
		if e.LockKeys.RetryCount > 0 {
			buf.WriteString(", retry_count:")
			buf.WriteString(strconv.FormatInt(int64(e.LockKeys.RetryCount), 10))
		}
		buf.WriteString("}")
	}
	return buf.String()
}

func (e *RuntimeStatsWithCommit) formatBackoff(backoffTypes []fmt.Stringer) string {
	if len(backoffTypes) == 0 {
		return ""
	}
	tpMap := make(map[string]struct{})
	tpArray := []string{}
	for _, tp := range backoffTypes {
		tpStr := tp.String()
		_, ok := tpMap[tpStr]
		if ok {
			continue
		}
		tpMap[tpStr] = struct{}{}
		tpArray = append(tpArray, tpStr)
	}
	sort.Strings(tpArray)
	return fmt.Sprintf("%v", tpArray)
}<|MERGE_RESOLUTION|>--- conflicted
+++ resolved
@@ -430,11 +430,8 @@
 	TpJoinRuntimeStats
 	// TpSelectResultRuntimeStats is the tp for SelectResultRuntimeStats.
 	TpSelectResultRuntimeStats
-<<<<<<< HEAD
 	// TpInsertRuntimeStat is the tp for InsertRuntimeStat
 	TpInsertRuntimeStat
-=======
->>>>>>> 0b0fbf19
 )
 
 // RuntimeStats is used to express the executor runtime information.
