--- conflicted
+++ resolved
@@ -541,13 +541,8 @@
 	// have many region leaders, several coprocessor tasks can be sent to the
 	// same tikv-server instance. We have to use a list to maintain all tasks
 	// executed on each instance.
-<<<<<<< HEAD
 	stats      map[string][]*basicCopRuntimeStats
-	copDetails *CopDetails
-=======
-	stats      map[string][]*BasicRuntimeStats
 	scanDetail *ScanDetail
->>>>>>> ffd90116
 }
 
 func getConcurrency(summary *tipb.ExecutorExecutionSummary) int32 {
@@ -844,14 +839,10 @@
 	defer e.mu.Unlock()
 	copStats, ok := e.copStats[planID]
 	if !ok {
-<<<<<<< HEAD
-		copStats = &CopRuntimeStats{stats: make(map[string][]*basicCopRuntimeStats)}
-=======
 		copStats = &CopRuntimeStats{
-			stats:      make(map[string][]*BasicRuntimeStats),
+			stats:      make(map[string][]*basicCopRuntimeStats),
 			scanDetail: &ScanDetail{},
 		}
->>>>>>> ffd90116
 		e.copStats[planID] = copStats
 	}
 	return copStats
