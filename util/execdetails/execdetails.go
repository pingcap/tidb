--- conflicted
+++ resolved
@@ -54,7 +54,6 @@
 	WriteSQLRespDuration time.Duration
 }
 
-<<<<<<< HEAD
 // CommitDetails contains commit detail information.
 type CommitDetails struct {
 	GetCommitTsTime        time.Duration
@@ -272,8 +271,6 @@
 	}
 }
 
-=======
->>>>>>> d4b6a441
 const (
 	// CopTimeStr represents the sum of cop-task time spend in TiDB distSQL.
 	CopTimeStr = "Cop_time"
