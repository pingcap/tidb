--- conflicted
+++ resolved
@@ -366,14 +366,6 @@
 	return fmt.Sprintf("rpc num: %v, rpc max:%v, min:%v, avg:%v, p80:%v, p95:%v, proc keys max:%v, p95:%v", size, vMax, vMin, vAvg, vP80, vP95, keyMax, keyP95)
 }
 
-<<<<<<< HEAD
-type RuntimeInformation interface {
-	GetActRows() int64
-	SetRowNum(int64)
-	String() string
-}
-
-=======
 // RuntimeStats is used to express the executor runtime information.
 type RuntimeStats interface {
 	GetActRows() int64
@@ -381,7 +373,6 @@
 }
 
 // BasicRuntimeStats is the basic runtime stats.
->>>>>>> ee6a67a3
 type BasicRuntimeStats struct {
 	// executor's Next() called times.
 	loop int32
@@ -391,10 +382,7 @@
 	rows int64
 }
 
-<<<<<<< HEAD
-=======
 // GetActRows implements the RuntimeStats interface.
->>>>>>> ee6a67a3
 func (e *BasicRuntimeStats) GetActRows() int64 {
 	return e.rows
 }
@@ -411,10 +399,7 @@
 	atomic.StoreInt64(&e.rows, rowNum)
 }
 
-<<<<<<< HEAD
-=======
 // String implements the RuntimeStats interface.
->>>>>>> ee6a67a3
 func (e *BasicRuntimeStats) String() string {
 	return fmt.Sprintf("time:%v, loops:%d", time.Duration(e.consume), e.loop)
 }
@@ -422,42 +407,26 @@
 // RuntimeStatsColl collects executors's execution info.
 type RuntimeStatsColl struct {
 	mu          sync.Mutex
-<<<<<<< HEAD
-	rootStats   map[string]RuntimeInformation
-=======
 	rootStats   map[string]RuntimeStats
->>>>>>> ee6a67a3
 	copStats    map[string]*CopRuntimeStats
 	readerStats map[string]*ReaderRuntimeStats
 }
 
 // NewRuntimeStatsColl creates new executor collector.
 func NewRuntimeStatsColl() *RuntimeStatsColl {
-<<<<<<< HEAD
-	return &RuntimeStatsColl{rootStats: make(map[string]RuntimeInformation),
-		copStats: make(map[string]*CopRuntimeStats), readerStats: make(map[string]*ReaderRuntimeStats)}
-}
-
-func (e *RuntimeStatsColl) RegisterStats(planID string, info RuntimeInformation) {
-=======
 	return &RuntimeStatsColl{rootStats: make(map[string]RuntimeStats),
 		copStats: make(map[string]*CopRuntimeStats), readerStats: make(map[string]*ReaderRuntimeStats)}
 }
 
 // RegisterStats register execStat for a executor.
 func (e *RuntimeStatsColl) RegisterStats(planID string, info RuntimeStats) {
->>>>>>> ee6a67a3
 	e.mu.Lock()
 	e.rootStats[planID] = info
 	e.mu.Unlock()
 }
 
 // GetRootStats gets execStat for a executor.
-<<<<<<< HEAD
-func (e *RuntimeStatsColl) GetRootStats(planID string) RuntimeInformation {
-=======
 func (e *RuntimeStatsColl) GetRootStats(planID string) RuntimeStats {
->>>>>>> ee6a67a3
 	e.mu.Lock()
 	defer e.mu.Unlock()
 	runtimeStats, exists := e.rootStats[planID]
@@ -531,10 +500,7 @@
 	return &ConcurrencyInfo{name, num}
 }
 
-<<<<<<< HEAD
-=======
 // RuntimeStatsWithConcurrencyInfo is the BasicRuntimeStats with ConcurrencyInfo.
->>>>>>> ee6a67a3
 type RuntimeStatsWithConcurrencyInfo struct {
 	*BasicRuntimeStats
 
