--- conflicted
+++ resolved
@@ -432,13 +432,10 @@
 	TpSelectResultRuntimeStats
 	// TpInsertRuntimeStat is the tp for InsertRuntimeStat
 	TpInsertRuntimeStat
-<<<<<<< HEAD
 	// TpIndexLookUpRunTimeStats is the tp for TpIndexLookUpRunTimeStats
 	TpIndexLookUpRunTimeStats
-=======
 	// TpSlowQueryRuntimeStat is the tp for TpSlowQueryRuntimeStat
 	TpSlowQueryRuntimeStat
->>>>>>> 8f7ae677
 )
 
 // RuntimeStats is used to express the executor runtime information.
