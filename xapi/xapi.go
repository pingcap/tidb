// Copyright 2016 PingCAP, Inc.
//
// Licensed under the Apache License, Version 2.0 (the "License");
// you may not use this file except in compliance with the License.
// You may obtain a copy of the License at
//
//     http://www.apache.org/licenses/LICENSE-2.0
//
// Unless required by applicable law or agreed to in writing, software
// distributed under the License is distributed on an "AS IS" BASIS,
// See the License for the specific language governing permissions and
// limitations under the License.

package xapi

import (
	"io"
	"io/ioutil"
	"sync"

	"github.com/juju/errors"
	"github.com/pingcap/tidb/kv"
	"github.com/pingcap/tidb/model"
	"github.com/pingcap/tidb/mysql"
	"github.com/pingcap/tidb/tablecodec"
	"github.com/pingcap/tidb/terror"
	"github.com/pingcap/tidb/util/codec"
	"github.com/pingcap/tidb/util/types"
	"github.com/pingcap/tipb/go-tipb"
)

var (
	errInvalidResp = terror.ClassXEval.New(codeInvalidResp, "invalid response")
	errNilResp     = terror.ClassXEval.New(codeNilResp, "client returns nil response")
)

var (
	_ SelectResult  = &selectResult{}
	_ PartialResult = &partialResult{}
)

// SelectResult is an iterator of coprocessor partial results.
type SelectResult interface {
	// Next gets the next partial result.
	Next() (PartialResult, error)
	// SetFields sets the expected result type.
	SetFields(fields []*types.FieldType)
	// Close closes the iterator.
	Close() error
	// Fetch fetches partial results from client.
	// The caller should call SetFields() before call Fetch().
	Fetch()
}

// PartialResult is the result from a single region server.
type PartialResult interface {
	// Next returns the next row of the sub result.
	// If no more row to return, data would be nil.
	Next() (handle int64, data []types.Datum, err error)
	// Close closes the partial result.
	Close() error
}

// SelectResult is used to get response rows from SelectRequest.
type selectResult struct {
	index     bool
	aggregate bool
	fields    []*types.FieldType
	resp      kv.Response

	temporary chan *partialResult
	results   chan PartialResult
	done      chan error
}

func (r *selectResult) Fetch() {
	go r.decode()
	go r.fetch()
}

func (r *selectResult) decode() {
	for pr := range r.temporary {
		pr.decodeData()
	}
}

func (r *selectResult) fetch() {
	defer close(r.temporary)
	var wg sync.WaitGroup
	defer wg.Wait()
	defer close(r.results)

	for {
		reader, err := r.resp.Next()
		if err != nil {
			r.done <- errors.Trace(err)
			return
		}
		if reader == nil {
			return
		}
		pr := &partialResult{
			index:     r.index,
			fields:    r.fields,
			reader:    reader,
			aggregate: r.aggregate,
			done:      make(chan error, 1),
		}

		wg.Add(1)
		go pr.fetch(r.temporary, &wg)
		r.results <- pr
	}
}

// Next returns the next row.
func (r *selectResult) Next() (pr PartialResult, err error) {
	var ok bool
	select {
	case pr, ok = <-r.results:
	case err = <-r.done:
	}
	if err != nil {
		return nil, err
	}
	if !ok {
		return nil, nil
	}
	return
}

// SetFields sets select result field types.
func (r *selectResult) SetFields(fields []*types.FieldType) {
	r.fields = fields
}

// Close closes SelectResult.
func (r *selectResult) Close() error {
	return r.resp.Close()
}

// partialResult represents a subset of select result.
type partialResult struct {
	index     bool
	aggregate bool
	fields    []*types.FieldType
	reader    io.ReadCloser
	data      []byte
	rows      []selectResponseRow
	cursor    int

	done    chan error
	fetched bool
}

type selectResponseRow struct {
	handle int64
	data   []types.Datum
}

func (pr *partialResult) fetch(ch chan<- *partialResult, wg *sync.WaitGroup) {
	b, err := ioutil.ReadAll(pr.reader)
	pr.reader.Close()
	pr.reader = nil
	if err != nil {
		pr.done <- errors.Trace(err)
		return
	}
	pr.data = b
	ch <- pr
	wg.Done()
}

func (pr *partialResult) decodeData() {
	resp := new(tipb.SelectResponse)
	err := resp.Unmarshal(pr.data)
	if err != nil {
		pr.done <- errors.Trace(err)
		return
	}
	if resp.Error != nil {
		pr.done <- errInvalidResp.Gen("[%d %s]", resp.Error.GetCode(), resp.Error.GetMsg())
		return
	}

	pr.rows = make([]selectResponseRow, len(resp.Rows))
	for i, row := range resp.Rows {
		handle, data, err := pr.decodeRow(row)
		if err != nil {
			pr.done <- errors.Trace(err)
			return
		}
		pr.rows[i].data = data
		pr.rows[i].handle = handle
	}

	pr.done <- nil
}

func (pr *partialResult) decodeRow(row *tipb.Row) (handle int64, data []types.Datum, err error) {
	data, err = tablecodec.DecodeValues(row.Data, pr.fields, pr.index)
	if err != nil {
		err = errors.Trace(err)
		return
	}
	if data == nil {
		// When no column is referenced, the data may be nil, like 'select count(*) from t'.
		// In this case, we need to create a zero length datum slice,
		// as caller will check if data is nil to finish iteration.
		data = make([]types.Datum, 0)
	}

	if !pr.aggregate {
		handleBytes := row.GetHandle()
<<<<<<< HEAD
		datums, err0 := codec.Decode(handleBytes, 1)
		if err0 != nil {
			err = errors.Trace(err0)
			return
=======
		_, datum, err := codec.DecodeOne(handleBytes)
		if err != nil {
			return 0, nil, errors.Trace(err)
>>>>>>> 645b9392
		}
		handle = datum.GetInt64()
	}
	return
}

// Next returns the next row of the sub result.
// If no more row to return, data would be nil.
func (pr *partialResult) Next() (handle int64, data []types.Datum, err error) {
	if !pr.fetched {
		err = <-pr.done
		pr.fetched = true
		if err != nil {
			return 0, nil, err
		}
	}
	if pr.cursor >= len(pr.rows) {
		return 0, nil, nil
	}

	row := pr.rows[pr.cursor]
	handle, data = row.handle, row.data
	pr.cursor++
	return
}

// Close closes the sub result.
func (pr *partialResult) Close() error {
	return nil
}

// Select do a select request, returns SelectResult.
// conncurrency: The max concurrency for underlying coprocessor request.
// keepOrder: If the result should returned in key order. For example if we need keep data in order by
//            scan index, we should set keepOrder to true.
func Select(client kv.Client, req *tipb.SelectRequest, concurrency int, keepOrder bool) (SelectResult, error) {
	// Convert tipb.*Request to kv.Request.
	kvReq, err := composeRequest(req, concurrency, keepOrder)
	if err != nil {
		return nil, errors.Trace(err)
	}
	resp := client.Send(kvReq)
	if resp == nil {
		return nil, errors.New("client returns nil response")
	}
	result := &selectResult{
		resp:      resp,
		temporary: make(chan *partialResult, 1),
		results:   make(chan PartialResult, 5),
		done:      make(chan error, 1),
	}
	// If Aggregates is not nil, we should set result fields latter.
	if len(req.Aggregates) == 0 && len(req.GroupBy) == 0 {
		if req.TableInfo != nil {
			result.fields = ProtoColumnsToFieldTypes(req.TableInfo.Columns)
		} else {
			result.fields = ProtoColumnsToFieldTypes(req.IndexInfo.Columns)
			length := len(req.IndexInfo.Columns)
			if req.IndexInfo.Columns[length-1].GetPkHandle() {
				// Returned index row do not contains extra PKHandle column.
				result.fields = result.fields[:length-1]
			}
			result.index = true
		}
	} else {
		result.aggregate = true
	}
	return result, nil
}

// Convert tipb.Request to kv.Request.
func composeRequest(req *tipb.SelectRequest, concurrency int, keepOrder bool) (*kv.Request, error) {
	kvReq := &kv.Request{
		Concurrency: concurrency,
		KeepOrder:   keepOrder,
	}
	if req.IndexInfo != nil {
		kvReq.Tp = kv.ReqTypeIndex
		tid := req.IndexInfo.GetTableId()
		idxID := req.IndexInfo.GetIndexId()
		kvReq.KeyRanges = EncodeIndexRanges(tid, idxID, req.Ranges)
	} else {
		kvReq.Tp = kv.ReqTypeSelect
		tid := req.GetTableInfo().GetTableId()
		kvReq.KeyRanges = EncodeTableRanges(tid, req.Ranges)
	}
	if req.OrderBy != nil {
		kvReq.Desc = req.OrderBy[0].Desc
	}
	var err error
	kvReq.Data, err = req.Marshal()
	if err != nil {
		return nil, errors.Trace(err)
	}
	return kvReq, nil
}

// SupportExpression checks if the expression is supported by the client.
func SupportExpression(client kv.Client, expr *tipb.Expr) bool {
	return false
}

// XAPI error codes.
const (
	codeInvalidResp = 1
	codeNilResp     = 2
)

// FieldTypeFromPBColumn creates a types.FieldType from tipb.ColumnInfo.
func FieldTypeFromPBColumn(col *tipb.ColumnInfo) *types.FieldType {
	return &types.FieldType{
		Tp:      byte(col.GetTp()),
		Flen:    int(col.GetColumnLen()),
		Decimal: int(col.GetDecimal()),
		Elems:   col.Elems,
		Collate: mysql.Collations[uint8(col.GetCollation())],
	}
}

func columnToProto(c *model.ColumnInfo) *tipb.ColumnInfo {
	pc := &tipb.ColumnInfo{
		ColumnId:  c.ID,
		Collation: collationToProto(c.FieldType.Collate),
		ColumnLen: int32(c.FieldType.Flen),
		Decimal:   int32(c.FieldType.Decimal),
		Flag:      int32(c.Flag),
		Elems:     c.Elems,
	}
	pc.Tp = int32(c.FieldType.Tp)
	return pc
}

func collationToProto(c string) int32 {
	v, ok := mysql.CollationNames[c]
	if ok {
		return int32(v)
	}
	return int32(mysql.DefaultCollationID)
}

// ColumnsToProto converts a slice of model.ColumnInfo to a slice of tipb.ColumnInfo.
func ColumnsToProto(columns []*model.ColumnInfo, pkIsHandle bool) []*tipb.ColumnInfo {
	cols := make([]*tipb.ColumnInfo, 0, len(columns))
	for _, c := range columns {
		col := columnToProto(c)
		if pkIsHandle && mysql.HasPriKeyFlag(c.Flag) {
			col.PkHandle = true
		} else {
			col.PkHandle = false
		}
		cols = append(cols, col)
	}
	return cols
}

// ProtoColumnsToFieldTypes converts tipb column info slice to FieldTyps slice.
func ProtoColumnsToFieldTypes(pColumns []*tipb.ColumnInfo) []*types.FieldType {
	fields := make([]*types.FieldType, len(pColumns))
	for i, v := range pColumns {
		field := new(types.FieldType)
		field.Tp = byte(v.GetTp())
		field.Collate = mysql.Collations[byte(v.GetCollation())]
		field.Decimal = int(v.GetDecimal())
		field.Flen = int(v.GetColumnLen())
		field.Flag = uint(v.GetFlag())
		field.Elems = v.GetElems()
		fields[i] = field
	}
	return fields
}

// IndexToProto converts a model.IndexInfo to a tipb.IndexInfo.
func IndexToProto(t *model.TableInfo, idx *model.IndexInfo) *tipb.IndexInfo {
	pi := &tipb.IndexInfo{
		TableId: t.ID,
		IndexId: idx.ID,
		Unique:  idx.Unique,
	}
	cols := make([]*tipb.ColumnInfo, 0, len(idx.Columns)+1)
	for _, c := range idx.Columns {
		cols = append(cols, columnToProto(t.Columns[c.Offset]))
	}
	if t.PKIsHandle {
		// Coprocessor needs to know PKHandle column info, so we need to append it.
		for _, col := range t.Columns {
			if mysql.HasPriKeyFlag(col.Flag) {
				colPB := columnToProto(col)
				colPB.PkHandle = true
				cols = append(cols, colPB)
				break
			}
		}
	}
	pi.Columns = cols
	return pi
}

// EncodeTableRanges encodes table ranges into kv.KeyRanges.
func EncodeTableRanges(tid int64, rans []*tipb.KeyRange) []kv.KeyRange {
	keyRanges := make([]kv.KeyRange, 0, len(rans))
	for _, r := range rans {
		start := tablecodec.EncodeRowKey(tid, r.Low)
		end := tablecodec.EncodeRowKey(tid, r.High)
		nr := kv.KeyRange{
			StartKey: start,
			EndKey:   end,
		}
		keyRanges = append(keyRanges, nr)
	}
	return keyRanges
}

// EncodeIndexRanges encodes index ranges into kv.KeyRanges.
func EncodeIndexRanges(tid, idxID int64, rans []*tipb.KeyRange) []kv.KeyRange {
	keyRanges := make([]kv.KeyRange, 0, len(rans))
	for _, r := range rans {
		// Convert range to kv.KeyRange
		start := tablecodec.EncodeIndexSeekKey(tid, idxID, r.Low)
		end := tablecodec.EncodeIndexSeekKey(tid, idxID, r.High)
		nr := kv.KeyRange{
			StartKey: start,
			EndKey:   end,
		}
		keyRanges = append(keyRanges, nr)
	}
	return keyRanges
}<|MERGE_RESOLUTION|>--- conflicted
+++ resolved
@@ -212,16 +212,9 @@
 
 	if !pr.aggregate {
 		handleBytes := row.GetHandle()
-<<<<<<< HEAD
-		datums, err0 := codec.Decode(handleBytes, 1)
-		if err0 != nil {
-			err = errors.Trace(err0)
-			return
-=======
 		_, datum, err := codec.DecodeOne(handleBytes)
 		if err != nil {
 			return 0, nil, errors.Trace(err)
->>>>>>> 645b9392
 		}
 		handle = datum.GetInt64()
 	}
