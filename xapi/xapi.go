--- conflicted
+++ resolved
@@ -23,7 +23,7 @@
 	"github.com/pingcap/tidb/mysql"
 	"github.com/pingcap/tidb/tablecodec"
 	"github.com/pingcap/tidb/terror"
-	"github.com/pingcap/tidb/util/codec"
+	// "github.com/pingcap/tidb/util/codec"
 	"github.com/pingcap/tidb/util/types"
 	"github.com/pingcap/tipb/go-tipb"
 )
@@ -81,7 +81,6 @@
 
 func (r *selectResult) fetch() {
 	defer close(r.results)
-
 	for {
 		reader, err := r.resp.Next()
 		if err != nil {
@@ -92,23 +91,14 @@
 			return
 		}
 		pr := &partialResult{
-<<<<<<< HEAD
-			index:     r.index,
-			fields:    r.fields,
-			reader:    reader,
-			aggregate: r.aggregate,
-			done:      make(chan error),
-			ch:        make(chan []selectResponseRow, 1),
-=======
 			index:      r.index,
 			fields:     r.fields,
 			reader:     reader,
 			aggregate:  r.aggregate,
 			ignoreData: r.ignoreData,
 			done:       make(chan error),
->>>>>>> dde36a14
-		}
-
+			ch:         make(chan []selectResponseRow),
+		}
 		go pr.fetch()
 		r.results <- pr
 	}
@@ -146,22 +136,11 @@
 
 // partialResult represents a subset of select result.
 type partialResult struct {
-<<<<<<< HEAD
-	index     bool
-	aggregate bool
-	fields    []*types.FieldType
-	reader    io.ReadCloser
-=======
 	index      bool
 	aggregate  bool
 	fields     []*types.FieldType
 	reader     io.ReadCloser
-	resp       *tipb.SelectResponse
-	chunkIdx   int
-	cursor     int
-	dataOffset int64
 	ignoreData bool
->>>>>>> dde36a14
 
 	done    chan error
 	fetched bool
@@ -199,106 +178,40 @@
 	}
 	pr.done <- nil
 
-<<<<<<< HEAD
-	for rowIdx := 0; rowIdx < len(resp.Rows); rowIdx += decodeBatchSize {
-		rowEnd := rowIdx + decodeBatchSize
-		if rowEnd > len(resp.Rows) {
-			rowEnd = len(resp.Rows)
-=======
-var dummyData = make([]types.Datum, 0)
-
-// Next returns the next row of the sub result.
-// If no more row to return, data would be nil.
-func (pr *partialResult) Next() (handle int64, data []types.Datum, err error) {
-	if !pr.fetched {
-		select {
-		case err = <-pr.done:
->>>>>>> dde36a14
-		}
-		rows := resp.Rows[rowIdx:rowEnd]
-
-		resultRows, err := pr.decodeRows(rows)
+	for chunkIdx := 0; chunkIdx < len(resp.Chunks); chunkIdx++ {
+		chunk := &resp.Chunks[chunkIdx]
+		rows, err := pr.decodeChunk(chunk)
 		if err != nil {
 			pr.done <- errors.Trace(err)
 			return
 		}
-
-		pr.ch <- resultRows
-	}
-<<<<<<< HEAD
-}
-
-func (pr *partialResult) decodeRows(input []*tipb.Row) ([]selectResponseRow, error) {
-	output := make([]selectResponseRow, len(input))
-	for i, row := range input {
-		handle, data, err := pr.decodeRow(row)
-		if err != nil {
-			return output, errors.Trace(err)
-		}
-		output[i].data = data
-		output[i].handle = handle
-	}
-	return output, nil
-}
-
-func (pr *partialResult) decodeRow(row *tipb.Row) (handle int64, data []types.Datum, err error) {
-	data, err = tablecodec.DecodeValues(row.Data, pr.fields, pr.index)
-	if err != nil {
-		err = errors.Trace(err)
-		return
-=======
-	if len(pr.resp.Chunks) > 0 {
-		// For new resp rows structure.
-		chunk := pr.getChunk()
-		if chunk == nil {
-			return 0, nil, nil
-		}
-		rowMeta := chunk.RowsMeta[pr.cursor]
+		pr.ch <- rows
+	}
+}
+
+var dummyData = make([]types.Datum, 0)
+
+func (pr *partialResult) decodeChunk(chunk *tipb.Chunk) ([]selectResponseRow, error) {
+	rows := make([]selectResponseRow, len(chunk.RowsMeta))
+	dataOffset := 0
+	for i, rowMeta := range chunk.RowsMeta {
 		if !pr.ignoreData {
-			rowData := chunk.RowsData[pr.dataOffset : pr.dataOffset+rowMeta.Length]
-			data, err = tablecodec.DecodeValues(rowData, pr.fields, pr.index)
+			rowData := chunk.RowsData[dataOffset : dataOffset+int(rowMeta.Length)]
+			data, err := tablecodec.DecodeValues(rowData, pr.fields, pr.index)
 			if err != nil {
-				return 0, nil, errors.Trace(err)
+				return nil, errors.Trace(err)
 			}
-			pr.dataOffset += rowMeta.Length
-		}
-		if data == nil {
-			data = dummyData
+			rows[i].data = data
+			dataOffset += int(rowMeta.Length)
+		}
+		if rows[i].data == nil {
+			rows[i].data = dummyData
 		}
 		if !pr.aggregate {
-			handle = rowMeta.Handle
-		}
-		pr.cursor++
-		return
-	}
-	if pr.cursor >= len(pr.resp.Rows) {
-		return 0, nil, nil
-	}
-	row := pr.resp.Rows[pr.cursor]
-	if !pr.ignoreData {
-		data, err = tablecodec.DecodeValues(row.Data, pr.fields, pr.index)
-		if err != nil {
-			return 0, nil, errors.Trace(err)
-		}
->>>>>>> dde36a14
-	}
-	if data == nil {
-		// When no column is referenced, the data may be nil, like 'select count(*) from t'.
-		// In this case, we need to create a zero length datum slice,
-		// as caller will check if data is nil to finish iteration.
-		// data = make([]types.Datum, 0)
-		data = dummyData
-	}
-
-	if !pr.aggregate {
-		handleBytes := row.GetHandle()
-		_, datum, err := codec.DecodeOne(handleBytes)
-		if err != nil {
-			return 0, nil, errors.Trace(err)
-		}
-		handle = datum.GetInt64()
-	}
-	return
+			rows[i].handle = rowMeta.Handle
+		}
+	}
+	return rows, nil
 }
 
 // Next returns the next row of the sub result.
@@ -325,21 +238,6 @@
 	handle, data = row.handle, row.data
 	pr.cursor++
 	return
-}
-
-func (pr *partialResult) getChunk() *tipb.Chunk {
-	for {
-		if pr.chunkIdx >= len(pr.resp.Chunks) {
-			return nil
-		}
-		chunk := &pr.resp.Chunks[pr.chunkIdx]
-		if pr.cursor < len(chunk.RowsMeta) {
-			return chunk
-		}
-		pr.cursor = 0
-		pr.dataOffset = 0
-		pr.chunkIdx++
-	}
 }
 
 // Close closes the sub result.
