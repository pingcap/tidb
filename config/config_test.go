// Copyright 2017 PingCAP, Inc.
//
// Licensed under the Apache License, Version 2.0 (the "License");
// you may not use this file except in compliance with the License.
// You may obtain a copy of the License at
//
//     http://www.apache.org/licenses/LICENSE-2.0
//
// Unless required by applicable law or agreed to in writing, software
// distributed under the License is distributed on an "AS IS" BASIS,
// WITHOUT WARRANTIES OR CONDITIONS OF ANY KIND, either express or implied.
// See the License for the specific language governing permissions and
// limitations under the License.

package config

import (
	"bytes"
	"encoding/json"
	"fmt"
	"os"
	"os/user"
	"path/filepath"
	"reflect"
	"regexp"
<<<<<<< HEAD
	"runtime"
	"strings"
=======
>>>>>>> 9e3276a8
	"testing"

	"github.com/BurntSushi/toml"
	zaplog "github.com/pingcap/log"
	"github.com/pingcap/tidb/util/logutil"
	"github.com/stretchr/testify/require"
	tracing "github.com/uber/jaeger-client-go/config"
)

func TestAtomicBoolUnmarshal(t *testing.T) {
	type data struct {
		Ab AtomicBool `toml:"ab"`
	}
	var d data
	var firstBuffer bytes.Buffer
	_, err := toml.Decode("ab=true", &d)
	require.NoError(t, err)
	require.True(t, d.Ab.Load())
	err = toml.NewEncoder(&firstBuffer).Encode(d)
	require.NoError(t, err)
	require.Equal(t, "ab = \"true\"\n", firstBuffer.String())
	firstBuffer.Reset()

	_, err = toml.Decode("ab=false", &d)
	require.NoError(t, err)
	require.False(t, d.Ab.Load())
	err = toml.NewEncoder(&firstBuffer).Encode(d)
	require.NoError(t, err)
	require.Equal(t, "ab = \"false\"\n", firstBuffer.String())

	_, err = toml.Decode("ab = 1", &d)
	require.EqualError(t, err, "Invalid value for bool type: 1")
}

func TestNullableBoolUnmarshal(t *testing.T) {
	var nb = nullableBool{false, false}
	data, err := json.Marshal(nb)
	require.NoError(t, err)
	err = json.Unmarshal(data, &nb)
	require.NoError(t, err)
	require.Equal(t, nbUnset, nb)

	nb = nullableBool{true, false}
	data, err = json.Marshal(nb)
	require.NoError(t, err)
	err = json.Unmarshal(data, &nb)
	require.NoError(t, err)
	require.Equal(t, nbFalse, nb)

	nb = nullableBool{true, true}
	data, err = json.Marshal(nb)
	require.NoError(t, err)
	err = json.Unmarshal(data, &nb)
	require.NoError(t, err)
	require.Equal(t, nbTrue, nb)

	// Test for UnmarshalText
	var log Log
	_, err = toml.Decode("enable-error-stack = true", &log)
	require.NoError(t, err)
	require.Equal(t, nbTrue, log.EnableErrorStack)

	_, err = toml.Decode("enable-error-stack = \"\"", &log)
	require.NoError(t, err)
	require.Equal(t, nbUnset, log.EnableErrorStack)

	_, err = toml.Decode("enable-error-stack = 1", &log)
	require.EqualError(t, err, "Invalid value for bool type: 1")
	require.Equal(t, nbUnset, log.EnableErrorStack)

	// Test for UnmarshalJSON
	err = json.Unmarshal([]byte("{\"enable-timestamp\":false}"), &log)
	require.NoError(t, err)
	require.Equal(t, nbFalse, log.EnableTimestamp)

	err = json.Unmarshal([]byte("{\"disable-timestamp\":null}"), &log)
	require.NoError(t, err)
	require.Equal(t, nbUnset, log.DisableTimestamp)
}

func TestLogConfig(t *testing.T) {
	var conf Config
	configFile := "log_config.toml"
	f, err := os.Create(configFile)
	require.NoError(t, err)
	defer func() {
		require.NoError(t, f.Close())
		require.NoError(t, os.Remove(configFile))
	}()

	var testLoad = func(confStr string, expectedEnableErrorStack, expectedDisableErrorStack, expectedEnableTimestamp, expectedDisableTimestamp nullableBool, resultedDisableTimestamp, resultedDisableErrorVerbose bool) {
		conf = defaultConf
		_, err = f.WriteString(confStr)
		require.NoError(t, err)
		require.NoError(t, conf.Load(configFile))
		require.NoError(t, conf.Valid())
		require.Equal(t, expectedEnableErrorStack, conf.Log.EnableErrorStack)
		require.Equal(t, expectedDisableErrorStack, conf.Log.DisableErrorStack)
		require.Equal(t, expectedEnableTimestamp, conf.Log.EnableTimestamp)
		require.Equal(t, expectedDisableTimestamp, conf.Log.DisableTimestamp)
		require.Equal(t, logutil.NewLogConfig("info", "text", "tidb-slow.log", conf.Log.File, resultedDisableTimestamp, func(config *zaplog.Config) { config.DisableErrorVerbose = resultedDisableErrorVerbose }), conf.Log.ToLogConfig())
		err := f.Truncate(0)
		require.NoError(t, err)
		_, err = f.Seek(0, 0)
		require.NoError(t, err)
	}

	testLoad(`
[Log]
`, nbUnset, nbUnset, nbUnset, nbUnset, false, true)

	testLoad(`
[Log]
enable-timestamp = false
`, nbUnset, nbUnset, nbFalse, nbUnset, true, true)

	testLoad(`
[Log]
enable-timestamp = true
disable-timestamp = false
`, nbUnset, nbUnset, nbTrue, nbFalse, false, true)

	testLoad(`
[Log]
enable-timestamp = false
disable-timestamp = true
`, nbUnset, nbUnset, nbFalse, nbTrue, true, true)

	testLoad(`
[Log]
enable-timestamp = true
disable-timestamp = true
`, nbUnset, nbUnset, nbTrue, nbUnset, false, true)

	testLoad(`
[Log]
enable-error-stack = false
disable-error-stack = false
`, nbFalse, nbUnset, nbUnset, nbUnset, false, true)

}

func TestConfig(t *testing.T) {
	conf := new(Config)
	conf.TempStoragePath = tempStorageDirName
	conf.Binlog.Enable = true
	conf.Binlog.IgnoreError = true
	conf.Binlog.Strategy = "hash"
	conf.Performance.TxnTotalSizeLimit = 1000
	conf.TiKVClient.CommitTimeout = "10s"
	conf.TiKVClient.RegionCacheTTL = 600
	conf.Instance.EnableSlowLog.Store(logutil.DefaultTiDBEnableSlowLog)
	configFile := "config.toml"
	f, err := os.Create(configFile)
	require.NoError(t, err)
	defer func(configFile string) {
		require.NoError(t, os.Remove(configFile))
	}(configFile)

	// Make sure the server refuses to start if there's an unrecognized configuration option
	_, err = f.WriteString(`
unrecognized-option-test = true
`)
	require.NoError(t, err)
	require.NoError(t, f.Sync())

	err = conf.Load(configFile)
	require.Error(t, err)
	match, err := regexp.Match("(?:.|\n)*invalid configuration option(?:.|\n)*", []byte(err.Error()))
	require.NoError(t, err)
	require.True(t, match)
	require.Equal(t, uint32(0), conf.MaxServerConnections)

	err = f.Truncate(0)
	require.NoError(t, err)
	_, err = f.Seek(0, 0)
	require.NoError(t, err)

	_, err = f.WriteString(`
token-limit = 0
enable-table-lock = true
alter-primary-key = true
delay-clean-table-lock = 5
split-region-max-num=10000
enable-batch-dml = true
server-version = "test_version"
repair-mode = true
max-server-connections = 200
mem-quota-query = 10000
max-index-length = 3080
index-limit = 70
table-column-count-limit = 4000
skip-register-to-dashboard = true
deprecate-integer-display-length = true
enable-enum-length-limit = false
stores-refresh-interval = 30
enable-forwarding = true
[performance]
txn-total-size-limit=2000
tcp-no-delay = false
[tikv-client]
commit-timeout="41s"
max-batch-size=128
region-cache-ttl=6000
store-limit=0
ttl-refreshed-txn-size=8192
resolve-lock-lite-threshold = 16
[tikv-client.async-commit]
keys-limit=123
total-key-size-limit=1024
[experimental]
allow-expression-index = true
[isolation-read]
engines = ["tiflash"]
[labels]
foo= "bar"
group= "abc"
zone= "dc-1"
[security]
spilled-file-encryption-method = "plaintext"
[pessimistic-txn]
deadlock-history-capacity = 123
deadlock-history-collect-retryable = true
pessimistic-auto-commit = true
[top-sql]
receiver-address = "127.0.0.1:10100"
[status]
grpc-keepalive-time = 20
grpc-keepalive-timeout = 10
grpc-concurrent-streams = 2048
grpc-initial-window-size = 10240
grpc-max-send-msg-size = 40960
`)

	require.NoError(t, err)
	require.NoError(t, f.Sync())

	require.NoError(t, conf.Load(configFile))

	// Test that the original value will not be clear by load the config file that does not contain the option.
	require.True(t, conf.Binlog.Enable)
	require.Equal(t, "hash", conf.Binlog.Strategy)

	// Test that the value will be overwritten by the config file.
	require.Equal(t, uint64(2000), conf.Performance.TxnTotalSizeLimit)
	require.True(t, conf.AlterPrimaryKey)
	require.False(t, conf.Performance.TCPNoDelay)

	require.Equal(t, "41s", conf.TiKVClient.CommitTimeout)
	require.Equal(t, uint(123), conf.TiKVClient.AsyncCommit.KeysLimit)
	require.Equal(t, uint64(1024), conf.TiKVClient.AsyncCommit.TotalKeySizeLimit)
	require.Equal(t, uint(128), conf.TiKVClient.MaxBatchSize)
	require.Equal(t, uint(6000), conf.TiKVClient.RegionCacheTTL)
	require.Equal(t, int64(0), conf.TiKVClient.StoreLimit)
	require.Equal(t, int64(8192), conf.TiKVClient.TTLRefreshedTxnSize)
	require.Equal(t, uint(1000), conf.TokenLimit)
	require.True(t, conf.EnableTableLock)
	require.Equal(t, uint64(5), conf.DelayCleanTableLock)
	require.Equal(t, uint64(10000), conf.SplitRegionMaxNum)
	require.True(t, conf.EnableBatchDML)
	require.True(t, conf.RepairMode)
	require.Equal(t, uint64(16), conf.TiKVClient.ResolveLockLiteThreshold)
	require.Equal(t, uint32(200), conf.MaxServerConnections)
	require.Equal(t, int64(10000), conf.MemQuotaQuery)
	require.Equal(t, []string{"tiflash"}, conf.IsolationRead.Engines)
	require.Equal(t, 3080, conf.MaxIndexLength)
	require.Equal(t, 70, conf.IndexLimit)
	require.Equal(t, uint32(4000), conf.TableColumnCountLimit)
	require.True(t, conf.SkipRegisterToDashboard)
	require.Equal(t, 3, len(conf.Labels))
	require.Equal(t, "bar", conf.Labels["foo"])
	require.Equal(t, "abc", conf.Labels["group"])
	require.Equal(t, "dc-1", conf.Labels["zone"])
	require.Equal(t, SpilledFileEncryptionMethodPlaintext, conf.Security.SpilledFileEncryptionMethod)
	require.True(t, conf.DeprecateIntegerDisplayWidth)
	require.False(t, conf.EnableEnumLengthLimit)
	require.True(t, conf.EnableForwarding)
	require.Equal(t, uint64(30), conf.StoresRefreshInterval)
	require.Equal(t, uint(123), conf.PessimisticTxn.DeadlockHistoryCapacity)
	require.True(t, conf.PessimisticTxn.DeadlockHistoryCollectRetryable)
	require.True(t, conf.PessimisticTxn.PessimisticAutoCommit.Load())
	require.Equal(t, "127.0.0.1:10100", conf.TopSQL.ReceiverAddress)
	require.True(t, conf.Experimental.AllowsExpressionIndex)
	require.Equal(t, uint(20), conf.Status.GRPCKeepAliveTime)
	require.Equal(t, uint(10), conf.Status.GRPCKeepAliveTimeout)
	require.Equal(t, uint(2048), conf.Status.GRPCConcurrentStreams)
	require.Equal(t, 10240, conf.Status.GRPCInitialWindowSize)
	require.Equal(t, 40960, conf.Status.GRPCMaxSendMsgSize)

	err = f.Truncate(0)
	require.NoError(t, err)
	_, err = f.Seek(0, 0)
	require.NoError(t, err)
	require.NoError(t, f.Sync())
	_, err = f.WriteString(`
[log.file]
log-rotate = true
[performance]
mem-profile-interval="1m"
[stmt-summary]
enable=false
enable-internal-query=true
max-stmt-count=1000
max-sql-length=1024
refresh-interval=100
history-size=100`)
	require.NoError(t, err)
	err = conf.Load(configFile)
	tmp := err.(*ErrConfigValidationFailed)
	require.True(t, isAllDeprecatedConfigItems(tmp.UndecodedItems))

	// Test telemetry config default value and whether it will be overwritten.
	conf = NewConfig()
	err = f.Truncate(0)
	require.NoError(t, err)
	_, err = f.Seek(0, 0)
	require.NoError(t, err)
	require.NoError(t, f.Sync())
	require.NoError(t, conf.Load(configFile))
	require.True(t, conf.EnableTelemetry)

	_, err = f.WriteString(`
enable-table-lock = true
`)
	require.NoError(t, err)
	require.NoError(t, f.Sync())
	require.NoError(t, conf.Load(configFile))
	require.True(t, conf.EnableTelemetry)

	_, err = f.WriteString(`
enable-telemetry = false
`)
	require.NoError(t, err)
	require.NoError(t, f.Sync())
	require.NoError(t, conf.Load(configFile))
	require.False(t, conf.EnableTelemetry)

	_, err = f.WriteString(`
[security]
spilled-file-encryption-method = "aes128-ctr"
`)
	require.NoError(t, err)
	require.NoError(t, f.Sync())
	require.NoError(t, conf.Load(configFile))
	require.Equal(t, SpilledFileEncryptionMethodAES128CTR, conf.Security.SpilledFileEncryptionMethod)

	require.NoError(t, f.Sync())
	require.NoError(t, conf.Load(configFile))

	configFile = "config.toml.example"
	require.NoError(t, conf.Load(configFile))

	// Make sure the example config is the same as default config except `auto_tls`.
	conf.Security.AutoTLS = false
	require.Equal(t, GetGlobalConfig(), conf)

	// Test for log config.
	require.Equal(t, logutil.NewLogConfig("info", "text", "tidb-slow.log", conf.Log.File, false, func(config *zaplog.Config) { config.DisableErrorVerbose = conf.Log.getDisableErrorStack() }), conf.Log.ToLogConfig())

	// Test for tracing config.
	tracingConf := &tracing.Configuration{
		Disabled: true,
		Reporter: &tracing.ReporterConfig{},
		Sampler:  &tracing.SamplerConfig{Type: "const", Param: 1.0},
	}
	require.Equal(t, conf.OpenTracing.ToTracingConfig(), tracingConf)

	// Test for TLS config.
	certFile := "cert.pem"
	f, err = os.Create(certFile)
	require.NoError(t, err)
	_, err = f.WriteString(`-----BEGIN CERTIFICATE-----
MIIC+jCCAeKgAwIBAgIRALsvlisKJzXtiwKcv7toreswDQYJKoZIhvcNAQELBQAw
EjEQMA4GA1UEChMHQWNtZSBDbzAeFw0xOTAzMTMwNzExNDhaFw0yMDAzMTIwNzEx
NDhaMBIxEDAOBgNVBAoTB0FjbWUgQ28wggEiMA0GCSqGSIb3DQEBAQUAA4IBDwAw
ggEKAoIBAQDECyY5cZ4SccQdk4XCgENwOLsE92uZvutBcYHk8ndIpxuxQnmS/2af
JxWlduKgauuLlwRYrzwvmUQumzB0LIJIwZN37KMeepTv+cf1Iv0U1Tw2PyXa7jD1
VxccI7lHxqObYrnLdZ1AOG2SyWoJp/g6jZqbdGnYAbBxbZXYv9FyA6h0FksDysEP
62zu5YwtRcmhob7L5Wezq0/eV/2U1WdbGGWMCUs2LKQav4TP7Kaopk+MAl9UpSoc
arl+NGxs39TsvrxQvT7k/W6g7mo0rOc5PEc6Zho2+E8JjnEYCdGKmMW/Bea6V1yc
ShMe79lwN7ISCw3e7GZhZGM2XFTjvhH/AgMBAAGjSzBJMA4GA1UdDwEB/wQEAwIF
oDATBgNVHSUEDDAKBggrBgEFBQcDATAMBgNVHRMBAf8EAjAAMBQGA1UdEQQNMAuC
CWxvY2FsaG9zdDANBgkqhkiG9w0BAQsFAAOCAQEAK+pS76DxAbQBdbpyqt0Xi1QY
SnWxFEFepP3pHC28oy8fzHiys9fwMvJwgMgLcwyB9GUhMZ/xsO2ehutWbzYCCRmV
4einEx9Ipr26i2txzZPphqXNkV+ZhPeQK54fWrzAkRq4qKNyoYfvhldZ+uTuKNiS
If0KbvbS6qDfimA+m0m6n5yDzc5tPl+kgKyeivSyqeG7T9m40gvCLAMgI7iTFhIZ
BvUPi88z3wGa8rmhn9dOvkwauLFU5i5dqoz6m9HXmaEKzAAigGzgU8vPDt/Dxxgu
c933WW1E0hCtvuGxWFIFtoJMQoyH0Pl4ACmY/6CokCCZKDInrPdhhf3MGRjkkw==
-----END CERTIFICATE-----
`)
	require.NoError(t, err)
	require.NoError(t, f.Close())

	keyFile := "key.pem"
	f, err = os.Create(keyFile)
	require.NoError(t, err)
	_, err = f.WriteString(`-----BEGIN RSA PRIVATE KEY-----
MIIEowIBAAKCAQEAxAsmOXGeEnHEHZOFwoBDcDi7BPdrmb7rQXGB5PJ3SKcbsUJ5
kv9mnycVpXbioGrri5cEWK88L5lELpswdCyCSMGTd+yjHnqU7/nH9SL9FNU8Nj8l
2u4w9VcXHCO5R8ajm2K5y3WdQDhtkslqCaf4Oo2am3Rp2AGwcW2V2L/RcgOodBZL
A8rBD+ts7uWMLUXJoaG+y+Vns6tP3lf9lNVnWxhljAlLNiykGr+Ez+ymqKZPjAJf
VKUqHGq5fjRsbN/U7L68UL0+5P1uoO5qNKznOTxHOmYaNvhPCY5xGAnRipjFvwXm
uldcnEoTHu/ZcDeyEgsN3uxmYWRjNlxU474R/wIDAQABAoIBAGyZAIOxvK7a9pir
r90e0DzKME9//8sbR5bpGduJtSo558051b7oXCCttgAC62eR0wlwjqfR6rUzYeGv
dhfk0AcdtGMqYvHvVbHZ3DqfNzLjLIegU4gDintd0x9zap+oGdlpxyI99O4uVASM
LoFK2ucUqiCTTE6sIOG0ot1+5LcS9xlygmmBfl8Q+6dG1D+vtPlU4J1kQ1MZV/JI
01Mbea4iiUKD9qrbxfsMiu52u/J3MMoWJHsvAA/LpOp2Ua6pUECluZECslxYSnJJ
IyjeGYxAIfXj81bqBk3RpemlX7YAxMbn6noZPQ6KUzS4IT2clrG10boCBdUNK1pN
WjVOEoECgYEA0/aP1wvrC3sZtHmURHv1El0vmaZocmH3sdwUfrW5cMqqhOosax6d
5iKAJQ1cAL6ZivIB4WJ3X8mlfMOaHPOQxqdudPui0sMHQehT2NBl/gwX9wXMwxXl
t+ebqK5DSSbVuJQS45sSdYPQvrMVDB/owHHjfdeOk1EwmqxHv1r338UCgYEA7MXk
IIF+LETxkw4QqbEPzwJ8kVRjkU3jmlEClOatTe+RQJxanErgMiGi9NZMM+Vm5GjC
5kzAuNgMDuD/NAWyzPzWd+mbeG/2IHYf44OiK1TmnFHkTc0JW7s4tUQgDMQccheR
EgA3UDGU9aevUoUDUhpeXxBdtnf66qw0e1cSovMCgYBLJdg7UsNjT6J+ZLhXS2dI
unb8z42qN+d8TF2LytvTDFdGRku3MqSiicrK2CCtNuXy5/gYszNFZ5VfVW3XI9dJ
RuUXXnuMo454JGlNrhzq49i/QHQnGiVWfSunsxix363YAc9smHcD6NbiNVWZ9dos
GHSiEgE/Y4KK49eQFS1aTQKBgQC+xzznTC+j7/FOcjjO4hJA1FoWp46Kl93ai4eu
/qeJcozxKIqCAHrhKeUprjo8Xo0nYZoZAqMOzVX57yTyf9zv+pG8kQhqZJxGz6cm
JPxYOdKPBhUU8y6lMReiRsAkSSg6be7AOFhZT3oc7f4AWZixYPnFU2SPD+GnkRXA
hApKLQKBgHUG+SjrxQjiFipE52YNGFLzbMR6Uga4baACW05uGPpao/+MkCGRAidL
d/8eU66iPNt/23iVAbqkF8mRpCxC0+O5HRqTEzgrlWKabXfmhYqIVjq+tkonJ0NU
xkNuJ2BlEGkwWLiRbKy1lNBBFUXKuhh3L/EIY10WTnr3TQzeL6H1
-----END RSA PRIVATE KEY-----
`)
	require.NoError(t, err)
	require.NoError(t, f.Close())

	conf.Security.ClusterSSLCA = certFile
	conf.Security.ClusterSSLCert = certFile
	conf.Security.ClusterSSLKey = keyFile
	clusterSecurity := conf.Security.ClusterSecurity()
	tlsConfig, err := clusterSecurity.ToTLSConfig()
	require.NoError(t, err)
	require.NotNil(t, tlsConfig)

	// Note that on windows, we can't Remove a file if the file is not closed.
	// The behavior is different on linux, we can always Remove a file even
	// if it's open. The OS maintains a reference count for open/close, the file
	// is recycled when the reference count drops to 0.
	require.NoError(t, os.Remove(certFile))
	require.NoError(t, os.Remove(keyFile))

	// test for config `toml` and `json` tag names
	c1 := Config{}
	st := reflect.TypeOf(c1)
	for i := 0; i < st.NumField(); i++ {
		field := st.Field(i)
		require.Equal(t, field.Tag.Get("json"), field.Tag.Get("toml"))
	}
}

func TestOOMActionValid(t *testing.T) {
	c1 := NewConfig()
	tests := []struct {
		oomAction string
		valid     bool
	}{
		{"log", true},
		{"Log", true},
		{"Cancel", true},
		{"cANceL", true},
		{"quit", false},
	}
	for _, tt := range tests {
		c1.OOMAction = tt.oomAction
		require.Equal(t, tt.valid, c1.Valid() == nil)
	}
}

func TestTxnTotalSizeLimitValid(t *testing.T) {
	conf := NewConfig()
	tests := []struct {
		limit uint64
		valid bool
	}{
		{4 << 10, true},
		{10 << 30, true},
		{10<<30 + 1, true},
		{1 << 40, true},
		{1<<40 + 1, false},
	}

	for _, tt := range tests {
		conf.Performance.TxnTotalSizeLimit = tt.limit
		require.Equal(t, tt.valid, conf.Valid() == nil)
	}
}

func TestPreparePlanCacheValid(t *testing.T) {
	conf := NewConfig()
	tests := map[PreparedPlanCache]bool{
		{Enabled: true, Capacity: 0}:                        false,
		{Enabled: true, Capacity: 2}:                        true,
		{Enabled: true, MemoryGuardRatio: -0.1}:             false,
		{Enabled: true, MemoryGuardRatio: 2.2}:              false,
		{Enabled: true, Capacity: 2, MemoryGuardRatio: 0.5}: true,
	}
	for testCase, res := range tests {
		conf.PreparedPlanCache = testCase
		require.Equal(t, res, conf.Valid() == nil)
	}
}

func TestConflictInstanceConfig(t *testing.T) {
	var expectedNewName string
	conf := new(Config)
	configFile := "config.toml"
	_, localFile, _, _ := runtime.Caller(0)
	configFile = filepath.Join(filepath.Dir(localFile), configFile)

	f, err := os.Create(configFile)
	require.NoError(t, err)
	defer func(configFile string) {
		require.NoError(t, os.Remove(configFile))
	}(configFile)

	// ConflictOptions indicates the options existing in both [instance] and some other sessions.
	// Just receive a warning and keep their respective values.
	expectedConflictOptions := map[string]InstanceConfigSection{
		"": {
			"", map[string]string{"check-mb4-value-in-utf8": "tidb_check_mb4_value_in_utf8"},
		},
		"log": {
			"log", map[string]string{"enable-slow-log": "tidb_enable_slow_log"},
		},
		"performance": {
			"performance", map[string]string{"force-priority": "tidb_force_priority"},
		},
	}
	_, err = f.WriteString("check-mb4-value-in-utf8 = true \n" +
		"[log] \nenable-slow-log = true \n" +
		"[performance] \nforce-priority = \"NO_PRIORITY\"\n" +
		"[instance] \ntidb_check_mb4_value_in_utf8 = false \ntidb_enable_slow_log = false \ntidb_force_priority = \"LOW_PRIORITY\"")
	require.NoError(t, err)
	require.NoError(t, f.Sync())
	err = conf.Load(configFile)
	require.Error(t, err)
	require.True(t, strings.Contains(err.Error(), "Conflict configuration options exists on both [instance] section and some other sections."))
	require.False(t, conf.Instance.CheckMb4ValueInUTF8.Load())
	require.True(t, conf.CheckMb4ValueInUTF8.Load())
	require.Equal(t, true, conf.Log.EnableSlowLog.Load())
	require.Equal(t, false, conf.Instance.EnableSlowLog.Load())
	require.Equal(t, "NO_PRIORITY", conf.Performance.ForcePriority)
	require.Equal(t, "LOW_PRIORITY", conf.Instance.ForcePriority)
	require.Equal(t, 0, len(DeprecatedOptions))
	for _, conflictOption := range ConflictOptions {
		expectedConflictOption, ok := expectedConflictOptions[conflictOption.SectionName]
		require.True(t, ok)
		for oldName, newName := range conflictOption.NameMappings {
			expectedNewName, ok = expectedConflictOption.NameMappings[oldName]
			require.True(t, ok)
			require.Equal(t, expectedNewName, newName)
		}
	}

	err = f.Truncate(0)
	require.NoError(t, err)
	_, err = f.Seek(0, 0)
	require.NoError(t, err)

	// DeprecatedOptions indicates the options that should be moved to [instance] section.
	// The value in conf.Instance.* would be overwritten by the other sections.
	expectedDeprecatedOptions := map[string]InstanceConfigSection{
		"": {
			"", map[string]string{"enable-collect-execution-info": "tidb_enable_collect_execution_info"},
		},
		"log": {
			"log", map[string]string{"slow-threshold": "tidb_slow_log_threshold"},
		},
		"performance": {
			"performance", map[string]string{"memory-usage-alarm-ratio": "tidb_memory_usage_alarm_ratio"},
		},
	}
	_, err = f.WriteString("enable-collect-execution-info = false \n" +
		"[log] \nslow-threshold = 100 \n" +
		"[performance] \nmemory-usage-alarm-ratio = 0.5")
	require.NoError(t, err)
	require.NoError(t, f.Sync())
	err = conf.Load(configFile)
	require.Error(t, err)
	require.True(t, strings.Contains(err.Error(), "Some configuration options should be moved to [instance] section."))
	for _, deprecatedOption := range DeprecatedOptions {
		expectedDeprecatedOption, ok := expectedDeprecatedOptions[deprecatedOption.SectionName]
		require.True(t, ok)
		for oldName, newName := range deprecatedOption.NameMappings {
			expectedNewName, ok = expectedDeprecatedOption.NameMappings[oldName]
			require.True(t, ok, fmt.Sprintf("Get unexpected %s.", oldName))
			require.Equal(t, expectedNewName, newName)
		}
	}
}

func TestMaxIndexLength(t *testing.T) {
	conf := NewConfig()
	checkValid := func(indexLen int, shouldBeValid bool) {
		conf.MaxIndexLength = indexLen
		require.Equal(t, shouldBeValid, conf.Valid() == nil)
	}
	checkValid(DefMaxIndexLength, true)
	checkValid(DefMaxIndexLength-1, false)
	checkValid(DefMaxOfMaxIndexLength, true)
	checkValid(DefMaxOfMaxIndexLength+1, false)
}

func TestIndexLimit(t *testing.T) {
	conf := NewConfig()
	checkValid := func(indexLimit int, shouldBeValid bool) {
		conf.IndexLimit = indexLimit
		require.Equal(t, shouldBeValid, conf.Valid() == nil)
	}
	checkValid(DefIndexLimit, true)
	checkValid(DefIndexLimit-1, false)
	checkValid(DefMaxOfIndexLimit, true)
	checkValid(DefMaxOfIndexLimit+1, false)
}

func TestTableColumnCountLimit(t *testing.T) {
	conf := NewConfig()
	checkValid := func(tableColumnLimit int, shouldBeValid bool) {
		conf.TableColumnCountLimit = uint32(tableColumnLimit)
		require.Equal(t, shouldBeValid, conf.Valid() == nil)
	}
	checkValid(DefTableColumnCountLimit, true)
	checkValid(DefTableColumnCountLimit-1, false)
	checkValid(DefMaxOfTableColumnCountLimit, true)
	checkValid(DefMaxOfTableColumnCountLimit+1, false)
}

func TestEncodeDefTempStorageDir(t *testing.T) {
	tests := []struct {
		host       string
		statusHost string
		port       uint
		statusPort uint
		expect     string
	}{
		{"0.0.0.0", "0.0.0.0", 4000, 10080, "MC4wLjAuMDo0MDAwLzAuMC4wLjA6MTAwODA="},
		{"127.0.0.1", "127.16.5.1", 4000, 10080, "MTI3LjAuMC4xOjQwMDAvMTI3LjE2LjUuMToxMDA4MA=="},
		{"127.0.0.1", "127.16.5.1", 4000, 15532, "MTI3LjAuMC4xOjQwMDAvMTI3LjE2LjUuMToxNTUzMg=="},
	}

	var osUID string
	currentUser, err := user.Current()
	if err != nil {
		osUID = ""
	} else {
		osUID = currentUser.Uid
	}

	dirPrefix := filepath.Join(os.TempDir(), osUID+"_tidb")
	for _, test := range tests {
		tempStorageDir := encodeDefTempStorageDir(os.TempDir(), test.host, test.statusHost, test.port, test.statusPort)
		require.Equal(t, filepath.Join(dirPrefix, test.expect, "tmp-storage"), tempStorageDir)
	}
}

func TestModifyThroughLDFlags(t *testing.T) {
	tests := []struct {
		Edition               string
		CheckBeforeDropLDFlag string
		EnableTelemetry       bool
		CheckTableBeforeDrop  bool
	}{
		{"Community", "None", true, false},
		{"Community", "1", true, true},
		{"Enterprise", "None", false, false},
		{"Enterprise", "1", false, true},
	}

	originalEnableTelemetry := defaultConf.EnableTelemetry
	originalCheckTableBeforeDrop := CheckTableBeforeDrop
	originalGlobalConfig := GetGlobalConfig()

	for _, test := range tests {
		defaultConf.EnableTelemetry = true
		CheckTableBeforeDrop = false

		initByLDFlags(test.Edition, test.CheckBeforeDropLDFlag)

		conf := GetGlobalConfig()
		require.Equal(t, test.EnableTelemetry, conf.EnableTelemetry)
		require.Equal(t, test.EnableTelemetry, defaultConf.EnableTelemetry)
		require.Equal(t, test.CheckTableBeforeDrop, CheckTableBeforeDrop)
	}

	defaultConf.EnableTelemetry = originalEnableTelemetry
	CheckTableBeforeDrop = originalCheckTableBeforeDrop
	StoreGlobalConfig(originalGlobalConfig)
}

func TestSecurityValid(t *testing.T) {
	c1 := NewConfig()
	tests := []struct {
		spilledFileEncryptionMethod string
		valid                       bool
	}{
		{"", false},
		{"Plaintext", true},
		{"plaintext123", false},
		{"aes256-ctr", false},
		{"aes128-ctr", true},
	}
	for _, tt := range tests {
		c1.Security.SpilledFileEncryptionMethod = tt.spilledFileEncryptionMethod
		require.Equal(t, tt.valid, c1.Valid() == nil)
	}
}

func TestTcpNoDelay(t *testing.T) {
	c1 := NewConfig()
	// check default value
	require.True(t, c1.Performance.TCPNoDelay)
}

func TestConfigExample(t *testing.T) {
	conf := NewConfig()
	configFile := "config.toml.example"
	metaData, err := toml.DecodeFile(configFile, conf)
	require.NoError(t, err)
	keys := metaData.Keys()
	for _, key := range keys {
		for _, s := range key {
			require.False(t, ContainHiddenConfig(s))
		}
	}
}

func TestStatsLoadLimit(t *testing.T) {
	conf := NewConfig()
	checkConcurrencyValid := func(concurrency int, shouldBeValid bool) {
		conf.Performance.StatsLoadConcurrency = uint(concurrency)
		require.Equal(t, shouldBeValid, conf.Valid() == nil)
	}
	checkConcurrencyValid(DefStatsLoadConcurrencyLimit, true)
	checkConcurrencyValid(DefStatsLoadConcurrencyLimit-1, false)
	checkConcurrencyValid(DefMaxOfStatsLoadConcurrencyLimit, true)
	checkConcurrencyValid(DefMaxOfStatsLoadConcurrencyLimit+1, false)
	conf = NewConfig()
	checkQueueSizeValid := func(queueSize int, shouldBeValid bool) {
		conf.Performance.StatsLoadQueueSize = uint(queueSize)
		require.Equal(t, shouldBeValid, conf.Valid() == nil)
	}
	checkQueueSizeValid(DefStatsLoadQueueSizeLimit, true)
	checkQueueSizeValid(DefStatsLoadQueueSizeLimit-1, false)
	checkQueueSizeValid(DefMaxOfStatsLoadQueueSizeLimit, true)
	checkQueueSizeValid(DefMaxOfStatsLoadQueueSizeLimit+1, false)
}<|MERGE_RESOLUTION|>--- conflicted
+++ resolved
@@ -23,11 +23,8 @@
 	"path/filepath"
 	"reflect"
 	"regexp"
-<<<<<<< HEAD
 	"runtime"
 	"strings"
-=======
->>>>>>> 9e3276a8
 	"testing"
 
 	"github.com/BurntSushi/toml"
