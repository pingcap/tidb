// Copyright 2017 PingCAP, Inc.
//
// Licensed under the Apache License, Version 2.0 (the "License");
// you may not use this file except in compliance with the License.
// You may obtain a copy of the License at
//
//     http://www.apache.org/licenses/LICENSE-2.0
//
// Unless required by applicable law or agreed to in writing, software
// distributed under the License is distributed on an "AS IS" BASIS,
// WITHOUT WARRANTIES OR CONDITIONS OF ANY KIND, either express or implied.
// See the License for the specific language governing permissions and
// limitations under the License.

package config

import (
	"bytes"
	"encoding/json"
	"fmt"
	"os"
	"os/user"
	"path/filepath"
	"reflect"
	"regexp"
	"runtime"
	"strings"
	"testing"

	"github.com/BurntSushi/toml"
	zaplog "github.com/pingcap/log"
	"github.com/pingcap/tidb/util/logutil"
	"github.com/stretchr/testify/require"
	tracing "github.com/uber/jaeger-client-go/config"
)

func TestAtomicBoolUnmarshal(t *testing.T) {
	type data struct {
		Ab AtomicBool `toml:"ab"`
	}
	var d data
	var firstBuffer bytes.Buffer
	_, err := toml.Decode("ab=true", &d)
	require.NoError(t, err)
	require.True(t, d.Ab.Load())
	err = toml.NewEncoder(&firstBuffer).Encode(d)
	require.NoError(t, err)
	require.Equal(t, "ab = \"true\"\n", firstBuffer.String())
	firstBuffer.Reset()

	_, err = toml.Decode("ab=false", &d)
	require.NoError(t, err)
	require.False(t, d.Ab.Load())
	err = toml.NewEncoder(&firstBuffer).Encode(d)
	require.NoError(t, err)
	require.Equal(t, "ab = \"false\"\n", firstBuffer.String())

	_, err = toml.Decode("ab = 1", &d)
	require.EqualError(t, err, "Invalid value for bool type: 1")
}

func TestNullableBoolUnmarshal(t *testing.T) {
	var nb = nullableBool{false, false}
	data, err := json.Marshal(nb)
	require.NoError(t, err)
	err = json.Unmarshal(data, &nb)
	require.NoError(t, err)
	require.Equal(t, nbUnset, nb)

	nb = nullableBool{true, false}
	data, err = json.Marshal(nb)
	require.NoError(t, err)
	err = json.Unmarshal(data, &nb)
	require.NoError(t, err)
	require.Equal(t, nbFalse, nb)

	nb = nullableBool{true, true}
	data, err = json.Marshal(nb)
	require.NoError(t, err)
	err = json.Unmarshal(data, &nb)
	require.NoError(t, err)
	require.Equal(t, nbTrue, nb)

	// Test for UnmarshalText
	var log Log
	_, err = toml.Decode("enable-error-stack = true", &log)
	require.NoError(t, err)
	require.Equal(t, nbTrue, log.EnableErrorStack)

	_, err = toml.Decode("enable-error-stack = \"\"", &log)
	require.NoError(t, err)
	require.Equal(t, nbUnset, log.EnableErrorStack)

	_, err = toml.Decode("enable-error-stack = 1", &log)
	require.EqualError(t, err, "Invalid value for bool type: 1")
	require.Equal(t, nbUnset, log.EnableErrorStack)

	// Test for UnmarshalJSON
	err = json.Unmarshal([]byte("{\"enable-timestamp\":false}"), &log)
	require.NoError(t, err)
	require.Equal(t, nbFalse, log.EnableTimestamp)

	err = json.Unmarshal([]byte("{\"disable-timestamp\":null}"), &log)
	require.NoError(t, err)
	require.Equal(t, nbUnset, log.DisableTimestamp)
}

func TestLogConfig(t *testing.T) {
	var conf Config
	configFile := "log_config.toml"
	f, err := os.Create(configFile)
	require.NoError(t, err)
	defer func() {
		require.NoError(t, f.Close())
		require.NoError(t, os.Remove(configFile))
	}()

	var testLoad = func(confStr string, expectedEnableErrorStack, expectedDisableErrorStack, expectedEnableTimestamp, expectedDisableTimestamp nullableBool, resultedDisableTimestamp, resultedDisableErrorVerbose bool) {
		conf = defaultConf
		_, err = f.WriteString(confStr)
		require.NoError(t, err)
		require.NoError(t, conf.Load(configFile))
		require.NoError(t, conf.Valid())
		require.Equal(t, expectedEnableErrorStack, conf.Log.EnableErrorStack)
		require.Equal(t, expectedDisableErrorStack, conf.Log.DisableErrorStack)
		require.Equal(t, expectedEnableTimestamp, conf.Log.EnableTimestamp)
		require.Equal(t, expectedDisableTimestamp, conf.Log.DisableTimestamp)
		require.Equal(t, logutil.NewLogConfig("info", "text", "tidb-slow.log", conf.Log.File, resultedDisableTimestamp, func(config *zaplog.Config) { config.DisableErrorVerbose = resultedDisableErrorVerbose }), conf.Log.ToLogConfig())
		err := f.Truncate(0)
		require.NoError(t, err)
		_, err = f.Seek(0, 0)
		require.NoError(t, err)
	}

	testLoad(`
[Log]
`, nbUnset, nbUnset, nbUnset, nbUnset, false, true)

	testLoad(`
[Log]
enable-timestamp = false
`, nbUnset, nbUnset, nbFalse, nbUnset, true, true)

	testLoad(`
[Log]
enable-timestamp = true
disable-timestamp = false
`, nbUnset, nbUnset, nbTrue, nbFalse, false, true)

	testLoad(`
[Log]
enable-timestamp = false
disable-timestamp = true
`, nbUnset, nbUnset, nbFalse, nbTrue, true, true)

	testLoad(`
[Log]
enable-timestamp = true
disable-timestamp = true
`, nbUnset, nbUnset, nbTrue, nbUnset, false, true)

	testLoad(`
[Log]
enable-error-stack = false
disable-error-stack = false
`, nbFalse, nbUnset, nbUnset, nbUnset, false, true)

}

func TestConfig(t *testing.T) {
	conf := new(Config)
	conf.TempStoragePath = tempStorageDirName
	conf.Binlog.Enable = true
	conf.Binlog.IgnoreError = true
	conf.Binlog.Strategy = "hash"
	conf.TiKVClient.CommitTimeout = "10s"
	conf.TiKVClient.RegionCacheTTL = 600
	conf.Instance.EnableSlowLog.Store(logutil.DefaultTiDBEnableSlowLog)
	configFile := "config.toml"
	f, err := os.Create(configFile)
	require.NoError(t, err)
	defer func(configFile string) {
		require.NoError(t, os.Remove(configFile))
	}(configFile)

	// Make sure the server refuses to start if there's an unrecognized configuration option
	_, err = f.WriteString(`
unrecognized-option-test = true
`)
	require.NoError(t, err)
	require.NoError(t, f.Sync())

	err = conf.Load(configFile)
	require.Error(t, err)
	match, err := regexp.Match("(?:.|\n)*invalid configuration option(?:.|\n)*", []byte(err.Error()))
	require.NoError(t, err)
	require.True(t, match)
	require.Equal(t, uint32(0), conf.MaxServerConnections)

	err = f.Truncate(0)
	require.NoError(t, err)
	_, err = f.Seek(0, 0)
	require.NoError(t, err)

	_, err = f.WriteString(`
token-limit = 0
enable-table-lock = true
alter-primary-key = true
delay-clean-table-lock = 5
split-region-max-num=10000
server-version = "test_version"
repair-mode = true
max-server-connections = 200
max-index-length = 3080
index-limit = 70
table-column-count-limit = 4000
skip-register-to-dashboard = true
deprecate-integer-display-length = true
enable-enum-length-limit = false
stores-refresh-interval = 30
enable-forwarding = true
enable-global-kill = true
[performance]
tcp-no-delay = false
[tikv-client]
commit-timeout="41s"
max-batch-size=128
region-cache-ttl=6000
store-limit=0
ttl-refreshed-txn-size=8192
resolve-lock-lite-threshold = 16
[tikv-client.async-commit]
keys-limit=123
total-key-size-limit=1024
[experimental]
allow-expression-index = true
[isolation-read]
engines = ["tiflash"]
[labels]
foo= "bar"
group= "abc"
zone= "dc-1"
[security]
spilled-file-encryption-method = "plaintext"
[pessimistic-txn]
deadlock-history-capacity = 123
deadlock-history-collect-retryable = true
pessimistic-auto-commit = true
[top-sql]
receiver-address = "127.0.0.1:10100"
[status]
grpc-keepalive-time = 20
grpc-keepalive-timeout = 10
grpc-concurrent-streams = 2048
grpc-initial-window-size = 10240
grpc-max-send-msg-size = 40960
`)

	require.NoError(t, err)
	require.NoError(t, f.Sync())

	require.NoError(t, conf.Load(configFile))

	// Test that the original value will not be clear by load the config file that does not contain the option.
	require.True(t, conf.Binlog.Enable)
	require.Equal(t, "hash", conf.Binlog.Strategy)

	// Test that the value will be overwritten by the config file.
	require.True(t, conf.AlterPrimaryKey)
	require.False(t, conf.Performance.TCPNoDelay)

	require.Equal(t, "41s", conf.TiKVClient.CommitTimeout)
	require.Equal(t, uint(123), conf.TiKVClient.AsyncCommit.KeysLimit)
	require.Equal(t, uint64(1024), conf.TiKVClient.AsyncCommit.TotalKeySizeLimit)
	require.Equal(t, uint(128), conf.TiKVClient.MaxBatchSize)
	require.Equal(t, uint(6000), conf.TiKVClient.RegionCacheTTL)
	require.Equal(t, int64(0), conf.TiKVClient.StoreLimit)
	require.Equal(t, int64(8192), conf.TiKVClient.TTLRefreshedTxnSize)
	require.Equal(t, uint(1000), conf.TokenLimit)
	require.True(t, conf.EnableTableLock)
	require.Equal(t, uint64(5), conf.DelayCleanTableLock)
	require.Equal(t, uint64(10000), conf.SplitRegionMaxNum)
	require.True(t, conf.RepairMode)
	require.Equal(t, uint64(16), conf.TiKVClient.ResolveLockLiteThreshold)
	require.Equal(t, uint32(200), conf.MaxServerConnections)
	require.Equal(t, []string{"tiflash"}, conf.IsolationRead.Engines)
	require.Equal(t, 3080, conf.MaxIndexLength)
	require.Equal(t, 70, conf.IndexLimit)
	require.Equal(t, uint32(4000), conf.TableColumnCountLimit)
	require.True(t, conf.SkipRegisterToDashboard)
	require.Equal(t, 3, len(conf.Labels))
	require.Equal(t, "bar", conf.Labels["foo"])
	require.Equal(t, "abc", conf.Labels["group"])
	require.Equal(t, "dc-1", conf.Labels["zone"])
	require.Equal(t, SpilledFileEncryptionMethodPlaintext, conf.Security.SpilledFileEncryptionMethod)
	require.True(t, conf.DeprecateIntegerDisplayWidth)
	require.False(t, conf.EnableEnumLengthLimit)
	require.True(t, conf.EnableForwarding)
	require.Equal(t, uint64(30), conf.StoresRefreshInterval)
	require.Equal(t, uint(123), conf.PessimisticTxn.DeadlockHistoryCapacity)
	require.True(t, conf.PessimisticTxn.DeadlockHistoryCollectRetryable)
	require.True(t, conf.PessimisticTxn.PessimisticAutoCommit.Load())
	require.Equal(t, "127.0.0.1:10100", conf.TopSQL.ReceiverAddress)
	require.True(t, conf.Experimental.AllowsExpressionIndex)
	require.Equal(t, uint(20), conf.Status.GRPCKeepAliveTime)
	require.Equal(t, uint(10), conf.Status.GRPCKeepAliveTimeout)
	require.Equal(t, uint(2048), conf.Status.GRPCConcurrentStreams)
	require.Equal(t, 10240, conf.Status.GRPCInitialWindowSize)
	require.Equal(t, 40960, conf.Status.GRPCMaxSendMsgSize)

	err = f.Truncate(0)
	require.NoError(t, err)
	_, err = f.Seek(0, 0)
	require.NoError(t, err)
	require.NoError(t, f.Sync())
	_, err = f.WriteString(`
[log.file]
log-rotate = true
[performance]
mem-profile-interval="1m"
[stmt-summary]
enable=false
enable-internal-query=true
max-stmt-count=1000
max-sql-length=1024
refresh-interval=100
history-size=100`)
	require.NoError(t, err)
	err = conf.Load(configFile)
	tmp := err.(*ErrConfigValidationFailed)
	require.True(t, isAllDeprecatedConfigItems(tmp.UndecodedItems))

	// Test telemetry config default value and whether it will be overwritten.
	conf = NewConfig()
	err = f.Truncate(0)
	require.NoError(t, err)
	_, err = f.Seek(0, 0)
	require.NoError(t, err)
	require.NoError(t, f.Sync())
	require.NoError(t, conf.Load(configFile))
	require.True(t, conf.EnableTelemetry)

	_, err = f.WriteString(`
enable-table-lock = true
`)
	require.NoError(t, err)
	require.NoError(t, f.Sync())
	require.NoError(t, conf.Load(configFile))
	require.True(t, conf.EnableTelemetry)

	_, err = f.WriteString(`
enable-telemetry = false
`)
	require.NoError(t, err)
	require.NoError(t, f.Sync())
	require.NoError(t, conf.Load(configFile))
	require.False(t, conf.EnableTelemetry)

	_, err = f.WriteString(`
[security]
spilled-file-encryption-method = "aes128-ctr"
`)
	require.NoError(t, err)
	require.NoError(t, f.Sync())
	require.NoError(t, conf.Load(configFile))
	require.Equal(t, SpilledFileEncryptionMethodAES128CTR, conf.Security.SpilledFileEncryptionMethod)

	require.NoError(t, f.Sync())
	require.NoError(t, conf.Load(configFile))

	configFile = "config.toml.example"
	require.NoError(t, conf.Load(configFile))

	// Make sure the example config is the same as default config except `auto_tls`.
	conf.Security.AutoTLS = false
	require.Equal(t, GetGlobalConfig(), conf)

	// Test for log config.
	require.Equal(t, logutil.NewLogConfig("info", "text", "tidb-slow.log", conf.Log.File, false, func(config *zaplog.Config) { config.DisableErrorVerbose = conf.Log.getDisableErrorStack() }), conf.Log.ToLogConfig())

	// Test for tracing config.
	tracingConf := &tracing.Configuration{
		Disabled: true,
		Reporter: &tracing.ReporterConfig{},
		Sampler:  &tracing.SamplerConfig{Type: "const", Param: 1.0},
	}
	require.Equal(t, conf.OpenTracing.ToTracingConfig(), tracingConf)

	// Test for TLS config.
	certFile := "cert.pem"
	f, err = os.Create(certFile)
	require.NoError(t, err)
	_, err = f.WriteString(`-----BEGIN CERTIFICATE-----
MIIC+jCCAeKgAwIBAgIRALsvlisKJzXtiwKcv7toreswDQYJKoZIhvcNAQELBQAw
EjEQMA4GA1UEChMHQWNtZSBDbzAeFw0xOTAzMTMwNzExNDhaFw0yMDAzMTIwNzEx
NDhaMBIxEDAOBgNVBAoTB0FjbWUgQ28wggEiMA0GCSqGSIb3DQEBAQUAA4IBDwAw
ggEKAoIBAQDECyY5cZ4SccQdk4XCgENwOLsE92uZvutBcYHk8ndIpxuxQnmS/2af
JxWlduKgauuLlwRYrzwvmUQumzB0LIJIwZN37KMeepTv+cf1Iv0U1Tw2PyXa7jD1
VxccI7lHxqObYrnLdZ1AOG2SyWoJp/g6jZqbdGnYAbBxbZXYv9FyA6h0FksDysEP
62zu5YwtRcmhob7L5Wezq0/eV/2U1WdbGGWMCUs2LKQav4TP7Kaopk+MAl9UpSoc
arl+NGxs39TsvrxQvT7k/W6g7mo0rOc5PEc6Zho2+E8JjnEYCdGKmMW/Bea6V1yc
ShMe79lwN7ISCw3e7GZhZGM2XFTjvhH/AgMBAAGjSzBJMA4GA1UdDwEB/wQEAwIF
oDATBgNVHSUEDDAKBggrBgEFBQcDATAMBgNVHRMBAf8EAjAAMBQGA1UdEQQNMAuC
CWxvY2FsaG9zdDANBgkqhkiG9w0BAQsFAAOCAQEAK+pS76DxAbQBdbpyqt0Xi1QY
SnWxFEFepP3pHC28oy8fzHiys9fwMvJwgMgLcwyB9GUhMZ/xsO2ehutWbzYCCRmV
4einEx9Ipr26i2txzZPphqXNkV+ZhPeQK54fWrzAkRq4qKNyoYfvhldZ+uTuKNiS
If0KbvbS6qDfimA+m0m6n5yDzc5tPl+kgKyeivSyqeG7T9m40gvCLAMgI7iTFhIZ
BvUPi88z3wGa8rmhn9dOvkwauLFU5i5dqoz6m9HXmaEKzAAigGzgU8vPDt/Dxxgu
c933WW1E0hCtvuGxWFIFtoJMQoyH0Pl4ACmY/6CokCCZKDInrPdhhf3MGRjkkw==
-----END CERTIFICATE-----
`)
	require.NoError(t, err)
	require.NoError(t, f.Close())

	keyFile := "key.pem"
	f, err = os.Create(keyFile)
	require.NoError(t, err)
	_, err = f.WriteString(`-----BEGIN RSA PRIVATE KEY-----
MIIEowIBAAKCAQEAxAsmOXGeEnHEHZOFwoBDcDi7BPdrmb7rQXGB5PJ3SKcbsUJ5
kv9mnycVpXbioGrri5cEWK88L5lELpswdCyCSMGTd+yjHnqU7/nH9SL9FNU8Nj8l
2u4w9VcXHCO5R8ajm2K5y3WdQDhtkslqCaf4Oo2am3Rp2AGwcW2V2L/RcgOodBZL
A8rBD+ts7uWMLUXJoaG+y+Vns6tP3lf9lNVnWxhljAlLNiykGr+Ez+ymqKZPjAJf
VKUqHGq5fjRsbN/U7L68UL0+5P1uoO5qNKznOTxHOmYaNvhPCY5xGAnRipjFvwXm
uldcnEoTHu/ZcDeyEgsN3uxmYWRjNlxU474R/wIDAQABAoIBAGyZAIOxvK7a9pir
r90e0DzKME9//8sbR5bpGduJtSo558051b7oXCCttgAC62eR0wlwjqfR6rUzYeGv
dhfk0AcdtGMqYvHvVbHZ3DqfNzLjLIegU4gDintd0x9zap+oGdlpxyI99O4uVASM
LoFK2ucUqiCTTE6sIOG0ot1+5LcS9xlygmmBfl8Q+6dG1D+vtPlU4J1kQ1MZV/JI
01Mbea4iiUKD9qrbxfsMiu52u/J3MMoWJHsvAA/LpOp2Ua6pUECluZECslxYSnJJ
IyjeGYxAIfXj81bqBk3RpemlX7YAxMbn6noZPQ6KUzS4IT2clrG10boCBdUNK1pN
WjVOEoECgYEA0/aP1wvrC3sZtHmURHv1El0vmaZocmH3sdwUfrW5cMqqhOosax6d
5iKAJQ1cAL6ZivIB4WJ3X8mlfMOaHPOQxqdudPui0sMHQehT2NBl/gwX9wXMwxXl
t+ebqK5DSSbVuJQS45sSdYPQvrMVDB/owHHjfdeOk1EwmqxHv1r338UCgYEA7MXk
IIF+LETxkw4QqbEPzwJ8kVRjkU3jmlEClOatTe+RQJxanErgMiGi9NZMM+Vm5GjC
5kzAuNgMDuD/NAWyzPzWd+mbeG/2IHYf44OiK1TmnFHkTc0JW7s4tUQgDMQccheR
EgA3UDGU9aevUoUDUhpeXxBdtnf66qw0e1cSovMCgYBLJdg7UsNjT6J+ZLhXS2dI
unb8z42qN+d8TF2LytvTDFdGRku3MqSiicrK2CCtNuXy5/gYszNFZ5VfVW3XI9dJ
RuUXXnuMo454JGlNrhzq49i/QHQnGiVWfSunsxix363YAc9smHcD6NbiNVWZ9dos
GHSiEgE/Y4KK49eQFS1aTQKBgQC+xzznTC+j7/FOcjjO4hJA1FoWp46Kl93ai4eu
/qeJcozxKIqCAHrhKeUprjo8Xo0nYZoZAqMOzVX57yTyf9zv+pG8kQhqZJxGz6cm
JPxYOdKPBhUU8y6lMReiRsAkSSg6be7AOFhZT3oc7f4AWZixYPnFU2SPD+GnkRXA
hApKLQKBgHUG+SjrxQjiFipE52YNGFLzbMR6Uga4baACW05uGPpao/+MkCGRAidL
d/8eU66iPNt/23iVAbqkF8mRpCxC0+O5HRqTEzgrlWKabXfmhYqIVjq+tkonJ0NU
xkNuJ2BlEGkwWLiRbKy1lNBBFUXKuhh3L/EIY10WTnr3TQzeL6H1
-----END RSA PRIVATE KEY-----
`)
	require.NoError(t, err)
	require.NoError(t, f.Close())

	conf.Security.ClusterSSLCA = certFile
	conf.Security.ClusterSSLCert = certFile
	conf.Security.ClusterSSLKey = keyFile
	clusterSecurity := conf.Security.ClusterSecurity()
	tlsConfig, err := clusterSecurity.ToTLSConfig()
	require.NoError(t, err)
	require.NotNil(t, tlsConfig)

	// Note that on windows, we can't Remove a file if the file is not closed.
	// The behavior is different on linux, we can always Remove a file even
	// if it's open. The OS maintains a reference count for open/close, the file
	// is recycled when the reference count drops to 0.
	require.NoError(t, os.Remove(certFile))
	require.NoError(t, os.Remove(keyFile))

	// test for config `toml` and `json` tag names
	c1 := Config{}
	st := reflect.TypeOf(c1)
	for i := 0; i < st.NumField(); i++ {
		field := st.Field(i)
		require.Equal(t, field.Tag.Get("json"), field.Tag.Get("toml"))
	}
}

<<<<<<< HEAD
func TestPreparePlanCacheValid(t *testing.T) {
	conf := NewConfig()
	tests := map[PreparedPlanCache]bool{
		{Enabled: true, Capacity: 0}:                        false,
		{Enabled: true, Capacity: 2}:                        true,
		{Enabled: true, MemoryGuardRatio: -0.1}:             false,
		{Enabled: true, MemoryGuardRatio: 2.2}:              false,
		{Enabled: true, Capacity: 2, MemoryGuardRatio: 0.5}: true,
	}
	for testCase, res := range tests {
		conf.PreparedPlanCache = testCase
		require.Equal(t, res, conf.Valid() == nil)
=======
func TestTxnTotalSizeLimitValid(t *testing.T) {
	conf := NewConfig()
	tests := []struct {
		limit uint64
		valid bool
	}{
		{4 << 10, true},
		{10 << 30, true},
		{10<<30 + 1, true},
		{1 << 40, true},
		{1<<40 + 1, false},
	}

	for _, tt := range tests {
		conf.Performance.TxnTotalSizeLimit = tt.limit
		require.Equal(t, tt.valid, conf.Valid() == nil)
>>>>>>> 9f7813ca
	}
}

func TestConflictInstanceConfig(t *testing.T) {
	var expectedNewName string
	conf := new(Config)
	configFile := "config.toml"
	_, localFile, _, _ := runtime.Caller(0)
	configFile = filepath.Join(filepath.Dir(localFile), configFile)

	f, err := os.Create(configFile)
	require.NoError(t, err)
	defer func(configFile string) {
		require.NoError(t, os.Remove(configFile))
	}(configFile)

	// ConflictOptions indicates the options existing in both [instance] and some other sessions.
	// Just receive a warning and keep their respective values.
	expectedConflictOptions := map[string]InstanceConfigSection{
		"": {
			"", map[string]string{"check-mb4-value-in-utf8": "tidb_check_mb4_value_in_utf8"},
		},
		"log": {
			"log", map[string]string{"enable-slow-log": "tidb_enable_slow_log"},
		},
		"performance": {
			"performance", map[string]string{"force-priority": "tidb_force_priority"},
		},
	}
	_, err = f.WriteString("check-mb4-value-in-utf8 = true \n" +
		"[log] \nenable-slow-log = true \n" +
		"[performance] \nforce-priority = \"NO_PRIORITY\"\n" +
		"[instance] \ntidb_check_mb4_value_in_utf8 = false \ntidb_enable_slow_log = false \ntidb_force_priority = \"LOW_PRIORITY\"")
	require.NoError(t, err)
	require.NoError(t, f.Sync())
	err = conf.Load(configFile)
	require.Error(t, err)
	require.True(t, strings.Contains(err.Error(), "Conflict configuration options exists on both [instance] section and some other sections."))
	require.False(t, conf.Instance.CheckMb4ValueInUTF8.Load())
	require.True(t, conf.CheckMb4ValueInUTF8.Load())
	require.Equal(t, true, conf.Log.EnableSlowLog.Load())
	require.Equal(t, false, conf.Instance.EnableSlowLog.Load())
	require.Equal(t, "NO_PRIORITY", conf.Performance.ForcePriority)
	require.Equal(t, "LOW_PRIORITY", conf.Instance.ForcePriority)
	require.Equal(t, 0, len(DeprecatedOptions))
	for _, conflictOption := range ConflictOptions {
		expectedConflictOption, ok := expectedConflictOptions[conflictOption.SectionName]
		require.True(t, ok)
		for oldName, newName := range conflictOption.NameMappings {
			expectedNewName, ok = expectedConflictOption.NameMappings[oldName]
			require.True(t, ok)
			require.Equal(t, expectedNewName, newName)
		}
	}

	err = f.Truncate(0)
	require.NoError(t, err)
	_, err = f.Seek(0, 0)
	require.NoError(t, err)

	// DeprecatedOptions indicates the options that should be moved to [instance] section.
	// The value in conf.Instance.* would be overwritten by the other sections.
	expectedDeprecatedOptions := map[string]InstanceConfigSection{
		"": {
			"", map[string]string{"enable-collect-execution-info": "tidb_enable_collect_execution_info"},
		},
		"log": {
			"log", map[string]string{"slow-threshold": "tidb_slow_log_threshold"},
		},
		"performance": {
			"performance", map[string]string{"memory-usage-alarm-ratio": "tidb_memory_usage_alarm_ratio"},
		},
	}
	_, err = f.WriteString("enable-collect-execution-info = false \n" +
		"[log] \nslow-threshold = 100 \n" +
		"[performance] \nmemory-usage-alarm-ratio = 0.5")
	require.NoError(t, err)
	require.NoError(t, f.Sync())
	err = conf.Load(configFile)
	require.Error(t, err)
	require.True(t, strings.Contains(err.Error(), "Some configuration options should be moved to [instance] section."))
	for _, deprecatedOption := range DeprecatedOptions {
		expectedDeprecatedOption, ok := expectedDeprecatedOptions[deprecatedOption.SectionName]
		require.True(t, ok)
		for oldName, newName := range deprecatedOption.NameMappings {
			expectedNewName, ok = expectedDeprecatedOption.NameMappings[oldName]
			require.True(t, ok, fmt.Sprintf("Get unexpected %s.", oldName))
			require.Equal(t, expectedNewName, newName)
		}
	}
}

func TestMaxIndexLength(t *testing.T) {
	conf := NewConfig()
	checkValid := func(indexLen int, shouldBeValid bool) {
		conf.MaxIndexLength = indexLen
		require.Equal(t, shouldBeValid, conf.Valid() == nil)
	}
	checkValid(DefMaxIndexLength, true)
	checkValid(DefMaxIndexLength-1, false)
	checkValid(DefMaxOfMaxIndexLength, true)
	checkValid(DefMaxOfMaxIndexLength+1, false)
}

func TestIndexLimit(t *testing.T) {
	conf := NewConfig()
	checkValid := func(indexLimit int, shouldBeValid bool) {
		conf.IndexLimit = indexLimit
		require.Equal(t, shouldBeValid, conf.Valid() == nil)
	}
	checkValid(DefIndexLimit, true)
	checkValid(DefIndexLimit-1, false)
	checkValid(DefMaxOfIndexLimit, true)
	checkValid(DefMaxOfIndexLimit+1, false)
}

func TestTableColumnCountLimit(t *testing.T) {
	conf := NewConfig()
	checkValid := func(tableColumnLimit int, shouldBeValid bool) {
		conf.TableColumnCountLimit = uint32(tableColumnLimit)
		require.Equal(t, shouldBeValid, conf.Valid() == nil)
	}
	checkValid(DefTableColumnCountLimit, true)
	checkValid(DefTableColumnCountLimit-1, false)
	checkValid(DefMaxOfTableColumnCountLimit, true)
	checkValid(DefMaxOfTableColumnCountLimit+1, false)
}

func TestEncodeDefTempStorageDir(t *testing.T) {
	tests := []struct {
		host       string
		statusHost string
		port       uint
		statusPort uint
		expect     string
	}{
		{"0.0.0.0", "0.0.0.0", 4000, 10080, "MC4wLjAuMDo0MDAwLzAuMC4wLjA6MTAwODA="},
		{"127.0.0.1", "127.16.5.1", 4000, 10080, "MTI3LjAuMC4xOjQwMDAvMTI3LjE2LjUuMToxMDA4MA=="},
		{"127.0.0.1", "127.16.5.1", 4000, 15532, "MTI3LjAuMC4xOjQwMDAvMTI3LjE2LjUuMToxNTUzMg=="},
	}

	var osUID string
	currentUser, err := user.Current()
	if err != nil {
		osUID = ""
	} else {
		osUID = currentUser.Uid
	}

	dirPrefix := filepath.Join(os.TempDir(), osUID+"_tidb")
	for _, test := range tests {
		tempStorageDir := encodeDefTempStorageDir(os.TempDir(), test.host, test.statusHost, test.port, test.statusPort)
		require.Equal(t, filepath.Join(dirPrefix, test.expect, "tmp-storage"), tempStorageDir)
	}
}

func TestModifyThroughLDFlags(t *testing.T) {
	tests := []struct {
		Edition               string
		CheckBeforeDropLDFlag string
		EnableTelemetry       bool
		CheckTableBeforeDrop  bool
	}{
		{"Community", "None", true, false},
		{"Community", "1", true, true},
		{"Enterprise", "None", false, false},
		{"Enterprise", "1", false, true},
	}

	originalEnableTelemetry := defaultConf.EnableTelemetry
	originalCheckTableBeforeDrop := CheckTableBeforeDrop
	originalGlobalConfig := GetGlobalConfig()

	for _, test := range tests {
		defaultConf.EnableTelemetry = true
		CheckTableBeforeDrop = false

		initByLDFlags(test.Edition, test.CheckBeforeDropLDFlag)

		conf := GetGlobalConfig()
		require.Equal(t, test.EnableTelemetry, conf.EnableTelemetry)
		require.Equal(t, test.EnableTelemetry, defaultConf.EnableTelemetry)
		require.Equal(t, test.CheckTableBeforeDrop, CheckTableBeforeDrop)
	}

	defaultConf.EnableTelemetry = originalEnableTelemetry
	CheckTableBeforeDrop = originalCheckTableBeforeDrop
	StoreGlobalConfig(originalGlobalConfig)
}

func TestSecurityValid(t *testing.T) {
	c1 := NewConfig()
	tests := []struct {
		spilledFileEncryptionMethod string
		valid                       bool
	}{
		{"", false},
		{"Plaintext", true},
		{"plaintext123", false},
		{"aes256-ctr", false},
		{"aes128-ctr", true},
	}
	for _, tt := range tests {
		c1.Security.SpilledFileEncryptionMethod = tt.spilledFileEncryptionMethod
		require.Equal(t, tt.valid, c1.Valid() == nil)
	}
}

func TestTcpNoDelay(t *testing.T) {
	c1 := NewConfig()
	// check default value
	require.True(t, c1.Performance.TCPNoDelay)
}

func TestConfigExample(t *testing.T) {
	conf := NewConfig()
	configFile := "config.toml.example"
	metaData, err := toml.DecodeFile(configFile, conf)
	require.NoError(t, err)
	keys := metaData.Keys()
	for _, key := range keys {
		for _, s := range key {
			require.False(t, ContainHiddenConfig(s))
		}
	}
}

func TestStatsLoadLimit(t *testing.T) {
	conf := NewConfig()
	checkConcurrencyValid := func(concurrency int, shouldBeValid bool) {
		conf.Performance.StatsLoadConcurrency = uint(concurrency)
		require.Equal(t, shouldBeValid, conf.Valid() == nil)
	}
	checkConcurrencyValid(DefStatsLoadConcurrencyLimit, true)
	checkConcurrencyValid(DefStatsLoadConcurrencyLimit-1, false)
	checkConcurrencyValid(DefMaxOfStatsLoadConcurrencyLimit, true)
	checkConcurrencyValid(DefMaxOfStatsLoadConcurrencyLimit+1, false)
	conf = NewConfig()
	checkQueueSizeValid := func(queueSize int, shouldBeValid bool) {
		conf.Performance.StatsLoadQueueSize = uint(queueSize)
		require.Equal(t, shouldBeValid, conf.Valid() == nil)
	}
	checkQueueSizeValid(DefStatsLoadQueueSizeLimit, true)
	checkQueueSizeValid(DefStatsLoadQueueSizeLimit-1, false)
	checkQueueSizeValid(DefMaxOfStatsLoadQueueSizeLimit, true)
	checkQueueSizeValid(DefMaxOfStatsLoadQueueSizeLimit+1, false)
}<|MERGE_RESOLUTION|>--- conflicted
+++ resolved
@@ -470,40 +470,6 @@
 	}
 }
 
-<<<<<<< HEAD
-func TestPreparePlanCacheValid(t *testing.T) {
-	conf := NewConfig()
-	tests := map[PreparedPlanCache]bool{
-		{Enabled: true, Capacity: 0}:                        false,
-		{Enabled: true, Capacity: 2}:                        true,
-		{Enabled: true, MemoryGuardRatio: -0.1}:             false,
-		{Enabled: true, MemoryGuardRatio: 2.2}:              false,
-		{Enabled: true, Capacity: 2, MemoryGuardRatio: 0.5}: true,
-	}
-	for testCase, res := range tests {
-		conf.PreparedPlanCache = testCase
-		require.Equal(t, res, conf.Valid() == nil)
-=======
-func TestTxnTotalSizeLimitValid(t *testing.T) {
-	conf := NewConfig()
-	tests := []struct {
-		limit uint64
-		valid bool
-	}{
-		{4 << 10, true},
-		{10 << 30, true},
-		{10<<30 + 1, true},
-		{1 << 40, true},
-		{1<<40 + 1, false},
-	}
-
-	for _, tt := range tests {
-		conf.Performance.TxnTotalSizeLimit = tt.limit
-		require.Equal(t, tt.valid, conf.Valid() == nil)
->>>>>>> 9f7813ca
-	}
-}
-
 func TestConflictInstanceConfig(t *testing.T) {
 	var expectedNewName string
 	conf := new(Config)
