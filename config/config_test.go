// Copyright 2017 PingCAP, Inc.
//
// Licensed under the Apache License, Version 2.0 (the "License");
// you may not use this file except in compliance with the License.
// You may obtain a copy of the License at
//
//     http://www.apache.org/licenses/LICENSE-2.0
//
// Unless required by applicable law or agreed to in writing, software
// distributed under the License is distributed on an "AS IS" BASIS,
// See the License for the specific language governing permissions and
// limitations under the License.

package config

import (
	"encoding/json"
	"github.com/pingcap/parser/mysql"
	"os"
	"path/filepath"
	"runtime"
	"testing"

	"github.com/BurntSushi/toml"
	. "github.com/pingcap/check"
	zaplog "github.com/pingcap/log"
	"github.com/pingcap/tidb/util/logutil"
	tracing "github.com/uber/jaeger-client-go/config"
)

var _ = Suite(&testConfigSuite{})

type testConfigSuite struct{}

func TestT(t *testing.T) {
	CustomVerboseFlag = true
	TestingT(t)
}

func (s *testConfigSuite) TestNullableBoolUnmashal(c *C) {
	var nb = nullableBool{false, false}
	data, err := json.Marshal(nb)
	c.Assert(err, IsNil)
	err = json.Unmarshal(data, &nb)
	c.Assert(err, IsNil)
	c.Assert(nb, Equals, nbUnset)

	nb = nullableBool{true, false}
	data, err = json.Marshal(nb)
	c.Assert(err, IsNil)
	err = json.Unmarshal(data, &nb)
	c.Assert(err, IsNil)
	c.Assert(nb, Equals, nbFalse)

	nb = nullableBool{true, true}
	data, err = json.Marshal(nb)
	c.Assert(err, IsNil)
	err = json.Unmarshal(data, &nb)
	c.Assert(err, IsNil)
	c.Assert(nb, Equals, nbTrue)

	// Test for UnmarshalText
	var log Log
	_, err = toml.Decode("enable-error-stack = true", &log)
	c.Assert(err, IsNil)
	c.Assert(log.EnableErrorStack, Equals, nbTrue)

	_, err = toml.Decode("enable-error-stack = \"\"", &log)
	c.Assert(err, IsNil)
	c.Assert(log.EnableErrorStack, Equals, nbUnset)

	_, err = toml.Decode("enable-error-stack = 1", &log)
	c.Assert(err, ErrorMatches, "Invalid value for bool type: 1")
	c.Assert(log.EnableErrorStack, Equals, nbUnset)

	// Test for UnmarshalJSON
	err = json.Unmarshal([]byte("{\"enable-timestamp\":false}"), &log)
	c.Assert(err, IsNil)
	c.Assert(log.EnableTimestamp, Equals, nbFalse)

	err = json.Unmarshal([]byte("{\"disable-timestamp\":null}"), &log)
	c.Assert(err, IsNil)
	c.Assert(log.DisableTimestamp, Equals, nbUnset)
}

func (s *testConfigSuite) TestLogConfig(c *C) {
	var conf Config
	configFile := "log_config.toml"
	_, localFile, _, _ := runtime.Caller(0)
	configFile = filepath.Join(filepath.Dir(localFile), configFile)

	f, err := os.Create(configFile)
	c.Assert(err, IsNil)
	defer func() {
		c.Assert(f.Close(), IsNil)
		c.Assert(os.Remove(configFile), IsNil)
	}()

	var testLoad = func(confStr string, expectedEnableErrorStack, expectedDisableErrorStack, expectedEnableTimestamp, expectedDisableTimestamp nullableBool, resultedDisableTimestamp, resultedDisableErrorVerbose bool, valid Checker) {
		conf = defaultConf
		_, err = f.WriteString(confStr)
		c.Assert(err, IsNil)
		c.Assert(conf.Load(configFile), IsNil)
		c.Assert(conf.Valid(), valid)
		c.Assert(conf.Log.EnableErrorStack, Equals, expectedEnableErrorStack)
		c.Assert(conf.Log.DisableErrorStack, Equals, expectedDisableErrorStack)
		c.Assert(conf.Log.EnableTimestamp, Equals, expectedEnableTimestamp)
		c.Assert(conf.Log.DisableTimestamp, Equals, expectedDisableTimestamp)
		c.Assert(conf.Log.ToLogConfig(), DeepEquals, logutil.NewLogConfig("info", "text", "tidb-slow.log", conf.Log.File, resultedDisableTimestamp, func(config *zaplog.Config) { config.DisableErrorVerbose = resultedDisableErrorVerbose }))
		f.Truncate(0)
		f.Seek(0, 0)
	}

	testLoad(`
[Log]
`, nbUnset, nbUnset, nbUnset, nbUnset, false, true, IsNil)

	testLoad(`
[Log]
enable-timestamp = false
`, nbUnset, nbUnset, nbFalse, nbUnset, true, true, IsNil)

	testLoad(`
[Log]
enable-timestamp = true
disable-timestamp = false
`, nbUnset, nbUnset, nbTrue, nbFalse, false, true, IsNil)

	testLoad(`
[Log]
enable-timestamp = false
disable-timestamp = true
`, nbUnset, nbUnset, nbFalse, nbTrue, true, true, IsNil)

	testLoad(`
[Log]
enable-timestamp = true
disable-timestamp = true
`, nbUnset, nbUnset, nbTrue, nbUnset, false, true, IsNil)

	testLoad(`
[Log]
enable-error-stack = false
disable-error-stack = false
`, nbFalse, nbUnset, nbUnset, nbUnset, false, true, IsNil)

}

func (s *testConfigSuite) TestConfig(c *C) {
	conf := new(Config)
	conf.Binlog.Enable = true
	conf.Binlog.IgnoreError = true
	conf.Binlog.Strategy = "hash"
	conf.Performance.TxnTotalSizeLimit = 1000
	conf.TiKVClient.CommitTimeout = "10s"
	conf.TiKVClient.RegionCacheTTL = 600
	configFile := "config.toml"
	_, localFile, _, _ := runtime.Caller(0)
	configFile = filepath.Join(filepath.Dir(localFile), configFile)

	f, err := os.Create(configFile)
	c.Assert(err, IsNil)

	// Make sure the server refuses to start if there's an unrecognized configuration option
	_, err = f.WriteString(`
unrecognized-option-test = true
`)
	c.Assert(err, IsNil)
	c.Assert(f.Sync(), IsNil)

	c.Assert(conf.Load(configFile), ErrorMatches, "(?:.|\n)*unknown configuration option(?:.|\n)*")

	f.Truncate(0)
	f.Seek(0, 0)

	_, err = f.WriteString(`
token-limit = 0
enable-table-lock = true
alter-primary-key = true
delay-clean-table-lock = 5
split-region-max-num=10000
enable-batch-dml = true
<<<<<<< HEAD
server-version = "test_version"
=======
repair-mode = true
>>>>>>> c5e13029
[performance]
txn-total-size-limit=2000
[tikv-client]
commit-timeout="41s"
max-batch-size=128
region-cache-ttl=6000
store-limit=0
[stmt-summary]
max-stmt-count=1000
max-sql-length=1024
`)

	c.Assert(err, IsNil)
	c.Assert(f.Sync(), IsNil)

	c.Assert(conf.Load(configFile), IsNil)

	c.Assert(conf.ServerVersion, Equals, "test_version")
	c.Assert(mysql.ServerVersion, Equals, conf.ServerVersion)
	// Test that the original value will not be clear by load the config file that does not contain the option.
	c.Assert(conf.Binlog.Enable, Equals, true)
	c.Assert(conf.Binlog.Strategy, Equals, "hash")

	// Test that the value will be overwritten by the config file.
	c.Assert(conf.Performance.TxnTotalSizeLimit, Equals, uint64(2000))
	c.Assert(conf.AlterPrimaryKey, Equals, true)

	c.Assert(conf.TiKVClient.CommitTimeout, Equals, "41s")
	c.Assert(conf.TiKVClient.MaxBatchSize, Equals, uint(128))
	c.Assert(conf.TiKVClient.RegionCacheTTL, Equals, uint(6000))
	c.Assert(conf.TiKVClient.StoreLimit, Equals, int64(0))
	c.Assert(conf.TokenLimit, Equals, uint(1000))
	c.Assert(conf.EnableTableLock, IsTrue)
	c.Assert(conf.DelayCleanTableLock, Equals, uint64(5))
	c.Assert(conf.SplitRegionMaxNum, Equals, uint64(10000))
	c.Assert(conf.StmtSummary.MaxStmtCount, Equals, uint(1000))
	c.Assert(conf.StmtSummary.MaxSQLLength, Equals, uint(1024))
	c.Assert(conf.EnableBatchDML, Equals, true)
	c.Assert(conf.RepairMode, Equals, true)
	c.Assert(f.Close(), IsNil)
	c.Assert(os.Remove(configFile), IsNil)

	configFile = filepath.Join(filepath.Dir(localFile), "config.toml.example")
	c.Assert(conf.Load(configFile), IsNil)
	// Make sure the example config is the same as default config.
	conf.ServerVersion = ""
	c.Assert(conf, DeepEquals, GetGlobalConfig())

	// Test for lof config.
	c.Assert(conf.Log.ToLogConfig(), DeepEquals, logutil.NewLogConfig("info", "text", "tidb-slow.log", conf.Log.File, false, func(config *zaplog.Config) { config.DisableErrorVerbose = conf.Log.getDisableErrorStack() }))

	// Test for tracing config.
	tracingConf := &tracing.Configuration{
		Disabled: true,
		Reporter: &tracing.ReporterConfig{},
		Sampler:  &tracing.SamplerConfig{Type: "const", Param: 1.0},
	}
	c.Assert(tracingConf, DeepEquals, conf.OpenTracing.ToTracingConfig())

	// Test for TLS config.
	certFile := "cert.pem"
	certFile = filepath.Join(filepath.Dir(localFile), certFile)
	f, err = os.Create(certFile)
	c.Assert(err, IsNil)
	_, err = f.WriteString(`-----BEGIN CERTIFICATE-----
MIIC+jCCAeKgAwIBAgIRALsvlisKJzXtiwKcv7toreswDQYJKoZIhvcNAQELBQAw
EjEQMA4GA1UEChMHQWNtZSBDbzAeFw0xOTAzMTMwNzExNDhaFw0yMDAzMTIwNzEx
NDhaMBIxEDAOBgNVBAoTB0FjbWUgQ28wggEiMA0GCSqGSIb3DQEBAQUAA4IBDwAw
ggEKAoIBAQDECyY5cZ4SccQdk4XCgENwOLsE92uZvutBcYHk8ndIpxuxQnmS/2af
JxWlduKgauuLlwRYrzwvmUQumzB0LIJIwZN37KMeepTv+cf1Iv0U1Tw2PyXa7jD1
VxccI7lHxqObYrnLdZ1AOG2SyWoJp/g6jZqbdGnYAbBxbZXYv9FyA6h0FksDysEP
62zu5YwtRcmhob7L5Wezq0/eV/2U1WdbGGWMCUs2LKQav4TP7Kaopk+MAl9UpSoc
arl+NGxs39TsvrxQvT7k/W6g7mo0rOc5PEc6Zho2+E8JjnEYCdGKmMW/Bea6V1yc
ShMe79lwN7ISCw3e7GZhZGM2XFTjvhH/AgMBAAGjSzBJMA4GA1UdDwEB/wQEAwIF
oDATBgNVHSUEDDAKBggrBgEFBQcDATAMBgNVHRMBAf8EAjAAMBQGA1UdEQQNMAuC
CWxvY2FsaG9zdDANBgkqhkiG9w0BAQsFAAOCAQEAK+pS76DxAbQBdbpyqt0Xi1QY
SnWxFEFepP3pHC28oy8fzHiys9fwMvJwgMgLcwyB9GUhMZ/xsO2ehutWbzYCCRmV
4einEx9Ipr26i2txzZPphqXNkV+ZhPeQK54fWrzAkRq4qKNyoYfvhldZ+uTuKNiS
If0KbvbS6qDfimA+m0m6n5yDzc5tPl+kgKyeivSyqeG7T9m40gvCLAMgI7iTFhIZ
BvUPi88z3wGa8rmhn9dOvkwauLFU5i5dqoz6m9HXmaEKzAAigGzgU8vPDt/Dxxgu
c933WW1E0hCtvuGxWFIFtoJMQoyH0Pl4ACmY/6CokCCZKDInrPdhhf3MGRjkkw==
-----END CERTIFICATE-----
`)
	c.Assert(err, IsNil)
	c.Assert(f.Sync(), IsNil)

	keyFile := "key.pem"
	keyFile = filepath.Join(filepath.Dir(localFile), keyFile)
	f, err = os.Create(keyFile)
	c.Assert(err, IsNil)
	_, err = f.WriteString(`-----BEGIN RSA PRIVATE KEY-----
MIIEowIBAAKCAQEAxAsmOXGeEnHEHZOFwoBDcDi7BPdrmb7rQXGB5PJ3SKcbsUJ5
kv9mnycVpXbioGrri5cEWK88L5lELpswdCyCSMGTd+yjHnqU7/nH9SL9FNU8Nj8l
2u4w9VcXHCO5R8ajm2K5y3WdQDhtkslqCaf4Oo2am3Rp2AGwcW2V2L/RcgOodBZL
A8rBD+ts7uWMLUXJoaG+y+Vns6tP3lf9lNVnWxhljAlLNiykGr+Ez+ymqKZPjAJf
VKUqHGq5fjRsbN/U7L68UL0+5P1uoO5qNKznOTxHOmYaNvhPCY5xGAnRipjFvwXm
uldcnEoTHu/ZcDeyEgsN3uxmYWRjNlxU474R/wIDAQABAoIBAGyZAIOxvK7a9pir
r90e0DzKME9//8sbR5bpGduJtSo558051b7oXCCttgAC62eR0wlwjqfR6rUzYeGv
dhfk0AcdtGMqYvHvVbHZ3DqfNzLjLIegU4gDintd0x9zap+oGdlpxyI99O4uVASM
LoFK2ucUqiCTTE6sIOG0ot1+5LcS9xlygmmBfl8Q+6dG1D+vtPlU4J1kQ1MZV/JI
01Mbea4iiUKD9qrbxfsMiu52u/J3MMoWJHsvAA/LpOp2Ua6pUECluZECslxYSnJJ
IyjeGYxAIfXj81bqBk3RpemlX7YAxMbn6noZPQ6KUzS4IT2clrG10boCBdUNK1pN
WjVOEoECgYEA0/aP1wvrC3sZtHmURHv1El0vmaZocmH3sdwUfrW5cMqqhOosax6d
5iKAJQ1cAL6ZivIB4WJ3X8mlfMOaHPOQxqdudPui0sMHQehT2NBl/gwX9wXMwxXl
t+ebqK5DSSbVuJQS45sSdYPQvrMVDB/owHHjfdeOk1EwmqxHv1r338UCgYEA7MXk
IIF+LETxkw4QqbEPzwJ8kVRjkU3jmlEClOatTe+RQJxanErgMiGi9NZMM+Vm5GjC
5kzAuNgMDuD/NAWyzPzWd+mbeG/2IHYf44OiK1TmnFHkTc0JW7s4tUQgDMQccheR
EgA3UDGU9aevUoUDUhpeXxBdtnf66qw0e1cSovMCgYBLJdg7UsNjT6J+ZLhXS2dI
unb8z42qN+d8TF2LytvTDFdGRku3MqSiicrK2CCtNuXy5/gYszNFZ5VfVW3XI9dJ
RuUXXnuMo454JGlNrhzq49i/QHQnGiVWfSunsxix363YAc9smHcD6NbiNVWZ9dos
GHSiEgE/Y4KK49eQFS1aTQKBgQC+xzznTC+j7/FOcjjO4hJA1FoWp46Kl93ai4eu
/qeJcozxKIqCAHrhKeUprjo8Xo0nYZoZAqMOzVX57yTyf9zv+pG8kQhqZJxGz6cm
JPxYOdKPBhUU8y6lMReiRsAkSSg6be7AOFhZT3oc7f4AWZixYPnFU2SPD+GnkRXA
hApKLQKBgHUG+SjrxQjiFipE52YNGFLzbMR6Uga4baACW05uGPpao/+MkCGRAidL
d/8eU66iPNt/23iVAbqkF8mRpCxC0+O5HRqTEzgrlWKabXfmhYqIVjq+tkonJ0NU
xkNuJ2BlEGkwWLiRbKy1lNBBFUXKuhh3L/EIY10WTnr3TQzeL6H1
-----END RSA PRIVATE KEY-----
`)
	c.Assert(err, IsNil)
	c.Assert(f.Sync(), IsNil)

	conf.Security.ClusterSSLCA = certFile
	conf.Security.ClusterSSLCert = certFile
	conf.Security.ClusterSSLKey = keyFile
	tlsConfig, err := conf.Security.ToTLSConfig()
	c.Assert(err, IsNil)
	c.Assert(tlsConfig, NotNil)
	c.Assert(os.Remove(certFile), IsNil)
	c.Assert(os.Remove(keyFile), IsNil)
}

func (s *testConfigSuite) TestConfigDiff(c *C) {
	c1 := NewConfig()
	c2 := &Config{}
	*c2 = *c1
	c1.OOMAction = "c1"
	c2.OOMAction = "c2"
	c1.MemQuotaQuery = 2333
	c2.MemQuotaQuery = 3222
	c1.Performance.CrossJoin = true
	c2.Performance.CrossJoin = false
	c1.Performance.FeedbackProbability = 2333
	c2.Performance.FeedbackProbability = 23.33

	diffs := collectsDiff(*c1, *c2, "")
	c.Assert(len(diffs), Equals, 4)
	c.Assert(diffs["OOMAction"][0], Equals, "c1")
	c.Assert(diffs["OOMAction"][1], Equals, "c2")
	c.Assert(diffs["MemQuotaQuery"][0], Equals, int64(2333))
	c.Assert(diffs["MemQuotaQuery"][1], Equals, int64(3222))
	c.Assert(diffs["Performance.CrossJoin"][0], Equals, true)
	c.Assert(diffs["Performance.CrossJoin"][1], Equals, false)
	c.Assert(diffs["Performance.FeedbackProbability"][0], Equals, float64(2333))
	c.Assert(diffs["Performance.FeedbackProbability"][1], Equals, float64(23.33))
}

func (s *testConfigSuite) TestOOMActionValid(c *C) {
	c1 := NewConfig()
	tests := []struct {
		oomAction string
		valid     bool
	}{
		{"log", true},
		{"Log", true},
		{"Cancel", true},
		{"cANceL", true},
		{"quit", false},
	}
	for _, tt := range tests {
		c1.OOMAction = tt.oomAction
		c.Assert(c1.Valid() == nil, Equals, tt.valid)
	}
}

func (s *testConfigSuite) TestTxnTotalSizeLimitValid(c *C) {
	conf := NewConfig()
	tests := []struct {
		limit uint64
		valid bool
	}{
		{4 << 10, true},
		{10 << 30, true},
		{10<<30 + 1, false},
	}

	for _, tt := range tests {
		conf.Performance.TxnTotalSizeLimit = tt.limit
		c.Assert(conf.Valid() == nil, Equals, tt.valid)

	}
}<|MERGE_RESOLUTION|>--- conflicted
+++ resolved
@@ -180,11 +180,8 @@
 delay-clean-table-lock = 5
 split-region-max-num=10000
 enable-batch-dml = true
-<<<<<<< HEAD
 server-version = "test_version"
-=======
 repair-mode = true
->>>>>>> c5e13029
 [performance]
 txn-total-size-limit=2000
 [tikv-client]
@@ -373,6 +370,5 @@
 	for _, tt := range tests {
 		conf.Performance.TxnTotalSizeLimit = tt.limit
 		c.Assert(conf.Valid() == nil, Equals, tt.valid)
-
 	}
 }