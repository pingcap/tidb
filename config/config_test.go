--- conflicted
+++ resolved
@@ -1019,11 +1019,8 @@
 		"": {
 			"", map[string]string{
 				"check-mb4-value-in-utf8": "tidb_check_mb4_value_in_utf8",
-<<<<<<< HEAD
+				"run-ddl":                 "tidb_enable_ddl",
 				"token-limit":             "tidb_connection_concurrency_limit",
-=======
-				"run-ddl":                 "tidb_enable_ddl",
->>>>>>> ac91c751
 			},
 		},
 		"log": {
@@ -1033,17 +1030,10 @@
 			"performance", map[string]string{"force-priority": "tidb_force_priority"},
 		},
 	}
-<<<<<<< HEAD
-	_, err = f.WriteString("check-mb4-value-in-utf8 = true \ntoken-limit = 10 \n" +
+	_, err = f.WriteString("check-mb4-value-in-utf8 = true \nrun-ddl = true \ntoken-limit = 10 \n" +
 		"[log] \nenable-slow-log = true \n" +
 		"[performance] \nforce-priority = \"NO_PRIORITY\"\n" +
-		"[instance] \ntidb_check_mb4_value_in_utf8 = false \ntidb_connection_concurrency_limit = 100 \ntidb_enable_slow_log = false \ntidb_force_priority = \"LOW_PRIORITY\"")
-=======
-	_, err = f.WriteString("check-mb4-value-in-utf8 = true \nrun-ddl = true \n" +
-		"[log] \nenable-slow-log = true \n" +
-		"[performance] \nforce-priority = \"NO_PRIORITY\"\n" +
-		"[instance] \ntidb_check_mb4_value_in_utf8 = false \ntidb_enable_slow_log = false \ntidb_force_priority = \"LOW_PRIORITY\"\ntidb_enable_ddl = false")
->>>>>>> ac91c751
+		"[instance] \ntidb_check_mb4_value_in_utf8 = false \ntidb_enable_slow_log = false \ntidb_force_priority = \"LOW_PRIORITY\"\ntidb_connection_concurrency_limit = 100 \ntidb_enable_ddl = false")
 	require.NoError(t, err)
 	require.NoError(t, f.Sync())
 	err = conf.Load(configFile)
