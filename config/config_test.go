// Copyright 2017 PingCAP, Inc.
//
// Licensed under the Apache License, Version 2.0 (the "License");
// you may not use this file except in compliance with the License.
// You may obtain a copy of the License at
//
//     http://www.apache.org/licenses/LICENSE-2.0
//
// Unless required by applicable law or agreed to in writing, software
// distributed under the License is distributed on an "AS IS" BASIS,
// WITHOUT WARRANTIES OR CONDITIONS OF ANY KIND, either express or implied.
// See the License for the specific language governing permissions and
// limitations under the License.

package config

import (
	"bytes"
	"encoding/json"
	"fmt"
	"os"
	"os/user"
	"path/filepath"
	"reflect"
	"regexp"
	"runtime"
	"strings"
	"testing"

	"github.com/BurntSushi/toml"
	zaplog "github.com/pingcap/log"
	"github.com/pingcap/tidb/util/logutil"
	"github.com/stretchr/testify/require"
	tracing "github.com/uber/jaeger-client-go/config"
)

func TestAtomicBoolUnmarshal(t *testing.T) {
	type data struct {
		Ab AtomicBool `toml:"ab"`
	}
	var d data
	var firstBuffer bytes.Buffer
	_, err := toml.Decode("ab=true", &d)
	require.NoError(t, err)
	require.True(t, d.Ab.Load())
	err = toml.NewEncoder(&firstBuffer).Encode(d)
	require.NoError(t, err)
	require.Equal(t, "ab = \"true\"\n", firstBuffer.String())
	firstBuffer.Reset()

	_, err = toml.Decode("ab=false", &d)
	require.NoError(t, err)
	require.False(t, d.Ab.Load())
	err = toml.NewEncoder(&firstBuffer).Encode(d)
	require.NoError(t, err)
	require.Equal(t, "ab = \"false\"\n", firstBuffer.String())

	_, err = toml.Decode("ab = 1", &d)
	require.EqualError(t, err, "Invalid value for bool type: 1")
}

func TestNullableBoolUnmarshal(t *testing.T) {
	var nb = nullableBool{false, false}
	data, err := json.Marshal(nb)
	require.NoError(t, err)
	err = json.Unmarshal(data, &nb)
	require.NoError(t, err)
	require.Equal(t, nbUnset, nb)

	nb = nullableBool{true, false}
	data, err = json.Marshal(nb)
	require.NoError(t, err)
	err = json.Unmarshal(data, &nb)
	require.NoError(t, err)
	require.Equal(t, nbFalse, nb)

	nb = nullableBool{true, true}
	data, err = json.Marshal(nb)
	require.NoError(t, err)
	err = json.Unmarshal(data, &nb)
	require.NoError(t, err)
	require.Equal(t, nbTrue, nb)

	// Test for UnmarshalText
	var log Log
	_, err = toml.Decode("enable-error-stack = true", &log)
	require.NoError(t, err)
	require.Equal(t, nbTrue, log.EnableErrorStack)

	_, err = toml.Decode("enable-error-stack = \"\"", &log)
	require.NoError(t, err)
	require.Equal(t, nbUnset, log.EnableErrorStack)

	_, err = toml.Decode("enable-error-stack = 1", &log)
	require.EqualError(t, err, "Invalid value for bool type: 1")
	require.Equal(t, nbUnset, log.EnableErrorStack)

	// Test for UnmarshalJSON
	err = json.Unmarshal([]byte("{\"enable-timestamp\":false}"), &log)
	require.NoError(t, err)
	require.Equal(t, nbFalse, log.EnableTimestamp)

	err = json.Unmarshal([]byte("{\"disable-timestamp\":null}"), &log)
	require.NoError(t, err)
	require.Equal(t, nbUnset, log.DisableTimestamp)
}

func TestLogConfig(t *testing.T) {
	var conf Config
	configFile := "log_config.toml"
	f, err := os.Create(configFile)
	require.NoError(t, err)
	defer func() {
		require.NoError(t, f.Close())
		require.NoError(t, os.Remove(configFile))
	}()

	var testLoad = func(confStr string, expectedEnableErrorStack, expectedDisableErrorStack, expectedEnableTimestamp, expectedDisableTimestamp nullableBool, resultedDisableTimestamp, resultedDisableErrorVerbose bool) {
		conf = defaultConf
		_, err = f.WriteString(confStr)
		require.NoError(t, err)
		require.NoError(t, conf.Load(configFile))
		require.NoError(t, conf.Valid())
		require.Equal(t, expectedEnableErrorStack, conf.Log.EnableErrorStack)
		require.Equal(t, expectedDisableErrorStack, conf.Log.DisableErrorStack)
		require.Equal(t, expectedEnableTimestamp, conf.Log.EnableTimestamp)
		require.Equal(t, expectedDisableTimestamp, conf.Log.DisableTimestamp)
		require.Equal(t, logutil.NewLogConfig("info", "text", "tidb-slow.log", conf.Log.File, resultedDisableTimestamp, func(config *zaplog.Config) { config.DisableErrorVerbose = resultedDisableErrorVerbose }), conf.Log.ToLogConfig())
		err := f.Truncate(0)
		require.NoError(t, err)
		_, err = f.Seek(0, 0)
		require.NoError(t, err)
	}

	testLoad(`
[Log]
`, nbUnset, nbUnset, nbUnset, nbUnset, false, true)

	testLoad(`
[Log]
enable-timestamp = false
`, nbUnset, nbUnset, nbFalse, nbUnset, true, true)

	testLoad(`
[Log]
enable-timestamp = true
disable-timestamp = false
`, nbUnset, nbUnset, nbTrue, nbFalse, false, true)

	testLoad(`
[Log]
enable-timestamp = false
disable-timestamp = true
`, nbUnset, nbUnset, nbFalse, nbTrue, true, true)

	testLoad(`
[Log]
enable-timestamp = true
disable-timestamp = true
`, nbUnset, nbUnset, nbTrue, nbUnset, false, true)

	testLoad(`
[Log]
enable-error-stack = false
disable-error-stack = false
`, nbFalse, nbUnset, nbUnset, nbUnset, false, true)

}

func TestConfig(t *testing.T) {
	conf := new(Config)
	conf.TempStoragePath = tempStorageDirName
	conf.Binlog.Enable = true
	conf.Binlog.IgnoreError = true
	conf.Binlog.Strategy = "hash"
	conf.TiKVClient.CommitTimeout = "10s"
	conf.TiKVClient.RegionCacheTTL = 600
	conf.Instance.EnableSlowLog.Store(logutil.DefaultTiDBEnableSlowLog)
	configFile := "config.toml"
	f, err := os.Create(configFile)
	require.NoError(t, err)
	defer func(configFile string) {
		require.NoError(t, os.Remove(configFile))
	}(configFile)

	// Make sure the server refuses to start if there's an unrecognized configuration option
	_, err = f.WriteString(`
unrecognized-option-test = true
`)
	require.NoError(t, err)
	require.NoError(t, f.Sync())

	err = conf.Load(configFile)
	require.Error(t, err)
	match, err := regexp.Match("(?:.|\n)*invalid configuration option(?:.|\n)*", []byte(err.Error()))
	require.NoError(t, err)
	require.True(t, match)
	require.Equal(t, uint32(0), conf.MaxServerConnections)

	err = f.Truncate(0)
	require.NoError(t, err)
	_, err = f.Seek(0, 0)
	require.NoError(t, err)

	_, err = f.WriteString(`
token-limit = 0
enable-table-lock = true
alter-primary-key = true
delay-clean-table-lock = 5
split-region-max-num=10000
server-version = "test_version"
repair-mode = true
max-server-connections = 200
max-index-length = 3080
index-limit = 70
table-column-count-limit = 4000
skip-register-to-dashboard = true
deprecate-integer-display-length = true
enable-enum-length-limit = false
stores-refresh-interval = 30
enable-forwarding = true
enable-global-kill = true
[performance]
tcp-no-delay = false
[tikv-client]
commit-timeout="41s"
max-batch-size=128
region-cache-ttl=6000
store-limit=0
ttl-refreshed-txn-size=8192
resolve-lock-lite-threshold = 16
[tikv-client.async-commit]
keys-limit=123
total-key-size-limit=1024
[experimental]
allow-expression-index = true
[isolation-read]
engines = ["tiflash"]
[labels]
foo= "bar"
group= "abc"
zone= "dc-1"
[security]
spilled-file-encryption-method = "plaintext"
[pessimistic-txn]
deadlock-history-capacity = 123
deadlock-history-collect-retryable = true
pessimistic-auto-commit = true
[top-sql]
receiver-address = "127.0.0.1:10100"
[status]
grpc-keepalive-time = 20
grpc-keepalive-timeout = 10
grpc-concurrent-streams = 2048
grpc-initial-window-size = 10240
grpc-max-send-msg-size = 40960
`)

	require.NoError(t, err)
	require.NoError(t, f.Sync())

	require.NoError(t, conf.Load(configFile))

	// Test that the original value will not be clear by load the config file that does not contain the option.
	require.True(t, conf.Binlog.Enable)
	require.Equal(t, "hash", conf.Binlog.Strategy)

	// Test that the value will be overwritten by the config file.
	require.True(t, conf.AlterPrimaryKey)
	require.False(t, conf.Performance.TCPNoDelay)

	require.Equal(t, "41s", conf.TiKVClient.CommitTimeout)
	require.Equal(t, uint(123), conf.TiKVClient.AsyncCommit.KeysLimit)
	require.Equal(t, uint64(1024), conf.TiKVClient.AsyncCommit.TotalKeySizeLimit)
	require.Equal(t, uint(128), conf.TiKVClient.MaxBatchSize)
	require.Equal(t, uint(6000), conf.TiKVClient.RegionCacheTTL)
	require.Equal(t, int64(0), conf.TiKVClient.StoreLimit)
	require.Equal(t, int64(8192), conf.TiKVClient.TTLRefreshedTxnSize)
	require.Equal(t, uint(1000), conf.TokenLimit)
	require.True(t, conf.EnableTableLock)
	require.Equal(t, uint64(5), conf.DelayCleanTableLock)
	require.Equal(t, uint64(10000), conf.SplitRegionMaxNum)
	require.True(t, conf.RepairMode)
	require.Equal(t, uint64(16), conf.TiKVClient.ResolveLockLiteThreshold)
	require.Equal(t, uint32(200), conf.MaxServerConnections)
	require.Equal(t, []string{"tiflash"}, conf.IsolationRead.Engines)
	require.Equal(t, 3080, conf.MaxIndexLength)
	require.Equal(t, 70, conf.IndexLimit)
	require.Equal(t, uint32(4000), conf.TableColumnCountLimit)
	require.True(t, conf.SkipRegisterToDashboard)
	require.Equal(t, 3, len(conf.Labels))
	require.Equal(t, "bar", conf.Labels["foo"])
	require.Equal(t, "abc", conf.Labels["group"])
	require.Equal(t, "dc-1", conf.Labels["zone"])
	require.Equal(t, SpilledFileEncryptionMethodPlaintext, conf.Security.SpilledFileEncryptionMethod)
	require.True(t, conf.DeprecateIntegerDisplayWidth)
	require.False(t, conf.EnableEnumLengthLimit)
	require.True(t, conf.EnableForwarding)
	require.Equal(t, uint64(30), conf.StoresRefreshInterval)
	require.Equal(t, uint(123), conf.PessimisticTxn.DeadlockHistoryCapacity)
	require.True(t, conf.PessimisticTxn.DeadlockHistoryCollectRetryable)
	require.True(t, conf.PessimisticTxn.PessimisticAutoCommit.Load())
	require.Equal(t, "127.0.0.1:10100", conf.TopSQL.ReceiverAddress)
	require.True(t, conf.Experimental.AllowsExpressionIndex)
	require.Equal(t, uint(20), conf.Status.GRPCKeepAliveTime)
	require.Equal(t, uint(10), conf.Status.GRPCKeepAliveTimeout)
	require.Equal(t, uint(2048), conf.Status.GRPCConcurrentStreams)
	require.Equal(t, 10240, conf.Status.GRPCInitialWindowSize)
	require.Equal(t, 40960, conf.Status.GRPCMaxSendMsgSize)

	err = f.Truncate(0)
	require.NoError(t, err)
	_, err = f.Seek(0, 0)
	require.NoError(t, err)
	require.NoError(t, f.Sync())
	_, err = f.WriteString(`
[log.file]
log-rotate = true
[performance]
mem-profile-interval="1m"
[stmt-summary]
enable=false
enable-internal-query=true
max-stmt-count=1000
max-sql-length=1024
refresh-interval=100
history-size=100`)
	require.NoError(t, err)
	err = conf.Load(configFile)
	tmp := err.(*ErrConfigValidationFailed)
	require.True(t, isAllDeprecatedConfigItems(tmp.UndecodedItems))

	// Test telemetry config default value and whether it will be overwritten.
	conf = NewConfig()
	err = f.Truncate(0)
	require.NoError(t, err)
	_, err = f.Seek(0, 0)
	require.NoError(t, err)
	require.NoError(t, f.Sync())
	require.NoError(t, conf.Load(configFile))
	require.True(t, conf.EnableTelemetry)

	_, err = f.WriteString(`
enable-table-lock = true
`)
	require.NoError(t, err)
	require.NoError(t, f.Sync())
	require.NoError(t, conf.Load(configFile))
	require.True(t, conf.EnableTelemetry)

	_, err = f.WriteString(`
enable-telemetry = false
`)
	require.NoError(t, err)
	require.NoError(t, f.Sync())
	require.NoError(t, conf.Load(configFile))
	require.False(t, conf.EnableTelemetry)

	_, err = f.WriteString(`
[security]
spilled-file-encryption-method = "aes128-ctr"
`)
	require.NoError(t, err)
	require.NoError(t, f.Sync())
	require.NoError(t, conf.Load(configFile))
	require.Equal(t, SpilledFileEncryptionMethodAES128CTR, conf.Security.SpilledFileEncryptionMethod)

	require.NoError(t, f.Sync())
	require.NoError(t, conf.Load(configFile))

	configFile = "config.toml.example"
	require.NoError(t, conf.Load(configFile))

	// Make sure the example config is the same as default config except `auto_tls`.
	conf.Security.AutoTLS = false
	require.Equal(t, GetGlobalConfig(), conf)

	// Test for log config.
	require.Equal(t, logutil.NewLogConfig("info", "text", "tidb-slow.log", conf.Log.File, false, func(config *zaplog.Config) { config.DisableErrorVerbose = conf.Log.getDisableErrorStack() }), conf.Log.ToLogConfig())

	// Test for tracing config.
	tracingConf := &tracing.Configuration{
		Disabled: true,
		Reporter: &tracing.ReporterConfig{},
		Sampler:  &tracing.SamplerConfig{Type: "const", Param: 1.0},
	}
	require.Equal(t, conf.OpenTracing.ToTracingConfig(), tracingConf)

	// Test for TLS config.
	certFile := "cert.pem"
	f, err = os.Create(certFile)
	require.NoError(t, err)
	_, err = f.WriteString(`-----BEGIN CERTIFICATE-----
MIIC+jCCAeKgAwIBAgIRALsvlisKJzXtiwKcv7toreswDQYJKoZIhvcNAQELBQAw
EjEQMA4GA1UEChMHQWNtZSBDbzAeFw0xOTAzMTMwNzExNDhaFw0yMDAzMTIwNzEx
NDhaMBIxEDAOBgNVBAoTB0FjbWUgQ28wggEiMA0GCSqGSIb3DQEBAQUAA4IBDwAw
ggEKAoIBAQDECyY5cZ4SccQdk4XCgENwOLsE92uZvutBcYHk8ndIpxuxQnmS/2af
JxWlduKgauuLlwRYrzwvmUQumzB0LIJIwZN37KMeepTv+cf1Iv0U1Tw2PyXa7jD1
VxccI7lHxqObYrnLdZ1AOG2SyWoJp/g6jZqbdGnYAbBxbZXYv9FyA6h0FksDysEP
62zu5YwtRcmhob7L5Wezq0/eV/2U1WdbGGWMCUs2LKQav4TP7Kaopk+MAl9UpSoc
arl+NGxs39TsvrxQvT7k/W6g7mo0rOc5PEc6Zho2+E8JjnEYCdGKmMW/Bea6V1yc
ShMe79lwN7ISCw3e7GZhZGM2XFTjvhH/AgMBAAGjSzBJMA4GA1UdDwEB/wQEAwIF
oDATBgNVHSUEDDAKBggrBgEFBQcDATAMBgNVHRMBAf8EAjAAMBQGA1UdEQQNMAuC
CWxvY2FsaG9zdDANBgkqhkiG9w0BAQsFAAOCAQEAK+pS76DxAbQBdbpyqt0Xi1QY
SnWxFEFepP3pHC28oy8fzHiys9fwMvJwgMgLcwyB9GUhMZ/xsO2ehutWbzYCCRmV
4einEx9Ipr26i2txzZPphqXNkV+ZhPeQK54fWrzAkRq4qKNyoYfvhldZ+uTuKNiS
If0KbvbS6qDfimA+m0m6n5yDzc5tPl+kgKyeivSyqeG7T9m40gvCLAMgI7iTFhIZ
BvUPi88z3wGa8rmhn9dOvkwauLFU5i5dqoz6m9HXmaEKzAAigGzgU8vPDt/Dxxgu
c933WW1E0hCtvuGxWFIFtoJMQoyH0Pl4ACmY/6CokCCZKDInrPdhhf3MGRjkkw==
-----END CERTIFICATE-----
`)
	require.NoError(t, err)
	require.NoError(t, f.Close())

	keyFile := "key.pem"
	f, err = os.Create(keyFile)
	require.NoError(t, err)
	_, err = f.WriteString(`-----BEGIN RSA PRIVATE KEY-----
MIIEowIBAAKCAQEAxAsmOXGeEnHEHZOFwoBDcDi7BPdrmb7rQXGB5PJ3SKcbsUJ5
kv9mnycVpXbioGrri5cEWK88L5lELpswdCyCSMGTd+yjHnqU7/nH9SL9FNU8Nj8l
2u4w9VcXHCO5R8ajm2K5y3WdQDhtkslqCaf4Oo2am3Rp2AGwcW2V2L/RcgOodBZL
A8rBD+ts7uWMLUXJoaG+y+Vns6tP3lf9lNVnWxhljAlLNiykGr+Ez+ymqKZPjAJf
VKUqHGq5fjRsbN/U7L68UL0+5P1uoO5qNKznOTxHOmYaNvhPCY5xGAnRipjFvwXm
uldcnEoTHu/ZcDeyEgsN3uxmYWRjNlxU474R/wIDAQABAoIBAGyZAIOxvK7a9pir
r90e0DzKME9//8sbR5bpGduJtSo558051b7oXCCttgAC62eR0wlwjqfR6rUzYeGv
dhfk0AcdtGMqYvHvVbHZ3DqfNzLjLIegU4gDintd0x9zap+oGdlpxyI99O4uVASM
LoFK2ucUqiCTTE6sIOG0ot1+5LcS9xlygmmBfl8Q+6dG1D+vtPlU4J1kQ1MZV/JI
01Mbea4iiUKD9qrbxfsMiu52u/J3MMoWJHsvAA/LpOp2Ua6pUECluZECslxYSnJJ
IyjeGYxAIfXj81bqBk3RpemlX7YAxMbn6noZPQ6KUzS4IT2clrG10boCBdUNK1pN
WjVOEoECgYEA0/aP1wvrC3sZtHmURHv1El0vmaZocmH3sdwUfrW5cMqqhOosax6d
5iKAJQ1cAL6ZivIB4WJ3X8mlfMOaHPOQxqdudPui0sMHQehT2NBl/gwX9wXMwxXl
t+ebqK5DSSbVuJQS45sSdYPQvrMVDB/owHHjfdeOk1EwmqxHv1r338UCgYEA7MXk
IIF+LETxkw4QqbEPzwJ8kVRjkU3jmlEClOatTe+RQJxanErgMiGi9NZMM+Vm5GjC
5kzAuNgMDuD/NAWyzPzWd+mbeG/2IHYf44OiK1TmnFHkTc0JW7s4tUQgDMQccheR
EgA3UDGU9aevUoUDUhpeXxBdtnf66qw0e1cSovMCgYBLJdg7UsNjT6J+ZLhXS2dI
unb8z42qN+d8TF2LytvTDFdGRku3MqSiicrK2CCtNuXy5/gYszNFZ5VfVW3XI9dJ
RuUXXnuMo454JGlNrhzq49i/QHQnGiVWfSunsxix363YAc9smHcD6NbiNVWZ9dos
GHSiEgE/Y4KK49eQFS1aTQKBgQC+xzznTC+j7/FOcjjO4hJA1FoWp46Kl93ai4eu
/qeJcozxKIqCAHrhKeUprjo8Xo0nYZoZAqMOzVX57yTyf9zv+pG8kQhqZJxGz6cm
JPxYOdKPBhUU8y6lMReiRsAkSSg6be7AOFhZT3oc7f4AWZixYPnFU2SPD+GnkRXA
hApKLQKBgHUG+SjrxQjiFipE52YNGFLzbMR6Uga4baACW05uGPpao/+MkCGRAidL
d/8eU66iPNt/23iVAbqkF8mRpCxC0+O5HRqTEzgrlWKabXfmhYqIVjq+tkonJ0NU
xkNuJ2BlEGkwWLiRbKy1lNBBFUXKuhh3L/EIY10WTnr3TQzeL6H1
-----END RSA PRIVATE KEY-----
`)
	require.NoError(t, err)
	require.NoError(t, f.Close())

	conf.Security.ClusterSSLCA = certFile
	conf.Security.ClusterSSLCert = certFile
	conf.Security.ClusterSSLKey = keyFile
	clusterSecurity := conf.Security.ClusterSecurity()
	tlsConfig, err := clusterSecurity.ToTLSConfig()
	require.NoError(t, err)
	require.NotNil(t, tlsConfig)

	// Note that on windows, we can't Remove a file if the file is not closed.
	// The behavior is different on linux, we can always Remove a file even
	// if it's open. The OS maintains a reference count for open/close, the file
	// is recycled when the reference count drops to 0.
	require.NoError(t, os.Remove(certFile))
	require.NoError(t, os.Remove(keyFile))

	// test for config `toml` and `json` tag names
	c1 := Config{}
	st := reflect.TypeOf(c1)
	for i := 0; i < st.NumField(); i++ {
		field := st.Field(i)
		require.Equal(t, field.Tag.Get("json"), field.Tag.Get("toml"))
	}
}

<<<<<<< HEAD
func TestOOMActionValid(t *testing.T) {
	c1 := NewConfig()
	tests := []struct {
		oomAction string
		valid     bool
	}{
		{"log", true},
		{"Log", true},
		{"Cancel", true},
		{"cANceL", true},
		{"quit", false},
	}
	for _, tt := range tests {
		c1.OOMAction = tt.oomAction
		require.Equal(t, tt.valid, c1.Valid() == nil)
=======
func TestTxnTotalSizeLimitValid(t *testing.T) {
	conf := NewConfig()
	tests := []struct {
		limit uint64
		valid bool
	}{
		{4 << 10, true},
		{10 << 30, true},
		{10<<30 + 1, true},
		{1 << 40, true},
		{1<<40 + 1, false},
	}

	for _, tt := range tests {
		conf.Performance.TxnTotalSizeLimit = tt.limit
		require.Equal(t, tt.valid, conf.Valid() == nil)
>>>>>>> a9614850
	}
}

func TestPreparePlanCacheValid(t *testing.T) {
	conf := NewConfig()
	tests := map[PreparedPlanCache]bool{
		{Enabled: true, Capacity: 0}:                        false,
		{Enabled: true, Capacity: 2}:                        true,
		{Enabled: true, MemoryGuardRatio: -0.1}:             false,
		{Enabled: true, MemoryGuardRatio: 2.2}:              false,
		{Enabled: true, Capacity: 2, MemoryGuardRatio: 0.5}: true,
	}
	for testCase, res := range tests {
		conf.PreparedPlanCache = testCase
		require.Equal(t, res, conf.Valid() == nil)
	}
}

func TestConflictInstanceConfig(t *testing.T) {
	var expectedNewName string
	conf := new(Config)
	configFile := "config.toml"
	_, localFile, _, _ := runtime.Caller(0)
	configFile = filepath.Join(filepath.Dir(localFile), configFile)

	f, err := os.Create(configFile)
	require.NoError(t, err)
	defer func(configFile string) {
		require.NoError(t, os.Remove(configFile))
	}(configFile)

	// ConflictOptions indicates the options existing in both [instance] and some other sessions.
	// Just receive a warning and keep their respective values.
	expectedConflictOptions := map[string]InstanceConfigSection{
		"": {
			"", map[string]string{"check-mb4-value-in-utf8": "tidb_check_mb4_value_in_utf8"},
		},
		"log": {
			"log", map[string]string{"enable-slow-log": "tidb_enable_slow_log"},
		},
		"performance": {
			"performance", map[string]string{"force-priority": "tidb_force_priority"},
		},
	}
	_, err = f.WriteString("check-mb4-value-in-utf8 = true \n" +
		"[log] \nenable-slow-log = true \n" +
		"[performance] \nforce-priority = \"NO_PRIORITY\"\n" +
		"[instance] \ntidb_check_mb4_value_in_utf8 = false \ntidb_enable_slow_log = false \ntidb_force_priority = \"LOW_PRIORITY\"")
	require.NoError(t, err)
	require.NoError(t, f.Sync())
	err = conf.Load(configFile)
	require.Error(t, err)
	require.True(t, strings.Contains(err.Error(), "Conflict configuration options exists on both [instance] section and some other sections."))
	require.False(t, conf.Instance.CheckMb4ValueInUTF8.Load())
	require.True(t, conf.CheckMb4ValueInUTF8.Load())
	require.Equal(t, true, conf.Log.EnableSlowLog.Load())
	require.Equal(t, false, conf.Instance.EnableSlowLog.Load())
	require.Equal(t, "NO_PRIORITY", conf.Performance.ForcePriority)
	require.Equal(t, "LOW_PRIORITY", conf.Instance.ForcePriority)
	require.Equal(t, 0, len(DeprecatedOptions))
	for _, conflictOption := range ConflictOptions {
		expectedConflictOption, ok := expectedConflictOptions[conflictOption.SectionName]
		require.True(t, ok)
		for oldName, newName := range conflictOption.NameMappings {
			expectedNewName, ok = expectedConflictOption.NameMappings[oldName]
			require.True(t, ok)
			require.Equal(t, expectedNewName, newName)
		}
	}

	err = f.Truncate(0)
	require.NoError(t, err)
	_, err = f.Seek(0, 0)
	require.NoError(t, err)

	// DeprecatedOptions indicates the options that should be moved to [instance] section.
	// The value in conf.Instance.* would be overwritten by the other sections.
	expectedDeprecatedOptions := map[string]InstanceConfigSection{
		"": {
			"", map[string]string{"enable-collect-execution-info": "tidb_enable_collect_execution_info"},
		},
		"log": {
			"log", map[string]string{"slow-threshold": "tidb_slow_log_threshold"},
		},
		"performance": {
			"performance", map[string]string{"memory-usage-alarm-ratio": "tidb_memory_usage_alarm_ratio"},
		},
	}
	_, err = f.WriteString("enable-collect-execution-info = false \n" +
		"[log] \nslow-threshold = 100 \n" +
		"[performance] \nmemory-usage-alarm-ratio = 0.5")
	require.NoError(t, err)
	require.NoError(t, f.Sync())
	err = conf.Load(configFile)
	require.Error(t, err)
	require.True(t, strings.Contains(err.Error(), "Some configuration options should be moved to [instance] section."))
	for _, deprecatedOption := range DeprecatedOptions {
		expectedDeprecatedOption, ok := expectedDeprecatedOptions[deprecatedOption.SectionName]
		require.True(t, ok)
		for oldName, newName := range deprecatedOption.NameMappings {
			expectedNewName, ok = expectedDeprecatedOption.NameMappings[oldName]
			require.True(t, ok, fmt.Sprintf("Get unexpected %s.", oldName))
			require.Equal(t, expectedNewName, newName)
		}
	}
}

func TestMaxIndexLength(t *testing.T) {
	conf := NewConfig()
	checkValid := func(indexLen int, shouldBeValid bool) {
		conf.MaxIndexLength = indexLen
		require.Equal(t, shouldBeValid, conf.Valid() == nil)
	}
	checkValid(DefMaxIndexLength, true)
	checkValid(DefMaxIndexLength-1, false)
	checkValid(DefMaxOfMaxIndexLength, true)
	checkValid(DefMaxOfMaxIndexLength+1, false)
}

func TestIndexLimit(t *testing.T) {
	conf := NewConfig()
	checkValid := func(indexLimit int, shouldBeValid bool) {
		conf.IndexLimit = indexLimit
		require.Equal(t, shouldBeValid, conf.Valid() == nil)
	}
	checkValid(DefIndexLimit, true)
	checkValid(DefIndexLimit-1, false)
	checkValid(DefMaxOfIndexLimit, true)
	checkValid(DefMaxOfIndexLimit+1, false)
}

func TestTableColumnCountLimit(t *testing.T) {
	conf := NewConfig()
	checkValid := func(tableColumnLimit int, shouldBeValid bool) {
		conf.TableColumnCountLimit = uint32(tableColumnLimit)
		require.Equal(t, shouldBeValid, conf.Valid() == nil)
	}
	checkValid(DefTableColumnCountLimit, true)
	checkValid(DefTableColumnCountLimit-1, false)
	checkValid(DefMaxOfTableColumnCountLimit, true)
	checkValid(DefMaxOfTableColumnCountLimit+1, false)
}

func TestEncodeDefTempStorageDir(t *testing.T) {
	tests := []struct {
		host       string
		statusHost string
		port       uint
		statusPort uint
		expect     string
	}{
		{"0.0.0.0", "0.0.0.0", 4000, 10080, "MC4wLjAuMDo0MDAwLzAuMC4wLjA6MTAwODA="},
		{"127.0.0.1", "127.16.5.1", 4000, 10080, "MTI3LjAuMC4xOjQwMDAvMTI3LjE2LjUuMToxMDA4MA=="},
		{"127.0.0.1", "127.16.5.1", 4000, 15532, "MTI3LjAuMC4xOjQwMDAvMTI3LjE2LjUuMToxNTUzMg=="},
	}

	var osUID string
	currentUser, err := user.Current()
	if err != nil {
		osUID = ""
	} else {
		osUID = currentUser.Uid
	}

	dirPrefix := filepath.Join(os.TempDir(), osUID+"_tidb")
	for _, test := range tests {
		tempStorageDir := encodeDefTempStorageDir(os.TempDir(), test.host, test.statusHost, test.port, test.statusPort)
		require.Equal(t, filepath.Join(dirPrefix, test.expect, "tmp-storage"), tempStorageDir)
	}
}

func TestModifyThroughLDFlags(t *testing.T) {
	tests := []struct {
		Edition               string
		CheckBeforeDropLDFlag string
		EnableTelemetry       bool
		CheckTableBeforeDrop  bool
	}{
		{"Community", "None", true, false},
		{"Community", "1", true, true},
		{"Enterprise", "None", false, false},
		{"Enterprise", "1", false, true},
	}

	originalEnableTelemetry := defaultConf.EnableTelemetry
	originalCheckTableBeforeDrop := CheckTableBeforeDrop
	originalGlobalConfig := GetGlobalConfig()

	for _, test := range tests {
		defaultConf.EnableTelemetry = true
		CheckTableBeforeDrop = false

		initByLDFlags(test.Edition, test.CheckBeforeDropLDFlag)

		conf := GetGlobalConfig()
		require.Equal(t, test.EnableTelemetry, conf.EnableTelemetry)
		require.Equal(t, test.EnableTelemetry, defaultConf.EnableTelemetry)
		require.Equal(t, test.CheckTableBeforeDrop, CheckTableBeforeDrop)
	}

	defaultConf.EnableTelemetry = originalEnableTelemetry
	CheckTableBeforeDrop = originalCheckTableBeforeDrop
	StoreGlobalConfig(originalGlobalConfig)
}

func TestSecurityValid(t *testing.T) {
	c1 := NewConfig()
	tests := []struct {
		spilledFileEncryptionMethod string
		valid                       bool
	}{
		{"", false},
		{"Plaintext", true},
		{"plaintext123", false},
		{"aes256-ctr", false},
		{"aes128-ctr", true},
	}
	for _, tt := range tests {
		c1.Security.SpilledFileEncryptionMethod = tt.spilledFileEncryptionMethod
		require.Equal(t, tt.valid, c1.Valid() == nil)
	}
}

func TestTcpNoDelay(t *testing.T) {
	c1 := NewConfig()
	// check default value
	require.True(t, c1.Performance.TCPNoDelay)
}

func TestConfigExample(t *testing.T) {
	conf := NewConfig()
	configFile := "config.toml.example"
	metaData, err := toml.DecodeFile(configFile, conf)
	require.NoError(t, err)
	keys := metaData.Keys()
	for _, key := range keys {
		for _, s := range key {
			require.False(t, ContainHiddenConfig(s))
		}
	}
}

func TestStatsLoadLimit(t *testing.T) {
	conf := NewConfig()
	checkConcurrencyValid := func(concurrency int, shouldBeValid bool) {
		conf.Performance.StatsLoadConcurrency = uint(concurrency)
		require.Equal(t, shouldBeValid, conf.Valid() == nil)
	}
	checkConcurrencyValid(DefStatsLoadConcurrencyLimit, true)
	checkConcurrencyValid(DefStatsLoadConcurrencyLimit-1, false)
	checkConcurrencyValid(DefMaxOfStatsLoadConcurrencyLimit, true)
	checkConcurrencyValid(DefMaxOfStatsLoadConcurrencyLimit+1, false)
	conf = NewConfig()
	checkQueueSizeValid := func(queueSize int, shouldBeValid bool) {
		conf.Performance.StatsLoadQueueSize = uint(queueSize)
		require.Equal(t, shouldBeValid, conf.Valid() == nil)
	}
	checkQueueSizeValid(DefStatsLoadQueueSizeLimit, true)
	checkQueueSizeValid(DefStatsLoadQueueSizeLimit-1, false)
	checkQueueSizeValid(DefMaxOfStatsLoadQueueSizeLimit, true)
	checkQueueSizeValid(DefMaxOfStatsLoadQueueSizeLimit+1, false)
}<|MERGE_RESOLUTION|>--- conflicted
+++ resolved
@@ -470,43 +470,6 @@
 	}
 }
 
-<<<<<<< HEAD
-func TestOOMActionValid(t *testing.T) {
-	c1 := NewConfig()
-	tests := []struct {
-		oomAction string
-		valid     bool
-	}{
-		{"log", true},
-		{"Log", true},
-		{"Cancel", true},
-		{"cANceL", true},
-		{"quit", false},
-	}
-	for _, tt := range tests {
-		c1.OOMAction = tt.oomAction
-		require.Equal(t, tt.valid, c1.Valid() == nil)
-=======
-func TestTxnTotalSizeLimitValid(t *testing.T) {
-	conf := NewConfig()
-	tests := []struct {
-		limit uint64
-		valid bool
-	}{
-		{4 << 10, true},
-		{10 << 30, true},
-		{10<<30 + 1, true},
-		{1 << 40, true},
-		{1<<40 + 1, false},
-	}
-
-	for _, tt := range tests {
-		conf.Performance.TxnTotalSizeLimit = tt.limit
-		require.Equal(t, tt.valid, conf.Valid() == nil)
->>>>>>> a9614850
-	}
-}
-
 func TestPreparePlanCacheValid(t *testing.T) {
 	conf := NewConfig()
 	tests := map[PreparedPlanCache]bool{
