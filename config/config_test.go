--- conflicted
+++ resolved
@@ -305,13 +305,11 @@
 
 [instance]
 
-<<<<<<< HEAD
+# The maximum permitted number of simultaneous client connections. When the value is 0, the number of connections is unlimited.
+max_connections = 0
+
 # Run ddl worker on this tidb-server.
 tidb_enable_ddl = true
-=======
-# The maximum permitted number of simultaneous client connections. When the value is 0, the number of connections is unlimited.
-max_connections = 0
->>>>>>> e2b55640
 
 [log]
 # Log level: debug, info, warn, error, fatal.
