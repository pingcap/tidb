# TiDB Configuration.

# TiDB server host.
host = "0.0.0.0"

# tidb server advertise IP.
advertise-address = ""

# TiDB server port.
port = 4000

# Registered store name, [tikv, mocktikv, unistore]
store = "unistore"

# TiDB storage path.
path = "/tmp/tidb"

# The socket file to use for connection.
socket = "/tmp/tidb-{Port}.sock"

# Run ddl worker on this tidb-server.
run-ddl = true

# Schema lease duration, very dangerous to change only if you know what you do.
lease = "45s"

# When create table, split a separated region for it. It is recommended to
# turn off this option if there will be a large number of tables created.
split-table = true

# The limit of concurrent executed sessions.
token-limit = 1000

# Controls whether to enable the temporary storage for some operators when a single SQL statement exceeds the memory quota specified by the memory quota.
oom-use-tmp-storage = true

# Specifies the temporary storage path for some operators when a single SQL statement exceeds the memory quota specified by the memory quota.
# It defaults to a generated directory in `<TMPDIR>/<os/user.Current().Uid>_tidb/` if it is unset.
# It only takes effect when `oom-use-tmp-storage` is `true`.
# tmp-storage-path = "/tmp/<os/user.Current().Uid>_tidb/MC4wLjAuMDo0MDAwLzAuMC4wLjA6MTAwODA=/tmp-storage"

# Specifies the maximum use of temporary storage (bytes) for all active queries when `oom-use-tmp-storage` is enabled.
# If the `tmp-storage-quota` exceeds the capacity of the temporary storage directory, tidb-server would return an error and exit.
# The default value of tmp-storage-quota is under 0 which means tidb-server wouldn't check the capacity.
tmp-storage-quota = -1

# Make "kill query" behavior compatible with MySQL. It's not recommend to
# turn on this option when TiDB server is behind a proxy.
compatible-kill-query = false

# Make SIGTERM wait N seconds before starting the shutdown procedure. This is designed for when TiDB is behind a proxy/load balancer.
# The health check will fail immediately but the server will not start shutting down until the time has elapsed.
graceful-wait-before-shutdown = 0

# treat-old-version-utf8-as-utf8mb4 use for upgrade compatibility. Set to true will treat old version table/column UTF8 charset as UTF8MB4.
treat-old-version-utf8-as-utf8mb4 = true

# max-index-length is used to deal with compatibility issues from v3.0.7 and previous version upgrades. It can only be in [3072, 3072*4].
max-index-length = 3072

# index-limit is used to deal with compatibility issues. It can only be in [64, 64*8].
index-limit = 64

# enable-table-lock is used to control table lock feature. Default is false, indicate the table lock feature is disabled.
enable-table-lock = false

# delay-clean-table-lock is used to control the time (Milliseconds) of delay before unlock the table in the abnormal situation.
delay-clean-table-lock = 0

# Maximum number of the splitting region, which is used by the split region statement.
split-region-max-num = 1000

# alter-primary-key is used to control whether the primary keys are clustered. 
# Note that this config is deprecated. Only valid when @@global.tidb_enable_clustered_index = 'int_only'.
# Default is false, only the integer primary keys are clustered.
# If it is true, all types of primary keys are nonclustered.
alter-primary-key = false

# server-version is used to change the version string of TiDB in the following scenarios:
# 1. the server version returned by builtin-function `VERSION()`.
# 2. the server version filled in handshake packets of MySQL Connection Protocol, see https://dev.mysql.com/doc/internals/en/connection-phase-packets.html#packet-Protocol::Handshake for more details.
# if server-version = "", the default value(original TiDB version string) is used.
server-version = ""

# repair mode is used to repair the broken table meta in TiKV in extreme cases.
repair-mode = false

# Repair table list is used to list the tables in repair mode with the format like ["db.table",].
# In repair mode, repairing table which is not in repair list will get wrong database or wrong table error.
repair-table-list = []

# Whether new collations are enabled, as indicated by its name, this configuration entry take effect ONLY when a TiDB cluster bootstraps for the first time.
new_collations_enabled_on_first_bootstrap = true

# Don't register information of this TiDB to etcd, so this instance of TiDB won't appear in the services like dashboard.
# This option is useful when you want to embed TiDB into your service(i.e. use TiDB as a library).
# *If you want to start a TiDB service, NEVER enable this.*
skip-register-to-dashboard = false

# When enabled, usage data (for example, instance versions) will be reported to PingCAP periodically for user experience analytics.
# If this config is set to `false` on all TiDB servers, telemetry will be always disabled regardless of the value of the global variable `tidb_enable_telemetry`.
# See PingCAP privacy policy for details: https://pingcap.com/en/privacy-policy/
enable-telemetry = true

# deprecate-integer-display-length is used to be compatible with MySQL 8.0 in which the integer declared with display length will be returned with
# a warning like `Integer display width is deprecated and will be removed in a future release`.
deprecate-integer-display-length = false

# enable-enum-length-limit is used to deal with compatibility issues. When true, the enum/set element length is limited.
# According to MySQL 8.0 Refman:
# The maximum supported length of an individual SET element is M <= 255 and (M x w) <= 1020,
# where M is the element literal length and w is the number of bytes required for the maximum-length character in the character set.
# See https://dev.mysql.com/doc/refman/8.0/en/string-type-syntax.html for more details.
enable-enum-length-limit = true

# enable-global-kill is used to control global kill feature. When it is enabled, connection ID is globally unique and KILL
# command can be forwarded to the right TiDB instance to execute.
enable-global-kill = true

[log]
# Log level: debug, info, warn, error, fatal.
level = "info"

# Log format, one of json or text.
format = "text"

# Enable automatic timestamps in log output, if not set, it will be defaulted to true.
# enable-timestamp = true

# Enable annotating logs with the full stack error message, if not set, it will be defaulted to false.
# enable-error-stack = false

<<<<<<< HEAD
# Sampling to rate limit the same message on the same log level per second (initial = number of messages before sampling, thereafter = sample ever Nth message).
# Will use some additional memory for sampling counts.
# sampling = { initial = 100, thereafter = 10 }

# Whether to enable slow query log.
enable-slow-log = true

=======
>>>>>>> 7d37ac1d
# Stores slow query log into separated files.
slow-query-file = "tidb-slow.log"

# Queries with internal result greater than this value will be logged.
expensive-threshold = 10000

# File logging.
[log.file]
# Log file name.
filename = ""

# Max log file size in MB (upper limit to 4096MB).
max-size = 300

# Max log file keep days. No clean up by default.
max-days = 0

# Maximum number of old log files to retain. No clean up by default.
max-backups = 0

[security]
# Path of file that contains list of trusted SSL CAs for connection with mysql client.
ssl-ca = ""

# Path of file that contains X509 certificate in PEM format for connection with mysql client.
ssl-cert = ""

# Path of file that contains X509 key in PEM format for connection with mysql client.
ssl-key = ""

# Path of file that contains list of trusted SSL CAs for connection with cluster components.
cluster-ssl-ca = ""

# Path of file that contains X509 certificate in PEM format for connection with cluster components.
cluster-ssl-cert = ""

# Path of file that contains X509 key in PEM format for connection with cluster components.
cluster-ssl-key = ""

# Configurations of the encryption method to use for encrypting the spilled data files.
# Possible values are "plaintext", "aes128-ctr", if not set, it will be "plaintext" by default.
# "plaintext" means encryption is disabled.
spilled-file-encryption-method = "plaintext"

# Security Enhanced Mode (SEM) restricts the "SUPER" privilege and requires fine-grained privileges instead.
enable-sem = false

# Automatic creation of TLS certificates.
# Setting it to 'true' is recommended because it is safer and tie with the default configuration of MySQL.
# If this config is commented/missed, the value would be 'false' for the compatibility with TiDB versions that does not support it.
auto-tls = true

# Minium TLS version to use, e.g. "TLSv1.2"
tls-version = ""

# The RSA Key size for automatic generated RSA keys
rsa-key-size = 4096

[status]
# If enable status report HTTP service.
report-status = true

# TiDB status host.
status-host = "0.0.0.0"

## status-host is the HTTP address for reporting the internal status of a TiDB server, for example:
## API for prometheus: http://${status-host}:${status_port}/metrics
## API for pprof:      http://${status-host}:${status_port}/debug/pprof
# TiDB status port.
status-port = 10080

# Prometheus pushgateway address, leaves it empty will disable push to pushgateway.
metrics-addr = ""

# Prometheus client push interval in second, set \"0\" to disable push to pushgateway.
metrics-interval = 15

# Record statements qps by database name if it is enabled.
record-db-qps = false

[performance]
# Max CPUs to use, 0 use number of CPUs in the machine.
max-procs = 0

# Memory size quota for tidb server, 0 means unlimited
server-memory-quota = 0

# StmtCountLimit limits the max count of statement inside a transaction.
stmt-count-limit = 5000

# Set keep alive option for tcp connection.
tcp-keep-alive = true

# Set nodelay option for tcp connection.
tcp-no-delay = true

# Whether support cartesian product.
cross-join = true

# Stats lease duration, which influences the time of analyze and stats load.
stats-lease = "3s"

# Probability to use the query feedback to update stats, 0.0 or 1.0 for always false/true.
feedback-probability = 0.0

# The max number of query feedback that cache in memory.
query-feedback-limit = 512

# Pseudo stats will be used if the ratio between the modify count and
# row count in statistics of a table is greater than it.
pseudo-estimate-ratio = 0.8

# Bind info lease duration, which influences the duration of loading bind info and handling invalid bind.
bind-info-lease = "3s"

# Whether support pushing down aggregation with distinct to cop task
distinct-agg-push-down = false

# The limitation of the size in byte for the entries in one transaction.
# If using TiKV as the storage, the entry represents a key/value pair.
# NOTE: If binlog is enabled with Kafka (e.g. arbiter cluster),
# this value should be less than 1073741824(1G) because this is the maximum size that can be handled by Kafka.
# If binlog is disabled or binlog is enabled without Kafka, this value should be less than 1099511627776(1T).
txn-total-size-limit = 104857600

# The limitation of the size in byte for each entry in one transaction.
# NOTE: Increasing this limit may cause performance problems.
txn-entry-size-limit = 6291456

# max lifetime of transaction ttl manager.
max-txn-ttl = 3600000

# The Go GC trigger factor, you can get more information about it at https://golang.org/pkg/runtime.
# If you encounter OOM when executing large query, you can decrease this value to trigger GC earlier.
# If you find the CPU used by GC is too high or GC is too frequent and impact your business you can increase this value.
gogc = 100

[proxy-protocol]
# PROXY protocol acceptable client networks.
# Empty string means disable PROXY protocol, * means all networks.
networks = ""

# PROXY protocol header read timeout, unit is second
header-timeout = 5

[opentracing]
# Enable opentracing.
enable = false

# Whether to enable the rpc metrics.
rpc-metrics = false

[opentracing.sampler]
# Type specifies the type of the sampler: const, probabilistic, rateLimiting, or remote
type = "const"

# Param is a value passed to the sampler.
# Valid values for Param field are:
# - for "const" sampler, 0 or 1 for always false/true respectively
# - for "probabilistic" sampler, a probability between 0 and 1
# - for "rateLimiting" sampler, the number of spans per second
# - for "remote" sampler, param is the same as for "probabilistic"
# and indicates the initial sampling rate before the actual one
# is received from the mothership
param = 1.0

# SamplingServerURL is the address of jaeger-agent's HTTP sampling server
sampling-server-url = ""

# MaxOperations is the maximum number of operations that the sampler
# will keep track of. If an operation is not tracked, a default probabilistic
# sampler will be used rather than the per operation specific sampler.
max-operations = 0

# SamplingRefreshInterval controls how often the remotely controlled sampler will poll
# jaeger-agent for the appropriate sampling strategy.
sampling-refresh-interval = 0

[opentracing.reporter]
# QueueSize controls how many spans the reporter can keep in memory before it starts dropping
# new spans. The queue is continuously drained by a background go-routine, as fast as spans
# can be sent out of process.
queue-size = 0

# BufferFlushInterval controls how often the buffer is force-flushed, even if it's not full.
# It is generally not useful, as it only matters for very low traffic services.
buffer-flush-interval = 0

# LogSpans, when true, enables LoggingReporter that runs in parallel with the main reporter
# and logs all submitted spans. Main Configuration.Logger must be initialized in the code
# for this option to have any effect.
log-spans = false

#  LocalAgentHostPort instructs reporter to send spans to jaeger-agent at this address
local-agent-host-port = ""

[pd-client]
# Max time which PD client will wait for the PD server in seconds.
pd-server-timeout = 3

[tikv-client]
# Max gRPC connections that will be established with each tikv-server.
grpc-connection-count = 4

# After a duration of this time in seconds if the client doesn't see any activity it pings
# the server to see if the transport is still alive.
grpc-keepalive-time = 10

# After having pinged for keepalive check, the client waits for a duration of Timeout in seconds
# and if no activity is seen even after that the connection is closed.
grpc-keepalive-timeout = 3

# The compression type for gRPC channel: none or gzip.
grpc-compression-type = "none"

# Max time for commit command, must be twice bigger than raft election timeout.
commit-timeout = "41s"

# Max batch size in gRPC.
max-batch-size = 128
# Overload threshold of TiKV.
overload-threshold = 200
# Max batch wait time in nanosecond to avoid waiting too long. 0 means disable this feature.
max-batch-wait-time = 0
# Batch wait size, to avoid waiting too long.
batch-wait-size = 8

# If a Region has not been accessed for more than the given duration (in seconds), it
# will be reloaded from the PD.
region-cache-ttl = 600

# store-limit is used to restrain TiDB from sending request to some stores which is up to the limit.
# If a store has been up to the limit, it will return error for the successive request in same store.
# default 0 means shutting off store limit.
store-limit = 0

# store-liveness-timeout is used to control timeout for store liveness after sending request failed.
store-liveness-timeout = "1s"

# ttl-refreshed-txn-size decides whether a transaction should update its lock TTL.
# If the size(in byte) of a transaction is large than `ttl-refreshed-txn-size`, it update the lock TTL during the 2PC.
ttl-refreshed-txn-size = 33554432

# If the number of keys that one prewrite request of one region involves exceed this threshold, it will use `ResolveLock` instead of `ResolveLockLite`.
resolve-lock-lite-threshold = 16

[tikv-client.copr-cache]
# The capacity in MB of the cache. Zero means disable coprocessor cache.
capacity-mb = 1000.0

[binlog]
# enable to write binlog.
# NOTE: If binlog is enabled with Kafka (e.g. arbiter cluster),
# txn-total-size-limit should be less than 1073741824(1G) because this is the maximum size that can be handled by Kafka.
enable = false

# WriteTimeout specifies how long it will wait for writing binlog to pump.
write-timeout = "15s"

# If IgnoreError is true, when writing binlog meets error, TiDB would stop writing binlog,
# but still provide service.
ignore-error = false

# use socket file to write binlog, for compatible with kafka version tidb-binlog.
binlog-socket = ""

# the strategy for sending binlog to pump, value can be "range" or "hash" now.
strategy = "range"

[pessimistic-txn]
# max retry count for a statement in a pessimistic transaction.
max-retry-count = 256

# The max count of deadlock events that will be recorded in the information_schema.deadlocks table.
deadlock-history-capacity = 10

# Whether retryable deadlocks (in-statement deadlocks) are collected to the information_schema.deadlocks table.
deadlock-history-collect-retryable = false

# If true it means the auto-commit transactions will be in pessimistic mode.
pessimistic-auto-commit = false

# experimental section controls the features that are still experimental: their semantics,
# interfaces are subject to change, using these features in the production environment is not recommended.
[experimental]
# enable creating expression index.
allow-expression-index = false

# server level isolation read by engines and labels
[isolation-read]
# engines means allow the tidb server read data from which types of engines. options: "tikv", "tiflash", "tidb".
engines = ["tikv", "tiflash", "tidb"]

# instance scope variables
# These options are also available as a system variable for online configuration
# changes to the system variable do not persist to the cluster. You must make changes
# in this configuration file on each tidb-server.
[instance]

# tidb_general_log is used to log every query in the server in info level.
tidb_general_log = false

# tidb_pprof_sql_cpu is used to add label sql label to pprof result.
tidb_pprof_sql_cpu = false

# ddl_slow_threshold sets log DDL operations whose execution time exceeds the threshold value.
ddl_slow_threshold = 300

# tidb_expensive_query_time_threshold indicates the time threshold of expensive query.
tidb_expensive_query_time_threshold = 60

# Force the priority of all statements in a specified priority.
# The value could be "NO_PRIORITY", "LOW_PRIORITY", "HIGH_PRIORITY" or "DELAYED".
tidb_force_priority = "NO_PRIORITY"

# The alarm threshold when memory usage of the tidb-server exceeds. The valid value range is greater than or equal to 0
# and less than or equal to 1. The default value is 0.8.
# If this configuration is set to 0 or 1, it'll disable the alarm.
# Otherwise, related information will be recorded in the directory `tmp-storage-path/record`.
# Note: If the configuration `server-memory-quota` is set and larger than 0, the alarm threshold will be
# `tidb_memory_usage_alarm_ratio * server-memory-quota`; otherwise, it'll be `tidb_memory_usage_alarm_ratio * system memory size`.
tidb_memory_usage_alarm_ratio = 0.8

# check mb4 value in utf8 is used to control whether to check the mb4 characters when the charset is utf8.
tidb_check_mb4_value_in_utf8 = true

# Whether to enable slow query log.
tidb_enable_slow_log = true

# Queries with execution time greater than this value will be logged. (Milliseconds)
tidb_slow_log_threshold = 300

# tidb_record_plan_in_slow_log is used to enable record query plan in slow log.
# 0 is disable. 1 is enable.
tidb_record_plan_in_slow_log = 1

# The maximum permitted number of simultaneous client connections. When the value is 0, the number of connections is unlimited.
max_connections = 0<|MERGE_RESOLUTION|>--- conflicted
+++ resolved
@@ -130,7 +130,6 @@
 # Enable annotating logs with the full stack error message, if not set, it will be defaulted to false.
 # enable-error-stack = false
 
-<<<<<<< HEAD
 # Sampling to rate limit the same message on the same log level per second (initial = number of messages before sampling, thereafter = sample ever Nth message).
 # Will use some additional memory for sampling counts.
 # sampling = { initial = 100, thereafter = 10 }
@@ -138,8 +137,6 @@
 # Whether to enable slow query log.
 enable-slow-log = true
 
-=======
->>>>>>> 7d37ac1d
 # Stores slow query log into separated files.
 slow-query-file = "tidb-slow.log"
 
