--- conflicted
+++ resolved
@@ -117,24 +117,21 @@
 # disaggregated-tiflash indicates whether TiDB is in disaggregated tiflash mode, if true, MPP will runs on tiflash_compute nodes.
 disaggregated-tiflash = false
 
-<<<<<<< HEAD
+# autoscaler-type indicates which type of AutoScaler will be used. Possible values are: mock, aws, gcp.
+# Only meaningful when disaggregated-tiflash is true.
+autoscaler-type = "aws"
+
+# autoscaler-addr is the host of AutoScaler, Only meaningful when disaggregated-tiflash is true.
+# Only meaningful when disaggregated-tiflash is true.
+autoscaler-addr = "tiflash-autoscale-lb.tiflash-autoscale.svc.cluster.local:8081"
+
+# autoscaler-cluster-id is the unique id for each TiDB cluster, which will used by AutoScaler.
+# Only meaningful when disaggregated-tiflash is true.
+autoscaler-cluster-id = ""
+
 # use-autoscaler indicates whether use AutoScaler or PD for tiflash_compute nodes, only meaningful when disaggregated-tiflash is true.
 # Will remove this after AutoScaler is stable.
 use-autoscaler = true
-
-=======
->>>>>>> 151cd7ed
-# autoscaler-type indicates which type of AutoScaler will be used. Possible values are: mock, aws, gcp.
-# Only meaningful when disaggregated-tiflash is true.
-autoscaler-type = "aws"
-
-# autoscaler-addr is the host of AutoScaler, Only meaningful when disaggregated-tiflash is true.
-# Only meaningful when disaggregated-tiflash is true.
-autoscaler-addr = "tiflash-autoscale-lb.tiflash-autoscale.svc.cluster.local:8081"
-
-# autoscaler-cluster-id is the unique id for each TiDB cluster, which will used by AutoScaler.
-# Only meaningful when disaggregated-tiflash is true.
-autoscaler-cluster-id = ""
 
 [log]
 # Log level: debug, info, warn, error, fatal.
