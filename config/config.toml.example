--- conflicted
+++ resolved
@@ -360,15 +360,13 @@
 # the maximum history size of statement summary.
 history-size = 24
 
-<<<<<<< HEAD
 # server level isolation read by engines and labels
 [isolation-read]
-# engines means allow the tidb server read data from which types of engines. options: "tikv", "tiflash", "tidb".
-engines = ["tikv", "tiflash", "tidb"]
-=======
+# engines means allow the tidb server read data from which types of engines. options: "tikv", "tiflash".
+engines = ["tikv", "tiflash"]
+
 # experimental section controls the features that are still experimental: their semantics,
 # interfaces are subject to change, using these features in the production environment is not recommended.
 [experimental]
 # enable column attribute `auto_random` to be defined on the primary key column.
-allow-auto-random = false
->>>>>>> 1516653a
+allow-auto-random = false