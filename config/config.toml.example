--- conflicted
+++ resolved
@@ -115,16 +115,14 @@
 # The socket file to use for x protocol connection.
 xsocket = ""
 
-<<<<<<< HEAD
 [proxy-protocol]
 # PROXY protocol acceptable client networks
 networks = ""
 
 # PROXY protocol header read timeout, unit is second
 header-timeout = 5
-=======
+
 [plan-cache]
 plan-cache-enabled = false
 plan-cache-capacity = 2560
-plan-cache-shards = 256
->>>>>>> d88344f8
+plan-cache-shards = 256