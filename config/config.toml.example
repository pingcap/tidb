--- conflicted
+++ resolved
@@ -74,17 +74,15 @@
 # In order to support "drop primary key" operation , this flag must be true and the table does not have the pkIsHandle flag.
 alter-primary-key = false
 
-<<<<<<< HEAD
 # serverVersion is used to show the version of tidb when log in.
 server-version = ""
-=======
+
 # repair mode is used to repair the broken table meta in TiKV in extreme cases.
 repair-mode = false
 
 # Repair table list is used to list the tables in repair mode with the format like ["db.table",].
 # In repair mode, repairing table which is not in repair list will get wrong database or wrong table error.
 repair-table-list = []
->>>>>>> c5e13029
 
 [log]
 # Log level: debug, info, warn, error, fatal.
