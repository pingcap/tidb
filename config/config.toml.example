--- conflicted
+++ resolved
@@ -463,10 +463,8 @@
 # 0 is disable. 1 is enable.
 tidb_record_plan_in_slow_log = 1
 
-<<<<<<< HEAD
-# Run ddl worker on this tidb-server.
-tidb_enable_ddl = true
-=======
 # The maximum permitted number of simultaneous client connections. When the value is 0, the number of connections is unlimited.
 max_connections = 0
->>>>>>> e2b55640
+
+# Run ddl worker on this tidb-server.
+tidb_enable_ddl = true