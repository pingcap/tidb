--- conflicted
+++ resolved
@@ -34,14 +34,12 @@
 # Enable chunk executors.
 enable-chunk = true
 
-<<<<<<< HEAD
 # Only print a log when out of memory qouta.
 # Valid options: ["log", "cancel"]
 oom-action = "log"
-=======
+
 # Enable coprocessor streaming.
 enable-streaming = false
->>>>>>> cd115164
 
 [log]
 # Log level: info, debug, warn, error, fatal.
