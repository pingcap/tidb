--- conflicted
+++ resolved
@@ -119,14 +119,12 @@
 # See PingCAP privacy policy for details: https://pingcap.com/en/privacy-policy/
 enable-telemetry = true
 
-<<<<<<< HEAD
-# enable-enum-length-limit is used to deal with compatibility issues. When true, the enum element length should be shorter than 255.
-enable-enum-length-limit = true
-=======
 # deprecate-integer-display-length is used to be compatible with MySQL 8.0 in which the integer declared with display length will be returned with
 # a warning like `Integer display width is deprecated and will be removed in a future release`.
 deprecate-integer-display-length = false
->>>>>>> d76f5b59
+
+# enable-enum-length-limit is used to deal with compatibility issues. When true, the enum element length should be shorter than 255.
+enable-enum-length-limit = true
 
 [log]
 # Log level: debug, info, warn, error, fatal.
