# TiDB Configuration.

# TiDB server host.
host = "0.0.0.0"

# TiDB server port.
port = 4000

# Registered store name, [tikv, mocktikv]
store = "mocktikv"

# TiDB storage path.
path = "/tmp/tidb"

# The socket file to use for connection.
socket = ""

# Socket file to write binlog.
binlog-socket = ""

# Run ddl worker on this tidb-server.
run-ddl = true

# Schema lease duration, very dangerous to change only if you know what you do.
lease = "10s"

# When create table, split a separated region for it. It is recommended to
# turn off this option if there will be a large number of tables created.
split-table = true

# The limit of concurrent executed sessions.
token-limit = 1000

# Only print a log when out of memory quota.
# Valid options: ["log", "cancel"]
oom-action = "log"

# Enable coprocessor streaming.
enable-streaming = false

# Set system variable 'lower_case_table_names'
lower-case-table-names = 2

[log]
# Log level: debug, info, warn, error, fatal.
level = "info"

# Log format, one of json, text, console.
format = "text"

# Disable automatic timestamp in output
disable-timestamp = false

# Stores slow query log into separated files.
slow-query-file = ""

# Queries with execution time greater than this value will be logged. (Milliseconds)
slow-threshold = 300

# Queries with internal result greater than this value will be logged.
expensive-threshold = 10000

# Maximum query length recorded in log.
query-log-max-len = 2048

# File logging.
[log.file]
# Log file name.
filename = ""

# Max log file size in MB (upper limit to 4096MB).
max-size = 300

# Max log file keep days. No clean up by default.
max-days = 0

# Maximum number of old log files to retain. No clean up by default.
max-backups = 0

# Rotate log by day
log-rotate = true

[security]
# Path of file that contains list of trusted SSL CAs for connection with mysql client.
ssl-ca = ""

# Path of file that contains X509 certificate in PEM format for connection with mysql client.
ssl-cert = ""

# Path of file that contains X509 key in PEM format for connection with mysql client.
ssl-key = ""

# Path of file that contains list of trusted SSL CAs for connection with cluster components.
cluster-ssl-ca = ""

# Path of file that contains X509 certificate in PEM format for connection with cluster components.
cluster-ssl-cert = ""

# Path of file that contains X509 key in PEM format for connection with cluster components.
cluster-ssl-key = ""

[status]
# If enable status report HTTP service.
report-status = true

# TiDB status port.
status-port = 10080

# Prometheus pushgateway address, leaves it empty will disable prometheus push.
metrics-addr = ""

# Prometheus client push interval in second, set \"0\" to disable prometheus push.
metrics-interval = 15

[performance]
# Max CPUs to use, 0 use number of CPUs in the machine.
max-procs = 0
# StmtCountLimit limits the max count of statement inside a transaction.
stmt-count-limit = 5000

# Set keep alive option for tcp connection.
tcp-keep-alive = true

# The maximum number of retries when commit a transaction.
retry-limit = 10

# The number of goroutines that participate joining.
join-concurrency = 5

# Whether support cartesian product.
cross-join = true

# Stats lease duration, which influences the time of analyze and stats load.
stats-lease = "3s"

# Run auto analyze worker on this tidb-server.
run-auto-analyze = true

# Probability to use the query feedback to update stats, 0 or 1 for always false/true.
feedback-probability = 0.0

<<<<<<< HEAD
# The max number of query feedback that cache in memory.
query-feedback-limit = 1024
=======
# Pseudo stats will be used if the ratio between the modify count and
# row count in statistics of a table is greater than it.
pseudo-estimate-ratio = 0.7
>>>>>>> d1fcbc03

[proxy-protocol]
# PROXY protocol acceptable client networks.
# Empty string means disable PROXY protocol, * means all networks.
networks = ""

# PROXY protocol header read timeout, unit is second
header-timeout = 5

[plan-cache]
enabled = false
capacity = 2560
shards = 256

[prepared-plan-cache]
enabled = false
capacity = 100

[opentracing]
# Enable opentracing.
enable = false

# Whether to enable the rpc metrics.
rpc-metrics = false

[opentracing.sampler]
# Type specifies the type of the sampler: const, probabilistic, rateLimiting, or remote
type = "const"

# Param is a value passed to the sampler.
# Valid values for Param field are:
# - for "const" sampler, 0 or 1 for always false/true respectively
# - for "probabilistic" sampler, a probability between 0 and 1
# - for "rateLimiting" sampler, the number of spans per second
# - for "remote" sampler, param is the same as for "probabilistic"
# and indicates the initial sampling rate before the actual one
# is received from the mothership
param = 1.0

# SamplingServerURL is the address of jaeger-agent's HTTP sampling server
sampling-server-url = ""

# MaxOperations is the maximum number of operations that the sampler
# will keep track of. If an operation is not tracked, a default probabilistic
# sampler will be used rather than the per operation specific sampler.
max-operations = 0

# SamplingRefreshInterval controls how often the remotely controlled sampler will poll
# jaeger-agent for the appropriate sampling strategy.
sampling-refresh-interval = 0

[opentracing.reporter]
# QueueSize controls how many spans the reporter can keep in memory before it starts dropping
# new spans. The queue is continuously drained by a background go-routine, as fast as spans
# can be sent out of process.
queue-size = 0

# BufferFlushInterval controls how often the buffer is force-flushed, even if it's not full.
# It is generally not useful, as it only matters for very low traffic services.
buffer-flush-interval = 0

# LogSpans, when true, enables LoggingReporter that runs in parallel with the main reporter
# and logs all submitted spans. Main Configuration.Logger must be initialized in the code
# for this option to have any effect.
log-spans = false

#  LocalAgentHostPort instructs reporter to send spans to jaeger-agent at this address
local-agent-host-port = ""

[tikv-client]
# Max gRPC connections that will be established with each tikv-server.
grpc-connection-count = 16

# max time for commit command, must be twice bigger than raft election timeout.
commit-timeout = "41s"<|MERGE_RESOLUTION|>--- conflicted
+++ resolved
@@ -139,14 +139,12 @@
 # Probability to use the query feedback to update stats, 0 or 1 for always false/true.
 feedback-probability = 0.0
 
-<<<<<<< HEAD
 # The max number of query feedback that cache in memory.
 query-feedback-limit = 1024
-=======
+
 # Pseudo stats will be used if the ratio between the modify count and
 # row count in statistics of a table is greater than it.
 pseudo-estimate-ratio = 0.7
->>>>>>> d1fcbc03
 
 [proxy-protocol]
 # PROXY protocol acceptable client networks.
