# TiDB Configuration.

# TiDB server host.
host = "0.0.0.0"

# tidb server advertise IP.
advertise-address = ""

# TiDB server port.
port = 4000

# Registered store name, [tikv, mocktikv, unistore]
store = "unistore"

# TiDB storage path.
path = "/tmp/tidb"

# The socket file to use for connection.
socket = "/tmp/tidb-{Port}.sock"

# Schema lease duration, very dangerous to change only if you know what you do.
lease = "45s"

# When create table, split a separated region for it. It is recommended to
# turn off this option if there will be a large number of tables created.
split-table = true

# The limit of concurrent executed sessions.
token-limit = 1000

# Make "kill query" behavior compatible with MySQL. It's not recommend to
# turn on this option when TiDB server is behind a proxy.
compatible-kill-query = false

# Make SIGTERM wait N seconds before starting the shutdown procedure. This is designed for when TiDB is behind a proxy/load balancer.
# The health check will fail immediately but the server will not start shutting down until the time has elapsed.
graceful-wait-before-shutdown = 0

# treat-old-version-utf8-as-utf8mb4 use for upgrade compatibility. Set to true will treat old version table/column UTF8 charset as UTF8MB4.
treat-old-version-utf8-as-utf8mb4 = true

# max-index-length is used to deal with compatibility issues from v3.0.7 and previous version upgrades. It can only be in [3072, 3072*4].
max-index-length = 3072

# index-limit is used to deal with compatibility issues. It can only be in [64, 64*8].
index-limit = 64

# enable-table-lock is used to control table lock feature. Default is false, indicate the table lock feature is disabled.
enable-table-lock = false

# delay-clean-table-lock is used to control the time (Milliseconds) of delay before unlock the table in the abnormal situation.
delay-clean-table-lock = 0

# Maximum number of the splitting region, which is used by the split region statement.
split-region-max-num = 1000

# alter-primary-key is used to control whether the primary keys are clustered. 
# Note that this config is deprecated. Only valid when @@global.tidb_enable_clustered_index = 'int_only'.
# Default is false, only the integer primary keys are clustered.
# If it is true, all types of primary keys are nonclustered.
alter-primary-key = false

# server-version is used to change the version string of TiDB in the following scenarios:
# 1. the server version returned by builtin-function `VERSION()`.
# 2. the server version filled in handshake packets of MySQL Connection Protocol, see https://dev.mysql.com/doc/internals/en/connection-phase-packets.html#packet-Protocol::Handshake for more details.
# if server-version = "", the default value(original TiDB version string) is used.
server-version = ""

# repair mode is used to repair the broken table meta in TiKV in extreme cases.
repair-mode = false

# Repair table list is used to list the tables in repair mode with the format like ["db.table",].
# In repair mode, repairing table which is not in repair list will get wrong database or wrong table error.
repair-table-list = []

# Whether new collations are enabled, as indicated by its name, this configuration entry take effect ONLY when a TiDB cluster bootstraps for the first time.
new_collations_enabled_on_first_bootstrap = true

# Don't register information of this TiDB to etcd, so this instance of TiDB won't appear in the services like dashboard.
# This option is useful when you want to embed TiDB into your service(i.e. use TiDB as a library).
# *If you want to start a TiDB service, NEVER enable this.*
skip-register-to-dashboard = false

# When enabled, usage data (for example, instance versions) will be reported to PingCAP periodically for user experience analytics.
# If this config is set to `false` on all TiDB servers, telemetry will be always disabled regardless of the value of the global variable `tidb_enable_telemetry`.
# See PingCAP privacy policy for details: https://pingcap.com/en/privacy-policy/
enable-telemetry = true

# deprecate-integer-display-length is used to be compatible with MySQL 8.0 in which the integer declared with display length will be returned with
# a warning like `Integer display width is deprecated and will be removed in a future release`.
deprecate-integer-display-length = false

# enable-enum-length-limit is used to deal with compatibility issues. When true, the enum/set element length is limited.
# According to MySQL 8.0 Refman:
# The maximum supported length of an individual SET element is M <= 255 and (M x w) <= 1020,
# where M is the element literal length and w is the number of bytes required for the maximum-length character in the character set.
# See https://dev.mysql.com/doc/refman/8.0/en/string-type-syntax.html for more details.
enable-enum-length-limit = true

# enable-global-kill is used to control global kill feature. When it is enabled, connection ID is globally unique and KILL
# command can be forwarded to the right TiDB instance to execute.
enable-global-kill = true

[log]
# Log level: debug, info, warn, error, fatal.
level = "info"

# Log format, one of json or text.
format = "text"

# Enable automatic timestamps in log output, if not set, it will be defaulted to true.
# enable-timestamp = true

# Enable annotating logs with the full stack error message, if not set, it will be defaulted to false.
# enable-error-stack = false

# Stores slow query log into separated files.
slow-query-file = "tidb-slow.log"

# File logging.
[log.file]
# Log file name.
filename = ""

# Max log file size in MB (upper limit to 4096MB).
max-size = 300

# Max log file keep days. No clean up by default.
max-days = 0

# Maximum number of old log files to retain. No clean up by default.
max-backups = 0

[security]
# Path of file that contains list of trusted SSL CAs for connection with mysql client.
ssl-ca = ""

# Path of file that contains X509 certificate in PEM format for connection with mysql client.
ssl-cert = ""

# Path of file that contains X509 key in PEM format for connection with mysql client.
ssl-key = ""

# Path of file that contains list of trusted SSL CAs for connection with cluster components.
cluster-ssl-ca = ""

# Path of file that contains X509 certificate in PEM format for connection with cluster components.
cluster-ssl-cert = ""

# Path of file that contains X509 key in PEM format for connection with cluster components.
cluster-ssl-key = ""

# Configurations of the encryption method to use for encrypting the spilled data files.
# Possible values are "plaintext", "aes128-ctr", if not set, it will be "plaintext" by default.
# "plaintext" means encryption is disabled.
spilled-file-encryption-method = "plaintext"

# Security Enhanced Mode (SEM) restricts the "SUPER" privilege and requires fine-grained privileges instead.
enable-sem = false

# Automatic creation of TLS certificates.
# Setting it to 'true' is recommended because it is safer and tie with the default configuration of MySQL.
# If this config is commented/missed, the value would be 'false' for the compatibility with TiDB versions that does not support it.
auto-tls = true

# Minium TLS version to use, e.g. "TLSv1.2"
tls-version = ""

# The RSA Key size for automatic generated RSA keys
rsa-key-size = 4096

[status]
# If enable status report HTTP service.
report-status = true

# TiDB status host.
status-host = "0.0.0.0"

## status-host is the HTTP address for reporting the internal status of a TiDB server, for example:
## API for prometheus: http://${status-host}:${status_port}/metrics
## API for pprof:      http://${status-host}:${status_port}/debug/pprof
# TiDB status port.
status-port = 10080

# Prometheus pushgateway address, leaves it empty will disable push to pushgateway.
metrics-addr = ""

# Prometheus client push interval in second, set \"0\" to disable push to pushgateway.
metrics-interval = 15

# Record statements qps by database name if it is enabled.
record-db-qps = false

[performance]
# Max CPUs to use, 0 use number of CPUs in the machine.
max-procs = 0

# Memory size quota for tidb server, 0 means unlimited
server-memory-quota = 0

# StmtCountLimit limits the max count of statement inside a transaction.
stmt-count-limit = 5000

# Set keep alive option for tcp connection.
tcp-keep-alive = true

# Set nodelay option for tcp connection.
tcp-no-delay = true

# Whether support cartesian product.
cross-join = true

# Stats lease duration, which influences the time of analyze and stats load.
stats-lease = "3s"

# Pseudo stats will be used if the ratio between the modify count and
# row count in statistics of a table is greater than it.
pseudo-estimate-ratio = 0.8

# Bind info lease duration, which influences the duration of loading bind info and handling invalid bind.
bind-info-lease = "3s"

# Whether support pushing down aggregation with distinct to cop task
distinct-agg-push-down = false

# The limitation of the size in byte for the entries in one transaction.
# If using TiKV as the storage, the entry represents a key/value pair.
# NOTE: If binlog is enabled with Kafka (e.g. arbiter cluster),
# this value should be less than 1073741824(1G) because this is the maximum size that can be handled by Kafka.
# If binlog is disabled or binlog is enabled without Kafka, this value should be less than 1099511627776(1T).
txn-total-size-limit = 104857600

# The limitation of the size in byte for each entry in one transaction.
# NOTE: Increasing this limit may cause performance problems.
txn-entry-size-limit = 6291456

# max lifetime of transaction ttl manager.
max-txn-ttl = 3600000

# The Go GC trigger factor, you can get more information about it at https://golang.org/pkg/runtime.
# If you encounter OOM when executing large query, you can decrease this value to trigger GC earlier.
# If you find the CPU used by GC is too high or GC is too frequent and impact your business you can increase this value.
gogc = 100

[proxy-protocol]
# PROXY protocol acceptable client networks.
# Empty string means disable PROXY protocol, * means all networks.
networks = ""

# PROXY protocol header read timeout, unit is second
header-timeout = 5

[opentracing]
# Enable opentracing.
enable = false

# Whether to enable the rpc metrics.
rpc-metrics = false

[opentracing.sampler]
# Type specifies the type of the sampler: const, probabilistic, rateLimiting, or remote
type = "const"

# Param is a value passed to the sampler.
# Valid values for Param field are:
# - for "const" sampler, 0 or 1 for always false/true respectively
# - for "probabilistic" sampler, a probability between 0 and 1
# - for "rateLimiting" sampler, the number of spans per second
# - for "remote" sampler, param is the same as for "probabilistic"
# and indicates the initial sampling rate before the actual one
# is received from the mothership
param = 1.0

# SamplingServerURL is the address of jaeger-agent's HTTP sampling server
sampling-server-url = ""

# MaxOperations is the maximum number of operations that the sampler
# will keep track of. If an operation is not tracked, a default probabilistic
# sampler will be used rather than the per operation specific sampler.
max-operations = 0

# SamplingRefreshInterval controls how often the remotely controlled sampler will poll
# jaeger-agent for the appropriate sampling strategy.
sampling-refresh-interval = 0

[opentracing.reporter]
# QueueSize controls how many spans the reporter can keep in memory before it starts dropping
# new spans. The queue is continuously drained by a background go-routine, as fast as spans
# can be sent out of process.
queue-size = 0

# BufferFlushInterval controls how often the buffer is force-flushed, even if it's not full.
# It is generally not useful, as it only matters for very low traffic services.
buffer-flush-interval = 0

# LogSpans, when true, enables LoggingReporter that runs in parallel with the main reporter
# and logs all submitted spans. Main Configuration.Logger must be initialized in the code
# for this option to have any effect.
log-spans = false

#  LocalAgentHostPort instructs reporter to send spans to jaeger-agent at this address
local-agent-host-port = ""

[pd-client]
# Max time which PD client will wait for the PD server in seconds.
pd-server-timeout = 3

[tikv-client]
# Max gRPC connections that will be established with each tikv-server.
grpc-connection-count = 4

# After a duration of this time in seconds if the client doesn't see any activity it pings
# the server to see if the transport is still alive.
grpc-keepalive-time = 10

# After having pinged for keepalive check, the client waits for a duration of Timeout in seconds
# and if no activity is seen even after that the connection is closed.
grpc-keepalive-timeout = 3

# The compression type for gRPC channel: none or gzip.
grpc-compression-type = "none"

# Max time for commit command, must be twice bigger than raft election timeout.
commit-timeout = "41s"

# Max batch size in gRPC.
max-batch-size = 128
# Overload threshold of TiKV.
overload-threshold = 200
# Max batch wait time in nanosecond to avoid waiting too long. 0 means disable this feature.
max-batch-wait-time = 0
# Batch wait size, to avoid waiting too long.
batch-wait-size = 8

# If a Region has not been accessed for more than the given duration (in seconds), it
# will be reloaded from the PD.
region-cache-ttl = 600

# store-limit is used to restrain TiDB from sending request to some stores which is up to the limit.
# If a store has been up to the limit, it will return error for the successive request in same store.
# default 0 means shutting off store limit.
store-limit = 0

# store-liveness-timeout is used to control timeout for store liveness after sending request failed.
store-liveness-timeout = "1s"

# ttl-refreshed-txn-size decides whether a transaction should update its lock TTL.
# If the size(in byte) of a transaction is large than `ttl-refreshed-txn-size`, it update the lock TTL during the 2PC.
ttl-refreshed-txn-size = 33554432

# If the number of keys that one prewrite request of one region involves exceed this threshold, it will use `ResolveLock` instead of `ResolveLockLite`.
resolve-lock-lite-threshold = 16

[tikv-client.copr-cache]
# The capacity in MB of the cache. Zero means disable coprocessor cache.
capacity-mb = 1000.0

[binlog]
# enable to write binlog.
# NOTE: If binlog is enabled with Kafka (e.g. arbiter cluster),
# txn-total-size-limit should be less than 1073741824(1G) because this is the maximum size that can be handled by Kafka.
enable = false

# WriteTimeout specifies how long it will wait for writing binlog to pump.
write-timeout = "15s"

# If IgnoreError is true, when writing binlog meets error, TiDB would stop writing binlog,
# but still provide service.
ignore-error = false

# use socket file to write binlog, for compatible with kafka version tidb-binlog.
binlog-socket = ""

# the strategy for sending binlog to pump, value can be "range" or "hash" now.
strategy = "range"

[pessimistic-txn]
# max retry count for a statement in a pessimistic transaction.
max-retry-count = 256

# The max count of deadlock events that will be recorded in the information_schema.deadlocks table.
deadlock-history-capacity = 10

# Whether retryable deadlocks (in-statement deadlocks) are collected to the information_schema.deadlocks table.
deadlock-history-collect-retryable = false

# If true it means the auto-commit transactions will be in pessimistic mode.
pessimistic-auto-commit = false

# experimental section controls the features that are still experimental: their semantics,
# interfaces are subject to change, using these features in the production environment is not recommended.
[experimental]
# enable creating expression index.
allow-expression-index = false

# server level isolation read by engines and labels
[isolation-read]
# engines means allow the tidb server read data from which types of engines. options: "tikv", "tiflash", "tidb".
engines = ["tikv", "tiflash", "tidb"]

# instance scope variables
# These options are also available as a system variable for online configuration
# changes to the system variable do not persist to the cluster. You must make changes
# in this configuration file on each tidb-server.
[instance]

# tidb_general_log is used to log every query in the server in info level.
tidb_general_log = false

# tidb_pprof_sql_cpu is used to add label sql label to pprof result.
tidb_pprof_sql_cpu = false

# ddl_slow_threshold sets log DDL operations whose execution time exceeds the threshold value.
ddl_slow_threshold = 300

# tidb_expensive_query_time_threshold indicates the time threshold of expensive query.
tidb_expensive_query_time_threshold = 60

# Force the priority of all statements in a specified priority.
# The value could be "NO_PRIORITY", "LOW_PRIORITY", "HIGH_PRIORITY" or "DELAYED".
tidb_force_priority = "NO_PRIORITY"

<<<<<<< HEAD
# The alarm threshold when memory usage of the tidb-server exceeds. The valid value range is greater than or equal to 0
# and less than or equal to 1. The default value is 0.8.
# If this configuration is set to 0 or 1, it'll disable the alarm.
# Otherwise, related information will be recorded in the directory `tmpdir/record`.
# Note: If the configuration `server-memory-quota` is set and larger than 0, the alarm threshold will be
# `tidb_memory_usage_alarm_ratio * server-memory-quota`; otherwise, it'll be `tidb_memory_usage_alarm_ratio * system memory size`.
tidb_memory_usage_alarm_ratio = 0.8

=======
>>>>>>> a10bb9e3
# check mb4 value in utf8 is used to control whether to check the mb4 characters when the charset is utf8.
tidb_check_mb4_value_in_utf8 = true

# Whether to enable slow query log.
tidb_enable_slow_log = true

# Queries with execution time greater than this value will be logged. (Milliseconds)
tidb_slow_log_threshold = 300

# tidb_record_plan_in_slow_log is used to enable record query plan in slow log.
# 0 is disable. 1 is enable.
tidb_record_plan_in_slow_log = 1

# The maximum permitted number of simultaneous client connections. When the value is 0, the number of connections is unlimited.
max_connections = 0

# Run ddl worker on this tidb-server.
tidb_enable_ddl = true

# Specifies the temporary storage path for some operators when a single SQL statement exceeds the memory quota specified by the memory quota.
# It defaults to a generated directory in `<TMPDIR>/<os/user.Current().Uid>_tidb/` if it is unset.
# It only takes effect when `tidb_enable_tmp_storage_on_oom` is enable.
# tmpdir = "/tmp/<os/user.Current().Uid>_tidb/MC4wLjAuMDo0MDAwLzAuMC4wLjA6MTAwODA=/tmp-storage"

# Specifies the maximum use of temporary storage (bytes) for all active queries when `tidb_enable_tmp_storage_on_oom` is enabled.
# If the `tidb_tmp_storage_quota` exceeds the capacity of the temporary storage directory, tidb-server would return an error and exit.
# The default value of tidb_tmp_storage_quota is under 0 which means tidb-server wouldn't check the capacity.
tidb_tmp_storage_quota = -1<|MERGE_RESOLUTION|>--- conflicted
+++ resolved
@@ -420,17 +420,6 @@
 # The value could be "NO_PRIORITY", "LOW_PRIORITY", "HIGH_PRIORITY" or "DELAYED".
 tidb_force_priority = "NO_PRIORITY"
 
-<<<<<<< HEAD
-# The alarm threshold when memory usage of the tidb-server exceeds. The valid value range is greater than or equal to 0
-# and less than or equal to 1. The default value is 0.8.
-# If this configuration is set to 0 or 1, it'll disable the alarm.
-# Otherwise, related information will be recorded in the directory `tmpdir/record`.
-# Note: If the configuration `server-memory-quota` is set and larger than 0, the alarm threshold will be
-# `tidb_memory_usage_alarm_ratio * server-memory-quota`; otherwise, it'll be `tidb_memory_usage_alarm_ratio * system memory size`.
-tidb_memory_usage_alarm_ratio = 0.8
-
-=======
->>>>>>> a10bb9e3
 # check mb4 value in utf8 is used to control whether to check the mb4 characters when the charset is utf8.
 tidb_check_mb4_value_in_utf8 = true
 
