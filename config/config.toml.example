--- conflicted
+++ resolved
@@ -42,22 +42,11 @@
 # It only takes effect when `oom-use-tmp-storage` is `true`.
 # tmp-storage-path = "/tmp/tidb/NDAwMC8xMDA4MA==/tmp-storage"
 
-<<<<<<< HEAD
-<<<<<<< HEAD
-=======
 # Specifies the maximum use of temporary storage (bytes) for all active queries when `oom-use-tmp-storage` is enabled.
 # If the `tmp-storage-quota` exceeds the capacity of the temporary storage directory, tidb-server would return an error and exit.
 # The default value of tmp-storage-quota is under 0 which means tidb-server wouldn't check the capacity.
 tmp-storage-quota = -1
 
->>>>>>> b2f5921... config: Unify the style for storage quota config name (#16431)
-=======
-# Specifies the maximum use of temporary storage (bytes) for all active queries when `oom-use-tmp-storage` is enabled.
-# If the `temp-storage-quota` exceeds the capacity of the temporary storage directory, tidb-server would return an error and exit.
-# The default value of temp-storage-quota is under 0 which means tidb-server wouldn't check the capacity.
-temp-storage-quota = -1
-
->>>>>>> d4453825
 # Specifies what operation TiDB performs when a single SQL statement exceeds the memory quota specified by mem-quota-query and cannot be spilled over to disk.
 # Valid options: ["log", "cancel"]
 oom-action = "cancel"
