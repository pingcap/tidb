--- conflicted
+++ resolved
@@ -127,17 +127,15 @@
 # a warning like `Integer display width is deprecated and will be removed in a future release`.
 deprecate-integer-display-length = false
 
-<<<<<<< HEAD
 # txn-scope indicates the default value for the `tidb_txn_scope` session variable.
 txn-scope = "global"
-=======
+
 # enable-enum-length-limit is used to deal with compatibility issues. When true, the enum/set element length is limited.
 # According to MySQL 8.0 Refman:
 # The maximum supported length of an individual SET element is M <= 255 and (M x w) <= 1020,
 # where M is the element literal length and w is the number of bytes required for the maximum-length character in the character set.
 # See https://dev.mysql.com/doc/refman/8.0/en/string-type-syntax.html for more details.
 enable-enum-length-limit = true
->>>>>>> 76c1d28a
 
 [log]
 # Log level: debug, info, warn, error, fatal.
