--- conflicted
+++ resolved
@@ -122,12 +122,10 @@
 [performance]
 # Max CPUs to use, 0 use number of CPUs in the machine.
 max-procs = 0
-<<<<<<< HEAD
-
-=======
+
 # Max memory size to use, 0 use the total usable memory in the machine.
 max-memory = 0
->>>>>>> 487bb503
+
 # StmtCountLimit limits the max count of statement inside a transaction.
 stmt-count-limit = 5000
 
