--- conflicted
+++ resolved
@@ -256,15 +256,11 @@
 	// BallastObjectSize set the initial size of the ballast object, the unit is byte.
 	BallastObjectSize int `toml:"ballast-object-size" json:"ballast-object-size"`
 	// EnableGlobalKill indicates whether to enable global kill.
-<<<<<<< HEAD
-	EnableGlobalKill bool `toml:"enable-global-kill" json:"enable-global-kill"`
+	EnableGlobalKill bool       `toml:"enable-global-kill" json:"enable-global-kill"`
+	TrxSummary       TrxSummary `toml:"transaction-summary" json:"transaction-summary"`
 	// InitializeSQLFile is a file that will be executed after first bootstrap only.
 	// It can be used to set GLOBAL system variable values
 	InitializeSQLFile string `toml:"initialize-sql-file" json:"initialize-sql-file"`
-=======
-	EnableGlobalKill bool       `toml:"enable-global-kill" json:"enable-global-kill"`
-	TrxSummary       TrxSummary `toml:"transaction-summary" json:"transaction-summary"`
->>>>>>> 11f06e00
 
 	// The following items are deprecated. We need to keep them here temporarily
 	// to support the upgrade process. They can be removed in future.
