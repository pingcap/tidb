--- conflicted
+++ resolved
@@ -120,12 +120,9 @@
 				"check-mb4-value-in-utf8":       "tidb_check_mb4_value_in_utf8",
 				"enable-collect-execution-info": "tidb_enable_collect_execution_info",
 				"max-server-connections":        "max_connections",
-<<<<<<< HEAD
+				"run-ddl":                       "tidb_enable_ddl",
 				"tmp-storage-path":              "tidb_tmp_storage_path",
 				"tmp-storage-quota":             "tidb_tmp_storage_quota",
-=======
-				"run-ddl":                       "tidb_enable_ddl",
->>>>>>> 894591b8
 			},
 		},
 		{
@@ -165,7 +162,6 @@
 
 // Config contains configuration options.
 type Config struct {
-<<<<<<< HEAD
 	Host                       string                  `toml:"host" json:"host"`
 	AdvertiseAddress           string                  `toml:"advertise-address" json:"advertise-address"`
 	Port                       uint                    `toml:"port" json:"port"`
@@ -177,24 +173,6 @@
 	RunDDL                     bool                    `toml:"run-ddl" json:"run-ddl"`
 	SplitTable                 bool                    `toml:"split-table" json:"split-table"`
 	TokenLimit                 uint                    `toml:"token-limit" json:"token-limit"`
-	OOMUseTmpStorage           bool                    `toml:"oom-use-tmp-storage" json:"oom-use-tmp-storage"`
-=======
-	Host             string `toml:"host" json:"host"`
-	AdvertiseAddress string `toml:"advertise-address" json:"advertise-address"`
-	Port             uint   `toml:"port" json:"port"`
-	Cors             string `toml:"cors" json:"cors"`
-	Store            string `toml:"store" json:"store"`
-	Path             string `toml:"path" json:"path"`
-	Socket           string `toml:"socket" json:"socket"`
-	Lease            string `toml:"lease" json:"lease"`
-	RunDDL           bool   `toml:"run-ddl" json:"run-ddl"`
-	SplitTable       bool   `toml:"split-table" json:"split-table"`
-	TokenLimit       uint   `toml:"token-limit" json:"token-limit"`
-	TempStoragePath  string `toml:"tmp-storage-path" json:"tmp-storage-path"`
-	// TempStorageQuota describe the temporary storage Quota during query exector when TiDBEnableTmpStorageOnOOM is enabled
-	// If the quota exceed the capacity of the TempStoragePath, the tidb-server would exit with fatal error
-	TempStorageQuota           int64                   `toml:"tmp-storage-quota" json:"tmp-storage-quota"` // Bytes
->>>>>>> 894591b8
 	TxnLocalLatches            tikvcfg.TxnLocalLatches `toml:"-" json:"-"`
 	ServerVersion              string                  `toml:"server-version" json:"server-version"`
 	VersionComment             string                  `toml:"version-comment" json:"version-comment"`
@@ -506,24 +484,17 @@
 	ForcePriority         string     `toml:"tidb_force_priority" json:"tidb_force_priority"`
 	MemoryUsageAlarmRatio float64    `toml:"tidb_memory_usage_alarm_ratio" json:"tidb_memory_usage_alarm_ratio"`
 	// EnableCollectExecutionInfo enables the TiDB to collect execution info.
-<<<<<<< HEAD
-	EnableCollectExecutionInfo bool   `toml:"tidb_enable_collect_execution_info" json:"tidb_enable_collect_execution_info"`
-	PluginDir                  string `toml:"plugin_dir" json:"plugin_dir"`
-	PluginLoad                 string `toml:"plugin_load" json:"plugin_load"`
-	MaxConnections             uint32 `toml:"max_connections" json:"max_connections"`
+	EnableCollectExecutionInfo bool       `toml:"tidb_enable_collect_execution_info" json:"tidb_enable_collect_execution_info"`
+	PluginDir                  string     `toml:"plugin_dir" json:"plugin_dir"`
+	PluginLoad                 string     `toml:"plugin_load" json:"plugin_load"`
+	MaxConnections             uint32     `toml:"max_connections" json:"max_connections"`
+	TiDBEnableDDL              AtomicBool `toml:"tidb_enable_ddl" json:"tidb_enable_ddl"`
 
 	// TmpStoragePath describes the path of temporary storage.
 	TmpStoragePath string `toml:"tidb_tmp_storage_path" json:"tidb_tmp_storage_path"`
 	// TmpStorageQuota describe the temporary storage Quota during query executor when TiDBEnableTmpStorageOnOOM is enabled.
 	// If the quota exceed the capacity of the TempStoragePath, the tidb-server would exit with fatal error.
 	TmpStorageQuota int64 `toml:"tidb_tmp_storage_quota" json:"tidb_tmp_storage_quota"` // Bytes
-=======
-	EnableCollectExecutionInfo bool       `toml:"tidb_enable_collect_execution_info" json:"tidb_enable_collect_execution_info"`
-	PluginDir                  string     `toml:"plugin_dir" json:"plugin_dir"`
-	PluginLoad                 string     `toml:"plugin_load" json:"plugin_load"`
-	MaxConnections             uint32     `toml:"max_connections" json:"max_connections"`
-	TiDBEnableDDL              AtomicBool `toml:"tidb_enable_ddl" json:"tidb_enable_ddl"`
->>>>>>> 894591b8
 }
 
 func (l *Log) getDisableTimestamp() bool {
@@ -899,12 +870,9 @@
 		PluginDir:                   "/data/deploy/plugin",
 		PluginLoad:                  "",
 		MaxConnections:              0,
-<<<<<<< HEAD
+		TiDBEnableDDL:               *NewAtomicBool(true),
 		TmpStorageQuota:             -1,
 		TmpStoragePath:              TempStorageDirName,
-=======
-		TiDBEnableDDL:               *NewAtomicBool(true),
->>>>>>> 894591b8
 	},
 	Status: Status{
 		ReportStatus:          true,
