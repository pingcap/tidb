--- conflicted
+++ resolved
@@ -31,14 +31,16 @@
 	RunDDL       bool   `toml:"run-ddl" json:"run-ddl"`
 	SplitTable   bool   `toml:"split-table" json:"split-table"`
 
-<<<<<<< HEAD
-	Log           Log           `toml:"log" json:"log"`
-	Security      Security      `toml:"security" json:"security"`
-	Status        Status        `toml:"status" json:"status"`
-	Performance   Performance   `toml:"performance" json:"performance"`
-	XProtocol     XProtocol     `toml:"xprotocol" json:"xprotocol"`
+	Log         Log         `toml:"log" json:"log"`
+	Security    Security    `toml:"security" json:"security"`
+	Status      Status      `toml:"status" json:"status"`
+	Performance Performance `toml:"performance" json:"performance"`
+	XProtocol   XProtocol   `toml:"xprotocol" json:"xprotocol"`
+	PlanCache   PlanCache   `toml:"plan-cache" json:"plan-cache"`
+
 	ProxyProtocol ProxyProtocol `toml:"proxy-protocol" toml:"proxy-protocol"`
 }
+
 
 // ProxyProtocol is the PROXY protocol section of the config.
 type ProxyProtocol struct {
@@ -48,14 +50,6 @@
 	Networks string `json:"networks" toml:"networks"`
 	// PROXY protocol header read timeout, Unit is second.
 	HeaderTimeout int `json:"header-timeout" toml:"header-timeout"`
-=======
-	Log         Log         `toml:"log" json:"log"`
-	Security    Security    `toml:"security" json:"security"`
-	Status      Status      `toml:"status" json:"status"`
-	Performance Performance `toml:"performance" json:"performance"`
-	XProtocol   XProtocol   `toml:"xprotocol" json:"xprotocol"`
-	PlanCache   PlanCache   `toml:"plan-cache" json:"plan-cache"`
->>>>>>> d88344f8
 }
 
 // Log is the log section of config.
@@ -148,16 +142,14 @@
 		XHost: "0.0.0.0",
 		XPort: 14000,
 	},
-<<<<<<< HEAD
 	ProxyProtocol: ProxyProtocol{
 		Networks:      "",
 		HeaderTimeout: 5,
-=======
+	},
 	PlanCache: PlanCache{
 		Enabled:  false,
 		Capacity: 2560,
 		Shards:   256,
->>>>>>> d88344f8
 	},
 }
 
