// Copyright 2017 PingCAP, Inc.
//
// Licensed under the Apache License, Version 2.0 (the "License");
// you may not use this file except in compliance with the License.
// You may obtain a copy of the License at
//
//     http://www.apache.org/licenses/LICENSE-2.0
//
// Unless required by applicable law or agreed to in writing, software
// distributed under the License is distributed on an "AS IS" BASIS,
// See the License for the specific language governing permissions and
// limitations under the License.

package config

import (
	"crypto/tls"
	"crypto/x509"
	"io/ioutil"
	"time"

	"github.com/BurntSushi/toml"
	"github.com/juju/errors"
	"github.com/pingcap/tidb/util/logutil"
	tracing "github.com/uber/jaeger-client-go/config"
)

// Config number limitations
const (
	MaxLogFileSize = 4096 // MB
)

// Valid config maps
var (
	ValidStorage = map[string]bool{
		"mocktikv": true,
		"tikv":     true,
	}
)

// Config contains configuration options.
type Config struct {
	Host            string `toml:"host" json:"host"`
	Port            uint   `toml:"port" json:"port"`
	Store           string `toml:"store" json:"store"`
	Path            string `toml:"path" json:"path"`
	Socket          string `toml:"socket" json:"socket"`
	BinlogSocket    string `toml:"binlog-socket" json:"binlog-socket"`
	Lease           string `toml:"lease" json:"lease"`
	RunDDL          bool   `toml:"run-ddl" json:"run-ddl"`
	SplitTable      bool   `toml:"split-table" json:"split-table"`
	TokenLimit      uint   `toml:"token-limit" json:"token-limit"`
	EnableChunk     bool   `toml:"enable-chunk" json:"enable-chunk"`
	EnableStreaming bool   `toml:"enable-streaming" json:"enable-streaming"`

	Log               Log               `toml:"log" json:"log"`
	Security          Security          `toml:"security" json:"security"`
	Status            Status            `toml:"status" json:"status"`
	Performance       Performance       `toml:"performance" json:"performance"`
	XProtocol         XProtocol         `toml:"xprotocol" json:"xprotocol"`
	PlanCache         PlanCache         `toml:"plan-cache" json:"plan-cache"`
	PreparedPlanCache PreparedPlanCache `toml:"prepared-plan-cache" json:"prepared-plan-cache"`
	OpenTracing       OpenTracing       `toml:"opentracing" json:"opentracing"`
	ProxyProtocol     ProxyProtocol     `toml:"proxy-protocol" json:"proxy-protocol"`
	TiKVClient        TiKVClient        `toml:"tikv-client" json:"tikv-client"`
}

// Log is the log section of config.
type Log struct {
	// Log level.
	Level string `toml:"level" json:"level"`
	// Log format. one of json, text, or console.
	Format string `toml:"format" json:"format"`
	// Disable automatic timestamps in output.
	DisableTimestamp bool `toml:"disable-timestamp" json:"disable-timestamp"`
	// File log config.
	File logutil.FileLogConfig `toml:"file" json:"file"`

	SlowQueryFile      string `toml:"slow-query-file" json:"slow-query-file"`
	SlowThreshold      uint   `toml:"slow-threshold" json:"slow-threshold"`
	ExpensiveThreshold uint   `toml:"expensive-threshold" json:"expensive-threshold"`
	QueryLogMaxLen     uint   `toml:"query-log-max-len" json:"query-log-max-len"`
}

// Security is the security section of the config.
type Security struct {
	SkipGrantTable bool   `toml:"skip-grant-table" json:"skip-grant-table"`
	SSLCA          string `toml:"ssl-ca" json:"ssl-ca"`
	SSLCert        string `toml:"ssl-cert" json:"ssl-cert"`
	SSLKey         string `toml:"ssl-key" json:"ssl-key"`
	ClusterSSLCA   string `toml:"cluster-ssl-ca" json:"cluster-ssl-ca"`
	ClusterSSLCert string `toml:"cluster-ssl-cert" json:"cluster-ssl-cert"`
	ClusterSSLKey  string `toml:"cluster-ssl-key" json:"cluster-ssl-key"`
}

// ToTLSConfig generates tls's config based on security section of the config.
func (s *Security) ToTLSConfig() (*tls.Config, error) {
	var tlsConfig *tls.Config
	if len(s.ClusterSSLCA) != 0 {
		var certificates = make([]tls.Certificate, 0)
		if len(s.ClusterSSLCert) != 0 && len(s.ClusterSSLKey) != 0 {
			// Load the client certificates from disk
			certificate, err := tls.LoadX509KeyPair(s.ClusterSSLCert, s.ClusterSSLKey)
			if err != nil {
				return nil, errors.Errorf("could not load client key pair: %s", err)
			}
			certificates = append(certificates, certificate)
		}

		// Create a certificate pool from the certificate authority
		certPool := x509.NewCertPool()
		ca, err := ioutil.ReadFile(s.ClusterSSLCA)
		if err != nil {
			return nil, errors.Errorf("could not read ca certificate: %s", err)
		}

		// Append the certificates from the CA
		if !certPool.AppendCertsFromPEM(ca) {
			return nil, errors.New("failed to append ca certs")
		}

		tlsConfig = &tls.Config{
			Certificates: certificates,
			RootCAs:      certPool,
		}
	}

	return tlsConfig, nil
}

// Status is the status section of the config.
type Status struct {
	ReportStatus    bool   `toml:"report-status" json:"report-status"`
	StatusPort      uint   `toml:"status-port" json:"status-port"`
	MetricsAddr     string `toml:"metrics-addr" json:"metrics-addr"`
	MetricsInterval uint   `toml:"metrics-interval" json:"metrics-interval"`
}

// Performance is the performance section of the config.
type Performance struct {
	MaxProcs        uint   `toml:"max-procs" json:"max-procs"`
	TCPKeepAlive    bool   `toml:"tcp-keep-alive" json:"tcp-keep-alive"`
	RetryLimit      uint   `toml:"retry-limit" json:"retry-limit"`
	JoinConcurrency uint   `toml:"join-concurrency" json:"join-concurrency"`
	CrossJoin       bool   `toml:"cross-join" json:"cross-join"`
	StatsLease      string `toml:"stats-lease" json:"stats-lease"`
	RunAutoAnalyze  bool   `toml:"run-auto-analyze" json:"run-auto-analyze"`
	StmtCountLimit  uint   `toml:"stmt-count-limit" json:"stmt-count-limit"`
}

// XProtocol is the XProtocol section of the config.
type XProtocol struct {
	XServer bool   `toml:"xserver" json:"xserver"`
	XHost   string `toml:"xhost" json:"xhost"`
	XPort   uint   `toml:"xport" json:"xport"`
	XSocket string `toml:"xsocket" json:"xsocket"`
}

// PlanCache is the PlanCache section of the config.
type PlanCache struct {
	Enabled  bool `toml:"enabled" json:"enabled"`
	Capacity uint `toml:"capacity" json:"capacity"`
	Shards   uint `toml:"shards" json:"shards"`
}

// PreparedPlanCache is the PreparedPlanCache section of the config.
type PreparedPlanCache struct {
	Enabled  bool `toml:"enabled" json:"enabled"`
	Capacity uint `toml:"capacity" json:"capacity"`
}

// OpenTracing is the opentracing section of the config.
type OpenTracing struct {
	Enable     bool                `toml:"enable" json:"enbale"`
	Sampler    OpenTracingSampler  `toml:"sampler" json:"sampler"`
	Reporter   OpenTracingReporter `toml:"reporter" json:"reporter"`
	RPCMetrics bool                `toml:"rpc-metrics" json:"rpc-metrics"`
}

// OpenTracingSampler is the config for opentracing sampler.
// See https://godoc.org/github.com/uber/jaeger-client-go/config#SamplerConfig
type OpenTracingSampler struct {
	Type                    string        `toml:"type" json:"type"`
	Param                   float64       `toml:"param" json:"param"`
	SamplingServerURL       string        `toml:"sampling-server-url" json:"sampling-server-url"`
	MaxOperations           int           `toml:"max-operations" json:"max-operations"`
	SamplingRefreshInterval time.Duration `toml:"sampling-refresh-interval" json:"sampling-refresh-interval"`
}

// OpenTracingReporter is the config for opentracing reporter.
// See https://godoc.org/github.com/uber/jaeger-client-go/config#ReporterConfig
type OpenTracingReporter struct {
	QueueSize           int           `toml:"queue-size" json:"queue-size"`
	BufferFlushInterval time.Duration `toml:"buffer-flush-interval" json:"buffer-flush-interval"`
	LogSpans            bool          `toml:"log-spans" json:"log-spans"`
	LocalAgentHostPort  string        `toml:"local-agent-host-port" json:"local-agent-host-port"`
}

// ProxyProtocol is the PROXY protocol section of the config.
type ProxyProtocol struct {
	// PROXY protocol acceptable client networks.
	// Empty string means disable PROXY protocol,
	// * means all networks.
	Networks string `toml:"networks" json:"networks"`
	// PROXY protocol header read timeout, Unit is second.
	HeaderTimeout uint `toml:"header-timeout" json:"header-timeout"`
}

// TiKVClient is the config for tikv client.
type TiKVClient struct {
	// GrpcConnectionCount is the max gRPC connections that will be established
	// with each tikv-server.
<<<<<<< HEAD
	GrpcConnectionCount uint `toml:"grpc-connection-count" json:"grpc-connection-count"`
=======
	GrpcConnectionCount int `toml:"grpc-connection-count" json:"grpc-connection-count"`
	// CommitTimeout is the max time which command 'commit' will wait.
	CommitTimeout string `toml:"commit-timeout" json:"commit-timeout"`
>>>>>>> 3b1884e4
}

var defaultConf = Config{
	Host:            "0.0.0.0",
	Port:            4000,
	Store:           "mocktikv",
	Path:            "/tmp/tidb",
	RunDDL:          true,
	SplitTable:      true,
	Lease:           "10s",
	TokenLimit:      1000,
	EnableChunk:     true,
	EnableStreaming: false,
	Log: Log{
		Level:  "info",
		Format: "text",
		File: logutil.FileLogConfig{
			LogRotate: true,
		},
		SlowThreshold:      300,
		ExpensiveThreshold: 10000,
		QueryLogMaxLen:     2048,
	},
	Status: Status{
		ReportStatus:    true,
		StatusPort:      10080,
		MetricsInterval: 15,
	},
	Performance: Performance{
		TCPKeepAlive:    true,
		RetryLimit:      10,
		JoinConcurrency: 5,
		CrossJoin:       true,
		StatsLease:      "3s",
		RunAutoAnalyze:  true,
		StmtCountLimit:  5000,
	},
	XProtocol: XProtocol{
		XHost: "",
		XPort: 0,
	},
	ProxyProtocol: ProxyProtocol{
		Networks:      "",
		HeaderTimeout: 5,
	},
	PlanCache: PlanCache{
		Enabled:  false,
		Capacity: 2560,
		Shards:   256,
	},
	PreparedPlanCache: PreparedPlanCache{
		Enabled:  false,
		Capacity: 100,
	},
	OpenTracing: OpenTracing{
		Enable: false,
		Sampler: OpenTracingSampler{
			Type:  "const",
			Param: 1.0,
		},
		Reporter: OpenTracingReporter{},
	},
	TiKVClient: TiKVClient{
		GrpcConnectionCount: 16,
		CommitTimeout:       "41s",
	},
}

var globalConf = defaultConf

// NewConfig creates a new config instance with default value.
func NewConfig() *Config {
	conf := defaultConf
	return &conf
}

// GetGlobalConfig returns the global configuration for this server.
// It should store configuration from command line and configuration file.
// Other parts of the system can read the global configuration use this function.
func GetGlobalConfig() *Config {
	return &globalConf
}

// Load loads config options from a toml file.
func (c *Config) Load(confFile string) error {
	_, err := toml.DecodeFile(confFile, c)
	if c.TokenLimit <= 0 {
		c.TokenLimit = 1000
	}
	return errors.Trace(err)
}

// ToLogConfig converts *Log to *logutil.LogConfig.
func (l *Log) ToLogConfig() *logutil.LogConfig {
	return &logutil.LogConfig{
		Level:            l.Level,
		Format:           l.Format,
		DisableTimestamp: l.DisableTimestamp,
		File:             l.File,
		SlowQueryFile:    l.SlowQueryFile,
	}
}

// ToTracingConfig converts *OpenTracing to *tracing.Configuration.
func (t *OpenTracing) ToTracingConfig() *tracing.Configuration {
	ret := &tracing.Configuration{
		Disabled:   !t.Enable,
		RPCMetrics: t.RPCMetrics,
		Reporter:   &tracing.ReporterConfig{},
		Sampler:    &tracing.SamplerConfig{},
	}
	ret.Reporter.QueueSize = t.Reporter.QueueSize
	ret.Reporter.BufferFlushInterval = t.Reporter.BufferFlushInterval
	ret.Reporter.LogSpans = t.Reporter.LogSpans
	ret.Reporter.LocalAgentHostPort = t.Reporter.LocalAgentHostPort

	ret.Sampler.Type = t.Sampler.Type
	ret.Sampler.Param = t.Sampler.Param
	ret.Sampler.SamplingServerURL = t.Sampler.SamplingServerURL
	ret.Sampler.MaxOperations = t.Sampler.MaxOperations
	ret.Sampler.SamplingRefreshInterval = t.Sampler.SamplingRefreshInterval
	return ret
}<|MERGE_RESOLUTION|>--- conflicted
+++ resolved
@@ -210,13 +210,9 @@
 type TiKVClient struct {
 	// GrpcConnectionCount is the max gRPC connections that will be established
 	// with each tikv-server.
-<<<<<<< HEAD
 	GrpcConnectionCount uint `toml:"grpc-connection-count" json:"grpc-connection-count"`
-=======
-	GrpcConnectionCount int `toml:"grpc-connection-count" json:"grpc-connection-count"`
 	// CommitTimeout is the max time which command 'commit' will wait.
 	CommitTimeout string `toml:"commit-timeout" json:"commit-timeout"`
->>>>>>> 3b1884e4
 }
 
 var defaultConf = Config{
