// Copyright 2017 PingCAP, Inc.
//
// Licensed under the Apache License, Version 2.0 (the "License");
// you may not use this file except in compliance with the License.
// You may obtain a copy of the License at
//
//     http://www.apache.org/licenses/LICENSE-2.0
//
// Unless required by applicable law or agreed to in writing, software
// distributed under the License is distributed on an "AS IS" BASIS,
// See the License for the specific language governing permissions and
// limitations under the License.

package config

import (
	"bytes"
	"crypto/tls"
	"crypto/x509"
	"encoding/json"
	"fmt"
	"io/ioutil"
	"os"
	"reflect"
	"strings"
	"sync"
	"time"

	"github.com/BurntSushi/toml"
	"github.com/pingcap/errors"
	zaplog "github.com/pingcap/log"
	"github.com/pingcap/parser/mysql"
	"github.com/pingcap/tidb/util/logutil"
	tracing "github.com/uber/jaeger-client-go/config"
	"go.uber.org/atomic"
)

// Config number limitations
const (
	MaxLogFileSize = 4096 // MB
	// DefTxnTotalSizeLimit is the default value of TxnTxnTotalSizeLimit.
	DefTxnTotalSizeLimit = 1024 * 1024 * 1024
)

// Valid config maps
var (
	ValidStorage = map[string]bool{
		"mocktikv": true,
		"tikv":     true,
	}
	// checkTableBeforeDrop enable to execute `admin check table` before `drop table`.
	CheckTableBeforeDrop = false
	// checkBeforeDropLDFlag is a go build flag.
	checkBeforeDropLDFlag = "None"
)

// Config contains configuration options.
type Config struct {
	Host             string          `toml:"host" json:"host"`
	AdvertiseAddress string          `toml:"advertise-address" json:"advertise-address"`
	Port             uint            `toml:"port" json:"port"`
	Cors             string          `toml:"cors" json:"cors"`
	Store            string          `toml:"store" json:"store"`
	Path             string          `toml:"path" json:"path"`
	Socket           string          `toml:"socket" json:"socket"`
	Lease            string          `toml:"lease" json:"lease"`
	RunDDL           bool            `toml:"run-ddl" json:"run-ddl"`
	SplitTable       bool            `toml:"split-table" json:"split-table"`
	TokenLimit       uint            `toml:"token-limit" json:"token-limit"`
	OOMUseTmpStorage bool            `toml:"oom-use-tmp-storage" json:"oom-use-tmp-storage"`
	OOMAction        string          `toml:"oom-action" json:"oom-action"`
	MemQuotaQuery    int64           `toml:"mem-quota-query" json:"mem-quota-query"`
	EnableStreaming  bool            `toml:"enable-streaming" json:"enable-streaming"`
	EnableBatchDML   bool            `toml:"enable-batch-dml" json:"enable-batch-dml"`
	TxnLocalLatches  TxnLocalLatches `toml:"txn-local-latches" json:"txn-local-latches"`
	// Set sys variable lower-case-table-names, ref: https://dev.mysql.com/doc/refman/5.7/en/identifier-case-sensitivity.html.
	// TODO: We actually only support mode 2, which keeps the original case, but the comparison is case-insensitive.
	LowerCaseTableNames int               `toml:"lower-case-table-names" json:"lower-case-table-names"`
	ServerVersion       string            `toml:"server-version" json:"server-version"`
	Log                 Log               `toml:"log" json:"log"`
	Security            Security          `toml:"security" json:"security"`
	Status              Status            `toml:"status" json:"status"`
	Performance         Performance       `toml:"performance" json:"performance"`
	PreparedPlanCache   PreparedPlanCache `toml:"prepared-plan-cache" json:"prepared-plan-cache"`
	OpenTracing         OpenTracing       `toml:"opentracing" json:"opentracing"`
	ProxyProtocol       ProxyProtocol     `toml:"proxy-protocol" json:"proxy-protocol"`
	TiKVClient          TiKVClient        `toml:"tikv-client" json:"tikv-client"`
	Binlog              Binlog            `toml:"binlog" json:"binlog"`
	CompatibleKillQuery bool              `toml:"compatible-kill-query" json:"compatible-kill-query"`
	Plugin              Plugin            `toml:"plugin" json:"plugin"`
	PessimisticTxn      PessimisticTxn    `toml:"pessimistic-txn" json:"pessimistic-txn"`
	CheckMb4ValueInUTF8 bool              `toml:"check-mb4-value-in-utf8" json:"check-mb4-value-in-utf8"`
	// AlterPrimaryKey is used to control alter primary key feature.
	AlterPrimaryKey bool `toml:"alter-primary-key" json:"alter-primary-key"`
	// TreatOldVersionUTF8AsUTF8MB4 is use to treat old version table/column UTF8 charset as UTF8MB4. This is for compatibility.
	// Currently not support dynamic modify, because this need to reload all old version schema.
	TreatOldVersionUTF8AsUTF8MB4 bool `toml:"treat-old-version-utf8-as-utf8mb4" json:"treat-old-version-utf8-as-utf8mb4"`
	// EnableTableLock indicate whether enable table lock.
	// TODO: remove this after table lock features stable.
	EnableTableLock     bool        `toml:"enable-table-lock" json:"enable-table-lock"`
	DelayCleanTableLock uint64      `toml:"delay-clean-table-lock" json:"delay-clean-table-lock"`
	SplitRegionMaxNum   uint64      `toml:"split-region-max-num" json:"split-region-max-num"`
	StmtSummary         StmtSummary `toml:"stmt-summary" json:"stmt-summary"`
	// RepairMode indicates that the TiDB is in the repair mode for table meta.
	RepairMode      bool     `toml:"repair-mode" json:"repair-mode"`
	RepairTableList []string `toml:"repair-table-list" json:"repair-table-list"`
<<<<<<< HEAD
	// IsolationRead indicates that the TiDB reads data from which isolation level(engine and label).
	IsolationRead IsolationRead `toml:"isolation-read" json:"isolation-read"`
=======
	// MaxServerConnections is the maximum permitted number of simultaneous client connections.
	MaxServerConnections uint32 `toml:"max-server-connections" json:"max-server-connections"`
>>>>>>> 6e648401

	Experimental Experimental `toml:"experimental" json:"experimental"`
}

// nullableBool defaults unset bool options to unset instead of false, which enables us to know if the user has set 2
// conflict options at the same time.
type nullableBool struct {
	IsValid bool
	IsTrue  bool
}

var (
	nbUnset = nullableBool{false, false}
	nbFalse = nullableBool{true, false}
	nbTrue  = nullableBool{true, true}
)

func (b *nullableBool) toBool() bool {
	return b.IsValid && b.IsTrue
}

func (b nullableBool) MarshalJSON() ([]byte, error) {
	switch b {
	case nbTrue:
		return json.Marshal(true)
	case nbFalse:
		return json.Marshal(false)
	default:
		return json.Marshal(nil)
	}
}

func (b *nullableBool) UnmarshalText(text []byte) error {
	str := string(text)
	switch str {
	case "", "null":
		*b = nbUnset
		return nil
	case "true":
		*b = nbTrue
	case "false":
		*b = nbFalse
	default:
		*b = nbUnset
		return errors.New("Invalid value for bool type: " + str)
	}
	return nil
}

func (b *nullableBool) UnmarshalJSON(data []byte) error {
	var err error
	var v interface{}
	if err = json.Unmarshal(data, &v); err != nil {
		return err
	}
	switch raw := v.(type) {
	case bool:
		*b = nullableBool{true, raw}
	default:
		*b = nbUnset
	}
	return err
}

// Log is the log section of config.
type Log struct {
	// Log level.
	Level string `toml:"level" json:"level"`
	// Log format. one of json, text, or console.
	Format string `toml:"format" json:"format"`
	// Disable automatic timestamps in output. Deprecated: use EnableTimestamp instead.
	DisableTimestamp nullableBool `toml:"disable-timestamp" json:"disable-timestamp"`
	// EnableTimestamp enables automatic timestamps in log output.
	EnableTimestamp nullableBool `toml:"enable-timestamp" json:"enable-timestamp"`
	// DisableErrorStack stops annotating logs with the full stack error
	// message. Deprecated: use EnableErrorStack instead.
	DisableErrorStack nullableBool `toml:"disable-error-stack" json:"disable-error-stack"`
	// EnableErrorStack enables annotating logs with the full stack error
	// message.
	EnableErrorStack nullableBool `toml:"enable-error-stack" json:"enable-error-stack"`
	// File log config.
	File logutil.FileLogConfig `toml:"file" json:"file"`

	SlowQueryFile       string `toml:"slow-query-file" json:"slow-query-file"`
	SlowThreshold       uint64 `toml:"slow-threshold" json:"slow-threshold"`
	ExpensiveThreshold  uint   `toml:"expensive-threshold" json:"expensive-threshold"`
	QueryLogMaxLen      uint64 `toml:"query-log-max-len" json:"query-log-max-len"`
	EnableSlowLog       uint32 `toml:"enable-slow-log" json:"enable-slow-log"`
	RecordPlanInSlowLog uint32 `toml:"record-plan-in-slow-log" json:"record-plan-in-slow-log"`
}

func (l *Log) getDisableTimestamp() bool {
	if l.EnableTimestamp == nbUnset && l.DisableTimestamp == nbUnset {
		return false
	}
	if l.EnableTimestamp == nbUnset {
		return l.DisableTimestamp.toBool()
	}
	return !l.EnableTimestamp.toBool()
}

func (l *Log) getDisableErrorStack() bool {
	if l.EnableErrorStack == nbUnset && l.DisableErrorStack == nbUnset {
		return true
	}
	if l.EnableErrorStack == nbUnset {
		return l.DisableErrorStack.toBool()
	}
	return !l.EnableErrorStack.toBool()
}

// Security is the security section of the config.
type Security struct {
	SkipGrantTable bool   `toml:"skip-grant-table" json:"skip-grant-table"`
	SSLCA          string `toml:"ssl-ca" json:"ssl-ca"`
	SSLCert        string `toml:"ssl-cert" json:"ssl-cert"`
	SSLKey         string `toml:"ssl-key" json:"ssl-key"`
	ClusterSSLCA   string `toml:"cluster-ssl-ca" json:"cluster-ssl-ca"`
	ClusterSSLCert string `toml:"cluster-ssl-cert" json:"cluster-ssl-cert"`
	ClusterSSLKey  string `toml:"cluster-ssl-key" json:"cluster-ssl-key"`
}

// The ErrConfigValidationFailed error is used so that external callers can do a type assertion
// to defer handling of this specific error when someone does not want strict type checking.
// This is needed only because logging hasn't been set up at the time we parse the config file.
// This should all be ripped out once strict config checking is made the default behavior.
type ErrConfigValidationFailed struct {
	confFile       string
	UndecodedItems []string
}

func (e *ErrConfigValidationFailed) Error() string {
	return fmt.Sprintf("config file %s contained unknown configuration options: %s", e.confFile, strings.Join(e.UndecodedItems, ", "))
}

// ToTLSConfig generates tls's config based on security section of the config.
func (s *Security) ToTLSConfig() (*tls.Config, error) {
	var tlsConfig *tls.Config
	if len(s.ClusterSSLCA) != 0 {
		var certificates = make([]tls.Certificate, 0)
		if len(s.ClusterSSLCert) != 0 && len(s.ClusterSSLKey) != 0 {
			// Load the client certificates from disk
			certificate, err := tls.LoadX509KeyPair(s.ClusterSSLCert, s.ClusterSSLKey)
			if err != nil {
				return nil, errors.Errorf("could not load client key pair: %s", err)
			}
			certificates = append(certificates, certificate)
		}

		// Create a certificate pool from the certificate authority
		certPool := x509.NewCertPool()
		ca, err := ioutil.ReadFile(s.ClusterSSLCA)
		if err != nil {
			return nil, errors.Errorf("could not read ca certificate: %s", err)
		}

		// Append the certificates from the CA
		if !certPool.AppendCertsFromPEM(ca) {
			return nil, errors.New("failed to append ca certs")
		}

		tlsConfig = &tls.Config{
			Certificates: certificates,
			RootCAs:      certPool,
		}
	}

	return tlsConfig, nil
}

// Status is the status section of the config.
type Status struct {
	StatusHost      string `toml:"status-host" json:"status-host"`
	MetricsAddr     string `toml:"metrics-addr" json:"metrics-addr"`
	StatusPort      uint   `toml:"status-port" json:"status-port"`
	MetricsInterval uint   `toml:"metrics-interval" json:"metrics-interval"`
	ReportStatus    bool   `toml:"report-status" json:"report-status"`
	RecordQPSbyDB   bool   `toml:"record-db-qps" json:"record-db-qps"`
}

// Performance is the performance section of the config.
type Performance struct {
	MaxProcs            uint    `toml:"max-procs" json:"max-procs"`
	MaxMemory           uint64  `toml:"max-memory" json:"max-memory"`
	StatsLease          string  `toml:"stats-lease" json:"stats-lease"`
	StmtCountLimit      uint    `toml:"stmt-count-limit" json:"stmt-count-limit"`
	FeedbackProbability float64 `toml:"feedback-probability" json:"feedback-probability"`
	QueryFeedbackLimit  uint    `toml:"query-feedback-limit" json:"query-feedback-limit"`
	PseudoEstimateRatio float64 `toml:"pseudo-estimate-ratio" json:"pseudo-estimate-ratio"`
	ForcePriority       string  `toml:"force-priority" json:"force-priority"`
	BindInfoLease       string  `toml:"bind-info-lease" json:"bind-info-lease"`
	TxnTotalSizeLimit   uint64  `toml:"txn-total-size-limit" json:"txn-total-size-limit"`
	TCPKeepAlive        bool    `toml:"tcp-keep-alive" json:"tcp-keep-alive"`
	CrossJoin           bool    `toml:"cross-join" json:"cross-join"`
	RunAutoAnalyze      bool    `toml:"run-auto-analyze" json:"run-auto-analyze"`
}

// PlanCache is the PlanCache section of the config.
type PlanCache struct {
	Enabled  bool `toml:"enabled" json:"enabled"`
	Capacity uint `toml:"capacity" json:"capacity"`
	Shards   uint `toml:"shards" json:"shards"`
}

// TxnLocalLatches is the TxnLocalLatches section of the config.
type TxnLocalLatches struct {
	Enabled  bool `toml:"enabled" json:"enabled"`
	Capacity uint `toml:"capacity" json:"capacity"`
}

// PreparedPlanCache is the PreparedPlanCache section of the config.
type PreparedPlanCache struct {
	Enabled          bool    `toml:"enabled" json:"enabled"`
	Capacity         uint    `toml:"capacity" json:"capacity"`
	MemoryGuardRatio float64 `toml:"memory-guard-ratio" json:"memory-guard-ratio"`
}

// OpenTracing is the opentracing section of the config.
type OpenTracing struct {
	Enable     bool                `toml:"enable" json:"enable"`
	RPCMetrics bool                `toml:"rpc-metrics" json:"rpc-metrics"`
	Sampler    OpenTracingSampler  `toml:"sampler" json:"sampler"`
	Reporter   OpenTracingReporter `toml:"reporter" json:"reporter"`
}

// OpenTracingSampler is the config for opentracing sampler.
// See https://godoc.org/github.com/uber/jaeger-client-go/config#SamplerConfig
type OpenTracingSampler struct {
	Type                    string        `toml:"type" json:"type"`
	Param                   float64       `toml:"param" json:"param"`
	SamplingServerURL       string        `toml:"sampling-server-url" json:"sampling-server-url"`
	MaxOperations           int           `toml:"max-operations" json:"max-operations"`
	SamplingRefreshInterval time.Duration `toml:"sampling-refresh-interval" json:"sampling-refresh-interval"`
}

// OpenTracingReporter is the config for opentracing reporter.
// See https://godoc.org/github.com/uber/jaeger-client-go/config#ReporterConfig
type OpenTracingReporter struct {
	QueueSize           int           `toml:"queue-size" json:"queue-size"`
	BufferFlushInterval time.Duration `toml:"buffer-flush-interval" json:"buffer-flush-interval"`
	LogSpans            bool          `toml:"log-spans" json:"log-spans"`
	LocalAgentHostPort  string        `toml:"local-agent-host-port" json:"local-agent-host-port"`
}

// ProxyProtocol is the PROXY protocol section of the config.
type ProxyProtocol struct {
	// PROXY protocol acceptable client networks.
	// Empty string means disable PROXY protocol,
	// * means all networks.
	Networks string `toml:"networks" json:"networks"`
	// PROXY protocol header read timeout, Unit is second.
	HeaderTimeout uint `toml:"header-timeout" json:"header-timeout"`
}

// TiKVClient is the config for tikv client.
type TiKVClient struct {
	// GrpcConnectionCount is the max gRPC connections that will be established
	// with each tikv-server.
	GrpcConnectionCount uint `toml:"grpc-connection-count" json:"grpc-connection-count"`
	// After a duration of this time in seconds if the client doesn't see any activity it pings
	// the server to see if the transport is still alive.
	GrpcKeepAliveTime uint `toml:"grpc-keepalive-time" json:"grpc-keepalive-time"`
	// After having pinged for keepalive check, the client waits for a duration of Timeout in seconds
	// and if no activity is seen even after that the connection is closed.
	GrpcKeepAliveTimeout uint `toml:"grpc-keepalive-timeout" json:"grpc-keepalive-timeout"`
	// CommitTimeout is the max time which command 'commit' will wait.
	CommitTimeout string `toml:"commit-timeout" json:"commit-timeout"`

	// MaxBatchSize is the max batch size when calling batch commands API.
	MaxBatchSize uint `toml:"max-batch-size" json:"max-batch-size"`
	// If TiKV load is greater than this, TiDB will wait for a while to avoid little batch.
	OverloadThreshold uint `toml:"overload-threshold" json:"overload-threshold"`
	// MaxBatchWaitTime in nanosecond is the max wait time for batch.
	MaxBatchWaitTime time.Duration `toml:"max-batch-wait-time" json:"max-batch-wait-time"`
	// BatchWaitSize is the max wait size for batch.
	BatchWaitSize uint `toml:"batch-wait-size" json:"batch-wait-size"`
	// EnableChunkRPC indicate the data encode in chunk format for coprocessor requests.
	EnableChunkRPC bool `toml:"enable-chunk-rpc" json:"enable-chunk-rpc"`
	// If a Region has not been accessed for more than the given duration (in seconds), it
	// will be reloaded from the PD.
	RegionCacheTTL uint `toml:"region-cache-ttl" json:"region-cache-ttl"`
	// If a store has been up to the limit, it will return error for successive request to
	// prevent the store occupying too much token in dispatching level.
	StoreLimit int64 `toml:"store-limit" json:"store-limit"`

	CoprCache CoprocessorCache `toml:"copr-cache" json:"copr-cache"`
}

// CoprocessorCache is the config for coprocessor cache.
type CoprocessorCache struct {
	// Whether to enable the copr cache. The copr cache saves the result from TiKV Coprocessor in the memory and
	// reuses the result when corresponding data in TiKV is unchanged, on a region basis.
	Enabled bool `toml:"enabled" json:"enabled"`
	// The capacity in MB of the cache.
	CapacityMB float64 `toml:"capacity-mb" json:"capacity-mb"`
	// Only cache requests whose result set is small.
	AdmissionMaxResultMB float64 `toml:"admission-max-result-mb" json:"admission-max-result-mb"`
	// Only cache requests takes notable time to process.
	AdmissionMinProcessMs uint64 `toml:"admission-min-process-ms" json:"admission-min-process-ms"`
}

// Binlog is the config for binlog.
type Binlog struct {
	Enable bool `toml:"enable" json:"enable"`
	// If IgnoreError is true, when writing binlog meets error, TiDB would
	// ignore the error.
	IgnoreError  bool   `toml:"ignore-error" json:"ignore-error"`
	WriteTimeout string `toml:"write-timeout" json:"write-timeout"`
	// Use socket file to write binlog, for compatible with kafka version tidb-binlog.
	BinlogSocket string `toml:"binlog-socket" json:"binlog-socket"`
	// The strategy for sending binlog to pump, value can be "range" or "hash" now.
	Strategy string `toml:"strategy" json:"strategy"`
}

// Plugin is the config for plugin
type Plugin struct {
	Dir  string `toml:"dir" json:"dir"`
	Load string `toml:"load" json:"load"`
}

// PessimisticTxn is the config for pessimistic transaction.
type PessimisticTxn struct {
	// Enable must be true for 'begin lock' or session variable to start a pessimistic transaction.
	Enable bool `toml:"enable" json:"enable"`
	// The max count of retry for a single statement in a pessimistic transaction.
	MaxRetryCount uint `toml:"max-retry-count" json:"max-retry-count"`
}

// StmtSummary is the config for statement summary.
type StmtSummary struct {
	// Enable statement summary or not.
	Enable bool `toml:"enable" json:"enable"`
	// The maximum number of statements kept in memory.
	MaxStmtCount uint `toml:"max-stmt-count" json:"max-stmt-count"`
	// The maximum length of displayed normalized SQL and sample SQL.
	MaxSQLLength uint `toml:"max-sql-length" json:"max-sql-length"`
	// The refresh interval of statement summary.
	RefreshInterval int `toml:"refresh-interval" json:"refresh-interval"`
	// The maximum history size of statement summary.
	HistorySize int `toml:"history-size" json:"history-size"`
}

// IsolationRead is the config for isolation read.
type IsolationRead struct {
	// Engines filters tidb-server access paths by engine type.
	Engines []string `toml:"engines" json:"engines"`
	// TODO: Labels filters tidb-server access paths by store label.
	Labels []string `toml:"labels" json:"labels"`
}

// Experimental controls the features that are still experimental: their semantics, interfaces are subject to change.
// Using these features in the production environment is not recommended.
type Experimental struct {
	// Whether enable the syntax like `auto_random(3)` on the primary key column.
	AllowAutoRandom bool `toml:"allow-auto-random" json:"allow-auto-random"`
}

var defaultConf = Config{
	Host:                         "0.0.0.0",
	AdvertiseAddress:             "",
	Port:                         4000,
	Cors:                         "",
	Store:                        "mocktikv",
	Path:                         "/tmp/tidb",
	RunDDL:                       true,
	SplitTable:                   true,
	Lease:                        "45s",
	TokenLimit:                   1000,
	OOMUseTmpStorage:             true,
	OOMAction:                    "log",
	MemQuotaQuery:                32 << 30,
	EnableStreaming:              false,
	EnableBatchDML:               false,
	CheckMb4ValueInUTF8:          true,
	AlterPrimaryKey:              false,
	TreatOldVersionUTF8AsUTF8MB4: true,
	EnableTableLock:              false,
	DelayCleanTableLock:          0,
	SplitRegionMaxNum:            1000,
	RepairMode:                   false,
	RepairTableList:              []string{},
	MaxServerConnections:         4096,
	TxnLocalLatches: TxnLocalLatches{
		Enabled:  false,
		Capacity: 2048000,
	},
	LowerCaseTableNames: 2,
	ServerVersion:       "",
	Log: Log{
		Level:               "info",
		Format:              "text",
		File:                logutil.NewFileLogConfig(logutil.DefaultLogMaxSize),
		SlowQueryFile:       "tidb-slow.log",
		SlowThreshold:       logutil.DefaultSlowThreshold,
		ExpensiveThreshold:  10000,
		DisableErrorStack:   nbUnset,
		EnableErrorStack:    nbUnset, // If both options are nbUnset, getDisableErrorStack() returns true
		EnableTimestamp:     nbUnset,
		DisableTimestamp:    nbUnset, // If both options are nbUnset, getDisableTimestamp() returns false
		QueryLogMaxLen:      logutil.DefaultQueryLogMaxLen,
		RecordPlanInSlowLog: logutil.DefaultRecordPlanInSlowLog,
		EnableSlowLog:       logutil.DefaultTiDBEnableSlowLog,
	},
	Status: Status{
		ReportStatus:    true,
		StatusHost:      "0.0.0.0",
		StatusPort:      10080,
		MetricsInterval: 15,
		RecordQPSbyDB:   false,
	},
	Performance: Performance{
		MaxMemory:           0,
		TCPKeepAlive:        true,
		CrossJoin:           true,
		StatsLease:          "3s",
		RunAutoAnalyze:      true,
		StmtCountLimit:      5000,
		FeedbackProbability: 0.05,
		QueryFeedbackLimit:  1024,
		PseudoEstimateRatio: 0.8,
		ForcePriority:       "NO_PRIORITY",
		BindInfoLease:       "3s",
		TxnTotalSizeLimit:   DefTxnTotalSizeLimit,
	},
	ProxyProtocol: ProxyProtocol{
		Networks:      "",
		HeaderTimeout: 5,
	},
	PreparedPlanCache: PreparedPlanCache{
		Enabled:          false,
		Capacity:         100,
		MemoryGuardRatio: 0.1,
	},
	OpenTracing: OpenTracing{
		Enable: false,
		Sampler: OpenTracingSampler{
			Type:  "const",
			Param: 1.0,
		},
		Reporter: OpenTracingReporter{},
	},
	TiKVClient: TiKVClient{
		GrpcConnectionCount:  4,
		GrpcKeepAliveTime:    10,
		GrpcKeepAliveTimeout: 3,
		CommitTimeout:        "41s",

		MaxBatchSize:      128,
		OverloadThreshold: 200,
		MaxBatchWaitTime:  0,
		BatchWaitSize:     8,

		EnableChunkRPC: true,

		RegionCacheTTL: 600,
		StoreLimit:     0,

		CoprCache: CoprocessorCache{
			// WARNING: Currently Coprocessor Cache may lead to inconsistent result. Do not open it.
			// These config items are hidden from user, so that fill them with zero value instead of default value.
			Enabled:               false,
			CapacityMB:            0,
			AdmissionMaxResultMB:  0,
			AdmissionMinProcessMs: 0,

			// If you still want to use Coprocessor Cache, here are some recommended configurations:
			// Enabled:               true,
			// CapacityMB:            1000,
			// AdmissionMaxResultMB:  10,
			// AdmissionMinProcessMs: 5,
		},
	},
	Binlog: Binlog{
		WriteTimeout: "15s",
		Strategy:     "range",
	},
	PessimisticTxn: PessimisticTxn{
		Enable:        true,
		MaxRetryCount: 256,
	},
	StmtSummary: StmtSummary{
		Enable:          true,
		MaxStmtCount:    200,
		MaxSQLLength:    4096,
		RefreshInterval: 1800,
		HistorySize:     24,
	},
	IsolationRead: IsolationRead{
		Engines: []string{"tikv", "tiflash", "tidb"},
		Labels:  []string{},
	},
	Experimental: Experimental{
		AllowAutoRandom: false,
	},
}

var (
	globalConf              = atomic.Value{}
	reloadConfPath          = ""
	confReloader            func(nc, c *Config)
	confReloadLock          sync.Mutex
	supportedReloadConfigs  = make(map[string]struct{}, 32)
	supportedReloadConfList = make([]string, 0, 32)
)

// NewConfig creates a new config instance with default value.
func NewConfig() *Config {
	conf := defaultConf
	return &conf
}

// SetConfReloader sets reload config path and a reloader.
// It should be called only once at start time.
func SetConfReloader(cpath string, reloader func(nc, c *Config), confItems ...string) {
	reloadConfPath = cpath
	confReloader = reloader
	for _, item := range confItems {
		supportedReloadConfigs[item] = struct{}{}
		supportedReloadConfList = append(supportedReloadConfList, item)
	}
}

// GetGlobalConfig returns the global configuration for this server.
// It should store configuration from command line and configuration file.
// Other parts of the system can read the global configuration use this function.
func GetGlobalConfig() *Config {
	return globalConf.Load().(*Config)
}

// StoreGlobalConfig stores a new config to the globalConf. It mostly uses in the test to avoid some data races.
func StoreGlobalConfig(config *Config) {
	globalConf.Store(config)
}

// ReloadGlobalConfig reloads global configuration for this server.
func ReloadGlobalConfig() error {
	confReloadLock.Lock()
	defer confReloadLock.Unlock()

	nc := NewConfig()
	if err := nc.Load(reloadConfPath); err != nil {
		return err
	}
	if err := nc.Valid(); err != nil {
		return err
	}
	c := GetGlobalConfig()

	diffs := collectsDiff(*nc, *c, "")
	if len(diffs) == 0 {
		return nil
	}
	var formattedDiff bytes.Buffer
	for k, vs := range diffs {
		formattedDiff.WriteString(fmt.Sprintf(", %v:%v->%v", k, vs[1], vs[0]))
	}
	unsupported := make([]string, 0, 2)
	for k := range diffs {
		if _, ok := supportedReloadConfigs[k]; !ok {
			unsupported = append(unsupported, k)
		}
	}
	if len(unsupported) > 0 {
		return fmt.Errorf("reloading config %v is not supported, only %v are supported now, "+
			"your changes%s", unsupported, supportedReloadConfList, formattedDiff.String())
	}

	confReloader(nc, c)
	globalConf.Store(nc)
	logutil.BgLogger().Info("reload config changes" + formattedDiff.String())
	return nil
}

// collectsDiff collects different config items.
// map[string][]string -> map[field path][]{new value, old value}
func collectsDiff(i1, i2 interface{}, fieldPath string) map[string][]interface{} {
	diff := make(map[string][]interface{})
	t := reflect.TypeOf(i1)
	if t.Kind() != reflect.Struct {
		if reflect.DeepEqual(i1, i2) {
			return diff
		}
		diff[fieldPath] = []interface{}{i1, i2}
		return diff
	}

	v1 := reflect.ValueOf(i1)
	v2 := reflect.ValueOf(i2)
	for i := 0; i < v1.NumField(); i++ {
		p := t.Field(i).Name
		if fieldPath != "" {
			p = fieldPath + "." + p
		}
		m := collectsDiff(v1.Field(i).Interface(), v2.Field(i).Interface(), p)
		for k, v := range m {
			diff[k] = v
		}
	}
	return diff
}

// Load loads config options from a toml file.
func (c *Config) Load(confFile string) error {
	metaData, err := toml.DecodeFile(confFile, c)
	if c.TokenLimit == 0 {
		c.TokenLimit = 1000
	}
	if len(c.ServerVersion) > 0 {
		mysql.ServerVersion = c.ServerVersion
	}
	// If any items in confFile file are not mapped into the Config struct, issue
	// an error and stop the server from starting.
	undecoded := metaData.Undecoded()
	if len(undecoded) > 0 && err == nil {
		var undecodedItems []string
		for _, item := range undecoded {
			undecodedItems = append(undecodedItems, item.String())
		}
		err = &ErrConfigValidationFailed{confFile, undecodedItems}
	}

	return err
}

// Valid checks if this config is valid.
func (c *Config) Valid() error {
	if c.Log.EnableErrorStack == c.Log.DisableErrorStack && c.Log.EnableErrorStack != nbUnset {
		logutil.BgLogger().Warn(fmt.Sprintf("\"enable-error-stack\" (%v) conflicts \"disable-error-stack\" (%v). \"disable-error-stack\" is deprecated, please use \"enable-error-stack\" instead. disable-error-stack is ignored.", c.Log.EnableErrorStack, c.Log.DisableErrorStack))
		// if two options conflict, we will use the value of EnableErrorStack
		c.Log.DisableErrorStack = nbUnset
	}
	if c.Log.EnableTimestamp == c.Log.DisableTimestamp && c.Log.EnableTimestamp != nbUnset {
		logutil.BgLogger().Warn(fmt.Sprintf("\"enable-timestamp\" (%v) conflicts \"disable-timestamp\" (%v). \"disable-timestamp\" is deprecated, please use \"enable-timestamp\" instead", c.Log.EnableTimestamp, c.Log.DisableTimestamp))
		// if two options conflict, we will use the value of EnableTimestamp
		c.Log.DisableTimestamp = nbUnset
	}
	if c.Security.SkipGrantTable && !hasRootPrivilege() {
		return fmt.Errorf("TiDB run with skip-grant-table need root privilege")
	}
	if _, ok := ValidStorage[c.Store]; !ok {
		nameList := make([]string, 0, len(ValidStorage))
		for k, v := range ValidStorage {
			if v {
				nameList = append(nameList, k)
			}
		}
		return fmt.Errorf("invalid store=%s, valid storages=%v", c.Store, nameList)
	}
	if c.Store == "mocktikv" && !c.RunDDL {
		return fmt.Errorf("can't disable DDL on mocktikv")
	}
	if c.Log.File.MaxSize > MaxLogFileSize {
		return fmt.Errorf("invalid max log file size=%v which is larger than max=%v", c.Log.File.MaxSize, MaxLogFileSize)
	}
	c.OOMAction = strings.ToLower(c.OOMAction)
	if c.OOMAction != OOMActionLog && c.OOMAction != OOMActionCancel {
		return fmt.Errorf("unsupported OOMAction %v, TiDB only supports [%v, %v]", c.OOMAction, OOMActionLog, OOMActionCancel)
	}

	// lower_case_table_names is allowed to be 0, 1, 2
	if c.LowerCaseTableNames < 0 || c.LowerCaseTableNames > 2 {
		return fmt.Errorf("lower-case-table-names should be 0 or 1 or 2")
	}

	if c.TxnLocalLatches.Enabled && c.TxnLocalLatches.Capacity == 0 {
		return fmt.Errorf("txn-local-latches.capacity can not be 0")
	}

	// For tikvclient.
	if c.TiKVClient.GrpcConnectionCount == 0 {
		return fmt.Errorf("grpc-connection-count should be greater than 0")
	}

	if c.Performance.TxnTotalSizeLimit > 100<<20 && c.Binlog.Enable {
		return fmt.Errorf("txn-total-size-limit should be less than %d with binlog enabled", 100<<20)
	}
	if c.Performance.TxnTotalSizeLimit > 10<<30 {
		return fmt.Errorf("txn-total-size-limit should be less than %d", 10<<30)
	}

	if c.StmtSummary.HistorySize < 0 {
		return fmt.Errorf("history-size in [stmt-summary] should be greater than or equal to 0")
	}
	if c.StmtSummary.RefreshInterval <= 0 {
		return fmt.Errorf("refresh-interval in [stmt-summary] should be greater than 0")
	}

	if c.AlterPrimaryKey && c.Experimental.AllowAutoRandom {
		return fmt.Errorf("allow-auto-random is unavailable when alter-primary-key is enabled")
	}
	if c.PreparedPlanCache.Capacity < 1 {
		return fmt.Errorf("capacity in [prepared-plan-cache] should be at least 1")
	}
	return nil
}

func hasRootPrivilege() bool {
	return os.Geteuid() == 0
}

// TableLockEnabled uses to check whether enabled the table lock feature.
func TableLockEnabled() bool {
	return GetGlobalConfig().EnableTableLock
}

// TableLockDelayClean uses to get the time of delay clean table lock.
var TableLockDelayClean = func() uint64 {
	return GetGlobalConfig().DelayCleanTableLock
}

// ToLogConfig converts *Log to *logutil.LogConfig.
func (l *Log) ToLogConfig() *logutil.LogConfig {
	return logutil.NewLogConfig(l.Level, l.Format, l.SlowQueryFile, l.File, l.getDisableTimestamp(), func(config *zaplog.Config) { config.DisableErrorVerbose = l.getDisableErrorStack() })
}

// ToTracingConfig converts *OpenTracing to *tracing.Configuration.
func (t *OpenTracing) ToTracingConfig() *tracing.Configuration {
	ret := &tracing.Configuration{
		Disabled:   !t.Enable,
		RPCMetrics: t.RPCMetrics,
		Reporter:   &tracing.ReporterConfig{},
		Sampler:    &tracing.SamplerConfig{},
	}
	ret.Reporter.QueueSize = t.Reporter.QueueSize
	ret.Reporter.BufferFlushInterval = t.Reporter.BufferFlushInterval
	ret.Reporter.LogSpans = t.Reporter.LogSpans
	ret.Reporter.LocalAgentHostPort = t.Reporter.LocalAgentHostPort

	ret.Sampler.Type = t.Sampler.Type
	ret.Sampler.Param = t.Sampler.Param
	ret.Sampler.SamplingServerURL = t.Sampler.SamplingServerURL
	ret.Sampler.MaxOperations = t.Sampler.MaxOperations
	ret.Sampler.SamplingRefreshInterval = t.Sampler.SamplingRefreshInterval
	return ret
}

func init() {
	globalConf.Store(&defaultConf)
	if checkBeforeDropLDFlag == "1" {
		CheckTableBeforeDrop = true
	}
}

// The following constants represents the valid action configurations for OOMAction.
// NOTE: Although the values is case insensitive, we should use lower-case
// strings because the configuration value will be transformed to lower-case
// string and compared with these constants in the further usage.
const (
	OOMActionCancel = "cancel"
	OOMActionLog    = "log"
)<|MERGE_RESOLUTION|>--- conflicted
+++ resolved
@@ -104,13 +104,10 @@
 	// RepairMode indicates that the TiDB is in the repair mode for table meta.
 	RepairMode      bool     `toml:"repair-mode" json:"repair-mode"`
 	RepairTableList []string `toml:"repair-table-list" json:"repair-table-list"`
-<<<<<<< HEAD
 	// IsolationRead indicates that the TiDB reads data from which isolation level(engine and label).
 	IsolationRead IsolationRead `toml:"isolation-read" json:"isolation-read"`
-=======
 	// MaxServerConnections is the maximum permitted number of simultaneous client connections.
 	MaxServerConnections uint32 `toml:"max-server-connections" json:"max-server-connections"`
->>>>>>> 6e648401
 
 	Experimental Experimental `toml:"experimental" json:"experimental"`
 }
@@ -457,7 +454,7 @@
 type IsolationRead struct {
 	// Engines filters tidb-server access paths by engine type.
 	Engines []string `toml:"engines" json:"engines"`
-	// TODO: Labels filters tidb-server access paths by store label.
+	// TODO: Labels filters tidb-server access paths by store label. Will be realized in the future.
 	Labels []string `toml:"labels" json:"labels"`
 }
 
