--- conflicted
+++ resolved
@@ -488,20 +488,15 @@
 	PluginDir                  string `toml:"plugin_dir" json:"plugin_dir"`
 	PluginLoad                 string `toml:"plugin_load" json:"plugin_load"`
 	// MaxConnections is the maximum permitted number of simultaneous client connections.
-<<<<<<< HEAD
-	MaxConnections uint32     `toml:"max_connections" json:"max_connections"`
-	TiDBEnableDDL  AtomicBool `toml:"tidb_enable_ddl" json:"tidb_enable_ddl"`
+	MaxConnections    uint32     `toml:"max_connections" json:"max_connections"`
+	TiDBEnableDDL     AtomicBool `toml:"tidb_enable_ddl" json:"tidb_enable_ddl"`
+	TiDBRCReadCheckTS bool       `toml:"tidb_rc_read_check_ts" json:"tidb_rc_read_check_ts"`
 
 	// TmpDir describes the path of temporary storage.
 	TmpDir string `toml:"tmpdir" json:"tmpdir"`
 	// TmpStorageQuota describe the temporary storage Quota during query executor when TiDBEnableTmpStorageOnOOM is enabled.
 	// If the quota exceed the capacity of the TempStoragePath, the tidb-server would exit with fatal error.
 	TmpStorageQuota int64 `toml:"tidb_tmp_storage_quota" json:"tidb_tmp_storage_quota"` // Bytes
-=======
-	MaxConnections    uint32     `toml:"max_connections" json:"max_connections"`
-	TiDBEnableDDL     AtomicBool `toml:"tidb_enable_ddl" json:"tidb_enable_ddl"`
-	TiDBRCReadCheckTS bool       `toml:"tidb_rc_read_check_ts" json:"tidb_rc_read_check_ts"`
->>>>>>> a6db4b7e
 }
 
 func (l *Log) getDisableTimestamp() bool {
@@ -878,12 +873,9 @@
 		PluginLoad:                  "",
 		MaxConnections:              0,
 		TiDBEnableDDL:               *NewAtomicBool(true),
-<<<<<<< HEAD
+		TiDBRCReadCheckTS:           false,
 		TmpStorageQuota:             -1,
 		TmpDir:                      TempStorageDirName,
-=======
-		TiDBRCReadCheckTS:           false,
->>>>>>> a6db4b7e
 	},
 	Status: Status{
 		ReportStatus:          true,
