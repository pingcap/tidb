--- conflicted
+++ resolved
@@ -123,7 +123,6 @@
 
 // Performance is the performance section of the config.
 type Performance struct {
-<<<<<<< HEAD
 	MaxProcs         int    `toml:"max-procs" json:"max-procs"`
 	TCPKeepAlive     bool   `toml:"tcp-keep-alive" json:"tcp-keep-alive"`
 	RetryLimit       int    `toml:"retry-limit" json:"retry-limit"`
@@ -131,17 +130,8 @@
 	CrossJoin        bool   `toml:"cross-join" json:"cross-join"`
 	StatsLease       string `toml:"stats-lease" json:"stats-lease"`
 	RunAutoAnalyze   bool   `toml:"run-auto-analyze" json:"run-auto-analyze"`
+	StmtCountLimit   int    `toml:"stmt-count-limit" json:"stmt-count-limit"`
 	RunDynamicUpdate bool   `toml:"run-dynamic-update" json:"run-dynamic-update"`
-=======
-	MaxProcs        int    `toml:"max-procs" json:"max-procs"`
-	TCPKeepAlive    bool   `toml:"tcp-keep-alive" json:"tcp-keep-alive"`
-	RetryLimit      int    `toml:"retry-limit" json:"retry-limit"`
-	JoinConcurrency int    `toml:"join-concurrency" json:"join-concurrency"`
-	CrossJoin       bool   `toml:"cross-join" json:"cross-join"`
-	StatsLease      string `toml:"stats-lease" json:"stats-lease"`
-	RunAutoAnalyze  bool   `toml:"run-auto-analyze" json:"run-auto-analyze"`
-	StmtCountLimit  int    `toml:"stmt-count-limit" json:"stmt-count-limit"`
->>>>>>> 7c5ea170
 }
 
 // XProtocol is the XProtocol section of the config.
@@ -234,23 +224,14 @@
 		MetricsInterval: 15,
 	},
 	Performance: Performance{
-<<<<<<< HEAD
 		TCPKeepAlive:     true,
 		RetryLimit:       10,
 		JoinConcurrency:  5,
 		CrossJoin:        true,
 		StatsLease:       "3s",
 		RunAutoAnalyze:   true,
+		StmtCountLimit:   5000,
 		RunDynamicUpdate: false,
-=======
-		TCPKeepAlive:    true,
-		RetryLimit:      10,
-		JoinConcurrency: 5,
-		CrossJoin:       true,
-		StatsLease:      "3s",
-		RunAutoAnalyze:  true,
-		StmtCountLimit:  5000,
->>>>>>> 7c5ea170
 	},
 	XProtocol: XProtocol{
 		XHost: "0.0.0.0",
