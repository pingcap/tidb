// Copyright 2017 PingCAP, Inc.
//
// Licensed under the Apache License, Version 2.0 (the "License");
// you may not use this file except in compliance with the License.
// You may obtain a copy of the License at
//
//     http://www.apache.org/licenses/LICENSE-2.0
//
// Unless required by applicable law or agreed to in writing, software
// distributed under the License is distributed on an "AS IS" BASIS,
// WITHOUT WARRANTIES OR CONDITIONS OF ANY KIND, either express or implied.
// See the License for the specific language governing permissions and
// limitations under the License.

package config

import (
	"bytes"
	"encoding/base64"
	"encoding/json"
	"fmt"
	"math"
	"os"
	"os/user"
	"path/filepath"
	"strings"
	"sync"
	"sync/atomic"
	"time"

	"github.com/BurntSushi/toml"
	"github.com/pingcap/errors"
	zaplog "github.com/pingcap/log"
	"github.com/pingcap/tidb/parser/terror"
	"github.com/pingcap/tidb/util/logutil"
	"github.com/pingcap/tidb/util/tikvutil"
	"github.com/pingcap/tidb/util/versioninfo"
	tikvcfg "github.com/tikv/client-go/v2/config"
	tracing "github.com/uber/jaeger-client-go/config"
	atomicutil "go.uber.org/atomic"
	"go.uber.org/zap"
)

// Config number limitations
const (
	MaxLogFileSize = 4096 // MB
	// DefMaxIndexLength is the maximum index length(in bytes). This value is consistent with MySQL.
	DefMaxIndexLength = 3072
	// DefMaxOfMaxIndexLength is the maximum index length(in bytes) for TiDB v3.0.7 and previous version.
	DefMaxOfMaxIndexLength = 3072 * 4
	// DefIndexLimit is the limitation of index on a single table. This value is consistent with MySQL.
	DefIndexLimit = 64
	// DefMaxOfIndexLimit is the maximum limitation of index on a single table for TiDB.
	DefMaxOfIndexLimit = 64 * 8
	// DefPort is the default port of TiDB
	DefPort = 4000
	// DefStatusPort is the default status port of TiDB
	DefStatusPort = 10080
	// DefHost is the default host of TiDB
	DefHost = "0.0.0.0"
	// DefStatusHost is the default status host of TiDB
	DefStatusHost = "0.0.0.0"
	// DefTableColumnCountLimit is limit of the number of columns in a table
	DefTableColumnCountLimit = 1017
	// DefMaxOfTableColumnCountLimit is maximum limitation of the number of columns in a table
	DefMaxOfTableColumnCountLimit = 4096
	// DefStatsLoadConcurrencyLimit is limit of the concurrency of stats-load
	DefStatsLoadConcurrencyLimit = 1
	// DefMaxOfStatsLoadConcurrencyLimit is maximum limitation of the concurrency of stats-load
	DefMaxOfStatsLoadConcurrencyLimit = 128
	// DefStatsLoadQueueSizeLimit is limit of the size of stats-load request queue
	DefStatsLoadQueueSizeLimit = 1
	// DefMaxOfStatsLoadQueueSizeLimit is maximum limitation of the size of stats-load request queue
	DefMaxOfStatsLoadQueueSizeLimit = 100000
	// DefDDLSlowOprThreshold sets log DDL operations whose execution time exceeds the threshold value.
	DefDDLSlowOprThreshold = 300
	// DefExpensiveQueryTimeThreshold indicates the time threshold of expensive query.
	DefExpensiveQueryTimeThreshold = 60
	// DefMemoryUsageAlarmRatio is the threshold triggering an alarm which the memory usage of tidb-server instance exceeds.
	DefMemoryUsageAlarmRatio = 0.8
)

// Valid config maps
var (
	ValidStorage = map[string]bool{
		"mocktikv": true,
		"tikv":     true,
		"unistore": true,
	}
	// CheckTableBeforeDrop enable to execute `admin check table` before `drop table`.
	CheckTableBeforeDrop = false
	// checkBeforeDropLDFlag is a go build flag.
	checkBeforeDropLDFlag = "None"
	// tempStorageDirName is the default temporary storage dir name by base64 encoding a string `port/statusPort`
	tempStorageDirName = encodeDefTempStorageDir(os.TempDir(), DefHost, DefStatusHost, DefPort, DefStatusPort)
)

// InstanceConfigSection indicates a config session that has options moved to [instance] session.
type InstanceConfigSection struct {
	// SectionName indicates the origin section name.
	SectionName string
	// NameMappings maps the origin name to the name in [instance].
	NameMappings map[string]string
}

var (
	// sectionMovedToInstance records all config section and options that should be moved to [instance].
	sectionMovedToInstance = []InstanceConfigSection{
		{
			"",
			map[string]string{
				"check-mb4-value-in-utf8":       "tidb_check_mb4_value_in_utf8",
				"enable-collect-execution-info": "tidb_enable_collect_execution_info",
				"plugin.load":                   "plugin_load",
				"plugin.dir":                    "plugin_dir",
			},
		},
		{
			"log",
			map[string]string{
				"enable-slow-log":         "tidb_enable_slow_log",
				"slow-threshold":          "tidb_slow_log_threshold",
				"record-plan-in-slow-log": "tidb_record_plan_in_slow_log",
			},
		},
		{
			"performance",
			map[string]string{
				"force-priority":           "tidb_force_priority",
				"memory-usage-alarm-ratio": "tidb_memory_usage_alarm_ratio",
			},
		},
	}

	// ConflictOptions indicates the conflict config options existing in both [instance] and other sections in config file.
	ConflictOptions []InstanceConfigSection

	// DeprecatedOptions indicates the config options existing in some other sections in config file.
	// They should be moved to [instance] section.
	DeprecatedOptions []InstanceConfigSection

	// TikvConfigLock protects against concurrent tikv config refresh
	TikvConfigLock sync.Mutex
)

// Config contains configuration options.
type Config struct {
	Host             string `toml:"host" json:"host"`
	AdvertiseAddress string `toml:"advertise-address" json:"advertise-address"`
	Port             uint   `toml:"port" json:"port"`
	Cors             string `toml:"cors" json:"cors"`
	Store            string `toml:"store" json:"store"`
	Path             string `toml:"path" json:"path"`
	Socket           string `toml:"socket" json:"socket"`
	Lease            string `toml:"lease" json:"lease"`
	RunDDL           bool   `toml:"run-ddl" json:"run-ddl"`
	SplitTable       bool   `toml:"split-table" json:"split-table"`
	TokenLimit       uint   `toml:"token-limit" json:"token-limit"`
	OOMUseTmpStorage bool   `toml:"oom-use-tmp-storage" json:"oom-use-tmp-storage"`
	TempStoragePath  string `toml:"tmp-storage-path" json:"tmp-storage-path"`
	OOMAction        string `toml:"oom-action" json:"oom-action"`
	// TempStorageQuota describe the temporary storage Quota during query exector when OOMUseTmpStorage is enabled
	// If the quota exceed the capacity of the TempStoragePath, the tidb-server would exit with fatal error
	TempStorageQuota           int64                   `toml:"tmp-storage-quota" json:"tmp-storage-quota"` // Bytes
	TxnLocalLatches            tikvcfg.TxnLocalLatches `toml:"-" json:"-"`
	ServerVersion              string                  `toml:"server-version" json:"server-version"`
	VersionComment             string                  `toml:"version-comment" json:"version-comment"`
	TiDBEdition                string                  `toml:"tidb-edition" json:"tidb-edition"`
	TiDBReleaseVersion         string                  `toml:"tidb-release-version" json:"tidb-release-version"`
	Log                        Log                     `toml:"log" json:"log"`
	Instance                   Instance                `toml:"instance" json:"instance"`
	Security                   Security                `toml:"security" json:"security"`
	Status                     Status                  `toml:"status" json:"status"`
	Performance                Performance             `toml:"performance" json:"performance"`
	PreparedPlanCache          PreparedPlanCache       `toml:"prepared-plan-cache" json:"prepared-plan-cache"`
	OpenTracing                OpenTracing             `toml:"opentracing" json:"opentracing"`
	ProxyProtocol              ProxyProtocol           `toml:"proxy-protocol" json:"proxy-protocol"`
	PDClient                   tikvcfg.PDClient        `toml:"pd-client" json:"pd-client"`
	TiKVClient                 tikvcfg.TiKVClient      `toml:"tikv-client" json:"tikv-client"`
	Binlog                     Binlog                  `toml:"binlog" json:"binlog"`
	CompatibleKillQuery        bool                    `toml:"compatible-kill-query" json:"compatible-kill-query"`
	Plugin                     Plugin                  `toml:"plugin" json:"plugin"`
	PessimisticTxn             PessimisticTxn          `toml:"pessimistic-txn" json:"pessimistic-txn"`
	CheckMb4ValueInUTF8        AtomicBool              `toml:"check-mb4-value-in-utf8" json:"check-mb4-value-in-utf8"`
	MaxIndexLength             int                     `toml:"max-index-length" json:"max-index-length"`
	IndexLimit                 int                     `toml:"index-limit" json:"index-limit"`
	TableColumnCountLimit      uint32                  `toml:"table-column-count-limit" json:"table-column-count-limit"`
	GracefulWaitBeforeShutdown int                     `toml:"graceful-wait-before-shutdown" json:"graceful-wait-before-shutdown"`
	// AlterPrimaryKey is used to control alter primary key feature.
	AlterPrimaryKey bool `toml:"alter-primary-key" json:"alter-primary-key"`
	// TreatOldVersionUTF8AsUTF8MB4 is use to treat old version table/column UTF8 charset as UTF8MB4. This is for compatibility.
	// Currently not support dynamic modify, because this need to reload all old version schema.
	TreatOldVersionUTF8AsUTF8MB4 bool `toml:"treat-old-version-utf8-as-utf8mb4" json:"treat-old-version-utf8-as-utf8mb4"`
	// EnableTableLock indicate whether enable table lock.
	// TODO: remove this after table lock features stable.
	EnableTableLock     bool   `toml:"enable-table-lock" json:"enable-table-lock"`
	DelayCleanTableLock uint64 `toml:"delay-clean-table-lock" json:"delay-clean-table-lock"`
	SplitRegionMaxNum   uint64 `toml:"split-region-max-num" json:"split-region-max-num"`
	TopSQL              TopSQL `toml:"top-sql" json:"top-sql"`
	// RepairMode indicates that the TiDB is in the repair mode for table meta.
	RepairMode      bool     `toml:"repair-mode" json:"repair-mode"`
	RepairTableList []string `toml:"repair-table-list" json:"repair-table-list"`
	// IsolationRead indicates that the TiDB reads data from which isolation level(engine and label).
	IsolationRead IsolationRead `toml:"isolation-read" json:"isolation-read"`
	// MaxServerConnections is the maximum permitted number of simultaneous client connections.
	MaxServerConnections uint32 `toml:"max-server-connections" json:"max-server-connections"`
	// NewCollationsEnabledOnFirstBootstrap indicates if the new collations are enabled, it effects only when a TiDB cluster bootstrapped on the first time.
	NewCollationsEnabledOnFirstBootstrap bool `toml:"new_collations_enabled_on_first_bootstrap" json:"new_collations_enabled_on_first_bootstrap"`
	// Experimental contains parameters for experimental features.
	Experimental Experimental `toml:"experimental" json:"experimental"`
	// EnableCollectExecutionInfo enables the TiDB to collect execution info.
	EnableCollectExecutionInfo bool `toml:"enable-collect-execution-info" json:"enable-collect-execution-info"`
	// SkipRegisterToDashboard tells TiDB don't register itself to the dashboard.
	SkipRegisterToDashboard bool `toml:"skip-register-to-dashboard" json:"skip-register-to-dashboard"`
	// EnableTelemetry enables the usage data report to PingCAP.
	EnableTelemetry bool `toml:"enable-telemetry" json:"enable-telemetry"`
	// Labels indicates the labels set for the tidb server. The labels describe some specific properties for the tidb
	// server like `zone`/`rack`/`host`. Currently, labels won't affect the tidb server except for some special
	// label keys. Now we have following special keys:
	// 1. 'group' is a special label key which should be automatically set by tidb-operator. We don't suggest
	// users to set 'group' in labels.
	// 2. 'zone' is a special key that indicates the DC location of this tidb-server. If it is set, the value for this
	// key will be the default value of the session variable `txn_scope` for this tidb-server.
	Labels map[string]string `toml:"labels" json:"labels"`
	// EnableGlobalIndex enables creating global index.
	EnableGlobalIndex bool `toml:"enable-global-index" json:"enable-global-index"`
	// DeprecateIntegerDisplayWidth indicates whether deprecating the max display length for integer.
	DeprecateIntegerDisplayWidth bool `toml:"deprecate-integer-display-length" json:"deprecate-integer-display-length"`
	// EnableEnumLengthLimit indicates whether the enum/set element length is limited.
	// According to MySQL 8.0 Refman:
	// The maximum supported length of an individual SET element is M <= 255 and (M x w) <= 1020,
	// where M is the element literal length and w is the number of bytes required for the maximum-length character in the character set.
	// See https://dev.mysql.com/doc/refman/8.0/en/string-type-syntax.html for more details.
	EnableEnumLengthLimit bool `toml:"enable-enum-length-limit" json:"enable-enum-length-limit"`
	// StoresRefreshInterval indicates the interval of refreshing stores info, the unit is second.
	StoresRefreshInterval uint64 `toml:"stores-refresh-interval" json:"stores-refresh-interval"`
	// EnableTCP4Only enables net.Listen("tcp4",...)
	// Note that: it can make lvs with toa work and thus tidb can get real client ip.
	EnableTCP4Only bool `toml:"enable-tcp4-only" json:"enable-tcp4-only"`
	// The client will forward the requests through the follower
	// if one of the following conditions happens:
	// 1. there is a network partition problem between TiDB and PD leader.
	// 2. there is a network partition problem between TiDB and TiKV leader.
	EnableForwarding bool `toml:"enable-forwarding" json:"enable-forwarding"`
	// MaxBallastObjectSize set the max size of the ballast object, the unit is byte.
	// The default value is the smallest of the following two values: 2GB or
	// one quarter of the total physical memory in the current system.
	MaxBallastObjectSize int `toml:"max-ballast-object-size" json:"max-ballast-object-size"`
	// BallastObjectSize set the initial size of the ballast object, the unit is byte.
	BallastObjectSize int `toml:"ballast-object-size" json:"ballast-object-size"`

	// The following items are deprecated. We need to keep them here temporarily
	// to support the upgrade process. They can be removed in future.

	// EnableBatchDML, unused since bootstrap v90
	EnableBatchDML bool `toml:"enable-batch-dml" json:"enable-batch-dml"`
}

// UpdateTempStoragePath is to update the `TempStoragePath` if port/statusPort was changed
// and the `tmp-storage-path` was not specified in the conf.toml or was specified the same as the default value.
func (c *Config) UpdateTempStoragePath() {
	if c.TempStoragePath == tempStorageDirName {
		c.TempStoragePath = encodeDefTempStorageDir(os.TempDir(), c.Host, c.Status.StatusHost, c.Port, c.Status.StatusPort)
	} else {
		c.TempStoragePath = encodeDefTempStorageDir(c.TempStoragePath, c.Host, c.Status.StatusHost, c.Port, c.Status.StatusPort)
	}
}

// GetTiKVConfig returns configuration options from tikvcfg
func (c *Config) GetTiKVConfig() *tikvcfg.Config {
	return &tikvcfg.Config{
		CommitterConcurrency:  int(tikvutil.CommitterConcurrency.Load()),
		MaxTxnTTL:             c.Performance.MaxTxnTTL,
		TiKVClient:            c.TiKVClient,
		Security:              c.Security.ClusterSecurity(),
		PDClient:              c.PDClient,
		PessimisticTxn:        tikvcfg.PessimisticTxn{MaxRetryCount: c.PessimisticTxn.MaxRetryCount},
		TxnLocalLatches:       c.TxnLocalLatches,
		StoresRefreshInterval: c.StoresRefreshInterval,
		OpenTracingEnable:     c.OpenTracing.Enable,
		Path:                  c.Path,
		EnableForwarding:      c.EnableForwarding,
		TxnScope:              c.Labels["zone"],
	}
}

func encodeDefTempStorageDir(tempDir string, host, statusHost string, port, statusPort uint) string {
	dirName := base64.URLEncoding.EncodeToString([]byte(fmt.Sprintf("%v:%v/%v:%v", host, port, statusHost, statusPort)))
	osUID := ""
	currentUser, err := user.Current()
	if err == nil {
		osUID = currentUser.Uid
	}
	return filepath.Join(tempDir, osUID+"_tidb", dirName, "tmp-storage")
}

// nullableBool defaults unset bool options to unset instead of false, which enables us to know if the user has set 2
// conflict options at the same time.
type nullableBool struct {
	IsValid bool
	IsTrue  bool
}

var (
	nbUnset = nullableBool{false, false}
	nbFalse = nullableBool{true, false}
	nbTrue  = nullableBool{true, true}
)

func (b *nullableBool) toBool() bool {
	return b.IsValid && b.IsTrue
}

func (b nullableBool) MarshalJSON() ([]byte, error) {
	switch b {
	case nbTrue:
		return json.Marshal(true)
	case nbFalse:
		return json.Marshal(false)
	default:
		return json.Marshal(nil)
	}
}

func (b *nullableBool) UnmarshalText(text []byte) error {
	str := string(text)
	switch str {
	case "", "null":
		*b = nbUnset
		return nil
	case "true":
		*b = nbTrue
	case "false":
		*b = nbFalse
	default:
		*b = nbUnset
		return errors.New("Invalid value for bool type: " + str)
	}
	return nil
}

func (b nullableBool) MarshalText() ([]byte, error) {
	if !b.IsValid {
		return []byte(""), nil
	}
	if b.IsTrue {
		return []byte("true"), nil
	}
	return []byte("false"), nil
}

func (b *nullableBool) UnmarshalJSON(data []byte) error {
	var err error
	var v interface{}
	if err = json.Unmarshal(data, &v); err != nil {
		return err
	}
	switch raw := v.(type) {
	case bool:
		*b = nullableBool{true, raw}
	default:
		*b = nbUnset
	}
	return err
}

// AtomicBool is a helper type for atomic operations on a boolean value.
type AtomicBool struct {
	atomicutil.Bool
}

// NewAtomicBool creates an AtomicBool.
func NewAtomicBool(v bool) *AtomicBool {
	return &AtomicBool{*atomicutil.NewBool(v)}
}

// MarshalText implements the encoding.TextMarshaler interface.
func (b AtomicBool) MarshalText() ([]byte, error) {
	if b.Load() {
		return []byte("true"), nil
	}
	return []byte("false"), nil
}

// UnmarshalText implements the encoding.TextUnmarshaler interface.
func (b *AtomicBool) UnmarshalText(text []byte) error {
	str := string(text)
	switch str {
	case "", "null":
		*b = AtomicBool{*atomicutil.NewBool(false)}
	case "true":
		*b = AtomicBool{*atomicutil.NewBool(true)}
	case "false":
		*b = AtomicBool{*atomicutil.NewBool(false)}
	default:
		*b = AtomicBool{*atomicutil.NewBool(false)}
		return errors.New("Invalid value for bool type: " + str)
	}
	return nil
}

// Log is the log section of config.
type Log struct {
	// Log level.
	Level string `toml:"level" json:"level"`
	// Log format, one of json or text.
	Format string `toml:"format" json:"format"`
	// Disable automatic timestamps in output. Deprecated: use EnableTimestamp instead.
	DisableTimestamp nullableBool `toml:"disable-timestamp" json:"disable-timestamp"`
	// EnableTimestamp enables automatic timestamps in log output.
	EnableTimestamp nullableBool `toml:"enable-timestamp" json:"enable-timestamp"`
	// DisableErrorStack stops annotating logs with the full stack error
	// message. Deprecated: use EnableErrorStack instead.
	DisableErrorStack nullableBool `toml:"disable-error-stack" json:"disable-error-stack"`
	// EnableErrorStack enables annotating logs with the full stack error
	// message.
	EnableErrorStack nullableBool `toml:"enable-error-stack" json:"enable-error-stack"`
	// File log config.
	File logutil.FileLogConfig `toml:"file" json:"file"`

	EnableSlowLog       AtomicBool `toml:"enable-slow-log" json:"enable-slow-log"`
	SlowQueryFile       string     `toml:"slow-query-file" json:"slow-query-file"`
	SlowThreshold       uint64     `toml:"slow-threshold" json:"slow-threshold"`
	ExpensiveThreshold  uint       `toml:"expensive-threshold" json:"expensive-threshold"`
	RecordPlanInSlowLog uint32     `toml:"record-plan-in-slow-log" json:"record-plan-in-slow-log"`
}

// Instance is the section of instance scope system variables.
type Instance struct {
	// These variables only exist in [instance] section.

	// TiDBGeneralLog is used to log every query in the server in info level.
	TiDBGeneralLog bool `toml:"tidb_general_log" json:"tidb_general_log"`
	// EnablePProfSQLCPU is used to add label sql label to pprof result.
	EnablePProfSQLCPU bool `toml:"tidb_pprof_sql_cpu" json:"tidb_pprof_sql_cpu"`
	// DDLSlowOprThreshold sets log DDL operations whose execution time exceeds the threshold value.
	DDLSlowOprThreshold uint32 `toml:"ddl_slow_threshold" json:"ddl_slow_threshold"`
	// ExpensiveQueryTimeThreshold indicates the time threshold of expensive query.
	ExpensiveQueryTimeThreshold uint64 `toml:"tidb_expensive_query_time_threshold" json:"tidb_expensive_query_time_threshold"`

	// These variables exist in both 'instance' section and another place.
	// The configuration in 'instance' section takes precedence.

	EnableSlowLog         AtomicBool `toml:"tidb_enable_slow_log" json:"tidb_enable_slow_log"`
	SlowThreshold         uint64     `toml:"tidb_slow_log_threshold" json:"tidb_slow_log_threshold"`
	RecordPlanInSlowLog   uint32     `toml:"tidb_record_plan_in_slow_log" json:"tidb_record_plan_in_slow_log"`
	CheckMb4ValueInUTF8   AtomicBool `toml:"tidb_check_mb4_value_in_utf8" json:"tidb_check_mb4_value_in_utf8"`
	ForcePriority         string     `toml:"tidb_force_priority" json:"tidb_force_priority"`
	MemoryUsageAlarmRatio float64    `toml:"tidb_memory_usage_alarm_ratio" json:"tidb_memory_usage_alarm_ratio"`
	// EnableCollectExecutionInfo enables the TiDB to collect execution info.
	EnableCollectExecutionInfo bool   `toml:"tidb_enable_collect_execution_info" json:"tidb_enable_collect_execution_info"`
	PluginDir                  string `toml:"plugin_dir" json:"plugin_dir"`
	PluginLoad                 string `toml:"plugin_load" json:"plugin_load"`
}

func (l *Log) getDisableTimestamp() bool {
	if l.EnableTimestamp == nbUnset && l.DisableTimestamp == nbUnset {
		return false
	}
	if l.EnableTimestamp == nbUnset {
		return l.DisableTimestamp.toBool()
	}
	return !l.EnableTimestamp.toBool()
}

func (l *Log) getDisableErrorStack() bool {
	if l.EnableErrorStack == nbUnset && l.DisableErrorStack == nbUnset {
		return true
	}
	if l.EnableErrorStack == nbUnset {
		return l.DisableErrorStack.toBool()
	}
	return !l.EnableErrorStack.toBool()
}

// The following constants represents the valid action configurations for Security.SpilledFileEncryptionMethod.
// "plaintext" means encryption is disabled.
// NOTE: Although the values is case insensitive, we should use lower-case
// strings because the configuration value will be transformed to lower-case
// string and compared with these constants in the further usage.
const (
	SpilledFileEncryptionMethodPlaintext = "plaintext"
	SpilledFileEncryptionMethodAES128CTR = "aes128-ctr"
)

// Security is the security section of the config.
type Security struct {
	SkipGrantTable         bool     `toml:"skip-grant-table" json:"skip-grant-table"`
	SSLCA                  string   `toml:"ssl-ca" json:"ssl-ca"`
	SSLCert                string   `toml:"ssl-cert" json:"ssl-cert"`
	SSLKey                 string   `toml:"ssl-key" json:"ssl-key"`
	RequireSecureTransport bool     `toml:"require-secure-transport" json:"require-secure-transport"`
	ClusterSSLCA           string   `toml:"cluster-ssl-ca" json:"cluster-ssl-ca"`
	ClusterSSLCert         string   `toml:"cluster-ssl-cert" json:"cluster-ssl-cert"`
	ClusterSSLKey          string   `toml:"cluster-ssl-key" json:"cluster-ssl-key"`
	ClusterVerifyCN        []string `toml:"cluster-verify-cn" json:"cluster-verify-cn"`
	// If set to "plaintext", the spilled files will not be encrypted.
	SpilledFileEncryptionMethod string `toml:"spilled-file-encryption-method" json:"spilled-file-encryption-method"`
	// EnableSEM prevents SUPER users from having full access.
	EnableSEM bool `toml:"enable-sem" json:"enable-sem"`
	// Allow automatic TLS certificate generation
	AutoTLS         bool   `toml:"auto-tls" json:"auto-tls"`
	MinTLSVersion   string `toml:"tls-version" json:"tls-version"`
	RSAKeySize      int    `toml:"rsa-key-size" json:"rsa-key-size"`
	SecureBootstrap bool   `toml:"secure-bootstrap" json:"secure-bootstrap"`
}

// The ErrConfigValidationFailed error is used so that external callers can do a type assertion
// to defer handling of this specific error when someone does not want strict type checking.
// This is needed only because logging hasn't been set up at the time we parse the config file.
// This should all be ripped out once strict config checking is made the default behavior.
type ErrConfigValidationFailed struct {
	confFile       string
	UndecodedItems []string
}

func (e *ErrConfigValidationFailed) Error() string {
	return fmt.Sprintf("config file %s contained invalid configuration options: %s; check "+
		"TiDB manual to make sure this option has not been deprecated and removed from your TiDB "+
		"version if the option does not appear to be a typo", e.confFile, strings.Join(
		e.UndecodedItems, ", "))
}

// ErrConfigInstanceSection error is used to warning the user
// which config options should be moved to 'instance'.
type ErrConfigInstanceSection struct {
	confFile           string
	configSections     *[]InstanceConfigSection
	deprecatedSections *[]InstanceConfigSection
}

func (e *ErrConfigInstanceSection) Error() string {
	var builder strings.Builder
	if len(*e.configSections) > 0 {
		builder.WriteString("Conflict configuration options exists on both [instance] section and some other sections. ")
	}
	if len(*e.deprecatedSections) > 0 {
		builder.WriteString("Some configuration options should be moved to [instance] section. ")
	}
	builder.WriteString("Please use the latter config options in [instance] instead: ")
	for _, configSection := range *e.configSections {
		for oldName, newName := range configSection.NameMappings {
			builder.WriteString(fmt.Sprintf(" (%s, %s)", oldName, newName))
		}
	}
	for _, configSection := range *e.deprecatedSections {
		for oldName, newName := range configSection.NameMappings {
			builder.WriteString(fmt.Sprintf(" (%s, %s)", oldName, newName))
		}
	}
	builder.WriteString(".")

	return builder.String()
}

// ClusterSecurity returns Security info for cluster
func (s *Security) ClusterSecurity() tikvcfg.Security {
	return tikvcfg.NewSecurity(s.ClusterSSLCA, s.ClusterSSLCert, s.ClusterSSLKey, s.ClusterVerifyCN)
}

// Status is the status section of the config.
type Status struct {
	StatusHost      string `toml:"status-host" json:"status-host"`
	MetricsAddr     string `toml:"metrics-addr" json:"metrics-addr"`
	StatusPort      uint   `toml:"status-port" json:"status-port"`
	MetricsInterval uint   `toml:"metrics-interval" json:"metrics-interval"`
	ReportStatus    bool   `toml:"report-status" json:"report-status"`
	RecordQPSbyDB   bool   `toml:"record-db-qps" json:"record-db-qps"`
	// After a duration of this time in seconds if the server doesn't see any activity it pings
	// the client to see if the transport is still alive.
	GRPCKeepAliveTime uint `toml:"grpc-keepalive-time" json:"grpc-keepalive-time"`
	// After having pinged for keepalive check, the server waits for a duration of timeout in seconds
	// and if no activity is seen even after that the connection is closed.
	GRPCKeepAliveTimeout uint `toml:"grpc-keepalive-timeout" json:"grpc-keepalive-timeout"`
	// The number of max concurrent streams/requests on a client connection.
	GRPCConcurrentStreams uint `toml:"grpc-concurrent-streams" json:"grpc-concurrent-streams"`
	// Sets window size for stream. The default value is 2MB.
	GRPCInitialWindowSize int `toml:"grpc-initial-window-size" json:"grpc-initial-window-size"`
	// Set maximum message length in bytes that gRPC can send. `-1` means unlimited. The default value is 10MB.
	GRPCMaxSendMsgSize int `toml:"grpc-max-send-msg-size" json:"grpc-max-send-msg-size"`
}

// Performance is the performance section of the config.
type Performance struct {
	MaxProcs uint `toml:"max-procs" json:"max-procs"`
	// Deprecated: use ServerMemoryQuota instead
	MaxMemory             uint64  `toml:"max-memory" json:"max-memory"`
	ServerMemoryQuota     uint64  `toml:"server-memory-quota" json:"server-memory-quota"`
	MemoryUsageAlarmRatio float64 `toml:"memory-usage-alarm-ratio" json:"memory-usage-alarm-ratio"`
	StatsLease            string  `toml:"stats-lease" json:"stats-lease"`
	StmtCountLimit        uint    `toml:"stmt-count-limit" json:"stmt-count-limit"`
	FeedbackProbability   float64 `toml:"feedback-probability" json:"feedback-probability"`
	QueryFeedbackLimit    uint    `toml:"query-feedback-limit" json:"query-feedback-limit"`
	PseudoEstimateRatio   float64 `toml:"pseudo-estimate-ratio" json:"pseudo-estimate-ratio"`
	ForcePriority         string  `toml:"force-priority" json:"force-priority"`
	BindInfoLease         string  `toml:"bind-info-lease" json:"bind-info-lease"`
	TCPKeepAlive          bool    `toml:"tcp-keep-alive" json:"tcp-keep-alive"`
	TCPNoDelay            bool    `toml:"tcp-no-delay" json:"tcp-no-delay"`
	CrossJoin             bool    `toml:"cross-join" json:"cross-join"`
	RunAutoAnalyze        bool    `toml:"run-auto-analyze" json:"run-auto-analyze"`
	DistinctAggPushDown   bool    `toml:"distinct-agg-push-down" json:"distinct-agg-push-down"`
	// Whether enable projection push down for coprocessors (both tikv & tiflash), default false.
	ProjectionPushDown bool   `toml:"projection-push-down" json:"projection-push-down"`
	MaxTxnTTL          uint64 `toml:"max-txn-ttl" json:"max-txn-ttl"`
	// Deprecated
	MemProfileInterval       string `toml:"-" json:"-"`
	IndexUsageSyncLease      string `toml:"index-usage-sync-lease" json:"index-usage-sync-lease"`
	PlanReplayerGCLease      string `toml:"plan-replayer-gc-lease" json:"plan-replayer-gc-lease"`
	GOGC                     int    `toml:"gogc" json:"gogc"`
	EnforceMPP               bool   `toml:"enforce-mpp" json:"enforce-mpp"`
	StatsLoadConcurrency     uint   `toml:"stats-load-concurrency" json:"stats-load-concurrency"`
	StatsLoadQueueSize       uint   `toml:"stats-load-queue-size" json:"stats-load-queue-size"`
	EnableStatsCacheMemQuota bool   `toml:"enable-stats-cache-mem-quota" json:"enable-stats-cache-mem-quota"`
}

// PlanCache is the PlanCache section of the config.
type PlanCache struct {
	Enabled  bool `toml:"enabled" json:"enabled"`
	Capacity uint `toml:"capacity" json:"capacity"`
	Shards   uint `toml:"shards" json:"shards"`
}

// PreparedPlanCache is the PreparedPlanCache section of the config.
type PreparedPlanCache struct {
	Enabled          bool    `toml:"enabled" json:"enabled"`
	Capacity         uint    `toml:"capacity" json:"capacity"`
	MemoryGuardRatio float64 `toml:"memory-guard-ratio" json:"memory-guard-ratio"`
}

// OpenTracing is the opentracing section of the config.
type OpenTracing struct {
	Enable     bool                `toml:"enable" json:"enable"`
	RPCMetrics bool                `toml:"rpc-metrics" json:"rpc-metrics"`
	Sampler    OpenTracingSampler  `toml:"sampler" json:"sampler"`
	Reporter   OpenTracingReporter `toml:"reporter" json:"reporter"`
}

// OpenTracingSampler is the config for opentracing sampler.
// See https://godoc.org/github.com/uber/jaeger-client-go/config#SamplerConfig
type OpenTracingSampler struct {
	Type                    string        `toml:"type" json:"type"`
	Param                   float64       `toml:"param" json:"param"`
	SamplingServerURL       string        `toml:"sampling-server-url" json:"sampling-server-url"`
	MaxOperations           int           `toml:"max-operations" json:"max-operations"`
	SamplingRefreshInterval time.Duration `toml:"sampling-refresh-interval" json:"sampling-refresh-interval"`
}

// OpenTracingReporter is the config for opentracing reporter.
// See https://godoc.org/github.com/uber/jaeger-client-go/config#ReporterConfig
type OpenTracingReporter struct {
	QueueSize           int           `toml:"queue-size" json:"queue-size"`
	BufferFlushInterval time.Duration `toml:"buffer-flush-interval" json:"buffer-flush-interval"`
	LogSpans            bool          `toml:"log-spans" json:"log-spans"`
	LocalAgentHostPort  string        `toml:"local-agent-host-port" json:"local-agent-host-port"`
}

// ProxyProtocol is the PROXY protocol section of the config.
type ProxyProtocol struct {
	// PROXY protocol acceptable client networks.
	// Empty string means disable PROXY protocol,
	// * means all networks.
	Networks string `toml:"networks" json:"networks"`
	// PROXY protocol header read timeout, Unit is second.
	HeaderTimeout uint `toml:"header-timeout" json:"header-timeout"`
}

// Binlog is the config for binlog.
type Binlog struct {
	Enable bool `toml:"enable" json:"enable"`
	// If IgnoreError is true, when writing binlog meets error, TiDB would
	// ignore the error.
	IgnoreError  bool   `toml:"ignore-error" json:"ignore-error"`
	WriteTimeout string `toml:"write-timeout" json:"write-timeout"`
	// Use socket file to write binlog, for compatible with kafka version tidb-binlog.
	BinlogSocket string `toml:"binlog-socket" json:"binlog-socket"`
	// The strategy for sending binlog to pump, value can be "range" or "hash" now.
	Strategy string `toml:"strategy" json:"strategy"`
}

// PessimisticTxn is the config for pessimistic transaction.
type PessimisticTxn struct {
	// The max count of retry for a single statement in a pessimistic transaction.
	MaxRetryCount uint `toml:"max-retry-count" json:"max-retry-count"`
	// The max count of deadlock events that will be recorded in the information_schema.deadlocks table.
	DeadlockHistoryCapacity uint `toml:"deadlock-history-capacity" json:"deadlock-history-capacity"`
	// Whether retryable deadlocks (in-statement deadlocks) are collected to the information_schema.deadlocks table.
	DeadlockHistoryCollectRetryable bool `toml:"deadlock-history-collect-retryable" json:"deadlock-history-collect-retryable"`
	// PessimisticAutoCommit represents if true it means the auto-commit transactions will be in pessimistic mode.
	PessimisticAutoCommit AtomicBool `toml:"pessimistic-auto-commit" json:"pessimistic-auto-commit"`
}

// DefaultPessimisticTxn returns the default configuration for PessimisticTxn
func DefaultPessimisticTxn() PessimisticTxn {
	return PessimisticTxn{
		MaxRetryCount:                   256,
		DeadlockHistoryCapacity:         10,
		DeadlockHistoryCollectRetryable: false,
		PessimisticAutoCommit:           *NewAtomicBool(false),
	}
}

// Plugin is the config for plugin
type Plugin struct {
	Dir  string `toml:"dir" json:"dir"`
	Load string `toml:"load" json:"load"`
}

// TopSQL is the config for TopSQL.
type TopSQL struct {
	// The TopSQL's data receiver address.
	ReceiverAddress string `toml:"receiver-address" json:"receiver-address"`
}

// IsolationRead is the config for isolation read.
type IsolationRead struct {
	// Engines filters tidb-server access paths by engine type.
	Engines []string `toml:"engines" json:"engines"`
}

// Experimental controls the features that are still experimental: their semantics, interfaces are subject to change.
// Using these features in the production environment is not recommended.
type Experimental struct {
	// Whether enable creating expression index.
	AllowsExpressionIndex bool `toml:"allow-expression-index" json:"allow-expression-index"`
	// Whether enable global kill.
	EnableGlobalKill bool `toml:"enable-global-kill" json:"-"`
	// Whether enable charset feature.
	EnableNewCharset bool `toml:"enable-new-charset" json:"-"`
}

var defTiKVCfg = tikvcfg.DefaultConfig()
var defaultConf = Config{
	Host:                         DefHost,
	AdvertiseAddress:             "",
	Port:                         DefPort,
	Socket:                       "/tmp/tidb-{Port}.sock",
	Cors:                         "",
	Store:                        "unistore",
	Path:                         "/tmp/tidb",
	RunDDL:                       true,
	SplitTable:                   true,
	Lease:                        "45s",
	TokenLimit:                   1000,
	OOMUseTmpStorage:             true,
	TempStorageQuota:             -1,
	TempStoragePath:              tempStorageDirName,
	OOMAction:                    OOMActionCancel,
	EnableBatchDML:               false,
	CheckMb4ValueInUTF8:          *NewAtomicBool(true),
	MaxIndexLength:               3072,
	IndexLimit:                   64,
	TableColumnCountLimit:        1017,
	AlterPrimaryKey:              false,
	TreatOldVersionUTF8AsUTF8MB4: true,
	EnableTableLock:              false,
	DelayCleanTableLock:          0,
	SplitRegionMaxNum:            1000,
	RepairMode:                   false,
	RepairTableList:              []string{},
	MaxServerConnections:         0,
	TxnLocalLatches:              defTiKVCfg.TxnLocalLatches,
	GracefulWaitBeforeShutdown:   0,
	ServerVersion:                "",
	TiDBEdition:                  "",
	VersionComment:               "",
	TiDBReleaseVersion:           "",
	Log: Log{
		Level:               "info",
		Format:              "text",
		File:                logutil.NewFileLogConfig(logutil.DefaultLogMaxSize),
		SlowQueryFile:       "tidb-slow.log",
		SlowThreshold:       logutil.DefaultSlowThreshold,
		ExpensiveThreshold:  10000,
		DisableErrorStack:   nbUnset,
		EnableErrorStack:    nbUnset, // If both options are nbUnset, getDisableErrorStack() returns true
		EnableTimestamp:     nbUnset,
		DisableTimestamp:    nbUnset, // If both options are nbUnset, getDisableTimestamp() returns false
		RecordPlanInSlowLog: logutil.DefaultRecordPlanInSlowLog,
		EnableSlowLog:       *NewAtomicBool(logutil.DefaultTiDBEnableSlowLog),
	},
	Instance: Instance{
		TiDBGeneralLog:              false,
		EnablePProfSQLCPU:           false,
		DDLSlowOprThreshold:         DefDDLSlowOprThreshold,
		ExpensiveQueryTimeThreshold: DefExpensiveQueryTimeThreshold,
		EnableSlowLog:               *NewAtomicBool(logutil.DefaultTiDBEnableSlowLog),
		SlowThreshold:               logutil.DefaultSlowThreshold,
		RecordPlanInSlowLog:         logutil.DefaultRecordPlanInSlowLog,
		CheckMb4ValueInUTF8:         *NewAtomicBool(true),
		ForcePriority:               "NO_PRIORITY",
		MemoryUsageAlarmRatio:       DefMemoryUsageAlarmRatio,
		EnableCollectExecutionInfo:  true,
		PluginDir:                   "/data/deploy/plugin",
		PluginLoad:                  "",
	},
	Status: Status{
		ReportStatus:          true,
		StatusHost:            DefStatusHost,
		StatusPort:            DefStatusPort,
		MetricsInterval:       15,
		RecordQPSbyDB:         false,
		GRPCKeepAliveTime:     10,
		GRPCKeepAliveTimeout:  3,
		GRPCConcurrentStreams: 1024,
		GRPCInitialWindowSize: 2 * 1024 * 1024,
		GRPCMaxSendMsgSize:    math.MaxInt32,
	},
	Performance: Performance{
		MaxMemory:             0,
		ServerMemoryQuota:     0,
		MemoryUsageAlarmRatio: DefMemoryUsageAlarmRatio,
		TCPKeepAlive:          true,
		TCPNoDelay:            true,
		CrossJoin:             true,
		StatsLease:            "3s",
		RunAutoAnalyze:        true,
		StmtCountLimit:        5000,
		FeedbackProbability:   0.0,
		QueryFeedbackLimit:    512,
		PseudoEstimateRatio:   0.8,
		ForcePriority:         "NO_PRIORITY",
		BindInfoLease:         "3s",
		DistinctAggPushDown:   false,
		ProjectionPushDown:    false,
		MaxTxnTTL:             defTiKVCfg.MaxTxnTTL, // 1hour
		// TODO: set indexUsageSyncLease to 60s.
		IndexUsageSyncLease:      "0s",
		GOGC:                     100,
		EnforceMPP:               false,
		PlanReplayerGCLease:      "10m",
		StatsLoadConcurrency:     5,
		StatsLoadQueueSize:       1000,
		EnableStatsCacheMemQuota: false,
	},
	ProxyProtocol: ProxyProtocol{
		Networks:      "",
		HeaderTimeout: 5,
	},
	PreparedPlanCache: PreparedPlanCache{
		Enabled:          false,
		Capacity:         1000,
		MemoryGuardRatio: 0.1,
	},
	OpenTracing: OpenTracing{
		Enable: false,
		Sampler: OpenTracingSampler{
			Type:  "const",
			Param: 1.0,
		},
		Reporter: OpenTracingReporter{},
	},
	PDClient:   defTiKVCfg.PDClient,
	TiKVClient: defTiKVCfg.TiKVClient,
	Binlog: Binlog{
		WriteTimeout: "15s",
		Strategy:     "range",
	},
	Plugin: Plugin{
		Dir:  "/data/deploy/plugin",
		Load: "",
	},
	PessimisticTxn: DefaultPessimisticTxn(),
	IsolationRead: IsolationRead{
		Engines: []string{"tikv", "tiflash", "tidb"},
	},
	Experimental: Experimental{
		EnableGlobalKill: false,
	},
	EnableCollectExecutionInfo: true,
	EnableTelemetry:            true,
	Labels:                     make(map[string]string),
	EnableGlobalIndex:          false,
	Security: Security{
		SpilledFileEncryptionMethod: SpilledFileEncryptionMethodPlaintext,
		EnableSEM:                   false,
		AutoTLS:                     false,
		RSAKeySize:                  4096,
	},
	DeprecateIntegerDisplayWidth:         false,
	EnableEnumLengthLimit:                true,
	StoresRefreshInterval:                defTiKVCfg.StoresRefreshInterval,
	EnableForwarding:                     defTiKVCfg.EnableForwarding,
	NewCollationsEnabledOnFirstBootstrap: true,
}

var (
	globalConf atomic.Value
)

// NewConfig creates a new config instance with default value.
func NewConfig() *Config {
	conf := defaultConf
	return &conf
}

// GetGlobalConfig returns the global configuration for this server.
// It should store configuration from command line and configuration file.
// Other parts of the system can read the global configuration use this function.
func GetGlobalConfig() *Config {
	return globalConf.Load().(*Config)
}

// StoreGlobalConfig stores a new config to the globalConf. It mostly uses in the test to avoid some data races.
func StoreGlobalConfig(config *Config) {
	globalConf.Store(config)
	TikvConfigLock.Lock()
	defer TikvConfigLock.Unlock()
	cfg := *config.GetTiKVConfig()
	tikvcfg.StoreGlobalConfig(&cfg)
}

var deprecatedConfig = map[string]struct{}{
	"pessimistic-txn.ttl":                {},
	"pessimistic-txn.enable":             {},
	"log.file.log-rotate":                {},
	"log.log-slow-query":                 {},
	"txn-local-latches":                  {},
	"txn-local-latches.enabled":          {},
	"txn-local-latches.capacity":         {},
	"performance.max-memory":             {},
	"max-txn-time-use":                   {},
	"experimental.allow-auto-random":     {},
	"enable-redact-log":                  {}, // use variable tidb_redact_log instead
	"tikv-client.copr-cache.enable":      {},
	"alter-primary-key":                  {}, // use NONCLUSTERED keyword instead
	"enable-streaming":                   {},
	"performance.mem-profile-interval":   {},
	"lower-case-table-names":             {},
	"stmt-summary":                       {},
	"stmt-summary.enable":                {},
	"stmt-summary.enable-internal-query": {},
	"stmt-summary.max-stmt-count":        {},
	"stmt-summary.max-sql-length":        {},
	"stmt-summary.refresh-interval":      {},
	"stmt-summary.history-size":          {},
	"enable-batch-dml":                   {}, // use tidb_enable_batch_dml
	"mem-quota-query":                    {},
	"query-log-max-len":                  {},
<<<<<<< HEAD
	"performance.txn-total-size-limit":   {},
	"performance.txn-entry-size-limit":   {},
=======
	"performance.committer-concurrency":  {},
>>>>>>> 43984d89
}

func isAllDeprecatedConfigItems(items []string) bool {
	for _, item := range items {
		if _, ok := deprecatedConfig[item]; !ok {
			return false
		}
	}
	return true
}

// IsOOMActionSetByUser indicates whether the config item mem-action is set by
// the user.
var IsOOMActionSetByUser bool

// InitializeConfig initialize the global config handler.
// The function enforceCmdArgs is used to merge the config file with command arguments:
// For example, if you start TiDB by the command "./tidb-server --port=3000", the port number should be
// overwritten to 3000 and ignore the port number in the config file.
func InitializeConfig(confPath string, configCheck, configStrict bool, enforceCmdArgs func(*Config)) {
	cfg := GetGlobalConfig()
	var err error
	if confPath != "" {
		if err = cfg.Load(confPath); err != nil {
			// Unused config item error turns to warnings.
			if tmp, ok := err.(*ErrConfigValidationFailed); ok {
				// This block is to accommodate an interim situation where strict config checking
				// is not the default behavior of TiDB. The warning message must be deferred until
				// logging has been set up. After strict config checking is the default behavior,
				// This should all be removed.
				if (!configCheck && !configStrict) || isAllDeprecatedConfigItems(tmp.UndecodedItems) {
					fmt.Fprintln(os.Stderr, err.Error())
					err = nil
				}
			} else if tmp, ok := err.(*ErrConfigInstanceSection); ok {
				logutil.BgLogger().Warn(tmp.Error())
				err = nil
			}
		}

		terror.MustNil(err)
	} else {
		// configCheck should have the config file specified.
		if configCheck {
			fmt.Fprintln(os.Stderr, "config check failed", errors.New("no config file specified for config-check"))
			os.Exit(1)
		}
	}
	enforceCmdArgs(cfg)

	if err := cfg.Valid(); err != nil {
		if !filepath.IsAbs(confPath) {
			if tmp, err := filepath.Abs(confPath); err == nil {
				confPath = tmp
			}
		}
		fmt.Fprintln(os.Stderr, "load config file:", confPath)
		fmt.Fprintln(os.Stderr, "invalid config", err)
		os.Exit(1)
	}
	if configCheck {
		fmt.Println("config check successful")
		os.Exit(0)
	}
	StoreGlobalConfig(cfg)
}

// Load loads config options from a toml file.
func (c *Config) Load(confFile string) error {
	metaData, err := toml.DecodeFile(confFile, c)
	if c.TokenLimit == 0 {
		c.TokenLimit = 1000
	}
	if metaData.IsDefined("oom-action") {
		IsOOMActionSetByUser = true
	}
	// If any items in confFile file are not mapped into the Config struct, issue
	// an error and stop the server from starting.
	undecoded := metaData.Undecoded()
	if len(undecoded) > 0 && err == nil {
		var undecodedItems []string
		for _, item := range undecoded {
			undecodedItems = append(undecodedItems, item.String())
		}
		err = &ErrConfigValidationFailed{confFile, undecodedItems}
	}

	for _, section := range sectionMovedToInstance {
		newConflictSection := InstanceConfigSection{SectionName: section.SectionName, NameMappings: map[string]string{}}
		newDeprecatedSection := InstanceConfigSection{SectionName: section.SectionName, NameMappings: map[string]string{}}
		for oldName, newName := range section.NameMappings {
			if section.SectionName == "" && metaData.IsDefined(oldName) ||
				section.SectionName != "" && metaData.IsDefined(section.SectionName, oldName) {
				if metaData.IsDefined("instance", newName) {
					newConflictSection.NameMappings[oldName] = newName
				} else {
					newDeprecatedSection.NameMappings[oldName] = newName
				}
			}
		}
		if len(newConflictSection.NameMappings) > 0 {
			ConflictOptions = append(ConflictOptions, newConflictSection)
		}
		if len(newDeprecatedSection.NameMappings) > 0 {
			DeprecatedOptions = append(DeprecatedOptions, newDeprecatedSection)
		}
	}
	if len(ConflictOptions) > 0 || len(DeprecatedOptions) > 0 {
		// Give a warning that the 'instance' section should be used.
		err = &ErrConfigInstanceSection{confFile, &ConflictOptions, &DeprecatedOptions}
	}

	return err
}

// Valid checks if this config is valid.
func (c *Config) Valid() error {
	if c.Log.EnableErrorStack == c.Log.DisableErrorStack && c.Log.EnableErrorStack != nbUnset {
		logutil.BgLogger().Warn(fmt.Sprintf("\"enable-error-stack\" (%v) conflicts \"disable-error-stack\" (%v). \"disable-error-stack\" is deprecated, please use \"enable-error-stack\" instead. disable-error-stack is ignored.", c.Log.EnableErrorStack, c.Log.DisableErrorStack))
		// if two options conflict, we will use the value of EnableErrorStack
		c.Log.DisableErrorStack = nbUnset
	}
	if c.Log.EnableTimestamp == c.Log.DisableTimestamp && c.Log.EnableTimestamp != nbUnset {
		logutil.BgLogger().Warn(fmt.Sprintf("\"enable-timestamp\" (%v) conflicts \"disable-timestamp\" (%v). \"disable-timestamp\" is deprecated, please use \"enable-timestamp\" instead", c.Log.EnableTimestamp, c.Log.DisableTimestamp))
		// if two options conflict, we will use the value of EnableTimestamp
		c.Log.DisableTimestamp = nbUnset
	}
	if c.Security.SkipGrantTable && !hasRootPrivilege() {
		return fmt.Errorf("TiDB run with skip-grant-table need root privilege")
	}
	if !ValidStorage[c.Store] {
		nameList := make([]string, 0, len(ValidStorage))
		for k, v := range ValidStorage {
			if v {
				nameList = append(nameList, k)
			}
		}
		return fmt.Errorf("invalid store=%s, valid storages=%v", c.Store, nameList)
	}
	if c.Store == "mocktikv" && !c.RunDDL {
		return fmt.Errorf("can't disable DDL on mocktikv")
	}
	if c.MaxIndexLength < DefMaxIndexLength || c.MaxIndexLength > DefMaxOfMaxIndexLength {
		return fmt.Errorf("max-index-length should be [%d, %d]", DefMaxIndexLength, DefMaxOfMaxIndexLength)
	}
	if c.IndexLimit < DefIndexLimit || c.IndexLimit > DefMaxOfIndexLimit {
		return fmt.Errorf("index-limit should be [%d, %d]", DefIndexLimit, DefMaxOfIndexLimit)
	}
	if c.Log.File.MaxSize > MaxLogFileSize {
		return fmt.Errorf("invalid max log file size=%v which is larger than max=%v", c.Log.File.MaxSize, MaxLogFileSize)
	}
	c.OOMAction = strings.ToLower(c.OOMAction)
	if c.OOMAction != OOMActionLog && c.OOMAction != OOMActionCancel {
		return fmt.Errorf("unsupported OOMAction %v, TiDB only supports [%v, %v]", c.OOMAction, OOMActionLog, OOMActionCancel)
	}
	if c.TableColumnCountLimit < DefTableColumnCountLimit || c.TableColumnCountLimit > DefMaxOfTableColumnCountLimit {
		return fmt.Errorf("table-column-limit should be [%d, %d]", DefIndexLimit, DefMaxOfTableColumnCountLimit)
	}

	// txn-local-latches
	if err := c.TxnLocalLatches.Valid(); err != nil {
		return err
	}

	// For tikvclient.
	if err := c.TiKVClient.Valid(); err != nil {
		return err
	}

	if c.Instance.MemoryUsageAlarmRatio > 1 || c.Instance.MemoryUsageAlarmRatio < 0 {
		return fmt.Errorf("tidb_memory_usage_alarm_ratio in [Instance] must be greater than or equal to 0 and less than or equal to 1")
	}

	if c.PreparedPlanCache.Capacity < 1 {
		return fmt.Errorf("capacity in [prepared-plan-cache] should be at least 1")
	}
	if c.PreparedPlanCache.MemoryGuardRatio < 0 || c.PreparedPlanCache.MemoryGuardRatio > 1 {
		return fmt.Errorf("memory-guard-ratio in [prepared-plan-cache] must be NOT less than 0 and more than 1")
	}
	if len(c.IsolationRead.Engines) < 1 {
		return fmt.Errorf("the number of [isolation-read]engines for isolation read should be at least 1")
	}
	for _, engine := range c.IsolationRead.Engines {
		if engine != "tidb" && engine != "tikv" && engine != "tiflash" {
			return fmt.Errorf("type of [isolation-read]engines can't be %v should be one of tidb or tikv or tiflash", engine)
		}
	}

	// test security
	c.Security.SpilledFileEncryptionMethod = strings.ToLower(c.Security.SpilledFileEncryptionMethod)
	switch c.Security.SpilledFileEncryptionMethod {
	case SpilledFileEncryptionMethodPlaintext, SpilledFileEncryptionMethodAES128CTR:
	default:
		return fmt.Errorf("unsupported [security]spilled-file-encryption-method %v, TiDB only supports [%v, %v]",
			c.Security.SpilledFileEncryptionMethod, SpilledFileEncryptionMethodPlaintext, SpilledFileEncryptionMethodAES128CTR)
	}

	// check stats load config
	if c.Performance.StatsLoadConcurrency < DefStatsLoadConcurrencyLimit || c.Performance.StatsLoadConcurrency > DefMaxOfStatsLoadConcurrencyLimit {
		return fmt.Errorf("stats-load-concurrency should be [%d, %d]", DefStatsLoadConcurrencyLimit, DefMaxOfStatsLoadConcurrencyLimit)
	}
	if c.Performance.StatsLoadQueueSize < DefStatsLoadQueueSizeLimit || c.Performance.StatsLoadQueueSize > DefMaxOfStatsLoadQueueSizeLimit {
		return fmt.Errorf("stats-load-queue-size should be [%d, %d]", DefStatsLoadQueueSizeLimit, DefMaxOfStatsLoadQueueSizeLimit)
	}

	// test log level
	l := zap.NewAtomicLevel()
	return l.UnmarshalText([]byte(c.Log.Level))
}

// UpdateGlobal updates the global config, and provide a restore function that can be used to restore to the original.
func UpdateGlobal(f func(conf *Config)) {
	g := GetGlobalConfig()
	newConf := *g
	f(&newConf)
	StoreGlobalConfig(&newConf)
}

// RestoreFunc gets a function that restore the config to the current value.
func RestoreFunc() (restore func()) {
	g := GetGlobalConfig()
	return func() {
		StoreGlobalConfig(g)
	}
}

func hasRootPrivilege() bool {
	return os.Geteuid() == 0
}

// TableLockEnabled uses to check whether enabled the table lock feature.
func TableLockEnabled() bool {
	return GetGlobalConfig().EnableTableLock
}

// TableLockDelayClean uses to get the time of delay clean table lock.
var TableLockDelayClean = func() uint64 {
	return GetGlobalConfig().DelayCleanTableLock
}

// ToLogConfig converts *Log to *logutil.LogConfig.
func (l *Log) ToLogConfig() *logutil.LogConfig {
	return logutil.NewLogConfig(l.Level, l.Format, l.SlowQueryFile, l.File, l.getDisableTimestamp(), func(config *zaplog.Config) { config.DisableErrorVerbose = l.getDisableErrorStack() })
}

// ToTracingConfig converts *OpenTracing to *tracing.Configuration.
func (t *OpenTracing) ToTracingConfig() *tracing.Configuration {
	ret := &tracing.Configuration{
		Disabled:   !t.Enable,
		RPCMetrics: t.RPCMetrics,
		Reporter:   &tracing.ReporterConfig{},
		Sampler:    &tracing.SamplerConfig{},
	}
	ret.Reporter.QueueSize = t.Reporter.QueueSize
	ret.Reporter.BufferFlushInterval = t.Reporter.BufferFlushInterval
	ret.Reporter.LogSpans = t.Reporter.LogSpans
	ret.Reporter.LocalAgentHostPort = t.Reporter.LocalAgentHostPort

	ret.Sampler.Type = t.Sampler.Type
	ret.Sampler.Param = t.Sampler.Param
	ret.Sampler.SamplingServerURL = t.Sampler.SamplingServerURL
	ret.Sampler.MaxOperations = t.Sampler.MaxOperations
	ret.Sampler.SamplingRefreshInterval = t.Sampler.SamplingRefreshInterval
	return ret
}

func init() {
	initByLDFlags(versioninfo.TiDBEdition, checkBeforeDropLDFlag)
}

func initByLDFlags(edition, checkBeforeDropLDFlag string) {
	if edition != versioninfo.CommunityEdition {
		defaultConf.EnableTelemetry = false
	}
	conf := defaultConf
	StoreGlobalConfig(&conf)
	if checkBeforeDropLDFlag == "1" {
		CheckTableBeforeDrop = true
	}
}

// The following constants represents the valid action configurations for OOMAction.
// NOTE: Although the values is case-insensitive, we should use lower-case
// strings because the configuration value will be transformed to lower-case
// string and compared with these constants in the further usage.
const (
	OOMActionCancel = "cancel"
	OOMActionLog    = "log"
)

// hideConfig is used to filter a single line of config for hiding.
var hideConfig = []string{
	"index-usage-sync-lease",
}

// HideConfig is used to filter the configs that needs to be hidden.
func HideConfig(s string) string {
	configs := strings.Split(s, "\n")
	hideMap := make([]bool, len(configs))
	for i, c := range configs {
		for _, hc := range hideConfig {
			if strings.Contains(c, hc) {
				hideMap[i] = true
				break
			}
		}
	}
	var buf bytes.Buffer
	for i, c := range configs {
		if hideMap[i] {
			continue
		}
		if i != 0 {
			buf.WriteString("\n")
		}
		buf.WriteString(c)
	}
	return buf.String()
}

// ContainHiddenConfig checks whether it contains the configuration that needs to be hidden.
func ContainHiddenConfig(s string) bool {
	s = strings.ToLower(s)
	for _, hc := range hideConfig {
		if strings.Contains(s, hc) {
			return true
		}
	}
	return false
}<|MERGE_RESOLUTION|>--- conflicted
+++ resolved
@@ -936,12 +936,9 @@
 	"enable-batch-dml":                   {}, // use tidb_enable_batch_dml
 	"mem-quota-query":                    {},
 	"query-log-max-len":                  {},
-<<<<<<< HEAD
 	"performance.txn-total-size-limit":   {},
 	"performance.txn-entry-size-limit":   {},
-=======
 	"performance.committer-concurrency":  {},
->>>>>>> 43984d89
 }
 
 func isAllDeprecatedConfigItems(items []string) bool {
