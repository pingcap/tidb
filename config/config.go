--- conflicted
+++ resolved
@@ -137,11 +137,7 @@
 	DelayCleanTableLock uint64      `toml:"delay-clean-table-lock" json:"delay-clean-table-lock"`
 	SplitRegionMaxNum   uint64      `toml:"split-region-max-num" json:"split-region-max-num"`
 	StmtSummary         StmtSummary `toml:"stmt-summary" json:"stmt-summary"`
-<<<<<<< HEAD
-	TopStmt             TopStmt     `toml:"top-stmt" json:"top-stmt"`
-=======
 	TopSQL              TopSQL      `toml:"top-sql" json:"top-sql"`
->>>>>>> 2580240d
 	// RepairMode indicates that the TiDB is in the repair mode for table meta.
 	RepairMode      bool     `toml:"repair-mode" json:"repair-mode"`
 	RepairTableList []string `toml:"repair-table-list" json:"repair-table-list"`
@@ -532,12 +528,8 @@
 	HistorySize int `toml:"history-size" json:"history-size"`
 }
 
-<<<<<<< HEAD
-type TopStmt struct {
-=======
 // TopSQL is the config for top sql.
 type TopSQL struct {
->>>>>>> 2580240d
 	// Enable statement summary or not.
 	Enable bool `toml:"enable" json:"enable"`
 	// The refresh interval of statement summary.
@@ -675,11 +667,7 @@
 		RefreshInterval:     1800,
 		HistorySize:         24,
 	},
-<<<<<<< HEAD
-	TopStmt: TopStmt{
-=======
 	TopSQL: TopSQL{
->>>>>>> 2580240d
 		Enable:          true,
 		RefreshInterval: 1,
 		MaxStmtCount:    5000,
