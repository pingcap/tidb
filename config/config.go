// Copyright 2017 PingCAP, Inc.
//
// Licensed under the Apache License, Version 2.0 (the "License");
// you may not use this file except in compliance with the License.
// You may obtain a copy of the License at
//
//     http://www.apache.org/licenses/LICENSE-2.0
//
// Unless required by applicable law or agreed to in writing, software
// distributed under the License is distributed on an "AS IS" BASIS,
// WITHOUT WARRANTIES OR CONDITIONS OF ANY KIND, either express or implied.
// See the License for the specific language governing permissions and
// limitations under the License.

package config

import (
	"bytes"
	"encoding/base64"
	"encoding/json"
	"fmt"
	"math"
	"os"
	"os/user"
	"path/filepath"
	"strings"
	"sync"
	"sync/atomic"
	"time"

	"github.com/BurntSushi/toml"
	"github.com/pingcap/errors"
	zaplog "github.com/pingcap/log"
	"github.com/pingcap/tidb/parser/terror"
	"github.com/pingcap/tidb/util/logutil"
	"github.com/pingcap/tidb/util/tikvutil"
	"github.com/pingcap/tidb/util/versioninfo"
	tikvcfg "github.com/tikv/client-go/v2/config"
	tracing "github.com/uber/jaeger-client-go/config"
	atomicutil "go.uber.org/atomic"
	"go.uber.org/zap"
)

// Config number limitations
const (
	MaxLogFileSize = 4096 // MB
	// DefTxnEntrySizeLimit is the default value of TxnEntrySizeLimit.
	DefTxnEntrySizeLimit = 6 * 1024 * 1024
	// DefTxnTotalSizeLimit is the default value of TxnTxnTotalSizeLimit.
	DefTxnTotalSizeLimit = 100 * 1024 * 1024
	// DefMaxIndexLength is the maximum index length(in bytes). This value is consistent with MySQL.
	DefMaxIndexLength = 3072
	// DefMaxOfMaxIndexLength is the maximum index length(in bytes) for TiDB v3.0.7 and previous version.
	DefMaxOfMaxIndexLength = 3072 * 4
	// DefIndexLimit is the limitation of index on a single table. This value is consistent with MySQL.
	DefIndexLimit = 64
	// DefMaxOfIndexLimit is the maximum limitation of index on a single table for TiDB.
	DefMaxOfIndexLimit = 64 * 8
	// DefPort is the default port of TiDB
	DefPort = 4000
	// DefStatusPort is the default status port of TiDB
	DefStatusPort = 10080
	// DefHost is the default host of TiDB
	DefHost = "0.0.0.0"
	// DefStatusHost is the default status host of TiDB
	DefStatusHost = "0.0.0.0"
	// DefTableColumnCountLimit is limit of the number of columns in a table
	DefTableColumnCountLimit = 1017
	// DefMaxOfTableColumnCountLimit is maximum limitation of the number of columns in a table
	DefMaxOfTableColumnCountLimit = 4096
	// DefStatsLoadConcurrencyLimit is limit of the concurrency of stats-load
	DefStatsLoadConcurrencyLimit = 1
	// DefMaxOfStatsLoadConcurrencyLimit is maximum limitation of the concurrency of stats-load
	DefMaxOfStatsLoadConcurrencyLimit = 128
	// DefStatsLoadQueueSizeLimit is limit of the size of stats-load request queue
	DefStatsLoadQueueSizeLimit = 1
	// DefMaxOfStatsLoadQueueSizeLimit is maximum limitation of the size of stats-load request queue
	DefMaxOfStatsLoadQueueSizeLimit = 100000
	// DefDDLSlowOprThreshold sets log DDL operations whose execution time exceeds the threshold value.
	DefDDLSlowOprThreshold = 300
	// DefExpensiveQueryTimeThreshold indicates the time threshold of expensive query.
	DefExpensiveQueryTimeThreshold = 60
	// DefMemoryUsageAlarmRatio is the threshold triggering an alarm which the memory usage of tidb-server instance exceeds.
	DefMemoryUsageAlarmRatio = 0.8
)

// Valid config maps
var (
	ValidStorage = map[string]bool{
		"mocktikv": true,
		"tikv":     true,
		"unistore": true,
	}
	// CheckTableBeforeDrop enable to execute `admin check table` before `drop table`.
	CheckTableBeforeDrop = false
	// checkBeforeDropLDFlag is a go build flag.
	checkBeforeDropLDFlag = "None"
	// tempStorageDirName is the default temporary storage dir name by base64 encoding a string `port/statusPort`
	tempStorageDirName = encodeDefTempStorageDir(os.TempDir(), DefHost, DefStatusHost, DefPort, DefStatusPort)
)

// InstanceConfigSection indicates a config session that has options moved to [instance] session.
type InstanceConfigSection struct {
	// SectionName indicates the origin section name.
	SectionName string
	// NameMappings maps the origin name to the name in [instance].
	NameMappings map[string]string
}

var (
	// sectionMovedToInstance records all config section and options that should be moved to [instance].
	sectionMovedToInstance = []InstanceConfigSection{
		{
			"",
			map[string]string{
				"check-mb4-value-in-utf8":       "tidb_check_mb4_value_in_utf8",
				"enable-collect-execution-info": "tidb_enable_collect_execution_info",
				"plugin.load":                   "plugin_load",
				"plugin.dir":                    "plugin_dir",
			},
		},
		{
			"log",
			map[string]string{
				"enable-slow-log":         "tidb_enable_slow_log",
				"slow-threshold":          "tidb_slow_log_threshold",
				"record-plan-in-slow-log": "tidb_record_plan_in_slow_log",
			},
		},
		{
			"performance",
			map[string]string{
				"force-priority":           "tidb_force_priority",
				"memory-usage-alarm-ratio": "tidb_memory_usage_alarm_ratio",
			},
		},
	}

	// ConflictOptions indicates the conflict config options existing in both [instance] and other sections in config file.
	ConflictOptions []InstanceConfigSection

	// DeprecatedOptions indicates the config options existing in some other sections in config file.
	// They should be moved to [instance] section.
	DeprecatedOptions []InstanceConfigSection

	// TikvConfigLock protects against concurrent tikv config refresh
	TikvConfigLock sync.Mutex
)

// Config contains configuration options.
type Config struct {
	Host             string `toml:"host" json:"host"`
	AdvertiseAddress string `toml:"advertise-address" json:"advertise-address"`
	Port             uint   `toml:"port" json:"port"`
	Cors             string `toml:"cors" json:"cors"`
	Store            string `toml:"store" json:"store"`
	Path             string `toml:"path" json:"path"`
	Socket           string `toml:"socket" json:"socket"`
	Lease            string `toml:"lease" json:"lease"`
	RunDDL           bool   `toml:"run-ddl" json:"run-ddl"`
	SplitTable       bool   `toml:"split-table" json:"split-table"`
	TokenLimit       uint   `toml:"token-limit" json:"token-limit"`
	OOMUseTmpStorage bool   `toml:"oom-use-tmp-storage" json:"oom-use-tmp-storage"`
	TempStoragePath  string `toml:"tmp-storage-path" json:"tmp-storage-path"`
	OOMAction        string `toml:"oom-action" json:"oom-action"`
	// TempStorageQuota describe the temporary storage Quota during query exector when OOMUseTmpStorage is enabled
	// If the quota exceed the capacity of the TempStoragePath, the tidb-server would exit with fatal error
	TempStorageQuota           int64                   `toml:"tmp-storage-quota" json:"tmp-storage-quota"` // Bytes
	TxnLocalLatches            tikvcfg.TxnLocalLatches `toml:"-" json:"-"`
	ServerVersion              string                  `toml:"server-version" json:"server-version"`
	VersionComment             string                  `toml:"version-comment" json:"version-comment"`
	TiDBEdition                string                  `toml:"tidb-edition" json:"tidb-edition"`
	TiDBReleaseVersion         string                  `toml:"tidb-release-version" json:"tidb-release-version"`
	Log                        Log                     `toml:"log" json:"log"`
	Instance                   Instance                `toml:"instance" json:"instance"`
	Security                   Security                `toml:"security" json:"security"`
	Status                     Status                  `toml:"status" json:"status"`
	Performance                Performance             `toml:"performance" json:"performance"`
	PreparedPlanCache          PreparedPlanCache       `toml:"prepared-plan-cache" json:"prepared-plan-cache"`
	OpenTracing                OpenTracing             `toml:"opentracing" json:"opentracing"`
	ProxyProtocol              ProxyProtocol           `toml:"proxy-protocol" json:"proxy-protocol"`
	PDClient                   tikvcfg.PDClient        `toml:"pd-client" json:"pd-client"`
	TiKVClient                 tikvcfg.TiKVClient      `toml:"tikv-client" json:"tikv-client"`
	Binlog                     Binlog                  `toml:"binlog" json:"binlog"`
	CompatibleKillQuery        bool                    `toml:"compatible-kill-query" json:"compatible-kill-query"`
	Plugin                     Plugin                  `toml:"plugin" json:"plugin"`
	PessimisticTxn             PessimisticTxn          `toml:"pessimistic-txn" json:"pessimistic-txn"`
	CheckMb4ValueInUTF8        AtomicBool              `toml:"check-mb4-value-in-utf8" json:"check-mb4-value-in-utf8"`
	MaxIndexLength             int                     `toml:"max-index-length" json:"max-index-length"`
	IndexLimit                 int                     `toml:"index-limit" json:"index-limit"`
	TableColumnCountLimit      uint32                  `toml:"table-column-count-limit" json:"table-column-count-limit"`
	GracefulWaitBeforeShutdown int                     `toml:"graceful-wait-before-shutdown" json:"graceful-wait-before-shutdown"`
	// AlterPrimaryKey is used to control alter primary key feature.
	AlterPrimaryKey bool `toml:"alter-primary-key" json:"alter-primary-key"`
	// TreatOldVersionUTF8AsUTF8MB4 is use to treat old version table/column UTF8 charset as UTF8MB4. This is for compatibility.
	// Currently not support dynamic modify, because this need to reload all old version schema.
	TreatOldVersionUTF8AsUTF8MB4 bool `toml:"treat-old-version-utf8-as-utf8mb4" json:"treat-old-version-utf8-as-utf8mb4"`
	// EnableTableLock indicate whether enable table lock.
	// TODO: remove this after table lock features stable.
	EnableTableLock     bool   `toml:"enable-table-lock" json:"enable-table-lock"`
	DelayCleanTableLock uint64 `toml:"delay-clean-table-lock" json:"delay-clean-table-lock"`
	SplitRegionMaxNum   uint64 `toml:"split-region-max-num" json:"split-region-max-num"`
	TopSQL              TopSQL `toml:"top-sql" json:"top-sql"`
	// RepairMode indicates that the TiDB is in the repair mode for table meta.
	RepairMode      bool     `toml:"repair-mode" json:"repair-mode"`
	RepairTableList []string `toml:"repair-table-list" json:"repair-table-list"`
	// IsolationRead indicates that the TiDB reads data from which isolation level(engine and label).
	IsolationRead IsolationRead `toml:"isolation-read" json:"isolation-read"`
	// MaxServerConnections is the maximum permitted number of simultaneous client connections.
	MaxServerConnections uint32 `toml:"max-server-connections" json:"max-server-connections"`
	// NewCollationsEnabledOnFirstBootstrap indicates if the new collations are enabled, it effects only when a TiDB cluster bootstrapped on the first time.
	NewCollationsEnabledOnFirstBootstrap bool `toml:"new_collations_enabled_on_first_bootstrap" json:"new_collations_enabled_on_first_bootstrap"`
	// Experimental contains parameters for experimental features.
	Experimental Experimental `toml:"experimental" json:"experimental"`
	// EnableCollectExecutionInfo enables the TiDB to collect execution info.
	EnableCollectExecutionInfo bool `toml:"enable-collect-execution-info" json:"enable-collect-execution-info"`
	// SkipRegisterToDashboard tells TiDB don't register itself to the dashboard.
	SkipRegisterToDashboard bool `toml:"skip-register-to-dashboard" json:"skip-register-to-dashboard"`
	// EnableTelemetry enables the usage data report to PingCAP.
	EnableTelemetry bool `toml:"enable-telemetry" json:"enable-telemetry"`
	// Labels indicates the labels set for the tidb server. The labels describe some specific properties for the tidb
	// server like `zone`/`rack`/`host`. Currently, labels won't affect the tidb server except for some special
	// label keys. Now we have following special keys:
	// 1. 'group' is a special label key which should be automatically set by tidb-operator. We don't suggest
	// users to set 'group' in labels.
	// 2. 'zone' is a special key that indicates the DC location of this tidb-server. If it is set, the value for this
	// key will be the default value of the session variable `txn_scope` for this tidb-server.
	Labels map[string]string `toml:"labels" json:"labels"`
	// EnableGlobalIndex enables creating global index.
	EnableGlobalIndex bool `toml:"enable-global-index" json:"enable-global-index"`
	// DeprecateIntegerDisplayWidth indicates whether deprecating the max display length for integer.
	DeprecateIntegerDisplayWidth bool `toml:"deprecate-integer-display-length" json:"deprecate-integer-display-length"`
	// EnableEnumLengthLimit indicates whether the enum/set element length is limited.
	// According to MySQL 8.0 Refman:
	// The maximum supported length of an individual SET element is M <= 255 and (M x w) <= 1020,
	// where M is the element literal length and w is the number of bytes required for the maximum-length character in the character set.
	// See https://dev.mysql.com/doc/refman/8.0/en/string-type-syntax.html for more details.
	EnableEnumLengthLimit bool `toml:"enable-enum-length-limit" json:"enable-enum-length-limit"`
	// StoresRefreshInterval indicates the interval of refreshing stores info, the unit is second.
	StoresRefreshInterval uint64 `toml:"stores-refresh-interval" json:"stores-refresh-interval"`
	// EnableTCP4Only enables net.Listen("tcp4",...)
	// Note that: it can make lvs with toa work and thus tidb can get real client ip.
	EnableTCP4Only bool `toml:"enable-tcp4-only" json:"enable-tcp4-only"`
	// The client will forward the requests through the follower
	// if one of the following conditions happens:
	// 1. there is a network partition problem between TiDB and PD leader.
	// 2. there is a network partition problem between TiDB and TiKV leader.
	EnableForwarding bool `toml:"enable-forwarding" json:"enable-forwarding"`
	// MaxBallastObjectSize set the max size of the ballast object, the unit is byte.
	// The default value is the smallest of the following two values: 2GB or
	// one quarter of the total physical memory in the current system.
	MaxBallastObjectSize int `toml:"max-ballast-object-size" json:"max-ballast-object-size"`
	// BallastObjectSize set the initial size of the ballast object, the unit is byte.
	BallastObjectSize int `toml:"ballast-object-size" json:"ballast-object-size"`

	// The following items are deprecated. We need to keep them here temporarily
	// to support the upgrade process. They can be removed in future.

	// EnableBatchDML, unused since bootstrap v90
	EnableBatchDML bool `toml:"enable-batch-dml" json:"enable-batch-dml"`
}

// UpdateTempStoragePath is to update the `TempStoragePath` if port/statusPort was changed
// and the `tmp-storage-path` was not specified in the conf.toml or was specified the same as the default value.
func (c *Config) UpdateTempStoragePath() {
	if c.TempStoragePath == tempStorageDirName {
		c.TempStoragePath = encodeDefTempStorageDir(os.TempDir(), c.Host, c.Status.StatusHost, c.Port, c.Status.StatusPort)
	} else {
		c.TempStoragePath = encodeDefTempStorageDir(c.TempStoragePath, c.Host, c.Status.StatusHost, c.Port, c.Status.StatusPort)
	}
}

// GetTiKVConfig returns configuration options from tikvcfg
func (c *Config) GetTiKVConfig() *tikvcfg.Config {
	return &tikvcfg.Config{
		CommitterConcurrency:  int(tikvutil.CommitterConcurrency.Load()),
		MaxTxnTTL:             c.Performance.MaxTxnTTL,
		TiKVClient:            c.TiKVClient,
		Security:              c.Security.ClusterSecurity(),
		PDClient:              c.PDClient,
		PessimisticTxn:        tikvcfg.PessimisticTxn{MaxRetryCount: c.PessimisticTxn.MaxRetryCount},
		TxnLocalLatches:       c.TxnLocalLatches,
		StoresRefreshInterval: c.StoresRefreshInterval,
		OpenTracingEnable:     c.OpenTracing.Enable,
		Path:                  c.Path,
		EnableForwarding:      c.EnableForwarding,
		TxnScope:              c.Labels["zone"],
	}
}

func encodeDefTempStorageDir(tempDir string, host, statusHost string, port, statusPort uint) string {
	dirName := base64.URLEncoding.EncodeToString([]byte(fmt.Sprintf("%v:%v/%v:%v", host, port, statusHost, statusPort)))
	osUID := ""
	currentUser, err := user.Current()
	if err == nil {
		osUID = currentUser.Uid
	}
	return filepath.Join(tempDir, osUID+"_tidb", dirName, "tmp-storage")
}

// nullableBool defaults unset bool options to unset instead of false, which enables us to know if the user has set 2
// conflict options at the same time.
type nullableBool struct {
	IsValid bool
	IsTrue  bool
}

var (
	nbUnset = nullableBool{false, false}
	nbFalse = nullableBool{true, false}
	nbTrue  = nullableBool{true, true}
)

func (b *nullableBool) toBool() bool {
	return b.IsValid && b.IsTrue
}

func (b nullableBool) MarshalJSON() ([]byte, error) {
	switch b {
	case nbTrue:
		return json.Marshal(true)
	case nbFalse:
		return json.Marshal(false)
	default:
		return json.Marshal(nil)
	}
}

func (b *nullableBool) UnmarshalText(text []byte) error {
	str := string(text)
	switch str {
	case "", "null":
		*b = nbUnset
		return nil
	case "true":
		*b = nbTrue
	case "false":
		*b = nbFalse
	default:
		*b = nbUnset
		return errors.New("Invalid value for bool type: " + str)
	}
	return nil
}

func (b nullableBool) MarshalText() ([]byte, error) {
	if !b.IsValid {
		return []byte(""), nil
	}
	if b.IsTrue {
		return []byte("true"), nil
	}
	return []byte("false"), nil
}

func (b *nullableBool) UnmarshalJSON(data []byte) error {
	var err error
	var v interface{}
	if err = json.Unmarshal(data, &v); err != nil {
		return err
	}
	switch raw := v.(type) {
	case bool:
		*b = nullableBool{true, raw}
	default:
		*b = nbUnset
	}
	return err
}

// AtomicBool is a helper type for atomic operations on a boolean value.
type AtomicBool struct {
	atomicutil.Bool
}

// NewAtomicBool creates an AtomicBool.
func NewAtomicBool(v bool) *AtomicBool {
	return &AtomicBool{*atomicutil.NewBool(v)}
}

// MarshalText implements the encoding.TextMarshaler interface.
func (b AtomicBool) MarshalText() ([]byte, error) {
	if b.Load() {
		return []byte("true"), nil
	}
	return []byte("false"), nil
}

// UnmarshalText implements the encoding.TextUnmarshaler interface.
func (b *AtomicBool) UnmarshalText(text []byte) error {
	str := string(text)
	switch str {
	case "", "null":
		*b = AtomicBool{*atomicutil.NewBool(false)}
	case "true":
		*b = AtomicBool{*atomicutil.NewBool(true)}
	case "false":
		*b = AtomicBool{*atomicutil.NewBool(false)}
	default:
		*b = AtomicBool{*atomicutil.NewBool(false)}
		return errors.New("Invalid value for bool type: " + str)
	}
	return nil
}

// Log is the log section of config.
type Log struct {
	// Log level.
	Level string `toml:"level" json:"level"`
	// Log format, one of json or text.
	Format string `toml:"format" json:"format"`
	// Disable automatic timestamps in output. Deprecated: use EnableTimestamp instead.
	DisableTimestamp nullableBool `toml:"disable-timestamp" json:"disable-timestamp"`
	// EnableTimestamp enables automatic timestamps in log output.
	EnableTimestamp nullableBool `toml:"enable-timestamp" json:"enable-timestamp"`
	// DisableErrorStack stops annotating logs with the full stack error
	// message. Deprecated: use EnableErrorStack instead.
	DisableErrorStack nullableBool `toml:"disable-error-stack" json:"disable-error-stack"`
	// EnableErrorStack enables annotating logs with the full stack error
	// message.
	EnableErrorStack nullableBool `toml:"enable-error-stack" json:"enable-error-stack"`
	// File log config.
	File logutil.FileLogConfig `toml:"file" json:"file"`

	EnableSlowLog       AtomicBool `toml:"enable-slow-log" json:"enable-slow-log"`
	SlowQueryFile       string     `toml:"slow-query-file" json:"slow-query-file"`
	SlowThreshold       uint64     `toml:"slow-threshold" json:"slow-threshold"`
	ExpensiveThreshold  uint       `toml:"expensive-threshold" json:"expensive-threshold"`
	RecordPlanInSlowLog uint32     `toml:"record-plan-in-slow-log" json:"record-plan-in-slow-log"`
}

// Instance is the section of instance scope system variables.
type Instance struct {
	// These variables only exist in [instance] section.

	// TiDBGeneralLog is used to log every query in the server in info level.
	TiDBGeneralLog bool `toml:"tidb_general_log" json:"tidb_general_log"`
	// EnablePProfSQLCPU is used to add label sql label to pprof result.
	EnablePProfSQLCPU bool `toml:"tidb_pprof_sql_cpu" json:"tidb_pprof_sql_cpu"`
	// DDLSlowOprThreshold sets log DDL operations whose execution time exceeds the threshold value.
	DDLSlowOprThreshold uint32 `toml:"ddl_slow_threshold" json:"ddl_slow_threshold"`
	// ExpensiveQueryTimeThreshold indicates the time threshold of expensive query.
	ExpensiveQueryTimeThreshold uint64 `toml:"tidb_expensive_query_time_threshold" json:"tidb_expensive_query_time_threshold"`

	// These variables exist in both 'instance' section and another place.
	// The configuration in 'instance' section takes precedence.

	EnableSlowLog         AtomicBool `toml:"tidb_enable_slow_log" json:"tidb_enable_slow_log"`
	SlowThreshold         uint64     `toml:"tidb_slow_log_threshold" json:"tidb_slow_log_threshold"`
	RecordPlanInSlowLog   uint32     `toml:"tidb_record_plan_in_slow_log" json:"tidb_record_plan_in_slow_log"`
	CheckMb4ValueInUTF8   AtomicBool `toml:"tidb_check_mb4_value_in_utf8" json:"tidb_check_mb4_value_in_utf8"`
	ForcePriority         string     `toml:"tidb_force_priority" json:"tidb_force_priority"`
	MemoryUsageAlarmRatio float64    `toml:"tidb_memory_usage_alarm_ratio" json:"tidb_memory_usage_alarm_ratio"`
	// EnableCollectExecutionInfo enables the TiDB to collect execution info.
	EnableCollectExecutionInfo bool   `toml:"tidb_enable_collect_execution_info" json:"tidb_enable_collect_execution_info"`
	PluginDir                  string `toml:"plugin_dir" json:"plugin_dir"`
	PluginLoad                 string `toml:"plugin_load" json:"plugin_load"`
}

func (l *Log) getDisableTimestamp() bool {
	if l.EnableTimestamp == nbUnset && l.DisableTimestamp == nbUnset {
		return false
	}
	if l.EnableTimestamp == nbUnset {
		return l.DisableTimestamp.toBool()
	}
	return !l.EnableTimestamp.toBool()
}

func (l *Log) getDisableErrorStack() bool {
	if l.EnableErrorStack == nbUnset && l.DisableErrorStack == nbUnset {
		return true
	}
	if l.EnableErrorStack == nbUnset {
		return l.DisableErrorStack.toBool()
	}
	return !l.EnableErrorStack.toBool()
}

// The following constants represents the valid action configurations for Security.SpilledFileEncryptionMethod.
// "plaintext" means encryption is disabled.
// NOTE: Although the values is case insensitive, we should use lower-case
// strings because the configuration value will be transformed to lower-case
// string and compared with these constants in the further usage.
const (
	SpilledFileEncryptionMethodPlaintext = "plaintext"
	SpilledFileEncryptionMethodAES128CTR = "aes128-ctr"
)

// Security is the security section of the config.
type Security struct {
	SkipGrantTable         bool     `toml:"skip-grant-table" json:"skip-grant-table"`
	SSLCA                  string   `toml:"ssl-ca" json:"ssl-ca"`
	SSLCert                string   `toml:"ssl-cert" json:"ssl-cert"`
	SSLKey                 string   `toml:"ssl-key" json:"ssl-key"`
	RequireSecureTransport bool     `toml:"require-secure-transport" json:"require-secure-transport"`
	ClusterSSLCA           string   `toml:"cluster-ssl-ca" json:"cluster-ssl-ca"`
	ClusterSSLCert         string   `toml:"cluster-ssl-cert" json:"cluster-ssl-cert"`
	ClusterSSLKey          string   `toml:"cluster-ssl-key" json:"cluster-ssl-key"`
	ClusterVerifyCN        []string `toml:"cluster-verify-cn" json:"cluster-verify-cn"`
	// If set to "plaintext", the spilled files will not be encrypted.
	SpilledFileEncryptionMethod string `toml:"spilled-file-encryption-method" json:"spilled-file-encryption-method"`
	// EnableSEM prevents SUPER users from having full access.
	EnableSEM bool `toml:"enable-sem" json:"enable-sem"`
	// Allow automatic TLS certificate generation
	AutoTLS         bool   `toml:"auto-tls" json:"auto-tls"`
	MinTLSVersion   string `toml:"tls-version" json:"tls-version"`
	RSAKeySize      int    `toml:"rsa-key-size" json:"rsa-key-size"`
	SecureBootstrap bool   `toml:"secure-bootstrap" json:"secure-bootstrap"`
}

// The ErrConfigValidationFailed error is used so that external callers can do a type assertion
// to defer handling of this specific error when someone does not want strict type checking.
// This is needed only because logging hasn't been set up at the time we parse the config file.
// This should all be ripped out once strict config checking is made the default behavior.
type ErrConfigValidationFailed struct {
	confFile       string
	UndecodedItems []string
}

func (e *ErrConfigValidationFailed) Error() string {
	return fmt.Sprintf("config file %s contained invalid configuration options: %s; check "+
		"TiDB manual to make sure this option has not been deprecated and removed from your TiDB "+
		"version if the option does not appear to be a typo", e.confFile, strings.Join(
		e.UndecodedItems, ", "))
}

// ErrConfigInstanceSection error is used to warning the user
// which config options should be moved to 'instance'.
type ErrConfigInstanceSection struct {
	confFile           string
	configSections     *[]InstanceConfigSection
	deprecatedSections *[]InstanceConfigSection
}

func (e *ErrConfigInstanceSection) Error() string {
	var builder strings.Builder
	if len(*e.configSections) > 0 {
		builder.WriteString("Conflict configuration options exists on both [instance] section and some other sections. ")
	}
	if len(*e.deprecatedSections) > 0 {
		builder.WriteString("Some configuration options should be moved to [instance] section. ")
	}
	builder.WriteString("Please use the latter config options in [instance] instead: ")
	for _, configSection := range *e.configSections {
		for oldName, newName := range configSection.NameMappings {
			builder.WriteString(fmt.Sprintf(" (%s, %s)", oldName, newName))
		}
	}
	for _, configSection := range *e.deprecatedSections {
		for oldName, newName := range configSection.NameMappings {
			builder.WriteString(fmt.Sprintf(" (%s, %s)", oldName, newName))
		}
	}
	builder.WriteString(".")

	return builder.String()
}

// ClusterSecurity returns Security info for cluster
func (s *Security) ClusterSecurity() tikvcfg.Security {
	return tikvcfg.NewSecurity(s.ClusterSSLCA, s.ClusterSSLCert, s.ClusterSSLKey, s.ClusterVerifyCN)
}

// Status is the status section of the config.
type Status struct {
	StatusHost      string `toml:"status-host" json:"status-host"`
	MetricsAddr     string `toml:"metrics-addr" json:"metrics-addr"`
	StatusPort      uint   `toml:"status-port" json:"status-port"`
	MetricsInterval uint   `toml:"metrics-interval" json:"metrics-interval"`
	ReportStatus    bool   `toml:"report-status" json:"report-status"`
	RecordQPSbyDB   bool   `toml:"record-db-qps" json:"record-db-qps"`
	// After a duration of this time in seconds if the server doesn't see any activity it pings
	// the client to see if the transport is still alive.
	GRPCKeepAliveTime uint `toml:"grpc-keepalive-time" json:"grpc-keepalive-time"`
	// After having pinged for keepalive check, the server waits for a duration of timeout in seconds
	// and if no activity is seen even after that the connection is closed.
	GRPCKeepAliveTimeout uint `toml:"grpc-keepalive-timeout" json:"grpc-keepalive-timeout"`
	// The number of max concurrent streams/requests on a client connection.
	GRPCConcurrentStreams uint `toml:"grpc-concurrent-streams" json:"grpc-concurrent-streams"`
	// Sets window size for stream. The default value is 2MB.
	GRPCInitialWindowSize int `toml:"grpc-initial-window-size" json:"grpc-initial-window-size"`
	// Set maximum message length in bytes that gRPC can send. `-1` means unlimited. The default value is 10MB.
	GRPCMaxSendMsgSize int `toml:"grpc-max-send-msg-size" json:"grpc-max-send-msg-size"`
}

// Performance is the performance section of the config.
type Performance struct {
	MaxProcs uint `toml:"max-procs" json:"max-procs"`
	// Deprecated: use ServerMemoryQuota instead
	MaxMemory             uint64  `toml:"max-memory" json:"max-memory"`
	ServerMemoryQuota     uint64  `toml:"server-memory-quota" json:"server-memory-quota"`
	MemoryUsageAlarmRatio float64 `toml:"memory-usage-alarm-ratio" json:"memory-usage-alarm-ratio"`
	StatsLease            string  `toml:"stats-lease" json:"stats-lease"`
	StmtCountLimit        uint    `toml:"stmt-count-limit" json:"stmt-count-limit"`
	FeedbackProbability   float64 `toml:"feedback-probability" json:"feedback-probability"`
	QueryFeedbackLimit    uint    `toml:"query-feedback-limit" json:"query-feedback-limit"`
	PseudoEstimateRatio   float64 `toml:"pseudo-estimate-ratio" json:"pseudo-estimate-ratio"`
	ForcePriority         string  `toml:"force-priority" json:"force-priority"`
	BindInfoLease         string  `toml:"bind-info-lease" json:"bind-info-lease"`
	TxnEntrySizeLimit     uint64  `toml:"txn-entry-size-limit" json:"txn-entry-size-limit"`
	TxnTotalSizeLimit     uint64  `toml:"txn-total-size-limit" json:"txn-total-size-limit"`
	TCPKeepAlive          bool    `toml:"tcp-keep-alive" json:"tcp-keep-alive"`
	TCPNoDelay            bool    `toml:"tcp-no-delay" json:"tcp-no-delay"`
	CrossJoin             bool    `toml:"cross-join" json:"cross-join"`
	DistinctAggPushDown   bool    `toml:"distinct-agg-push-down" json:"distinct-agg-push-down"`
	// Whether enable projection push down for coprocessors (both tikv & tiflash), default false.
	ProjectionPushDown bool   `toml:"projection-push-down" json:"projection-push-down"`
	MaxTxnTTL          uint64 `toml:"max-txn-ttl" json:"max-txn-ttl"`
	// Deprecated
	MemProfileInterval       string `toml:"-" json:"-"`
	IndexUsageSyncLease      string `toml:"index-usage-sync-lease" json:"index-usage-sync-lease"`
	PlanReplayerGCLease      string `toml:"plan-replayer-gc-lease" json:"plan-replayer-gc-lease"`
	GOGC                     int    `toml:"gogc" json:"gogc"`
	EnforceMPP               bool   `toml:"enforce-mpp" json:"enforce-mpp"`
	StatsLoadConcurrency     uint   `toml:"stats-load-concurrency" json:"stats-load-concurrency"`
	StatsLoadQueueSize       uint   `toml:"stats-load-queue-size" json:"stats-load-queue-size"`
	EnableStatsCacheMemQuota bool   `toml:"enable-stats-cache-mem-quota" json:"enable-stats-cache-mem-quota"`

	// The following items are deprecated. We need to keep them here temporarily
	// to support the upgrade process. They can be removed in future.

	// RunAutoAnalyze, unused since bootstrap v91
	RunAutoAnalyze bool `toml:"run-auto-analyze" json:"run-auto-analyze"`
}

// PlanCache is the PlanCache section of the config.
type PlanCache struct {
	Enabled  bool `toml:"enabled" json:"enabled"`
	Capacity uint `toml:"capacity" json:"capacity"`
	Shards   uint `toml:"shards" json:"shards"`
}

// PreparedPlanCache is the PreparedPlanCache section of the config.
type PreparedPlanCache struct {
	Enabled          bool    `toml:"enabled" json:"enabled"`
	Capacity         uint    `toml:"capacity" json:"capacity"`
	MemoryGuardRatio float64 `toml:"memory-guard-ratio" json:"memory-guard-ratio"`
}

// OpenTracing is the opentracing section of the config.
type OpenTracing struct {
	Enable     bool                `toml:"enable" json:"enable"`
	RPCMetrics bool                `toml:"rpc-metrics" json:"rpc-metrics"`
	Sampler    OpenTracingSampler  `toml:"sampler" json:"sampler"`
	Reporter   OpenTracingReporter `toml:"reporter" json:"reporter"`
}

// OpenTracingSampler is the config for opentracing sampler.
// See https://godoc.org/github.com/uber/jaeger-client-go/config#SamplerConfig
type OpenTracingSampler struct {
	Type                    string        `toml:"type" json:"type"`
	Param                   float64       `toml:"param" json:"param"`
	SamplingServerURL       string        `toml:"sampling-server-url" json:"sampling-server-url"`
	MaxOperations           int           `toml:"max-operations" json:"max-operations"`
	SamplingRefreshInterval time.Duration `toml:"sampling-refresh-interval" json:"sampling-refresh-interval"`
}

// OpenTracingReporter is the config for opentracing reporter.
// See https://godoc.org/github.com/uber/jaeger-client-go/config#ReporterConfig
type OpenTracingReporter struct {
	QueueSize           int           `toml:"queue-size" json:"queue-size"`
	BufferFlushInterval time.Duration `toml:"buffer-flush-interval" json:"buffer-flush-interval"`
	LogSpans            bool          `toml:"log-spans" json:"log-spans"`
	LocalAgentHostPort  string        `toml:"local-agent-host-port" json:"local-agent-host-port"`
}

// ProxyProtocol is the PROXY protocol section of the config.
type ProxyProtocol struct {
	// PROXY protocol acceptable client networks.
	// Empty string means disable PROXY protocol,
	// * means all networks.
	Networks string `toml:"networks" json:"networks"`
	// PROXY protocol header read timeout, Unit is second.
	HeaderTimeout uint `toml:"header-timeout" json:"header-timeout"`
}

// Binlog is the config for binlog.
type Binlog struct {
	Enable bool `toml:"enable" json:"enable"`
	// If IgnoreError is true, when writing binlog meets error, TiDB would
	// ignore the error.
	IgnoreError  bool   `toml:"ignore-error" json:"ignore-error"`
	WriteTimeout string `toml:"write-timeout" json:"write-timeout"`
	// Use socket file to write binlog, for compatible with kafka version tidb-binlog.
	BinlogSocket string `toml:"binlog-socket" json:"binlog-socket"`
	// The strategy for sending binlog to pump, value can be "range" or "hash" now.
	Strategy string `toml:"strategy" json:"strategy"`
}

// PessimisticTxn is the config for pessimistic transaction.
type PessimisticTxn struct {
	// The max count of retry for a single statement in a pessimistic transaction.
	MaxRetryCount uint `toml:"max-retry-count" json:"max-retry-count"`
	// The max count of deadlock events that will be recorded in the information_schema.deadlocks table.
	DeadlockHistoryCapacity uint `toml:"deadlock-history-capacity" json:"deadlock-history-capacity"`
	// Whether retryable deadlocks (in-statement deadlocks) are collected to the information_schema.deadlocks table.
	DeadlockHistoryCollectRetryable bool `toml:"deadlock-history-collect-retryable" json:"deadlock-history-collect-retryable"`
	// PessimisticAutoCommit represents if true it means the auto-commit transactions will be in pessimistic mode.
	PessimisticAutoCommit AtomicBool `toml:"pessimistic-auto-commit" json:"pessimistic-auto-commit"`
}

// DefaultPessimisticTxn returns the default configuration for PessimisticTxn
func DefaultPessimisticTxn() PessimisticTxn {
	return PessimisticTxn{
		MaxRetryCount:                   256,
		DeadlockHistoryCapacity:         10,
		DeadlockHistoryCollectRetryable: false,
		PessimisticAutoCommit:           *NewAtomicBool(false),
	}
}

// Plugin is the config for plugin
type Plugin struct {
	Dir  string `toml:"dir" json:"dir"`
	Load string `toml:"load" json:"load"`
}

// TopSQL is the config for TopSQL.
type TopSQL struct {
	// The TopSQL's data receiver address.
	ReceiverAddress string `toml:"receiver-address" json:"receiver-address"`
}

// IsolationRead is the config for isolation read.
type IsolationRead struct {
	// Engines filters tidb-server access paths by engine type.
	Engines []string `toml:"engines" json:"engines"`
}

// Experimental controls the features that are still experimental: their semantics, interfaces are subject to change.
// Using these features in the production environment is not recommended.
type Experimental struct {
	// Whether enable creating expression index.
	AllowsExpressionIndex bool `toml:"allow-expression-index" json:"allow-expression-index"`
	// Whether enable global kill.
	EnableGlobalKill bool `toml:"enable-global-kill" json:"-"`
	// Whether enable charset feature.
	EnableNewCharset bool `toml:"enable-new-charset" json:"-"`
}

var defTiKVCfg = tikvcfg.DefaultConfig()
var defaultConf = Config{
	Host:                         DefHost,
	AdvertiseAddress:             "",
	Port:                         DefPort,
	Socket:                       "/tmp/tidb-{Port}.sock",
	Cors:                         "",
	Store:                        "unistore",
	Path:                         "/tmp/tidb",
	RunDDL:                       true,
	SplitTable:                   true,
	Lease:                        "45s",
	TokenLimit:                   1000,
	OOMUseTmpStorage:             true,
	TempStorageQuota:             -1,
	TempStoragePath:              tempStorageDirName,
	OOMAction:                    OOMActionCancel,
	EnableBatchDML:               false,
	CheckMb4ValueInUTF8:          *NewAtomicBool(true),
	MaxIndexLength:               3072,
	IndexLimit:                   64,
	TableColumnCountLimit:        1017,
	AlterPrimaryKey:              false,
	TreatOldVersionUTF8AsUTF8MB4: true,
	EnableTableLock:              false,
	DelayCleanTableLock:          0,
	SplitRegionMaxNum:            1000,
	RepairMode:                   false,
	RepairTableList:              []string{},
	MaxServerConnections:         0,
	TxnLocalLatches:              defTiKVCfg.TxnLocalLatches,
	GracefulWaitBeforeShutdown:   0,
	ServerVersion:                "",
	TiDBEdition:                  "",
	VersionComment:               "",
	TiDBReleaseVersion:           "",
	Log: Log{
		Level:               "info",
		Format:              "text",
		File:                logutil.NewFileLogConfig(logutil.DefaultLogMaxSize),
		SlowQueryFile:       "tidb-slow.log",
		SlowThreshold:       logutil.DefaultSlowThreshold,
		ExpensiveThreshold:  10000,
		DisableErrorStack:   nbUnset,
		EnableErrorStack:    nbUnset, // If both options are nbUnset, getDisableErrorStack() returns true
		EnableTimestamp:     nbUnset,
		DisableTimestamp:    nbUnset, // If both options are nbUnset, getDisableTimestamp() returns false
		RecordPlanInSlowLog: logutil.DefaultRecordPlanInSlowLog,
		EnableSlowLog:       *NewAtomicBool(logutil.DefaultTiDBEnableSlowLog),
	},
	Instance: Instance{
		TiDBGeneralLog:              false,
		EnablePProfSQLCPU:           false,
		DDLSlowOprThreshold:         DefDDLSlowOprThreshold,
		ExpensiveQueryTimeThreshold: DefExpensiveQueryTimeThreshold,
		EnableSlowLog:               *NewAtomicBool(logutil.DefaultTiDBEnableSlowLog),
		SlowThreshold:               logutil.DefaultSlowThreshold,
		RecordPlanInSlowLog:         logutil.DefaultRecordPlanInSlowLog,
		CheckMb4ValueInUTF8:         *NewAtomicBool(true),
		ForcePriority:               "NO_PRIORITY",
		MemoryUsageAlarmRatio:       DefMemoryUsageAlarmRatio,
		EnableCollectExecutionInfo:  true,
		PluginDir:                   "/data/deploy/plugin",
		PluginLoad:                  "",
	},
	Status: Status{
		ReportStatus:          true,
		StatusHost:            DefStatusHost,
		StatusPort:            DefStatusPort,
		MetricsInterval:       15,
		RecordQPSbyDB:         false,
		GRPCKeepAliveTime:     10,
		GRPCKeepAliveTimeout:  3,
		GRPCConcurrentStreams: 1024,
		GRPCInitialWindowSize: 2 * 1024 * 1024,
		GRPCMaxSendMsgSize:    math.MaxInt32,
	},
	Performance: Performance{
		MaxMemory:             0,
		ServerMemoryQuota:     0,
		MemoryUsageAlarmRatio: DefMemoryUsageAlarmRatio,
		TCPKeepAlive:          true,
		TCPNoDelay:            true,
		CrossJoin:             true,
		StatsLease:            "3s",
		StmtCountLimit:        5000,
		FeedbackProbability:   0.0,
		QueryFeedbackLimit:    512,
		PseudoEstimateRatio:   0.8,
		ForcePriority:         "NO_PRIORITY",
		BindInfoLease:         "3s",
		TxnEntrySizeLimit:     DefTxnEntrySizeLimit,
		TxnTotalSizeLimit:     DefTxnTotalSizeLimit,
		DistinctAggPushDown:   false,
		ProjectionPushDown:    false,
		MaxTxnTTL:             defTiKVCfg.MaxTxnTTL, // 1hour
		// TODO: set indexUsageSyncLease to 60s.
		IndexUsageSyncLease:      "0s",
		GOGC:                     100,
		EnforceMPP:               false,
		PlanReplayerGCLease:      "10m",
		StatsLoadConcurrency:     5,
		StatsLoadQueueSize:       1000,
		EnableStatsCacheMemQuota: false,
	},
	ProxyProtocol: ProxyProtocol{
		Networks:      "",
		HeaderTimeout: 5,
	},
	PreparedPlanCache: PreparedPlanCache{
		Enabled:          false,
		Capacity:         1000,
		MemoryGuardRatio: 0.1,
	},
	OpenTracing: OpenTracing{
		Enable: false,
		Sampler: OpenTracingSampler{
			Type:  "const",
			Param: 1.0,
		},
		Reporter: OpenTracingReporter{},
	},
	PDClient:   defTiKVCfg.PDClient,
	TiKVClient: defTiKVCfg.TiKVClient,
	Binlog: Binlog{
		WriteTimeout: "15s",
		Strategy:     "range",
	},
	Plugin: Plugin{
		Dir:  "/data/deploy/plugin",
		Load: "",
	},
	PessimisticTxn: DefaultPessimisticTxn(),
	IsolationRead: IsolationRead{
		Engines: []string{"tikv", "tiflash", "tidb"},
	},
	Experimental: Experimental{
		EnableGlobalKill: false,
	},
	EnableCollectExecutionInfo: true,
	EnableTelemetry:            true,
	Labels:                     make(map[string]string),
	EnableGlobalIndex:          false,
	Security: Security{
		SpilledFileEncryptionMethod: SpilledFileEncryptionMethodPlaintext,
		EnableSEM:                   false,
		AutoTLS:                     false,
		RSAKeySize:                  4096,
	},
	DeprecateIntegerDisplayWidth:         false,
	EnableEnumLengthLimit:                true,
	StoresRefreshInterval:                defTiKVCfg.StoresRefreshInterval,
	EnableForwarding:                     defTiKVCfg.EnableForwarding,
	NewCollationsEnabledOnFirstBootstrap: true,
}

var (
	globalConf atomic.Value
)

// NewConfig creates a new config instance with default value.
func NewConfig() *Config {
	conf := defaultConf
	return &conf
}

// GetGlobalConfig returns the global configuration for this server.
// It should store configuration from command line and configuration file.
// Other parts of the system can read the global configuration use this function.
func GetGlobalConfig() *Config {
	return globalConf.Load().(*Config)
}

// StoreGlobalConfig stores a new config to the globalConf. It mostly uses in the test to avoid some data races.
func StoreGlobalConfig(config *Config) {
	globalConf.Store(config)
	TikvConfigLock.Lock()
	defer TikvConfigLock.Unlock()
	cfg := *config.GetTiKVConfig()
	tikvcfg.StoreGlobalConfig(&cfg)
}

var deprecatedConfig = map[string]struct{}{
	"pessimistic-txn.ttl":                {},
	"pessimistic-txn.enable":             {},
	"log.file.log-rotate":                {},
	"log.log-slow-query":                 {},
	"txn-local-latches":                  {},
	"txn-local-latches.enabled":          {},
	"txn-local-latches.capacity":         {},
	"performance.max-memory":             {},
	"max-txn-time-use":                   {},
	"experimental.allow-auto-random":     {},
	"enable-redact-log":                  {}, // use variable tidb_redact_log instead
	"tikv-client.copr-cache.enable":      {},
	"alter-primary-key":                  {}, // use NONCLUSTERED keyword instead
	"enable-streaming":                   {},
	"performance.mem-profile-interval":   {},
	"lower-case-table-names":             {},
	"stmt-summary":                       {},
	"stmt-summary.enable":                {},
	"stmt-summary.enable-internal-query": {},
	"stmt-summary.max-stmt-count":        {},
	"stmt-summary.max-sql-length":        {},
	"stmt-summary.refresh-interval":      {},
	"stmt-summary.history-size":          {},
	"enable-batch-dml":                   {}, // use tidb_enable_batch_dml
	"mem-quota-query":                    {},
	"query-log-max-len":                  {},
<<<<<<< HEAD
	"performance.run-auto-analyze":       {}, //use tidb_enable_auto_analyze
=======
	"performance.committer-concurrency":  {},
>>>>>>> 43984d89
}

func isAllDeprecatedConfigItems(items []string) bool {
	for _, item := range items {
		if _, ok := deprecatedConfig[item]; !ok {
			return false
		}
	}
	return true
}

// IsOOMActionSetByUser indicates whether the config item mem-action is set by
// the user.
var IsOOMActionSetByUser bool

// InitializeConfig initialize the global config handler.
// The function enforceCmdArgs is used to merge the config file with command arguments:
// For example, if you start TiDB by the command "./tidb-server --port=3000", the port number should be
// overwritten to 3000 and ignore the port number in the config file.
func InitializeConfig(confPath string, configCheck, configStrict bool, enforceCmdArgs func(*Config)) {
	cfg := GetGlobalConfig()
	var err error
	if confPath != "" {
		if err = cfg.Load(confPath); err != nil {
			// Unused config item error turns to warnings.
			if tmp, ok := err.(*ErrConfigValidationFailed); ok {
				// This block is to accommodate an interim situation where strict config checking
				// is not the default behavior of TiDB. The warning message must be deferred until
				// logging has been set up. After strict config checking is the default behavior,
				// This should all be removed.
				if (!configCheck && !configStrict) || isAllDeprecatedConfigItems(tmp.UndecodedItems) {
					fmt.Fprintln(os.Stderr, err.Error())
					err = nil
				}
			} else if tmp, ok := err.(*ErrConfigInstanceSection); ok {
				logutil.BgLogger().Warn(tmp.Error())
				err = nil
			}
		}

		terror.MustNil(err)
	} else {
		// configCheck should have the config file specified.
		if configCheck {
			fmt.Fprintln(os.Stderr, "config check failed", errors.New("no config file specified for config-check"))
			os.Exit(1)
		}
	}
	enforceCmdArgs(cfg)

	if err := cfg.Valid(); err != nil {
		if !filepath.IsAbs(confPath) {
			if tmp, err := filepath.Abs(confPath); err == nil {
				confPath = tmp
			}
		}
		fmt.Fprintln(os.Stderr, "load config file:", confPath)
		fmt.Fprintln(os.Stderr, "invalid config", err)
		os.Exit(1)
	}
	if configCheck {
		fmt.Println("config check successful")
		os.Exit(0)
	}
	StoreGlobalConfig(cfg)
}

// Load loads config options from a toml file.
func (c *Config) Load(confFile string) error {
	metaData, err := toml.DecodeFile(confFile, c)
	if c.TokenLimit == 0 {
		c.TokenLimit = 1000
	}
	if metaData.IsDefined("oom-action") {
		IsOOMActionSetByUser = true
	}
	// If any items in confFile file are not mapped into the Config struct, issue
	// an error and stop the server from starting.
	undecoded := metaData.Undecoded()
	if len(undecoded) > 0 && err == nil {
		var undecodedItems []string
		for _, item := range undecoded {
			undecodedItems = append(undecodedItems, item.String())
		}
		err = &ErrConfigValidationFailed{confFile, undecodedItems}
	}

	for _, section := range sectionMovedToInstance {
		newConflictSection := InstanceConfigSection{SectionName: section.SectionName, NameMappings: map[string]string{}}
		newDeprecatedSection := InstanceConfigSection{SectionName: section.SectionName, NameMappings: map[string]string{}}
		for oldName, newName := range section.NameMappings {
			if section.SectionName == "" && metaData.IsDefined(oldName) ||
				section.SectionName != "" && metaData.IsDefined(section.SectionName, oldName) {
				if metaData.IsDefined("instance", newName) {
					newConflictSection.NameMappings[oldName] = newName
				} else {
					newDeprecatedSection.NameMappings[oldName] = newName
				}
			}
		}
		if len(newConflictSection.NameMappings) > 0 {
			ConflictOptions = append(ConflictOptions, newConflictSection)
		}
		if len(newDeprecatedSection.NameMappings) > 0 {
			DeprecatedOptions = append(DeprecatedOptions, newDeprecatedSection)
		}
	}
	if len(ConflictOptions) > 0 || len(DeprecatedOptions) > 0 {
		// Give a warning that the 'instance' section should be used.
		err = &ErrConfigInstanceSection{confFile, &ConflictOptions, &DeprecatedOptions}
	}

	return err
}

// Valid checks if this config is valid.
func (c *Config) Valid() error {
	if c.Log.EnableErrorStack == c.Log.DisableErrorStack && c.Log.EnableErrorStack != nbUnset {
		logutil.BgLogger().Warn(fmt.Sprintf("\"enable-error-stack\" (%v) conflicts \"disable-error-stack\" (%v). \"disable-error-stack\" is deprecated, please use \"enable-error-stack\" instead. disable-error-stack is ignored.", c.Log.EnableErrorStack, c.Log.DisableErrorStack))
		// if two options conflict, we will use the value of EnableErrorStack
		c.Log.DisableErrorStack = nbUnset
	}
	if c.Log.EnableTimestamp == c.Log.DisableTimestamp && c.Log.EnableTimestamp != nbUnset {
		logutil.BgLogger().Warn(fmt.Sprintf("\"enable-timestamp\" (%v) conflicts \"disable-timestamp\" (%v). \"disable-timestamp\" is deprecated, please use \"enable-timestamp\" instead", c.Log.EnableTimestamp, c.Log.DisableTimestamp))
		// if two options conflict, we will use the value of EnableTimestamp
		c.Log.DisableTimestamp = nbUnset
	}
	if c.Security.SkipGrantTable && !hasRootPrivilege() {
		return fmt.Errorf("TiDB run with skip-grant-table need root privilege")
	}
	if !ValidStorage[c.Store] {
		nameList := make([]string, 0, len(ValidStorage))
		for k, v := range ValidStorage {
			if v {
				nameList = append(nameList, k)
			}
		}
		return fmt.Errorf("invalid store=%s, valid storages=%v", c.Store, nameList)
	}
	if c.Store == "mocktikv" && !c.RunDDL {
		return fmt.Errorf("can't disable DDL on mocktikv")
	}
	if c.MaxIndexLength < DefMaxIndexLength || c.MaxIndexLength > DefMaxOfMaxIndexLength {
		return fmt.Errorf("max-index-length should be [%d, %d]", DefMaxIndexLength, DefMaxOfMaxIndexLength)
	}
	if c.IndexLimit < DefIndexLimit || c.IndexLimit > DefMaxOfIndexLimit {
		return fmt.Errorf("index-limit should be [%d, %d]", DefIndexLimit, DefMaxOfIndexLimit)
	}
	if c.Log.File.MaxSize > MaxLogFileSize {
		return fmt.Errorf("invalid max log file size=%v which is larger than max=%v", c.Log.File.MaxSize, MaxLogFileSize)
	}
	c.OOMAction = strings.ToLower(c.OOMAction)
	if c.OOMAction != OOMActionLog && c.OOMAction != OOMActionCancel {
		return fmt.Errorf("unsupported OOMAction %v, TiDB only supports [%v, %v]", c.OOMAction, OOMActionLog, OOMActionCancel)
	}
	if c.TableColumnCountLimit < DefTableColumnCountLimit || c.TableColumnCountLimit > DefMaxOfTableColumnCountLimit {
		return fmt.Errorf("table-column-limit should be [%d, %d]", DefIndexLimit, DefMaxOfTableColumnCountLimit)
	}

	// txn-local-latches
	if err := c.TxnLocalLatches.Valid(); err != nil {
		return err
	}

	// For tikvclient.
	if err := c.TiKVClient.Valid(); err != nil {
		return err
	}

	if c.Performance.TxnTotalSizeLimit > 1<<40 {
		return fmt.Errorf("txn-total-size-limit should be less than %d", 1<<40)
	}

	if c.Instance.MemoryUsageAlarmRatio > 1 || c.Instance.MemoryUsageAlarmRatio < 0 {
		return fmt.Errorf("tidb_memory_usage_alarm_ratio in [Instance] must be greater than or equal to 0 and less than or equal to 1")
	}

	if c.PreparedPlanCache.Capacity < 1 {
		return fmt.Errorf("capacity in [prepared-plan-cache] should be at least 1")
	}
	if c.PreparedPlanCache.MemoryGuardRatio < 0 || c.PreparedPlanCache.MemoryGuardRatio > 1 {
		return fmt.Errorf("memory-guard-ratio in [prepared-plan-cache] must be NOT less than 0 and more than 1")
	}
	if len(c.IsolationRead.Engines) < 1 {
		return fmt.Errorf("the number of [isolation-read]engines for isolation read should be at least 1")
	}
	for _, engine := range c.IsolationRead.Engines {
		if engine != "tidb" && engine != "tikv" && engine != "tiflash" {
			return fmt.Errorf("type of [isolation-read]engines can't be %v should be one of tidb or tikv or tiflash", engine)
		}
	}

	// test security
	c.Security.SpilledFileEncryptionMethod = strings.ToLower(c.Security.SpilledFileEncryptionMethod)
	switch c.Security.SpilledFileEncryptionMethod {
	case SpilledFileEncryptionMethodPlaintext, SpilledFileEncryptionMethodAES128CTR:
	default:
		return fmt.Errorf("unsupported [security]spilled-file-encryption-method %v, TiDB only supports [%v, %v]",
			c.Security.SpilledFileEncryptionMethod, SpilledFileEncryptionMethodPlaintext, SpilledFileEncryptionMethodAES128CTR)
	}

	// check stats load config
	if c.Performance.StatsLoadConcurrency < DefStatsLoadConcurrencyLimit || c.Performance.StatsLoadConcurrency > DefMaxOfStatsLoadConcurrencyLimit {
		return fmt.Errorf("stats-load-concurrency should be [%d, %d]", DefStatsLoadConcurrencyLimit, DefMaxOfStatsLoadConcurrencyLimit)
	}
	if c.Performance.StatsLoadQueueSize < DefStatsLoadQueueSizeLimit || c.Performance.StatsLoadQueueSize > DefMaxOfStatsLoadQueueSizeLimit {
		return fmt.Errorf("stats-load-queue-size should be [%d, %d]", DefStatsLoadQueueSizeLimit, DefMaxOfStatsLoadQueueSizeLimit)
	}

	// test log level
	l := zap.NewAtomicLevel()
	return l.UnmarshalText([]byte(c.Log.Level))
}

// UpdateGlobal updates the global config, and provide a restore function that can be used to restore to the original.
func UpdateGlobal(f func(conf *Config)) {
	g := GetGlobalConfig()
	newConf := *g
	f(&newConf)
	StoreGlobalConfig(&newConf)
}

// RestoreFunc gets a function that restore the config to the current value.
func RestoreFunc() (restore func()) {
	g := GetGlobalConfig()
	return func() {
		StoreGlobalConfig(g)
	}
}

func hasRootPrivilege() bool {
	return os.Geteuid() == 0
}

// TableLockEnabled uses to check whether enabled the table lock feature.
func TableLockEnabled() bool {
	return GetGlobalConfig().EnableTableLock
}

// TableLockDelayClean uses to get the time of delay clean table lock.
var TableLockDelayClean = func() uint64 {
	return GetGlobalConfig().DelayCleanTableLock
}

// ToLogConfig converts *Log to *logutil.LogConfig.
func (l *Log) ToLogConfig() *logutil.LogConfig {
	return logutil.NewLogConfig(l.Level, l.Format, l.SlowQueryFile, l.File, l.getDisableTimestamp(), func(config *zaplog.Config) { config.DisableErrorVerbose = l.getDisableErrorStack() })
}

// ToTracingConfig converts *OpenTracing to *tracing.Configuration.
func (t *OpenTracing) ToTracingConfig() *tracing.Configuration {
	ret := &tracing.Configuration{
		Disabled:   !t.Enable,
		RPCMetrics: t.RPCMetrics,
		Reporter:   &tracing.ReporterConfig{},
		Sampler:    &tracing.SamplerConfig{},
	}
	ret.Reporter.QueueSize = t.Reporter.QueueSize
	ret.Reporter.BufferFlushInterval = t.Reporter.BufferFlushInterval
	ret.Reporter.LogSpans = t.Reporter.LogSpans
	ret.Reporter.LocalAgentHostPort = t.Reporter.LocalAgentHostPort

	ret.Sampler.Type = t.Sampler.Type
	ret.Sampler.Param = t.Sampler.Param
	ret.Sampler.SamplingServerURL = t.Sampler.SamplingServerURL
	ret.Sampler.MaxOperations = t.Sampler.MaxOperations
	ret.Sampler.SamplingRefreshInterval = t.Sampler.SamplingRefreshInterval
	return ret
}

func init() {
	initByLDFlags(versioninfo.TiDBEdition, checkBeforeDropLDFlag)
}

func initByLDFlags(edition, checkBeforeDropLDFlag string) {
	if edition != versioninfo.CommunityEdition {
		defaultConf.EnableTelemetry = false
	}
	conf := defaultConf
	StoreGlobalConfig(&conf)
	if checkBeforeDropLDFlag == "1" {
		CheckTableBeforeDrop = true
	}
}

// The following constants represents the valid action configurations for OOMAction.
// NOTE: Although the values is case-insensitive, we should use lower-case
// strings because the configuration value will be transformed to lower-case
// string and compared with these constants in the further usage.
const (
	OOMActionCancel = "cancel"
	OOMActionLog    = "log"
)

// hideConfig is used to filter a single line of config for hiding.
var hideConfig = []string{
	"index-usage-sync-lease",
}

// HideConfig is used to filter the configs that needs to be hidden.
func HideConfig(s string) string {
	configs := strings.Split(s, "\n")
	hideMap := make([]bool, len(configs))
	for i, c := range configs {
		for _, hc := range hideConfig {
			if strings.Contains(c, hc) {
				hideMap[i] = true
				break
			}
		}
	}
	var buf bytes.Buffer
	for i, c := range configs {
		if hideMap[i] {
			continue
		}
		if i != 0 {
			buf.WriteString("\n")
		}
		buf.WriteString(c)
	}
	return buf.String()
}

// ContainHiddenConfig checks whether it contains the configuration that needs to be hidden.
func ContainHiddenConfig(s string) bool {
	s = strings.ToLower(s)
	for _, hc := range hideConfig {
		if strings.Contains(s, hc) {
			return true
		}
	}
	return false
}<|MERGE_RESOLUTION|>--- conflicted
+++ resolved
@@ -948,11 +948,8 @@
 	"enable-batch-dml":                   {}, // use tidb_enable_batch_dml
 	"mem-quota-query":                    {},
 	"query-log-max-len":                  {},
-<<<<<<< HEAD
 	"performance.run-auto-analyze":       {}, //use tidb_enable_auto_analyze
-=======
 	"performance.committer-concurrency":  {},
->>>>>>> 43984d89
 }
 
 func isAllDeprecatedConfigItems(items []string) bool {
