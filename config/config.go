// Copyright 2017 PingCAP, Inc.
//
// Licensed under the Apache License, Version 2.0 (the "License");
// you may not use this file except in compliance with the License.
// You may obtain a copy of the License at
//
//     http://www.apache.org/licenses/LICENSE-2.0
//
// Unless required by applicable law or agreed to in writing, software
// distributed under the License is distributed on an "AS IS" BASIS,
// See the License for the specific language governing permissions and
// limitations under the License.

package config

import (
	"crypto/tls"
	"crypto/x509"
	"encoding/base64"
	"encoding/json"
	"fmt"
	"io/ioutil"
	"net/url"
	"os"
	"os/user"
	"path/filepath"
	"strings"
	"sync/atomic"
	"time"

	"github.com/BurntSushi/toml"
	"github.com/pingcap/errors"
	zaplog "github.com/pingcap/log"
	"github.com/pingcap/parser/mysql"
	"github.com/pingcap/parser/terror"
	"github.com/pingcap/tidb/util/logutil"
	"github.com/pingcap/tidb/util/versioninfo"
	tracing "github.com/uber/jaeger-client-go/config"

	"go.uber.org/zap"
	"google.golang.org/grpc/encoding/gzip"
)

// Config number limitations
const (
	MaxLogFileSize = 4096 // MB
	// DefTxnEntrySizeLimit is the default value of TxnEntrySizeLimit.
	DefTxnEntrySizeLimit = 6 * 1024 * 1024
	// DefTxnTotalSizeLimit is the default value of TxnTxnTotalSizeLimit.
	DefTxnTotalSizeLimit = 100 * 1024 * 1024
	// DefMaxIndexLength is the maximum index length(in bytes). This value is consistent with MySQL.
	DefMaxIndexLength = 3072
	// DefMaxOfMaxIndexLength is the maximum index length(in bytes) for TiDB v3.0.7 and previous version.
	DefMaxOfMaxIndexLength = 3072 * 4
	// DefMinQuotaStatistics is the minimum statistic memory quota(in bytes).
	DefMinQuotaStatistics = 32 << 30
	// DefPort is the default port of TiDB
	DefPort = 4000
	// DefStatusPort is the default status port of TiDB
	DefStatusPort = 10080
	// DefHost is the default host of TiDB
	DefHost = "0.0.0.0"
	// DefStatusHost is the default status host of TiDB
	DefStatusHost = "0.0.0.0"
	// DefStoreLivenessTimeout is the default value for store liveness timeout.
	DefStoreLivenessTimeout = "5s"
	// DefTiDBRedactLog is the default value for redact log.
	DefTiDBRedactLog = 0
)

// Valid config maps
var (
	ValidStorage = map[string]bool{
		"mocktikv": true,
		"tikv":     true,
		"unistore": true,
	}
	// checkTableBeforeDrop enable to execute `admin check table` before `drop table`.
	CheckTableBeforeDrop = false
	// checkBeforeDropLDFlag is a go build flag.
	checkBeforeDropLDFlag = "None"
	// tempStorageDirName is the default temporary storage dir name by base64 encoding a string `port/statusPort`
	tempStorageDirName = encodeDefTempStorageDir(os.TempDir(), DefHost, DefStatusHost, DefPort, DefStatusPort)
)

// Config contains configuration options.
type Config struct {
	Host                        string `toml:"host" json:"host"`
	AdvertiseAddress            string `toml:"advertise-address" json:"advertise-address"`
	Port                        uint   `toml:"port" json:"port"`
	Cors                        string `toml:"cors" json:"cors"`
	Store                       string `toml:"store" json:"store"`
	Path                        string `toml:"path" json:"path"`
	Socket                      string `toml:"socket" json:"socket"`
	Lease                       string `toml:"lease" json:"lease"`
	RunDDL                      bool   `toml:"run-ddl" json:"run-ddl"`
	SplitTable                  bool   `toml:"split-table" json:"split-table"`
	TokenLimit                  uint   `toml:"token-limit" json:"token-limit"`
	OOMUseTmpStorage            bool   `toml:"oom-use-tmp-storage" json:"oom-use-tmp-storage"`
	TempStoragePath             string `toml:"tmp-storage-path" json:"tmp-storage-path"`
	OOMAction                   string `toml:"oom-action" json:"oom-action"`
	MemQuotaQuery               int64  `toml:"mem-quota-query" json:"mem-quota-query"`
	MemQuotaStatistics          int64  `toml:"mem-quota-statistics" json:"mem-quota-statistics"`
	NestedLoopJoinCacheCapacity int64  `toml:"nested-loop-join-cache-capacity" json:"nested-loop-join-cache-capacity"`
	// TempStorageQuota describe the temporary storage Quota during query exector when OOMUseTmpStorage is enabled
	// If the quota exceed the capacity of the TempStoragePath, the tidb-server would exit with fatal error
	TempStorageQuota int64           `toml:"tmp-storage-quota" json:"tmp-storage-quota"` // Bytes
	EnableStreaming  bool            `toml:"enable-streaming" json:"enable-streaming"`
	EnableBatchDML   bool            `toml:"enable-batch-dml" json:"enable-batch-dml"`
	TxnLocalLatches  TxnLocalLatches `toml:"-" json:"-"`
	// Set sys variable lower-case-table-names, ref: https://dev.mysql.com/doc/refman/5.7/en/identifier-case-sensitivity.html.
	// TODO: We actually only support mode 2, which keeps the original case, but the comparison is case-insensitive.
	LowerCaseTableNames int               `toml:"lower-case-table-names" json:"lower-case-table-names"`
	ServerVersion       string            `toml:"server-version" json:"server-version"`
	Log                 Log               `toml:"log" json:"log"`
	Security            Security          `toml:"security" json:"security"`
	Status              Status            `toml:"status" json:"status"`
	Performance         Performance       `toml:"performance" json:"performance"`
	PreparedPlanCache   PreparedPlanCache `toml:"prepared-plan-cache" json:"prepared-plan-cache"`
	OpenTracing         OpenTracing       `toml:"opentracing" json:"opentracing"`
	ProxyProtocol       ProxyProtocol     `toml:"proxy-protocol" json:"proxy-protocol"`
	TiKVClient          TiKVClient        `toml:"tikv-client" json:"tikv-client"`
	Binlog              Binlog            `toml:"binlog" json:"binlog"`
	CompatibleKillQuery bool              `toml:"compatible-kill-query" json:"compatible-kill-query"`
	Plugin              Plugin            `toml:"plugin" json:"plugin"`
	PessimisticTxn      PessimisticTxn    `toml:"pessimistic-txn" json:"pessimistic-txn"`
	CheckMb4ValueInUTF8 bool              `toml:"check-mb4-value-in-utf8" json:"check-mb4-value-in-utf8"`
	MaxIndexLength      int               `toml:"max-index-length" json:"max-index-length"`
	// AlterPrimaryKey is used to control alter primary key feature.
	AlterPrimaryKey bool `toml:"alter-primary-key" json:"alter-primary-key"`
	// TreatOldVersionUTF8AsUTF8MB4 is use to treat old version table/column UTF8 charset as UTF8MB4. This is for compatibility.
	// Currently not support dynamic modify, because this need to reload all old version schema.
	TreatOldVersionUTF8AsUTF8MB4 bool `toml:"treat-old-version-utf8-as-utf8mb4" json:"treat-old-version-utf8-as-utf8mb4"`
	// EnableTableLock indicate whether enable table lock.
	// TODO: remove this after table lock features stable.
	EnableTableLock     bool        `toml:"enable-table-lock" json:"enable-table-lock"`
	DelayCleanTableLock uint64      `toml:"delay-clean-table-lock" json:"delay-clean-table-lock"`
	SplitRegionMaxNum   uint64      `toml:"split-region-max-num" json:"split-region-max-num"`
	StmtSummary         StmtSummary `toml:"stmt-summary" json:"stmt-summary"`
	// RepairMode indicates that the TiDB is in the repair mode for table meta.
	RepairMode      bool     `toml:"repair-mode" json:"repair-mode"`
	RepairTableList []string `toml:"repair-table-list" json:"repair-table-list"`
	// IsolationRead indicates that the TiDB reads data from which isolation level(engine and label).
	IsolationRead IsolationRead `toml:"isolation-read" json:"isolation-read"`
	// MaxServerConnections is the maximum permitted number of simultaneous client connections.
	MaxServerConnections uint32 `toml:"max-server-connections" json:"max-server-connections"`
	// NewCollationsEnabledOnFirstBootstrap indicates if the new collations are enabled, it effects only when a TiDB cluster bootstrapped on the first time.
	NewCollationsEnabledOnFirstBootstrap bool `toml:"new_collations_enabled_on_first_bootstrap" json:"new_collations_enabled_on_first_bootstrap"`
	// Experimental contains parameters for experimental features.
	Experimental Experimental `toml:"experimental" json:"experimental"`
	// EnableCollectExecutionInfo enables the TiDB to collect execution info.
	EnableCollectExecutionInfo bool `toml:"enable-collect-execution-info" json:"enable-collect-execution-info"`
	// SkipRegisterToDashboard tells TiDB don't register itself to the dashboard.
	SkipRegisterToDashboard bool `toml:"skip-register-to-dashboard" json:"skip-register-to-dashboard"`
	// EnableTelemetry enables the usage data report to PingCAP.
	EnableTelemetry bool `toml:"enable-telemetry" json:"enable-telemetry"`
	// Labels indicates the labels set for the tidb server. The labels describe some specific properties for the tidb
	// server like `zone`/`rack`/`host`. Currently, labels won't affect the tidb server except for some special
	// label keys. Now we only have `group` as a special label key.
	// Note that: 'group' is a special label key which should be automatically set by tidb-operator. We don't suggest
	// users to set 'group' in labels.
	Labels map[string]string `toml:"labels" json:"labels"`
	// EnableGlobalIndex enables creating global index.
	EnableGlobalIndex bool `toml:"enable-global-index" json:"enable-global-index"`
	// DeprecateIntegerDisplayWidth indicates whether deprecating the max display length for integer.
	DeprecateIntegerDisplayWidth bool `toml:"deprecate-integer-display-length" json:"deprecate-integer-display-length"`
	// EnableRedactLog indicates that whether redact log, 0 is disable. 1 is enable.
	EnableRedactLog int32 `toml:"enable-redact-log" json:"enable-redact-log"`
}

// UpdateTempStoragePath is to update the `TempStoragePath` if port/statusPort was changed
// and the `tmp-storage-path` was not specified in the conf.toml or was specified the same as the default value.
func (c *Config) UpdateTempStoragePath() {
	if c.TempStoragePath == tempStorageDirName {
		c.TempStoragePath = encodeDefTempStorageDir(os.TempDir(), c.Host, c.Status.StatusHost, c.Port, c.Status.StatusPort)
	} else {
		c.TempStoragePath = encodeDefTempStorageDir(c.TempStoragePath, c.Host, c.Status.StatusHost, c.Port, c.Status.StatusPort)
	}
}

func encodeDefTempStorageDir(tempDir string, host, statusHost string, port, statusPort uint) string {
	dirName := base64.URLEncoding.EncodeToString([]byte(fmt.Sprintf("%v:%v/%v:%v", host, port, statusHost, statusPort)))
	var osUID string
	currentUser, err := user.Current()
	if err != nil {
		osUID = ""
	} else {
		osUID = currentUser.Uid
	}
	return filepath.Join(tempDir, osUID+"_tidb", dirName, "tmp-storage")
}

// nullableBool defaults unset bool options to unset instead of false, which enables us to know if the user has set 2
// conflict options at the same time.
type nullableBool struct {
	IsValid bool
	IsTrue  bool
}

var (
	nbUnset = nullableBool{false, false}
	nbFalse = nullableBool{true, false}
	nbTrue  = nullableBool{true, true}
)

func (b *nullableBool) toBool() bool {
	return b.IsValid && b.IsTrue
}

func (b nullableBool) MarshalJSON() ([]byte, error) {
	switch b {
	case nbTrue:
		return json.Marshal(true)
	case nbFalse:
		return json.Marshal(false)
	default:
		return json.Marshal(nil)
	}
}

func (b *nullableBool) UnmarshalText(text []byte) error {
	str := string(text)
	switch str {
	case "", "null":
		*b = nbUnset
		return nil
	case "true":
		*b = nbTrue
	case "false":
		*b = nbFalse
	default:
		*b = nbUnset
		return errors.New("Invalid value for bool type: " + str)
	}
	return nil
}

func (b nullableBool) MarshalText() ([]byte, error) {
	if !b.IsValid {
		return []byte(""), nil
	}
	if b.IsTrue {
		return []byte("true"), nil
	}
	return []byte("false"), nil
}

func (b *nullableBool) UnmarshalJSON(data []byte) error {
	var err error
	var v interface{}
	if err = json.Unmarshal(data, &v); err != nil {
		return err
	}
	switch raw := v.(type) {
	case bool:
		*b = nullableBool{true, raw}
	default:
		*b = nbUnset
	}
	return err
}

// Log is the log section of config.
type Log struct {
	// Log level.
	Level string `toml:"level" json:"level"`
	// Log format. one of json, text, or console.
	Format string `toml:"format" json:"format"`
	// Disable automatic timestamps in output. Deprecated: use EnableTimestamp instead.
	DisableTimestamp nullableBool `toml:"disable-timestamp" json:"disable-timestamp"`
	// EnableTimestamp enables automatic timestamps in log output.
	EnableTimestamp nullableBool `toml:"enable-timestamp" json:"enable-timestamp"`
	// DisableErrorStack stops annotating logs with the full stack error
	// message. Deprecated: use EnableErrorStack instead.
	DisableErrorStack nullableBool `toml:"disable-error-stack" json:"disable-error-stack"`
	// EnableErrorStack enables annotating logs with the full stack error
	// message.
	EnableErrorStack nullableBool `toml:"enable-error-stack" json:"enable-error-stack"`
	// File log config.
	File logutil.FileLogConfig `toml:"file" json:"file"`

	EnableSlowLog       bool   `toml:"enable-slow-log" json:"enable-slow-log"`
	SlowQueryFile       string `toml:"slow-query-file" json:"slow-query-file"`
	SlowThreshold       uint64 `toml:"slow-threshold" json:"slow-threshold"`
	ExpensiveThreshold  uint   `toml:"expensive-threshold" json:"expensive-threshold"`
	QueryLogMaxLen      uint64 `toml:"query-log-max-len" json:"query-log-max-len"`
	RecordPlanInSlowLog uint32 `toml:"record-plan-in-slow-log" json:"record-plan-in-slow-log"`
}

func (l *Log) getDisableTimestamp() bool {
	if l.EnableTimestamp == nbUnset && l.DisableTimestamp == nbUnset {
		return false
	}
	if l.EnableTimestamp == nbUnset {
		return l.DisableTimestamp.toBool()
	}
	return !l.EnableTimestamp.toBool()
}

func (l *Log) getDisableErrorStack() bool {
	if l.EnableErrorStack == nbUnset && l.DisableErrorStack == nbUnset {
		return true
	}
	if l.EnableErrorStack == nbUnset {
		return l.DisableErrorStack.toBool()
	}
	return !l.EnableErrorStack.toBool()
}

// The following constants represents the valid action configurations for Security.SpilledFileEncryptionMethod.
// "plaintext" means encryption is disabled.
// NOTE: Although the values is case insensitive, we should use lower-case
// strings because the configuration value will be transformed to lower-case
// string and compared with these constants in the further usage.
const (
	SpilledFileEncryptionMethodPlaintext = "plaintext"
	SpilledFileEncryptionMethodAES128CTR = "aes128-ctr"
)

// Security is the security section of the config.
type Security struct {
	SkipGrantTable         bool     `toml:"skip-grant-table" json:"skip-grant-table"`
	SSLCA                  string   `toml:"ssl-ca" json:"ssl-ca"`
	SSLCert                string   `toml:"ssl-cert" json:"ssl-cert"`
	SSLKey                 string   `toml:"ssl-key" json:"ssl-key"`
	RequireSecureTransport bool     `toml:"require-secure-transport" json:"require-secure-transport"`
	ClusterSSLCA           string   `toml:"cluster-ssl-ca" json:"cluster-ssl-ca"`
	ClusterSSLCert         string   `toml:"cluster-ssl-cert" json:"cluster-ssl-cert"`
	ClusterSSLKey          string   `toml:"cluster-ssl-key" json:"cluster-ssl-key"`
	ClusterVerifyCN        []string `toml:"cluster-verify-cn" json:"cluster-verify-cn"`
	// If set to "plaintext", the spilled files will not be encrypted.
	SpilledFileEncryptionMethod string `toml:"spilled-file-encryption-method" json:"spilled-file-encryption-method"`
}

// The ErrConfigValidationFailed error is used so that external callers can do a type assertion
// to defer handling of this specific error when someone does not want strict type checking.
// This is needed only because logging hasn't been set up at the time we parse the config file.
// This should all be ripped out once strict config checking is made the default behavior.
type ErrConfigValidationFailed struct {
	confFile       string
	UndecodedItems []string
}

func (e *ErrConfigValidationFailed) Error() string {
	return fmt.Sprintf("config file %s contained invalid configuration options: %s; check "+
		"TiDB manual to make sure this option has not been deprecated and removed from your TiDB "+
		"version if the option does not appear to be a typo", e.confFile, strings.Join(
		e.UndecodedItems, ", "))

}

// ToTLSConfig generates tls's config based on security section of the config.
func (s *Security) ToTLSConfig() (tlsConfig *tls.Config, err error) {
	if len(s.ClusterSSLCA) != 0 {
		certPool := x509.NewCertPool()
		// Create a certificate pool from the certificate authority
		var ca []byte
		ca, err = ioutil.ReadFile(s.ClusterSSLCA)
		if err != nil {
			err = errors.Errorf("could not read ca certificate: %s", err)
			return
		}
		// Append the certificates from the CA
		if !certPool.AppendCertsFromPEM(ca) {
			err = errors.New("failed to append ca certs")
			return
		}
		tlsConfig = &tls.Config{
			RootCAs:   certPool,
			ClientCAs: certPool,
		}

		if len(s.ClusterSSLCert) != 0 && len(s.ClusterSSLKey) != 0 {
			getCert := func() (*tls.Certificate, error) {
				// Load the client certificates from disk
				cert, err := tls.LoadX509KeyPair(s.ClusterSSLCert, s.ClusterSSLKey)
				if err != nil {
					return nil, errors.Errorf("could not load client key pair: %s", err)
				}
				return &cert, nil
			}
			// pre-test cert's loading.
			if _, err = getCert(); err != nil {
				return
			}
			tlsConfig.GetClientCertificate = func(info *tls.CertificateRequestInfo) (certificate *tls.Certificate, err error) {
				return getCert()
			}
			tlsConfig.GetCertificate = func(info *tls.ClientHelloInfo) (certificate *tls.Certificate, err error) {
				return getCert()
			}
		}
	}
	return
}

// Status is the status section of the config.
type Status struct {
	StatusHost      string `toml:"status-host" json:"status-host"`
	MetricsAddr     string `toml:"metrics-addr" json:"metrics-addr"`
	StatusPort      uint   `toml:"status-port" json:"status-port"`
	MetricsInterval uint   `toml:"metrics-interval" json:"metrics-interval"`
	ReportStatus    bool   `toml:"report-status" json:"report-status"`
	RecordQPSbyDB   bool   `toml:"record-db-qps" json:"record-db-qps"`
}

// Performance is the performance section of the config.
type Performance struct {
	MaxProcs uint `toml:"max-procs" json:"max-procs"`
	// Deprecated: use ServerMemoryQuota instead
	MaxMemory             uint64  `toml:"max-memory" json:"max-memory"`
	ServerMemoryQuota     uint64  `toml:"server-memory-quota" json:"server-memory-quota"`
	MemoryUsageAlarmRatio float64 `toml:"memory-usage-alarm-ratio" json:"memory-usage-alarm-ratio"`
	StatsLease            string  `toml:"stats-lease" json:"stats-lease"`
	StmtCountLimit        uint    `toml:"stmt-count-limit" json:"stmt-count-limit"`
	FeedbackProbability   float64 `toml:"feedback-probability" json:"feedback-probability"`
	QueryFeedbackLimit    uint    `toml:"query-feedback-limit" json:"query-feedback-limit"`
	PseudoEstimateRatio   float64 `toml:"pseudo-estimate-ratio" json:"pseudo-estimate-ratio"`
	ForcePriority         string  `toml:"force-priority" json:"force-priority"`
	BindInfoLease         string  `toml:"bind-info-lease" json:"bind-info-lease"`
	TxnEntrySizeLimit     uint64  `toml:"txn-entry-size-limit" json:"txn-entry-size-limit"`
	TxnTotalSizeLimit     uint64  `toml:"txn-total-size-limit" json:"txn-total-size-limit"`
	TCPKeepAlive          bool    `toml:"tcp-keep-alive" json:"tcp-keep-alive"`
	CrossJoin             bool    `toml:"cross-join" json:"cross-join"`
	RunAutoAnalyze        bool    `toml:"run-auto-analyze" json:"run-auto-analyze"`
	DistinctAggPushDown   bool    `toml:"distinct-agg-push-down" json:"agg-push-down-join"`
	CommitterConcurrency  int     `toml:"committer-concurrency" json:"committer-concurrency"`
	MaxTxnTTL             uint64  `toml:"max-txn-ttl" json:"max-txn-ttl"`
	MemProfileInterval    string  `toml:"mem-profile-interval" json:"mem-profile-interval"`
	IndexUsageSyncLease   string  `toml:"index-usage-sync-lease" json:"index-usage-sync-lease"`
}

// PlanCache is the PlanCache section of the config.
type PlanCache struct {
	Enabled  bool `toml:"enabled" json:"enabled"`
	Capacity uint `toml:"capacity" json:"capacity"`
	Shards   uint `toml:"shards" json:"shards"`
}

// TxnLocalLatches is the TxnLocalLatches section of the config.
type TxnLocalLatches struct {
	Enabled  bool `toml:"-" json:"-"`
	Capacity uint `toml:"-" json:"-"`
}

// PreparedPlanCache is the PreparedPlanCache section of the config.
type PreparedPlanCache struct {
	Enabled          bool    `toml:"enabled" json:"enabled"`
	Capacity         uint    `toml:"capacity" json:"capacity"`
	MemoryGuardRatio float64 `toml:"memory-guard-ratio" json:"memory-guard-ratio"`
}

// OpenTracing is the opentracing section of the config.
type OpenTracing struct {
	Enable     bool                `toml:"enable" json:"enable"`
	RPCMetrics bool                `toml:"rpc-metrics" json:"rpc-metrics"`
	Sampler    OpenTracingSampler  `toml:"sampler" json:"sampler"`
	Reporter   OpenTracingReporter `toml:"reporter" json:"reporter"`
}

// OpenTracingSampler is the config for opentracing sampler.
// See https://godoc.org/github.com/uber/jaeger-client-go/config#SamplerConfig
type OpenTracingSampler struct {
	Type                    string        `toml:"type" json:"type"`
	Param                   float64       `toml:"param" json:"param"`
	SamplingServerURL       string        `toml:"sampling-server-url" json:"sampling-server-url"`
	MaxOperations           int           `toml:"max-operations" json:"max-operations"`
	SamplingRefreshInterval time.Duration `toml:"sampling-refresh-interval" json:"sampling-refresh-interval"`
}

// OpenTracingReporter is the config for opentracing reporter.
// See https://godoc.org/github.com/uber/jaeger-client-go/config#ReporterConfig
type OpenTracingReporter struct {
	QueueSize           int           `toml:"queue-size" json:"queue-size"`
	BufferFlushInterval time.Duration `toml:"buffer-flush-interval" json:"buffer-flush-interval"`
	LogSpans            bool          `toml:"log-spans" json:"log-spans"`
	LocalAgentHostPort  string        `toml:"local-agent-host-port" json:"local-agent-host-port"`
}

// ProxyProtocol is the PROXY protocol section of the config.
type ProxyProtocol struct {
	// PROXY protocol acceptable client networks.
	// Empty string means disable PROXY protocol,
	// * means all networks.
	Networks string `toml:"networks" json:"networks"`
	// PROXY protocol header read timeout, Unit is second.
	HeaderTimeout uint `toml:"header-timeout" json:"header-timeout"`
}

// TiKVClient is the config for tikv client.
type TiKVClient struct {
	// GrpcConnectionCount is the max gRPC connections that will be established
	// with each tikv-server.
	GrpcConnectionCount uint `toml:"grpc-connection-count" json:"grpc-connection-count"`
	// After a duration of this time in seconds if the client doesn't see any activity it pings
	// the server to see if the transport is still alive.
	GrpcKeepAliveTime uint `toml:"grpc-keepalive-time" json:"grpc-keepalive-time"`
	// After having pinged for keepalive check, the client waits for a duration of Timeout in seconds
	// and if no activity is seen even after that the connection is closed.
	GrpcKeepAliveTimeout uint `toml:"grpc-keepalive-timeout" json:"grpc-keepalive-timeout"`
	// GrpcCompressionType is the compression type for gRPC channel: none or gzip.
	GrpcCompressionType string `toml:"grpc-compression-type" json:"grpc-compression-type"`
	// CommitTimeout is the max time which command 'commit' will wait.
	CommitTimeout string      `toml:"commit-timeout" json:"commit-timeout"`
	AsyncCommit   AsyncCommit `toml:"async-commit" json:"async-commit"`
	// MaxBatchSize is the max batch size when calling batch commands API.
	MaxBatchSize uint `toml:"max-batch-size" json:"max-batch-size"`
	// If TiKV load is greater than this, TiDB will wait for a while to avoid little batch.
	OverloadThreshold uint `toml:"overload-threshold" json:"overload-threshold"`
	// MaxBatchWaitTime in nanosecond is the max wait time for batch.
	MaxBatchWaitTime time.Duration `toml:"max-batch-wait-time" json:"max-batch-wait-time"`
	// BatchWaitSize is the max wait size for batch.
	BatchWaitSize uint `toml:"batch-wait-size" json:"batch-wait-size"`
	// EnableChunkRPC indicate the data encode in chunk format for coprocessor requests.
	EnableChunkRPC bool `toml:"enable-chunk-rpc" json:"enable-chunk-rpc"`
	// If a Region has not been accessed for more than the given duration (in seconds), it
	// will be reloaded from the PD.
	RegionCacheTTL uint `toml:"region-cache-ttl" json:"region-cache-ttl"`
	// If a store has been up to the limit, it will return error for successive request to
	// prevent the store occupying too much token in dispatching level.
	StoreLimit int64 `toml:"store-limit" json:"store-limit"`
	// StoreLivenessTimeout is the timeout for store liveness check request.
	StoreLivenessTimeout string           `toml:"store-liveness-timeout" json:"store-liveness-timeout"`
	CoprCache            CoprocessorCache `toml:"copr-cache" json:"copr-cache"`
	// TTLRefreshedTxnSize controls whether a transaction should update its TTL or not.
	TTLRefreshedTxnSize int64 `toml:"ttl-refreshed-txn-size" json:"ttl-refreshed-txn-size"`
}

// AsyncCommit is the config for the async commit feature.
type AsyncCommit struct {
	// Whether to enable the async commit feature.
	Enable bool `toml:"enable" json:"enable"`
	// Use async commit only if the number of keys does not exceed KeysLimit.
	KeysLimit uint `toml:"keys-limit" json:"keys-limit"`
	// Use async commit only if the total size of keys does not exceed TotalKeySizeLimit.
	TotalKeySizeLimit uint64 `toml:"total-key-size-limit" json:"total-key-size-limit"`
}

// CoprocessorCache is the config for coprocessor cache.
type CoprocessorCache struct {
	// Whether to enable the copr cache. The copr cache saves the result from TiKV Coprocessor in the memory and
	// reuses the result when corresponding data in TiKV is unchanged, on a region basis.
	Enable bool `toml:"enable" json:"enable"`
	// The capacity in MB of the cache.
	CapacityMB float64 `toml:"capacity-mb" json:"capacity-mb"`
	// Only cache requests whose result set is small.
	AdmissionMaxResultMB float64 `toml:"admission-max-result-mb" json:"admission-max-result-mb"`
	// Only cache requests takes notable time to process.
	AdmissionMinProcessMs uint64 `toml:"admission-min-process-ms" json:"admission-min-process-ms"`
}

// Binlog is the config for binlog.
type Binlog struct {
	Enable bool `toml:"enable" json:"enable"`
	// If IgnoreError is true, when writing binlog meets error, TiDB would
	// ignore the error.
	IgnoreError  bool   `toml:"ignore-error" json:"ignore-error"`
	WriteTimeout string `toml:"write-timeout" json:"write-timeout"`
	// Use socket file to write binlog, for compatible with kafka version tidb-binlog.
	BinlogSocket string `toml:"binlog-socket" json:"binlog-socket"`
	// The strategy for sending binlog to pump, value can be "range" or "hash" now.
	Strategy string `toml:"strategy" json:"strategy"`
}

// Plugin is the config for plugin
type Plugin struct {
	Dir  string `toml:"dir" json:"dir"`
	Load string `toml:"load" json:"load"`
}

// PessimisticTxn is the config for pessimistic transaction.
type PessimisticTxn struct {
	// The max count of retry for a single statement in a pessimistic transaction.
	MaxRetryCount uint `toml:"max-retry-count" json:"max-retry-count"`
}

// StmtSummary is the config for statement summary.
type StmtSummary struct {
	// Enable statement summary or not.
	Enable bool `toml:"enable" json:"enable"`
	// Enable summary internal query.
	EnableInternalQuery bool `toml:"enable-internal-query" json:"enable-internal-query"`
	// The maximum number of statements kept in memory.
	MaxStmtCount uint `toml:"max-stmt-count" json:"max-stmt-count"`
	// The maximum length of displayed normalized SQL and sample SQL.
	MaxSQLLength uint `toml:"max-sql-length" json:"max-sql-length"`
	// The refresh interval of statement summary.
	RefreshInterval int `toml:"refresh-interval" json:"refresh-interval"`
	// The maximum history size of statement summary.
	HistorySize int `toml:"history-size" json:"history-size"`
}

// IsolationRead is the config for isolation read.
type IsolationRead struct {
	// Engines filters tidb-server access paths by engine type.
	Engines []string `toml:"engines" json:"engines"`
}

// Experimental controls the features that are still experimental: their semantics, interfaces are subject to change.
// Using these features in the production environment is not recommended.
type Experimental struct {
}

var defaultConf = Config{
	Host:                         DefHost,
	AdvertiseAddress:             "",
	Port:                         DefPort,
	Cors:                         "",
	Store:                        "unistore",
	Path:                         "/tmp/tidb",
	RunDDL:                       true,
	SplitTable:                   true,
	Lease:                        "45s",
	TokenLimit:                   1000,
	OOMUseTmpStorage:             true,
	TempStorageQuota:             -1,
	TempStoragePath:              tempStorageDirName,
	OOMAction:                    OOMActionCancel,
	MemQuotaQuery:                1 << 30,
	MemQuotaStatistics:           32 << 30,
	NestedLoopJoinCacheCapacity:  20971520,
	EnableStreaming:              false,
	EnableBatchDML:               false,
	CheckMb4ValueInUTF8:          true,
	MaxIndexLength:               3072,
	AlterPrimaryKey:              false,
	TreatOldVersionUTF8AsUTF8MB4: true,
	EnableTableLock:              false,
	DelayCleanTableLock:          0,
	SplitRegionMaxNum:            1000,
	RepairMode:                   false,
	RepairTableList:              []string{},
	MaxServerConnections:         0,
	TxnLocalLatches: TxnLocalLatches{
		Enabled:  false,
		Capacity: 0,
	},
	LowerCaseTableNames: 2,
	ServerVersion:       "",
	Log: Log{
		Level:               "info",
		Format:              "text",
		File:                logutil.NewFileLogConfig(logutil.DefaultLogMaxSize),
		SlowQueryFile:       "tidb-slow.log",
		SlowThreshold:       logutil.DefaultSlowThreshold,
		ExpensiveThreshold:  10000,
		DisableErrorStack:   nbUnset,
		EnableErrorStack:    nbUnset, // If both options are nbUnset, getDisableErrorStack() returns true
		EnableTimestamp:     nbUnset,
		DisableTimestamp:    nbUnset, // If both options are nbUnset, getDisableTimestamp() returns false
		QueryLogMaxLen:      logutil.DefaultQueryLogMaxLen,
		RecordPlanInSlowLog: logutil.DefaultRecordPlanInSlowLog,
		EnableSlowLog:       logutil.DefaultTiDBEnableSlowLog,
	},
	Status: Status{
		ReportStatus:    true,
		StatusHost:      DefStatusHost,
		StatusPort:      DefStatusPort,
		MetricsInterval: 15,
		RecordQPSbyDB:   false,
	},
	Performance: Performance{
<<<<<<< HEAD
		MaxMemory:            0,
		ServerMemoryQuota:    0,
		TCPKeepAlive:         true,
		CrossJoin:            true,
		StatsLease:           "3s",
		RunAutoAnalyze:       true,
		StmtCountLimit:       5000,
		FeedbackProbability:  0.05,
		QueryFeedbackLimit:   512,
		PseudoEstimateRatio:  0.8,
		ForcePriority:        "NO_PRIORITY",
		BindInfoLease:        "3s",
		TxnEntrySizeLimit:    DefTxnEntrySizeLimit,
		TxnTotalSizeLimit:    DefTxnTotalSizeLimit,
		DistinctAggPushDown:  false,
		CommitterConcurrency: 16,
		MaxTxnTTL:            60 * 60 * 1000, // 1hour
		MemProfileInterval:   "1m",
		// TODO: set indexUsageSyncLease to 60s.
		IndexUsageSyncLease: "0s",
=======
		MaxMemory:             0,
		ServerMemoryQuota:     0,
		MemoryUsageAlarmRatio: 0.8,
		TCPKeepAlive:          true,
		CrossJoin:             true,
		StatsLease:            "3s",
		RunAutoAnalyze:        true,
		StmtCountLimit:        5000,
		FeedbackProbability:   0.05,
		QueryFeedbackLimit:    512,
		PseudoEstimateRatio:   0.8,
		ForcePriority:         "NO_PRIORITY",
		BindInfoLease:         "3s",
		TxnEntrySizeLimit:     DefTxnEntrySizeLimit,
		TxnTotalSizeLimit:     DefTxnTotalSizeLimit,
		DistinctAggPushDown:   false,
		CommitterConcurrency:  16,
		MaxTxnTTL:             60 * 60 * 1000, // 1hour
		MemProfileInterval:    "1m",
		IndexUsageSyncLease:   "60s",
>>>>>>> afd223c3
	},
	ProxyProtocol: ProxyProtocol{
		Networks:      "",
		HeaderTimeout: 5,
	},
	PreparedPlanCache: PreparedPlanCache{
		Enabled:          false,
		Capacity:         100,
		MemoryGuardRatio: 0.1,
	},
	OpenTracing: OpenTracing{
		Enable: false,
		Sampler: OpenTracingSampler{
			Type:  "const",
			Param: 1.0,
		},
		Reporter: OpenTracingReporter{},
	},
	TiKVClient: TiKVClient{
		GrpcConnectionCount:  4,
		GrpcKeepAliveTime:    10,
		GrpcKeepAliveTimeout: 3,
		GrpcCompressionType:  "none",
		CommitTimeout:        "41s",
		AsyncCommit: AsyncCommit{
			Enable: false,
			// FIXME: Find an appropriate default limit.
			KeysLimit:         256,
			TotalKeySizeLimit: 4 * 1024, // 4 KiB
		},

		MaxBatchSize:      128,
		OverloadThreshold: 200,
		MaxBatchWaitTime:  0,
		BatchWaitSize:     8,

		EnableChunkRPC: true,

		RegionCacheTTL:       600,
		StoreLimit:           0,
		StoreLivenessTimeout: DefStoreLivenessTimeout,

		TTLRefreshedTxnSize: 32 * 1024 * 1024,

		CoprCache: CoprocessorCache{
			Enable:                true,
			CapacityMB:            1000,
			AdmissionMaxResultMB:  10,
			AdmissionMinProcessMs: 5,
		},
	},
	Binlog: Binlog{
		WriteTimeout: "15s",
		Strategy:     "range",
	},
	PessimisticTxn: PessimisticTxn{
		MaxRetryCount: 256,
	},
	StmtSummary: StmtSummary{
		Enable:              true,
		EnableInternalQuery: false,
		MaxStmtCount:        200,
		MaxSQLLength:        4096,
		RefreshInterval:     1800,
		HistorySize:         24,
	},
	IsolationRead: IsolationRead{
		Engines: []string{"tikv", "tiflash", "tidb"},
	},
	Experimental:               Experimental{},
	EnableCollectExecutionInfo: true,
	EnableTelemetry:            true,
	Labels:                     make(map[string]string),
	EnableGlobalIndex:          false,
	Security: Security{
		SpilledFileEncryptionMethod: SpilledFileEncryptionMethodPlaintext,
	},
	DeprecateIntegerDisplayWidth: false,
	EnableRedactLog:              DefTiDBRedactLog,
}

var (
	globalConf atomic.Value
)

// NewConfig creates a new config instance with default value.
func NewConfig() *Config {
	conf := defaultConf
	return &conf
}

// GetGlobalConfig returns the global configuration for this server.
// It should store configuration from command line and configuration file.
// Other parts of the system can read the global configuration use this function.
func GetGlobalConfig() *Config {
	return globalConf.Load().(*Config)
}

// StoreGlobalConfig stores a new config to the globalConf. It mostly uses in the test to avoid some data races.
func StoreGlobalConfig(config *Config) {
	globalConf.Store(config)
}

var deprecatedConfig = map[string]struct{}{
	"pessimistic-txn.ttl":            {},
	"pessimistic-txn.enable":         {},
	"log.file.log-rotate":            {},
	"log.log-slow-query":             {},
	"txn-local-latches":              {},
	"txn-local-latches.enabled":      {},
	"txn-local-latches.capacity":     {},
	"performance.max-memory":         {},
	"max-txn-time-use":               {},
	"experimental.allow-auto-random": {},
}

func isAllDeprecatedConfigItems(items []string) bool {
	for _, item := range items {
		if _, ok := deprecatedConfig[item]; !ok {
			return false
		}
	}
	return true
}

// InitializeConfig initialize the global config handler.
// The function enforceCmdArgs is used to merge the config file with command arguments:
// For example, if you start TiDB by the command "./tidb-server --port=3000", the port number should be
// overwritten to 3000 and ignore the port number in the config file.
func InitializeConfig(confPath string, configCheck, configStrict bool, reloadFunc ConfReloadFunc, enforceCmdArgs func(*Config)) {
	cfg := GetGlobalConfig()
	var err error
	if confPath != "" {
		if err = cfg.Load(confPath); err != nil {
			// Unused config item error turns to warnings.
			if tmp, ok := err.(*ErrConfigValidationFailed); ok {
				// This block is to accommodate an interim situation where strict config checking
				// is not the default behavior of TiDB. The warning message must be deferred until
				// logging has been set up. After strict config checking is the default behavior,
				// This should all be removed.
				if (!configCheck && !configStrict) || isAllDeprecatedConfigItems(tmp.UndecodedItems) {
					fmt.Fprintln(os.Stderr, err.Error())
					err = nil
				}
			}
		}

		terror.MustNil(err)
	} else {
		// configCheck should have the config file specified.
		if configCheck {
			fmt.Fprintln(os.Stderr, "config check failed", errors.New("no config file specified for config-check"))
			os.Exit(1)
		}
	}
	enforceCmdArgs(cfg)

	if err := cfg.Valid(); err != nil {
		if !filepath.IsAbs(confPath) {
			if tmp, err := filepath.Abs(confPath); err == nil {
				confPath = tmp
			}
		}
		fmt.Fprintln(os.Stderr, "load config file:", confPath)
		fmt.Fprintln(os.Stderr, "invalid config", err)
		os.Exit(1)
	}
	if configCheck {
		fmt.Println("config check successful")
		os.Exit(0)
	}
	StoreGlobalConfig(cfg)
}

// Load loads config options from a toml file.
func (c *Config) Load(confFile string) error {
	metaData, err := toml.DecodeFile(confFile, c)
	if c.TokenLimit == 0 {
		c.TokenLimit = 1000
	}
	if len(c.ServerVersion) > 0 {
		mysql.ServerVersion = c.ServerVersion
	}
	// If any items in confFile file are not mapped into the Config struct, issue
	// an error and stop the server from starting.
	undecoded := metaData.Undecoded()
	if len(undecoded) > 0 && err == nil {
		var undecodedItems []string
		for _, item := range undecoded {
			undecodedItems = append(undecodedItems, item.String())
		}
		err = &ErrConfigValidationFailed{confFile, undecodedItems}
	}

	return err
}

// Valid checks if this config is valid.
func (c *Config) Valid() error {
	if c.Log.EnableErrorStack == c.Log.DisableErrorStack && c.Log.EnableErrorStack != nbUnset {
		logutil.BgLogger().Warn(fmt.Sprintf("\"enable-error-stack\" (%v) conflicts \"disable-error-stack\" (%v). \"disable-error-stack\" is deprecated, please use \"enable-error-stack\" instead. disable-error-stack is ignored.", c.Log.EnableErrorStack, c.Log.DisableErrorStack))
		// if two options conflict, we will use the value of EnableErrorStack
		c.Log.DisableErrorStack = nbUnset
	}
	if c.Log.EnableTimestamp == c.Log.DisableTimestamp && c.Log.EnableTimestamp != nbUnset {
		logutil.BgLogger().Warn(fmt.Sprintf("\"enable-timestamp\" (%v) conflicts \"disable-timestamp\" (%v). \"disable-timestamp\" is deprecated, please use \"enable-timestamp\" instead", c.Log.EnableTimestamp, c.Log.DisableTimestamp))
		// if two options conflict, we will use the value of EnableTimestamp
		c.Log.DisableTimestamp = nbUnset
	}
	if c.Security.SkipGrantTable && !hasRootPrivilege() {
		return fmt.Errorf("TiDB run with skip-grant-table need root privilege")
	}
	if !ValidStorage[c.Store] {
		nameList := make([]string, 0, len(ValidStorage))
		for k, v := range ValidStorage {
			if v {
				nameList = append(nameList, k)
			}
		}
		return fmt.Errorf("invalid store=%s, valid storages=%v", c.Store, nameList)
	}
	if c.Store == "mocktikv" && !c.RunDDL {
		return fmt.Errorf("can't disable DDL on mocktikv")
	}
	if c.MaxIndexLength < DefMaxIndexLength || c.MaxIndexLength > DefMaxOfMaxIndexLength {
		return fmt.Errorf("max-index-length should be [%d, %d]", DefMaxIndexLength, DefMaxOfMaxIndexLength)
	}
	if c.Log.File.MaxSize > MaxLogFileSize {
		return fmt.Errorf("invalid max log file size=%v which is larger than max=%v", c.Log.File.MaxSize, MaxLogFileSize)
	}
	c.OOMAction = strings.ToLower(c.OOMAction)
	if c.OOMAction != OOMActionLog && c.OOMAction != OOMActionCancel {
		return fmt.Errorf("unsupported OOMAction %v, TiDB only supports [%v, %v]", c.OOMAction, OOMActionLog, OOMActionCancel)
	}

	// lower_case_table_names is allowed to be 0, 1, 2
	if c.LowerCaseTableNames < 0 || c.LowerCaseTableNames > 2 {
		return fmt.Errorf("lower-case-table-names should be 0 or 1 or 2")
	}

	if c.TxnLocalLatches.Enabled && c.TxnLocalLatches.Capacity == 0 {
		return fmt.Errorf("txn-local-latches.capacity can not be 0")
	}

	// For tikvclient.
	if c.TiKVClient.GrpcConnectionCount == 0 {
		return fmt.Errorf("grpc-connection-count should be greater than 0")
	}
	if c.TiKVClient.GrpcCompressionType != "none" && c.TiKVClient.GrpcCompressionType != gzip.Name {
		return fmt.Errorf("grpc-compression-type should be none or %s, but got %s", gzip.Name, c.TiKVClient.GrpcCompressionType)
	}

	if c.Performance.TxnTotalSizeLimit > 10<<30 {
		return fmt.Errorf("txn-total-size-limit should be less than %d", 10<<30)
	}

	if c.Performance.MemoryUsageAlarmRatio > 1 || c.Performance.MemoryUsageAlarmRatio < 0 {
		return fmt.Errorf("memory-usage-alarm-ratio in [Performance] must be greater than or equal to 0 and less than or equal to 1")
	}

	if c.StmtSummary.MaxStmtCount <= 0 {
		return fmt.Errorf("max-stmt-count in [stmt-summary] should be greater than 0")
	}
	if c.StmtSummary.HistorySize < 0 {
		return fmt.Errorf("history-size in [stmt-summary] should be greater than or equal to 0")
	}
	if c.StmtSummary.RefreshInterval <= 0 {
		return fmt.Errorf("refresh-interval in [stmt-summary] should be greater than 0")
	}

	if c.PreparedPlanCache.Capacity < 1 {
		return fmt.Errorf("capacity in [prepared-plan-cache] should be at least 1")
	}
	if c.PreparedPlanCache.MemoryGuardRatio < 0 || c.PreparedPlanCache.MemoryGuardRatio > 1 {
		return fmt.Errorf("memory-guard-ratio in [prepared-plan-cache] must be NOT less than 0 and more than 1")
	}
	if c.MemQuotaStatistics < DefMinQuotaStatistics {
		return fmt.Errorf("memory-quota-statistics should be greater than %dB", DefMinQuotaStatistics)
	}
	if len(c.IsolationRead.Engines) < 1 {
		return fmt.Errorf("the number of [isolation-read]engines for isolation read should be at least 1")
	}
	for _, engine := range c.IsolationRead.Engines {
		if engine != "tidb" && engine != "tikv" && engine != "tiflash" {
			return fmt.Errorf("type of [isolation-read]engines can't be %v should be one of tidb or tikv or tiflash", engine)
		}
	}

	// test security
	c.Security.SpilledFileEncryptionMethod = strings.ToLower(c.Security.SpilledFileEncryptionMethod)
	switch c.Security.SpilledFileEncryptionMethod {
	case SpilledFileEncryptionMethodPlaintext, SpilledFileEncryptionMethodAES128CTR:
	default:
		return fmt.Errorf("unsupported [security]spilled-file-encryption-method %v, TiDB only supports [%v, %v]",
			c.Security.SpilledFileEncryptionMethod, SpilledFileEncryptionMethodPlaintext, SpilledFileEncryptionMethodAES128CTR)
	}

	// test log level
	l := zap.NewAtomicLevel()
	return l.UnmarshalText([]byte(c.Log.Level))
}

// UpdateGlobal updates the global config, and provide a restore function that can be used to restore to the original.
func UpdateGlobal(f func(conf *Config)) {
	g := GetGlobalConfig()
	newConf := *g
	f(&newConf)
	StoreGlobalConfig(&newConf)
}

// RestoreFunc gets a function that restore the config to the current value.
func RestoreFunc() (restore func()) {
	g := GetGlobalConfig()
	return func() {
		StoreGlobalConfig(g)
	}
}

func hasRootPrivilege() bool {
	return os.Geteuid() == 0
}

// TableLockEnabled uses to check whether enabled the table lock feature.
func TableLockEnabled() bool {
	return GetGlobalConfig().EnableTableLock
}

// TableLockDelayClean uses to get the time of delay clean table lock.
var TableLockDelayClean = func() uint64 {
	return GetGlobalConfig().DelayCleanTableLock
}

// RedactLogEnabled uses to check whether enabled the log redact.
func RedactLogEnabled() bool {
	return atomic.LoadInt32(&GetGlobalConfig().EnableRedactLog) == 1
}

// SetRedactLog uses to set log redact status.
func SetRedactLog(enable bool) {
	value := int32(0)
	if enable {
		value = 1
	}
	g := GetGlobalConfig()
	newConf := *g
	newConf.EnableRedactLog = value
	StoreGlobalConfig(&newConf)
}

// ToLogConfig converts *Log to *logutil.LogConfig.
func (l *Log) ToLogConfig() *logutil.LogConfig {
	return logutil.NewLogConfig(l.Level, l.Format, l.SlowQueryFile, l.File, l.getDisableTimestamp(), func(config *zaplog.Config) { config.DisableErrorVerbose = l.getDisableErrorStack() })
}

// ToTracingConfig converts *OpenTracing to *tracing.Configuration.
func (t *OpenTracing) ToTracingConfig() *tracing.Configuration {
	ret := &tracing.Configuration{
		Disabled:   !t.Enable,
		RPCMetrics: t.RPCMetrics,
		Reporter:   &tracing.ReporterConfig{},
		Sampler:    &tracing.SamplerConfig{},
	}
	ret.Reporter.QueueSize = t.Reporter.QueueSize
	ret.Reporter.BufferFlushInterval = t.Reporter.BufferFlushInterval
	ret.Reporter.LogSpans = t.Reporter.LogSpans
	ret.Reporter.LocalAgentHostPort = t.Reporter.LocalAgentHostPort

	ret.Sampler.Type = t.Sampler.Type
	ret.Sampler.Param = t.Sampler.Param
	ret.Sampler.SamplingServerURL = t.Sampler.SamplingServerURL
	ret.Sampler.MaxOperations = t.Sampler.MaxOperations
	ret.Sampler.SamplingRefreshInterval = t.Sampler.SamplingRefreshInterval
	return ret
}

func init() {
	initByLDFlags(versioninfo.TiDBEdition, checkBeforeDropLDFlag)
}

func initByLDFlags(edition, checkBeforeDropLDFlag string) {
	if edition != versioninfo.CommunityEdition {
		defaultConf.EnableTelemetry = false
	}
	conf := defaultConf
	StoreGlobalConfig(&conf)
	if checkBeforeDropLDFlag == "1" {
		CheckTableBeforeDrop = true
	}
}

// The following constants represents the valid action configurations for OOMAction.
// NOTE: Although the values is case insensitive, we should use lower-case
// strings because the configuration value will be transformed to lower-case
// string and compared with these constants in the further usage.
const (
	OOMActionCancel = "cancel"
	OOMActionLog    = "log"
)

// ParsePath parses this path.
func ParsePath(path string) (etcdAddrs []string, disableGC bool, err error) {
	var u *url.URL
	u, err = url.Parse(path)
	if err != nil {
		err = errors.Trace(err)
		return
	}
	if strings.ToLower(u.Scheme) != "tikv" {
		err = errors.Errorf("Uri scheme expected [tikv] but found [%s]", u.Scheme)
		logutil.BgLogger().Error("parsePath error", zap.Error(err))
		return
	}
	switch strings.ToLower(u.Query().Get("disableGC")) {
	case "true":
		disableGC = true
	case "false", "":
	default:
		err = errors.New("disableGC flag should be true/false")
		return
	}
	etcdAddrs = strings.Split(u.Host, ",")
	return
}<|MERGE_RESOLUTION|>--- conflicted
+++ resolved
@@ -660,28 +660,6 @@
 		RecordQPSbyDB:   false,
 	},
 	Performance: Performance{
-<<<<<<< HEAD
-		MaxMemory:            0,
-		ServerMemoryQuota:    0,
-		TCPKeepAlive:         true,
-		CrossJoin:            true,
-		StatsLease:           "3s",
-		RunAutoAnalyze:       true,
-		StmtCountLimit:       5000,
-		FeedbackProbability:  0.05,
-		QueryFeedbackLimit:   512,
-		PseudoEstimateRatio:  0.8,
-		ForcePriority:        "NO_PRIORITY",
-		BindInfoLease:        "3s",
-		TxnEntrySizeLimit:    DefTxnEntrySizeLimit,
-		TxnTotalSizeLimit:    DefTxnTotalSizeLimit,
-		DistinctAggPushDown:  false,
-		CommitterConcurrency: 16,
-		MaxTxnTTL:            60 * 60 * 1000, // 1hour
-		MemProfileInterval:   "1m",
-		// TODO: set indexUsageSyncLease to 60s.
-		IndexUsageSyncLease: "0s",
-=======
 		MaxMemory:             0,
 		ServerMemoryQuota:     0,
 		MemoryUsageAlarmRatio: 0.8,
@@ -701,8 +679,8 @@
 		CommitterConcurrency:  16,
 		MaxTxnTTL:             60 * 60 * 1000, // 1hour
 		MemProfileInterval:    "1m",
-		IndexUsageSyncLease:   "60s",
->>>>>>> afd223c3
+    // TODO: set indexUsageSyncLease to 60s.
+		IndexUsageSyncLease:   "0s",
 	},
 	ProxyProtocol: ProxyProtocol{
 		Networks:      "",
