--- conflicted
+++ resolved
@@ -27,20 +27,6 @@
 
 // Config contains configuration options.
 type Config struct {
-<<<<<<< HEAD
-	Host         string `toml:"host" json:"host"`
-	Port         int    `toml:"port" json:"port"`
-	Store        string `toml:"store" json:"store"`
-	Path         string `toml:"path" json:"path"`
-	Socket       string `toml:"socket" json:"socket"`
-	BinlogSocket string `toml:"binlog-socket" json:"binlog-socket"`
-	Lease        string `toml:"lease" json:"lease"`
-	RunDDL       bool   `toml:"run-ddl" json:"run-ddl"`
-	SplitTable   bool   `toml:"split-table" json:"split-table"`
-	TokenLimit   int    `toml:"token-limit" json:"token-limit"`
-	EnableChunk  bool   `toml:"enable-chunk" json:"enable-chunk"`
-	OOMAction    string `toml:"oom-action" json:"oom-action"`
-=======
 	Host            string `toml:"host" json:"host"`
 	Port            int    `toml:"port" json:"port"`
 	Store           string `toml:"store" json:"store"`
@@ -52,8 +38,8 @@
 	SplitTable      bool   `toml:"split-table" json:"split-table"`
 	TokenLimit      int    `toml:"token-limit" json:"token-limit"`
 	EnableChunk     bool   `toml:"enable-chunk" json:"enable-chunk"`
+	OOMAction       string `toml:"oom-action" json:"oom-action"`
 	EnableStreaming bool   `toml:"enable-streaming" json:"enable-streaming"`
->>>>>>> cd115164
 
 	Log               Log               `toml:"log" json:"log"`
 	Security          Security          `toml:"security" json:"security"`
@@ -216,18 +202,6 @@
 }
 
 var defaultConf = Config{
-<<<<<<< HEAD
-	Host:        "0.0.0.0",
-	Port:        4000,
-	Store:       "mocktikv",
-	Path:        "/tmp/tidb",
-	RunDDL:      true,
-	SplitTable:  true,
-	Lease:       "10s",
-	TokenLimit:  1000,
-	EnableChunk: true,
-	OOMAction:   "log",
-=======
 	Host:            "0.0.0.0",
 	Port:            4000,
 	Store:           "mocktikv",
@@ -237,8 +211,8 @@
 	Lease:           "10s",
 	TokenLimit:      1000,
 	EnableChunk:     true,
+	OOMAction:       "log",
 	EnableStreaming: false,
->>>>>>> cd115164
 	Log: Log{
 		Level:  "info",
 		Format: "text",
