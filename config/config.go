// Copyright 2017 PingCAP, Inc.
//
// Licensed under the Apache License, Version 2.0 (the "License");
// you may not use this file except in compliance with the License.
// You may obtain a copy of the License at
//
//     http://www.apache.org/licenses/LICENSE-2.0
//
// Unless required by applicable law or agreed to in writing, software
// distributed under the License is distributed on an "AS IS" BASIS,
// See the License for the specific language governing permissions and
// limitations under the License.

package config

import (
	"crypto/tls"
	"crypto/x509"
	"io/ioutil"
	"time"

	"github.com/BurntSushi/toml"
	"github.com/pingcap/errors"
	"github.com/pingcap/tidb/util/logutil"
	tracing "github.com/uber/jaeger-client-go/config"
)

// Config number limitations
const (
	MaxLogFileSize = 4096 // MB
)

// Valid config maps
var (
	ValidStorage = map[string]bool{
		"mocktikv": true,
		"tikv":     true,
	}
	// checkTableBeforeDrop enable to execute `admin check table` before `drop table`.
	CheckTableBeforeDrop = false
	// checkBeforeDropLDFlag is a go build flag.
	checkBeforeDropLDFlag = "None"
)

// Config contains configuration options.
type Config struct {
	Host             string          `toml:"host" json:"host"`
	AdvertiseAddress string          `toml:"advertise-address" json:"advertise-address"`
	Port             uint            `toml:"port" json:"port"`
	Store            string          `toml:"store" json:"store"`
	Path             string          `toml:"path" json:"path"`
	Socket           string          `toml:"socket" json:"socket"`
	Lease            string          `toml:"lease" json:"lease"`
	RunDDL           bool            `toml:"run-ddl" json:"run-ddl"`
	SplitTable       bool            `toml:"split-table" json:"split-table"`
	TokenLimit       uint            `toml:"token-limit" json:"token-limit"`
	OOMAction        string          `toml:"oom-action" json:"oom-action"`
	MemQuotaQuery    int64           `toml:"mem-quota-query" json:"mem-quota-query"`
	EnableStreaming  bool            `toml:"enable-streaming" json:"enable-streaming"`
	EnableBatchDML   bool            `toml:"enable-batch-dml" json:"enable-batch-dml"`
	TxnLocalLatches  TxnLocalLatches `toml:"txn-local-latches" json:"txn-local-latches"`
	// Set sys variable lower-case-table-names, ref: https://dev.mysql.com/doc/refman/5.7/en/identifier-case-sensitivity.html.
	// TODO: We actually only support mode 2, which keeps the original case, but the comparison is case-insensitive.
	LowerCaseTableNames int `toml:"lower-case-table-names" json:"lower-case-table-names"`

	Log                 Log               `toml:"log" json:"log"`
	Security            Security          `toml:"security" json:"security"`
	Status              Status            `toml:"status" json:"status"`
	Performance         Performance       `toml:"performance" json:"performance"`
	XProtocol           XProtocol         `toml:"xprotocol" json:"xprotocol"`
	PreparedPlanCache   PreparedPlanCache `toml:"prepared-plan-cache" json:"prepared-plan-cache"`
	OpenTracing         OpenTracing       `toml:"opentracing" json:"opentracing"`
	ProxyProtocol       ProxyProtocol     `toml:"proxy-protocol" json:"proxy-protocol"`
	TiKVClient          TiKVClient        `toml:"tikv-client" json:"tikv-client"`
	Binlog              Binlog            `toml:"binlog" json:"binlog"`
	CompatibleKillQuery bool              `toml:"compatible-kill-query" json:"compatible-kill-query"`
	CheckMb4ValueInUTF8 bool              `toml:"check-mb4-value-in-utf8" json:"check-mb4-value-in-utf8"`
	// TreatOldVersionUTF8AsUTF8MB4 is use to treat old version table/column UTF8 charset as UTF8MB4. This is for compatibility.
	// Currently not support dynamic modify, because this need to reload all old version schema.
	TreatOldVersionUTF8AsUTF8MB4 bool   `toml:"treat-old-version-utf8-as-utf8mb4" json:"treat-old-version-utf8-as-utf8mb4"`
	Plugin                       Plugin `toml:"plugin" json:"plugin"`
}

// Log is the log section of config.
type Log struct {
	// Log level.
	Level string `toml:"level" json:"level"`
	// Log format. one of json, text, or console.
	Format string `toml:"format" json:"format"`
	// Disable automatic timestamps in output.
	DisableTimestamp bool `toml:"disable-timestamp" json:"disable-timestamp"`
	// File log config.
	File logutil.FileLogConfig `toml:"file" json:"file"`

	SlowQueryFile      string `toml:"slow-query-file" json:"slow-query-file"`
	SlowThreshold      uint64 `toml:"slow-threshold" json:"slow-threshold"`
	ExpensiveThreshold uint   `toml:"expensive-threshold" json:"expensive-threshold"`
	QueryLogMaxLen     uint64 `toml:"query-log-max-len" json:"query-log-max-len"`
}

// Security is the security section of the config.
type Security struct {
	SkipGrantTable bool   `toml:"skip-grant-table" json:"skip-grant-table"`
	SSLCA          string `toml:"ssl-ca" json:"ssl-ca"`
	SSLCert        string `toml:"ssl-cert" json:"ssl-cert"`
	SSLKey         string `toml:"ssl-key" json:"ssl-key"`
	ClusterSSLCA   string `toml:"cluster-ssl-ca" json:"cluster-ssl-ca"`
	ClusterSSLCert string `toml:"cluster-ssl-cert" json:"cluster-ssl-cert"`
	ClusterSSLKey  string `toml:"cluster-ssl-key" json:"cluster-ssl-key"`
}

// ToTLSConfig generates tls's config based on security section of the config.
func (s *Security) ToTLSConfig() (*tls.Config, error) {
	var tlsConfig *tls.Config
	if len(s.ClusterSSLCA) != 0 {
		var certificates = make([]tls.Certificate, 0)
		if len(s.ClusterSSLCert) != 0 && len(s.ClusterSSLKey) != 0 {
			// Load the client certificates from disk
			certificate, err := tls.LoadX509KeyPair(s.ClusterSSLCert, s.ClusterSSLKey)
			if err != nil {
				return nil, errors.Errorf("could not load client key pair: %s", err)
			}
			certificates = append(certificates, certificate)
		}

		// Create a certificate pool from the certificate authority
		certPool := x509.NewCertPool()
		ca, err := ioutil.ReadFile(s.ClusterSSLCA)
		if err != nil {
			return nil, errors.Errorf("could not read ca certificate: %s", err)
		}

		// Append the certificates from the CA
		if !certPool.AppendCertsFromPEM(ca) {
			return nil, errors.New("failed to append ca certs")
		}

		tlsConfig = &tls.Config{
			Certificates: certificates,
			RootCAs:      certPool,
		}
	}

	return tlsConfig, nil
}

// Status is the status section of the config.
type Status struct {
	ReportStatus    bool   `toml:"report-status" json:"report-status"`
	StatusPort      uint   `toml:"status-port" json:"status-port"`
	MetricsAddr     string `toml:"metrics-addr" json:"metrics-addr"`
	MetricsInterval uint   `toml:"metrics-interval" json:"metrics-interval"`
}

// Performance is the performance section of the config.
type Performance struct {
	MaxProcs            uint    `toml:"max-procs" json:"max-procs"`
	TCPKeepAlive        bool    `toml:"tcp-keep-alive" json:"tcp-keep-alive"`
	CrossJoin           bool    `toml:"cross-join" json:"cross-join"`
	StatsLease          string  `toml:"stats-lease" json:"stats-lease"`
	RunAutoAnalyze      bool    `toml:"run-auto-analyze" json:"run-auto-analyze"`
	StmtCountLimit      uint    `toml:"stmt-count-limit" json:"stmt-count-limit"`
	FeedbackProbability float64 `toml:"feedback-probability" json:"feedback-probability"`
	QueryFeedbackLimit  uint    `toml:"query-feedback-limit" json:"query-feedback-limit"`
	PseudoEstimateRatio float64 `toml:"pseudo-estimate-ratio" json:"pseudo-estimate-ratio"`
	ForcePriority       string  `toml:"force-priority" json:"force-priority"`
}

// XProtocol is the XProtocol section of the config.
type XProtocol struct {
	XServer bool   `toml:"xserver" json:"xserver"`
	XHost   string `toml:"xhost" json:"xhost"`
	XPort   uint   `toml:"xport" json:"xport"`
	XSocket string `toml:"xsocket" json:"xsocket"`
}

// PlanCache is the PlanCache section of the config.
type PlanCache struct {
	Enabled  bool `toml:"enabled" json:"enabled"`
	Capacity uint `toml:"capacity" json:"capacity"`
	Shards   uint `toml:"shards" json:"shards"`
}

// TxnLocalLatches is the TxnLocalLatches section of the config.
type TxnLocalLatches struct {
	Enabled  bool `toml:"enabled" json:"enabled"`
	Capacity uint `toml:"capacity" json:"capacity"`
}

// PreparedPlanCache is the PreparedPlanCache section of the config.
type PreparedPlanCache struct {
	Enabled  bool `toml:"enabled" json:"enabled"`
	Capacity uint `toml:"capacity" json:"capacity"`
}

// OpenTracing is the opentracing section of the config.
type OpenTracing struct {
	Enable     bool                `toml:"enable" json:"enable"`
	Sampler    OpenTracingSampler  `toml:"sampler" json:"sampler"`
	Reporter   OpenTracingReporter `toml:"reporter" json:"reporter"`
	RPCMetrics bool                `toml:"rpc-metrics" json:"rpc-metrics"`
}

// OpenTracingSampler is the config for opentracing sampler.
// See https://godoc.org/github.com/uber/jaeger-client-go/config#SamplerConfig
type OpenTracingSampler struct {
	Type                    string        `toml:"type" json:"type"`
	Param                   float64       `toml:"param" json:"param"`
	SamplingServerURL       string        `toml:"sampling-server-url" json:"sampling-server-url"`
	MaxOperations           int           `toml:"max-operations" json:"max-operations"`
	SamplingRefreshInterval time.Duration `toml:"sampling-refresh-interval" json:"sampling-refresh-interval"`
}

// OpenTracingReporter is the config for opentracing reporter.
// See https://godoc.org/github.com/uber/jaeger-client-go/config#ReporterConfig
type OpenTracingReporter struct {
	QueueSize           int           `toml:"queue-size" json:"queue-size"`
	BufferFlushInterval time.Duration `toml:"buffer-flush-interval" json:"buffer-flush-interval"`
	LogSpans            bool          `toml:"log-spans" json:"log-spans"`
	LocalAgentHostPort  string        `toml:"local-agent-host-port" json:"local-agent-host-port"`
}

// ProxyProtocol is the PROXY protocol section of the config.
type ProxyProtocol struct {
	// PROXY protocol acceptable client networks.
	// Empty string means disable PROXY protocol,
	// * means all networks.
	Networks string `toml:"networks" json:"networks"`
	// PROXY protocol header read timeout, Unit is second.
	HeaderTimeout uint `toml:"header-timeout" json:"header-timeout"`
}

// TiKVClient is the config for tikv client.
type TiKVClient struct {
	// GrpcConnectionCount is the max gRPC connections that will be established
	// with each tikv-server.
	GrpcConnectionCount uint `toml:"grpc-connection-count" json:"grpc-connection-count"`
	// After a duration of this time in seconds if the client doesn't see any activity it pings
	// the server to see if the transport is still alive.
	GrpcKeepAliveTime uint `toml:"grpc-keepalive-time" json:"grpc-keepalive-time"`
	// After having pinged for keepalive check, the client waits for a duration of Timeout in seconds
	// and if no activity is seen even after that the connection is closed.
	GrpcKeepAliveTimeout uint `toml:"grpc-keepalive-timeout" json:"grpc-keepalive-timeout"`
	// CommitTimeout is the max time which command 'commit' will wait.
	CommitTimeout string `toml:"commit-timeout" json:"commit-timeout"`
}

// Plugin is the config for plugin
type Plugin struct {
	Dir  string `toml:"dir" json:"dir"`
	Load string `toml:"load" json:"load"`
}

// Binlog is the config for binlog.
type Binlog struct {
	Enable       bool   `toml:"enable" json:"enable"`
	WriteTimeout string `toml:"write-timeout" json:"write-timeout"`
	// If IgnoreError is true, when writting binlog meets error, TiDB would
	// ignore the error.
	IgnoreError bool `toml:"ignore-error" json:"ignore-error"`
	// Use socket file to write binlog, for compatible with kafka version tidb-binlog.
	BinlogSocket string `toml:"binlog-socket" json:"binlog-socket"`
}

var defaultConf = Config{
<<<<<<< HEAD
	Host:                "0.0.0.0",
	AdvertiseAddress:    "",
	Port:                4000,
	Store:               "mocktikv",
	Path:                "/tmp/tidb",
	RunDDL:              true,
	SplitTable:          true,
	Lease:               "45s",
	TokenLimit:          1000,
	OOMAction:           "log",
	MemQuotaQuery:       32 << 30,
	EnableStreaming:     false,
	EnableBatchDML:      false,
	CheckMb4ValueInUtf8: true,
=======
	Host:                         "0.0.0.0",
	AdvertiseAddress:             "",
	Port:                         4000,
	Store:                        "mocktikv",
	Path:                         "/tmp/tidb",
	RunDDL:                       true,
	SplitTable:                   true,
	Lease:                        "45s",
	TokenLimit:                   1000,
	OOMAction:                    "log",
	MemQuotaQuery:                32 << 30,
	EnableStreaming:              false,
	CheckMb4ValueInUTF8:          true,
	TreatOldVersionUTF8AsUTF8MB4: true,
>>>>>>> 41d90ef3
	TxnLocalLatches: TxnLocalLatches{
		Enabled:  false,
		Capacity: 10240000,
	},
	LowerCaseTableNames: 2,
	Log: Log{
		Level:  "info",
		Format: "text",
		File: logutil.FileLogConfig{
			LogRotate: true,
			MaxSize:   logutil.DefaultLogMaxSize,
		},
		SlowThreshold:      logutil.DefaultSlowThreshold,
		ExpensiveThreshold: 10000,
		QueryLogMaxLen:     logutil.DefaultQueryLogMaxLen,
	},
	Status: Status{
		ReportStatus:    true,
		StatusPort:      10080,
		MetricsInterval: 15,
	},
	Performance: Performance{
		TCPKeepAlive:        true,
		CrossJoin:           true,
		StatsLease:          "3s",
		RunAutoAnalyze:      true,
		StmtCountLimit:      5000,
		FeedbackProbability: 0.05,
		QueryFeedbackLimit:  1024,
		PseudoEstimateRatio: 0.8,
		ForcePriority:       "NO_PRIORITY",
	},
	XProtocol: XProtocol{
		XHost: "",
		XPort: 0,
	},
	ProxyProtocol: ProxyProtocol{
		Networks:      "",
		HeaderTimeout: 5,
	},
	PreparedPlanCache: PreparedPlanCache{
		Enabled:  false,
		Capacity: 100,
	},
	OpenTracing: OpenTracing{
		Enable: false,
		Sampler: OpenTracingSampler{
			Type:  "const",
			Param: 1.0,
		},
		Reporter: OpenTracingReporter{},
	},
	TiKVClient: TiKVClient{
		GrpcConnectionCount:  16,
		GrpcKeepAliveTime:    10,
		GrpcKeepAliveTimeout: 3,
		CommitTimeout:        "41s",
	},
	Binlog: Binlog{
		WriteTimeout: "15s",
	},
}

var globalConf = defaultConf

// NewConfig creates a new config instance with default value.
func NewConfig() *Config {
	conf := defaultConf
	return &conf
}

// GetGlobalConfig returns the global configuration for this server.
// It should store configuration from command line and configuration file.
// Other parts of the system can read the global configuration use this function.
func GetGlobalConfig() *Config {
	return &globalConf
}

// Load loads config options from a toml file.
func (c *Config) Load(confFile string) error {
	_, err := toml.DecodeFile(confFile, c)
	if c.TokenLimit <= 0 {
		c.TokenLimit = 1000
	}
	return errors.Trace(err)
}

// ToLogConfig converts *Log to *logutil.LogConfig.
func (l *Log) ToLogConfig() *logutil.LogConfig {
	return &logutil.LogConfig{
		Level:            l.Level,
		Format:           l.Format,
		DisableTimestamp: l.DisableTimestamp,
		File:             l.File,
		SlowQueryFile:    l.SlowQueryFile,
	}
}

// ToTracingConfig converts *OpenTracing to *tracing.Configuration.
func (t *OpenTracing) ToTracingConfig() *tracing.Configuration {
	ret := &tracing.Configuration{
		Disabled:   !t.Enable,
		RPCMetrics: t.RPCMetrics,
		Reporter:   &tracing.ReporterConfig{},
		Sampler:    &tracing.SamplerConfig{},
	}
	ret.Reporter.QueueSize = t.Reporter.QueueSize
	ret.Reporter.BufferFlushInterval = t.Reporter.BufferFlushInterval
	ret.Reporter.LogSpans = t.Reporter.LogSpans
	ret.Reporter.LocalAgentHostPort = t.Reporter.LocalAgentHostPort

	ret.Sampler.Type = t.Sampler.Type
	ret.Sampler.Param = t.Sampler.Param
	ret.Sampler.SamplingServerURL = t.Sampler.SamplingServerURL
	ret.Sampler.MaxOperations = t.Sampler.MaxOperations
	ret.Sampler.SamplingRefreshInterval = t.Sampler.SamplingRefreshInterval
	return ret
}

func init() {
	if checkBeforeDropLDFlag == "1" {
		CheckTableBeforeDrop = true
	}
}

// The following constants represents the valid action configurations for OOMAction.
// NOTE: Althrough the values is case insensitiv, we should use lower-case
// strings because the configuration value will be transformed to lower-case
// string and compared with these constants in the further usage.
const (
	OOMActionCancel = "cancel"
	OOMActionLog    = "log"
)<|MERGE_RESOLUTION|>--- conflicted
+++ resolved
@@ -263,22 +263,6 @@
 }
 
 var defaultConf = Config{
-<<<<<<< HEAD
-	Host:                "0.0.0.0",
-	AdvertiseAddress:    "",
-	Port:                4000,
-	Store:               "mocktikv",
-	Path:                "/tmp/tidb",
-	RunDDL:              true,
-	SplitTable:          true,
-	Lease:               "45s",
-	TokenLimit:          1000,
-	OOMAction:           "log",
-	MemQuotaQuery:       32 << 30,
-	EnableStreaming:     false,
-	EnableBatchDML:      false,
-	CheckMb4ValueInUtf8: true,
-=======
 	Host:                         "0.0.0.0",
 	AdvertiseAddress:             "",
 	Port:                         4000,
@@ -291,9 +275,9 @@
 	OOMAction:                    "log",
 	MemQuotaQuery:                32 << 30,
 	EnableStreaming:              false,
+	EnableBatchDML:               false,
 	CheckMb4ValueInUTF8:          true,
 	TreatOldVersionUTF8AsUTF8MB4: true,
->>>>>>> 41d90ef3
 	TxnLocalLatches: TxnLocalLatches{
 		Enabled:  false,
 		Capacity: 10240000,
