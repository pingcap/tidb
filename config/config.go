// Copyright 2017 PingCAP, Inc.
//
// Licensed under the Apache License, Version 2.0 (the "License");
// you may not use this file except in compliance with the License.
// You may obtain a copy of the License at
//
//     http://www.apache.org/licenses/LICENSE-2.0
//
// Unless required by applicable law or agreed to in writing, software
// distributed under the License is distributed on an "AS IS" BASIS,
// See the License for the specific language governing permissions and
// limitations under the License.

package config

import (
	"crypto/tls"
	"crypto/x509"
	"io/ioutil"
	"time"

	"github.com/BurntSushi/toml"
	"github.com/juju/errors"
	"github.com/pingcap/tidb/util/logutil"
	tracing "github.com/uber/jaeger-client-go/config"
)

// Config number limitations
const (
	MaxLogFileSize = 4096 // MB
)

// Valid config maps
var (
	ValidStorage = map[string]bool{
		"mocktikv": true,
		"tikv":     true,
	}
)

// Config contains configuration options.
type Config struct {
	Host            string `toml:"host" json:"host"`
	Port            uint   `toml:"port" json:"port"`
	Store           string `toml:"store" json:"store"`
	Path            string `toml:"path" json:"path"`
	Socket          string `toml:"socket" json:"socket"`
	BinlogSocket    string `toml:"binlog-socket" json:"binlog-socket"`
	Lease           string `toml:"lease" json:"lease"`
	RunDDL          bool   `toml:"run-ddl" json:"run-ddl"`
	SplitTable      bool   `toml:"split-table" json:"split-table"`
	TokenLimit      uint   `toml:"token-limit" json:"token-limit"`
	OOMAction       string `toml:"oom-action" json:"oom-action"`
	EnableStreaming bool   `toml:"enable-streaming" json:"enable-streaming"`
	// Set sys variable lower-case-table-names, ref: https://dev.mysql.com/doc/refman/5.7/en/identifier-case-sensitivity.html.
	// TODO: We actually only support mode 2, which keeps the original case, but the comparison is case-insensitive.
	LowerCaseTableNames int `toml:"lower-case-table-names" json:"lower-case-table-names"`

	Log               Log               `toml:"log" json:"log"`
	Security          Security          `toml:"security" json:"security"`
	Status            Status            `toml:"status" json:"status"`
	Performance       Performance       `toml:"performance" json:"performance"`
	XProtocol         XProtocol         `toml:"xprotocol" json:"xprotocol"`
	PlanCache         PlanCache         `toml:"plan-cache" json:"plan-cache"`
	PreparedPlanCache PreparedPlanCache `toml:"prepared-plan-cache" json:"prepared-plan-cache"`
	OpenTracing       OpenTracing       `toml:"opentracing" json:"opentracing"`
	ProxyProtocol     ProxyProtocol     `toml:"proxy-protocol" json:"proxy-protocol"`
	TiKVClient        TiKVClient        `toml:"tikv-client" json:"tikv-client"`
}

// Log is the log section of config.
type Log struct {
	// Log level.
	Level string `toml:"level" json:"level"`
	// Log format. one of json, text, or console.
	Format string `toml:"format" json:"format"`
	// Disable automatic timestamps in output.
	DisableTimestamp bool `toml:"disable-timestamp" json:"disable-timestamp"`
	// File log config.
	File logutil.FileLogConfig `toml:"file" json:"file"`

	SlowQueryFile      string `toml:"slow-query-file" json:"slow-query-file"`
	SlowThreshold      uint   `toml:"slow-threshold" json:"slow-threshold"`
	ExpensiveThreshold uint   `toml:"expensive-threshold" json:"expensive-threshold"`
	QueryLogMaxLen     uint   `toml:"query-log-max-len" json:"query-log-max-len"`
}

// Security is the security section of the config.
type Security struct {
	SkipGrantTable bool   `toml:"skip-grant-table" json:"skip-grant-table"`
	SSLCA          string `toml:"ssl-ca" json:"ssl-ca"`
	SSLCert        string `toml:"ssl-cert" json:"ssl-cert"`
	SSLKey         string `toml:"ssl-key" json:"ssl-key"`
	ClusterSSLCA   string `toml:"cluster-ssl-ca" json:"cluster-ssl-ca"`
	ClusterSSLCert string `toml:"cluster-ssl-cert" json:"cluster-ssl-cert"`
	ClusterSSLKey  string `toml:"cluster-ssl-key" json:"cluster-ssl-key"`
}

// ToTLSConfig generates tls's config based on security section of the config.
func (s *Security) ToTLSConfig() (*tls.Config, error) {
	var tlsConfig *tls.Config
	if len(s.ClusterSSLCA) != 0 {
		var certificates = make([]tls.Certificate, 0)
		if len(s.ClusterSSLCert) != 0 && len(s.ClusterSSLKey) != 0 {
			// Load the client certificates from disk
			certificate, err := tls.LoadX509KeyPair(s.ClusterSSLCert, s.ClusterSSLKey)
			if err != nil {
				return nil, errors.Errorf("could not load client key pair: %s", err)
			}
			certificates = append(certificates, certificate)
		}

		// Create a certificate pool from the certificate authority
		certPool := x509.NewCertPool()
		ca, err := ioutil.ReadFile(s.ClusterSSLCA)
		if err != nil {
			return nil, errors.Errorf("could not read ca certificate: %s", err)
		}

		// Append the certificates from the CA
		if !certPool.AppendCertsFromPEM(ca) {
			return nil, errors.New("failed to append ca certs")
		}

		tlsConfig = &tls.Config{
			Certificates: certificates,
			RootCAs:      certPool,
		}
	}

	return tlsConfig, nil
}

// Status is the status section of the config.
type Status struct {
	ReportStatus    bool   `toml:"report-status" json:"report-status"`
	StatusPort      uint   `toml:"status-port" json:"status-port"`
	MetricsAddr     string `toml:"metrics-addr" json:"metrics-addr"`
	MetricsInterval uint   `toml:"metrics-interval" json:"metrics-interval"`
}

// Performance is the performance section of the config.
type Performance struct {
	MaxProcs            uint    `toml:"max-procs" json:"max-procs"`
	TCPKeepAlive        bool    `toml:"tcp-keep-alive" json:"tcp-keep-alive"`
	RetryLimit          uint    `toml:"retry-limit" json:"retry-limit"`
	JoinConcurrency     uint    `toml:"join-concurrency" json:"join-concurrency"`
	CrossJoin           bool    `toml:"cross-join" json:"cross-join"`
	StatsLease          string  `toml:"stats-lease" json:"stats-lease"`
	RunAutoAnalyze      bool    `toml:"run-auto-analyze" json:"run-auto-analyze"`
	StmtCountLimit      uint    `toml:"stmt-count-limit" json:"stmt-count-limit"`
	FeedbackProbability float64 `toml:"feedback-probability" json:"feedback-probability"`
<<<<<<< HEAD
	QueryFeedbackLimit  uint    `toml:"query-feedback-limit" json:"query-feedback-limit"`
=======
	PseudoEstimateRatio float64 `toml:"pseudo-estimate-ratio" json:"pseudo-estimate-ratio"`
>>>>>>> d1fcbc03
}

// XProtocol is the XProtocol section of the config.
type XProtocol struct {
	XServer bool   `toml:"xserver" json:"xserver"`
	XHost   string `toml:"xhost" json:"xhost"`
	XPort   uint   `toml:"xport" json:"xport"`
	XSocket string `toml:"xsocket" json:"xsocket"`
}

// PlanCache is the PlanCache section of the config.
type PlanCache struct {
	Enabled  bool `toml:"enabled" json:"enabled"`
	Capacity uint `toml:"capacity" json:"capacity"`
	Shards   uint `toml:"shards" json:"shards"`
}

// PreparedPlanCache is the PreparedPlanCache section of the config.
type PreparedPlanCache struct {
	Enabled  bool `toml:"enabled" json:"enabled"`
	Capacity uint `toml:"capacity" json:"capacity"`
}

// OpenTracing is the opentracing section of the config.
type OpenTracing struct {
	Enable     bool                `toml:"enable" json:"enbale"`
	Sampler    OpenTracingSampler  `toml:"sampler" json:"sampler"`
	Reporter   OpenTracingReporter `toml:"reporter" json:"reporter"`
	RPCMetrics bool                `toml:"rpc-metrics" json:"rpc-metrics"`
}

// OpenTracingSampler is the config for opentracing sampler.
// See https://godoc.org/github.com/uber/jaeger-client-go/config#SamplerConfig
type OpenTracingSampler struct {
	Type                    string        `toml:"type" json:"type"`
	Param                   float64       `toml:"param" json:"param"`
	SamplingServerURL       string        `toml:"sampling-server-url" json:"sampling-server-url"`
	MaxOperations           int           `toml:"max-operations" json:"max-operations"`
	SamplingRefreshInterval time.Duration `toml:"sampling-refresh-interval" json:"sampling-refresh-interval"`
}

// OpenTracingReporter is the config for opentracing reporter.
// See https://godoc.org/github.com/uber/jaeger-client-go/config#ReporterConfig
type OpenTracingReporter struct {
	QueueSize           int           `toml:"queue-size" json:"queue-size"`
	BufferFlushInterval time.Duration `toml:"buffer-flush-interval" json:"buffer-flush-interval"`
	LogSpans            bool          `toml:"log-spans" json:"log-spans"`
	LocalAgentHostPort  string        `toml:"local-agent-host-port" json:"local-agent-host-port"`
}

// ProxyProtocol is the PROXY protocol section of the config.
type ProxyProtocol struct {
	// PROXY protocol acceptable client networks.
	// Empty string means disable PROXY protocol,
	// * means all networks.
	Networks string `toml:"networks" json:"networks"`
	// PROXY protocol header read timeout, Unit is second.
	HeaderTimeout uint `toml:"header-timeout" json:"header-timeout"`
}

// TiKVClient is the config for tikv client.
type TiKVClient struct {
	// GrpcConnectionCount is the max gRPC connections that will be established
	// with each tikv-server.
	GrpcConnectionCount uint `toml:"grpc-connection-count" json:"grpc-connection-count"`
	// CommitTimeout is the max time which command 'commit' will wait.
	CommitTimeout string `toml:"commit-timeout" json:"commit-timeout"`
}

var defaultConf = Config{
	Host:                "0.0.0.0",
	Port:                4000,
	Store:               "mocktikv",
	Path:                "/tmp/tidb",
	RunDDL:              true,
	SplitTable:          true,
	Lease:               "10s",
	TokenLimit:          1000,
	OOMAction:           "log",
	EnableStreaming:     false,
	LowerCaseTableNames: 2,
	Log: Log{
		Level:  "info",
		Format: "text",
		File: logutil.FileLogConfig{
			LogRotate: true,
			MaxSize:   logutil.DefaultLogMaxSize,
		},
		SlowThreshold:      300,
		ExpensiveThreshold: 10000,
		QueryLogMaxLen:     2048,
	},
	Status: Status{
		ReportStatus:    true,
		StatusPort:      10080,
		MetricsInterval: 15,
	},
	Performance: Performance{
		TCPKeepAlive:        true,
		RetryLimit:          10,
		JoinConcurrency:     5,
		CrossJoin:           true,
		StatsLease:          "3s",
		RunAutoAnalyze:      true,
		StmtCountLimit:      5000,
		FeedbackProbability: 0,
<<<<<<< HEAD
		QueryFeedbackLimit:  1024,
=======
		PseudoEstimateRatio: 0.7,
>>>>>>> d1fcbc03
	},
	XProtocol: XProtocol{
		XHost: "",
		XPort: 0,
	},
	ProxyProtocol: ProxyProtocol{
		Networks:      "",
		HeaderTimeout: 5,
	},
	PlanCache: PlanCache{
		Enabled:  false,
		Capacity: 2560,
		Shards:   256,
	},
	PreparedPlanCache: PreparedPlanCache{
		Enabled:  false,
		Capacity: 100,
	},
	OpenTracing: OpenTracing{
		Enable: false,
		Sampler: OpenTracingSampler{
			Type:  "const",
			Param: 1.0,
		},
		Reporter: OpenTracingReporter{},
	},
	TiKVClient: TiKVClient{
		GrpcConnectionCount: 16,
		CommitTimeout:       "41s",
	},
}

var globalConf = defaultConf

// NewConfig creates a new config instance with default value.
func NewConfig() *Config {
	conf := defaultConf
	return &conf
}

// GetGlobalConfig returns the global configuration for this server.
// It should store configuration from command line and configuration file.
// Other parts of the system can read the global configuration use this function.
func GetGlobalConfig() *Config {
	return &globalConf
}

// Load loads config options from a toml file.
func (c *Config) Load(confFile string) error {
	_, err := toml.DecodeFile(confFile, c)
	if c.TokenLimit <= 0 {
		c.TokenLimit = 1000
	}
	return errors.Trace(err)
}

// ToLogConfig converts *Log to *logutil.LogConfig.
func (l *Log) ToLogConfig() *logutil.LogConfig {
	return &logutil.LogConfig{
		Level:            l.Level,
		Format:           l.Format,
		DisableTimestamp: l.DisableTimestamp,
		File:             l.File,
		SlowQueryFile:    l.SlowQueryFile,
	}
}

// ToTracingConfig converts *OpenTracing to *tracing.Configuration.
func (t *OpenTracing) ToTracingConfig() *tracing.Configuration {
	ret := &tracing.Configuration{
		Disabled:   !t.Enable,
		RPCMetrics: t.RPCMetrics,
		Reporter:   &tracing.ReporterConfig{},
		Sampler:    &tracing.SamplerConfig{},
	}
	ret.Reporter.QueueSize = t.Reporter.QueueSize
	ret.Reporter.BufferFlushInterval = t.Reporter.BufferFlushInterval
	ret.Reporter.LogSpans = t.Reporter.LogSpans
	ret.Reporter.LocalAgentHostPort = t.Reporter.LocalAgentHostPort

	ret.Sampler.Type = t.Sampler.Type
	ret.Sampler.Param = t.Sampler.Param
	ret.Sampler.SamplingServerURL = t.Sampler.SamplingServerURL
	ret.Sampler.MaxOperations = t.Sampler.MaxOperations
	ret.Sampler.SamplingRefreshInterval = t.Sampler.SamplingRefreshInterval
	return ret
}

// The following constants represents the valid action configurations for OOMAction.
// NOTE: Althrough the values is case insensitiv, we should use lower-case
// strings because the configuration value will be transformed to lower-case
// string and compared with these constants in the further usage.
const (
	OOMActionCancel = "cancel"
	OOMActionLog    = "log"
)<|MERGE_RESOLUTION|>--- conflicted
+++ resolved
@@ -150,11 +150,8 @@
 	RunAutoAnalyze      bool    `toml:"run-auto-analyze" json:"run-auto-analyze"`
 	StmtCountLimit      uint    `toml:"stmt-count-limit" json:"stmt-count-limit"`
 	FeedbackProbability float64 `toml:"feedback-probability" json:"feedback-probability"`
-<<<<<<< HEAD
 	QueryFeedbackLimit  uint    `toml:"query-feedback-limit" json:"query-feedback-limit"`
-=======
 	PseudoEstimateRatio float64 `toml:"pseudo-estimate-ratio" json:"pseudo-estimate-ratio"`
->>>>>>> d1fcbc03
 }
 
 // XProtocol is the XProtocol section of the config.
@@ -261,11 +258,8 @@
 		RunAutoAnalyze:      true,
 		StmtCountLimit:      5000,
 		FeedbackProbability: 0,
-<<<<<<< HEAD
 		QueryFeedbackLimit:  1024,
-=======
 		PseudoEstimateRatio: 0.7,
->>>>>>> d1fcbc03
 	},
 	XProtocol: XProtocol{
 		XHost: "",
