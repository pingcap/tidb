--- conflicted
+++ resolved
@@ -533,14 +533,6 @@
 	// StoreLivenessTimeout is the timeout for store liveness check request.
 	StoreLivenessTimeout string           `toml:"store-liveness-timeout" json:"store-liveness-timeout"`
 	CoprCache            CoprocessorCache `toml:"copr-cache" json:"copr-cache"`
-<<<<<<< HEAD
-	// Ensure external consistency when async commit or 1PC is enabled. When this option is enabled,
-	// TiDB needs to get a timestamp from PD before committing a transaction and thus latency is increased.
-	ExternalConsistency bool `toml:"external-consistency" json:"external-consistency"`
-=======
-	// TTLRefreshedTxnSize controls whether a transaction should update its TTL or not.
-	TTLRefreshedTxnSize int64 `toml:"ttl-refreshed-txn-size" json:"ttl-refreshed-txn-size"`
->>>>>>> f0370c96
 }
 
 // AsyncCommit is the config for the async commit feature. The switch to enable it is a system variable.
