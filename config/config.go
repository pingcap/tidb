// Copyright 2017 PingCAP, Inc.
//
// Licensed under the Apache License, Version 2.0 (the "License");
// you may not use this file except in compliance with the License.
// You may obtain a copy of the License at
//
//     http://www.apache.org/licenses/LICENSE-2.0
//
// Unless required by applicable law or agreed to in writing, software
// distributed under the License is distributed on an "AS IS" BASIS,
// See the License for the specific language governing permissions and
// limitations under the License.

package config

import (
	"crypto/tls"
	"crypto/x509"
	"encoding/base64"
	"encoding/json"
	"fmt"
	"io/ioutil"
	"net/url"
	"os"
	"os/user"
	"path/filepath"
	"strings"
	"sync/atomic"
	"time"

	"github.com/BurntSushi/toml"
	"github.com/pingcap/errors"
	zaplog "github.com/pingcap/log"
	"github.com/pingcap/parser/mysql"
	"github.com/pingcap/parser/terror"
	"github.com/pingcap/tidb/util/logutil"
	"github.com/pingcap/tidb/util/versioninfo"
	tracing "github.com/uber/jaeger-client-go/config"

	"go.uber.org/zap"
	"google.golang.org/grpc/encoding/gzip"
)

// Config number limitations
const (
	MaxLogFileSize = 4096 // MB
	// DefTxnEntrySizeLimit is the default value of TxnEntrySizeLimit.
	DefTxnEntrySizeLimit = 6 * 1024 * 1024
	// DefTxnTotalSizeLimit is the default value of TxnTxnTotalSizeLimit.
	DefTxnTotalSizeLimit = 100 * 1024 * 1024
	// DefMaxIndexLength is the maximum index length(in bytes). This value is consistent with MySQL.
	DefMaxIndexLength = 3072
	// DefMaxOfMaxIndexLength is the maximum index length(in bytes) for TiDB v3.0.7 and previous version.
	DefMaxOfMaxIndexLength = 3072 * 4
	// DefMinQuotaStatistics is the minimum statistic memory quota(in bytes).
	DefMinQuotaStatistics = 32 << 30
	// DefPort is the default port of TiDB
	DefPort = 4000
	// DefStatusPort is the default status port of TiDB
	DefStatusPort = 10080
	// DefHost is the default host of TiDB
	DefHost = "0.0.0.0"
	// DefStatusHost is the default status host of TiDB
	DefStatusHost = "0.0.0.0"
	// DefStoreLivenessTimeout is the default value for store liveness timeout.
	DefStoreLivenessTimeout = "5s"
)

// Valid config maps
var (
	ValidStorage = map[string]bool{
		"mocktikv": true,
		"tikv":     true,
		"unistore": true,
	}
	// checkTableBeforeDrop enable to execute `admin check table` before `drop table`.
	CheckTableBeforeDrop = false
	// checkBeforeDropLDFlag is a go build flag.
	checkBeforeDropLDFlag = "None"
	// tempStorageDirName is the default temporary storage dir name by base64 encoding a string `port/statusPort`
	tempStorageDirName = encodeDefTempStorageDir(os.TempDir(), DefHost, DefStatusHost, DefPort, DefStatusPort)
)

// Config contains configuration options.
type Config struct {
	Host                        string `toml:"host" json:"host"`
	AdvertiseAddress            string `toml:"advertise-address" json:"advertise-address"`
	Port                        uint   `toml:"port" json:"port"`
	Cors                        string `toml:"cors" json:"cors"`
	Store                       string `toml:"store" json:"store"`
	Path                        string `toml:"path" json:"path"`
	Socket                      string `toml:"socket" json:"socket"`
	Lease                       string `toml:"lease" json:"lease"`
	RunDDL                      bool   `toml:"run-ddl" json:"run-ddl"`
	SplitTable                  bool   `toml:"split-table" json:"split-table"`
	TokenLimit                  uint   `toml:"token-limit" json:"token-limit"`
	OOMUseTmpStorage            bool   `toml:"oom-use-tmp-storage" json:"oom-use-tmp-storage"`
	TempStoragePath             string `toml:"tmp-storage-path" json:"tmp-storage-path"`
	OOMAction                   string `toml:"oom-action" json:"oom-action"`
	MemQuotaQuery               int64  `toml:"mem-quota-query" json:"mem-quota-query"`
	MemQuotaStatistics          int64  `toml:"mem-quota-statistics" json:"mem-quota-statistics"`
	NestedLoopJoinCacheCapacity int64  `toml:"nested-loop-join-cache-capacity" json:"nested-loop-join-cache-capacity"`
	// TempStorageQuota describe the temporary storage Quota during query exector when OOMUseTmpStorage is enabled
	// If the quota exceed the capacity of the TempStoragePath, the tidb-server would exit with fatal error
	TempStorageQuota int64           `toml:"tmp-storage-quota" json:"tmp-storage-quota"` // Bytes
	EnableStreaming  bool            `toml:"enable-streaming" json:"enable-streaming"`
	EnableBatchDML   bool            `toml:"enable-batch-dml" json:"enable-batch-dml"`
	TxnLocalLatches  TxnLocalLatches `toml:"-" json:"-"`
	// Set sys variable lower-case-table-names, ref: https://dev.mysql.com/doc/refman/5.7/en/identifier-case-sensitivity.html.
	// TODO: We actually only support mode 2, which keeps the original case, but the comparison is case-insensitive.
<<<<<<< HEAD
	LowerCaseTableNames        int               `toml:"lower-case-table-names" json:"lower-case-table-names"`
	ServerVersion              string            `toml:"server-version" json:"server-version"`
	Log                        Log               `toml:"log" json:"log"`
	Security                   Security          `toml:"security" json:"security"`
	Status                     Status            `toml:"status" json:"status"`
	Performance                Performance       `toml:"performance" json:"performance"`
	PreparedPlanCache          PreparedPlanCache `toml:"prepared-plan-cache" json:"prepared-plan-cache"`
	OpenTracing                OpenTracing       `toml:"opentracing" json:"opentracing"`
	ProxyProtocol              ProxyProtocol     `toml:"proxy-protocol" json:"proxy-protocol"`
	TiKVClient                 TiKVClient        `toml:"tikv-client" json:"tikv-client"`
	Binlog                     Binlog            `toml:"binlog" json:"binlog"`
	CompatibleKillQuery        bool              `toml:"compatible-kill-query" json:"compatible-kill-query"`
	GracefulWaitBeforeShutdown int               `toml:"graceful-wait-before-shutdown" json:"graceful-wait-before-shutdown"`
	Plugin                     Plugin            `toml:"plugin" json:"plugin"`
	PessimisticTxn             PessimisticTxn    `toml:"pessimistic-txn" json:"pessimistic-txn"`
	CheckMb4ValueInUTF8        bool              `toml:"check-mb4-value-in-utf8" json:"check-mb4-value-in-utf8"`
	MaxIndexLength             int               `toml:"max-index-length" json:"max-index-length"`
=======
	LowerCaseTableNames int               `toml:"lower-case-table-names" json:"lower-case-table-names"`
	ServerVersion       string            `toml:"server-version" json:"server-version"`
	Log                 Log               `toml:"log" json:"log"`
	Security            Security          `toml:"security" json:"security"`
	Status              Status            `toml:"status" json:"status"`
	Performance         Performance       `toml:"performance" json:"performance"`
	PreparedPlanCache   PreparedPlanCache `toml:"prepared-plan-cache" json:"prepared-plan-cache"`
	OpenTracing         OpenTracing       `toml:"opentracing" json:"opentracing"`
	ProxyProtocol       ProxyProtocol     `toml:"proxy-protocol" json:"proxy-protocol"`
	TiKVClient          TiKVClient        `toml:"tikv-client" json:"tikv-client"`
	Binlog              Binlog            `toml:"binlog" json:"binlog"`
	Plugin              Plugin            `toml:"plugin" json:"plugin"`
	PessimisticTxn      PessimisticTxn    `toml:"pessimistic-txn" json:"pessimistic-txn"`
	CheckMb4ValueInUTF8 bool              `toml:"check-mb4-value-in-utf8" json:"check-mb4-value-in-utf8"`
	MaxIndexLength      int               `toml:"max-index-length" json:"max-index-length"`
>>>>>>> 2c8f2b75
	// AlterPrimaryKey is used to control alter primary key feature.
	AlterPrimaryKey bool `toml:"alter-primary-key" json:"alter-primary-key"`
	// TreatOldVersionUTF8AsUTF8MB4 is use to treat old version table/column UTF8 charset as UTF8MB4. This is for compatibility.
	// Currently not support dynamic modify, because this need to reload all old version schema.
	TreatOldVersionUTF8AsUTF8MB4 bool `toml:"treat-old-version-utf8-as-utf8mb4" json:"treat-old-version-utf8-as-utf8mb4"`
	// EnableTableLock indicate whether enable table lock.
	// TODO: remove this after table lock features stable.
	EnableTableLock     bool        `toml:"enable-table-lock" json:"enable-table-lock"`
	DelayCleanTableLock uint64      `toml:"delay-clean-table-lock" json:"delay-clean-table-lock"`
	SplitRegionMaxNum   uint64      `toml:"split-region-max-num" json:"split-region-max-num"`
	StmtSummary         StmtSummary `toml:"stmt-summary" json:"stmt-summary"`
	// RepairMode indicates that the TiDB is in the repair mode for table meta.
	RepairMode      bool     `toml:"repair-mode" json:"repair-mode"`
	RepairTableList []string `toml:"repair-table-list" json:"repair-table-list"`
	// IsolationRead indicates that the TiDB reads data from which isolation level(engine and label).
	IsolationRead IsolationRead `toml:"isolation-read" json:"isolation-read"`
	// MaxServerConnections is the maximum permitted number of simultaneous client connections.
	MaxServerConnections uint32 `toml:"max-server-connections" json:"max-server-connections"`
	// NewCollationsEnabledOnFirstBootstrap indicates if the new collations are enabled, it effects only when a TiDB cluster bootstrapped on the first time.
	NewCollationsEnabledOnFirstBootstrap bool `toml:"new_collations_enabled_on_first_bootstrap" json:"new_collations_enabled_on_first_bootstrap"`
	// Experimental contains parameters for experimental features.
	Experimental Experimental `toml:"experimental" json:"experimental"`
	// EnableCollectExecutionInfo enables the TiDB to collect execution info.
	EnableCollectExecutionInfo bool `toml:"enable-collect-execution-info" json:"enable-collect-execution-info"`
	// SkipRegisterToDashboard tells TiDB don't register itself to the dashboard.
	SkipRegisterToDashboard bool `toml:"skip-register-to-dashboard" json:"skip-register-to-dashboard"`
	// EnableTelemetry enables the usage data report to PingCAP.
	EnableTelemetry bool `toml:"enable-telemetry" json:"enable-telemetry"`
	// Labels indicates the labels set for the tidb server. The labels describe some specific properties for the tidb
	// server like `zone`/`rack`/`host`. Currently, labels won't affect the tidb server except for some special
	// label keys. Now we only have `group` as a special label key.
	// Note that: 'group' is a special label key which should be automatically set by tidb-operator. We don't suggest
	// users to set 'group' in labels.
	Labels map[string]string `toml:"labels" json:"labels"`
	// EnableGlobalIndex enables creating global index.
	EnableGlobalIndex bool `toml:"enable-global-index" json:"enable-global-index"`
	// DeprecateIntegerDisplayWidth indicates whether deprecating the max display length for integer.
	DeprecateIntegerDisplayWidth bool `toml:"deprecate-integer-display-length" json:"deprecate-integer-display-length"`
}

// UpdateTempStoragePath is to update the `TempStoragePath` if port/statusPort was changed
// and the `tmp-storage-path` was not specified in the conf.toml or was specified the same as the default value.
func (c *Config) UpdateTempStoragePath() {
	if c.TempStoragePath == tempStorageDirName {
		c.TempStoragePath = encodeDefTempStorageDir(os.TempDir(), c.Host, c.Status.StatusHost, c.Port, c.Status.StatusPort)
	} else {
		c.TempStoragePath = encodeDefTempStorageDir(c.TempStoragePath, c.Host, c.Status.StatusHost, c.Port, c.Status.StatusPort)
	}
}

func encodeDefTempStorageDir(tempDir string, host, statusHost string, port, statusPort uint) string {
	dirName := base64.URLEncoding.EncodeToString([]byte(fmt.Sprintf("%v:%v/%v:%v", host, port, statusHost, statusPort)))
	var osUID string
	currentUser, err := user.Current()
	if err != nil {
		osUID = ""
	} else {
		osUID = currentUser.Uid
	}
	return filepath.Join(tempDir, osUID+"_tidb", dirName, "tmp-storage")
}

// nullableBool defaults unset bool options to unset instead of false, which enables us to know if the user has set 2
// conflict options at the same time.
type nullableBool struct {
	IsValid bool
	IsTrue  bool
}

var (
	nbUnset = nullableBool{false, false}
	nbFalse = nullableBool{true, false}
	nbTrue  = nullableBool{true, true}
)

func (b *nullableBool) toBool() bool {
	return b.IsValid && b.IsTrue
}

func (b nullableBool) MarshalJSON() ([]byte, error) {
	switch b {
	case nbTrue:
		return json.Marshal(true)
	case nbFalse:
		return json.Marshal(false)
	default:
		return json.Marshal(nil)
	}
}

func (b *nullableBool) UnmarshalText(text []byte) error {
	str := string(text)
	switch str {
	case "", "null":
		*b = nbUnset
		return nil
	case "true":
		*b = nbTrue
	case "false":
		*b = nbFalse
	default:
		*b = nbUnset
		return errors.New("Invalid value for bool type: " + str)
	}
	return nil
}

func (b nullableBool) MarshalText() ([]byte, error) {
	if !b.IsValid {
		return []byte(""), nil
	}
	if b.IsTrue {
		return []byte("true"), nil
	}
	return []byte("false"), nil
}

func (b *nullableBool) UnmarshalJSON(data []byte) error {
	var err error
	var v interface{}
	if err = json.Unmarshal(data, &v); err != nil {
		return err
	}
	switch raw := v.(type) {
	case bool:
		*b = nullableBool{true, raw}
	default:
		*b = nbUnset
	}
	return err
}

// Log is the log section of config.
type Log struct {
	// Log level.
	Level string `toml:"level" json:"level"`
	// Log format. one of json, text, or console.
	Format string `toml:"format" json:"format"`
	// Disable automatic timestamps in output. Deprecated: use EnableTimestamp instead.
	DisableTimestamp nullableBool `toml:"disable-timestamp" json:"disable-timestamp"`
	// EnableTimestamp enables automatic timestamps in log output.
	EnableTimestamp nullableBool `toml:"enable-timestamp" json:"enable-timestamp"`
	// DisableErrorStack stops annotating logs with the full stack error
	// message. Deprecated: use EnableErrorStack instead.
	DisableErrorStack nullableBool `toml:"disable-error-stack" json:"disable-error-stack"`
	// EnableErrorStack enables annotating logs with the full stack error
	// message.
	EnableErrorStack nullableBool `toml:"enable-error-stack" json:"enable-error-stack"`
	// File log config.
	File logutil.FileLogConfig `toml:"file" json:"file"`

	EnableSlowLog       bool   `toml:"enable-slow-log" json:"enable-slow-log"`
	SlowQueryFile       string `toml:"slow-query-file" json:"slow-query-file"`
	SlowThreshold       uint64 `toml:"slow-threshold" json:"slow-threshold"`
	ExpensiveThreshold  uint   `toml:"expensive-threshold" json:"expensive-threshold"`
	QueryLogMaxLen      uint64 `toml:"query-log-max-len" json:"query-log-max-len"`
	RecordPlanInSlowLog uint32 `toml:"record-plan-in-slow-log" json:"record-plan-in-slow-log"`
}

func (l *Log) getDisableTimestamp() bool {
	if l.EnableTimestamp == nbUnset && l.DisableTimestamp == nbUnset {
		return false
	}
	if l.EnableTimestamp == nbUnset {
		return l.DisableTimestamp.toBool()
	}
	return !l.EnableTimestamp.toBool()
}

func (l *Log) getDisableErrorStack() bool {
	if l.EnableErrorStack == nbUnset && l.DisableErrorStack == nbUnset {
		return true
	}
	if l.EnableErrorStack == nbUnset {
		return l.DisableErrorStack.toBool()
	}
	return !l.EnableErrorStack.toBool()
}

// The following constants represents the valid action configurations for Security.SpilledFileEncryptionMethod.
// "plaintext" means encryption is disabled.
// NOTE: Although the values is case insensitive, we should use lower-case
// strings because the configuration value will be transformed to lower-case
// string and compared with these constants in the further usage.
const (
	SpilledFileEncryptionMethodPlaintext = "plaintext"
	SpilledFileEncryptionMethodAES128CTR = "aes128-ctr"
)

// Security is the security section of the config.
type Security struct {
	SkipGrantTable         bool     `toml:"skip-grant-table" json:"skip-grant-table"`
	SSLCA                  string   `toml:"ssl-ca" json:"ssl-ca"`
	SSLCert                string   `toml:"ssl-cert" json:"ssl-cert"`
	SSLKey                 string   `toml:"ssl-key" json:"ssl-key"`
	RequireSecureTransport bool     `toml:"require-secure-transport" json:"require-secure-transport"`
	ClusterSSLCA           string   `toml:"cluster-ssl-ca" json:"cluster-ssl-ca"`
	ClusterSSLCert         string   `toml:"cluster-ssl-cert" json:"cluster-ssl-cert"`
	ClusterSSLKey          string   `toml:"cluster-ssl-key" json:"cluster-ssl-key"`
	ClusterVerifyCN        []string `toml:"cluster-verify-cn" json:"cluster-verify-cn"`
	// If set to "plaintext", the spilled files will not be encrypted.
	SpilledFileEncryptionMethod string `toml:"spilled-file-encryption-method" json:"spilled-file-encryption-method"`
}

// The ErrConfigValidationFailed error is used so that external callers can do a type assertion
// to defer handling of this specific error when someone does not want strict type checking.
// This is needed only because logging hasn't been set up at the time we parse the config file.
// This should all be ripped out once strict config checking is made the default behavior.
type ErrConfigValidationFailed struct {
	confFile       string
	UndecodedItems []string
}

func (e *ErrConfigValidationFailed) Error() string {
	return fmt.Sprintf("config file %s contained invalid configuration options: %s; check "+
		"TiDB manual to make sure this option has not been deprecated and removed from your TiDB "+
		"version if the option does not appear to be a typo", e.confFile, strings.Join(
		e.UndecodedItems, ", "))

}

// ToTLSConfig generates tls's config based on security section of the config.
func (s *Security) ToTLSConfig() (tlsConfig *tls.Config, err error) {
	if len(s.ClusterSSLCA) != 0 {
		certPool := x509.NewCertPool()
		// Create a certificate pool from the certificate authority
		var ca []byte
		ca, err = ioutil.ReadFile(s.ClusterSSLCA)
		if err != nil {
			err = errors.Errorf("could not read ca certificate: %s", err)
			return
		}
		// Append the certificates from the CA
		if !certPool.AppendCertsFromPEM(ca) {
			err = errors.New("failed to append ca certs")
			return
		}
		tlsConfig = &tls.Config{
			RootCAs:   certPool,
			ClientCAs: certPool,
		}

		if len(s.ClusterSSLCert) != 0 && len(s.ClusterSSLKey) != 0 {
			getCert := func() (*tls.Certificate, error) {
				// Load the client certificates from disk
				cert, err := tls.LoadX509KeyPair(s.ClusterSSLCert, s.ClusterSSLKey)
				if err != nil {
					return nil, errors.Errorf("could not load client key pair: %s", err)
				}
				return &cert, nil
			}
			// pre-test cert's loading.
			if _, err = getCert(); err != nil {
				return
			}
			tlsConfig.GetClientCertificate = func(info *tls.CertificateRequestInfo) (certificate *tls.Certificate, err error) {
				return getCert()
			}
			tlsConfig.GetCertificate = func(info *tls.ClientHelloInfo) (certificate *tls.Certificate, err error) {
				return getCert()
			}
		}
	}
	return
}

// Status is the status section of the config.
type Status struct {
	StatusHost      string `toml:"status-host" json:"status-host"`
	MetricsAddr     string `toml:"metrics-addr" json:"metrics-addr"`
	StatusPort      uint   `toml:"status-port" json:"status-port"`
	MetricsInterval uint   `toml:"metrics-interval" json:"metrics-interval"`
	ReportStatus    bool   `toml:"report-status" json:"report-status"`
	RecordQPSbyDB   bool   `toml:"record-db-qps" json:"record-db-qps"`
}

// Performance is the performance section of the config.
type Performance struct {
	MaxProcs uint `toml:"max-procs" json:"max-procs"`
	// Deprecated: use ServerMemoryQuota instead
	MaxMemory             uint64  `toml:"max-memory" json:"max-memory"`
	ServerMemoryQuota     uint64  `toml:"server-memory-quota" json:"server-memory-quota"`
	MemoryUsageAlarmRatio float64 `toml:"memory-usage-alarm-ratio" json:"memory-usage-alarm-ratio"`
	StatsLease            string  `toml:"stats-lease" json:"stats-lease"`
	StmtCountLimit        uint    `toml:"stmt-count-limit" json:"stmt-count-limit"`
	FeedbackProbability   float64 `toml:"feedback-probability" json:"feedback-probability"`
	QueryFeedbackLimit    uint    `toml:"query-feedback-limit" json:"query-feedback-limit"`
	PseudoEstimateRatio   float64 `toml:"pseudo-estimate-ratio" json:"pseudo-estimate-ratio"`
	ForcePriority         string  `toml:"force-priority" json:"force-priority"`
	BindInfoLease         string  `toml:"bind-info-lease" json:"bind-info-lease"`
	TxnEntrySizeLimit     uint64  `toml:"txn-entry-size-limit" json:"txn-entry-size-limit"`
	TxnTotalSizeLimit     uint64  `toml:"txn-total-size-limit" json:"txn-total-size-limit"`
	TCPKeepAlive          bool    `toml:"tcp-keep-alive" json:"tcp-keep-alive"`
	CrossJoin             bool    `toml:"cross-join" json:"cross-join"`
	RunAutoAnalyze        bool    `toml:"run-auto-analyze" json:"run-auto-analyze"`
	DistinctAggPushDown   bool    `toml:"distinct-agg-push-down" json:"agg-push-down-join"`
	CommitterConcurrency  int     `toml:"committer-concurrency" json:"committer-concurrency"`
	MaxTxnTTL             uint64  `toml:"max-txn-ttl" json:"max-txn-ttl"`
	MemProfileInterval    string  `toml:"mem-profile-interval" json:"mem-profile-interval"`
	IndexUsageSyncLease   string  `toml:"index-usage-sync-lease" json:"index-usage-sync-lease"`
}

// PlanCache is the PlanCache section of the config.
type PlanCache struct {
	Enabled  bool `toml:"enabled" json:"enabled"`
	Capacity uint `toml:"capacity" json:"capacity"`
	Shards   uint `toml:"shards" json:"shards"`
}

// TxnLocalLatches is the TxnLocalLatches section of the config.
type TxnLocalLatches struct {
	Enabled  bool `toml:"-" json:"-"`
	Capacity uint `toml:"-" json:"-"`
}

// PreparedPlanCache is the PreparedPlanCache section of the config.
type PreparedPlanCache struct {
	Enabled          bool    `toml:"enabled" json:"enabled"`
	Capacity         uint    `toml:"capacity" json:"capacity"`
	MemoryGuardRatio float64 `toml:"memory-guard-ratio" json:"memory-guard-ratio"`
}

// OpenTracing is the opentracing section of the config.
type OpenTracing struct {
	Enable     bool                `toml:"enable" json:"enable"`
	RPCMetrics bool                `toml:"rpc-metrics" json:"rpc-metrics"`
	Sampler    OpenTracingSampler  `toml:"sampler" json:"sampler"`
	Reporter   OpenTracingReporter `toml:"reporter" json:"reporter"`
}

// OpenTracingSampler is the config for opentracing sampler.
// See https://godoc.org/github.com/uber/jaeger-client-go/config#SamplerConfig
type OpenTracingSampler struct {
	Type                    string        `toml:"type" json:"type"`
	Param                   float64       `toml:"param" json:"param"`
	SamplingServerURL       string        `toml:"sampling-server-url" json:"sampling-server-url"`
	MaxOperations           int           `toml:"max-operations" json:"max-operations"`
	SamplingRefreshInterval time.Duration `toml:"sampling-refresh-interval" json:"sampling-refresh-interval"`
}

// OpenTracingReporter is the config for opentracing reporter.
// See https://godoc.org/github.com/uber/jaeger-client-go/config#ReporterConfig
type OpenTracingReporter struct {
	QueueSize           int           `toml:"queue-size" json:"queue-size"`
	BufferFlushInterval time.Duration `toml:"buffer-flush-interval" json:"buffer-flush-interval"`
	LogSpans            bool          `toml:"log-spans" json:"log-spans"`
	LocalAgentHostPort  string        `toml:"local-agent-host-port" json:"local-agent-host-port"`
}

// ProxyProtocol is the PROXY protocol section of the config.
type ProxyProtocol struct {
	// PROXY protocol acceptable client networks.
	// Empty string means disable PROXY protocol,
	// * means all networks.
	Networks string `toml:"networks" json:"networks"`
	// PROXY protocol header read timeout, Unit is second.
	HeaderTimeout uint `toml:"header-timeout" json:"header-timeout"`
}

// TiKVClient is the config for tikv client.
type TiKVClient struct {
	// GrpcConnectionCount is the max gRPC connections that will be established
	// with each tikv-server.
	GrpcConnectionCount uint `toml:"grpc-connection-count" json:"grpc-connection-count"`
	// After a duration of this time in seconds if the client doesn't see any activity it pings
	// the server to see if the transport is still alive.
	GrpcKeepAliveTime uint `toml:"grpc-keepalive-time" json:"grpc-keepalive-time"`
	// After having pinged for keepalive check, the client waits for a duration of Timeout in seconds
	// and if no activity is seen even after that the connection is closed.
	GrpcKeepAliveTimeout uint `toml:"grpc-keepalive-timeout" json:"grpc-keepalive-timeout"`
	// GrpcCompressionType is the compression type for gRPC channel: none or gzip.
	GrpcCompressionType string `toml:"grpc-compression-type" json:"grpc-compression-type"`
	// CommitTimeout is the max time which command 'commit' will wait.
	CommitTimeout string      `toml:"commit-timeout" json:"commit-timeout"`
	AsyncCommit   AsyncCommit `toml:"async-commit" json:"async-commit"`
	// MaxBatchSize is the max batch size when calling batch commands API.
	MaxBatchSize uint `toml:"max-batch-size" json:"max-batch-size"`
	// If TiKV load is greater than this, TiDB will wait for a while to avoid little batch.
	OverloadThreshold uint `toml:"overload-threshold" json:"overload-threshold"`
	// MaxBatchWaitTime in nanosecond is the max wait time for batch.
	MaxBatchWaitTime time.Duration `toml:"max-batch-wait-time" json:"max-batch-wait-time"`
	// BatchWaitSize is the max wait size for batch.
	BatchWaitSize uint `toml:"batch-wait-size" json:"batch-wait-size"`
	// EnableChunkRPC indicate the data encode in chunk format for coprocessor requests.
	EnableChunkRPC bool `toml:"enable-chunk-rpc" json:"enable-chunk-rpc"`
	// If a Region has not been accessed for more than the given duration (in seconds), it
	// will be reloaded from the PD.
	RegionCacheTTL uint `toml:"region-cache-ttl" json:"region-cache-ttl"`
	// If a store has been up to the limit, it will return error for successive request to
	// prevent the store occupying too much token in dispatching level.
	StoreLimit int64 `toml:"store-limit" json:"store-limit"`
	// StoreLivenessTimeout is the timeout for store liveness check request.
	StoreLivenessTimeout string           `toml:"store-liveness-timeout" json:"store-liveness-timeout"`
	CoprCache            CoprocessorCache `toml:"copr-cache" json:"copr-cache"`
	// TTLRefreshedTxnSize controls whether a transaction should update its TTL or not.
	TTLRefreshedTxnSize int64 `toml:"ttl-refreshed-txn-size" json:"ttl-refreshed-txn-size"`
}

// AsyncCommit is the config for the async commit feature.
type AsyncCommit struct {
	// Whether to enable the async commit feature.
	Enable bool `toml:"enable" json:"enable"`
	// Use async commit only if the number of keys does not exceed KeysLimit.
	KeysLimit uint `toml:"keys-limit" json:"keys-limit"`
	// Use async commit only if the total size of keys does not exceed TotalKeySizeLimit.
	TotalKeySizeLimit uint64 `toml:"total-key-size-limit" json:"total-key-size-limit"`
}

// CoprocessorCache is the config for coprocessor cache.
type CoprocessorCache struct {
	// Whether to enable the copr cache. The copr cache saves the result from TiKV Coprocessor in the memory and
	// reuses the result when corresponding data in TiKV is unchanged, on a region basis.
	Enable bool `toml:"enable" json:"enable"`
	// The capacity in MB of the cache.
	CapacityMB float64 `toml:"capacity-mb" json:"capacity-mb"`
	// Only cache requests whose result set is small.
	AdmissionMaxResultMB float64 `toml:"admission-max-result-mb" json:"admission-max-result-mb"`
	// Only cache requests takes notable time to process.
	AdmissionMinProcessMs uint64 `toml:"admission-min-process-ms" json:"admission-min-process-ms"`
}

// Binlog is the config for binlog.
type Binlog struct {
	Enable bool `toml:"enable" json:"enable"`
	// If IgnoreError is true, when writing binlog meets error, TiDB would
	// ignore the error.
	IgnoreError  bool   `toml:"ignore-error" json:"ignore-error"`
	WriteTimeout string `toml:"write-timeout" json:"write-timeout"`
	// Use socket file to write binlog, for compatible with kafka version tidb-binlog.
	BinlogSocket string `toml:"binlog-socket" json:"binlog-socket"`
	// The strategy for sending binlog to pump, value can be "range" or "hash" now.
	Strategy string `toml:"strategy" json:"strategy"`
}

// Plugin is the config for plugin
type Plugin struct {
	Dir  string `toml:"dir" json:"dir"`
	Load string `toml:"load" json:"load"`
}

// PessimisticTxn is the config for pessimistic transaction.
type PessimisticTxn struct {
	// The max count of retry for a single statement in a pessimistic transaction.
	MaxRetryCount uint `toml:"max-retry-count" json:"max-retry-count"`
}

// StmtSummary is the config for statement summary.
type StmtSummary struct {
	// Enable statement summary or not.
	Enable bool `toml:"enable" json:"enable"`
	// Enable summary internal query.
	EnableInternalQuery bool `toml:"enable-internal-query" json:"enable-internal-query"`
	// The maximum number of statements kept in memory.
	MaxStmtCount uint `toml:"max-stmt-count" json:"max-stmt-count"`
	// The maximum length of displayed normalized SQL and sample SQL.
	MaxSQLLength uint `toml:"max-sql-length" json:"max-sql-length"`
	// The refresh interval of statement summary.
	RefreshInterval int `toml:"refresh-interval" json:"refresh-interval"`
	// The maximum history size of statement summary.
	HistorySize int `toml:"history-size" json:"history-size"`
}

// IsolationRead is the config for isolation read.
type IsolationRead struct {
	// Engines filters tidb-server access paths by engine type.
	Engines []string `toml:"engines" json:"engines"`
}

// Experimental controls the features that are still experimental: their semantics, interfaces are subject to change.
// Using these features in the production environment is not recommended.
type Experimental struct {
}

var defaultConf = Config{
	Host:                         DefHost,
	AdvertiseAddress:             "",
	Port:                         DefPort,
	Cors:                         "",
	Store:                        "unistore",
	Path:                         "/tmp/tidb",
	RunDDL:                       true,
	SplitTable:                   true,
	Lease:                        "45s",
	TokenLimit:                   1000,
	OOMUseTmpStorage:             true,
	TempStorageQuota:             -1,
	TempStoragePath:              tempStorageDirName,
	OOMAction:                    OOMActionCancel,
	MemQuotaQuery:                1 << 30,
	MemQuotaStatistics:           32 << 30,
	NestedLoopJoinCacheCapacity:  20971520,
	EnableStreaming:              false,
	EnableBatchDML:               false,
	CheckMb4ValueInUTF8:          true,
	MaxIndexLength:               3072,
	AlterPrimaryKey:              false,
	TreatOldVersionUTF8AsUTF8MB4: true,
	EnableTableLock:              false,
	DelayCleanTableLock:          0,
	SplitRegionMaxNum:            1000,
	RepairMode:                   false,
	RepairTableList:              []string{},
	MaxServerConnections:         0,
	TxnLocalLatches: TxnLocalLatches{
		Enabled:  false,
		Capacity: 0,
	},
	LowerCaseTableNames:        2,
	GracefulWaitBeforeShutdown: 0,
	ServerVersion:              "",
	Log: Log{
		Level:               "info",
		Format:              "text",
		File:                logutil.NewFileLogConfig(logutil.DefaultLogMaxSize),
		SlowQueryFile:       "tidb-slow.log",
		SlowThreshold:       logutil.DefaultSlowThreshold,
		ExpensiveThreshold:  10000,
		DisableErrorStack:   nbUnset,
		EnableErrorStack:    nbUnset, // If both options are nbUnset, getDisableErrorStack() returns true
		EnableTimestamp:     nbUnset,
		DisableTimestamp:    nbUnset, // If both options are nbUnset, getDisableTimestamp() returns false
		QueryLogMaxLen:      logutil.DefaultQueryLogMaxLen,
		RecordPlanInSlowLog: logutil.DefaultRecordPlanInSlowLog,
		EnableSlowLog:       logutil.DefaultTiDBEnableSlowLog,
	},
	Status: Status{
		ReportStatus:    true,
		StatusHost:      DefStatusHost,
		StatusPort:      DefStatusPort,
		MetricsInterval: 15,
		RecordQPSbyDB:   false,
	},
	Performance: Performance{
		MaxMemory:             0,
		ServerMemoryQuota:     0,
		MemoryUsageAlarmRatio: 0.8,
		TCPKeepAlive:          true,
		CrossJoin:             true,
		StatsLease:            "3s",
		RunAutoAnalyze:        true,
		StmtCountLimit:        5000,
		FeedbackProbability:   0.05,
		QueryFeedbackLimit:    512,
		PseudoEstimateRatio:   0.8,
		ForcePriority:         "NO_PRIORITY",
		BindInfoLease:         "3s",
		TxnEntrySizeLimit:     DefTxnEntrySizeLimit,
		TxnTotalSizeLimit:     DefTxnTotalSizeLimit,
		DistinctAggPushDown:   false,
		CommitterConcurrency:  16,
		MaxTxnTTL:             60 * 60 * 1000, // 1hour
		MemProfileInterval:    "1m",
		// TODO: set indexUsageSyncLease to 60s.
		IndexUsageSyncLease: "0s",
	},
	ProxyProtocol: ProxyProtocol{
		Networks:      "",
		HeaderTimeout: 5,
	},
	PreparedPlanCache: PreparedPlanCache{
		Enabled:          false,
		Capacity:         100,
		MemoryGuardRatio: 0.1,
	},
	OpenTracing: OpenTracing{
		Enable: false,
		Sampler: OpenTracingSampler{
			Type:  "const",
			Param: 1.0,
		},
		Reporter: OpenTracingReporter{},
	},
	TiKVClient: TiKVClient{
		GrpcConnectionCount:  4,
		GrpcKeepAliveTime:    10,
		GrpcKeepAliveTimeout: 3,
		GrpcCompressionType:  "none",
		CommitTimeout:        "41s",
		AsyncCommit: AsyncCommit{
			Enable: false,
			// FIXME: Find an appropriate default limit.
			KeysLimit:         256,
			TotalKeySizeLimit: 4 * 1024, // 4 KiB
		},

		MaxBatchSize:      128,
		OverloadThreshold: 200,
		MaxBatchWaitTime:  0,
		BatchWaitSize:     8,

		EnableChunkRPC: true,

		RegionCacheTTL:       600,
		StoreLimit:           0,
		StoreLivenessTimeout: DefStoreLivenessTimeout,

		TTLRefreshedTxnSize: 32 * 1024 * 1024,

		CoprCache: CoprocessorCache{
			Enable:                true,
			CapacityMB:            1000,
			AdmissionMaxResultMB:  10,
			AdmissionMinProcessMs: 5,
		},
	},
	Binlog: Binlog{
		WriteTimeout: "15s",
		Strategy:     "range",
	},
	PessimisticTxn: PessimisticTxn{
		MaxRetryCount: 256,
	},
	StmtSummary: StmtSummary{
		Enable:              true,
		EnableInternalQuery: false,
		MaxStmtCount:        200,
		MaxSQLLength:        4096,
		RefreshInterval:     1800,
		HistorySize:         24,
	},
	IsolationRead: IsolationRead{
		Engines: []string{"tikv", "tiflash", "tidb"},
	},
	Experimental:               Experimental{},
	EnableCollectExecutionInfo: true,
	EnableTelemetry:            true,
	Labels:                     make(map[string]string),
	EnableGlobalIndex:          false,
	Security: Security{
		SpilledFileEncryptionMethod: SpilledFileEncryptionMethodPlaintext,
	},
	DeprecateIntegerDisplayWidth: false,
}

var (
	globalConf atomic.Value
)

// NewConfig creates a new config instance with default value.
func NewConfig() *Config {
	conf := defaultConf
	return &conf
}

// GetGlobalConfig returns the global configuration for this server.
// It should store configuration from command line and configuration file.
// Other parts of the system can read the global configuration use this function.
func GetGlobalConfig() *Config {
	return globalConf.Load().(*Config)
}

// StoreGlobalConfig stores a new config to the globalConf. It mostly uses in the test to avoid some data races.
func StoreGlobalConfig(config *Config) {
	globalConf.Store(config)
}

var deprecatedConfig = map[string]struct{}{
	"pessimistic-txn.ttl":            {},
	"pessimistic-txn.enable":         {},
	"log.file.log-rotate":            {},
	"log.log-slow-query":             {},
	"txn-local-latches":              {},
	"txn-local-latches.enabled":      {},
	"txn-local-latches.capacity":     {},
	"performance.max-memory":         {},
	"max-txn-time-use":               {},
	"experimental.allow-auto-random": {},
	"enable-redact-log":              {}, // use variable tidb_redact_log instead
}

func isAllDeprecatedConfigItems(items []string) bool {
	for _, item := range items {
		if _, ok := deprecatedConfig[item]; !ok {
			return false
		}
	}
	return true
}

// InitializeConfig initialize the global config handler.
// The function enforceCmdArgs is used to merge the config file with command arguments:
// For example, if you start TiDB by the command "./tidb-server --port=3000", the port number should be
// overwritten to 3000 and ignore the port number in the config file.
func InitializeConfig(confPath string, configCheck, configStrict bool, reloadFunc ConfReloadFunc, enforceCmdArgs func(*Config)) {
	cfg := GetGlobalConfig()
	var err error
	if confPath != "" {
		if err = cfg.Load(confPath); err != nil {
			// Unused config item error turns to warnings.
			if tmp, ok := err.(*ErrConfigValidationFailed); ok {
				// This block is to accommodate an interim situation where strict config checking
				// is not the default behavior of TiDB. The warning message must be deferred until
				// logging has been set up. After strict config checking is the default behavior,
				// This should all be removed.
				if (!configCheck && !configStrict) || isAllDeprecatedConfigItems(tmp.UndecodedItems) {
					fmt.Fprintln(os.Stderr, err.Error())
					err = nil
				}
			}
		}

		terror.MustNil(err)
	} else {
		// configCheck should have the config file specified.
		if configCheck {
			fmt.Fprintln(os.Stderr, "config check failed", errors.New("no config file specified for config-check"))
			os.Exit(1)
		}
	}
	enforceCmdArgs(cfg)

	if err := cfg.Valid(); err != nil {
		if !filepath.IsAbs(confPath) {
			if tmp, err := filepath.Abs(confPath); err == nil {
				confPath = tmp
			}
		}
		fmt.Fprintln(os.Stderr, "load config file:", confPath)
		fmt.Fprintln(os.Stderr, "invalid config", err)
		os.Exit(1)
	}
	if configCheck {
		fmt.Println("config check successful")
		os.Exit(0)
	}
	StoreGlobalConfig(cfg)
}

// Load loads config options from a toml file.
func (c *Config) Load(confFile string) error {
	metaData, err := toml.DecodeFile(confFile, c)
	if c.TokenLimit == 0 {
		c.TokenLimit = 1000
	}
	if len(c.ServerVersion) > 0 {
		mysql.ServerVersion = c.ServerVersion
	}
	// If any items in confFile file are not mapped into the Config struct, issue
	// an error and stop the server from starting.
	undecoded := metaData.Undecoded()
	if len(undecoded) > 0 && err == nil {
		var undecodedItems []string
		for _, item := range undecoded {
			undecodedItems = append(undecodedItems, item.String())
		}
		err = &ErrConfigValidationFailed{confFile, undecodedItems}
	}

	return err
}

// Valid checks if this config is valid.
func (c *Config) Valid() error {
	if c.Log.EnableErrorStack == c.Log.DisableErrorStack && c.Log.EnableErrorStack != nbUnset {
		logutil.BgLogger().Warn(fmt.Sprintf("\"enable-error-stack\" (%v) conflicts \"disable-error-stack\" (%v). \"disable-error-stack\" is deprecated, please use \"enable-error-stack\" instead. disable-error-stack is ignored.", c.Log.EnableErrorStack, c.Log.DisableErrorStack))
		// if two options conflict, we will use the value of EnableErrorStack
		c.Log.DisableErrorStack = nbUnset
	}
	if c.Log.EnableTimestamp == c.Log.DisableTimestamp && c.Log.EnableTimestamp != nbUnset {
		logutil.BgLogger().Warn(fmt.Sprintf("\"enable-timestamp\" (%v) conflicts \"disable-timestamp\" (%v). \"disable-timestamp\" is deprecated, please use \"enable-timestamp\" instead", c.Log.EnableTimestamp, c.Log.DisableTimestamp))
		// if two options conflict, we will use the value of EnableTimestamp
		c.Log.DisableTimestamp = nbUnset
	}
	if c.Security.SkipGrantTable && !hasRootPrivilege() {
		return fmt.Errorf("TiDB run with skip-grant-table need root privilege")
	}
	if !ValidStorage[c.Store] {
		nameList := make([]string, 0, len(ValidStorage))
		for k, v := range ValidStorage {
			if v {
				nameList = append(nameList, k)
			}
		}
		return fmt.Errorf("invalid store=%s, valid storages=%v", c.Store, nameList)
	}
	if c.Store == "mocktikv" && !c.RunDDL {
		return fmt.Errorf("can't disable DDL on mocktikv")
	}
	if c.MaxIndexLength < DefMaxIndexLength || c.MaxIndexLength > DefMaxOfMaxIndexLength {
		return fmt.Errorf("max-index-length should be [%d, %d]", DefMaxIndexLength, DefMaxOfMaxIndexLength)
	}
	if c.Log.File.MaxSize > MaxLogFileSize {
		return fmt.Errorf("invalid max log file size=%v which is larger than max=%v", c.Log.File.MaxSize, MaxLogFileSize)
	}
	c.OOMAction = strings.ToLower(c.OOMAction)
	if c.OOMAction != OOMActionLog && c.OOMAction != OOMActionCancel {
		return fmt.Errorf("unsupported OOMAction %v, TiDB only supports [%v, %v]", c.OOMAction, OOMActionLog, OOMActionCancel)
	}

	// lower_case_table_names is allowed to be 0, 1, 2
	if c.LowerCaseTableNames < 0 || c.LowerCaseTableNames > 2 {
		return fmt.Errorf("lower-case-table-names should be 0 or 1 or 2")
	}

	if c.TxnLocalLatches.Enabled && c.TxnLocalLatches.Capacity == 0 {
		return fmt.Errorf("txn-local-latches.capacity can not be 0")
	}

	// For tikvclient.
	if c.TiKVClient.GrpcConnectionCount == 0 {
		return fmt.Errorf("grpc-connection-count should be greater than 0")
	}
	if c.TiKVClient.GrpcCompressionType != "none" && c.TiKVClient.GrpcCompressionType != gzip.Name {
		return fmt.Errorf("grpc-compression-type should be none or %s, but got %s", gzip.Name, c.TiKVClient.GrpcCompressionType)
	}

	if c.Performance.TxnTotalSizeLimit > 10<<30 {
		return fmt.Errorf("txn-total-size-limit should be less than %d", 10<<30)
	}

	if c.Performance.MemoryUsageAlarmRatio > 1 || c.Performance.MemoryUsageAlarmRatio < 0 {
		return fmt.Errorf("memory-usage-alarm-ratio in [Performance] must be greater than or equal to 0 and less than or equal to 1")
	}

	if c.StmtSummary.MaxStmtCount <= 0 {
		return fmt.Errorf("max-stmt-count in [stmt-summary] should be greater than 0")
	}
	if c.StmtSummary.HistorySize < 0 {
		return fmt.Errorf("history-size in [stmt-summary] should be greater than or equal to 0")
	}
	if c.StmtSummary.RefreshInterval <= 0 {
		return fmt.Errorf("refresh-interval in [stmt-summary] should be greater than 0")
	}

	if c.PreparedPlanCache.Capacity < 1 {
		return fmt.Errorf("capacity in [prepared-plan-cache] should be at least 1")
	}
	if c.PreparedPlanCache.MemoryGuardRatio < 0 || c.PreparedPlanCache.MemoryGuardRatio > 1 {
		return fmt.Errorf("memory-guard-ratio in [prepared-plan-cache] must be NOT less than 0 and more than 1")
	}
	if c.MemQuotaStatistics < DefMinQuotaStatistics {
		return fmt.Errorf("memory-quota-statistics should be greater than %dB", DefMinQuotaStatistics)
	}
	if len(c.IsolationRead.Engines) < 1 {
		return fmt.Errorf("the number of [isolation-read]engines for isolation read should be at least 1")
	}
	for _, engine := range c.IsolationRead.Engines {
		if engine != "tidb" && engine != "tikv" && engine != "tiflash" {
			return fmt.Errorf("type of [isolation-read]engines can't be %v should be one of tidb or tikv or tiflash", engine)
		}
	}

	// test security
	c.Security.SpilledFileEncryptionMethod = strings.ToLower(c.Security.SpilledFileEncryptionMethod)
	switch c.Security.SpilledFileEncryptionMethod {
	case SpilledFileEncryptionMethodPlaintext, SpilledFileEncryptionMethodAES128CTR:
	default:
		return fmt.Errorf("unsupported [security]spilled-file-encryption-method %v, TiDB only supports [%v, %v]",
			c.Security.SpilledFileEncryptionMethod, SpilledFileEncryptionMethodPlaintext, SpilledFileEncryptionMethodAES128CTR)
	}

	// test log level
	l := zap.NewAtomicLevel()
	return l.UnmarshalText([]byte(c.Log.Level))
}

// UpdateGlobal updates the global config, and provide a restore function that can be used to restore to the original.
func UpdateGlobal(f func(conf *Config)) {
	g := GetGlobalConfig()
	newConf := *g
	f(&newConf)
	StoreGlobalConfig(&newConf)
}

// RestoreFunc gets a function that restore the config to the current value.
func RestoreFunc() (restore func()) {
	g := GetGlobalConfig()
	return func() {
		StoreGlobalConfig(g)
	}
}

func hasRootPrivilege() bool {
	return os.Geteuid() == 0
}

// TableLockEnabled uses to check whether enabled the table lock feature.
func TableLockEnabled() bool {
	return GetGlobalConfig().EnableTableLock
}

// TableLockDelayClean uses to get the time of delay clean table lock.
var TableLockDelayClean = func() uint64 {
	return GetGlobalConfig().DelayCleanTableLock
}

// ToLogConfig converts *Log to *logutil.LogConfig.
func (l *Log) ToLogConfig() *logutil.LogConfig {
	return logutil.NewLogConfig(l.Level, l.Format, l.SlowQueryFile, l.File, l.getDisableTimestamp(), func(config *zaplog.Config) { config.DisableErrorVerbose = l.getDisableErrorStack() })
}

// ToTracingConfig converts *OpenTracing to *tracing.Configuration.
func (t *OpenTracing) ToTracingConfig() *tracing.Configuration {
	ret := &tracing.Configuration{
		Disabled:   !t.Enable,
		RPCMetrics: t.RPCMetrics,
		Reporter:   &tracing.ReporterConfig{},
		Sampler:    &tracing.SamplerConfig{},
	}
	ret.Reporter.QueueSize = t.Reporter.QueueSize
	ret.Reporter.BufferFlushInterval = t.Reporter.BufferFlushInterval
	ret.Reporter.LogSpans = t.Reporter.LogSpans
	ret.Reporter.LocalAgentHostPort = t.Reporter.LocalAgentHostPort

	ret.Sampler.Type = t.Sampler.Type
	ret.Sampler.Param = t.Sampler.Param
	ret.Sampler.SamplingServerURL = t.Sampler.SamplingServerURL
	ret.Sampler.MaxOperations = t.Sampler.MaxOperations
	ret.Sampler.SamplingRefreshInterval = t.Sampler.SamplingRefreshInterval
	return ret
}

func init() {
	initByLDFlags(versioninfo.TiDBEdition, checkBeforeDropLDFlag)
}

func initByLDFlags(edition, checkBeforeDropLDFlag string) {
	if edition != versioninfo.CommunityEdition {
		defaultConf.EnableTelemetry = false
	}
	conf := defaultConf
	StoreGlobalConfig(&conf)
	if checkBeforeDropLDFlag == "1" {
		CheckTableBeforeDrop = true
	}
}

// The following constants represents the valid action configurations for OOMAction.
// NOTE: Although the values is case insensitive, we should use lower-case
// strings because the configuration value will be transformed to lower-case
// string and compared with these constants in the further usage.
const (
	OOMActionCancel = "cancel"
	OOMActionLog    = "log"
)

// ParsePath parses this path.
func ParsePath(path string) (etcdAddrs []string, disableGC bool, err error) {
	var u *url.URL
	u, err = url.Parse(path)
	if err != nil {
		err = errors.Trace(err)
		return
	}
	if strings.ToLower(u.Scheme) != "tikv" {
		err = errors.Errorf("Uri scheme expected [tikv] but found [%s]", u.Scheme)
		logutil.BgLogger().Error("parsePath error", zap.Error(err))
		return
	}
	switch strings.ToLower(u.Query().Get("disableGC")) {
	case "true":
		disableGC = true
	case "false", "":
	default:
		err = errors.New("disableGC flag should be true/false")
		return
	}
	etcdAddrs = strings.Split(u.Host, ",")
	return
}<|MERGE_RESOLUTION|>--- conflicted
+++ resolved
@@ -108,7 +108,6 @@
 	TxnLocalLatches  TxnLocalLatches `toml:"-" json:"-"`
 	// Set sys variable lower-case-table-names, ref: https://dev.mysql.com/doc/refman/5.7/en/identifier-case-sensitivity.html.
 	// TODO: We actually only support mode 2, which keeps the original case, but the comparison is case-insensitive.
-<<<<<<< HEAD
 	LowerCaseTableNames        int               `toml:"lower-case-table-names" json:"lower-case-table-names"`
 	ServerVersion              string            `toml:"server-version" json:"server-version"`
 	Log                        Log               `toml:"log" json:"log"`
@@ -120,29 +119,11 @@
 	ProxyProtocol              ProxyProtocol     `toml:"proxy-protocol" json:"proxy-protocol"`
 	TiKVClient                 TiKVClient        `toml:"tikv-client" json:"tikv-client"`
 	Binlog                     Binlog            `toml:"binlog" json:"binlog"`
-	CompatibleKillQuery        bool              `toml:"compatible-kill-query" json:"compatible-kill-query"`
-	GracefulWaitBeforeShutdown int               `toml:"graceful-wait-before-shutdown" json:"graceful-wait-before-shutdown"`
 	Plugin                     Plugin            `toml:"plugin" json:"plugin"`
 	PessimisticTxn             PessimisticTxn    `toml:"pessimistic-txn" json:"pessimistic-txn"`
 	CheckMb4ValueInUTF8        bool              `toml:"check-mb4-value-in-utf8" json:"check-mb4-value-in-utf8"`
 	MaxIndexLength             int               `toml:"max-index-length" json:"max-index-length"`
-=======
-	LowerCaseTableNames int               `toml:"lower-case-table-names" json:"lower-case-table-names"`
-	ServerVersion       string            `toml:"server-version" json:"server-version"`
-	Log                 Log               `toml:"log" json:"log"`
-	Security            Security          `toml:"security" json:"security"`
-	Status              Status            `toml:"status" json:"status"`
-	Performance         Performance       `toml:"performance" json:"performance"`
-	PreparedPlanCache   PreparedPlanCache `toml:"prepared-plan-cache" json:"prepared-plan-cache"`
-	OpenTracing         OpenTracing       `toml:"opentracing" json:"opentracing"`
-	ProxyProtocol       ProxyProtocol     `toml:"proxy-protocol" json:"proxy-protocol"`
-	TiKVClient          TiKVClient        `toml:"tikv-client" json:"tikv-client"`
-	Binlog              Binlog            `toml:"binlog" json:"binlog"`
-	Plugin              Plugin            `toml:"plugin" json:"plugin"`
-	PessimisticTxn      PessimisticTxn    `toml:"pessimistic-txn" json:"pessimistic-txn"`
-	CheckMb4ValueInUTF8 bool              `toml:"check-mb4-value-in-utf8" json:"check-mb4-value-in-utf8"`
-	MaxIndexLength      int               `toml:"max-index-length" json:"max-index-length"`
->>>>>>> 2c8f2b75
+	GracefulWaitBeforeShutdown int               `toml:"graceful-wait-before-shutdown" json:"graceful-wait-before-shutdown"`
 	// AlterPrimaryKey is used to control alter primary key feature.
 	AlterPrimaryKey bool `toml:"alter-primary-key" json:"alter-primary-key"`
 	// TreatOldVersionUTF8AsUTF8MB4 is use to treat old version table/column UTF8 charset as UTF8MB4. This is for compatibility.
