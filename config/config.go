// Copyright 2017 PingCAP, Inc.
//
// Licensed under the Apache License, Version 2.0 (the "License");
// you may not use this file except in compliance with the License.
// You may obtain a copy of the License at
//
//     http://www.apache.org/licenses/LICENSE-2.0
//
// Unless required by applicable law or agreed to in writing, software
// distributed under the License is distributed on an "AS IS" BASIS,
// WITHOUT WARRANTIES OR CONDITIONS OF ANY KIND, either express or implied.
// See the License for the specific language governing permissions and
// limitations under the License.

package config

import (
	"bytes"
	"encoding/base64"
	"encoding/json"
	"fmt"
	"math"
	"os"
	"os/user"
	"path/filepath"
	"strings"
	"sync"
	"sync/atomic"
	"time"

	"github.com/BurntSushi/toml"
	"github.com/pingcap/errors"
	zaplog "github.com/pingcap/log"
	"github.com/pingcap/tidb/parser/terror"
	"github.com/pingcap/tidb/util/logutil"
	"github.com/pingcap/tidb/util/tikvutil"
	"github.com/pingcap/tidb/util/versioninfo"
	tikvcfg "github.com/tikv/client-go/v2/config"
	tracing "github.com/uber/jaeger-client-go/config"
	atomicutil "go.uber.org/atomic"
	"go.uber.org/zap"
)

// Config number limitations
const (
	MaxLogFileSize = 4096 // MB
	// DefMaxIndexLength is the maximum index length(in bytes). This value is consistent with MySQL.
	DefMaxIndexLength = 3072
	// DefMaxOfMaxIndexLength is the maximum index length(in bytes) for TiDB v3.0.7 and previous version.
	DefMaxOfMaxIndexLength = 3072 * 4
	// DefIndexLimit is the limitation of index on a single table. This value is consistent with MySQL.
	DefIndexLimit = 64
	// DefMaxOfIndexLimit is the maximum limitation of index on a single table for TiDB.
	DefMaxOfIndexLimit = 64 * 8
	// DefPort is the default port of TiDB
	DefPort = 4000
	// DefStatusPort is the default status port of TiDB
	DefStatusPort = 10080
	// DefHost is the default host of TiDB
	DefHost = "0.0.0.0"
	// DefStatusHost is the default status host of TiDB
	DefStatusHost = "0.0.0.0"
	// DefTableColumnCountLimit is limit of the number of columns in a table
	DefTableColumnCountLimit = 1017
	// DefMaxOfTableColumnCountLimit is maximum limitation of the number of columns in a table
	DefMaxOfTableColumnCountLimit = 4096
	// DefStatsLoadConcurrencyLimit is limit of the concurrency of stats-load
	DefStatsLoadConcurrencyLimit = 1
	// DefMaxOfStatsLoadConcurrencyLimit is maximum limitation of the concurrency of stats-load
	DefMaxOfStatsLoadConcurrencyLimit = 128
	// DefStatsLoadQueueSizeLimit is limit of the size of stats-load request queue
	DefStatsLoadQueueSizeLimit = 1
	// DefMaxOfStatsLoadQueueSizeLimit is maximum limitation of the size of stats-load request queue
	DefMaxOfStatsLoadQueueSizeLimit = 100000
	// DefDDLSlowOprThreshold sets log DDL operations whose execution time exceeds the threshold value.
	DefDDLSlowOprThreshold = 300
	// DefExpensiveQueryTimeThreshold indicates the time threshold of expensive query.
	DefExpensiveQueryTimeThreshold = 60
	// DefMemoryUsageAlarmRatio is the threshold triggering an alarm which the memory usage of tidb-server instance exceeds.
	DefMemoryUsageAlarmRatio = 0.8
)

// Valid config maps
var (
	ValidStorage = map[string]bool{
		"mocktikv": true,
		"tikv":     true,
		"unistore": true,
	}
	// CheckTableBeforeDrop enable to execute `admin check table` before `drop table`.
	CheckTableBeforeDrop = false
	// checkBeforeDropLDFlag is a go build flag.
	checkBeforeDropLDFlag = "None"
	// tempStorageDirName is the default temporary storage dir name by base64 encoding a string `port/statusPort`
	tempStorageDirName = encodeDefTempStorageDir(os.TempDir(), DefHost, DefStatusHost, DefPort, DefStatusPort)
)

// InstanceConfigSection indicates a config session that has options moved to [instance] session.
type InstanceConfigSection struct {
	// SectionName indicates the origin section name.
	SectionName string
	// NameMappings maps the origin name to the name in [instance].
	NameMappings map[string]string
}

var (
	// sectionMovedToInstance records all config section and options that should be moved to [instance].
	sectionMovedToInstance = []InstanceConfigSection{
		{
			"",
			map[string]string{
				"check-mb4-value-in-utf8":       "tidb_check_mb4_value_in_utf8",
				"enable-collect-execution-info": "tidb_enable_collect_execution_info",
				"plugin.load":                   "plugin_load",
				"plugin.dir":                    "plugin_dir",
			},
		},
		{
			"log",
			map[string]string{
				"enable-slow-log":         "tidb_enable_slow_log",
				"slow-threshold":          "tidb_slow_log_threshold",
				"record-plan-in-slow-log": "tidb_record_plan_in_slow_log",
			},
		},
		{
			"performance",
			map[string]string{
				"force-priority":           "tidb_force_priority",
				"memory-usage-alarm-ratio": "tidb_memory_usage_alarm_ratio",
			},
		},
	}

	// ConflictOptions indicates the conflict config options existing in both [instance] and other sections in config file.
	ConflictOptions []InstanceConfigSection

	// DeprecatedOptions indicates the config options existing in some other sections in config file.
	// They should be moved to [instance] section.
	DeprecatedOptions []InstanceConfigSection

	// TikvConfigLock protects against concurrent tikv config refresh
	TikvConfigLock sync.Mutex
)

// Config contains configuration options.
type Config struct {
	Host             string `toml:"host" json:"host"`
	AdvertiseAddress string `toml:"advertise-address" json:"advertise-address"`
	Port             uint   `toml:"port" json:"port"`
	Cors             string `toml:"cors" json:"cors"`
	Store            string `toml:"store" json:"store"`
	Path             string `toml:"path" json:"path"`
	Socket           string `toml:"socket" json:"socket"`
	Lease            string `toml:"lease" json:"lease"`
	RunDDL           bool   `toml:"run-ddl" json:"run-ddl"`
	SplitTable       bool   `toml:"split-table" json:"split-table"`
	TokenLimit       uint   `toml:"token-limit" json:"token-limit"`
	OOMUseTmpStorage bool   `toml:"oom-use-tmp-storage" json:"oom-use-tmp-storage"`
	TempStoragePath  string `toml:"tmp-storage-path" json:"tmp-storage-path"`
	OOMAction        string `toml:"oom-action" json:"oom-action"`
	// TempStorageQuota describe the temporary storage Quota during query exector when OOMUseTmpStorage is enabled
	// If the quota exceed the capacity of the TempStoragePath, the tidb-server would exit with fatal error
	TempStorageQuota           int64                   `toml:"tmp-storage-quota" json:"tmp-storage-quota"` // Bytes
	TxnLocalLatches            tikvcfg.TxnLocalLatches `toml:"-" json:"-"`
	ServerVersion              string                  `toml:"server-version" json:"server-version"`
	VersionComment             string                  `toml:"version-comment" json:"version-comment"`
	TiDBEdition                string                  `toml:"tidb-edition" json:"tidb-edition"`
	TiDBReleaseVersion         string                  `toml:"tidb-release-version" json:"tidb-release-version"`
	Log                        Log                     `toml:"log" json:"log"`
	Instance                   Instance                `toml:"instance" json:"instance"`
	Security                   Security                `toml:"security" json:"security"`
	Status                     Status                  `toml:"status" json:"status"`
	Performance                Performance             `toml:"performance" json:"performance"`
	PreparedPlanCache          PreparedPlanCache       `toml:"prepared-plan-cache" json:"prepared-plan-cache"`
	OpenTracing                OpenTracing             `toml:"opentracing" json:"opentracing"`
	ProxyProtocol              ProxyProtocol           `toml:"proxy-protocol" json:"proxy-protocol"`
	PDClient                   tikvcfg.PDClient        `toml:"pd-client" json:"pd-client"`
	TiKVClient                 tikvcfg.TiKVClient      `toml:"tikv-client" json:"tikv-client"`
	Binlog                     Binlog                  `toml:"binlog" json:"binlog"`
	CompatibleKillQuery        bool                    `toml:"compatible-kill-query" json:"compatible-kill-query"`
	Plugin                     Plugin                  `toml:"plugin" json:"plugin"`
	PessimisticTxn             PessimisticTxn          `toml:"pessimistic-txn" json:"pessimistic-txn"`
	CheckMb4ValueInUTF8        AtomicBool              `toml:"check-mb4-value-in-utf8" json:"check-mb4-value-in-utf8"`
	MaxIndexLength             int                     `toml:"max-index-length" json:"max-index-length"`
	IndexLimit                 int                     `toml:"index-limit" json:"index-limit"`
	TableColumnCountLimit      uint32                  `toml:"table-column-count-limit" json:"table-column-count-limit"`
	GracefulWaitBeforeShutdown int                     `toml:"graceful-wait-before-shutdown" json:"graceful-wait-before-shutdown"`
	// AlterPrimaryKey is used to control alter primary key feature.
	AlterPrimaryKey bool `toml:"alter-primary-key" json:"alter-primary-key"`
	// TreatOldVersionUTF8AsUTF8MB4 is use to treat old version table/column UTF8 charset as UTF8MB4. This is for compatibility.
	// Currently not support dynamic modify, because this need to reload all old version schema.
	TreatOldVersionUTF8AsUTF8MB4 bool `toml:"treat-old-version-utf8-as-utf8mb4" json:"treat-old-version-utf8-as-utf8mb4"`
	// EnableTableLock indicate whether enable table lock.
	// TODO: remove this after table lock features stable.
	EnableTableLock     bool   `toml:"enable-table-lock" json:"enable-table-lock"`
	DelayCleanTableLock uint64 `toml:"delay-clean-table-lock" json:"delay-clean-table-lock"`
	SplitRegionMaxNum   uint64 `toml:"split-region-max-num" json:"split-region-max-num"`
	TopSQL              TopSQL `toml:"top-sql" json:"top-sql"`
	// RepairMode indicates that the TiDB is in the repair mode for table meta.
	RepairMode      bool     `toml:"repair-mode" json:"repair-mode"`
	RepairTableList []string `toml:"repair-table-list" json:"repair-table-list"`
	// IsolationRead indicates that the TiDB reads data from which isolation level(engine and label).
	IsolationRead IsolationRead `toml:"isolation-read" json:"isolation-read"`
	// MaxServerConnections is the maximum permitted number of simultaneous client connections.
	MaxServerConnections uint32 `toml:"max-server-connections" json:"max-server-connections"`
	// NewCollationsEnabledOnFirstBootstrap indicates if the new collations are enabled, it effects only when a TiDB cluster bootstrapped on the first time.
	NewCollationsEnabledOnFirstBootstrap bool `toml:"new_collations_enabled_on_first_bootstrap" json:"new_collations_enabled_on_first_bootstrap"`
	// Experimental contains parameters for experimental features.
	Experimental Experimental `toml:"experimental" json:"experimental"`
	// EnableCollectExecutionInfo enables the TiDB to collect execution info.
	EnableCollectExecutionInfo bool `toml:"enable-collect-execution-info" json:"enable-collect-execution-info"`
	// SkipRegisterToDashboard tells TiDB don't register itself to the dashboard.
	SkipRegisterToDashboard bool `toml:"skip-register-to-dashboard" json:"skip-register-to-dashboard"`
	// EnableTelemetry enables the usage data report to PingCAP.
	EnableTelemetry bool `toml:"enable-telemetry" json:"enable-telemetry"`
	// Labels indicates the labels set for the tidb server. The labels describe some specific properties for the tidb
	// server like `zone`/`rack`/`host`. Currently, labels won't affect the tidb server except for some special
	// label keys. Now we have following special keys:
	// 1. 'group' is a special label key which should be automatically set by tidb-operator. We don't suggest
	// users to set 'group' in labels.
	// 2. 'zone' is a special key that indicates the DC location of this tidb-server. If it is set, the value for this
	// key will be the default value of the session variable `txn_scope` for this tidb-server.
	Labels map[string]string `toml:"labels" json:"labels"`
	// EnableGlobalIndex enables creating global index.
	EnableGlobalIndex bool `toml:"enable-global-index" json:"enable-global-index"`
	// DeprecateIntegerDisplayWidth indicates whether deprecating the max display length for integer.
	DeprecateIntegerDisplayWidth bool `toml:"deprecate-integer-display-length" json:"deprecate-integer-display-length"`
	// EnableEnumLengthLimit indicates whether the enum/set element length is limited.
	// According to MySQL 8.0 Refman:
	// The maximum supported length of an individual SET element is M <= 255 and (M x w) <= 1020,
	// where M is the element literal length and w is the number of bytes required for the maximum-length character in the character set.
	// See https://dev.mysql.com/doc/refman/8.0/en/string-type-syntax.html for more details.
	EnableEnumLengthLimit bool `toml:"enable-enum-length-limit" json:"enable-enum-length-limit"`
	// StoresRefreshInterval indicates the interval of refreshing stores info, the unit is second.
	StoresRefreshInterval uint64 `toml:"stores-refresh-interval" json:"stores-refresh-interval"`
	// EnableTCP4Only enables net.Listen("tcp4",...)
	// Note that: it can make lvs with toa work and thus tidb can get real client ip.
	EnableTCP4Only bool `toml:"enable-tcp4-only" json:"enable-tcp4-only"`
	// The client will forward the requests through the follower
	// if one of the following conditions happens:
	// 1. there is a network partition problem between TiDB and PD leader.
	// 2. there is a network partition problem between TiDB and TiKV leader.
	EnableForwarding bool `toml:"enable-forwarding" json:"enable-forwarding"`
	// MaxBallastObjectSize set the max size of the ballast object, the unit is byte.
	// The default value is the smallest of the following two values: 2GB or
	// one quarter of the total physical memory in the current system.
	MaxBallastObjectSize int `toml:"max-ballast-object-size" json:"max-ballast-object-size"`
	// BallastObjectSize set the initial size of the ballast object, the unit is byte.
	BallastObjectSize int `toml:"ballast-object-size" json:"ballast-object-size"`
	// EnableGlobalKill indicates whether to enable global kill.
	EnableGlobalKill bool `toml:"enable-global-kill" json:"enable-global-kill"`

	// The following items are deprecated. We need to keep them here temporarily
	// to support the upgrade process. They can be removed in future.

	// EnableBatchDML, unused since bootstrap v90
	EnableBatchDML bool `toml:"enable-batch-dml" json:"enable-batch-dml"`
}

// UpdateTempStoragePath is to update the `TempStoragePath` if port/statusPort was changed
// and the `tmp-storage-path` was not specified in the conf.toml or was specified the same as the default value.
func (c *Config) UpdateTempStoragePath() {
	if c.TempStoragePath == tempStorageDirName {
		c.TempStoragePath = encodeDefTempStorageDir(os.TempDir(), c.Host, c.Status.StatusHost, c.Port, c.Status.StatusPort)
	} else {
		c.TempStoragePath = encodeDefTempStorageDir(c.TempStoragePath, c.Host, c.Status.StatusHost, c.Port, c.Status.StatusPort)
	}
}

// GetTiKVConfig returns configuration options from tikvcfg
func (c *Config) GetTiKVConfig() *tikvcfg.Config {
	return &tikvcfg.Config{
		CommitterConcurrency:  int(tikvutil.CommitterConcurrency.Load()),
		MaxTxnTTL:             c.Performance.MaxTxnTTL,
		TiKVClient:            c.TiKVClient,
		Security:              c.Security.ClusterSecurity(),
		PDClient:              c.PDClient,
		PessimisticTxn:        tikvcfg.PessimisticTxn{MaxRetryCount: c.PessimisticTxn.MaxRetryCount},
		TxnLocalLatches:       c.TxnLocalLatches,
		StoresRefreshInterval: c.StoresRefreshInterval,
		OpenTracingEnable:     c.OpenTracing.Enable,
		Path:                  c.Path,
		EnableForwarding:      c.EnableForwarding,
		TxnScope:              c.Labels["zone"],
	}
}

func encodeDefTempStorageDir(tempDir string, host, statusHost string, port, statusPort uint) string {
	dirName := base64.URLEncoding.EncodeToString([]byte(fmt.Sprintf("%v:%v/%v:%v", host, port, statusHost, statusPort)))
	osUID := ""
	currentUser, err := user.Current()
	if err == nil {
		osUID = currentUser.Uid
	}
	return filepath.Join(tempDir, osUID+"_tidb", dirName, "tmp-storage")
}

// nullableBool defaults unset bool options to unset instead of false, which enables us to know if the user has set 2
// conflict options at the same time.
type nullableBool struct {
	IsValid bool
	IsTrue  bool
}

var (
	nbUnset = nullableBool{false, false}
	nbFalse = nullableBool{true, false}
	nbTrue  = nullableBool{true, true}
)

func (b *nullableBool) toBool() bool {
	return b.IsValid && b.IsTrue
}

func (b nullableBool) MarshalJSON() ([]byte, error) {
	switch b {
	case nbTrue:
		return json.Marshal(true)
	case nbFalse:
		return json.Marshal(false)
	default:
		return json.Marshal(nil)
	}
}

func (b *nullableBool) UnmarshalText(text []byte) error {
	str := string(text)
	switch str {
	case "", "null":
		*b = nbUnset
		return nil
	case "true":
		*b = nbTrue
	case "false":
		*b = nbFalse
	default:
		*b = nbUnset
		return errors.New("Invalid value for bool type: " + str)
	}
	return nil
}

func (b nullableBool) MarshalText() ([]byte, error) {
	if !b.IsValid {
		return []byte(""), nil
	}
	if b.IsTrue {
		return []byte("true"), nil
	}
	return []byte("false"), nil
}

func (b *nullableBool) UnmarshalJSON(data []byte) error {
	var err error
	var v interface{}
	if err = json.Unmarshal(data, &v); err != nil {
		return err
	}
	switch raw := v.(type) {
	case bool:
		*b = nullableBool{true, raw}
	default:
		*b = nbUnset
	}
	return err
}

// AtomicBool is a helper type for atomic operations on a boolean value.
type AtomicBool struct {
	atomicutil.Bool
}

// NewAtomicBool creates an AtomicBool.
func NewAtomicBool(v bool) *AtomicBool {
	return &AtomicBool{*atomicutil.NewBool(v)}
}

// MarshalText implements the encoding.TextMarshaler interface.
func (b AtomicBool) MarshalText() ([]byte, error) {
	if b.Load() {
		return []byte("true"), nil
	}
	return []byte("false"), nil
}

// UnmarshalText implements the encoding.TextUnmarshaler interface.
func (b *AtomicBool) UnmarshalText(text []byte) error {
	str := string(text)
	switch str {
	case "", "null":
		*b = AtomicBool{*atomicutil.NewBool(false)}
	case "true":
		*b = AtomicBool{*atomicutil.NewBool(true)}
	case "false":
		*b = AtomicBool{*atomicutil.NewBool(false)}
	default:
		*b = AtomicBool{*atomicutil.NewBool(false)}
		return errors.New("Invalid value for bool type: " + str)
	}
	return nil
}

// Log is the log section of config.
type Log struct {
	// Log level.
	Level string `toml:"level" json:"level"`
	// Log format, one of json or text.
	Format string `toml:"format" json:"format"`
	// Disable automatic timestamps in output. Deprecated: use EnableTimestamp instead.
	DisableTimestamp nullableBool `toml:"disable-timestamp" json:"disable-timestamp"`
	// EnableTimestamp enables automatic timestamps in log output.
	EnableTimestamp nullableBool `toml:"enable-timestamp" json:"enable-timestamp"`
	// DisableErrorStack stops annotating logs with the full stack error
	// message. Deprecated: use EnableErrorStack instead.
	DisableErrorStack nullableBool `toml:"disable-error-stack" json:"disable-error-stack"`
	// EnableErrorStack enables annotating logs with the full stack error
	// message.
	EnableErrorStack nullableBool `toml:"enable-error-stack" json:"enable-error-stack"`
	// File log config.
	File logutil.FileLogConfig `toml:"file" json:"file"`

	EnableSlowLog       AtomicBool `toml:"enable-slow-log" json:"enable-slow-log"`
	SlowQueryFile       string     `toml:"slow-query-file" json:"slow-query-file"`
	SlowThreshold       uint64     `toml:"slow-threshold" json:"slow-threshold"`
	ExpensiveThreshold  uint       `toml:"expensive-threshold" json:"expensive-threshold"`
	RecordPlanInSlowLog uint32     `toml:"record-plan-in-slow-log" json:"record-plan-in-slow-log"`
}

// Instance is the section of instance scope system variables.
type Instance struct {
	// These variables only exist in [instance] section.

	// TiDBGeneralLog is used to log every query in the server in info level.
	TiDBGeneralLog bool `toml:"tidb_general_log" json:"tidb_general_log"`
	// EnablePProfSQLCPU is used to add label sql label to pprof result.
	EnablePProfSQLCPU bool `toml:"tidb_pprof_sql_cpu" json:"tidb_pprof_sql_cpu"`
	// DDLSlowOprThreshold sets log DDL operations whose execution time exceeds the threshold value.
	DDLSlowOprThreshold uint32 `toml:"ddl_slow_threshold" json:"ddl_slow_threshold"`
	// ExpensiveQueryTimeThreshold indicates the time threshold of expensive query.
	ExpensiveQueryTimeThreshold uint64 `toml:"tidb_expensive_query_time_threshold" json:"tidb_expensive_query_time_threshold"`

	// These variables exist in both 'instance' section and another place.
	// The configuration in 'instance' section takes precedence.

	EnableSlowLog         AtomicBool `toml:"tidb_enable_slow_log" json:"tidb_enable_slow_log"`
	SlowThreshold         uint64     `toml:"tidb_slow_log_threshold" json:"tidb_slow_log_threshold"`
	RecordPlanInSlowLog   uint32     `toml:"tidb_record_plan_in_slow_log" json:"tidb_record_plan_in_slow_log"`
	CheckMb4ValueInUTF8   AtomicBool `toml:"tidb_check_mb4_value_in_utf8" json:"tidb_check_mb4_value_in_utf8"`
	ForcePriority         string     `toml:"tidb_force_priority" json:"tidb_force_priority"`
	MemoryUsageAlarmRatio float64    `toml:"tidb_memory_usage_alarm_ratio" json:"tidb_memory_usage_alarm_ratio"`
	// EnableCollectExecutionInfo enables the TiDB to collect execution info.
	EnableCollectExecutionInfo bool   `toml:"tidb_enable_collect_execution_info" json:"tidb_enable_collect_execution_info"`
	PluginDir                  string `toml:"plugin_dir" json:"plugin_dir"`
	PluginLoad                 string `toml:"plugin_load" json:"plugin_load"`
}

func (l *Log) getDisableTimestamp() bool {
	if l.EnableTimestamp == nbUnset && l.DisableTimestamp == nbUnset {
		return false
	}
	if l.EnableTimestamp == nbUnset {
		return l.DisableTimestamp.toBool()
	}
	return !l.EnableTimestamp.toBool()
}

func (l *Log) getDisableErrorStack() bool {
	if l.EnableErrorStack == nbUnset && l.DisableErrorStack == nbUnset {
		return true
	}
	if l.EnableErrorStack == nbUnset {
		return l.DisableErrorStack.toBool()
	}
	return !l.EnableErrorStack.toBool()
}

// The following constants represents the valid action configurations for Security.SpilledFileEncryptionMethod.
// "plaintext" means encryption is disabled.
// NOTE: Although the values is case insensitive, we should use lower-case
// strings because the configuration value will be transformed to lower-case
// string and compared with these constants in the further usage.
const (
	SpilledFileEncryptionMethodPlaintext = "plaintext"
	SpilledFileEncryptionMethodAES128CTR = "aes128-ctr"
)

// Security is the security section of the config.
type Security struct {
	SkipGrantTable  bool     `toml:"skip-grant-table" json:"skip-grant-table"`
	SSLCA           string   `toml:"ssl-ca" json:"ssl-ca"`
	SSLCert         string   `toml:"ssl-cert" json:"ssl-cert"`
	SSLKey          string   `toml:"ssl-key" json:"ssl-key"`
	ClusterSSLCA    string   `toml:"cluster-ssl-ca" json:"cluster-ssl-ca"`
	ClusterSSLCert  string   `toml:"cluster-ssl-cert" json:"cluster-ssl-cert"`
	ClusterSSLKey   string   `toml:"cluster-ssl-key" json:"cluster-ssl-key"`
	ClusterVerifyCN []string `toml:"cluster-verify-cn" json:"cluster-verify-cn"`
	// If set to "plaintext", the spilled files will not be encrypted.
	SpilledFileEncryptionMethod string `toml:"spilled-file-encryption-method" json:"spilled-file-encryption-method"`
	// EnableSEM prevents SUPER users from having full access.
	EnableSEM bool `toml:"enable-sem" json:"enable-sem"`
	// Allow automatic TLS certificate generation
	AutoTLS         bool   `toml:"auto-tls" json:"auto-tls"`
	MinTLSVersion   string `toml:"tls-version" json:"tls-version"`
	RSAKeySize      int    `toml:"rsa-key-size" json:"rsa-key-size"`
	SecureBootstrap bool   `toml:"secure-bootstrap" json:"secure-bootstrap"`
}

// The ErrConfigValidationFailed error is used so that external callers can do a type assertion
// to defer handling of this specific error when someone does not want strict type checking.
// This is needed only because logging hasn't been set up at the time we parse the config file.
// This should all be ripped out once strict config checking is made the default behavior.
type ErrConfigValidationFailed struct {
	confFile       string
	UndecodedItems []string
}

func (e *ErrConfigValidationFailed) Error() string {
	return fmt.Sprintf("config file %s contained invalid configuration options: %s; check "+
		"TiDB manual to make sure this option has not been deprecated and removed from your TiDB "+
		"version if the option does not appear to be a typo", e.confFile, strings.Join(
		e.UndecodedItems, ", "))
}

// ErrConfigInstanceSection error is used to warning the user
// which config options should be moved to 'instance'.
type ErrConfigInstanceSection struct {
	confFile           string
	configSections     *[]InstanceConfigSection
	deprecatedSections *[]InstanceConfigSection
}

func (e *ErrConfigInstanceSection) Error() string {
	var builder strings.Builder
	if len(*e.configSections) > 0 {
		builder.WriteString("Conflict configuration options exists on both [instance] section and some other sections. ")
	}
	if len(*e.deprecatedSections) > 0 {
		builder.WriteString("Some configuration options should be moved to [instance] section. ")
	}
	builder.WriteString("Please use the latter config options in [instance] instead: ")
	for _, configSection := range *e.configSections {
		for oldName, newName := range configSection.NameMappings {
			builder.WriteString(fmt.Sprintf(" (%s, %s)", oldName, newName))
		}
	}
	for _, configSection := range *e.deprecatedSections {
		for oldName, newName := range configSection.NameMappings {
			builder.WriteString(fmt.Sprintf(" (%s, %s)", oldName, newName))
		}
	}
	builder.WriteString(".")

	return builder.String()
}

// ClusterSecurity returns Security info for cluster
func (s *Security) ClusterSecurity() tikvcfg.Security {
	return tikvcfg.NewSecurity(s.ClusterSSLCA, s.ClusterSSLCert, s.ClusterSSLKey, s.ClusterVerifyCN)
}

// Status is the status section of the config.
type Status struct {
	StatusHost      string `toml:"status-host" json:"status-host"`
	MetricsAddr     string `toml:"metrics-addr" json:"metrics-addr"`
	StatusPort      uint   `toml:"status-port" json:"status-port"`
	MetricsInterval uint   `toml:"metrics-interval" json:"metrics-interval"`
	ReportStatus    bool   `toml:"report-status" json:"report-status"`
	RecordQPSbyDB   bool   `toml:"record-db-qps" json:"record-db-qps"`
	// After a duration of this time in seconds if the server doesn't see any activity it pings
	// the client to see if the transport is still alive.
	GRPCKeepAliveTime uint `toml:"grpc-keepalive-time" json:"grpc-keepalive-time"`
	// After having pinged for keepalive check, the server waits for a duration of timeout in seconds
	// and if no activity is seen even after that the connection is closed.
	GRPCKeepAliveTimeout uint `toml:"grpc-keepalive-timeout" json:"grpc-keepalive-timeout"`
	// The number of max concurrent streams/requests on a client connection.
	GRPCConcurrentStreams uint `toml:"grpc-concurrent-streams" json:"grpc-concurrent-streams"`
	// Sets window size for stream. The default value is 2MB.
	GRPCInitialWindowSize int `toml:"grpc-initial-window-size" json:"grpc-initial-window-size"`
	// Set maximum message length in bytes that gRPC can send. `-1` means unlimited. The default value is 10MB.
	GRPCMaxSendMsgSize int `toml:"grpc-max-send-msg-size" json:"grpc-max-send-msg-size"`
}

// Performance is the performance section of the config.
type Performance struct {
	MaxProcs uint `toml:"max-procs" json:"max-procs"`
	// Deprecated: use ServerMemoryQuota instead
	MaxMemory             uint64  `toml:"max-memory" json:"max-memory"`
	ServerMemoryQuota     uint64  `toml:"server-memory-quota" json:"server-memory-quota"`
	MemoryUsageAlarmRatio float64 `toml:"memory-usage-alarm-ratio" json:"memory-usage-alarm-ratio"`
	StatsLease            string  `toml:"stats-lease" json:"stats-lease"`
	StmtCountLimit        uint    `toml:"stmt-count-limit" json:"stmt-count-limit"`
	FeedbackProbability   float64 `toml:"feedback-probability" json:"feedback-probability"`
	QueryFeedbackLimit    uint    `toml:"query-feedback-limit" json:"query-feedback-limit"`
	PseudoEstimateRatio   float64 `toml:"pseudo-estimate-ratio" json:"pseudo-estimate-ratio"`
	ForcePriority         string  `toml:"force-priority" json:"force-priority"`
	BindInfoLease         string  `toml:"bind-info-lease" json:"bind-info-lease"`
	TCPKeepAlive          bool    `toml:"tcp-keep-alive" json:"tcp-keep-alive"`
	TCPNoDelay            bool    `toml:"tcp-no-delay" json:"tcp-no-delay"`
	CrossJoin             bool    `toml:"cross-join" json:"cross-join"`
	RunAutoAnalyze        bool    `toml:"run-auto-analyze" json:"run-auto-analyze"`
	DistinctAggPushDown   bool    `toml:"distinct-agg-push-down" json:"distinct-agg-push-down"`
	// Whether enable projection push down for coprocessors (both tikv & tiflash), default false.
	ProjectionPushDown bool   `toml:"projection-push-down" json:"projection-push-down"`
	MaxTxnTTL          uint64 `toml:"max-txn-ttl" json:"max-txn-ttl"`
	// Deprecated
	MemProfileInterval       string `toml:"-" json:"-"`
	IndexUsageSyncLease      string `toml:"index-usage-sync-lease" json:"index-usage-sync-lease"`
	PlanReplayerGCLease      string `toml:"plan-replayer-gc-lease" json:"plan-replayer-gc-lease"`
	GOGC                     int    `toml:"gogc" json:"gogc"`
	EnforceMPP               bool   `toml:"enforce-mpp" json:"enforce-mpp"`
	StatsLoadConcurrency     uint   `toml:"stats-load-concurrency" json:"stats-load-concurrency"`
	StatsLoadQueueSize       uint   `toml:"stats-load-queue-size" json:"stats-load-queue-size"`
	EnableStatsCacheMemQuota bool   `toml:"enable-stats-cache-mem-quota" json:"enable-stats-cache-mem-quota"`
	// The following items are deprecated. We need to keep them here temporarily
	// to support the upgrade process. They can be removed in future.

	// TxnEntrySizeLimit and TxnTotalSizeLimit , unused since bootstrap v91
	TxnEntrySizeLimit uint64 `toml:"txn-entry-size-limit" json:"txn-entry-size-limit"`
	TxnTotalSizeLimit uint64 `toml:"txn-total-size-limit" json:"txn-total-size-limit"`
}

// PlanCache is the PlanCache section of the config.
type PlanCache struct {
	Enabled  bool `toml:"enabled" json:"enabled"`
	Capacity uint `toml:"capacity" json:"capacity"`
	Shards   uint `toml:"shards" json:"shards"`
}

// PreparedPlanCache is the PreparedPlanCache section of the config.
type PreparedPlanCache struct {
	Enabled          bool    `toml:"enabled" json:"enabled"`
	Capacity         uint    `toml:"capacity" json:"capacity"`
	MemoryGuardRatio float64 `toml:"memory-guard-ratio" json:"memory-guard-ratio"`
}

// OpenTracing is the opentracing section of the config.
type OpenTracing struct {
	Enable     bool                `toml:"enable" json:"enable"`
	RPCMetrics bool                `toml:"rpc-metrics" json:"rpc-metrics"`
	Sampler    OpenTracingSampler  `toml:"sampler" json:"sampler"`
	Reporter   OpenTracingReporter `toml:"reporter" json:"reporter"`
}

// OpenTracingSampler is the config for opentracing sampler.
// See https://godoc.org/github.com/uber/jaeger-client-go/config#SamplerConfig
type OpenTracingSampler struct {
	Type                    string        `toml:"type" json:"type"`
	Param                   float64       `toml:"param" json:"param"`
	SamplingServerURL       string        `toml:"sampling-server-url" json:"sampling-server-url"`
	MaxOperations           int           `toml:"max-operations" json:"max-operations"`
	SamplingRefreshInterval time.Duration `toml:"sampling-refresh-interval" json:"sampling-refresh-interval"`
}

// OpenTracingReporter is the config for opentracing reporter.
// See https://godoc.org/github.com/uber/jaeger-client-go/config#ReporterConfig
type OpenTracingReporter struct {
	QueueSize           int           `toml:"queue-size" json:"queue-size"`
	BufferFlushInterval time.Duration `toml:"buffer-flush-interval" json:"buffer-flush-interval"`
	LogSpans            bool          `toml:"log-spans" json:"log-spans"`
	LocalAgentHostPort  string        `toml:"local-agent-host-port" json:"local-agent-host-port"`
}

// ProxyProtocol is the PROXY protocol section of the config.
type ProxyProtocol struct {
	// PROXY protocol acceptable client networks.
	// Empty string means disable PROXY protocol,
	// * means all networks.
	Networks string `toml:"networks" json:"networks"`
	// PROXY protocol header read timeout, Unit is second.
	HeaderTimeout uint `toml:"header-timeout" json:"header-timeout"`
}

// Binlog is the config for binlog.
type Binlog struct {
	Enable bool `toml:"enable" json:"enable"`
	// If IgnoreError is true, when writing binlog meets error, TiDB would
	// ignore the error.
	IgnoreError  bool   `toml:"ignore-error" json:"ignore-error"`
	WriteTimeout string `toml:"write-timeout" json:"write-timeout"`
	// Use socket file to write binlog, for compatible with kafka version tidb-binlog.
	BinlogSocket string `toml:"binlog-socket" json:"binlog-socket"`
	// The strategy for sending binlog to pump, value can be "range" or "hash" now.
	Strategy string `toml:"strategy" json:"strategy"`
}

// PessimisticTxn is the config for pessimistic transaction.
type PessimisticTxn struct {
	// The max count of retry for a single statement in a pessimistic transaction.
	MaxRetryCount uint `toml:"max-retry-count" json:"max-retry-count"`
	// The max count of deadlock events that will be recorded in the information_schema.deadlocks table.
	DeadlockHistoryCapacity uint `toml:"deadlock-history-capacity" json:"deadlock-history-capacity"`
	// Whether retryable deadlocks (in-statement deadlocks) are collected to the information_schema.deadlocks table.
	DeadlockHistoryCollectRetryable bool `toml:"deadlock-history-collect-retryable" json:"deadlock-history-collect-retryable"`
	// PessimisticAutoCommit represents if true it means the auto-commit transactions will be in pessimistic mode.
	PessimisticAutoCommit AtomicBool `toml:"pessimistic-auto-commit" json:"pessimistic-auto-commit"`
}

// DefaultPessimisticTxn returns the default configuration for PessimisticTxn
func DefaultPessimisticTxn() PessimisticTxn {
	return PessimisticTxn{
		MaxRetryCount:                   256,
		DeadlockHistoryCapacity:         10,
		DeadlockHistoryCollectRetryable: false,
		PessimisticAutoCommit:           *NewAtomicBool(false),
	}
}

// Plugin is the config for plugin
type Plugin struct {
	Dir  string `toml:"dir" json:"dir"`
	Load string `toml:"load" json:"load"`
}

// TopSQL is the config for TopSQL.
type TopSQL struct {
	// The TopSQL's data receiver address.
	ReceiverAddress string `toml:"receiver-address" json:"receiver-address"`
}

// IsolationRead is the config for isolation read.
type IsolationRead struct {
	// Engines filters tidb-server access paths by engine type.
	Engines []string `toml:"engines" json:"engines"`
}

// Experimental controls the features that are still experimental: their semantics, interfaces are subject to change.
// Using these features in the production environment is not recommended.
type Experimental struct {
	// Whether enable creating expression index.
	AllowsExpressionIndex bool `toml:"allow-expression-index" json:"allow-expression-index"`
	// Whether enable charset feature.
	EnableNewCharset bool `toml:"enable-new-charset" json:"-"`
}

var defTiKVCfg = tikvcfg.DefaultConfig()
var defaultConf = Config{
	Host:                         DefHost,
	AdvertiseAddress:             "",
	Port:                         DefPort,
	Socket:                       "/tmp/tidb-{Port}.sock",
	Cors:                         "",
	Store:                        "unistore",
	Path:                         "/tmp/tidb",
	RunDDL:                       true,
	SplitTable:                   true,
	Lease:                        "45s",
	TokenLimit:                   1000,
	OOMUseTmpStorage:             true,
	TempStorageQuota:             -1,
	TempStoragePath:              tempStorageDirName,
	OOMAction:                    OOMActionCancel,
	EnableBatchDML:               false,
	CheckMb4ValueInUTF8:          *NewAtomicBool(true),
	MaxIndexLength:               3072,
	IndexLimit:                   64,
	TableColumnCountLimit:        1017,
	AlterPrimaryKey:              false,
	TreatOldVersionUTF8AsUTF8MB4: true,
	EnableTableLock:              false,
	DelayCleanTableLock:          0,
	SplitRegionMaxNum:            1000,
	RepairMode:                   false,
	RepairTableList:              []string{},
	MaxServerConnections:         0,
	TxnLocalLatches:              defTiKVCfg.TxnLocalLatches,
	GracefulWaitBeforeShutdown:   0,
	ServerVersion:                "",
	TiDBEdition:                  "",
	VersionComment:               "",
	TiDBReleaseVersion:           "",
	Log: Log{
		Level:               "info",
		Format:              "text",
		File:                logutil.NewFileLogConfig(logutil.DefaultLogMaxSize),
		SlowQueryFile:       "tidb-slow.log",
		SlowThreshold:       logutil.DefaultSlowThreshold,
		ExpensiveThreshold:  10000,
		DisableErrorStack:   nbUnset,
		EnableErrorStack:    nbUnset, // If both options are nbUnset, getDisableErrorStack() returns true
		EnableTimestamp:     nbUnset,
		DisableTimestamp:    nbUnset, // If both options are nbUnset, getDisableTimestamp() returns false
		RecordPlanInSlowLog: logutil.DefaultRecordPlanInSlowLog,
		EnableSlowLog:       *NewAtomicBool(logutil.DefaultTiDBEnableSlowLog),
	},
	Instance: Instance{
		TiDBGeneralLog:              false,
		EnablePProfSQLCPU:           false,
		DDLSlowOprThreshold:         DefDDLSlowOprThreshold,
		ExpensiveQueryTimeThreshold: DefExpensiveQueryTimeThreshold,
		EnableSlowLog:               *NewAtomicBool(logutil.DefaultTiDBEnableSlowLog),
		SlowThreshold:               logutil.DefaultSlowThreshold,
		RecordPlanInSlowLog:         logutil.DefaultRecordPlanInSlowLog,
		CheckMb4ValueInUTF8:         *NewAtomicBool(true),
		ForcePriority:               "NO_PRIORITY",
		MemoryUsageAlarmRatio:       DefMemoryUsageAlarmRatio,
		EnableCollectExecutionInfo:  true,
		PluginDir:                   "/data/deploy/plugin",
		PluginLoad:                  "",
	},
	Status: Status{
		ReportStatus:          true,
		StatusHost:            DefStatusHost,
		StatusPort:            DefStatusPort,
		MetricsInterval:       15,
		RecordQPSbyDB:         false,
		GRPCKeepAliveTime:     10,
		GRPCKeepAliveTimeout:  3,
		GRPCConcurrentStreams: 1024,
		GRPCInitialWindowSize: 2 * 1024 * 1024,
		GRPCMaxSendMsgSize:    math.MaxInt32,
	},
	Performance: Performance{
		MaxMemory:             0,
		ServerMemoryQuota:     0,
		MemoryUsageAlarmRatio: DefMemoryUsageAlarmRatio,
		TCPKeepAlive:          true,
		TCPNoDelay:            true,
		CrossJoin:             true,
		StatsLease:            "3s",
		RunAutoAnalyze:        true,
		StmtCountLimit:        5000,
		FeedbackProbability:   0.0,
		QueryFeedbackLimit:    512,
		PseudoEstimateRatio:   0.8,
		ForcePriority:         "NO_PRIORITY",
		BindInfoLease:         "3s",
		DistinctAggPushDown:   false,
		ProjectionPushDown:    false,
		MaxTxnTTL:             defTiKVCfg.MaxTxnTTL, // 1hour
		// TODO: set indexUsageSyncLease to 60s.
		IndexUsageSyncLease:      "0s",
		GOGC:                     100,
		EnforceMPP:               false,
		PlanReplayerGCLease:      "10m",
		StatsLoadConcurrency:     5,
		StatsLoadQueueSize:       1000,
		EnableStatsCacheMemQuota: false,
	},
	ProxyProtocol: ProxyProtocol{
		Networks:      "",
		HeaderTimeout: 5,
	},
	PreparedPlanCache: PreparedPlanCache{
		Enabled:          false,
		Capacity:         1000,
		MemoryGuardRatio: 0.1,
	},
	OpenTracing: OpenTracing{
		Enable: false,
		Sampler: OpenTracingSampler{
			Type:  "const",
			Param: 1.0,
		},
		Reporter: OpenTracingReporter{},
	},
	PDClient:   defTiKVCfg.PDClient,
	TiKVClient: defTiKVCfg.TiKVClient,
	Binlog: Binlog{
		WriteTimeout: "15s",
		Strategy:     "range",
	},
	Plugin: Plugin{
		Dir:  "/data/deploy/plugin",
		Load: "",
	},
	PessimisticTxn: DefaultPessimisticTxn(),
	IsolationRead: IsolationRead{
		Engines: []string{"tikv", "tiflash", "tidb"},
	},
	Experimental:               Experimental{},
	EnableCollectExecutionInfo: true,
	EnableTelemetry:            true,
	Labels:                     make(map[string]string),
	EnableGlobalIndex:          false,
	Security: Security{
		SpilledFileEncryptionMethod: SpilledFileEncryptionMethodPlaintext,
		EnableSEM:                   false,
		AutoTLS:                     false,
		RSAKeySize:                  4096,
	},
	DeprecateIntegerDisplayWidth:         false,
	EnableEnumLengthLimit:                true,
	StoresRefreshInterval:                defTiKVCfg.StoresRefreshInterval,
	EnableForwarding:                     defTiKVCfg.EnableForwarding,
	NewCollationsEnabledOnFirstBootstrap: true,
	EnableGlobalKill:                     true,
}

var (
	globalConf atomic.Value
)

// NewConfig creates a new config instance with default value.
func NewConfig() *Config {
	conf := defaultConf
	return &conf
}

// GetGlobalConfig returns the global configuration for this server.
// It should store configuration from command line and configuration file.
// Other parts of the system can read the global configuration use this function.
func GetGlobalConfig() *Config {
	return globalConf.Load().(*Config)
}

// StoreGlobalConfig stores a new config to the globalConf. It mostly uses in the test to avoid some data races.
func StoreGlobalConfig(config *Config) {
	globalConf.Store(config)
	TikvConfigLock.Lock()
	defer TikvConfigLock.Unlock()
	cfg := *config.GetTiKVConfig()
	tikvcfg.StoreGlobalConfig(&cfg)
}

var deprecatedConfig = map[string]struct{}{
	"pessimistic-txn.ttl":                {},
	"pessimistic-txn.enable":             {},
	"log.file.log-rotate":                {},
	"log.log-slow-query":                 {},
	"txn-local-latches":                  {},
	"txn-local-latches.enabled":          {},
	"txn-local-latches.capacity":         {},
	"performance.max-memory":             {},
	"max-txn-time-use":                   {},
	"experimental.allow-auto-random":     {},
	"enable-redact-log":                  {}, // use variable tidb_redact_log instead
	"tikv-client.copr-cache.enable":      {},
	"alter-primary-key":                  {}, // use NONCLUSTERED keyword instead
	"enable-streaming":                   {},
	"performance.mem-profile-interval":   {},
	"security.require-secure-transport":  {},
	"lower-case-table-names":             {},
	"stmt-summary":                       {},
	"stmt-summary.enable":                {},
	"stmt-summary.enable-internal-query": {},
	"stmt-summary.max-stmt-count":        {},
	"stmt-summary.max-sql-length":        {},
	"stmt-summary.refresh-interval":      {},
	"stmt-summary.history-size":          {},
	"enable-batch-dml":                   {}, // use tidb_enable_batch_dml
	"mem-quota-query":                    {},
<<<<<<< HEAD
	"query-log-max-len":                  {},
	"performance.txn-total-size-limit":   {}, // use tidb_txn_total_size_limit
	"performance.txn-entry-size-limit":   {}, // use tidb_txn_entry_size_limit
=======
	"log.query-log-max-len":              {},
>>>>>>> 01fb9355
	"performance.committer-concurrency":  {},
	"experimental.enable-global-kill":    {},
}

func isAllDeprecatedConfigItems(items []string) bool {
	for _, item := range items {
		if _, ok := deprecatedConfig[item]; !ok {
			return false
		}
	}
	return true
}

// IsOOMActionSetByUser indicates whether the config item mem-action is set by
// the user.
var IsOOMActionSetByUser bool

// InitializeConfig initialize the global config handler.
// The function enforceCmdArgs is used to merge the config file with command arguments:
// For example, if you start TiDB by the command "./tidb-server --port=3000", the port number should be
// overwritten to 3000 and ignore the port number in the config file.
func InitializeConfig(confPath string, configCheck, configStrict bool, enforceCmdArgs func(*Config)) {
	cfg := GetGlobalConfig()
	var err error
	if confPath != "" {
		if err = cfg.Load(confPath); err != nil {
			// Unused config item error turns to warnings.
			if tmp, ok := err.(*ErrConfigValidationFailed); ok {
				// This block is to accommodate an interim situation where strict config checking
				// is not the default behavior of TiDB. The warning message must be deferred until
				// logging has been set up. After strict config checking is the default behavior,
				// This should all be removed.
				if (!configCheck && !configStrict) || isAllDeprecatedConfigItems(tmp.UndecodedItems) {
					fmt.Fprintln(os.Stderr, err.Error())
					err = nil
				}
			} else if tmp, ok := err.(*ErrConfigInstanceSection); ok {
				logutil.BgLogger().Warn(tmp.Error())
				err = nil
			}
		}

		terror.MustNil(err)
	} else {
		// configCheck should have the config file specified.
		if configCheck {
			fmt.Fprintln(os.Stderr, "config check failed", errors.New("no config file specified for config-check"))
			os.Exit(1)
		}
	}
	enforceCmdArgs(cfg)

	if err := cfg.Valid(); err != nil {
		if !filepath.IsAbs(confPath) {
			if tmp, err := filepath.Abs(confPath); err == nil {
				confPath = tmp
			}
		}
		fmt.Fprintln(os.Stderr, "load config file:", confPath)
		fmt.Fprintln(os.Stderr, "invalid config", err)
		os.Exit(1)
	}
	if configCheck {
		fmt.Println("config check successful")
		os.Exit(0)
	}
	StoreGlobalConfig(cfg)
}

// Load loads config options from a toml file.
func (c *Config) Load(confFile string) error {
	metaData, err := toml.DecodeFile(confFile, c)
	if c.TokenLimit == 0 {
		c.TokenLimit = 1000
	}
	if metaData.IsDefined("oom-action") {
		IsOOMActionSetByUser = true
	}
	// If any items in confFile file are not mapped into the Config struct, issue
	// an error and stop the server from starting.
	undecoded := metaData.Undecoded()
	if len(undecoded) > 0 && err == nil {
		var undecodedItems []string
		for _, item := range undecoded {
			undecodedItems = append(undecodedItems, item.String())
		}
		err = &ErrConfigValidationFailed{confFile, undecodedItems}
	}

	for _, section := range sectionMovedToInstance {
		newConflictSection := InstanceConfigSection{SectionName: section.SectionName, NameMappings: map[string]string{}}
		newDeprecatedSection := InstanceConfigSection{SectionName: section.SectionName, NameMappings: map[string]string{}}
		for oldName, newName := range section.NameMappings {
			if section.SectionName == "" && metaData.IsDefined(oldName) ||
				section.SectionName != "" && metaData.IsDefined(section.SectionName, oldName) {
				if metaData.IsDefined("instance", newName) {
					newConflictSection.NameMappings[oldName] = newName
				} else {
					newDeprecatedSection.NameMappings[oldName] = newName
				}
			}
		}
		if len(newConflictSection.NameMappings) > 0 {
			ConflictOptions = append(ConflictOptions, newConflictSection)
		}
		if len(newDeprecatedSection.NameMappings) > 0 {
			DeprecatedOptions = append(DeprecatedOptions, newDeprecatedSection)
		}
	}
	if len(ConflictOptions) > 0 || len(DeprecatedOptions) > 0 {
		// Give a warning that the 'instance' section should be used.
		err = &ErrConfigInstanceSection{confFile, &ConflictOptions, &DeprecatedOptions}
	}

	return err
}

// Valid checks if this config is valid.
func (c *Config) Valid() error {
	if c.Log.EnableErrorStack == c.Log.DisableErrorStack && c.Log.EnableErrorStack != nbUnset {
		logutil.BgLogger().Warn(fmt.Sprintf("\"enable-error-stack\" (%v) conflicts \"disable-error-stack\" (%v). \"disable-error-stack\" is deprecated, please use \"enable-error-stack\" instead. disable-error-stack is ignored.", c.Log.EnableErrorStack, c.Log.DisableErrorStack))
		// if two options conflict, we will use the value of EnableErrorStack
		c.Log.DisableErrorStack = nbUnset
	}
	if c.Log.EnableTimestamp == c.Log.DisableTimestamp && c.Log.EnableTimestamp != nbUnset {
		logutil.BgLogger().Warn(fmt.Sprintf("\"enable-timestamp\" (%v) conflicts \"disable-timestamp\" (%v). \"disable-timestamp\" is deprecated, please use \"enable-timestamp\" instead", c.Log.EnableTimestamp, c.Log.DisableTimestamp))
		// if two options conflict, we will use the value of EnableTimestamp
		c.Log.DisableTimestamp = nbUnset
	}
	if c.Security.SkipGrantTable && !hasRootPrivilege() {
		return fmt.Errorf("TiDB run with skip-grant-table need root privilege")
	}
	if !ValidStorage[c.Store] {
		nameList := make([]string, 0, len(ValidStorage))
		for k, v := range ValidStorage {
			if v {
				nameList = append(nameList, k)
			}
		}
		return fmt.Errorf("invalid store=%s, valid storages=%v", c.Store, nameList)
	}
	if c.Store == "mocktikv" && !c.RunDDL {
		return fmt.Errorf("can't disable DDL on mocktikv")
	}
	if c.MaxIndexLength < DefMaxIndexLength || c.MaxIndexLength > DefMaxOfMaxIndexLength {
		return fmt.Errorf("max-index-length should be [%d, %d]", DefMaxIndexLength, DefMaxOfMaxIndexLength)
	}
	if c.IndexLimit < DefIndexLimit || c.IndexLimit > DefMaxOfIndexLimit {
		return fmt.Errorf("index-limit should be [%d, %d]", DefIndexLimit, DefMaxOfIndexLimit)
	}
	if c.Log.File.MaxSize > MaxLogFileSize {
		return fmt.Errorf("invalid max log file size=%v which is larger than max=%v", c.Log.File.MaxSize, MaxLogFileSize)
	}
	c.OOMAction = strings.ToLower(c.OOMAction)
	if c.OOMAction != OOMActionLog && c.OOMAction != OOMActionCancel {
		return fmt.Errorf("unsupported OOMAction %v, TiDB only supports [%v, %v]", c.OOMAction, OOMActionLog, OOMActionCancel)
	}
	if c.TableColumnCountLimit < DefTableColumnCountLimit || c.TableColumnCountLimit > DefMaxOfTableColumnCountLimit {
		return fmt.Errorf("table-column-limit should be [%d, %d]", DefIndexLimit, DefMaxOfTableColumnCountLimit)
	}

	// txn-local-latches
	if err := c.TxnLocalLatches.Valid(); err != nil {
		return err
	}

	// For tikvclient.
	if err := c.TiKVClient.Valid(); err != nil {
		return err
	}

	if c.Instance.MemoryUsageAlarmRatio > 1 || c.Instance.MemoryUsageAlarmRatio < 0 {
		return fmt.Errorf("tidb_memory_usage_alarm_ratio in [Instance] must be greater than or equal to 0 and less than or equal to 1")
	}

	if c.PreparedPlanCache.Capacity < 1 {
		return fmt.Errorf("capacity in [prepared-plan-cache] should be at least 1")
	}
	if c.PreparedPlanCache.MemoryGuardRatio < 0 || c.PreparedPlanCache.MemoryGuardRatio > 1 {
		return fmt.Errorf("memory-guard-ratio in [prepared-plan-cache] must be NOT less than 0 and more than 1")
	}
	if len(c.IsolationRead.Engines) < 1 {
		return fmt.Errorf("the number of [isolation-read]engines for isolation read should be at least 1")
	}
	for _, engine := range c.IsolationRead.Engines {
		if engine != "tidb" && engine != "tikv" && engine != "tiflash" {
			return fmt.Errorf("type of [isolation-read]engines can't be %v should be one of tidb or tikv or tiflash", engine)
		}
	}

	// test security
	c.Security.SpilledFileEncryptionMethod = strings.ToLower(c.Security.SpilledFileEncryptionMethod)
	switch c.Security.SpilledFileEncryptionMethod {
	case SpilledFileEncryptionMethodPlaintext, SpilledFileEncryptionMethodAES128CTR:
	default:
		return fmt.Errorf("unsupported [security]spilled-file-encryption-method %v, TiDB only supports [%v, %v]",
			c.Security.SpilledFileEncryptionMethod, SpilledFileEncryptionMethodPlaintext, SpilledFileEncryptionMethodAES128CTR)
	}

	// check stats load config
	if c.Performance.StatsLoadConcurrency < DefStatsLoadConcurrencyLimit || c.Performance.StatsLoadConcurrency > DefMaxOfStatsLoadConcurrencyLimit {
		return fmt.Errorf("stats-load-concurrency should be [%d, %d]", DefStatsLoadConcurrencyLimit, DefMaxOfStatsLoadConcurrencyLimit)
	}
	if c.Performance.StatsLoadQueueSize < DefStatsLoadQueueSizeLimit || c.Performance.StatsLoadQueueSize > DefMaxOfStatsLoadQueueSizeLimit {
		return fmt.Errorf("stats-load-queue-size should be [%d, %d]", DefStatsLoadQueueSizeLimit, DefMaxOfStatsLoadQueueSizeLimit)
	}

	// test log level
	l := zap.NewAtomicLevel()
	return l.UnmarshalText([]byte(c.Log.Level))
}

// UpdateGlobal updates the global config, and provide a restore function that can be used to restore to the original.
func UpdateGlobal(f func(conf *Config)) {
	g := GetGlobalConfig()
	newConf := *g
	f(&newConf)
	StoreGlobalConfig(&newConf)
}

// RestoreFunc gets a function that restore the config to the current value.
func RestoreFunc() (restore func()) {
	g := GetGlobalConfig()
	return func() {
		StoreGlobalConfig(g)
	}
}

func hasRootPrivilege() bool {
	return os.Geteuid() == 0
}

// TableLockEnabled uses to check whether enabled the table lock feature.
func TableLockEnabled() bool {
	return GetGlobalConfig().EnableTableLock
}

// TableLockDelayClean uses to get the time of delay clean table lock.
var TableLockDelayClean = func() uint64 {
	return GetGlobalConfig().DelayCleanTableLock
}

// ToLogConfig converts *Log to *logutil.LogConfig.
func (l *Log) ToLogConfig() *logutil.LogConfig {
	return logutil.NewLogConfig(l.Level, l.Format, l.SlowQueryFile, l.File, l.getDisableTimestamp(), func(config *zaplog.Config) { config.DisableErrorVerbose = l.getDisableErrorStack() })
}

// ToTracingConfig converts *OpenTracing to *tracing.Configuration.
func (t *OpenTracing) ToTracingConfig() *tracing.Configuration {
	ret := &tracing.Configuration{
		Disabled:   !t.Enable,
		RPCMetrics: t.RPCMetrics,
		Reporter:   &tracing.ReporterConfig{},
		Sampler:    &tracing.SamplerConfig{},
	}
	ret.Reporter.QueueSize = t.Reporter.QueueSize
	ret.Reporter.BufferFlushInterval = t.Reporter.BufferFlushInterval
	ret.Reporter.LogSpans = t.Reporter.LogSpans
	ret.Reporter.LocalAgentHostPort = t.Reporter.LocalAgentHostPort

	ret.Sampler.Type = t.Sampler.Type
	ret.Sampler.Param = t.Sampler.Param
	ret.Sampler.SamplingServerURL = t.Sampler.SamplingServerURL
	ret.Sampler.MaxOperations = t.Sampler.MaxOperations
	ret.Sampler.SamplingRefreshInterval = t.Sampler.SamplingRefreshInterval
	return ret
}

func init() {
	initByLDFlags(versioninfo.TiDBEdition, checkBeforeDropLDFlag)
}

func initByLDFlags(edition, checkBeforeDropLDFlag string) {
	if edition != versioninfo.CommunityEdition {
		defaultConf.EnableTelemetry = false
	}
	conf := defaultConf
	StoreGlobalConfig(&conf)
	if checkBeforeDropLDFlag == "1" {
		CheckTableBeforeDrop = true
	}
}

// The following constants represents the valid action configurations for OOMAction.
// NOTE: Although the values is case-insensitive, we should use lower-case
// strings because the configuration value will be transformed to lower-case
// string and compared with these constants in the further usage.
const (
	OOMActionCancel = "cancel"
	OOMActionLog    = "log"
)

// hideConfig is used to filter a single line of config for hiding.
var hideConfig = []string{
	"index-usage-sync-lease",
}

// HideConfig is used to filter the configs that needs to be hidden.
func HideConfig(s string) string {
	configs := strings.Split(s, "\n")
	hideMap := make([]bool, len(configs))
	for i, c := range configs {
		for _, hc := range hideConfig {
			if strings.Contains(c, hc) {
				hideMap[i] = true
				break
			}
		}
	}
	var buf bytes.Buffer
	for i, c := range configs {
		if hideMap[i] {
			continue
		}
		if i != 0 {
			buf.WriteString("\n")
		}
		buf.WriteString(c)
	}
	return buf.String()
}

// ContainHiddenConfig checks whether it contains the configuration that needs to be hidden.
func ContainHiddenConfig(s string) bool {
	s = strings.ToLower(s)
	for _, hc := range hideConfig {
		if strings.Contains(s, hc) {
			return true
		}
	}
	return false
}<|MERGE_RESOLUTION|>--- conflicted
+++ resolved
@@ -940,13 +940,9 @@
 	"stmt-summary.history-size":          {},
 	"enable-batch-dml":                   {}, // use tidb_enable_batch_dml
 	"mem-quota-query":                    {},
-<<<<<<< HEAD
-	"query-log-max-len":                  {},
+	"log.query-log-max-len":              {},
 	"performance.txn-total-size-limit":   {}, // use tidb_txn_total_size_limit
 	"performance.txn-entry-size-limit":   {}, // use tidb_txn_entry_size_limit
-=======
-	"log.query-log-max-len":              {},
->>>>>>> 01fb9355
 	"performance.committer-concurrency":  {},
 	"experimental.enable-global-kill":    {},
 }
