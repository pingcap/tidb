--- conflicted
+++ resolved
@@ -662,12 +662,8 @@
 	},
 	DeprecateIntegerDisplayWidth: false,
 	EnableEnumLengthLimit:        true,
-<<<<<<< HEAD
-	StoresRefreshInterval:        DefStoresRefreshInterval,
+	StoresRefreshInterval:        defTiKVCfg.StoresRefreshInterval,
 	EnableEnhancedSecurity:       false,
-=======
-	StoresRefreshInterval:        defTiKVCfg.StoresRefreshInterval,
->>>>>>> d1297376
 }
 
 var (
