--- conflicted
+++ resolved
@@ -621,15 +621,11 @@
 	// The following items are deprecated. We need to keep them here temporarily
 	// to support the upgrade process. They can be removed in future.
 
-<<<<<<< HEAD
-	RunAutoAnalyze    bool   `toml:"run-auto-analyze" json:"run-auto-analyze"`
-	TxnEntrySizeLimit uint64 `toml:"txn-entry-size-limit" json:"txn-entry-size-limit"`
-	TxnTotalSizeLimit uint64 `toml:"txn-total-size-limit" json:"txn-total-size-limit"`
-=======
 	// CommitterConcurrency, RunAutoAnalyze unused since bootstrap v90
-	CommitterConcurrency int  `toml:"committer-concurrency" json:"committer-concurrency"`
-	RunAutoAnalyze       bool `toml:"run-auto-analyze" json:"run-auto-analyze"`
->>>>>>> 2106361d
+	CommitterConcurrency int    `toml:"committer-concurrency" json:"committer-concurrency"`
+	RunAutoAnalyze       bool   `toml:"run-auto-analyze" json:"run-auto-analyze"`
+	TxnEntrySizeLimit    uint64 `toml:"txn-entry-size-limit" json:"txn-entry-size-limit"`
+	TxnTotalSizeLimit    uint64 `toml:"txn-total-size-limit" json:"txn-total-size-limit"`
 }
 
 // PlanCache is the PlanCache section of the config.
