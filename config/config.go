--- conflicted
+++ resolved
@@ -17,21 +17,6 @@
 
 // Config contains configuration options.
 type Config struct {
-<<<<<<< HEAD
-	Addr                       string `json:"addr" toml:"addr"`
-	LogLevel                   string `json:"log_level" toml:"log_level"`
-	SkipAuth                   bool   `json:"skip_auth" toml:"skip_auth"`
-	StatusAddr                 string `json:"status_addr" toml:"status_addr"`
-	Socket                     string `json:"socket" toml:"socket"`
-	ReportStatus               bool   `json:"report_status" toml:"report_status"`
-	StorePath                  string `json:"store_path" toml:"store_path"`
-	Store                      string `json:"store" toml:"store"`
-	SlowThreshold              int    `json:"slow_threshold" toml:"slow_threshold"`
-	QueryLogMaxlen             int    `json:"query_log_max_len" toml:"query_log_max_len"`
-	ProxyProtocolNetworks      string `json:"proxy_protocol_networks" toml:"proxy_protocol_networks"`
-	ProxyProtocolHeaderTimeout int    `json:"proxy_protocol_header_timeout" toml:"proxy_protocol_header_timeout"`
-	TCPKeepAlive               bool   `json:"tcp_keep_alive" toml:"tcp_keep_alive"`
-=======
 	Addr           string `json:"addr" toml:"addr"`
 	LogLevel       string `json:"log_level" toml:"log_level"`
 	SkipAuth       bool   `json:"skip_auth" toml:"skip_auth"`
@@ -46,7 +31,8 @@
 	SSLCAPath      string `json:"ssl_ca_path" toml:"ssl_ca_path"`
 	SSLCertPath    string `json:"ssl_cert_path" toml:"ssl_cert_path"`
 	SSLKeyPath     string `json:"ssl_key_path" toml:"ssl_key_path"`
->>>>>>> 31a48f8d
+	ProxyProtocolNetworks      string `json:"proxy_protocol_networks" toml:"proxy_protocol_networks"`
+	ProxyProtocolHeaderTimeout int    `json:"proxy_protocol_header_timeout" toml:"proxy_protocol_header_timeout"`
 }
 
 var cfg *Config
