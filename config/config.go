--- conflicted
+++ resolved
@@ -94,7 +94,6 @@
 	AlterPrimaryKey bool `toml:"alter-primary-key" json:"alter-primary-key"`
 	// TreatOldVersionUTF8AsUTF8MB4 is use to treat old version table/column UTF8 charset as UTF8MB4. This is for compatibility.
 	// Currently not support dynamic modify, because this need to reload all old version schema.
-<<<<<<< HEAD
 	TreatOldVersionUTF8AsUTF8MB4 bool        `toml:"treat-old-version-utf8-as-utf8mb4" json:"treat-old-version-utf8-as-utf8mb4"`
 	SplitRegionMaxNum            uint64      `toml:"split-region-max-num" json:"split-region-max-num"`
 	StmtSummary                  StmtSummary `toml:"stmt-summary" json:"stmt-summary"`
@@ -104,12 +103,7 @@
 	DelayCleanTableLock uint64 `toml:"delay-clean-table-lock" json:"delay-clean-table-lock"`
 	// IsolationRead indicates that the TiDB reads data from which isolation level(engine and label).
 	IsolationRead IsolationRead `toml:"isolation-read" json:"isolation-read"`
-=======
-	TreatOldVersionUTF8AsUTF8MB4 bool         `toml:"treat-old-version-utf8-as-utf8mb4" json:"treat-old-version-utf8-as-utf8mb4"`
-	SplitRegionMaxNum            uint64       `toml:"split-region-max-num" json:"split-region-max-num"`
-	StmtSummary                  StmtSummary  `toml:"stmt-summary" json:"stmt-summary"`
-	Experimental                 Experimental `toml:"experimental" json:"experimental"`
->>>>>>> 1516653a
+	Experimental  Experimental  `toml:"experimental" json:"experimental"`
 }
 
 // Log is the log section of config.
@@ -348,18 +342,17 @@
 	HistorySize int `toml:"history-size" json:"history-size"`
 }
 
-<<<<<<< HEAD
 // IsolationRead is the config for isolation read.
 type IsolationRead struct {
 	// Engines filters tidb-server access paths by engine type.
 	Engines []string `toml:"engines" json:"engines"`
-=======
+}
+
 // Experimental controls the features that are still experimental: their semantics, interfaces are subject to change.
 // Using these features in the production environment is not recommended.
 type Experimental struct {
 	// Whether enable the syntax like `auto_random(3)` on the primary key column.
 	AllowAutoRandom bool `toml:"allow-auto-random" json:"allow-auto-random"`
->>>>>>> 1516653a
 }
 
 var defaultConf = Config{
@@ -469,13 +462,11 @@
 		RefreshInterval: 1800,
 		HistorySize:     24,
 	},
-<<<<<<< HEAD
 	IsolationRead: IsolationRead{
 		Engines: []string{"tikv", "tiflash"},
-=======
+	},
 	Experimental: Experimental{
 		AllowAutoRandom: false,
->>>>>>> 1516653a
 	},
 }
 
@@ -656,7 +647,6 @@
 	if c.StmtSummary.RefreshInterval <= 0 {
 		return fmt.Errorf("refresh-interval in [stmt-summary] should be greater than 0")
 	}
-<<<<<<< HEAD
 	if len(c.IsolationRead.Engines) < 1 {
 		return fmt.Errorf("the number of [isolation-read]engines for isolation read should be at least 1")
 	}
@@ -664,11 +654,10 @@
 		if engine != "tikv" && engine != "tiflash" {
 			return fmt.Errorf("type of [isolation-read]engines can't be %v should be one of tidb or tikv or tiflash", engine)
 		}
-=======
+	}
 
 	if c.AlterPrimaryKey && c.Experimental.AllowAutoRandom {
 		return fmt.Errorf("allow-auto-random is unavailable when alter-primary-key is enabled")
->>>>>>> 1516653a
 	}
 	return nil
 }
