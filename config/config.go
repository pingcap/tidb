--- conflicted
+++ resolved
@@ -34,26 +34,6 @@
 	RunDDL       bool   `toml:"run-ddl" json:"run-ddl"`
 	SplitTable   bool   `toml:"split-table" json:"split-table"`
 
-<<<<<<< HEAD
-	Log         Log         `toml:"log" json:"log"`
-	Security    Security    `toml:"security" json:"security"`
-	Status      Status      `toml:"status" json:"status"`
-	Performance Performance `toml:"performance" json:"performance"`
-	XProtocol   XProtocol   `toml:"xprotocol" json:"xprotocol"`
-	PlanCache   PlanCache   `toml:"plan-cache" json:"plan-cache"`
-
-	ProxyProtocol ProxyProtocol `toml:"proxy-protocol" toml:"proxy-protocol"`
-}
-
-// ProxyProtocol is the PROXY protocol section of the config.
-type ProxyProtocol struct {
-	// PROXY protocol acceptable client networks.
-	// Empty string means disable PROXY protocol,
-	// * means all networks.
-	Networks string `json:"networks" toml:"networks"`
-	// PROXY protocol header read timeout, Unit is second.
-	HeaderTimeout int `json:"header-timeout" toml:"header-timeout"`
-=======
 	Log               Log               `toml:"log" json:"log"`
 	Security          Security          `toml:"security" json:"security"`
 	Status            Status            `toml:"status" json:"status"`
@@ -62,7 +42,8 @@
 	PlanCache         PlanCache         `toml:"plan-cache" json:"plan-cache"`
 	PreparedPlanCache PreparedPlanCache `toml:"prepared-plan-cache" json:"prepared-plan-cache"`
 	OpenTracing       OpenTracing       `toml:"opentracing" json:"opentracing"`
->>>>>>> 1abe7952
+  
+	ProxyProtocol ProxyProtocol `toml:"proxy-protocol" toml:"proxy-protocol"`
 }
 
 // Log is the log section of config.
