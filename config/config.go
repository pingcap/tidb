// Copyright 2017 PingCAP, Inc.
//
// Licensed under the Apache License, Version 2.0 (the "License");
// you may not use this file except in compliance with the License.
// You may obtain a copy of the License at
//
//     http://www.apache.org/licenses/LICENSE-2.0
//
// Unless required by applicable law or agreed to in writing, software
// distributed under the License is distributed on an "AS IS" BASIS,
// WITHOUT WARRANTIES OR CONDITIONS OF ANY KIND, either express or implied.
// See the License for the specific language governing permissions and
// limitations under the License.

package config

import (
	"bytes"
	"encoding/base64"
	"encoding/json"
	"fmt"
	"os"
	"os/user"
	"path/filepath"
	"strings"
	"sync/atomic"
	"time"

	"github.com/BurntSushi/toml"
	"github.com/pingcap/errors"
	zaplog "github.com/pingcap/log"
	"github.com/pingcap/tidb/parser/terror"
	"github.com/pingcap/tidb/util/logutil"
	"github.com/pingcap/tidb/util/versioninfo"
	tikvcfg "github.com/tikv/client-go/v2/config"
	tracing "github.com/uber/jaeger-client-go/config"
	atomicutil "go.uber.org/atomic"
	"go.uber.org/zap"
)

// Config number limitations
const (
	MaxLogFileSize = 4096 // MB
	// DefTxnEntrySizeLimit is the default value of TxnEntrySizeLimit.
	DefTxnEntrySizeLimit = 6 * 1024 * 1024
	// DefTxnTotalSizeLimit is the default value of TxnTxnTotalSizeLimit.
	DefTxnTotalSizeLimit = 100 * 1024 * 1024
	// DefMaxIndexLength is the maximum index length(in bytes). This value is consistent with MySQL.
	DefMaxIndexLength = 3072
	// DefMaxOfMaxIndexLength is the maximum index length(in bytes) for TiDB v3.0.7 and previous version.
	DefMaxOfMaxIndexLength = 3072 * 4
	// DefIndexLimit is the limitation of index on a single table. This value is consistent with MySQL.
	DefIndexLimit = 64
	// DefMaxOfIndexLimit is the maximum limitation of index on a single table for TiDB.
	DefMaxOfIndexLimit = 64 * 8
	// DefPort is the default port of TiDB
	DefPort = 4000
	// DefStatusPort is the default status port of TiDB
	DefStatusPort = 10080
	// DefHost is the default host of TiDB
	DefHost = "0.0.0.0"
	// DefStatusHost is the default status host of TiDB
	DefStatusHost = "0.0.0.0"
	// DefTableColumnCountLimit is limit of the number of columns in a table
	DefTableColumnCountLimit = 1017
	// DefMaxOfTableColumnCountLimit is maximum limitation of the number of columns in a table
	DefMaxOfTableColumnCountLimit = 4096
	// DefStatsLoadConcurrencyLimit is limit of the concurrency of stats-load
	DefStatsLoadConcurrencyLimit = 1
	// DefMaxOfStatsLoadConcurrencyLimit is maximum limitation of the concurrency of stats-load
	DefMaxOfStatsLoadConcurrencyLimit = 128
	// DefStatsLoadQueueSizeLimit is limit of the size of stats-load request queue
	DefStatsLoadQueueSizeLimit = 1
	// DefMaxOfStatsLoadQueueSizeLimit is maximum limitation of the size of stats-load request queue
	DefMaxOfStatsLoadQueueSizeLimit = 100000
)

// Valid config maps
var (
	ValidStorage = map[string]bool{
		"mocktikv": true,
		"tikv":     true,
		"unistore": true,
	}
	// CheckTableBeforeDrop enable to execute `admin check table` before `drop table`.
	CheckTableBeforeDrop = false
	// checkBeforeDropLDFlag is a go build flag.
	checkBeforeDropLDFlag = "None"
	// tempStorageDirName is the default temporary storage dir name by base64 encoding a string `port/statusPort`
	tempStorageDirName = encodeDefTempStorageDir(os.TempDir(), DefHost, DefStatusHost, DefPort, DefStatusPort)
)

// Config contains configuration options.
type Config struct {
	Host             string `toml:"host" json:"host"`
	AdvertiseAddress string `toml:"advertise-address" json:"advertise-address"`
	Port             uint   `toml:"port" json:"port"`
	Cors             string `toml:"cors" json:"cors"`
	Store            string `toml:"store" json:"store"`
	Path             string `toml:"path" json:"path"`
	Socket           string `toml:"socket" json:"socket"`
	Lease            string `toml:"lease" json:"lease"`
	RunDDL           bool   `toml:"run-ddl" json:"run-ddl"`
	SplitTable       bool   `toml:"split-table" json:"split-table"`
	TokenLimit       uint   `toml:"token-limit" json:"token-limit"`
	OOMUseTmpStorage bool   `toml:"oom-use-tmp-storage" json:"oom-use-tmp-storage"`
	TempStoragePath  string `toml:"tmp-storage-path" json:"tmp-storage-path"`
	OOMAction        string `toml:"oom-action" json:"oom-action"`
	MemQuotaQuery    int64  `toml:"mem-quota-query" json:"mem-quota-query"`
	// TempStorageQuota describe the temporary storage Quota during query exector when OOMUseTmpStorage is enabled
	// If the quota exceed the capacity of the TempStoragePath, the tidb-server would exit with fatal error
	TempStorageQuota int64 `toml:"tmp-storage-quota" json:"tmp-storage-quota"` // Bytes
	// Deprecated
<<<<<<< HEAD
	EnableStreaming            bool                    `toml:"-" json:"-"`
	EnableBatchDML             bool                    `toml:"enable-batch-dml" json:"enable-batch-dml"`
	TxnLocalLatches            tikvcfg.TxnLocalLatches `toml:"-" json:"-"`
	ServerVersion              string                  `toml:"server-version" json:"server-version"`
	Log                        Log                     `toml:"log" json:"log"`
	Security                   Security                `toml:"security" json:"security"`
	Status                     Status                  `toml:"status" json:"status"`
	Performance                Performance             `toml:"performance" json:"performance"`
	PreparedPlanCache          PreparedPlanCache       `toml:"prepared-plan-cache" json:"prepared-plan-cache"`
	OpenTracing                OpenTracing             `toml:"opentracing" json:"opentracing"`
	ProxyProtocol              ProxyProtocol           `toml:"proxy-protocol" json:"proxy-protocol"`
	PDClient                   tikvcfg.PDClient        `toml:"pd-client" json:"pd-client"`
	TiKVClient                 tikvcfg.TiKVClient      `toml:"tikv-client" json:"tikv-client"`
	Binlog                     Binlog                  `toml:"binlog" json:"binlog"`
	CompatibleKillQuery        bool                    `toml:"compatible-kill-query" json:"compatible-kill-query"`
	Plugin                     Plugin                  `toml:"plugin" json:"plugin"`
	PessimisticTxn             PessimisticTxn          `toml:"pessimistic-txn" json:"pessimistic-txn"`
	CheckMb4ValueInUTF8        AtomicBool              `toml:"check-mb4-value-in-utf8" json:"check-mb4-value-in-utf8"`
	MaxIndexLength             int                     `toml:"max-index-length" json:"max-index-length"`
	IndexLimit                 int                     `toml:"index-limit" json:"index-limit"`
	TableColumnCountLimit      uint32                  `toml:"table-column-count-limit" json:"table-column-count-limit"`
	GracefulWaitBeforeShutdown int                     `toml:"graceful-wait-before-shutdown" json:"graceful-wait-before-shutdown"`
=======
	EnableStreaming bool                    `toml:"-" json:"-"`
	EnableBatchDML  bool                    `toml:"enable-batch-dml" json:"enable-batch-dml"`
	TxnLocalLatches tikvcfg.TxnLocalLatches `toml:"-" json:"-"`
	// Set sys variable lower-case-table-names, ref: https://dev.mysql.com/doc/refman/5.7/en/identifier-case-sensitivity.html.
	// TODO: We actually only support mode 2, which keeps the original case, but the comparison is case-insensitive.
	LowerCaseTableNames        int                `toml:"lower-case-table-names" json:"lower-case-table-names"`
	ServerVersion              string             `toml:"server-version" json:"server-version"`
	VersionComment             string             `toml:"version-comment" json:"version-comment"`
	TiDBEdition                string             `toml:"tidb-edition" json:"tidb-edition"`
	TiDBReleaseVersion         string             `toml:"tidb-release-version" json:"tidb-release-version"`
	Log                        Log                `toml:"log" json:"log"`
	Security                   Security           `toml:"security" json:"security"`
	Status                     Status             `toml:"status" json:"status"`
	Performance                Performance        `toml:"performance" json:"performance"`
	PreparedPlanCache          PreparedPlanCache  `toml:"prepared-plan-cache" json:"prepared-plan-cache"`
	OpenTracing                OpenTracing        `toml:"opentracing" json:"opentracing"`
	ProxyProtocol              ProxyProtocol      `toml:"proxy-protocol" json:"proxy-protocol"`
	PDClient                   tikvcfg.PDClient   `toml:"pd-client" json:"pd-client"`
	TiKVClient                 tikvcfg.TiKVClient `toml:"tikv-client" json:"tikv-client"`
	Binlog                     Binlog             `toml:"binlog" json:"binlog"`
	CompatibleKillQuery        bool               `toml:"compatible-kill-query" json:"compatible-kill-query"`
	Plugin                     Plugin             `toml:"plugin" json:"plugin"`
	PessimisticTxn             PessimisticTxn     `toml:"pessimistic-txn" json:"pessimistic-txn"`
	CheckMb4ValueInUTF8        AtomicBool         `toml:"check-mb4-value-in-utf8" json:"check-mb4-value-in-utf8"`
	MaxIndexLength             int                `toml:"max-index-length" json:"max-index-length"`
	IndexLimit                 int                `toml:"index-limit" json:"index-limit"`
	TableColumnCountLimit      uint32             `toml:"table-column-count-limit" json:"table-column-count-limit"`
	GracefulWaitBeforeShutdown int                `toml:"graceful-wait-before-shutdown" json:"graceful-wait-before-shutdown"`
>>>>>>> 469bc71b
	// AlterPrimaryKey is used to control alter primary key feature.
	AlterPrimaryKey bool `toml:"alter-primary-key" json:"alter-primary-key"`
	// TreatOldVersionUTF8AsUTF8MB4 is use to treat old version table/column UTF8 charset as UTF8MB4. This is for compatibility.
	// Currently not support dynamic modify, because this need to reload all old version schema.
	TreatOldVersionUTF8AsUTF8MB4 bool `toml:"treat-old-version-utf8-as-utf8mb4" json:"treat-old-version-utf8-as-utf8mb4"`
	// EnableTableLock indicate whether enable table lock.
	// TODO: remove this after table lock features stable.
	EnableTableLock     bool   `toml:"enable-table-lock" json:"enable-table-lock"`
	DelayCleanTableLock uint64 `toml:"delay-clean-table-lock" json:"delay-clean-table-lock"`
	SplitRegionMaxNum   uint64 `toml:"split-region-max-num" json:"split-region-max-num"`
	TopSQL              TopSQL `toml:"top-sql" json:"top-sql"`
	// RepairMode indicates that the TiDB is in the repair mode for table meta.
	RepairMode      bool     `toml:"repair-mode" json:"repair-mode"`
	RepairTableList []string `toml:"repair-table-list" json:"repair-table-list"`
	// IsolationRead indicates that the TiDB reads data from which isolation level(engine and label).
	IsolationRead IsolationRead `toml:"isolation-read" json:"isolation-read"`
	// MaxServerConnections is the maximum permitted number of simultaneous client connections.
	MaxServerConnections uint32 `toml:"max-server-connections" json:"max-server-connections"`
	// NewCollationsEnabledOnFirstBootstrap indicates if the new collations are enabled, it effects only when a TiDB cluster bootstrapped on the first time.
	NewCollationsEnabledOnFirstBootstrap bool `toml:"new_collations_enabled_on_first_bootstrap" json:"new_collations_enabled_on_first_bootstrap"`
	// Experimental contains parameters for experimental features.
	Experimental Experimental `toml:"experimental" json:"experimental"`
	// EnableCollectExecutionInfo enables the TiDB to collect execution info.
	EnableCollectExecutionInfo bool `toml:"enable-collect-execution-info" json:"enable-collect-execution-info"`
	// SkipRegisterToDashboard tells TiDB don't register itself to the dashboard.
	SkipRegisterToDashboard bool `toml:"skip-register-to-dashboard" json:"skip-register-to-dashboard"`
	// EnableTelemetry enables the usage data report to PingCAP.
	EnableTelemetry bool `toml:"enable-telemetry" json:"enable-telemetry"`
	// Labels indicates the labels set for the tidb server. The labels describe some specific properties for the tidb
	// server like `zone`/`rack`/`host`. Currently, labels won't affect the tidb server except for some special
	// label keys. Now we have following special keys:
	// 1. 'group' is a special label key which should be automatically set by tidb-operator. We don't suggest
	// users to set 'group' in labels.
	// 2. 'zone' is a special key that indicates the DC location of this tidb-server. If it is set, the value for this
	// key will be the default value of the session variable `txn_scope` for this tidb-server.
	Labels map[string]string `toml:"labels" json:"labels"`
	// EnableGlobalIndex enables creating global index.
	EnableGlobalIndex bool `toml:"enable-global-index" json:"enable-global-index"`
	// DeprecateIntegerDisplayWidth indicates whether deprecating the max display length for integer.
	DeprecateIntegerDisplayWidth bool `toml:"deprecate-integer-display-length" json:"deprecate-integer-display-length"`
	// EnableEnumLengthLimit indicates whether the enum/set element length is limited.
	// According to MySQL 8.0 Refman:
	// The maximum supported length of an individual SET element is M <= 255 and (M x w) <= 1020,
	// where M is the element literal length and w is the number of bytes required for the maximum-length character in the character set.
	// See https://dev.mysql.com/doc/refman/8.0/en/string-type-syntax.html for more details.
	EnableEnumLengthLimit bool `toml:"enable-enum-length-limit" json:"enable-enum-length-limit"`
	// StoresRefreshInterval indicates the interval of refreshing stores info, the unit is second.
	StoresRefreshInterval uint64 `toml:"stores-refresh-interval" json:"stores-refresh-interval"`
	// EnableTCP4Only enables net.Listen("tcp4",...)
	// Note that: it can make lvs with toa work and thus tidb can get real client ip.
	EnableTCP4Only bool `toml:"enable-tcp4-only" json:"enable-tcp4-only"`
	// The client will forward the requests through the follower
	// if one of the following conditions happens:
	// 1. there is a network partition problem between TiDB and PD leader.
	// 2. there is a network partition problem between TiDB and TiKV leader.
	EnableForwarding bool `toml:"enable-forwarding" json:"enable-forwarding"`
	// MaxBallastObjectSize set the max size of the ballast object, the unit is byte.
	// The default value is the smallest of the following two values: 2GB or
	// one quarter of the total physical memory in the current system.
	MaxBallastObjectSize int `toml:"max-ballast-object-size" json:"max-ballast-object-size"`
	// BallastObjectSize set the initial size of the ballast object, the unit is byte.
	BallastObjectSize int `toml:"ballast-object-size" json:"ballast-object-size"`
}

// UpdateTempStoragePath is to update the `TempStoragePath` if port/statusPort was changed
// and the `tmp-storage-path` was not specified in the conf.toml or was specified the same as the default value.
func (c *Config) UpdateTempStoragePath() {
	if c.TempStoragePath == tempStorageDirName {
		c.TempStoragePath = encodeDefTempStorageDir(os.TempDir(), c.Host, c.Status.StatusHost, c.Port, c.Status.StatusPort)
	} else {
		c.TempStoragePath = encodeDefTempStorageDir(c.TempStoragePath, c.Host, c.Status.StatusHost, c.Port, c.Status.StatusPort)
	}
}

func (c *Config) getTiKVConfig() *tikvcfg.Config {
	return &tikvcfg.Config{
		CommitterConcurrency:  c.Performance.CommitterConcurrency,
		MaxTxnTTL:             c.Performance.MaxTxnTTL,
		TiKVClient:            c.TiKVClient,
		Security:              c.Security.ClusterSecurity(),
		PDClient:              c.PDClient,
		PessimisticTxn:        tikvcfg.PessimisticTxn{MaxRetryCount: c.PessimisticTxn.MaxRetryCount},
		TxnLocalLatches:       c.TxnLocalLatches,
		StoresRefreshInterval: c.StoresRefreshInterval,
		OpenTracingEnable:     c.OpenTracing.Enable,
		Path:                  c.Path,
		EnableForwarding:      c.EnableForwarding,
		TxnScope:              c.Labels["zone"],
	}
}

func encodeDefTempStorageDir(tempDir string, host, statusHost string, port, statusPort uint) string {
	dirName := base64.URLEncoding.EncodeToString([]byte(fmt.Sprintf("%v:%v/%v:%v", host, port, statusHost, statusPort)))
	osUID := ""
	currentUser, err := user.Current()
	if err == nil {
		osUID = currentUser.Uid
	}
	return filepath.Join(tempDir, osUID+"_tidb", dirName, "tmp-storage")
}

// nullableBool defaults unset bool options to unset instead of false, which enables us to know if the user has set 2
// conflict options at the same time.
type nullableBool struct {
	IsValid bool
	IsTrue  bool
}

var (
	nbUnset = nullableBool{false, false}
	nbFalse = nullableBool{true, false}
	nbTrue  = nullableBool{true, true}
)

func (b *nullableBool) toBool() bool {
	return b.IsValid && b.IsTrue
}

func (b nullableBool) MarshalJSON() ([]byte, error) {
	switch b {
	case nbTrue:
		return json.Marshal(true)
	case nbFalse:
		return json.Marshal(false)
	default:
		return json.Marshal(nil)
	}
}

func (b *nullableBool) UnmarshalText(text []byte) error {
	str := string(text)
	switch str {
	case "", "null":
		*b = nbUnset
		return nil
	case "true":
		*b = nbTrue
	case "false":
		*b = nbFalse
	default:
		*b = nbUnset
		return errors.New("Invalid value for bool type: " + str)
	}
	return nil
}

func (b nullableBool) MarshalText() ([]byte, error) {
	if !b.IsValid {
		return []byte(""), nil
	}
	if b.IsTrue {
		return []byte("true"), nil
	}
	return []byte("false"), nil
}

func (b *nullableBool) UnmarshalJSON(data []byte) error {
	var err error
	var v interface{}
	if err = json.Unmarshal(data, &v); err != nil {
		return err
	}
	switch raw := v.(type) {
	case bool:
		*b = nullableBool{true, raw}
	default:
		*b = nbUnset
	}
	return err
}

// AtomicBool is a helper type for atomic operations on a boolean value.
type AtomicBool struct {
	atomicutil.Bool
}

// NewAtomicBool creates an AtomicBool.
func NewAtomicBool(v bool) *AtomicBool {
	return &AtomicBool{*atomicutil.NewBool(v)}
}

// MarshalText implements the encoding.TextMarshaler interface.
func (b AtomicBool) MarshalText() ([]byte, error) {
	if b.Load() {
		return []byte("true"), nil
	}
	return []byte("false"), nil
}

// UnmarshalText implements the encoding.TextUnmarshaler interface.
func (b *AtomicBool) UnmarshalText(text []byte) error {
	str := string(text)
	switch str {
	case "", "null":
		*b = AtomicBool{*atomicutil.NewBool(false)}
	case "true":
		*b = AtomicBool{*atomicutil.NewBool(true)}
	case "false":
		*b = AtomicBool{*atomicutil.NewBool(false)}
	default:
		*b = AtomicBool{*atomicutil.NewBool(false)}
		return errors.New("Invalid value for bool type: " + str)
	}
	return nil
}

// Log is the log section of config.
type Log struct {
	// Log level.
	Level string `toml:"level" json:"level"`
	// Log format, one of json or text.
	Format string `toml:"format" json:"format"`
	// Disable automatic timestamps in output. Deprecated: use EnableTimestamp instead.
	DisableTimestamp nullableBool `toml:"disable-timestamp" json:"disable-timestamp"`
	// EnableTimestamp enables automatic timestamps in log output.
	EnableTimestamp nullableBool `toml:"enable-timestamp" json:"enable-timestamp"`
	// DisableErrorStack stops annotating logs with the full stack error
	// message. Deprecated: use EnableErrorStack instead.
	DisableErrorStack nullableBool `toml:"disable-error-stack" json:"disable-error-stack"`
	// EnableErrorStack enables annotating logs with the full stack error
	// message.
	EnableErrorStack nullableBool `toml:"enable-error-stack" json:"enable-error-stack"`
	// File log config.
	File logutil.FileLogConfig `toml:"file" json:"file"`

	EnableSlowLog       AtomicBool `toml:"enable-slow-log" json:"enable-slow-log"`
	SlowQueryFile       string     `toml:"slow-query-file" json:"slow-query-file"`
	SlowThreshold       uint64     `toml:"slow-threshold" json:"slow-threshold"`
	ExpensiveThreshold  uint       `toml:"expensive-threshold" json:"expensive-threshold"`
	QueryLogMaxLen      uint64     `toml:"query-log-max-len" json:"query-log-max-len"`
	RecordPlanInSlowLog uint32     `toml:"record-plan-in-slow-log" json:"record-plan-in-slow-log"`
}

func (l *Log) getDisableTimestamp() bool {
	if l.EnableTimestamp == nbUnset && l.DisableTimestamp == nbUnset {
		return false
	}
	if l.EnableTimestamp == nbUnset {
		return l.DisableTimestamp.toBool()
	}
	return !l.EnableTimestamp.toBool()
}

func (l *Log) getDisableErrorStack() bool {
	if l.EnableErrorStack == nbUnset && l.DisableErrorStack == nbUnset {
		return true
	}
	if l.EnableErrorStack == nbUnset {
		return l.DisableErrorStack.toBool()
	}
	return !l.EnableErrorStack.toBool()
}

// The following constants represents the valid action configurations for Security.SpilledFileEncryptionMethod.
// "plaintext" means encryption is disabled.
// NOTE: Although the values is case insensitive, we should use lower-case
// strings because the configuration value will be transformed to lower-case
// string and compared with these constants in the further usage.
const (
	SpilledFileEncryptionMethodPlaintext = "plaintext"
	SpilledFileEncryptionMethodAES128CTR = "aes128-ctr"
)

// Security is the security section of the config.
type Security struct {
	SkipGrantTable         bool     `toml:"skip-grant-table" json:"skip-grant-table"`
	SSLCA                  string   `toml:"ssl-ca" json:"ssl-ca"`
	SSLCert                string   `toml:"ssl-cert" json:"ssl-cert"`
	SSLKey                 string   `toml:"ssl-key" json:"ssl-key"`
	RequireSecureTransport bool     `toml:"require-secure-transport" json:"require-secure-transport"`
	ClusterSSLCA           string   `toml:"cluster-ssl-ca" json:"cluster-ssl-ca"`
	ClusterSSLCert         string   `toml:"cluster-ssl-cert" json:"cluster-ssl-cert"`
	ClusterSSLKey          string   `toml:"cluster-ssl-key" json:"cluster-ssl-key"`
	ClusterVerifyCN        []string `toml:"cluster-verify-cn" json:"cluster-verify-cn"`
	// If set to "plaintext", the spilled files will not be encrypted.
	SpilledFileEncryptionMethod string `toml:"spilled-file-encryption-method" json:"spilled-file-encryption-method"`
	// EnableSEM prevents SUPER users from having full access.
	EnableSEM bool `toml:"enable-sem" json:"enable-sem"`
	// Allow automatic TLS certificate generation
	AutoTLS         bool   `toml:"auto-tls" json:"auto-tls"`
	MinTLSVersion   string `toml:"tls-version" json:"tls-version"`
	RSAKeySize      int    `toml:"rsa-key-size" json:"rsa-key-size"`
	SecureBootstrap bool   `toml:"secure-bootstrap" json:"secure-bootstrap"`
}

// The ErrConfigValidationFailed error is used so that external callers can do a type assertion
// to defer handling of this specific error when someone does not want strict type checking.
// This is needed only because logging hasn't been set up at the time we parse the config file.
// This should all be ripped out once strict config checking is made the default behavior.
type ErrConfigValidationFailed struct {
	confFile       string
	UndecodedItems []string
}

func (e *ErrConfigValidationFailed) Error() string {
	return fmt.Sprintf("config file %s contained invalid configuration options: %s; check "+
		"TiDB manual to make sure this option has not been deprecated and removed from your TiDB "+
		"version if the option does not appear to be a typo", e.confFile, strings.Join(
		e.UndecodedItems, ", "))
}

// ClusterSecurity returns Security info for cluster
func (s *Security) ClusterSecurity() tikvcfg.Security {
	return tikvcfg.NewSecurity(s.ClusterSSLCA, s.ClusterSSLCert, s.ClusterSSLKey, s.ClusterVerifyCN)
}

// Status is the status section of the config.
type Status struct {
	StatusHost      string `toml:"status-host" json:"status-host"`
	MetricsAddr     string `toml:"metrics-addr" json:"metrics-addr"`
	StatusPort      uint   `toml:"status-port" json:"status-port"`
	MetricsInterval uint   `toml:"metrics-interval" json:"metrics-interval"`
	ReportStatus    bool   `toml:"report-status" json:"report-status"`
	RecordQPSbyDB   bool   `toml:"record-db-qps" json:"record-db-qps"`
	// After a duration of this time in seconds if the server doesn't see any activity it pings
	// the client to see if the transport is still alive.
	GRPCKeepAliveTime uint `toml:"grpc-keepalive-time" json:"grpc-keepalive-time"`
	// After having pinged for keepalive check, the server waits for a duration of timeout in seconds
	// and if no activity is seen even after that the connection is closed.
	GRPCKeepAliveTimeout uint `toml:"grpc-keepalive-timeout" json:"grpc-keepalive-timeout"`
	// The number of max concurrent streams/requests on a client connection.
	GRPCConcurrentStreams uint `toml:"grpc-concurrent-streams" json:"grpc-concurrent-streams"`
	// Sets window size for stream. The default value is 2MB.
	GRPCInitialWindowSize int `toml:"grpc-initial-window-size" json:"grpc-initial-window-size"`
	// Set maximum message length in bytes that gRPC can send. `-1` means unlimited. The default value is 10MB.
	GRPCMaxSendMsgSize int `toml:"grpc-max-send-msg-size" json:"grpc-max-send-msg-size"`
}

// Performance is the performance section of the config.
type Performance struct {
	MaxProcs uint `toml:"max-procs" json:"max-procs"`
	// Deprecated: use ServerMemoryQuota instead
	MaxMemory             uint64  `toml:"max-memory" json:"max-memory"`
	ServerMemoryQuota     uint64  `toml:"server-memory-quota" json:"server-memory-quota"`
	MemoryUsageAlarmRatio float64 `toml:"memory-usage-alarm-ratio" json:"memory-usage-alarm-ratio"`
	StatsLease            string  `toml:"stats-lease" json:"stats-lease"`
	StmtCountLimit        uint    `toml:"stmt-count-limit" json:"stmt-count-limit"`
	FeedbackProbability   float64 `toml:"feedback-probability" json:"feedback-probability"`
	QueryFeedbackLimit    uint    `toml:"query-feedback-limit" json:"query-feedback-limit"`
	PseudoEstimateRatio   float64 `toml:"pseudo-estimate-ratio" json:"pseudo-estimate-ratio"`
	ForcePriority         string  `toml:"force-priority" json:"force-priority"`
	BindInfoLease         string  `toml:"bind-info-lease" json:"bind-info-lease"`
	TxnEntrySizeLimit     uint64  `toml:"txn-entry-size-limit" json:"txn-entry-size-limit"`
	TxnTotalSizeLimit     uint64  `toml:"txn-total-size-limit" json:"txn-total-size-limit"`
	TCPKeepAlive          bool    `toml:"tcp-keep-alive" json:"tcp-keep-alive"`
	TCPNoDelay            bool    `toml:"tcp-no-delay" json:"tcp-no-delay"`
	CrossJoin             bool    `toml:"cross-join" json:"cross-join"`
	RunAutoAnalyze        bool    `toml:"run-auto-analyze" json:"run-auto-analyze"`
	DistinctAggPushDown   bool    `toml:"distinct-agg-push-down" json:"distinct-agg-push-down"`
	CommitterConcurrency  int     `toml:"committer-concurrency" json:"committer-concurrency"`
	MaxTxnTTL             uint64  `toml:"max-txn-ttl" json:"max-txn-ttl"`
	// Deprecated
	MemProfileInterval   string `toml:"-" json:"-"`
	IndexUsageSyncLease  string `toml:"index-usage-sync-lease" json:"index-usage-sync-lease"`
	PlanReplayerGCLease  string `toml:"plan-replayer-gc-lease" json:"plan-replayer-gc-lease"`
	GOGC                 int    `toml:"gogc" json:"gogc"`
	EnforceMPP           bool   `toml:"enforce-mpp" json:"enforce-mpp"`
	StatsLoadConcurrency uint   `toml:"stats-load-concurrency" json:"stats-load-concurrency"`
	StatsLoadQueueSize   uint   `toml:"stats-load-queue-size" json:"stats-load-queue-size"`
}

// PlanCache is the PlanCache section of the config.
type PlanCache struct {
	Enabled  bool `toml:"enabled" json:"enabled"`
	Capacity uint `toml:"capacity" json:"capacity"`
	Shards   uint `toml:"shards" json:"shards"`
}

// PreparedPlanCache is the PreparedPlanCache section of the config.
type PreparedPlanCache struct {
	Enabled          bool    `toml:"enabled" json:"enabled"`
	Capacity         uint    `toml:"capacity" json:"capacity"`
	MemoryGuardRatio float64 `toml:"memory-guard-ratio" json:"memory-guard-ratio"`
}

// OpenTracing is the opentracing section of the config.
type OpenTracing struct {
	Enable     bool                `toml:"enable" json:"enable"`
	RPCMetrics bool                `toml:"rpc-metrics" json:"rpc-metrics"`
	Sampler    OpenTracingSampler  `toml:"sampler" json:"sampler"`
	Reporter   OpenTracingReporter `toml:"reporter" json:"reporter"`
}

// OpenTracingSampler is the config for opentracing sampler.
// See https://godoc.org/github.com/uber/jaeger-client-go/config#SamplerConfig
type OpenTracingSampler struct {
	Type                    string        `toml:"type" json:"type"`
	Param                   float64       `toml:"param" json:"param"`
	SamplingServerURL       string        `toml:"sampling-server-url" json:"sampling-server-url"`
	MaxOperations           int           `toml:"max-operations" json:"max-operations"`
	SamplingRefreshInterval time.Duration `toml:"sampling-refresh-interval" json:"sampling-refresh-interval"`
}

// OpenTracingReporter is the config for opentracing reporter.
// See https://godoc.org/github.com/uber/jaeger-client-go/config#ReporterConfig
type OpenTracingReporter struct {
	QueueSize           int           `toml:"queue-size" json:"queue-size"`
	BufferFlushInterval time.Duration `toml:"buffer-flush-interval" json:"buffer-flush-interval"`
	LogSpans            bool          `toml:"log-spans" json:"log-spans"`
	LocalAgentHostPort  string        `toml:"local-agent-host-port" json:"local-agent-host-port"`
}

// ProxyProtocol is the PROXY protocol section of the config.
type ProxyProtocol struct {
	// PROXY protocol acceptable client networks.
	// Empty string means disable PROXY protocol,
	// * means all networks.
	Networks string `toml:"networks" json:"networks"`
	// PROXY protocol header read timeout, Unit is second.
	HeaderTimeout uint `toml:"header-timeout" json:"header-timeout"`
}

// Binlog is the config for binlog.
type Binlog struct {
	Enable bool `toml:"enable" json:"enable"`
	// If IgnoreError is true, when writing binlog meets error, TiDB would
	// ignore the error.
	IgnoreError  bool   `toml:"ignore-error" json:"ignore-error"`
	WriteTimeout string `toml:"write-timeout" json:"write-timeout"`
	// Use socket file to write binlog, for compatible with kafka version tidb-binlog.
	BinlogSocket string `toml:"binlog-socket" json:"binlog-socket"`
	// The strategy for sending binlog to pump, value can be "range" or "hash" now.
	Strategy string `toml:"strategy" json:"strategy"`
}

// PessimisticTxn is the config for pessimistic transaction.
type PessimisticTxn struct {
	// The max count of retry for a single statement in a pessimistic transaction.
	MaxRetryCount uint `toml:"max-retry-count" json:"max-retry-count"`
	// The max count of deadlock events that will be recorded in the information_schema.deadlocks table.
	DeadlockHistoryCapacity uint `toml:"deadlock-history-capacity" json:"deadlock-history-capacity"`
	// Whether retryable deadlocks (in-statement deadlocks) are collected to the information_schema.deadlocks table.
	DeadlockHistoryCollectRetryable bool `toml:"deadlock-history-collect-retryable" json:"deadlock-history-collect-retryable"`
	// PessimisticAutoCommit represents if true it means the auto-commit transactions will be in pessimistic mode.
	PessimisticAutoCommit AtomicBool `toml:"pessimistic-auto-commit" json:"pessimistic-auto-commit"`
}

// DefaultPessimisticTxn returns the default configuration for PessimisticTxn
func DefaultPessimisticTxn() PessimisticTxn {
	return PessimisticTxn{
		MaxRetryCount:                   256,
		DeadlockHistoryCapacity:         10,
		DeadlockHistoryCollectRetryable: false,
		PessimisticAutoCommit:           *NewAtomicBool(false),
	}
}

// Plugin is the config for plugin
type Plugin struct {
	Dir  string `toml:"dir" json:"dir"`
	Load string `toml:"load" json:"load"`
}

// TopSQL is the config for TopSQL.
type TopSQL struct {
	// The TopSQL's data receiver address.
	ReceiverAddress string `toml:"receiver-address" json:"receiver-address"`
}

// IsolationRead is the config for isolation read.
type IsolationRead struct {
	// Engines filters tidb-server access paths by engine type.
	Engines []string `toml:"engines" json:"engines"`
}

// Experimental controls the features that are still experimental: their semantics, interfaces are subject to change.
// Using these features in the production environment is not recommended.
type Experimental struct {
	// Whether enable creating expression index.
	AllowsExpressionIndex bool `toml:"allow-expression-index" json:"allow-expression-index"`
	// Whether enable global kill.
	EnableGlobalKill bool `toml:"enable-global-kill" json:"-"`
	// Whether enable charset feature.
	EnableNewCharset bool `toml:"enable-new-charset" json:"-"`
}

var defTiKVCfg = tikvcfg.DefaultConfig()
var defaultConf = Config{
	Host:                         DefHost,
	AdvertiseAddress:             "",
	Port:                         DefPort,
	Socket:                       "/tmp/tidb-{Port}.sock",
	Cors:                         "",
	Store:                        "unistore",
	Path:                         "/tmp/tidb",
	RunDDL:                       true,
	SplitTable:                   true,
	Lease:                        "45s",
	TokenLimit:                   1000,
	OOMUseTmpStorage:             true,
	TempStorageQuota:             -1,
	TempStoragePath:              tempStorageDirName,
	OOMAction:                    OOMActionCancel,
	MemQuotaQuery:                1 << 30,
	EnableStreaming:              false,
	EnableBatchDML:               false,
	CheckMb4ValueInUTF8:          *NewAtomicBool(true),
	MaxIndexLength:               3072,
	IndexLimit:                   64,
	TableColumnCountLimit:        1017,
	AlterPrimaryKey:              false,
	TreatOldVersionUTF8AsUTF8MB4: true,
	EnableTableLock:              false,
	DelayCleanTableLock:          0,
	SplitRegionMaxNum:            1000,
	RepairMode:                   false,
	RepairTableList:              []string{},
	MaxServerConnections:         0,
	TxnLocalLatches:              defTiKVCfg.TxnLocalLatches,
	GracefulWaitBeforeShutdown:   0,
	ServerVersion:                "",
	TiDBEdition:                  "",
	VersionComment:               "",
	TiDBReleaseVersion:           "",
	Log: Log{
		Level:               "info",
		Format:              "text",
		File:                logutil.NewFileLogConfig(logutil.DefaultLogMaxSize),
		SlowQueryFile:       "tidb-slow.log",
		SlowThreshold:       logutil.DefaultSlowThreshold,
		ExpensiveThreshold:  10000,
		DisableErrorStack:   nbUnset,
		EnableErrorStack:    nbUnset, // If both options are nbUnset, getDisableErrorStack() returns true
		EnableTimestamp:     nbUnset,
		DisableTimestamp:    nbUnset, // If both options are nbUnset, getDisableTimestamp() returns false
		QueryLogMaxLen:      logutil.DefaultQueryLogMaxLen,
		RecordPlanInSlowLog: logutil.DefaultRecordPlanInSlowLog,
		EnableSlowLog:       *NewAtomicBool(logutil.DefaultTiDBEnableSlowLog),
	},
	Status: Status{
		ReportStatus:          true,
		StatusHost:            DefStatusHost,
		StatusPort:            DefStatusPort,
		MetricsInterval:       15,
		RecordQPSbyDB:         false,
		GRPCKeepAliveTime:     10,
		GRPCKeepAliveTimeout:  3,
		GRPCConcurrentStreams: 1024,
		GRPCInitialWindowSize: 2 * 1024 * 1024,
		GRPCMaxSendMsgSize:    10 * 1024 * 1024,
	},
	Performance: Performance{
		MaxMemory:             0,
		ServerMemoryQuota:     0,
		MemoryUsageAlarmRatio: 0.8,
		TCPKeepAlive:          true,
		TCPNoDelay:            true,
		CrossJoin:             true,
		StatsLease:            "3s",
		RunAutoAnalyze:        true,
		StmtCountLimit:        5000,
		FeedbackProbability:   0.0,
		QueryFeedbackLimit:    512,
		PseudoEstimateRatio:   0.8,
		ForcePriority:         "NO_PRIORITY",
		BindInfoLease:         "3s",
		TxnEntrySizeLimit:     DefTxnEntrySizeLimit,
		TxnTotalSizeLimit:     DefTxnTotalSizeLimit,
		DistinctAggPushDown:   false,
		CommitterConcurrency:  defTiKVCfg.CommitterConcurrency,
		MaxTxnTTL:             defTiKVCfg.MaxTxnTTL, // 1hour
		// TODO: set indexUsageSyncLease to 60s.
		IndexUsageSyncLease:  "0s",
		GOGC:                 100,
		EnforceMPP:           false,
		PlanReplayerGCLease:  "10m",
		StatsLoadConcurrency: 5,
		StatsLoadQueueSize:   1000,
	},
	ProxyProtocol: ProxyProtocol{
		Networks:      "",
		HeaderTimeout: 5,
	},
	PreparedPlanCache: PreparedPlanCache{
		Enabled:          false,
		Capacity:         1000,
		MemoryGuardRatio: 0.1,
	},
	OpenTracing: OpenTracing{
		Enable: false,
		Sampler: OpenTracingSampler{
			Type:  "const",
			Param: 1.0,
		},
		Reporter: OpenTracingReporter{},
	},
	PDClient:   defTiKVCfg.PDClient,
	TiKVClient: defTiKVCfg.TiKVClient,
	Binlog: Binlog{
		WriteTimeout: "15s",
		Strategy:     "range",
	},
	Plugin: Plugin{
		Dir:  "/data/deploy/plugin",
		Load: "",
	},
	PessimisticTxn: DefaultPessimisticTxn(),
	IsolationRead: IsolationRead{
		Engines: []string{"tikv", "tiflash", "tidb"},
	},
	Experimental: Experimental{
		EnableGlobalKill: false,
	},
	EnableCollectExecutionInfo: true,
	EnableTelemetry:            true,
	Labels:                     make(map[string]string),
	EnableGlobalIndex:          false,
	Security: Security{
		SpilledFileEncryptionMethod: SpilledFileEncryptionMethodPlaintext,
		EnableSEM:                   false,
		AutoTLS:                     false,
		RSAKeySize:                  4096,
	},
	DeprecateIntegerDisplayWidth:         false,
	EnableEnumLengthLimit:                true,
	StoresRefreshInterval:                defTiKVCfg.StoresRefreshInterval,
	EnableForwarding:                     defTiKVCfg.EnableForwarding,
	NewCollationsEnabledOnFirstBootstrap: true,
}

var (
	globalConf atomic.Value
)

// NewConfig creates a new config instance with default value.
func NewConfig() *Config {
	conf := defaultConf
	return &conf
}

// GetGlobalConfig returns the global configuration for this server.
// It should store configuration from command line and configuration file.
// Other parts of the system can read the global configuration use this function.
func GetGlobalConfig() *Config {
	return globalConf.Load().(*Config)
}

// StoreGlobalConfig stores a new config to the globalConf. It mostly uses in the test to avoid some data races.
func StoreGlobalConfig(config *Config) {
	globalConf.Store(config)
	cfg := *config.getTiKVConfig()
	tikvcfg.StoreGlobalConfig(&cfg)
}

var deprecatedConfig = map[string]struct{}{
	"pessimistic-txn.ttl":              {},
	"pessimistic-txn.enable":           {},
	"log.file.log-rotate":              {},
	"log.log-slow-query":               {},
	"txn-local-latches":                {},
	"txn-local-latches.enabled":        {},
	"txn-local-latches.capacity":       {},
	"performance.max-memory":           {},
	"max-txn-time-use":                 {},
	"experimental.allow-auto-random":   {},
	"enable-redact-log":                {}, // use variable tidb_redact_log instead
	"tikv-client.copr-cache.enable":    {},
	"alter-primary-key":                {}, // use NONCLUSTERED keyword instead
	"enable-streaming":                 {},
	"performance.mem-profile-interval": {},
	"lower-case-table-names":           {},
}

func isAllDeprecatedConfigItems(items []string) bool {
	for _, item := range items {
		if _, ok := deprecatedConfig[item]; !ok {
			return false
		}
	}
	return true
}

// IsMemoryQuotaQuerySetByUser indicates whether the config item mem-quota-query
// is set by the user.
var IsMemoryQuotaQuerySetByUser bool

// IsOOMActionSetByUser indicates whether the config item mem-action is set by
// the user.
var IsOOMActionSetByUser bool

// InitializeConfig initialize the global config handler.
// The function enforceCmdArgs is used to merge the config file with command arguments:
// For example, if you start TiDB by the command "./tidb-server --port=3000", the port number should be
// overwritten to 3000 and ignore the port number in the config file.
func InitializeConfig(confPath string, configCheck, configStrict bool, enforceCmdArgs func(*Config)) {
	cfg := GetGlobalConfig()
	var err error
	if confPath != "" {
		if err = cfg.Load(confPath); err != nil {
			// Unused config item error turns to warnings.
			if tmp, ok := err.(*ErrConfigValidationFailed); ok {
				// This block is to accommodate an interim situation where strict config checking
				// is not the default behavior of TiDB. The warning message must be deferred until
				// logging has been set up. After strict config checking is the default behavior,
				// This should all be removed.
				if (!configCheck && !configStrict) || isAllDeprecatedConfigItems(tmp.UndecodedItems) {
					fmt.Fprintln(os.Stderr, err.Error())
					err = nil
				}
			}
		}

		terror.MustNil(err)
	} else {
		// configCheck should have the config file specified.
		if configCheck {
			fmt.Fprintln(os.Stderr, "config check failed", errors.New("no config file specified for config-check"))
			os.Exit(1)
		}
	}
	enforceCmdArgs(cfg)

	if err := cfg.Valid(); err != nil {
		if !filepath.IsAbs(confPath) {
			if tmp, err := filepath.Abs(confPath); err == nil {
				confPath = tmp
			}
		}
		fmt.Fprintln(os.Stderr, "load config file:", confPath)
		fmt.Fprintln(os.Stderr, "invalid config", err)
		os.Exit(1)
	}
	if configCheck {
		fmt.Println("config check successful")
		os.Exit(0)
	}
	StoreGlobalConfig(cfg)
}

// Load loads config options from a toml file.
func (c *Config) Load(confFile string) error {
	metaData, err := toml.DecodeFile(confFile, c)
	if c.TokenLimit == 0 {
		c.TokenLimit = 1000
	}
	if metaData.IsDefined("mem-quota-query") {
		IsMemoryQuotaQuerySetByUser = true
	}
	if metaData.IsDefined("oom-action") {
		IsOOMActionSetByUser = true
	}
	// If any items in confFile file are not mapped into the Config struct, issue
	// an error and stop the server from starting.
	undecoded := metaData.Undecoded()
	if len(undecoded) > 0 && err == nil {
		var undecodedItems []string
		for _, item := range undecoded {
			undecodedItems = append(undecodedItems, item.String())
		}
		err = &ErrConfigValidationFailed{confFile, undecodedItems}
	}

	return err
}

// Valid checks if this config is valid.
func (c *Config) Valid() error {
	if c.Log.EnableErrorStack == c.Log.DisableErrorStack && c.Log.EnableErrorStack != nbUnset {
		logutil.BgLogger().Warn(fmt.Sprintf("\"enable-error-stack\" (%v) conflicts \"disable-error-stack\" (%v). \"disable-error-stack\" is deprecated, please use \"enable-error-stack\" instead. disable-error-stack is ignored.", c.Log.EnableErrorStack, c.Log.DisableErrorStack))
		// if two options conflict, we will use the value of EnableErrorStack
		c.Log.DisableErrorStack = nbUnset
	}
	if c.Log.EnableTimestamp == c.Log.DisableTimestamp && c.Log.EnableTimestamp != nbUnset {
		logutil.BgLogger().Warn(fmt.Sprintf("\"enable-timestamp\" (%v) conflicts \"disable-timestamp\" (%v). \"disable-timestamp\" is deprecated, please use \"enable-timestamp\" instead", c.Log.EnableTimestamp, c.Log.DisableTimestamp))
		// if two options conflict, we will use the value of EnableTimestamp
		c.Log.DisableTimestamp = nbUnset
	}
	if c.Security.SkipGrantTable && !hasRootPrivilege() {
		return fmt.Errorf("TiDB run with skip-grant-table need root privilege")
	}
	if !ValidStorage[c.Store] {
		nameList := make([]string, 0, len(ValidStorage))
		for k, v := range ValidStorage {
			if v {
				nameList = append(nameList, k)
			}
		}
		return fmt.Errorf("invalid store=%s, valid storages=%v", c.Store, nameList)
	}
	if c.Store == "mocktikv" && !c.RunDDL {
		return fmt.Errorf("can't disable DDL on mocktikv")
	}
	if c.MaxIndexLength < DefMaxIndexLength || c.MaxIndexLength > DefMaxOfMaxIndexLength {
		return fmt.Errorf("max-index-length should be [%d, %d]", DefMaxIndexLength, DefMaxOfMaxIndexLength)
	}
	if c.IndexLimit < DefIndexLimit || c.IndexLimit > DefMaxOfIndexLimit {
		return fmt.Errorf("index-limit should be [%d, %d]", DefIndexLimit, DefMaxOfIndexLimit)
	}
	if c.Log.File.MaxSize > MaxLogFileSize {
		return fmt.Errorf("invalid max log file size=%v which is larger than max=%v", c.Log.File.MaxSize, MaxLogFileSize)
	}
	c.OOMAction = strings.ToLower(c.OOMAction)
	if c.OOMAction != OOMActionLog && c.OOMAction != OOMActionCancel {
		return fmt.Errorf("unsupported OOMAction %v, TiDB only supports [%v, %v]", c.OOMAction, OOMActionLog, OOMActionCancel)
	}
	if c.TableColumnCountLimit < DefTableColumnCountLimit || c.TableColumnCountLimit > DefMaxOfTableColumnCountLimit {
		return fmt.Errorf("table-column-limit should be [%d, %d]", DefIndexLimit, DefMaxOfTableColumnCountLimit)
	}

	// txn-local-latches
	if err := c.TxnLocalLatches.Valid(); err != nil {
		return err
	}

	// For tikvclient.
	if err := c.TiKVClient.Valid(); err != nil {
		return err
	}

	if c.Performance.TxnTotalSizeLimit > 1<<40 {
		return fmt.Errorf("txn-total-size-limit should be less than %d", 1<<40)
	}

	if c.Performance.MemoryUsageAlarmRatio > 1 || c.Performance.MemoryUsageAlarmRatio < 0 {
		return fmt.Errorf("memory-usage-alarm-ratio in [Performance] must be greater than or equal to 0 and less than or equal to 1")
	}

	if c.PreparedPlanCache.Capacity < 1 {
		return fmt.Errorf("capacity in [prepared-plan-cache] should be at least 1")
	}
	if c.PreparedPlanCache.MemoryGuardRatio < 0 || c.PreparedPlanCache.MemoryGuardRatio > 1 {
		return fmt.Errorf("memory-guard-ratio in [prepared-plan-cache] must be NOT less than 0 and more than 1")
	}
	if len(c.IsolationRead.Engines) < 1 {
		return fmt.Errorf("the number of [isolation-read]engines for isolation read should be at least 1")
	}
	for _, engine := range c.IsolationRead.Engines {
		if engine != "tidb" && engine != "tikv" && engine != "tiflash" {
			return fmt.Errorf("type of [isolation-read]engines can't be %v should be one of tidb or tikv or tiflash", engine)
		}
	}

	// test security
	c.Security.SpilledFileEncryptionMethod = strings.ToLower(c.Security.SpilledFileEncryptionMethod)
	switch c.Security.SpilledFileEncryptionMethod {
	case SpilledFileEncryptionMethodPlaintext, SpilledFileEncryptionMethodAES128CTR:
	default:
		return fmt.Errorf("unsupported [security]spilled-file-encryption-method %v, TiDB only supports [%v, %v]",
			c.Security.SpilledFileEncryptionMethod, SpilledFileEncryptionMethodPlaintext, SpilledFileEncryptionMethodAES128CTR)
	}

	// check stats load config
	if c.Performance.StatsLoadConcurrency < DefStatsLoadConcurrencyLimit || c.Performance.StatsLoadConcurrency > DefMaxOfStatsLoadConcurrencyLimit {
		return fmt.Errorf("stats-load-concurrency should be [%d, %d]", DefStatsLoadConcurrencyLimit, DefMaxOfStatsLoadConcurrencyLimit)
	}
	if c.Performance.StatsLoadQueueSize < DefStatsLoadQueueSizeLimit || c.Performance.StatsLoadQueueSize > DefMaxOfStatsLoadQueueSizeLimit {
		return fmt.Errorf("stats-load-queue-size should be [%d, %d]", DefStatsLoadQueueSizeLimit, DefMaxOfStatsLoadQueueSizeLimit)
	}

	// test log level
	l := zap.NewAtomicLevel()
	return l.UnmarshalText([]byte(c.Log.Level))
}

// UpdateGlobal updates the global config, and provide a restore function that can be used to restore to the original.
func UpdateGlobal(f func(conf *Config)) {
	g := GetGlobalConfig()
	newConf := *g
	f(&newConf)
	StoreGlobalConfig(&newConf)
}

// RestoreFunc gets a function that restore the config to the current value.
func RestoreFunc() (restore func()) {
	g := GetGlobalConfig()
	return func() {
		StoreGlobalConfig(g)
	}
}

func hasRootPrivilege() bool {
	return os.Geteuid() == 0
}

// TableLockEnabled uses to check whether enabled the table lock feature.
func TableLockEnabled() bool {
	return GetGlobalConfig().EnableTableLock
}

// TableLockDelayClean uses to get the time of delay clean table lock.
var TableLockDelayClean = func() uint64 {
	return GetGlobalConfig().DelayCleanTableLock
}

// ToLogConfig converts *Log to *logutil.LogConfig.
func (l *Log) ToLogConfig() *logutil.LogConfig {
	return logutil.NewLogConfig(l.Level, l.Format, l.SlowQueryFile, l.File, l.getDisableTimestamp(), func(config *zaplog.Config) { config.DisableErrorVerbose = l.getDisableErrorStack() })
}

// ToTracingConfig converts *OpenTracing to *tracing.Configuration.
func (t *OpenTracing) ToTracingConfig() *tracing.Configuration {
	ret := &tracing.Configuration{
		Disabled:   !t.Enable,
		RPCMetrics: t.RPCMetrics,
		Reporter:   &tracing.ReporterConfig{},
		Sampler:    &tracing.SamplerConfig{},
	}
	ret.Reporter.QueueSize = t.Reporter.QueueSize
	ret.Reporter.BufferFlushInterval = t.Reporter.BufferFlushInterval
	ret.Reporter.LogSpans = t.Reporter.LogSpans
	ret.Reporter.LocalAgentHostPort = t.Reporter.LocalAgentHostPort

	ret.Sampler.Type = t.Sampler.Type
	ret.Sampler.Param = t.Sampler.Param
	ret.Sampler.SamplingServerURL = t.Sampler.SamplingServerURL
	ret.Sampler.MaxOperations = t.Sampler.MaxOperations
	ret.Sampler.SamplingRefreshInterval = t.Sampler.SamplingRefreshInterval
	return ret
}

func init() {
	initByLDFlags(versioninfo.TiDBEdition, checkBeforeDropLDFlag)
}

func initByLDFlags(edition, checkBeforeDropLDFlag string) {
	if edition != versioninfo.CommunityEdition {
		defaultConf.EnableTelemetry = false
	}
	conf := defaultConf
	StoreGlobalConfig(&conf)
	if checkBeforeDropLDFlag == "1" {
		CheckTableBeforeDrop = true
	}
}

// The following constants represents the valid action configurations for OOMAction.
// NOTE: Although the values is case-insensitive, we should use lower-case
// strings because the configuration value will be transformed to lower-case
// string and compared with these constants in the further usage.
const (
	OOMActionCancel = "cancel"
	OOMActionLog    = "log"
)

// hideConfig is used to filter a single line of config for hiding.
var hideConfig = []string{
	"index-usage-sync-lease",
}

// HideConfig is used to filter the configs that needs to be hidden.
func HideConfig(s string) string {
	configs := strings.Split(s, "\n")
	hideMap := make([]bool, len(configs))
	for i, c := range configs {
		for _, hc := range hideConfig {
			if strings.Contains(c, hc) {
				hideMap[i] = true
				break
			}
		}
	}
	var buf bytes.Buffer
	for i, c := range configs {
		if hideMap[i] {
			continue
		}
		if i != 0 {
			buf.WriteString("\n")
		}
		buf.WriteString(c)
	}
	return buf.String()
}

// ContainHiddenConfig checks whether it contains the configuration that needs to be hidden.
func ContainHiddenConfig(s string) bool {
	s = strings.ToLower(s)
	for _, hc := range hideConfig {
		if strings.Contains(s, hc) {
			return true
		}
	}
	return false
}<|MERGE_RESOLUTION|>--- conflicted
+++ resolved
@@ -111,11 +111,13 @@
 	// If the quota exceed the capacity of the TempStoragePath, the tidb-server would exit with fatal error
 	TempStorageQuota int64 `toml:"tmp-storage-quota" json:"tmp-storage-quota"` // Bytes
 	// Deprecated
-<<<<<<< HEAD
 	EnableStreaming            bool                    `toml:"-" json:"-"`
 	EnableBatchDML             bool                    `toml:"enable-batch-dml" json:"enable-batch-dml"`
 	TxnLocalLatches            tikvcfg.TxnLocalLatches `toml:"-" json:"-"`
 	ServerVersion              string                  `toml:"server-version" json:"server-version"`
+	VersionComment             string                  `toml:"version-comment" json:"version-comment"`
+	TiDBEdition                string                  `toml:"tidb-edition" json:"tidb-edition"`
+	TiDBReleaseVersion         string                  `toml:"tidb-release-version" json:"tidb-release-version"`
 	Log                        Log                     `toml:"log" json:"log"`
 	Security                   Security                `toml:"security" json:"security"`
 	Status                     Status                  `toml:"status" json:"status"`
@@ -134,36 +136,6 @@
 	IndexLimit                 int                     `toml:"index-limit" json:"index-limit"`
 	TableColumnCountLimit      uint32                  `toml:"table-column-count-limit" json:"table-column-count-limit"`
 	GracefulWaitBeforeShutdown int                     `toml:"graceful-wait-before-shutdown" json:"graceful-wait-before-shutdown"`
-=======
-	EnableStreaming bool                    `toml:"-" json:"-"`
-	EnableBatchDML  bool                    `toml:"enable-batch-dml" json:"enable-batch-dml"`
-	TxnLocalLatches tikvcfg.TxnLocalLatches `toml:"-" json:"-"`
-	// Set sys variable lower-case-table-names, ref: https://dev.mysql.com/doc/refman/5.7/en/identifier-case-sensitivity.html.
-	// TODO: We actually only support mode 2, which keeps the original case, but the comparison is case-insensitive.
-	LowerCaseTableNames        int                `toml:"lower-case-table-names" json:"lower-case-table-names"`
-	ServerVersion              string             `toml:"server-version" json:"server-version"`
-	VersionComment             string             `toml:"version-comment" json:"version-comment"`
-	TiDBEdition                string             `toml:"tidb-edition" json:"tidb-edition"`
-	TiDBReleaseVersion         string             `toml:"tidb-release-version" json:"tidb-release-version"`
-	Log                        Log                `toml:"log" json:"log"`
-	Security                   Security           `toml:"security" json:"security"`
-	Status                     Status             `toml:"status" json:"status"`
-	Performance                Performance        `toml:"performance" json:"performance"`
-	PreparedPlanCache          PreparedPlanCache  `toml:"prepared-plan-cache" json:"prepared-plan-cache"`
-	OpenTracing                OpenTracing        `toml:"opentracing" json:"opentracing"`
-	ProxyProtocol              ProxyProtocol      `toml:"proxy-protocol" json:"proxy-protocol"`
-	PDClient                   tikvcfg.PDClient   `toml:"pd-client" json:"pd-client"`
-	TiKVClient                 tikvcfg.TiKVClient `toml:"tikv-client" json:"tikv-client"`
-	Binlog                     Binlog             `toml:"binlog" json:"binlog"`
-	CompatibleKillQuery        bool               `toml:"compatible-kill-query" json:"compatible-kill-query"`
-	Plugin                     Plugin             `toml:"plugin" json:"plugin"`
-	PessimisticTxn             PessimisticTxn     `toml:"pessimistic-txn" json:"pessimistic-txn"`
-	CheckMb4ValueInUTF8        AtomicBool         `toml:"check-mb4-value-in-utf8" json:"check-mb4-value-in-utf8"`
-	MaxIndexLength             int                `toml:"max-index-length" json:"max-index-length"`
-	IndexLimit                 int                `toml:"index-limit" json:"index-limit"`
-	TableColumnCountLimit      uint32             `toml:"table-column-count-limit" json:"table-column-count-limit"`
-	GracefulWaitBeforeShutdown int                `toml:"graceful-wait-before-shutdown" json:"graceful-wait-before-shutdown"`
->>>>>>> 469bc71b
 	// AlterPrimaryKey is used to control alter primary key feature.
 	AlterPrimaryKey bool `toml:"alter-primary-key" json:"alter-primary-key"`
 	// TreatOldVersionUTF8AsUTF8MB4 is use to treat old version table/column UTF8 charset as UTF8MB4. This is for compatibility.
