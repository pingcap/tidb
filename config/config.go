--- conflicted
+++ resolved
@@ -258,13 +258,10 @@
 	BallastObjectSize int `toml:"ballast-object-size" json:"ballast-object-size"`
 	// EnableGlobalKill indicates whether to enable global kill.
 	TrxSummary       TrxSummary `toml:"transaction-summary" json:"transaction-summary"`
-<<<<<<< HEAD
+	EnableGlobalKill bool       `toml:"enable-global-kill" json:"enable-global-kill"`
 	// InitializeSQLFile is a file that will be executed after first bootstrap only.
 	// It can be used to set GLOBAL system variable values
 	InitializeSQLFile string `toml:"initialize-sql-file" json:"initialize-sql-file"`
-=======
-	EnableGlobalKill bool       `toml:"enable-global-kill" json:"enable-global-kill"`
->>>>>>> 435dc584
 
 	// The following items are deprecated. We need to keep them here temporarily
 	// to support the upgrade process. They can be removed in future.
