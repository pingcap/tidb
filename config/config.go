--- conflicted
+++ resolved
@@ -164,7 +164,6 @@
 
 // Config contains configuration options.
 type Config struct {
-<<<<<<< HEAD
 	Host                       string                  `toml:"host" json:"host"`
 	AdvertiseAddress           string                  `toml:"advertise-address" json:"advertise-address"`
 	Port                       uint                    `toml:"port" json:"port"`
@@ -176,24 +175,7 @@
 	RunDDL                     bool                    `toml:"run-ddl" json:"run-ddl"`
 	SplitTable                 bool                    `toml:"split-table" json:"split-table"`
 	TokenLimit                 uint                    `toml:"token-limit" json:"token-limit"`
-=======
-	Host             string `toml:"host" json:"host"`
-	AdvertiseAddress string `toml:"advertise-address" json:"advertise-address"`
-	Port             uint   `toml:"port" json:"port"`
-	Cors             string `toml:"cors" json:"cors"`
-	Store            string `toml:"store" json:"store"`
-	Path             string `toml:"path" json:"path"`
-	Socket           string `toml:"socket" json:"socket"`
-	Lease            string `toml:"lease" json:"lease"`
-	RunDDL           bool   `toml:"run-ddl" json:"run-ddl"`
-	SplitTable       bool   `toml:"split-table" json:"split-table"`
-	TokenLimit       uint   `toml:"token-limit" json:"token-limit"`
-	TempDir          string `toml:"temp-dir" json:"temp-dir"`
-	TempStoragePath  string `toml:"tmp-storage-path" json:"tmp-storage-path"`
-	// TempStorageQuota describe the temporary storage Quota during query exector when TiDBEnableTmpStorageOnOOM is enabled
-	// If the quota exceed the capacity of the TempStoragePath, the tidb-server would exit with fatal error
-	TempStorageQuota           int64                   `toml:"tmp-storage-quota" json:"tmp-storage-quota"` // Bytes
->>>>>>> 96165aae
+	TempDir                    string                  `toml:"temp-dir" json:"temp-dir"`
 	TxnLocalLatches            tikvcfg.TxnLocalLatches `toml:"-" json:"-"`
 	ServerVersion              string                  `toml:"server-version" json:"server-version"`
 	VersionComment             string                  `toml:"version-comment" json:"version-comment"`
