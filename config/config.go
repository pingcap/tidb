--- conflicted
+++ resolved
@@ -919,6 +919,7 @@
 	"alter-primary-key":                  {}, // use NONCLUSTERED keyword instead
 	"enable-streaming":                   {},
 	"performance.mem-profile-interval":   {},
+	"require-secure-transport":           {},
 	"lower-case-table-names":             {},
 	"stmt-summary":                       {},
 	"stmt-summary.enable":                {},
@@ -928,11 +929,7 @@
 	"stmt-summary.refresh-interval":      {},
 	"stmt-summary.history-size":          {},
 	"mem-quota-query":                    {},
-<<<<<<< HEAD
-	"require-secure-transport":           {},
-=======
 	"query-log-max-len":                  {},
->>>>>>> dd0c3ed9
 }
 
 func isAllDeprecatedConfigItems(items []string) bool {
