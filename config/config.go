--- conflicted
+++ resolved
@@ -21,28 +21,6 @@
 
 // Config contains configuration options.
 type Config struct {
-<<<<<<< HEAD
-	Addr                       string `json:"addr" toml:"addr"`
-	LogLevel                   string `json:"log_level" toml:"log_level"`
-	SkipAuth                   bool   `json:"skip_auth" toml:"skip_auth"`
-	StatusAddr                 string `json:"status_addr" toml:"status_addr"`
-	Socket                     string `json:"socket" toml:"socket"`
-	ReportStatus               bool   `json:"report_status" toml:"report_status"`
-	StorePath                  string `json:"store_path" toml:"store_path"`
-	Store                      string `json:"store" toml:"store"`
-	SlowThreshold              int    `json:"slow_threshold" toml:"slow_threshold"`
-	QueryLogMaxlen             int    `json:"query_log_max_len" toml:"query_log_max_len"`
-	TCPKeepAlive               bool   `json:"tcp_keep_alive" toml:"tcp_keep_alive"`
-	SSLCAPath                  string `json:"ssl_ca_path" toml:"ssl_ca_path"`
-	SSLCertPath                string `json:"ssl_cert_path" toml:"ssl_cert_path"`
-	SSLKeyPath                 string `json:"ssl_key_path" toml:"ssl_key_path"`
-	ProxyProtocolNetworks      string `json:"proxy_protocol_networks" toml:"proxy_protocol_networks"`
-	ProxyProtocolHeaderTimeout int    `json:"proxy_protocol_header_timeout" toml:"proxy_protocol_header_timeout"`
-}
-
-var cfg *Config
-var once sync.Once
-=======
 	Host         string `toml:"host" json:"host"`
 	Port         int    `toml:"port" json:"port"`
 	Store        string `toml:"store" json:"store"`
@@ -57,6 +35,9 @@
 	Status      Status      `toml:"status" json:"status"`
 	Performance Performance `toml:"performance" json:"performance"`
 	XProtocol   XProtocol   `toml:"xprotocol" json:"xprotocol"`
+
+	ProxyProtocolNetworks      string `json:"proxy_protocol_networks" toml:"proxy_protocol_networks"`
+	ProxyProtocolHeaderTimeout int    `json:"proxy_protocol_header_timeout" toml:"proxy_protocol_header_timeout"`
 }
 
 // Log is the log section of config.
@@ -149,7 +130,6 @@
 	conf := defaultConf
 	return &conf
 }
->>>>>>> a1654d9b
 
 // GetGlobalConfig returns the global configuration for this server.
 // It should store configuration from command line and configuration file.
