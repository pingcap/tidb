--- conflicted
+++ resolved
@@ -2457,7 +2457,6 @@
 	failpoint.Disable("github.com/pingcap/tidb/executor/killedInJoin2ChunkForOuterHashJoin")
 }
 
-<<<<<<< HEAD
 func (s *testSuiteJoinSerial) TestIssue20710(c *C) {
 	tk := testkit.NewTestKitWithInit(c, s.store)
 	tk.MustExec("drop table if exists t;")
@@ -2537,7 +2536,8 @@
 		"    └─TableRowIDScan_7 1.25 cop[tikv] table:s keep order:false, stats:pseudo"))
 	tk.MustQuery("select /*+ inl_join(s) */ * from t join s on t.a=s.a and t.a = s.b").Sort().Check(testkit.Rows("1 1 1 1", "1 2 1 1", "2 2 2 2"))
 	tk.MustQuery("show warnings").Check(testkit.Rows())
-=======
+}
+
 func (s *testSuiteJoinSerial) TestIssue20779(c *C) {
 	tk := testkit.NewTestKitWithInit(c, s.store)
 	tk.MustExec("drop table if exists t1")
@@ -2554,5 +2554,4 @@
 	c.Assert(err, IsNil)
 	_, err = session.GetRows4Test(context.Background(), nil, rs)
 	c.Assert(err.Error(), Matches, "testIssue20779")
->>>>>>> 99bdecc9
 }