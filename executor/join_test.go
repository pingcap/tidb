// Copyright 2016 PingCAP, Inc.
//
// Licensed under the Apache License, Version 2.0 (the "License");
// you may not use this file except in compliance with the License.
// You may obtain a copy of the License at
//
//     http://www.apache.org/licenses/LICENSE-2.0
//
// Unless required by applicable law or agreed to in writing, software
// distributed under the License is distributed on an "AS IS" BASIS,
// See the License for the specific language governing permissions and
// limitations under the License.

package executor_test

import (
	"time"

	. "github.com/pingcap/check"
	"github.com/pingcap/tidb/plan"
	"github.com/pingcap/tidb/session"
	"github.com/pingcap/tidb/util/testkit"
	"github.com/pingcap/tidb/util/testleak"
	"golang.org/x/net/context"
)

func (s *testSuite) TestJoinPanic(c *C) {
	tk := testkit.NewTestKit(c, s.store)
	tk.MustExec("use test")
	tk.MustExec("set sql_mode = 'ONLY_FULL_GROUP_BY'")
	tk.MustExec("drop table if exists events")
	tk.MustExec("create table events (clock int, source int)")
	tk.MustQuery("SELECT * FROM events e JOIN (SELECT MAX(clock) AS clock FROM events e2 GROUP BY e2.source) e3 ON e3.clock=e.clock")
	_, err := tk.Exec("SELECT * FROM events e JOIN (SELECT clock FROM events e2 GROUP BY e2.source) e3 ON e3.clock=e.clock")
	c.Check(err, NotNil)
}

func (s *testSuite) TestJoin(c *C) {
	tk := testkit.NewTestKit(c, s.store)

	tk.MustExec("set @@tidb_index_lookup_join_concurrency = 200")
	c.Assert(tk.Se.GetSessionVars().IndexLookupJoinConcurrency, Equals, 200)

	tk.MustExec("set @@tidb_index_lookup_join_concurrency = 4")
	c.Assert(tk.Se.GetSessionVars().IndexLookupJoinConcurrency, Equals, 4)

	tk.MustExec("set @@tidb_index_lookup_size = 2")
	tk.MustExec("use test")
	tk.MustExec("drop table if exists t")
	tk.MustExec("create table t (c int)")
	tk.MustExec("insert t values (1)")
	tests := []struct {
		sql    string
		result [][]interface{}
	}{
		{
			"select 1 from t as a left join t as b on 0",
			testkit.Rows("1"),
		},
		{
			"select 1 from t as a join t as b on 1",
			testkit.Rows("1"),
		},
	}
	for _, tt := range tests {
		result := tk.MustQuery(tt.sql)
		result.Check(tt.result)
	}

	tk.MustExec("drop table if exists t")
	tk.MustExec("drop table if exists t1")
	tk.MustExec("create table t(c1 int, c2 int)")
	tk.MustExec("create table t1(c1 int, c2 int)")
	tk.MustExec("insert into t values(1,1),(2,2)")
	tk.MustExec("insert into t1 values(2,3),(4,4)")
	result := tk.MustQuery("select * from t left outer join t1 on t.c1 = t1.c1 where t.c1 = 1 or t1.c2 > 20")
	result.Check(testkit.Rows("1 1 <nil> <nil>"))
	result = tk.MustQuery("select * from t1 right outer join t on t.c1 = t1.c1 where t.c1 = 1 or t1.c2 > 20")
	result.Check(testkit.Rows("<nil> <nil> 1 1"))
	result = tk.MustQuery("select * from t right outer join t1 on t.c1 = t1.c1 where t.c1 = 1 or t1.c2 > 20")
	result.Check(testkit.Rows())
	result = tk.MustQuery("select * from t left outer join t1 on t.c1 = t1.c1 where t1.c1 = 3 or false")
	result.Check(testkit.Rows())
	result = tk.MustQuery("select * from t left outer join t1 on t.c1 = t1.c1 and t.c1 != 1 order by t1.c1")
	result.Check(testkit.Rows("1 1 <nil> <nil>", "2 2 2 3"))

	tk.MustExec("drop table if exists t1")
	tk.MustExec("drop table if exists t2")
	tk.MustExec("drop table if exists t3")

	tk.MustExec("create table t1 (c1 int, c2 int)")
	tk.MustExec("create table t2 (c1 int, c2 int)")
	tk.MustExec("create table t3 (c1 int, c2 int)")

	tk.MustExec("insert into t1 values (1,1), (2,2), (3,3)")
	tk.MustExec("insert into t2 values (1,1), (3,3), (5,5)")
	tk.MustExec("insert into t3 values (1,1), (5,5), (9,9)")

	result = tk.MustQuery("select * from t1 left join t2 on t1.c1 = t2.c1 right join t3 on t2.c1 = t3.c1 order by t1.c1, t1.c2, t2.c1, t2.c2, t3.c1, t3.c2;")
	result.Check(testkit.Rows("<nil> <nil> <nil> <nil> 5 5", "<nil> <nil> <nil> <nil> 9 9", "1 1 1 1 1 1"))

	tk.MustExec("drop table if exists t1")
	tk.MustExec("create table t1 (c1 int)")
	tk.MustExec("insert into t1 values (1), (1), (1)")
	result = tk.MustQuery("select * from t1 a join t1 b on a.c1 = b.c1;")
	result.Check(testkit.Rows("1 1", "1 1", "1 1", "1 1", "1 1", "1 1", "1 1", "1 1", "1 1"))

	tk.MustExec("drop table if exists t")
	tk.MustExec("drop table if exists t1")
	tk.MustExec("create table t(c1 int, index k(c1))")
	tk.MustExec("create table t1(c1 int)")
	tk.MustExec("insert into t values (1),(2),(3),(4),(5),(6),(7)")
	tk.MustExec("insert into t1 values (1),(2),(3),(4),(5),(6),(7)")
	result = tk.MustQuery("select a.c1 from t a , t1 b where a.c1 = b.c1 order by a.c1;")
	result.Check(testkit.Rows("1", "2", "3", "4", "5", "6", "7"))
	// Test race.
	result = tk.MustQuery("select a.c1 from t a , t1 b where a.c1 = b.c1 and a.c1 + b.c1 > 5 order by b.c1")
	result.Check(testkit.Rows("3", "4", "5", "6", "7"))
	result = tk.MustQuery("select a.c1 from t a , (select * from t1 limit 3) b where a.c1 = b.c1 order by b.c1;")
	result.Check(testkit.Rows("1", "2", "3"))

	plan.AllowCartesianProduct = false
	_, err := tk.Exec("select * from t, t1")
	c.Check(plan.ErrCartesianProductUnsupported.Equal(err), IsTrue)
	_, err = tk.Exec("select * from t left join t1 on 1")
	c.Check(plan.ErrCartesianProductUnsupported.Equal(err), IsTrue)
	_, err = tk.Exec("select * from t right join t1 on 1")
	c.Check(plan.ErrCartesianProductUnsupported.Equal(err), IsTrue)
	plan.AllowCartesianProduct = true
	tk.MustExec("drop table if exists t,t2,t1")
	tk.MustExec("create table t(c1 int)")
	tk.MustExec("create table t1(c1 int, c2 int)")
	tk.MustExec("create table t2(c1 int, c2 int)")
	tk.MustExec("insert into t1 values(1,2),(2,3),(3,4)")
	tk.MustExec("insert into t2 values(1,0),(2,0),(3,0)")
	tk.MustExec("insert into t values(1),(2),(3)")
	result = tk.MustQuery("select * from t1 , t2 where t2.c1 = t1.c1 and t2.c2 = 0 and t1.c2 in (select * from t)")
	result.Sort().Check(testkit.Rows("1 2 1 0", "2 3 2 0"))
	result = tk.MustQuery("select * from t1 , t2 where t2.c1 = t1.c1 and t2.c2 = 0 and t1.c1 = 1 order by t1.c2 limit 1")
	result.Sort().Check(testkit.Rows("1 2 1 0"))
	tk.MustExec("drop table if exists t, t1")
	tk.MustExec("create table t(a int primary key, b int)")
	tk.MustExec("create table t1(a int, b int, key s(b))")
	tk.MustExec("insert into t values(1, 1), (2, 2), (3, 3)")
	tk.MustExec("insert into t1 values(1, 2), (1, 3), (1, 4), (3, 4), (4, 5)")

	// The physical plans of the two sql are tested at physical_plan_test.go
	tk.MustQuery("select /*+ TIDB_INLJ(t, t1) */ * from t join t1 on t.a=t1.a").Check(testkit.Rows("1 1 1 2", "1 1 1 3", "1 1 1 4", "3 3 3 4"))
	tk.MustQuery("select /*+ TIDB_INLJ(t1) */ * from t1 join t on t.a=t1.a and t.a < t1.b").Check(testkit.Rows("1 2 1 1", "1 3 1 1", "1 4 1 1", "3 4 3 3"))
	// Test single index reader.
	tk.MustQuery("select /*+ TIDB_INLJ(t, t1) */ t1.b from t1 join t on t.b=t1.b").Check(testkit.Rows("2", "3"))
	tk.MustQuery("select /*+ TIDB_INLJ(t, t1) */ * from t right outer join t1 on t.a=t1.a").Check(testkit.Rows("1 1 1 2", "1 1 1 3", "1 1 1 4", "3 3 3 4", "<nil> <nil> 4 5"))
	tk.MustQuery("select /*+ TIDB_INLJ(t, t1) */ avg(t.b) from t right outer join t1 on t.a=t1.a").Check(testkit.Rows("1.5000"))

	// Test that two conflict hints will return error.
	_, err = tk.Exec("select /*+ TIDB_INLJ(t) TIDB_SMJ(t) */ * from t join t1 on t.a=t1.a")
	c.Assert(err, NotNil)
	_, err = tk.Exec("select /*+ TIDB_INLJ(t) TIDB_HJ(t) */ from t join t1 on t.a=t1.a")
	c.Assert(err, NotNil)
	_, err = tk.Exec("select /*+ TIDB_SMJ(t) TIDB_HJ(t) */ from t join t1 on t.a=t1.a")
	c.Assert(err, NotNil)

	tk.MustExec("drop table if exists t")
	tk.MustExec("create table t(a int)")
	tk.MustExec("insert into t values(1),(2), (3)")
	tk.MustQuery("select @a := @a + 1 from t, (select @a := 0) b;").Check(testkit.Rows("1", "2", "3"))

	tk.MustExec("drop table if exists t, t1")
	tk.MustExec("create table t(a int primary key, b int, key s(b))")
	tk.MustExec("create table t1(a int, b int)")
	tk.MustExec("insert into t values(1, 3), (2, 2), (3, 1)")
	tk.MustExec("insert into t1 values(0, 0), (1, 2), (1, 3), (3, 4)")
	tk.MustQuery("select /*+ TIDB_INLJ(t) */ * from t join t1 on t.a=t1.a order by t.b").Check(testkit.Rows("3 1 3 4", "1 3 1 2", "1 3 1 3"))
	tk.MustQuery("select /*+ TIDB_INLJ(t1) */ t.a, t.b from t join t1 on t.a=t1.a where t1.b = 4 limit 1").Check(testkit.Rows("3 1"))
	tk.MustQuery("select /*+ TIDB_INLJ(t, t1) */ * from t right join t1 on t.a=t1.a order by t.b").Check(testkit.Rows("<nil> <nil> 0 0", "3 1 3 4", "1 3 1 2", "1 3 1 3"))

	// join reorder will disorganize the resulting schema
	tk.MustExec("drop table if exists t, t1")
	tk.MustExec("create table t(a int, b int)")
	tk.MustExec("create table t1(a int, b int)")
	tk.MustExec("insert into t values(1,2)")
	tk.MustExec("insert into t1 values(3,4)")
	tk.MustQuery("select (select t1.a from t1 , t where t.a = s.a limit 2) from t as s").Check(testkit.Rows("3"))

	// test index join bug
	tk.MustExec("drop table if exists t, t1")
	tk.MustExec("create table t(a int, b int, key s1(a,b), key s2(b))")
	tk.MustExec("create table t1(a int)")
	tk.MustExec("insert into t values(1,2), (5,3), (6,4)")
	tk.MustExec("insert into t1 values(1), (2), (3)")
	tk.MustQuery("select /*+ TIDB_INLJ(t1) */ t1.a from t1, t where t.a = 5 and t.b = t1.a").Check(testkit.Rows("3"))

	// test issue#4997
	tk.MustExec("drop table if exists t1, t2")
	tk.MustExec(`
	CREATE TABLE t1 (
  		pk int(11) NOT NULL AUTO_INCREMENT primary key,
  		a int(11) DEFAULT NULL,
  		b date DEFAULT NULL,
  		c varchar(1) DEFAULT NULL,
  		KEY a (a),
  		KEY b (b),
  		KEY c (c,a)
	)`)
	tk.MustExec(`
	CREATE TABLE t2 (
  		pk int(11) NOT NULL AUTO_INCREMENT primary key,
  		a int(11) DEFAULT NULL,
  		b date DEFAULT NULL,
  		c varchar(1) DEFAULT NULL,
  		KEY a (a),
  		KEY b (b),
  		KEY c (c,a)
	)`)
	tk.MustExec(`insert into t1 value(1,1,"2000-11-11", null);`)
	result = tk.MustQuery(`
	SELECT table2.b AS field2 FROM
	(
	  t1 AS table1  LEFT OUTER JOIN
		(SELECT tmp_t2.* FROM ( t2 AS tmp_t1 RIGHT JOIN t1 AS tmp_t2 ON (tmp_t2.a = tmp_t1.a))) AS table2
	  ON (table2.c = table1.c)
	) `)
	result.Check(testkit.Rows("<nil>"))

	// test virtual rows are included (issue#5771)
	result = tk.MustQuery(`SELECT 1 FROM (SELECT 1) t1, (SELECT 1) t2`)
	result.Check(testkit.Rows("1"))

	result = tk.MustQuery(`
		SELECT @NUM := @NUM + 1 as NUM FROM
		( SELECT 1 UNION ALL
			SELECT 2 UNION ALL
			SELECT 3
		) a
		INNER JOIN
		( SELECT 1 UNION ALL
			SELECT 2 UNION ALL
			SELECT 3
		) b,
		(SELECT @NUM := 0) d;
	`)
	result.Check(testkit.Rows("1", "2", "3", "4", "5", "6", "7", "8", "9"))

	// This case is for testing:
	// when the main thread calls Executor.Close() while the out data fetch worker and join workers are still working,
	// we need to stop the goroutines as soon as possible to avoid unexpected error.
	tk.MustExec("set @@tidb_hash_join_concurrency=5")
	tk.MustExec("drop table if exists t;")
	tk.MustExec("create table t(a int)")
	for i := 0; i < 100; i++ {
		tk.MustExec("insert into t value(1)")
	}
	result = tk.MustQuery("select /*+ TIDB_HJ(s, r) */ * from t as s join t as r on s.a = r.a limit 1;")
	result.Check(testkit.Rows("1 1"))
<<<<<<< HEAD
	plan.JoinConcurrency = savedConcurrency

	tk.MustExec("drop table if exists user, aa, bb")
	tk.MustExec("create table aa(id int)")
	tk.MustExec("insert into aa values(1)")
	tk.MustExec("create table bb(id int)")
	tk.MustExec("insert into bb values(1)")
	tk.MustExec("create table user(id int, name varchar(20))")
	tk.MustExec("insert into user values(1, 'a'), (2, 'b')")
	tk.MustQuery("select user.id,user.name from user left join aa on aa.id = user.id left join bb on aa.id = bb.id where bb.id < 10;").Check(testkit.Rows("1 a"))
=======
>>>>>>> 998f6964
}

func (s *testSuite) TestJoinCast(c *C) {
	tk := testkit.NewTestKit(c, s.store)

	tk.MustExec("use test")
	tk.MustExec("drop table if exists t")
	tk.MustExec("drop table if exists t1")
	tk.MustExec("create table t(c1 int)")
	tk.MustExec("create table t1(c1 int unsigned)")
	tk.MustExec("insert into t values (1)")
	tk.MustExec("insert into t1 values (1)")
	result := tk.MustQuery("select t.c1 from t , t1 where t.c1 = t1.c1")
	result.Check(testkit.Rows("1"))

	tk.MustExec("drop table if exists t")
	tk.MustExec("drop table if exists t1")
	tk.MustExec("create table t(c1 int,c2 double)")
	tk.MustExec("create table t1(c1 double,c2 int)")
	tk.MustExec("insert into t values (1, 2), (1, NULL)")
	tk.MustExec("insert into t1 values (1, 2), (1, NULL)")
	result = tk.MustQuery("select * from t a , t1 b where (a.c1, a.c2) = (b.c1, b.c2);")
	result.Check(testkit.Rows("1 2 1 2"))

	tk.MustExec("drop table if exists t")
	tk.MustExec("drop table if exists t1")
	tk.MustExec("create table t(c1 int)")
	tk.MustExec("create table t1(c1 decimal(4,2))")
	tk.MustExec("insert into t values(0), (2)")
	tk.MustExec("insert into t1 values(0), (9)")
	result = tk.MustQuery("select * from t left join t1 on t1.c1 = t.c1")
	result.Sort().Check(testkit.Rows("0 0.00", "2 <nil>"))

	tk.MustExec("drop table if exists t")
	tk.MustExec("drop table if exists t1")
	tk.MustExec("create table t(c1 decimal(4,1))")
	tk.MustExec("create table t1(c1 decimal(4,2))")
	tk.MustExec("insert into t values(0), (2)")
	tk.MustExec("insert into t1 values(0), (9)")
	result = tk.MustQuery("select * from t left join t1 on t1.c1 = t.c1")
	result.Sort().Check(testkit.Rows("0.0 0.00", "2.0 <nil>"))

	tk.MustExec("drop table if exists t")
	tk.MustExec("drop table if exists t1")
	tk.MustExec("create table t(c1 decimal(4,1))")
	tk.MustExec("create table t1(c1 decimal(4,2))")
	tk.MustExec("create index k1 on t1(c1)")
	tk.MustExec("insert into t values(0), (2)")
	tk.MustExec("insert into t1 values(0), (9)")
	result = tk.MustQuery("select /*+ TIDB_INLJ(t) */ * from t left join t1 on t1.c1 = t.c1")
	result.Sort().Check(testkit.Rows("0.0 0.00", "2.0 <nil>"))

	tk.MustExec("drop table if exists t")
	tk.MustExec("drop table if exists t1")
	tk.MustExec("create table t(c1 char(10))")
	tk.MustExec("create table t1(c1 char(10))")
	tk.MustExec("create table t2(c1 char(10))")
	tk.MustExec("insert into t values('abd')")
	tk.MustExec("insert into t1 values('abc')")
	tk.MustExec("insert into t2 values('abc')")
	result = tk.MustQuery("select * from (select * from t union all select * from t1) t1 join t2 on t1.c1 = t2.c1")
	result.Sort().Check(testkit.Rows("abc abc"))

	tk.MustExec("drop table if exists t")
	tk.MustExec("create table t(a varchar(10), index idx(a))")
	tk.MustExec("insert into t values('1'), ('2'), ('3')")
	tk.MustExec("set @@tidb_max_chunk_size=1")
	result = tk.MustQuery("select a from (select /*+ TIDB_INLJ(t1, t2) */ t1.a from t t1 join t t2 on t1.a=t2.a) t group by a")
	result.Sort().Check(testkit.Rows("1", "2", "3"))
	tk.MustExec("set @@tidb_max_chunk_size=1024")
}

func (s *testSuite) TestUsing(c *C) {
	tk := testkit.NewTestKit(c, s.store)

	tk.MustExec("use test")
	tk.MustExec("drop table if exists t1, t2, t3, t4")
	tk.MustExec("create table t1 (a int, c int)")
	tk.MustExec("create table t2 (a int, d int)")
	tk.MustExec("create table t3 (a int)")
	tk.MustExec("create table t4 (a int)")
	tk.MustExec("insert t1 values (2, 4), (1, 3)")
	tk.MustExec("insert t2 values (2, 5), (3, 6)")
	tk.MustExec("insert t3 values (1)")

	tk.MustQuery("select * from t1 join t2 using (a)").Check(testkit.Rows("2 4 5"))
	tk.MustQuery("select t1.a, t2.a from t1 join t2 using (a)").Check(testkit.Rows("2 2"))

	tk.MustQuery("select * from t1 right join t2 using (a) order by a").Check(testkit.Rows("2 5 4", "3 6 <nil>"))
	tk.MustQuery("select t1.a, t2.a from t1 right join t2 using (a) order by t2.a").Check(testkit.Rows("2 2", "<nil> 3"))

	tk.MustQuery("select * from t1 left join t2 using (a) order by a").Check(testkit.Rows("1 3 <nil>", "2 4 5"))
	tk.MustQuery("select t1.a, t2.a from t1 left join t2 using (a) order by t1.a").Check(testkit.Rows("1 <nil>", "2 2"))

	tk.MustQuery("select * from t1 join t2 using (a) right join t3 using (a)").Check(testkit.Rows("1 <nil> <nil>"))
	tk.MustQuery("select * from t1 join t2 using (a) right join t3 on (t2.a = t3.a)").Check(testkit.Rows("<nil> <nil> <nil> 1"))
	tk.MustQuery("select t2.a from t1 join t2 using (a) right join t3 on (t1.a = t3.a)").Check(testkit.Rows("<nil>"))
	tk.MustQuery("select t1.a, t2.a, t3.a from t1 join t2 using (a) right join t3 using (a)").Check(testkit.Rows("<nil> <nil> 1"))
	tk.MustQuery("select t1.c, t2.d from t1 join t2 using (a) right join t3 using (a)").Check(testkit.Rows("<nil> <nil>"))

	tk.MustExec("alter table t1 add column b int default 1 after a")
	tk.MustExec("alter table t2 add column b int default 1 after a")
	tk.MustQuery("select * from t1 join t2 using (b, a)").Check(testkit.Rows("2 1 4 5"))

	tk.MustExec("select * from (t1 join t2 using (a)) join (t3 join t4 using (a)) on (t2.a = t4.a and t1.a = t3.a)")

	tk.MustExec("drop table if exists t, tt")
	tk.MustExec("create table t(a int, b int)")
	tk.MustExec("create table tt(b int, a int)")
	tk.MustExec("insert into t (a, b) values(1, 1)")
	tk.MustExec("insert into tt (a, b) values(1, 2)")
	tk.MustQuery("select * from t join tt using(a)").Check(testkit.Rows("1 1 2"))

	tk.MustExec("drop table if exists t, tt")
	tk.MustExec("create table t(a float, b int)")
	tk.MustExec("create table tt(b bigint, a int)")
	// Check whether this sql can execute successfully.
	tk.MustExec("select * from t join tt using(a)")
}

func (s *testSuite) TestNaturalJoin(c *C) {
	tk := testkit.NewTestKit(c, s.store)

	tk.MustExec("use test")
	tk.MustExec("drop table if exists t1, t2")
	tk.MustExec("create table t1 (a int, b int)")
	tk.MustExec("create table t2 (a int, c int)")
	tk.MustExec("insert t1 values (1, 2), (10, 20)")
	tk.MustExec("insert t2 values (1, 3), (100, 200)")

	tk.MustQuery("select * from t1 natural join t2").Check(testkit.Rows("1 2 3"))
	tk.MustQuery("select * from t1 natural left join t2 order by a").Check(testkit.Rows("1 2 3", "10 20 <nil>"))
	tk.MustQuery("select * from t1 natural right join t2 order by a").Check(testkit.Rows("1 3 2", "100 200 <nil>"))
}

func (s *testSuite) TestMultiJoin(c *C) {
	tk := testkit.NewTestKit(c, s.store)
	tk.MustExec("use test")
	tk.MustExec("create table t35(a35 int primary key, b35 int, x35 int)")
	tk.MustExec("create table t40(a40 int primary key, b40 int, x40 int)")
	tk.MustExec("create table t14(a14 int primary key, b14 int, x14 int)")
	tk.MustExec("create table t42(a42 int primary key, b42 int, x42 int)")
	tk.MustExec("create table t15(a15 int primary key, b15 int, x15 int)")
	tk.MustExec("create table t7(a7 int primary key, b7 int, x7 int)")
	tk.MustExec("create table t64(a64 int primary key, b64 int, x64 int)")
	tk.MustExec("create table t19(a19 int primary key, b19 int, x19 int)")
	tk.MustExec("create table t9(a9 int primary key, b9 int, x9 int)")
	tk.MustExec("create table t8(a8 int primary key, b8 int, x8 int)")
	tk.MustExec("create table t57(a57 int primary key, b57 int, x57 int)")
	tk.MustExec("create table t37(a37 int primary key, b37 int, x37 int)")
	tk.MustExec("create table t44(a44 int primary key, b44 int, x44 int)")
	tk.MustExec("create table t38(a38 int primary key, b38 int, x38 int)")
	tk.MustExec("create table t18(a18 int primary key, b18 int, x18 int)")
	tk.MustExec("create table t62(a62 int primary key, b62 int, x62 int)")
	tk.MustExec("create table t4(a4 int primary key, b4 int, x4 int)")
	tk.MustExec("create table t48(a48 int primary key, b48 int, x48 int)")
	tk.MustExec("create table t31(a31 int primary key, b31 int, x31 int)")
	tk.MustExec("create table t16(a16 int primary key, b16 int, x16 int)")
	tk.MustExec("create table t12(a12 int primary key, b12 int, x12 int)")
	tk.MustExec("insert into t35 values(1,1,1)")
	tk.MustExec("insert into t40 values(1,1,1)")
	tk.MustExec("insert into t14 values(1,1,1)")
	tk.MustExec("insert into t42 values(1,1,1)")
	tk.MustExec("insert into t15 values(1,1,1)")
	tk.MustExec("insert into t7 values(1,1,1)")
	tk.MustExec("insert into t64 values(1,1,1)")
	tk.MustExec("insert into t19 values(1,1,1)")
	tk.MustExec("insert into t9 values(1,1,1)")
	tk.MustExec("insert into t8 values(1,1,1)")
	tk.MustExec("insert into t57 values(1,1,1)")
	tk.MustExec("insert into t37 values(1,1,1)")
	tk.MustExec("insert into t44 values(1,1,1)")
	tk.MustExec("insert into t38 values(1,1,1)")
	tk.MustExec("insert into t18 values(1,1,1)")
	tk.MustExec("insert into t62 values(1,1,1)")
	tk.MustExec("insert into t4 values(1,1,1)")
	tk.MustExec("insert into t48 values(1,1,1)")
	tk.MustExec("insert into t31 values(1,1,1)")
	tk.MustExec("insert into t16 values(1,1,1)")
	tk.MustExec("insert into t12 values(1,1,1)")
	tk.MustExec("insert into t35 values(7,7,7)")
	tk.MustExec("insert into t40 values(7,7,7)")
	tk.MustExec("insert into t14 values(7,7,7)")
	tk.MustExec("insert into t42 values(7,7,7)")
	tk.MustExec("insert into t15 values(7,7,7)")
	tk.MustExec("insert into t7 values(7,7,7)")
	tk.MustExec("insert into t64 values(7,7,7)")
	tk.MustExec("insert into t19 values(7,7,7)")
	tk.MustExec("insert into t9 values(7,7,7)")
	tk.MustExec("insert into t8 values(7,7,7)")
	tk.MustExec("insert into t57 values(7,7,7)")
	tk.MustExec("insert into t37 values(7,7,7)")
	tk.MustExec("insert into t44 values(7,7,7)")
	tk.MustExec("insert into t38 values(7,7,7)")
	tk.MustExec("insert into t18 values(7,7,7)")
	tk.MustExec("insert into t62 values(7,7,7)")
	tk.MustExec("insert into t4 values(7,7,7)")
	tk.MustExec("insert into t48 values(7,7,7)")
	tk.MustExec("insert into t31 values(7,7,7)")
	tk.MustExec("insert into t16 values(7,7,7)")
	tk.MustExec("insert into t12 values(7,7,7)")
	result := tk.MustQuery(`SELECT x4,x8,x38,x44,x31,x9,x57,x48,x19,x40,x14,x12,x7,x64,x37,x18,x62,x35,x42,x15,x16 FROM
t35,t40,t14,t42,t15,t7,t64,t19,t9,t8,t57,t37,t44,t38,t18,t62,t4,t48,t31,t16,t12
WHERE b48=a57
AND a4=b19
AND a14=b16
AND b37=a48
AND a40=b42
AND a31=7
AND a15=b40
AND a38=b8
AND b15=a31
AND b64=a18
AND b12=a44
AND b7=a8
AND b35=a16
AND a12=b14
AND a64=b57
AND b62=a7
AND a35=b38
AND b9=a19
AND a62=b18
AND b4=a37
AND b44=a42`)
	result.Check(testkit.Rows("7 7 7 7 7 7 7 7 7 7 7 7 7 7 7 7 7 7 7 7 7"))
}

func (s *testSuite) TestSubquerySameTable(c *C) {
	tk := testkit.NewTestKit(c, s.store)
	tk.MustExec("use test")
	tk.MustExec("drop table if exists t")
	tk.MustExec("create table t (a int)")
	tk.MustExec("insert t values (1), (2)")
	result := tk.MustQuery("select a from t where exists(select 1 from t as x where x.a < t.a)")
	result.Check(testkit.Rows("2"))
	result = tk.MustQuery("select a from t where not exists(select 1 from t as x where x.a < t.a)")
	result.Check(testkit.Rows("1"))
}

func (s *testSuite) TestSubquery(c *C) {
	tk := testkit.NewTestKit(c, s.store)
	tk.MustExec("set @@tidb_hash_join_concurrency=1")
	tk.MustExec("use test")
	tk.MustExec("drop table if exists t")
	tk.MustExec("create table t (c int, d int)")
	tk.MustExec("insert t values (1, 1)")
	tk.MustExec("insert t values (2, 2)")
	tk.MustExec("insert t values (3, 4)")
	tk.MustExec("commit")
	result := tk.MustQuery("select * from t where exists(select * from t k where t.c = k.c having sum(c) = 1)")
	result.Check(testkit.Rows("1 1"))
	result = tk.MustQuery("select * from t where exists(select k.c, k.d from t k, t p where t.c = k.d)")
	result.Check(testkit.Rows("1 1", "2 2"))
	result = tk.MustQuery("select 1 = (select count(*) from t where t.c = k.d) from t k")
	result.Check(testkit.Rows("1", "1", "0"))
	result = tk.MustQuery("select 1 = (select count(*) from t where exists( select * from t m where t.c = k.d)) from t k")
	result.Sort().Check(testkit.Rows("0", "1", "1"))
	result = tk.MustQuery("select t.c = any (select count(*) from t) from t")
	result.Sort().Check(testkit.Rows("0", "0", "1"))
	result = tk.MustQuery("select * from t where (t.c, 6) = any (select count(*), sum(t.c) from t)")
	result.Check(testkit.Rows("3 4"))
	result = tk.MustQuery("select t.c from t where (t.c) < all (select count(*) from t)")
	result.Check(testkit.Rows("1", "2"))
	result = tk.MustQuery("select t.c from t where (t.c, t.d) = any (select * from t)")
	result.Sort().Check(testkit.Rows("1", "2", "3"))
	result = tk.MustQuery("select t.c from t where (t.c, t.d) != all (select * from t)")
	result.Check(testkit.Rows())
	result = tk.MustQuery("select (select count(*) from t where t.c = k.d) from t k")
	result.Sort().Check(testkit.Rows("0", "1", "1"))
	result = tk.MustQuery("select t.c from t where (t.c, t.d) in (select * from t)")
	result.Sort().Check(testkit.Rows("1", "2", "3"))
	result = tk.MustQuery("select t.c from t where (t.c, t.d) not in (select * from t)")
	result.Check(testkit.Rows())
	result = tk.MustQuery("select * from t A inner join t B on A.c = B.c and A.c > 100")
	result.Check(testkit.Rows())
	// = all empty set is true
	result = tk.MustQuery("select t.c from t where (t.c, t.d) != all (select * from t where d > 1000)")
	result.Sort().Check(testkit.Rows("1", "2", "3"))
	result = tk.MustQuery("select t.c from t where (t.c) < any (select c from t where d > 1000)")
	result.Check(testkit.Rows())
	tk.MustExec("insert t values (NULL, NULL)")
	result = tk.MustQuery("select (t.c) < any (select c from t) from t")
	result.Sort().Check(testkit.Rows("1", "1", "<nil>", "<nil>"))
	result = tk.MustQuery("select (10) > all (select c from t) from t")
	result.Check(testkit.Rows("<nil>", "<nil>", "<nil>", "<nil>"))
	result = tk.MustQuery("select (c) > all (select c from t) from t")
	result.Check(testkit.Rows("0", "0", "0", "<nil>"))

	tk.MustExec("drop table if exists a")
	tk.MustExec("create table a (c int, d int)")
	tk.MustExec("insert a values (1, 2)")
	tk.MustExec("drop table if exists b")
	tk.MustExec("create table b (c int, d int)")
	tk.MustExec("insert b values (2, 1)")

	result = tk.MustQuery("select * from a b where c = (select d from b a where a.c = 2 and b.c = 1)")
	result.Check(testkit.Rows("1 2"))

	tk.MustExec("drop table if exists t")
	tk.MustExec("create table t(c int)")
	tk.MustExec("insert t values(10), (8), (7), (9), (11)")
	result = tk.MustQuery("select * from t where 9 in (select c from t s where s.c < t.c limit 3)")
	result.Check(testkit.Rows("10"))

	tk.MustExec("drop table if exists t")
	tk.MustExec("create table t(id int, v int)")
	tk.MustExec("insert into t values(1, 1), (2, 2), (3, 3)")
	result = tk.MustQuery("select * from t where v=(select min(t1.v) from t t1, t t2, t t3 where t1.id=t2.id and t2.id=t3.id and t1.id=t.id)")
	result.Check(testkit.Rows("1 1", "2 2", "3 3"))

	result = tk.MustQuery("select exists (select t.id from t where s.id < 2 and t.id = s.id) from t s")
	result.Sort().Check(testkit.Rows("0", "0", "1"))

	tk.MustExec("drop table if exists t")
	tk.MustExec("create table t(c int)")
	result = tk.MustQuery("select exists(select count(*) from t)")
	result.Check(testkit.Rows("1"))

	tk.MustExec("drop table if exists t")
	tk.MustExec("create table t(id int primary key, v int)")
	tk.MustExec("insert into t values(1, 1), (2, 2), (3, 3)")
	result = tk.MustQuery("select (select t.id from t where s.id < 2 and t.id = s.id) from t s")
	result.Sort().Check(testkit.Rows("1", "<nil>", "<nil>"))
	rs, err := tk.Exec("select (select t.id from t where t.id = t.v and t.v != s.id) from t s")
	c.Check(err, IsNil)
	_, err = session.GetRows4Test(context.Background(), tk.Se, rs)
	c.Check(err, NotNil)
	c.Check(rs.Close(), IsNil)

	tk.MustExec("drop table if exists t")
	tk.MustExec("drop table if exists s")
	tk.MustExec("create table t(id int)")
	tk.MustExec("create table s(id int)")
	tk.MustExec("insert into t values(1), (2)")
	tk.MustExec("insert into s values(2), (2)")
	result = tk.MustQuery("select id from t where(select count(*) from s where s.id = t.id) > 0")
	result.Check(testkit.Rows("2"))
	result = tk.MustQuery("select *, (select count(*) from s where id = t.id limit 1, 1) from t")
	result.Check(testkit.Rows("1 <nil>", "2 <nil>"))

	tk.MustExec("drop table if exists t")
	tk.MustExec("drop table if exists s")
	tk.MustExec("create table t(id int primary key)")
	tk.MustExec("create table s(id int)")
	tk.MustExec("insert into t values(1), (2)")
	tk.MustExec("insert into s values(2), (2)")
	result = tk.MustQuery("select *, (select count(id) from s where id = t.id) from t")
	result.Check(testkit.Rows("1 0", "2 2"))
	result = tk.MustQuery("select *, 0 < any (select count(id) from s where id = t.id) from t")
	result.Check(testkit.Rows("1 0", "2 1"))
	result = tk.MustQuery("select (select count(*) from t k where t.id = id) from s, t where t.id = s.id limit 1")
	result.Check(testkit.Rows("1"))

	tk.MustExec("drop table if exists t, s")
	tk.MustExec("create table t(id int primary key)")
	tk.MustExec("create table s(id int, index k(id))")
	tk.MustExec("insert into t values(1), (2)")
	tk.MustExec("insert into s values(2), (2)")
	result = tk.MustQuery("select (select id from s where s.id = t.id order by s.id limit 1) from t")
	result.Check(testkit.Rows("<nil>", "2"))

	tk.MustExec("drop table if exists t, s")
	tk.MustExec("create table t(id int)")
	tk.MustExec("create table s(id int)")
	tk.MustExec("insert into t values(2), (2)")
	tk.MustExec("insert into s values(2)")
	result = tk.MustQuery("select (select id from s where s.id = t.id order by s.id) from t")
	result.Check(testkit.Rows("2", "2"))

	tk.MustExec("drop table if exists t")
	tk.MustExec("create table t(dt datetime)")
	result = tk.MustQuery("select (select 1 from t where DATE_FORMAT(o.dt,'%Y-%m')) from t o")
	result.Check(testkit.Rows())

	tk.MustExec("drop table if exists t1, t2")
	tk.MustExec("create table t1(f1 int, f2 int)")
	tk.MustExec("create table t2(fa int, fb int)")
	tk.MustExec("insert into t1 values (1,1),(1,1),(1,2),(1,2),(1,2),(1,3)")
	tk.MustExec("insert into t2 values (1,1),(1,2),(1,3)")
	result = tk.MustQuery("select f1,f2 from t1 group by f1,f2 having count(1) >= all (select fb from t2 where fa = f1)")
	result.Check(testkit.Rows("1 2"))

	tk.MustExec("DROP TABLE IF EXISTS t1, t2")
	tk.MustExec("CREATE TABLE t1(a INT)")
	tk.MustExec("CREATE TABLE t2 (d BINARY(2), PRIMARY KEY (d(1)), UNIQUE KEY (d))")
	tk.MustExec("INSERT INTO t1 values(1)")
	result = tk.MustQuery("SELECT 1 FROM test.t1, test.t2 WHERE 1 = (SELECT test.t2.d FROM test.t2 WHERE test.t1.a >= 1) and test.t2.d = 1;")
	result.Check(testkit.Rows())

	tk.MustExec("DROP TABLE IF EXISTS t1")
	tk.MustExec("CREATE TABLE t1(a int, b int default 0)")
	tk.MustExec("create index k1 on t1(a)")
	tk.MustExec("INSERT INTO t1 (a) values(1), (2), (3), (4), (5)")
	result = tk.MustQuery("select (select /*+ TIDB_INLJ(x1) */ x2.a from t1 x1, t1 x2 where x1.a = t1.a and x1.a = x2.a) from t1")
	result.Check(testkit.Rows("1", "2", "3", "4", "5"))

	tk.MustExec("drop table if exists t1, t2")
	tk.MustExec("create table t1(a int)")
	tk.MustExec("create table t2(b int)")
	tk.MustExec("insert into t1 values(1)")
	tk.MustExec("insert into t2 values(1)")
	tk.MustQuery("select * from t1 where a in (select a from t2)").Check(testkit.Rows("1"))

	tk.MustExec("set @@tidb_hash_join_concurrency=5")
}

func (s *testSuite) TestInSubquery(c *C) {
	defer func() {
		testleak.AfterTest(c)()
	}()
	tk := testkit.NewTestKit(c, s.store)
	tk.MustExec("use test")
	tk.MustExec("drop table if exists t")
	tk.MustExec("create table t (a int, b int)")
	tk.MustExec("insert t values (1, 1), (2, 1)")
	result := tk.MustQuery("select m1.a from t as m1 where m1.a in (select m2.b from t as m2)")
	result.Check(testkit.Rows("1"))
	result = tk.MustQuery("select m1.a from t as m1 where (3, m1.b) not in (select * from t as m2)")
	result.Sort().Check(testkit.Rows("1", "2"))
	result = tk.MustQuery("select m1.a from t as m1 where m1.a in (select m2.b+? from t as m2)", 1)
	result.Check(testkit.Rows("2"))
	tk.MustExec(`prepare stmt1 from 'select m1.a from t as m1 where m1.a in (select m2.b+? from t as m2)'`)
	tk.MustExec("set @a = 1")
	result = tk.MustQuery(`execute stmt1 using @a;`)
	result.Check(testkit.Rows("2"))
	tk.MustExec("set @a = 0")
	result = tk.MustQuery(`execute stmt1 using @a;`)
	result.Check(testkit.Rows("1"))

	result = tk.MustQuery("select m1.a from t as m1 where m1.a in (1, 3, 5)")
	result.Check(testkit.Rows("1"))

	tk.MustExec("drop table if exists t1")
	tk.MustExec("create table t1 (a float)")
	tk.MustExec("insert t1 values (281.37)")
	tk.MustQuery("select a from t1 where (a in (select a from t1))").Check(testkit.Rows("281.37"))

	tk.MustExec("drop table if exists t1, t2")
	tk.MustExec("create table t1 (a int, b int)")
	tk.MustExec("insert into t1 values (0,0),(1,1),(2,2),(3,3),(4,4)")
	tk.MustExec("create table t2 (a int)")
	tk.MustExec("insert into t2 values (1),(2),(3),(4),(5),(6),(7),(8),(9),(10)")
	result = tk.MustQuery("select a from t1 where (1,1) in (select * from t2 s , t2 t where t1.a = s.a and s.a = t.a limit 1)")
	result.Check(testkit.Rows("1"))

	tk.MustExec("drop table if exists t1, t2")
	tk.MustExec("create table t1 (a int)")
	tk.MustExec("create table t2 (a int)")
	tk.MustExec("insert into t1 values (1),(2)")
	tk.MustExec("insert into t2 values (1),(2)")
	tk.MustExec("set @@session.tidb_opt_insubquery_unfold = 1")
	result = tk.MustQuery("select * from t1 where a in (select * from t2)")
	result.Sort().Check(testkit.Rows("1", "2"))
	result = tk.MustQuery("select * from t1 where a in (select * from t2 where false)")
	result.Check(testkit.Rows())
	result = tk.MustQuery("select * from t1 where a not in (select * from t2 where false)")
	result.Sort().Check(testkit.Rows("1", "2"))
	tk.MustExec("set @@session.tidb_opt_insubquery_unfold = 0")
	result = tk.MustQuery("select * from t1 where a in (select * from t2)")
	result.Sort().Check(testkit.Rows("1", "2"))
	result = tk.MustQuery("select * from t1 where a in (select * from t2 where false)")
	result.Check(testkit.Rows())
	result = tk.MustQuery("select * from t1 where a not in (select * from t2 where false)")
	result.Sort().Check(testkit.Rows("1", "2"))

	tk.MustExec("drop table if exists t1, t2")
	tk.MustExec("create table t1 (a int, key b (a))")
	tk.MustExec("create table t2 (a int, key b (a))")
	tk.MustExec("insert into t1 values (1),(2),(2)")
	tk.MustExec("insert into t2 values (1),(2),(2)")
	result = tk.MustQuery("select * from t1 where a in (select * from t2) order by a desc")
	result.Check(testkit.Rows("2", "2", "1"))
	result = tk.MustQuery("select * from t1 where a in (select count(*) from t2 where t1.a = t2.a) order by a desc")
	result.Check(testkit.Rows("2", "2", "1"))
}

func (s *testSuite) TestJoinLeak(c *C) {
	tk := testkit.NewTestKit(c, s.store)
	tk.MustExec("set @@tidb_hash_join_concurrency=1")
	tk.MustExec("use test")
	tk.MustExec("drop table if exists t")
	tk.MustExec("create table t (d int)")
	tk.MustExec("begin")
	for i := 0; i < 1002; i++ {
		tk.MustExec("insert t values (1)")
	}
	tk.MustExec("commit")
	result, err := tk.Exec("select * from t t1 left join (select 1) t2 on 1")
	c.Assert(err, IsNil)
	chk := result.NewChunk()
	err = result.Next(context.Background(), chk)
	c.Assert(err, IsNil)
	time.Sleep(100 * time.Millisecond)
	result.Close()

	tk.MustExec("set @@tidb_hash_join_concurrency=5")
}

func (s *testSuite) TestHashJoinExecEncodeDecodeRow(c *C) {
	tk := testkit.NewTestKit(c, s.store)
	tk.MustExec("use test")
	tk.MustExec("drop table if exists t1")
	tk.MustExec("drop table if exists t2")
	tk.MustExec("create table t1 (id int)")
	tk.MustExec("create table t2 (id int, name varchar(255), ts timestamp)")
	tk.MustExec("insert into t1 values (1)")
	tk.MustExec("insert into t2 values (1, 'xxx', '2003-06-09 10:51:26')")
	result := tk.MustQuery("select ts from t1 inner join t2 where t2.name = 'xxx'")
	result.Check(testkit.Rows("2003-06-09 10:51:26"))
}

func (s *testSuite) TestSubqueryInJoinOn(c *C) {
	tk := testkit.NewTestKit(c, s.store)
	tk.MustExec("use test")
	tk.MustExec("drop table if exists t1")
	tk.MustExec("drop table if exists t2")
	tk.MustExec("create table t1 (id int)")
	tk.MustExec("create table t2 (id int)")
	tk.MustExec("insert into t1 values (1)")
	tk.MustExec("insert into t2 values (1)")

	_, err := tk.Exec("SELECT * FROM t1 JOIN t2 on (t2.id < all (SELECT 1))")
	c.Check(err, NotNil)
}

func (s *testSuite) TestIssue5255(c *C) {
	tk := testkit.NewTestKit(c, s.store)
	tk.MustExec("use test")
	tk.MustExec("drop table if exists t1, t2")
	tk.MustExec("create table t1(a int, b date, c float, primary key(a, b))")
	tk.MustExec("create table t2(a int primary key)")
	tk.MustExec("insert into t1 values(1, '2017-11-29', 2.2)")
	tk.MustExec("insert into t2 values(1)")
	tk.MustQuery("select /*+ TIDB_INLJ(t2) */ * from t1 join t2 on t1.a=t2.a").Check(testkit.Rows("1 2017-11-29 2.2 1"))
}

func (s *testSuite) TestIssue5278(c *C) {
	tk := testkit.NewTestKit(c, s.store)
	tk.MustExec("use test")
	tk.MustExec("drop table if exists t, tt")
	tk.MustExec("create table t(a int, b int)")
	tk.MustExec("create table tt(a varchar(10), b int)")
	tk.MustExec("insert into t values(1, 1)")
	tk.MustQuery("select * from t left join tt on t.a=tt.a left join t ttt on t.a=ttt.a").Check(testkit.Rows("1 1 <nil> <nil> 1 1"))
}

func (s *testSuite) TestIndexLookupJoin(c *C) {
	tk := testkit.NewTestKit(c, s.store)
	tk.MustExec("use test")
	tk.MustExec("set @@tidb_max_chunk_size=2")
	tk.MustExec("DROP TABLE IF EXISTS t")
	tk.MustExec("CREATE TABLE `t` (`a` int, pk integer auto_increment,`b` char (20),primary key (pk))")
	tk.MustExec("CREATE INDEX idx_t_a ON t(`a`)")
	tk.MustExec("CREATE INDEX idx_t_b ON t(`b`)")
	tk.MustExec("INSERT INTO t VALUES (148307968, DEFAULT, 'nndsjofmpdxvhqv') ,  (-1327693824, DEFAULT, 'pnndsjofmpdxvhqvfny') ,  (-277544960, DEFAULT, 'fpnndsjo')")

	tk.MustExec("DROP TABLE IF EXISTS s")
	tk.MustExec("CREATE TABLE `s` (`a` int, `b` char (20))")
	tk.MustExec("CREATE INDEX idx_s_a ON s(`a`)")
	tk.MustExec("INSERT INTO s VALUES (-277544960, 'fpnndsjo') ,  (2, 'kfpnndsjof') ,  (2, 'vtdiockfpn'), (-277544960, 'fpnndsjo') ,  (2, 'kfpnndsjof') ,  (6, 'ckfp')")
	tk.MustQuery("select /*+ TIDB_INLJ(t, s) */ t.a from t join s on t.a = s.a").Check(testkit.Rows("-277544960", "-277544960"))
	tk.MustQuery("select /*+ TIDB_INLJ(t, s) */ t.a from t left join s on t.a = s.a").Check(testkit.Rows("148307968", "-1327693824", "-277544960", "-277544960"))
	tk.MustQuery("select /*+ TIDB_INLJ(t, s) */ t.a from t right join s on t.a = s.a").Check(testkit.Rows("-277544960", "<nil>", "<nil>", "-277544960", "<nil>", "<nil>"))
	tk.MustExec("DROP TABLE IF EXISTS t;")
	tk.MustExec("CREATE TABLE t(a BIGINT PRIMARY KEY, b BIGINT);")
	tk.MustExec("INSERT INTO t VALUES(1, 2);")
	tk.MustQuery("SELECT /*+ TIDB_INLJ(t1, t2) */ * FROM t t1 JOIN t t2 ON t1.a=t2.a UNION ALL SELECT /*+ TIDB_INLJ(t1, t2) */ * FROM t t1 JOIN t t2 ON t1.a=t2.a;").Check(testkit.Rows("1 2 1 2", "1 2 1 2"))
}

func (s *testSuite) TestMergejoinOrder(c *C) {
	tk := testkit.NewTestKit(c, s.store)
	tk.MustExec("use test")
	tk.MustExec("drop table if exists t1, t2;")
	tk.MustExec("create table t1(a bigint primary key, b bigint);")
	tk.MustExec("create table t2(a bigint primary key, b bigint);")
	tk.MustExec("insert into t1 values(1, 100), (2, 100), (3, 100), (4, 100), (5, 100);")
	tk.MustExec("insert into t2 select a*100, b*100 from t1;")

	tk.MustQuery("explain select /*+ TIDB_SMJ(t2) */ * from t1 left outer join t2 on t1.a=t2.a and t1.a!=3 order by t1.a;").Check(testkit.Rows(
		"TableScan_10   cop table:t1, range:[-inf,+inf], keep order:true 10000.00",
		"TableReader_11 MergeJoin_15  root data:TableScan_10 10000.00",
		"TableScan_12   cop table:t2, range:[-inf,+inf], keep order:true 10000.00",
		"TableReader_13 MergeJoin_15  root data:TableScan_12 10000.00",
		"MergeJoin_15  TableReader_11,TableReader_13 root left outer join, equal:[eq(test.t1.a, test.t2.a)], left cond:[ne(test.t1.a, 3)], left key:test.t1.a, right key:test.t2.a 12500.00",
	))

	tk.MustExec("set @@tidb_max_chunk_size=1")
	tk.MustQuery("select /*+ TIDB_SMJ(t2) */ * from t1 left outer join t2 on t1.a=t2.a and t1.a!=3 order by t1.a;").Check(testkit.Rows(
		"1 100 <nil> <nil>",
		"2 100 <nil> <nil>",
		"3 100 <nil> <nil>",
		"4 100 <nil> <nil>",
		"5 100 <nil> <nil>",
	))
}<|MERGE_RESOLUTION|>--- conflicted
+++ resolved
@@ -252,8 +252,6 @@
 	}
 	result = tk.MustQuery("select /*+ TIDB_HJ(s, r) */ * from t as s join t as r on s.a = r.a limit 1;")
 	result.Check(testkit.Rows("1 1"))
-<<<<<<< HEAD
-	plan.JoinConcurrency = savedConcurrency
 
 	tk.MustExec("drop table if exists user, aa, bb")
 	tk.MustExec("create table aa(id int)")
@@ -263,8 +261,6 @@
 	tk.MustExec("create table user(id int, name varchar(20))")
 	tk.MustExec("insert into user values(1, 'a'), (2, 'b')")
 	tk.MustQuery("select user.id,user.name from user left join aa on aa.id = user.id left join bb on aa.id = bb.id where bb.id < 10;").Check(testkit.Rows("1 a"))
-=======
->>>>>>> 998f6964
 }
 
 func (s *testSuite) TestJoinCast(c *C) {
