// Copyright 2016 PingCAP, Inc.
//
// Licensed under the Apache License, Version 2.0 (the "License");
// you may not use this file except in compliance with the License.
// You may obtain a copy of the License at
//
//     http://www.apache.org/licenses/LICENSE-2.0
//
// Unless required by applicable law or agreed to in writing, software
// distributed under the License is distributed on an "AS IS" BASIS,
// See the License for the specific language governing permissions and
// limitations under the License.

package executor_test

import (
	"context"
	"fmt"
	"time"

	. "github.com/pingcap/check"
	"github.com/pingcap/tidb/session"
	"github.com/pingcap/tidb/util/testkit"
)

func (s *testSuite2) TestJoinPanic(c *C) {
	tk := testkit.NewTestKit(c, s.store)
	tk.MustExec("use test")
	tk.MustExec("set sql_mode = 'ONLY_FULL_GROUP_BY'")
	tk.MustExec("drop table if exists events")
	tk.MustExec("create table events (clock int, source int)")
	tk.MustQuery("SELECT * FROM events e JOIN (SELECT MAX(clock) AS clock FROM events e2 GROUP BY e2.source) e3 ON e3.clock=e.clock")
	err := tk.ExecToErr("SELECT * FROM events e JOIN (SELECT clock FROM events e2 GROUP BY e2.source) e3 ON e3.clock=e.clock")
	c.Check(err, NotNil)
}

func (s *testSuite2) TestJoin(c *C) {
	tk := testkit.NewTestKit(c, s.store)

	tk.MustExec("set @@tidb_index_lookup_join_concurrency = 200")
	c.Assert(tk.Se.GetSessionVars().IndexLookupJoinConcurrency, Equals, 200)

	tk.MustExec("set @@tidb_index_lookup_join_concurrency = 4")
	c.Assert(tk.Se.GetSessionVars().IndexLookupJoinConcurrency, Equals, 4)

	tk.MustExec("set @@tidb_index_lookup_size = 2")
	tk.MustExec("use test")
	tk.MustExec("drop table if exists t")
	tk.MustExec("create table t (c int)")
	tk.MustExec("insert t values (1)")
	tests := []struct {
		sql    string
		result [][]interface{}
	}{
		{
			"select 1 from t as a left join t as b on 0",
			testkit.Rows("1"),
		},
		{
			"select 1 from t as a join t as b on 1",
			testkit.Rows("1"),
		},
	}
	for _, tt := range tests {
		result := tk.MustQuery(tt.sql)
		result.Check(tt.result)
	}

	tk.MustExec("drop table if exists t")
	tk.MustExec("drop table if exists t1")
	tk.MustExec("create table t(c1 int, c2 int)")
	tk.MustExec("create table t1(c1 int, c2 int)")
	tk.MustExec("insert into t values(1,1),(2,2)")
	tk.MustExec("insert into t1 values(2,3),(4,4)")
	result := tk.MustQuery("select * from t left outer join t1 on t.c1 = t1.c1 where t.c1 = 1 or t1.c2 > 20")
	result.Check(testkit.Rows("1 1 <nil> <nil>"))
	result = tk.MustQuery("select * from t1 right outer join t on t.c1 = t1.c1 where t.c1 = 1 or t1.c2 > 20")
	result.Check(testkit.Rows("<nil> <nil> 1 1"))
	result = tk.MustQuery("select * from t right outer join t1 on t.c1 = t1.c1 where t.c1 = 1 or t1.c2 > 20")
	result.Check(testkit.Rows())
	result = tk.MustQuery("select * from t left outer join t1 on t.c1 = t1.c1 where t1.c1 = 3 or false")
	result.Check(testkit.Rows())
	result = tk.MustQuery("select * from t left outer join t1 on t.c1 = t1.c1 and t.c1 != 1 order by t1.c1")
	result.Check(testkit.Rows("1 1 <nil> <nil>", "2 2 2 3"))

	tk.MustExec("drop table if exists t1")
	tk.MustExec("drop table if exists t2")
	tk.MustExec("drop table if exists t3")

	tk.MustExec("create table t1 (c1 int, c2 int)")
	tk.MustExec("create table t2 (c1 int, c2 int)")
	tk.MustExec("create table t3 (c1 int, c2 int)")

	tk.MustExec("insert into t1 values (1,1), (2,2), (3,3)")
	tk.MustExec("insert into t2 values (1,1), (3,3), (5,5)")
	tk.MustExec("insert into t3 values (1,1), (5,5), (9,9)")

	result = tk.MustQuery("select * from t1 left join t2 on t1.c1 = t2.c1 right join t3 on t2.c1 = t3.c1 order by t1.c1, t1.c2, t2.c1, t2.c2, t3.c1, t3.c2;")
	result.Check(testkit.Rows("<nil> <nil> <nil> <nil> 5 5", "<nil> <nil> <nil> <nil> 9 9", "1 1 1 1 1 1"))

	tk.MustExec("drop table if exists t1")
	tk.MustExec("create table t1 (c1 int)")
	tk.MustExec("insert into t1 values (1), (1), (1)")
	result = tk.MustQuery("select * from t1 a join t1 b on a.c1 = b.c1;")
	result.Check(testkit.Rows("1 1", "1 1", "1 1", "1 1", "1 1", "1 1", "1 1", "1 1", "1 1"))

	tk.MustExec("drop table if exists t")
	tk.MustExec("drop table if exists t1")
	tk.MustExec("create table t(c1 int, index k(c1))")
	tk.MustExec("create table t1(c1 int)")
	tk.MustExec("insert into t values (1),(2),(3),(4),(5),(6),(7)")
	tk.MustExec("insert into t1 values (1),(2),(3),(4),(5),(6),(7)")
	result = tk.MustQuery("select a.c1 from t a , t1 b where a.c1 = b.c1 order by a.c1;")
	result.Check(testkit.Rows("1", "2", "3", "4", "5", "6", "7"))
	// Test race.
	result = tk.MustQuery("select a.c1 from t a , t1 b where a.c1 = b.c1 and a.c1 + b.c1 > 5 order by b.c1")
	result.Check(testkit.Rows("3", "4", "5", "6", "7"))
	result = tk.MustQuery("select a.c1 from t a , (select * from t1 limit 3) b where a.c1 = b.c1 order by b.c1;")
	result.Check(testkit.Rows("1", "2", "3"))

	tk.MustExec("drop table if exists t,t2,t1")
	tk.MustExec("create table t(c1 int)")
	tk.MustExec("create table t1(c1 int, c2 int)")
	tk.MustExec("create table t2(c1 int, c2 int)")
	tk.MustExec("insert into t1 values(1,2),(2,3),(3,4)")
	tk.MustExec("insert into t2 values(1,0),(2,0),(3,0)")
	tk.MustExec("insert into t values(1),(2),(3)")
	result = tk.MustQuery("select * from t1 , t2 where t2.c1 = t1.c1 and t2.c2 = 0 and t1.c2 in (select * from t)")
	result.Sort().Check(testkit.Rows("1 2 1 0", "2 3 2 0"))
	result = tk.MustQuery("select * from t1 , t2 where t2.c1 = t1.c1 and t2.c2 = 0 and t1.c1 = 1 order by t1.c2 limit 1")
	result.Sort().Check(testkit.Rows("1 2 1 0"))
	tk.MustExec("drop table if exists t, t1")
	tk.MustExec("create table t(a int primary key, b int)")
	tk.MustExec("create table t1(a int, b int, key s(b))")
	tk.MustExec("insert into t values(1, 1), (2, 2), (3, 3)")
	tk.MustExec("insert into t1 values(1, 2), (1, 3), (1, 4), (3, 4), (4, 5)")

	// The physical plans of the two sql are tested at physical_plan_test.go
	tk.MustQuery("select /*+ TIDB_INLJ(t, t1) */ * from t join t1 on t.a=t1.a").Check(testkit.Rows("1 1 1 2", "1 1 1 3", "1 1 1 4", "3 3 3 4"))
	tk.MustQuery("select /*+ TIDB_INLJ(t) */ * from t1 join t on t.a=t1.a and t.a < t1.b").Check(testkit.Rows("1 2 1 1", "1 3 1 1", "1 4 1 1", "3 4 3 3"))
	// Test single index reader.
	tk.MustQuery("select /*+ TIDB_INLJ(t, t1) */ t1.b from t1 join t on t.b=t1.b").Check(testkit.Rows("2", "3"))
	tk.MustQuery("select /*+ TIDB_INLJ(t1) */ * from t right outer join t1 on t.a=t1.a").Check(testkit.Rows("1 1 1 2", "1 1 1 3", "1 1 1 4", "3 3 3 4", "<nil> <nil> 4 5"))
	tk.MustQuery("select /*+ TIDB_INLJ(t) */ avg(t.b) from t right outer join t1 on t.a=t1.a").Check(testkit.Rows("1.5000"))

	// Test that two conflict hints will return error.
	err := tk.ExecToErr("select /*+ TIDB_INLJ(t) TIDB_SMJ(t) */ * from t join t1 on t.a=t1.a")
	c.Assert(err, NotNil)
	err = tk.ExecToErr("select /*+ TIDB_INLJ(t) TIDB_HJ(t) */ from t join t1 on t.a=t1.a")
	c.Assert(err, NotNil)
	err = tk.ExecToErr("select /*+ TIDB_SMJ(t) TIDB_HJ(t) */ from t join t1 on t.a=t1.a")
	c.Assert(err, NotNil)

	tk.MustExec("drop table if exists t")
	tk.MustExec("create table t(a int)")
	tk.MustExec("insert into t values(1),(2), (3)")
	tk.MustQuery("select @a := @a + 1 from t, (select @a := 0) b;").Check(testkit.Rows("1", "2", "3"))

	tk.MustExec("drop table if exists t, t1")
	tk.MustExec("create table t(a int primary key, b int, key s(b))")
	tk.MustExec("create table t1(a int, b int)")
	tk.MustExec("insert into t values(1, 3), (2, 2), (3, 1)")
	tk.MustExec("insert into t1 values(0, 0), (1, 2), (1, 3), (3, 4)")
	tk.MustQuery("select /*+ TIDB_INLJ(t1) */ * from t join t1 on t.a=t1.a order by t.b").Check(testkit.Rows("3 1 3 4", "1 3 1 2", "1 3 1 3"))
	tk.MustQuery("select /*+ TIDB_INLJ(t) */ t.a, t.b from t join t1 on t.a=t1.a where t1.b = 4 limit 1").Check(testkit.Rows("3 1"))
	tk.MustQuery("select /*+ TIDB_INLJ(t, t1) */ * from t right join t1 on t.a=t1.a order by t.b").Check(testkit.Rows("<nil> <nil> 0 0", "3 1 3 4", "1 3 1 2", "1 3 1 3"))

	// join reorder will disorganize the resulting schema
	tk.MustExec("drop table if exists t, t1")
	tk.MustExec("create table t(a int, b int)")
	tk.MustExec("create table t1(a int, b int)")
	tk.MustExec("insert into t values(1,2)")
	tk.MustExec("insert into t1 values(3,4)")
	tk.MustQuery("select (select t1.a from t1 , t where t.a = s.a limit 2) from t as s").Check(testkit.Rows("3"))

	// test index join bug
	tk.MustExec("drop table if exists t, t1")
	tk.MustExec("create table t(a int, b int, key s1(a,b), key s2(b))")
	tk.MustExec("create table t1(a int)")
	tk.MustExec("insert into t values(1,2), (5,3), (6,4)")
	tk.MustExec("insert into t1 values(1), (2), (3)")
	tk.MustQuery("select /*+ TIDB_INLJ(t) */ t1.a from t1, t where t.a = 5 and t.b = t1.a").Check(testkit.Rows("3"))

	// test issue#4997
	tk.MustExec("drop table if exists t1, t2")
	tk.MustExec(`
	CREATE TABLE t1 (
  		pk int(11) NOT NULL AUTO_INCREMENT primary key,
  		a int(11) DEFAULT NULL,
  		b date DEFAULT NULL,
  		c varchar(1) DEFAULT NULL,
  		KEY a (a),
  		KEY b (b),
  		KEY c (c,a)
	)`)
	tk.MustExec(`
	CREATE TABLE t2 (
  		pk int(11) NOT NULL AUTO_INCREMENT primary key,
  		a int(11) DEFAULT NULL,
  		b date DEFAULT NULL,
  		c varchar(1) DEFAULT NULL,
  		KEY a (a),
  		KEY b (b),
  		KEY c (c,a)
	)`)
	tk.MustExec(`insert into t1 value(1,1,"2000-11-11", null);`)
	result = tk.MustQuery(`
	SELECT table2.b AS field2 FROM
	(
	  t1 AS table1  LEFT OUTER JOIN
		(SELECT tmp_t2.* FROM ( t2 AS tmp_t1 RIGHT JOIN t1 AS tmp_t2 ON (tmp_t2.a = tmp_t1.a))) AS table2
	  ON (table2.c = table1.c)
	) `)
	result.Check(testkit.Rows("<nil>"))

	// test virtual rows are included (issue#5771)
	result = tk.MustQuery(`SELECT 1 FROM (SELECT 1) t1, (SELECT 1) t2`)
	result.Check(testkit.Rows("1"))

	result = tk.MustQuery(`
		SELECT @NUM := @NUM + 1 as NUM FROM
		( SELECT 1 UNION ALL
			SELECT 2 UNION ALL
			SELECT 3
		) a
		INNER JOIN
		( SELECT 1 UNION ALL
			SELECT 2 UNION ALL
			SELECT 3
		) b,
		(SELECT @NUM := 0) d;
	`)
	result.Check(testkit.Rows("1", "2", "3", "4", "5", "6", "7", "8", "9"))

	// This case is for testing:
	// when the main thread calls Executor.Close() while the out data fetch worker and join workers are still working,
	// we need to stop the goroutines as soon as possible to avoid unexpected error.
	tk.MustExec("set @@tidb_hash_join_concurrency=5")
	tk.MustExec("drop table if exists t;")
	tk.MustExec("create table t(a int)")
	for i := 0; i < 100; i++ {
		tk.MustExec("insert into t value(1)")
	}
	result = tk.MustQuery("select /*+ TIDB_HJ(s, r) */ * from t as s join t as r on s.a = r.a limit 1;")
	result.Check(testkit.Rows("1 1"))

	tk.MustExec("drop table if exists user, aa, bb")
	tk.MustExec("create table aa(id int)")
	tk.MustExec("insert into aa values(1)")
	tk.MustExec("create table bb(id int)")
	tk.MustExec("insert into bb values(1)")
	tk.MustExec("create table user(id int, name varchar(20))")
	tk.MustExec("insert into user values(1, 'a'), (2, 'b')")
	tk.MustQuery("select user.id,user.name from user left join aa on aa.id = user.id left join bb on aa.id = bb.id where bb.id < 10;").Check(testkit.Rows("1 a"))

	tk.MustExec(`drop table if exists t;`)
	tk.MustExec(`create table t (a bigint);`)
	tk.MustExec(`insert into t values (1);`)
	tk.MustQuery(`select t2.a, t1.a from t t1 inner join (select "1" as a) t2 on t2.a = t1.a;`).Check(testkit.Rows("1 1"))
	tk.MustQuery(`select t2.a, t1.a from t t1 inner join (select "2" as b, "1" as a) t2 on t2.a = t1.a;`).Check(testkit.Rows("1 1"))

	tk.MustExec("drop table if exists t1, t2, t3, t4")
	tk.MustExec("create table t1(a int, b int)")
	tk.MustExec("create table t2(a int, b int)")
	tk.MustExec("create table t3(a int, b int)")
	tk.MustExec("create table t4(a int, b int)")
	tk.MustExec("insert into t1 values(1, 1)")
	tk.MustExec("insert into t2 values(1, 1)")
	tk.MustExec("insert into t3 values(1, 1)")
	tk.MustExec("insert into t4 values(1, 1)")
	tk.MustQuery("select min(t2.b) from t1 right join t2 on t2.a=t1.a right join t3 on t2.a=t3.a left join t4 on t3.a=t4.a").Check(testkit.Rows("1"))
}

func (s *testSuite2) TestJoinCast(c *C) {
	tk := testkit.NewTestKit(c, s.store)

	tk.MustExec("use test")
	tk.MustExec("drop table if exists t")
	tk.MustExec("drop table if exists t1")
	tk.MustExec("create table t(c1 int)")
	tk.MustExec("create table t1(c1 int unsigned)")
	tk.MustExec("insert into t values (1)")
	tk.MustExec("insert into t1 values (1)")
	result := tk.MustQuery("select t.c1 from t , t1 where t.c1 = t1.c1")
	result.Check(testkit.Rows("1"))

	tk.MustExec("drop table if exists t")
	tk.MustExec("drop table if exists t1")
	tk.MustExec("create table t(c1 int,c2 double)")
	tk.MustExec("create table t1(c1 double,c2 int)")
	tk.MustExec("insert into t values (1, 2), (1, NULL)")
	tk.MustExec("insert into t1 values (1, 2), (1, NULL)")
	result = tk.MustQuery("select * from t a , t1 b where (a.c1, a.c2) = (b.c1, b.c2);")
	result.Check(testkit.Rows("1 2 1 2"))

	tk.MustExec("drop table if exists t")
	tk.MustExec("drop table if exists t1")
	tk.MustExec("create table t(c1 int)")
	tk.MustExec("create table t1(c1 decimal(4,2))")
	tk.MustExec("insert into t values(0), (2)")
	tk.MustExec("insert into t1 values(0), (9)")
	result = tk.MustQuery("select * from t left join t1 on t1.c1 = t.c1")
	result.Sort().Check(testkit.Rows("0 0.00", "2 <nil>"))

	tk.MustExec("drop table if exists t")
	tk.MustExec("drop table if exists t1")
	tk.MustExec("create table t(c1 decimal(4,1))")
	tk.MustExec("create table t1(c1 decimal(4,2))")
	tk.MustExec("insert into t values(0), (2)")
	tk.MustExec("insert into t1 values(0), (9)")
	result = tk.MustQuery("select * from t left join t1 on t1.c1 = t.c1")
	result.Sort().Check(testkit.Rows("0.0 0.00", "2.0 <nil>"))

	tk.MustExec("drop table if exists t")
	tk.MustExec("drop table if exists t1")
	tk.MustExec("create table t(c1 decimal(4,1))")
	tk.MustExec("create table t1(c1 decimal(4,2))")
	tk.MustExec("create index k1 on t1(c1)")
	tk.MustExec("insert into t values(0), (2)")
	tk.MustExec("insert into t1 values(0), (9)")
	result = tk.MustQuery("select /*+ TIDB_INLJ(t1) */ * from t left join t1 on t1.c1 = t.c1")
	result.Sort().Check(testkit.Rows("0.0 0.00", "2.0 <nil>"))

	tk.MustExec("drop table if exists t")
	tk.MustExec("drop table if exists t1")
	tk.MustExec("create table t(c1 char(10))")
	tk.MustExec("create table t1(c1 char(10))")
	tk.MustExec("create table t2(c1 char(10))")
	tk.MustExec("insert into t values('abd')")
	tk.MustExec("insert into t1 values('abc')")
	tk.MustExec("insert into t2 values('abc')")
	result = tk.MustQuery("select * from (select * from t union all select * from t1) t1 join t2 on t1.c1 = t2.c1")
	result.Sort().Check(testkit.Rows("abc abc"))

	tk.MustExec("drop table if exists t")
	tk.MustExec("create table t(a varchar(10), index idx(a))")
	tk.MustExec("insert into t values('1'), ('2'), ('3')")
	tk.MustExec("set @@tidb_init_chunk_size=1")
	result = tk.MustQuery("select a from (select /*+ TIDB_INLJ(t1, t2) */ t1.a from t t1 join t t2 on t1.a=t2.a) t group by a")
	result.Sort().Check(testkit.Rows("1", "2", "3"))
	tk.MustExec("set @@tidb_init_chunk_size=32")
}

func (s *testSuite2) TestUsing(c *C) {
	tk := testkit.NewTestKit(c, s.store)

	tk.MustExec("use test")
	tk.MustExec("drop table if exists t1, t2, t3, t4")
	tk.MustExec("create table t1 (a int, c int)")
	tk.MustExec("create table t2 (a int, d int)")
	tk.MustExec("create table t3 (a int)")
	tk.MustExec("create table t4 (a int)")
	tk.MustExec("insert t1 values (2, 4), (1, 3)")
	tk.MustExec("insert t2 values (2, 5), (3, 6)")
	tk.MustExec("insert t3 values (1)")

	tk.MustQuery("select * from t1 join t2 using (a)").Check(testkit.Rows("2 4 5"))
	tk.MustQuery("select t1.a, t2.a from t1 join t2 using (a)").Check(testkit.Rows("2 2"))

	tk.MustQuery("select * from t1 right join t2 using (a) order by a").Check(testkit.Rows("2 5 4", "3 6 <nil>"))
	tk.MustQuery("select t1.a, t2.a from t1 right join t2 using (a) order by t2.a").Check(testkit.Rows("2 2", "<nil> 3"))

	tk.MustQuery("select * from t1 left join t2 using (a) order by a").Check(testkit.Rows("1 3 <nil>", "2 4 5"))
	tk.MustQuery("select t1.a, t2.a from t1 left join t2 using (a) order by t1.a").Check(testkit.Rows("1 <nil>", "2 2"))

	tk.MustQuery("select * from t1 join t2 using (a) right join t3 using (a)").Check(testkit.Rows("1 <nil> <nil>"))
	tk.MustQuery("select * from t1 join t2 using (a) right join t3 on (t2.a = t3.a)").Check(testkit.Rows("<nil> <nil> <nil> 1"))
	tk.MustQuery("select t2.a from t1 join t2 using (a) right join t3 on (t1.a = t3.a)").Check(testkit.Rows("<nil>"))
	tk.MustQuery("select t1.a, t2.a, t3.a from t1 join t2 using (a) right join t3 using (a)").Check(testkit.Rows("<nil> <nil> 1"))
	tk.MustQuery("select t1.c, t2.d from t1 join t2 using (a) right join t3 using (a)").Check(testkit.Rows("<nil> <nil>"))

	tk.MustExec("alter table t1 add column b int default 1 after a")
	tk.MustExec("alter table t2 add column b int default 1 after a")
	tk.MustQuery("select * from t1 join t2 using (b, a)").Check(testkit.Rows("2 1 4 5"))

	tk.MustExec("select * from (t1 join t2 using (a)) join (t3 join t4 using (a)) on (t2.a = t4.a and t1.a = t3.a)")

	tk.MustExec("drop table if exists t, tt")
	tk.MustExec("create table t(a int, b int)")
	tk.MustExec("create table tt(b int, a int)")
	tk.MustExec("insert into t (a, b) values(1, 1)")
	tk.MustExec("insert into tt (a, b) values(1, 2)")
	tk.MustQuery("select * from t join tt using(a)").Check(testkit.Rows("1 1 2"))

	tk.MustExec("drop table if exists t, tt")
	tk.MustExec("create table t(a float, b int)")
	tk.MustExec("create table tt(b bigint, a int)")
	// Check whether this sql can execute successfully.
	tk.MustExec("select * from t join tt using(a)")
}

func (s *testSuite2) TestNaturalJoin(c *C) {
	tk := testkit.NewTestKit(c, s.store)

	tk.MustExec("use test")
	tk.MustExec("drop table if exists t1, t2")
	tk.MustExec("create table t1 (a int, b int)")
	tk.MustExec("create table t2 (a int, c int)")
	tk.MustExec("insert t1 values (1, 2), (10, 20)")
	tk.MustExec("insert t2 values (1, 3), (100, 200)")

	tk.MustQuery("select * from t1 natural join t2").Check(testkit.Rows("1 2 3"))
	tk.MustQuery("select * from t1 natural left join t2 order by a").Check(testkit.Rows("1 2 3", "10 20 <nil>"))
	tk.MustQuery("select * from t1 natural right join t2 order by a").Check(testkit.Rows("1 3 2", "100 200 <nil>"))
}

func (s *testSuite2) TestMultiJoin(c *C) {
	tk := testkit.NewTestKit(c, s.store)
	tk.MustExec("use test")
	tk.MustExec("create table t35(a35 int primary key, b35 int, x35 int)")
	tk.MustExec("create table t40(a40 int primary key, b40 int, x40 int)")
	tk.MustExec("create table t14(a14 int primary key, b14 int, x14 int)")
	tk.MustExec("create table t42(a42 int primary key, b42 int, x42 int)")
	tk.MustExec("create table t15(a15 int primary key, b15 int, x15 int)")
	tk.MustExec("create table t7(a7 int primary key, b7 int, x7 int)")
	tk.MustExec("create table t64(a64 int primary key, b64 int, x64 int)")
	tk.MustExec("create table t19(a19 int primary key, b19 int, x19 int)")
	tk.MustExec("create table t9(a9 int primary key, b9 int, x9 int)")
	tk.MustExec("create table t8(a8 int primary key, b8 int, x8 int)")
	tk.MustExec("create table t57(a57 int primary key, b57 int, x57 int)")
	tk.MustExec("create table t37(a37 int primary key, b37 int, x37 int)")
	tk.MustExec("create table t44(a44 int primary key, b44 int, x44 int)")
	tk.MustExec("create table t38(a38 int primary key, b38 int, x38 int)")
	tk.MustExec("create table t18(a18 int primary key, b18 int, x18 int)")
	tk.MustExec("create table t62(a62 int primary key, b62 int, x62 int)")
	tk.MustExec("create table t4(a4 int primary key, b4 int, x4 int)")
	tk.MustExec("create table t48(a48 int primary key, b48 int, x48 int)")
	tk.MustExec("create table t31(a31 int primary key, b31 int, x31 int)")
	tk.MustExec("create table t16(a16 int primary key, b16 int, x16 int)")
	tk.MustExec("create table t12(a12 int primary key, b12 int, x12 int)")
	tk.MustExec("insert into t35 values(1,1,1)")
	tk.MustExec("insert into t40 values(1,1,1)")
	tk.MustExec("insert into t14 values(1,1,1)")
	tk.MustExec("insert into t42 values(1,1,1)")
	tk.MustExec("insert into t15 values(1,1,1)")
	tk.MustExec("insert into t7 values(1,1,1)")
	tk.MustExec("insert into t64 values(1,1,1)")
	tk.MustExec("insert into t19 values(1,1,1)")
	tk.MustExec("insert into t9 values(1,1,1)")
	tk.MustExec("insert into t8 values(1,1,1)")
	tk.MustExec("insert into t57 values(1,1,1)")
	tk.MustExec("insert into t37 values(1,1,1)")
	tk.MustExec("insert into t44 values(1,1,1)")
	tk.MustExec("insert into t38 values(1,1,1)")
	tk.MustExec("insert into t18 values(1,1,1)")
	tk.MustExec("insert into t62 values(1,1,1)")
	tk.MustExec("insert into t4 values(1,1,1)")
	tk.MustExec("insert into t48 values(1,1,1)")
	tk.MustExec("insert into t31 values(1,1,1)")
	tk.MustExec("insert into t16 values(1,1,1)")
	tk.MustExec("insert into t12 values(1,1,1)")
	tk.MustExec("insert into t35 values(7,7,7)")
	tk.MustExec("insert into t40 values(7,7,7)")
	tk.MustExec("insert into t14 values(7,7,7)")
	tk.MustExec("insert into t42 values(7,7,7)")
	tk.MustExec("insert into t15 values(7,7,7)")
	tk.MustExec("insert into t7 values(7,7,7)")
	tk.MustExec("insert into t64 values(7,7,7)")
	tk.MustExec("insert into t19 values(7,7,7)")
	tk.MustExec("insert into t9 values(7,7,7)")
	tk.MustExec("insert into t8 values(7,7,7)")
	tk.MustExec("insert into t57 values(7,7,7)")
	tk.MustExec("insert into t37 values(7,7,7)")
	tk.MustExec("insert into t44 values(7,7,7)")
	tk.MustExec("insert into t38 values(7,7,7)")
	tk.MustExec("insert into t18 values(7,7,7)")
	tk.MustExec("insert into t62 values(7,7,7)")
	tk.MustExec("insert into t4 values(7,7,7)")
	tk.MustExec("insert into t48 values(7,7,7)")
	tk.MustExec("insert into t31 values(7,7,7)")
	tk.MustExec("insert into t16 values(7,7,7)")
	tk.MustExec("insert into t12 values(7,7,7)")
	result := tk.MustQuery(`SELECT x4,x8,x38,x44,x31,x9,x57,x48,x19,x40,x14,x12,x7,x64,x37,x18,x62,x35,x42,x15,x16 FROM
t35,t40,t14,t42,t15,t7,t64,t19,t9,t8,t57,t37,t44,t38,t18,t62,t4,t48,t31,t16,t12
WHERE b48=a57
AND a4=b19
AND a14=b16
AND b37=a48
AND a40=b42
AND a31=7
AND a15=b40
AND a38=b8
AND b15=a31
AND b64=a18
AND b12=a44
AND b7=a8
AND b35=a16
AND a12=b14
AND a64=b57
AND b62=a7
AND a35=b38
AND b9=a19
AND a62=b18
AND b4=a37
AND b44=a42`)
	result.Check(testkit.Rows("7 7 7 7 7 7 7 7 7 7 7 7 7 7 7 7 7 7 7 7 7"))
}

func (s *testSuite2) TestSubquerySameTable(c *C) {
	tk := testkit.NewTestKit(c, s.store)
	tk.MustExec("use test")
	tk.MustExec("drop table if exists t")
	tk.MustExec("create table t (a int)")
	tk.MustExec("insert t values (1), (2)")
	result := tk.MustQuery("select a from t where exists(select 1 from t as x where x.a < t.a)")
	result.Check(testkit.Rows("2"))
	result = tk.MustQuery("select a from t where not exists(select 1 from t as x where x.a < t.a)")
	result.Check(testkit.Rows("1"))
}

func (s *testSuite2) TestSubquery(c *C) {
	tk := testkit.NewTestKit(c, s.store)
	tk.MustExec("set @@tidb_hash_join_concurrency=1")
	tk.MustExec("set @@tidb_hashagg_partial_concurrency=1")
	tk.MustExec("set @@tidb_hashagg_final_concurrency=1")
	tk.MustExec("use test")
	tk.MustExec("drop table if exists t")
	tk.MustExec("create table t (c int, d int)")
	tk.MustExec("insert t values (1, 1)")
	tk.MustExec("insert t values (2, 2)")
	tk.MustExec("insert t values (3, 4)")
	tk.MustExec("commit")

	tk.MustExec("set sql_mode = 'STRICT_TRANS_TABLES'")

	result := tk.MustQuery("select * from t where exists(select * from t k where t.c = k.c having sum(c) = 1)")
	result.Check(testkit.Rows("1 1"))
	result = tk.MustQuery("select * from t where exists(select k.c, k.d from t k, t p where t.c = k.d)")
	result.Check(testkit.Rows("1 1", "2 2"))
	result = tk.MustQuery("select 1 = (select count(*) from t where t.c = k.d) from t k")
	result.Check(testkit.Rows("1", "1", "0"))
	result = tk.MustQuery("select 1 = (select count(*) from t where exists( select * from t m where t.c = k.d)) from t k")
	result.Sort().Check(testkit.Rows("0", "1", "1"))
	result = tk.MustQuery("select t.c = any (select count(*) from t) from t")
	result.Sort().Check(testkit.Rows("0", "0", "1"))
	result = tk.MustQuery("select * from t where (t.c, 6) = any (select count(*), sum(t.c) from t)")
	result.Check(testkit.Rows("3 4"))
	result = tk.MustQuery("select t.c from t where (t.c) < all (select count(*) from t)")
	result.Check(testkit.Rows("1", "2"))
	result = tk.MustQuery("select t.c from t where (t.c, t.d) = any (select * from t)")
	result.Sort().Check(testkit.Rows("1", "2", "3"))
	result = tk.MustQuery("select t.c from t where (t.c, t.d) != all (select * from t)")
	result.Check(testkit.Rows())
	result = tk.MustQuery("select (select count(*) from t where t.c = k.d) from t k")
	result.Sort().Check(testkit.Rows("0", "1", "1"))
	result = tk.MustQuery("select t.c from t where (t.c, t.d) in (select * from t)")
	result.Sort().Check(testkit.Rows("1", "2", "3"))
	result = tk.MustQuery("select t.c from t where (t.c, t.d) not in (select * from t)")
	result.Check(testkit.Rows())
	result = tk.MustQuery("select * from t A inner join t B on A.c = B.c and A.c > 100")
	result.Check(testkit.Rows())
	// = all empty set is true
	result = tk.MustQuery("select t.c from t where (t.c, t.d) != all (select * from t where d > 1000)")
	result.Sort().Check(testkit.Rows("1", "2", "3"))
	result = tk.MustQuery("select t.c from t where (t.c) < any (select c from t where d > 1000)")
	result.Check(testkit.Rows())
	tk.MustExec("insert t values (NULL, NULL)")
	result = tk.MustQuery("select (t.c) < any (select c from t) from t")
	result.Sort().Check(testkit.Rows("1", "1", "<nil>", "<nil>"))
	result = tk.MustQuery("select (10) > all (select c from t) from t")
	result.Check(testkit.Rows("<nil>", "<nil>", "<nil>", "<nil>"))
	result = tk.MustQuery("select (c) > all (select c from t) from t")
	result.Check(testkit.Rows("0", "0", "0", "<nil>"))

	tk.MustExec("drop table if exists a")
	tk.MustExec("create table a (c int, d int)")
	tk.MustExec("insert a values (1, 2)")
	tk.MustExec("drop table if exists b")
	tk.MustExec("create table b (c int, d int)")
	tk.MustExec("insert b values (2, 1)")

	result = tk.MustQuery("select * from a b where c = (select d from b a where a.c = 2 and b.c = 1)")
	result.Check(testkit.Rows("1 2"))

	tk.MustExec("drop table if exists t")
	tk.MustExec("create table t(c int)")
	tk.MustExec("insert t values(10), (8), (7), (9), (11)")
	result = tk.MustQuery("select * from t where 9 in (select c from t s where s.c < t.c limit 3)")
	result.Check(testkit.Rows("10"))

	tk.MustExec("drop table if exists t")
	tk.MustExec("create table t(id int, v int)")
	tk.MustExec("insert into t values(1, 1), (2, 2), (3, 3)")
	result = tk.MustQuery("select * from t where v=(select min(t1.v) from t t1, t t2, t t3 where t1.id=t2.id and t2.id=t3.id and t1.id=t.id)")
	result.Check(testkit.Rows("1 1", "2 2", "3 3"))

	result = tk.MustQuery("select exists (select t.id from t where s.id < 2 and t.id = s.id) from t s")
	result.Sort().Check(testkit.Rows("0", "0", "1"))

	tk.MustExec("drop table if exists t")
	tk.MustExec("create table t(c int)")
	result = tk.MustQuery("select exists(select count(*) from t)")
	result.Check(testkit.Rows("1"))

	tk.MustExec("drop table if exists t")
	tk.MustExec("create table t(id int primary key, v int)")
	tk.MustExec("insert into t values(1, 1), (2, 2), (3, 3)")
	result = tk.MustQuery("select (select t.id from t where s.id < 2 and t.id = s.id) from t s")
	result.Sort().Check(testkit.Rows("1", "<nil>", "<nil>"))
	rs, err := tk.Exec("select (select t.id from t where t.id = t.v and t.v != s.id) from t s")
	c.Check(err, IsNil)
	_, err = session.GetRows4Test(context.Background(), tk.Se, rs)
	c.Check(err, NotNil)
	c.Check(rs.Close(), IsNil)

	tk.MustExec("drop table if exists t")
	tk.MustExec("drop table if exists s")
	tk.MustExec("create table t(id int)")
	tk.MustExec("create table s(id int)")
	tk.MustExec("insert into t values(1), (2)")
	tk.MustExec("insert into s values(2), (2)")
	result = tk.MustQuery("select id from t where(select count(*) from s where s.id = t.id) > 0")
	result.Check(testkit.Rows("2"))
	result = tk.MustQuery("select *, (select count(*) from s where id = t.id limit 1, 1) from t")
	result.Check(testkit.Rows("1 <nil>", "2 <nil>"))

	tk.MustExec("drop table if exists t")
	tk.MustExec("drop table if exists s")
	tk.MustExec("create table t(id int primary key)")
	tk.MustExec("create table s(id int)")
	tk.MustExec("insert into t values(1), (2)")
	tk.MustExec("insert into s values(2), (2)")
	result = tk.MustQuery("select *, (select count(id) from s where id = t.id) from t")
	result.Check(testkit.Rows("1 0", "2 2"))
	result = tk.MustQuery("select *, 0 < any (select count(id) from s where id = t.id) from t")
	result.Check(testkit.Rows("1 0", "2 1"))
	result = tk.MustQuery("select (select count(*) from t k where t.id = id) from s, t where t.id = s.id limit 1")
	result.Check(testkit.Rows("1"))

	tk.MustExec("drop table if exists t, s")
	tk.MustExec("create table t(id int primary key)")
	tk.MustExec("create table s(id int, index k(id))")
	tk.MustExec("insert into t values(1), (2)")
	tk.MustExec("insert into s values(2), (2)")
	result = tk.MustQuery("select (select id from s where s.id = t.id order by s.id limit 1) from t")
	result.Check(testkit.Rows("<nil>", "2"))

	tk.MustExec("drop table if exists t, s")
	tk.MustExec("create table t(id int)")
	tk.MustExec("create table s(id int)")
	tk.MustExec("insert into t values(2), (2)")
	tk.MustExec("insert into s values(2)")
	result = tk.MustQuery("select (select id from s where s.id = t.id order by s.id) from t")
	result.Check(testkit.Rows("2", "2"))

	tk.MustExec("drop table if exists t")
	tk.MustExec("create table t(dt datetime)")
	result = tk.MustQuery("select (select 1 from t where DATE_FORMAT(o.dt,'%Y-%m')) from t o")
	result.Check(testkit.Rows())

	tk.MustExec("drop table if exists t1, t2")
	tk.MustExec("create table t1(f1 int, f2 int)")
	tk.MustExec("create table t2(fa int, fb int)")
	tk.MustExec("insert into t1 values (1,1),(1,1),(1,2),(1,2),(1,2),(1,3)")
	tk.MustExec("insert into t2 values (1,1),(1,2),(1,3)")
	result = tk.MustQuery("select f1,f2 from t1 group by f1,f2 having count(1) >= all (select fb from t2 where fa = f1)")
	result.Check(testkit.Rows("1 2"))

	tk.MustExec("DROP TABLE IF EXISTS t1, t2")
	tk.MustExec("CREATE TABLE t1(a INT)")
	tk.MustExec("CREATE TABLE t2 (d BINARY(2), PRIMARY KEY (d(1)), UNIQUE KEY (d))")
	tk.MustExec("INSERT INTO t1 values(1)")
	result = tk.MustQuery("SELECT 1 FROM test.t1, test.t2 WHERE 1 = (SELECT test.t2.d FROM test.t2 WHERE test.t1.a >= 1) and test.t2.d = 1;")
	result.Check(testkit.Rows())

	tk.MustExec("DROP TABLE IF EXISTS t1")
	tk.MustExec("CREATE TABLE t1(a int, b int default 0)")
	tk.MustExec("create index k1 on t1(a)")
	tk.MustExec("INSERT INTO t1 (a) values(1), (2), (3), (4), (5)")
	result = tk.MustQuery("select (select /*+ TIDB_INLJ(x2) */ x2.a from t1 x1, t1 x2 where x1.a = t1.a and x1.a = x2.a) from t1")
	result.Check(testkit.Rows("1", "2", "3", "4", "5"))

	tk.MustExec("drop table if exists t1, t2")
	tk.MustExec("create table t1(a int)")
	tk.MustExec("create table t2(b int)")
	tk.MustExec("insert into t1 values(1)")
	tk.MustExec("insert into t2 values(1)")
	tk.MustQuery("select * from t1 where a in (select a from t2)").Check(testkit.Rows("1"))

	tk.MustExec("set @@tidb_hash_join_concurrency=5")
}

func (s *testSuite2) TestInSubquery(c *C) {
	tk := testkit.NewTestKit(c, s.store)
	tk.MustExec("use test")
	tk.MustExec("drop table if exists t")
	tk.MustExec("create table t (a int, b int)")
	tk.MustExec("insert t values (1, 1), (2, 1)")
	result := tk.MustQuery("select m1.a from t as m1 where m1.a in (select m2.b from t as m2)")
	result.Check(testkit.Rows("1"))
	result = tk.MustQuery("select m1.a from t as m1 where (3, m1.b) not in (select * from t as m2)")
	result.Sort().Check(testkit.Rows("1", "2"))
	result = tk.MustQuery("select m1.a from t as m1 where m1.a in (select m2.b+? from t as m2)", 1)
	result.Check(testkit.Rows("2"))
	tk.MustExec(`prepare stmt1 from 'select m1.a from t as m1 where m1.a in (select m2.b+? from t as m2)'`)
	tk.MustExec("set @a = 1")
	result = tk.MustQuery(`execute stmt1 using @a;`)
	result.Check(testkit.Rows("2"))
	tk.MustExec("set @a = 0")
	result = tk.MustQuery(`execute stmt1 using @a;`)
	result.Check(testkit.Rows("1"))

	result = tk.MustQuery("select m1.a from t as m1 where m1.a in (1, 3, 5)")
	result.Check(testkit.Rows("1"))

	tk.MustExec("drop table if exists t1")
	tk.MustExec("create table t1 (a float)")
	tk.MustExec("insert t1 values (281.37)")
	tk.MustQuery("select a from t1 where (a in (select a from t1))").Check(testkit.Rows("281.37"))

	tk.MustExec("drop table if exists t1, t2")
	tk.MustExec("create table t1 (a int, b int)")
	tk.MustExec("insert into t1 values (0,0),(1,1),(2,2),(3,3),(4,4)")
	tk.MustExec("create table t2 (a int)")
	tk.MustExec("insert into t2 values (1),(2),(3),(4),(5),(6),(7),(8),(9),(10)")
	result = tk.MustQuery("select a from t1 where (1,1) in (select * from t2 s , t2 t where t1.a = s.a and s.a = t.a limit 1)")
	result.Check(testkit.Rows("1"))

	tk.MustExec("drop table if exists t1, t2")
	tk.MustExec("create table t1 (a int)")
	tk.MustExec("create table t2 (a int)")
	tk.MustExec("insert into t1 values (1),(2)")
	tk.MustExec("insert into t2 values (1),(2)")
	tk.MustExec("set @@session.tidb_opt_insubq_to_join_and_agg = 0")
	result = tk.MustQuery("select * from t1 where a in (select * from t2)")
	result.Sort().Check(testkit.Rows("1", "2"))
	result = tk.MustQuery("select * from t1 where a in (select * from t2 where false)")
	result.Check(testkit.Rows())
	result = tk.MustQuery("select * from t1 where a not in (select * from t2 where false)")
	result.Sort().Check(testkit.Rows("1", "2"))
	tk.MustExec("set @@session.tidb_opt_insubq_to_join_and_agg = 1")
	result = tk.MustQuery("select * from t1 where a in (select * from t2)")
	result.Sort().Check(testkit.Rows("1", "2"))
	result = tk.MustQuery("select * from t1 where a in (select * from t2 where false)")
	result.Check(testkit.Rows())
	result = tk.MustQuery("select * from t1 where a not in (select * from t2 where false)")
	result.Sort().Check(testkit.Rows("1", "2"))

	tk.MustExec("drop table if exists t1, t2")
	tk.MustExec("create table t1 (a int, key b (a))")
	tk.MustExec("create table t2 (a int, key b (a))")
	tk.MustExec("insert into t1 values (1),(2),(2)")
	tk.MustExec("insert into t2 values (1),(2),(2)")
	result = tk.MustQuery("select * from t1 where a in (select * from t2) order by a desc")
	result.Check(testkit.Rows("2", "2", "1"))
	result = tk.MustQuery("select * from t1 where a in (select count(*) from t2 where t1.a = t2.a) order by a desc")
	result.Check(testkit.Rows("2", "2", "1"))
}

func (s *testSuite2) TestJoinLeak(c *C) {
	tk := testkit.NewTestKit(c, s.store)
	tk.MustExec("set @@tidb_hash_join_concurrency=1")
	tk.MustExec("use test")
	tk.MustExec("drop table if exists t")
	tk.MustExec("create table t (d int)")
	tk.MustExec("begin")
	for i := 0; i < 1002; i++ {
		tk.MustExec("insert t values (1)")
	}
	tk.MustExec("commit")
	result, err := tk.Exec("select * from t t1 left join (select 1) t2 on 1")
	c.Assert(err, IsNil)
	req := result.NewChunk()
	err = result.Next(context.Background(), req)
	c.Assert(err, IsNil)
	time.Sleep(time.Millisecond)
	result.Close()

	tk.MustExec("set @@tidb_hash_join_concurrency=5")
}

func (s *testSuite2) TestHashJoinExecEncodeDecodeRow(c *C) {
	tk := testkit.NewTestKit(c, s.store)
	tk.MustExec("use test")
	tk.MustExec("drop table if exists t1")
	tk.MustExec("drop table if exists t2")
	tk.MustExec("create table t1 (id int)")
	tk.MustExec("create table t2 (id int, name varchar(255), ts timestamp)")
	tk.MustExec("insert into t1 values (1)")
	tk.MustExec("insert into t2 values (1, 'xxx', '2003-06-09 10:51:26')")
	result := tk.MustQuery("select ts from t1 inner join t2 where t2.name = 'xxx'")
	result.Check(testkit.Rows("2003-06-09 10:51:26"))
}

func (s *testSuite2) TestSubqueryInJoinOn(c *C) {
	tk := testkit.NewTestKit(c, s.store)
	tk.MustExec("use test")
	tk.MustExec("drop table if exists t1")
	tk.MustExec("drop table if exists t2")
	tk.MustExec("create table t1 (id int)")
	tk.MustExec("create table t2 (id int)")
	tk.MustExec("insert into t1 values (1)")
	tk.MustExec("insert into t2 values (1)")

	err := tk.ExecToErr("SELECT * FROM t1 JOIN t2 on (t2.id < all (SELECT 1))")
	c.Check(err, NotNil)
}

func (s *testSuite2) TestIssue5255(c *C) {
	tk := testkit.NewTestKit(c, s.store)
	tk.MustExec("use test")
	tk.MustExec("drop table if exists t1, t2")
	tk.MustExec("create table t1(a int, b date, c float, primary key(a, b))")
	tk.MustExec("create table t2(a int primary key)")
	tk.MustExec("insert into t1 values(1, '2017-11-29', 2.2)")
	tk.MustExec("insert into t2 values(1)")
	tk.MustQuery("select /*+ TIDB_INLJ(t1) */ * from t1 join t2 on t1.a=t2.a").Check(testkit.Rows("1 2017-11-29 2.2 1"))
}

func (s *testSuite2) TestIssue5278(c *C) {
	tk := testkit.NewTestKit(c, s.store)
	tk.MustExec("use test")
	tk.MustExec("drop table if exists t, tt")
	tk.MustExec("create table t(a int, b int)")
	tk.MustExec("create table tt(a varchar(10), b int)")
	tk.MustExec("insert into t values(1, 1)")
	tk.MustQuery("select * from t left join tt on t.a=tt.a left join t ttt on t.a=ttt.a").Check(testkit.Rows("1 1 <nil> <nil> 1 1"))
}

func (s *testSuite2) TestIndexLookupJoin(c *C) {
	tk := testkit.NewTestKit(c, s.store)
	tk.MustExec("use test")
	tk.MustExec("set @@tidb_init_chunk_size=2")
	tk.MustExec("DROP TABLE IF EXISTS t")
	tk.MustExec("CREATE TABLE `t` (`a` int, pk integer auto_increment,`b` char (20),primary key (pk))")
	tk.MustExec("CREATE INDEX idx_t_a ON t(`a`)")
	tk.MustExec("CREATE INDEX idx_t_b ON t(`b`)")
	tk.MustExec("INSERT INTO t VALUES (148307968, DEFAULT, 'nndsjofmpdxvhqv') ,  (-1327693824, DEFAULT, 'pnndsjofmpdxvhqvfny') ,  (-277544960, DEFAULT, 'fpnndsjo')")

	tk.MustExec("DROP TABLE IF EXISTS s")
	tk.MustExec("CREATE TABLE `s` (`a` int, `b` char (20))")
	tk.MustExec("CREATE INDEX idx_s_a ON s(`a`)")
	tk.MustExec("INSERT INTO s VALUES (-277544960, 'fpnndsjo') ,  (2, 'kfpnndsjof') ,  (2, 'vtdiockfpn'), (-277544960, 'fpnndsjo') ,  (2, 'kfpnndsjof') ,  (6, 'ckfp')")
	tk.MustQuery("select /*+ TIDB_INLJ(t, s) */ t.a from t join s on t.a = s.a").Check(testkit.Rows("-277544960", "-277544960"))
	tk.MustQuery("select /*+ TIDB_INLJ(t, s) */ t.a from t left join s on t.a = s.a").Check(testkit.Rows("-1327693824", "-277544960", "-277544960", "148307968"))
	tk.MustQuery("select /*+ TIDB_INLJ(t, s) */ t.a from t right join s on t.a = s.a").Check(testkit.Rows("-277544960", "-277544960", "<nil>", "<nil>", "<nil>", "<nil>"))
	tk.MustExec("DROP TABLE IF EXISTS t;")
	tk.MustExec("CREATE TABLE t(a BIGINT PRIMARY KEY, b BIGINT);")
	tk.MustExec("INSERT INTO t VALUES(1, 2);")
	tk.MustQuery("SELECT /*+ TIDB_INLJ(t1, t2) */ * FROM t t1 JOIN t t2 ON t1.a=t2.a UNION ALL SELECT /*+ TIDB_INLJ(t1, t2) */ * FROM t t1 JOIN t t2 ON t1.a=t2.a;").Check(testkit.Rows("1 2 1 2", "1 2 1 2"))

	tk.MustExec(`drop table if exists t;`)
	tk.MustExec(`create table t(a decimal(6,2), index idx(a));`)
	tk.MustExec(`insert into t values(1.01), (2.02), (NULL);`)
	tk.MustQuery(`select /*+ TIDB_INLJ(t2) */ t1.a from t t1 join t t2 on t1.a=t2.a order by t1.a;`).Check(testkit.Rows(
		`1.01`,
		`2.02`,
	))

	tk.MustExec(`drop table if exists t;`)
	tk.MustExec(`create table t(a bigint, b bigint, unique key idx1(a, b));`)
	tk.MustExec(`insert into t values(1, 1), (1, 2), (1, 3), (1, 4), (1, 5), (1, 6);`)
	tk.MustExec(`set @@tidb_init_chunk_size = 2;`)
	tk.MustQuery(`select /*+ TIDB_INLJ(t2) */ * from t t1 left join t t2 on t1.a = t2.a and t1.b = t2.b + 4;`).Check(testkit.Rows(
		`1 1 <nil> <nil>`,
		`1 2 <nil> <nil>`,
		`1 3 <nil> <nil>`,
		`1 4 <nil> <nil>`,
		`1 5 1 1`,
		`1 6 1 2`,
	))

	tk.MustExec(`drop table if exists t1, t2, t3;`)
	tk.MustExec("create table t1(a int primary key, b int)")
	tk.MustExec("insert into t1 values(1, 0), (2, null)")
	tk.MustExec("create table t2(a int primary key)")
	tk.MustExec("insert into t2 values(0)")
	tk.MustQuery("select /*+ TIDB_INLJ(t2)*/ * from t1 left join t2 on t1.b = t2.a;").Check(testkit.Rows(
		`1 0 0`,
		`2 <nil> <nil>`,
	))

	tk.MustExec("create table t3(a int, key(a))")
	tk.MustExec("insert into t3 values(0)")
	tk.MustQuery("select /*+ TIDB_INLJ(t3)*/ * from t1 left join t3 on t1.b = t3.a;").Check(testkit.Rows(
		`1 0 0`,
		`2 <nil> <nil>`,
	))

	tk.MustExec("drop table if exists t,s")
	tk.MustExec("create table t(a int primary key auto_increment, b time)")
	tk.MustExec("create table s(a int, b time)")
	tk.MustExec("alter table s add index idx(a,b)")
	tk.MustExec("set @@tidb_index_join_batch_size=4;set @@tidb_init_chunk_size=1;set @@tidb_max_chunk_size=32; set @@tidb_index_lookup_join_concurrency=15;")
	// insert 64 rows into `t`
	tk.MustExec("insert into t values(0, '01:01:01')")
	for i := 0; i < 6; i++ {
		tk.MustExec("insert into t select 0, b + 1 from t")
	}
	tk.MustExec("insert into s select a, b - 1 from t")
	tk.MustExec("analyze table t;")
	tk.MustExec("analyze table s;")

	tk.MustQuery("desc select  /*+ TIDB_INLJ(s) */ count(*) from t join s use index(idx) on s.a = t.a and s.b < t.b").Check(testkit.Rows(
		"StreamAgg_11 1.00 root funcs:count(1)",
		"└─IndexJoin_24 64.00 root inner join, inner:IndexReader_23, outer key:test.t.a, inner key:test.s.a, other cond:lt(test.s.b, test.t.b)",
		"  ├─TableReader_19 64.00 root data:Selection_18",
		"  │ └─Selection_18 64.00 cop not(isnull(test.t.b))",
		"  │   └─TableScan_17 64.00 cop table:t, range:[-inf,+inf], keep order:false",
		"  └─IndexReader_23 1.00 root index:Selection_22",
		"    └─Selection_22 1.00 cop not(isnull(test.s.a)), not(isnull(test.s.b))",
		"      └─IndexScan_21 1.00 cop table:s, index:a, b, range: decided by [eq(test.s.a, test.t.a) lt(test.s.b, test.t.b)], keep order:false"))
	tk.MustQuery("select /*+ TIDB_INLJ(s) */ count(*) from t join s use index(idx) on s.a = t.a and s.b < t.b").Check(testkit.Rows("64"))
	tk.MustExec("set @@tidb_index_lookup_join_concurrency=1;")
	tk.MustQuery("select /*+ TIDB_INLJ(s) */ count(*) from t join s use index(idx) on s.a = t.a and s.b < t.b").Check(testkit.Rows("64"))

	// issue15658
	tk.MustExec("drop table t1, t2")
	tk.MustExec("create table t1(id int primary key)")
	tk.MustExec("create table t2(a int, b int)")
	tk.MustExec("insert into t1 values(1)")
	tk.MustExec("insert into t2 values(1,1),(2,1)")
	tk.MustQuery("select /*+ inl_join(t1)*/ * from t1 join t2 on t2.b=t1.id and t2.a=t1.id;").Check(testkit.Rows("1 1 1"))
	tk.MustQuery("select /*+ inl_hash_join(t1)*/ * from t1 join t2 on t2.b=t1.id and t2.a=t1.id;").Check(testkit.Rows("1 1 1"))
	tk.MustQuery("select /*+ inl_merge_join(t1)*/ * from t1 join t2 on t2.b=t1.id and t2.a=t1.id;").Check(testkit.Rows("1 1 1"))
}

func (s *testSuite2) TestIssue15686(c *C) {
	tk := testkit.NewTestKit(c, s.store)
	tk.MustExec("use test")
	tk.MustExec("drop table if exists t, k;")
	tk.MustExec("create table k (a int, pk int primary key, index(a));")
	tk.MustExec("create table t (a int, pk int primary key, index(a));")
	tk.MustExec("insert into k values(0,8),(0,23),(1,21),(1,33),(1,52),(2,17),(2,34),(2,39),(2,40),(2,66),(2,67),(3,9),(3,25),(3,41),(3,48),(4,4),(4,11),(4,15),(4,26),(4,27),(4,31),(4,35),(4,45),(4,47),(4,49);")
	tk.MustExec("insert into t values(3,4),(3,5),(3,27),(3,29),(3,57),(3,58),(3,79),(3,84),(3,92),(3,95);")
	tk.MustQuery("select /*+ inl_join(t) */ count(*) from k left join t on k.a = t.a and k.pk > t.pk;").Check(testkit.Rows("33"))
	tk.MustQuery("select /*+ inl_hash_join(t) */ count(*) from k left join t on k.a = t.a and k.pk > t.pk;").Check(testkit.Rows("33"))
	tk.MustQuery("select /*+ inl_merge_join(t) */ count(*) from k left join t on k.a = t.a and k.pk > t.pk;").Check(testkit.Rows("33"))
}

func (s *testSuite2) TestMergejoinOrder(c *C) {
	tk := testkit.NewTestKit(c, s.store)
	tk.MustExec("use test")
	tk.MustExec("drop table if exists t1, t2;")
	tk.MustExec("create table t1(a bigint primary key, b bigint);")
	tk.MustExec("create table t2(a bigint primary key, b bigint);")
	tk.MustExec("insert into t1 values(1, 100), (2, 100), (3, 100), (4, 100), (5, 100);")
	tk.MustExec("insert into t2 select a*100, b*100 from t1;")

	tk.MustQuery("explain select /*+ TIDB_SMJ(t2) */ * from t1 left outer join t2 on t1.a=t2.a and t1.a!=3 order by t1.a;").Check(testkit.Rows(
		"MergeJoin_15 10000.00 root left outer join, left key:test.t1.a, right key:test.t2.a, left cond:[ne(test.t1.a, 3)]",
		"├─TableReader_11 10000.00 root data:TableScan_10",
		"│ └─TableScan_10 10000.00 cop table:t1, range:[-inf,+inf], keep order:true, stats:pseudo",
		"└─TableReader_13 6666.67 root data:TableScan_12",
		"  └─TableScan_12 6666.67 cop table:t2, range:[-inf,3), (3,+inf], keep order:true, stats:pseudo",
	))

	tk.MustExec("set @@tidb_init_chunk_size=1")
	tk.MustQuery("select /*+ TIDB_SMJ(t2) */ * from t1 left outer join t2 on t1.a=t2.a and t1.a!=3 order by t1.a;").Check(testkit.Rows(
		"1 100 <nil> <nil>",
		"2 100 <nil> <nil>",
		"3 100 <nil> <nil>",
		"4 100 <nil> <nil>",
		"5 100 <nil> <nil>",
	))

	tk.MustExec(`drop table if exists t;`)
	tk.MustExec(`create table t(a bigint, b bigint, index idx_1(a,b));`)
	tk.MustExec(`insert into t values(1, 1), (1, 2), (2, 1), (2, 2);`)
	tk.MustQuery(`select /*+ TIDB_SMJ(t1, t2) */ * from t t1 join t t2 on t1.b = t2.b and t1.a=t2.a;`).Check(testkit.Rows(
		`1 1 1 1`,
		`1 2 1 2`,
		`2 1 2 1`,
		`2 2 2 2`,
	))

	tk.MustExec(`drop table if exists t;`)
	tk.MustExec(`create table t(a decimal(6,2), index idx(a));`)
	tk.MustExec(`insert into t values(1.01), (2.02), (NULL);`)
	tk.MustQuery(`select /*+ TIDB_SMJ(t1) */ t1.a from t t1 join t t2 on t1.a=t2.a order by t1.a;`).Check(testkit.Rows(
		`1.01`,
		`2.02`,
	))
}

func (s *testSuite2) TestEmbeddedOuterJoin(c *C) {
	tk := testkit.NewTestKit(c, s.store)
	tk.MustExec("use test")
	tk.MustExec("drop table if exists t1, t2")
	tk.MustExec("create table t1(a int, b int)")
	tk.MustExec("create table t2(a int, b int)")
	tk.MustExec("insert into t1 values(1, 1)")
	tk.MustQuery("select * from (t1 left join t2 on t1.a = t2.a) left join (t2 t3 left join t2 t4 on t3.a = t4.a) on t2.b = 1").
		Check(testkit.Rows("1 1 <nil> <nil> <nil> <nil> <nil> <nil>"))
}

func (s *testSuite2) TestHashJoin(c *C) {
	tk := testkit.NewTestKit(c, s.store)
	tk.MustExec("use test")
	tk.MustExec("drop table if exists t1, t2")
	tk.MustExec("create table t1(a int, b int);")
	tk.MustExec("create table t2(a int, b int);")
	tk.MustExec("insert into t1 values(1,1),(2,2),(3,3),(4,4),(5,5);")
	tk.MustQuery("select count(*) from t1").Check(testkit.Rows("5"))
	tk.MustQuery("select count(*) from t2").Check(testkit.Rows("0"))
	tk.MustExec("set @@tidb_init_chunk_size=1;")
	result := tk.MustQuery("explain analyze select /*+ TIDB_HJ(t1, t2) */ * from t1 where exists (select a from t2 where t1.a = t2.a);")
	// HashLeftJoin_9 7992.00 root semi join, inner:TableReader_15, equal:[eq(test.t1.a, test.t2.a)] time:219.863µs, loops:1, rows:0
	// ├─TableReader_12 9990.00 root data:Selection_11 time:9.129µs, loops:1, rows:1
	// │ └─Selection_11 9990.00 cop not(isnull(test.t1.a))
	// │   └─TableScan_10 10000.00 cop table:t1, range:[-inf,+inf], keep order:false, stats:pseudo time:0s, loops:0, rows:5
	// └─TableReader_15 9990.00 root data:Selection_14 time:12.983µs, loops:1, rows:0
	//   └─Selection_14 9990.00 cop not(isnull(test.t2.a))
	//       └─TableScan_13 10000.00 cop table:t2, range:[-inf,+inf], keep order:false, stats:pseudo time:0s, loops:0, rows:0
	row := result.Rows()
	c.Assert(len(row), Equals, 7)
	outerExecInfo := row[1][4].(string)
	// FIXME: revert this result to 1 after TableReaderExecutor can handle initChunkSize.
	c.Assert(outerExecInfo[len(outerExecInfo)-1:], Equals, "5")
	innerExecInfo := row[4][4].(string)
	c.Assert(innerExecInfo[len(innerExecInfo)-1:], Equals, "0")
}

func (s *testSuite2) TestJoinDifferentDecimals(c *C) {
	tk := testkit.NewTestKit(c, s.store)
	tk.MustExec("Use test")
	tk.MustExec("Drop table if exists t1")
	tk.MustExec("Create table t1 (v int)")
	tk.MustExec("Insert into t1 value (1)")
	tk.MustExec("Insert into t1 value (2)")
	tk.MustExec("Insert into t1 value (3)")
	tk.MustExec("Drop table if exists t2")
	tk.MustExec("Create table t2 (v decimal(12, 3))")
	tk.MustExec("Insert into t2 value (1)")
	tk.MustExec("Insert into t2 value (2.0)")
	tk.MustExec("Insert into t2 value (000003.000000)")
	rst := tk.MustQuery("Select * from t1, t2 where t1.v = t2.v order by t1.v")
	row := rst.Rows()
	c.Assert(len(row), Equals, 3)
	rst.Check(testkit.Rows("1 1.000", "2 2.000", "3 3.000"))
}

func (s *testSuite2) TestNullEmptyAwareSemiJoin(c *C) {
	tk := testkit.NewTestKit(c, s.store)
	tk.MustExec("use test")
	tk.MustExec("drop table if exists t")
	tk.MustExec("create table t(a int, b int, c int, index idx_a(a), index idb_b(b), index idx_c(c))")
	tk.MustExec("insert into t values(null, 1, 0), (1, 2, 0)")
	tests := []struct {
		sql string
	}{
		{
			"a, b from t t1 where a not in (select b from t t2)",
		},
		{
			"a, b from t t1 where a not in (select b from t t2 where t1.b = t2.a)",
		},
		{
			"a, b from t t1 where a not in (select a from t t2)",
		},
		{
			"a, b from t t1 where a not in (select a from t t2 where t1.b = t2.b)",
		},
		{
			"a, b from t t1 where a != all (select b from t t2)",
		},
		{
			"a, b from t t1 where a != all (select b from t t2 where t1.b = t2.a)",
		},
		{
			"a, b from t t1 where a != all (select a from t t2)",
		},
		{
			"a, b from t t1 where a != all (select a from t t2 where t1.b = t2.b)",
		},
		{
			"a, b from t t1 where not exists (select * from t t2 where t1.a = t2.b)",
		},
		{
			"a, b from t t1 where not exists (select * from t t2 where t1.a = t2.a)",
		},
	}
	results := []struct {
		result [][]interface{}
	}{
		{
			testkit.Rows(),
		},
		{
			testkit.Rows("1 2"),
		},
		{
			testkit.Rows(),
		},
		{
			testkit.Rows(),
		},
		{
			testkit.Rows(),
		},
		{
			testkit.Rows("1 2"),
		},
		{
			testkit.Rows(),
		},
		{
			testkit.Rows(),
		},
		{
			testkit.Rows("<nil> 1"),
		},
		{
			testkit.Rows("<nil> 1"),
		},
	}
	hints := [3]string{"/*+ TIDB_HJ(t1, t2) */", "/*+ TIDB_INLJ(t1, t2) */", "/*+ TIDB_SMJ(t1, t2) */"}
	for i, tt := range tests {
		for _, hint := range hints {
			sql := fmt.Sprintf("select %s %s", hint, tt.sql)
			result := tk.MustQuery(sql)
			result.Check(results[i].result)
		}
	}

	tk.MustExec("truncate table t")
	tk.MustExec("insert into t values(1, null, 0), (2, 1, 0)")
	results = []struct {
		result [][]interface{}
	}{
		{
			testkit.Rows(),
		},
		{
			testkit.Rows("1 <nil>"),
		},
		{
			testkit.Rows(),
		},
		{
			testkit.Rows("1 <nil>"),
		},
		{
			testkit.Rows(),
		},
		{
			testkit.Rows("1 <nil>"),
		},
		{
			testkit.Rows(),
		},
		{
			testkit.Rows("1 <nil>"),
		},
		{
			testkit.Rows("2 1"),
		},
		{
			testkit.Rows(),
		},
	}
	for i, tt := range tests {
		for _, hint := range hints {
			sql := fmt.Sprintf("select %s %s", hint, tt.sql)
			result := tk.MustQuery(sql)
			result.Check(results[i].result)
		}
	}

	tk.MustExec("truncate table t")
	tk.MustExec("insert into t values(1, null, 0), (2, 1, 0), (null, 2, 0)")
	results = []struct {
		result [][]interface{}
	}{
		{
			testkit.Rows(),
		},
		{
			testkit.Rows("1 <nil>"),
		},
		{
			testkit.Rows(),
		},
		{
			testkit.Rows("1 <nil>"),
		},
		{
			testkit.Rows(),
		},
		{
			testkit.Rows("1 <nil>"),
		},
		{
			testkit.Rows(),
		},
		{
			testkit.Rows("1 <nil>"),
		},
		{
			testkit.Rows("<nil> 2"),
		},
		{
			testkit.Rows("<nil> 2"),
		},
	}
	for i, tt := range tests {
		for _, hint := range hints {
			sql := fmt.Sprintf("select %s %s", hint, tt.sql)
			result := tk.MustQuery(sql)
			result.Check(results[i].result)
		}
	}

	tk.MustExec("truncate table t")
	tk.MustExec("insert into t values(1, null, 0), (2, null, 0)")
	tests = []struct {
		sql string
	}{
		{
			"a, b from t t1 where b not in (select a from t t2)",
		},
	}
	results = []struct {
		result [][]interface{}
	}{
		{
			testkit.Rows(),
		},
	}
	for i, tt := range tests {
		for _, hint := range hints {
			sql := fmt.Sprintf("select %s %s", hint, tt.sql)
			result := tk.MustQuery(sql)
			result.Check(results[i].result)
		}
	}

	tk.MustExec("truncate table t")
	tk.MustExec("insert into t values(null, 1, 1), (2, 2, 2), (3, null, 3), (4, 4, 3)")
	tests = []struct {
		sql string
	}{
		{
			"a, b, a not in (select b from t t2) from t t1 order by a",
		},
		{
			"a, c, a not in (select c from t t2) from t t1 order by a",
		},
		{
			"a, b, a in (select b from t t2) from t t1 order by a",
		},
		{
			"a, c, a in (select c from t t2) from t t1 order by a",
		},
	}
	results = []struct {
		result [][]interface{}
	}{
		{
			testkit.Rows(
				"<nil> 1 <nil>",
				"2 2 0",
				"3 <nil> <nil>",
				"4 4 0",
			),
		},
		{
			testkit.Rows(
				"<nil> 1 <nil>",
				"2 2 0",
				"3 3 0",
				"4 3 1",
			),
		},
		{
			testkit.Rows(
				"<nil> 1 <nil>",
				"2 2 1",
				"3 <nil> <nil>",
				"4 4 1",
			),
		},
		{
			testkit.Rows(
				"<nil> 1 <nil>",
				"2 2 1",
				"3 3 1",
				"4 3 0",
			),
		},
	}
	for i, tt := range tests {
		for _, hint := range hints {
			sql := fmt.Sprintf("select %s %s", hint, tt.sql)
			result := tk.MustQuery(sql)
			result.Check(results[i].result)
		}
	}

	tk.MustExec("drop table if exists s")
	tk.MustExec("create table s(a int, b int)")
	tk.MustExec("insert into s values(1, 2)")
	tk.MustExec("truncate table t")
	tk.MustExec("insert into t values(null, null, 0)")
	tests = []struct {
		sql string
	}{
		{
			"a in (select b from t t2 where t2.a = t1.b) from s t1",
		},
		{
			"a in (select b from s t2 where t2.a = t1.b) from t t1",
		},
	}
	results = []struct {
		result [][]interface{}
	}{
		{
			testkit.Rows("0"),
		},
		{
			testkit.Rows("0"),
		},
	}
	for i, tt := range tests {
		for _, hint := range hints {
			sql := fmt.Sprintf("select %s %s", hint, tt.sql)
			result := tk.MustQuery(sql)
			result.Check(results[i].result)
		}
	}

	tk.MustExec("truncate table s")
	tk.MustExec("insert into s values(2, 2)")
	tk.MustExec("truncate table t")
	tk.MustExec("insert into t values(null, 1, 0)")
	tests = []struct {
		sql string
	}{
		{
			"a in (select a from s t2 where t2.b = t1.b) from t t1",
		},
		{
			"a in (select a from s t2 where t2.b < t1.b) from t t1",
		},
	}
	results = []struct {
		result [][]interface{}
	}{
		{
			testkit.Rows("0"),
		},
		{
			testkit.Rows("0"),
		},
	}
	for i, tt := range tests {
		for _, hint := range hints {
			sql := fmt.Sprintf("select %s %s", hint, tt.sql)
			result := tk.MustQuery(sql)
			result.Check(results[i].result)
		}
	}

	tk.MustExec("truncate table s")
	tk.MustExec("insert into s values(null, 2)")
	tk.MustExec("truncate table t")
	tk.MustExec("insert into t values(1, 1, 0)")
	tests = []struct {
		sql string
	}{
		{
			"a in (select a from s t2 where t2.b = t1.b) from t t1",
		},
		{
			"b in (select a from s t2) from t t1",
		},
		{
			"* from t t1 where a not in (select a from s t2 where t2.b = t1.b)",
		},
		{
			"* from t t1 where a not in (select a from s t2)",
		},
		{
			"* from s t1 where a not in (select a from t t2)",
		},
	}
	results = []struct {
		result [][]interface{}
	}{
		{
			testkit.Rows("0"),
		},
		{
			testkit.Rows("<nil>"),
		},
		{
			testkit.Rows("1 1 0"),
		},
		{
			testkit.Rows(),
		},
		{
			testkit.Rows(),
		},
	}
	for i, tt := range tests {
		for _, hint := range hints {
			sql := fmt.Sprintf("select %s %s", hint, tt.sql)
			result := tk.MustQuery(sql)
			result.Check(results[i].result)
		}
	}
}

func (s *testSuite2) TestScalarFuncNullSemiJoin(c *C) {
	tk := testkit.NewTestKit(c, s.store)
	tk.MustExec("use test")
	tk.MustExec("drop table if exists t")
	tk.MustExec("create table t(a int, b int)")
	tk.MustExec("insert into t values(null, 1), (1, 2)")
	tk.MustExec("drop table if exists s")
	tk.MustExec("create table s(a varchar(20), b varchar(20))")
	tk.MustExec("insert into s values(null, '1')")
	tk.MustQuery("select a in (select a from s) from t").Check(testkit.Rows("<nil>", "<nil>"))
	tk.MustExec("drop table s")
	tk.MustExec("create table s(a int, b int)")
	tk.MustExec("insert into s values(null, 1)")
	tk.MustQuery("select a in (select a+b from s) from t").Check(testkit.Rows("<nil>", "<nil>"))
}

func (s *testSuite2) TestInjectProjOnTopN(c *C) {
	tk := testkit.NewTestKit(c, s.store)
	tk.MustExec("use test")
	tk.MustExec("drop table if exists t1")
	tk.MustExec("drop table if exists t2")
	tk.MustExec("create table t1(a bigint, b bigint)")
	tk.MustExec("create table t2(a bigint, b bigint)")
	tk.MustExec("insert into t1 values(1, 1)")
	tk.MustQuery("select t1.a+t1.b as result from t1 left join t2 on 1 = 0 order by result limit 20;").Check(testkit.Rows(
		"2",
	))
}

func (s *testSuite2) TestIssue11544(c *C) {
	tk := testkit.NewTestKit(c, s.store)
	tk.MustExec("use test")
	tk.MustExec("create table 11544t(a int)")
	tk.MustExec("create table 11544tt(a int, b varchar(10), index idx(a, b(3)))")
	tk.MustExec("insert into 11544t values(1)")
	tk.MustExec("insert into 11544tt values(1, 'aaaaaaa'), (1, 'aaaabbb'), (1, 'aaaacccc')")
	tk.MustQuery("select /*+ TIDB_INLJ(tt) */ * from 11544t t, 11544tt tt where t.a=tt.a and (tt.b = 'aaaaaaa' or tt.b = 'aaaabbb')").Check(testkit.Rows("1 1 aaaaaaa", "1 1 aaaabbb"))
	tk.MustQuery("select /*+ TIDB_INLJ(tt) */ * from 11544t t, 11544tt tt where t.a=tt.a and tt.b in ('aaaaaaa', 'aaaabbb', 'aaaacccc')").Check(testkit.Rows("1 1 aaaaaaa", "1 1 aaaabbb", "1 1 aaaacccc"))
}

func (s *testSuite2) TestIssue11390(c *C) {
	tk := testkit.NewTestKit(c, s.store)
	tk.MustExec("use test")
	tk.MustExec("create table 11390t (k1 int unsigned, k2 int unsigned, key(k1, k2))")
	tk.MustExec("insert into 11390t values(1, 1)")
	tk.MustQuery("select /*+ TIDB_INLJ(t1, t2) */ * from 11390t t1, 11390t t2 where t1.k2 > 0 and t1.k2 = t2.k2 and t2.k1=1;").Check(testkit.Rows("1 1 1 1"))
}

func (s *testSuite2) TestIssue14514(c *C) {
	tk := testkit.NewTestKit(c, s.store)
	tk.MustExec("use test")
	tk.MustExec("drop table if exists t")
	tk.MustExec("create table t (pk varchar(14) primary key, a varchar(12));")
	tk.MustQuery("select * from (select t1.pk or '/' as c from t as t1 left join t as t2 on t1.a = t2.pk) as t where t.c = 1;").Check(testkit.Rows())
}

func (s *testSuite2) TestIssue19112(c *C) {
	tk := testkit.NewTestKitWithInit(c, s.store)
	tk.MustExec("drop table if exists t1, t2")
	tk.MustExec("create table t1 ( c_int int, c_decimal decimal(12, 6), key(c_int), unique key(c_decimal) )")
	tk.MustExec("create table t2 like t1")
	tk.MustExec("insert into t1 (c_int, c_decimal) values (1, 4.064000), (2, 0.257000), (3, 1.010000)")
	tk.MustExec("insert into t2 (c_int, c_decimal) values (1, 4.064000), (3, 1.010000)")
	tk.MustQuery("select /*+ HASH_JOIN(t1,t2) */  * from t1 join t2 on t1.c_decimal = t2.c_decimal order by t1.c_int").Check(testkit.Rows(
		"1 4.064000 1 4.064000",
		"3 1.010000 3 1.010000"))
}

<<<<<<< HEAD
func (s *testSuite2) TestIssue11896(c *C) {
	tk := testkit.NewTestKitWithInit(c, s.store)

	// compare bigint to bit(64)
	tk.MustExec("drop table if exists t")
	tk.MustExec("drop table if exists t1")
	tk.MustExec("create table t(c1 bigint)")
	tk.MustExec("create table t1(c1 bit(64))")
	tk.MustExec("insert into t value(1)")
	tk.MustExec("insert into t1 value(1)")
	tk.MustQuery("select * from t, t1 where t.c1 = t1.c1").Check(
		testkit.Rows("1 \x00\x00\x00\x00\x00\x00\x00\x01"))

	// compare int to bit(32)
	tk.MustExec("drop table if exists t")
	tk.MustExec("drop table if exists t1")
	tk.MustExec("create table t(c1 int)")
	tk.MustExec("create table t1(c1 bit(32))")
	tk.MustExec("insert into t value(1)")
	tk.MustExec("insert into t1 value(1)")
	tk.MustQuery("select * from t, t1 where t.c1 = t1.c1").Check(
		testkit.Rows("1 \x00\x00\x00\x01"))

	// compare mediumint to bit(24)
	tk.MustExec("drop table if exists t")
	tk.MustExec("drop table if exists t1")
	tk.MustExec("create table t(c1 mediumint)")
	tk.MustExec("create table t1(c1 bit(24))")
	tk.MustExec("insert into t value(1)")
	tk.MustExec("insert into t1 value(1)")
	tk.MustQuery("select * from t, t1 where t.c1 = t1.c1").Check(
		testkit.Rows("1 \x00\x00\x01"))

	// compare smallint to bit(16)
	tk.MustExec("drop table if exists t")
	tk.MustExec("drop table if exists t1")
	tk.MustExec("create table t(c1 smallint)")
	tk.MustExec("create table t1(c1 bit(16))")
	tk.MustExec("insert into t value(1)")
	tk.MustExec("insert into t1 value(1)")
	tk.MustQuery("select * from t, t1 where t.c1 = t1.c1").Check(
		testkit.Rows("1 \x00\x01"))

	// compare tinyint to bit(8)
	tk.MustExec("drop table if exists t")
	tk.MustExec("drop table if exists t1")
	tk.MustExec("create table t(c1 tinyint)")
	tk.MustExec("create table t1(c1 bit(8))")
	tk.MustExec("insert into t value(1)")
	tk.MustExec("insert into t1 value(1)")
	tk.MustQuery("select * from t, t1 where t.c1 = t1.c1").Check(
		testkit.Rows("1 \x01"))
=======
func (s *testSuite2) TestIssue19498(c *C) {
	tk := testkit.NewTestKitWithInit(c, s.store)

	tk.MustExec("drop table if exists t1;")
	tk.MustExec("create table t1 (c_int int, primary key (c_int));")
	tk.MustExec("insert into t1 values (1),(2),(3),(4)")
	tk.MustExec("drop table if exists t2;")
	tk.MustExec("create table t2 (c_str varchar(40));")
	tk.MustExec("insert into t2 values ('zen sammet');")
	tk.MustExec("insert into t2 values ('happy fermat');")
	tk.MustExec("insert into t2 values ('happy archimedes');")
	tk.MustExec("insert into t2 values ('happy hypatia');")

	tk.MustExec("drop table if exists t3;")
	tk.MustExec("create table t3 (c_int int, c_str varchar(40), primary key (c_int), key (c_str));")
	tk.MustExec("insert into t3 values (1, 'sweet hoover');")
	tk.MustExec("insert into t3 values (2, 'awesome elion');")
	tk.MustExec("insert into t3 values (3, 'hungry khayyam');")
	tk.MustExec("insert into t3 values (4, 'objective kapitsa');")

	rs := tk.MustQuery("select c_str, (select /*+ INL_JOIN(t1,t3) */ max(t1.c_int) from t1, t3 where t1.c_int = t3.c_int and t2.c_str > t3.c_str) q from t2 order by c_str;")
	rs.Check(testkit.Rows("happy archimedes 2", "happy fermat 2", "happy hypatia 2", "zen sammet 4"))

	rs = tk.MustQuery("select c_str, (select /*+ INL_HASH_JOIN(t1,t3) */ max(t1.c_int) from t1, t3 where t1.c_int = t3.c_int and t2.c_str > t3.c_str) q from t2 order by c_str;")
	rs.Check(testkit.Rows("happy archimedes 2", "happy fermat 2", "happy hypatia 2", "zen sammet 4"))

	rs = tk.MustQuery("select c_str, (select /*+ INL_MERGE_JOIN(t1,t3) */ max(t1.c_int) from t1, t3 where t1.c_int = t3.c_int and t2.c_str > t3.c_str) q from t2 order by c_str;")
	rs.Check(testkit.Rows("happy archimedes 2", "happy fermat 2", "happy hypatia 2", "zen sammet 4"))
>>>>>>> 40a147c4
}<|MERGE_RESOLUTION|>--- conflicted
+++ resolved
@@ -1471,7 +1471,6 @@
 		"3 1.010000 3 1.010000"))
 }
 
-<<<<<<< HEAD
 func (s *testSuite2) TestIssue11896(c *C) {
 	tk := testkit.NewTestKitWithInit(c, s.store)
 
@@ -1524,7 +1523,8 @@
 	tk.MustExec("insert into t1 value(1)")
 	tk.MustQuery("select * from t, t1 where t.c1 = t1.c1").Check(
 		testkit.Rows("1 \x01"))
-=======
+}
+
 func (s *testSuite2) TestIssue19498(c *C) {
 	tk := testkit.NewTestKitWithInit(c, s.store)
 
@@ -1553,5 +1553,4 @@
 
 	rs = tk.MustQuery("select c_str, (select /*+ INL_MERGE_JOIN(t1,t3) */ max(t1.c_int) from t1, t3 where t1.c_int = t3.c_int and t2.c_str > t3.c_str) q from t2 order by c_str;")
 	rs.Check(testkit.Rows("happy archimedes 2", "happy fermat 2", "happy hypatia 2", "zen sammet 4"))
->>>>>>> 40a147c4
 }