--- conflicted
+++ resolved
@@ -23,6 +23,7 @@
 	"time"
 
 	"github.com/pingcap/failpoint"
+	"github.com/pingcap/tidb/config"
 	"github.com/pingcap/tidb/executor"
 	plannercore "github.com/pingcap/tidb/planner/core"
 	"github.com/pingcap/tidb/session"
@@ -55,18 +56,10 @@
 }
 
 func TestJoinInDisk(t *testing.T) {
-<<<<<<< HEAD
-	store, dom, clean := testkit.CreateMockStoreAndDomain(t)
-	defer clean()
-=======
 	origin := config.RestoreFunc()
 	defer origin()
-	config.UpdateGlobal(func(conf *config.Config) {
-		conf.OOMUseTmpStorage = true
-	})
 
 	store, dom := testkit.CreateMockStoreAndDomain(t)
->>>>>>> 9a16a8dd
 	tk := testkit.NewTestKit(t, store)
 	defer tk.MustExec("SET GLOBAL tidb_mem_oom_action = DEFAULT")
 	tk.MustExec("SET GLOBAL tidb_mem_oom_action='LOG'")
