// Copyright 2016 PingCAP, Inc.
//
// Licensed under the Apache License, Version 2.0 (the "License");
// you may not use this file except in compliance with the License.
// You may obtain a copy of the License at
//
//     http://www.apache.org/licenses/LICENSE-2.0
//
// Unless required by applicable law or agreed to in writing, software
// distributed under the License is distributed on an "AS IS" BASIS,
// See the License for the specific language governing permissions and
// limitations under the License.

package executor_test

import (
	"context"
	"fmt"
	"time"

	. "github.com/pingcap/check"
	"github.com/pingcap/tidb/session"
	"github.com/pingcap/tidb/util/testkit"
)

func (s *testSuite2) TestJoinPanic(c *C) {
	tk := testkit.NewTestKit(c, s.store)
	tk.MustExec("use test")
	tk.MustExec("set sql_mode = 'ONLY_FULL_GROUP_BY'")
	tk.MustExec("drop table if exists events")
	tk.MustExec("create table events (clock int, source int)")
	tk.MustQuery("SELECT * FROM events e JOIN (SELECT MAX(clock) AS clock FROM events e2 GROUP BY e2.source) e3 ON e3.clock=e.clock")
	err := tk.ExecToErr("SELECT * FROM events e JOIN (SELECT clock FROM events e2 GROUP BY e2.source) e3 ON e3.clock=e.clock")
	c.Check(err, NotNil)
}

func (s *testSuite2) TestJoin(c *C) {
	tk := testkit.NewTestKit(c, s.store)

	tk.MustExec("set @@tidb_index_lookup_join_concurrency = 200")
	c.Assert(tk.Se.GetSessionVars().IndexLookupJoinConcurrency, Equals, 200)

	tk.MustExec("set @@tidb_index_lookup_join_concurrency = 4")
	c.Assert(tk.Se.GetSessionVars().IndexLookupJoinConcurrency, Equals, 4)

	tk.MustExec("set @@tidb_index_lookup_size = 2")
	tk.MustExec("use test")
	tk.MustExec("drop table if exists t")
	tk.MustExec("create table t (c int)")
	tk.MustExec("insert t values (1)")
	tests := []struct {
		sql    string
		result [][]interface{}
	}{
		{
			"select 1 from t as a left join t as b on 0",
			testkit.Rows("1"),
		},
		{
			"select 1 from t as a join t as b on 1",
			testkit.Rows("1"),
		},
	}
	for _, tt := range tests {
		result := tk.MustQuery(tt.sql)
		result.Check(tt.result)
	}

	tk.MustExec("drop table if exists t")
	tk.MustExec("drop table if exists t1")
	tk.MustExec("create table t(c1 int, c2 int)")
	tk.MustExec("create table t1(c1 int, c2 int)")
	tk.MustExec("insert into t values(1,1),(2,2)")
	tk.MustExec("insert into t1 values(2,3),(4,4)")
	result := tk.MustQuery("select * from t left outer join t1 on t.c1 = t1.c1 where t.c1 = 1 or t1.c2 > 20")
	result.Check(testkit.Rows("1 1 <nil> <nil>"))
	result = tk.MustQuery("select * from t1 right outer join t on t.c1 = t1.c1 where t.c1 = 1 or t1.c2 > 20")
	result.Check(testkit.Rows("<nil> <nil> 1 1"))
	result = tk.MustQuery("select * from t right outer join t1 on t.c1 = t1.c1 where t.c1 = 1 or t1.c2 > 20")
	result.Check(testkit.Rows())
	result = tk.MustQuery("select * from t left outer join t1 on t.c1 = t1.c1 where t1.c1 = 3 or false")
	result.Check(testkit.Rows())
	result = tk.MustQuery("select * from t left outer join t1 on t.c1 = t1.c1 and t.c1 != 1 order by t1.c1")
	result.Check(testkit.Rows("1 1 <nil> <nil>", "2 2 2 3"))

	tk.MustExec("drop table if exists t1")
	tk.MustExec("drop table if exists t2")
	tk.MustExec("drop table if exists t3")

	tk.MustExec("create table t1 (c1 int, c2 int)")
	tk.MustExec("create table t2 (c1 int, c2 int)")
	tk.MustExec("create table t3 (c1 int, c2 int)")

	tk.MustExec("insert into t1 values (1,1), (2,2), (3,3)")
	tk.MustExec("insert into t2 values (1,1), (3,3), (5,5)")
	tk.MustExec("insert into t3 values (1,1), (5,5), (9,9)")

	result = tk.MustQuery("select * from t1 left join t2 on t1.c1 = t2.c1 right join t3 on t2.c1 = t3.c1 order by t1.c1, t1.c2, t2.c1, t2.c2, t3.c1, t3.c2;")
	result.Check(testkit.Rows("<nil> <nil> <nil> <nil> 5 5", "<nil> <nil> <nil> <nil> 9 9", "1 1 1 1 1 1"))

	tk.MustExec("drop table if exists t1")
	tk.MustExec("create table t1 (c1 int)")
	tk.MustExec("insert into t1 values (1), (1), (1)")
	result = tk.MustQuery("select * from t1 a join t1 b on a.c1 = b.c1;")
	result.Check(testkit.Rows("1 1", "1 1", "1 1", "1 1", "1 1", "1 1", "1 1", "1 1", "1 1"))

	tk.MustExec("drop table if exists t")
	tk.MustExec("drop table if exists t1")
	tk.MustExec("create table t(c1 int, index k(c1))")
	tk.MustExec("create table t1(c1 int)")
	tk.MustExec("insert into t values (1),(2),(3),(4),(5),(6),(7)")
	tk.MustExec("insert into t1 values (1),(2),(3),(4),(5),(6),(7)")
	result = tk.MustQuery("select a.c1 from t a , t1 b where a.c1 = b.c1 order by a.c1;")
	result.Check(testkit.Rows("1", "2", "3", "4", "5", "6", "7"))
	// Test race.
	result = tk.MustQuery("select a.c1 from t a , t1 b where a.c1 = b.c1 and a.c1 + b.c1 > 5 order by b.c1")
	result.Check(testkit.Rows("3", "4", "5", "6", "7"))
	result = tk.MustQuery("select a.c1 from t a , (select * from t1 limit 3) b where a.c1 = b.c1 order by b.c1;")
	result.Check(testkit.Rows("1", "2", "3"))

	tk.MustExec("drop table if exists t,t2,t1")
	tk.MustExec("create table t(c1 int)")
	tk.MustExec("create table t1(c1 int, c2 int)")
	tk.MustExec("create table t2(c1 int, c2 int)")
	tk.MustExec("insert into t1 values(1,2),(2,3),(3,4)")
	tk.MustExec("insert into t2 values(1,0),(2,0),(3,0)")
	tk.MustExec("insert into t values(1),(2),(3)")
	result = tk.MustQuery("select * from t1 , t2 where t2.c1 = t1.c1 and t2.c2 = 0 and t1.c2 in (select * from t)")
	result.Sort().Check(testkit.Rows("1 2 1 0", "2 3 2 0"))
	result = tk.MustQuery("select * from t1 , t2 where t2.c1 = t1.c1 and t2.c2 = 0 and t1.c1 = 1 order by t1.c2 limit 1")
	result.Sort().Check(testkit.Rows("1 2 1 0"))
	tk.MustExec("drop table if exists t, t1")
	tk.MustExec("create table t(a int primary key, b int)")
	tk.MustExec("create table t1(a int, b int, key s(b))")
	tk.MustExec("insert into t values(1, 1), (2, 2), (3, 3)")
	tk.MustExec("insert into t1 values(1, 2), (1, 3), (1, 4), (3, 4), (4, 5)")

	// The physical plans of the two sql are tested at physical_plan_test.go
	tk.MustQuery("select /*+ TIDB_INLJ(t, t1) */ * from t join t1 on t.a=t1.a").Check(testkit.Rows("1 1 1 2", "1 1 1 3", "1 1 1 4", "3 3 3 4"))
	tk.MustQuery("select /*+ TIDB_INLJ(t) */ * from t1 join t on t.a=t1.a and t.a < t1.b").Check(testkit.Rows("1 2 1 1", "1 3 1 1", "1 4 1 1", "3 4 3 3"))
	// Test single index reader.
	tk.MustQuery("select /*+ TIDB_INLJ(t, t1) */ t1.b from t1 join t on t.b=t1.b").Check(testkit.Rows("2", "3"))
	tk.MustQuery("select /*+ TIDB_INLJ(t1) */ * from t right outer join t1 on t.a=t1.a").Check(testkit.Rows("1 1 1 2", "1 1 1 3", "1 1 1 4", "3 3 3 4", "<nil> <nil> 4 5"))
	tk.MustQuery("select /*+ TIDB_INLJ(t) */ avg(t.b) from t right outer join t1 on t.a=t1.a").Check(testkit.Rows("1.5000"))

	// Test that two conflict hints will return warning.
	tk.MustExec("select /*+ TIDB_INLJ(t) TIDB_SMJ(t) */ * from t join t1 on t.a=t1.a")
	c.Assert(tk.Se.GetSessionVars().StmtCtx.GetWarnings(), HasLen, 1)
	tk.MustExec("select /*+ TIDB_INLJ(t) TIDB_HJ(t) */ * from t join t1 on t.a=t1.a")
	c.Assert(tk.Se.GetSessionVars().StmtCtx.GetWarnings(), HasLen, 1)
	tk.MustExec("select /*+ TIDB_SMJ(t) TIDB_HJ(t) */ * from t join t1 on t.a=t1.a")
	c.Assert(tk.Se.GetSessionVars().StmtCtx.GetWarnings(), HasLen, 1)

	tk.MustExec("drop table if exists t")
	tk.MustExec("create table t(a int)")
	tk.MustExec("insert into t values(1),(2), (3)")
	tk.MustQuery("select @a := @a + 1 from t, (select @a := 0) b;").Check(testkit.Rows("1", "2", "3"))

	tk.MustExec("drop table if exists t, t1")
	tk.MustExec("create table t(a int primary key, b int, key s(b))")
	tk.MustExec("create table t1(a int, b int)")
	tk.MustExec("insert into t values(1, 3), (2, 2), (3, 1)")
	tk.MustExec("insert into t1 values(0, 0), (1, 2), (1, 3), (3, 4)")
	tk.MustQuery("select /*+ TIDB_INLJ(t1) */ * from t join t1 on t.a=t1.a order by t.b").Check(testkit.Rows("3 1 3 4", "1 3 1 2", "1 3 1 3"))
	tk.MustQuery("select /*+ TIDB_INLJ(t) */ t.a, t.b from t join t1 on t.a=t1.a where t1.b = 4 limit 1").Check(testkit.Rows("3 1"))
	tk.MustQuery("select /*+ TIDB_INLJ(t, t1) */ * from t right join t1 on t.a=t1.a order by t.b").Check(testkit.Rows("<nil> <nil> 0 0", "3 1 3 4", "1 3 1 2", "1 3 1 3"))

	// join reorder will disorganize the resulting schema
	tk.MustExec("drop table if exists t, t1")
	tk.MustExec("create table t(a int, b int)")
	tk.MustExec("create table t1(a int, b int)")
	tk.MustExec("insert into t values(1,2)")
	tk.MustExec("insert into t1 values(3,4)")
	tk.MustQuery("select (select t1.a from t1 , t where t.a = s.a limit 2) from t as s").Check(testkit.Rows("3"))

	// test index join bug
	tk.MustExec("drop table if exists t, t1")
	tk.MustExec("create table t(a int, b int, key s1(a,b), key s2(b))")
	tk.MustExec("create table t1(a int)")
	tk.MustExec("insert into t values(1,2), (5,3), (6,4)")
	tk.MustExec("insert into t1 values(1), (2), (3)")
	tk.MustQuery("select /*+ TIDB_INLJ(t) */ t1.a from t1, t where t.a = 5 and t.b = t1.a").Check(testkit.Rows("3"))

	// test issue#4997
	tk.MustExec("drop table if exists t1, t2")
	tk.MustExec(`
	CREATE TABLE t1 (
  		pk int(11) NOT NULL AUTO_INCREMENT primary key,
  		a int(11) DEFAULT NULL,
  		b date DEFAULT NULL,
  		c varchar(1) DEFAULT NULL,
  		KEY a (a),
  		KEY b (b),
  		KEY c (c,a)
	)`)
	tk.MustExec(`
	CREATE TABLE t2 (
  		pk int(11) NOT NULL AUTO_INCREMENT primary key,
  		a int(11) DEFAULT NULL,
  		b date DEFAULT NULL,
  		c varchar(1) DEFAULT NULL,
  		KEY a (a),
  		KEY b (b),
  		KEY c (c,a)
	)`)
	tk.MustExec(`insert into t1 value(1,1,"2000-11-11", null);`)
	result = tk.MustQuery(`
	SELECT table2.b AS field2 FROM
	(
	  t1 AS table1  LEFT OUTER JOIN
		(SELECT tmp_t2.* FROM ( t2 AS tmp_t1 RIGHT JOIN t1 AS tmp_t2 ON (tmp_t2.a = tmp_t1.a))) AS table2
	  ON (table2.c = table1.c)
	) `)
	result.Check(testkit.Rows("<nil>"))

	// test virtual rows are included (issue#5771)
	result = tk.MustQuery(`SELECT 1 FROM (SELECT 1) t1, (SELECT 1) t2`)
	result.Check(testkit.Rows("1"))

	result = tk.MustQuery(`
		SELECT @NUM := @NUM + 1 as NUM FROM
		( SELECT 1 UNION ALL
			SELECT 2 UNION ALL
			SELECT 3
		) a
		INNER JOIN
		( SELECT 1 UNION ALL
			SELECT 2 UNION ALL
			SELECT 3
		) b,
		(SELECT @NUM := 0) d;
	`)
	result.Check(testkit.Rows("1", "2", "3", "4", "5", "6", "7", "8", "9"))

	// This case is for testing:
	// when the main thread calls Executor.Close() while the out data fetch worker and join workers are still working,
	// we need to stop the goroutines as soon as possible to avoid unexpected error.
	tk.MustExec("set @@tidb_hash_join_concurrency=5")
	tk.MustExec("drop table if exists t;")
	tk.MustExec("create table t(a int)")
	for i := 0; i < 100; i++ {
		tk.MustExec("insert into t value(1)")
	}
	result = tk.MustQuery("select /*+ TIDB_HJ(s, r) */ * from t as s join t as r on s.a = r.a limit 1;")
	result.Check(testkit.Rows("1 1"))

	tk.MustExec("drop table if exists user, aa, bb")
	tk.MustExec("create table aa(id int)")
	tk.MustExec("insert into aa values(1)")
	tk.MustExec("create table bb(id int)")
	tk.MustExec("insert into bb values(1)")
	tk.MustExec("create table user(id int, name varchar(20))")
	tk.MustExec("insert into user values(1, 'a'), (2, 'b')")
	tk.MustQuery("select user.id,user.name from user left join aa on aa.id = user.id left join bb on aa.id = bb.id where bb.id < 10;").Check(testkit.Rows("1 a"))

	tk.MustExec(`drop table if exists t;`)
	tk.MustExec(`create table t (a bigint);`)
	tk.MustExec(`insert into t values (1);`)
	tk.MustQuery(`select t2.a, t1.a from t t1 inner join (select "1" as a) t2 on t2.a = t1.a;`).Check(testkit.Rows("1 1"))
	tk.MustQuery(`select t2.a, t1.a from t t1 inner join (select "2" as b, "1" as a) t2 on t2.a = t1.a;`).Check(testkit.Rows("1 1"))

	tk.MustExec("drop table if exists t1, t2, t3, t4")
	tk.MustExec("create table t1(a int, b int)")
	tk.MustExec("create table t2(a int, b int)")
	tk.MustExec("create table t3(a int, b int)")
	tk.MustExec("create table t4(a int, b int)")
	tk.MustExec("insert into t1 values(1, 1)")
	tk.MustExec("insert into t2 values(1, 1)")
	tk.MustExec("insert into t3 values(1, 1)")
	tk.MustExec("insert into t4 values(1, 1)")
	tk.MustQuery("select min(t2.b) from t1 right join t2 on t2.a=t1.a right join t3 on t2.a=t3.a left join t4 on t3.a=t4.a").Check(testkit.Rows("1"))
}

func (s *testSuite2) TestJoinCast(c *C) {
	tk := testkit.NewTestKit(c, s.store)
	var result *testkit.Result

	tk.MustExec("use test")
	tk.MustExec("drop table if exists t")
	tk.MustExec("drop table if exists t1")
	tk.MustExec("create table t(c1 int)")
	tk.MustExec("create table t1(c1 int unsigned)")
	tk.MustExec("insert into t values (1)")
	tk.MustExec("insert into t1 values (1)")
	result = tk.MustQuery("select t.c1 from t , t1 where t.c1 = t1.c1")
	result.Check(testkit.Rows("1"))

	// int64(-1) != uint64(18446744073709551615)
	tk.MustExec("drop table if exists t")
	tk.MustExec("drop table if exists t1")
	tk.MustExec("create table t(c1 bigint)")
	tk.MustExec("create table t1(c1 bigint unsigned)")
	tk.MustExec("insert into t values (-1)")
	tk.MustExec("insert into t1 values (18446744073709551615)")
	result = tk.MustQuery("select * from t , t1 where t.c1 = t1.c1")
	result.Check(testkit.Rows())

	// float(1) == double(1)
	tk.MustExec("drop table if exists t")
	tk.MustExec("drop table if exists t1")
	tk.MustExec("create table t(c1 float)")
	tk.MustExec("create table t1(c1 double)")
	tk.MustExec("insert into t values (1.0)")
	tk.MustExec("insert into t1 values (1.00)")
	result = tk.MustQuery("select t.c1 from t , t1 where t.c1 = t1.c1")
	result.Check(testkit.Rows("1"))

	// varchar("x") == char("x")
	tk.MustExec("drop table if exists t")
	tk.MustExec("drop table if exists t1")
	tk.MustExec("create table t(c1 varchar(1))")
	tk.MustExec("create table t1(c1 char(1))")
	tk.MustExec(`insert into t values ("x")`)
	tk.MustExec(`insert into t1 values ("x")`)
	result = tk.MustQuery("select t.c1 from t , t1 where t.c1 = t1.c1")
	result.Check(testkit.Rows("x"))

	// varchar("x") != char("y")
	tk.MustExec("drop table if exists t")
	tk.MustExec("drop table if exists t1")
	tk.MustExec("create table t(c1 varchar(1))")
	tk.MustExec("create table t1(c1 char(1))")
	tk.MustExec(`insert into t values ("x")`)
	tk.MustExec(`insert into t1 values ("y")`)
	result = tk.MustQuery("select t.c1 from t , t1 where t.c1 = t1.c1")
	result.Check(testkit.Rows())

	tk.MustExec("drop table if exists t")
	tk.MustExec("drop table if exists t1")
	tk.MustExec("create table t(c1 int,c2 double)")
	tk.MustExec("create table t1(c1 double,c2 int)")
	tk.MustExec("insert into t values (1, 2), (1, NULL)")
	tk.MustExec("insert into t1 values (1, 2), (1, NULL)")
	result = tk.MustQuery("select * from t a , t1 b where (a.c1, a.c2) = (b.c1, b.c2);")
	result.Check(testkit.Rows("1 2 1 2"))

	/* Enable & fix this test after https://github.com/pingcap/tidb/issues/11895 is fixed.
	tk.MustExec("drop table if exists t;")
	tk.MustExec("drop table if exists t1;")
	tk.MustExec("create table t(c1 bigint unsigned);")
	tk.MustExec("create table t1(c1 bit(64));")
	tk.MustExec("insert into t value(18446744073709551615);")
	tk.MustExec("insert into t1 value(-1);")
	result = tk.MustQuery("select * from t, t1 where t.c1 = t1.c1;")
	c.Check(len(result.Rows()), Equals, 1)
	*/

	/* https://github.com/pingcap/tidb/issues/11896
	tk.MustExec("drop table if exists t;")
	tk.MustExec("drop table if exists t1;")
	tk.MustExec("create table t(c1 bigint);")
	tk.MustExec("create table t1(c1 bit(64));")
	tk.MustExec("insert into t value(1);")
	tk.MustExec("insert into t1 value(1);")
	result = tk.MustQuery("select * from t, t1 where t.c1 = t1.c1;")
	c.Check(len(result.Rows()), Equals, 1)
	*/

	tk.MustExec("drop table if exists t;")
	tk.MustExec("drop table if exists t1;")
	tk.MustExec("create table t(c1 bigint);")
	tk.MustExec("create table t1(c1 bit(64));")
	tk.MustExec("insert into t value(-1);")
	tk.MustExec("insert into t1 value(18446744073709551615);")
	result = tk.MustQuery("select * from t, t1 where t.c1 = t1.c1;")
	c.Check(len(result.Rows()), Equals, 0)

	tk.MustExec("drop table if exists t")
	tk.MustExec("drop table if exists t1")
	tk.MustExec("drop table if exists t2")
	tk.MustExec("create table t(c1 bigint)")
	tk.MustExec("create table t1(c1 bigint unsigned)")
	tk.MustExec("create table t2(c1 Date)")
	tk.MustExec("insert into t value(20191111)")
	tk.MustExec("insert into t1 value(20191111)")
	tk.MustExec("insert into t2 value('2019-11-11')")
	result = tk.MustQuery("select * from t, t1, t2 where t.c1 = t2.c1 and t1.c1 = t2.c1")
	result.Check(testkit.Rows("20191111 20191111 2019-11-11"))

	tk.MustExec("drop table if exists t;")
	tk.MustExec("drop table if exists t1")
	tk.MustExec("drop table if exists t2;")
	tk.MustExec("create table t(c1 bigint);")
	tk.MustExec("create table t1(c1 bigint unsigned);")
	tk.MustExec("create table t2(c1 enum('a', 'b', 'c', 'd'));")
	tk.MustExec("insert into t value(3);")
	tk.MustExec("insert into t1 value(3);")
	tk.MustExec("insert into t2 value('c');")
	result = tk.MustQuery("select * from t, t1, t2 where t.c1 = t2.c1 and t1.c1 = t2.c1;")
	result.Check(testkit.Rows("3 3 c"))

	tk.MustExec("drop table if exists t;")
	tk.MustExec("drop table if exists t1;")
	tk.MustExec("drop table if exists t2;")
	tk.MustExec("create table t(c1 bigint);")
	tk.MustExec("create table t1(c1 bigint unsigned);")
	tk.MustExec("create table t2 (c1 SET('a', 'b', 'c', 'd'));")
	tk.MustExec("insert into t value(9);")
	tk.MustExec("insert into t1 value(9);")
	tk.MustExec("insert into t2 value('a,d');")
	result = tk.MustQuery("select * from t, t1, t2 where t.c1 = t2.c1 and t1.c1 = t2.c1;")
	result.Check(testkit.Rows("9 9 a,d"))

	tk.MustExec("drop table if exists t")
	tk.MustExec("drop table if exists t1")
	tk.MustExec("create table t(c1 int)")
	tk.MustExec("create table t1(c1 decimal(4,2))")
	tk.MustExec("insert into t values(0), (2)")
	tk.MustExec("insert into t1 values(0), (9)")
	result = tk.MustQuery("select * from t left join t1 on t1.c1 = t.c1")
	result.Sort().Check(testkit.Rows("0 0.00", "2 <nil>"))

	tk.MustExec("drop table if exists t")
	tk.MustExec("drop table if exists t1")
	tk.MustExec("create table t(c1 decimal(4,1))")
	tk.MustExec("create table t1(c1 decimal(4,2))")
	tk.MustExec("insert into t values(0), (2)")
	tk.MustExec("insert into t1 values(0), (9)")
	result = tk.MustQuery("select * from t left join t1 on t1.c1 = t.c1")
	result.Sort().Check(testkit.Rows("0.0 0.00", "2.0 <nil>"))

	tk.MustExec("drop table if exists t")
	tk.MustExec("drop table if exists t1")
	tk.MustExec("create table t(c1 decimal(4,1))")
	tk.MustExec("create table t1(c1 decimal(4,2))")
	tk.MustExec("create index k1 on t1(c1)")
	tk.MustExec("insert into t values(0), (2)")
	tk.MustExec("insert into t1 values(0), (9)")
	result = tk.MustQuery("select /*+ TIDB_INLJ(t1) */ * from t left join t1 on t1.c1 = t.c1")
	result.Sort().Check(testkit.Rows("0.0 0.00", "2.0 <nil>"))

	tk.MustExec("drop table if exists t")
	tk.MustExec("drop table if exists t1")
	tk.MustExec("drop table if exists t2")
	tk.MustExec("create table t(c1 char(10))")
	tk.MustExec("create table t1(c1 char(10))")
	tk.MustExec("create table t2(c1 char(10))")
	tk.MustExec("insert into t values('abd')")
	tk.MustExec("insert into t1 values('abc')")
	tk.MustExec("insert into t2 values('abc')")
	result = tk.MustQuery("select * from (select * from t union all select * from t1) t1 join t2 on t1.c1 = t2.c1")
	result.Sort().Check(testkit.Rows("abc abc"))

	tk.MustExec("drop table if exists t")
	tk.MustExec("create table t(a varchar(10), index idx(a))")
	tk.MustExec("insert into t values('1'), ('2'), ('3')")
	tk.MustExec("set @@tidb_init_chunk_size=1")
	result = tk.MustQuery("select a from (select /*+ TIDB_INLJ(t1, t2) */ t1.a from t t1 join t t2 on t1.a=t2.a) t group by a")
	result.Sort().Check(testkit.Rows("1", "2", "3"))
	tk.MustExec("set @@tidb_init_chunk_size=32")
}

func (s *testSuite2) TestUsing(c *C) {
	tk := testkit.NewTestKit(c, s.store)

	tk.MustExec("use test")
	tk.MustExec("drop table if exists t1, t2, t3, t4")
	tk.MustExec("create table t1 (a int, c int)")
	tk.MustExec("create table t2 (a int, d int)")
	tk.MustExec("create table t3 (a int)")
	tk.MustExec("create table t4 (a int)")
	tk.MustExec("insert t1 values (2, 4), (1, 3)")
	tk.MustExec("insert t2 values (2, 5), (3, 6)")
	tk.MustExec("insert t3 values (1)")

	tk.MustQuery("select * from t1 join t2 using (a)").Check(testkit.Rows("2 4 5"))
	tk.MustQuery("select t1.a, t2.a from t1 join t2 using (a)").Check(testkit.Rows("2 2"))

	tk.MustQuery("select * from t1 right join t2 using (a) order by a").Check(testkit.Rows("2 5 4", "3 6 <nil>"))
	tk.MustQuery("select t1.a, t2.a from t1 right join t2 using (a) order by t2.a").Check(testkit.Rows("2 2", "<nil> 3"))

	tk.MustQuery("select * from t1 left join t2 using (a) order by a").Check(testkit.Rows("1 3 <nil>", "2 4 5"))
	tk.MustQuery("select t1.a, t2.a from t1 left join t2 using (a) order by t1.a").Check(testkit.Rows("1 <nil>", "2 2"))

	tk.MustQuery("select * from t1 join t2 using (a) right join t3 using (a)").Check(testkit.Rows("1 <nil> <nil>"))
	tk.MustQuery("select * from t1 join t2 using (a) right join t3 on (t2.a = t3.a)").Check(testkit.Rows("<nil> <nil> <nil> 1"))
	tk.MustQuery("select t2.a from t1 join t2 using (a) right join t3 on (t1.a = t3.a)").Check(testkit.Rows("<nil>"))
	tk.MustQuery("select t1.a, t2.a, t3.a from t1 join t2 using (a) right join t3 using (a)").Check(testkit.Rows("<nil> <nil> 1"))
	tk.MustQuery("select t1.c, t2.d from t1 join t2 using (a) right join t3 using (a)").Check(testkit.Rows("<nil> <nil>"))

	tk.MustExec("alter table t1 add column b int default 1 after a")
	tk.MustExec("alter table t2 add column b int default 1 after a")
	tk.MustQuery("select * from t1 join t2 using (b, a)").Check(testkit.Rows("2 1 4 5"))

	tk.MustExec("select * from (t1 join t2 using (a)) join (t3 join t4 using (a)) on (t2.a = t4.a and t1.a = t3.a)")

	tk.MustExec("drop table if exists t, tt")
	tk.MustExec("create table t(a int, b int)")
	tk.MustExec("create table tt(b int, a int)")
	tk.MustExec("insert into t (a, b) values(1, 1)")
	tk.MustExec("insert into tt (a, b) values(1, 2)")
	tk.MustQuery("select * from t join tt using(a)").Check(testkit.Rows("1 1 2"))

	tk.MustExec("drop table if exists t, tt")
	tk.MustExec("create table t(a float, b int)")
	tk.MustExec("create table tt(b bigint, a int)")
	// Check whether this sql can execute successfully.
	tk.MustExec("select * from t join tt using(a)")
}

func (s *testSuite2) TestNaturalJoin(c *C) {
	tk := testkit.NewTestKit(c, s.store)

	tk.MustExec("use test")
	tk.MustExec("drop table if exists t1, t2")
	tk.MustExec("create table t1 (a int, b int)")
	tk.MustExec("create table t2 (a int, c int)")
	tk.MustExec("insert t1 values (1, 2), (10, 20)")
	tk.MustExec("insert t2 values (1, 3), (100, 200)")

	tk.MustQuery("select * from t1 natural join t2").Check(testkit.Rows("1 2 3"))
	tk.MustQuery("select * from t1 natural left join t2 order by a").Check(testkit.Rows("1 2 3", "10 20 <nil>"))
	tk.MustQuery("select * from t1 natural right join t2 order by a").Check(testkit.Rows("1 3 2", "100 200 <nil>"))
}

func (s *testSuite2) TestMultiJoin(c *C) {
	tk := testkit.NewTestKit(c, s.store)
	tk.MustExec("use test")
	tk.MustExec("create table t35(a35 int primary key, b35 int, x35 int)")
	tk.MustExec("create table t40(a40 int primary key, b40 int, x40 int)")
	tk.MustExec("create table t14(a14 int primary key, b14 int, x14 int)")
	tk.MustExec("create table t42(a42 int primary key, b42 int, x42 int)")
	tk.MustExec("create table t15(a15 int primary key, b15 int, x15 int)")
	tk.MustExec("create table t7(a7 int primary key, b7 int, x7 int)")
	tk.MustExec("create table t64(a64 int primary key, b64 int, x64 int)")
	tk.MustExec("create table t19(a19 int primary key, b19 int, x19 int)")
	tk.MustExec("create table t9(a9 int primary key, b9 int, x9 int)")
	tk.MustExec("create table t8(a8 int primary key, b8 int, x8 int)")
	tk.MustExec("create table t57(a57 int primary key, b57 int, x57 int)")
	tk.MustExec("create table t37(a37 int primary key, b37 int, x37 int)")
	tk.MustExec("create table t44(a44 int primary key, b44 int, x44 int)")
	tk.MustExec("create table t38(a38 int primary key, b38 int, x38 int)")
	tk.MustExec("create table t18(a18 int primary key, b18 int, x18 int)")
	tk.MustExec("create table t62(a62 int primary key, b62 int, x62 int)")
	tk.MustExec("create table t4(a4 int primary key, b4 int, x4 int)")
	tk.MustExec("create table t48(a48 int primary key, b48 int, x48 int)")
	tk.MustExec("create table t31(a31 int primary key, b31 int, x31 int)")
	tk.MustExec("create table t16(a16 int primary key, b16 int, x16 int)")
	tk.MustExec("create table t12(a12 int primary key, b12 int, x12 int)")
	tk.MustExec("insert into t35 values(1,1,1)")
	tk.MustExec("insert into t40 values(1,1,1)")
	tk.MustExec("insert into t14 values(1,1,1)")
	tk.MustExec("insert into t42 values(1,1,1)")
	tk.MustExec("insert into t15 values(1,1,1)")
	tk.MustExec("insert into t7 values(1,1,1)")
	tk.MustExec("insert into t64 values(1,1,1)")
	tk.MustExec("insert into t19 values(1,1,1)")
	tk.MustExec("insert into t9 values(1,1,1)")
	tk.MustExec("insert into t8 values(1,1,1)")
	tk.MustExec("insert into t57 values(1,1,1)")
	tk.MustExec("insert into t37 values(1,1,1)")
	tk.MustExec("insert into t44 values(1,1,1)")
	tk.MustExec("insert into t38 values(1,1,1)")
	tk.MustExec("insert into t18 values(1,1,1)")
	tk.MustExec("insert into t62 values(1,1,1)")
	tk.MustExec("insert into t4 values(1,1,1)")
	tk.MustExec("insert into t48 values(1,1,1)")
	tk.MustExec("insert into t31 values(1,1,1)")
	tk.MustExec("insert into t16 values(1,1,1)")
	tk.MustExec("insert into t12 values(1,1,1)")
	tk.MustExec("insert into t35 values(7,7,7)")
	tk.MustExec("insert into t40 values(7,7,7)")
	tk.MustExec("insert into t14 values(7,7,7)")
	tk.MustExec("insert into t42 values(7,7,7)")
	tk.MustExec("insert into t15 values(7,7,7)")
	tk.MustExec("insert into t7 values(7,7,7)")
	tk.MustExec("insert into t64 values(7,7,7)")
	tk.MustExec("insert into t19 values(7,7,7)")
	tk.MustExec("insert into t9 values(7,7,7)")
	tk.MustExec("insert into t8 values(7,7,7)")
	tk.MustExec("insert into t57 values(7,7,7)")
	tk.MustExec("insert into t37 values(7,7,7)")
	tk.MustExec("insert into t44 values(7,7,7)")
	tk.MustExec("insert into t38 values(7,7,7)")
	tk.MustExec("insert into t18 values(7,7,7)")
	tk.MustExec("insert into t62 values(7,7,7)")
	tk.MustExec("insert into t4 values(7,7,7)")
	tk.MustExec("insert into t48 values(7,7,7)")
	tk.MustExec("insert into t31 values(7,7,7)")
	tk.MustExec("insert into t16 values(7,7,7)")
	tk.MustExec("insert into t12 values(7,7,7)")
	result := tk.MustQuery(`SELECT x4,x8,x38,x44,x31,x9,x57,x48,x19,x40,x14,x12,x7,x64,x37,x18,x62,x35,x42,x15,x16 FROM
t35,t40,t14,t42,t15,t7,t64,t19,t9,t8,t57,t37,t44,t38,t18,t62,t4,t48,t31,t16,t12
WHERE b48=a57
AND a4=b19
AND a14=b16
AND b37=a48
AND a40=b42
AND a31=7
AND a15=b40
AND a38=b8
AND b15=a31
AND b64=a18
AND b12=a44
AND b7=a8
AND b35=a16
AND a12=b14
AND a64=b57
AND b62=a7
AND a35=b38
AND b9=a19
AND a62=b18
AND b4=a37
AND b44=a42`)
	result.Check(testkit.Rows("7 7 7 7 7 7 7 7 7 7 7 7 7 7 7 7 7 7 7 7 7"))
}

func (s *testSuite2) TestSubquerySameTable(c *C) {
	tk := testkit.NewTestKit(c, s.store)
	tk.MustExec("use test")
	tk.MustExec("drop table if exists t")
	tk.MustExec("create table t (a int)")
	tk.MustExec("insert t values (1), (2)")
	result := tk.MustQuery("select a from t where exists(select 1 from t as x where x.a < t.a)")
	result.Check(testkit.Rows("2"))
	result = tk.MustQuery("select a from t where not exists(select 1 from t as x where x.a < t.a)")
	result.Check(testkit.Rows("1"))
}

func (s *testSuite2) TestSubquery(c *C) {
	tk := testkit.NewTestKit(c, s.store)
	tk.MustExec("set @@tidb_hash_join_concurrency=1")
	tk.MustExec("set @@tidb_hashagg_partial_concurrency=1")
	tk.MustExec("set @@tidb_hashagg_final_concurrency=1")
	tk.MustExec("use test")
	tk.MustExec("drop table if exists t")
	tk.MustExec("create table t (c int, d int)")
	tk.MustExec("insert t values (1, 1)")
	tk.MustExec("insert t values (2, 2)")
	tk.MustExec("insert t values (3, 4)")
	tk.MustExec("commit")

	tk.MustExec("set sql_mode = 'STRICT_TRANS_TABLES'")

	result := tk.MustQuery("select * from t where exists(select * from t k where t.c = k.c having sum(c) = 1)")
	result.Check(testkit.Rows("1 1"))
	result = tk.MustQuery("select * from t where exists(select k.c, k.d from t k, t p where t.c = k.d)")
	result.Check(testkit.Rows("1 1", "2 2"))
	result = tk.MustQuery("select 1 = (select count(*) from t where t.c = k.d) from t k")
	result.Check(testkit.Rows("1", "1", "0"))
	result = tk.MustQuery("select 1 = (select count(*) from t where exists( select * from t m where t.c = k.d)) from t k")
	result.Sort().Check(testkit.Rows("0", "1", "1"))
	result = tk.MustQuery("select t.c = any (select count(*) from t) from t")
	result.Sort().Check(testkit.Rows("0", "0", "1"))
	result = tk.MustQuery("select * from t where (t.c, 6) = any (select count(*), sum(t.c) from t)")
	result.Check(testkit.Rows("3 4"))
	result = tk.MustQuery("select t.c from t where (t.c) < all (select count(*) from t)")
	result.Check(testkit.Rows("1", "2"))
	result = tk.MustQuery("select t.c from t where (t.c, t.d) = any (select * from t)")
	result.Sort().Check(testkit.Rows("1", "2", "3"))
	result = tk.MustQuery("select t.c from t where (t.c, t.d) != all (select * from t)")
	result.Check(testkit.Rows())
	result = tk.MustQuery("select (select count(*) from t where t.c = k.d) from t k")
	result.Sort().Check(testkit.Rows("0", "1", "1"))
	result = tk.MustQuery("select t.c from t where (t.c, t.d) in (select * from t)")
	result.Sort().Check(testkit.Rows("1", "2", "3"))
	result = tk.MustQuery("select t.c from t where (t.c, t.d) not in (select * from t)")
	result.Check(testkit.Rows())
	result = tk.MustQuery("select * from t A inner join t B on A.c = B.c and A.c > 100")
	result.Check(testkit.Rows())
	// = all empty set is true
	result = tk.MustQuery("select t.c from t where (t.c, t.d) != all (select * from t where d > 1000)")
	result.Sort().Check(testkit.Rows("1", "2", "3"))
	result = tk.MustQuery("select t.c from t where (t.c) < any (select c from t where d > 1000)")
	result.Check(testkit.Rows())
	tk.MustExec("insert t values (NULL, NULL)")
	result = tk.MustQuery("select (t.c) < any (select c from t) from t")
	result.Sort().Check(testkit.Rows("1", "1", "<nil>", "<nil>"))
	result = tk.MustQuery("select (10) > all (select c from t) from t")
	result.Check(testkit.Rows("<nil>", "<nil>", "<nil>", "<nil>"))
	result = tk.MustQuery("select (c) > all (select c from t) from t")
	result.Check(testkit.Rows("0", "0", "0", "<nil>"))

	tk.MustExec("drop table if exists a")
	tk.MustExec("create table a (c int, d int)")
	tk.MustExec("insert a values (1, 2)")
	tk.MustExec("drop table if exists b")
	tk.MustExec("create table b (c int, d int)")
	tk.MustExec("insert b values (2, 1)")

	result = tk.MustQuery("select * from a b where c = (select d from b a where a.c = 2 and b.c = 1)")
	result.Check(testkit.Rows("1 2"))

	tk.MustExec("drop table if exists t")
	tk.MustExec("create table t(c int)")
	tk.MustExec("insert t values(10), (8), (7), (9), (11)")
	result = tk.MustQuery("select * from t where 9 in (select c from t s where s.c < t.c limit 3)")
	result.Check(testkit.Rows("10"))

	tk.MustExec("drop table if exists t")
	tk.MustExec("create table t(id int, v int)")
	tk.MustExec("insert into t values(1, 1), (2, 2), (3, 3)")
	result = tk.MustQuery("select * from t where v=(select min(t1.v) from t t1, t t2, t t3 where t1.id=t2.id and t2.id=t3.id and t1.id=t.id)")
	result.Check(testkit.Rows("1 1", "2 2", "3 3"))

	result = tk.MustQuery("select exists (select t.id from t where s.id < 2 and t.id = s.id) from t s")
	result.Sort().Check(testkit.Rows("0", "0", "1"))

	tk.MustExec("drop table if exists t")
	tk.MustExec("create table t(c int)")
	result = tk.MustQuery("select exists(select count(*) from t)")
	result.Check(testkit.Rows("1"))

	tk.MustExec("drop table if exists t")
	tk.MustExec("create table t(id int primary key, v int)")
	tk.MustExec("insert into t values(1, 1), (2, 2), (3, 3)")
	result = tk.MustQuery("select (select t.id from t where s.id < 2 and t.id = s.id) from t s")
	result.Sort().Check(testkit.Rows("1", "<nil>", "<nil>"))
	rs, err := tk.Exec("select (select t.id from t where t.id = t.v and t.v != s.id) from t s")
	c.Check(err, IsNil)
	_, err = session.GetRows4Test(context.Background(), tk.Se, rs)
	c.Check(err, NotNil)
	c.Check(rs.Close(), IsNil)

	tk.MustExec("drop table if exists t")
	tk.MustExec("drop table if exists s")
	tk.MustExec("create table t(id int)")
	tk.MustExec("create table s(id int)")
	tk.MustExec("insert into t values(1), (2)")
	tk.MustExec("insert into s values(2), (2)")
	result = tk.MustQuery("select id from t where(select count(*) from s where s.id = t.id) > 0")
	result.Check(testkit.Rows("2"))
	result = tk.MustQuery("select *, (select count(*) from s where id = t.id limit 1, 1) from t")
	result.Check(testkit.Rows("1 <nil>", "2 <nil>"))

	tk.MustExec("drop table if exists t")
	tk.MustExec("drop table if exists s")
	tk.MustExec("create table t(id int primary key)")
	tk.MustExec("create table s(id int)")
	tk.MustExec("insert into t values(1), (2)")
	tk.MustExec("insert into s values(2), (2)")
	result = tk.MustQuery("select *, (select count(id) from s where id = t.id) from t")
	result.Check(testkit.Rows("1 0", "2 2"))
	result = tk.MustQuery("select *, 0 < any (select count(id) from s where id = t.id) from t")
	result.Check(testkit.Rows("1 0", "2 1"))
	result = tk.MustQuery("select (select count(*) from t k where t.id = id) from s, t where t.id = s.id limit 1")
	result.Check(testkit.Rows("1"))

	tk.MustExec("drop table if exists t, s")
	tk.MustExec("create table t(id int primary key)")
	tk.MustExec("create table s(id int, index k(id))")
	tk.MustExec("insert into t values(1), (2)")
	tk.MustExec("insert into s values(2), (2)")
	result = tk.MustQuery("select (select id from s where s.id = t.id order by s.id limit 1) from t")
	result.Check(testkit.Rows("<nil>", "2"))

	tk.MustExec("drop table if exists t, s")
	tk.MustExec("create table t(id int)")
	tk.MustExec("create table s(id int)")
	tk.MustExec("insert into t values(2), (2)")
	tk.MustExec("insert into s values(2)")
	result = tk.MustQuery("select (select id from s where s.id = t.id order by s.id) from t")
	result.Check(testkit.Rows("2", "2"))

	tk.MustExec("drop table if exists t")
	tk.MustExec("create table t(dt datetime)")
	result = tk.MustQuery("select (select 1 from t where DATE_FORMAT(o.dt,'%Y-%m')) from t o")
	result.Check(testkit.Rows())

	tk.MustExec("drop table if exists t1, t2")
	tk.MustExec("create table t1(f1 int, f2 int)")
	tk.MustExec("create table t2(fa int, fb int)")
	tk.MustExec("insert into t1 values (1,1),(1,1),(1,2),(1,2),(1,2),(1,3)")
	tk.MustExec("insert into t2 values (1,1),(1,2),(1,3)")
	result = tk.MustQuery("select f1,f2 from t1 group by f1,f2 having count(1) >= all (select fb from t2 where fa = f1)")
	result.Check(testkit.Rows("1 2"))

	tk.MustExec("DROP TABLE IF EXISTS t1, t2")
	tk.MustExec("CREATE TABLE t1(a INT)")
	tk.MustExec("CREATE TABLE t2 (d BINARY(2), PRIMARY KEY (d(1)), UNIQUE KEY (d))")
	tk.MustExec("INSERT INTO t1 values(1)")
	result = tk.MustQuery("SELECT 1 FROM test.t1, test.t2 WHERE 1 = (SELECT test.t2.d FROM test.t2 WHERE test.t1.a >= 1) and test.t2.d = 1;")
	result.Check(testkit.Rows())

	tk.MustExec("DROP TABLE IF EXISTS t1")
	tk.MustExec("CREATE TABLE t1(a int, b int default 0)")
	tk.MustExec("create index k1 on t1(a)")
	tk.MustExec("INSERT INTO t1 (a) values(1), (2), (3), (4), (5)")
	result = tk.MustQuery("select (select /*+ TIDB_INLJ(x2) */ x2.a from t1 x1, t1 x2 where x1.a = t1.a and x1.a = x2.a) from t1")
	result.Check(testkit.Rows("1", "2", "3", "4", "5"))

	tk.MustExec("drop table if exists t1, t2")
	tk.MustExec("create table t1(a int)")
	tk.MustExec("create table t2(b int)")
	tk.MustExec("insert into t1 values(1)")
	tk.MustExec("insert into t2 values(1)")
	tk.MustQuery("select * from t1 where a in (select a from t2)").Check(testkit.Rows("1"))

	tk.MustExec("set @@tidb_hash_join_concurrency=5")
}

func (s *testSuite2) TestInSubquery(c *C) {
	tk := testkit.NewTestKit(c, s.store)
	tk.MustExec("use test")
	tk.MustExec("drop table if exists t")
	tk.MustExec("create table t (a int, b int)")
	tk.MustExec("insert t values (1, 1), (2, 1)")
	result := tk.MustQuery("select m1.a from t as m1 where m1.a in (select m2.b from t as m2)")
	result.Check(testkit.Rows("1"))
	result = tk.MustQuery("select m1.a from t as m1 where (3, m1.b) not in (select * from t as m2)")
	result.Sort().Check(testkit.Rows("1", "2"))
	result = tk.MustQuery("select m1.a from t as m1 where m1.a in (select m2.b+? from t as m2)", 1)
	result.Check(testkit.Rows("2"))
	tk.MustExec(`prepare stmt1 from 'select m1.a from t as m1 where m1.a in (select m2.b+? from t as m2)'`)
	tk.MustExec("set @a = 1")
	result = tk.MustQuery(`execute stmt1 using @a;`)
	result.Check(testkit.Rows("2"))
	tk.MustExec("set @a = 0")
	result = tk.MustQuery(`execute stmt1 using @a;`)
	result.Check(testkit.Rows("1"))

	result = tk.MustQuery("select m1.a from t as m1 where m1.a in (1, 3, 5)")
	result.Check(testkit.Rows("1"))

	tk.MustExec("drop table if exists t1")
	tk.MustExec("create table t1 (a float)")
	tk.MustExec("insert t1 values (281.37)")
	tk.MustQuery("select a from t1 where (a in (select a from t1))").Check(testkit.Rows("281.37"))

	tk.MustExec("drop table if exists t1, t2")
	tk.MustExec("create table t1 (a int, b int)")
	tk.MustExec("insert into t1 values (0,0),(1,1),(2,2),(3,3),(4,4)")
	tk.MustExec("create table t2 (a int)")
	tk.MustExec("insert into t2 values (1),(2),(3),(4),(5),(6),(7),(8),(9),(10)")
	result = tk.MustQuery("select a from t1 where (1,1) in (select * from t2 s , t2 t where t1.a = s.a and s.a = t.a limit 1)")
	result.Check(testkit.Rows("1"))

	tk.MustExec("drop table if exists t1, t2")
	tk.MustExec("create table t1 (a int)")
	tk.MustExec("create table t2 (a int)")
	tk.MustExec("insert into t1 values (1),(2)")
	tk.MustExec("insert into t2 values (1),(2)")
	tk.MustExec("set @@session.tidb_opt_insubq_to_join_and_agg = 0")
	result = tk.MustQuery("select * from t1 where a in (select * from t2)")
	result.Sort().Check(testkit.Rows("1", "2"))
	result = tk.MustQuery("select * from t1 where a in (select * from t2 where false)")
	result.Check(testkit.Rows())
	result = tk.MustQuery("select * from t1 where a not in (select * from t2 where false)")
	result.Sort().Check(testkit.Rows("1", "2"))
	tk.MustExec("set @@session.tidb_opt_insubq_to_join_and_agg = 1")
	result = tk.MustQuery("select * from t1 where a in (select * from t2)")
	result.Sort().Check(testkit.Rows("1", "2"))
	result = tk.MustQuery("select * from t1 where a in (select * from t2 where false)")
	result.Check(testkit.Rows())
	result = tk.MustQuery("select * from t1 where a not in (select * from t2 where false)")
	result.Sort().Check(testkit.Rows("1", "2"))

	tk.MustExec("drop table if exists t1, t2")
	tk.MustExec("create table t1 (a int, key b (a))")
	tk.MustExec("create table t2 (a int, key b (a))")
	tk.MustExec("insert into t1 values (1),(2),(2)")
	tk.MustExec("insert into t2 values (1),(2),(2)")
	result = tk.MustQuery("select * from t1 where a in (select * from t2) order by a desc")
	result.Check(testkit.Rows("2", "2", "1"))
	result = tk.MustQuery("select * from t1 where a in (select count(*) from t2 where t1.a = t2.a) order by a desc")
	result.Check(testkit.Rows("2", "2", "1"))
}

func (s *testSuite2) TestJoinLeak(c *C) {
	tk := testkit.NewTestKit(c, s.store)
	tk.MustExec("set @@tidb_hash_join_concurrency=1")
	tk.MustExec("use test")
	tk.MustExec("drop table if exists t")
	tk.MustExec("create table t (d int)")
	tk.MustExec("begin")
	for i := 0; i < 1002; i++ {
		tk.MustExec("insert t values (1)")
	}
	tk.MustExec("commit")
	result, err := tk.Exec("select * from t t1 left join (select 1) t2 on 1")
	c.Assert(err, IsNil)
	req := result.NewChunk()
	err = result.Next(context.Background(), req)
	c.Assert(err, IsNil)
	time.Sleep(time.Millisecond)
	result.Close()

	tk.MustExec("set @@tidb_hash_join_concurrency=5")
}

func (s *testSuite2) TestHashJoinExecEncodeDecodeRow(c *C) {
	tk := testkit.NewTestKit(c, s.store)
	tk.MustExec("use test")
	tk.MustExec("drop table if exists t1")
	tk.MustExec("drop table if exists t2")
	tk.MustExec("create table t1 (id int)")
	tk.MustExec("create table t2 (id int, name varchar(255), ts timestamp)")
	tk.MustExec("insert into t1 values (1)")
	tk.MustExec("insert into t2 values (1, 'xxx', '2003-06-09 10:51:26')")
	result := tk.MustQuery("select ts from t1 inner join t2 where t2.name = 'xxx'")
	result.Check(testkit.Rows("2003-06-09 10:51:26"))
}

func (s *testSuite2) TestSubqueryInJoinOn(c *C) {
	tk := testkit.NewTestKit(c, s.store)
	tk.MustExec("use test")
	tk.MustExec("drop table if exists t1")
	tk.MustExec("drop table if exists t2")
	tk.MustExec("create table t1 (id int)")
	tk.MustExec("create table t2 (id int)")
	tk.MustExec("insert into t1 values (1)")
	tk.MustExec("insert into t2 values (1)")

	err := tk.ExecToErr("SELECT * FROM t1 JOIN t2 on (t2.id < all (SELECT 1))")
	c.Check(err, NotNil)
}

func (s *testSuite2) TestIssue5255(c *C) {
	tk := testkit.NewTestKit(c, s.store)
	tk.MustExec("use test")
	tk.MustExec("drop table if exists t1, t2")
	tk.MustExec("create table t1(a int, b date, c float, primary key(a, b))")
	tk.MustExec("create table t2(a int primary key)")
	tk.MustExec("insert into t1 values(1, '2017-11-29', 2.2)")
	tk.MustExec("insert into t2 values(1)")
	tk.MustQuery("select /*+ TIDB_INLJ(t1) */ * from t1 join t2 on t1.a=t2.a").Check(testkit.Rows("1 2017-11-29 2.2 1"))
}

func (s *testSuite2) TestIssue5278(c *C) {
	tk := testkit.NewTestKit(c, s.store)
	tk.MustExec("use test")
	tk.MustExec("drop table if exists t, tt")
	tk.MustExec("create table t(a int, b int)")
	tk.MustExec("create table tt(a varchar(10), b int)")
	tk.MustExec("insert into t values(1, 1)")
	tk.MustQuery("select * from t left join tt on t.a=tt.a left join t ttt on t.a=ttt.a").Check(testkit.Rows("1 1 <nil> <nil> 1 1"))
}

func (s *testSuite2) TestIndexLookupJoin(c *C) {
	tk := testkit.NewTestKit(c, s.store)
	tk.MustExec("use test")
	tk.MustExec("set @@tidb_init_chunk_size=2")
	tk.MustExec("DROP TABLE IF EXISTS t")
	tk.MustExec("CREATE TABLE `t` (`a` int, pk integer auto_increment,`b` char (20),primary key (pk))")
	tk.MustExec("CREATE INDEX idx_t_a ON t(`a`)")
	tk.MustExec("CREATE INDEX idx_t_b ON t(`b`)")
	tk.MustExec("INSERT INTO t VALUES (148307968, DEFAULT, 'nndsjofmpdxvhqv') ,  (-1327693824, DEFAULT, 'pnndsjofmpdxvhqvfny') ,  (-277544960, DEFAULT, 'fpnndsjo')")

	tk.MustExec("DROP TABLE IF EXISTS s")
	tk.MustExec("CREATE TABLE `s` (`a` int, `b` char (20))")
	tk.MustExec("CREATE INDEX idx_s_a ON s(`a`)")
	tk.MustExec("INSERT INTO s VALUES (-277544960, 'fpnndsjo') ,  (2, 'kfpnndsjof') ,  (2, 'vtdiockfpn'), (-277544960, 'fpnndsjo') ,  (2, 'kfpnndsjof') ,  (6, 'ckfp')")
<<<<<<< HEAD
	tk.MustQuery("select /*+ TIDB_INLJ(t, s) */ t.a from t join s on t.a = s.a").Check(testkit.Rows("-277544960", "-277544960"))
	tk.MustQuery("select /*+ TIDB_INLJ(t, s) */ t.a from t left join s on t.a = s.a").Check(testkit.Rows("-1327693824", "-277544960", "-277544960", "148307968"))
	tk.MustQuery("select /*+ TIDB_INLJ(t, s) */ t.a from t right join s on t.a = s.a").Check(testkit.Rows("-277544960", "-277544960", "<nil>", "<nil>", "<nil>", "<nil>"))
=======
	tk.MustQuery("select /*+ TIDB_INLJ(t, s) */ t.a from t join s on t.a = s.a").Sort().Check(testkit.Rows("-277544960", "-277544960"))
	tk.MustQuery("select /*+ TIDB_INLJ(t, s) */ t.a from t left join s on t.a = s.a").Sort().Check(testkit.Rows("-1327693824", "-277544960", "-277544960", "148307968"))
	tk.MustQuery("select /*+ TIDB_INLJ(t, s) */ t.a from t right join s on t.a = s.a").Sort().Check(testkit.Rows("-277544960", "-277544960", "<nil>", "<nil>", "<nil>", "<nil>"))
>>>>>>> 3d7dc49f
	tk.MustExec("DROP TABLE IF EXISTS t;")
	tk.MustExec("CREATE TABLE t(a BIGINT PRIMARY KEY, b BIGINT);")
	tk.MustExec("INSERT INTO t VALUES(1, 2);")
	tk.MustQuery("SELECT /*+ TIDB_INLJ(t1, t2) */ * FROM t t1 JOIN t t2 ON t1.a=t2.a UNION ALL SELECT /*+ TIDB_INLJ(t1, t2) */ * FROM t t1 JOIN t t2 ON t1.a=t2.a;").Check(testkit.Rows("1 2 1 2", "1 2 1 2"))

	tk.MustExec(`drop table if exists t;`)
	tk.MustExec(`create table t(a decimal(6,2), index idx(a));`)
	tk.MustExec(`insert into t values(1.01), (2.02), (NULL);`)
	tk.MustQuery(`select /*+ TIDB_INLJ(t2) */ t1.a from t t1 join t t2 on t1.a=t2.a order by t1.a;`).Check(testkit.Rows(
		`1.01`,
		`2.02`,
	))

	tk.MustExec(`drop table if exists t;`)
	tk.MustExec(`create table t(a bigint, b bigint, unique key idx1(a, b));`)
	tk.MustExec(`insert into t values(1, 1), (1, 2), (1, 3), (1, 4), (1, 5), (1, 6);`)
	tk.MustExec(`set @@tidb_init_chunk_size = 2;`)
	tk.MustQuery(`select /*+ TIDB_INLJ(t2) */ * from t t1 left join t t2 on t1.a = t2.a and t1.b = t2.b + 4;`).Check(testkit.Rows(
		`1 1 <nil> <nil>`,
		`1 2 <nil> <nil>`,
		`1 3 <nil> <nil>`,
		`1 4 <nil> <nil>`,
		`1 5 1 1`,
		`1 6 1 2`,
	))

	tk.MustExec(`drop table if exists t1, t2, t3;`)
	tk.MustExec("create table t1(a int primary key, b int)")
	tk.MustExec("insert into t1 values(1, 0), (2, null)")
	tk.MustExec("create table t2(a int primary key)")
	tk.MustExec("insert into t2 values(0)")
	tk.MustQuery("select /*+ TIDB_INLJ(t2)*/ * from t1 left join t2 on t1.b = t2.a;").Check(testkit.Rows(
		`1 0 0`,
		`2 <nil> <nil>`,
	))

	tk.MustExec("create table t3(a int, key(a))")
	tk.MustExec("insert into t3 values(0)")
	tk.MustQuery("select /*+ TIDB_INLJ(t3)*/ * from t1 left join t3 on t1.b = t3.a;").Check(testkit.Rows(
		`2 <nil> <nil>`,
		`1 0 0`,
	))
}

func (s *testSuite2) TestMergejoinOrder(c *C) {
	tk := testkit.NewTestKit(c, s.store)
	tk.MustExec("use test")
	tk.MustExec("drop table if exists t1, t2;")
	tk.MustExec("create table t1(a bigint primary key, b bigint);")
	tk.MustExec("create table t2(a bigint primary key, b bigint);")
	tk.MustExec("insert into t1 values(1, 100), (2, 100), (3, 100), (4, 100), (5, 100);")
	tk.MustExec("insert into t2 select a*100, b*100 from t1;")

	tk.MustQuery("explain select /*+ TIDB_SMJ(t2) */ * from t1 left outer join t2 on t1.a=t2.a and t1.a!=3 order by t1.a;").Check(testkit.Rows(
		"MergeJoin_20 10000.00 root left outer join, left key:test.t1.a, right key:test.t2.a, left cond:[ne(test.t1.a, 3)]",
		"├─TableReader_12 10000.00 root data:TableScan_11",
		"│ └─TableScan_11 10000.00 cop table:t1, range:[-inf,+inf], keep order:true, stats:pseudo",
		"└─TableReader_14 6666.67 root data:TableScan_13",
		"  └─TableScan_13 6666.67 cop table:t2, range:[-inf,3), (3,+inf], keep order:true, stats:pseudo",
	))

	tk.MustExec("set @@tidb_init_chunk_size=1")
	tk.MustQuery("select /*+ TIDB_SMJ(t2) */ * from t1 left outer join t2 on t1.a=t2.a and t1.a!=3 order by t1.a;").Check(testkit.Rows(
		"1 100 <nil> <nil>",
		"2 100 <nil> <nil>",
		"3 100 <nil> <nil>",
		"4 100 <nil> <nil>",
		"5 100 <nil> <nil>",
	))

	tk.MustExec(`drop table if exists t;`)
	tk.MustExec(`create table t(a bigint, b bigint, index idx_1(a,b));`)
	tk.MustExec(`insert into t values(1, 1), (1, 2), (2, 1), (2, 2);`)
	tk.MustQuery(`select /*+ TIDB_SMJ(t1, t2) */ * from t t1 join t t2 on t1.b = t2.b and t1.a=t2.a;`).Check(testkit.Rows(
		`1 1 1 1`,
		`1 2 1 2`,
		`2 1 2 1`,
		`2 2 2 2`,
	))

	tk.MustExec(`drop table if exists t;`)
	tk.MustExec(`create table t(a decimal(6,2), index idx(a));`)
	tk.MustExec(`insert into t values(1.01), (2.02), (NULL);`)
	tk.MustQuery(`select /*+ TIDB_SMJ(t1) */ t1.a from t t1 join t t2 on t1.a=t2.a order by t1.a;`).Check(testkit.Rows(
		`1.01`,
		`2.02`,
	))
}

func (s *testSuite2) TestEmbeddedOuterJoin(c *C) {
	tk := testkit.NewTestKit(c, s.store)
	tk.MustExec("use test")
	tk.MustExec("drop table if exists t1, t2")
	tk.MustExec("create table t1(a int, b int)")
	tk.MustExec("create table t2(a int, b int)")
	tk.MustExec("insert into t1 values(1, 1)")
	tk.MustQuery("select * from (t1 left join t2 on t1.a = t2.a) left join (t2 t3 left join t2 t4 on t3.a = t4.a) on t2.b = 1").
		Check(testkit.Rows("1 1 <nil> <nil> <nil> <nil> <nil> <nil>"))
}

func (s *testSuite2) TestHashJoin(c *C) {
	tk := testkit.NewTestKit(c, s.store)
	tk.MustExec("use test")
	tk.MustExec("drop table if exists t1, t2")
	tk.MustExec("create table t1(a int, b int);")
	tk.MustExec("create table t2(a int, b int);")
	tk.MustExec("insert into t1 values(1,1),(2,2),(3,3),(4,4),(5,5);")
	tk.MustQuery("select count(*) from t1").Check(testkit.Rows("5"))
	tk.MustQuery("select count(*) from t2").Check(testkit.Rows("0"))
	tk.MustExec("set @@tidb_init_chunk_size=1;")
	result := tk.MustQuery("explain analyze select /*+ TIDB_HJ(t1, t2) */ * from t1 where exists (select a from t2 where t1.a = t2.a);")
	// HashLeftJoin_9 7992.00 root semi join, inner:TableReader_15, equal:[eq(test.t1.a, test.t2.a)] time:219.863µs, loops:1, rows:0
	// ├─TableReader_12 9990.00 root data:Selection_11 time:9.129µs, loops:1, rows:1
	// │ └─Selection_11 9990.00 cop not(isnull(test.t1.a))
	// │   └─TableScan_10 10000.00 cop table:t1, range:[-inf,+inf], keep order:false, stats:pseudo time:0s, loops:0, rows:5
	// └─TableReader_15 9990.00 root data:Selection_14 time:12.983µs, loops:1, rows:0
	//   └─Selection_14 9990.00 cop not(isnull(test.t2.a))
	//       └─TableScan_13 10000.00 cop table:t2, range:[-inf,+inf], keep order:false, stats:pseudo time:0s, loops:0, rows:0
	row := result.Rows()
	c.Assert(len(row), Equals, 7)
	outerExecInfo := row[1][4].(string)
	// FIXME: revert this result to 1 after TableReaderExecutor can handle initChunkSize.
	c.Assert(outerExecInfo[len(outerExecInfo)-1:], Equals, "5")
	innerExecInfo := row[4][4].(string)
	c.Assert(innerExecInfo[len(innerExecInfo)-1:], Equals, "0")
}

func (s *testSuite2) TestJoinDifferentDecimals(c *C) {
	tk := testkit.NewTestKit(c, s.store)
	tk.MustExec("Use test")
	tk.MustExec("Drop table if exists t1")
	tk.MustExec("Create table t1 (v int)")
	tk.MustExec("Insert into t1 value (1)")
	tk.MustExec("Insert into t1 value (2)")
	tk.MustExec("Insert into t1 value (3)")
	tk.MustExec("Drop table if exists t2")
	tk.MustExec("Create table t2 (v decimal(12, 3))")
	tk.MustExec("Insert into t2 value (1)")
	tk.MustExec("Insert into t2 value (2.0)")
	tk.MustExec("Insert into t2 value (000003.000000)")
	rst := tk.MustQuery("Select * from t1, t2 where t1.v = t2.v order by t1.v")
	row := rst.Rows()
	c.Assert(len(row), Equals, 3)
	rst.Check(testkit.Rows("1 1.000", "2 2.000", "3 3.000"))
}

func (s *testSuite2) TestNullEmptyAwareSemiJoin(c *C) {
	tk := testkit.NewTestKit(c, s.store)
	tk.MustExec("use test")
	tk.MustExec("drop table if exists t")
	tk.MustExec("create table t(a int, b int, c int, index idx_a(a), index idb_b(b), index idx_c(c))")
	tk.MustExec("insert into t values(null, 1, 0), (1, 2, 0)")
	tests := []struct {
		sql string
	}{
		{
			"a, b from t t1 where a not in (select b from t t2)",
		},
		{
			"a, b from t t1 where a not in (select b from t t2 where t1.b = t2.a)",
		},
		{
			"a, b from t t1 where a not in (select a from t t2)",
		},
		{
			"a, b from t t1 where a not in (select a from t t2 where t1.b = t2.b)",
		},
		{
			"a, b from t t1 where a != all (select b from t t2)",
		},
		{
			"a, b from t t1 where a != all (select b from t t2 where t1.b = t2.a)",
		},
		{
			"a, b from t t1 where a != all (select a from t t2)",
		},
		{
			"a, b from t t1 where a != all (select a from t t2 where t1.b = t2.b)",
		},
		{
			"a, b from t t1 where not exists (select * from t t2 where t1.a = t2.b)",
		},
		{
			"a, b from t t1 where not exists (select * from t t2 where t1.a = t2.a)",
		},
	}
	results := []struct {
		result [][]interface{}
	}{
		{
			testkit.Rows(),
		},
		{
			testkit.Rows("1 2"),
		},
		{
			testkit.Rows(),
		},
		{
			testkit.Rows(),
		},
		{
			testkit.Rows(),
		},
		{
			testkit.Rows("1 2"),
		},
		{
			testkit.Rows(),
		},
		{
			testkit.Rows(),
		},
		{
			testkit.Rows("<nil> 1"),
		},
		{
			testkit.Rows("<nil> 1"),
		},
	}
	hints := [3]string{"/*+ TIDB_HJ(t1, t2) */", "/*+ TIDB_INLJ(t1, t2) */", "/*+ TIDB_SMJ(t1, t2) */"}
	for i, tt := range tests {
		for _, hint := range hints {
			sql := fmt.Sprintf("select %s %s", hint, tt.sql)
			result := tk.MustQuery(sql)
			result.Check(results[i].result)
		}
	}

	tk.MustExec("truncate table t")
	tk.MustExec("insert into t values(1, null, 0), (2, 1, 0)")
	results = []struct {
		result [][]interface{}
	}{
		{
			testkit.Rows(),
		},
		{
			testkit.Rows("1 <nil>"),
		},
		{
			testkit.Rows(),
		},
		{
			testkit.Rows("1 <nil>"),
		},
		{
			testkit.Rows(),
		},
		{
			testkit.Rows("1 <nil>"),
		},
		{
			testkit.Rows(),
		},
		{
			testkit.Rows("1 <nil>"),
		},
		{
			testkit.Rows("2 1"),
		},
		{
			testkit.Rows(),
		},
	}
	for i, tt := range tests {
		for _, hint := range hints {
			sql := fmt.Sprintf("select %s %s", hint, tt.sql)
			result := tk.MustQuery(sql)
			result.Check(results[i].result)
		}
	}

	tk.MustExec("truncate table t")
	tk.MustExec("insert into t values(1, null, 0), (2, 1, 0), (null, 2, 0)")
	results = []struct {
		result [][]interface{}
	}{
		{
			testkit.Rows(),
		},
		{
			testkit.Rows("1 <nil>"),
		},
		{
			testkit.Rows(),
		},
		{
			testkit.Rows("1 <nil>"),
		},
		{
			testkit.Rows(),
		},
		{
			testkit.Rows("1 <nil>"),
		},
		{
			testkit.Rows(),
		},
		{
			testkit.Rows("1 <nil>"),
		},
		{
			testkit.Rows("<nil> 2"),
		},
		{
			testkit.Rows("<nil> 2"),
		},
	}
	for i, tt := range tests {
		for _, hint := range hints {
			sql := fmt.Sprintf("select %s %s", hint, tt.sql)
			result := tk.MustQuery(sql)
			result.Check(results[i].result)
		}
	}

	tk.MustExec("truncate table t")
	tk.MustExec("insert into t values(1, null, 0), (2, null, 0)")
	tests = []struct {
		sql string
	}{
		{
			"a, b from t t1 where b not in (select a from t t2)",
		},
	}
	results = []struct {
		result [][]interface{}
	}{
		{
			testkit.Rows(),
		},
	}
	for i, tt := range tests {
		for _, hint := range hints {
			sql := fmt.Sprintf("select %s %s", hint, tt.sql)
			result := tk.MustQuery(sql)
			result.Check(results[i].result)
		}
	}

	tk.MustExec("truncate table t")
	tk.MustExec("insert into t values(null, 1, 1), (2, 2, 2), (3, null, 3), (4, 4, 3)")
	tests = []struct {
		sql string
	}{
		{
			"a, b, a not in (select b from t t2) from t t1 order by a",
		},
		{
			"a, c, a not in (select c from t t2) from t t1 order by a",
		},
		{
			"a, b, a in (select b from t t2) from t t1 order by a",
		},
		{
			"a, c, a in (select c from t t2) from t t1 order by a",
		},
	}
	results = []struct {
		result [][]interface{}
	}{
		{
			testkit.Rows(
				"<nil> 1 <nil>",
				"2 2 0",
				"3 <nil> <nil>",
				"4 4 0",
			),
		},
		{
			testkit.Rows(
				"<nil> 1 <nil>",
				"2 2 0",
				"3 3 0",
				"4 3 1",
			),
		},
		{
			testkit.Rows(
				"<nil> 1 <nil>",
				"2 2 1",
				"3 <nil> <nil>",
				"4 4 1",
			),
		},
		{
			testkit.Rows(
				"<nil> 1 <nil>",
				"2 2 1",
				"3 3 1",
				"4 3 0",
			),
		},
	}
	for i, tt := range tests {
		for _, hint := range hints {
			sql := fmt.Sprintf("select %s %s", hint, tt.sql)
			result := tk.MustQuery(sql)
			result.Check(results[i].result)
		}
	}

	tk.MustExec("drop table if exists s")
	tk.MustExec("create table s(a int, b int)")
	tk.MustExec("insert into s values(1, 2)")
	tk.MustExec("truncate table t")
	tk.MustExec("insert into t values(null, null, 0)")
	tests = []struct {
		sql string
	}{
		{
			"a in (select b from t t2 where t2.a = t1.b) from s t1",
		},
		{
			"a in (select b from s t2 where t2.a = t1.b) from t t1",
		},
	}
	results = []struct {
		result [][]interface{}
	}{
		{
			testkit.Rows("0"),
		},
		{
			testkit.Rows("0"),
		},
	}
	for i, tt := range tests {
		for _, hint := range hints {
			sql := fmt.Sprintf("select %s %s", hint, tt.sql)
			result := tk.MustQuery(sql)
			result.Check(results[i].result)
		}
	}

	tk.MustExec("truncate table s")
	tk.MustExec("insert into s values(2, 2)")
	tk.MustExec("truncate table t")
	tk.MustExec("insert into t values(null, 1, 0)")
	tests = []struct {
		sql string
	}{
		{
			"a in (select a from s t2 where t2.b = t1.b) from t t1",
		},
		{
			"a in (select a from s t2 where t2.b < t1.b) from t t1",
		},
	}
	results = []struct {
		result [][]interface{}
	}{
		{
			testkit.Rows("0"),
		},
		{
			testkit.Rows("0"),
		},
	}
	for i, tt := range tests {
		for _, hint := range hints {
			sql := fmt.Sprintf("select %s %s", hint, tt.sql)
			result := tk.MustQuery(sql)
			result.Check(results[i].result)
		}
	}

	tk.MustExec("truncate table s")
	tk.MustExec("insert into s values(null, 2)")
	tk.MustExec("truncate table t")
	tk.MustExec("insert into t values(1, 1, 0)")
	tests = []struct {
		sql string
	}{
		{
			"a in (select a from s t2 where t2.b = t1.b) from t t1",
		},
		{
			"b in (select a from s t2) from t t1",
		},
		{
			"* from t t1 where a not in (select a from s t2 where t2.b = t1.b)",
		},
		{
			"* from t t1 where a not in (select a from s t2)",
		},
		{
			"* from s t1 where a not in (select a from t t2)",
		},
	}
	results = []struct {
		result [][]interface{}
	}{
		{
			testkit.Rows("0"),
		},
		{
			testkit.Rows("<nil>"),
		},
		{
			testkit.Rows("1 1 0"),
		},
		{
			testkit.Rows(),
		},
		{
			testkit.Rows(),
		},
	}
	for i, tt := range tests {
		for _, hint := range hints {
			sql := fmt.Sprintf("select %s %s", hint, tt.sql)
			result := tk.MustQuery(sql)
			result.Check(results[i].result)
		}
	}
}

func (s *testSuite2) TestScalarFuncNullSemiJoin(c *C) {
	tk := testkit.NewTestKit(c, s.store)
	tk.MustExec("use test")
	tk.MustExec("drop table if exists t")
	tk.MustExec("create table t(a int, b int)")
	tk.MustExec("insert into t values(null, 1), (1, 2)")
	tk.MustExec("drop table if exists s")
	tk.MustExec("create table s(a varchar(20), b varchar(20))")
	tk.MustExec("insert into s values(null, '1')")
	tk.MustQuery("select a in (select a from s) from t").Check(testkit.Rows("<nil>", "<nil>"))
	tk.MustExec("drop table s")
	tk.MustExec("create table s(a int, b int)")
	tk.MustExec("insert into s values(null, 1)")
	tk.MustQuery("select a in (select a+b from s) from t").Check(testkit.Rows("<nil>", "<nil>"))
}

func (s *testSuite2) TestInjectProjOnTopN(c *C) {
	tk := testkit.NewTestKit(c, s.store)
	tk.MustExec("use test")
	tk.MustExec("drop table if exists t1")
	tk.MustExec("drop table if exists t2")
	tk.MustExec("create table t1(a bigint, b bigint)")
	tk.MustExec("create table t2(a bigint, b bigint)")
	tk.MustExec("insert into t1 values(1, 1)")
	tk.MustQuery("select t1.a+t1.b as result from t1 left join t2 on 1 = 0 order by result limit 20;").Check(testkit.Rows(
		"2",
	))
}

func (s *testSuite2) TestIssue11544(c *C) {
	tk := testkit.NewTestKit(c, s.store)
	tk.MustExec("use test")
	tk.MustExec("create table 11544t(a int)")
	tk.MustExec("create table 11544tt(a int, b varchar(10), index idx(a, b(3)))")
	tk.MustExec("insert into 11544t values(1)")
	tk.MustExec("insert into 11544tt values(1, 'aaaaaaa'), (1, 'aaaabbb'), (1, 'aaaacccc')")
	tk.MustQuery("select /*+ TIDB_INLJ(tt) */ * from 11544t t, 11544tt tt where t.a=tt.a and (tt.b = 'aaaaaaa' or tt.b = 'aaaabbb')").Check(testkit.Rows("1 1 aaaaaaa", "1 1 aaaabbb"))
	tk.MustQuery("select /*+ TIDB_INLJ(tt) */ * from 11544t t, 11544tt tt where t.a=tt.a and tt.b in ('aaaaaaa', 'aaaabbb', 'aaaacccc')").Check(testkit.Rows("1 1 aaaaaaa", "1 1 aaaabbb", "1 1 aaaacccc"))
}

func (s *testSuite2) TestIssue11390(c *C) {
	tk := testkit.NewTestKit(c, s.store)
	tk.MustExec("use test")
	tk.MustExec("create table 11390t (k1 int unsigned, k2 int unsigned, key(k1, k2))")
	tk.MustExec("insert into 11390t values(1, 1)")
	tk.MustQuery("select /*+ TIDB_INLJ(t1, t2) */ * from 11390t t1, 11390t t2 where t1.k2 > 0 and t1.k2 = t2.k2 and t2.k1=1;").Check(testkit.Rows("1 1 1 1"))
}<|MERGE_RESOLUTION|>--- conflicted
+++ resolved
@@ -940,15 +940,9 @@
 	tk.MustExec("CREATE TABLE `s` (`a` int, `b` char (20))")
 	tk.MustExec("CREATE INDEX idx_s_a ON s(`a`)")
 	tk.MustExec("INSERT INTO s VALUES (-277544960, 'fpnndsjo') ,  (2, 'kfpnndsjof') ,  (2, 'vtdiockfpn'), (-277544960, 'fpnndsjo') ,  (2, 'kfpnndsjof') ,  (6, 'ckfp')")
-<<<<<<< HEAD
-	tk.MustQuery("select /*+ TIDB_INLJ(t, s) */ t.a from t join s on t.a = s.a").Check(testkit.Rows("-277544960", "-277544960"))
-	tk.MustQuery("select /*+ TIDB_INLJ(t, s) */ t.a from t left join s on t.a = s.a").Check(testkit.Rows("-1327693824", "-277544960", "-277544960", "148307968"))
-	tk.MustQuery("select /*+ TIDB_INLJ(t, s) */ t.a from t right join s on t.a = s.a").Check(testkit.Rows("-277544960", "-277544960", "<nil>", "<nil>", "<nil>", "<nil>"))
-=======
 	tk.MustQuery("select /*+ TIDB_INLJ(t, s) */ t.a from t join s on t.a = s.a").Sort().Check(testkit.Rows("-277544960", "-277544960"))
 	tk.MustQuery("select /*+ TIDB_INLJ(t, s) */ t.a from t left join s on t.a = s.a").Sort().Check(testkit.Rows("-1327693824", "-277544960", "-277544960", "148307968"))
 	tk.MustQuery("select /*+ TIDB_INLJ(t, s) */ t.a from t right join s on t.a = s.a").Sort().Check(testkit.Rows("-277544960", "-277544960", "<nil>", "<nil>", "<nil>", "<nil>"))
->>>>>>> 3d7dc49f
 	tk.MustExec("DROP TABLE IF EXISTS t;")
 	tk.MustExec("CREATE TABLE t(a BIGINT PRIMARY KEY, b BIGINT);")
 	tk.MustExec("INSERT INTO t VALUES(1, 2);")
