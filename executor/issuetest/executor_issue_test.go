--- conflicted
+++ resolved
@@ -1352,7 +1352,6 @@
 	tk.MustQuery("select * from t1 where c1 is null and _id < 1;").Check(testkit.Rows())
 }
 
-<<<<<<< HEAD
 func TestIssue42298(t *testing.T) {
 	store := testkit.CreateMockStore(t)
 	tk := testkit.NewTestKit(t, store)
@@ -1365,7 +1364,8 @@
 	require.Greater(t, len(res.Rows()), 0, len(res.Rows()))
 	res = tk.MustQuery("admin show ddl job queries limit 999 offset 268430000")
 	require.Zero(t, len(res.Rows()), len(res.Rows()))
-=======
+}
+
 func TestIssue42662(t *testing.T) {
 	store, dom := testkit.CreateMockStoreAndDomain(t)
 	tk := testkit.NewTestKit(t, store)
@@ -1444,5 +1444,4 @@
 	tk.MustQuery("select    /*+ inl_join( t1 , t2 ) */ avg(   t2.c5 ) as r0 , repeat( t2.c7 , t2.c5 ) as r1 , locate( t2.c7 , t2.c7 ) as r2 , unhex( t1.c1 ) as r3 from t1 right join t2 on t1.c2 = t2.c5 where not( t2.c5 in ( -7860 ,-13384 ,-12940 ) ) and not( t1.c2 between '4s7ht' and 'mj' );").Check(testkit.Rows("<nil> <nil> <nil> <nil>"))
 	// Again, a simpler reproduce.
 	tk.MustQuery("select /*+ inl_join (t1, t2) */ t2.c5 from t1 right join t2 on t1.c2 = t2.c5 where not( t1.c2 between '4s7ht' and 'mj' );").Check(testkit.Rows())
->>>>>>> fef9128b
 }