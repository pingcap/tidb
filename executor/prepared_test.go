--- conflicted
+++ resolved
@@ -617,11 +617,7 @@
 	tk.MustQuery(`select @@last_plan_from_cache`).Check(testkit.Rows("1"))
 }
 
-<<<<<<< HEAD
 func (s *testPrepareSuite) TestParameterPushDown(c *C) {
-=======
-func (s *testSerialSuite) TestPreparePlanCache4Function(c *C) {
->>>>>>> 019ab3e7
 	store, dom, err := newStoreWithBootstrap()
 	c.Assert(err, IsNil)
 	tk := testkit.NewTestKit(c, store)
@@ -634,7 +630,6 @@
 		plannercore.SetPreparedPlanCache(orgEnable)
 	}()
 	plannercore.SetPreparedPlanCache(true)
-<<<<<<< HEAD
 
 	tk.MustExec(`use test`)
 	tk.MustExec(`drop table if exists t`)
@@ -679,7 +674,22 @@
 			})
 		}
 	}
-=======
+}
+
+func (s *testSerialSuite) TestPreparePlanCache4Function(c *C) {
+	store, dom, err := newStoreWithBootstrap()
+	c.Assert(err, IsNil)
+	tk := testkit.NewTestKit(c, store)
+	defer func() {
+		dom.Close()
+		store.Close()
+	}()
+	orgEnable := plannercore.PreparedPlanCacheEnabled()
+	defer func() {
+		plannercore.SetPreparedPlanCache(orgEnable)
+	}()
+	plannercore.SetPreparedPlanCache(true)
+
 	tk.MustExec("use test")
 	tk.MustExec("set @@tidb_enable_collect_execution_info=0;")
 
@@ -890,7 +900,6 @@
 
 	tk.MustExec("DELETE FROM mysql.expr_pushdown_blacklist;")
 	tk.MustExec("ADMIN reload expr_pushdown_blacklist;")
->>>>>>> 019ab3e7
 }
 
 func (s *testSerialSuite) TestIssue28064(c *C) {
