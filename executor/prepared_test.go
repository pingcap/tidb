// Copyright 2016 PingCAP, Inc.
//
// Licensed under the Apache License, Version 2.0 (the "License");
// you may not use this file except in compliance with the License.
// You may obtain a copy of the License at
//
//     http://www.apache.org/licenses/LICENSE-2.0
//
// Unless required by applicable law or agreed to in writing, software
// distributed under the License is distributed on an "AS IS" BASIS,
// See the License for the specific language governing permissions and
// limitations under the License.

package executor_test

import (
	"github.com/juju/errors"
	. "github.com/pingcap/check"
	"github.com/pingcap/tidb/config"
	"github.com/pingcap/tidb/executor"
	"github.com/pingcap/tidb/plan"
	"github.com/pingcap/tidb/terror"
	"github.com/pingcap/tidb/util/testkit"
)

func (s *testSuite) TestPrepared(c *C) {
	cfg := config.GetGlobalConfig()
	orgEnable := cfg.PreparedPlanCache.Enabled
	orgCapacity := cfg.PreparedPlanCache.Capacity
	flags := []bool{false, true}
	for _, flag := range flags {
		cfg.PreparedPlanCache.Enabled = flag
		cfg.PreparedPlanCache.Capacity = 100
		tk := testkit.NewTestKit(c, s.store)
		tk.MustExec("use test")
		tk.MustExec("drop table if exists prepare_test")
		tk.MustExec("create table prepare_test (id int PRIMARY KEY AUTO_INCREMENT, c1 int, c2 int, c3 int default 1)")
		tk.MustExec("insert prepare_test (c1) values (1),(2),(NULL)")

		tk.MustExec(`prepare stmt_test_1 from 'select id from prepare_test where id > ?'; set @a = 1; execute stmt_test_1 using @a;`)
		tk.MustExec(`prepare stmt_test_2 from 'select 1'`)
		// Prepare multiple statement is not allowed.
		_, err := tk.Exec(`prepare stmt_test_3 from 'select id from prepare_test where id > ?;select id from prepare_test where id > ?;'`)
		c.Assert(executor.ErrPrepareMulti.Equal(err), IsTrue)
		// The variable count does not match.
		_, err = tk.Exec(`prepare stmt_test_4 from 'select id from prepare_test where id > ? and id < ?'; set @a = 1; execute stmt_test_4 using @a;`)
		c.Assert(plan.ErrWrongParamCount.Equal(err), IsTrue)
		// Prepare and deallocate prepared statement immediately.
		tk.MustExec(`prepare stmt_test_5 from 'select id from prepare_test where id > ?'; deallocate prepare stmt_test_5;`)

		// Statement not found.
		_, err = tk.Exec("deallocate prepare stmt_test_5")
		c.Assert(plan.ErrStmtNotFound.Equal(err), IsTrue)

		// incorrect SQLs in prepare. issue #3738, SQL in prepare stmt is parsed in DoPrepare.
		_, err = tk.Exec(`prepare p from "delete from t where a = 7 or 1=1/*' and b = 'p'";`)
		c.Assert(terror.ErrorEqual(err, errors.New(`[parser:1064]You have an error in your SQL syntax; check the manual that corresponds to your MySQL server version for the right syntax to use near '/*' and b = 'p'' at line 1`)), IsTrue)

		// The `stmt_test5` should not be found.
		_, err = tk.Exec(`set @a = 1; execute stmt_test_5 using @a;`)
		c.Assert(plan.ErrStmtNotFound.Equal(err), IsTrue)

		// Use parameter marker with argument will run prepared statement.
		result := tk.MustQuery("select distinct c1, c2 from prepare_test where c1 = ?", 1)
		result.Check(testkit.Rows("1 <nil>"))

		// Call Session PrepareStmt directly to get stmtId.
		query := "select c1, c2 from prepare_test where c1 = ?"
		stmtId, _, _, err := tk.Se.PrepareStmt(query)
		c.Assert(err, IsNil)
		_, err = tk.Se.ExecutePreparedStmt(stmtId, 1)
		c.Assert(err, IsNil)

		// Check that ast.Statement created by executor.CompileExecutePreparedStmt has query text.
		stmt, err := executor.CompileExecutePreparedStmt(tk.Se, stmtId, 1)
		c.Assert(err, IsNil)
		c.Assert(stmt.OriginText(), Equals, query)

		// Make schema change.
		tk.MustExec("drop table if exists prepare2")
		tk.Exec("create table prepare2 (a int)")

		// Should success as the changed schema do not affect the prepared statement.
		_, err = tk.Se.ExecutePreparedStmt(stmtId, 1)
		c.Assert(err, IsNil)

		// Drop a column so the prepared statement become invalid.
		tk.MustExec("alter table prepare_test drop column c2")

		// There should be schema changed error.
		_, err = tk.Se.ExecutePreparedStmt(stmtId, 1)
<<<<<<< HEAD
		c.Assert(err, NotNil)
=======
		c.Assert(plan.ErrSchemaChanged.Equal(err), IsTrue)
>>>>>>> 89a53615

		// issue 3381
		tk.MustExec("drop table if exists prepare3")
		tk.MustExec("create table prepare3 (a decimal(1))")
		tk.MustExec("prepare stmt from 'insert into prepare3 value(123)'")
		_, err = tk.Exec("execute stmt")
		c.Assert(err, NotNil)

		// Coverage.
		exec := &executor.ExecuteExec{}
		exec.Next()
		exec.Close()
	}
	cfg.PreparedPlanCache.Enabled = orgEnable
	cfg.PreparedPlanCache.Capacity = orgCapacity
}

func (s *testSuite) TestPreparedLimitOffset(c *C) {
	cfg := config.GetGlobalConfig()
	orgEnable := cfg.PreparedPlanCache.Enabled
	orgCapacity := cfg.PreparedPlanCache.Capacity
	flags := []bool{false, true}
	for _, flag := range flags {
		cfg.PreparedPlanCache.Enabled = flag
		cfg.PreparedPlanCache.Capacity = 100
		tk := testkit.NewTestKit(c, s.store)
		tk.MustExec("use test")
		tk.MustExec("drop table if exists prepare_test")
		tk.MustExec("create table prepare_test (id int PRIMARY KEY AUTO_INCREMENT, c1 int, c2 int, c3 int default 1)")
		tk.MustExec("insert prepare_test (c1) values (1),(2),(NULL)")
		tk.MustExec(`prepare stmt_test_1 from 'select id from prepare_test limit ? offset ?'; set @a = 1, @b=1;`)
		r := tk.MustQuery(`execute stmt_test_1 using @a, @b;`)
		r.Check(testkit.Rows("2"))

		tk.MustExec(`set @a=1.1`)
		r = tk.MustQuery(`execute stmt_test_1 using @a, @b;`)
		r.Check(testkit.Rows("2"))

		tk.MustExec(`set @c="-1"`)
		_, err := tk.Exec("execute stmt_test_1 using @c, @c")
		c.Assert(plan.ErrWrongArguments.Equal(err), IsTrue)

		stmtID, _, _, err := tk.Se.PrepareStmt("select id from prepare_test limit ?")
		c.Assert(err, IsNil)
		_, err = tk.Se.ExecutePreparedStmt(stmtID, 1)
		c.Assert(err, IsNil)
	}
	cfg.PreparedPlanCache.Enabled = orgEnable
	cfg.PreparedPlanCache.Capacity = orgCapacity
}

func (s *testSuite) TestPreparedNullParam(c *C) {
	cfg := config.GetGlobalConfig()
	orgEnable := cfg.PreparedPlanCache.Enabled
	orgCapacity := cfg.PreparedPlanCache.Capacity
	flags := []bool{false, true}
	for _, flag := range flags {
		cfg.PreparedPlanCache.Enabled = flag
		cfg.PreparedPlanCache.Capacity = 100
		tk := testkit.NewTestKit(c, s.store)
		tk.MustExec("use test")
		tk.MustExec("drop table if exists t")
		tk.MustExec("create table t (id int, KEY id (id))")
		tk.MustExec("insert into t values (1), (2), (3)")
		tk.MustExec(`prepare stmt from 'select * from t where id = ?'`)

		r := tk.MustQuery(`execute stmt using @id;`)
		r.Check(nil)

		r = tk.MustQuery(`execute stmt using @id;`)
		r.Check(nil)

		tk.MustExec(`set @id="1"`)
		r = tk.MustQuery(`execute stmt using @id;`)
		r.Check(testkit.Rows("1"))

		r = tk.MustQuery(`execute stmt using @id2;`)
		r.Check(nil)

		r = tk.MustQuery(`execute stmt using @id;`)
		r.Check(testkit.Rows("1"))
	}
	cfg.PreparedPlanCache.Enabled = orgEnable
	cfg.PreparedPlanCache.Capacity = orgCapacity
}<|MERGE_RESOLUTION|>--- conflicted
+++ resolved
@@ -89,11 +89,7 @@
 
 		// There should be schema changed error.
 		_, err = tk.Se.ExecutePreparedStmt(stmtId, 1)
-<<<<<<< HEAD
 		c.Assert(err, NotNil)
-=======
-		c.Assert(plan.ErrSchemaChanged.Equal(err), IsTrue)
->>>>>>> 89a53615
 
 		// issue 3381
 		tk.MustExec("drop table if exists prepare3")
