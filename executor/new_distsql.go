--- conflicted
+++ resolved
@@ -91,11 +91,7 @@
 		if err != nil {
 			return nil, errors.Trace(err)
 		}
-<<<<<<< HEAD
-		err = decodeRawValues(values, t.schema, t.ctx.GetSessionVars().GetTimeZone())
-=======
-		err = decodeRawValues(values, e.schema)
->>>>>>> d997cd22
+		err = decodeRawValues(values, e.schema, e.ctx.GetSessionVars().GetTimeZone())
 		if err != nil {
 			return nil, errors.Trace(err)
 		}
@@ -176,7 +172,7 @@
 		if err != nil {
 			return nil, errors.Trace(err)
 		}
-		err = decodeRawValues(values, e.schema)
+		err = decodeRawValues(values, e.schema, e.ctx.GetSessionVars().GetTimeZone())
 		if err != nil {
 			return nil, errors.Trace(err)
 		}
