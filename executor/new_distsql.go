// Copyright 2017 PingCAP, Inc.
//
// Licensed under the Apache License, Version 2.0 (the "License");
// you may not use this file except in compliance with the License.
// You may obtain a copy of the License at
//
//     http://www.apache.org/licenses/LICENSE-2.0
//
// Unless required by applicable law or agreed to in writing, software
// distributed under the License is distributed on an "AS IS" BASIS,
// See the License for the specific language governing permissions and
// limitations under the License.

package executor

import (
	"sort"
	"sync/atomic"

	"github.com/juju/errors"
	"github.com/pingcap/tidb/context"
	"github.com/pingcap/tidb/distsql"
	"github.com/pingcap/tidb/expression"
	"github.com/pingcap/tidb/model"
	"github.com/pingcap/tidb/table"
	"github.com/pingcap/tidb/util/codec"
	"github.com/pingcap/tidb/util/types"
	"github.com/pingcap/tipb/go-tipb"
	goctx "golang.org/x/net/context"
)

var (
	_ Executor = &TableReaderExecutor{}
	_ Executor = &IndexReaderExecutor{}
	_ Executor = &IndexLookUpExecutor{}
)

// DataReader can send requests which ranges are constructed by datums.
type DataReader interface {
	Executor

	doRequestForDatums(datums [][]types.Datum, goCtx goctx.Context) error
}

// handleIsExtra checks whether this column is a extra handle column generated during plan building phase.
func handleIsExtra(col *expression.Column) bool {
	if col != nil && col.ID == model.ExtraHandleID {
		return true
	}
	return false
}

// TableReaderExecutor sends dag request and reads table data from kv layer.
type TableReaderExecutor struct {
	asName    *model.CIStr
	table     table.Table
	tableID   int64
	keepOrder bool
	desc      bool
	ranges    []types.IntColumnRange
	dagPB     *tipb.DAGRequest
	ctx       context.Context
	schema    *expression.Schema
	columns   []*model.ColumnInfo

	// This is the column that represent the handle, we can use handleCol.Index to know its position.
	handleCol *expression.Column

	// result returns one or more distsql.PartialResult and each PartialResult is returned by one region.
	result        distsql.SelectResult
	partialResult distsql.PartialResult

	// aggregate indicates whether it contains Aggregation executors or not.
	aggregate bool

	// genValues is for calculating virtual generated columns.
	genValues map[int]expression.Expression

	priority int
}

// Schema implements the Executor Schema interface.
func (e *TableReaderExecutor) Schema() *expression.Schema {
	return e.schema
}

// Close implements the Executor Close interface.
func (e *TableReaderExecutor) Close() error {
	err := closeAll(e.result, e.partialResult)
	e.result = nil
	e.partialResult = nil
	return errors.Trace(err)
}

// Next implements the Executor Next interface.
func (e *TableReaderExecutor) Next() (Row, error) {
	for {
		// Get partial result.
		if e.partialResult == nil {
			var err error
			e.partialResult, err = e.result.Next()
			if err != nil {
				return nil, errors.Trace(err)
			}
			if e.partialResult == nil {
				// Finished.
				return nil, nil
			}
		}
		// Get a row from partial result.
		h, rowData, err := e.partialResult.Next()
		if err != nil {
			return nil, errors.Trace(err)
		}
		if rowData == nil {
			// Finish the current partial result and get the next one.
			e.partialResult.Close()
			e.partialResult = nil
			continue
		}
		values := make([]types.Datum, e.schema.Len())
		if handleIsExtra(e.handleCol) {
			err = codec.SetRawValues(rowData, values[:len(values)-1])
			values[len(values)-1].SetInt64(h)
		} else {
			err = codec.SetRawValues(rowData, values)
		}
		if err != nil {
			return nil, errors.Trace(err)
		}
		err = decodeRawValues(values, e.schema, e.ctx.GetSessionVars().GetTimeZone())
		if err != nil {
			return nil, errors.Trace(err)
		}
<<<<<<< HEAD
		if !e.aggregate {
			if evalGeneratedColumns(e.columns, e.genValues, values) != nil {
				return nil, errors.Trace(err)
			}
		}
		return &Row{Data: values}, nil
=======
		return values, nil
>>>>>>> c7c248eb
	}
}

// Open implements the Executor Open interface.
func (e *TableReaderExecutor) Open() error {
	kvRanges := tableRangesToKVRanges(e.tableID, e.ranges)
	var err error
	e.result, err = distsql.SelectDAG(e.ctx.GetClient(), goctx.Background(), e.dagPB, kvRanges, e.ctx.GetSessionVars().DistSQLScanConcurrency, e.keepOrder, e.desc, getIsolationLevel(e.ctx.GetSessionVars()), e.priority)
	if err != nil {
		return errors.Trace(err)
	}
	e.result.Fetch(e.ctx.GoCtx())
	return nil
}

// doRequestForHandles constructs kv ranges by handles. It is used by index look up executor.
func (e *TableReaderExecutor) doRequestForHandles(handles []int64, goCtx goctx.Context) error {
	sort.Sort(int64Slice(handles))
	kvRanges := tableHandlesToKVRanges(e.tableID, handles)
	var err error
	e.result, err = distsql.SelectDAG(e.ctx.GetClient(), goCtx, e.dagPB, kvRanges, e.ctx.GetSessionVars().DistSQLScanConcurrency, e.keepOrder, e.desc, getIsolationLevel(e.ctx.GetSessionVars()), e.priority)
	if err != nil {
		return errors.Trace(err)
	}
	e.result.Fetch(goCtx)
	return nil
}

// doRequestForDatums constructs kv ranges by Datums. It is used by index look up executor.
// Every lens for `datums` will always be one and must be type of int64.
func (e *TableReaderExecutor) doRequestForDatums(datums [][]types.Datum, goCtx goctx.Context) error {
	handles := make([]int64, 0, len(datums))
	for _, datum := range datums {
		handles = append(handles, datum[0].GetInt64())
	}
	return errors.Trace(e.doRequestForHandles(handles, goCtx))
}

// IndexReaderExecutor sends dag request and reads index data from kv layer.
type IndexReaderExecutor struct {
	asName    *model.CIStr
	table     table.Table
	index     *model.IndexInfo
	tableID   int64
	keepOrder bool
	desc      bool
	ranges    []*types.IndexRange
	dagPB     *tipb.DAGRequest
	ctx       context.Context
	schema    *expression.Schema
	// This is the column that represent the handle, we can use handleCol.Index to know its position.
	handleCol *expression.Column

	// result returns one or more distsql.PartialResult and each PartialResult is returned by one region.
	result        distsql.SelectResult
	partialResult distsql.PartialResult
	// columns are only required by union scan.
	columns  []*model.ColumnInfo
	priority int
}

// Schema implements the Executor Schema interface.
func (e *IndexReaderExecutor) Schema() *expression.Schema {
	return e.schema
}

// Close implements the Executor Close interface.
func (e *IndexReaderExecutor) Close() error {
	err := closeAll(e.result, e.partialResult)
	e.result = nil
	e.partialResult = nil
	return errors.Trace(err)
}

// Next implements the Executor Next interface.
func (e *IndexReaderExecutor) Next() (Row, error) {
	for {
		// Get partial result.
		if e.partialResult == nil {
			var err error
			e.partialResult, err = e.result.Next()
			if err != nil {
				return nil, errors.Trace(err)
			}
			if e.partialResult == nil {
				// Finished.
				return nil, nil
			}
		}
		// Get a row from partial result.
		h, rowData, err := e.partialResult.Next()
		if err != nil {
			return nil, errors.Trace(err)
		}
		if rowData == nil {
			// Finish the current partial result and get the next one.
			e.partialResult.Close()
			e.partialResult = nil
			continue
		}
		values := make([]types.Datum, e.schema.Len())
		if handleIsExtra(e.handleCol) {
			err = codec.SetRawValues(rowData, values[:len(values)-1])
			values[len(values)-1].SetInt64(h)
		} else {
			err = codec.SetRawValues(rowData, values)
		}
		if err != nil {
			return nil, errors.Trace(err)
		}
		err = decodeRawValues(values, e.schema, e.ctx.GetSessionVars().GetTimeZone())
		if err != nil {
			return nil, errors.Trace(err)
		}
		return values, nil
	}
}

// Open implements the Executor Open interface.
func (e *IndexReaderExecutor) Open() error {
	fieldTypes := make([]*types.FieldType, len(e.index.Columns))
	for i, v := range e.index.Columns {
		fieldTypes[i] = &(e.table.Cols()[v.Offset].FieldType)
	}
	kvRanges, err := indexRangesToKVRanges(e.ctx.GetSessionVars().StmtCtx, e.tableID, e.index.ID, e.ranges, fieldTypes)
	if err != nil {
		return errors.Trace(err)
	}
	e.result, err = distsql.SelectDAG(e.ctx.GetClient(), e.ctx.GoCtx(), e.dagPB, kvRanges, e.ctx.GetSessionVars().DistSQLScanConcurrency, e.keepOrder, e.desc, getIsolationLevel(e.ctx.GetSessionVars()), e.priority)
	if err != nil {
		return errors.Trace(err)
	}
	e.result.Fetch(e.ctx.GoCtx())
	return nil
}

// doRequestForDatums constructs kv ranges by datums. It is used by index look up executor.
func (e *IndexReaderExecutor) doRequestForDatums(values [][]types.Datum, goCtx goctx.Context) error {
	kvRanges, err := indexValuesToKVRanges(e.tableID, e.index.ID, values)
	if err != nil {
		return errors.Trace(err)
	}
	e.result, err = distsql.SelectDAG(e.ctx.GetClient(), e.ctx.GoCtx(), e.dagPB, kvRanges, e.ctx.GetSessionVars().DistSQLScanConcurrency, e.keepOrder, e.desc, getIsolationLevel(e.ctx.GetSessionVars()), e.priority)
	if err != nil {
		return errors.Trace(err)
	}
	e.result.Fetch(goCtx)
	return nil
}

// IndexLookUpExecutor implements double read for index scan.
type IndexLookUpExecutor struct {
	asName    *model.CIStr
	table     table.Table
	index     *model.IndexInfo
	tableID   int64
	keepOrder bool
	desc      bool
	ranges    []*types.IndexRange
	dagPB     *tipb.DAGRequest
	ctx       context.Context
	schema    *expression.Schema
	// This is the column that represent the handle, we can use handleCol.Index to know its position.
	handleCol *expression.Column

	// result returns one or more distsql.PartialResult.
	result distsql.SelectResult

	taskChan chan *lookupTableTask
	tasksErr error
	taskCurr *lookupTableTask

	tableRequest *tipb.DAGRequest

	columns []*model.ColumnInfo

	// genValues is for calculating virtual generated columns.
	genValues map[int]expression.Expression

	priority int
}

// Open implements the Executor Open interface.
func (e *IndexLookUpExecutor) Open() error {
	fieldTypes := make([]*types.FieldType, len(e.index.Columns))
	for i, v := range e.index.Columns {
		fieldTypes[i] = &(e.table.Cols()[v.Offset].FieldType)
	}
	kvRanges, err := indexRangesToKVRanges(e.ctx.GetSessionVars().StmtCtx, e.tableID, e.index.ID, e.ranges, fieldTypes)
	if err != nil {
		return errors.Trace(err)
	}
	e.result, err = distsql.SelectDAG(e.ctx.GetClient(), e.ctx.GoCtx(), e.dagPB, kvRanges, e.ctx.GetSessionVars().DistSQLScanConcurrency, e.keepOrder, e.desc, getIsolationLevel(e.ctx.GetSessionVars()), e.priority)
	if err != nil {
		return errors.Trace(err)
	}
	e.result.Fetch(e.ctx.GoCtx())

	// Use a background goroutine to fetch index and put the result in e.taskChan.
	// e.taskChan serves as a pipeline, so fetching index and getting table data can
	// run concurrently.
	e.taskChan = make(chan *lookupTableTask, atomic.LoadInt32(&LookupTableTaskChannelSize))
	go e.fetchHandlesAndStartWorkers()
	return nil
}

// doRequestForDatums constructs kv ranges by datums. It is used by index look up executor.
func (e *IndexLookUpExecutor) doRequestForDatums(values [][]types.Datum, goCtx goctx.Context) error {
	kvRanges, err := indexValuesToKVRanges(e.tableID, e.index.ID, values)
	if err != nil {
		return errors.Trace(err)
	}
	e.result, err = distsql.SelectDAG(e.ctx.GetClient(), e.ctx.GoCtx(), e.dagPB, kvRanges, e.ctx.GetSessionVars().DistSQLScanConcurrency, e.keepOrder, e.desc, getIsolationLevel(e.ctx.GetSessionVars()), e.priority)
	if err != nil {
		return errors.Trace(err)
	}
	e.result.Fetch(goCtx)
	e.taskChan = make(chan *lookupTableTask, atomic.LoadInt32(&LookupTableTaskChannelSize))
	go e.fetchHandlesAndStartWorkers()
	return nil
}

// executeTask executes the table look up tasks. We will construct a table reader and send request by handles.
// Then we hold the returning rows and finish this task.
func (e *IndexLookUpExecutor) executeTask(task *lookupTableTask, goCtx goctx.Context) {
	var (
		err       error
		handleCol *expression.Column
	)
	schema := e.schema.Clone()
	defer func() {
		task.doneCh <- errors.Trace(err)
	}()
	if e.handleCol != nil {
		handleCol = e.handleCol
	} else if e.keepOrder {
		handleCol = &expression.Column{
			ID:    model.ExtraHandleID,
			Index: e.schema.Len(),
		}
		schema.Append(handleCol)
	}
	tableReader := &TableReaderExecutor{
		asName:    e.asName,
		table:     e.table,
		tableID:   e.tableID,
		dagPB:     e.tableRequest,
		schema:    schema,
		ctx:       e.ctx,
		genValues: e.genValues,
		handleCol: handleCol,
		columns:   e.columns,
	}
	err = tableReader.doRequestForHandles(task.handles, goCtx)
	if err != nil {
		return
	}
	for {
		var row Row
		row, err = tableReader.Next()
		if err != nil || row == nil {
			break
		}
		task.rows = append(task.rows, row)
	}
	if e.keepOrder {
		// Restore the index order.
		sorter := &rowsSorter{order: task.indexOrder, rows: task.rows, handleIdx: handleCol.Index}
		sort.Sort(sorter)
		if e.handleCol == nil {
			for i, row := range task.rows {
				task.rows[i] = row[:len(row)-1]
			}
		}
	}
}

func (e *IndexLookUpExecutor) pickAndExecTask(workCh <-chan *lookupTableTask, txnCtx goctx.Context) {
	childCtx, cancel := goctx.WithCancel(txnCtx)
	defer cancel()
	for {
		select {
		case task := <-workCh:
			if task == nil {
				return
			}
			e.executeTask(task, childCtx)
		case <-childCtx.Done():
			return
		}
	}
}

// fetchHandlesAndStartWorkers fetches a batch of handles from index data and builds the index lookup tasks.
// We initialize some workers to execute this tasks concurrently and put the task to taskCh by order.
func (e *IndexLookUpExecutor) fetchHandlesAndStartWorkers() {
	// The tasks in workCh will be consumed by workers. When all workers are busy, we should stop to push tasks to channel.
	// So its length is one.
	workCh := make(chan *lookupTableTask, 1)
	defer func() {
		close(workCh)
		close(e.taskChan)
	}()

	lookupConcurrencyLimit := e.ctx.GetSessionVars().IndexLookupConcurrency
	txnCtx := e.ctx.GoCtx()
	for i := 0; i < lookupConcurrencyLimit; i++ {
		go e.pickAndExecTask(workCh, txnCtx)
	}

	for {
		handles, finish, err := extractHandlesFromIndexResult(e.result)
		if err != nil || finish {
			e.tasksErr = errors.Trace(err)
			return
		}
		tasks := e.buildTableTasks(handles)
		for _, task := range tasks {
			select {
			case <-txnCtx.Done():
				return
			case workCh <- task:
			}
			e.taskChan <- task
		}
	}
}

func (e *IndexLookUpExecutor) buildTableTasks(handles []int64) []*lookupTableTask {
	// Build tasks with increasing batch size.
	var taskSizes []int
	total := len(handles)
	batchSize := e.ctx.GetSessionVars().IndexLookupSize
	for total > 0 {
		if batchSize > total {
			batchSize = total
		}
		taskSizes = append(taskSizes, batchSize)
		total -= batchSize
	}

	var indexOrder map[int64]int
	if e.keepOrder {
		// Save the index order.
		indexOrder = make(map[int64]int, len(handles))
		for i, h := range handles {
			indexOrder[h] = i
		}
	}

	tasks := make([]*lookupTableTask, len(taskSizes))
	for i, size := range taskSizes {
		task := &lookupTableTask{
			handles:    handles[:size],
			indexOrder: indexOrder,
		}
		task.doneCh = make(chan error, 1)
		handles = handles[size:]
		tasks[i] = task
	}
	return tasks
}

// Schema implements Exec Schema interface.
func (e *IndexLookUpExecutor) Schema() *expression.Schema {
	return e.schema
}

// Close implements Exec Close interface.
func (e *IndexLookUpExecutor) Close() error {
	// If this executor is closed once, we should not close it second time.
	if e.taskChan == nil {
		return nil
	}
	// TODO: It's better to notify fetchHandles to close instead of fetching all index handle.
	// Consume the task channel in case channel is full.
	for range e.taskChan {
	}
	e.taskChan = nil
	err := e.result.Close()
	e.result = nil
	return errors.Trace(err)
}

// Next implements Exec Next interface.
func (e *IndexLookUpExecutor) Next() (Row, error) {
	for {
		if e.taskCurr == nil {
			taskCurr, ok := <-e.taskChan
			if !ok {
				return nil, e.tasksErr
			}
			e.taskCurr = taskCurr
		}
		row, err := e.taskCurr.getRow()
		if err != nil {
			return nil, errors.Trace(err)
		}
		if row != nil {
			return row, nil
		}
		e.taskCurr = nil
	}
}<|MERGE_RESOLUTION|>--- conflicted
+++ resolved
@@ -132,16 +132,12 @@
 		if err != nil {
 			return nil, errors.Trace(err)
 		}
-<<<<<<< HEAD
 		if !e.aggregate {
 			if evalGeneratedColumns(e.columns, e.genValues, values) != nil {
 				return nil, errors.Trace(err)
 			}
 		}
-		return &Row{Data: values}, nil
-=======
 		return values, nil
->>>>>>> c7c248eb
 	}
 }
 
