load("@io_bazel_rules_go//go:def.bzl", "go_library", "go_test")

go_library(
    name = "querywatch",
    srcs = ["query_watch.go"],
    importpath = "github.com/pingcap/tidb/executor/internal/querywatch",
    visibility = ["//executor:__subpackages__"],
    deps = [
        "//domain",
        "//domain/resourcegroup",
        "//executor/internal/exec",
        "//expression",
        "//parser",
        "//parser/ast",
        "//parser/model",
        "//sessionctx",
        "//util/chunk",
        "//util/sqlexec",
        "@com_github_pingcap_errors//:errors",
        "@com_github_pingcap_kvproto//pkg/resource_manager",
        "@com_github_tikv_pd_client//resource_group/controller",
    ],
)

go_test(
    name = "querywatch_test",
    timeout = "short",
    srcs = [
        "main_test.go",
        "query_watch_test.go",
    ],
    embed = [":querywatch"],
    flaky = True,
    deps = [
<<<<<<< HEAD
        "//errno",
        "//kv",
=======
        "//config",
        "//meta/autoid",
>>>>>>> 06ea55d0
        "//testkit",
        "//testkit/testsetup",
        "@com_github_stretchr_testify//require",
        "@com_github_tikv_client_go_v2//tikv",
        "@org_uber_go_goleak//:goleak",
    ],
)<|MERGE_RESOLUTION|>--- conflicted
+++ resolved
@@ -10,6 +10,7 @@
         "//domain/resourcegroup",
         "//executor/internal/exec",
         "//expression",
+        "//infoschema",
         "//parser",
         "//parser/ast",
         "//parser/model",
@@ -32,13 +33,10 @@
     embed = [":querywatch"],
     flaky = True,
     deps = [
-<<<<<<< HEAD
+        "//config",
         "//errno",
         "//kv",
-=======
-        "//config",
         "//meta/autoid",
->>>>>>> 06ea55d0
         "//testkit",
         "//testkit/testsetup",
         "@com_github_stretchr_testify//require",
