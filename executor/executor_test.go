--- conflicted
+++ resolved
@@ -811,14 +811,6 @@
 	result = tk.MustQuery("select ascii('123'), ascii(123), ascii(''), ascii('你好'), ascii(NULL)")
 	result.Check(testkit.Rows("49 49 0 228 <nil>"))
 
-<<<<<<< HEAD
-	// for tobase64
-	tk.MustExec("drop table if exists t")
-	tk.MustExec("create table t(a int, b double, c datetime, d time, e char(20), f bit(10))")
-	tk.MustExec(`insert into t values(1, 1.1, "2017-01-01 12:01:01", "12:01:01", "abcdef", 0b10101)`)
-	result = tk.MustQuery("select to_base64(a), to_base64(b), to_base64(c), to_base64(d), to_base64(e), to_base64(f), to_base64(null) from t")
-	result.Check(testkit.Rows("MQ== MS4x MjAxNy0wMS0wMSAxMjowMTowMQ== MTI6MDE6MDE= YWJjZGVm ABU= <nil>"))
-=======
 	// for password
 	tk.MustExec("drop table if exists t")
 	tk.MustExec("create table t(a char(41), b char(41), c char(41))")
@@ -829,7 +821,13 @@
 	result.Check(testkit.Rows(""))
 	result = tk.MustQuery("select password(c) from t")
 	result.Check(testkit.Rows("*0D3CED9BEC10A777AEC23CCC353A8C08A633045E"))
->>>>>>> 900fa9fb
+
+	// for tobase64
+	tk.MustExec("drop table if exists t")
+	tk.MustExec("create table t(a int, b double, c datetime, d time, e char(20), f bit(10))")
+	tk.MustExec(`insert into t values(1, 1.1, "2017-01-01 12:01:01", "12:01:01", "abcdef", 0b10101)`)
+	result = tk.MustQuery("select to_base64(a), to_base64(b), to_base64(c), to_base64(d), to_base64(e), to_base64(f), to_base64(null) from t")
+	result.Check(testkit.Rows("MQ== MS4x MjAxNy0wMS0wMSAxMjowMTowMQ== MTI6MDE6MDE= YWJjZGVm ABU= <nil>"))
 }
 
 func (s *testSuite) TestTimeBuiltin(c *C) {
