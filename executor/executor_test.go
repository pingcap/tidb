// Copyright 2015 PingCAP, Inc.
//
// Licensed under the Apache License, Version 2.0 (the "License");
// you may not use this file except in compliance with the License.
// You may obtain a copy of the License at
//
//     http://www.apache.org/licenses/LICENSE-2.0
//
// Unless required by applicable law or agreed to in writing, software
// distributed under the License is distributed on an "AS IS" BASIS,
// See the License for the specific language governing permissions and
// limitations under the License.

package executor_test

import (
	"flag"
	"fmt"
	"math"
	"os"
	"strconv"
	"strings"
	"sync"
	"testing"
	"time"

	gofail "github.com/coreos/gofail/runtime"
	"github.com/juju/errors"
	. "github.com/pingcap/check"
	pb "github.com/pingcap/kvproto/pkg/kvrpcpb"
	"github.com/pingcap/tidb/config"
	"github.com/pingcap/tidb/domain"
	"github.com/pingcap/tidb/executor"
	"github.com/pingcap/tidb/kv"
	"github.com/pingcap/tidb/meta/autoid"
	"github.com/pingcap/tidb/model"
	"github.com/pingcap/tidb/mysql"
	"github.com/pingcap/tidb/parser"
	"github.com/pingcap/tidb/plan"
	"github.com/pingcap/tidb/session"
	"github.com/pingcap/tidb/sessionctx"
	"github.com/pingcap/tidb/sessionctx/stmtctx"
	"github.com/pingcap/tidb/sessionctx/variable"
	"github.com/pingcap/tidb/store/mockstore"
	"github.com/pingcap/tidb/store/mockstore/mocktikv"
	"github.com/pingcap/tidb/store/tikv"
	"github.com/pingcap/tidb/store/tikv/tikvrpc"
	"github.com/pingcap/tidb/table/tables"
	"github.com/pingcap/tidb/tablecodec"
	"github.com/pingcap/tidb/terror"
	"github.com/pingcap/tidb/types"
	"github.com/pingcap/tidb/util/admin"
	"github.com/pingcap/tidb/util/codec"
	"github.com/pingcap/tidb/util/logutil"
	"github.com/pingcap/tidb/util/mock"
	"github.com/pingcap/tidb/util/testkit"
	"github.com/pingcap/tidb/util/testleak"
	"github.com/pingcap/tidb/util/testutil"
	"golang.org/x/net/context"
)

func TestT(t *testing.T) {
	CustomVerboseFlag = true
	logLevel := os.Getenv("log_level")
	logutil.InitLogger(&logutil.LogConfig{
		Level: logLevel,
	})
	TestingT(t)
}

var _ = Suite(&testSuite{})
var _ = Suite(&testContextOptionSuite{})

type testSuite struct {
	cluster   *mocktikv.Cluster
	mvccStore mocktikv.MVCCStore
	store     kv.Storage
	domain    *domain.Domain
	*parser.Parser
	ctx *mock.Context

	autoIDStep int64
}

var mockTikv = flag.Bool("mockTikv", true, "use mock tikv store in executor test")

func (s *testSuite) SetUpSuite(c *C) {
	testleak.BeforeTest()
	s.autoIDStep = autoid.GetStep()
	autoid.SetStep(5000)
	s.Parser = parser.New()
	flag.Lookup("mockTikv")
	useMockTikv := *mockTikv
	if useMockTikv {
		s.cluster = mocktikv.NewCluster()
		mocktikv.BootstrapWithSingleStore(s.cluster)
		s.mvccStore = mocktikv.MustNewMVCCStore()
		store, err := mockstore.NewMockTikvStore(
			mockstore.WithCluster(s.cluster),
			mockstore.WithMVCCStore(s.mvccStore),
		)
		c.Assert(err, IsNil)
		s.store = store
		session.SetSchemaLease(0)
		session.SetStatsLease(0)
	}
	d, err := session.BootstrapSession(s.store)
	c.Assert(err, IsNil)
	s.domain = d
}

func (s *testSuite) TearDownSuite(c *C) {
	s.domain.Close()
	s.store.Close()
	autoid.SetStep(s.autoIDStep)
	testleak.AfterTest(c)()
}

func (s *testSuite) TearDownTest(c *C) {
	tk := testkit.NewTestKit(c, s.store)
	tk.MustExec("use test")
	r := tk.MustQuery("show tables")
	for _, tb := range r.Rows() {
		tableName := tb[0]
		tk.MustExec(fmt.Sprintf("drop table %v", tableName))
	}
}

func (s *testSuite) TestAdmin(c *C) {
	tk := testkit.NewTestKit(c, s.store)
	tk.MustExec("use test")
	tk.MustExec("drop table if exists admin_test")
	tk.MustExec("create table admin_test (c1 int, c2 int, c3 int default 1, index (c1))")
	tk.MustExec("insert admin_test (c1) values (1),(2),(NULL)")

	ctx := context.Background()
	// cancel DDL jobs test
	r, err := tk.Exec("admin cancel ddl jobs 1")
	c.Assert(err, IsNil, Commentf("err %v", err))
	chk := r.NewChunk()
	err = r.Next(ctx, chk)
	c.Assert(err, IsNil)
	row := chk.GetRow(0)
	c.Assert(row.Len(), Equals, 2)
	c.Assert(row.GetString(0), Equals, "1")
	c.Assert(row.GetString(1), Equals, "error: Can't find this job")

	r, err = tk.Exec("admin show ddl")
	c.Assert(err, IsNil)
	chk = r.NewChunk()
	err = r.Next(ctx, chk)
	c.Assert(err, IsNil)
	row = chk.GetRow(0)
	c.Assert(row.Len(), Equals, 4)
	txn, err := s.store.Begin()
	c.Assert(err, IsNil)
	ddlInfo, err := admin.GetDDLInfo(txn)
	c.Assert(err, IsNil)
	c.Assert(row.GetInt64(0), Equals, ddlInfo.SchemaVer)
	// TODO: Pass this test.
	// rowOwnerInfos := strings.Split(row.Data[1].GetString(), ",")
	// ownerInfos := strings.Split(ddlInfo.Owner.String(), ",")
	// c.Assert(rowOwnerInfos[0], Equals, ownerInfos[0])
	c.Assert(row.GetString(2), Equals, "")
	chk = r.NewChunk()
	err = r.Next(ctx, chk)
	c.Assert(err, IsNil)
	c.Assert(chk.NumRows() == 0, IsTrue)
	err = txn.Rollback()
	c.Assert(err, IsNil)

	// show DDL jobs test
	r, err = tk.Exec("admin show ddl jobs")
	c.Assert(err, IsNil)
	chk = r.NewChunk()
	err = r.Next(ctx, chk)
	c.Assert(err, IsNil)
	row = chk.GetRow(0)
	c.Assert(row.Len(), Equals, 10)
	txn, err = s.store.Begin()
	c.Assert(err, IsNil)
	historyJobs, err := admin.GetHistoryDDLJobs(txn)
	c.Assert(len(historyJobs), Greater, 1)
	c.Assert(len(row.GetString(1)), Greater, 0)
	c.Assert(err, IsNil)
	c.Assert(row.GetInt64(0), Equals, historyJobs[0].ID)
	c.Assert(err, IsNil)

	// show DDL job queries test
	tk.MustExec("use test")
	tk.MustExec("drop table if exists admin_test2")
	tk.MustExec("create table admin_test2 (c1 int, c2 int, c3 int default 1, index (c1))")
	result := tk.MustQuery(`admin show ddl job queries 1, 1, 1`)
	result.Check(testkit.Rows())
	result = tk.MustQuery(`admin show ddl job queries 1, 2, 3, 4`)
	result.Check(testkit.Rows())
	historyJob, err := admin.GetHistoryDDLJobs(txn)
	result = tk.MustQuery(fmt.Sprintf("admin show ddl job queries %d", historyJob[0].ID))
	result.Check(testkit.Rows(historyJob[0].Query))
	c.Assert(err, IsNil)

	// check table test
	tk.MustExec("create table admin_test1 (c1 int, c2 int default 1, index (c1))")
	tk.MustExec("insert admin_test1 (c1) values (21),(22)")
	r, err = tk.Exec("admin check table admin_test, admin_test1")
	c.Assert(err, IsNil)
	c.Assert(r, IsNil)
	// error table name
	r, err = tk.Exec("admin check table admin_test_error")
	c.Assert(err, NotNil)
	// different index values
	sctx := tk.Se.(sessionctx.Context)
	dom := domain.GetDomain(sctx)
	is := dom.InfoSchema()
	c.Assert(is, NotNil)
	tb, err := is.TableByName(model.NewCIStr("test"), model.NewCIStr("admin_test"))
	c.Assert(err, IsNil)
	c.Assert(tb.Indices(), HasLen, 1)
	_, err = tb.Indices()[0].Create(mock.NewContext(), txn, types.MakeDatums(int64(10)), 1)
	c.Assert(err, IsNil)
	err = txn.Commit(context.Background())
	c.Assert(err, IsNil)
	r, err = tk.Exec("admin check table admin_test")
	c.Assert(err, NotNil)

	// checksum table test
	tk.MustExec("create table checksum_with_index (id int, count int, PRIMARY KEY(id), KEY(count))")
	tk.MustExec("create table checksum_without_index (id int, count int, PRIMARY KEY(id))")
	r, err = tk.Exec("admin checksum table checksum_with_index, checksum_without_index")
	c.Assert(err, IsNil)
	res := tk.ResultSetToResult(r, Commentf("admin checksum table"))
	// Mocktikv returns 1 for every table/index scan, then we will xor the checksums of a table.
	// For "checksum_with_index", we have two checksums, so the result will be 1^1 = 0.
	// For "checksum_without_index", we only have one checksum, so the result will be 1.
	res.Sort().Check(testkit.Rows("test checksum_with_index 0 2 2", "test checksum_without_index 1 1 1"))
}

func (s *testSuite) fillData(tk *testkit.TestKit, table string) {
	tk.MustExec("use test")
	tk.MustExec(fmt.Sprintf("create table %s(id int not null default 1, name varchar(255), PRIMARY KEY(id));", table))

	// insert data
	tk.MustExec(fmt.Sprintf("insert INTO %s VALUES (1, \"hello\");", table))
	tk.CheckExecResult(1, 0)
	tk.MustExec(fmt.Sprintf("insert into %s values (2, \"hello\");", table))
	tk.CheckExecResult(1, 0)
}

type testCase struct {
	data1    []byte
	data2    []byte
	expected []string
	restData []byte
}

func checkCases(tests []testCase, ld *executor.LoadDataInfo,
	c *C, tk *testkit.TestKit, ctx sessionctx.Context, selectSQL, deleteSQL string) {
	for _, tt := range tests {
		c.Assert(ctx.NewTxn(), IsNil)
		ctx.GetSessionVars().StmtCtx.IgnoreErr = true
		data, reachLimit, err1 := ld.InsertData(tt.data1, tt.data2)
		ctx.GetSessionVars().StmtCtx.IgnoreErr = false
		c.Assert(err1, IsNil)
		c.Assert(reachLimit, IsFalse)
		if tt.restData == nil {
			c.Assert(data, HasLen, 0,
				Commentf("data1:%v, data2:%v, data:%v", string(tt.data1), string(tt.data2), string(data)))
		} else {
			c.Assert(data, DeepEquals, tt.restData,
				Commentf("data1:%v, data2:%v, data:%v", string(tt.data1), string(tt.data2), string(data)))
		}
		ctx.StmtCommit()
		err1 = ctx.Txn().Commit(context.Background())
		c.Assert(err1, IsNil)
		r := tk.MustQuery(selectSQL)
		r.Check(testutil.RowsWithSep("|", tt.expected...))
		tk.MustExec(deleteSQL)
	}
}

func (s *testSuite) TestSelectWithoutFrom(c *C) {
	tk := testkit.NewTestKit(c, s.store)
	tk.MustExec("use test")

	r := tk.MustQuery("select 1 + 2*3;")
	r.Check(testkit.Rows("7"))

	r = tk.MustQuery(`select _utf8"string";`)
	r.Check(testkit.Rows("string"))

	r = tk.MustQuery("select 1 order by 1;")
	r.Check(testkit.Rows("1"))
}

// TestSelectBackslashN Issue 3685.
func (s *testSuite) TestSelectBackslashN(c *C) {
	tk := testkit.NewTestKit(c, s.store)

	sql := `select \N;`
	r := tk.MustQuery(sql)
	r.Check(testkit.Rows("<nil>"))
	rs, err := tk.Exec(sql)
	c.Check(err, IsNil)
	fields := rs.Fields()
	c.Check(len(fields), Equals, 1)
	c.Check(fields[0].Column.Name.O, Equals, "NULL")

	sql = `select "\N";`
	r = tk.MustQuery(sql)
	r.Check(testkit.Rows("N"))
	rs, err = tk.Exec(sql)
	c.Check(err, IsNil)
	fields = rs.Fields()
	c.Check(len(fields), Equals, 1)
	c.Check(fields[0].Column.Name.O, Equals, `N`)

	tk.MustExec("use test;")
	tk.MustExec("create table test (`\\N` int);")
	tk.MustExec("insert into test values (1);")
	tk.CheckExecResult(1, 0)
	sql = "select * from test;"
	r = tk.MustQuery(sql)
	r.Check(testkit.Rows("1"))
	rs, err = tk.Exec(sql)
	c.Check(err, IsNil)
	fields = rs.Fields()
	c.Check(len(fields), Equals, 1)
	c.Check(fields[0].Column.Name.O, Equals, `\N`)

	sql = `select \N from test;`
	r = tk.MustQuery(sql)
	r.Check(testkit.Rows("<nil>"))
	rs, err = tk.Exec(sql)
	c.Check(err, IsNil)
	fields = rs.Fields()
	c.Check(err, IsNil)
	c.Check(len(fields), Equals, 1)
	c.Check(fields[0].Column.Name.O, Equals, `NULL`)

	sql = `select (\N) from test;`
	r = tk.MustQuery(sql)
	r.Check(testkit.Rows("<nil>"))
	rs, err = tk.Exec(sql)
	c.Check(err, IsNil)
	fields = rs.Fields()
	c.Check(len(fields), Equals, 1)
	c.Check(fields[0].Column.Name.O, Equals, `NULL`)

	sql = "select `\\N` from test;"
	r = tk.MustQuery(sql)
	r.Check(testkit.Rows("1"))
	rs, err = tk.Exec(sql)
	c.Check(err, IsNil)
	fields = rs.Fields()
	c.Check(len(fields), Equals, 1)
	c.Check(fields[0].Column.Name.O, Equals, `\N`)

	sql = "select (`\\N`) from test;"
	r = tk.MustQuery(sql)
	r.Check(testkit.Rows("1"))
	rs, err = tk.Exec(sql)
	c.Check(err, IsNil)
	fields = rs.Fields()
	c.Check(len(fields), Equals, 1)
	c.Check(fields[0].Column.Name.O, Equals, `\N`)

	sql = `select '\N' from test;`
	r = tk.MustQuery(sql)
	r.Check(testkit.Rows("N"))
	rs, err = tk.Exec(sql)
	c.Check(err, IsNil)
	fields = rs.Fields()
	c.Check(len(fields), Equals, 1)
	c.Check(fields[0].Column.Name.O, Equals, `N`)

	sql = `select ('\N') from test;`
	r = tk.MustQuery(sql)
	r.Check(testkit.Rows("N"))
	rs, err = tk.Exec(sql)
	c.Check(err, IsNil)
	fields = rs.Fields()
	c.Check(len(fields), Equals, 1)
	c.Check(fields[0].Column.Name.O, Equals, `N`)
}

// TestSelectNull Issue #4053.
func (s *testSuite) TestSelectNull(c *C) {
	tk := testkit.NewTestKit(c, s.store)

	sql := `select nUll;`
	r := tk.MustQuery(sql)
	r.Check(testkit.Rows("<nil>"))
	rs, err := tk.Exec(sql)
	c.Check(err, IsNil)
	fields := rs.Fields()
	c.Check(len(fields), Equals, 1)
	c.Check(fields[0].Column.Name.O, Equals, `NULL`)

	sql = `select (null);`
	r = tk.MustQuery(sql)
	r.Check(testkit.Rows("<nil>"))
	rs, err = tk.Exec(sql)
	c.Check(err, IsNil)
	fields = rs.Fields()
	c.Check(len(fields), Equals, 1)
	c.Check(fields[0].Column.Name.O, Equals, `NULL`)

	sql = `select null+NULL;`
	r = tk.MustQuery(sql)
	r.Check(testkit.Rows("<nil>"))
	rs, err = tk.Exec(sql)
	c.Check(err, IsNil)
	fields = rs.Fields()
	c.Check(err, IsNil)
	c.Check(len(fields), Equals, 1)
	c.Check(fields[0].Column.Name.O, Equals, `null+NULL`)
}

// TestSelectStringLiteral Issue #3686.
func (s *testSuite) TestSelectStringLiteral(c *C) {
	tk := testkit.NewTestKit(c, s.store)

	sql := `select 'abc';`
	r := tk.MustQuery(sql)
	r.Check(testkit.Rows("abc"))
	rs, err := tk.Exec(sql)
	c.Check(err, IsNil)
	fields := rs.Fields()
	c.Check(len(fields), Equals, 1)
	c.Check(fields[0].Column.Name.O, Equals, `abc`)

	sql = `select (('abc'));`
	r = tk.MustQuery(sql)
	r.Check(testkit.Rows("abc"))
	rs, err = tk.Exec(sql)
	c.Check(err, IsNil)
	fields = rs.Fields()
	c.Check(len(fields), Equals, 1)
	c.Check(fields[0].Column.Name.O, Equals, `abc`)

	sql = `select 'abc'+'def';`
	r = tk.MustQuery(sql)
	r.Check(testkit.Rows("0"))
	rs, err = tk.Exec(sql)
	c.Check(err, IsNil)
	fields = rs.Fields()
	c.Check(len(fields), Equals, 1)
	c.Check(fields[0].Column.Name.O, Equals, `'abc'+'def'`)

	// Below checks whether leading invalid chars are trimmed.
	sql = "select '\n';"
	r = tk.MustQuery(sql)
	r.Check(testkit.Rows("\n"))
	rs, err = tk.Exec(sql)
	c.Check(err, IsNil)
	fields = rs.Fields()
	c.Check(len(fields), Equals, 1)
	c.Check(fields[0].Column.Name.O, Equals, "")

	sql = "select '\t   col';" // Lowercased letter is a valid char.
	rs, err = tk.Exec(sql)
	c.Check(err, IsNil)
	fields = rs.Fields()
	c.Check(len(fields), Equals, 1)
	c.Check(fields[0].Column.Name.O, Equals, "col")

	sql = "select '\t   Col';" // Uppercased letter is a valid char.
	rs, err = tk.Exec(sql)
	c.Check(err, IsNil)
	fields = rs.Fields()
	c.Check(len(fields), Equals, 1)
	c.Check(fields[0].Column.Name.O, Equals, "Col")

	sql = "select '\n\t   中文 col';" // Chinese char is a valid char.
	rs, err = tk.Exec(sql)
	c.Check(err, IsNil)
	fields = rs.Fields()
	c.Check(len(fields), Equals, 1)
	c.Check(fields[0].Column.Name.O, Equals, "中文 col")

	sql = "select ' \r\n  .col';" // Punctuation is a valid char.
	rs, err = tk.Exec(sql)
	c.Check(err, IsNil)
	fields = rs.Fields()
	c.Check(len(fields), Equals, 1)
	c.Check(fields[0].Column.Name.O, Equals, ".col")

	sql = "select '   😆col';" // Emoji is a valid char.
	rs, err = tk.Exec(sql)
	c.Check(err, IsNil)
	fields = rs.Fields()
	c.Check(len(fields), Equals, 1)
	c.Check(fields[0].Column.Name.O, Equals, "😆col")

	// Below checks whether trailing invalid chars are preserved.
	sql = `select 'abc   ';`
	rs, err = tk.Exec(sql)
	c.Check(err, IsNil)
	fields = rs.Fields()
	c.Check(len(fields), Equals, 1)
	c.Check(fields[0].Column.Name.O, Equals, "abc   ")

	sql = `select '  abc   123   ';`
	rs, err = tk.Exec(sql)
	c.Check(err, IsNil)
	fields = rs.Fields()
	c.Check(len(fields), Equals, 1)
	c.Check(fields[0].Column.Name.O, Equals, "abc   123   ")

	// Issue #4239.
	sql = `select 'a' ' ' 'string';`
	r = tk.MustQuery(sql)
	r.Check(testkit.Rows("a string"))
	rs, err = tk.Exec(sql)
	c.Check(err, IsNil)
	fields = rs.Fields()
	c.Check(len(fields), Equals, 1)
	c.Check(fields[0].Column.Name.O, Equals, "a")

	sql = `select 'a' " " "string";`
	r = tk.MustQuery(sql)
	r.Check(testkit.Rows("a string"))
	rs, err = tk.Exec(sql)
	c.Check(err, IsNil)
	fields = rs.Fields()
	c.Check(len(fields), Equals, 1)
	c.Check(fields[0].Column.Name.O, Equals, "a")

	sql = `select 'string' 'string';`
	r = tk.MustQuery(sql)
	r.Check(testkit.Rows("stringstring"))
	rs, err = tk.Exec(sql)
	c.Check(err, IsNil)
	fields = rs.Fields()
	c.Check(len(fields), Equals, 1)
	c.Check(fields[0].Column.Name.O, Equals, "string")

	sql = `select "ss" "a";`
	r = tk.MustQuery(sql)
	r.Check(testkit.Rows("ssa"))
	rs, err = tk.Exec(sql)
	c.Check(err, IsNil)
	fields = rs.Fields()
	c.Check(len(fields), Equals, 1)
	c.Check(fields[0].Column.Name.O, Equals, "ss")

	sql = `select "ss" "a" "b";`
	r = tk.MustQuery(sql)
	r.Check(testkit.Rows("ssab"))
	rs, err = tk.Exec(sql)
	c.Check(err, IsNil)
	fields = rs.Fields()
	c.Check(len(fields), Equals, 1)
	c.Check(fields[0].Column.Name.O, Equals, "ss")

	sql = `select "ss" "a" ' ' "b";`
	r = tk.MustQuery(sql)
	r.Check(testkit.Rows("ssa b"))
	rs, err = tk.Exec(sql)
	c.Check(err, IsNil)
	fields = rs.Fields()
	c.Check(len(fields), Equals, 1)
	c.Check(fields[0].Column.Name.O, Equals, "ss")

	sql = `select "ss" "a" ' ' "b" ' ' "d";`
	r = tk.MustQuery(sql)
	r.Check(testkit.Rows("ssa b d"))
	rs, err = tk.Exec(sql)
	c.Check(err, IsNil)
	fields = rs.Fields()
	c.Check(len(fields), Equals, 1)
	c.Check(fields[0].Column.Name.O, Equals, "ss")
}

func (s *testSuite) TestSelectLimit(c *C) {
	tk := testkit.NewTestKit(c, s.store)
	tk.MustExec("use test")
	s.fillData(tk, "select_limit")

	tk.MustExec("insert INTO select_limit VALUES (3, \"hello\");")
	tk.CheckExecResult(1, 0)
	tk.MustExec("insert INTO select_limit VALUES (4, \"hello\");")
	tk.CheckExecResult(1, 0)

	r := tk.MustQuery("select * from select_limit limit 1;")
	r.Check(testkit.Rows("1 hello"))

	r = tk.MustQuery("select id from (select * from select_limit limit 1) k where id != 1;")
	r.Check(testkit.Rows())

	r = tk.MustQuery("select * from select_limit limit 18446744073709551615 offset 0;")
	r.Check(testkit.Rows("1 hello", "2 hello", "3 hello", "4 hello"))

	r = tk.MustQuery("select * from select_limit limit 18446744073709551615 offset 1;")
	r.Check(testkit.Rows("2 hello", "3 hello", "4 hello"))

	r = tk.MustQuery("select * from select_limit limit 18446744073709551615 offset 3;")
	r.Check(testkit.Rows("4 hello"))

	_, err := tk.Exec("select * from select_limit limit 18446744073709551616 offset 3;")
	c.Assert(err, NotNil)
}

func (s *testSuite) TestSelectOrderBy(c *C) {
	tk := testkit.NewTestKit(c, s.store)
	tk.MustExec("use test")
	s.fillData(tk, "select_order_test")

	// Test star field
	r := tk.MustQuery("select * from select_order_test where id = 1 order by id limit 1 offset 0;")
	r.Check(testkit.Rows("1 hello"))

	r = tk.MustQuery("select id from select_order_test order by id desc limit 1 ")
	r.Check(testkit.Rows("2"))

	r = tk.MustQuery("select id from select_order_test order by id + 1 desc limit 1 ")
	r.Check(testkit.Rows("2"))

	// Test limit
	r = tk.MustQuery("select * from select_order_test order by name, id limit 1 offset 0;")
	r.Check(testkit.Rows("1 hello"))

	// Test limit
	r = tk.MustQuery("select id as c1, name from select_order_test order by 2, id limit 1 offset 0;")
	r.Check(testkit.Rows("1 hello"))

	// Test limit overflow
	r = tk.MustQuery("select * from select_order_test order by name, id limit 100 offset 0;")
	r.Check(testkit.Rows("1 hello", "2 hello"))

	// Test offset overflow
	r = tk.MustQuery("select * from select_order_test order by name, id limit 1 offset 100;")
	r.Check(testkit.Rows())

	// Test multiple field
	r = tk.MustQuery("select id, name from select_order_test where id = 1 group by id, name limit 1 offset 0;")
	r.Check(testkit.Rows("1 hello"))

	// Test limit + order by
	for i := 3; i <= 10; i += 1 {
		tk.MustExec(fmt.Sprintf("insert INTO select_order_test VALUES (%d, \"zz\");", i))
	}
	tk.MustExec("insert INTO select_order_test VALUES (10086, \"hi\");")
	for i := 11; i <= 20; i += 1 {
		tk.MustExec(fmt.Sprintf("insert INTO select_order_test VALUES (%d, \"hh\");", i))
	}
	for i := 21; i <= 30; i += 1 {
		tk.MustExec(fmt.Sprintf("insert INTO select_order_test VALUES (%d, \"zz\");", i))
	}
	tk.MustExec("insert INTO select_order_test VALUES (1501, \"aa\");")
	r = tk.MustQuery("select * from select_order_test order by name, id limit 1 offset 3;")
	r.Check(testkit.Rows("11 hh"))
	tk.MustExec("drop table select_order_test")
	tk.MustExec("drop table if exists t")
	tk.MustExec("create table t (c int, d int)")
	tk.MustExec("insert t values (1, 1)")
	tk.MustExec("insert t values (1, 2)")
	tk.MustExec("insert t values (1, 3)")
	r = tk.MustQuery("select 1-d as d from t order by d;")
	r.Check(testkit.Rows("-2", "-1", "0"))
	r = tk.MustQuery("select 1-d as d from t order by d + 1;")
	r.Check(testkit.Rows("0", "-1", "-2"))
	r = tk.MustQuery("select t.d from t order by d;")
	r.Check(testkit.Rows("1", "2", "3"))

	tk.MustExec("drop table if exists t")
	tk.MustExec("create table t (a int, b int, c int)")
	tk.MustExec("insert t values (1, 2, 3)")
	r = tk.MustQuery("select b from (select a,b from t order by a,c) t")
	r.Check(testkit.Rows("2"))
	r = tk.MustQuery("select b from (select a,b from t order by a,c limit 1) t")
	r.Check(testkit.Rows("2"))
	tk.MustExec("drop table if exists t")
	tk.MustExec("create table t(a int, b int, index idx(a))")
	tk.MustExec("insert into t values(1, 1), (2, 2)")
	tk.MustQuery("select * from t where 1 order by b").Check(testkit.Rows("1 1", "2 2"))
	tk.MustQuery("select * from t where a between 1 and 2 order by a desc").Check(testkit.Rows("2 2", "1 1"))

	// Test double read and topN is pushed down to first read plan.
	tk.MustExec("drop table if exists t")
	tk.MustExec("create table t(a int primary key, b int, c int, index idx(b))")
	tk.MustExec("insert into t values(1, 3, 1)")
	tk.MustExec("insert into t values(2, 2, 2)")
	tk.MustExec("insert into t values(3, 1, 3)")
	tk.MustQuery("select * from t use index(idx) order by a desc limit 1").Check(testkit.Rows("3 1 3"))

	// Test double read which needs to keep order.
	tk.MustExec("drop table if exists t")
	tk.MustExec("create table t(a int, b int, key b (b))")
	tk.Se.GetSessionVars().IndexLookupSize = 3
	for i := 0; i < 10; i++ {
		tk.MustExec(fmt.Sprintf("insert into t values(%d, %d)", i, 10-i))
	}
	tk.MustQuery("select a from t use index(b) order by b").Check(testkit.Rows("9", "8", "7", "6", "5", "4", "3", "2", "1", "0"))
}

func (s *testSuite) TestOrderBy(c *C) {
	tk := testkit.NewTestKitWithInit(c, s.store)
	tk.MustExec("drop table if exists t")
	tk.MustExec("create table t (c1 int, c2 int, c3 varchar(20))")
	tk.MustExec("insert into t values (1, 2, 'abc'), (2, 1, 'bcd')")

	// Fix issue https://github.com/pingcap/tidb/issues/337
	tk.MustQuery("select c1 as a, c1 as b from t order by c1").Check(testkit.Rows("1 1", "2 2"))

	tk.MustQuery("select c1 as a, t.c1 as a from t order by a desc").Check(testkit.Rows("2 2", "1 1"))
	tk.MustQuery("select c1 as c2 from t order by c2").Check(testkit.Rows("1", "2"))
	tk.MustQuery("select sum(c1) from t order by sum(c1)").Check(testkit.Rows("3"))
	tk.MustQuery("select c1 as c2 from t order by c2 + 1").Check(testkit.Rows("2", "1"))

	// Order by position.
	tk.MustQuery("select * from t order by 1").Check(testkit.Rows("1 2 abc", "2 1 bcd"))
	tk.MustQuery("select * from t order by 2").Check(testkit.Rows("2 1 bcd", "1 2 abc"))

	// Order by binary.
	tk.MustQuery("select c1, c3 from t order by binary c1 desc").Check(testkit.Rows("2 bcd", "1 abc"))
	tk.MustQuery("select c1, c2 from t order by binary c3").Check(testkit.Rows("1 2", "2 1"))
}

func (s *testSuite) TestSelectErrorRow(c *C) {
	tk := testkit.NewTestKit(c, s.store)
	tk.MustExec("use test")

	_, err := tk.Exec("select row(1, 1) from test")
	c.Assert(err, NotNil)

	_, err = tk.Exec("select * from test group by row(1, 1);")
	c.Assert(err, NotNil)

	_, err = tk.Exec("select * from test order by row(1, 1);")
	c.Assert(err, NotNil)

	_, err = tk.Exec("select * from test having row(1, 1);")
	c.Assert(err, NotNil)

	_, err = tk.Exec("select (select 1, 1) from test;")
	c.Assert(err, NotNil)

	_, err = tk.Exec("select * from test group by (select 1, 1);")
	c.Assert(err, NotNil)

	_, err = tk.Exec("select * from test order by (select 1, 1);")
	c.Assert(err, NotNil)

	_, err = tk.Exec("select * from test having (select 1, 1);")
	c.Assert(err, NotNil)
}

// TestIssue2612 is related with https://github.com/pingcap/tidb/issues/2612
func (s *testSuite) TestIssue2612(c *C) {
	tk := testkit.NewTestKit(c, s.store)
	tk.MustExec("use test")
	tk.MustExec(`drop table if exists t`)
	tk.MustExec(`create table t (
		create_at datetime NOT NULL DEFAULT '1000-01-01 00:00:00',
		finish_at datetime NOT NULL DEFAULT '1000-01-01 00:00:00');`)
	tk.MustExec(`insert into t values ('2016-02-13 15:32:24',  '2016-02-11 17:23:22');`)
	rs, err := tk.Exec(`select timediff(finish_at, create_at) from t;`)
	c.Assert(err, IsNil)
	chk := rs.NewChunk()
	err = rs.Next(context.Background(), chk)
	c.Assert(err, IsNil)
	c.Assert(chk.GetRow(0).GetDuration(0).String(), Equals, "-46:09:02")
}

// TestIssue345 is related with https://github.com/pingcap/tidb/issues/345
func (s *testSuite) TestIssue345(c *C) {
	tk := testkit.NewTestKit(c, s.store)
	tk.MustExec("use test")
	tk.MustExec(`drop table if exists t1, t2`)
	tk.MustExec(`create table t1 (c1 int);`)
	tk.MustExec(`create table t2 (c2 int);`)
	tk.MustExec(`insert into t1 values (1);`)
	tk.MustExec(`insert into t2 values (2);`)
	tk.MustExec(`update t1, t2 set t1.c1 = 2, t2.c2 = 1;`)
	tk.MustExec(`update t1, t2 set c1 = 2, c2 = 1;`)
	tk.MustExec(`update t1 as a, t2 as b set a.c1 = 2, b.c2 = 1;`)

	// Check t1 content
	r := tk.MustQuery("SELECT * FROM t1;")
	r.Check(testkit.Rows("2"))
	// Check t2 content
	r = tk.MustQuery("SELECT * FROM t2;")
	r.Check(testkit.Rows("1"))

	tk.MustExec(`update t1 as a, t2 as t1 set a.c1 = 1, t1.c2 = 2;`)
	// Check t1 content
	r = tk.MustQuery("SELECT * FROM t1;")
	r.Check(testkit.Rows("1"))
	// Check t2 content
	r = tk.MustQuery("SELECT * FROM t2;")
	r.Check(testkit.Rows("2"))

	_, err := tk.Exec(`update t1 as a, t2 set t1.c1 = 10;`)
	c.Assert(err, NotNil)
}

func (s *testSuite) TestIssue5055(c *C) {
	tk := testkit.NewTestKit(c, s.store)
	tk.MustExec("use test")
	tk.MustExec(`drop table if exists t1, t2`)
	tk.MustExec(`create table t1 (a int);`)
	tk.MustExec(`create table t2 (a int);`)
	tk.MustExec(`insert into t1 values(1);`)
	tk.MustExec(`insert into t2 values(1);`)
	result := tk.MustQuery("select tbl1.* from (select t1.a, 1 from t1) tbl1 left join t2 tbl2 on tbl1.a = tbl2.a order by tbl1.a desc limit 1;")
	result.Check(testkit.Rows("1 1"))
}

func (s *testSuite) TestUnion(c *C) {
	tk := testkit.NewTestKit(c, s.store)
	tk.MustExec("use test")

	testSQL := `drop table if exists union_test; create table union_test(id int);`
	tk.MustExec(testSQL)

	testSQL = `drop table if exists union_test;`
	tk.MustExec(testSQL)
	testSQL = `create table union_test(id int);`
	tk.MustExec(testSQL)
	testSQL = `insert union_test values (1),(2)`
	tk.MustExec(testSQL)

	testSQL = `select id from union_test union select id from union_test;`
	r := tk.MustQuery(testSQL)
	r.Check(testkit.Rows("1", "2"))

	testSQL = `select * from (select id from union_test union select id from union_test) t order by id;`
	r = tk.MustQuery(testSQL)
	r.Check(testkit.Rows("1", "2"))

	r = tk.MustQuery("select 1 union all select 1")
	r.Check(testkit.Rows("1", "1"))

	r = tk.MustQuery("select 1 union all select 1 union select 1")
	r.Check(testkit.Rows("1"))

	r = tk.MustQuery("select 1 as a union (select 2) order by a limit 1")
	r.Check(testkit.Rows("1"))

	r = tk.MustQuery("select 1 as a union (select 2) order by a limit 1, 1")
	r.Check(testkit.Rows("2"))

	r = tk.MustQuery("select id from union_test union all (select 1) order by id desc")
	r.Check(testkit.Rows("2", "1", "1"))

	r = tk.MustQuery("select id as a from union_test union (select 1) order by a desc")
	r.Check(testkit.Rows("2", "1"))

	r = tk.MustQuery(`select null as a union (select "abc") order by a`)
	r.Check(testkit.Rows("<nil>", "abc"))

	r = tk.MustQuery(`select "abc" as a union (select 1) order by a`)
	r.Check(testkit.Rows("1", "abc"))

	tk.MustExec("drop table if exists t1")
	tk.MustExec("create table t1 (c int, d int)")
	tk.MustExec("insert t1 values (NULL, 1)")
	tk.MustExec("insert t1 values (1, 1)")
	tk.MustExec("insert t1 values (1, 2)")
	tk.MustExec("drop table if exists t2")
	tk.MustExec("create table t2 (c int, d int)")
	tk.MustExec("insert t2 values (1, 3)")
	tk.MustExec("insert t2 values (1, 1)")
	tk.MustExec("drop table if exists t3")
	tk.MustExec("create table t3 (c int, d int)")
	tk.MustExec("insert t3 values (3, 2)")
	tk.MustExec("insert t3 values (4, 3)")
	r = tk.MustQuery(`select sum(c1), c2 from (select c c1, d c2 from t1 union all select d c1, c c2 from t2 union all select c c1, d c2 from t3) x group by c2 order by c2`)
	r.Check(testkit.Rows("5 1", "4 2", "4 3"))

	tk.MustExec("drop table if exists t1, t2, t3")
	tk.MustExec("create table t1 (a int primary key)")
	tk.MustExec("create table t2 (a int primary key)")
	tk.MustExec("create table t3 (a int primary key)")
	tk.MustExec("insert t1 values (7), (8)")
	tk.MustExec("insert t2 values (1), (9)")
	tk.MustExec("insert t3 values (2), (3)")
	r = tk.MustQuery("select * from t1 union all select * from t2 union all (select * from t3) order by a limit 2")
	r.Check(testkit.Rows("1", "2"))

	tk.MustExec("drop table if exists t1, t2")
	tk.MustExec("create table t1 (a int)")
	tk.MustExec("create table t2 (a int)")
	tk.MustExec("insert t1 values (2), (1)")
	tk.MustExec("insert t2 values (3), (4)")
	r = tk.MustQuery("select * from t1 union all (select * from t2) order by a limit 1")
	r.Check(testkit.Rows("1"))
	r = tk.MustQuery("select (select * from t1 where a != t.a union all (select * from t2 where a != t.a) order by a limit 1) from t1 t")
	r.Check(testkit.Rows("1", "2"))

	tk.MustExec("drop table if exists t")
	tk.MustExec("create table t (id int unsigned primary key auto_increment, c1 int, c2 int, index c1_c2 (c1, c2))")
	tk.MustExec("insert into t (c1, c2) values (1, 1)")
	tk.MustExec("insert into t (c1, c2) values (1, 2)")
	tk.MustExec("insert into t (c1, c2) values (2, 3)")
	r = tk.MustQuery("select * from t where t.c1 = 1 union select * from t where t.id = 1")
	r.Check(testkit.Rows("1 1 1", "2 1 2"))

	tk.MustExec("drop table if exists t")
	tk.MustExec("CREATE TABLE t (f1 DATE)")
	tk.MustExec("INSERT INTO t VALUES ('1978-11-26')")
	r = tk.MustQuery("SELECT f1+0 FROM t UNION SELECT f1+0 FROM t")
	r.Check(testkit.Rows("19781126"))

	tk.MustExec("drop table if exists t")
	tk.MustExec("CREATE TABLE t (a int, b int)")
	tk.MustExec("INSERT INTO t VALUES ('1', '1')")
	r = tk.MustQuery("select b from (SELECT * FROM t UNION ALL SELECT a, b FROM t order by a) t")

	tk.MustExec("drop table if exists t")
	tk.MustExec("CREATE TABLE t (a DECIMAL(4,2))")
	tk.MustExec("INSERT INTO t VALUE(12.34)")
	r = tk.MustQuery("SELECT 1 AS c UNION select a FROM t")
	r.Sort().Check(testkit.Rows("1.00", "12.34"))

	// #issue3771
	r = tk.MustQuery("SELECT 'a' UNION SELECT CONCAT('a', -4)")
	r.Sort().Check(testkit.Rows("a", "a-4"))

	// test race
	tk.MustQuery("SELECT @x:=0 UNION ALL SELECT @x:=0 UNION ALL SELECT @x")

	// test field tp
	tk.MustExec("drop table if exists t1, t2")
	tk.MustExec("CREATE TABLE t1 (a date)")
	tk.MustExec("CREATE TABLE t2 (a date)")
	tk.MustExec("SELECT a from t1 UNION select a FROM t2")
	tk.MustQuery("show create table t1").Check(testkit.Rows("t1 CREATE TABLE `t1` (\n" + "  `a` date DEFAULT NULL\n" + ") ENGINE=InnoDB DEFAULT CHARSET=utf8 COLLATE=utf8_bin"))

	// Move from session test.
	tk.MustExec("drop table if exists t1, t2")
	tk.MustExec("create table t1 (c double);")
	tk.MustExec("create table t2 (c double);")
	tk.MustExec("insert into t1 value (73);")
	tk.MustExec("insert into t2 value (930);")
	// If set unspecified column flen to 0, it will cause bug in union.
	// This test is used to prevent the bug reappear.
	tk.MustQuery("select c from t1 union (select c from t2) order by c").Check(testkit.Rows("73", "930"))

	// issue 5703
	tk.MustExec("drop table if exists t")
	tk.MustExec("create table t(a date)")
	tk.MustExec("insert into t value ('2017-01-01'), ('2017-01-02')")
	r = tk.MustQuery("(select a from t where a < 0) union (select a from t where a > 0) order by a")
	r.Check(testkit.Rows("2017-01-01", "2017-01-02"))

	tk.MustExec("drop table if exists t")
	tk.MustExec("create table t(a int)")
	tk.MustExec("insert into t value(0),(0)")
	tk.MustQuery("select 1 from (select a from t union all select a from t) tmp").Check(testkit.Rows("1", "1", "1", "1"))
	tk.MustQuery("select 10 as a from dual union select a from t order by a desc limit 1 ").Check(testkit.Rows("10"))
	tk.MustQuery("select -10 as a from dual union select a from t order by a limit 1 ").Check(testkit.Rows("-10"))
	tk.MustQuery("select count(1) from (select a from t union all select a from t) tmp").Check(testkit.Rows("4"))

	_, err := tk.Exec("select 1 from (select a from t limit 1 union all select a from t limit 1) tmp")
	c.Assert(err, NotNil)
	terr := errors.Trace(err).(*errors.Err).Cause().(*terror.Error)
	c.Assert(terr.Code(), Equals, terror.ErrCode(mysql.ErrWrongUsage))

	_, err = tk.Exec("select 1 from (select a from t order by a union all select a from t limit 1) tmp")
	c.Assert(err, NotNil)
	terr = errors.Trace(err).(*errors.Err).Cause().(*terror.Error)
	c.Assert(terr.Code(), Equals, terror.ErrCode(mysql.ErrWrongUsage))
}

func (s *testSuite) TestIn(c *C) {
	tk := testkit.NewTestKit(c, s.store)
	tk.MustExec("use test")
	tk.MustExec(`drop table if exists t`)
	tk.MustExec(`create table t (c1 int primary key, c2 int, key c (c2));`)
	for i := 0; i <= 200; i++ {
		tk.MustExec(fmt.Sprintf("insert t values(%d, %d)", i, i))
	}
	queryStr := `select c2 from t where c1 in ('7', '10', '112', '111', '98', '106', '100', '9', '18', '17') order by c2`
	r := tk.MustQuery(queryStr)
	r.Check(testkit.Rows("7", "9", "10", "17", "18", "98", "100", "106", "111", "112"))

	queryStr = `select c2 from t where c1 in ('7a')`
	tk.MustQuery(queryStr).Check(testkit.Rows("7"))
}

func (s *testSuite) TestTablePKisHandleScan(c *C) {
	tk := testkit.NewTestKit(c, s.store)
	tk.MustExec("use test")
	tk.MustExec("drop table if exists t")
	tk.MustExec("create table t (a int PRIMARY KEY AUTO_INCREMENT)")
	tk.MustExec("insert t values (),()")
	tk.MustExec("insert t values (-100),(0)")

	tests := []struct {
		sql    string
		result [][]interface{}
	}{
		{
			"select * from t",
			testkit.Rows("-100", "1", "2", "3"),
		},
		{
			"select * from t where a = 1",
			testkit.Rows("1"),
		},
		{
			"select * from t where a != 1",
			testkit.Rows("-100", "2", "3"),
		},
		{
			"select * from t where a >= '1.1'",
			testkit.Rows("2", "3"),
		},
		{
			"select * from t where a < '1.1'",
			testkit.Rows("-100", "1"),
		},
		{
			"select * from t where a > '-100.1' and a < 2",
			testkit.Rows("-100", "1"),
		},
		{
			"select * from t where a is null",
			testkit.Rows(),
		}, {
			"select * from t where a is true",
			testkit.Rows("-100", "1", "2", "3"),
		}, {
			"select * from t where a is false",
			testkit.Rows(),
		},
		{
			"select * from t where a in (1, 2)",
			testkit.Rows("1", "2"),
		},
		{
			"select * from t where a between 1 and 2",
			testkit.Rows("1", "2"),
		},
	}

	for _, tt := range tests {
		result := tk.MustQuery(tt.sql)
		result.Check(tt.result)
	}
}

func (s *testSuite) TestIndexScan(c *C) {
	tk := testkit.NewTestKit(c, s.store)
	tk.MustExec("use test")
	tk.MustExec("drop table if exists t")
	tk.MustExec("create table t (a int unique)")
	tk.MustExec("insert t values (-1), (2), (3), (5), (6), (7), (8), (9)")
	result := tk.MustQuery("select a from t where a < 0 or (a >= 2.1 and a < 5.1) or ( a > 5.9 and a <= 7.9) or a > '8.1'")
	result.Check(testkit.Rows("-1", "3", "5", "6", "7", "9"))
	tk.MustExec("drop table if exists t")
	tk.MustExec("create table t (a int unique)")
	tk.MustExec("insert t values (0)")
	result = tk.MustQuery("select NULL from t ")
	result.Check(testkit.Rows("<nil>"))
	// test for double read
	tk.MustExec("drop table if exists t")
	tk.MustExec("create table t (a int unique, b int)")
	tk.MustExec("insert t values (5, 0)")
	tk.MustExec("insert t values (4, 0)")
	tk.MustExec("insert t values (3, 0)")
	tk.MustExec("insert t values (2, 0)")
	tk.MustExec("insert t values (1, 0)")
	tk.MustExec("insert t values (0, 0)")
	result = tk.MustQuery("select * from t order by a limit 3")
	result.Check(testkit.Rows("0 0", "1 0", "2 0"))
	tk.MustExec("drop table if exists t")
	tk.MustExec("create table t (a int unique, b int)")
	tk.MustExec("insert t values (0, 1)")
	tk.MustExec("insert t values (1, 2)")
	tk.MustExec("insert t values (2, 1)")
	tk.MustExec("insert t values (3, 2)")
	tk.MustExec("insert t values (4, 1)")
	tk.MustExec("insert t values (5, 2)")
	result = tk.MustQuery("select * from t where a < 5 and b = 1 limit 2")
	result.Check(testkit.Rows("0 1", "2 1"))
	tk.MustExec("drop table if exists tab1")
	tk.MustExec("CREATE TABLE tab1(pk INTEGER PRIMARY KEY, col0 INTEGER, col1 FLOAT, col3 INTEGER, col4 FLOAT)")
	tk.MustExec("CREATE INDEX idx_tab1_0 on tab1 (col0)")
	tk.MustExec("CREATE INDEX idx_tab1_1 on tab1 (col1)")
	tk.MustExec("CREATE INDEX idx_tab1_3 on tab1 (col3)")
	tk.MustExec("CREATE INDEX idx_tab1_4 on tab1 (col4)")
	tk.MustExec("INSERT INTO tab1 VALUES(1,37,20.85,30,10.69)")
	result = tk.MustQuery("SELECT pk FROM tab1 WHERE ((col3 <= 6 OR col3 < 29 AND (col0 < 41)) OR col3 > 42) AND col1 >= 96.1 AND col3 = 30 AND col3 > 17 AND (col0 BETWEEN 36 AND 42)")
	result.Check(testkit.Rows())
	tk.MustExec("drop table if exists tab1")
	tk.MustExec("CREATE TABLE tab1(pk INTEGER PRIMARY KEY, a INTEGER, b INTEGER)")
	tk.MustExec("CREATE INDEX idx_tab1_0 on tab1 (a)")
	tk.MustExec("INSERT INTO tab1 VALUES(1,1,1)")
	tk.MustExec("INSERT INTO tab1 VALUES(2,2,1)")
	tk.MustExec("INSERT INTO tab1 VALUES(3,1,2)")
	tk.MustExec("INSERT INTO tab1 VALUES(4,2,2)")
	result = tk.MustQuery("SELECT * FROM tab1 WHERE pk <= 3 AND a = 1")
	result.Check(testkit.Rows("1 1 1", "3 1 2"))
	result = tk.MustQuery("SELECT * FROM tab1 WHERE pk <= 4 AND a = 1 AND b = 2")
	result.Check(testkit.Rows("3 1 2"))
	tk.MustExec("CREATE INDEX idx_tab1_1 on tab1 (b, a)")
	result = tk.MustQuery("SELECT pk FROM tab1 WHERE b > 1")
	result.Check(testkit.Rows("3", "4"))

	tk.MustExec("drop table if exists t")
	tk.MustExec("CREATE TABLE t (a varchar(3), index(a))")
	tk.MustExec("insert t values('aaa'), ('aab')")
	result = tk.MustQuery("select * from t where a >= 'aaaa' and a < 'aabb'")
	result.Check(testkit.Rows("aab"))

	tk.MustExec("drop table if exists t")
	tk.MustExec("CREATE TABLE t (a int primary key, b int, c int, index(c))")
	tk.MustExec("insert t values(1, 1, 1), (2, 2, 2), (4, 4, 4), (3, 3, 3), (5, 5, 5)")
	// Test for double read and top n.
	result = tk.MustQuery("select a from t where c >= 2 order by b desc limit 1")
	result.Check(testkit.Rows("5"))

	tk.MustExec("drop table if exists t")
	tk.MustExec("create table t(a varchar(50) primary key, b int, c int, index idx(b))")
	tk.MustExec("insert into t values('aa', 1, 1)")
	tk.MustQuery("select * from t use index(idx) where a > 'a'").Check(testkit.Rows("aa 1 1"))
}

func (s *testSuite) TestIndexReverseOrder(c *C) {
	tk := testkit.NewTestKit(c, s.store)
	tk.MustExec("use test")
	tk.MustExec("drop table if exists t")
	tk.MustExec("create table t (a int primary key auto_increment, b int, index idx (b))")
	tk.MustExec("insert t (b) values (0), (1), (2), (3), (4), (5), (6), (7), (8), (9)")
	result := tk.MustQuery("select b from t order by b desc")
	result.Check(testkit.Rows("9", "8", "7", "6", "5", "4", "3", "2", "1", "0"))
	result = tk.MustQuery("select b from t where b <3 or (b >=6 and b < 8) order by b desc")
	result.Check(testkit.Rows("7", "6", "2", "1", "0"))

	tk.MustExec("drop table if exists t")
	tk.MustExec("create table t (a int, b int, index idx (b, a))")
	tk.MustExec("insert t values (0, 2), (1, 2), (2, 2), (0, 1), (1, 1), (2, 1), (0, 0), (1, 0), (2, 0)")
	result = tk.MustQuery("select b, a from t order by b, a desc")
	result.Check(testkit.Rows("0 2", "0 1", "0 0", "1 2", "1 1", "1 0", "2 2", "2 1", "2 0"))
}

func (s *testSuite) TestTableReverseOrder(c *C) {
	tk := testkit.NewTestKit(c, s.store)
	tk.MustExec("use test")
	tk.MustExec("drop table if exists t")
	tk.MustExec("create table t (a int primary key auto_increment, b int)")
	tk.MustExec("insert t (b) values (1), (2), (3), (4), (5), (6), (7), (8), (9)")
	result := tk.MustQuery("select b from t order by a desc")
	result.Check(testkit.Rows("9", "8", "7", "6", "5", "4", "3", "2", "1"))
	result = tk.MustQuery("select a from t where a <3 or (a >=6 and a < 8) order by a desc")
	result.Check(testkit.Rows("7", "6", "2", "1"))
}

func (s *testSuite) TestDefaultNull(c *C) {
	tk := testkit.NewTestKit(c, s.store)
	tk.MustExec("use test")
	tk.MustExec("drop table if exists t")
	tk.MustExec("create table t (a int primary key auto_increment, b int default 1, c int)")
	tk.MustExec("insert t values ()")
	tk.MustQuery("select * from t").Check(testkit.Rows("1 1 <nil>"))
	tk.MustExec("update t set b = NULL where a = 1")
	tk.MustQuery("select * from t").Check(testkit.Rows("1 <nil> <nil>"))
	tk.MustExec("update t set c = 1")
	tk.MustQuery("select * from t ").Check(testkit.Rows("1 <nil> 1"))
	tk.MustExec("delete from t where a = 1")
	tk.MustExec("insert t (a) values (1)")
	tk.MustQuery("select * from t").Check(testkit.Rows("1 1 <nil>"))
}

func (s *testSuite) TestUnsignedPKColumn(c *C) {
	tk := testkit.NewTestKit(c, s.store)
	tk.MustExec("use test")
	tk.MustExec("drop table if exists t")
	tk.MustExec("create table t (a int unsigned primary key, b int, c int, key idx_ba (b, c, a));")
	tk.MustExec("insert t values (1, 1, 1)")
	result := tk.MustQuery("select * from t;")
	result.Check(testkit.Rows("1 1 1"))
	tk.MustExec("update t set c=2 where a=1;")
	result = tk.MustQuery("select * from t where b=1;")
	result.Check(testkit.Rows("1 1 2"))
}

func (s *testSuite) TestJSON(c *C) {
	tk := testkit.NewTestKit(c, s.store)

	tk.MustExec("use test")
	tk.MustExec("drop table if exists test_json")
	tk.MustExec("create table test_json (id int, a json)")
	tk.MustExec(`insert into test_json (id, a) values (1, '{"a":[1,"2",{"aa":"bb"},4],"b":true}')`)
	tk.MustExec(`insert into test_json (id, a) values (2, "null")`)
	tk.MustExec(`insert into test_json (id, a) values (3, null)`)
	tk.MustExec(`insert into test_json (id, a) values (4, 'true')`)
	tk.MustExec(`insert into test_json (id, a) values (5, '3')`)
	tk.MustExec(`insert into test_json (id, a) values (5, '4.0')`)
	tk.MustExec(`insert into test_json (id, a) values (6, '"string"')`)

	var result *testkit.Result
	result = tk.MustQuery(`select tj.a from test_json tj order by tj.id`)
	result.Check(testkit.Rows(`{"a":[1,"2",{"aa":"bb"},4],"b":true}`, "null", "<nil>", "true", "3", "4", `"string"`))

	// Check json_type function
	result = tk.MustQuery(`select json_type(a) from test_json tj order by tj.id`)
	result.Check(testkit.Rows("OBJECT", "NULL", "<nil>", "BOOLEAN", "INTEGER", "DOUBLE", "STRING"))

	// Check json compare with primitives.
	result = tk.MustQuery(`select a from test_json tj where a = 3`)
	result.Check(testkit.Rows("3"))
	result = tk.MustQuery(`select a from test_json tj where a = 4.0`)
	result.Check(testkit.Rows("4"))
	result = tk.MustQuery(`select a from test_json tj where a = true`)
	result.Check(testkit.Rows("true"))
	result = tk.MustQuery(`select a from test_json tj where a = "string"`)
	result.Check(testkit.Rows(`"string"`))

	// Check cast(true/false as JSON).
	result = tk.MustQuery(`select cast(true as JSON)`)
	result.Check(testkit.Rows(`true`))
	result = tk.MustQuery(`select cast(false as JSON)`)
	result.Check(testkit.Rows(`false`))

	// Check two json grammar sugar.
	result = tk.MustQuery(`select a->>'$.a[2].aa' as x, a->'$.b' as y from test_json having x is not null order by id`)
	result.Check(testkit.Rows(`bb true`))
	result = tk.MustQuery(`select a->'$.a[2].aa' as x, a->>'$.b' as y from test_json having x is not null order by id`)
	result.Check(testkit.Rows(`"bb" true`))

	// Check some DDL limits for TEXT/BLOB/JSON column.
	var err error
	var terr *terror.Error

	_, err = tk.Exec(`create table test_bad_json(a json default '{}')`)
	c.Assert(err, NotNil)
	terr = errors.Trace(err).(*errors.Err).Cause().(*terror.Error)
	c.Assert(terr.Code(), Equals, terror.ErrCode(mysql.ErrBlobCantHaveDefault))

	_, err = tk.Exec(`create table test_bad_json(a blob default 'hello')`)
	c.Assert(err, NotNil)
	terr = errors.Trace(err).(*errors.Err).Cause().(*terror.Error)
	c.Assert(terr.Code(), Equals, terror.ErrCode(mysql.ErrBlobCantHaveDefault))

	_, err = tk.Exec(`create table test_bad_json(a text default 'world')`)
	c.Assert(err, NotNil)
	terr = errors.Trace(err).(*errors.Err).Cause().(*terror.Error)
	c.Assert(terr.Code(), Equals, terror.ErrCode(mysql.ErrBlobCantHaveDefault))

	// check json fields cannot be used as key.
	_, err = tk.Exec(`create table test_bad_json(id int, a json, key (a))`)
	c.Assert(err, NotNil)
	terr = errors.Trace(err).(*errors.Err).Cause().(*terror.Error)
	c.Assert(terr.Code(), Equals, terror.ErrCode(mysql.ErrJSONUsedAsKey))

	// check CAST AS JSON.
	result = tk.MustQuery(`select CAST('3' AS JSON), CAST('{}' AS JSON), CAST(null AS JSON)`)
	result.Check(testkit.Rows(`3 {} <nil>`))
}

func (s *testSuite) TestMultiUpdate(c *C) {
	tk := testkit.NewTestKit(c, s.store)
	tk.MustExec("use test")
	tk.MustExec(`CREATE TABLE test_mu (a int primary key, b int, c int)`)
	tk.MustExec(`INSERT INTO test_mu VALUES (1, 2, 3), (4, 5, 6), (7, 8, 9)`)

	// Test INSERT ... ON DUPLICATE UPDATE set_lists.
	tk.MustExec(`INSERT INTO test_mu VALUES (1, 2, 3) ON DUPLICATE KEY UPDATE b = 3, c = b`)
	result := tk.MustQuery(`SELECT * FROM test_mu ORDER BY a`)
	result.Check(testkit.Rows(`1 3 3`, `4 5 6`, `7 8 9`))

	tk.MustExec(`INSERT INTO test_mu VALUES (1, 2, 3) ON DUPLICATE KEY UPDATE c = 2, b = c+5`)
	result = tk.MustQuery(`SELECT * FROM test_mu ORDER BY a`)
	result.Check(testkit.Rows(`1 7 2`, `4 5 6`, `7 8 9`))

	// Test UPDATE ... set_lists.
	tk.MustExec(`UPDATE test_mu SET b = 0, c = b WHERE a = 4`)
	result = tk.MustQuery(`SELECT * FROM test_mu ORDER BY a`)
	result.Check(testkit.Rows(`1 7 2`, `4 0 0`, `7 8 9`))

	tk.MustExec(`UPDATE test_mu SET c = 8, b = c WHERE a = 4`)
	result = tk.MustQuery(`SELECT * FROM test_mu ORDER BY a`)
	result.Check(testkit.Rows(`1 7 2`, `4 8 8`, `7 8 9`))

	tk.MustExec(`UPDATE test_mu SET c = b, b = c WHERE a = 7`)
	result = tk.MustQuery(`SELECT * FROM test_mu ORDER BY a`)
	result.Check(testkit.Rows(`1 7 2`, `4 8 8`, `7 8 8`))
}

func (s *testSuite) TestGeneratedColumnWrite(c *C) {
	tk := testkit.NewTestKit(c, s.store)
	tk.MustExec("use test")
	tk.MustExec(`CREATE TABLE test_gc_write (a int primary key, b int, c int as (a+8) virtual)`)
	tk.MustExec(`CREATE TABLE test_gc_write_1 (a int primary key, b int, c int)`)

	tests := []struct {
		stmt string
		err  int
	}{
		// Can't modify generated column by values.
		{`insert into test_gc_write (a, b, c) values (1, 1, 1)`, mysql.ErrBadGeneratedColumn},
		{`insert into test_gc_write values (1, 1, 1)`, mysql.ErrBadGeneratedColumn},
		// Can't modify generated column by select clause.
		{`insert into test_gc_write select 1, 1, 1`, mysql.ErrBadGeneratedColumn},
		// Can't modify generated column by on duplicate clause.
		{`insert into test_gc_write (a, b) values (1, 1) on duplicate key update c = 1`, mysql.ErrBadGeneratedColumn},
		// Can't modify generated column by set.
		{`insert into test_gc_write set a = 1, b = 1, c = 1`, mysql.ErrBadGeneratedColumn},
		// Can't modify generated column by update clause.
		{`update test_gc_write set c = 1`, mysql.ErrBadGeneratedColumn},
		// Can't modify generated column by multi-table update clause.
		{`update test_gc_write, test_gc_write_1 set test_gc_write.c = 1`, mysql.ErrBadGeneratedColumn},

		// Can insert without generated columns.
		{`insert into test_gc_write (a, b) values (1, 1)`, 0},
		{`insert into test_gc_write set a = 2, b = 2`, 0},
		// Can update without generated columns.
		{`update test_gc_write set b = 2 where a = 2`, 0},
		{`update test_gc_write t1, test_gc_write_1 t2 set t1.b = 3, t2.b = 4`, 0},

		// But now we can't do this, just as same with MySQL 5.7:
		{`insert into test_gc_write values (1, 1)`, mysql.ErrWrongValueCountOnRow},
		{`insert into test_gc_write select 1, 1`, mysql.ErrWrongValueCountOnRow},
	}
	for _, tt := range tests {
		_, err := tk.Exec(tt.stmt)
		if tt.err != 0 {
			c.Assert(err, NotNil)
			terr := errors.Trace(err).(*errors.Err).Cause().(*terror.Error)
			c.Assert(terr.Code(), Equals, terror.ErrCode(tt.err))
		} else {
			c.Assert(err, IsNil)
		}
	}
}

// TestGeneratedColumnRead tests select generated columns from table.
// They should be calculated from their generation expressions.
func (s *testSuite) TestGeneratedColumnRead(c *C) {
	tk := testkit.NewTestKit(c, s.store)
	tk.MustExec("use test")
	tk.MustExec(`CREATE TABLE test_gc_read(a int primary key, b int, c int as (a+b), d int as (a*b) stored)`)

	// Insert only column a and b, leave c and d be calculated from them.
	tk.MustExec(`INSERT INTO test_gc_read (a, b) VALUES (0,null),(1,2),(3,4)`)
	result := tk.MustQuery(`SELECT * FROM test_gc_read ORDER BY a`)
	result.Check(testkit.Rows(`0 <nil> <nil> <nil>`, `1 2 3 2`, `3 4 7 12`))

	tk.MustExec(`INSERT INTO test_gc_read SET a = 5, b = 10`)
	result = tk.MustQuery(`SELECT * FROM test_gc_read ORDER BY a`)
	result.Check(testkit.Rows(`0 <nil> <nil> <nil>`, `1 2 3 2`, `3 4 7 12`, `5 10 15 50`))

	tk.MustExec(`REPLACE INTO test_gc_read (a, b) VALUES (5, 6)`)
	result = tk.MustQuery(`SELECT * FROM test_gc_read ORDER BY a`)
	result.Check(testkit.Rows(`0 <nil> <nil> <nil>`, `1 2 3 2`, `3 4 7 12`, `5 6 11 30`))

	tk.MustExec(`INSERT INTO test_gc_read (a, b) VALUES (5, 8) ON DUPLICATE KEY UPDATE b = 9`)
	result = tk.MustQuery(`SELECT * FROM test_gc_read ORDER BY a`)
	result.Check(testkit.Rows(`0 <nil> <nil> <nil>`, `1 2 3 2`, `3 4 7 12`, `5 9 14 45`))

	// Test select only-generated-column-without-dependences.
	result = tk.MustQuery(`SELECT c, d FROM test_gc_read`)
	result.Check(testkit.Rows(`<nil> <nil>`, `3 2`, `7 12`, `14 45`))

	// Test order of on duplicate key update list.
	tk.MustExec(`INSERT INTO test_gc_read (a, b) VALUES (5, 8) ON DUPLICATE KEY UPDATE a = 6, b = a`)
	result = tk.MustQuery(`SELECT * FROM test_gc_read ORDER BY a`)
	result.Check(testkit.Rows(`0 <nil> <nil> <nil>`, `1 2 3 2`, `3 4 7 12`, `6 6 12 36`))

	tk.MustExec(`INSERT INTO test_gc_read (a, b) VALUES (6, 8) ON DUPLICATE KEY UPDATE b = 8, a = b`)
	result = tk.MustQuery(`SELECT * FROM test_gc_read ORDER BY a`)
	result.Check(testkit.Rows(`0 <nil> <nil> <nil>`, `1 2 3 2`, `3 4 7 12`, `8 8 16 64`))

	// Test where-conditions on virtual/stored generated columns.
	result = tk.MustQuery(`SELECT * FROM test_gc_read WHERE c = 7`)
	result.Check(testkit.Rows(`3 4 7 12`))

	result = tk.MustQuery(`SELECT * FROM test_gc_read WHERE d = 64`)
	result.Check(testkit.Rows(`8 8 16 64`))

	// Test update where-conditions on virtual/generated columns.
	tk.MustExec(`UPDATE test_gc_read SET a = a + 100 WHERE c = 7`)
	result = tk.MustQuery(`SELECT * FROM test_gc_read WHERE c = 107`)
	result.Check(testkit.Rows(`103 4 107 412`))

	// Test update where-conditions on virtual/generated columns.
	tk.MustExec(`UPDATE test_gc_read m SET m.a = m.a + 100 WHERE c = 107`)
	result = tk.MustQuery(`SELECT * FROM test_gc_read WHERE c = 207`)
	result.Check(testkit.Rows(`203 4 207 812`))

	tk.MustExec(`UPDATE test_gc_read SET a = a - 200 WHERE d = 812`)
	result = tk.MustQuery(`SELECT * FROM test_gc_read WHERE d = 12`)
	result.Check(testkit.Rows(`3 4 7 12`))

	// Test on-conditions on virtual/stored generated columns.
	tk.MustExec(`CREATE TABLE test_gc_help(a int primary key, b int, c int, d int)`)
	tk.MustExec(`INSERT INTO test_gc_help(a, b, c, d) SELECT * FROM test_gc_read`)

	result = tk.MustQuery(`SELECT t1.* FROM test_gc_read t1 JOIN test_gc_help t2 ON t1.c = t2.c ORDER BY t1.a`)
	result.Check(testkit.Rows(`1 2 3 2`, `3 4 7 12`, `8 8 16 64`))

	result = tk.MustQuery(`SELECT t1.* FROM test_gc_read t1 JOIN test_gc_help t2 ON t1.d = t2.d ORDER BY t1.a`)
	result.Check(testkit.Rows(`1 2 3 2`, `3 4 7 12`, `8 8 16 64`))

	// Test generated column in subqueries.
	result = tk.MustQuery(`SELECT * FROM test_gc_read t WHERE t.a not in (SELECT t.a FROM test_gc_read t where t.c > 5)`)
	result.Sort().Check(testkit.Rows(`0 <nil> <nil> <nil>`, `1 2 3 2`))

	result = tk.MustQuery(`SELECT * FROM test_gc_read t WHERE t.c in (SELECT t.c FROM test_gc_read t where t.c > 5)`)
	result.Sort().Check(testkit.Rows(`3 4 7 12`, `8 8 16 64`))

	result = tk.MustQuery(`SELECT tt.b FROM test_gc_read tt WHERE tt.a = (SELECT max(t.a) FROM test_gc_read t WHERE t.c = tt.c) ORDER BY b`)
	result.Check(testkit.Rows(`2`, `4`, `8`))

	// Test aggregation on virtual/stored generated columns.
	result = tk.MustQuery(`SELECT c, sum(a) aa, max(d) dd FROM test_gc_read GROUP BY c ORDER BY aa`)
	result.Check(testkit.Rows(`<nil> 0 <nil>`, `3 1 2`, `7 3 12`, `16 8 64`))

	result = tk.MustQuery(`SELECT a, sum(c), sum(d) FROM test_gc_read GROUP BY a ORDER BY a`)
	result.Check(testkit.Rows(`0 <nil> <nil>`, `1 3 2`, `3 7 12`, `8 16 64`))

	// Test multi-update on generated columns.
	tk.MustExec(`UPDATE test_gc_read m, test_gc_read n SET m.a = m.a + 10, n.a = n.a + 10`)
	result = tk.MustQuery(`SELECT * FROM test_gc_read ORDER BY a`)
	result.Check(testkit.Rows(`10 <nil> <nil> <nil>`, `11 2 13 22`, `13 4 17 52`, `18 8 26 144`))

	// Test different types between generation expression and generated column.
	tk.MustExec(`CREATE TABLE test_gc_read_cast(a VARCHAR(255), b VARCHAR(255), c INT AS (JSON_EXTRACT(a, b)), d INT AS (JSON_EXTRACT(a, b)) STORED)`)
	tk.MustExec(`INSERT INTO test_gc_read_cast (a, b) VALUES ('{"a": "3"}', '$.a')`)
	result = tk.MustQuery(`SELECT c, d FROM test_gc_read_cast`)
	result.Check(testkit.Rows(`3 3`))

	tk.MustExec(`CREATE TABLE test_gc_read_cast_1(a VARCHAR(255), b VARCHAR(255), c ENUM("red", "yellow") AS (JSON_UNQUOTE(JSON_EXTRACT(a, b))))`)
	tk.MustExec(`INSERT INTO test_gc_read_cast_1 (a, b) VALUES ('{"a": "yellow"}', '$.a')`)
	result = tk.MustQuery(`SELECT c FROM test_gc_read_cast_1`)
	result.Check(testkit.Rows(`yellow`))

	tk.MustExec(`CREATE TABLE test_gc_read_cast_2( a JSON, b JSON AS (a->>'$.a'))`)
	tk.MustExec(`INSERT INTO test_gc_read_cast_2(a) VALUES ('{"a": "{    \\\"key\\\": \\\"\\u6d4b\\\"    }"}')`)
	result = tk.MustQuery(`SELECT b FROM test_gc_read_cast_2`)
	result.Check(testkit.Rows(`{"key":"测"}`))

	_, err := tk.Exec(`INSERT INTO test_gc_read_cast_1 (a, b) VALUES ('{"a": "invalid"}', '$.a')`)
	c.Assert(err, NotNil)

	// Test not null generated columns.
	tk.MustExec(`CREATE TABLE test_gc_read_1(a int primary key, b int, c int as (a+b) not null, d int as (a*b) stored)`)
	tk.MustExec(`CREATE TABLE test_gc_read_2(a int primary key, b int, c int as (a+b), d int as (a*b) stored not null)`)
	tests := []struct {
		stmt string
		err  int
	}{
		// Can't insert these records, because generated columns are not null.
		{`insert into test_gc_read_1(a, b) values (1, null)`, mysql.ErrBadNull},
		{`insert into test_gc_read_2(a, b) values (1, null)`, mysql.ErrBadNull},
	}
	for _, tt := range tests {
		_, err := tk.Exec(tt.stmt)
		if tt.err != 0 {
			c.Assert(err, NotNil)
			terr := errors.Trace(err).(*errors.Err).Cause().(*terror.Error)
			c.Assert(terr.Code(), Equals, terror.ErrCode(tt.err))
		} else {
			c.Assert(err, IsNil)
		}
	}
}

func (s *testSuite) TestToPBExpr(c *C) {
	tk := testkit.NewTestKit(c, s.store)
	tk.MustExec("use test")
	tk.MustExec("drop table if exists t")
	tk.MustExec("create table t (a decimal(10,6), b decimal, index idx_b (b))")
	tk.MustExec("set sql_mode = ''")
	tk.MustExec("insert t values (1.1, 1.1)")
	tk.MustExec("insert t values (2.4, 2.4)")
	tk.MustExec("insert t values (3.3, 2.7)")
	result := tk.MustQuery("select * from t where a < 2.399999")
	result.Check(testkit.Rows("1.100000 1"))
	result = tk.MustQuery("select * from t where a > 1.5")
	result.Check(testkit.Rows("2.400000 2", "3.300000 3"))
	result = tk.MustQuery("select * from t where a <= 1.1")
	result.Check(testkit.Rows("1.100000 1"))
	result = tk.MustQuery("select * from t where b >= 3")
	result.Check(testkit.Rows("3.300000 3"))
	result = tk.MustQuery("select * from t where not (b = 1)")
	result.Check(testkit.Rows("2.400000 2", "3.300000 3"))
	result = tk.MustQuery("select * from t where b&1 = a|1")
	result.Check(testkit.Rows("1.100000 1"))
	result = tk.MustQuery("select * from t where b != 2 and b <=> 3")
	result.Check(testkit.Rows("3.300000 3"))
	result = tk.MustQuery("select * from t where b in (3)")
	result.Check(testkit.Rows("3.300000 3"))
	result = tk.MustQuery("select * from t where b not in (1, 2)")
	result.Check(testkit.Rows("3.300000 3"))

	tk.MustExec("drop table if exists t")
	tk.MustExec("create table t (a varchar(255), b int)")
	tk.MustExec("insert t values ('abc123', 1)")
	tk.MustExec("insert t values ('ab123', 2)")
	result = tk.MustQuery("select * from t where a like 'ab%'")
	result.Check(testkit.Rows("abc123 1", "ab123 2"))
	result = tk.MustQuery("select * from t where a like 'ab_12'")
	result.Check(nil)
	tk.MustExec("drop table if exists t")
	tk.MustExec("create table t (a int primary key)")
	tk.MustExec("insert t values (1)")
	tk.MustExec("insert t values (2)")
	result = tk.MustQuery("select * from t where not (a = 1)")
	result.Check(testkit.Rows("2"))
	result = tk.MustQuery("select * from t where not(not (a = 1))")
	result.Check(testkit.Rows("1"))
	result = tk.MustQuery("select * from t where not(a != 1 and a != 2)")
	result.Check(testkit.Rows("1", "2"))
}

func (s *testSuite) TestDatumXAPI(c *C) {
	tk := testkit.NewTestKit(c, s.store)
	tk.MustExec("use test")
	tk.MustExec("drop table if exists t")
	tk.MustExec("create table t (a decimal(10,6), b decimal, index idx_b (b))")
	tk.MustExec("set sql_mode = ''")
	tk.MustExec("insert t values (1.1, 1.1)")
	tk.MustExec("insert t values (2.2, 2.2)")
	tk.MustExec("insert t values (3.3, 2.7)")
	result := tk.MustQuery("select * from t where a > 1.5")
	result.Check(testkit.Rows("2.200000 2", "3.300000 3"))
	result = tk.MustQuery("select * from t where b > 1.5")
	result.Check(testkit.Rows("2.200000 2", "3.300000 3"))

	tk.MustExec("drop table if exists t")
	tk.MustExec("create table t (a time(3), b time, index idx_a (a))")
	tk.MustExec("insert t values ('11:11:11', '11:11:11')")
	tk.MustExec("insert t values ('11:11:12', '11:11:12')")
	tk.MustExec("insert t values ('11:11:13', '11:11:13')")
	result = tk.MustQuery("select * from t where a > '11:11:11.5'")
	result.Check(testkit.Rows("11:11:12.000 11:11:12", "11:11:13.000 11:11:13"))
	result = tk.MustQuery("select * from t where b > '11:11:11.5'")
	result.Check(testkit.Rows("11:11:12.000 11:11:12", "11:11:13.000 11:11:13"))
}

func (s *testSuite) TestSQLMode(c *C) {
	tk := testkit.NewTestKit(c, s.store)
	tk.MustExec("use test")
	tk.MustExec("drop table if exists t")
	tk.MustExec("create table t (a tinyint not null)")
	tk.MustExec("set sql_mode = 'STRICT_TRANS_TABLES'")
	_, err := tk.Exec("insert t values ()")
	c.Check(err, NotNil)

	_, err = tk.Exec("insert t values ('1000')")
	c.Check(err, NotNil)

	tk.MustExec("create table if not exists tdouble (a double(3,2))")
	_, err = tk.Exec("insert tdouble values (10.23)")
	c.Check(err, NotNil)

	tk.MustExec("set sql_mode = ''")
	tk.MustExec("insert t values ()")
	tk.MustExec("insert t values (1000)")
	tk.MustQuery("select * from t").Check(testkit.Rows("0", "127"))

	tk.MustExec("insert tdouble values (10.23)")
	tk.MustQuery("select * from tdouble").Check(testkit.Rows("9.99"))

	tk.MustExec("set sql_mode = 'STRICT_TRANS_TABLES'")
	tk.MustExec("set @@global.sql_mode = ''")

	// With the existance of global variable cache, it have to sleep a while here.
	time.Sleep(3 * time.Second)
	tk2 := testkit.NewTestKit(c, s.store)
	tk2.MustExec("use test")
	tk2.MustExec("create table t2 (a varchar(3))")
	tk2.MustExec("insert t2 values ('abcd')")
	tk2.MustQuery("select * from t2").Check(testkit.Rows("abc"))

	// session1 is still in strict mode.
	_, err = tk.Exec("insert t2 values ('abcd')")
	c.Check(err, NotNil)
	// Restore original global strict mode.
	tk.MustExec("set @@global.sql_mode = 'STRICT_TRANS_TABLES'")
}

func (s *testSuite) TestTableDual(c *C) {
	tk := testkit.NewTestKit(c, s.store)
	tk.MustExec("use test")
	result := tk.MustQuery("Select 1")
	result.Check(testkit.Rows("1"))
	result = tk.MustQuery("Select 1 from dual")
	result.Check(testkit.Rows("1"))
	result = tk.MustQuery("Select count(*) from dual")
	result.Check(testkit.Rows("1"))
	result = tk.MustQuery("Select 1 from dual where 1")
	result.Check(testkit.Rows("1"))
}

func (s *testSuite) TestTableScan(c *C) {
	tk := testkit.NewTestKit(c, s.store)
	tk.MustExec("use information_schema")
	result := tk.MustQuery("select * from schemata")
	// There must be these tables: information_schema, mysql, performance_schema and test.
	c.Assert(len(result.Rows()), GreaterEqual, 4)
	tk.MustExec("use test")
	tk.MustExec("create database mytest")
	rowStr1 := fmt.Sprintf("%s %s %s %s %v", "def", "mysql", "utf8", "utf8_bin", nil)
	rowStr2 := fmt.Sprintf("%s %s %s %s %v", "def", "mytest", "utf8", "utf8_bin", nil)
	tk.MustExec("use information_schema")
	result = tk.MustQuery("select * from schemata where schema_name = 'mysql'")
	result.Check(testkit.Rows(rowStr1))
	result = tk.MustQuery("select * from schemata where schema_name like 'my%'")
	result.Check(testkit.Rows(rowStr1, rowStr2))
	result = tk.MustQuery("select 1 from tables limit 1")
	result.Check(testkit.Rows("1"))
}

func (s *testSuite) TestAdapterStatement(c *C) {
	se, err := session.CreateSession4Test(s.store)
	c.Check(err, IsNil)
	se.GetSessionVars().TxnCtx.InfoSchema = domain.GetDomain(se).InfoSchema()
	compiler := &executor.Compiler{Ctx: se}
	stmtNode, err := s.ParseOneStmt("select 1", "", "")
	c.Check(err, IsNil)
	stmt, err := compiler.Compile(context.TODO(), stmtNode)
	c.Check(err, IsNil)
	c.Check(stmt.OriginText(), Equals, "select 1")

	stmtNode, err = s.ParseOneStmt("create table test.t (a int)", "", "")
	c.Check(err, IsNil)
	stmt, err = compiler.Compile(context.TODO(), stmtNode)
	c.Check(err, IsNil)
	c.Check(stmt.OriginText(), Equals, "create table test.t (a int)")
}

func (s *testSuite) TestPointGet(c *C) {
	tk := testkit.NewTestKit(c, s.store)
	tk.MustExec("use mysql")
	ctx := tk.Se.(sessionctx.Context)
	tests := map[string]bool{
		"select * from help_topic where name='aaa'":         true,
		"select * from help_topic where help_topic_id=1":    true,
		"select * from help_topic where help_category_id=1": false,
	}
	infoSchema := executor.GetInfoSchema(ctx)

	for sqlStr, result := range tests {
		stmtNode, err := s.ParseOneStmt(sqlStr, "", "")
		c.Check(err, IsNil)
		err = plan.Preprocess(ctx, stmtNode, infoSchema, false)
		c.Check(err, IsNil)
		p, err := plan.Optimize(ctx, stmtNode, infoSchema)
		c.Check(err, IsNil)
		ret := executor.IsPointGetWithPKOrUniqueKeyByAutoCommit(ctx, p)
		c.Assert(ret, Equals, result)
	}
}

func (s *testSuite) TestRow(c *C) {
	tk := testkit.NewTestKit(c, s.store)
	tk.MustExec("use test")
	tk.MustExec("drop table if exists t")
	tk.MustExec("create table t (c int, d int)")
	tk.MustExec("insert t values (1, 1)")
	tk.MustExec("insert t values (1, 3)")
	tk.MustExec("insert t values (2, 1)")
	tk.MustExec("insert t values (2, 3)")
	result := tk.MustQuery("select * from t where (c, d) < (2,2)")
	result.Check(testkit.Rows("1 1", "1 3", "2 1"))
	result = tk.MustQuery("select * from t where (1,2,3) > (3,2,1)")
	result.Check(testkit.Rows())
	result = tk.MustQuery("select * from t where row(1,2,3) > (3,2,1)")
	result.Check(testkit.Rows())
	result = tk.MustQuery("select * from t where (c, d) = (select * from t where (c,d) = (1,1))")
	result.Check(testkit.Rows("1 1"))
	result = tk.MustQuery("select * from t where (c, d) = (select * from t k where (t.c,t.d) = (c,d))")
	result.Check(testkit.Rows("1 1", "1 3", "2 1", "2 3"))
	result = tk.MustQuery("select (1, 2, 3) < (2, 3, 4)")
	result.Check(testkit.Rows("1"))
	result = tk.MustQuery("select (2, 3, 4) <= (2, 3, 3)")
	result.Check(testkit.Rows("0"))
	result = tk.MustQuery("select (2, 3, 4) <= (2, 3, 4)")
	result.Check(testkit.Rows("1"))
	result = tk.MustQuery("select (2, 3, 4) <= (2, 1, 4)")
	result.Check(testkit.Rows("0"))
	result = tk.MustQuery("select (2, 3, 4) >= (2, 3, 4)")
	result.Check(testkit.Rows("1"))
	result = tk.MustQuery("select (2, 3, 4) = (2, 3, 4)")
	result.Check(testkit.Rows("1"))
	result = tk.MustQuery("select (2, 3, 4) != (2, 3, 4)")
	result.Check(testkit.Rows("0"))
	result = tk.MustQuery("select row(1, 1) in (row(1, 1))")
	result.Check(testkit.Rows("1"))
	result = tk.MustQuery("select row(1, 0) in (row(1, 1))")
	result.Check(testkit.Rows("0"))
	result = tk.MustQuery("select row(1, 1) in (select 1, 1)")
	result.Check(testkit.Rows("1"))
	result = tk.MustQuery("select row(1, 1) > row(1, 0)")
	result.Check(testkit.Rows("1"))
	result = tk.MustQuery("select row(1, 1) > (select 1, 0)")
	result.Check(testkit.Rows("1"))
	result = tk.MustQuery("select 1 > (select 1)")
	result.Check(testkit.Rows("0"))
	result = tk.MustQuery("select (select 1)")
	result.Check(testkit.Rows("1"))
}

func (s *testSuite) TestColumnName(c *C) {
	tk := testkit.NewTestKit(c, s.store)
	tk.MustExec("use test")
	tk.MustExec("drop table if exists t")
	tk.MustExec("create table t (c int, d int)")
	rs, err := tk.Exec("select 1 + c, count(*) from t")
	c.Check(err, IsNil)
	fields := rs.Fields()
	c.Check(len(fields), Equals, 2)
	c.Check(fields[0].Column.Name.L, Equals, "1 + c")
	c.Check(fields[1].Column.Name.L, Equals, "count(*)")
	rs, err = tk.Exec("select (c) > all (select c from t) from t")
	c.Check(err, IsNil)
	fields = rs.Fields()
	c.Check(len(fields), Equals, 1)
	c.Check(fields[0].Column.Name.L, Equals, "(c) > all (select c from t)")
	tk.MustExec("begin")
	tk.MustExec("insert t values(1,1)")
	rs, err = tk.Exec("select c d, d c from t")
	c.Check(err, IsNil)
	fields = rs.Fields()
	c.Check(len(fields), Equals, 2)
	c.Check(fields[0].Column.Name.L, Equals, "d")
	c.Check(fields[1].Column.Name.L, Equals, "c")
	// Test case for query a column of a table.
	// In this case, all attributes have values.
	rs, err = tk.Exec("select c as a from t as t2")
	c.Check(err, IsNil)
	fields = rs.Fields()
	c.Check(fields[0].Column.Name.L, Equals, "a")
	c.Check(fields[0].ColumnAsName.L, Equals, "a")
	c.Check(fields[0].Table.Name.L, Equals, "t")
	c.Check(fields[0].TableAsName.L, Equals, "t2")
	c.Check(fields[0].DBName.L, Equals, "test")
	// Test case for query a expression which only using constant inputs.
	// In this case, the table, org_table and database attributes will all be empty.
	rs, err = tk.Exec("select hour(1) as a from t as t2")
	c.Check(err, IsNil)
	fields = rs.Fields()
	c.Check(fields[0].Column.Name.L, Equals, "a")
	c.Check(fields[0].ColumnAsName.L, Equals, "a")
	c.Check(fields[0].Table.Name.L, Equals, "")
	c.Check(fields[0].TableAsName.L, Equals, "")
	c.Check(fields[0].DBName.L, Equals, "")
}

func (s *testSuite) TestSelectVar(c *C) {
	tk := testkit.NewTestKit(c, s.store)
	tk.MustExec("use test")
	tk.MustExec("drop table if exists t")
	tk.MustExec("create table t (d int)")
	tk.MustExec("insert into t values(1), (2), (1)")
	// This behavior is different from MySQL.
	result := tk.MustQuery("select @a, @a := d+1 from t")
	result.Check(testkit.Rows("<nil> 2", "2 3", "3 2"))
}

func (s *testSuite) TestHistoryRead(c *C) {
	tk := testkit.NewTestKit(c, s.store)
	tk.MustExec("use test")
	tk.MustExec("drop table if exists history_read")
	tk.MustExec("create table history_read (a int)")
	tk.MustExec("insert history_read values (1)")

	// For mocktikv, safe point is not initialized, we manually insert it for snapshot to use.
	safePointName := "tikv_gc_safe_point"
	safePointValue := "20060102-15:04:05 -0700 MST"
	safePointComment := "All versions after safe point can be accessed. (DO NOT EDIT)"
	updateSafePoint := fmt.Sprintf(`INSERT INTO mysql.tidb VALUES ('%[1]s', '%[2]s', '%[3]s')
	ON DUPLICATE KEY
	UPDATE variable_value = '%[2]s', comment = '%[3]s'`, safePointName, safePointValue, safePointComment)
	tk.MustExec(updateSafePoint)

	// Set snapshot to a time before save point will fail.
	_, err := tk.Exec("set @@tidb_snapshot = '2006-01-01 15:04:05.999999'")
	c.Assert(terror.ErrorEqual(err, variable.ErrSnapshotTooOld), IsTrue)
	// SnapshotTS Is not updated if check failed.
	c.Assert(tk.Se.GetSessionVars().SnapshotTS, Equals, uint64(0))

	curVer1, _ := s.store.CurrentVersion()
	time.Sleep(time.Millisecond)
	snapshotTime := time.Now()
	time.Sleep(time.Millisecond)
	curVer2, _ := s.store.CurrentVersion()
	tk.MustExec("insert history_read values (2)")
	tk.MustQuery("select * from history_read").Check(testkit.Rows("1", "2"))
	tk.MustExec("set @@tidb_snapshot = '" + snapshotTime.Format("2006-01-02 15:04:05.999999") + "'")
	ctx := tk.Se.(sessionctx.Context)
	snapshotTS := ctx.GetSessionVars().SnapshotTS
	c.Assert(snapshotTS, Greater, curVer1.Ver)
	c.Assert(snapshotTS, Less, curVer2.Ver)
	tk.MustQuery("select * from history_read").Check(testkit.Rows("1"))
	_, err = tk.Exec("insert history_read values (2)")
	c.Assert(err, NotNil)
	_, err = tk.Exec("update history_read set a = 3 where a = 1")
	c.Assert(err, NotNil)
	_, err = tk.Exec("delete from history_read where a = 1")
	c.Assert(err, NotNil)
	tk.MustExec("set @@tidb_snapshot = ''")
	tk.MustQuery("select * from history_read").Check(testkit.Rows("1", "2"))
	tk.MustExec("insert history_read values (3)")
	tk.MustExec("update history_read set a = 4 where a = 3")
	tk.MustExec("delete from history_read where a = 1")

	time.Sleep(time.Millisecond)
	snapshotTime = time.Now()
	time.Sleep(time.Millisecond)
	tk.MustExec("alter table history_read add column b int")
	tk.MustExec("insert history_read values (8, 8), (9, 9)")
	tk.MustQuery("select * from history_read order by a").Check(testkit.Rows("2 <nil>", "4 <nil>", "8 8", "9 9"))
	tk.MustExec("set @@tidb_snapshot = '" + snapshotTime.Format("2006-01-02 15:04:05.999999") + "'")
	tk.MustQuery("select * from history_read order by a").Check(testkit.Rows("2", "4"))
	tk.MustExec("set @@tidb_snapshot = ''")
	tk.MustQuery("select * from history_read order by a").Check(testkit.Rows("2 <nil>", "4 <nil>", "8 8", "9 9"))
}

func (s *testSuite) TestScanControlSelection(c *C) {
	tk := testkit.NewTestKit(c, s.store)
	tk.MustExec("use test")
	tk.MustExec("drop table if exists t")
	tk.MustExec("create table t(a int primary key, b int, c int, index idx_b(b))")
	tk.MustExec("insert into t values (1, 1, 1), (2, 1, 1), (3, 1, 2), (4, 2, 3)")
	tk.MustQuery("select (select count(1) k from t s where s.b = t1.c) from t t1").Sort().Check(testkit.Rows("0", "1", "3", "3"))
}

func (s *testSuite) TestSimpleDAG(c *C) {
	tk := testkit.NewTestKit(c, s.store)
	tk.MustExec("use test")
	tk.MustExec("drop table if exists t")
	tk.MustExec("create table t(a int primary key, b int, c int)")
	tk.MustExec("insert into t values (1, 1, 1), (2, 1, 1), (3, 1, 2), (4, 2, 3)")
	tk.MustQuery("select a from t").Check(testkit.Rows("1", "2", "3", "4"))
	tk.MustQuery("select * from t where a = 4").Check(testkit.Rows("4 2 3"))
	tk.MustQuery("select a from t limit 1").Check(testkit.Rows("1"))
	tk.MustQuery("select a from t order by a desc").Check(testkit.Rows("4", "3", "2", "1"))
	tk.MustQuery("select a from t order by a desc limit 1").Check(testkit.Rows("4"))
	tk.MustQuery("select a from t order by b desc limit 1").Check(testkit.Rows("4"))
	tk.MustQuery("select a from t where a < 3").Check(testkit.Rows("1", "2"))
	tk.MustQuery("select a from t where b > 1").Check(testkit.Rows("4"))
	tk.MustQuery("select a from t where b > 1 and a < 3").Check(testkit.Rows())
	tk.MustQuery("select count(*) from t where b > 1 and a < 3").Check(testkit.Rows("0"))
	tk.MustQuery("select count(*) from t").Check(testkit.Rows("4"))
	tk.MustQuery("select count(*), c from t group by c").Check(testkit.Rows("2 1", "1 2", "1 3"))
	tk.MustQuery("select sum(c) from t group by b").Check(testkit.Rows("4", "3"))
	tk.MustQuery("select avg(a) from t group by b").Check(testkit.Rows("2.0000", "4.0000"))
	tk.MustQuery("select sum(distinct c) from t group by b").Check(testkit.Rows("3", "3"))

	tk.MustExec("create index i on t(c,b)")
	tk.MustQuery("select a from t where c = 1").Check(testkit.Rows("1", "2"))
	tk.MustQuery("select a from t where c = 1 and a < 2").Check(testkit.Rows("1"))
	tk.MustQuery("select a from t where c = 1 order by a limit 1").Check(testkit.Rows("1"))
	tk.MustQuery("select count(*) from t where c = 1 ").Check(testkit.Rows("2"))
	tk.MustExec("create index i1 on t(b)")
	tk.MustQuery("select c from t where b = 2").Check(testkit.Rows("3"))
	tk.MustQuery("select * from t where b = 2").Check(testkit.Rows("4 2 3"))
	tk.MustQuery("select count(*) from t where b = 1").Check(testkit.Rows("3"))
	tk.MustQuery("select * from t where b = 1 and a > 1 limit 1").Check(testkit.Rows("2 1 1"))

	// Test time push down.
	tk.MustExec("drop table if exists t")
	tk.MustExec("create table t (id int, c1 datetime);")
	tk.MustExec("insert into t values (1, '2015-06-07 12:12:12')")
	tk.MustQuery("select id from t where c1 = '2015-06-07 12:12:12'").Check(testkit.Rows("1"))
}

func (s *testSuite) TestTimestampTimeZone(c *C) {
	tk := testkit.NewTestKit(c, s.store)
	tk.MustExec("use test")
	tk.MustExec("drop table if exists t")
	tk.MustExec("create table t (ts timestamp)")
	tk.MustExec("set time_zone = '+00:00'")
	tk.MustExec("insert into t values ('2017-04-27 22:40:42')")
	// The timestamp will get different value if time_zone session variable changes.
	tests := []struct {
		timezone string
		expect   string
	}{
		{"+10:00", "2017-04-28 08:40:42"},
		{"-6:00", "2017-04-27 16:40:42"},
	}
	for _, tt := range tests {
		tk.MustExec(fmt.Sprintf("set time_zone = '%s'", tt.timezone))
		tk.MustQuery("select * from t").Check(testkit.Rows(tt.expect))
	}

	// For issue https://github.com/pingcap/tidb/issues/3467
	tk.MustExec("drop table if exists t1")
	tk.MustExec(`CREATE TABLE t1 (
 	      id bigint(20) NOT NULL AUTO_INCREMENT,
 	      uid int(11) DEFAULT NULL,
 	      datetime timestamp NOT NULL DEFAULT CURRENT_TIMESTAMP,
 	      ip varchar(128) DEFAULT NULL,
 	    PRIMARY KEY (id),
 	      KEY i_datetime (datetime),
 	      KEY i_userid (uid)
 	    );`)
	tk.MustExec(`INSERT INTO t1 VALUES (123381351,1734,"2014-03-31 08:57:10","127.0.0.1");`)
	r := tk.MustQuery("select datetime from t1;") // Cover TableReaderExec
	r.Check(testkit.Rows("2014-03-31 08:57:10"))
	r = tk.MustQuery("select datetime from t1 where datetime='2014-03-31 08:57:10';")
	r.Check(testkit.Rows("2014-03-31 08:57:10")) // Cover IndexReaderExec
	r = tk.MustQuery("select * from t1 where datetime='2014-03-31 08:57:10';")
	r.Check(testkit.Rows("123381351 1734 2014-03-31 08:57:10 127.0.0.1")) // Cover IndexLookupExec

	// For issue https://github.com/pingcap/tidb/issues/3485
	tk.MustExec("drop table if exists t1")
	tk.MustExec(`CREATE TABLE t1 (
	    id bigint(20) NOT NULL AUTO_INCREMENT,
	    datetime timestamp NOT NULL DEFAULT CURRENT_TIMESTAMP,
	    PRIMARY KEY (id)
	  );`)
	tk.MustExec(`INSERT INTO t1 VALUES (123381351,"2014-03-31 08:57:10");`)
	r = tk.MustQuery(`select * from t1 where datetime="2014-03-31 08:57:10";`)
	r.Check(testkit.Rows("123381351 2014-03-31 08:57:10"))
	tk.MustExec(`alter table t1 add key i_datetime (datetime);`)
	r = tk.MustQuery(`select * from t1 where datetime="2014-03-31 08:57:10";`)
	r.Check(testkit.Rows("123381351 2014-03-31 08:57:10"))
	r = tk.MustQuery(`select * from t1;`)
	r.Check(testkit.Rows("123381351 2014-03-31 08:57:10"))
	r = tk.MustQuery("select datetime from t1 where datetime='2014-03-31 08:57:10';")
	r.Check(testkit.Rows("2014-03-31 08:57:10"))
}

func (s *testSuite) TestTiDBCurrentTS(c *C) {
	tk := testkit.NewTestKit(c, s.store)
	tk.MustQuery("select @@tidb_current_ts").Check(testkit.Rows("0"))
	tk.MustExec("begin")
	rows := tk.MustQuery("select @@tidb_current_ts").Rows()
	tsStr := rows[0][0].(string)
	c.Assert(tsStr, Equals, fmt.Sprintf("%d", tk.Se.Txn().StartTS()))
	tk.MustExec("begin")
	rows = tk.MustQuery("select @@tidb_current_ts").Rows()
	newTsStr := rows[0][0].(string)
	c.Assert(newTsStr, Equals, fmt.Sprintf("%d", tk.Se.Txn().StartTS()))
	c.Assert(newTsStr, Not(Equals), tsStr)
	tk.MustExec("commit")
	tk.MustQuery("select @@tidb_current_ts").Check(testkit.Rows("0"))

	_, err := tk.Exec("set @@tidb_current_ts = '1'")
	c.Assert(terror.ErrorEqual(err, variable.ErrReadOnly), IsTrue)
}

func (s *testSuite) TestSelectForUpdate(c *C) {
	tk := testkit.NewTestKit(c, s.store)
	tk.MustExec("use test")
	tk1 := testkit.NewTestKit(c, s.store)
	tk1.MustExec("use test")
	tk2 := testkit.NewTestKit(c, s.store)
	tk2.MustExec("use test")

	tk.MustExec("drop table if exists t, t1")

	c.Assert(tk.Se.Txn(), IsNil)
	tk.MustExec("create table t (c1 int, c2 int, c3 int)")
	tk.MustExec("insert t values (11, 2, 3)")
	tk.MustExec("insert t values (12, 2, 3)")
	tk.MustExec("insert t values (13, 2, 3)")

	tk.MustExec("create table t1 (c1 int)")
	tk.MustExec("insert t1 values (11)")

	// conflict
	tk1.MustExec("begin")
	tk1.MustQuery("select * from t where c1=11 for update")

	tk2.MustExec("begin")
	tk2.MustExec("update t set c2=211 where c1=11")
	tk2.MustExec("commit")

	_, err := tk1.Exec("commit")
	c.Assert(err, NotNil)

	// no conflict for subquery.
	tk1.MustExec("begin")
	tk1.MustQuery("select * from t where exists(select null from t1 where t1.c1=t.c1) for update")

	tk2.MustExec("begin")
	tk2.MustExec("update t set c2=211 where c1=12")
	tk2.MustExec("commit")

	tk1.MustExec("commit")

	// not conflict
	tk1.MustExec("begin")
	tk1.MustQuery("select * from t where c1=11 for update")

	tk2.MustExec("begin")
	tk2.MustExec("update t set c2=22 where c1=12")
	tk2.MustExec("commit")

	tk1.MustExec("commit")

	// not conflict, auto commit
	tk1.MustExec("set @@autocommit=1;")
	tk1.MustQuery("select * from t where c1=11 for update")

	tk2.MustExec("begin")
	tk2.MustExec("update t set c2=211 where c1=11")
	tk2.MustExec("commit")

	tk1.MustExec("commit")

	// conflict
	tk1.MustExec("begin")
	tk1.MustQuery("select * from (select * from t for update) t join t1 for update")

	tk2.MustExec("begin")
	tk2.MustExec("update t1 set c1 = 13")
	tk2.MustExec("commit")

	_, err = tk1.Exec("commit")
	c.Assert(err, NotNil)

}

func (s *testSuite) TestEmptyEnum(c *C) {
	tk := testkit.NewTestKit(c, s.store)
	tk.MustExec("use test")
	tk.MustExec("drop table if exists t")
	tk.MustExec("create table t (e enum('Y', 'N'))")
	tk.MustExec("set sql_mode='STRICT_TRANS_TABLES'")
	_, err := tk.Exec("insert into t values (0)")
	c.Assert(terror.ErrorEqual(err, types.ErrTruncated), IsTrue)
	_, err = tk.Exec("insert into t values ('abc')")
	c.Assert(terror.ErrorEqual(err, types.ErrTruncated), IsTrue)

	tk.MustExec("set sql_mode=''")
	tk.MustExec("insert into t values (0)")
	tk.MustQuery("select * from t").Check(testkit.Rows(""))
	tk.MustExec("insert into t values ('abc')")
	tk.MustQuery("select * from t").Check(testkit.Rows("", ""))
	tk.MustExec("insert into t values (null)")
	tk.MustQuery("select * from t").Check(testkit.Rows("", "", "<nil>"))
}

// TestIssue4024 This tests https://github.com/pingcap/tidb/issues/4024
func (s *testSuite) TestIssue4024(c *C) {
	tk := testkit.NewTestKit(c, s.store)
	tk.MustExec("create database test2")
	tk.MustExec("use test2")
	tk.MustExec("create table t(a int)")
	tk.MustExec("insert into t values(1)")
	tk.MustExec("use test")
	tk.MustExec("create table t(a int)")
	tk.MustExec("insert into t values(1)")
	tk.MustExec("update t, test2.t set test2.t.a=2")
	tk.MustQuery("select * from t").Check(testkit.Rows("1"))
	tk.MustQuery("select * from test2.t").Check(testkit.Rows("2"))
	tk.MustExec("update test.t, test2.t set test.t.a=3")
	tk.MustQuery("select * from t").Check(testkit.Rows("3"))
	tk.MustQuery("select * from test2.t").Check(testkit.Rows("2"))
}

const (
	checkRequestOff          = 0
	checkRequestPriority     = 1
	checkRequestSyncLog      = 3
	checkDDLAddIndexPriority = 4
)

type checkRequestClient struct {
	tikv.Client
	priority pb.CommandPri
	mu       struct {
		sync.RWMutex
		checkFlags     uint32
		lowPriorityCnt uint32
		syncLog        bool
	}
}

func (c *checkRequestClient) SendRequest(ctx context.Context, addr string, req *tikvrpc.Request, timeout time.Duration) (*tikvrpc.Response, error) {
	resp, err := c.Client.SendRequest(ctx, addr, req, timeout)
	c.mu.RLock()
	checkFlags := c.mu.checkFlags
	c.mu.RUnlock()
	if checkFlags == checkRequestPriority {
		switch req.Type {
		case tikvrpc.CmdCop:
			if c.priority != req.Priority {
				return nil, errors.New("fail to set priority")
			}
		}
	} else if checkFlags == checkRequestSyncLog {
		switch req.Type {
		case tikvrpc.CmdPrewrite, tikvrpc.CmdCommit:
			c.mu.RLock()
			syncLog := c.mu.syncLog
			c.mu.RUnlock()
			if syncLog != req.SyncLog {
				return nil, errors.New("fail to set sync log")
			}
		}
	} else if checkFlags == checkDDLAddIndexPriority {
		if req.Type == tikvrpc.CmdScan {
			if c.priority != req.Priority {
				return nil, errors.New("fail to set priority")
			}
		} else if req.Type == tikvrpc.CmdPrewrite {
			if c.priority == pb.CommandPri_Low {
				c.mu.lowPriorityCnt++
			}
		}
	}
	return resp, err
}

type testContextOptionSuite struct {
	store kv.Storage
	dom   *domain.Domain
	cli   *checkRequestClient
}

func (s *testContextOptionSuite) SetUpSuite(c *C) {
	cli := &checkRequestClient{}
	hijackClient := func(c tikv.Client) tikv.Client {
		cli.Client = c
		return cli
	}
	s.cli = cli

	var err error
	s.store, err = mockstore.NewMockTikvStore(
		mockstore.WithHijackClient(hijackClient),
	)
	c.Assert(err, IsNil)
	s.dom, err = session.BootstrapSession(s.store)
	c.Assert(err, IsNil)
}

func (s *testContextOptionSuite) TearDownSuite(c *C) {
	s.dom.Close()
	s.store.Close()
}

func (s *testContextOptionSuite) TestAddIndexPriority(c *C) {
	cli := &checkRequestClient{}
	hijackClient := func(c tikv.Client) tikv.Client {
		cli.Client = c
		return cli
	}

	store, err := mockstore.NewMockTikvStore(
		mockstore.WithHijackClient(hijackClient),
	)
	c.Assert(err, IsNil)
	dom, err := session.BootstrapSession(store)
	c.Assert(err, IsNil)

	tk := testkit.NewTestKit(c, store)
	tk.MustExec("use test")
	tk.MustExec("create table t1 (id int, v int)")

	// Insert some data to make sure plan build IndexLookup for t1.
	for i := 0; i < 10; i++ {
		tk.MustExec(fmt.Sprintf("insert into t1 values (%d, %d)", i, i))
	}

	cli.mu.Lock()
	cli.mu.checkFlags = checkDDLAddIndexPriority
	cli.mu.Unlock()

	cli.priority = pb.CommandPri_Low
	tk.MustExec("alter table t1 add index t1_index (id);")

	c.Assert(cli.mu.lowPriorityCnt > 0, IsTrue)

	cli.mu.Lock()
	cli.mu.checkFlags = checkRequestOff
	cli.mu.Unlock()
	dom.Close()
	store.Close()
}

func (s *testContextOptionSuite) TestAlterTableComment(c *C) {
	tk := testkit.NewTestKit(c, s.store)
	tk.MustExec("use test")
	tk.MustExec("drop table if exists t_1")
	tk.MustExec("create table t_1 (c1 int, c2 int, c3 int default 1, index (c1)) comment = 'test table';")
	tk.MustExec("alter table `t_1` comment 'this is table comment';")
	result := tk.MustQuery("select table_comment from information_schema.tables where table_name = 't_1';")
	result.Check(testkit.Rows("this is table comment"))
	tk.MustExec("alter table `t_1` comment 'table t comment';")
	result = tk.MustQuery("select table_comment from information_schema.tables where table_name = 't_1';")
	result.Check(testkit.Rows("table t comment"))
}

func (s *testContextOptionSuite) TestCoprocessorPriority(c *C) {
	tk := testkit.NewTestKit(c, s.store)
	tk.MustExec("use test")
	tk.MustExec("create table t (id int primary key)")
	tk.MustExec("create table t1 (id int, v int, unique index i_id (id))")
	defer tk.MustExec("drop table t")
	defer tk.MustExec("drop table t1")
	tk.MustExec("insert into t values (1)")

	// Insert some data to make sure plan build IndexLookup for t1.
	for i := 0; i < 10; i++ {
		tk.MustExec(fmt.Sprintf("insert into t1 values (%d, %d)", i, i))
	}

	cli := s.cli
	cli.mu.Lock()
	cli.mu.checkFlags = checkRequestPriority
	cli.mu.Unlock()

	cli.priority = pb.CommandPri_High
	tk.MustQuery("select id from t where id = 1")
	tk.MustQuery("select * from t1 where id = 1")

	cli.priority = pb.CommandPri_Normal
	tk.MustQuery("select count(*) from t")
	tk.MustExec("update t set id = 3")
	tk.MustExec("delete from t")
	tk.MustExec("insert into t select * from t limit 2")
	tk.MustExec("delete from t")

	// Insert some data to make sure plan build IndexLookup for t.
	tk.MustExec("insert into t values (1), (2)")

	oldThreshold := config.GetGlobalConfig().Log.ExpensiveThreshold
	config.GetGlobalConfig().Log.ExpensiveThreshold = 0
	defer func() { config.GetGlobalConfig().Log.ExpensiveThreshold = oldThreshold }()

	cli.priority = pb.CommandPri_High
	tk.MustQuery("select id from t where id = 1")
	tk.MustQuery("select * from t1 where id = 1")

	cli.priority = pb.CommandPri_Low
	tk.MustQuery("select count(*) from t")
	tk.MustExec("delete from t")
	tk.MustExec("insert into t values (3)")

	// TODO: Those are not point get, but they should be high priority.
	// cli.priority = pb.CommandPri_High
	// tk.MustExec("delete from t where id = 2")
	// tk.MustExec("update t set id = 2 where id = 1")

	// Test priority specified by SQL statement.
	cli.priority = pb.CommandPri_High
	tk.MustQuery("select HIGH_PRIORITY * from t")

	cli.priority = pb.CommandPri_Low
	tk.MustQuery("select LOW_PRIORITY id from t where id = 1")

	cli.mu.Lock()
	cli.mu.checkFlags = checkRequestOff
	cli.mu.Unlock()
}

func (s *testSuite) TestNotFillCacheFlag(c *C) {
	tk := testkit.NewTestKit(c, s.store)
	tk.MustExec("use test")
	tk.MustExec("create table t (id int primary key)")
	defer tk.MustExec("drop table t")
	tk.MustExec("insert into t values (1)")

	tests := []struct {
		sql    string
		expect bool
	}{
		{"select SQL_NO_CACHE * from t", true},
		{"select SQL_CACHE * from t", false},
		{"select * from t", false},
	}
	count := 0
	ctx := context.Background()
	for _, test := range tests {
		ctx1 := context.WithValue(ctx, "CheckSelectRequestHook", func(req *kv.Request) {
			count++
			if req.NotFillCache != test.expect {
				c.Errorf("sql=%s, expect=%v, get=%v", test.sql, test.expect, req.NotFillCache)
			}
		})
		rs, err := tk.Se.Execute(ctx1, test.sql)
		c.Assert(err, IsNil)
		tk.ResultSetToResult(rs[0], Commentf("sql: %v", test.sql))
	}
	c.Assert(count, Equals, len(tests)) // Make sure the hook function is called.
}

func (s *testContextOptionSuite) TestSyncLog(c *C) {
	tk := testkit.NewTestKit(c, s.store)
	tk.MustExec("use test")

	cli := s.cli
	cli.mu.Lock()
	cli.mu.checkFlags = checkRequestSyncLog
	cli.mu.syncLog = true
	cli.mu.Unlock()
	tk.MustExec("create table t (id int primary key)")
	cli.mu.Lock()
	cli.mu.syncLog = false
	cli.mu.Unlock()
	tk.MustExec("insert into t values (1)")

	cli.mu.Lock()
	cli.mu.checkFlags = checkRequestOff
	cli.mu.Unlock()
}

func (s *testSuite) TestHandleTransfer(c *C) {
	tk := testkit.NewTestKit(c, s.store)
	tk.MustExec("use test")
	tk.MustExec("create table t(a int, index idx(a))")
	tk.MustExec("insert into t values(1), (2), (4)")
	tk.MustExec("begin")
	tk.MustExec("update t set a = 3 where a = 4")
	// test table scan read whose result need handle.
	tk.MustQuery("select * from t ignore index(idx)").Check(testkit.Rows("1", "2", "3"))
	tk.MustExec("insert into t values(4)")
	// test single read whose result need handle
	tk.MustQuery("select * from t use index(idx)").Check(testkit.Rows("1", "2", "3", "4"))
	tk.MustExec("update t set a = 5 where a = 3")
	tk.MustQuery("select * from t use index(idx)").Check(testkit.Rows("1", "2", "4", "5"))
	tk.MustExec("commit")

	tk.MustExec("drop table if exists t")
	tk.MustExec("create table t(a int, b int, index idx(a))")
	tk.MustExec("insert into t values(3, 3), (1, 1), (2, 2)")
	// Second test double read.
	tk.MustQuery("select * from t use index(idx) order by a").Check(testkit.Rows("1 1", "2 2", "3 3"))
}

func (s *testSuite) TestBit(c *C) {
	tk := testkit.NewTestKitWithInit(c, s.store)

	tk.MustExec("drop table if exists t")
	tk.MustExec("create table t (c1 bit(2))")
	tk.MustExec("insert into t values (0), (1), (2), (3)")
	_, err := tk.Exec("insert into t values (4)")
	c.Assert(err, NotNil)
	_, err = tk.Exec("insert into t values ('a')")
	c.Assert(err, NotNil)
	r, err := tk.Exec("select * from t where c1 = 2")
	c.Assert(err, IsNil)
	chk := r.NewChunk()
	err = r.Next(context.Background(), chk)
	c.Assert(err, IsNil)
	c.Assert(types.BinaryLiteral(chk.GetRow(0).GetBytes(0)), DeepEquals, types.NewBinaryLiteralFromUint(2, -1))

	tk.MustExec("drop table if exists t")
	tk.MustExec("create table t (c1 bit(31))")
	tk.MustExec("insert into t values (0x7fffffff)")
	_, err = tk.Exec("insert into t values (0x80000000)")
	c.Assert(err, NotNil)
	_, err = tk.Exec("insert into t values (0xffffffff)")
	c.Assert(err, NotNil)
	tk.MustExec("insert into t values ('123')")
	tk.MustExec("insert into t values ('1234')")
	_, err = tk.Exec("insert into t values ('12345)")
	c.Assert(err, NotNil)

	tk.MustExec("drop table if exists t")
	tk.MustExec("create table t (c1 bit(62))")
	tk.MustExec("insert into t values ('12345678')")
	tk.MustExec("drop table if exists t")
	tk.MustExec("create table t (c1 bit(61))")
	_, err = tk.Exec("insert into t values ('12345678')")
	c.Assert(err, NotNil)

	tk.MustExec("drop table if exists t")
	tk.MustExec("create table t (c1 bit(32))")
	tk.MustExec("insert into t values (0x7fffffff)")
	tk.MustExec("insert into t values (0xffffffff)")
	_, err = tk.Exec("insert into t values (0x1ffffffff)")
	c.Assert(err, NotNil)
	tk.MustExec("insert into t values ('1234')")
	_, err = tk.Exec("insert into t values ('12345')")
	c.Assert(err, NotNil)

	tk.MustExec("drop table if exists t")
	tk.MustExec("create table t (c1 bit(64))")
	tk.MustExec("insert into t values (0xffffffffffffffff)")
	tk.MustExec("insert into t values ('12345678')")
	_, err = tk.Exec("insert into t values ('123456789')")
	c.Assert(err, NotNil)
}

func (s *testSuite) TestEnum(c *C) {
	tk := testkit.NewTestKitWithInit(c, s.store)

	tk.MustExec("drop table if exists t")
	tk.MustExec("create table t (c enum('a', 'b', 'c'))")
	tk.MustExec("insert into t values ('a'), (2), ('c')")
	tk.MustQuery("select * from t where c = 'a'").Check(testkit.Rows("a"))

	tk.MustQuery("select c + 1 from t where c = 2").Check(testkit.Rows("3"))

	tk.MustExec("delete from t")
	tk.MustExec("insert into t values ()")
	tk.MustExec("insert into t values (null), ('1')")
	tk.MustQuery("select c + 1 from t where c = 1").Check(testkit.Rows("2"))
}

func (s *testSuite) TestSet(c *C) {
	tk := testkit.NewTestKitWithInit(c, s.store)

	tk.MustExec("drop table if exists t")
	tk.MustExec("create table t (c set('a', 'b', 'c'))")
	tk.MustExec("insert into t values ('a'), (2), ('c'), ('a,b'), ('b,a')")
	tk.MustQuery("select * from t where c = 'a'").Check(testkit.Rows("a"))

	tk.MustQuery("select * from t where c = 'a,b'").Check(testkit.Rows("a,b", "a,b"))

	tk.MustQuery("select c + 1 from t where c = 2").Check(testkit.Rows("3"))

	tk.MustExec("delete from t")
	tk.MustExec("insert into t values ()")
	tk.MustExec("insert into t values (null), ('1')")
	tk.MustQuery("select c + 1 from t where c = 1").Check(testkit.Rows("2"))
}

func (s *testSuite) TestSubqueryInValues(c *C) {
	tk := testkit.NewTestKitWithInit(c, s.store)

	tk.MustExec("drop table if exists t")
	tk.MustExec("create table t (id int, name varchar(20))")
	tk.MustExec("drop table if exists t1")
	tk.MustExec("create table t1 (gid int)")

	tk.MustExec("insert into t1 (gid) value (1)")
	tk.MustExec("insert into t (id, name) value ((select gid from t1) ,'asd')")
	tk.MustQuery("select * from t").Check(testkit.Rows("1 asd"))
}

func (s *testSuite) TestEnhancedRangeAccess(c *C) {
	tk := testkit.NewTestKitWithInit(c, s.store)

	tk.MustExec("drop table if exists t")
	tk.MustExec("create table t (a int primary key, b int)")
	tk.MustExec("insert into t values(1, 2), (2, 1)")
	tk.MustQuery("select * from t where (a = 1 and b = 2) or (a = 2 and b = 1)").Check(testkit.Rows("1 2", "2 1"))
	tk.MustQuery("select * from t where (a = 1 and b = 1) or (a = 2 and b = 2)").Check(nil)
}

// TestMaxInt64Handle Issue #4810
func (s *testSuite) TestMaxInt64Handle(c *C) {
	tk := testkit.NewTestKitWithInit(c, s.store)

	tk.MustExec("drop table if exists t")
	tk.MustExec("create table t(id bigint, PRIMARY KEY (id))")
	tk.MustExec("insert into t values(9223372036854775807)")
	tk.MustExec("select * from t where id = 9223372036854775807")
	tk.MustQuery("select * from t where id = 9223372036854775807;").Check(testkit.Rows("9223372036854775807"))
	tk.MustQuery("select * from t").Check(testkit.Rows("9223372036854775807"))
	_, err := tk.Exec("insert into t values(9223372036854775807)")
	c.Assert(err, NotNil)
	tk.MustExec("delete from t where id = 9223372036854775807")
	tk.MustQuery("select * from t").Check(nil)
}

func (s *testSuite) TestTableScanWithPointRanges(c *C) {
	tk := testkit.NewTestKitWithInit(c, s.store)

	tk.MustExec("drop table if exists t")
	tk.MustExec("create table t(id int, PRIMARY KEY (id))")
	tk.MustExec("insert into t values(1), (5), (10)")
	tk.MustQuery("select * from t where id in(1, 2, 10)").Check(testkit.Rows("1", "10"))
}

func (s *testSuite) TestUnsignedPk(c *C) {
	tk := testkit.NewTestKitWithInit(c, s.store)

	tk.MustExec("drop table if exists t")
	tk.MustExec("create table t(id bigint unsigned primary key)")
	var num1, num2 uint64 = math.MaxInt64 + 1, math.MaxInt64 + 2
	tk.MustExec(fmt.Sprintf("insert into t values(%v), (%v), (1), (2)", num1, num2))
	num1Str := strconv.FormatUint(num1, 10)
	num2Str := strconv.FormatUint(num2, 10)
	tk.MustQuery("select * from t order by id").Check(testkit.Rows("1", "2", num1Str, num2Str))
	tk.MustQuery("select * from t where id not in (2)").Check(testkit.Rows(num1Str, num2Str, "1"))
}

func (s *testSuite) TestEarlyClose(c *C) {
	tk := testkit.NewTestKit(c, s.store)
	tk.MustExec("use test")
	tk.MustExec("create table earlyclose (id int primary key)")

	// Insert 1000 rows.
	var values []string
	for i := 0; i < 1000; i++ {
		values = append(values, fmt.Sprintf("(%d)", i))
	}
	tk.MustExec("insert earlyclose values " + strings.Join(values, ","))

	// Get table ID for split.
	dom := domain.GetDomain(tk.Se)
	is := dom.InfoSchema()
	tbl, err := is.TableByName(model.NewCIStr("test"), model.NewCIStr("earlyclose"))
	c.Assert(err, IsNil)
	tblID := tbl.Meta().ID

	// Split the table.
	s.cluster.SplitTable(s.mvccStore, tblID, 500)

	ctx := context.Background()
	for i := 0; i < 500; i++ {
		rss, err1 := tk.Se.Execute(ctx, "select * from earlyclose order by id")
		c.Assert(err1, IsNil)
		rs := rss[0]
		chk := rs.NewChunk()
		err = rs.Next(ctx, chk)
		c.Assert(err, IsNil)
		rs.Close()
	}

	// Goroutine should not leak when error happen.
	gofail.Enable("github.com/pingcap/tidb/store/tikv/handleTaskOnceError", `return(true)`)
	defer gofail.Disable("github.com/pingcap/tidb/store/tikv/handleTaskOnceError")
	rss, err := tk.Se.Execute(ctx, "select * from earlyclose")
	c.Assert(err, IsNil)
	rs := rss[0]
	chk := rs.NewChunk()
	err = rs.Next(ctx, chk)
	c.Assert(err, NotNil)
	rs.Close()
}

func (s *testSuite) TestIssue5666(c *C) {
	tk := testkit.NewTestKit(c, s.store)
	tk.MustExec("set @@profiling=1")
	tk.MustQuery("SELECT QUERY_ID, SUM(DURATION) AS SUM_DURATION FROM INFORMATION_SCHEMA.PROFILING GROUP BY QUERY_ID;").Check(testkit.Rows("0 0"))
}

func (s *testSuite) TestIssue5341(c *C) {
	tk := testkit.NewTestKit(c, s.store)
	tk.MustExec("drop table if exists test.t")
	tk.MustExec("create table test.t(a char)")
	tk.MustExec("insert into test.t value('a')")
	tk.MustQuery("select * from test.t where a < 1 order by a limit 0;").Check(testkit.Rows())
}

func (s *testSuite) TestContainDotColumn(c *C) {
	tk := testkit.NewTestKit(c, s.store)

	tk.MustExec("use test")
	tk.MustExec("drop table if exists test.t1")
	tk.MustExec("create table test.t1(t1.a char)")
	tk.MustExec("drop table if exists t2")
	tk.MustExec("create table t2(a char, t2.b int)")

	tk.MustExec("drop table if exists t3")
	_, err := tk.Exec("create table t3(s.a char);")
	terr := errors.Trace(err).(*errors.Err).Cause().(*terror.Error)
	c.Assert(terr.Code(), Equals, terror.ErrCode(mysql.ErrWrongTableName))
}

func (s *testSuite) TestCheckIndex(c *C) {
	s.ctx = mock.NewContext()
	s.ctx.Store = s.store
	dom, err := session.BootstrapSession(s.store)
	c.Assert(err, IsNil)
	se, err := session.CreateSession4Test(s.store)
	c.Assert(err, IsNil)
	defer se.Close()

	_, err = se.Execute(context.Background(), "create database test_admin")
	c.Assert(err, IsNil)
	_, err = se.Execute(context.Background(), "use test_admin")
	c.Assert(err, IsNil)
	_, err = se.Execute(context.Background(), "create table t (pk int primary key, c int default 1, c1 int default 1, unique key c(c))")
	c.Assert(err, IsNil)
	is := dom.InfoSchema()
	db := model.NewCIStr("test_admin")
	dbInfo, ok := is.SchemaByName(db)
	c.Assert(ok, IsTrue)
	tblName := model.NewCIStr("t")
	tbl, err := is.TableByName(db, tblName)
	c.Assert(err, IsNil)
	tbInfo := tbl.Meta()

	alloc := autoid.NewAllocator(s.store, dbInfo.ID)
	tb, err := tables.TableFromMeta(alloc, tbInfo)
	c.Assert(err, IsNil)

	_, err = se.Execute(context.Background(), "admin check index t c")
	c.Assert(err, IsNil)

	_, err = se.Execute(context.Background(), "admin check index t C")
	c.Assert(err, IsNil)

	// set data to:
	// index     data (handle, data): (1, 10), (2, 20)
	// table     data (handle, data): (1, 10), (2, 20)
	recordVal1 := types.MakeDatums(int64(1), int64(10), int64(11))
	recordVal2 := types.MakeDatums(int64(2), int64(20), int64(21))
	c.Assert(s.ctx.NewTxn(), IsNil)
	_, err = tb.AddRecord(s.ctx, recordVal1, false)
	c.Assert(err, IsNil)
	_, err = tb.AddRecord(s.ctx, recordVal2, false)
	c.Assert(err, IsNil)
	c.Assert(s.ctx.Txn().Commit(context.Background()), IsNil)

	mockCtx := mock.NewContext()
	idx := tb.Indices()[0]
	sc := &stmtctx.StatementContext{TimeZone: time.Local}

	_, err = se.Execute(context.Background(), "admin check index t idx_inexistent")
	c.Assert(strings.Contains(err.Error(), "not exist"), IsTrue)

	// set data to:
	// index     data (handle, data): (1, 10), (2, 20), (3, 30)
	// table     data (handle, data): (1, 10), (2, 20), (4, 40)
	txn, err := s.store.Begin()
	c.Assert(err, IsNil)
	_, err = idx.Create(mockCtx, txn, types.MakeDatums(int64(30)), 3)
	c.Assert(err, IsNil)
	key := tablecodec.EncodeRowKey(tb.Meta().ID, codec.EncodeInt(nil, 4))
	setColValue(c, txn, key, types.NewDatum(int64(40)))
	err = txn.Commit(context.Background())
	c.Assert(err, IsNil)
	_, err = se.Execute(context.Background(), "admin check index t c")
	c.Assert(err, NotNil)
	c.Assert(strings.Contains(err.Error(), "isn't equal to value count"), IsTrue)

	// set data to:
	// index     data (handle, data): (1, 10), (2, 20), (3, 30), (4, 40)
	// table     data (handle, data): (1, 10), (2, 20), (4, 40)
	txn, err = s.store.Begin()
	c.Assert(err, IsNil)
	_, err = idx.Create(mockCtx, txn, types.MakeDatums(int64(40)), 4)
	c.Assert(err, IsNil)
	err = txn.Commit(context.Background())
	c.Assert(err, IsNil)
	_, err = se.Execute(context.Background(), "admin check index t c")
	c.Assert(strings.Contains(err.Error(), "table count 3 != index(c) count 4"), IsTrue)

	// set data to:
	// index     data (handle, data): (1, 10), (4, 40)
	// table     data (handle, data): (1, 10), (2, 20), (4, 40)
	txn, err = s.store.Begin()
	c.Assert(err, IsNil)
	err = idx.Delete(sc, txn, types.MakeDatums(int64(30)), 3)
	c.Assert(err, IsNil)
	err = idx.Delete(sc, txn, types.MakeDatums(int64(20)), 2)
	c.Assert(err, IsNil)
	err = txn.Commit(context.Background())
	c.Assert(err, IsNil)
	_, err = se.Execute(context.Background(), "admin check index t c")
	c.Assert(strings.Contains(err.Error(), "table count 3 != index(c) count 2"), IsTrue)

	// TODO: pass the case below：
	// set data to:
	// index     data (handle, data): (1, 10), (4, 40), (2, 30)
	// table     data (handle, data): (1, 10), (2, 20), (4, 40)
}

func setColValue(c *C, txn kv.Transaction, key kv.Key, v types.Datum) {
	row := []types.Datum{v, {}}
	colIDs := []int64{2, 3}
	sc := &stmtctx.StatementContext{TimeZone: time.Local}
	value, err := tablecodec.EncodeRow(sc, row, colIDs, nil, nil)
	c.Assert(err, IsNil)
	err = txn.Set(key, value)
	c.Assert(err, IsNil)
}

func (s *testSuite) TestCheckTable(c *C) {
	tk := testkit.NewTestKit(c, s.store)

	// Test 'admin check table' when the table has a unique index with null values.
	tk.MustExec("use test")
	tk.MustExec("drop table if exists admin_test;")
	tk.MustExec("create table admin_test (c1 int, c2 int, c3 int default 1, index (c1), unique key(c2));")
	tk.MustExec("insert admin_test (c1, c2) values (1, 1), (2, 2), (NULL, NULL);")
	tk.MustExec("admin check table admin_test;")
}

func (s *testSuite) TestCoprocessorStreamingFlag(c *C) {
	tk := testkit.NewTestKit(c, s.store)

	tk.MustExec("use test")
	tk.MustExec("create table t (id int, value int, index idx(id))")
	// Add some data to make statistics work.
	for i := 0; i < 100; i++ {
		tk.MustExec(fmt.Sprintf("insert into t values (%d, %d)", i, i))
	}

	tests := []struct {
		sql    string
		expect bool
	}{
		{"select * from t", true},                         // TableReader
		{"select * from t where id = 5", true},            // IndexLookup
		{"select * from t where id > 5", true},            // Filter
		{"select * from t limit 3", false},                // Limit
		{"select avg(id) from t", false},                  // Aggregate
		{"select * from t order by value limit 3", false}, // TopN
	}

	ctx := context.Background()
	for _, test := range tests {
		ctx1 := context.WithValue(ctx, "CheckSelectRequestHook", func(req *kv.Request) {
			if req.Streaming != test.expect {
				c.Errorf("sql=%s, expect=%v, get=%v", test.sql, test.expect, req.Streaming)
			}
		})
		rs, err := tk.Se.Execute(ctx1, test.sql)
		c.Assert(err, IsNil)
		tk.ResultSetToResult(rs[0], Commentf("sql: %v", test.sql))
	}
}

func (s *testSuite) TestIncorrectLimitArg(c *C) {
	tk := testkit.NewTestKit(c, s.store)

	tk.MustExec(`use test;`)
	tk.MustExec(`drop table if exists t;`)
	tk.MustExec(`create table t(a bigint);`)
	tk.MustExec(`prepare stmt1 from 'select * from t limit ?';`)
	tk.MustExec(`prepare stmt2 from 'select * from t limit ?, ?';`)
	tk.MustExec(`set @a = -1;`)
	tk.MustExec(`set @b =  1;`)

	var err error
	_, err = tk.Se.Execute(context.TODO(), `execute stmt1 using @a;`)
	c.Assert(err.Error(), Equals, `[planner:1210]Incorrect arguments to LIMIT`)

	_, err = tk.Se.Execute(context.TODO(), `execute stmt2 using @b, @a;`)
	c.Assert(err.Error(), Equals, `[planner:1210]Incorrect arguments to LIMIT`)
}

func (s *testSuite) TestLimit(c *C) {
	tk := testkit.NewTestKit(c, s.store)
	tk.MustExec(`use test;`)
	tk.MustExec(`drop table if exists t;`)
	tk.MustExec(`create table t(a bigint, b bigint);`)
	tk.MustExec(`insert into t values(1, 1), (2, 2), (3, 3), (4, 4), (5, 5), (6, 6);`)
	tk.MustQuery(`select * from t order by a limit 1, 1;`).Check(testkit.Rows(
		"2 2",
	))
	tk.MustQuery(`select * from t order by a limit 1, 2;`).Check(testkit.Rows(
		"2 2",
		"3 3",
	))
	tk.MustQuery(`select * from t order by a limit 1, 3;`).Check(testkit.Rows(
		"2 2",
		"3 3",
		"4 4",
	))
	tk.MustQuery(`select * from t order by a limit 1, 4;`).Check(testkit.Rows(
		"2 2",
		"3 3",
		"4 4",
		"5 5",
	))
	tk.MustExec(`set @@tidb_max_chunk_size=2;`)
	tk.MustQuery(`select * from t order by a limit 2, 1;`).Check(testkit.Rows(
		"3 3",
	))
	tk.MustQuery(`select * from t order by a limit 2, 2;`).Check(testkit.Rows(
		"3 3",
		"4 4",
	))
	tk.MustQuery(`select * from t order by a limit 2, 3;`).Check(testkit.Rows(
		"3 3",
		"4 4",
		"5 5",
	))
	tk.MustQuery(`select * from t order by a limit 2, 4;`).Check(testkit.Rows(
		"3 3",
		"4 4",
		"5 5",
		"6 6",
	))
}

func (s *testSuite) TestCoprocessorStreamingWarning(c *C) {
	tk := testkit.NewTestKit(c, s.store)
	tk.MustExec("use test")
	tk.MustExec("drop table if exists t")
	tk.MustExec("create table t(a double)")
	tk.MustExec("insert into t value(1.2)")
	tk.MustExec("set @@session.tidb_enable_streaming = 1")

	result := tk.MustQuery("select * from t where a/0 > 1")
	result.Check(testkit.Rows())
	tk.MustQuery("show warnings").Check(testutil.RowsWithSep("|", "Warning|1105|Division by 0"))
}

func (s *testSuite) TestYearTypeDeleteIndex(c *C) {
	tk := testkit.NewTestKit(c, s.store)
	tk.MustExec("use test")
	tk.MustExec("drop table if exists t")
	tk.MustExec("create table t(a YEAR, PRIMARY KEY(a));")
	tk.MustExec("insert into t set a = '2151';")
	tk.MustExec("delete from t;")
	tk.MustExec("admin check table t")
}

<<<<<<< HEAD
func (s *testSuite) TestForSelectScopeInUnion(c *C) {
	// A union B for update, the "for update" option belongs to union statement, so
	// it should works on both A and B.
	tk1 := testkit.NewTestKit(c, s.store)
	tk2 := testkit.NewTestKit(c, s.store)
	tk1.MustExec("use test")
	tk1.MustExec("drop table if exists t")
	tk1.MustExec("create table t(a int)")
	tk1.MustExec("insert into t values (1)")

	tk1.MustExec("begin")
	// 'For update' would act on the second select.
	tk1.MustQuery("select 1 as a union select a from t for update")

	tk2.MustExec("use test")
	tk2.MustExec("update t set a = a + 1")

	// As tk1 use select 'for update', it should dectect conflict and fail.
	_, err := tk1.Exec("commit")
	c.Assert(err, NotNil)

	tk1.MustExec("begin")
	// 'For update' would be ignored if 'order by' or 'limit' exists.
	tk1.MustQuery("select 1 as a union select a from t limit 5 for update")
	tk1.MustQuery("select 1 as a union select a from t order by a for update")

	tk2.MustExec("update t set a = a + 1")

	_, err = tk1.Exec("commit")
	c.Assert(err, IsNil)
=======
func (s *testSuite) TestUnsignedDecimalOverflow(c *C) {
	tests := []struct {
		input  interface{}
		hasErr bool
		err    string
	}{{
		-1,
		true,
		"Out of range value for column",
	}, {
		"-1.1e-1",
		true,
		"Out of range value for column",
	}, {
		-1.1,
		true,
		"Out of range value for column",
	}, {
		-0,
		false,
		"",
	},
	}
	tk := testkit.NewTestKit(c, s.store)
	tk.MustExec("use test")
	tk.MustExec("drop table if exists t")
	tk.MustExec("create table t(a decimal(10,2) unsigned)")
	for _, t := range tests {
		res, err := tk.Exec("insert into t values (?)", t.input)
		if res != nil {
			defer res.Close()
		}
		if t.hasErr {
			c.Assert(err, NotNil)
			c.Assert(strings.Contains(err.Error(), t.err), IsTrue)
		} else {
			c.Assert(err, IsNil)
		}
		if res != nil {
			res.Close()
		}
	}

	tk.MustExec("set sql_mode=''")
	tk.MustExec("delete from t")
	tk.MustExec("insert into t values (?)", -1)
	r := tk.MustQuery("select a from t limit 1")
	r.Check(testkit.Rows("0.00"))
>>>>>>> 7f755cdf
}<|MERGE_RESOLUTION|>--- conflicted
+++ resolved
@@ -2788,7 +2788,6 @@
 	tk.MustExec("admin check table t")
 }
 
-<<<<<<< HEAD
 func (s *testSuite) TestForSelectScopeInUnion(c *C) {
 	// A union B for update, the "for update" option belongs to union statement, so
 	// it should works on both A and B.
@@ -2819,7 +2818,8 @@
 
 	_, err = tk1.Exec("commit")
 	c.Assert(err, IsNil)
-=======
+}
+
 func (s *testSuite) TestUnsignedDecimalOverflow(c *C) {
 	tests := []struct {
 		input  interface{}
@@ -2868,5 +2868,4 @@
 	tk.MustExec("insert into t values (?)", -1)
 	r := tk.MustQuery("select a from t limit 1")
 	r.Check(testkit.Rows("0.00"))
->>>>>>> 7f755cdf
 }