// Copyright 2015 PingCAP, Inc.
//
// Licensed under the Apache License, Version 2.0 (the "License");
// you may not use this file except in compliance with the License.
// You may obtain a copy of the License at
//
//     http://www.apache.org/licenses/LICENSE-2.0
//
// Unless required by applicable law or agreed to in writing, software
// distributed under the License is distributed on an "AS IS" BASIS,
// WITHOUT WARRANTIES OR CONDITIONS OF ANY KIND, either express or implied.
// See the License for the specific language governing permissions and
// limitations under the License.

package executor_test

import (
	"archive/zip"
	"context"
	"flag"
	"fmt"
	"math"
	"net"
	"os"
	"strconv"
	"strings"
	"sync"
	"sync/atomic"
	"testing"
	"time"

	"github.com/golang/protobuf/proto"
	. "github.com/pingcap/check"
	"github.com/pingcap/errors"
	"github.com/pingcap/failpoint"
	"github.com/pingcap/kvproto/pkg/kvrpcpb"
	"github.com/pingcap/parser"
	"github.com/pingcap/parser/auth"
	"github.com/pingcap/parser/model"
	"github.com/pingcap/parser/mysql"
	"github.com/pingcap/parser/terror"
	"github.com/pingcap/tidb/config"
	"github.com/pingcap/tidb/ddl"
	"github.com/pingcap/tidb/domain"
	"github.com/pingcap/tidb/domain/infosync"
	"github.com/pingcap/tidb/errno"
	"github.com/pingcap/tidb/executor"
	"github.com/pingcap/tidb/expression"
	"github.com/pingcap/tidb/infoschema"
	"github.com/pingcap/tidb/kv"
	"github.com/pingcap/tidb/meta"
	"github.com/pingcap/tidb/meta/autoid"
	"github.com/pingcap/tidb/planner"
	plannercore "github.com/pingcap/tidb/planner/core"
	"github.com/pingcap/tidb/server"
	"github.com/pingcap/tidb/session"
	"github.com/pingcap/tidb/sessionctx"
	"github.com/pingcap/tidb/sessionctx/stmtctx"
	"github.com/pingcap/tidb/sessionctx/variable"
	"github.com/pingcap/tidb/statistics"
	"github.com/pingcap/tidb/store/copr"
	"github.com/pingcap/tidb/store/mockstore"
	"github.com/pingcap/tidb/store/mockstore/unistore"
	"github.com/pingcap/tidb/table"
	"github.com/pingcap/tidb/table/tables"
	"github.com/pingcap/tidb/tablecodec"
	"github.com/pingcap/tidb/types"
	"github.com/pingcap/tidb/util"
	"github.com/pingcap/tidb/util/admin"
	"github.com/pingcap/tidb/util/collate"
	"github.com/pingcap/tidb/util/deadlockhistory"
	"github.com/pingcap/tidb/util/gcutil"
	"github.com/pingcap/tidb/util/israce"
	"github.com/pingcap/tidb/util/logutil"
	"github.com/pingcap/tidb/util/memory"
	"github.com/pingcap/tidb/util/mock"
	"github.com/pingcap/tidb/util/rowcodec"
	"github.com/pingcap/tidb/util/testkit"
	"github.com/pingcap/tidb/util/testleak"
	"github.com/pingcap/tidb/util/testutil"
	"github.com/pingcap/tidb/util/timeutil"
	"github.com/pingcap/tipb/go-tipb"
	"github.com/tikv/client-go/v2/oracle"
	"github.com/tikv/client-go/v2/testutils"
	"github.com/tikv/client-go/v2/tikv"
	"github.com/tikv/client-go/v2/tikvrpc"
	"google.golang.org/grpc"
)

func TestT(t *testing.T) {
	CustomVerboseFlag = true
	*CustomParallelSuiteFlag = true
	logLevel := os.Getenv("log_level")
	err := logutil.InitLogger(logutil.NewLogConfig(logLevel, logutil.DefaultLogFormat, "", logutil.EmptyFileLogConfig, false))
	if err != nil {
		t.Fatal(err)
	}
	autoid.SetStep(5000)

	config.UpdateGlobal(func(conf *config.Config) {
		conf.Log.SlowThreshold = 30000 // 30s
		conf.TiKVClient.AsyncCommit.SafeWindow = 0
		conf.TiKVClient.AsyncCommit.AllowedClockDrift = 0
	})
	tikv.EnableFailpoints()
	tmpDir := config.GetGlobalConfig().TempStoragePath
	_ = os.RemoveAll(tmpDir) // clean the uncleared temp file during the last run.
	_ = os.MkdirAll(tmpDir, 0755)
	testleak.BeforeTest()
	TestingT(t)
	testleak.AfterTestT(t)()
}

var _ = Suite(&testSuite{&baseTestSuite{}})
var _ = Suite(&testSuiteP1{&baseTestSuite{}})
var _ = Suite(&testSuiteP2{&baseTestSuite{}})
var _ = Suite(&testSuite1{})
var _ = SerialSuites(&testSerialSuite2{})
var _ = SerialSuites(&testSuiteWithCliBaseCharset{})
var _ = Suite(&testSuite2{&baseTestSuite{}})
var _ = Suite(&testSuite3{&baseTestSuite{}})
var _ = Suite(&testSuite4{&baseTestSuite{}})
var _ = Suite(&testSuite5{&baseTestSuite{}})
var _ = Suite(&testSuiteJoin1{&baseTestSuite{}})
var _ = Suite(&testSuiteJoin2{&baseTestSuite{}})
var _ = Suite(&testSuiteJoin3{&baseTestSuite{}})
var _ = SerialSuites(&testSuiteJoinSerial{&baseTestSuite{}})
var _ = Suite(&testSuiteAgg{baseTestSuite: &baseTestSuite{}})
var _ = Suite(&testSuite6{&baseTestSuite{}})
var _ = Suite(&testSuite7{&baseTestSuite{}})
var _ = Suite(&testSuite8{&baseTestSuite{}})
var _ = SerialSuites(&testShowStatsSuite{&baseTestSuite{}})
var _ = Suite(&testBypassSuite{})
var _ = Suite(&testUpdateSuite{})
var _ = Suite(&testPointGetSuite{})
var _ = Suite(&testBatchPointGetSuite{})
var _ = SerialSuites(&testRecoverTable{})
var _ = SerialSuites(&testMemTableReaderSuite{&testClusterTableBase{}})
var _ = SerialSuites(&testFlushSuite{})
var _ = SerialSuites(&testAutoRandomSuite{&baseTestSuite{}})
var _ = SerialSuites(&testClusterTableSuite{})
var _ = SerialSuites(&testPrepareSerialSuite{&baseTestSuite{}})
var _ = SerialSuites(&testSplitTable{&baseTestSuite{}})
var _ = Suite(&testSuiteWithData{baseTestSuite: &baseTestSuite{}})
var _ = SerialSuites(&testSerialSuite1{&baseTestSuite{}})
var _ = SerialSuites(&testSlowQuery{&baseTestSuite{}})
var _ = Suite(&partitionTableSuite{&baseTestSuite{}})
var _ = SerialSuites(&tiflashTestSuite{})
var _ = SerialSuites(&globalIndexSuite{&baseTestSuite{}})
var _ = SerialSuites(&testSerialSuite{&baseTestSuite{}})
var _ = SerialSuites(&testStaleTxnSerialSuite{&baseTestSuite{}})
var _ = Suite(&testStaleTxnSuite{&baseTestSuite{}})
var _ = SerialSuites(&testCoprCache{})
var _ = SerialSuites(&testPrepareSuite{})
var _ = SerialSuites(&testResourceTagSuite{&baseTestSuite{}})

type testSuite struct{ *baseTestSuite }
type testSuiteP1 struct{ *baseTestSuite }
type testSuiteP2 struct{ *baseTestSuite }
type testSplitTable struct{ *baseTestSuite }
type testSuiteWithData struct {
	*baseTestSuite
	testData testutil.TestData
}
type testSlowQuery struct{ *baseTestSuite }
type partitionTableSuite struct{ *baseTestSuite }
type globalIndexSuite struct{ *baseTestSuite }
type testSerialSuite struct{ *baseTestSuite }
type testStaleTxnSerialSuite struct{ *baseTestSuite }
type testStaleTxnSuite struct{ *baseTestSuite }
type testCoprCache struct {
	store kv.Storage
	dom   *domain.Domain
	cls   testutils.Cluster
}
type testPrepareSuite struct{ testData testutil.TestData }
type testResourceTagSuite struct{ *baseTestSuite }

type baseTestSuite struct {
	cluster testutils.Cluster
	store   kv.Storage
	domain  *domain.Domain
	*parser.Parser
	ctx *mock.Context // nolint:structcheck
}

var mockTikv = flag.Bool("mockTikv", true, "use mock tikv store in executor test")

func (s *baseTestSuite) SetUpSuite(c *C) {
	s.Parser = parser.New()
	flag.Lookup("mockTikv")
	useMockTikv := *mockTikv
	if useMockTikv {
		store, err := mockstore.NewMockStore(
			mockstore.WithClusterInspector(func(c testutils.Cluster) {
				mockstore.BootstrapWithSingleStore(c)
				s.cluster = c
			}),
		)
		c.Assert(err, IsNil)
		s.store = store
		session.SetSchemaLease(0)
		session.DisableStats4Test()
	}
	d, err := session.BootstrapSession(s.store)
	c.Assert(err, IsNil)
	d.SetStatsUpdating(true)
	s.domain = d
	config.UpdateGlobal(func(conf *config.Config) {
		conf.OOMAction = config.OOMActionLog
	})
}

func (s *testSuiteWithData) SetUpSuite(c *C) {
	s.baseTestSuite.SetUpSuite(c)
	var err error
	s.testData, err = testutil.LoadTestSuiteData("testdata", "executor_suite")
	c.Assert(err, IsNil)
}

func (s *testSuiteWithData) TearDownSuite(c *C) {
	s.baseTestSuite.TearDownSuite(c)
	c.Assert(s.testData.GenerateOutputIfNeeded(), IsNil)
}

func (s *testPrepareSuite) SetUpSuite(c *C) {
	var err error
	s.testData, err = testutil.LoadTestSuiteData("testdata", "prepare_suite")
	c.Assert(err, IsNil)
}

func (s *testPrepareSuite) TearDownSuite(c *C) {
	c.Assert(s.testData.GenerateOutputIfNeeded(), IsNil)
}

func (s *baseTestSuite) TearDownSuite(c *C) {
	s.domain.Close()
	c.Assert(s.store.Close(), IsNil)
}

func (s *globalIndexSuite) SetUpSuite(c *C) {
	s.baseTestSuite.SetUpSuite(c)
	config.UpdateGlobal(func(conf *config.Config) {
		conf.EnableGlobalIndex = true
	})
}

func (s *testSuiteP1) TestPessimisticSelectForUpdate(c *C) {
	tk := testkit.NewTestKit(c, s.store)
	tk.MustExec("use test")
	tk.MustExec("drop table if exists t")
	tk.MustExec("create table t(id int primary key, a int)")
	tk.MustExec("insert into t values(1, 1)")
	tk.MustExec("begin PESSIMISTIC")
	tk.MustQuery("select a from t where id=1 for update").Check(testkit.Rows("1"))
	tk.MustExec("update t set a=a+1 where id=1")
	tk.MustExec("commit")
	tk.MustQuery("select a from t where id=1").Check(testkit.Rows("2"))
}

func (s *testSuite) TearDownTest(c *C) {
	tk := testkit.NewTestKit(c, s.store)
	tk.MustExec("use test")
	r := tk.MustQuery("show tables")
	for _, tb := range r.Rows() {
		tableName := tb[0]
		tk.MustExec(fmt.Sprintf("drop table %v", tableName))
	}
}

func (s *testSuiteP1) TestBind(c *C) {
	tk := testkit.NewTestKit(c, s.store)
	tk.MustExec("use test")
	tk.MustExec("drop table if exists testbind")

	tk.MustExec("create table testbind(i int, s varchar(20))")
	tk.MustExec("create index index_t on testbind(i,s)")
	tk.MustExec("create global binding for select * from testbind using select * from testbind use index for join(index_t)")
	c.Assert(len(tk.MustQuery("show global bindings").Rows()), Equals, 1)

	tk.MustExec("create session binding for select * from testbind using select * from testbind use index for join(index_t)")
	c.Assert(len(tk.MustQuery("show session bindings").Rows()), Equals, 1)
	tk.MustExec("drop session binding for select * from testbind")
}

func (s *testSuiteP1) TestChangePumpAndDrainer(c *C) {
	tk := testkit.NewTestKit(c, s.store)
	// change pump or drainer's state need connect to etcd
	// so will meet error "URL scheme must be http, https, unix, or unixs: /tmp/tidb"
	err := tk.ExecToErr("change pump to node_state ='paused' for node_id 'pump1'")
	c.Assert(err, ErrorMatches, "URL scheme must be http, https, unix, or unixs.*")
	err = tk.ExecToErr("change drainer to node_state ='paused' for node_id 'drainer1'")
	c.Assert(err, ErrorMatches, "URL scheme must be http, https, unix, or unixs.*")
}

func (s *testSuiteP1) TestLoadStats(c *C) {
	tk := testkit.NewTestKit(c, s.store)
	tk.MustExec("use test")
	c.Assert(tk.ExecToErr("load stats"), NotNil)
	c.Assert(tk.ExecToErr("load stats ./xxx.json"), NotNil)
}

func (s *testSuiteP1) TestPlanRecreator(c *C) {
	tk := testkit.NewTestKit(c, s.store)
	tk.MustExec("use test")
	tk.MustExec("drop table if exists t")
	tk.MustExec("create table t(a int, b int, index idx_a(a))")
	tk.MustExec("plan recreator dump explain select * from t where a=10")
}

func (s *testSuiteP1) TestShow(c *C) {
	tk := testkit.NewTestKit(c, s.store)
	tk.MustExec("create database test_show;")
	tk.MustExec("use test_show")

	tk.MustQuery("show engines")
	tk.MustExec("drop table if exists t")
	tk.MustExec("create table t(a int primary key)")
	c.Assert(len(tk.MustQuery("show index in t").Rows()), Equals, 1)
	c.Assert(len(tk.MustQuery("show index from t").Rows()), Equals, 1)

	tk.MustQuery("show charset").Check(testkit.Rows(
		"ascii US ASCII ascii_bin 1",
		"binary binary binary 1",
		"latin1 Latin1 latin1_bin 1",
		"utf8 UTF-8 Unicode utf8_bin 3",
		"utf8mb4 UTF-8 Unicode utf8mb4_bin 4",
	))
	c.Assert(len(tk.MustQuery("show master status").Rows()), Equals, 1)
	tk.MustQuery("show create database test_show").Check(testkit.Rows("test_show CREATE DATABASE `test_show` /*!40100 DEFAULT CHARACTER SET utf8mb4 */"))
	tk.MustQuery("show privileges").Check(testkit.Rows("Alter Tables To alter the table",
		"Alter routine Functions,Procedures To alter or drop stored functions/procedures",
		"Create Databases,Tables,Indexes To create new databases and tables",
		"Create routine Databases To use CREATE FUNCTION/PROCEDURE",
		"Create temporary tables Databases To use CREATE TEMPORARY TABLE",
		"Create view Tables To create new views",
		"Create user Server Admin To create new users",
		"Delete Tables To delete existing rows",
		"Drop Databases,Tables To drop databases, tables, and views",
		"Event Server Admin To create, alter, drop and execute events",
		"Execute Functions,Procedures To execute stored routines",
		"File File access on server To read and write files on the server",
		"Grant option Databases,Tables,Functions,Procedures To give to other users those privileges you possess",
		"Index Tables To create or drop indexes",
		"Insert Tables To insert data into tables",
		"Lock tables Databases To use LOCK TABLES (together with SELECT privilege)",
		"Process Server Admin To view the plain text of currently executing queries",
		"Proxy Server Admin To make proxy user possible",
		"References Databases,Tables To have references on tables",
		"Reload Server Admin To reload or refresh tables, logs and privileges",
		"Replication client Server Admin To ask where the slave or master servers are",
		"Replication slave Server Admin To read binary log events from the master",
		"Select Tables To retrieve rows from table",
		"Show databases Server Admin To see all databases with SHOW DATABASES",
		"Show view Tables To see views with SHOW CREATE VIEW",
		"Shutdown Server Admin To shut down the server",
		"Super Server Admin To use KILL thread, SET GLOBAL, CHANGE MASTER, etc.",
		"Trigger Tables To use triggers",
		"Create tablespace Server Admin To create/alter/drop tablespaces",
		"Update Tables To update existing rows",
		"Usage Server Admin No privileges - allow connect only",
		"BACKUP_ADMIN Server Admin ",
		"RESTORE_ADMIN Server Admin ",
		"SYSTEM_USER Server Admin ",
		"SYSTEM_VARIABLES_ADMIN Server Admin ",
		"ROLE_ADMIN Server Admin ",
		"CONNECTION_ADMIN Server Admin ",
		"RESTRICTED_TABLES_ADMIN Server Admin ",
		"RESTRICTED_STATUS_ADMIN Server Admin ",
		"RESTRICTED_VARIABLES_ADMIN Server Admin ",
		"RESTRICTED_USER_ADMIN Server Admin ",
		"RESTRICTED_CONNECTION_ADMIN Server Admin ",
		"RESTRICTED_REPLICA_WRITER_ADMIN Server Admin ",
	))
	c.Assert(len(tk.MustQuery("show table status").Rows()), Equals, 1)
}

func (s *testSuite3) TestAdmin(c *C) {
	tk := testkit.NewTestKit(c, s.store)
	tk.MustExec("use test")
	tk.MustExec("drop table if exists admin_test")
	tk.MustExec("create table admin_test (c1 int, c2 int, c3 int default 1, index (c1))")
	tk.MustExec("insert admin_test (c1) values (1),(2),(NULL)")

	ctx := context.Background()
	// cancel DDL jobs test
	r, err := tk.Exec("admin cancel ddl jobs 1")
	c.Assert(err, IsNil, Commentf("err %v", err))
	req := r.NewChunk()
	err = r.Next(ctx, req)
	c.Assert(err, IsNil)
	row := req.GetRow(0)
	c.Assert(row.Len(), Equals, 2)
	c.Assert(row.GetString(0), Equals, "1")
	c.Assert(row.GetString(1), Matches, "*DDL Job:1 not found")

	// show ddl test;
	r, err = tk.Exec("admin show ddl")
	c.Assert(err, IsNil)
	req = r.NewChunk()
	err = r.Next(ctx, req)
	c.Assert(err, IsNil)
	row = req.GetRow(0)
	c.Assert(row.Len(), Equals, 6)
	txn, err := s.store.Begin()
	c.Assert(err, IsNil)
	ddlInfo, err := admin.GetDDLInfo(txn)
	c.Assert(err, IsNil)
	c.Assert(row.GetInt64(0), Equals, ddlInfo.SchemaVer)
	// TODO: Pass this test.
	// rowOwnerInfos := strings.Split(row.Data[1].GetString(), ",")
	// ownerInfos := strings.Split(ddlInfo.Owner.String(), ",")
	// c.Assert(rowOwnerInfos[0], Equals, ownerInfos[0])
	serverInfo, err := infosync.GetServerInfoByID(ctx, row.GetString(1))
	c.Assert(err, IsNil)
	c.Assert(row.GetString(2), Equals, serverInfo.IP+":"+
		strconv.FormatUint(uint64(serverInfo.Port), 10))
	c.Assert(row.GetString(3), Equals, "")
	req = r.NewChunk()
	err = r.Next(ctx, req)
	c.Assert(err, IsNil)
	c.Assert(req.NumRows() == 0, IsTrue)
	err = txn.Rollback()
	c.Assert(err, IsNil)

	// show DDL jobs test
	r, err = tk.Exec("admin show ddl jobs")
	c.Assert(err, IsNil)
	req = r.NewChunk()
	err = r.Next(ctx, req)
	c.Assert(err, IsNil)
	row = req.GetRow(0)
	c.Assert(row.Len(), Equals, 11)
	txn, err = s.store.Begin()
	c.Assert(err, IsNil)
	historyJobs, err := admin.GetHistoryDDLJobs(txn, admin.DefNumHistoryJobs)
	c.Assert(len(historyJobs), Greater, 1)
	c.Assert(len(row.GetString(1)), Greater, 0)
	c.Assert(err, IsNil)
	c.Assert(row.GetInt64(0), Equals, historyJobs[0].ID)
	c.Assert(err, IsNil)

	r, err = tk.Exec("admin show ddl jobs 20")
	c.Assert(err, IsNil)
	req = r.NewChunk()
	err = r.Next(ctx, req)
	c.Assert(err, IsNil)
	row = req.GetRow(0)
	c.Assert(row.Len(), Equals, 11)
	c.Assert(row.GetInt64(0), Equals, historyJobs[0].ID)
	c.Assert(err, IsNil)

	// show DDL job queries test
	tk.MustExec("use test")
	tk.MustExec("drop table if exists admin_test2")
	tk.MustExec("create table admin_test2 (c1 int, c2 int, c3 int default 1, index (c1))")
	result := tk.MustQuery(`admin show ddl job queries 1, 1, 1`)
	result.Check(testkit.Rows())
	result = tk.MustQuery(`admin show ddl job queries 1, 2, 3, 4`)
	result.Check(testkit.Rows())
	historyJobs, err = admin.GetHistoryDDLJobs(txn, admin.DefNumHistoryJobs)
	result = tk.MustQuery(fmt.Sprintf("admin show ddl job queries %d", historyJobs[0].ID))
	result.Check(testkit.Rows(historyJobs[0].Query))
	c.Assert(err, IsNil)

	// check table test
	tk.MustExec("create table admin_test1 (c1 int, c2 int default 1, index (c1))")
	tk.MustExec("insert admin_test1 (c1) values (21),(22)")
	r, err = tk.Exec("admin check table admin_test, admin_test1")
	c.Assert(err, IsNil)
	c.Assert(r, IsNil)
	// error table name
	err = tk.ExecToErr("admin check table admin_test_error")
	c.Assert(err, NotNil)
	// different index values
	sctx := tk.Se.(sessionctx.Context)
	dom := domain.GetDomain(sctx)
	is := dom.InfoSchema()
	c.Assert(is, NotNil)
	tb, err := is.TableByName(model.NewCIStr("test"), model.NewCIStr("admin_test"))
	c.Assert(err, IsNil)
	c.Assert(tb.Indices(), HasLen, 1)
	_, err = tb.Indices()[0].Create(mock.NewContext(), txn, types.MakeDatums(int64(10)), kv.IntHandle(1), nil)
	c.Assert(err, IsNil)
	err = txn.Commit(context.Background())
	c.Assert(err, IsNil)
	errAdmin := tk.ExecToErr("admin check table admin_test")
	c.Assert(errAdmin, NotNil)

	if config.CheckTableBeforeDrop {
		err = tk.ExecToErr("drop table admin_test")
		c.Assert(err.Error(), Equals, errAdmin.Error())

		// Drop inconsistency index.
		tk.MustExec("alter table admin_test drop index c1")
		tk.MustExec("admin check table admin_test")
	}
	// checksum table test
	tk.MustExec("create table checksum_with_index (id int, count int, PRIMARY KEY(id), KEY(count))")
	tk.MustExec("create table checksum_without_index (id int, count int, PRIMARY KEY(id))")
	r, err = tk.Exec("admin checksum table checksum_with_index, checksum_without_index")
	c.Assert(err, IsNil)
	res := tk.ResultSetToResult(r, Commentf("admin checksum table"))
	// Mocktikv returns 1 for every table/index scan, then we will xor the checksums of a table.
	// For "checksum_with_index", we have two checksums, so the result will be 1^1 = 0.
	// For "checksum_without_index", we only have one checksum, so the result will be 1.
	res.Sort().Check(testkit.Rows("test checksum_with_index 0 2 2", "test checksum_without_index 1 1 1"))

	tk.MustExec("drop table if exists t1;")
	tk.MustExec("CREATE TABLE t1 (c2 BOOL, PRIMARY KEY (c2));")
	tk.MustExec("INSERT INTO t1 SET c2 = '0';")
	tk.MustExec("ALTER TABLE t1 ADD COLUMN c3 DATETIME NULL DEFAULT '2668-02-03 17:19:31';")
	tk.MustExec("ALTER TABLE t1 ADD INDEX idx2 (c3);")
	tk.MustExec("ALTER TABLE t1 ADD COLUMN c4 bit(10) default 127;")
	tk.MustExec("ALTER TABLE t1 ADD INDEX idx3 (c4);")
	tk.MustExec("admin check table t1;")

	// Test admin show ddl jobs table name after table has been droped.
	tk.MustExec("drop table if exists t1;")
	re := tk.MustQuery("admin show ddl jobs 1")
	rows := re.Rows()
	c.Assert(len(rows), Equals, 1)
	c.Assert(rows[0][2], Equals, "t1")

	// Test for reverse scan get history ddl jobs when ddl history jobs queue has multiple regions.
	txn, err = s.store.Begin()
	c.Assert(err, IsNil)
	historyJobs, err = admin.GetHistoryDDLJobs(txn, 20)
	c.Assert(err, IsNil)

	// Split region for history ddl job queues.
	m := meta.NewMeta(txn)
	startKey := meta.DDLJobHistoryKey(m, 0)
	endKey := meta.DDLJobHistoryKey(m, historyJobs[0].ID)
	s.cluster.SplitKeys(startKey, endKey, int(historyJobs[0].ID/5))

	historyJobs2, err := admin.GetHistoryDDLJobs(txn, 20)
	c.Assert(err, IsNil)
	c.Assert(historyJobs, DeepEquals, historyJobs2)
}

func (s *testSuiteP2) TestAdminShowDDLJobs(c *C) {
	tk := testkit.NewTestKit(c, s.store)
	tk.MustExec("create database if not exists test_admin_show_ddl_jobs")
	tk.MustExec("use test_admin_show_ddl_jobs")
	tk.MustExec("create table t (a int);")

	re := tk.MustQuery("admin show ddl jobs 1")
	row := re.Rows()[0]
	c.Assert(row[1], Equals, "test_admin_show_ddl_jobs")
	jobID, err := strconv.Atoi(row[0].(string))
	c.Assert(err, IsNil)

	err = kv.RunInNewTxn(context.Background(), s.store, true, func(ctx context.Context, txn kv.Transaction) error {
		t := meta.NewMeta(txn)
		job, err := t.GetHistoryDDLJob(int64(jobID))
		c.Assert(err, IsNil)
		c.Assert(job, NotNil)
		// Test for compatibility. Old TiDB version doesn't have SchemaName field, and the BinlogInfo maybe nil.
		// See PR: 11561.
		job.BinlogInfo = nil
		job.SchemaName = ""
		err = t.AddHistoryDDLJob(job, true)
		c.Assert(err, IsNil)
		return nil
	})
	c.Assert(err, IsNil)

	re = tk.MustQuery("admin show ddl jobs 1")
	row = re.Rows()[0]
	c.Assert(row[1], Equals, "test_admin_show_ddl_jobs")

	re = tk.MustQuery("admin show ddl jobs 1 where job_type='create table'")
	row = re.Rows()[0]
	c.Assert(row[1], Equals, "test_admin_show_ddl_jobs")
	c.Assert(row[9], Equals, "<nil>")

	// Test the START_TIME and END_TIME field.
	re = tk.MustQuery("admin show ddl jobs where job_type = 'create table' and start_time > str_to_date('20190101','%Y%m%d%H%i%s')")
	row = re.Rows()[0]
	c.Assert(row[2], Equals, "t")
	c.Assert(row[9], Equals, "<nil>")
}

func (s *testSuiteP2) TestAdminChecksumOfPartitionedTable(c *C) {
	tk := testkit.NewTestKit(c, s.store)
	tk.MustExec("USE test;")
	tk.MustExec("DROP TABLE IF EXISTS admin_checksum_partition_test;")
	tk.MustExec("CREATE TABLE admin_checksum_partition_test (a INT) PARTITION BY HASH(a) PARTITIONS 4;")
	tk.MustExec("INSERT INTO admin_checksum_partition_test VALUES (1), (2);")

	r := tk.MustQuery("ADMIN CHECKSUM TABLE admin_checksum_partition_test;")
	r.Check(testkit.Rows("test admin_checksum_partition_test 1 5 5"))
}

func (s *baseTestSuite) fillData(tk *testkit.TestKit, table string) {
	tk.MustExec("use test")
	tk.MustExec(fmt.Sprintf("create table %s(id int not null default 1, name varchar(255), PRIMARY KEY(id));", table))

	// insert data
	tk.MustExec(fmt.Sprintf("insert INTO %s VALUES (1, \"hello\");", table))
	tk.CheckExecResult(1, 0)
	tk.MustExec(fmt.Sprintf("insert into %s values (2, \"hello\");", table))
	tk.CheckExecResult(1, 0)
}

type testCase struct {
	data1       []byte
	data2       []byte
	expected    []string
	restData    []byte
	expectedMsg string
}

func checkCases(tests []testCase, ld *executor.LoadDataInfo,
	c *C, tk *testkit.TestKit, ctx sessionctx.Context, selectSQL, deleteSQL string) {
	origin := ld.IgnoreLines
	for _, tt := range tests {
		ld.IgnoreLines = origin
		c.Assert(ctx.NewTxn(context.Background()), IsNil)
		ctx.GetSessionVars().StmtCtx.DupKeyAsWarning = true
		ctx.GetSessionVars().StmtCtx.BadNullAsWarning = true
		ctx.GetSessionVars().StmtCtx.InLoadDataStmt = true
		ctx.GetSessionVars().StmtCtx.InDeleteStmt = false
		data, reachLimit, err1 := ld.InsertData(context.Background(), tt.data1, tt.data2)
		c.Assert(err1, IsNil)
		c.Assert(reachLimit, IsFalse)
		err1 = ld.CheckAndInsertOneBatch(context.Background(), ld.GetRows(), ld.GetCurBatchCnt())
		c.Assert(err1, IsNil)
		ld.SetMaxRowsInBatch(20000)
		if tt.restData == nil {
			c.Assert(data, HasLen, 0,
				Commentf("data1:%v, data2:%v, data:%v", string(tt.data1), string(tt.data2), string(data)))
		} else {
			c.Assert(data, DeepEquals, tt.restData,
				Commentf("data1:%v, data2:%v, data:%v", string(tt.data1), string(tt.data2), string(data)))
		}
		ld.SetMessage()
		tk.CheckLastMessage(tt.expectedMsg)
		ctx.StmtCommit()
		txn, err := ctx.Txn(true)
		c.Assert(err, IsNil)
		err = txn.Commit(context.Background())
		c.Assert(err, IsNil)
		r := tk.MustQuery(selectSQL)
		r.Check(testutil.RowsWithSep("|", tt.expected...))
		tk.MustExec(deleteSQL)
	}
}

func (s *testSuiteP1) TestSelectWithoutFrom(c *C) {
	tk := testkit.NewTestKit(c, s.store)
	tk.MustExec("use test")

	r := tk.MustQuery("select 1 + 2*3;")
	r.Check(testkit.Rows("7"))

	r = tk.MustQuery(`select _utf8"string";`)
	r.Check(testkit.Rows("string"))

	r = tk.MustQuery("select 1 order by 1;")
	r.Check(testkit.Rows("1"))
}

// TestSelectBackslashN Issue 3685.
func (s *testSuiteP1) TestSelectBackslashN(c *C) {
	tk := testkit.NewTestKit(c, s.store)

	sql := `select \N;`
	r := tk.MustQuery(sql)
	r.Check(testkit.Rows("<nil>"))
	rs, err := tk.Exec(sql)
	c.Check(err, IsNil)
	fields := rs.Fields()
	c.Check(len(fields), Equals, 1)
	c.Check(fields[0].Column.Name.O, Equals, "NULL")
	c.Assert(rs.Close(), IsNil)

	sql = `select "\N";`
	r = tk.MustQuery(sql)
	r.Check(testkit.Rows("N"))
	rs, err = tk.Exec(sql)
	c.Check(err, IsNil)
	fields = rs.Fields()
	c.Check(len(fields), Equals, 1)
	c.Check(fields[0].Column.Name.O, Equals, `N`)
	c.Assert(rs.Close(), IsNil)

	tk.MustExec("use test;")
	tk.MustExec("create table test (`\\N` int);")
	tk.MustExec("insert into test values (1);")
	tk.CheckExecResult(1, 0)
	sql = "select * from test;"
	r = tk.MustQuery(sql)
	r.Check(testkit.Rows("1"))
	rs, err = tk.Exec(sql)
	c.Check(err, IsNil)
	fields = rs.Fields()
	c.Check(len(fields), Equals, 1)
	c.Check(fields[0].Column.Name.O, Equals, `\N`)
	c.Assert(rs.Close(), IsNil)

	sql = `select \N from test;`
	r = tk.MustQuery(sql)
	r.Check(testkit.Rows("<nil>"))
	rs, err = tk.Exec(sql)
	c.Check(err, IsNil)
	fields = rs.Fields()
	c.Check(err, IsNil)
	c.Check(len(fields), Equals, 1)
	c.Check(fields[0].Column.Name.O, Equals, `NULL`)
	c.Assert(rs.Close(), IsNil)

	sql = `select (\N) from test;`
	r = tk.MustQuery(sql)
	r.Check(testkit.Rows("<nil>"))
	rs, err = tk.Exec(sql)
	c.Check(err, IsNil)
	fields = rs.Fields()
	c.Check(len(fields), Equals, 1)
	c.Check(fields[0].Column.Name.O, Equals, `NULL`)
	c.Assert(rs.Close(), IsNil)

	sql = "select `\\N` from test;"
	r = tk.MustQuery(sql)
	r.Check(testkit.Rows("1"))
	rs, err = tk.Exec(sql)
	c.Check(err, IsNil)
	fields = rs.Fields()
	c.Check(len(fields), Equals, 1)
	c.Check(fields[0].Column.Name.O, Equals, `\N`)
	c.Assert(rs.Close(), IsNil)

	sql = "select (`\\N`) from test;"
	r = tk.MustQuery(sql)
	r.Check(testkit.Rows("1"))
	rs, err = tk.Exec(sql)
	c.Check(err, IsNil)
	fields = rs.Fields()
	c.Check(len(fields), Equals, 1)
	c.Check(fields[0].Column.Name.O, Equals, `\N`)
	c.Assert(rs.Close(), IsNil)

	sql = `select '\N' from test;`
	r = tk.MustQuery(sql)
	r.Check(testkit.Rows("N"))
	rs, err = tk.Exec(sql)
	c.Check(err, IsNil)
	fields = rs.Fields()
	c.Check(len(fields), Equals, 1)
	c.Check(fields[0].Column.Name.O, Equals, `N`)
	c.Assert(rs.Close(), IsNil)

	sql = `select ('\N') from test;`
	r = tk.MustQuery(sql)
	r.Check(testkit.Rows("N"))
	rs, err = tk.Exec(sql)
	c.Check(err, IsNil)
	fields = rs.Fields()
	c.Check(len(fields), Equals, 1)
	c.Check(fields[0].Column.Name.O, Equals, `N`)
	c.Assert(rs.Close(), IsNil)
}

// TestSelectNull Issue #4053.
func (s *testSuiteP1) TestSelectNull(c *C) {
	tk := testkit.NewTestKit(c, s.store)

	sql := `select nUll;`
	r := tk.MustQuery(sql)
	r.Check(testkit.Rows("<nil>"))
	rs, err := tk.Exec(sql)
	c.Check(err, IsNil)
	fields := rs.Fields()
	c.Check(len(fields), Equals, 1)
	c.Check(fields[0].Column.Name.O, Equals, `NULL`)
	c.Assert(rs.Close(), IsNil)

	sql = `select (null);`
	r = tk.MustQuery(sql)
	r.Check(testkit.Rows("<nil>"))
	rs, err = tk.Exec(sql)
	c.Check(err, IsNil)
	fields = rs.Fields()
	c.Check(len(fields), Equals, 1)
	c.Check(fields[0].Column.Name.O, Equals, `NULL`)
	c.Assert(rs.Close(), IsNil)

	sql = `select null+NULL;`
	r = tk.MustQuery(sql)
	r.Check(testkit.Rows("<nil>"))
	rs, err = tk.Exec(sql)
	c.Check(err, IsNil)
	fields = rs.Fields()
	c.Check(err, IsNil)
	c.Check(len(fields), Equals, 1)
	c.Check(fields[0].Column.Name.O, Equals, `null+NULL`)
	c.Assert(rs.Close(), IsNil)
}

// TestSelectStringLiteral Issue #3686.
func (s *testSuiteP1) TestSelectStringLiteral(c *C) {
	tk := testkit.NewTestKit(c, s.store)

	sql := `select 'abc';`
	r := tk.MustQuery(sql)
	r.Check(testkit.Rows("abc"))
	rs, err := tk.Exec(sql)
	c.Check(err, IsNil)
	fields := rs.Fields()
	c.Check(len(fields), Equals, 1)
	c.Check(fields[0].Column.Name.O, Equals, `abc`)
	c.Assert(rs.Close(), IsNil)

	sql = `select (('abc'));`
	r = tk.MustQuery(sql)
	r.Check(testkit.Rows("abc"))
	rs, err = tk.Exec(sql)
	c.Check(err, IsNil)
	fields = rs.Fields()
	c.Check(len(fields), Equals, 1)
	c.Check(fields[0].Column.Name.O, Equals, `abc`)
	c.Assert(rs.Close(), IsNil)

	sql = `select 'abc'+'def';`
	r = tk.MustQuery(sql)
	r.Check(testkit.Rows("0"))
	rs, err = tk.Exec(sql)
	c.Check(err, IsNil)
	fields = rs.Fields()
	c.Check(len(fields), Equals, 1)
	c.Check(fields[0].Column.Name.O, Equals, `'abc'+'def'`)
	c.Assert(rs.Close(), IsNil)

	// Below checks whether leading invalid chars are trimmed.
	sql = "select '\n';"
	r = tk.MustQuery(sql)
	r.Check(testkit.Rows("\n"))
	rs, err = tk.Exec(sql)
	c.Check(err, IsNil)
	fields = rs.Fields()
	c.Check(len(fields), Equals, 1)
	c.Check(fields[0].Column.Name.O, Equals, "")
	c.Assert(rs.Close(), IsNil)

	sql = "select '\t   col';" // Lowercased letter is a valid char.
	rs, err = tk.Exec(sql)
	c.Check(err, IsNil)
	fields = rs.Fields()
	c.Check(len(fields), Equals, 1)
	c.Check(fields[0].Column.Name.O, Equals, "col")
	c.Assert(rs.Close(), IsNil)

	sql = "select '\t   Col';" // Uppercased letter is a valid char.
	rs, err = tk.Exec(sql)
	c.Check(err, IsNil)
	fields = rs.Fields()
	c.Check(len(fields), Equals, 1)
	c.Check(fields[0].Column.Name.O, Equals, "Col")
	c.Assert(rs.Close(), IsNil)

	sql = "select '\n\t   中文 col';" // Chinese char is a valid char.
	rs, err = tk.Exec(sql)
	c.Check(err, IsNil)
	fields = rs.Fields()
	c.Check(len(fields), Equals, 1)
	c.Check(fields[0].Column.Name.O, Equals, "中文 col")
	c.Assert(rs.Close(), IsNil)

	sql = "select ' \r\n  .col';" // Punctuation is a valid char.
	rs, err = tk.Exec(sql)
	c.Check(err, IsNil)
	fields = rs.Fields()
	c.Check(len(fields), Equals, 1)
	c.Check(fields[0].Column.Name.O, Equals, ".col")
	c.Assert(rs.Close(), IsNil)

	sql = "select '   😆col';" // Emoji is a valid char.
	rs, err = tk.Exec(sql)
	c.Check(err, IsNil)
	fields = rs.Fields()
	c.Check(len(fields), Equals, 1)
	c.Check(fields[0].Column.Name.O, Equals, "😆col")
	c.Assert(rs.Close(), IsNil)

	// Below checks whether trailing invalid chars are preserved.
	sql = `select 'abc   ';`
	rs, err = tk.Exec(sql)
	c.Check(err, IsNil)
	fields = rs.Fields()
	c.Check(len(fields), Equals, 1)
	c.Check(fields[0].Column.Name.O, Equals, "abc   ")
	c.Assert(rs.Close(), IsNil)

	sql = `select '  abc   123   ';`
	rs, err = tk.Exec(sql)
	c.Check(err, IsNil)
	fields = rs.Fields()
	c.Check(len(fields), Equals, 1)
	c.Check(fields[0].Column.Name.O, Equals, "abc   123   ")
	c.Assert(rs.Close(), IsNil)

	// Issue #4239.
	sql = `select 'a' ' ' 'string';`
	r = tk.MustQuery(sql)
	r.Check(testkit.Rows("a string"))
	rs, err = tk.Exec(sql)
	c.Check(err, IsNil)
	fields = rs.Fields()
	c.Check(len(fields), Equals, 1)
	c.Check(fields[0].Column.Name.O, Equals, "a")
	c.Assert(rs.Close(), IsNil)

	sql = `select 'a' " " "string";`
	r = tk.MustQuery(sql)
	r.Check(testkit.Rows("a string"))
	rs, err = tk.Exec(sql)
	c.Check(err, IsNil)
	fields = rs.Fields()
	c.Check(len(fields), Equals, 1)
	c.Check(fields[0].Column.Name.O, Equals, "a")
	c.Assert(rs.Close(), IsNil)

	sql = `select 'string' 'string';`
	r = tk.MustQuery(sql)
	r.Check(testkit.Rows("stringstring"))
	rs, err = tk.Exec(sql)
	c.Check(err, IsNil)
	fields = rs.Fields()
	c.Check(len(fields), Equals, 1)
	c.Check(fields[0].Column.Name.O, Equals, "string")
	c.Assert(rs.Close(), IsNil)

	sql = `select "ss" "a";`
	r = tk.MustQuery(sql)
	r.Check(testkit.Rows("ssa"))
	rs, err = tk.Exec(sql)
	c.Check(err, IsNil)
	fields = rs.Fields()
	c.Check(len(fields), Equals, 1)
	c.Check(fields[0].Column.Name.O, Equals, "ss")
	c.Assert(rs.Close(), IsNil)

	sql = `select "ss" "a" "b";`
	r = tk.MustQuery(sql)
	r.Check(testkit.Rows("ssab"))
	rs, err = tk.Exec(sql)
	c.Check(err, IsNil)
	fields = rs.Fields()
	c.Check(len(fields), Equals, 1)
	c.Check(fields[0].Column.Name.O, Equals, "ss")
	c.Assert(rs.Close(), IsNil)

	sql = `select "ss" "a" ' ' "b";`
	r = tk.MustQuery(sql)
	r.Check(testkit.Rows("ssa b"))
	rs, err = tk.Exec(sql)
	c.Check(err, IsNil)
	fields = rs.Fields()
	c.Check(len(fields), Equals, 1)
	c.Check(fields[0].Column.Name.O, Equals, "ss")
	c.Assert(rs.Close(), IsNil)

	sql = `select "ss" "a" ' ' "b" ' ' "d";`
	r = tk.MustQuery(sql)
	r.Check(testkit.Rows("ssa b d"))
	rs, err = tk.Exec(sql)
	c.Check(err, IsNil)
	fields = rs.Fields()
	c.Check(len(fields), Equals, 1)
	c.Check(fields[0].Column.Name.O, Equals, "ss")
	c.Assert(rs.Close(), IsNil)
}

func (s *testSuiteP1) TestSelectLimit(c *C) {
	tk := testkit.NewTestKit(c, s.store)
	tk.MustExec("use test")
	s.fillData(tk, "select_limit")

	tk.MustExec("insert INTO select_limit VALUES (3, \"hello\");")
	tk.CheckExecResult(1, 0)
	tk.MustExec("insert INTO select_limit VALUES (4, \"hello\");")
	tk.CheckExecResult(1, 0)

	r := tk.MustQuery("select * from select_limit limit 1;")
	r.Check(testkit.Rows("1 hello"))

	r = tk.MustQuery("select id from (select * from select_limit limit 1) k where id != 1;")
	r.Check(testkit.Rows())

	r = tk.MustQuery("select * from select_limit limit 18446744073709551615 offset 0;")
	r.Check(testkit.Rows("1 hello", "2 hello", "3 hello", "4 hello"))

	r = tk.MustQuery("select * from select_limit limit 18446744073709551615 offset 1;")
	r.Check(testkit.Rows("2 hello", "3 hello", "4 hello"))

	r = tk.MustQuery("select * from select_limit limit 18446744073709551615 offset 3;")
	r.Check(testkit.Rows("4 hello"))

	err := tk.ExecToErr("select * from select_limit limit 18446744073709551616 offset 3;")
	c.Assert(err, NotNil)
}

func (s *testSuiteP1) TestSelectOrderBy(c *C) {
	tk := testkit.NewTestKit(c, s.store)
	tk.MustExec("use test")
	s.fillData(tk, "select_order_test")

	// Test star field
	r := tk.MustQuery("select * from select_order_test where id = 1 order by id limit 1 offset 0;")
	r.Check(testkit.Rows("1 hello"))

	r = tk.MustQuery("select id from select_order_test order by id desc limit 1 ")
	r.Check(testkit.Rows("2"))

	r = tk.MustQuery("select id from select_order_test order by id + 1 desc limit 1 ")
	r.Check(testkit.Rows("2"))

	// Test limit
	r = tk.MustQuery("select * from select_order_test order by name, id limit 1 offset 0;")
	r.Check(testkit.Rows("1 hello"))

	// Test limit
	r = tk.MustQuery("select id as c1, name from select_order_test order by 2, id limit 1 offset 0;")
	r.Check(testkit.Rows("1 hello"))

	// Test limit overflow
	r = tk.MustQuery("select * from select_order_test order by name, id limit 100 offset 0;")
	r.Check(testkit.Rows("1 hello", "2 hello"))

	// Test offset overflow
	r = tk.MustQuery("select * from select_order_test order by name, id limit 1 offset 100;")
	r.Check(testkit.Rows())

	// Test limit exceeds int range.
	r = tk.MustQuery("select id from select_order_test order by name, id limit 18446744073709551615;")
	r.Check(testkit.Rows("1", "2"))

	// Test multiple field
	r = tk.MustQuery("select id, name from select_order_test where id = 1 group by id, name limit 1 offset 0;")
	r.Check(testkit.Rows("1 hello"))

	// Test limit + order by
	for i := 3; i <= 10; i += 1 {
		tk.MustExec(fmt.Sprintf("insert INTO select_order_test VALUES (%d, \"zz\");", i))
	}
	tk.MustExec("insert INTO select_order_test VALUES (10086, \"hi\");")
	for i := 11; i <= 20; i += 1 {
		tk.MustExec(fmt.Sprintf("insert INTO select_order_test VALUES (%d, \"hh\");", i))
	}
	for i := 21; i <= 30; i += 1 {
		tk.MustExec(fmt.Sprintf("insert INTO select_order_test VALUES (%d, \"zz\");", i))
	}
	tk.MustExec("insert INTO select_order_test VALUES (1501, \"aa\");")
	r = tk.MustQuery("select * from select_order_test order by name, id limit 1 offset 3;")
	r.Check(testkit.Rows("11 hh"))
	tk.MustExec("drop table select_order_test")
	tk.MustExec("drop table if exists t")
	tk.MustExec("create table t (c int, d int)")
	tk.MustExec("insert t values (1, 1)")
	tk.MustExec("insert t values (1, 2)")
	tk.MustExec("insert t values (1, 3)")
	r = tk.MustQuery("select 1-d as d from t order by d;")
	r.Check(testkit.Rows("-2", "-1", "0"))
	r = tk.MustQuery("select 1-d as d from t order by d + 1;")
	r.Check(testkit.Rows("0", "-1", "-2"))
	r = tk.MustQuery("select t.d from t order by d;")
	r.Check(testkit.Rows("1", "2", "3"))

	tk.MustExec("drop table if exists t")
	tk.MustExec("create table t (a int, b int, c int)")
	tk.MustExec("insert t values (1, 2, 3)")
	r = tk.MustQuery("select b from (select a,b from t order by a,c) t")
	r.Check(testkit.Rows("2"))
	r = tk.MustQuery("select b from (select a,b from t order by a,c limit 1) t")
	r.Check(testkit.Rows("2"))
	tk.MustExec("drop table if exists t")
	tk.MustExec("create table t(a int, b int, index idx(a))")
	tk.MustExec("insert into t values(1, 1), (2, 2)")
	tk.MustQuery("select * from t where 1 order by b").Check(testkit.Rows("1 1", "2 2"))
	tk.MustQuery("select * from t where a between 1 and 2 order by a desc").Check(testkit.Rows("2 2", "1 1"))

	// Test double read and topN is pushed down to first read plannercore.
	tk.MustExec("drop table if exists t")
	tk.MustExec("create table t(a int primary key, b int, c int, index idx(b))")
	tk.MustExec("insert into t values(1, 3, 1)")
	tk.MustExec("insert into t values(2, 2, 2)")
	tk.MustExec("insert into t values(3, 1, 3)")
	tk.MustQuery("select * from t use index(idx) order by a desc limit 1").Check(testkit.Rows("3 1 3"))

	// Test double read which needs to keep order.
	tk.MustExec("drop table if exists t")
	tk.MustExec("create table t(a int, b int, key b (b))")
	tk.Se.GetSessionVars().IndexLookupSize = 3
	for i := 0; i < 10; i++ {
		tk.MustExec(fmt.Sprintf("insert into t values(%d, %d)", i, 10-i))
	}
	tk.MustQuery("select a from t use index(b) order by b").Check(testkit.Rows("9", "8", "7", "6", "5", "4", "3", "2", "1", "0"))
}

func (s *testSuiteP1) TestOrderBy(c *C) {
	tk := testkit.NewTestKitWithInit(c, s.store)
	tk.MustExec("drop table if exists t")
	tk.MustExec("create table t (c1 int, c2 int, c3 varchar(20))")
	tk.MustExec("insert into t values (1, 2, 'abc'), (2, 1, 'bcd')")

	// Fix issue https://github.com/pingcap/tidb/issues/337
	tk.MustQuery("select c1 as a, c1 as b from t order by c1").Check(testkit.Rows("1 1", "2 2"))

	tk.MustQuery("select c1 as a, t.c1 as a from t order by a desc").Check(testkit.Rows("2 2", "1 1"))
	tk.MustQuery("select c1 as c2 from t order by c2").Check(testkit.Rows("1", "2"))
	tk.MustQuery("select sum(c1) from t order by sum(c1)").Check(testkit.Rows("3"))
	tk.MustQuery("select c1 as c2 from t order by c2 + 1").Check(testkit.Rows("2", "1"))

	// Order by position.
	tk.MustQuery("select * from t order by 1").Check(testkit.Rows("1 2 abc", "2 1 bcd"))
	tk.MustQuery("select * from t order by 2").Check(testkit.Rows("2 1 bcd", "1 2 abc"))

	// Order by binary.
	tk.MustQuery("select c1, c3 from t order by binary c1 desc").Check(testkit.Rows("2 bcd", "1 abc"))
	tk.MustQuery("select c1, c2 from t order by binary c3").Check(testkit.Rows("1 2", "2 1"))
}

func (s *testSuiteP1) TestSelectErrorRow(c *C) {
	tk := testkit.NewTestKit(c, s.store)
	tk.MustExec("use test")

	err := tk.ExecToErr("select row(1, 1) from test")
	c.Assert(err, NotNil)

	err = tk.ExecToErr("select * from test group by row(1, 1);")
	c.Assert(err, NotNil)

	err = tk.ExecToErr("select * from test order by row(1, 1);")
	c.Assert(err, NotNil)

	err = tk.ExecToErr("select * from test having row(1, 1);")
	c.Assert(err, NotNil)

	err = tk.ExecToErr("select (select 1, 1) from test;")
	c.Assert(err, NotNil)

	err = tk.ExecToErr("select * from test group by (select 1, 1);")
	c.Assert(err, NotNil)

	err = tk.ExecToErr("select * from test order by (select 1, 1);")
	c.Assert(err, NotNil)

	err = tk.ExecToErr("select * from test having (select 1, 1);")
	c.Assert(err, NotNil)
}

// TestIssue2612 is related with https://github.com/pingcap/tidb/issues/2612
func (s *testSuiteP1) TestIssue2612(c *C) {
	tk := testkit.NewTestKit(c, s.store)
	tk.MustExec("use test")
	tk.MustExec(`drop table if exists t`)
	tk.MustExec(`create table t (
		create_at datetime NOT NULL DEFAULT '1000-01-01 00:00:00',
		finish_at datetime NOT NULL DEFAULT '1000-01-01 00:00:00');`)
	tk.MustExec(`insert into t values ('2016-02-13 15:32:24',  '2016-02-11 17:23:22');`)
	rs, err := tk.Exec(`select timediff(finish_at, create_at) from t;`)
	c.Assert(err, IsNil)
	req := rs.NewChunk()
	err = rs.Next(context.Background(), req)
	c.Assert(err, IsNil)
	c.Assert(req.GetRow(0).GetDuration(0, 0).String(), Equals, "-46:09:02")
	c.Assert(rs.Close(), IsNil)
}

// TestIssue345 is related with https://github.com/pingcap/tidb/issues/345
func (s *testSuiteP1) TestIssue345(c *C) {
	tk := testkit.NewTestKit(c, s.store)
	tk.MustExec("use test")
	tk.MustExec(`drop table if exists t1, t2`)
	tk.MustExec(`create table t1 (c1 int);`)
	tk.MustExec(`create table t2 (c2 int);`)
	tk.MustExec(`insert into t1 values (1);`)
	tk.MustExec(`insert into t2 values (2);`)
	tk.MustExec(`update t1, t2 set t1.c1 = 2, t2.c2 = 1;`)
	tk.MustExec(`update t1, t2 set c1 = 2, c2 = 1;`)
	tk.MustExec(`update t1 as a, t2 as b set a.c1 = 2, b.c2 = 1;`)

	// Check t1 content
	r := tk.MustQuery("SELECT * FROM t1;")
	r.Check(testkit.Rows("2"))
	// Check t2 content
	r = tk.MustQuery("SELECT * FROM t2;")
	r.Check(testkit.Rows("1"))

	tk.MustExec(`update t1 as a, t2 as t1 set a.c1 = 1, t1.c2 = 2;`)
	// Check t1 content
	r = tk.MustQuery("SELECT * FROM t1;")
	r.Check(testkit.Rows("1"))
	// Check t2 content
	r = tk.MustQuery("SELECT * FROM t2;")
	r.Check(testkit.Rows("2"))

	_, err := tk.Exec(`update t1 as a, t2 set t1.c1 = 10;`)
	c.Assert(err, NotNil)
}

func (s *testSuiteP1) TestIssue5055(c *C) {
	tk := testkit.NewTestKit(c, s.store)
	tk.MustExec("use test")
	tk.MustExec(`drop table if exists t1, t2`)
	tk.MustExec(`create table t1 (a int);`)
	tk.MustExec(`create table t2 (a int);`)
	tk.MustExec(`insert into t1 values(1);`)
	tk.MustExec(`insert into t2 values(1);`)
	result := tk.MustQuery("select tbl1.* from (select t1.a, 1 from t1) tbl1 left join t2 tbl2 on tbl1.a = tbl2.a order by tbl1.a desc limit 1;")
	result.Check(testkit.Rows("1 1"))
}

func (s *testSuiteWithData) TestSetOperation(c *C) {
	tk := testkit.NewTestKit(c, s.store)
	tk.MustExec(`use test`)
	tk.MustExec(`drop table if exists t1, t2, t3`)
	tk.MustExec(`create table t1(a int)`)
	tk.MustExec(`create table t2 like t1`)
	tk.MustExec(`create table t3 like t1`)
	tk.MustExec(`insert into t1 values (1),(1),(2),(3),(null)`)
	tk.MustExec(`insert into t2 values (1),(2),(null),(null)`)
	tk.MustExec(`insert into t3 values (2),(3)`)

	var input []string
	var output []struct {
		SQL  string
		Plan []string
		Res  []string
	}
	s.testData.GetTestCases(c, &input, &output)
	for i, tt := range input {
		s.testData.OnRecord(func() {
			output[i].SQL = tt
			output[i].Plan = s.testData.ConvertRowsToStrings(tk.MustQuery("explain " + tt).Rows())
			output[i].Res = s.testData.ConvertRowsToStrings(tk.MustQuery(tt).Sort().Rows())
		})
		tk.MustQuery("explain " + tt).Check(testkit.Rows(output[i].Plan...))
		tk.MustQuery(tt).Sort().Check(testkit.Rows(output[i].Res...))
	}
}

func (s *testSuiteWithData) TestSetOperationOnDiffColType(c *C) {
	tk := testkit.NewTestKit(c, s.store)
	tk.MustExec(`use test`)
	tk.MustExec(`drop table if exists t1, t2, t3`)
	tk.MustExec(`create table t1(a int, b int)`)
	tk.MustExec(`create table t2(a int, b varchar(20))`)
	tk.MustExec(`create table t3(a int, b decimal(30,10))`)
	tk.MustExec(`insert into t1 values (1,1),(1,1),(2,2),(3,3),(null,null)`)
	tk.MustExec(`insert into t2 values (1,'1'),(2,'2'),(null,null),(null,'3')`)
	tk.MustExec(`insert into t3 values (2,2.1),(3,3)`)

	var input []string
	var output []struct {
		SQL  string
		Plan []string
		Res  []string
	}
	s.testData.GetTestCases(c, &input, &output)
	for i, tt := range input {
		s.testData.OnRecord(func() {
			output[i].SQL = tt
			output[i].Plan = s.testData.ConvertRowsToStrings(tk.MustQuery("explain " + tt).Rows())
			output[i].Res = s.testData.ConvertRowsToStrings(tk.MustQuery(tt).Sort().Rows())
		})
		tk.MustQuery("explain " + tt).Check(testkit.Rows(output[i].Plan...))
		tk.MustQuery(tt).Sort().Check(testkit.Rows(output[i].Res...))
	}
}

// issue-23038: wrong key range of index scan for year column
func (s *testSuiteWithData) TestIndexScanWithYearCol(c *C) {
	tk := testkit.NewTestKit(c, s.store)
	tk.MustExec("use test;")
	tk.MustExec("drop table if exists t;")
	tk.MustExec("create table t (c1 year(4), c2 int, key(c1));")
	tk.MustExec("insert into t values(2001, 1);")

	var input []string
	var output []struct {
		SQL  string
		Plan []string
		Res  []string
	}
	s.testData.GetTestCases(c, &input, &output)
	for i, tt := range input {
		s.testData.OnRecord(func() {
			output[i].SQL = tt
			output[i].Plan = s.testData.ConvertRowsToStrings(tk.MustQuery("explain format = 'brief' " + tt).Rows())
			output[i].Res = s.testData.ConvertRowsToStrings(tk.MustQuery(tt).Sort().Rows())
		})
		tk.MustQuery("explain format = 'brief' " + tt).Check(testkit.Rows(output[i].Plan...))
		tk.MustQuery(tt).Sort().Check(testkit.Rows(output[i].Res...))
	}
}

func (s *testSuiteP2) TestUnion(c *C) {
	tk := testkit.NewTestKit(c, s.store)
	tk.MustExec("use test")

	testSQL := `drop table if exists union_test; create table union_test(id int);`
	tk.MustExec(testSQL)

	testSQL = `drop table if exists union_test;`
	tk.MustExec(testSQL)
	testSQL = `create table union_test(id int);`
	tk.MustExec(testSQL)
	testSQL = `insert union_test values (1),(2)`
	tk.MustExec(testSQL)

	testSQL = `select * from (select id from union_test union select id from union_test) t order by id;`
	r := tk.MustQuery(testSQL)
	r.Check(testkit.Rows("1", "2"))

	r = tk.MustQuery("select 1 union all select 1")
	r.Check(testkit.Rows("1", "1"))

	r = tk.MustQuery("select 1 union all select 1 union select 1")
	r.Check(testkit.Rows("1"))

	r = tk.MustQuery("select 1 as a union (select 2) order by a limit 1")
	r.Check(testkit.Rows("1"))

	r = tk.MustQuery("select 1 as a union (select 2) order by a limit 1, 1")
	r.Check(testkit.Rows("2"))

	r = tk.MustQuery("select id from union_test union all (select 1) order by id desc")
	r.Check(testkit.Rows("2", "1", "1"))

	r = tk.MustQuery("select id as a from union_test union (select 1) order by a desc")
	r.Check(testkit.Rows("2", "1"))

	r = tk.MustQuery(`select null as a union (select "abc") order by a`)
	r.Check(testkit.Rows("<nil>", "abc"))

	r = tk.MustQuery(`select "abc" as a union (select 1) order by a`)
	r.Check(testkit.Rows("1", "abc"))

	tk.MustExec("drop table if exists t1")
	tk.MustExec("create table t1 (c int, d int)")
	tk.MustExec("insert t1 values (NULL, 1)")
	tk.MustExec("insert t1 values (1, 1)")
	tk.MustExec("insert t1 values (1, 2)")
	tk.MustExec("drop table if exists t2")
	tk.MustExec("create table t2 (c int, d int)")
	tk.MustExec("insert t2 values (1, 3)")
	tk.MustExec("insert t2 values (1, 1)")
	tk.MustExec("drop table if exists t3")
	tk.MustExec("create table t3 (c int, d int)")
	tk.MustExec("insert t3 values (3, 2)")
	tk.MustExec("insert t3 values (4, 3)")
	r = tk.MustQuery(`select sum(c1), c2 from (select c c1, d c2 from t1 union all select d c1, c c2 from t2 union all select c c1, d c2 from t3) x group by c2 order by c2`)
	r.Check(testkit.Rows("5 1", "4 2", "4 3"))

	tk.MustExec("drop table if exists t1, t2, t3")
	tk.MustExec("create table t1 (a int primary key)")
	tk.MustExec("create table t2 (a int primary key)")
	tk.MustExec("create table t3 (a int primary key)")
	tk.MustExec("insert t1 values (7), (8)")
	tk.MustExec("insert t2 values (1), (9)")
	tk.MustExec("insert t3 values (2), (3)")
	r = tk.MustQuery("select * from t1 union all select * from t2 union all (select * from t3) order by a limit 2")
	r.Check(testkit.Rows("1", "2"))

	tk.MustExec("drop table if exists t1, t2")
	tk.MustExec("create table t1 (a int)")
	tk.MustExec("create table t2 (a int)")
	tk.MustExec("insert t1 values (2), (1)")
	tk.MustExec("insert t2 values (3), (4)")
	r = tk.MustQuery("select * from t1 union all (select * from t2) order by a limit 1")
	r.Check(testkit.Rows("1"))
	r = tk.MustQuery("select (select * from t1 where a != t.a union all (select * from t2 where a != t.a) order by a limit 1) from t1 t")
	r.Check(testkit.Rows("1", "2"))

	tk.MustExec("drop table if exists t")
	tk.MustExec("create table t (id int unsigned primary key auto_increment, c1 int, c2 int, index c1_c2 (c1, c2))")
	tk.MustExec("insert into t (c1, c2) values (1, 1)")
	tk.MustExec("insert into t (c1, c2) values (1, 2)")
	tk.MustExec("insert into t (c1, c2) values (2, 3)")
	r = tk.MustQuery("select * from (select * from t where t.c1 = 1 union select * from t where t.id = 1) s order by s.id")
	r.Check(testkit.Rows("1 1 1", "2 1 2"))

	tk.MustExec("drop table if exists t")
	tk.MustExec("CREATE TABLE t (f1 DATE)")
	tk.MustExec("INSERT INTO t VALUES ('1978-11-26')")
	r = tk.MustQuery("SELECT f1+0 FROM t UNION SELECT f1+0 FROM t")
	r.Check(testkit.Rows("19781126"))

	tk.MustExec("drop table if exists t")
	tk.MustExec("CREATE TABLE t (a int, b int)")
	tk.MustExec("INSERT INTO t VALUES ('1', '1')")
	r = tk.MustQuery("select b from (SELECT * FROM t UNION ALL SELECT a, b FROM t order by a) t")
	r.Check(testkit.Rows("1", "1"))

	tk.MustExec("drop table if exists t")
	tk.MustExec("CREATE TABLE t (a DECIMAL(4,2))")
	tk.MustExec("INSERT INTO t VALUE(12.34)")
	r = tk.MustQuery("SELECT 1 AS c UNION select a FROM t")
	r.Sort().Check(testkit.Rows("1.00", "12.34"))

	// #issue3771
	r = tk.MustQuery("SELECT 'a' UNION SELECT CONCAT('a', -4)")
	r.Sort().Check(testkit.Rows("a", "a-4"))

	// test race
	tk.MustQuery("SELECT @x:=0 UNION ALL SELECT @x:=0 UNION ALL SELECT @x")

	// test field tp
	tk.MustExec("drop table if exists t1, t2")
	tk.MustExec("CREATE TABLE t1 (a date)")
	tk.MustExec("CREATE TABLE t2 (a date)")
	tk.MustExec("SELECT a from t1 UNION select a FROM t2")
	tk.MustQuery("show create table t1").Check(testkit.Rows("t1 CREATE TABLE `t1` (\n" + "  `a` date DEFAULT NULL\n" + ") ENGINE=InnoDB DEFAULT CHARSET=utf8mb4 COLLATE=utf8mb4_bin"))

	// Move from session test.
	tk.MustExec("drop table if exists t1, t2")
	tk.MustExec("create table t1 (c double);")
	tk.MustExec("create table t2 (c double);")
	tk.MustExec("insert into t1 value (73);")
	tk.MustExec("insert into t2 value (930);")
	// If set unspecified column flen to 0, it will cause bug in union.
	// This test is used to prevent the bug reappear.
	tk.MustQuery("select c from t1 union (select c from t2) order by c").Check(testkit.Rows("73", "930"))

	// issue 5703
	tk.MustExec("drop table if exists t")
	tk.MustExec("create table t(a date)")
	tk.MustExec("insert into t value ('2017-01-01'), ('2017-01-02')")
	r = tk.MustQuery("(select a from t where a < 0) union (select a from t where a > 0) order by a")
	r.Check(testkit.Rows("2017-01-01", "2017-01-02"))

	tk.MustExec("drop table if exists t")
	tk.MustExec("create table t(a int)")
	tk.MustExec("insert into t value(0),(0)")
	tk.MustQuery("select 1 from (select a from t union all select a from t) tmp").Check(testkit.Rows("1", "1", "1", "1"))
	tk.MustQuery("select 10 as a from dual union select a from t order by a desc limit 1 ").Check(testkit.Rows("10"))
	tk.MustQuery("select -10 as a from dual union select a from t order by a limit 1 ").Check(testkit.Rows("-10"))
	tk.MustQuery("select count(1) from (select a from t union all select a from t) tmp").Check(testkit.Rows("4"))

	err := tk.ExecToErr("select 1 from (select a from t limit 1 union all select a from t limit 1) tmp")
	c.Assert(err, NotNil)
	terr := errors.Cause(err).(*terror.Error)
	c.Assert(terr.Code(), Equals, errors.ErrCode(mysql.ErrWrongUsage))

	err = tk.ExecToErr("select 1 from (select a from t order by a union all select a from t limit 1) tmp")
	c.Assert(err, NotNil)
	terr = errors.Cause(err).(*terror.Error)
	c.Assert(terr.Code(), Equals, errors.ErrCode(mysql.ErrWrongUsage))

	_, err = tk.Exec("(select a from t order by a) union all select a from t limit 1 union all select a from t limit 1")
	c.Assert(terror.ErrorEqual(err, plannercore.ErrWrongUsage), IsTrue, Commentf("err %v", err))

	_, err = tk.Exec("(select a from t limit 1) union all select a from t limit 1")
	c.Assert(err, IsNil)
	_, err = tk.Exec("(select a from t order by a) union all select a from t order by a")
	c.Assert(err, IsNil)

	tk.MustExec("drop table if exists t")
	tk.MustExec("create table t(a int)")
	tk.MustExec("insert into t value(1),(2),(3)")

	tk.MustQuery("(select a from t order by a limit 2) union all (select a from t order by a desc limit 2) order by a desc limit 1,2").Check(testkit.Rows("2", "2"))
	tk.MustQuery("select a from t union all select a from t order by a desc limit 5").Check(testkit.Rows("3", "3", "2", "2", "1"))
	tk.MustQuery("(select a from t order by a desc limit 2) union all select a from t group by a order by a").Check(testkit.Rows("1", "2", "2", "3", "3"))
	tk.MustQuery("(select a from t order by a desc limit 2) union all select 33 as a order by a desc limit 2").Check(testkit.Rows("33", "3"))

	tk.MustQuery("select 1 union select 1 union all select 1").Check(testkit.Rows("1", "1"))
	tk.MustQuery("select 1 union all select 1 union select 1").Check(testkit.Rows("1"))

	tk.MustExec("drop table if exists t1, t2")
	tk.MustExec(`create table t1(a bigint, b bigint);`)
	tk.MustExec(`create table t2(a bigint, b bigint);`)
	tk.MustExec(`insert into t1 values(1, 1);`)
	tk.MustExec(`insert into t1 select * from t1;`)
	tk.MustExec(`insert into t1 select * from t1;`)
	tk.MustExec(`insert into t1 select * from t1;`)
	tk.MustExec(`insert into t1 select * from t1;`)
	tk.MustExec(`insert into t1 select * from t1;`)
	tk.MustExec(`insert into t1 select * from t1;`)
	tk.MustExec(`insert into t2 values(1, 1);`)
	tk.MustExec(`set @@tidb_init_chunk_size=2;`)
	tk.MustExec(`set @@sql_mode="";`)
	tk.MustQuery(`select count(*) from (select t1.a, t1.b from t1 left join t2 on t1.a=t2.a union all select t1.a, t1.a from t1 left join t2 on t1.a=t2.a) tmp;`).Check(testkit.Rows("128"))
	tk.MustQuery(`select tmp.a, count(*) from (select t1.a, t1.b from t1 left join t2 on t1.a=t2.a union all select t1.a, t1.a from t1 left join t2 on t1.a=t2.a) tmp;`).Check(testkit.Rows("1 128"))

	tk.MustExec("drop table if exists t")
	tk.MustExec("create table t(a int, b int)")
	tk.MustExec("insert into t value(1 ,2)")
	tk.MustQuery("select a, b from (select a, 0 as d, b from t union all select a, 0 as d, b from t) test;").Check(testkit.Rows("1 2", "1 2"))

	// #issue 8141
	tk.MustExec("drop table if exists t1")
	tk.MustExec("create table t1(a int, b int)")
	tk.MustExec("insert into t1 value(1,2),(1,1),(2,2),(2,2),(3,2),(3,2)")
	tk.MustExec("set @@tidb_init_chunk_size=2;")
	tk.MustQuery("select count(*) from (select a as c, a as d from t1 union all select a, b from t1) t;").Check(testkit.Rows("12"))

	// #issue 8189 and #issue 8199
	tk.MustExec("drop table if exists t1")
	tk.MustExec("drop table if exists t2")
	tk.MustExec("CREATE TABLE t1 (a int not null, b char (10) not null)")
	tk.MustExec("insert into t1 values(1,'a'),(2,'b'),(3,'c'),(3,'c')")
	tk.MustExec("CREATE TABLE t2 (a int not null, b char (10) not null)")
	tk.MustExec("insert into t2 values(1,'a'),(2,'b'),(3,'c'),(3,'c')")
	tk.MustQuery("select a from t1 union select a from t1 order by (select a+1);").Check(testkit.Rows("1", "2", "3"))

	// #issue 8201
	for i := 0; i < 4; i++ {
		tk.MustQuery("SELECT(SELECT 0 AS a FROM dual UNION SELECT 1 AS a FROM dual ORDER BY a ASC  LIMIT 1) AS dev").Check(testkit.Rows("0"))
	}

	// #issue 8231
	tk.MustExec("drop table if exists t1")
	tk.MustExec("CREATE TABLE t1 (uid int(1))")
	tk.MustExec("INSERT INTO t1 SELECT 150")
	tk.MustQuery("SELECT 'a' UNION SELECT uid FROM t1 order by 1 desc;").Check(testkit.Rows("a", "150"))

	// #issue 8196
	tk.MustExec("drop table if exists t1")
	tk.MustExec("drop table if exists t2")
	tk.MustExec("CREATE TABLE t1 (a int not null, b char (10) not null)")
	tk.MustExec("insert into t1 values(1,'a'),(2,'b'),(3,'c'),(3,'c')")
	tk.MustExec("CREATE TABLE t2 (a int not null, b char (10) not null)")
	tk.MustExec("insert into t2 values(3,'c'),(4,'d'),(5,'f'),(6,'e')")
	tk.MustExec("analyze table t1")
	tk.MustExec("analyze table t2")
	_, err = tk.Exec("(select a,b from t1 limit 2) union all (select a,b from t2 order by a limit 1) order by t1.b")
	c.Assert(err.Error(), Equals, "[planner:1250]Table 't1' from one of the SELECTs cannot be used in global ORDER clause")

	// #issue 9900
	tk.MustExec("drop table if exists t")
	tk.MustExec("create table t(a int, b decimal(6, 3))")
	tk.MustExec("insert into t values(1, 1.000)")
	tk.MustQuery("select count(distinct a), sum(distinct a), avg(distinct a) from (select a from t union all select b from t) tmp;").Check(testkit.Rows("1 1.000 1.0000000"))

	// #issue 23832
	tk.MustExec("drop table if exists t")
	tk.MustExec("create table t(a bit(20), b float, c double, d int)")
	tk.MustExec("insert into t values(10, 10, 10, 10), (1, -1, 2, -2), (2, -2, 1, 1), (2, 1.1, 2.1, 10.1)")
	tk.MustQuery("select a from t union select 10 order by a").Check(testkit.Rows("1", "2", "10"))
}

func (s *testSuite2) TestUnionLimit(c *C) {
	tk := testkit.NewTestKit(c, s.store)
	tk.MustExec("use test")
	tk.MustExec("drop table if exists union_limit")
	tk.MustExec("create table union_limit (id int) partition by hash(id) partitions 30")
	for i := 0; i < 60; i++ {
		tk.MustExec(fmt.Sprintf("insert into union_limit values (%d)", i))
	}
	// Cover the code for worker count limit in the union executor.
	tk.MustQuery("select * from union_limit limit 10")
}

func (s *testSuiteP1) TestNeighbouringProj(c *C) {
	tk := testkit.NewTestKit(c, s.store)
	tk.MustExec("use test")

	tk.MustExec("drop table if exists t1, t2")
	tk.MustExec("create table t1(a int, b int)")
	tk.MustExec("create table t2(a int, b int)")
	tk.MustExec("insert into t1 value(1, 1), (2, 2)")
	tk.MustExec("insert into t2 value(1, 1), (2, 2)")
	tk.MustQuery("select sum(c) from (select t1.a as a, t1.a as c, length(t1.b) from t1  union select a, b, b from t2) t;").Check(testkit.Rows("5"))

	tk.MustExec("drop table if exists t")
	tk.MustExec("create table t(a bigint, b bigint, c bigint);")
	tk.MustExec("insert into t values(1, 1, 1), (2, 2, 2), (3, 3, 3);")
	rs := tk.MustQuery("select cast(count(a) as signed), a as another, a from t group by a order by cast(count(a) as signed), a limit 10;")
	rs.Check(testkit.Rows("1 1 1", "1 2 2", "1 3 3"))
}

func (s *testSuiteP1) TestIn(c *C) {
	tk := testkit.NewTestKit(c, s.store)
	tk.MustExec("use test")
	tk.MustExec(`drop table if exists t`)
	tk.MustExec(`create table t (c1 int primary key, c2 int, key c (c2));`)
	for i := 0; i <= 200; i++ {
		tk.MustExec(fmt.Sprintf("insert t values(%d, %d)", i, i))
	}
	queryStr := `select c2 from t where c1 in ('7', '10', '112', '111', '98', '106', '100', '9', '18', '17') order by c2`
	r := tk.MustQuery(queryStr)
	r.Check(testkit.Rows("7", "9", "10", "17", "18", "98", "100", "106", "111", "112"))

	queryStr = `select c2 from t where c1 in ('7a')`
	tk.MustQuery(queryStr).Check(testkit.Rows("7"))
}

func (s *testSuiteP1) TestTablePKisHandleScan(c *C) {
	tk := testkit.NewTestKit(c, s.store)
	tk.MustExec("use test")
	tk.MustExec("drop table if exists t")
	tk.MustExec("create table t (a int PRIMARY KEY AUTO_INCREMENT)")
	tk.MustExec("insert t values (),()")
	tk.MustExec("insert t values (-100),(0)")

	tests := []struct {
		sql    string
		result [][]interface{}
	}{
		{
			"select * from t",
			testkit.Rows("-100", "1", "2", "3"),
		},
		{
			"select * from t where a = 1",
			testkit.Rows("1"),
		},
		{
			"select * from t where a != 1",
			testkit.Rows("-100", "2", "3"),
		},
		{
			"select * from t where a >= '1.1'",
			testkit.Rows("2", "3"),
		},
		{
			"select * from t where a < '1.1'",
			testkit.Rows("-100", "1"),
		},
		{
			"select * from t where a > '-100.1' and a < 2",
			testkit.Rows("-100", "1"),
		},
		{
			"select * from t where a is null",
			testkit.Rows(),
		}, {
			"select * from t where a is true",
			testkit.Rows("-100", "1", "2", "3"),
		}, {
			"select * from t where a is false",
			testkit.Rows(),
		},
		{
			"select * from t where a in (1, 2)",
			testkit.Rows("1", "2"),
		},
		{
			"select * from t where a between 1 and 2",
			testkit.Rows("1", "2"),
		},
	}

	for _, tt := range tests {
		result := tk.MustQuery(tt.sql)
		result.Check(tt.result)
	}
}

func (s *testSuite8) TestIndexScan(c *C) {
	tk := testkit.NewTestKit(c, s.store)
	tk.MustExec("use test")
	tk.MustExec("drop table if exists t")
	tk.MustExec("create table t (a int unique)")
	tk.MustExec("insert t values (-1), (2), (3), (5), (6), (7), (8), (9)")
	result := tk.MustQuery("select a from t where a < 0 or (a >= 2.1 and a < 5.1) or ( a > 5.9 and a <= 7.9) or a > '8.1'")
	result.Check(testkit.Rows("-1", "3", "5", "6", "7", "9"))
	tk.MustExec("drop table if exists t")
	tk.MustExec("create table t (a int unique)")
	tk.MustExec("insert t values (0)")
	result = tk.MustQuery("select NULL from t ")
	result.Check(testkit.Rows("<nil>"))
	// test for double read
	tk.MustExec("drop table if exists t")
	tk.MustExec("create table t (a int unique, b int)")
	tk.MustExec("insert t values (5, 0)")
	tk.MustExec("insert t values (4, 0)")
	tk.MustExec("insert t values (3, 0)")
	tk.MustExec("insert t values (2, 0)")
	tk.MustExec("insert t values (1, 0)")
	tk.MustExec("insert t values (0, 0)")
	result = tk.MustQuery("select * from t order by a limit 3")
	result.Check(testkit.Rows("0 0", "1 0", "2 0"))
	tk.MustExec("drop table if exists t")
	tk.MustExec("create table t (a int unique, b int)")
	tk.MustExec("insert t values (0, 1)")
	tk.MustExec("insert t values (1, 2)")
	tk.MustExec("insert t values (2, 1)")
	tk.MustExec("insert t values (3, 2)")
	tk.MustExec("insert t values (4, 1)")
	tk.MustExec("insert t values (5, 2)")
	result = tk.MustQuery("select * from t where a < 5 and b = 1 limit 2")
	result.Check(testkit.Rows("0 1", "2 1"))
	tk.MustExec("drop table if exists tab1")
	tk.MustExec("CREATE TABLE tab1(pk INTEGER PRIMARY KEY, col0 INTEGER, col1 FLOAT, col3 INTEGER, col4 FLOAT)")
	tk.MustExec("CREATE INDEX idx_tab1_0 on tab1 (col0)")
	tk.MustExec("CREATE INDEX idx_tab1_1 on tab1 (col1)")
	tk.MustExec("CREATE INDEX idx_tab1_3 on tab1 (col3)")
	tk.MustExec("CREATE INDEX idx_tab1_4 on tab1 (col4)")
	tk.MustExec("INSERT INTO tab1 VALUES(1,37,20.85,30,10.69)")
	result = tk.MustQuery("SELECT pk FROM tab1 WHERE ((col3 <= 6 OR col3 < 29 AND (col0 < 41)) OR col3 > 42) AND col1 >= 96.1 AND col3 = 30 AND col3 > 17 AND (col0 BETWEEN 36 AND 42)")
	result.Check(testkit.Rows())
	tk.MustExec("drop table if exists tab1")
	tk.MustExec("CREATE TABLE tab1(pk INTEGER PRIMARY KEY, a INTEGER, b INTEGER)")
	tk.MustExec("CREATE INDEX idx_tab1_0 on tab1 (a)")
	tk.MustExec("INSERT INTO tab1 VALUES(1,1,1)")
	tk.MustExec("INSERT INTO tab1 VALUES(2,2,1)")
	tk.MustExec("INSERT INTO tab1 VALUES(3,1,2)")
	tk.MustExec("INSERT INTO tab1 VALUES(4,2,2)")
	result = tk.MustQuery("SELECT * FROM tab1 WHERE pk <= 3 AND a = 1")
	result.Check(testkit.Rows("1 1 1", "3 1 2"))
	result = tk.MustQuery("SELECT * FROM tab1 WHERE pk <= 4 AND a = 1 AND b = 2")
	result.Check(testkit.Rows("3 1 2"))
	tk.MustExec("CREATE INDEX idx_tab1_1 on tab1 (b, a)")
	result = tk.MustQuery("SELECT pk FROM tab1 WHERE b > 1")
	result.Check(testkit.Rows("3", "4"))

	tk.MustExec("drop table if exists t")
	tk.MustExec("CREATE TABLE t (a varchar(3), index(a))")
	tk.MustExec("insert t values('aaa'), ('aab')")
	result = tk.MustQuery("select * from t where a >= 'aaaa' and a < 'aabb'")
	result.Check(testkit.Rows("aab"))

	tk.MustExec("drop table if exists t")
	tk.MustExec("CREATE TABLE t (a int primary key, b int, c int, index(c))")
	tk.MustExec("insert t values(1, 1, 1), (2, 2, 2), (4, 4, 4), (3, 3, 3), (5, 5, 5)")
	// Test for double read and top n.
	result = tk.MustQuery("select a from t where c >= 2 order by b desc limit 1")
	result.Check(testkit.Rows("5"))

	tk.MustExec("drop table if exists t")
	tk.MustExec("create table t(a varchar(50) primary key, b int, c int, index idx(b))")
	tk.MustExec("insert into t values('aa', 1, 1)")
	tk.MustQuery("select * from t use index(idx) where a > 'a'").Check(testkit.Rows("aa 1 1"))

	// fix issue9636
	tk.MustExec("drop table if exists t")
	tk.MustExec("CREATE TABLE `t` (a int, KEY (a))")
	result = tk.MustQuery(`SELECT * FROM (SELECT * FROM (SELECT a as d FROM t WHERE a IN ('100')) AS x WHERE x.d < "123" ) tmp_count`)
	result.Check(testkit.Rows())
}

func (s *testSuiteP1) TestIndexReverseOrder(c *C) {
	tk := testkit.NewTestKit(c, s.store)
	tk.MustExec("use test")
	tk.MustExec("drop table if exists t")
	tk.MustExec("create table t (a int primary key auto_increment, b int, index idx (b))")
	tk.MustExec("insert t (b) values (0), (1), (2), (3), (4), (5), (6), (7), (8), (9)")
	result := tk.MustQuery("select b from t order by b desc")
	result.Check(testkit.Rows("9", "8", "7", "6", "5", "4", "3", "2", "1", "0"))
	result = tk.MustQuery("select b from t where b <3 or (b >=6 and b < 8) order by b desc")
	result.Check(testkit.Rows("7", "6", "2", "1", "0"))

	tk.MustExec("drop table if exists t")
	tk.MustExec("create table t (a int, b int, index idx (b, a))")
	tk.MustExec("insert t values (0, 2), (1, 2), (2, 2), (0, 1), (1, 1), (2, 1), (0, 0), (1, 0), (2, 0)")
	result = tk.MustQuery("select b, a from t order by b, a desc")
	result.Check(testkit.Rows("0 2", "0 1", "0 0", "1 2", "1 1", "1 0", "2 2", "2 1", "2 0"))
}

func (s *testSuiteP1) TestTableReverseOrder(c *C) {
	tk := testkit.NewTestKit(c, s.store)
	tk.MustExec("use test")
	tk.MustExec("drop table if exists t")
	tk.MustExec("create table t (a int primary key auto_increment, b int)")
	tk.MustExec("insert t (b) values (1), (2), (3), (4), (5), (6), (7), (8), (9)")
	result := tk.MustQuery("select b from t order by a desc")
	result.Check(testkit.Rows("9", "8", "7", "6", "5", "4", "3", "2", "1"))
	result = tk.MustQuery("select a from t where a <3 or (a >=6 and a < 8) order by a desc")
	result.Check(testkit.Rows("7", "6", "2", "1"))
}

func (s *testSuiteP1) TestDefaultNull(c *C) {
	tk := testkit.NewTestKit(c, s.store)
	tk.MustExec("use test")
	tk.MustExec("drop table if exists t")
	tk.MustExec("create table t (a int primary key auto_increment, b int default 1, c int)")
	tk.MustExec("insert t values ()")
	tk.MustQuery("select * from t").Check(testkit.Rows("1 1 <nil>"))
	tk.MustExec("update t set b = NULL where a = 1")
	tk.MustQuery("select * from t").Check(testkit.Rows("1 <nil> <nil>"))
	tk.MustExec("update t set c = 1")
	tk.MustQuery("select * from t ").Check(testkit.Rows("1 <nil> 1"))
	tk.MustExec("delete from t where a = 1")
	tk.MustExec("insert t (a) values (1)")
	tk.MustQuery("select * from t").Check(testkit.Rows("1 1 <nil>"))
}

func (s *testSuiteP1) TestUnsignedPKColumn(c *C) {
	tk := testkit.NewTestKit(c, s.store)
	tk.MustExec("use test")
	tk.MustExec("drop table if exists t")
	tk.MustExec("create table t (a int unsigned primary key, b int, c int, key idx_ba (b, c, a));")
	tk.MustExec("insert t values (1, 1, 1)")
	result := tk.MustQuery("select * from t;")
	result.Check(testkit.Rows("1 1 1"))
	tk.MustExec("update t set c=2 where a=1;")
	result = tk.MustQuery("select * from t where b=1;")
	result.Check(testkit.Rows("1 1 2"))
}

func (s *testSuiteP1) TestJSON(c *C) {
	tk := testkit.NewTestKit(c, s.store)

	tk.MustExec("use test")
	tk.MustExec("drop table if exists test_json")
	tk.MustExec("create table test_json (id int, a json)")
	tk.MustExec(`insert into test_json (id, a) values (1, '{"a":[1,"2",{"aa":"bb"},4],"b":true}')`)
	tk.MustExec(`insert into test_json (id, a) values (2, "null")`)
	tk.MustExec(`insert into test_json (id, a) values (3, null)`)
	tk.MustExec(`insert into test_json (id, a) values (4, 'true')`)
	tk.MustExec(`insert into test_json (id, a) values (5, '3')`)
	tk.MustExec(`insert into test_json (id, a) values (5, '4.0')`)
	tk.MustExec(`insert into test_json (id, a) values (6, '"string"')`)

	result := tk.MustQuery(`select tj.a from test_json tj order by tj.id`)
	result.Check(testkit.Rows(`{"a": [1, "2", {"aa": "bb"}, 4], "b": true}`, "null", "<nil>", "true", "3", "4", `"string"`))

	// Check json_type function
	result = tk.MustQuery(`select json_type(a) from test_json tj order by tj.id`)
	result.Check(testkit.Rows("OBJECT", "NULL", "<nil>", "BOOLEAN", "INTEGER", "DOUBLE", "STRING"))

	// Check json compare with primitives.
	result = tk.MustQuery(`select a from test_json tj where a = 3`)
	result.Check(testkit.Rows("3"))
	result = tk.MustQuery(`select a from test_json tj where a = 4.0`)
	result.Check(testkit.Rows("4"))
	result = tk.MustQuery(`select a from test_json tj where a = true`)
	result.Check(testkit.Rows("true"))
	result = tk.MustQuery(`select a from test_json tj where a = "string"`)
	result.Check(testkit.Rows(`"string"`))

	// Check cast(true/false as JSON).
	result = tk.MustQuery(`select cast(true as JSON)`)
	result.Check(testkit.Rows(`true`))
	result = tk.MustQuery(`select cast(false as JSON)`)
	result.Check(testkit.Rows(`false`))

	// Check two json grammar sugar.
	result = tk.MustQuery(`select a->>'$.a[2].aa' as x, a->'$.b' as y from test_json having x is not null order by id`)
	result.Check(testkit.Rows(`bb true`))
	result = tk.MustQuery(`select a->'$.a[2].aa' as x, a->>'$.b' as y from test_json having x is not null order by id`)
	result.Check(testkit.Rows(`"bb" true`))

	// Check some DDL limits for TEXT/BLOB/JSON column.
	var err error
	var terr *terror.Error

	_, err = tk.Exec(`create table test_bad_json(a json default '{}')`)
	c.Assert(err, NotNil)
	terr = errors.Cause(err).(*terror.Error)
	c.Assert(terr.Code(), Equals, errors.ErrCode(mysql.ErrBlobCantHaveDefault))

	_, err = tk.Exec(`create table test_bad_json(a blob default 'hello')`)
	c.Assert(err, NotNil)
	terr = errors.Cause(err).(*terror.Error)
	c.Assert(terr.Code(), Equals, errors.ErrCode(mysql.ErrBlobCantHaveDefault))

	_, err = tk.Exec(`create table test_bad_json(a text default 'world')`)
	c.Assert(err, NotNil)
	terr = errors.Cause(err).(*terror.Error)
	c.Assert(terr.Code(), Equals, errors.ErrCode(mysql.ErrBlobCantHaveDefault))

	// check json fields cannot be used as key.
	_, err = tk.Exec(`create table test_bad_json(id int, a json, key (a))`)
	c.Assert(err, NotNil)
	terr = errors.Cause(err).(*terror.Error)
	c.Assert(terr.Code(), Equals, errors.ErrCode(mysql.ErrJSONUsedAsKey))

	// check CAST AS JSON.
	result = tk.MustQuery(`select CAST('3' AS JSON), CAST('{}' AS JSON), CAST(null AS JSON)`)
	result.Check(testkit.Rows(`3 {} <nil>`))

	tk.MustQuery("select a, count(1) from test_json group by a order by a").Check(testkit.Rows(
		"<nil> 1",
		"null 1",
		"3 1",
		"4 1",
		`"string" 1`,
		"{\"a\": [1, \"2\", {\"aa\": \"bb\"}, 4], \"b\": true} 1",
		"true 1"))

	// Check cast json to decimal.
	// NOTE: this test case contains a bug, it should be uncommented after the bug is fixed.
	// TODO: Fix bug https://github.com/pingcap/tidb/issues/12178
	// tk.MustExec("drop table if exists test_json")
	// tk.MustExec("create table test_json ( a decimal(60,2) as (JSON_EXTRACT(b,'$.c')), b json );")
	// tk.MustExec(`insert into test_json (b) values
	//	('{"c": "1267.1"}'),
	//	('{"c": "1267.01"}'),
	//	('{"c": "1267.1234"}'),
	//	('{"c": "1267.3456"}'),
	//	('{"c": "1234567890123456789012345678901234567890123456789012345"}'),
	//	('{"c": "1234567890123456789012345678901234567890123456789012345.12345"}');`)
	//
	// tk.MustQuery("select a from test_json;").Check(testkit.Rows("1267.10", "1267.01", "1267.12",
	//	"1267.35", "1234567890123456789012345678901234567890123456789012345.00",
	//	"1234567890123456789012345678901234567890123456789012345.12"))
}

func (s *testSuiteP1) TestMultiUpdate(c *C) {
	tk := testkit.NewTestKit(c, s.store)
	tk.MustExec("use test")
	tk.MustExec(`CREATE TABLE test_mu (a int primary key, b int, c int)`)
	tk.MustExec(`INSERT INTO test_mu VALUES (1, 2, 3), (4, 5, 6), (7, 8, 9)`)

	// Test INSERT ... ON DUPLICATE UPDATE set_lists.
	tk.MustExec(`INSERT INTO test_mu VALUES (1, 2, 3) ON DUPLICATE KEY UPDATE b = 3, c = b`)
	result := tk.MustQuery(`SELECT * FROM test_mu ORDER BY a`)
	result.Check(testkit.Rows(`1 3 3`, `4 5 6`, `7 8 9`))

	tk.MustExec(`INSERT INTO test_mu VALUES (1, 2, 3) ON DUPLICATE KEY UPDATE c = 2, b = c+5`)
	result = tk.MustQuery(`SELECT * FROM test_mu ORDER BY a`)
	result.Check(testkit.Rows(`1 7 2`, `4 5 6`, `7 8 9`))

	// Test UPDATE ... set_lists.
	tk.MustExec(`UPDATE test_mu SET b = 0, c = b WHERE a = 4`)
	result = tk.MustQuery(`SELECT * FROM test_mu ORDER BY a`)
	result.Check(testkit.Rows(`1 7 2`, `4 0 5`, `7 8 9`))

	tk.MustExec(`UPDATE test_mu SET c = 8, b = c WHERE a = 4`)
	result = tk.MustQuery(`SELECT * FROM test_mu ORDER BY a`)
	result.Check(testkit.Rows(`1 7 2`, `4 5 8`, `7 8 9`))

	tk.MustExec(`UPDATE test_mu SET c = b, b = c WHERE a = 7`)
	result = tk.MustQuery(`SELECT * FROM test_mu ORDER BY a`)
	result.Check(testkit.Rows(`1 7 2`, `4 5 8`, `7 9 8`))
}

func (s *testSuiteP1) TestGeneratedColumnWrite(c *C) {
	tk := testkit.NewTestKit(c, s.store)
	tk.MustExec("use test")
	_, err := tk.Exec(`CREATE TABLE test_gc_write (a int primary key auto_increment, b int, c int as (a+8) virtual)`)
	c.Assert(err.Error(), Equals, ddl.ErrGeneratedColumnRefAutoInc.GenWithStackByArgs("c").Error())
	tk.MustExec(`CREATE TABLE test_gc_write (a int primary key auto_increment, b int, c int as (b+8) virtual)`)
	tk.MustExec(`CREATE TABLE test_gc_write_1 (a int primary key, b int, c int)`)

	tests := []struct {
		stmt string
		err  int
	}{
		// Can't modify generated column by values.
		{`insert into test_gc_write (a, b, c) values (1, 1, 1)`, mysql.ErrBadGeneratedColumn},
		{`insert into test_gc_write values (1, 1, 1)`, mysql.ErrBadGeneratedColumn},
		// Can't modify generated column by select clause.
		{`insert into test_gc_write select 1, 1, 1`, mysql.ErrBadGeneratedColumn},
		// Can't modify generated column by on duplicate clause.
		{`insert into test_gc_write (a, b) values (1, 1) on duplicate key update c = 1`, mysql.ErrBadGeneratedColumn},
		// Can't modify generated column by set.
		{`insert into test_gc_write set a = 1, b = 1, c = 1`, mysql.ErrBadGeneratedColumn},
		// Can't modify generated column by update clause.
		{`update test_gc_write set c = 1`, mysql.ErrBadGeneratedColumn},
		// Can't modify generated column by multi-table update clause.
		{`update test_gc_write, test_gc_write_1 set test_gc_write.c = 1`, mysql.ErrBadGeneratedColumn},

		// Can insert without generated columns.
		{`insert into test_gc_write (a, b) values (1, 1)`, 0},
		{`insert into test_gc_write set a = 2, b = 2`, 0},
		{`insert into test_gc_write (b) select c from test_gc_write`, 0},
		// Can update without generated columns.
		{`update test_gc_write set b = 2 where a = 2`, 0},
		{`update test_gc_write t1, test_gc_write_1 t2 set t1.b = 3, t2.b = 4`, 0},

		// But now we can't do this, just as same with MySQL 5.7:
		{`insert into test_gc_write values (1, 1)`, mysql.ErrWrongValueCountOnRow},
		{`insert into test_gc_write select 1, 1`, mysql.ErrWrongValueCountOnRow},
		{`insert into test_gc_write (c) select a, b from test_gc_write`, mysql.ErrWrongValueCountOnRow},
		{`insert into test_gc_write (b, c) select a, b from test_gc_write`, mysql.ErrBadGeneratedColumn},
	}
	for _, tt := range tests {
		_, err := tk.Exec(tt.stmt)
		if tt.err != 0 {
			c.Assert(err, NotNil, Commentf("sql is `%v`", tt.stmt))
			terr := errors.Cause(err).(*terror.Error)
			c.Assert(terr.Code(), Equals, errors.ErrCode(tt.err), Commentf("sql is %v", tt.stmt))
		} else {
			c.Assert(err, IsNil)
		}
	}
}

// TestGeneratedColumnRead tests select generated columns from table.
// They should be calculated from their generation expressions.
func (s *testSuiteP1) TestGeneratedColumnRead(c *C) {
	tk := testkit.NewTestKit(c, s.store)
	tk.MustExec("use test")
	tk.MustExec(`CREATE TABLE test_gc_read(a int primary key, b int, c int as (a+b), d int as (a*b) stored, e int as (c*2))`)

	result := tk.MustQuery(`SELECT generation_expression FROM information_schema.columns WHERE table_name = 'test_gc_read' AND column_name = 'd'`)
	result.Check(testkit.Rows("`a` * `b`"))

	// Insert only column a and b, leave c and d be calculated from them.
	tk.MustExec(`INSERT INTO test_gc_read (a, b) VALUES (0,null),(1,2),(3,4)`)
	result = tk.MustQuery(`SELECT * FROM test_gc_read ORDER BY a`)
	result.Check(testkit.Rows(`0 <nil> <nil> <nil> <nil>`, `1 2 3 2 6`, `3 4 7 12 14`))

	tk.MustExec(`INSERT INTO test_gc_read SET a = 5, b = 10`)
	result = tk.MustQuery(`SELECT * FROM test_gc_read ORDER BY a`)
	result.Check(testkit.Rows(`0 <nil> <nil> <nil> <nil>`, `1 2 3 2 6`, `3 4 7 12 14`, `5 10 15 50 30`))

	tk.MustExec(`REPLACE INTO test_gc_read (a, b) VALUES (5, 6)`)
	result = tk.MustQuery(`SELECT * FROM test_gc_read ORDER BY a`)
	result.Check(testkit.Rows(`0 <nil> <nil> <nil> <nil>`, `1 2 3 2 6`, `3 4 7 12 14`, `5 6 11 30 22`))

	tk.MustExec(`INSERT INTO test_gc_read (a, b) VALUES (5, 8) ON DUPLICATE KEY UPDATE b = 9`)
	result = tk.MustQuery(`SELECT * FROM test_gc_read ORDER BY a`)
	result.Check(testkit.Rows(`0 <nil> <nil> <nil> <nil>`, `1 2 3 2 6`, `3 4 7 12 14`, `5 9 14 45 28`))

	// Test select only-generated-column-without-dependences.
	result = tk.MustQuery(`SELECT c, d FROM test_gc_read`)
	result.Check(testkit.Rows(`<nil> <nil>`, `3 2`, `7 12`, `14 45`))

	// Test select only virtual generated column that refers to other virtual generated columns.
	result = tk.MustQuery(`SELECT e FROM test_gc_read`)
	result.Check(testkit.Rows(`<nil>`, `6`, `14`, `28`))

	// Test order of on duplicate key update list.
	tk.MustExec(`INSERT INTO test_gc_read (a, b) VALUES (5, 8) ON DUPLICATE KEY UPDATE a = 6, b = a`)
	result = tk.MustQuery(`SELECT * FROM test_gc_read ORDER BY a`)
	result.Check(testkit.Rows(`0 <nil> <nil> <nil> <nil>`, `1 2 3 2 6`, `3 4 7 12 14`, `6 6 12 36 24`))

	tk.MustExec(`INSERT INTO test_gc_read (a, b) VALUES (6, 8) ON DUPLICATE KEY UPDATE b = 8, a = b`)
	result = tk.MustQuery(`SELECT * FROM test_gc_read ORDER BY a`)
	result.Check(testkit.Rows(`0 <nil> <nil> <nil> <nil>`, `1 2 3 2 6`, `3 4 7 12 14`, `8 8 16 64 32`))

	// Test where-conditions on virtual/stored generated columns.
	result = tk.MustQuery(`SELECT * FROM test_gc_read WHERE c = 7`)
	result.Check(testkit.Rows(`3 4 7 12 14`))

	result = tk.MustQuery(`SELECT * FROM test_gc_read WHERE d = 64`)
	result.Check(testkit.Rows(`8 8 16 64 32`))

	result = tk.MustQuery(`SELECT * FROM test_gc_read WHERE e = 6`)
	result.Check(testkit.Rows(`1 2 3 2 6`))

	// Test update where-conditions on virtual/generated columns.
	tk.MustExec(`UPDATE test_gc_read SET a = a + 100 WHERE c = 7`)
	result = tk.MustQuery(`SELECT * FROM test_gc_read WHERE c = 107`)
	result.Check(testkit.Rows(`103 4 107 412 214`))

	// Test update where-conditions on virtual/generated columns.
	tk.MustExec(`UPDATE test_gc_read m SET m.a = m.a + 100 WHERE c = 107`)
	result = tk.MustQuery(`SELECT * FROM test_gc_read WHERE c = 207`)
	result.Check(testkit.Rows(`203 4 207 812 414`))

	tk.MustExec(`UPDATE test_gc_read SET a = a - 200 WHERE d = 812`)
	result = tk.MustQuery(`SELECT * FROM test_gc_read WHERE d = 12`)
	result.Check(testkit.Rows(`3 4 7 12 14`))

	tk.MustExec(`INSERT INTO test_gc_read set a = 4, b = d + 1`)
	result = tk.MustQuery(`SELECT * FROM test_gc_read ORDER BY a`)
	result.Check(testkit.Rows(`0 <nil> <nil> <nil> <nil>`, `1 2 3 2 6`, `3 4 7 12 14`,
		`4 <nil> <nil> <nil> <nil>`, `8 8 16 64 32`))
	tk.MustExec(`DELETE FROM test_gc_read where a = 4`)

	// Test on-conditions on virtual/stored generated columns.
	tk.MustExec(`CREATE TABLE test_gc_help(a int primary key, b int, c int, d int, e int)`)
	tk.MustExec(`INSERT INTO test_gc_help(a, b, c, d, e) SELECT * FROM test_gc_read`)

	result = tk.MustQuery(`SELECT t1.* FROM test_gc_read t1 JOIN test_gc_help t2 ON t1.c = t2.c ORDER BY t1.a`)
	result.Check(testkit.Rows(`1 2 3 2 6`, `3 4 7 12 14`, `8 8 16 64 32`))

	result = tk.MustQuery(`SELECT t1.* FROM test_gc_read t1 JOIN test_gc_help t2 ON t1.d = t2.d ORDER BY t1.a`)
	result.Check(testkit.Rows(`1 2 3 2 6`, `3 4 7 12 14`, `8 8 16 64 32`))

	result = tk.MustQuery(`SELECT t1.* FROM test_gc_read t1 JOIN test_gc_help t2 ON t1.e = t2.e ORDER BY t1.a`)
	result.Check(testkit.Rows(`1 2 3 2 6`, `3 4 7 12 14`, `8 8 16 64 32`))

	// Test generated column in subqueries.
	result = tk.MustQuery(`SELECT * FROM test_gc_read t WHERE t.a not in (SELECT t.a FROM test_gc_read t where t.c > 5)`)
	result.Sort().Check(testkit.Rows(`0 <nil> <nil> <nil> <nil>`, `1 2 3 2 6`))

	result = tk.MustQuery(`SELECT * FROM test_gc_read t WHERE t.c in (SELECT t.c FROM test_gc_read t where t.c > 5)`)
	result.Sort().Check(testkit.Rows(`3 4 7 12 14`, `8 8 16 64 32`))

	result = tk.MustQuery(`SELECT tt.b FROM test_gc_read tt WHERE tt.a = (SELECT max(t.a) FROM test_gc_read t WHERE t.c = tt.c) ORDER BY b`)
	result.Check(testkit.Rows(`2`, `4`, `8`))

	// Test aggregation on virtual/stored generated columns.
	result = tk.MustQuery(`SELECT c, sum(a) aa, max(d) dd, sum(e) ee FROM test_gc_read GROUP BY c ORDER BY aa`)
	result.Check(testkit.Rows(`<nil> 0 <nil> <nil>`, `3 1 2 6`, `7 3 12 14`, `16 8 64 32`))

	result = tk.MustQuery(`SELECT a, sum(c), sum(d), sum(e) FROM test_gc_read GROUP BY a ORDER BY a`)
	result.Check(testkit.Rows(`0 <nil> <nil> <nil>`, `1 3 2 6`, `3 7 12 14`, `8 16 64 32`))

	// Test multi-update on generated columns.
	tk.MustExec(`UPDATE test_gc_read m, test_gc_read n SET m.b = m.b + 10, n.b = n.b + 10`)
	result = tk.MustQuery(`SELECT * FROM test_gc_read ORDER BY a`)
	result.Check(testkit.Rows(`0 <nil> <nil> <nil> <nil>`, `1 12 13 12 26`, `3 14 17 42 34`, `8 18 26 144 52`))

	tk.MustExec("drop table if exists t")
	tk.MustExec("create table t(a int)")
	tk.MustExec("insert into t values(8)")
	tk.MustExec("update test_gc_read set a = a+1 where a in (select a from t)")
	result = tk.MustQuery("select * from test_gc_read order by a")
	result.Check(testkit.Rows(`0 <nil> <nil> <nil> <nil>`, `1 12 13 12 26`, `3 14 17 42 34`, `9 18 27 162 54`))

	// Test different types between generation expression and generated column.
	tk.MustExec(`CREATE TABLE test_gc_read_cast(a VARCHAR(255), b VARCHAR(255), c INT AS (JSON_EXTRACT(a, b)), d INT AS (JSON_EXTRACT(a, b)) STORED)`)
	tk.MustExec(`INSERT INTO test_gc_read_cast (a, b) VALUES ('{"a": "3"}', '$.a')`)
	result = tk.MustQuery(`SELECT c, d FROM test_gc_read_cast`)
	result.Check(testkit.Rows(`3 3`))

	tk.MustExec(`CREATE TABLE test_gc_read_cast_1(a VARCHAR(255), b VARCHAR(255), c ENUM("red", "yellow") AS (JSON_UNQUOTE(JSON_EXTRACT(a, b))))`)
	tk.MustExec(`INSERT INTO test_gc_read_cast_1 (a, b) VALUES ('{"a": "yellow"}', '$.a')`)
	result = tk.MustQuery(`SELECT c FROM test_gc_read_cast_1`)
	result.Check(testkit.Rows(`yellow`))

	tk.MustExec(`CREATE TABLE test_gc_read_cast_2( a JSON, b JSON AS (a->>'$.a'))`)
	tk.MustExec(`INSERT INTO test_gc_read_cast_2(a) VALUES ('{"a": "{    \\\"key\\\": \\\"\\u6d4b\\\"    }"}')`)
	result = tk.MustQuery(`SELECT b FROM test_gc_read_cast_2`)
	result.Check(testkit.Rows(`{"key": "测"}`))

	tk.MustExec(`CREATE TABLE test_gc_read_cast_3( a JSON, b JSON AS (a->>'$.a'), c INT AS (b * 3.14) )`)
	tk.MustExec(`INSERT INTO test_gc_read_cast_3(a) VALUES ('{"a": "5"}')`)
	result = tk.MustQuery(`SELECT c FROM test_gc_read_cast_3`)
	result.Check(testkit.Rows(`16`))

	_, err := tk.Exec(`INSERT INTO test_gc_read_cast_1 (a, b) VALUES ('{"a": "invalid"}', '$.a')`)
	c.Assert(err, NotNil)

	// Test read generated columns after drop some irrelevant column
	tk.MustExec(`DROP TABLE IF EXISTS test_gc_read_m`)
	tk.MustExec(`CREATE TABLE test_gc_read_m (a int primary key, b int, c int as (a+1), d int as (c*2))`)
	tk.MustExec(`INSERT INTO test_gc_read_m(a) values (1), (2)`)
	tk.MustExec(`ALTER TABLE test_gc_read_m DROP b`)
	result = tk.MustQuery(`SELECT * FROM test_gc_read_m`)
	result.Check(testkit.Rows(`1 2 4`, `2 3 6`))

	// Test not null generated columns.
	tk.MustExec(`CREATE TABLE test_gc_read_1(a int primary key, b int, c int as (a+b) not null, d int as (a*b) stored)`)
	tk.MustExec(`CREATE TABLE test_gc_read_2(a int primary key, b int, c int as (a+b), d int as (a*b) stored not null)`)
	tests := []struct {
		stmt string
		err  int
	}{
		// Can't insert these records, because generated columns are not null.
		{`insert into test_gc_read_1(a, b) values (1, null)`, mysql.ErrBadNull},
		{`insert into test_gc_read_2(a, b) values (1, null)`, mysql.ErrBadNull},
	}
	for _, tt := range tests {
		_, err := tk.Exec(tt.stmt)
		if tt.err != 0 {
			c.Assert(err, NotNil)
			terr := errors.Cause(err).(*terror.Error)
			c.Assert(terr.Code(), Equals, errors.ErrCode(tt.err))
		} else {
			c.Assert(err, IsNil)
		}
	}
}

// TestGeneratedColumnRead tests generated columns using point get and batch point get
func (s *testSuiteP1) TestGeneratedColumnPointGet(c *C) {
	tk := testkit.NewTestKit(c, s.store)
	tk.MustExec("use test")
	tk.MustExec("drop table if exists tu")
	tk.MustExec("CREATE TABLE tu(a int, b int, c int GENERATED ALWAYS AS (a + b) VIRTUAL, d int as (a * b) stored, " +
		"e int GENERATED ALWAYS as (b * 2) VIRTUAL, PRIMARY KEY (a), UNIQUE KEY ukc (c), unique key ukd(d), key ke(e))")
	tk.MustExec("insert into tu(a, b) values(1, 2)")
	tk.MustExec("insert into tu(a, b) values(5, 6)")
	tk.MustQuery("select * from tu for update").Check(testkit.Rows("1 2 3 2 4", "5 6 11 30 12"))
	tk.MustQuery("select * from tu where a = 1").Check(testkit.Rows("1 2 3 2 4"))
	tk.MustQuery("select * from tu where a in (1, 2)").Check(testkit.Rows("1 2 3 2 4"))
	tk.MustQuery("select * from tu where c in (1, 2, 3)").Check(testkit.Rows("1 2 3 2 4"))
	tk.MustQuery("select * from tu where c = 3").Check(testkit.Rows("1 2 3 2 4"))
	tk.MustQuery("select d, e from tu where c = 3").Check(testkit.Rows("2 4"))
	tk.MustQuery("select * from tu where d in (1, 2, 3)").Check(testkit.Rows("1 2 3 2 4"))
	tk.MustQuery("select * from tu where d = 2").Check(testkit.Rows("1 2 3 2 4"))
	tk.MustQuery("select c, d from tu where d = 2").Check(testkit.Rows("3 2"))
	tk.MustQuery("select d, e from tu where e = 4").Check(testkit.Rows("2 4"))
	tk.MustQuery("select * from tu where e = 4").Check(testkit.Rows("1 2 3 2 4"))
	tk.MustExec("update tu set a = a + 1, b = b + 1 where c = 11")
	tk.MustQuery("select * from tu for update").Check(testkit.Rows("1 2 3 2 4", "6 7 13 42 14"))
	tk.MustQuery("select * from tu where a = 6").Check(testkit.Rows("6 7 13 42 14"))
	tk.MustQuery("select * from tu where c in (5, 6, 13)").Check(testkit.Rows("6 7 13 42 14"))
	tk.MustQuery("select b, c, e, d from tu where c = 13").Check(testkit.Rows("7 13 14 42"))
	tk.MustQuery("select a, e, d from tu where c in (5, 6, 13)").Check(testkit.Rows("6 14 42"))
	tk.MustExec("drop table if exists tu")
}

func (s *testSuiteP2) TestToPBExpr(c *C) {
	tk := testkit.NewTestKit(c, s.store)
	tk.MustExec("use test")
	tk.MustExec("drop table if exists t")
	tk.MustExec("create table t (a decimal(10,6), b decimal, index idx_b (b))")
	tk.MustExec("set sql_mode = ''")
	tk.MustExec("insert t values (1.1, 1.1)")
	tk.MustExec("insert t values (2.4, 2.4)")
	tk.MustExec("insert t values (3.3, 2.7)")
	result := tk.MustQuery("select * from t where a < 2.399999")
	result.Check(testkit.Rows("1.100000 1"))
	result = tk.MustQuery("select * from t where a > 1.5")
	result.Check(testkit.Rows("2.400000 2", "3.300000 3"))
	result = tk.MustQuery("select * from t where a <= 1.1")
	result.Check(testkit.Rows("1.100000 1"))
	result = tk.MustQuery("select * from t where b >= 3")
	result.Check(testkit.Rows("3.300000 3"))
	result = tk.MustQuery("select * from t where not (b = 1)")
	result.Check(testkit.Rows("2.400000 2", "3.300000 3"))
	result = tk.MustQuery("select * from t where b&1 = a|1")
	result.Check(testkit.Rows("1.100000 1"))
	result = tk.MustQuery("select * from t where b != 2 and b <=> 3")
	result.Check(testkit.Rows("3.300000 3"))
	result = tk.MustQuery("select * from t where b in (3)")
	result.Check(testkit.Rows("3.300000 3"))
	result = tk.MustQuery("select * from t where b not in (1, 2)")
	result.Check(testkit.Rows("3.300000 3"))

	tk.MustExec("drop table if exists t")
	tk.MustExec("create table t (a varchar(255), b int)")
	tk.MustExec("insert t values ('abc123', 1)")
	tk.MustExec("insert t values ('ab123', 2)")
	result = tk.MustQuery("select * from t where a like 'ab%'")
	result.Check(testkit.Rows("abc123 1", "ab123 2"))
	result = tk.MustQuery("select * from t where a like 'ab_12'")
	result.Check(nil)
	tk.MustExec("drop table if exists t")
	tk.MustExec("create table t (a int primary key)")
	tk.MustExec("insert t values (1)")
	tk.MustExec("insert t values (2)")
	result = tk.MustQuery("select * from t where not (a = 1)")
	result.Check(testkit.Rows("2"))
	result = tk.MustQuery("select * from t where not(not (a = 1))")
	result.Check(testkit.Rows("1"))
	result = tk.MustQuery("select * from t where not(a != 1 and a != 2)")
	result.Check(testkit.Rows("1", "2"))
}

func (s *testSuiteP2) TestDatumXAPI(c *C) {
	tk := testkit.NewTestKit(c, s.store)
	tk.MustExec("use test")
	tk.MustExec("drop table if exists t")
	tk.MustExec("create table t (a decimal(10,6), b decimal, index idx_b (b))")
	tk.MustExec("set sql_mode = ''")
	tk.MustExec("insert t values (1.1, 1.1)")
	tk.MustExec("insert t values (2.2, 2.2)")
	tk.MustExec("insert t values (3.3, 2.7)")
	result := tk.MustQuery("select * from t where a > 1.5")
	result.Check(testkit.Rows("2.200000 2", "3.300000 3"))
	result = tk.MustQuery("select * from t where b > 1.5")
	result.Check(testkit.Rows("2.200000 2", "3.300000 3"))

	tk.MustExec("drop table if exists t")
	tk.MustExec("create table t (a time(3), b time, index idx_a (a))")
	tk.MustExec("insert t values ('11:11:11', '11:11:11')")
	tk.MustExec("insert t values ('11:11:12', '11:11:12')")
	tk.MustExec("insert t values ('11:11:13', '11:11:13')")
	result = tk.MustQuery("select * from t where a > '11:11:11.5'")
	result.Check(testkit.Rows("11:11:12.000 11:11:12", "11:11:13.000 11:11:13"))
	result = tk.MustQuery("select * from t where b > '11:11:11.5'")
	result.Check(testkit.Rows("11:11:12.000 11:11:12", "11:11:13.000 11:11:13"))
}

func (s *testSuiteP2) TestSQLMode(c *C) {
	tk := testkit.NewTestKit(c, s.store)
	tk.MustExec("use test")
	tk.MustExec("drop table if exists t")
	tk.MustExec("create table t (a tinyint not null)")
	tk.MustExec("set sql_mode = 'STRICT_TRANS_TABLES'")
	_, err := tk.Exec("insert t values ()")
	c.Check(err, NotNil)

	_, err = tk.Exec("insert t values ('1000')")
	c.Check(err, NotNil)

	tk.MustExec("create table if not exists tdouble (a double(3,2))")
	_, err = tk.Exec("insert tdouble values (10.23)")
	c.Check(err, NotNil)

	tk.MustExec("set sql_mode = ''")
	tk.MustExec("insert t values ()")
	tk.MustQuery("show warnings").Check(testkit.Rows("Warning 1364 Field 'a' doesn't have a default value"))
	tk.MustExec("insert t values (null)")
	tk.MustQuery("show warnings").Check(testkit.Rows("Warning 1048 Column 'a' cannot be null"))
	tk.MustExec("insert ignore t values (null)")
	tk.MustQuery("show warnings").Check(testkit.Rows("Warning 1048 Column 'a' cannot be null"))
	tk.MustExec("insert t select null")
	tk.MustQuery("show warnings").Check(testkit.Rows("Warning 1048 Column 'a' cannot be null"))
	tk.MustExec("insert t values (1000)")
	tk.MustQuery("select * from t order by a").Check(testkit.Rows("0", "0", "0", "0", "127"))

	tk.MustExec("insert tdouble values (10.23)")
	tk.MustQuery("select * from tdouble").Check(testkit.Rows("9.99"))

	tk.MustExec("set sql_mode = 'STRICT_TRANS_TABLES'")
	tk.MustExec("set @@global.sql_mode = ''")

	tk2 := testkit.NewTestKit(c, s.store)
	tk2.MustExec("use test")
	tk2.MustExec("drop table if exists t2")
	tk2.MustExec("create table t2 (a varchar(3))")
	tk2.MustExec("insert t2 values ('abcd')")
	tk2.MustQuery("select * from t2").Check(testkit.Rows("abc"))

	// session1 is still in strict mode.
	_, err = tk.Exec("insert t2 values ('abcd')")
	c.Check(err, NotNil)
	// Restore original global strict mode.
	tk.MustExec("set @@global.sql_mode = 'STRICT_TRANS_TABLES'")
}

func (s *testSuiteP2) TestTableDual(c *C) {
	tk := testkit.NewTestKit(c, s.store)
	tk.MustExec("use test")
	result := tk.MustQuery("Select 1")
	result.Check(testkit.Rows("1"))
	result = tk.MustQuery("Select 1 from dual")
	result.Check(testkit.Rows("1"))
	result = tk.MustQuery("Select count(*) from dual")
	result.Check(testkit.Rows("1"))
	result = tk.MustQuery("Select 1 from dual where 1")
	result.Check(testkit.Rows("1"))

	tk.MustExec("drop table if exists t")
	tk.MustExec("create table t(a int primary key)")
	tk.MustQuery("select t1.* from t t1, t t2 where t1.a=t2.a and 1=0").Check(testkit.Rows())
}

func (s *testSuiteP2) TestTableScan(c *C) {
	tk := testkit.NewTestKit(c, s.store)
	tk.MustExec("use information_schema")
	result := tk.MustQuery("select * from schemata")
	// There must be these tables: information_schema, mysql, performance_schema and test.
	c.Assert(len(result.Rows()), GreaterEqual, 4)
	tk.MustExec("use test")
	tk.MustExec("create database mytest")
	rowStr1 := fmt.Sprintf("%s %s %s %s %v", "def", "mysql", "utf8mb4", "utf8mb4_bin", nil)
	rowStr2 := fmt.Sprintf("%s %s %s %s %v", "def", "mytest", "utf8mb4", "utf8mb4_bin", nil)
	tk.MustExec("use information_schema")
	result = tk.MustQuery("select * from schemata where schema_name = 'mysql'")
	result.Check(testkit.Rows(rowStr1))
	result = tk.MustQuery("select * from schemata where schema_name like 'my%'")
	result.Check(testkit.Rows(rowStr1, rowStr2))
	result = tk.MustQuery("select 1 from tables limit 1")
	result.Check(testkit.Rows("1"))
}

func (s *testSuiteP2) TestAdapterStatement(c *C) {
	se, err := session.CreateSession4Test(s.store)
	c.Check(err, IsNil)
	se.GetSessionVars().TxnCtx.InfoSchema = domain.GetDomain(se).InfoSchema()
	compiler := &executor.Compiler{Ctx: se}
	stmtNode, err := s.ParseOneStmt("select 1", "", "")
	c.Check(err, IsNil)
	stmt, err := compiler.Compile(context.TODO(), stmtNode)
	c.Check(err, IsNil)
	c.Check(stmt.OriginText(), Equals, "select 1")

	stmtNode, err = s.ParseOneStmt("create table test.t (a int)", "", "")
	c.Check(err, IsNil)
	stmt, err = compiler.Compile(context.TODO(), stmtNode)
	c.Check(err, IsNil)
	c.Check(stmt.OriginText(), Equals, "create table test.t (a int)")
}

func (s *testSuiteP2) TestIsPointGet(c *C) {
	tk := testkit.NewTestKit(c, s.store)
	tk.MustExec("use mysql")
	ctx := tk.Se.(sessionctx.Context)
	tests := map[string]bool{
		"select * from help_topic where name='aaa'":         false,
		"select 1 from help_topic where name='aaa'":         false,
		"select * from help_topic where help_topic_id=1":    true,
		"select * from help_topic where help_category_id=1": false,
	}

	for sqlStr, result := range tests {
		stmtNode, err := s.ParseOneStmt(sqlStr, "", "")
		c.Check(err, IsNil)
		preprocessorReturn := &plannercore.PreprocessorReturn{}
		err = plannercore.Preprocess(ctx, stmtNode, plannercore.WithPreprocessorReturn(preprocessorReturn))
		c.Check(err, IsNil)
		p, _, err := planner.Optimize(context.TODO(), ctx, stmtNode, preprocessorReturn.InfoSchema)
		c.Check(err, IsNil)
		ret, err := plannercore.IsPointGetWithPKOrUniqueKeyByAutoCommit(ctx, p)
		c.Assert(err, IsNil)
		c.Assert(ret, Equals, result)
	}
}

func (s *testSuiteP2) TestClusteredIndexIsPointGet(c *C) {
	tk := testkit.NewTestKit(c, s.store)
	tk.MustExec("drop database if exists test_cluster_index_is_point_get;")
	tk.MustExec("create database test_cluster_index_is_point_get;")
	tk.MustExec("use test_cluster_index_is_point_get;")

	tk.Se.GetSessionVars().EnableClusteredIndex = variable.ClusteredIndexDefModeOn
	tk.MustExec("drop table if exists t;")
	tk.MustExec("create table t (a varchar(255), b int, c char(10), primary key (c, a));")
	ctx := tk.Se.(sessionctx.Context)

	tests := map[string]bool{
		"select 1 from t where a='x'":                   false,
		"select * from t where c='x'":                   false,
		"select * from t where a='x' and c='x'":         true,
		"select * from t where a='x' and c='x' and b=1": false,
	}
	for sqlStr, result := range tests {
		stmtNode, err := s.ParseOneStmt(sqlStr, "", "")
		c.Check(err, IsNil)
		preprocessorReturn := &plannercore.PreprocessorReturn{}
		err = plannercore.Preprocess(ctx, stmtNode, plannercore.WithPreprocessorReturn(preprocessorReturn))
		c.Check(err, IsNil)
		p, _, err := planner.Optimize(context.TODO(), ctx, stmtNode, preprocessorReturn.InfoSchema)
		c.Check(err, IsNil)
		ret, err := plannercore.IsPointGetWithPKOrUniqueKeyByAutoCommit(ctx, p)
		c.Assert(err, IsNil)
		c.Assert(ret, Equals, result)
	}
}

func (s *testSerialSuite) TestPointGetRepeatableRead(c *C) {
	tk1 := testkit.NewTestKit(c, s.store)
	tk1.MustExec("use test")
	tk1.MustExec(`create table point_get (a int, b int, c int,
			primary key k_a(a),
			unique key k_b(b))`)
	tk1.MustExec("insert into point_get values (1, 1, 1)")
	tk2 := testkit.NewTestKit(c, s.store)
	tk2.MustExec("use test")

	var (
		step1 = "github.com/pingcap/tidb/executor/pointGetRepeatableReadTest-step1"
		step2 = "github.com/pingcap/tidb/executor/pointGetRepeatableReadTest-step2"
	)

	c.Assert(failpoint.Enable(step1, "return"), IsNil)
	c.Assert(failpoint.Enable(step2, "pause"), IsNil)

	updateWaitCh := make(chan struct{})
	go func() {
		ctx := context.WithValue(context.Background(), "pointGetRepeatableReadTest", updateWaitCh)
		ctx = failpoint.WithHook(ctx, func(ctx context.Context, fpname string) bool {
			return fpname == step1 || fpname == step2
		})
		rs, err := tk1.Se.Execute(ctx, "select c from point_get where b = 1")
		c.Assert(err, IsNil)
		result := tk1.ResultSetToResultWithCtx(ctx, rs[0], Commentf("execute sql fail"))
		result.Check(testkit.Rows("1"))
	}()

	<-updateWaitCh // Wait `POINT GET` first time `get`
	c.Assert(failpoint.Disable(step1), IsNil)
	tk2.MustExec("update point_get set b = 2, c = 2 where a = 1")
	c.Assert(failpoint.Disable(step2), IsNil)
}

func (s *testSerialSuite) TestBatchPointGetRepeatableRead(c *C) {
	tk1 := testkit.NewTestKit(c, s.store)
	tk1.MustExec("use test")
	tk1.MustExec(`create table batch_point_get (a int, b int, c int, unique key k_b(a, b, c))`)
	tk1.MustExec("insert into batch_point_get values (1, 1, 1), (2, 3, 4), (3, 4, 5)")
	tk2 := testkit.NewTestKit(c, s.store)
	tk2.MustExec("use test")

	var (
		step1 = "github.com/pingcap/tidb/executor/batchPointGetRepeatableReadTest-step1"
		step2 = "github.com/pingcap/tidb/executor/batchPointGetRepeatableReadTest-step2"
	)

	c.Assert(failpoint.Enable(step1, "return"), IsNil)
	c.Assert(failpoint.Enable(step2, "pause"), IsNil)

	updateWaitCh := make(chan struct{})
	go func() {
		ctx := context.WithValue(context.Background(), "batchPointGetRepeatableReadTest", updateWaitCh)
		ctx = failpoint.WithHook(ctx, func(ctx context.Context, fpname string) bool {
			return fpname == step1 || fpname == step2
		})
		rs, err := tk1.Se.Execute(ctx, "select c from batch_point_get where (a, b, c) in ((1, 1, 1))")
		c.Assert(err, IsNil)
		result := tk1.ResultSetToResultWithCtx(ctx, rs[0], Commentf("execute sql fail"))
		result.Check(testkit.Rows("1"))
	}()

	<-updateWaitCh // Wait `POINT GET` first time `get`
	c.Assert(failpoint.Disable(step1), IsNil)
	tk2.MustExec("update batch_point_get set b = 2, c = 2 where a = 1")
	c.Assert(failpoint.Disable(step2), IsNil)
}

func (s *testSerialSuite) TestSplitRegionTimeout(c *C) {
	c.Assert(failpoint.Enable("tikvclient/mockSplitRegionTimeout", `return(true)`), IsNil)
	tk := testkit.NewTestKit(c, s.store)
	tk.MustExec("use test")
	tk.MustExec("drop table if exists t")
	tk.MustExec("create table t(a varchar(100),b int, index idx1(b,a))")
	tk.MustExec(`split table t index idx1 by (10000,"abcd"),(10000000);`)
	tk.MustExec(`set @@tidb_wait_split_region_timeout=1`)
	// result 0 0 means split 0 region and 0 region finish scatter regions before timeout.
	tk.MustQuery(`split table t between (0) and (10000) regions 10`).Check(testkit.Rows("0 0"))
	err := failpoint.Disable("tikvclient/mockSplitRegionTimeout")
	c.Assert(err, IsNil)

	// Test scatter regions timeout.
	c.Assert(failpoint.Enable("tikvclient/mockScatterRegionTimeout", `return(true)`), IsNil)
	tk.MustQuery(`split table t between (0) and (10000) regions 10`).Check(testkit.Rows("10 1"))
	err = failpoint.Disable("tikvclient/mockScatterRegionTimeout")
	c.Assert(err, IsNil)

	// Test pre-split with timeout.
	tk.MustExec("drop table if exists t")
	tk.MustExec("set @@global.tidb_scatter_region=1;")
	c.Assert(failpoint.Enable("tikvclient/mockScatterRegionTimeout", `return(true)`), IsNil)
	atomic.StoreUint32(&ddl.EnableSplitTableRegion, 1)
	start := time.Now()
	tk.MustExec("create table t (a int, b int) partition by hash(a) partitions 5;")
	c.Assert(time.Since(start).Seconds(), Less, 10.0)
	err = failpoint.Disable("tikvclient/mockScatterRegionTimeout")
	c.Assert(err, IsNil)
}

func (s *testSuiteP2) TestRow(c *C) {
	tk := testkit.NewTestKit(c, s.store)
	tk.MustExec("use test")
	tk.MustExec("drop table if exists t")
	tk.MustExec("create table t (c int, d int)")
	tk.MustExec("insert t values (1, 1)")
	tk.MustExec("insert t values (1, 3)")
	tk.MustExec("insert t values (2, 1)")
	tk.MustExec("insert t values (2, 3)")
	result := tk.MustQuery("select * from t where (c, d) < (2,2)")
	result.Check(testkit.Rows("1 1", "1 3", "2 1"))
	result = tk.MustQuery("select * from t where (1,2,3) > (3,2,1)")
	result.Check(testkit.Rows())
	result = tk.MustQuery("select * from t where row(1,2,3) > (3,2,1)")
	result.Check(testkit.Rows())
	result = tk.MustQuery("select * from t where (c, d) = (select * from t where (c,d) = (1,1))")
	result.Check(testkit.Rows("1 1"))
	result = tk.MustQuery("select * from t where (c, d) = (select * from t k where (t.c,t.d) = (c,d))")
	result.Check(testkit.Rows("1 1", "1 3", "2 1", "2 3"))
	result = tk.MustQuery("select (1, 2, 3) < (2, 3, 4)")
	result.Check(testkit.Rows("1"))
	result = tk.MustQuery("select (2, 3, 4) <= (2, 3, 3)")
	result.Check(testkit.Rows("0"))
	result = tk.MustQuery("select (2, 3, 4) <= (2, 3, 4)")
	result.Check(testkit.Rows("1"))
	result = tk.MustQuery("select (2, 3, 4) <= (2, 1, 4)")
	result.Check(testkit.Rows("0"))
	result = tk.MustQuery("select (2, 3, 4) >= (2, 3, 4)")
	result.Check(testkit.Rows("1"))
	result = tk.MustQuery("select (2, 3, 4) = (2, 3, 4)")
	result.Check(testkit.Rows("1"))
	result = tk.MustQuery("select (2, 3, 4) != (2, 3, 4)")
	result.Check(testkit.Rows("0"))
	result = tk.MustQuery("select row(1, 1) in (row(1, 1))")
	result.Check(testkit.Rows("1"))
	result = tk.MustQuery("select row(1, 0) in (row(1, 1))")
	result.Check(testkit.Rows("0"))
	result = tk.MustQuery("select row(1, 1) in (select 1, 1)")
	result.Check(testkit.Rows("1"))
	result = tk.MustQuery("select row(1, 1) > row(1, 0)")
	result.Check(testkit.Rows("1"))
	result = tk.MustQuery("select row(1, 1) > (select 1, 0)")
	result.Check(testkit.Rows("1"))
	result = tk.MustQuery("select 1 > (select 1)")
	result.Check(testkit.Rows("0"))
	result = tk.MustQuery("select (select 1)")
	result.Check(testkit.Rows("1"))

	tk.MustExec("drop table if exists t1")
	tk.MustExec("create table t1 (a int, b int)")
	tk.MustExec("insert t1 values (1,2),(1,null)")
	tk.MustExec("drop table if exists t2")
	tk.MustExec("create table t2 (c int, d int)")
	tk.MustExec("insert t2 values (0,0)")

	tk.MustQuery("select * from t2 where (1,2) in (select * from t1)").Check(testkit.Rows("0 0"))
	tk.MustQuery("select * from t2 where (1,2) not in (select * from t1)").Check(testkit.Rows())
	tk.MustQuery("select * from t2 where (1,1) not in (select * from t1)").Check(testkit.Rows())
	tk.MustQuery("select * from t2 where (1,null) in (select * from t1)").Check(testkit.Rows())
	tk.MustQuery("select * from t2 where (null,null) in (select * from t1)").Check(testkit.Rows())

	tk.MustExec("delete from t1 where a=1 and b=2")
	tk.MustQuery("select (1,1) in (select * from t2) from t1").Check(testkit.Rows("0"))
	tk.MustQuery("select (1,1) not in (select * from t2) from t1").Check(testkit.Rows("1"))
	tk.MustQuery("select (1,1) in (select 1,1 from t2) from t1").Check(testkit.Rows("1"))
	tk.MustQuery("select (1,1) not in (select 1,1 from t2) from t1").Check(testkit.Rows("0"))

	// MySQL 5.7 returns 1 for these 2 queries, which is wrong.
	tk.MustQuery("select (1,null) not in (select 1,1 from t2) from t1").Check(testkit.Rows("<nil>"))
	tk.MustQuery("select (t1.a,null) not in (select 1,1 from t2) from t1").Check(testkit.Rows("<nil>"))

	tk.MustQuery("select (1,null) in (select * from t1)").Check(testkit.Rows("<nil>"))
	tk.MustQuery("select (1,null) not in (select * from t1)").Check(testkit.Rows("<nil>"))
}

func (s *testSuiteP2) TestColumnName(c *C) {
	tk := testkit.NewTestKit(c, s.store)
	tk.MustExec("use test")
	tk.MustExec("drop table if exists t")
	tk.MustExec("create table t (c int, d int)")
	// disable only full group by
	tk.MustExec("set sql_mode='STRICT_TRANS_TABLES'")
	rs, err := tk.Exec("select 1 + c, count(*) from t")
	c.Check(err, IsNil)
	fields := rs.Fields()
	c.Check(len(fields), Equals, 2)
	c.Check(fields[0].Column.Name.L, Equals, "1 + c")
	c.Check(fields[0].ColumnAsName.L, Equals, "1 + c")
	c.Check(fields[1].Column.Name.L, Equals, "count(*)")
	c.Check(fields[1].ColumnAsName.L, Equals, "count(*)")
	c.Assert(rs.Close(), IsNil)
	rs, err = tk.Exec("select (c) > all (select c from t) from t")
	c.Check(err, IsNil)
	fields = rs.Fields()
	c.Check(len(fields), Equals, 1)
	c.Check(fields[0].Column.Name.L, Equals, "(c) > all (select c from t)")
	c.Check(fields[0].ColumnAsName.L, Equals, "(c) > all (select c from t)")
	c.Assert(rs.Close(), IsNil)
	tk.MustExec("begin")
	tk.MustExec("insert t values(1,1)")
	rs, err = tk.Exec("select c d, d c from t")
	c.Check(err, IsNil)
	fields = rs.Fields()
	c.Check(len(fields), Equals, 2)
	c.Check(fields[0].Column.Name.L, Equals, "c")
	c.Check(fields[0].ColumnAsName.L, Equals, "d")
	c.Check(fields[1].Column.Name.L, Equals, "d")
	c.Check(fields[1].ColumnAsName.L, Equals, "c")
	c.Assert(rs.Close(), IsNil)
	// Test case for query a column of a table.
	// In this case, all attributes have values.
	rs, err = tk.Exec("select c as a from t as t2")
	c.Check(err, IsNil)
	fields = rs.Fields()
	c.Check(fields[0].Column.Name.L, Equals, "c")
	c.Check(fields[0].ColumnAsName.L, Equals, "a")
	c.Check(fields[0].Table.Name.L, Equals, "t")
	c.Check(fields[0].TableAsName.L, Equals, "t2")
	c.Check(fields[0].DBName.L, Equals, "test")
	c.Assert(rs.Close(), IsNil)
	// Test case for query a expression which only using constant inputs.
	// In this case, the table, org_table and database attributes will all be empty.
	rs, err = tk.Exec("select hour(1) as a from t as t2")
	c.Check(err, IsNil)
	fields = rs.Fields()
	c.Check(fields[0].Column.Name.L, Equals, "a")
	c.Check(fields[0].ColumnAsName.L, Equals, "a")
	c.Check(fields[0].Table.Name.L, Equals, "")
	c.Check(fields[0].TableAsName.L, Equals, "")
	c.Check(fields[0].DBName.L, Equals, "")
	c.Assert(rs.Close(), IsNil)
	// Test case for query a column wrapped with parentheses and unary plus.
	// In this case, the column name should be its original name.
	rs, err = tk.Exec("select (c), (+c), +(c), +(+(c)), ++c from t")
	c.Check(err, IsNil)
	fields = rs.Fields()
	for i := 0; i < 5; i++ {
		c.Check(fields[i].Column.Name.L, Equals, "c")
		c.Check(fields[i].ColumnAsName.L, Equals, "c")
	}
	c.Assert(rs.Close(), IsNil)

	// Test issue https://github.com/pingcap/tidb/issues/9639 .
	// Both window function and expression appear in final result field.
	tk.MustExec("set @@tidb_enable_window_function = 1")
	rs, err = tk.Exec("select 1+1, row_number() over() num from t")
	c.Check(err, IsNil)
	fields = rs.Fields()
	c.Assert(fields[0].Column.Name.L, Equals, "1+1")
	c.Assert(fields[0].ColumnAsName.L, Equals, "1+1")
	c.Assert(fields[1].Column.Name.L, Equals, "num")
	c.Assert(fields[1].ColumnAsName.L, Equals, "num")
	tk.MustExec("set @@tidb_enable_window_function = 0")
	c.Assert(rs.Close(), IsNil)

	rs, err = tk.Exec("select if(1,c,c) from t;")
	c.Check(err, IsNil)
	fields = rs.Fields()
	c.Assert(fields[0].Column.Name.L, Equals, "if(1,c,c)")
	// It's a compatibility issue. Should be empty instead.
	c.Assert(fields[0].ColumnAsName.L, Equals, "if(1,c,c)")
	c.Assert(rs.Close(), IsNil)
}

func (s *testSuiteP2) TestSelectVar(c *C) {
	tk := testkit.NewTestKit(c, s.store)
	tk.MustExec("use test")
	tk.MustExec("drop table if exists t")
	tk.MustExec("create table t (d int)")
	tk.MustExec("insert into t values(1), (2), (1)")
	// This behavior is different from MySQL.
	result := tk.MustQuery("select @a, @a := d+1 from t")
	result.Check(testkit.Rows("<nil> 2", "2 3", "3 2"))
	// Test for PR #10658.
	tk.MustExec("select SQL_BIG_RESULT d from t group by d")
	tk.MustExec("select SQL_SMALL_RESULT d from t group by d")
	tk.MustExec("select SQL_BUFFER_RESULT d from t group by d")
}

func (s *testSuiteP2) TestHistoryRead(c *C) {
	tk := testkit.NewTestKit(c, s.store)
	tk.MustExec("use test")
	tk.MustExec("drop table if exists history_read")
	tk.MustExec("create table history_read (a int)")
	tk.MustExec("insert history_read values (1)")

	// For mocktikv, safe point is not initialized, we manually insert it for snapshot to use.
	safePointName := "tikv_gc_safe_point"
	safePointValue := "20060102-15:04:05 -0700"
	safePointComment := "All versions after safe point can be accessed. (DO NOT EDIT)"
	updateSafePoint := fmt.Sprintf(`INSERT INTO mysql.tidb VALUES ('%[1]s', '%[2]s', '%[3]s')
	ON DUPLICATE KEY
	UPDATE variable_value = '%[2]s', comment = '%[3]s'`, safePointName, safePointValue, safePointComment)
	tk.MustExec(updateSafePoint)

	// Set snapshot to a time before save point will fail.
	_, err := tk.Exec("set @@tidb_snapshot = '2006-01-01 15:04:05.999999'")
	c.Assert(terror.ErrorEqual(err, variable.ErrSnapshotTooOld), IsTrue, Commentf("err %v", err))
	// SnapshotTS Is not updated if check failed.
	c.Assert(tk.Se.GetSessionVars().SnapshotTS, Equals, uint64(0))

	// Setting snapshot to a time in the future will fail. (One day before the 2038 problem)
	_, err = tk.Exec("set @@tidb_snapshot = '2038-01-18 03:14:07'")
	c.Assert(err, ErrorMatches, "cannot set read timestamp to a future time")
	// SnapshotTS Is not updated if check failed.
	c.Assert(tk.Se.GetSessionVars().SnapshotTS, Equals, uint64(0))

	curVer1, _ := s.store.CurrentVersion(kv.GlobalTxnScope)
	time.Sleep(time.Millisecond)
	snapshotTime := time.Now()
	time.Sleep(time.Millisecond)
	curVer2, _ := s.store.CurrentVersion(kv.GlobalTxnScope)
	tk.MustExec("insert history_read values (2)")
	tk.MustQuery("select * from history_read").Check(testkit.Rows("1", "2"))
	tk.MustExec("set @@tidb_snapshot = '" + snapshotTime.Format("2006-01-02 15:04:05.999999") + "'")
	ctx := tk.Se.(sessionctx.Context)
	snapshotTS := ctx.GetSessionVars().SnapshotTS
	c.Assert(snapshotTS, Greater, curVer1.Ver)
	c.Assert(snapshotTS, Less, curVer2.Ver)
	tk.MustQuery("select * from history_read").Check(testkit.Rows("1"))
	_, err = tk.Exec("insert history_read values (2)")
	c.Assert(err, NotNil)
	_, err = tk.Exec("update history_read set a = 3 where a = 1")
	c.Assert(err, NotNil)
	_, err = tk.Exec("delete from history_read where a = 1")
	c.Assert(err, NotNil)
	tk.MustExec("set @@tidb_snapshot = ''")
	tk.MustQuery("select * from history_read").Check(testkit.Rows("1", "2"))
	tk.MustExec("insert history_read values (3)")
	tk.MustExec("update history_read set a = 4 where a = 3")
	tk.MustExec("delete from history_read where a = 1")

	time.Sleep(time.Millisecond)
	snapshotTime = time.Now()
	time.Sleep(time.Millisecond)
	tk.MustExec("alter table history_read add column b int")
	tk.MustExec("insert history_read values (8, 8), (9, 9)")
	tk.MustQuery("select * from history_read order by a").Check(testkit.Rows("2 <nil>", "4 <nil>", "8 8", "9 9"))
	tk.MustExec("set @@tidb_snapshot = '" + snapshotTime.Format("2006-01-02 15:04:05.999999") + "'")
	tk.MustQuery("select * from history_read order by a").Check(testkit.Rows("2", "4"))
	tsoStr := strconv.FormatUint(oracle.GoTimeToTS(snapshotTime), 10)

	tk.MustExec("set @@tidb_snapshot = '" + tsoStr + "'")
	tk.MustQuery("select * from history_read order by a").Check(testkit.Rows("2", "4"))

	tk.MustExec("set @@tidb_snapshot = ''")
	tk.MustQuery("select * from history_read order by a").Check(testkit.Rows("2 <nil>", "4 <nil>", "8 8", "9 9"))
}

func (s *testSuite2) TestLowResolutionTSORead(c *C) {
	tk := testkit.NewTestKit(c, s.store)
	tk.MustExec("set @@autocommit=1")
	tk.MustExec("use test")
	tk.MustExec("drop table if exists low_resolution_tso")
	tk.MustExec("create table low_resolution_tso(a int)")
	tk.MustExec("insert low_resolution_tso values (1)")

	// enable low resolution tso
	c.Assert(tk.Se.GetSessionVars().LowResolutionTSO, IsFalse)
	_, err := tk.Exec("set @@tidb_low_resolution_tso = 'on'")
	c.Assert(err, IsNil)
	c.Assert(tk.Se.GetSessionVars().LowResolutionTSO, IsTrue)

	time.Sleep(3 * time.Second)
	tk.MustQuery("select * from low_resolution_tso").Check(testkit.Rows("1"))
	_, err = tk.Exec("update low_resolution_tso set a = 2")
	c.Assert(err, NotNil)
	tk.MustExec("set @@tidb_low_resolution_tso = 'off'")
	tk.MustExec("update low_resolution_tso set a = 2")
	tk.MustQuery("select * from low_resolution_tso").Check(testkit.Rows("2"))
}

func (s *testSuite2) TestStaleReadFutureTime(c *C) {
	tk := testkit.NewTestKit(c, s.store)
	// Setting tx_read_ts to a time in the future will fail. (One day before the 2038 problem)
	_, err := tk.Exec("set @@tx_read_ts = '2038-01-18 03:14:07'")
	c.Assert(err, ErrorMatches, "cannot set read timestamp to a future time")
	// TxnReadTS Is not updated if check failed.
	c.Assert(tk.Se.GetSessionVars().TxnReadTS.PeakTxnReadTS(), Equals, uint64(0))
}

func (s *testSuite) TestScanControlSelection(c *C) {
	tk := testkit.NewTestKit(c, s.store)
	tk.MustExec("use test")
	tk.MustExec("drop table if exists t")
	tk.MustExec("create table t(a int primary key, b int, c int, index idx_b(b))")
	tk.MustExec("insert into t values (1, 1, 1), (2, 1, 1), (3, 1, 2), (4, 2, 3)")
	tk.MustQuery("select (select count(1) k from t s where s.b = t1.c) from t t1").Sort().Check(testkit.Rows("0", "1", "3", "3"))
}

func (s *testSuite) TestSimpleDAG(c *C) {
	tk := testkit.NewTestKit(c, s.store)
	tk.MustExec("use test")
	tk.MustExec("drop table if exists t")
	tk.MustExec("create table t(a int primary key, b int, c int)")
	tk.MustExec("insert into t values (1, 1, 1), (2, 1, 1), (3, 1, 2), (4, 2, 3)")
	tk.MustQuery("select a from t").Check(testkit.Rows("1", "2", "3", "4"))
	tk.MustQuery("select * from t where a = 4").Check(testkit.Rows("4 2 3"))
	tk.MustQuery("select a from t limit 1").Check(testkit.Rows("1"))
	tk.MustQuery("select a from t order by a desc").Check(testkit.Rows("4", "3", "2", "1"))
	tk.MustQuery("select a from t order by a desc limit 1").Check(testkit.Rows("4"))
	tk.MustQuery("select a from t order by b desc limit 1").Check(testkit.Rows("4"))
	tk.MustQuery("select a from t where a < 3").Check(testkit.Rows("1", "2"))
	tk.MustQuery("select a from t where b > 1").Check(testkit.Rows("4"))
	tk.MustQuery("select a from t where b > 1 and a < 3").Check(testkit.Rows())
	tk.MustQuery("select count(*) from t where b > 1 and a < 3").Check(testkit.Rows("0"))
	tk.MustQuery("select count(*) from t").Check(testkit.Rows("4"))
	tk.MustQuery("select count(*), c from t group by c order by c").Check(testkit.Rows("2 1", "1 2", "1 3"))
	tk.MustQuery("select sum(c) as s from t group by b order by s").Check(testkit.Rows("3", "4"))
	tk.MustQuery("select avg(a) as s from t group by b order by s").Check(testkit.Rows("2.0000", "4.0000"))
	tk.MustQuery("select sum(distinct c) from t group by b").Check(testkit.Rows("3", "3"))

	tk.MustExec("create index i on t(c,b)")
	tk.MustQuery("select a from t where c = 1").Check(testkit.Rows("1", "2"))
	tk.MustQuery("select a from t where c = 1 and a < 2").Check(testkit.Rows("1"))
	tk.MustQuery("select a from t where c = 1 order by a limit 1").Check(testkit.Rows("1"))
	tk.MustQuery("select count(*) from t where c = 1 ").Check(testkit.Rows("2"))
	tk.MustExec("create index i1 on t(b)")
	tk.MustQuery("select c from t where b = 2").Check(testkit.Rows("3"))
	tk.MustQuery("select * from t where b = 2").Check(testkit.Rows("4 2 3"))
	tk.MustQuery("select count(*) from t where b = 1").Check(testkit.Rows("3"))
	tk.MustQuery("select * from t where b = 1 and a > 1 limit 1").Check(testkit.Rows("2 1 1"))

	// Test time push down.
	tk.MustExec("drop table if exists t")
	tk.MustExec("create table t (id int, c1 datetime);")
	tk.MustExec("insert into t values (1, '2015-06-07 12:12:12')")
	tk.MustQuery("select id from t where c1 = '2015-06-07 12:12:12'").Check(testkit.Rows("1"))

	// Test issue 17816
	tk.MustExec("drop table if exists t0")
	tk.MustExec("CREATE TABLE t0(c0 INT)")
	tk.MustExec("INSERT INTO t0 VALUES (100000)")
	tk.MustQuery("SELECT * FROM t0 WHERE NOT SPACE(t0.c0)").Check(testkit.Rows("100000"))
}

func (s *testSuite) TestTimestampTimeZone(c *C) {
	tk := testkit.NewTestKit(c, s.store)
	tk.MustExec("use test")
	tk.MustExec("drop table if exists t")
	tk.MustExec("create table t (ts timestamp)")
	tk.MustExec("set time_zone = '+00:00'")
	tk.MustExec("insert into t values ('2017-04-27 22:40:42')")
	// The timestamp will get different value if time_zone session variable changes.
	tests := []struct {
		timezone string
		expect   string
	}{
		{"+10:00", "2017-04-28 08:40:42"},
		{"-6:00", "2017-04-27 16:40:42"},
	}
	for _, tt := range tests {
		tk.MustExec(fmt.Sprintf("set time_zone = '%s'", tt.timezone))
		tk.MustQuery("select * from t").Check(testkit.Rows(tt.expect))
	}

	// For issue https://github.com/pingcap/tidb/issues/3467
	tk.MustExec("drop table if exists t1")
	tk.MustExec(`CREATE TABLE t1 (
 	      id bigint(20) NOT NULL AUTO_INCREMENT,
 	      uid int(11) DEFAULT NULL,
 	      datetime timestamp NOT NULL DEFAULT CURRENT_TIMESTAMP,
 	      ip varchar(128) DEFAULT NULL,
 	    PRIMARY KEY (id),
 	      KEY i_datetime (datetime),
 	      KEY i_userid (uid)
 	    );`)
	tk.MustExec(`INSERT INTO t1 VALUES (123381351,1734,"2014-03-31 08:57:10","127.0.0.1");`)
	r := tk.MustQuery("select datetime from t1;") // Cover TableReaderExec
	r.Check(testkit.Rows("2014-03-31 08:57:10"))
	r = tk.MustQuery("select datetime from t1 where datetime='2014-03-31 08:57:10';")
	r.Check(testkit.Rows("2014-03-31 08:57:10")) // Cover IndexReaderExec
	r = tk.MustQuery("select * from t1 where datetime='2014-03-31 08:57:10';")
	r.Check(testkit.Rows("123381351 1734 2014-03-31 08:57:10 127.0.0.1")) // Cover IndexLookupExec

	// For issue https://github.com/pingcap/tidb/issues/3485
	tk.MustExec("set time_zone = 'Asia/Shanghai'")
	tk.MustExec("drop table if exists t1")
	tk.MustExec(`CREATE TABLE t1 (
	    id bigint(20) NOT NULL AUTO_INCREMENT,
	    datetime timestamp NOT NULL DEFAULT CURRENT_TIMESTAMP,
	    PRIMARY KEY (id)
	  );`)
	tk.MustExec(`INSERT INTO t1 VALUES (123381351,"2014-03-31 08:57:10");`)
	r = tk.MustQuery(`select * from t1 where datetime="2014-03-31 08:57:10";`)
	r.Check(testkit.Rows("123381351 2014-03-31 08:57:10"))
	tk.MustExec(`alter table t1 add key i_datetime (datetime);`)
	r = tk.MustQuery(`select * from t1 where datetime="2014-03-31 08:57:10";`)
	r.Check(testkit.Rows("123381351 2014-03-31 08:57:10"))
	r = tk.MustQuery(`select * from t1;`)
	r.Check(testkit.Rows("123381351 2014-03-31 08:57:10"))
	r = tk.MustQuery("select datetime from t1 where datetime='2014-03-31 08:57:10';")
	r.Check(testkit.Rows("2014-03-31 08:57:10"))
}

func (s *testSuite) TestTimestampDefaultValueTimeZone(c *C) {
	tk := testkit.NewTestKit(c, s.store)
	tk.MustExec("use test")
	tk.MustExec("drop table if exists t")
	tk.MustExec("set time_zone = '+08:00'")
	tk.MustExec(`create table t (a int, b timestamp default "2019-01-17 14:46:14")`)
	tk.MustExec("insert into t set a=1")
	r := tk.MustQuery(`show create table t`)
	r.Check(testkit.Rows("t CREATE TABLE `t` (\n" + "  `a` int(11) DEFAULT NULL,\n" + "  `b` timestamp DEFAULT '2019-01-17 14:46:14'\n" + ") ENGINE=InnoDB DEFAULT CHARSET=utf8mb4 COLLATE=utf8mb4_bin"))
	tk.MustExec("set time_zone = '+00:00'")
	tk.MustExec("insert into t set a=2")
	r = tk.MustQuery(`show create table t`)
	r.Check(testkit.Rows("t CREATE TABLE `t` (\n" + "  `a` int(11) DEFAULT NULL,\n" + "  `b` timestamp DEFAULT '2019-01-17 06:46:14'\n" + ") ENGINE=InnoDB DEFAULT CHARSET=utf8mb4 COLLATE=utf8mb4_bin"))
	r = tk.MustQuery(`select a,b from t order by a`)
	r.Check(testkit.Rows("1 2019-01-17 06:46:14", "2 2019-01-17 06:46:14"))
	// Test the column's version is greater than ColumnInfoVersion1.
	sctx := tk.Se.(sessionctx.Context)
	is := domain.GetDomain(sctx).InfoSchema()
	c.Assert(is, NotNil)
	tb, err := is.TableByName(model.NewCIStr("test"), model.NewCIStr("t"))
	c.Assert(err, IsNil)
	tb.Cols()[1].Version = model.ColumnInfoVersion1 + 1
	tk.MustExec("insert into t set a=3")
	r = tk.MustQuery(`select a,b from t order by a`)
	r.Check(testkit.Rows("1 2019-01-17 06:46:14", "2 2019-01-17 06:46:14", "3 2019-01-17 06:46:14"))
	tk.MustExec("delete from t where a=3")
	// Change time zone back.
	tk.MustExec("set time_zone = '+08:00'")
	r = tk.MustQuery(`select a,b from t order by a`)
	r.Check(testkit.Rows("1 2019-01-17 14:46:14", "2 2019-01-17 14:46:14"))
	tk.MustExec("set time_zone = '-08:00'")
	r = tk.MustQuery(`show create table t`)
	r.Check(testkit.Rows("t CREATE TABLE `t` (\n" + "  `a` int(11) DEFAULT NULL,\n" + "  `b` timestamp DEFAULT '2019-01-16 22:46:14'\n" + ") ENGINE=InnoDB DEFAULT CHARSET=utf8mb4 COLLATE=utf8mb4_bin"))

	// test zero default value in multiple time zone.
	defer tk.MustExec(fmt.Sprintf("set @@sql_mode='%s'", tk.MustQuery("select @@sql_mode").Rows()[0][0]))
	tk.MustExec("set @@sql_mode='STRICT_TRANS_TABLES,NO_ENGINE_SUBSTITUTION';")
	tk.MustExec("drop table if exists t")
	tk.MustExec("set time_zone = '+08:00'")
	tk.MustExec(`create table t (a int, b timestamp default "0000-00-00 00")`)
	tk.MustExec("insert into t set a=1")
	r = tk.MustQuery(`show create table t`)
	r.Check(testkit.Rows("t CREATE TABLE `t` (\n" + "  `a` int(11) DEFAULT NULL,\n" + "  `b` timestamp DEFAULT '0000-00-00 00:00:00'\n" + ") ENGINE=InnoDB DEFAULT CHARSET=utf8mb4 COLLATE=utf8mb4_bin"))
	tk.MustExec("set time_zone = '+00:00'")
	tk.MustExec("insert into t set a=2")
	r = tk.MustQuery(`show create table t`)
	r.Check(testkit.Rows("t CREATE TABLE `t` (\n" + "  `a` int(11) DEFAULT NULL,\n" + "  `b` timestamp DEFAULT '0000-00-00 00:00:00'\n" + ") ENGINE=InnoDB DEFAULT CHARSET=utf8mb4 COLLATE=utf8mb4_bin"))
	tk.MustExec("set time_zone = '-08:00'")
	tk.MustExec("insert into t set a=3")
	r = tk.MustQuery(`show create table t`)
	r.Check(testkit.Rows("t CREATE TABLE `t` (\n" + "  `a` int(11) DEFAULT NULL,\n" + "  `b` timestamp DEFAULT '0000-00-00 00:00:00'\n" + ") ENGINE=InnoDB DEFAULT CHARSET=utf8mb4 COLLATE=utf8mb4_bin"))
	r = tk.MustQuery(`select a,b from t order by a`)
	r.Check(testkit.Rows("1 0000-00-00 00:00:00", "2 0000-00-00 00:00:00", "3 0000-00-00 00:00:00"))

	// test add timestamp column default current_timestamp.
	tk.MustExec(`drop table if exists t`)
	tk.MustExec(`set time_zone = 'Asia/Shanghai'`)
	tk.MustExec(`create table t (a int)`)
	tk.MustExec(`insert into t set a=1`)
	tk.MustExec(`alter table t add column b timestamp not null default current_timestamp;`)
	timeIn8 := tk.MustQuery("select b from t").Rows()[0][0]
	tk.MustExec(`set time_zone = '+00:00'`)
	timeIn0 := tk.MustQuery("select b from t").Rows()[0][0]
	c.Assert(timeIn8 != timeIn0, IsTrue, Commentf("%v == %v", timeIn8, timeIn0))
	datumTimeIn8, err := expression.GetTimeValue(tk.Se, timeIn8, mysql.TypeTimestamp, 0)
	c.Assert(err, IsNil)
	tIn8To0 := datumTimeIn8.GetMysqlTime()
	timeZoneIn8, err := time.LoadLocation("Asia/Shanghai")
	c.Assert(err, IsNil)
	err = tIn8To0.ConvertTimeZone(timeZoneIn8, time.UTC)
	c.Assert(err, IsNil)
	c.Assert(timeIn0 == tIn8To0.String(), IsTrue, Commentf("%v != %v", timeIn0, tIn8To0.String()))

	// test add index.
	tk.MustExec(`alter table t add index(b);`)
	tk.MustExec("admin check table t")
	tk.MustExec(`set time_zone = '+05:00'`)
	tk.MustExec("admin check table t")
}

func (s *testSuite) TestTiDBCurrentTS(c *C) {
	tk := testkit.NewTestKit(c, s.store)
	tk.MustQuery("select @@tidb_current_ts").Check(testkit.Rows("0"))
	tk.MustExec("begin")
	rows := tk.MustQuery("select @@tidb_current_ts").Rows()
	tsStr := rows[0][0].(string)
	txn, err := tk.Se.Txn(true)
	c.Assert(err, IsNil)
	c.Assert(tsStr, Equals, fmt.Sprintf("%d", txn.StartTS()))
	tk.MustExec("begin")
	rows = tk.MustQuery("select @@tidb_current_ts").Rows()
	newTsStr := rows[0][0].(string)
	txn, err = tk.Se.Txn(true)
	c.Assert(err, IsNil)
	c.Assert(newTsStr, Equals, fmt.Sprintf("%d", txn.StartTS()))
	c.Assert(newTsStr, Not(Equals), tsStr)
	tk.MustExec("commit")
	tk.MustQuery("select @@tidb_current_ts").Check(testkit.Rows("0"))

	_, err = tk.Exec("set @@tidb_current_ts = '1'")
	c.Assert(terror.ErrorEqual(err, variable.ErrIncorrectScope), IsTrue, Commentf("err %v", err))
}

func (s *testSuite) TestTiDBLastTxnInfo(c *C) {
	tk := testkit.NewTestKit(c, s.store)
	tk.MustExec("use test")
	tk.MustExec("drop table if exists t")
	tk.MustExec("create table t (a int primary key)")
	tk.MustQuery("select @@tidb_last_txn_info").Check(testkit.Rows(""))

	tk.MustExec("insert into t values (1)")
	rows1 := tk.MustQuery("select json_extract(@@tidb_last_txn_info, '$.start_ts'), json_extract(@@tidb_last_txn_info, '$.commit_ts')").Rows()
	c.Assert(rows1[0][0].(string), Greater, "0")
	c.Assert(rows1[0][0].(string), Less, rows1[0][1].(string))

	tk.MustExec("begin")
	tk.MustQuery("select a from t where a = 1").Check(testkit.Rows("1"))
	rows2 := tk.MustQuery("select json_extract(@@tidb_last_txn_info, '$.start_ts'), json_extract(@@tidb_last_txn_info, '$.commit_ts'), @@tidb_current_ts").Rows()
	tk.MustExec("commit")
	rows3 := tk.MustQuery("select json_extract(@@tidb_last_txn_info, '$.start_ts'), json_extract(@@tidb_last_txn_info, '$.commit_ts')").Rows()
	c.Assert(rows2[0][0], Equals, rows1[0][0])
	c.Assert(rows2[0][1], Equals, rows1[0][1])
	c.Assert(rows3[0][0], Equals, rows1[0][0])
	c.Assert(rows3[0][1], Equals, rows1[0][1])
	c.Assert(rows2[0][1], Less, rows2[0][2])

	tk.MustExec("begin")
	tk.MustExec("update t set a = a + 1 where a = 1")
	rows4 := tk.MustQuery("select json_extract(@@tidb_last_txn_info, '$.start_ts'), json_extract(@@tidb_last_txn_info, '$.commit_ts'), @@tidb_current_ts").Rows()
	tk.MustExec("commit")
	rows5 := tk.MustQuery("select json_extract(@@tidb_last_txn_info, '$.start_ts'), json_extract(@@tidb_last_txn_info, '$.commit_ts')").Rows()
	c.Assert(rows4[0][0], Equals, rows1[0][0])
	c.Assert(rows4[0][1], Equals, rows1[0][1])
	c.Assert(rows4[0][2], Equals, rows5[0][0])
	c.Assert(rows4[0][1], Less, rows4[0][2])
	c.Assert(rows4[0][2], Less, rows5[0][1])

	tk.MustExec("begin")
	tk.MustExec("update t set a = a + 1 where a = 2")
	tk.MustExec("rollback")
	rows6 := tk.MustQuery("select json_extract(@@tidb_last_txn_info, '$.start_ts'), json_extract(@@tidb_last_txn_info, '$.commit_ts')").Rows()
	c.Assert(rows6[0][0], Equals, rows5[0][0])
	c.Assert(rows6[0][1], Equals, rows5[0][1])

	tk.MustExec("begin optimistic")
	tk.MustExec("insert into t values (2)")
	_, err := tk.Exec("commit")
	c.Assert(err, NotNil)
	rows7 := tk.MustQuery("select json_extract(@@tidb_last_txn_info, '$.start_ts'), json_extract(@@tidb_last_txn_info, '$.commit_ts'), json_extract(@@tidb_last_txn_info, '$.error')").Rows()
	c.Assert(rows7[0][0], Greater, rows5[0][0])
	c.Assert(rows7[0][1], Equals, "0")
	c.Assert(strings.Contains(err.Error(), rows7[0][1].(string)), IsTrue)

	_, err = tk.Exec("set @@tidb_last_txn_info = '{}'")
	c.Assert(terror.ErrorEqual(err, variable.ErrIncorrectScope), IsTrue, Commentf("err %v", err))
}

func (s *testSerialSuite) TestTiDBLastTxnInfoCommitMode(c *C) {
	defer config.RestoreFunc()()
	config.UpdateGlobal(func(conf *config.Config) {
		conf.TiKVClient.AsyncCommit.SafeWindow = time.Second
	})

	tk := testkit.NewTestKit(c, s.store)
	tk.MustExec("use test")
	tk.MustExec("drop table if exists t")
	tk.MustExec("create table t (a int primary key, v int)")
	tk.MustExec("insert into t values (1, 1)")

	tk.MustExec("set @@tidb_enable_async_commit = 1")
	tk.MustExec("set @@tidb_enable_1pc = 0")
	tk.MustExec("update t set v = v + 1 where a = 1")
	rows := tk.MustQuery("select json_extract(@@tidb_last_txn_info, '$.txn_commit_mode'), json_extract(@@tidb_last_txn_info, '$.async_commit_fallback'), json_extract(@@tidb_last_txn_info, '$.one_pc_fallback')").Rows()
	c.Log(rows)
	c.Assert(rows[0][0], Equals, `"async_commit"`)
	c.Assert(rows[0][1], Equals, "false")
	c.Assert(rows[0][2], Equals, "false")

	tk.MustExec("set @@tidb_enable_async_commit = 0")
	tk.MustExec("set @@tidb_enable_1pc = 1")
	tk.MustExec("update t set v = v + 1 where a = 1")
	rows = tk.MustQuery("select json_extract(@@tidb_last_txn_info, '$.txn_commit_mode'), json_extract(@@tidb_last_txn_info, '$.async_commit_fallback'), json_extract(@@tidb_last_txn_info, '$.one_pc_fallback')").Rows()
	c.Assert(rows[0][0], Equals, `"1pc"`)
	c.Assert(rows[0][1], Equals, "false")
	c.Assert(rows[0][2], Equals, "false")

	tk.MustExec("set @@tidb_enable_async_commit = 0")
	tk.MustExec("set @@tidb_enable_1pc = 0")
	tk.MustExec("update t set v = v + 1 where a = 1")
	rows = tk.MustQuery("select json_extract(@@tidb_last_txn_info, '$.txn_commit_mode'), json_extract(@@tidb_last_txn_info, '$.async_commit_fallback'), json_extract(@@tidb_last_txn_info, '$.one_pc_fallback')").Rows()
	c.Assert(rows[0][0], Equals, `"2pc"`)
	c.Assert(rows[0][1], Equals, "false")
	c.Assert(rows[0][2], Equals, "false")

	c.Assert(failpoint.Enable("tikvclient/invalidMaxCommitTS", "return"), IsNil)
	defer func() {
		c.Assert(failpoint.Disable("tikvclient/invalidMaxCommitTS"), IsNil)
	}()

	tk.MustExec("set @@tidb_enable_async_commit = 1")
	tk.MustExec("set @@tidb_enable_1pc = 0")
	tk.MustExec("update t set v = v + 1 where a = 1")
	rows = tk.MustQuery("select json_extract(@@tidb_last_txn_info, '$.txn_commit_mode'), json_extract(@@tidb_last_txn_info, '$.async_commit_fallback'), json_extract(@@tidb_last_txn_info, '$.one_pc_fallback')").Rows()
	c.Log(rows)
	c.Assert(rows[0][0], Equals, `"2pc"`)
	c.Assert(rows[0][1], Equals, "true")
	c.Assert(rows[0][2], Equals, "false")

	tk.MustExec("set @@tidb_enable_async_commit = 0")
	tk.MustExec("set @@tidb_enable_1pc = 1")
	tk.MustExec("update t set v = v + 1 where a = 1")
	rows = tk.MustQuery("select json_extract(@@tidb_last_txn_info, '$.txn_commit_mode'), json_extract(@@tidb_last_txn_info, '$.async_commit_fallback'), json_extract(@@tidb_last_txn_info, '$.one_pc_fallback')").Rows()
	c.Log(rows)
	c.Assert(rows[0][0], Equals, `"2pc"`)
	c.Assert(rows[0][1], Equals, "false")
	c.Assert(rows[0][2], Equals, "true")

	tk.MustExec("set @@tidb_enable_async_commit = 1")
	tk.MustExec("set @@tidb_enable_1pc = 1")
	tk.MustExec("update t set v = v + 1 where a = 1")
	rows = tk.MustQuery("select json_extract(@@tidb_last_txn_info, '$.txn_commit_mode'), json_extract(@@tidb_last_txn_info, '$.async_commit_fallback'), json_extract(@@tidb_last_txn_info, '$.one_pc_fallback')").Rows()
	c.Log(rows)
	c.Assert(rows[0][0], Equals, `"2pc"`)
	c.Assert(rows[0][1], Equals, "true")
	c.Assert(rows[0][2], Equals, "true")
}

func (s *testSuite) TestTiDBLastQueryInfo(c *C) {
	tk := testkit.NewTestKit(c, s.store)
	tk.MustExec("use test")
	tk.MustExec("drop table if exists t")
	tk.MustExec("create table t (a int primary key, v int)")
	tk.MustQuery("select json_extract(@@tidb_last_query_info, '$.start_ts'), json_extract(@@tidb_last_query_info, '$.start_ts')").Check(testkit.Rows("0 0"))

	toUint64 := func(str interface{}) uint64 {
		res, err := strconv.ParseUint(str.(string), 10, 64)
		c.Assert(err, IsNil)
		return res
	}

	tk.MustExec("select * from t")
	rows := tk.MustQuery("select json_extract(@@tidb_last_query_info, '$.start_ts'), json_extract(@@tidb_last_query_info, '$.for_update_ts')").Rows()
	c.Assert(toUint64(rows[0][0]), Greater, uint64(0))
	c.Assert(rows[0][0], Equals, rows[0][1])

	tk.MustExec("insert into t values (1, 10)")
	rows = tk.MustQuery("select json_extract(@@tidb_last_query_info, '$.start_ts'), json_extract(@@tidb_last_query_info, '$.for_update_ts')").Rows()
	c.Assert(toUint64(rows[0][0]), Greater, uint64(0))
	c.Assert(rows[0][0], Equals, rows[0][1])
	// tidb_last_txn_info is still valid after checking query info.
	rows = tk.MustQuery("select json_extract(@@tidb_last_txn_info, '$.start_ts'), json_extract(@@tidb_last_txn_info, '$.commit_ts')").Rows()
	c.Assert(toUint64(rows[0][0]), Greater, uint64(0))
	c.Assert(rows[0][0].(string), Less, rows[0][1].(string))

	tk.MustExec("begin pessimistic")
	tk.MustExec("select * from t")
	rows = tk.MustQuery("select json_extract(@@tidb_last_query_info, '$.start_ts'), json_extract(@@tidb_last_query_info, '$.for_update_ts')").Rows()
	c.Assert(toUint64(rows[0][0]), Greater, uint64(0))
	c.Assert(rows[0][0], Equals, rows[0][1])

	tk2 := testkit.NewTestKit(c, s.store)
	tk2.MustExec("use test")
	tk2.MustExec("update t set v = 11 where a = 1")

	tk.MustExec("select * from t")
	rows = tk.MustQuery("select json_extract(@@tidb_last_query_info, '$.start_ts'), json_extract(@@tidb_last_query_info, '$.for_update_ts')").Rows()
	c.Assert(toUint64(rows[0][0]), Greater, uint64(0))
	c.Assert(rows[0][0], Equals, rows[0][1])

	tk.MustExec("update t set v = 12 where a = 1")
	rows = tk.MustQuery("select json_extract(@@tidb_last_query_info, '$.start_ts'), json_extract(@@tidb_last_query_info, '$.for_update_ts')").Rows()
	c.Assert(toUint64(rows[0][0]), Greater, uint64(0))
	c.Assert(toUint64(rows[0][0]), Less, toUint64(rows[0][1]))

	tk.MustExec("commit")

	tk.MustExec("set transaction isolation level read committed")
	tk.MustExec("begin pessimistic")
	tk.MustExec("select * from t")
	rows = tk.MustQuery("select json_extract(@@tidb_last_query_info, '$.start_ts'), json_extract(@@tidb_last_query_info, '$.for_update_ts')").Rows()
	c.Assert(toUint64(rows[0][0]), Greater, uint64(0))
	c.Assert(toUint64(rows[0][0]), Less, toUint64(rows[0][1]))

	tk.MustExec("rollback")
}

func (s *testSuite) TestSelectForUpdate(c *C) {
	tk := testkit.NewTestKit(c, s.store)
	tk.MustExec("use test")
	tk1 := testkit.NewTestKit(c, s.store)
	tk1.MustExec("use test")
	tk2 := testkit.NewTestKit(c, s.store)
	tk2.MustExec("use test")

	tk.MustExec("drop table if exists t, t1")

	txn, err := tk.Se.Txn(true)
	c.Assert(kv.ErrInvalidTxn.Equal(err), IsTrue)
	c.Assert(txn.Valid(), IsFalse)
	tk.MustExec("create table t (c1 int, c2 int, c3 int)")
	tk.MustExec("insert t values (11, 2, 3)")
	tk.MustExec("insert t values (12, 2, 3)")
	tk.MustExec("insert t values (13, 2, 3)")

	tk.MustExec("create table t1 (c1 int)")
	tk.MustExec("insert t1 values (11)")

	// conflict
	tk1.MustExec("begin")
	tk1.MustQuery("select * from t where c1=11 for update")

	tk2.MustExec("begin")
	tk2.MustExec("update t set c2=211 where c1=11")
	tk2.MustExec("commit")

	_, err = tk1.Exec("commit")
	c.Assert(err, NotNil)

	// no conflict for subquery.
	tk1.MustExec("begin")
	tk1.MustQuery("select * from t where exists(select null from t1 where t1.c1=t.c1) for update")

	tk2.MustExec("begin")
	tk2.MustExec("update t set c2=211 where c1=12")
	tk2.MustExec("commit")

	tk1.MustExec("commit")

	// not conflict
	tk1.MustExec("begin")
	tk1.MustQuery("select * from t where c1=11 for update")

	tk2.MustExec("begin")
	tk2.MustExec("update t set c2=22 where c1=12")
	tk2.MustExec("commit")

	tk1.MustExec("commit")

	// not conflict, auto commit
	tk1.MustExec("set @@autocommit=1;")
	tk1.MustQuery("select * from t where c1=11 for update")

	tk2.MustExec("begin")
	tk2.MustExec("update t set c2=211 where c1=11")
	tk2.MustExec("commit")

	tk1.MustExec("commit")

	// conflict
	tk1.MustExec("begin")
	tk1.MustQuery("select * from (select * from t for update) t join t1 for update")

	tk2.MustExec("begin")
	tk2.MustExec("update t1 set c1 = 13")
	tk2.MustExec("commit")

	_, err = tk1.Exec("commit")
	c.Assert(err, NotNil)

}

func (s *testSuite) TestEmptyEnum(c *C) {
	tk := testkit.NewTestKit(c, s.store)
	tk.MustExec("use test")
	tk.MustExec("drop table if exists t")
	tk.MustExec("create table t (e enum('Y', 'N'))")
	tk.MustExec("set sql_mode='STRICT_TRANS_TABLES'")
	_, err := tk.Exec("insert into t values (0)")
	c.Assert(terror.ErrorEqual(err, types.ErrTruncated), IsTrue, Commentf("err %v", err))
	_, err = tk.Exec("insert into t values ('abc')")
	c.Assert(terror.ErrorEqual(err, types.ErrTruncated), IsTrue, Commentf("err %v", err))

	tk.MustExec("set sql_mode=''")
	tk.MustExec("insert into t values (0)")
	tk.MustQuery("select * from t").Check(testkit.Rows(""))
	tk.MustExec("insert into t values ('abc')")
	tk.MustQuery("select * from t").Check(testkit.Rows("", ""))
	tk.MustExec("insert into t values (null)")
	tk.MustQuery("select * from t").Check(testkit.Rows("", "", "<nil>"))
}

// TestIssue4024 This tests https://github.com/pingcap/tidb/issues/4024
func (s *testSuite) TestIssue4024(c *C) {
	tk := testkit.NewTestKit(c, s.store)
	tk.MustExec("create database test2")
	tk.MustExec("use test2")
	tk.MustExec("create table t(a int)")
	tk.MustExec("insert into t values(1)")
	tk.MustExec("use test")
	tk.MustExec("create table t(a int)")
	tk.MustExec("insert into t values(1)")
	tk.MustExec("update t, test2.t set test2.t.a=2")
	tk.MustQuery("select * from t").Check(testkit.Rows("1"))
	tk.MustQuery("select * from test2.t").Check(testkit.Rows("2"))
	tk.MustExec("update test.t, test2.t set test.t.a=3")
	tk.MustQuery("select * from t").Check(testkit.Rows("3"))
	tk.MustQuery("select * from test2.t").Check(testkit.Rows("2"))
}

const (
	checkRequestOff = iota
	checkRequestSyncLog
	checkDDLAddIndexPriority
)

type checkRequestClient struct {
	tikv.Client
	priority       kvrpcpb.CommandPri
	lowPriorityCnt uint32
	mu             struct {
		sync.RWMutex
		checkFlags uint32
		syncLog    bool
	}
}

func (c *checkRequestClient) setCheckPriority(priority kvrpcpb.CommandPri) {
	atomic.StoreInt32((*int32)(&c.priority), int32(priority))
}

func (c *checkRequestClient) getCheckPriority() kvrpcpb.CommandPri {
	return (kvrpcpb.CommandPri)(atomic.LoadInt32((*int32)(&c.priority)))
}

func (c *checkRequestClient) SendRequest(ctx context.Context, addr string, req *tikvrpc.Request, timeout time.Duration) (*tikvrpc.Response, error) {
	resp, err := c.Client.SendRequest(ctx, addr, req, timeout)
	c.mu.RLock()
	checkFlags := c.mu.checkFlags
	c.mu.RUnlock()
	if checkFlags == checkRequestSyncLog {
		switch req.Type {
		case tikvrpc.CmdPrewrite, tikvrpc.CmdCommit:
			c.mu.RLock()
			syncLog := c.mu.syncLog
			c.mu.RUnlock()
			if syncLog != req.SyncLog {
				return nil, errors.New("fail to set sync log")
			}
		}
	} else if checkFlags == checkDDLAddIndexPriority {
		if req.Type == tikvrpc.CmdScan {
			if c.getCheckPriority() != req.Priority {
				return nil, errors.New("fail to set priority")
			}
		} else if req.Type == tikvrpc.CmdPrewrite {
			if c.getCheckPriority() == kvrpcpb.CommandPri_Low {
				atomic.AddUint32(&c.lowPriorityCnt, 1)
			}
		}
	}
	return resp, err
}

type testSuiteWithCliBaseCharset struct {
	testSuiteWithCliBase
}

func (s *testSuiteWithCliBaseCharset) SetUpSuite(c *C) {
	collate.SetCharsetFeatEnabledForTest(true)
	s.testSuiteWithCliBase.SetUpSuite(c)
}

func (s *testSuiteWithCliBaseCharset) TearDownSuite(c *C) {
	s.testSuiteWithCliBase.TearDownSuite(c)
	collate.SetCharsetFeatEnabledForTest(false)
}

type testSuiteWithCliBase struct {
	store kv.Storage
	dom   *domain.Domain
	cli   *checkRequestClient
}

type testSuite1 struct {
	testSuiteWithCliBase
}

type testSerialSuite2 struct {
	testSuiteWithCliBase
}

func (s *testSuiteWithCliBase) SetUpSuite(c *C) {
	cli := &checkRequestClient{}
	hijackClient := func(c tikv.Client) tikv.Client {
		cli.Client = c
		return cli
	}
	s.cli = cli

	var err error
	s.store, err = mockstore.NewMockStore(
		mockstore.WithClientHijacker(hijackClient),
	)
	c.Assert(err, IsNil)
	session.SetStatsLease(0)
	s.dom, err = session.BootstrapSession(s.store)
	c.Assert(err, IsNil)
	s.dom.SetStatsUpdating(true)
}

func (s *testSuiteWithCliBase) TearDownSuite(c *C) {
	s.dom.Close()
	s.store.Close()
}

func (s *testSuiteWithCliBase) TearDownTest(c *C) {
	tk := testkit.NewTestKit(c, s.store)
	tk.MustExec("use test")
	r := tk.MustQuery("show tables")
	for _, tb := range r.Rows() {
		tableName := tb[0]
		tk.MustExec(fmt.Sprintf("drop table %v", tableName))
	}
}

func (s *testSuite2) TestAddIndexPriority(c *C) {
	cli := &checkRequestClient{}
	hijackClient := func(c tikv.Client) tikv.Client {
		cli.Client = c
		return cli
	}

	store, err := mockstore.NewMockStore(
		mockstore.WithClientHijacker(hijackClient),
	)
	c.Assert(err, IsNil)
	dom, err := session.BootstrapSession(store)
	c.Assert(err, IsNil)
	defer func() {
		dom.Close()
		err = store.Close()
		c.Assert(err, IsNil)
	}()

	tk := testkit.NewTestKit(c, store)
	tk.MustExec("use test")
	tk.MustExec("create table t1 (id int, v int)")

	// Insert some data to make sure plan build IndexLookup for t1.
	for i := 0; i < 10; i++ {
		tk.MustExec(fmt.Sprintf("insert into t1 values (%d, %d)", i, i))
	}

	cli.mu.Lock()
	cli.mu.checkFlags = checkDDLAddIndexPriority
	cli.mu.Unlock()

	cli.setCheckPriority(kvrpcpb.CommandPri_Low)
	tk.MustExec("alter table t1 add index t1_index (id);")

	c.Assert(atomic.LoadUint32(&cli.lowPriorityCnt) > 0, IsTrue)

	cli.mu.Lock()
	cli.mu.checkFlags = checkRequestOff
	cli.mu.Unlock()

	tk.MustExec("alter table t1 drop index t1_index;")
	tk.MustExec("SET SESSION tidb_ddl_reorg_priority = 'PRIORITY_NORMAL'")

	cli.mu.Lock()
	cli.mu.checkFlags = checkDDLAddIndexPriority
	cli.mu.Unlock()

	cli.setCheckPriority(kvrpcpb.CommandPri_Normal)
	tk.MustExec("alter table t1 add index t1_index (id);")

	cli.mu.Lock()
	cli.mu.checkFlags = checkRequestOff
	cli.mu.Unlock()

	tk.MustExec("alter table t1 drop index t1_index;")
	tk.MustExec("SET SESSION tidb_ddl_reorg_priority = 'PRIORITY_HIGH'")

	cli.mu.Lock()
	cli.mu.checkFlags = checkDDLAddIndexPriority
	cli.mu.Unlock()

	cli.setCheckPriority(kvrpcpb.CommandPri_High)
	tk.MustExec("alter table t1 add index t1_index (id);")

	cli.mu.Lock()
	cli.mu.checkFlags = checkRequestOff
	cli.mu.Unlock()
}

func (s *testSuite1) TestAlterTableComment(c *C) {
	tk := testkit.NewTestKit(c, s.store)
	tk.MustExec("use test")
	tk.MustExec("drop table if exists t_1")
	tk.MustExec("create table t_1 (c1 int, c2 int, c3 int default 1, index (c1)) comment = 'test table';")
	tk.MustExec("alter table `t_1` comment 'this is table comment';")
	result := tk.MustQuery("select table_comment from information_schema.tables where table_name = 't_1';")
	result.Check(testkit.Rows("this is table comment"))
	tk.MustExec("alter table `t_1` comment 'table t comment';")
	result = tk.MustQuery("select table_comment from information_schema.tables where table_name = 't_1';")
	result.Check(testkit.Rows("table t comment"))
}

func (s *testSuite) TestTimezonePushDown(c *C) {
	tk := testkit.NewTestKit(c, s.store)
	tk.MustExec("use test")
	tk.MustExec("create table t (ts timestamp)")
	defer tk.MustExec("drop table t")
	tk.MustExec(`insert into t values ("2018-09-13 10:02:06")`)

	systemTZ := timeutil.SystemLocation()
	c.Assert(systemTZ.String(), Not(Equals), "System")
	c.Assert(systemTZ.String(), Not(Equals), "Local")
	ctx := context.Background()
	count := 0
	ctx1 := context.WithValue(ctx, "CheckSelectRequestHook", func(req *kv.Request) {
		count += 1
		dagReq := new(tipb.DAGRequest)
		err := proto.Unmarshal(req.Data, dagReq)
		c.Assert(err, IsNil)
		c.Assert(dagReq.GetTimeZoneName(), Equals, systemTZ.String())
	})
	_, err := tk.Se.Execute(ctx1, `select * from t where ts = "2018-09-13 10:02:06"`)
	c.Assert(err, IsNil)

	tk.MustExec(`set time_zone="System"`)
	_, err = tk.Se.Execute(ctx1, `select * from t where ts = "2018-09-13 10:02:06"`)
	c.Assert(err, IsNil)

	c.Assert(count, Equals, 2) // Make sure the hook function is called.
}

func (s *testSuite) TestNotFillCacheFlag(c *C) {
	tk := testkit.NewTestKit(c, s.store)
	tk.MustExec("use test")
	tk.MustExec("create table t (id int primary key)")
	defer tk.MustExec("drop table t")
	tk.MustExec("insert into t values (1)")

	tests := []struct {
		sql    string
		expect bool
	}{
		{"select SQL_NO_CACHE * from t", true},
		{"select SQL_CACHE * from t", false},
		{"select * from t", false},
	}
	count := 0
	ctx := context.Background()
	for _, test := range tests {
		ctx1 := context.WithValue(ctx, "CheckSelectRequestHook", func(req *kv.Request) {
			count++
			if req.NotFillCache != test.expect {
				c.Errorf("sql=%s, expect=%v, get=%v", test.sql, test.expect, req.NotFillCache)
			}
		})
		rs, err := tk.Se.Execute(ctx1, test.sql)
		c.Assert(err, IsNil)
		tk.ResultSetToResult(rs[0], Commentf("sql: %v", test.sql))
	}
	c.Assert(count, Equals, len(tests)) // Make sure the hook function is called.
}

func (s *testSuite1) TestSyncLog(c *C) {
	tk := testkit.NewTestKit(c, s.store)
	tk.MustExec("use test")

	cli := s.cli
	cli.mu.Lock()
	cli.mu.checkFlags = checkRequestSyncLog
	cli.mu.syncLog = true
	cli.mu.Unlock()
	tk.MustExec("create table t (id int primary key)")
	cli.mu.Lock()
	cli.mu.syncLog = false
	cli.mu.Unlock()
	tk.MustExec("insert into t values (1)")

	cli.mu.Lock()
	cli.mu.checkFlags = checkRequestOff
	cli.mu.Unlock()
}

func (s *testSuite) TestHandleTransfer(c *C) {
	tk := testkit.NewTestKit(c, s.store)
	tk.MustExec("use test")
	tk.MustExec("create table t(a int, index idx(a))")
	tk.MustExec("insert into t values(1), (2), (4)")
	tk.MustExec("begin")
	tk.MustExec("update t set a = 3 where a = 4")
	// test table scan read whose result need handle.
	tk.MustQuery("select * from t ignore index(idx)").Check(testkit.Rows("1", "2", "3"))
	tk.MustExec("insert into t values(4)")
	// test single read whose result need handle
	tk.MustQuery("select * from t use index(idx)").Check(testkit.Rows("1", "2", "3", "4"))
	tk.MustQuery("select * from t use index(idx) order by a desc").Check(testkit.Rows("4", "3", "2", "1"))
	tk.MustExec("update t set a = 5 where a = 3")
	tk.MustQuery("select * from t use index(idx)").Check(testkit.Rows("1", "2", "4", "5"))
	tk.MustExec("commit")

	tk.MustExec("drop table if exists t")
	tk.MustExec("create table t(a int, b int, index idx(a))")
	tk.MustExec("insert into t values(3, 3), (1, 1), (2, 2)")
	// Second test double read.
	tk.MustQuery("select * from t use index(idx) order by a").Check(testkit.Rows("1 1", "2 2", "3 3"))
}

func (s *testSuite) TestBit(c *C) {
	tk := testkit.NewTestKitWithInit(c, s.store)

	tk.MustExec("drop table if exists t")
	tk.MustExec("create table t (c1 bit(2))")
	tk.MustExec("insert into t values (0), (1), (2), (3)")
	_, err := tk.Exec("insert into t values (4)")
	c.Assert(err, NotNil)
	_, err = tk.Exec("insert into t values ('a')")
	c.Assert(err, NotNil)
	r, err := tk.Exec("select * from t where c1 = 2")
	c.Assert(err, IsNil)
	req := r.NewChunk()
	err = r.Next(context.Background(), req)
	c.Assert(err, IsNil)
	c.Assert(types.BinaryLiteral(req.GetRow(0).GetBytes(0)), DeepEquals, types.NewBinaryLiteralFromUint(2, -1))
	r.Close()

	tk.MustExec("drop table if exists t")
	tk.MustExec("create table t (c1 bit(31))")
	tk.MustExec("insert into t values (0x7fffffff)")
	_, err = tk.Exec("insert into t values (0x80000000)")
	c.Assert(err, NotNil)
	_, err = tk.Exec("insert into t values (0xffffffff)")
	c.Assert(err, NotNil)
	tk.MustExec("insert into t values ('123')")
	tk.MustExec("insert into t values ('1234')")
	_, err = tk.Exec("insert into t values ('12345)")
	c.Assert(err, NotNil)

	tk.MustExec("drop table if exists t")
	tk.MustExec("create table t (c1 bit(62))")
	tk.MustExec("insert into t values ('12345678')")
	tk.MustExec("drop table if exists t")
	tk.MustExec("create table t (c1 bit(61))")
	_, err = tk.Exec("insert into t values ('12345678')")
	c.Assert(err, NotNil)

	tk.MustExec("drop table if exists t")
	tk.MustExec("create table t (c1 bit(32))")
	tk.MustExec("insert into t values (0x7fffffff)")
	tk.MustExec("insert into t values (0xffffffff)")
	_, err = tk.Exec("insert into t values (0x1ffffffff)")
	c.Assert(err, NotNil)
	tk.MustExec("insert into t values ('1234')")
	_, err = tk.Exec("insert into t values ('12345')")
	c.Assert(err, NotNil)

	tk.MustExec("drop table if exists t")
	tk.MustExec("create table t (c1 bit(64))")
	tk.MustExec("insert into t values (0xffffffffffffffff)")
	tk.MustExec("insert into t values ('12345678')")
	_, err = tk.Exec("insert into t values ('123456789')")
	c.Assert(err, NotNil)

	tk.MustExec("drop table if exists t")
	tk.MustExec("create table t (c1 bit(64))")
	tk.MustExec("insert into t values (0xffffffffffffffff)")
	tk.MustExec("insert into t values ('12345678')")
	tk.MustQuery("select * from t where c1").Check(testkit.Rows("\xff\xff\xff\xff\xff\xff\xff\xff", "12345678"))
}

func (s *testSuite) TestEnum(c *C) {
	tk := testkit.NewTestKitWithInit(c, s.store)

	tk.MustExec("drop table if exists t")
	tk.MustExec("create table t (c enum('a', 'b', 'c'))")
	tk.MustExec("insert into t values ('a'), (2), ('c')")
	tk.MustQuery("select * from t where c = 'a'").Check(testkit.Rows("a"))

	tk.MustQuery("select c + 1 from t where c = 2").Check(testkit.Rows("3"))

	tk.MustExec("delete from t")
	tk.MustExec("insert into t values ()")
	tk.MustExec("insert into t values (null), ('1')")
	tk.MustQuery("select c + 1 from t where c = 1").Check(testkit.Rows("2"))

	tk.MustExec("delete from t")
	tk.MustExec("insert into t values(1), (2), (3)")
	tk.MustQuery("select * from t where c").Check(testkit.Rows("a", "b", "c"))
}

func (s *testSuite) TestSet(c *C) {
	tk := testkit.NewTestKitWithInit(c, s.store)

	tk.MustExec("drop table if exists t")
	tk.MustExec("create table t (c set('a', 'b', 'c'))")
	tk.MustExec("insert into t values ('a'), (2), ('c'), ('a,b'), ('b,a')")
	tk.MustQuery("select * from t where c = 'a'").Check(testkit.Rows("a"))

	tk.MustQuery("select * from t where c = 'a,b'").Check(testkit.Rows("a,b", "a,b"))

	tk.MustQuery("select c + 1 from t where c = 2").Check(testkit.Rows("3"))

	tk.MustExec("delete from t")
	tk.MustExec("insert into t values ()")
	tk.MustExec("insert into t values (null), ('1')")
	tk.MustQuery("select c + 1 from t where c = 1").Check(testkit.Rows("2"))

	tk.MustExec("delete from t")
	tk.MustExec("insert into t values(3)")
	tk.MustQuery("select * from t where c").Check(testkit.Rows("a,b"))
}

func (s *testSuite) TestSubqueryInValues(c *C) {
	tk := testkit.NewTestKitWithInit(c, s.store)

	tk.MustExec("drop table if exists t")
	tk.MustExec("create table t (id int, name varchar(20))")
	tk.MustExec("drop table if exists t1")
	tk.MustExec("create table t1 (gid int)")

	tk.MustExec("insert into t1 (gid) value (1)")
	tk.MustExec("insert into t (id, name) value ((select gid from t1) ,'asd')")
	tk.MustQuery("select * from t").Check(testkit.Rows("1 asd"))
}

func (s *testSuite) TestEnhancedRangeAccess(c *C) {
	tk := testkit.NewTestKitWithInit(c, s.store)

	tk.MustExec("drop table if exists t")
	tk.MustExec("create table t (a int primary key, b int)")
	tk.MustExec("insert into t values(1, 2), (2, 1)")
	tk.MustQuery("select * from t where (a = 1 and b = 2) or (a = 2 and b = 1)").Check(testkit.Rows("1 2", "2 1"))
	tk.MustQuery("select * from t where (a = 1 and b = 1) or (a = 2 and b = 2)").Check(nil)
}

// TestMaxInt64Handle Issue #4810
func (s *testSuite) TestMaxInt64Handle(c *C) {
	tk := testkit.NewTestKitWithInit(c, s.store)

	tk.MustExec("drop table if exists t")
	tk.MustExec("create table t(id bigint, PRIMARY KEY (id))")
	tk.MustExec("insert into t values(9223372036854775807)")
	tk.MustExec("select * from t where id = 9223372036854775807")
	tk.MustQuery("select * from t where id = 9223372036854775807;").Check(testkit.Rows("9223372036854775807"))
	tk.MustQuery("select * from t").Check(testkit.Rows("9223372036854775807"))
	_, err := tk.Exec("insert into t values(9223372036854775807)")
	c.Assert(err, NotNil)
	tk.MustExec("delete from t where id = 9223372036854775807")
	tk.MustQuery("select * from t").Check(nil)
}

func (s *testSuite) TestTableScanWithPointRanges(c *C) {
	tk := testkit.NewTestKitWithInit(c, s.store)

	tk.MustExec("drop table if exists t")
	tk.MustExec("create table t(id int, PRIMARY KEY (id))")
	tk.MustExec("insert into t values(1), (5), (10)")
	tk.MustQuery("select * from t where id in(1, 2, 10)").Check(testkit.Rows("1", "10"))
}

func (s *testSuite) TestUnsignedPk(c *C) {
	tk := testkit.NewTestKitWithInit(c, s.store)

	tk.MustExec("drop table if exists t")
	tk.MustExec("create table t(id bigint unsigned primary key)")
	var num1, num2 uint64 = math.MaxInt64 + 1, math.MaxInt64 + 2
	tk.MustExec(fmt.Sprintf("insert into t values(%v), (%v), (1), (2)", num1, num2))
	num1Str := strconv.FormatUint(num1, 10)
	num2Str := strconv.FormatUint(num2, 10)
	tk.MustQuery("select * from t order by id").Check(testkit.Rows("1", "2", num1Str, num2Str))
	tk.MustQuery("select * from t where id not in (2)").Check(testkit.Rows(num1Str, num2Str, "1"))
	tk.MustExec("drop table t")
	tk.MustExec("create table t(a bigint unsigned primary key, b int, index idx(b))")
	tk.MustExec("insert into t values(9223372036854775808, 1), (1, 1)")
	tk.MustQuery("select * from t use index(idx) where b = 1 and a < 2").Check(testkit.Rows("1 1"))
	tk.MustQuery("select * from t use index(idx) where b = 1 order by b, a").Check(testkit.Rows("1 1", "9223372036854775808 1"))
}

func (s *testSuite) TestSignedCommonHandle(c *C) {
	tk := testkit.NewTestKitWithInit(c, s.store)

	tk.Se.GetSessionVars().EnableClusteredIndex = variable.ClusteredIndexDefModeOn
	tk.MustExec("drop table if exists t")
	tk.MustExec("create table t(k1 int, k2 int, primary key(k1, k2))")
	tk.MustExec("insert into t(k1, k2) value(-100, 1), (-50, 1), (0, 0), (1, 1), (3, 3)")
	tk.MustQuery("select k1 from t order by k1").Check(testkit.Rows("-100", "-50", "0", "1", "3"))
	tk.MustQuery("select k1 from t order by k1 desc").Check(testkit.Rows("3", "1", "0", "-50", "-100"))
	tk.MustQuery("select k1 from t where k1 < -51").Check(testkit.Rows("-100"))
	tk.MustQuery("select k1 from t where k1 < -1").Check(testkit.Rows("-100", "-50"))
	tk.MustQuery("select k1 from t where k1 <= 0").Check(testkit.Rows("-100", "-50", "0"))
	tk.MustQuery("select k1 from t where k1 < 2").Check(testkit.Rows("-100", "-50", "0", "1"))
	tk.MustQuery("select k1 from t where k1 < -1 and k1 > -90").Check(testkit.Rows("-50"))
}

func (s *testSuite) TestIssue5666(c *C) {
	tk := testkit.NewTestKit(c, s.store)
	tk.MustExec("set @@profiling=1")
	tk.MustQuery("SELECT QUERY_ID, SUM(DURATION) AS SUM_DURATION FROM INFORMATION_SCHEMA.PROFILING GROUP BY QUERY_ID;").Check(testkit.Rows("0 0"))
}

func (s *testSuite) TestIssue5341(c *C) {
	tk := testkit.NewTestKit(c, s.store)
	tk.MustExec("drop table if exists test.t")
	tk.MustExec("create table test.t(a char)")
	tk.MustExec("insert into test.t value('a')")
	tk.MustQuery("select * from test.t where a < 1 order by a limit 0;").Check(testkit.Rows())
}

func (s *testSuite) TestContainDotColumn(c *C) {
	tk := testkit.NewTestKit(c, s.store)

	tk.MustExec("use test")
	tk.MustExec("drop table if exists test.t1")
	tk.MustExec("create table test.t1(t1.a char)")
	tk.MustExec("drop table if exists t2")
	tk.MustExec("create table t2(a char, t2.b int)")

	tk.MustExec("drop table if exists t3")
	_, err := tk.Exec("create table t3(s.a char);")
	terr := errors.Cause(err).(*terror.Error)
	c.Assert(terr.Code(), Equals, errors.ErrCode(mysql.ErrWrongTableName))
}

func (s *testSuite) TestCheckIndex(c *C) {
	s.ctx = mock.NewContext()
	s.ctx.Store = s.store
	se, err := session.CreateSession4Test(s.store)
	c.Assert(err, IsNil)
	defer se.Close()

	_, err = se.Execute(context.Background(), "create database test_admin")
	c.Assert(err, IsNil)
	_, err = se.Execute(context.Background(), "use test_admin")
	c.Assert(err, IsNil)
	_, err = se.Execute(context.Background(), "create table t (pk int primary key, c int default 1, c1 int default 1, unique key c(c))")
	c.Assert(err, IsNil)
	is := s.domain.InfoSchema()
	db := model.NewCIStr("test_admin")
	dbInfo, ok := is.SchemaByName(db)
	c.Assert(ok, IsTrue)
	tblName := model.NewCIStr("t")
	tbl, err := is.TableByName(db, tblName)
	c.Assert(err, IsNil)
	tbInfo := tbl.Meta()

	alloc := autoid.NewAllocator(s.store, dbInfo.ID, false, autoid.RowIDAllocType)
	tb, err := tables.TableFromMeta(autoid.NewAllocators(alloc), tbInfo)
	c.Assert(err, IsNil)

	_, err = se.Execute(context.Background(), "admin check index t c")
	c.Assert(err, IsNil)

	_, err = se.Execute(context.Background(), "admin check index t C")
	c.Assert(err, IsNil)

	// set data to:
	// index     data (handle, data): (1, 10), (2, 20)
	// table     data (handle, data): (1, 10), (2, 20)
	recordVal1 := types.MakeDatums(int64(1), int64(10), int64(11))
	recordVal2 := types.MakeDatums(int64(2), int64(20), int64(21))
	c.Assert(s.ctx.NewTxn(context.Background()), IsNil)
	_, err = tb.AddRecord(s.ctx, recordVal1)
	c.Assert(err, IsNil)
	_, err = tb.AddRecord(s.ctx, recordVal2)
	c.Assert(err, IsNil)
	txn, err := s.ctx.Txn(true)
	c.Assert(err, IsNil)
	c.Assert(txn.Commit(context.Background()), IsNil)

	mockCtx := mock.NewContext()
	idx := tb.Indices()[0]
	sc := &stmtctx.StatementContext{TimeZone: time.Local}

	_, err = se.Execute(context.Background(), "admin check index t idx_inexistent")
	c.Assert(strings.Contains(err.Error(), "not exist"), IsTrue)

	// set data to:
	// index     data (handle, data): (1, 10), (2, 20), (3, 30)
	// table     data (handle, data): (1, 10), (2, 20), (4, 40)
	txn, err = s.store.Begin()
	c.Assert(err, IsNil)
	_, err = idx.Create(mockCtx, txn, types.MakeDatums(int64(30)), kv.IntHandle(3), nil)
	c.Assert(err, IsNil)
	key := tablecodec.EncodeRowKey(tb.Meta().ID, kv.IntHandle(4).Encoded())
	setColValue(c, txn, key, types.NewDatum(int64(40)))
	err = txn.Commit(context.Background())
	c.Assert(err, IsNil)
	_, err = se.Execute(context.Background(), "admin check index t c")
	c.Assert(err, NotNil)
	c.Assert(err.Error(), Equals, "[executor:8133]handle 3, index:types.Datum{k:0x1, decimal:0x0, length:0x0, i:30, collation:\"\", b:[]uint8(nil), x:interface {}(nil)} != record:<nil>")

	// set data to:
	// index     data (handle, data): (1, 10), (2, 20), (3, 30), (4, 40)
	// table     data (handle, data): (1, 10), (2, 20), (4, 40)
	txn, err = s.store.Begin()
	c.Assert(err, IsNil)
	_, err = idx.Create(mockCtx, txn, types.MakeDatums(int64(40)), kv.IntHandle(4), nil)
	c.Assert(err, IsNil)
	err = txn.Commit(context.Background())
	c.Assert(err, IsNil)
	_, err = se.Execute(context.Background(), "admin check index t c")
	c.Assert(strings.Contains(err.Error(), "table count 3 != index(c) count 4"), IsTrue)

	// set data to:
	// index     data (handle, data): (1, 10), (4, 40)
	// table     data (handle, data): (1, 10), (2, 20), (4, 40)
	txn, err = s.store.Begin()
	c.Assert(err, IsNil)
	err = idx.Delete(sc, txn, types.MakeDatums(int64(30)), kv.IntHandle(3))
	c.Assert(err, IsNil)
	err = idx.Delete(sc, txn, types.MakeDatums(int64(20)), kv.IntHandle(2))
	c.Assert(err, IsNil)
	err = txn.Commit(context.Background())
	c.Assert(err, IsNil)
	_, err = se.Execute(context.Background(), "admin check index t c")
	c.Assert(strings.Contains(err.Error(), "table count 3 != index(c) count 2"), IsTrue)

	// TODO: pass the case below：
	// set data to:
	// index     data (handle, data): (1, 10), (4, 40), (2, 30)
	// table     data (handle, data): (1, 10), (2, 20), (4, 40)
}

func setColValue(c *C, txn kv.Transaction, key kv.Key, v types.Datum) {
	row := []types.Datum{v, {}}
	colIDs := []int64{2, 3}
	sc := &stmtctx.StatementContext{TimeZone: time.Local}
	rd := rowcodec.Encoder{Enable: true}
	value, err := tablecodec.EncodeRow(sc, row, colIDs, nil, nil, &rd)
	c.Assert(err, IsNil)
	err = txn.Set(key, value)
	c.Assert(err, IsNil)
}

func (s *testSuite) TestCheckTable(c *C) {
	tk := testkit.NewTestKit(c, s.store)

	// Test 'admin check table' when the table has a unique index with null values.
	tk.MustExec("use test")
	tk.MustExec("drop table if exists admin_test;")
	tk.MustExec("create table admin_test (c1 int, c2 int, c3 int default 1, index (c1), unique key(c2));")
	tk.MustExec("insert admin_test (c1, c2) values (1, 1), (2, 2), (NULL, NULL);")
	tk.MustExec("admin check table admin_test;")
}

func (s *testSuite) TestCheckTableClusterIndex(c *C) {
	tk := testkit.NewTestKit(c, s.store)

	tk.MustExec("use test;")
	tk.Se.GetSessionVars().EnableClusteredIndex = variable.ClusteredIndexDefModeOn
	tk.MustExec("drop table if exists admin_test;")
	tk.MustExec("create table admin_test (c1 int, c2 int, c3 int default 1, primary key (c1, c2), index (c1), unique key(c2));")
	tk.MustExec("insert admin_test (c1, c2) values (1, 1), (2, 2), (3, 3);")
	tk.MustExec("admin check table admin_test;")
}

func (s *testSuite) TestCoprocessorStreamingFlag(c *C) {
	tk := testkit.NewTestKit(c, s.store)

	tk.MustExec("use test")
	tk.MustExec("create table t (id int, value int, index idx(id))")
	// Add some data to make statistics work.
	for i := 0; i < 100; i++ {
		tk.MustExec(fmt.Sprintf("insert into t values (%d, %d)", i, i))
	}

	tests := []struct {
		sql    string
		expect bool
	}{
		{"select * from t", true},                         // TableReader
		{"select * from t where id = 5", true},            // IndexLookup
		{"select * from t where id > 5", true},            // Filter
		{"select * from t limit 3", false},                // Limit
		{"select avg(id) from t", false},                  // Aggregate
		{"select * from t order by value limit 3", false}, // TopN
	}

	ctx := context.Background()
	for _, test := range tests {
		ctx1 := context.WithValue(ctx, "CheckSelectRequestHook", func(req *kv.Request) {
			if req.Streaming != test.expect {
				c.Errorf("sql=%s, expect=%v, get=%v", test.sql, test.expect, req.Streaming)
			}
		})
		rs, err := tk.Se.Execute(ctx1, test.sql)
		c.Assert(err, IsNil)
		tk.ResultSetToResult(rs[0], Commentf("sql: %v", test.sql))
	}
}

func (s *testSuite) TestIncorrectLimitArg(c *C) {
	tk := testkit.NewTestKit(c, s.store)

	tk.MustExec(`use test;`)
	tk.MustExec(`drop table if exists t;`)
	tk.MustExec(`create table t(a bigint);`)
	tk.MustExec(`prepare stmt1 from 'select * from t limit ?';`)
	tk.MustExec(`prepare stmt2 from 'select * from t limit ?, ?';`)
	tk.MustExec(`set @a = -1;`)
	tk.MustExec(`set @b =  1;`)

	var err error
	_, err = tk.Se.Execute(context.TODO(), `execute stmt1 using @a;`)
	c.Assert(err.Error(), Equals, `[planner:1210]Incorrect arguments to LIMIT`)

	_, err = tk.Se.Execute(context.TODO(), `execute stmt2 using @b, @a;`)
	c.Assert(err.Error(), Equals, `[planner:1210]Incorrect arguments to LIMIT`)
}

func (s *testSuite) TestLimit(c *C) {
	tk := testkit.NewTestKit(c, s.store)
	tk.MustExec(`use test;`)
	tk.MustExec(`drop table if exists t;`)
	tk.MustExec(`create table t(a bigint, b bigint);`)
	tk.MustExec(`insert into t values(1, 1), (2, 2), (3, 30), (4, 40), (5, 5), (6, 6);`)
	tk.MustQuery(`select * from t order by a limit 1, 1;`).Check(testkit.Rows(
		"2 2",
	))
	tk.MustQuery(`select * from t order by a limit 1, 2;`).Check(testkit.Rows(
		"2 2",
		"3 30",
	))
	tk.MustQuery(`select * from t order by a limit 1, 3;`).Check(testkit.Rows(
		"2 2",
		"3 30",
		"4 40",
	))
	tk.MustQuery(`select * from t order by a limit 1, 4;`).Check(testkit.Rows(
		"2 2",
		"3 30",
		"4 40",
		"5 5",
	))

	// test inline projection
	tk.MustQuery(`select a from t where a > 0 limit 1, 1;`).Check(testkit.Rows(
		"2",
	))
	tk.MustQuery(`select a from t where a > 0 limit 1, 2;`).Check(testkit.Rows(
		"2",
		"3",
	))
	tk.MustQuery(`select b from t where a > 0 limit 1, 3;`).Check(testkit.Rows(
		"2",
		"30",
		"40",
	))
	tk.MustQuery(`select b from t where a > 0 limit 1, 4;`).Check(testkit.Rows(
		"2",
		"30",
		"40",
		"5",
	))

	// test @@tidb_init_chunk_size=2
	tk.MustExec(`set @@tidb_init_chunk_size=2;`)
	tk.MustQuery(`select * from t where a > 0 limit 2, 1;`).Check(testkit.Rows(
		"3 30",
	))
	tk.MustQuery(`select * from t where a > 0 limit 2, 2;`).Check(testkit.Rows(
		"3 30",
		"4 40",
	))
	tk.MustQuery(`select * from t where a > 0 limit 2, 3;`).Check(testkit.Rows(
		"3 30",
		"4 40",
		"5 5",
	))
	tk.MustQuery(`select * from t where a > 0 limit 2, 4;`).Check(testkit.Rows(
		"3 30",
		"4 40",
		"5 5",
		"6 6",
	))

	// test inline projection
	tk.MustQuery(`select a from t order by a limit 2, 1;`).Check(testkit.Rows(
		"3",
	))
	tk.MustQuery(`select b from t order by a limit 2, 2;`).Check(testkit.Rows(
		"30",
		"40",
	))
	tk.MustQuery(`select a from t order by a limit 2, 3;`).Check(testkit.Rows(
		"3",
		"4",
		"5",
	))
	tk.MustQuery(`select b from t order by a limit 2, 4;`).Check(testkit.Rows(
		"30",
		"40",
		"5",
		"6",
	))
}

func (s *testSuite) TestCoprocessorStreamingWarning(c *C) {
	tk := testkit.NewTestKit(c, s.store)
	tk.MustExec("use test")
	tk.MustExec("drop table if exists t")
	tk.MustExec("create table t(a double)")
	tk.MustExec("insert into t value(1.2)")
	tk.MustExec("set @@session.tidb_enable_streaming = 1")

	result := tk.MustQuery("select * from t where a/0 > 1")
	result.Check(testkit.Rows())
	tk.MustQuery("show warnings").Check(testutil.RowsWithSep("|", "Warning|1365|Division by 0"))
}

func (s *testSuite3) TestYearTypeDeleteIndex(c *C) {
	tk := testkit.NewTestKit(c, s.store)
	tk.MustExec("use test")
	tk.MustExec("drop table if exists t")
	tk.MustExec("create table t(a YEAR, PRIMARY KEY(a));")
	tk.MustExec("insert into t set a = '2151';")
	tk.MustExec("delete from t;")
	tk.MustExec("admin check table t")
}

func (s *testSuite3) TestForSelectScopeInUnion(c *C) {
	// A union B for update, the "for update" option belongs to union statement, so
	// it should works on both A and B.
	tk1 := testkit.NewTestKit(c, s.store)
	tk2 := testkit.NewTestKit(c, s.store)
	tk1.MustExec("use test")
	tk1.MustExec("drop table if exists t")
	tk1.MustExec("create table t(a int)")
	tk1.MustExec("insert into t values (1)")

	tk1.MustExec("begin")
	// 'For update' would act on the second select.
	tk1.MustQuery("select 1 as a union select a from t for update")

	tk2.MustExec("use test")
	tk2.MustExec("update t set a = a + 1")

	// As tk1 use select 'for update', it should detect conflict and fail.
	_, err := tk1.Exec("commit")
	c.Assert(err, NotNil)

	tk1.MustExec("begin")
	tk1.MustQuery("select 1 as a union select a from t limit 5 for update")
	tk1.MustQuery("select 1 as a union select a from t order by a for update")

	tk2.MustExec("update t set a = a + 1")

	_, err = tk1.Exec("commit")
	c.Assert(err, NotNil)
}

func (s *testSuite3) TestUnsignedDecimalOverflow(c *C) {
	tests := []struct {
		input  interface{}
		hasErr bool
		err    string
	}{{
		-1,
		true,
		"Out of range value for column",
	}, {
		"-1.1e-1",
		true,
		"Out of range value for column",
	}, {
		-1.1,
		true,
		"Out of range value for column",
	}, {
		-0,
		false,
		"",
	},
	}
	tk := testkit.NewTestKit(c, s.store)
	tk.MustExec("use test")
	tk.MustExec("drop table if exists t")
	tk.MustExec("create table t(a decimal(10,2) unsigned)")
	for _, t := range tests {
		res, err := tk.Exec("insert into t values (?)", t.input)
		if res != nil {
			defer res.Close()
		}
		if t.hasErr {
			c.Assert(err, NotNil)
			c.Assert(strings.Contains(err.Error(), t.err), IsTrue)
		} else {
			c.Assert(err, IsNil)
		}
		if res != nil {
			c.Assert(res.Close(), IsNil)
		}
	}

	tk.MustExec("set sql_mode=''")
	tk.MustExec("delete from t")
	tk.MustExec("insert into t values (?)", -1)
	r := tk.MustQuery("select a from t limit 1")
	r.Check(testkit.Rows("0.00"))
}

func (s *testSuite3) TestIndexJoinTableDualPanic(c *C) {
	tk := testkit.NewTestKit(c, s.store)
	tk.MustExec("use test")
	tk.MustExec("drop table if exists a")
	tk.MustExec("create table a (f1 int, f2 varchar(32), primary key (f1))")
	tk.MustExec("insert into a (f1,f2) values (1,'a'), (2,'b'), (3,'c')")
	// TODO here: index join cause the data race of txn.
	tk.MustQuery("select /*+ inl_merge_join(a) */ a.* from a inner join (select 1 as k1,'k2-1' as k2) as k on a.f1=k.k1;").
		Check(testkit.Rows("1 a"))
}

func (s *testSuite3) TestSortLeftJoinWithNullColumnInRightChildPanic(c *C) {
	tk := testkit.NewTestKit(c, s.store)
	tk.MustExec("use test")
	tk.MustExec("drop table if exists t1, t2")
	tk.MustExec("create table t1(a int)")
	tk.MustExec("create table t2(a int)")
	tk.MustExec("insert into t1(a) select 1;")
	tk.MustQuery("select b.n from t1 left join (select a as a, null as n from t2) b on b.a = t1.a order by t1.a").
		Check(testkit.Rows("<nil>"))
}

func (s *testSuiteP1) TestUnionAutoSignedCast(c *C) {
	tk := testkit.NewTestKit(c, s.store)
	tk.MustExec("use test")
	tk.MustExec("drop table if exists t1,t2")
	tk.MustExec("create table t1 (id int, i int, b bigint, d double, dd decimal)")
	tk.MustExec("create table t2 (id int, i int unsigned, b bigint unsigned, d double unsigned, dd decimal unsigned)")
	tk.MustExec("insert into t1 values(1, -1, -1, -1.1, -1)")
	tk.MustExec("insert into t2 values(2, 1, 1, 1.1, 1)")
	tk.MustQuery("select * from t1 union select * from t2 order by id").
		Check(testkit.Rows("1 -1 -1 -1.1 -1", "2 1 1 1.1 1"))
	tk.MustQuery("select id, i, b, d, dd from t2 union select id, i, b, d, dd from t1 order by id").
		Check(testkit.Rows("1 -1 -1 -1.1 -1", "2 1 1 1.1 1"))
	tk.MustQuery("select id, i from t2 union select id, cast(i as unsigned int) from t1 order by id").
		Check(testkit.Rows("1 18446744073709551615", "2 1"))
	tk.MustQuery("select dd from t2 union all select dd from t2").
		Check(testkit.Rows("1", "1"))

	tk.MustExec("drop table if exists t3,t4")
	tk.MustExec("create table t3 (id int, v int)")
	tk.MustExec("create table t4 (id int, v double unsigned)")
	tk.MustExec("insert into t3 values (1, -1)")
	tk.MustExec("insert into t4 values (2, 1)")
	tk.MustQuery("select id, v from t3 union select id, v from t4 order by id").
		Check(testkit.Rows("1 -1", "2 1"))
	tk.MustQuery("select id, v from t4 union select id, v from t3 order by id").
		Check(testkit.Rows("1 -1", "2 1"))

	tk.MustExec("drop table if exists t5,t6,t7")
	tk.MustExec("create table t5 (id int, v bigint unsigned)")
	tk.MustExec("create table t6 (id int, v decimal)")
	tk.MustExec("create table t7 (id int, v bigint)")
	tk.MustExec("insert into t5 values (1, 1)")
	tk.MustExec("insert into t6 values (2, -1)")
	tk.MustExec("insert into t7 values (3, -1)")
	tk.MustQuery("select id, v from t5 union select id, v from t6 order by id").
		Check(testkit.Rows("1 1", "2 -1"))
	tk.MustQuery("select id, v from t5 union select id, v from t7 union select id, v from t6 order by id").
		Check(testkit.Rows("1 1", "2 -1", "3 -1"))
}

func (s *testSuiteP1) TestUpdateClustered(c *C) {
	tk := testkit.NewTestKit(c, s.store)
	tk.MustExec("use test")

	type resultChecker struct {
		check  string
		assert []string
	}

	for _, clustered := range []string{"", "clustered"} {
		tests := []struct {
			initSchema  []string
			initData    []string
			dml         string
			resultCheck []resultChecker
		}{
			{ // left join + update both + match & unmatched + pk
				[]string{
					"drop table if exists a, b",
					"create table a (k1 int, k2 int, v int)",
					fmt.Sprintf("create table b (a int not null, k1 int, k2 int, v int, primary key(k1, k2) %s)", clustered),
				},
				[]string{
					"insert into a values (1, 1, 1), (2, 2, 2)", // unmatched + matched
					"insert into b values (2, 2, 2, 2)",
				},
				"update a left join b on a.k1 = b.k1 and a.k2 = b.k2 set a.v = 20, b.v = 100, a.k1 = a.k1 + 1, b.k1 = b.k1 + 1, a.k2 = a.k2 + 2, b.k2 = b.k2 + 2",
				[]resultChecker{
					{
						"select * from b",
						[]string{"2 3 4 100"},
					},
					{
						"select * from a",
						[]string{"2 3 20", "3 4 20"},
					},
				},
			},
			{ // left join + update both + match & unmatched + pk
				[]string{
					"drop table if exists a, b",
					"create table a (k1 int, k2 int, v int)",
					fmt.Sprintf("create table b (a int not null, k1 int, k2 int, v int, primary key(k1, k2) %s)", clustered),
				},
				[]string{
					"insert into a values (1, 1, 1), (2, 2, 2)", // unmatched + matched
					"insert into b values (2, 2, 2, 2)",
				},
				"update a left join b on a.k1 = b.k1 and a.k2 = b.k2 set a.k1 = a.k1 + 1, a.k2 = a.k2 + 2, b.k1 = b.k1 + 1, b.k2 = b.k2 + 2,  a.v = 20, b.v = 100",
				[]resultChecker{
					{
						"select * from b",
						[]string{"2 3 4 100"},
					},
					{
						"select * from a",
						[]string{"2 3 20", "3 4 20"},
					},
				},
			},
			{ // left join + update both + match & unmatched + prefix pk
				[]string{
					"drop table if exists a, b",
					"create table a (k1 varchar(100), k2 varchar(100), v varchar(100))",
					fmt.Sprintf("create table b (a varchar(100) not null, k1 varchar(100), k2 varchar(100), v varchar(100), primary key(k1(1), k2(1)) %s, key kk1(k1(1), v(1)))", clustered),
				},
				[]string{
					"insert into a values ('11', '11', '11'), ('22', '22', '22')", // unmatched + matched
					"insert into b values ('22', '22', '22', '22')",
				},
				"update a left join b on a.k1 = b.k1 and a.k2 = b.k2 set a.k1 = a.k1 + 1, a.k2 = a.k2 + 2, b.k1 = b.k1 + 1, b.k2 = b.k2 + 2, a.v = 20, b.v = 100",
				[]resultChecker{
					{
						"select * from b",
						[]string{"22 23 24 100"},
					},
					{
						"select * from a",
						[]string{"12 13 20", "23 24 20"},
					},
				},
			},
			{ // right join + update both + match & unmatched + prefix pk
				[]string{
					"drop table if exists a, b",
					"create table a (k1 varchar(100), k2 varchar(100), v varchar(100))",
					fmt.Sprintf("create table b (a varchar(100) not null, k1 varchar(100), k2 varchar(100), v varchar(100), primary key(k1(1), k2(1)) %s, key kk1(k1(1), v(1)))", clustered),
				},
				[]string{
					"insert into a values ('11', '11', '11'), ('22', '22', '22')", // unmatched + matched
					"insert into b values ('22', '22', '22', '22')",
				},
				"update b right join a on a.k1 = b.k1 and a.k2 = b.k2 set a.k1 = a.k1 + 1, a.k2 = a.k2 + 2, b.k1 = b.k1 + 1, b.k2 = b.k2 + 2, a.v = 20, b.v = 100",
				[]resultChecker{
					{
						"select * from b",
						[]string{"22 23 24 100"},
					},
					{
						"select * from a",
						[]string{"12 13 20", "23 24 20"},
					},
				},
			},
			{ // inner join + update both + match & unmatched + prefix pk
				[]string{
					"drop table if exists a, b",
					"create table a (k1 varchar(100), k2 varchar(100), v varchar(100))",
					fmt.Sprintf("create table b (a varchar(100) not null, k1 varchar(100), k2 varchar(100), v varchar(100), primary key(k1(1), k2(1)) %s, key kk1(k1(1), v(1)))", clustered),
				},
				[]string{
					"insert into a values ('11', '11', '11'), ('22', '22', '22')", // unmatched + matched
					"insert into b values ('22', '22', '22', '22')",
				},
				"update b join a on a.k1 = b.k1 and a.k2 = b.k2 set a.k1 = a.k1 + 1, a.k2 = a.k2 + 2, b.k1 = b.k1 + 1, b.k2 = b.k2 + 2, a.v = 20, b.v = 100",
				[]resultChecker{
					{
						"select * from b",
						[]string{"22 23 24 100"},
					},
					{
						"select * from a",
						[]string{"11 11 11", "23 24 20"},
					},
				},
			},
			{
				[]string{
					"drop table if exists a, b",
					"create table a (k1 varchar(100), k2 varchar(100), v varchar(100))",
					fmt.Sprintf("create table b (a varchar(100) not null, k1 varchar(100), k2 varchar(100), v varchar(100), primary key(k1(1), k2(1)) %s, key kk1(k1(1), v(1)))", clustered),
				},
				[]string{
					"insert into a values ('11', '11', '11'), ('22', '22', '22')", // unmatched + matched
					"insert into b values ('22', '22', '22', '22')",
				},
				"update a set a.k1 = a.k1 + 1, a.k2 = a.k2 + 2, a.v = 20 where exists (select 1 from b where a.k1 = b.k1 and a.k2 = b.k2)",
				[]resultChecker{
					{
						"select * from b",
						[]string{"22 22 22 22"},
					},
					{
						"select * from a",
						[]string{"11 11 11", "23 24 20"},
					},
				},
			},
		}

		for _, test := range tests {
			for _, s := range test.initSchema {
				tk.MustExec(s)
			}
			for _, s := range test.initData {
				tk.MustExec(s)
			}
			tk.MustExec(test.dml)
			for _, checker := range test.resultCheck {
				tk.MustQuery(checker.check).Check(testkit.Rows(checker.assert...))
			}
			tk.MustExec("admin check table a")
			tk.MustExec("admin check table b")
		}
	}
}

func (s *testSuite6) TestUpdateJoin(c *C) {
	tk := testkit.NewTestKit(c, s.store)
	tk.MustExec("use test")
	tk.MustExec("drop table if exists t1, t2, t3, t4, t5, t6, t7")
	tk.MustExec("create table t1(k int, v int)")
	tk.MustExec("create table t2(k int, v int)")
	tk.MustExec("create table t3(id int auto_increment, k int, v int, primary key(id))")
	tk.MustExec("create table t4(k int, v int)")
	tk.MustExec("create table t5(v int, k int, primary key(k))")
	tk.MustExec("insert into t1 values (1, 1)")
	tk.MustExec("insert into t4 values (3, 3)")
	tk.MustExec("create table t6 (id int, v longtext)")
	tk.MustExec("create table t7 (x int, id int, v longtext, primary key(id))")

	// test the normal case that update one row for a single table.
	tk.MustExec("update t1 set v = 0 where k = 1")
	tk.MustQuery("select k, v from t1 where k = 1").Check(testkit.Rows("1 0"))

	// test the case that the table with auto_increment or none-null columns as the right table of left join.
	tk.MustExec("update t1 left join t3 on t1.k = t3.k set t1.v = 1")
	tk.MustQuery("select k, v from t1").Check(testkit.Rows("1 1"))
	tk.MustQuery("select id, k, v from t3").Check(testkit.Rows())

	// test left join and the case that the right table has no matching record but has updated the right table columns.
	tk.MustExec("update t1 left join t2 on t1.k = t2.k set t1.v = t2.v, t2.v = 3")
	tk.MustQuery("select k, v from t1").Check(testkit.Rows("1 <nil>"))
	tk.MustQuery("select k, v from t2").Check(testkit.Rows())

	// test the case that the update operation in the left table references data in the right table while data of the right table columns is modified.
	tk.MustExec("update t1 left join t2 on t1.k = t2.k set t2.v = 3, t1.v = t2.v")
	tk.MustQuery("select k, v from t1").Check(testkit.Rows("1 <nil>"))
	tk.MustQuery("select k, v from t2").Check(testkit.Rows())

	// test right join and the case that the left table has no matching record but has updated the left table columns.
	tk.MustExec("update t2 right join t1 on t2.k = t1.k set t2.v = 4, t1.v = 0")
	tk.MustQuery("select k, v from t1").Check(testkit.Rows("1 0"))
	tk.MustQuery("select k, v from t2").Check(testkit.Rows())

	// test the case of right join and left join at the same time.
	tk.MustExec("update t1 left join t2 on t1.k = t2.k right join t4 on t4.k = t2.k set t1.v = 4, t2.v = 4, t4.v = 4")
	tk.MustQuery("select k, v from t1").Check(testkit.Rows("1 0"))
	tk.MustQuery("select k, v from t2").Check(testkit.Rows())
	tk.MustQuery("select k, v from t4").Check(testkit.Rows("3 4"))

	// test normal left join and the case that the right table has matching rows.
	tk.MustExec("insert t2 values (1, 10)")
	tk.MustExec("update t1 left join t2 on t1.k = t2.k set t2.v = 11")
	tk.MustQuery("select k, v from t2").Check(testkit.Rows("1 11"))

	// test the case of continuously joining the same table and updating the unmatching records.
	tk.MustExec("update t1 t11 left join t2 on t11.k = t2.k left join t1 t12 on t2.v = t12.k set t12.v = 233, t11.v = 111")
	tk.MustQuery("select k, v from t1").Check(testkit.Rows("1 111"))
	tk.MustQuery("select k, v from t2").Check(testkit.Rows("1 11"))

	// test the left join case that the left table has records but all records are null.
	tk.MustExec("delete from t1")
	tk.MustExec("delete from t2")
	tk.MustExec("insert into t1 values (null, null)")
	tk.MustExec("update t1 left join t2 on t1.k = t2.k set t1.v = 1")
	tk.MustQuery("select k, v from t1").Check(testkit.Rows("<nil> 1"))

	// test the case that the right table of left join has an primary key.
	tk.MustExec("insert t5 values(0, 0)")
	tk.MustExec("update t1 left join t5 on t1.k = t5.k set t1.v = 2")
	tk.MustQuery("select k, v from t1").Check(testkit.Rows("<nil> 2"))
	tk.MustQuery("select k, v from t5").Check(testkit.Rows("0 0"))

	tk.MustExec("insert into t6 values (1, NULL)")
	tk.MustExec("insert into t7 values (5, 1, 'a')")
	tk.MustExec("update t6, t7 set t6.v = t7.v where t6.id = t7.id and t7.x = 5")
	tk.MustQuery("select v from t6").Check(testkit.Rows("a"))

	tk.MustExec("drop table if exists t1, t2")
	tk.MustExec("create table t1(id int primary key, v int, gv int GENERATED ALWAYS AS (v * 2) STORED)")
	tk.MustExec("create table t2(id int, v int)")
	tk.MustExec("update t1 tt1 inner join (select count(t1.id) a, t1.id from t1 left join t2 on t1.id = t2.id group by t1.id) x on tt1.id = x.id set tt1.v = tt1.v + x.a")
}

func (s *testSuite3) TestMaxOneRow(c *C) {
	tk := testkit.NewTestKit(c, s.store)
	tk.MustExec(`use test`)
	tk.MustExec(`drop table if exists t1`)
	tk.MustExec(`drop table if exists t2`)
	tk.MustExec(`create table t1(a double, b double);`)
	tk.MustExec(`create table t2(a double, b double);`)
	tk.MustExec(`insert into t1 values(1, 1), (2, 2), (3, 3);`)
	tk.MustExec(`insert into t2 values(0, 0);`)
	tk.MustExec(`set @@tidb_init_chunk_size=1;`)
	rs, err := tk.Exec(`select (select t1.a from t1 where t1.a > t2.a) as a from t2;`)
	c.Assert(err, IsNil)

	err = rs.Next(context.TODO(), rs.NewChunk())
	c.Assert(err.Error(), Equals, "[executor:1242]Subquery returns more than 1 row")

	c.Assert(rs.Close(), IsNil)
}

func (s *testSuiteP2) TestCurrentTimestampValueSelection(c *C) {
	tk := testkit.NewTestKit(c, s.store)
	tk.MustExec("use test")
	tk.MustExec("drop table if exists t,t1")

	tk.MustExec("create table t (id int, t0 timestamp null default current_timestamp, t1 timestamp(1) null default current_timestamp(1), t2 timestamp(2) null default current_timestamp(2) on update current_timestamp(2))")
	tk.MustExec("insert into t (id) values (1)")
	rs := tk.MustQuery("select t0, t1, t2 from t where id = 1")
	t0 := rs.Rows()[0][0].(string)
	t1 := rs.Rows()[0][1].(string)
	t2 := rs.Rows()[0][2].(string)
	c.Assert(len(strings.Split(t0, ".")), Equals, 1)
	c.Assert(len(strings.Split(t1, ".")[1]), Equals, 1)
	c.Assert(len(strings.Split(t2, ".")[1]), Equals, 2)
	tk.MustQuery("select id from t where t0 = ?", t0).Check(testkit.Rows("1"))
	tk.MustQuery("select id from t where t1 = ?", t1).Check(testkit.Rows("1"))
	tk.MustQuery("select id from t where t2 = ?", t2).Check(testkit.Rows("1"))
	time.Sleep(time.Second)
	tk.MustExec("update t set t0 = now() where id = 1")
	rs = tk.MustQuery("select t2 from t where id = 1")
	newT2 := rs.Rows()[0][0].(string)
	c.Assert(newT2 != t2, IsTrue)

	tk.MustExec("create table t1 (id int, a timestamp, b timestamp(2), c timestamp(3))")
	tk.MustExec("insert into t1 (id, a, b, c) values (1, current_timestamp(2), current_timestamp, current_timestamp(3))")
	rs = tk.MustQuery("select a, b, c from t1 where id = 1")
	a := rs.Rows()[0][0].(string)
	b := rs.Rows()[0][1].(string)
	d := rs.Rows()[0][2].(string)
	c.Assert(len(strings.Split(a, ".")), Equals, 1)
	c.Assert(strings.Split(b, ".")[1], Equals, "00")
	c.Assert(len(strings.Split(d, ".")[1]), Equals, 3)
}

func (s *testSuite3) TestRowID(c *C) {
	tk := testkit.NewTestKit(c, s.store)
	tk.MustExec(`use test`)
	tk.MustExec(`drop table if exists t`)
	tk.Se.GetSessionVars().EnableClusteredIndex = variable.ClusteredIndexDefModeIntOnly
	tk.MustExec(`create table t(a varchar(10), b varchar(10), c varchar(1), index idx(a, b, c));`)
	tk.MustExec(`insert into t values('a', 'b', 'c');`)
	tk.MustExec(`insert into t values('a', 'b', 'c');`)
	tk.MustQuery(`select b, _tidb_rowid from t use index(idx) where a = 'a';`).Check(testkit.Rows(
		`b 1`,
		`b 2`,
	))
	tk.MustExec(`begin;`)
	tk.MustExec(`select * from t for update`)
	tk.MustQuery(`select distinct b from t use index(idx) where a = 'a';`).Check(testkit.Rows(`b`))
	tk.MustExec(`commit;`)

	tk.MustExec(`drop table if exists t`)
	tk.MustExec(`create table t(a varchar(5) primary key)`)
	tk.MustExec(`insert into t values('a')`)
	tk.MustQuery("select *, _tidb_rowid from t use index(`primary`) where _tidb_rowid=1").Check(testkit.Rows("a 1"))
}

func (s *testSuite3) TestDoSubquery(c *C) {
	tk := testkit.NewTestKit(c, s.store)
	tk.MustExec(`use test`)
	tk.MustExec(`drop table if exists t`)
	tk.MustExec(`create table t(a int)`)
	_, err := tk.Exec(`do 1 in (select * from t)`)
	c.Assert(err, IsNil, Commentf("err %v", err))
	tk.MustExec(`insert into t values(1)`)
	r, err := tk.Exec(`do 1 in (select * from t)`)
	c.Assert(err, IsNil, Commentf("err %v", err))
	c.Assert(r, IsNil, Commentf("result of Do not empty"))
}

func (s *testSuite3) TestSubqueryTableAlias(c *C) {
	tk := testkit.NewTestKit(c, s.store)
	tk.MustExec(`use test`)
	tk.MustExec(`drop table if exists t`)

	tk.MustExec("set sql_mode = ''")
	tk.MustGetErrCode("select a, b from (select 1 a) ``, (select 2 b) ``;", mysql.ErrDerivedMustHaveAlias)
	tk.MustGetErrCode("select a, b from (select 1 a) `x`, (select 2 b) `x`;", mysql.ErrNonuniqTable)
	tk.MustGetErrCode("select a, b from (select 1 a), (select 2 b);", mysql.ErrDerivedMustHaveAlias)
	// ambiguous column name
	tk.MustGetErrCode("select a from (select 1 a) ``, (select 2 a) ``;", mysql.ErrDerivedMustHaveAlias)
	tk.MustGetErrCode("select a from (select 1 a) `x`, (select 2 a) `x`;", mysql.ErrNonuniqTable)
	tk.MustGetErrCode("select x.a from (select 1 a) `x`, (select 2 a) `x`;", mysql.ErrNonuniqTable)
	tk.MustGetErrCode("select a from (select 1 a), (select 2 a);", mysql.ErrDerivedMustHaveAlias)

	tk.MustExec("set sql_mode = 'oracle';")
	tk.MustQuery("select a, b from (select 1 a) ``, (select 2 b) ``;").Check(testkit.Rows("1 2"))
	tk.MustQuery("select a, b from (select 1 a) `x`, (select 2 b) `x`;").Check(testkit.Rows("1 2"))
	tk.MustQuery("select a, b from (select 1 a), (select 2 b);").Check(testkit.Rows("1 2"))
	// ambiguous column name
	tk.MustGetErrCode("select a from (select 1 a) ``, (select 2 a) ``;", mysql.ErrNonUniq)
	tk.MustGetErrCode("select a from (select 1 a) `x`, (select 2 a) `x`;", mysql.ErrNonUniq)
	tk.MustGetErrCode("select x.a from (select 1 a) `x`, (select 2 a) `x`;", mysql.ErrNonUniq)
	tk.MustGetErrCode("select a from (select 1 a), (select 2 a);", mysql.ErrNonUniq)
}

func (s *testSerialSuite) TestTSOFail(c *C) {
	tk := testkit.NewTestKit(c, s.store)
	tk.MustExec(`use test`)
	tk.MustExec(`drop table if exists t`)
	tk.MustExec(`create table t(a int)`)

	c.Assert(failpoint.Enable("github.com/pingcap/tidb/session/mockGetTSFail", "return"), IsNil)
	ctx := failpoint.WithHook(context.Background(), func(ctx context.Context, fpname string) bool {
		return fpname == "github.com/pingcap/tidb/session/mockGetTSFail"
	})
	_, err := tk.Se.Execute(ctx, `select * from t`)
	c.Assert(err, NotNil)
	c.Assert(failpoint.Disable("github.com/pingcap/tidb/session/mockGetTSFail"), IsNil)
}

func (s *testSuite3) TestSelectHashPartitionTable(c *C) {
	tk := testkit.NewTestKit(c, s.store)
	tk.MustExec(`use test`)
	tk.MustExec(`drop table if exists th`)
	tk.MustExec("set @@session.tidb_enable_table_partition = '1';")
	tk.MustExec(`create table th (a int, b int) partition by hash(a) partitions 3;`)
	defer tk.MustExec(`drop table if exists th`)
	tk.MustExec(`insert into th values (0,0),(1,1),(2,2),(3,3),(4,4),(5,5),(6,6),(7,7),(8,8);`)
	tk.MustExec("insert into th values (-1,-1),(-2,-2),(-3,-3),(-4,-4),(-5,-5),(-6,-6),(-7,-7),(-8,-8);")
	tk.MustQuery("select b from th order by a").Check(testkit.Rows("-8", "-7", "-6", "-5", "-4", "-3", "-2", "-1", "0", "1", "2", "3", "4", "5", "6", "7", "8"))
	tk.MustQuery(" select * from th where a=-2;").Check(testkit.Rows("-2 -2"))
	tk.MustQuery(" select * from th where a=5;").Check(testkit.Rows("5 5"))
}

func (s *testSuiteP1) TestSelectPartition(c *C) {
	tk := testkit.NewTestKit(c, s.store)
	tk.MustExec(`use test`)
	tk.MustExec(`drop table if exists th, tr, tl`)
	tk.MustExec("set @@session.tidb_enable_list_partition = ON;")
	tk.MustExec(`create table th (a int, b int) partition by hash(a) partitions 3;`)
	tk.MustExec(`create table tr (a int, b int)
							partition by range (a) (
							partition r0 values less than (4),
							partition r1 values less than (7),
							partition r3 values less than maxvalue)`)
	tk.MustExec(`create table tl (a int, b int, unique index idx(a)) partition by list  (a) (
					    partition p0 values in (3,5,6,9,17),
					    partition p1 values in (1,2,10,11,19,20),
					    partition p2 values in (4,12,13,14,18),
					    partition p3 values in (7,8,15,16,null));`)
	defer tk.MustExec(`drop table if exists th, tr, tl`)
	tk.MustExec(`insert into th values (0,0),(1,1),(2,2),(3,3),(4,4),(5,5),(6,6),(7,7),(8,8);`)
	tk.MustExec("insert into th values (-1,-1),(-2,-2),(-3,-3),(-4,-4),(-5,-5),(-6,-6),(-7,-7),(-8,-8);")
	tk.MustExec(`insert into tr values (-3,-3),(3,3),(4,4),(7,7),(8,8);`)
	tk.MustExec(`insert into tl values (3,3),(1,1),(4,4),(7,7),(8,8),(null,null);`)
	// select 1 partition.
	tk.MustQuery("select b from th partition (p0) order by a").Check(testkit.Rows("-6", "-3", "0", "3", "6"))
	tk.MustQuery("select b from tr partition (r0) order by a").Check(testkit.Rows("-3", "3"))
	tk.MustQuery("select b from tl partition (p0) order by a").Check(testkit.Rows("3"))
	tk.MustQuery("select b from th partition (p0,P0) order by a").Check(testkit.Rows("-6", "-3", "0", "3", "6"))
	tk.MustQuery("select b from tr partition (r0,R0,r0) order by a").Check(testkit.Rows("-3", "3"))
	tk.MustQuery("select b from tl partition (p0,P0,p0) order by a").Check(testkit.Rows("3"))
	// select multi partition.
	tk.MustQuery("select b from th partition (P2,p0) order by a").Check(testkit.Rows("-8", "-6", "-5", "-3", "-2", "0", "2", "3", "5", "6", "8"))
	tk.MustQuery("select b from tr partition (r1,R3) order by a").Check(testkit.Rows("4", "7", "8"))
	tk.MustQuery("select b from tl partition (p0,P3) order by a").Check(testkit.Rows("<nil>", "3", "7", "8"))

	// test select unknown partition error
	err := tk.ExecToErr("select b from th partition (p0,p4)")
	c.Assert(err.Error(), Equals, "[table:1735]Unknown partition 'p4' in table 'th'")
	err = tk.ExecToErr("select b from tr partition (r1,r4)")
	c.Assert(err.Error(), Equals, "[table:1735]Unknown partition 'r4' in table 'tr'")
	err = tk.ExecToErr("select b from tl partition (p0,p4)")
	c.Assert(err.Error(), Equals, "[table:1735]Unknown partition 'p4' in table 'tl'")

	// test select partition table in transaction.
	tk.MustExec("begin")
	tk.MustExec("insert into th values (10,10),(11,11)")
	tk.MustQuery("select a, b from th where b>10").Check(testkit.Rows("11 11"))
	tk.MustExec("commit")
	tk.MustQuery("select a, b from th where b>10").Check(testkit.Rows("11 11"))

	// test partition function is scalar func
	tk.MustExec("drop table if exists tscalar")
	tk.MustExec(`create table tscalar (c1 int) partition by range (c1 % 30) (
								partition p0 values less than (0),
								partition p1 values less than (10),
								partition p2 values less than (20),
								partition pm values less than (maxvalue));`)
	tk.MustExec("insert into tscalar values(0), (10), (40), (50), (55)")
	// test IN expression
	tk.MustExec("insert into tscalar values(-0), (-10), (-40), (-50), (-55)")
	tk.MustQuery("select * from tscalar where c1 in (55, 55)").Check(testkit.Rows("55"))
	tk.MustQuery("select * from tscalar where c1 in (40, 40)").Check(testkit.Rows("40"))
	tk.MustQuery("select * from tscalar where c1 in (40)").Check(testkit.Rows("40"))
	tk.MustQuery("select * from tscalar where c1 in (-40)").Check(testkit.Rows("-40"))
	tk.MustQuery("select * from tscalar where c1 in (-40, -40)").Check(testkit.Rows("-40"))
	tk.MustQuery("select * from tscalar where c1 in (-1)").Check(testkit.Rows())
}

func (s *testSuiteP1) TestDeletePartition(c *C) {
	tk := testkit.NewTestKit(c, s.store)
	tk.MustExec(`use test`)
	tk.MustExec(`drop table if exists t1`)
	tk.MustExec(`create table t1 (a int) partition by range (a) (
 partition p0 values less than (10),
 partition p1 values less than (20),
 partition p2 values less than (30),
 partition p3 values less than (40),
 partition p4 values less than MAXVALUE
 )`)
	tk.MustExec("insert into t1 values (1),(11),(21),(31)")
	tk.MustExec("delete from t1 partition (p4)")
	tk.MustQuery("select * from t1 order by a").Check(testkit.Rows("1", "11", "21", "31"))
	tk.MustExec("delete from t1 partition (p0) where a > 10")
	tk.MustQuery("select * from t1 order by a").Check(testkit.Rows("1", "11", "21", "31"))
	tk.MustExec("delete from t1 partition (p0,p1,p2)")
	tk.MustQuery("select * from t1").Check(testkit.Rows("31"))
}

func (s *testSuite) TestSelectView(c *C) {
	tk := testkit.NewTestKit(c, s.store)
	tk.MustExec("use test")
	tk.MustExec("create table view_t (a int,b int)")
	tk.MustExec("insert into view_t values(1,2)")
	tk.MustExec("create definer='root'@'localhost' view view1 as select * from view_t")
	tk.MustExec("create definer='root'@'localhost' view view2(c,d) as select * from view_t")
	tk.MustExec("create definer='root'@'localhost' view view3(c,d) as select a,b from view_t")
	tk.MustExec("create definer='root'@'localhost' view view4 as select * from (select * from (select * from view_t) tb1) tb;")
	tk.MustQuery("select * from view1;").Check(testkit.Rows("1 2"))
	tk.MustQuery("select * from view2;").Check(testkit.Rows("1 2"))
	tk.MustQuery("select * from view3;").Check(testkit.Rows("1 2"))
	tk.MustQuery("select * from view4;").Check(testkit.Rows("1 2"))
	tk.MustExec("drop table view_t;")
	tk.MustExec("create table view_t(c int,d int)")
	err := tk.ExecToErr("select * from view1")
	c.Assert(err.Error(), Equals, "[planner:1356]View 'test.view1' references invalid table(s) or column(s) or function(s) or definer/invoker of view lack rights to use them")
	err = tk.ExecToErr("select * from view2")
	c.Assert(err.Error(), Equals, "[planner:1356]View 'test.view2' references invalid table(s) or column(s) or function(s) or definer/invoker of view lack rights to use them")
	err = tk.ExecToErr("select * from view3")
	c.Assert(err.Error(), Equals, plannercore.ErrViewInvalid.GenWithStackByArgs("test", "view3").Error())
	tk.MustExec("drop table view_t;")
	tk.MustExec("create table view_t(a int,b int,c int)")
	tk.MustExec("insert into view_t values(1,2,3)")
	tk.MustQuery("select * from view1;").Check(testkit.Rows("1 2"))
	tk.MustQuery("select * from view2;").Check(testkit.Rows("1 2"))
	tk.MustQuery("select * from view3;").Check(testkit.Rows("1 2"))
	tk.MustQuery("select * from view4;").Check(testkit.Rows("1 2"))
	tk.MustExec("alter table view_t drop column a")
	tk.MustExec("alter table view_t add column a int after b")
	tk.MustExec("update view_t set a=1;")
	tk.MustQuery("select * from view1;").Check(testkit.Rows("1 2"))
	tk.MustQuery("select * from view2;").Check(testkit.Rows("1 2"))
	tk.MustQuery("select * from view3;").Check(testkit.Rows("1 2"))
	tk.MustQuery("select * from view4;").Check(testkit.Rows("1 2"))
	tk.MustExec("drop table view_t;")
	tk.MustExec("drop view view1,view2,view3,view4;")

	tk.MustExec("set @@tidb_enable_window_function = 1")
	defer func() {
		tk.MustExec("set @@tidb_enable_window_function = 0")
	}()
	tk.MustExec("create table t(a int, b int)")
	tk.MustExec("insert into t values (1,1),(1,2),(2,1),(2,2)")
	tk.MustExec("create definer='root'@'localhost' view v as select a, first_value(a) over(rows between 1 preceding and 1 following), last_value(a) over(rows between 1 preceding and 1 following) from t")
	result := tk.MustQuery("select * from v")
	result.Check(testkit.Rows("1 1 1", "1 1 2", "2 1 2", "2 2 2"))
	tk.MustExec("drop view v;")
}

type testSuite2 struct {
	*baseTestSuite
}

func (s *testSuite2) TearDownTest(c *C) {
	tk := testkit.NewTestKit(c, s.store)
	tk.MustExec("use test")
	r := tk.MustQuery("show full tables")
	for _, tb := range r.Rows() {
		tableName := tb[0]
		if tb[1] == "VIEW" {
			tk.MustExec(fmt.Sprintf("drop view %v", tableName))
		} else if tb[1] == "SEQUENCE" {
			tk.MustExec(fmt.Sprintf("drop sequence %v", tableName))
		} else {
			tk.MustExec(fmt.Sprintf("drop table %v", tableName))
		}
	}
}

type testSuite3 struct {
	*baseTestSuite
}

func (s *testSuite3) TearDownTest(c *C) {
	tk := testkit.NewTestKit(c, s.store)
	tk.MustExec("use test")
	r := tk.MustQuery("show full tables")
	for _, tb := range r.Rows() {
		tableName := tb[0]
		if tb[1] == "VIEW" {
			tk.MustExec(fmt.Sprintf("drop view %v", tableName))
		} else if tb[1] == "SEQUENCE" {
			tk.MustExec(fmt.Sprintf("drop sequence %v", tableName))
		} else {
			tk.MustExec(fmt.Sprintf("drop table %v", tableName))
		}
	}
}

type testSuite4 struct {
	*baseTestSuite
}

func (s *testSuite4) TearDownTest(c *C) {
	tk := testkit.NewTestKit(c, s.store)
	tk.MustExec("use test")
	r := tk.MustQuery("show full tables")
	for _, tb := range r.Rows() {
		tableName := tb[0]
		if tb[1] == "VIEW" {
			tk.MustExec(fmt.Sprintf("drop view %v", tableName))
		} else if tb[1] == "SEQUENCE" {
			tk.MustExec(fmt.Sprintf("drop sequence %v", tableName))
		} else {
			tk.MustExec(fmt.Sprintf("drop table %v", tableName))
		}
	}
}

type testSuite5 struct {
	*baseTestSuite
}

func (s *testSuite5) TearDownTest(c *C) {
	tk := testkit.NewTestKit(c, s.store)
	tk.MustExec("use test")
	r := tk.MustQuery("show full tables")
	for _, tb := range r.Rows() {
		tableName := tb[0]
		if tb[1] == "VIEW" {
			tk.MustExec(fmt.Sprintf("drop view %v", tableName))
		} else if tb[1] == "SEQUENCE" {
			tk.MustExec(fmt.Sprintf("drop sequence %v", tableName))
		} else {
			tk.MustExec(fmt.Sprintf("drop table %v", tableName))
		}
	}
}

type testSuite6 struct {
	*baseTestSuite
}

func (s *testSuite6) TearDownTest(c *C) {
	tk := testkit.NewTestKit(c, s.store)
	tk.MustExec("use test")
	r := tk.MustQuery("show full tables")
	for _, tb := range r.Rows() {
		tableName := tb[0]
		if tb[1] == "VIEW" {
			tk.MustExec(fmt.Sprintf("drop view %v", tableName))
		} else if tb[1] == "SEQUENCE" {
			tk.MustExec(fmt.Sprintf("drop sequence %v", tableName))
		} else {
			tk.MustExec(fmt.Sprintf("drop table %v", tableName))
		}
	}
}

type testSuite7 struct {
	*baseTestSuite
}

func (s *testSuite7) TearDownTest(c *C) {
	tk := testkit.NewTestKit(c, s.store)
	tk.MustExec("use test")
	r := tk.MustQuery("show full tables")
	for _, tb := range r.Rows() {
		tableName := tb[0]
		if tb[1] == "VIEW" {
			tk.MustExec(fmt.Sprintf("drop view %v", tableName))
		} else if tb[1] == "SEQUENCE" {
			tk.MustExec(fmt.Sprintf("drop sequence %v", tableName))
		} else {
			tk.MustExec(fmt.Sprintf("drop table %v", tableName))
		}
	}
}

type testSuite8 struct {
	*baseTestSuite
}

func (s *testSuite8) TearDownTest(c *C) {
	tk := testkit.NewTestKit(c, s.store)
	tk.MustExec("use test")
	r := tk.MustQuery("show full tables")
	for _, tb := range r.Rows() {
		tableName := tb[0]
		if tb[1] == "VIEW" {
			tk.MustExec(fmt.Sprintf("drop view %v", tableName))
		} else if tb[1] == "SEQUENCE" {
			tk.MustExec(fmt.Sprintf("drop sequence %v", tableName))
		} else {
			tk.MustExec(fmt.Sprintf("drop table %v", tableName))
		}
	}
}

type testSerialSuite1 struct {
	*baseTestSuite
}

func (s *testSerialSuite1) TearDownTest(c *C) {
	tk := testkit.NewTestKit(c, s.store)
	tk.MustExec("use test")
	r := tk.MustQuery("show full tables")
	for _, tb := range r.Rows() {
		tableName := tb[0]
		if tb[1] == "VIEW" {
			tk.MustExec(fmt.Sprintf("drop view %v", tableName))
		} else if tb[1] == "SEQUENCE" {
			tk.MustExec(fmt.Sprintf("drop sequence %v", tableName))
		} else {
			tk.MustExec(fmt.Sprintf("drop table %v", tableName))
		}
	}
}

func (s *testSuiteP2) TestStrToDateBuiltin(c *C) {
	tk := testkit.NewTestKit(c, s.store)
	tk.MustQuery(`select str_to_date('20190101','%Y%m%d%!') from dual`).Check(testkit.Rows("2019-01-01"))
	tk.MustQuery(`select str_to_date('20190101','%Y%m%d%f') from dual`).Check(testkit.Rows("2019-01-01 00:00:00.000000"))
	tk.MustQuery(`select str_to_date('20190101','%Y%m%d%H%i%s') from dual`).Check(testkit.Rows("2019-01-01 00:00:00"))
	tk.MustQuery(`select str_to_date('18/10/22','%y/%m/%d') from dual`).Check(testkit.Rows("2018-10-22"))
	tk.MustQuery(`select str_to_date('a18/10/22','%y/%m/%d') from dual`).Check(testkit.Rows("<nil>"))
	tk.MustQuery(`select str_to_date('69/10/22','%y/%m/%d') from dual`).Check(testkit.Rows("2069-10-22"))
	tk.MustQuery(`select str_to_date('70/10/22','%y/%m/%d') from dual`).Check(testkit.Rows("1970-10-22"))
	tk.MustQuery(`select str_to_date('8/10/22','%y/%m/%d') from dual`).Check(testkit.Rows("2008-10-22"))
	tk.MustQuery(`select str_to_date('8/10/22','%Y/%m/%d') from dual`).Check(testkit.Rows("2008-10-22"))
	tk.MustQuery(`select str_to_date('18/10/22','%Y/%m/%d') from dual`).Check(testkit.Rows("2018-10-22"))
	tk.MustQuery(`select str_to_date('a18/10/22','%Y/%m/%d') from dual`).Check(testkit.Rows("<nil>"))
	tk.MustQuery(`select str_to_date('69/10/22','%Y/%m/%d') from dual`).Check(testkit.Rows("2069-10-22"))
	tk.MustQuery(`select str_to_date('70/10/22','%Y/%m/%d') from dual`).Check(testkit.Rows("1970-10-22"))
	tk.MustQuery(`select str_to_date('018/10/22','%Y/%m/%d') from dual`).Check(testkit.Rows("0018-10-22"))
	tk.MustQuery(`select str_to_date('2018/10/22','%Y/%m/%d') from dual`).Check(testkit.Rows("2018-10-22"))
	tk.MustQuery(`select str_to_date('018/10/22','%y/%m/%d') from dual`).Check(testkit.Rows("<nil>"))
	tk.MustQuery(`select str_to_date('18/10/22','%y0/%m/%d') from dual`).Check(testkit.Rows("<nil>"))
	tk.MustQuery(`select str_to_date('18/10/22','%Y0/%m/%d') from dual`).Check(testkit.Rows("<nil>"))
	tk.MustQuery(`select str_to_date('18a/10/22','%y/%m/%d') from dual`).Check(testkit.Rows("<nil>"))
	tk.MustQuery(`select str_to_date('18a/10/22','%Y/%m/%d') from dual`).Check(testkit.Rows("<nil>"))
	tk.MustQuery(`select str_to_date('20188/10/22','%Y/%m/%d') from dual`).Check(testkit.Rows("<nil>"))
	tk.MustQuery(`select str_to_date('2018510522','%Y5%m5%d') from dual`).Check(testkit.Rows("2018-10-22"))
	tk.MustQuery(`select str_to_date('2018^10^22','%Y^%m^%d') from dual`).Check(testkit.Rows("2018-10-22"))
	tk.MustQuery(`select str_to_date('2018@10@22','%Y@%m@%d') from dual`).Check(testkit.Rows("2018-10-22"))
	tk.MustQuery(`select str_to_date('2018%10%22','%Y%%m%%d') from dual`).Check(testkit.Rows("<nil>"))
	tk.MustQuery(`select str_to_date('2018(10(22','%Y(%m(%d') from dual`).Check(testkit.Rows("2018-10-22"))
	tk.MustQuery(`select str_to_date('2018\10\22','%Y\%m\%d') from dual`).Check(testkit.Rows("<nil>"))
	tk.MustQuery(`select str_to_date('2018=10=22','%Y=%m=%d') from dual`).Check(testkit.Rows("2018-10-22"))
	tk.MustQuery(`select str_to_date('2018+10+22','%Y+%m+%d') from dual`).Check(testkit.Rows("2018-10-22"))
	tk.MustQuery(`select str_to_date('2018_10_22','%Y_%m_%d') from dual`).Check(testkit.Rows("2018-10-22"))
	tk.MustQuery(`select str_to_date('69510522','%y5%m5%d') from dual`).Check(testkit.Rows("2069-10-22"))
	tk.MustQuery(`select str_to_date('69^10^22','%y^%m^%d') from dual`).Check(testkit.Rows("2069-10-22"))
	tk.MustQuery(`select str_to_date('18@10@22','%y@%m@%d') from dual`).Check(testkit.Rows("2018-10-22"))
	tk.MustQuery(`select str_to_date('18%10%22','%y%%m%%d') from dual`).Check(testkit.Rows("<nil>"))
	tk.MustQuery(`select str_to_date('18(10(22','%y(%m(%d') from dual`).Check(testkit.Rows("2018-10-22"))
	tk.MustQuery(`select str_to_date('18\10\22','%y\%m\%d') from dual`).Check(testkit.Rows("<nil>"))
	tk.MustQuery(`select str_to_date('18+10+22','%y+%m+%d') from dual`).Check(testkit.Rows("2018-10-22"))
	tk.MustQuery(`select str_to_date('18=10=22','%y=%m=%d') from dual`).Check(testkit.Rows("2018-10-22"))
	tk.MustQuery(`select str_to_date('18_10_22','%y_%m_%d') from dual`).Check(testkit.Rows("2018-10-22"))
	tk.MustQuery(`SELECT STR_TO_DATE('2020-07-04 11:22:33 PM', '%Y-%m-%d %r')`).Check(testkit.Rows("2020-07-04 23:22:33"))
	tk.MustQuery(`SELECT STR_TO_DATE('2020-07-04 12:22:33 AM', '%Y-%m-%d %r')`).Check(testkit.Rows("2020-07-04 00:22:33"))
	tk.MustQuery(`SELECT STR_TO_DATE('2020-07-04 12:22:33', '%Y-%m-%d %T')`).Check(testkit.Rows("2020-07-04 12:22:33"))
	tk.MustQuery(`SELECT STR_TO_DATE('2020-07-04 00:22:33', '%Y-%m-%d %T')`).Check(testkit.Rows("2020-07-04 00:22:33"))
}

func (s *testSuiteP2) TestAddDateBuiltinWithWarnings(c *C) {
	tk := testkit.NewTestKit(c, s.store)
	tk.MustExec("set @@sql_mode='NO_ZERO_DATE'")
	result := tk.MustQuery(`select date_add('2001-01-00', interval -2 hour);`)
	result.Check(testkit.Rows("<nil>"))
	tk.MustQuery("show warnings").Check(testutil.RowsWithSep("|", "Warning|1292|Incorrect datetime value: '2001-01-00'"))
}

func (s *testSuiteP2) TestIssue27232(c *C) {
	tk := testkit.NewTestKit(c, s.store)
	tk.MustExec("use test")
	tk.MustExec("drop table if exists t")
	tk.MustExec("create table t (a timestamp)")
	tk.MustExec("insert into t values (\"1970-07-23 10:04:59\"), (\"2038-01-19 03:14:07\")")
	tk.MustQuery("select * from t where date_sub(a, interval 10 month) = date_sub(\"1970-07-23 10:04:59\", interval 10 month)").Check(testkit.Rows("1970-07-23 10:04:59"))
	tk.MustQuery("select * from t where timestampadd(hour, 1, a ) = timestampadd(hour, 1, \"2038-01-19 03:14:07\")").Check(testkit.Rows("2038-01-19 03:14:07"))
}

func (s *testSuiteP2) TestStrToDateBuiltinWithWarnings(c *C) {
	tk := testkit.NewTestKit(c, s.store)
	tk.MustExec("set @@sql_mode='NO_ZERO_DATE'")
	tk.MustExec("use test")
	tk.MustQuery(`SELECT STR_TO_DATE('0000-1-01', '%Y-%m-%d');`).Check(testkit.Rows("<nil>"))
	tk.MustQuery("show warnings").Check(testkit.Rows("Warning 1411 Incorrect datetime value: '0000-1-01' for function str_to_date"))
}

func (s *testSuiteP2) TestReadPartitionedTable(c *C) {
	// Test three reader on partitioned table.
	tk := testkit.NewTestKit(c, s.store)
	tk.MustExec("use test")
	tk.MustExec("drop table if exists pt")
	tk.MustExec("create table pt (a int, b int, index i_b(b)) partition by range (a) (partition p1 values less than (2), partition p2 values less than (4), partition p3 values less than (6))")
	for i := 0; i < 6; i++ {
		tk.MustExec(fmt.Sprintf("insert into pt values(%d, %d)", i, i))
	}
	// Table reader
	tk.MustQuery("select * from pt order by a").Check(testkit.Rows("0 0", "1 1", "2 2", "3 3", "4 4", "5 5"))
	// Index reader
	tk.MustQuery("select b from pt where b = 3").Check(testkit.Rows("3"))
	// Index lookup
	tk.MustQuery("select a from pt where b = 3").Check(testkit.Rows("3"))
}

func (s *testSplitTable) TestSplitRegion(c *C) {
	tk := testkit.NewTestKit(c, s.store)
	tk.MustExec("use test")
	tk.MustExec("drop table if exists t, t1")
	tk.MustExec("create table t(a varchar(100),b int, index idx1(b,a))")
	tk.MustExec(`split table t index idx1 by (10000,"abcd"),(10000000);`)
	_, err := tk.Exec(`split table t index idx1 by ("abcd");`)
	c.Assert(err, NotNil)
	terr := errors.Cause(err).(*terror.Error)
	c.Assert(terr.Code(), Equals, errors.ErrCode(mysql.WarnDataTruncated))

	// Test for split index region.
	// Check min value is more than max value.
	tk.MustExec(`split table t index idx1 between (0) and (1000000000) regions 10`)
	tk.MustGetErrCode(`split table t index idx1 between (2,'a') and (1,'c') regions 10`, errno.ErrInvalidSplitRegionRanges)

	// Check min value is invalid.
	_, err = tk.Exec(`split table t index idx1 between () and (1) regions 10`)
	c.Assert(err, NotNil)
	c.Assert(err.Error(), Equals, "Split index `idx1` region lower value count should more than 0")

	// Check max value is invalid.
	_, err = tk.Exec(`split table t index idx1 between (1) and () regions 10`)
	c.Assert(err, NotNil)
	c.Assert(err.Error(), Equals, "Split index `idx1` region upper value count should more than 0")

	// Check pre-split region num is too large.
	_, err = tk.Exec(`split table t index idx1 between (0) and (1000000000) regions 10000`)
	c.Assert(err, NotNil)
	c.Assert(err.Error(), Equals, "Split index region num exceeded the limit 1000")

	// Check pre-split region num 0 is invalid.
	_, err = tk.Exec(`split table t index idx1 between (0) and (1000000000) regions 0`)
	c.Assert(err, NotNil)
	c.Assert(err.Error(), Equals, "Split index region num should more than 0")

	// Test truncate error msg.
	_, err = tk.Exec(`split table t index idx1 between ("aa") and (1000000000) regions 0`)
	c.Assert(err, NotNil)
	c.Assert(err.Error(), Equals, "[types:1265]Incorrect value: 'aa' for column 'b'")

	// Test for split table region.
	tk.MustExec(`split table t between (0) and (1000000000) regions 10`)
	// Check the lower value is more than the upper value.
	tk.MustGetErrCode(`split table t between (2) and (1) regions 10`, errno.ErrInvalidSplitRegionRanges)

	// Check the lower value is invalid.
	_, err = tk.Exec(`split table t between () and (1) regions 10`)
	c.Assert(err, NotNil)
	c.Assert(err.Error(), Equals, "Split table region lower value count should be 1")

	// Check upper value is invalid.
	_, err = tk.Exec(`split table t between (1) and () regions 10`)
	c.Assert(err, NotNil)
	c.Assert(err.Error(), Equals, "Split table region upper value count should be 1")

	// Check pre-split region num is too large.
	_, err = tk.Exec(`split table t between (0) and (1000000000) regions 10000`)
	c.Assert(err, NotNil)
	c.Assert(err.Error(), Equals, "Split table region num exceeded the limit 1000")

	// Check pre-split region num 0 is invalid.
	_, err = tk.Exec(`split table t between (0) and (1000000000) regions 0`)
	c.Assert(err, NotNil)
	c.Assert(err.Error(), Equals, "Split table region num should more than 0")

	// Test truncate error msg.
	_, err = tk.Exec(`split table t between ("aa") and (1000000000) regions 10`)
	c.Assert(err, NotNil)
	c.Assert(err.Error(), Equals, "[types:1265]Incorrect value: 'aa' for column '_tidb_rowid'")

	// Test split table region step is too small.
	tk.MustGetErrCode(`split table t between (0) and (100) regions 10`, errno.ErrInvalidSplitRegionRanges)

	// Test split region by syntax.
	tk.MustExec(`split table t by (0),(1000),(1000000)`)

	// Test split region twice to test for multiple batch split region requests.
	tk.MustExec("create table t1(a int, b int)")
	tk.MustQuery("split table t1 between(0) and (10000) regions 10;").Check(testkit.Rows("9 1"))
	tk.MustQuery("split table t1 between(10) and (10010) regions 5;").Check(testkit.Rows("4 1"))

	// Test split region for partition table.
	tk.MustExec("drop table if exists t")
	tk.MustExec("create table t (a int,b int) partition by hash(a) partitions 5;")
	tk.MustQuery("split table t between (0) and (1000000) regions 5;").Check(testkit.Rows("20 1"))
	// Test for `split for region` syntax.
	tk.MustQuery("split region for partition table t between (1000000) and (100000000) regions 10;").Check(testkit.Rows("45 1"))

	// Test split region for partition table with specified partition.
	tk.MustQuery("split table t partition (p1,p2) between (100000000) and (1000000000) regions 5;").Check(testkit.Rows("8 1"))
	// Test for `split for region` syntax.
	tk.MustQuery("split region for partition table t partition (p3,p4) between (100000000) and (1000000000) regions 5;").Check(testkit.Rows("8 1"))
}

func (s *testSplitTable) TestSplitRegionEdgeCase(c *C) {
	tk := testkit.NewTestKit(c, s.store)
	tk.MustExec("use test;")

	tk.MustExec("drop table if exists t;")
	tk.MustExec("create table t(a bigint(20) auto_increment primary key);")
	tk.MustExec("split table t between (-9223372036854775808) and (9223372036854775807) regions 16;")

	tk.MustExec("drop table if exists t;")
	tk.MustExec("create table t(a int(20) auto_increment primary key);")
	tk.MustGetErrCode("split table t between (-9223372036854775808) and (9223372036854775807) regions 16;", errno.ErrDataOutOfRange)
}

func (s *testSplitTable) TestClusterIndexSplitTableIntegration(c *C) {
	tk := testkit.NewTestKit(c, s.store)
	tk.MustExec("drop database if exists test_cluster_index_index_split_table_integration;")
	tk.MustExec("create database test_cluster_index_index_split_table_integration;")
	tk.MustExec("use test_cluster_index_index_split_table_integration;")
	tk.Se.GetSessionVars().EnableClusteredIndex = variable.ClusteredIndexDefModeOn

	tk.MustExec("create table t (a varchar(255), b double, c int, primary key (a, b));")

	// Value list length not match.
	lowerMsg := "Split table region lower value count should be 2"
	upperMsg := "Split table region upper value count should be 2"
	tk.MustGetErrMsg("split table t between ('aaa') and ('aaa', 100.0) regions 10;", lowerMsg)
	tk.MustGetErrMsg("split table t between ('aaa', 1.0) and ('aaa', 100.0, 11) regions 10;", upperMsg)

	// Value type not match.
	errMsg := "[types:1265]Incorrect value: 'aaa' for column 'b'"
	tk.MustGetErrMsg("split table t between ('aaa', 0.0) and (100.0, 'aaa') regions 10;", errMsg)

	// lower bound >= upper bound.
	errMsg = "[executor:8212]Failed to split region ranges: Split table `t` region lower value (aaa,0) should less than the upper value (aaa,0)"
	tk.MustGetErrMsg("split table t between ('aaa', 0.0) and ('aaa', 0.0) regions 10;", errMsg)
	errMsg = "[executor:8212]Failed to split region ranges: Split table `t` region lower value (bbb,0) should less than the upper value (aaa,0)"
	tk.MustGetErrMsg("split table t between ('bbb', 0.0) and ('aaa', 0.0) regions 10;", errMsg)

	// Exceed limit 1000.
	errMsg = "Split table region num exceeded the limit 1000"
	tk.MustGetErrMsg("split table t between ('aaa', 0.0) and ('aaa', 0.1) regions 100000;", errMsg)

	// Split on null values.
	errMsg = "[planner:1048]Column 'a' cannot be null"
	tk.MustGetErrMsg("split table t between (null, null) and (null, null) regions 1000;", errMsg)
	tk.MustGetErrMsg("split table t by (null, null);", errMsg)

	// Success.
	tk.MustExec("split table t between ('aaa', 0.0) and ('aaa', 100.0) regions 10;")
	tk.MustExec("split table t by ('aaa', 0.0), ('aaa', 20.0), ('aaa', 100.0);")
	tk.MustExec("split table t by ('aaa', 100.0), ('qqq', 20.0), ('zzz', 100.0), ('zzz', 1000.0);")

	tk.MustExec("drop table t;")
	tk.MustExec("create table t (a int, b int, c int, d int, primary key(a, c, d));")
	tk.MustQuery("split table t between (0, 0, 0) and (0, 0, 1) regions 1000;").Check(testkit.Rows("999 1"))

	tk.MustExec("drop table t;")
	tk.MustExec("create table t (a int, b int, c int, d int, primary key(d, a, c));")
	tk.MustQuery("split table t by (0, 0, 0), (1, 2, 3), (65535, 65535, 65535);").Check(testkit.Rows("3 1"))

	tk.MustExec("drop table if exists t;")
	tk.MustExec("create table t (a varchar(255), b decimal, c int, primary key (a, b));")
	errMsg = "[types:1265]Incorrect value: '' for column 'b'"
	tk.MustGetErrMsg("split table t by ('aaa', '')", errMsg)
}

func (s *testSplitTable) TestClusterIndexShowTableRegion(c *C) {
	tk := testkit.NewTestKit(c, s.store)
	atomic.StoreUint32(&ddl.EnableSplitTableRegion, 1)
	tk.MustExec("set global tidb_scatter_region = 1")
	tk.MustExec("drop database if exists cluster_index_regions;")
	tk.MustExec("create database cluster_index_regions;")
	tk.MustExec("use cluster_index_regions;")
	tk.Se.GetSessionVars().EnableClusteredIndex = variable.ClusteredIndexDefModeOn
	tk.MustExec("create table t (a int, b int, c int, primary key(a, b));")
	tk.MustExec("insert t values (1, 1, 1), (2, 2, 2);")
	tk.MustQuery("split table t between (1, 0) and (2, 3) regions 2;").Check(testkit.Rows("1 1"))
	rows := tk.MustQuery("show table t regions").Rows()
	tbl := testGetTableByName(c, tk.Se, "cluster_index_regions", "t")
	// Check the region start key.
	c.Assert(rows[0][1], Matches, fmt.Sprintf("t_%d_", tbl.Meta().ID))
	c.Assert(rows[1][1], Matches, fmt.Sprintf("t_%d_r_03800000000000000183800000000000", tbl.Meta().ID))

	tk.MustExec("drop table t;")
	tk.MustExec("create table t (a int, b int);")
	tk.MustQuery("split table t between (0) and (100000) regions 2;").Check(testkit.Rows("1 1"))
	rows = tk.MustQuery("show table t regions").Rows()
	tbl = testGetTableByName(c, tk.Se, "cluster_index_regions", "t")
	// Check the region start key is int64.
	c.Assert(rows[0][1], Matches, fmt.Sprintf("t_%d_", tbl.Meta().ID))
	c.Assert(rows[1][1], Matches, fmt.Sprintf("t_%d_r_50000", tbl.Meta().ID))
}

func (s *testSuiteWithData) TestClusterIndexOuterJoinElimination(c *C) {
	tk := testkit.NewTestKit(c, s.store)
	tk.MustExec("use test")
	tk.Se.GetSessionVars().EnableClusteredIndex = variable.ClusteredIndexDefModeOn
	tk.MustExec("create table t (a int, b int, c int, primary key(a,b))")
	rows := tk.MustQuery(`explain format = 'brief' select t1.a from t t1 left join t t2 on t1.a = t2.a and t1.b = t2.b`).Rows()
	rowStrs := s.testData.ConvertRowsToStrings(rows)
	for _, row := range rowStrs {
		// outer join has been eliminated.
		c.Assert(strings.Index(row, "Join"), Equals, -1)
	}
}

func (s *testSplitTable) TestShowTableRegion(c *C) {
	tk := testkit.NewTestKit(c, s.store)
	tk.MustExec("use test")
	tk.MustExec("drop table if exists t_regions")
	tk.MustExec("set global tidb_scatter_region = 1")
	atomic.StoreUint32(&ddl.EnableSplitTableRegion, 1)
	tk.MustExec("create table t_regions (a int key, b int, c int, index idx(b), index idx2(c))")
	_, err := tk.Exec("split partition table t_regions partition (p1,p2) index idx between (0) and (20000) regions 2;")
	c.Assert(err.Error(), Equals, plannercore.ErrPartitionClauseOnNonpartitioned.Error())

	// Test show table regions.
	tk.MustQuery(`split table t_regions between (-10000) and (10000) regions 4;`).Check(testkit.Rows("4 1"))
	re := tk.MustQuery("show table t_regions regions")

	// Test show table regions and split table on global temporary table.
	tk.MustExec("drop table if exists t_regions_temporary_table")
	tk.MustExec("set tidb_enable_global_temporary_table=true")
	tk.MustExec("create global temporary table t_regions_temporary_table (a int key, b int, c int, index idx(b), index idx2(c)) ON COMMIT DELETE ROWS;")
	// Test show table regions.
	_, err = tk.Exec("show table t_regions_temporary_table regions")
	c.Assert(err.Error(), Equals, plannercore.ErrOptOnTemporaryTable.GenWithStackByArgs("show table regions").Error())
	// Test split table.
	_, err = tk.Exec("split table t_regions_temporary_table between (-10000) and (10000) regions 4;")
	c.Assert(err.Error(), Equals, plannercore.ErrOptOnTemporaryTable.GenWithStackByArgs("split table").Error())
	_, err = tk.Exec("split partition table t_regions_temporary_table partition (p1,p2) index idx between (0) and (20000) regions 2;")
	c.Assert(err.Error(), Equals, plannercore.ErrOptOnTemporaryTable.GenWithStackByArgs("split table").Error())
	tk.MustExec("drop table if exists t_regions_temporary_table")
	// Test pre split regions
	_, err = tk.Exec("create global temporary table temporary_table_pre_split(id int ) pre_split_regions=2 ON COMMIT DELETE ROWS;")
	c.Assert(err.Error(), Equals, ddl.ErrOptOnTemporaryTable.GenWithStackByArgs("pre split regions").Error())

	// Test show table regions and split table on local temporary table
	tk.MustExec("drop table if exists t_regions_local_temporary_table")
	tk.MustExec("set @@tidb_enable_noop_functions=1;")
	tk.MustExec("create temporary table t_regions_local_temporary_table (a int key, b int, c int, index idx(b), index idx2(c));")
	// Test show table regions.
	_, err = tk.Exec("show table t_regions_local_temporary_table regions")
	c.Assert(err.Error(), Equals, plannercore.ErrOptOnTemporaryTable.GenWithStackByArgs("show table regions").Error())
	// Test split table.
	_, err = tk.Exec("split table t_regions_local_temporary_table between (-10000) and (10000) regions 4;")
	c.Assert(err.Error(), Equals, plannercore.ErrOptOnTemporaryTable.GenWithStackByArgs("split table").Error())
	_, err = tk.Exec("split partition table t_regions_local_temporary_table partition (p1,p2) index idx between (0) and (20000) regions 2;")
	c.Assert(err.Error(), Equals, plannercore.ErrOptOnTemporaryTable.GenWithStackByArgs("split table").Error())
	tk.MustExec("drop table if exists t_regions_local_temporary_table")
	// Test pre split regions
	_, err = tk.Exec("create temporary table local_temporary_table_pre_split(id int ) pre_split_regions=2;")
	c.Assert(err.Error(), Equals, ddl.ErrOptOnTemporaryTable.GenWithStackByArgs("pre split regions").Error())

	rows := re.Rows()
	// Table t_regions should have 5 regions now.
	// 4 regions to store record data.
	// 1 region to store index data.
	c.Assert(len(rows), Equals, 5)
	c.Assert(len(rows[0]), Equals, 11)
	tbl := testGetTableByName(c, tk.Se, "test", "t_regions")
	// Check the region start key.
	c.Assert(rows[0][1], Equals, fmt.Sprintf("t_%d_r", tbl.Meta().ID))
	c.Assert(rows[1][1], Equals, fmt.Sprintf("t_%d_r_-5000", tbl.Meta().ID))
	c.Assert(rows[2][1], Equals, fmt.Sprintf("t_%d_r_0", tbl.Meta().ID))
	c.Assert(rows[3][1], Equals, fmt.Sprintf("t_%d_r_5000", tbl.Meta().ID))
	c.Assert(rows[4][2], Equals, fmt.Sprintf("t_%d_r", tbl.Meta().ID))

	// Test show table index regions.
	tk.MustQuery(`split table t_regions index idx between (-1000) and (1000) regions 4;`).Check(testkit.Rows("4 1"))
	re = tk.MustQuery("show table t_regions index idx regions")
	rows = re.Rows()
	// The index `idx` of table t_regions should have 4 regions now.
	c.Assert(len(rows), Equals, 4)
	// Check the region start key.
	c.Assert(rows[0][1], Matches, fmt.Sprintf("t_%d.*", tbl.Meta().ID))
	c.Assert(rows[1][1], Matches, fmt.Sprintf("t_%d_i_1_.*", tbl.Meta().ID))
	c.Assert(rows[2][1], Matches, fmt.Sprintf("t_%d_i_1_.*", tbl.Meta().ID))
	c.Assert(rows[3][1], Matches, fmt.Sprintf("t_%d_i_1_.*", tbl.Meta().ID))

	re = tk.MustQuery("show table t_regions regions")
	rows = re.Rows()
	// The index `idx` of table t_regions should have 9 regions now.
	// 4 regions to store record data.
	// 4 region to store index idx data.
	// 1 region to store index idx2 data.
	c.Assert(len(rows), Equals, 9)
	// Check the region start key.
	c.Assert(rows[0][1], Equals, fmt.Sprintf("t_%d_r", tbl.Meta().ID))
	c.Assert(rows[1][1], Equals, fmt.Sprintf("t_%d_r_-5000", tbl.Meta().ID))
	c.Assert(rows[2][1], Equals, fmt.Sprintf("t_%d_r_0", tbl.Meta().ID))
	c.Assert(rows[3][1], Equals, fmt.Sprintf("t_%d_r_5000", tbl.Meta().ID))
	c.Assert(rows[4][1], Matches, fmt.Sprintf("t_%d_", tbl.Meta().ID))
	c.Assert(rows[5][1], Matches, fmt.Sprintf("t_%d_i_1_.*", tbl.Meta().ID))
	c.Assert(rows[6][1], Matches, fmt.Sprintf("t_%d_i_1_.*", tbl.Meta().ID))
	c.Assert(rows[7][2], Equals, fmt.Sprintf("t_%d_i_2_", tbl.Meta().ID))
	c.Assert(rows[8][2], Equals, fmt.Sprintf("t_%d_r", tbl.Meta().ID))

	// Test unsigned primary key and wait scatter finish.
	tk.MustExec("drop table if exists t_regions")
	atomic.StoreUint32(&ddl.EnableSplitTableRegion, 1)
	tk.MustExec("create table t_regions (a int unsigned key, b int, index idx(b))")

	// Test show table regions.
	tk.MustExec(`set @@session.tidb_wait_split_region_finish=1;`)
	tk.MustQuery(`split table t_regions by (2500),(5000),(7500);`).Check(testkit.Rows("3 1"))
	re = tk.MustQuery("show table t_regions regions")
	rows = re.Rows()
	// Table t_regions should have 4 regions now.
	c.Assert(len(rows), Equals, 4)
	tbl = testGetTableByName(c, tk.Se, "test", "t_regions")
	// Check the region start key.
	c.Assert(rows[0][1], Matches, "t_.*")
	c.Assert(rows[1][1], Equals, fmt.Sprintf("t_%d_r_2500", tbl.Meta().ID))
	c.Assert(rows[2][1], Equals, fmt.Sprintf("t_%d_r_5000", tbl.Meta().ID))
	c.Assert(rows[3][1], Equals, fmt.Sprintf("t_%d_r_7500", tbl.Meta().ID))

	// Test show table index regions.
	tk.MustQuery(`split table t_regions index idx by (250),(500),(750);`).Check(testkit.Rows("4 1"))
	re = tk.MustQuery("show table t_regions index idx regions")
	rows = re.Rows()
	// The index `idx` of table t_regions should have 4 regions now.
	c.Assert(len(rows), Equals, 4)
	// Check the region start key.
	c.Assert(rows[0][1], Equals, fmt.Sprintf("t_%d_", tbl.Meta().ID))
	c.Assert(rows[1][1], Matches, fmt.Sprintf("t_%d_i_1_.*", tbl.Meta().ID))
	c.Assert(rows[2][1], Matches, fmt.Sprintf("t_%d_i_1_.*", tbl.Meta().ID))
	c.Assert(rows[3][1], Matches, fmt.Sprintf("t_%d_i_1_.*", tbl.Meta().ID))

	// Test show table regions for partition table when disable split region when create table.
	atomic.StoreUint32(&ddl.EnableSplitTableRegion, 0)
	tk.MustExec("drop table if exists partition_t;")
	tk.MustExec("set @@session.tidb_enable_table_partition = '1';")
	tk.MustExec("create table partition_t (a int, b int,index(a)) partition by hash (a) partitions 3")
	re = tk.MustQuery("show table partition_t regions")
	rows = re.Rows()
	c.Assert(len(rows), Equals, 1)
	c.Assert(rows[0][1], Matches, "t_.*")

	// Test show table regions for partition table when enable split region when create table.
	atomic.StoreUint32(&ddl.EnableSplitTableRegion, 1)
	tk.MustExec("set @@global.tidb_scatter_region=1;")
	tk.MustExec("drop table if exists partition_t;")
	tk.MustExec("create table partition_t (a int, b int,index(a)) partition by hash (a) partitions 3")
	re = tk.MustQuery("show table partition_t regions")
	rows = re.Rows()
	c.Assert(len(rows), Equals, 3)
	tbl = testGetTableByName(c, tk.Se, "test", "partition_t")
	partitionDef := tbl.Meta().GetPartitionInfo().Definitions
	c.Assert(rows[0][1], Matches, fmt.Sprintf("t_%d_.*", partitionDef[0].ID))
	c.Assert(rows[1][1], Matches, fmt.Sprintf("t_%d_.*", partitionDef[1].ID))
	c.Assert(rows[2][1], Matches, fmt.Sprintf("t_%d_.*", partitionDef[2].ID))

	// Test split partition region when add new partition.
	tk.MustExec("drop table if exists partition_t;")
	tk.MustExec(`create table partition_t (a int, b int,index(a)) PARTITION BY RANGE (a) (
		PARTITION p0 VALUES LESS THAN (10),
		PARTITION p1 VALUES LESS THAN (20),
		PARTITION p2 VALUES LESS THAN (30));`)
	tk.MustExec(`alter table partition_t add partition ( partition p3 values less than (40), partition p4 values less than (50) );`)
	re = tk.MustQuery("show table partition_t regions")
	rows = re.Rows()
	c.Assert(len(rows), Equals, 5)
	tbl = testGetTableByName(c, tk.Se, "test", "partition_t")
	partitionDef = tbl.Meta().GetPartitionInfo().Definitions
	c.Assert(rows[0][1], Matches, fmt.Sprintf("t_%d_.*", partitionDef[0].ID))
	c.Assert(rows[1][1], Matches, fmt.Sprintf("t_%d_.*", partitionDef[1].ID))
	c.Assert(rows[2][1], Matches, fmt.Sprintf("t_%d_.*", partitionDef[2].ID))
	c.Assert(rows[3][1], Matches, fmt.Sprintf("t_%d_.*", partitionDef[3].ID))
	c.Assert(rows[4][1], Matches, fmt.Sprintf("t_%d_.*", partitionDef[4].ID))

	// Test pre-split table region when create table.
	tk.MustExec("drop table if exists t_pre")
	tk.MustExec("create table t_pre (a int, b int) shard_row_id_bits = 2 pre_split_regions=2;")
	re = tk.MustQuery("show table t_pre regions")
	rows = re.Rows()
	// Table t_regions should have 4 regions now.
	c.Assert(len(rows), Equals, 4)
	tbl = testGetTableByName(c, tk.Se, "test", "t_pre")
	c.Assert(rows[1][1], Equals, fmt.Sprintf("t_%d_r_2305843009213693952", tbl.Meta().ID))
	c.Assert(rows[2][1], Equals, fmt.Sprintf("t_%d_r_4611686018427387904", tbl.Meta().ID))
	c.Assert(rows[3][1], Equals, fmt.Sprintf("t_%d_r_6917529027641081856", tbl.Meta().ID))

	// Test pre-split table region when create table.
	tk.MustExec("drop table if exists pt_pre")
	tk.MustExec("create table pt_pre (a int, b int) shard_row_id_bits = 2 pre_split_regions=2 partition by hash(a) partitions 3;")
	re = tk.MustQuery("show table pt_pre regions")
	rows = re.Rows()
	// Table t_regions should have 4 regions now.
	c.Assert(len(rows), Equals, 12)
	tbl = testGetTableByName(c, tk.Se, "test", "pt_pre")
	pi := tbl.Meta().GetPartitionInfo().Definitions
	c.Assert(len(pi), Equals, 3)
	for i, p := range pi {
		c.Assert(rows[1+4*i][1], Equals, fmt.Sprintf("t_%d_r_2305843009213693952", p.ID))
		c.Assert(rows[2+4*i][1], Equals, fmt.Sprintf("t_%d_r_4611686018427387904", p.ID))
		c.Assert(rows[3+4*i][1], Equals, fmt.Sprintf("t_%d_r_6917529027641081856", p.ID))
	}

	defer atomic.StoreUint32(&ddl.EnableSplitTableRegion, 0)

	// Test split partition table.
	tk.MustExec("drop table if exists t")
	tk.MustExec("create table t (a int,b int) partition by hash(a) partitions 5;")
	tk.MustQuery("split table t between (0) and (4000000) regions 4;").Check(testkit.Rows("15 1"))
	re = tk.MustQuery("show table t regions")
	rows = re.Rows()
	c.Assert(len(rows), Equals, 20)
	tbl = testGetTableByName(c, tk.Se, "test", "t")
	c.Assert(len(tbl.Meta().GetPartitionInfo().Definitions), Equals, 5)
	for i, p := range tbl.Meta().GetPartitionInfo().Definitions {
		c.Assert(rows[i*4+0][1], Equals, fmt.Sprintf("t_%d_", p.ID))
		c.Assert(rows[i*4+1][1], Equals, fmt.Sprintf("t_%d_r_1000000", p.ID))
		c.Assert(rows[i*4+2][1], Equals, fmt.Sprintf("t_%d_r_2000000", p.ID))
		c.Assert(rows[i*4+3][1], Equals, fmt.Sprintf("t_%d_r_3000000", p.ID))
	}

	// Test split region for partition table with specified partition.
	tk.MustQuery("split table t partition (p4) between (1000000) and (2000000) regions 5;").Check(testkit.Rows("4 1"))
	re = tk.MustQuery("show table t regions")
	rows = re.Rows()
	c.Assert(len(rows), Equals, 24)
	tbl = testGetTableByName(c, tk.Se, "test", "t")
	c.Assert(len(tbl.Meta().GetPartitionInfo().Definitions), Equals, 5)
	for i := 0; i < 4; i++ {
		p := tbl.Meta().GetPartitionInfo().Definitions[i]
		c.Assert(rows[i*4+0][1], Equals, fmt.Sprintf("t_%d_", p.ID))
		c.Assert(rows[i*4+1][1], Equals, fmt.Sprintf("t_%d_r_1000000", p.ID))
		c.Assert(rows[i*4+2][1], Equals, fmt.Sprintf("t_%d_r_2000000", p.ID))
		c.Assert(rows[i*4+3][1], Equals, fmt.Sprintf("t_%d_r_3000000", p.ID))
	}
	for i := 4; i < 5; i++ {
		p := tbl.Meta().GetPartitionInfo().Definitions[i]
		c.Assert(rows[i*4+0][1], Equals, fmt.Sprintf("t_%d_", p.ID))
		c.Assert(rows[i*4+1][1], Equals, fmt.Sprintf("t_%d_r_1000000", p.ID))
		c.Assert(rows[i*4+2][1], Equals, fmt.Sprintf("t_%d_r_1200000", p.ID))
		c.Assert(rows[i*4+3][1], Equals, fmt.Sprintf("t_%d_r_1400000", p.ID))
		c.Assert(rows[i*4+4][1], Equals, fmt.Sprintf("t_%d_r_1600000", p.ID))
		c.Assert(rows[i*4+5][1], Equals, fmt.Sprintf("t_%d_r_1800000", p.ID))
		c.Assert(rows[i*4+6][1], Equals, fmt.Sprintf("t_%d_r_2000000", p.ID))
		c.Assert(rows[i*4+7][1], Equals, fmt.Sprintf("t_%d_r_3000000", p.ID))
	}

	// Test for show table partition regions.
	for i := 0; i < 4; i++ {
		re = tk.MustQuery(fmt.Sprintf("show table t partition (p%v) regions", i))
		rows = re.Rows()
		c.Assert(len(rows), Equals, 4)
		p := tbl.Meta().GetPartitionInfo().Definitions[i]
		c.Assert(rows[0][1], Equals, fmt.Sprintf("t_%d_", p.ID))
		c.Assert(rows[1][1], Equals, fmt.Sprintf("t_%d_r_1000000", p.ID))
		c.Assert(rows[2][1], Equals, fmt.Sprintf("t_%d_r_2000000", p.ID))
		c.Assert(rows[3][1], Equals, fmt.Sprintf("t_%d_r_3000000", p.ID))
	}
	re = tk.MustQuery("show table t partition (p0, p4) regions")
	rows = re.Rows()
	c.Assert(len(rows), Equals, 12)
	p := tbl.Meta().GetPartitionInfo().Definitions[0]
	c.Assert(rows[0][1], Equals, fmt.Sprintf("t_%d_", p.ID))
	c.Assert(rows[1][1], Equals, fmt.Sprintf("t_%d_r_1000000", p.ID))
	c.Assert(rows[2][1], Equals, fmt.Sprintf("t_%d_r_2000000", p.ID))
	c.Assert(rows[3][1], Equals, fmt.Sprintf("t_%d_r_3000000", p.ID))
	p = tbl.Meta().GetPartitionInfo().Definitions[4]
	c.Assert(rows[4][1], Equals, fmt.Sprintf("t_%d_", p.ID))
	c.Assert(rows[5][1], Equals, fmt.Sprintf("t_%d_r_1000000", p.ID))
	c.Assert(rows[6][1], Equals, fmt.Sprintf("t_%d_r_1200000", p.ID))
	c.Assert(rows[7][1], Equals, fmt.Sprintf("t_%d_r_1400000", p.ID))
	c.Assert(rows[8][1], Equals, fmt.Sprintf("t_%d_r_1600000", p.ID))
	c.Assert(rows[9][1], Equals, fmt.Sprintf("t_%d_r_1800000", p.ID))
	c.Assert(rows[10][1], Equals, fmt.Sprintf("t_%d_r_2000000", p.ID))
	c.Assert(rows[11][1], Equals, fmt.Sprintf("t_%d_r_3000000", p.ID))
	// Test for duplicate partition names.
	re = tk.MustQuery("show table t partition (p0, p0, p0) regions")
	rows = re.Rows()
	c.Assert(len(rows), Equals, 4)
	p = tbl.Meta().GetPartitionInfo().Definitions[0]
	c.Assert(rows[0][1], Equals, fmt.Sprintf("t_%d_", p.ID))
	c.Assert(rows[1][1], Equals, fmt.Sprintf("t_%d_r_1000000", p.ID))
	c.Assert(rows[2][1], Equals, fmt.Sprintf("t_%d_r_2000000", p.ID))
	c.Assert(rows[3][1], Equals, fmt.Sprintf("t_%d_r_3000000", p.ID))

	// Test split partition table index.
	tk.MustExec("drop table if exists t")
	tk.MustExec("create table t (a int,b int,index idx(a)) partition by hash(a) partitions 5;")
	tk.MustQuery("split table t between (0) and (4000000) regions 4;").Check(testkit.Rows("20 1"))
	tk.MustQuery("split table t index idx between (0) and (4000000) regions 4;").Check(testkit.Rows("20 1"))
	re = tk.MustQuery("show table t regions")
	rows = re.Rows()
	c.Assert(len(rows), Equals, 40)
	tbl = testGetTableByName(c, tk.Se, "test", "t")
	c.Assert(len(tbl.Meta().GetPartitionInfo().Definitions), Equals, 5)
	for i := 0; i < 5; i++ {
		p := tbl.Meta().GetPartitionInfo().Definitions[i]
		c.Assert(rows[i*8+0][1], Equals, fmt.Sprintf("t_%d_r", p.ID))
		c.Assert(rows[i*8+1][1], Equals, fmt.Sprintf("t_%d_r_1000000", p.ID))
		c.Assert(rows[i*8+2][1], Equals, fmt.Sprintf("t_%d_r_2000000", p.ID))
		c.Assert(rows[i*8+3][1], Equals, fmt.Sprintf("t_%d_r_3000000", p.ID))
		c.Assert(rows[i*8+4][1], Equals, fmt.Sprintf("t_%d_", p.ID))
		c.Assert(rows[i*8+5][1], Matches, fmt.Sprintf("t_%d_i_1_.*", p.ID))
		c.Assert(rows[i*8+6][1], Matches, fmt.Sprintf("t_%d_i_1_.*", p.ID))
		c.Assert(rows[i*8+7][1], Matches, fmt.Sprintf("t_%d_i_1_.*", p.ID))
	}

	// Test split index region for partition table with specified partition.
	tk.MustQuery("split table t partition (p4) index idx between (0) and (1000000) regions 5;").Check(testkit.Rows("4 1"))
	re = tk.MustQuery("show table t regions")
	rows = re.Rows()
	c.Assert(len(rows), Equals, 44)
	tbl = testGetTableByName(c, tk.Se, "test", "t")
	c.Assert(len(tbl.Meta().GetPartitionInfo().Definitions), Equals, 5)
	for i := 0; i < 4; i++ {
		p := tbl.Meta().GetPartitionInfo().Definitions[i]
		c.Assert(rows[i*8+0][1], Equals, fmt.Sprintf("t_%d_r", p.ID))
		c.Assert(rows[i*8+1][1], Equals, fmt.Sprintf("t_%d_r_1000000", p.ID))
		c.Assert(rows[i*8+2][1], Equals, fmt.Sprintf("t_%d_r_2000000", p.ID))
		c.Assert(rows[i*8+3][1], Equals, fmt.Sprintf("t_%d_r_3000000", p.ID))
		c.Assert(rows[i*8+4][1], Equals, fmt.Sprintf("t_%d_", p.ID))
		c.Assert(rows[i*8+5][1], Matches, fmt.Sprintf("t_%d_i_1_.*", p.ID))
		c.Assert(rows[i*8+6][1], Matches, fmt.Sprintf("t_%d_i_1_.*", p.ID))
		c.Assert(rows[i*8+7][1], Matches, fmt.Sprintf("t_%d_i_1_.*", p.ID))
	}
	for i := 4; i < 5; i++ {
		p := tbl.Meta().GetPartitionInfo().Definitions[i]
		c.Assert(rows[i*8+0][1], Equals, fmt.Sprintf("t_%d_r", p.ID))
		c.Assert(rows[i*8+1][1], Equals, fmt.Sprintf("t_%d_r_1000000", p.ID))
		c.Assert(rows[i*8+2][1], Equals, fmt.Sprintf("t_%d_r_2000000", p.ID))
		c.Assert(rows[i*8+3][1], Equals, fmt.Sprintf("t_%d_r_3000000", p.ID))
		c.Assert(rows[i*8+4][1], Equals, fmt.Sprintf("t_%d_", p.ID))
		c.Assert(rows[i*8+5][1], Matches, fmt.Sprintf("t_%d_i_1_.*", p.ID))
		c.Assert(rows[i*8+6][1], Matches, fmt.Sprintf("t_%d_i_1_.*", p.ID))
		c.Assert(rows[i*8+7][1], Matches, fmt.Sprintf("t_%d_i_1_.*", p.ID))
		c.Assert(rows[i*8+8][1], Matches, fmt.Sprintf("t_%d_i_1_.*", p.ID))
		c.Assert(rows[i*8+9][1], Matches, fmt.Sprintf("t_%d_i_1_.*", p.ID))
		c.Assert(rows[i*8+10][1], Matches, fmt.Sprintf("t_%d_i_1_.*", p.ID))
		c.Assert(rows[i*8+11][1], Matches, fmt.Sprintf("t_%d_i_1_.*", p.ID))
	}

	// Test show table partition region on unknown-partition.
	err = tk.QueryToErr("show table t partition (p_unknown) index idx regions")
	c.Assert(terror.ErrorEqual(err, table.ErrUnknownPartition), IsTrue)

	// Test show table partition index.
	for i := 0; i < 4; i++ {
		re = tk.MustQuery(fmt.Sprintf("show table t partition (p%v) index idx regions", i))
		rows = re.Rows()
		c.Assert(len(rows), Equals, 4)
		p := tbl.Meta().GetPartitionInfo().Definitions[i]
		c.Assert(rows[0][1], Equals, fmt.Sprintf("t_%d_", p.ID))
		c.Assert(rows[1][1], Matches, fmt.Sprintf("t_%d_i_1_.*", p.ID))
		c.Assert(rows[2][1], Matches, fmt.Sprintf("t_%d_i_1_.*", p.ID))
		c.Assert(rows[3][1], Matches, fmt.Sprintf("t_%d_i_1_.*", p.ID))
	}
	re = tk.MustQuery("show table t partition (p3,p4) index idx regions")
	rows = re.Rows()
	c.Assert(len(rows), Equals, 12)
	p = tbl.Meta().GetPartitionInfo().Definitions[3]
	c.Assert(rows[0][1], Equals, fmt.Sprintf("t_%d_", p.ID))
	c.Assert(rows[1][1], Matches, fmt.Sprintf("t_%d_i_1_.*", p.ID))
	c.Assert(rows[2][1], Matches, fmt.Sprintf("t_%d_i_1_.*", p.ID))
	c.Assert(rows[3][1], Matches, fmt.Sprintf("t_%d_i_1_.*", p.ID))
	p = tbl.Meta().GetPartitionInfo().Definitions[4]
	c.Assert(rows[4][1], Equals, fmt.Sprintf("t_%d_", p.ID))
	c.Assert(rows[5][1], Matches, fmt.Sprintf("t_%d_i_1_.*", p.ID))
	c.Assert(rows[6][1], Matches, fmt.Sprintf("t_%d_i_1_.*", p.ID))
	c.Assert(rows[7][1], Matches, fmt.Sprintf("t_%d_i_1_.*", p.ID))
	c.Assert(rows[8][1], Matches, fmt.Sprintf("t_%d_i_1_.*", p.ID))
	c.Assert(rows[9][1], Matches, fmt.Sprintf("t_%d_i_1_.*", p.ID))
	c.Assert(rows[10][1], Matches, fmt.Sprintf("t_%d_i_1_.*", p.ID))
	c.Assert(rows[11][1], Matches, fmt.Sprintf("t_%d_i_1_.*", p.ID))

	// Test split for the second index.
	tk.MustExec("drop table if exists t")
	tk.MustExec("create table t (a int,b int,index idx(a), index idx2(b))")
	tk.MustQuery("split table t index idx2 between (0) and (4000000) regions 2;").Check(testkit.Rows("3 1"))
	re = tk.MustQuery("show table t regions")
	rows = re.Rows()
	c.Assert(len(rows), Equals, 4)
	tbl = testGetTableByName(c, tk.Se, "test", "t")
	c.Assert(rows[0][1], Equals, fmt.Sprintf("t_%d_i_3_", tbl.Meta().ID))
	c.Assert(rows[1][1], Equals, fmt.Sprintf("t_%d_", tbl.Meta().ID))
	c.Assert(rows[2][1], Matches, fmt.Sprintf("t_%d_i_2_.*", tbl.Meta().ID))
	c.Assert(rows[3][1], Matches, fmt.Sprintf("t_%d_i_2_.*", tbl.Meta().ID))

	// Test show table partition region on non-partition table.
	err = tk.QueryToErr("show table t partition (p3,p4) index idx regions")
	c.Assert(terror.ErrorEqual(err, plannercore.ErrPartitionClauseOnNonpartitioned), IsTrue)
}

func testGetTableByName(c *C, ctx sessionctx.Context, db, table string) table.Table {
	dom := domain.GetDomain(ctx)
	// Make sure the table schema is the new schema.
	err := dom.Reload()
	c.Assert(err, IsNil)
	tbl, err := dom.InfoSchema().TableByName(model.NewCIStr(db), model.NewCIStr(table))
	c.Assert(err, IsNil)
	return tbl
}

func (s *testSuiteP2) TestIssue10435(c *C) {
	tk := testkit.NewTestKit(c, s.store)
	tk.MustExec("use test")
	tk.MustExec("drop table if exists t1")
	tk.MustExec("create table t1(i int, j int, k int)")
	tk.MustExec("insert into t1 VALUES (1,1,1),(2,2,2),(3,3,3),(4,4,4)")
	tk.MustExec("INSERT INTO t1 SELECT 10*i,j,5*j FROM t1 UNION SELECT 20*i,j,5*j FROM t1 UNION SELECT 30*i,j,5*j FROM t1")

	tk.MustExec("set @@session.tidb_enable_window_function=1")
	tk.MustQuery("SELECT SUM(i) OVER W FROM t1 WINDOW w AS (PARTITION BY j ORDER BY i) ORDER BY 1+SUM(i) OVER w").Check(
		testkit.Rows("1", "2", "3", "4", "11", "22", "31", "33", "44", "61", "62", "93", "122", "124", "183", "244"),
	)
}

func (s *testSerialSuite2) TestUnsignedFeedback(c *C) {
	tk := testkit.NewTestKit(c, s.store)
	oriProbability := statistics.FeedbackProbability.Load()
	statistics.FeedbackProbability.Store(1.0)
	defer func() { statistics.FeedbackProbability.Store(oriProbability) }()
	tk.MustExec("use test")
	tk.MustExec("drop table if exists t")
	tk.MustExec("create table t(a bigint unsigned, b int, primary key(a))")
	tk.MustExec("insert into t values (1,1),(2,2)")
	tk.MustExec("analyze table t")
	tk.MustQuery("select count(distinct b) from t").Check(testkit.Rows("2"))
	result := tk.MustQuery("explain analyze select count(distinct b) from t")
	c.Assert(result.Rows()[2][4], Equals, "table:t")
	c.Assert(result.Rows()[2][6], Equals, "range:[0,+inf], keep order:false")
}

func (s *testSuiteWithCliBaseCharset) TestCharsetFeature(c *C) {
	tk := testkit.NewTestKit(c, s.store)
	tk.MustExec("use test")
	tk.MustQuery("show charset").Check(testkit.Rows(
		"ascii US ASCII ascii_bin 1",
		"binary binary binary 1",
		"gbk Chinese Internal Code Specification gbk_bin 2",
		"latin1 Latin1 latin1_bin 1",
		"utf8 UTF-8 Unicode utf8_bin 3",
		"utf8mb4 UTF-8 Unicode utf8mb4_bin 4",
	))
	tk.MustQuery("show collation").Check(testkit.Rows(
		"ascii_bin ascii 65 Yes Yes 1",
		"binary binary 63 Yes Yes 1",
		"gbk_bin gbk 87  Yes 1",
		"latin1_bin latin1 47 Yes Yes 1",
		"utf8_bin utf8 83 Yes Yes 1",
		"utf8_general_ci utf8 33  Yes 1",
		"utf8_unicode_ci utf8 192  Yes 1",
		"utf8mb4_bin utf8mb4 46 Yes Yes 1",
		"utf8mb4_general_ci utf8mb4 45  Yes 1",
		"utf8mb4_unicode_ci utf8mb4 224  Yes 1",
	))

	tk.MustExec("set names gbk;")
	tk.MustQuery("select @@character_set_connection;").Check(testkit.Rows("gbk"))
	tk.MustQuery("select @@collation_connection;").Check(testkit.Rows("gbk_bin"))
	tk.MustExec("set @@character_set_client=gbk;")
	tk.MustQuery("select @@character_set_client;").Check(testkit.Rows("gbk"))
	tk.MustExec("set names utf8mb4;")
	tk.MustExec("set @@character_set_connection=gbk;")
	tk.MustQuery("select @@character_set_connection;").Check(testkit.Rows("gbk"))
	tk.MustQuery("select @@collation_connection;").Check(testkit.Rows("gbk_bin"))

	tk.MustQuery("select _gbk 'a'").Check(testkit.Rows("a"))

	tk.MustExec("use test")
	tk.MustExec("create table t1(a char(10) charset gbk);")
	tk.MustExec("create table t2(a char(10) charset gbk collate gbk_bin);")
	tk.MustExec("create table t3(a char(10)) charset gbk;")
	tk.MustExec("alter table t3 add column b char(10) charset gbk;")
	tk.MustQuery("show create table t3").Check(testkit.Rows("t3 CREATE TABLE `t3` (\n" +
		"  `a` char(10) DEFAULT NULL,\n" +
		"  `b` char(10) DEFAULT NULL\n" +
		") ENGINE=InnoDB DEFAULT CHARSET=gbk COLLATE=gbk_bin",
	))
	tk.MustExec("create table t4(a char(10));")
	tk.MustExec("alter table t4 add column b char(10) charset gbk;")
	tk.MustQuery("show create table t4").Check(testkit.Rows("t4 CREATE TABLE `t4` (\n" +
		"  `a` char(10) DEFAULT NULL,\n" +
		"  `b` char(10) CHARACTER SET gbk COLLATE gbk_bin DEFAULT NULL\n" +
		") ENGINE=InnoDB DEFAULT CHARSET=utf8mb4 COLLATE=utf8mb4_bin",
	))

	tk.MustExec("create database test_gbk charset gbk;")
	tk.MustExec("use test_gbk")
	tk.MustExec("create table t1(a char(10));")
	tk.MustQuery("show create table t1").Check(testkit.Rows("t1 CREATE TABLE `t1` (\n" +
		"  `a` char(10) DEFAULT NULL\n" +
		") ENGINE=InnoDB DEFAULT CHARSET=gbk COLLATE=gbk_bin",
	))
}

func (s *testSerialSuite2) TestIssue23567(c *C) {
	tk := testkit.NewTestKit(c, s.store)
	oriProbability := statistics.FeedbackProbability.Load()
	statistics.FeedbackProbability.Store(1.0)
	defer func() { statistics.FeedbackProbability.Store(oriProbability) }()
	failpoint.Enable("github.com/pingcap/tidb/statistics/feedbackNoNDVCollect", `return("")`)
	tk.MustExec("use test")
	tk.MustExec("drop table if exists t")
	tk.MustExec("create table t(a bigint unsigned, b int, primary key(a))")
	tk.MustExec("insert into t values (1, 1), (2, 2)")
	tk.MustExec("analyze table t")
	// The SQL should not panic.
	tk.MustQuery("select count(distinct b) from t")
	failpoint.Disable("github.com/pingcap/tidb/statistics/feedbackNoNDVCollect")
}

func (s *testSuite) TestSummaryFailedUpdate(c *C) {
	tk := testkit.NewTestKit(c, s.store)
	tk.MustExec("use test")
	tk.MustExec("drop table if exists t")
	tk.MustExec("create table t(a int, b int as(-a))")
	tk.MustExec("insert into t(a) values(1), (3), (7)")
	sm := &mockSessionManager1{
		PS: make([]*util.ProcessInfo, 0),
	}
	tk.Se.SetSessionManager(sm)
	s.domain.ExpensiveQueryHandle().SetSessionManager(sm)
	defer config.RestoreFunc()()
	config.UpdateGlobal(func(conf *config.Config) {
		conf.OOMAction = config.OOMActionCancel
	})
	c.Assert(tk.Se.Auth(&auth.UserIdentity{Username: "root", Hostname: "%"}, nil, nil), IsTrue)
	tk.MustExec("set @@tidb_mem_quota_query=1")
	err := tk.ExecToErr("update t set t.a = t.a - 1 where t.a in (select a from t where a < 4)")
	c.Assert(err, NotNil)
	c.Assert(err.Error(), Matches, "Out Of Memory Quota!.*")
	tk.MustExec("set @@tidb_mem_quota_query=1000000000")
	tk.MustQuery("select stmt_type from information_schema.statements_summary where digest_text = 'update `t` set `t` . `a` = `t` . `a` - ? where `t` . `a` in ( select `a` from `t` where `a` < ? )'").Check(testkit.Rows("Update"))
}

func (s *testSuite) TestOOMPanicAction(c *C) {
	tk := testkit.NewTestKit(c, s.store)
	tk.MustExec("use test")
	tk.MustExec("drop table if exists t")
	tk.MustExec("create table t (a int primary key, b double);")
	tk.MustExec("insert into t values (1,1)")
	sm := &mockSessionManager1{
		PS: make([]*util.ProcessInfo, 0),
	}
	tk.Se.SetSessionManager(sm)
	s.domain.ExpensiveQueryHandle().SetSessionManager(sm)
	defer config.RestoreFunc()()
	config.UpdateGlobal(func(conf *config.Config) {
		conf.OOMAction = config.OOMActionCancel
	})
	tk.MustExec("set @@tidb_mem_quota_query=1;")
	err := tk.QueryToErr("select sum(b) from t group by a;")
	c.Assert(err, NotNil)
	c.Assert(err.Error(), Matches, "Out Of Memory Quota!.*")

	// Test insert from select oom panic.
	tk.MustExec("drop table if exists t,t1")
	tk.MustExec("create table t (a bigint);")
	tk.MustExec("create table t1 (a bigint);")
	tk.MustExec("set @@tidb_mem_quota_query=200;")
	_, err = tk.Exec("insert into t1 values (1),(2),(3),(4),(5);")
	c.Assert(err.Error(), Matches, "Out Of Memory Quota!.*")
	_, err = tk.Exec("replace into t1 values (1),(2),(3),(4),(5);")
	c.Assert(err.Error(), Matches, "Out Of Memory Quota!.*")
	tk.MustExec("set @@tidb_mem_quota_query=10000")
	tk.MustExec("insert into t1 values (1),(2),(3),(4),(5);")
	tk.MustExec("set @@tidb_mem_quota_query=10;")
	_, err = tk.Exec("insert into t select a from t1 order by a desc;")
	c.Assert(err.Error(), Matches, "Out Of Memory Quota!.*")
	_, err = tk.Exec("replace into t select a from t1 order by a desc;")
	c.Assert(err.Error(), Matches, "Out Of Memory Quota!.*")

	tk.MustExec("set @@tidb_mem_quota_query=10000")
	tk.MustExec("insert into t values (1),(2),(3),(4),(5);")
	// Set the memory quota to 244 to make this SQL panic during the DeleteExec
	// instead of the TableReaderExec.
	tk.MustExec("set @@tidb_mem_quota_query=244;")
	_, err = tk.Exec("delete from t")
	c.Assert(err.Error(), Matches, "Out Of Memory Quota!.*")

	tk.MustExec("set @@tidb_mem_quota_query=10000;")
	tk.MustExec("delete from t1")
	tk.MustExec("insert into t1 values(1)")
	tk.MustExec("insert into t values (1),(2),(3),(4),(5);")
	tk.MustExec("set @@tidb_mem_quota_query=244;")
	_, err = tk.Exec("delete t, t1 from t join t1 on t.a = t1.a")
	c.Assert(err, NotNil)
	c.Assert(err.Error(), Matches, "Out Of Memory Quota!.*")

	tk.MustExec("set @@tidb_mem_quota_query=100000;")
	tk.MustExec("truncate table t")
	tk.MustExec("insert into t values(1),(2),(3)")
	// set the memory to quota to make the SQL panic during UpdateExec instead
	// of TableReader.
	tk.MustExec("set @@tidb_mem_quota_query=244;")
	_, err = tk.Exec("update t set a = 4")
	c.Assert(err.Error(), Matches, "Out Of Memory Quota!.*")
}

type testRecoverTable struct {
	store   kv.Storage
	dom     *domain.Domain
	cluster testutils.Cluster
	cli     *regionProperityClient
}

func (s *testRecoverTable) SetUpSuite(c *C) {
	cli := &regionProperityClient{}
	hijackClient := func(c tikv.Client) tikv.Client {
		cli.Client = c
		return cli
	}
	s.cli = cli

	var err error
	s.store, err = mockstore.NewMockStore(
		mockstore.WithClientHijacker(hijackClient),
		mockstore.WithClusterInspector(func(c testutils.Cluster) {
			mockstore.BootstrapWithSingleStore(c)
			s.cluster = c
		}),
	)
	c.Assert(err, IsNil)
	s.dom, err = session.BootstrapSession(s.store)
	c.Assert(err, IsNil)
}

func (s *testRecoverTable) TearDownSuite(c *C) {
	s.dom.Close()
	s.store.Close()
}

func (s *testRecoverTable) mockGC(tk *testkit.TestKit) (string, string, string, func()) {
	originGC := ddl.IsEmulatorGCEnable()
	resetGC := func() {
		if originGC {
			ddl.EmulatorGCEnable()
		} else {
			ddl.EmulatorGCDisable()
		}
	}

	// disable emulator GC.
	// Otherwise emulator GC will delete table record as soon as possible after execute drop table ddl.
	ddl.EmulatorGCDisable()
	gcTimeFormat := "20060102-15:04:05 -0700 MST"
	timeBeforeDrop := time.Now().Add(0 - 48*60*60*time.Second).Format(gcTimeFormat)
	timeAfterDrop := time.Now().Add(48 * 60 * 60 * time.Second).Format(gcTimeFormat)
	safePointSQL := `INSERT HIGH_PRIORITY INTO mysql.tidb VALUES ('tikv_gc_safe_point', '%[1]s', '')
			       ON DUPLICATE KEY
			       UPDATE variable_value = '%[1]s'`
	// clear GC variables first.
	tk.MustExec("delete from mysql.tidb where variable_name in ( 'tikv_gc_safe_point','tikv_gc_enable' )")
	return timeBeforeDrop, timeAfterDrop, safePointSQL, resetGC
}

func (s *testRecoverTable) TestRecoverTable(c *C) {
	c.Assert(failpoint.Enable("github.com/pingcap/tidb/meta/autoid/mockAutoIDChange", `return(true)`), IsNil)
	defer func() {
		err := failpoint.Disable("github.com/pingcap/tidb/meta/autoid/mockAutoIDChange")
		c.Assert(err, IsNil)
	}()
	tk := testkit.NewTestKit(c, s.store)
	tk.MustExec("create database if not exists test_recover")
	tk.MustExec("use test_recover")
	tk.MustExec("drop table if exists t_recover")
	tk.MustExec("create table t_recover (a int);")

	timeBeforeDrop, timeAfterDrop, safePointSQL, resetGC := s.mockGC(tk)
	defer resetGC()

	tk.MustExec("insert into t_recover values (1),(2),(3)")
	tk.MustExec("drop table t_recover")

	// if GC safe point is not exists in mysql.tidb
	_, err := tk.Exec("recover table t_recover")
	c.Assert(err, NotNil)
	c.Assert(err.Error(), Equals, "can not get 'tikv_gc_safe_point'")
	// set GC safe point
	tk.MustExec(fmt.Sprintf(safePointSQL, timeBeforeDrop))

	// Should recover, and we can drop it straight away.
	tk.MustExec("recover table t_recover")
	tk.MustExec("drop table t_recover")

	err = gcutil.EnableGC(tk.Se)
	c.Assert(err, IsNil)

	// recover job is before GC safe point
	tk.MustExec(fmt.Sprintf(safePointSQL, timeAfterDrop))
	_, err = tk.Exec("recover table t_recover")
	c.Assert(err, NotNil)
	c.Assert(strings.Contains(err.Error(), "Can't find dropped/truncated table 't_recover' in GC safe point"), Equals, true)

	// set GC safe point
	tk.MustExec(fmt.Sprintf(safePointSQL, timeBeforeDrop))
	// if there is a new table with the same name, should return failed.
	tk.MustExec("create table t_recover (a int);")
	_, err = tk.Exec("recover table t_recover")
	c.Assert(err.Error(), Equals, infoschema.ErrTableExists.GenWithStackByArgs("t_recover").Error())

	// drop the new table with the same name, then recover table.
	tk.MustExec("rename table t_recover to t_recover2")

	// do recover table.
	tk.MustExec("recover table t_recover")

	// check recover table meta and data record.
	tk.MustQuery("select * from t_recover;").Check(testkit.Rows("1", "2", "3"))
	// check recover table autoID.
	tk.MustExec("insert into t_recover values (4),(5),(6)")
	tk.MustQuery("select * from t_recover;").Check(testkit.Rows("1", "2", "3", "4", "5", "6"))
	// check rebase auto id.
	tk.MustQuery("select a,_tidb_rowid from t_recover;").Check(testkit.Rows("1 1", "2 2", "3 3", "4 5001", "5 5002", "6 5003"))

	// recover table by none exits job.
	_, err = tk.Exec(fmt.Sprintf("recover table by job %d", 10000000))
	c.Assert(err, NotNil)

	// Disable GC by manual first, then after recover table, the GC enable status should also be disabled.
	err = gcutil.DisableGC(tk.Se)
	c.Assert(err, IsNil)

	tk.MustExec("delete from t_recover where a > 1")
	tk.MustExec("drop table t_recover")

	tk.MustExec("recover table t_recover")

	// check recover table meta and data record.
	tk.MustQuery("select * from t_recover;").Check(testkit.Rows("1"))
	// check recover table autoID.
	tk.MustExec("insert into t_recover values (7),(8),(9)")
	tk.MustQuery("select * from t_recover;").Check(testkit.Rows("1", "7", "8", "9"))

	// Recover truncate table.
	tk.MustExec("truncate table t_recover")
	tk.MustExec("rename table t_recover to t_recover_new")
	tk.MustExec("recover table t_recover")
	tk.MustExec("insert into t_recover values (10)")
	tk.MustQuery("select * from t_recover;").Check(testkit.Rows("1", "7", "8", "9", "10"))

	// Test for recover one table multiple time.
	tk.MustExec("drop table t_recover")
	tk.MustExec("flashback table t_recover to t_recover_tmp")
	_, err = tk.Exec("recover table t_recover")
	c.Assert(infoschema.ErrTableExists.Equal(err), IsTrue)

	gcEnable, err := gcutil.CheckGCEnable(tk.Se)
	c.Assert(err, IsNil)
	c.Assert(gcEnable, Equals, false)
}

func (s *testRecoverTable) TestFlashbackTable(c *C) {
	c.Assert(failpoint.Enable("github.com/pingcap/tidb/meta/autoid/mockAutoIDChange", `return(true)`), IsNil)
	defer func() {
		c.Assert(failpoint.Disable("github.com/pingcap/tidb/meta/autoid/mockAutoIDChange"), IsNil)
	}()
	tk := testkit.NewTestKit(c, s.store)
	tk.MustExec("create database if not exists test_flashback")
	tk.MustExec("use test_flashback")
	tk.MustExec("drop table if exists t_flashback")
	tk.MustExec("create table t_flashback (a int);")

	timeBeforeDrop, _, safePointSQL, resetGC := s.mockGC(tk)
	defer resetGC()

	// Set GC safe point
	tk.MustExec(fmt.Sprintf(safePointSQL, timeBeforeDrop))
	// Set GC enable.
	err := gcutil.EnableGC(tk.Se)
	c.Assert(err, IsNil)

	tk.MustExec("insert into t_flashback values (1),(2),(3)")
	tk.MustExec("drop table t_flashback")

	// Test flash table with not_exist_table_name name.
	_, err = tk.Exec("flashback table t_not_exists")
	c.Assert(err.Error(), Equals, "Can't find localTemporary/dropped/truncated table: t_not_exists in DDL history jobs")

	// Test flashback table failed by there is already a new table with the same name.
	// If there is a new table with the same name, should return failed.
	tk.MustExec("create table t_flashback (a int);")
	_, err = tk.Exec("flashback table t_flashback")
	c.Assert(err.Error(), Equals, infoschema.ErrTableExists.GenWithStackByArgs("t_flashback").Error())

	// Drop the new table with the same name, then flashback table.
	tk.MustExec("rename table t_flashback to t_flashback_tmp")

	// Test for flashback table.
	tk.MustExec("flashback table t_flashback")
	// Check flashback table meta and data record.
	tk.MustQuery("select * from t_flashback;").Check(testkit.Rows("1", "2", "3"))
	// Check flashback table autoID.
	tk.MustExec("insert into t_flashback values (4),(5),(6)")
	tk.MustQuery("select * from t_flashback;").Check(testkit.Rows("1", "2", "3", "4", "5", "6"))
	// Check rebase auto id.
	tk.MustQuery("select a,_tidb_rowid from t_flashback;").Check(testkit.Rows("1 1", "2 2", "3 3", "4 5001", "5 5002", "6 5003"))

	// Test for flashback to new table.
	tk.MustExec("drop table t_flashback")
	tk.MustExec("create table t_flashback (a int);")
	tk.MustExec("flashback table t_flashback to t_flashback2")
	// Check flashback table meta and data record.
	tk.MustQuery("select * from t_flashback2;").Check(testkit.Rows("1", "2", "3", "4", "5", "6"))
	// Check flashback table autoID.
	tk.MustExec("insert into t_flashback2 values (7),(8),(9)")
	tk.MustQuery("select * from t_flashback2;").Check(testkit.Rows("1", "2", "3", "4", "5", "6", "7", "8", "9"))
	// Check rebase auto id.
	tk.MustQuery("select a,_tidb_rowid from t_flashback2;").Check(testkit.Rows("1 1", "2 2", "3 3", "4 5001", "5 5002", "6 5003", "7 10001", "8 10002", "9 10003"))

	// Test for flashback one table multiple time.
	_, err = tk.Exec("flashback table t_flashback to t_flashback4")
	c.Assert(infoschema.ErrTableExists.Equal(err), IsTrue)

	// Test for flashback truncated table to new table.
	tk.MustExec("truncate table t_flashback2")
	tk.MustExec("flashback table t_flashback2 to t_flashback3")
	// Check flashback table meta and data record.
	tk.MustQuery("select * from t_flashback3;").Check(testkit.Rows("1", "2", "3", "4", "5", "6", "7", "8", "9"))
	// Check flashback table autoID.
	tk.MustExec("insert into t_flashback3 values (10),(11)")
	tk.MustQuery("select * from t_flashback3;").Check(testkit.Rows("1", "2", "3", "4", "5", "6", "7", "8", "9", "10", "11"))
	// Check rebase auto id.
	tk.MustQuery("select a,_tidb_rowid from t_flashback3;").Check(testkit.Rows("1 1", "2 2", "3 3", "4 5001", "5 5002", "6 5003", "7 10001", "8 10002", "9 10003", "10 15001", "11 15002"))

	// Test for flashback drop partition table.
	tk.MustExec("drop table if exists t_p_flashback")
	tk.MustExec("create table t_p_flashback (a int) partition by hash(a) partitions 4;")
	tk.MustExec("insert into t_p_flashback values (1),(2),(3)")
	tk.MustExec("drop table t_p_flashback")
	tk.MustExec("flashback table t_p_flashback")
	// Check flashback table meta and data record.
	tk.MustQuery("select * from t_p_flashback order by a;").Check(testkit.Rows("1", "2", "3"))
	// Check flashback table autoID.
	tk.MustExec("insert into t_p_flashback values (4),(5)")
	tk.MustQuery("select a,_tidb_rowid from t_p_flashback order by a;").Check(testkit.Rows("1 1", "2 2", "3 3", "4 5001", "5 5002"))

	// Test for flashback truncate partition table.
	tk.MustExec("truncate table t_p_flashback")
	tk.MustExec("flashback table t_p_flashback to t_p_flashback1")
	// Check flashback table meta and data record.
	tk.MustQuery("select * from t_p_flashback1 order by a;").Check(testkit.Rows("1", "2", "3", "4", "5"))
	// Check flashback table autoID.
	tk.MustExec("insert into t_p_flashback1 values (6)")
	tk.MustQuery("select a,_tidb_rowid from t_p_flashback1 order by a;").Check(testkit.Rows("1 1", "2 2", "3 3", "4 5001", "5 5002", "6 10001"))

	tk.MustExec("drop database if exists Test2")
	tk.MustExec("create database Test2")
	tk.MustExec("use Test2")
	tk.MustExec("create table t (a int);")
	tk.MustExec("insert into t values (1),(2)")
	tk.MustExec("drop table t")
	tk.MustExec("flashback table t")
	tk.MustQuery("select a from t order by a").Check(testkit.Rows("1", "2"))

	tk.MustExec("drop table t")
	tk.MustExec("drop database if exists Test3")
	tk.MustExec("create database Test3")
	tk.MustExec("use Test3")
	tk.MustExec("create table t (a int);")
	tk.MustExec("drop table t")
	tk.MustExec("drop database Test3")
	tk.MustExec("use Test2")
	tk.MustExec("flashback table t")
	tk.MustExec("insert into t values (3)")
	tk.MustQuery("select a from t order by a").Check(testkit.Rows("1", "2", "3"))
}

func (s *testRecoverTable) TestRecoverTempTable(c *C) {
	tk := testkit.NewTestKit(c, s.store)
	tk.MustExec("create database if not exists test_recover")
	tk.MustExec("use test_recover")
	tk.MustExec("drop table if exists t_recover")
	tk.MustExec("set tidb_enable_global_temporary_table=true")
	tk.MustExec("create global temporary table t_recover (a int) on commit delete rows;")

	tk.MustExec("set @@tidb_enable_noop_functions=1;")
	tk.MustExec("use test_recover")
	tk.MustExec("drop table if exists tmp2_recover")
	tk.MustExec("create temporary table tmp2_recover (a int);")

	timeBeforeDrop, _, safePointSQL, resetGC := s.mockGC(tk)
	defer resetGC()
	// Set GC safe point
	tk.MustExec(fmt.Sprintf(safePointSQL, timeBeforeDrop))

	tk.MustExec("drop table t_recover")
	tk.MustGetErrCode("recover table t_recover;", errno.ErrUnsupportedDDLOperation)
	tk.MustGetErrCode("flashback table t_recover;", errno.ErrUnsupportedDDLOperation)
	tk.MustExec("drop table tmp2_recover")
	tk.MustGetErrMsg("recover table tmp2_recover;", "Can't find localTemporary/dropped/truncated table: tmp2_recover in DDL history jobs")
	tk.MustGetErrMsg("flashback table tmp2_recover;", "Can't find localTemporary/dropped/truncated table: tmp2_recover in DDL history jobs")
}

func (s *testSuiteP2) TestPointGetPreparedPlan(c *C) {
	tk1 := testkit.NewTestKit(c, s.store)
	tk1.MustExec("drop database if exists ps_text")
	defer tk1.MustExec("drop database if exists ps_text")
	tk1.MustExec("create database ps_text")
	tk1.MustExec("use ps_text")

	tk1.MustExec(`create table t (a int, b int, c int,
			primary key k_a(a),
			unique key k_b(b))`)
	tk1.MustExec("insert into t values (1, 1, 1)")
	tk1.MustExec("insert into t values (2, 2, 2)")
	tk1.MustExec("insert into t values (3, 3, 3)")

	pspk1Id, _, _, err := tk1.Se.PrepareStmt("select * from t where a = ?")
	c.Assert(err, IsNil)
	tk1.Se.GetSessionVars().PreparedStmts[pspk1Id].(*plannercore.CachedPrepareStmt).PreparedAst.UseCache = false
	pspk2Id, _, _, err := tk1.Se.PrepareStmt("select * from t where ? = a ")
	c.Assert(err, IsNil)
	tk1.Se.GetSessionVars().PreparedStmts[pspk2Id].(*plannercore.CachedPrepareStmt).PreparedAst.UseCache = false

	ctx := context.Background()
	// first time plan generated
	rs, err := tk1.Se.ExecutePreparedStmt(ctx, pspk1Id, []types.Datum{types.NewDatum(0)})
	c.Assert(err, IsNil)
	tk1.ResultSetToResult(rs, Commentf("%v", rs)).Check(nil)

	// using the generated plan but with different params
	rs, err = tk1.Se.ExecutePreparedStmt(ctx, pspk1Id, []types.Datum{types.NewDatum(1)})
	c.Assert(err, IsNil)
	tk1.ResultSetToResult(rs, Commentf("%v", rs)).Check(testkit.Rows("1 1 1"))

	rs, err = tk1.Se.ExecutePreparedStmt(ctx, pspk1Id, []types.Datum{types.NewDatum(2)})
	c.Assert(err, IsNil)
	tk1.ResultSetToResult(rs, Commentf("%v", rs)).Check(testkit.Rows("2 2 2"))

	rs, err = tk1.Se.ExecutePreparedStmt(ctx, pspk2Id, []types.Datum{types.NewDatum(3)})
	c.Assert(err, IsNil)
	tk1.ResultSetToResult(rs, Commentf("%v", rs)).Check(testkit.Rows("3 3 3"))

	rs, err = tk1.Se.ExecutePreparedStmt(ctx, pspk2Id, []types.Datum{types.NewDatum(0)})
	c.Assert(err, IsNil)
	tk1.ResultSetToResult(rs, Commentf("%v", rs)).Check(nil)

	rs, err = tk1.Se.ExecutePreparedStmt(ctx, pspk2Id, []types.Datum{types.NewDatum(1)})
	c.Assert(err, IsNil)
	tk1.ResultSetToResult(rs, Commentf("%v", rs)).Check(testkit.Rows("1 1 1"))

	rs, err = tk1.Se.ExecutePreparedStmt(ctx, pspk2Id, []types.Datum{types.NewDatum(2)})
	c.Assert(err, IsNil)
	tk1.ResultSetToResult(rs, Commentf("%v", rs)).Check(testkit.Rows("2 2 2"))

	rs, err = tk1.Se.ExecutePreparedStmt(ctx, pspk2Id, []types.Datum{types.NewDatum(3)})
	c.Assert(err, IsNil)
	tk1.ResultSetToResult(rs, Commentf("%v", rs)).Check(testkit.Rows("3 3 3"))

	// unique index
	psuk1Id, _, _, err := tk1.Se.PrepareStmt("select * from t where b = ? ")
	c.Assert(err, IsNil)
	tk1.Se.GetSessionVars().PreparedStmts[psuk1Id].(*plannercore.CachedPrepareStmt).PreparedAst.UseCache = false

	rs, err = tk1.Se.ExecutePreparedStmt(ctx, psuk1Id, []types.Datum{types.NewDatum(1)})
	c.Assert(err, IsNil)
	tk1.ResultSetToResult(rs, Commentf("%v", rs)).Check(testkit.Rows("1 1 1"))

	rs, err = tk1.Se.ExecutePreparedStmt(ctx, psuk1Id, []types.Datum{types.NewDatum(2)})
	c.Assert(err, IsNil)
	tk1.ResultSetToResult(rs, Commentf("%v", rs)).Check(testkit.Rows("2 2 2"))

	rs, err = tk1.Se.ExecutePreparedStmt(ctx, psuk1Id, []types.Datum{types.NewDatum(3)})
	c.Assert(err, IsNil)
	tk1.ResultSetToResult(rs, Commentf("%v", rs)).Check(testkit.Rows("3 3 3"))

	rs, err = tk1.Se.ExecutePreparedStmt(ctx, psuk1Id, []types.Datum{types.NewDatum(0)})
	c.Assert(err, IsNil)
	tk1.ResultSetToResult(rs, Commentf("%v", rs)).Check(nil)

	// test schema changed, cached plan should be invalidated
	tk1.MustExec("alter table t add column col4 int default 10 after c")
	rs, err = tk1.Se.ExecutePreparedStmt(ctx, pspk1Id, []types.Datum{types.NewDatum(0)})
	c.Assert(err, IsNil)
	tk1.ResultSetToResult(rs, Commentf("%v", rs)).Check(nil)

	rs, err = tk1.Se.ExecutePreparedStmt(ctx, pspk1Id, []types.Datum{types.NewDatum(1)})
	c.Assert(err, IsNil)
	tk1.ResultSetToResult(rs, Commentf("%v", rs)).Check(testkit.Rows("1 1 1 10"))

	rs, err = tk1.Se.ExecutePreparedStmt(ctx, pspk1Id, []types.Datum{types.NewDatum(2)})
	c.Assert(err, IsNil)
	tk1.ResultSetToResult(rs, Commentf("%v", rs)).Check(testkit.Rows("2 2 2 10"))

	rs, err = tk1.Se.ExecutePreparedStmt(ctx, pspk2Id, []types.Datum{types.NewDatum(3)})
	c.Assert(err, IsNil)
	tk1.ResultSetToResult(rs, Commentf("%v", rs)).Check(testkit.Rows("3 3 3 10"))

	tk1.MustExec("alter table t drop index k_b")
	rs, err = tk1.Se.ExecutePreparedStmt(ctx, psuk1Id, []types.Datum{types.NewDatum(1)})
	c.Assert(err, IsNil)
	tk1.ResultSetToResult(rs, Commentf("%v", rs)).Check(testkit.Rows("1 1 1 10"))

	rs, err = tk1.Se.ExecutePreparedStmt(ctx, psuk1Id, []types.Datum{types.NewDatum(2)})
	c.Assert(err, IsNil)
	tk1.ResultSetToResult(rs, Commentf("%v", rs)).Check(testkit.Rows("2 2 2 10"))

	rs, err = tk1.Se.ExecutePreparedStmt(ctx, psuk1Id, []types.Datum{types.NewDatum(3)})
	c.Assert(err, IsNil)
	tk1.ResultSetToResult(rs, Commentf("%v", rs)).Check(testkit.Rows("3 3 3 10"))

	rs, err = tk1.Se.ExecutePreparedStmt(ctx, psuk1Id, []types.Datum{types.NewDatum(0)})
	c.Assert(err, IsNil)
	tk1.ResultSetToResult(rs, Commentf("%v", rs)).Check(nil)

	tk1.MustExec(`insert into t values(4, 3, 3, 11)`)
	rs, err = tk1.Se.ExecutePreparedStmt(ctx, psuk1Id, []types.Datum{types.NewDatum(1)})
	c.Assert(err, IsNil)
	tk1.ResultSetToResult(rs, Commentf("%v", rs)).Check(testkit.Rows("1 1 1 10"))

	rs, err = tk1.Se.ExecutePreparedStmt(ctx, psuk1Id, []types.Datum{types.NewDatum(2)})
	c.Assert(err, IsNil)
	tk1.ResultSetToResult(rs, Commentf("%v", rs)).Check(testkit.Rows("2 2 2 10"))

	rs, err = tk1.Se.ExecutePreparedStmt(ctx, psuk1Id, []types.Datum{types.NewDatum(3)})
	c.Assert(err, IsNil)
	tk1.ResultSetToResult(rs, Commentf("%v", rs)).Check(testkit.Rows("3 3 3 10", "4 3 3 11"))

	rs, err = tk1.Se.ExecutePreparedStmt(ctx, psuk1Id, []types.Datum{types.NewDatum(0)})
	c.Assert(err, IsNil)
	tk1.ResultSetToResult(rs, Commentf("%v", rs)).Check(nil)

	tk1.MustExec("delete from t where a = 4")
	tk1.MustExec("alter table t add index k_b(b)")
	rs, err = tk1.Se.ExecutePreparedStmt(ctx, psuk1Id, []types.Datum{types.NewDatum(1)})
	c.Assert(err, IsNil)
	tk1.ResultSetToResult(rs, Commentf("%v", rs)).Check(testkit.Rows("1 1 1 10"))

	rs, err = tk1.Se.ExecutePreparedStmt(ctx, psuk1Id, []types.Datum{types.NewDatum(2)})
	c.Assert(err, IsNil)
	tk1.ResultSetToResult(rs, Commentf("%v", rs)).Check(testkit.Rows("2 2 2 10"))

	rs, err = tk1.Se.ExecutePreparedStmt(ctx, psuk1Id, []types.Datum{types.NewDatum(3)})
	c.Assert(err, IsNil)
	tk1.ResultSetToResult(rs, Commentf("%v", rs)).Check(testkit.Rows("3 3 3 10"))

	rs, err = tk1.Se.ExecutePreparedStmt(ctx, psuk1Id, []types.Datum{types.NewDatum(0)})
	c.Assert(err, IsNil)
	tk1.ResultSetToResult(rs, Commentf("%v", rs)).Check(nil)

	// use pk again
	rs, err = tk1.Se.ExecutePreparedStmt(ctx, pspk2Id, []types.Datum{types.NewDatum(3)})
	c.Assert(err, IsNil)
	tk1.ResultSetToResult(rs, Commentf("%v", rs)).Check(testkit.Rows("3 3 3 10"))

	rs, err = tk1.Se.ExecutePreparedStmt(ctx, pspk1Id, []types.Datum{types.NewDatum(3)})
	c.Assert(err, IsNil)
	tk1.ResultSetToResult(rs, Commentf("%v", rs)).Check(testkit.Rows("3 3 3 10"))
}

func (s *testSuiteP2) TestPointGetPreparedPlanWithCommitMode(c *C) {
	tk1 := testkit.NewTestKit(c, s.store)
	tk1.MustExec("drop database if exists ps_text")
	defer tk1.MustExec("drop database if exists ps_text")
	tk1.MustExec("create database ps_text")
	tk1.MustExec("use ps_text")

	tk1.MustExec(`create table t (a int, b int, c int,
			primary key k_a(a),
			unique key k_b(b))`)
	tk1.MustExec("insert into t values (1, 1, 1)")
	tk1.MustExec("insert into t values (2, 2, 2)")
	tk1.MustExec("insert into t values (3, 3, 3)")

	pspk1Id, _, _, err := tk1.Se.PrepareStmt("select * from t where a = ?")
	c.Assert(err, IsNil)
	tk1.Se.GetSessionVars().PreparedStmts[pspk1Id].(*plannercore.CachedPrepareStmt).PreparedAst.UseCache = false

	ctx := context.Background()
	// first time plan generated
	rs, err := tk1.Se.ExecutePreparedStmt(ctx, pspk1Id, []types.Datum{types.NewDatum(0)})
	c.Assert(err, IsNil)
	tk1.ResultSetToResult(rs, Commentf("%v", rs)).Check(nil)

	// using the generated plan but with different params
	rs, err = tk1.Se.ExecutePreparedStmt(ctx, pspk1Id, []types.Datum{types.NewDatum(1)})
	c.Assert(err, IsNil)
	tk1.ResultSetToResult(rs, Commentf("%v", rs)).Check(testkit.Rows("1 1 1"))

	// next start a non autocommit txn
	tk1.MustExec("set autocommit = 0")
	tk1.MustExec("begin")
	// try to exec using point get plan(this plan should not go short path)
	rs, err = tk1.Se.ExecutePreparedStmt(ctx, pspk1Id, []types.Datum{types.NewDatum(1)})
	c.Assert(err, IsNil)
	tk1.ResultSetToResult(rs, Commentf("%v", rs)).Check(testkit.Rows("1 1 1"))

	// update rows
	tk2 := testkit.NewTestKit(c, s.store)
	tk2.MustExec("use ps_text")
	tk2.MustExec("update t set c = c + 10 where c = 1")

	// try to point get again
	rs, err = tk1.Se.ExecutePreparedStmt(ctx, pspk1Id, []types.Datum{types.NewDatum(1)})
	c.Assert(err, IsNil)
	tk1.ResultSetToResult(rs, Commentf("%v", rs)).Check(testkit.Rows("1 1 1"))

	// try to update in session 1
	tk1.MustExec("update t set c = c + 10 where c = 1")
	_, err = tk1.Exec("commit")
	c.Assert(kv.ErrWriteConflict.Equal(err), IsTrue, Commentf("error: %s", err))

	// verify
	rs, err = tk1.Se.ExecutePreparedStmt(ctx, pspk1Id, []types.Datum{types.NewDatum(1)})
	c.Assert(err, IsNil)
	tk1.ResultSetToResult(rs, Commentf("%v", rs)).Check(testkit.Rows("1 1 11"))

	rs, err = tk1.Se.ExecutePreparedStmt(ctx, pspk1Id, []types.Datum{types.NewDatum(2)})
	c.Assert(err, IsNil)
	tk1.ResultSetToResult(rs, Commentf("%v", rs)).Check(testkit.Rows("2 2 2"))

	tk2.MustQuery("select * from t where a = 1").Check(testkit.Rows("1 1 11"))
}

func (s *testSuiteP2) TestPointUpdatePreparedPlan(c *C) {
	tk1 := testkit.NewTestKit(c, s.store)
	tk1.MustExec("drop database if exists pu_test")
	defer tk1.MustExec("drop database if exists pu_test")
	tk1.MustExec("create database pu_test")
	tk1.MustExec("use pu_test")

	tk1.MustExec(`create table t (a int, b int, c int,
			primary key k_a(a),
			unique key k_b(b))`)
	tk1.MustExec("insert into t values (1, 1, 1)")
	tk1.MustExec("insert into t values (2, 2, 2)")
	tk1.MustExec("insert into t values (3, 3, 3)")

	updateID1, pc, _, err := tk1.Se.PrepareStmt(`update t set c = c + 1 where a = ?`)
	c.Assert(err, IsNil)
	tk1.Se.GetSessionVars().PreparedStmts[updateID1].(*plannercore.CachedPrepareStmt).PreparedAst.UseCache = false
	c.Assert(pc, Equals, 1)
	updateID2, pc, _, err := tk1.Se.PrepareStmt(`update t set c = c + 2 where ? = a`)
	c.Assert(err, IsNil)
	tk1.Se.GetSessionVars().PreparedStmts[updateID2].(*plannercore.CachedPrepareStmt).PreparedAst.UseCache = false
	c.Assert(pc, Equals, 1)

	ctx := context.Background()
	// first time plan generated
	rs, err := tk1.Se.ExecutePreparedStmt(ctx, updateID1, []types.Datum{types.NewDatum(3)})
	c.Assert(rs, IsNil)
	c.Assert(err, IsNil)
	tk1.MustQuery("select * from t where a = 3").Check(testkit.Rows("3 3 4"))

	// using the generated plan but with different params
	rs, err = tk1.Se.ExecutePreparedStmt(ctx, updateID1, []types.Datum{types.NewDatum(3)})
	c.Assert(rs, IsNil)
	c.Assert(err, IsNil)
	tk1.MustQuery("select * from t where a = 3").Check(testkit.Rows("3 3 5"))

	rs, err = tk1.Se.ExecutePreparedStmt(ctx, updateID1, []types.Datum{types.NewDatum(3)})
	c.Assert(rs, IsNil)
	c.Assert(err, IsNil)
	tk1.MustQuery("select * from t where a = 3").Check(testkit.Rows("3 3 6"))

	// updateID2
	rs, err = tk1.Se.ExecutePreparedStmt(ctx, updateID2, []types.Datum{types.NewDatum(3)})
	c.Assert(rs, IsNil)
	c.Assert(err, IsNil)
	tk1.MustQuery("select * from t where a = 3").Check(testkit.Rows("3 3 8"))

	rs, err = tk1.Se.ExecutePreparedStmt(ctx, updateID2, []types.Datum{types.NewDatum(3)})
	c.Assert(rs, IsNil)
	c.Assert(err, IsNil)
	tk1.MustQuery("select * from t where a = 3").Check(testkit.Rows("3 3 10"))

	// unique index
	updUkID1, _, _, err := tk1.Se.PrepareStmt(`update t set c = c + 10 where b = ?`)
	c.Assert(err, IsNil)
	tk1.Se.GetSessionVars().PreparedStmts[updUkID1].(*plannercore.CachedPrepareStmt).PreparedAst.UseCache = false
	rs, err = tk1.Se.ExecutePreparedStmt(ctx, updUkID1, []types.Datum{types.NewDatum(3)})
	c.Assert(rs, IsNil)
	c.Assert(err, IsNil)
	tk1.MustQuery("select * from t where a = 3").Check(testkit.Rows("3 3 20"))

	rs, err = tk1.Se.ExecutePreparedStmt(ctx, updUkID1, []types.Datum{types.NewDatum(3)})
	c.Assert(rs, IsNil)
	c.Assert(err, IsNil)
	tk1.MustQuery("select * from t where a = 3").Check(testkit.Rows("3 3 30"))

	// test schema changed, cached plan should be invalidated
	tk1.MustExec("alter table t add column col4 int default 10 after c")
	rs, err = tk1.Se.ExecutePreparedStmt(ctx, updateID1, []types.Datum{types.NewDatum(3)})
	c.Assert(rs, IsNil)
	c.Assert(err, IsNil)
	tk1.MustQuery("select * from t where a = 3").Check(testkit.Rows("3 3 31 10"))

	rs, err = tk1.Se.ExecutePreparedStmt(ctx, updateID1, []types.Datum{types.NewDatum(3)})
	c.Assert(rs, IsNil)
	c.Assert(err, IsNil)
	tk1.MustQuery("select * from t where a = 3").Check(testkit.Rows("3 3 32 10"))

	tk1.MustExec("alter table t drop index k_b")
	rs, err = tk1.Se.ExecutePreparedStmt(ctx, updUkID1, []types.Datum{types.NewDatum(3)})
	c.Assert(rs, IsNil)
	c.Assert(err, IsNil)
	tk1.MustQuery("select * from t where a = 3").Check(testkit.Rows("3 3 42 10"))

	rs, err = tk1.Se.ExecutePreparedStmt(ctx, updUkID1, []types.Datum{types.NewDatum(3)})
	c.Assert(rs, IsNil)
	c.Assert(err, IsNil)
	tk1.MustQuery("select * from t where a = 3").Check(testkit.Rows("3 3 52 10"))

	tk1.MustExec("alter table t add unique index k_b(b)")
	rs, err = tk1.Se.ExecutePreparedStmt(ctx, updUkID1, []types.Datum{types.NewDatum(3)})
	c.Assert(rs, IsNil)
	c.Assert(err, IsNil)
	tk1.MustQuery("select * from t where a = 3").Check(testkit.Rows("3 3 62 10"))

	rs, err = tk1.Se.ExecutePreparedStmt(ctx, updUkID1, []types.Datum{types.NewDatum(3)})
	c.Assert(rs, IsNil)
	c.Assert(err, IsNil)
	tk1.MustQuery("select * from t where a = 3").Check(testkit.Rows("3 3 72 10"))

	tk1.MustQuery("select * from t where a = 1").Check(testkit.Rows("1 1 1 10"))
	tk1.MustQuery("select * from t where a = 2").Check(testkit.Rows("2 2 2 10"))
}

func (s *testSuiteP2) TestPointUpdatePreparedPlanWithCommitMode(c *C) {
	tk1 := testkit.NewTestKit(c, s.store)
	tk1.MustExec("drop database if exists pu_test2")
	defer tk1.MustExec("drop database if exists pu_test2")
	tk1.MustExec("create database pu_test2")
	tk1.MustExec("use pu_test2")

	tk1.MustExec(`create table t (a int, b int, c int,
			primary key k_a(a),
			unique key k_b(b))`)
	tk1.MustExec("insert into t values (1, 1, 1)")
	tk1.MustExec("insert into t values (2, 2, 2)")
	tk1.MustExec("insert into t values (3, 3, 3)")

	ctx := context.Background()
	updateID1, _, _, err := tk1.Se.PrepareStmt(`update t set c = c + 1 where a = ?`)
	tk1.Se.GetSessionVars().PreparedStmts[updateID1].(*plannercore.CachedPrepareStmt).PreparedAst.UseCache = false
	c.Assert(err, IsNil)

	// first time plan generated
	rs, err := tk1.Se.ExecutePreparedStmt(ctx, updateID1, []types.Datum{types.NewDatum(3)})
	c.Assert(rs, IsNil)
	c.Assert(err, IsNil)
	tk1.MustQuery("select * from t where a = 3").Check(testkit.Rows("3 3 4"))

	rs, err = tk1.Se.ExecutePreparedStmt(ctx, updateID1, []types.Datum{types.NewDatum(3)})
	c.Assert(rs, IsNil)
	c.Assert(err, IsNil)
	tk1.MustQuery("select * from t where a = 3").Check(testkit.Rows("3 3 5"))

	// next start a non autocommit txn
	tk1.MustExec("set autocommit = 0")
	tk1.MustExec("begin")
	// try to exec using point get plan(this plan should not go short path)
	rs, err = tk1.Se.ExecutePreparedStmt(ctx, updateID1, []types.Datum{types.NewDatum(3)})
	c.Assert(rs, IsNil)
	c.Assert(err, IsNil)
	tk1.MustQuery("select * from t where a = 3").Check(testkit.Rows("3 3 6"))

	// update rows
	tk2 := testkit.NewTestKit(c, s.store)
	tk2.MustExec("use pu_test2")
	tk2.MustExec(`prepare pu2 from "update t set c = c + 2 where ? = a "`)
	tk2.MustExec("set @p3 = 3")
	tk2.MustQuery("select * from t where a = 3").Check(testkit.Rows("3 3 5"))
	tk2.MustExec("execute pu2 using @p3")
	tk2.MustQuery("select * from t where a = 3").Check(testkit.Rows("3 3 7"))
	tk2.MustExec("execute pu2 using @p3")
	tk2.MustQuery("select * from t where a = 3").Check(testkit.Rows("3 3 9"))

	// try to update in session 1
	tk1.MustQuery("select * from t where a = 3").Check(testkit.Rows("3 3 6"))
	_, err = tk1.Exec("commit")
	c.Assert(kv.ErrWriteConflict.Equal(err), IsTrue, Commentf("error: %s", err))

	// verify
	tk2.MustQuery("select * from t where a = 1").Check(testkit.Rows("1 1 1"))
	tk1.MustQuery("select * from t where a = 2").Check(testkit.Rows("2 2 2"))
	tk2.MustQuery("select * from t where a = 3").Check(testkit.Rows("3 3 9"))
	tk1.MustQuery("select * from t where a = 2").Check(testkit.Rows("2 2 2"))
	tk1.MustQuery("select * from t where a = 3").Check(testkit.Rows("3 3 9"))

	// again next start a non autocommit txn
	tk1.MustExec("set autocommit = 0")
	tk1.MustExec("begin")
	rs, err = tk1.Se.ExecutePreparedStmt(ctx, updateID1, []types.Datum{types.NewDatum(3)})
	c.Assert(rs, IsNil)
	c.Assert(err, IsNil)
	tk1.MustQuery("select * from t where a = 3").Check(testkit.Rows("3 3 10"))

	rs, err = tk1.Se.ExecutePreparedStmt(ctx, updateID1, []types.Datum{types.NewDatum(3)})
	c.Assert(rs, IsNil)
	c.Assert(err, IsNil)
	tk1.MustQuery("select * from t where a = 3").Check(testkit.Rows("3 3 11"))
	tk1.MustExec("commit")

	tk2.MustQuery("select * from t where a = 3").Check(testkit.Rows("3 3 11"))
}

func (s *testSuite1) TestPartitionHashCode(c *C) {
	tk := testkit.NewTestKitWithInit(c, s.store)
	tk.MustExec(`create table t(c1 bigint, c2 bigint, c3 bigint, primary key(c1))
			      partition by hash (c1) partitions 4;`)
	wg := sync.WaitGroup{}
	for i := 0; i < 5; i++ {
		wg.Add(1)
		go func() {
			defer wg.Done()
			tk1 := testkit.NewTestKitWithInit(c, s.store)
			for i := 0; i < 5; i++ {
				tk1.MustExec("select * from t")
			}
		}()
	}
	wg.Wait()
}

func (s *testSuite1) TestAlterDefaultValue(c *C) {
	tk := testkit.NewTestKit(c, s.store)
	tk.MustExec("use test")
	tk.MustExec("drop table if exists t1")
	tk.MustExec("create table t(a int, primary key(a))")
	tk.MustExec("insert into t(a) values(1)")
	tk.MustExec("alter table t add column b int default 1")
	tk.MustExec("alter table t alter b set default 2")
	tk.MustQuery("select b from t where a = 1").Check(testkit.Rows("1"))
}

type testClusterTableSuite struct {
	testSuiteWithCliBase
	rpcserver  *grpc.Server
	listenAddr string
}

func (s *testClusterTableSuite) SetUpSuite(c *C) {
	s.testSuiteWithCliBase.SetUpSuite(c)
	s.rpcserver, s.listenAddr = s.setUpRPCService(c, "127.0.0.1:0")
}

func (s *testClusterTableSuite) setUpRPCService(c *C, addr string) (*grpc.Server, string) {
	sm := &mockSessionManager1{}
	sm.PS = append(sm.PS, &util.ProcessInfo{
		ID:      1,
		User:    "root",
		Host:    "127.0.0.1",
		Command: mysql.ComQuery,
	})
	lis, err := net.Listen("tcp", addr)
	c.Assert(err, IsNil)
	srv := server.NewRPCServer(config.GetGlobalConfig(), s.dom, sm)
	port := lis.Addr().(*net.TCPAddr).Port
	addr = fmt.Sprintf("127.0.0.1:%d", port)
	go func() {
		err = srv.Serve(lis)
		c.Assert(err, IsNil)
	}()
	config.UpdateGlobal(func(conf *config.Config) {
		conf.Status.StatusPort = uint(port)
	})
	return srv, addr
}
func (s *testClusterTableSuite) TearDownSuite(c *C) {
	if s.rpcserver != nil {
		s.rpcserver.Stop()
		s.rpcserver = nil
	}
	s.testSuiteWithCliBase.TearDownSuite(c)
}

func (s *testSuiteP1) TestPrepareLoadData(c *C) {
	tk := testkit.NewTestKit(c, s.store)
	tk.MustGetErrCode(`prepare stmt from "load data local infile '/tmp/load_data_test.csv' into table test";`, mysql.ErrUnsupportedPs)
}

func (s *testClusterTableSuite) TestSlowQuery(c *C) {
	logData0 := ""
	logData1 := `
# Time: 2020-02-15T18:00:01.000000+08:00
select 1;
# Time: 2020-02-15T19:00:05.000000+08:00
select 2;`
	logData2 := `
# Time: 2020-02-16T18:00:01.000000+08:00
select 3;
# Time: 2020-02-16T18:00:05.000000+08:00
select 4;`
	logData3 := `
# Time: 2020-02-16T19:00:00.000000+08:00
select 5;
# Time: 2020-02-17T18:00:05.000000+08:00
select 6;`
	logData4 := `
# Time: 2020-05-14T19:03:54.314615176+08:00
select 7;`
	logData := []string{logData0, logData1, logData2, logData3, logData4}

	fileName0 := "tidb-slow-2020-02-14T19-04-05.01.log"
	fileName1 := "tidb-slow-2020-02-15T19-04-05.01.log"
	fileName2 := "tidb-slow-2020-02-16T19-04-05.01.log"
	fileName3 := "tidb-slow-2020-02-17T18-00-05.01.log"
	fileName4 := "tidb-slow.log"
	fileNames := []string{fileName0, fileName1, fileName2, fileName3, fileName4}

	prepareLogs(c, logData, fileNames)
	defer func() {
		removeFiles(fileNames)
	}()
	tk := testkit.NewTestKitWithInit(c, s.store)
	loc, err := time.LoadLocation("Asia/Shanghai")
	c.Assert(err, IsNil)
	tk.Se.GetSessionVars().TimeZone = loc
	tk.MustExec("use information_schema")
	cases := []struct {
		prepareSQL string
		sql        string
		result     []string
	}{
		{
			sql:    "select count(*),min(time),max(time) from %s where time > '2019-01-26 21:51:00' and time < now()",
			result: []string{"7|2020-02-15 18:00:01.000000|2020-05-14 19:03:54.314615"},
		},
		{
			sql:    "select count(*),min(time),max(time) from %s where time > '2020-02-15 19:00:00' and time < '2020-02-16 18:00:02'",
			result: []string{"2|2020-02-15 19:00:05.000000|2020-02-16 18:00:01.000000"},
		},
		{
			sql:    "select count(*),min(time),max(time) from %s where time > '2020-02-16 18:00:02' and time < '2020-02-17 17:00:00'",
			result: []string{"2|2020-02-16 18:00:05.000000|2020-02-16 19:00:00.000000"},
		},
		{
			sql:    "select count(*),min(time),max(time) from %s where time > '2020-02-16 18:00:02' and time < '2020-02-17 20:00:00'",
			result: []string{"3|2020-02-16 18:00:05.000000|2020-02-17 18:00:05.000000"},
		},
		{
			sql:    "select count(*),min(time),max(time) from %s",
			result: []string{"1|2020-05-14 19:03:54.314615|2020-05-14 19:03:54.314615"},
		},
		{
			sql:    "select count(*),min(time) from %s where time > '2020-02-16 20:00:00'",
			result: []string{"1|2020-02-17 18:00:05.000000"},
		},
		{
			sql:    "select count(*) from %s where time > '2020-02-17 20:00:00'",
			result: []string{"0"},
		},
		{
			sql:    "select query from %s where time > '2019-01-26 21:51:00' and time < now()",
			result: []string{"select 1;", "select 2;", "select 3;", "select 4;", "select 5;", "select 6;", "select 7;"},
		},
		// Test for different timezone.
		{
			prepareSQL: "set @@time_zone = '+00:00'",
			sql:        "select time from %s where time = '2020-02-17 10:00:05.000000'",
			result:     []string{"2020-02-17 10:00:05.000000"},
		},
		{
			prepareSQL: "set @@time_zone = '+02:00'",
			sql:        "select time from %s where time = '2020-02-17 12:00:05.000000'",
			result:     []string{"2020-02-17 12:00:05.000000"},
		},
		// Test for issue 17224
		{
			prepareSQL: "set @@time_zone = '+08:00'",
			sql:        "select time from %s where time = '2020-05-14 19:03:54.314615'",
			result:     []string{"2020-05-14 19:03:54.314615"},
		},
	}
	for _, cas := range cases {
		if len(cas.prepareSQL) > 0 {
			tk.MustExec(cas.prepareSQL)
		}
		sql := fmt.Sprintf(cas.sql, "slow_query")
		tk.MustQuery(sql).Check(testutil.RowsWithSep("|", cas.result...))
		sql = fmt.Sprintf(cas.sql, "cluster_slow_query")
		tk.MustQuery(sql).Check(testutil.RowsWithSep("|", cas.result...))
	}
}

func (s *testClusterTableSuite) TestIssue20236(c *C) {
	logData0 := ""
	logData1 := `
# Time: 2020-02-15T18:00:01.000000+08:00
select 1;
# Time: 2020-02-15T19:00:05.000000+08:00
select 2;
# Time: 2020-02-15T20:00:05.000000+08:00`
	logData2 := `select 3;
# Time: 2020-02-16T18:00:01.000000+08:00
select 4;
# Time: 2020-02-16T18:00:05.000000+08:00
select 5;`
	logData3 := `
# Time: 2020-02-16T19:00:00.000000+08:00
select 6;
# Time: 2020-02-17T18:00:05.000000+08:00
select 7;
# Time: 2020-02-17T19:00:00.000000+08:00`
	logData4 := `select 8;
# Time: 2020-02-17T20:00:00.000000+08:00
select 9
# Time: 2020-05-14T19:03:54.314615176+08:00
select 10;`
	logData := []string{logData0, logData1, logData2, logData3, logData4}

	fileName0 := "tidb-slow-2020-02-14T19-04-05.01.log"
	fileName1 := "tidb-slow-2020-02-15T19-04-05.01.log"
	fileName2 := "tidb-slow-2020-02-16T19-04-05.01.log"
	fileName3 := "tidb-slow-2020-02-17T18-00-05.01.log"
	fileName4 := "tidb-slow.log"
	fileNames := []string{fileName0, fileName1, fileName2, fileName3, fileName4}
	prepareLogs(c, logData, fileNames)
	defer func() {
		removeFiles(fileNames)
	}()
	tk := testkit.NewTestKitWithInit(c, s.store)
	loc, err := time.LoadLocation("Asia/Shanghai")
	c.Assert(err, IsNil)
	tk.Se.GetSessionVars().TimeZone = loc
	tk.MustExec("use information_schema")
	cases := []struct {
		prepareSQL string
		sql        string
		result     []string
	}{
		{
			prepareSQL: "set @@time_zone = '+08:00'",
			sql:        "select time from cluster_slow_query where time > '2020-02-17 12:00:05.000000' and time < '2020-05-14 20:00:00.000000'",
			result:     []string{"2020-02-17 18:00:05.000000", "2020-02-17 19:00:00.000000", "2020-05-14 19:03:54.314615"},
		},
		{
			prepareSQL: "set @@time_zone = '+08:00'",
			sql:        "select time from cluster_slow_query where time > '2020-02-17 12:00:05.000000' and time < '2020-05-14 20:00:00.000000' order by time desc",
			result:     []string{"2020-05-14 19:03:54.314615", "2020-02-17 19:00:00.000000", "2020-02-17 18:00:05.000000"},
		},
		{
			prepareSQL: "set @@time_zone = '+08:00'",
			sql:        "select time from cluster_slow_query where (time > '2020-02-15 18:00:00' and time < '2020-02-15 20:01:00') or (time > '2020-02-17 18:00:00' and time < '2020-05-14 20:00:00') order by time",
			result:     []string{"2020-02-15 18:00:01.000000", "2020-02-15 19:00:05.000000", "2020-02-17 18:00:05.000000", "2020-02-17 19:00:00.000000", "2020-05-14 19:03:54.314615"},
		},
		{
			prepareSQL: "set @@time_zone = '+08:00'",
			sql:        "select time from cluster_slow_query where (time > '2020-02-15 18:00:00' and time < '2020-02-15 20:01:00') or (time > '2020-02-17 18:00:00' and time < '2020-05-14 20:00:00') order by time desc",
			result:     []string{"2020-05-14 19:03:54.314615", "2020-02-17 19:00:00.000000", "2020-02-17 18:00:05.000000", "2020-02-15 19:00:05.000000", "2020-02-15 18:00:01.000000"},
		},
		{
			prepareSQL: "set @@time_zone = '+08:00'",
			sql:        "select count(*) from cluster_slow_query where time > '2020-02-15 18:00:00.000000' and time < '2020-05-14 20:00:00.000000' order by time desc",
			result:     []string{"9"},
		},
		{
			prepareSQL: "set @@time_zone = '+08:00'",
			sql:        "select count(*) from cluster_slow_query where (time > '2020-02-16 18:00:00' and time < '2020-05-14 20:00:00') or (time > '2020-02-17 18:00:00' and time < '2020-05-17 20:00:00')",
			result:     []string{"6"},
		},
		{
			prepareSQL: "set @@time_zone = '+08:00'",
			sql:        "select count(*) from cluster_slow_query where time > '2020-02-16 18:00:00.000000' and time < '2020-02-17 20:00:00.000000' order by time desc",
			result:     []string{"5"},
		},
		{
			prepareSQL: "set @@time_zone = '+08:00'",
			sql:        "select time from cluster_slow_query where time > '2020-02-16 18:00:00.000000' and time < '2020-05-14 20:00:00.000000' order by time desc limit 3",
			result:     []string{"2020-05-14 19:03:54.314615", "2020-02-17 19:00:00.000000", "2020-02-17 18:00:05.000000"},
		},
	}
	for _, cas := range cases {
		if len(cas.prepareSQL) > 0 {
			tk.MustExec(cas.prepareSQL)
		}
		tk.MustQuery(cas.sql).Check(testutil.RowsWithSep("|", cas.result...))
	}
}

func (s *testClusterTableSuite) TestSQLDigestTextRetriever(c *C) {
	tkInit := testkit.NewTestKitWithInit(c, s.store)
	tkInit.MustExec("set global tidb_enable_stmt_summary = 1")
	tkInit.MustQuery("select @@global.tidb_enable_stmt_summary").Check(testkit.Rows("1"))
	tkInit.MustExec("drop table if exists test_sql_digest_text_retriever")
	tkInit.MustExec("create table test_sql_digest_text_retriever (id int primary key, v int)")

	tk := testkit.NewTestKitWithInit(c, s.store)
	c.Assert(tk.Se.Auth(&auth.UserIdentity{Username: "root", Hostname: "%"}, nil, nil), IsTrue)
	tk.MustExec("insert into test_sql_digest_text_retriever values (1, 1)")

	insertNormalized, insertDigest := parser.NormalizeDigest("insert into test_sql_digest_text_retriever values (1, 1)")
	_, updateDigest := parser.NormalizeDigest("update test_sql_digest_text_retriever set v = v + 1 where id = 1")
	r := &expression.SQLDigestTextRetriever{
		SQLDigestsMap: map[string]string{
			insertDigest.String(): "",
			updateDigest.String(): "",
		},
	}
	err := r.RetrieveLocal(context.Background(), tk.Se)
	c.Assert(err, IsNil)
	c.Assert(r.SQLDigestsMap[insertDigest.String()], Equals, insertNormalized)
	c.Assert(r.SQLDigestsMap[updateDigest.String()], Equals, "")
}

func (s *testClusterTableSuite) TestFunctionDecodeSQLDigests(c *C) {
	tk := testkit.NewTestKitWithInit(c, s.store)
	c.Assert(tk.Se.Auth(&auth.UserIdentity{Username: "root", Hostname: "%"}, nil, nil), IsTrue)
	tk.MustExec("set global tidb_enable_stmt_summary = 1")
	tk.MustQuery("select @@global.tidb_enable_stmt_summary").Check(testkit.Rows("1"))
	tk.MustExec("drop table if exists test_func_decode_sql_digests")
	tk.MustExec("create table test_func_decode_sql_digests(id int primary key, v int)")

	q1 := "begin"
	norm1, digest1 := parser.NormalizeDigest(q1)
	q2 := "select @@tidb_current_ts"
	norm2, digest2 := parser.NormalizeDigest(q2)
	q3 := "select id, v from test_func_decode_sql_digests where id = 1 for update"
	norm3, digest3 := parser.NormalizeDigest(q3)

	// TIDB_DECODE_SQL_DIGESTS function doesn't actually do "decoding", instead it queries `statements_summary` and it's
	// variations for the corresponding statements.
	// Execute the statements so that the queries will be saved into statements_summary table.
	tk.MustExec(q1)
	// Save the ts to query the transaction from tidb_trx.
	ts, err := strconv.ParseUint(tk.MustQuery(q2).Rows()[0][0].(string), 10, 64)
	c.Assert(err, IsNil)
	c.Assert(ts, Greater, uint64(0))
	tk.MustExec(q3)
	tk.MustExec("rollback")

	// Test statements truncating.
	decoded := fmt.Sprintf(`["%s","%s","%s"]`, norm1, norm2, norm3)
	digests := fmt.Sprintf(`["%s","%s","%s"]`, digest1, digest2, digest3)
	tk.MustQuery("select tidb_decode_sql_digests(?, 0)", digests).Check(testkit.Rows(decoded))
	// The three queries are shorter than truncate length, equal to truncate length and longer than truncate length respectively.
	tk.MustQuery("select tidb_decode_sql_digests(?, ?)", digests, len(norm2)).Check(testkit.Rows(
		"[\"begin\",\"select @@tidb_current_ts\",\"select `id` , `v` from `...\"]"))

	// Empty array.
	tk.MustQuery("select tidb_decode_sql_digests('[]')").Check(testkit.Rows("[]"))

	// NULL
	tk.MustQuery("select tidb_decode_sql_digests(null)").Check(testkit.Rows("<nil>"))

	// Array containing wrong types and not-existing digests (maps to null).
	tk.MustQuery("select tidb_decode_sql_digests(?)", fmt.Sprintf(`["%s",1,null,"%s",{"a":1},[2],"%s","","abcde"]`, digest1, digest2, digest3)).
		Check(testkit.Rows(fmt.Sprintf(`["%s",null,null,"%s",null,null,"%s",null,null]`, norm1, norm2, norm3)))

	// Not JSON array (throws warnings)
	tk.MustQuery(`select tidb_decode_sql_digests('{"a":1}')`).Check(testkit.Rows("<nil>"))
	tk.MustQuery(`show warnings`).Check(testkit.Rows(`Warning 1210 The argument can't be unmarshalled as JSON array: '{"a":1}'`))
	tk.MustQuery(`select tidb_decode_sql_digests('aabbccdd')`).Check(testkit.Rows("<nil>"))
	tk.MustQuery(`show warnings`).Check(testkit.Rows(`Warning 1210 The argument can't be unmarshalled as JSON array: 'aabbccdd'`))

	// Invalid argument count.
	tk.MustGetErrCode("select tidb_decode_sql_digests('a', 1, 2)", 1582)
	tk.MustGetErrCode("select tidb_decode_sql_digests()", 1582)
}

func (s *testClusterTableSuite) TestFunctionDecodeSQLDigestsPrivilege(c *C) {
	dropUserTk := testkit.NewTestKitWithInit(c, s.store)
	c.Assert(dropUserTk.Se.Auth(&auth.UserIdentity{Username: "root", Hostname: "%"}, nil, nil), IsTrue)

	tk := testkit.NewTestKitWithInit(c, s.store)
	c.Assert(tk.Se.Auth(&auth.UserIdentity{Username: "root", Hostname: "%"}, nil, nil), IsTrue)
	tk.MustExec("create user 'testuser'@'localhost'")
	defer dropUserTk.MustExec("drop user 'testuser'@'localhost'")
	c.Assert(tk.Se.Auth(&auth.UserIdentity{
		Username: "testuser",
		Hostname: "localhost",
	}, nil, nil), IsTrue)
	err := tk.ExecToErr("select tidb_decode_sql_digests('[\"aa\"]')")
	c.Assert(err, NotNil)
	c.Assert(err.Error(), Equals, "[expression:1227]Access denied; you need (at least one of) the PROCESS privilege(s) for this operation")

	tk = testkit.NewTestKitWithInit(c, s.store)
	c.Assert(tk.Se.Auth(&auth.UserIdentity{Username: "root", Hostname: "%"}, nil, nil), IsTrue)
	tk.MustExec("create user 'testuser2'@'localhost'")
	defer dropUserTk.MustExec("drop user 'testuser2'@'localhost'")
	tk.MustExec("grant process on *.* to 'testuser2'@'localhost'")
	c.Assert(tk.Se.Auth(&auth.UserIdentity{
		Username: "testuser2",
		Hostname: "localhost",
	}, nil, nil), IsTrue)
	_ = tk.MustQuery("select tidb_decode_sql_digests('[\"aa\"]')")
}

func prepareLogs(c *C, logData []string, fileNames []string) {
	writeFile := func(file string, data string) {
		f, err := os.OpenFile(file, os.O_CREATE|os.O_WRONLY|os.O_TRUNC, 0644)
		c.Assert(err, IsNil)
		_, err = f.Write([]byte(data))
		c.Assert(f.Close(), IsNil)
		c.Assert(err, IsNil)
	}

	for i, log := range logData {
		writeFile(fileNames[i], log)
	}
}

func removeFiles(fileNames []string) {
	for _, fileName := range fileNames {
		os.Remove(fileName)
	}
}

func (s *testSuite1) TestIssue15718(c *C) {
	tk := testkit.NewTestKit(c, s.store)
	tk.MustExec("use test;")
	tk.MustExec("drop table if exists tt;")
	tk.MustExec("create table tt(a decimal(10, 0), b varchar(1), c time);")
	tk.MustExec("insert into tt values(0, '2', null), (7, null, '1122'), (NULL, 'w', null), (NULL, '2', '3344'), (NULL, NULL, '0'), (7, 'f', '33');")
	tk.MustQuery("select a and b as d, a or c as e from tt;").Check(testkit.Rows("0 <nil>", "<nil> 1", "0 <nil>", "<nil> 1", "<nil> <nil>", "0 1"))

	tk.MustExec("drop table if exists tt;")
	tk.MustExec("create table tt(a decimal(10, 0), b varchar(1), c time);")
	tk.MustExec("insert into tt values(0, '2', '123'), (7, null, '1122'), (null, 'w', null);")
	tk.MustQuery("select a and b as d, a, b from tt order by d limit 1;").Check(testkit.Rows("<nil> 7 <nil>"))
	tk.MustQuery("select b or c as d, b, c from tt order by d limit 1;").Check(testkit.Rows("<nil> w <nil>"))

	tk.MustExec("drop table if exists t0;")
	tk.MustExec("CREATE TABLE t0(c0 FLOAT);")
	tk.MustExec("INSERT INTO t0(c0) VALUES (NULL);")
	tk.MustQuery("SELECT * FROM t0 WHERE NOT(0 OR t0.c0);").Check(testkit.Rows())
}

func (s *testSuite1) TestIssue15767(c *C) {
	tk := testkit.NewTestKit(c, s.store)
	tk.MustExec("use test;")
	tk.MustExec("drop table if exists tt;")
	tk.MustExec("create table t(a int, b char);")
	tk.MustExec("insert into t values (1,'s'),(2,'b'),(1,'c'),(2,'e'),(1,'a');")
	tk.MustExec("insert into t select * from t;")
	tk.MustExec("insert into t select * from t;")
	tk.MustExec("insert into t select * from t;")
	tk.MustQuery("select b, count(*) from ( select b from t order by a limit 20 offset 2) as s group by b order by b;").Check(testkit.Rows("a 6", "c 7", "s 7"))
}

func (s *testSuite1) TestIssue16025(c *C) {
	tk := testkit.NewTestKit(c, s.store)
	tk.MustExec("use test;")
	tk.MustExec("drop table if exists t0;")
	tk.MustExec("CREATE TABLE t0(c0 NUMERIC PRIMARY KEY);")
	tk.MustExec("INSERT IGNORE INTO t0(c0) VALUES (NULL);")
	tk.MustQuery("SELECT * FROM t0 WHERE c0;").Check(testkit.Rows())
}

func (s *testSuite1) TestIssue16854(c *C) {
	tk := testkit.NewTestKit(c, s.store)
	tk.MustExec("use test;")
	tk.MustExec("drop table if exists t;")
	tk.MustExec("CREATE TABLE `t` (	`a` enum('WAITING','PRINTED','STOCKUP','CHECKED','OUTSTOCK','PICKEDUP','WILLBACK','BACKED') DEFAULT NULL)")
	tk.MustExec("insert into t values(1),(2),(3),(4),(5),(6),(7);")
	for i := 0; i < 7; i++ {
		tk.MustExec("insert into t select * from t;")
	}
	tk.MustExec("set @@tidb_max_chunk_size=100;")
	tk.MustQuery("select distinct a from t order by a").Check(testkit.Rows("WAITING", "PRINTED", "STOCKUP", "CHECKED", "OUTSTOCK", "PICKEDUP", "WILLBACK"))
	tk.MustExec("drop table t")

	tk.MustExec("CREATE TABLE `t` (	`a` set('WAITING','PRINTED','STOCKUP','CHECKED','OUTSTOCK','PICKEDUP','WILLBACK','BACKED') DEFAULT NULL)")
	tk.MustExec("insert into t values(1),(2),(3),(4),(5),(6),(7);")
	for i := 0; i < 7; i++ {
		tk.MustExec("insert into t select * from t;")
	}
	tk.MustExec("set @@tidb_max_chunk_size=100;")
	tk.MustQuery("select distinct a from t order by a").Check(testkit.Rows("WAITING", "PRINTED", "WAITING,PRINTED", "STOCKUP", "WAITING,STOCKUP", "PRINTED,STOCKUP", "WAITING,PRINTED,STOCKUP"))
	tk.MustExec("drop table t")
}

func (s *testSuite) TestIssue16921(c *C) {
	tk := testkit.NewTestKitWithInit(c, s.store)

	tk.MustExec("drop table if exists t;")
	tk.MustExec("create table t (a float);")
	tk.MustExec("create index a on t(a);")
	tk.MustExec("insert into t values (1.0), (NULL), (0), (2.0);")
	tk.MustQuery("select `a` from `t` use index (a) where !`a`;").Check(testkit.Rows("0"))
	tk.MustQuery("select `a` from `t` ignore index (a) where !`a`;").Check(testkit.Rows("0"))
	tk.MustQuery("select `a` from `t` use index (a) where `a`;").Check(testkit.Rows("1", "2"))
	tk.MustQuery("select `a` from `t` ignore index (a) where `a`;").Check(testkit.Rows("1", "2"))
	tk.MustQuery("select a from t use index (a) where not a is true;").Check(testkit.Rows("<nil>", "0"))
	tk.MustQuery("select a from t use index (a) where not not a is true;").Check(testkit.Rows("1", "2"))
	tk.MustQuery("select a from t use index (a) where not not a;").Check(testkit.Rows("1", "2"))
	tk.MustQuery("select a from t use index (a) where not not not a is true;").Check(testkit.Rows("<nil>", "0"))
	tk.MustQuery("select a from t use index (a) where not not not a;").Check(testkit.Rows("0"))
}

func (s *testSuite) TestIssue19100(c *C) {
	tk := testkit.NewTestKitWithInit(c, s.store)

	tk.MustExec("drop table if exists t1, t2;")
	tk.MustExec("create table t1 (c decimal);")
	tk.MustExec("create table t2 (c decimal, key(c));")
	tk.MustExec("insert into t1 values (null);")
	tk.MustExec("insert into t2 values (null);")
	tk.MustQuery("select count(*) from t1 where not c;").Check(testkit.Rows("0"))
	tk.MustQuery("select count(*) from t2 where not c;").Check(testkit.Rows("0"))
	tk.MustQuery("select count(*) from t1 where c;").Check(testkit.Rows("0"))
	tk.MustQuery("select count(*) from t2 where c;").Check(testkit.Rows("0"))
}

// this is from jira issue #5856
func (s *testSuite1) TestInsertValuesWithSubQuery(c *C) {
	tk := testkit.NewTestKit(c, s.store)
	tk.MustExec("use test;")
	tk.MustExec("drop table if exists t2")
	tk.MustExec("create table t2(a int, b int, c int)")
	defer tk.MustExec("drop table if exists t2")

	// should not reference upper scope
	c.Assert(tk.ExecToErr("insert into t2 values (11, 8, (select not b))"), NotNil)
	c.Assert(tk.ExecToErr("insert into t2 set a = 11, b = 8, c = (select b))"), NotNil)

	// subquery reference target table is allowed
	tk.MustExec("insert into t2 values(1, 1, (select b from t2))")
	tk.MustQuery("select * from t2").Check(testkit.Rows("1 1 <nil>"))
	tk.MustExec("insert into t2 set a = 1, b = 1, c = (select b+1 from t2)")
	tk.MustQuery("select * from t2").Check(testkit.Rows("1 1 <nil>", "1 1 2"))

	// insert using column should work normally
	tk.MustExec("delete from t2")
	tk.MustExec("insert into t2 values(2, 4, a)")
	tk.MustQuery("select * from t2").Check(testkit.Rows("2 4 2"))
	tk.MustExec("insert into t2 set a = 3, b = 5, c = b")
	tk.MustQuery("select * from t2").Check(testkit.Rows("2 4 2", "3 5 5"))
}

func (s *testSuite1) TestDIVZeroInPartitionExpr(c *C) {
	tk := testkit.NewTestKit(c, s.store)
	tk.MustExec("use test;")
	tk.MustExec("drop table if exists t1")
	tk.MustExec("create table t1(a int) partition by range (10 div a) (partition p0 values less than (10), partition p1 values less than maxvalue)")
	defer tk.MustExec("drop table if exists t1")

	tk.MustExec("set @@sql_mode=''")
	tk.MustExec("insert into t1 values (NULL), (0), (1)")
	tk.MustExec("set @@sql_mode='STRICT_ALL_TABLES,ERROR_FOR_DIVISION_BY_ZERO'")
	tk.MustGetErrCode("insert into t1 values (NULL), (0), (1)", mysql.ErrDivisionByZero)
}

func (s *testSuite1) TestInsertIntoGivenPartitionSet(c *C) {
	tk := testkit.NewTestKit(c, s.store)
	tk.MustExec("use test;")
	tk.MustExec("drop table if exists t1")
	tk.MustExec(`create table t1(
	a int(11) DEFAULT NULL,
	b varchar(10) DEFAULT NULL,
	UNIQUE KEY idx_a (a)) PARTITION BY RANGE (a)
	(PARTITION p0 VALUES LESS THAN (10) ENGINE = InnoDB,
	 PARTITION p1 VALUES LESS THAN (20) ENGINE = InnoDB,
	 PARTITION p2 VALUES LESS THAN (30) ENGINE = InnoDB,
	 PARTITION p3 VALUES LESS THAN (40) ENGINE = InnoDB,
	 PARTITION p4 VALUES LESS THAN MAXVALUE ENGINE = InnoDB)`)
	defer tk.MustExec("drop table if exists t1")

	// insert into
	tk.MustExec("insert into t1 partition(p0) values(1, 'a'), (2, 'b')")
	tk.MustQuery("select * from t1 partition(p0) order by a").Check(testkit.Rows("1 a", "2 b"))
	tk.MustExec("insert into t1 partition(p0, p1) values(3, 'c'), (4, 'd')")
	tk.MustQuery("select * from t1 partition(p1)").Check(testkit.Rows())

	tk.MustGetErrMsg("insert into t1 values(1, 'a')", "[kv:1062]Duplicate entry '1' for key 'idx_a'")
	tk.MustGetErrMsg("insert into t1 partition(p0, p_non_exist) values(1, 'a')", "[table:1735]Unknown partition 'p_non_exist' in table 't1'")
	tk.MustGetErrMsg("insert into t1 partition(p0, p1) values(40, 'a')", "[table:1748]Found a row not matching the given partition set")

	// replace into
	tk.MustExec("replace into t1 partition(p0) values(1, 'replace')")
	tk.MustExec("replace into t1 partition(p0, p1) values(3, 'replace'), (4, 'replace')")
	tk.MustExec("replace into t1 values(1, 'a')")
	tk.MustQuery("select * from t1 partition (p0) order by a").Check(testkit.Rows("1 a", "2 b", "3 replace", "4 replace"))

	tk.MustGetErrMsg("replace into t1 partition(p0, p_non_exist) values(1, 'a')", "[table:1735]Unknown partition 'p_non_exist' in table 't1'")
	tk.MustGetErrMsg("replace into t1 partition(p0, p1) values(40, 'a')", "[table:1748]Found a row not matching the given partition set")

	tk.MustExec("truncate table t1")

	tk.MustExec("drop table if exists t")
	tk.MustExec("create table t(a int, b char(10))")
	defer tk.MustExec("drop table if exists t")

	// insert into general table
	tk.MustGetErrMsg("insert into t partition(p0, p1) values(1, 'a')", "[planner:1747]PARTITION () clause on non partitioned table")

	// insert into from select
	tk.MustExec("insert into t values(1, 'a'), (2, 'b')")
	tk.MustExec("insert into t1 partition(p0) select * from t")
	tk.MustQuery("select * from t1 partition(p0) order by a").Check(testkit.Rows("1 a", "2 b"))

	tk.MustExec("truncate table t")
	tk.MustExec("insert into t values(3, 'c'), (4, 'd')")
	tk.MustExec("insert into t1 partition(p0, p1) select * from t")
	tk.MustQuery("select * from t1 partition(p1) order by a").Check(testkit.Rows())
	tk.MustQuery("select * from t1 partition(p0) order by a").Check(testkit.Rows("1 a", "2 b", "3 c", "4 d"))

	tk.MustGetErrMsg("insert into t1 select 1, 'a'", "[kv:1062]Duplicate entry '1' for key 'idx_a'")
	tk.MustGetErrMsg("insert into t1 partition(p0, p_non_exist) select 1, 'a'", "[table:1735]Unknown partition 'p_non_exist' in table 't1'")
	tk.MustGetErrMsg("insert into t1 partition(p0, p1) select 40, 'a'", "[table:1748]Found a row not matching the given partition set")

	// replace into from select
	tk.MustExec("replace into t1 partition(p0) select 1, 'replace'")
	tk.MustExec("truncate table t")
	tk.MustExec("insert into t values(3, 'replace'), (4, 'replace')")
	tk.MustExec("replace into t1 partition(p0, p1) select * from t")

	tk.MustExec("replace into t1 select 1, 'a'")
	tk.MustQuery("select * from t1 partition (p0) order by a").Check(testkit.Rows("1 a", "2 b", "3 replace", "4 replace"))
	tk.MustGetErrMsg("replace into t1 partition(p0, p_non_exist) select 1, 'a'", "[table:1735]Unknown partition 'p_non_exist' in table 't1'")
	tk.MustGetErrMsg("replace into t1 partition(p0, p1) select 40, 'a'", "[table:1748]Found a row not matching the given partition set")
}

func (s *testSuite1) TestUpdateGivenPartitionSet(c *C) {
	tk := testkit.NewTestKit(c, s.store)
	tk.MustExec("use test;")
	tk.MustExec("drop table if exists t1,t2,t3,t4")
	tk.MustExec(`create table t1(
	a int(11),
	b varchar(10) DEFAULT NULL,
	primary key idx_a (a)) PARTITION BY RANGE (a)
	(PARTITION p0 VALUES LESS THAN (10) ENGINE = InnoDB,
	 PARTITION p1 VALUES LESS THAN (20) ENGINE = InnoDB,
	 PARTITION p2 VALUES LESS THAN (30) ENGINE = InnoDB,
	 PARTITION p3 VALUES LESS THAN (40) ENGINE = InnoDB,
	 PARTITION p4 VALUES LESS THAN MAXVALUE ENGINE = InnoDB)`)

	tk.MustExec(`create table t2(
	a int(11) DEFAULT NULL,
	b varchar(10) DEFAULT NULL) PARTITION BY RANGE (a)
	(PARTITION p0 VALUES LESS THAN (10) ENGINE = InnoDB,
	 PARTITION p1 VALUES LESS THAN (20) ENGINE = InnoDB,
	 PARTITION p2 VALUES LESS THAN (30) ENGINE = InnoDB,
	 PARTITION p3 VALUES LESS THAN (40) ENGINE = InnoDB,
	 PARTITION p4 VALUES LESS THAN MAXVALUE ENGINE = InnoDB)`)

	tk.MustExec(`create table t3 (a int(11), b varchar(10) default null)`)

	defer tk.MustExec("drop table if exists t1,t2,t3")
	tk.MustExec("insert into t3 values(1, 'a'), (2, 'b'), (11, 'c'), (21, 'd')")
	err := tk.ExecToErr("update t3 partition(p0) set a = 40 where a = 2")
	c.Assert(err.Error(), Equals, "[planner:1747]PARTITION () clause on non partitioned table")

	// update with primary key change
	tk.MustExec("insert into t1 values(1, 'a'), (2, 'b'), (11, 'c'), (21, 'd')")
	err = tk.ExecToErr("update t1 partition(p0, p1) set a = 40")
	c.Assert(err.Error(), Equals, "[table:1748]Found a row not matching the given partition set")
	err = tk.ExecToErr("update t1 partition(p0) set a = 40 where a = 2")
	c.Assert(err.Error(), Equals, "[table:1748]Found a row not matching the given partition set")
	// test non-exist partition.
	err = tk.ExecToErr("update t1 partition (p0, p_non_exist) set a = 40")
	c.Assert(err.Error(), Equals, "[table:1735]Unknown partition 'p_non_exist' in table 't1'")
	// test join.
	err = tk.ExecToErr("update t1 partition (p0), t3 set t1.a = 40 where t3.a = 2")
	c.Assert(err.Error(), Equals, "[table:1748]Found a row not matching the given partition set")

	tk.MustExec("update t1 partition(p0) set a = 3 where a = 2")
	tk.MustExec("update t1 partition(p0, p3) set a = 33 where a = 1")

	// update without partition change
	tk.MustExec("insert into t2 values(1, 'a'), (2, 'b'), (11, 'c'), (21, 'd')")
	err = tk.ExecToErr("update t2 partition(p0, p1) set a = 40")
	c.Assert(err.Error(), Equals, "[table:1748]Found a row not matching the given partition set")
	err = tk.ExecToErr("update t2 partition(p0) set a = 40 where a = 2")
	c.Assert(err.Error(), Equals, "[table:1748]Found a row not matching the given partition set")

	tk.MustExec("update t2 partition(p0) set a = 3 where a = 2")
	tk.MustExec("update t2 partition(p0, p3) set a = 33 where a = 1")

	tk.MustExec("create table t4(a int primary key, b int) partition by hash(a) partitions 2")
	tk.MustExec("insert into t4(a, b) values(1, 1),(2, 2),(3, 3);")
	err = tk.ExecToErr("update t4 partition(p0) set a = 5 where a = 2")
	c.Assert(err.Error(), Equals, "[table:1748]Found a row not matching the given partition set")
}

func (s *testSuiteP2) TestApplyCache(c *C) {
	tk := testkit.NewTestKit(c, s.store)

	tk.MustExec("use test;")
	tk.MustExec("drop table if exists t;")
	tk.MustExec("create table t(a int);")
	tk.MustExec("insert into t values (1),(1),(1),(1),(1),(1),(1),(1),(1);")
	tk.MustExec("analyze table t;")
	result := tk.MustQuery("explain analyze SELECT count(1) FROM (SELECT (SELECT min(a) FROM t as t2 WHERE t2.a > t1.a) AS a from t as t1) t;")
	c.Assert(result.Rows()[1][0], Equals, "└─Apply_39")
	var (
		ind  int
		flag bool
	)
	value := (result.Rows()[1][5]).(string)
	for ind = 0; ind < len(value)-5; ind++ {
		if value[ind:ind+5] == "cache" {
			flag = true
			break
		}
	}
	c.Assert(flag, Equals, true)
	c.Assert(value[ind:], Equals, "cache:ON, cacheHitRatio:88.889%")

	tk.MustExec("drop table if exists t;")
	tk.MustExec("create table t(a int);")
	tk.MustExec("insert into t values (1),(2),(3),(4),(5),(6),(7),(8),(9);")
	tk.MustExec("analyze table t;")
	result = tk.MustQuery("explain analyze SELECT count(1) FROM (SELECT (SELECT min(a) FROM t as t2 WHERE t2.a > t1.a) AS a from t as t1) t;")
	c.Assert(result.Rows()[1][0], Equals, "└─Apply_39")
	flag = false
	value = (result.Rows()[1][5]).(string)
	for ind = 0; ind < len(value)-5; ind++ {
		if value[ind:ind+5] == "cache" {
			flag = true
			break
		}
	}
	c.Assert(flag, Equals, true)
	c.Assert(value[ind:], Equals, "cache:OFF")
}

// For issue 17256
func (s *testSuite) TestGenerateColumnReplace(c *C) {
	tk := testkit.NewTestKit(c, s.store)
	tk.MustExec("use test;")
	tk.MustExec("drop table if exists t1")
	tk.MustExec("create table t1 (a int, b int as (a + 1) virtual not null, unique index idx(b));")
	tk.MustExec("REPLACE INTO `t1` (`a`) VALUES (2);")
	tk.MustExec("REPLACE INTO `t1` (`a`) VALUES (2);")
	tk.MustQuery("select * from t1").Check(testkit.Rows("2 3"))
	tk.MustExec("insert into `t1` (`a`) VALUES (2) on duplicate key update a = 3;")
	tk.MustQuery("select * from t1").Check(testkit.Rows("3 4"))
}

func (s *testSlowQuery) TestSlowQueryWithoutSlowLog(c *C) {
	tk := testkit.NewTestKit(c, s.store)
	originCfg := config.GetGlobalConfig()
	newCfg := *originCfg
	newCfg.Log.SlowQueryFile = "tidb-slow-not-exist.log"
	newCfg.Log.SlowThreshold = math.MaxUint64
	config.StoreGlobalConfig(&newCfg)
	defer func() {
		config.StoreGlobalConfig(originCfg)
	}()
	tk.MustQuery("select query from information_schema.slow_query").Check(testkit.Rows())
	tk.MustQuery("select query from information_schema.slow_query where time > '2020-09-15 12:16:39' and time < now()").Check(testkit.Rows())
}

func (s *testSlowQuery) TestSlowQuerySensitiveQuery(c *C) {
	tk := testkit.NewTestKit(c, s.store)
	originCfg := config.GetGlobalConfig()
	newCfg := *originCfg

	f, err := os.CreateTemp("", "tidb-slow-*.log")
	c.Assert(err, IsNil)
	f.Close()
	newCfg.Log.SlowQueryFile = f.Name()
	config.StoreGlobalConfig(&newCfg)
	defer func() {
		tk.MustExec("set tidb_slow_log_threshold=300;")
		config.StoreGlobalConfig(originCfg)
		err = os.Remove(newCfg.Log.SlowQueryFile)
		c.Assert(err, IsNil)
	}()
	err = logutil.InitLogger(newCfg.Log.ToLogConfig())
	c.Assert(err, IsNil)

	tk.MustExec("set tidb_slow_log_threshold=0;")
	tk.MustExec("drop user if exists user_sensitive;")
	tk.MustExec("create user user_sensitive identified by '123456789';")
	tk.MustExec("alter user 'user_sensitive'@'%' identified by 'abcdefg';")
	tk.MustExec("set password for 'user_sensitive'@'%' = 'xyzuvw';")
	tk.MustQuery("select query from `information_schema`.`slow_query` " +
		"where (query like 'set password%' or query like 'create user%' or query like 'alter user%') " +
		"and query like '%user_sensitive%' order by query;").
		Check(testkit.Rows(
			"alter user {user_sensitive@% password = ***};",
			"create user {user_sensitive@% password = ***};",
			"set password for user user_sensitive@%;",
		))
}

func (s *testSlowQuery) TestSlowQueryPrepared(c *C) {
	tk := testkit.NewTestKit(c, s.store)
	originCfg := config.GetGlobalConfig()
	newCfg := *originCfg

	f, err := os.CreateTemp("", "tidb-slow-*.log")
	c.Assert(err, IsNil)
	f.Close()
	newCfg.Log.SlowQueryFile = f.Name()
	config.StoreGlobalConfig(&newCfg)
	defer func() {
		tk.MustExec("set tidb_slow_log_threshold=300;")
		tk.MustExec("set tidb_redact_log=0;")
		config.StoreGlobalConfig(originCfg)
		os.Remove(newCfg.Log.SlowQueryFile)
	}()
	err = logutil.InitLogger(newCfg.Log.ToLogConfig())
	c.Assert(err, IsNil)

	tk.MustExec("set tidb_slow_log_threshold=0;")
	tk.MustExec(`prepare mystmt1 from 'select sleep(?), 1';`)
	tk.MustExec("SET @num = 0.01;")
	tk.MustExec("execute mystmt1 using @num;")
	tk.MustQuery("SELECT Query FROM `information_schema`.`slow_query` " +
		"where query like 'select%sleep%' order by time desc limit 1").
		Check(testkit.Rows(
			"select sleep(?), 1 [arguments: 0.01];",
		))

	tk.MustExec("set tidb_redact_log=1;")
	tk.MustExec(`prepare mystmt2 from 'select sleep(?), 2';`)
	tk.MustExec("execute mystmt2 using @num;")
	tk.MustQuery("SELECT Query FROM `information_schema`.`slow_query` " +
		"where query like 'select%sleep%' order by time desc limit 1").
		Check(testkit.Rows(
			"select `sleep` ( ? ) , ?;",
		))
}

func (s *testSlowQuery) TestLogSlowLogIndex(c *C) {
	tk := testkit.NewTestKit(c, s.store)
	f, err := os.CreateTemp("", "tidb-slow-*.log")
	c.Assert(err, IsNil)
	f.Close()

	defer config.RestoreFunc()()
	config.UpdateGlobal(func(conf *config.Config) {
		conf.Log.SlowQueryFile = f.Name()
	})
	err = logutil.InitLogger(config.GetGlobalConfig().Log.ToLogConfig())
	c.Assert(err, IsNil)

	tk.MustExec("use test")
	tk.MustExec("create table t (a int, b int,index idx(a));")
	tk.MustExec("set tidb_slow_log_threshold=0;")
	tk.MustQuery("select * from t use index (idx) where a in (1) union select * from t use index (idx) where a in (2,3);")
	tk.MustExec("set tidb_slow_log_threshold=300;")
	tk.MustQuery("select index_names from `information_schema`.`slow_query` " +
		"where query like 'select%union%' limit 1").
		Check(testkit.Rows(
			"[t:idx]",
		))
}

func (s *testSlowQuery) TestSlowQuery(c *C) {
	tk := testkit.NewTestKit(c, s.store)

	f, err := os.CreateTemp("", "tidb-slow-*.log")
	c.Assert(err, IsNil)
	_, err = f.WriteString(`
# Time: 2020-10-13T20:08:13.970563+08:00
select * from t;
# Time: 2020-10-16T20:08:13.970563+08:00
select * from t;
`)
	c.Assert(err, IsNil)
	err = f.Close()
	c.Assert(err, IsNil)
	executor.ParseSlowLogBatchSize = 1
	originCfg := config.GetGlobalConfig()
	newCfg := *originCfg
	newCfg.Log.SlowQueryFile = f.Name()
	config.StoreGlobalConfig(&newCfg)
	defer func() {
		executor.ParseSlowLogBatchSize = 64
		config.StoreGlobalConfig(originCfg)
		err = os.Remove(newCfg.Log.SlowQueryFile)
		c.Assert(err, IsNil)
	}()
	err = logutil.InitLogger(newCfg.Log.ToLogConfig())
	c.Assert(err, IsNil)

	tk.MustQuery("select count(*) from `information_schema`.`slow_query` where time > '2020-10-16 20:08:13' and time < '2020-10-16 21:08:13'").Check(testkit.Rows("1"))
	tk.MustQuery("select count(*) from `information_schema`.`slow_query` where time > '2019-10-13 20:08:13' and time < '2020-10-16 21:08:13'").Check(testkit.Rows("2"))
}

func (s *testSerialSuite) TestKillTableReader(c *C) {
	var retry = "github.com/tikv/client-go/v2/locate/mockRetrySendReqToRegion"
	defer func() {
		c.Assert(failpoint.Disable(retry), IsNil)
	}()
	tk := testkit.NewTestKit(c, s.store)
	tk.MustExec("use test;")
	tk.MustExec("drop table if exists t")
	tk.MustExec("create table t (a int)")
	tk.MustExec("insert into t values (1),(2),(3)")
	tk.MustExec("set @@tidb_distsql_scan_concurrency=1")
	atomic.StoreUint32(&tk.Se.GetSessionVars().Killed, 0)
	c.Assert(failpoint.Enable(retry, `return(true)`), IsNil)
	wg := &sync.WaitGroup{}
	wg.Add(1)
	go func() {
		defer wg.Done()
		time.Sleep(1 * time.Second)
		err := tk.QueryToErr("select * from t")
		c.Assert(err, NotNil)
		c.Assert(int(terror.ToSQLError(errors.Cause(err).(*terror.Error)).Code), Equals, int(executor.ErrQueryInterrupted.Code()))
	}()
	atomic.StoreUint32(&tk.Se.GetSessionVars().Killed, 1)
	wg.Wait()
}

func (s *testSerialSuite) TestPrevStmtDesensitization(c *C) {
	tk := testkit.NewTestKit(c, s.store)
	tk.MustExec("use test;")
	tk.MustExec(fmt.Sprintf("set @@session.%v=1", variable.TiDBRedactLog))
	defer tk.MustExec(fmt.Sprintf("set @@session.%v=0", variable.TiDBRedactLog))
	tk.MustExec("drop table if exists t")
	tk.MustExec("create table t (a int, unique key (a))")
	tk.MustExec("begin")
	tk.MustExec("insert into t values (1),(2)")
	c.Assert(tk.Se.GetSessionVars().PrevStmt.String(), Equals, "insert into `t` values ( ? ) , ( ? )")
	c.Assert(tk.ExecToErr("insert into t values (1)").Error(), Equals, `[kv:1062]Duplicate entry '?' for key 'a'`)
}

func (s *testSuite) TestIssue19372(c *C) {
	tk := testkit.NewTestKit(c, s.store)
	tk.MustExec("use test;")
	tk.MustExec("drop table if exists t1, t2;")
	tk.MustExec("create table t1 (c_int int, c_str varchar(40), key(c_str));")
	tk.MustExec("create table t2 like t1;")
	tk.MustExec("insert into t1 values (1, 'a'), (2, 'b'), (3, 'c');")
	tk.MustExec("insert into t2 select * from t1;")
	tk.MustQuery("select (select t2.c_str from t2 where t2.c_str <= t1.c_str and t2.c_int in (1, 2) order by t2.c_str limit 1) x from t1 order by c_int;").Check(testkit.Rows("a", "a", "a"))
}

func (s *testSerialSuite1) TestCollectCopRuntimeStats(c *C) {
	tk := testkit.NewTestKit(c, s.store)
	tk.MustExec("use test;")
	tk.MustExec("drop table if exists t1")
	tk.MustExec("create table t1 (a int, b int)")
	tk.MustExec("set tidb_enable_collect_execution_info=1;")
	c.Assert(failpoint.Enable("tikvclient/tikvStoreRespResult", `return(true)`), IsNil)
	rows := tk.MustQuery("explain analyze select * from t1").Rows()
	c.Assert(len(rows), Equals, 2)
	explain := fmt.Sprintf("%v", rows[0])
	c.Assert(explain, Matches, ".*rpc_num: 2, .*regionMiss:.*")
	c.Assert(failpoint.Disable("tikvclient/tikvStoreRespResult"), IsNil)
}

func (s *testSerialSuite1) TestIndexLookupRuntimeStats(c *C) {
	tk := testkit.NewTestKit(c, s.store)
	tk.MustExec("use test;")
	tk.MustExec("drop table if exists t1")
	tk.MustExec("create table t1 (a int, b int, index(a))")
	tk.MustExec("insert into t1 values (1,2),(2,3),(3,4)")
	sql := "explain analyze select * from t1 use index(a) where a > 1;"
	rows := tk.MustQuery(sql).Rows()
	c.Assert(len(rows), Equals, 3)
	explain := fmt.Sprintf("%v", rows[0])
	c.Assert(explain, Matches, ".*time:.*loops:.*index_task:.*table_task: {total_time.*num.*concurrency.*}.*")
	indexExplain := fmt.Sprintf("%v", rows[1])
	tableExplain := fmt.Sprintf("%v", rows[2])
	c.Assert(indexExplain, Matches, ".*time:.*loops:.*cop_task:.*")
	c.Assert(tableExplain, Matches, ".*time:.*loops:.*cop_task:.*")
}

func (s *testSerialSuite1) TestHashAggRuntimeStats(c *C) {
	tk := testkit.NewTestKit(c, s.store)
	tk.MustExec("use test;")
	tk.MustExec("drop table if exists t1")
	tk.MustExec("create table t1 (a int, b int)")
	tk.MustExec("insert into t1 values (1,2),(2,3),(3,4)")
	sql := "explain analyze SELECT /*+ HASH_AGG() */ count(*) FROM t1 WHERE a < 10;"
	rows := tk.MustQuery(sql).Rows()
	c.Assert(len(rows), Equals, 5)
	explain := fmt.Sprintf("%v", rows[0])
	c.Assert(explain, Matches, ".*time:.*loops:.*partial_worker:{wall_time:.*concurrency:.*task_num:.*tot_wait:.*tot_exec:.*tot_time:.*max:.*p95:.*}.*final_worker:{wall_time:.*concurrency:.*task_num:.*tot_wait:.*tot_exec:.*tot_time:.*max:.*p95:.*}.*")
}

func (s *testSerialSuite1) TestIndexMergeRuntimeStats(c *C) {
	tk := testkit.NewTestKit(c, s.store)
	tk.MustExec("use test;")
	tk.MustExec("drop table if exists t1")
	tk.MustExec("set @@tidb_enable_index_merge = 1")
	tk.MustExec("create table t1(id int primary key, a int, b int, c int, d int)")
	tk.MustExec("create index t1a on t1(a)")
	tk.MustExec("create index t1b on t1(b)")
	tk.MustExec("insert into t1 values(1,1,1,1,1),(2,2,2,2,2),(3,3,3,3,3),(4,4,4,4,4),(5,5,5,5,5)")
	sql := "explain analyze select /*+ use_index_merge(t1, primary, t1a) */ * from t1 where id < 2 or a > 4;"
	rows := tk.MustQuery(sql).Rows()
	c.Assert(len(rows), Equals, 4)
	explain := fmt.Sprintf("%v", rows[0])
	c.Assert(explain, Matches, ".*time:.*loops:.*index_task:{fetch_handle:.*, merge:.*}.*table_task:{num.*concurrency.*fetch_row.*wait_time.*}.*")
	tableRangeExplain := fmt.Sprintf("%v", rows[1])
	indexExplain := fmt.Sprintf("%v", rows[2])
	tableExplain := fmt.Sprintf("%v", rows[3])
	c.Assert(tableRangeExplain, Matches, ".*time:.*loops:.*cop_task:.*")
	c.Assert(indexExplain, Matches, ".*time:.*loops:.*cop_task:.*")
	c.Assert(tableExplain, Matches, ".*time:.*loops:.*cop_task:.*")
	tk.MustExec("set @@tidb_enable_collect_execution_info=0;")
	sql = "select /*+ use_index_merge(t1, primary, t1a) */ * from t1 where id < 2 or a > 4 order by a"
	tk.MustQuery(sql).Check(testkit.Rows("1 1 1 1 1", "5 5 5 5 5"))
}

func (s *testSuite) TestCollectDMLRuntimeStats(c *C) {
	tk := testkit.NewTestKit(c, s.store)
	tk.MustExec("use test")
	tk.MustExec("drop table if exists t1")
	tk.MustExec("create table t1 (a int, b int, unique index (a))")

	testSQLs := []string{
		"insert ignore into t1 values (5,5);",
		"insert into t1 values (5,5) on duplicate key update a=a+1;",
		"replace into t1 values (5,6),(6,7)",
		"update t1 set a=a+1 where a=6;",
	}

	getRootStats := func() string {
		info := tk.Se.ShowProcess()
		c.Assert(info, NotNil)
		p, ok := info.Plan.(plannercore.Plan)
		c.Assert(ok, IsTrue)
		stats := tk.Se.GetSessionVars().StmtCtx.RuntimeStatsColl.GetRootStats(p.ID())
		return stats.String()
	}
	for _, sql := range testSQLs {
		tk.MustExec(sql)
		c.Assert(getRootStats(), Matches, "time.*loops.*Get.*num_rpc.*total_time.*")
	}

	// Test for lock keys stats.
	tk.MustExec("begin pessimistic")
	tk.MustExec("update t1 set b=b+1")
	c.Assert(getRootStats(), Matches, "time.*lock_keys.*time.* region.* keys.* lock_rpc:.* rpc_count.*")
	tk.MustExec("rollback")

	tk.MustExec("begin pessimistic")
	tk.MustQuery("select * from t1 for update").Check(testkit.Rows("5 6", "7 7"))
	c.Assert(getRootStats(), Matches, "time.*lock_keys.*time.* region.* keys.* lock_rpc:.* rpc_count.*")
	tk.MustExec("rollback")

	tk.MustExec("begin pessimistic")
	tk.MustExec("insert ignore into t1 values (9,9)")
	c.Assert(getRootStats(), Matches, "time:.*, loops:.*, prepare:.*, check_insert: {total_time:.*, mem_insert_time:.*, prefetch:.*, rpc:{BatchGet:{num_rpc:.*, total_time:.*}}}.*")
	tk.MustExec("rollback")

	tk.MustExec("begin pessimistic")
	tk.MustExec("insert into t1 values (10,10) on duplicate key update a=a+1")
	c.Assert(getRootStats(), Matches, "time:.*, loops:.*, prepare:.*, check_insert: {total_time:.*, mem_insert_time:.*, prefetch:.*, rpc:{BatchGet:{num_rpc:.*, total_time:.*}.*")
	tk.MustExec("rollback")

	tk.MustExec("begin pessimistic")
	tk.MustExec("insert into t1 values (1,2)")
	c.Assert(getRootStats(), Matches, "time:.*, loops:.*, prepare:.*, insert:.*")
	tk.MustExec("rollback")

	tk.MustExec("begin pessimistic")
	tk.MustExec("insert ignore into t1 values(11,11) on duplicate key update `a`=`a`+1")
	c.Assert(getRootStats(), Matches, "time:.*, loops:.*, prepare:.*, check_insert: {total_time:.*, mem_insert_time:.*, prefetch:.*, rpc:.*}")
	tk.MustExec("rollback")

	tk.MustExec("begin pessimistic")
	tk.MustExec("replace into t1 values (1,4)")
	c.Assert(getRootStats(), Matches, "time:.*, loops:.*, prefetch:.*, rpc:.*")
	tk.MustExec("rollback")
}

func (s *testSuite) TestIssue13758(c *C) {
	tk := testkit.NewTestKit(c, s.store)
	tk.MustExec("use test")
	tk.MustExec("drop table if exists t1, t2")
	tk.MustExec("create table t1 (pk int(11) primary key, a int(11) not null, b int(11), key idx_b(b), key idx_a(a))")
	tk.MustExec("insert into `t1` values (1,1,0),(2,7,6),(3,2,null),(4,1,null),(5,4,5)")
	tk.MustExec("create table t2 (a int)")
	tk.MustExec("insert into t2 values (1),(null)")
	tk.MustQuery("select (select a from t1 use index(idx_a) where b >= t2.a order by a limit 1) as field from t2").Check(testkit.Rows(
		"4",
		"<nil>",
	))
}

func (s *testCoprCache) SetUpSuite(c *C) {
	originConfig := config.GetGlobalConfig()
	config.StoreGlobalConfig(config.NewConfig())
	defer config.StoreGlobalConfig(originConfig)
	cli := &regionProperityClient{}
	hijackClient := func(c tikv.Client) tikv.Client {
		cli.Client = c
		return cli
	}
	var err error
	s.store, err = mockstore.NewMockStore(
		mockstore.WithClusterInspector(func(c testutils.Cluster) {
			mockstore.BootstrapWithSingleStore(c)
			s.cls = c
		}),
		mockstore.WithClientHijacker(hijackClient),
	)
	c.Assert(err, IsNil)
	s.dom, err = session.BootstrapSession(s.store)
	c.Assert(err, IsNil)
}

func (s *testCoprCache) TearDownSuite(c *C) {
	s.dom.Close()
	s.store.Close()
}

func (s *testCoprCache) TestIntegrationCopCache(c *C) {
	originConfig := config.GetGlobalConfig()
	config.StoreGlobalConfig(config.NewConfig())
	defer config.StoreGlobalConfig(originConfig)

	tk := testkit.NewTestKit(c, s.store)
	tk.MustExec("use test")
	tk.MustExec("drop table if exists t")
	tk.MustExec("create table t (a int primary key)")
	tblInfo, err := s.dom.InfoSchema().TableByName(model.NewCIStr("test"), model.NewCIStr("t"))
	c.Assert(err, IsNil)
	tid := tblInfo.Meta().ID
	tk.MustExec(`insert into t values(1),(2),(3),(4),(5),(6),(7),(8),(9),(10),(11),(12)`)
	tableStart := tablecodec.GenTableRecordPrefix(tid)
	s.cls.SplitKeys(tableStart, tableStart.PrefixNext(), 6)

	c.Assert(failpoint.Enable("github.com/pingcap/tidb/store/mockstore/unistore/cophandler/mockCopCacheInUnistore", `return(123)`), IsNil)
	defer func() {
		c.Assert(failpoint.Disable("github.com/pingcap/tidb/store/mockstore/unistore/cophandler/mockCopCacheInUnistore"), IsNil)
	}()

	rows := tk.MustQuery("explain analyze select * from t where t.a < 10").Rows()
	c.Assert(rows[0][2], Equals, "9")
	c.Assert(strings.Contains(rows[0][5].(string), "cop_task: {num: 5"), Equals, true)
	c.Assert(strings.Contains(rows[0][5].(string), "copr_cache_hit_ratio: 0.00"), Equals, true)

	rows = tk.MustQuery("explain analyze select * from t").Rows()
	c.Assert(rows[0][2], Equals, "12")
	c.Assert(strings.Contains(rows[0][5].(string), "cop_task: {num: 6"), Equals, true)
	hitRatioIdx := strings.Index(rows[0][5].(string), "copr_cache_hit_ratio:") + len("copr_cache_hit_ratio: ")
	c.Assert(hitRatioIdx >= len("copr_cache_hit_ratio: "), Equals, true)
	hitRatio, err := strconv.ParseFloat(rows[0][5].(string)[hitRatioIdx:hitRatioIdx+4], 64)
	c.Assert(err, IsNil)
	c.Assert(hitRatio > 0, Equals, true)

	// Test for cop cache disabled.
	cfg := config.NewConfig()
	cfg.TiKVClient.CoprCache.CapacityMB = 0
	config.StoreGlobalConfig(cfg)
	rows = tk.MustQuery("explain analyze select * from t where t.a < 10").Rows()
	c.Assert(rows[0][2], Equals, "9")
	c.Assert(strings.Contains(rows[0][5].(string), "copr_cache: disabled"), Equals, true)
}

func (s *testSerialSuite) TestCoprocessorOOMTicase(c *C) {
	tk := testkit.NewTestKit(c, s.store)
	tk.MustExec("use test")
	tk.MustExec(`set @@tidb_wait_split_region_finish=1`)
	// create table for non keep-order case
	tk.MustExec("drop table if exists t5")
	tk.MustExec("create table t5(id int)")
	tk.MustQuery(`split table t5 between (0) and (10000) regions 10`).Check(testkit.Rows("9 1"))
	// create table for keep-order case
	tk.MustExec("drop table if exists t6")
	tk.MustExec("create table t6(id int, index(id))")
	tk.MustQuery(`split table t6 between (0) and (10000) regions 10`).Check(testkit.Rows("10 1"))
	tk.MustQuery("split table t6 INDEX id between (0) and (10000) regions 10;").Check(testkit.Rows("10 1"))
	count := 10
	for i := 0; i < count; i++ {
		tk.MustExec(fmt.Sprintf("insert into t5 (id) values (%v)", i))
		tk.MustExec(fmt.Sprintf("insert into t6 (id) values (%v)", i))
	}
	defer config.RestoreFunc()()
	config.UpdateGlobal(func(conf *config.Config) {
		conf.OOMAction = config.OOMActionLog
	})
	testcases := []struct {
		name string
		sql  string
	}{
		{
			name: "keep Order",
			sql:  "select id from t6 order by id",
		},
		{
			name: "non keep Order",
			sql:  "select id from t5",
		},
	}

	f := func() {
		for _, testcase := range testcases {
			c.Log(testcase.name)
			// larger than one copResponse, smaller than 2 copResponse
			quota := 2*copr.MockResponseSizeForTest - 100
			se, err := session.CreateSession4Test(s.store)
			c.Check(err, IsNil)
			tk.Se = se
			tk.MustExec("use test")
			tk.MustExec(fmt.Sprintf("set @@tidb_mem_quota_query=%v;", quota))
			var expect []string
			for i := 0; i < count; i++ {
				expect = append(expect, fmt.Sprintf("%v", i))
			}
			tk.MustQuery(testcase.sql).Sort().Check(testkit.Rows(expect...))
			// assert oom action worked by max consumed > memory quota
			c.Assert(tk.Se.GetSessionVars().StmtCtx.MemTracker.MaxConsumed(), Greater, int64(quota))
			se.Close()
		}
	}

	// ticase-4169, trigger oom action twice after workers consuming all the data
	err := failpoint.Enable("github.com/pingcap/tidb/store/copr/ticase-4169", `return(true)`)
	c.Assert(err, IsNil)
	f()
	err = failpoint.Disable("github.com/pingcap/tidb/store/copr/ticase-4169")
	c.Assert(err, IsNil)
	// ticase-4170, trigger oom action twice after iterator receiving all the data.
	err = failpoint.Enable("github.com/pingcap/tidb/store/copr/ticase-4170", `return(true)`)
	c.Assert(err, IsNil)
	f()
	err = failpoint.Disable("github.com/pingcap/tidb/store/copr/ticase-4170")
	c.Assert(err, IsNil)
	// ticase-4171, trigger oom before reading or consuming any data
	err = failpoint.Enable("github.com/pingcap/tidb/store/copr/ticase-4171", `return(true)`)
	c.Assert(err, IsNil)
	f()
	err = failpoint.Disable("github.com/pingcap/tidb/store/copr/ticase-4171")
	c.Assert(err, IsNil)
}

func (s *testSuite) TestIssue20237(c *C) {
	tk := testkit.NewTestKit(c, s.store)
	tk.MustExec("use test")
	tk.MustExec("drop table if exists t, s")
	tk.MustExec("create table t(a date, b float)")
	tk.MustExec("create table s(b float)")
	tk.MustExec(`insert into t values(NULL,-37), ("2011-11-04",105), ("2013-03-02",-22), ("2006-07-02",-56), (NULL,124), (NULL,111), ("2018-03-03",-5);`)
	tk.MustExec(`insert into s values(-37),(105),(-22),(-56),(124),(105),(111),(-5);`)
	tk.MustQuery(`select count(distinct t.a, t.b) from t join s on t.b= s.b;`).Check(testkit.Rows("4"))
}

func (s *testSerialSuite) TestIssue19148(c *C) {
	tk := testkit.NewTestKit(c, s.store)
	tk.MustExec("use test")
	tk.MustExec("drop table if exists t")
	tk.MustExec("create table t(a decimal(16, 2));")
	tk.MustExec("select * from t where a > any_value(a);")
	ctx := tk.Se.(sessionctx.Context)
	is := domain.GetDomain(ctx).InfoSchema()
	tblInfo, err := is.TableByName(model.NewCIStr("test"), model.NewCIStr("t"))
	c.Assert(err, IsNil)
	c.Assert(int(tblInfo.Meta().Columns[0].Flag), Equals, 0)
}

func (s *testSuite) TestIssue19667(c *C) {
	tk := testkit.NewTestKit(c, s.store)
	tk.MustExec("use test")
	tk.MustExec("drop table if exists t")
	tk.MustExec("CREATE TABLE t (a DATETIME)")
	tk.MustExec("INSERT INTO t VALUES('1988-04-17 01:59:59')")
	tk.MustQuery(`SELECT DATE_ADD(a, INTERVAL 1 SECOND) FROM t`).Check(testkit.Rows("1988-04-17 02:00:00"))
}

func issue20975Prepare(c *C, store kv.Storage) (*testkit.TestKit, *testkit.TestKit) {
	tk1 := testkit.NewTestKit(c, store)
	tk2 := testkit.NewTestKit(c, store)
	tk1.MustExec("use test")
	tk1.MustExec("drop table if exists t1, t2")
	tk2.MustExec("use test")
	tk1.MustExec("create table t1(id int primary key, c int)")
	tk1.MustExec("insert into t1 values(1, 10), (2, 20)")
	return tk1, tk2
}

func (s *testSuite) TestIssue20975UpdateNoChange(c *C) {
	tk1, tk2 := issue20975Prepare(c, s.store)
	tk1.MustExec("begin pessimistic")
	tk1.MustExec("update t1 set c=c")
	tk2.MustExec("create table t2(a int)")
	tk1.MustExec("commit")
}

func (s *testSuite) TestIssue20975SelectForUpdate(c *C) {
	tk1, tk2 := issue20975Prepare(c, s.store)
	tk1.MustExec("begin")
	tk1.MustExec("select * from t1 for update")
	tk2.MustExec("create table t2(a int)")
	tk1.MustExec("commit")

	tk1.MustExec("begin pessimistic")
	tk1.MustExec("select * from t1 for update")
	tk2.MustExec("drop table t2")
	tk1.MustExec("commit")
}

func (s *testSuite) TestIssue20975SelectForUpdatePointGet(c *C) {
	tk1, tk2 := issue20975Prepare(c, s.store)
	tk1.MustExec("begin")
	tk1.MustExec("select * from t1 where id=1 for update")
	tk2.MustExec("create table t2(a int)")
	tk1.MustExec("commit")

	tk1.MustExec("begin pessimistic")
	tk1.MustExec("select * from t1 where id=1 for update")
	tk2.MustExec("drop table t2")
	tk1.MustExec("commit")
}

func (s *testSuite) TestIssue20975SelectForUpdateBatchPointGet(c *C) {
	tk1, tk2 := issue20975Prepare(c, s.store)
	tk1.MustExec("begin")
	tk1.MustExec("select * from t1 where id in (1, 2) for update")
	tk2.MustExec("create table t2(a int)")
	tk1.MustExec("commit")

	tk1.MustExec("begin pessimistic")
	tk1.MustExec("select * from t1 where id in (1, 2) for update")
	tk2.MustExec("drop table t2")
	tk1.MustExec("commit")
}

func issue20975PreparePartitionTable(c *C, store kv.Storage) (*testkit.TestKit, *testkit.TestKit) {
	tk1 := testkit.NewTestKit(c, store)
	tk2 := testkit.NewTestKit(c, store)
	tk1.MustExec("use test")
	tk1.MustExec("drop table if exists t1, t2")
	tk2.MustExec("use test")
	tk1.MustExec(`create table t1(id int primary key, c int) partition by range (id) (
		partition p1 values less than (10),
		partition p2 values less than (20)
	)`)
	tk1.MustExec("insert into t1 values(1, 10), (2, 20), (11, 30), (12, 40)")
	return tk1, tk2
}

func (s *testSuite) TestIssue20975UpdateNoChangeWithPartitionTable(c *C) {
	tk1, tk2 := issue20975PreparePartitionTable(c, s.store)

	// Set projection concurrency to avoid data race here.
	// TODO: remove this line after fixing https://github.com/pingcap/tidb/issues/25496
	tk1.Se.GetSessionVars().Concurrency.SetProjectionConcurrency(0)

	tk1.MustExec("begin pessimistic")
	tk1.MustExec("update t1 set c=c")
	tk2.MustExec("create table t2(a int)")
	tk1.MustExec("commit")
}

func (s *testSuite) TestIssue20975SelectForUpdateWithPartitionTable(c *C) {
	tk1, tk2 := issue20975PreparePartitionTable(c, s.store)
	tk1.MustExec("begin")
	tk1.MustExec("select * from t1 for update")
	tk2.MustExec("create table t2(a int)")
	tk1.MustExec("commit")

	tk1.MustExec("begin pessimistic")
	tk1.MustExec("select * from t1 for update")
	tk2.MustExec("drop table t2")
	tk1.MustExec("commit")
}

func (s *testSuite) TestIssue20975SelectForUpdatePointGetWithPartitionTable(c *C) {
	tk1, tk2 := issue20975PreparePartitionTable(c, s.store)
	tk1.MustExec("begin")
	tk1.MustExec("select * from t1 where id=1 for update")
	tk2.MustExec("create table t2(a int)")
	tk1.MustExec("commit")

	tk1.MustExec("begin")
	tk1.MustExec("select * from t1 where id=12 for update")
	tk2.MustExec("drop table t2")
	tk1.MustExec("commit")

	tk1.MustExec("begin pessimistic")
	tk1.MustExec("select * from t1 where id=1 for update")
	tk2.MustExec("create table t2(a int)")
	tk1.MustExec("commit")

	tk1.MustExec("begin pessimistic")
	tk1.MustExec("select * from t1 where id=12 for update")
	tk2.MustExec("drop table t2")
	tk1.MustExec("commit")
}

func (s *testSuite) TestIssue20975SelectForUpdateBatchPointGetWithPartitionTable(c *C) {
	tk1, tk2 := issue20975PreparePartitionTable(c, s.store)
	tk1.MustExec("begin")
	tk1.MustExec("select * from t1 where id in (1, 2) for update")
	tk2.MustExec("create table t2(a int)")
	tk1.MustExec("commit")

	tk1.MustExec("begin")
	tk1.MustExec("select * from t1 where id in (11, 12) for update")
	tk2.MustExec("drop table t2")
	tk1.MustExec("commit")

	tk1.MustExec("begin")
	tk1.MustExec("select * from t1 where id in (1, 11) for update")
	tk2.MustExec("create table t2(a int)")
	tk1.MustExec("commit")

	tk1.MustExec("begin pessimistic")
	tk1.MustExec("select * from t1 where id in (1, 2) for update")
	tk2.MustExec("drop table t2")
	tk1.MustExec("commit")

	tk1.MustExec("begin pessimistic")
	tk1.MustExec("select * from t1 where id in (11, 12) for update")
	tk2.MustExec("create table t2(a int)")
	tk1.MustExec("commit")

	tk1.MustExec("begin pessimistic")
	tk1.MustExec("select * from t1 where id in (1, 11) for update")
	tk2.MustExec("drop table t2")
	tk1.MustExec("commit")
}

func (s *testSuite) TestIssue20305(c *C) {
	tk := testkit.NewTestKit(c, s.store)
	tk.MustExec("use test")
	tk.MustExec("drop table if exists t")
	tk.MustExec("create table t2 (a year(4))")
	tk.MustExec("insert into t2 values(69)")
	tk.MustQuery("select * from t2 where a <= 69").Check(testkit.Rows("2069"))
	// the following test is a regression test that matches MySQL's behavior.
	tk.MustExec("drop table if exists t3")
	tk.MustExec("CREATE TABLE `t3` (`y` year DEFAULT NULL, `a` int DEFAULT NULL)")
	tk.MustExec("INSERT INTO `t3` VALUES (2069, 70), (2010, 11), (2155, 2156), (2069, 69)")
	tk.MustQuery("SELECT * FROM `t3` where y <= a").Check(testkit.Rows("2155 2156"))
}

func (s *testSuite) TestIssue22817(c *C) {
	tk := testkit.NewTestKit(c, s.store)
	tk.MustExec("use test")
	tk.MustExec("drop table if exists t3")
	tk.MustExec("create table t3 (a year)")
	tk.MustExec("insert into t3 values (1991), (\"1992\"), (\"93\"), (94)")
	tk.MustQuery("select * from t3 where a >= NULL").Check(testkit.Rows())
}

func (s *testSuite) TestIssue13953(c *C) {
	tk := testkit.NewTestKit(c, s.store)
	tk.MustExec("use test")
	tk.MustExec("drop table if exists t")
	tk.MustExec("CREATE TABLE `t` (`id` int(11) DEFAULT NULL, `tp_bigint` bigint(20) DEFAULT NULL )")
	tk.MustExec("insert into t values(0,1),(1,9215570218099803537)")
	tk.MustQuery("select A.tp_bigint,B.id from t A join t B on A.id < B.id * 16 where A.tp_bigint = B.id;").Check(
		testkit.Rows("1 1"))
}

func (s *testSuite) TestZeroDateTimeCompatibility(c *C) {
	SQLs := []string{
		`select YEAR(0000-00-00), YEAR("0000-00-00")`,
		`select MONTH(0000-00-00), MONTH("0000-00-00")`,
		`select DAYOFWEEK(0000-00-00), DAYOFWEEK("0000-00-00")`,
		`select DAYOFMONTH(0000-00-00), DAYOFMONTH("0000-00-00")`,
		`select DAYOFYEAR(0000-00-00), DAYOFYEAR("0000-00-00")`,
		`select QUARTER(0000-00-00), QUARTER("0000-00-00")`,
		`select EXTRACT(DAY FROM 0000-00-00), EXTRACT(DAY FROM "0000-00-00")`,
		`select EXTRACT(MONTH FROM 0000-00-00), EXTRACT(MONTH FROM "0000-00-00")`,
		`select EXTRACT(YEAR FROM 0000-00-00), EXTRACT(YEAR FROM "0000-00-00")`,
		`select EXTRACT(WEEK FROM 0000-00-00), EXTRACT(WEEK FROM "0000-00-00")`,
		`select EXTRACT(QUARTER FROM 0000-00-00), EXTRACT(QUARTER FROM "0000-00-00")`,
	}
	tk := testkit.NewTestKit(c, s.store)

	for _, t := range SQLs {
		fmt.Println(t)
		tk.MustQuery(t).Check(testkit.Rows("0 <nil>"))
		c.Assert(tk.Se.GetSessionVars().StmtCtx.WarningCount(), Equals, uint16(1))
	}
}

// https://github.com/pingcap/tidb/issues/24165.
func (s *testSuite) TestInvalidDateValueInCreateTable(c *C) {
	tk := testkit.NewTestKit(c, s.store)
	tk.MustExec("use test;")
	tk.MustExec("drop table if exists t;")

	// Test for sql mode 'NO_ZERO_IN_DATE'.
	tk.MustExec("set @@sql_mode='STRICT_TRANS_TABLES,NO_ZERO_IN_DATE';")
	tk.MustGetErrCode("create table t (a datetime default '2999-00-00 00:00:00');", errno.ErrInvalidDefault)
	tk.MustExec("create table t (a datetime);")
	tk.MustGetErrCode("alter table t modify column a datetime default '2999-00-00 00:00:00';", errno.ErrInvalidDefault)
	tk.MustExec("drop table if exists t;")

	// Test for sql mode 'NO_ZERO_DATE'.
	tk.MustExec("set @@sql_mode='STRICT_TRANS_TABLES,NO_ZERO_DATE';")
	tk.MustGetErrCode("create table t (a datetime default '0000-00-00 00:00:00');", errno.ErrInvalidDefault)
	tk.MustExec("create table t (a datetime);")
	tk.MustGetErrCode("alter table t modify column a datetime default '0000-00-00 00:00:00';", errno.ErrInvalidDefault)
	tk.MustExec("drop table if exists t;")

	// Remove NO_ZERO_DATE and NO_ZERO_IN_DATE.
	tk.MustExec("set @@sql_mode='STRICT_TRANS_TABLES';")
	// Test create table with zero datetime as a default value.
	tk.MustExec("create table t (a datetime default '2999-00-00 00:00:00');")
	tk.MustExec("drop table if exists t;")
	tk.MustExec("create table t (a datetime default '0000-00-00 00:00:00');")
	tk.MustExec("drop table if exists t;")
	tk.MustExec("create table t (a datetime);")
	tk.MustExec("alter table t modify column a datetime default '2999-00-00 00:00:00';")
	tk.MustExec("alter table t modify column a datetime default '0000-00-00 00:00:00';")
	tk.MustExec("drop table if exists t;")

	// Test create table with invalid datetime(02-30) as a default value.
	tk.MustExec("set @@sql_mode='STRICT_TRANS_TABLES';")
	tk.MustGetErrCode("create table t (a datetime default '2999-02-30 00:00:00');", errno.ErrInvalidDefault)
	tk.MustExec("drop table if exists t;")
	// NO_ZERO_IN_DATE and NO_ZERO_DATE have nothing to do with invalid datetime(02-30).
	tk.MustExec("set @@sql_mode='STRICT_TRANS_TABLES,NO_ZERO_IN_DATE,NO_ZERO_DATE';")
	tk.MustGetErrCode("create table t (a datetime default '2999-02-30 00:00:00');", errno.ErrInvalidDefault)
	tk.MustExec("drop table if exists t;")
	// ALLOW_INVALID_DATES allows invalid datetime(02-30).
	tk.MustExec("set @@sql_mode='STRICT_TRANS_TABLES,ALLOW_INVALID_DATES';")
	tk.MustExec("create table t (a datetime default '2999-02-30 00:00:00');")
	tk.MustExec("drop table if exists t;")
	tk.MustExec("create table t (a datetime);")
	tk.MustExec("alter table t modify column a datetime default '2999-02-30 00:00:00';")
	tk.MustExec("drop table if exists t;")
}

func (s *testSuite) TestOOMActionPriority(c *C) {
	tk := testkit.NewTestKit(c, s.store)
	tk.MustExec("use test")
	tk.MustExec("drop table if exists t0")
	tk.MustExec("drop table if exists t1")
	tk.MustExec("drop table if exists t2")
	tk.MustExec("drop table if exists t3")
	tk.MustExec("drop table if exists t4")
	tk.MustExec("create table t0(a int)")
	tk.MustExec("insert into t0 values(1)")
	tk.MustExec("create table t1(a int)")
	tk.MustExec("insert into t1 values(1)")
	tk.MustExec("create table t2(a int)")
	tk.MustExec("insert into t2 values(1)")
	tk.MustExec("create table t3(a int)")
	tk.MustExec("insert into t3 values(1)")
	tk.MustExec("create table t4(a int)")
	tk.MustExec("insert into t4 values(1)")
	tk.MustQuery("select * from t0 join t1 join t2 join t3 join t4 order by t0.a").Check(testkit.Rows("1 1 1 1 1"))
	action := tk.Se.GetSessionVars().StmtCtx.MemTracker.GetFallbackForTest()
	// check the first 5 actions is rate limit.
	for i := 0; i < 5; i++ {
		c.Assert(action.GetPriority(), Equals, int64(memory.DefRateLimitPriority))
		action = action.GetFallback()
	}
	for action.GetFallback() != nil {
		c.Assert(action.GetPriority(), Equals, int64(memory.DefSpillPriority))
		action = action.GetFallback()
	}
	c.Assert(action.GetPriority(), Equals, int64(memory.DefLogPriority))
}

func (s *testSerialSuite) TestIssue21441(c *C) {
	failpoint.Enable("github.com/pingcap/tidb/executor/issue21441", `return`)
	defer failpoint.Disable("github.com/pingcap/tidb/executor/issue21441")

	tk := testkit.NewTestKit(c, s.store)
	tk.MustExec("use test")
	tk.MustExec("drop table if exists t")
	tk.MustExec("create table t(a int)")
	tk.MustExec(`insert into t values(1),(2),(3)`)
	tk.Se.GetSessionVars().InitChunkSize = 1
	tk.Se.GetSessionVars().MaxChunkSize = 1
	sql := `
select a from t union all
select a from t union all
select a from t union all
select a from t union all
select a from t union all
select a from t union all
select a from t union all
select a from t`
	tk.MustQuery(sql).Sort().Check(testkit.Rows(
		"1", "1", "1", "1", "1", "1", "1", "1",
		"2", "2", "2", "2", "2", "2", "2", "2",
		"3", "3", "3", "3", "3", "3", "3", "3",
	))

	tk.MustQuery("select a from (" + sql + ") t order by a limit 4").Check(testkit.Rows("1", "1", "1", "1"))
	tk.MustQuery("select a from (" + sql + ") t order by a limit 7, 4").Check(testkit.Rows("1", "2", "2", "2"))

	tk.MustExec("set @@tidb_executor_concurrency = 2")
	c.Assert(tk.Se.GetSessionVars().UnionConcurrency(), Equals, 2)
	tk.MustQuery("select a from (" + sql + ") t order by a limit 4").Check(testkit.Rows("1", "1", "1", "1"))
	tk.MustQuery("select a from (" + sql + ") t order by a limit 7, 4").Check(testkit.Rows("1", "2", "2", "2"))
}

func (s *testSuite) Test17780(c *C) {
	tk := testkit.NewTestKit(c, s.store)
	tk.MustExec("use test")
	tk.MustExec("drop table if exists t0")
	tk.MustExec("create table t0 (c0 double)")
	tk.MustExec("insert into t0 values (1e30)")
	tk.MustExec("update t0 set c0=0 where t0.c0 like 0")
	// the update should not affect c0
	tk.MustQuery("select count(*) from t0 where c0 = 0").Check(testkit.Rows("0"))
}

func (s *testSuite) TestIssue9918(c *C) {
	tk := testkit.NewTestKit(c, s.store)
	tk.MustExec("use test")
	tk.MustExec("drop table if exists t")
	tk.MustExec("create table t (a year)")
	tk.MustExec("insert into t values(0)")
	tk.MustQuery("select cast(a as char) from t").Check(testkit.Rows("0000"))
}

func (s *testSuite) Test13004(c *C) {
	tk := testkit.NewTestKit(c, s.store)
	// see https://dev.mysql.com/doc/refman/5.6/en/date-and-time-literals.html, timestamp here actually produces a datetime
	tk.MustQuery("SELECT TIMESTAMP '9999-01-01 00:00:00'").Check(testkit.Rows("9999-01-01 00:00:00"))
}

func (s *testSuite) Test12178(c *C) {
	tk := testkit.NewTestKit(c, s.store)
	tk.MustExec("use test")
	tk.MustExec("drop table if exists ta")
	tk.MustExec("create table ta(id decimal(60,2))")
	tk.MustExec("insert into ta values (JSON_EXTRACT('{\"c\": \"1234567890123456789012345678901234567890123456789012345\"}', '$.c'))")
	tk.MustQuery("select * from ta").Check(testkit.Rows("1234567890123456789012345678901234567890123456789012345.00"))
}

func (s *testSuite) Test11883(c *C) {
	tk := testkit.NewTestKit(c, s.store)
	tk.MustExec("use test")
	tk.MustExec("drop table if exists t1")
	tk.MustExec("create table t1 (f1 json)")
	tk.MustExec("insert into t1(f1) values ('\"asd\"'),('\"asdf\"'),('\"asasas\"')")
	tk.MustQuery("select f1 from t1 where json_extract(f1,\"$\") in (\"asd\",\"asasas\",\"asdf\")").Check(testkit.Rows("\"asd\"", "\"asdf\"", "\"asasas\""))
	tk.MustQuery("select f1 from t1 where json_extract(f1, '$') = 'asd'").Check(testkit.Rows("\"asd\""))
	// MySQL produces empty row for the following SQL, I doubt it should be MySQL's bug.
	tk.MustQuery("select f1 from t1 where case json_extract(f1,\"$\") when \"asd\" then 1 else 0 end").Check(testkit.Rows("\"asd\""))
	tk.MustExec("delete from t1")
	tk.MustExec("insert into t1 values ('{\"a\": 1}')")
	// the first value in the tuple should be interpreted as string instead of JSON, so no row will be returned
	tk.MustQuery("select f1 from t1 where f1 in ('{\"a\": 1}', 'asdf', 'asdf')").Check(testkit.Rows())
	// and if we explicitly cast it into a JSON value, the check will pass
	tk.MustQuery("select f1 from t1 where f1 in (cast('{\"a\": 1}' as JSON), 'asdf', 'asdf')").Check(testkit.Rows("{\"a\": 1}"))
	tk.MustQuery("select json_extract('\"asd\"', '$') = 'asd'").Check(testkit.Rows("1"))
	tk.MustQuery("select json_extract('\"asd\"', '$') <=> 'asd'").Check(testkit.Rows("1"))
	tk.MustQuery("select json_extract('\"asd\"', '$') <> 'asd'").Check(testkit.Rows("0"))
	tk.MustQuery("select json_extract('{\"f\": 1.0}', '$.f') = 1.0").Check(testkit.Rows("1"))
	tk.MustQuery("select json_extract('{\"f\": 1.0}', '$.f') = '1.0'").Check(testkit.Rows("0"))
	tk.MustQuery("select json_extract('{\"n\": 1}', '$') = '{\"n\": 1}'").Check(testkit.Rows("0"))
	tk.MustQuery("select json_extract('{\"n\": 1}', '$') <> '{\"n\": 1}'").Check(testkit.Rows("1"))
}

func (s *testSuite) Test15492(c *C) {
	tk := testkit.NewTestKit(c, s.store)
	tk.MustExec("use test")
	tk.MustExec("drop table if exists t")
	tk.MustExec("create table t (a int, b int)")
	tk.MustExec("insert into t values (2, 20), (1, 10), (3, 30)")
	tk.MustQuery("select a + 1 as field1, a as field2 from t order by field1, field2 limit 2").Check(testkit.Rows("2 1", "3 2"))
}

func (s testSuite) TestTrackAggMemoryUsage(c *C) {
	tk := testkit.NewTestKit(c, s.store)

	tk.MustExec("use test")
	tk.MustExec("create table t(a int)")
	tk.MustExec("insert into t values(1)")

	tk.MustExec("set tidb_track_aggregate_memory_usage = off;")
	rows := tk.MustQuery("explain analyze select /*+ HASH_AGG() */ sum(a) from t").Rows()
	c.Assert(rows[0][7], Equals, "N/A")
	rows = tk.MustQuery("explain analyze select /*+ STREAM_AGG() */ sum(a) from t").Rows()
	c.Assert(rows[0][7], Equals, "N/A")
	tk.MustExec("set tidb_track_aggregate_memory_usage = on;")
	rows = tk.MustQuery("explain analyze select /*+ HASH_AGG() */ sum(a) from t").Rows()
	c.Assert(rows[0][7], Not(Equals), "N/A")
	rows = tk.MustQuery("explain analyze select /*+ STREAM_AGG() */ sum(a) from t").Rows()
	c.Assert(rows[0][7], Not(Equals), "N/A")
}

func (s *testSuite) Test12201(c *C) {
	tk := testkit.NewTestKit(c, s.store)
	tk.MustExec("use test")
	tk.MustExec("drop table if exists e")
	tk.MustExec("create table e (e enum('a', 'b'))")
	tk.MustExec("insert into e values ('a'), ('b')")
	tk.MustQuery("select * from e where case 1 when 0 then e end").Check(testkit.Rows())
	tk.MustQuery("select * from e where case 1 when 1 then e end").Check(testkit.Rows("a", "b"))
	tk.MustQuery("select * from e where case e when 1 then e end").Check(testkit.Rows("a"))
	tk.MustQuery("select * from e where case 1 when e then e end").Check(testkit.Rows("a"))
}

func (s *testSuite) TestIssue21451(c *C) {
	tk := testkit.NewTestKitWithInit(c, s.store)

	tk.MustExec("drop table if exists t")
	tk.MustExec("create table t (en enum('c', 'b', 'a'));")
	tk.MustExec("insert into t values ('a'), ('b'), ('c');")
	tk.MustQuery("select max(en) from t;").Check(testkit.Rows("c"))
	tk.MustQuery("select min(en) from t;").Check(testkit.Rows("a"))
	tk.MustQuery("select * from t order by en;").Check(testkit.Rows("c", "b", "a"))

	tk.MustExec("drop table t")
	tk.MustExec("create table t(s set('c', 'b', 'a'));")
	tk.MustExec("insert into t values ('a'), ('b'), ('c');")
	tk.MustQuery("select max(s) from t;").Check(testkit.Rows("c"))
	tk.MustQuery("select min(s) from t;").Check(testkit.Rows("a"))

	tk.MustExec("drop table t")
	tk.MustExec("create table t(id int, en enum('c', 'b', 'a'))")
	tk.MustExec("insert into t values (1, 'a'),(2, 'b'), (3, 'c'), (1, 'c');")
	tk.MustQuery("select id, max(en) from t where id=1 group by id;").Check(testkit.Rows("1 c"))
	tk.MustQuery("select id, min(en) from t where id=1 group by id;").Check(testkit.Rows("1 a"))
	tk.MustExec("drop table t")

	tk.MustExec("create table t(id int, s set('c', 'b', 'a'));")
	tk.MustExec("insert into t values (1, 'a'),(2, 'b'), (3, 'c'), (1, 'c');")
	tk.MustQuery("select id, max(s) from t where id=1 group by id;").Check(testkit.Rows("1 c"))
	tk.MustQuery("select id, min(s) from t where id=1 group by id;").Check(testkit.Rows("1 a"))

	tk.MustExec("drop table t")
	tk.MustExec("create table t(e enum('e','d','c','b','a'))")
	tk.MustExec("insert into t values ('e'),('d'),('c'),('b'),('a');")
	tk.MustQuery("select * from t order by e limit 1;").Check(testkit.Rows("e"))

	tk.MustExec("drop table t")
	tk.MustExec("create table t(s set('e', 'd', 'c', 'b', 'a'))")
	tk.MustExec("insert into t values ('e'),('d'),('c'),('b'),('a');")
	tk.MustQuery("select * from t order by s limit 1;").Check(testkit.Rows("e"))
	tk.MustExec("drop table t")
}

func (s *testSuite) TestIssue15563(c *C) {
	tk := testkit.NewTestKit(c, s.store)
	tk.MustQuery("select distinct 0.7544678906163867 /  0.68234634;").Check(testkit.Rows("1.10569639842486251190"))
}

func (s *testSuite) TestIssue22231(c *C) {
	tk := testkit.NewTestKit(c, s.store)
	tk.MustExec("use test")
	tk.MustExec("drop table if exists t_issue_22231")
	tk.MustExec("create table t_issue_22231(a datetime)")
	tk.MustExec("insert into t_issue_22231 values('2020--05-20 01:22:12')")
	tk.MustQuery("select * from t_issue_22231 where a >= '2020-05-13 00:00:00 00:00:00' and a <= '2020-05-28 23:59:59 00:00:00'").Check(testkit.Rows("2020-05-20 01:22:12"))
	tk.MustQuery("show warnings").Check(testkit.Rows("Warning 1292 Truncated incorrect datetime value: '2020-05-13 00:00:00 00:00:00'", "Warning 1292 Truncated incorrect datetime value: '2020-05-28 23:59:59 00:00:00'"))

	tk.MustQuery("select cast('2020-10-22 10:31-10:12' as datetime)").Check(testkit.Rows("2020-10-22 10:31:10"))
	tk.MustQuery("show warnings").Check(testkit.Rows("Warning 1292 Truncated incorrect datetime value: '2020-10-22 10:31-10:12'"))
	tk.MustQuery("select cast('2020-05-28 23:59:59 00:00:00' as datetime)").Check(testkit.Rows("2020-05-28 23:59:59"))
	tk.MustQuery("show warnings").Check(testkit.Rows("Warning 1292 Truncated incorrect datetime value: '2020-05-28 23:59:59 00:00:00'"))
	tk.MustExec("drop table if exists t_issue_22231")
}

func (s *testSuite) TestIssue22201(c *C) {
	tk := testkit.NewTestKitWithInit(c, s.store)
	tk.MustQuery("SELECT HEX(WEIGHT_STRING('ab' AS BINARY(1000000000000000000)));").Check(testkit.Rows("<nil>"))
	tk.MustQuery("show warnings").Check(testkit.Rows("Warning 1301 Result of cast_as_binary() was larger than max_allowed_packet (67108864) - truncated"))
	tk.MustQuery("SELECT HEX(WEIGHT_STRING('ab' AS char(1000000000000000000)));").Check(testkit.Rows("<nil>"))
	tk.MustQuery("show warnings").Check(testkit.Rows("Warning 1301 Result of weight_string() was larger than max_allowed_packet (67108864) - truncated"))
}

func (s *testSuiteP1) TestIssue22941(c *C) {
	tk := testkit.NewTestKit(c, s.store)
	tk.MustExec("use test")
	tk.MustExec("drop table if exists m, mp")
	tk.MustExec(`CREATE TABLE m (
		mid varchar(50) NOT NULL,
		ParentId varchar(50) DEFAULT NULL,
		PRIMARY KEY (mid),
		KEY ind_bm_parent (ParentId,mid)
	)`)
	// mp should have more columns than m
	tk.MustExec(`CREATE TABLE mp (
		mpid bigint(20) unsigned NOT NULL DEFAULT '0',
		mid varchar(50) DEFAULT NULL COMMENT '模块主键',
		sid int,
	PRIMARY KEY (mpid)
	);`)

	tk.MustExec(`insert into mp values("1","1","0");`)
	tk.MustExec(`insert into m values("0", "0");`)
	rs := tk.MustQuery(`SELECT ( SELECT COUNT(1) FROM m WHERE ParentId = c.mid ) expand,  bmp.mpid,  bmp.mpid IS NULL,bmp.mpid IS NOT NULL, sid FROM m c LEFT JOIN mp bmp ON c.mid = bmp.mid  WHERE c.ParentId = '0'`)
	rs.Check(testkit.Rows("1 <nil> 1 0 <nil>"))

	rs = tk.MustQuery(`SELECT  bmp.mpid,  bmp.mpid IS NULL,bmp.mpid IS NOT NULL FROM m c LEFT JOIN mp bmp ON c.mid = bmp.mid  WHERE c.ParentId = '0'`)
	rs.Check(testkit.Rows("<nil> 1 0"))
}

func (s *testSerialSuite) TestTxnWriteThroughputSLI(c *C) {
	tk := testkit.NewTestKit(c, s.store)
	tk.MustExec("use test")
	tk.MustExec("drop table if exists t")
	tk.MustExec("create table t (a int key, b int)")
	c.Assert(failpoint.Enable("github.com/pingcap/tidb/util/sli/CheckTxnWriteThroughput", "return(true)"), IsNil)
	defer func() {
		err := failpoint.Disable("github.com/pingcap/tidb/util/sli/CheckTxnWriteThroughput")
		c.Assert(err, IsNil)
	}()

	mustExec := func(sql string) {
		tk.MustExec(sql)
		tk.Se.GetTxnWriteThroughputSLI().FinishExecuteStmt(time.Second, tk.Se.AffectedRows(), tk.Se.GetSessionVars().InTxn())
	}
	errExec := func(sql string) {
		_, err := tk.Exec(sql)
		c.Assert(err, NotNil)
		tk.Se.GetTxnWriteThroughputSLI().FinishExecuteStmt(time.Second, tk.Se.AffectedRows(), tk.Se.GetSessionVars().InTxn())
	}

	// Test insert in small txn
	mustExec("insert into t values (1,3),(2,4)")
	writeSLI := tk.Se.GetTxnWriteThroughputSLI()
	c.Assert(writeSLI.IsInvalid(), Equals, false)
	c.Assert(writeSLI.IsSmallTxn(), Equals, true)
	c.Assert(tk.Se.GetTxnWriteThroughputSLI().String(), Equals, "invalid: false, affectRow: 2, writeSize: 58, readKeys: 0, writeKeys: 2, writeTime: 1s")
	tk.Se.GetTxnWriteThroughputSLI().Reset()

	// Test insert ... select ... from
	mustExec("insert into t select b, a from t")
	c.Assert(writeSLI.IsInvalid(), Equals, true)
	c.Assert(writeSLI.IsSmallTxn(), Equals, true)
	c.Assert(tk.Se.GetTxnWriteThroughputSLI().String(), Equals, "invalid: true, affectRow: 2, writeSize: 58, readKeys: 0, writeKeys: 2, writeTime: 1s")
	tk.Se.GetTxnWriteThroughputSLI().Reset()

	// Test for delete
	mustExec("delete from t")
	c.Assert(tk.Se.GetTxnWriteThroughputSLI().String(), Equals, "invalid: false, affectRow: 4, writeSize: 76, readKeys: 0, writeKeys: 4, writeTime: 1s")
	tk.Se.GetTxnWriteThroughputSLI().Reset()

	// Test insert not in small txn
	mustExec("begin")
	for i := 0; i < 20; i++ {
		mustExec(fmt.Sprintf("insert into t values (%v,%v)", i, i))
		c.Assert(writeSLI.IsSmallTxn(), Equals, true)
	}
	// The statement which affect rows is 0 shouldn't record into time.
	mustExec("select count(*) from t")
	mustExec("select * from t")
	mustExec("insert into t values (20,20)")
	c.Assert(writeSLI.IsSmallTxn(), Equals, false)
	mustExec("commit")
	c.Assert(writeSLI.IsInvalid(), Equals, false)
	c.Assert(tk.Se.GetTxnWriteThroughputSLI().String(), Equals, "invalid: false, affectRow: 21, writeSize: 609, readKeys: 0, writeKeys: 21, writeTime: 22s")
	tk.Se.GetTxnWriteThroughputSLI().Reset()

	// Test invalid when transaction has replace ... select ... from ... statement.
	mustExec("delete from t")
	tk.Se.GetTxnWriteThroughputSLI().Reset()
	mustExec("begin")
	mustExec("insert into t values (1,3),(2,4)")
	mustExec("replace into t select b, a from t")
	mustExec("commit")
	c.Assert(writeSLI.IsInvalid(), Equals, true)
	c.Assert(tk.Se.GetTxnWriteThroughputSLI().String(), Equals, "invalid: true, affectRow: 4, writeSize: 116, readKeys: 0, writeKeys: 4, writeTime: 3s")
	tk.Se.GetTxnWriteThroughputSLI().Reset()

	// Test clean last failed transaction information.
	err := failpoint.Disable("github.com/pingcap/tidb/util/sli/CheckTxnWriteThroughput")
	c.Assert(err, IsNil)
	mustExec("begin")
	mustExec("insert into t values (1,3),(2,4)")
	errExec("commit")
	c.Assert(tk.Se.GetTxnWriteThroughputSLI().String(), Equals, "invalid: false, affectRow: 0, writeSize: 0, readKeys: 0, writeKeys: 0, writeTime: 0s")

	c.Assert(failpoint.Enable("github.com/pingcap/tidb/util/sli/CheckTxnWriteThroughput", "return(true)"), IsNil)
	mustExec("begin")
	mustExec("insert into t values (5, 6)")
	mustExec("commit")
	c.Assert(tk.Se.GetTxnWriteThroughputSLI().String(), Equals, "invalid: false, affectRow: 1, writeSize: 29, readKeys: 0, writeKeys: 1, writeTime: 2s")

	// Test for reset
	tk.Se.GetTxnWriteThroughputSLI().Reset()
	c.Assert(tk.Se.GetTxnWriteThroughputSLI().String(), Equals, "invalid: false, affectRow: 0, writeSize: 0, readKeys: 0, writeKeys: 0, writeTime: 0s")
}

func (s *testSuite) TestIssue23993(c *C) {
	tk := testkit.NewTestKit(c, s.store)
	tk.MustExec("use test")
	// Real cast to time should return NULL
	tk.MustExec("drop table if exists t_issue_23993")
	tk.MustExec("create table t_issue_23993(a double)")
	tk.MustExec("insert into t_issue_23993 values(-790822912)")
	tk.MustQuery("select cast(a as time) from t_issue_23993").Check(testkit.Rows("<nil>"))
	tk.MustQuery("select a from t_issue_23993 where cast(a as time)").Check(testkit.Rows())
	// Int cast to time should return NULL
	tk.MustExec("drop table if exists t_issue_23993")
	tk.MustExec("create table t_issue_23993(a int)")
	tk.MustExec("insert into t_issue_23993 values(-790822912)")
	tk.MustQuery("select cast(a as time) from t_issue_23993").Check(testkit.Rows("<nil>"))
	tk.MustQuery("select a from t_issue_23993 where cast(a as time)").Check(testkit.Rows())
	// Decimal cast to time should return NULL
	tk.MustExec("drop table if exists t_issue_23993")
	tk.MustExec("create table t_issue_23993(a decimal)")
	tk.MustExec("insert into t_issue_23993 values(-790822912)")
	tk.MustQuery("select cast(a as time) from t_issue_23993").Check(testkit.Rows("<nil>"))
	tk.MustQuery("select a from t_issue_23993 where cast(a as time)").Check(testkit.Rows())
	// String cast to time should not return NULL
	tk.MustExec("drop table if exists t_issue_23993")
	tk.MustExec("create table t_issue_23993(a varchar(255))")
	tk.MustExec("insert into t_issue_23993 values('-790822912')")
	tk.MustQuery("select cast(a as time) from t_issue_23993").Check(testkit.Rows("-838:59:59"))
	tk.MustQuery("select a from t_issue_23993 where cast(a as time)").Check(testkit.Rows("-790822912"))
}

func (s *testSuiteP2) TestProjectionBitType(c *C) {
	tk := testkit.NewTestKit(c, s.store)
	tk.MustExec("use test")
	tk.MustExec("drop table if exists t")
	tk.MustExec("drop table if exists t1")
	tk.MustExec("create table t(k1 int, v bit(34) DEFAULT b'111010101111001001100111101111111', primary key(k1) clustered);")
	tk.MustExec("create table t1(k1 int, v bit(34) DEFAULT b'111010101111001001100111101111111', primary key(k1) nonclustered);")
	tk.MustExec("insert into t(k1) select 1;")
	tk.MustExec("insert into t1(k1) select 1;")

	tk.MustExec("set @@tidb_enable_vectorized_expression = 0;")
	// following SQL should returns same result
	tk.MustQuery("(select * from t where false) union(select * from t for update);").Check(testkit.Rows("1 \x01\xd5\xe4\xcf\u007f"))
	tk.MustQuery("(select * from t1 where false) union(select * from t1 for update);").Check(testkit.Rows("1 \x01\xd5\xe4\xcf\u007f"))

	tk.MustExec("set @@tidb_enable_vectorized_expression = 1;")
	tk.MustQuery("(select * from t where false) union(select * from t for update);").Check(testkit.Rows("1 \x01\xd5\xe4\xcf\u007f"))
	tk.MustQuery("(select * from t1 where false) union(select * from t1 for update);").Check(testkit.Rows("1 \x01\xd5\xe4\xcf\u007f"))
}

func (s *testSuite) TestIssue23609(c *C) {
	tk := testkit.NewTestKitWithInit(c, s.store)
	tk.MustExec("drop table if exists t1")
	tk.MustExec("CREATE TABLE `t1` (\n  `a` timestamp NULL DEFAULT NULL,\n  `b` year(4) DEFAULT NULL,\n  KEY `a` (`a`),\n  KEY `b` (`b`)\n)")
	tk.MustExec("insert into t1 values(\"2002-10-03 04:28:53\",2000), (\"2002-10-03 04:28:53\",2002), (NULL, 2002)")
	tk.MustQuery("select /*+ inl_join (x,y) */ * from t1 x cross join t1 y on x.a=y.b").Check(testkit.Rows())
	tk.MustQuery("select * from t1 x cross join t1 y on x.a>y.b order by x.a, x.b, y.a, y.b").Check(testkit.Rows("2002-10-03 04:28:53 2000 <nil> 2002", "2002-10-03 04:28:53 2000 2002-10-03 04:28:53 2000", "2002-10-03 04:28:53 2000 2002-10-03 04:28:53 2002", "2002-10-03 04:28:53 2002 <nil> 2002", "2002-10-03 04:28:53 2002 2002-10-03 04:28:53 2000", "2002-10-03 04:28:53 2002 2002-10-03 04:28:53 2002"))
	tk.MustQuery("select * from t1 where a = b").Check(testkit.Rows())
	tk.MustQuery("select * from t1 where a < b").Check(testkit.Rows())
	c.Assert(tk.Se.GetSessionVars().StmtCtx.WarningCount(), Equals, uint16(0))
}

func (s *testSuite1) TestIssue24091(c *C) {
	tk := testkit.NewTestKit(c, s.store)
	tk.MustExec("use test;")
	tk.MustExec("drop table if exists t;")
	defer tk.MustExec("drop table if exists t;")
	tk.MustExec("create table t(a int) partition by hash (a div 0) partitions 10;")
	tk.MustExec("insert into t values (NULL);")

	tk.MustQuery("select null div 0;").Check(testkit.Rows("<nil>"))
	tk.MustQuery("select * from t;").Check(testkit.Rows("<nil>"))
}

func (s *testSerialSuite) TestIssue24210(c *C) {
	tk := testkit.NewTestKit(c, s.store)

	// for ProjectionExec
	c.Assert(failpoint.Enable("github.com/pingcap/tidb/executor/mockProjectionExecBaseExecutorOpenReturnedError", `return(true)`), IsNil)
	_, err := tk.Exec("select a from (select 1 as a, 2 as b) t")
	c.Assert(err, NotNil)
	c.Assert(err.Error(), Equals, "mock ProjectionExec.baseExecutor.Open returned error")
	err = failpoint.Disable("github.com/pingcap/tidb/executor/mockProjectionExecBaseExecutorOpenReturnedError")
	c.Assert(err, IsNil)

	// for HashAggExec
	c.Assert(failpoint.Enable("github.com/pingcap/tidb/executor/mockHashAggExecBaseExecutorOpenReturnedError", `return(true)`), IsNil)
	_, err = tk.Exec("select sum(a) from (select 1 as a, 2 as b) t group by b")
	c.Assert(err, NotNil)
	c.Assert(err.Error(), Equals, "mock HashAggExec.baseExecutor.Open returned error")
	err = failpoint.Disable("github.com/pingcap/tidb/executor/mockHashAggExecBaseExecutorOpenReturnedError")
	c.Assert(err, IsNil)

	// for StreamAggExec
	c.Assert(failpoint.Enable("github.com/pingcap/tidb/executor/mockStreamAggExecBaseExecutorOpenReturnedError", `return(true)`), IsNil)
	_, err = tk.Exec("select sum(a) from (select 1 as a, 2 as b) t")
	c.Assert(err, NotNil)
	c.Assert(err.Error(), Equals, "mock StreamAggExec.baseExecutor.Open returned error")
	err = failpoint.Disable("github.com/pingcap/tidb/executor/mockStreamAggExecBaseExecutorOpenReturnedError")
	c.Assert(err, IsNil)

	// for SelectionExec
	c.Assert(failpoint.Enable("github.com/pingcap/tidb/executor/mockSelectionExecBaseExecutorOpenReturnedError", `return(true)`), IsNil)
	_, err = tk.Exec("select * from (select rand() as a) t where a > 0")
	c.Assert(err, NotNil)
	c.Assert(err.Error(), Equals, "mock SelectionExec.baseExecutor.Open returned error")
	err = failpoint.Disable("github.com/pingcap/tidb/executor/mockSelectionExecBaseExecutorOpenReturnedError")
	c.Assert(err, IsNil)
}

func (s *testSerialSuite) TestDeadlocksTable(c *C) {
	deadlockhistory.GlobalDeadlockHistory.Clear()
	deadlockhistory.GlobalDeadlockHistory.Resize(10)

	occurTime := time.Date(2021, 5, 10, 1, 2, 3, 456789000, time.Local)
	rec := &deadlockhistory.DeadlockRecord{
		OccurTime:   occurTime,
		IsRetryable: false,
		WaitChain: []deadlockhistory.WaitChainItem{
			{
				TryLockTxn:     101,
				SQLDigest:      "aabbccdd",
				Key:            []byte("k1"),
				AllSQLDigests:  nil,
				TxnHoldingLock: 102,
			},
			{
				TryLockTxn:     102,
				SQLDigest:      "ddccbbaa",
				Key:            []byte("k2"),
				AllSQLDigests:  []string{"sql1"},
				TxnHoldingLock: 101,
			},
		},
	}
	deadlockhistory.GlobalDeadlockHistory.Push(rec)

	occurTime2 := time.Date(2022, 6, 11, 2, 3, 4, 987654000, time.Local)
	rec2 := &deadlockhistory.DeadlockRecord{
		OccurTime:   occurTime2,
		IsRetryable: true,
		WaitChain: []deadlockhistory.WaitChainItem{
			{
				TryLockTxn:     201,
				AllSQLDigests:  []string{},
				TxnHoldingLock: 202,
			},
			{
				TryLockTxn:     202,
				AllSQLDigests:  []string{"sql1", "sql2, sql3"},
				TxnHoldingLock: 203,
			},
			{
				TryLockTxn:     203,
				TxnHoldingLock: 201,
			},
		},
	}
	deadlockhistory.GlobalDeadlockHistory.Push(rec2)

	// `Push` sets the record's ID, and ID in a single DeadlockHistory is monotonically increasing. We must get it here
	// to know what it is.
	id1 := strconv.FormatUint(rec.ID, 10)
	id2 := strconv.FormatUint(rec2.ID, 10)

	c.Assert(failpoint.Enable("github.com/pingcap/tidb/expression/sqlDigestRetrieverSkipRetrieveGlobal", "return"), IsNil)
	defer func() {
		c.Assert(failpoint.Disable("github.com/pingcap/tidb/expression/sqlDigestRetrieverSkipRetrieveGlobal"), IsNil)
	}()

	tk := testkit.NewTestKit(c, s.store)
	tk.MustQuery("select * from information_schema.deadlocks").Check(
		testutil.RowsWithSep("/",
			id1+"/2021-05-10 01:02:03.456789/0/101/aabbccdd/<nil>/6B31/<nil>/102",
			id1+"/2021-05-10 01:02:03.456789/0/102/ddccbbaa/<nil>/6B32/<nil>/101",
			id2+"/2022-06-11 02:03:04.987654/1/201/<nil>/<nil>/<nil>/<nil>/202",
			id2+"/2022-06-11 02:03:04.987654/1/202/<nil>/<nil>/<nil>/<nil>/203",
			id2+"/2022-06-11 02:03:04.987654/1/203/<nil>/<nil>/<nil>/<nil>/201",
		))
}

func (s testSerialSuite) TestExprBlackListForEnum(c *C) {
	tk := testkit.NewTestKit(c, s.store)

	tk.MustExec("use test")
	tk.MustExec("drop table if exists t;")
	tk.MustExec("create table t(a enum('a','b','c'), b enum('a','b','c'), c int, index idx(b,a));")
	tk.MustExec("insert into t values(1,1,1),(2,2,2),(3,3,3);")

	checkFuncPushDown := func(rows [][]interface{}, keyWord string) bool {
		for _, line := range rows {
			// Agg/Expr push down
			if line[2].(string) == "cop[tikv]" && strings.Contains(line[4].(string), keyWord) {
				return true
			}
			// access index
			if line[2].(string) == "cop[tikv]" && strings.Contains(line[3].(string), keyWord) {
				return true
			}
		}
		return false
	}

	// Test agg(enum) push down
	tk.MustExec("insert into mysql.expr_pushdown_blacklist(name) values('enum');")
	tk.MustExec("admin reload expr_pushdown_blacklist;")
	rows := tk.MustQuery("desc format='brief' select /*+ HASH_AGG() */ max(a) from t;").Rows()
	c.Assert(checkFuncPushDown(rows, "max"), IsFalse)
	rows = tk.MustQuery("desc format='brief' select /*+ STREAM_AGG() */ max(a) from t;").Rows()
	c.Assert(checkFuncPushDown(rows, "max"), IsFalse)

	tk.MustExec("delete from mysql.expr_pushdown_blacklist;")
	tk.MustExec("admin reload expr_pushdown_blacklist;")
	rows = tk.MustQuery("desc format='brief' select /*+ HASH_AGG() */ max(a) from t;").Rows()
	c.Assert(checkFuncPushDown(rows, "max"), IsTrue)
	rows = tk.MustQuery("desc format='brief' select /*+ STREAM_AGG() */ max(a) from t;").Rows()
	c.Assert(checkFuncPushDown(rows, "max"), IsTrue)

	// Test expr(enum) push down
	tk.MustExec("insert into mysql.expr_pushdown_blacklist(name) values('enum');")
	tk.MustExec("admin reload expr_pushdown_blacklist;")
	rows = tk.MustQuery("desc format='brief' select * from t where a + b;").Rows()
	c.Assert(checkFuncPushDown(rows, "plus"), IsFalse)
	rows = tk.MustQuery("desc format='brief' select * from t where a + b;").Rows()
	c.Assert(checkFuncPushDown(rows, "plus"), IsFalse)

	tk.MustExec("delete from mysql.expr_pushdown_blacklist;")
	tk.MustExec("admin reload expr_pushdown_blacklist;")
	rows = tk.MustQuery("desc format='brief' select * from t where a + b;").Rows()
	c.Assert(checkFuncPushDown(rows, "plus"), IsTrue)
	rows = tk.MustQuery("desc format='brief' select * from t where a + b;").Rows()
	c.Assert(checkFuncPushDown(rows, "plus"), IsTrue)

	// Test enum index
	tk.MustExec("insert into mysql.expr_pushdown_blacklist(name) values('enum');")
	tk.MustExec("admin reload expr_pushdown_blacklist;")
	rows = tk.MustQuery("desc format='brief' select * from t where b = 1;").Rows()
	c.Assert(checkFuncPushDown(rows, "index:idx(b)"), IsFalse)
	rows = tk.MustQuery("desc format='brief' select * from t where b = 'a';").Rows()
	c.Assert(checkFuncPushDown(rows, "index:idx(b)"), IsFalse)
	rows = tk.MustQuery("desc format='brief' select * from t where b > 1;").Rows()
	c.Assert(checkFuncPushDown(rows, "index:idx(b)"), IsFalse)
	rows = tk.MustQuery("desc format='brief' select * from t where b > 'a';").Rows()
	c.Assert(checkFuncPushDown(rows, "index:idx(b)"), IsFalse)

	tk.MustExec("delete from mysql.expr_pushdown_blacklist;")
	tk.MustExec("admin reload expr_pushdown_blacklist;")
	rows = tk.MustQuery("desc format='brief' select * from t where b = 1 and a = 1;").Rows()
	c.Assert(checkFuncPushDown(rows, "index:idx(b, a)"), IsTrue)
	rows = tk.MustQuery("desc format='brief' select * from t where b = 'a' and a = 'a';").Rows()
	c.Assert(checkFuncPushDown(rows, "index:idx(b, a)"), IsTrue)
	rows = tk.MustQuery("desc format='brief' select * from t where b = 1 and a > 1;").Rows()
	c.Assert(checkFuncPushDown(rows, "index:idx(b, a)"), IsTrue)
	rows = tk.MustQuery("desc format='brief' select * from t where b = 1 and a > 'a'").Rows()
	c.Assert(checkFuncPushDown(rows, "index:idx(b, a)"), IsTrue)
}

func (s *testResourceTagSuite) TestResourceGroupTag(c *C) {
	if israce.RaceEnabled {
		c.Skip("unstable, skip it and fix it before 20210622")
	}
	tk := testkit.NewTestKit(c, s.store)
	tk.MustExec("use test")
	tk.MustExec("drop table if exists t;")
	tk.MustExec("create table t(a int, b int, unique index idx(a));")
	tbInfo := testGetTableByName(c, tk.Se, "test", "t")

	// Enable Top SQL
	variable.TopSQLVariable.Enable.Store(true)
	variable.TopSQLVariable.AgentAddress.Store("mock-agent")

	c.Assert(failpoint.Enable("github.com/pingcap/tidb/store/mockstore/unistore/unistoreRPCClientSendHook", `return(true)`), IsNil)
	defer failpoint.Disable("github.com/pingcap/tidb/store/mockstore/unistore/unistoreRPCClientSendHook")

	var sqlDigest, planDigest *parser.Digest
	checkFn := func() {}
	unistore.UnistoreRPCClientSendHook = func(req *tikvrpc.Request) {
		var startKey []byte
		var ctx *kvrpcpb.Context
		switch req.Type {
		case tikvrpc.CmdGet:
			request := req.Get()
			startKey = request.Key
			ctx = request.Context
		case tikvrpc.CmdBatchGet:
			request := req.BatchGet()
			startKey = request.Keys[0]
			ctx = request.Context
		case tikvrpc.CmdPrewrite:
			request := req.Prewrite()
			startKey = request.Mutations[0].Key
			ctx = request.Context
		case tikvrpc.CmdCommit:
			request := req.Commit()
			startKey = request.Keys[0]
			ctx = request.Context
		case tikvrpc.CmdCop:
			request := req.Cop()
			startKey = request.Ranges[0].Start
			ctx = request.Context
		case tikvrpc.CmdPessimisticLock:
			request := req.PessimisticLock()
			startKey = request.PrimaryLock
			ctx = request.Context
		}
		tid := tablecodec.DecodeTableID(startKey)
		if tid != tbInfo.Meta().ID {
			return
		}
		if ctx == nil {
			return
		}
		tag := &tipb.ResourceGroupTag{}
		err := tag.Unmarshal(ctx.ResourceGroupTag)
		c.Assert(err, IsNil)
		sqlDigest = parser.NewDigest(tag.SqlDigest)
		planDigest = parser.NewDigest(tag.PlanDigest)
		checkFn()
	}

	resetVars := func() {
		sqlDigest = parser.NewDigest(nil)
		planDigest = parser.NewDigest(nil)
	}

	cases := []struct {
		sql    string
		ignore bool
	}{
		{sql: "insert into t values(1,1),(2,2),(3,3)"},
		{sql: "select * from t use index (idx) where a=1"},
		{sql: "select * from t use index (idx) where a in (1,2,3)"},
		{sql: "select * from t use index (idx) where a>1"},
		{sql: "select * from t where b>1"},
		{sql: "begin pessimistic", ignore: true},
		{sql: "insert into t values(4,4)"},
		{sql: "commit", ignore: true},
		{sql: "update t set a=5,b=5 where a=5"},
		{sql: "replace into t values(6,6)"},
	}
	for _, ca := range cases {
		resetVars()
		commentf := Commentf("%v", ca.sql)

		_, expectSQLDigest := parser.NormalizeDigest(ca.sql)
		var expectPlanDigest *parser.Digest
		checkCnt := 0
		checkFn = func() {
			if ca.ignore {
				return
			}
			if expectPlanDigest == nil {
				info := tk.Se.ShowProcess()
				c.Assert(info, NotNil)
				p, ok := info.Plan.(plannercore.Plan)
				c.Assert(ok, IsTrue)
				_, expectPlanDigest = plannercore.NormalizePlan(p)
			}
			c.Assert(sqlDigest.String(), Equals, expectSQLDigest.String(), commentf)
			c.Assert(planDigest.String(), Equals, expectPlanDigest.String())
			checkCnt++
		}

		if strings.HasPrefix(ca.sql, "select") {
			tk.MustQuery(ca.sql)
		} else {
			tk.MustExec(ca.sql)
		}
		if ca.ignore {
			continue
		}
		c.Assert(checkCnt > 0, IsTrue, commentf)
	}
}

func (s *testSuite) TestIssue24933(c *C) {
	tk := testkit.NewTestKit(c, s.store)

	tk.MustExec("use test")
	tk.MustExec("drop table if exists t;")
	tk.MustExec("drop view if exists v;")
	tk.MustExec("create table t(a int);")
	tk.MustExec("insert into t values(1), (2), (3);")

	tk.MustExec("create definer='root'@'localhost' view v as select count(*) as c1 from t;")
	rows := tk.MustQuery("select * from v;")
	rows.Check(testkit.Rows("3"))

	// Test subquery and outer field is wildcard.
	tk.MustExec("drop view v;")
	tk.MustExec("create definer='root'@'localhost' view v as select * from (select count(*) from t) s;")
	rows = tk.MustQuery("select * from v order by 1;")
	rows.Check(testkit.Rows("3"))

	tk.MustExec("drop view v;")
	tk.MustExec("create definer='root'@'localhost' view v as select * from (select avg(a) from t group by a) s;")
	rows = tk.MustQuery("select * from v order by 1;")
	rows.Check(testkit.Rows("1.0000", "2.0000", "3.0000"))

	tk.MustExec("drop view v;")
	tk.MustExec("create definer='root'@'localhost' view v as select * from (select sum(a) from t group by a) s;")
	rows = tk.MustQuery("select * from v order by 1;")
	rows.Check(testkit.Rows("1", "2", "3"))

	tk.MustExec("drop view v;")
	tk.MustExec("create definer='root'@'localhost' view v as select * from (select group_concat(a) from t group by a) s;")
	rows = tk.MustQuery("select * from v order by 1;")
	rows.Check(testkit.Rows("1", "2", "3"))

	// Test alias names.
	tk.MustExec("drop view v;")
	tk.MustExec("create definer='root'@'localhost' view v as select * from (select count(0) as c1 from t) s;")
	rows = tk.MustQuery("select * from v order by 1;")
	rows.Check(testkit.Rows("3"))

	tk.MustExec("drop view v;")
	tk.MustExec("create definer='root'@'localhost' view v as select * from (select count(*) as c1 from t) s;")
	rows = tk.MustQuery("select * from v order by 1;")
	rows.Check(testkit.Rows("3"))

	tk.MustExec("drop view v;")
	tk.MustExec("create definer='root'@'localhost' view v as select * from (select group_concat(a) as `concat(a)` from t group by a) s;")
	rows = tk.MustQuery("select * from v order by 1;")
	rows.Check(testkit.Rows("1", "2", "3"))

	// Test firstrow.
	tk.MustExec("drop view v;")
	tk.MustExec("create definer='root'@'localhost' view v as select * from (select a from t group by a) s;")
	rows = tk.MustQuery("select * from v order by 1;")
	rows.Check(testkit.Rows("1", "2", "3"))

	// Test direct select.
	err := tk.ExecToErr("SELECT `s`.`count(a)` FROM (SELECT COUNT(`a`) FROM `test`.`t`) AS `s`")
	c.Assert(err.Error(), Equals, "[planner:1054]Unknown column 's.count(a)' in 'field list'")

	tk.MustExec("drop view v;")
	tk.MustExec("create definer='root'@'localhost' view v as select * from (select count(a) from t) s;")
	rows = tk.MustQuery("select * from v")
	rows.Check(testkit.Rows("3"))

	// Test window function.
	tk.MustExec("drop table if exists t;")
	tk.MustExec("create table t(c1 int);")
	tk.MustExec("insert into t values(111), (222), (333);")
	tk.MustExec("drop view if exists v;")
	tk.MustExec("create definer='root'@'localhost' view v as (select * from (select row_number() over (order by c1) from t) s);")
	rows = tk.MustQuery("select * from v;")
	rows.Check(testkit.Rows("1", "2", "3"))
	tk.MustExec("drop view if exists v;")
	tk.MustExec("create definer='root'@'localhost' view v as (select * from (select c1, row_number() over (order by c1) from t) s);")
	rows = tk.MustQuery("select * from v;")
	rows.Check(testkit.Rows("111 1", "222 2", "333 3"))

	// Test simple expr.
	tk.MustExec("drop view if exists v;")
	tk.MustExec("create definer='root'@'localhost' view v as (select * from (select c1 or 0 from t) s)")
	rows = tk.MustQuery("select * from v;")
	rows.Check(testkit.Rows("1", "1", "1"))
	rows = tk.MustQuery("select `c1 or 0` from v;")
	rows.Check(testkit.Rows("1", "1", "1"))

	tk.MustExec("drop view v;")
}

func (s *testStaleTxnSuite) TestInvalidReadTemporaryTable(c *C) {
	tk := testkit.NewTestKit(c, s.store)
	// For mocktikv, safe point is not initialized, we manually insert it for snapshot to use.
	safePointName := "tikv_gc_safe_point"
	safePointValue := "20160102-15:04:05 -0700"
	safePointComment := "All versions after safe point can be accessed. (DO NOT EDIT)"
	updateSafePoint := fmt.Sprintf(`INSERT INTO mysql.tidb VALUES ('%[1]s', '%[2]s', '%[3]s')
	ON DUPLICATE KEY
	UPDATE variable_value = '%[2]s', comment = '%[3]s'`, safePointName, safePointValue, safePointComment)
	tk.MustExec(updateSafePoint)

	tk.MustExec("set @@tidb_enable_global_temporary_table=1")
	tk.MustExec("use test")
	tk.MustExec("drop table if exists tmp1")
	tk.MustExec("create global temporary table tmp1 " +
		"(id int not null primary key, code int not null, value int default null, unique key code(code))" +
		"on commit delete rows")
	tk.MustExec("set @@tidb_enable_noop_functions=1;")
	tk.MustExec("use test")
	tk.MustExec("drop table if exists tmp2")
	tk.MustExec("create temporary table tmp2 (id int not null primary key, code int not null, value int default null, unique key code(code));")
	tk.MustExec("create table tmp3 (id int not null primary key, code int not null, value int default null, unique key code(code));")
	tk.MustExec("create table tmp4 (id int not null primary key, code int not null, value int default null, unique key code(code));")
	tk.MustExec("create temporary table tmp5(id int);")
	tk.MustExec("create table tmp6 (id int primary key);")

	// sleep 1us to make test stale
	time.Sleep(time.Microsecond)

	queries := []struct {
		sql string
	}{
		{
			sql: "select * from tmp1 where id=1",
		},
		{
			sql: "select * from tmp1 where code=1",
		},
		{
			sql: "select * from tmp1 where id in (1, 2, 3)",
		},
		{
			sql: "select * from tmp1 where code in (1, 2, 3)",
		},
		{
			sql: "select * from tmp1 where id > 1",
		},
		{
			sql: "select /*+use_index(tmp1, code)*/ * from tmp1 where code > 1",
		},
		{
			sql: "select /*+use_index(tmp1, code)*/ code from tmp1 where code > 1",
		},
		{
			sql: "select /*+ use_index_merge(tmp1, primary, code) */ * from tmp1 where id > 1 or code > 2",
		},
	}

	addStaleReadToSQL := func(sql string) string {
		idx := strings.Index(sql, " where ")
		if idx < 0 {
			return ""
		}
		return sql[0:idx] + " as of timestamp NOW(6)" + sql[idx:]
	}
	genLocalTemporarySQL := func(sql string) string {
		return strings.Replace(sql, "tmp1", "tmp2", -1)
	}

	for _, query := range queries {
		localSQL := genLocalTemporarySQL(query.sql)
		queries = append(queries, struct{ sql string }{sql: localSQL})
	}
	for _, query := range queries {
		sql := addStaleReadToSQL(query.sql)
		if sql != "" {
			tk.MustGetErrMsg(sql, "can not stale read temporary table")
		}
	}

	tk.MustExec("start transaction read only as of timestamp NOW(6)")
	for _, query := range queries {
		tk.MustGetErrMsg(query.sql, "can not stale read temporary table")
	}
	tk.MustExec("commit")

	for _, query := range queries {
		tk.MustExec(query.sql)
	}

	// Test normal table when local temporary exits.
	tk.MustExec("insert into tmp6 values(1);")
	tk.MustExec("set @a=now(6);")
	time.Sleep(time.Microsecond)
	tk.MustExec("drop table tmp6")
	tk.MustExec("create table tmp6 (id int primary key);")
	tk.MustQuery("select * from tmp6 as of timestamp(@a) where id=1;").Check(testkit.Rows("1"))
	tk.MustQuery("select * from tmp4 as of timestamp(@a), tmp3 as of timestamp(@a) where tmp3.id=1;")
	tk.MustGetErrMsg("select * from tmp4 as of timestamp(@a), tmp2 as of timestamp(@a) where tmp2.id=1;", "can not stale read temporary table")

	tk.MustExec("set transaction read only as of timestamp NOW(6)")
	tk.MustExec("start transaction")
	for _, query := range queries {
		tk.MustGetErrMsg(query.sql, "can not stale read temporary table")
	}
	tk.MustExec("commit")

	for _, query := range queries {
		tk.MustExec(query.sql)
	}

	tk.MustExec("set @@tidb_snapshot=NOW(6)")
	for _, query := range queries {
		// forbidden historical read local temporary table
		if strings.Contains(query.sql, "tmp2") {
			tk.MustGetErrMsg(query.sql, "can not read local temporary table when 'tidb_snapshot' is set")
			continue
		}
		// Will success here for compatibility with some tools like dumping
		tk.MustQuery(query.sql).Check(testkit.Rows())
	}
}

func (s *testSuite) TestEmptyTableSampleTemporaryTable(c *C) {
	tk := testkit.NewTestKit(c, s.store)
	// For mocktikv, safe point is not initialized, we manually insert it for snapshot to use.
	safePointName := "tikv_gc_safe_point"
	safePointValue := "20160102-15:04:05 -0700"
	safePointComment := "All versions after safe point can be accessed. (DO NOT EDIT)"
	updateSafePoint := fmt.Sprintf(`INSERT INTO mysql.tidb VALUES ('%[1]s', '%[2]s', '%[3]s')
	ON DUPLICATE KEY
	UPDATE variable_value = '%[2]s', comment = '%[3]s'`, safePointName, safePointValue, safePointComment)
	tk.MustExec(updateSafePoint)

	tk.MustExec("set @@tidb_enable_global_temporary_table=1")
	tk.MustExec("use test")
	tk.MustExec("drop table if exists tmp1")
	tk.MustExec("create global temporary table tmp1 " +
		"(id int not null primary key, code int not null, value int default null, unique key code(code))" +
		"on commit delete rows")

	tk.MustExec("set @@tidb_enable_noop_functions=1;")
	tk.MustExec("use test")
	tk.MustExec("drop table if exists tmp2")
	tk.MustExec("create temporary table tmp2 (id int not null primary key, code int not null, value int default null, unique key code(code));")

	// sleep 1us to make test stale
	time.Sleep(time.Microsecond)

	// test tablesample return empty
	tk.MustQuery("select * from tmp1 tablesample regions()").Check(testkit.Rows())
	tk.MustQuery("select * from tmp2 tablesample regions()").Check(testkit.Rows())

	tk.MustExec("begin")
	tk.MustExec("insert into tmp1 values (1, 1, 1)")
	tk.MustExec("insert into tmp2 values (1, 1, 1)")
	tk.MustQuery("select * from tmp1 tablesample regions()").Check(testkit.Rows())
	tk.MustQuery("select * from tmp2 tablesample regions()").Check(testkit.Rows())
	tk.MustExec("commit")

	// tablesample should not return error for compatibility of tools like dumpling
	tk.MustExec("set @@tidb_snapshot=NOW(6)")
	tk.MustQuery("select * from tmp1 tablesample regions()").Check(testkit.Rows())
	tk.MustQuery("select * from tmp2 tablesample regions()").Check(testkit.Rows())

	tk.MustExec("begin")
	tk.MustQuery("select * from tmp1 tablesample regions()").Check(testkit.Rows())
	tk.MustQuery("select * from tmp2 tablesample regions()").Check(testkit.Rows())
	tk.MustExec("commit")
}

func (s *testSuite) TestIssue25506(c *C) {
	tk := testkit.NewTestKit(c, s.store)
	tk.MustExec("use test")
	tk.MustExec("drop table if exists tbl_3, tbl_23")
	tk.MustExec("create table tbl_3 (col_15 bit(20))")
	tk.MustExec("insert into tbl_3 values (0xFFFF)")
	tk.MustExec("insert into tbl_3 values (0xFF)")
	tk.MustExec("create table tbl_23 (col_15 bit(15))")
	tk.MustExec("insert into tbl_23 values (0xF)")
	tk.MustQuery("(select col_15 from tbl_23) union all (select col_15 from tbl_3 for update) order by col_15").Check(testkit.Rows("\x00\x00\x0F", "\x00\x00\xFF", "\x00\xFF\xFF"))
}

func (s *testSuite) TestIssue26532(c *C) {
	tk := testkit.NewTestKit(c, s.store)
	tk.MustExec("use test")
	tk.MustQuery("select greatest(cast(\"2020-01-01 01:01:01\" as datetime), cast(\"2019-01-01 01:01:01\" as datetime) )union select null;").Sort().Check(testkit.Rows("2020-01-01 01:01:01", "<nil>"))
	tk.MustQuery("select least(cast(\"2020-01-01 01:01:01\" as datetime), cast(\"2019-01-01 01:01:01\" as datetime) )union select null;").Sort().Check(testkit.Rows("2019-01-01 01:01:01", "<nil>"))
	tk.MustQuery("select greatest(\"2020-01-01 01:01:01\" ,\"2019-01-01 01:01:01\" )union select null;").Sort().Check(testkit.Rows("2020-01-01 01:01:01", "<nil>"))
	tk.MustQuery("select least(\"2020-01-01 01:01:01\" , \"2019-01-01 01:01:01\" )union select null;").Sort().Check(testkit.Rows("2019-01-01 01:01:01", "<nil>"))
}

func (s *testSuite) TestIssue25447(c *C) {
	tk := testkit.NewTestKit(c, s.store)
	tk.MustExec("use test")
	tk.MustExec("drop table if exists t1, t2")
	tk.MustExec("create table t1(a int, b varchar(8))")
	tk.MustExec("insert into t1 values(1,'1')")
	tk.MustExec("create table t2(a int , b varchar(8) GENERATED ALWAYS AS (c) VIRTUAL, c varchar(8), PRIMARY KEY (a))")
	tk.MustExec("insert into t2(a) values(1)")
	tk.MustQuery("select /*+ tidb_inlj(t2) */ t2.b, t1.b from t1 join t2 ON t2.a=t1.a").Check(testkit.Rows("<nil> 1"))
}

<<<<<<< HEAD
func checkFileName(s string) bool {
	files := []string{
		"config.toml",
		"meta.txt",
		"stats/test.t.json",
		"schema/test.t.schema.txt",
		"variables.toml",
		"sqls.sql",
		"session_bindings.sql",
		"global_bindings.sql",
		"explain.txt",
	}
	for _, f := range files {
		if strings.Compare(f, s) == 0 {
			return true
		}
	}
	return false
}

func (s *testSuiteWithData) TestPlanRecreatorDumpSingle(c *C) {
	tk := testkit.NewTestKit(c, s.store)
	tk.MustExec("use test")
	tk.MustExec("drop table if exists t_dump_single")
	tk.MustExec("create table t_dump_single(a int)")
	res := tk.MustQuery("plan recreator dump explain select * from t_dump_single")
	path := s.testData.ConvertRowsToStrings(res.Rows())

	reader, err := zip.OpenReader(path[0])
	c.Assert(err, IsNil)
	defer reader.Close()
	for _, file := range reader.File {
		c.Assert(checkFileName(file.Name), IsTrue)
	}
}

func (s *testSuiteWithData) TestPlanReplayerGC(c *C) {
	tk := testkit.NewTestKit(c, s.store)
	tk.MustExec("use test")
	tk.MustExec("drop table if exists t_pr_gc")
	tk.MustExec("create table t_pr_gc(a int)")
	res := tk.MustQuery("plan recreator dump explain select * from t_pr_gc")
	path := s.testData.ConvertRowsToStrings(res.Rows())

	reader, err := zip.OpenReader(path[0])
	c.Assert(err, IsNil)
	reader.Close()

	s.domain.PlanReplayerGC4Test()
	reader, err = zip.OpenReader(path[0])
	fmt.Println("[err reader]", err, reader)
	for _, file := range reader.File {
		fmt.Println("[x]", file.Name)
	}
=======
func (s *testSuite) TestIssue23602(c *C) {
	tk := testkit.NewTestKit(c, s.store)
	tk.MustExec("USE test")
	tk.Se.GetSessionVars().EnableClusteredIndex = variable.ClusteredIndexDefModeOn
	tk.MustExec("CREATE TABLE t (a bigint unsigned PRIMARY KEY)")
	defer tk.MustExec("DROP TABLE t")
	tk.MustExec("INSERT INTO t VALUES (0),(1),(2),(3),(18446744073709551600),(18446744073709551605),(18446744073709551610),(18446744073709551615)")
	tk.MustExec("ANALYZE TABLE t")
	tk.MustQuery(`EXPLAIN FORMAT = 'brief' SELECT a FROM t WHERE a >= 0x1 AND a <= 0x2`).Check(testkit.Rows(
		"TableReader 2.00 root  data:TableRangeScan]\n" +
			"[└─TableRangeScan 2.00 cop[tikv] table:t range:[1,2], keep order:false"))
	tk.MustQuery(`EXPLAIN FORMAT = 'brief' SELECT a FROM t WHERE a BETWEEN 0x1 AND 0x2`).Check(testkit.Rows(
		"TableReader 2.00 root  data:TableRangeScan]\n" +
			"[└─TableRangeScan 2.00 cop[tikv] table:t range:[1,2], keep order:false"))
	tk.MustQuery("SELECT a FROM t WHERE a BETWEEN 0xFFFFFFFFFFFFFFF5 AND X'FFFFFFFFFFFFFFFA'").Check(testkit.Rows("18446744073709551605", "18446744073709551610"))
>>>>>>> d9bf3bf2
}<|MERGE_RESOLUTION|>--- conflicted
+++ resolved
@@ -9040,7 +9040,6 @@
 	tk.MustQuery("select /*+ tidb_inlj(t2) */ t2.b, t1.b from t1 join t2 ON t2.a=t1.a").Check(testkit.Rows("<nil> 1"))
 }
 
-<<<<<<< HEAD
 func checkFileName(s string) bool {
 	files := []string{
 		"config.toml",
@@ -9095,7 +9094,8 @@
 	for _, file := range reader.File {
 		fmt.Println("[x]", file.Name)
 	}
-=======
+}
+
 func (s *testSuite) TestIssue23602(c *C) {
 	tk := testkit.NewTestKit(c, s.store)
 	tk.MustExec("USE test")
@@ -9111,5 +9111,4 @@
 		"TableReader 2.00 root  data:TableRangeScan]\n" +
 			"[└─TableRangeScan 2.00 cop[tikv] table:t range:[1,2], keep order:false"))
 	tk.MustQuery("SELECT a FROM t WHERE a BETWEEN 0xFFFFFFFFFFFFFFF5 AND X'FFFFFFFFFFFFFFFA'").Check(testkit.Rows("18446744073709551605", "18446744073709551610"))
->>>>>>> d9bf3bf2
 }