// Copyright 2015 PingCAP, Inc.
//
// Licensed under the Apache License, Version 2.0 (the "License");
// you may not use this file except in compliance with the License.
// You may obtain a copy of the License at
//
//     http://www.apache.org/licenses/LICENSE-2.0
//
// Unless required by applicable law or agreed to in writing, software
// distributed under the License is distributed on an "AS IS" BASIS,
// See the License for the specific language governing permissions and
// limitations under the License.

package executor_test

import (
	"flag"
	"fmt"
	"math"
	"os"
	"strconv"
	"strings"
	"sync"
	"sync/atomic"
	"testing"
	"time"

	"github.com/golang/protobuf/proto"
	. "github.com/pingcap/check"
	"github.com/pingcap/errors"
	"github.com/pingcap/failpoint"
	pb "github.com/pingcap/kvproto/pkg/kvrpcpb"
	"github.com/pingcap/log"
	"github.com/pingcap/parser"
	"github.com/pingcap/parser/model"
	"github.com/pingcap/parser/mysql"
	"github.com/pingcap/parser/terror"
	"github.com/pingcap/tidb/config"
	"github.com/pingcap/tidb/ddl"
	"github.com/pingcap/tidb/domain"
	"github.com/pingcap/tidb/executor"
	"github.com/pingcap/tidb/expression"
	"github.com/pingcap/tidb/kv"
	"github.com/pingcap/tidb/meta"
	"github.com/pingcap/tidb/meta/autoid"
	plannercore "github.com/pingcap/tidb/planner/core"
	"github.com/pingcap/tidb/session"
	"github.com/pingcap/tidb/sessionctx"
	"github.com/pingcap/tidb/sessionctx/stmtctx"
	"github.com/pingcap/tidb/sessionctx/variable"
	"github.com/pingcap/tidb/statistics"
	"github.com/pingcap/tidb/store/mockstore"
	"github.com/pingcap/tidb/store/mockstore/mocktikv"
	"github.com/pingcap/tidb/store/tikv"
	"github.com/pingcap/tidb/store/tikv/oracle"
	"github.com/pingcap/tidb/store/tikv/tikvrpc"
	"github.com/pingcap/tidb/table"
	"github.com/pingcap/tidb/table/tables"
	"github.com/pingcap/tidb/tablecodec"
	"github.com/pingcap/tidb/types"
	"github.com/pingcap/tidb/util/admin"
	"github.com/pingcap/tidb/util/codec"
	"github.com/pingcap/tidb/util/logutil"
	"github.com/pingcap/tidb/util/mock"
	"github.com/pingcap/tidb/util/testkit"
	"github.com/pingcap/tidb/util/testleak"
	"github.com/pingcap/tidb/util/testutil"
	"github.com/pingcap/tidb/util/timeutil"
	"github.com/pingcap/tipb/go-tipb"
	"go.uber.org/zap"
	"go.uber.org/zap/zapcore"
	"golang.org/x/net/context"
)

func TestT(t *testing.T) {
	CustomVerboseFlag = true
	*CustomParallelSuiteFlag = true
	logLevel := os.Getenv("log_level")
	logutil.InitLogger(logutil.NewLogConfig(logLevel, logutil.DefaultLogFormat, "", logutil.EmptyFileLogConfig, false))
	autoid.SetStep(5000)
<<<<<<< HEAD

	TestingT(t)
}

var _ = Suite(&testSuite{&baseTestSuite{}})
var _ = Suite(&testSuite3{&baseTestSuite{}})
=======
	testleak.BeforeTest()
	TestingT(t)
	testleak.AfterTestT(t)()
}

var _ = Suite(&testSuite{&baseTestSuite{}})
var _ = SerialSuites(&testSuite{&baseTestSuite{}})
var _ = Suite(&testSuiteP1{&baseTestSuite{}})
var _ = Suite(&testSuiteP2{&baseTestSuite{}})
var _ = Suite(&testSuite1{})
var _ = Suite(&testSuite2{&baseTestSuite{}})
var _ = Suite(&testSuite3{&baseTestSuite{}})
var _ = Suite(&testSuite4{&baseTestSuite{}})
var _ = Suite(&testSuite5{&baseTestSuite{}})
var _ = Suite(&testSuite6{&baseTestSuite{}})
var _ = Suite(&testSuite7{&baseTestSuite{}})
var _ = Suite(&testSuite8{&baseTestSuite{}})
var _ = SerialSuites(&testShowStatsSuite{&baseTestSuite{}})
>>>>>>> 64d56726
var _ = Suite(&testContextOptionSuite{})
var _ = Suite(&testBypassSuite{})
var _ = Suite(&testUpdateSuite{})
var _ = Suite(&testOOMSuite{})
var _ = Suite(&testPointGetSuite{})
var _ = Suite(&testFlushSuite{})

type testSuite struct{ *baseTestSuite }
<<<<<<< HEAD
=======
type testSuiteP1 struct{ *baseTestSuite }
type testSuiteP2 struct{ *baseTestSuite }
>>>>>>> 64d56726

type baseTestSuite struct {
	cluster   *mocktikv.Cluster
	mvccStore mocktikv.MVCCStore
	store     kv.Storage
	domain    *domain.Domain
	*parser.Parser
	ctx *mock.Context

	autoIDStep int64
}

var mockTikv = flag.Bool("mockTikv", true, "use mock tikv store in executor test")

func (s *baseTestSuite) SetUpSuite(c *C) {
<<<<<<< HEAD
	testleak.BeforeTest()
=======
>>>>>>> 64d56726
	s.autoIDStep = autoid.GetStep()
	autoid.SetStep(5000)
	s.Parser = parser.New()
	flag.Lookup("mockTikv")
	useMockTikv := *mockTikv
	if useMockTikv {
		s.cluster = mocktikv.NewCluster()
		mocktikv.BootstrapWithSingleStore(s.cluster)
		s.mvccStore = mocktikv.MustNewMVCCStore()
		store, err := mockstore.NewMockTikvStore(
			mockstore.WithCluster(s.cluster),
			mockstore.WithMVCCStore(s.mvccStore),
		)
		c.Assert(err, IsNil)
		s.store = store
		session.SetSchemaLease(0)
		session.SetStatsLease(0)
	}
	d, err := session.BootstrapSession(s.store)
	c.Assert(err, IsNil)
	d.SetStatsUpdating(true)
	s.domain = d
}

func (s *baseTestSuite) TearDownSuite(c *C) {
	s.domain.Close()
	s.store.Close()
}

func (s *baseTestSuite) TearDownTest(c *C) {
	tk := testkit.NewTestKit(c, s.store)
	tk.MustExec("use test")
	r := tk.MustQuery("show tables")
	for _, tb := range r.Rows() {
		tableName := tb[0]
		tk.MustExec(fmt.Sprintf("drop table %v", tableName))
	}
}

func (s *testSuiteP1) TestAdmin(c *C) {
	tk := testkit.NewTestKit(c, s.store)
	tk.MustExec("use test")
	tk.MustExec("drop table if exists admin_test")
	tk.MustExec("create table admin_test (c1 int, c2 int, c3 int default 1, index (c1))")
	tk.MustExec("insert admin_test (c1) values (1),(2),(NULL)")

	ctx := context.Background()
	// cancel DDL jobs test
	r, err := tk.Exec("admin cancel ddl jobs 1")
	c.Assert(err, IsNil, Commentf("err %v", err))
	chk := r.NewChunk()
	err = r.Next(ctx, chk)
	c.Assert(err, IsNil)
	row := chk.GetRow(0)
	c.Assert(row.Len(), Equals, 2)
	c.Assert(row.GetString(0), Equals, "1")
	c.Assert(row.GetString(1), Equals, "error: [admin:4]DDL Job:1 not found")

	r, err = tk.Exec("admin show ddl")
	c.Assert(err, IsNil)
	chk = r.NewChunk()
	err = r.Next(ctx, chk)
	c.Assert(err, IsNil)
	row = chk.GetRow(0)
	c.Assert(row.Len(), Equals, 4)
	txn, err := s.store.Begin()
	c.Assert(err, IsNil)
	ddlInfo, err := admin.GetDDLInfo(txn)
	c.Assert(err, IsNil)
	c.Assert(row.GetInt64(0), Equals, ddlInfo.SchemaVer)
	// TODO: Pass this test.
	// rowOwnerInfos := strings.Split(row.Data[1].GetString(), ",")
	// ownerInfos := strings.Split(ddlInfo.Owner.String(), ",")
	// c.Assert(rowOwnerInfos[0], Equals, ownerInfos[0])
	c.Assert(row.GetString(2), Equals, "")
	chk = r.NewChunk()
	err = r.Next(ctx, chk)
	c.Assert(err, IsNil)
	c.Assert(chk.NumRows() == 0, IsTrue)
	err = txn.Rollback()
	c.Assert(err, IsNil)

	// show DDL jobs test
	r, err = tk.Exec("admin show ddl jobs")
	c.Assert(err, IsNil)
	chk = r.NewChunk()
	err = r.Next(ctx, chk)
	c.Assert(err, IsNil)
	row = chk.GetRow(0)
	c.Assert(row.Len(), Equals, 10)
	txn, err = s.store.Begin()
	c.Assert(err, IsNil)
	historyJobs, err := admin.GetHistoryDDLJobs(txn, admin.DefNumHistoryJobs)
	c.Assert(len(historyJobs), Greater, 1)
	c.Assert(len(row.GetString(1)), Greater, 0)
	c.Assert(err, IsNil)
	c.Assert(row.GetInt64(0), Equals, historyJobs[0].ID)
	c.Assert(err, IsNil)

	r, err = tk.Exec("admin show ddl jobs 20")
	c.Assert(err, IsNil)
	chk = r.NewChunk()
	err = r.Next(ctx, chk)
	c.Assert(err, IsNil)
	row = chk.GetRow(0)
	c.Assert(row.Len(), Equals, 10)
	c.Assert(row.GetInt64(0), Equals, historyJobs[0].ID)
	c.Assert(err, IsNil)

	// show DDL job queries test
	tk.MustExec("use test")
	tk.MustExec("drop table if exists admin_test2")
	tk.MustExec("create table admin_test2 (c1 int, c2 int, c3 int default 1, index (c1))")
	result := tk.MustQuery(`admin show ddl job queries 1, 1, 1`)
	result.Check(testkit.Rows())
	result = tk.MustQuery(`admin show ddl job queries 1, 2, 3, 4`)
	result.Check(testkit.Rows())
	historyJobs, err = admin.GetHistoryDDLJobs(txn, admin.DefNumHistoryJobs)
	result = tk.MustQuery(fmt.Sprintf("admin show ddl job queries %d", historyJobs[0].ID))
	result.Check(testkit.Rows(historyJobs[0].Query))
	c.Assert(err, IsNil)

	// check table test
	tk.MustExec("create table admin_test1 (c1 int, c2 int default 1, index (c1))")
	tk.MustExec("insert admin_test1 (c1) values (21),(22)")
	r, err = tk.Exec("admin check table admin_test, admin_test1")
	c.Assert(err, IsNil)
	c.Assert(r, IsNil)
	// error table name
	r, err = tk.Exec("admin check table admin_test_error")
	c.Assert(err, NotNil)
	// different index values
	sctx := tk.Se.(sessionctx.Context)
	dom := domain.GetDomain(sctx)
	is := dom.InfoSchema()
	c.Assert(is, NotNil)
	tb, err := is.TableByName(model.NewCIStr("test"), model.NewCIStr("admin_test"))
	c.Assert(err, IsNil)
	c.Assert(tb.Indices(), HasLen, 1)
	_, err = tb.Indices()[0].Create(mock.NewContext(), txn, types.MakeDatums(int64(10)), 1)
	c.Assert(err, IsNil)
	err = txn.Commit(context.Background())
	c.Assert(err, IsNil)
	r, errAdmin := tk.Exec("admin check table admin_test")
	c.Assert(errAdmin, NotNil)

	if config.CheckTableBeforeDrop {
		r, err = tk.Exec("drop table admin_test")
		c.Assert(err.Error(), Equals, errAdmin.Error())

		// Drop inconsistency index.
		tk.MustExec("alter table admin_test drop index c1")
		tk.MustExec("admin check table admin_test")
	}
	// checksum table test
	tk.MustExec("create table checksum_with_index (id int, count int, PRIMARY KEY(id), KEY(count))")
	tk.MustExec("create table checksum_without_index (id int, count int, PRIMARY KEY(id))")
	r, err = tk.Exec("admin checksum table checksum_with_index, checksum_without_index")
	c.Assert(err, IsNil)
	res := tk.ResultSetToResult(r, Commentf("admin checksum table"))
	// Mocktikv returns 1 for every table/index scan, then we will xor the checksums of a table.
	// For "checksum_with_index", we have two checksums, so the result will be 1^1 = 0.
	// For "checksum_without_index", we only have one checksum, so the result will be 1.
	res.Sort().Check(testkit.Rows("test checksum_with_index 0 2 2", "test checksum_without_index 1 1 1"))

	tk.MustExec("drop table if exists t")
	tk.MustExec("create table t(a bigint unsigned primary key, b int, c int, index idx(a, b));")
	tk.MustExec("insert into t values(1, 1, 1)")
	tk.MustExec("admin check table t")

	tk.MustExec("drop table if exists t1;")
	tk.MustExec("CREATE TABLE t1 (c2 BOOL, PRIMARY KEY (c2));")
	tk.MustExec("INSERT INTO t1 SET c2 = '0';")
	tk.MustExec("ALTER TABLE t1 ADD COLUMN c3 DATETIME NULL DEFAULT '2668-02-03 17:19:31';")
	tk.MustExec("ALTER TABLE t1 ADD INDEX idx2 (c3);")
	tk.MustExec("ALTER TABLE t1 ADD COLUMN c4 bit(10) default 127;")
	tk.MustExec("ALTER TABLE t1 ADD INDEX idx3 (c4);")
	tk.MustExec("admin check table t1;")

	// For add index on virtual column
	tk.MustExec("drop table if exists t1;")
	tk.MustExec(`create table t1 (
		a int             as (JSON_EXTRACT(k,'$.a')),
		c double          as (JSON_EXTRACT(k,'$.c')),
		d decimal(20,10)  as (JSON_EXTRACT(k,'$.d')),
		e char(10)        as (JSON_EXTRACT(k,'$.e')),
		f date            as (JSON_EXTRACT(k,'$.f')),
		g time            as (JSON_EXTRACT(k,'$.g')),
		h datetime        as (JSON_EXTRACT(k,'$.h')),
		i timestamp       as (JSON_EXTRACT(k,'$.i')),
		j year            as (JSON_EXTRACT(k,'$.j')),
		k json);`)

	tk.MustExec("insert into t1 set k='{\"a\": 100,\"c\":1.234,\"d\":1.2340000000,\"e\":\"abcdefg\",\"f\":\"2018-09-28\",\"g\":\"12:59:59\",\"h\":\"2018-09-28 12:59:59\",\"i\":\"2018-09-28 16:40:33\",\"j\":\"2018\"}';")
	tk.MustExec("alter table t1 add index idx_a(a);")
	tk.MustExec("alter table t1 add index idx_c(c);")
	tk.MustExec("alter table t1 add index idx_d(d);")
	tk.MustExec("alter table t1 add index idx_e(e);")
	tk.MustExec("alter table t1 add index idx_f(f);")
	tk.MustExec("alter table t1 add index idx_g(g);")
	tk.MustExec("alter table t1 add index idx_h(h);")
	tk.MustExec("alter table t1 add index idx_j(j);")
	tk.MustExec("alter table t1 add index idx_i(i);")
	tk.MustExec("alter table t1 add index idx_m(a,c,d,e,f,g,h,i,j);")
	tk.MustExec("admin check table t1;")

	// Test for reverse scan get history ddl jobs when ddl history jobs queue has multiple regions.
	txn, err = s.store.Begin()
	c.Assert(err, IsNil)
	historyJobs, err = admin.GetHistoryDDLJobs(txn, 20)
	c.Assert(err, IsNil)

	// Split region for history ddl job queues.
	m := meta.NewMeta(txn)
	startKey := meta.DDLJobHistoryKey(m, 0)
	endKey := meta.DDLJobHistoryKey(m, historyJobs[0].ID)
	s.cluster.SplitKeys(s.mvccStore, startKey, endKey, int(historyJobs[0].ID/5))

	historyJobs2, err := admin.GetHistoryDDLJobs(txn, 20)
	c.Assert(err, IsNil)
	c.Assert(historyJobs, DeepEquals, historyJobs2)
}

func (s *baseTestSuite) fillData(tk *testkit.TestKit, table string) {
	tk.MustExec("use test")
	tk.MustExec(fmt.Sprintf("create table %s(id int not null default 1, name varchar(255), PRIMARY KEY(id));", table))

	// insert data
	tk.MustExec(fmt.Sprintf("insert INTO %s VALUES (1, \"hello\");", table))
	tk.CheckExecResult(1, 0)
	tk.MustExec(fmt.Sprintf("insert into %s values (2, \"hello\");", table))
	tk.CheckExecResult(1, 0)
}

func (s *baseTestSuite) fillData(tk *testkit.TestKit, table string) {
	tk.MustExec("use test")
	tk.MustExec(fmt.Sprintf("create table %s(id int not null default 1, name varchar(255), PRIMARY KEY(id));", table))

	// insert data
	tk.MustExec(fmt.Sprintf("insert INTO %s VALUES (1, \"hello\");", table))
	tk.CheckExecResult(1, 0)
	tk.MustExec(fmt.Sprintf("insert into %s values (2, \"hello\");", table))
	tk.CheckExecResult(1, 0)
}

type testCase struct {
	data1    []byte
	data2    []byte
	expected []string
	restData []byte
}

func checkCases(tests []testCase, ld *executor.LoadDataInfo,
	c *C, tk *testkit.TestKit, ctx sessionctx.Context, selectSQL, deleteSQL string) {
	origin := ld.IgnoreLines
	for _, tt := range tests {
		ld.IgnoreLines = origin
		c.Assert(ctx.NewTxn(), IsNil)
		ctx.GetSessionVars().StmtCtx.DupKeyAsWarning = true
		ctx.GetSessionVars().StmtCtx.BadNullAsWarning = true
		ctx.GetSessionVars().StmtCtx.InLoadDataStmt = true
		ctx.GetSessionVars().StmtCtx.InDeleteStmt = false
		data, reachLimit, err1 := ld.InsertData(tt.data1, tt.data2)
		c.Assert(err1, IsNil)
		c.Assert(reachLimit, IsFalse)
		if tt.restData == nil {
			c.Assert(data, HasLen, 0,
				Commentf("data1:%v, data2:%v, data:%v", string(tt.data1), string(tt.data2), string(data)))
		} else {
			c.Assert(data, DeepEquals, tt.restData,
				Commentf("data1:%v, data2:%v, data:%v", string(tt.data1), string(tt.data2), string(data)))
		}
		err := ctx.StmtCommit()
		c.Assert(err, IsNil)
		txn, err := ctx.Txn(true)
		c.Assert(err, IsNil)
		err1 = txn.Commit(context.Background())
		c.Assert(err1, IsNil)
		r := tk.MustQuery(selectSQL)
		r.Check(testutil.RowsWithSep("|", tt.expected...))
		tk.MustExec(deleteSQL)
	}
}

func (s *testSuiteP1) TestSelectWithoutFrom(c *C) {
	tk := testkit.NewTestKit(c, s.store)
	tk.MustExec("use test")

	r := tk.MustQuery("select 1 + 2*3;")
	r.Check(testkit.Rows("7"))

	r = tk.MustQuery(`select _utf8"string";`)
	r.Check(testkit.Rows("string"))

	r = tk.MustQuery("select 1 order by 1;")
	r.Check(testkit.Rows("1"))
}

// TestSelectBackslashN Issue 3685.
func (s *testSuiteP1) TestSelectBackslashN(c *C) {
	tk := testkit.NewTestKit(c, s.store)

	sql := `select \N;`
	r := tk.MustQuery(sql)
	r.Check(testkit.Rows("<nil>"))
	rs, err := tk.Exec(sql)
	c.Check(err, IsNil)
	fields := rs.Fields()
	c.Check(len(fields), Equals, 1)
	c.Check(fields[0].Column.Name.O, Equals, "NULL")

	sql = `select "\N";`
	r = tk.MustQuery(sql)
	r.Check(testkit.Rows("N"))
	rs, err = tk.Exec(sql)
	c.Check(err, IsNil)
	fields = rs.Fields()
	c.Check(len(fields), Equals, 1)
	c.Check(fields[0].Column.Name.O, Equals, `N`)

	tk.MustExec("use test;")
	tk.MustExec("create table test (`\\N` int);")
	tk.MustExec("insert into test values (1);")
	tk.CheckExecResult(1, 0)
	sql = "select * from test;"
	r = tk.MustQuery(sql)
	r.Check(testkit.Rows("1"))
	rs, err = tk.Exec(sql)
	c.Check(err, IsNil)
	fields = rs.Fields()
	c.Check(len(fields), Equals, 1)
	c.Check(fields[0].Column.Name.O, Equals, `\N`)

	sql = `select \N from test;`
	r = tk.MustQuery(sql)
	r.Check(testkit.Rows("<nil>"))
	rs, err = tk.Exec(sql)
	c.Check(err, IsNil)
	fields = rs.Fields()
	c.Check(err, IsNil)
	c.Check(len(fields), Equals, 1)
	c.Check(fields[0].Column.Name.O, Equals, `NULL`)

	sql = `select (\N) from test;`
	r = tk.MustQuery(sql)
	r.Check(testkit.Rows("<nil>"))
	rs, err = tk.Exec(sql)
	c.Check(err, IsNil)
	fields = rs.Fields()
	c.Check(len(fields), Equals, 1)
	c.Check(fields[0].Column.Name.O, Equals, `NULL`)

	sql = "select `\\N` from test;"
	r = tk.MustQuery(sql)
	r.Check(testkit.Rows("1"))
	rs, err = tk.Exec(sql)
	c.Check(err, IsNil)
	fields = rs.Fields()
	c.Check(len(fields), Equals, 1)
	c.Check(fields[0].Column.Name.O, Equals, `\N`)

	sql = "select (`\\N`) from test;"
	r = tk.MustQuery(sql)
	r.Check(testkit.Rows("1"))
	rs, err = tk.Exec(sql)
	c.Check(err, IsNil)
	fields = rs.Fields()
	c.Check(len(fields), Equals, 1)
	c.Check(fields[0].Column.Name.O, Equals, `\N`)

	sql = `select '\N' from test;`
	r = tk.MustQuery(sql)
	r.Check(testkit.Rows("N"))
	rs, err = tk.Exec(sql)
	c.Check(err, IsNil)
	fields = rs.Fields()
	c.Check(len(fields), Equals, 1)
	c.Check(fields[0].Column.Name.O, Equals, `N`)

	sql = `select ('\N') from test;`
	r = tk.MustQuery(sql)
	r.Check(testkit.Rows("N"))
	rs, err = tk.Exec(sql)
	c.Check(err, IsNil)
	fields = rs.Fields()
	c.Check(len(fields), Equals, 1)
	c.Check(fields[0].Column.Name.O, Equals, `N`)
}

// TestSelectNull Issue #4053.
func (s *testSuiteP1) TestSelectNull(c *C) {
	tk := testkit.NewTestKit(c, s.store)

	sql := `select nUll;`
	r := tk.MustQuery(sql)
	r.Check(testkit.Rows("<nil>"))
	rs, err := tk.Exec(sql)
	c.Check(err, IsNil)
	fields := rs.Fields()
	c.Check(len(fields), Equals, 1)
	c.Check(fields[0].Column.Name.O, Equals, `NULL`)

	sql = `select (null);`
	r = tk.MustQuery(sql)
	r.Check(testkit.Rows("<nil>"))
	rs, err = tk.Exec(sql)
	c.Check(err, IsNil)
	fields = rs.Fields()
	c.Check(len(fields), Equals, 1)
	c.Check(fields[0].Column.Name.O, Equals, `NULL`)

	sql = `select null+NULL;`
	r = tk.MustQuery(sql)
	r.Check(testkit.Rows("<nil>"))
	rs, err = tk.Exec(sql)
	c.Check(err, IsNil)
	fields = rs.Fields()
	c.Check(err, IsNil)
	c.Check(len(fields), Equals, 1)
	c.Check(fields[0].Column.Name.O, Equals, `null+NULL`)
}

// TestSelectStringLiteral Issue #3686.
func (s *testSuiteP1) TestSelectStringLiteral(c *C) {
	tk := testkit.NewTestKit(c, s.store)

	sql := `select 'abc';`
	r := tk.MustQuery(sql)
	r.Check(testkit.Rows("abc"))
	rs, err := tk.Exec(sql)
	c.Check(err, IsNil)
	fields := rs.Fields()
	c.Check(len(fields), Equals, 1)
	c.Check(fields[0].Column.Name.O, Equals, `abc`)

	sql = `select (('abc'));`
	r = tk.MustQuery(sql)
	r.Check(testkit.Rows("abc"))
	rs, err = tk.Exec(sql)
	c.Check(err, IsNil)
	fields = rs.Fields()
	c.Check(len(fields), Equals, 1)
	c.Check(fields[0].Column.Name.O, Equals, `abc`)

	sql = `select 'abc'+'def';`
	r = tk.MustQuery(sql)
	r.Check(testkit.Rows("0"))
	rs, err = tk.Exec(sql)
	c.Check(err, IsNil)
	fields = rs.Fields()
	c.Check(len(fields), Equals, 1)
	c.Check(fields[0].Column.Name.O, Equals, `'abc'+'def'`)

	// Below checks whether leading invalid chars are trimmed.
	sql = "select '\n';"
	r = tk.MustQuery(sql)
	r.Check(testkit.Rows("\n"))
	rs, err = tk.Exec(sql)
	c.Check(err, IsNil)
	fields = rs.Fields()
	c.Check(len(fields), Equals, 1)
	c.Check(fields[0].Column.Name.O, Equals, "")

	sql = "select '\t   col';" // Lowercased letter is a valid char.
	rs, err = tk.Exec(sql)
	c.Check(err, IsNil)
	fields = rs.Fields()
	c.Check(len(fields), Equals, 1)
	c.Check(fields[0].Column.Name.O, Equals, "col")

	sql = "select '\t   Col';" // Uppercased letter is a valid char.
	rs, err = tk.Exec(sql)
	c.Check(err, IsNil)
	fields = rs.Fields()
	c.Check(len(fields), Equals, 1)
	c.Check(fields[0].Column.Name.O, Equals, "Col")

	sql = "select '\n\t   中文 col';" // Chinese char is a valid char.
	rs, err = tk.Exec(sql)
	c.Check(err, IsNil)
	fields = rs.Fields()
	c.Check(len(fields), Equals, 1)
	c.Check(fields[0].Column.Name.O, Equals, "中文 col")

	sql = "select ' \r\n  .col';" // Punctuation is a valid char.
	rs, err = tk.Exec(sql)
	c.Check(err, IsNil)
	fields = rs.Fields()
	c.Check(len(fields), Equals, 1)
	c.Check(fields[0].Column.Name.O, Equals, ".col")

	sql = "select '   😆col';" // Emoji is a valid char.
	rs, err = tk.Exec(sql)
	c.Check(err, IsNil)
	fields = rs.Fields()
	c.Check(len(fields), Equals, 1)
	c.Check(fields[0].Column.Name.O, Equals, "😆col")

	// Below checks whether trailing invalid chars are preserved.
	sql = `select 'abc   ';`
	rs, err = tk.Exec(sql)
	c.Check(err, IsNil)
	fields = rs.Fields()
	c.Check(len(fields), Equals, 1)
	c.Check(fields[0].Column.Name.O, Equals, "abc   ")

	sql = `select '  abc   123   ';`
	rs, err = tk.Exec(sql)
	c.Check(err, IsNil)
	fields = rs.Fields()
	c.Check(len(fields), Equals, 1)
	c.Check(fields[0].Column.Name.O, Equals, "abc   123   ")

	// Issue #4239.
	sql = `select 'a' ' ' 'string';`
	r = tk.MustQuery(sql)
	r.Check(testkit.Rows("a string"))
	rs, err = tk.Exec(sql)
	c.Check(err, IsNil)
	fields = rs.Fields()
	c.Check(len(fields), Equals, 1)
	c.Check(fields[0].Column.Name.O, Equals, "a")

	sql = `select 'a' " " "string";`
	r = tk.MustQuery(sql)
	r.Check(testkit.Rows("a string"))
	rs, err = tk.Exec(sql)
	c.Check(err, IsNil)
	fields = rs.Fields()
	c.Check(len(fields), Equals, 1)
	c.Check(fields[0].Column.Name.O, Equals, "a")

	sql = `select 'string' 'string';`
	r = tk.MustQuery(sql)
	r.Check(testkit.Rows("stringstring"))
	rs, err = tk.Exec(sql)
	c.Check(err, IsNil)
	fields = rs.Fields()
	c.Check(len(fields), Equals, 1)
	c.Check(fields[0].Column.Name.O, Equals, "string")

	sql = `select "ss" "a";`
	r = tk.MustQuery(sql)
	r.Check(testkit.Rows("ssa"))
	rs, err = tk.Exec(sql)
	c.Check(err, IsNil)
	fields = rs.Fields()
	c.Check(len(fields), Equals, 1)
	c.Check(fields[0].Column.Name.O, Equals, "ss")

	sql = `select "ss" "a" "b";`
	r = tk.MustQuery(sql)
	r.Check(testkit.Rows("ssab"))
	rs, err = tk.Exec(sql)
	c.Check(err, IsNil)
	fields = rs.Fields()
	c.Check(len(fields), Equals, 1)
	c.Check(fields[0].Column.Name.O, Equals, "ss")

	sql = `select "ss" "a" ' ' "b";`
	r = tk.MustQuery(sql)
	r.Check(testkit.Rows("ssa b"))
	rs, err = tk.Exec(sql)
	c.Check(err, IsNil)
	fields = rs.Fields()
	c.Check(len(fields), Equals, 1)
	c.Check(fields[0].Column.Name.O, Equals, "ss")

	sql = `select "ss" "a" ' ' "b" ' ' "d";`
	r = tk.MustQuery(sql)
	r.Check(testkit.Rows("ssa b d"))
	rs, err = tk.Exec(sql)
	c.Check(err, IsNil)
	fields = rs.Fields()
	c.Check(len(fields), Equals, 1)
	c.Check(fields[0].Column.Name.O, Equals, "ss")
}

func (s *testSuiteP1) TestSelectLimit(c *C) {
	tk := testkit.NewTestKit(c, s.store)
	tk.MustExec("use test")
	s.fillData(tk, "select_limit")

	tk.MustExec("insert INTO select_limit VALUES (3, \"hello\");")
	tk.CheckExecResult(1, 0)
	tk.MustExec("insert INTO select_limit VALUES (4, \"hello\");")
	tk.CheckExecResult(1, 0)

	r := tk.MustQuery("select * from select_limit limit 1;")
	r.Check(testkit.Rows("1 hello"))

	r = tk.MustQuery("select id from (select * from select_limit limit 1) k where id != 1;")
	r.Check(testkit.Rows())

	r = tk.MustQuery("select * from select_limit limit 18446744073709551615 offset 0;")
	r.Check(testkit.Rows("1 hello", "2 hello", "3 hello", "4 hello"))

	r = tk.MustQuery("select * from select_limit limit 18446744073709551615 offset 1;")
	r.Check(testkit.Rows("2 hello", "3 hello", "4 hello"))

	r = tk.MustQuery("select * from select_limit limit 18446744073709551615 offset 3;")
	r.Check(testkit.Rows("4 hello"))

	_, err := tk.Exec("select * from select_limit limit 18446744073709551616 offset 3;")
	c.Assert(err, NotNil)
}

func (s *testSuiteP1) TestSelectOrderBy(c *C) {
	tk := testkit.NewTestKit(c, s.store)
	tk.MustExec("use test")
	s.fillData(tk, "select_order_test")

	// Test star field
	r := tk.MustQuery("select * from select_order_test where id = 1 order by id limit 1 offset 0;")
	r.Check(testkit.Rows("1 hello"))

	r = tk.MustQuery("select id from select_order_test order by id desc limit 1 ")
	r.Check(testkit.Rows("2"))

	r = tk.MustQuery("select id from select_order_test order by id + 1 desc limit 1 ")
	r.Check(testkit.Rows("2"))

	// Test limit
	r = tk.MustQuery("select * from select_order_test order by name, id limit 1 offset 0;")
	r.Check(testkit.Rows("1 hello"))

	// Test limit
	r = tk.MustQuery("select id as c1, name from select_order_test order by 2, id limit 1 offset 0;")
	r.Check(testkit.Rows("1 hello"))

	// Test limit overflow
	r = tk.MustQuery("select * from select_order_test order by name, id limit 100 offset 0;")
	r.Check(testkit.Rows("1 hello", "2 hello"))

	// Test offset overflow
	r = tk.MustQuery("select * from select_order_test order by name, id limit 1 offset 100;")
	r.Check(testkit.Rows())

	// Test limit exceeds int range.
	r = tk.MustQuery("select id from select_order_test order by name, id limit 18446744073709551615;")
	r.Check(testkit.Rows("1", "2"))

	// Test multiple field
	r = tk.MustQuery("select id, name from select_order_test where id = 1 group by id, name limit 1 offset 0;")
	r.Check(testkit.Rows("1 hello"))

	// Test limit + order by
	for i := 3; i <= 10; i += 1 {
		tk.MustExec(fmt.Sprintf("insert INTO select_order_test VALUES (%d, \"zz\");", i))
	}
	tk.MustExec("insert INTO select_order_test VALUES (10086, \"hi\");")
	for i := 11; i <= 20; i += 1 {
		tk.MustExec(fmt.Sprintf("insert INTO select_order_test VALUES (%d, \"hh\");", i))
	}
	for i := 21; i <= 30; i += 1 {
		tk.MustExec(fmt.Sprintf("insert INTO select_order_test VALUES (%d, \"zz\");", i))
	}
	tk.MustExec("insert INTO select_order_test VALUES (1501, \"aa\");")
	r = tk.MustQuery("select * from select_order_test order by name, id limit 1 offset 3;")
	r.Check(testkit.Rows("11 hh"))
	tk.MustExec("drop table select_order_test")
	tk.MustExec("drop table if exists t")
	tk.MustExec("create table t (c int, d int)")
	tk.MustExec("insert t values (1, 1)")
	tk.MustExec("insert t values (1, 2)")
	tk.MustExec("insert t values (1, 3)")
	r = tk.MustQuery("select 1-d as d from t order by d;")
	r.Check(testkit.Rows("-2", "-1", "0"))
	r = tk.MustQuery("select 1-d as d from t order by d + 1;")
	r.Check(testkit.Rows("0", "-1", "-2"))
	r = tk.MustQuery("select t.d from t order by d;")
	r.Check(testkit.Rows("1", "2", "3"))

	tk.MustExec("drop table if exists t")
	tk.MustExec("create table t (a int, b int, c int)")
	tk.MustExec("insert t values (1, 2, 3)")
	r = tk.MustQuery("select b from (select a,b from t order by a,c) t")
	r.Check(testkit.Rows("2"))
	r = tk.MustQuery("select b from (select a,b from t order by a,c limit 1) t")
	r.Check(testkit.Rows("2"))
	tk.MustExec("drop table if exists t")
	tk.MustExec("create table t(a int, b int, index idx(a))")
	tk.MustExec("insert into t values(1, 1), (2, 2)")
	tk.MustQuery("select * from t where 1 order by b").Check(testkit.Rows("1 1", "2 2"))
	tk.MustQuery("select * from t where a between 1 and 2 order by a desc").Check(testkit.Rows("2 2", "1 1"))

	// Test double read and topN is pushed down to first read plannercore.
	tk.MustExec("drop table if exists t")
	tk.MustExec("create table t(a int primary key, b int, c int, index idx(b))")
	tk.MustExec("insert into t values(1, 3, 1)")
	tk.MustExec("insert into t values(2, 2, 2)")
	tk.MustExec("insert into t values(3, 1, 3)")
	tk.MustQuery("select * from t use index(idx) order by a desc limit 1").Check(testkit.Rows("3 1 3"))

	// Test double read which needs to keep order.
	tk.MustExec("drop table if exists t")
	tk.MustExec("create table t(a int, b int, key b (b))")
	tk.Se.GetSessionVars().IndexLookupSize = 3
	for i := 0; i < 10; i++ {
		tk.MustExec(fmt.Sprintf("insert into t values(%d, %d)", i, 10-i))
	}
	tk.MustQuery("select a from t use index(b) order by b").Check(testkit.Rows("9", "8", "7", "6", "5", "4", "3", "2", "1", "0"))
}

func (s *testSuiteP1) TestOrderBy(c *C) {
	tk := testkit.NewTestKitWithInit(c, s.store)
	tk.MustExec("drop table if exists t")
	tk.MustExec("create table t (c1 int, c2 int, c3 varchar(20))")
	tk.MustExec("insert into t values (1, 2, 'abc'), (2, 1, 'bcd')")

	// Fix issue https://github.com/pingcap/tidb/issues/337
	tk.MustQuery("select c1 as a, c1 as b from t order by c1").Check(testkit.Rows("1 1", "2 2"))

	tk.MustQuery("select c1 as a, t.c1 as a from t order by a desc").Check(testkit.Rows("2 2", "1 1"))
	tk.MustQuery("select c1 as c2 from t order by c2").Check(testkit.Rows("1", "2"))
	tk.MustQuery("select sum(c1) from t order by sum(c1)").Check(testkit.Rows("3"))
	tk.MustQuery("select c1 as c2 from t order by c2 + 1").Check(testkit.Rows("2", "1"))

	// Order by position.
	tk.MustQuery("select * from t order by 1").Check(testkit.Rows("1 2 abc", "2 1 bcd"))
	tk.MustQuery("select * from t order by 2").Check(testkit.Rows("2 1 bcd", "1 2 abc"))

	// Order by binary.
	tk.MustQuery("select c1, c3 from t order by binary c1 desc").Check(testkit.Rows("2 bcd", "1 abc"))
	tk.MustQuery("select c1, c2 from t order by binary c3").Check(testkit.Rows("1 2", "2 1"))
}

func (s *testSuiteP1) TestSelectErrorRow(c *C) {
	tk := testkit.NewTestKit(c, s.store)
	tk.MustExec("use test")

	_, err := tk.Exec("select row(1, 1) from test")
	c.Assert(err, NotNil)

	_, err = tk.Exec("select * from test group by row(1, 1);")
	c.Assert(err, NotNil)

	_, err = tk.Exec("select * from test order by row(1, 1);")
	c.Assert(err, NotNil)

	_, err = tk.Exec("select * from test having row(1, 1);")
	c.Assert(err, NotNil)

	_, err = tk.Exec("select (select 1, 1) from test;")
	c.Assert(err, NotNil)

	_, err = tk.Exec("select * from test group by (select 1, 1);")
	c.Assert(err, NotNil)

	_, err = tk.Exec("select * from test order by (select 1, 1);")
	c.Assert(err, NotNil)

	_, err = tk.Exec("select * from test having (select 1, 1);")
	c.Assert(err, NotNil)
}

// TestIssue2612 is related with https://github.com/pingcap/tidb/issues/2612
func (s *testSuiteP1) TestIssue2612(c *C) {
	tk := testkit.NewTestKit(c, s.store)
	tk.MustExec("use test")
	tk.MustExec(`drop table if exists t`)
	tk.MustExec(`create table t (
		create_at datetime NOT NULL DEFAULT '1000-01-01 00:00:00',
		finish_at datetime NOT NULL DEFAULT '1000-01-01 00:00:00');`)
	tk.MustExec(`insert into t values ('2016-02-13 15:32:24',  '2016-02-11 17:23:22');`)
	rs, err := tk.Exec(`select timediff(finish_at, create_at) from t;`)
	c.Assert(err, IsNil)
	chk := rs.NewChunk()
	err = rs.Next(context.Background(), chk)
	c.Assert(err, IsNil)
	c.Assert(chk.GetRow(0).GetDuration(0, 0).String(), Equals, "-46:09:02")
}

// TestIssue345 is related with https://github.com/pingcap/tidb/issues/345
func (s *testSuiteP1) TestIssue345(c *C) {
	tk := testkit.NewTestKit(c, s.store)
	tk.MustExec("use test")
	tk.MustExec(`drop table if exists t1, t2`)
	tk.MustExec(`create table t1 (c1 int);`)
	tk.MustExec(`create table t2 (c2 int);`)
	tk.MustExec(`insert into t1 values (1);`)
	tk.MustExec(`insert into t2 values (2);`)
	tk.MustExec(`update t1, t2 set t1.c1 = 2, t2.c2 = 1;`)
	tk.MustExec(`update t1, t2 set c1 = 2, c2 = 1;`)
	tk.MustExec(`update t1 as a, t2 as b set a.c1 = 2, b.c2 = 1;`)

	// Check t1 content
	r := tk.MustQuery("SELECT * FROM t1;")
	r.Check(testkit.Rows("2"))
	// Check t2 content
	r = tk.MustQuery("SELECT * FROM t2;")
	r.Check(testkit.Rows("1"))

	tk.MustExec(`update t1 as a, t2 as t1 set a.c1 = 1, t1.c2 = 2;`)
	// Check t1 content
	r = tk.MustQuery("SELECT * FROM t1;")
	r.Check(testkit.Rows("1"))
	// Check t2 content
	r = tk.MustQuery("SELECT * FROM t2;")
	r.Check(testkit.Rows("2"))

	_, err := tk.Exec(`update t1 as a, t2 set t1.c1 = 10;`)
	c.Assert(err, NotNil)
}

func (s *testSuiteP1) TestIssue5055(c *C) {
	tk := testkit.NewTestKit(c, s.store)
	tk.MustExec("use test")
	tk.MustExec(`drop table if exists t1, t2`)
	tk.MustExec(`create table t1 (a int);`)
	tk.MustExec(`create table t2 (a int);`)
	tk.MustExec(`insert into t1 values(1);`)
	tk.MustExec(`insert into t2 values(1);`)
	result := tk.MustQuery("select tbl1.* from (select t1.a, 1 from t1) tbl1 left join t2 tbl2 on tbl1.a = tbl2.a order by tbl1.a desc limit 1;")
	result.Check(testkit.Rows("1 1"))
}

func (s *testSuiteP2) TestUnion(c *C) {
	tk := testkit.NewTestKit(c, s.store)
	tk.MustExec("use test")

	testSQL := `drop table if exists union_test; create table union_test(id int);`
	tk.MustExec(testSQL)

	testSQL = `drop table if exists union_test;`
	tk.MustExec(testSQL)
	testSQL = `create table union_test(id int);`
	tk.MustExec(testSQL)
	testSQL = `insert union_test values (1),(2)`
	tk.MustExec(testSQL)

	testSQL = `select * from (select id from union_test union select id from union_test) t order by id;`
	r := tk.MustQuery(testSQL)
	r.Check(testkit.Rows("1", "2"))

	r = tk.MustQuery("select 1 union all select 1")
	r.Check(testkit.Rows("1", "1"))

	r = tk.MustQuery("select 1 union all select 1 union select 1")
	r.Check(testkit.Rows("1"))

	r = tk.MustQuery("select 1 as a union (select 2) order by a limit 1")
	r.Check(testkit.Rows("1"))

	r = tk.MustQuery("select 1 as a union (select 2) order by a limit 1, 1")
	r.Check(testkit.Rows("2"))

	r = tk.MustQuery("select id from union_test union all (select 1) order by id desc")
	r.Check(testkit.Rows("2", "1", "1"))

	r = tk.MustQuery("select id as a from union_test union (select 1) order by a desc")
	r.Check(testkit.Rows("2", "1"))

	r = tk.MustQuery(`select null as a union (select "abc") order by a`)
	r.Check(testkit.Rows("<nil>", "abc"))

	r = tk.MustQuery(`select "abc" as a union (select 1) order by a`)
	r.Check(testkit.Rows("1", "abc"))

	tk.MustExec("drop table if exists t1")
	tk.MustExec("create table t1 (c int, d int)")
	tk.MustExec("insert t1 values (NULL, 1)")
	tk.MustExec("insert t1 values (1, 1)")
	tk.MustExec("insert t1 values (1, 2)")
	tk.MustExec("drop table if exists t2")
	tk.MustExec("create table t2 (c int, d int)")
	tk.MustExec("insert t2 values (1, 3)")
	tk.MustExec("insert t2 values (1, 1)")
	tk.MustExec("drop table if exists t3")
	tk.MustExec("create table t3 (c int, d int)")
	tk.MustExec("insert t3 values (3, 2)")
	tk.MustExec("insert t3 values (4, 3)")
	r = tk.MustQuery(`select sum(c1), c2 from (select c c1, d c2 from t1 union all select d c1, c c2 from t2 union all select c c1, d c2 from t3) x group by c2 order by c2`)
	r.Check(testkit.Rows("5 1", "4 2", "4 3"))

	tk.MustExec("drop table if exists t1, t2, t3")
	tk.MustExec("create table t1 (a int primary key)")
	tk.MustExec("create table t2 (a int primary key)")
	tk.MustExec("create table t3 (a int primary key)")
	tk.MustExec("insert t1 values (7), (8)")
	tk.MustExec("insert t2 values (1), (9)")
	tk.MustExec("insert t3 values (2), (3)")
	r = tk.MustQuery("select * from t1 union all select * from t2 union all (select * from t3) order by a limit 2")
	r.Check(testkit.Rows("1", "2"))

	tk.MustExec("drop table if exists t1, t2")
	tk.MustExec("create table t1 (a int)")
	tk.MustExec("create table t2 (a int)")
	tk.MustExec("insert t1 values (2), (1)")
	tk.MustExec("insert t2 values (3), (4)")
	r = tk.MustQuery("select * from t1 union all (select * from t2) order by a limit 1")
	r.Check(testkit.Rows("1"))
	r = tk.MustQuery("select (select * from t1 where a != t.a union all (select * from t2 where a != t.a) order by a limit 1) from t1 t")
	r.Check(testkit.Rows("1", "2"))

	tk.MustExec("drop table if exists t")
	tk.MustExec("create table t (id int unsigned primary key auto_increment, c1 int, c2 int, index c1_c2 (c1, c2))")
	tk.MustExec("insert into t (c1, c2) values (1, 1)")
	tk.MustExec("insert into t (c1, c2) values (1, 2)")
	tk.MustExec("insert into t (c1, c2) values (2, 3)")
	r = tk.MustQuery("select * from (select * from t where t.c1 = 1 union select * from t where t.id = 1) s order by s.id")
	r.Check(testkit.Rows("1 1 1", "2 1 2"))

	tk.MustExec("drop table if exists t")
	tk.MustExec("CREATE TABLE t (f1 DATE)")
	tk.MustExec("INSERT INTO t VALUES ('1978-11-26')")
	r = tk.MustQuery("SELECT f1+0 FROM t UNION SELECT f1+0 FROM t")
	r.Check(testkit.Rows("19781126"))

	tk.MustExec("drop table if exists t")
	tk.MustExec("CREATE TABLE t (a int, b int)")
	tk.MustExec("INSERT INTO t VALUES ('1', '1')")
	r = tk.MustQuery("select b from (SELECT * FROM t UNION ALL SELECT a, b FROM t order by a) t")

	tk.MustExec("drop table if exists t")
	tk.MustExec("CREATE TABLE t (a DECIMAL(4,2))")
	tk.MustExec("INSERT INTO t VALUE(12.34)")
	r = tk.MustQuery("SELECT 1 AS c UNION select a FROM t")
	r.Sort().Check(testkit.Rows("1.00", "12.34"))

	// #issue3771
	r = tk.MustQuery("SELECT 'a' UNION SELECT CONCAT('a', -4)")
	r.Sort().Check(testkit.Rows("a", "a-4"))

	// test race
	tk.MustQuery("SELECT @x:=0 UNION ALL SELECT @x:=0 UNION ALL SELECT @x")

	// test field tp
	tk.MustExec("drop table if exists t1, t2")
	tk.MustExec("CREATE TABLE t1 (a date)")
	tk.MustExec("CREATE TABLE t2 (a date)")
	tk.MustExec("SELECT a from t1 UNION select a FROM t2")
	tk.MustQuery("show create table t1").Check(testkit.Rows("t1 CREATE TABLE `t1` (\n" + "  `a` date DEFAULT NULL\n" + ") ENGINE=InnoDB DEFAULT CHARSET=utf8mb4 COLLATE=utf8mb4_bin"))

	// Move from session test.
	tk.MustExec("drop table if exists t1, t2")
	tk.MustExec("create table t1 (c double);")
	tk.MustExec("create table t2 (c double);")
	tk.MustExec("insert into t1 value (73);")
	tk.MustExec("insert into t2 value (930);")
	// If set unspecified column flen to 0, it will cause bug in union.
	// This test is used to prevent the bug reappear.
	tk.MustQuery("select c from t1 union (select c from t2) order by c").Check(testkit.Rows("73", "930"))

	// issue 5703
	tk.MustExec("drop table if exists t")
	tk.MustExec("create table t(a date)")
	tk.MustExec("insert into t value ('2017-01-01'), ('2017-01-02')")
	r = tk.MustQuery("(select a from t where a < 0) union (select a from t where a > 0) order by a")
	r.Check(testkit.Rows("2017-01-01", "2017-01-02"))

	tk.MustExec("drop table if exists t")
	tk.MustExec("create table t(a int)")
	tk.MustExec("insert into t value(0),(0)")
	tk.MustQuery("select 1 from (select a from t union all select a from t) tmp").Check(testkit.Rows("1", "1", "1", "1"))
	tk.MustQuery("select 10 as a from dual union select a from t order by a desc limit 1 ").Check(testkit.Rows("10"))
	tk.MustQuery("select -10 as a from dual union select a from t order by a limit 1 ").Check(testkit.Rows("-10"))
	tk.MustQuery("select count(1) from (select a from t union all select a from t) tmp").Check(testkit.Rows("4"))

	_, err := tk.Exec("select 1 from (select a from t limit 1 union all select a from t limit 1) tmp")
	c.Assert(err, NotNil)
	terr := errors.Cause(err).(*terror.Error)
	c.Assert(terr.Code(), Equals, terror.ErrCode(mysql.ErrWrongUsage))

	_, err = tk.Exec("select 1 from (select a from t order by a union all select a from t limit 1) tmp")
	c.Assert(err, NotNil)
	terr = errors.Cause(err).(*terror.Error)
	c.Assert(terr.Code(), Equals, terror.ErrCode(mysql.ErrWrongUsage))

	_, err = tk.Exec("(select a from t order by a) union all select a from t limit 1 union all select a from t limit 1")
	c.Assert(terror.ErrorEqual(err, plannercore.ErrWrongUsage), IsTrue, Commentf("err %v", err))

	_, err = tk.Exec("(select a from t limit 1) union all select a from t limit 1")
	c.Assert(err, IsNil)
	_, err = tk.Exec("(select a from t order by a) union all select a from t order by a")
	c.Assert(err, IsNil)

	tk.MustExec("drop table if exists t")
	tk.MustExec("create table t(a int)")
	tk.MustExec("insert into t value(1),(2),(3)")

	tk.MustQuery("(select a from t order by a limit 2) union all (select a from t order by a desc limit 2) order by a desc limit 1,2").Check(testkit.Rows("2", "2"))
	tk.MustQuery("select a from t union all select a from t order by a desc limit 5").Check(testkit.Rows("3", "3", "2", "2", "1"))
	tk.MustQuery("(select a from t order by a desc limit 2) union all select a from t group by a order by a").Check(testkit.Rows("1", "2", "2", "3", "3"))
	tk.MustQuery("(select a from t order by a desc limit 2) union all select 33 as a order by a desc limit 2").Check(testkit.Rows("33", "3"))

	tk.MustQuery("select 1 union select 1 union all select 1").Check(testkit.Rows("1", "1"))
	tk.MustQuery("select 1 union all select 1 union select 1").Check(testkit.Rows("1"))

	tk.MustExec("drop table if exists t1, t2")
	tk.MustExec(`create table t1(a bigint, b bigint);`)
	tk.MustExec(`create table t2(a bigint, b bigint);`)
	tk.MustExec(`insert into t1 values(1, 1);`)
	tk.MustExec(`insert into t1 select * from t1;`)
	tk.MustExec(`insert into t1 select * from t1;`)
	tk.MustExec(`insert into t1 select * from t1;`)
	tk.MustExec(`insert into t1 select * from t1;`)
	tk.MustExec(`insert into t1 select * from t1;`)
	tk.MustExec(`insert into t1 select * from t1;`)
	tk.MustExec(`insert into t2 values(1, 1);`)
	tk.MustExec(`set @@tidb_max_chunk_size=2;`)
	tk.MustQuery(`select count(*) from (select t1.a, t1.b from t1 left join t2 on t1.a=t2.a union all select t1.a, t1.a from t1 left join t2 on t1.a=t2.a) tmp;`).Check(testkit.Rows("128"))
	tk.MustQuery(`select tmp.a, count(*) from (select t1.a, t1.b from t1 left join t2 on t1.a=t2.a union all select t1.a, t1.a from t1 left join t2 on t1.a=t2.a) tmp;`).Check(testkit.Rows("1 128"))

	tk.MustExec("drop table if exists t")
	tk.MustExec("create table t(a int, b int)")
	tk.MustExec("insert into t value(1 ,2)")
	tk.MustQuery("select a, b from (select a, 0 as d, b from t union all select a, 0 as d, b from t) test;").Check(testkit.Rows("1 2", "1 2"))

	// #issue 8141
	tk.MustExec("drop table if exists t1")
	tk.MustExec("create table t1(a int, b int)")
	tk.MustExec("insert into t1 value(1,2),(1,1),(2,2),(2,2),(3,2),(3,2)")
	tk.MustExec("set @@tidb_max_chunk_size=2;")
	tk.MustQuery("select count(*) from (select a as c, a as d from t1 union all select a, b from t1) t;").Check(testkit.Rows("12"))

	// #issue 8189 and #issue 8199
	tk.MustExec("drop table if exists t1")
	tk.MustExec("drop table if exists t2")
	tk.MustExec("CREATE TABLE t1 (a int not null, b char (10) not null)")
	tk.MustExec("insert into t1 values(1,'a'),(2,'b'),(3,'c'),(3,'c')")
	tk.MustExec("CREATE TABLE t2 (a int not null, b char (10) not null)")
	tk.MustExec("insert into t2 values(1,'a'),(2,'b'),(3,'c'),(3,'c')")
	tk.MustQuery("select a from t1 union select a from t1 order by (select a+1);").Check(testkit.Rows("1", "2", "3"))

	// #issue 8201
	for i := 0; i < 4; i++ {
		tk.MustQuery("SELECT(SELECT 0 AS a FROM dual UNION SELECT 1 AS a FROM dual ORDER BY a ASC  LIMIT 1) AS dev").Check(testkit.Rows("0"))
	}

	// #issue 8231
	tk.MustExec("drop table if exists t1")
	tk.MustExec("CREATE TABLE t1 (uid int(1))")
	tk.MustExec("INSERT INTO t1 SELECT 150")
	tk.MustQuery("SELECT 'a' UNION SELECT uid FROM t1 order by 1 desc;").Check(testkit.Rows("a", "150"))

	// #issue 8196
	tk.MustExec("drop table if exists t1")
	tk.MustExec("drop table if exists t2")
	tk.MustExec("CREATE TABLE t1 (a int not null, b char (10) not null)")
	tk.MustExec("insert into t1 values(1,'a'),(2,'b'),(3,'c'),(3,'c')")
	tk.MustExec("CREATE TABLE t2 (a int not null, b char (10) not null)")
	tk.MustExec("insert into t2 values(3,'c'),(4,'d'),(5,'f'),(6,'e')")
	tk.MustExec("analyze table t1")
	tk.MustExec("analyze table t2")
	_, err = tk.Exec("(select a,b from t1 limit 2) union all (select a,b from t2 order by a limit 1) order by t1.b")
	c.Assert(err.Error(), Equals, "[planner:1250]Table 't1' from one of the SELECTs cannot be used in global ORDER clause")

	// #issue 9900
	tk.MustExec("drop table if exists t")
	tk.MustExec("create table t(a int, b decimal(6, 3))")
	tk.MustExec("insert into t values(1, 1.000)")
	tk.MustQuery("select count(distinct a), sum(distinct a), avg(distinct a) from (select a from t union all select b from t) tmp;").Check(testkit.Rows("1 1.000 1.0000000"))
}

func (s *testSuiteP1) TestNeighbouringProj(c *C) {
	tk := testkit.NewTestKit(c, s.store)
	tk.MustExec("use test")

	tk.MustExec("drop table if exists t1, t2")
	tk.MustExec("create table t1(a int, b int)")
	tk.MustExec("create table t2(a int, b int)")
	tk.MustExec("insert into t1 value(1, 1), (2, 2)")
	tk.MustExec("insert into t2 value(1, 1), (2, 2)")
	tk.MustQuery("select sum(c) from (select t1.a as a, t1.a as c, length(t1.b) from t1  union select a, b, b from t2) t;").Check(testkit.Rows("5"))

	tk.MustExec("drop table if exists t")
	tk.MustExec("create table t(a bigint, b bigint, c bigint);")
	tk.MustExec("insert into t values(1, 1, 1), (2, 2, 2), (3, 3, 3);")
	rs := tk.MustQuery("select cast(count(a) as signed), a as another, a from t group by a order by cast(count(a) as signed), a limit 10;")
	rs.Check(testkit.Rows("1 1 1", "1 2 2", "1 3 3"))
}

func (s *testSuiteP1) TestIn(c *C) {
	tk := testkit.NewTestKit(c, s.store)
	tk.MustExec("use test")
	tk.MustExec(`drop table if exists t`)
	tk.MustExec(`create table t (c1 int primary key, c2 int, key c (c2));`)
	for i := 0; i <= 200; i++ {
		tk.MustExec(fmt.Sprintf("insert t values(%d, %d)", i, i))
	}
	queryStr := `select c2 from t where c1 in ('7', '10', '112', '111', '98', '106', '100', '9', '18', '17') order by c2`
	r := tk.MustQuery(queryStr)
	r.Check(testkit.Rows("7", "9", "10", "17", "18", "98", "100", "106", "111", "112"))

	queryStr = `select c2 from t where c1 in ('7a')`
	tk.MustQuery(queryStr).Check(testkit.Rows("7"))
}

func (s *testSuiteP1) TestTablePKisHandleScan(c *C) {
	tk := testkit.NewTestKit(c, s.store)
	tk.MustExec("use test")
	tk.MustExec("drop table if exists t")
	tk.MustExec("create table t (a int PRIMARY KEY AUTO_INCREMENT)")
	tk.MustExec("insert t values (),()")
	tk.MustExec("insert t values (-100),(0)")

	tests := []struct {
		sql    string
		result [][]interface{}
	}{
		{
			"select * from t",
			testkit.Rows("-100", "1", "2", "3"),
		},
		{
			"select * from t where a = 1",
			testkit.Rows("1"),
		},
		{
			"select * from t where a != 1",
			testkit.Rows("-100", "2", "3"),
		},
		{
			"select * from t where a >= '1.1'",
			testkit.Rows("2", "3"),
		},
		{
			"select * from t where a < '1.1'",
			testkit.Rows("-100", "1"),
		},
		{
			"select * from t where a > '-100.1' and a < 2",
			testkit.Rows("-100", "1"),
		},
		{
			"select * from t where a is null",
			testkit.Rows(),
		}, {
			"select * from t where a is true",
			testkit.Rows("-100", "1", "2", "3"),
		}, {
			"select * from t where a is false",
			testkit.Rows(),
		},
		{
			"select * from t where a in (1, 2)",
			testkit.Rows("1", "2"),
		},
		{
			"select * from t where a between 1 and 2",
			testkit.Rows("1", "2"),
		},
	}

	for _, tt := range tests {
		result := tk.MustQuery(tt.sql)
		result.Check(tt.result)
	}
}

func (s *testSuite8) TestIndexScan(c *C) {
	tk := testkit.NewTestKit(c, s.store)
	tk.MustExec("use test")
	tk.MustExec("drop table if exists t")
	tk.MustExec("create table t (a int unique)")
	tk.MustExec("insert t values (-1), (2), (3), (5), (6), (7), (8), (9)")
	result := tk.MustQuery("select a from t where a < 0 or (a >= 2.1 and a < 5.1) or ( a > 5.9 and a <= 7.9) or a > '8.1'")
	result.Check(testkit.Rows("-1", "3", "5", "6", "7", "9"))
	tk.MustExec("drop table if exists t")
	tk.MustExec("create table t (a int unique)")
	tk.MustExec("insert t values (0)")
	result = tk.MustQuery("select NULL from t ")
	result.Check(testkit.Rows("<nil>"))
	// test for double read
	tk.MustExec("drop table if exists t")
	tk.MustExec("create table t (a int unique, b int)")
	tk.MustExec("insert t values (5, 0)")
	tk.MustExec("insert t values (4, 0)")
	tk.MustExec("insert t values (3, 0)")
	tk.MustExec("insert t values (2, 0)")
	tk.MustExec("insert t values (1, 0)")
	tk.MustExec("insert t values (0, 0)")
	result = tk.MustQuery("select * from t order by a limit 3")
	result.Check(testkit.Rows("0 0", "1 0", "2 0"))
	tk.MustExec("drop table if exists t")
	tk.MustExec("create table t (a int unique, b int)")
	tk.MustExec("insert t values (0, 1)")
	tk.MustExec("insert t values (1, 2)")
	tk.MustExec("insert t values (2, 1)")
	tk.MustExec("insert t values (3, 2)")
	tk.MustExec("insert t values (4, 1)")
	tk.MustExec("insert t values (5, 2)")
	result = tk.MustQuery("select * from t where a < 5 and b = 1 limit 2")
	result.Check(testkit.Rows("0 1", "2 1"))
	tk.MustExec("drop table if exists tab1")
	tk.MustExec("CREATE TABLE tab1(pk INTEGER PRIMARY KEY, col0 INTEGER, col1 FLOAT, col3 INTEGER, col4 FLOAT)")
	tk.MustExec("CREATE INDEX idx_tab1_0 on tab1 (col0)")
	tk.MustExec("CREATE INDEX idx_tab1_1 on tab1 (col1)")
	tk.MustExec("CREATE INDEX idx_tab1_3 on tab1 (col3)")
	tk.MustExec("CREATE INDEX idx_tab1_4 on tab1 (col4)")
	tk.MustExec("INSERT INTO tab1 VALUES(1,37,20.85,30,10.69)")
	result = tk.MustQuery("SELECT pk FROM tab1 WHERE ((col3 <= 6 OR col3 < 29 AND (col0 < 41)) OR col3 > 42) AND col1 >= 96.1 AND col3 = 30 AND col3 > 17 AND (col0 BETWEEN 36 AND 42)")
	result.Check(testkit.Rows())
	tk.MustExec("drop table if exists tab1")
	tk.MustExec("CREATE TABLE tab1(pk INTEGER PRIMARY KEY, a INTEGER, b INTEGER)")
	tk.MustExec("CREATE INDEX idx_tab1_0 on tab1 (a)")
	tk.MustExec("INSERT INTO tab1 VALUES(1,1,1)")
	tk.MustExec("INSERT INTO tab1 VALUES(2,2,1)")
	tk.MustExec("INSERT INTO tab1 VALUES(3,1,2)")
	tk.MustExec("INSERT INTO tab1 VALUES(4,2,2)")
	result = tk.MustQuery("SELECT * FROM tab1 WHERE pk <= 3 AND a = 1")
	result.Check(testkit.Rows("1 1 1", "3 1 2"))
	result = tk.MustQuery("SELECT * FROM tab1 WHERE pk <= 4 AND a = 1 AND b = 2")
	result.Check(testkit.Rows("3 1 2"))
	tk.MustExec("CREATE INDEX idx_tab1_1 on tab1 (b, a)")
	result = tk.MustQuery("SELECT pk FROM tab1 WHERE b > 1")
	result.Check(testkit.Rows("3", "4"))

	tk.MustExec("drop table if exists t")
	tk.MustExec("CREATE TABLE t (a varchar(3), index(a))")
	tk.MustExec("insert t values('aaa'), ('aab')")
	result = tk.MustQuery("select * from t where a >= 'aaaa' and a < 'aabb'")
	result.Check(testkit.Rows("aab"))

	tk.MustExec("drop table if exists t")
	tk.MustExec("CREATE TABLE t (a int primary key, b int, c int, index(c))")
	tk.MustExec("insert t values(1, 1, 1), (2, 2, 2), (4, 4, 4), (3, 3, 3), (5, 5, 5)")
	// Test for double read and top n.
	result = tk.MustQuery("select a from t where c >= 2 order by b desc limit 1")
	result.Check(testkit.Rows("5"))

	tk.MustExec("drop table if exists t")
	tk.MustExec("create table t(a varchar(50) primary key, b int, c int, index idx(b))")
	tk.MustExec("insert into t values('aa', 1, 1)")
	tk.MustQuery("select * from t use index(idx) where a > 'a'").Check(testkit.Rows("aa 1 1"))

	// fix issue9636
	tk.MustExec("drop table if exists t")
	tk.MustExec("CREATE TABLE `t` (a int, KEY (a))")
	result = tk.MustQuery(`SELECT * FROM (SELECT * FROM (SELECT a as d FROM t WHERE a IN ('100')) AS x WHERE x.d < "123" ) tmp_count"`)
	result.Check(testkit.Rows())
}

func (s *testSuiteP1) TestIndexReverseOrder(c *C) {
	tk := testkit.NewTestKit(c, s.store)
	tk.MustExec("use test")
	tk.MustExec("drop table if exists t")
	tk.MustExec("create table t (a int primary key auto_increment, b int, index idx (b))")
	tk.MustExec("insert t (b) values (0), (1), (2), (3), (4), (5), (6), (7), (8), (9)")
	result := tk.MustQuery("select b from t order by b desc")
	result.Check(testkit.Rows("9", "8", "7", "6", "5", "4", "3", "2", "1", "0"))
	result = tk.MustQuery("select b from t where b <3 or (b >=6 and b < 8) order by b desc")
	result.Check(testkit.Rows("7", "6", "2", "1", "0"))

	tk.MustExec("drop table if exists t")
	tk.MustExec("create table t (a int, b int, index idx (b, a))")
	tk.MustExec("insert t values (0, 2), (1, 2), (2, 2), (0, 1), (1, 1), (2, 1), (0, 0), (1, 0), (2, 0)")
	result = tk.MustQuery("select b, a from t order by b, a desc")
	result.Check(testkit.Rows("0 2", "0 1", "0 0", "1 2", "1 1", "1 0", "2 2", "2 1", "2 0"))
}

func (s *testSuiteP1) TestTableReverseOrder(c *C) {
	tk := testkit.NewTestKit(c, s.store)
	tk.MustExec("use test")
	tk.MustExec("drop table if exists t")
	tk.MustExec("create table t (a int primary key auto_increment, b int)")
	tk.MustExec("insert t (b) values (1), (2), (3), (4), (5), (6), (7), (8), (9)")
	result := tk.MustQuery("select b from t order by a desc")
	result.Check(testkit.Rows("9", "8", "7", "6", "5", "4", "3", "2", "1"))
	result = tk.MustQuery("select a from t where a <3 or (a >=6 and a < 8) order by a desc")
	result.Check(testkit.Rows("7", "6", "2", "1"))
}

func (s *testSuiteP1) TestDefaultNull(c *C) {
	tk := testkit.NewTestKit(c, s.store)
	tk.MustExec("use test")
	tk.MustExec("drop table if exists t")
	tk.MustExec("create table t (a int primary key auto_increment, b int default 1, c int)")
	tk.MustExec("insert t values ()")
	tk.MustQuery("select * from t").Check(testkit.Rows("1 1 <nil>"))
	tk.MustExec("update t set b = NULL where a = 1")
	tk.MustQuery("select * from t").Check(testkit.Rows("1 <nil> <nil>"))
	tk.MustExec("update t set c = 1")
	tk.MustQuery("select * from t ").Check(testkit.Rows("1 <nil> 1"))
	tk.MustExec("delete from t where a = 1")
	tk.MustExec("insert t (a) values (1)")
	tk.MustQuery("select * from t").Check(testkit.Rows("1 1 <nil>"))
}

func (s *testSuiteP1) TestUnsignedPKColumn(c *C) {
	tk := testkit.NewTestKit(c, s.store)
	tk.MustExec("use test")
	tk.MustExec("drop table if exists t")
	tk.MustExec("create table t (a int unsigned primary key, b int, c int, key idx_ba (b, c, a));")
	tk.MustExec("insert t values (1, 1, 1)")
	result := tk.MustQuery("select * from t;")
	result.Check(testkit.Rows("1 1 1"))
	tk.MustExec("update t set c=2 where a=1;")
	result = tk.MustQuery("select * from t where b=1;")
	result.Check(testkit.Rows("1 1 2"))
}

func (s *testSuiteP1) TestJSON(c *C) {
	tk := testkit.NewTestKit(c, s.store)

	tk.MustExec("use test")
	tk.MustExec("drop table if exists test_json")
	tk.MustExec("create table test_json (id int, a json)")
	tk.MustExec(`insert into test_json (id, a) values (1, '{"a":[1,"2",{"aa":"bb"},4],"b":true}')`)
	tk.MustExec(`insert into test_json (id, a) values (2, "null")`)
	tk.MustExec(`insert into test_json (id, a) values (3, null)`)
	tk.MustExec(`insert into test_json (id, a) values (4, 'true')`)
	tk.MustExec(`insert into test_json (id, a) values (5, '3')`)
	tk.MustExec(`insert into test_json (id, a) values (5, '4.0')`)
	tk.MustExec(`insert into test_json (id, a) values (6, '"string"')`)

	var result *testkit.Result
	result = tk.MustQuery(`select tj.a from test_json tj order by tj.id`)
	result.Check(testkit.Rows(`{"a": [1, "2", {"aa": "bb"}, 4], "b": true}`, "null", "<nil>", "true", "3", "4", `"string"`))

	// Check json_type function
	result = tk.MustQuery(`select json_type(a) from test_json tj order by tj.id`)
	result.Check(testkit.Rows("OBJECT", "NULL", "<nil>", "BOOLEAN", "INTEGER", "DOUBLE", "STRING"))

	// Check json compare with primitives.
	result = tk.MustQuery(`select a from test_json tj where a = 3`)
	result.Check(testkit.Rows("3"))
	result = tk.MustQuery(`select a from test_json tj where a = 4.0`)
	result.Check(testkit.Rows("4"))
	result = tk.MustQuery(`select a from test_json tj where a = true`)
	result.Check(testkit.Rows("true"))
	result = tk.MustQuery(`select a from test_json tj where a = "string"`)
	result.Check(testkit.Rows(`"string"`))

	// Check cast(true/false as JSON).
	result = tk.MustQuery(`select cast(true as JSON)`)
	result.Check(testkit.Rows(`true`))
	result = tk.MustQuery(`select cast(false as JSON)`)
	result.Check(testkit.Rows(`false`))

	// Check two json grammar sugar.
	result = tk.MustQuery(`select a->>'$.a[2].aa' as x, a->'$.b' as y from test_json having x is not null order by id`)
	result.Check(testkit.Rows(`bb true`))
	result = tk.MustQuery(`select a->'$.a[2].aa' as x, a->>'$.b' as y from test_json having x is not null order by id`)
	result.Check(testkit.Rows(`"bb" true`))

	// Check some DDL limits for TEXT/BLOB/JSON column.
	var err error
	var terr *terror.Error

	_, err = tk.Exec(`create table test_bad_json(a json default '{}')`)
	c.Assert(err, NotNil)
	terr = errors.Cause(err).(*terror.Error)
	c.Assert(terr.Code(), Equals, terror.ErrCode(mysql.ErrBlobCantHaveDefault))

	_, err = tk.Exec(`create table test_bad_json(a blob default 'hello')`)
	c.Assert(err, NotNil)
	terr = errors.Cause(err).(*terror.Error)
	c.Assert(terr.Code(), Equals, terror.ErrCode(mysql.ErrBlobCantHaveDefault))

	_, err = tk.Exec(`create table test_bad_json(a text default 'world')`)
	c.Assert(err, NotNil)
	terr = errors.Cause(err).(*terror.Error)
	c.Assert(terr.Code(), Equals, terror.ErrCode(mysql.ErrBlobCantHaveDefault))

	// check json fields cannot be used as key.
	_, err = tk.Exec(`create table test_bad_json(id int, a json, key (a))`)
	c.Assert(err, NotNil)
	terr = errors.Cause(err).(*terror.Error)
	c.Assert(terr.Code(), Equals, terror.ErrCode(mysql.ErrJSONUsedAsKey))

	// check CAST AS JSON.
	result = tk.MustQuery(`select CAST('3' AS JSON), CAST('{}' AS JSON), CAST(null AS JSON)`)
	result.Check(testkit.Rows(`3 {} <nil>`))

	// Check cast json to decimal.
	tk.MustExec("drop table if exists test_json")
	tk.MustExec("create table test_json ( a decimal(60,2) as (JSON_EXTRACT(b,'$.c')), b json );")
	tk.MustExec(`insert into test_json (b) values
		('{"c": "1267.1"}'),
		('{"c": "1267.01"}'),
		('{"c": "1267.1234"}'),
		('{"c": "1267.3456"}'),
		('{"c": "1234567890123456789012345678901234567890123456789012345"}'),
		('{"c": "1234567890123456789012345678901234567890123456789012345.12345"}');`)

	tk.MustQuery("select a from test_json;").Check(testkit.Rows("1267.10", "1267.01", "1267.12",
		"1267.35", "1234567890123456789012345678901234567890123456789012345.00",
		"1234567890123456789012345678901234567890123456789012345.12"))
}

func (s *testSuiteP1) TestMultiUpdate(c *C) {
	tk := testkit.NewTestKit(c, s.store)
	tk.MustExec("use test")
	tk.MustExec(`CREATE TABLE test_mu (a int primary key, b int, c int)`)
	tk.MustExec(`INSERT INTO test_mu VALUES (1, 2, 3), (4, 5, 6), (7, 8, 9)`)

	// Test INSERT ... ON DUPLICATE UPDATE set_lists.
	tk.MustExec(`INSERT INTO test_mu VALUES (1, 2, 3) ON DUPLICATE KEY UPDATE b = 3, c = b`)
	result := tk.MustQuery(`SELECT * FROM test_mu ORDER BY a`)
	result.Check(testkit.Rows(`1 3 3`, `4 5 6`, `7 8 9`))

	tk.MustExec(`INSERT INTO test_mu VALUES (1, 2, 3) ON DUPLICATE KEY UPDATE c = 2, b = c+5`)
	result = tk.MustQuery(`SELECT * FROM test_mu ORDER BY a`)
	result.Check(testkit.Rows(`1 7 2`, `4 5 6`, `7 8 9`))

	// Test UPDATE ... set_lists.
	tk.MustExec(`UPDATE test_mu SET b = 0, c = b WHERE a = 4`)
	result = tk.MustQuery(`SELECT * FROM test_mu ORDER BY a`)
	result.Check(testkit.Rows(`1 7 2`, `4 0 0`, `7 8 9`))

	tk.MustExec(`UPDATE test_mu SET c = 8, b = c WHERE a = 4`)
	result = tk.MustQuery(`SELECT * FROM test_mu ORDER BY a`)
	result.Check(testkit.Rows(`1 7 2`, `4 8 8`, `7 8 9`))

	tk.MustExec(`UPDATE test_mu SET c = b, b = c WHERE a = 7`)
	result = tk.MustQuery(`SELECT * FROM test_mu ORDER BY a`)
	result.Check(testkit.Rows(`1 7 2`, `4 8 8`, `7 8 8`))
}

func (s *testSuiteP1) TestGeneratedColumnWrite(c *C) {
	tk := testkit.NewTestKit(c, s.store)
	tk.MustExec("use test")
	tk.MustExec(`CREATE TABLE test_gc_write (a int primary key auto_increment, b int, c int as (a+8) virtual)`)
	tk.MustExec(`CREATE TABLE test_gc_write_1 (a int primary key, b int, c int)`)

	tests := []struct {
		stmt string
		err  int
	}{
		// Can't modify generated column by values.
		{`insert into test_gc_write (a, b, c) values (1, 1, 1)`, mysql.ErrBadGeneratedColumn},
		{`insert into test_gc_write values (1, 1, 1)`, mysql.ErrBadGeneratedColumn},
		// Can't modify generated column by select clause.
		{`insert into test_gc_write select 1, 1, 1`, mysql.ErrBadGeneratedColumn},
		// Can't modify generated column by on duplicate clause.
		{`insert into test_gc_write (a, b) values (1, 1) on duplicate key update c = 1`, mysql.ErrBadGeneratedColumn},
		// Can't modify generated column by set.
		{`insert into test_gc_write set a = 1, b = 1, c = 1`, mysql.ErrBadGeneratedColumn},
		// Can't modify generated column by update clause.
		{`update test_gc_write set c = 1`, mysql.ErrBadGeneratedColumn},
		// Can't modify generated column by multi-table update clause.
		{`update test_gc_write, test_gc_write_1 set test_gc_write.c = 1`, mysql.ErrBadGeneratedColumn},

		// Can insert without generated columns.
		{`insert into test_gc_write (a, b) values (1, 1)`, 0},
		{`insert into test_gc_write set a = 2, b = 2`, 0},
		{`insert into test_gc_write (b) select c from test_gc_write`, 0},
		// Can update without generated columns.
		{`update test_gc_write set b = 2 where a = 2`, 0},
		{`update test_gc_write t1, test_gc_write_1 t2 set t1.b = 3, t2.b = 4`, 0},

		// But now we can't do this, just as same with MySQL 5.7:
		{`insert into test_gc_write values (1, 1)`, mysql.ErrWrongValueCountOnRow},
		{`insert into test_gc_write select 1, 1`, mysql.ErrWrongValueCountOnRow},
		{`insert into test_gc_write (c) select a, b from test_gc_write`, mysql.ErrWrongValueCountOnRow},
		{`insert into test_gc_write (b, c) select a, b from test_gc_write`, mysql.ErrBadGeneratedColumn},
	}
	for _, tt := range tests {
		_, err := tk.Exec(tt.stmt)
		if tt.err != 0 {
			c.Assert(err, NotNil, Commentf("sql is `%v`", tt.stmt))
			terr := errors.Cause(err).(*terror.Error)
			c.Assert(terr.Code(), Equals, terror.ErrCode(tt.err), Commentf("sql is %v", tt.stmt))
		} else {
			c.Assert(err, IsNil)
		}
	}
}

// TestGeneratedColumnRead tests select generated columns from table.
// They should be calculated from their generation expressions.
func (s *testSuiteP1) TestGeneratedColumnRead(c *C) {
	tk := testkit.NewTestKit(c, s.store)
	tk.MustExec("use test")
	tk.MustExec(`CREATE TABLE test_gc_read(a int primary key, b int, c int as (a+b), d int as (a*b) stored)`)

	result := tk.MustQuery(`SELECT generation_expression FROM information_schema.columns WHERE table_name = 'test_gc_read' AND column_name = 'd'`)
	result.Check(testkit.Rows("`a` * `b`"))

	// Insert only column a and b, leave c and d be calculated from them.
	tk.MustExec(`INSERT INTO test_gc_read (a, b) VALUES (0,null),(1,2),(3,4)`)
	result = tk.MustQuery(`SELECT * FROM test_gc_read ORDER BY a`)
	result.Check(testkit.Rows(`0 <nil> <nil> <nil>`, `1 2 3 2`, `3 4 7 12`))

	tk.MustExec(`INSERT INTO test_gc_read SET a = 5, b = 10`)
	result = tk.MustQuery(`SELECT * FROM test_gc_read ORDER BY a`)
	result.Check(testkit.Rows(`0 <nil> <nil> <nil>`, `1 2 3 2`, `3 4 7 12`, `5 10 15 50`))

	tk.MustExec(`REPLACE INTO test_gc_read (a, b) VALUES (5, 6)`)
	result = tk.MustQuery(`SELECT * FROM test_gc_read ORDER BY a`)
	result.Check(testkit.Rows(`0 <nil> <nil> <nil>`, `1 2 3 2`, `3 4 7 12`, `5 6 11 30`))

	tk.MustExec(`INSERT INTO test_gc_read (a, b) VALUES (5, 8) ON DUPLICATE KEY UPDATE b = 9`)
	result = tk.MustQuery(`SELECT * FROM test_gc_read ORDER BY a`)
	result.Check(testkit.Rows(`0 <nil> <nil> <nil>`, `1 2 3 2`, `3 4 7 12`, `5 9 14 45`))

	// Test select only-generated-column-without-dependences.
	result = tk.MustQuery(`SELECT c, d FROM test_gc_read`)
	result.Check(testkit.Rows(`<nil> <nil>`, `3 2`, `7 12`, `14 45`))

	// Test order of on duplicate key update list.
	tk.MustExec(`INSERT INTO test_gc_read (a, b) VALUES (5, 8) ON DUPLICATE KEY UPDATE a = 6, b = a`)
	result = tk.MustQuery(`SELECT * FROM test_gc_read ORDER BY a`)
	result.Check(testkit.Rows(`0 <nil> <nil> <nil>`, `1 2 3 2`, `3 4 7 12`, `6 6 12 36`))

	tk.MustExec(`INSERT INTO test_gc_read (a, b) VALUES (6, 8) ON DUPLICATE KEY UPDATE b = 8, a = b`)
	result = tk.MustQuery(`SELECT * FROM test_gc_read ORDER BY a`)
	result.Check(testkit.Rows(`0 <nil> <nil> <nil>`, `1 2 3 2`, `3 4 7 12`, `8 8 16 64`))

	// Test where-conditions on virtual/stored generated columns.
	result = tk.MustQuery(`SELECT * FROM test_gc_read WHERE c = 7`)
	result.Check(testkit.Rows(`3 4 7 12`))

	result = tk.MustQuery(`SELECT * FROM test_gc_read WHERE d = 64`)
	result.Check(testkit.Rows(`8 8 16 64`))

	// Test update where-conditions on virtual/generated columns.
	tk.MustExec(`UPDATE test_gc_read SET a = a + 100 WHERE c = 7`)
	result = tk.MustQuery(`SELECT * FROM test_gc_read WHERE c = 107`)
	result.Check(testkit.Rows(`103 4 107 412`))

	// Test update where-conditions on virtual/generated columns.
	tk.MustExec(`UPDATE test_gc_read m SET m.a = m.a + 100 WHERE c = 107`)
	result = tk.MustQuery(`SELECT * FROM test_gc_read WHERE c = 207`)
	result.Check(testkit.Rows(`203 4 207 812`))

	tk.MustExec(`UPDATE test_gc_read SET a = a - 200 WHERE d = 812`)
	result = tk.MustQuery(`SELECT * FROM test_gc_read WHERE d = 12`)
	result.Check(testkit.Rows(`3 4 7 12`))

	tk.MustExec(`INSERT INTO test_gc_read set a = 4, b = d + 1`)
	result = tk.MustQuery(`SELECT * FROM test_gc_read ORDER BY a`)
	result.Check(testkit.Rows(`0 <nil> <nil> <nil>`, `1 2 3 2`, `3 4 7 12`,
		`4 <nil> <nil> <nil>`, `8 8 16 64`))
	tk.MustExec(`DELETE FROM test_gc_read where a = 4`)

	// Test on-conditions on virtual/stored generated columns.
	tk.MustExec(`CREATE TABLE test_gc_help(a int primary key, b int, c int, d int)`)
	tk.MustExec(`INSERT INTO test_gc_help(a, b, c, d) SELECT * FROM test_gc_read`)

	result = tk.MustQuery(`SELECT t1.* FROM test_gc_read t1 JOIN test_gc_help t2 ON t1.c = t2.c ORDER BY t1.a`)
	result.Check(testkit.Rows(`1 2 3 2`, `3 4 7 12`, `8 8 16 64`))

	result = tk.MustQuery(`SELECT t1.* FROM test_gc_read t1 JOIN test_gc_help t2 ON t1.d = t2.d ORDER BY t1.a`)
	result.Check(testkit.Rows(`1 2 3 2`, `3 4 7 12`, `8 8 16 64`))

	// Test generated column in subqueries.
	result = tk.MustQuery(`SELECT * FROM test_gc_read t WHERE t.a not in (SELECT t.a FROM test_gc_read t where t.c > 5)`)
	result.Sort().Check(testkit.Rows(`0 <nil> <nil> <nil>`, `1 2 3 2`))

	result = tk.MustQuery(`SELECT * FROM test_gc_read t WHERE t.c in (SELECT t.c FROM test_gc_read t where t.c > 5)`)
	result.Sort().Check(testkit.Rows(`3 4 7 12`, `8 8 16 64`))

	result = tk.MustQuery(`SELECT tt.b FROM test_gc_read tt WHERE tt.a = (SELECT max(t.a) FROM test_gc_read t WHERE t.c = tt.c) ORDER BY b`)
	result.Check(testkit.Rows(`2`, `4`, `8`))

	// Test aggregation on virtual/stored generated columns.
	result = tk.MustQuery(`SELECT c, sum(a) aa, max(d) dd FROM test_gc_read GROUP BY c ORDER BY aa`)
	result.Check(testkit.Rows(`<nil> 0 <nil>`, `3 1 2`, `7 3 12`, `16 8 64`))

	result = tk.MustQuery(`SELECT a, sum(c), sum(d) FROM test_gc_read GROUP BY a ORDER BY a`)
	result.Check(testkit.Rows(`0 <nil> <nil>`, `1 3 2`, `3 7 12`, `8 16 64`))

	// Test multi-update on generated columns.
	tk.MustExec(`UPDATE test_gc_read m, test_gc_read n SET m.a = m.a + 10, n.a = n.a + 10`)
	result = tk.MustQuery(`SELECT * FROM test_gc_read ORDER BY a`)
	result.Check(testkit.Rows(`10 <nil> <nil> <nil>`, `11 2 13 22`, `13 4 17 52`, `18 8 26 144`))

	tk.MustExec("drop table if exists t")
	tk.MustExec("create table t(a int)")
	tk.MustExec("insert into t values(18)")
	tk.MustExec("update test_gc_read set a = a+1 where a in (select a from t)")
	result = tk.MustQuery("select * from test_gc_read order by a")
	result.Check(testkit.Rows(`10 <nil> <nil> <nil>`, `11 2 13 22`, `13 4 17 52`, `19 8 27 152`))

	// Test different types between generation expression and generated column.
	tk.MustExec(`CREATE TABLE test_gc_read_cast(a VARCHAR(255), b VARCHAR(255), c INT AS (JSON_EXTRACT(a, b)), d INT AS (JSON_EXTRACT(a, b)) STORED)`)
	tk.MustExec(`INSERT INTO test_gc_read_cast (a, b) VALUES ('{"a": "3"}', '$.a')`)
	result = tk.MustQuery(`SELECT c, d FROM test_gc_read_cast`)
	result.Check(testkit.Rows(`3 3`))

	tk.MustExec(`CREATE TABLE test_gc_read_cast_1(a VARCHAR(255), b VARCHAR(255), c ENUM("red", "yellow") AS (JSON_UNQUOTE(JSON_EXTRACT(a, b))))`)
	tk.MustExec(`INSERT INTO test_gc_read_cast_1 (a, b) VALUES ('{"a": "yellow"}', '$.a')`)
	result = tk.MustQuery(`SELECT c FROM test_gc_read_cast_1`)
	result.Check(testkit.Rows(`yellow`))

	tk.MustExec(`CREATE TABLE test_gc_read_cast_2( a JSON, b JSON AS (a->>'$.a'))`)
	tk.MustExec(`INSERT INTO test_gc_read_cast_2(a) VALUES ('{"a": "{    \\\"key\\\": \\\"\\u6d4b\\\"    }"}')`)
	result = tk.MustQuery(`SELECT b FROM test_gc_read_cast_2`)
	result.Check(testkit.Rows(`{"key": "测"}`))

	_, err := tk.Exec(`INSERT INTO test_gc_read_cast_1 (a, b) VALUES ('{"a": "invalid"}', '$.a')`)
	c.Assert(err, NotNil)

	// Test not null generated columns.
	tk.MustExec(`CREATE TABLE test_gc_read_1(a int primary key, b int, c int as (a+b) not null, d int as (a*b) stored)`)
	tk.MustExec(`CREATE TABLE test_gc_read_2(a int primary key, b int, c int as (a+b), d int as (a*b) stored not null)`)
	tests := []struct {
		stmt string
		err  int
	}{
		// Can't insert these records, because generated columns are not null.
		{`insert into test_gc_read_1(a, b) values (1, null)`, mysql.ErrBadNull},
		{`insert into test_gc_read_2(a, b) values (1, null)`, mysql.ErrBadNull},
	}
	for _, tt := range tests {
		_, err := tk.Exec(tt.stmt)
		if tt.err != 0 {
			c.Assert(err, NotNil)
			terr := errors.Cause(err).(*terror.Error)
			c.Assert(terr.Code(), Equals, terror.ErrCode(tt.err))
		} else {
			c.Assert(err, IsNil)
		}
	}
}

func (s *testSuiteP2) TestToPBExpr(c *C) {
	tk := testkit.NewTestKit(c, s.store)
	tk.MustExec("use test")
	tk.MustExec("drop table if exists t")
	tk.MustExec("create table t (a decimal(10,6), b decimal, index idx_b (b))")
	tk.MustExec("set sql_mode = ''")
	tk.MustExec("insert t values (1.1, 1.1)")
	tk.MustExec("insert t values (2.4, 2.4)")
	tk.MustExec("insert t values (3.3, 2.7)")
	result := tk.MustQuery("select * from t where a < 2.399999")
	result.Check(testkit.Rows("1.100000 1"))
	result = tk.MustQuery("select * from t where a > 1.5")
	result.Check(testkit.Rows("2.400000 2", "3.300000 3"))
	result = tk.MustQuery("select * from t where a <= 1.1")
	result.Check(testkit.Rows("1.100000 1"))
	result = tk.MustQuery("select * from t where b >= 3")
	result.Check(testkit.Rows("3.300000 3"))
	result = tk.MustQuery("select * from t where not (b = 1)")
	result.Check(testkit.Rows("2.400000 2", "3.300000 3"))
	result = tk.MustQuery("select * from t where b&1 = a|1")
	result.Check(testkit.Rows("1.100000 1"))
	result = tk.MustQuery("select * from t where b != 2 and b <=> 3")
	result.Check(testkit.Rows("3.300000 3"))
	result = tk.MustQuery("select * from t where b in (3)")
	result.Check(testkit.Rows("3.300000 3"))
	result = tk.MustQuery("select * from t where b not in (1, 2)")
	result.Check(testkit.Rows("3.300000 3"))

	tk.MustExec("drop table if exists t")
	tk.MustExec("create table t (a varchar(255), b int)")
	tk.MustExec("insert t values ('abc123', 1)")
	tk.MustExec("insert t values ('ab123', 2)")
	result = tk.MustQuery("select * from t where a like 'ab%'")
	result.Check(testkit.Rows("abc123 1", "ab123 2"))
	result = tk.MustQuery("select * from t where a like 'ab_12'")
	result.Check(nil)
	tk.MustExec("drop table if exists t")
	tk.MustExec("create table t (a int primary key)")
	tk.MustExec("insert t values (1)")
	tk.MustExec("insert t values (2)")
	result = tk.MustQuery("select * from t where not (a = 1)")
	result.Check(testkit.Rows("2"))
	result = tk.MustQuery("select * from t where not(not (a = 1))")
	result.Check(testkit.Rows("1"))
	result = tk.MustQuery("select * from t where not(a != 1 and a != 2)")
	result.Check(testkit.Rows("1", "2"))
}

func (s *testSuiteP2) TestDatumXAPI(c *C) {
	tk := testkit.NewTestKit(c, s.store)
	tk.MustExec("use test")
	tk.MustExec("drop table if exists t")
	tk.MustExec("create table t (a decimal(10,6), b decimal, index idx_b (b))")
	tk.MustExec("set sql_mode = ''")
	tk.MustExec("insert t values (1.1, 1.1)")
	tk.MustExec("insert t values (2.2, 2.2)")
	tk.MustExec("insert t values (3.3, 2.7)")
	result := tk.MustQuery("select * from t where a > 1.5")
	result.Check(testkit.Rows("2.200000 2", "3.300000 3"))
	result = tk.MustQuery("select * from t where b > 1.5")
	result.Check(testkit.Rows("2.200000 2", "3.300000 3"))

	tk.MustExec("drop table if exists t")
	tk.MustExec("create table t (a time(3), b time, index idx_a (a))")
	tk.MustExec("insert t values ('11:11:11', '11:11:11')")
	tk.MustExec("insert t values ('11:11:12', '11:11:12')")
	tk.MustExec("insert t values ('11:11:13', '11:11:13')")
	result = tk.MustQuery("select * from t where a > '11:11:11.5'")
	result.Check(testkit.Rows("11:11:12.000 11:11:12", "11:11:13.000 11:11:13"))
	result = tk.MustQuery("select * from t where b > '11:11:11.5'")
	result.Check(testkit.Rows("11:11:12.000 11:11:12", "11:11:13.000 11:11:13"))
}

func (s *testSuiteP2) TestSQLMode(c *C) {
	tk := testkit.NewTestKit(c, s.store)
	tk.MustExec("use test")
	tk.MustExec("drop table if exists t")
	tk.MustExec("create table t (a tinyint not null)")
	tk.MustExec("set sql_mode = 'STRICT_TRANS_TABLES'")
	_, err := tk.Exec("insert t values ()")
	c.Check(err, NotNil)

	_, err = tk.Exec("insert t values ('1000')")
	c.Check(err, NotNil)

	tk.MustExec("create table if not exists tdouble (a double(3,2))")
	_, err = tk.Exec("insert tdouble values (10.23)")
	c.Check(err, NotNil)

	tk.MustExec("set sql_mode = ''")
	tk.MustExec("insert t values ()")
	tk.MustQuery("show warnings").Check(testkit.Rows("Warning 1364 Field 'a' doesn't have a default value"))
	_, err = tk.Exec("insert t values (null)")
	c.Check(err, NotNil)
	tk.MustExec("insert ignore t values (null)")
	tk.MustQuery("show warnings").Check(testkit.Rows("Warning 1048 Column 'a' cannot be null"))
	tk.MustExec("insert t select null")
	tk.MustQuery("show warnings").Check(testkit.Rows("Warning 1048 Column 'a' cannot be null"))
	tk.MustExec("insert t values (1000)")
	tk.MustQuery("select * from t order by a").Check(testkit.Rows("0", "0", "0", "127"))

	tk.MustExec("insert tdouble values (10.23)")
	tk.MustQuery("select * from tdouble").Check(testkit.Rows("9.99"))

	tk.MustExec("set sql_mode = 'STRICT_TRANS_TABLES'")
	tk.MustExec("set @@global.sql_mode = ''")

	// With the existence of global variable cache, it have to sleep a while here.
	time.Sleep(3 * time.Second)
	tk2 := testkit.NewTestKit(c, s.store)
	tk2.MustExec("use test")
	tk2.MustExec("create table t2 (a varchar(3))")
	tk2.MustExec("insert t2 values ('abcd')")
	tk2.MustQuery("select * from t2").Check(testkit.Rows("abc"))

	// session1 is still in strict mode.
	_, err = tk.Exec("insert t2 values ('abcd')")
	c.Check(err, NotNil)
	// Restore original global strict mode.
	tk.MustExec("set @@global.sql_mode = 'STRICT_TRANS_TABLES'")
}

func (s *testSuiteP2) TestTableDual(c *C) {
	tk := testkit.NewTestKit(c, s.store)
	tk.MustExec("use test")
	result := tk.MustQuery("Select 1")
	result.Check(testkit.Rows("1"))
	result = tk.MustQuery("Select 1 from dual")
	result.Check(testkit.Rows("1"))
	result = tk.MustQuery("Select count(*) from dual")
	result.Check(testkit.Rows("1"))
	result = tk.MustQuery("Select 1 from dual where 1")
	result.Check(testkit.Rows("1"))
}

func (s *testSuiteP2) TestTableScan(c *C) {
	tk := testkit.NewTestKit(c, s.store)
	tk.MustExec("use information_schema")
	result := tk.MustQuery("select * from schemata")
	// There must be these tables: information_schema, mysql, performance_schema and test.
	c.Assert(len(result.Rows()), GreaterEqual, 4)
	tk.MustExec("use test")
	tk.MustExec("create database mytest")
	rowStr1 := fmt.Sprintf("%s %s %s %s %v", "def", "mysql", "utf8mb4", "utf8mb4_bin", nil)
	rowStr2 := fmt.Sprintf("%s %s %s %s %v", "def", "mytest", "utf8mb4", "utf8mb4_bin", nil)
	tk.MustExec("use information_schema")
	result = tk.MustQuery("select * from schemata where schema_name = 'mysql'")
	result.Check(testkit.Rows(rowStr1))
	result = tk.MustQuery("select * from schemata where schema_name like 'my%'")
	result.Check(testkit.Rows(rowStr1, rowStr2))
	result = tk.MustQuery("select 1 from tables limit 1")
	result.Check(testkit.Rows("1"))
}

func (s *testSuiteP2) TestAdapterStatement(c *C) {
	se, err := session.CreateSession4Test(s.store)
	c.Check(err, IsNil)
	se.GetSessionVars().TxnCtx.InfoSchema = domain.GetDomain(se).InfoSchema()
	compiler := &executor.Compiler{Ctx: se}
	stmtNode, err := s.ParseOneStmt("select 1", "", "")
	c.Check(err, IsNil)
	stmt, err := compiler.Compile(context.TODO(), stmtNode)
	c.Check(err, IsNil)
	c.Check(stmt.OriginText(), Equals, "select 1")

	stmtNode, err = s.ParseOneStmt("create table test.t (a int)", "", "")
	c.Check(err, IsNil)
	stmt, err = compiler.Compile(context.TODO(), stmtNode)
	c.Check(err, IsNil)
	c.Check(stmt.OriginText(), Equals, "create table test.t (a int)")
}

func (s *testSuiteP2) TestIsPointGet(c *C) {
	tk := testkit.NewTestKit(c, s.store)
	tk.MustExec("use mysql")
	ctx := tk.Se.(sessionctx.Context)
	tests := map[string]bool{
		"select * from help_topic where name='aaa'":         false,
		"select 1 from help_topic where name='aaa'":         true,
		"select * from help_topic where help_topic_id=1":    true,
		"select * from help_topic where help_category_id=1": false,
	}
	infoSchema := executor.GetInfoSchema(ctx)

	for sqlStr, result := range tests {
		stmtNode, err := s.ParseOneStmt(sqlStr, "", "")
		c.Check(err, IsNil)
		err = plannercore.Preprocess(ctx, stmtNode, infoSchema, false)
		c.Check(err, IsNil)
		p, err := plannercore.Optimize(ctx, stmtNode, infoSchema)
		c.Check(err, IsNil)
		ret, err := executor.IsPointGetWithPKOrUniqueKeyByAutoCommit(ctx, p)
		c.Assert(err, IsNil)
		c.Assert(ret, Equals, result)
	}
}

func (s *testSuiteP2) TestPointGetRepeatableRead(c *C) {
	tk1 := testkit.NewTestKit(c, s.store)
	tk1.MustExec("use test")
	tk1.MustExec(`create table point_get (a int, b int, c int,
			primary key k_a(a),
			unique key k_b(b))`)
	tk1.MustExec("insert into point_get values (1, 1, 1)")
	tk2 := testkit.NewTestKit(c, s.store)
	tk2.MustExec("use test")

	var (
		step1 = "github.com/pingcap/tidb/executor/pointGetRepeatableReadTest-step1"
		step2 = "github.com/pingcap/tidb/executor/pointGetRepeatableReadTest-step2"
	)

	c.Assert(failpoint.Enable(step1, "return"), IsNil)
	c.Assert(failpoint.Enable(step2, "pause"), IsNil)

	updateWaitCh := make(chan struct{})
	go func() {
		ctx := context.WithValue(context.Background(), "pointGetRepeatableReadTest", updateWaitCh)
		ctx = failpoint.WithHook(ctx, func(ctx context.Context, fpname string) bool {
			return fpname == step1 || fpname == step2
		})
		rs, err := tk1.Se.Execute(ctx, "select c from point_get where b = 1")
		c.Assert(err, IsNil)
		result := tk1.ResultSetToResultWithCtx(ctx, rs[0], Commentf("execute sql fail"))
		result.Check(testkit.Rows("1"))
	}()

	<-updateWaitCh // Wait `POINT GET` first time `get`
	c.Assert(failpoint.Disable(step1), IsNil)
	tk2.MustExec("update point_get set b = 2, c = 2 where a = 1")
	c.Assert(failpoint.Disable(step2), IsNil)
}

<<<<<<< HEAD
type testSuite3 struct {
	*baseTestSuite
}

func (s *testSuite3) TearDownTest(c *C) {
	tk := testkit.NewTestKit(c, s.store)
	tk.MustExec("use test")
	r := tk.MustQuery("show full tables")
	for _, tb := range r.Rows() {
		tableName := tb[0]
		if tb[1] == "VIEW" {
			tk.MustExec(fmt.Sprintf("drop view %v", tableName))
		} else {
			tk.MustExec(fmt.Sprintf("drop table %v", tableName))
		}
	}
}

func (s *testSuite) TestSplitRegionTimeout(c *C) {
=======
func (s *testSuite7) TestSplitRegionTimeout(c *C) {
>>>>>>> 64d56726
	c.Assert(failpoint.Enable("github.com/pingcap/tidb/executor/mockSplitRegionTimeout", `return(true)`), IsNil)
	tk := testkit.NewTestKit(c, s.store)
	tk.MustExec("use test")
	tk.MustExec("drop table if exists t")
	tk.MustExec("create table t(a varchar(100),b int, index idx1(b,a))")
	tk.MustExec(`split table t index idx1 by (10000,"abcd"),(10000000);`)
	tk.MustExec(`set @@tidb_wait_split_region_timeout=1`)
	// result 0 0 means split 0 region and 0 region finish scatter regions before timeout.
	tk.MustQuery(`split table t between (0) and (10000) regions 10`).Check(testkit.Rows("0 0"))
	c.Assert(failpoint.Disable("github.com/pingcap/tidb/executor/mockSplitRegionTimeout"), IsNil)
}

func (s *testSuiteP2) TestRow(c *C) {
	tk := testkit.NewTestKit(c, s.store)
	tk.MustExec("use test")
	tk.MustExec("drop table if exists t")
	tk.MustExec("create table t (c int, d int)")
	tk.MustExec("insert t values (1, 1)")
	tk.MustExec("insert t values (1, 3)")
	tk.MustExec("insert t values (2, 1)")
	tk.MustExec("insert t values (2, 3)")
	result := tk.MustQuery("select * from t where (c, d) < (2,2)")
	result.Check(testkit.Rows("1 1", "1 3", "2 1"))
	result = tk.MustQuery("select * from t where (1,2,3) > (3,2,1)")
	result.Check(testkit.Rows())
	result = tk.MustQuery("select * from t where row(1,2,3) > (3,2,1)")
	result.Check(testkit.Rows())
	result = tk.MustQuery("select * from t where (c, d) = (select * from t where (c,d) = (1,1))")
	result.Check(testkit.Rows("1 1"))
	result = tk.MustQuery("select * from t where (c, d) = (select * from t k where (t.c,t.d) = (c,d))")
	result.Check(testkit.Rows("1 1", "1 3", "2 1", "2 3"))
	result = tk.MustQuery("select (1, 2, 3) < (2, 3, 4)")
	result.Check(testkit.Rows("1"))
	result = tk.MustQuery("select (2, 3, 4) <= (2, 3, 3)")
	result.Check(testkit.Rows("0"))
	result = tk.MustQuery("select (2, 3, 4) <= (2, 3, 4)")
	result.Check(testkit.Rows("1"))
	result = tk.MustQuery("select (2, 3, 4) <= (2, 1, 4)")
	result.Check(testkit.Rows("0"))
	result = tk.MustQuery("select (2, 3, 4) >= (2, 3, 4)")
	result.Check(testkit.Rows("1"))
	result = tk.MustQuery("select (2, 3, 4) = (2, 3, 4)")
	result.Check(testkit.Rows("1"))
	result = tk.MustQuery("select (2, 3, 4) != (2, 3, 4)")
	result.Check(testkit.Rows("0"))
	result = tk.MustQuery("select row(1, 1) in (row(1, 1))")
	result.Check(testkit.Rows("1"))
	result = tk.MustQuery("select row(1, 0) in (row(1, 1))")
	result.Check(testkit.Rows("0"))
	result = tk.MustQuery("select row(1, 1) in (select 1, 1)")
	result.Check(testkit.Rows("1"))
	result = tk.MustQuery("select row(1, 1) > row(1, 0)")
	result.Check(testkit.Rows("1"))
	result = tk.MustQuery("select row(1, 1) > (select 1, 0)")
	result.Check(testkit.Rows("1"))
	result = tk.MustQuery("select 1 > (select 1)")
	result.Check(testkit.Rows("0"))
	result = tk.MustQuery("select (select 1)")
	result.Check(testkit.Rows("1"))
}

func (s *testSuiteP2) TestColumnName(c *C) {
	tk := testkit.NewTestKit(c, s.store)
	tk.MustExec("use test")
	tk.MustExec("drop table if exists t")
	tk.MustExec("create table t (c int, d int)")
	rs, err := tk.Exec("select 1 + c, count(*) from t")
	c.Check(err, IsNil)
	fields := rs.Fields()
	c.Check(len(fields), Equals, 2)
	c.Check(fields[0].Column.Name.L, Equals, "1 + c")
	c.Check(fields[0].ColumnAsName.L, Equals, "1 + c")
	c.Check(fields[1].Column.Name.L, Equals, "count(*)")
	c.Check(fields[1].ColumnAsName.L, Equals, "count(*)")
	rs, err = tk.Exec("select (c) > all (select c from t) from t")
	c.Check(err, IsNil)
	fields = rs.Fields()
	c.Check(len(fields), Equals, 1)
	c.Check(fields[0].Column.Name.L, Equals, "(c) > all (select c from t)")
	c.Check(fields[0].ColumnAsName.L, Equals, "(c) > all (select c from t)")
	tk.MustExec("begin")
	tk.MustExec("insert t values(1,1)")
	rs, err = tk.Exec("select c d, d c from t")
	c.Check(err, IsNil)
	fields = rs.Fields()
	c.Check(len(fields), Equals, 2)
	c.Check(fields[0].Column.Name.L, Equals, "c")
	c.Check(fields[0].ColumnAsName.L, Equals, "d")
	c.Check(fields[1].Column.Name.L, Equals, "d")
	c.Check(fields[1].ColumnAsName.L, Equals, "c")
	// Test case for query a column of a table.
	// In this case, all attributes have values.
	rs, err = tk.Exec("select c as a from t as t2")
	c.Check(err, IsNil)
	fields = rs.Fields()
	c.Check(fields[0].Column.Name.L, Equals, "c")
	c.Check(fields[0].ColumnAsName.L, Equals, "a")
	c.Check(fields[0].Table.Name.L, Equals, "t")
	c.Check(fields[0].TableAsName.L, Equals, "t2")
	c.Check(fields[0].DBName.L, Equals, "test")
	// Test case for query a expression which only using constant inputs.
	// In this case, the table, org_table and database attributes will all be empty.
	rs, err = tk.Exec("select hour(1) as a from t as t2")
	c.Check(err, IsNil)
	fields = rs.Fields()
	c.Check(fields[0].Column.Name.L, Equals, "a")
	c.Check(fields[0].ColumnAsName.L, Equals, "a")
	c.Check(fields[0].Table.Name.L, Equals, "")
	c.Check(fields[0].TableAsName.L, Equals, "")
	c.Check(fields[0].DBName.L, Equals, "")
	rs.Close()

	rs, err = tk.Exec("select if(1,c,c) from t;")
	c.Check(err, IsNil)
	fields = rs.Fields()
	c.Assert(fields[0].Column.Name.L, Equals, "if(1,c,c)")
	// It's a compatibility issue. Should be empty instead.
	c.Assert(fields[0].ColumnAsName.L, Equals, "if(1,c,c)")
	rs.Close()
}

func (s *testSuiteP2) TestSelectVar(c *C) {
	tk := testkit.NewTestKit(c, s.store)
	tk.MustExec("use test")
	tk.MustExec("drop table if exists t")
	tk.MustExec("create table t (d int)")
	tk.MustExec("insert into t values(1), (2), (1)")
	// This behavior is different from MySQL.
	result := tk.MustQuery("select @a, @a := d+1 from t")
	result.Check(testkit.Rows("<nil> 2", "2 3", "3 2"))
}

func (s *testSuiteP2) TestHistoryRead(c *C) {
	tk := testkit.NewTestKit(c, s.store)
	tk.MustExec("use test")
	tk.MustExec("drop table if exists history_read")
	tk.MustExec("create table history_read (a int)")
	tk.MustExec("insert history_read values (1)")

	// For mocktikv, safe point is not initialized, we manually insert it for snapshot to use.
	safePointName := "tikv_gc_safe_point"
	safePointValue := "20060102-15:04:05 -0700"
	safePointComment := "All versions after safe point can be accessed. (DO NOT EDIT)"
	updateSafePoint := fmt.Sprintf(`INSERT INTO mysql.tidb VALUES ('%[1]s', '%[2]s', '%[3]s')
	ON DUPLICATE KEY
	UPDATE variable_value = '%[2]s', comment = '%[3]s'`, safePointName, safePointValue, safePointComment)
	tk.MustExec(updateSafePoint)

	// Set snapshot to a time before save point will fail.
	_, err := tk.Exec("set @@tidb_snapshot = '2006-01-01 15:04:05.999999'")
	c.Assert(terror.ErrorEqual(err, variable.ErrSnapshotTooOld), IsTrue, Commentf("err %v", err))
	// SnapshotTS Is not updated if check failed.
	c.Assert(tk.Se.GetSessionVars().SnapshotTS, Equals, uint64(0))

	curVer1, _ := s.store.CurrentVersion()
	time.Sleep(time.Millisecond)
	snapshotTime := time.Now()
	time.Sleep(time.Millisecond)
	curVer2, _ := s.store.CurrentVersion()
	tk.MustExec("insert history_read values (2)")
	tk.MustQuery("select * from history_read").Check(testkit.Rows("1", "2"))
	tk.MustExec("set @@tidb_snapshot = '" + snapshotTime.Format("2006-01-02 15:04:05.999999") + "'")
	ctx := tk.Se.(sessionctx.Context)
	snapshotTS := ctx.GetSessionVars().SnapshotTS
	c.Assert(snapshotTS, Greater, curVer1.Ver)
	c.Assert(snapshotTS, Less, curVer2.Ver)
	tk.MustQuery("select * from history_read").Check(testkit.Rows("1"))
	_, err = tk.Exec("insert history_read values (2)")
	c.Assert(err, NotNil)
	_, err = tk.Exec("update history_read set a = 3 where a = 1")
	c.Assert(err, NotNil)
	_, err = tk.Exec("delete from history_read where a = 1")
	c.Assert(err, NotNil)
	tk.MustExec("set @@tidb_snapshot = ''")
	tk.MustQuery("select * from history_read").Check(testkit.Rows("1", "2"))
	tk.MustExec("insert history_read values (3)")
	tk.MustExec("update history_read set a = 4 where a = 3")
	tk.MustExec("delete from history_read where a = 1")

	time.Sleep(time.Millisecond)
	snapshotTime = time.Now()
	time.Sleep(time.Millisecond)
	tk.MustExec("alter table history_read add column b int")
	tk.MustExec("insert history_read values (8, 8), (9, 9)")
	tk.MustQuery("select * from history_read order by a").Check(testkit.Rows("2 <nil>", "4 <nil>", "8 8", "9 9"))
	tk.MustExec("set @@tidb_snapshot = '" + snapshotTime.Format("2006-01-02 15:04:05.999999") + "'")
	tk.MustQuery("select * from history_read order by a").Check(testkit.Rows("2", "4"))
	tsoStr := strconv.FormatUint(oracle.EncodeTSO(snapshotTime.UnixNano()/int64(time.Millisecond)), 10)

	tk.MustExec("set @@tidb_snapshot = '" + tsoStr + "'")
	tk.MustQuery("select * from history_read order by a").Check(testkit.Rows("2", "4"))

	tk.MustExec("set @@tidb_snapshot = ''")
	tk.MustQuery("select * from history_read order by a").Check(testkit.Rows("2 <nil>", "4 <nil>", "8 8", "9 9"))
}

func (s *testSuite) TestScanControlSelection(c *C) {
	tk := testkit.NewTestKit(c, s.store)
	tk.MustExec("use test")
	tk.MustExec("drop table if exists t")
	tk.MustExec("create table t(a int primary key, b int, c int, index idx_b(b))")
	tk.MustExec("insert into t values (1, 1, 1), (2, 1, 1), (3, 1, 2), (4, 2, 3)")
	tk.MustQuery("select (select count(1) k from t s where s.b = t1.c) from t t1").Sort().Check(testkit.Rows("0", "1", "3", "3"))
}

func (s *testSuite) TestSimpleDAG(c *C) {
	tk := testkit.NewTestKit(c, s.store)
	tk.MustExec("use test")
	tk.MustExec("drop table if exists t")
	tk.MustExec("create table t(a int primary key, b int, c int)")
	tk.MustExec("insert into t values (1, 1, 1), (2, 1, 1), (3, 1, 2), (4, 2, 3)")
	tk.MustQuery("select a from t").Check(testkit.Rows("1", "2", "3", "4"))
	tk.MustQuery("select * from t where a = 4").Check(testkit.Rows("4 2 3"))
	tk.MustQuery("select a from t limit 1").Check(testkit.Rows("1"))
	tk.MustQuery("select a from t order by a desc").Check(testkit.Rows("4", "3", "2", "1"))
	tk.MustQuery("select a from t order by a desc limit 1").Check(testkit.Rows("4"))
	tk.MustQuery("select a from t order by b desc limit 1").Check(testkit.Rows("4"))
	tk.MustQuery("select a from t where a < 3").Check(testkit.Rows("1", "2"))
	tk.MustQuery("select a from t where b > 1").Check(testkit.Rows("4"))
	tk.MustQuery("select a from t where b > 1 and a < 3").Check(testkit.Rows())
	tk.MustQuery("select count(*) from t where b > 1 and a < 3").Check(testkit.Rows("0"))
	tk.MustQuery("select count(*) from t").Check(testkit.Rows("4"))
	tk.MustQuery("select count(*), c from t group by c order by c").Check(testkit.Rows("2 1", "1 2", "1 3"))
	tk.MustQuery("select sum(c) as s from t group by b order by s").Check(testkit.Rows("3", "4"))
	tk.MustQuery("select avg(a) as s from t group by b order by s").Check(testkit.Rows("2.0000", "4.0000"))
	tk.MustQuery("select sum(distinct c) from t group by b").Check(testkit.Rows("3", "3"))

	tk.MustExec("create index i on t(c,b)")
	tk.MustQuery("select a from t where c = 1").Check(testkit.Rows("1", "2"))
	tk.MustQuery("select a from t where c = 1 and a < 2").Check(testkit.Rows("1"))
	tk.MustQuery("select a from t where c = 1 order by a limit 1").Check(testkit.Rows("1"))
	tk.MustQuery("select count(*) from t where c = 1 ").Check(testkit.Rows("2"))
	tk.MustExec("create index i1 on t(b)")
	tk.MustQuery("select c from t where b = 2").Check(testkit.Rows("3"))
	tk.MustQuery("select * from t where b = 2").Check(testkit.Rows("4 2 3"))
	tk.MustQuery("select count(*) from t where b = 1").Check(testkit.Rows("3"))
	tk.MustQuery("select * from t where b = 1 and a > 1 limit 1").Check(testkit.Rows("2 1 1"))

	// Test time push down.
	tk.MustExec("drop table if exists t")
	tk.MustExec("create table t (id int, c1 datetime);")
	tk.MustExec("insert into t values (1, '2015-06-07 12:12:12')")
	tk.MustQuery("select id from t where c1 = '2015-06-07 12:12:12'").Check(testkit.Rows("1"))
}

func (s *testSuite) TestTimestampTimeZone(c *C) {
	tk := testkit.NewTestKit(c, s.store)
	tk.MustExec("use test")
	tk.MustExec("drop table if exists t")
	tk.MustExec("create table t (ts timestamp)")
	tk.MustExec("set time_zone = '+00:00'")
	tk.MustExec("insert into t values ('2017-04-27 22:40:42')")
	// The timestamp will get different value if time_zone session variable changes.
	tests := []struct {
		timezone string
		expect   string
	}{
		{"+10:00", "2017-04-28 08:40:42"},
		{"-6:00", "2017-04-27 16:40:42"},
	}
	for _, tt := range tests {
		tk.MustExec(fmt.Sprintf("set time_zone = '%s'", tt.timezone))
		tk.MustQuery("select * from t").Check(testkit.Rows(tt.expect))
	}

	// For issue https://github.com/pingcap/tidb/issues/3467
	tk.MustExec("drop table if exists t1")
	tk.MustExec(`CREATE TABLE t1 (
 	      id bigint(20) NOT NULL AUTO_INCREMENT,
 	      uid int(11) DEFAULT NULL,
 	      datetime timestamp NOT NULL DEFAULT CURRENT_TIMESTAMP,
 	      ip varchar(128) DEFAULT NULL,
 	    PRIMARY KEY (id),
 	      KEY i_datetime (datetime),
 	      KEY i_userid (uid)
 	    );`)
	tk.MustExec(`INSERT INTO t1 VALUES (123381351,1734,"2014-03-31 08:57:10","127.0.0.1");`)
	r := tk.MustQuery("select datetime from t1;") // Cover TableReaderExec
	r.Check(testkit.Rows("2014-03-31 08:57:10"))
	r = tk.MustQuery("select datetime from t1 where datetime='2014-03-31 08:57:10';")
	r.Check(testkit.Rows("2014-03-31 08:57:10")) // Cover IndexReaderExec
	r = tk.MustQuery("select * from t1 where datetime='2014-03-31 08:57:10';")
	r.Check(testkit.Rows("123381351 1734 2014-03-31 08:57:10 127.0.0.1")) // Cover IndexLookupExec

	// For issue https://github.com/pingcap/tidb/issues/3485
	tk.MustExec("set time_zone = 'Asia/Shanghai'")
	tk.MustExec("drop table if exists t1")
	tk.MustExec(`CREATE TABLE t1 (
	    id bigint(20) NOT NULL AUTO_INCREMENT,
	    datetime timestamp NOT NULL DEFAULT CURRENT_TIMESTAMP,
	    PRIMARY KEY (id)
	  );`)
	tk.MustExec(`INSERT INTO t1 VALUES (123381351,"2014-03-31 08:57:10");`)
	r = tk.MustQuery(`select * from t1 where datetime="2014-03-31 08:57:10";`)
	r.Check(testkit.Rows("123381351 2014-03-31 08:57:10"))
	tk.MustExec(`alter table t1 add key i_datetime (datetime);`)
	r = tk.MustQuery(`select * from t1 where datetime="2014-03-31 08:57:10";`)
	r.Check(testkit.Rows("123381351 2014-03-31 08:57:10"))
	r = tk.MustQuery(`select * from t1;`)
	r.Check(testkit.Rows("123381351 2014-03-31 08:57:10"))
	r = tk.MustQuery("select datetime from t1 where datetime='2014-03-31 08:57:10';")
	r.Check(testkit.Rows("2014-03-31 08:57:10"))
}

func (s *testSuite) TestTimestampDefaultValueTimeZone(c *C) {
	tk := testkit.NewTestKit(c, s.store)
	tk.MustExec("use test")
	tk.MustExec("drop table if exists t")
	tk.MustExec("set time_zone = '+08:00'")
	tk.MustExec(`create table t (a int, b timestamp default "2019-01-17 14:46:14")`)
	tk.MustExec("insert into t set a=1")
	r := tk.MustQuery(`show create table t`)
	r.Check(testkit.Rows("t CREATE TABLE `t` (\n" + "  `a` int(11) DEFAULT NULL,\n" + "  `b` timestamp DEFAULT '2019-01-17 14:46:14'\n" + ") ENGINE=InnoDB DEFAULT CHARSET=utf8mb4 COLLATE=utf8mb4_bin"))
	tk.MustExec("set time_zone = '+00:00'")
	tk.MustExec("insert into t set a=2")
	r = tk.MustQuery(`show create table t`)
	r.Check(testkit.Rows("t CREATE TABLE `t` (\n" + "  `a` int(11) DEFAULT NULL,\n" + "  `b` timestamp DEFAULT '2019-01-17 06:46:14'\n" + ") ENGINE=InnoDB DEFAULT CHARSET=utf8mb4 COLLATE=utf8mb4_bin"))
	r = tk.MustQuery(`select a,b from t order by a`)
	r.Check(testkit.Rows("1 2019-01-17 06:46:14", "2 2019-01-17 06:46:14"))
	// Test the column's version is greater than ColumnInfoVersion1.
	sctx := tk.Se.(sessionctx.Context)
	is := domain.GetDomain(sctx).InfoSchema()
	c.Assert(is, NotNil)
	tb, err := is.TableByName(model.NewCIStr("test"), model.NewCIStr("t"))
	tb.Cols()[1].Version = model.ColumnInfoVersion1 + 1
	tk.MustExec("insert into t set a=3")
	r = tk.MustQuery(`select a,b from t order by a`)
	r.Check(testkit.Rows("1 2019-01-17 06:46:14", "2 2019-01-17 06:46:14", "3 2019-01-17 06:46:14"))
	tk.MustExec("delete from t where a=3")
	// Change time zone back.
	tk.MustExec("set time_zone = '+08:00'")
	r = tk.MustQuery(`select a,b from t order by a`)
	r.Check(testkit.Rows("1 2019-01-17 14:46:14", "2 2019-01-17 14:46:14"))
	tk.MustExec("set time_zone = '-08:00'")
	r = tk.MustQuery(`show create table t`)
	r.Check(testkit.Rows("t CREATE TABLE `t` (\n" + "  `a` int(11) DEFAULT NULL,\n" + "  `b` timestamp DEFAULT '2019-01-16 22:46:14'\n" + ") ENGINE=InnoDB DEFAULT CHARSET=utf8mb4 COLLATE=utf8mb4_bin"))

	// test zero default value in multiple time zone.
	defer tk.MustExec(fmt.Sprintf("set @@sql_mode='%s'", tk.MustQuery("select @@sql_mode").Rows()[0][0]))
	tk.MustExec("set @@sql_mode='STRICT_TRANS_TABLES,NO_ENGINE_SUBSTITUTION';")
	tk.MustExec("drop table if exists t")
	tk.MustExec("set time_zone = '+08:00'")
	tk.MustExec(`create table t (a int, b timestamp default "0000-00-00 00:00:00")`)
	tk.MustExec("insert into t set a=1")
	r = tk.MustQuery(`show create table t`)
	r.Check(testkit.Rows("t CREATE TABLE `t` (\n" + "  `a` int(11) DEFAULT NULL,\n" + "  `b` timestamp DEFAULT '0000-00-00 00:00:00'\n" + ") ENGINE=InnoDB DEFAULT CHARSET=utf8mb4 COLLATE=utf8mb4_bin"))
	tk.MustExec("set time_zone = '+00:00'")
	tk.MustExec("insert into t set a=2")
	r = tk.MustQuery(`show create table t`)
	r.Check(testkit.Rows("t CREATE TABLE `t` (\n" + "  `a` int(11) DEFAULT NULL,\n" + "  `b` timestamp DEFAULT '0000-00-00 00:00:00'\n" + ") ENGINE=InnoDB DEFAULT CHARSET=utf8mb4 COLLATE=utf8mb4_bin"))
	tk.MustExec("set time_zone = '-08:00'")
	tk.MustExec("insert into t set a=3")
	r = tk.MustQuery(`show create table t`)
	r.Check(testkit.Rows("t CREATE TABLE `t` (\n" + "  `a` int(11) DEFAULT NULL,\n" + "  `b` timestamp DEFAULT '0000-00-00 00:00:00'\n" + ") ENGINE=InnoDB DEFAULT CHARSET=utf8mb4 COLLATE=utf8mb4_bin"))
	r = tk.MustQuery(`select a,b from t order by a`)
	r.Check(testkit.Rows("1 0000-00-00 00:00:00", "2 0000-00-00 00:00:00", "3 0000-00-00 00:00:00"))

	// test add timestamp column default current_timestamp.
	tk.MustExec(`drop table if exists t`)
	tk.MustExec(`set time_zone = 'Asia/Shanghai'`)
	tk.MustExec(`create table t (a int)`)
	tk.MustExec(`insert into t set a=1`)
	tk.MustExec(`alter table t add column b timestamp not null default current_timestamp;`)
	timeIn8 := tk.MustQuery("select b from t").Rows()[0][0]
	tk.MustExec(`set time_zone = '+00:00'`)
	timeIn0 := tk.MustQuery("select b from t").Rows()[0][0]
	c.Assert(timeIn8 != timeIn0, IsTrue, Commentf("%v == %v", timeIn8, timeIn0))
	datumTimeIn8, err := expression.GetTimeValue(tk.Se, timeIn8, mysql.TypeTimestamp, 0)
	c.Assert(err, IsNil)
	tIn8To0 := datumTimeIn8.GetMysqlTime()
	timeZoneIn8, err := time.LoadLocation("Asia/Shanghai")
	c.Assert(err, IsNil)
	err = tIn8To0.ConvertTimeZone(timeZoneIn8, time.UTC)
	c.Assert(err, IsNil)
	c.Assert(timeIn0 == tIn8To0.String(), IsTrue, Commentf("%v != %v", timeIn0, tIn8To0.String()))

	// test add index.
	tk.MustExec(`alter table t add index(b);`)
	tk.MustExec("admin check table t")
	tk.MustExec(`set time_zone = '+05:00'`)
	tk.MustExec("admin check table t")
}

func (s *testSuite) TestTiDBCurrentTS(c *C) {
	tk := testkit.NewTestKit(c, s.store)
	tk.MustQuery("select @@tidb_current_ts").Check(testkit.Rows("0"))
	tk.MustExec("begin")
	rows := tk.MustQuery("select @@tidb_current_ts").Rows()
	tsStr := rows[0][0].(string)
	txn, err := tk.Se.Txn(true)
	c.Assert(err, IsNil)
	c.Assert(tsStr, Equals, fmt.Sprintf("%d", txn.StartTS()))
	tk.MustExec("begin")
	rows = tk.MustQuery("select @@tidb_current_ts").Rows()
	newTsStr := rows[0][0].(string)
	txn, err = tk.Se.Txn(true)
	c.Assert(err, IsNil)
	c.Assert(newTsStr, Equals, fmt.Sprintf("%d", txn.StartTS()))
	c.Assert(newTsStr, Not(Equals), tsStr)
	tk.MustExec("commit")
	tk.MustQuery("select @@tidb_current_ts").Check(testkit.Rows("0"))

	_, err = tk.Exec("set @@tidb_current_ts = '1'")
	c.Assert(terror.ErrorEqual(err, variable.ErrReadOnly), IsTrue, Commentf("err %v", err))
}

func (s *testSuite) TestSelectForUpdate(c *C) {
	tk := testkit.NewTestKit(c, s.store)
	tk.MustExec("use test")
	tk1 := testkit.NewTestKit(c, s.store)
	tk1.MustExec("use test")
	tk2 := testkit.NewTestKit(c, s.store)
	tk2.MustExec("use test")

	tk.MustExec("drop table if exists t, t1")

	txn, err := tk.Se.Txn(true)
	c.Assert(err, IsNil)
	c.Assert(txn.Valid(), IsFalse)
	tk.MustExec("create table t (c1 int, c2 int, c3 int)")
	tk.MustExec("insert t values (11, 2, 3)")
	tk.MustExec("insert t values (12, 2, 3)")
	tk.MustExec("insert t values (13, 2, 3)")

	tk.MustExec("create table t1 (c1 int)")
	tk.MustExec("insert t1 values (11)")

	// conflict
	tk1.MustExec("begin")
	tk1.MustQuery("select * from t where c1=11 for update")

	tk2.MustExec("begin")
	tk2.MustExec("update t set c2=211 where c1=11")
	tk2.MustExec("commit")

	_, err = tk1.Exec("commit")
	c.Assert(err, NotNil)

	// no conflict for subquery.
	tk1.MustExec("begin")
	tk1.MustQuery("select * from t where exists(select null from t1 where t1.c1=t.c1) for update")

	tk2.MustExec("begin")
	tk2.MustExec("update t set c2=211 where c1=12")
	tk2.MustExec("commit")

	tk1.MustExec("commit")

	// not conflict
	tk1.MustExec("begin")
	tk1.MustQuery("select * from t where c1=11 for update")

	tk2.MustExec("begin")
	tk2.MustExec("update t set c2=22 where c1=12")
	tk2.MustExec("commit")

	tk1.MustExec("commit")

	// not conflict, auto commit
	tk1.MustExec("set @@autocommit=1;")
	tk1.MustQuery("select * from t where c1=11 for update")

	tk2.MustExec("begin")
	tk2.MustExec("update t set c2=211 where c1=11")
	tk2.MustExec("commit")

	tk1.MustExec("commit")

	// conflict
	tk1.MustExec("begin")
	tk1.MustQuery("select * from (select * from t for update) t join t1 for update")

	tk2.MustExec("begin")
	tk2.MustExec("update t1 set c1 = 13")
	tk2.MustExec("commit")

	_, err = tk1.Exec("commit")
	c.Assert(err, NotNil)

}

func (s *testSuite) TestEmptyEnum(c *C) {
	tk := testkit.NewTestKit(c, s.store)
	tk.MustExec("use test")
	tk.MustExec("drop table if exists t")
	tk.MustExec("create table t (e enum('Y', 'N'))")
	tk.MustExec("set sql_mode='STRICT_TRANS_TABLES'")
	_, err := tk.Exec("insert into t values (0)")
	c.Assert(terror.ErrorEqual(err, table.ErrTruncatedWrongValueForField), IsTrue, Commentf("err %v", err))
	_, err = tk.Exec("insert into t values ('abc')")
	c.Assert(terror.ErrorEqual(err, table.ErrTruncatedWrongValueForField), IsTrue, Commentf("err %v", err))

	tk.MustExec("set sql_mode=''")
	tk.MustExec("insert into t values (0)")
	tk.MustQuery("select * from t").Check(testkit.Rows(""))
	tk.MustExec("insert into t values ('abc')")
	tk.MustQuery("select * from t").Check(testkit.Rows("", ""))
	tk.MustExec("insert into t values (null)")
	tk.MustQuery("select * from t").Check(testkit.Rows("", "", "<nil>"))
}

// TestIssue4024 This tests https://github.com/pingcap/tidb/issues/4024
func (s *testSuite) TestIssue4024(c *C) {
	tk := testkit.NewTestKit(c, s.store)
	tk.MustExec("create database test2")
	tk.MustExec("use test2")
	tk.MustExec("create table t(a int)")
	tk.MustExec("insert into t values(1)")
	tk.MustExec("use test")
	tk.MustExec("create table t(a int)")
	tk.MustExec("insert into t values(1)")
	tk.MustExec("update t, test2.t set test2.t.a=2")
	tk.MustQuery("select * from t").Check(testkit.Rows("1"))
	tk.MustQuery("select * from test2.t").Check(testkit.Rows("2"))
	tk.MustExec("update test.t, test2.t set test.t.a=3")
	tk.MustQuery("select * from t").Check(testkit.Rows("3"))
	tk.MustQuery("select * from test2.t").Check(testkit.Rows("2"))
}

const (
	checkRequestOff          = 0
	checkRequestPriority     = 1
	checkRequestSyncLog      = 3
	checkDDLAddIndexPriority = 4
)

type checkRequestClient struct {
	tikv.Client
	priority       pb.CommandPri
	lowPriorityCnt uint32
	mu             struct {
		sync.RWMutex
		checkFlags uint32
		syncLog    bool
	}
}

func (c *checkRequestClient) setCheckPriority(priority pb.CommandPri) {
	atomic.StoreInt32((*int32)(&c.priority), int32(priority))
}

func (c *checkRequestClient) getCheckPriority() pb.CommandPri {
	return (pb.CommandPri)(atomic.LoadInt32((*int32)(&c.priority)))
}

func (c *checkRequestClient) SendRequest(ctx context.Context, addr string, req *tikvrpc.Request, timeout time.Duration) (*tikvrpc.Response, error) {
	resp, err := c.Client.SendRequest(ctx, addr, req, timeout)
	c.mu.RLock()
	checkFlags := c.mu.checkFlags
	c.mu.RUnlock()
	if checkFlags == checkRequestPriority {
		switch req.Type {
		case tikvrpc.CmdCop:
			if c.getCheckPriority() != req.Priority {
				return nil, errors.New("fail to set priority")
			}
		}
	} else if checkFlags == checkRequestSyncLog {
		switch req.Type {
		case tikvrpc.CmdPrewrite, tikvrpc.CmdCommit:
			c.mu.RLock()
			syncLog := c.mu.syncLog
			c.mu.RUnlock()
			if syncLog != req.SyncLog {
				return nil, errors.New("fail to set sync log")
			}
		}
	} else if checkFlags == checkDDLAddIndexPriority {
		if req.Type == tikvrpc.CmdScan {
			if c.getCheckPriority() != req.Priority {
				return nil, errors.New("fail to set priority")
			}
		} else if req.Type == tikvrpc.CmdPrewrite {
			if c.getCheckPriority() == pb.CommandPri_Low {
				atomic.AddUint32(&c.lowPriorityCnt, 1)
			}
		}
	}
	return resp, err
}

type testContextOptionSuite struct {
	store kv.Storage
	dom   *domain.Domain
	cli   *checkRequestClient
}

func (s *testContextOptionSuite) SetUpSuite(c *C) {
	cli := &checkRequestClient{}
	hijackClient := func(c tikv.Client) tikv.Client {
		cli.Client = c
		return cli
	}
	s.cli = cli

	var err error
	s.store, err = mockstore.NewMockTikvStore(
		mockstore.WithHijackClient(hijackClient),
	)
	c.Assert(err, IsNil)
	s.dom, err = session.BootstrapSession(s.store)
	c.Assert(err, IsNil)
}

func (s *testContextOptionSuite) TearDownSuite(c *C) {
	s.dom.Close()
	s.store.Close()
}

func (s *testContextOptionSuite) TestAddIndexPriority(c *C) {
	cli := &checkRequestClient{}
	hijackClient := func(c tikv.Client) tikv.Client {
		cli.Client = c
		return cli
	}

	store, err := mockstore.NewMockTikvStore(
		mockstore.WithHijackClient(hijackClient),
	)
	c.Assert(err, IsNil)
	dom, err := session.BootstrapSession(store)
	c.Assert(err, IsNil)
	defer func() {
		dom.Close()
		store.Close()
	}()

	tk := testkit.NewTestKit(c, store)
	tk.MustExec("use test")
	tk.MustExec("create table t1 (id int, v int)")

	// Insert some data to make sure plan build IndexLookup for t1.
	for i := 0; i < 10; i++ {
		tk.MustExec(fmt.Sprintf("insert into t1 values (%d, %d)", i, i))
	}

	cli.mu.Lock()
	cli.mu.checkFlags = checkDDLAddIndexPriority
	cli.mu.Unlock()

	cli.setCheckPriority(pb.CommandPri_Low)
	tk.MustExec("alter table t1 add index t1_index (id);")

	c.Assert(atomic.LoadUint32(&cli.lowPriorityCnt) > 0, IsTrue)

	cli.mu.Lock()
	cli.mu.checkFlags = checkRequestOff
	cli.mu.Unlock()

	tk.MustExec("alter table t1 drop index t1_index;")
	tk.MustExec("SET SESSION tidb_ddl_reorg_priority = 'PRIORITY_NORMAL'")

	cli.mu.Lock()
	cli.mu.checkFlags = checkDDLAddIndexPriority
	cli.mu.Unlock()

	cli.setCheckPriority(pb.CommandPri_Normal)
	tk.MustExec("alter table t1 add index t1_index (id);")

	cli.mu.Lock()
	cli.mu.checkFlags = checkRequestOff
	cli.mu.Unlock()

	tk.MustExec("alter table t1 drop index t1_index;")
	tk.MustExec("SET SESSION tidb_ddl_reorg_priority = 'PRIORITY_HIGH'")

	cli.mu.Lock()
	cli.mu.checkFlags = checkDDLAddIndexPriority
	cli.mu.Unlock()

	cli.setCheckPriority(pb.CommandPri_High)
	tk.MustExec("alter table t1 add index t1_index (id);")

	cli.mu.Lock()
	cli.mu.checkFlags = checkRequestOff
	cli.mu.Unlock()
}

func (s *testContextOptionSuite) TestAlterTableComment(c *C) {
	tk := testkit.NewTestKit(c, s.store)
	tk.MustExec("use test")
	tk.MustExec("drop table if exists t_1")
	tk.MustExec("create table t_1 (c1 int, c2 int, c3 int default 1, index (c1)) comment = 'test table';")
	tk.MustExec("alter table `t_1` comment 'this is table comment';")
	result := tk.MustQuery("select table_comment from information_schema.tables where table_name = 't_1';")
	result.Check(testkit.Rows("this is table comment"))
	tk.MustExec("alter table `t_1` comment 'table t comment';")
	result = tk.MustQuery("select table_comment from information_schema.tables where table_name = 't_1';")
	result.Check(testkit.Rows("table t comment"))
}

func (s *testSuite) TestTimezonePushDown(c *C) {
	tk := testkit.NewTestKit(c, s.store)
	tk.MustExec("use test")
	tk.MustExec("create table t (ts timestamp)")
	defer tk.MustExec("drop table t")
	tk.MustExec(`insert into t values ("2018-09-13 10:02:06")`)

	systemTZ := timeutil.SystemLocation()
	c.Assert(systemTZ.String(), Not(Equals), "System")
	c.Assert(systemTZ.String(), Not(Equals), "Local")
	ctx := context.Background()
	count := 0
	ctx1 := context.WithValue(ctx, "CheckSelectRequestHook", func(req *kv.Request) {
		count += 1
		dagReq := new(tipb.DAGRequest)
		err := proto.Unmarshal(req.Data, dagReq)
		c.Assert(err, IsNil)
		c.Assert(dagReq.GetTimeZoneName(), Equals, systemTZ.String())
	})
	tk.Se.Execute(ctx1, `select * from t where ts = "2018-09-13 10:02:06"`)

	tk.MustExec(`set time_zone="System"`)
	tk.Se.Execute(ctx1, `select * from t where ts = "2018-09-13 10:02:06"`)

	c.Assert(count, Equals, 2) // Make sure the hook function is called.
}

func (s *testSuite) TestNotFillCacheFlag(c *C) {
	tk := testkit.NewTestKit(c, s.store)
	tk.MustExec("use test")
	tk.MustExec("create table t (id int primary key)")
	defer tk.MustExec("drop table t")
	tk.MustExec("insert into t values (1)")

	tests := []struct {
		sql    string
		expect bool
	}{
		{"select SQL_NO_CACHE * from t", true},
		{"select SQL_CACHE * from t", false},
		{"select * from t", false},
	}
	count := 0
	ctx := context.Background()
	for _, test := range tests {
		ctx1 := context.WithValue(ctx, "CheckSelectRequestHook", func(req *kv.Request) {
			count++
			if req.NotFillCache != test.expect {
				c.Errorf("sql=%s, expect=%v, get=%v", test.sql, test.expect, req.NotFillCache)
			}
		})
		rs, err := tk.Se.Execute(ctx1, test.sql)
		c.Assert(err, IsNil)
		tk.ResultSetToResult(rs[0], Commentf("sql: %v", test.sql))
	}
	c.Assert(count, Equals, len(tests)) // Make sure the hook function is called.
}

func (s *testContextOptionSuite) TestSyncLog(c *C) {
	tk := testkit.NewTestKit(c, s.store)
	tk.MustExec("use test")

	cli := s.cli
	cli.mu.Lock()
	cli.mu.checkFlags = checkRequestSyncLog
	cli.mu.syncLog = true
	cli.mu.Unlock()
	tk.MustExec("create table t (id int primary key)")
	cli.mu.Lock()
	cli.mu.syncLog = false
	cli.mu.Unlock()
	tk.MustExec("insert into t values (1)")

	cli.mu.Lock()
	cli.mu.checkFlags = checkRequestOff
	cli.mu.Unlock()
}

func (s *testSuite) TestHandleTransfer(c *C) {
	tk := testkit.NewTestKit(c, s.store)
	tk.MustExec("use test")
	tk.MustExec("create table t(a int, index idx(a))")
	tk.MustExec("insert into t values(1), (2), (4)")
	tk.MustExec("begin")
	tk.MustExec("update t set a = 3 where a = 4")
	// test table scan read whose result need handle.
	tk.MustQuery("select * from t ignore index(idx)").Check(testkit.Rows("1", "2", "3"))
	tk.MustExec("insert into t values(4)")
	// test single read whose result need handle
	tk.MustQuery("select * from t use index(idx)").Check(testkit.Rows("1", "2", "3", "4"))
	tk.MustExec("update t set a = 5 where a = 3")
	tk.MustQuery("select * from t use index(idx)").Check(testkit.Rows("1", "2", "4", "5"))
	tk.MustExec("commit")

	tk.MustExec("drop table if exists t")
	tk.MustExec("create table t(a int, b int, index idx(a))")
	tk.MustExec("insert into t values(3, 3), (1, 1), (2, 2)")
	// Second test double read.
	tk.MustQuery("select * from t use index(idx) order by a").Check(testkit.Rows("1 1", "2 2", "3 3"))
}

func (s *testSuite) TestBit(c *C) {
	tk := testkit.NewTestKitWithInit(c, s.store)

	tk.MustExec("drop table if exists t")
	tk.MustExec("create table t (c1 bit(2))")
	tk.MustExec("insert into t values (0), (1), (2), (3)")
	_, err := tk.Exec("insert into t values (4)")
	c.Assert(err, NotNil)
	_, err = tk.Exec("insert into t values ('a')")
	c.Assert(err, NotNil)
	r, err := tk.Exec("select * from t where c1 = 2")
	c.Assert(err, IsNil)
	chk := r.NewChunk()
	err = r.Next(context.Background(), chk)
	c.Assert(err, IsNil)
	c.Assert(types.BinaryLiteral(chk.GetRow(0).GetBytes(0)), DeepEquals, types.NewBinaryLiteralFromUint(2, -1))

	tk.MustExec("drop table if exists t")
	tk.MustExec("create table t (c1 bit(31))")
	tk.MustExec("insert into t values (0x7fffffff)")
	_, err = tk.Exec("insert into t values (0x80000000)")
	c.Assert(err, NotNil)
	_, err = tk.Exec("insert into t values (0xffffffff)")
	c.Assert(err, NotNil)
	tk.MustExec("insert into t values ('123')")
	tk.MustExec("insert into t values ('1234')")
	_, err = tk.Exec("insert into t values ('12345)")
	c.Assert(err, NotNil)

	tk.MustExec("drop table if exists t")
	tk.MustExec("create table t (c1 bit(62))")
	tk.MustExec("insert into t values ('12345678')")
	tk.MustExec("drop table if exists t")
	tk.MustExec("create table t (c1 bit(61))")
	_, err = tk.Exec("insert into t values ('12345678')")
	c.Assert(err, NotNil)

	tk.MustExec("drop table if exists t")
	tk.MustExec("create table t (c1 bit(32))")
	tk.MustExec("insert into t values (0x7fffffff)")
	tk.MustExec("insert into t values (0xffffffff)")
	_, err = tk.Exec("insert into t values (0x1ffffffff)")
	c.Assert(err, NotNil)
	tk.MustExec("insert into t values ('1234')")
	_, err = tk.Exec("insert into t values ('12345')")
	c.Assert(err, NotNil)

	tk.MustExec("drop table if exists t")
	tk.MustExec("create table t (c1 bit(64))")
	tk.MustExec("insert into t values (0xffffffffffffffff)")
	tk.MustExec("insert into t values ('12345678')")
	_, err = tk.Exec("insert into t values ('123456789')")
	c.Assert(err, NotNil)
}

func (s *testSuite) TestEnum(c *C) {
	tk := testkit.NewTestKitWithInit(c, s.store)

	tk.MustExec("drop table if exists t")
	tk.MustExec("create table t (c enum('a', 'b', 'c'))")
	tk.MustExec("insert into t values ('a'), (2), ('c')")
	tk.MustQuery("select * from t where c = 'a'").Check(testkit.Rows("a"))

	tk.MustQuery("select c + 1 from t where c = 2").Check(testkit.Rows("3"))

	tk.MustExec("delete from t")
	tk.MustExec("insert into t values ()")
	tk.MustExec("insert into t values (null), ('1')")
	tk.MustQuery("select c + 1 from t where c = 1").Check(testkit.Rows("2"))
}

func (s *testSuite) TestSet(c *C) {
	tk := testkit.NewTestKitWithInit(c, s.store)

	tk.MustExec("drop table if exists t")
	tk.MustExec("create table t (c set('a', 'b', 'c'))")
	tk.MustExec("insert into t values ('a'), (2), ('c'), ('a,b'), ('b,a')")
	tk.MustQuery("select * from t where c = 'a'").Check(testkit.Rows("a"))

	tk.MustQuery("select * from t where c = 'a,b'").Check(testkit.Rows("a,b", "a,b"))

	tk.MustQuery("select c + 1 from t where c = 2").Check(testkit.Rows("3"))

	tk.MustExec("delete from t")
	tk.MustExec("insert into t values ()")
	tk.MustExec("insert into t values (null), ('1')")
	tk.MustQuery("select c + 1 from t where c = 1").Check(testkit.Rows("2"))
}

func (s *testSuite) TestSubqueryInValues(c *C) {
	tk := testkit.NewTestKitWithInit(c, s.store)

	tk.MustExec("drop table if exists t")
	tk.MustExec("create table t (id int, name varchar(20))")
	tk.MustExec("drop table if exists t1")
	tk.MustExec("create table t1 (gid int)")

	tk.MustExec("insert into t1 (gid) value (1)")
	tk.MustExec("insert into t (id, name) value ((select gid from t1) ,'asd')")
	tk.MustQuery("select * from t").Check(testkit.Rows("1 asd"))
}

func (s *testSuite) TestEnhancedRangeAccess(c *C) {
	tk := testkit.NewTestKitWithInit(c, s.store)

	tk.MustExec("drop table if exists t")
	tk.MustExec("create table t (a int primary key, b int)")
	tk.MustExec("insert into t values(1, 2), (2, 1)")
	tk.MustQuery("select * from t where (a = 1 and b = 2) or (a = 2 and b = 1)").Check(testkit.Rows("1 2", "2 1"))
	tk.MustQuery("select * from t where (a = 1 and b = 1) or (a = 2 and b = 2)").Check(nil)
}

// TestMaxInt64Handle Issue #4810
func (s *testSuite) TestMaxInt64Handle(c *C) {
	tk := testkit.NewTestKitWithInit(c, s.store)

	tk.MustExec("drop table if exists t")
	tk.MustExec("create table t(id bigint, PRIMARY KEY (id))")
	tk.MustExec("insert into t values(9223372036854775807)")
	tk.MustExec("select * from t where id = 9223372036854775807")
	tk.MustQuery("select * from t where id = 9223372036854775807;").Check(testkit.Rows("9223372036854775807"))
	tk.MustQuery("select * from t").Check(testkit.Rows("9223372036854775807"))
	_, err := tk.Exec("insert into t values(9223372036854775807)")
	c.Assert(err, NotNil)
	tk.MustExec("delete from t where id = 9223372036854775807")
	tk.MustQuery("select * from t").Check(nil)
}

func (s *testSuite) TestTableScanWithPointRanges(c *C) {
	tk := testkit.NewTestKitWithInit(c, s.store)

	tk.MustExec("drop table if exists t")
	tk.MustExec("create table t(id int, PRIMARY KEY (id))")
	tk.MustExec("insert into t values(1), (5), (10)")
	tk.MustQuery("select * from t where id in(1, 2, 10)").Check(testkit.Rows("1", "10"))
}

func (s *testSuite) TestUnsignedPk(c *C) {
	tk := testkit.NewTestKitWithInit(c, s.store)

	tk.MustExec("drop table if exists t")
	tk.MustExec("create table t(id bigint unsigned primary key)")
	var num1, num2 uint64 = math.MaxInt64 + 1, math.MaxInt64 + 2
	tk.MustExec(fmt.Sprintf("insert into t values(%v), (%v), (1), (2)", num1, num2))
	num1Str := strconv.FormatUint(num1, 10)
	num2Str := strconv.FormatUint(num2, 10)
	tk.MustQuery("select * from t order by id").Check(testkit.Rows("1", "2", num1Str, num2Str))
	tk.MustQuery("select * from t where id not in (2)").Check(testkit.Rows(num1Str, num2Str, "1"))
}

func (s *testSuite) TestIssue5666(c *C) {
	tk := testkit.NewTestKit(c, s.store)
	tk.MustExec("set @@profiling=1")
	tk.MustQuery("SELECT QUERY_ID, SUM(DURATION) AS SUM_DURATION FROM INFORMATION_SCHEMA.PROFILING GROUP BY QUERY_ID;").Check(testkit.Rows("0 0"))
}

func (s *testSuite) TestIssue5341(c *C) {
	tk := testkit.NewTestKit(c, s.store)
	tk.MustExec("drop table if exists test.t")
	tk.MustExec("create table test.t(a char)")
	tk.MustExec("insert into test.t value('a')")
	tk.MustQuery("select * from test.t where a < 1 order by a limit 0;").Check(testkit.Rows())
}

func (s *testSuite) TestContainDotColumn(c *C) {
	tk := testkit.NewTestKit(c, s.store)

	tk.MustExec("use test")
	tk.MustExec("drop table if exists test.t1")
	tk.MustExec("create table test.t1(t1.a char)")
	tk.MustExec("drop table if exists t2")
	tk.MustExec("create table t2(a char, t2.b int)")

	tk.MustExec("drop table if exists t3")
	_, err := tk.Exec("create table t3(s.a char);")
	terr := errors.Cause(err).(*terror.Error)
	c.Assert(terr.Code(), Equals, terror.ErrCode(mysql.ErrWrongTableName))
}

func (s *testSuite) TestCheckIndex(c *C) {
	s.ctx = mock.NewContext()
	s.ctx.Store = s.store
	se, err := session.CreateSession4Test(s.store)
	c.Assert(err, IsNil)
	defer se.Close()

	_, err = se.Execute(context.Background(), "create database test_admin")
	c.Assert(err, IsNil)
	_, err = se.Execute(context.Background(), "use test_admin")
	c.Assert(err, IsNil)
	_, err = se.Execute(context.Background(), "create table t (pk int primary key, c int default 1, c1 int default 1, unique key c(c))")
	c.Assert(err, IsNil)
	is := s.domain.InfoSchema()
	db := model.NewCIStr("test_admin")
	dbInfo, ok := is.SchemaByName(db)
	c.Assert(ok, IsTrue)
	tblName := model.NewCIStr("t")
	tbl, err := is.TableByName(db, tblName)
	c.Assert(err, IsNil)
	tbInfo := tbl.Meta()

	alloc := autoid.NewAllocator(s.store, dbInfo.ID, false)
	tb, err := tables.TableFromMeta(alloc, tbInfo)
	c.Assert(err, IsNil)

	_, err = se.Execute(context.Background(), "admin check index t c")
	c.Assert(err, IsNil)

	_, err = se.Execute(context.Background(), "admin check index t C")
	c.Assert(err, IsNil)

	// set data to:
	// index     data (handle, data): (1, 10), (2, 20)
	// table     data (handle, data): (1, 10), (2, 20)
	recordVal1 := types.MakeDatums(int64(1), int64(10), int64(11))
	recordVal2 := types.MakeDatums(int64(2), int64(20), int64(21))
	c.Assert(s.ctx.NewTxn(), IsNil)
	_, err = tb.AddRecord(s.ctx, recordVal1)
	c.Assert(err, IsNil)
	_, err = tb.AddRecord(s.ctx, recordVal2)
	c.Assert(err, IsNil)
	txn, err := s.ctx.Txn(true)
	c.Assert(err, IsNil)
	c.Assert(txn.Commit(context.Background()), IsNil)

	mockCtx := mock.NewContext()
	idx := tb.Indices()[0]
	sc := &stmtctx.StatementContext{TimeZone: time.Local}

	_, err = se.Execute(context.Background(), "admin check index t idx_inexistent")
	c.Assert(strings.Contains(err.Error(), "not exist"), IsTrue)

	// set data to:
	// index     data (handle, data): (1, 10), (2, 20), (3, 30)
	// table     data (handle, data): (1, 10), (2, 20), (4, 40)
	txn, err = s.store.Begin()
	c.Assert(err, IsNil)
	_, err = idx.Create(mockCtx, txn, types.MakeDatums(int64(30)), 3)
	c.Assert(err, IsNil)
	key := tablecodec.EncodeRowKey(tb.Meta().ID, codec.EncodeInt(nil, 4))
	setColValue(c, txn, key, types.NewDatum(int64(40)))
	err = txn.Commit(context.Background())
	c.Assert(err, IsNil)
	_, err = se.Execute(context.Background(), "admin check index t c")
	c.Assert(err, NotNil)
	c.Assert(err.Error(), Equals, "handle 3, index:types.Datum{k:0x1, collation:0x0, decimal:0x0, length:0x0, i:30, b:[]uint8(nil), x:interface {}(nil)} != record:<nil>")

	// set data to:
	// index     data (handle, data): (1, 10), (2, 20), (3, 30), (4, 40)
	// table     data (handle, data): (1, 10), (2, 20), (4, 40)
	txn, err = s.store.Begin()
	c.Assert(err, IsNil)
	_, err = idx.Create(mockCtx, txn, types.MakeDatums(int64(40)), 4)
	c.Assert(err, IsNil)
	err = txn.Commit(context.Background())
	c.Assert(err, IsNil)
	_, err = se.Execute(context.Background(), "admin check index t c")
	c.Assert(strings.Contains(err.Error(), "table count 3 != index(c) count 4"), IsTrue)

	// set data to:
	// index     data (handle, data): (1, 10), (4, 40)
	// table     data (handle, data): (1, 10), (2, 20), (4, 40)
	txn, err = s.store.Begin()
	c.Assert(err, IsNil)
	err = idx.Delete(sc, txn, types.MakeDatums(int64(30)), 3)
	c.Assert(err, IsNil)
	err = idx.Delete(sc, txn, types.MakeDatums(int64(20)), 2)
	c.Assert(err, IsNil)
	err = txn.Commit(context.Background())
	c.Assert(err, IsNil)
	_, err = se.Execute(context.Background(), "admin check index t c")
	c.Assert(strings.Contains(err.Error(), "table count 3 != index(c) count 2"), IsTrue)

	// TODO: pass the case below：
	// set data to:
	// index     data (handle, data): (1, 10), (4, 40), (2, 30)
	// table     data (handle, data): (1, 10), (2, 20), (4, 40)
}

func setColValue(c *C, txn kv.Transaction, key kv.Key, v types.Datum) {
	row := []types.Datum{v, {}}
	colIDs := []int64{2, 3}
	sc := &stmtctx.StatementContext{TimeZone: time.Local}
	value, err := tablecodec.EncodeRow(sc, row, colIDs, nil, nil)
	c.Assert(err, IsNil)
	err = txn.Set(key, value)
	c.Assert(err, IsNil)
}

func (s *testSuite) TestCheckTable(c *C) {
	tk := testkit.NewTestKit(c, s.store)

	// Test 'admin check table' when the table has a unique index with null values.
	tk.MustExec("use test")
	tk.MustExec("drop table if exists admin_test;")
	tk.MustExec("create table admin_test (c1 int, c2 int, c3 int default 1, index (c1), unique key(c2));")
	tk.MustExec("insert admin_test (c1, c2) values (1, 1), (2, 2), (NULL, NULL);")
	tk.MustExec("admin check table admin_test;")
}

func (s *testSuite) TestCoprocessorStreamingFlag(c *C) {
	tk := testkit.NewTestKit(c, s.store)

	tk.MustExec("use test")
	tk.MustExec("create table t (id int, value int, index idx(id))")
	// Add some data to make statistics work.
	for i := 0; i < 100; i++ {
		tk.MustExec(fmt.Sprintf("insert into t values (%d, %d)", i, i))
	}

	tests := []struct {
		sql    string
		expect bool
	}{
		{"select * from t", true},                         // TableReader
		{"select * from t where id = 5", true},            // IndexLookup
		{"select * from t where id > 5", true},            // Filter
		{"select * from t limit 3", false},                // Limit
		{"select avg(id) from t", false},                  // Aggregate
		{"select * from t order by value limit 3", false}, // TopN
	}

	ctx := context.Background()
	for _, test := range tests {
		ctx1 := context.WithValue(ctx, "CheckSelectRequestHook", func(req *kv.Request) {
			if req.Streaming != test.expect {
				c.Errorf("sql=%s, expect=%v, get=%v", test.sql, test.expect, req.Streaming)
			}
		})
		rs, err := tk.Se.Execute(ctx1, test.sql)
		c.Assert(err, IsNil)
		tk.ResultSetToResult(rs[0], Commentf("sql: %v", test.sql))
	}
}

func (s *testSuite) TestIncorrectLimitArg(c *C) {
	tk := testkit.NewTestKit(c, s.store)

	tk.MustExec(`use test;`)
	tk.MustExec(`drop table if exists t;`)
	tk.MustExec(`create table t(a bigint);`)
	tk.MustExec(`prepare stmt1 from 'select * from t limit ?';`)
	tk.MustExec(`prepare stmt2 from 'select * from t limit ?, ?';`)
	tk.MustExec(`set @a = -1;`)
	tk.MustExec(`set @b =  1;`)

	var err error
	_, err = tk.Se.Execute(context.TODO(), `execute stmt1 using @a;`)
	c.Assert(err.Error(), Equals, `[planner:1210]Incorrect arguments to LIMIT`)

	_, err = tk.Se.Execute(context.TODO(), `execute stmt2 using @b, @a;`)
	c.Assert(err.Error(), Equals, `[planner:1210]Incorrect arguments to LIMIT`)
}

func (s *testSuite) TestLimit(c *C) {
	tk := testkit.NewTestKit(c, s.store)
	tk.MustExec(`use test;`)
	tk.MustExec(`drop table if exists t;`)
	tk.MustExec(`create table t(a bigint, b bigint);`)
	tk.MustExec(`insert into t values(1, 1), (2, 2), (3, 3), (4, 4), (5, 5), (6, 6);`)
	tk.MustQuery(`select * from t order by a limit 1, 1;`).Check(testkit.Rows(
		"2 2",
	))
	tk.MustQuery(`select * from t order by a limit 1, 2;`).Check(testkit.Rows(
		"2 2",
		"3 3",
	))
	tk.MustQuery(`select * from t order by a limit 1, 3;`).Check(testkit.Rows(
		"2 2",
		"3 3",
		"4 4",
	))
	tk.MustQuery(`select * from t order by a limit 1, 4;`).Check(testkit.Rows(
		"2 2",
		"3 3",
		"4 4",
		"5 5",
	))
	tk.MustExec(`set @@tidb_max_chunk_size=2;`)
	tk.MustQuery(`select * from t order by a limit 2, 1;`).Check(testkit.Rows(
		"3 3",
	))
	tk.MustQuery(`select * from t order by a limit 2, 2;`).Check(testkit.Rows(
		"3 3",
		"4 4",
	))
	tk.MustQuery(`select * from t order by a limit 2, 3;`).Check(testkit.Rows(
		"3 3",
		"4 4",
		"5 5",
	))
	tk.MustQuery(`select * from t order by a limit 2, 4;`).Check(testkit.Rows(
		"3 3",
		"4 4",
		"5 5",
		"6 6",
	))
}

func (s *testSuite) TestCoprocessorStreamingWarning(c *C) {
	tk := testkit.NewTestKit(c, s.store)
	tk.MustExec("use test")
	tk.MustExec("drop table if exists t")
	tk.MustExec("create table t(a double)")
	tk.MustExec("insert into t value(1.2)")
	tk.MustExec("set @@session.tidb_enable_streaming = 1")

	result := tk.MustQuery("select * from t where a/0 > 1")
	result.Check(testkit.Rows())
	tk.MustQuery("show warnings").Check(testutil.RowsWithSep("|", "Warning|1105|Division by 0"))
}

func (s *testSuite3) TestYearTypeDeleteIndex(c *C) {
	tk := testkit.NewTestKit(c, s.store)
	tk.MustExec("use test")
	tk.MustExec("drop table if exists t")
	tk.MustExec("create table t(a YEAR, PRIMARY KEY(a));")
	tk.MustExec("insert into t set a = '2151';")
	tk.MustExec("delete from t;")
	tk.MustExec("admin check table t")
}

func (s *testSuite3) TestForSelectScopeInUnion(c *C) {
	// A union B for update, the "for update" option belongs to union statement, so
	// it should works on both A and B.
	tk1 := testkit.NewTestKit(c, s.store)
	tk2 := testkit.NewTestKit(c, s.store)
	tk1.MustExec("use test")
	tk1.MustExec("drop table if exists t")
	tk1.MustExec("create table t(a int)")
	tk1.MustExec("insert into t values (1)")

	tk1.MustExec("begin")
	// 'For update' would act on the second select.
	tk1.MustQuery("select 1 as a union select a from t for update")

	tk2.MustExec("use test")
	tk2.MustExec("update t set a = a + 1")

	// As tk1 use select 'for update', it should detect conflict and fail.
	_, err := tk1.Exec("commit")
	c.Assert(err, NotNil)

	tk1.MustExec("begin")
	// 'For update' would be ignored if 'order by' or 'limit' exists.
	tk1.MustQuery("select 1 as a union select a from t limit 5 for update")
	tk1.MustQuery("select 1 as a union select a from t order by a for update")

	tk2.MustExec("update t set a = a + 1")

	_, err = tk1.Exec("commit")
	c.Assert(err, IsNil)
}

func (s *testSuite3) TestUnsignedDecimalOverflow(c *C) {
	tests := []struct {
		input  interface{}
		hasErr bool
		err    string
	}{{
		-1,
		true,
		"Out of range value for column",
	}, {
		"-1.1e-1",
		true,
		"Out of range value for column",
	}, {
		-1.1,
		true,
		"Out of range value for column",
	}, {
		-0,
		false,
		"",
	},
	}
	tk := testkit.NewTestKit(c, s.store)
	tk.MustExec("use test")
	tk.MustExec("drop table if exists t")
	tk.MustExec("create table t(a decimal(10,2) unsigned)")
	for _, t := range tests {
		res, err := tk.Exec("insert into t values (?)", t.input)
		if res != nil {
			defer res.Close()
		}
		if t.hasErr {
			c.Assert(err, NotNil)
			c.Assert(strings.Contains(err.Error(), t.err), IsTrue)
		} else {
			c.Assert(err, IsNil)
		}
		if res != nil {
			res.Close()
		}
	}

	tk.MustExec("set sql_mode=''")
	tk.MustExec("delete from t")
	tk.MustExec("insert into t values (?)", -1)
	r := tk.MustQuery("select a from t limit 1")
	r.Check(testkit.Rows("0.00"))
}

func (s *testSuite3) TestIndexJoinTableDualPanic(c *C) {
	tk := testkit.NewTestKit(c, s.store)
	tk.MustExec("use test")
	tk.MustExec("drop table if exists a")
	tk.MustExec("create table a (f1 int, f2 varchar(32), primary key (f1))")
	tk.MustExec("insert into a (f1,f2) values (1,'a'), (2,'b'), (3,'c')")
	tk.MustQuery("select a.* from a inner join (select 1 as k1,'k2-1' as k2) as k on a.f1=k.k1;").
		Check(testkit.Rows("1 a"))
}

func (s *testSuite3) TestUnionAutoSignedCast(c *C) {
	tk := testkit.NewTestKit(c, s.store)
	tk.MustExec("use test")
	tk.MustExec("drop table if exists t1,t2")
	tk.MustExec("create table t1 (id int, i int, b bigint, d double, dd decimal)")
	tk.MustExec("create table t2 (id int, i int unsigned, b bigint unsigned, d double unsigned, dd decimal unsigned)")
	tk.MustExec("insert into t1 values(1, -1, -1, -1.1, -1)")
	tk.MustExec("insert into t2 values(2, 1, 1, 1.1, 1)")
	tk.MustQuery("select * from t1 union select * from t2 order by id").
		Check(testkit.Rows("1 -1 -1 -1.1 -1", "2 1 1 1.1 1"))
	tk.MustQuery("select id, i, b, d, dd from t2 union select id, i, b, d, dd from t1 order by id").
		Check(testkit.Rows("1 0 0 0 -1", "2 1 1 1.1 1"))
	tk.MustQuery("select id, i from t2 union select id, cast(i as unsigned int) from t1 order by id").
		Check(testkit.Rows("1 18446744073709551615", "2 1"))
	tk.MustQuery("select dd from t2 union all select dd from t2").
		Check(testkit.Rows("1", "1"))

	tk.MustExec("drop table if exists t3,t4")
	tk.MustExec("create table t3 (id int, v int)")
	tk.MustExec("create table t4 (id int, v double unsigned)")
	tk.MustExec("insert into t3 values (1, -1)")
	tk.MustExec("insert into t4 values (2, 1)")
	tk.MustQuery("select id, v from t3 union select id, v from t4 order by id").
		Check(testkit.Rows("1 -1", "2 1"))
	tk.MustQuery("select id, v from t4 union select id, v from t3 order by id").
		Check(testkit.Rows("1 0", "2 1"))

	tk.MustExec("drop table if exists t5,t6,t7")
	tk.MustExec("create table t5 (id int, v bigint unsigned)")
	tk.MustExec("create table t6 (id int, v decimal)")
	tk.MustExec("create table t7 (id int, v bigint)")
	tk.MustExec("insert into t5 values (1, 1)")
	tk.MustExec("insert into t6 values (2, -1)")
	tk.MustExec("insert into t7 values (3, -1)")
	tk.MustQuery("select id, v from t5 union select id, v from t6 order by id").
		Check(testkit.Rows("1 1", "2 -1"))
	tk.MustQuery("select id, v from t5 union select id, v from t7 union select id, v from t6 order by id").
		Check(testkit.Rows("1 1", "2 -1", "3 -1"))
}

func (s *testSuite3) TestUpdateJoin(c *C) {
	tk := testkit.NewTestKit(c, s.store)
	tk.MustExec("use test")
	tk.MustExec("drop table if exists t1, t2, t3, t4, t5, t6, t7")
	tk.MustExec("create table t1(k int, v int)")
	tk.MustExec("create table t2(k int, v int)")
	tk.MustExec("create table t3(id int auto_increment, k int, v int, primary key(id))")
	tk.MustExec("create table t4(k int, v int)")
	tk.MustExec("create table t5(v int, k int, primary key(k))")
	tk.MustExec("insert into t1 values (1, 1)")
	tk.MustExec("insert into t4 values (3, 3)")
	tk.MustExec("create table t6 (id int, v longtext)")
	tk.MustExec("create table t7 (x int, id int, v longtext, primary key(id))")

	// test the normal case that update one row for a single table.
	tk.MustExec("update t1 set v = 0 where k = 1")
	tk.MustQuery("select k, v from t1 where k = 1").Check(testkit.Rows("1 0"))

	// test the case that the table with auto_increment or none-null columns as the right table of left join.
	tk.MustExec("update t1 left join t3 on t1.k = t3.k set t1.v = 1")
	tk.MustQuery("select k, v from t1").Check(testkit.Rows("1 1"))
	tk.MustQuery("select id, k, v from t3").Check(testkit.Rows())

	// test left join and the case that the right table has no matching record but has updated the right table columns.
	tk.MustExec("update t1 left join t2 on t1.k = t2.k set t1.v = t2.v, t2.v = 3")
	tk.MustQuery("select k, v from t1").Check(testkit.Rows("1 <nil>"))
	tk.MustQuery("select k, v from t2").Check(testkit.Rows())

	// test the case that the update operation in the left table references data in the right table while data of the right table columns is modified.
	tk.MustExec("update t1 left join t2 on t1.k = t2.k set t2.v = 3, t1.v = t2.v")
	tk.MustQuery("select k, v from t1").Check(testkit.Rows("1 <nil>"))
	tk.MustQuery("select k, v from t2").Check(testkit.Rows())

	// test right join and the case that the left table has no matching record but has updated the left table columns.
	tk.MustExec("update t2 right join t1 on t2.k = t1.k set t2.v = 4, t1.v = 0")
	tk.MustQuery("select k, v from t1").Check(testkit.Rows("1 0"))
	tk.MustQuery("select k, v from t2").Check(testkit.Rows())

	// test the case of right join and left join at the same time.
	tk.MustExec("update t1 left join t2 on t1.k = t2.k right join t4 on t4.k = t2.k set t1.v = 4, t2.v = 4, t4.v = 4")
	tk.MustQuery("select k, v from t1").Check(testkit.Rows("1 0"))
	tk.MustQuery("select k, v from t2").Check(testkit.Rows())
	tk.MustQuery("select k, v from t4").Check(testkit.Rows("3 4"))

	// test normal left join and the case that the right table has matching rows.
	tk.MustExec("insert t2 values (1, 10)")
	tk.MustExec("update t1 left join t2 on t1.k = t2.k set t2.v = 11")
	tk.MustQuery("select k, v from t2").Check(testkit.Rows("1 11"))

	// test the case of continuously joining the same table and updating the unmatching records.
	tk.MustExec("update t1 t11 left join t2 on t11.k = t2.k left join t1 t12 on t2.v = t12.k set t12.v = 233, t11.v = 111")
	tk.MustQuery("select k, v from t1").Check(testkit.Rows("1 111"))
	tk.MustQuery("select k, v from t2").Check(testkit.Rows("1 11"))

	// test the left join case that the left table has records but all records are null.
	tk.MustExec("delete from t1")
	tk.MustExec("delete from t2")
	tk.MustExec("insert into t1 values (null, null)")
	tk.MustExec("update t1 left join t2 on t1.k = t2.k set t1.v = 1")
	tk.MustQuery("select k, v from t1").Check(testkit.Rows("<nil> 1"))

	// test the case that the right table of left join has an primary key.
	tk.MustExec("insert t5 values(0, 0)")
	tk.MustExec("update t1 left join t5 on t1.k = t5.k set t1.v = 2")
	tk.MustQuery("select k, v from t1").Check(testkit.Rows("<nil> 2"))
	tk.MustQuery("select k, v from t5").Check(testkit.Rows("0 0"))

	tk.MustExec("insert into t6 values (1, NULL)")
	tk.MustExec("insert into t7 values (5, 1, 'a')")
	tk.MustExec("update t6, t7 set t6.v = t7.v where t6.id = t7.id and t7.x = 5")
	tk.MustQuery("select v from t6").Check(testkit.Rows("a"))
}

func (s *testSuite3) TestMaxOneRow(c *C) {
	tk := testkit.NewTestKit(c, s.store)
	tk.MustExec(`use test`)
	tk.MustExec(`drop table if exists t1`)
	tk.MustExec(`drop table if exists t2`)
	tk.MustExec(`create table t1(a double, b double);`)
	tk.MustExec(`create table t2(a double, b double);`)
	tk.MustExec(`insert into t1 values(1, 1), (2, 2), (3, 3);`)
	tk.MustExec(`insert into t2 values(0, 0);`)
	tk.MustExec(`set @@tidb_max_chunk_size=1;`)
	rs, err := tk.Exec(`select (select t1.a from t1 where t1.a > t2.a) as a from t2;`)
	c.Assert(err, IsNil)

	err = rs.Next(context.TODO(), rs.NewChunk())
	c.Assert(err.Error(), Equals, "subquery returns more than 1 row")

	err = rs.Close()
	c.Assert(err, IsNil)
}

func (s *testSuite3) TestCurrentTimestampValueSelection(c *C) {
	tk := testkit.NewTestKit(c, s.store)
	tk.MustExec("use test")
	tk.MustExec("drop table if exists t,t1")

	tk.MustExec("create table t (id int, t0 timestamp null default current_timestamp, t1 timestamp(1) null default current_timestamp(1), t2 timestamp(2) null default current_timestamp(2) on update current_timestamp(2))")
	tk.MustExec("insert into t (id) values (1)")
	rs := tk.MustQuery("select t0, t1, t2 from t where id = 1")
	t0 := rs.Rows()[0][0].(string)
	t1 := rs.Rows()[0][1].(string)
	t2 := rs.Rows()[0][2].(string)
	c.Assert(len(strings.Split(t0, ".")), Equals, 1)
	c.Assert(len(strings.Split(t1, ".")[1]), Equals, 1)
	c.Assert(len(strings.Split(t2, ".")[1]), Equals, 2)
	tk.MustQuery("select id from t where t0 = ?", t0).Check(testkit.Rows("1"))
	tk.MustQuery("select id from t where t1 = ?", t1).Check(testkit.Rows("1"))
	tk.MustQuery("select id from t where t2 = ?", t2).Check(testkit.Rows("1"))
	time.Sleep(time.Second)
	tk.MustExec("update t set t0 = now() where id = 1")
	rs = tk.MustQuery("select t2 from t where id = 1")
	newT2 := rs.Rows()[0][0].(string)
	c.Assert(newT2 != t2, IsTrue)

	tk.MustExec("create table t1 (id int, a timestamp, b timestamp(2), c timestamp(3))")
	tk.MustExec("insert into t1 (id, a, b, c) values (1, current_timestamp(2), current_timestamp, current_timestamp(3))")
	rs = tk.MustQuery("select a, b, c from t1 where id = 1")
	a := rs.Rows()[0][0].(string)
	b := rs.Rows()[0][1].(string)
	d := rs.Rows()[0][2].(string)
	c.Assert(len(strings.Split(a, ".")), Equals, 1)
	c.Assert(strings.Split(b, ".")[1], Equals, "00")
	c.Assert(len(strings.Split(d, ".")[1]), Equals, 3)
}

func (s *testSuite3) TestRowID(c *C) {
	tk := testkit.NewTestKit(c, s.store)
	tk.MustExec(`use test`)
	tk.MustExec(`drop table if exists t`)
	tk.MustExec(`create table t(a varchar(10), b varchar(10), c varchar(1), index idx(a, b, c));`)
	tk.MustExec(`insert into t values('a', 'b', 'c');`)
	tk.MustExec(`insert into t values('a', 'b', 'c');`)
	tk.MustQuery(`select b, _tidb_rowid from t use index(idx) where a = 'a';`).Check(testkit.Rows(
		`b 1`,
		`b 2`,
	))
	tk.MustExec(`begin;`)
	tk.MustExec(`select * from t for update`)
	tk.MustQuery(`select distinct b from t use index(idx) where a = 'a';`).Check(testkit.Rows(`b`))
	tk.MustExec(`commit;`)

	tk.MustExec(`drop table if exists t`)
	tk.MustExec(`create table t(a varchar(5) primary key)`)
	tk.MustExec(`insert into t values('a')`)
	tk.MustQuery("select *, _tidb_rowid from t use index(`primary`) where _tidb_rowid=1").Check(testkit.Rows("a 1"))
}

func (s *testSuite3) TestDoSubquery(c *C) {
	tk := testkit.NewTestKit(c, s.store)
	tk.MustExec(`use test`)
	tk.MustExec(`drop table if exists t`)
	tk.MustExec(`create table t(a int)`)
	_, err := tk.Exec(`do 1 in (select * from t)`)
	c.Assert(err, IsNil, Commentf("err %v", err))
	tk.MustExec(`insert into t values(1)`)
	r, err := tk.Exec(`do 1 in (select * from t)`)
	c.Assert(err, IsNil, Commentf("err %v", err))
	c.Assert(r, IsNil, Commentf("result of Do not empty"))
}

type testSuite1 struct {
	store kv.Storage
	dom   *domain.Domain
	cli   *checkRequestClient
}

func (s *testSuite1) SetUpSuite(c *C) {
	cli := &checkRequestClient{}
	hijackClient := func(c tikv.Client) tikv.Client {
		cli.Client = c
		return cli
	}
	s.cli = cli

	var err error
	s.store, err = mockstore.NewMockTikvStore(
		mockstore.WithHijackClient(hijackClient),
	)
	c.Assert(err, IsNil)
	session.SetStatsLease(0)
	s.dom, err = session.BootstrapSession(s.store)
	c.Assert(err, IsNil)
	s.dom.SetStatsUpdating(true)
}

func (s *testSuite1) TearDownSuite(c *C) {
	s.dom.Close()
	s.store.Close()
}

func (s *testSuite1) TearDownTest(c *C) {
	tk := testkit.NewTestKit(c, s.store)
	tk.MustExec("use test")
	r := tk.MustQuery("show tables")
	for _, tb := range r.Rows() {
		tableName := tb[0]
		tk.MustExec(fmt.Sprintf("drop table %v", tableName))
	}
}

type testSuite2 struct {
	*baseTestSuite
}

func (s *testSuite2) TearDownTest(c *C) {
	tk := testkit.NewTestKit(c, s.store)
	tk.MustExec("use test")
	r := tk.MustQuery("show full tables")
	for _, tb := range r.Rows() {
		tableName := tb[0]
		if tb[1] == "VIEW" {
			tk.MustExec(fmt.Sprintf("drop view %v", tableName))
		} else {
			tk.MustExec(fmt.Sprintf("drop table %v", tableName))
		}
	}
}

type testSuite3 struct {
	*baseTestSuite
}

func (s *testSuite3) TearDownTest(c *C) {
	tk := testkit.NewTestKit(c, s.store)
	tk.MustExec("use test")
	r := tk.MustQuery("show full tables")
	for _, tb := range r.Rows() {
		tableName := tb[0]
		if tb[1] == "VIEW" {
			tk.MustExec(fmt.Sprintf("drop view %v", tableName))
		} else {
			tk.MustExec(fmt.Sprintf("drop table %v", tableName))
		}
	}
}

type testSuite4 struct {
	*baseTestSuite
}

func (s *testSuite4) TearDownTest(c *C) {
	tk := testkit.NewTestKit(c, s.store)
	tk.MustExec("use test")
	r := tk.MustQuery("show full tables")
	for _, tb := range r.Rows() {
		tableName := tb[0]
		if tb[1] == "VIEW" {
			tk.MustExec(fmt.Sprintf("drop view %v", tableName))
		} else {
			tk.MustExec(fmt.Sprintf("drop table %v", tableName))
		}
	}
}

type testSuite5 struct {
	*baseTestSuite
}

func (s *testSuite5) TearDownTest(c *C) {
	tk := testkit.NewTestKit(c, s.store)
	tk.MustExec("use test")
	r := tk.MustQuery("show full tables")
	for _, tb := range r.Rows() {
		tableName := tb[0]
		if tb[1] == "VIEW" {
			tk.MustExec(fmt.Sprintf("drop view %v", tableName))
		} else {
			tk.MustExec(fmt.Sprintf("drop table %v", tableName))
		}
	}
}

type testSuite6 struct {
	*baseTestSuite
}

func (s *testSuite6) TearDownTest(c *C) {
	tk := testkit.NewTestKit(c, s.store)
	tk.MustExec("use test")
	r := tk.MustQuery("show full tables")
	for _, tb := range r.Rows() {
		tableName := tb[0]
		if tb[1] == "VIEW" {
			tk.MustExec(fmt.Sprintf("drop view %v", tableName))
		} else {
			tk.MustExec(fmt.Sprintf("drop table %v", tableName))
		}
	}
}

type testSuite7 struct {
	*baseTestSuite
}

func (s *testSuite7) TearDownTest(c *C) {
	tk := testkit.NewTestKit(c, s.store)
	tk.MustExec("use test")
	r := tk.MustQuery("show full tables")
	for _, tb := range r.Rows() {
		tableName := tb[0]
		if tb[1] == "VIEW" {
			tk.MustExec(fmt.Sprintf("drop view %v", tableName))
		} else {
			tk.MustExec(fmt.Sprintf("drop table %v", tableName))
		}
	}
}

type testSuite8 struct {
	*baseTestSuite
}

func (s *testSuite8) TearDownTest(c *C) {
	tk := testkit.NewTestKit(c, s.store)
	tk.MustExec("use test")
	r := tk.MustQuery("show full tables")
	for _, tb := range r.Rows() {
		tableName := tb[0]
		if tb[1] == "VIEW" {
			tk.MustExec(fmt.Sprintf("drop view %v", tableName))
		} else {
			tk.MustExec(fmt.Sprintf("drop table %v", tableName))
		}
	}
}

func (s *testSuiteP2) TestUnsignedFeedback(c *C) {
	tk := testkit.NewTestKit(c, s.store)
	oriProbability := statistics.FeedbackProbability
	statistics.FeedbackProbability = 1.0
	defer func() { statistics.FeedbackProbability = oriProbability }()
	tk.MustExec("use test")
	tk.MustExec("drop table if exists t")
	tk.MustExec("create table t(a bigint unsigned, b int, primary key(a))")
	tk.MustExec("insert into t values (1,1),(2,2)")
	tk.MustExec("analyze table t")
	tk.MustQuery("select count(distinct b) from t").Check(testkit.Rows("2"))
	result := tk.MustQuery("explain analyze select count(distinct b) from t")
	c.Assert(result.Rows()[2][3], Equals, "table:t, range:[0,+inf], keep order:false")
}

func (s *testSuiteP2) TestSplitRegion(c *C) {
	tk := testkit.NewTestKit(c, s.store)
	tk.MustExec("use test")
	tk.MustExec("drop table if exists t")
	tk.MustExec("create table t(a varchar(100),b int, index idx1(b,a))")
	tk.MustExec(`split table t index idx1 by (10000,"abcd"),(10000000);`)
	_, err := tk.Exec(`split table t index idx1 by ("abcd");`)
	c.Assert(err, NotNil)
	terr := errors.Cause(err).(*terror.Error)
	c.Assert(terr.Code(), Equals, terror.ErrCode(mysql.WarnDataTruncated))

	// Test for split index region.
	// Check min value is more than max value.
	tk.MustExec(`split table t index idx1 between (0) and (1000000000) regions 10`)
	_, err = tk.Exec(`split table t index idx1 between (2,'a') and (1,'c') regions 10`)
	c.Assert(err, NotNil)
	c.Assert(err.Error(), Equals, "Split index `idx1` region lower value (2,a) should less than the upper value (1,c)")

	// Check min value is invalid.
	_, err = tk.Exec(`split table t index idx1 between () and (1) regions 10`)
	c.Assert(err, NotNil)
	c.Assert(err.Error(), Equals, "Split index `idx1` region lower value count should more than 0")

	// Check max value is invalid.
	_, err = tk.Exec(`split table t index idx1 between (1) and () regions 10`)
	c.Assert(err, NotNil)
	c.Assert(err.Error(), Equals, "Split index `idx1` region upper value count should more than 0")

	// Check pre-split region num is too large.
	_, err = tk.Exec(`split table t index idx1 between (0) and (1000000000) regions 10000`)
	c.Assert(err, NotNil)
	c.Assert(err.Error(), Equals, "Split index region num exceeded the limit 1000")

	// Check pre-split region num 0 is invalid.
	_, err = tk.Exec(`split table t index idx1 between (0) and (1000000000) regions 0`)
	c.Assert(err, NotNil)
	c.Assert(err.Error(), Equals, "Split index region num should more than 0")

	// Test truncate error msg.
	_, err = tk.Exec(`split table t index idx1 between ("aa") and (1000000000) regions 0`)
	c.Assert(err, NotNil)
	c.Assert(err.Error(), Equals, "[types:1265]Incorrect value: 'aa' for column 'b'")

	// Test for split table region.
	tk.MustExec(`split table t between (0) and (1000000000) regions 10`)
	// Check the ower value is more than the upper value.
	_, err = tk.Exec(`split table t between (2) and (1) regions 10`)
	c.Assert(err, NotNil)
	c.Assert(err.Error(), Equals, "Split table `t` region lower value 2 should less than the upper value 1")

	// Check the lower value is invalid.
	_, err = tk.Exec(`split table t between () and (1) regions 10`)
	c.Assert(err, NotNil)
	c.Assert(err.Error(), Equals, "Split table region lower value count should be 1")

	// Check upper value is invalid.
	_, err = tk.Exec(`split table t between (1) and () regions 10`)
	c.Assert(err, NotNil)
	c.Assert(err.Error(), Equals, "Split table region upper value count should be 1")

	// Check pre-split region num is too large.
	_, err = tk.Exec(`split table t between (0) and (1000000000) regions 10000`)
	c.Assert(err, NotNil)
	c.Assert(err.Error(), Equals, "Split table region num exceeded the limit 1000")

	// Check pre-split region num 0 is invalid.
	_, err = tk.Exec(`split table t between (0) and (1000000000) regions 0`)
	c.Assert(err, NotNil)
	c.Assert(err.Error(), Equals, "Split table region num should more than 0")

	// Test truncate error msg.
	_, err = tk.Exec(`split table t between ("aa") and (1000000000) regions 10`)
	c.Assert(err, NotNil)
	c.Assert(err.Error(), Equals, "[types:1265]Incorrect value: 'aa' for column '_tidb_rowid'")

	// Test split table region step is too small.
	_, err = tk.Exec(`split table t between (0) and (100) regions 10`)
	c.Assert(err, NotNil)
	c.Assert(err.Error(), Equals, "Split table `t` region step value should more than 1000, step 10 is invalid")

	// Test split region by syntax
	tk.MustExec(`split table t by (0),(1000),(1000000)`)
}

type testOOMSuite struct {
	store kv.Storage
	do    *domain.Domain
	oom   *oomCapturer
}

func (s *testOOMSuite) SetUpSuite(c *C) {
	c.Skip("log.ReplaceGlobals(lg, r) in registerHook() may result in data race")
	s.registerHook()
	var err error
	s.store, err = mockstore.NewMockTikvStore()
	c.Assert(err, IsNil)
	session.SetSchemaLease(0)
	domain.RunAutoAnalyze = false
	s.do, err = session.BootstrapSession(s.store)
	c.Assert(err, IsNil)
}

func (s *testOOMSuite) registerHook() {
	conf := &log.Config{Level: "info", File: log.FileLogConfig{}}
	_, r, _ := log.InitLogger(conf)
	s.oom = &oomCapturer{r.Core, ""}
	lg := zap.New(s.oom)
	log.ReplaceGlobals(lg, r)
}

func (s *testOOMSuite) TestDistSQLMemoryControl(c *C) {
	tk := testkit.NewTestKit(c, s.store)
	tk.MustExec("use test")
	tk.MustExec("drop table if exists t")
	tk.MustExec("create table t (id int, a int, b int, index idx_a(`a`))")
	tk.MustExec("insert into t values (1,1,1), (2,2,2), (3,3,3)")

	s.oom.tracker = ""
	tk.MustQuery("select * from t")
	c.Assert(s.oom.tracker, Equals, "")
	tk.Se.GetSessionVars().MemQuotaDistSQL = 1
	tk.MustQuery("select * from t")
	c.Assert(s.oom.tracker, Equals, "TableReaderDistSQLTracker")
	tk.Se.GetSessionVars().MemQuotaDistSQL = -1

	s.oom.tracker = ""
	tk.MustQuery("select a from t")
	c.Assert(s.oom.tracker, Equals, "")
	tk.Se.GetSessionVars().MemQuotaDistSQL = 1
	tk.MustQuery("select a from t use index(idx_a)")
	c.Assert(s.oom.tracker, Equals, "IndexReaderDistSQLTracker")
	tk.Se.GetSessionVars().MemQuotaDistSQL = -1

	s.oom.tracker = ""
	tk.MustQuery("select * from t")
	c.Assert(s.oom.tracker, Equals, "")
	tk.Se.GetSessionVars().MemQuotaDistSQL = 1
	tk.MustQuery("select * from t use index(idx_a)")
	c.Assert(s.oom.tracker, Equals, "IndexLookupDistSQLTracker")
	tk.Se.GetSessionVars().MemQuotaDistSQL = -1
}

func (s *testSuite) TestOOMPanicAction(c *C) {
	tk := testkit.NewTestKit(c, s.store)
	tk.MustExec("use test")
	tk.MustExec("drop table if exists t")
	tk.MustExec("create table t (a int primary key, b double);")
	tk.MustExec("insert into t values (1,1)")
	config.GetGlobalConfig().OOMAction = config.OOMActionCancel
	tk.MustExec("set @@tidb_mem_quota_query=1;")
	err := tk.QueryToErr("select sum(b) from t group by a;")
	c.Assert(err, NotNil)

	// Test insert from select oom panic.
	tk.MustExec("drop table if exists t,t1")
	tk.MustExec("create table t (a bigint);")
	tk.MustExec("create table t1 (a bigint);")
	tk.MustExec("insert into t1 values (1),(2),(3),(4),(5);")
	tk.MustExec("set @@tidb_mem_quota_query=200;")
	_, err = tk.Exec("insert into t select a from t1 order by a desc;")
	c.Assert(err, NotNil)
	c.Assert(strings.Contains(err.Error(), "Out Of Memory Quota!"), IsTrue)
}

type oomCapturer struct {
	zapcore.Core
	tracker string
}

func (h *oomCapturer) Write(entry zapcore.Entry, fields []zapcore.Field) error {
	if strings.Contains(entry.Message, "memory exceeds quota") {
		err, _ := fields[0].Interface.(error)
		str := err.Error()
		begin := strings.Index(str, "8001]")
		if begin == -1 {
			panic("begin not found")
		}
		end := strings.Index(str, " holds")
		if end == -1 {
			panic("end not found")
		}
		h.tracker = str[begin+len("8001]") : end]
	}
	return nil
}

func (h *oomCapturer) Check(e zapcore.Entry, ce *zapcore.CheckedEntry) *zapcore.CheckedEntry {
	if h.Enabled(e.Level) {
		return ce.AddCore(e, h)
	}
	return ce
}

func (s *testSuiteP2) TestShowTableRegion(c *C) {
	tk := testkit.NewTestKit(c, s.store)
	tk.MustExec("use test")
	tk.MustExec("drop table if exists t_regions")
	tk.MustExec("create table t_regions (a int key, b int, c int, index idx(b), index idx2(c))")

	// Test show table regions.
	tk.MustQuery(`split table t_regions between (-10000) and (10000) regions 4;`).Check(testkit.Rows("4 1"))
	re := tk.MustQuery("show table t_regions regions")
	rows := re.Rows()
	// Table t_regions should have 5 regions now.
	// 4 regions to store record data.
	// 1 region to store index data.
	c.Assert(len(rows), Equals, 5)
	c.Assert(len(rows[0]), Equals, 7)
	tbl := testGetTableByName(c, tk.Se, "test", "t_regions")
	// Check the region start key.
	c.Assert(rows[0][1], Equals, fmt.Sprintf("t_%d_r", tbl.Meta().ID))
	c.Assert(rows[1][1], Equals, fmt.Sprintf("t_%d_r_-5000", tbl.Meta().ID))
	c.Assert(rows[2][1], Equals, fmt.Sprintf("t_%d_r_0", tbl.Meta().ID))
	c.Assert(rows[3][1], Equals, fmt.Sprintf("t_%d_r_5000", tbl.Meta().ID))
	c.Assert(rows[4][2], Equals, fmt.Sprintf("t_%d_r", tbl.Meta().ID))

	// Test show table index regions.
	tk.MustQuery(`split table t_regions index idx between (-1000) and (1000) regions 4;`).Check(testkit.Rows("5 1"))
	re = tk.MustQuery("show table t_regions index idx regions")
	rows = re.Rows()
	// The index `idx` of table t_regions should have 4 regions now.
	c.Assert(len(rows), Equals, 4)
	// Check the region start key.
	c.Assert(rows[0][1], Equals, fmt.Sprintf("t_%d_i_1_", tbl.Meta().ID))
	c.Assert(rows[1][1], Matches, fmt.Sprintf("t_%d_i_1_.*", tbl.Meta().ID))
	c.Assert(rows[2][1], Matches, fmt.Sprintf("t_%d_i_1_.*", tbl.Meta().ID))
	c.Assert(rows[3][1], Matches, fmt.Sprintf("t_%d_i_1_.*", tbl.Meta().ID))

	re = tk.MustQuery("show table t_regions regions")
	rows = re.Rows()
	// The index `idx` of table t_regions should have 9 regions now.
	// 4 regions to store record data.
	// 4 region to store index idx data.
	// 1 region to store index idx2 data.
	c.Assert(len(rows), Equals, 9)
	// Check the region start key.
	c.Assert(rows[0][1], Equals, fmt.Sprintf("t_%d_r", tbl.Meta().ID))
	c.Assert(rows[1][1], Equals, fmt.Sprintf("t_%d_r_-5000", tbl.Meta().ID))
	c.Assert(rows[2][1], Equals, fmt.Sprintf("t_%d_r_0", tbl.Meta().ID))
	c.Assert(rows[3][1], Equals, fmt.Sprintf("t_%d_r_5000", tbl.Meta().ID))
	c.Assert(rows[4][1], Matches, fmt.Sprintf("t_%d_i_1_.*", tbl.Meta().ID))
	c.Assert(rows[5][1], Matches, fmt.Sprintf("t_%d_i_1_.*", tbl.Meta().ID))
	c.Assert(rows[6][1], Matches, fmt.Sprintf("t_%d_i_1_.*", tbl.Meta().ID))
	c.Assert(rows[7][2], Equals, fmt.Sprintf("t_%d_i_2_", tbl.Meta().ID))
	c.Assert(rows[8][2], Equals, fmt.Sprintf("t_%d_r", tbl.Meta().ID))

	// Test unsigned primary key and wait scatter finish.
	tk.MustExec("drop table if exists t_regions")
	tk.MustExec("create table t_regions (a int unsigned key, b int, index idx(b))")

	// Test show table regions.
	tk.MustExec(`set @@session.tidb_wait_split_region_finish=1;`)
	tk.MustQuery(`split table t_regions by (2500),(5000),(7500);`).Check(testkit.Rows("3 1"))
	re = tk.MustQuery("show table t_regions regions")
	rows = re.Rows()
	// Table t_regions should have 4 regions now.
	c.Assert(len(rows), Equals, 4)
	tbl = testGetTableByName(c, tk.Se, "test", "t_regions")
	// Check the region start key.
	c.Assert(rows[0][1], Matches, "t_.*")
	c.Assert(rows[1][1], Equals, fmt.Sprintf("t_%d_r_2500", tbl.Meta().ID))
	c.Assert(rows[2][1], Equals, fmt.Sprintf("t_%d_r_5000", tbl.Meta().ID))
	c.Assert(rows[3][1], Equals, fmt.Sprintf("t_%d_r_7500", tbl.Meta().ID))

	// Test show table index regions.
	tk.MustQuery(`split table t_regions index idx by (250),(500),(750);`).Check(testkit.Rows("4 1"))
	re = tk.MustQuery("show table t_regions index idx regions")
	rows = re.Rows()
	// The index `idx` of table t_regions should have 4 regions now.
	c.Assert(len(rows), Equals, 4)
	// Check the region start key.
	c.Assert(rows[0][1], Equals, fmt.Sprintf("t_%d_i_1_", tbl.Meta().ID))
	c.Assert(rows[1][1], Matches, fmt.Sprintf("t_%d_i_1_.*", tbl.Meta().ID))
	c.Assert(rows[2][1], Matches, fmt.Sprintf("t_%d_i_1_.*", tbl.Meta().ID))
	c.Assert(rows[3][1], Matches, fmt.Sprintf("t_%d_i_1_.*", tbl.Meta().ID))

	// Test show table regions for partition table when disable split region when create table.
	atomic.StoreUint32(&ddl.EnableSplitTableRegion, 0)
	tk.MustExec("drop table if exists partition_t;")
	tk.MustExec("set @@session.tidb_enable_table_partition = '1';")
	tk.MustExec("create table partition_t (a int, b int,index(a)) partition by hash (a) partitions 3")
	re = tk.MustQuery("show table partition_t regions")
	rows = re.Rows()
	c.Assert(len(rows), Equals, 1)
	c.Assert(rows[0][1], Matches, "t_.*")

	// Test show table regions for partition table when enable split region when create table.
	atomic.StoreUint32(&ddl.EnableSplitTableRegion, 1)
	tk.MustExec("set @@tidb_enable_table_partition = 1")
	tk.MustExec("set @@global.tidb_scatter_region=1;")
	tk.MustExec("drop table if exists partition_t;")
	tk.MustExec(`create table partition_t (id int) partition by range (id) (
			partition p0 values less than (1),
			partition p1 values less than (4),
			partition p2 values less than (7))`)
	re = tk.MustQuery("show table partition_t regions")
	rows = re.Rows()
	c.Assert(len(rows), Equals, 3)
	tbl = testGetTableByName(c, tk.Se, "test", "partition_t")
	partitionDef := tbl.Meta().GetPartitionInfo().Definitions
	c.Assert(rows[0][1], Matches, fmt.Sprintf("t_%d_.*", partitionDef[0].ID))
	c.Assert(rows[1][1], Matches, fmt.Sprintf("t_%d_.*", partitionDef[1].ID))
	c.Assert(rows[2][1], Matches, fmt.Sprintf("t_%d_.*", partitionDef[2].ID))

	// Test pre-split table region when create table.
	tk.MustExec("drop table if exists t_pre")
	tk.MustExec("create table t_pre (a int, b int) shard_row_id_bits = 2 pre_split_regions=2;")
	re = tk.MustQuery("show table t_pre regions")
	rows = re.Rows()
	// Table t_regions should have 4 regions now.
	c.Assert(len(rows), Equals, 4)
	tbl = testGetTableByName(c, tk.Se, "test", "t_pre")
	c.Assert(rows[1][1], Equals, fmt.Sprintf("t_%d_r_2305843009213693952", tbl.Meta().ID))
	c.Assert(rows[2][1], Equals, fmt.Sprintf("t_%d_r_4611686018427387904", tbl.Meta().ID))
	c.Assert(rows[3][1], Equals, fmt.Sprintf("t_%d_r_6917529027641081856", tbl.Meta().ID))
	atomic.StoreUint32(&ddl.EnableSplitTableRegion, 0)
}

func testGetTableByName(c *C, ctx sessionctx.Context, db, table string) table.Table {
	dom := domain.GetDomain(ctx)
	// Make sure the table schema is the new schema.
	err := dom.Reload()
	c.Assert(err, IsNil)
	tbl, err := dom.InfoSchema().TableByName(model.NewCIStr(db), model.NewCIStr(table))
	c.Assert(err, IsNil)
	return tbl
}<|MERGE_RESOLUTION|>--- conflicted
+++ resolved
@@ -78,14 +78,7 @@
 	logLevel := os.Getenv("log_level")
 	logutil.InitLogger(logutil.NewLogConfig(logLevel, logutil.DefaultLogFormat, "", logutil.EmptyFileLogConfig, false))
 	autoid.SetStep(5000)
-<<<<<<< HEAD
-
-	TestingT(t)
-}
-
-var _ = Suite(&testSuite{&baseTestSuite{}})
-var _ = Suite(&testSuite3{&baseTestSuite{}})
-=======
+
 	testleak.BeforeTest()
 	TestingT(t)
 	testleak.AfterTestT(t)()
@@ -104,7 +97,6 @@
 var _ = Suite(&testSuite7{&baseTestSuite{}})
 var _ = Suite(&testSuite8{&baseTestSuite{}})
 var _ = SerialSuites(&testShowStatsSuite{&baseTestSuite{}})
->>>>>>> 64d56726
 var _ = Suite(&testContextOptionSuite{})
 var _ = Suite(&testBypassSuite{})
 var _ = Suite(&testUpdateSuite{})
@@ -113,11 +105,8 @@
 var _ = Suite(&testFlushSuite{})
 
 type testSuite struct{ *baseTestSuite }
-<<<<<<< HEAD
-=======
 type testSuiteP1 struct{ *baseTestSuite }
 type testSuiteP2 struct{ *baseTestSuite }
->>>>>>> 64d56726
 
 type baseTestSuite struct {
 	cluster   *mocktikv.Cluster
@@ -133,10 +122,6 @@
 var mockTikv = flag.Bool("mockTikv", true, "use mock tikv store in executor test")
 
 func (s *baseTestSuite) SetUpSuite(c *C) {
-<<<<<<< HEAD
-	testleak.BeforeTest()
-=======
->>>>>>> 64d56726
 	s.autoIDStep = autoid.GetStep()
 	autoid.SetStep(5000)
 	s.Parser = parser.New()
@@ -1979,29 +1964,7 @@
 	c.Assert(failpoint.Disable(step2), IsNil)
 }
 
-<<<<<<< HEAD
-type testSuite3 struct {
-	*baseTestSuite
-}
-
-func (s *testSuite3) TearDownTest(c *C) {
-	tk := testkit.NewTestKit(c, s.store)
-	tk.MustExec("use test")
-	r := tk.MustQuery("show full tables")
-	for _, tb := range r.Rows() {
-		tableName := tb[0]
-		if tb[1] == "VIEW" {
-			tk.MustExec(fmt.Sprintf("drop view %v", tableName))
-		} else {
-			tk.MustExec(fmt.Sprintf("drop table %v", tableName))
-		}
-	}
-}
-
-func (s *testSuite) TestSplitRegionTimeout(c *C) {
-=======
 func (s *testSuite7) TestSplitRegionTimeout(c *C) {
->>>>>>> 64d56726
 	c.Assert(failpoint.Enable("github.com/pingcap/tidb/executor/mockSplitRegionTimeout", `return(true)`), IsNil)
 	tk := testkit.NewTestKit(c, s.store)
 	tk.MustExec("use test")
