--- conflicted
+++ resolved
@@ -8817,7 +8817,6 @@
 	}
 }
 
-<<<<<<< HEAD
 // Test invoke Close without invoking Open before for each operators.
 func (s *testSerialSuite) TestUnreasonablyClose(c *C) {
 	defer testleak.AfterTest(c)()
@@ -8943,7 +8942,8 @@
 		}
 	}
 	c.Assert(opsAlreadyCoveredMask, Equals, opsNeedsCoveredMask, Commentf("these operators are not covered %s", commentBuf.String()))
-=======
+}
+
 func (s *testSerialSuite) TestIssue29498(c *C) {
 	tk := testkit.NewTestKit(c, s.store)
 	tk.MustExec("use test")
@@ -8980,7 +8980,6 @@
 	row = res.Rows()[0][0].(string)
 	c.Assert(len(row), Equals, mysql.MaxDatetimeWidthNoFsp+3+1)
 	c.Assert(row[len(row)-12:], Equals, "00:00:00.567")
->>>>>>> ba69f65b
 }
 
 func (s *testSerialSuite) TestIndexJoin31494(c *C) {
