--- conflicted
+++ resolved
@@ -912,14 +912,6 @@
 	result = tk.MustQuery("select to_base64(a), to_base64(b), to_base64(c), to_base64(d), to_base64(e), to_base64(f), to_base64(g), to_base64(h), to_base64(null) from t")
 	result.Check(testkit.Rows("MQ== MS4x MjAxNy0wMS0wMSAxMjowMTowMQ== MTI6MDE6MDE= YWJjZGVm ABU= NTEyAAAAAAAAAAAAAAAAAAAAAAA= YWJj <nil>"))
 
-<<<<<<< HEAD
-	// for bit_length
-	tk.MustExec("drop table if exists t")
-	tk.MustExec("create table t(a int, b double, c datetime, d time, e char(20), f bit(10), g binary(20), h varbinary(20))")
-	tk.MustExec(`insert into t values(1, 1.1, "2017-01-01 12:01:01", "12:01:01", "abcdef", 0b10101, "g", "h")`)
-	result = tk.MustQuery("select bit_length(a), bit_length(b), bit_length(c), bit_length(d), bit_length(e), bit_length(f), bit_length(g), bit_length(h), bit_length(null) from t")
-	result.Check(testkit.Rows("8 24 152 64 48 16 160 8 <nil>"))
-=======
 	// for substr
 	tk.MustExec("drop table if exists t")
 	tk.MustExec("create table t(a char(10), b int, c double, d datetime, e time)")
@@ -932,7 +924,13 @@
 	result.Check(testkit.Rows("barbar ki"))
 	result = tk.MustQuery(`select substr(null, 2, 3), substr('foo', null, 3), substr('foo', 2, null)`)
 	result.Check(testkit.Rows("<nil> <nil> <nil>"))
->>>>>>> d99f2974
+
+	// for bit_length
+	tk.MustExec("drop table if exists t")
+	tk.MustExec("create table t(a int, b double, c datetime, d time, e char(20), f bit(10), g binary(20), h varbinary(20))")
+	tk.MustExec(`insert into t values(1, 1.1, "2017-01-01 12:01:01", "12:01:01", "abcdef", 0b10101, "g", "h")`)
+	result = tk.MustQuery("select bit_length(a), bit_length(b), bit_length(c), bit_length(d), bit_length(e), bit_length(f), bit_length(g), bit_length(h), bit_length(null) from t")
+	result.Check(testkit.Rows("8 24 152 64 48 16 160 8 <nil>"))
 }
 
 func (s *testSuite) TestEncryptionBuiltin(c *C) {
