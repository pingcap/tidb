--- conflicted
+++ resolved
@@ -6207,7 +6207,67 @@
 	wg.Wait()
 }
 
-<<<<<<< HEAD
+
+func (s *testSuite) TestPrevStmtDesensitization(c *C) {
+	tk := testkit.NewTestKit(c, s.store)
+	tk.MustExec("use test;")
+	tk.Se.GetSessionVars().EnableLogDesensitization = true
+	tk.MustExec("drop table if exists t")
+	tk.MustExec("create table t (a int)")
+	tk.MustExec("begin")
+	tk.MustExec("insert into t values (1),(2)")
+	c.Assert(tk.Se.GetSessionVars().PrevStmt.String(), Equals, "insert into t values ( ? ) , ( ? )")
+}
+
+func (s *testSuite) TestIssue19372(c *C) {
+	tk := testkit.NewTestKit(c, s.store)
+	tk.MustExec("use test;")
+	tk.MustExec("drop table if exists t1, t2;")
+	tk.MustExec("create table t1 (c_int int, c_str varchar(40), key(c_str));")
+	tk.MustExec("create table t2 like t1;")
+	tk.MustExec("insert into t1 values (1, 'a'), (2, 'b'), (3, 'c');")
+	tk.MustExec("insert into t2 select * from t1;")
+	tk.MustQuery("select (select t2.c_str from t2 where t2.c_str <= t1.c_str and t2.c_int in (1, 2) order by t2.c_str limit 1) x from t1 order by c_int;").Check(testkit.Rows("a", "a", "a"))
+}
+
+func (s *testSuite) TestCollectDMLRuntimeStats(c *C) {
+	tk := testkit.NewTestKit(c, s.store)
+	tk.MustExec("use test")
+	tk.MustExec("drop table if exists t1")
+	tk.MustExec("create table t1 (a int, b int, unique index (a))")
+
+	testSQLs := []string{
+		"insert ignore into t1 values (5,5);",
+		"insert into t1 values (5,5) on duplicate key update a=a+1;",
+		"replace into t1 values (5,6),(6,7)",
+		"update t1 set a=a+1 where a=6;",
+	}
+
+	for _, sql := range testSQLs {
+		tk.MustExec(sql)
+		info := tk.Se.ShowProcess()
+		c.Assert(info, NotNil)
+		p, ok := info.Plan.(plannercore.Plan)
+		c.Assert(ok, IsTrue)
+		stats := tk.Se.GetSessionVars().StmtCtx.RuntimeStatsColl.GetRootStats(p.ID())
+		c.Assert(stats.String(), Matches, "time.*loops.*Get.*num_rpc.*total_time.*")
+	}
+}
+
+func (s *testSuite) TestIssue13758(c *C) {
+	tk := testkit.NewTestKit(c, s.store)
+	tk.MustExec("use test")
+	tk.MustExec("drop table if exists t1, t2")
+	tk.MustExec("create table t1 (pk int(11) primary key, a int(11) not null, b int(11), key idx_b(b), key idx_a(a))")
+	tk.MustExec("insert into `t1` values (1,1,0),(2,7,6),(3,2,null),(4,1,null),(5,4,5)")
+	tk.MustExec("create table t2 (a int)")
+	tk.MustExec("insert into t2 values (1),(null)")
+	tk.MustQuery("select (select a from t1 use index(idx_a) where b >= t2.a order by a limit 1) as field from t2").Check(testkit.Rows(
+		"4",
+		"<nil>",
+	))
+}
+
 func (s *testSuite) TestCoprocessorOOMAction(c *C) {
 	// Assert Coprocessor OOMAction
 	tk := testkit.NewTestKit(c, s.store)
@@ -6241,64 +6301,4 @@
 	err := tk.QueryToErr("select * from t5")
 	c.Assert(err, NotNil)
 	c.Assert(err.Error(), Matches, "Out Of Memory Quota!.*")
-=======
-func (s *testSuite) TestPrevStmtDesensitization(c *C) {
-	tk := testkit.NewTestKit(c, s.store)
-	tk.MustExec("use test;")
-	tk.Se.GetSessionVars().EnableLogDesensitization = true
-	tk.MustExec("drop table if exists t")
-	tk.MustExec("create table t (a int)")
-	tk.MustExec("begin")
-	tk.MustExec("insert into t values (1),(2)")
-	c.Assert(tk.Se.GetSessionVars().PrevStmt.String(), Equals, "insert into t values ( ? ) , ( ? )")
-}
-
-func (s *testSuite) TestIssue19372(c *C) {
-	tk := testkit.NewTestKit(c, s.store)
-	tk.MustExec("use test;")
-	tk.MustExec("drop table if exists t1, t2;")
-	tk.MustExec("create table t1 (c_int int, c_str varchar(40), key(c_str));")
-	tk.MustExec("create table t2 like t1;")
-	tk.MustExec("insert into t1 values (1, 'a'), (2, 'b'), (3, 'c');")
-	tk.MustExec("insert into t2 select * from t1;")
-	tk.MustQuery("select (select t2.c_str from t2 where t2.c_str <= t1.c_str and t2.c_int in (1, 2) order by t2.c_str limit 1) x from t1 order by c_int;").Check(testkit.Rows("a", "a", "a"))
-}
-
-func (s *testSuite) TestCollectDMLRuntimeStats(c *C) {
-	tk := testkit.NewTestKit(c, s.store)
-	tk.MustExec("use test")
-	tk.MustExec("drop table if exists t1")
-	tk.MustExec("create table t1 (a int, b int, unique index (a))")
-
-	testSQLs := []string{
-		"insert ignore into t1 values (5,5);",
-		"insert into t1 values (5,5) on duplicate key update a=a+1;",
-		"replace into t1 values (5,6),(6,7)",
-		"update t1 set a=a+1 where a=6;",
-	}
-
-	for _, sql := range testSQLs {
-		tk.MustExec(sql)
-		info := tk.Se.ShowProcess()
-		c.Assert(info, NotNil)
-		p, ok := info.Plan.(plannercore.Plan)
-		c.Assert(ok, IsTrue)
-		stats := tk.Se.GetSessionVars().StmtCtx.RuntimeStatsColl.GetRootStats(p.ID())
-		c.Assert(stats.String(), Matches, "time.*loops.*Get.*num_rpc.*total_time.*")
-	}
-}
-
-func (s *testSuite) TestIssue13758(c *C) {
-	tk := testkit.NewTestKit(c, s.store)
-	tk.MustExec("use test")
-	tk.MustExec("drop table if exists t1, t2")
-	tk.MustExec("create table t1 (pk int(11) primary key, a int(11) not null, b int(11), key idx_b(b), key idx_a(a))")
-	tk.MustExec("insert into `t1` values (1,1,0),(2,7,6),(3,2,null),(4,1,null),(5,4,5)")
-	tk.MustExec("create table t2 (a int)")
-	tk.MustExec("insert into t2 values (1),(null)")
-	tk.MustQuery("select (select a from t1 use index(idx_a) where b >= t2.a order by a limit 1) as field from t2").Check(testkit.Rows(
-		"4",
-		"<nil>",
-	))
->>>>>>> 968d0d76
 }