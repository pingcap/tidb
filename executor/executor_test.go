--- conflicted
+++ resolved
@@ -8815,7 +8815,6 @@
 	}
 }
 
-<<<<<<< HEAD
 func (s *testSerialSuite) TestIssue30289(c *C) {
 	tk := testkit.NewTestKit(c, s.store)
 	tk.MustExec("use test")
@@ -8828,7 +8827,8 @@
 	tk.MustExec("create table t(a int)")
 	err := tk.QueryToErr("select /*+ hash_join(t1) */ * from t t1 join t t2 on t1.a=t2.a")
 	c.Assert(err.Error(), Matches, "issue30289 build return error")
-=======
+}
+
 func (s *testSerialSuite) TestIssue29498(c *C) {
 	tk := testkit.NewTestKit(c, s.store)
 	tk.MustExec("use test")
@@ -8865,7 +8865,6 @@
 	row = res.Rows()[0][0].(string)
 	c.Assert(len(row), Equals, mysql.MaxDatetimeWidthNoFsp+3+1)
 	c.Assert(row[len(row)-12:], Equals, "00:00:00.567")
->>>>>>> ba69f65b
 }
 
 func (s *testSerialSuite) TestIndexJoin31494(c *C) {
