// Copyright 2015 PingCAP, Inc.
//
// Licensed under the Apache License, Version 2.0 (the "License");
// you may not use this file except in compliance with the License.
// You may obtain a copy of the License at
//
//     http://www.apache.org/licenses/LICENSE-2.0
//
// Unless required by applicable law or agreed to in writing, software
// distributed under the License is distributed on an "AS IS" BASIS,
// See the License for the specific language governing permissions and
// limitations under the License.

package executor_test

import (
	"flag"
	"fmt"
	"os"
	"testing"
	"time"

	"github.com/juju/errors"
	"github.com/ngaut/log"
	. "github.com/pingcap/check"
	"github.com/pingcap/tidb"
	"github.com/pingcap/tidb/context"
	"github.com/pingcap/tidb/executor"
	"github.com/pingcap/tidb/inspectkv"
	"github.com/pingcap/tidb/kv"
	"github.com/pingcap/tidb/model"
	"github.com/pingcap/tidb/mysql"
	"github.com/pingcap/tidb/parser"
	"github.com/pingcap/tidb/plan"
	"github.com/pingcap/tidb/sessionctx"
	"github.com/pingcap/tidb/sessionctx/variable"
	"github.com/pingcap/tidb/store/tikv"
	"github.com/pingcap/tidb/terror"
	"github.com/pingcap/tidb/util/testkit"
	"github.com/pingcap/tidb/util/testleak"
	"github.com/pingcap/tidb/util/testutil"
	"github.com/pingcap/tidb/util/types"
)

func TestT(t *testing.T) {
	CustomVerboseFlag = true
	TestingT(t)
}

var _ = Suite(&testSuite{})

type testSuite struct {
	store kv.Storage
	*parser.Parser
}

var mockTikv = flag.Bool("mockTikv", true, "use mock tikv store in executor test")

func (s *testSuite) SetUpSuite(c *C) {
	s.Parser = parser.New()
	flag.Lookup("mockTikv")
	useMockTikv := *mockTikv
	if useMockTikv {
		store, err := tikv.NewMockTikvStore("")
		c.Assert(err, IsNil)
		s.store = store
		tidb.SetSchemaLease(0)
		tidb.SetStatsLease(0)
	} else {
		store, err := tidb.NewStore("memory://test/test")
		c.Assert(err, IsNil)
		s.store = store
	}
	_, err := tidb.BootstrapSession(s.store)
	c.Assert(err, IsNil)
	logLevel := os.Getenv("log_level")
	log.SetLevelByString(logLevel)
}

func (s *testSuite) TearDownSuite(c *C) {
	s.store.Close()
}

func (s *testSuite) cleanEnv(c *C) {
	tk := testkit.NewTestKit(c, s.store)
	tk.MustExec("use test")
	r := tk.MustQuery("show tables")
	for _, tb := range r.Rows() {
		tableName := tb[0]
		tk.MustExec(fmt.Sprintf("drop table %v", tableName))
	}
}

func (s *testSuite) TestAdmin(c *C) {
	defer func() {
		s.cleanEnv(c)
		testleak.AfterTest(c)()
	}()
	tk := testkit.NewTestKit(c, s.store)
	tk.MustExec("use test")
	tk.MustExec("drop table if exists admin_test")
	tk.MustExec("create table admin_test (c1 int, c2 int, c3 int default 1, index (c1))")
	tk.MustExec("insert admin_test (c1) values (1),(2),(NULL)")
	r, err := tk.Exec("admin show ddl")
	c.Assert(err, IsNil)
	row, err := r.Next()
	c.Assert(err, IsNil)
	c.Assert(row.Data, HasLen, 6)
	txn, err := s.store.Begin()
	c.Assert(err, IsNil)
	ddlInfo, err := inspectkv.GetDDLInfo(txn)
	c.Assert(err, IsNil)
	c.Assert(row.Data[0].GetInt64(), Equals, ddlInfo.SchemaVer)
	// TODO: Pass this test.
	// rowOwnerInfos := strings.Split(row.Data[1].GetString(), ",")
	// ownerInfos := strings.Split(ddlInfo.Owner.String(), ",")
	// c.Assert(rowOwnerInfos[0], Equals, ownerInfos[0])
	c.Assert(row.Data[2].GetString(), Equals, "")
	bgInfo, err := inspectkv.GetBgDDLInfo(txn)
	c.Assert(err, IsNil)
	c.Assert(row.Data[3].GetInt64(), Equals, bgInfo.SchemaVer)
	// TODO: Pass this test.
	// rowOwnerInfos = strings.Split(row.Data[4].GetString(), ",")
	// ownerInfos = strings.Split(bgInfo.Owner.String(), ",")
	// c.Assert(rowOwnerInfos[0], Equals, ownerInfos[0])
	row, err = r.Next()
	c.Assert(err, IsNil)
	c.Assert(row, IsNil)

	// check table test
	tk.MustExec("create table admin_test1 (c1 int, c2 int default 1, index (c1))")
	tk.MustExec("insert admin_test1 (c1) values (21),(22)")
	r, err = tk.Exec("admin check table admin_test, admin_test1")
	c.Assert(err, IsNil)
	c.Assert(r, IsNil)
	// error table name
	r, err = tk.Exec("admin check table admin_test_error")
	c.Assert(err, NotNil)
	// different index values
	ctx := tk.Se.(context.Context)
	domain := sessionctx.GetDomain(ctx)
	is := domain.InfoSchema()
	c.Assert(is, NotNil)
	tb, err := is.TableByName(model.NewCIStr("test"), model.NewCIStr("admin_test"))
	c.Assert(err, IsNil)
	c.Assert(tb.Indices(), HasLen, 1)
	_, err = tb.Indices()[0].Create(txn, types.MakeDatums(int64(10)), 1)
	c.Assert(err, IsNil)
	err = txn.Commit()
	c.Assert(err, IsNil)
	r, err = tk.Exec("admin check table admin_test")
	c.Assert(err, NotNil)
}

func (s *testSuite) fillData(tk *testkit.TestKit, table string) {
	tk.MustExec("use test")
	tk.MustExec(fmt.Sprintf("create table %s(id int not null default 1, name varchar(255), PRIMARY KEY(id));", table))

	// insert data
	tk.MustExec(fmt.Sprintf("insert INTO %s VALUES (1, \"hello\");", table))
	tk.CheckExecResult(1, 0)
	tk.MustExec(fmt.Sprintf("insert into %s values (2, \"hello\");", table))
	tk.CheckExecResult(1, 0)
}

type testCase struct {
	data1    []byte
	data2    []byte
	expected []string
	restData []byte
}

func checkCases(tests []testCase, ld *executor.LoadDataInfo,
	c *C, tk *testkit.TestKit, ctx context.Context, selectSQL, deleteSQL string) {
	for _, tt := range tests {
		c.Assert(ctx.NewTxn(), IsNil)
		data, reachLimit, err1 := ld.InsertData(tt.data1, tt.data2)
		c.Assert(err1, IsNil)
		c.Assert(reachLimit, IsFalse)
		if tt.restData == nil {
			c.Assert(data, HasLen, 0,
				Commentf("data1:%v, data2:%v, data:%v", string(tt.data1), string(tt.data2), string(data)))
		} else {
			c.Assert(data, DeepEquals, tt.restData,
				Commentf("data1:%v, data2:%v, data:%v", string(tt.data1), string(tt.data2), string(data)))
		}
		err1 = ctx.Txn().Commit()
		c.Assert(err1, IsNil)
		r := tk.MustQuery(selectSQL)
		r.Check(testutil.RowsWithSep("|", tt.expected...))
		tk.MustExec(deleteSQL)
	}
}

func (s *testSuite) TestSelectWithoutFrom(c *C) {
	defer testleak.AfterTest(c)()
	tk := testkit.NewTestKit(c, s.store)
	tk.MustExec("use test")

	r := tk.MustQuery("select 1 + 2*3")
	r.Check(testkit.Rows("7"))

	r = tk.MustQuery(`select _utf8"string";`)
	r.Check(testkit.Rows("string"))
}

func (s *testSuite) TestSelectLimit(c *C) {
	tk := testkit.NewTestKit(c, s.store)
	defer func() {
		s.cleanEnv(c)
		testleak.AfterTest(c)()
	}()
	tk.MustExec("use test")
	s.fillData(tk, "select_limit")

	tk.MustExec("insert INTO select_limit VALUES (3, \"hello\");")
	tk.CheckExecResult(1, 0)
	tk.MustExec("insert INTO select_limit VALUES (4, \"hello\");")
	tk.CheckExecResult(1, 0)

	r := tk.MustQuery("select * from select_limit limit 1;")
	r.Check(testkit.Rows("1 hello"))

	r = tk.MustQuery("select id from (select * from select_limit limit 1) k where id != 1;")
	r.Check(testkit.Rows())

	r = tk.MustQuery("select * from select_limit limit 18446744073709551615 offset 0;")
	r.Check(testkit.Rows("1 hello", "2 hello", "3 hello", "4 hello"))

	r = tk.MustQuery("select * from select_limit limit 18446744073709551615 offset 1;")
	r.Check(testkit.Rows("2 hello", "3 hello", "4 hello"))

	r = tk.MustQuery("select * from select_limit limit 18446744073709551615 offset 3;")
	r.Check(testkit.Rows("4 hello"))

	_, err := tk.Exec("select * from select_limit limit 18446744073709551616 offset 3;")
	c.Assert(err, NotNil)
}

func (s *testSuite) TestDAG(c *C) {
	tk := testkit.NewTestKit(c, s.store)
	defer func() {
		s.cleanEnv(c)
		testleak.AfterTest(c)()
	}()
	tk.MustExec("use test")
	tk.MustExec("create table select_dag(id int not null default 1, name varchar(255));")

	tk.MustExec("insert INTO select_dag VALUES (1, \"hello\");")
	tk.MustExec("insert INTO select_dag VALUES (2, \"hello\");")
	tk.MustExec("insert INTO select_dag VALUES (3, \"hello\");")
	tk.CheckExecResult(1, 0)

	r := tk.MustQuery("select * from select_dag;")
	r.Check(testkit.Rows("1 hello", "2 hello", "3 hello"))

	r = tk.MustQuery("select * from select_dag where id > 1;")
	r.Check(testkit.Rows("2 hello", "3 hello"))

	// for limit
	r = tk.MustQuery("select * from select_dag limit 1;")
	r.Check(testkit.Rows("1 hello"))
	r = tk.MustQuery("select * from select_dag limit 0;")
	r.Check(testkit.Rows())
	r = tk.MustQuery("select * from select_dag limit 5;")
	r.Check(testkit.Rows("1 hello", "2 hello", "3 hello"))
}

func (s *testSuite) TestSelectOrderBy(c *C) {
	defer func() {
		s.cleanEnv(c)
		testleak.AfterTest(c)()
	}()
	tk := testkit.NewTestKit(c, s.store)
	tk.MustExec("use test")
	s.fillData(tk, "select_order_test")

	// Test star field
	r := tk.MustQuery("select * from select_order_test where id = 1 order by id limit 1 offset 0;")
	r.Check(testkit.Rows("1 hello"))

	r = tk.MustQuery("select id from select_order_test order by id desc limit 1 ")
	r.Check(testkit.Rows("2"))

	r = tk.MustQuery("select id from select_order_test order by id + 1 desc limit 1 ")
	r.Check(testkit.Rows("2"))

	// Test limit
	r = tk.MustQuery("select * from select_order_test order by name, id limit 1 offset 0;")
	r.Check(testkit.Rows("1 hello"))

	// Test limit
	r = tk.MustQuery("select id as c1, name from select_order_test order by 2, id limit 1 offset 0;")
	r.Check(testkit.Rows("1 hello"))

	// Test limit overflow
	r = tk.MustQuery("select * from select_order_test order by name, id limit 100 offset 0;")
	r.Check(testkit.Rows("1 hello", "2 hello"))

	// Test offset overflow
	r = tk.MustQuery("select * from select_order_test order by name, id limit 1 offset 100;")
	r.Check(testkit.Rows())

	// Test multiple field
	r = tk.MustQuery("select id, name from select_order_test where id = 1 group by id, name limit 1 offset 0;")
	r.Check(testkit.Rows("1 hello"))

	// Test limit + order by
	for i := 3; i <= 10; i += 1 {
		tk.MustExec(fmt.Sprintf("insert INTO select_order_test VALUES (%d, \"zz\");", i))
	}
	tk.MustExec("insert INTO select_order_test VALUES (10086, \"hi\");")
	for i := 11; i <= 20; i += 1 {
		tk.MustExec(fmt.Sprintf("insert INTO select_order_test VALUES (%d, \"hh\");", i))
	}
	for i := 21; i <= 30; i += 1 {
		tk.MustExec(fmt.Sprintf("insert INTO select_order_test VALUES (%d, \"zz\");", i))
	}
	tk.MustExec("insert INTO select_order_test VALUES (1501, \"aa\");")
	r = tk.MustQuery("select * from select_order_test order by name, id limit 1 offset 3;")
	r.Check(testkit.Rows("11 hh"))
	tk.MustExec("drop table select_order_test")
	tk.MustExec("drop table if exists t")
	tk.MustExec("create table t (c int, d int)")
	tk.MustExec("insert t values (1, 1)")
	tk.MustExec("insert t values (1, 2)")
	tk.MustExec("insert t values (1, 3)")
	r = tk.MustQuery("select 1-d as d from t order by d;")
	r.Check(testkit.Rows("-2", "-1", "0"))
	r = tk.MustQuery("select 1-d as d from t order by d + 1;")
	r.Check(testkit.Rows("0", "-1", "-2"))
	r = tk.MustQuery("select t.d from t order by d;")
	r.Check(testkit.Rows("1", "2", "3"))

	tk.MustExec("drop table if exists t")
	tk.MustExec("create table t (a int, b int, c int)")
	tk.MustExec("insert t values (1, 2, 3)")
	r = tk.MustQuery("select b from (select a,b from t order by a,c) t")
	r.Check(testkit.Rows("2"))
	r = tk.MustQuery("select b from (select a,b from t order by a,c limit 1) t")
	r.Check(testkit.Rows("2"))
}

func (s *testSuite) TestSelectErrorRow(c *C) {
	defer func() {
		s.cleanEnv(c)
		testleak.AfterTest(c)()
	}()
	tk := testkit.NewTestKit(c, s.store)
	tk.MustExec("use test")

	_, err := tk.Exec("select row(1, 1) from test")
	c.Assert(err, NotNil)

	_, err = tk.Exec("select * from test group by row(1, 1);")
	c.Assert(err, NotNil)

	_, err = tk.Exec("select * from test order by row(1, 1);")
	c.Assert(err, NotNil)

	_, err = tk.Exec("select * from test having row(1, 1);")
	c.Assert(err, NotNil)

	_, err = tk.Exec("select (select 1, 1) from test;")
	c.Assert(err, NotNil)

	_, err = tk.Exec("select * from test group by (select 1, 1);")
	c.Assert(err, NotNil)

	_, err = tk.Exec("select * from test order by (select 1, 1);")
	c.Assert(err, NotNil)

	_, err = tk.Exec("select * from test having (select 1, 1);")
	c.Assert(err, NotNil)
}

// TestIssue2612 is related with https://github.com/pingcap/tidb/issues/2612
func (s *testSuite) TestIssue2612(c *C) {
	defer func() {
		s.cleanEnv(c)
		testleak.AfterTest(c)()
	}()
	tk := testkit.NewTestKit(c, s.store)
	tk.MustExec("use test")
	tk.MustExec(`drop table if exists t`)
	tk.MustExec(`create table t (
		create_at datetime NOT NULL DEFAULT '1000-01-01 00:00:00',
		finish_at datetime NOT NULL DEFAULT '1000-01-01 00:00:00');`)
	tk.MustExec(`insert into t values ('2016-02-13 15:32:24',  '2016-02-11 17:23:22');`)
	rs, err := tk.Exec(`select timediff(finish_at, create_at) from t;`)
	c.Assert(err, IsNil)
	row, err := rs.Next()
	c.Assert(err, IsNil)
	row.Data[0].GetMysqlDuration().String()
}

// TestIssue345 is related with https://github.com/pingcap/tidb/issues/345
func (s *testSuite) TestIssue345(c *C) {
	defer func() {
		s.cleanEnv(c)
		testleak.AfterTest(c)()
	}()
	tk := testkit.NewTestKit(c, s.store)
	tk.MustExec("use test")
	tk.MustExec(`drop table if exists t1, t2`)
	tk.MustExec(`create table t1 (c1 int);`)
	tk.MustExec(`create table t2 (c2 int);`)
	tk.MustExec(`insert into t1 values (1);`)
	tk.MustExec(`insert into t2 values (2);`)
	tk.MustExec(`update t1, t2 set t1.c1 = 2, t2.c2 = 1;`)
	tk.MustExec(`update t1, t2 set c1 = 2, c2 = 1;`)
	tk.MustExec(`update t1 as a, t2 as b set a.c1 = 2, b.c2 = 1;`)

	// Check t1 content
	r := tk.MustQuery("SELECT * FROM t1;")
	r.Check(testkit.Rows("2"))
	// Check t2 content
	r = tk.MustQuery("SELECT * FROM t2;")
	r.Check(testkit.Rows("1"))

	tk.MustExec(`update t1 as a, t2 as t1 set a.c1 = 1, t1.c2 = 2;`)
	// Check t1 content
	r = tk.MustQuery("SELECT * FROM t1;")
	r.Check(testkit.Rows("1"))
	// Check t2 content
	r = tk.MustQuery("SELECT * FROM t2;")
	r.Check(testkit.Rows("2"))

	_, err := tk.Exec(`update t1 as a, t2 set t1.c1 = 10;`)
	c.Assert(err, NotNil)
}

func (s *testSuite) TestUnion(c *C) {
	defer func() {
		s.cleanEnv(c)
		testleak.AfterTest(c)()
	}()
	tk := testkit.NewTestKit(c, s.store)
	tk.MustExec("use test")

	testSQL := `drop table if exists union_test; create table union_test(id int);`
	tk.MustExec(testSQL)

	testSQL = `drop table if exists union_test;`
	tk.MustExec(testSQL)
	testSQL = `create table union_test(id int);`
	tk.MustExec(testSQL)
	testSQL = `insert union_test values (1),(2)`
	tk.MustExec(testSQL)

	testSQL = `select id from union_test union select id from union_test;`
	r := tk.MustQuery(testSQL)
	r.Check(testkit.Rows("1", "2"))

	testSQL = `select * from (select id from union_test union select id from union_test) t order by id;`
	r = tk.MustQuery(testSQL)
	r.Check(testkit.Rows("1", "2"))

	r = tk.MustQuery("select 1 union all select 1")
	r.Check(testkit.Rows("1", "1"))

	r = tk.MustQuery("select 1 union all select 1 union select 1")
	r.Check(testkit.Rows("1"))

	r = tk.MustQuery("select 1 as a union (select 2) order by a limit 1")
	r.Check(testkit.Rows("1"))

	r = tk.MustQuery("select 1 as a union (select 2) order by a limit 1, 1")
	r.Check(testkit.Rows("2"))

	r = tk.MustQuery("select id from union_test union all (select 1) order by id desc")
	r.Check(testkit.Rows("2", "1", "1"))

	r = tk.MustQuery("select id as a from union_test union (select 1) order by a desc")
	r.Check(testkit.Rows("2", "1"))

	r = tk.MustQuery(`select null as a union (select "abc") order by a`)
	r.Check(testkit.Rows("<nil>", "abc"))

	r = tk.MustQuery(`select "abc" as a union (select 1) order by a`)
	r.Check(testkit.Rows("1", "abc"))

	tk.MustExec("drop table if exists t1")
	tk.MustExec("create table t1 (c int, d int)")
	tk.MustExec("insert t1 values (NULL, 1)")
	tk.MustExec("insert t1 values (1, 1)")
	tk.MustExec("insert t1 values (1, 2)")
	tk.MustExec("drop table if exists t2")
	tk.MustExec("create table t2 (c int, d int)")
	tk.MustExec("insert t2 values (1, 3)")
	tk.MustExec("insert t2 values (1, 1)")
	tk.MustExec("drop table if exists t3")
	tk.MustExec("create table t3 (c int, d int)")
	tk.MustExec("insert t3 values (3, 2)")
	tk.MustExec("insert t3 values (4, 3)")
	r = tk.MustQuery(`select sum(c1), c2 from (select c c1, d c2 from t1 union all select d c1, c c2 from t2 union all select c c1, d c2 from t3) x group by c2 order by c2`)
	r.Check(testkit.Rows("5 1", "4 2", "4 3"))

	tk.MustExec("drop table if exists t1, t2, t3")
	tk.MustExec("create table t1 (a int primary key)")
	tk.MustExec("create table t2 (a int primary key)")
	tk.MustExec("create table t3 (a int primary key)")
	tk.MustExec("insert t1 values (7), (8)")
	tk.MustExec("insert t2 values (1), (9)")
	tk.MustExec("insert t3 values (2), (3)")
	r = tk.MustQuery("select * from t1 union all select * from t2 union all (select * from t3) order by a limit 2")
	r.Check(testkit.Rows("1", "2"))

	tk.MustExec("drop table if exists t1, t2")
	tk.MustExec("create table t1 (a int)")
	tk.MustExec("create table t2 (a int)")
	tk.MustExec("insert t1 values (2), (1)")
	tk.MustExec("insert t2 values (3), (4)")
	r = tk.MustQuery("select * from t1 union all (select * from t2) order by a limit 1")
	r.Check(testkit.Rows("1"))
	r = tk.MustQuery("select (select * from t1 where a != t.a union all (select * from t2 where a != t.a) order by a limit 1) from t1 t")
	r.Check(testkit.Rows("1", "2"))

	tk.MustExec("drop table if exists t")
	tk.MustExec("create table t (id int unsigned primary key auto_increment, c1 int, c2 int, index c1_c2 (c1, c2))")
	tk.MustExec("insert into t (c1, c2) values (1, 1)")
	tk.MustExec("insert into t (c1, c2) values (1, 2)")
	tk.MustExec("insert into t (c1, c2) values (2, 3)")
	r = tk.MustQuery("select * from t where t.c1 = 1 union select * from t where t.id = 1")
	r.Check(testkit.Rows("1 1 1", "2 1 2"))

	tk.MustExec("drop table if exists t")
	tk.MustExec("CREATE TABLE t (f1 DATE)")
	tk.MustExec("INSERT INTO t VALUES ('1978-11-26')")
	r = tk.MustQuery("SELECT f1+0 FROM t UNION SELECT f1+0 FROM t")
	r.Check(testkit.Rows("19781126"))

	tk.MustExec("drop table if exists t")
	tk.MustExec("CREATE TABLE t (a int, b int)")
	tk.MustExec("INSERT INTO t VALUES ('1', '1')")
	r = tk.MustQuery("select b from (SELECT * FROM t UNION ALL SELECT a, b FROM t order by a) t")
}

func (s *testSuite) TestIn(c *C) {
	defer func() {
		s.cleanEnv(c)
		testleak.AfterTest(c)()
	}()
	tk := testkit.NewTestKit(c, s.store)
	tk.MustExec("use test")
	tk.MustExec(`drop table if exists t`)
	tk.MustExec(`create table t (c1 int primary key, c2 int, key c (c2));`)
	for i := 0; i <= 200; i++ {
		tk.MustExec(fmt.Sprintf("insert t values(%d, %d)", i, i))
	}
	queryStr := `select c2 from t where c1 in ('7', '10', '112', '111', '98', '106', '100', '9', '18', '17') order by c2`
	r := tk.MustQuery(queryStr)
	r.Check(testkit.Rows("7", "9", "10", "17", "18", "98", "100", "106", "111", "112"))

	queryStr = `select c2 from t where c1 in ('7a')`
	tk.MustQuery(queryStr).Check(testkit.Rows("7"))
}

func (s *testSuite) TestTablePKisHandleScan(c *C) {
	defer func() {
		s.cleanEnv(c)
		testleak.AfterTest(c)()
	}()
	tk := testkit.NewTestKit(c, s.store)
	tk.MustExec("use test")
	tk.MustExec("drop table if exists t")
	tk.MustExec("create table t (a int PRIMARY KEY AUTO_INCREMENT)")
	tk.MustExec("insert t values (),()")
	tk.MustExec("insert t values (-100),(0)")

	tests := []struct {
		sql    string
		result [][]interface{}
	}{
		{
			"select * from t",
			testkit.Rows("-100", "1", "2", "3"),
		},
		{
			"select * from t where a = 1",
			testkit.Rows("1"),
		},
		{
			"select * from t where a != 1",
			testkit.Rows("-100", "2", "3"),
		},
		{
			"select * from t where a >= '1.1'",
			testkit.Rows("2", "3"),
		},
		{
			"select * from t where a < '1.1'",
			testkit.Rows("-100", "1"),
		},
		{
			"select * from t where a > '-100.1' and a < 2",
			testkit.Rows("-100", "1"),
		},
		{
			"select * from t where a is null",
			testkit.Rows(),
		}, {
			"select * from t where a is true",
			testkit.Rows("-100", "1", "2", "3"),
		}, {
			"select * from t where a is false",
			testkit.Rows(),
		},
		{
			"select * from t where a in (1, 2)",
			testkit.Rows("1", "2"),
		},
		{
			"select * from t where a between 1 and 2",
			testkit.Rows("1", "2"),
		},
	}

	for _, tt := range tests {
		result := tk.MustQuery(tt.sql)
		result.Check(tt.result)
	}
}

func (s *testSuite) TestIndexScan(c *C) {
	defer func() {
		s.cleanEnv(c)
		testleak.AfterTest(c)()
	}()
	tk := testkit.NewTestKit(c, s.store)
	tk.MustExec("use test")
	tk.MustExec("drop table if exists t")
	tk.MustExec("create table t (a int unique)")
	tk.MustExec("insert t values (-1), (2), (3), (5), (6), (7), (8), (9)")
	result := tk.MustQuery("select a from t where a < 0 or (a >= 2.1 and a < 5.1) or ( a > 5.9 and a <= 7.9) or a > '8.1'")
	result.Check(testkit.Rows("-1", "3", "5", "6", "7", "9"))
	tk.MustExec("drop table if exists t")
	tk.MustExec("create table t (a int unique)")
	tk.MustExec("insert t values (0)")
	result = tk.MustQuery("select NULL from t ")
	result.Check(testkit.Rows("<nil>"))
	// test for double read
	tk.MustExec("drop table if exists t")
	tk.MustExec("create table t (a int unique, b int)")
	tk.MustExec("insert t values (5, 0)")
	tk.MustExec("insert t values (4, 0)")
	tk.MustExec("insert t values (3, 0)")
	tk.MustExec("insert t values (2, 0)")
	tk.MustExec("insert t values (1, 0)")
	tk.MustExec("insert t values (0, 0)")
	result = tk.MustQuery("select * from t order by a limit 3")
	result.Check(testkit.Rows("0 0", "1 0", "2 0"))
	tk.MustExec("drop table if exists t")
	tk.MustExec("create table t (a int unique, b int)")
	tk.MustExec("insert t values (0, 1)")
	tk.MustExec("insert t values (1, 2)")
	tk.MustExec("insert t values (2, 1)")
	tk.MustExec("insert t values (3, 2)")
	tk.MustExec("insert t values (4, 1)")
	tk.MustExec("insert t values (5, 2)")
	result = tk.MustQuery("select * from t where a < 5 and b = 1 limit 2")
	result.Check(testkit.Rows("0 1", "2 1"))
	tk.MustExec("drop table if exists tab1")
	tk.MustExec("CREATE TABLE tab1(pk INTEGER PRIMARY KEY, col0 INTEGER, col1 FLOAT, col3 INTEGER, col4 FLOAT)")
	tk.MustExec("CREATE INDEX idx_tab1_0 on tab1 (col0)")
	tk.MustExec("CREATE INDEX idx_tab1_1 on tab1 (col1)")
	tk.MustExec("CREATE INDEX idx_tab1_3 on tab1 (col3)")
	tk.MustExec("CREATE INDEX idx_tab1_4 on tab1 (col4)")
	tk.MustExec("INSERT INTO tab1 VALUES(1,37,20.85,30,10.69)")
	result = tk.MustQuery("SELECT pk FROM tab1 WHERE ((col3 <= 6 OR col3 < 29 AND (col0 < 41)) OR col3 > 42) AND col1 >= 96.1 AND col3 = 30 AND col3 > 17 AND (col0 BETWEEN 36 AND 42)")
	result.Check(testkit.Rows())
	tk.MustExec("drop table if exists tab1")
	tk.MustExec("CREATE TABLE tab1(pk INTEGER PRIMARY KEY, a INTEGER, b INTEGER)")
	tk.MustExec("CREATE INDEX idx_tab1_0 on tab1 (a)")
	tk.MustExec("INSERT INTO tab1 VALUES(1,1,1)")
	tk.MustExec("INSERT INTO tab1 VALUES(2,2,1)")
	tk.MustExec("INSERT INTO tab1 VALUES(3,1,2)")
	tk.MustExec("INSERT INTO tab1 VALUES(4,2,2)")
	result = tk.MustQuery("SELECT * FROM tab1 WHERE pk <= 3 AND a = 1")
	result.Check(testkit.Rows("1 1 1", "3 1 2"))
	result = tk.MustQuery("SELECT * FROM tab1 WHERE pk <= 4 AND a = 1 AND b = 2")
	result.Check(testkit.Rows("3 1 2"))
	tk.MustExec("CREATE INDEX idx_tab1_1 on tab1 (b, a)")
	result = tk.MustQuery("SELECT pk FROM tab1 WHERE b > 1")
	result.Check(testkit.Rows("3", "4"))

	tk.MustExec("drop table if exists t")
	tk.MustExec("CREATE TABLE t (a varchar(3), index(a))")
	tk.MustExec("insert t values('aaa'), ('aab')")
	result = tk.MustQuery("select * from t where a >= 'aaaa' and a < 'aabb'")
	result.Check(testkit.Rows("aab"))

	tk.MustExec("drop table if exists t")
	tk.MustExec("CREATE TABLE t (a int primary key, b int, c int, index(c))")
	tk.MustExec("insert t values(1, 1, 1), (2, 2, 2), (4, 4, 4), (3, 3, 3), (5, 5, 5)")
	// Test for double read and top n.
	result = tk.MustQuery("select a from t where c >= 2 order by b desc limit 1")
	result.Check(testkit.Rows("5"))
}

func (s *testSuite) TestIndexReverseOrder(c *C) {
	defer func() {
		s.cleanEnv(c)
		testleak.AfterTest(c)()
	}()
	tk := testkit.NewTestKit(c, s.store)
	tk.MustExec("use test")
	tk.MustExec("drop table if exists t")
	tk.MustExec("create table t (a int primary key auto_increment, b int, index idx (b))")
	tk.MustExec("insert t (b) values (0), (1), (2), (3), (4), (5), (6), (7), (8), (9)")
	result := tk.MustQuery("select b from t order by b desc")
	result.Check(testkit.Rows("9", "8", "7", "6", "5", "4", "3", "2", "1", "0"))
	result = tk.MustQuery("select b from t where b <3 or (b >=6 and b < 8) order by b desc")
	result.Check(testkit.Rows("7", "6", "2", "1", "0"))

	tk.MustExec("drop table if exists t")
	tk.MustExec("create table t (a int, b int, index idx (b, a))")
	tk.MustExec("insert t values (0, 2), (1, 2), (2, 2), (0, 1), (1, 1), (2, 1), (0, 0), (1, 0), (2, 0)")
	result = tk.MustQuery("select b, a from t order by b, a desc")
	result.Check(testkit.Rows("0 2", "0 1", "0 0", "1 2", "1 1", "1 0", "2 2", "2 1", "2 0"))
}

func (s *testSuite) TestTableReverseOrder(c *C) {
	defer func() {
		s.cleanEnv(c)
		testleak.AfterTest(c)()
	}()
	tk := testkit.NewTestKit(c, s.store)
	tk.MustExec("use test")
	tk.MustExec("drop table if exists t")
	tk.MustExec("create table t (a int primary key auto_increment, b int)")
	tk.MustExec("insert t (b) values (1), (2), (3), (4), (5), (6), (7), (8), (9)")
	result := tk.MustQuery("select b from t order by a desc")
	result.Check(testkit.Rows("9", "8", "7", "6", "5", "4", "3", "2", "1"))
	result = tk.MustQuery("select a from t where a <3 or (a >=6 and a < 8) order by a desc")
	result.Check(testkit.Rows("7", "6", "2", "1"))
}

func (s *testSuite) TestDefaultNull(c *C) {
	defer func() {
		s.cleanEnv(c)
		testleak.AfterTest(c)()
	}()
	tk := testkit.NewTestKit(c, s.store)
	tk.MustExec("use test")
	tk.MustExec("drop table if exists t")
	tk.MustExec("create table t (a int primary key auto_increment, b int default 1, c int)")
	tk.MustExec("insert t values ()")
	tk.MustQuery("select * from t").Check(testkit.Rows("1 1 <nil>"))
	tk.MustExec("update t set b = NULL where a = 1")
	tk.MustQuery("select * from t").Check(testkit.Rows("1 <nil> <nil>"))
	tk.MustExec("update t set c = 1")
	tk.MustQuery("select * from t ").Check(testkit.Rows("1 <nil> 1"))
	tk.MustExec("delete from t where a = 1")
	tk.MustExec("insert t (a) values (1)")
	tk.MustQuery("select * from t").Check(testkit.Rows("1 1 <nil>"))
}

func (s *testSuite) TestUnsignedPKColumn(c *C) {
	defer func() {
		s.cleanEnv(c)
		testleak.AfterTest(c)()
	}()
	tk := testkit.NewTestKit(c, s.store)
	tk.MustExec("use test")
	tk.MustExec("drop table if exists t")
	tk.MustExec("create table t (a int unsigned primary key, b int, c int, key idx_ba (b, c, a));")
	tk.MustExec("insert t values (1, 1, 1)")
	result := tk.MustQuery("select * from t;")
	result.Check(testkit.Rows("1 1 1"))
	tk.MustExec("update t set c=2 where a=1;")
	result = tk.MustQuery("select * from t where b=1;")
	result.Check(testkit.Rows("1 1 2"))
}

func (s *testSuite) TestBuiltin(c *C) {
	defer func() {
		s.cleanEnv(c)
		testleak.AfterTest(c)()
	}()
	tk := testkit.NewTestKit(c, s.store)
	tk.MustExec("use test")

	// for is true
	tk.MustExec("drop table if exists t")
	tk.MustExec("create table t (a int, b int, index idx_b (b))")
	tk.MustExec("insert t values (1, 1)")
	tk.MustExec("insert t values (2, 2)")
	tk.MustExec("insert t values (3, 2)")
	result := tk.MustQuery("select * from t where b is true")
	result.Check(testkit.Rows("1 1", "2 2", "3 2"))
	result = tk.MustQuery("select all + a from t where a = 1")
	result.Check(testkit.Rows("1"))
	result = tk.MustQuery("select * from t where a is false")
	result.Check(nil)
	result = tk.MustQuery("select * from t where a is not true")
	result.Check(nil)
	// for in
	result = tk.MustQuery("select * from t where b in (a)")
	result.Check(testkit.Rows("1 1", "2 2"))
	result = tk.MustQuery("select * from t where b not in (a)")
	result.Check(testkit.Rows("3 2"))

	// test cast
	result = tk.MustQuery("select cast(1 as decimal(3,2))")
	result.Check(testkit.Rows("1.00"))
	result = tk.MustQuery("select cast('1991-09-05 11:11:11' as datetime)")
	result.Check(testkit.Rows("1991-09-05 11:11:11"))
	result = tk.MustQuery("select cast(cast('1991-09-05 11:11:11' as datetime) as char)")
	result.Check(testkit.Rows("1991-09-05 11:11:11"))
	result = tk.MustQuery("select cast('11:11:11' as time)")
	result.Check(testkit.Rows("11:11:11"))
	result = tk.MustQuery("select * from t where a > cast(2 as decimal)")
	result.Check(testkit.Rows("3 2"))

	// test unhex and hex
	result = tk.MustQuery("select unhex('4D7953514C')")
	result.Check(testkit.Rows("MySQL"))
	result = tk.MustQuery("select unhex(hex('string'))")
	result.Check(testkit.Rows("string"))
	result = tk.MustQuery("select unhex('ggg')")
	result.Check(testkit.Rows("<nil>"))
	result = tk.MustQuery("select unhex(-1)")
	result.Check(testkit.Rows("<nil>"))
	result = tk.MustQuery("select hex(unhex('1267'))")
	result.Check(testkit.Rows("1267"))
	result = tk.MustQuery("select hex(unhex(1267))")
	result.Check(testkit.Rows("1267"))

	// select from_unixtime
	result = tk.MustQuery("select from_unixtime(1451606400)")
	unixTime := time.Unix(1451606400, 0).String()[:19]
	result.Check(testkit.Rows(unixTime))
	result = tk.MustQuery("select from_unixtime(1451606400.123456)")
	unixTime = time.Unix(1451606400, 123456000).String()[:26]
	result.Check(testkit.Rows(unixTime))
	result = tk.MustQuery("select from_unixtime(1451606400.1234567)")
	unixTime = time.Unix(1451606400, 123456700).Round(time.Microsecond).Format("2006-01-02 15:04:05.000000")[:26]
	result.Check(testkit.Rows(unixTime))
	result = tk.MustQuery("select from_unixtime(1451606400.999999)")
	unixTime = time.Unix(1451606400, 999999000).String()[:26]
	result.Check(testkit.Rows(unixTime))

	// test strcmp
	result = tk.MustQuery("select strcmp('abc', 'def')")
	result.Check(testkit.Rows("-1"))
	result = tk.MustQuery("select strcmp('abc', 'aba')")
	result.Check(testkit.Rows("1"))
	result = tk.MustQuery("select strcmp('abc', 'abc')")
	result.Check(testkit.Rows("0"))

	// for case
	tk.MustExec("drop table if exists t")
	tk.MustExec("create table t (a varchar(255), b int)")
	tk.MustExec("insert t values ('str1', 1)")
	result = tk.MustQuery("select * from t where a = case b when 1 then 'str1' when 2 then 'str2' end")
	result.Check(testkit.Rows("str1 1"))
	result = tk.MustQuery("select * from t where a = case b when 1 then 'str2' when 2 then 'str3' end")
	result.Check(nil)
	tk.MustExec("insert t values ('str2', 2)")
	result = tk.MustQuery("select * from t where a = case b when 2 then 'str2' when 3 then 'str3' end")
	result.Check(testkit.Rows("str2 2"))
	tk.MustExec("insert t values ('str3', 3)")
	result = tk.MustQuery("select * from t where a = case b when 4 then 'str4' when 5 then 'str5' else 'str3' end")
	result.Check(testkit.Rows("str3 3"))
	result = tk.MustQuery("select * from t where a = case b when 4 then 'str4' when 5 then 'str5' else 'str6' end")
	result.Check(nil)
	result = tk.MustQuery("select * from t where a = case  when b then 'str3' when 1 then 'str1' else 'str2' end")
	result.Check(testkit.Rows("str3 3"))
	tk.MustExec("delete from t")
	tk.MustExec("insert t values ('str2', 0)")
	result = tk.MustQuery("select * from t where a = case  when b then 'str3' when 0 then 'str1' else 'str2' end")
	result.Check(testkit.Rows("str2 0"))
	tk.MustExec("insert t values ('str1', null)")
	result = tk.MustQuery("select * from t where a = case b when null then 'str3' when 10 then 'str1' else 'str2' end")
	result.Check(testkit.Rows("str2 0"))
	result = tk.MustQuery("select * from t where a = case null when b then 'str3' when 10 then 'str1' else 'str2' end")
	result.Check(testkit.Rows("str2 0"))
	result = tk.MustQuery("select cast(1234 as char(3))")
	result.Check(testkit.Rows("123"))

	// testCase is for like and regexp
	type testCase struct {
		pattern string
		val     string
		result  int
	}
	patternMatching := func(c *C, tk *testkit.TestKit, queryOp string, data []testCase) {
		tk.MustExec("drop table if exists t")
		tk.MustExec("create table t (a varchar(255), b int)")
		for i, d := range data {
			tk.MustExec(fmt.Sprintf("insert into t values('%s', %d)", d.val, i))
			result := tk.MustQuery(fmt.Sprintf("select * from t where a %s '%s'", queryOp, d.pattern))
			if d.result == 1 {
				rowStr := fmt.Sprintf("%s %d", d.val, i)
				result.Check(testkit.Rows(rowStr))
			} else {
				result.Check(nil)
			}
			tk.MustExec(fmt.Sprintf("delete from t where b = %d", i))
		}
	}
	// for like
	likeTests := []testCase{
		{"a", "a", 1},
		{"a", "b", 0},
		{"aA", "Aa", 1},
		{"aA%", "aAab", 1},
		{"aA_", "Aaab", 0},
		{"aA_", "Aab", 1},
		{"", "", 1},
		{"", "a", 0},
	}
	patternMatching(c, tk, "like", likeTests)
	// for regexp
	likeTests = []testCase{
		{"^$", "a", 0},
		{"a", "a", 1},
		{"a", "b", 0},
		{"aA", "aA", 1},
		{".", "a", 1},
		{"^.$", "ab", 0},
		{"..", "b", 0},
		{".ab", "aab", 1},
		{"ab.", "abcd", 1},
		{".*", "abcd", 1},
	}
	patternMatching(c, tk, "regexp", likeTests)

	// for found_rows
	tk.MustExec("drop table if exists t")
	tk.MustExec("create table t (a int)")
	tk.MustQuery("select * from t") // Test XSelectTableExec
	result = tk.MustQuery("select found_rows()")
	result.Check(testkit.Rows("0"))
	result = tk.MustQuery("select found_rows()")
	result.Check(testkit.Rows("1")) // Last query is found_rows(), it returns 1 row with value 0
	tk.MustExec("insert t values (1),(2),(2)")
	tk.MustQuery("select * from t")
	result = tk.MustQuery("select found_rows()")
	result.Check(testkit.Rows("3"))
	tk.MustQuery("select * from t where a = 0")
	result = tk.MustQuery("select found_rows()")
	result.Check(testkit.Rows("0"))
	tk.MustQuery("select * from t where a = 1")
	result = tk.MustQuery("select found_rows()")
	result.Check(testkit.Rows("1"))
	tk.MustQuery("select * from t where a like '2'") // Test SelectionExec
	result = tk.MustQuery("select found_rows()")
	result.Check(testkit.Rows("2"))
	tk.MustQuery("show tables like 't'")
	result = tk.MustQuery("select found_rows()")
	result.Check(testkit.Rows("1"))
	tk.MustQuery("select count(*) from t") // Test ProjectionExec
	result = tk.MustQuery("select found_rows()")
	result.Check(testkit.Rows("1"))
}

func (s *testSuite) TestJSON(c *C) {
	defer func() {
		s.cleanEnv(c)
		testleak.AfterTest(c)()
	}()
	tk := testkit.NewTestKit(c, s.store)

	tk.MustExec("use test")
	tk.MustExec("drop table if exists test_json")
	tk.MustExec("create table test_json (id int, a json)")
	tk.MustExec(`insert into test_json (id, a) values (1, '{"a":[1,"2",{"aa":"bb"},4],"b":true}')`)
	tk.MustExec(`insert into test_json (id, a) values (2, "null")`)
	tk.MustExec(`insert into test_json (id, a) values (3, null)`)
	tk.MustExec(`insert into test_json (id, a) values (4, 'true')`)
	tk.MustExec(`insert into test_json (id, a) values (5, '3')`)
	tk.MustExec(`insert into test_json (id, a) values (5, '4.0')`)
	tk.MustExec(`insert into test_json (id, a) values (6, '"string"')`)

	var result *testkit.Result
	result = tk.MustQuery(`select tj.a from test_json tj order by tj.id`)
	result.Check(testkit.Rows(`{"a":[1,"2",{"aa":"bb"},4],"b":true}`, "null", "<nil>", "true", "3", "4", `"string"`))

	// check json_type function
	result = tk.MustQuery(`select json_type(a) from test_json tj order by tj.id`)
	result.Check(testkit.Rows("OBJECT", "NULL", "<nil>", "BOOLEAN", "INTEGER", "DOUBLE", "STRING"))

	// check json compare with primitives.
	result = tk.MustQuery(`select a from test_json tj where a = 3`)
	result.Check(testkit.Rows("3"))
	result = tk.MustQuery(`select a from test_json tj where a = 4.0`)
	result.Check(testkit.Rows("4"))
	result = tk.MustQuery(`select a from test_json tj where a = true`)
	result.Check(testkit.Rows("true"))
	result = tk.MustQuery(`select a from test_json tj where a = "string"`)
	result.Check(testkit.Rows(`"string"`))

	// check some DDL limits for TEXT/BLOB/JSON column.
	var err error
	var terr *terror.Error

	_, err = tk.Exec(`create table test_bad_json(a json default '{}')`)
	c.Assert(err, NotNil)
	terr = errors.Trace(err).(*errors.Err).Cause().(*terror.Error)
	c.Assert(terr.Code(), Equals, terror.ErrCode(mysql.ErrBlobCantHaveDefault))

	_, err = tk.Exec(`create table test_bad_json(a blob default 'hello')`)
	c.Assert(err, NotNil)
	terr = errors.Trace(err).(*errors.Err).Cause().(*terror.Error)
	c.Assert(terr.Code(), Equals, terror.ErrCode(mysql.ErrBlobCantHaveDefault))

	_, err = tk.Exec(`create table test_bad_json(a text default 'world')`)
	c.Assert(err, NotNil)
	terr = errors.Trace(err).(*errors.Err).Cause().(*terror.Error)
	c.Assert(terr.Code(), Equals, terror.ErrCode(mysql.ErrBlobCantHaveDefault))

	// check json fields cannot be used as key.
	_, err = tk.Exec(`create table test_bad_json(id int, a json, key (a))`)
	c.Assert(err, NotNil)
	terr = errors.Trace(err).(*errors.Err).Cause().(*terror.Error)
	c.Assert(terr.Code(), Equals, terror.ErrCode(mysql.ErrJSONUsedAsKey))

	// check CAST AS JSON.
	result = tk.MustQuery(`select CAST('3' AS JSON), CAST('{}' AS JSON), CAST(null AS JSON)`)
	result.Check(testkit.Rows(`3 {} <nil>`))
}

<<<<<<< HEAD
func (s *testSuite) TestGeneratedColumnDDL(c *C) {
	defer func() {
		s.cleanEnv(c)
		testleak.AfterTest(c)()
	}()
	tk := testkit.NewTestKit(c, s.store)
	tk.MustExec("use test")

	// check create table with generated column.
	tk.MustExec(`CREATE TABLE test_json_ddl(a int, b int as (a+8) virtual)`)

	// check desc table with generated column.
	result := tk.MustQuery(`DESC test_json_ddl`)
	result.Check(testkit.Rows(`a int(11) YES  <nil> `, `b int(11) YES  <nil> VIRTUAL GENERATED`))

	// check show create table with generated column.
	result = tk.MustQuery(`show create table test_json_ddl`)
	result.Check(testkit.Rows(
		"test_json_ddl CREATE TABLE `test_json_ddl` (\n  `a` int(11) DEFAULT NULL,\n  `b` int(11) GENERATED ALWAYS AS (a+8) VIRTUAL DEFAULT NULL\n) ENGINE=InnoDB DEFAULT CHARSET=utf8 COLLATE=utf8_bin",
	))

	// check alter table add a generated column.
	tk.MustExec(`alter table test_json_ddl add column c int as (b+2) stored`)
	result = tk.MustQuery(`DESC test_json_ddl`)
	result.Check(testkit.Rows(`a int(11) YES  <nil> `, `b int(11) YES  <nil> VIRTUAL GENERATED`, `c int(11) YES  <nil> STORED GENERATED`))

	// check drop columns dependent by other column.
	_, err := tk.Exec(`alter table test_json_ddl drop column a`)
	c.Assert(err, NotNil)
	terr := errors.Trace(err).(*errors.Err).Cause().(*terror.Error)
	c.Assert(terr.Code(), Equals, terror.ErrCode(mysql.ErrDependentByGeneratedColumn))

	// check reference bad columns in generation expression.
	_, err = tk.Exec(`create table test_json_ddl_bad (a int, b int as (c+8))`)
	c.Assert(err, NotNil)
	terr = errors.Trace(err).(*errors.Err).Cause().(*terror.Error)
	c.Assert(terr.Code(), Equals, terror.ErrCode(mysql.ErrBadField))

	_, err = tk.Exec(`create table test_json_ddl_bad (a int, b int as (c+1), c int as (a+1))`)
	c.Assert(err, NotNil)
	terr = errors.Trace(err).(*errors.Err).Cause().(*terror.Error)
	c.Assert(terr.Code(), Equals, terror.ErrCode(mysql.ErrGeneratedColumnNonPrior))
}

func (s *testSuite) TestGeneratedColumnWrite(c *C) {
	defer func() {
		s.cleanEnv(c)
		testleak.AfterTest(c)()
	}()
	tk := testkit.NewTestKit(c, s.store)
	tk.MustExec("use test")
	tk.MustExec(`CREATE TABLE test_gv_write(a int primary key, b int as (a+8) virtual)`)

	tests := []struct {
		stmt string
		err  int
	}{
		// we can't modify generated column by values.
		{`insert into test_gv_write (a, b) values (1, 1)`, mysql.ErrBadGeneratedColumn},
		// we can't modify generated column by values.
		{`insert into test_gv_write values (1, 1)`, mysql.ErrBadGeneratedColumn},
		// we can't modify generated column by select clause.
		{`insert into test_gv_write select 1, 1`, mysql.ErrBadGeneratedColumn},
		// we can't modify generated column by on duplicate clause.
		{`insert into test_gv_write (a) values (3) on duplicate key update b=2`, mysql.ErrBadGeneratedColumn},
		// we can't modify generated column by set.
		{`insert into test_gv_write set a = 1, b = 2`, mysql.ErrBadGeneratedColumn},
		// we can't modify generated column by update clause.
		{`update test_gv_write set a = 1, b = 2`, mysql.ErrBadGeneratedColumn},
	}
	for _, tt := range tests {
		_, err := tk.Exec(tt.stmt)
		c.Assert(err, NotNil)
		terr := err.(*errors.Err).Cause().(*terror.Error)
		c.Assert(terr.Code(), Equals, terror.ErrCode(tt.err))
	}
}

=======
>>>>>>> b6837614
func (s *testSuite) TestToPBExpr(c *C) {
	defer func() {
		s.cleanEnv(c)
		testleak.AfterTest(c)()
	}()
	tk := testkit.NewTestKit(c, s.store)
	tk.MustExec("use test")
	tk.MustExec("drop table if exists t")
	tk.MustExec("create table t (a decimal(10,6), b decimal, index idx_b (b))")
	tk.MustExec("set sql_mode = ''")
	tk.MustExec("insert t values (1.1, 1.1)")
	tk.MustExec("insert t values (2.4, 2.4)")
	tk.MustExec("insert t values (3.3, 2.7)")
	result := tk.MustQuery("select * from t where a < 2.399999")
	result.Check(testkit.Rows("1.100000 1"))
	result = tk.MustQuery("select * from t where a > 1.5")
	result.Check(testkit.Rows("2.400000 2", "3.300000 3"))
	result = tk.MustQuery("select * from t where a <= 1.1")
	result.Check(testkit.Rows("1.100000 1"))
	result = tk.MustQuery("select * from t where b >= 3")
	result.Check(testkit.Rows("3.300000 3"))
	result = tk.MustQuery("select * from t where not (b = 1)")
	result.Check(testkit.Rows("2.400000 2", "3.300000 3"))
	result = tk.MustQuery("select * from t where b&1 = a|1")
	result.Check(testkit.Rows("1.100000 1"))
	result = tk.MustQuery("select * from t where b != 2 and b <=> 3")
	result.Check(testkit.Rows("3.300000 3"))
	result = tk.MustQuery("select * from t where b in (3)")
	result.Check(testkit.Rows("3.300000 3"))
	result = tk.MustQuery("select * from t where b not in (1, 2)")
	result.Check(testkit.Rows("3.300000 3"))

	tk.MustExec("drop table if exists t")
	tk.MustExec("create table t (a varchar(255), b int)")
	tk.MustExec("insert t values ('abc123', 1)")
	tk.MustExec("insert t values ('ab123', 2)")
	result = tk.MustQuery("select * from t where a like 'ab%'")
	result.Check(testkit.Rows("abc123 1", "ab123 2"))
	result = tk.MustQuery("select * from t where a like 'ab_12'")
	result.Check(nil)
	tk.MustExec("drop table if exists t")
	tk.MustExec("create table t (a int primary key)")
	tk.MustExec("insert t values (1)")
	tk.MustExec("insert t values (2)")
	result = tk.MustQuery("select * from t where not (a = 1)")
	result.Check(testkit.Rows("2"))
	result = tk.MustQuery("select * from t where not(not (a = 1))")
	result.Check(testkit.Rows("1"))
	result = tk.MustQuery("select * from t where not(a != 1 and a != 2)")
	result.Check(testkit.Rows("1", "2"))
}

func (s *testSuite) TestDatumXAPI(c *C) {
	defer func() {
		s.cleanEnv(c)
		testleak.AfterTest(c)()
	}()
	tk := testkit.NewTestKit(c, s.store)
	tk.MustExec("use test")
	tk.MustExec("drop table if exists t")
	tk.MustExec("create table t (a decimal(10,6), b decimal, index idx_b (b))")
	tk.MustExec("set sql_mode = ''")
	tk.MustExec("insert t values (1.1, 1.1)")
	tk.MustExec("insert t values (2.2, 2.2)")
	tk.MustExec("insert t values (3.3, 2.7)")
	result := tk.MustQuery("select * from t where a > 1.5")
	result.Check(testkit.Rows("2.200000 2", "3.300000 3"))
	result = tk.MustQuery("select * from t where b > 1.5")
	result.Check(testkit.Rows("2.200000 2", "3.300000 3"))

	tk.MustExec("drop table if exists t")
	tk.MustExec("create table t (a time(3), b time, index idx_a (a))")
	tk.MustExec("insert t values ('11:11:11', '11:11:11')")
	tk.MustExec("insert t values ('11:11:12', '11:11:12')")
	tk.MustExec("insert t values ('11:11:13', '11:11:13')")
	result = tk.MustQuery("select * from t where a > '11:11:11.5'")
	result.Check(testkit.Rows("11:11:12 11:11:12", "11:11:13 11:11:13"))
	result = tk.MustQuery("select * from t where b > '11:11:11.5'")
	result.Check(testkit.Rows("11:11:12 11:11:12", "11:11:13 11:11:13"))
}

func (s *testSuite) TestSQLMode(c *C) {
	defer func() {
		s.cleanEnv(c)
		testleak.AfterTest(c)()
	}()
	tk := testkit.NewTestKit(c, s.store)
	tk.MustExec("use test")
	tk.MustExec("drop table if exists t")
	tk.MustExec("create table t (a tinyint not null)")
	tk.MustExec("set sql_mode = 'STRICT_TRANS_TABLES'")
	_, err := tk.Exec("insert t values ()")
	c.Check(err, NotNil)

	_, err = tk.Exec("insert t values ('1000')")
	c.Check(err, NotNil)

	tk.MustExec("create table if not exists tdouble (a double(3,2))")
	_, err = tk.Exec("insert tdouble values (10.23)")
	c.Check(err, NotNil)

	tk.MustExec("set sql_mode = ''")
	tk.MustExec("insert t values ()")
	tk.MustExec("insert t values (1000)")
	tk.MustQuery("select * from t").Check(testkit.Rows("0", "127"))

	tk.MustExec("insert tdouble values (10.23)")
	tk.MustQuery("select * from tdouble").Check(testkit.Rows("9.99"))

	tk.MustExec("set sql_mode = 'STRICT_TRANS_TABLES'")
	tk.MustExec("set @@global.sql_mode = ''")

	tk2 := testkit.NewTestKit(c, s.store)
	tk2.MustExec("use test")
	tk2.MustExec("create table t2 (a varchar(3))")
	tk2.MustExec("insert t2 values ('abcd')")
	tk2.MustQuery("select * from t2").Check(testkit.Rows("abc"))

	// session1 is still in strict mode.
	_, err = tk.Exec("insert t2 values ('abcd')")
	c.Check(err, NotNil)
	// Restore original global strict mode.
	tk.MustExec("set @@global.sql_mode = 'STRICT_TRANS_TABLES'")
}

func (s *testSuite) TestTableDual(c *C) {
	defer testleak.AfterTest(c)()
	tk := testkit.NewTestKit(c, s.store)
	tk.MustExec("use test")
	result := tk.MustQuery("Select 1")
	result.Check(testkit.Rows("1"))
	result = tk.MustQuery("Select 1 from dual")
	result.Check(testkit.Rows("1"))
	result = tk.MustQuery("Select count(*) from dual")
	result.Check(testkit.Rows("1"))
	result = tk.MustQuery("Select 1 from dual where 1")
	result.Check(testkit.Rows("1"))
}

func (s *testSuite) TestTableScan(c *C) {
	defer testleak.AfterTest(c)()
	tk := testkit.NewTestKit(c, s.store)
	tk.MustExec("use information_schema")
	result := tk.MustQuery("select * from schemata")
	// There must be these tables: information_schema, mysql, performance_schema and test.
	c.Assert(len(result.Rows()), GreaterEqual, 4)
	tk.MustExec("use test")
	tk.MustExec("create database mytest")
	rowStr1 := fmt.Sprintf("%s %s %s %s %v", "def", "mysql", "utf8", "utf8_bin", nil)
	rowStr2 := fmt.Sprintf("%s %s %s %s %v", "def", "mytest", "utf8", "utf8_bin", nil)
	tk.MustExec("use information_schema")
	result = tk.MustQuery("select * from schemata where schema_name = 'mysql'")
	result.Check(testkit.Rows(rowStr1))
	result = tk.MustQuery("select * from schemata where schema_name like 'my%'")
	result.Check(testkit.Rows(rowStr1, rowStr2))
}

func (s *testSuite) TestAdapterStatement(c *C) {
	defer testleak.AfterTest(c)()
	se, err := tidb.CreateSession(s.store)
	c.Check(err, IsNil)
	se.GetSessionVars().TxnCtx.InfoSchema = sessionctx.GetDomain(se).InfoSchema()
	compiler := &executor.Compiler{}
	ctx := se.(context.Context)
	stmtNode, err := s.ParseOneStmt("select 1", "", "")
	c.Check(err, IsNil)
	stmt, err := compiler.Compile(ctx, stmtNode)
	c.Check(err, IsNil)
	c.Check(stmt.OriginText(), Equals, "select 1")

	stmtNode, err = s.ParseOneStmt("create table t (a int)", "", "")
	c.Check(err, IsNil)
	stmt, err = compiler.Compile(ctx, stmtNode)
	c.Check(err, IsNil)
	c.Check(stmt.OriginText(), Equals, "create table t (a int)")
}

func (s *testSuite) TestPointGet(c *C) {
	defer func() {
		testleak.AfterTest(c)()
	}()
	tk := testkit.NewTestKit(c, s.store)
	tk.MustExec("use mysql")
	ctx := tk.Se.(context.Context)
	tests := map[string]bool{
		"select * from help_topic where name='aaa'":         true,
		"select * from help_topic where help_topic_id=1":    true,
		"select * from help_topic where help_category_id=1": false,
	}
	infoSchema := executor.GetInfoSchema(ctx)

	for sqlStr, result := range tests {
		stmtNode, err := s.ParseOneStmt(sqlStr, "", "")
		c.Check(err, IsNil)
		err = plan.Preprocess(stmtNode, infoSchema, ctx)
		c.Check(err, IsNil)
		// Validate should be after NameResolve.
		err = plan.Validate(stmtNode, false)
		c.Check(err, IsNil)
		plan, err := plan.Optimize(ctx, stmtNode, infoSchema)
		c.Check(err, IsNil)
		ret := executor.IsPointGetWithPKOrUniqueKeyByAutoCommit(ctx, plan)
		c.Assert(ret, Equals, result)
	}

}

func (s *testSuite) TestRow(c *C) {
	defer func() {
		s.cleanEnv(c)
		testleak.AfterTest(c)()
	}()
	tk := testkit.NewTestKit(c, s.store)
	tk.MustExec("use test")
	tk.MustExec("drop table if exists t")
	tk.MustExec("create table t (c int, d int)")
	tk.MustExec("insert t values (1, 1)")
	tk.MustExec("insert t values (1, 3)")
	tk.MustExec("insert t values (2, 1)")
	tk.MustExec("insert t values (2, 3)")
	result := tk.MustQuery("select * from t where (c, d) < (2,2)")
	result.Check(testkit.Rows("1 1", "1 3", "2 1"))
	result = tk.MustQuery("select * from t where (1,2,3) > (3,2,1)")
	result.Check(testkit.Rows())
	result = tk.MustQuery("select * from t where row(1,2,3) > (3,2,1)")
	result.Check(testkit.Rows())
	result = tk.MustQuery("select * from t where (c, d) = (select * from t where (c,d) = (1,1))")
	result.Check(testkit.Rows("1 1"))
	result = tk.MustQuery("select * from t where (c, d) = (select * from t k where (t.c,t.d) = (c,d))")
	result.Check(testkit.Rows("1 1", "1 3", "2 1", "2 3"))
}

func (s *testSuite) TestColumnName(c *C) {
	defer func() {
		s.cleanEnv(c)
		testleak.AfterTest(c)()
	}()
	tk := testkit.NewTestKit(c, s.store)
	tk.MustExec("use test")
	tk.MustExec("drop table if exists t")
	tk.MustExec("create table t (c int, d int)")
	rs, err := tk.Exec("select 1 + c, count(*) from t")
	c.Check(err, IsNil)
	fields, err := rs.Fields()
	c.Check(err, IsNil)
	c.Check(len(fields), Equals, 2)
	c.Check(fields[0].Column.Name.L, Equals, "1 + c")
	c.Check(fields[1].Column.Name.L, Equals, "count(*)")
	rs, err = tk.Exec("select (c) > all (select c from t) from t")
	c.Check(err, IsNil)
	fields, err = rs.Fields()
	c.Check(err, IsNil)
	c.Check(len(fields), Equals, 1)
	c.Check(fields[0].Column.Name.L, Equals, "(c) > all (select c from t)")
	tk.MustExec("begin")
	tk.MustExec("insert t values(1,1)")
	rs, err = tk.Exec("select c d, d c from t")
	c.Check(err, IsNil)
	fields, err = rs.Fields()
	c.Check(err, IsNil)
	c.Check(len(fields), Equals, 2)
	c.Check(fields[0].Column.Name.L, Equals, "d")
	c.Check(fields[1].Column.Name.L, Equals, "c")
}

func (s *testSuite) TestSelectVar(c *C) {
	defer func() {
		s.cleanEnv(c)
		testleak.AfterTest(c)()
	}()
	tk := testkit.NewTestKit(c, s.store)
	tk.MustExec("use test")
	tk.MustExec("drop table if exists t")
	tk.MustExec("create table t (d int)")
	tk.MustExec("insert into t values(1), (2), (1)")
	result := tk.MustQuery("select @a, @a := d+1 from t")
	result.Check(testkit.Rows("<nil> 2", "<nil> 3", "<nil> 2"))
	result = tk.MustQuery("select @a, @a := d+1 from t")
	result.Check(testkit.Rows("2 2", "2 3", "3 2"))
}

func (s *testSuite) TestHistoryRead(c *C) {
	defer func() {
		s.cleanEnv(c)
		testleak.AfterTest(c)()
	}()
	tk := testkit.NewTestKit(c, s.store)
	tk.MustExec("use test")
	tk.MustExec("drop table if exists history_read")
	tk.MustExec("create table history_read (a int)")
	tk.MustExec("insert history_read values (1)")

	// For mocktikv, safe point is not initialized, we manually insert it for snapshot to use.
	safePointName := "tikv_gc_safe_point"
	safePointValue := "20060102-15:04:05 -0700 MST"
	safePointComment := "All versions after safe point can be accessed. (DO NOT EDIT)"
	updateSafePoint := fmt.Sprintf(`INSERT INTO mysql.tidb VALUES ('%[1]s', '%[2]s', '%[3]s')
	ON DUPLICATE KEY
	UPDATE variable_value = '%[2]s', comment = '%[3]s'`, safePointName, safePointValue, safePointComment)
	tk.MustExec(updateSafePoint)

	// Set snapshot to a time before save point will fail.
	_, err := tk.Exec("set @@tidb_snapshot = '2006-01-01 15:04:05.999999'")
	c.Assert(terror.ErrorEqual(err, variable.ErrSnapshotTooOld), IsTrue)
	// SnapshotTS Is not updated if check failed.
	c.Assert(tk.Se.GetSessionVars().SnapshotTS, Equals, uint64(0))

	curVer1, _ := s.store.CurrentVersion()
	time.Sleep(time.Millisecond)
	snapshotTime := time.Now()
	time.Sleep(time.Millisecond)
	curVer2, _ := s.store.CurrentVersion()
	tk.MustExec("insert history_read values (2)")
	tk.MustQuery("select * from history_read").Check(testkit.Rows("1", "2"))
	tk.MustExec("set @@tidb_snapshot = '" + snapshotTime.Format("2006-01-02 15:04:05.999999") + "'")
	ctx := tk.Se.(context.Context)
	snapshotTS := ctx.GetSessionVars().SnapshotTS
	c.Assert(snapshotTS, Greater, curVer1.Ver)
	c.Assert(snapshotTS, Less, curVer2.Ver)
	tk.MustQuery("select * from history_read").Check(testkit.Rows("1"))
	_, err = tk.Exec("insert history_read values (2)")
	c.Assert(err, NotNil)
	_, err = tk.Exec("update history_read set a = 3 where a = 1")
	c.Assert(err, NotNil)
	_, err = tk.Exec("delete from history_read where a = 1")
	c.Assert(err, NotNil)
	tk.MustExec("set @@tidb_snapshot = ''")
	tk.MustQuery("select * from history_read").Check(testkit.Rows("1", "2"))
	tk.MustExec("insert history_read values (3)")
	tk.MustExec("update history_read set a = 4 where a = 3")
	tk.MustExec("delete from history_read where a = 1")

	time.Sleep(time.Millisecond)
	snapshotTime = time.Now()
	time.Sleep(time.Millisecond)
	tk.MustExec("alter table history_read add column b int")
	tk.MustExec("insert history_read values (8, 8), (9, 9)")
	tk.MustQuery("select * from history_read order by a").Check(testkit.Rows("2 <nil>", "4 <nil>", "8 8", "9 9"))
	tk.MustExec("set @@tidb_snapshot = '" + snapshotTime.Format("2006-01-02 15:04:05.999999") + "'")
	tk.MustQuery("select * from history_read order by a").Check(testkit.Rows("2", "4"))
	tk.MustExec("set @@tidb_snapshot = ''")
	tk.MustQuery("select * from history_read order by a").Check(testkit.Rows("2 <nil>", "4 <nil>", "8 8", "9 9"))
}

func (s *testSuite) TestScanControlSelection(c *C) {
	defer func() {
		s.cleanEnv(c)
		testleak.AfterTest(c)()
	}()
	tk := testkit.NewTestKit(c, s.store)
	tk.MustExec("use test")
	tk.MustExec("drop table if exists t")
	tk.MustExec("create table t(a int primary key, b int, c int, index idx_b(b))")
	tk.MustExec("insert into t values (1, 1, 1), (2, 1, 1), (3, 1, 2), (4, 2, 3)")
	tk.MustQuery("select (select count(1) k from t s where s.b = t1.c) from t t1").Check(testkit.Rows("3", "3", "1", "0"))
}

func (s *testSuite) TestSimpleDAG(c *C) {
	defer func() {
		s.cleanEnv(c)
		testleak.AfterTest(c)()
	}()
	tk := testkit.NewTestKit(c, s.store)
	tk.MustExec("use test")
	tk.MustExec("drop table if exists t")
	tk.MustExec("create table t(a int primary key, b int, c int)")
	tk.MustExec("insert into t values (1, 1, 1), (2, 1, 1), (3, 1, 2), (4, 2, 3)")
	tk.MustQuery("select a from t").Check(testkit.Rows("1", "2", "3", "4"))
	tk.MustQuery("select * from t where a = 4").Check(testkit.Rows("4 2 3"))
	tk.MustQuery("select a from t limit 1").Check(testkit.Rows("1"))
	tk.MustQuery("select a from t order by a desc").Check(testkit.Rows("4", "3", "2", "1"))
	tk.MustQuery("select a from t order by a desc limit 1").Check(testkit.Rows("4"))
	tk.MustQuery("select a from t order by b desc limit 1").Check(testkit.Rows("4"))
	tk.MustQuery("select a from t where a < 3").Check(testkit.Rows("1", "2"))
	tk.MustQuery("select a from t where b > 1").Check(testkit.Rows("4"))
	tk.MustQuery("select a from t where b > 1 and a < 3").Check(testkit.Rows())
	tk.MustQuery("select count(*) from t where b > 1 and a < 3").Check(testkit.Rows("0"))
	tk.MustQuery("select count(*) from t").Check(testkit.Rows("4"))
	tk.MustQuery("select count(*), c from t group by c").Check(testkit.Rows("2 1", "1 2", "1 3"))
	tk.MustQuery("select sum(c) from t group by b").Check(testkit.Rows("4", "3"))
	tk.MustQuery("select avg(a) from t group by b").Check(testkit.Rows("2.0000", "4.0000"))
	tk.MustQuery("select sum(distinct c) from t group by b").Check(testkit.Rows("3", "3"))

	tk.MustExec("create index i on t(c,b)")
	tk.MustQuery("select a from t where c = 1").Check(testkit.Rows("1", "2"))
	tk.MustQuery("select a from t where c = 1 and a < 2").Check(testkit.Rows("1"))
	tk.MustQuery("select a from t where c = 1 order by a limit 1").Check(testkit.Rows("1"))
	tk.MustQuery("select count(*) from t where c = 1 ").Check(testkit.Rows("2"))
	tk.MustExec("create index i1 on t(b)")
	tk.MustQuery("select c from t where b = 2").Check(testkit.Rows("3"))
	tk.MustQuery("select * from t where b = 2").Check(testkit.Rows("4 2 3"))
	tk.MustQuery("select count(*) from t where b = 1").Check(testkit.Rows("3"))
	tk.MustQuery("select * from t where b = 1 and a > 1 limit 1").Check(testkit.Rows("2 1 1"))
}

func (s *testSuite) TestConvertToBit(c *C) {
	defer func() {
		s.cleanEnv(c)
		testleak.AfterTest(c)()
	}()
	tk := testkit.NewTestKit(c, s.store)
	tk.MustExec("use test")
	tk.MustExec("drop table if exists t, t1")
	tk.MustExec("create table t (a bit(64))")
	tk.MustExec("create table t1 (a varchar(2))")
	tk.MustExec(`insert t1 value ('10')`)
	tk.MustExec(`insert t select a from t1`)
	tk.MustQuery("select a+0 from t").Check(testkit.Rows("12592"))

	tk.MustExec("drop table if exists t, t1")
	tk.MustExec("create table t (a bit(64))")
	tk.MustExec("create table t1 (a binary(2))")
	tk.MustExec(`insert t1 value ('10')`)
	tk.MustExec(`insert t select a from t1`)
	tk.MustQuery("select a+0 from t").Check(testkit.Rows("12592"))

	tk.MustExec("drop table if exists t, t1")
	tk.MustExec("create table t (a bit(64))")
	tk.MustExec("create table t1 (a datetime)")
	tk.MustExec(`insert t1 value ('09-01-01')`)
	tk.MustExec(`insert t select a from t1`)
	tk.MustQuery("select a+0 from t").Check(testkit.Rows("20090101000000"))
}

func (s *testSuite) TestTimestampTimeZone(c *C) {
	defer func() {
		s.cleanEnv(c)
		testleak.AfterTest(c)()
	}()
	tk := testkit.NewTestKit(c, s.store)
	tk.MustExec("use test")
	tk.MustExec("drop table if exists t, t1")
	tk.MustExec("create table t (ts timestamp)")
	tk.MustExec("set time_zone = '+00:00'")
	tk.MustExec("insert into t values ('2017-04-27 22:40:42')")
	// The timestamp will get different value if time_zone session variable changes.
	tests := []struct {
		timezone string
		expect   string
	}{
		{"+10:00", "2017-04-28 08:40:42"},
		{"-6:00", "2017-04-27 16:40:42"},
	}
	for _, tt := range tests {
		tk.MustExec(fmt.Sprintf("set time_zone = '%s'", tt.timezone))
		tk.MustQuery(fmt.Sprintf("select * from t where ts = '%s'", tt.expect)).Check(testkit.Rows(tt.expect))
	}
}

func (s *testSuite) TestTiDBCurrentTS(c *C) {
	defer func() {
		s.cleanEnv(c)
		testleak.AfterTest(c)()
	}()
	tk := testkit.NewTestKit(c, s.store)
	tk.MustQuery("select @@tidb_current_ts").Check(testkit.Rows("0"))
	tk.MustExec("begin")
	rows := tk.MustQuery("select @@tidb_current_ts").Rows()
	tsStr := rows[0][0].(string)
	c.Assert(tsStr, Equals, fmt.Sprintf("%d", tk.Se.Txn().StartTS()))
	tk.MustExec("commit")
	tk.MustQuery("select @@tidb_current_ts").Check(testkit.Rows("0"))

	_, err := tk.Exec("set @@tidb_current_ts = '1'")
	c.Assert(terror.ErrorEqual(err, variable.ErrReadOnly), IsTrue)
}

func (s *testSuite) TestSelectForUpdate(c *C) {
	defer func() {
		s.cleanEnv(c)
		testleak.AfterTest(c)()
	}()
	tk := testkit.NewTestKit(c, s.store)
	tk.MustExec("use test")
	tk1 := testkit.NewTestKit(c, s.store)
	tk1.MustExec("use test")
	tk2 := testkit.NewTestKit(c, s.store)
	tk2.MustExec("use test")

	tk.MustExec("drop table if exists t, t1")

	c.Assert(tk.Se.Txn(), IsNil)
	tk.MustExec("create table t (c1 int, c2 int, c3 int)")
	tk.MustExec("insert t values (11, 2, 3)")
	tk.MustExec("insert t values (12, 2, 3)")
	tk.MustExec("insert t values (13, 2, 3)")

	tk.MustExec("create table t1 (c1 int)")
	tk.MustExec("insert t1 values (11)")

	// conflict
	tk1.MustExec("begin")
	tk1.MustQuery("select * from t where c1=11 for update")

	tk2.MustExec("begin")
	tk2.MustExec("update t set c2=211 where c1=11")
	tk2.MustExec("commit")

	_, err := tk1.Exec("commit")
	c.Assert(err, NotNil)

	// no conflict for subquery.
	tk1.MustExec("begin")
	tk1.MustQuery("select * from t where exists(select null from t1 where t1.c1=t.c1) for update")

	tk2.MustExec("begin")
	tk2.MustExec("update t set c2=211 where c1=12")
	tk2.MustExec("commit")

	tk1.MustExec("commit")

	// not conflict
	tk1.MustExec("begin")
	tk1.MustQuery("select * from t where c1=11 for update")

	tk2.MustExec("begin")
	tk2.MustExec("update t set c2=22 where c1=12")
	tk2.MustExec("commit")

	tk1.MustExec("commit")

	// not conflict, auto commit
	tk1.MustExec("set @@autocommit=1;")
	tk1.MustQuery("select * from t where c1=11 for update")

	tk2.MustExec("begin")
	tk2.MustExec("update t set c2=211 where c1=11")
	tk2.MustExec("commit")

	tk1.MustExec("commit")
}<|MERGE_RESOLUTION|>--- conflicted
+++ resolved
@@ -1022,51 +1022,6 @@
 	result.Check(testkit.Rows(`3 {} <nil>`))
 }
 
-<<<<<<< HEAD
-func (s *testSuite) TestGeneratedColumnDDL(c *C) {
-	defer func() {
-		s.cleanEnv(c)
-		testleak.AfterTest(c)()
-	}()
-	tk := testkit.NewTestKit(c, s.store)
-	tk.MustExec("use test")
-
-	// check create table with generated column.
-	tk.MustExec(`CREATE TABLE test_json_ddl(a int, b int as (a+8) virtual)`)
-
-	// check desc table with generated column.
-	result := tk.MustQuery(`DESC test_json_ddl`)
-	result.Check(testkit.Rows(`a int(11) YES  <nil> `, `b int(11) YES  <nil> VIRTUAL GENERATED`))
-
-	// check show create table with generated column.
-	result = tk.MustQuery(`show create table test_json_ddl`)
-	result.Check(testkit.Rows(
-		"test_json_ddl CREATE TABLE `test_json_ddl` (\n  `a` int(11) DEFAULT NULL,\n  `b` int(11) GENERATED ALWAYS AS (a+8) VIRTUAL DEFAULT NULL\n) ENGINE=InnoDB DEFAULT CHARSET=utf8 COLLATE=utf8_bin",
-	))
-
-	// check alter table add a generated column.
-	tk.MustExec(`alter table test_json_ddl add column c int as (b+2) stored`)
-	result = tk.MustQuery(`DESC test_json_ddl`)
-	result.Check(testkit.Rows(`a int(11) YES  <nil> `, `b int(11) YES  <nil> VIRTUAL GENERATED`, `c int(11) YES  <nil> STORED GENERATED`))
-
-	// check drop columns dependent by other column.
-	_, err := tk.Exec(`alter table test_json_ddl drop column a`)
-	c.Assert(err, NotNil)
-	terr := errors.Trace(err).(*errors.Err).Cause().(*terror.Error)
-	c.Assert(terr.Code(), Equals, terror.ErrCode(mysql.ErrDependentByGeneratedColumn))
-
-	// check reference bad columns in generation expression.
-	_, err = tk.Exec(`create table test_json_ddl_bad (a int, b int as (c+8))`)
-	c.Assert(err, NotNil)
-	terr = errors.Trace(err).(*errors.Err).Cause().(*terror.Error)
-	c.Assert(terr.Code(), Equals, terror.ErrCode(mysql.ErrBadField))
-
-	_, err = tk.Exec(`create table test_json_ddl_bad (a int, b int as (c+1), c int as (a+1))`)
-	c.Assert(err, NotNil)
-	terr = errors.Trace(err).(*errors.Err).Cause().(*terror.Error)
-	c.Assert(terr.Code(), Equals, terror.ErrCode(mysql.ErrGeneratedColumnNonPrior))
-}
-
 func (s *testSuite) TestGeneratedColumnWrite(c *C) {
 	defer func() {
 		s.cleanEnv(c)
@@ -1101,8 +1056,6 @@
 	}
 }
 
-=======
->>>>>>> b6837614
 func (s *testSuite) TestToPBExpr(c *C) {
 	defer func() {
 		s.cleanEnv(c)
