// Copyright 2015 PingCAP, Inc.
//
// Licensed under the Apache License, Version 2.0 (the "License");
// you may not use this file except in compliance with the License.
// You may obtain a copy of the License at
//
//     http://www.apache.org/licenses/LICENSE-2.0
//
// Unless required by applicable law or agreed to in writing, software
// distributed under the License is distributed on an "AS IS" BASIS,
// See the License for the specific language governing permissions and
// limitations under the License.

package executor_test

import (
	"flag"
	"fmt"
	"os"
	"testing"
	"time"

	"github.com/juju/errors"
	"github.com/ngaut/log"
	. "github.com/pingcap/check"
	"github.com/pingcap/tidb"
	"github.com/pingcap/tidb/context"
	"github.com/pingcap/tidb/executor"
	"github.com/pingcap/tidb/expression"
	"github.com/pingcap/tidb/inspectkv"
	"github.com/pingcap/tidb/kv"
	"github.com/pingcap/tidb/model"
	"github.com/pingcap/tidb/mysql"
	"github.com/pingcap/tidb/parser"
	"github.com/pingcap/tidb/plan"
	"github.com/pingcap/tidb/sessionctx"
	"github.com/pingcap/tidb/sessionctx/variable"
	"github.com/pingcap/tidb/store/tikv"
	mocktikv "github.com/pingcap/tidb/store/tikv/mock-tikv"
	"github.com/pingcap/tidb/terror"
	"github.com/pingcap/tidb/util/testkit"
	"github.com/pingcap/tidb/util/testleak"
	"github.com/pingcap/tidb/util/testutil"
	"github.com/pingcap/tidb/util/types"
)

func TestT(t *testing.T) {
	CustomVerboseFlag = true
	TestingT(t)
}

var _ = Suite(&testSuite{})

type testSuite struct {
	cluster   *mocktikv.Cluster
	mvccStore *mocktikv.MvccStore
	store     kv.Storage
	*parser.Parser
}

var mockTikv = flag.Bool("mockTikv", true, "use mock tikv store in executor test")

func (s *testSuite) SetUpSuite(c *C) {
	expression.TurnOnNewExprEval = true
	s.Parser = parser.New()
	flag.Lookup("mockTikv")
	useMockTikv := *mockTikv
	if useMockTikv {
		s.cluster = mocktikv.NewCluster()
		mocktikv.BootstrapWithSingleStore(s.cluster)
		s.mvccStore = mocktikv.NewMvccStore()
		store, err := tikv.NewMockTikvStore(
			tikv.WithCluster(s.cluster),
			tikv.WithMVCCStore(s.mvccStore),
		)
		c.Assert(err, IsNil)
		s.store = store
		tidb.SetSchemaLease(0)
		tidb.SetStatsLease(0)
	} else {
		store, err := tidb.NewStore("memory://test/test")
		c.Assert(err, IsNil)
		s.store = store
	}
	_, err := tidb.BootstrapSession(s.store)
	c.Assert(err, IsNil)
	logLevel := os.Getenv("log_level")
	log.SetLevelByString(logLevel)
}

func (s *testSuite) TearDownSuite(c *C) {
	s.store.Close()
	expression.TurnOnNewExprEval = false
}

func (s *testSuite) cleanEnv(c *C) {
	tk := testkit.NewTestKit(c, s.store)
	tk.MustExec("use test")
	r := tk.MustQuery("show tables")
	for _, tb := range r.Rows() {
		tableName := tb[0]
		tk.MustExec(fmt.Sprintf("drop table %v", tableName))
	}
}

func (s *testSuite) TestAdmin(c *C) {
	defer func() {
		s.cleanEnv(c)
		testleak.AfterTest(c)()
	}()
	tk := testkit.NewTestKit(c, s.store)
	tk.MustExec("use test")
	tk.MustExec("drop table if exists admin_test")
	tk.MustExec("create table admin_test (c1 int, c2 int, c3 int default 1, index (c1))")
	tk.MustExec("insert admin_test (c1) values (1),(2),(NULL)")
	r, err := tk.Exec("admin show ddl")
	c.Assert(err, IsNil)
	row, err := r.Next()
	c.Assert(err, IsNil)
	c.Assert(row.Data, HasLen, 7)
	txn, err := s.store.Begin()
	c.Assert(err, IsNil)
	ddlInfo, err := inspectkv.GetDDLInfo(txn)
	c.Assert(err, IsNil)
	c.Assert(row.Data[0].GetInt64(), Equals, ddlInfo.SchemaVer)
	// TODO: Pass this test.
	// rowOwnerInfos := strings.Split(row.Data[1].GetString(), ",")
	// ownerInfos := strings.Split(ddlInfo.Owner.String(), ",")
	// c.Assert(rowOwnerInfos[0], Equals, ownerInfos[0])
	c.Assert(row.Data[2].GetString(), Equals, "")
	bgInfo, err := inspectkv.GetBgDDLInfo(txn)
	c.Assert(err, IsNil)
	c.Assert(row.Data[3].GetInt64(), Equals, bgInfo.SchemaVer)
	// TODO: Pass this test.
	// rowOwnerInfos = strings.Split(row.Data[4].GetString(), ",")
	// ownerInfos = strings.Split(bgInfo.Owner.String(), ",")
	// c.Assert(rowOwnerInfos[0], Equals, ownerInfos[0])
	row, err = r.Next()
	c.Assert(err, IsNil)
	c.Assert(row, IsNil)

	// check table test
	tk.MustExec("create table admin_test1 (c1 int, c2 int default 1, index (c1))")
	tk.MustExec("insert admin_test1 (c1) values (21),(22)")
	r, err = tk.Exec("admin check table admin_test, admin_test1")
	c.Assert(err, IsNil)
	c.Assert(r, IsNil)
	// error table name
	r, err = tk.Exec("admin check table admin_test_error")
	c.Assert(err, NotNil)
	// different index values
	ctx := tk.Se.(context.Context)
	domain := sessionctx.GetDomain(ctx)
	is := domain.InfoSchema()
	c.Assert(is, NotNil)
	tb, err := is.TableByName(model.NewCIStr("test"), model.NewCIStr("admin_test"))
	c.Assert(err, IsNil)
	c.Assert(tb.Indices(), HasLen, 1)
	_, err = tb.Indices()[0].Create(txn, types.MakeDatums(int64(10)), 1)
	c.Assert(err, IsNil)
	err = txn.Commit()
	c.Assert(err, IsNil)
	r, err = tk.Exec("admin check table admin_test")
	c.Assert(err, NotNil)
}

func (s *testSuite) fillData(tk *testkit.TestKit, table string) {
	tk.MustExec("use test")
	tk.MustExec(fmt.Sprintf("create table %s(id int not null default 1, name varchar(255), PRIMARY KEY(id));", table))

	// insert data
	tk.MustExec(fmt.Sprintf("insert INTO %s VALUES (1, \"hello\");", table))
	tk.CheckExecResult(1, 0)
	tk.MustExec(fmt.Sprintf("insert into %s values (2, \"hello\");", table))
	tk.CheckExecResult(1, 0)
}

type testCase struct {
	data1    []byte
	data2    []byte
	expected []string
	restData []byte
}

func checkCases(tests []testCase, ld *executor.LoadDataInfo,
	c *C, tk *testkit.TestKit, ctx context.Context, selectSQL, deleteSQL string) {
	for _, tt := range tests {
		c.Assert(ctx.NewTxn(), IsNil)
		data, reachLimit, err1 := ld.InsertData(tt.data1, tt.data2)
		c.Assert(err1, IsNil)
		c.Assert(reachLimit, IsFalse)
		if tt.restData == nil {
			c.Assert(data, HasLen, 0,
				Commentf("data1:%v, data2:%v, data:%v", string(tt.data1), string(tt.data2), string(data)))
		} else {
			c.Assert(data, DeepEquals, tt.restData,
				Commentf("data1:%v, data2:%v, data:%v", string(tt.data1), string(tt.data2), string(data)))
		}
		err1 = ctx.Txn().Commit()
		c.Assert(err1, IsNil)
		r := tk.MustQuery(selectSQL)
		r.Check(testutil.RowsWithSep("|", tt.expected...))
		tk.MustExec(deleteSQL)
	}
}

func (s *testSuite) TestSelectWithoutFrom(c *C) {
	defer testleak.AfterTest(c)()
	tk := testkit.NewTestKit(c, s.store)
	tk.MustExec("use test")

	r := tk.MustQuery("select 1 + 2*3")
	r.Check(testkit.Rows("7"))

	r = tk.MustQuery(`select _utf8"string";`)
	r.Check(testkit.Rows("string"))
}

func (s *testSuite) TestSelectLimit(c *C) {
	tk := testkit.NewTestKit(c, s.store)
	defer func() {
		s.cleanEnv(c)
		testleak.AfterTest(c)()
	}()
	tk.MustExec("use test")
	s.fillData(tk, "select_limit")

	tk.MustExec("insert INTO select_limit VALUES (3, \"hello\");")
	tk.CheckExecResult(1, 0)
	tk.MustExec("insert INTO select_limit VALUES (4, \"hello\");")
	tk.CheckExecResult(1, 0)

	r := tk.MustQuery("select * from select_limit limit 1;")
	r.Check(testkit.Rows("1 hello"))

	r = tk.MustQuery("select id from (select * from select_limit limit 1) k where id != 1;")
	r.Check(testkit.Rows())

	r = tk.MustQuery("select * from select_limit limit 18446744073709551615 offset 0;")
	r.Check(testkit.Rows("1 hello", "2 hello", "3 hello", "4 hello"))

	r = tk.MustQuery("select * from select_limit limit 18446744073709551615 offset 1;")
	r.Check(testkit.Rows("2 hello", "3 hello", "4 hello"))

	r = tk.MustQuery("select * from select_limit limit 18446744073709551615 offset 3;")
	r.Check(testkit.Rows("4 hello"))

	_, err := tk.Exec("select * from select_limit limit 18446744073709551616 offset 3;")
	c.Assert(err, NotNil)
}

func (s *testSuite) TestDAG(c *C) {
	tk := testkit.NewTestKit(c, s.store)
	defer func() {
		s.cleanEnv(c)
		testleak.AfterTest(c)()
	}()
	tk.MustExec("use test")
	tk.MustExec("create table select_dag(id int not null default 1, name varchar(255));")

	tk.MustExec("insert INTO select_dag VALUES (1, \"hello\");")
	tk.MustExec("insert INTO select_dag VALUES (2, \"hello\");")
	tk.MustExec("insert INTO select_dag VALUES (3, \"hello\");")
	tk.CheckExecResult(1, 0)

	r := tk.MustQuery("select * from select_dag;")
	r.Check(testkit.Rows("1 hello", "2 hello", "3 hello"))

	r = tk.MustQuery("select * from select_dag where id > 1;")
	r.Check(testkit.Rows("2 hello", "3 hello"))

	// for limit
	r = tk.MustQuery("select * from select_dag limit 1;")
	r.Check(testkit.Rows("1 hello"))
	r = tk.MustQuery("select * from select_dag limit 0;")
	r.Check(testkit.Rows())
	r = tk.MustQuery("select * from select_dag limit 5;")
	r.Check(testkit.Rows("1 hello", "2 hello", "3 hello"))
}

func (s *testSuite) TestSelectOrderBy(c *C) {
	defer func() {
		s.cleanEnv(c)
		testleak.AfterTest(c)()
	}()
	tk := testkit.NewTestKit(c, s.store)
	tk.MustExec("use test")
	s.fillData(tk, "select_order_test")

	// Test star field
	r := tk.MustQuery("select * from select_order_test where id = 1 order by id limit 1 offset 0;")
	r.Check(testkit.Rows("1 hello"))

	r = tk.MustQuery("select id from select_order_test order by id desc limit 1 ")
	r.Check(testkit.Rows("2"))

	r = tk.MustQuery("select id from select_order_test order by id + 1 desc limit 1 ")
	r.Check(testkit.Rows("2"))

	// Test limit
	r = tk.MustQuery("select * from select_order_test order by name, id limit 1 offset 0;")
	r.Check(testkit.Rows("1 hello"))

	// Test limit
	r = tk.MustQuery("select id as c1, name from select_order_test order by 2, id limit 1 offset 0;")
	r.Check(testkit.Rows("1 hello"))

	// Test limit overflow
	r = tk.MustQuery("select * from select_order_test order by name, id limit 100 offset 0;")
	r.Check(testkit.Rows("1 hello", "2 hello"))

	// Test offset overflow
	r = tk.MustQuery("select * from select_order_test order by name, id limit 1 offset 100;")
	r.Check(testkit.Rows())

	// Test multiple field
	r = tk.MustQuery("select id, name from select_order_test where id = 1 group by id, name limit 1 offset 0;")
	r.Check(testkit.Rows("1 hello"))

	// Test limit + order by
	for i := 3; i <= 10; i += 1 {
		tk.MustExec(fmt.Sprintf("insert INTO select_order_test VALUES (%d, \"zz\");", i))
	}
	tk.MustExec("insert INTO select_order_test VALUES (10086, \"hi\");")
	for i := 11; i <= 20; i += 1 {
		tk.MustExec(fmt.Sprintf("insert INTO select_order_test VALUES (%d, \"hh\");", i))
	}
	for i := 21; i <= 30; i += 1 {
		tk.MustExec(fmt.Sprintf("insert INTO select_order_test VALUES (%d, \"zz\");", i))
	}
	tk.MustExec("insert INTO select_order_test VALUES (1501, \"aa\");")
	r = tk.MustQuery("select * from select_order_test order by name, id limit 1 offset 3;")
	r.Check(testkit.Rows("11 hh"))
	tk.MustExec("drop table select_order_test")
	tk.MustExec("drop table if exists t")
	tk.MustExec("create table t (c int, d int)")
	tk.MustExec("insert t values (1, 1)")
	tk.MustExec("insert t values (1, 2)")
	tk.MustExec("insert t values (1, 3)")
	r = tk.MustQuery("select 1-d as d from t order by d;")
	r.Check(testkit.Rows("-2", "-1", "0"))
	r = tk.MustQuery("select 1-d as d from t order by d + 1;")
	r.Check(testkit.Rows("0", "-1", "-2"))
	r = tk.MustQuery("select t.d from t order by d;")
	r.Check(testkit.Rows("1", "2", "3"))

	tk.MustExec("drop table if exists t")
	tk.MustExec("create table t (a int, b int, c int)")
	tk.MustExec("insert t values (1, 2, 3)")
	r = tk.MustQuery("select b from (select a,b from t order by a,c) t")
	r.Check(testkit.Rows("2"))
	r = tk.MustQuery("select b from (select a,b from t order by a,c limit 1) t")
	r.Check(testkit.Rows("2"))
}

func (s *testSuite) TestSelectErrorRow(c *C) {
	defer func() {
		s.cleanEnv(c)
		testleak.AfterTest(c)()
	}()
	tk := testkit.NewTestKit(c, s.store)
	tk.MustExec("use test")

	_, err := tk.Exec("select row(1, 1) from test")
	c.Assert(err, NotNil)

	_, err = tk.Exec("select * from test group by row(1, 1);")
	c.Assert(err, NotNil)

	_, err = tk.Exec("select * from test order by row(1, 1);")
	c.Assert(err, NotNil)

	_, err = tk.Exec("select * from test having row(1, 1);")
	c.Assert(err, NotNil)

	_, err = tk.Exec("select (select 1, 1) from test;")
	c.Assert(err, NotNil)

	_, err = tk.Exec("select * from test group by (select 1, 1);")
	c.Assert(err, NotNil)

	_, err = tk.Exec("select * from test order by (select 1, 1);")
	c.Assert(err, NotNil)

	_, err = tk.Exec("select * from test having (select 1, 1);")
	c.Assert(err, NotNil)
}

// TestIssue2612 is related with https://github.com/pingcap/tidb/issues/2612
func (s *testSuite) TestIssue2612(c *C) {
	defer func() {
		s.cleanEnv(c)
		testleak.AfterTest(c)()
	}()
	tk := testkit.NewTestKit(c, s.store)
	tk.MustExec("use test")
	tk.MustExec(`drop table if exists t`)
	tk.MustExec(`create table t (
		create_at datetime NOT NULL DEFAULT '1000-01-01 00:00:00',
		finish_at datetime NOT NULL DEFAULT '1000-01-01 00:00:00');`)
	tk.MustExec(`insert into t values ('2016-02-13 15:32:24',  '2016-02-11 17:23:22');`)
	rs, err := tk.Exec(`select timediff(finish_at, create_at) from t;`)
	c.Assert(err, IsNil)
	row, err := rs.Next()
	c.Assert(err, IsNil)
	row.Data[0].GetMysqlDuration().String()
}

// TestIssue345 is related with https://github.com/pingcap/tidb/issues/345
func (s *testSuite) TestIssue345(c *C) {
	defer func() {
		s.cleanEnv(c)
		testleak.AfterTest(c)()
	}()
	tk := testkit.NewTestKit(c, s.store)
	tk.MustExec("use test")
	tk.MustExec(`drop table if exists t1, t2`)
	tk.MustExec(`create table t1 (c1 int);`)
	tk.MustExec(`create table t2 (c2 int);`)
	tk.MustExec(`insert into t1 values (1);`)
	tk.MustExec(`insert into t2 values (2);`)
	tk.MustExec(`update t1, t2 set t1.c1 = 2, t2.c2 = 1;`)
	tk.MustExec(`update t1, t2 set c1 = 2, c2 = 1;`)
	tk.MustExec(`update t1 as a, t2 as b set a.c1 = 2, b.c2 = 1;`)

	// Check t1 content
	r := tk.MustQuery("SELECT * FROM t1;")
	r.Check(testkit.Rows("2"))
	// Check t2 content
	r = tk.MustQuery("SELECT * FROM t2;")
	r.Check(testkit.Rows("1"))

	tk.MustExec(`update t1 as a, t2 as t1 set a.c1 = 1, t1.c2 = 2;`)
	// Check t1 content
	r = tk.MustQuery("SELECT * FROM t1;")
	r.Check(testkit.Rows("1"))
	// Check t2 content
	r = tk.MustQuery("SELECT * FROM t2;")
	r.Check(testkit.Rows("2"))

	_, err := tk.Exec(`update t1 as a, t2 set t1.c1 = 10;`)
	c.Assert(err, NotNil)
}

func (s *testSuite) TestUnion(c *C) {
	defer func() {
		s.cleanEnv(c)
		testleak.AfterTest(c)()
	}()
	tk := testkit.NewTestKit(c, s.store)
	tk.MustExec("use test")

	testSQL := `drop table if exists union_test; create table union_test(id int);`
	tk.MustExec(testSQL)

	testSQL = `drop table if exists union_test;`
	tk.MustExec(testSQL)
	testSQL = `create table union_test(id int);`
	tk.MustExec(testSQL)
	testSQL = `insert union_test values (1),(2)`
	tk.MustExec(testSQL)

	testSQL = `select id from union_test union select id from union_test;`
	r := tk.MustQuery(testSQL)
	r.Check(testkit.Rows("1", "2"))

	testSQL = `select * from (select id from union_test union select id from union_test) t order by id;`
	r = tk.MustQuery(testSQL)
	r.Check(testkit.Rows("1", "2"))

	r = tk.MustQuery("select 1 union all select 1")
	r.Check(testkit.Rows("1", "1"))

	r = tk.MustQuery("select 1 union all select 1 union select 1")
	r.Check(testkit.Rows("1"))

	r = tk.MustQuery("select 1 as a union (select 2) order by a limit 1")
	r.Check(testkit.Rows("1"))

	r = tk.MustQuery("select 1 as a union (select 2) order by a limit 1, 1")
	r.Check(testkit.Rows("2"))

	r = tk.MustQuery("select id from union_test union all (select 1) order by id desc")
	r.Check(testkit.Rows("2", "1", "1"))

	r = tk.MustQuery("select id as a from union_test union (select 1) order by a desc")
	r.Check(testkit.Rows("2", "1"))

	r = tk.MustQuery(`select null as a union (select "abc") order by a`)
	r.Check(testkit.Rows("<nil>", "abc"))

	r = tk.MustQuery(`select "abc" as a union (select 1) order by a`)
	r.Check(testkit.Rows("1", "abc"))

	tk.MustExec("drop table if exists t1")
	tk.MustExec("create table t1 (c int, d int)")
	tk.MustExec("insert t1 values (NULL, 1)")
	tk.MustExec("insert t1 values (1, 1)")
	tk.MustExec("insert t1 values (1, 2)")
	tk.MustExec("drop table if exists t2")
	tk.MustExec("create table t2 (c int, d int)")
	tk.MustExec("insert t2 values (1, 3)")
	tk.MustExec("insert t2 values (1, 1)")
	tk.MustExec("drop table if exists t3")
	tk.MustExec("create table t3 (c int, d int)")
	tk.MustExec("insert t3 values (3, 2)")
	tk.MustExec("insert t3 values (4, 3)")
	r = tk.MustQuery(`select sum(c1), c2 from (select c c1, d c2 from t1 union all select d c1, c c2 from t2 union all select c c1, d c2 from t3) x group by c2 order by c2`)
	r.Check(testkit.Rows("5 1", "4 2", "4 3"))

	tk.MustExec("drop table if exists t1, t2, t3")
	tk.MustExec("create table t1 (a int primary key)")
	tk.MustExec("create table t2 (a int primary key)")
	tk.MustExec("create table t3 (a int primary key)")
	tk.MustExec("insert t1 values (7), (8)")
	tk.MustExec("insert t2 values (1), (9)")
	tk.MustExec("insert t3 values (2), (3)")
	r = tk.MustQuery("select * from t1 union all select * from t2 union all (select * from t3) order by a limit 2")
	r.Check(testkit.Rows("1", "2"))

	tk.MustExec("drop table if exists t1, t2")
	tk.MustExec("create table t1 (a int)")
	tk.MustExec("create table t2 (a int)")
	tk.MustExec("insert t1 values (2), (1)")
	tk.MustExec("insert t2 values (3), (4)")
	r = tk.MustQuery("select * from t1 union all (select * from t2) order by a limit 1")
	r.Check(testkit.Rows("1"))
	r = tk.MustQuery("select (select * from t1 where a != t.a union all (select * from t2 where a != t.a) order by a limit 1) from t1 t")
	r.Check(testkit.Rows("1", "2"))

	tk.MustExec("drop table if exists t")
	tk.MustExec("create table t (id int unsigned primary key auto_increment, c1 int, c2 int, index c1_c2 (c1, c2))")
	tk.MustExec("insert into t (c1, c2) values (1, 1)")
	tk.MustExec("insert into t (c1, c2) values (1, 2)")
	tk.MustExec("insert into t (c1, c2) values (2, 3)")
	r = tk.MustQuery("select * from t where t.c1 = 1 union select * from t where t.id = 1")
	r.Check(testkit.Rows("1 1 1", "2 1 2"))

	tk.MustExec("drop table if exists t")
	tk.MustExec("CREATE TABLE t (f1 DATE)")
	tk.MustExec("INSERT INTO t VALUES ('1978-11-26')")
	r = tk.MustQuery("SELECT f1+0 FROM t UNION SELECT f1+0 FROM t")
	r.Check(testkit.Rows("19781126"))

	tk.MustExec("drop table if exists t")
	tk.MustExec("CREATE TABLE t (a int, b int)")
	tk.MustExec("INSERT INTO t VALUES ('1', '1')")
	r = tk.MustQuery("select b from (SELECT * FROM t UNION ALL SELECT a, b FROM t order by a) t")
}

func (s *testSuite) TestIn(c *C) {
	defer func() {
		s.cleanEnv(c)
		testleak.AfterTest(c)()
	}()
	tk := testkit.NewTestKit(c, s.store)
	tk.MustExec("use test")
	tk.MustExec(`drop table if exists t`)
	tk.MustExec(`create table t (c1 int primary key, c2 int, key c (c2));`)
	for i := 0; i <= 200; i++ {
		tk.MustExec(fmt.Sprintf("insert t values(%d, %d)", i, i))
	}
	queryStr := `select c2 from t where c1 in ('7', '10', '112', '111', '98', '106', '100', '9', '18', '17') order by c2`
	r := tk.MustQuery(queryStr)
	r.Check(testkit.Rows("7", "9", "10", "17", "18", "98", "100", "106", "111", "112"))

	queryStr = `select c2 from t where c1 in ('7a')`
	tk.MustQuery(queryStr).Check(testkit.Rows("7"))
}

func (s *testSuite) TestTablePKisHandleScan(c *C) {
	defer func() {
		s.cleanEnv(c)
		testleak.AfterTest(c)()
	}()
	tk := testkit.NewTestKit(c, s.store)
	tk.MustExec("use test")
	tk.MustExec("drop table if exists t")
	tk.MustExec("create table t (a int PRIMARY KEY AUTO_INCREMENT)")
	tk.MustExec("insert t values (),()")
	tk.MustExec("insert t values (-100),(0)")

	tests := []struct {
		sql    string
		result [][]interface{}
	}{
		{
			"select * from t",
			testkit.Rows("-100", "1", "2", "3"),
		},
		{
			"select * from t where a = 1",
			testkit.Rows("1"),
		},
		{
			"select * from t where a != 1",
			testkit.Rows("-100", "2", "3"),
		},
		{
			"select * from t where a >= '1.1'",
			testkit.Rows("2", "3"),
		},
		{
			"select * from t where a < '1.1'",
			testkit.Rows("-100", "1"),
		},
		{
			"select * from t where a > '-100.1' and a < 2",
			testkit.Rows("-100", "1"),
		},
		{
			"select * from t where a is null",
			testkit.Rows(),
		}, {
			"select * from t where a is true",
			testkit.Rows("-100", "1", "2", "3"),
		}, {
			"select * from t where a is false",
			testkit.Rows(),
		},
		{
			"select * from t where a in (1, 2)",
			testkit.Rows("1", "2"),
		},
		{
			"select * from t where a between 1 and 2",
			testkit.Rows("1", "2"),
		},
	}

	for _, tt := range tests {
		result := tk.MustQuery(tt.sql)
		result.Check(tt.result)
	}
}

func (s *testSuite) TestIndexScan(c *C) {
	defer func() {
		s.cleanEnv(c)
		testleak.AfterTest(c)()
	}()
	tk := testkit.NewTestKit(c, s.store)
	tk.MustExec("use test")
	tk.MustExec("drop table if exists t")
	tk.MustExec("create table t (a int unique)")
	tk.MustExec("insert t values (-1), (2), (3), (5), (6), (7), (8), (9)")
	result := tk.MustQuery("select a from t where a < 0 or (a >= 2.1 and a < 5.1) or ( a > 5.9 and a <= 7.9) or a > '8.1'")
	result.Check(testkit.Rows("-1", "3", "5", "6", "7", "9"))
	tk.MustExec("drop table if exists t")
	tk.MustExec("create table t (a int unique)")
	tk.MustExec("insert t values (0)")
	result = tk.MustQuery("select NULL from t ")
	result.Check(testkit.Rows("<nil>"))
	// test for double read
	tk.MustExec("drop table if exists t")
	tk.MustExec("create table t (a int unique, b int)")
	tk.MustExec("insert t values (5, 0)")
	tk.MustExec("insert t values (4, 0)")
	tk.MustExec("insert t values (3, 0)")
	tk.MustExec("insert t values (2, 0)")
	tk.MustExec("insert t values (1, 0)")
	tk.MustExec("insert t values (0, 0)")
	result = tk.MustQuery("select * from t order by a limit 3")
	result.Check(testkit.Rows("0 0", "1 0", "2 0"))
	tk.MustExec("drop table if exists t")
	tk.MustExec("create table t (a int unique, b int)")
	tk.MustExec("insert t values (0, 1)")
	tk.MustExec("insert t values (1, 2)")
	tk.MustExec("insert t values (2, 1)")
	tk.MustExec("insert t values (3, 2)")
	tk.MustExec("insert t values (4, 1)")
	tk.MustExec("insert t values (5, 2)")
	result = tk.MustQuery("select * from t where a < 5 and b = 1 limit 2")
	result.Check(testkit.Rows("0 1", "2 1"))
	tk.MustExec("drop table if exists tab1")
	tk.MustExec("CREATE TABLE tab1(pk INTEGER PRIMARY KEY, col0 INTEGER, col1 FLOAT, col3 INTEGER, col4 FLOAT)")
	tk.MustExec("CREATE INDEX idx_tab1_0 on tab1 (col0)")
	tk.MustExec("CREATE INDEX idx_tab1_1 on tab1 (col1)")
	tk.MustExec("CREATE INDEX idx_tab1_3 on tab1 (col3)")
	tk.MustExec("CREATE INDEX idx_tab1_4 on tab1 (col4)")
	tk.MustExec("INSERT INTO tab1 VALUES(1,37,20.85,30,10.69)")
	result = tk.MustQuery("SELECT pk FROM tab1 WHERE ((col3 <= 6 OR col3 < 29 AND (col0 < 41)) OR col3 > 42) AND col1 >= 96.1 AND col3 = 30 AND col3 > 17 AND (col0 BETWEEN 36 AND 42)")
	result.Check(testkit.Rows())
	tk.MustExec("drop table if exists tab1")
	tk.MustExec("CREATE TABLE tab1(pk INTEGER PRIMARY KEY, a INTEGER, b INTEGER)")
	tk.MustExec("CREATE INDEX idx_tab1_0 on tab1 (a)")
	tk.MustExec("INSERT INTO tab1 VALUES(1,1,1)")
	tk.MustExec("INSERT INTO tab1 VALUES(2,2,1)")
	tk.MustExec("INSERT INTO tab1 VALUES(3,1,2)")
	tk.MustExec("INSERT INTO tab1 VALUES(4,2,2)")
	result = tk.MustQuery("SELECT * FROM tab1 WHERE pk <= 3 AND a = 1")
	result.Check(testkit.Rows("1 1 1", "3 1 2"))
	result = tk.MustQuery("SELECT * FROM tab1 WHERE pk <= 4 AND a = 1 AND b = 2")
	result.Check(testkit.Rows("3 1 2"))
	tk.MustExec("CREATE INDEX idx_tab1_1 on tab1 (b, a)")
	result = tk.MustQuery("SELECT pk FROM tab1 WHERE b > 1")
	result.Check(testkit.Rows("3", "4"))

	tk.MustExec("drop table if exists t")
	tk.MustExec("CREATE TABLE t (a varchar(3), index(a))")
	tk.MustExec("insert t values('aaa'), ('aab')")
	result = tk.MustQuery("select * from t where a >= 'aaaa' and a < 'aabb'")
	result.Check(testkit.Rows("aab"))

	tk.MustExec("drop table if exists t")
	tk.MustExec("CREATE TABLE t (a int primary key, b int, c int, index(c))")
	tk.MustExec("insert t values(1, 1, 1), (2, 2, 2), (4, 4, 4), (3, 3, 3), (5, 5, 5)")
	// Test for double read and top n.
	result = tk.MustQuery("select a from t where c >= 2 order by b desc limit 1")
	result.Check(testkit.Rows("5"))
}

func (s *testSuite) TestIndexReverseOrder(c *C) {
	defer func() {
		s.cleanEnv(c)
		testleak.AfterTest(c)()
	}()
	tk := testkit.NewTestKit(c, s.store)
	tk.MustExec("use test")
	tk.MustExec("drop table if exists t")
	tk.MustExec("create table t (a int primary key auto_increment, b int, index idx (b))")
	tk.MustExec("insert t (b) values (0), (1), (2), (3), (4), (5), (6), (7), (8), (9)")
	result := tk.MustQuery("select b from t order by b desc")
	result.Check(testkit.Rows("9", "8", "7", "6", "5", "4", "3", "2", "1", "0"))
	result = tk.MustQuery("select b from t where b <3 or (b >=6 and b < 8) order by b desc")
	result.Check(testkit.Rows("7", "6", "2", "1", "0"))

	tk.MustExec("drop table if exists t")
	tk.MustExec("create table t (a int, b int, index idx (b, a))")
	tk.MustExec("insert t values (0, 2), (1, 2), (2, 2), (0, 1), (1, 1), (2, 1), (0, 0), (1, 0), (2, 0)")
	result = tk.MustQuery("select b, a from t order by b, a desc")
	result.Check(testkit.Rows("0 2", "0 1", "0 0", "1 2", "1 1", "1 0", "2 2", "2 1", "2 0"))
}

func (s *testSuite) TestTableReverseOrder(c *C) {
	defer func() {
		s.cleanEnv(c)
		testleak.AfterTest(c)()
	}()
	tk := testkit.NewTestKit(c, s.store)
	tk.MustExec("use test")
	tk.MustExec("drop table if exists t")
	tk.MustExec("create table t (a int primary key auto_increment, b int)")
	tk.MustExec("insert t (b) values (1), (2), (3), (4), (5), (6), (7), (8), (9)")
	result := tk.MustQuery("select b from t order by a desc")
	result.Check(testkit.Rows("9", "8", "7", "6", "5", "4", "3", "2", "1"))
	result = tk.MustQuery("select a from t where a <3 or (a >=6 and a < 8) order by a desc")
	result.Check(testkit.Rows("7", "6", "2", "1"))
}

func (s *testSuite) TestDefaultNull(c *C) {
	defer func() {
		s.cleanEnv(c)
		testleak.AfterTest(c)()
	}()
	tk := testkit.NewTestKit(c, s.store)
	tk.MustExec("use test")
	tk.MustExec("drop table if exists t")
	tk.MustExec("create table t (a int primary key auto_increment, b int default 1, c int)")
	tk.MustExec("insert t values ()")
	tk.MustQuery("select * from t").Check(testkit.Rows("1 1 <nil>"))
	tk.MustExec("update t set b = NULL where a = 1")
	tk.MustQuery("select * from t").Check(testkit.Rows("1 <nil> <nil>"))
	tk.MustExec("update t set c = 1")
	tk.MustQuery("select * from t ").Check(testkit.Rows("1 <nil> 1"))
	tk.MustExec("delete from t where a = 1")
	tk.MustExec("insert t (a) values (1)")
	tk.MustQuery("select * from t").Check(testkit.Rows("1 1 <nil>"))
}

func (s *testSuite) TestUnsignedPKColumn(c *C) {
	defer func() {
		s.cleanEnv(c)
		testleak.AfterTest(c)()
	}()
	tk := testkit.NewTestKit(c, s.store)
	tk.MustExec("use test")
	tk.MustExec("drop table if exists t")
	tk.MustExec("create table t (a int unsigned primary key, b int, c int, key idx_ba (b, c, a));")
	tk.MustExec("insert t values (1, 1, 1)")
	result := tk.MustQuery("select * from t;")
	result.Check(testkit.Rows("1 1 1"))
	tk.MustExec("update t set c=2 where a=1;")
	result = tk.MustQuery("select * from t where b=1;")
	result.Check(testkit.Rows("1 1 2"))
}

func (s *testSuite) TestStringBuiltin(c *C) {
	defer func() {
		s.cleanEnv(c)
		testleak.AfterTest(c)()
	}()
	tk := testkit.NewTestKit(c, s.store)
	tk.MustExec("use test")

	// for length
	tk.MustExec("drop table if exists t")
	tk.MustExec("create table t(a int, b double, c datetime, d time, e char(20), f bit(10))")
	tk.MustExec(`insert into t values(1, 1.1, "2017-01-01 12:01:01", "12:01:01", "abcdef", 0b10101)`)
	result := tk.MustQuery("select length(a), length(b), length(c), length(d), length(e), length(f), length(null) from t")
	result.Check(testkit.Rows("1 3 19 8 6 2 <nil>"))

	// for concat
	tk.MustExec("drop table if exists t")
	tk.MustExec("create table t(a int, b double, c datetime, d time, e char(20))")
	tk.MustExec(`insert into t values(1, 1.1, "2017-01-01 12:01:01", "12:01:01", "abcdef")`)
	result = tk.MustQuery("select concat(a, b, c, d, e) from t")
	result.Check(testkit.Rows("11.12017-01-01 12:01:0112:01:01abcdef"))
	result = tk.MustQuery("select concat(null)")
	result.Check(testkit.Rows("<nil>"))
	result = tk.MustQuery("select concat(null, a, b) from t")
	result.Check(testkit.Rows("<nil>"))

	// for concat_ws
	tk.MustExec("drop table if exists t")
	tk.MustExec("create table t(a int, b double, c datetime, d time, e char(20))")
	tk.MustExec(`insert into t values(1, 1.1, "2017-01-01 12:01:01", "12:01:01", "abcdef")`)
	result = tk.MustQuery("select concat_ws('|', a, b, c, d, e) from t")
	result.Check(testkit.Rows("1|1.1|2017-01-01 12:01:01|12:01:01|abcdef"))
	result = tk.MustQuery("select concat_ws(null, null)")
	result.Check(testkit.Rows("<nil>"))
	result = tk.MustQuery("select concat_ws(null, a, b) from t")
	result.Check(testkit.Rows("<nil>"))
	result = tk.MustQuery("select concat_ws(',', 'a', 'b')")
	result.Check(testkit.Rows("a,b"))
	result = tk.MustQuery("select concat_ws(',','First name',NULL,'Last Name')")
	result.Check(testkit.Rows("First name,Last Name"))

	tk.MustExec("drop table if exists t")
	tk.MustExec("create table t(a binary(3))")
	tk.MustExec("insert into t values('a')")
	result = tk.MustQuery(`select concat_ws(',', a, 'test') = 'a\0\0,test' from t`)
	result.Check(testkit.Rows("1"))

	// for ascii
	tk.MustExec("drop table if exists t")
	tk.MustExec("create table t(a char(10), b int, c double, d datetime, e time, f bit(4))")
	tk.MustExec(`insert into t values('2', 2, 2.3, "2017-01-01 12:01:01", "12:01:01", 0b1010)`)
	result = tk.MustQuery("select ascii(a), ascii(b), ascii(c), ascii(d), ascii(e), ascii(f) from t")
	result.Check(testkit.Rows("50 50 50 50 49 10"))
	result = tk.MustQuery("select ascii('123'), ascii(123), ascii(''), ascii('你好'), ascii(NULL)")
	result.Check(testkit.Rows("49 49 0 228 <nil>"))

	// for lower
	tk.MustExec("drop table if exists t")
	tk.MustExec("create table t(a int, b double, c datetime, d time, e char(20), f binary(3), g binary(3))")
	tk.MustExec(`insert into t values(1, 1.1, "2017-01-01 12:01:01", "12:01:01", "abcdef", 'aa', 'BB')`)
	result = tk.MustQuery("select lower(a), lower(b), lower(c), lower(d), lower(e), lower(f), lower(g), lower(null) from t")
	result.Check(testkit.Rows("1 1.1 2017-01-01 12:01:01 12:01:01 abcdef aa\x00 BB\x00 <nil>"))

	// for upper
	result = tk.MustQuery("select upper(a), upper(b), upper(c), upper(d), upper(e), upper(f), upper(g), upper(null) from t")
	result.Check(testkit.Rows("1 1.1 2017-01-01 12:01:01 12:01:01 ABCDEF aa\x00 BB\x00 <nil>"))

	// for strcmp
	tk.MustExec("drop table if exists t")
	tk.MustExec("create table t(a char(10), b int, c double, d datetime, e time)")
	tk.MustExec(`insert into t values("123", 123, 12.34, "2017-01-01 12:01:01", "12:01:01")`)
	result = tk.MustQuery(`select strcmp(a, "123"), strcmp(b, "123"), strcmp(c, "12.34"), strcmp(d, "2017-01-01 12:01:01"), strcmp(e, "12:01:01") from t`)
	result.Check(testkit.Rows("0 0 0 0 0"))
	result = tk.MustQuery(`select strcmp("1", "123"), strcmp("123", "1"), strcmp("123", "45"), strcmp("123", null), strcmp(null, "123")`)
	result.Check(testkit.Rows("-1 1 -1 <nil> <nil>"))
	result = tk.MustQuery(`select strcmp("", "123"), strcmp("123", ""), strcmp("", ""), strcmp("", null), strcmp(null, "")`)
	result.Check(testkit.Rows("-1 1 0 <nil> <nil>"))

	// for left
	tk.MustExec("drop table if exists t")
	tk.MustExec("create table t(a char(10), b int, c double, d datetime, e time)")
	tk.MustExec(`insert into t values('abcde', 1234, 12.34, "2017-01-01 12:01:01", "12:01:01")`)
	result = tk.MustQuery("select left(a, 2), left(b, 2), left(c, 2), left(d, 2), left(e, 2) from t")
	result.Check(testkit.Rows("ab 12 12 20 12"))
	result = tk.MustQuery(`select left("abc", 0), left("abc", -1), left(NULL, 1), left("abc", NULL)`)
	result.Check(testkit.Rows("  <nil> <nil>"))
	result = tk.MustQuery(`select left("abc", "a"), left("abc", 1.9), left("abc", 1.2)`)
	result.Check(testkit.Rows(" ab a"))
	// for right, reuse the table created for left
	result = tk.MustQuery("select right(a, 3), right(b, 3), right(c, 3), right(d, 3), right(e, 3) from t")
	result.Check(testkit.Rows("cde 234 .34 :01 :01"))
	result = tk.MustQuery(`select right("abcde", 0), right("abcde", -1), right("abcde", 100), right(NULL, 1), right("abcde", NULL)`)
	result.Check(testkit.Rows("  abcde <nil> <nil>"))
	result = tk.MustQuery(`select right("abcde", "a"), right("abcde", 1.9), right("abcde", 1.2)`)
	result.Check(testkit.Rows(" de e"))

	// for ord
	tk.MustExec("drop table if exists t")
	tk.MustExec("create table t(a char(10), b int, c double, d datetime, e time, f bit(4), g binary(20), h blob(10), i text(30))")
	tk.MustExec(`insert into t values('2', 2, 2.3, "2017-01-01 12:01:01", "12:01:01", 0b1010, "512", "48", "tidb")`)
	result = tk.MustQuery("select ord(a), ord(b), ord(c), ord(d), ord(e), ord(f), ord(g), ord(h), ord(i) from t")
	result.Check(testkit.Rows("50 50 50 50 49 10 53 52 116"))
	result = tk.MustQuery("select ord('123'), ord(123), ord(''), ord('你好'), ord(NULL), ord('👍')")
	result.Check(testkit.Rows("49 49 0 14990752 <nil> 4036989325"))

	// for space
	result = tk.MustQuery(`select space(0), space(2), space(-1), space(1.1), space(1.9)`)
	result.Check(testutil.RowsWithSep(",", ",  ,, ,  "))
	result = tk.MustQuery(`select space("abc"), space("2"), space("1.1"), space(''), space(null)`)
	result.Check(testutil.RowsWithSep(",", ",  , ,,<nil>"))

<<<<<<< HEAD
	// for tobase64
	tk.MustExec("drop table if exists t")
	tk.MustExec("create table t(a int, b double, c datetime, d time, e char(20), f bit(10), g binary(20), h blob(10))")
	tk.MustExec(`insert into t values(1, 1.1, "2017-01-01 12:01:01", "12:01:01", "abcdef", 0b10101, "512", "abc")`)
	result = tk.MustQuery("select to_base64(a), to_base64(b), to_base64(c), to_base64(d), to_base64(e), to_base64(f), to_base64(g), to_base64(h), to_base64(null) from t")
	result.Check(testkit.Rows("MQ== MS4x MjAxNy0wMS0wMSAxMjowMTowMQ== MTI6MDE6MDE= YWJjZGVm ABU= NTEyAAAAAAAAAAAAAAAAAAAAAAA= YWJj <nil>"))
=======
	// for replace
	tk.MustExec("drop table if exists t")
	tk.MustExec("create table t(a char(20), b int, c double, d datetime, e time)")
	tk.MustExec(`insert into t values('www.mysql.com', 1234, 12.34, "2017-01-01 12:01:01", "12:01:01")`)
	result = tk.MustQuery(`select replace(a, 'mysql', 'pingcap'), replace(b, 2, 55), replace(c, 34, 0), replace(d, '-', '/'), replace(e, '01', '22') from t`)
	result.Check(testutil.RowsWithSep(",", "www.pingcap.com,15534,12.0,2017/01/01 12:01:01,12:22:22"))
	result = tk.MustQuery(`select replace('aaa', 'a', ''), replace(null, 'a', 'b'), replace('a', null, 'b'), replace('a', 'b', null)`)
	result.Check(testkit.Rows(" <nil> <nil> <nil>"))
>>>>>>> 1fbcb625
}

func (s *testSuite) TestEncryptionBuiltin(c *C) {
	defer func() {
		s.cleanEnv(c)
		testleak.AfterTest(c)()
	}()
	tk := testkit.NewTestKit(c, s.store)
	tk.MustExec("use test")

	// for password
	tk.MustExec("drop table if exists t")
	tk.MustExec("create table t(a char(41), b char(41), c char(41))")
	tk.MustExec(`insert into t values(NULL, '', 'abc')`)
	result := tk.MustQuery("select password(a) from t")
	result.Check(testkit.Rows("<nil>"))
	result = tk.MustQuery("select password(b) from t")
	result.Check(testkit.Rows(""))
	result = tk.MustQuery("select password(c) from t")
	result.Check(testkit.Rows("*0D3CED9BEC10A777AEC23CCC353A8C08A633045E"))

	// for md5
	tk.MustExec("drop table if exists t")
	tk.MustExec("create table t(a char(10), b int, c double, d datetime, e time, f bit(4), g binary(20), h blob(10), i text(30))")
	tk.MustExec(`insert into t values('2', 2, 2.3, "2017-01-01 12:01:01", "12:01:01", 0b1010, "512", "48", "tidb")`)
	result = tk.MustQuery("select md5(a), md5(b), md5(c), md5(d), md5(e), md5(f), md5(g), md5(h), md5(i) from t")
	result.Check(testkit.Rows("c81e728d9d4c2f636f067f89cc14862c c81e728d9d4c2f636f067f89cc14862c 1a18da63cbbfb49cb9616e6bfd35f662 bad2fa88e1f35919ec7584cc2623a310 991f84d41d7acff6471e536caa8d97db 68b329da9893e34099c7d8ad5cb9c940 5c9f0e9b3b36276731bfba852a73ccc6 642e92efb79421734881b53e1e1b18b6 c337e11bfca9f12ae9b1342901e04379"))
	result = tk.MustQuery("select md5('123'), md5(123), md5(''), md5('你好'), md5(NULL), md5('👍')")
	result.Check(testkit.Rows(`202cb962ac59075b964b07152d234b70 202cb962ac59075b964b07152d234b70 d41d8cd98f00b204e9800998ecf8427e 7eca689f0d3389d9dea66ae112e5cfd7 <nil> 0215ac4dab1ecaf71d83f98af5726984`))
}

func (s *testSuite) TestTimeBuiltin(c *C) {
	defer func() {
		s.cleanEnv(c)
		testleak.AfterTest(c)()
	}()
	tk := testkit.NewTestKit(c, s.store)
	tk.MustExec("use test")

	// for makeDate
	tk.MustExec("drop table if exists t")
	tk.MustExec("create table t(a int, b double, c datetime, d time, e char(20), f bit(10))")
	tk.MustExec(`insert into t values(1, 1.1, "2017-01-01 12:01:01", "12:01:01", "abcdef", 0b10101)`)
	result := tk.MustQuery("select makedate(a,a), makedate(b,b), makedate(c,c), makedate(d,d), makedate(e,e), makedate(f,f), makedate(null,null), makedate(a,b) from t")
	result.Check(testkit.Rows("2001-01-01 2001-01-01 <nil> <nil> <nil> 2021-01-21 <nil> 2001-01-01"))
}

func (s *testSuite) TestBuiltin(c *C) {
	defer func() {
		s.cleanEnv(c)
		testleak.AfterTest(c)()
	}()
	tk := testkit.NewTestKit(c, s.store)
	tk.MustExec("use test")

	// for is true
	tk.MustExec("drop table if exists t")
	tk.MustExec("create table t (a int, b int, index idx_b (b))")
	tk.MustExec("insert t values (1, 1)")
	tk.MustExec("insert t values (2, 2)")
	tk.MustExec("insert t values (3, 2)")
	result := tk.MustQuery("select * from t where b is true")
	result.Check(testkit.Rows("1 1", "2 2", "3 2"))
	result = tk.MustQuery("select all + a from t where a = 1")
	result.Check(testkit.Rows("1"))
	result = tk.MustQuery("select * from t where a is false")
	result.Check(nil)
	result = tk.MustQuery("select * from t where a is not true")
	result.Check(nil)
	// for in
	result = tk.MustQuery("select * from t where b in (a)")
	result.Check(testkit.Rows("1 1", "2 2"))
	result = tk.MustQuery("select * from t where b not in (a)")
	result.Check(testkit.Rows("3 2"))

	// test cast
	result = tk.MustQuery("select cast(1 as decimal(3,2))")
	result.Check(testkit.Rows("1.00"))
	result = tk.MustQuery("select cast('1991-09-05 11:11:11' as datetime)")
	result.Check(testkit.Rows("1991-09-05 11:11:11"))
	result = tk.MustQuery("select cast(cast('1991-09-05 11:11:11' as datetime) as char)")
	result.Check(testkit.Rows("1991-09-05 11:11:11"))
	result = tk.MustQuery("select cast('11:11:11' as time)")
	result.Check(testkit.Rows("11:11:11"))
	result = tk.MustQuery("select * from t where a > cast(2 as decimal)")
	result.Check(testkit.Rows("3 2"))
	result = tk.MustQuery("select cast(-1 as unsigned)")
	result.Check(testkit.Rows("18446744073709551615"))

	// fixed issue #3471
	tk.MustExec("drop table if exists t")
	tk.MustExec("create table t(a time(6));")
	tk.MustExec("insert into t value('12:59:59.999999')")
	result = tk.MustQuery("select cast(a as signed) from t")
	result.Check(testkit.Rows("130000"))

	// test unhex and hex
	result = tk.MustQuery("select unhex('4D7953514C')")
	result.Check(testkit.Rows("MySQL"))
	result = tk.MustQuery("select unhex(hex('string'))")
	result.Check(testkit.Rows("string"))
	result = tk.MustQuery("select unhex('ggg')")
	result.Check(testkit.Rows("<nil>"))
	result = tk.MustQuery("select unhex(-1)")
	result.Check(testkit.Rows("<nil>"))
	result = tk.MustQuery("select hex(unhex('1267'))")
	result.Check(testkit.Rows("1267"))
	result = tk.MustQuery("select hex(unhex(1267))")
	result.Check(testkit.Rows("1267"))
	tk.MustExec("drop table if exists t")
	tk.MustExec("create table t(a binary(8))")
	tk.MustExec(`insert into t values('test')`)
	result = tk.MustQuery("select hex(a) from t")
	result.Check(testkit.Rows("7465737400000000"))
	result = tk.MustQuery("select unhex(a) from t")
	result.Check(testkit.Rows("<nil>"))

	// select from_unixtime
	result = tk.MustQuery("select from_unixtime(1451606400)")
	unixTime := time.Unix(1451606400, 0).String()[:19]
	result.Check(testkit.Rows(unixTime))
	result = tk.MustQuery("select from_unixtime(1451606400.123456)")
	unixTime = time.Unix(1451606400, 123456000).String()[:26]
	result.Check(testkit.Rows(unixTime))
	result = tk.MustQuery("select from_unixtime(1451606400.1234567)")
	unixTime = time.Unix(1451606400, 123456700).Round(time.Microsecond).Format("2006-01-02 15:04:05.000000")[:26]
	result.Check(testkit.Rows(unixTime))
	result = tk.MustQuery("select from_unixtime(1451606400.999999)")
	unixTime = time.Unix(1451606400, 999999000).String()[:26]
	result.Check(testkit.Rows(unixTime))

	// test strcmp
	result = tk.MustQuery("select strcmp('abc', 'def')")
	result.Check(testkit.Rows("-1"))
	result = tk.MustQuery("select strcmp('abc', 'aba')")
	result.Check(testkit.Rows("1"))
	result = tk.MustQuery("select strcmp('abc', 'abc')")
	result.Check(testkit.Rows("0"))
	result = tk.MustQuery("select substr(null, 1, 2)")
	result.Check(testkit.Rows("<nil>"))
	result = tk.MustQuery("select substr('123', null, 2)")
	result.Check(testkit.Rows("<nil>"))
	result = tk.MustQuery("select substr('123', 1, null)")
	result.Check(testkit.Rows("<nil>"))

	// for case
	tk.MustExec("drop table if exists t")
	tk.MustExec("create table t (a varchar(255), b int)")
	tk.MustExec("insert t values ('str1', 1)")
	result = tk.MustQuery("select * from t where a = case b when 1 then 'str1' when 2 then 'str2' end")
	result.Check(testkit.Rows("str1 1"))
	result = tk.MustQuery("select * from t where a = case b when 1 then 'str2' when 2 then 'str3' end")
	result.Check(nil)
	tk.MustExec("insert t values ('str2', 2)")
	result = tk.MustQuery("select * from t where a = case b when 2 then 'str2' when 3 then 'str3' end")
	result.Check(testkit.Rows("str2 2"))
	tk.MustExec("insert t values ('str3', 3)")
	result = tk.MustQuery("select * from t where a = case b when 4 then 'str4' when 5 then 'str5' else 'str3' end")
	result.Check(testkit.Rows("str3 3"))
	result = tk.MustQuery("select * from t where a = case b when 4 then 'str4' when 5 then 'str5' else 'str6' end")
	result.Check(nil)
	result = tk.MustQuery("select * from t where a = case  when b then 'str3' when 1 then 'str1' else 'str2' end")
	result.Check(testkit.Rows("str3 3"))
	tk.MustExec("delete from t")
	tk.MustExec("insert t values ('str2', 0)")
	result = tk.MustQuery("select * from t where a = case  when b then 'str3' when 0 then 'str1' else 'str2' end")
	result.Check(testkit.Rows("str2 0"))
	tk.MustExec("insert t values ('str1', null)")
	result = tk.MustQuery("select * from t where a = case b when null then 'str3' when 10 then 'str1' else 'str2' end")
	result.Check(testkit.Rows("str2 0"))
	result = tk.MustQuery("select * from t where a = case null when b then 'str3' when 10 then 'str1' else 'str2' end")
	result.Check(testkit.Rows("str2 0"))
	result = tk.MustQuery("select cast(1234 as char(3))")
	result.Check(testkit.Rows("123"))

	// testCase is for like and regexp
	type testCase struct {
		pattern string
		val     string
		result  int
	}
	patternMatching := func(c *C, tk *testkit.TestKit, queryOp string, data []testCase) {
		tk.MustExec("drop table if exists t")
		tk.MustExec("create table t (a varchar(255), b int)")
		for i, d := range data {
			tk.MustExec(fmt.Sprintf("insert into t values('%s', %d)", d.val, i))
			result := tk.MustQuery(fmt.Sprintf("select * from t where a %s '%s'", queryOp, d.pattern))
			if d.result == 1 {
				rowStr := fmt.Sprintf("%s %d", d.val, i)
				result.Check(testkit.Rows(rowStr))
			} else {
				result.Check(nil)
			}
			tk.MustExec(fmt.Sprintf("delete from t where b = %d", i))
		}
	}
	// for like
	likeTests := []testCase{
		{"a", "a", 1},
		{"a", "b", 0},
		{"aA", "Aa", 1},
		{"aA%", "aAab", 1},
		{"aA_", "Aaab", 0},
		{"aA_", "Aab", 1},
		{"", "", 1},
		{"", "a", 0},
	}
	patternMatching(c, tk, "like", likeTests)
	// for regexp
	likeTests = []testCase{
		{"^$", "a", 0},
		{"a", "a", 1},
		{"a", "b", 0},
		{"aA", "aA", 1},
		{".", "a", 1},
		{"^.$", "ab", 0},
		{"..", "b", 0},
		{".ab", "aab", 1},
		{"ab.", "abcd", 1},
		{".*", "abcd", 1},
	}
	patternMatching(c, tk, "regexp", likeTests)

	// for found_rows
	tk.MustExec("drop table if exists t")
	tk.MustExec("create table t (a int)")
	tk.MustQuery("select * from t") // Test XSelectTableExec
	result = tk.MustQuery("select found_rows()")
	result.Check(testkit.Rows("0"))
	result = tk.MustQuery("select found_rows()")
	result.Check(testkit.Rows("1")) // Last query is found_rows(), it returns 1 row with value 0
	tk.MustExec("insert t values (1),(2),(2)")
	tk.MustQuery("select * from t")
	result = tk.MustQuery("select found_rows()")
	result.Check(testkit.Rows("3"))
	tk.MustQuery("select * from t where a = 0")
	result = tk.MustQuery("select found_rows()")
	result.Check(testkit.Rows("0"))
	tk.MustQuery("select * from t where a = 1")
	result = tk.MustQuery("select found_rows()")
	result.Check(testkit.Rows("1"))
	tk.MustQuery("select * from t where a like '2'") // Test SelectionExec
	result = tk.MustQuery("select found_rows()")
	result.Check(testkit.Rows("2"))
	tk.MustQuery("show tables like 't'")
	result = tk.MustQuery("select found_rows()")
	result.Check(testkit.Rows("1"))
	tk.MustQuery("select count(*) from t") // Test ProjectionExec
	result = tk.MustQuery("select found_rows()")
	result.Check(testkit.Rows("1"))
}

func (s *testSuite) TestMathBuiltin(c *C) {
	defer func() {
		s.cleanEnv(c)
		testleak.AfterTest(c)()
	}()
	tk := testkit.NewTestKit(c, s.store)
	tk.MustExec("use test")

	//test degrees
	result := tk.MustQuery("select degrees(0), degrees(1)")
	result.Check(testkit.Rows("0 57.29577951308232"))
	result = tk.MustQuery("select degrees(2), degrees(5)")
	result.Check(testkit.Rows("114.59155902616465 286.4788975654116"))

	// test sin
	result = tk.MustQuery("select sin(0), sin(1.5707963267949)")
	result.Check(testkit.Rows("0 1"))
	result = tk.MustQuery("select sin(1), sin(100)")
	result.Check(testkit.Rows("0.8414709848078965 -0.5063656411097588"))
	result = tk.MustQuery("select sin('abcd')")
	result.Check(testkit.Rows("0"))

	// test cos
	result = tk.MustQuery("select cos(0), cos(3.1415926535898)")
	result.Check(testkit.Rows("1 -1"))
	result = tk.MustQuery("select cos('abcd')")
	result.Check(testkit.Rows("1"))

	//for tan
	result = tk.MustQuery("select tan(0.00), tan(PI()/4)")
	result.Check(testkit.Rows("0 1"))
	result = tk.MustQuery("select tan('abcd')")
	result.Check(testkit.Rows("0"))

	//for log2
	result = tk.MustQuery("select log2(0.0)")
	result.Check(testkit.Rows("<nil>"))
	result = tk.MustQuery("select log2(4)")
	result.Check(testkit.Rows("2"))
	result = tk.MustQuery("select log2('8.0abcd')")
	result.Check(testkit.Rows("3"))
	result = tk.MustQuery("select log2(-1)")
	result.Check(testkit.Rows("<nil>"))
	result = tk.MustQuery("select log2(NULL)")
	result.Check(testkit.Rows("<nil>"))
}

func (s *testSuite) TestJSON(c *C) {
	// This will be opened after implementing cast as json.
	origin := expression.TurnOnNewExprEval
	expression.TurnOnNewExprEval = false
	defer func() {
		expression.TurnOnNewExprEval = origin
		s.cleanEnv(c)
		testleak.AfterTest(c)()
	}()
	tk := testkit.NewTestKit(c, s.store)

	tk.MustExec("use test")
	tk.MustExec("drop table if exists test_json")
	tk.MustExec("create table test_json (id int, a json)")
	tk.MustExec(`insert into test_json (id, a) values (1, '{"a":[1,"2",{"aa":"bb"},4],"b":true}')`)
	tk.MustExec(`insert into test_json (id, a) values (2, "null")`)
	tk.MustExec(`insert into test_json (id, a) values (3, null)`)
	tk.MustExec(`insert into test_json (id, a) values (4, 'true')`)
	tk.MustExec(`insert into test_json (id, a) values (5, '3')`)
	tk.MustExec(`insert into test_json (id, a) values (5, '4.0')`)
	tk.MustExec(`insert into test_json (id, a) values (6, '"string"')`)

	var result *testkit.Result
	result = tk.MustQuery(`select tj.a from test_json tj order by tj.id`)
	result.Check(testkit.Rows(`{"a":[1,"2",{"aa":"bb"},4],"b":true}`, "null", "<nil>", "true", "3", "4", `"string"`))

	// check json_type function
	result = tk.MustQuery(`select json_type(a) from test_json tj order by tj.id`)
	result.Check(testkit.Rows("OBJECT", "NULL", "<nil>", "BOOLEAN", "INTEGER", "DOUBLE", "STRING"))

	// check json compare with primitives.
	result = tk.MustQuery(`select a from test_json tj where a = 3`)
	result.Check(testkit.Rows("3"))
	result = tk.MustQuery(`select a from test_json tj where a = 4.0`)
	result.Check(testkit.Rows("4"))
	result = tk.MustQuery(`select a from test_json tj where a = true`)
	result.Check(testkit.Rows("true"))
	result = tk.MustQuery(`select a from test_json tj where a = "string"`)
	result.Check(testkit.Rows(`"string"`))

	// check some DDL limits for TEXT/BLOB/JSON column.
	var err error
	var terr *terror.Error

	_, err = tk.Exec(`create table test_bad_json(a json default '{}')`)
	c.Assert(err, NotNil)
	terr = errors.Trace(err).(*errors.Err).Cause().(*terror.Error)
	c.Assert(terr.Code(), Equals, terror.ErrCode(mysql.ErrBlobCantHaveDefault))

	_, err = tk.Exec(`create table test_bad_json(a blob default 'hello')`)
	c.Assert(err, NotNil)
	terr = errors.Trace(err).(*errors.Err).Cause().(*terror.Error)
	c.Assert(terr.Code(), Equals, terror.ErrCode(mysql.ErrBlobCantHaveDefault))

	_, err = tk.Exec(`create table test_bad_json(a text default 'world')`)
	c.Assert(err, NotNil)
	terr = errors.Trace(err).(*errors.Err).Cause().(*terror.Error)
	c.Assert(terr.Code(), Equals, terror.ErrCode(mysql.ErrBlobCantHaveDefault))

	// check json fields cannot be used as key.
	_, err = tk.Exec(`create table test_bad_json(id int, a json, key (a))`)
	c.Assert(err, NotNil)
	terr = errors.Trace(err).(*errors.Err).Cause().(*terror.Error)
	c.Assert(terr.Code(), Equals, terror.ErrCode(mysql.ErrJSONUsedAsKey))

	// check CAST AS JSON.
	result = tk.MustQuery(`select CAST('3' AS JSON), CAST('{}' AS JSON), CAST(null AS JSON)`)
	result.Check(testkit.Rows(`3 {} <nil>`))
}

func (s *testSuite) TestMultiUpdate(c *C) {
	defer func() {
		s.cleanEnv(c)
		testleak.AfterTest(c)()
	}()
	tk := testkit.NewTestKit(c, s.store)
	tk.MustExec("use test")
	tk.MustExec(`CREATE TABLE test_mu (a int primary key, b int, c int)`)
	tk.MustExec(`INSERT INTO test_mu VALUES (1, 2, 3), (4, 5, 6), (7, 8, 9)`)

	// Test INSERT ... ON DUPLICATE UPDATE set_lists.
	tk.MustExec(`INSERT INTO test_mu VALUES (1, 2, 3) ON DUPLICATE KEY UPDATE b = 3, c = b`)
	result := tk.MustQuery(`SELECT * FROM test_mu ORDER BY a`)
	result.Check(testkit.Rows(`1 3 3`, `4 5 6`, `7 8 9`))

	tk.MustExec(`INSERT INTO test_mu VALUES (1, 2, 3) ON DUPLICATE KEY UPDATE c = 2, b = c+5`)
	result = tk.MustQuery(`SELECT * FROM test_mu ORDER BY a`)
	result.Check(testkit.Rows(`1 7 2`, `4 5 6`, `7 8 9`))

	// Test UPDATE ... set_lists.
	tk.MustExec(`UPDATE test_mu SET b = 0, c = b WHERE a = 4`)
	result = tk.MustQuery(`SELECT * FROM test_mu ORDER BY a`)
	result.Check(testkit.Rows(`1 7 2`, `4 0 0`, `7 8 9`))

	tk.MustExec(`UPDATE test_mu SET c = 8, b = c WHERE a = 4`)
	result = tk.MustQuery(`SELECT * FROM test_mu ORDER BY a`)
	result.Check(testkit.Rows(`1 7 2`, `4 8 8`, `7 8 9`))

	tk.MustExec(`UPDATE test_mu SET c = b, b = c WHERE a = 7`)
	result = tk.MustQuery(`SELECT * FROM test_mu ORDER BY a`)
	result.Check(testkit.Rows(`1 7 2`, `4 8 8`, `7 8 8`))
}

func (s *testSuite) TestGeneratedColumnWrite(c *C) {
	defer func() {
		s.cleanEnv(c)
		testleak.AfterTest(c)()
	}()
	tk := testkit.NewTestKit(c, s.store)
	tk.MustExec("use test")
	tk.MustExec(`CREATE TABLE test_gc_write (a int primary key, b int, c int as (a+8) virtual)`)
	tk.MustExec(`CREATE TABLE test_gc_write_1 (a int primary key, b int, c int)`)

	tests := []struct {
		stmt string
		err  int
	}{
		// Can't modify generated column by values.
		{`insert into test_gc_write (a, b, c) values (1, 1, 1)`, mysql.ErrBadGeneratedColumn},
		{`insert into test_gc_write values (1, 1, 1)`, mysql.ErrBadGeneratedColumn},
		// Can't modify generated column by select clause.
		{`insert into test_gc_write select 1, 1, 1`, mysql.ErrBadGeneratedColumn},
		// Can't modify generated column by on duplicate clause.
		{`insert into test_gc_write (a, b) values (1, 1) on duplicate key update c = 1`, mysql.ErrBadGeneratedColumn},
		// Can't modify generated column by set.
		{`insert into test_gc_write set a = 1, b = 1, c = 1`, mysql.ErrBadGeneratedColumn},
		// Can't modify generated column by update clause.
		{`update test_gc_write set c = 1`, mysql.ErrBadGeneratedColumn},
		// Can't modify generated column by multi-table update clause.
		{`update test_gc_write, test_gc_write_1 set test_gc_write.c = 1`, mysql.ErrBadGeneratedColumn},

		// Can insert without generated columns.
		{`insert into test_gc_write (a, b) values (1, 1)`, 0},
		{`insert into test_gc_write set a = 2, b = 2`, 0},
		// Can update without generated columns.
		{`update test_gc_write set b = 2 where a = 2`, 0},
		{`update test_gc_write t1, test_gc_write_1 t2 set t1.b = 3, t2.b = 4`, 0},

		// But now we can't do this, just as same with MySQL 5.7:
		{`insert into test_gc_write values (1, 1)`, mysql.ErrWrongValueCountOnRow},
		{`insert into test_gc_write select 1, 1`, mysql.ErrWrongValueCountOnRow},
	}
	for _, tt := range tests {
		_, err := tk.Exec(tt.stmt)
		if tt.err != 0 {
			c.Assert(err, NotNil)
			terr := errors.Trace(err).(*errors.Err).Cause().(*terror.Error)
			c.Assert(terr.Code(), Equals, terror.ErrCode(tt.err))
		} else {
			c.Assert(err, IsNil)
		}
	}
}

func (s *testSuite) TestToPBExpr(c *C) {
	defer func() {
		s.cleanEnv(c)
		testleak.AfterTest(c)()
	}()
	tk := testkit.NewTestKit(c, s.store)
	tk.MustExec("use test")
	tk.MustExec("drop table if exists t")
	tk.MustExec("create table t (a decimal(10,6), b decimal, index idx_b (b))")
	tk.MustExec("set sql_mode = ''")
	tk.MustExec("insert t values (1.1, 1.1)")
	tk.MustExec("insert t values (2.4, 2.4)")
	tk.MustExec("insert t values (3.3, 2.7)")
	result := tk.MustQuery("select * from t where a < 2.399999")
	result.Check(testkit.Rows("1.100000 1"))
	result = tk.MustQuery("select * from t where a > 1.5")
	result.Check(testkit.Rows("2.400000 2", "3.300000 3"))
	result = tk.MustQuery("select * from t where a <= 1.1")
	result.Check(testkit.Rows("1.100000 1"))
	result = tk.MustQuery("select * from t where b >= 3")
	result.Check(testkit.Rows("3.300000 3"))
	result = tk.MustQuery("select * from t where not (b = 1)")
	result.Check(testkit.Rows("2.400000 2", "3.300000 3"))
	result = tk.MustQuery("select * from t where b&1 = a|1")
	result.Check(testkit.Rows("1.100000 1"))
	result = tk.MustQuery("select * from t where b != 2 and b <=> 3")
	result.Check(testkit.Rows("3.300000 3"))
	result = tk.MustQuery("select * from t where b in (3)")
	result.Check(testkit.Rows("3.300000 3"))
	result = tk.MustQuery("select * from t where b not in (1, 2)")
	result.Check(testkit.Rows("3.300000 3"))

	tk.MustExec("drop table if exists t")
	tk.MustExec("create table t (a varchar(255), b int)")
	tk.MustExec("insert t values ('abc123', 1)")
	tk.MustExec("insert t values ('ab123', 2)")
	result = tk.MustQuery("select * from t where a like 'ab%'")
	result.Check(testkit.Rows("abc123 1", "ab123 2"))
	result = tk.MustQuery("select * from t where a like 'ab_12'")
	result.Check(nil)
	tk.MustExec("drop table if exists t")
	tk.MustExec("create table t (a int primary key)")
	tk.MustExec("insert t values (1)")
	tk.MustExec("insert t values (2)")
	result = tk.MustQuery("select * from t where not (a = 1)")
	result.Check(testkit.Rows("2"))
	result = tk.MustQuery("select * from t where not(not (a = 1))")
	result.Check(testkit.Rows("1"))
	result = tk.MustQuery("select * from t where not(a != 1 and a != 2)")
	result.Check(testkit.Rows("1", "2"))
}

func (s *testSuite) TestDatumXAPI(c *C) {
	defer func() {
		s.cleanEnv(c)
		testleak.AfterTest(c)()
	}()
	tk := testkit.NewTestKit(c, s.store)
	tk.MustExec("use test")
	tk.MustExec("drop table if exists t")
	tk.MustExec("create table t (a decimal(10,6), b decimal, index idx_b (b))")
	tk.MustExec("set sql_mode = ''")
	tk.MustExec("insert t values (1.1, 1.1)")
	tk.MustExec("insert t values (2.2, 2.2)")
	tk.MustExec("insert t values (3.3, 2.7)")
	result := tk.MustQuery("select * from t where a > 1.5")
	result.Check(testkit.Rows("2.200000 2", "3.300000 3"))
	result = tk.MustQuery("select * from t where b > 1.5")
	result.Check(testkit.Rows("2.200000 2", "3.300000 3"))

	tk.MustExec("drop table if exists t")
	tk.MustExec("create table t (a time(3), b time, index idx_a (a))")
	tk.MustExec("insert t values ('11:11:11', '11:11:11')")
	tk.MustExec("insert t values ('11:11:12', '11:11:12')")
	tk.MustExec("insert t values ('11:11:13', '11:11:13')")
	result = tk.MustQuery("select * from t where a > '11:11:11.5'")
	result.Check(testkit.Rows("11:11:12.000 11:11:12", "11:11:13.000 11:11:13"))
	result = tk.MustQuery("select * from t where b > '11:11:11.5'")
	result.Check(testkit.Rows("11:11:12.000 11:11:12", "11:11:13.000 11:11:13"))
}

func (s *testSuite) TestSQLMode(c *C) {
	defer func() {
		s.cleanEnv(c)
		testleak.AfterTest(c)()
	}()
	tk := testkit.NewTestKit(c, s.store)
	tk.MustExec("use test")
	tk.MustExec("drop table if exists t")
	tk.MustExec("create table t (a tinyint not null)")
	tk.MustExec("set sql_mode = 'STRICT_TRANS_TABLES'")
	_, err := tk.Exec("insert t values ()")
	c.Check(err, NotNil)

	_, err = tk.Exec("insert t values ('1000')")
	c.Check(err, NotNil)

	tk.MustExec("create table if not exists tdouble (a double(3,2))")
	_, err = tk.Exec("insert tdouble values (10.23)")
	c.Check(err, NotNil)

	tk.MustExec("set sql_mode = ''")
	tk.MustExec("insert t values ()")
	tk.MustExec("insert t values (1000)")
	tk.MustQuery("select * from t").Check(testkit.Rows("0", "127"))

	tk.MustExec("insert tdouble values (10.23)")
	tk.MustQuery("select * from tdouble").Check(testkit.Rows("9.99"))

	tk.MustExec("set sql_mode = 'STRICT_TRANS_TABLES'")
	tk.MustExec("set @@global.sql_mode = ''")

	tk2 := testkit.NewTestKit(c, s.store)
	tk2.MustExec("use test")
	tk2.MustExec("create table t2 (a varchar(3))")
	tk2.MustExec("insert t2 values ('abcd')")
	tk2.MustQuery("select * from t2").Check(testkit.Rows("abc"))

	// session1 is still in strict mode.
	_, err = tk.Exec("insert t2 values ('abcd')")
	c.Check(err, NotNil)
	// Restore original global strict mode.
	tk.MustExec("set @@global.sql_mode = 'STRICT_TRANS_TABLES'")
}

func (s *testSuite) TestTableDual(c *C) {
	defer testleak.AfterTest(c)()
	tk := testkit.NewTestKit(c, s.store)
	tk.MustExec("use test")
	result := tk.MustQuery("Select 1")
	result.Check(testkit.Rows("1"))
	result = tk.MustQuery("Select 1 from dual")
	result.Check(testkit.Rows("1"))
	result = tk.MustQuery("Select count(*) from dual")
	result.Check(testkit.Rows("1"))
	result = tk.MustQuery("Select 1 from dual where 1")
	result.Check(testkit.Rows("1"))
}

func (s *testSuite) TestTableScan(c *C) {
	defer testleak.AfterTest(c)()
	tk := testkit.NewTestKit(c, s.store)
	tk.MustExec("use information_schema")
	result := tk.MustQuery("select * from schemata")
	// There must be these tables: information_schema, mysql, performance_schema and test.
	c.Assert(len(result.Rows()), GreaterEqual, 4)
	tk.MustExec("use test")
	tk.MustExec("create database mytest")
	rowStr1 := fmt.Sprintf("%s %s %s %s %v", "def", "mysql", "utf8", "utf8_bin", nil)
	rowStr2 := fmt.Sprintf("%s %s %s %s %v", "def", "mytest", "utf8", "utf8_bin", nil)
	tk.MustExec("use information_schema")
	result = tk.MustQuery("select * from schemata where schema_name = 'mysql'")
	result.Check(testkit.Rows(rowStr1))
	result = tk.MustQuery("select * from schemata where schema_name like 'my%'")
	result.Check(testkit.Rows(rowStr1, rowStr2))
}

func (s *testSuite) TestAdapterStatement(c *C) {
	defer testleak.AfterTest(c)()
	se, err := tidb.CreateSession(s.store)
	c.Check(err, IsNil)
	se.GetSessionVars().TxnCtx.InfoSchema = sessionctx.GetDomain(se).InfoSchema()
	compiler := &executor.Compiler{}
	ctx := se.(context.Context)
	stmtNode, err := s.ParseOneStmt("select 1", "", "")
	c.Check(err, IsNil)
	stmt, err := compiler.Compile(ctx, stmtNode)
	c.Check(err, IsNil)
	c.Check(stmt.OriginText(), Equals, "select 1")

	stmtNode, err = s.ParseOneStmt("create table test.t (a int)", "", "")
	c.Check(err, IsNil)
	stmt, err = compiler.Compile(ctx, stmtNode)
	c.Check(err, IsNil)
	c.Check(stmt.OriginText(), Equals, "create table test.t (a int)")
}

func (s *testSuite) TestPointGet(c *C) {
	defer func() {
		testleak.AfterTest(c)()
	}()
	tk := testkit.NewTestKit(c, s.store)
	tk.MustExec("use mysql")
	ctx := tk.Se.(context.Context)
	tests := map[string]bool{
		"select * from help_topic where name='aaa'":         true,
		"select * from help_topic where help_topic_id=1":    true,
		"select * from help_topic where help_category_id=1": false,
	}
	infoSchema := executor.GetInfoSchema(ctx)

	for sqlStr, result := range tests {
		stmtNode, err := s.ParseOneStmt(sqlStr, "", "")
		c.Check(err, IsNil)
		err = plan.Preprocess(stmtNode, infoSchema, ctx)
		c.Check(err, IsNil)
		// Validate should be after NameResolve.
		err = plan.Validate(stmtNode, false)
		c.Check(err, IsNil)
		plan, err := plan.Optimize(ctx, stmtNode, infoSchema)
		c.Check(err, IsNil)
		ret := executor.IsPointGetWithPKOrUniqueKeyByAutoCommit(ctx, plan)
		c.Assert(ret, Equals, result)
	}
}

func (s *testSuite) TestRow(c *C) {
	// There exists a constant folding problem when the arguments of compare functions are Rows,
	// the switch will be opened after the problem be fixed.
	defer func() {
		s.cleanEnv(c)
		testleak.AfterTest(c)()
	}()
	tk := testkit.NewTestKit(c, s.store)
	tk.MustExec("use test")
	tk.MustExec("drop table if exists t")
	tk.MustExec("create table t (c int, d int)")
	tk.MustExec("insert t values (1, 1)")
	tk.MustExec("insert t values (1, 3)")
	tk.MustExec("insert t values (2, 1)")
	tk.MustExec("insert t values (2, 3)")
	result := tk.MustQuery("select * from t where (c, d) < (2,2)")
	result.Check(testkit.Rows("1 1", "1 3", "2 1"))
	result = tk.MustQuery("select * from t where (1,2,3) > (3,2,1)")
	result.Check(testkit.Rows())
	result = tk.MustQuery("select * from t where row(1,2,3) > (3,2,1)")
	result.Check(testkit.Rows())
	result = tk.MustQuery("select * from t where (c, d) = (select * from t where (c,d) = (1,1))")
	result.Check(testkit.Rows("1 1"))
	result = tk.MustQuery("select * from t where (c, d) = (select * from t k where (t.c,t.d) = (c,d))")
	result.Check(testkit.Rows("1 1", "1 3", "2 1", "2 3"))
	result = tk.MustQuery("select (1, 2, 3) < (2, 3, 4)")
	result.Check(testkit.Rows("1"))
	result = tk.MustQuery("select (2, 3, 4) <= (2, 3, 3)")
	result.Check(testkit.Rows("0"))
	result = tk.MustQuery("select (2, 3, 4) <= (2, 3, 4)")
	result.Check(testkit.Rows("1"))
	result = tk.MustQuery("select (2, 3, 4) <= (2, 1, 4)")
	result.Check(testkit.Rows("0"))
	result = tk.MustQuery("select (2, 3, 4) >= (2, 3, 4)")
	result.Check(testkit.Rows("1"))
	result = tk.MustQuery("select (2, 3, 4) = (2, 3, 4)")
	result.Check(testkit.Rows("1"))
	result = tk.MustQuery("select (2, 3, 4) != (2, 3, 4)")
	result.Check(testkit.Rows("0"))
}

func (s *testSuite) TestColumnName(c *C) {
	defer func() {
		s.cleanEnv(c)
		testleak.AfterTest(c)()
	}()
	tk := testkit.NewTestKit(c, s.store)
	tk.MustExec("use test")
	tk.MustExec("drop table if exists t")
	tk.MustExec("create table t (c int, d int)")
	rs, err := tk.Exec("select 1 + c, count(*) from t")
	c.Check(err, IsNil)
	fields, err := rs.Fields()
	c.Check(err, IsNil)
	c.Check(len(fields), Equals, 2)
	c.Check(fields[0].Column.Name.L, Equals, "1 + c")
	c.Check(fields[1].Column.Name.L, Equals, "count(*)")
	rs, err = tk.Exec("select (c) > all (select c from t) from t")
	c.Check(err, IsNil)
	fields, err = rs.Fields()
	c.Check(err, IsNil)
	c.Check(len(fields), Equals, 1)
	c.Check(fields[0].Column.Name.L, Equals, "(c) > all (select c from t)")
	tk.MustExec("begin")
	tk.MustExec("insert t values(1,1)")
	rs, err = tk.Exec("select c d, d c from t")
	c.Check(err, IsNil)
	fields, err = rs.Fields()
	c.Check(err, IsNil)
	c.Check(len(fields), Equals, 2)
	c.Check(fields[0].Column.Name.L, Equals, "d")
	c.Check(fields[1].Column.Name.L, Equals, "c")
}

func (s *testSuite) TestSelectVar(c *C) {
	defer func() {
		s.cleanEnv(c)
		testleak.AfterTest(c)()
	}()
	tk := testkit.NewTestKit(c, s.store)
	tk.MustExec("use test")
	tk.MustExec("drop table if exists t")
	tk.MustExec("create table t (d int)")
	tk.MustExec("insert into t values(1), (2), (1)")
	result := tk.MustQuery("select @a, @a := d+1 from t")
	result.Check(testkit.Rows("<nil> 2", "<nil> 3", "<nil> 2"))
	result = tk.MustQuery("select @a, @a := d+1 from t")
	result.Check(testkit.Rows("2 2", "2 3", "3 2"))
}

func (s *testSuite) TestHistoryRead(c *C) {
	defer func() {
		s.cleanEnv(c)
		testleak.AfterTest(c)()
	}()
	tk := testkit.NewTestKit(c, s.store)
	tk.MustExec("use test")
	tk.MustExec("drop table if exists history_read")
	tk.MustExec("create table history_read (a int)")
	tk.MustExec("insert history_read values (1)")

	// For mocktikv, safe point is not initialized, we manually insert it for snapshot to use.
	safePointName := "tikv_gc_safe_point"
	safePointValue := "20060102-15:04:05 -0700 MST"
	safePointComment := "All versions after safe point can be accessed. (DO NOT EDIT)"
	updateSafePoint := fmt.Sprintf(`INSERT INTO mysql.tidb VALUES ('%[1]s', '%[2]s', '%[3]s')
	ON DUPLICATE KEY
	UPDATE variable_value = '%[2]s', comment = '%[3]s'`, safePointName, safePointValue, safePointComment)
	tk.MustExec(updateSafePoint)

	// Set snapshot to a time before save point will fail.
	_, err := tk.Exec("set @@tidb_snapshot = '2006-01-01 15:04:05.999999'")
	c.Assert(terror.ErrorEqual(err, variable.ErrSnapshotTooOld), IsTrue)
	// SnapshotTS Is not updated if check failed.
	c.Assert(tk.Se.GetSessionVars().SnapshotTS, Equals, uint64(0))

	curVer1, _ := s.store.CurrentVersion()
	time.Sleep(time.Millisecond)
	snapshotTime := time.Now()
	time.Sleep(time.Millisecond)
	curVer2, _ := s.store.CurrentVersion()
	tk.MustExec("insert history_read values (2)")
	tk.MustQuery("select * from history_read").Check(testkit.Rows("1", "2"))
	tk.MustExec("set @@tidb_snapshot = '" + snapshotTime.Format("2006-01-02 15:04:05.999999") + "'")
	ctx := tk.Se.(context.Context)
	snapshotTS := ctx.GetSessionVars().SnapshotTS
	c.Assert(snapshotTS, Greater, curVer1.Ver)
	c.Assert(snapshotTS, Less, curVer2.Ver)
	tk.MustQuery("select * from history_read").Check(testkit.Rows("1"))
	_, err = tk.Exec("insert history_read values (2)")
	c.Assert(err, NotNil)
	_, err = tk.Exec("update history_read set a = 3 where a = 1")
	c.Assert(err, NotNil)
	_, err = tk.Exec("delete from history_read where a = 1")
	c.Assert(err, NotNil)
	tk.MustExec("set @@tidb_snapshot = ''")
	tk.MustQuery("select * from history_read").Check(testkit.Rows("1", "2"))
	tk.MustExec("insert history_read values (3)")
	tk.MustExec("update history_read set a = 4 where a = 3")
	tk.MustExec("delete from history_read where a = 1")

	time.Sleep(time.Millisecond)
	snapshotTime = time.Now()
	time.Sleep(time.Millisecond)
	tk.MustExec("alter table history_read add column b int")
	tk.MustExec("insert history_read values (8, 8), (9, 9)")
	tk.MustQuery("select * from history_read order by a").Check(testkit.Rows("2 <nil>", "4 <nil>", "8 8", "9 9"))
	tk.MustExec("set @@tidb_snapshot = '" + snapshotTime.Format("2006-01-02 15:04:05.999999") + "'")
	tk.MustQuery("select * from history_read order by a").Check(testkit.Rows("2", "4"))
	tk.MustExec("set @@tidb_snapshot = ''")
	tk.MustQuery("select * from history_read order by a").Check(testkit.Rows("2 <nil>", "4 <nil>", "8 8", "9 9"))
}

func (s *testSuite) TestScanControlSelection(c *C) {
	defer func() {
		s.cleanEnv(c)
		testleak.AfterTest(c)()
	}()
	tk := testkit.NewTestKit(c, s.store)
	tk.MustExec("use test")
	tk.MustExec("drop table if exists t")
	tk.MustExec("create table t(a int primary key, b int, c int, index idx_b(b))")
	tk.MustExec("insert into t values (1, 1, 1), (2, 1, 1), (3, 1, 2), (4, 2, 3)")
	tk.MustQuery("select (select count(1) k from t s where s.b = t1.c) from t t1").Check(testkit.Rows("3", "3", "1", "0"))
}

func (s *testSuite) TestSimpleDAG(c *C) {
	defer func() {
		s.cleanEnv(c)
		testleak.AfterTest(c)()
	}()
	tk := testkit.NewTestKit(c, s.store)
	tk.MustExec("use test")
	tk.MustExec("drop table if exists t")
	tk.MustExec("create table t(a int primary key, b int, c int)")
	tk.MustExec("insert into t values (1, 1, 1), (2, 1, 1), (3, 1, 2), (4, 2, 3)")
	tk.MustQuery("select a from t").Check(testkit.Rows("1", "2", "3", "4"))
	tk.MustQuery("select * from t where a = 4").Check(testkit.Rows("4 2 3"))
	tk.MustQuery("select a from t limit 1").Check(testkit.Rows("1"))
	tk.MustQuery("select a from t order by a desc").Check(testkit.Rows("4", "3", "2", "1"))
	tk.MustQuery("select a from t order by a desc limit 1").Check(testkit.Rows("4"))
	tk.MustQuery("select a from t order by b desc limit 1").Check(testkit.Rows("4"))
	tk.MustQuery("select a from t where a < 3").Check(testkit.Rows("1", "2"))
	tk.MustQuery("select a from t where b > 1").Check(testkit.Rows("4"))
	tk.MustQuery("select a from t where b > 1 and a < 3").Check(testkit.Rows())
	tk.MustQuery("select count(*) from t where b > 1 and a < 3").Check(testkit.Rows("0"))
	tk.MustQuery("select count(*) from t").Check(testkit.Rows("4"))
	tk.MustQuery("select count(*), c from t group by c").Check(testkit.Rows("2 1", "1 2", "1 3"))
	tk.MustQuery("select sum(c) from t group by b").Check(testkit.Rows("4", "3"))
	tk.MustQuery("select avg(a) from t group by b").Check(testkit.Rows("2.0000", "4.0000"))
	tk.MustQuery("select sum(distinct c) from t group by b").Check(testkit.Rows("3", "3"))

	tk.MustExec("create index i on t(c,b)")
	tk.MustQuery("select a from t where c = 1").Check(testkit.Rows("1", "2"))
	tk.MustQuery("select a from t where c = 1 and a < 2").Check(testkit.Rows("1"))
	tk.MustQuery("select a from t where c = 1 order by a limit 1").Check(testkit.Rows("1"))
	tk.MustQuery("select count(*) from t where c = 1 ").Check(testkit.Rows("2"))
	tk.MustExec("create index i1 on t(b)")
	tk.MustQuery("select c from t where b = 2").Check(testkit.Rows("3"))
	tk.MustQuery("select * from t where b = 2").Check(testkit.Rows("4 2 3"))
	tk.MustQuery("select count(*) from t where b = 1").Check(testkit.Rows("3"))
	tk.MustQuery("select * from t where b = 1 and a > 1 limit 1").Check(testkit.Rows("2 1 1"))
}

func (s *testSuite) TestConvertToBit(c *C) {
	defer func() {
		s.cleanEnv(c)
		testleak.AfterTest(c)()
	}()
	tk := testkit.NewTestKit(c, s.store)
	tk.MustExec("use test")
	tk.MustExec("drop table if exists t, t1")
	tk.MustExec("create table t (a bit(64))")
	tk.MustExec("create table t1 (a varchar(2))")
	tk.MustExec(`insert t1 value ('10')`)
	tk.MustExec(`insert t select a from t1`)
	tk.MustQuery("select a+0 from t").Check(testkit.Rows("12592"))

	tk.MustExec("drop table if exists t, t1")
	tk.MustExec("create table t (a bit(64))")
	tk.MustExec("create table t1 (a binary(2))")
	tk.MustExec(`insert t1 value ('10')`)
	tk.MustExec(`insert t select a from t1`)
	tk.MustQuery("select a+0 from t").Check(testkit.Rows("12592"))

	tk.MustExec("drop table if exists t, t1")
	tk.MustExec("create table t (a bit(64))")
	tk.MustExec("create table t1 (a datetime)")
	tk.MustExec(`insert t1 value ('09-01-01')`)
	tk.MustExec(`insert t select a from t1`)
	tk.MustQuery("select a+0 from t").Check(testkit.Rows("20090101000000"))
}

func (s *testSuite) TestTimestampTimeZone(c *C) {
	defer func() {
		s.cleanEnv(c)
		testleak.AfterTest(c)()
	}()
	tk := testkit.NewTestKit(c, s.store)
	tk.MustExec("use test")
	tk.MustExec("drop table if exists t")
	tk.MustExec("create table t (ts timestamp)")
	tk.MustExec("set time_zone = '+00:00'")
	tk.MustExec("insert into t values ('2017-04-27 22:40:42')")
	// The timestamp will get different value if time_zone session variable changes.
	tests := []struct {
		timezone string
		expect   string
	}{
		{"+10:00", "2017-04-28 08:40:42"},
		{"-6:00", "2017-04-27 16:40:42"},
	}
	for _, tt := range tests {
		tk.MustExec(fmt.Sprintf("set time_zone = '%s'", tt.timezone))
		tk.MustQuery("select * from t").Check(testkit.Rows(tt.expect))
	}

	// For issue https://github.com/pingcap/tidb/issues/3467
	tk.MustExec("drop table if exists t1")
	tk.MustExec(`CREATE TABLE t1 (
 	      id bigint(20) NOT NULL AUTO_INCREMENT,
 	      uid int(11) DEFAULT NULL,
 	      datetime timestamp NOT NULL DEFAULT CURRENT_TIMESTAMP,
 	      ip varchar(128) DEFAULT NULL,
 	    PRIMARY KEY (id),
 	      KEY i_datetime (datetime),
 	      KEY i_userid (uid)
 	    );`)
	tk.MustExec(`INSERT INTO t1 VALUES (123381351,1734,"2014-03-31 08:57:10","127.0.0.1");`)
	r := tk.MustQuery("select datetime from t1;") // Cover TableReaderExec
	r.Check(testkit.Rows("2014-03-31 08:57:10"))
	r = tk.MustQuery("select datetime from t1 where datetime='2014-03-31 08:57:10';")
	r.Check(testkit.Rows("2014-03-31 08:57:10")) // Cover IndexReaderExec
	r = tk.MustQuery("select * from t1 where datetime='2014-03-31 08:57:10';")
	r.Check(testkit.Rows("123381351 1734 2014-03-31 08:57:10 127.0.0.1")) // Cover IndexLookupExec

	// For issue https://github.com/pingcap/tidb/issues/3485
	tk.MustExec("drop table if exists t1")
	tk.MustExec(`CREATE TABLE t1 (
	    id bigint(20) NOT NULL AUTO_INCREMENT,
	    datetime timestamp NOT NULL DEFAULT CURRENT_TIMESTAMP,
	    PRIMARY KEY (id)
	  );`)
	tk.MustExec(`INSERT INTO t1 VALUES (123381351,"2014-03-31 08:57:10");`)
	r = tk.MustQuery(`select * from t1 where datetime="2014-03-31 08:57:10";`)
	r.Check(testkit.Rows("123381351 2014-03-31 08:57:10"))
	tk.MustExec(`alter table t1 add key i_datetime (datetime);`)
	r = tk.MustQuery(`select * from t1 where datetime="2014-03-31 08:57:10";`)
	r.Check(testkit.Rows("123381351 2014-03-31 08:57:10"))
	r = tk.MustQuery(`select * from t1;`)
	r.Check(testkit.Rows("123381351 2014-03-31 08:57:10"))
	r = tk.MustQuery("select datetime from t1 where datetime='2014-03-31 08:57:10';")
	r.Check(testkit.Rows("2014-03-31 08:57:10"))
}

func (s *testSuite) TestTiDBCurrentTS(c *C) {
	defer func() {
		s.cleanEnv(c)
		testleak.AfterTest(c)()
	}()
	tk := testkit.NewTestKit(c, s.store)
	tk.MustQuery("select @@tidb_current_ts").Check(testkit.Rows("0"))
	tk.MustExec("begin")
	rows := tk.MustQuery("select @@tidb_current_ts").Rows()
	tsStr := rows[0][0].(string)
	c.Assert(tsStr, Equals, fmt.Sprintf("%d", tk.Se.Txn().StartTS()))
	tk.MustExec("commit")
	tk.MustQuery("select @@tidb_current_ts").Check(testkit.Rows("0"))

	_, err := tk.Exec("set @@tidb_current_ts = '1'")
	c.Assert(terror.ErrorEqual(err, variable.ErrReadOnly), IsTrue)
}

func (s *testSuite) TestSelectForUpdate(c *C) {
	defer func() {
		s.cleanEnv(c)
		testleak.AfterTest(c)()
	}()
	tk := testkit.NewTestKit(c, s.store)
	tk.MustExec("use test")
	tk1 := testkit.NewTestKit(c, s.store)
	tk1.MustExec("use test")
	tk2 := testkit.NewTestKit(c, s.store)
	tk2.MustExec("use test")

	tk.MustExec("drop table if exists t, t1")

	c.Assert(tk.Se.Txn(), IsNil)
	tk.MustExec("create table t (c1 int, c2 int, c3 int)")
	tk.MustExec("insert t values (11, 2, 3)")
	tk.MustExec("insert t values (12, 2, 3)")
	tk.MustExec("insert t values (13, 2, 3)")

	tk.MustExec("create table t1 (c1 int)")
	tk.MustExec("insert t1 values (11)")

	// conflict
	tk1.MustExec("begin")
	tk1.MustQuery("select * from t where c1=11 for update")

	tk2.MustExec("begin")
	tk2.MustExec("update t set c2=211 where c1=11")
	tk2.MustExec("commit")

	_, err := tk1.Exec("commit")
	c.Assert(err, NotNil)

	// no conflict for subquery.
	tk1.MustExec("begin")
	tk1.MustQuery("select * from t where exists(select null from t1 where t1.c1=t.c1) for update")

	tk2.MustExec("begin")
	tk2.MustExec("update t set c2=211 where c1=12")
	tk2.MustExec("commit")

	tk1.MustExec("commit")

	// not conflict
	tk1.MustExec("begin")
	tk1.MustQuery("select * from t where c1=11 for update")

	tk2.MustExec("begin")
	tk2.MustExec("update t set c2=22 where c1=12")
	tk2.MustExec("commit")

	tk1.MustExec("commit")

	// not conflict, auto commit
	tk1.MustExec("set @@autocommit=1;")
	tk1.MustQuery("select * from t where c1=11 for update")

	tk2.MustExec("begin")
	tk2.MustExec("update t set c2=211 where c1=11")
	tk2.MustExec("commit")

	tk1.MustExec("commit")
}

func (s *testSuite) TestFuncREPEAT(c *C) {
	tk := testkit.NewTestKit(c, s.store)
	defer func() {
		s.cleanEnv(c)
		testleak.AfterTest(c)()
	}()
	tk.MustExec("USE test;")
	tk.MustExec("DROP TABLE IF EXISTS table_string;")
	tk.MustExec("CREATE TABLE table_string(a CHAR(20), b VARCHAR(20), c TINYTEXT, d TEXT(20), e MEDIUMTEXT, f LONGTEXT, g BIGINT);")
	tk.MustExec("INSERT INTO table_string (a, b, c, d, e, f, g) VALUES ('a', 'b', 'c', 'd', 'e', 'f', 2);")
	tk.CheckExecResult(1, 0)

	r := tk.MustQuery("SELECT REPEAT(a, g), REPEAT(b, g), REPEAT(c, g), REPEAT(d, g), REPEAT(e, g), REPEAT(f, g) FROM table_string;")
	r.Check(testkit.Rows("aa bb cc dd ee ff"))

	r = tk.MustQuery("SELECT REPEAT(NULL, g), REPEAT(NULL, g), REPEAT(NULL, g), REPEAT(NULL, g), REPEAT(NULL, g), REPEAT(NULL, g) FROM table_string;")
	r.Check(testkit.Rows("<nil> <nil> <nil> <nil> <nil> <nil>"))

	r = tk.MustQuery("SELECT REPEAT(a, NULL), REPEAT(b, NULL), REPEAT(c, NULL), REPEAT(d, NULL), REPEAT(e, NULL), REPEAT(f, NULL) FROM table_string;")
	r.Check(testkit.Rows("<nil> <nil> <nil> <nil> <nil> <nil>"))

	r = tk.MustQuery("SELECT REPEAT(a, 2), REPEAT(b, 2), REPEAT(c, 2), REPEAT(d, 2), REPEAT(e, 2), REPEAT(f, 2) FROM table_string;")
	r.Check(testkit.Rows("aa bb cc dd ee ff"))

	r = tk.MustQuery("SELECT REPEAT(NULL, 2), REPEAT(NULL, 2), REPEAT(NULL, 2), REPEAT(NULL, 2), REPEAT(NULL, 2), REPEAT(NULL, 2) FROM table_string;")
	r.Check(testkit.Rows("<nil> <nil> <nil> <nil> <nil> <nil>"))

	r = tk.MustQuery("SELECT REPEAT(a, -1), REPEAT(b, -2), REPEAT(c, -2), REPEAT(d, -2), REPEAT(e, -2), REPEAT(f, -2) FROM table_string;")
	r.Check(testkit.Rows("     "))

	r = tk.MustQuery("SELECT REPEAT(a, 0), REPEAT(b, 0), REPEAT(c, 0), REPEAT(d, 0), REPEAT(e, 0), REPEAT(f, 0) FROM table_string;")
	r.Check(testkit.Rows("     "))

	r = tk.MustQuery("SELECT REPEAT(a, 16777217), REPEAT(b, 16777217), REPEAT(c, 16777217), REPEAT(d, 16777217), REPEAT(e, 16777217), REPEAT(f, 16777217) FROM table_string;")
	r.Check(testkit.Rows("<nil> <nil> <nil> <nil> <nil> <nil>"))
}<|MERGE_RESOLUTION|>--- conflicted
+++ resolved
@@ -896,14 +896,6 @@
 	result = tk.MustQuery(`select space("abc"), space("2"), space("1.1"), space(''), space(null)`)
 	result.Check(testutil.RowsWithSep(",", ",  , ,,<nil>"))
 
-<<<<<<< HEAD
-	// for tobase64
-	tk.MustExec("drop table if exists t")
-	tk.MustExec("create table t(a int, b double, c datetime, d time, e char(20), f bit(10), g binary(20), h blob(10))")
-	tk.MustExec(`insert into t values(1, 1.1, "2017-01-01 12:01:01", "12:01:01", "abcdef", 0b10101, "512", "abc")`)
-	result = tk.MustQuery("select to_base64(a), to_base64(b), to_base64(c), to_base64(d), to_base64(e), to_base64(f), to_base64(g), to_base64(h), to_base64(null) from t")
-	result.Check(testkit.Rows("MQ== MS4x MjAxNy0wMS0wMSAxMjowMTowMQ== MTI6MDE6MDE= YWJjZGVm ABU= NTEyAAAAAAAAAAAAAAAAAAAAAAA= YWJj <nil>"))
-=======
 	// for replace
 	tk.MustExec("drop table if exists t")
 	tk.MustExec("create table t(a char(20), b int, c double, d datetime, e time)")
@@ -912,7 +904,13 @@
 	result.Check(testutil.RowsWithSep(",", "www.pingcap.com,15534,12.0,2017/01/01 12:01:01,12:22:22"))
 	result = tk.MustQuery(`select replace('aaa', 'a', ''), replace(null, 'a', 'b'), replace('a', null, 'b'), replace('a', 'b', null)`)
 	result.Check(testkit.Rows(" <nil> <nil> <nil>"))
->>>>>>> 1fbcb625
+
+	// for tobase64
+	tk.MustExec("drop table if exists t")
+	tk.MustExec("create table t(a int, b double, c datetime, d time, e char(20), f bit(10), g binary(20), h blob(10))")
+	tk.MustExec(`insert into t values(1, 1.1, "2017-01-01 12:01:01", "12:01:01", "abcdef", 0b10101, "512", "abc")`)
+	result = tk.MustQuery("select to_base64(a), to_base64(b), to_base64(c), to_base64(d), to_base64(e), to_base64(f), to_base64(g), to_base64(h), to_base64(null) from t")
+	result.Check(testkit.Rows("MQ== MS4x MjAxNy0wMS0wMSAxMjowMTowMQ== MTI6MDE6MDE= YWJjZGVm ABU= NTEyAAAAAAAAAAAAAAAAAAAAAAA= YWJj <nil>"))
 }
 
 func (s *testSuite) TestEncryptionBuiltin(c *C) {
