// Copyright 2015 PingCAP, Inc.
//
// Licensed under the Apache License, Version 2.0 (the "License");
// you may not use this file except in compliance with the License.
// You may obtain a copy of the License at
//
//     http://www.apache.org/licenses/LICENSE-2.0
//
// Unless required by applicable law or agreed to in writing, software
// distributed under the License is distributed on an "AS IS" BASIS,
// See the License for the specific language governing permissions and
// limitations under the License.

package executor_test

import (
	"flag"
	"fmt"
	"os"
	"strings"
	"testing"
	"time"

	"github.com/juju/errors"
	"github.com/ngaut/log"
	. "github.com/pingcap/check"
	"github.com/pingcap/tidb"
	"github.com/pingcap/tidb/context"
	"github.com/pingcap/tidb/executor"
	"github.com/pingcap/tidb/expression"
	"github.com/pingcap/tidb/inspectkv"
	"github.com/pingcap/tidb/kv"
	"github.com/pingcap/tidb/model"
	"github.com/pingcap/tidb/mysql"
	"github.com/pingcap/tidb/parser"
	"github.com/pingcap/tidb/plan"
	"github.com/pingcap/tidb/sessionctx"
	"github.com/pingcap/tidb/sessionctx/variable"
	"github.com/pingcap/tidb/store/tikv"
	mocktikv "github.com/pingcap/tidb/store/tikv/mock-tikv"
	"github.com/pingcap/tidb/terror"
	"github.com/pingcap/tidb/util/testkit"
	"github.com/pingcap/tidb/util/testleak"
	"github.com/pingcap/tidb/util/testutil"
	"github.com/pingcap/tidb/util/types"
)

func TestT(t *testing.T) {
	CustomVerboseFlag = true
	TestingT(t)
}

var _ = Suite(&testSuite{})

type testSuite struct {
	cluster   *mocktikv.Cluster
	mvccStore *mocktikv.MvccStore
	store     kv.Storage
	*parser.Parser
}

var mockTikv = flag.Bool("mockTikv", true, "use mock tikv store in executor test")

func (s *testSuite) SetUpSuite(c *C) {
	expression.TurnOnNewExprEval = true
	s.Parser = parser.New()
	flag.Lookup("mockTikv")
	useMockTikv := *mockTikv
	if useMockTikv {
		s.cluster = mocktikv.NewCluster()
		mocktikv.BootstrapWithSingleStore(s.cluster)
		s.mvccStore = mocktikv.NewMvccStore()
		store, err := tikv.NewMockTikvStore(
			tikv.WithCluster(s.cluster),
			tikv.WithMVCCStore(s.mvccStore),
		)
		c.Assert(err, IsNil)
		s.store = store
		tidb.SetSchemaLease(0)
		tidb.SetStatsLease(0)
	} else {
		store, err := tidb.NewStore("memory://test/test")
		c.Assert(err, IsNil)
		s.store = store
	}
	_, err := tidb.BootstrapSession(s.store)
	c.Assert(err, IsNil)
	logLevel := os.Getenv("log_level")
	log.SetLevelByString(logLevel)
}

func (s *testSuite) TearDownSuite(c *C) {
	s.store.Close()
	expression.TurnOnNewExprEval = false
}

func (s *testSuite) cleanEnv(c *C) {
	tk := testkit.NewTestKit(c, s.store)
	tk.MustExec("use test")
	r := tk.MustQuery("show tables")
	for _, tb := range r.Rows() {
		tableName := tb[0]
		tk.MustExec(fmt.Sprintf("drop table %v", tableName))
	}
}

func (s *testSuite) TestAdmin(c *C) {
	defer func() {
		s.cleanEnv(c)
		testleak.AfterTest(c)()
	}()
	tk := testkit.NewTestKit(c, s.store)
	tk.MustExec("use test")
	tk.MustExec("drop table if exists admin_test")
	tk.MustExec("create table admin_test (c1 int, c2 int, c3 int default 1, index (c1))")
	tk.MustExec("insert admin_test (c1) values (1),(2),(NULL)")
	r, err := tk.Exec("admin show ddl")
	c.Assert(err, IsNil)
	row, err := r.Next()
	c.Assert(err, IsNil)
	c.Assert(row.Data, HasLen, 7)
	txn, err := s.store.Begin()
	c.Assert(err, IsNil)
	ddlInfo, err := inspectkv.GetDDLInfo(txn)
	c.Assert(err, IsNil)
	c.Assert(row.Data[0].GetInt64(), Equals, ddlInfo.SchemaVer)
	// TODO: Pass this test.
	// rowOwnerInfos := strings.Split(row.Data[1].GetString(), ",")
	// ownerInfos := strings.Split(ddlInfo.Owner.String(), ",")
	// c.Assert(rowOwnerInfos[0], Equals, ownerInfos[0])
	c.Assert(row.Data[2].GetString(), Equals, "")
	bgInfo, err := inspectkv.GetBgDDLInfo(txn)
	c.Assert(err, IsNil)
	c.Assert(row.Data[3].GetInt64(), Equals, bgInfo.SchemaVer)
	// TODO: Pass this test.
	// rowOwnerInfos = strings.Split(row.Data[4].GetString(), ",")
	// ownerInfos = strings.Split(bgInfo.Owner.String(), ",")
	// c.Assert(rowOwnerInfos[0], Equals, ownerInfos[0])
	row, err = r.Next()
	c.Assert(err, IsNil)
	c.Assert(row, IsNil)

	// check table test
	tk.MustExec("create table admin_test1 (c1 int, c2 int default 1, index (c1))")
	tk.MustExec("insert admin_test1 (c1) values (21),(22)")
	r, err = tk.Exec("admin check table admin_test, admin_test1")
	c.Assert(err, IsNil)
	c.Assert(r, IsNil)
	// error table name
	r, err = tk.Exec("admin check table admin_test_error")
	c.Assert(err, NotNil)
	// different index values
	ctx := tk.Se.(context.Context)
	domain := sessionctx.GetDomain(ctx)
	is := domain.InfoSchema()
	c.Assert(is, NotNil)
	tb, err := is.TableByName(model.NewCIStr("test"), model.NewCIStr("admin_test"))
	c.Assert(err, IsNil)
	c.Assert(tb.Indices(), HasLen, 1)
	_, err = tb.Indices()[0].Create(txn, types.MakeDatums(int64(10)), 1)
	c.Assert(err, IsNil)
	err = txn.Commit()
	c.Assert(err, IsNil)
	r, err = tk.Exec("admin check table admin_test")
	c.Assert(err, NotNil)
}

func (s *testSuite) fillData(tk *testkit.TestKit, table string) {
	tk.MustExec("use test")
	tk.MustExec(fmt.Sprintf("create table %s(id int not null default 1, name varchar(255), PRIMARY KEY(id));", table))

	// insert data
	tk.MustExec(fmt.Sprintf("insert INTO %s VALUES (1, \"hello\");", table))
	tk.CheckExecResult(1, 0)
	tk.MustExec(fmt.Sprintf("insert into %s values (2, \"hello\");", table))
	tk.CheckExecResult(1, 0)
}

type testCase struct {
	data1    []byte
	data2    []byte
	expected []string
	restData []byte
}

func checkCases(tests []testCase, ld *executor.LoadDataInfo,
	c *C, tk *testkit.TestKit, ctx context.Context, selectSQL, deleteSQL string) {
	for _, tt := range tests {
		c.Assert(ctx.NewTxn(), IsNil)
		data, reachLimit, err1 := ld.InsertData(tt.data1, tt.data2)
		c.Assert(err1, IsNil)
		c.Assert(reachLimit, IsFalse)
		if tt.restData == nil {
			c.Assert(data, HasLen, 0,
				Commentf("data1:%v, data2:%v, data:%v", string(tt.data1), string(tt.data2), string(data)))
		} else {
			c.Assert(data, DeepEquals, tt.restData,
				Commentf("data1:%v, data2:%v, data:%v", string(tt.data1), string(tt.data2), string(data)))
		}
		err1 = ctx.Txn().Commit()
		c.Assert(err1, IsNil)
		r := tk.MustQuery(selectSQL)
		r.Check(testutil.RowsWithSep("|", tt.expected...))
		tk.MustExec(deleteSQL)
	}
}

func (s *testSuite) TestSelectWithoutFrom(c *C) {
	defer testleak.AfterTest(c)()
	tk := testkit.NewTestKit(c, s.store)
	tk.MustExec("use test")

	r := tk.MustQuery("select 1 + 2*3")
	r.Check(testkit.Rows("7"))

	r = tk.MustQuery(`select _utf8"string";`)
	r.Check(testkit.Rows("string"))
}

func (s *testSuite) TestSelectLimit(c *C) {
	tk := testkit.NewTestKit(c, s.store)
	defer func() {
		s.cleanEnv(c)
		testleak.AfterTest(c)()
	}()
	tk.MustExec("use test")
	s.fillData(tk, "select_limit")

	tk.MustExec("insert INTO select_limit VALUES (3, \"hello\");")
	tk.CheckExecResult(1, 0)
	tk.MustExec("insert INTO select_limit VALUES (4, \"hello\");")
	tk.CheckExecResult(1, 0)

	r := tk.MustQuery("select * from select_limit limit 1;")
	r.Check(testkit.Rows("1 hello"))

	r = tk.MustQuery("select id from (select * from select_limit limit 1) k where id != 1;")
	r.Check(testkit.Rows())

	r = tk.MustQuery("select * from select_limit limit 18446744073709551615 offset 0;")
	r.Check(testkit.Rows("1 hello", "2 hello", "3 hello", "4 hello"))

	r = tk.MustQuery("select * from select_limit limit 18446744073709551615 offset 1;")
	r.Check(testkit.Rows("2 hello", "3 hello", "4 hello"))

	r = tk.MustQuery("select * from select_limit limit 18446744073709551615 offset 3;")
	r.Check(testkit.Rows("4 hello"))

	_, err := tk.Exec("select * from select_limit limit 18446744073709551616 offset 3;")
	c.Assert(err, NotNil)
}

func (s *testSuite) TestDAG(c *C) {
	tk := testkit.NewTestKit(c, s.store)
	defer func() {
		s.cleanEnv(c)
		testleak.AfterTest(c)()
	}()
	tk.MustExec("use test")
	tk.MustExec("create table select_dag(id int not null default 1, name varchar(255));")

	tk.MustExec("insert INTO select_dag VALUES (1, \"hello\");")
	tk.MustExec("insert INTO select_dag VALUES (2, \"hello\");")
	tk.MustExec("insert INTO select_dag VALUES (3, \"hello\");")
	tk.CheckExecResult(1, 0)

	r := tk.MustQuery("select * from select_dag;")
	r.Check(testkit.Rows("1 hello", "2 hello", "3 hello"))

	r = tk.MustQuery("select * from select_dag where id > 1;")
	r.Check(testkit.Rows("2 hello", "3 hello"))

	// for limit
	r = tk.MustQuery("select * from select_dag limit 1;")
	r.Check(testkit.Rows("1 hello"))
	r = tk.MustQuery("select * from select_dag limit 0;")
	r.Check(testkit.Rows())
	r = tk.MustQuery("select * from select_dag limit 5;")
	r.Check(testkit.Rows("1 hello", "2 hello", "3 hello"))
}

func (s *testSuite) TestSelectOrderBy(c *C) {
	defer func() {
		s.cleanEnv(c)
		testleak.AfterTest(c)()
	}()
	tk := testkit.NewTestKit(c, s.store)
	tk.MustExec("use test")
	s.fillData(tk, "select_order_test")

	// Test star field
	r := tk.MustQuery("select * from select_order_test where id = 1 order by id limit 1 offset 0;")
	r.Check(testkit.Rows("1 hello"))

	r = tk.MustQuery("select id from select_order_test order by id desc limit 1 ")
	r.Check(testkit.Rows("2"))

	r = tk.MustQuery("select id from select_order_test order by id + 1 desc limit 1 ")
	r.Check(testkit.Rows("2"))

	// Test limit
	r = tk.MustQuery("select * from select_order_test order by name, id limit 1 offset 0;")
	r.Check(testkit.Rows("1 hello"))

	// Test limit
	r = tk.MustQuery("select id as c1, name from select_order_test order by 2, id limit 1 offset 0;")
	r.Check(testkit.Rows("1 hello"))

	// Test limit overflow
	r = tk.MustQuery("select * from select_order_test order by name, id limit 100 offset 0;")
	r.Check(testkit.Rows("1 hello", "2 hello"))

	// Test offset overflow
	r = tk.MustQuery("select * from select_order_test order by name, id limit 1 offset 100;")
	r.Check(testkit.Rows())

	// Test multiple field
	r = tk.MustQuery("select id, name from select_order_test where id = 1 group by id, name limit 1 offset 0;")
	r.Check(testkit.Rows("1 hello"))

	// Test limit + order by
	for i := 3; i <= 10; i += 1 {
		tk.MustExec(fmt.Sprintf("insert INTO select_order_test VALUES (%d, \"zz\");", i))
	}
	tk.MustExec("insert INTO select_order_test VALUES (10086, \"hi\");")
	for i := 11; i <= 20; i += 1 {
		tk.MustExec(fmt.Sprintf("insert INTO select_order_test VALUES (%d, \"hh\");", i))
	}
	for i := 21; i <= 30; i += 1 {
		tk.MustExec(fmt.Sprintf("insert INTO select_order_test VALUES (%d, \"zz\");", i))
	}
	tk.MustExec("insert INTO select_order_test VALUES (1501, \"aa\");")
	r = tk.MustQuery("select * from select_order_test order by name, id limit 1 offset 3;")
	r.Check(testkit.Rows("11 hh"))
	tk.MustExec("drop table select_order_test")
	tk.MustExec("drop table if exists t")
	tk.MustExec("create table t (c int, d int)")
	tk.MustExec("insert t values (1, 1)")
	tk.MustExec("insert t values (1, 2)")
	tk.MustExec("insert t values (1, 3)")
	r = tk.MustQuery("select 1-d as d from t order by d;")
	r.Check(testkit.Rows("-2", "-1", "0"))
	r = tk.MustQuery("select 1-d as d from t order by d + 1;")
	r.Check(testkit.Rows("0", "-1", "-2"))
	r = tk.MustQuery("select t.d from t order by d;")
	r.Check(testkit.Rows("1", "2", "3"))

	tk.MustExec("drop table if exists t")
	tk.MustExec("create table t (a int, b int, c int)")
	tk.MustExec("insert t values (1, 2, 3)")
	r = tk.MustQuery("select b from (select a,b from t order by a,c) t")
	r.Check(testkit.Rows("2"))
	r = tk.MustQuery("select b from (select a,b from t order by a,c limit 1) t")
	r.Check(testkit.Rows("2"))
}

func (s *testSuite) TestSelectErrorRow(c *C) {
	defer func() {
		s.cleanEnv(c)
		testleak.AfterTest(c)()
	}()
	tk := testkit.NewTestKit(c, s.store)
	tk.MustExec("use test")

	_, err := tk.Exec("select row(1, 1) from test")
	c.Assert(err, NotNil)

	_, err = tk.Exec("select * from test group by row(1, 1);")
	c.Assert(err, NotNil)

	_, err = tk.Exec("select * from test order by row(1, 1);")
	c.Assert(err, NotNil)

	_, err = tk.Exec("select * from test having row(1, 1);")
	c.Assert(err, NotNil)

	_, err = tk.Exec("select (select 1, 1) from test;")
	c.Assert(err, NotNil)

	_, err = tk.Exec("select * from test group by (select 1, 1);")
	c.Assert(err, NotNil)

	_, err = tk.Exec("select * from test order by (select 1, 1);")
	c.Assert(err, NotNil)

	_, err = tk.Exec("select * from test having (select 1, 1);")
	c.Assert(err, NotNil)
}

// TestIssue2612 is related with https://github.com/pingcap/tidb/issues/2612
func (s *testSuite) TestIssue2612(c *C) {
	defer func() {
		s.cleanEnv(c)
		testleak.AfterTest(c)()
	}()
	tk := testkit.NewTestKit(c, s.store)
	tk.MustExec("use test")
	tk.MustExec(`drop table if exists t`)
	tk.MustExec(`create table t (
		create_at datetime NOT NULL DEFAULT '1000-01-01 00:00:00',
		finish_at datetime NOT NULL DEFAULT '1000-01-01 00:00:00');`)
	tk.MustExec(`insert into t values ('2016-02-13 15:32:24',  '2016-02-11 17:23:22');`)
	rs, err := tk.Exec(`select timediff(finish_at, create_at) from t;`)
	c.Assert(err, IsNil)
	row, err := rs.Next()
	c.Assert(err, IsNil)
	row.Data[0].GetMysqlDuration().String()
}

// TestIssue345 is related with https://github.com/pingcap/tidb/issues/345
func (s *testSuite) TestIssue345(c *C) {
	defer func() {
		s.cleanEnv(c)
		testleak.AfterTest(c)()
	}()
	tk := testkit.NewTestKit(c, s.store)
	tk.MustExec("use test")
	tk.MustExec(`drop table if exists t1, t2`)
	tk.MustExec(`create table t1 (c1 int);`)
	tk.MustExec(`create table t2 (c2 int);`)
	tk.MustExec(`insert into t1 values (1);`)
	tk.MustExec(`insert into t2 values (2);`)
	tk.MustExec(`update t1, t2 set t1.c1 = 2, t2.c2 = 1;`)
	tk.MustExec(`update t1, t2 set c1 = 2, c2 = 1;`)
	tk.MustExec(`update t1 as a, t2 as b set a.c1 = 2, b.c2 = 1;`)

	// Check t1 content
	r := tk.MustQuery("SELECT * FROM t1;")
	r.Check(testkit.Rows("2"))
	// Check t2 content
	r = tk.MustQuery("SELECT * FROM t2;")
	r.Check(testkit.Rows("1"))

	tk.MustExec(`update t1 as a, t2 as t1 set a.c1 = 1, t1.c2 = 2;`)
	// Check t1 content
	r = tk.MustQuery("SELECT * FROM t1;")
	r.Check(testkit.Rows("1"))
	// Check t2 content
	r = tk.MustQuery("SELECT * FROM t2;")
	r.Check(testkit.Rows("2"))

	_, err := tk.Exec(`update t1 as a, t2 set t1.c1 = 10;`)
	c.Assert(err, NotNil)
}

func (s *testSuite) TestUnion(c *C) {
	defer func() {
		s.cleanEnv(c)
		testleak.AfterTest(c)()
	}()
	tk := testkit.NewTestKit(c, s.store)
	tk.MustExec("use test")

	testSQL := `drop table if exists union_test; create table union_test(id int);`
	tk.MustExec(testSQL)

	testSQL = `drop table if exists union_test;`
	tk.MustExec(testSQL)
	testSQL = `create table union_test(id int);`
	tk.MustExec(testSQL)
	testSQL = `insert union_test values (1),(2)`
	tk.MustExec(testSQL)

	testSQL = `select id from union_test union select id from union_test;`
	r := tk.MustQuery(testSQL)
	r.Check(testkit.Rows("1", "2"))

	testSQL = `select * from (select id from union_test union select id from union_test) t order by id;`
	r = tk.MustQuery(testSQL)
	r.Check(testkit.Rows("1", "2"))

	r = tk.MustQuery("select 1 union all select 1")
	r.Check(testkit.Rows("1", "1"))

	r = tk.MustQuery("select 1 union all select 1 union select 1")
	r.Check(testkit.Rows("1"))

	r = tk.MustQuery("select 1 as a union (select 2) order by a limit 1")
	r.Check(testkit.Rows("1"))

	r = tk.MustQuery("select 1 as a union (select 2) order by a limit 1, 1")
	r.Check(testkit.Rows("2"))

	r = tk.MustQuery("select id from union_test union all (select 1) order by id desc")
	r.Check(testkit.Rows("2", "1", "1"))

	r = tk.MustQuery("select id as a from union_test union (select 1) order by a desc")
	r.Check(testkit.Rows("2", "1"))

	r = tk.MustQuery(`select null as a union (select "abc") order by a`)
	r.Check(testkit.Rows("<nil>", "abc"))

	r = tk.MustQuery(`select "abc" as a union (select 1) order by a`)
	r.Check(testkit.Rows("1", "abc"))

	tk.MustExec("drop table if exists t1")
	tk.MustExec("create table t1 (c int, d int)")
	tk.MustExec("insert t1 values (NULL, 1)")
	tk.MustExec("insert t1 values (1, 1)")
	tk.MustExec("insert t1 values (1, 2)")
	tk.MustExec("drop table if exists t2")
	tk.MustExec("create table t2 (c int, d int)")
	tk.MustExec("insert t2 values (1, 3)")
	tk.MustExec("insert t2 values (1, 1)")
	tk.MustExec("drop table if exists t3")
	tk.MustExec("create table t3 (c int, d int)")
	tk.MustExec("insert t3 values (3, 2)")
	tk.MustExec("insert t3 values (4, 3)")
	r = tk.MustQuery(`select sum(c1), c2 from (select c c1, d c2 from t1 union all select d c1, c c2 from t2 union all select c c1, d c2 from t3) x group by c2 order by c2`)
	r.Check(testkit.Rows("5 1", "4 2", "4 3"))

	tk.MustExec("drop table if exists t1, t2, t3")
	tk.MustExec("create table t1 (a int primary key)")
	tk.MustExec("create table t2 (a int primary key)")
	tk.MustExec("create table t3 (a int primary key)")
	tk.MustExec("insert t1 values (7), (8)")
	tk.MustExec("insert t2 values (1), (9)")
	tk.MustExec("insert t3 values (2), (3)")
	r = tk.MustQuery("select * from t1 union all select * from t2 union all (select * from t3) order by a limit 2")
	r.Check(testkit.Rows("1", "2"))

	tk.MustExec("drop table if exists t1, t2")
	tk.MustExec("create table t1 (a int)")
	tk.MustExec("create table t2 (a int)")
	tk.MustExec("insert t1 values (2), (1)")
	tk.MustExec("insert t2 values (3), (4)")
	r = tk.MustQuery("select * from t1 union all (select * from t2) order by a limit 1")
	r.Check(testkit.Rows("1"))
	r = tk.MustQuery("select (select * from t1 where a != t.a union all (select * from t2 where a != t.a) order by a limit 1) from t1 t")
	r.Check(testkit.Rows("1", "2"))

	tk.MustExec("drop table if exists t")
	tk.MustExec("create table t (id int unsigned primary key auto_increment, c1 int, c2 int, index c1_c2 (c1, c2))")
	tk.MustExec("insert into t (c1, c2) values (1, 1)")
	tk.MustExec("insert into t (c1, c2) values (1, 2)")
	tk.MustExec("insert into t (c1, c2) values (2, 3)")
	r = tk.MustQuery("select * from t where t.c1 = 1 union select * from t where t.id = 1")
	r.Check(testkit.Rows("1 1 1", "2 1 2"))

	tk.MustExec("drop table if exists t")
	tk.MustExec("CREATE TABLE t (f1 DATE)")
	tk.MustExec("INSERT INTO t VALUES ('1978-11-26')")
	r = tk.MustQuery("SELECT f1+0 FROM t UNION SELECT f1+0 FROM t")
	r.Check(testkit.Rows("19781126"))

	tk.MustExec("drop table if exists t")
	tk.MustExec("CREATE TABLE t (a int, b int)")
	tk.MustExec("INSERT INTO t VALUES ('1', '1')")
	r = tk.MustQuery("select b from (SELECT * FROM t UNION ALL SELECT a, b FROM t order by a) t")

	tk.MustExec("drop table if exists t")
	tk.MustExec("CREATE TABLE t (a DECIMAL(4,2))")
	tk.MustExec("INSERT INTO t VALUE(12.34)")
	r = tk.MustQuery("SELECT 1 AS c UNION select a FROM t")
	r.Sort().Check(testkit.Rows("1.00", "12.34"))
	// #issue3771
	r = tk.MustQuery("SELECT 'a' UNION SELECT CONCAT('a', -4)")
	r.Sort().Check(testkit.Rows("a", "a-4"))
}

func (s *testSuite) TestIn(c *C) {
	defer func() {
		s.cleanEnv(c)
		testleak.AfterTest(c)()
	}()
	tk := testkit.NewTestKit(c, s.store)
	tk.MustExec("use test")
	tk.MustExec(`drop table if exists t`)
	tk.MustExec(`create table t (c1 int primary key, c2 int, key c (c2));`)
	for i := 0; i <= 200; i++ {
		tk.MustExec(fmt.Sprintf("insert t values(%d, %d)", i, i))
	}
	queryStr := `select c2 from t where c1 in ('7', '10', '112', '111', '98', '106', '100', '9', '18', '17') order by c2`
	r := tk.MustQuery(queryStr)
	r.Check(testkit.Rows("7", "9", "10", "17", "18", "98", "100", "106", "111", "112"))

	queryStr = `select c2 from t where c1 in ('7a')`
	tk.MustQuery(queryStr).Check(testkit.Rows("7"))
}

func (s *testSuite) TestTablePKisHandleScan(c *C) {
	defer func() {
		s.cleanEnv(c)
		testleak.AfterTest(c)()
	}()
	tk := testkit.NewTestKit(c, s.store)
	tk.MustExec("use test")
	tk.MustExec("drop table if exists t")
	tk.MustExec("create table t (a int PRIMARY KEY AUTO_INCREMENT)")
	tk.MustExec("insert t values (),()")
	tk.MustExec("insert t values (-100),(0)")

	tests := []struct {
		sql    string
		result [][]interface{}
	}{
		{
			"select * from t",
			testkit.Rows("-100", "1", "2", "3"),
		},
		{
			"select * from t where a = 1",
			testkit.Rows("1"),
		},
		{
			"select * from t where a != 1",
			testkit.Rows("-100", "2", "3"),
		},
		{
			"select * from t where a >= '1.1'",
			testkit.Rows("2", "3"),
		},
		{
			"select * from t where a < '1.1'",
			testkit.Rows("-100", "1"),
		},
		{
			"select * from t where a > '-100.1' and a < 2",
			testkit.Rows("-100", "1"),
		},
		{
			"select * from t where a is null",
			testkit.Rows(),
		}, {
			"select * from t where a is true",
			testkit.Rows("-100", "1", "2", "3"),
		}, {
			"select * from t where a is false",
			testkit.Rows(),
		},
		{
			"select * from t where a in (1, 2)",
			testkit.Rows("1", "2"),
		},
		{
			"select * from t where a between 1 and 2",
			testkit.Rows("1", "2"),
		},
	}

	for _, tt := range tests {
		result := tk.MustQuery(tt.sql)
		result.Check(tt.result)
	}
}

func (s *testSuite) TestIndexScan(c *C) {
	defer func() {
		s.cleanEnv(c)
		testleak.AfterTest(c)()
	}()
	tk := testkit.NewTestKit(c, s.store)
	tk.MustExec("use test")
	tk.MustExec("drop table if exists t")
	tk.MustExec("create table t (a int unique)")
	tk.MustExec("insert t values (-1), (2), (3), (5), (6), (7), (8), (9)")
	result := tk.MustQuery("select a from t where a < 0 or (a >= 2.1 and a < 5.1) or ( a > 5.9 and a <= 7.9) or a > '8.1'")
	result.Check(testkit.Rows("-1", "3", "5", "6", "7", "9"))
	tk.MustExec("drop table if exists t")
	tk.MustExec("create table t (a int unique)")
	tk.MustExec("insert t values (0)")
	result = tk.MustQuery("select NULL from t ")
	result.Check(testkit.Rows("<nil>"))
	// test for double read
	tk.MustExec("drop table if exists t")
	tk.MustExec("create table t (a int unique, b int)")
	tk.MustExec("insert t values (5, 0)")
	tk.MustExec("insert t values (4, 0)")
	tk.MustExec("insert t values (3, 0)")
	tk.MustExec("insert t values (2, 0)")
	tk.MustExec("insert t values (1, 0)")
	tk.MustExec("insert t values (0, 0)")
	result = tk.MustQuery("select * from t order by a limit 3")
	result.Check(testkit.Rows("0 0", "1 0", "2 0"))
	tk.MustExec("drop table if exists t")
	tk.MustExec("create table t (a int unique, b int)")
	tk.MustExec("insert t values (0, 1)")
	tk.MustExec("insert t values (1, 2)")
	tk.MustExec("insert t values (2, 1)")
	tk.MustExec("insert t values (3, 2)")
	tk.MustExec("insert t values (4, 1)")
	tk.MustExec("insert t values (5, 2)")
	result = tk.MustQuery("select * from t where a < 5 and b = 1 limit 2")
	result.Check(testkit.Rows("0 1", "2 1"))
	tk.MustExec("drop table if exists tab1")
	tk.MustExec("CREATE TABLE tab1(pk INTEGER PRIMARY KEY, col0 INTEGER, col1 FLOAT, col3 INTEGER, col4 FLOAT)")
	tk.MustExec("CREATE INDEX idx_tab1_0 on tab1 (col0)")
	tk.MustExec("CREATE INDEX idx_tab1_1 on tab1 (col1)")
	tk.MustExec("CREATE INDEX idx_tab1_3 on tab1 (col3)")
	tk.MustExec("CREATE INDEX idx_tab1_4 on tab1 (col4)")
	tk.MustExec("INSERT INTO tab1 VALUES(1,37,20.85,30,10.69)")
	result = tk.MustQuery("SELECT pk FROM tab1 WHERE ((col3 <= 6 OR col3 < 29 AND (col0 < 41)) OR col3 > 42) AND col1 >= 96.1 AND col3 = 30 AND col3 > 17 AND (col0 BETWEEN 36 AND 42)")
	result.Check(testkit.Rows())
	tk.MustExec("drop table if exists tab1")
	tk.MustExec("CREATE TABLE tab1(pk INTEGER PRIMARY KEY, a INTEGER, b INTEGER)")
	tk.MustExec("CREATE INDEX idx_tab1_0 on tab1 (a)")
	tk.MustExec("INSERT INTO tab1 VALUES(1,1,1)")
	tk.MustExec("INSERT INTO tab1 VALUES(2,2,1)")
	tk.MustExec("INSERT INTO tab1 VALUES(3,1,2)")
	tk.MustExec("INSERT INTO tab1 VALUES(4,2,2)")
	result = tk.MustQuery("SELECT * FROM tab1 WHERE pk <= 3 AND a = 1")
	result.Check(testkit.Rows("1 1 1", "3 1 2"))
	result = tk.MustQuery("SELECT * FROM tab1 WHERE pk <= 4 AND a = 1 AND b = 2")
	result.Check(testkit.Rows("3 1 2"))
	tk.MustExec("CREATE INDEX idx_tab1_1 on tab1 (b, a)")
	result = tk.MustQuery("SELECT pk FROM tab1 WHERE b > 1")
	result.Check(testkit.Rows("3", "4"))

	tk.MustExec("drop table if exists t")
	tk.MustExec("CREATE TABLE t (a varchar(3), index(a))")
	tk.MustExec("insert t values('aaa'), ('aab')")
	result = tk.MustQuery("select * from t where a >= 'aaaa' and a < 'aabb'")
	result.Check(testkit.Rows("aab"))

	tk.MustExec("drop table if exists t")
	tk.MustExec("CREATE TABLE t (a int primary key, b int, c int, index(c))")
	tk.MustExec("insert t values(1, 1, 1), (2, 2, 2), (4, 4, 4), (3, 3, 3), (5, 5, 5)")
	// Test for double read and top n.
	result = tk.MustQuery("select a from t where c >= 2 order by b desc limit 1")
	result.Check(testkit.Rows("5"))
}

func (s *testSuite) TestIndexReverseOrder(c *C) {
	defer func() {
		s.cleanEnv(c)
		testleak.AfterTest(c)()
	}()
	tk := testkit.NewTestKit(c, s.store)
	tk.MustExec("use test")
	tk.MustExec("drop table if exists t")
	tk.MustExec("create table t (a int primary key auto_increment, b int, index idx (b))")
	tk.MustExec("insert t (b) values (0), (1), (2), (3), (4), (5), (6), (7), (8), (9)")
	result := tk.MustQuery("select b from t order by b desc")
	result.Check(testkit.Rows("9", "8", "7", "6", "5", "4", "3", "2", "1", "0"))
	result = tk.MustQuery("select b from t where b <3 or (b >=6 and b < 8) order by b desc")
	result.Check(testkit.Rows("7", "6", "2", "1", "0"))

	tk.MustExec("drop table if exists t")
	tk.MustExec("create table t (a int, b int, index idx (b, a))")
	tk.MustExec("insert t values (0, 2), (1, 2), (2, 2), (0, 1), (1, 1), (2, 1), (0, 0), (1, 0), (2, 0)")
	result = tk.MustQuery("select b, a from t order by b, a desc")
	result.Check(testkit.Rows("0 2", "0 1", "0 0", "1 2", "1 1", "1 0", "2 2", "2 1", "2 0"))
}

func (s *testSuite) TestTableReverseOrder(c *C) {
	defer func() {
		s.cleanEnv(c)
		testleak.AfterTest(c)()
	}()
	tk := testkit.NewTestKit(c, s.store)
	tk.MustExec("use test")
	tk.MustExec("drop table if exists t")
	tk.MustExec("create table t (a int primary key auto_increment, b int)")
	tk.MustExec("insert t (b) values (1), (2), (3), (4), (5), (6), (7), (8), (9)")
	result := tk.MustQuery("select b from t order by a desc")
	result.Check(testkit.Rows("9", "8", "7", "6", "5", "4", "3", "2", "1"))
	result = tk.MustQuery("select a from t where a <3 or (a >=6 and a < 8) order by a desc")
	result.Check(testkit.Rows("7", "6", "2", "1"))
}

func (s *testSuite) TestDefaultNull(c *C) {
	defer func() {
		s.cleanEnv(c)
		testleak.AfterTest(c)()
	}()
	tk := testkit.NewTestKit(c, s.store)
	tk.MustExec("use test")
	tk.MustExec("drop table if exists t")
	tk.MustExec("create table t (a int primary key auto_increment, b int default 1, c int)")
	tk.MustExec("insert t values ()")
	tk.MustQuery("select * from t").Check(testkit.Rows("1 1 <nil>"))
	tk.MustExec("update t set b = NULL where a = 1")
	tk.MustQuery("select * from t").Check(testkit.Rows("1 <nil> <nil>"))
	tk.MustExec("update t set c = 1")
	tk.MustQuery("select * from t ").Check(testkit.Rows("1 <nil> 1"))
	tk.MustExec("delete from t where a = 1")
	tk.MustExec("insert t (a) values (1)")
	tk.MustQuery("select * from t").Check(testkit.Rows("1 1 <nil>"))
}

func (s *testSuite) TestUnsignedPKColumn(c *C) {
	defer func() {
		s.cleanEnv(c)
		testleak.AfterTest(c)()
	}()
	tk := testkit.NewTestKit(c, s.store)
	tk.MustExec("use test")
	tk.MustExec("drop table if exists t")
	tk.MustExec("create table t (a int unsigned primary key, b int, c int, key idx_ba (b, c, a));")
	tk.MustExec("insert t values (1, 1, 1)")
	result := tk.MustQuery("select * from t;")
	result.Check(testkit.Rows("1 1 1"))
	tk.MustExec("update t set c=2 where a=1;")
	result = tk.MustQuery("select * from t where b=1;")
	result.Check(testkit.Rows("1 1 2"))
}

func (s *testSuite) TestStringBuiltin(c *C) {
	defer func() {
		s.cleanEnv(c)
		testleak.AfterTest(c)()
	}()
	tk := testkit.NewTestKit(c, s.store)
	tk.MustExec("use test")

	// for length
	tk.MustExec("drop table if exists t")
	tk.MustExec("create table t(a int, b double, c datetime, d time, e char(20), f bit(10))")
	tk.MustExec(`insert into t values(1, 1.1, "2017-01-01 12:01:01", "12:01:01", "abcdef", 0b10101)`)
	result := tk.MustQuery("select length(a), length(b), length(c), length(d), length(e), length(f), length(null) from t")
	result.Check(testkit.Rows("1 3 19 8 6 2 <nil>"))

	// for concat
	tk.MustExec("drop table if exists t")
	tk.MustExec("create table t(a int, b double, c datetime, d time, e char(20))")
	tk.MustExec(`insert into t values(1, 1.1, "2017-01-01 12:01:01", "12:01:01", "abcdef")`)
	result = tk.MustQuery("select concat(a, b, c, d, e) from t")
	result.Check(testkit.Rows("11.12017-01-01 12:01:0112:01:01abcdef"))
	result = tk.MustQuery("select concat(null)")
	result.Check(testkit.Rows("<nil>"))
	result = tk.MustQuery("select concat(null, a, b) from t")
	result.Check(testkit.Rows("<nil>"))

	// for concat_ws
	tk.MustExec("drop table if exists t")
	tk.MustExec("create table t(a int, b double, c datetime, d time, e char(20))")
	tk.MustExec(`insert into t values(1, 1.1, "2017-01-01 12:01:01", "12:01:01", "abcdef")`)
	result = tk.MustQuery("select concat_ws('|', a, b, c, d, e) from t")
	result.Check(testkit.Rows("1|1.1|2017-01-01 12:01:01|12:01:01|abcdef"))
	result = tk.MustQuery("select concat_ws(null, null)")
	result.Check(testkit.Rows("<nil>"))
	result = tk.MustQuery("select concat_ws(null, a, b) from t")
	result.Check(testkit.Rows("<nil>"))
	result = tk.MustQuery("select concat_ws(',', 'a', 'b')")
	result.Check(testkit.Rows("a,b"))
	result = tk.MustQuery("select concat_ws(',','First name',NULL,'Last Name')")
	result.Check(testkit.Rows("First name,Last Name"))

	tk.MustExec("drop table if exists t")
	tk.MustExec("create table t(a binary(3))")
	tk.MustExec("insert into t values('a')")
	result = tk.MustQuery(`select concat_ws(',', a, 'test') = 'a\0\0,test' from t`)
	result.Check(testkit.Rows("1"))

	// for ascii
	tk.MustExec("drop table if exists t")
	tk.MustExec("create table t(a char(10), b int, c double, d datetime, e time, f bit(4))")
	tk.MustExec(`insert into t values('2', 2, 2.3, "2017-01-01 12:01:01", "12:01:01", 0b1010)`)
	result = tk.MustQuery("select ascii(a), ascii(b), ascii(c), ascii(d), ascii(e), ascii(f) from t")
	result.Check(testkit.Rows("50 50 50 50 49 10"))
	result = tk.MustQuery("select ascii('123'), ascii(123), ascii(''), ascii('你好'), ascii(NULL)")
	result.Check(testkit.Rows("49 49 0 228 <nil>"))

	// for lower
	tk.MustExec("drop table if exists t")
	tk.MustExec("create table t(a int, b double, c datetime, d time, e char(20), f binary(3), g binary(3))")
	tk.MustExec(`insert into t values(1, 1.1, "2017-01-01 12:01:01", "12:01:01", "abcdef", 'aa', 'BB')`)
	result = tk.MustQuery("select lower(a), lower(b), lower(c), lower(d), lower(e), lower(f), lower(g), lower(null) from t")
	result.Check(testkit.Rows("1 1.1 2017-01-01 12:01:01 12:01:01 abcdef aa\x00 BB\x00 <nil>"))

	// for upper
	result = tk.MustQuery("select upper(a), upper(b), upper(c), upper(d), upper(e), upper(f), upper(g), upper(null) from t")
	result.Check(testkit.Rows("1 1.1 2017-01-01 12:01:01 12:01:01 ABCDEF aa\x00 BB\x00 <nil>"))

	// for strcmp
	tk.MustExec("drop table if exists t")
	tk.MustExec("create table t(a char(10), b int, c double, d datetime, e time)")
	tk.MustExec(`insert into t values("123", 123, 12.34, "2017-01-01 12:01:01", "12:01:01")`)
	result = tk.MustQuery(`select strcmp(a, "123"), strcmp(b, "123"), strcmp(c, "12.34"), strcmp(d, "2017-01-01 12:01:01"), strcmp(e, "12:01:01") from t`)
	result.Check(testkit.Rows("0 0 0 0 0"))
	result = tk.MustQuery(`select strcmp("1", "123"), strcmp("123", "1"), strcmp("123", "45"), strcmp("123", null), strcmp(null, "123")`)
	result.Check(testkit.Rows("-1 1 -1 <nil> <nil>"))
	result = tk.MustQuery(`select strcmp("", "123"), strcmp("123", ""), strcmp("", ""), strcmp("", null), strcmp(null, "")`)
	result.Check(testkit.Rows("-1 1 0 <nil> <nil>"))

	// for left
	tk.MustExec("drop table if exists t")
	tk.MustExec("create table t(a char(10), b int, c double, d datetime, e time)")
	tk.MustExec(`insert into t values('abcde', 1234, 12.34, "2017-01-01 12:01:01", "12:01:01")`)
	result = tk.MustQuery("select left(a, 2), left(b, 2), left(c, 2), left(d, 2), left(e, 2) from t")
	result.Check(testkit.Rows("ab 12 12 20 12"))
	result = tk.MustQuery(`select left("abc", 0), left("abc", -1), left(NULL, 1), left("abc", NULL)`)
	result.Check(testkit.Rows("  <nil> <nil>"))
	result = tk.MustQuery(`select left("abc", "a"), left("abc", 1.9), left("abc", 1.2)`)
	result.Check(testkit.Rows(" ab a"))
	// for right, reuse the table created for left
	result = tk.MustQuery("select right(a, 3), right(b, 3), right(c, 3), right(d, 3), right(e, 3) from t")
	result.Check(testkit.Rows("cde 234 .34 :01 :01"))
	result = tk.MustQuery(`select right("abcde", 0), right("abcde", -1), right("abcde", 100), right(NULL, 1), right("abcde", NULL)`)
	result.Check(testkit.Rows("  abcde <nil> <nil>"))
	result = tk.MustQuery(`select right("abcde", "a"), right("abcde", 1.9), right("abcde", 1.2)`)
	result.Check(testkit.Rows(" de e"))

	// for ord
	tk.MustExec("drop table if exists t")
	tk.MustExec("create table t(a char(10), b int, c double, d datetime, e time, f bit(4), g binary(20), h blob(10), i text(30))")
	tk.MustExec(`insert into t values('2', 2, 2.3, "2017-01-01 12:01:01", "12:01:01", 0b1010, "512", "48", "tidb")`)
	result = tk.MustQuery("select ord(a), ord(b), ord(c), ord(d), ord(e), ord(f), ord(g), ord(h), ord(i) from t")
	result.Check(testkit.Rows("50 50 50 50 49 10 53 52 116"))
	result = tk.MustQuery("select ord('123'), ord(123), ord(''), ord('你好'), ord(NULL), ord('👍')")
	result.Check(testkit.Rows("49 49 0 14990752 <nil> 4036989325"))

	// for space
	result = tk.MustQuery(`select space(0), space(2), space(-1), space(1.1), space(1.9)`)
	result.Check(testutil.RowsWithSep(",", ",  ,, ,  "))
	result = tk.MustQuery(`select space("abc"), space("2"), space("1.1"), space(''), space(null)`)
	result.Check(testutil.RowsWithSep(",", ",  , ,,<nil>"))

	// for replace
	tk.MustExec("drop table if exists t")
	tk.MustExec("create table t(a char(20), b int, c double, d datetime, e time)")
	tk.MustExec(`insert into t values('www.mysql.com', 1234, 12.34, "2017-01-01 12:01:01", "12:01:01")`)
	result = tk.MustQuery(`select replace(a, 'mysql', 'pingcap'), replace(b, 2, 55), replace(c, 34, 0), replace(d, '-', '/'), replace(e, '01', '22') from t`)
	result.Check(testutil.RowsWithSep(",", "www.pingcap.com,15534,12.0,2017/01/01 12:01:01,12:22:22"))
	result = tk.MustQuery(`select replace('aaa', 'a', ''), replace(null, 'a', 'b'), replace('a', null, 'b'), replace('a', 'b', null)`)
	result.Check(testkit.Rows(" <nil> <nil> <nil>"))

	// for tobase64
	tk.MustExec("drop table if exists t")
	tk.MustExec("create table t(a int, b double, c datetime, d time, e char(20), f bit(10), g binary(20), h blob(10))")
	tk.MustExec(`insert into t values(1, 1.1, "2017-01-01 12:01:01", "12:01:01", "abcdef", 0b10101, "512", "abc")`)
	result = tk.MustQuery("select to_base64(a), to_base64(b), to_base64(c), to_base64(d), to_base64(e), to_base64(f), to_base64(g), to_base64(h), to_base64(null) from t")
	result.Check(testkit.Rows("MQ== MS4x MjAxNy0wMS0wMSAxMjowMTowMQ== MTI6MDE6MDE= YWJjZGVm ABU= NTEyAAAAAAAAAAAAAAAAAAAAAAA= YWJj <nil>"))

	// for substr
	tk.MustExec("drop table if exists t")
	tk.MustExec("create table t(a char(10), b int, c double, d datetime, e time)")
	tk.MustExec(`insert into t values('Sakila', 12345, 123.45, "2017-01-01 12:01:01", "12:01:01")`)
	result = tk.MustQuery(`select substr(a, 3), substr(b, 2, 3), substr(c, -3), substr(d, -8), substr(e, -3, 100) from t`)
	result.Check(testkit.Rows("kila 234 .45 12:01:01 :01"))
	result = tk.MustQuery(`select substr('Sakila', 100), substr('Sakila', -100), substr('Sakila', -5, 3), substr('Sakila', 2, -1)`)
	result.Check(testutil.RowsWithSep(",", ",,aki,"))
	result = tk.MustQuery(`select substr('foobarbar' from 4), substr('Sakila' from -4 for 2)`)
	result.Check(testkit.Rows("barbar ki"))
	result = tk.MustQuery(`select substr(null, 2, 3), substr('foo', null, 3), substr('foo', 2, null)`)
	result.Check(testkit.Rows("<nil> <nil> <nil>"))

	// for bit_length
	tk.MustExec("drop table if exists t")
	tk.MustExec("create table t(a int, b double, c datetime, d time, e char(20), f bit(10), g binary(20), h varbinary(20))")
	tk.MustExec(`insert into t values(1, 1.1, "2017-01-01 12:01:01", "12:01:01", "abcdef", 0b10101, "g", "h")`)
	result = tk.MustQuery("select bit_length(a), bit_length(b), bit_length(c), bit_length(d), bit_length(e), bit_length(f), bit_length(g), bit_length(h), bit_length(null) from t")
	result.Check(testkit.Rows("8 24 152 64 48 16 160 8 <nil>"))

	// for substring_index
	tk.MustExec("drop table if exists t")
	tk.MustExec("create table t(a char(20), b int, c double, d datetime, e time)")
	tk.MustExec(`insert into t values('www.pingcap.com', 12345, 123.45, "2017-01-01 12:01:01", "12:01:01")`)
	result = tk.MustQuery(`select substring_index(a, '.', 2), substring_index(b, '.', 2), substring_index(c, '.', -1), substring_index(d, '-', 1), substring_index(e, ':', -2) from t`)
	result.Check(testkit.Rows("www.pingcap 12345 45 2017 01:01"))
	result = tk.MustQuery(`select substring_index('www.pingcap.com', '.', 0), substring_index('www.pingcap.com', '.', 100), substring_index('www.pingcap.com', '.', -100)`)
	result.Check(testkit.Rows(" www.pingcap.com www.pingcap.com"))
	result = tk.MustQuery(`select substring_index('www.pingcap.com', 'd', 1), substring_index('www.pingcap.com', '', 1), substring_index('', '.', 1)`)
	result.Check(testutil.RowsWithSep(",", "www.pingcap.com,,"))
	result = tk.MustQuery(`select substring_index(null, '.', 1), substring_index('www.pingcap.com', null, 1), substring_index('www.pingcap.com', '.', null)`)
	result.Check(testkit.Rows("<nil> <nil> <nil>"))

	// for hex
	tk.MustExec("drop table if exists t")
	tk.MustExec("create table t(a char(20), b int, c double, d datetime, e time, f decimal(5, 2), g bit(4))")
	tk.MustExec(`insert into t values('www.pingcap.com', 12345, 123.45, "2017-01-01 12:01:01", "12:01:01", 123.45, 0b1100)`)
	result = tk.MustQuery(`select hex(a), hex(b), hex(c), hex(d), hex(e), hex(f), hex(g) from t`)
	result.Check(testkit.Rows("7777772E70696E676361702E636F6D 3039 7B 323031372D30312D30312031323A30313A3031 31323A30313A3031 7B C"))
	result = tk.MustQuery(`select hex('abc'), hex('你好'), hex(12), hex(12.3), hex(12.8)`)
	result.Check(testkit.Rows("616263 E4BDA0E5A5BD C C D"))
	result = tk.MustQuery(`select hex(-1), hex(-12.3), hex(-12.8), hex(0x12), hex(null)`)
	result.Check(testkit.Rows("FFFFFFFFFFFFFFFF FFFFFFFFFFFFFFF4 FFFFFFFFFFFFFFF3 12 <nil>"))

	// for unhex
	result = tk.MustQuery(`select unhex('4D7953514C'), unhex('313233'), unhex(313233), unhex('')`)
	result.Check(testkit.Rows("MySQL 123 123 "))
	result = tk.MustQuery(`select unhex('string'), unhex('你好'), unhex(123.4), unhex(null)`)
	result.Check(testkit.Rows("<nil> <nil> <nil> <nil>"))
}

func (s *testSuite) TestEncryptionBuiltin(c *C) {
	defer func() {
		s.cleanEnv(c)
		testleak.AfterTest(c)()
	}()
	tk := testkit.NewTestKit(c, s.store)
	tk.MustExec("use test")

	// for password
	tk.MustExec("drop table if exists t")
	tk.MustExec("create table t(a char(41), b char(41), c char(41))")
	tk.MustExec(`insert into t values(NULL, '', 'abc')`)
	result := tk.MustQuery("select password(a) from t")
	result.Check(testkit.Rows(""))
	result = tk.MustQuery("select password(b) from t")
	result.Check(testkit.Rows(""))
	result = tk.MustQuery("select password(c) from t")
	result.Check(testkit.Rows("*0D3CED9BEC10A777AEC23CCC353A8C08A633045E"))

	// for md5
	tk.MustExec("drop table if exists t")
	tk.MustExec("create table t(a char(10), b int, c double, d datetime, e time, f bit(4), g binary(20), h blob(10), i text(30))")
	tk.MustExec(`insert into t values('2', 2, 2.3, "2017-01-01 12:01:01", "12:01:01", 0b1010, "512", "48", "tidb")`)
	result = tk.MustQuery("select md5(a), md5(b), md5(c), md5(d), md5(e), md5(f), md5(g), md5(h), md5(i) from t")
	result.Check(testkit.Rows("c81e728d9d4c2f636f067f89cc14862c c81e728d9d4c2f636f067f89cc14862c 1a18da63cbbfb49cb9616e6bfd35f662 bad2fa88e1f35919ec7584cc2623a310 991f84d41d7acff6471e536caa8d97db 68b329da9893e34099c7d8ad5cb9c940 5c9f0e9b3b36276731bfba852a73ccc6 642e92efb79421734881b53e1e1b18b6 c337e11bfca9f12ae9b1342901e04379"))
	result = tk.MustQuery("select md5('123'), md5(123), md5(''), md5('你好'), md5(NULL), md5('👍')")
	result.Check(testkit.Rows(`202cb962ac59075b964b07152d234b70 202cb962ac59075b964b07152d234b70 d41d8cd98f00b204e9800998ecf8427e 7eca689f0d3389d9dea66ae112e5cfd7 <nil> 0215ac4dab1ecaf71d83f98af5726984`))
}

func (s *testSuite) TestTimeBuiltin(c *C) {
	defer func() {
		s.cleanEnv(c)
		testleak.AfterTest(c)()
	}()
	tk := testkit.NewTestKit(c, s.store)
	tk.MustExec("use test")

	// for makeDate
	tk.MustExec("drop table if exists t")
	tk.MustExec("create table t(a int, b double, c datetime, d time, e char(20), f bit(10))")
	tk.MustExec(`insert into t values(1, 1.1, "2017-01-01 12:01:01", "12:01:01", "abcdef", 0b10101)`)
	result := tk.MustQuery("select makedate(a,a), makedate(b,b), makedate(c,c), makedate(d,d), makedate(e,e), makedate(f,f), makedate(null,null), makedate(a,b) from t")
	result.Check(testkit.Rows("2001-01-01 2001-01-01 <nil> <nil> <nil> 2021-01-21 <nil> 2001-01-01"))
}

func (s *testSuite) TestOpBuiltin(c *C) {
	defer func() {
		s.cleanEnv(c)
		testleak.AfterTest(c)()
	}()
	tk := testkit.NewTestKit(c, s.store)
	tk.MustExec("use test")

	// for logicAnd
	result := tk.MustQuery("select 1 && 1, 1 && 0, 0 && 1, 0 && 0, 2 && -1, null && 1, '1a' && 'a'")
	result.Check(testkit.Rows("1 0 0 0 1 <nil> 0"))
<<<<<<< HEAD

	// for bit and
	result = tk.MustQuery("select 123 & 321, -123 & 321, null & 1")
	result.Check(testkit.Rows("65 257 <nil>"))
=======
	// for bitOr
	result = tk.MustQuery("select 123 | 321, -123 | 321, null | 1")
	result.Check(testkit.Rows("379 18446744073709551557 <nil>"))
	// for bitXor
	result = tk.MustQuery("select 123 ^ 321, -123 ^ 321, null ^ 1")
	result.Check(testkit.Rows("314 18446744073709551300 <nil>"))
	// for leftShift
	result = tk.MustQuery("select 123 << 2, -123 << 2, null << 1")
	result.Check(testkit.Rows("492 18446744073709551124 <nil>"))
	// for rightShift
	result = tk.MustQuery("select 123 >> 2, -123 >> 2, null >> 1")
	result.Check(testkit.Rows("30 4611686018427387873 <nil>"))
	// for logicOr
	result = tk.MustQuery("select 1 || 1, 1 || 0, 0 || 1, 0 || 0, 2 || -1, null || 1, '1a' || 'a'")
	result.Check(testkit.Rows("1 1 1 0 1 1 1"))
>>>>>>> d5603f4a
}

func (s *testSuite) TestBuiltin(c *C) {
	defer func() {
		s.cleanEnv(c)
		testleak.AfterTest(c)()
	}()
	tk := testkit.NewTestKit(c, s.store)
	tk.MustExec("use test")

	// for is true
	tk.MustExec("drop table if exists t")
	tk.MustExec("create table t (a int, b int, index idx_b (b))")
	tk.MustExec("insert t values (1, 1)")
	tk.MustExec("insert t values (2, 2)")
	tk.MustExec("insert t values (3, 2)")
	result := tk.MustQuery("select * from t where b is true")
	result.Check(testkit.Rows("1 1", "2 2", "3 2"))
	result = tk.MustQuery("select all + a from t where a = 1")
	result.Check(testkit.Rows("1"))
	result = tk.MustQuery("select * from t where a is false")
	result.Check(nil)
	result = tk.MustQuery("select * from t where a is not true")
	result.Check(nil)
	// for in
	result = tk.MustQuery("select * from t where b in (a)")
	result.Check(testkit.Rows("1 1", "2 2"))
	result = tk.MustQuery("select * from t where b not in (a)")
	result.Check(testkit.Rows("3 2"))

	// test cast
	result = tk.MustQuery("select cast(1 as decimal(3,2))")
	result.Check(testkit.Rows("1.00"))
	result = tk.MustQuery("select cast('1991-09-05 11:11:11' as datetime)")
	result.Check(testkit.Rows("1991-09-05 11:11:11"))
	result = tk.MustQuery("select cast(cast('1991-09-05 11:11:11' as datetime) as char)")
	result.Check(testkit.Rows("1991-09-05 11:11:11"))
	result = tk.MustQuery("select cast('11:11:11' as time)")
	result.Check(testkit.Rows("11:11:11"))
	result = tk.MustQuery("select * from t where a > cast(2 as decimal)")
	result.Check(testkit.Rows("3 2"))
	result = tk.MustQuery("select cast(-1 as unsigned)")
	result.Check(testkit.Rows("18446744073709551615"))

	// fixed issue #3471
	tk.MustExec("drop table if exists t")
	tk.MustExec("create table t(a time(6));")
	tk.MustExec("insert into t value('12:59:59.999999')")
	result = tk.MustQuery("select cast(a as signed) from t")
	result.Check(testkit.Rows("130000"))

	// fixed issue #3762
	result = tk.MustQuery("select -9223372036854775809;")
	result.Check(testkit.Rows("-9223372036854775809"))
	result = tk.MustQuery("select --9223372036854775809;")
	result.Check(testkit.Rows("9223372036854775809"))
	result = tk.MustQuery("select -9223372036854775808;")
	result.Check(testkit.Rows("-9223372036854775808"))

	tk.MustExec("drop table if exists t")
	tk.MustExec("create table t(a bigint(30));")
	_, err := tk.Exec("insert into t values(-9223372036854775809)")
	c.Assert(err, NotNil)

	// test unhex and hex
	result = tk.MustQuery("select unhex('4D7953514C')")
	result.Check(testkit.Rows("MySQL"))
	result = tk.MustQuery("select unhex(hex('string'))")
	result.Check(testkit.Rows("string"))
	result = tk.MustQuery("select unhex('ggg')")
	result.Check(testkit.Rows("<nil>"))
	result = tk.MustQuery("select unhex(-1)")
	result.Check(testkit.Rows("<nil>"))
	result = tk.MustQuery("select hex(unhex('1267'))")
	result.Check(testkit.Rows("1267"))
	result = tk.MustQuery("select hex(unhex(1267))")
	result.Check(testkit.Rows("1267"))
	tk.MustExec("drop table if exists t")
	tk.MustExec("create table t(a binary(8))")
	tk.MustExec(`insert into t values('test')`)
	result = tk.MustQuery("select hex(a) from t")
	result.Check(testkit.Rows("7465737400000000"))
	result = tk.MustQuery("select unhex(a) from t")
	result.Check(testkit.Rows("<nil>"))

	// select from_unixtime
	result = tk.MustQuery("select from_unixtime(1451606400)")
	unixTime := time.Unix(1451606400, 0).String()[:19]
	result.Check(testkit.Rows(unixTime))
	result = tk.MustQuery("select from_unixtime(1451606400.123456)")
	unixTime = time.Unix(1451606400, 123456000).String()[:26]
	result.Check(testkit.Rows(unixTime))
	result = tk.MustQuery("select from_unixtime(1451606400.1234567)")
	unixTime = time.Unix(1451606400, 123456700).Round(time.Microsecond).Format("2006-01-02 15:04:05.000000")[:26]
	result.Check(testkit.Rows(unixTime))
	result = tk.MustQuery("select from_unixtime(1451606400.999999)")
	unixTime = time.Unix(1451606400, 999999000).String()[:26]
	result.Check(testkit.Rows(unixTime))

	// test strcmp
	result = tk.MustQuery("select strcmp('abc', 'def')")
	result.Check(testkit.Rows("-1"))
	result = tk.MustQuery("select strcmp('abc', 'aba')")
	result.Check(testkit.Rows("1"))
	result = tk.MustQuery("select strcmp('abc', 'abc')")
	result.Check(testkit.Rows("0"))
	result = tk.MustQuery("select substr(null, 1, 2)")
	result.Check(testkit.Rows("<nil>"))
	result = tk.MustQuery("select substr('123', null, 2)")
	result.Check(testkit.Rows("<nil>"))
	result = tk.MustQuery("select substr('123', 1, null)")
	result.Check(testkit.Rows("<nil>"))

	// for case
	tk.MustExec("drop table if exists t")
	tk.MustExec("create table t (a varchar(255), b int)")
	tk.MustExec("insert t values ('str1', 1)")
	result = tk.MustQuery("select * from t where a = case b when 1 then 'str1' when 2 then 'str2' end")
	result.Check(testkit.Rows("str1 1"))
	result = tk.MustQuery("select * from t where a = case b when 1 then 'str2' when 2 then 'str3' end")
	result.Check(nil)
	tk.MustExec("insert t values ('str2', 2)")
	result = tk.MustQuery("select * from t where a = case b when 2 then 'str2' when 3 then 'str3' end")
	result.Check(testkit.Rows("str2 2"))
	tk.MustExec("insert t values ('str3', 3)")
	result = tk.MustQuery("select * from t where a = case b when 4 then 'str4' when 5 then 'str5' else 'str3' end")
	result.Check(testkit.Rows("str3 3"))
	result = tk.MustQuery("select * from t where a = case b when 4 then 'str4' when 5 then 'str5' else 'str6' end")
	result.Check(nil)
	result = tk.MustQuery("select * from t where a = case  when b then 'str3' when 1 then 'str1' else 'str2' end")
	result.Check(testkit.Rows("str3 3"))
	tk.MustExec("delete from t")
	tk.MustExec("insert t values ('str2', 0)")
	result = tk.MustQuery("select * from t where a = case  when b then 'str3' when 0 then 'str1' else 'str2' end")
	result.Check(testkit.Rows("str2 0"))
	tk.MustExec("insert t values ('str1', null)")
	result = tk.MustQuery("select * from t where a = case b when null then 'str3' when 10 then 'str1' else 'str2' end")
	result.Check(testkit.Rows("str2 0"))
	result = tk.MustQuery("select * from t where a = case null when b then 'str3' when 10 then 'str1' else 'str2' end")
	result.Check(testkit.Rows("str2 0"))
	result = tk.MustQuery("select cast(1234 as char(3))")
	result.Check(testkit.Rows("123"))
	result = tk.MustQuery("select cast(1234 as char(0))")
	result.Check(testkit.Rows(""))
	result = tk.MustQuery("show warnings")
	result.Check(testkit.Rows("Warning 1406 Data Too Long, field len 0, data len 4"))

	// testCase is for like and regexp
	type testCase struct {
		pattern string
		val     string
		result  int
	}
	patternMatching := func(c *C, tk *testkit.TestKit, queryOp string, data []testCase) {
		tk.MustExec("drop table if exists t")
		tk.MustExec("create table t (a varchar(255), b int)")
		for i, d := range data {
			tk.MustExec(fmt.Sprintf("insert into t values('%s', %d)", d.val, i))
			result := tk.MustQuery(fmt.Sprintf("select * from t where a %s '%s'", queryOp, d.pattern))
			if d.result == 1 {
				rowStr := fmt.Sprintf("%s %d", d.val, i)
				result.Check(testkit.Rows(rowStr))
			} else {
				result.Check(nil)
			}
			tk.MustExec(fmt.Sprintf("delete from t where b = %d", i))
		}
	}
	// for like
	likeTests := []testCase{
		{"a", "a", 1},
		{"a", "b", 0},
		{"aA", "Aa", 1},
		{"aA%", "aAab", 1},
		{"aA_", "Aaab", 0},
		{"aA_", "Aab", 1},
		{"", "", 1},
		{"", "a", 0},
	}
	patternMatching(c, tk, "like", likeTests)
	// for regexp
	likeTests = []testCase{
		{"^$", "a", 0},
		{"a", "a", 1},
		{"a", "b", 0},
		{"aA", "aA", 1},
		{".", "a", 1},
		{"^.$", "ab", 0},
		{"..", "b", 0},
		{".ab", "aab", 1},
		{"ab.", "abcd", 1},
		{".*", "abcd", 1},
	}
	patternMatching(c, tk, "regexp", likeTests)

	// for found_rows
	tk.MustExec("drop table if exists t")
	tk.MustExec("create table t (a int)")
	tk.MustQuery("select * from t") // Test XSelectTableExec
	result = tk.MustQuery("select found_rows()")
	result.Check(testkit.Rows("0"))
	result = tk.MustQuery("select found_rows()")
	result.Check(testkit.Rows("1")) // Last query is found_rows(), it returns 1 row with value 0
	tk.MustExec("insert t values (1),(2),(2)")
	tk.MustQuery("select * from t")
	result = tk.MustQuery("select found_rows()")
	result.Check(testkit.Rows("3"))
	tk.MustQuery("select * from t where a = 0")
	result = tk.MustQuery("select found_rows()")
	result.Check(testkit.Rows("0"))
	tk.MustQuery("select * from t where a = 1")
	result = tk.MustQuery("select found_rows()")
	result.Check(testkit.Rows("1"))
	tk.MustQuery("select * from t where a like '2'") // Test SelectionExec
	result = tk.MustQuery("select found_rows()")
	result.Check(testkit.Rows("2"))
	tk.MustQuery("show tables like 't'")
	result = tk.MustQuery("select found_rows()")
	result.Check(testkit.Rows("1"))
	tk.MustQuery("select count(*) from t") // Test ProjectionExec
	result = tk.MustQuery("select found_rows()")
	result.Check(testkit.Rows("1"))
}

func (s *testSuite) TestMathBuiltin(c *C) {
	defer func() {
		s.cleanEnv(c)
		testleak.AfterTest(c)()
	}()
	tk := testkit.NewTestKit(c, s.store)
	tk.MustExec("use test")

	// for degrees
	result := tk.MustQuery("select degrees(0), degrees(1)")
	result.Check(testkit.Rows("0 57.29577951308232"))
	result = tk.MustQuery("select degrees(2), degrees(5)")
	result.Check(testkit.Rows("114.59155902616465 286.4788975654116"))

	// for sin
	result = tk.MustQuery("select sin(0), sin(1.5707963267949)")
	result.Check(testkit.Rows("0 1"))
	result = tk.MustQuery("select sin(1), sin(100)")
	result.Check(testkit.Rows("0.8414709848078965 -0.5063656411097588"))
	result = tk.MustQuery("select sin('abcd')")
	result.Check(testkit.Rows("0"))

	// for cos
	result = tk.MustQuery("select cos(0), cos(3.1415926535898)")
	result.Check(testkit.Rows("1 -1"))
	result = tk.MustQuery("select cos('abcd')")
	result.Check(testkit.Rows("1"))

	// for tan
	result = tk.MustQuery("select tan(0.00), tan(PI()/4)")
	result.Check(testkit.Rows("0 1"))
	result = tk.MustQuery("select tan('abcd')")
	result.Check(testkit.Rows("0"))

	// for log2
	result = tk.MustQuery("select log2(0.0)")
	result.Check(testkit.Rows("<nil>"))
	result = tk.MustQuery("select log2(4)")
	result.Check(testkit.Rows("2"))
	result = tk.MustQuery("select log2('8.0abcd')")
	result.Check(testkit.Rows("3"))
	result = tk.MustQuery("select log2(-1)")
	result.Check(testkit.Rows("<nil>"))
	result = tk.MustQuery("select log2(NULL)")
	result.Check(testkit.Rows("<nil>"))

	// for log10
	result = tk.MustQuery("select log10(0.0)")
	result.Check(testkit.Rows("<nil>"))
	result = tk.MustQuery("select log10(100)")
	result.Check(testkit.Rows("2"))
	result = tk.MustQuery("select log10('1000.0abcd')")
	result.Check(testkit.Rows("3"))
	result = tk.MustQuery("select log10(-1)")
	result.Check(testkit.Rows("<nil>"))
	result = tk.MustQuery("select log10(NULL)")
	result.Check(testkit.Rows("<nil>"))

	//for log
	result = tk.MustQuery("select log(0.0)")
	result.Check(testkit.Rows("<nil>"))
	result = tk.MustQuery("select log(100)")
	result.Check(testkit.Rows("4.605170185988092"))
	result = tk.MustQuery("select log('100.0abcd')")
	result.Check(testkit.Rows("4.605170185988092"))
	result = tk.MustQuery("select log(-1)")
	result.Check(testkit.Rows("<nil>"))
	result = tk.MustQuery("select log(NULL)")
	result.Check(testkit.Rows("<nil>"))
	result = tk.MustQuery("select log(NULL, NULL)")
	result.Check(testkit.Rows("<nil>"))
	result = tk.MustQuery("select log(1, 100)")
	result.Check(testkit.Rows("<nil>"))
	result = tk.MustQuery("select log(0.5, 0.25)")
	result.Check(testkit.Rows("2"))
	result = tk.MustQuery("select log(-1, 0.25)")
	result.Check(testkit.Rows("<nil>"))

	// for atan
	result = tk.MustQuery("select atan(0), atan(-1), atan(1), atan(1,2)")
	result.Check(testkit.Rows("0 -0.7853981633974483 0.7853981633974483 0.4636476090008061"))
	result = tk.MustQuery("select atan('tidb')")
	result.Check(testkit.Rows("0"))

	// for asin
	result = tk.MustQuery("select asin(0), asin(-2), asin(2), asin(1)")
	result.Check(testkit.Rows("0 <nil> <nil> 1.5707963267948966"))
	result = tk.MustQuery("select asin('tidb')")
	result.Check(testkit.Rows("0"))

	// for acos
	result = tk.MustQuery("select acos(0), acos(-2), acos(2), acos(1)")
	result.Check(testkit.Rows("1.5707963267948966 <nil> <nil> 0"))
	result = tk.MustQuery("select acos('tidb')")
	result.Check(testkit.Rows("1.5707963267948966"))

	// for floor
	result = tk.MustQuery("select floor(0), floor(null), floor(1.23), floor(-1.23), floor(1)")
	result.Check(testkit.Rows("0 <nil> 1 -2 1"))
	result = tk.MustQuery("select floor('tidb'), floor('1tidb'), floor('tidb1')")
	result.Check(testkit.Rows("0 1 0"))
	result = tk.MustQuery("SELECT floor(t.c_datetime) FROM (select CAST('2017-07-19 00:00:00' AS DATETIME) AS c_datetime) AS t")
	result.Check(testkit.Rows("20170719000000"))
	result = tk.MustQuery("SELECT floor(t.c_time) FROM (select CAST('12:34:56' AS TIME) AS c_time) AS t")
	result.Check(testkit.Rows("123456"))
	result = tk.MustQuery("SELECT floor(t.c_time) FROM (select CAST('00:34:00' AS TIME) AS c_time) AS t")
	result.Check(testkit.Rows("3400"))
	result = tk.MustQuery("SELECT floor(t.c_time) FROM (select CAST('00:00:00' AS TIME) AS c_time) AS t")
	result.Check(testkit.Rows("0"))
	result = tk.MustQuery("SELECT floor(t.c_decimal) FROM (SELECT CAST('-10.01' AS DECIMAL(10,2)) AS c_decimal) AS t")
	result.Check(testkit.Rows("-11"))
	result = tk.MustQuery("SELECT floor(t.c_decimal) FROM (SELECT CAST('-10.01' AS DECIMAL(10,1)) AS c_decimal) AS t")
	result.Check(testkit.Rows("-10"))

	// for ceil/ceiling
	result = tk.MustQuery("select ceil(0), ceil(null), ceil(1.23), ceil(-1.23), ceil(1)")
	result.Check(testkit.Rows("0 <nil> 2 -1 1"))
	result = tk.MustQuery("select ceiling(0), ceiling(null), ceiling(1.23), ceiling(-1.23), ceiling(1)")
	result.Check(testkit.Rows("0 <nil> 2 -1 1"))
	result = tk.MustQuery("select ceil('tidb'), ceil('1tidb'), ceil('tidb1'), ceiling('tidb'), ceiling('1tidb'), ceiling('tidb1')")
	result.Check(testkit.Rows("0 1 0 0 1 0"))
	result = tk.MustQuery("select ceil(t.c_datetime), ceiling(t.c_datetime) from (select cast('2017-07-20 00:00:00' as datetime) as c_datetime) as t")
	result.Check(testkit.Rows("20170720000000 20170720000000"))
	result = tk.MustQuery("select ceil(t.c_time), ceiling(t.c_time) from (select cast('12:34:56' as time) as c_time) as t")
	result.Check(testkit.Rows("123456 123456"))
	result = tk.MustQuery("select ceil(t.c_time), ceiling(t.c_time) from (select cast('00:34:00' as time) as c_time) as t")
	result.Check(testkit.Rows("3400 3400"))
	result = tk.MustQuery("select ceil(t.c_time), ceiling(t.c_time) from (select cast('00:00:00' as time) as c_time) as t")
	result.Check(testkit.Rows("0 0"))
	result = tk.MustQuery("select ceil(t.c_decimal), ceiling(t.c_decimal) from (select cast('-10.01' as decimal(10,2)) as c_decimal) as t")
	result.Check(testkit.Rows("-10 -10"))
	result = tk.MustQuery("select ceil(t.c_decimal), ceiling(t.c_decimal) from (select cast('-10.01' as decimal(10,1)) as c_decimal) as t")
	result.Check(testkit.Rows("-10 -10"))

	// for cot
	result = tk.MustQuery("select cot(1), cot(-1), cot(NULL)")
	result.Check(testkit.Rows("0.6420926159343308 -0.6420926159343308 <nil>"))
	result = tk.MustQuery("select cot('1tidb')")
	result.Check(testkit.Rows("0.6420926159343308"))
	rs, err := tk.Exec("select cot(0)")
	c.Assert(err, IsNil)
	_, err = tidb.GetRows(rs)
	c.Assert(err, NotNil)
	terr := errors.Trace(err).(*errors.Err).Cause().(*terror.Error)
	c.Assert(terr.Code(), Equals, terror.ErrCode(mysql.ErrDataOutOfRange))

	//for exp
	result = tk.MustQuery("select exp(0), exp(1), exp(-1), exp(1.2), exp(NULL)")
	result.Check(testkit.Rows("1 2.718281828459045 0.36787944117144233 3.3201169227365472 <nil>"))
	result = tk.MustQuery("select exp('tidb'), exp('1tidb')")
	result.Check(testkit.Rows("1 2.718281828459045"))
	rs, err = tk.Exec("select exp(1000000)")
	c.Assert(err, IsNil)
	_, err = tidb.GetRows(rs)
	c.Assert(err, NotNil)
	terr = errors.Trace(err).(*errors.Err).Cause().(*terror.Error)
	c.Assert(terr.Code(), Equals, terror.ErrCode(mysql.ErrDataOutOfRange))
}

func (s *testSuite) TestJSON(c *C) {
	// This will be opened after implementing cast as json.
	origin := expression.TurnOnNewExprEval
	expression.TurnOnNewExprEval = false
	defer func() {
		expression.TurnOnNewExprEval = origin
		s.cleanEnv(c)
		testleak.AfterTest(c)()
	}()
	tk := testkit.NewTestKit(c, s.store)

	tk.MustExec("use test")
	tk.MustExec("drop table if exists test_json")
	tk.MustExec("create table test_json (id int, a json)")
	tk.MustExec(`insert into test_json (id, a) values (1, '{"a":[1,"2",{"aa":"bb"},4],"b":true}')`)
	tk.MustExec(`insert into test_json (id, a) values (2, "null")`)
	tk.MustExec(`insert into test_json (id, a) values (3, null)`)
	tk.MustExec(`insert into test_json (id, a) values (4, 'true')`)
	tk.MustExec(`insert into test_json (id, a) values (5, '3')`)
	tk.MustExec(`insert into test_json (id, a) values (5, '4.0')`)
	tk.MustExec(`insert into test_json (id, a) values (6, '"string"')`)

	var result *testkit.Result
	result = tk.MustQuery(`select tj.a from test_json tj order by tj.id`)
	result.Check(testkit.Rows(`{"a":[1,"2",{"aa":"bb"},4],"b":true}`, "null", "<nil>", "true", "3", "4", `"string"`))

	// Check json_type function
	result = tk.MustQuery(`select json_type(a) from test_json tj order by tj.id`)
	result.Check(testkit.Rows("OBJECT", "NULL", "<nil>", "BOOLEAN", "INTEGER", "DOUBLE", "STRING"))

	// Check json compare with primitives.
	result = tk.MustQuery(`select a from test_json tj where a = 3`)
	result.Check(testkit.Rows("3"))
	result = tk.MustQuery(`select a from test_json tj where a = 4.0`)
	result.Check(testkit.Rows("4"))
	result = tk.MustQuery(`select a from test_json tj where a = true`)
	result.Check(testkit.Rows("true"))
	result = tk.MustQuery(`select a from test_json tj where a = "string"`)
	result.Check(testkit.Rows(`"string"`))

	// Check two json grammar sugar.
	result = tk.MustQuery(`select a->>'$.a[2].aa' as x, a->'$.b' as y from test_json having x is not null order by id`)
	result.Check(testkit.Rows(`bb true`))
	result = tk.MustQuery(`select a->'$.a[2].aa' as x, a->>'$.b' as y from test_json having x is not null order by id`)
	result.Check(testkit.Rows(`"bb" true`))

	// Check some DDL limits for TEXT/BLOB/JSON column.
	var err error
	var terr *terror.Error

	_, err = tk.Exec(`create table test_bad_json(a json default '{}')`)
	c.Assert(err, NotNil)
	terr = errors.Trace(err).(*errors.Err).Cause().(*terror.Error)
	c.Assert(terr.Code(), Equals, terror.ErrCode(mysql.ErrBlobCantHaveDefault))

	_, err = tk.Exec(`create table test_bad_json(a blob default 'hello')`)
	c.Assert(err, NotNil)
	terr = errors.Trace(err).(*errors.Err).Cause().(*terror.Error)
	c.Assert(terr.Code(), Equals, terror.ErrCode(mysql.ErrBlobCantHaveDefault))

	_, err = tk.Exec(`create table test_bad_json(a text default 'world')`)
	c.Assert(err, NotNil)
	terr = errors.Trace(err).(*errors.Err).Cause().(*terror.Error)
	c.Assert(terr.Code(), Equals, terror.ErrCode(mysql.ErrBlobCantHaveDefault))

	// check json fields cannot be used as key.
	_, err = tk.Exec(`create table test_bad_json(id int, a json, key (a))`)
	c.Assert(err, NotNil)
	terr = errors.Trace(err).(*errors.Err).Cause().(*terror.Error)
	c.Assert(terr.Code(), Equals, terror.ErrCode(mysql.ErrJSONUsedAsKey))

	// check CAST AS JSON.
	result = tk.MustQuery(`select CAST('3' AS JSON), CAST('{}' AS JSON), CAST(null AS JSON)`)
	result.Check(testkit.Rows(`3 {} <nil>`))
}

func (s *testSuite) TestMultiUpdate(c *C) {
	defer func() {
		s.cleanEnv(c)
		testleak.AfterTest(c)()
	}()
	tk := testkit.NewTestKit(c, s.store)
	tk.MustExec("use test")
	tk.MustExec(`CREATE TABLE test_mu (a int primary key, b int, c int)`)
	tk.MustExec(`INSERT INTO test_mu VALUES (1, 2, 3), (4, 5, 6), (7, 8, 9)`)

	// Test INSERT ... ON DUPLICATE UPDATE set_lists.
	tk.MustExec(`INSERT INTO test_mu VALUES (1, 2, 3) ON DUPLICATE KEY UPDATE b = 3, c = b`)
	result := tk.MustQuery(`SELECT * FROM test_mu ORDER BY a`)
	result.Check(testkit.Rows(`1 3 3`, `4 5 6`, `7 8 9`))

	tk.MustExec(`INSERT INTO test_mu VALUES (1, 2, 3) ON DUPLICATE KEY UPDATE c = 2, b = c+5`)
	result = tk.MustQuery(`SELECT * FROM test_mu ORDER BY a`)
	result.Check(testkit.Rows(`1 7 2`, `4 5 6`, `7 8 9`))

	// Test UPDATE ... set_lists.
	tk.MustExec(`UPDATE test_mu SET b = 0, c = b WHERE a = 4`)
	result = tk.MustQuery(`SELECT * FROM test_mu ORDER BY a`)
	result.Check(testkit.Rows(`1 7 2`, `4 0 0`, `7 8 9`))

	tk.MustExec(`UPDATE test_mu SET c = 8, b = c WHERE a = 4`)
	result = tk.MustQuery(`SELECT * FROM test_mu ORDER BY a`)
	result.Check(testkit.Rows(`1 7 2`, `4 8 8`, `7 8 9`))

	tk.MustExec(`UPDATE test_mu SET c = b, b = c WHERE a = 7`)
	result = tk.MustQuery(`SELECT * FROM test_mu ORDER BY a`)
	result.Check(testkit.Rows(`1 7 2`, `4 8 8`, `7 8 8`))
}

func (s *testSuite) TestGeneratedColumnWrite(c *C) {
	defer func() {
		s.cleanEnv(c)
		testleak.AfterTest(c)()
	}()
	tk := testkit.NewTestKit(c, s.store)
	tk.MustExec("use test")
	tk.MustExec(`CREATE TABLE test_gc_write (a int primary key, b int, c int as (a+8) virtual)`)
	tk.MustExec(`CREATE TABLE test_gc_write_1 (a int primary key, b int, c int)`)

	tests := []struct {
		stmt string
		err  int
	}{
		// Can't modify generated column by values.
		{`insert into test_gc_write (a, b, c) values (1, 1, 1)`, mysql.ErrBadGeneratedColumn},
		{`insert into test_gc_write values (1, 1, 1)`, mysql.ErrBadGeneratedColumn},
		// Can't modify generated column by select clause.
		{`insert into test_gc_write select 1, 1, 1`, mysql.ErrBadGeneratedColumn},
		// Can't modify generated column by on duplicate clause.
		{`insert into test_gc_write (a, b) values (1, 1) on duplicate key update c = 1`, mysql.ErrBadGeneratedColumn},
		// Can't modify generated column by set.
		{`insert into test_gc_write set a = 1, b = 1, c = 1`, mysql.ErrBadGeneratedColumn},
		// Can't modify generated column by update clause.
		{`update test_gc_write set c = 1`, mysql.ErrBadGeneratedColumn},
		// Can't modify generated column by multi-table update clause.
		{`update test_gc_write, test_gc_write_1 set test_gc_write.c = 1`, mysql.ErrBadGeneratedColumn},

		// Can insert without generated columns.
		{`insert into test_gc_write (a, b) values (1, 1)`, 0},
		{`insert into test_gc_write set a = 2, b = 2`, 0},
		// Can update without generated columns.
		{`update test_gc_write set b = 2 where a = 2`, 0},
		{`update test_gc_write t1, test_gc_write_1 t2 set t1.b = 3, t2.b = 4`, 0},

		// But now we can't do this, just as same with MySQL 5.7:
		{`insert into test_gc_write values (1, 1)`, mysql.ErrWrongValueCountOnRow},
		{`insert into test_gc_write select 1, 1`, mysql.ErrWrongValueCountOnRow},
	}
	for _, tt := range tests {
		_, err := tk.Exec(tt.stmt)
		if tt.err != 0 {
			c.Assert(err, NotNil)
			terr := errors.Trace(err).(*errors.Err).Cause().(*terror.Error)
			c.Assert(terr.Code(), Equals, terror.ErrCode(tt.err))
		} else {
			c.Assert(err, IsNil)
		}
	}
}

func (s *testSuite) TestToPBExpr(c *C) {
	defer func() {
		s.cleanEnv(c)
		testleak.AfterTest(c)()
	}()
	tk := testkit.NewTestKit(c, s.store)
	tk.MustExec("use test")
	tk.MustExec("drop table if exists t")
	tk.MustExec("create table t (a decimal(10,6), b decimal, index idx_b (b))")
	tk.MustExec("set sql_mode = ''")
	tk.MustExec("insert t values (1.1, 1.1)")
	tk.MustExec("insert t values (2.4, 2.4)")
	tk.MustExec("insert t values (3.3, 2.7)")
	result := tk.MustQuery("select * from t where a < 2.399999")
	result.Check(testkit.Rows("1.100000 1"))
	result = tk.MustQuery("select * from t where a > 1.5")
	result.Check(testkit.Rows("2.400000 2", "3.300000 3"))
	result = tk.MustQuery("select * from t where a <= 1.1")
	result.Check(testkit.Rows("1.100000 1"))
	result = tk.MustQuery("select * from t where b >= 3")
	result.Check(testkit.Rows("3.300000 3"))
	result = tk.MustQuery("select * from t where not (b = 1)")
	result.Check(testkit.Rows("2.400000 2", "3.300000 3"))
	result = tk.MustQuery("select * from t where b&1 = a|1")
	result.Check(testkit.Rows("1.100000 1"))
	result = tk.MustQuery("select * from t where b != 2 and b <=> 3")
	result.Check(testkit.Rows("3.300000 3"))
	result = tk.MustQuery("select * from t where b in (3)")
	result.Check(testkit.Rows("3.300000 3"))
	result = tk.MustQuery("select * from t where b not in (1, 2)")
	result.Check(testkit.Rows("3.300000 3"))

	tk.MustExec("drop table if exists t")
	tk.MustExec("create table t (a varchar(255), b int)")
	tk.MustExec("insert t values ('abc123', 1)")
	tk.MustExec("insert t values ('ab123', 2)")
	result = tk.MustQuery("select * from t where a like 'ab%'")
	result.Check(testkit.Rows("abc123 1", "ab123 2"))
	result = tk.MustQuery("select * from t where a like 'ab_12'")
	result.Check(nil)
	tk.MustExec("drop table if exists t")
	tk.MustExec("create table t (a int primary key)")
	tk.MustExec("insert t values (1)")
	tk.MustExec("insert t values (2)")
	result = tk.MustQuery("select * from t where not (a = 1)")
	result.Check(testkit.Rows("2"))
	result = tk.MustQuery("select * from t where not(not (a = 1))")
	result.Check(testkit.Rows("1"))
	result = tk.MustQuery("select * from t where not(a != 1 and a != 2)")
	result.Check(testkit.Rows("1", "2"))
}

func (s *testSuite) TestDatumXAPI(c *C) {
	defer func() {
		s.cleanEnv(c)
		testleak.AfterTest(c)()
	}()
	tk := testkit.NewTestKit(c, s.store)
	tk.MustExec("use test")
	tk.MustExec("drop table if exists t")
	tk.MustExec("create table t (a decimal(10,6), b decimal, index idx_b (b))")
	tk.MustExec("set sql_mode = ''")
	tk.MustExec("insert t values (1.1, 1.1)")
	tk.MustExec("insert t values (2.2, 2.2)")
	tk.MustExec("insert t values (3.3, 2.7)")
	result := tk.MustQuery("select * from t where a > 1.5")
	result.Check(testkit.Rows("2.200000 2", "3.300000 3"))
	result = tk.MustQuery("select * from t where b > 1.5")
	result.Check(testkit.Rows("2.200000 2", "3.300000 3"))

	tk.MustExec("drop table if exists t")
	tk.MustExec("create table t (a time(3), b time, index idx_a (a))")
	tk.MustExec("insert t values ('11:11:11', '11:11:11')")
	tk.MustExec("insert t values ('11:11:12', '11:11:12')")
	tk.MustExec("insert t values ('11:11:13', '11:11:13')")
	result = tk.MustQuery("select * from t where a > '11:11:11.5'")
	result.Check(testkit.Rows("11:11:12.000 11:11:12", "11:11:13.000 11:11:13"))
	result = tk.MustQuery("select * from t where b > '11:11:11.5'")
	result.Check(testkit.Rows("11:11:12.000 11:11:12", "11:11:13.000 11:11:13"))
}

func (s *testSuite) TestSQLMode(c *C) {
	defer func() {
		s.cleanEnv(c)
		testleak.AfterTest(c)()
	}()
	tk := testkit.NewTestKit(c, s.store)
	tk.MustExec("use test")
	tk.MustExec("drop table if exists t")
	tk.MustExec("create table t (a tinyint not null)")
	tk.MustExec("set sql_mode = 'STRICT_TRANS_TABLES'")
	_, err := tk.Exec("insert t values ()")
	c.Check(err, NotNil)

	_, err = tk.Exec("insert t values ('1000')")
	c.Check(err, NotNil)

	tk.MustExec("create table if not exists tdouble (a double(3,2))")
	_, err = tk.Exec("insert tdouble values (10.23)")
	c.Check(err, NotNil)

	tk.MustExec("set sql_mode = ''")
	tk.MustExec("insert t values ()")
	tk.MustExec("insert t values (1000)")
	tk.MustQuery("select * from t").Check(testkit.Rows("0", "127"))

	tk.MustExec("insert tdouble values (10.23)")
	tk.MustQuery("select * from tdouble").Check(testkit.Rows("9.99"))

	tk.MustExec("set sql_mode = 'STRICT_TRANS_TABLES'")
	tk.MustExec("set @@global.sql_mode = ''")

	tk2 := testkit.NewTestKit(c, s.store)
	tk2.MustExec("use test")
	tk2.MustExec("create table t2 (a varchar(3))")
	tk2.MustExec("insert t2 values ('abcd')")
	tk2.MustQuery("select * from t2").Check(testkit.Rows("abc"))

	// session1 is still in strict mode.
	_, err = tk.Exec("insert t2 values ('abcd')")
	c.Check(err, NotNil)
	// Restore original global strict mode.
	tk.MustExec("set @@global.sql_mode = 'STRICT_TRANS_TABLES'")
}

func (s *testSuite) TestTableDual(c *C) {
	defer testleak.AfterTest(c)()
	tk := testkit.NewTestKit(c, s.store)
	tk.MustExec("use test")
	result := tk.MustQuery("Select 1")
	result.Check(testkit.Rows("1"))
	result = tk.MustQuery("Select 1 from dual")
	result.Check(testkit.Rows("1"))
	result = tk.MustQuery("Select count(*) from dual")
	result.Check(testkit.Rows("1"))
	result = tk.MustQuery("Select 1 from dual where 1")
	result.Check(testkit.Rows("1"))
}

func (s *testSuite) TestTableScan(c *C) {
	defer testleak.AfterTest(c)()
	tk := testkit.NewTestKit(c, s.store)
	tk.MustExec("use information_schema")
	result := tk.MustQuery("select * from schemata")
	// There must be these tables: information_schema, mysql, performance_schema and test.
	c.Assert(len(result.Rows()), GreaterEqual, 4)
	tk.MustExec("use test")
	tk.MustExec("create database mytest")
	rowStr1 := fmt.Sprintf("%s %s %s %s %v", "def", "mysql", "utf8", "utf8_bin", nil)
	rowStr2 := fmt.Sprintf("%s %s %s %s %v", "def", "mytest", "utf8", "utf8_bin", nil)
	tk.MustExec("use information_schema")
	result = tk.MustQuery("select * from schemata where schema_name = 'mysql'")
	result.Check(testkit.Rows(rowStr1))
	result = tk.MustQuery("select * from schemata where schema_name like 'my%'")
	result.Check(testkit.Rows(rowStr1, rowStr2))
}

func (s *testSuite) TestAdapterStatement(c *C) {
	defer testleak.AfterTest(c)()
	se, err := tidb.CreateSession(s.store)
	c.Check(err, IsNil)
	se.GetSessionVars().TxnCtx.InfoSchema = sessionctx.GetDomain(se).InfoSchema()
	compiler := &executor.Compiler{}
	ctx := se.(context.Context)
	stmtNode, err := s.ParseOneStmt("select 1", "", "")
	c.Check(err, IsNil)
	stmt, err := compiler.Compile(ctx, stmtNode)
	c.Check(err, IsNil)
	c.Check(stmt.OriginText(), Equals, "select 1")

	stmtNode, err = s.ParseOneStmt("create table test.t (a int)", "", "")
	c.Check(err, IsNil)
	stmt, err = compiler.Compile(ctx, stmtNode)
	c.Check(err, IsNil)
	c.Check(stmt.OriginText(), Equals, "create table test.t (a int)")
}

func (s *testSuite) TestPointGet(c *C) {
	defer func() {
		testleak.AfterTest(c)()
	}()
	tk := testkit.NewTestKit(c, s.store)
	tk.MustExec("use mysql")
	ctx := tk.Se.(context.Context)
	tests := map[string]bool{
		"select * from help_topic where name='aaa'":         true,
		"select * from help_topic where help_topic_id=1":    true,
		"select * from help_topic where help_category_id=1": false,
	}
	infoSchema := executor.GetInfoSchema(ctx)

	for sqlStr, result := range tests {
		stmtNode, err := s.ParseOneStmt(sqlStr, "", "")
		c.Check(err, IsNil)
		err = plan.Preprocess(stmtNode, infoSchema, ctx)
		c.Check(err, IsNil)
		// Validate should be after NameResolve.
		err = plan.Validate(stmtNode, false)
		c.Check(err, IsNil)
		plan, err := plan.Optimize(ctx, stmtNode, infoSchema)
		c.Check(err, IsNil)
		ret := executor.IsPointGetWithPKOrUniqueKeyByAutoCommit(ctx, plan)
		c.Assert(ret, Equals, result)
	}
}

func (s *testSuite) TestRow(c *C) {
	defer func() {
		s.cleanEnv(c)
		testleak.AfterTest(c)()
	}()
	tk := testkit.NewTestKit(c, s.store)
	tk.MustExec("use test")
	tk.MustExec("drop table if exists t")
	tk.MustExec("create table t (c int, d int)")
	tk.MustExec("insert t values (1, 1)")
	tk.MustExec("insert t values (1, 3)")
	tk.MustExec("insert t values (2, 1)")
	tk.MustExec("insert t values (2, 3)")
	result := tk.MustQuery("select * from t where (c, d) < (2,2)")
	result.Check(testkit.Rows("1 1", "1 3", "2 1"))
	result = tk.MustQuery("select * from t where (1,2,3) > (3,2,1)")
	result.Check(testkit.Rows())
	result = tk.MustQuery("select * from t where row(1,2,3) > (3,2,1)")
	result.Check(testkit.Rows())
	result = tk.MustQuery("select * from t where (c, d) = (select * from t where (c,d) = (1,1))")
	result.Check(testkit.Rows("1 1"))
	result = tk.MustQuery("select * from t where (c, d) = (select * from t k where (t.c,t.d) = (c,d))")
	result.Check(testkit.Rows("1 1", "1 3", "2 1", "2 3"))
	result = tk.MustQuery("select (1, 2, 3) < (2, 3, 4)")
	result.Check(testkit.Rows("1"))
	result = tk.MustQuery("select (2, 3, 4) <= (2, 3, 3)")
	result.Check(testkit.Rows("0"))
	result = tk.MustQuery("select (2, 3, 4) <= (2, 3, 4)")
	result.Check(testkit.Rows("1"))
	result = tk.MustQuery("select (2, 3, 4) <= (2, 1, 4)")
	result.Check(testkit.Rows("0"))
	result = tk.MustQuery("select (2, 3, 4) >= (2, 3, 4)")
	result.Check(testkit.Rows("1"))
	result = tk.MustQuery("select (2, 3, 4) = (2, 3, 4)")
	result.Check(testkit.Rows("1"))
	result = tk.MustQuery("select (2, 3, 4) != (2, 3, 4)")
	result.Check(testkit.Rows("0"))
}

func (s *testSuite) TestColumnName(c *C) {
	defer func() {
		s.cleanEnv(c)
		testleak.AfterTest(c)()
	}()
	tk := testkit.NewTestKit(c, s.store)
	tk.MustExec("use test")
	tk.MustExec("drop table if exists t")
	tk.MustExec("create table t (c int, d int)")
	rs, err := tk.Exec("select 1 + c, count(*) from t")
	c.Check(err, IsNil)
	fields, err := rs.Fields()
	c.Check(err, IsNil)
	c.Check(len(fields), Equals, 2)
	c.Check(fields[0].Column.Name.L, Equals, "1 + c")
	c.Check(fields[1].Column.Name.L, Equals, "count(*)")
	rs, err = tk.Exec("select (c) > all (select c from t) from t")
	c.Check(err, IsNil)
	fields, err = rs.Fields()
	c.Check(err, IsNil)
	c.Check(len(fields), Equals, 1)
	c.Check(fields[0].Column.Name.L, Equals, "(c) > all (select c from t)")
	tk.MustExec("begin")
	tk.MustExec("insert t values(1,1)")
	rs, err = tk.Exec("select c d, d c from t")
	c.Check(err, IsNil)
	fields, err = rs.Fields()
	c.Check(err, IsNil)
	c.Check(len(fields), Equals, 2)
	c.Check(fields[0].Column.Name.L, Equals, "d")
	c.Check(fields[1].Column.Name.L, Equals, "c")
}

func (s *testSuite) TestSelectVar(c *C) {
	defer func() {
		s.cleanEnv(c)
		testleak.AfterTest(c)()
	}()
	tk := testkit.NewTestKit(c, s.store)
	tk.MustExec("use test")
	tk.MustExec("drop table if exists t")
	tk.MustExec("create table t (d int)")
	tk.MustExec("insert into t values(1), (2), (1)")
	// This behavior is different from MySQL.
	result := tk.MustQuery("select @a, @a := d+1 from t")
	result.Check(testkit.Rows("<nil> 2", "2 3", "3 2"))
}

func (s *testSuite) TestHistoryRead(c *C) {
	defer func() {
		s.cleanEnv(c)
		testleak.AfterTest(c)()
	}()
	tk := testkit.NewTestKit(c, s.store)
	tk.MustExec("use test")
	tk.MustExec("drop table if exists history_read")
	tk.MustExec("create table history_read (a int)")
	tk.MustExec("insert history_read values (1)")

	// For mocktikv, safe point is not initialized, we manually insert it for snapshot to use.
	safePointName := "tikv_gc_safe_point"
	safePointValue := "20060102-15:04:05 -0700 MST"
	safePointComment := "All versions after safe point can be accessed. (DO NOT EDIT)"
	updateSafePoint := fmt.Sprintf(`INSERT INTO mysql.tidb VALUES ('%[1]s', '%[2]s', '%[3]s')
	ON DUPLICATE KEY
	UPDATE variable_value = '%[2]s', comment = '%[3]s'`, safePointName, safePointValue, safePointComment)
	tk.MustExec(updateSafePoint)

	// Set snapshot to a time before save point will fail.
	_, err := tk.Exec("set @@tidb_snapshot = '2006-01-01 15:04:05.999999'")
	c.Assert(terror.ErrorEqual(err, variable.ErrSnapshotTooOld), IsTrue)
	// SnapshotTS Is not updated if check failed.
	c.Assert(tk.Se.GetSessionVars().SnapshotTS, Equals, uint64(0))

	curVer1, _ := s.store.CurrentVersion()
	time.Sleep(time.Millisecond)
	snapshotTime := time.Now()
	time.Sleep(time.Millisecond)
	curVer2, _ := s.store.CurrentVersion()
	tk.MustExec("insert history_read values (2)")
	tk.MustQuery("select * from history_read").Check(testkit.Rows("1", "2"))
	tk.MustExec("set @@tidb_snapshot = '" + snapshotTime.Format("2006-01-02 15:04:05.999999") + "'")
	ctx := tk.Se.(context.Context)
	snapshotTS := ctx.GetSessionVars().SnapshotTS
	c.Assert(snapshotTS, Greater, curVer1.Ver)
	c.Assert(snapshotTS, Less, curVer2.Ver)
	tk.MustQuery("select * from history_read").Check(testkit.Rows("1"))
	_, err = tk.Exec("insert history_read values (2)")
	c.Assert(err, NotNil)
	_, err = tk.Exec("update history_read set a = 3 where a = 1")
	c.Assert(err, NotNil)
	_, err = tk.Exec("delete from history_read where a = 1")
	c.Assert(err, NotNil)
	tk.MustExec("set @@tidb_snapshot = ''")
	tk.MustQuery("select * from history_read").Check(testkit.Rows("1", "2"))
	tk.MustExec("insert history_read values (3)")
	tk.MustExec("update history_read set a = 4 where a = 3")
	tk.MustExec("delete from history_read where a = 1")

	time.Sleep(time.Millisecond)
	snapshotTime = time.Now()
	time.Sleep(time.Millisecond)
	tk.MustExec("alter table history_read add column b int")
	tk.MustExec("insert history_read values (8, 8), (9, 9)")
	tk.MustQuery("select * from history_read order by a").Check(testkit.Rows("2 <nil>", "4 <nil>", "8 8", "9 9"))
	tk.MustExec("set @@tidb_snapshot = '" + snapshotTime.Format("2006-01-02 15:04:05.999999") + "'")
	tk.MustQuery("select * from history_read order by a").Check(testkit.Rows("2", "4"))
	tk.MustExec("set @@tidb_snapshot = ''")
	tk.MustQuery("select * from history_read order by a").Check(testkit.Rows("2 <nil>", "4 <nil>", "8 8", "9 9"))
}

func (s *testSuite) TestScanControlSelection(c *C) {
	defer func() {
		s.cleanEnv(c)
		testleak.AfterTest(c)()
	}()
	tk := testkit.NewTestKit(c, s.store)
	tk.MustExec("use test")
	tk.MustExec("drop table if exists t")
	tk.MustExec("create table t(a int primary key, b int, c int, index idx_b(b))")
	tk.MustExec("insert into t values (1, 1, 1), (2, 1, 1), (3, 1, 2), (4, 2, 3)")
	tk.MustQuery("select (select count(1) k from t s where s.b = t1.c) from t t1").Check(testkit.Rows("3", "3", "1", "0"))
}

func (s *testSuite) TestSimpleDAG(c *C) {
	defer func() {
		s.cleanEnv(c)
		testleak.AfterTest(c)()
	}()
	tk := testkit.NewTestKit(c, s.store)
	tk.MustExec("use test")
	tk.MustExec("drop table if exists t")
	tk.MustExec("create table t(a int primary key, b int, c int)")
	tk.MustExec("insert into t values (1, 1, 1), (2, 1, 1), (3, 1, 2), (4, 2, 3)")
	tk.MustQuery("select a from t").Check(testkit.Rows("1", "2", "3", "4"))
	tk.MustQuery("select * from t where a = 4").Check(testkit.Rows("4 2 3"))
	tk.MustQuery("select a from t limit 1").Check(testkit.Rows("1"))
	tk.MustQuery("select a from t order by a desc").Check(testkit.Rows("4", "3", "2", "1"))
	tk.MustQuery("select a from t order by a desc limit 1").Check(testkit.Rows("4"))
	tk.MustQuery("select a from t order by b desc limit 1").Check(testkit.Rows("4"))
	tk.MustQuery("select a from t where a < 3").Check(testkit.Rows("1", "2"))
	tk.MustQuery("select a from t where b > 1").Check(testkit.Rows("4"))
	tk.MustQuery("select a from t where b > 1 and a < 3").Check(testkit.Rows())
	tk.MustQuery("select count(*) from t where b > 1 and a < 3").Check(testkit.Rows("0"))
	tk.MustQuery("select count(*) from t").Check(testkit.Rows("4"))
	tk.MustQuery("select count(*), c from t group by c").Check(testkit.Rows("2 1", "1 2", "1 3"))
	tk.MustQuery("select sum(c) from t group by b").Check(testkit.Rows("4", "3"))
	tk.MustQuery("select avg(a) from t group by b").Check(testkit.Rows("2.0000", "4.0000"))
	tk.MustQuery("select sum(distinct c) from t group by b").Check(testkit.Rows("3", "3"))

	tk.MustExec("create index i on t(c,b)")
	tk.MustQuery("select a from t where c = 1").Check(testkit.Rows("1", "2"))
	tk.MustQuery("select a from t where c = 1 and a < 2").Check(testkit.Rows("1"))
	tk.MustQuery("select a from t where c = 1 order by a limit 1").Check(testkit.Rows("1"))
	tk.MustQuery("select count(*) from t where c = 1 ").Check(testkit.Rows("2"))
	tk.MustExec("create index i1 on t(b)")
	tk.MustQuery("select c from t where b = 2").Check(testkit.Rows("3"))
	tk.MustQuery("select * from t where b = 2").Check(testkit.Rows("4 2 3"))
	tk.MustQuery("select count(*) from t where b = 1").Check(testkit.Rows("3"))
	tk.MustQuery("select * from t where b = 1 and a > 1 limit 1").Check(testkit.Rows("2 1 1"))
}

func (s *testSuite) TestConvertToBit(c *C) {
	defer func() {
		s.cleanEnv(c)
		testleak.AfterTest(c)()
	}()
	tk := testkit.NewTestKit(c, s.store)
	tk.MustExec("use test")
	tk.MustExec("drop table if exists t, t1")
	tk.MustExec("create table t (a bit(64))")
	tk.MustExec("create table t1 (a varchar(2))")
	tk.MustExec(`insert t1 value ('10')`)
	tk.MustExec(`insert t select a from t1`)
	tk.MustQuery("select a+0 from t").Check(testkit.Rows("12592"))

	tk.MustExec("drop table if exists t, t1")
	tk.MustExec("create table t (a bit(64))")
	tk.MustExec("create table t1 (a binary(2))")
	tk.MustExec(`insert t1 value ('10')`)
	tk.MustExec(`insert t select a from t1`)
	tk.MustQuery("select a+0 from t").Check(testkit.Rows("12592"))

	tk.MustExec("drop table if exists t, t1")
	tk.MustExec("create table t (a bit(64))")
	tk.MustExec("create table t1 (a datetime)")
	tk.MustExec(`insert t1 value ('09-01-01')`)
	tk.MustExec(`insert t select a from t1`)
	tk.MustQuery("select a+0 from t").Check(testkit.Rows("20090101000000"))
}

func (s *testSuite) TestTimestampTimeZone(c *C) {
	defer func() {
		s.cleanEnv(c)
		testleak.AfterTest(c)()
	}()
	tk := testkit.NewTestKit(c, s.store)
	tk.MustExec("use test")
	tk.MustExec("drop table if exists t")
	tk.MustExec("create table t (ts timestamp)")
	tk.MustExec("set time_zone = '+00:00'")
	tk.MustExec("insert into t values ('2017-04-27 22:40:42')")
	// The timestamp will get different value if time_zone session variable changes.
	tests := []struct {
		timezone string
		expect   string
	}{
		{"+10:00", "2017-04-28 08:40:42"},
		{"-6:00", "2017-04-27 16:40:42"},
	}
	for _, tt := range tests {
		tk.MustExec(fmt.Sprintf("set time_zone = '%s'", tt.timezone))
		tk.MustQuery("select * from t").Check(testkit.Rows(tt.expect))
	}

	// For issue https://github.com/pingcap/tidb/issues/3467
	tk.MustExec("drop table if exists t1")
	tk.MustExec(`CREATE TABLE t1 (
 	      id bigint(20) NOT NULL AUTO_INCREMENT,
 	      uid int(11) DEFAULT NULL,
 	      datetime timestamp NOT NULL DEFAULT CURRENT_TIMESTAMP,
 	      ip varchar(128) DEFAULT NULL,
 	    PRIMARY KEY (id),
 	      KEY i_datetime (datetime),
 	      KEY i_userid (uid)
 	    );`)
	tk.MustExec(`INSERT INTO t1 VALUES (123381351,1734,"2014-03-31 08:57:10","127.0.0.1");`)
	r := tk.MustQuery("select datetime from t1;") // Cover TableReaderExec
	r.Check(testkit.Rows("2014-03-31 08:57:10"))
	r = tk.MustQuery("select datetime from t1 where datetime='2014-03-31 08:57:10';")
	r.Check(testkit.Rows("2014-03-31 08:57:10")) // Cover IndexReaderExec
	r = tk.MustQuery("select * from t1 where datetime='2014-03-31 08:57:10';")
	r.Check(testkit.Rows("123381351 1734 2014-03-31 08:57:10 127.0.0.1")) // Cover IndexLookupExec

	// For issue https://github.com/pingcap/tidb/issues/3485
	tk.MustExec("drop table if exists t1")
	tk.MustExec(`CREATE TABLE t1 (
	    id bigint(20) NOT NULL AUTO_INCREMENT,
	    datetime timestamp NOT NULL DEFAULT CURRENT_TIMESTAMP,
	    PRIMARY KEY (id)
	  );`)
	tk.MustExec(`INSERT INTO t1 VALUES (123381351,"2014-03-31 08:57:10");`)
	r = tk.MustQuery(`select * from t1 where datetime="2014-03-31 08:57:10";`)
	r.Check(testkit.Rows("123381351 2014-03-31 08:57:10"))
	tk.MustExec(`alter table t1 add key i_datetime (datetime);`)
	r = tk.MustQuery(`select * from t1 where datetime="2014-03-31 08:57:10";`)
	r.Check(testkit.Rows("123381351 2014-03-31 08:57:10"))
	r = tk.MustQuery(`select * from t1;`)
	r.Check(testkit.Rows("123381351 2014-03-31 08:57:10"))
	r = tk.MustQuery("select datetime from t1 where datetime='2014-03-31 08:57:10';")
	r.Check(testkit.Rows("2014-03-31 08:57:10"))
}

func (s *testSuite) TestTiDBCurrentTS(c *C) {
	defer func() {
		s.cleanEnv(c)
		testleak.AfterTest(c)()
	}()
	tk := testkit.NewTestKit(c, s.store)
	tk.MustQuery("select @@tidb_current_ts").Check(testkit.Rows("0"))
	tk.MustExec("begin")
	rows := tk.MustQuery("select @@tidb_current_ts").Rows()
	tsStr := rows[0][0].(string)
	c.Assert(tsStr, Equals, fmt.Sprintf("%d", tk.Se.Txn().StartTS()))
	tk.MustExec("commit")
	tk.MustQuery("select @@tidb_current_ts").Check(testkit.Rows("0"))

	_, err := tk.Exec("set @@tidb_current_ts = '1'")
	c.Assert(terror.ErrorEqual(err, variable.ErrReadOnly), IsTrue)
}

func (s *testSuite) TestSelectForUpdate(c *C) {
	defer func() {
		s.cleanEnv(c)
		testleak.AfterTest(c)()
	}()
	tk := testkit.NewTestKit(c, s.store)
	tk.MustExec("use test")
	tk1 := testkit.NewTestKit(c, s.store)
	tk1.MustExec("use test")
	tk2 := testkit.NewTestKit(c, s.store)
	tk2.MustExec("use test")

	tk.MustExec("drop table if exists t, t1")

	c.Assert(tk.Se.Txn(), IsNil)
	tk.MustExec("create table t (c1 int, c2 int, c3 int)")
	tk.MustExec("insert t values (11, 2, 3)")
	tk.MustExec("insert t values (12, 2, 3)")
	tk.MustExec("insert t values (13, 2, 3)")

	tk.MustExec("create table t1 (c1 int)")
	tk.MustExec("insert t1 values (11)")

	// conflict
	tk1.MustExec("begin")
	tk1.MustQuery("select * from t where c1=11 for update")

	tk2.MustExec("begin")
	tk2.MustExec("update t set c2=211 where c1=11")
	tk2.MustExec("commit")

	_, err := tk1.Exec("commit")
	c.Assert(err, NotNil)

	// no conflict for subquery.
	tk1.MustExec("begin")
	tk1.MustQuery("select * from t where exists(select null from t1 where t1.c1=t.c1) for update")

	tk2.MustExec("begin")
	tk2.MustExec("update t set c2=211 where c1=12")
	tk2.MustExec("commit")

	tk1.MustExec("commit")

	// not conflict
	tk1.MustExec("begin")
	tk1.MustQuery("select * from t where c1=11 for update")

	tk2.MustExec("begin")
	tk2.MustExec("update t set c2=22 where c1=12")
	tk2.MustExec("commit")

	tk1.MustExec("commit")

	// not conflict, auto commit
	tk1.MustExec("set @@autocommit=1;")
	tk1.MustQuery("select * from t where c1=11 for update")

	tk2.MustExec("begin")
	tk2.MustExec("update t set c2=211 where c1=11")
	tk2.MustExec("commit")

	tk1.MustExec("commit")
}

func (s *testSuite) TestFuncREPEAT(c *C) {
	tk := testkit.NewTestKit(c, s.store)
	defer func() {
		s.cleanEnv(c)
		testleak.AfterTest(c)()
	}()
	tk.MustExec("USE test;")
	tk.MustExec("DROP TABLE IF EXISTS table_string;")
	tk.MustExec("CREATE TABLE table_string(a CHAR(20), b VARCHAR(20), c TINYTEXT, d TEXT(20), e MEDIUMTEXT, f LONGTEXT, g BIGINT);")
	tk.MustExec("INSERT INTO table_string (a, b, c, d, e, f, g) VALUES ('a', 'b', 'c', 'd', 'e', 'f', 2);")
	tk.CheckExecResult(1, 0)

	r := tk.MustQuery("SELECT REPEAT(a, g), REPEAT(b, g), REPEAT(c, g), REPEAT(d, g), REPEAT(e, g), REPEAT(f, g) FROM table_string;")
	r.Check(testkit.Rows("aa bb cc dd ee ff"))

	r = tk.MustQuery("SELECT REPEAT(NULL, g), REPEAT(NULL, g), REPEAT(NULL, g), REPEAT(NULL, g), REPEAT(NULL, g), REPEAT(NULL, g) FROM table_string;")
	r.Check(testkit.Rows("<nil> <nil> <nil> <nil> <nil> <nil>"))

	r = tk.MustQuery("SELECT REPEAT(a, NULL), REPEAT(b, NULL), REPEAT(c, NULL), REPEAT(d, NULL), REPEAT(e, NULL), REPEAT(f, NULL) FROM table_string;")
	r.Check(testkit.Rows("<nil> <nil> <nil> <nil> <nil> <nil>"))

	r = tk.MustQuery("SELECT REPEAT(a, 2), REPEAT(b, 2), REPEAT(c, 2), REPEAT(d, 2), REPEAT(e, 2), REPEAT(f, 2) FROM table_string;")
	r.Check(testkit.Rows("aa bb cc dd ee ff"))

	r = tk.MustQuery("SELECT REPEAT(NULL, 2), REPEAT(NULL, 2), REPEAT(NULL, 2), REPEAT(NULL, 2), REPEAT(NULL, 2), REPEAT(NULL, 2) FROM table_string;")
	r.Check(testkit.Rows("<nil> <nil> <nil> <nil> <nil> <nil>"))

	r = tk.MustQuery("SELECT REPEAT(a, -1), REPEAT(b, -2), REPEAT(c, -2), REPEAT(d, -2), REPEAT(e, -2), REPEAT(f, -2) FROM table_string;")
	r.Check(testkit.Rows("     "))

	r = tk.MustQuery("SELECT REPEAT(a, 0), REPEAT(b, 0), REPEAT(c, 0), REPEAT(d, 0), REPEAT(e, 0), REPEAT(f, 0) FROM table_string;")
	r.Check(testkit.Rows("     "))

	r = tk.MustQuery("SELECT REPEAT(a, 16777217), REPEAT(b, 16777217), REPEAT(c, 16777217), REPEAT(d, 16777217), REPEAT(e, 16777217), REPEAT(f, 16777217) FROM table_string;")
	r.Check(testkit.Rows("<nil> <nil> <nil> <nil> <nil> <nil>"))
}

func (s *testSuite) TestEmptyEnum(c *C) {
	tk := testkit.NewTestKit(c, s.store)
	defer func() {
		s.cleanEnv(c)
		testleak.AfterTest(c)()
	}()
	tk.MustExec("use test")
	tk.MustExec("drop table if exists t")
	tk.MustExec("create table t (e enum('Y', 'N'))")
	tk.MustExec("set sql_mode='STRICT_TRANS_TABLES'")
	_, err := tk.Exec("insert into t values (0)")
	c.Assert(terror.ErrorEqual(err, types.ErrTruncated), IsTrue)
	_, err = tk.Exec("insert into t values ('abc')")
	c.Assert(terror.ErrorEqual(err, types.ErrTruncated), IsTrue)

	tk.MustExec("set sql_mode=''")
	tk.MustExec("insert into t values (0)")
	tk.MustQuery("select * from t").Check(testkit.Rows(""))
	tk.MustExec("insert into t values ('abc')")
	tk.MustQuery("select * from t").Check(testkit.Rows("", ""))
	tk.MustExec("insert into t values (null)")
	tk.MustQuery("select * from t").Check(testkit.Rows("", "", "<nil>"))
}

func (s *testSuite) TestMiscellaneousBuiltin(c *C) {
	defer func() {
		s.cleanEnv(c)
		testleak.AfterTest(c)()
	}()

	tk := testkit.NewTestKit(c, s.store)
	tk.MustExec("use test")
	// for uuid
	r := tk.MustQuery("select uuid(), uuid(), uuid(), uuid(), uuid(), uuid();")
	for _, it := range r.Rows() {
		for _, item := range it {
			uuid, ok := item.(string)
			c.Assert(ok, Equals, true)
			list := strings.Split(uuid, "-")
			c.Assert(len(list), Equals, 5)
			c.Assert(len(list[0]), Equals, 8)
			c.Assert(len(list[1]), Equals, 4)
			c.Assert(len(list[2]), Equals, 4)
			c.Assert(len(list[3]), Equals, 4)
			c.Assert(len(list[4]), Equals, 12)
		}
	}
}<|MERGE_RESOLUTION|>--- conflicted
+++ resolved
@@ -1029,12 +1029,9 @@
 	// for logicAnd
 	result := tk.MustQuery("select 1 && 1, 1 && 0, 0 && 1, 0 && 0, 2 && -1, null && 1, '1a' && 'a'")
 	result.Check(testkit.Rows("1 0 0 0 1 <nil> 0"))
-<<<<<<< HEAD
-
-	// for bit and
+	// for bitAnd
 	result = tk.MustQuery("select 123 & 321, -123 & 321, null & 1")
 	result.Check(testkit.Rows("65 257 <nil>"))
-=======
 	// for bitOr
 	result = tk.MustQuery("select 123 | 321, -123 | 321, null | 1")
 	result.Check(testkit.Rows("379 18446744073709551557 <nil>"))
@@ -1050,7 +1047,6 @@
 	// for logicOr
 	result = tk.MustQuery("select 1 || 1, 1 || 0, 0 || 1, 0 || 0, 2 || -1, null || 1, '1a' || 'a'")
 	result.Check(testkit.Rows("1 1 1 0 1 1 1"))
->>>>>>> d5603f4a
 }
 
 func (s *testSuite) TestBuiltin(c *C) {
