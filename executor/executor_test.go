--- conflicted
+++ resolved
@@ -831,7 +831,7 @@
 	result = tk.MustQuery("select password(c) from t")
 	result.Check(testkit.Rows("*0D3CED9BEC10A777AEC23CCC353A8C08A633045E"))
 
-<<<<<<< HEAD
+
 	// for reverse
 	tk.MustExec("drop table if exists t")
 	tk.MustExec("create table t(a char(10), b int, c double, d datetime, e time, f varchar(4))")
@@ -840,7 +840,7 @@
 	result.Check(testkit.Rows("52 2 3.2 10:10:21 10-10-7102 10:10:21 dcBa"))
 	result = tk.MustQuery("select reverse('123'), reverse(123), reverse(''), reverse('你好'), reverse(NULL)")
 	result.Check(testkit.Rows("321 321  好你 <nil>"))
-=======
+
 	// for strcmp
 	tk.MustExec("drop table if exists t")
 	tk.MustExec("create table t(a char(10), b int, c double, d datetime, e time)")
@@ -851,7 +851,6 @@
 	result.Check(testkit.Rows("-1 1 -1 <nil> <nil>"))
 	result = tk.MustQuery(`select strcmp("", "123"), strcmp("123", ""), strcmp("", ""), strcmp("", null), strcmp(null, "")`)
 	result.Check(testkit.Rows("-1 1 0 <nil> <nil>"))
->>>>>>> aa41e3aa
 }
 
 func (s *testSuite) TestTimeBuiltin(c *C) {
