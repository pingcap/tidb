// Copyright 2015 PingCAP, Inc.
//
// Licensed under the Apache License, Version 2.0 (the "License");
// you may not use this file except in compliance with the License.
// You may obtain a copy of the License at
//
//     http://www.apache.org/licenses/LICENSE-2.0
//
// Unless required by applicable law or agreed to in writing, software
// distributed under the License is distributed on an "AS IS" BASIS,
// See the License for the specific language governing permissions and
// limitations under the License.

package executor_test

import (
	"context"
	"flag"
	"fmt"
	"math"
	"math/rand"
	"net"
	"os"
	"strconv"
	"strings"
	"sync"
	"sync/atomic"
	"testing"
	"time"

	"github.com/golang/protobuf/proto"
	. "github.com/pingcap/check"
	"github.com/pingcap/errors"
	"github.com/pingcap/failpoint"
	"github.com/pingcap/kvproto/pkg/kvrpcpb"
	"github.com/pingcap/parser"
	"github.com/pingcap/parser/auth"
	"github.com/pingcap/parser/model"
	"github.com/pingcap/parser/mysql"
	"github.com/pingcap/parser/terror"
	"github.com/pingcap/tidb/config"
	"github.com/pingcap/tidb/ddl"
	"github.com/pingcap/tidb/domain"
	"github.com/pingcap/tidb/domain/infosync"
	"github.com/pingcap/tidb/errno"
	"github.com/pingcap/tidb/executor"
	"github.com/pingcap/tidb/expression"
	"github.com/pingcap/tidb/infoschema"
	"github.com/pingcap/tidb/kv"
	"github.com/pingcap/tidb/meta"
	"github.com/pingcap/tidb/meta/autoid"
	"github.com/pingcap/tidb/planner"
	plannercore "github.com/pingcap/tidb/planner/core"
	"github.com/pingcap/tidb/server"
	"github.com/pingcap/tidb/session"
	"github.com/pingcap/tidb/sessionctx"
	"github.com/pingcap/tidb/sessionctx/stmtctx"
	"github.com/pingcap/tidb/sessionctx/variable"
	"github.com/pingcap/tidb/statistics"
	"github.com/pingcap/tidb/store/copr"
	"github.com/pingcap/tidb/store/mockstore"
	"github.com/pingcap/tidb/store/mockstore/unistore"
	"github.com/pingcap/tidb/table"
	"github.com/pingcap/tidb/table/tables"
	"github.com/pingcap/tidb/tablecodec"
	"github.com/pingcap/tidb/types"
	"github.com/pingcap/tidb/util"
	"github.com/pingcap/tidb/util/admin"
	"github.com/pingcap/tidb/util/deadlockhistory"
	"github.com/pingcap/tidb/util/gcutil"
	"github.com/pingcap/tidb/util/israce"
	"github.com/pingcap/tidb/util/logutil"
	"github.com/pingcap/tidb/util/memory"
	"github.com/pingcap/tidb/util/mock"
	"github.com/pingcap/tidb/util/rowcodec"
	"github.com/pingcap/tidb/util/testkit"
	"github.com/pingcap/tidb/util/testleak"
	"github.com/pingcap/tidb/util/testutil"
	"github.com/pingcap/tidb/util/timeutil"
	"github.com/pingcap/tipb/go-tipb"
	"github.com/tikv/client-go/v2/oracle"
	"github.com/tikv/client-go/v2/testutils"
	"github.com/tikv/client-go/v2/tikv"
	"github.com/tikv/client-go/v2/tikvrpc"
	"google.golang.org/grpc"
)

func TestT(t *testing.T) {
	CustomVerboseFlag = true
	*CustomParallelSuiteFlag = true
	logLevel := os.Getenv("log_level")
	err := logutil.InitLogger(logutil.NewLogConfig(logLevel, logutil.DefaultLogFormat, "", logutil.EmptyFileLogConfig, false))
	if err != nil {
		t.Fatal(err)
	}
	autoid.SetStep(5000)

	config.UpdateGlobal(func(conf *config.Config) {
		conf.Log.SlowThreshold = 30000 // 30s
		conf.TiKVClient.AsyncCommit.SafeWindow = 0
		conf.TiKVClient.AsyncCommit.AllowedClockDrift = 0
		conf.Experimental.AllowsExpressionIndex = true
	})
	tikv.EnableFailpoints()
	tmpDir := config.GetGlobalConfig().TempStoragePath
	_ = os.RemoveAll(tmpDir) // clean the uncleared temp file during the last run.
	_ = os.MkdirAll(tmpDir, 0755)
	testleak.BeforeTest()
	TestingT(t)
	testleak.AfterTestT(t)()
}

var _ = Suite(&testSuite{&baseTestSuite{}})
var _ = Suite(&testSuiteP1{&baseTestSuite{}})
var _ = Suite(&testSuiteP2{&baseTestSuite{}})
var _ = Suite(&testSuite1{})
var _ = SerialSuites(&testSerialSuite2{})
var _ = Suite(&testSuite2{&baseTestSuite{}})
var _ = Suite(&testSuite3{&baseTestSuite{}})
var _ = Suite(&testSuite4{&baseTestSuite{}})
var _ = Suite(&testSuite5{&baseTestSuite{}})
var _ = Suite(&testSuiteJoin1{&baseTestSuite{}})
var _ = Suite(&testSuiteJoin2{&baseTestSuite{}})
var _ = Suite(&testSuiteJoin3{&baseTestSuite{}})
var _ = SerialSuites(&testSuiteJoinSerial{&baseTestSuite{}})
var _ = Suite(&testSuiteAgg{baseTestSuite: &baseTestSuite{}})
var _ = Suite(&testSuite6{&baseTestSuite{}})
var _ = Suite(&testSuite7{&baseTestSuite{}})
var _ = Suite(&testSuite8{&baseTestSuite{}})
var _ = SerialSuites(&testShowStatsSuite{&baseTestSuite{}})
var _ = Suite(&testBypassSuite{})
var _ = Suite(&testUpdateSuite{})
var _ = Suite(&testPointGetSuite{})
var _ = Suite(&testBatchPointGetSuite{})
var _ = SerialSuites(&testRecoverTable{})
var _ = SerialSuites(&testMemTableReaderSuite{&testClusterTableBase{}})
var _ = SerialSuites(&testFlushSuite{})
var _ = SerialSuites(&testAutoRandomSuite{&baseTestSuite{}})
var _ = SerialSuites(&testClusterTableSuite{})
var _ = SerialSuites(&testPrepareSerialSuite{&baseTestSuite{}})
var _ = SerialSuites(&testSplitTable{&baseTestSuite{}})
var _ = Suite(&testSuiteWithData{baseTestSuite: &baseTestSuite{}})
var _ = SerialSuites(&testSerialSuite1{&baseTestSuite{}})
var _ = SerialSuites(&testSlowQuery{&baseTestSuite{}})
var _ = Suite(&partitionTableSuite{&baseTestSuite{}})
var _ = SerialSuites(&tiflashTestSuite{})
var _ = SerialSuites(&globalIndexSuite{&baseTestSuite{}})
var _ = SerialSuites(&testSerialSuite{&baseTestSuite{}})
var _ = SerialSuites(&testStaleTxnSerialSuite{&baseTestSuite{}})
var _ = Suite(&testStaleTxnSuite{&baseTestSuite{}})
var _ = SerialSuites(&testCoprCache{})
var _ = SerialSuites(&testPrepareSuite{})
var _ = SerialSuites(&testResourceTagSuite{&baseTestSuite{}})

type testSuite struct{ *baseTestSuite }
type testSuiteP1 struct{ *baseTestSuite }
type testSuiteP2 struct{ *baseTestSuite }
type testSplitTable struct{ *baseTestSuite }
type testSuiteWithData struct {
	*baseTestSuite
	testData testutil.TestData
}
type testSlowQuery struct{ *baseTestSuite }
type partitionTableSuite struct{ *baseTestSuite }
type globalIndexSuite struct{ *baseTestSuite }
type testSerialSuite struct{ *baseTestSuite }
type testStaleTxnSerialSuite struct{ *baseTestSuite }
type testStaleTxnSuite struct{ *baseTestSuite }
type testCoprCache struct {
	store kv.Storage
	dom   *domain.Domain
	cls   testutils.Cluster
}
type testPrepareSuite struct{ testData testutil.TestData }
type testResourceTagSuite struct{ *baseTestSuite }

type baseTestSuite struct {
	cluster testutils.Cluster
	store   kv.Storage
	domain  *domain.Domain
	*parser.Parser
	ctx *mock.Context // nolint:structcheck
}

var mockTikv = flag.Bool("mockTikv", true, "use mock tikv store in executor test")

func (s *baseTestSuite) SetUpSuite(c *C) {
	s.Parser = parser.New()
	flag.Lookup("mockTikv")
	useMockTikv := *mockTikv
	if useMockTikv {
		store, err := mockstore.NewMockStore(
			mockstore.WithClusterInspector(func(c testutils.Cluster) {
				mockstore.BootstrapWithSingleStore(c)
				s.cluster = c
			}),
		)
		c.Assert(err, IsNil)
		s.store = store
		session.SetSchemaLease(0)
		session.DisableStats4Test()
	}
	d, err := session.BootstrapSession(s.store)
	c.Assert(err, IsNil)
	d.SetStatsUpdating(true)
	s.domain = d
	config.UpdateGlobal(func(conf *config.Config) {
		conf.OOMAction = config.OOMActionLog
	})
}

func (s *testSuiteWithData) SetUpSuite(c *C) {
	s.baseTestSuite.SetUpSuite(c)
	var err error
	s.testData, err = testutil.LoadTestSuiteData("testdata", "executor_suite")
	c.Assert(err, IsNil)
}

func (s *testSuiteWithData) TearDownSuite(c *C) {
	s.baseTestSuite.TearDownSuite(c)
	c.Assert(s.testData.GenerateOutputIfNeeded(), IsNil)
}

func (s *testPrepareSuite) SetUpSuite(c *C) {
	var err error
	s.testData, err = testutil.LoadTestSuiteData("testdata", "prepare_suite")
	c.Assert(err, IsNil)
}

func (s *testPrepareSuite) TearDownSuite(c *C) {
	c.Assert(s.testData.GenerateOutputIfNeeded(), IsNil)
}

func (s *baseTestSuite) TearDownSuite(c *C) {
	s.domain.Close()
	s.store.Close()
}

func (s *globalIndexSuite) SetUpSuite(c *C) {
	s.baseTestSuite.SetUpSuite(c)
	config.UpdateGlobal(func(conf *config.Config) {
		conf.EnableGlobalIndex = true
	})
}

func (s *testSuiteP1) TestPessimisticSelectForUpdate(c *C) {
	tk := testkit.NewTestKit(c, s.store)
	tk.MustExec("use test")
	tk.MustExec("drop table if exists t")
	tk.MustExec("create table t(id int primary key, a int)")
	tk.MustExec("insert into t values(1, 1)")
	tk.MustExec("begin PESSIMISTIC")
	tk.MustQuery("select a from t where id=1 for update").Check(testkit.Rows("1"))
	tk.MustExec("update t set a=a+1 where id=1")
	tk.MustExec("commit")
	tk.MustQuery("select a from t where id=1").Check(testkit.Rows("2"))
}

func (s *testSuite) TearDownTest(c *C) {
	tk := testkit.NewTestKit(c, s.store)
	tk.MustExec("use test")
	r := tk.MustQuery("show tables")
	for _, tb := range r.Rows() {
		tableName := tb[0]
		tk.MustExec(fmt.Sprintf("drop table %v", tableName))
	}
}

func (s *testSuiteP1) TestBind(c *C) {
	tk := testkit.NewTestKit(c, s.store)
	tk.MustExec("use test")
	tk.MustExec("drop table if exists testbind")

	tk.MustExec("create table testbind(i int, s varchar(20))")
	tk.MustExec("create index index_t on testbind(i,s)")
	tk.MustExec("create global binding for select * from testbind using select * from testbind use index for join(index_t)")
	c.Assert(len(tk.MustQuery("show global bindings").Rows()), Equals, 1)

	tk.MustExec("create session binding for select * from testbind using select * from testbind use index for join(index_t)")
	c.Assert(len(tk.MustQuery("show session bindings").Rows()), Equals, 1)
	tk.MustExec("drop session binding for select * from testbind")
}

func (s *testSuiteP1) TestChangePumpAndDrainer(c *C) {
	tk := testkit.NewTestKit(c, s.store)
	// change pump or drainer's state need connect to etcd
	// so will meet error "URL scheme must be http, https, unix, or unixs: /tmp/tidb"
	err := tk.ExecToErr("change pump to node_state ='paused' for node_id 'pump1'")
	c.Assert(err, ErrorMatches, "URL scheme must be http, https, unix, or unixs.*")
	err = tk.ExecToErr("change drainer to node_state ='paused' for node_id 'drainer1'")
	c.Assert(err, ErrorMatches, "URL scheme must be http, https, unix, or unixs.*")
}

func (s *testSuiteP1) TestLoadStats(c *C) {
	tk := testkit.NewTestKit(c, s.store)
	tk.MustExec("use test")
	c.Assert(tk.ExecToErr("load stats"), NotNil)
	c.Assert(tk.ExecToErr("load stats ./xxx.json"), NotNil)
}

func (s *testSuiteP1) TestPlanRecreator(c *C) {
	tk := testkit.NewTestKit(c, s.store)
	tk.MustExec("use test")
	tk.MustExec("drop table if exists t")
	tk.MustExec("create table t(a int, b int, index idx_a(a))")
	tk.MustExec("plan recreator dump explain select * from t where a=10")
}

func (s *testSuiteP1) TestShow(c *C) {
	tk := testkit.NewTestKit(c, s.store)
	tk.MustExec("create database test_show;")
	tk.MustExec("use test_show")

	tk.MustQuery("show engines")
	tk.MustExec("drop table if exists t")
	tk.MustExec("create table t(a int primary key)")
	c.Assert(len(tk.MustQuery("show index in t").Rows()), Equals, 1)
	c.Assert(len(tk.MustQuery("show index from t").Rows()), Equals, 1)

	tk.MustQuery("show charset").Check(testkit.Rows(
		"utf8 UTF-8 Unicode utf8_bin 3",
		"utf8mb4 UTF-8 Unicode utf8mb4_bin 4",
		"ascii US ASCII ascii_bin 1",
		"latin1 Latin1 latin1_bin 1",
		"binary binary binary 1"))
	c.Assert(len(tk.MustQuery("show master status").Rows()), Equals, 1)
	tk.MustQuery("show create database test_show").Check(testkit.Rows("test_show CREATE DATABASE `test_show` /*!40100 DEFAULT CHARACTER SET utf8mb4 */"))
	tk.MustQuery("show privileges").Check(testkit.Rows("Alter Tables To alter the table",
		"Alter routine Functions,Procedures To alter or drop stored functions/procedures",
		"Create Databases,Tables,Indexes To create new databases and tables",
		"Create routine Databases To use CREATE FUNCTION/PROCEDURE",
		"Create temporary tables Databases To use CREATE TEMPORARY TABLE",
		"Create view Tables To create new views",
		"Create user Server Admin To create new users",
		"Delete Tables To delete existing rows",
		"Drop Databases,Tables To drop databases, tables, and views",
		"Event Server Admin To create, alter, drop and execute events",
		"Execute Functions,Procedures To execute stored routines",
		"File File access on server To read and write files on the server",
		"Grant option Databases,Tables,Functions,Procedures To give to other users those privileges you possess",
		"Index Tables To create or drop indexes",
		"Insert Tables To insert data into tables",
		"Lock tables Databases To use LOCK TABLES (together with SELECT privilege)",
		"Process Server Admin To view the plain text of currently executing queries",
		"Proxy Server Admin To make proxy user possible",
		"References Databases,Tables To have references on tables",
		"Reload Server Admin To reload or refresh tables, logs and privileges",
		"Replication client Server Admin To ask where the slave or master servers are",
		"Replication slave Server Admin To read binary log events from the master",
		"Select Tables To retrieve rows from table",
		"Show databases Server Admin To see all databases with SHOW DATABASES",
		"Show view Tables To see views with SHOW CREATE VIEW",
		"Shutdown Server Admin To shut down the server",
		"Super Server Admin To use KILL thread, SET GLOBAL, CHANGE MASTER, etc.",
		"Trigger Tables To use triggers",
		"Create tablespace Server Admin To create/alter/drop tablespaces",
		"Update Tables To update existing rows",
		"Usage Server Admin No privileges - allow connect only",
		"BACKUP_ADMIN Server Admin ",
		"RESTORE_ADMIN Server Admin ",
		"SYSTEM_USER Server Admin ",
		"SYSTEM_VARIABLES_ADMIN Server Admin ",
		"ROLE_ADMIN Server Admin ",
		"CONNECTION_ADMIN Server Admin ",
		"RESTRICTED_TABLES_ADMIN Server Admin ",
		"RESTRICTED_STATUS_ADMIN Server Admin ",
		"RESTRICTED_VARIABLES_ADMIN Server Admin ",
		"RESTRICTED_USER_ADMIN Server Admin ",
		"RESTRICTED_CONNECTION_ADMIN Server Admin ",
		"RESTRICTED_REPLICA_WRITER_ADMIN Server Admin ",
	))
	c.Assert(len(tk.MustQuery("show table status").Rows()), Equals, 1)
}

func (s *testSuite3) TestAdmin(c *C) {
	tk := testkit.NewTestKit(c, s.store)
	tk.MustExec("use test")
	tk.MustExec("drop table if exists admin_test")
	tk.MustExec("create table admin_test (c1 int, c2 int, c3 int default 1, index (c1))")
	tk.MustExec("insert admin_test (c1) values (1),(2),(NULL)")

	ctx := context.Background()
	// cancel DDL jobs test
	r, err := tk.Exec("admin cancel ddl jobs 1")
	c.Assert(err, IsNil, Commentf("err %v", err))
	req := r.NewChunk()
	err = r.Next(ctx, req)
	c.Assert(err, IsNil)
	row := req.GetRow(0)
	c.Assert(row.Len(), Equals, 2)
	c.Assert(row.GetString(0), Equals, "1")
	c.Assert(row.GetString(1), Matches, "*DDL Job:1 not found")

	// show ddl test;
	r, err = tk.Exec("admin show ddl")
	c.Assert(err, IsNil)
	req = r.NewChunk()
	err = r.Next(ctx, req)
	c.Assert(err, IsNil)
	row = req.GetRow(0)
	c.Assert(row.Len(), Equals, 6)
	txn, err := s.store.Begin()
	c.Assert(err, IsNil)
	ddlInfo, err := admin.GetDDLInfo(txn)
	c.Assert(err, IsNil)
	c.Assert(row.GetInt64(0), Equals, ddlInfo.SchemaVer)
	// TODO: Pass this test.
	// rowOwnerInfos := strings.Split(row.Data[1].GetString(), ",")
	// ownerInfos := strings.Split(ddlInfo.Owner.String(), ",")
	// c.Assert(rowOwnerInfos[0], Equals, ownerInfos[0])
	serverInfo, err := infosync.GetServerInfoByID(ctx, row.GetString(1))
	c.Assert(err, IsNil)
	c.Assert(row.GetString(2), Equals, serverInfo.IP+":"+
		strconv.FormatUint(uint64(serverInfo.Port), 10))
	c.Assert(row.GetString(3), Equals, "")
	req = r.NewChunk()
	err = r.Next(ctx, req)
	c.Assert(err, IsNil)
	c.Assert(req.NumRows() == 0, IsTrue)
	err = txn.Rollback()
	c.Assert(err, IsNil)

	// show DDL jobs test
	r, err = tk.Exec("admin show ddl jobs")
	c.Assert(err, IsNil)
	req = r.NewChunk()
	err = r.Next(ctx, req)
	c.Assert(err, IsNil)
	row = req.GetRow(0)
	c.Assert(row.Len(), Equals, 11)
	txn, err = s.store.Begin()
	c.Assert(err, IsNil)
	historyJobs, err := admin.GetHistoryDDLJobs(txn, admin.DefNumHistoryJobs)
	c.Assert(len(historyJobs), Greater, 1)
	c.Assert(len(row.GetString(1)), Greater, 0)
	c.Assert(err, IsNil)
	c.Assert(row.GetInt64(0), Equals, historyJobs[0].ID)
	c.Assert(err, IsNil)

	r, err = tk.Exec("admin show ddl jobs 20")
	c.Assert(err, IsNil)
	req = r.NewChunk()
	err = r.Next(ctx, req)
	c.Assert(err, IsNil)
	row = req.GetRow(0)
	c.Assert(row.Len(), Equals, 11)
	c.Assert(row.GetInt64(0), Equals, historyJobs[0].ID)
	c.Assert(err, IsNil)

	// show DDL job queries test
	tk.MustExec("use test")
	tk.MustExec("drop table if exists admin_test2")
	tk.MustExec("create table admin_test2 (c1 int, c2 int, c3 int default 1, index (c1))")
	result := tk.MustQuery(`admin show ddl job queries 1, 1, 1`)
	result.Check(testkit.Rows())
	result = tk.MustQuery(`admin show ddl job queries 1, 2, 3, 4`)
	result.Check(testkit.Rows())
	historyJobs, err = admin.GetHistoryDDLJobs(txn, admin.DefNumHistoryJobs)
	result = tk.MustQuery(fmt.Sprintf("admin show ddl job queries %d", historyJobs[0].ID))
	result.Check(testkit.Rows(historyJobs[0].Query))
	c.Assert(err, IsNil)

	// check table test
	tk.MustExec("create table admin_test1 (c1 int, c2 int default 1, index (c1))")
	tk.MustExec("insert admin_test1 (c1) values (21),(22)")
	r, err = tk.Exec("admin check table admin_test, admin_test1")
	c.Assert(err, IsNil)
	c.Assert(r, IsNil)
	// error table name
	err = tk.ExecToErr("admin check table admin_test_error")
	c.Assert(err, NotNil)
	// different index values
	sctx := tk.Se.(sessionctx.Context)
	dom := domain.GetDomain(sctx)
	is := dom.InfoSchema()
	c.Assert(is, NotNil)
	tb, err := is.TableByName(model.NewCIStr("test"), model.NewCIStr("admin_test"))
	c.Assert(err, IsNil)
	c.Assert(tb.Indices(), HasLen, 1)
	_, err = tb.Indices()[0].Create(mock.NewContext(), txn, types.MakeDatums(int64(10)), kv.IntHandle(1), nil)
	c.Assert(err, IsNil)
	err = txn.Commit(context.Background())
	c.Assert(err, IsNil)
	errAdmin := tk.ExecToErr("admin check table admin_test")
	c.Assert(errAdmin, NotNil)

	if config.CheckTableBeforeDrop {
		err = tk.ExecToErr("drop table admin_test")
		c.Assert(err.Error(), Equals, errAdmin.Error())

		// Drop inconsistency index.
		tk.MustExec("alter table admin_test drop index c1")
		tk.MustExec("admin check table admin_test")
	}
	// checksum table test
	tk.MustExec("create table checksum_with_index (id int, count int, PRIMARY KEY(id), KEY(count))")
	tk.MustExec("create table checksum_without_index (id int, count int, PRIMARY KEY(id))")
	r, err = tk.Exec("admin checksum table checksum_with_index, checksum_without_index")
	c.Assert(err, IsNil)
	res := tk.ResultSetToResult(r, Commentf("admin checksum table"))
	// Mocktikv returns 1 for every table/index scan, then we will xor the checksums of a table.
	// For "checksum_with_index", we have two checksums, so the result will be 1^1 = 0.
	// For "checksum_without_index", we only have one checksum, so the result will be 1.
	res.Sort().Check(testkit.Rows("test checksum_with_index 0 2 2", "test checksum_without_index 1 1 1"))

	tk.MustExec("drop table if exists t1;")
	tk.MustExec("CREATE TABLE t1 (c2 BOOL, PRIMARY KEY (c2));")
	tk.MustExec("INSERT INTO t1 SET c2 = '0';")
	tk.MustExec("ALTER TABLE t1 ADD COLUMN c3 DATETIME NULL DEFAULT '2668-02-03 17:19:31';")
	tk.MustExec("ALTER TABLE t1 ADD INDEX idx2 (c3);")
	tk.MustExec("ALTER TABLE t1 ADD COLUMN c4 bit(10) default 127;")
	tk.MustExec("ALTER TABLE t1 ADD INDEX idx3 (c4);")
	tk.MustExec("admin check table t1;")

	// Test admin show ddl jobs table name after table has been droped.
	tk.MustExec("drop table if exists t1;")
	re := tk.MustQuery("admin show ddl jobs 1")
	rows := re.Rows()
	c.Assert(len(rows), Equals, 1)
	c.Assert(rows[0][2], Equals, "t1")

	// Test for reverse scan get history ddl jobs when ddl history jobs queue has multiple regions.
	txn, err = s.store.Begin()
	c.Assert(err, IsNil)
	historyJobs, err = admin.GetHistoryDDLJobs(txn, 20)
	c.Assert(err, IsNil)

	// Split region for history ddl job queues.
	m := meta.NewMeta(txn)
	startKey := meta.DDLJobHistoryKey(m, 0)
	endKey := meta.DDLJobHistoryKey(m, historyJobs[0].ID)
	s.cluster.SplitKeys(startKey, endKey, int(historyJobs[0].ID/5))

	historyJobs2, err := admin.GetHistoryDDLJobs(txn, 20)
	c.Assert(err, IsNil)
	c.Assert(historyJobs, DeepEquals, historyJobs2)
}

func (s *testSuiteP2) TestAdminShowDDLJobs(c *C) {
	tk := testkit.NewTestKit(c, s.store)
	tk.MustExec("create database if not exists test_admin_show_ddl_jobs")
	tk.MustExec("use test_admin_show_ddl_jobs")
	tk.MustExec("create table t (a int);")

	re := tk.MustQuery("admin show ddl jobs 1")
	row := re.Rows()[0]
	c.Assert(row[1], Equals, "test_admin_show_ddl_jobs")
	jobID, err := strconv.Atoi(row[0].(string))
	c.Assert(err, IsNil)

	err = kv.RunInNewTxn(context.Background(), s.store, true, func(ctx context.Context, txn kv.Transaction) error {
		t := meta.NewMeta(txn)
		job, err := t.GetHistoryDDLJob(int64(jobID))
		c.Assert(err, IsNil)
		c.Assert(job, NotNil)
		// Test for compatibility. Old TiDB version doesn't have SchemaName field, and the BinlogInfo maybe nil.
		// See PR: 11561.
		job.BinlogInfo = nil
		job.SchemaName = ""
		err = t.AddHistoryDDLJob(job, true)
		c.Assert(err, IsNil)
		return nil
	})
	c.Assert(err, IsNil)

	re = tk.MustQuery("admin show ddl jobs 1")
	row = re.Rows()[0]
	c.Assert(row[1], Equals, "test_admin_show_ddl_jobs")

	re = tk.MustQuery("admin show ddl jobs 1 where job_type='create table'")
	row = re.Rows()[0]
	c.Assert(row[1], Equals, "test_admin_show_ddl_jobs")
	c.Assert(row[9], Equals, "<nil>")

	// Test the START_TIME and END_TIME field.
	re = tk.MustQuery("admin show ddl jobs where job_type = 'create table' and start_time > str_to_date('20190101','%Y%m%d%H%i%s')")
	row = re.Rows()[0]
	c.Assert(row[2], Equals, "t")
	c.Assert(row[9], Equals, "<nil>")
}

func (s *testSuiteP2) TestAdminChecksumOfPartitionedTable(c *C) {
	tk := testkit.NewTestKit(c, s.store)
	tk.MustExec("USE test;")
	tk.MustExec("DROP TABLE IF EXISTS admin_checksum_partition_test;")
	tk.MustExec("CREATE TABLE admin_checksum_partition_test (a INT) PARTITION BY HASH(a) PARTITIONS 4;")
	tk.MustExec("INSERT INTO admin_checksum_partition_test VALUES (1), (2);")

	r := tk.MustQuery("ADMIN CHECKSUM TABLE admin_checksum_partition_test;")
	r.Check(testkit.Rows("test admin_checksum_partition_test 1 5 5"))
}

func (s *baseTestSuite) fillData(tk *testkit.TestKit, table string) {
	tk.MustExec("use test")
	tk.MustExec(fmt.Sprintf("create table %s(id int not null default 1, name varchar(255), PRIMARY KEY(id));", table))

	// insert data
	tk.MustExec(fmt.Sprintf("insert INTO %s VALUES (1, \"hello\");", table))
	tk.CheckExecResult(1, 0)
	tk.MustExec(fmt.Sprintf("insert into %s values (2, \"hello\");", table))
	tk.CheckExecResult(1, 0)
}

type testCase struct {
	data1       []byte
	data2       []byte
	expected    []string
	restData    []byte
	expectedMsg string
}

func checkCases(tests []testCase, ld *executor.LoadDataInfo,
	c *C, tk *testkit.TestKit, ctx sessionctx.Context, selectSQL, deleteSQL string) {
	origin := ld.IgnoreLines
	for _, tt := range tests {
		ld.IgnoreLines = origin
		c.Assert(ctx.NewTxn(context.Background()), IsNil)
		ctx.GetSessionVars().StmtCtx.DupKeyAsWarning = true
		ctx.GetSessionVars().StmtCtx.BadNullAsWarning = true
		ctx.GetSessionVars().StmtCtx.InLoadDataStmt = true
		ctx.GetSessionVars().StmtCtx.InDeleteStmt = false
		data, reachLimit, err1 := ld.InsertData(context.Background(), tt.data1, tt.data2)
		c.Assert(err1, IsNil)
		c.Assert(reachLimit, IsFalse)
		err1 = ld.CheckAndInsertOneBatch(context.Background(), ld.GetRows(), ld.GetCurBatchCnt())
		c.Assert(err1, IsNil)
		ld.SetMaxRowsInBatch(20000)
		if tt.restData == nil {
			c.Assert(data, HasLen, 0,
				Commentf("data1:%v, data2:%v, data:%v", string(tt.data1), string(tt.data2), string(data)))
		} else {
			c.Assert(data, DeepEquals, tt.restData,
				Commentf("data1:%v, data2:%v, data:%v", string(tt.data1), string(tt.data2), string(data)))
		}
		ld.SetMessage()
		tk.CheckLastMessage(tt.expectedMsg)
		ctx.StmtCommit()
		txn, err := ctx.Txn(true)
		c.Assert(err, IsNil)
		err = txn.Commit(context.Background())
		c.Assert(err, IsNil)
		r := tk.MustQuery(selectSQL)
		r.Check(testutil.RowsWithSep("|", tt.expected...))
		tk.MustExec(deleteSQL)
	}
}

func (s *testSuiteP1) TestSelectWithoutFrom(c *C) {
	tk := testkit.NewTestKit(c, s.store)
	tk.MustExec("use test")

	r := tk.MustQuery("select 1 + 2*3;")
	r.Check(testkit.Rows("7"))

	r = tk.MustQuery(`select _utf8"string";`)
	r.Check(testkit.Rows("string"))

	r = tk.MustQuery("select 1 order by 1;")
	r.Check(testkit.Rows("1"))
}

// TestSelectBackslashN Issue 3685.
func (s *testSuiteP1) TestSelectBackslashN(c *C) {
	tk := testkit.NewTestKit(c, s.store)

	sql := `select \N;`
	r := tk.MustQuery(sql)
	r.Check(testkit.Rows("<nil>"))
	rs, err := tk.Exec(sql)
	c.Check(err, IsNil)
	fields := rs.Fields()
	c.Check(len(fields), Equals, 1)
	c.Check(fields[0].Column.Name.O, Equals, "NULL")
	c.Assert(rs.Close(), IsNil)

	sql = `select "\N";`
	r = tk.MustQuery(sql)
	r.Check(testkit.Rows("N"))
	rs, err = tk.Exec(sql)
	c.Check(err, IsNil)
	fields = rs.Fields()
	c.Check(len(fields), Equals, 1)
	c.Check(fields[0].Column.Name.O, Equals, `N`)
	c.Assert(rs.Close(), IsNil)

	tk.MustExec("use test;")
	tk.MustExec("create table test (`\\N` int);")
	tk.MustExec("insert into test values (1);")
	tk.CheckExecResult(1, 0)
	sql = "select * from test;"
	r = tk.MustQuery(sql)
	r.Check(testkit.Rows("1"))
	rs, err = tk.Exec(sql)
	c.Check(err, IsNil)
	fields = rs.Fields()
	c.Check(len(fields), Equals, 1)
	c.Check(fields[0].Column.Name.O, Equals, `\N`)
	c.Assert(rs.Close(), IsNil)

	sql = `select \N from test;`
	r = tk.MustQuery(sql)
	r.Check(testkit.Rows("<nil>"))
	rs, err = tk.Exec(sql)
	c.Check(err, IsNil)
	fields = rs.Fields()
	c.Check(err, IsNil)
	c.Check(len(fields), Equals, 1)
	c.Check(fields[0].Column.Name.O, Equals, `NULL`)
	c.Assert(rs.Close(), IsNil)

	sql = `select (\N) from test;`
	r = tk.MustQuery(sql)
	r.Check(testkit.Rows("<nil>"))
	rs, err = tk.Exec(sql)
	c.Check(err, IsNil)
	fields = rs.Fields()
	c.Check(len(fields), Equals, 1)
	c.Check(fields[0].Column.Name.O, Equals, `NULL`)
	c.Assert(rs.Close(), IsNil)

	sql = "select `\\N` from test;"
	r = tk.MustQuery(sql)
	r.Check(testkit.Rows("1"))
	rs, err = tk.Exec(sql)
	c.Check(err, IsNil)
	fields = rs.Fields()
	c.Check(len(fields), Equals, 1)
	c.Check(fields[0].Column.Name.O, Equals, `\N`)
	c.Assert(rs.Close(), IsNil)

	sql = "select (`\\N`) from test;"
	r = tk.MustQuery(sql)
	r.Check(testkit.Rows("1"))
	rs, err = tk.Exec(sql)
	c.Check(err, IsNil)
	fields = rs.Fields()
	c.Check(len(fields), Equals, 1)
	c.Check(fields[0].Column.Name.O, Equals, `\N`)
	c.Assert(rs.Close(), IsNil)

	sql = `select '\N' from test;`
	r = tk.MustQuery(sql)
	r.Check(testkit.Rows("N"))
	rs, err = tk.Exec(sql)
	c.Check(err, IsNil)
	fields = rs.Fields()
	c.Check(len(fields), Equals, 1)
	c.Check(fields[0].Column.Name.O, Equals, `N`)
	c.Assert(rs.Close(), IsNil)

	sql = `select ('\N') from test;`
	r = tk.MustQuery(sql)
	r.Check(testkit.Rows("N"))
	rs, err = tk.Exec(sql)
	c.Check(err, IsNil)
	fields = rs.Fields()
	c.Check(len(fields), Equals, 1)
	c.Check(fields[0].Column.Name.O, Equals, `N`)
	c.Assert(rs.Close(), IsNil)
}

// TestSelectNull Issue #4053.
func (s *testSuiteP1) TestSelectNull(c *C) {
	tk := testkit.NewTestKit(c, s.store)

	sql := `select nUll;`
	r := tk.MustQuery(sql)
	r.Check(testkit.Rows("<nil>"))
	rs, err := tk.Exec(sql)
	c.Check(err, IsNil)
	fields := rs.Fields()
	c.Check(len(fields), Equals, 1)
	c.Check(fields[0].Column.Name.O, Equals, `NULL`)
	c.Assert(rs.Close(), IsNil)

	sql = `select (null);`
	r = tk.MustQuery(sql)
	r.Check(testkit.Rows("<nil>"))
	rs, err = tk.Exec(sql)
	c.Check(err, IsNil)
	fields = rs.Fields()
	c.Check(len(fields), Equals, 1)
	c.Check(fields[0].Column.Name.O, Equals, `NULL`)
	c.Assert(rs.Close(), IsNil)

	sql = `select null+NULL;`
	r = tk.MustQuery(sql)
	r.Check(testkit.Rows("<nil>"))
	rs, err = tk.Exec(sql)
	c.Check(err, IsNil)
	fields = rs.Fields()
	c.Check(err, IsNil)
	c.Check(len(fields), Equals, 1)
	c.Check(fields[0].Column.Name.O, Equals, `null+NULL`)
	c.Assert(rs.Close(), IsNil)
}

// TestSelectStringLiteral Issue #3686.
func (s *testSuiteP1) TestSelectStringLiteral(c *C) {
	tk := testkit.NewTestKit(c, s.store)

	sql := `select 'abc';`
	r := tk.MustQuery(sql)
	r.Check(testkit.Rows("abc"))
	rs, err := tk.Exec(sql)
	c.Check(err, IsNil)
	fields := rs.Fields()
	c.Check(len(fields), Equals, 1)
	c.Check(fields[0].Column.Name.O, Equals, `abc`)
	c.Assert(rs.Close(), IsNil)

	sql = `select (('abc'));`
	r = tk.MustQuery(sql)
	r.Check(testkit.Rows("abc"))
	rs, err = tk.Exec(sql)
	c.Check(err, IsNil)
	fields = rs.Fields()
	c.Check(len(fields), Equals, 1)
	c.Check(fields[0].Column.Name.O, Equals, `abc`)
	c.Assert(rs.Close(), IsNil)

	sql = `select 'abc'+'def';`
	r = tk.MustQuery(sql)
	r.Check(testkit.Rows("0"))
	rs, err = tk.Exec(sql)
	c.Check(err, IsNil)
	fields = rs.Fields()
	c.Check(len(fields), Equals, 1)
	c.Check(fields[0].Column.Name.O, Equals, `'abc'+'def'`)
	c.Assert(rs.Close(), IsNil)

	// Below checks whether leading invalid chars are trimmed.
	sql = "select '\n';"
	r = tk.MustQuery(sql)
	r.Check(testkit.Rows("\n"))
	rs, err = tk.Exec(sql)
	c.Check(err, IsNil)
	fields = rs.Fields()
	c.Check(len(fields), Equals, 1)
	c.Check(fields[0].Column.Name.O, Equals, "")
	c.Assert(rs.Close(), IsNil)

	sql = "select '\t   col';" // Lowercased letter is a valid char.
	rs, err = tk.Exec(sql)
	c.Check(err, IsNil)
	fields = rs.Fields()
	c.Check(len(fields), Equals, 1)
	c.Check(fields[0].Column.Name.O, Equals, "col")
	c.Assert(rs.Close(), IsNil)

	sql = "select '\t   Col';" // Uppercased letter is a valid char.
	rs, err = tk.Exec(sql)
	c.Check(err, IsNil)
	fields = rs.Fields()
	c.Check(len(fields), Equals, 1)
	c.Check(fields[0].Column.Name.O, Equals, "Col")
	c.Assert(rs.Close(), IsNil)

	sql = "select '\n\t   中文 col';" // Chinese char is a valid char.
	rs, err = tk.Exec(sql)
	c.Check(err, IsNil)
	fields = rs.Fields()
	c.Check(len(fields), Equals, 1)
	c.Check(fields[0].Column.Name.O, Equals, "中文 col")
	c.Assert(rs.Close(), IsNil)

	sql = "select ' \r\n  .col';" // Punctuation is a valid char.
	rs, err = tk.Exec(sql)
	c.Check(err, IsNil)
	fields = rs.Fields()
	c.Check(len(fields), Equals, 1)
	c.Check(fields[0].Column.Name.O, Equals, ".col")
	c.Assert(rs.Close(), IsNil)

	sql = "select '   😆col';" // Emoji is a valid char.
	rs, err = tk.Exec(sql)
	c.Check(err, IsNil)
	fields = rs.Fields()
	c.Check(len(fields), Equals, 1)
	c.Check(fields[0].Column.Name.O, Equals, "😆col")
	c.Assert(rs.Close(), IsNil)

	// Below checks whether trailing invalid chars are preserved.
	sql = `select 'abc   ';`
	rs, err = tk.Exec(sql)
	c.Check(err, IsNil)
	fields = rs.Fields()
	c.Check(len(fields), Equals, 1)
	c.Check(fields[0].Column.Name.O, Equals, "abc   ")
	c.Assert(rs.Close(), IsNil)

	sql = `select '  abc   123   ';`
	rs, err = tk.Exec(sql)
	c.Check(err, IsNil)
	fields = rs.Fields()
	c.Check(len(fields), Equals, 1)
	c.Check(fields[0].Column.Name.O, Equals, "abc   123   ")
	c.Assert(rs.Close(), IsNil)

	// Issue #4239.
	sql = `select 'a' ' ' 'string';`
	r = tk.MustQuery(sql)
	r.Check(testkit.Rows("a string"))
	rs, err = tk.Exec(sql)
	c.Check(err, IsNil)
	fields = rs.Fields()
	c.Check(len(fields), Equals, 1)
	c.Check(fields[0].Column.Name.O, Equals, "a")
	c.Assert(rs.Close(), IsNil)

	sql = `select 'a' " " "string";`
	r = tk.MustQuery(sql)
	r.Check(testkit.Rows("a string"))
	rs, err = tk.Exec(sql)
	c.Check(err, IsNil)
	fields = rs.Fields()
	c.Check(len(fields), Equals, 1)
	c.Check(fields[0].Column.Name.O, Equals, "a")
	c.Assert(rs.Close(), IsNil)

	sql = `select 'string' 'string';`
	r = tk.MustQuery(sql)
	r.Check(testkit.Rows("stringstring"))
	rs, err = tk.Exec(sql)
	c.Check(err, IsNil)
	fields = rs.Fields()
	c.Check(len(fields), Equals, 1)
	c.Check(fields[0].Column.Name.O, Equals, "string")
	c.Assert(rs.Close(), IsNil)

	sql = `select "ss" "a";`
	r = tk.MustQuery(sql)
	r.Check(testkit.Rows("ssa"))
	rs, err = tk.Exec(sql)
	c.Check(err, IsNil)
	fields = rs.Fields()
	c.Check(len(fields), Equals, 1)
	c.Check(fields[0].Column.Name.O, Equals, "ss")
	c.Assert(rs.Close(), IsNil)

	sql = `select "ss" "a" "b";`
	r = tk.MustQuery(sql)
	r.Check(testkit.Rows("ssab"))
	rs, err = tk.Exec(sql)
	c.Check(err, IsNil)
	fields = rs.Fields()
	c.Check(len(fields), Equals, 1)
	c.Check(fields[0].Column.Name.O, Equals, "ss")
	c.Assert(rs.Close(), IsNil)

	sql = `select "ss" "a" ' ' "b";`
	r = tk.MustQuery(sql)
	r.Check(testkit.Rows("ssa b"))
	rs, err = tk.Exec(sql)
	c.Check(err, IsNil)
	fields = rs.Fields()
	c.Check(len(fields), Equals, 1)
	c.Check(fields[0].Column.Name.O, Equals, "ss")
	c.Assert(rs.Close(), IsNil)

	sql = `select "ss" "a" ' ' "b" ' ' "d";`
	r = tk.MustQuery(sql)
	r.Check(testkit.Rows("ssa b d"))
	rs, err = tk.Exec(sql)
	c.Check(err, IsNil)
	fields = rs.Fields()
	c.Check(len(fields), Equals, 1)
	c.Check(fields[0].Column.Name.O, Equals, "ss")
	c.Assert(rs.Close(), IsNil)
}

func (s *testSuiteP1) TestSelectLimit(c *C) {
	tk := testkit.NewTestKit(c, s.store)
	tk.MustExec("use test")
	s.fillData(tk, "select_limit")

	tk.MustExec("insert INTO select_limit VALUES (3, \"hello\");")
	tk.CheckExecResult(1, 0)
	tk.MustExec("insert INTO select_limit VALUES (4, \"hello\");")
	tk.CheckExecResult(1, 0)

	r := tk.MustQuery("select * from select_limit limit 1;")
	r.Check(testkit.Rows("1 hello"))

	r = tk.MustQuery("select id from (select * from select_limit limit 1) k where id != 1;")
	r.Check(testkit.Rows())

	r = tk.MustQuery("select * from select_limit limit 18446744073709551615 offset 0;")
	r.Check(testkit.Rows("1 hello", "2 hello", "3 hello", "4 hello"))

	r = tk.MustQuery("select * from select_limit limit 18446744073709551615 offset 1;")
	r.Check(testkit.Rows("2 hello", "3 hello", "4 hello"))

	r = tk.MustQuery("select * from select_limit limit 18446744073709551615 offset 3;")
	r.Check(testkit.Rows("4 hello"))

	err := tk.ExecToErr("select * from select_limit limit 18446744073709551616 offset 3;")
	c.Assert(err, NotNil)
}

func (s *testSuiteP1) TestSelectOrderBy(c *C) {
	tk := testkit.NewTestKit(c, s.store)
	tk.MustExec("use test")
	s.fillData(tk, "select_order_test")

	// Test star field
	r := tk.MustQuery("select * from select_order_test where id = 1 order by id limit 1 offset 0;")
	r.Check(testkit.Rows("1 hello"))

	r = tk.MustQuery("select id from select_order_test order by id desc limit 1 ")
	r.Check(testkit.Rows("2"))

	r = tk.MustQuery("select id from select_order_test order by id + 1 desc limit 1 ")
	r.Check(testkit.Rows("2"))

	// Test limit
	r = tk.MustQuery("select * from select_order_test order by name, id limit 1 offset 0;")
	r.Check(testkit.Rows("1 hello"))

	// Test limit
	r = tk.MustQuery("select id as c1, name from select_order_test order by 2, id limit 1 offset 0;")
	r.Check(testkit.Rows("1 hello"))

	// Test limit overflow
	r = tk.MustQuery("select * from select_order_test order by name, id limit 100 offset 0;")
	r.Check(testkit.Rows("1 hello", "2 hello"))

	// Test offset overflow
	r = tk.MustQuery("select * from select_order_test order by name, id limit 1 offset 100;")
	r.Check(testkit.Rows())

	// Test limit exceeds int range.
	r = tk.MustQuery("select id from select_order_test order by name, id limit 18446744073709551615;")
	r.Check(testkit.Rows("1", "2"))

	// Test multiple field
	r = tk.MustQuery("select id, name from select_order_test where id = 1 group by id, name limit 1 offset 0;")
	r.Check(testkit.Rows("1 hello"))

	// Test limit + order by
	for i := 3; i <= 10; i += 1 {
		tk.MustExec(fmt.Sprintf("insert INTO select_order_test VALUES (%d, \"zz\");", i))
	}
	tk.MustExec("insert INTO select_order_test VALUES (10086, \"hi\");")
	for i := 11; i <= 20; i += 1 {
		tk.MustExec(fmt.Sprintf("insert INTO select_order_test VALUES (%d, \"hh\");", i))
	}
	for i := 21; i <= 30; i += 1 {
		tk.MustExec(fmt.Sprintf("insert INTO select_order_test VALUES (%d, \"zz\");", i))
	}
	tk.MustExec("insert INTO select_order_test VALUES (1501, \"aa\");")
	r = tk.MustQuery("select * from select_order_test order by name, id limit 1 offset 3;")
	r.Check(testkit.Rows("11 hh"))
	tk.MustExec("drop table select_order_test")
	tk.MustExec("drop table if exists t")
	tk.MustExec("create table t (c int, d int)")
	tk.MustExec("insert t values (1, 1)")
	tk.MustExec("insert t values (1, 2)")
	tk.MustExec("insert t values (1, 3)")
	r = tk.MustQuery("select 1-d as d from t order by d;")
	r.Check(testkit.Rows("-2", "-1", "0"))
	r = tk.MustQuery("select 1-d as d from t order by d + 1;")
	r.Check(testkit.Rows("0", "-1", "-2"))
	r = tk.MustQuery("select t.d from t order by d;")
	r.Check(testkit.Rows("1", "2", "3"))

	tk.MustExec("drop table if exists t")
	tk.MustExec("create table t (a int, b int, c int)")
	tk.MustExec("insert t values (1, 2, 3)")
	r = tk.MustQuery("select b from (select a,b from t order by a,c) t")
	r.Check(testkit.Rows("2"))
	r = tk.MustQuery("select b from (select a,b from t order by a,c limit 1) t")
	r.Check(testkit.Rows("2"))
	tk.MustExec("drop table if exists t")
	tk.MustExec("create table t(a int, b int, index idx(a))")
	tk.MustExec("insert into t values(1, 1), (2, 2)")
	tk.MustQuery("select * from t where 1 order by b").Check(testkit.Rows("1 1", "2 2"))
	tk.MustQuery("select * from t where a between 1 and 2 order by a desc").Check(testkit.Rows("2 2", "1 1"))

	// Test double read and topN is pushed down to first read plannercore.
	tk.MustExec("drop table if exists t")
	tk.MustExec("create table t(a int primary key, b int, c int, index idx(b))")
	tk.MustExec("insert into t values(1, 3, 1)")
	tk.MustExec("insert into t values(2, 2, 2)")
	tk.MustExec("insert into t values(3, 1, 3)")
	tk.MustQuery("select * from t use index(idx) order by a desc limit 1").Check(testkit.Rows("3 1 3"))

	// Test double read which needs to keep order.
	tk.MustExec("drop table if exists t")
	tk.MustExec("create table t(a int, b int, key b (b))")
	tk.Se.GetSessionVars().IndexLookupSize = 3
	for i := 0; i < 10; i++ {
		tk.MustExec(fmt.Sprintf("insert into t values(%d, %d)", i, 10-i))
	}
	tk.MustQuery("select a from t use index(b) order by b").Check(testkit.Rows("9", "8", "7", "6", "5", "4", "3", "2", "1", "0"))
}

func (s *testSuiteP1) TestOrderBy(c *C) {
	tk := testkit.NewTestKitWithInit(c, s.store)
	tk.MustExec("drop table if exists t")
	tk.MustExec("create table t (c1 int, c2 int, c3 varchar(20))")
	tk.MustExec("insert into t values (1, 2, 'abc'), (2, 1, 'bcd')")

	// Fix issue https://github.com/pingcap/tidb/issues/337
	tk.MustQuery("select c1 as a, c1 as b from t order by c1").Check(testkit.Rows("1 1", "2 2"))

	tk.MustQuery("select c1 as a, t.c1 as a from t order by a desc").Check(testkit.Rows("2 2", "1 1"))
	tk.MustQuery("select c1 as c2 from t order by c2").Check(testkit.Rows("1", "2"))
	tk.MustQuery("select sum(c1) from t order by sum(c1)").Check(testkit.Rows("3"))
	tk.MustQuery("select c1 as c2 from t order by c2 + 1").Check(testkit.Rows("2", "1"))

	// Order by position.
	tk.MustQuery("select * from t order by 1").Check(testkit.Rows("1 2 abc", "2 1 bcd"))
	tk.MustQuery("select * from t order by 2").Check(testkit.Rows("2 1 bcd", "1 2 abc"))

	// Order by binary.
	tk.MustQuery("select c1, c3 from t order by binary c1 desc").Check(testkit.Rows("2 bcd", "1 abc"))
	tk.MustQuery("select c1, c2 from t order by binary c3").Check(testkit.Rows("1 2", "2 1"))
}

func (s *testSuiteP1) TestSelectErrorRow(c *C) {
	tk := testkit.NewTestKit(c, s.store)
	tk.MustExec("use test")

	err := tk.ExecToErr("select row(1, 1) from test")
	c.Assert(err, NotNil)

	err = tk.ExecToErr("select * from test group by row(1, 1);")
	c.Assert(err, NotNil)

	err = tk.ExecToErr("select * from test order by row(1, 1);")
	c.Assert(err, NotNil)

	err = tk.ExecToErr("select * from test having row(1, 1);")
	c.Assert(err, NotNil)

	err = tk.ExecToErr("select (select 1, 1) from test;")
	c.Assert(err, NotNil)

	err = tk.ExecToErr("select * from test group by (select 1, 1);")
	c.Assert(err, NotNil)

	err = tk.ExecToErr("select * from test order by (select 1, 1);")
	c.Assert(err, NotNil)

	err = tk.ExecToErr("select * from test having (select 1, 1);")
	c.Assert(err, NotNil)
}

// TestIssue2612 is related with https://github.com/pingcap/tidb/issues/2612
func (s *testSuiteP1) TestIssue2612(c *C) {
	tk := testkit.NewTestKit(c, s.store)
	tk.MustExec("use test")
	tk.MustExec(`drop table if exists t`)
	tk.MustExec(`create table t (
		create_at datetime NOT NULL DEFAULT '1000-01-01 00:00:00',
		finish_at datetime NOT NULL DEFAULT '1000-01-01 00:00:00');`)
	tk.MustExec(`insert into t values ('2016-02-13 15:32:24',  '2016-02-11 17:23:22');`)
	rs, err := tk.Exec(`select timediff(finish_at, create_at) from t;`)
	c.Assert(err, IsNil)
	req := rs.NewChunk()
	err = rs.Next(context.Background(), req)
	c.Assert(err, IsNil)
	c.Assert(req.GetRow(0).GetDuration(0, 0).String(), Equals, "-46:09:02")
	c.Assert(rs.Close(), IsNil)
}

// TestIssue345 is related with https://github.com/pingcap/tidb/issues/345
func (s *testSuiteP1) TestIssue345(c *C) {
	tk := testkit.NewTestKit(c, s.store)
	tk.MustExec("use test")
	tk.MustExec(`drop table if exists t1, t2`)
	tk.MustExec(`create table t1 (c1 int);`)
	tk.MustExec(`create table t2 (c2 int);`)
	tk.MustExec(`insert into t1 values (1);`)
	tk.MustExec(`insert into t2 values (2);`)
	tk.MustExec(`update t1, t2 set t1.c1 = 2, t2.c2 = 1;`)
	tk.MustExec(`update t1, t2 set c1 = 2, c2 = 1;`)
	tk.MustExec(`update t1 as a, t2 as b set a.c1 = 2, b.c2 = 1;`)

	// Check t1 content
	r := tk.MustQuery("SELECT * FROM t1;")
	r.Check(testkit.Rows("2"))
	// Check t2 content
	r = tk.MustQuery("SELECT * FROM t2;")
	r.Check(testkit.Rows("1"))

	tk.MustExec(`update t1 as a, t2 as t1 set a.c1 = 1, t1.c2 = 2;`)
	// Check t1 content
	r = tk.MustQuery("SELECT * FROM t1;")
	r.Check(testkit.Rows("1"))
	// Check t2 content
	r = tk.MustQuery("SELECT * FROM t2;")
	r.Check(testkit.Rows("2"))

	_, err := tk.Exec(`update t1 as a, t2 set t1.c1 = 10;`)
	c.Assert(err, NotNil)
}

func (s *testSuiteP1) TestIssue5055(c *C) {
	tk := testkit.NewTestKit(c, s.store)
	tk.MustExec("use test")
	tk.MustExec(`drop table if exists t1, t2`)
	tk.MustExec(`create table t1 (a int);`)
	tk.MustExec(`create table t2 (a int);`)
	tk.MustExec(`insert into t1 values(1);`)
	tk.MustExec(`insert into t2 values(1);`)
	result := tk.MustQuery("select tbl1.* from (select t1.a, 1 from t1) tbl1 left join t2 tbl2 on tbl1.a = tbl2.a order by tbl1.a desc limit 1;")
	result.Check(testkit.Rows("1 1"))
}

func (s *testSuiteWithData) TestSetOperation(c *C) {
	tk := testkit.NewTestKit(c, s.store)
	tk.MustExec(`use test`)
	tk.MustExec(`drop table if exists t1, t2, t3`)
	tk.MustExec(`create table t1(a int)`)
	tk.MustExec(`create table t2 like t1`)
	tk.MustExec(`create table t3 like t1`)
	tk.MustExec(`insert into t1 values (1),(1),(2),(3),(null)`)
	tk.MustExec(`insert into t2 values (1),(2),(null),(null)`)
	tk.MustExec(`insert into t3 values (2),(3)`)

	var input []string
	var output []struct {
		SQL  string
		Plan []string
		Res  []string
	}
	s.testData.GetTestCases(c, &input, &output)
	for i, tt := range input {
		s.testData.OnRecord(func() {
			output[i].SQL = tt
			output[i].Plan = s.testData.ConvertRowsToStrings(tk.MustQuery("explain " + tt).Rows())
			output[i].Res = s.testData.ConvertRowsToStrings(tk.MustQuery(tt).Sort().Rows())
		})
		tk.MustQuery("explain " + tt).Check(testkit.Rows(output[i].Plan...))
		tk.MustQuery(tt).Sort().Check(testkit.Rows(output[i].Res...))
	}
}

func (s *testSuiteWithData) TestSetOperationOnDiffColType(c *C) {
	tk := testkit.NewTestKit(c, s.store)
	tk.MustExec(`use test`)
	tk.MustExec(`drop table if exists t1, t2, t3`)
	tk.MustExec(`create table t1(a int, b int)`)
	tk.MustExec(`create table t2(a int, b varchar(20))`)
	tk.MustExec(`create table t3(a int, b decimal(30,10))`)
	tk.MustExec(`insert into t1 values (1,1),(1,1),(2,2),(3,3),(null,null)`)
	tk.MustExec(`insert into t2 values (1,'1'),(2,'2'),(null,null),(null,'3')`)
	tk.MustExec(`insert into t3 values (2,2.1),(3,3)`)

	var input []string
	var output []struct {
		SQL  string
		Plan []string
		Res  []string
	}
	s.testData.GetTestCases(c, &input, &output)
	for i, tt := range input {
		s.testData.OnRecord(func() {
			output[i].SQL = tt
			output[i].Plan = s.testData.ConvertRowsToStrings(tk.MustQuery("explain " + tt).Rows())
			output[i].Res = s.testData.ConvertRowsToStrings(tk.MustQuery(tt).Sort().Rows())
		})
		tk.MustQuery("explain " + tt).Check(testkit.Rows(output[i].Plan...))
		tk.MustQuery(tt).Sort().Check(testkit.Rows(output[i].Res...))
	}
}

// issue-23038: wrong key range of index scan for year column
func (s *testSuiteWithData) TestIndexScanWithYearCol(c *C) {
	tk := testkit.NewTestKit(c, s.store)
	tk.MustExec("use test;")
	tk.MustExec("drop table if exists t;")
	tk.MustExec("create table t (c1 year(4), c2 int, key(c1));")
	tk.MustExec("insert into t values(2001, 1);")

	var input []string
	var output []struct {
		SQL  string
		Plan []string
		Res  []string
	}
	s.testData.GetTestCases(c, &input, &output)
	for i, tt := range input {
		s.testData.OnRecord(func() {
			output[i].SQL = tt
			output[i].Plan = s.testData.ConvertRowsToStrings(tk.MustQuery("explain format = 'brief' " + tt).Rows())
			output[i].Res = s.testData.ConvertRowsToStrings(tk.MustQuery(tt).Sort().Rows())
		})
		tk.MustQuery("explain format = 'brief' " + tt).Check(testkit.Rows(output[i].Plan...))
		tk.MustQuery(tt).Sort().Check(testkit.Rows(output[i].Res...))
	}
}

func (s *testSuiteP2) TestUnion(c *C) {
	tk := testkit.NewTestKit(c, s.store)
	tk.MustExec("use test")

	testSQL := `drop table if exists union_test; create table union_test(id int);`
	tk.MustExec(testSQL)

	testSQL = `drop table if exists union_test;`
	tk.MustExec(testSQL)
	testSQL = `create table union_test(id int);`
	tk.MustExec(testSQL)
	testSQL = `insert union_test values (1),(2)`
	tk.MustExec(testSQL)

	testSQL = `select * from (select id from union_test union select id from union_test) t order by id;`
	r := tk.MustQuery(testSQL)
	r.Check(testkit.Rows("1", "2"))

	r = tk.MustQuery("select 1 union all select 1")
	r.Check(testkit.Rows("1", "1"))

	r = tk.MustQuery("select 1 union all select 1 union select 1")
	r.Check(testkit.Rows("1"))

	r = tk.MustQuery("select 1 as a union (select 2) order by a limit 1")
	r.Check(testkit.Rows("1"))

	r = tk.MustQuery("select 1 as a union (select 2) order by a limit 1, 1")
	r.Check(testkit.Rows("2"))

	r = tk.MustQuery("select id from union_test union all (select 1) order by id desc")
	r.Check(testkit.Rows("2", "1", "1"))

	r = tk.MustQuery("select id as a from union_test union (select 1) order by a desc")
	r.Check(testkit.Rows("2", "1"))

	r = tk.MustQuery(`select null as a union (select "abc") order by a`)
	r.Check(testkit.Rows("<nil>", "abc"))

	r = tk.MustQuery(`select "abc" as a union (select 1) order by a`)
	r.Check(testkit.Rows("1", "abc"))

	tk.MustExec("drop table if exists t1")
	tk.MustExec("create table t1 (c int, d int)")
	tk.MustExec("insert t1 values (NULL, 1)")
	tk.MustExec("insert t1 values (1, 1)")
	tk.MustExec("insert t1 values (1, 2)")
	tk.MustExec("drop table if exists t2")
	tk.MustExec("create table t2 (c int, d int)")
	tk.MustExec("insert t2 values (1, 3)")
	tk.MustExec("insert t2 values (1, 1)")
	tk.MustExec("drop table if exists t3")
	tk.MustExec("create table t3 (c int, d int)")
	tk.MustExec("insert t3 values (3, 2)")
	tk.MustExec("insert t3 values (4, 3)")
	r = tk.MustQuery(`select sum(c1), c2 from (select c c1, d c2 from t1 union all select d c1, c c2 from t2 union all select c c1, d c2 from t3) x group by c2 order by c2`)
	r.Check(testkit.Rows("5 1", "4 2", "4 3"))

	tk.MustExec("drop table if exists t1, t2, t3")
	tk.MustExec("create table t1 (a int primary key)")
	tk.MustExec("create table t2 (a int primary key)")
	tk.MustExec("create table t3 (a int primary key)")
	tk.MustExec("insert t1 values (7), (8)")
	tk.MustExec("insert t2 values (1), (9)")
	tk.MustExec("insert t3 values (2), (3)")
	r = tk.MustQuery("select * from t1 union all select * from t2 union all (select * from t3) order by a limit 2")
	r.Check(testkit.Rows("1", "2"))

	tk.MustExec("drop table if exists t1, t2")
	tk.MustExec("create table t1 (a int)")
	tk.MustExec("create table t2 (a int)")
	tk.MustExec("insert t1 values (2), (1)")
	tk.MustExec("insert t2 values (3), (4)")
	r = tk.MustQuery("select * from t1 union all (select * from t2) order by a limit 1")
	r.Check(testkit.Rows("1"))
	r = tk.MustQuery("select (select * from t1 where a != t.a union all (select * from t2 where a != t.a) order by a limit 1) from t1 t")
	r.Check(testkit.Rows("1", "2"))

	tk.MustExec("drop table if exists t")
	tk.MustExec("create table t (id int unsigned primary key auto_increment, c1 int, c2 int, index c1_c2 (c1, c2))")
	tk.MustExec("insert into t (c1, c2) values (1, 1)")
	tk.MustExec("insert into t (c1, c2) values (1, 2)")
	tk.MustExec("insert into t (c1, c2) values (2, 3)")
	r = tk.MustQuery("select * from (select * from t where t.c1 = 1 union select * from t where t.id = 1) s order by s.id")
	r.Check(testkit.Rows("1 1 1", "2 1 2"))

	tk.MustExec("drop table if exists t")
	tk.MustExec("CREATE TABLE t (f1 DATE)")
	tk.MustExec("INSERT INTO t VALUES ('1978-11-26')")
	r = tk.MustQuery("SELECT f1+0 FROM t UNION SELECT f1+0 FROM t")
	r.Check(testkit.Rows("19781126"))

	tk.MustExec("drop table if exists t")
	tk.MustExec("CREATE TABLE t (a int, b int)")
	tk.MustExec("INSERT INTO t VALUES ('1', '1')")
	r = tk.MustQuery("select b from (SELECT * FROM t UNION ALL SELECT a, b FROM t order by a) t")
	r.Check(testkit.Rows("1", "1"))

	tk.MustExec("drop table if exists t")
	tk.MustExec("CREATE TABLE t (a DECIMAL(4,2))")
	tk.MustExec("INSERT INTO t VALUE(12.34)")
	r = tk.MustQuery("SELECT 1 AS c UNION select a FROM t")
	r.Sort().Check(testkit.Rows("1.00", "12.34"))

	// #issue3771
	r = tk.MustQuery("SELECT 'a' UNION SELECT CONCAT('a', -4)")
	r.Sort().Check(testkit.Rows("a", "a-4"))

	// test race
	tk.MustQuery("SELECT @x:=0 UNION ALL SELECT @x:=0 UNION ALL SELECT @x")

	// test field tp
	tk.MustExec("drop table if exists t1, t2")
	tk.MustExec("CREATE TABLE t1 (a date)")
	tk.MustExec("CREATE TABLE t2 (a date)")
	tk.MustExec("SELECT a from t1 UNION select a FROM t2")
	tk.MustQuery("show create table t1").Check(testkit.Rows("t1 CREATE TABLE `t1` (\n" + "  `a` date DEFAULT NULL\n" + ") ENGINE=InnoDB DEFAULT CHARSET=utf8mb4 COLLATE=utf8mb4_bin"))

	// Move from session test.
	tk.MustExec("drop table if exists t1, t2")
	tk.MustExec("create table t1 (c double);")
	tk.MustExec("create table t2 (c double);")
	tk.MustExec("insert into t1 value (73);")
	tk.MustExec("insert into t2 value (930);")
	// If set unspecified column flen to 0, it will cause bug in union.
	// This test is used to prevent the bug reappear.
	tk.MustQuery("select c from t1 union (select c from t2) order by c").Check(testkit.Rows("73", "930"))

	// issue 5703
	tk.MustExec("drop table if exists t")
	tk.MustExec("create table t(a date)")
	tk.MustExec("insert into t value ('2017-01-01'), ('2017-01-02')")
	r = tk.MustQuery("(select a from t where a < 0) union (select a from t where a > 0) order by a")
	r.Check(testkit.Rows("2017-01-01", "2017-01-02"))

	tk.MustExec("drop table if exists t")
	tk.MustExec("create table t(a int)")
	tk.MustExec("insert into t value(0),(0)")
	tk.MustQuery("select 1 from (select a from t union all select a from t) tmp").Check(testkit.Rows("1", "1", "1", "1"))
	tk.MustQuery("select 10 as a from dual union select a from t order by a desc limit 1 ").Check(testkit.Rows("10"))
	tk.MustQuery("select -10 as a from dual union select a from t order by a limit 1 ").Check(testkit.Rows("-10"))
	tk.MustQuery("select count(1) from (select a from t union all select a from t) tmp").Check(testkit.Rows("4"))

	err := tk.ExecToErr("select 1 from (select a from t limit 1 union all select a from t limit 1) tmp")
	c.Assert(err, NotNil)
	terr := errors.Cause(err).(*terror.Error)
	c.Assert(terr.Code(), Equals, errors.ErrCode(mysql.ErrWrongUsage))

	err = tk.ExecToErr("select 1 from (select a from t order by a union all select a from t limit 1) tmp")
	c.Assert(err, NotNil)
	terr = errors.Cause(err).(*terror.Error)
	c.Assert(terr.Code(), Equals, errors.ErrCode(mysql.ErrWrongUsage))

	_, err = tk.Exec("(select a from t order by a) union all select a from t limit 1 union all select a from t limit 1")
	c.Assert(terror.ErrorEqual(err, plannercore.ErrWrongUsage), IsTrue, Commentf("err %v", err))

	_, err = tk.Exec("(select a from t limit 1) union all select a from t limit 1")
	c.Assert(err, IsNil)
	_, err = tk.Exec("(select a from t order by a) union all select a from t order by a")
	c.Assert(err, IsNil)

	tk.MustExec("drop table if exists t")
	tk.MustExec("create table t(a int)")
	tk.MustExec("insert into t value(1),(2),(3)")

	tk.MustQuery("(select a from t order by a limit 2) union all (select a from t order by a desc limit 2) order by a desc limit 1,2").Check(testkit.Rows("2", "2"))
	tk.MustQuery("select a from t union all select a from t order by a desc limit 5").Check(testkit.Rows("3", "3", "2", "2", "1"))
	tk.MustQuery("(select a from t order by a desc limit 2) union all select a from t group by a order by a").Check(testkit.Rows("1", "2", "2", "3", "3"))
	tk.MustQuery("(select a from t order by a desc limit 2) union all select 33 as a order by a desc limit 2").Check(testkit.Rows("33", "3"))

	tk.MustQuery("select 1 union select 1 union all select 1").Check(testkit.Rows("1", "1"))
	tk.MustQuery("select 1 union all select 1 union select 1").Check(testkit.Rows("1"))

	tk.MustExec("drop table if exists t1, t2")
	tk.MustExec(`create table t1(a bigint, b bigint);`)
	tk.MustExec(`create table t2(a bigint, b bigint);`)
	tk.MustExec(`insert into t1 values(1, 1);`)
	tk.MustExec(`insert into t1 select * from t1;`)
	tk.MustExec(`insert into t1 select * from t1;`)
	tk.MustExec(`insert into t1 select * from t1;`)
	tk.MustExec(`insert into t1 select * from t1;`)
	tk.MustExec(`insert into t1 select * from t1;`)
	tk.MustExec(`insert into t1 select * from t1;`)
	tk.MustExec(`insert into t2 values(1, 1);`)
	tk.MustExec(`set @@tidb_init_chunk_size=2;`)
	tk.MustExec(`set @@sql_mode="";`)
	tk.MustQuery(`select count(*) from (select t1.a, t1.b from t1 left join t2 on t1.a=t2.a union all select t1.a, t1.a from t1 left join t2 on t1.a=t2.a) tmp;`).Check(testkit.Rows("128"))
	tk.MustQuery(`select tmp.a, count(*) from (select t1.a, t1.b from t1 left join t2 on t1.a=t2.a union all select t1.a, t1.a from t1 left join t2 on t1.a=t2.a) tmp;`).Check(testkit.Rows("1 128"))

	tk.MustExec("drop table if exists t")
	tk.MustExec("create table t(a int, b int)")
	tk.MustExec("insert into t value(1 ,2)")
	tk.MustQuery("select a, b from (select a, 0 as d, b from t union all select a, 0 as d, b from t) test;").Check(testkit.Rows("1 2", "1 2"))

	// #issue 8141
	tk.MustExec("drop table if exists t1")
	tk.MustExec("create table t1(a int, b int)")
	tk.MustExec("insert into t1 value(1,2),(1,1),(2,2),(2,2),(3,2),(3,2)")
	tk.MustExec("set @@tidb_init_chunk_size=2;")
	tk.MustQuery("select count(*) from (select a as c, a as d from t1 union all select a, b from t1) t;").Check(testkit.Rows("12"))

	// #issue 8189 and #issue 8199
	tk.MustExec("drop table if exists t1")
	tk.MustExec("drop table if exists t2")
	tk.MustExec("CREATE TABLE t1 (a int not null, b char (10) not null)")
	tk.MustExec("insert into t1 values(1,'a'),(2,'b'),(3,'c'),(3,'c')")
	tk.MustExec("CREATE TABLE t2 (a int not null, b char (10) not null)")
	tk.MustExec("insert into t2 values(1,'a'),(2,'b'),(3,'c'),(3,'c')")
	tk.MustQuery("select a from t1 union select a from t1 order by (select a+1);").Check(testkit.Rows("1", "2", "3"))

	// #issue 8201
	for i := 0; i < 4; i++ {
		tk.MustQuery("SELECT(SELECT 0 AS a FROM dual UNION SELECT 1 AS a FROM dual ORDER BY a ASC  LIMIT 1) AS dev").Check(testkit.Rows("0"))
	}

	// #issue 8231
	tk.MustExec("drop table if exists t1")
	tk.MustExec("CREATE TABLE t1 (uid int(1))")
	tk.MustExec("INSERT INTO t1 SELECT 150")
	tk.MustQuery("SELECT 'a' UNION SELECT uid FROM t1 order by 1 desc;").Check(testkit.Rows("a", "150"))

	// #issue 8196
	tk.MustExec("drop table if exists t1")
	tk.MustExec("drop table if exists t2")
	tk.MustExec("CREATE TABLE t1 (a int not null, b char (10) not null)")
	tk.MustExec("insert into t1 values(1,'a'),(2,'b'),(3,'c'),(3,'c')")
	tk.MustExec("CREATE TABLE t2 (a int not null, b char (10) not null)")
	tk.MustExec("insert into t2 values(3,'c'),(4,'d'),(5,'f'),(6,'e')")
	tk.MustExec("analyze table t1")
	tk.MustExec("analyze table t2")
	_, err = tk.Exec("(select a,b from t1 limit 2) union all (select a,b from t2 order by a limit 1) order by t1.b")
	c.Assert(err.Error(), Equals, "[planner:1250]Table 't1' from one of the SELECTs cannot be used in global ORDER clause")

	// #issue 9900
	tk.MustExec("drop table if exists t")
	tk.MustExec("create table t(a int, b decimal(6, 3))")
	tk.MustExec("insert into t values(1, 1.000)")
	tk.MustQuery("select count(distinct a), sum(distinct a), avg(distinct a) from (select a from t union all select b from t) tmp;").Check(testkit.Rows("1 1.000 1.0000000"))

	// #issue 23832
	tk.MustExec("drop table if exists t")
	tk.MustExec("create table t(a bit(20), b float, c double, d int)")
	tk.MustExec("insert into t values(10, 10, 10, 10), (1, -1, 2, -2), (2, -2, 1, 1), (2, 1.1, 2.1, 10.1)")
	tk.MustQuery("select a from t union select 10 order by a").Check(testkit.Rows("1", "2", "10"))
}

func (s *testSuite2) TestUnionLimit(c *C) {
	tk := testkit.NewTestKit(c, s.store)
	tk.MustExec("use test")
	tk.MustExec("drop table if exists union_limit")
	tk.MustExec("create table union_limit (id int) partition by hash(id) partitions 30")
	for i := 0; i < 60; i++ {
		tk.MustExec(fmt.Sprintf("insert into union_limit values (%d)", i))
	}
	// Cover the code for worker count limit in the union executor.
	tk.MustQuery("select * from union_limit limit 10")
}

func (s *testSuiteP1) TestNeighbouringProj(c *C) {
	tk := testkit.NewTestKit(c, s.store)
	tk.MustExec("use test")

	tk.MustExec("drop table if exists t1, t2")
	tk.MustExec("create table t1(a int, b int)")
	tk.MustExec("create table t2(a int, b int)")
	tk.MustExec("insert into t1 value(1, 1), (2, 2)")
	tk.MustExec("insert into t2 value(1, 1), (2, 2)")
	tk.MustQuery("select sum(c) from (select t1.a as a, t1.a as c, length(t1.b) from t1  union select a, b, b from t2) t;").Check(testkit.Rows("5"))

	tk.MustExec("drop table if exists t")
	tk.MustExec("create table t(a bigint, b bigint, c bigint);")
	tk.MustExec("insert into t values(1, 1, 1), (2, 2, 2), (3, 3, 3);")
	rs := tk.MustQuery("select cast(count(a) as signed), a as another, a from t group by a order by cast(count(a) as signed), a limit 10;")
	rs.Check(testkit.Rows("1 1 1", "1 2 2", "1 3 3"))
}

func (s *testSuiteP1) TestIn(c *C) {
	tk := testkit.NewTestKit(c, s.store)
	tk.MustExec("use test")
	tk.MustExec(`drop table if exists t`)
	tk.MustExec(`create table t (c1 int primary key, c2 int, key c (c2));`)
	for i := 0; i <= 200; i++ {
		tk.MustExec(fmt.Sprintf("insert t values(%d, %d)", i, i))
	}
	queryStr := `select c2 from t where c1 in ('7', '10', '112', '111', '98', '106', '100', '9', '18', '17') order by c2`
	r := tk.MustQuery(queryStr)
	r.Check(testkit.Rows("7", "9", "10", "17", "18", "98", "100", "106", "111", "112"))

	queryStr = `select c2 from t where c1 in ('7a')`
	tk.MustQuery(queryStr).Check(testkit.Rows("7"))
}

func (s *testSuiteP1) TestTablePKisHandleScan(c *C) {
	tk := testkit.NewTestKit(c, s.store)
	tk.MustExec("use test")
	tk.MustExec("drop table if exists t")
	tk.MustExec("create table t (a int PRIMARY KEY AUTO_INCREMENT)")
	tk.MustExec("insert t values (),()")
	tk.MustExec("insert t values (-100),(0)")

	tests := []struct {
		sql    string
		result [][]interface{}
	}{
		{
			"select * from t",
			testkit.Rows("-100", "1", "2", "3"),
		},
		{
			"select * from t where a = 1",
			testkit.Rows("1"),
		},
		{
			"select * from t where a != 1",
			testkit.Rows("-100", "2", "3"),
		},
		{
			"select * from t where a >= '1.1'",
			testkit.Rows("2", "3"),
		},
		{
			"select * from t where a < '1.1'",
			testkit.Rows("-100", "1"),
		},
		{
			"select * from t where a > '-100.1' and a < 2",
			testkit.Rows("-100", "1"),
		},
		{
			"select * from t where a is null",
			testkit.Rows(),
		}, {
			"select * from t where a is true",
			testkit.Rows("-100", "1", "2", "3"),
		}, {
			"select * from t where a is false",
			testkit.Rows(),
		},
		{
			"select * from t where a in (1, 2)",
			testkit.Rows("1", "2"),
		},
		{
			"select * from t where a between 1 and 2",
			testkit.Rows("1", "2"),
		},
	}

	for _, tt := range tests {
		result := tk.MustQuery(tt.sql)
		result.Check(tt.result)
	}
}

func (s *testSuite8) TestIndexScan(c *C) {
	tk := testkit.NewTestKit(c, s.store)
	tk.MustExec("use test")
	tk.MustExec("drop table if exists t")
	tk.MustExec("create table t (a int unique)")
	tk.MustExec("insert t values (-1), (2), (3), (5), (6), (7), (8), (9)")
	result := tk.MustQuery("select a from t where a < 0 or (a >= 2.1 and a < 5.1) or ( a > 5.9 and a <= 7.9) or a > '8.1'")
	result.Check(testkit.Rows("-1", "3", "5", "6", "7", "9"))
	tk.MustExec("drop table if exists t")
	tk.MustExec("create table t (a int unique)")
	tk.MustExec("insert t values (0)")
	result = tk.MustQuery("select NULL from t ")
	result.Check(testkit.Rows("<nil>"))
	// test for double read
	tk.MustExec("drop table if exists t")
	tk.MustExec("create table t (a int unique, b int)")
	tk.MustExec("insert t values (5, 0)")
	tk.MustExec("insert t values (4, 0)")
	tk.MustExec("insert t values (3, 0)")
	tk.MustExec("insert t values (2, 0)")
	tk.MustExec("insert t values (1, 0)")
	tk.MustExec("insert t values (0, 0)")
	result = tk.MustQuery("select * from t order by a limit 3")
	result.Check(testkit.Rows("0 0", "1 0", "2 0"))
	tk.MustExec("drop table if exists t")
	tk.MustExec("create table t (a int unique, b int)")
	tk.MustExec("insert t values (0, 1)")
	tk.MustExec("insert t values (1, 2)")
	tk.MustExec("insert t values (2, 1)")
	tk.MustExec("insert t values (3, 2)")
	tk.MustExec("insert t values (4, 1)")
	tk.MustExec("insert t values (5, 2)")
	result = tk.MustQuery("select * from t where a < 5 and b = 1 limit 2")
	result.Check(testkit.Rows("0 1", "2 1"))
	tk.MustExec("drop table if exists tab1")
	tk.MustExec("CREATE TABLE tab1(pk INTEGER PRIMARY KEY, col0 INTEGER, col1 FLOAT, col3 INTEGER, col4 FLOAT)")
	tk.MustExec("CREATE INDEX idx_tab1_0 on tab1 (col0)")
	tk.MustExec("CREATE INDEX idx_tab1_1 on tab1 (col1)")
	tk.MustExec("CREATE INDEX idx_tab1_3 on tab1 (col3)")
	tk.MustExec("CREATE INDEX idx_tab1_4 on tab1 (col4)")
	tk.MustExec("INSERT INTO tab1 VALUES(1,37,20.85,30,10.69)")
	result = tk.MustQuery("SELECT pk FROM tab1 WHERE ((col3 <= 6 OR col3 < 29 AND (col0 < 41)) OR col3 > 42) AND col1 >= 96.1 AND col3 = 30 AND col3 > 17 AND (col0 BETWEEN 36 AND 42)")
	result.Check(testkit.Rows())
	tk.MustExec("drop table if exists tab1")
	tk.MustExec("CREATE TABLE tab1(pk INTEGER PRIMARY KEY, a INTEGER, b INTEGER)")
	tk.MustExec("CREATE INDEX idx_tab1_0 on tab1 (a)")
	tk.MustExec("INSERT INTO tab1 VALUES(1,1,1)")
	tk.MustExec("INSERT INTO tab1 VALUES(2,2,1)")
	tk.MustExec("INSERT INTO tab1 VALUES(3,1,2)")
	tk.MustExec("INSERT INTO tab1 VALUES(4,2,2)")
	result = tk.MustQuery("SELECT * FROM tab1 WHERE pk <= 3 AND a = 1")
	result.Check(testkit.Rows("1 1 1", "3 1 2"))
	result = tk.MustQuery("SELECT * FROM tab1 WHERE pk <= 4 AND a = 1 AND b = 2")
	result.Check(testkit.Rows("3 1 2"))
	tk.MustExec("CREATE INDEX idx_tab1_1 on tab1 (b, a)")
	result = tk.MustQuery("SELECT pk FROM tab1 WHERE b > 1")
	result.Check(testkit.Rows("3", "4"))

	tk.MustExec("drop table if exists t")
	tk.MustExec("CREATE TABLE t (a varchar(3), index(a))")
	tk.MustExec("insert t values('aaa'), ('aab')")
	result = tk.MustQuery("select * from t where a >= 'aaaa' and a < 'aabb'")
	result.Check(testkit.Rows("aab"))

	tk.MustExec("drop table if exists t")
	tk.MustExec("CREATE TABLE t (a int primary key, b int, c int, index(c))")
	tk.MustExec("insert t values(1, 1, 1), (2, 2, 2), (4, 4, 4), (3, 3, 3), (5, 5, 5)")
	// Test for double read and top n.
	result = tk.MustQuery("select a from t where c >= 2 order by b desc limit 1")
	result.Check(testkit.Rows("5"))

	tk.MustExec("drop table if exists t")
	tk.MustExec("create table t(a varchar(50) primary key, b int, c int, index idx(b))")
	tk.MustExec("insert into t values('aa', 1, 1)")
	tk.MustQuery("select * from t use index(idx) where a > 'a'").Check(testkit.Rows("aa 1 1"))

	// fix issue9636
	tk.MustExec("drop table if exists t")
	tk.MustExec("CREATE TABLE `t` (a int, KEY (a))")
	result = tk.MustQuery(`SELECT * FROM (SELECT * FROM (SELECT a as d FROM t WHERE a IN ('100')) AS x WHERE x.d < "123" ) tmp_count`)
	result.Check(testkit.Rows())
}

func (s *testSuiteP1) TestIndexReverseOrder(c *C) {
	tk := testkit.NewTestKit(c, s.store)
	tk.MustExec("use test")
	tk.MustExec("drop table if exists t")
	tk.MustExec("create table t (a int primary key auto_increment, b int, index idx (b))")
	tk.MustExec("insert t (b) values (0), (1), (2), (3), (4), (5), (6), (7), (8), (9)")
	result := tk.MustQuery("select b from t order by b desc")
	result.Check(testkit.Rows("9", "8", "7", "6", "5", "4", "3", "2", "1", "0"))
	result = tk.MustQuery("select b from t where b <3 or (b >=6 and b < 8) order by b desc")
	result.Check(testkit.Rows("7", "6", "2", "1", "0"))

	tk.MustExec("drop table if exists t")
	tk.MustExec("create table t (a int, b int, index idx (b, a))")
	tk.MustExec("insert t values (0, 2), (1, 2), (2, 2), (0, 1), (1, 1), (2, 1), (0, 0), (1, 0), (2, 0)")
	result = tk.MustQuery("select b, a from t order by b, a desc")
	result.Check(testkit.Rows("0 2", "0 1", "0 0", "1 2", "1 1", "1 0", "2 2", "2 1", "2 0"))
}

func (s *testSuiteP1) TestTableReverseOrder(c *C) {
	tk := testkit.NewTestKit(c, s.store)
	tk.MustExec("use test")
	tk.MustExec("drop table if exists t")
	tk.MustExec("create table t (a int primary key auto_increment, b int)")
	tk.MustExec("insert t (b) values (1), (2), (3), (4), (5), (6), (7), (8), (9)")
	result := tk.MustQuery("select b from t order by a desc")
	result.Check(testkit.Rows("9", "8", "7", "6", "5", "4", "3", "2", "1"))
	result = tk.MustQuery("select a from t where a <3 or (a >=6 and a < 8) order by a desc")
	result.Check(testkit.Rows("7", "6", "2", "1"))
}

func (s *testSuiteP1) TestDefaultNull(c *C) {
	tk := testkit.NewTestKit(c, s.store)
	tk.MustExec("use test")
	tk.MustExec("drop table if exists t")
	tk.MustExec("create table t (a int primary key auto_increment, b int default 1, c int)")
	tk.MustExec("insert t values ()")
	tk.MustQuery("select * from t").Check(testkit.Rows("1 1 <nil>"))
	tk.MustExec("update t set b = NULL where a = 1")
	tk.MustQuery("select * from t").Check(testkit.Rows("1 <nil> <nil>"))
	tk.MustExec("update t set c = 1")
	tk.MustQuery("select * from t ").Check(testkit.Rows("1 <nil> 1"))
	tk.MustExec("delete from t where a = 1")
	tk.MustExec("insert t (a) values (1)")
	tk.MustQuery("select * from t").Check(testkit.Rows("1 1 <nil>"))
}

func (s *testSuiteP1) TestUnsignedPKColumn(c *C) {
	tk := testkit.NewTestKit(c, s.store)
	tk.MustExec("use test")
	tk.MustExec("drop table if exists t")
	tk.MustExec("create table t (a int unsigned primary key, b int, c int, key idx_ba (b, c, a));")
	tk.MustExec("insert t values (1, 1, 1)")
	result := tk.MustQuery("select * from t;")
	result.Check(testkit.Rows("1 1 1"))
	tk.MustExec("update t set c=2 where a=1;")
	result = tk.MustQuery("select * from t where b=1;")
	result.Check(testkit.Rows("1 1 2"))
}

func (s *testSuiteP1) TestJSON(c *C) {
	tk := testkit.NewTestKit(c, s.store)

	tk.MustExec("use test")
	tk.MustExec("drop table if exists test_json")
	tk.MustExec("create table test_json (id int, a json)")
	tk.MustExec(`insert into test_json (id, a) values (1, '{"a":[1,"2",{"aa":"bb"},4],"b":true}')`)
	tk.MustExec(`insert into test_json (id, a) values (2, "null")`)
	tk.MustExec(`insert into test_json (id, a) values (3, null)`)
	tk.MustExec(`insert into test_json (id, a) values (4, 'true')`)
	tk.MustExec(`insert into test_json (id, a) values (5, '3')`)
	tk.MustExec(`insert into test_json (id, a) values (5, '4.0')`)
	tk.MustExec(`insert into test_json (id, a) values (6, '"string"')`)

	result := tk.MustQuery(`select tj.a from test_json tj order by tj.id`)
	result.Check(testkit.Rows(`{"a": [1, "2", {"aa": "bb"}, 4], "b": true}`, "null", "<nil>", "true", "3", "4", `"string"`))

	// Check json_type function
	result = tk.MustQuery(`select json_type(a) from test_json tj order by tj.id`)
	result.Check(testkit.Rows("OBJECT", "NULL", "<nil>", "BOOLEAN", "INTEGER", "DOUBLE", "STRING"))

	// Check json compare with primitives.
	result = tk.MustQuery(`select a from test_json tj where a = 3`)
	result.Check(testkit.Rows("3"))
	result = tk.MustQuery(`select a from test_json tj where a = 4.0`)
	result.Check(testkit.Rows("4"))
	result = tk.MustQuery(`select a from test_json tj where a = true`)
	result.Check(testkit.Rows("true"))
	result = tk.MustQuery(`select a from test_json tj where a = "string"`)
	result.Check(testkit.Rows(`"string"`))

	// Check cast(true/false as JSON).
	result = tk.MustQuery(`select cast(true as JSON)`)
	result.Check(testkit.Rows(`true`))
	result = tk.MustQuery(`select cast(false as JSON)`)
	result.Check(testkit.Rows(`false`))

	// Check two json grammar sugar.
	result = tk.MustQuery(`select a->>'$.a[2].aa' as x, a->'$.b' as y from test_json having x is not null order by id`)
	result.Check(testkit.Rows(`bb true`))
	result = tk.MustQuery(`select a->'$.a[2].aa' as x, a->>'$.b' as y from test_json having x is not null order by id`)
	result.Check(testkit.Rows(`"bb" true`))

	// Check some DDL limits for TEXT/BLOB/JSON column.
	var err error
	var terr *terror.Error

	_, err = tk.Exec(`create table test_bad_json(a json default '{}')`)
	c.Assert(err, NotNil)
	terr = errors.Cause(err).(*terror.Error)
	c.Assert(terr.Code(), Equals, errors.ErrCode(mysql.ErrBlobCantHaveDefault))

	_, err = tk.Exec(`create table test_bad_json(a blob default 'hello')`)
	c.Assert(err, NotNil)
	terr = errors.Cause(err).(*terror.Error)
	c.Assert(terr.Code(), Equals, errors.ErrCode(mysql.ErrBlobCantHaveDefault))

	_, err = tk.Exec(`create table test_bad_json(a text default 'world')`)
	c.Assert(err, NotNil)
	terr = errors.Cause(err).(*terror.Error)
	c.Assert(terr.Code(), Equals, errors.ErrCode(mysql.ErrBlobCantHaveDefault))

	// check json fields cannot be used as key.
	_, err = tk.Exec(`create table test_bad_json(id int, a json, key (a))`)
	c.Assert(err, NotNil)
	terr = errors.Cause(err).(*terror.Error)
	c.Assert(terr.Code(), Equals, errors.ErrCode(mysql.ErrJSONUsedAsKey))

	// check CAST AS JSON.
	result = tk.MustQuery(`select CAST('3' AS JSON), CAST('{}' AS JSON), CAST(null AS JSON)`)
	result.Check(testkit.Rows(`3 {} <nil>`))

	tk.MustQuery("select a, count(1) from test_json group by a order by a").Check(testkit.Rows(
		"<nil> 1",
		"null 1",
		"3 1",
		"4 1",
		`"string" 1`,
		"{\"a\": [1, \"2\", {\"aa\": \"bb\"}, 4], \"b\": true} 1",
		"true 1"))

	// Check cast json to decimal.
	// NOTE: this test case contains a bug, it should be uncommented after the bug is fixed.
	// TODO: Fix bug https://github.com/pingcap/tidb/issues/12178
	// tk.MustExec("drop table if exists test_json")
	// tk.MustExec("create table test_json ( a decimal(60,2) as (JSON_EXTRACT(b,'$.c')), b json );")
	// tk.MustExec(`insert into test_json (b) values
	//	('{"c": "1267.1"}'),
	//	('{"c": "1267.01"}'),
	//	('{"c": "1267.1234"}'),
	//	('{"c": "1267.3456"}'),
	//	('{"c": "1234567890123456789012345678901234567890123456789012345"}'),
	//	('{"c": "1234567890123456789012345678901234567890123456789012345.12345"}');`)
	//
	// tk.MustQuery("select a from test_json;").Check(testkit.Rows("1267.10", "1267.01", "1267.12",
	//	"1267.35", "1234567890123456789012345678901234567890123456789012345.00",
	//	"1234567890123456789012345678901234567890123456789012345.12"))
}

func (s *testSuiteP1) TestMultiUpdate(c *C) {
	tk := testkit.NewTestKit(c, s.store)
	tk.MustExec("use test")
	tk.MustExec(`CREATE TABLE test_mu (a int primary key, b int, c int)`)
	tk.MustExec(`INSERT INTO test_mu VALUES (1, 2, 3), (4, 5, 6), (7, 8, 9)`)

	// Test INSERT ... ON DUPLICATE UPDATE set_lists.
	tk.MustExec(`INSERT INTO test_mu VALUES (1, 2, 3) ON DUPLICATE KEY UPDATE b = 3, c = b`)
	result := tk.MustQuery(`SELECT * FROM test_mu ORDER BY a`)
	result.Check(testkit.Rows(`1 3 3`, `4 5 6`, `7 8 9`))

	tk.MustExec(`INSERT INTO test_mu VALUES (1, 2, 3) ON DUPLICATE KEY UPDATE c = 2, b = c+5`)
	result = tk.MustQuery(`SELECT * FROM test_mu ORDER BY a`)
	result.Check(testkit.Rows(`1 7 2`, `4 5 6`, `7 8 9`))

	// Test UPDATE ... set_lists.
	tk.MustExec(`UPDATE test_mu SET b = 0, c = b WHERE a = 4`)
	result = tk.MustQuery(`SELECT * FROM test_mu ORDER BY a`)
	result.Check(testkit.Rows(`1 7 2`, `4 0 5`, `7 8 9`))

	tk.MustExec(`UPDATE test_mu SET c = 8, b = c WHERE a = 4`)
	result = tk.MustQuery(`SELECT * FROM test_mu ORDER BY a`)
	result.Check(testkit.Rows(`1 7 2`, `4 5 8`, `7 8 9`))

	tk.MustExec(`UPDATE test_mu SET c = b, b = c WHERE a = 7`)
	result = tk.MustQuery(`SELECT * FROM test_mu ORDER BY a`)
	result.Check(testkit.Rows(`1 7 2`, `4 5 8`, `7 9 8`))
}

func (s *testSuiteP1) TestGeneratedColumnWrite(c *C) {
	tk := testkit.NewTestKit(c, s.store)
	tk.MustExec("use test")
	_, err := tk.Exec(`CREATE TABLE test_gc_write (a int primary key auto_increment, b int, c int as (a+8) virtual)`)
	c.Assert(err.Error(), Equals, ddl.ErrGeneratedColumnRefAutoInc.GenWithStackByArgs("c").Error())
	tk.MustExec(`CREATE TABLE test_gc_write (a int primary key auto_increment, b int, c int as (b+8) virtual)`)
	tk.MustExec(`CREATE TABLE test_gc_write_1 (a int primary key, b int, c int)`)

	tests := []struct {
		stmt string
		err  int
	}{
		// Can't modify generated column by values.
		{`insert into test_gc_write (a, b, c) values (1, 1, 1)`, mysql.ErrBadGeneratedColumn},
		{`insert into test_gc_write values (1, 1, 1)`, mysql.ErrBadGeneratedColumn},
		// Can't modify generated column by select clause.
		{`insert into test_gc_write select 1, 1, 1`, mysql.ErrBadGeneratedColumn},
		// Can't modify generated column by on duplicate clause.
		{`insert into test_gc_write (a, b) values (1, 1) on duplicate key update c = 1`, mysql.ErrBadGeneratedColumn},
		// Can't modify generated column by set.
		{`insert into test_gc_write set a = 1, b = 1, c = 1`, mysql.ErrBadGeneratedColumn},
		// Can't modify generated column by update clause.
		{`update test_gc_write set c = 1`, mysql.ErrBadGeneratedColumn},
		// Can't modify generated column by multi-table update clause.
		{`update test_gc_write, test_gc_write_1 set test_gc_write.c = 1`, mysql.ErrBadGeneratedColumn},

		// Can insert without generated columns.
		{`insert into test_gc_write (a, b) values (1, 1)`, 0},
		{`insert into test_gc_write set a = 2, b = 2`, 0},
		{`insert into test_gc_write (b) select c from test_gc_write`, 0},
		// Can update without generated columns.
		{`update test_gc_write set b = 2 where a = 2`, 0},
		{`update test_gc_write t1, test_gc_write_1 t2 set t1.b = 3, t2.b = 4`, 0},

		// But now we can't do this, just as same with MySQL 5.7:
		{`insert into test_gc_write values (1, 1)`, mysql.ErrWrongValueCountOnRow},
		{`insert into test_gc_write select 1, 1`, mysql.ErrWrongValueCountOnRow},
		{`insert into test_gc_write (c) select a, b from test_gc_write`, mysql.ErrWrongValueCountOnRow},
		{`insert into test_gc_write (b, c) select a, b from test_gc_write`, mysql.ErrBadGeneratedColumn},
	}
	for _, tt := range tests {
		_, err := tk.Exec(tt.stmt)
		if tt.err != 0 {
			c.Assert(err, NotNil, Commentf("sql is `%v`", tt.stmt))
			terr := errors.Cause(err).(*terror.Error)
			c.Assert(terr.Code(), Equals, errors.ErrCode(tt.err), Commentf("sql is %v", tt.stmt))
		} else {
			c.Assert(err, IsNil)
		}
	}
}

// TestGeneratedColumnRead tests select generated columns from table.
// They should be calculated from their generation expressions.
func (s *testSuiteP1) TestGeneratedColumnRead(c *C) {
	tk := testkit.NewTestKit(c, s.store)
	tk.MustExec("use test")
	tk.MustExec(`CREATE TABLE test_gc_read(a int primary key, b int, c int as (a+b), d int as (a*b) stored, e int as (c*2))`)

	result := tk.MustQuery(`SELECT generation_expression FROM information_schema.columns WHERE table_name = 'test_gc_read' AND column_name = 'd'`)
	result.Check(testkit.Rows("`a` * `b`"))

	// Insert only column a and b, leave c and d be calculated from them.
	tk.MustExec(`INSERT INTO test_gc_read (a, b) VALUES (0,null),(1,2),(3,4)`)
	result = tk.MustQuery(`SELECT * FROM test_gc_read ORDER BY a`)
	result.Check(testkit.Rows(`0 <nil> <nil> <nil> <nil>`, `1 2 3 2 6`, `3 4 7 12 14`))

	tk.MustExec(`INSERT INTO test_gc_read SET a = 5, b = 10`)
	result = tk.MustQuery(`SELECT * FROM test_gc_read ORDER BY a`)
	result.Check(testkit.Rows(`0 <nil> <nil> <nil> <nil>`, `1 2 3 2 6`, `3 4 7 12 14`, `5 10 15 50 30`))

	tk.MustExec(`REPLACE INTO test_gc_read (a, b) VALUES (5, 6)`)
	result = tk.MustQuery(`SELECT * FROM test_gc_read ORDER BY a`)
	result.Check(testkit.Rows(`0 <nil> <nil> <nil> <nil>`, `1 2 3 2 6`, `3 4 7 12 14`, `5 6 11 30 22`))

	tk.MustExec(`INSERT INTO test_gc_read (a, b) VALUES (5, 8) ON DUPLICATE KEY UPDATE b = 9`)
	result = tk.MustQuery(`SELECT * FROM test_gc_read ORDER BY a`)
	result.Check(testkit.Rows(`0 <nil> <nil> <nil> <nil>`, `1 2 3 2 6`, `3 4 7 12 14`, `5 9 14 45 28`))

	// Test select only-generated-column-without-dependences.
	result = tk.MustQuery(`SELECT c, d FROM test_gc_read`)
	result.Check(testkit.Rows(`<nil> <nil>`, `3 2`, `7 12`, `14 45`))

	// Test select only virtual generated column that refers to other virtual generated columns.
	result = tk.MustQuery(`SELECT e FROM test_gc_read`)
	result.Check(testkit.Rows(`<nil>`, `6`, `14`, `28`))

	// Test order of on duplicate key update list.
	tk.MustExec(`INSERT INTO test_gc_read (a, b) VALUES (5, 8) ON DUPLICATE KEY UPDATE a = 6, b = a`)
	result = tk.MustQuery(`SELECT * FROM test_gc_read ORDER BY a`)
	result.Check(testkit.Rows(`0 <nil> <nil> <nil> <nil>`, `1 2 3 2 6`, `3 4 7 12 14`, `6 6 12 36 24`))

	tk.MustExec(`INSERT INTO test_gc_read (a, b) VALUES (6, 8) ON DUPLICATE KEY UPDATE b = 8, a = b`)
	result = tk.MustQuery(`SELECT * FROM test_gc_read ORDER BY a`)
	result.Check(testkit.Rows(`0 <nil> <nil> <nil> <nil>`, `1 2 3 2 6`, `3 4 7 12 14`, `8 8 16 64 32`))

	// Test where-conditions on virtual/stored generated columns.
	result = tk.MustQuery(`SELECT * FROM test_gc_read WHERE c = 7`)
	result.Check(testkit.Rows(`3 4 7 12 14`))

	result = tk.MustQuery(`SELECT * FROM test_gc_read WHERE d = 64`)
	result.Check(testkit.Rows(`8 8 16 64 32`))

	result = tk.MustQuery(`SELECT * FROM test_gc_read WHERE e = 6`)
	result.Check(testkit.Rows(`1 2 3 2 6`))

	// Test update where-conditions on virtual/generated columns.
	tk.MustExec(`UPDATE test_gc_read SET a = a + 100 WHERE c = 7`)
	result = tk.MustQuery(`SELECT * FROM test_gc_read WHERE c = 107`)
	result.Check(testkit.Rows(`103 4 107 412 214`))

	// Test update where-conditions on virtual/generated columns.
	tk.MustExec(`UPDATE test_gc_read m SET m.a = m.a + 100 WHERE c = 107`)
	result = tk.MustQuery(`SELECT * FROM test_gc_read WHERE c = 207`)
	result.Check(testkit.Rows(`203 4 207 812 414`))

	tk.MustExec(`UPDATE test_gc_read SET a = a - 200 WHERE d = 812`)
	result = tk.MustQuery(`SELECT * FROM test_gc_read WHERE d = 12`)
	result.Check(testkit.Rows(`3 4 7 12 14`))

	tk.MustExec(`INSERT INTO test_gc_read set a = 4, b = d + 1`)
	result = tk.MustQuery(`SELECT * FROM test_gc_read ORDER BY a`)
	result.Check(testkit.Rows(`0 <nil> <nil> <nil> <nil>`, `1 2 3 2 6`, `3 4 7 12 14`,
		`4 <nil> <nil> <nil> <nil>`, `8 8 16 64 32`))
	tk.MustExec(`DELETE FROM test_gc_read where a = 4`)

	// Test on-conditions on virtual/stored generated columns.
	tk.MustExec(`CREATE TABLE test_gc_help(a int primary key, b int, c int, d int, e int)`)
	tk.MustExec(`INSERT INTO test_gc_help(a, b, c, d, e) SELECT * FROM test_gc_read`)

	result = tk.MustQuery(`SELECT t1.* FROM test_gc_read t1 JOIN test_gc_help t2 ON t1.c = t2.c ORDER BY t1.a`)
	result.Check(testkit.Rows(`1 2 3 2 6`, `3 4 7 12 14`, `8 8 16 64 32`))

	result = tk.MustQuery(`SELECT t1.* FROM test_gc_read t1 JOIN test_gc_help t2 ON t1.d = t2.d ORDER BY t1.a`)
	result.Check(testkit.Rows(`1 2 3 2 6`, `3 4 7 12 14`, `8 8 16 64 32`))

	result = tk.MustQuery(`SELECT t1.* FROM test_gc_read t1 JOIN test_gc_help t2 ON t1.e = t2.e ORDER BY t1.a`)
	result.Check(testkit.Rows(`1 2 3 2 6`, `3 4 7 12 14`, `8 8 16 64 32`))

	// Test generated column in subqueries.
	result = tk.MustQuery(`SELECT * FROM test_gc_read t WHERE t.a not in (SELECT t.a FROM test_gc_read t where t.c > 5)`)
	result.Sort().Check(testkit.Rows(`0 <nil> <nil> <nil> <nil>`, `1 2 3 2 6`))

	result = tk.MustQuery(`SELECT * FROM test_gc_read t WHERE t.c in (SELECT t.c FROM test_gc_read t where t.c > 5)`)
	result.Sort().Check(testkit.Rows(`3 4 7 12 14`, `8 8 16 64 32`))

	result = tk.MustQuery(`SELECT tt.b FROM test_gc_read tt WHERE tt.a = (SELECT max(t.a) FROM test_gc_read t WHERE t.c = tt.c) ORDER BY b`)
	result.Check(testkit.Rows(`2`, `4`, `8`))

	// Test aggregation on virtual/stored generated columns.
	result = tk.MustQuery(`SELECT c, sum(a) aa, max(d) dd, sum(e) ee FROM test_gc_read GROUP BY c ORDER BY aa`)
	result.Check(testkit.Rows(`<nil> 0 <nil> <nil>`, `3 1 2 6`, `7 3 12 14`, `16 8 64 32`))

	result = tk.MustQuery(`SELECT a, sum(c), sum(d), sum(e) FROM test_gc_read GROUP BY a ORDER BY a`)
	result.Check(testkit.Rows(`0 <nil> <nil> <nil>`, `1 3 2 6`, `3 7 12 14`, `8 16 64 32`))

	// Test multi-update on generated columns.
	tk.MustExec(`UPDATE test_gc_read m, test_gc_read n SET m.b = m.b + 10, n.b = n.b + 10`)
	result = tk.MustQuery(`SELECT * FROM test_gc_read ORDER BY a`)
	result.Check(testkit.Rows(`0 <nil> <nil> <nil> <nil>`, `1 12 13 12 26`, `3 14 17 42 34`, `8 18 26 144 52`))

	tk.MustExec("drop table if exists t")
	tk.MustExec("create table t(a int)")
	tk.MustExec("insert into t values(8)")
	tk.MustExec("update test_gc_read set a = a+1 where a in (select a from t)")
	result = tk.MustQuery("select * from test_gc_read order by a")
	result.Check(testkit.Rows(`0 <nil> <nil> <nil> <nil>`, `1 12 13 12 26`, `3 14 17 42 34`, `9 18 27 162 54`))

	// Test different types between generation expression and generated column.
	tk.MustExec(`CREATE TABLE test_gc_read_cast(a VARCHAR(255), b VARCHAR(255), c INT AS (JSON_EXTRACT(a, b)), d INT AS (JSON_EXTRACT(a, b)) STORED)`)
	tk.MustExec(`INSERT INTO test_gc_read_cast (a, b) VALUES ('{"a": "3"}', '$.a')`)
	result = tk.MustQuery(`SELECT c, d FROM test_gc_read_cast`)
	result.Check(testkit.Rows(`3 3`))

	tk.MustExec(`CREATE TABLE test_gc_read_cast_1(a VARCHAR(255), b VARCHAR(255), c ENUM("red", "yellow") AS (JSON_UNQUOTE(JSON_EXTRACT(a, b))))`)
	tk.MustExec(`INSERT INTO test_gc_read_cast_1 (a, b) VALUES ('{"a": "yellow"}', '$.a')`)
	result = tk.MustQuery(`SELECT c FROM test_gc_read_cast_1`)
	result.Check(testkit.Rows(`yellow`))

	tk.MustExec(`CREATE TABLE test_gc_read_cast_2( a JSON, b JSON AS (a->>'$.a'))`)
	tk.MustExec(`INSERT INTO test_gc_read_cast_2(a) VALUES ('{"a": "{    \\\"key\\\": \\\"\\u6d4b\\\"    }"}')`)
	result = tk.MustQuery(`SELECT b FROM test_gc_read_cast_2`)
	result.Check(testkit.Rows(`{"key": "测"}`))

	tk.MustExec(`CREATE TABLE test_gc_read_cast_3( a JSON, b JSON AS (a->>'$.a'), c INT AS (b * 3.14) )`)
	tk.MustExec(`INSERT INTO test_gc_read_cast_3(a) VALUES ('{"a": "5"}')`)
	result = tk.MustQuery(`SELECT c FROM test_gc_read_cast_3`)
	result.Check(testkit.Rows(`16`))

	_, err := tk.Exec(`INSERT INTO test_gc_read_cast_1 (a, b) VALUES ('{"a": "invalid"}', '$.a')`)
	c.Assert(err, NotNil)

	// Test read generated columns after drop some irrelevant column
	tk.MustExec(`DROP TABLE IF EXISTS test_gc_read_m`)
	tk.MustExec(`CREATE TABLE test_gc_read_m (a int primary key, b int, c int as (a+1), d int as (c*2))`)
	tk.MustExec(`INSERT INTO test_gc_read_m(a) values (1), (2)`)
	tk.MustExec(`ALTER TABLE test_gc_read_m DROP b`)
	result = tk.MustQuery(`SELECT * FROM test_gc_read_m`)
	result.Check(testkit.Rows(`1 2 4`, `2 3 6`))

	// Test not null generated columns.
	tk.MustExec(`CREATE TABLE test_gc_read_1(a int primary key, b int, c int as (a+b) not null, d int as (a*b) stored)`)
	tk.MustExec(`CREATE TABLE test_gc_read_2(a int primary key, b int, c int as (a+b), d int as (a*b) stored not null)`)
	tests := []struct {
		stmt string
		err  int
	}{
		// Can't insert these records, because generated columns are not null.
		{`insert into test_gc_read_1(a, b) values (1, null)`, mysql.ErrBadNull},
		{`insert into test_gc_read_2(a, b) values (1, null)`, mysql.ErrBadNull},
	}
	for _, tt := range tests {
		_, err := tk.Exec(tt.stmt)
		if tt.err != 0 {
			c.Assert(err, NotNil)
			terr := errors.Cause(err).(*terror.Error)
			c.Assert(terr.Code(), Equals, errors.ErrCode(tt.err))
		} else {
			c.Assert(err, IsNil)
		}
	}
}

// TestGeneratedColumnRead tests generated columns using point get and batch point get
func (s *testSuiteP1) TestGeneratedColumnPointGet(c *C) {
	tk := testkit.NewTestKit(c, s.store)
	tk.MustExec("use test")
	tk.MustExec("drop table if exists tu")
	tk.MustExec("CREATE TABLE tu(a int, b int, c int GENERATED ALWAYS AS (a + b) VIRTUAL, d int as (a * b) stored, " +
		"e int GENERATED ALWAYS as (b * 2) VIRTUAL, PRIMARY KEY (a), UNIQUE KEY ukc (c), unique key ukd(d), key ke(e))")
	tk.MustExec("insert into tu(a, b) values(1, 2)")
	tk.MustExec("insert into tu(a, b) values(5, 6)")
	tk.MustQuery("select * from tu for update").Check(testkit.Rows("1 2 3 2 4", "5 6 11 30 12"))
	tk.MustQuery("select * from tu where a = 1").Check(testkit.Rows("1 2 3 2 4"))
	tk.MustQuery("select * from tu where a in (1, 2)").Check(testkit.Rows("1 2 3 2 4"))
	tk.MustQuery("select * from tu where c in (1, 2, 3)").Check(testkit.Rows("1 2 3 2 4"))
	tk.MustQuery("select * from tu where c = 3").Check(testkit.Rows("1 2 3 2 4"))
	tk.MustQuery("select d, e from tu where c = 3").Check(testkit.Rows("2 4"))
	tk.MustQuery("select * from tu where d in (1, 2, 3)").Check(testkit.Rows("1 2 3 2 4"))
	tk.MustQuery("select * from tu where d = 2").Check(testkit.Rows("1 2 3 2 4"))
	tk.MustQuery("select c, d from tu where d = 2").Check(testkit.Rows("3 2"))
	tk.MustQuery("select d, e from tu where e = 4").Check(testkit.Rows("2 4"))
	tk.MustQuery("select * from tu where e = 4").Check(testkit.Rows("1 2 3 2 4"))
	tk.MustExec("update tu set a = a + 1, b = b + 1 where c = 11")
	tk.MustQuery("select * from tu for update").Check(testkit.Rows("1 2 3 2 4", "6 7 13 42 14"))
	tk.MustQuery("select * from tu where a = 6").Check(testkit.Rows("6 7 13 42 14"))
	tk.MustQuery("select * from tu where c in (5, 6, 13)").Check(testkit.Rows("6 7 13 42 14"))
	tk.MustQuery("select b, c, e, d from tu where c = 13").Check(testkit.Rows("7 13 14 42"))
	tk.MustQuery("select a, e, d from tu where c in (5, 6, 13)").Check(testkit.Rows("6 14 42"))
	tk.MustExec("drop table if exists tu")
}

func (s *testSuiteP2) TestToPBExpr(c *C) {
	tk := testkit.NewTestKit(c, s.store)
	tk.MustExec("use test")
	tk.MustExec("drop table if exists t")
	tk.MustExec("create table t (a decimal(10,6), b decimal, index idx_b (b))")
	tk.MustExec("set sql_mode = ''")
	tk.MustExec("insert t values (1.1, 1.1)")
	tk.MustExec("insert t values (2.4, 2.4)")
	tk.MustExec("insert t values (3.3, 2.7)")
	result := tk.MustQuery("select * from t where a < 2.399999")
	result.Check(testkit.Rows("1.100000 1"))
	result = tk.MustQuery("select * from t where a > 1.5")
	result.Check(testkit.Rows("2.400000 2", "3.300000 3"))
	result = tk.MustQuery("select * from t where a <= 1.1")
	result.Check(testkit.Rows("1.100000 1"))
	result = tk.MustQuery("select * from t where b >= 3")
	result.Check(testkit.Rows("3.300000 3"))
	result = tk.MustQuery("select * from t where not (b = 1)")
	result.Check(testkit.Rows("2.400000 2", "3.300000 3"))
	result = tk.MustQuery("select * from t where b&1 = a|1")
	result.Check(testkit.Rows("1.100000 1"))
	result = tk.MustQuery("select * from t where b != 2 and b <=> 3")
	result.Check(testkit.Rows("3.300000 3"))
	result = tk.MustQuery("select * from t where b in (3)")
	result.Check(testkit.Rows("3.300000 3"))
	result = tk.MustQuery("select * from t where b not in (1, 2)")
	result.Check(testkit.Rows("3.300000 3"))

	tk.MustExec("drop table if exists t")
	tk.MustExec("create table t (a varchar(255), b int)")
	tk.MustExec("insert t values ('abc123', 1)")
	tk.MustExec("insert t values ('ab123', 2)")
	result = tk.MustQuery("select * from t where a like 'ab%'")
	result.Check(testkit.Rows("abc123 1", "ab123 2"))
	result = tk.MustQuery("select * from t where a like 'ab_12'")
	result.Check(nil)
	tk.MustExec("drop table if exists t")
	tk.MustExec("create table t (a int primary key)")
	tk.MustExec("insert t values (1)")
	tk.MustExec("insert t values (2)")
	result = tk.MustQuery("select * from t where not (a = 1)")
	result.Check(testkit.Rows("2"))
	result = tk.MustQuery("select * from t where not(not (a = 1))")
	result.Check(testkit.Rows("1"))
	result = tk.MustQuery("select * from t where not(a != 1 and a != 2)")
	result.Check(testkit.Rows("1", "2"))
}

func (s *testSuiteP2) TestDatumXAPI(c *C) {
	tk := testkit.NewTestKit(c, s.store)
	tk.MustExec("use test")
	tk.MustExec("drop table if exists t")
	tk.MustExec("create table t (a decimal(10,6), b decimal, index idx_b (b))")
	tk.MustExec("set sql_mode = ''")
	tk.MustExec("insert t values (1.1, 1.1)")
	tk.MustExec("insert t values (2.2, 2.2)")
	tk.MustExec("insert t values (3.3, 2.7)")
	result := tk.MustQuery("select * from t where a > 1.5")
	result.Check(testkit.Rows("2.200000 2", "3.300000 3"))
	result = tk.MustQuery("select * from t where b > 1.5")
	result.Check(testkit.Rows("2.200000 2", "3.300000 3"))

	tk.MustExec("drop table if exists t")
	tk.MustExec("create table t (a time(3), b time, index idx_a (a))")
	tk.MustExec("insert t values ('11:11:11', '11:11:11')")
	tk.MustExec("insert t values ('11:11:12', '11:11:12')")
	tk.MustExec("insert t values ('11:11:13', '11:11:13')")
	result = tk.MustQuery("select * from t where a > '11:11:11.5'")
	result.Check(testkit.Rows("11:11:12.000 11:11:12", "11:11:13.000 11:11:13"))
	result = tk.MustQuery("select * from t where b > '11:11:11.5'")
	result.Check(testkit.Rows("11:11:12.000 11:11:12", "11:11:13.000 11:11:13"))
}

func (s *testSuiteP2) TestSQLMode(c *C) {
	tk := testkit.NewTestKit(c, s.store)
	tk.MustExec("use test")
	tk.MustExec("drop table if exists t")
	tk.MustExec("create table t (a tinyint not null)")
	tk.MustExec("set sql_mode = 'STRICT_TRANS_TABLES'")
	_, err := tk.Exec("insert t values ()")
	c.Check(err, NotNil)

	_, err = tk.Exec("insert t values ('1000')")
	c.Check(err, NotNil)

	tk.MustExec("create table if not exists tdouble (a double(3,2))")
	_, err = tk.Exec("insert tdouble values (10.23)")
	c.Check(err, NotNil)

	tk.MustExec("set sql_mode = ''")
	tk.MustExec("insert t values ()")
	tk.MustQuery("show warnings").Check(testkit.Rows("Warning 1364 Field 'a' doesn't have a default value"))
	tk.MustExec("insert t values (null)")
	tk.MustQuery("show warnings").Check(testkit.Rows("Warning 1048 Column 'a' cannot be null"))
	tk.MustExec("insert ignore t values (null)")
	tk.MustQuery("show warnings").Check(testkit.Rows("Warning 1048 Column 'a' cannot be null"))
	tk.MustExec("insert t select null")
	tk.MustQuery("show warnings").Check(testkit.Rows("Warning 1048 Column 'a' cannot be null"))
	tk.MustExec("insert t values (1000)")
	tk.MustQuery("select * from t order by a").Check(testkit.Rows("0", "0", "0", "0", "127"))

	tk.MustExec("insert tdouble values (10.23)")
	tk.MustQuery("select * from tdouble").Check(testkit.Rows("9.99"))

	tk.MustExec("set sql_mode = 'STRICT_TRANS_TABLES'")
	tk.MustExec("set @@global.sql_mode = ''")

	tk2 := testkit.NewTestKit(c, s.store)
	tk2.MustExec("use test")
	tk2.MustExec("drop table if exists t2")
	tk2.MustExec("create table t2 (a varchar(3))")
	tk2.MustExec("insert t2 values ('abcd')")
	tk2.MustQuery("select * from t2").Check(testkit.Rows("abc"))

	// session1 is still in strict mode.
	_, err = tk.Exec("insert t2 values ('abcd')")
	c.Check(err, NotNil)
	// Restore original global strict mode.
	tk.MustExec("set @@global.sql_mode = 'STRICT_TRANS_TABLES'")
}

func (s *testSuiteP2) TestTableDual(c *C) {
	tk := testkit.NewTestKit(c, s.store)
	tk.MustExec("use test")
	result := tk.MustQuery("Select 1")
	result.Check(testkit.Rows("1"))
	result = tk.MustQuery("Select 1 from dual")
	result.Check(testkit.Rows("1"))
	result = tk.MustQuery("Select count(*) from dual")
	result.Check(testkit.Rows("1"))
	result = tk.MustQuery("Select 1 from dual where 1")
	result.Check(testkit.Rows("1"))

	tk.MustExec("drop table if exists t")
	tk.MustExec("create table t(a int primary key)")
	tk.MustQuery("select t1.* from t t1, t t2 where t1.a=t2.a and 1=0").Check(testkit.Rows())
}

func (s *testSuiteP2) TestTableScan(c *C) {
	tk := testkit.NewTestKit(c, s.store)
	tk.MustExec("use information_schema")
	result := tk.MustQuery("select * from schemata")
	// There must be these tables: information_schema, mysql, performance_schema and test.
	c.Assert(len(result.Rows()), GreaterEqual, 4)
	tk.MustExec("use test")
	tk.MustExec("create database mytest")
	rowStr1 := fmt.Sprintf("%s %s %s %s %v", "def", "mysql", "utf8mb4", "utf8mb4_bin", nil)
	rowStr2 := fmt.Sprintf("%s %s %s %s %v", "def", "mytest", "utf8mb4", "utf8mb4_bin", nil)
	tk.MustExec("use information_schema")
	result = tk.MustQuery("select * from schemata where schema_name = 'mysql'")
	result.Check(testkit.Rows(rowStr1))
	result = tk.MustQuery("select * from schemata where schema_name like 'my%'")
	result.Check(testkit.Rows(rowStr1, rowStr2))
	result = tk.MustQuery("select 1 from tables limit 1")
	result.Check(testkit.Rows("1"))
}

func (s *testSuiteP2) TestAdapterStatement(c *C) {
	se, err := session.CreateSession4Test(s.store)
	c.Check(err, IsNil)
	se.GetSessionVars().TxnCtx.InfoSchema = domain.GetDomain(se).InfoSchema()
	compiler := &executor.Compiler{Ctx: se}
	stmtNode, err := s.ParseOneStmt("select 1", "", "")
	c.Check(err, IsNil)
	stmt, err := compiler.Compile(context.TODO(), stmtNode)
	c.Check(err, IsNil)
	c.Check(stmt.OriginText(), Equals, "select 1")

	stmtNode, err = s.ParseOneStmt("create table test.t (a int)", "", "")
	c.Check(err, IsNil)
	stmt, err = compiler.Compile(context.TODO(), stmtNode)
	c.Check(err, IsNil)
	c.Check(stmt.OriginText(), Equals, "create table test.t (a int)")
}

func (s *testSuiteP2) TestIsPointGet(c *C) {
	tk := testkit.NewTestKit(c, s.store)
	tk.MustExec("use mysql")
	ctx := tk.Se.(sessionctx.Context)
	tests := map[string]bool{
		"select * from help_topic where name='aaa'":         false,
		"select 1 from help_topic where name='aaa'":         false,
		"select * from help_topic where help_topic_id=1":    true,
		"select * from help_topic where help_category_id=1": false,
	}

	for sqlStr, result := range tests {
		stmtNode, err := s.ParseOneStmt(sqlStr, "", "")
		c.Check(err, IsNil)
		preprocessorReturn := &plannercore.PreprocessorReturn{}
		err = plannercore.Preprocess(ctx, stmtNode, plannercore.WithPreprocessorReturn(preprocessorReturn))
		c.Check(err, IsNil)
		p, _, err := planner.Optimize(context.TODO(), ctx, stmtNode, preprocessorReturn.InfoSchema)
		c.Check(err, IsNil)
		ret, err := plannercore.IsPointGetWithPKOrUniqueKeyByAutoCommit(ctx, p)
		c.Assert(err, IsNil)
		c.Assert(ret, Equals, result)
	}
}

func (s *testSuiteP2) TestClusteredIndexIsPointGet(c *C) {
	tk := testkit.NewTestKit(c, s.store)
	tk.MustExec("drop database if exists test_cluster_index_is_point_get;")
	tk.MustExec("create database test_cluster_index_is_point_get;")
	tk.MustExec("use test_cluster_index_is_point_get;")

	tk.Se.GetSessionVars().EnableClusteredIndex = variable.ClusteredIndexDefModeOn
	tk.MustExec("drop table if exists t;")
	tk.MustExec("create table t (a varchar(255), b int, c char(10), primary key (c, a));")
	ctx := tk.Se.(sessionctx.Context)

	tests := map[string]bool{
		"select 1 from t where a='x'":                   false,
		"select * from t where c='x'":                   false,
		"select * from t where a='x' and c='x'":         true,
		"select * from t where a='x' and c='x' and b=1": false,
	}
	for sqlStr, result := range tests {
		stmtNode, err := s.ParseOneStmt(sqlStr, "", "")
		c.Check(err, IsNil)
		preprocessorReturn := &plannercore.PreprocessorReturn{}
		err = plannercore.Preprocess(ctx, stmtNode, plannercore.WithPreprocessorReturn(preprocessorReturn))
		c.Check(err, IsNil)
		p, _, err := planner.Optimize(context.TODO(), ctx, stmtNode, preprocessorReturn.InfoSchema)
		c.Check(err, IsNil)
		ret, err := plannercore.IsPointGetWithPKOrUniqueKeyByAutoCommit(ctx, p)
		c.Assert(err, IsNil)
		c.Assert(ret, Equals, result)
	}
}

func (s *testSerialSuite) TestPointGetRepeatableRead(c *C) {
	tk1 := testkit.NewTestKit(c, s.store)
	tk1.MustExec("use test")
	tk1.MustExec(`create table point_get (a int, b int, c int,
			primary key k_a(a),
			unique key k_b(b))`)
	tk1.MustExec("insert into point_get values (1, 1, 1)")
	tk2 := testkit.NewTestKit(c, s.store)
	tk2.MustExec("use test")

	var (
		step1 = "github.com/pingcap/tidb/executor/pointGetRepeatableReadTest-step1"
		step2 = "github.com/pingcap/tidb/executor/pointGetRepeatableReadTest-step2"
	)

	c.Assert(failpoint.Enable(step1, "return"), IsNil)
	c.Assert(failpoint.Enable(step2, "pause"), IsNil)

	updateWaitCh := make(chan struct{})
	go func() {
		ctx := context.WithValue(context.Background(), "pointGetRepeatableReadTest", updateWaitCh)
		ctx = failpoint.WithHook(ctx, func(ctx context.Context, fpname string) bool {
			return fpname == step1 || fpname == step2
		})
		rs, err := tk1.Se.Execute(ctx, "select c from point_get where b = 1")
		c.Assert(err, IsNil)
		result := tk1.ResultSetToResultWithCtx(ctx, rs[0], Commentf("execute sql fail"))
		result.Check(testkit.Rows("1"))
	}()

	<-updateWaitCh // Wait `POINT GET` first time `get`
	c.Assert(failpoint.Disable(step1), IsNil)
	tk2.MustExec("update point_get set b = 2, c = 2 where a = 1")
	c.Assert(failpoint.Disable(step2), IsNil)
}

func (s *testSerialSuite) TestBatchPointGetRepeatableRead(c *C) {
	tk1 := testkit.NewTestKit(c, s.store)
	tk1.MustExec("use test")
	tk1.MustExec(`create table batch_point_get (a int, b int, c int, unique key k_b(a, b, c))`)
	tk1.MustExec("insert into batch_point_get values (1, 1, 1), (2, 3, 4), (3, 4, 5)")
	tk2 := testkit.NewTestKit(c, s.store)
	tk2.MustExec("use test")

	var (
		step1 = "github.com/pingcap/tidb/executor/batchPointGetRepeatableReadTest-step1"
		step2 = "github.com/pingcap/tidb/executor/batchPointGetRepeatableReadTest-step2"
	)

	c.Assert(failpoint.Enable(step1, "return"), IsNil)
	c.Assert(failpoint.Enable(step2, "pause"), IsNil)

	updateWaitCh := make(chan struct{})
	go func() {
		ctx := context.WithValue(context.Background(), "batchPointGetRepeatableReadTest", updateWaitCh)
		ctx = failpoint.WithHook(ctx, func(ctx context.Context, fpname string) bool {
			return fpname == step1 || fpname == step2
		})
		rs, err := tk1.Se.Execute(ctx, "select c from batch_point_get where (a, b, c) in ((1, 1, 1))")
		c.Assert(err, IsNil)
		result := tk1.ResultSetToResultWithCtx(ctx, rs[0], Commentf("execute sql fail"))
		result.Check(testkit.Rows("1"))
	}()

	<-updateWaitCh // Wait `POINT GET` first time `get`
	c.Assert(failpoint.Disable(step1), IsNil)
	tk2.MustExec("update batch_point_get set b = 2, c = 2 where a = 1")
	c.Assert(failpoint.Disable(step2), IsNil)
}

func (s *testSerialSuite) TestSplitRegionTimeout(c *C) {
	c.Assert(failpoint.Enable("tikvclient/mockSplitRegionTimeout", `return(true)`), IsNil)
	tk := testkit.NewTestKit(c, s.store)
	tk.MustExec("use test")
	tk.MustExec("drop table if exists t")
	tk.MustExec("create table t(a varchar(100),b int, index idx1(b,a))")
	tk.MustExec(`split table t index idx1 by (10000,"abcd"),(10000000);`)
	tk.MustExec(`set @@tidb_wait_split_region_timeout=1`)
	// result 0 0 means split 0 region and 0 region finish scatter regions before timeout.
	tk.MustQuery(`split table t between (0) and (10000) regions 10`).Check(testkit.Rows("0 0"))
	err := failpoint.Disable("tikvclient/mockSplitRegionTimeout")
	c.Assert(err, IsNil)

	// Test scatter regions timeout.
	c.Assert(failpoint.Enable("tikvclient/mockScatterRegionTimeout", `return(true)`), IsNil)
	tk.MustQuery(`split table t between (0) and (10000) regions 10`).Check(testkit.Rows("10 1"))
	err = failpoint.Disable("tikvclient/mockScatterRegionTimeout")
	c.Assert(err, IsNil)

	// Test pre-split with timeout.
	tk.MustExec("drop table if exists t")
	tk.MustExec("set @@global.tidb_scatter_region=1;")
	c.Assert(failpoint.Enable("tikvclient/mockScatterRegionTimeout", `return(true)`), IsNil)
	atomic.StoreUint32(&ddl.EnableSplitTableRegion, 1)
	start := time.Now()
	tk.MustExec("create table t (a int, b int) partition by hash(a) partitions 5;")
	c.Assert(time.Since(start).Seconds(), Less, 10.0)
	err = failpoint.Disable("tikvclient/mockScatterRegionTimeout")
	c.Assert(err, IsNil)
}

func (s *testSuiteP2) TestRow(c *C) {
	tk := testkit.NewTestKit(c, s.store)
	tk.MustExec("use test")
	tk.MustExec("drop table if exists t")
	tk.MustExec("create table t (c int, d int)")
	tk.MustExec("insert t values (1, 1)")
	tk.MustExec("insert t values (1, 3)")
	tk.MustExec("insert t values (2, 1)")
	tk.MustExec("insert t values (2, 3)")
	result := tk.MustQuery("select * from t where (c, d) < (2,2)")
	result.Check(testkit.Rows("1 1", "1 3", "2 1"))
	result = tk.MustQuery("select * from t where (1,2,3) > (3,2,1)")
	result.Check(testkit.Rows())
	result = tk.MustQuery("select * from t where row(1,2,3) > (3,2,1)")
	result.Check(testkit.Rows())
	result = tk.MustQuery("select * from t where (c, d) = (select * from t where (c,d) = (1,1))")
	result.Check(testkit.Rows("1 1"))
	result = tk.MustQuery("select * from t where (c, d) = (select * from t k where (t.c,t.d) = (c,d))")
	result.Check(testkit.Rows("1 1", "1 3", "2 1", "2 3"))
	result = tk.MustQuery("select (1, 2, 3) < (2, 3, 4)")
	result.Check(testkit.Rows("1"))
	result = tk.MustQuery("select (2, 3, 4) <= (2, 3, 3)")
	result.Check(testkit.Rows("0"))
	result = tk.MustQuery("select (2, 3, 4) <= (2, 3, 4)")
	result.Check(testkit.Rows("1"))
	result = tk.MustQuery("select (2, 3, 4) <= (2, 1, 4)")
	result.Check(testkit.Rows("0"))
	result = tk.MustQuery("select (2, 3, 4) >= (2, 3, 4)")
	result.Check(testkit.Rows("1"))
	result = tk.MustQuery("select (2, 3, 4) = (2, 3, 4)")
	result.Check(testkit.Rows("1"))
	result = tk.MustQuery("select (2, 3, 4) != (2, 3, 4)")
	result.Check(testkit.Rows("0"))
	result = tk.MustQuery("select row(1, 1) in (row(1, 1))")
	result.Check(testkit.Rows("1"))
	result = tk.MustQuery("select row(1, 0) in (row(1, 1))")
	result.Check(testkit.Rows("0"))
	result = tk.MustQuery("select row(1, 1) in (select 1, 1)")
	result.Check(testkit.Rows("1"))
	result = tk.MustQuery("select row(1, 1) > row(1, 0)")
	result.Check(testkit.Rows("1"))
	result = tk.MustQuery("select row(1, 1) > (select 1, 0)")
	result.Check(testkit.Rows("1"))
	result = tk.MustQuery("select 1 > (select 1)")
	result.Check(testkit.Rows("0"))
	result = tk.MustQuery("select (select 1)")
	result.Check(testkit.Rows("1"))

	tk.MustExec("drop table if exists t1")
	tk.MustExec("create table t1 (a int, b int)")
	tk.MustExec("insert t1 values (1,2),(1,null)")
	tk.MustExec("drop table if exists t2")
	tk.MustExec("create table t2 (c int, d int)")
	tk.MustExec("insert t2 values (0,0)")

	tk.MustQuery("select * from t2 where (1,2) in (select * from t1)").Check(testkit.Rows("0 0"))
	tk.MustQuery("select * from t2 where (1,2) not in (select * from t1)").Check(testkit.Rows())
	tk.MustQuery("select * from t2 where (1,1) not in (select * from t1)").Check(testkit.Rows())
	tk.MustQuery("select * from t2 where (1,null) in (select * from t1)").Check(testkit.Rows())
	tk.MustQuery("select * from t2 where (null,null) in (select * from t1)").Check(testkit.Rows())

	tk.MustExec("delete from t1 where a=1 and b=2")
	tk.MustQuery("select (1,1) in (select * from t2) from t1").Check(testkit.Rows("0"))
	tk.MustQuery("select (1,1) not in (select * from t2) from t1").Check(testkit.Rows("1"))
	tk.MustQuery("select (1,1) in (select 1,1 from t2) from t1").Check(testkit.Rows("1"))
	tk.MustQuery("select (1,1) not in (select 1,1 from t2) from t1").Check(testkit.Rows("0"))

	// MySQL 5.7 returns 1 for these 2 queries, which is wrong.
	tk.MustQuery("select (1,null) not in (select 1,1 from t2) from t1").Check(testkit.Rows("<nil>"))
	tk.MustQuery("select (t1.a,null) not in (select 1,1 from t2) from t1").Check(testkit.Rows("<nil>"))

	tk.MustQuery("select (1,null) in (select * from t1)").Check(testkit.Rows("<nil>"))
	tk.MustQuery("select (1,null) not in (select * from t1)").Check(testkit.Rows("<nil>"))
}

func (s *testSuiteP2) TestColumnName(c *C) {
	tk := testkit.NewTestKit(c, s.store)
	tk.MustExec("use test")
	tk.MustExec("drop table if exists t")
	tk.MustExec("create table t (c int, d int)")
	// disable only full group by
	tk.MustExec("set sql_mode='STRICT_TRANS_TABLES'")
	rs, err := tk.Exec("select 1 + c, count(*) from t")
	c.Check(err, IsNil)
	fields := rs.Fields()
	c.Check(len(fields), Equals, 2)
	c.Check(fields[0].Column.Name.L, Equals, "1 + c")
	c.Check(fields[0].ColumnAsName.L, Equals, "1 + c")
	c.Check(fields[1].Column.Name.L, Equals, "count(*)")
	c.Check(fields[1].ColumnAsName.L, Equals, "count(*)")
	c.Assert(rs.Close(), IsNil)
	rs, err = tk.Exec("select (c) > all (select c from t) from t")
	c.Check(err, IsNil)
	fields = rs.Fields()
	c.Check(len(fields), Equals, 1)
	c.Check(fields[0].Column.Name.L, Equals, "(c) > all (select c from t)")
	c.Check(fields[0].ColumnAsName.L, Equals, "(c) > all (select c from t)")
	c.Assert(rs.Close(), IsNil)
	tk.MustExec("begin")
	tk.MustExec("insert t values(1,1)")
	rs, err = tk.Exec("select c d, d c from t")
	c.Check(err, IsNil)
	fields = rs.Fields()
	c.Check(len(fields), Equals, 2)
	c.Check(fields[0].Column.Name.L, Equals, "c")
	c.Check(fields[0].ColumnAsName.L, Equals, "d")
	c.Check(fields[1].Column.Name.L, Equals, "d")
	c.Check(fields[1].ColumnAsName.L, Equals, "c")
	c.Assert(rs.Close(), IsNil)
	// Test case for query a column of a table.
	// In this case, all attributes have values.
	rs, err = tk.Exec("select c as a from t as t2")
	c.Check(err, IsNil)
	fields = rs.Fields()
	c.Check(fields[0].Column.Name.L, Equals, "c")
	c.Check(fields[0].ColumnAsName.L, Equals, "a")
	c.Check(fields[0].Table.Name.L, Equals, "t")
	c.Check(fields[0].TableAsName.L, Equals, "t2")
	c.Check(fields[0].DBName.L, Equals, "test")
	c.Assert(rs.Close(), IsNil)
	// Test case for query a expression which only using constant inputs.
	// In this case, the table, org_table and database attributes will all be empty.
	rs, err = tk.Exec("select hour(1) as a from t as t2")
	c.Check(err, IsNil)
	fields = rs.Fields()
	c.Check(fields[0].Column.Name.L, Equals, "a")
	c.Check(fields[0].ColumnAsName.L, Equals, "a")
	c.Check(fields[0].Table.Name.L, Equals, "")
	c.Check(fields[0].TableAsName.L, Equals, "")
	c.Check(fields[0].DBName.L, Equals, "")
	c.Assert(rs.Close(), IsNil)
	// Test case for query a column wrapped with parentheses and unary plus.
	// In this case, the column name should be its original name.
	rs, err = tk.Exec("select (c), (+c), +(c), +(+(c)), ++c from t")
	c.Check(err, IsNil)
	fields = rs.Fields()
	for i := 0; i < 5; i++ {
		c.Check(fields[i].Column.Name.L, Equals, "c")
		c.Check(fields[i].ColumnAsName.L, Equals, "c")
	}
	c.Assert(rs.Close(), IsNil)

	// Test issue https://github.com/pingcap/tidb/issues/9639 .
	// Both window function and expression appear in final result field.
	tk.MustExec("set @@tidb_enable_window_function = 1")
	rs, err = tk.Exec("select 1+1, row_number() over() num from t")
	c.Check(err, IsNil)
	fields = rs.Fields()
	c.Assert(fields[0].Column.Name.L, Equals, "1+1")
	c.Assert(fields[0].ColumnAsName.L, Equals, "1+1")
	c.Assert(fields[1].Column.Name.L, Equals, "num")
	c.Assert(fields[1].ColumnAsName.L, Equals, "num")
	tk.MustExec("set @@tidb_enable_window_function = 0")
	c.Assert(rs.Close(), IsNil)

	rs, err = tk.Exec("select if(1,c,c) from t;")
	c.Check(err, IsNil)
	fields = rs.Fields()
	c.Assert(fields[0].Column.Name.L, Equals, "if(1,c,c)")
	// It's a compatibility issue. Should be empty instead.
	c.Assert(fields[0].ColumnAsName.L, Equals, "if(1,c,c)")
	c.Assert(rs.Close(), IsNil)
}

func (s *testSuiteP2) TestSelectVar(c *C) {
	tk := testkit.NewTestKit(c, s.store)
	tk.MustExec("use test")
	tk.MustExec("drop table if exists t")
	tk.MustExec("create table t (d int)")
	tk.MustExec("insert into t values(1), (2), (1)")
	// This behavior is different from MySQL.
	result := tk.MustQuery("select @a, @a := d+1 from t")
	result.Check(testkit.Rows("<nil> 2", "2 3", "3 2"))
	// Test for PR #10658.
	tk.MustExec("select SQL_BIG_RESULT d from t group by d")
	tk.MustExec("select SQL_SMALL_RESULT d from t group by d")
	tk.MustExec("select SQL_BUFFER_RESULT d from t group by d")
}

func (s *testSuiteP2) TestHistoryRead(c *C) {
	tk := testkit.NewTestKit(c, s.store)
	tk.MustExec("use test")
	tk.MustExec("drop table if exists history_read")
	tk.MustExec("create table history_read (a int)")
	tk.MustExec("insert history_read values (1)")

	// For mocktikv, safe point is not initialized, we manually insert it for snapshot to use.
	safePointName := "tikv_gc_safe_point"
	safePointValue := "20060102-15:04:05 -0700"
	safePointComment := "All versions after safe point can be accessed. (DO NOT EDIT)"
	updateSafePoint := fmt.Sprintf(`INSERT INTO mysql.tidb VALUES ('%[1]s', '%[2]s', '%[3]s')
	ON DUPLICATE KEY
	UPDATE variable_value = '%[2]s', comment = '%[3]s'`, safePointName, safePointValue, safePointComment)
	tk.MustExec(updateSafePoint)

	// Set snapshot to a time before save point will fail.
	_, err := tk.Exec("set @@tidb_snapshot = '2006-01-01 15:04:05.999999'")
	c.Assert(terror.ErrorEqual(err, variable.ErrSnapshotTooOld), IsTrue, Commentf("err %v", err))
	// SnapshotTS Is not updated if check failed.
	c.Assert(tk.Se.GetSessionVars().SnapshotTS, Equals, uint64(0))

	// Setting snapshot to a time in the future will fail. (One day before the 2038 problem)
	_, err = tk.Exec("set @@tidb_snapshot = '2038-01-18 03:14:07'")
	c.Assert(err, ErrorMatches, "cannot set read timestamp to a future time")
	// SnapshotTS Is not updated if check failed.
	c.Assert(tk.Se.GetSessionVars().SnapshotTS, Equals, uint64(0))

	curVer1, _ := s.store.CurrentVersion(kv.GlobalTxnScope)
	time.Sleep(time.Millisecond)
	snapshotTime := time.Now()
	time.Sleep(time.Millisecond)
	curVer2, _ := s.store.CurrentVersion(kv.GlobalTxnScope)
	tk.MustExec("insert history_read values (2)")
	tk.MustQuery("select * from history_read").Check(testkit.Rows("1", "2"))
	tk.MustExec("set @@tidb_snapshot = '" + snapshotTime.Format("2006-01-02 15:04:05.999999") + "'")
	ctx := tk.Se.(sessionctx.Context)
	snapshotTS := ctx.GetSessionVars().SnapshotTS
	c.Assert(snapshotTS, Greater, curVer1.Ver)
	c.Assert(snapshotTS, Less, curVer2.Ver)
	tk.MustQuery("select * from history_read").Check(testkit.Rows("1"))
	_, err = tk.Exec("insert history_read values (2)")
	c.Assert(err, NotNil)
	_, err = tk.Exec("update history_read set a = 3 where a = 1")
	c.Assert(err, NotNil)
	_, err = tk.Exec("delete from history_read where a = 1")
	c.Assert(err, NotNil)
	tk.MustExec("set @@tidb_snapshot = ''")
	tk.MustQuery("select * from history_read").Check(testkit.Rows("1", "2"))
	tk.MustExec("insert history_read values (3)")
	tk.MustExec("update history_read set a = 4 where a = 3")
	tk.MustExec("delete from history_read where a = 1")

	time.Sleep(time.Millisecond)
	snapshotTime = time.Now()
	time.Sleep(time.Millisecond)
	tk.MustExec("alter table history_read add column b int")
	tk.MustExec("insert history_read values (8, 8), (9, 9)")
	tk.MustQuery("select * from history_read order by a").Check(testkit.Rows("2 <nil>", "4 <nil>", "8 8", "9 9"))
	tk.MustExec("set @@tidb_snapshot = '" + snapshotTime.Format("2006-01-02 15:04:05.999999") + "'")
	tk.MustQuery("select * from history_read order by a").Check(testkit.Rows("2", "4"))
	tsoStr := strconv.FormatUint(oracle.GoTimeToTS(snapshotTime), 10)

	tk.MustExec("set @@tidb_snapshot = '" + tsoStr + "'")
	tk.MustQuery("select * from history_read order by a").Check(testkit.Rows("2", "4"))

	tk.MustExec("set @@tidb_snapshot = ''")
	tk.MustQuery("select * from history_read order by a").Check(testkit.Rows("2 <nil>", "4 <nil>", "8 8", "9 9"))
}

func (s *testSuite2) TestLowResolutionTSORead(c *C) {
	tk := testkit.NewTestKit(c, s.store)
	tk.MustExec("set @@autocommit=1")
	tk.MustExec("use test")
	tk.MustExec("drop table if exists low_resolution_tso")
	tk.MustExec("create table low_resolution_tso(a int)")
	tk.MustExec("insert low_resolution_tso values (1)")

	// enable low resolution tso
	c.Assert(tk.Se.GetSessionVars().LowResolutionTSO, IsFalse)
	_, err := tk.Exec("set @@tidb_low_resolution_tso = 'on'")
	c.Assert(err, IsNil)
	c.Assert(tk.Se.GetSessionVars().LowResolutionTSO, IsTrue)

	time.Sleep(3 * time.Second)
	tk.MustQuery("select * from low_resolution_tso").Check(testkit.Rows("1"))
	_, err = tk.Exec("update low_resolution_tso set a = 2")
	c.Assert(err, NotNil)
	tk.MustExec("set @@tidb_low_resolution_tso = 'off'")
	tk.MustExec("update low_resolution_tso set a = 2")
	tk.MustQuery("select * from low_resolution_tso").Check(testkit.Rows("2"))
}

func (s *testSuite2) TestStaleReadFutureTime(c *C) {
	tk := testkit.NewTestKit(c, s.store)
	// Setting tx_read_ts to a time in the future will fail. (One day before the 2038 problem)
	_, err := tk.Exec("set @@tx_read_ts = '2038-01-18 03:14:07'")
	c.Assert(err, ErrorMatches, "cannot set read timestamp to a future time")
	// TxnReadTS Is not updated if check failed.
	c.Assert(tk.Se.GetSessionVars().TxnReadTS.PeakTxnReadTS(), Equals, uint64(0))
}

func (s *testSuite) TestScanControlSelection(c *C) {
	tk := testkit.NewTestKit(c, s.store)
	tk.MustExec("use test")
	tk.MustExec("drop table if exists t")
	tk.MustExec("create table t(a int primary key, b int, c int, index idx_b(b))")
	tk.MustExec("insert into t values (1, 1, 1), (2, 1, 1), (3, 1, 2), (4, 2, 3)")
	tk.MustQuery("select (select count(1) k from t s where s.b = t1.c) from t t1").Sort().Check(testkit.Rows("0", "1", "3", "3"))
}

func (s *testSuite) TestSimpleDAG(c *C) {
	tk := testkit.NewTestKit(c, s.store)
	tk.MustExec("use test")
	tk.MustExec("drop table if exists t")
	tk.MustExec("create table t(a int primary key, b int, c int)")
	tk.MustExec("insert into t values (1, 1, 1), (2, 1, 1), (3, 1, 2), (4, 2, 3)")
	tk.MustQuery("select a from t").Check(testkit.Rows("1", "2", "3", "4"))
	tk.MustQuery("select * from t where a = 4").Check(testkit.Rows("4 2 3"))
	tk.MustQuery("select a from t limit 1").Check(testkit.Rows("1"))
	tk.MustQuery("select a from t order by a desc").Check(testkit.Rows("4", "3", "2", "1"))
	tk.MustQuery("select a from t order by a desc limit 1").Check(testkit.Rows("4"))
	tk.MustQuery("select a from t order by b desc limit 1").Check(testkit.Rows("4"))
	tk.MustQuery("select a from t where a < 3").Check(testkit.Rows("1", "2"))
	tk.MustQuery("select a from t where b > 1").Check(testkit.Rows("4"))
	tk.MustQuery("select a from t where b > 1 and a < 3").Check(testkit.Rows())
	tk.MustQuery("select count(*) from t where b > 1 and a < 3").Check(testkit.Rows("0"))
	tk.MustQuery("select count(*) from t").Check(testkit.Rows("4"))
	tk.MustQuery("select count(*), c from t group by c order by c").Check(testkit.Rows("2 1", "1 2", "1 3"))
	tk.MustQuery("select sum(c) as s from t group by b order by s").Check(testkit.Rows("3", "4"))
	tk.MustQuery("select avg(a) as s from t group by b order by s").Check(testkit.Rows("2.0000", "4.0000"))
	tk.MustQuery("select sum(distinct c) from t group by b").Check(testkit.Rows("3", "3"))

	tk.MustExec("create index i on t(c,b)")
	tk.MustQuery("select a from t where c = 1").Check(testkit.Rows("1", "2"))
	tk.MustQuery("select a from t where c = 1 and a < 2").Check(testkit.Rows("1"))
	tk.MustQuery("select a from t where c = 1 order by a limit 1").Check(testkit.Rows("1"))
	tk.MustQuery("select count(*) from t where c = 1 ").Check(testkit.Rows("2"))
	tk.MustExec("create index i1 on t(b)")
	tk.MustQuery("select c from t where b = 2").Check(testkit.Rows("3"))
	tk.MustQuery("select * from t where b = 2").Check(testkit.Rows("4 2 3"))
	tk.MustQuery("select count(*) from t where b = 1").Check(testkit.Rows("3"))
	tk.MustQuery("select * from t where b = 1 and a > 1 limit 1").Check(testkit.Rows("2 1 1"))

	// Test time push down.
	tk.MustExec("drop table if exists t")
	tk.MustExec("create table t (id int, c1 datetime);")
	tk.MustExec("insert into t values (1, '2015-06-07 12:12:12')")
	tk.MustQuery("select id from t where c1 = '2015-06-07 12:12:12'").Check(testkit.Rows("1"))

	// Test issue 17816
	tk.MustExec("drop table if exists t0")
	tk.MustExec("CREATE TABLE t0(c0 INT)")
	tk.MustExec("INSERT INTO t0 VALUES (100000)")
	tk.MustQuery("SELECT * FROM t0 WHERE NOT SPACE(t0.c0)").Check(testkit.Rows("100000"))
}

func (s *testSuite) TestTimestampTimeZone(c *C) {
	tk := testkit.NewTestKit(c, s.store)
	tk.MustExec("use test")
	tk.MustExec("drop table if exists t")
	tk.MustExec("create table t (ts timestamp)")
	tk.MustExec("set time_zone = '+00:00'")
	tk.MustExec("insert into t values ('2017-04-27 22:40:42')")
	// The timestamp will get different value if time_zone session variable changes.
	tests := []struct {
		timezone string
		expect   string
	}{
		{"+10:00", "2017-04-28 08:40:42"},
		{"-6:00", "2017-04-27 16:40:42"},
	}
	for _, tt := range tests {
		tk.MustExec(fmt.Sprintf("set time_zone = '%s'", tt.timezone))
		tk.MustQuery("select * from t").Check(testkit.Rows(tt.expect))
	}

	// For issue https://github.com/pingcap/tidb/issues/3467
	tk.MustExec("drop table if exists t1")
	tk.MustExec(`CREATE TABLE t1 (
 	      id bigint(20) NOT NULL AUTO_INCREMENT,
 	      uid int(11) DEFAULT NULL,
 	      datetime timestamp NOT NULL DEFAULT CURRENT_TIMESTAMP,
 	      ip varchar(128) DEFAULT NULL,
 	    PRIMARY KEY (id),
 	      KEY i_datetime (datetime),
 	      KEY i_userid (uid)
 	    );`)
	tk.MustExec(`INSERT INTO t1 VALUES (123381351,1734,"2014-03-31 08:57:10","127.0.0.1");`)
	r := tk.MustQuery("select datetime from t1;") // Cover TableReaderExec
	r.Check(testkit.Rows("2014-03-31 08:57:10"))
	r = tk.MustQuery("select datetime from t1 where datetime='2014-03-31 08:57:10';")
	r.Check(testkit.Rows("2014-03-31 08:57:10")) // Cover IndexReaderExec
	r = tk.MustQuery("select * from t1 where datetime='2014-03-31 08:57:10';")
	r.Check(testkit.Rows("123381351 1734 2014-03-31 08:57:10 127.0.0.1")) // Cover IndexLookupExec

	// For issue https://github.com/pingcap/tidb/issues/3485
	tk.MustExec("set time_zone = 'Asia/Shanghai'")
	tk.MustExec("drop table if exists t1")
	tk.MustExec(`CREATE TABLE t1 (
	    id bigint(20) NOT NULL AUTO_INCREMENT,
	    datetime timestamp NOT NULL DEFAULT CURRENT_TIMESTAMP,
	    PRIMARY KEY (id)
	  );`)
	tk.MustExec(`INSERT INTO t1 VALUES (123381351,"2014-03-31 08:57:10");`)
	r = tk.MustQuery(`select * from t1 where datetime="2014-03-31 08:57:10";`)
	r.Check(testkit.Rows("123381351 2014-03-31 08:57:10"))
	tk.MustExec(`alter table t1 add key i_datetime (datetime);`)
	r = tk.MustQuery(`select * from t1 where datetime="2014-03-31 08:57:10";`)
	r.Check(testkit.Rows("123381351 2014-03-31 08:57:10"))
	r = tk.MustQuery(`select * from t1;`)
	r.Check(testkit.Rows("123381351 2014-03-31 08:57:10"))
	r = tk.MustQuery("select datetime from t1 where datetime='2014-03-31 08:57:10';")
	r.Check(testkit.Rows("2014-03-31 08:57:10"))
}

func (s *testSuite) TestTimestampDefaultValueTimeZone(c *C) {
	tk := testkit.NewTestKit(c, s.store)
	tk.MustExec("use test")
	tk.MustExec("drop table if exists t")
	tk.MustExec("set time_zone = '+08:00'")
	tk.MustExec(`create table t (a int, b timestamp default "2019-01-17 14:46:14")`)
	tk.MustExec("insert into t set a=1")
	r := tk.MustQuery(`show create table t`)
	r.Check(testkit.Rows("t CREATE TABLE `t` (\n" + "  `a` int(11) DEFAULT NULL,\n" + "  `b` timestamp DEFAULT '2019-01-17 14:46:14'\n" + ") ENGINE=InnoDB DEFAULT CHARSET=utf8mb4 COLLATE=utf8mb4_bin"))
	tk.MustExec("set time_zone = '+00:00'")
	tk.MustExec("insert into t set a=2")
	r = tk.MustQuery(`show create table t`)
	r.Check(testkit.Rows("t CREATE TABLE `t` (\n" + "  `a` int(11) DEFAULT NULL,\n" + "  `b` timestamp DEFAULT '2019-01-17 06:46:14'\n" + ") ENGINE=InnoDB DEFAULT CHARSET=utf8mb4 COLLATE=utf8mb4_bin"))
	r = tk.MustQuery(`select a,b from t order by a`)
	r.Check(testkit.Rows("1 2019-01-17 06:46:14", "2 2019-01-17 06:46:14"))
	// Test the column's version is greater than ColumnInfoVersion1.
	sctx := tk.Se.(sessionctx.Context)
	is := domain.GetDomain(sctx).InfoSchema()
	c.Assert(is, NotNil)
	tb, err := is.TableByName(model.NewCIStr("test"), model.NewCIStr("t"))
	c.Assert(err, IsNil)
	tb.Cols()[1].Version = model.ColumnInfoVersion1 + 1
	tk.MustExec("insert into t set a=3")
	r = tk.MustQuery(`select a,b from t order by a`)
	r.Check(testkit.Rows("1 2019-01-17 06:46:14", "2 2019-01-17 06:46:14", "3 2019-01-17 06:46:14"))
	tk.MustExec("delete from t where a=3")
	// Change time zone back.
	tk.MustExec("set time_zone = '+08:00'")
	r = tk.MustQuery(`select a,b from t order by a`)
	r.Check(testkit.Rows("1 2019-01-17 14:46:14", "2 2019-01-17 14:46:14"))
	tk.MustExec("set time_zone = '-08:00'")
	r = tk.MustQuery(`show create table t`)
	r.Check(testkit.Rows("t CREATE TABLE `t` (\n" + "  `a` int(11) DEFAULT NULL,\n" + "  `b` timestamp DEFAULT '2019-01-16 22:46:14'\n" + ") ENGINE=InnoDB DEFAULT CHARSET=utf8mb4 COLLATE=utf8mb4_bin"))

	// test zero default value in multiple time zone.
	defer tk.MustExec(fmt.Sprintf("set @@sql_mode='%s'", tk.MustQuery("select @@sql_mode").Rows()[0][0]))
	tk.MustExec("set @@sql_mode='STRICT_TRANS_TABLES,NO_ENGINE_SUBSTITUTION';")
	tk.MustExec("drop table if exists t")
	tk.MustExec("set time_zone = '+08:00'")
	tk.MustExec(`create table t (a int, b timestamp default "0000-00-00 00")`)
	tk.MustExec("insert into t set a=1")
	r = tk.MustQuery(`show create table t`)
	r.Check(testkit.Rows("t CREATE TABLE `t` (\n" + "  `a` int(11) DEFAULT NULL,\n" + "  `b` timestamp DEFAULT '0000-00-00 00:00:00'\n" + ") ENGINE=InnoDB DEFAULT CHARSET=utf8mb4 COLLATE=utf8mb4_bin"))
	tk.MustExec("set time_zone = '+00:00'")
	tk.MustExec("insert into t set a=2")
	r = tk.MustQuery(`show create table t`)
	r.Check(testkit.Rows("t CREATE TABLE `t` (\n" + "  `a` int(11) DEFAULT NULL,\n" + "  `b` timestamp DEFAULT '0000-00-00 00:00:00'\n" + ") ENGINE=InnoDB DEFAULT CHARSET=utf8mb4 COLLATE=utf8mb4_bin"))
	tk.MustExec("set time_zone = '-08:00'")
	tk.MustExec("insert into t set a=3")
	r = tk.MustQuery(`show create table t`)
	r.Check(testkit.Rows("t CREATE TABLE `t` (\n" + "  `a` int(11) DEFAULT NULL,\n" + "  `b` timestamp DEFAULT '0000-00-00 00:00:00'\n" + ") ENGINE=InnoDB DEFAULT CHARSET=utf8mb4 COLLATE=utf8mb4_bin"))
	r = tk.MustQuery(`select a,b from t order by a`)
	r.Check(testkit.Rows("1 0000-00-00 00:00:00", "2 0000-00-00 00:00:00", "3 0000-00-00 00:00:00"))

	// test add timestamp column default current_timestamp.
	tk.MustExec(`drop table if exists t`)
	tk.MustExec(`set time_zone = 'Asia/Shanghai'`)
	tk.MustExec(`create table t (a int)`)
	tk.MustExec(`insert into t set a=1`)
	tk.MustExec(`alter table t add column b timestamp not null default current_timestamp;`)
	timeIn8 := tk.MustQuery("select b from t").Rows()[0][0]
	tk.MustExec(`set time_zone = '+00:00'`)
	timeIn0 := tk.MustQuery("select b from t").Rows()[0][0]
	c.Assert(timeIn8 != timeIn0, IsTrue, Commentf("%v == %v", timeIn8, timeIn0))
	datumTimeIn8, err := expression.GetTimeValue(tk.Se, timeIn8, mysql.TypeTimestamp, 0)
	c.Assert(err, IsNil)
	tIn8To0 := datumTimeIn8.GetMysqlTime()
	timeZoneIn8, err := time.LoadLocation("Asia/Shanghai")
	c.Assert(err, IsNil)
	err = tIn8To0.ConvertTimeZone(timeZoneIn8, time.UTC)
	c.Assert(err, IsNil)
	c.Assert(timeIn0 == tIn8To0.String(), IsTrue, Commentf("%v != %v", timeIn0, tIn8To0.String()))

	// test add index.
	tk.MustExec(`alter table t add index(b);`)
	tk.MustExec("admin check table t")
	tk.MustExec(`set time_zone = '+05:00'`)
	tk.MustExec("admin check table t")
}

func (s *testSuite) TestTiDBCurrentTS(c *C) {
	tk := testkit.NewTestKit(c, s.store)
	tk.MustQuery("select @@tidb_current_ts").Check(testkit.Rows("0"))
	tk.MustExec("begin")
	rows := tk.MustQuery("select @@tidb_current_ts").Rows()
	tsStr := rows[0][0].(string)
	txn, err := tk.Se.Txn(true)
	c.Assert(err, IsNil)
	c.Assert(tsStr, Equals, fmt.Sprintf("%d", txn.StartTS()))
	tk.MustExec("begin")
	rows = tk.MustQuery("select @@tidb_current_ts").Rows()
	newTsStr := rows[0][0].(string)
	txn, err = tk.Se.Txn(true)
	c.Assert(err, IsNil)
	c.Assert(newTsStr, Equals, fmt.Sprintf("%d", txn.StartTS()))
	c.Assert(newTsStr, Not(Equals), tsStr)
	tk.MustExec("commit")
	tk.MustQuery("select @@tidb_current_ts").Check(testkit.Rows("0"))

	_, err = tk.Exec("set @@tidb_current_ts = '1'")
	c.Assert(terror.ErrorEqual(err, variable.ErrIncorrectScope), IsTrue, Commentf("err %v", err))
}

func (s *testSuite) TestTiDBLastTxnInfo(c *C) {
	tk := testkit.NewTestKit(c, s.store)
	tk.MustExec("use test")
	tk.MustExec("drop table if exists t")
	tk.MustExec("create table t (a int primary key)")
	tk.MustQuery("select @@tidb_last_txn_info").Check(testkit.Rows(""))

	tk.MustExec("insert into t values (1)")
	rows1 := tk.MustQuery("select json_extract(@@tidb_last_txn_info, '$.start_ts'), json_extract(@@tidb_last_txn_info, '$.commit_ts')").Rows()
	c.Assert(rows1[0][0].(string), Greater, "0")
	c.Assert(rows1[0][0].(string), Less, rows1[0][1].(string))

	tk.MustExec("begin")
	tk.MustQuery("select a from t where a = 1").Check(testkit.Rows("1"))
	rows2 := tk.MustQuery("select json_extract(@@tidb_last_txn_info, '$.start_ts'), json_extract(@@tidb_last_txn_info, '$.commit_ts'), @@tidb_current_ts").Rows()
	tk.MustExec("commit")
	rows3 := tk.MustQuery("select json_extract(@@tidb_last_txn_info, '$.start_ts'), json_extract(@@tidb_last_txn_info, '$.commit_ts')").Rows()
	c.Assert(rows2[0][0], Equals, rows1[0][0])
	c.Assert(rows2[0][1], Equals, rows1[0][1])
	c.Assert(rows3[0][0], Equals, rows1[0][0])
	c.Assert(rows3[0][1], Equals, rows1[0][1])
	c.Assert(rows2[0][1], Less, rows2[0][2])

	tk.MustExec("begin")
	tk.MustExec("update t set a = a + 1 where a = 1")
	rows4 := tk.MustQuery("select json_extract(@@tidb_last_txn_info, '$.start_ts'), json_extract(@@tidb_last_txn_info, '$.commit_ts'), @@tidb_current_ts").Rows()
	tk.MustExec("commit")
	rows5 := tk.MustQuery("select json_extract(@@tidb_last_txn_info, '$.start_ts'), json_extract(@@tidb_last_txn_info, '$.commit_ts')").Rows()
	c.Assert(rows4[0][0], Equals, rows1[0][0])
	c.Assert(rows4[0][1], Equals, rows1[0][1])
	c.Assert(rows4[0][2], Equals, rows5[0][0])
	c.Assert(rows4[0][1], Less, rows4[0][2])
	c.Assert(rows4[0][2], Less, rows5[0][1])

	tk.MustExec("begin")
	tk.MustExec("update t set a = a + 1 where a = 2")
	tk.MustExec("rollback")
	rows6 := tk.MustQuery("select json_extract(@@tidb_last_txn_info, '$.start_ts'), json_extract(@@tidb_last_txn_info, '$.commit_ts')").Rows()
	c.Assert(rows6[0][0], Equals, rows5[0][0])
	c.Assert(rows6[0][1], Equals, rows5[0][1])

	tk.MustExec("begin optimistic")
	tk.MustExec("insert into t values (2)")
	_, err := tk.Exec("commit")
	c.Assert(err, NotNil)
	rows7 := tk.MustQuery("select json_extract(@@tidb_last_txn_info, '$.start_ts'), json_extract(@@tidb_last_txn_info, '$.commit_ts'), json_extract(@@tidb_last_txn_info, '$.error')").Rows()
	c.Assert(rows7[0][0], Greater, rows5[0][0])
	c.Assert(rows7[0][1], Equals, "0")
	c.Assert(strings.Contains(err.Error(), rows7[0][1].(string)), IsTrue)

	_, err = tk.Exec("set @@tidb_last_txn_info = '{}'")
	c.Assert(terror.ErrorEqual(err, variable.ErrIncorrectScope), IsTrue, Commentf("err %v", err))
}

func (s *testSerialSuite) TestTiDBLastTxnInfoCommitMode(c *C) {
	defer config.RestoreFunc()()
	config.UpdateGlobal(func(conf *config.Config) {
		conf.TiKVClient.AsyncCommit.SafeWindow = time.Second
	})

	tk := testkit.NewTestKit(c, s.store)
	tk.MustExec("use test")
	tk.MustExec("drop table if exists t")
	tk.MustExec("create table t (a int primary key, v int)")
	tk.MustExec("insert into t values (1, 1)")

	tk.MustExec("set @@tidb_enable_async_commit = 1")
	tk.MustExec("set @@tidb_enable_1pc = 0")
	tk.MustExec("update t set v = v + 1 where a = 1")
	rows := tk.MustQuery("select json_extract(@@tidb_last_txn_info, '$.txn_commit_mode'), json_extract(@@tidb_last_txn_info, '$.async_commit_fallback'), json_extract(@@tidb_last_txn_info, '$.one_pc_fallback')").Rows()
	c.Log(rows)
	c.Assert(rows[0][0], Equals, `"async_commit"`)
	c.Assert(rows[0][1], Equals, "false")
	c.Assert(rows[0][2], Equals, "false")

	tk.MustExec("set @@tidb_enable_async_commit = 0")
	tk.MustExec("set @@tidb_enable_1pc = 1")
	tk.MustExec("update t set v = v + 1 where a = 1")
	rows = tk.MustQuery("select json_extract(@@tidb_last_txn_info, '$.txn_commit_mode'), json_extract(@@tidb_last_txn_info, '$.async_commit_fallback'), json_extract(@@tidb_last_txn_info, '$.one_pc_fallback')").Rows()
	c.Assert(rows[0][0], Equals, `"1pc"`)
	c.Assert(rows[0][1], Equals, "false")
	c.Assert(rows[0][2], Equals, "false")

	tk.MustExec("set @@tidb_enable_async_commit = 0")
	tk.MustExec("set @@tidb_enable_1pc = 0")
	tk.MustExec("update t set v = v + 1 where a = 1")
	rows = tk.MustQuery("select json_extract(@@tidb_last_txn_info, '$.txn_commit_mode'), json_extract(@@tidb_last_txn_info, '$.async_commit_fallback'), json_extract(@@tidb_last_txn_info, '$.one_pc_fallback')").Rows()
	c.Assert(rows[0][0], Equals, `"2pc"`)
	c.Assert(rows[0][1], Equals, "false")
	c.Assert(rows[0][2], Equals, "false")

	c.Assert(failpoint.Enable("tikvclient/invalidMaxCommitTS", "return"), IsNil)
	defer func() {
		c.Assert(failpoint.Disable("tikvclient/invalidMaxCommitTS"), IsNil)
	}()

	tk.MustExec("set @@tidb_enable_async_commit = 1")
	tk.MustExec("set @@tidb_enable_1pc = 0")
	tk.MustExec("update t set v = v + 1 where a = 1")
	rows = tk.MustQuery("select json_extract(@@tidb_last_txn_info, '$.txn_commit_mode'), json_extract(@@tidb_last_txn_info, '$.async_commit_fallback'), json_extract(@@tidb_last_txn_info, '$.one_pc_fallback')").Rows()
	c.Log(rows)
	c.Assert(rows[0][0], Equals, `"2pc"`)
	c.Assert(rows[0][1], Equals, "true")
	c.Assert(rows[0][2], Equals, "false")

	tk.MustExec("set @@tidb_enable_async_commit = 0")
	tk.MustExec("set @@tidb_enable_1pc = 1")
	tk.MustExec("update t set v = v + 1 where a = 1")
	rows = tk.MustQuery("select json_extract(@@tidb_last_txn_info, '$.txn_commit_mode'), json_extract(@@tidb_last_txn_info, '$.async_commit_fallback'), json_extract(@@tidb_last_txn_info, '$.one_pc_fallback')").Rows()
	c.Log(rows)
	c.Assert(rows[0][0], Equals, `"2pc"`)
	c.Assert(rows[0][1], Equals, "false")
	c.Assert(rows[0][2], Equals, "true")

	tk.MustExec("set @@tidb_enable_async_commit = 1")
	tk.MustExec("set @@tidb_enable_1pc = 1")
	tk.MustExec("update t set v = v + 1 where a = 1")
	rows = tk.MustQuery("select json_extract(@@tidb_last_txn_info, '$.txn_commit_mode'), json_extract(@@tidb_last_txn_info, '$.async_commit_fallback'), json_extract(@@tidb_last_txn_info, '$.one_pc_fallback')").Rows()
	c.Log(rows)
	c.Assert(rows[0][0], Equals, `"2pc"`)
	c.Assert(rows[0][1], Equals, "true")
	c.Assert(rows[0][2], Equals, "true")
}

func (s *testSuite) TestTiDBLastQueryInfo(c *C) {
	tk := testkit.NewTestKit(c, s.store)
	tk.MustExec("use test")
	tk.MustExec("drop table if exists t")
	tk.MustExec("create table t (a int primary key, v int)")
	tk.MustQuery("select json_extract(@@tidb_last_query_info, '$.start_ts'), json_extract(@@tidb_last_query_info, '$.start_ts')").Check(testkit.Rows("0 0"))

	toUint64 := func(str interface{}) uint64 {
		res, err := strconv.ParseUint(str.(string), 10, 64)
		c.Assert(err, IsNil)
		return res
	}

	tk.MustExec("select * from t")
	rows := tk.MustQuery("select json_extract(@@tidb_last_query_info, '$.start_ts'), json_extract(@@tidb_last_query_info, '$.for_update_ts')").Rows()
	c.Assert(toUint64(rows[0][0]), Greater, uint64(0))
	c.Assert(rows[0][0], Equals, rows[0][1])

	tk.MustExec("insert into t values (1, 10)")
	rows = tk.MustQuery("select json_extract(@@tidb_last_query_info, '$.start_ts'), json_extract(@@tidb_last_query_info, '$.for_update_ts')").Rows()
	c.Assert(toUint64(rows[0][0]), Greater, uint64(0))
	c.Assert(rows[0][0], Equals, rows[0][1])
	// tidb_last_txn_info is still valid after checking query info.
	rows = tk.MustQuery("select json_extract(@@tidb_last_txn_info, '$.start_ts'), json_extract(@@tidb_last_txn_info, '$.commit_ts')").Rows()
	c.Assert(toUint64(rows[0][0]), Greater, uint64(0))
	c.Assert(rows[0][0].(string), Less, rows[0][1].(string))

	tk.MustExec("begin pessimistic")
	tk.MustExec("select * from t")
	rows = tk.MustQuery("select json_extract(@@tidb_last_query_info, '$.start_ts'), json_extract(@@tidb_last_query_info, '$.for_update_ts')").Rows()
	c.Assert(toUint64(rows[0][0]), Greater, uint64(0))
	c.Assert(rows[0][0], Equals, rows[0][1])

	tk2 := testkit.NewTestKit(c, s.store)
	tk2.MustExec("use test")
	tk2.MustExec("update t set v = 11 where a = 1")

	tk.MustExec("select * from t")
	rows = tk.MustQuery("select json_extract(@@tidb_last_query_info, '$.start_ts'), json_extract(@@tidb_last_query_info, '$.for_update_ts')").Rows()
	c.Assert(toUint64(rows[0][0]), Greater, uint64(0))
	c.Assert(rows[0][0], Equals, rows[0][1])

	tk.MustExec("update t set v = 12 where a = 1")
	rows = tk.MustQuery("select json_extract(@@tidb_last_query_info, '$.start_ts'), json_extract(@@tidb_last_query_info, '$.for_update_ts')").Rows()
	c.Assert(toUint64(rows[0][0]), Greater, uint64(0))
	c.Assert(toUint64(rows[0][0]), Less, toUint64(rows[0][1]))

	tk.MustExec("commit")

	tk.MustExec("set transaction isolation level read committed")
	tk.MustExec("begin pessimistic")
	tk.MustExec("select * from t")
	rows = tk.MustQuery("select json_extract(@@tidb_last_query_info, '$.start_ts'), json_extract(@@tidb_last_query_info, '$.for_update_ts')").Rows()
	c.Assert(toUint64(rows[0][0]), Greater, uint64(0))
	c.Assert(toUint64(rows[0][0]), Less, toUint64(rows[0][1]))

	tk.MustExec("rollback")
}

func (s *testSuite) TestSelectForUpdate(c *C) {
	tk := testkit.NewTestKit(c, s.store)
	tk.MustExec("use test")
	tk1 := testkit.NewTestKit(c, s.store)
	tk1.MustExec("use test")
	tk2 := testkit.NewTestKit(c, s.store)
	tk2.MustExec("use test")

	tk.MustExec("drop table if exists t, t1")

	txn, err := tk.Se.Txn(true)
	c.Assert(kv.ErrInvalidTxn.Equal(err), IsTrue)
	c.Assert(txn.Valid(), IsFalse)
	tk.MustExec("create table t (c1 int, c2 int, c3 int)")
	tk.MustExec("insert t values (11, 2, 3)")
	tk.MustExec("insert t values (12, 2, 3)")
	tk.MustExec("insert t values (13, 2, 3)")

	tk.MustExec("create table t1 (c1 int)")
	tk.MustExec("insert t1 values (11)")

	// conflict
	tk1.MustExec("begin")
	tk1.MustQuery("select * from t where c1=11 for update")

	tk2.MustExec("begin")
	tk2.MustExec("update t set c2=211 where c1=11")
	tk2.MustExec("commit")

	_, err = tk1.Exec("commit")
	c.Assert(err, NotNil)

	// no conflict for subquery.
	tk1.MustExec("begin")
	tk1.MustQuery("select * from t where exists(select null from t1 where t1.c1=t.c1) for update")

	tk2.MustExec("begin")
	tk2.MustExec("update t set c2=211 where c1=12")
	tk2.MustExec("commit")

	tk1.MustExec("commit")

	// not conflict
	tk1.MustExec("begin")
	tk1.MustQuery("select * from t where c1=11 for update")

	tk2.MustExec("begin")
	tk2.MustExec("update t set c2=22 where c1=12")
	tk2.MustExec("commit")

	tk1.MustExec("commit")

	// not conflict, auto commit
	tk1.MustExec("set @@autocommit=1;")
	tk1.MustQuery("select * from t where c1=11 for update")

	tk2.MustExec("begin")
	tk2.MustExec("update t set c2=211 where c1=11")
	tk2.MustExec("commit")

	tk1.MustExec("commit")

	// conflict
	tk1.MustExec("begin")
	tk1.MustQuery("select * from (select * from t for update) t join t1 for update")

	tk2.MustExec("begin")
	tk2.MustExec("update t1 set c1 = 13")
	tk2.MustExec("commit")

	_, err = tk1.Exec("commit")
	c.Assert(err, NotNil)

}

func (s *testSuite) TestEmptyEnum(c *C) {
	tk := testkit.NewTestKit(c, s.store)
	tk.MustExec("use test")
	tk.MustExec("drop table if exists t")
	tk.MustExec("create table t (e enum('Y', 'N'))")
	tk.MustExec("set sql_mode='STRICT_TRANS_TABLES'")
	_, err := tk.Exec("insert into t values (0)")
	c.Assert(terror.ErrorEqual(err, types.ErrTruncated), IsTrue, Commentf("err %v", err))
	_, err = tk.Exec("insert into t values ('abc')")
	c.Assert(terror.ErrorEqual(err, types.ErrTruncated), IsTrue, Commentf("err %v", err))

	tk.MustExec("set sql_mode=''")
	tk.MustExec("insert into t values (0)")
	tk.MustQuery("select * from t").Check(testkit.Rows(""))
	tk.MustExec("insert into t values ('abc')")
	tk.MustQuery("select * from t").Check(testkit.Rows("", ""))
	tk.MustExec("insert into t values (null)")
	tk.MustQuery("select * from t").Check(testkit.Rows("", "", "<nil>"))
}

// TestIssue4024 This tests https://github.com/pingcap/tidb/issues/4024
func (s *testSuite) TestIssue4024(c *C) {
	tk := testkit.NewTestKit(c, s.store)
	tk.MustExec("create database test2")
	tk.MustExec("use test2")
	tk.MustExec("create table t(a int)")
	tk.MustExec("insert into t values(1)")
	tk.MustExec("use test")
	tk.MustExec("create table t(a int)")
	tk.MustExec("insert into t values(1)")
	tk.MustExec("update t, test2.t set test2.t.a=2")
	tk.MustQuery("select * from t").Check(testkit.Rows("1"))
	tk.MustQuery("select * from test2.t").Check(testkit.Rows("2"))
	tk.MustExec("update test.t, test2.t set test.t.a=3")
	tk.MustQuery("select * from t").Check(testkit.Rows("3"))
	tk.MustQuery("select * from test2.t").Check(testkit.Rows("2"))
}

const (
	checkRequestOff = iota
	checkRequestSyncLog
	checkDDLAddIndexPriority
)

type checkRequestClient struct {
	tikv.Client
	priority       kvrpcpb.CommandPri
	lowPriorityCnt uint32
	mu             struct {
		sync.RWMutex
		checkFlags uint32
		syncLog    bool
	}
}

func (c *checkRequestClient) setCheckPriority(priority kvrpcpb.CommandPri) {
	atomic.StoreInt32((*int32)(&c.priority), int32(priority))
}

func (c *checkRequestClient) getCheckPriority() kvrpcpb.CommandPri {
	return (kvrpcpb.CommandPri)(atomic.LoadInt32((*int32)(&c.priority)))
}

func (c *checkRequestClient) SendRequest(ctx context.Context, addr string, req *tikvrpc.Request, timeout time.Duration) (*tikvrpc.Response, error) {
	resp, err := c.Client.SendRequest(ctx, addr, req, timeout)
	c.mu.RLock()
	checkFlags := c.mu.checkFlags
	c.mu.RUnlock()
	if checkFlags == checkRequestSyncLog {
		switch req.Type {
		case tikvrpc.CmdPrewrite, tikvrpc.CmdCommit:
			c.mu.RLock()
			syncLog := c.mu.syncLog
			c.mu.RUnlock()
			if syncLog != req.SyncLog {
				return nil, errors.New("fail to set sync log")
			}
		}
	} else if checkFlags == checkDDLAddIndexPriority {
		if req.Type == tikvrpc.CmdScan {
			if c.getCheckPriority() != req.Priority {
				return nil, errors.New("fail to set priority")
			}
		} else if req.Type == tikvrpc.CmdPrewrite {
			if c.getCheckPriority() == kvrpcpb.CommandPri_Low {
				atomic.AddUint32(&c.lowPriorityCnt, 1)
			}
		}
	}
	return resp, err
}

type testSuiteWithCliBase struct {
	store kv.Storage
	dom   *domain.Domain
	cli   *checkRequestClient
}

type testSuite1 struct {
	testSuiteWithCliBase
}

type testSerialSuite2 struct {
	testSuiteWithCliBase
}

func (s *testSuiteWithCliBase) SetUpSuite(c *C) {
	cli := &checkRequestClient{}
	hijackClient := func(c tikv.Client) tikv.Client {
		cli.Client = c
		return cli
	}
	s.cli = cli

	var err error
	s.store, err = mockstore.NewMockStore(
		mockstore.WithClientHijacker(hijackClient),
	)
	c.Assert(err, IsNil)
	session.SetStatsLease(0)
	s.dom, err = session.BootstrapSession(s.store)
	c.Assert(err, IsNil)
	s.dom.SetStatsUpdating(true)
}

func (s *testSuiteWithCliBase) TearDownSuite(c *C) {
	s.dom.Close()
	s.store.Close()
}

func (s *testSuiteWithCliBase) TearDownTest(c *C) {
	tk := testkit.NewTestKit(c, s.store)
	tk.MustExec("use test")
	r := tk.MustQuery("show tables")
	for _, tb := range r.Rows() {
		tableName := tb[0]
		tk.MustExec(fmt.Sprintf("drop table %v", tableName))
	}
}

func (s *testSuite2) TestAddIndexPriority(c *C) {
	cli := &checkRequestClient{}
	hijackClient := func(c tikv.Client) tikv.Client {
		cli.Client = c
		return cli
	}

	store, err := mockstore.NewMockStore(
		mockstore.WithClientHijacker(hijackClient),
	)
	c.Assert(err, IsNil)
	dom, err := session.BootstrapSession(store)
	c.Assert(err, IsNil)
	defer func() {
		dom.Close()
		err = store.Close()
		c.Assert(err, IsNil)
	}()

	tk := testkit.NewTestKit(c, store)
	tk.MustExec("use test")
	tk.MustExec("create table t1 (id int, v int)")

	// Insert some data to make sure plan build IndexLookup for t1.
	for i := 0; i < 10; i++ {
		tk.MustExec(fmt.Sprintf("insert into t1 values (%d, %d)", i, i))
	}

	cli.mu.Lock()
	cli.mu.checkFlags = checkDDLAddIndexPriority
	cli.mu.Unlock()

	cli.setCheckPriority(kvrpcpb.CommandPri_Low)
	tk.MustExec("alter table t1 add index t1_index (id);")

	c.Assert(atomic.LoadUint32(&cli.lowPriorityCnt) > 0, IsTrue)

	cli.mu.Lock()
	cli.mu.checkFlags = checkRequestOff
	cli.mu.Unlock()

	tk.MustExec("alter table t1 drop index t1_index;")
	tk.MustExec("SET SESSION tidb_ddl_reorg_priority = 'PRIORITY_NORMAL'")

	cli.mu.Lock()
	cli.mu.checkFlags = checkDDLAddIndexPriority
	cli.mu.Unlock()

	cli.setCheckPriority(kvrpcpb.CommandPri_Normal)
	tk.MustExec("alter table t1 add index t1_index (id);")

	cli.mu.Lock()
	cli.mu.checkFlags = checkRequestOff
	cli.mu.Unlock()

	tk.MustExec("alter table t1 drop index t1_index;")
	tk.MustExec("SET SESSION tidb_ddl_reorg_priority = 'PRIORITY_HIGH'")

	cli.mu.Lock()
	cli.mu.checkFlags = checkDDLAddIndexPriority
	cli.mu.Unlock()

	cli.setCheckPriority(kvrpcpb.CommandPri_High)
	tk.MustExec("alter table t1 add index t1_index (id);")

	cli.mu.Lock()
	cli.mu.checkFlags = checkRequestOff
	cli.mu.Unlock()
}

func (s *testSuite1) TestAlterTableComment(c *C) {
	tk := testkit.NewTestKit(c, s.store)
	tk.MustExec("use test")
	tk.MustExec("drop table if exists t_1")
	tk.MustExec("create table t_1 (c1 int, c2 int, c3 int default 1, index (c1)) comment = 'test table';")
	tk.MustExec("alter table `t_1` comment 'this is table comment';")
	result := tk.MustQuery("select table_comment from information_schema.tables where table_name = 't_1';")
	result.Check(testkit.Rows("this is table comment"))
	tk.MustExec("alter table `t_1` comment 'table t comment';")
	result = tk.MustQuery("select table_comment from information_schema.tables where table_name = 't_1';")
	result.Check(testkit.Rows("table t comment"))
}

func (s *testSuite) TestTimezonePushDown(c *C) {
	tk := testkit.NewTestKit(c, s.store)
	tk.MustExec("use test")
	tk.MustExec("create table t (ts timestamp)")
	defer tk.MustExec("drop table t")
	tk.MustExec(`insert into t values ("2018-09-13 10:02:06")`)

	systemTZ := timeutil.SystemLocation()
	c.Assert(systemTZ.String(), Not(Equals), "System")
	c.Assert(systemTZ.String(), Not(Equals), "Local")
	ctx := context.Background()
	count := 0
	ctx1 := context.WithValue(ctx, "CheckSelectRequestHook", func(req *kv.Request) {
		count += 1
		dagReq := new(tipb.DAGRequest)
		err := proto.Unmarshal(req.Data, dagReq)
		c.Assert(err, IsNil)
		c.Assert(dagReq.GetTimeZoneName(), Equals, systemTZ.String())
	})
	_, err := tk.Se.Execute(ctx1, `select * from t where ts = "2018-09-13 10:02:06"`)
	c.Assert(err, IsNil)

	tk.MustExec(`set time_zone="System"`)
	_, err = tk.Se.Execute(ctx1, `select * from t where ts = "2018-09-13 10:02:06"`)
	c.Assert(err, IsNil)

	c.Assert(count, Equals, 2) // Make sure the hook function is called.
}

func (s *testSuite) TestNotFillCacheFlag(c *C) {
	tk := testkit.NewTestKit(c, s.store)
	tk.MustExec("use test")
	tk.MustExec("create table t (id int primary key)")
	defer tk.MustExec("drop table t")
	tk.MustExec("insert into t values (1)")

	tests := []struct {
		sql    string
		expect bool
	}{
		{"select SQL_NO_CACHE * from t", true},
		{"select SQL_CACHE * from t", false},
		{"select * from t", false},
	}
	count := 0
	ctx := context.Background()
	for _, test := range tests {
		ctx1 := context.WithValue(ctx, "CheckSelectRequestHook", func(req *kv.Request) {
			count++
			if req.NotFillCache != test.expect {
				c.Errorf("sql=%s, expect=%v, get=%v", test.sql, test.expect, req.NotFillCache)
			}
		})
		rs, err := tk.Se.Execute(ctx1, test.sql)
		c.Assert(err, IsNil)
		tk.ResultSetToResult(rs[0], Commentf("sql: %v", test.sql))
	}
	c.Assert(count, Equals, len(tests)) // Make sure the hook function is called.
}

func (s *testSuite1) TestSyncLog(c *C) {
	tk := testkit.NewTestKit(c, s.store)
	tk.MustExec("use test")

	cli := s.cli
	cli.mu.Lock()
	cli.mu.checkFlags = checkRequestSyncLog
	cli.mu.syncLog = true
	cli.mu.Unlock()
	tk.MustExec("create table t (id int primary key)")
	cli.mu.Lock()
	cli.mu.syncLog = false
	cli.mu.Unlock()
	tk.MustExec("insert into t values (1)")

	cli.mu.Lock()
	cli.mu.checkFlags = checkRequestOff
	cli.mu.Unlock()
}

func (s *testSuite) TestHandleTransfer(c *C) {
	tk := testkit.NewTestKit(c, s.store)
	tk.MustExec("use test")
	tk.MustExec("create table t(a int, index idx(a))")
	tk.MustExec("insert into t values(1), (2), (4)")
	tk.MustExec("begin")
	tk.MustExec("update t set a = 3 where a = 4")
	// test table scan read whose result need handle.
	tk.MustQuery("select * from t ignore index(idx)").Check(testkit.Rows("1", "2", "3"))
	tk.MustExec("insert into t values(4)")
	// test single read whose result need handle
	tk.MustQuery("select * from t use index(idx)").Check(testkit.Rows("1", "2", "3", "4"))
	tk.MustQuery("select * from t use index(idx) order by a desc").Check(testkit.Rows("4", "3", "2", "1"))
	tk.MustExec("update t set a = 5 where a = 3")
	tk.MustQuery("select * from t use index(idx)").Check(testkit.Rows("1", "2", "4", "5"))
	tk.MustExec("commit")

	tk.MustExec("drop table if exists t")
	tk.MustExec("create table t(a int, b int, index idx(a))")
	tk.MustExec("insert into t values(3, 3), (1, 1), (2, 2)")
	// Second test double read.
	tk.MustQuery("select * from t use index(idx) order by a").Check(testkit.Rows("1 1", "2 2", "3 3"))
}

func (s *testSuite) TestBit(c *C) {
	tk := testkit.NewTestKitWithInit(c, s.store)

	tk.MustExec("drop table if exists t")
	tk.MustExec("create table t (c1 bit(2))")
	tk.MustExec("insert into t values (0), (1), (2), (3)")
	_, err := tk.Exec("insert into t values (4)")
	c.Assert(err, NotNil)
	_, err = tk.Exec("insert into t values ('a')")
	c.Assert(err, NotNil)
	r, err := tk.Exec("select * from t where c1 = 2")
	c.Assert(err, IsNil)
	req := r.NewChunk()
	err = r.Next(context.Background(), req)
	c.Assert(err, IsNil)
	c.Assert(types.BinaryLiteral(req.GetRow(0).GetBytes(0)), DeepEquals, types.NewBinaryLiteralFromUint(2, -1))
	r.Close()

	tk.MustExec("drop table if exists t")
	tk.MustExec("create table t (c1 bit(31))")
	tk.MustExec("insert into t values (0x7fffffff)")
	_, err = tk.Exec("insert into t values (0x80000000)")
	c.Assert(err, NotNil)
	_, err = tk.Exec("insert into t values (0xffffffff)")
	c.Assert(err, NotNil)
	tk.MustExec("insert into t values ('123')")
	tk.MustExec("insert into t values ('1234')")
	_, err = tk.Exec("insert into t values ('12345)")
	c.Assert(err, NotNil)

	tk.MustExec("drop table if exists t")
	tk.MustExec("create table t (c1 bit(62))")
	tk.MustExec("insert into t values ('12345678')")
	tk.MustExec("drop table if exists t")
	tk.MustExec("create table t (c1 bit(61))")
	_, err = tk.Exec("insert into t values ('12345678')")
	c.Assert(err, NotNil)

	tk.MustExec("drop table if exists t")
	tk.MustExec("create table t (c1 bit(32))")
	tk.MustExec("insert into t values (0x7fffffff)")
	tk.MustExec("insert into t values (0xffffffff)")
	_, err = tk.Exec("insert into t values (0x1ffffffff)")
	c.Assert(err, NotNil)
	tk.MustExec("insert into t values ('1234')")
	_, err = tk.Exec("insert into t values ('12345')")
	c.Assert(err, NotNil)

	tk.MustExec("drop table if exists t")
	tk.MustExec("create table t (c1 bit(64))")
	tk.MustExec("insert into t values (0xffffffffffffffff)")
	tk.MustExec("insert into t values ('12345678')")
	_, err = tk.Exec("insert into t values ('123456789')")
	c.Assert(err, NotNil)

	tk.MustExec("drop table if exists t")
	tk.MustExec("create table t (c1 bit(64))")
	tk.MustExec("insert into t values (0xffffffffffffffff)")
	tk.MustExec("insert into t values ('12345678')")
	tk.MustQuery("select * from t where c1").Check(testkit.Rows("\xff\xff\xff\xff\xff\xff\xff\xff", "12345678"))
}

func (s *testSuite) TestEnum(c *C) {
	tk := testkit.NewTestKitWithInit(c, s.store)

	tk.MustExec("drop table if exists t")
	tk.MustExec("create table t (c enum('a', 'b', 'c'))")
	tk.MustExec("insert into t values ('a'), (2), ('c')")
	tk.MustQuery("select * from t where c = 'a'").Check(testkit.Rows("a"))

	tk.MustQuery("select c + 1 from t where c = 2").Check(testkit.Rows("3"))

	tk.MustExec("delete from t")
	tk.MustExec("insert into t values ()")
	tk.MustExec("insert into t values (null), ('1')")
	tk.MustQuery("select c + 1 from t where c = 1").Check(testkit.Rows("2"))

	tk.MustExec("delete from t")
	tk.MustExec("insert into t values(1), (2), (3)")
	tk.MustQuery("select * from t where c").Check(testkit.Rows("a", "b", "c"))
}

func (s *testSuite) TestSet(c *C) {
	tk := testkit.NewTestKitWithInit(c, s.store)

	tk.MustExec("drop table if exists t")
	tk.MustExec("create table t (c set('a', 'b', 'c'))")
	tk.MustExec("insert into t values ('a'), (2), ('c'), ('a,b'), ('b,a')")
	tk.MustQuery("select * from t where c = 'a'").Check(testkit.Rows("a"))

	tk.MustQuery("select * from t where c = 'a,b'").Check(testkit.Rows("a,b", "a,b"))

	tk.MustQuery("select c + 1 from t where c = 2").Check(testkit.Rows("3"))

	tk.MustExec("delete from t")
	tk.MustExec("insert into t values ()")
	tk.MustExec("insert into t values (null), ('1')")
	tk.MustQuery("select c + 1 from t where c = 1").Check(testkit.Rows("2"))

	tk.MustExec("delete from t")
	tk.MustExec("insert into t values(3)")
	tk.MustQuery("select * from t where c").Check(testkit.Rows("a,b"))
}

func (s *testSuite) TestSubqueryInValues(c *C) {
	tk := testkit.NewTestKitWithInit(c, s.store)

	tk.MustExec("drop table if exists t")
	tk.MustExec("create table t (id int, name varchar(20))")
	tk.MustExec("drop table if exists t1")
	tk.MustExec("create table t1 (gid int)")

	tk.MustExec("insert into t1 (gid) value (1)")
	tk.MustExec("insert into t (id, name) value ((select gid from t1) ,'asd')")
	tk.MustQuery("select * from t").Check(testkit.Rows("1 asd"))
}

func (s *testSuite) TestEnhancedRangeAccess(c *C) {
	tk := testkit.NewTestKitWithInit(c, s.store)

	tk.MustExec("drop table if exists t")
	tk.MustExec("create table t (a int primary key, b int)")
	tk.MustExec("insert into t values(1, 2), (2, 1)")
	tk.MustQuery("select * from t where (a = 1 and b = 2) or (a = 2 and b = 1)").Check(testkit.Rows("1 2", "2 1"))
	tk.MustQuery("select * from t where (a = 1 and b = 1) or (a = 2 and b = 2)").Check(nil)
}

// TestMaxInt64Handle Issue #4810
func (s *testSuite) TestMaxInt64Handle(c *C) {
	tk := testkit.NewTestKitWithInit(c, s.store)

	tk.MustExec("drop table if exists t")
	tk.MustExec("create table t(id bigint, PRIMARY KEY (id))")
	tk.MustExec("insert into t values(9223372036854775807)")
	tk.MustExec("select * from t where id = 9223372036854775807")
	tk.MustQuery("select * from t where id = 9223372036854775807;").Check(testkit.Rows("9223372036854775807"))
	tk.MustQuery("select * from t").Check(testkit.Rows("9223372036854775807"))
	_, err := tk.Exec("insert into t values(9223372036854775807)")
	c.Assert(err, NotNil)
	tk.MustExec("delete from t where id = 9223372036854775807")
	tk.MustQuery("select * from t").Check(nil)
}

func (s *testSuite) TestTableScanWithPointRanges(c *C) {
	tk := testkit.NewTestKitWithInit(c, s.store)

	tk.MustExec("drop table if exists t")
	tk.MustExec("create table t(id int, PRIMARY KEY (id))")
	tk.MustExec("insert into t values(1), (5), (10)")
	tk.MustQuery("select * from t where id in(1, 2, 10)").Check(testkit.Rows("1", "10"))
}

func (s *testSuite) TestUnsignedPk(c *C) {
	tk := testkit.NewTestKitWithInit(c, s.store)

	tk.MustExec("drop table if exists t")
	tk.MustExec("create table t(id bigint unsigned primary key)")
	var num1, num2 uint64 = math.MaxInt64 + 1, math.MaxInt64 + 2
	tk.MustExec(fmt.Sprintf("insert into t values(%v), (%v), (1), (2)", num1, num2))
	num1Str := strconv.FormatUint(num1, 10)
	num2Str := strconv.FormatUint(num2, 10)
	tk.MustQuery("select * from t order by id").Check(testkit.Rows("1", "2", num1Str, num2Str))
	tk.MustQuery("select * from t where id not in (2)").Check(testkit.Rows(num1Str, num2Str, "1"))
	tk.MustExec("drop table t")
	tk.MustExec("create table t(a bigint unsigned primary key, b int, index idx(b))")
	tk.MustExec("insert into t values(9223372036854775808, 1), (1, 1)")
	tk.MustQuery("select * from t use index(idx) where b = 1 and a < 2").Check(testkit.Rows("1 1"))
	tk.MustQuery("select * from t use index(idx) where b = 1 order by b, a").Check(testkit.Rows("1 1", "9223372036854775808 1"))
}

func (s *testSuite) TestSignedCommonHandle(c *C) {
	tk := testkit.NewTestKitWithInit(c, s.store)

	tk.Se.GetSessionVars().EnableClusteredIndex = variable.ClusteredIndexDefModeOn
	tk.MustExec("drop table if exists t")
	tk.MustExec("create table t(k1 int, k2 int, primary key(k1, k2))")
	tk.MustExec("insert into t(k1, k2) value(-100, 1), (-50, 1), (0, 0), (1, 1), (3, 3)")
	tk.MustQuery("select k1 from t order by k1").Check(testkit.Rows("-100", "-50", "0", "1", "3"))
	tk.MustQuery("select k1 from t order by k1 desc").Check(testkit.Rows("3", "1", "0", "-50", "-100"))
	tk.MustQuery("select k1 from t where k1 < -51").Check(testkit.Rows("-100"))
	tk.MustQuery("select k1 from t where k1 < -1").Check(testkit.Rows("-100", "-50"))
	tk.MustQuery("select k1 from t where k1 <= 0").Check(testkit.Rows("-100", "-50", "0"))
	tk.MustQuery("select k1 from t where k1 < 2").Check(testkit.Rows("-100", "-50", "0", "1"))
	tk.MustQuery("select k1 from t where k1 < -1 and k1 > -90").Check(testkit.Rows("-50"))
}

func (s *testSuite) TestIssue5666(c *C) {
	tk := testkit.NewTestKit(c, s.store)
	tk.MustExec("set @@profiling=1")
	tk.MustQuery("SELECT QUERY_ID, SUM(DURATION) AS SUM_DURATION FROM INFORMATION_SCHEMA.PROFILING GROUP BY QUERY_ID;").Check(testkit.Rows("0 0"))
}

func (s *testSuite) TestIssue5341(c *C) {
	tk := testkit.NewTestKit(c, s.store)
	tk.MustExec("drop table if exists test.t")
	tk.MustExec("create table test.t(a char)")
	tk.MustExec("insert into test.t value('a')")
	tk.MustQuery("select * from test.t where a < 1 order by a limit 0;").Check(testkit.Rows())
}

func (s *testSuite) TestContainDotColumn(c *C) {
	tk := testkit.NewTestKit(c, s.store)

	tk.MustExec("use test")
	tk.MustExec("drop table if exists test.t1")
	tk.MustExec("create table test.t1(t1.a char)")
	tk.MustExec("drop table if exists t2")
	tk.MustExec("create table t2(a char, t2.b int)")

	tk.MustExec("drop table if exists t3")
	_, err := tk.Exec("create table t3(s.a char);")
	terr := errors.Cause(err).(*terror.Error)
	c.Assert(terr.Code(), Equals, errors.ErrCode(mysql.ErrWrongTableName))
}

func (s *testSuite) TestCheckIndex(c *C) {
	s.ctx = mock.NewContext()
	s.ctx.Store = s.store
	se, err := session.CreateSession4Test(s.store)
	c.Assert(err, IsNil)
	defer se.Close()

	_, err = se.Execute(context.Background(), "create database test_admin")
	c.Assert(err, IsNil)
	_, err = se.Execute(context.Background(), "use test_admin")
	c.Assert(err, IsNil)
	_, err = se.Execute(context.Background(), "create table t (pk int primary key, c int default 1, c1 int default 1, unique key c(c))")
	c.Assert(err, IsNil)
	is := s.domain.InfoSchema()
	db := model.NewCIStr("test_admin")
	dbInfo, ok := is.SchemaByName(db)
	c.Assert(ok, IsTrue)
	tblName := model.NewCIStr("t")
	tbl, err := is.TableByName(db, tblName)
	c.Assert(err, IsNil)
	tbInfo := tbl.Meta()

	alloc := autoid.NewAllocator(s.store, dbInfo.ID, false, autoid.RowIDAllocType)
	tb, err := tables.TableFromMeta(autoid.NewAllocators(alloc), tbInfo)
	c.Assert(err, IsNil)

	_, err = se.Execute(context.Background(), "admin check index t c")
	c.Assert(err, IsNil)

	_, err = se.Execute(context.Background(), "admin check index t C")
	c.Assert(err, IsNil)

	// set data to:
	// index     data (handle, data): (1, 10), (2, 20)
	// table     data (handle, data): (1, 10), (2, 20)
	recordVal1 := types.MakeDatums(int64(1), int64(10), int64(11))
	recordVal2 := types.MakeDatums(int64(2), int64(20), int64(21))
	c.Assert(s.ctx.NewTxn(context.Background()), IsNil)
	_, err = tb.AddRecord(s.ctx, recordVal1)
	c.Assert(err, IsNil)
	_, err = tb.AddRecord(s.ctx, recordVal2)
	c.Assert(err, IsNil)
	txn, err := s.ctx.Txn(true)
	c.Assert(err, IsNil)
	c.Assert(txn.Commit(context.Background()), IsNil)

	mockCtx := mock.NewContext()
	idx := tb.Indices()[0]
	sc := &stmtctx.StatementContext{TimeZone: time.Local}

	_, err = se.Execute(context.Background(), "admin check index t idx_inexistent")
	c.Assert(strings.Contains(err.Error(), "not exist"), IsTrue)

	// set data to:
	// index     data (handle, data): (1, 10), (2, 20), (3, 30)
	// table     data (handle, data): (1, 10), (2, 20), (4, 40)
	txn, err = s.store.Begin()
	c.Assert(err, IsNil)
	_, err = idx.Create(mockCtx, txn, types.MakeDatums(int64(30)), kv.IntHandle(3), nil)
	c.Assert(err, IsNil)
	key := tablecodec.EncodeRowKey(tb.Meta().ID, kv.IntHandle(4).Encoded())
	setColValue(c, txn, key, types.NewDatum(int64(40)))
	err = txn.Commit(context.Background())
	c.Assert(err, IsNil)
	_, err = se.Execute(context.Background(), "admin check index t c")
	c.Assert(err, NotNil)
	c.Assert(err.Error(), Equals, "[executor:8133]handle 3, index:types.Datum{k:0x1, decimal:0x0, length:0x0, i:30, collation:\"\", b:[]uint8(nil), x:interface {}(nil)} != record:<nil>")

	// set data to:
	// index     data (handle, data): (1, 10), (2, 20), (3, 30), (4, 40)
	// table     data (handle, data): (1, 10), (2, 20), (4, 40)
	txn, err = s.store.Begin()
	c.Assert(err, IsNil)
	_, err = idx.Create(mockCtx, txn, types.MakeDatums(int64(40)), kv.IntHandle(4), nil)
	c.Assert(err, IsNil)
	err = txn.Commit(context.Background())
	c.Assert(err, IsNil)
	_, err = se.Execute(context.Background(), "admin check index t c")
	c.Assert(strings.Contains(err.Error(), "table count 3 != index(c) count 4"), IsTrue)

	// set data to:
	// index     data (handle, data): (1, 10), (4, 40)
	// table     data (handle, data): (1, 10), (2, 20), (4, 40)
	txn, err = s.store.Begin()
	c.Assert(err, IsNil)
	err = idx.Delete(sc, txn, types.MakeDatums(int64(30)), kv.IntHandle(3))
	c.Assert(err, IsNil)
	err = idx.Delete(sc, txn, types.MakeDatums(int64(20)), kv.IntHandle(2))
	c.Assert(err, IsNil)
	err = txn.Commit(context.Background())
	c.Assert(err, IsNil)
	_, err = se.Execute(context.Background(), "admin check index t c")
	c.Assert(strings.Contains(err.Error(), "table count 3 != index(c) count 2"), IsTrue)

	// TODO: pass the case below：
	// set data to:
	// index     data (handle, data): (1, 10), (4, 40), (2, 30)
	// table     data (handle, data): (1, 10), (2, 20), (4, 40)
}

func setColValue(c *C, txn kv.Transaction, key kv.Key, v types.Datum) {
	row := []types.Datum{v, {}}
	colIDs := []int64{2, 3}
	sc := &stmtctx.StatementContext{TimeZone: time.Local}
	rd := rowcodec.Encoder{Enable: true}
	value, err := tablecodec.EncodeRow(sc, row, colIDs, nil, nil, &rd)
	c.Assert(err, IsNil)
	err = txn.Set(key, value)
	c.Assert(err, IsNil)
}

func (s *testSuite) TestCheckTable(c *C) {
	tk := testkit.NewTestKit(c, s.store)

	// Test 'admin check table' when the table has a unique index with null values.
	tk.MustExec("use test")
	tk.MustExec("drop table if exists admin_test;")
	tk.MustExec("create table admin_test (c1 int, c2 int, c3 int default 1, index (c1), unique key(c2));")
	tk.MustExec("insert admin_test (c1, c2) values (1, 1), (2, 2), (NULL, NULL);")
	tk.MustExec("admin check table admin_test;")
}

func (s *testSuite) TestCheckTableClusterIndex(c *C) {
	tk := testkit.NewTestKit(c, s.store)

	tk.MustExec("use test;")
	tk.Se.GetSessionVars().EnableClusteredIndex = variable.ClusteredIndexDefModeOn
	tk.MustExec("drop table if exists admin_test;")
	tk.MustExec("create table admin_test (c1 int, c2 int, c3 int default 1, primary key (c1, c2), index (c1), unique key(c2));")
	tk.MustExec("insert admin_test (c1, c2) values (1, 1), (2, 2), (3, 3);")
	tk.MustExec("admin check table admin_test;")
}

func (s *testSuite) TestCoprocessorStreamingFlag(c *C) {
	tk := testkit.NewTestKit(c, s.store)

	tk.MustExec("use test")
	tk.MustExec("create table t (id int, value int, index idx(id))")
	// Add some data to make statistics work.
	for i := 0; i < 100; i++ {
		tk.MustExec(fmt.Sprintf("insert into t values (%d, %d)", i, i))
	}

	tests := []struct {
		sql    string
		expect bool
	}{
		{"select * from t", true},                         // TableReader
		{"select * from t where id = 5", true},            // IndexLookup
		{"select * from t where id > 5", true},            // Filter
		{"select * from t limit 3", false},                // Limit
		{"select avg(id) from t", false},                  // Aggregate
		{"select * from t order by value limit 3", false}, // TopN
	}

	ctx := context.Background()
	for _, test := range tests {
		ctx1 := context.WithValue(ctx, "CheckSelectRequestHook", func(req *kv.Request) {
			if req.Streaming != test.expect {
				c.Errorf("sql=%s, expect=%v, get=%v", test.sql, test.expect, req.Streaming)
			}
		})
		rs, err := tk.Se.Execute(ctx1, test.sql)
		c.Assert(err, IsNil)
		tk.ResultSetToResult(rs[0], Commentf("sql: %v", test.sql))
	}
}

func (s *testSuite) TestIncorrectLimitArg(c *C) {
	tk := testkit.NewTestKit(c, s.store)

	tk.MustExec(`use test;`)
	tk.MustExec(`drop table if exists t;`)
	tk.MustExec(`create table t(a bigint);`)
	tk.MustExec(`prepare stmt1 from 'select * from t limit ?';`)
	tk.MustExec(`prepare stmt2 from 'select * from t limit ?, ?';`)
	tk.MustExec(`set @a = -1;`)
	tk.MustExec(`set @b =  1;`)

	var err error
	_, err = tk.Se.Execute(context.TODO(), `execute stmt1 using @a;`)
	c.Assert(err.Error(), Equals, `[planner:1210]Incorrect arguments to LIMIT`)

	_, err = tk.Se.Execute(context.TODO(), `execute stmt2 using @b, @a;`)
	c.Assert(err.Error(), Equals, `[planner:1210]Incorrect arguments to LIMIT`)
}

func (s *testSuite) TestLimit(c *C) {
	tk := testkit.NewTestKit(c, s.store)
	tk.MustExec(`use test;`)
	tk.MustExec(`drop table if exists t;`)
	tk.MustExec(`create table t(a bigint, b bigint);`)
	tk.MustExec(`insert into t values(1, 1), (2, 2), (3, 30), (4, 40), (5, 5), (6, 6);`)
	tk.MustQuery(`select * from t order by a limit 1, 1;`).Check(testkit.Rows(
		"2 2",
	))
	tk.MustQuery(`select * from t order by a limit 1, 2;`).Check(testkit.Rows(
		"2 2",
		"3 30",
	))
	tk.MustQuery(`select * from t order by a limit 1, 3;`).Check(testkit.Rows(
		"2 2",
		"3 30",
		"4 40",
	))
	tk.MustQuery(`select * from t order by a limit 1, 4;`).Check(testkit.Rows(
		"2 2",
		"3 30",
		"4 40",
		"5 5",
	))

	// test inline projection
	tk.MustQuery(`select a from t where a > 0 limit 1, 1;`).Check(testkit.Rows(
		"2",
	))
	tk.MustQuery(`select a from t where a > 0 limit 1, 2;`).Check(testkit.Rows(
		"2",
		"3",
	))
	tk.MustQuery(`select b from t where a > 0 limit 1, 3;`).Check(testkit.Rows(
		"2",
		"30",
		"40",
	))
	tk.MustQuery(`select b from t where a > 0 limit 1, 4;`).Check(testkit.Rows(
		"2",
		"30",
		"40",
		"5",
	))

	// test @@tidb_init_chunk_size=2
	tk.MustExec(`set @@tidb_init_chunk_size=2;`)
	tk.MustQuery(`select * from t where a > 0 limit 2, 1;`).Check(testkit.Rows(
		"3 30",
	))
	tk.MustQuery(`select * from t where a > 0 limit 2, 2;`).Check(testkit.Rows(
		"3 30",
		"4 40",
	))
	tk.MustQuery(`select * from t where a > 0 limit 2, 3;`).Check(testkit.Rows(
		"3 30",
		"4 40",
		"5 5",
	))
	tk.MustQuery(`select * from t where a > 0 limit 2, 4;`).Check(testkit.Rows(
		"3 30",
		"4 40",
		"5 5",
		"6 6",
	))

	// test inline projection
	tk.MustQuery(`select a from t order by a limit 2, 1;`).Check(testkit.Rows(
		"3",
	))
	tk.MustQuery(`select b from t order by a limit 2, 2;`).Check(testkit.Rows(
		"30",
		"40",
	))
	tk.MustQuery(`select a from t order by a limit 2, 3;`).Check(testkit.Rows(
		"3",
		"4",
		"5",
	))
	tk.MustQuery(`select b from t order by a limit 2, 4;`).Check(testkit.Rows(
		"30",
		"40",
		"5",
		"6",
	))
}

func (s *testSuite) TestCoprocessorStreamingWarning(c *C) {
	tk := testkit.NewTestKit(c, s.store)
	tk.MustExec("use test")
	tk.MustExec("drop table if exists t")
	tk.MustExec("create table t(a double)")
	tk.MustExec("insert into t value(1.2)")
	tk.MustExec("set @@session.tidb_enable_streaming = 1")

	result := tk.MustQuery("select * from t where a/0 > 1")
	result.Check(testkit.Rows())
	tk.MustQuery("show warnings").Check(testutil.RowsWithSep("|", "Warning|1365|Division by 0"))
}

func (s *testSuite3) TestYearTypeDeleteIndex(c *C) {
	tk := testkit.NewTestKit(c, s.store)
	tk.MustExec("use test")
	tk.MustExec("drop table if exists t")
	tk.MustExec("create table t(a YEAR, PRIMARY KEY(a));")
	tk.MustExec("insert into t set a = '2151';")
	tk.MustExec("delete from t;")
	tk.MustExec("admin check table t")
}

func (s *testSuite3) TestForSelectScopeInUnion(c *C) {
	// A union B for update, the "for update" option belongs to union statement, so
	// it should works on both A and B.
	tk1 := testkit.NewTestKit(c, s.store)
	tk2 := testkit.NewTestKit(c, s.store)
	tk1.MustExec("use test")
	tk1.MustExec("drop table if exists t")
	tk1.MustExec("create table t(a int)")
	tk1.MustExec("insert into t values (1)")

	tk1.MustExec("begin")
	// 'For update' would act on the second select.
	tk1.MustQuery("select 1 as a union select a from t for update")

	tk2.MustExec("use test")
	tk2.MustExec("update t set a = a + 1")

	// As tk1 use select 'for update', it should detect conflict and fail.
	_, err := tk1.Exec("commit")
	c.Assert(err, NotNil)

	tk1.MustExec("begin")
	tk1.MustQuery("select 1 as a union select a from t limit 5 for update")
	tk1.MustQuery("select 1 as a union select a from t order by a for update")

	tk2.MustExec("update t set a = a + 1")

	_, err = tk1.Exec("commit")
	c.Assert(err, NotNil)
}

func (s *testSuite3) TestUnsignedDecimalOverflow(c *C) {
	tests := []struct {
		input  interface{}
		hasErr bool
		err    string
	}{{
		-1,
		true,
		"Out of range value for column",
	}, {
		"-1.1e-1",
		true,
		"Out of range value for column",
	}, {
		-1.1,
		true,
		"Out of range value for column",
	}, {
		-0,
		false,
		"",
	},
	}
	tk := testkit.NewTestKit(c, s.store)
	tk.MustExec("use test")
	tk.MustExec("drop table if exists t")
	tk.MustExec("create table t(a decimal(10,2) unsigned)")
	for _, t := range tests {
		res, err := tk.Exec("insert into t values (?)", t.input)
		if res != nil {
			defer res.Close()
		}
		if t.hasErr {
			c.Assert(err, NotNil)
			c.Assert(strings.Contains(err.Error(), t.err), IsTrue)
		} else {
			c.Assert(err, IsNil)
		}
		if res != nil {
			c.Assert(res.Close(), IsNil)
		}
	}

	tk.MustExec("set sql_mode=''")
	tk.MustExec("delete from t")
	tk.MustExec("insert into t values (?)", -1)
	r := tk.MustQuery("select a from t limit 1")
	r.Check(testkit.Rows("0.00"))
}

func (s *testSuite3) TestIndexJoinTableDualPanic(c *C) {
	tk := testkit.NewTestKit(c, s.store)
	tk.MustExec("use test")
	tk.MustExec("drop table if exists a")
	tk.MustExec("create table a (f1 int, f2 varchar(32), primary key (f1))")
	tk.MustExec("insert into a (f1,f2) values (1,'a'), (2,'b'), (3,'c')")
	// TODO here: index join cause the data race of txn.
	tk.MustQuery("select /*+ inl_merge_join(a) */ a.* from a inner join (select 1 as k1,'k2-1' as k2) as k on a.f1=k.k1;").
		Check(testkit.Rows("1 a"))
}

func (s *testSuite3) TestSortLeftJoinWithNullColumnInRightChildPanic(c *C) {
	tk := testkit.NewTestKit(c, s.store)
	tk.MustExec("use test")
	tk.MustExec("drop table if exists t1, t2")
	tk.MustExec("create table t1(a int)")
	tk.MustExec("create table t2(a int)")
	tk.MustExec("insert into t1(a) select 1;")
	tk.MustQuery("select b.n from t1 left join (select a as a, null as n from t2) b on b.a = t1.a order by t1.a").
		Check(testkit.Rows("<nil>"))
}

func (s *testSuiteP1) TestUnionAutoSignedCast(c *C) {
	tk := testkit.NewTestKit(c, s.store)
	tk.MustExec("use test")
	tk.MustExec("drop table if exists t1,t2")
	tk.MustExec("create table t1 (id int, i int, b bigint, d double, dd decimal)")
	tk.MustExec("create table t2 (id int, i int unsigned, b bigint unsigned, d double unsigned, dd decimal unsigned)")
	tk.MustExec("insert into t1 values(1, -1, -1, -1.1, -1)")
	tk.MustExec("insert into t2 values(2, 1, 1, 1.1, 1)")
	tk.MustQuery("select * from t1 union select * from t2 order by id").
		Check(testkit.Rows("1 -1 -1 -1.1 -1", "2 1 1 1.1 1"))
	tk.MustQuery("select id, i, b, d, dd from t2 union select id, i, b, d, dd from t1 order by id").
		Check(testkit.Rows("1 0 0 0 -1", "2 1 1 1.1 1"))
	tk.MustQuery("select id, i from t2 union select id, cast(i as unsigned int) from t1 order by id").
		Check(testkit.Rows("1 18446744073709551615", "2 1"))
	tk.MustQuery("select dd from t2 union all select dd from t2").
		Check(testkit.Rows("1", "1"))

	tk.MustExec("drop table if exists t3,t4")
	tk.MustExec("create table t3 (id int, v int)")
	tk.MustExec("create table t4 (id int, v double unsigned)")
	tk.MustExec("insert into t3 values (1, -1)")
	tk.MustExec("insert into t4 values (2, 1)")
	tk.MustQuery("select id, v from t3 union select id, v from t4 order by id").
		Check(testkit.Rows("1 -1", "2 1"))
	tk.MustQuery("select id, v from t4 union select id, v from t3 order by id").
		Check(testkit.Rows("1 0", "2 1"))

	tk.MustExec("drop table if exists t5,t6,t7")
	tk.MustExec("create table t5 (id int, v bigint unsigned)")
	tk.MustExec("create table t6 (id int, v decimal)")
	tk.MustExec("create table t7 (id int, v bigint)")
	tk.MustExec("insert into t5 values (1, 1)")
	tk.MustExec("insert into t6 values (2, -1)")
	tk.MustExec("insert into t7 values (3, -1)")
	tk.MustQuery("select id, v from t5 union select id, v from t6 order by id").
		Check(testkit.Rows("1 1", "2 -1"))
	tk.MustQuery("select id, v from t5 union select id, v from t7 union select id, v from t6 order by id").
		Check(testkit.Rows("1 1", "2 -1", "3 -1"))
}

func (s *testSuiteP1) TestUpdateClustered(c *C) {
	tk := testkit.NewTestKit(c, s.store)
	tk.MustExec("use test")

	type resultChecker struct {
		check  string
		assert []string
	}

	for _, clustered := range []string{"", "clustered"} {
		tests := []struct {
			initSchema  []string
			initData    []string
			dml         string
			resultCheck []resultChecker
		}{
			{ // left join + update both + match & unmatched + pk
				[]string{
					"drop table if exists a, b",
					"create table a (k1 int, k2 int, v int)",
					fmt.Sprintf("create table b (a int not null, k1 int, k2 int, v int, primary key(k1, k2) %s)", clustered),
				},
				[]string{
					"insert into a values (1, 1, 1), (2, 2, 2)", // unmatched + matched
					"insert into b values (2, 2, 2, 2)",
				},
				"update a left join b on a.k1 = b.k1 and a.k2 = b.k2 set a.v = 20, b.v = 100, a.k1 = a.k1 + 1, b.k1 = b.k1 + 1, a.k2 = a.k2 + 2, b.k2 = b.k2 + 2",
				[]resultChecker{
					{
						"select * from b",
						[]string{"2 3 4 100"},
					},
					{
						"select * from a",
						[]string{"2 3 20", "3 4 20"},
					},
				},
			},
			{ // left join + update both + match & unmatched + pk
				[]string{
					"drop table if exists a, b",
					"create table a (k1 int, k2 int, v int)",
					fmt.Sprintf("create table b (a int not null, k1 int, k2 int, v int, primary key(k1, k2) %s)", clustered),
				},
				[]string{
					"insert into a values (1, 1, 1), (2, 2, 2)", // unmatched + matched
					"insert into b values (2, 2, 2, 2)",
				},
				"update a left join b on a.k1 = b.k1 and a.k2 = b.k2 set a.k1 = a.k1 + 1, a.k2 = a.k2 + 2, b.k1 = b.k1 + 1, b.k2 = b.k2 + 2,  a.v = 20, b.v = 100",
				[]resultChecker{
					{
						"select * from b",
						[]string{"2 3 4 100"},
					},
					{
						"select * from a",
						[]string{"2 3 20", "3 4 20"},
					},
				},
			},
			{ // left join + update both + match & unmatched + prefix pk
				[]string{
					"drop table if exists a, b",
					"create table a (k1 varchar(100), k2 varchar(100), v varchar(100))",
					fmt.Sprintf("create table b (a varchar(100) not null, k1 varchar(100), k2 varchar(100), v varchar(100), primary key(k1(1), k2(1)) %s, key kk1(k1(1), v(1)))", clustered),
				},
				[]string{
					"insert into a values ('11', '11', '11'), ('22', '22', '22')", // unmatched + matched
					"insert into b values ('22', '22', '22', '22')",
				},
				"update a left join b on a.k1 = b.k1 and a.k2 = b.k2 set a.k1 = a.k1 + 1, a.k2 = a.k2 + 2, b.k1 = b.k1 + 1, b.k2 = b.k2 + 2, a.v = 20, b.v = 100",
				[]resultChecker{
					{
						"select * from b",
						[]string{"22 23 24 100"},
					},
					{
						"select * from a",
						[]string{"12 13 20", "23 24 20"},
					},
				},
			},
			{ // right join + update both + match & unmatched + prefix pk
				[]string{
					"drop table if exists a, b",
					"create table a (k1 varchar(100), k2 varchar(100), v varchar(100))",
					fmt.Sprintf("create table b (a varchar(100) not null, k1 varchar(100), k2 varchar(100), v varchar(100), primary key(k1(1), k2(1)) %s, key kk1(k1(1), v(1)))", clustered),
				},
				[]string{
					"insert into a values ('11', '11', '11'), ('22', '22', '22')", // unmatched + matched
					"insert into b values ('22', '22', '22', '22')",
				},
				"update b right join a on a.k1 = b.k1 and a.k2 = b.k2 set a.k1 = a.k1 + 1, a.k2 = a.k2 + 2, b.k1 = b.k1 + 1, b.k2 = b.k2 + 2, a.v = 20, b.v = 100",
				[]resultChecker{
					{
						"select * from b",
						[]string{"22 23 24 100"},
					},
					{
						"select * from a",
						[]string{"12 13 20", "23 24 20"},
					},
				},
			},
			{ // inner join + update both + match & unmatched + prefix pk
				[]string{
					"drop table if exists a, b",
					"create table a (k1 varchar(100), k2 varchar(100), v varchar(100))",
					fmt.Sprintf("create table b (a varchar(100) not null, k1 varchar(100), k2 varchar(100), v varchar(100), primary key(k1(1), k2(1)) %s, key kk1(k1(1), v(1)))", clustered),
				},
				[]string{
					"insert into a values ('11', '11', '11'), ('22', '22', '22')", // unmatched + matched
					"insert into b values ('22', '22', '22', '22')",
				},
				"update b join a on a.k1 = b.k1 and a.k2 = b.k2 set a.k1 = a.k1 + 1, a.k2 = a.k2 + 2, b.k1 = b.k1 + 1, b.k2 = b.k2 + 2, a.v = 20, b.v = 100",
				[]resultChecker{
					{
						"select * from b",
						[]string{"22 23 24 100"},
					},
					{
						"select * from a",
						[]string{"11 11 11", "23 24 20"},
					},
				},
			},
			{
				[]string{
					"drop table if exists a, b",
					"create table a (k1 varchar(100), k2 varchar(100), v varchar(100))",
					fmt.Sprintf("create table b (a varchar(100) not null, k1 varchar(100), k2 varchar(100), v varchar(100), primary key(k1(1), k2(1)) %s, key kk1(k1(1), v(1)))", clustered),
				},
				[]string{
					"insert into a values ('11', '11', '11'), ('22', '22', '22')", // unmatched + matched
					"insert into b values ('22', '22', '22', '22')",
				},
				"update a set a.k1 = a.k1 + 1, a.k2 = a.k2 + 2, a.v = 20 where exists (select 1 from b where a.k1 = b.k1 and a.k2 = b.k2)",
				[]resultChecker{
					{
						"select * from b",
						[]string{"22 22 22 22"},
					},
					{
						"select * from a",
						[]string{"11 11 11", "23 24 20"},
					},
				},
			},
		}

		for _, test := range tests {
			for _, s := range test.initSchema {
				tk.MustExec(s)
			}
			for _, s := range test.initData {
				tk.MustExec(s)
			}
			tk.MustExec(test.dml)
			for _, checker := range test.resultCheck {
				tk.MustQuery(checker.check).Check(testkit.Rows(checker.assert...))
			}
			tk.MustExec("admin check table a")
			tk.MustExec("admin check table b")
		}
	}
}

func (s *testSuite6) TestUpdateJoin(c *C) {
	tk := testkit.NewTestKit(c, s.store)
	tk.MustExec("use test")
	tk.MustExec("drop table if exists t1, t2, t3, t4, t5, t6, t7")
	tk.MustExec("create table t1(k int, v int)")
	tk.MustExec("create table t2(k int, v int)")
	tk.MustExec("create table t3(id int auto_increment, k int, v int, primary key(id))")
	tk.MustExec("create table t4(k int, v int)")
	tk.MustExec("create table t5(v int, k int, primary key(k))")
	tk.MustExec("insert into t1 values (1, 1)")
	tk.MustExec("insert into t4 values (3, 3)")
	tk.MustExec("create table t6 (id int, v longtext)")
	tk.MustExec("create table t7 (x int, id int, v longtext, primary key(id))")

	// test the normal case that update one row for a single table.
	tk.MustExec("update t1 set v = 0 where k = 1")
	tk.MustQuery("select k, v from t1 where k = 1").Check(testkit.Rows("1 0"))

	// test the case that the table with auto_increment or none-null columns as the right table of left join.
	tk.MustExec("update t1 left join t3 on t1.k = t3.k set t1.v = 1")
	tk.MustQuery("select k, v from t1").Check(testkit.Rows("1 1"))
	tk.MustQuery("select id, k, v from t3").Check(testkit.Rows())

	// test left join and the case that the right table has no matching record but has updated the right table columns.
	tk.MustExec("update t1 left join t2 on t1.k = t2.k set t1.v = t2.v, t2.v = 3")
	tk.MustQuery("select k, v from t1").Check(testkit.Rows("1 <nil>"))
	tk.MustQuery("select k, v from t2").Check(testkit.Rows())

	// test the case that the update operation in the left table references data in the right table while data of the right table columns is modified.
	tk.MustExec("update t1 left join t2 on t1.k = t2.k set t2.v = 3, t1.v = t2.v")
	tk.MustQuery("select k, v from t1").Check(testkit.Rows("1 <nil>"))
	tk.MustQuery("select k, v from t2").Check(testkit.Rows())

	// test right join and the case that the left table has no matching record but has updated the left table columns.
	tk.MustExec("update t2 right join t1 on t2.k = t1.k set t2.v = 4, t1.v = 0")
	tk.MustQuery("select k, v from t1").Check(testkit.Rows("1 0"))
	tk.MustQuery("select k, v from t2").Check(testkit.Rows())

	// test the case of right join and left join at the same time.
	tk.MustExec("update t1 left join t2 on t1.k = t2.k right join t4 on t4.k = t2.k set t1.v = 4, t2.v = 4, t4.v = 4")
	tk.MustQuery("select k, v from t1").Check(testkit.Rows("1 0"))
	tk.MustQuery("select k, v from t2").Check(testkit.Rows())
	tk.MustQuery("select k, v from t4").Check(testkit.Rows("3 4"))

	// test normal left join and the case that the right table has matching rows.
	tk.MustExec("insert t2 values (1, 10)")
	tk.MustExec("update t1 left join t2 on t1.k = t2.k set t2.v = 11")
	tk.MustQuery("select k, v from t2").Check(testkit.Rows("1 11"))

	// test the case of continuously joining the same table and updating the unmatching records.
	tk.MustExec("update t1 t11 left join t2 on t11.k = t2.k left join t1 t12 on t2.v = t12.k set t12.v = 233, t11.v = 111")
	tk.MustQuery("select k, v from t1").Check(testkit.Rows("1 111"))
	tk.MustQuery("select k, v from t2").Check(testkit.Rows("1 11"))

	// test the left join case that the left table has records but all records are null.
	tk.MustExec("delete from t1")
	tk.MustExec("delete from t2")
	tk.MustExec("insert into t1 values (null, null)")
	tk.MustExec("update t1 left join t2 on t1.k = t2.k set t1.v = 1")
	tk.MustQuery("select k, v from t1").Check(testkit.Rows("<nil> 1"))

	// test the case that the right table of left join has an primary key.
	tk.MustExec("insert t5 values(0, 0)")
	tk.MustExec("update t1 left join t5 on t1.k = t5.k set t1.v = 2")
	tk.MustQuery("select k, v from t1").Check(testkit.Rows("<nil> 2"))
	tk.MustQuery("select k, v from t5").Check(testkit.Rows("0 0"))

	tk.MustExec("insert into t6 values (1, NULL)")
	tk.MustExec("insert into t7 values (5, 1, 'a')")
	tk.MustExec("update t6, t7 set t6.v = t7.v where t6.id = t7.id and t7.x = 5")
	tk.MustQuery("select v from t6").Check(testkit.Rows("a"))

	tk.MustExec("drop table if exists t1, t2")
	tk.MustExec("create table t1(id int primary key, v int, gv int GENERATED ALWAYS AS (v * 2) STORED)")
	tk.MustExec("create table t2(id int, v int)")
	tk.MustExec("update t1 tt1 inner join (select count(t1.id) a, t1.id from t1 left join t2 on t1.id = t2.id group by t1.id) x on tt1.id = x.id set tt1.v = tt1.v + x.a")
}

func (s *testSuite3) TestMaxOneRow(c *C) {
	tk := testkit.NewTestKit(c, s.store)
	tk.MustExec(`use test`)
	tk.MustExec(`drop table if exists t1`)
	tk.MustExec(`drop table if exists t2`)
	tk.MustExec(`create table t1(a double, b double);`)
	tk.MustExec(`create table t2(a double, b double);`)
	tk.MustExec(`insert into t1 values(1, 1), (2, 2), (3, 3);`)
	tk.MustExec(`insert into t2 values(0, 0);`)
	tk.MustExec(`set @@tidb_init_chunk_size=1;`)
	rs, err := tk.Exec(`select (select t1.a from t1 where t1.a > t2.a) as a from t2;`)
	c.Assert(err, IsNil)

	err = rs.Next(context.TODO(), rs.NewChunk())
	c.Assert(err.Error(), Equals, "[executor:1242]Subquery returns more than 1 row")

	c.Assert(rs.Close(), IsNil)
}

func (s *testSuiteP2) TestCurrentTimestampValueSelection(c *C) {
	tk := testkit.NewTestKit(c, s.store)
	tk.MustExec("use test")
	tk.MustExec("drop table if exists t,t1")

	tk.MustExec("create table t (id int, t0 timestamp null default current_timestamp, t1 timestamp(1) null default current_timestamp(1), t2 timestamp(2) null default current_timestamp(2) on update current_timestamp(2))")
	tk.MustExec("insert into t (id) values (1)")
	rs := tk.MustQuery("select t0, t1, t2 from t where id = 1")
	t0 := rs.Rows()[0][0].(string)
	t1 := rs.Rows()[0][1].(string)
	t2 := rs.Rows()[0][2].(string)
	c.Assert(len(strings.Split(t0, ".")), Equals, 1)
	c.Assert(len(strings.Split(t1, ".")[1]), Equals, 1)
	c.Assert(len(strings.Split(t2, ".")[1]), Equals, 2)
	tk.MustQuery("select id from t where t0 = ?", t0).Check(testkit.Rows("1"))
	tk.MustQuery("select id from t where t1 = ?", t1).Check(testkit.Rows("1"))
	tk.MustQuery("select id from t where t2 = ?", t2).Check(testkit.Rows("1"))
	time.Sleep(time.Second)
	tk.MustExec("update t set t0 = now() where id = 1")
	rs = tk.MustQuery("select t2 from t where id = 1")
	newT2 := rs.Rows()[0][0].(string)
	c.Assert(newT2 != t2, IsTrue)

	tk.MustExec("create table t1 (id int, a timestamp, b timestamp(2), c timestamp(3))")
	tk.MustExec("insert into t1 (id, a, b, c) values (1, current_timestamp(2), current_timestamp, current_timestamp(3))")
	rs = tk.MustQuery("select a, b, c from t1 where id = 1")
	a := rs.Rows()[0][0].(string)
	b := rs.Rows()[0][1].(string)
	d := rs.Rows()[0][2].(string)
	c.Assert(len(strings.Split(a, ".")), Equals, 1)
	c.Assert(strings.Split(b, ".")[1], Equals, "00")
	c.Assert(len(strings.Split(d, ".")[1]), Equals, 3)
}

func (s *testSuite3) TestRowID(c *C) {
	tk := testkit.NewTestKit(c, s.store)
	tk.MustExec(`use test`)
	tk.MustExec(`drop table if exists t`)
	tk.Se.GetSessionVars().EnableClusteredIndex = variable.ClusteredIndexDefModeIntOnly
	tk.MustExec(`create table t(a varchar(10), b varchar(10), c varchar(1), index idx(a, b, c));`)
	tk.MustExec(`insert into t values('a', 'b', 'c');`)
	tk.MustExec(`insert into t values('a', 'b', 'c');`)
	tk.MustQuery(`select b, _tidb_rowid from t use index(idx) where a = 'a';`).Check(testkit.Rows(
		`b 1`,
		`b 2`,
	))
	tk.MustExec(`begin;`)
	tk.MustExec(`select * from t for update`)
	tk.MustQuery(`select distinct b from t use index(idx) where a = 'a';`).Check(testkit.Rows(`b`))
	tk.MustExec(`commit;`)

	tk.MustExec(`drop table if exists t`)
	tk.MustExec(`create table t(a varchar(5) primary key)`)
	tk.MustExec(`insert into t values('a')`)
	tk.MustQuery("select *, _tidb_rowid from t use index(`primary`) where _tidb_rowid=1").Check(testkit.Rows("a 1"))
}

func (s *testSuite3) TestDoSubquery(c *C) {
	tk := testkit.NewTestKit(c, s.store)
	tk.MustExec(`use test`)
	tk.MustExec(`drop table if exists t`)
	tk.MustExec(`create table t(a int)`)
	_, err := tk.Exec(`do 1 in (select * from t)`)
	c.Assert(err, IsNil, Commentf("err %v", err))
	tk.MustExec(`insert into t values(1)`)
	r, err := tk.Exec(`do 1 in (select * from t)`)
	c.Assert(err, IsNil, Commentf("err %v", err))
	c.Assert(r, IsNil, Commentf("result of Do not empty"))
}

func (s *testSuite3) TestSubqueryTableAlias(c *C) {
	tk := testkit.NewTestKit(c, s.store)
	tk.MustExec(`use test`)
	tk.MustExec(`drop table if exists t`)

	tk.MustExec("set sql_mode = ''")
	tk.MustGetErrCode("select a, b from (select 1 a) ``, (select 2 b) ``;", mysql.ErrDerivedMustHaveAlias)
	tk.MustGetErrCode("select a, b from (select 1 a) `x`, (select 2 b) `x`;", mysql.ErrNonuniqTable)
	tk.MustGetErrCode("select a, b from (select 1 a), (select 2 b);", mysql.ErrDerivedMustHaveAlias)
	// ambiguous column name
	tk.MustGetErrCode("select a from (select 1 a) ``, (select 2 a) ``;", mysql.ErrDerivedMustHaveAlias)
	tk.MustGetErrCode("select a from (select 1 a) `x`, (select 2 a) `x`;", mysql.ErrNonuniqTable)
	tk.MustGetErrCode("select x.a from (select 1 a) `x`, (select 2 a) `x`;", mysql.ErrNonuniqTable)
	tk.MustGetErrCode("select a from (select 1 a), (select 2 a);", mysql.ErrDerivedMustHaveAlias)

	tk.MustExec("set sql_mode = 'oracle';")
	tk.MustQuery("select a, b from (select 1 a) ``, (select 2 b) ``;").Check(testkit.Rows("1 2"))
	tk.MustQuery("select a, b from (select 1 a) `x`, (select 2 b) `x`;").Check(testkit.Rows("1 2"))
	tk.MustQuery("select a, b from (select 1 a), (select 2 b);").Check(testkit.Rows("1 2"))
	// ambiguous column name
	tk.MustGetErrCode("select a from (select 1 a) ``, (select 2 a) ``;", mysql.ErrNonUniq)
	tk.MustGetErrCode("select a from (select 1 a) `x`, (select 2 a) `x`;", mysql.ErrNonUniq)
	tk.MustGetErrCode("select x.a from (select 1 a) `x`, (select 2 a) `x`;", mysql.ErrNonUniq)
	tk.MustGetErrCode("select a from (select 1 a), (select 2 a);", mysql.ErrNonUniq)
}

func (s *testSerialSuite) TestTSOFail(c *C) {
	tk := testkit.NewTestKit(c, s.store)
	tk.MustExec(`use test`)
	tk.MustExec(`drop table if exists t`)
	tk.MustExec(`create table t(a int)`)

	c.Assert(failpoint.Enable("github.com/pingcap/tidb/session/mockGetTSFail", "return"), IsNil)
	ctx := failpoint.WithHook(context.Background(), func(ctx context.Context, fpname string) bool {
		return fpname == "github.com/pingcap/tidb/session/mockGetTSFail"
	})
	_, err := tk.Se.Execute(ctx, `select * from t`)
	c.Assert(err, NotNil)
	c.Assert(failpoint.Disable("github.com/pingcap/tidb/session/mockGetTSFail"), IsNil)
}

func (s *testSuite3) TestSelectHashPartitionTable(c *C) {
	tk := testkit.NewTestKit(c, s.store)
	tk.MustExec(`use test`)
	tk.MustExec(`drop table if exists th`)
	tk.MustExec("set @@session.tidb_enable_table_partition = '1';")
	tk.MustExec(`create table th (a int, b int) partition by hash(a) partitions 3;`)
	defer tk.MustExec(`drop table if exists th`)
	tk.MustExec(`insert into th values (0,0),(1,1),(2,2),(3,3),(4,4),(5,5),(6,6),(7,7),(8,8);`)
	tk.MustExec("insert into th values (-1,-1),(-2,-2),(-3,-3),(-4,-4),(-5,-5),(-6,-6),(-7,-7),(-8,-8);")
	tk.MustQuery("select b from th order by a").Check(testkit.Rows("-8", "-7", "-6", "-5", "-4", "-3", "-2", "-1", "0", "1", "2", "3", "4", "5", "6", "7", "8"))
	tk.MustQuery(" select * from th where a=-2;").Check(testkit.Rows("-2 -2"))
	tk.MustQuery(" select * from th where a=5;").Check(testkit.Rows("5 5"))
}

func (s *testSuiteP1) TestSelectPartition(c *C) {
	tk := testkit.NewTestKit(c, s.store)
	tk.MustExec(`use test`)
	tk.MustExec(`drop table if exists th, tr, tl`)
	tk.MustExec("set @@session.tidb_enable_list_partition = ON;")
	tk.MustExec(`create table th (a int, b int) partition by hash(a) partitions 3;`)
	tk.MustExec(`create table tr (a int, b int)
							partition by range (a) (
							partition r0 values less than (4),
							partition r1 values less than (7),
							partition r3 values less than maxvalue)`)
	tk.MustExec(`create table tl (a int, b int, unique index idx(a)) partition by list  (a) (
					    partition p0 values in (3,5,6,9,17),
					    partition p1 values in (1,2,10,11,19,20),
					    partition p2 values in (4,12,13,14,18),
					    partition p3 values in (7,8,15,16,null));`)
	defer tk.MustExec(`drop table if exists th, tr, tl`)
	tk.MustExec(`insert into th values (0,0),(1,1),(2,2),(3,3),(4,4),(5,5),(6,6),(7,7),(8,8);`)
	tk.MustExec("insert into th values (-1,-1),(-2,-2),(-3,-3),(-4,-4),(-5,-5),(-6,-6),(-7,-7),(-8,-8);")
	tk.MustExec(`insert into tr values (-3,-3),(3,3),(4,4),(7,7),(8,8);`)
	tk.MustExec(`insert into tl values (3,3),(1,1),(4,4),(7,7),(8,8),(null,null);`)
	// select 1 partition.
	tk.MustQuery("select b from th partition (p0) order by a").Check(testkit.Rows("-6", "-3", "0", "3", "6"))
	tk.MustQuery("select b from tr partition (r0) order by a").Check(testkit.Rows("-3", "3"))
	tk.MustQuery("select b from tl partition (p0) order by a").Check(testkit.Rows("3"))
	tk.MustQuery("select b from th partition (p0,P0) order by a").Check(testkit.Rows("-6", "-3", "0", "3", "6"))
	tk.MustQuery("select b from tr partition (r0,R0,r0) order by a").Check(testkit.Rows("-3", "3"))
	tk.MustQuery("select b from tl partition (p0,P0,p0) order by a").Check(testkit.Rows("3"))
	// select multi partition.
	tk.MustQuery("select b from th partition (P2,p0) order by a").Check(testkit.Rows("-8", "-6", "-5", "-3", "-2", "0", "2", "3", "5", "6", "8"))
	tk.MustQuery("select b from tr partition (r1,R3) order by a").Check(testkit.Rows("4", "7", "8"))
	tk.MustQuery("select b from tl partition (p0,P3) order by a").Check(testkit.Rows("<nil>", "3", "7", "8"))

	// test select unknown partition error
	err := tk.ExecToErr("select b from th partition (p0,p4)")
	c.Assert(err.Error(), Equals, "[table:1735]Unknown partition 'p4' in table 'th'")
	err = tk.ExecToErr("select b from tr partition (r1,r4)")
	c.Assert(err.Error(), Equals, "[table:1735]Unknown partition 'r4' in table 'tr'")
	err = tk.ExecToErr("select b from tl partition (p0,p4)")
	c.Assert(err.Error(), Equals, "[table:1735]Unknown partition 'p4' in table 'tl'")

	// test select partition table in transaction.
	tk.MustExec("begin")
	tk.MustExec("insert into th values (10,10),(11,11)")
	tk.MustQuery("select a, b from th where b>10").Check(testkit.Rows("11 11"))
	tk.MustExec("commit")
	tk.MustQuery("select a, b from th where b>10").Check(testkit.Rows("11 11"))

	// test partition function is scalar func
	tk.MustExec("drop table if exists tscalar")
	tk.MustExec(`create table tscalar (c1 int) partition by range (c1 % 30) (
								partition p0 values less than (0),
								partition p1 values less than (10),
								partition p2 values less than (20),
								partition pm values less than (maxvalue));`)
	tk.MustExec("insert into tscalar values(0), (10), (40), (50), (55)")
	// test IN expression
	tk.MustExec("insert into tscalar values(-0), (-10), (-40), (-50), (-55)")
	tk.MustQuery("select * from tscalar where c1 in (55, 55)").Check(testkit.Rows("55"))
	tk.MustQuery("select * from tscalar where c1 in (40, 40)").Check(testkit.Rows("40"))
	tk.MustQuery("select * from tscalar where c1 in (40)").Check(testkit.Rows("40"))
	tk.MustQuery("select * from tscalar where c1 in (-40)").Check(testkit.Rows("-40"))
	tk.MustQuery("select * from tscalar where c1 in (-40, -40)").Check(testkit.Rows("-40"))
	tk.MustQuery("select * from tscalar where c1 in (-1)").Check(testkit.Rows())
}

func (s *testSuiteP1) TestDeletePartition(c *C) {
	tk := testkit.NewTestKit(c, s.store)
	tk.MustExec(`use test`)
	tk.MustExec(`drop table if exists t1`)
	tk.MustExec(`create table t1 (a int) partition by range (a) (
 partition p0 values less than (10),
 partition p1 values less than (20),
 partition p2 values less than (30),
 partition p3 values less than (40),
 partition p4 values less than MAXVALUE
 )`)
	tk.MustExec("insert into t1 values (1),(11),(21),(31)")
	tk.MustExec("delete from t1 partition (p4)")
	tk.MustQuery("select * from t1 order by a").Check(testkit.Rows("1", "11", "21", "31"))
	tk.MustExec("delete from t1 partition (p0) where a > 10")
	tk.MustQuery("select * from t1 order by a").Check(testkit.Rows("1", "11", "21", "31"))
	tk.MustExec("delete from t1 partition (p0,p1,p2)")
	tk.MustQuery("select * from t1").Check(testkit.Rows("31"))
}

func (s *testSuite) TestSelectView(c *C) {
	tk := testkit.NewTestKit(c, s.store)
	tk.MustExec("use test")
	tk.MustExec("create table view_t (a int,b int)")
	tk.MustExec("insert into view_t values(1,2)")
	tk.MustExec("create definer='root'@'localhost' view view1 as select * from view_t")
	tk.MustExec("create definer='root'@'localhost' view view2(c,d) as select * from view_t")
	tk.MustExec("create definer='root'@'localhost' view view3(c,d) as select a,b from view_t")
	tk.MustExec("create definer='root'@'localhost' view view4 as select * from (select * from (select * from view_t) tb1) tb;")
	tk.MustQuery("select * from view1;").Check(testkit.Rows("1 2"))
	tk.MustQuery("select * from view2;").Check(testkit.Rows("1 2"))
	tk.MustQuery("select * from view3;").Check(testkit.Rows("1 2"))
	tk.MustQuery("select * from view4;").Check(testkit.Rows("1 2"))
	tk.MustExec("drop table view_t;")
	tk.MustExec("create table view_t(c int,d int)")
	err := tk.ExecToErr("select * from view1")
	c.Assert(err.Error(), Equals, "[planner:1356]View 'test.view1' references invalid table(s) or column(s) or function(s) or definer/invoker of view lack rights to use them")
	err = tk.ExecToErr("select * from view2")
	c.Assert(err.Error(), Equals, "[planner:1356]View 'test.view2' references invalid table(s) or column(s) or function(s) or definer/invoker of view lack rights to use them")
	err = tk.ExecToErr("select * from view3")
	c.Assert(err.Error(), Equals, plannercore.ErrViewInvalid.GenWithStackByArgs("test", "view3").Error())
	tk.MustExec("drop table view_t;")
	tk.MustExec("create table view_t(a int,b int,c int)")
	tk.MustExec("insert into view_t values(1,2,3)")
	tk.MustQuery("select * from view1;").Check(testkit.Rows("1 2"))
	tk.MustQuery("select * from view2;").Check(testkit.Rows("1 2"))
	tk.MustQuery("select * from view3;").Check(testkit.Rows("1 2"))
	tk.MustQuery("select * from view4;").Check(testkit.Rows("1 2"))
	tk.MustExec("alter table view_t drop column a")
	tk.MustExec("alter table view_t add column a int after b")
	tk.MustExec("update view_t set a=1;")
	tk.MustQuery("select * from view1;").Check(testkit.Rows("1 2"))
	tk.MustQuery("select * from view2;").Check(testkit.Rows("1 2"))
	tk.MustQuery("select * from view3;").Check(testkit.Rows("1 2"))
	tk.MustQuery("select * from view4;").Check(testkit.Rows("1 2"))
	tk.MustExec("drop table view_t;")
	tk.MustExec("drop view view1,view2,view3,view4;")

	tk.MustExec("set @@tidb_enable_window_function = 1")
	defer func() {
		tk.MustExec("set @@tidb_enable_window_function = 0")
	}()
	tk.MustExec("create table t(a int, b int)")
	tk.MustExec("insert into t values (1,1),(1,2),(2,1),(2,2)")
	tk.MustExec("create definer='root'@'localhost' view v as select a, first_value(a) over(rows between 1 preceding and 1 following), last_value(a) over(rows between 1 preceding and 1 following) from t")
	result := tk.MustQuery("select * from v")
	result.Check(testkit.Rows("1 1 1", "1 1 2", "2 1 2", "2 2 2"))
	tk.MustExec("drop view v;")
}

type testSuite2 struct {
	*baseTestSuite
}

func (s *testSuite2) TearDownTest(c *C) {
	tk := testkit.NewTestKit(c, s.store)
	tk.MustExec("use test")
	r := tk.MustQuery("show full tables")
	for _, tb := range r.Rows() {
		tableName := tb[0]
		if tb[1] == "VIEW" {
			tk.MustExec(fmt.Sprintf("drop view %v", tableName))
		} else if tb[1] == "SEQUENCE" {
			tk.MustExec(fmt.Sprintf("drop sequence %v", tableName))
		} else {
			tk.MustExec(fmt.Sprintf("drop table %v", tableName))
		}
	}
}

type testSuite3 struct {
	*baseTestSuite
}

func (s *testSuite3) TearDownTest(c *C) {
	tk := testkit.NewTestKit(c, s.store)
	tk.MustExec("use test")
	r := tk.MustQuery("show full tables")
	for _, tb := range r.Rows() {
		tableName := tb[0]
		if tb[1] == "VIEW" {
			tk.MustExec(fmt.Sprintf("drop view %v", tableName))
		} else if tb[1] == "SEQUENCE" {
			tk.MustExec(fmt.Sprintf("drop sequence %v", tableName))
		} else {
			tk.MustExec(fmt.Sprintf("drop table %v", tableName))
		}
	}
}

type testSuite4 struct {
	*baseTestSuite
}

func (s *testSuite4) TearDownTest(c *C) {
	tk := testkit.NewTestKit(c, s.store)
	tk.MustExec("use test")
	r := tk.MustQuery("show full tables")
	for _, tb := range r.Rows() {
		tableName := tb[0]
		if tb[1] == "VIEW" {
			tk.MustExec(fmt.Sprintf("drop view %v", tableName))
		} else if tb[1] == "SEQUENCE" {
			tk.MustExec(fmt.Sprintf("drop sequence %v", tableName))
		} else {
			tk.MustExec(fmt.Sprintf("drop table %v", tableName))
		}
	}
}

type testSuite5 struct {
	*baseTestSuite
}

func (s *testSuite5) TearDownTest(c *C) {
	tk := testkit.NewTestKit(c, s.store)
	tk.MustExec("use test")
	r := tk.MustQuery("show full tables")
	for _, tb := range r.Rows() {
		tableName := tb[0]
		if tb[1] == "VIEW" {
			tk.MustExec(fmt.Sprintf("drop view %v", tableName))
		} else if tb[1] == "SEQUENCE" {
			tk.MustExec(fmt.Sprintf("drop sequence %v", tableName))
		} else {
			tk.MustExec(fmt.Sprintf("drop table %v", tableName))
		}
	}
}

type testSuite6 struct {
	*baseTestSuite
}

func (s *testSuite6) TearDownTest(c *C) {
	tk := testkit.NewTestKit(c, s.store)
	tk.MustExec("use test")
	r := tk.MustQuery("show full tables")
	for _, tb := range r.Rows() {
		tableName := tb[0]
		if tb[1] == "VIEW" {
			tk.MustExec(fmt.Sprintf("drop view %v", tableName))
		} else if tb[1] == "SEQUENCE" {
			tk.MustExec(fmt.Sprintf("drop sequence %v", tableName))
		} else {
			tk.MustExec(fmt.Sprintf("drop table %v", tableName))
		}
	}
}

type testSuite7 struct {
	*baseTestSuite
}

func (s *testSuite7) TearDownTest(c *C) {
	tk := testkit.NewTestKit(c, s.store)
	tk.MustExec("use test")
	r := tk.MustQuery("show full tables")
	for _, tb := range r.Rows() {
		tableName := tb[0]
		if tb[1] == "VIEW" {
			tk.MustExec(fmt.Sprintf("drop view %v", tableName))
		} else if tb[1] == "SEQUENCE" {
			tk.MustExec(fmt.Sprintf("drop sequence %v", tableName))
		} else {
			tk.MustExec(fmt.Sprintf("drop table %v", tableName))
		}
	}
}

type testSuite8 struct {
	*baseTestSuite
}

func (s *testSuite8) TearDownTest(c *C) {
	tk := testkit.NewTestKit(c, s.store)
	tk.MustExec("use test")
	r := tk.MustQuery("show full tables")
	for _, tb := range r.Rows() {
		tableName := tb[0]
		if tb[1] == "VIEW" {
			tk.MustExec(fmt.Sprintf("drop view %v", tableName))
		} else if tb[1] == "SEQUENCE" {
			tk.MustExec(fmt.Sprintf("drop sequence %v", tableName))
		} else {
			tk.MustExec(fmt.Sprintf("drop table %v", tableName))
		}
	}
}

type testSerialSuite1 struct {
	*baseTestSuite
}

func (s *testSerialSuite1) TearDownTest(c *C) {
	tk := testkit.NewTestKit(c, s.store)
	tk.MustExec("use test")
	r := tk.MustQuery("show full tables")
	for _, tb := range r.Rows() {
		tableName := tb[0]
		if tb[1] == "VIEW" {
			tk.MustExec(fmt.Sprintf("drop view %v", tableName))
		} else if tb[1] == "SEQUENCE" {
			tk.MustExec(fmt.Sprintf("drop sequence %v", tableName))
		} else {
			tk.MustExec(fmt.Sprintf("drop table %v", tableName))
		}
	}
}

func (s *testSuiteP2) TestStrToDateBuiltin(c *C) {
	tk := testkit.NewTestKit(c, s.store)
	tk.MustQuery(`select str_to_date('20190101','%Y%m%d%!') from dual`).Check(testkit.Rows("2019-01-01"))
	tk.MustQuery(`select str_to_date('20190101','%Y%m%d%f') from dual`).Check(testkit.Rows("2019-01-01 00:00:00.000000"))
	tk.MustQuery(`select str_to_date('20190101','%Y%m%d%H%i%s') from dual`).Check(testkit.Rows("2019-01-01 00:00:00"))
	tk.MustQuery(`select str_to_date('18/10/22','%y/%m/%d') from dual`).Check(testkit.Rows("2018-10-22"))
	tk.MustQuery(`select str_to_date('a18/10/22','%y/%m/%d') from dual`).Check(testkit.Rows("<nil>"))
	tk.MustQuery(`select str_to_date('69/10/22','%y/%m/%d') from dual`).Check(testkit.Rows("2069-10-22"))
	tk.MustQuery(`select str_to_date('70/10/22','%y/%m/%d') from dual`).Check(testkit.Rows("1970-10-22"))
	tk.MustQuery(`select str_to_date('8/10/22','%y/%m/%d') from dual`).Check(testkit.Rows("2008-10-22"))
	tk.MustQuery(`select str_to_date('8/10/22','%Y/%m/%d') from dual`).Check(testkit.Rows("2008-10-22"))
	tk.MustQuery(`select str_to_date('18/10/22','%Y/%m/%d') from dual`).Check(testkit.Rows("2018-10-22"))
	tk.MustQuery(`select str_to_date('a18/10/22','%Y/%m/%d') from dual`).Check(testkit.Rows("<nil>"))
	tk.MustQuery(`select str_to_date('69/10/22','%Y/%m/%d') from dual`).Check(testkit.Rows("2069-10-22"))
	tk.MustQuery(`select str_to_date('70/10/22','%Y/%m/%d') from dual`).Check(testkit.Rows("1970-10-22"))
	tk.MustQuery(`select str_to_date('018/10/22','%Y/%m/%d') from dual`).Check(testkit.Rows("0018-10-22"))
	tk.MustQuery(`select str_to_date('2018/10/22','%Y/%m/%d') from dual`).Check(testkit.Rows("2018-10-22"))
	tk.MustQuery(`select str_to_date('018/10/22','%y/%m/%d') from dual`).Check(testkit.Rows("<nil>"))
	tk.MustQuery(`select str_to_date('18/10/22','%y0/%m/%d') from dual`).Check(testkit.Rows("<nil>"))
	tk.MustQuery(`select str_to_date('18/10/22','%Y0/%m/%d') from dual`).Check(testkit.Rows("<nil>"))
	tk.MustQuery(`select str_to_date('18a/10/22','%y/%m/%d') from dual`).Check(testkit.Rows("<nil>"))
	tk.MustQuery(`select str_to_date('18a/10/22','%Y/%m/%d') from dual`).Check(testkit.Rows("<nil>"))
	tk.MustQuery(`select str_to_date('20188/10/22','%Y/%m/%d') from dual`).Check(testkit.Rows("<nil>"))
	tk.MustQuery(`select str_to_date('2018510522','%Y5%m5%d') from dual`).Check(testkit.Rows("2018-10-22"))
	tk.MustQuery(`select str_to_date('2018^10^22','%Y^%m^%d') from dual`).Check(testkit.Rows("2018-10-22"))
	tk.MustQuery(`select str_to_date('2018@10@22','%Y@%m@%d') from dual`).Check(testkit.Rows("2018-10-22"))
	tk.MustQuery(`select str_to_date('2018%10%22','%Y%%m%%d') from dual`).Check(testkit.Rows("<nil>"))
	tk.MustQuery(`select str_to_date('2018(10(22','%Y(%m(%d') from dual`).Check(testkit.Rows("2018-10-22"))
	tk.MustQuery(`select str_to_date('2018\10\22','%Y\%m\%d') from dual`).Check(testkit.Rows("<nil>"))
	tk.MustQuery(`select str_to_date('2018=10=22','%Y=%m=%d') from dual`).Check(testkit.Rows("2018-10-22"))
	tk.MustQuery(`select str_to_date('2018+10+22','%Y+%m+%d') from dual`).Check(testkit.Rows("2018-10-22"))
	tk.MustQuery(`select str_to_date('2018_10_22','%Y_%m_%d') from dual`).Check(testkit.Rows("2018-10-22"))
	tk.MustQuery(`select str_to_date('69510522','%y5%m5%d') from dual`).Check(testkit.Rows("2069-10-22"))
	tk.MustQuery(`select str_to_date('69^10^22','%y^%m^%d') from dual`).Check(testkit.Rows("2069-10-22"))
	tk.MustQuery(`select str_to_date('18@10@22','%y@%m@%d') from dual`).Check(testkit.Rows("2018-10-22"))
	tk.MustQuery(`select str_to_date('18%10%22','%y%%m%%d') from dual`).Check(testkit.Rows("<nil>"))
	tk.MustQuery(`select str_to_date('18(10(22','%y(%m(%d') from dual`).Check(testkit.Rows("2018-10-22"))
	tk.MustQuery(`select str_to_date('18\10\22','%y\%m\%d') from dual`).Check(testkit.Rows("<nil>"))
	tk.MustQuery(`select str_to_date('18+10+22','%y+%m+%d') from dual`).Check(testkit.Rows("2018-10-22"))
	tk.MustQuery(`select str_to_date('18=10=22','%y=%m=%d') from dual`).Check(testkit.Rows("2018-10-22"))
	tk.MustQuery(`select str_to_date('18_10_22','%y_%m_%d') from dual`).Check(testkit.Rows("2018-10-22"))
	tk.MustQuery(`SELECT STR_TO_DATE('2020-07-04 11:22:33 PM', '%Y-%m-%d %r')`).Check(testkit.Rows("2020-07-04 23:22:33"))
	tk.MustQuery(`SELECT STR_TO_DATE('2020-07-04 12:22:33 AM', '%Y-%m-%d %r')`).Check(testkit.Rows("2020-07-04 00:22:33"))
	tk.MustQuery(`SELECT STR_TO_DATE('2020-07-04 12:22:33', '%Y-%m-%d %T')`).Check(testkit.Rows("2020-07-04 12:22:33"))
	tk.MustQuery(`SELECT STR_TO_DATE('2020-07-04 00:22:33', '%Y-%m-%d %T')`).Check(testkit.Rows("2020-07-04 00:22:33"))
}

func (s *testSuiteP2) TestAddDateBuiltinWithWarnings(c *C) {
	tk := testkit.NewTestKit(c, s.store)
	tk.MustExec("set @@sql_mode='NO_ZERO_DATE'")
	result := tk.MustQuery(`select date_add('2001-01-00', interval -2 hour);`)
	result.Check(testkit.Rows("<nil>"))
	tk.MustQuery("show warnings").Check(testutil.RowsWithSep("|", "Warning|1292|Incorrect datetime value: '2001-01-00'"))
}

func (s *testSuiteP2) TestIssue27232(c *C) {
	tk := testkit.NewTestKit(c, s.store)
	tk.MustExec("use test")
	tk.MustExec("drop table if exists t")
	tk.MustExec("create table t (a timestamp)")
	tk.MustExec("insert into t values (\"1970-07-23 10:04:59\"), (\"2038-01-19 03:14:07\")")
	tk.MustQuery("select * from t where date_sub(a, interval 10 month) = date_sub(\"1970-07-23 10:04:59\", interval 10 month)").Check(testkit.Rows("1970-07-23 10:04:59"))
	tk.MustQuery("select * from t where timestampadd(hour, 1, a ) = timestampadd(hour, 1, \"2038-01-19 03:14:07\")").Check(testkit.Rows("2038-01-19 03:14:07"))
}

func (s *testSuiteP2) TestStrToDateBuiltinWithWarnings(c *C) {
	tk := testkit.NewTestKit(c, s.store)
	tk.MustExec("set @@sql_mode='NO_ZERO_DATE'")
	tk.MustExec("use test")
	tk.MustQuery(`SELECT STR_TO_DATE('0000-1-01', '%Y-%m-%d');`).Check(testkit.Rows("<nil>"))
	tk.MustQuery("show warnings").Check(testkit.Rows("Warning 1411 Incorrect datetime value: '0000-1-01' for function str_to_date"))
}

func (s *testSuiteP2) TestReadPartitionedTable(c *C) {
	// Test three reader on partitioned table.
	tk := testkit.NewTestKit(c, s.store)
	tk.MustExec("use test")
	tk.MustExec("drop table if exists pt")
	tk.MustExec("create table pt (a int, b int, index i_b(b)) partition by range (a) (partition p1 values less than (2), partition p2 values less than (4), partition p3 values less than (6))")
	for i := 0; i < 6; i++ {
		tk.MustExec(fmt.Sprintf("insert into pt values(%d, %d)", i, i))
	}
	// Table reader
	tk.MustQuery("select * from pt order by a").Check(testkit.Rows("0 0", "1 1", "2 2", "3 3", "4 4", "5 5"))
	// Index reader
	tk.MustQuery("select b from pt where b = 3").Check(testkit.Rows("3"))
	// Index lookup
	tk.MustQuery("select a from pt where b = 3").Check(testkit.Rows("3"))
}

func (s *testSplitTable) TestSplitRegion(c *C) {
	tk := testkit.NewTestKit(c, s.store)
	tk.MustExec("use test")
	tk.MustExec("drop table if exists t, t1")
	tk.MustExec("create table t(a varchar(100),b int, index idx1(b,a))")
	tk.MustExec(`split table t index idx1 by (10000,"abcd"),(10000000);`)
	_, err := tk.Exec(`split table t index idx1 by ("abcd");`)
	c.Assert(err, NotNil)
	terr := errors.Cause(err).(*terror.Error)
	c.Assert(terr.Code(), Equals, errors.ErrCode(mysql.WarnDataTruncated))

	// Test for split index region.
	// Check min value is more than max value.
	tk.MustExec(`split table t index idx1 between (0) and (1000000000) regions 10`)
	tk.MustGetErrCode(`split table t index idx1 between (2,'a') and (1,'c') regions 10`, errno.ErrInvalidSplitRegionRanges)

	// Check min value is invalid.
	_, err = tk.Exec(`split table t index idx1 between () and (1) regions 10`)
	c.Assert(err, NotNil)
	c.Assert(err.Error(), Equals, "Split index `idx1` region lower value count should more than 0")

	// Check max value is invalid.
	_, err = tk.Exec(`split table t index idx1 between (1) and () regions 10`)
	c.Assert(err, NotNil)
	c.Assert(err.Error(), Equals, "Split index `idx1` region upper value count should more than 0")

	// Check pre-split region num is too large.
	_, err = tk.Exec(`split table t index idx1 between (0) and (1000000000) regions 10000`)
	c.Assert(err, NotNil)
	c.Assert(err.Error(), Equals, "Split index region num exceeded the limit 1000")

	// Check pre-split region num 0 is invalid.
	_, err = tk.Exec(`split table t index idx1 between (0) and (1000000000) regions 0`)
	c.Assert(err, NotNil)
	c.Assert(err.Error(), Equals, "Split index region num should more than 0")

	// Test truncate error msg.
	_, err = tk.Exec(`split table t index idx1 between ("aa") and (1000000000) regions 0`)
	c.Assert(err, NotNil)
	c.Assert(err.Error(), Equals, "[types:1265]Incorrect value: 'aa' for column 'b'")

	// Test for split table region.
	tk.MustExec(`split table t between (0) and (1000000000) regions 10`)
	// Check the lower value is more than the upper value.
	tk.MustGetErrCode(`split table t between (2) and (1) regions 10`, errno.ErrInvalidSplitRegionRanges)

	// Check the lower value is invalid.
	_, err = tk.Exec(`split table t between () and (1) regions 10`)
	c.Assert(err, NotNil)
	c.Assert(err.Error(), Equals, "Split table region lower value count should be 1")

	// Check upper value is invalid.
	_, err = tk.Exec(`split table t between (1) and () regions 10`)
	c.Assert(err, NotNil)
	c.Assert(err.Error(), Equals, "Split table region upper value count should be 1")

	// Check pre-split region num is too large.
	_, err = tk.Exec(`split table t between (0) and (1000000000) regions 10000`)
	c.Assert(err, NotNil)
	c.Assert(err.Error(), Equals, "Split table region num exceeded the limit 1000")

	// Check pre-split region num 0 is invalid.
	_, err = tk.Exec(`split table t between (0) and (1000000000) regions 0`)
	c.Assert(err, NotNil)
	c.Assert(err.Error(), Equals, "Split table region num should more than 0")

	// Test truncate error msg.
	_, err = tk.Exec(`split table t between ("aa") and (1000000000) regions 10`)
	c.Assert(err, NotNil)
	c.Assert(err.Error(), Equals, "[types:1265]Incorrect value: 'aa' for column '_tidb_rowid'")

	// Test split table region step is too small.
	tk.MustGetErrCode(`split table t between (0) and (100) regions 10`, errno.ErrInvalidSplitRegionRanges)

	// Test split region by syntax.
	tk.MustExec(`split table t by (0),(1000),(1000000)`)

	// Test split region twice to test for multiple batch split region requests.
	tk.MustExec("create table t1(a int, b int)")
	tk.MustQuery("split table t1 between(0) and (10000) regions 10;").Check(testkit.Rows("9 1"))
	tk.MustQuery("split table t1 between(10) and (10010) regions 5;").Check(testkit.Rows("4 1"))

	// Test split region for partition table.
	tk.MustExec("drop table if exists t")
	tk.MustExec("create table t (a int,b int) partition by hash(a) partitions 5;")
	tk.MustQuery("split table t between (0) and (1000000) regions 5;").Check(testkit.Rows("20 1"))
	// Test for `split for region` syntax.
	tk.MustQuery("split region for partition table t between (1000000) and (100000000) regions 10;").Check(testkit.Rows("45 1"))

	// Test split region for partition table with specified partition.
	tk.MustQuery("split table t partition (p1,p2) between (100000000) and (1000000000) regions 5;").Check(testkit.Rows("8 1"))
	// Test for `split for region` syntax.
	tk.MustQuery("split region for partition table t partition (p3,p4) between (100000000) and (1000000000) regions 5;").Check(testkit.Rows("8 1"))
}

func (s *testSplitTable) TestSplitRegionEdgeCase(c *C) {
	tk := testkit.NewTestKit(c, s.store)
	tk.MustExec("use test;")

	tk.MustExec("drop table if exists t;")
	tk.MustExec("create table t(a bigint(20) auto_increment primary key);")
	tk.MustExec("split table t between (-9223372036854775808) and (9223372036854775807) regions 16;")

	tk.MustExec("drop table if exists t;")
	tk.MustExec("create table t(a int(20) auto_increment primary key);")
	tk.MustGetErrCode("split table t between (-9223372036854775808) and (9223372036854775807) regions 16;", errno.ErrDataOutOfRange)
}

func (s *testSplitTable) TestClusterIndexSplitTableIntegration(c *C) {
	tk := testkit.NewTestKit(c, s.store)
	tk.MustExec("drop database if exists test_cluster_index_index_split_table_integration;")
	tk.MustExec("create database test_cluster_index_index_split_table_integration;")
	tk.MustExec("use test_cluster_index_index_split_table_integration;")
	tk.Se.GetSessionVars().EnableClusteredIndex = variable.ClusteredIndexDefModeOn

	tk.MustExec("create table t (a varchar(255), b double, c int, primary key (a, b));")

	// Value list length not match.
	lowerMsg := "Split table region lower value count should be 2"
	upperMsg := "Split table region upper value count should be 2"
	tk.MustGetErrMsg("split table t between ('aaa') and ('aaa', 100.0) regions 10;", lowerMsg)
	tk.MustGetErrMsg("split table t between ('aaa', 1.0) and ('aaa', 100.0, 11) regions 10;", upperMsg)

	// Value type not match.
	errMsg := "[types:1265]Incorrect value: 'aaa' for column 'b'"
	tk.MustGetErrMsg("split table t between ('aaa', 0.0) and (100.0, 'aaa') regions 10;", errMsg)

	// lower bound >= upper bound.
	errMsg = "[executor:8212]Failed to split region ranges: Split table `t` region lower value (aaa,0) should less than the upper value (aaa,0)"
	tk.MustGetErrMsg("split table t between ('aaa', 0.0) and ('aaa', 0.0) regions 10;", errMsg)
	errMsg = "[executor:8212]Failed to split region ranges: Split table `t` region lower value (bbb,0) should less than the upper value (aaa,0)"
	tk.MustGetErrMsg("split table t between ('bbb', 0.0) and ('aaa', 0.0) regions 10;", errMsg)

	// Exceed limit 1000.
	errMsg = "Split table region num exceeded the limit 1000"
	tk.MustGetErrMsg("split table t between ('aaa', 0.0) and ('aaa', 0.1) regions 100000;", errMsg)

	// Split on null values.
	errMsg = "[planner:1048]Column 'a' cannot be null"
	tk.MustGetErrMsg("split table t between (null, null) and (null, null) regions 1000;", errMsg)
	tk.MustGetErrMsg("split table t by (null, null);", errMsg)

	// Success.
	tk.MustExec("split table t between ('aaa', 0.0) and ('aaa', 100.0) regions 10;")
	tk.MustExec("split table t by ('aaa', 0.0), ('aaa', 20.0), ('aaa', 100.0);")
	tk.MustExec("split table t by ('aaa', 100.0), ('qqq', 20.0), ('zzz', 100.0), ('zzz', 1000.0);")

	tk.MustExec("drop table t;")
	tk.MustExec("create table t (a int, b int, c int, d int, primary key(a, c, d));")
	tk.MustQuery("split table t between (0, 0, 0) and (0, 0, 1) regions 1000;").Check(testkit.Rows("999 1"))

	tk.MustExec("drop table t;")
	tk.MustExec("create table t (a int, b int, c int, d int, primary key(d, a, c));")
	tk.MustQuery("split table t by (0, 0, 0), (1, 2, 3), (65535, 65535, 65535);").Check(testkit.Rows("3 1"))

	tk.MustExec("drop table if exists t;")
	tk.MustExec("create table t (a varchar(255), b decimal, c int, primary key (a, b));")
	errMsg = "[types:1265]Incorrect value: '' for column 'b'"
	tk.MustGetErrMsg("split table t by ('aaa', '')", errMsg)
}

func (s *testSplitTable) TestClusterIndexShowTableRegion(c *C) {
	tk := testkit.NewTestKit(c, s.store)
	atomic.StoreUint32(&ddl.EnableSplitTableRegion, 1)
	tk.MustExec("set global tidb_scatter_region = 1")
	tk.MustExec("drop database if exists cluster_index_regions;")
	tk.MustExec("create database cluster_index_regions;")
	tk.MustExec("use cluster_index_regions;")
	tk.Se.GetSessionVars().EnableClusteredIndex = variable.ClusteredIndexDefModeOn
	tk.MustExec("create table t (a int, b int, c int, primary key(a, b));")
	tk.MustExec("insert t values (1, 1, 1), (2, 2, 2);")
	tk.MustQuery("split table t between (1, 0) and (2, 3) regions 2;").Check(testkit.Rows("1 1"))
	rows := tk.MustQuery("show table t regions").Rows()
	tbl := testGetTableByName(c, tk.Se, "cluster_index_regions", "t")
	// Check the region start key.
	c.Assert(rows[0][1], Matches, fmt.Sprintf("t_%d_", tbl.Meta().ID))
	c.Assert(rows[1][1], Matches, fmt.Sprintf("t_%d_r_03800000000000000183800000000000", tbl.Meta().ID))

	tk.MustExec("drop table t;")
	tk.MustExec("create table t (a int, b int);")
	tk.MustQuery("split table t between (0) and (100000) regions 2;").Check(testkit.Rows("1 1"))
	rows = tk.MustQuery("show table t regions").Rows()
	tbl = testGetTableByName(c, tk.Se, "cluster_index_regions", "t")
	// Check the region start key is int64.
	c.Assert(rows[0][1], Matches, fmt.Sprintf("t_%d_", tbl.Meta().ID))
	c.Assert(rows[1][1], Matches, fmt.Sprintf("t_%d_r_50000", tbl.Meta().ID))
}

func (s *testSuiteWithData) TestClusterIndexOuterJoinElimination(c *C) {
	tk := testkit.NewTestKit(c, s.store)
	tk.MustExec("use test")
	tk.Se.GetSessionVars().EnableClusteredIndex = variable.ClusteredIndexDefModeOn
	tk.MustExec("create table t (a int, b int, c int, primary key(a,b))")
	rows := tk.MustQuery(`explain format = 'brief' select t1.a from t t1 left join t t2 on t1.a = t2.a and t1.b = t2.b`).Rows()
	rowStrs := s.testData.ConvertRowsToStrings(rows)
	for _, row := range rowStrs {
		// outer join has been eliminated.
		c.Assert(strings.Index(row, "Join"), Equals, -1)
	}
}

func (s *testSplitTable) TestShowTableRegion(c *C) {
	tk := testkit.NewTestKit(c, s.store)
	tk.MustExec("use test")
	tk.MustExec("drop table if exists t_regions")
	tk.MustExec("set global tidb_scatter_region = 1")
	atomic.StoreUint32(&ddl.EnableSplitTableRegion, 1)
	tk.MustExec("create table t_regions (a int key, b int, c int, index idx(b), index idx2(c))")
	_, err := tk.Exec("split partition table t_regions partition (p1,p2) index idx between (0) and (20000) regions 2;")
	c.Assert(err.Error(), Equals, plannercore.ErrPartitionClauseOnNonpartitioned.Error())

	// Test show table regions.
	tk.MustQuery(`split table t_regions between (-10000) and (10000) regions 4;`).Check(testkit.Rows("4 1"))
	re := tk.MustQuery("show table t_regions regions")

	// Test show table regions and split table on temporary table.
	tk.MustExec("drop table if exists t_regions_temporary_table")
	tk.MustExec("set tidb_enable_global_temporary_table=true")
	tk.MustExec("create global temporary table t_regions_temporary_table (a int key, b int, c int, index idx(b), index idx2(c)) ON COMMIT DELETE ROWS;")
	// Test show table regions.
	_, err = tk.Exec("show table t_regions_temporary_table regions")
	c.Assert(err.Error(), Equals, plannercore.ErrOptOnTemporaryTable.GenWithStackByArgs("show table regions").Error())
	// Test split table.
	_, err = tk.Exec("split table t_regions_temporary_table between (-10000) and (10000) regions 4;")
	c.Assert(err.Error(), Equals, plannercore.ErrOptOnTemporaryTable.GenWithStackByArgs("split table").Error())
	_, err = tk.Exec("split partition table t_regions_temporary_table partition (p1,p2) index idx between (0) and (20000) regions 2;")
	c.Assert(err.Error(), Equals, plannercore.ErrOptOnTemporaryTable.GenWithStackByArgs("split table").Error())
	tk.MustExec("drop table if exists t_regions_temporary_table")
	// Test pre split regions
	_, err = tk.Exec("create global temporary table temporary_table_pre_split(id int ) pre_split_regions=2 ON COMMIT DELETE ROWS;")
	c.Assert(err.Error(), Equals, ddl.ErrOptOnTemporaryTable.GenWithStackByArgs("pre split regions").Error())

	rows := re.Rows()
	// Table t_regions should have 5 regions now.
	// 4 regions to store record data.
	// 1 region to store index data.
	c.Assert(len(rows), Equals, 5)
	c.Assert(len(rows[0]), Equals, 11)
	tbl := testGetTableByName(c, tk.Se, "test", "t_regions")
	// Check the region start key.
	c.Assert(rows[0][1], Equals, fmt.Sprintf("t_%d_r", tbl.Meta().ID))
	c.Assert(rows[1][1], Equals, fmt.Sprintf("t_%d_r_-5000", tbl.Meta().ID))
	c.Assert(rows[2][1], Equals, fmt.Sprintf("t_%d_r_0", tbl.Meta().ID))
	c.Assert(rows[3][1], Equals, fmt.Sprintf("t_%d_r_5000", tbl.Meta().ID))
	c.Assert(rows[4][2], Equals, fmt.Sprintf("t_%d_r", tbl.Meta().ID))

	// Test show table index regions.
	tk.MustQuery(`split table t_regions index idx between (-1000) and (1000) regions 4;`).Check(testkit.Rows("4 1"))
	re = tk.MustQuery("show table t_regions index idx regions")
	rows = re.Rows()
	// The index `idx` of table t_regions should have 4 regions now.
	c.Assert(len(rows), Equals, 4)
	// Check the region start key.
	c.Assert(rows[0][1], Matches, fmt.Sprintf("t_%d.*", tbl.Meta().ID))
	c.Assert(rows[1][1], Matches, fmt.Sprintf("t_%d_i_1_.*", tbl.Meta().ID))
	c.Assert(rows[2][1], Matches, fmt.Sprintf("t_%d_i_1_.*", tbl.Meta().ID))
	c.Assert(rows[3][1], Matches, fmt.Sprintf("t_%d_i_1_.*", tbl.Meta().ID))

	re = tk.MustQuery("show table t_regions regions")
	rows = re.Rows()
	// The index `idx` of table t_regions should have 9 regions now.
	// 4 regions to store record data.
	// 4 region to store index idx data.
	// 1 region to store index idx2 data.
	c.Assert(len(rows), Equals, 9)
	// Check the region start key.
	c.Assert(rows[0][1], Equals, fmt.Sprintf("t_%d_r", tbl.Meta().ID))
	c.Assert(rows[1][1], Equals, fmt.Sprintf("t_%d_r_-5000", tbl.Meta().ID))
	c.Assert(rows[2][1], Equals, fmt.Sprintf("t_%d_r_0", tbl.Meta().ID))
	c.Assert(rows[3][1], Equals, fmt.Sprintf("t_%d_r_5000", tbl.Meta().ID))
	c.Assert(rows[4][1], Matches, fmt.Sprintf("t_%d_", tbl.Meta().ID))
	c.Assert(rows[5][1], Matches, fmt.Sprintf("t_%d_i_1_.*", tbl.Meta().ID))
	c.Assert(rows[6][1], Matches, fmt.Sprintf("t_%d_i_1_.*", tbl.Meta().ID))
	c.Assert(rows[7][2], Equals, fmt.Sprintf("t_%d_i_2_", tbl.Meta().ID))
	c.Assert(rows[8][2], Equals, fmt.Sprintf("t_%d_r", tbl.Meta().ID))

	// Test unsigned primary key and wait scatter finish.
	tk.MustExec("drop table if exists t_regions")
	atomic.StoreUint32(&ddl.EnableSplitTableRegion, 1)
	tk.MustExec("create table t_regions (a int unsigned key, b int, index idx(b))")

	// Test show table regions.
	tk.MustExec(`set @@session.tidb_wait_split_region_finish=1;`)
	tk.MustQuery(`split table t_regions by (2500),(5000),(7500);`).Check(testkit.Rows("3 1"))
	re = tk.MustQuery("show table t_regions regions")
	rows = re.Rows()
	// Table t_regions should have 4 regions now.
	c.Assert(len(rows), Equals, 4)
	tbl = testGetTableByName(c, tk.Se, "test", "t_regions")
	// Check the region start key.
	c.Assert(rows[0][1], Matches, "t_.*")
	c.Assert(rows[1][1], Equals, fmt.Sprintf("t_%d_r_2500", tbl.Meta().ID))
	c.Assert(rows[2][1], Equals, fmt.Sprintf("t_%d_r_5000", tbl.Meta().ID))
	c.Assert(rows[3][1], Equals, fmt.Sprintf("t_%d_r_7500", tbl.Meta().ID))

	// Test show table index regions.
	tk.MustQuery(`split table t_regions index idx by (250),(500),(750);`).Check(testkit.Rows("4 1"))
	re = tk.MustQuery("show table t_regions index idx regions")
	rows = re.Rows()
	// The index `idx` of table t_regions should have 4 regions now.
	c.Assert(len(rows), Equals, 4)
	// Check the region start key.
	c.Assert(rows[0][1], Equals, fmt.Sprintf("t_%d_", tbl.Meta().ID))
	c.Assert(rows[1][1], Matches, fmt.Sprintf("t_%d_i_1_.*", tbl.Meta().ID))
	c.Assert(rows[2][1], Matches, fmt.Sprintf("t_%d_i_1_.*", tbl.Meta().ID))
	c.Assert(rows[3][1], Matches, fmt.Sprintf("t_%d_i_1_.*", tbl.Meta().ID))

	// Test show table regions for partition table when disable split region when create table.
	atomic.StoreUint32(&ddl.EnableSplitTableRegion, 0)
	tk.MustExec("drop table if exists partition_t;")
	tk.MustExec("set @@session.tidb_enable_table_partition = '1';")
	tk.MustExec("create table partition_t (a int, b int,index(a)) partition by hash (a) partitions 3")
	re = tk.MustQuery("show table partition_t regions")
	rows = re.Rows()
	c.Assert(len(rows), Equals, 1)
	c.Assert(rows[0][1], Matches, "t_.*")

	// Test show table regions for partition table when enable split region when create table.
	atomic.StoreUint32(&ddl.EnableSplitTableRegion, 1)
	tk.MustExec("set @@global.tidb_scatter_region=1;")
	tk.MustExec("drop table if exists partition_t;")
	tk.MustExec("create table partition_t (a int, b int,index(a)) partition by hash (a) partitions 3")
	re = tk.MustQuery("show table partition_t regions")
	rows = re.Rows()
	c.Assert(len(rows), Equals, 3)
	tbl = testGetTableByName(c, tk.Se, "test", "partition_t")
	partitionDef := tbl.Meta().GetPartitionInfo().Definitions
	c.Assert(rows[0][1], Matches, fmt.Sprintf("t_%d_.*", partitionDef[0].ID))
	c.Assert(rows[1][1], Matches, fmt.Sprintf("t_%d_.*", partitionDef[1].ID))
	c.Assert(rows[2][1], Matches, fmt.Sprintf("t_%d_.*", partitionDef[2].ID))

	// Test split partition region when add new partition.
	tk.MustExec("drop table if exists partition_t;")
	tk.MustExec(`create table partition_t (a int, b int,index(a)) PARTITION BY RANGE (a) (
		PARTITION p0 VALUES LESS THAN (10),
		PARTITION p1 VALUES LESS THAN (20),
		PARTITION p2 VALUES LESS THAN (30));`)
	tk.MustExec(`alter table partition_t add partition ( partition p3 values less than (40), partition p4 values less than (50) );`)
	re = tk.MustQuery("show table partition_t regions")
	rows = re.Rows()
	c.Assert(len(rows), Equals, 5)
	tbl = testGetTableByName(c, tk.Se, "test", "partition_t")
	partitionDef = tbl.Meta().GetPartitionInfo().Definitions
	c.Assert(rows[0][1], Matches, fmt.Sprintf("t_%d_.*", partitionDef[0].ID))
	c.Assert(rows[1][1], Matches, fmt.Sprintf("t_%d_.*", partitionDef[1].ID))
	c.Assert(rows[2][1], Matches, fmt.Sprintf("t_%d_.*", partitionDef[2].ID))
	c.Assert(rows[3][1], Matches, fmt.Sprintf("t_%d_.*", partitionDef[3].ID))
	c.Assert(rows[4][1], Matches, fmt.Sprintf("t_%d_.*", partitionDef[4].ID))

	// Test pre-split table region when create table.
	tk.MustExec("drop table if exists t_pre")
	tk.MustExec("create table t_pre (a int, b int) shard_row_id_bits = 2 pre_split_regions=2;")
	re = tk.MustQuery("show table t_pre regions")
	rows = re.Rows()
	// Table t_regions should have 4 regions now.
	c.Assert(len(rows), Equals, 4)
	tbl = testGetTableByName(c, tk.Se, "test", "t_pre")
	c.Assert(rows[1][1], Equals, fmt.Sprintf("t_%d_r_2305843009213693952", tbl.Meta().ID))
	c.Assert(rows[2][1], Equals, fmt.Sprintf("t_%d_r_4611686018427387904", tbl.Meta().ID))
	c.Assert(rows[3][1], Equals, fmt.Sprintf("t_%d_r_6917529027641081856", tbl.Meta().ID))

	// Test pre-split table region when create table.
	tk.MustExec("drop table if exists pt_pre")
	tk.MustExec("create table pt_pre (a int, b int) shard_row_id_bits = 2 pre_split_regions=2 partition by hash(a) partitions 3;")
	re = tk.MustQuery("show table pt_pre regions")
	rows = re.Rows()
	// Table t_regions should have 4 regions now.
	c.Assert(len(rows), Equals, 12)
	tbl = testGetTableByName(c, tk.Se, "test", "pt_pre")
	pi := tbl.Meta().GetPartitionInfo().Definitions
	c.Assert(len(pi), Equals, 3)
	for i, p := range pi {
		c.Assert(rows[1+4*i][1], Equals, fmt.Sprintf("t_%d_r_2305843009213693952", p.ID))
		c.Assert(rows[2+4*i][1], Equals, fmt.Sprintf("t_%d_r_4611686018427387904", p.ID))
		c.Assert(rows[3+4*i][1], Equals, fmt.Sprintf("t_%d_r_6917529027641081856", p.ID))
	}

	defer atomic.StoreUint32(&ddl.EnableSplitTableRegion, 0)

	// Test split partition table.
	tk.MustExec("drop table if exists t")
	tk.MustExec("create table t (a int,b int) partition by hash(a) partitions 5;")
	tk.MustQuery("split table t between (0) and (4000000) regions 4;").Check(testkit.Rows("15 1"))
	re = tk.MustQuery("show table t regions")
	rows = re.Rows()
	c.Assert(len(rows), Equals, 20)
	tbl = testGetTableByName(c, tk.Se, "test", "t")
	c.Assert(len(tbl.Meta().GetPartitionInfo().Definitions), Equals, 5)
	for i, p := range tbl.Meta().GetPartitionInfo().Definitions {
		c.Assert(rows[i*4+0][1], Equals, fmt.Sprintf("t_%d_", p.ID))
		c.Assert(rows[i*4+1][1], Equals, fmt.Sprintf("t_%d_r_1000000", p.ID))
		c.Assert(rows[i*4+2][1], Equals, fmt.Sprintf("t_%d_r_2000000", p.ID))
		c.Assert(rows[i*4+3][1], Equals, fmt.Sprintf("t_%d_r_3000000", p.ID))
	}

	// Test split region for partition table with specified partition.
	tk.MustQuery("split table t partition (p4) between (1000000) and (2000000) regions 5;").Check(testkit.Rows("4 1"))
	re = tk.MustQuery("show table t regions")
	rows = re.Rows()
	c.Assert(len(rows), Equals, 24)
	tbl = testGetTableByName(c, tk.Se, "test", "t")
	c.Assert(len(tbl.Meta().GetPartitionInfo().Definitions), Equals, 5)
	for i := 0; i < 4; i++ {
		p := tbl.Meta().GetPartitionInfo().Definitions[i]
		c.Assert(rows[i*4+0][1], Equals, fmt.Sprintf("t_%d_", p.ID))
		c.Assert(rows[i*4+1][1], Equals, fmt.Sprintf("t_%d_r_1000000", p.ID))
		c.Assert(rows[i*4+2][1], Equals, fmt.Sprintf("t_%d_r_2000000", p.ID))
		c.Assert(rows[i*4+3][1], Equals, fmt.Sprintf("t_%d_r_3000000", p.ID))
	}
	for i := 4; i < 5; i++ {
		p := tbl.Meta().GetPartitionInfo().Definitions[i]
		c.Assert(rows[i*4+0][1], Equals, fmt.Sprintf("t_%d_", p.ID))
		c.Assert(rows[i*4+1][1], Equals, fmt.Sprintf("t_%d_r_1000000", p.ID))
		c.Assert(rows[i*4+2][1], Equals, fmt.Sprintf("t_%d_r_1200000", p.ID))
		c.Assert(rows[i*4+3][1], Equals, fmt.Sprintf("t_%d_r_1400000", p.ID))
		c.Assert(rows[i*4+4][1], Equals, fmt.Sprintf("t_%d_r_1600000", p.ID))
		c.Assert(rows[i*4+5][1], Equals, fmt.Sprintf("t_%d_r_1800000", p.ID))
		c.Assert(rows[i*4+6][1], Equals, fmt.Sprintf("t_%d_r_2000000", p.ID))
		c.Assert(rows[i*4+7][1], Equals, fmt.Sprintf("t_%d_r_3000000", p.ID))
	}

	// Test for show table partition regions.
	for i := 0; i < 4; i++ {
		re = tk.MustQuery(fmt.Sprintf("show table t partition (p%v) regions", i))
		rows = re.Rows()
		c.Assert(len(rows), Equals, 4)
		p := tbl.Meta().GetPartitionInfo().Definitions[i]
		c.Assert(rows[0][1], Equals, fmt.Sprintf("t_%d_", p.ID))
		c.Assert(rows[1][1], Equals, fmt.Sprintf("t_%d_r_1000000", p.ID))
		c.Assert(rows[2][1], Equals, fmt.Sprintf("t_%d_r_2000000", p.ID))
		c.Assert(rows[3][1], Equals, fmt.Sprintf("t_%d_r_3000000", p.ID))
	}
	re = tk.MustQuery("show table t partition (p0, p4) regions")
	rows = re.Rows()
	c.Assert(len(rows), Equals, 12)
	p := tbl.Meta().GetPartitionInfo().Definitions[0]
	c.Assert(rows[0][1], Equals, fmt.Sprintf("t_%d_", p.ID))
	c.Assert(rows[1][1], Equals, fmt.Sprintf("t_%d_r_1000000", p.ID))
	c.Assert(rows[2][1], Equals, fmt.Sprintf("t_%d_r_2000000", p.ID))
	c.Assert(rows[3][1], Equals, fmt.Sprintf("t_%d_r_3000000", p.ID))
	p = tbl.Meta().GetPartitionInfo().Definitions[4]
	c.Assert(rows[4][1], Equals, fmt.Sprintf("t_%d_", p.ID))
	c.Assert(rows[5][1], Equals, fmt.Sprintf("t_%d_r_1000000", p.ID))
	c.Assert(rows[6][1], Equals, fmt.Sprintf("t_%d_r_1200000", p.ID))
	c.Assert(rows[7][1], Equals, fmt.Sprintf("t_%d_r_1400000", p.ID))
	c.Assert(rows[8][1], Equals, fmt.Sprintf("t_%d_r_1600000", p.ID))
	c.Assert(rows[9][1], Equals, fmt.Sprintf("t_%d_r_1800000", p.ID))
	c.Assert(rows[10][1], Equals, fmt.Sprintf("t_%d_r_2000000", p.ID))
	c.Assert(rows[11][1], Equals, fmt.Sprintf("t_%d_r_3000000", p.ID))
	// Test for duplicate partition names.
	re = tk.MustQuery("show table t partition (p0, p0, p0) regions")
	rows = re.Rows()
	c.Assert(len(rows), Equals, 4)
	p = tbl.Meta().GetPartitionInfo().Definitions[0]
	c.Assert(rows[0][1], Equals, fmt.Sprintf("t_%d_", p.ID))
	c.Assert(rows[1][1], Equals, fmt.Sprintf("t_%d_r_1000000", p.ID))
	c.Assert(rows[2][1], Equals, fmt.Sprintf("t_%d_r_2000000", p.ID))
	c.Assert(rows[3][1], Equals, fmt.Sprintf("t_%d_r_3000000", p.ID))

	// Test split partition table index.
	tk.MustExec("drop table if exists t")
	tk.MustExec("create table t (a int,b int,index idx(a)) partition by hash(a) partitions 5;")
	tk.MustQuery("split table t between (0) and (4000000) regions 4;").Check(testkit.Rows("20 1"))
	tk.MustQuery("split table t index idx between (0) and (4000000) regions 4;").Check(testkit.Rows("20 1"))
	re = tk.MustQuery("show table t regions")
	rows = re.Rows()
	c.Assert(len(rows), Equals, 40)
	tbl = testGetTableByName(c, tk.Se, "test", "t")
	c.Assert(len(tbl.Meta().GetPartitionInfo().Definitions), Equals, 5)
	for i := 0; i < 5; i++ {
		p := tbl.Meta().GetPartitionInfo().Definitions[i]
		c.Assert(rows[i*8+0][1], Equals, fmt.Sprintf("t_%d_r", p.ID))
		c.Assert(rows[i*8+1][1], Equals, fmt.Sprintf("t_%d_r_1000000", p.ID))
		c.Assert(rows[i*8+2][1], Equals, fmt.Sprintf("t_%d_r_2000000", p.ID))
		c.Assert(rows[i*8+3][1], Equals, fmt.Sprintf("t_%d_r_3000000", p.ID))
		c.Assert(rows[i*8+4][1], Equals, fmt.Sprintf("t_%d_", p.ID))
		c.Assert(rows[i*8+5][1], Matches, fmt.Sprintf("t_%d_i_1_.*", p.ID))
		c.Assert(rows[i*8+6][1], Matches, fmt.Sprintf("t_%d_i_1_.*", p.ID))
		c.Assert(rows[i*8+7][1], Matches, fmt.Sprintf("t_%d_i_1_.*", p.ID))
	}

	// Test split index region for partition table with specified partition.
	tk.MustQuery("split table t partition (p4) index idx between (0) and (1000000) regions 5;").Check(testkit.Rows("4 1"))
	re = tk.MustQuery("show table t regions")
	rows = re.Rows()
	c.Assert(len(rows), Equals, 44)
	tbl = testGetTableByName(c, tk.Se, "test", "t")
	c.Assert(len(tbl.Meta().GetPartitionInfo().Definitions), Equals, 5)
	for i := 0; i < 4; i++ {
		p := tbl.Meta().GetPartitionInfo().Definitions[i]
		c.Assert(rows[i*8+0][1], Equals, fmt.Sprintf("t_%d_r", p.ID))
		c.Assert(rows[i*8+1][1], Equals, fmt.Sprintf("t_%d_r_1000000", p.ID))
		c.Assert(rows[i*8+2][1], Equals, fmt.Sprintf("t_%d_r_2000000", p.ID))
		c.Assert(rows[i*8+3][1], Equals, fmt.Sprintf("t_%d_r_3000000", p.ID))
		c.Assert(rows[i*8+4][1], Equals, fmt.Sprintf("t_%d_", p.ID))
		c.Assert(rows[i*8+5][1], Matches, fmt.Sprintf("t_%d_i_1_.*", p.ID))
		c.Assert(rows[i*8+6][1], Matches, fmt.Sprintf("t_%d_i_1_.*", p.ID))
		c.Assert(rows[i*8+7][1], Matches, fmt.Sprintf("t_%d_i_1_.*", p.ID))
	}
	for i := 4; i < 5; i++ {
		p := tbl.Meta().GetPartitionInfo().Definitions[i]
		c.Assert(rows[i*8+0][1], Equals, fmt.Sprintf("t_%d_r", p.ID))
		c.Assert(rows[i*8+1][1], Equals, fmt.Sprintf("t_%d_r_1000000", p.ID))
		c.Assert(rows[i*8+2][1], Equals, fmt.Sprintf("t_%d_r_2000000", p.ID))
		c.Assert(rows[i*8+3][1], Equals, fmt.Sprintf("t_%d_r_3000000", p.ID))
		c.Assert(rows[i*8+4][1], Equals, fmt.Sprintf("t_%d_", p.ID))
		c.Assert(rows[i*8+5][1], Matches, fmt.Sprintf("t_%d_i_1_.*", p.ID))
		c.Assert(rows[i*8+6][1], Matches, fmt.Sprintf("t_%d_i_1_.*", p.ID))
		c.Assert(rows[i*8+7][1], Matches, fmt.Sprintf("t_%d_i_1_.*", p.ID))
		c.Assert(rows[i*8+8][1], Matches, fmt.Sprintf("t_%d_i_1_.*", p.ID))
		c.Assert(rows[i*8+9][1], Matches, fmt.Sprintf("t_%d_i_1_.*", p.ID))
		c.Assert(rows[i*8+10][1], Matches, fmt.Sprintf("t_%d_i_1_.*", p.ID))
		c.Assert(rows[i*8+11][1], Matches, fmt.Sprintf("t_%d_i_1_.*", p.ID))
	}

	// Test show table partition region on unknown-partition.
	err = tk.QueryToErr("show table t partition (p_unknown) index idx regions")
	c.Assert(terror.ErrorEqual(err, table.ErrUnknownPartition), IsTrue)

	// Test show table partition index.
	for i := 0; i < 4; i++ {
		re = tk.MustQuery(fmt.Sprintf("show table t partition (p%v) index idx regions", i))
		rows = re.Rows()
		c.Assert(len(rows), Equals, 4)
		p := tbl.Meta().GetPartitionInfo().Definitions[i]
		c.Assert(rows[0][1], Equals, fmt.Sprintf("t_%d_", p.ID))
		c.Assert(rows[1][1], Matches, fmt.Sprintf("t_%d_i_1_.*", p.ID))
		c.Assert(rows[2][1], Matches, fmt.Sprintf("t_%d_i_1_.*", p.ID))
		c.Assert(rows[3][1], Matches, fmt.Sprintf("t_%d_i_1_.*", p.ID))
	}
	re = tk.MustQuery("show table t partition (p3,p4) index idx regions")
	rows = re.Rows()
	c.Assert(len(rows), Equals, 12)
	p = tbl.Meta().GetPartitionInfo().Definitions[3]
	c.Assert(rows[0][1], Equals, fmt.Sprintf("t_%d_", p.ID))
	c.Assert(rows[1][1], Matches, fmt.Sprintf("t_%d_i_1_.*", p.ID))
	c.Assert(rows[2][1], Matches, fmt.Sprintf("t_%d_i_1_.*", p.ID))
	c.Assert(rows[3][1], Matches, fmt.Sprintf("t_%d_i_1_.*", p.ID))
	p = tbl.Meta().GetPartitionInfo().Definitions[4]
	c.Assert(rows[4][1], Equals, fmt.Sprintf("t_%d_", p.ID))
	c.Assert(rows[5][1], Matches, fmt.Sprintf("t_%d_i_1_.*", p.ID))
	c.Assert(rows[6][1], Matches, fmt.Sprintf("t_%d_i_1_.*", p.ID))
	c.Assert(rows[7][1], Matches, fmt.Sprintf("t_%d_i_1_.*", p.ID))
	c.Assert(rows[8][1], Matches, fmt.Sprintf("t_%d_i_1_.*", p.ID))
	c.Assert(rows[9][1], Matches, fmt.Sprintf("t_%d_i_1_.*", p.ID))
	c.Assert(rows[10][1], Matches, fmt.Sprintf("t_%d_i_1_.*", p.ID))
	c.Assert(rows[11][1], Matches, fmt.Sprintf("t_%d_i_1_.*", p.ID))

	// Test split for the second index.
	tk.MustExec("drop table if exists t")
	tk.MustExec("create table t (a int,b int,index idx(a), index idx2(b))")
	tk.MustQuery("split table t index idx2 between (0) and (4000000) regions 2;").Check(testkit.Rows("3 1"))
	re = tk.MustQuery("show table t regions")
	rows = re.Rows()
	c.Assert(len(rows), Equals, 4)
	tbl = testGetTableByName(c, tk.Se, "test", "t")
	c.Assert(rows[0][1], Equals, fmt.Sprintf("t_%d_i_3_", tbl.Meta().ID))
	c.Assert(rows[1][1], Equals, fmt.Sprintf("t_%d_", tbl.Meta().ID))
	c.Assert(rows[2][1], Matches, fmt.Sprintf("t_%d_i_2_.*", tbl.Meta().ID))
	c.Assert(rows[3][1], Matches, fmt.Sprintf("t_%d_i_2_.*", tbl.Meta().ID))

	// Test show table partition region on non-partition table.
	err = tk.QueryToErr("show table t partition (p3,p4) index idx regions")
	c.Assert(terror.ErrorEqual(err, plannercore.ErrPartitionClauseOnNonpartitioned), IsTrue)
}

func testGetTableByName(c *C, ctx sessionctx.Context, db, table string) table.Table {
	dom := domain.GetDomain(ctx)
	// Make sure the table schema is the new schema.
	err := dom.Reload()
	c.Assert(err, IsNil)
	tbl, err := dom.InfoSchema().TableByName(model.NewCIStr(db), model.NewCIStr(table))
	c.Assert(err, IsNil)
	return tbl
}

func (s *testSuiteP2) TestIssue10435(c *C) {
	tk := testkit.NewTestKit(c, s.store)
	tk.MustExec("use test")
	tk.MustExec("drop table if exists t1")
	tk.MustExec("create table t1(i int, j int, k int)")
	tk.MustExec("insert into t1 VALUES (1,1,1),(2,2,2),(3,3,3),(4,4,4)")
	tk.MustExec("INSERT INTO t1 SELECT 10*i,j,5*j FROM t1 UNION SELECT 20*i,j,5*j FROM t1 UNION SELECT 30*i,j,5*j FROM t1")

	tk.MustExec("set @@session.tidb_enable_window_function=1")
	tk.MustQuery("SELECT SUM(i) OVER W FROM t1 WINDOW w AS (PARTITION BY j ORDER BY i) ORDER BY 1+SUM(i) OVER w").Check(
		testkit.Rows("1", "2", "3", "4", "11", "22", "31", "33", "44", "61", "62", "93", "122", "124", "183", "244"),
	)
}

func (s *testSerialSuite2) TestUnsignedFeedback(c *C) {
	tk := testkit.NewTestKit(c, s.store)
	oriProbability := statistics.FeedbackProbability.Load()
	statistics.FeedbackProbability.Store(1.0)
	defer func() { statistics.FeedbackProbability.Store(oriProbability) }()
	tk.MustExec("use test")
	tk.MustExec("drop table if exists t")
	tk.MustExec("create table t(a bigint unsigned, b int, primary key(a))")
	tk.MustExec("insert into t values (1,1),(2,2)")
	tk.MustExec("analyze table t")
	tk.MustQuery("select count(distinct b) from t").Check(testkit.Rows("2"))
	result := tk.MustQuery("explain analyze select count(distinct b) from t")
	c.Assert(result.Rows()[2][4], Equals, "table:t")
	c.Assert(result.Rows()[2][6], Equals, "range:[0,+inf], keep order:false")
}

func (s *testSerialSuite2) TestIssue23567(c *C) {
	tk := testkit.NewTestKit(c, s.store)
	oriProbability := statistics.FeedbackProbability.Load()
	statistics.FeedbackProbability.Store(1.0)
	defer func() { statistics.FeedbackProbability.Store(oriProbability) }()
	failpoint.Enable("github.com/pingcap/tidb/statistics/feedbackNoNDVCollect", `return("")`)
	tk.MustExec("use test")
	tk.MustExec("drop table if exists t")
	tk.MustExec("create table t(a bigint unsigned, b int, primary key(a))")
	tk.MustExec("insert into t values (1, 1), (2, 2)")
	tk.MustExec("analyze table t")
	// The SQL should not panic.
	tk.MustQuery("select count(distinct b) from t")
	failpoint.Disable("github.com/pingcap/tidb/statistics/feedbackNoNDVCollect")
}

func (s *testSuite) TestSummaryFailedUpdate(c *C) {
	tk := testkit.NewTestKit(c, s.store)
	tk.MustExec("use test")
	tk.MustExec("drop table if exists t")
	tk.MustExec("create table t(a int, b int as(-a))")
	tk.MustExec("insert into t(a) values(1), (3), (7)")
	sm := &mockSessionManager1{
		PS: make([]*util.ProcessInfo, 0),
	}
	tk.Se.SetSessionManager(sm)
	s.domain.ExpensiveQueryHandle().SetSessionManager(sm)
	defer config.RestoreFunc()()
	config.UpdateGlobal(func(conf *config.Config) {
		conf.OOMAction = config.OOMActionCancel
	})
	c.Assert(tk.Se.Auth(&auth.UserIdentity{Username: "root", Hostname: "%"}, nil, nil), IsTrue)
	tk.MustExec("set @@tidb_mem_quota_query=1")
	err := tk.ExecToErr("update t set t.a = t.a - 1 where t.a in (select a from t where a < 4)")
	c.Assert(err, NotNil)
	c.Assert(err.Error(), Matches, "Out Of Memory Quota!.*")
	tk.MustExec("set @@tidb_mem_quota_query=1000000000")
	tk.MustQuery("select stmt_type from information_schema.statements_summary where digest_text = 'update `t` set `t` . `a` = `t` . `a` - ? where `t` . `a` in ( select `a` from `t` where `a` < ? )'").Check(testkit.Rows("Update"))
}

func (s *testSuite) TestOOMPanicAction(c *C) {
	tk := testkit.NewTestKit(c, s.store)
	tk.MustExec("use test")
	tk.MustExec("drop table if exists t")
	tk.MustExec("create table t (a int primary key, b double);")
	tk.MustExec("insert into t values (1,1)")
	sm := &mockSessionManager1{
		PS: make([]*util.ProcessInfo, 0),
	}
	tk.Se.SetSessionManager(sm)
	s.domain.ExpensiveQueryHandle().SetSessionManager(sm)
	defer config.RestoreFunc()()
	config.UpdateGlobal(func(conf *config.Config) {
		conf.OOMAction = config.OOMActionCancel
	})
	tk.MustExec("set @@tidb_mem_quota_query=1;")
	err := tk.QueryToErr("select sum(b) from t group by a;")
	c.Assert(err, NotNil)
	c.Assert(err.Error(), Matches, "Out Of Memory Quota!.*")

	// Test insert from select oom panic.
	tk.MustExec("drop table if exists t,t1")
	tk.MustExec("create table t (a bigint);")
	tk.MustExec("create table t1 (a bigint);")
	tk.MustExec("set @@tidb_mem_quota_query=200;")
	_, err = tk.Exec("insert into t1 values (1),(2),(3),(4),(5);")
	c.Assert(err.Error(), Matches, "Out Of Memory Quota!.*")
	_, err = tk.Exec("replace into t1 values (1),(2),(3),(4),(5);")
	c.Assert(err.Error(), Matches, "Out Of Memory Quota!.*")
	tk.MustExec("set @@tidb_mem_quota_query=10000")
	tk.MustExec("insert into t1 values (1),(2),(3),(4),(5);")
	tk.MustExec("set @@tidb_mem_quota_query=10;")
	_, err = tk.Exec("insert into t select a from t1 order by a desc;")
	c.Assert(err.Error(), Matches, "Out Of Memory Quota!.*")
	_, err = tk.Exec("replace into t select a from t1 order by a desc;")
	c.Assert(err.Error(), Matches, "Out Of Memory Quota!.*")

	tk.MustExec("set @@tidb_mem_quota_query=10000")
	tk.MustExec("insert into t values (1),(2),(3),(4),(5);")
	// Set the memory quota to 244 to make this SQL panic during the DeleteExec
	// instead of the TableReaderExec.
	tk.MustExec("set @@tidb_mem_quota_query=244;")
	_, err = tk.Exec("delete from t")
	c.Assert(err.Error(), Matches, "Out Of Memory Quota!.*")

	tk.MustExec("set @@tidb_mem_quota_query=10000;")
	tk.MustExec("delete from t1")
	tk.MustExec("insert into t1 values(1)")
	tk.MustExec("insert into t values (1),(2),(3),(4),(5);")
	tk.MustExec("set @@tidb_mem_quota_query=244;")
	_, err = tk.Exec("delete t, t1 from t join t1 on t.a = t1.a")
	c.Assert(err, NotNil)
	c.Assert(err.Error(), Matches, "Out Of Memory Quota!.*")

	tk.MustExec("set @@tidb_mem_quota_query=100000;")
	tk.MustExec("truncate table t")
	tk.MustExec("insert into t values(1),(2),(3)")
	// set the memory to quota to make the SQL panic during UpdateExec instead
	// of TableReader.
	tk.MustExec("set @@tidb_mem_quota_query=244;")
	_, err = tk.Exec("update t set a = 4")
	c.Assert(err.Error(), Matches, "Out Of Memory Quota!.*")
}

type testRecoverTable struct {
	store   kv.Storage
	dom     *domain.Domain
	cluster testutils.Cluster
	cli     *regionProperityClient
}

func (s *testRecoverTable) SetUpSuite(c *C) {
	cli := &regionProperityClient{}
	hijackClient := func(c tikv.Client) tikv.Client {
		cli.Client = c
		return cli
	}
	s.cli = cli

	var err error
	s.store, err = mockstore.NewMockStore(
		mockstore.WithClientHijacker(hijackClient),
		mockstore.WithClusterInspector(func(c testutils.Cluster) {
			mockstore.BootstrapWithSingleStore(c)
			s.cluster = c
		}),
	)
	c.Assert(err, IsNil)
	s.dom, err = session.BootstrapSession(s.store)
	c.Assert(err, IsNil)
}

func (s *testRecoverTable) TearDownSuite(c *C) {
	s.dom.Close()
	s.store.Close()
}

func (s *testRecoverTable) mockGC(tk *testkit.TestKit) (string, string, string, func()) {
	originGC := ddl.IsEmulatorGCEnable()
	resetGC := func() {
		if originGC {
			ddl.EmulatorGCEnable()
		} else {
			ddl.EmulatorGCDisable()
		}
	}

	// disable emulator GC.
	// Otherwise emulator GC will delete table record as soon as possible after execute drop table ddl.
	ddl.EmulatorGCDisable()
	gcTimeFormat := "20060102-15:04:05 -0700 MST"
	timeBeforeDrop := time.Now().Add(0 - 48*60*60*time.Second).Format(gcTimeFormat)
	timeAfterDrop := time.Now().Add(48 * 60 * 60 * time.Second).Format(gcTimeFormat)
	safePointSQL := `INSERT HIGH_PRIORITY INTO mysql.tidb VALUES ('tikv_gc_safe_point', '%[1]s', '')
			       ON DUPLICATE KEY
			       UPDATE variable_value = '%[1]s'`
	// clear GC variables first.
	tk.MustExec("delete from mysql.tidb where variable_name in ( 'tikv_gc_safe_point','tikv_gc_enable' )")
	return timeBeforeDrop, timeAfterDrop, safePointSQL, resetGC
}

func (s *testRecoverTable) TestRecoverTable(c *C) {
	c.Assert(failpoint.Enable("github.com/pingcap/tidb/meta/autoid/mockAutoIDChange", `return(true)`), IsNil)
	defer func() {
		err := failpoint.Disable("github.com/pingcap/tidb/meta/autoid/mockAutoIDChange")
		c.Assert(err, IsNil)
	}()
	tk := testkit.NewTestKit(c, s.store)
	tk.MustExec("create database if not exists test_recover")
	tk.MustExec("use test_recover")
	tk.MustExec("drop table if exists t_recover")
	tk.MustExec("create table t_recover (a int);")

	timeBeforeDrop, timeAfterDrop, safePointSQL, resetGC := s.mockGC(tk)
	defer resetGC()

	tk.MustExec("insert into t_recover values (1),(2),(3)")
	tk.MustExec("drop table t_recover")

	// if GC safe point is not exists in mysql.tidb
	_, err := tk.Exec("recover table t_recover")
	c.Assert(err, NotNil)
	c.Assert(err.Error(), Equals, "can not get 'tikv_gc_safe_point'")
	// set GC safe point
	tk.MustExec(fmt.Sprintf(safePointSQL, timeBeforeDrop))

	// Should recover, and we can drop it straight away.
	tk.MustExec("recover table t_recover")
	tk.MustExec("drop table t_recover")

	err = gcutil.EnableGC(tk.Se)
	c.Assert(err, IsNil)

	// recover job is before GC safe point
	tk.MustExec(fmt.Sprintf(safePointSQL, timeAfterDrop))
	_, err = tk.Exec("recover table t_recover")
	c.Assert(err, NotNil)
	c.Assert(strings.Contains(err.Error(), "Can't find dropped/truncated table 't_recover' in GC safe point"), Equals, true)

	// set GC safe point
	tk.MustExec(fmt.Sprintf(safePointSQL, timeBeforeDrop))
	// if there is a new table with the same name, should return failed.
	tk.MustExec("create table t_recover (a int);")
	_, err = tk.Exec("recover table t_recover")
	c.Assert(err.Error(), Equals, infoschema.ErrTableExists.GenWithStackByArgs("t_recover").Error())

	// drop the new table with the same name, then recover table.
	tk.MustExec("rename table t_recover to t_recover2")

	// do recover table.
	tk.MustExec("recover table t_recover")

	// check recover table meta and data record.
	tk.MustQuery("select * from t_recover;").Check(testkit.Rows("1", "2", "3"))
	// check recover table autoID.
	tk.MustExec("insert into t_recover values (4),(5),(6)")
	tk.MustQuery("select * from t_recover;").Check(testkit.Rows("1", "2", "3", "4", "5", "6"))
	// check rebase auto id.
	tk.MustQuery("select a,_tidb_rowid from t_recover;").Check(testkit.Rows("1 1", "2 2", "3 3", "4 5001", "5 5002", "6 5003"))

	// recover table by none exits job.
	_, err = tk.Exec(fmt.Sprintf("recover table by job %d", 10000000))
	c.Assert(err, NotNil)

	// Disable GC by manual first, then after recover table, the GC enable status should also be disabled.
	err = gcutil.DisableGC(tk.Se)
	c.Assert(err, IsNil)

	tk.MustExec("delete from t_recover where a > 1")
	tk.MustExec("drop table t_recover")

	tk.MustExec("recover table t_recover")

	// check recover table meta and data record.
	tk.MustQuery("select * from t_recover;").Check(testkit.Rows("1"))
	// check recover table autoID.
	tk.MustExec("insert into t_recover values (7),(8),(9)")
	tk.MustQuery("select * from t_recover;").Check(testkit.Rows("1", "7", "8", "9"))

	// Recover truncate table.
	tk.MustExec("truncate table t_recover")
	tk.MustExec("rename table t_recover to t_recover_new")
	tk.MustExec("recover table t_recover")
	tk.MustExec("insert into t_recover values (10)")
	tk.MustQuery("select * from t_recover;").Check(testkit.Rows("1", "7", "8", "9", "10"))

	// Test for recover one table multiple time.
	tk.MustExec("drop table t_recover")
	tk.MustExec("flashback table t_recover to t_recover_tmp")
	_, err = tk.Exec("recover table t_recover")
	c.Assert(infoschema.ErrTableExists.Equal(err), IsTrue)

	gcEnable, err := gcutil.CheckGCEnable(tk.Se)
	c.Assert(err, IsNil)
	c.Assert(gcEnable, Equals, false)
}

func (s *testRecoverTable) TestFlashbackTable(c *C) {
	c.Assert(failpoint.Enable("github.com/pingcap/tidb/meta/autoid/mockAutoIDChange", `return(true)`), IsNil)
	defer func() {
		c.Assert(failpoint.Disable("github.com/pingcap/tidb/meta/autoid/mockAutoIDChange"), IsNil)
	}()
	tk := testkit.NewTestKit(c, s.store)
	tk.MustExec("create database if not exists test_flashback")
	tk.MustExec("use test_flashback")
	tk.MustExec("drop table if exists t_flashback")
	tk.MustExec("create table t_flashback (a int);")

	timeBeforeDrop, _, safePointSQL, resetGC := s.mockGC(tk)
	defer resetGC()

	// Set GC safe point
	tk.MustExec(fmt.Sprintf(safePointSQL, timeBeforeDrop))
	// Set GC enable.
	err := gcutil.EnableGC(tk.Se)
	c.Assert(err, IsNil)

	tk.MustExec("insert into t_flashback values (1),(2),(3)")
	tk.MustExec("drop table t_flashback")

	// Test flash table with not_exist_table_name name.
	_, err = tk.Exec("flashback table t_not_exists")
	c.Assert(err.Error(), Equals, "Can't find dropped/truncated table: t_not_exists in DDL history jobs")

	// Test flashback table failed by there is already a new table with the same name.
	// If there is a new table with the same name, should return failed.
	tk.MustExec("create table t_flashback (a int);")
	_, err = tk.Exec("flashback table t_flashback")
	c.Assert(err.Error(), Equals, infoschema.ErrTableExists.GenWithStackByArgs("t_flashback").Error())

	// Drop the new table with the same name, then flashback table.
	tk.MustExec("rename table t_flashback to t_flashback_tmp")

	// Test for flashback table.
	tk.MustExec("flashback table t_flashback")
	// Check flashback table meta and data record.
	tk.MustQuery("select * from t_flashback;").Check(testkit.Rows("1", "2", "3"))
	// Check flashback table autoID.
	tk.MustExec("insert into t_flashback values (4),(5),(6)")
	tk.MustQuery("select * from t_flashback;").Check(testkit.Rows("1", "2", "3", "4", "5", "6"))
	// Check rebase auto id.
	tk.MustQuery("select a,_tidb_rowid from t_flashback;").Check(testkit.Rows("1 1", "2 2", "3 3", "4 5001", "5 5002", "6 5003"))

	// Test for flashback to new table.
	tk.MustExec("drop table t_flashback")
	tk.MustExec("create table t_flashback (a int);")
	tk.MustExec("flashback table t_flashback to t_flashback2")
	// Check flashback table meta and data record.
	tk.MustQuery("select * from t_flashback2;").Check(testkit.Rows("1", "2", "3", "4", "5", "6"))
	// Check flashback table autoID.
	tk.MustExec("insert into t_flashback2 values (7),(8),(9)")
	tk.MustQuery("select * from t_flashback2;").Check(testkit.Rows("1", "2", "3", "4", "5", "6", "7", "8", "9"))
	// Check rebase auto id.
	tk.MustQuery("select a,_tidb_rowid from t_flashback2;").Check(testkit.Rows("1 1", "2 2", "3 3", "4 5001", "5 5002", "6 5003", "7 10001", "8 10002", "9 10003"))

	// Test for flashback one table multiple time.
	_, err = tk.Exec("flashback table t_flashback to t_flashback4")
	c.Assert(infoschema.ErrTableExists.Equal(err), IsTrue)

	// Test for flashback truncated table to new table.
	tk.MustExec("truncate table t_flashback2")
	tk.MustExec("flashback table t_flashback2 to t_flashback3")
	// Check flashback table meta and data record.
	tk.MustQuery("select * from t_flashback3;").Check(testkit.Rows("1", "2", "3", "4", "5", "6", "7", "8", "9"))
	// Check flashback table autoID.
	tk.MustExec("insert into t_flashback3 values (10),(11)")
	tk.MustQuery("select * from t_flashback3;").Check(testkit.Rows("1", "2", "3", "4", "5", "6", "7", "8", "9", "10", "11"))
	// Check rebase auto id.
	tk.MustQuery("select a,_tidb_rowid from t_flashback3;").Check(testkit.Rows("1 1", "2 2", "3 3", "4 5001", "5 5002", "6 5003", "7 10001", "8 10002", "9 10003", "10 15001", "11 15002"))

	// Test for flashback drop partition table.
	tk.MustExec("drop table if exists t_p_flashback")
	tk.MustExec("create table t_p_flashback (a int) partition by hash(a) partitions 4;")
	tk.MustExec("insert into t_p_flashback values (1),(2),(3)")
	tk.MustExec("drop table t_p_flashback")
	tk.MustExec("flashback table t_p_flashback")
	// Check flashback table meta and data record.
	tk.MustQuery("select * from t_p_flashback order by a;").Check(testkit.Rows("1", "2", "3"))
	// Check flashback table autoID.
	tk.MustExec("insert into t_p_flashback values (4),(5)")
	tk.MustQuery("select a,_tidb_rowid from t_p_flashback order by a;").Check(testkit.Rows("1 1", "2 2", "3 3", "4 5001", "5 5002"))

	// Test for flashback truncate partition table.
	tk.MustExec("truncate table t_p_flashback")
	tk.MustExec("flashback table t_p_flashback to t_p_flashback1")
	// Check flashback table meta and data record.
	tk.MustQuery("select * from t_p_flashback1 order by a;").Check(testkit.Rows("1", "2", "3", "4", "5"))
	// Check flashback table autoID.
	tk.MustExec("insert into t_p_flashback1 values (6)")
	tk.MustQuery("select a,_tidb_rowid from t_p_flashback1 order by a;").Check(testkit.Rows("1 1", "2 2", "3 3", "4 5001", "5 5002", "6 10001"))

	tk.MustExec("drop database if exists Test2")
	tk.MustExec("create database Test2")
	tk.MustExec("use Test2")
	tk.MustExec("create table t (a int);")
	tk.MustExec("insert into t values (1),(2)")
	tk.MustExec("drop table t")
	tk.MustExec("flashback table t")
	tk.MustQuery("select a from t order by a").Check(testkit.Rows("1", "2"))

	tk.MustExec("drop table t")
	tk.MustExec("drop database if exists Test3")
	tk.MustExec("create database Test3")
	tk.MustExec("use Test3")
	tk.MustExec("create table t (a int);")
	tk.MustExec("drop table t")
	tk.MustExec("drop database Test3")
	tk.MustExec("use Test2")
	tk.MustExec("flashback table t")
	tk.MustExec("insert into t values (3)")
	tk.MustQuery("select a from t order by a").Check(testkit.Rows("1", "2", "3"))
}

func (s *testRecoverTable) TestRecoverTempTable(c *C) {
	tk := testkit.NewTestKit(c, s.store)
	tk.MustExec("create database if not exists test_recover")
	tk.MustExec("use test_recover")
	tk.MustExec("drop table if exists t_recover")
	tk.MustExec("set tidb_enable_global_temporary_table=true")
	tk.MustExec("create global temporary table t_recover (a int) on commit delete rows;")

	timeBeforeDrop, _, safePointSQL, resetGC := s.mockGC(tk)
	defer resetGC()
	// Set GC safe point
	tk.MustExec(fmt.Sprintf(safePointSQL, timeBeforeDrop))

	tk.MustExec("drop table t_recover")
	tk.MustGetErrCode("recover table t_recover;", errno.ErrUnsupportedDDLOperation)
	tk.MustGetErrCode("flashback table t_recover;", errno.ErrUnsupportedDDLOperation)
}

func (s *testSuiteP2) TestPointGetPreparedPlan(c *C) {
	tk1 := testkit.NewTestKit(c, s.store)
	tk1.MustExec("drop database if exists ps_text")
	defer tk1.MustExec("drop database if exists ps_text")
	tk1.MustExec("create database ps_text")
	tk1.MustExec("use ps_text")

	tk1.MustExec(`create table t (a int, b int, c int,
			primary key k_a(a),
			unique key k_b(b))`)
	tk1.MustExec("insert into t values (1, 1, 1)")
	tk1.MustExec("insert into t values (2, 2, 2)")
	tk1.MustExec("insert into t values (3, 3, 3)")

	pspk1Id, _, _, err := tk1.Se.PrepareStmt("select * from t where a = ?")
	c.Assert(err, IsNil)
	tk1.Se.GetSessionVars().PreparedStmts[pspk1Id].(*plannercore.CachedPrepareStmt).PreparedAst.UseCache = false
	pspk2Id, _, _, err := tk1.Se.PrepareStmt("select * from t where ? = a ")
	c.Assert(err, IsNil)
	tk1.Se.GetSessionVars().PreparedStmts[pspk2Id].(*plannercore.CachedPrepareStmt).PreparedAst.UseCache = false

	ctx := context.Background()
	// first time plan generated
	rs, err := tk1.Se.ExecutePreparedStmt(ctx, pspk1Id, []types.Datum{types.NewDatum(0)})
	c.Assert(err, IsNil)
	tk1.ResultSetToResult(rs, Commentf("%v", rs)).Check(nil)

	// using the generated plan but with different params
	rs, err = tk1.Se.ExecutePreparedStmt(ctx, pspk1Id, []types.Datum{types.NewDatum(1)})
	c.Assert(err, IsNil)
	tk1.ResultSetToResult(rs, Commentf("%v", rs)).Check(testkit.Rows("1 1 1"))

	rs, err = tk1.Se.ExecutePreparedStmt(ctx, pspk1Id, []types.Datum{types.NewDatum(2)})
	c.Assert(err, IsNil)
	tk1.ResultSetToResult(rs, Commentf("%v", rs)).Check(testkit.Rows("2 2 2"))

	rs, err = tk1.Se.ExecutePreparedStmt(ctx, pspk2Id, []types.Datum{types.NewDatum(3)})
	c.Assert(err, IsNil)
	tk1.ResultSetToResult(rs, Commentf("%v", rs)).Check(testkit.Rows("3 3 3"))

	rs, err = tk1.Se.ExecutePreparedStmt(ctx, pspk2Id, []types.Datum{types.NewDatum(0)})
	c.Assert(err, IsNil)
	tk1.ResultSetToResult(rs, Commentf("%v", rs)).Check(nil)

	rs, err = tk1.Se.ExecutePreparedStmt(ctx, pspk2Id, []types.Datum{types.NewDatum(1)})
	c.Assert(err, IsNil)
	tk1.ResultSetToResult(rs, Commentf("%v", rs)).Check(testkit.Rows("1 1 1"))

	rs, err = tk1.Se.ExecutePreparedStmt(ctx, pspk2Id, []types.Datum{types.NewDatum(2)})
	c.Assert(err, IsNil)
	tk1.ResultSetToResult(rs, Commentf("%v", rs)).Check(testkit.Rows("2 2 2"))

	rs, err = tk1.Se.ExecutePreparedStmt(ctx, pspk2Id, []types.Datum{types.NewDatum(3)})
	c.Assert(err, IsNil)
	tk1.ResultSetToResult(rs, Commentf("%v", rs)).Check(testkit.Rows("3 3 3"))

	// unique index
	psuk1Id, _, _, err := tk1.Se.PrepareStmt("select * from t where b = ? ")
	c.Assert(err, IsNil)
	tk1.Se.GetSessionVars().PreparedStmts[psuk1Id].(*plannercore.CachedPrepareStmt).PreparedAst.UseCache = false

	rs, err = tk1.Se.ExecutePreparedStmt(ctx, psuk1Id, []types.Datum{types.NewDatum(1)})
	c.Assert(err, IsNil)
	tk1.ResultSetToResult(rs, Commentf("%v", rs)).Check(testkit.Rows("1 1 1"))

	rs, err = tk1.Se.ExecutePreparedStmt(ctx, psuk1Id, []types.Datum{types.NewDatum(2)})
	c.Assert(err, IsNil)
	tk1.ResultSetToResult(rs, Commentf("%v", rs)).Check(testkit.Rows("2 2 2"))

	rs, err = tk1.Se.ExecutePreparedStmt(ctx, psuk1Id, []types.Datum{types.NewDatum(3)})
	c.Assert(err, IsNil)
	tk1.ResultSetToResult(rs, Commentf("%v", rs)).Check(testkit.Rows("3 3 3"))

	rs, err = tk1.Se.ExecutePreparedStmt(ctx, psuk1Id, []types.Datum{types.NewDatum(0)})
	c.Assert(err, IsNil)
	tk1.ResultSetToResult(rs, Commentf("%v", rs)).Check(nil)

	// test schema changed, cached plan should be invalidated
	tk1.MustExec("alter table t add column col4 int default 10 after c")
	rs, err = tk1.Se.ExecutePreparedStmt(ctx, pspk1Id, []types.Datum{types.NewDatum(0)})
	c.Assert(err, IsNil)
	tk1.ResultSetToResult(rs, Commentf("%v", rs)).Check(nil)

	rs, err = tk1.Se.ExecutePreparedStmt(ctx, pspk1Id, []types.Datum{types.NewDatum(1)})
	c.Assert(err, IsNil)
	tk1.ResultSetToResult(rs, Commentf("%v", rs)).Check(testkit.Rows("1 1 1 10"))

	rs, err = tk1.Se.ExecutePreparedStmt(ctx, pspk1Id, []types.Datum{types.NewDatum(2)})
	c.Assert(err, IsNil)
	tk1.ResultSetToResult(rs, Commentf("%v", rs)).Check(testkit.Rows("2 2 2 10"))

	rs, err = tk1.Se.ExecutePreparedStmt(ctx, pspk2Id, []types.Datum{types.NewDatum(3)})
	c.Assert(err, IsNil)
	tk1.ResultSetToResult(rs, Commentf("%v", rs)).Check(testkit.Rows("3 3 3 10"))

	tk1.MustExec("alter table t drop index k_b")
	rs, err = tk1.Se.ExecutePreparedStmt(ctx, psuk1Id, []types.Datum{types.NewDatum(1)})
	c.Assert(err, IsNil)
	tk1.ResultSetToResult(rs, Commentf("%v", rs)).Check(testkit.Rows("1 1 1 10"))

	rs, err = tk1.Se.ExecutePreparedStmt(ctx, psuk1Id, []types.Datum{types.NewDatum(2)})
	c.Assert(err, IsNil)
	tk1.ResultSetToResult(rs, Commentf("%v", rs)).Check(testkit.Rows("2 2 2 10"))

	rs, err = tk1.Se.ExecutePreparedStmt(ctx, psuk1Id, []types.Datum{types.NewDatum(3)})
	c.Assert(err, IsNil)
	tk1.ResultSetToResult(rs, Commentf("%v", rs)).Check(testkit.Rows("3 3 3 10"))

	rs, err = tk1.Se.ExecutePreparedStmt(ctx, psuk1Id, []types.Datum{types.NewDatum(0)})
	c.Assert(err, IsNil)
	tk1.ResultSetToResult(rs, Commentf("%v", rs)).Check(nil)

	tk1.MustExec(`insert into t values(4, 3, 3, 11)`)
	rs, err = tk1.Se.ExecutePreparedStmt(ctx, psuk1Id, []types.Datum{types.NewDatum(1)})
	c.Assert(err, IsNil)
	tk1.ResultSetToResult(rs, Commentf("%v", rs)).Check(testkit.Rows("1 1 1 10"))

	rs, err = tk1.Se.ExecutePreparedStmt(ctx, psuk1Id, []types.Datum{types.NewDatum(2)})
	c.Assert(err, IsNil)
	tk1.ResultSetToResult(rs, Commentf("%v", rs)).Check(testkit.Rows("2 2 2 10"))

	rs, err = tk1.Se.ExecutePreparedStmt(ctx, psuk1Id, []types.Datum{types.NewDatum(3)})
	c.Assert(err, IsNil)
	tk1.ResultSetToResult(rs, Commentf("%v", rs)).Check(testkit.Rows("3 3 3 10", "4 3 3 11"))

	rs, err = tk1.Se.ExecutePreparedStmt(ctx, psuk1Id, []types.Datum{types.NewDatum(0)})
	c.Assert(err, IsNil)
	tk1.ResultSetToResult(rs, Commentf("%v", rs)).Check(nil)

	tk1.MustExec("delete from t where a = 4")
	tk1.MustExec("alter table t add index k_b(b)")
	rs, err = tk1.Se.ExecutePreparedStmt(ctx, psuk1Id, []types.Datum{types.NewDatum(1)})
	c.Assert(err, IsNil)
	tk1.ResultSetToResult(rs, Commentf("%v", rs)).Check(testkit.Rows("1 1 1 10"))

	rs, err = tk1.Se.ExecutePreparedStmt(ctx, psuk1Id, []types.Datum{types.NewDatum(2)})
	c.Assert(err, IsNil)
	tk1.ResultSetToResult(rs, Commentf("%v", rs)).Check(testkit.Rows("2 2 2 10"))

	rs, err = tk1.Se.ExecutePreparedStmt(ctx, psuk1Id, []types.Datum{types.NewDatum(3)})
	c.Assert(err, IsNil)
	tk1.ResultSetToResult(rs, Commentf("%v", rs)).Check(testkit.Rows("3 3 3 10"))

	rs, err = tk1.Se.ExecutePreparedStmt(ctx, psuk1Id, []types.Datum{types.NewDatum(0)})
	c.Assert(err, IsNil)
	tk1.ResultSetToResult(rs, Commentf("%v", rs)).Check(nil)

	// use pk again
	rs, err = tk1.Se.ExecutePreparedStmt(ctx, pspk2Id, []types.Datum{types.NewDatum(3)})
	c.Assert(err, IsNil)
	tk1.ResultSetToResult(rs, Commentf("%v", rs)).Check(testkit.Rows("3 3 3 10"))

	rs, err = tk1.Se.ExecutePreparedStmt(ctx, pspk1Id, []types.Datum{types.NewDatum(3)})
	c.Assert(err, IsNil)
	tk1.ResultSetToResult(rs, Commentf("%v", rs)).Check(testkit.Rows("3 3 3 10"))
}

func (s *testSuiteP2) TestPointGetPreparedPlanWithCommitMode(c *C) {
	tk1 := testkit.NewTestKit(c, s.store)
	tk1.MustExec("drop database if exists ps_text")
	defer tk1.MustExec("drop database if exists ps_text")
	tk1.MustExec("create database ps_text")
	tk1.MustExec("use ps_text")

	tk1.MustExec(`create table t (a int, b int, c int,
			primary key k_a(a),
			unique key k_b(b))`)
	tk1.MustExec("insert into t values (1, 1, 1)")
	tk1.MustExec("insert into t values (2, 2, 2)")
	tk1.MustExec("insert into t values (3, 3, 3)")

	pspk1Id, _, _, err := tk1.Se.PrepareStmt("select * from t where a = ?")
	c.Assert(err, IsNil)
	tk1.Se.GetSessionVars().PreparedStmts[pspk1Id].(*plannercore.CachedPrepareStmt).PreparedAst.UseCache = false

	ctx := context.Background()
	// first time plan generated
	rs, err := tk1.Se.ExecutePreparedStmt(ctx, pspk1Id, []types.Datum{types.NewDatum(0)})
	c.Assert(err, IsNil)
	tk1.ResultSetToResult(rs, Commentf("%v", rs)).Check(nil)

	// using the generated plan but with different params
	rs, err = tk1.Se.ExecutePreparedStmt(ctx, pspk1Id, []types.Datum{types.NewDatum(1)})
	c.Assert(err, IsNil)
	tk1.ResultSetToResult(rs, Commentf("%v", rs)).Check(testkit.Rows("1 1 1"))

	// next start a non autocommit txn
	tk1.MustExec("set autocommit = 0")
	tk1.MustExec("begin")
	// try to exec using point get plan(this plan should not go short path)
	rs, err = tk1.Se.ExecutePreparedStmt(ctx, pspk1Id, []types.Datum{types.NewDatum(1)})
	c.Assert(err, IsNil)
	tk1.ResultSetToResult(rs, Commentf("%v", rs)).Check(testkit.Rows("1 1 1"))

	// update rows
	tk2 := testkit.NewTestKit(c, s.store)
	tk2.MustExec("use ps_text")
	tk2.MustExec("update t set c = c + 10 where c = 1")

	// try to point get again
	rs, err = tk1.Se.ExecutePreparedStmt(ctx, pspk1Id, []types.Datum{types.NewDatum(1)})
	c.Assert(err, IsNil)
	tk1.ResultSetToResult(rs, Commentf("%v", rs)).Check(testkit.Rows("1 1 1"))

	// try to update in session 1
	tk1.MustExec("update t set c = c + 10 where c = 1")
	_, err = tk1.Exec("commit")
	c.Assert(kv.ErrWriteConflict.Equal(err), IsTrue, Commentf("error: %s", err))

	// verify
	rs, err = tk1.Se.ExecutePreparedStmt(ctx, pspk1Id, []types.Datum{types.NewDatum(1)})
	c.Assert(err, IsNil)
	tk1.ResultSetToResult(rs, Commentf("%v", rs)).Check(testkit.Rows("1 1 11"))

	rs, err = tk1.Se.ExecutePreparedStmt(ctx, pspk1Id, []types.Datum{types.NewDatum(2)})
	c.Assert(err, IsNil)
	tk1.ResultSetToResult(rs, Commentf("%v", rs)).Check(testkit.Rows("2 2 2"))

	tk2.MustQuery("select * from t where a = 1").Check(testkit.Rows("1 1 11"))
}

func (s *testSuiteP2) TestPointUpdatePreparedPlan(c *C) {
	tk1 := testkit.NewTestKit(c, s.store)
	tk1.MustExec("drop database if exists pu_test")
	defer tk1.MustExec("drop database if exists pu_test")
	tk1.MustExec("create database pu_test")
	tk1.MustExec("use pu_test")

	tk1.MustExec(`create table t (a int, b int, c int,
			primary key k_a(a),
			unique key k_b(b))`)
	tk1.MustExec("insert into t values (1, 1, 1)")
	tk1.MustExec("insert into t values (2, 2, 2)")
	tk1.MustExec("insert into t values (3, 3, 3)")

	updateID1, pc, _, err := tk1.Se.PrepareStmt(`update t set c = c + 1 where a = ?`)
	c.Assert(err, IsNil)
	tk1.Se.GetSessionVars().PreparedStmts[updateID1].(*plannercore.CachedPrepareStmt).PreparedAst.UseCache = false
	c.Assert(pc, Equals, 1)
	updateID2, pc, _, err := tk1.Se.PrepareStmt(`update t set c = c + 2 where ? = a`)
	c.Assert(err, IsNil)
	tk1.Se.GetSessionVars().PreparedStmts[updateID2].(*plannercore.CachedPrepareStmt).PreparedAst.UseCache = false
	c.Assert(pc, Equals, 1)

	ctx := context.Background()
	// first time plan generated
	rs, err := tk1.Se.ExecutePreparedStmt(ctx, updateID1, []types.Datum{types.NewDatum(3)})
	c.Assert(rs, IsNil)
	c.Assert(err, IsNil)
	tk1.MustQuery("select * from t where a = 3").Check(testkit.Rows("3 3 4"))

	// using the generated plan but with different params
	rs, err = tk1.Se.ExecutePreparedStmt(ctx, updateID1, []types.Datum{types.NewDatum(3)})
	c.Assert(rs, IsNil)
	c.Assert(err, IsNil)
	tk1.MustQuery("select * from t where a = 3").Check(testkit.Rows("3 3 5"))

	rs, err = tk1.Se.ExecutePreparedStmt(ctx, updateID1, []types.Datum{types.NewDatum(3)})
	c.Assert(rs, IsNil)
	c.Assert(err, IsNil)
	tk1.MustQuery("select * from t where a = 3").Check(testkit.Rows("3 3 6"))

	// updateID2
	rs, err = tk1.Se.ExecutePreparedStmt(ctx, updateID2, []types.Datum{types.NewDatum(3)})
	c.Assert(rs, IsNil)
	c.Assert(err, IsNil)
	tk1.MustQuery("select * from t where a = 3").Check(testkit.Rows("3 3 8"))

	rs, err = tk1.Se.ExecutePreparedStmt(ctx, updateID2, []types.Datum{types.NewDatum(3)})
	c.Assert(rs, IsNil)
	c.Assert(err, IsNil)
	tk1.MustQuery("select * from t where a = 3").Check(testkit.Rows("3 3 10"))

	// unique index
	updUkID1, _, _, err := tk1.Se.PrepareStmt(`update t set c = c + 10 where b = ?`)
	c.Assert(err, IsNil)
	tk1.Se.GetSessionVars().PreparedStmts[updUkID1].(*plannercore.CachedPrepareStmt).PreparedAst.UseCache = false
	rs, err = tk1.Se.ExecutePreparedStmt(ctx, updUkID1, []types.Datum{types.NewDatum(3)})
	c.Assert(rs, IsNil)
	c.Assert(err, IsNil)
	tk1.MustQuery("select * from t where a = 3").Check(testkit.Rows("3 3 20"))

	rs, err = tk1.Se.ExecutePreparedStmt(ctx, updUkID1, []types.Datum{types.NewDatum(3)})
	c.Assert(rs, IsNil)
	c.Assert(err, IsNil)
	tk1.MustQuery("select * from t where a = 3").Check(testkit.Rows("3 3 30"))

	// test schema changed, cached plan should be invalidated
	tk1.MustExec("alter table t add column col4 int default 10 after c")
	rs, err = tk1.Se.ExecutePreparedStmt(ctx, updateID1, []types.Datum{types.NewDatum(3)})
	c.Assert(rs, IsNil)
	c.Assert(err, IsNil)
	tk1.MustQuery("select * from t where a = 3").Check(testkit.Rows("3 3 31 10"))

	rs, err = tk1.Se.ExecutePreparedStmt(ctx, updateID1, []types.Datum{types.NewDatum(3)})
	c.Assert(rs, IsNil)
	c.Assert(err, IsNil)
	tk1.MustQuery("select * from t where a = 3").Check(testkit.Rows("3 3 32 10"))

	tk1.MustExec("alter table t drop index k_b")
	rs, err = tk1.Se.ExecutePreparedStmt(ctx, updUkID1, []types.Datum{types.NewDatum(3)})
	c.Assert(rs, IsNil)
	c.Assert(err, IsNil)
	tk1.MustQuery("select * from t where a = 3").Check(testkit.Rows("3 3 42 10"))

	rs, err = tk1.Se.ExecutePreparedStmt(ctx, updUkID1, []types.Datum{types.NewDatum(3)})
	c.Assert(rs, IsNil)
	c.Assert(err, IsNil)
	tk1.MustQuery("select * from t where a = 3").Check(testkit.Rows("3 3 52 10"))

	tk1.MustExec("alter table t add unique index k_b(b)")
	rs, err = tk1.Se.ExecutePreparedStmt(ctx, updUkID1, []types.Datum{types.NewDatum(3)})
	c.Assert(rs, IsNil)
	c.Assert(err, IsNil)
	tk1.MustQuery("select * from t where a = 3").Check(testkit.Rows("3 3 62 10"))

	rs, err = tk1.Se.ExecutePreparedStmt(ctx, updUkID1, []types.Datum{types.NewDatum(3)})
	c.Assert(rs, IsNil)
	c.Assert(err, IsNil)
	tk1.MustQuery("select * from t where a = 3").Check(testkit.Rows("3 3 72 10"))

	tk1.MustQuery("select * from t where a = 1").Check(testkit.Rows("1 1 1 10"))
	tk1.MustQuery("select * from t where a = 2").Check(testkit.Rows("2 2 2 10"))
}

func (s *testSuiteP2) TestPointUpdatePreparedPlanWithCommitMode(c *C) {
	tk1 := testkit.NewTestKit(c, s.store)
	tk1.MustExec("drop database if exists pu_test2")
	defer tk1.MustExec("drop database if exists pu_test2")
	tk1.MustExec("create database pu_test2")
	tk1.MustExec("use pu_test2")

	tk1.MustExec(`create table t (a int, b int, c int,
			primary key k_a(a),
			unique key k_b(b))`)
	tk1.MustExec("insert into t values (1, 1, 1)")
	tk1.MustExec("insert into t values (2, 2, 2)")
	tk1.MustExec("insert into t values (3, 3, 3)")

	ctx := context.Background()
	updateID1, _, _, err := tk1.Se.PrepareStmt(`update t set c = c + 1 where a = ?`)
	tk1.Se.GetSessionVars().PreparedStmts[updateID1].(*plannercore.CachedPrepareStmt).PreparedAst.UseCache = false
	c.Assert(err, IsNil)

	// first time plan generated
	rs, err := tk1.Se.ExecutePreparedStmt(ctx, updateID1, []types.Datum{types.NewDatum(3)})
	c.Assert(rs, IsNil)
	c.Assert(err, IsNil)
	tk1.MustQuery("select * from t where a = 3").Check(testkit.Rows("3 3 4"))

	rs, err = tk1.Se.ExecutePreparedStmt(ctx, updateID1, []types.Datum{types.NewDatum(3)})
	c.Assert(rs, IsNil)
	c.Assert(err, IsNil)
	tk1.MustQuery("select * from t where a = 3").Check(testkit.Rows("3 3 5"))

	// next start a non autocommit txn
	tk1.MustExec("set autocommit = 0")
	tk1.MustExec("begin")
	// try to exec using point get plan(this plan should not go short path)
	rs, err = tk1.Se.ExecutePreparedStmt(ctx, updateID1, []types.Datum{types.NewDatum(3)})
	c.Assert(rs, IsNil)
	c.Assert(err, IsNil)
	tk1.MustQuery("select * from t where a = 3").Check(testkit.Rows("3 3 6"))

	// update rows
	tk2 := testkit.NewTestKit(c, s.store)
	tk2.MustExec("use pu_test2")
	tk2.MustExec(`prepare pu2 from "update t set c = c + 2 where ? = a "`)
	tk2.MustExec("set @p3 = 3")
	tk2.MustQuery("select * from t where a = 3").Check(testkit.Rows("3 3 5"))
	tk2.MustExec("execute pu2 using @p3")
	tk2.MustQuery("select * from t where a = 3").Check(testkit.Rows("3 3 7"))
	tk2.MustExec("execute pu2 using @p3")
	tk2.MustQuery("select * from t where a = 3").Check(testkit.Rows("3 3 9"))

	// try to update in session 1
	tk1.MustQuery("select * from t where a = 3").Check(testkit.Rows("3 3 6"))
	_, err = tk1.Exec("commit")
	c.Assert(kv.ErrWriteConflict.Equal(err), IsTrue, Commentf("error: %s", err))

	// verify
	tk2.MustQuery("select * from t where a = 1").Check(testkit.Rows("1 1 1"))
	tk1.MustQuery("select * from t where a = 2").Check(testkit.Rows("2 2 2"))
	tk2.MustQuery("select * from t where a = 3").Check(testkit.Rows("3 3 9"))
	tk1.MustQuery("select * from t where a = 2").Check(testkit.Rows("2 2 2"))
	tk1.MustQuery("select * from t where a = 3").Check(testkit.Rows("3 3 9"))

	// again next start a non autocommit txn
	tk1.MustExec("set autocommit = 0")
	tk1.MustExec("begin")
	rs, err = tk1.Se.ExecutePreparedStmt(ctx, updateID1, []types.Datum{types.NewDatum(3)})
	c.Assert(rs, IsNil)
	c.Assert(err, IsNil)
	tk1.MustQuery("select * from t where a = 3").Check(testkit.Rows("3 3 10"))

	rs, err = tk1.Se.ExecutePreparedStmt(ctx, updateID1, []types.Datum{types.NewDatum(3)})
	c.Assert(rs, IsNil)
	c.Assert(err, IsNil)
	tk1.MustQuery("select * from t where a = 3").Check(testkit.Rows("3 3 11"))
	tk1.MustExec("commit")

	tk2.MustQuery("select * from t where a = 3").Check(testkit.Rows("3 3 11"))
}

func (s *testSuite1) TestPartitionHashCode(c *C) {
	tk := testkit.NewTestKitWithInit(c, s.store)
	tk.MustExec(`create table t(c1 bigint, c2 bigint, c3 bigint, primary key(c1))
			      partition by hash (c1) partitions 4;`)
	wg := sync.WaitGroup{}
	for i := 0; i < 5; i++ {
		wg.Add(1)
		go func() {
			defer wg.Done()
			tk1 := testkit.NewTestKitWithInit(c, s.store)
			for i := 0; i < 5; i++ {
				tk1.MustExec("select * from t")
			}
		}()
	}
	wg.Wait()
}

func (s *testSuite1) TestAlterDefaultValue(c *C) {
	tk := testkit.NewTestKit(c, s.store)
	tk.MustExec("use test")
	tk.MustExec("drop table if exists t1")
	tk.MustExec("create table t(a int, primary key(a))")
	tk.MustExec("insert into t(a) values(1)")
	tk.MustExec("alter table t add column b int default 1")
	tk.MustExec("alter table t alter b set default 2")
	tk.MustQuery("select b from t where a = 1").Check(testkit.Rows("1"))
}

type testClusterTableSuite struct {
	testSuiteWithCliBase
	rpcserver  *grpc.Server
	listenAddr string
}

func (s *testClusterTableSuite) SetUpSuite(c *C) {
	s.testSuiteWithCliBase.SetUpSuite(c)
	s.rpcserver, s.listenAddr = s.setUpRPCService(c, "127.0.0.1:0")
}

func (s *testClusterTableSuite) setUpRPCService(c *C, addr string) (*grpc.Server, string) {
	sm := &mockSessionManager1{}
	sm.PS = append(sm.PS, &util.ProcessInfo{
		ID:      1,
		User:    "root",
		Host:    "127.0.0.1",
		Command: mysql.ComQuery,
	})
	lis, err := net.Listen("tcp", addr)
	c.Assert(err, IsNil)
	srv := server.NewRPCServer(config.GetGlobalConfig(), s.dom, sm)
	port := lis.Addr().(*net.TCPAddr).Port
	addr = fmt.Sprintf("127.0.0.1:%d", port)
	go func() {
		err = srv.Serve(lis)
		c.Assert(err, IsNil)
	}()
	config.UpdateGlobal(func(conf *config.Config) {
		conf.Status.StatusPort = uint(port)
	})
	return srv, addr
}
func (s *testClusterTableSuite) TearDownSuite(c *C) {
	if s.rpcserver != nil {
		s.rpcserver.Stop()
		s.rpcserver = nil
	}
	s.testSuiteWithCliBase.TearDownSuite(c)
}

func (s *testSuiteP1) TestPrepareLoadData(c *C) {
	tk := testkit.NewTestKit(c, s.store)
	tk.MustGetErrCode(`prepare stmt from "load data local infile '/tmp/load_data_test.csv' into table test";`, mysql.ErrUnsupportedPs)
}

func (s *testClusterTableSuite) TestSlowQuery(c *C) {
	logData0 := ""
	logData1 := `
# Time: 2020-02-15T18:00:01.000000+08:00
select 1;
# Time: 2020-02-15T19:00:05.000000+08:00
select 2;`
	logData2 := `
# Time: 2020-02-16T18:00:01.000000+08:00
select 3;
# Time: 2020-02-16T18:00:05.000000+08:00
select 4;`
	logData3 := `
# Time: 2020-02-16T19:00:00.000000+08:00
select 5;
# Time: 2020-02-17T18:00:05.000000+08:00
select 6;`
	logData4 := `
# Time: 2020-05-14T19:03:54.314615176+08:00
select 7;`
	logData := []string{logData0, logData1, logData2, logData3, logData4}

	fileName0 := "tidb-slow-2020-02-14T19-04-05.01.log"
	fileName1 := "tidb-slow-2020-02-15T19-04-05.01.log"
	fileName2 := "tidb-slow-2020-02-16T19-04-05.01.log"
	fileName3 := "tidb-slow-2020-02-17T18-00-05.01.log"
	fileName4 := "tidb-slow.log"
	fileNames := []string{fileName0, fileName1, fileName2, fileName3, fileName4}

	prepareLogs(c, logData, fileNames)
	defer func() {
		removeFiles(fileNames)
	}()
	tk := testkit.NewTestKitWithInit(c, s.store)
	loc, err := time.LoadLocation("Asia/Shanghai")
	c.Assert(err, IsNil)
	tk.Se.GetSessionVars().TimeZone = loc
	tk.MustExec("use information_schema")
	cases := []struct {
		prepareSQL string
		sql        string
		result     []string
	}{
		{
			sql:    "select count(*),min(time),max(time) from %s where time > '2019-01-26 21:51:00' and time < now()",
			result: []string{"7|2020-02-15 18:00:01.000000|2020-05-14 19:03:54.314615"},
		},
		{
			sql:    "select count(*),min(time),max(time) from %s where time > '2020-02-15 19:00:00' and time < '2020-02-16 18:00:02'",
			result: []string{"2|2020-02-15 19:00:05.000000|2020-02-16 18:00:01.000000"},
		},
		{
			sql:    "select count(*),min(time),max(time) from %s where time > '2020-02-16 18:00:02' and time < '2020-02-17 17:00:00'",
			result: []string{"2|2020-02-16 18:00:05.000000|2020-02-16 19:00:00.000000"},
		},
		{
			sql:    "select count(*),min(time),max(time) from %s where time > '2020-02-16 18:00:02' and time < '2020-02-17 20:00:00'",
			result: []string{"3|2020-02-16 18:00:05.000000|2020-02-17 18:00:05.000000"},
		},
		{
			sql:    "select count(*),min(time),max(time) from %s",
			result: []string{"1|2020-05-14 19:03:54.314615|2020-05-14 19:03:54.314615"},
		},
		{
			sql:    "select count(*),min(time) from %s where time > '2020-02-16 20:00:00'",
			result: []string{"1|2020-02-17 18:00:05.000000"},
		},
		{
			sql:    "select count(*) from %s where time > '2020-02-17 20:00:00'",
			result: []string{"0"},
		},
		{
			sql:    "select query from %s where time > '2019-01-26 21:51:00' and time < now()",
			result: []string{"select 1;", "select 2;", "select 3;", "select 4;", "select 5;", "select 6;", "select 7;"},
		},
		// Test for different timezone.
		{
			prepareSQL: "set @@time_zone = '+00:00'",
			sql:        "select time from %s where time = '2020-02-17 10:00:05.000000'",
			result:     []string{"2020-02-17 10:00:05.000000"},
		},
		{
			prepareSQL: "set @@time_zone = '+02:00'",
			sql:        "select time from %s where time = '2020-02-17 12:00:05.000000'",
			result:     []string{"2020-02-17 12:00:05.000000"},
		},
		// Test for issue 17224
		{
			prepareSQL: "set @@time_zone = '+08:00'",
			sql:        "select time from %s where time = '2020-05-14 19:03:54.314615'",
			result:     []string{"2020-05-14 19:03:54.314615"},
		},
	}
	for _, cas := range cases {
		if len(cas.prepareSQL) > 0 {
			tk.MustExec(cas.prepareSQL)
		}
		sql := fmt.Sprintf(cas.sql, "slow_query")
		tk.MustQuery(sql).Check(testutil.RowsWithSep("|", cas.result...))
		sql = fmt.Sprintf(cas.sql, "cluster_slow_query")
		tk.MustQuery(sql).Check(testutil.RowsWithSep("|", cas.result...))
	}
}

func (s *testClusterTableSuite) TestIssue20236(c *C) {
	logData0 := ""
	logData1 := `
# Time: 2020-02-15T18:00:01.000000+08:00
select 1;
# Time: 2020-02-15T19:00:05.000000+08:00
select 2;
# Time: 2020-02-15T20:00:05.000000+08:00`
	logData2 := `select 3;
# Time: 2020-02-16T18:00:01.000000+08:00
select 4;
# Time: 2020-02-16T18:00:05.000000+08:00
select 5;`
	logData3 := `
# Time: 2020-02-16T19:00:00.000000+08:00
select 6;
# Time: 2020-02-17T18:00:05.000000+08:00
select 7;
# Time: 2020-02-17T19:00:00.000000+08:00`
	logData4 := `select 8;
# Time: 2020-02-17T20:00:00.000000+08:00
select 9
# Time: 2020-05-14T19:03:54.314615176+08:00
select 10;`
	logData := []string{logData0, logData1, logData2, logData3, logData4}

	fileName0 := "tidb-slow-2020-02-14T19-04-05.01.log"
	fileName1 := "tidb-slow-2020-02-15T19-04-05.01.log"
	fileName2 := "tidb-slow-2020-02-16T19-04-05.01.log"
	fileName3 := "tidb-slow-2020-02-17T18-00-05.01.log"
	fileName4 := "tidb-slow.log"
	fileNames := []string{fileName0, fileName1, fileName2, fileName3, fileName4}
	prepareLogs(c, logData, fileNames)
	defer func() {
		removeFiles(fileNames)
	}()
	tk := testkit.NewTestKitWithInit(c, s.store)
	loc, err := time.LoadLocation("Asia/Shanghai")
	c.Assert(err, IsNil)
	tk.Se.GetSessionVars().TimeZone = loc
	tk.MustExec("use information_schema")
	cases := []struct {
		prepareSQL string
		sql        string
		result     []string
	}{
		{
			prepareSQL: "set @@time_zone = '+08:00'",
			sql:        "select time from cluster_slow_query where time > '2020-02-17 12:00:05.000000' and time < '2020-05-14 20:00:00.000000'",
			result:     []string{"2020-02-17 18:00:05.000000", "2020-02-17 19:00:00.000000", "2020-05-14 19:03:54.314615"},
		},
		{
			prepareSQL: "set @@time_zone = '+08:00'",
			sql:        "select time from cluster_slow_query where time > '2020-02-17 12:00:05.000000' and time < '2020-05-14 20:00:00.000000' order by time desc",
			result:     []string{"2020-05-14 19:03:54.314615", "2020-02-17 19:00:00.000000", "2020-02-17 18:00:05.000000"},
		},
		{
			prepareSQL: "set @@time_zone = '+08:00'",
			sql:        "select time from cluster_slow_query where (time > '2020-02-15 18:00:00' and time < '2020-02-15 20:01:00') or (time > '2020-02-17 18:00:00' and time < '2020-05-14 20:00:00') order by time",
			result:     []string{"2020-02-15 18:00:01.000000", "2020-02-15 19:00:05.000000", "2020-02-17 18:00:05.000000", "2020-02-17 19:00:00.000000", "2020-05-14 19:03:54.314615"},
		},
		{
			prepareSQL: "set @@time_zone = '+08:00'",
			sql:        "select time from cluster_slow_query where (time > '2020-02-15 18:00:00' and time < '2020-02-15 20:01:00') or (time > '2020-02-17 18:00:00' and time < '2020-05-14 20:00:00') order by time desc",
			result:     []string{"2020-05-14 19:03:54.314615", "2020-02-17 19:00:00.000000", "2020-02-17 18:00:05.000000", "2020-02-15 19:00:05.000000", "2020-02-15 18:00:01.000000"},
		},
		{
			prepareSQL: "set @@time_zone = '+08:00'",
			sql:        "select count(*) from cluster_slow_query where time > '2020-02-15 18:00:00.000000' and time < '2020-05-14 20:00:00.000000' order by time desc",
			result:     []string{"9"},
		},
		{
			prepareSQL: "set @@time_zone = '+08:00'",
			sql:        "select count(*) from cluster_slow_query where (time > '2020-02-16 18:00:00' and time < '2020-05-14 20:00:00') or (time > '2020-02-17 18:00:00' and time < '2020-05-17 20:00:00')",
			result:     []string{"6"},
		},
		{
			prepareSQL: "set @@time_zone = '+08:00'",
			sql:        "select count(*) from cluster_slow_query where time > '2020-02-16 18:00:00.000000' and time < '2020-02-17 20:00:00.000000' order by time desc",
			result:     []string{"5"},
		},
		{
			prepareSQL: "set @@time_zone = '+08:00'",
			sql:        "select time from cluster_slow_query where time > '2020-02-16 18:00:00.000000' and time < '2020-05-14 20:00:00.000000' order by time desc limit 3",
			result:     []string{"2020-05-14 19:03:54.314615", "2020-02-17 19:00:00.000000", "2020-02-17 18:00:05.000000"},
		},
	}
	for _, cas := range cases {
		if len(cas.prepareSQL) > 0 {
			tk.MustExec(cas.prepareSQL)
		}
		tk.MustQuery(cas.sql).Check(testutil.RowsWithSep("|", cas.result...))
	}
}

func (s *testClusterTableSuite) TestSQLDigestTextRetriever(c *C) {
	tkInit := testkit.NewTestKitWithInit(c, s.store)
	tkInit.MustExec("set global tidb_enable_stmt_summary = 1")
	tkInit.MustQuery("select @@global.tidb_enable_stmt_summary").Check(testkit.Rows("1"))
	tkInit.MustExec("drop table if exists test_sql_digest_text_retriever")
	tkInit.MustExec("create table test_sql_digest_text_retriever (id int primary key, v int)")

	tk := testkit.NewTestKitWithInit(c, s.store)
	c.Assert(tk.Se.Auth(&auth.UserIdentity{Username: "root", Hostname: "%"}, nil, nil), IsTrue)
	tk.MustExec("insert into test_sql_digest_text_retriever values (1, 1)")

	insertNormalized, insertDigest := parser.NormalizeDigest("insert into test_sql_digest_text_retriever values (1, 1)")
	_, updateDigest := parser.NormalizeDigest("update test_sql_digest_text_retriever set v = v + 1 where id = 1")
	r := &expression.SQLDigestTextRetriever{
		SQLDigestsMap: map[string]string{
			insertDigest.String(): "",
			updateDigest.String(): "",
		},
	}
	err := r.RetrieveLocal(context.Background(), tk.Se)
	c.Assert(err, IsNil)
	c.Assert(r.SQLDigestsMap[insertDigest.String()], Equals, insertNormalized)
	c.Assert(r.SQLDigestsMap[updateDigest.String()], Equals, "")
}

func (s *testClusterTableSuite) TestFunctionDecodeSQLDigests(c *C) {
	tk := testkit.NewTestKitWithInit(c, s.store)
	c.Assert(tk.Se.Auth(&auth.UserIdentity{Username: "root", Hostname: "%"}, nil, nil), IsTrue)
	tk.MustExec("set global tidb_enable_stmt_summary = 1")
	tk.MustQuery("select @@global.tidb_enable_stmt_summary").Check(testkit.Rows("1"))
	tk.MustExec("drop table if exists test_func_decode_sql_digests")
	tk.MustExec("create table test_func_decode_sql_digests(id int primary key, v int)")

	q1 := "begin"
	norm1, digest1 := parser.NormalizeDigest(q1)
	q2 := "select @@tidb_current_ts"
	norm2, digest2 := parser.NormalizeDigest(q2)
	q3 := "select id, v from test_func_decode_sql_digests where id = 1 for update"
	norm3, digest3 := parser.NormalizeDigest(q3)

	// TIDB_DECODE_SQL_DIGESTS function doesn't actually do "decoding", instead it queries `statements_summary` and it's
	// variations for the corresponding statements.
	// Execute the statements so that the queries will be saved into statements_summary table.
	tk.MustExec(q1)
	// Save the ts to query the transaction from tidb_trx.
	ts, err := strconv.ParseUint(tk.MustQuery(q2).Rows()[0][0].(string), 10, 64)
	c.Assert(err, IsNil)
	c.Assert(ts, Greater, uint64(0))
	tk.MustExec(q3)
	tk.MustExec("rollback")

	// Test statements truncating.
	decoded := fmt.Sprintf(`["%s","%s","%s"]`, norm1, norm2, norm3)
	digests := fmt.Sprintf(`["%s","%s","%s"]`, digest1, digest2, digest3)
	tk.MustQuery("select tidb_decode_sql_digests(?, 0)", digests).Check(testkit.Rows(decoded))
	// The three queries are shorter than truncate length, equal to truncate length and longer than truncate length respectively.
	tk.MustQuery("select tidb_decode_sql_digests(?, ?)", digests, len(norm2)).Check(testkit.Rows(
		"[\"begin\",\"select @@tidb_current_ts\",\"select `id` , `v` from `...\"]"))

	// Empty array.
	tk.MustQuery("select tidb_decode_sql_digests('[]')").Check(testkit.Rows("[]"))

	// NULL
	tk.MustQuery("select tidb_decode_sql_digests(null)").Check(testkit.Rows("<nil>"))

	// Array containing wrong types and not-existing digests (maps to null).
	tk.MustQuery("select tidb_decode_sql_digests(?)", fmt.Sprintf(`["%s",1,null,"%s",{"a":1},[2],"%s","","abcde"]`, digest1, digest2, digest3)).
		Check(testkit.Rows(fmt.Sprintf(`["%s",null,null,"%s",null,null,"%s",null,null]`, norm1, norm2, norm3)))

	// Not JSON array (throws warnings)
	tk.MustQuery(`select tidb_decode_sql_digests('{"a":1}')`).Check(testkit.Rows("<nil>"))
	tk.MustQuery(`show warnings`).Check(testkit.Rows(`Warning 1210 The argument can't be unmarshalled as JSON array: '{"a":1}'`))
	tk.MustQuery(`select tidb_decode_sql_digests('aabbccdd')`).Check(testkit.Rows("<nil>"))
	tk.MustQuery(`show warnings`).Check(testkit.Rows(`Warning 1210 The argument can't be unmarshalled as JSON array: 'aabbccdd'`))

	// Invalid argument count.
	tk.MustGetErrCode("select tidb_decode_sql_digests('a', 1, 2)", 1582)
	tk.MustGetErrCode("select tidb_decode_sql_digests()", 1582)
}

func (s *testClusterTableSuite) TestFunctionDecodeSQLDigestsPrivilege(c *C) {
	dropUserTk := testkit.NewTestKitWithInit(c, s.store)
	c.Assert(dropUserTk.Se.Auth(&auth.UserIdentity{Username: "root", Hostname: "%"}, nil, nil), IsTrue)

	tk := testkit.NewTestKitWithInit(c, s.store)
	c.Assert(tk.Se.Auth(&auth.UserIdentity{Username: "root", Hostname: "%"}, nil, nil), IsTrue)
	tk.MustExec("create user 'testuser'@'localhost'")
	defer dropUserTk.MustExec("drop user 'testuser'@'localhost'")
	c.Assert(tk.Se.Auth(&auth.UserIdentity{
		Username: "testuser",
		Hostname: "localhost",
	}, nil, nil), IsTrue)
	err := tk.ExecToErr("select tidb_decode_sql_digests('[\"aa\"]')")
	c.Assert(err, NotNil)
	c.Assert(err.Error(), Equals, "[expression:1227]Access denied; you need (at least one of) the PROCESS privilege(s) for this operation")

	tk = testkit.NewTestKitWithInit(c, s.store)
	c.Assert(tk.Se.Auth(&auth.UserIdentity{Username: "root", Hostname: "%"}, nil, nil), IsTrue)
	tk.MustExec("create user 'testuser2'@'localhost'")
	defer dropUserTk.MustExec("drop user 'testuser2'@'localhost'")
	tk.MustExec("grant process on *.* to 'testuser2'@'localhost'")
	c.Assert(tk.Se.Auth(&auth.UserIdentity{
		Username: "testuser2",
		Hostname: "localhost",
	}, nil, nil), IsTrue)
	_ = tk.MustQuery("select tidb_decode_sql_digests('[\"aa\"]')")
}

func prepareLogs(c *C, logData []string, fileNames []string) {
	writeFile := func(file string, data string) {
		f, err := os.OpenFile(file, os.O_CREATE|os.O_WRONLY|os.O_TRUNC, 0644)
		c.Assert(err, IsNil)
		_, err = f.Write([]byte(data))
		c.Assert(f.Close(), IsNil)
		c.Assert(err, IsNil)
	}

	for i, log := range logData {
		writeFile(fileNames[i], log)
	}
}

func removeFiles(fileNames []string) {
	for _, fileName := range fileNames {
		os.Remove(fileName)
	}
}

func (s *testSuite1) TestIssue15718(c *C) {
	tk := testkit.NewTestKit(c, s.store)
	tk.MustExec("use test;")
	tk.MustExec("drop table if exists tt;")
	tk.MustExec("create table tt(a decimal(10, 0), b varchar(1), c time);")
	tk.MustExec("insert into tt values(0, '2', null), (7, null, '1122'), (NULL, 'w', null), (NULL, '2', '3344'), (NULL, NULL, '0'), (7, 'f', '33');")
	tk.MustQuery("select a and b as d, a or c as e from tt;").Check(testkit.Rows("0 <nil>", "<nil> 1", "0 <nil>", "<nil> 1", "<nil> <nil>", "0 1"))

	tk.MustExec("drop table if exists tt;")
	tk.MustExec("create table tt(a decimal(10, 0), b varchar(1), c time);")
	tk.MustExec("insert into tt values(0, '2', '123'), (7, null, '1122'), (null, 'w', null);")
	tk.MustQuery("select a and b as d, a, b from tt order by d limit 1;").Check(testkit.Rows("<nil> 7 <nil>"))
	tk.MustQuery("select b or c as d, b, c from tt order by d limit 1;").Check(testkit.Rows("<nil> w <nil>"))

	tk.MustExec("drop table if exists t0;")
	tk.MustExec("CREATE TABLE t0(c0 FLOAT);")
	tk.MustExec("INSERT INTO t0(c0) VALUES (NULL);")
	tk.MustQuery("SELECT * FROM t0 WHERE NOT(0 OR t0.c0);").Check(testkit.Rows())
}

func (s *testSuite1) TestIssue15767(c *C) {
	tk := testkit.NewTestKit(c, s.store)
	tk.MustExec("use test;")
	tk.MustExec("drop table if exists tt;")
	tk.MustExec("create table t(a int, b char);")
	tk.MustExec("insert into t values (1,'s'),(2,'b'),(1,'c'),(2,'e'),(1,'a');")
	tk.MustExec("insert into t select * from t;")
	tk.MustExec("insert into t select * from t;")
	tk.MustExec("insert into t select * from t;")
	tk.MustQuery("select b, count(*) from ( select b from t order by a limit 20 offset 2) as s group by b order by b;").Check(testkit.Rows("a 6", "c 7", "s 7"))
}

func (s *testSuite1) TestIssue16025(c *C) {
	tk := testkit.NewTestKit(c, s.store)
	tk.MustExec("use test;")
	tk.MustExec("drop table if exists t0;")
	tk.MustExec("CREATE TABLE t0(c0 NUMERIC PRIMARY KEY);")
	tk.MustExec("INSERT IGNORE INTO t0(c0) VALUES (NULL);")
	tk.MustQuery("SELECT * FROM t0 WHERE c0;").Check(testkit.Rows())
}

func (s *testSuite1) TestIssue16854(c *C) {
	tk := testkit.NewTestKit(c, s.store)
	tk.MustExec("use test;")
	tk.MustExec("drop table if exists t;")
	tk.MustExec("CREATE TABLE `t` (	`a` enum('WAITING','PRINTED','STOCKUP','CHECKED','OUTSTOCK','PICKEDUP','WILLBACK','BACKED') DEFAULT NULL)")
	tk.MustExec("insert into t values(1),(2),(3),(4),(5),(6),(7);")
	for i := 0; i < 7; i++ {
		tk.MustExec("insert into t select * from t;")
	}
	tk.MustExec("set @@tidb_max_chunk_size=100;")
	tk.MustQuery("select distinct a from t order by a").Check(testkit.Rows("WAITING", "PRINTED", "STOCKUP", "CHECKED", "OUTSTOCK", "PICKEDUP", "WILLBACK"))
	tk.MustExec("drop table t")

	tk.MustExec("CREATE TABLE `t` (	`a` set('WAITING','PRINTED','STOCKUP','CHECKED','OUTSTOCK','PICKEDUP','WILLBACK','BACKED') DEFAULT NULL)")
	tk.MustExec("insert into t values(1),(2),(3),(4),(5),(6),(7);")
	for i := 0; i < 7; i++ {
		tk.MustExec("insert into t select * from t;")
	}
	tk.MustExec("set @@tidb_max_chunk_size=100;")
	tk.MustQuery("select distinct a from t order by a").Check(testkit.Rows("WAITING", "PRINTED", "WAITING,PRINTED", "STOCKUP", "WAITING,STOCKUP", "PRINTED,STOCKUP", "WAITING,PRINTED,STOCKUP"))
	tk.MustExec("drop table t")
}

func (s *testSuite) TestIssue16921(c *C) {
	tk := testkit.NewTestKitWithInit(c, s.store)

	tk.MustExec("drop table if exists t;")
	tk.MustExec("create table t (a float);")
	tk.MustExec("create index a on t(a);")
	tk.MustExec("insert into t values (1.0), (NULL), (0), (2.0);")
	tk.MustQuery("select `a` from `t` use index (a) where !`a`;").Check(testkit.Rows("0"))
	tk.MustQuery("select `a` from `t` ignore index (a) where !`a`;").Check(testkit.Rows("0"))
	tk.MustQuery("select `a` from `t` use index (a) where `a`;").Check(testkit.Rows("1", "2"))
	tk.MustQuery("select `a` from `t` ignore index (a) where `a`;").Check(testkit.Rows("1", "2"))
	tk.MustQuery("select a from t use index (a) where not a is true;").Check(testkit.Rows("<nil>", "0"))
	tk.MustQuery("select a from t use index (a) where not not a is true;").Check(testkit.Rows("1", "2"))
	tk.MustQuery("select a from t use index (a) where not not a;").Check(testkit.Rows("1", "2"))
	tk.MustQuery("select a from t use index (a) where not not not a is true;").Check(testkit.Rows("<nil>", "0"))
	tk.MustQuery("select a from t use index (a) where not not not a;").Check(testkit.Rows("0"))
}

func (s *testSuite) TestIssue19100(c *C) {
	tk := testkit.NewTestKitWithInit(c, s.store)

	tk.MustExec("drop table if exists t1, t2;")
	tk.MustExec("create table t1 (c decimal);")
	tk.MustExec("create table t2 (c decimal, key(c));")
	tk.MustExec("insert into t1 values (null);")
	tk.MustExec("insert into t2 values (null);")
	tk.MustQuery("select count(*) from t1 where not c;").Check(testkit.Rows("0"))
	tk.MustQuery("select count(*) from t2 where not c;").Check(testkit.Rows("0"))
	tk.MustQuery("select count(*) from t1 where c;").Check(testkit.Rows("0"))
	tk.MustQuery("select count(*) from t2 where c;").Check(testkit.Rows("0"))
}

// this is from jira issue #5856
func (s *testSuite1) TestInsertValuesWithSubQuery(c *C) {
	tk := testkit.NewTestKit(c, s.store)
	tk.MustExec("use test;")
	tk.MustExec("drop table if exists t2")
	tk.MustExec("create table t2(a int, b int, c int)")
	defer tk.MustExec("drop table if exists t2")

	// should not reference upper scope
	c.Assert(tk.ExecToErr("insert into t2 values (11, 8, (select not b))"), NotNil)
	c.Assert(tk.ExecToErr("insert into t2 set a = 11, b = 8, c = (select b))"), NotNil)

	// subquery reference target table is allowed
	tk.MustExec("insert into t2 values(1, 1, (select b from t2))")
	tk.MustQuery("select * from t2").Check(testkit.Rows("1 1 <nil>"))
	tk.MustExec("insert into t2 set a = 1, b = 1, c = (select b+1 from t2)")
	tk.MustQuery("select * from t2").Check(testkit.Rows("1 1 <nil>", "1 1 2"))

	// insert using column should work normally
	tk.MustExec("delete from t2")
	tk.MustExec("insert into t2 values(2, 4, a)")
	tk.MustQuery("select * from t2").Check(testkit.Rows("2 4 2"))
	tk.MustExec("insert into t2 set a = 3, b = 5, c = b")
	tk.MustQuery("select * from t2").Check(testkit.Rows("2 4 2", "3 5 5"))
}

func (s *testSuite1) TestDIVZeroInPartitionExpr(c *C) {
	tk := testkit.NewTestKit(c, s.store)
	tk.MustExec("use test;")
	tk.MustExec("drop table if exists t1")
	tk.MustExec("create table t1(a int) partition by range (10 div a) (partition p0 values less than (10), partition p1 values less than maxvalue)")
	defer tk.MustExec("drop table if exists t1")

	tk.MustExec("set @@sql_mode=''")
	tk.MustExec("insert into t1 values (NULL), (0), (1)")
	tk.MustExec("set @@sql_mode='STRICT_ALL_TABLES,ERROR_FOR_DIVISION_BY_ZERO'")
	tk.MustGetErrCode("insert into t1 values (NULL), (0), (1)", mysql.ErrDivisionByZero)
}

func (s *testSuite1) TestInsertIntoGivenPartitionSet(c *C) {
	tk := testkit.NewTestKit(c, s.store)
	tk.MustExec("use test;")
	tk.MustExec("drop table if exists t1")
	tk.MustExec(`create table t1(
	a int(11) DEFAULT NULL,
	b varchar(10) DEFAULT NULL,
	UNIQUE KEY idx_a (a)) PARTITION BY RANGE (a)
	(PARTITION p0 VALUES LESS THAN (10) ENGINE = InnoDB,
	 PARTITION p1 VALUES LESS THAN (20) ENGINE = InnoDB,
	 PARTITION p2 VALUES LESS THAN (30) ENGINE = InnoDB,
	 PARTITION p3 VALUES LESS THAN (40) ENGINE = InnoDB,
	 PARTITION p4 VALUES LESS THAN MAXVALUE ENGINE = InnoDB)`)
	defer tk.MustExec("drop table if exists t1")

	// insert into
	tk.MustExec("insert into t1 partition(p0) values(1, 'a'), (2, 'b')")
	tk.MustQuery("select * from t1 partition(p0) order by a").Check(testkit.Rows("1 a", "2 b"))
	tk.MustExec("insert into t1 partition(p0, p1) values(3, 'c'), (4, 'd')")
	tk.MustQuery("select * from t1 partition(p1)").Check(testkit.Rows())

	tk.MustGetErrMsg("insert into t1 values(1, 'a')", "[kv:1062]Duplicate entry '1' for key 'idx_a'")
	tk.MustGetErrMsg("insert into t1 partition(p0, p_non_exist) values(1, 'a')", "[table:1735]Unknown partition 'p_non_exist' in table 't1'")
	tk.MustGetErrMsg("insert into t1 partition(p0, p1) values(40, 'a')", "[table:1748]Found a row not matching the given partition set")

	// replace into
	tk.MustExec("replace into t1 partition(p0) values(1, 'replace')")
	tk.MustExec("replace into t1 partition(p0, p1) values(3, 'replace'), (4, 'replace')")
	tk.MustExec("replace into t1 values(1, 'a')")
	tk.MustQuery("select * from t1 partition (p0) order by a").Check(testkit.Rows("1 a", "2 b", "3 replace", "4 replace"))

	tk.MustGetErrMsg("replace into t1 partition(p0, p_non_exist) values(1, 'a')", "[table:1735]Unknown partition 'p_non_exist' in table 't1'")
	tk.MustGetErrMsg("replace into t1 partition(p0, p1) values(40, 'a')", "[table:1748]Found a row not matching the given partition set")

	tk.MustExec("truncate table t1")

	tk.MustExec("drop table if exists t")
	tk.MustExec("create table t(a int, b char(10))")
	defer tk.MustExec("drop table if exists t")

	// insert into general table
	tk.MustGetErrMsg("insert into t partition(p0, p1) values(1, 'a')", "[planner:1747]PARTITION () clause on non partitioned table")

	// insert into from select
	tk.MustExec("insert into t values(1, 'a'), (2, 'b')")
	tk.MustExec("insert into t1 partition(p0) select * from t")
	tk.MustQuery("select * from t1 partition(p0) order by a").Check(testkit.Rows("1 a", "2 b"))

	tk.MustExec("truncate table t")
	tk.MustExec("insert into t values(3, 'c'), (4, 'd')")
	tk.MustExec("insert into t1 partition(p0, p1) select * from t")
	tk.MustQuery("select * from t1 partition(p1) order by a").Check(testkit.Rows())
	tk.MustQuery("select * from t1 partition(p0) order by a").Check(testkit.Rows("1 a", "2 b", "3 c", "4 d"))

	tk.MustGetErrMsg("insert into t1 select 1, 'a'", "[kv:1062]Duplicate entry '1' for key 'idx_a'")
	tk.MustGetErrMsg("insert into t1 partition(p0, p_non_exist) select 1, 'a'", "[table:1735]Unknown partition 'p_non_exist' in table 't1'")
	tk.MustGetErrMsg("insert into t1 partition(p0, p1) select 40, 'a'", "[table:1748]Found a row not matching the given partition set")

	// replace into from select
	tk.MustExec("replace into t1 partition(p0) select 1, 'replace'")
	tk.MustExec("truncate table t")
	tk.MustExec("insert into t values(3, 'replace'), (4, 'replace')")
	tk.MustExec("replace into t1 partition(p0, p1) select * from t")

	tk.MustExec("replace into t1 select 1, 'a'")
	tk.MustQuery("select * from t1 partition (p0) order by a").Check(testkit.Rows("1 a", "2 b", "3 replace", "4 replace"))
	tk.MustGetErrMsg("replace into t1 partition(p0, p_non_exist) select 1, 'a'", "[table:1735]Unknown partition 'p_non_exist' in table 't1'")
	tk.MustGetErrMsg("replace into t1 partition(p0, p1) select 40, 'a'", "[table:1748]Found a row not matching the given partition set")
}

func (s *testSuite1) TestUpdateGivenPartitionSet(c *C) {
	tk := testkit.NewTestKit(c, s.store)
	tk.MustExec("use test;")
	tk.MustExec("drop table if exists t1,t2,t3,t4")
	tk.MustExec(`create table t1(
	a int(11),
	b varchar(10) DEFAULT NULL,
	primary key idx_a (a)) PARTITION BY RANGE (a)
	(PARTITION p0 VALUES LESS THAN (10) ENGINE = InnoDB,
	 PARTITION p1 VALUES LESS THAN (20) ENGINE = InnoDB,
	 PARTITION p2 VALUES LESS THAN (30) ENGINE = InnoDB,
	 PARTITION p3 VALUES LESS THAN (40) ENGINE = InnoDB,
	 PARTITION p4 VALUES LESS THAN MAXVALUE ENGINE = InnoDB)`)

	tk.MustExec(`create table t2(
	a int(11) DEFAULT NULL,
	b varchar(10) DEFAULT NULL) PARTITION BY RANGE (a)
	(PARTITION p0 VALUES LESS THAN (10) ENGINE = InnoDB,
	 PARTITION p1 VALUES LESS THAN (20) ENGINE = InnoDB,
	 PARTITION p2 VALUES LESS THAN (30) ENGINE = InnoDB,
	 PARTITION p3 VALUES LESS THAN (40) ENGINE = InnoDB,
	 PARTITION p4 VALUES LESS THAN MAXVALUE ENGINE = InnoDB)`)

	tk.MustExec(`create table t3 (a int(11), b varchar(10) default null)`)

	defer tk.MustExec("drop table if exists t1,t2,t3")
	tk.MustExec("insert into t3 values(1, 'a'), (2, 'b'), (11, 'c'), (21, 'd')")
	err := tk.ExecToErr("update t3 partition(p0) set a = 40 where a = 2")
	c.Assert(err.Error(), Equals, "[planner:1747]PARTITION () clause on non partitioned table")

	// update with primary key change
	tk.MustExec("insert into t1 values(1, 'a'), (2, 'b'), (11, 'c'), (21, 'd')")
	err = tk.ExecToErr("update t1 partition(p0, p1) set a = 40")
	c.Assert(err.Error(), Equals, "[table:1748]Found a row not matching the given partition set")
	err = tk.ExecToErr("update t1 partition(p0) set a = 40 where a = 2")
	c.Assert(err.Error(), Equals, "[table:1748]Found a row not matching the given partition set")
	// test non-exist partition.
	err = tk.ExecToErr("update t1 partition (p0, p_non_exist) set a = 40")
	c.Assert(err.Error(), Equals, "[table:1735]Unknown partition 'p_non_exist' in table 't1'")
	// test join.
	err = tk.ExecToErr("update t1 partition (p0), t3 set t1.a = 40 where t3.a = 2")
	c.Assert(err.Error(), Equals, "[table:1748]Found a row not matching the given partition set")

	tk.MustExec("update t1 partition(p0) set a = 3 where a = 2")
	tk.MustExec("update t1 partition(p0, p3) set a = 33 where a = 1")

	// update without partition change
	tk.MustExec("insert into t2 values(1, 'a'), (2, 'b'), (11, 'c'), (21, 'd')")
	err = tk.ExecToErr("update t2 partition(p0, p1) set a = 40")
	c.Assert(err.Error(), Equals, "[table:1748]Found a row not matching the given partition set")
	err = tk.ExecToErr("update t2 partition(p0) set a = 40 where a = 2")
	c.Assert(err.Error(), Equals, "[table:1748]Found a row not matching the given partition set")

	tk.MustExec("update t2 partition(p0) set a = 3 where a = 2")
	tk.MustExec("update t2 partition(p0, p3) set a = 33 where a = 1")

	tk.MustExec("create table t4(a int primary key, b int) partition by hash(a) partitions 2")
	tk.MustExec("insert into t4(a, b) values(1, 1),(2, 2),(3, 3);")
	err = tk.ExecToErr("update t4 partition(p0) set a = 5 where a = 2")
	c.Assert(err.Error(), Equals, "[table:1748]Found a row not matching the given partition set")
}

func (s *testSuiteP2) TestApplyCache(c *C) {
	tk := testkit.NewTestKit(c, s.store)

	tk.MustExec("use test;")
	tk.MustExec("drop table if exists t;")
	tk.MustExec("create table t(a int);")
	tk.MustExec("insert into t values (1),(1),(1),(1),(1),(1),(1),(1),(1);")
	tk.MustExec("analyze table t;")
	result := tk.MustQuery("explain analyze SELECT count(1) FROM (SELECT (SELECT min(a) FROM t as t2 WHERE t2.a > t1.a) AS a from t as t1) t;")
	c.Assert(result.Rows()[1][0], Equals, "└─Apply_39")
	var (
		ind  int
		flag bool
	)
	value := (result.Rows()[1][5]).(string)
	for ind = 0; ind < len(value)-5; ind++ {
		if value[ind:ind+5] == "cache" {
			flag = true
			break
		}
	}
	c.Assert(flag, Equals, true)
	c.Assert(value[ind:], Equals, "cache:ON, cacheHitRatio:88.889%")

	tk.MustExec("drop table if exists t;")
	tk.MustExec("create table t(a int);")
	tk.MustExec("insert into t values (1),(2),(3),(4),(5),(6),(7),(8),(9);")
	tk.MustExec("analyze table t;")
	result = tk.MustQuery("explain analyze SELECT count(1) FROM (SELECT (SELECT min(a) FROM t as t2 WHERE t2.a > t1.a) AS a from t as t1) t;")
	c.Assert(result.Rows()[1][0], Equals, "└─Apply_39")
	flag = false
	value = (result.Rows()[1][5]).(string)
	for ind = 0; ind < len(value)-5; ind++ {
		if value[ind:ind+5] == "cache" {
			flag = true
			break
		}
	}
	c.Assert(flag, Equals, true)
	c.Assert(value[ind:], Equals, "cache:OFF")
}

// For issue 17256
func (s *testSuite) TestGenerateColumnReplace(c *C) {
	tk := testkit.NewTestKit(c, s.store)
	tk.MustExec("use test;")
	tk.MustExec("drop table if exists t1")
	tk.MustExec("create table t1 (a int, b int as (a + 1) virtual not null, unique index idx(b));")
	tk.MustExec("REPLACE INTO `t1` (`a`) VALUES (2);")
	tk.MustExec("REPLACE INTO `t1` (`a`) VALUES (2);")
	tk.MustQuery("select * from t1").Check(testkit.Rows("2 3"))
	tk.MustExec("insert into `t1` (`a`) VALUES (2) on duplicate key update a = 3;")
	tk.MustQuery("select * from t1").Check(testkit.Rows("3 4"))
}

func (s *testSlowQuery) TestSlowQueryWithoutSlowLog(c *C) {
	tk := testkit.NewTestKit(c, s.store)
	originCfg := config.GetGlobalConfig()
	newCfg := *originCfg
	newCfg.Log.SlowQueryFile = "tidb-slow-not-exist.log"
	newCfg.Log.SlowThreshold = math.MaxUint64
	config.StoreGlobalConfig(&newCfg)
	defer func() {
		config.StoreGlobalConfig(originCfg)
	}()
	tk.MustQuery("select query from information_schema.slow_query").Check(testkit.Rows())
	tk.MustQuery("select query from information_schema.slow_query where time > '2020-09-15 12:16:39' and time < now()").Check(testkit.Rows())
}

func (s *testSlowQuery) TestSlowQuerySensitiveQuery(c *C) {
	tk := testkit.NewTestKit(c, s.store)
	originCfg := config.GetGlobalConfig()
	newCfg := *originCfg

	f, err := os.CreateTemp("", "tidb-slow-*.log")
	c.Assert(err, IsNil)
	f.Close()
	newCfg.Log.SlowQueryFile = f.Name()
	config.StoreGlobalConfig(&newCfg)
	defer func() {
		tk.MustExec("set tidb_slow_log_threshold=300;")
		config.StoreGlobalConfig(originCfg)
		err = os.Remove(newCfg.Log.SlowQueryFile)
		c.Assert(err, IsNil)
	}()
	err = logutil.InitLogger(newCfg.Log.ToLogConfig())
	c.Assert(err, IsNil)

	tk.MustExec("set tidb_slow_log_threshold=0;")
	tk.MustExec("drop user if exists user_sensitive;")
	tk.MustExec("create user user_sensitive identified by '123456789';")
	tk.MustExec("alter user 'user_sensitive'@'%' identified by 'abcdefg';")
	tk.MustExec("set password for 'user_sensitive'@'%' = 'xyzuvw';")
	tk.MustQuery("select query from `information_schema`.`slow_query` " +
		"where (query like 'set password%' or query like 'create user%' or query like 'alter user%') " +
		"and query like '%user_sensitive%' order by query;").
		Check(testkit.Rows(
			"alter user {user_sensitive@% password = ***};",
			"create user {user_sensitive@% password = ***};",
			"set password for user user_sensitive@%;",
		))
}

func (s *testSlowQuery) TestSlowQueryPrepared(c *C) {
	tk := testkit.NewTestKit(c, s.store)
	originCfg := config.GetGlobalConfig()
	newCfg := *originCfg

	f, err := os.CreateTemp("", "tidb-slow-*.log")
	c.Assert(err, IsNil)
	f.Close()
	newCfg.Log.SlowQueryFile = f.Name()
	config.StoreGlobalConfig(&newCfg)
	defer func() {
		tk.MustExec("set tidb_slow_log_threshold=300;")
		tk.MustExec("set tidb_redact_log=0;")
		config.StoreGlobalConfig(originCfg)
		os.Remove(newCfg.Log.SlowQueryFile)
	}()
	err = logutil.InitLogger(newCfg.Log.ToLogConfig())
	c.Assert(err, IsNil)

	tk.MustExec("set tidb_slow_log_threshold=0;")
	tk.MustExec(`prepare mystmt1 from 'select sleep(?), 1';`)
	tk.MustExec("SET @num = 0.01;")
	tk.MustExec("execute mystmt1 using @num;")
	tk.MustQuery("SELECT Query FROM `information_schema`.`slow_query` " +
		"where query like 'select%sleep%' order by time desc limit 1").
		Check(testkit.Rows(
			"select sleep(?), 1 [arguments: 0.01];",
		))

	tk.MustExec("set tidb_redact_log=1;")
	tk.MustExec(`prepare mystmt2 from 'select sleep(?), 2';`)
	tk.MustExec("execute mystmt2 using @num;")
	tk.MustQuery("SELECT Query FROM `information_schema`.`slow_query` " +
		"where query like 'select%sleep%' order by time desc limit 1").
		Check(testkit.Rows(
			"select `sleep` ( ? ) , ?;",
		))
}

func (s *testSlowQuery) TestLogSlowLogIndex(c *C) {
	tk := testkit.NewTestKit(c, s.store)
	f, err := os.CreateTemp("", "tidb-slow-*.log")
	c.Assert(err, IsNil)
	f.Close()

	defer config.RestoreFunc()()
	config.UpdateGlobal(func(conf *config.Config) {
		conf.Log.SlowQueryFile = f.Name()
	})
	err = logutil.InitLogger(config.GetGlobalConfig().Log.ToLogConfig())
	c.Assert(err, IsNil)

	tk.MustExec("use test")
	tk.MustExec("create table t (a int, b int,index idx(a));")
	tk.MustExec("set tidb_slow_log_threshold=0;")
	tk.MustQuery("select * from t use index (idx) where a in (1) union select * from t use index (idx) where a in (2,3);")
	tk.MustExec("set tidb_slow_log_threshold=300;")
	tk.MustQuery("select index_names from `information_schema`.`slow_query` " +
		"where query like 'select%union%' limit 1").
		Check(testkit.Rows(
			"[t:idx]",
		))
}

func (s *testSlowQuery) TestSlowQuery(c *C) {
	tk := testkit.NewTestKit(c, s.store)

	f, err := os.CreateTemp("", "tidb-slow-*.log")
	c.Assert(err, IsNil)
	_, err = f.WriteString(`
# Time: 2020-10-13T20:08:13.970563+08:00
select * from t;
# Time: 2020-10-16T20:08:13.970563+08:00
select * from t;
`)
	c.Assert(err, IsNil)
	err = f.Close()
	c.Assert(err, IsNil)
	executor.ParseSlowLogBatchSize = 1
	originCfg := config.GetGlobalConfig()
	newCfg := *originCfg
	newCfg.Log.SlowQueryFile = f.Name()
	config.StoreGlobalConfig(&newCfg)
	defer func() {
		executor.ParseSlowLogBatchSize = 64
		config.StoreGlobalConfig(originCfg)
		err = os.Remove(newCfg.Log.SlowQueryFile)
		c.Assert(err, IsNil)
	}()
	err = logutil.InitLogger(newCfg.Log.ToLogConfig())
	c.Assert(err, IsNil)

	tk.MustQuery("select count(*) from `information_schema`.`slow_query` where time > '2020-10-16 20:08:13' and time < '2020-10-16 21:08:13'").Check(testkit.Rows("1"))
	tk.MustQuery("select count(*) from `information_schema`.`slow_query` where time > '2019-10-13 20:08:13' and time < '2020-10-16 21:08:13'").Check(testkit.Rows("2"))
}

func (s *testSerialSuite) TestKillTableReader(c *C) {
	var retry = "github.com/tikv/client-go/v2/locate/mockRetrySendReqToRegion"
	defer func() {
		c.Assert(failpoint.Disable(retry), IsNil)
	}()
	tk := testkit.NewTestKit(c, s.store)
	tk.MustExec("use test;")
	tk.MustExec("drop table if exists t")
	tk.MustExec("create table t (a int)")
	tk.MustExec("insert into t values (1),(2),(3)")
	tk.MustExec("set @@tidb_distsql_scan_concurrency=1")
	atomic.StoreUint32(&tk.Se.GetSessionVars().Killed, 0)
	c.Assert(failpoint.Enable(retry, `return(true)`), IsNil)
	wg := &sync.WaitGroup{}
	wg.Add(1)
	go func() {
		defer wg.Done()
		time.Sleep(1 * time.Second)
		err := tk.QueryToErr("select * from t")
		c.Assert(err, NotNil)
		c.Assert(int(terror.ToSQLError(errors.Cause(err).(*terror.Error)).Code), Equals, int(executor.ErrQueryInterrupted.Code()))
	}()
	atomic.StoreUint32(&tk.Se.GetSessionVars().Killed, 1)
	wg.Wait()
}

func (s *testSerialSuite) TestPrevStmtDesensitization(c *C) {
	tk := testkit.NewTestKit(c, s.store)
	tk.MustExec("use test;")
	tk.MustExec(fmt.Sprintf("set @@session.%v=1", variable.TiDBRedactLog))
	defer tk.MustExec(fmt.Sprintf("set @@session.%v=0", variable.TiDBRedactLog))
	tk.MustExec("drop table if exists t")
	tk.MustExec("create table t (a int, unique key (a))")
	tk.MustExec("begin")
	tk.MustExec("insert into t values (1),(2)")
	c.Assert(tk.Se.GetSessionVars().PrevStmt.String(), Equals, "insert into `t` values ( ? ) , ( ? )")
	c.Assert(tk.ExecToErr("insert into t values (1)").Error(), Equals, `[kv:1062]Duplicate entry '?' for key 'a'`)
}

func (s *testSuite) TestIssue19372(c *C) {
	tk := testkit.NewTestKit(c, s.store)
	tk.MustExec("use test;")
	tk.MustExec("drop table if exists t1, t2;")
	tk.MustExec("create table t1 (c_int int, c_str varchar(40), key(c_str));")
	tk.MustExec("create table t2 like t1;")
	tk.MustExec("insert into t1 values (1, 'a'), (2, 'b'), (3, 'c');")
	tk.MustExec("insert into t2 select * from t1;")
	tk.MustQuery("select (select t2.c_str from t2 where t2.c_str <= t1.c_str and t2.c_int in (1, 2) order by t2.c_str limit 1) x from t1 order by c_int;").Check(testkit.Rows("a", "a", "a"))
}

func (s *testSerialSuite1) TestCollectCopRuntimeStats(c *C) {
	tk := testkit.NewTestKit(c, s.store)
	tk.MustExec("use test;")
	tk.MustExec("drop table if exists t1")
	tk.MustExec("create table t1 (a int, b int)")
	tk.MustExec("set tidb_enable_collect_execution_info=1;")
	c.Assert(failpoint.Enable("tikvclient/tikvStoreRespResult", `return(true)`), IsNil)
	rows := tk.MustQuery("explain analyze select * from t1").Rows()
	c.Assert(len(rows), Equals, 2)
	explain := fmt.Sprintf("%v", rows[0])
	c.Assert(explain, Matches, ".*rpc_num: 2, .*regionMiss:.*")
	c.Assert(failpoint.Disable("tikvclient/tikvStoreRespResult"), IsNil)
}

func (s *testSerialSuite1) TestIndexLookupRuntimeStats(c *C) {
	tk := testkit.NewTestKit(c, s.store)
	tk.MustExec("use test;")
	tk.MustExec("drop table if exists t1")
	tk.MustExec("create table t1 (a int, b int, index(a))")
	tk.MustExec("insert into t1 values (1,2),(2,3),(3,4)")
	sql := "explain analyze select * from t1 use index(a) where a > 1;"
	rows := tk.MustQuery(sql).Rows()
	c.Assert(len(rows), Equals, 3)
	explain := fmt.Sprintf("%v", rows[0])
	c.Assert(explain, Matches, ".*time:.*loops:.*index_task:.*table_task: {total_time.*num.*concurrency.*}.*")
	indexExplain := fmt.Sprintf("%v", rows[1])
	tableExplain := fmt.Sprintf("%v", rows[2])
	c.Assert(indexExplain, Matches, ".*time:.*loops:.*cop_task:.*")
	c.Assert(tableExplain, Matches, ".*time:.*loops:.*cop_task:.*")
}

func (s *testSerialSuite1) TestHashAggRuntimeStats(c *C) {
	tk := testkit.NewTestKit(c, s.store)
	tk.MustExec("use test;")
	tk.MustExec("drop table if exists t1")
	tk.MustExec("create table t1 (a int, b int)")
	tk.MustExec("insert into t1 values (1,2),(2,3),(3,4)")
	sql := "explain analyze SELECT /*+ HASH_AGG() */ count(*) FROM t1 WHERE a < 10;"
	rows := tk.MustQuery(sql).Rows()
	c.Assert(len(rows), Equals, 5)
	explain := fmt.Sprintf("%v", rows[0])
	c.Assert(explain, Matches, ".*time:.*loops:.*partial_worker:{wall_time:.*concurrency:.*task_num:.*tot_wait:.*tot_exec:.*tot_time:.*max:.*p95:.*}.*final_worker:{wall_time:.*concurrency:.*task_num:.*tot_wait:.*tot_exec:.*tot_time:.*max:.*p95:.*}.*")
}

func (s *testSerialSuite1) TestIndexMergeRuntimeStats(c *C) {
	tk := testkit.NewTestKit(c, s.store)
	tk.MustExec("use test;")
	tk.MustExec("drop table if exists t1")
	tk.MustExec("set @@tidb_enable_index_merge = 1")
	tk.MustExec("create table t1(id int primary key, a int, b int, c int, d int)")
	tk.MustExec("create index t1a on t1(a)")
	tk.MustExec("create index t1b on t1(b)")
	tk.MustExec("insert into t1 values(1,1,1,1,1),(2,2,2,2,2),(3,3,3,3,3),(4,4,4,4,4),(5,5,5,5,5)")
	sql := "explain analyze select /*+ use_index_merge(t1, primary, t1a) */ * from t1 where id < 2 or a > 4;"
	rows := tk.MustQuery(sql).Rows()
	c.Assert(len(rows), Equals, 4)
	explain := fmt.Sprintf("%v", rows[0])
	c.Assert(explain, Matches, ".*time:.*loops:.*index_task:{fetch_handle:.*, merge:.*}.*table_task:{num.*concurrency.*fetch_row.*wait_time.*}.*")
	tableRangeExplain := fmt.Sprintf("%v", rows[1])
	indexExplain := fmt.Sprintf("%v", rows[2])
	tableExplain := fmt.Sprintf("%v", rows[3])
	c.Assert(tableRangeExplain, Matches, ".*time:.*loops:.*cop_task:.*")
	c.Assert(indexExplain, Matches, ".*time:.*loops:.*cop_task:.*")
	c.Assert(tableExplain, Matches, ".*time:.*loops:.*cop_task:.*")
	tk.MustExec("set @@tidb_enable_collect_execution_info=0;")
	sql = "select /*+ use_index_merge(t1, primary, t1a) */ * from t1 where id < 2 or a > 4 order by a"
	tk.MustQuery(sql).Check(testkit.Rows("1 1 1 1 1", "5 5 5 5 5"))
}

func (s *testSuite) TestCollectDMLRuntimeStats(c *C) {
	tk := testkit.NewTestKit(c, s.store)
	tk.MustExec("use test")
	tk.MustExec("drop table if exists t1")
	tk.MustExec("create table t1 (a int, b int, unique index (a))")

	testSQLs := []string{
		"insert ignore into t1 values (5,5);",
		"insert into t1 values (5,5) on duplicate key update a=a+1;",
		"replace into t1 values (5,6),(6,7)",
		"update t1 set a=a+1 where a=6;",
	}

	getRootStats := func() string {
		info := tk.Se.ShowProcess()
		c.Assert(info, NotNil)
		p, ok := info.Plan.(plannercore.Plan)
		c.Assert(ok, IsTrue)
		stats := tk.Se.GetSessionVars().StmtCtx.RuntimeStatsColl.GetRootStats(p.ID())
		return stats.String()
	}
	for _, sql := range testSQLs {
		tk.MustExec(sql)
		c.Assert(getRootStats(), Matches, "time.*loops.*Get.*num_rpc.*total_time.*")
	}

	// Test for lock keys stats.
	tk.MustExec("begin pessimistic")
	tk.MustExec("update t1 set b=b+1")
	c.Assert(getRootStats(), Matches, "time.*lock_keys.*time.* region.* keys.* lock_rpc:.* rpc_count.*")
	tk.MustExec("rollback")

	tk.MustExec("begin pessimistic")
	tk.MustQuery("select * from t1 for update").Check(testkit.Rows("5 6", "7 7"))
	c.Assert(getRootStats(), Matches, "time.*lock_keys.*time.* region.* keys.* lock_rpc:.* rpc_count.*")
	tk.MustExec("rollback")

	tk.MustExec("begin pessimistic")
	tk.MustExec("insert ignore into t1 values (9,9)")
	c.Assert(getRootStats(), Matches, "time:.*, loops:.*, prepare:.*, check_insert: {total_time:.*, mem_insert_time:.*, prefetch:.*, rpc:{BatchGet:{num_rpc:.*, total_time:.*}}}.*")
	tk.MustExec("rollback")

	tk.MustExec("begin pessimistic")
	tk.MustExec("insert into t1 values (10,10) on duplicate key update a=a+1")
	c.Assert(getRootStats(), Matches, "time:.*, loops:.*, prepare:.*, check_insert: {total_time:.*, mem_insert_time:.*, prefetch:.*, rpc:{BatchGet:{num_rpc:.*, total_time:.*}.*")
	tk.MustExec("rollback")

	tk.MustExec("begin pessimistic")
	tk.MustExec("insert into t1 values (1,2)")
	c.Assert(getRootStats(), Matches, "time:.*, loops:.*, prepare:.*, insert:.*")
	tk.MustExec("rollback")

	tk.MustExec("begin pessimistic")
	tk.MustExec("insert ignore into t1 values(11,11) on duplicate key update `a`=`a`+1")
	c.Assert(getRootStats(), Matches, "time:.*, loops:.*, prepare:.*, check_insert: {total_time:.*, mem_insert_time:.*, prefetch:.*, rpc:.*}")
	tk.MustExec("rollback")

	tk.MustExec("begin pessimistic")
	tk.MustExec("replace into t1 values (1,4)")
	c.Assert(getRootStats(), Matches, "time:.*, loops:.*, prefetch:.*, rpc:.*")
	tk.MustExec("rollback")
}

func (s *testSuite) TestIssue13758(c *C) {
	tk := testkit.NewTestKit(c, s.store)
	tk.MustExec("use test")
	tk.MustExec("drop table if exists t1, t2")
	tk.MustExec("create table t1 (pk int(11) primary key, a int(11) not null, b int(11), key idx_b(b), key idx_a(a))")
	tk.MustExec("insert into `t1` values (1,1,0),(2,7,6),(3,2,null),(4,1,null),(5,4,5)")
	tk.MustExec("create table t2 (a int)")
	tk.MustExec("insert into t2 values (1),(null)")
	tk.MustQuery("select (select a from t1 use index(idx_a) where b >= t2.a order by a limit 1) as field from t2").Check(testkit.Rows(
		"4",
		"<nil>",
	))
}

func (s *testCoprCache) SetUpSuite(c *C) {
	originConfig := config.GetGlobalConfig()
	config.StoreGlobalConfig(config.NewConfig())
	defer config.StoreGlobalConfig(originConfig)
	cli := &regionProperityClient{}
	hijackClient := func(c tikv.Client) tikv.Client {
		cli.Client = c
		return cli
	}
	var err error
	s.store, err = mockstore.NewMockStore(
		mockstore.WithClusterInspector(func(c testutils.Cluster) {
			mockstore.BootstrapWithSingleStore(c)
			s.cls = c
		}),
		mockstore.WithClientHijacker(hijackClient),
	)
	c.Assert(err, IsNil)
	s.dom, err = session.BootstrapSession(s.store)
	c.Assert(err, IsNil)
}

func (s *testCoprCache) TearDownSuite(c *C) {
	s.dom.Close()
	s.store.Close()
}

func (s *testCoprCache) TestIntegrationCopCache(c *C) {
	originConfig := config.GetGlobalConfig()
	config.StoreGlobalConfig(config.NewConfig())
	defer config.StoreGlobalConfig(originConfig)

	tk := testkit.NewTestKit(c, s.store)
	tk.MustExec("use test")
	tk.MustExec("drop table if exists t")
	tk.MustExec("create table t (a int primary key)")
	tblInfo, err := s.dom.InfoSchema().TableByName(model.NewCIStr("test"), model.NewCIStr("t"))
	c.Assert(err, IsNil)
	tid := tblInfo.Meta().ID
	tk.MustExec(`insert into t values(1),(2),(3),(4),(5),(6),(7),(8),(9),(10),(11),(12)`)
	tableStart := tablecodec.GenTableRecordPrefix(tid)
	s.cls.SplitKeys(tableStart, tableStart.PrefixNext(), 6)

	c.Assert(failpoint.Enable("github.com/pingcap/tidb/store/mockstore/unistore/cophandler/mockCopCacheInUnistore", `return(123)`), IsNil)
	defer func() {
		c.Assert(failpoint.Disable("github.com/pingcap/tidb/store/mockstore/unistore/cophandler/mockCopCacheInUnistore"), IsNil)
	}()

	rows := tk.MustQuery("explain analyze select * from t where t.a < 10").Rows()
	c.Assert(rows[0][2], Equals, "9")
	c.Assert(strings.Contains(rows[0][5].(string), "cop_task: {num: 5"), Equals, true)
	c.Assert(strings.Contains(rows[0][5].(string), "copr_cache_hit_ratio: 0.00"), Equals, true)

	rows = tk.MustQuery("explain analyze select * from t").Rows()
	c.Assert(rows[0][2], Equals, "12")
	c.Assert(strings.Contains(rows[0][5].(string), "cop_task: {num: 6"), Equals, true)
	hitRatioIdx := strings.Index(rows[0][5].(string), "copr_cache_hit_ratio:") + len("copr_cache_hit_ratio: ")
	c.Assert(hitRatioIdx >= len("copr_cache_hit_ratio: "), Equals, true)
	hitRatio, err := strconv.ParseFloat(rows[0][5].(string)[hitRatioIdx:hitRatioIdx+4], 64)
	c.Assert(err, IsNil)
	c.Assert(hitRatio > 0, Equals, true)

	// Test for cop cache disabled.
	cfg := config.NewConfig()
	cfg.TiKVClient.CoprCache.CapacityMB = 0
	config.StoreGlobalConfig(cfg)
	rows = tk.MustQuery("explain analyze select * from t where t.a < 10").Rows()
	c.Assert(rows[0][2], Equals, "9")
	c.Assert(strings.Contains(rows[0][5].(string), "copr_cache: disabled"), Equals, true)
}

func (s *testSerialSuite) TestCoprocessorOOMTicase(c *C) {
	tk := testkit.NewTestKit(c, s.store)
	tk.MustExec("use test")
	tk.MustExec(`set @@tidb_wait_split_region_finish=1`)
	// create table for non keep-order case
	tk.MustExec("drop table if exists t5")
	tk.MustExec("create table t5(id int)")
	tk.MustQuery(`split table t5 between (0) and (10000) regions 10`).Check(testkit.Rows("9 1"))
	// create table for keep-order case
	tk.MustExec("drop table if exists t6")
	tk.MustExec("create table t6(id int, index(id))")
	tk.MustQuery(`split table t6 between (0) and (10000) regions 10`).Check(testkit.Rows("10 1"))
	tk.MustQuery("split table t6 INDEX id between (0) and (10000) regions 10;").Check(testkit.Rows("10 1"))
	count := 10
	for i := 0; i < count; i++ {
		tk.MustExec(fmt.Sprintf("insert into t5 (id) values (%v)", i))
		tk.MustExec(fmt.Sprintf("insert into t6 (id) values (%v)", i))
	}
	defer config.RestoreFunc()()
	config.UpdateGlobal(func(conf *config.Config) {
		conf.OOMAction = config.OOMActionLog
	})
	testcases := []struct {
		name string
		sql  string
	}{
		{
			name: "keep Order",
			sql:  "select id from t6 order by id",
		},
		{
			name: "non keep Order",
			sql:  "select id from t5",
		},
	}

	f := func() {
		for _, testcase := range testcases {
			c.Log(testcase.name)
			// larger than one copResponse, smaller than 2 copResponse
			quota := 2*copr.MockResponseSizeForTest - 100
			se, err := session.CreateSession4Test(s.store)
			c.Check(err, IsNil)
			tk.Se = se
			tk.MustExec("use test")
			tk.MustExec(fmt.Sprintf("set @@tidb_mem_quota_query=%v;", quota))
			var expect []string
			for i := 0; i < count; i++ {
				expect = append(expect, fmt.Sprintf("%v", i))
			}
			tk.MustQuery(testcase.sql).Sort().Check(testkit.Rows(expect...))
			// assert oom action worked by max consumed > memory quota
			c.Assert(tk.Se.GetSessionVars().StmtCtx.MemTracker.MaxConsumed(), Greater, int64(quota))
			se.Close()
		}
	}

	// ticase-4169, trigger oom action twice after workers consuming all the data
	err := failpoint.Enable("github.com/pingcap/tidb/store/copr/ticase-4169", `return(true)`)
	c.Assert(err, IsNil)
	f()
	err = failpoint.Disable("github.com/pingcap/tidb/store/copr/ticase-4169")
	c.Assert(err, IsNil)
	// ticase-4170, trigger oom action twice after iterator receiving all the data.
	err = failpoint.Enable("github.com/pingcap/tidb/store/copr/ticase-4170", `return(true)`)
	c.Assert(err, IsNil)
	f()
	err = failpoint.Disable("github.com/pingcap/tidb/store/copr/ticase-4170")
	c.Assert(err, IsNil)
	// ticase-4171, trigger oom before reading or consuming any data
	err = failpoint.Enable("github.com/pingcap/tidb/store/copr/ticase-4171", `return(true)`)
	c.Assert(err, IsNil)
	f()
	err = failpoint.Disable("github.com/pingcap/tidb/store/copr/ticase-4171")
	c.Assert(err, IsNil)
}

func (s *testSuite) TestIssue20237(c *C) {
	tk := testkit.NewTestKit(c, s.store)
	tk.MustExec("use test")
	tk.MustExec("drop table if exists t, s")
	tk.MustExec("create table t(a date, b float)")
	tk.MustExec("create table s(b float)")
	tk.MustExec(`insert into t values(NULL,-37), ("2011-11-04",105), ("2013-03-02",-22), ("2006-07-02",-56), (NULL,124), (NULL,111), ("2018-03-03",-5);`)
	tk.MustExec(`insert into s values(-37),(105),(-22),(-56),(124),(105),(111),(-5);`)
	tk.MustQuery(`select count(distinct t.a, t.b) from t join s on t.b= s.b;`).Check(testkit.Rows("4"))
}

func (s *testSerialSuite) TestIssue19148(c *C) {
	tk := testkit.NewTestKit(c, s.store)
	tk.MustExec("use test")
	tk.MustExec("drop table if exists t")
	tk.MustExec("create table t(a decimal(16, 2));")
	tk.MustExec("select * from t where a > any_value(a);")
	ctx := tk.Se.(sessionctx.Context)
	is := domain.GetDomain(ctx).InfoSchema()
	tblInfo, err := is.TableByName(model.NewCIStr("test"), model.NewCIStr("t"))
	c.Assert(err, IsNil)
	c.Assert(int(tblInfo.Meta().Columns[0].Flag), Equals, 0)
}

func (s *testSuite) TestIssue19667(c *C) {
	tk := testkit.NewTestKit(c, s.store)
	tk.MustExec("use test")
	tk.MustExec("drop table if exists t")
	tk.MustExec("CREATE TABLE t (a DATETIME)")
	tk.MustExec("INSERT INTO t VALUES('1988-04-17 01:59:59')")
	tk.MustQuery(`SELECT DATE_ADD(a, INTERVAL 1 SECOND) FROM t`).Check(testkit.Rows("1988-04-17 02:00:00"))
}

func issue20975Prepare(c *C, store kv.Storage) (*testkit.TestKit, *testkit.TestKit) {
	tk1 := testkit.NewTestKit(c, store)
	tk2 := testkit.NewTestKit(c, store)
	tk1.MustExec("use test")
	tk1.MustExec("drop table if exists t1, t2")
	tk2.MustExec("use test")
	tk1.MustExec("create table t1(id int primary key, c int)")
	tk1.MustExec("insert into t1 values(1, 10), (2, 20)")
	return tk1, tk2
}

func (s *testSuite) TestIssue20975UpdateNoChange(c *C) {
	tk1, tk2 := issue20975Prepare(c, s.store)
	tk1.MustExec("begin pessimistic")
	tk1.MustExec("update t1 set c=c")
	tk2.MustExec("create table t2(a int)")
	tk1.MustExec("commit")
}

func (s *testSuite) TestIssue20975SelectForUpdate(c *C) {
	tk1, tk2 := issue20975Prepare(c, s.store)
	tk1.MustExec("begin")
	tk1.MustExec("select * from t1 for update")
	tk2.MustExec("create table t2(a int)")
	tk1.MustExec("commit")

	tk1.MustExec("begin pessimistic")
	tk1.MustExec("select * from t1 for update")
	tk2.MustExec("drop table t2")
	tk1.MustExec("commit")
}

func (s *testSuite) TestIssue20975SelectForUpdatePointGet(c *C) {
	tk1, tk2 := issue20975Prepare(c, s.store)
	tk1.MustExec("begin")
	tk1.MustExec("select * from t1 where id=1 for update")
	tk2.MustExec("create table t2(a int)")
	tk1.MustExec("commit")

	tk1.MustExec("begin pessimistic")
	tk1.MustExec("select * from t1 where id=1 for update")
	tk2.MustExec("drop table t2")
	tk1.MustExec("commit")
}

func (s *testSuite) TestIssue20975SelectForUpdateBatchPointGet(c *C) {
	tk1, tk2 := issue20975Prepare(c, s.store)
	tk1.MustExec("begin")
	tk1.MustExec("select * from t1 where id in (1, 2) for update")
	tk2.MustExec("create table t2(a int)")
	tk1.MustExec("commit")

	tk1.MustExec("begin pessimistic")
	tk1.MustExec("select * from t1 where id in (1, 2) for update")
	tk2.MustExec("drop table t2")
	tk1.MustExec("commit")
}

func issue20975PreparePartitionTable(c *C, store kv.Storage) (*testkit.TestKit, *testkit.TestKit) {
	tk1 := testkit.NewTestKit(c, store)
	tk2 := testkit.NewTestKit(c, store)
	tk1.MustExec("use test")
	tk1.MustExec("drop table if exists t1, t2")
	tk2.MustExec("use test")
	tk1.MustExec(`create table t1(id int primary key, c int) partition by range (id) (
		partition p1 values less than (10),
		partition p2 values less than (20)
	)`)
	tk1.MustExec("insert into t1 values(1, 10), (2, 20), (11, 30), (12, 40)")
	return tk1, tk2
}

func (s *testSuite) TestIssue20975UpdateNoChangeWithPartitionTable(c *C) {
	tk1, tk2 := issue20975PreparePartitionTable(c, s.store)

	// Set projection concurrency to avoid data race here.
	// TODO: remove this line after fixing https://github.com/pingcap/tidb/issues/25496
	tk1.Se.GetSessionVars().Concurrency.SetProjectionConcurrency(0)

	tk1.MustExec("begin pessimistic")
	tk1.MustExec("update t1 set c=c")
	tk2.MustExec("create table t2(a int)")
	tk1.MustExec("commit")
}

func (s *testSuite) TestIssue20975SelectForUpdateWithPartitionTable(c *C) {
	tk1, tk2 := issue20975PreparePartitionTable(c, s.store)
	tk1.MustExec("begin")
	tk1.MustExec("select * from t1 for update")
	tk2.MustExec("create table t2(a int)")
	tk1.MustExec("commit")

	tk1.MustExec("begin pessimistic")
	tk1.MustExec("select * from t1 for update")
	tk2.MustExec("drop table t2")
	tk1.MustExec("commit")
}

func (s *testSuite) TestIssue20975SelectForUpdatePointGetWithPartitionTable(c *C) {
	tk1, tk2 := issue20975PreparePartitionTable(c, s.store)
	tk1.MustExec("begin")
	tk1.MustExec("select * from t1 where id=1 for update")
	tk2.MustExec("create table t2(a int)")
	tk1.MustExec("commit")

	tk1.MustExec("begin")
	tk1.MustExec("select * from t1 where id=12 for update")
	tk2.MustExec("drop table t2")
	tk1.MustExec("commit")

	tk1.MustExec("begin pessimistic")
	tk1.MustExec("select * from t1 where id=1 for update")
	tk2.MustExec("create table t2(a int)")
	tk1.MustExec("commit")

	tk1.MustExec("begin pessimistic")
	tk1.MustExec("select * from t1 where id=12 for update")
	tk2.MustExec("drop table t2")
	tk1.MustExec("commit")
}

func (s *testSuite) TestIssue20975SelectForUpdateBatchPointGetWithPartitionTable(c *C) {
	tk1, tk2 := issue20975PreparePartitionTable(c, s.store)
	tk1.MustExec("begin")
	tk1.MustExec("select * from t1 where id in (1, 2) for update")
	tk2.MustExec("create table t2(a int)")
	tk1.MustExec("commit")

	tk1.MustExec("begin")
	tk1.MustExec("select * from t1 where id in (11, 12) for update")
	tk2.MustExec("drop table t2")
	tk1.MustExec("commit")

	tk1.MustExec("begin")
	tk1.MustExec("select * from t1 where id in (1, 11) for update")
	tk2.MustExec("create table t2(a int)")
	tk1.MustExec("commit")

	tk1.MustExec("begin pessimistic")
	tk1.MustExec("select * from t1 where id in (1, 2) for update")
	tk2.MustExec("drop table t2")
	tk1.MustExec("commit")

	tk1.MustExec("begin pessimistic")
	tk1.MustExec("select * from t1 where id in (11, 12) for update")
	tk2.MustExec("create table t2(a int)")
	tk1.MustExec("commit")

	tk1.MustExec("begin pessimistic")
	tk1.MustExec("select * from t1 where id in (1, 11) for update")
	tk2.MustExec("drop table t2")
	tk1.MustExec("commit")
}

func (s *testSuite) TestIssue20305(c *C) {
	tk := testkit.NewTestKit(c, s.store)
	tk.MustExec("use test")
	tk.MustExec("drop table if exists t")
	tk.MustExec("create table t2 (a year(4))")
	tk.MustExec("insert into t2 values(69)")
	tk.MustQuery("select * from t2 where a <= 69").Check(testkit.Rows("2069"))
	// the following test is a regression test that matches MySQL's behavior.
	tk.MustExec("drop table if exists t3")
	tk.MustExec("CREATE TABLE `t3` (`y` year DEFAULT NULL, `a` int DEFAULT NULL)")
	tk.MustExec("INSERT INTO `t3` VALUES (2069, 70), (2010, 11), (2155, 2156), (2069, 69)")
	tk.MustQuery("SELECT * FROM `t3` where y <= a").Check(testkit.Rows("2155 2156"))
}

func (s *testSuite) TestIssue22817(c *C) {
	tk := testkit.NewTestKit(c, s.store)
	tk.MustExec("use test")
	tk.MustExec("drop table if exists t3")
	tk.MustExec("create table t3 (a year)")
	tk.MustExec("insert into t3 values (1991), (\"1992\"), (\"93\"), (94)")
	tk.MustQuery("select * from t3 where a >= NULL").Check(testkit.Rows())
}

func (s *testSuite) TestIssue13953(c *C) {
	tk := testkit.NewTestKit(c, s.store)
	tk.MustExec("use test")
	tk.MustExec("drop table if exists t")
	tk.MustExec("CREATE TABLE `t` (`id` int(11) DEFAULT NULL, `tp_bigint` bigint(20) DEFAULT NULL )")
	tk.MustExec("insert into t values(0,1),(1,9215570218099803537)")
	tk.MustQuery("select A.tp_bigint,B.id from t A join t B on A.id < B.id * 16 where A.tp_bigint = B.id;").Check(
		testkit.Rows("1 1"))
}

func (s *testSuite) TestZeroDateTimeCompatibility(c *C) {
	SQLs := []string{
		`select YEAR(0000-00-00), YEAR("0000-00-00")`,
		`select MONTH(0000-00-00), MONTH("0000-00-00")`,
		`select DAYOFWEEK(0000-00-00), DAYOFWEEK("0000-00-00")`,
		`select DAYOFMONTH(0000-00-00), DAYOFMONTH("0000-00-00")`,
		`select DAYOFYEAR(0000-00-00), DAYOFYEAR("0000-00-00")`,
		`select QUARTER(0000-00-00), QUARTER("0000-00-00")`,
		`select EXTRACT(DAY FROM 0000-00-00), EXTRACT(DAY FROM "0000-00-00")`,
		`select EXTRACT(MONTH FROM 0000-00-00), EXTRACT(MONTH FROM "0000-00-00")`,
		`select EXTRACT(YEAR FROM 0000-00-00), EXTRACT(YEAR FROM "0000-00-00")`,
		`select EXTRACT(WEEK FROM 0000-00-00), EXTRACT(WEEK FROM "0000-00-00")`,
		`select EXTRACT(QUARTER FROM 0000-00-00), EXTRACT(QUARTER FROM "0000-00-00")`,
	}
	tk := testkit.NewTestKit(c, s.store)

	for _, t := range SQLs {
		fmt.Println(t)
		tk.MustQuery(t).Check(testkit.Rows("0 <nil>"))
		c.Assert(tk.Se.GetSessionVars().StmtCtx.WarningCount(), Equals, uint16(1))
	}
}

// https://github.com/pingcap/tidb/issues/24165.
func (s *testSuite) TestInvalidDateValueInCreateTable(c *C) {
	tk := testkit.NewTestKit(c, s.store)
	tk.MustExec("use test;")
	tk.MustExec("drop table if exists t;")

	// Test for sql mode 'NO_ZERO_IN_DATE'.
	tk.MustExec("set @@sql_mode='STRICT_TRANS_TABLES,NO_ZERO_IN_DATE';")
	tk.MustGetErrCode("create table t (a datetime default '2999-00-00 00:00:00');", errno.ErrInvalidDefault)
	tk.MustExec("create table t (a datetime);")
	tk.MustGetErrCode("alter table t modify column a datetime default '2999-00-00 00:00:00';", errno.ErrInvalidDefault)
	tk.MustExec("drop table if exists t;")

	// Test for sql mode 'NO_ZERO_DATE'.
	tk.MustExec("set @@sql_mode='STRICT_TRANS_TABLES,NO_ZERO_DATE';")
	tk.MustGetErrCode("create table t (a datetime default '0000-00-00 00:00:00');", errno.ErrInvalidDefault)
	tk.MustExec("create table t (a datetime);")
	tk.MustGetErrCode("alter table t modify column a datetime default '0000-00-00 00:00:00';", errno.ErrInvalidDefault)
	tk.MustExec("drop table if exists t;")

	// Remove NO_ZERO_DATE and NO_ZERO_IN_DATE.
	tk.MustExec("set @@sql_mode='STRICT_TRANS_TABLES';")
	// Test create table with zero datetime as a default value.
	tk.MustExec("create table t (a datetime default '2999-00-00 00:00:00');")
	tk.MustExec("drop table if exists t;")
	tk.MustExec("create table t (a datetime default '0000-00-00 00:00:00');")
	tk.MustExec("drop table if exists t;")
	tk.MustExec("create table t (a datetime);")
	tk.MustExec("alter table t modify column a datetime default '2999-00-00 00:00:00';")
	tk.MustExec("alter table t modify column a datetime default '0000-00-00 00:00:00';")
	tk.MustExec("drop table if exists t;")

	// Test create table with invalid datetime(02-30) as a default value.
	tk.MustExec("set @@sql_mode='STRICT_TRANS_TABLES';")
	tk.MustGetErrCode("create table t (a datetime default '2999-02-30 00:00:00');", errno.ErrInvalidDefault)
	tk.MustExec("drop table if exists t;")
	// NO_ZERO_IN_DATE and NO_ZERO_DATE have nothing to do with invalid datetime(02-30).
	tk.MustExec("set @@sql_mode='STRICT_TRANS_TABLES,NO_ZERO_IN_DATE,NO_ZERO_DATE';")
	tk.MustGetErrCode("create table t (a datetime default '2999-02-30 00:00:00');", errno.ErrInvalidDefault)
	tk.MustExec("drop table if exists t;")
	// ALLOW_INVALID_DATES allows invalid datetime(02-30).
	tk.MustExec("set @@sql_mode='STRICT_TRANS_TABLES,ALLOW_INVALID_DATES';")
	tk.MustExec("create table t (a datetime default '2999-02-30 00:00:00');")
	tk.MustExec("drop table if exists t;")
	tk.MustExec("create table t (a datetime);")
	tk.MustExec("alter table t modify column a datetime default '2999-02-30 00:00:00';")
	tk.MustExec("drop table if exists t;")
}

func (s *testSuite) TestOOMActionPriority(c *C) {
	tk := testkit.NewTestKit(c, s.store)
	tk.MustExec("use test")
	tk.MustExec("drop table if exists t0")
	tk.MustExec("drop table if exists t1")
	tk.MustExec("drop table if exists t2")
	tk.MustExec("drop table if exists t3")
	tk.MustExec("drop table if exists t4")
	tk.MustExec("create table t0(a int)")
	tk.MustExec("insert into t0 values(1)")
	tk.MustExec("create table t1(a int)")
	tk.MustExec("insert into t1 values(1)")
	tk.MustExec("create table t2(a int)")
	tk.MustExec("insert into t2 values(1)")
	tk.MustExec("create table t3(a int)")
	tk.MustExec("insert into t3 values(1)")
	tk.MustExec("create table t4(a int)")
	tk.MustExec("insert into t4 values(1)")
	tk.MustQuery("select * from t0 join t1 join t2 join t3 join t4 order by t0.a").Check(testkit.Rows("1 1 1 1 1"))
	action := tk.Se.GetSessionVars().StmtCtx.MemTracker.GetFallbackForTest()
	// check the first 5 actions is rate limit.
	for i := 0; i < 5; i++ {
		c.Assert(action.GetPriority(), Equals, int64(memory.DefRateLimitPriority))
		action = action.GetFallback()
	}
	for action.GetFallback() != nil {
		c.Assert(action.GetPriority(), Equals, int64(memory.DefSpillPriority))
		action = action.GetFallback()
	}
	c.Assert(action.GetPriority(), Equals, int64(memory.DefLogPriority))
}

func (s *testSerialSuite) TestIssue21441(c *C) {
	failpoint.Enable("github.com/pingcap/tidb/executor/issue21441", `return`)
	defer failpoint.Disable("github.com/pingcap/tidb/executor/issue21441")

	tk := testkit.NewTestKit(c, s.store)
	tk.MustExec("use test")
	tk.MustExec("drop table if exists t")
	tk.MustExec("create table t(a int)")
	tk.MustExec(`insert into t values(1),(2),(3)`)
	tk.Se.GetSessionVars().InitChunkSize = 1
	tk.Se.GetSessionVars().MaxChunkSize = 1
	sql := `
select a from t union all
select a from t union all
select a from t union all
select a from t union all
select a from t union all
select a from t union all
select a from t union all
select a from t`
	tk.MustQuery(sql).Sort().Check(testkit.Rows(
		"1", "1", "1", "1", "1", "1", "1", "1",
		"2", "2", "2", "2", "2", "2", "2", "2",
		"3", "3", "3", "3", "3", "3", "3", "3",
	))

	tk.MustQuery("select a from (" + sql + ") t order by a limit 4").Check(testkit.Rows("1", "1", "1", "1"))
	tk.MustQuery("select a from (" + sql + ") t order by a limit 7, 4").Check(testkit.Rows("1", "2", "2", "2"))

	tk.MustExec("set @@tidb_executor_concurrency = 2")
	c.Assert(tk.Se.GetSessionVars().UnionConcurrency(), Equals, 2)
	tk.MustQuery("select a from (" + sql + ") t order by a limit 4").Check(testkit.Rows("1", "1", "1", "1"))
	tk.MustQuery("select a from (" + sql + ") t order by a limit 7, 4").Check(testkit.Rows("1", "2", "2", "2"))
}

func (s *testSuite) Test17780(c *C) {
	tk := testkit.NewTestKit(c, s.store)
	tk.MustExec("use test")
	tk.MustExec("drop table if exists t0")
	tk.MustExec("create table t0 (c0 double)")
	tk.MustExec("insert into t0 values (1e30)")
	tk.MustExec("update t0 set c0=0 where t0.c0 like 0")
	// the update should not affect c0
	tk.MustQuery("select count(*) from t0 where c0 = 0").Check(testkit.Rows("0"))
}

func (s *testSuite) TestIssue9918(c *C) {
	tk := testkit.NewTestKit(c, s.store)
	tk.MustExec("use test")
	tk.MustExec("drop table if exists t")
	tk.MustExec("create table t (a year)")
	tk.MustExec("insert into t values(0)")
	tk.MustQuery("select cast(a as char) from t").Check(testkit.Rows("0000"))
}

func (s *testSuite) Test13004(c *C) {
	tk := testkit.NewTestKit(c, s.store)
	// see https://dev.mysql.com/doc/refman/5.6/en/date-and-time-literals.html, timestamp here actually produces a datetime
	tk.MustQuery("SELECT TIMESTAMP '9999-01-01 00:00:00'").Check(testkit.Rows("9999-01-01 00:00:00"))
}

func (s *testSuite) Test12178(c *C) {
	tk := testkit.NewTestKit(c, s.store)
	tk.MustExec("use test")
	tk.MustExec("drop table if exists ta")
	tk.MustExec("create table ta(id decimal(60,2))")
	tk.MustExec("insert into ta values (JSON_EXTRACT('{\"c\": \"1234567890123456789012345678901234567890123456789012345\"}', '$.c'))")
	tk.MustQuery("select * from ta").Check(testkit.Rows("1234567890123456789012345678901234567890123456789012345.00"))
}

func (s *testSuite) Test11883(c *C) {
	tk := testkit.NewTestKit(c, s.store)
	tk.MustExec("use test")
	tk.MustExec("drop table if exists t1")
	tk.MustExec("create table t1 (f1 json)")
	tk.MustExec("insert into t1(f1) values ('\"asd\"'),('\"asdf\"'),('\"asasas\"')")
	tk.MustQuery("select f1 from t1 where json_extract(f1,\"$\") in (\"asd\",\"asasas\",\"asdf\")").Check(testkit.Rows("\"asd\"", "\"asdf\"", "\"asasas\""))
	tk.MustQuery("select f1 from t1 where json_extract(f1, '$') = 'asd'").Check(testkit.Rows("\"asd\""))
	// MySQL produces empty row for the following SQL, I doubt it should be MySQL's bug.
	tk.MustQuery("select f1 from t1 where case json_extract(f1,\"$\") when \"asd\" then 1 else 0 end").Check(testkit.Rows("\"asd\""))
	tk.MustExec("delete from t1")
	tk.MustExec("insert into t1 values ('{\"a\": 1}')")
	// the first value in the tuple should be interpreted as string instead of JSON, so no row will be returned
	tk.MustQuery("select f1 from t1 where f1 in ('{\"a\": 1}', 'asdf', 'asdf')").Check(testkit.Rows())
	// and if we explicitly cast it into a JSON value, the check will pass
	tk.MustQuery("select f1 from t1 where f1 in (cast('{\"a\": 1}' as JSON), 'asdf', 'asdf')").Check(testkit.Rows("{\"a\": 1}"))
	tk.MustQuery("select json_extract('\"asd\"', '$') = 'asd'").Check(testkit.Rows("1"))
	tk.MustQuery("select json_extract('\"asd\"', '$') <=> 'asd'").Check(testkit.Rows("1"))
	tk.MustQuery("select json_extract('\"asd\"', '$') <> 'asd'").Check(testkit.Rows("0"))
	tk.MustQuery("select json_extract('{\"f\": 1.0}', '$.f') = 1.0").Check(testkit.Rows("1"))
	tk.MustQuery("select json_extract('{\"f\": 1.0}', '$.f') = '1.0'").Check(testkit.Rows("0"))
	tk.MustQuery("select json_extract('{\"n\": 1}', '$') = '{\"n\": 1}'").Check(testkit.Rows("0"))
	tk.MustQuery("select json_extract('{\"n\": 1}', '$') <> '{\"n\": 1}'").Check(testkit.Rows("1"))
}

func (s *testSuite) Test15492(c *C) {
	tk := testkit.NewTestKit(c, s.store)
	tk.MustExec("use test")
	tk.MustExec("drop table if exists t")
	tk.MustExec("create table t (a int, b int)")
	tk.MustExec("insert into t values (2, 20), (1, 10), (3, 30)")
	tk.MustQuery("select a + 1 as field1, a as field2 from t order by field1, field2 limit 2").Check(testkit.Rows("2 1", "3 2"))
}

func (s testSuite) TestTrackAggMemoryUsage(c *C) {
	tk := testkit.NewTestKit(c, s.store)

	tk.MustExec("use test")
	tk.MustExec("create table t(a int)")
	tk.MustExec("insert into t values(1)")

	tk.MustExec("set tidb_track_aggregate_memory_usage = off;")
	rows := tk.MustQuery("explain analyze select /*+ HASH_AGG() */ sum(a) from t").Rows()
	c.Assert(rows[0][7], Equals, "N/A")
	rows = tk.MustQuery("explain analyze select /*+ STREAM_AGG() */ sum(a) from t").Rows()
	c.Assert(rows[0][7], Equals, "N/A")
	tk.MustExec("set tidb_track_aggregate_memory_usage = on;")
	rows = tk.MustQuery("explain analyze select /*+ HASH_AGG() */ sum(a) from t").Rows()
	c.Assert(rows[0][7], Not(Equals), "N/A")
	rows = tk.MustQuery("explain analyze select /*+ STREAM_AGG() */ sum(a) from t").Rows()
	c.Assert(rows[0][7], Not(Equals), "N/A")
}

func (s *testSuite) Test12201(c *C) {
	tk := testkit.NewTestKit(c, s.store)
	tk.MustExec("use test")
	tk.MustExec("drop table if exists e")
	tk.MustExec("create table e (e enum('a', 'b'))")
	tk.MustExec("insert into e values ('a'), ('b')")
	tk.MustQuery("select * from e where case 1 when 0 then e end").Check(testkit.Rows())
	tk.MustQuery("select * from e where case 1 when 1 then e end").Check(testkit.Rows("a", "b"))
	tk.MustQuery("select * from e where case e when 1 then e end").Check(testkit.Rows("a"))
	tk.MustQuery("select * from e where case 1 when e then e end").Check(testkit.Rows("a"))
}

func (s *testSuite) TestIssue21451(c *C) {
	tk := testkit.NewTestKitWithInit(c, s.store)

	tk.MustExec("drop table if exists t")
	tk.MustExec("create table t (en enum('c', 'b', 'a'));")
	tk.MustExec("insert into t values ('a'), ('b'), ('c');")
	tk.MustQuery("select max(en) from t;").Check(testkit.Rows("c"))
	tk.MustQuery("select min(en) from t;").Check(testkit.Rows("a"))
	tk.MustQuery("select * from t order by en;").Check(testkit.Rows("c", "b", "a"))

	tk.MustExec("drop table t")
	tk.MustExec("create table t(s set('c', 'b', 'a'));")
	tk.MustExec("insert into t values ('a'), ('b'), ('c');")
	tk.MustQuery("select max(s) from t;").Check(testkit.Rows("c"))
	tk.MustQuery("select min(s) from t;").Check(testkit.Rows("a"))

	tk.MustExec("drop table t")
	tk.MustExec("create table t(id int, en enum('c', 'b', 'a'))")
	tk.MustExec("insert into t values (1, 'a'),(2, 'b'), (3, 'c'), (1, 'c');")
	tk.MustQuery("select id, max(en) from t where id=1 group by id;").Check(testkit.Rows("1 c"))
	tk.MustQuery("select id, min(en) from t where id=1 group by id;").Check(testkit.Rows("1 a"))
	tk.MustExec("drop table t")

	tk.MustExec("create table t(id int, s set('c', 'b', 'a'));")
	tk.MustExec("insert into t values (1, 'a'),(2, 'b'), (3, 'c'), (1, 'c');")
	tk.MustQuery("select id, max(s) from t where id=1 group by id;").Check(testkit.Rows("1 c"))
	tk.MustQuery("select id, min(s) from t where id=1 group by id;").Check(testkit.Rows("1 a"))

	tk.MustExec("drop table t")
	tk.MustExec("create table t(e enum('e','d','c','b','a'))")
	tk.MustExec("insert into t values ('e'),('d'),('c'),('b'),('a');")
	tk.MustQuery("select * from t order by e limit 1;").Check(testkit.Rows("e"))

	tk.MustExec("drop table t")
	tk.MustExec("create table t(s set('e', 'd', 'c', 'b', 'a'))")
	tk.MustExec("insert into t values ('e'),('d'),('c'),('b'),('a');")
	tk.MustQuery("select * from t order by s limit 1;").Check(testkit.Rows("e"))
	tk.MustExec("drop table t")
}

func (s *testSuite) TestIssue15563(c *C) {
	tk := testkit.NewTestKit(c, s.store)
	tk.MustQuery("select distinct 0.7544678906163867 /  0.68234634;").Check(testkit.Rows("1.10569639842486251190"))
}

func (s *testSuite) TestIssue22231(c *C) {
	tk := testkit.NewTestKit(c, s.store)
	tk.MustExec("use test")
	tk.MustExec("drop table if exists t_issue_22231")
	tk.MustExec("create table t_issue_22231(a datetime)")
	tk.MustExec("insert into t_issue_22231 values('2020--05-20 01:22:12')")
	tk.MustQuery("select * from t_issue_22231 where a >= '2020-05-13 00:00:00 00:00:00' and a <= '2020-05-28 23:59:59 00:00:00'").Check(testkit.Rows("2020-05-20 01:22:12"))
	tk.MustQuery("show warnings").Check(testkit.Rows("Warning 1292 Truncated incorrect datetime value: '2020-05-13 00:00:00 00:00:00'", "Warning 1292 Truncated incorrect datetime value: '2020-05-28 23:59:59 00:00:00'"))

	tk.MustQuery("select cast('2020-10-22 10:31-10:12' as datetime)").Check(testkit.Rows("2020-10-22 10:31:10"))
	tk.MustQuery("show warnings").Check(testkit.Rows("Warning 1292 Truncated incorrect datetime value: '2020-10-22 10:31-10:12'"))
	tk.MustQuery("select cast('2020-05-28 23:59:59 00:00:00' as datetime)").Check(testkit.Rows("2020-05-28 23:59:59"))
	tk.MustQuery("show warnings").Check(testkit.Rows("Warning 1292 Truncated incorrect datetime value: '2020-05-28 23:59:59 00:00:00'"))
	tk.MustExec("drop table if exists t_issue_22231")
}

func (s *testSuite) TestIssue22201(c *C) {
	tk := testkit.NewTestKitWithInit(c, s.store)
	tk.MustQuery("SELECT HEX(WEIGHT_STRING('ab' AS BINARY(1000000000000000000)));").Check(testkit.Rows("<nil>"))
	tk.MustQuery("show warnings").Check(testkit.Rows("Warning 1301 Result of cast_as_binary() was larger than max_allowed_packet (67108864) - truncated"))
	tk.MustQuery("SELECT HEX(WEIGHT_STRING('ab' AS char(1000000000000000000)));").Check(testkit.Rows("<nil>"))
	tk.MustQuery("show warnings").Check(testkit.Rows("Warning 1301 Result of weight_string() was larger than max_allowed_packet (67108864) - truncated"))
}

func (s *testSuiteP1) TestIssue22941(c *C) {
	tk := testkit.NewTestKit(c, s.store)
	tk.MustExec("use test")
	tk.MustExec("drop table if exists m, mp")
	tk.MustExec(`CREATE TABLE m (
		mid varchar(50) NOT NULL,
		ParentId varchar(50) DEFAULT NULL,
		PRIMARY KEY (mid),
		KEY ind_bm_parent (ParentId,mid)
	)`)
	// mp should have more columns than m
	tk.MustExec(`CREATE TABLE mp (
		mpid bigint(20) unsigned NOT NULL DEFAULT '0',
		mid varchar(50) DEFAULT NULL COMMENT '模块主键',
		sid int,
	PRIMARY KEY (mpid)
	);`)

	tk.MustExec(`insert into mp values("1","1","0");`)
	tk.MustExec(`insert into m values("0", "0");`)
	rs := tk.MustQuery(`SELECT ( SELECT COUNT(1) FROM m WHERE ParentId = c.mid ) expand,  bmp.mpid,  bmp.mpid IS NULL,bmp.mpid IS NOT NULL, sid FROM m c LEFT JOIN mp bmp ON c.mid = bmp.mid  WHERE c.ParentId = '0'`)
	rs.Check(testkit.Rows("1 <nil> 1 0 <nil>"))

	rs = tk.MustQuery(`SELECT  bmp.mpid,  bmp.mpid IS NULL,bmp.mpid IS NOT NULL FROM m c LEFT JOIN mp bmp ON c.mid = bmp.mid  WHERE c.ParentId = '0'`)
	rs.Check(testkit.Rows("<nil> 1 0"))
}

func (s *testSerialSuite) TestTxnWriteThroughputSLI(c *C) {
	tk := testkit.NewTestKit(c, s.store)
	tk.MustExec("use test")
	tk.MustExec("drop table if exists t")
	tk.MustExec("create table t (a int key, b int)")
	c.Assert(failpoint.Enable("github.com/pingcap/tidb/util/sli/CheckTxnWriteThroughput", "return(true)"), IsNil)
	defer func() {
		err := failpoint.Disable("github.com/pingcap/tidb/util/sli/CheckTxnWriteThroughput")
		c.Assert(err, IsNil)
	}()

	mustExec := func(sql string) {
		tk.MustExec(sql)
		tk.Se.GetTxnWriteThroughputSLI().FinishExecuteStmt(time.Second, tk.Se.AffectedRows(), tk.Se.GetSessionVars().InTxn())
	}
	errExec := func(sql string) {
		_, err := tk.Exec(sql)
		c.Assert(err, NotNil)
		tk.Se.GetTxnWriteThroughputSLI().FinishExecuteStmt(time.Second, tk.Se.AffectedRows(), tk.Se.GetSessionVars().InTxn())
	}

	// Test insert in small txn
	mustExec("insert into t values (1,3),(2,4)")
	writeSLI := tk.Se.GetTxnWriteThroughputSLI()
	c.Assert(writeSLI.IsInvalid(), Equals, false)
	c.Assert(writeSLI.IsSmallTxn(), Equals, true)
	c.Assert(tk.Se.GetTxnWriteThroughputSLI().String(), Equals, "invalid: false, affectRow: 2, writeSize: 58, readKeys: 0, writeKeys: 2, writeTime: 1s")
	tk.Se.GetTxnWriteThroughputSLI().Reset()

	// Test insert ... select ... from
	mustExec("insert into t select b, a from t")
	c.Assert(writeSLI.IsInvalid(), Equals, true)
	c.Assert(writeSLI.IsSmallTxn(), Equals, true)
	c.Assert(tk.Se.GetTxnWriteThroughputSLI().String(), Equals, "invalid: true, affectRow: 2, writeSize: 58, readKeys: 0, writeKeys: 2, writeTime: 1s")
	tk.Se.GetTxnWriteThroughputSLI().Reset()

	// Test for delete
	mustExec("delete from t")
	c.Assert(tk.Se.GetTxnWriteThroughputSLI().String(), Equals, "invalid: false, affectRow: 4, writeSize: 76, readKeys: 0, writeKeys: 4, writeTime: 1s")
	tk.Se.GetTxnWriteThroughputSLI().Reset()

	// Test insert not in small txn
	mustExec("begin")
	for i := 0; i < 20; i++ {
		mustExec(fmt.Sprintf("insert into t values (%v,%v)", i, i))
		c.Assert(writeSLI.IsSmallTxn(), Equals, true)
	}
	// The statement which affect rows is 0 shouldn't record into time.
	mustExec("select count(*) from t")
	mustExec("select * from t")
	mustExec("insert into t values (20,20)")
	c.Assert(writeSLI.IsSmallTxn(), Equals, false)
	mustExec("commit")
	c.Assert(writeSLI.IsInvalid(), Equals, false)
	c.Assert(tk.Se.GetTxnWriteThroughputSLI().String(), Equals, "invalid: false, affectRow: 21, writeSize: 609, readKeys: 0, writeKeys: 21, writeTime: 22s")
	tk.Se.GetTxnWriteThroughputSLI().Reset()

	// Test invalid when transaction has replace ... select ... from ... statement.
	mustExec("delete from t")
	tk.Se.GetTxnWriteThroughputSLI().Reset()
	mustExec("begin")
	mustExec("insert into t values (1,3),(2,4)")
	mustExec("replace into t select b, a from t")
	mustExec("commit")
	c.Assert(writeSLI.IsInvalid(), Equals, true)
	c.Assert(tk.Se.GetTxnWriteThroughputSLI().String(), Equals, "invalid: true, affectRow: 4, writeSize: 116, readKeys: 0, writeKeys: 4, writeTime: 3s")
	tk.Se.GetTxnWriteThroughputSLI().Reset()

	// Test clean last failed transaction information.
	err := failpoint.Disable("github.com/pingcap/tidb/util/sli/CheckTxnWriteThroughput")
	c.Assert(err, IsNil)
	mustExec("begin")
	mustExec("insert into t values (1,3),(2,4)")
	errExec("commit")
	c.Assert(tk.Se.GetTxnWriteThroughputSLI().String(), Equals, "invalid: false, affectRow: 0, writeSize: 0, readKeys: 0, writeKeys: 0, writeTime: 0s")

	c.Assert(failpoint.Enable("github.com/pingcap/tidb/util/sli/CheckTxnWriteThroughput", "return(true)"), IsNil)
	mustExec("begin")
	mustExec("insert into t values (5, 6)")
	mustExec("commit")
	c.Assert(tk.Se.GetTxnWriteThroughputSLI().String(), Equals, "invalid: false, affectRow: 1, writeSize: 29, readKeys: 0, writeKeys: 1, writeTime: 2s")

	// Test for reset
	tk.Se.GetTxnWriteThroughputSLI().Reset()
	c.Assert(tk.Se.GetTxnWriteThroughputSLI().String(), Equals, "invalid: false, affectRow: 0, writeSize: 0, readKeys: 0, writeKeys: 0, writeTime: 0s")
}

func (s *testSuite) TestIssue23993(c *C) {
	tk := testkit.NewTestKit(c, s.store)
	tk.MustExec("use test")
	// Real cast to time should return NULL
	tk.MustExec("drop table if exists t_issue_23993")
	tk.MustExec("create table t_issue_23993(a double)")
	tk.MustExec("insert into t_issue_23993 values(-790822912)")
	tk.MustQuery("select cast(a as time) from t_issue_23993").Check(testkit.Rows("<nil>"))
	tk.MustQuery("select a from t_issue_23993 where cast(a as time)").Check(testkit.Rows())
	// Int cast to time should return NULL
	tk.MustExec("drop table if exists t_issue_23993")
	tk.MustExec("create table t_issue_23993(a int)")
	tk.MustExec("insert into t_issue_23993 values(-790822912)")
	tk.MustQuery("select cast(a as time) from t_issue_23993").Check(testkit.Rows("<nil>"))
	tk.MustQuery("select a from t_issue_23993 where cast(a as time)").Check(testkit.Rows())
	// Decimal cast to time should return NULL
	tk.MustExec("drop table if exists t_issue_23993")
	tk.MustExec("create table t_issue_23993(a decimal)")
	tk.MustExec("insert into t_issue_23993 values(-790822912)")
	tk.MustQuery("select cast(a as time) from t_issue_23993").Check(testkit.Rows("<nil>"))
	tk.MustQuery("select a from t_issue_23993 where cast(a as time)").Check(testkit.Rows())
	// String cast to time should not return NULL
	tk.MustExec("drop table if exists t_issue_23993")
	tk.MustExec("create table t_issue_23993(a varchar(255))")
	tk.MustExec("insert into t_issue_23993 values('-790822912')")
	tk.MustQuery("select cast(a as time) from t_issue_23993").Check(testkit.Rows("-838:59:59"))
	tk.MustQuery("select a from t_issue_23993 where cast(a as time)").Check(testkit.Rows("-790822912"))
}

func (s *testSuiteP2) TestProjectionBitType(c *C) {
	tk := testkit.NewTestKit(c, s.store)
	tk.MustExec("use test")
	tk.MustExec("drop table if exists t")
	tk.MustExec("drop table if exists t1")
	tk.MustExec("create table t(k1 int, v bit(34) DEFAULT b'111010101111001001100111101111111', primary key(k1) clustered);")
	tk.MustExec("create table t1(k1 int, v bit(34) DEFAULT b'111010101111001001100111101111111', primary key(k1) nonclustered);")
	tk.MustExec("insert into t(k1) select 1;")
	tk.MustExec("insert into t1(k1) select 1;")

	tk.MustExec("set @@tidb_enable_vectorized_expression = 0;")
	// following SQL should returns same result
	tk.MustQuery("(select * from t where false) union(select * from t for update);").Check(testkit.Rows("1 \x01\xd5\xe4\xcf\u007f"))
	tk.MustQuery("(select * from t1 where false) union(select * from t1 for update);").Check(testkit.Rows("1 \x01\xd5\xe4\xcf\u007f"))

	tk.MustExec("set @@tidb_enable_vectorized_expression = 1;")
	tk.MustQuery("(select * from t where false) union(select * from t for update);").Check(testkit.Rows("1 \x01\xd5\xe4\xcf\u007f"))
	tk.MustQuery("(select * from t1 where false) union(select * from t1 for update);").Check(testkit.Rows("1 \x01\xd5\xe4\xcf\u007f"))
}

func (s *testSuite) TestIssue23609(c *C) {
	tk := testkit.NewTestKitWithInit(c, s.store)
	tk.MustExec("drop table if exists t1")
	tk.MustExec("CREATE TABLE `t1` (\n  `a` timestamp NULL DEFAULT NULL,\n  `b` year(4) DEFAULT NULL,\n  KEY `a` (`a`),\n  KEY `b` (`b`)\n)")
	tk.MustExec("insert into t1 values(\"2002-10-03 04:28:53\",2000), (\"2002-10-03 04:28:53\",2002), (NULL, 2002)")
	tk.MustQuery("select /*+ inl_join (x,y) */ * from t1 x cross join t1 y on x.a=y.b").Check(testkit.Rows())
	tk.MustQuery("select * from t1 x cross join t1 y on x.a>y.b order by x.a, x.b, y.a, y.b").Check(testkit.Rows("2002-10-03 04:28:53 2000 <nil> 2002", "2002-10-03 04:28:53 2000 2002-10-03 04:28:53 2000", "2002-10-03 04:28:53 2000 2002-10-03 04:28:53 2002", "2002-10-03 04:28:53 2002 <nil> 2002", "2002-10-03 04:28:53 2002 2002-10-03 04:28:53 2000", "2002-10-03 04:28:53 2002 2002-10-03 04:28:53 2002"))
	tk.MustQuery("select * from t1 where a = b").Check(testkit.Rows())
	tk.MustQuery("select * from t1 where a < b").Check(testkit.Rows())
	c.Assert(tk.Se.GetSessionVars().StmtCtx.WarningCount(), Equals, uint16(0))
}

func (s *testSuite1) TestIssue24091(c *C) {
	tk := testkit.NewTestKit(c, s.store)
	tk.MustExec("use test;")
	tk.MustExec("drop table if exists t;")
	defer tk.MustExec("drop table if exists t;")
	tk.MustExec("create table t(a int) partition by hash (a div 0) partitions 10;")
	tk.MustExec("insert into t values (NULL);")

	tk.MustQuery("select null div 0;").Check(testkit.Rows("<nil>"))
	tk.MustQuery("select * from t;").Check(testkit.Rows("<nil>"))
}

func (s *testSerialSuite) TestIssue24210(c *C) {
	tk := testkit.NewTestKit(c, s.store)

	// for ProjectionExec
	c.Assert(failpoint.Enable("github.com/pingcap/tidb/executor/mockProjectionExecBaseExecutorOpenReturnedError", `return(true)`), IsNil)
	_, err := tk.Exec("select a from (select 1 as a, 2 as b) t")
	c.Assert(err, NotNil)
	c.Assert(err.Error(), Equals, "mock ProjectionExec.baseExecutor.Open returned error")
	err = failpoint.Disable("github.com/pingcap/tidb/executor/mockProjectionExecBaseExecutorOpenReturnedError")
	c.Assert(err, IsNil)

	// for HashAggExec
	c.Assert(failpoint.Enable("github.com/pingcap/tidb/executor/mockHashAggExecBaseExecutorOpenReturnedError", `return(true)`), IsNil)
	_, err = tk.Exec("select sum(a) from (select 1 as a, 2 as b) t group by b")
	c.Assert(err, NotNil)
	c.Assert(err.Error(), Equals, "mock HashAggExec.baseExecutor.Open returned error")
	err = failpoint.Disable("github.com/pingcap/tidb/executor/mockHashAggExecBaseExecutorOpenReturnedError")
	c.Assert(err, IsNil)

	// for StreamAggExec
	c.Assert(failpoint.Enable("github.com/pingcap/tidb/executor/mockStreamAggExecBaseExecutorOpenReturnedError", `return(true)`), IsNil)
	_, err = tk.Exec("select sum(a) from (select 1 as a, 2 as b) t")
	c.Assert(err, NotNil)
	c.Assert(err.Error(), Equals, "mock StreamAggExec.baseExecutor.Open returned error")
	err = failpoint.Disable("github.com/pingcap/tidb/executor/mockStreamAggExecBaseExecutorOpenReturnedError")
	c.Assert(err, IsNil)

	// for SelectionExec
	c.Assert(failpoint.Enable("github.com/pingcap/tidb/executor/mockSelectionExecBaseExecutorOpenReturnedError", `return(true)`), IsNil)
	_, err = tk.Exec("select * from (select rand() as a) t where a > 0")
	c.Assert(err, NotNil)
	c.Assert(err.Error(), Equals, "mock SelectionExec.baseExecutor.Open returned error")
	err = failpoint.Disable("github.com/pingcap/tidb/executor/mockSelectionExecBaseExecutorOpenReturnedError")
	c.Assert(err, IsNil)
}

func (s *testSerialSuite) TestDeadlocksTable(c *C) {
	deadlockhistory.GlobalDeadlockHistory.Clear()
	deadlockhistory.GlobalDeadlockHistory.Resize(10)

	occurTime := time.Date(2021, 5, 10, 1, 2, 3, 456789000, time.Local)
	rec := &deadlockhistory.DeadlockRecord{
		OccurTime:   occurTime,
		IsRetryable: false,
		WaitChain: []deadlockhistory.WaitChainItem{
			{
				TryLockTxn:     101,
				SQLDigest:      "aabbccdd",
				Key:            []byte("k1"),
				AllSQLDigests:  nil,
				TxnHoldingLock: 102,
			},
			{
				TryLockTxn:     102,
				SQLDigest:      "ddccbbaa",
				Key:            []byte("k2"),
				AllSQLDigests:  []string{"sql1"},
				TxnHoldingLock: 101,
			},
		},
	}
	deadlockhistory.GlobalDeadlockHistory.Push(rec)

	occurTime2 := time.Date(2022, 6, 11, 2, 3, 4, 987654000, time.Local)
	rec2 := &deadlockhistory.DeadlockRecord{
		OccurTime:   occurTime2,
		IsRetryable: true,
		WaitChain: []deadlockhistory.WaitChainItem{
			{
				TryLockTxn:     201,
				AllSQLDigests:  []string{},
				TxnHoldingLock: 202,
			},
			{
				TryLockTxn:     202,
				AllSQLDigests:  []string{"sql1", "sql2, sql3"},
				TxnHoldingLock: 203,
			},
			{
				TryLockTxn:     203,
				TxnHoldingLock: 201,
			},
		},
	}
	deadlockhistory.GlobalDeadlockHistory.Push(rec2)

	// `Push` sets the record's ID, and ID in a single DeadlockHistory is monotonically increasing. We must get it here
	// to know what it is.
	id1 := strconv.FormatUint(rec.ID, 10)
	id2 := strconv.FormatUint(rec2.ID, 10)

	c.Assert(failpoint.Enable("github.com/pingcap/tidb/expression/sqlDigestRetrieverSkipRetrieveGlobal", "return"), IsNil)
	defer func() {
		c.Assert(failpoint.Disable("github.com/pingcap/tidb/expression/sqlDigestRetrieverSkipRetrieveGlobal"), IsNil)
	}()

	tk := testkit.NewTestKit(c, s.store)
	tk.MustQuery("select * from information_schema.deadlocks").Check(
		testutil.RowsWithSep("/",
			id1+"/2021-05-10 01:02:03.456789/0/101/aabbccdd/<nil>/6B31/<nil>/102",
			id1+"/2021-05-10 01:02:03.456789/0/102/ddccbbaa/<nil>/6B32/<nil>/101",
			id2+"/2022-06-11 02:03:04.987654/1/201/<nil>/<nil>/<nil>/<nil>/202",
			id2+"/2022-06-11 02:03:04.987654/1/202/<nil>/<nil>/<nil>/<nil>/203",
			id2+"/2022-06-11 02:03:04.987654/1/203/<nil>/<nil>/<nil>/<nil>/201",
		))
}

func (s testSerialSuite) TestExprBlackListForEnum(c *C) {
	tk := testkit.NewTestKit(c, s.store)

	tk.MustExec("use test")
	tk.MustExec("drop table if exists t;")
	tk.MustExec("create table t(a enum('a','b','c'), b enum('a','b','c'), c int, index idx(b,a));")
	tk.MustExec("insert into t values(1,1,1),(2,2,2),(3,3,3);")

	checkFuncPushDown := func(rows [][]interface{}, keyWord string) bool {
		for _, line := range rows {
			// Agg/Expr push down
			if line[2].(string) == "cop[tikv]" && strings.Contains(line[4].(string), keyWord) {
				return true
			}
			// access index
			if line[2].(string) == "cop[tikv]" && strings.Contains(line[3].(string), keyWord) {
				return true
			}
		}
		return false
	}

	// Test agg(enum) push down
	tk.MustExec("insert into mysql.expr_pushdown_blacklist(name) values('enum');")
	tk.MustExec("admin reload expr_pushdown_blacklist;")
	rows := tk.MustQuery("desc format='brief' select /*+ HASH_AGG() */ max(a) from t;").Rows()
	c.Assert(checkFuncPushDown(rows, "max"), IsFalse)
	rows = tk.MustQuery("desc format='brief' select /*+ STREAM_AGG() */ max(a) from t;").Rows()
	c.Assert(checkFuncPushDown(rows, "max"), IsFalse)

	tk.MustExec("delete from mysql.expr_pushdown_blacklist;")
	tk.MustExec("admin reload expr_pushdown_blacklist;")
	rows = tk.MustQuery("desc format='brief' select /*+ HASH_AGG() */ max(a) from t;").Rows()
	c.Assert(checkFuncPushDown(rows, "max"), IsTrue)
	rows = tk.MustQuery("desc format='brief' select /*+ STREAM_AGG() */ max(a) from t;").Rows()
	c.Assert(checkFuncPushDown(rows, "max"), IsTrue)

	// Test expr(enum) push down
	tk.MustExec("insert into mysql.expr_pushdown_blacklist(name) values('enum');")
	tk.MustExec("admin reload expr_pushdown_blacklist;")
	rows = tk.MustQuery("desc format='brief' select * from t where a + b;").Rows()
	c.Assert(checkFuncPushDown(rows, "plus"), IsFalse)
	rows = tk.MustQuery("desc format='brief' select * from t where a + b;").Rows()
	c.Assert(checkFuncPushDown(rows, "plus"), IsFalse)

	tk.MustExec("delete from mysql.expr_pushdown_blacklist;")
	tk.MustExec("admin reload expr_pushdown_blacklist;")
	rows = tk.MustQuery("desc format='brief' select * from t where a + b;").Rows()
	c.Assert(checkFuncPushDown(rows, "plus"), IsTrue)
	rows = tk.MustQuery("desc format='brief' select * from t where a + b;").Rows()
	c.Assert(checkFuncPushDown(rows, "plus"), IsTrue)

	// Test enum index
	tk.MustExec("insert into mysql.expr_pushdown_blacklist(name) values('enum');")
	tk.MustExec("admin reload expr_pushdown_blacklist;")
	rows = tk.MustQuery("desc format='brief' select * from t where b = 1;").Rows()
	c.Assert(checkFuncPushDown(rows, "index:idx(b)"), IsFalse)
	rows = tk.MustQuery("desc format='brief' select * from t where b = 'a';").Rows()
	c.Assert(checkFuncPushDown(rows, "index:idx(b)"), IsFalse)
	rows = tk.MustQuery("desc format='brief' select * from t where b > 1;").Rows()
	c.Assert(checkFuncPushDown(rows, "index:idx(b)"), IsFalse)
	rows = tk.MustQuery("desc format='brief' select * from t where b > 'a';").Rows()
	c.Assert(checkFuncPushDown(rows, "index:idx(b)"), IsFalse)

	tk.MustExec("delete from mysql.expr_pushdown_blacklist;")
	tk.MustExec("admin reload expr_pushdown_blacklist;")
	rows = tk.MustQuery("desc format='brief' select * from t where b = 1 and a = 1;").Rows()
	c.Assert(checkFuncPushDown(rows, "index:idx(b, a)"), IsTrue)
	rows = tk.MustQuery("desc format='brief' select * from t where b = 'a' and a = 'a';").Rows()
	c.Assert(checkFuncPushDown(rows, "index:idx(b, a)"), IsTrue)
	rows = tk.MustQuery("desc format='brief' select * from t where b = 1 and a > 1;").Rows()
	c.Assert(checkFuncPushDown(rows, "index:idx(b, a)"), IsTrue)
	rows = tk.MustQuery("desc format='brief' select * from t where b = 1 and a > 'a'").Rows()
	c.Assert(checkFuncPushDown(rows, "index:idx(b, a)"), IsTrue)
}

func (s testSerialSuite) TestTemporaryTableNoNetwork(c *C) {
	s.assertTemporaryTableNoNetwork(c, model.TempTableGlobal)
	s.assertTemporaryTableNoNetwork(c, model.TempTableLocal)
}

func (s testSerialSuite) assertTemporaryTableNoNetwork(c *C, temporaryTableType model.TempTableType) {
	// Test that table reader/index reader/index lookup on the temporary table do not need to visit TiKV.
	tk := testkit.NewTestKit(c, s.store)
	tk1 := testkit.NewTestKit(c, s.store)

	tk.MustExec("use test")
	tk1.MustExec("use test")
	tk.MustExec("drop table if exists normal, tmp_t")
	tk.MustExec("create table normal (id int, a int, index(a))")
	if temporaryTableType == model.TempTableGlobal {
		tk.MustExec("set tidb_enable_global_temporary_table=true")
		tk.MustExec("create global temporary table tmp_t (id int primary key, a int, b int, index(a)) on commit delete rows")
	} else if temporaryTableType == model.TempTableLocal {
		tk.MustExec("set tidb_enable_noop_functions=true")
		tk.MustExec("create temporary table tmp_t (id int primary key, a int, b int, index(a))")
	} else {
		c.Fail()
	}

	c.Assert(failpoint.Enable("github.com/pingcap/tidb/store/mockstore/unistore/rpcServerBusy", "return(true)"), IsNil)
	defer func() {
		c.Assert(failpoint.Disable("github.com/pingcap/tidb/store/mockstore/unistore/rpcServerBusy"), IsNil)
	}()

	tk.MustExec("begin")
	tk.MustExec("insert into tmp_t values (1, 1, 1)")
	tk.MustExec("insert into tmp_t values (2, 2, 2)")

	// Make sure the fail point works.
	// With that failpoint, all requests to the TiKV is discard.
	rs, err := tk1.Exec("select * from normal")
	c.Assert(err, IsNil)
	blocked := make(chan struct{})
	ctx, cancelFunc := context.WithCancel(context.Background())
	go func() {
		_, err := session.ResultSetToStringSlice(ctx, tk1.Se, rs)
		blocked <- struct{}{}
		c.Assert(err, NotNil)
	}()
	select {
	case <-blocked:
		c.Error("The query should block when the failpoint is enabled")
	case <-time.After(200 * time.Millisecond):
	}
	cancelFunc()

	// Check the temporary table do not send request to TiKV.
	// PointGet
	c.Assert(tk.HasPlan("select * from tmp_t where id=1", "Point_Get"), IsTrue)
	tk.MustQuery("select * from tmp_t where id=1").Check(testkit.Rows("1 1 1"))
	// BatchPointGet
	c.Assert(tk.HasPlan("select * from tmp_t where id in (1, 2)", "Batch_Point_Get"), IsTrue)
	tk.MustQuery("select * from tmp_t where id in (1, 2)").Check(testkit.Rows("1 1 1", "2 2 2"))
	// Table reader
	c.Assert(tk.HasPlan("select * from tmp_t", "TableReader"), IsTrue)
	tk.MustQuery("select * from tmp_t").Check(testkit.Rows("1 1 1", "2 2 2"))
	// Index reader
	c.Assert(tk.HasPlan("select /*+ USE_INDEX(tmp_t, a) */ a from tmp_t", "IndexReader"), IsTrue)
	tk.MustQuery("select /*+ USE_INDEX(tmp_t, a) */ a from tmp_t").Check(testkit.Rows("1", "2"))
	// Index lookup
	c.Assert(tk.HasPlan("select /*+ USE_INDEX(tmp_t, a) */ b from tmp_t where a = 1", "IndexLookUp"), IsTrue)
	tk.MustQuery("select /*+ USE_INDEX(tmp_t, a) */ b from tmp_t where a = 1").Check(testkit.Rows("1"))
	tk.MustExec("rollback")

	// prepare some data for local temporary table, when for global temporary table, the below operations have no effect.
	tk.MustExec("insert into tmp_t value(10, 10, 10)")
	tk.MustExec("insert into tmp_t value(11, 11, 11)")

	// Pessimistic lock
	tk.MustExec("begin pessimistic")
	tk.MustExec("insert into tmp_t values (3, 3, 3)")
	tk.MustExec("insert ignore into tmp_t values (4, 4, 4)")
	tk.MustExec("insert into tmp_t values (5, 5, 5) on duplicate key update a=100")
	tk.MustExec("insert into tmp_t values (10, 10, 10) on duplicate key update a=100")
	tk.MustExec("insert ignore into tmp_t values (10, 10, 10) on duplicate key update id=11")
	tk.MustExec("replace into tmp_t values(6, 6, 6)")
	tk.MustExec("replace into tmp_t values(11, 100, 100)")
	tk.MustExec("update tmp_t set id = id + 1 where a = 1")
	tk.MustExec("delete from tmp_t where a > 1")
	tk.MustQuery("select count(*) from tmp_t where a >= 1 for update")
	tk.MustExec("rollback")

	// Check 'for update' will not write any lock too when table is unmodified
	tk.MustExec("begin pessimistic")
	tk.MustExec("select * from tmp_t where id=1 for update")
	tk.MustExec("select * from tmp_t where id in (1, 2, 3) for update")
	tk.MustExec("select * from tmp_t where id > 1 for update")
	tk.MustExec("rollback")
}

func (s *testResourceTagSuite) TestResourceGroupTag(c *C) {
	if israce.RaceEnabled {
		c.Skip("unstable, skip it and fix it before 20210622")
	}
	tk := testkit.NewTestKit(c, s.store)
	tk.MustExec("use test")
	tk.MustExec("drop table if exists t;")
	tk.MustExec("create table t(a int, b int, unique index idx(a));")
	tbInfo := testGetTableByName(c, tk.Se, "test", "t")

	// Enable Top SQL
	variable.TopSQLVariable.Enable.Store(true)
	config.UpdateGlobal(func(conf *config.Config) {
		conf.TopSQL.ReceiverAddress = "mock-agent"
	})

	c.Assert(failpoint.Enable("github.com/pingcap/tidb/store/mockstore/unistore/unistoreRPCClientSendHook", `return(true)`), IsNil)
	defer failpoint.Disable("github.com/pingcap/tidb/store/mockstore/unistore/unistoreRPCClientSendHook")

	var sqlDigest, planDigest *parser.Digest
	checkFn := func() {}
	unistore.UnistoreRPCClientSendHook = func(req *tikvrpc.Request) {
		var startKey []byte
		var ctx *kvrpcpb.Context
		switch req.Type {
		case tikvrpc.CmdGet:
			request := req.Get()
			startKey = request.Key
			ctx = request.Context
		case tikvrpc.CmdBatchGet:
			request := req.BatchGet()
			startKey = request.Keys[0]
			ctx = request.Context
		case tikvrpc.CmdPrewrite:
			request := req.Prewrite()
			startKey = request.Mutations[0].Key
			ctx = request.Context
		case tikvrpc.CmdCommit:
			request := req.Commit()
			startKey = request.Keys[0]
			ctx = request.Context
		case tikvrpc.CmdCop:
			request := req.Cop()
			startKey = request.Ranges[0].Start
			ctx = request.Context
		case tikvrpc.CmdPessimisticLock:
			request := req.PessimisticLock()
			startKey = request.PrimaryLock
			ctx = request.Context
		}
		tid := tablecodec.DecodeTableID(startKey)
		if tid != tbInfo.Meta().ID {
			return
		}
		if ctx == nil {
			return
		}
		tag := &tipb.ResourceGroupTag{}
		err := tag.Unmarshal(ctx.ResourceGroupTag)
		c.Assert(err, IsNil)
		sqlDigest = parser.NewDigest(tag.SqlDigest)
		planDigest = parser.NewDigest(tag.PlanDigest)
		checkFn()
	}

	resetVars := func() {
		sqlDigest = parser.NewDigest(nil)
		planDigest = parser.NewDigest(nil)
	}

	cases := []struct {
		sql    string
		ignore bool
	}{
		{sql: "insert into t values(1,1),(2,2),(3,3)"},
		{sql: "select * from t use index (idx) where a=1"},
		{sql: "select * from t use index (idx) where a in (1,2,3)"},
		{sql: "select * from t use index (idx) where a>1"},
		{sql: "select * from t where b>1"},
		{sql: "begin pessimistic", ignore: true},
		{sql: "insert into t values(4,4)"},
		{sql: "commit", ignore: true},
		{sql: "update t set a=5,b=5 where a=5"},
		{sql: "replace into t values(6,6)"},
	}
	for _, ca := range cases {
		resetVars()
		commentf := Commentf("%v", ca.sql)

		_, expectSQLDigest := parser.NormalizeDigest(ca.sql)
		var expectPlanDigest *parser.Digest
		checkCnt := 0
		checkFn = func() {
			if ca.ignore {
				return
			}
			if expectPlanDigest == nil {
				info := tk.Se.ShowProcess()
				c.Assert(info, NotNil)
				p, ok := info.Plan.(plannercore.Plan)
				c.Assert(ok, IsTrue)
				_, expectPlanDigest = plannercore.NormalizePlan(p)
			}
			c.Assert(sqlDigest.String(), Equals, expectSQLDigest.String(), commentf)
			c.Assert(planDigest.String(), Equals, expectPlanDigest.String())
			checkCnt++
		}

		if strings.HasPrefix(ca.sql, "select") {
			tk.MustQuery(ca.sql)
		} else {
			tk.MustExec(ca.sql)
		}
		if ca.ignore {
			continue
		}
		c.Assert(checkCnt > 0, IsTrue, commentf)
	}
}

func (s *testSuite) TestIssue24933(c *C) {
	tk := testkit.NewTestKit(c, s.store)

	tk.MustExec("use test")
	tk.MustExec("drop table if exists t;")
	tk.MustExec("drop view if exists v;")
	tk.MustExec("create table t(a int);")
	tk.MustExec("insert into t values(1), (2), (3);")

	tk.MustExec("create definer='root'@'localhost' view v as select count(*) as c1 from t;")
	rows := tk.MustQuery("select * from v;")
	rows.Check(testkit.Rows("3"))

	// Test subquery and outer field is wildcard.
	tk.MustExec("drop view v;")
	tk.MustExec("create definer='root'@'localhost' view v as select * from (select count(*) from t) s;")
	rows = tk.MustQuery("select * from v order by 1;")
	rows.Check(testkit.Rows("3"))

	tk.MustExec("drop view v;")
	tk.MustExec("create definer='root'@'localhost' view v as select * from (select avg(a) from t group by a) s;")
	rows = tk.MustQuery("select * from v order by 1;")
	rows.Check(testkit.Rows("1.0000", "2.0000", "3.0000"))

	tk.MustExec("drop view v;")
	tk.MustExec("create definer='root'@'localhost' view v as select * from (select sum(a) from t group by a) s;")
	rows = tk.MustQuery("select * from v order by 1;")
	rows.Check(testkit.Rows("1", "2", "3"))

	tk.MustExec("drop view v;")
	tk.MustExec("create definer='root'@'localhost' view v as select * from (select group_concat(a) from t group by a) s;")
	rows = tk.MustQuery("select * from v order by 1;")
	rows.Check(testkit.Rows("1", "2", "3"))

	// Test alias names.
	tk.MustExec("drop view v;")
	tk.MustExec("create definer='root'@'localhost' view v as select * from (select count(0) as c1 from t) s;")
	rows = tk.MustQuery("select * from v order by 1;")
	rows.Check(testkit.Rows("3"))

	tk.MustExec("drop view v;")
	tk.MustExec("create definer='root'@'localhost' view v as select * from (select count(*) as c1 from t) s;")
	rows = tk.MustQuery("select * from v order by 1;")
	rows.Check(testkit.Rows("3"))

	tk.MustExec("drop view v;")
	tk.MustExec("create definer='root'@'localhost' view v as select * from (select group_concat(a) as `concat(a)` from t group by a) s;")
	rows = tk.MustQuery("select * from v order by 1;")
	rows.Check(testkit.Rows("1", "2", "3"))

	// Test firstrow.
	tk.MustExec("drop view v;")
	tk.MustExec("create definer='root'@'localhost' view v as select * from (select a from t group by a) s;")
	rows = tk.MustQuery("select * from v order by 1;")
	rows.Check(testkit.Rows("1", "2", "3"))

	// Test direct select.
	err := tk.ExecToErr("SELECT `s`.`count(a)` FROM (SELECT COUNT(`a`) FROM `test`.`t`) AS `s`")
	c.Assert(err.Error(), Equals, "[planner:1054]Unknown column 's.count(a)' in 'field list'")

	tk.MustExec("drop view v;")
	tk.MustExec("create definer='root'@'localhost' view v as select * from (select count(a) from t) s;")
	rows = tk.MustQuery("select * from v")
	rows.Check(testkit.Rows("3"))

	// Test window function.
	tk.MustExec("drop table if exists t;")
	tk.MustExec("create table t(c1 int);")
	tk.MustExec("insert into t values(111), (222), (333);")
	tk.MustExec("drop view if exists v;")
	tk.MustExec("create definer='root'@'localhost' view v as (select * from (select row_number() over (order by c1) from t) s);")
	rows = tk.MustQuery("select * from v;")
	rows.Check(testkit.Rows("1", "2", "3"))
	tk.MustExec("drop view if exists v;")
	tk.MustExec("create definer='root'@'localhost' view v as (select * from (select c1, row_number() over (order by c1) from t) s);")
	rows = tk.MustQuery("select * from v;")
	rows.Check(testkit.Rows("111 1", "222 2", "333 3"))

	// Test simple expr.
	tk.MustExec("drop view if exists v;")
	tk.MustExec("create definer='root'@'localhost' view v as (select * from (select c1 or 0 from t) s)")
	rows = tk.MustQuery("select * from v;")
	rows.Check(testkit.Rows("1", "1", "1"))
	rows = tk.MustQuery("select `c1 or 0` from v;")
	rows.Check(testkit.Rows("1", "1", "1"))

	tk.MustExec("drop view v;")
}

func (s *testStaleTxnSuite) TestInvalidReadTemporaryTable(c *C) {
	tk := testkit.NewTestKit(c, s.store)
	// For mocktikv, safe point is not initialized, we manually insert it for snapshot to use.
	safePointName := "tikv_gc_safe_point"
	safePointValue := "20160102-15:04:05 -0700"
	safePointComment := "All versions after safe point can be accessed. (DO NOT EDIT)"
	updateSafePoint := fmt.Sprintf(`INSERT INTO mysql.tidb VALUES ('%[1]s', '%[2]s', '%[3]s')
	ON DUPLICATE KEY
	UPDATE variable_value = '%[2]s', comment = '%[3]s'`, safePointName, safePointValue, safePointComment)
	tk.MustExec(updateSafePoint)

	tk.MustExec("set @@tidb_enable_global_temporary_table=1")
	tk.MustExec("use test")
	tk.MustExec("drop table if exists tmp1")
	tk.MustExec("create global temporary table tmp1 " +
		"(id int not null primary key, code int not null, value int default null, unique key code(code))" +
		"on commit delete rows")

	// sleep 1us to make test stale
	time.Sleep(time.Microsecond)

	queries := []struct {
		sql string
	}{
		{
			sql: "select * from tmp1 where id=1",
		},
		{
			sql: "select * from tmp1 where code=1",
		},
		{
			sql: "select * from tmp1 where id in (1, 2, 3)",
		},
		{
			sql: "select * from tmp1 where code in (1, 2, 3)",
		},
		{
			sql: "select * from tmp1 where id > 1",
		},
		{
			sql: "select /*+use_index(tmp1, code)*/ * from tmp1 where code > 1",
		},
		{
			sql: "select /*+use_index(tmp1, code)*/ code from tmp1 where code > 1",
		},
		{
			sql: "select /*+ use_index_merge(tmp1, primary, code) */ * from tmp1 where id > 1 or code > 2",
		},
	}

	addStaleReadToSQL := func(sql string) string {
		idx := strings.Index(sql, " where ")
		if idx < 0 {
			return ""
		}
		return sql[0:idx] + " as of timestamp NOW(6)" + sql[idx:]
	}

	for _, query := range queries {
		sql := addStaleReadToSQL(query.sql)
		if sql != "" {
			tk.MustGetErrMsg(sql, "can not stale read temporary table")
		}
	}

	tk.MustExec("start transaction read only as of timestamp NOW(6)")
	for _, query := range queries {
		tk.MustGetErrMsg(query.sql, "can not stale read temporary table")
	}
	tk.MustExec("commit")

	for _, query := range queries {
		tk.MustExec(query.sql)
	}

	tk.MustExec("set transaction read only as of timestamp NOW(6)")
	tk.MustExec("start transaction")
	for _, query := range queries {
		tk.MustGetErrMsg(query.sql, "can not stale read temporary table")
	}
	tk.MustExec("commit")

	for _, query := range queries {
		tk.MustExec(query.sql)
	}

	tk.MustExec("set @@tidb_snapshot=NOW(6)")
	for _, query := range queries {
		// Will success here for compatibility with some tools like dumping
		rs := tk.MustQuery(query.sql)
		rs.Check(testkit.Rows())
	}
}

func (s *testSuite) TestEmptyTableSampleTemporaryTable(c *C) {
	tk := testkit.NewTestKit(c, s.store)
	// For mocktikv, safe point is not initialized, we manually insert it for snapshot to use.
	safePointName := "tikv_gc_safe_point"
	safePointValue := "20160102-15:04:05 -0700"
	safePointComment := "All versions after safe point can be accessed. (DO NOT EDIT)"
	updateSafePoint := fmt.Sprintf(`INSERT INTO mysql.tidb VALUES ('%[1]s', '%[2]s', '%[3]s')
	ON DUPLICATE KEY
	UPDATE variable_value = '%[2]s', comment = '%[3]s'`, safePointName, safePointValue, safePointComment)
	tk.MustExec(updateSafePoint)

	tk.MustExec("set @@tidb_enable_global_temporary_table=1")
	tk.MustExec("use test")
	tk.MustExec("drop table if exists tmp1")
	tk.MustExec("create global temporary table tmp1 " +
		"(id int not null primary key, code int not null, value int default null, unique key code(code))" +
		"on commit delete rows")

	// sleep 1us to make test stale
	time.Sleep(time.Microsecond)

	// test tablesample return empty
	rs := tk.MustQuery("select * from tmp1 tablesample regions()")
	rs.Check(testkit.Rows())

	tk.MustExec("begin")
	tk.MustExec("insert into tmp1 values (1, 1, 1)")
	rs = tk.MustQuery("select * from tmp1 tablesample regions()")
	rs.Check(testkit.Rows())
	tk.MustExec("commit")

	// tablesample should not return error for compatibility of tools like dumpling
	tk.MustExec("set @@tidb_snapshot=NOW(6)")
	rs = tk.MustQuery("select * from tmp1 tablesample regions()")
	rs.Check(testkit.Rows())

	tk.MustExec("begin")
	rs = tk.MustQuery("select * from tmp1 tablesample regions()")
	rs.Check(testkit.Rows())
	tk.MustExec("commit")
}

func (s *testSuite) TestIssue25506(c *C) {
	tk := testkit.NewTestKit(c, s.store)
	tk.MustExec("use test")
	tk.MustExec("drop table if exists tbl_3, tbl_23")
	tk.MustExec("create table tbl_3 (col_15 bit(20))")
	tk.MustExec("insert into tbl_3 values (0xFFFF)")
	tk.MustExec("insert into tbl_3 values (0xFF)")
	tk.MustExec("create table tbl_23 (col_15 bit(15))")
	tk.MustExec("insert into tbl_23 values (0xF)")
	tk.MustQuery("(select col_15 from tbl_23) union all (select col_15 from tbl_3 for update) order by col_15").Check(testkit.Rows("\x00\x00\x0F", "\x00\x00\xFF", "\x00\xFF\xFF"))
}

func (s *testSuite) TestIssue26532(c *C) {
	tk := testkit.NewTestKit(c, s.store)
	tk.MustExec("use test")
	tk.MustQuery("select greatest(cast(\"2020-01-01 01:01:01\" as datetime), cast(\"2019-01-01 01:01:01\" as datetime) )union select null;").Sort().Check(testkit.Rows("2020-01-01 01:01:01", "<nil>"))
	tk.MustQuery("select least(cast(\"2020-01-01 01:01:01\" as datetime), cast(\"2019-01-01 01:01:01\" as datetime) )union select null;").Sort().Check(testkit.Rows("2019-01-01 01:01:01", "<nil>"))
	tk.MustQuery("select greatest(\"2020-01-01 01:01:01\" ,\"2019-01-01 01:01:01\" )union select null;").Sort().Check(testkit.Rows("2020-01-01 01:01:01", "<nil>"))
	tk.MustQuery("select least(\"2020-01-01 01:01:01\" , \"2019-01-01 01:01:01\" )union select null;").Sort().Check(testkit.Rows("2019-01-01 01:01:01", "<nil>"))
}

func (s *testSuite) TestIssue25447(c *C) {
	tk := testkit.NewTestKit(c, s.store)
	tk.MustExec("use test")
	tk.MustExec("drop table if exists t1, t2")
	tk.MustExec("create table t1(a int, b varchar(8))")
	tk.MustExec("insert into t1 values(1,'1')")
	tk.MustExec("create table t2(a int , b varchar(8) GENERATED ALWAYS AS (c) VIRTUAL, c varchar(8), PRIMARY KEY (a))")
	tk.MustExec("insert into t2(a) values(1)")
	tk.MustQuery("select /*+ tidb_inlj(t2) */ t2.b, t1.b from t1 join t2 ON t2.a=t1.a").Check(testkit.Rows("<nil> 1"))
}

func (s *testSuite) TestCTEWithIndexLookupJoinDeadLock(c *C) {
	tk := testkit.NewTestKit(c, s.store)
	tk.MustExec("use test")
	tk.MustExec("create table t (a int(11) default null,b int(11) default null,key b (b),key ba (b))")
	tk.MustExec("create table t1 (a int(11) default null,b int(11) default null,key idx_ab (a,b),key idx_a (a),key idx_b (b))")
	tk.MustExec("create table t2 (a int(11) default null,b int(11) default null,key idx_ab (a,b),key idx_a (a),key idx_b (b))")
	// It's easy to reproduce this problem in 30 times execution of IndexLookUpJoin.
	for i := 0; i < 30; i++ {
		tk.MustExec("with cte as (with cte1 as (select * from t2 use index(idx_ab) where a > 1 and b > 1) select * from cte1) select /*+use_index(t1 idx_ab)*/ * from cte join t1 on t1.a=cte.a;")
	}
}

func (s *testSerialSuite) TestIndexJoin31494(c *C) {
	tk := testkit.NewTestKit(c, s.store)
	tk.MustExec("use test")

	tk.MustExec("drop table if exists t1, t2;")
	tk.MustExec("create table t1(a int(11) default null, b int(11) default null, key(b));")
	insertStr := "insert into t1 values(1, 1)"
	for i := 1; i < 3000; i++ {
		insertStr += fmt.Sprintf(", (%d, %d)", i, i)
	}
	tk.MustExec(insertStr)
	tk.MustExec("create table t2(a int(11) default null, b int(11) default null, c int(11) default null)")
	insertStr = "insert into t2 values(1, 1, 1)"
	for i := 1; i < 3000; i++ {
		insertStr += fmt.Sprintf(", (%d, %d, %d)", i, i, i)
	}
	tk.MustExec(insertStr)
	sm := &mockSessionManager1{
		PS: make([]*util.ProcessInfo, 0),
	}
	tk.Se.SetSessionManager(sm)
	s.domain.ExpensiveQueryHandle().SetSessionManager(sm)
	defer config.RestoreFunc()()
	config.UpdateGlobal(func(conf *config.Config) {
		conf.OOMAction = config.OOMActionCancel
	})
	c.Assert(tk.Se.Auth(&auth.UserIdentity{Username: "root", Hostname: "%"}, nil, nil), IsTrue)
	oriMemQuota := tk.MustQuery("select @@tidb_mem_quota_query;").Rows()[0][0]
	oriMaxChkSize := tk.MustQuery("select @@tidb_max_chunk_size;").Rows()[0][0]
	oriBatchSize := tk.MustQuery("select @@tidb_index_join_batch_size;").Rows()[0][0]
	tk.MustExec("set @@tidb_mem_quota_query=200000;")
	tk.MustExec("set @@tidb_max_chunk_size=32;")
	tk.MustExec("set @@tidb_index_join_batch_size=1;")
	defer func() {
		// Restore everything.
		tk.MustExec(fmt.Sprintf("set @@tidb_mem_quota_query=%s;", oriMemQuota.(string)))
		tk.MustExec(fmt.Sprintf("set @@tidb_max_chunk_size=%s;", oriMaxChkSize.(string)))
		tk.MustExec(fmt.Sprintf("set @@tidb_index_join_batch_size=%s;", oriBatchSize.(string)))
	}()
	// This bug will likely be reproduced in 30 times.
	for i := 0; i < 30; i++ {
		err := tk.QueryToErr("select /*+ inl_join(t1) */ * from t1 right join t2 on t1.b=t2.b;")
		c.Assert(err, NotNil)
		c.Assert(err.Error(), Matches, "Out Of Memory Quota!.*")
		err = tk.QueryToErr("select /*+ inl_hash_join(t1) */ * from t1 right join t2 on t1.b=t2.b;")
		c.Assert(err, NotNil)
		c.Assert(err.Error(), Matches, "Out Of Memory Quota!.*")
	}
}

func (s *testSerialSuite) TestIssue28650(c *C) {
	defer testleak.AfterTest(c)()
	tk := testkit.NewTestKit(c, s.store)
	tk.MustExec("use test")
	tk.MustExec("drop table if exists t1, t2;")
	tk.MustExec("create table t1(a int, index(a));")
	tk.MustExec("create table t2(a int, c int, b char(50), index(a,c,b));")
	tk.MustExec("set tidb_enable_rate_limit_action=off;")

	wg := &sync.WaitGroup{}
	sql := `explain analyze
	select /*+ stream_agg(@sel_1) stream_agg(@sel_3) %s(@sel_2 t2)*/ count(1) from
		(
			SELECT t2.a AS t2_external_user_ext_id, t2.b AS t2_t1_ext_id  FROM t2 INNER JOIN (SELECT t1.a AS d_t1_ext_id  FROM t1 GROUP BY t1.a) AS anon_1 ON anon_1.d_t1_ext_id = t2.a  WHERE t2.c = 123 AND t2.b
		IN ("%s") ) tmp`

	wg.Add(1)
	sqls := make([]string, 2)
	go func() {
		defer wg.Done()
		inElems := make([]string, 1000)
		for i := 0; i < len(inElems); i++ {
			inElems[i] = fmt.Sprintf("wm_%dbDgAAwCD-v1QB%dxky-g_dxxQCw", rand.Intn(100), rand.Intn(100))
		}
		sqls[0] = fmt.Sprintf(sql, "inl_join", strings.Join(inElems, "\",\""))
		sqls[1] = fmt.Sprintf(sql, "inl_hash_join", strings.Join(inElems, "\",\""))
	}()

	tk.MustExec("insert into t1 select rand()*400;")
	for i := 0; i < 10; i++ {
		tk.MustExec("insert into t1 select rand()*400 from t1;")
	}
	config.UpdateGlobal(func(conf *config.Config) {
		conf.OOMAction = config.OOMActionCancel
	})
	defer func() {
		config.UpdateGlobal(func(conf *config.Config) {
			conf.OOMAction = config.OOMActionLog
		})
	}()
	wg.Wait()
	for _, sql := range sqls {
		tk.MustExec("set @@tidb_mem_quota_query = 1073741824") // 1GB
		c.Assert(tk.QueryToErr(sql), IsNil)
		tk.MustExec("set @@tidb_mem_quota_query = 33554432") // 32MB, out of memory during executing
		c.Assert(strings.Contains(tk.QueryToErr(sql).Error(), "Out Of Memory Quota!"), IsTrue)
		tk.MustExec("set @@tidb_mem_quota_query = 65536") // 64KB, out of memory during building the plan
		func() {
			defer func() {
				r := recover()
				c.Assert(r, NotNil)
				err := errors.Errorf("%v", r)
				c.Assert(strings.Contains(err.Error(), "Out Of Memory Quota!"), IsTrue)
			}()
			tk.MustExec(sql)
		}()
	}
}

<<<<<<< HEAD
func (s *testSerialSuite) TestIssue29498(c *C) {
	tk := testkit.NewTestKit(c, s.store)
	tk.MustExec("use test")
	tk.MustExec("DROP TABLE IF EXISTS t1;")
	tk.MustExec("CREATE TABLE t1 (t3 TIME(3), d DATE, t TIME);")
	tk.MustExec("INSERT INTO t1 VALUES ('00:00:00.567', '2002-01-01', '00:00:02');")

	res := tk.MustQuery("SELECT CONCAT(IFNULL(t3, d)) AS col1 FROM t1;")
	row := res.Rows()[0][0].(string)
	c.Assert(len(row), Equals, mysql.MaxDatetimeWidthNoFsp+3+1)
	c.Assert(row[len(row)-12:], Equals, "00:00:00.567")

	res = tk.MustQuery("SELECT IFNULL(t3, d) AS col1 FROM t1;")
	row = res.Rows()[0][0].(string)
	c.Assert(len(row), Equals, mysql.MaxDatetimeWidthNoFsp+3+1)
	c.Assert(row[len(row)-12:], Equals, "00:00:00.567")

	res = tk.MustQuery("SELECT CONCAT(IFNULL(t, d)) AS col1 FROM t1;")
	row = res.Rows()[0][0].(string)
	c.Assert(len(row), Equals, mysql.MaxDatetimeWidthNoFsp)
	c.Assert(row[len(row)-8:], Equals, "00:00:02")

	res = tk.MustQuery("SELECT IFNULL(t, d) AS col1 FROM t1;")
	row = res.Rows()[0][0].(string)
	c.Assert(len(row), Equals, mysql.MaxDatetimeWidthNoFsp)
	c.Assert(row[len(row)-8:], Equals, "00:00:02")

	res = tk.MustQuery("SELECT CONCAT(xx) FROM (SELECT t3 AS xx FROM t1 UNION SELECT d FROM t1) x ORDER BY -xx LIMIT 1;")
	row = res.Rows()[0][0].(string)
	c.Assert(len(row), Equals, mysql.MaxDatetimeWidthNoFsp+3+1)
	c.Assert(row[len(row)-12:], Equals, "00:00:00.567")

	res = tk.MustQuery("SELECT CONCAT(CASE WHEN d IS NOT NULL THEN t3 ELSE d END) AS col1 FROM t1;")
	row = res.Rows()[0][0].(string)
	c.Assert(len(row), Equals, mysql.MaxDatetimeWidthNoFsp+3+1)
	c.Assert(row[len(row)-12:], Equals, "00:00:00.567")
}
=======
func (s *testSuite) TestDeleteWithMulTbl(c *C) {
	tk := testkit.NewTestKit(c, s.store)

	// Delete multiple tables from left joined table.
	// The result of left join is (3, null, null).
	// Because rows in t2 are not matched, so no row will be deleted in t2.
	// But row in t1 is matched, so it should be deleted.
	tk.MustExec("use test;")
	tk.MustExec("drop table if exists t1, t2;")
	tk.MustExec("create table t1 (c1 int);")
	tk.MustExec("create table t2 (c1 int primary key, c2 int);")
	tk.MustExec("insert into t1 values(3);")
	tk.MustExec("insert into t2 values(2, 2);")
	tk.MustExec("insert into t2 values(0, 0);")
	tk.MustExec("delete from t1, t2 using t1 left join t2 on t1.c1 = t2.c2;")
	tk.MustQuery("select * from t1 order by c1;").Check(testkit.Rows())
	tk.MustQuery("select * from t2 order by c1;").Check(testkit.Rows("0 0", "2 2"))

	// Rows in both t1 and t2 are matched, so will be deleted even if it's null.
	// NOTE: The null values are not generated by join.
	tk.MustExec("drop table if exists t1, t2;")
	tk.MustExec("create table t1 (c1 int);")
	tk.MustExec("create table t2 (c2 int);")
	tk.MustExec("insert into t1 values(null);")
	tk.MustExec("insert into t2 values(null);")
	tk.MustExec("delete from t1, t2 using t1 join t2 where t1.c1 is null;")
	tk.MustQuery("select * from t1;").Check(testkit.Rows())
	tk.MustQuery("select * from t2;").Check(testkit.Rows())
}

func (s *testSerialSuite) TestEncodingSet(c *C) {
	tk := testkit.NewTestKit(c, s.store)
	tk.MustExec("use test")
	tk.MustExec("CREATE TABLE `enum-set` (`set` SET(" +
		"'x00','x01','x02','x03','x04','x05','x06','x07','x08','x09','x10','x11','x12','x13','x14','x15'," +
		"'x16','x17','x18','x19','x20','x21','x22','x23','x24','x25','x26','x27','x28','x29','x30','x31'," +
		"'x32','x33','x34','x35','x36','x37','x38','x39','x40','x41','x42','x43','x44','x45','x46','x47'," +
		"'x48','x49','x50','x51','x52','x53','x54','x55','x56','x57','x58','x59','x60','x61','x62','x63'" +
		")NOT NULL PRIMARY KEY)")
	tk.MustExec("INSERT INTO `enum-set` VALUES\n(\"x00,x59\");")
	tk.MustQuery("select `set` from `enum-set` use index(PRIMARY)").Check(testkit.Rows("x00,x59"))
	tk.MustExec("admin check table `enum-set`")
}
>>>>>>> ed728646
<|MERGE_RESOLUTION|>--- conflicted
+++ resolved
@@ -9118,7 +9118,6 @@
 	}
 }
 
-<<<<<<< HEAD
 func (s *testSerialSuite) TestIssue29498(c *C) {
 	tk := testkit.NewTestKit(c, s.store)
 	tk.MustExec("use test")
@@ -9156,7 +9155,7 @@
 	c.Assert(len(row), Equals, mysql.MaxDatetimeWidthNoFsp+3+1)
 	c.Assert(row[len(row)-12:], Equals, "00:00:00.567")
 }
-=======
+
 func (s *testSuite) TestDeleteWithMulTbl(c *C) {
 	tk := testkit.NewTestKit(c, s.store)
 
@@ -9199,5 +9198,4 @@
 	tk.MustExec("INSERT INTO `enum-set` VALUES\n(\"x00,x59\");")
 	tk.MustQuery("select `set` from `enum-set` use index(PRIMARY)").Check(testkit.Rows("x00,x59"))
 	tk.MustExec("admin check table `enum-set`")
-}
->>>>>>> ed728646
+}