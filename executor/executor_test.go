--- conflicted
+++ resolved
@@ -3404,7 +3404,6 @@
 	))
 }
 
-<<<<<<< HEAD
 func (s *testSuite) TestSelectView(c *C) {
 	tk := testkit.NewTestKit(c, s.store)
 	tk.MustExec("use test")
@@ -3438,7 +3437,8 @@
 	tk.MustQuery("select * from view3;").Check(testkit.Rows("1 2"))
 	tk.MustExec("drop table view_t;")
 	tk.MustExec("drop view view1,view2,view3;")
-=======
+}
+
 type testSuite2 struct {
 	cluster   *mocktikv.Cluster
 	mvccStore mocktikv.MVCCStore
@@ -3535,5 +3535,4 @@
 		tableName := tb[0]
 		tk.MustExec(fmt.Sprintf("drop table %v", tableName))
 	}
->>>>>>> 98b96cc7
 }