--- conflicted
+++ resolved
@@ -8165,7 +8165,7 @@
 	c.Assert(tk.Se.GetTxnWriteThroughputSLI().String(), Equals, "invalid: false, affectRow: 0, writeSize: 0, readKeys: 0, writeKeys: 0, writeTime: 0s")
 }
 
-<<<<<<< HEAD
+
 func (s *testSuiteP2) TestProjectionBitType(c *C) {
 	tk := testkit.NewTestKit(c, s.store)
 	tk.MustExec("use test")
@@ -8184,7 +8184,8 @@
 	tk.MustExec("set @@tidb_enable_vectorized_expression = 1;")
 	tk.MustQuery("(select * from t where false) union(select * from t for update);").Check(testkit.Rows("1 \x01\xd5\xe4\xcf\u007f"))
 	tk.MustQuery("(select * from t1 where false) union(select * from t1 for update);").Check(testkit.Rows("1 \x01\xd5\xe4\xcf\u007f"))
-=======
+}
+
 func (s *testSuite) TestIssue23609(c *C) {
 	tk := testkit.NewTestKitWithInit(c, s.store)
 	tk.MustExec("drop table if exists t1")
@@ -8195,5 +8196,4 @@
 	tk.MustQuery("select * from t1 where a = b").Check(testkit.Rows())
 	tk.MustQuery("select * from t1 where a < b").Check(testkit.Rows())
 	c.Assert(tk.Se.GetSessionVars().StmtCtx.WarningCount(), Equals, uint16(0))
->>>>>>> 1f4105ea
 }