--- conflicted
+++ resolved
@@ -4658,7 +4658,6 @@
 	c.Assert(gcEnable, Equals, false)
 }
 
-<<<<<<< HEAD
 func (s *testRecoverTable) TestFlashbackTable(c *C) {
 	c.Assert(failpoint.Enable("github.com/pingcap/tidb/meta/autoid/mockAutoIDChange", `return(true)`), IsNil)
 	defer func() {
@@ -4749,10 +4748,7 @@
 	return ""
 }
 
-func (s *testSuiteP1) TestPointGetPreparedPlanText(c *C) {
-=======
 func (s *testSuiteP2) TestPointGetPreparedPlan(c *C) {
->>>>>>> 5340e177
 	tk1 := testkit.NewTestKit(c, s.store)
 	tk1.MustExec("drop database if exists ps_text")
 	defer tk1.MustExec("drop database if exists ps_text")
