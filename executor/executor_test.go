// Copyright 2015 PingCAP, Inc.
//
// Licensed under the Apache License, Version 2.0 (the "License");
// you may not use this file except in compliance with the License.
// You may obtain a copy of the License at
//
//     http://www.apache.org/licenses/LICENSE-2.0
//
// Unless required by applicable law or agreed to in writing, software
// distributed under the License is distributed on an "AS IS" BASIS,
// See the License for the specific language governing permissions and
// limitations under the License.

package executor_test

import (
	"context"
	"flag"
	"fmt"
	"io/ioutil"
	"math"
	"net"
	"os"
	"strconv"
	"strings"
	"sync"
	"sync/atomic"
	"testing"
	"time"

	"github.com/golang/protobuf/proto"
	. "github.com/pingcap/check"
	"github.com/pingcap/errors"
	"github.com/pingcap/failpoint"
	pb "github.com/pingcap/kvproto/pkg/kvrpcpb"
	"github.com/pingcap/parser"
	"github.com/pingcap/parser/auth"
	"github.com/pingcap/parser/model"
	"github.com/pingcap/parser/mysql"
	"github.com/pingcap/parser/terror"
	"github.com/pingcap/tidb/config"
	"github.com/pingcap/tidb/ddl"
	"github.com/pingcap/tidb/domain"
	"github.com/pingcap/tidb/domain/infosync"
	"github.com/pingcap/tidb/executor"
	"github.com/pingcap/tidb/expression"
	"github.com/pingcap/tidb/infoschema"
	"github.com/pingcap/tidb/kv"
	"github.com/pingcap/tidb/meta"
	"github.com/pingcap/tidb/meta/autoid"
	"github.com/pingcap/tidb/planner"
	plannercore "github.com/pingcap/tidb/planner/core"
	"github.com/pingcap/tidb/server"
	"github.com/pingcap/tidb/session"
	"github.com/pingcap/tidb/sessionctx"
	"github.com/pingcap/tidb/sessionctx/stmtctx"
	"github.com/pingcap/tidb/sessionctx/variable"
	"github.com/pingcap/tidb/statistics"
	"github.com/pingcap/tidb/store/mockstore"
	"github.com/pingcap/tidb/store/mockstore/mocktikv"
	"github.com/pingcap/tidb/store/tikv"
	"github.com/pingcap/tidb/store/tikv/oracle"
	"github.com/pingcap/tidb/store/tikv/tikvrpc"
	"github.com/pingcap/tidb/table"
	"github.com/pingcap/tidb/table/tables"
	"github.com/pingcap/tidb/tablecodec"
	"github.com/pingcap/tidb/types"
	"github.com/pingcap/tidb/util"
	"github.com/pingcap/tidb/util/admin"
	"github.com/pingcap/tidb/util/codec"
	"github.com/pingcap/tidb/util/gcutil"
	"github.com/pingcap/tidb/util/logutil"
	"github.com/pingcap/tidb/util/memory"
	"github.com/pingcap/tidb/util/mock"
	"github.com/pingcap/tidb/util/rowcodec"
	"github.com/pingcap/tidb/util/testkit"
	"github.com/pingcap/tidb/util/testleak"
	"github.com/pingcap/tidb/util/testutil"
	"github.com/pingcap/tidb/util/timeutil"
	"github.com/pingcap/tipb/go-tipb"
	"google.golang.org/grpc"
)

func TestT(t *testing.T) {
	CustomVerboseFlag = true
	*CustomParallelSuiteFlag = true
	logLevel := os.Getenv("log_level")
	logutil.InitLogger(logutil.NewLogConfig(logLevel, logutil.DefaultLogFormat, "", logutil.EmptyFileLogConfig, false))
	autoid.SetStep(5000)

	config.UpdateGlobal(func(conf *config.Config) {
		conf.Log.SlowThreshold = 30000 // 30s
		conf.Experimental.AllowsExpressionIndex = true
	})
	tmpDir := config.GetGlobalConfig().TempStoragePath
	_ = os.RemoveAll(tmpDir) // clean the uncleared temp file during the last run.
	_ = os.MkdirAll(tmpDir, 0755)
	testleak.BeforeTest()
	TestingT(t)
	testleak.AfterTestT(t)()
}

var _ = Suite(&testSuite{&baseTestSuite{}})
var _ = Suite(&testSuiteP1{&baseTestSuite{}})
var _ = Suite(&testSuiteP2{&baseTestSuite{}})
var _ = Suite(&testSuite1{})
var _ = Suite(&testSuite2{&baseTestSuite{}})
var _ = Suite(&testSuite3{&baseTestSuite{}})
var _ = Suite(&testSuite4{&baseTestSuite{}})
var _ = Suite(&testSuite5{&baseTestSuite{}})
var _ = Suite(&testSuiteJoin1{&baseTestSuite{}})
var _ = Suite(&testSuiteJoin2{&baseTestSuite{}})
var _ = Suite(&testSuiteJoin3{&baseTestSuite{}})
var _ = SerialSuites(&testSuiteJoinSerial{&baseTestSuite{}})
var _ = Suite(&testSuiteAgg{baseTestSuite: &baseTestSuite{}})
var _ = Suite(&testSuite6{&baseTestSuite{}})
var _ = Suite(&testSuite7{&baseTestSuite{}})
var _ = Suite(&testSuite8{&baseTestSuite{}})
var _ = SerialSuites(&testShowStatsSuite{&baseTestSuite{}})
var _ = Suite(&testBypassSuite{})
var _ = Suite(&testUpdateSuite{})
var _ = Suite(&testPointGetSuite{})
var _ = Suite(&testBatchPointGetSuite{})
var _ = Suite(&testRecoverTable{})
var _ = Suite(&testMemTableReaderSuite{&testClusterTableBase{}})
var _ = SerialSuites(&testFlushSuite{})
var _ = SerialSuites(&testAutoRandomSuite{&baseTestSuite{}})
var _ = SerialSuites(&testClusterTableSuite{})
var _ = SerialSuites(&testPrepareSerialSuite{&baseTestSuite{}})
var _ = SerialSuites(&testSplitTable{&baseTestSuite{}})
var _ = SerialSuites(&testSerialSuite1{&baseTestSuite{}})
var _ = SerialSuites(&testPrepareSuite{})

type testSuite struct{ *baseTestSuite }
type testSuiteP1 struct{ *baseTestSuite }
type testSuiteP2 struct{ *baseTestSuite }
type testSplitTable struct{ *baseTestSuite }
type testPrepareSuite struct{ testData testutil.TestData }

type baseTestSuite struct {
	cluster   *mocktikv.Cluster
	mvccStore mocktikv.MVCCStore
	store     kv.Storage
	domain    *domain.Domain
	*parser.Parser
	ctx *mock.Context
}

var mockTikv = flag.Bool("mockTikv", true, "use mock tikv store in executor test")

func (s *baseTestSuite) SetUpSuite(c *C) {
	s.Parser = parser.New()
	flag.Lookup("mockTikv")
	useMockTikv := *mockTikv
	if useMockTikv {
		s.cluster = mocktikv.NewCluster()
		mocktikv.BootstrapWithSingleStore(s.cluster)
		s.mvccStore = mocktikv.MustNewMVCCStore()
		store, err := mockstore.NewMockTikvStore(
			mockstore.WithCluster(s.cluster),
			mockstore.WithMVCCStore(s.mvccStore),
		)
		c.Assert(err, IsNil)
		s.store = store
		session.SetSchemaLease(0)
		session.DisableStats4Test()
	}
	d, err := session.BootstrapSession(s.store)
	c.Assert(err, IsNil)
	d.SetStatsUpdating(true)
	s.domain = d
	config.UpdateGlobal(func(conf *config.Config) {
		conf.OOMAction = config.OOMActionLog
	})
}

func (s *testPrepareSuite) SetUpSuite(c *C) {
	var err error
	s.testData, err = testutil.LoadTestSuiteData("testdata", "prepare_suite")
	c.Assert(err, IsNil)
}

func (s *testPrepareSuite) TearDownSuite(c *C) {
	c.Assert(s.testData.GenerateOutputIfNeeded(), IsNil)
}

func (s *baseTestSuite) TearDownSuite(c *C) {
	s.domain.Close()
	s.store.Close()
}

func (s *testSuiteP1) TestPessimisticSelectForUpdate(c *C) {
	tk := testkit.NewTestKit(c, s.store)
	tk.MustExec("use test")
	tk.MustExec("drop table if exists t")
	tk.MustExec("create table t(id int primary key, a int)")
	tk.MustExec("insert into t values(1, 1)")
	tk.MustExec("begin PESSIMISTIC")
	tk.MustQuery("select a from t where id=1 for update").Check(testkit.Rows("1"))
	tk.MustExec("update t set a=a+1 where id=1")
	tk.MustExec("commit")
	tk.MustQuery("select a from t where id=1").Check(testkit.Rows("2"))
}

func (s *testSuite) TearDownTest(c *C) {
	tk := testkit.NewTestKit(c, s.store)
	tk.MustExec("use test")
	r := tk.MustQuery("show tables")
	for _, tb := range r.Rows() {
		tableName := tb[0]
		tk.MustExec(fmt.Sprintf("drop table %v", tableName))
	}
}

func (s *testSuiteP1) TestBind(c *C) {
	tk := testkit.NewTestKit(c, s.store)
	tk.MustExec("use test")
	tk.MustExec("drop table if exists testbind")

	tk.MustExec("create table testbind(i int, s varchar(20))")
	tk.MustExec("create index index_t on testbind(i,s)")
	tk.MustExec("create global binding for select * from testbind using select * from testbind use index for join(index_t)")
	c.Assert(len(tk.MustQuery("show global bindings").Rows()), Equals, 1)

	tk.MustExec("create session binding for select * from testbind using select * from testbind use index for join(index_t)")
	c.Assert(len(tk.MustQuery("show session bindings").Rows()), Equals, 1)
	tk.MustExec("drop session binding for select * from testbind")
}

func (s *testSuiteP1) TestChange(c *C) {
	tk := testkit.NewTestKit(c, s.store)
	tk.MustExec("use test")
	tk.MustExec("drop table if exists t")
	tk.MustExec("create table t(a int)")
	tk.MustExec("alter table t change a b int")
	tk.MustExec("alter table t change b c bigint")
	c.Assert(tk.ExecToErr("alter table t change c d varchar(100)"), NotNil)
}

func (s *testSuiteP1) TestChangePumpAndDrainer(c *C) {
	tk := testkit.NewTestKit(c, s.store)
	// change pump or drainer's state need connect to etcd
	// so will meet error "URL scheme must be http, https, unix, or unixs: /tmp/tidb"
	err := tk.ExecToErr("change pump to node_state ='paused' for node_id 'pump1'")
	c.Assert(err, ErrorMatches, "URL scheme must be http, https, unix, or unixs.*")
	err = tk.ExecToErr("change drainer to node_state ='paused' for node_id 'drainer1'")
	c.Assert(err, ErrorMatches, "URL scheme must be http, https, unix, or unixs.*")
}

func (s *testSuiteP1) TestLoadStats(c *C) {
	tk := testkit.NewTestKit(c, s.store)
	tk.MustExec("use test")
	c.Assert(tk.ExecToErr("load stats"), NotNil)
	c.Assert(tk.ExecToErr("load stats ./xxx.json"), NotNil)
}

func (s *testSuiteP1) TestShow(c *C) {
	tk := testkit.NewTestKit(c, s.store)
	tk.MustExec("create database test_show;")
	tk.MustExec("use test_show")

	tk.MustQuery("show engines")
	tk.MustExec("drop table if exists t")
	tk.MustExec("create table t(a int primary key)")
	c.Assert(len(tk.MustQuery("show index in t").Rows()), Equals, 1)
	c.Assert(len(tk.MustQuery("show index from t").Rows()), Equals, 1)

	tk.MustQuery("show charset").Check(testkit.Rows(
		"utf8 UTF-8 Unicode utf8_bin 3",
		"utf8mb4 UTF-8 Unicode utf8mb4_bin 4",
		"ascii US ASCII ascii_bin 1",
		"latin1 Latin1 latin1_bin 1",
		"binary binary binary 1"))
	c.Assert(len(tk.MustQuery("show master status").Rows()), Equals, 1)
	tk.MustQuery("show create database test_show").Check(testkit.Rows("test_show CREATE DATABASE `test_show` /*!40100 DEFAULT CHARACTER SET utf8mb4 */"))
	tk.MustQuery("show privileges").Check(testkit.Rows("Alter Tables To alter the table",
		"Alter Tables To alter the table",
		"Alter routine Functions,Procedures To alter or drop stored functions/procedures",
		"Create Databases,Tables,Indexes To create new databases and tables",
		"Create routine Databases To use CREATE FUNCTION/PROCEDURE",
		"Create temporary tables Databases To use CREATE TEMPORARY TABLE",
		"Create view Tables To create new views",
		"Create user Server Admin To create new users",
		"Delete Tables To delete existing rows",
		"Drop Databases,Tables To drop databases, tables, and views",
		"Event Server Admin To create, alter, drop and execute events",
		"Execute Functions,Procedures To execute stored routines",
		"File File access on server To read and write files on the server",
		"Grant option Databases,Tables,Functions,Procedures To give to other users those privileges you possess",
		"Index Tables To create or drop indexes",
		"Insert Tables To insert data into tables",
		"Lock tables Databases To use LOCK TABLES (together with SELECT privilege)",
		"Process Server Admin To view the plain text of currently executing queries",
		"Proxy Server Admin To make proxy user possible",
		"References Databases,Tables To have references on tables",
		"Reload Server Admin To reload or refresh tables, logs and privileges",
		"Replication client Server Admin To ask where the slave or master servers are",
		"Replication slave Server Admin To read binary log events from the master",
		"Select Tables To retrieve rows from table",
		"Show databases Server Admin To see all databases with SHOW DATABASES",
		"Show view Tables To see views with SHOW CREATE VIEW",
		"Shutdown Server Admin To shut down the server",
		"Super Server Admin To use KILL thread, SET GLOBAL, CHANGE MASTER, etc.",
		"Trigger Tables To use triggers",
		"Create tablespace Server Admin To create/alter/drop tablespaces",
		"Update Tables To update existing rows",
		"Usage Server Admin No privileges - allow connect only"))
	c.Assert(len(tk.MustQuery("show table status").Rows()), Equals, 1)
}

func (s *testSuite3) TestAdmin(c *C) {
	tk := testkit.NewTestKit(c, s.store)
	tk.MustExec("use test")
	tk.MustExec("drop table if exists admin_test")
	tk.MustExec("create table admin_test (c1 int, c2 int, c3 int default 1, index (c1))")
	tk.MustExec("insert admin_test (c1) values (1),(2),(NULL)")

	ctx := context.Background()
	// cancel DDL jobs test
	r, err := tk.Exec("admin cancel ddl jobs 1")
	c.Assert(err, IsNil, Commentf("err %v", err))
	req := r.NewChunk()
	err = r.Next(ctx, req)
	c.Assert(err, IsNil)
	row := req.GetRow(0)
	c.Assert(row.Len(), Equals, 2)
	c.Assert(row.GetString(0), Equals, "1")
	c.Assert(row.GetString(1), Matches, "*DDL Job:1 not found")

	// show ddl test;
	r, err = tk.Exec("admin show ddl")
	c.Assert(err, IsNil)
	req = r.NewChunk()
	err = r.Next(ctx, req)
	c.Assert(err, IsNil)
	row = req.GetRow(0)
	c.Assert(row.Len(), Equals, 6)
	txn, err := s.store.Begin()
	c.Assert(err, IsNil)
	ddlInfo, err := admin.GetDDLInfo(txn)
	c.Assert(err, IsNil)
	c.Assert(row.GetInt64(0), Equals, ddlInfo.SchemaVer)
	// TODO: Pass this test.
	// rowOwnerInfos := strings.Split(row.Data[1].GetString(), ",")
	// ownerInfos := strings.Split(ddlInfo.Owner.String(), ",")
	// c.Assert(rowOwnerInfos[0], Equals, ownerInfos[0])
	serverInfo, err := infosync.GetServerInfoByID(ctx, row.GetString(1))
	c.Assert(err, IsNil)
	c.Assert(row.GetString(2), Equals, serverInfo.IP+":"+
		strconv.FormatUint(uint64(serverInfo.Port), 10))
	c.Assert(row.GetString(3), Equals, "")
	req = r.NewChunk()
	err = r.Next(ctx, req)
	c.Assert(err, IsNil)
	c.Assert(req.NumRows() == 0, IsTrue)
	err = txn.Rollback()
	c.Assert(err, IsNil)

	// show DDL jobs test
	r, err = tk.Exec("admin show ddl jobs")
	c.Assert(err, IsNil)
	req = r.NewChunk()
	err = r.Next(ctx, req)
	c.Assert(err, IsNil)
	row = req.GetRow(0)
	c.Assert(row.Len(), Equals, 11)
	txn, err = s.store.Begin()
	c.Assert(err, IsNil)
	historyJobs, err := admin.GetHistoryDDLJobs(txn, admin.DefNumHistoryJobs)
	c.Assert(len(historyJobs), Greater, 1)
	c.Assert(len(row.GetString(1)), Greater, 0)
	c.Assert(err, IsNil)
	c.Assert(row.GetInt64(0), Equals, historyJobs[0].ID)
	c.Assert(err, IsNil)

	r, err = tk.Exec("admin show ddl jobs 20")
	c.Assert(err, IsNil)
	req = r.NewChunk()
	err = r.Next(ctx, req)
	c.Assert(err, IsNil)
	row = req.GetRow(0)
	c.Assert(row.Len(), Equals, 11)
	c.Assert(row.GetInt64(0), Equals, historyJobs[0].ID)
	c.Assert(err, IsNil)

	// show DDL job queries test
	tk.MustExec("use test")
	tk.MustExec("drop table if exists admin_test2")
	tk.MustExec("create table admin_test2 (c1 int, c2 int, c3 int default 1, index (c1))")
	result := tk.MustQuery(`admin show ddl job queries 1, 1, 1`)
	result.Check(testkit.Rows())
	result = tk.MustQuery(`admin show ddl job queries 1, 2, 3, 4`)
	result.Check(testkit.Rows())
	historyJobs, err = admin.GetHistoryDDLJobs(txn, admin.DefNumHistoryJobs)
	result = tk.MustQuery(fmt.Sprintf("admin show ddl job queries %d", historyJobs[0].ID))
	result.Check(testkit.Rows(historyJobs[0].Query))
	c.Assert(err, IsNil)

	// check table test
	tk.MustExec("create table admin_test1 (c1 int, c2 int default 1, index (c1))")
	tk.MustExec("insert admin_test1 (c1) values (21),(22)")
	r, err = tk.Exec("admin check table admin_test, admin_test1")
	c.Assert(err, IsNil)
	c.Assert(r, IsNil)
	// error table name
	err = tk.ExecToErr("admin check table admin_test_error")
	c.Assert(err, NotNil)
	// different index values
	sctx := tk.Se.(sessionctx.Context)
	dom := domain.GetDomain(sctx)
	is := dom.InfoSchema()
	c.Assert(is, NotNil)
	tb, err := is.TableByName(model.NewCIStr("test"), model.NewCIStr("admin_test"))
	c.Assert(err, IsNil)
	c.Assert(tb.Indices(), HasLen, 1)
	_, err = tb.Indices()[0].Create(mock.NewContext(), txn, types.MakeDatums(int64(10)), 1)
	c.Assert(err, IsNil)
	err = txn.Commit(context.Background())
	c.Assert(err, IsNil)
	errAdmin := tk.ExecToErr("admin check table admin_test")
	c.Assert(errAdmin, NotNil)

	if config.CheckTableBeforeDrop {
		err = tk.ExecToErr("drop table admin_test")
		c.Assert(err.Error(), Equals, errAdmin.Error())

		// Drop inconsistency index.
		tk.MustExec("alter table admin_test drop index c1")
		tk.MustExec("admin check table admin_test")
	}
	// checksum table test
	tk.MustExec("create table checksum_with_index (id int, count int, PRIMARY KEY(id), KEY(count))")
	tk.MustExec("create table checksum_without_index (id int, count int, PRIMARY KEY(id))")
	r, err = tk.Exec("admin checksum table checksum_with_index, checksum_without_index")
	c.Assert(err, IsNil)
	res := tk.ResultSetToResult(r, Commentf("admin checksum table"))
	// Mocktikv returns 1 for every table/index scan, then we will xor the checksums of a table.
	// For "checksum_with_index", we have two checksums, so the result will be 1^1 = 0.
	// For "checksum_without_index", we only have one checksum, so the result will be 1.
	res.Sort().Check(testkit.Rows("test checksum_with_index 0 2 2", "test checksum_without_index 1 1 1"))

	tk.MustExec("drop table if exists t1;")
	tk.MustExec("CREATE TABLE t1 (c2 BOOL, PRIMARY KEY (c2));")
	tk.MustExec("INSERT INTO t1 SET c2 = '0';")
	tk.MustExec("ALTER TABLE t1 ADD COLUMN c3 DATETIME NULL DEFAULT '2668-02-03 17:19:31';")
	tk.MustExec("ALTER TABLE t1 ADD INDEX idx2 (c3);")
	tk.MustExec("ALTER TABLE t1 ADD COLUMN c4 bit(10) default 127;")
	tk.MustExec("ALTER TABLE t1 ADD INDEX idx3 (c4);")
	tk.MustExec("admin check table t1;")

	// Test admin show ddl jobs table name after table has been droped.
	tk.MustExec("drop table if exists t1;")
	re := tk.MustQuery("admin show ddl jobs 1")
	rows := re.Rows()
	c.Assert(len(rows), Equals, 1)
	c.Assert(rows[0][2], Equals, "t1")

	// Test for reverse scan get history ddl jobs when ddl history jobs queue has multiple regions.
	txn, err = s.store.Begin()
	c.Assert(err, IsNil)
	historyJobs, err = admin.GetHistoryDDLJobs(txn, 20)
	c.Assert(err, IsNil)

	// Split region for history ddl job queues.
	m := meta.NewMeta(txn)
	startKey := meta.DDLJobHistoryKey(m, 0)
	endKey := meta.DDLJobHistoryKey(m, historyJobs[0].ID)
	s.cluster.SplitKeys(s.mvccStore, startKey, endKey, int(historyJobs[0].ID/5))

	historyJobs2, err := admin.GetHistoryDDLJobs(txn, 20)
	c.Assert(err, IsNil)
	c.Assert(historyJobs, DeepEquals, historyJobs2)
}

func (s *testSuiteP2) TestAdminShowDDLJobs(c *C) {
	tk := testkit.NewTestKit(c, s.store)
	tk.MustExec("create database if not exists test_admin_show_ddl_jobs")
	tk.MustExec("use test_admin_show_ddl_jobs")
	tk.MustExec("create table t (a int);")

	re := tk.MustQuery("admin show ddl jobs 1")
	row := re.Rows()[0]
	c.Assert(row[1], Equals, "test_admin_show_ddl_jobs")
	jobID, err := strconv.Atoi(row[0].(string))
	c.Assert(err, IsNil)

	err = kv.RunInNewTxn(s.store, true, func(txn kv.Transaction) error {
		t := meta.NewMeta(txn)
		job, err := t.GetHistoryDDLJob(int64(jobID))
		c.Assert(err, IsNil)
		c.Assert(job, NotNil)
		// Test for compatibility. Old TiDB version doesn't have SchemaName field, and the BinlogInfo maybe nil.
		// See PR: 11561.
		job.BinlogInfo = nil
		job.SchemaName = ""
		err = t.AddHistoryDDLJob(job, true)
		c.Assert(err, IsNil)
		return nil
	})
	c.Assert(err, IsNil)

	re = tk.MustQuery("admin show ddl jobs 1")
	row = re.Rows()[0]
	c.Assert(row[1], Equals, "test_admin_show_ddl_jobs")

	re = tk.MustQuery("admin show ddl jobs 1 where job_type='create table'")
	row = re.Rows()[0]
	c.Assert(row[1], Equals, "test_admin_show_ddl_jobs")
	c.Assert(row[9], Equals, "<nil>")

	// Test the START_TIME and END_TIME field.
	re = tk.MustQuery("admin show ddl jobs where job_type = 'create table' and start_time > str_to_date('20190101','%Y%m%d%H%i%s')")
	row = re.Rows()[0]
	c.Assert(row[2], Equals, "t")
	c.Assert(row[9], Equals, "<nil>")
}

func (s *testSuiteP2) TestAdminChecksumOfPartitionedTable(c *C) {
	tk := testkit.NewTestKit(c, s.store)
	tk.MustExec("USE test;")
	tk.MustExec("DROP TABLE IF EXISTS admin_checksum_partition_test;")
	tk.MustExec("CREATE TABLE admin_checksum_partition_test (a INT) PARTITION BY HASH(a) PARTITIONS 4;")
	tk.MustExec("INSERT INTO admin_checksum_partition_test VALUES (1), (2);")

	r := tk.MustQuery("ADMIN CHECKSUM TABLE admin_checksum_partition_test;")
	r.Check(testkit.Rows("test admin_checksum_partition_test 1 5 5"))
}

func (s *baseTestSuite) fillData(tk *testkit.TestKit, table string) {
	tk.MustExec("use test")
	tk.MustExec(fmt.Sprintf("create table %s(id int not null default 1, name varchar(255), PRIMARY KEY(id));", table))

	// insert data
	tk.MustExec(fmt.Sprintf("insert INTO %s VALUES (1, \"hello\");", table))
	tk.CheckExecResult(1, 0)
	tk.MustExec(fmt.Sprintf("insert into %s values (2, \"hello\");", table))
	tk.CheckExecResult(1, 0)
}

type testCase struct {
	data1       []byte
	data2       []byte
	expected    []string
	restData    []byte
	expectedMsg string
}

func checkCases(tests []testCase, ld *executor.LoadDataInfo,
	c *C, tk *testkit.TestKit, ctx sessionctx.Context, selectSQL, deleteSQL string) {
	origin := ld.IgnoreLines
	for _, tt := range tests {
		ld.IgnoreLines = origin
		c.Assert(ctx.NewTxn(context.Background()), IsNil)
		ctx.GetSessionVars().StmtCtx.DupKeyAsWarning = true
		ctx.GetSessionVars().StmtCtx.BadNullAsWarning = true
		ctx.GetSessionVars().StmtCtx.InLoadDataStmt = true
		ctx.GetSessionVars().StmtCtx.InDeleteStmt = false
		data, reachLimit, err1 := ld.InsertData(context.Background(), tt.data1, tt.data2)
		c.Assert(err1, IsNil)
		c.Assert(reachLimit, IsFalse)
		err1 = ld.CheckAndInsertOneBatch(context.Background(), ld.GetRows(), ld.GetCurBatchCnt())
		c.Assert(err1, IsNil)
		ld.SetMaxRowsInBatch(20000)
		if tt.restData == nil {
			c.Assert(data, HasLen, 0,
				Commentf("data1:%v, data2:%v, data:%v", string(tt.data1), string(tt.data2), string(data)))
		} else {
			c.Assert(data, DeepEquals, tt.restData,
				Commentf("data1:%v, data2:%v, data:%v", string(tt.data1), string(tt.data2), string(data)))
		}
		ld.SetMessage()
		tk.CheckLastMessage(tt.expectedMsg)
		err := ctx.StmtCommit(nil)
		c.Assert(err, IsNil)
		txn, err := ctx.Txn(true)
		c.Assert(err, IsNil)
		err = txn.Commit(context.Background())
		c.Assert(err, IsNil)
		r := tk.MustQuery(selectSQL)
		r.Check(testutil.RowsWithSep("|", tt.expected...))
		tk.MustExec(deleteSQL)
	}
}

func (s *testSuiteP1) TestSelectWithoutFrom(c *C) {
	tk := testkit.NewTestKit(c, s.store)
	tk.MustExec("use test")

	r := tk.MustQuery("select 1 + 2*3;")
	r.Check(testkit.Rows("7"))

	r = tk.MustQuery(`select _utf8"string";`)
	r.Check(testkit.Rows("string"))

	r = tk.MustQuery("select 1 order by 1;")
	r.Check(testkit.Rows("1"))
}

// TestSelectBackslashN Issue 3685.
func (s *testSuiteP1) TestSelectBackslashN(c *C) {
	tk := testkit.NewTestKit(c, s.store)

	sql := `select \N;`
	r := tk.MustQuery(sql)
	r.Check(testkit.Rows("<nil>"))
	rs, err := tk.Exec(sql)
	c.Check(err, IsNil)
	fields := rs.Fields()
	c.Check(len(fields), Equals, 1)
	c.Check(fields[0].Column.Name.O, Equals, "NULL")

	sql = `select "\N";`
	r = tk.MustQuery(sql)
	r.Check(testkit.Rows("N"))
	rs, err = tk.Exec(sql)
	c.Check(err, IsNil)
	fields = rs.Fields()
	c.Check(len(fields), Equals, 1)
	c.Check(fields[0].Column.Name.O, Equals, `N`)

	tk.MustExec("use test;")
	tk.MustExec("create table test (`\\N` int);")
	tk.MustExec("insert into test values (1);")
	tk.CheckExecResult(1, 0)
	sql = "select * from test;"
	r = tk.MustQuery(sql)
	r.Check(testkit.Rows("1"))
	rs, err = tk.Exec(sql)
	c.Check(err, IsNil)
	fields = rs.Fields()
	c.Check(len(fields), Equals, 1)
	c.Check(fields[0].Column.Name.O, Equals, `\N`)

	sql = `select \N from test;`
	r = tk.MustQuery(sql)
	r.Check(testkit.Rows("<nil>"))
	rs, err = tk.Exec(sql)
	c.Check(err, IsNil)
	fields = rs.Fields()
	c.Check(err, IsNil)
	c.Check(len(fields), Equals, 1)
	c.Check(fields[0].Column.Name.O, Equals, `NULL`)

	sql = `select (\N) from test;`
	r = tk.MustQuery(sql)
	r.Check(testkit.Rows("<nil>"))
	rs, err = tk.Exec(sql)
	c.Check(err, IsNil)
	fields = rs.Fields()
	c.Check(len(fields), Equals, 1)
	c.Check(fields[0].Column.Name.O, Equals, `NULL`)

	sql = "select `\\N` from test;"
	r = tk.MustQuery(sql)
	r.Check(testkit.Rows("1"))
	rs, err = tk.Exec(sql)
	c.Check(err, IsNil)
	fields = rs.Fields()
	c.Check(len(fields), Equals, 1)
	c.Check(fields[0].Column.Name.O, Equals, `\N`)

	sql = "select (`\\N`) from test;"
	r = tk.MustQuery(sql)
	r.Check(testkit.Rows("1"))
	rs, err = tk.Exec(sql)
	c.Check(err, IsNil)
	fields = rs.Fields()
	c.Check(len(fields), Equals, 1)
	c.Check(fields[0].Column.Name.O, Equals, `\N`)

	sql = `select '\N' from test;`
	r = tk.MustQuery(sql)
	r.Check(testkit.Rows("N"))
	rs, err = tk.Exec(sql)
	c.Check(err, IsNil)
	fields = rs.Fields()
	c.Check(len(fields), Equals, 1)
	c.Check(fields[0].Column.Name.O, Equals, `N`)

	sql = `select ('\N') from test;`
	r = tk.MustQuery(sql)
	r.Check(testkit.Rows("N"))
	rs, err = tk.Exec(sql)
	c.Check(err, IsNil)
	fields = rs.Fields()
	c.Check(len(fields), Equals, 1)
	c.Check(fields[0].Column.Name.O, Equals, `N`)
}

// TestSelectNull Issue #4053.
func (s *testSuiteP1) TestSelectNull(c *C) {
	tk := testkit.NewTestKit(c, s.store)

	sql := `select nUll;`
	r := tk.MustQuery(sql)
	r.Check(testkit.Rows("<nil>"))
	rs, err := tk.Exec(sql)
	c.Check(err, IsNil)
	fields := rs.Fields()
	c.Check(len(fields), Equals, 1)
	c.Check(fields[0].Column.Name.O, Equals, `NULL`)

	sql = `select (null);`
	r = tk.MustQuery(sql)
	r.Check(testkit.Rows("<nil>"))
	rs, err = tk.Exec(sql)
	c.Check(err, IsNil)
	fields = rs.Fields()
	c.Check(len(fields), Equals, 1)
	c.Check(fields[0].Column.Name.O, Equals, `NULL`)

	sql = `select null+NULL;`
	r = tk.MustQuery(sql)
	r.Check(testkit.Rows("<nil>"))
	rs, err = tk.Exec(sql)
	c.Check(err, IsNil)
	fields = rs.Fields()
	c.Check(err, IsNil)
	c.Check(len(fields), Equals, 1)
	c.Check(fields[0].Column.Name.O, Equals, `null+NULL`)
}

// TestSelectStringLiteral Issue #3686.
func (s *testSuiteP1) TestSelectStringLiteral(c *C) {
	tk := testkit.NewTestKit(c, s.store)

	sql := `select 'abc';`
	r := tk.MustQuery(sql)
	r.Check(testkit.Rows("abc"))
	rs, err := tk.Exec(sql)
	c.Check(err, IsNil)
	fields := rs.Fields()
	c.Check(len(fields), Equals, 1)
	c.Check(fields[0].Column.Name.O, Equals, `abc`)

	sql = `select (('abc'));`
	r = tk.MustQuery(sql)
	r.Check(testkit.Rows("abc"))
	rs, err = tk.Exec(sql)
	c.Check(err, IsNil)
	fields = rs.Fields()
	c.Check(len(fields), Equals, 1)
	c.Check(fields[0].Column.Name.O, Equals, `abc`)

	sql = `select 'abc'+'def';`
	r = tk.MustQuery(sql)
	r.Check(testkit.Rows("0"))
	rs, err = tk.Exec(sql)
	c.Check(err, IsNil)
	fields = rs.Fields()
	c.Check(len(fields), Equals, 1)
	c.Check(fields[0].Column.Name.O, Equals, `'abc'+'def'`)

	// Below checks whether leading invalid chars are trimmed.
	sql = "select '\n';"
	r = tk.MustQuery(sql)
	r.Check(testkit.Rows("\n"))
	rs, err = tk.Exec(sql)
	c.Check(err, IsNil)
	fields = rs.Fields()
	c.Check(len(fields), Equals, 1)
	c.Check(fields[0].Column.Name.O, Equals, "")

	sql = "select '\t   col';" // Lowercased letter is a valid char.
	rs, err = tk.Exec(sql)
	c.Check(err, IsNil)
	fields = rs.Fields()
	c.Check(len(fields), Equals, 1)
	c.Check(fields[0].Column.Name.O, Equals, "col")

	sql = "select '\t   Col';" // Uppercased letter is a valid char.
	rs, err = tk.Exec(sql)
	c.Check(err, IsNil)
	fields = rs.Fields()
	c.Check(len(fields), Equals, 1)
	c.Check(fields[0].Column.Name.O, Equals, "Col")

	sql = "select '\n\t   中文 col';" // Chinese char is a valid char.
	rs, err = tk.Exec(sql)
	c.Check(err, IsNil)
	fields = rs.Fields()
	c.Check(len(fields), Equals, 1)
	c.Check(fields[0].Column.Name.O, Equals, "中文 col")

	sql = "select ' \r\n  .col';" // Punctuation is a valid char.
	rs, err = tk.Exec(sql)
	c.Check(err, IsNil)
	fields = rs.Fields()
	c.Check(len(fields), Equals, 1)
	c.Check(fields[0].Column.Name.O, Equals, ".col")

	sql = "select '   😆col';" // Emoji is a valid char.
	rs, err = tk.Exec(sql)
	c.Check(err, IsNil)
	fields = rs.Fields()
	c.Check(len(fields), Equals, 1)
	c.Check(fields[0].Column.Name.O, Equals, "😆col")

	// Below checks whether trailing invalid chars are preserved.
	sql = `select 'abc   ';`
	rs, err = tk.Exec(sql)
	c.Check(err, IsNil)
	fields = rs.Fields()
	c.Check(len(fields), Equals, 1)
	c.Check(fields[0].Column.Name.O, Equals, "abc   ")

	sql = `select '  abc   123   ';`
	rs, err = tk.Exec(sql)
	c.Check(err, IsNil)
	fields = rs.Fields()
	c.Check(len(fields), Equals, 1)
	c.Check(fields[0].Column.Name.O, Equals, "abc   123   ")

	// Issue #4239.
	sql = `select 'a' ' ' 'string';`
	r = tk.MustQuery(sql)
	r.Check(testkit.Rows("a string"))
	rs, err = tk.Exec(sql)
	c.Check(err, IsNil)
	fields = rs.Fields()
	c.Check(len(fields), Equals, 1)
	c.Check(fields[0].Column.Name.O, Equals, "a")

	sql = `select 'a' " " "string";`
	r = tk.MustQuery(sql)
	r.Check(testkit.Rows("a string"))
	rs, err = tk.Exec(sql)
	c.Check(err, IsNil)
	fields = rs.Fields()
	c.Check(len(fields), Equals, 1)
	c.Check(fields[0].Column.Name.O, Equals, "a")

	sql = `select 'string' 'string';`
	r = tk.MustQuery(sql)
	r.Check(testkit.Rows("stringstring"))
	rs, err = tk.Exec(sql)
	c.Check(err, IsNil)
	fields = rs.Fields()
	c.Check(len(fields), Equals, 1)
	c.Check(fields[0].Column.Name.O, Equals, "string")

	sql = `select "ss" "a";`
	r = tk.MustQuery(sql)
	r.Check(testkit.Rows("ssa"))
	rs, err = tk.Exec(sql)
	c.Check(err, IsNil)
	fields = rs.Fields()
	c.Check(len(fields), Equals, 1)
	c.Check(fields[0].Column.Name.O, Equals, "ss")

	sql = `select "ss" "a" "b";`
	r = tk.MustQuery(sql)
	r.Check(testkit.Rows("ssab"))
	rs, err = tk.Exec(sql)
	c.Check(err, IsNil)
	fields = rs.Fields()
	c.Check(len(fields), Equals, 1)
	c.Check(fields[0].Column.Name.O, Equals, "ss")

	sql = `select "ss" "a" ' ' "b";`
	r = tk.MustQuery(sql)
	r.Check(testkit.Rows("ssa b"))
	rs, err = tk.Exec(sql)
	c.Check(err, IsNil)
	fields = rs.Fields()
	c.Check(len(fields), Equals, 1)
	c.Check(fields[0].Column.Name.O, Equals, "ss")

	sql = `select "ss" "a" ' ' "b" ' ' "d";`
	r = tk.MustQuery(sql)
	r.Check(testkit.Rows("ssa b d"))
	rs, err = tk.Exec(sql)
	c.Check(err, IsNil)
	fields = rs.Fields()
	c.Check(len(fields), Equals, 1)
	c.Check(fields[0].Column.Name.O, Equals, "ss")
}

func (s *testSuiteP1) TestSelectLimit(c *C) {
	tk := testkit.NewTestKit(c, s.store)
	tk.MustExec("use test")
	s.fillData(tk, "select_limit")

	tk.MustExec("insert INTO select_limit VALUES (3, \"hello\");")
	tk.CheckExecResult(1, 0)
	tk.MustExec("insert INTO select_limit VALUES (4, \"hello\");")
	tk.CheckExecResult(1, 0)

	r := tk.MustQuery("select * from select_limit limit 1;")
	r.Check(testkit.Rows("1 hello"))

	r = tk.MustQuery("select id from (select * from select_limit limit 1) k where id != 1;")
	r.Check(testkit.Rows())

	r = tk.MustQuery("select * from select_limit limit 18446744073709551615 offset 0;")
	r.Check(testkit.Rows("1 hello", "2 hello", "3 hello", "4 hello"))

	r = tk.MustQuery("select * from select_limit limit 18446744073709551615 offset 1;")
	r.Check(testkit.Rows("2 hello", "3 hello", "4 hello"))

	r = tk.MustQuery("select * from select_limit limit 18446744073709551615 offset 3;")
	r.Check(testkit.Rows("4 hello"))

	err := tk.ExecToErr("select * from select_limit limit 18446744073709551616 offset 3;")
	c.Assert(err, NotNil)
}

func (s *testSuiteP1) TestSelectOrderBy(c *C) {
	tk := testkit.NewTestKit(c, s.store)
	tk.MustExec("use test")
	s.fillData(tk, "select_order_test")

	// Test star field
	r := tk.MustQuery("select * from select_order_test where id = 1 order by id limit 1 offset 0;")
	r.Check(testkit.Rows("1 hello"))

	r = tk.MustQuery("select id from select_order_test order by id desc limit 1 ")
	r.Check(testkit.Rows("2"))

	r = tk.MustQuery("select id from select_order_test order by id + 1 desc limit 1 ")
	r.Check(testkit.Rows("2"))

	// Test limit
	r = tk.MustQuery("select * from select_order_test order by name, id limit 1 offset 0;")
	r.Check(testkit.Rows("1 hello"))

	// Test limit
	r = tk.MustQuery("select id as c1, name from select_order_test order by 2, id limit 1 offset 0;")
	r.Check(testkit.Rows("1 hello"))

	// Test limit overflow
	r = tk.MustQuery("select * from select_order_test order by name, id limit 100 offset 0;")
	r.Check(testkit.Rows("1 hello", "2 hello"))

	// Test offset overflow
	r = tk.MustQuery("select * from select_order_test order by name, id limit 1 offset 100;")
	r.Check(testkit.Rows())

	// Test limit exceeds int range.
	r = tk.MustQuery("select id from select_order_test order by name, id limit 18446744073709551615;")
	r.Check(testkit.Rows("1", "2"))

	// Test multiple field
	r = tk.MustQuery("select id, name from select_order_test where id = 1 group by id, name limit 1 offset 0;")
	r.Check(testkit.Rows("1 hello"))

	// Test limit + order by
	for i := 3; i <= 10; i += 1 {
		tk.MustExec(fmt.Sprintf("insert INTO select_order_test VALUES (%d, \"zz\");", i))
	}
	tk.MustExec("insert INTO select_order_test VALUES (10086, \"hi\");")
	for i := 11; i <= 20; i += 1 {
		tk.MustExec(fmt.Sprintf("insert INTO select_order_test VALUES (%d, \"hh\");", i))
	}
	for i := 21; i <= 30; i += 1 {
		tk.MustExec(fmt.Sprintf("insert INTO select_order_test VALUES (%d, \"zz\");", i))
	}
	tk.MustExec("insert INTO select_order_test VALUES (1501, \"aa\");")
	r = tk.MustQuery("select * from select_order_test order by name, id limit 1 offset 3;")
	r.Check(testkit.Rows("11 hh"))
	tk.MustExec("drop table select_order_test")
	tk.MustExec("drop table if exists t")
	tk.MustExec("create table t (c int, d int)")
	tk.MustExec("insert t values (1, 1)")
	tk.MustExec("insert t values (1, 2)")
	tk.MustExec("insert t values (1, 3)")
	r = tk.MustQuery("select 1-d as d from t order by d;")
	r.Check(testkit.Rows("-2", "-1", "0"))
	r = tk.MustQuery("select 1-d as d from t order by d + 1;")
	r.Check(testkit.Rows("0", "-1", "-2"))
	r = tk.MustQuery("select t.d from t order by d;")
	r.Check(testkit.Rows("1", "2", "3"))

	tk.MustExec("drop table if exists t")
	tk.MustExec("create table t (a int, b int, c int)")
	tk.MustExec("insert t values (1, 2, 3)")
	r = tk.MustQuery("select b from (select a,b from t order by a,c) t")
	r.Check(testkit.Rows("2"))
	r = tk.MustQuery("select b from (select a,b from t order by a,c limit 1) t")
	r.Check(testkit.Rows("2"))
	tk.MustExec("drop table if exists t")
	tk.MustExec("create table t(a int, b int, index idx(a))")
	tk.MustExec("insert into t values(1, 1), (2, 2)")
	tk.MustQuery("select * from t where 1 order by b").Check(testkit.Rows("1 1", "2 2"))
	tk.MustQuery("select * from t where a between 1 and 2 order by a desc").Check(testkit.Rows("2 2", "1 1"))

	// Test double read and topN is pushed down to first read plannercore.
	tk.MustExec("drop table if exists t")
	tk.MustExec("create table t(a int primary key, b int, c int, index idx(b))")
	tk.MustExec("insert into t values(1, 3, 1)")
	tk.MustExec("insert into t values(2, 2, 2)")
	tk.MustExec("insert into t values(3, 1, 3)")
	tk.MustQuery("select * from t use index(idx) order by a desc limit 1").Check(testkit.Rows("3 1 3"))

	// Test double read which needs to keep order.
	tk.MustExec("drop table if exists t")
	tk.MustExec("create table t(a int, b int, key b (b))")
	tk.Se.GetSessionVars().IndexLookupSize = 3
	for i := 0; i < 10; i++ {
		tk.MustExec(fmt.Sprintf("insert into t values(%d, %d)", i, 10-i))
	}
	tk.MustQuery("select a from t use index(b) order by b").Check(testkit.Rows("9", "8", "7", "6", "5", "4", "3", "2", "1", "0"))
}

func (s *testSuiteP1) TestOrderBy(c *C) {
	tk := testkit.NewTestKitWithInit(c, s.store)
	tk.MustExec("drop table if exists t")
	tk.MustExec("create table t (c1 int, c2 int, c3 varchar(20))")
	tk.MustExec("insert into t values (1, 2, 'abc'), (2, 1, 'bcd')")

	// Fix issue https://github.com/pingcap/tidb/issues/337
	tk.MustQuery("select c1 as a, c1 as b from t order by c1").Check(testkit.Rows("1 1", "2 2"))

	tk.MustQuery("select c1 as a, t.c1 as a from t order by a desc").Check(testkit.Rows("2 2", "1 1"))
	tk.MustQuery("select c1 as c2 from t order by c2").Check(testkit.Rows("1", "2"))
	tk.MustQuery("select sum(c1) from t order by sum(c1)").Check(testkit.Rows("3"))
	tk.MustQuery("select c1 as c2 from t order by c2 + 1").Check(testkit.Rows("2", "1"))

	// Order by position.
	tk.MustQuery("select * from t order by 1").Check(testkit.Rows("1 2 abc", "2 1 bcd"))
	tk.MustQuery("select * from t order by 2").Check(testkit.Rows("2 1 bcd", "1 2 abc"))

	// Order by binary.
	tk.MustQuery("select c1, c3 from t order by binary c1 desc").Check(testkit.Rows("2 bcd", "1 abc"))
	tk.MustQuery("select c1, c2 from t order by binary c3").Check(testkit.Rows("1 2", "2 1"))
}

func (s *testSuiteP1) TestSelectErrorRow(c *C) {
	tk := testkit.NewTestKit(c, s.store)
	tk.MustExec("use test")

	err := tk.ExecToErr("select row(1, 1) from test")
	c.Assert(err, NotNil)

	err = tk.ExecToErr("select * from test group by row(1, 1);")
	c.Assert(err, NotNil)

	err = tk.ExecToErr("select * from test order by row(1, 1);")
	c.Assert(err, NotNil)

	err = tk.ExecToErr("select * from test having row(1, 1);")
	c.Assert(err, NotNil)

	err = tk.ExecToErr("select (select 1, 1) from test;")
	c.Assert(err, NotNil)

	err = tk.ExecToErr("select * from test group by (select 1, 1);")
	c.Assert(err, NotNil)

	err = tk.ExecToErr("select * from test order by (select 1, 1);")
	c.Assert(err, NotNil)

	err = tk.ExecToErr("select * from test having (select 1, 1);")
	c.Assert(err, NotNil)
}

// TestIssue2612 is related with https://github.com/pingcap/tidb/issues/2612
func (s *testSuiteP1) TestIssue2612(c *C) {
	tk := testkit.NewTestKit(c, s.store)
	tk.MustExec("use test")
	tk.MustExec(`drop table if exists t`)
	tk.MustExec(`create table t (
		create_at datetime NOT NULL DEFAULT '1000-01-01 00:00:00',
		finish_at datetime NOT NULL DEFAULT '1000-01-01 00:00:00');`)
	tk.MustExec(`insert into t values ('2016-02-13 15:32:24',  '2016-02-11 17:23:22');`)
	rs, err := tk.Exec(`select timediff(finish_at, create_at) from t;`)
	c.Assert(err, IsNil)
	req := rs.NewChunk()
	err = rs.Next(context.Background(), req)
	c.Assert(err, IsNil)
	c.Assert(req.GetRow(0).GetDuration(0, 0).String(), Equals, "-46:09:02")
	rs.Close()
}

// TestIssue345 is related with https://github.com/pingcap/tidb/issues/345
func (s *testSuiteP1) TestIssue345(c *C) {
	tk := testkit.NewTestKit(c, s.store)
	tk.MustExec("use test")
	tk.MustExec(`drop table if exists t1, t2`)
	tk.MustExec(`create table t1 (c1 int);`)
	tk.MustExec(`create table t2 (c2 int);`)
	tk.MustExec(`insert into t1 values (1);`)
	tk.MustExec(`insert into t2 values (2);`)
	tk.MustExec(`update t1, t2 set t1.c1 = 2, t2.c2 = 1;`)
	tk.MustExec(`update t1, t2 set c1 = 2, c2 = 1;`)
	tk.MustExec(`update t1 as a, t2 as b set a.c1 = 2, b.c2 = 1;`)

	// Check t1 content
	r := tk.MustQuery("SELECT * FROM t1;")
	r.Check(testkit.Rows("2"))
	// Check t2 content
	r = tk.MustQuery("SELECT * FROM t2;")
	r.Check(testkit.Rows("1"))

	tk.MustExec(`update t1 as a, t2 as t1 set a.c1 = 1, t1.c2 = 2;`)
	// Check t1 content
	r = tk.MustQuery("SELECT * FROM t1;")
	r.Check(testkit.Rows("1"))
	// Check t2 content
	r = tk.MustQuery("SELECT * FROM t2;")
	r.Check(testkit.Rows("2"))

	_, err := tk.Exec(`update t1 as a, t2 set t1.c1 = 10;`)
	c.Assert(err, NotNil)
}

func (s *testSuiteP1) TestIssue5055(c *C) {
	tk := testkit.NewTestKit(c, s.store)
	tk.MustExec("use test")
	tk.MustExec(`drop table if exists t1, t2`)
	tk.MustExec(`create table t1 (a int);`)
	tk.MustExec(`create table t2 (a int);`)
	tk.MustExec(`insert into t1 values(1);`)
	tk.MustExec(`insert into t2 values(1);`)
	result := tk.MustQuery("select tbl1.* from (select t1.a, 1 from t1) tbl1 left join t2 tbl2 on tbl1.a = tbl2.a order by tbl1.a desc limit 1;")
	result.Check(testkit.Rows("1 1"))
}

func (s *testSuiteP2) TestUnion(c *C) {
	tk := testkit.NewTestKit(c, s.store)
	tk.MustExec("use test")

	testSQL := `drop table if exists union_test; create table union_test(id int);`
	tk.MustExec(testSQL)

	testSQL = `drop table if exists union_test;`
	tk.MustExec(testSQL)
	testSQL = `create table union_test(id int);`
	tk.MustExec(testSQL)
	testSQL = `insert union_test values (1),(2)`
	tk.MustExec(testSQL)

	testSQL = `select * from (select id from union_test union select id from union_test) t order by id;`
	r := tk.MustQuery(testSQL)
	r.Check(testkit.Rows("1", "2"))

	r = tk.MustQuery("select 1 union all select 1")
	r.Check(testkit.Rows("1", "1"))

	r = tk.MustQuery("select 1 union all select 1 union select 1")
	r.Check(testkit.Rows("1"))

	r = tk.MustQuery("select 1 as a union (select 2) order by a limit 1")
	r.Check(testkit.Rows("1"))

	r = tk.MustQuery("select 1 as a union (select 2) order by a limit 1, 1")
	r.Check(testkit.Rows("2"))

	r = tk.MustQuery("select id from union_test union all (select 1) order by id desc")
	r.Check(testkit.Rows("2", "1", "1"))

	r = tk.MustQuery("select id as a from union_test union (select 1) order by a desc")
	r.Check(testkit.Rows("2", "1"))

	r = tk.MustQuery(`select null as a union (select "abc") order by a`)
	r.Check(testkit.Rows("<nil>", "abc"))

	r = tk.MustQuery(`select "abc" as a union (select 1) order by a`)
	r.Check(testkit.Rows("1", "abc"))

	tk.MustExec("drop table if exists t1")
	tk.MustExec("create table t1 (c int, d int)")
	tk.MustExec("insert t1 values (NULL, 1)")
	tk.MustExec("insert t1 values (1, 1)")
	tk.MustExec("insert t1 values (1, 2)")
	tk.MustExec("drop table if exists t2")
	tk.MustExec("create table t2 (c int, d int)")
	tk.MustExec("insert t2 values (1, 3)")
	tk.MustExec("insert t2 values (1, 1)")
	tk.MustExec("drop table if exists t3")
	tk.MustExec("create table t3 (c int, d int)")
	tk.MustExec("insert t3 values (3, 2)")
	tk.MustExec("insert t3 values (4, 3)")
	r = tk.MustQuery(`select sum(c1), c2 from (select c c1, d c2 from t1 union all select d c1, c c2 from t2 union all select c c1, d c2 from t3) x group by c2 order by c2`)
	r.Check(testkit.Rows("5 1", "4 2", "4 3"))

	tk.MustExec("drop table if exists t1, t2, t3")
	tk.MustExec("create table t1 (a int primary key)")
	tk.MustExec("create table t2 (a int primary key)")
	tk.MustExec("create table t3 (a int primary key)")
	tk.MustExec("insert t1 values (7), (8)")
	tk.MustExec("insert t2 values (1), (9)")
	tk.MustExec("insert t3 values (2), (3)")
	r = tk.MustQuery("select * from t1 union all select * from t2 union all (select * from t3) order by a limit 2")
	r.Check(testkit.Rows("1", "2"))

	tk.MustExec("drop table if exists t1, t2")
	tk.MustExec("create table t1 (a int)")
	tk.MustExec("create table t2 (a int)")
	tk.MustExec("insert t1 values (2), (1)")
	tk.MustExec("insert t2 values (3), (4)")
	r = tk.MustQuery("select * from t1 union all (select * from t2) order by a limit 1")
	r.Check(testkit.Rows("1"))
	r = tk.MustQuery("select (select * from t1 where a != t.a union all (select * from t2 where a != t.a) order by a limit 1) from t1 t")
	r.Check(testkit.Rows("1", "2"))

	tk.MustExec("drop table if exists t")
	tk.MustExec("create table t (id int unsigned primary key auto_increment, c1 int, c2 int, index c1_c2 (c1, c2))")
	tk.MustExec("insert into t (c1, c2) values (1, 1)")
	tk.MustExec("insert into t (c1, c2) values (1, 2)")
	tk.MustExec("insert into t (c1, c2) values (2, 3)")
	r = tk.MustQuery("select * from (select * from t where t.c1 = 1 union select * from t where t.id = 1) s order by s.id")
	r.Check(testkit.Rows("1 1 1", "2 1 2"))

	tk.MustExec("drop table if exists t")
	tk.MustExec("CREATE TABLE t (f1 DATE)")
	tk.MustExec("INSERT INTO t VALUES ('1978-11-26')")
	r = tk.MustQuery("SELECT f1+0 FROM t UNION SELECT f1+0 FROM t")
	r.Check(testkit.Rows("19781126"))

	tk.MustExec("drop table if exists t")
	tk.MustExec("CREATE TABLE t (a int, b int)")
	tk.MustExec("INSERT INTO t VALUES ('1', '1')")
	r = tk.MustQuery("select b from (SELECT * FROM t UNION ALL SELECT a, b FROM t order by a) t")
	r.Check(testkit.Rows("1", "1"))

	tk.MustExec("drop table if exists t")
	tk.MustExec("CREATE TABLE t (a DECIMAL(4,2))")
	tk.MustExec("INSERT INTO t VALUE(12.34)")
	r = tk.MustQuery("SELECT 1 AS c UNION select a FROM t")
	r.Sort().Check(testkit.Rows("1.00", "12.34"))

	// #issue3771
	r = tk.MustQuery("SELECT 'a' UNION SELECT CONCAT('a', -4)")
	r.Sort().Check(testkit.Rows("a", "a-4"))

	// test race
	tk.MustQuery("SELECT @x:=0 UNION ALL SELECT @x:=0 UNION ALL SELECT @x")

	// test field tp
	tk.MustExec("drop table if exists t1, t2")
	tk.MustExec("CREATE TABLE t1 (a date)")
	tk.MustExec("CREATE TABLE t2 (a date)")
	tk.MustExec("SELECT a from t1 UNION select a FROM t2")
	tk.MustQuery("show create table t1").Check(testkit.Rows("t1 CREATE TABLE `t1` (\n" + "  `a` date DEFAULT NULL\n" + ") ENGINE=InnoDB DEFAULT CHARSET=utf8mb4 COLLATE=utf8mb4_bin"))

	// Move from session test.
	tk.MustExec("drop table if exists t1, t2")
	tk.MustExec("create table t1 (c double);")
	tk.MustExec("create table t2 (c double);")
	tk.MustExec("insert into t1 value (73);")
	tk.MustExec("insert into t2 value (930);")
	// If set unspecified column flen to 0, it will cause bug in union.
	// This test is used to prevent the bug reappear.
	tk.MustQuery("select c from t1 union (select c from t2) order by c").Check(testkit.Rows("73", "930"))

	// issue 5703
	tk.MustExec("drop table if exists t")
	tk.MustExec("create table t(a date)")
	tk.MustExec("insert into t value ('2017-01-01'), ('2017-01-02')")
	r = tk.MustQuery("(select a from t where a < 0) union (select a from t where a > 0) order by a")
	r.Check(testkit.Rows("2017-01-01", "2017-01-02"))

	tk.MustExec("drop table if exists t")
	tk.MustExec("create table t(a int)")
	tk.MustExec("insert into t value(0),(0)")
	tk.MustQuery("select 1 from (select a from t union all select a from t) tmp").Check(testkit.Rows("1", "1", "1", "1"))
	tk.MustQuery("select 10 as a from dual union select a from t order by a desc limit 1 ").Check(testkit.Rows("10"))
	tk.MustQuery("select -10 as a from dual union select a from t order by a limit 1 ").Check(testkit.Rows("-10"))
	tk.MustQuery("select count(1) from (select a from t union all select a from t) tmp").Check(testkit.Rows("4"))

	err := tk.ExecToErr("select 1 from (select a from t limit 1 union all select a from t limit 1) tmp")
	c.Assert(err, NotNil)
	terr := errors.Cause(err).(*terror.Error)
	c.Assert(terr.Code(), Equals, errors.ErrCode(mysql.ErrWrongUsage))

	err = tk.ExecToErr("select 1 from (select a from t order by a union all select a from t limit 1) tmp")
	c.Assert(err, NotNil)
	terr = errors.Cause(err).(*terror.Error)
	c.Assert(terr.Code(), Equals, errors.ErrCode(mysql.ErrWrongUsage))

	_, err = tk.Exec("(select a from t order by a) union all select a from t limit 1 union all select a from t limit 1")
	c.Assert(terror.ErrorEqual(err, plannercore.ErrWrongUsage), IsTrue, Commentf("err %v", err))

	_, err = tk.Exec("(select a from t limit 1) union all select a from t limit 1")
	c.Assert(err, IsNil)
	_, err = tk.Exec("(select a from t order by a) union all select a from t order by a")
	c.Assert(err, IsNil)

	tk.MustExec("drop table if exists t")
	tk.MustExec("create table t(a int)")
	tk.MustExec("insert into t value(1),(2),(3)")

	tk.MustQuery("(select a from t order by a limit 2) union all (select a from t order by a desc limit 2) order by a desc limit 1,2").Check(testkit.Rows("2", "2"))
	tk.MustQuery("select a from t union all select a from t order by a desc limit 5").Check(testkit.Rows("3", "3", "2", "2", "1"))
	tk.MustQuery("(select a from t order by a desc limit 2) union all select a from t group by a order by a").Check(testkit.Rows("1", "2", "2", "3", "3"))
	tk.MustQuery("(select a from t order by a desc limit 2) union all select 33 as a order by a desc limit 2").Check(testkit.Rows("33", "3"))

	tk.MustQuery("select 1 union select 1 union all select 1").Check(testkit.Rows("1", "1"))
	tk.MustQuery("select 1 union all select 1 union select 1").Check(testkit.Rows("1"))

	tk.MustExec("drop table if exists t1, t2")
	tk.MustExec(`create table t1(a bigint, b bigint);`)
	tk.MustExec(`create table t2(a bigint, b bigint);`)
	tk.MustExec(`insert into t1 values(1, 1);`)
	tk.MustExec(`insert into t1 select * from t1;`)
	tk.MustExec(`insert into t1 select * from t1;`)
	tk.MustExec(`insert into t1 select * from t1;`)
	tk.MustExec(`insert into t1 select * from t1;`)
	tk.MustExec(`insert into t1 select * from t1;`)
	tk.MustExec(`insert into t1 select * from t1;`)
	tk.MustExec(`insert into t2 values(1, 1);`)
	tk.MustExec(`set @@tidb_init_chunk_size=2;`)
	tk.MustExec(`set @@sql_mode="";`)
	tk.MustQuery(`select count(*) from (select t1.a, t1.b from t1 left join t2 on t1.a=t2.a union all select t1.a, t1.a from t1 left join t2 on t1.a=t2.a) tmp;`).Check(testkit.Rows("128"))
	tk.MustQuery(`select tmp.a, count(*) from (select t1.a, t1.b from t1 left join t2 on t1.a=t2.a union all select t1.a, t1.a from t1 left join t2 on t1.a=t2.a) tmp;`).Check(testkit.Rows("1 128"))

	tk.MustExec("drop table if exists t")
	tk.MustExec("create table t(a int, b int)")
	tk.MustExec("insert into t value(1 ,2)")
	tk.MustQuery("select a, b from (select a, 0 as d, b from t union all select a, 0 as d, b from t) test;").Check(testkit.Rows("1 2", "1 2"))

	// #issue 8141
	tk.MustExec("drop table if exists t1")
	tk.MustExec("create table t1(a int, b int)")
	tk.MustExec("insert into t1 value(1,2),(1,1),(2,2),(2,2),(3,2),(3,2)")
	tk.MustExec("set @@tidb_init_chunk_size=2;")
	tk.MustQuery("select count(*) from (select a as c, a as d from t1 union all select a, b from t1) t;").Check(testkit.Rows("12"))

	// #issue 8189 and #issue 8199
	tk.MustExec("drop table if exists t1")
	tk.MustExec("drop table if exists t2")
	tk.MustExec("CREATE TABLE t1 (a int not null, b char (10) not null)")
	tk.MustExec("insert into t1 values(1,'a'),(2,'b'),(3,'c'),(3,'c')")
	tk.MustExec("CREATE TABLE t2 (a int not null, b char (10) not null)")
	tk.MustExec("insert into t2 values(1,'a'),(2,'b'),(3,'c'),(3,'c')")
	tk.MustQuery("select a from t1 union select a from t1 order by (select a+1);").Check(testkit.Rows("1", "2", "3"))

	// #issue 8201
	for i := 0; i < 4; i++ {
		tk.MustQuery("SELECT(SELECT 0 AS a FROM dual UNION SELECT 1 AS a FROM dual ORDER BY a ASC  LIMIT 1) AS dev").Check(testkit.Rows("0"))
	}

	// #issue 8231
	tk.MustExec("drop table if exists t1")
	tk.MustExec("CREATE TABLE t1 (uid int(1))")
	tk.MustExec("INSERT INTO t1 SELECT 150")
	tk.MustQuery("SELECT 'a' UNION SELECT uid FROM t1 order by 1 desc;").Check(testkit.Rows("a", "150"))

	// #issue 8196
	tk.MustExec("drop table if exists t1")
	tk.MustExec("drop table if exists t2")
	tk.MustExec("CREATE TABLE t1 (a int not null, b char (10) not null)")
	tk.MustExec("insert into t1 values(1,'a'),(2,'b'),(3,'c'),(3,'c')")
	tk.MustExec("CREATE TABLE t2 (a int not null, b char (10) not null)")
	tk.MustExec("insert into t2 values(3,'c'),(4,'d'),(5,'f'),(6,'e')")
	tk.MustExec("analyze table t1")
	tk.MustExec("analyze table t2")
	_, err = tk.Exec("(select a,b from t1 limit 2) union all (select a,b from t2 order by a limit 1) order by t1.b")
	c.Assert(err.Error(), Equals, "[planner:1250]Table 't1' from one of the SELECTs cannot be used in global ORDER clause")

	// #issue 9900
	tk.MustExec("drop table if exists t")
	tk.MustExec("create table t(a int, b decimal(6, 3))")
	tk.MustExec("insert into t values(1, 1.000)")
	tk.MustQuery("select count(distinct a), sum(distinct a), avg(distinct a) from (select a from t union all select b from t) tmp;").Check(testkit.Rows("1 1.000 1.0000000"))
}

func (s *testSuite2) TestUnionLimit(c *C) {
	tk := testkit.NewTestKit(c, s.store)
	tk.MustExec("use test")
	tk.MustExec("drop table if exists union_limit")
	tk.MustExec("create table union_limit (id int) partition by hash(id) partitions 30")
	for i := 0; i < 60; i++ {
		tk.MustExec(fmt.Sprintf("insert into union_limit values (%d)", i))
	}
	// Cover the code for worker count limit in the union executor.
	tk.MustQuery("select * from union_limit limit 10")
}

func (s *testSuiteP1) TestNeighbouringProj(c *C) {
	tk := testkit.NewTestKit(c, s.store)
	tk.MustExec("use test")

	tk.MustExec("drop table if exists t1, t2")
	tk.MustExec("create table t1(a int, b int)")
	tk.MustExec("create table t2(a int, b int)")
	tk.MustExec("insert into t1 value(1, 1), (2, 2)")
	tk.MustExec("insert into t2 value(1, 1), (2, 2)")
	tk.MustQuery("select sum(c) from (select t1.a as a, t1.a as c, length(t1.b) from t1  union select a, b, b from t2) t;").Check(testkit.Rows("5"))

	tk.MustExec("drop table if exists t")
	tk.MustExec("create table t(a bigint, b bigint, c bigint);")
	tk.MustExec("insert into t values(1, 1, 1), (2, 2, 2), (3, 3, 3);")
	rs := tk.MustQuery("select cast(count(a) as signed), a as another, a from t group by a order by cast(count(a) as signed), a limit 10;")
	rs.Check(testkit.Rows("1 1 1", "1 2 2", "1 3 3"))
}

func (s *testSuiteP1) TestIn(c *C) {
	tk := testkit.NewTestKit(c, s.store)
	tk.MustExec("use test")
	tk.MustExec(`drop table if exists t`)
	tk.MustExec(`create table t (c1 int primary key, c2 int, key c (c2));`)
	for i := 0; i <= 200; i++ {
		tk.MustExec(fmt.Sprintf("insert t values(%d, %d)", i, i))
	}
	queryStr := `select c2 from t where c1 in ('7', '10', '112', '111', '98', '106', '100', '9', '18', '17') order by c2`
	r := tk.MustQuery(queryStr)
	r.Check(testkit.Rows("7", "9", "10", "17", "18", "98", "100", "106", "111", "112"))

	queryStr = `select c2 from t where c1 in ('7a')`
	tk.MustQuery(queryStr).Check(testkit.Rows("7"))
}

func (s *testSuiteP1) TestTablePKisHandleScan(c *C) {
	tk := testkit.NewTestKit(c, s.store)
	tk.MustExec("use test")
	tk.MustExec("drop table if exists t")
	tk.MustExec("create table t (a int PRIMARY KEY AUTO_INCREMENT)")
	tk.MustExec("insert t values (),()")
	tk.MustExec("insert t values (-100),(0)")

	tests := []struct {
		sql    string
		result [][]interface{}
	}{
		{
			"select * from t",
			testkit.Rows("-100", "1", "2", "3"),
		},
		{
			"select * from t where a = 1",
			testkit.Rows("1"),
		},
		{
			"select * from t where a != 1",
			testkit.Rows("-100", "2", "3"),
		},
		{
			"select * from t where a >= '1.1'",
			testkit.Rows("2", "3"),
		},
		{
			"select * from t where a < '1.1'",
			testkit.Rows("-100", "1"),
		},
		{
			"select * from t where a > '-100.1' and a < 2",
			testkit.Rows("-100", "1"),
		},
		{
			"select * from t where a is null",
			testkit.Rows(),
		}, {
			"select * from t where a is true",
			testkit.Rows("-100", "1", "2", "3"),
		}, {
			"select * from t where a is false",
			testkit.Rows(),
		},
		{
			"select * from t where a in (1, 2)",
			testkit.Rows("1", "2"),
		},
		{
			"select * from t where a between 1 and 2",
			testkit.Rows("1", "2"),
		},
	}

	for _, tt := range tests {
		result := tk.MustQuery(tt.sql)
		result.Check(tt.result)
	}
}

func (s *testSuite8) TestIndexScan(c *C) {
	tk := testkit.NewTestKit(c, s.store)
	tk.MustExec("use test")
	tk.MustExec("drop table if exists t")
	tk.MustExec("create table t (a int unique)")
	tk.MustExec("insert t values (-1), (2), (3), (5), (6), (7), (8), (9)")
	result := tk.MustQuery("select a from t where a < 0 or (a >= 2.1 and a < 5.1) or ( a > 5.9 and a <= 7.9) or a > '8.1'")
	result.Check(testkit.Rows("-1", "3", "5", "6", "7", "9"))
	tk.MustExec("drop table if exists t")
	tk.MustExec("create table t (a int unique)")
	tk.MustExec("insert t values (0)")
	result = tk.MustQuery("select NULL from t ")
	result.Check(testkit.Rows("<nil>"))
	// test for double read
	tk.MustExec("drop table if exists t")
	tk.MustExec("create table t (a int unique, b int)")
	tk.MustExec("insert t values (5, 0)")
	tk.MustExec("insert t values (4, 0)")
	tk.MustExec("insert t values (3, 0)")
	tk.MustExec("insert t values (2, 0)")
	tk.MustExec("insert t values (1, 0)")
	tk.MustExec("insert t values (0, 0)")
	result = tk.MustQuery("select * from t order by a limit 3")
	result.Check(testkit.Rows("0 0", "1 0", "2 0"))
	tk.MustExec("drop table if exists t")
	tk.MustExec("create table t (a int unique, b int)")
	tk.MustExec("insert t values (0, 1)")
	tk.MustExec("insert t values (1, 2)")
	tk.MustExec("insert t values (2, 1)")
	tk.MustExec("insert t values (3, 2)")
	tk.MustExec("insert t values (4, 1)")
	tk.MustExec("insert t values (5, 2)")
	result = tk.MustQuery("select * from t where a < 5 and b = 1 limit 2")
	result.Check(testkit.Rows("0 1", "2 1"))
	tk.MustExec("drop table if exists tab1")
	tk.MustExec("CREATE TABLE tab1(pk INTEGER PRIMARY KEY, col0 INTEGER, col1 FLOAT, col3 INTEGER, col4 FLOAT)")
	tk.MustExec("CREATE INDEX idx_tab1_0 on tab1 (col0)")
	tk.MustExec("CREATE INDEX idx_tab1_1 on tab1 (col1)")
	tk.MustExec("CREATE INDEX idx_tab1_3 on tab1 (col3)")
	tk.MustExec("CREATE INDEX idx_tab1_4 on tab1 (col4)")
	tk.MustExec("INSERT INTO tab1 VALUES(1,37,20.85,30,10.69)")
	result = tk.MustQuery("SELECT pk FROM tab1 WHERE ((col3 <= 6 OR col3 < 29 AND (col0 < 41)) OR col3 > 42) AND col1 >= 96.1 AND col3 = 30 AND col3 > 17 AND (col0 BETWEEN 36 AND 42)")
	result.Check(testkit.Rows())
	tk.MustExec("drop table if exists tab1")
	tk.MustExec("CREATE TABLE tab1(pk INTEGER PRIMARY KEY, a INTEGER, b INTEGER)")
	tk.MustExec("CREATE INDEX idx_tab1_0 on tab1 (a)")
	tk.MustExec("INSERT INTO tab1 VALUES(1,1,1)")
	tk.MustExec("INSERT INTO tab1 VALUES(2,2,1)")
	tk.MustExec("INSERT INTO tab1 VALUES(3,1,2)")
	tk.MustExec("INSERT INTO tab1 VALUES(4,2,2)")
	result = tk.MustQuery("SELECT * FROM tab1 WHERE pk <= 3 AND a = 1")
	result.Check(testkit.Rows("1 1 1", "3 1 2"))
	result = tk.MustQuery("SELECT * FROM tab1 WHERE pk <= 4 AND a = 1 AND b = 2")
	result.Check(testkit.Rows("3 1 2"))
	tk.MustExec("CREATE INDEX idx_tab1_1 on tab1 (b, a)")
	result = tk.MustQuery("SELECT pk FROM tab1 WHERE b > 1")
	result.Check(testkit.Rows("3", "4"))

	tk.MustExec("drop table if exists t")
	tk.MustExec("CREATE TABLE t (a varchar(3), index(a))")
	tk.MustExec("insert t values('aaa'), ('aab')")
	result = tk.MustQuery("select * from t where a >= 'aaaa' and a < 'aabb'")
	result.Check(testkit.Rows("aab"))

	tk.MustExec("drop table if exists t")
	tk.MustExec("CREATE TABLE t (a int primary key, b int, c int, index(c))")
	tk.MustExec("insert t values(1, 1, 1), (2, 2, 2), (4, 4, 4), (3, 3, 3), (5, 5, 5)")
	// Test for double read and top n.
	result = tk.MustQuery("select a from t where c >= 2 order by b desc limit 1")
	result.Check(testkit.Rows("5"))

	tk.MustExec("drop table if exists t")
	tk.MustExec("create table t(a varchar(50) primary key, b int, c int, index idx(b))")
	tk.MustExec("insert into t values('aa', 1, 1)")
	tk.MustQuery("select * from t use index(idx) where a > 'a'").Check(testkit.Rows("aa 1 1"))

	// fix issue9636
	tk.MustExec("drop table if exists t")
	tk.MustExec("CREATE TABLE `t` (a int, KEY (a))")
	result = tk.MustQuery(`SELECT * FROM (SELECT * FROM (SELECT a as d FROM t WHERE a IN ('100')) AS x WHERE x.d < "123" ) tmp_count`)
	result.Check(testkit.Rows())
}

func (s *testSuiteP1) TestIndexReverseOrder(c *C) {
	tk := testkit.NewTestKit(c, s.store)
	tk.MustExec("use test")
	tk.MustExec("drop table if exists t")
	tk.MustExec("create table t (a int primary key auto_increment, b int, index idx (b))")
	tk.MustExec("insert t (b) values (0), (1), (2), (3), (4), (5), (6), (7), (8), (9)")
	result := tk.MustQuery("select b from t order by b desc")
	result.Check(testkit.Rows("9", "8", "7", "6", "5", "4", "3", "2", "1", "0"))
	result = tk.MustQuery("select b from t where b <3 or (b >=6 and b < 8) order by b desc")
	result.Check(testkit.Rows("7", "6", "2", "1", "0"))

	tk.MustExec("drop table if exists t")
	tk.MustExec("create table t (a int, b int, index idx (b, a))")
	tk.MustExec("insert t values (0, 2), (1, 2), (2, 2), (0, 1), (1, 1), (2, 1), (0, 0), (1, 0), (2, 0)")
	result = tk.MustQuery("select b, a from t order by b, a desc")
	result.Check(testkit.Rows("0 2", "0 1", "0 0", "1 2", "1 1", "1 0", "2 2", "2 1", "2 0"))
}

func (s *testSuiteP1) TestTableReverseOrder(c *C) {
	tk := testkit.NewTestKit(c, s.store)
	tk.MustExec("use test")
	tk.MustExec("drop table if exists t")
	tk.MustExec("create table t (a int primary key auto_increment, b int)")
	tk.MustExec("insert t (b) values (1), (2), (3), (4), (5), (6), (7), (8), (9)")
	result := tk.MustQuery("select b from t order by a desc")
	result.Check(testkit.Rows("9", "8", "7", "6", "5", "4", "3", "2", "1"))
	result = tk.MustQuery("select a from t where a <3 or (a >=6 and a < 8) order by a desc")
	result.Check(testkit.Rows("7", "6", "2", "1"))
}

func (s *testSuiteP1) TestDefaultNull(c *C) {
	tk := testkit.NewTestKit(c, s.store)
	tk.MustExec("use test")
	tk.MustExec("drop table if exists t")
	tk.MustExec("create table t (a int primary key auto_increment, b int default 1, c int)")
	tk.MustExec("insert t values ()")
	tk.MustQuery("select * from t").Check(testkit.Rows("1 1 <nil>"))
	tk.MustExec("update t set b = NULL where a = 1")
	tk.MustQuery("select * from t").Check(testkit.Rows("1 <nil> <nil>"))
	tk.MustExec("update t set c = 1")
	tk.MustQuery("select * from t ").Check(testkit.Rows("1 <nil> 1"))
	tk.MustExec("delete from t where a = 1")
	tk.MustExec("insert t (a) values (1)")
	tk.MustQuery("select * from t").Check(testkit.Rows("1 1 <nil>"))
}

func (s *testSuiteP1) TestUnsignedPKColumn(c *C) {
	tk := testkit.NewTestKit(c, s.store)
	tk.MustExec("use test")
	tk.MustExec("drop table if exists t")
	tk.MustExec("create table t (a int unsigned primary key, b int, c int, key idx_ba (b, c, a));")
	tk.MustExec("insert t values (1, 1, 1)")
	result := tk.MustQuery("select * from t;")
	result.Check(testkit.Rows("1 1 1"))
	tk.MustExec("update t set c=2 where a=1;")
	result = tk.MustQuery("select * from t where b=1;")
	result.Check(testkit.Rows("1 1 2"))
}

func (s *testSuiteP1) TestJSON(c *C) {
	tk := testkit.NewTestKit(c, s.store)

	tk.MustExec("use test")
	tk.MustExec("drop table if exists test_json")
	tk.MustExec("create table test_json (id int, a json)")
	tk.MustExec(`insert into test_json (id, a) values (1, '{"a":[1,"2",{"aa":"bb"},4],"b":true}')`)
	tk.MustExec(`insert into test_json (id, a) values (2, "null")`)
	tk.MustExec(`insert into test_json (id, a) values (3, null)`)
	tk.MustExec(`insert into test_json (id, a) values (4, 'true')`)
	tk.MustExec(`insert into test_json (id, a) values (5, '3')`)
	tk.MustExec(`insert into test_json (id, a) values (5, '4.0')`)
	tk.MustExec(`insert into test_json (id, a) values (6, '"string"')`)

	result := tk.MustQuery(`select tj.a from test_json tj order by tj.id`)
	result.Check(testkit.Rows(`{"a": [1, "2", {"aa": "bb"}, 4], "b": true}`, "null", "<nil>", "true", "3", "4", `"string"`))

	// Check json_type function
	result = tk.MustQuery(`select json_type(a) from test_json tj order by tj.id`)
	result.Check(testkit.Rows("OBJECT", "NULL", "<nil>", "BOOLEAN", "INTEGER", "DOUBLE", "STRING"))

	// Check json compare with primitives.
	result = tk.MustQuery(`select a from test_json tj where a = 3`)
	result.Check(testkit.Rows("3"))
	result = tk.MustQuery(`select a from test_json tj where a = 4.0`)
	result.Check(testkit.Rows("4"))
	result = tk.MustQuery(`select a from test_json tj where a = true`)
	result.Check(testkit.Rows("true"))
	result = tk.MustQuery(`select a from test_json tj where a = "string"`)
	result.Check(testkit.Rows(`"string"`))

	// Check cast(true/false as JSON).
	result = tk.MustQuery(`select cast(true as JSON)`)
	result.Check(testkit.Rows(`true`))
	result = tk.MustQuery(`select cast(false as JSON)`)
	result.Check(testkit.Rows(`false`))

	// Check two json grammar sugar.
	result = tk.MustQuery(`select a->>'$.a[2].aa' as x, a->'$.b' as y from test_json having x is not null order by id`)
	result.Check(testkit.Rows(`bb true`))
	result = tk.MustQuery(`select a->'$.a[2].aa' as x, a->>'$.b' as y from test_json having x is not null order by id`)
	result.Check(testkit.Rows(`"bb" true`))

	// Check some DDL limits for TEXT/BLOB/JSON column.
	var err error
	var terr *terror.Error

	_, err = tk.Exec(`create table test_bad_json(a json default '{}')`)
	c.Assert(err, NotNil)
	terr = errors.Cause(err).(*terror.Error)
	c.Assert(terr.Code(), Equals, errors.ErrCode(mysql.ErrBlobCantHaveDefault))

	_, err = tk.Exec(`create table test_bad_json(a blob default 'hello')`)
	c.Assert(err, NotNil)
	terr = errors.Cause(err).(*terror.Error)
	c.Assert(terr.Code(), Equals, errors.ErrCode(mysql.ErrBlobCantHaveDefault))

	_, err = tk.Exec(`create table test_bad_json(a text default 'world')`)
	c.Assert(err, NotNil)
	terr = errors.Cause(err).(*terror.Error)
	c.Assert(terr.Code(), Equals, errors.ErrCode(mysql.ErrBlobCantHaveDefault))

	// check json fields cannot be used as key.
	_, err = tk.Exec(`create table test_bad_json(id int, a json, key (a))`)
	c.Assert(err, NotNil)
	terr = errors.Cause(err).(*terror.Error)
	c.Assert(terr.Code(), Equals, errors.ErrCode(mysql.ErrJSONUsedAsKey))

	// check CAST AS JSON.
	result = tk.MustQuery(`select CAST('3' AS JSON), CAST('{}' AS JSON), CAST(null AS JSON)`)
	result.Check(testkit.Rows(`3 {} <nil>`))

	// Check cast json to decimal.
	// NOTE: this test case contains a bug, it should be uncommented after the bug is fixed.
	// TODO: Fix bug https://github.com/pingcap/tidb/issues/12178
	//tk.MustExec("drop table if exists test_json")
	//tk.MustExec("create table test_json ( a decimal(60,2) as (JSON_EXTRACT(b,'$.c')), b json );")
	//tk.MustExec(`insert into test_json (b) values
	//	('{"c": "1267.1"}'),
	//	('{"c": "1267.01"}'),
	//	('{"c": "1267.1234"}'),
	//	('{"c": "1267.3456"}'),
	//	('{"c": "1234567890123456789012345678901234567890123456789012345"}'),
	//	('{"c": "1234567890123456789012345678901234567890123456789012345.12345"}');`)
	//
	//tk.MustQuery("select a from test_json;").Check(testkit.Rows("1267.10", "1267.01", "1267.12",
	//	"1267.35", "1234567890123456789012345678901234567890123456789012345.00",
	//	"1234567890123456789012345678901234567890123456789012345.12"))
}

func (s *testSuiteP1) TestMultiUpdate(c *C) {
	tk := testkit.NewTestKit(c, s.store)
	tk.MustExec("use test")
	tk.MustExec(`CREATE TABLE test_mu (a int primary key, b int, c int)`)
	tk.MustExec(`INSERT INTO test_mu VALUES (1, 2, 3), (4, 5, 6), (7, 8, 9)`)

	// Test INSERT ... ON DUPLICATE UPDATE set_lists.
	tk.MustExec(`INSERT INTO test_mu VALUES (1, 2, 3) ON DUPLICATE KEY UPDATE b = 3, c = b`)
	result := tk.MustQuery(`SELECT * FROM test_mu ORDER BY a`)
	result.Check(testkit.Rows(`1 3 3`, `4 5 6`, `7 8 9`))

	tk.MustExec(`INSERT INTO test_mu VALUES (1, 2, 3) ON DUPLICATE KEY UPDATE c = 2, b = c+5`)
	result = tk.MustQuery(`SELECT * FROM test_mu ORDER BY a`)
	result.Check(testkit.Rows(`1 7 2`, `4 5 6`, `7 8 9`))

	// Test UPDATE ... set_lists.
	tk.MustExec(`UPDATE test_mu SET b = 0, c = b WHERE a = 4`)
	result = tk.MustQuery(`SELECT * FROM test_mu ORDER BY a`)
	result.Check(testkit.Rows(`1 7 2`, `4 0 0`, `7 8 9`))

	tk.MustExec(`UPDATE test_mu SET c = 8, b = c WHERE a = 4`)
	result = tk.MustQuery(`SELECT * FROM test_mu ORDER BY a`)
	result.Check(testkit.Rows(`1 7 2`, `4 8 8`, `7 8 9`))

	tk.MustExec(`UPDATE test_mu SET c = b, b = c WHERE a = 7`)
	result = tk.MustQuery(`SELECT * FROM test_mu ORDER BY a`)
	result.Check(testkit.Rows(`1 7 2`, `4 8 8`, `7 8 8`))
}

func (s *testSuiteP1) TestGeneratedColumnWrite(c *C) {
	tk := testkit.NewTestKit(c, s.store)
	tk.MustExec("use test")
	_, err := tk.Exec(`CREATE TABLE test_gc_write (a int primary key auto_increment, b int, c int as (a+8) virtual)`)
	c.Assert(err.Error(), Equals, ddl.ErrGeneratedColumnRefAutoInc.GenWithStackByArgs("c").Error())
	tk.MustExec(`CREATE TABLE test_gc_write (a int primary key auto_increment, b int, c int as (b+8) virtual)`)
	tk.MustExec(`CREATE TABLE test_gc_write_1 (a int primary key, b int, c int)`)

	tests := []struct {
		stmt string
		err  int
	}{
		// Can't modify generated column by values.
		{`insert into test_gc_write (a, b, c) values (1, 1, 1)`, mysql.ErrBadGeneratedColumn},
		{`insert into test_gc_write values (1, 1, 1)`, mysql.ErrBadGeneratedColumn},
		// Can't modify generated column by select clause.
		{`insert into test_gc_write select 1, 1, 1`, mysql.ErrBadGeneratedColumn},
		// Can't modify generated column by on duplicate clause.
		{`insert into test_gc_write (a, b) values (1, 1) on duplicate key update c = 1`, mysql.ErrBadGeneratedColumn},
		// Can't modify generated column by set.
		{`insert into test_gc_write set a = 1, b = 1, c = 1`, mysql.ErrBadGeneratedColumn},
		// Can't modify generated column by update clause.
		{`update test_gc_write set c = 1`, mysql.ErrBadGeneratedColumn},
		// Can't modify generated column by multi-table update clause.
		{`update test_gc_write, test_gc_write_1 set test_gc_write.c = 1`, mysql.ErrBadGeneratedColumn},

		// Can insert without generated columns.
		{`insert into test_gc_write (a, b) values (1, 1)`, 0},
		{`insert into test_gc_write set a = 2, b = 2`, 0},
		{`insert into test_gc_write (b) select c from test_gc_write`, 0},
		// Can update without generated columns.
		{`update test_gc_write set b = 2 where a = 2`, 0},
		{`update test_gc_write t1, test_gc_write_1 t2 set t1.b = 3, t2.b = 4`, 0},

		// But now we can't do this, just as same with MySQL 5.7:
		{`insert into test_gc_write values (1, 1)`, mysql.ErrWrongValueCountOnRow},
		{`insert into test_gc_write select 1, 1`, mysql.ErrWrongValueCountOnRow},
		{`insert into test_gc_write (c) select a, b from test_gc_write`, mysql.ErrWrongValueCountOnRow},
		{`insert into test_gc_write (b, c) select a, b from test_gc_write`, mysql.ErrBadGeneratedColumn},
	}
	for _, tt := range tests {
		_, err := tk.Exec(tt.stmt)
		if tt.err != 0 {
			c.Assert(err, NotNil, Commentf("sql is `%v`", tt.stmt))
			terr := errors.Cause(err).(*terror.Error)
			c.Assert(terr.Code(), Equals, errors.ErrCode(tt.err), Commentf("sql is %v", tt.stmt))
		} else {
			c.Assert(err, IsNil)
		}
	}
}

// TestGeneratedColumnRead tests select generated columns from table.
// They should be calculated from their generation expressions.
func (s *testSuiteP1) TestGeneratedColumnRead(c *C) {
	tk := testkit.NewTestKit(c, s.store)
	tk.MustExec("use test")
	tk.MustExec(`CREATE TABLE test_gc_read(a int primary key, b int, c int as (a+b), d int as (a*b) stored, e int as (c*2))`)

	result := tk.MustQuery(`SELECT generation_expression FROM information_schema.columns WHERE table_name = 'test_gc_read' AND column_name = 'd'`)
	result.Check(testkit.Rows("`a` * `b`"))

	// Insert only column a and b, leave c and d be calculated from them.
	tk.MustExec(`INSERT INTO test_gc_read (a, b) VALUES (0,null),(1,2),(3,4)`)
	result = tk.MustQuery(`SELECT * FROM test_gc_read ORDER BY a`)
	result.Check(testkit.Rows(`0 <nil> <nil> <nil> <nil>`, `1 2 3 2 6`, `3 4 7 12 14`))

	tk.MustExec(`INSERT INTO test_gc_read SET a = 5, b = 10`)
	result = tk.MustQuery(`SELECT * FROM test_gc_read ORDER BY a`)
	result.Check(testkit.Rows(`0 <nil> <nil> <nil> <nil>`, `1 2 3 2 6`, `3 4 7 12 14`, `5 10 15 50 30`))

	tk.MustExec(`REPLACE INTO test_gc_read (a, b) VALUES (5, 6)`)
	result = tk.MustQuery(`SELECT * FROM test_gc_read ORDER BY a`)
	result.Check(testkit.Rows(`0 <nil> <nil> <nil> <nil>`, `1 2 3 2 6`, `3 4 7 12 14`, `5 6 11 30 22`))

	tk.MustExec(`INSERT INTO test_gc_read (a, b) VALUES (5, 8) ON DUPLICATE KEY UPDATE b = 9`)
	result = tk.MustQuery(`SELECT * FROM test_gc_read ORDER BY a`)
	result.Check(testkit.Rows(`0 <nil> <nil> <nil> <nil>`, `1 2 3 2 6`, `3 4 7 12 14`, `5 9 14 45 28`))

	// Test select only-generated-column-without-dependences.
	result = tk.MustQuery(`SELECT c, d FROM test_gc_read`)
	result.Check(testkit.Rows(`<nil> <nil>`, `3 2`, `7 12`, `14 45`))

	// Test select only virtual generated column that refers to other virtual generated columns.
	result = tk.MustQuery(`SELECT e FROM test_gc_read`)
	result.Check(testkit.Rows(`<nil>`, `6`, `14`, `28`))

	// Test order of on duplicate key update list.
	tk.MustExec(`INSERT INTO test_gc_read (a, b) VALUES (5, 8) ON DUPLICATE KEY UPDATE a = 6, b = a`)
	result = tk.MustQuery(`SELECT * FROM test_gc_read ORDER BY a`)
	result.Check(testkit.Rows(`0 <nil> <nil> <nil> <nil>`, `1 2 3 2 6`, `3 4 7 12 14`, `6 6 12 36 24`))

	tk.MustExec(`INSERT INTO test_gc_read (a, b) VALUES (6, 8) ON DUPLICATE KEY UPDATE b = 8, a = b`)
	result = tk.MustQuery(`SELECT * FROM test_gc_read ORDER BY a`)
	result.Check(testkit.Rows(`0 <nil> <nil> <nil> <nil>`, `1 2 3 2 6`, `3 4 7 12 14`, `8 8 16 64 32`))

	// Test where-conditions on virtual/stored generated columns.
	result = tk.MustQuery(`SELECT * FROM test_gc_read WHERE c = 7`)
	result.Check(testkit.Rows(`3 4 7 12 14`))

	result = tk.MustQuery(`SELECT * FROM test_gc_read WHERE d = 64`)
	result.Check(testkit.Rows(`8 8 16 64 32`))

	result = tk.MustQuery(`SELECT * FROM test_gc_read WHERE e = 6`)
	result.Check(testkit.Rows(`1 2 3 2 6`))

	// Test update where-conditions on virtual/generated columns.
	tk.MustExec(`UPDATE test_gc_read SET a = a + 100 WHERE c = 7`)
	result = tk.MustQuery(`SELECT * FROM test_gc_read WHERE c = 107`)
	result.Check(testkit.Rows(`103 4 107 412 214`))

	// Test update where-conditions on virtual/generated columns.
	tk.MustExec(`UPDATE test_gc_read m SET m.a = m.a + 100 WHERE c = 107`)
	result = tk.MustQuery(`SELECT * FROM test_gc_read WHERE c = 207`)
	result.Check(testkit.Rows(`203 4 207 812 414`))

	tk.MustExec(`UPDATE test_gc_read SET a = a - 200 WHERE d = 812`)
	result = tk.MustQuery(`SELECT * FROM test_gc_read WHERE d = 12`)
	result.Check(testkit.Rows(`3 4 7 12 14`))

	tk.MustExec(`INSERT INTO test_gc_read set a = 4, b = d + 1`)
	result = tk.MustQuery(`SELECT * FROM test_gc_read ORDER BY a`)
	result.Check(testkit.Rows(`0 <nil> <nil> <nil> <nil>`, `1 2 3 2 6`, `3 4 7 12 14`,
		`4 <nil> <nil> <nil> <nil>`, `8 8 16 64 32`))
	tk.MustExec(`DELETE FROM test_gc_read where a = 4`)

	// Test on-conditions on virtual/stored generated columns.
	tk.MustExec(`CREATE TABLE test_gc_help(a int primary key, b int, c int, d int, e int)`)
	tk.MustExec(`INSERT INTO test_gc_help(a, b, c, d, e) SELECT * FROM test_gc_read`)

	result = tk.MustQuery(`SELECT t1.* FROM test_gc_read t1 JOIN test_gc_help t2 ON t1.c = t2.c ORDER BY t1.a`)
	result.Check(testkit.Rows(`1 2 3 2 6`, `3 4 7 12 14`, `8 8 16 64 32`))

	result = tk.MustQuery(`SELECT t1.* FROM test_gc_read t1 JOIN test_gc_help t2 ON t1.d = t2.d ORDER BY t1.a`)
	result.Check(testkit.Rows(`1 2 3 2 6`, `3 4 7 12 14`, `8 8 16 64 32`))

	result = tk.MustQuery(`SELECT t1.* FROM test_gc_read t1 JOIN test_gc_help t2 ON t1.e = t2.e ORDER BY t1.a`)
	result.Check(testkit.Rows(`1 2 3 2 6`, `3 4 7 12 14`, `8 8 16 64 32`))

	// Test generated column in subqueries.
	result = tk.MustQuery(`SELECT * FROM test_gc_read t WHERE t.a not in (SELECT t.a FROM test_gc_read t where t.c > 5)`)
	result.Sort().Check(testkit.Rows(`0 <nil> <nil> <nil> <nil>`, `1 2 3 2 6`))

	result = tk.MustQuery(`SELECT * FROM test_gc_read t WHERE t.c in (SELECT t.c FROM test_gc_read t where t.c > 5)`)
	result.Sort().Check(testkit.Rows(`3 4 7 12 14`, `8 8 16 64 32`))

	result = tk.MustQuery(`SELECT tt.b FROM test_gc_read tt WHERE tt.a = (SELECT max(t.a) FROM test_gc_read t WHERE t.c = tt.c) ORDER BY b`)
	result.Check(testkit.Rows(`2`, `4`, `8`))

	// Test aggregation on virtual/stored generated columns.
	result = tk.MustQuery(`SELECT c, sum(a) aa, max(d) dd, sum(e) ee FROM test_gc_read GROUP BY c ORDER BY aa`)
	result.Check(testkit.Rows(`<nil> 0 <nil> <nil>`, `3 1 2 6`, `7 3 12 14`, `16 8 64 32`))

	result = tk.MustQuery(`SELECT a, sum(c), sum(d), sum(e) FROM test_gc_read GROUP BY a ORDER BY a`)
	result.Check(testkit.Rows(`0 <nil> <nil> <nil>`, `1 3 2 6`, `3 7 12 14`, `8 16 64 32`))

	// Test multi-update on generated columns.
	tk.MustExec(`UPDATE test_gc_read m, test_gc_read n SET m.b = m.b + 10, n.b = n.b + 10`)
	result = tk.MustQuery(`SELECT * FROM test_gc_read ORDER BY a`)
	result.Check(testkit.Rows(`0 <nil> <nil> <nil> <nil>`, `1 12 13 12 26`, `3 14 17 42 34`, `8 18 26 144 52`))

	tk.MustExec("drop table if exists t")
	tk.MustExec("create table t(a int)")
	tk.MustExec("insert into t values(8)")
	tk.MustExec("update test_gc_read set a = a+1 where a in (select a from t)")
	result = tk.MustQuery("select * from test_gc_read order by a")
	result.Check(testkit.Rows(`0 <nil> <nil> <nil> <nil>`, `1 12 13 12 26`, `3 14 17 42 34`, `9 18 27 162 54`))

	// Test different types between generation expression and generated column.
	tk.MustExec(`CREATE TABLE test_gc_read_cast(a VARCHAR(255), b VARCHAR(255), c INT AS (JSON_EXTRACT(a, b)), d INT AS (JSON_EXTRACT(a, b)) STORED)`)
	tk.MustExec(`INSERT INTO test_gc_read_cast (a, b) VALUES ('{"a": "3"}', '$.a')`)
	result = tk.MustQuery(`SELECT c, d FROM test_gc_read_cast`)
	result.Check(testkit.Rows(`3 3`))

	tk.MustExec(`CREATE TABLE test_gc_read_cast_1(a VARCHAR(255), b VARCHAR(255), c ENUM("red", "yellow") AS (JSON_UNQUOTE(JSON_EXTRACT(a, b))))`)
	tk.MustExec(`INSERT INTO test_gc_read_cast_1 (a, b) VALUES ('{"a": "yellow"}', '$.a')`)
	result = tk.MustQuery(`SELECT c FROM test_gc_read_cast_1`)
	result.Check(testkit.Rows(`yellow`))

	tk.MustExec(`CREATE TABLE test_gc_read_cast_2( a JSON, b JSON AS (a->>'$.a'))`)
	tk.MustExec(`INSERT INTO test_gc_read_cast_2(a) VALUES ('{"a": "{    \\\"key\\\": \\\"\\u6d4b\\\"    }"}')`)
	result = tk.MustQuery(`SELECT b FROM test_gc_read_cast_2`)
	result.Check(testkit.Rows(`{"key": "测"}`))

	tk.MustExec(`CREATE TABLE test_gc_read_cast_3( a JSON, b JSON AS (a->>'$.a'), c INT AS (b * 3.14) )`)
	tk.MustExec(`INSERT INTO test_gc_read_cast_3(a) VALUES ('{"a": "5"}')`)
	result = tk.MustQuery(`SELECT c FROM test_gc_read_cast_3`)
	result.Check(testkit.Rows(`16`))

	_, err := tk.Exec(`INSERT INTO test_gc_read_cast_1 (a, b) VALUES ('{"a": "invalid"}', '$.a')`)
	c.Assert(err, NotNil)

	// Test read generated columns after drop some irrelevant column
	tk.MustExec(`DROP TABLE IF EXISTS test_gc_read_m`)
	tk.MustExec(`CREATE TABLE test_gc_read_m (a int primary key, b int, c int as (a+1), d int as (c*2))`)
	tk.MustExec(`INSERT INTO test_gc_read_m(a) values (1), (2)`)
	tk.MustExec(`ALTER TABLE test_gc_read_m DROP b`)
	result = tk.MustQuery(`SELECT * FROM test_gc_read_m`)
	result.Check(testkit.Rows(`1 2 4`, `2 3 6`))

	// Test not null generated columns.
	tk.MustExec(`CREATE TABLE test_gc_read_1(a int primary key, b int, c int as (a+b) not null, d int as (a*b) stored)`)
	tk.MustExec(`CREATE TABLE test_gc_read_2(a int primary key, b int, c int as (a+b), d int as (a*b) stored not null)`)
	tests := []struct {
		stmt string
		err  int
	}{
		// Can't insert these records, because generated columns are not null.
		{`insert into test_gc_read_1(a, b) values (1, null)`, mysql.ErrBadNull},
		{`insert into test_gc_read_2(a, b) values (1, null)`, mysql.ErrBadNull},
	}
	for _, tt := range tests {
		_, err := tk.Exec(tt.stmt)
		if tt.err != 0 {
			c.Assert(err, NotNil)
			terr := errors.Cause(err).(*terror.Error)
			c.Assert(terr.Code(), Equals, errors.ErrCode(tt.err))
		} else {
			c.Assert(err, IsNil)
		}
	}
}

// TestGeneratedColumnRead tests generated columns using point get and batch point get
func (s *testSuiteP1) TestGeneratedColumnPointGet(c *C) {
	tk := testkit.NewTestKit(c, s.store)
	tk.MustExec("use test")
	tk.MustExec("drop table if exists tu")
	tk.MustExec("CREATE TABLE tu(a int, b int, c int GENERATED ALWAYS AS (a + b) VIRTUAL, d int as (a * b) stored, " +
		"e int GENERATED ALWAYS as (b * 2) VIRTUAL, PRIMARY KEY (a), UNIQUE KEY ukc (c), unique key ukd(d), key ke(e))")
	tk.MustExec("insert into tu(a, b) values(1, 2)")
	tk.MustExec("insert into tu(a, b) values(5, 6)")
	tk.MustQuery("select * from tu for update").Check(testkit.Rows("1 2 3 2 4", "5 6 11 30 12"))
	tk.MustQuery("select * from tu where a = 1").Check(testkit.Rows("1 2 3 2 4"))
	tk.MustQuery("select * from tu where a in (1, 2)").Check(testkit.Rows("1 2 3 2 4"))
	tk.MustQuery("select * from tu where c in (1, 2, 3)").Check(testkit.Rows("1 2 3 2 4"))
	tk.MustQuery("select * from tu where c = 3").Check(testkit.Rows("1 2 3 2 4"))
	tk.MustQuery("select d, e from tu where c = 3").Check(testkit.Rows("2 4"))
	tk.MustQuery("select * from tu where d in (1, 2, 3)").Check(testkit.Rows("1 2 3 2 4"))
	tk.MustQuery("select * from tu where d = 2").Check(testkit.Rows("1 2 3 2 4"))
	tk.MustQuery("select c, d from tu where d = 2").Check(testkit.Rows("3 2"))
	tk.MustQuery("select d, e from tu where e = 4").Check(testkit.Rows("2 4"))
	tk.MustQuery("select * from tu where e = 4").Check(testkit.Rows("1 2 3 2 4"))
	tk.MustExec("update tu set a = a + 1, b = b + 1 where c = 11")
	tk.MustQuery("select * from tu for update").Check(testkit.Rows("1 2 3 2 4", "6 7 13 42 14"))
	tk.MustQuery("select * from tu where a = 6").Check(testkit.Rows("6 7 13 42 14"))
	tk.MustQuery("select * from tu where c in (5, 6, 13)").Check(testkit.Rows("6 7 13 42 14"))
	tk.MustQuery("select b, c, e, d from tu where c = 13").Check(testkit.Rows("7 13 14 42"))
	tk.MustQuery("select a, e, d from tu where c in (5, 6, 13)").Check(testkit.Rows("6 14 42"))
	tk.MustExec("drop table if exists tu")
}

func (s *testSuiteP2) TestToPBExpr(c *C) {
	tk := testkit.NewTestKit(c, s.store)
	tk.MustExec("use test")
	tk.MustExec("drop table if exists t")
	tk.MustExec("create table t (a decimal(10,6), b decimal, index idx_b (b))")
	tk.MustExec("set sql_mode = ''")
	tk.MustExec("insert t values (1.1, 1.1)")
	tk.MustExec("insert t values (2.4, 2.4)")
	tk.MustExec("insert t values (3.3, 2.7)")
	result := tk.MustQuery("select * from t where a < 2.399999")
	result.Check(testkit.Rows("1.100000 1"))
	result = tk.MustQuery("select * from t where a > 1.5")
	result.Check(testkit.Rows("2.400000 2", "3.300000 3"))
	result = tk.MustQuery("select * from t where a <= 1.1")
	result.Check(testkit.Rows("1.100000 1"))
	result = tk.MustQuery("select * from t where b >= 3")
	result.Check(testkit.Rows("3.300000 3"))
	result = tk.MustQuery("select * from t where not (b = 1)")
	result.Check(testkit.Rows("2.400000 2", "3.300000 3"))
	result = tk.MustQuery("select * from t where b&1 = a|1")
	result.Check(testkit.Rows("1.100000 1"))
	result = tk.MustQuery("select * from t where b != 2 and b <=> 3")
	result.Check(testkit.Rows("3.300000 3"))
	result = tk.MustQuery("select * from t where b in (3)")
	result.Check(testkit.Rows("3.300000 3"))
	result = tk.MustQuery("select * from t where b not in (1, 2)")
	result.Check(testkit.Rows("3.300000 3"))

	tk.MustExec("drop table if exists t")
	tk.MustExec("create table t (a varchar(255), b int)")
	tk.MustExec("insert t values ('abc123', 1)")
	tk.MustExec("insert t values ('ab123', 2)")
	result = tk.MustQuery("select * from t where a like 'ab%'")
	result.Check(testkit.Rows("abc123 1", "ab123 2"))
	result = tk.MustQuery("select * from t where a like 'ab_12'")
	result.Check(nil)
	tk.MustExec("drop table if exists t")
	tk.MustExec("create table t (a int primary key)")
	tk.MustExec("insert t values (1)")
	tk.MustExec("insert t values (2)")
	result = tk.MustQuery("select * from t where not (a = 1)")
	result.Check(testkit.Rows("2"))
	result = tk.MustQuery("select * from t where not(not (a = 1))")
	result.Check(testkit.Rows("1"))
	result = tk.MustQuery("select * from t where not(a != 1 and a != 2)")
	result.Check(testkit.Rows("1", "2"))
}

func (s *testSuiteP2) TestDatumXAPI(c *C) {
	tk := testkit.NewTestKit(c, s.store)
	tk.MustExec("use test")
	tk.MustExec("drop table if exists t")
	tk.MustExec("create table t (a decimal(10,6), b decimal, index idx_b (b))")
	tk.MustExec("set sql_mode = ''")
	tk.MustExec("insert t values (1.1, 1.1)")
	tk.MustExec("insert t values (2.2, 2.2)")
	tk.MustExec("insert t values (3.3, 2.7)")
	result := tk.MustQuery("select * from t where a > 1.5")
	result.Check(testkit.Rows("2.200000 2", "3.300000 3"))
	result = tk.MustQuery("select * from t where b > 1.5")
	result.Check(testkit.Rows("2.200000 2", "3.300000 3"))

	tk.MustExec("drop table if exists t")
	tk.MustExec("create table t (a time(3), b time, index idx_a (a))")
	tk.MustExec("insert t values ('11:11:11', '11:11:11')")
	tk.MustExec("insert t values ('11:11:12', '11:11:12')")
	tk.MustExec("insert t values ('11:11:13', '11:11:13')")
	result = tk.MustQuery("select * from t where a > '11:11:11.5'")
	result.Check(testkit.Rows("11:11:12.000 11:11:12", "11:11:13.000 11:11:13"))
	result = tk.MustQuery("select * from t where b > '11:11:11.5'")
	result.Check(testkit.Rows("11:11:12.000 11:11:12", "11:11:13.000 11:11:13"))
}

func (s *testSuiteP2) TestSQLMode(c *C) {
	tk := testkit.NewTestKit(c, s.store)
	tk.MustExec("use test")
	tk.MustExec("drop table if exists t")
	tk.MustExec("create table t (a tinyint not null)")
	tk.MustExec("set sql_mode = 'STRICT_TRANS_TABLES'")
	_, err := tk.Exec("insert t values ()")
	c.Check(err, NotNil)

	_, err = tk.Exec("insert t values ('1000')")
	c.Check(err, NotNil)

	tk.MustExec("create table if not exists tdouble (a double(3,2))")
	_, err = tk.Exec("insert tdouble values (10.23)")
	c.Check(err, NotNil)

	tk.MustExec("set sql_mode = ''")
	tk.MustExec("insert t values ()")
	tk.MustQuery("show warnings").Check(testkit.Rows("Warning 1364 Field 'a' doesn't have a default value"))
	_, err = tk.Exec("insert t values (null)")
	c.Check(err, NotNil)
	tk.MustExec("insert ignore t values (null)")
	tk.MustQuery("show warnings").Check(testkit.Rows("Warning 1048 Column 'a' cannot be null"))
	tk.MustExec("insert t select null")
	tk.MustQuery("show warnings").Check(testkit.Rows("Warning 1048 Column 'a' cannot be null"))
	tk.MustExec("insert t values (1000)")
	tk.MustQuery("select * from t order by a").Check(testkit.Rows("0", "0", "0", "127"))

	tk.MustExec("insert tdouble values (10.23)")
	tk.MustQuery("select * from tdouble").Check(testkit.Rows("9.99"))

	tk.MustExec("set sql_mode = 'STRICT_TRANS_TABLES'")
	tk.MustExec("set @@global.sql_mode = ''")

	// Disable global variable cache, so load global session variable take effect immediate.
	s.domain.GetGlobalVarsCache().Disable()
	tk2 := testkit.NewTestKit(c, s.store)
	tk2.MustExec("use test")
	tk2.MustExec("drop table if exists t2")
	tk2.MustExec("create table t2 (a varchar(3))")
	tk2.MustExec("insert t2 values ('abcd')")
	tk2.MustQuery("select * from t2").Check(testkit.Rows("abc"))

	// session1 is still in strict mode.
	_, err = tk.Exec("insert t2 values ('abcd')")
	c.Check(err, NotNil)
	// Restore original global strict mode.
	tk.MustExec("set @@global.sql_mode = 'STRICT_TRANS_TABLES'")
}

func (s *testSuiteP2) TestTableDual(c *C) {
	tk := testkit.NewTestKit(c, s.store)
	tk.MustExec("use test")
	result := tk.MustQuery("Select 1")
	result.Check(testkit.Rows("1"))
	result = tk.MustQuery("Select 1 from dual")
	result.Check(testkit.Rows("1"))
	result = tk.MustQuery("Select count(*) from dual")
	result.Check(testkit.Rows("1"))
	result = tk.MustQuery("Select 1 from dual where 1")
	result.Check(testkit.Rows("1"))

	tk.MustExec("drop table if exists t")
	tk.MustExec("create table t(a int primary key)")
	tk.MustQuery("select t1.* from t t1, t t2 where t1.a=t2.a and 1=0").Check(testkit.Rows())
}

func (s *testSuiteP2) TestTableScan(c *C) {
	tk := testkit.NewTestKit(c, s.store)
	tk.MustExec("use information_schema")
	result := tk.MustQuery("select * from schemata")
	// There must be these tables: information_schema, mysql, performance_schema and test.
	c.Assert(len(result.Rows()), GreaterEqual, 4)
	tk.MustExec("use test")
	tk.MustExec("create database mytest")
	rowStr1 := fmt.Sprintf("%s %s %s %s %v", "def", "mysql", "utf8mb4", "utf8mb4_bin", nil)
	rowStr2 := fmt.Sprintf("%s %s %s %s %v", "def", "mytest", "utf8mb4", "utf8mb4_bin", nil)
	tk.MustExec("use information_schema")
	result = tk.MustQuery("select * from schemata where schema_name = 'mysql'")
	result.Check(testkit.Rows(rowStr1))
	result = tk.MustQuery("select * from schemata where schema_name like 'my%'")
	result.Check(testkit.Rows(rowStr1, rowStr2))
	result = tk.MustQuery("select 1 from tables limit 1")
	result.Check(testkit.Rows("1"))
}

func (s *testSuiteP2) TestAdapterStatement(c *C) {
	se, err := session.CreateSession4Test(s.store)
	c.Check(err, IsNil)
	se.GetSessionVars().TxnCtx.InfoSchema = domain.GetDomain(se).InfoSchema()
	compiler := &executor.Compiler{Ctx: se}
	stmtNode, err := s.ParseOneStmt("select 1", "", "")
	c.Check(err, IsNil)
	stmt, err := compiler.Compile(context.TODO(), stmtNode)
	c.Check(err, IsNil)
	c.Check(stmt.OriginText(), Equals, "select 1")

	stmtNode, err = s.ParseOneStmt("create table test.t (a int)", "", "")
	c.Check(err, IsNil)
	stmt, err = compiler.Compile(context.TODO(), stmtNode)
	c.Check(err, IsNil)
	c.Check(stmt.OriginText(), Equals, "create table test.t (a int)")
}

func (s *testSuiteP2) TestIsPointGet(c *C) {
	tk := testkit.NewTestKit(c, s.store)
	tk.MustExec("use mysql")
	ctx := tk.Se.(sessionctx.Context)
	tests := map[string]bool{
		"select * from help_topic where name='aaa'":         false,
		"select 1 from help_topic where name='aaa'":         false,
		"select * from help_topic where help_topic_id=1":    true,
		"select * from help_topic where help_category_id=1": false,
	}
	infoSchema := infoschema.GetInfoSchema(ctx)

	for sqlStr, result := range tests {
		stmtNode, err := s.ParseOneStmt(sqlStr, "", "")
		c.Check(err, IsNil)
		err = plannercore.Preprocess(ctx, stmtNode, infoSchema)
		c.Check(err, IsNil)
		p, _, err := planner.Optimize(context.TODO(), ctx, stmtNode, infoSchema)
		c.Check(err, IsNil)
		ret, err := plannercore.IsPointGetWithPKOrUniqueKeyByAutoCommit(ctx, p)
		c.Assert(err, IsNil)
		c.Assert(ret, Equals, result)
	}
}

func (s *testSuiteP2) TestPointGetRepeatableRead(c *C) {
	tk1 := testkit.NewTestKit(c, s.store)
	tk1.MustExec("use test")
	tk1.MustExec(`create table point_get (a int, b int, c int,
			primary key k_a(a),
			unique key k_b(b))`)
	tk1.MustExec("insert into point_get values (1, 1, 1)")
	tk2 := testkit.NewTestKit(c, s.store)
	tk2.MustExec("use test")

	var (
		step1 = "github.com/pingcap/tidb/executor/pointGetRepeatableReadTest-step1"
		step2 = "github.com/pingcap/tidb/executor/pointGetRepeatableReadTest-step2"
	)

	c.Assert(failpoint.Enable(step1, "return"), IsNil)
	c.Assert(failpoint.Enable(step2, "pause"), IsNil)

	updateWaitCh := make(chan struct{})
	go func() {
		ctx := context.WithValue(context.Background(), "pointGetRepeatableReadTest", updateWaitCh)
		ctx = failpoint.WithHook(ctx, func(ctx context.Context, fpname string) bool {
			return fpname == step1 || fpname == step2
		})
		rs, err := tk1.Se.Execute(ctx, "select c from point_get where b = 1")
		c.Assert(err, IsNil)
		result := tk1.ResultSetToResultWithCtx(ctx, rs[0], Commentf("execute sql fail"))
		result.Check(testkit.Rows("1"))
	}()

	<-updateWaitCh // Wait `POINT GET` first time `get`
	c.Assert(failpoint.Disable(step1), IsNil)
	tk2.MustExec("update point_get set b = 2, c = 2 where a = 1")
	c.Assert(failpoint.Disable(step2), IsNil)
}

func (s *testSuiteP2) TestBatchPointGetRepeatableRead(c *C) {
	tk1 := testkit.NewTestKit(c, s.store)
	tk1.MustExec("use test")
	tk1.MustExec(`create table batch_point_get (a int, b int, c int, unique key k_b(a, b, c))`)
	tk1.MustExec("insert into batch_point_get values (1, 1, 1), (2, 3, 4), (3, 4, 5)")
	tk2 := testkit.NewTestKit(c, s.store)
	tk2.MustExec("use test")

	var (
		step1 = "github.com/pingcap/tidb/executor/batchPointGetRepeatableReadTest-step1"
		step2 = "github.com/pingcap/tidb/executor/batchPointGetRepeatableReadTest-step2"
	)

	c.Assert(failpoint.Enable(step1, "return"), IsNil)
	c.Assert(failpoint.Enable(step2, "pause"), IsNil)

	updateWaitCh := make(chan struct{})
	go func() {
		ctx := context.WithValue(context.Background(), "batchPointGetRepeatableReadTest", updateWaitCh)
		ctx = failpoint.WithHook(ctx, func(ctx context.Context, fpname string) bool {
			return fpname == step1 || fpname == step2
		})
		rs, err := tk1.Se.Execute(ctx, "select c from batch_point_get where (a, b, c) in ((1, 1, 1))")
		c.Assert(err, IsNil)
		result := tk1.ResultSetToResultWithCtx(ctx, rs[0], Commentf("execute sql fail"))
		result.Check(testkit.Rows("1"))
	}()

	<-updateWaitCh // Wait `POINT GET` first time `get`
	c.Assert(failpoint.Disable(step1), IsNil)
	tk2.MustExec("update batch_point_get set b = 2, c = 2 where a = 1")
	c.Assert(failpoint.Disable(step2), IsNil)
}

func (s *testSuite7) TestSplitRegionTimeout(c *C) {
	c.Assert(failpoint.Enable("github.com/pingcap/tidb/store/tikv/MockSplitRegionTimeout", `return(true)`), IsNil)
	tk := testkit.NewTestKit(c, s.store)
	tk.MustExec("use test")
	tk.MustExec("drop table if exists t")
	tk.MustExec("create table t(a varchar(100),b int, index idx1(b,a))")
	tk.MustExec(`split table t index idx1 by (10000,"abcd"),(10000000);`)
	tk.MustExec(`set @@tidb_wait_split_region_timeout=1`)
	// result 0 0 means split 0 region and 0 region finish scatter regions before timeout.
	tk.MustQuery(`split table t between (0) and (10000) regions 10`).Check(testkit.Rows("0 0"))
	c.Assert(failpoint.Disable("github.com/pingcap/tidb/store/tikv/MockSplitRegionTimeout"), IsNil)

	// Test scatter regions timeout.
	c.Assert(failpoint.Enable("github.com/pingcap/tidb/store/tikv/MockScatterRegionTimeout", `return(true)`), IsNil)
	tk.MustQuery(`split table t between (0) and (10000) regions 10`).Check(testkit.Rows("10 1"))
	c.Assert(failpoint.Disable("github.com/pingcap/tidb/store/tikv/MockScatterRegionTimeout"), IsNil)

	// Test pre-split with timeout.
	tk.MustExec("drop table if exists t")
	tk.MustExec("set @@global.tidb_scatter_region=1;")
	c.Assert(failpoint.Enable("github.com/pingcap/tidb/store/tikv/MockScatterRegionTimeout", `return(true)`), IsNil)
	atomic.StoreUint32(&ddl.EnableSplitTableRegion, 1)
	start := time.Now()
	tk.MustExec("create table t (a int, b int) partition by hash(a) partitions 5;")
	c.Assert(time.Since(start).Seconds(), Less, 10.0)
	c.Assert(failpoint.Disable("github.com/pingcap/tidb/store/tikv/MockScatterRegionTimeout"), IsNil)
}

func (s *testSuiteP2) TestRow(c *C) {
	tk := testkit.NewTestKit(c, s.store)
	tk.MustExec("use test")
	tk.MustExec("drop table if exists t")
	tk.MustExec("create table t (c int, d int)")
	tk.MustExec("insert t values (1, 1)")
	tk.MustExec("insert t values (1, 3)")
	tk.MustExec("insert t values (2, 1)")
	tk.MustExec("insert t values (2, 3)")
	result := tk.MustQuery("select * from t where (c, d) < (2,2)")
	result.Check(testkit.Rows("1 1", "1 3", "2 1"))
	result = tk.MustQuery("select * from t where (1,2,3) > (3,2,1)")
	result.Check(testkit.Rows())
	result = tk.MustQuery("select * from t where row(1,2,3) > (3,2,1)")
	result.Check(testkit.Rows())
	result = tk.MustQuery("select * from t where (c, d) = (select * from t where (c,d) = (1,1))")
	result.Check(testkit.Rows("1 1"))
	result = tk.MustQuery("select * from t where (c, d) = (select * from t k where (t.c,t.d) = (c,d))")
	result.Check(testkit.Rows("1 1", "1 3", "2 1", "2 3"))
	result = tk.MustQuery("select (1, 2, 3) < (2, 3, 4)")
	result.Check(testkit.Rows("1"))
	result = tk.MustQuery("select (2, 3, 4) <= (2, 3, 3)")
	result.Check(testkit.Rows("0"))
	result = tk.MustQuery("select (2, 3, 4) <= (2, 3, 4)")
	result.Check(testkit.Rows("1"))
	result = tk.MustQuery("select (2, 3, 4) <= (2, 1, 4)")
	result.Check(testkit.Rows("0"))
	result = tk.MustQuery("select (2, 3, 4) >= (2, 3, 4)")
	result.Check(testkit.Rows("1"))
	result = tk.MustQuery("select (2, 3, 4) = (2, 3, 4)")
	result.Check(testkit.Rows("1"))
	result = tk.MustQuery("select (2, 3, 4) != (2, 3, 4)")
	result.Check(testkit.Rows("0"))
	result = tk.MustQuery("select row(1, 1) in (row(1, 1))")
	result.Check(testkit.Rows("1"))
	result = tk.MustQuery("select row(1, 0) in (row(1, 1))")
	result.Check(testkit.Rows("0"))
	result = tk.MustQuery("select row(1, 1) in (select 1, 1)")
	result.Check(testkit.Rows("1"))
	result = tk.MustQuery("select row(1, 1) > row(1, 0)")
	result.Check(testkit.Rows("1"))
	result = tk.MustQuery("select row(1, 1) > (select 1, 0)")
	result.Check(testkit.Rows("1"))
	result = tk.MustQuery("select 1 > (select 1)")
	result.Check(testkit.Rows("0"))
	result = tk.MustQuery("select (select 1)")
	result.Check(testkit.Rows("1"))

	tk.MustExec("drop table if exists t1")
	tk.MustExec("create table t1 (a int, b int)")
	tk.MustExec("insert t1 values (1,2),(1,null)")
	tk.MustExec("drop table if exists t2")
	tk.MustExec("create table t2 (c int, d int)")
	tk.MustExec("insert t2 values (0,0)")

	tk.MustQuery("select * from t2 where (1,2) in (select * from t1)").Check(testkit.Rows("0 0"))
	tk.MustQuery("select * from t2 where (1,2) not in (select * from t1)").Check(testkit.Rows())
	tk.MustQuery("select * from t2 where (1,1) not in (select * from t1)").Check(testkit.Rows())
	tk.MustQuery("select * from t2 where (1,null) in (select * from t1)").Check(testkit.Rows())
	tk.MustQuery("select * from t2 where (null,null) in (select * from t1)").Check(testkit.Rows())

	tk.MustExec("delete from t1 where a=1 and b=2")
	tk.MustQuery("select (1,1) in (select * from t2) from t1").Check(testkit.Rows("0"))
	tk.MustQuery("select (1,1) not in (select * from t2) from t1").Check(testkit.Rows("1"))
	tk.MustQuery("select (1,1) in (select 1,1 from t2) from t1").Check(testkit.Rows("1"))
	tk.MustQuery("select (1,1) not in (select 1,1 from t2) from t1").Check(testkit.Rows("0"))

	// MySQL 5.7 returns 1 for these 2 queries, which is wrong.
	tk.MustQuery("select (1,null) not in (select 1,1 from t2) from t1").Check(testkit.Rows("<nil>"))
	tk.MustQuery("select (t1.a,null) not in (select 1,1 from t2) from t1").Check(testkit.Rows("<nil>"))

	tk.MustQuery("select (1,null) in (select * from t1)").Check(testkit.Rows("<nil>"))
	tk.MustQuery("select (1,null) not in (select * from t1)").Check(testkit.Rows("<nil>"))
}

func (s *testSuiteP2) TestColumnName(c *C) {
	tk := testkit.NewTestKit(c, s.store)
	tk.MustExec("use test")
	tk.MustExec("drop table if exists t")
	tk.MustExec("create table t (c int, d int)")
	// disable only full group by
	tk.MustExec("set sql_mode='STRICT_TRANS_TABLES'")
	rs, err := tk.Exec("select 1 + c, count(*) from t")
	c.Check(err, IsNil)
	fields := rs.Fields()
	c.Check(len(fields), Equals, 2)
	c.Check(fields[0].Column.Name.L, Equals, "1 + c")
	c.Check(fields[0].ColumnAsName.L, Equals, "1 + c")
	c.Check(fields[1].Column.Name.L, Equals, "count(*)")
	c.Check(fields[1].ColumnAsName.L, Equals, "count(*)")
	rs.Close()
	rs, err = tk.Exec("select (c) > all (select c from t) from t")
	c.Check(err, IsNil)
	fields = rs.Fields()
	c.Check(len(fields), Equals, 1)
	c.Check(fields[0].Column.Name.L, Equals, "(c) > all (select c from t)")
	c.Check(fields[0].ColumnAsName.L, Equals, "(c) > all (select c from t)")
	rs.Close()
	tk.MustExec("begin")
	tk.MustExec("insert t values(1,1)")
	rs, err = tk.Exec("select c d, d c from t")
	c.Check(err, IsNil)
	fields = rs.Fields()
	c.Check(len(fields), Equals, 2)
	c.Check(fields[0].Column.Name.L, Equals, "c")
	c.Check(fields[0].ColumnAsName.L, Equals, "d")
	c.Check(fields[1].Column.Name.L, Equals, "d")
	c.Check(fields[1].ColumnAsName.L, Equals, "c")
	rs.Close()
	// Test case for query a column of a table.
	// In this case, all attributes have values.
	rs, err = tk.Exec("select c as a from t as t2")
	c.Check(err, IsNil)
	fields = rs.Fields()
	c.Check(fields[0].Column.Name.L, Equals, "c")
	c.Check(fields[0].ColumnAsName.L, Equals, "a")
	c.Check(fields[0].Table.Name.L, Equals, "t")
	c.Check(fields[0].TableAsName.L, Equals, "t2")
	c.Check(fields[0].DBName.L, Equals, "test")
	rs.Close()
	// Test case for query a expression which only using constant inputs.
	// In this case, the table, org_table and database attributes will all be empty.
	rs, err = tk.Exec("select hour(1) as a from t as t2")
	c.Check(err, IsNil)
	fields = rs.Fields()
	c.Check(fields[0].Column.Name.L, Equals, "a")
	c.Check(fields[0].ColumnAsName.L, Equals, "a")
	c.Check(fields[0].Table.Name.L, Equals, "")
	c.Check(fields[0].TableAsName.L, Equals, "")
	c.Check(fields[0].DBName.L, Equals, "")
	rs.Close()
	// Test case for query a column wrapped with parentheses and unary plus.
	// In this case, the column name should be its original name.
	rs, err = tk.Exec("select (c), (+c), +(c), +(+(c)), ++c from t")
	c.Check(err, IsNil)
	fields = rs.Fields()
	for i := 0; i < 5; i++ {
		c.Check(fields[i].Column.Name.L, Equals, "c")
		c.Check(fields[i].ColumnAsName.L, Equals, "c")
	}
	rs.Close()

	// Test issue https://github.com/pingcap/tidb/issues/9639 .
	// Both window function and expression appear in final result field.
	tk.MustExec("set @@tidb_enable_window_function = 1")
	rs, err = tk.Exec("select 1+1, row_number() over() num from t")
	c.Check(err, IsNil)
	fields = rs.Fields()
	c.Assert(fields[0].Column.Name.L, Equals, "1+1")
	c.Assert(fields[0].ColumnAsName.L, Equals, "1+1")
	c.Assert(fields[1].Column.Name.L, Equals, "num")
	c.Assert(fields[1].ColumnAsName.L, Equals, "num")
	tk.MustExec("set @@tidb_enable_window_function = 0")
	rs.Close()

	rs, err = tk.Exec("select if(1,c,c) from t;")
	c.Check(err, IsNil)
	fields = rs.Fields()
	c.Assert(fields[0].Column.Name.L, Equals, "if(1,c,c)")
	// It's a compatibility issue. Should be empty instead.
	c.Assert(fields[0].ColumnAsName.L, Equals, "if(1,c,c)")
}

func (s *testSuiteP2) TestSelectVar(c *C) {
	tk := testkit.NewTestKit(c, s.store)
	tk.MustExec("use test")
	tk.MustExec("drop table if exists t")
	tk.MustExec("create table t (d int)")
	tk.MustExec("insert into t values(1), (2), (1)")
	// This behavior is different from MySQL.
	result := tk.MustQuery("select @a, @a := d+1 from t")
	result.Check(testkit.Rows("<nil> 2", "2 3", "3 2"))
	// Test for PR #10658.
	tk.MustExec("select SQL_BIG_RESULT d from t group by d")
	tk.MustExec("select SQL_SMALL_RESULT d from t group by d")
	tk.MustExec("select SQL_BUFFER_RESULT d from t group by d")
}

func (s *testSuiteP2) TestHistoryRead(c *C) {
	tk := testkit.NewTestKit(c, s.store)
	tk.MustExec("use test")
	tk.MustExec("drop table if exists history_read")
	tk.MustExec("create table history_read (a int)")
	tk.MustExec("insert history_read values (1)")

	// For mocktikv, safe point is not initialized, we manually insert it for snapshot to use.
	safePointName := "tikv_gc_safe_point"
	safePointValue := "20060102-15:04:05 -0700"
	safePointComment := "All versions after safe point can be accessed. (DO NOT EDIT)"
	updateSafePoint := fmt.Sprintf(`INSERT INTO mysql.tidb VALUES ('%[1]s', '%[2]s', '%[3]s')
	ON DUPLICATE KEY
	UPDATE variable_value = '%[2]s', comment = '%[3]s'`, safePointName, safePointValue, safePointComment)
	tk.MustExec(updateSafePoint)

	// Set snapshot to a time before save point will fail.
	_, err := tk.Exec("set @@tidb_snapshot = '2006-01-01 15:04:05.999999'")
	c.Assert(terror.ErrorEqual(err, variable.ErrSnapshotTooOld), IsTrue, Commentf("err %v", err))
	// SnapshotTS Is not updated if check failed.
	c.Assert(tk.Se.GetSessionVars().SnapshotTS, Equals, uint64(0))

	curVer1, _ := s.store.CurrentVersion()
	time.Sleep(time.Millisecond)
	snapshotTime := time.Now()
	time.Sleep(time.Millisecond)
	curVer2, _ := s.store.CurrentVersion()
	tk.MustExec("insert history_read values (2)")
	tk.MustQuery("select * from history_read").Check(testkit.Rows("1", "2"))
	tk.MustExec("set @@tidb_snapshot = '" + snapshotTime.Format("2006-01-02 15:04:05.999999") + "'")
	ctx := tk.Se.(sessionctx.Context)
	snapshotTS := ctx.GetSessionVars().SnapshotTS
	c.Assert(snapshotTS, Greater, curVer1.Ver)
	c.Assert(snapshotTS, Less, curVer2.Ver)
	tk.MustQuery("select * from history_read").Check(testkit.Rows("1"))
	_, err = tk.Exec("insert history_read values (2)")
	c.Assert(err, NotNil)
	_, err = tk.Exec("update history_read set a = 3 where a = 1")
	c.Assert(err, NotNil)
	_, err = tk.Exec("delete from history_read where a = 1")
	c.Assert(err, NotNil)
	tk.MustExec("set @@tidb_snapshot = ''")
	tk.MustQuery("select * from history_read").Check(testkit.Rows("1", "2"))
	tk.MustExec("insert history_read values (3)")
	tk.MustExec("update history_read set a = 4 where a = 3")
	tk.MustExec("delete from history_read where a = 1")

	time.Sleep(time.Millisecond)
	snapshotTime = time.Now()
	time.Sleep(time.Millisecond)
	tk.MustExec("alter table history_read add column b int")
	tk.MustExec("insert history_read values (8, 8), (9, 9)")
	tk.MustQuery("select * from history_read order by a").Check(testkit.Rows("2 <nil>", "4 <nil>", "8 8", "9 9"))
	tk.MustExec("set @@tidb_snapshot = '" + snapshotTime.Format("2006-01-02 15:04:05.999999") + "'")
	tk.MustQuery("select * from history_read order by a").Check(testkit.Rows("2", "4"))
	tsoStr := strconv.FormatUint(oracle.EncodeTSO(snapshotTime.UnixNano()/int64(time.Millisecond)), 10)

	tk.MustExec("set @@tidb_snapshot = '" + tsoStr + "'")
	tk.MustQuery("select * from history_read order by a").Check(testkit.Rows("2", "4"))

	tk.MustExec("set @@tidb_snapshot = ''")
	tk.MustQuery("select * from history_read order by a").Check(testkit.Rows("2 <nil>", "4 <nil>", "8 8", "9 9"))
}

func (s *testSuite2) TestLowResolutionTSORead(c *C) {
	tk := testkit.NewTestKit(c, s.store)
	tk.MustExec("set @@autocommit=1")
	tk.MustExec("use test")
	tk.MustExec("drop table if exists low_resolution_tso")
	tk.MustExec("create table low_resolution_tso(a int)")
	tk.MustExec("insert low_resolution_tso values (1)")

	// enable low resolution tso
	c.Assert(tk.Se.GetSessionVars().LowResolutionTSO, IsFalse)
	tk.Exec("set @@tidb_low_resolution_tso = 'on'")
	c.Assert(tk.Se.GetSessionVars().LowResolutionTSO, IsTrue)

	time.Sleep(3 * time.Second)
	tk.MustQuery("select * from low_resolution_tso").Check(testkit.Rows("1"))
	_, err := tk.Exec("update low_resolution_tso set a = 2")
	c.Assert(err, NotNil)
	tk.MustExec("set @@tidb_low_resolution_tso = 'off'")
	tk.MustExec("update low_resolution_tso set a = 2")
	tk.MustQuery("select * from low_resolution_tso").Check(testkit.Rows("2"))
}

func (s *testSuite) TestScanControlSelection(c *C) {
	tk := testkit.NewTestKit(c, s.store)
	tk.MustExec("use test")
	tk.MustExec("drop table if exists t")
	tk.MustExec("create table t(a int primary key, b int, c int, index idx_b(b))")
	tk.MustExec("insert into t values (1, 1, 1), (2, 1, 1), (3, 1, 2), (4, 2, 3)")
	tk.MustQuery("select (select count(1) k from t s where s.b = t1.c) from t t1").Sort().Check(testkit.Rows("0", "1", "3", "3"))
}

func (s *testSuite) TestSimpleDAG(c *C) {
	tk := testkit.NewTestKit(c, s.store)
	tk.MustExec("use test")
	tk.MustExec("drop table if exists t")
	tk.MustExec("create table t(a int primary key, b int, c int)")
	tk.MustExec("insert into t values (1, 1, 1), (2, 1, 1), (3, 1, 2), (4, 2, 3)")
	tk.MustQuery("select a from t").Check(testkit.Rows("1", "2", "3", "4"))
	tk.MustQuery("select * from t where a = 4").Check(testkit.Rows("4 2 3"))
	tk.MustQuery("select a from t limit 1").Check(testkit.Rows("1"))
	tk.MustQuery("select a from t order by a desc").Check(testkit.Rows("4", "3", "2", "1"))
	tk.MustQuery("select a from t order by a desc limit 1").Check(testkit.Rows("4"))
	tk.MustQuery("select a from t order by b desc limit 1").Check(testkit.Rows("4"))
	tk.MustQuery("select a from t where a < 3").Check(testkit.Rows("1", "2"))
	tk.MustQuery("select a from t where b > 1").Check(testkit.Rows("4"))
	tk.MustQuery("select a from t where b > 1 and a < 3").Check(testkit.Rows())
	tk.MustQuery("select count(*) from t where b > 1 and a < 3").Check(testkit.Rows("0"))
	tk.MustQuery("select count(*) from t").Check(testkit.Rows("4"))
	tk.MustQuery("select count(*), c from t group by c order by c").Check(testkit.Rows("2 1", "1 2", "1 3"))
	tk.MustQuery("select sum(c) as s from t group by b order by s").Check(testkit.Rows("3", "4"))
	tk.MustQuery("select avg(a) as s from t group by b order by s").Check(testkit.Rows("2.0000", "4.0000"))
	tk.MustQuery("select sum(distinct c) from t group by b").Check(testkit.Rows("3", "3"))

	tk.MustExec("create index i on t(c,b)")
	tk.MustQuery("select a from t where c = 1").Check(testkit.Rows("1", "2"))
	tk.MustQuery("select a from t where c = 1 and a < 2").Check(testkit.Rows("1"))
	tk.MustQuery("select a from t where c = 1 order by a limit 1").Check(testkit.Rows("1"))
	tk.MustQuery("select count(*) from t where c = 1 ").Check(testkit.Rows("2"))
	tk.MustExec("create index i1 on t(b)")
	tk.MustQuery("select c from t where b = 2").Check(testkit.Rows("3"))
	tk.MustQuery("select * from t where b = 2").Check(testkit.Rows("4 2 3"))
	tk.MustQuery("select count(*) from t where b = 1").Check(testkit.Rows("3"))
	tk.MustQuery("select * from t where b = 1 and a > 1 limit 1").Check(testkit.Rows("2 1 1"))

	// Test time push down.
	tk.MustExec("drop table if exists t")
	tk.MustExec("create table t (id int, c1 datetime);")
	tk.MustExec("insert into t values (1, '2015-06-07 12:12:12')")
	tk.MustQuery("select id from t where c1 = '2015-06-07 12:12:12'").Check(testkit.Rows("1"))

	// Test issue 17816
	tk.MustExec("drop table if exists t0")
	tk.MustExec("CREATE TABLE t0(c0 INT)")
	tk.MustExec("INSERT INTO t0 VALUES (100000)")
	tk.MustQuery("SELECT * FROM t0 WHERE NOT SPACE(t0.c0)").Check(testkit.Rows("100000"))
}

func (s *testSuite) TestTimestampTimeZone(c *C) {
	tk := testkit.NewTestKit(c, s.store)
	tk.MustExec("use test")
	tk.MustExec("drop table if exists t")
	tk.MustExec("create table t (ts timestamp)")
	tk.MustExec("set time_zone = '+00:00'")
	tk.MustExec("insert into t values ('2017-04-27 22:40:42')")
	// The timestamp will get different value if time_zone session variable changes.
	tests := []struct {
		timezone string
		expect   string
	}{
		{"+10:00", "2017-04-28 08:40:42"},
		{"-6:00", "2017-04-27 16:40:42"},
	}
	for _, tt := range tests {
		tk.MustExec(fmt.Sprintf("set time_zone = '%s'", tt.timezone))
		tk.MustQuery("select * from t").Check(testkit.Rows(tt.expect))
	}

	// For issue https://github.com/pingcap/tidb/issues/3467
	tk.MustExec("drop table if exists t1")
	tk.MustExec(`CREATE TABLE t1 (
 	      id bigint(20) NOT NULL AUTO_INCREMENT,
 	      uid int(11) DEFAULT NULL,
 	      datetime timestamp NOT NULL DEFAULT CURRENT_TIMESTAMP,
 	      ip varchar(128) DEFAULT NULL,
 	    PRIMARY KEY (id),
 	      KEY i_datetime (datetime),
 	      KEY i_userid (uid)
 	    );`)
	tk.MustExec(`INSERT INTO t1 VALUES (123381351,1734,"2014-03-31 08:57:10","127.0.0.1");`)
	r := tk.MustQuery("select datetime from t1;") // Cover TableReaderExec
	r.Check(testkit.Rows("2014-03-31 08:57:10"))
	r = tk.MustQuery("select datetime from t1 where datetime='2014-03-31 08:57:10';")
	r.Check(testkit.Rows("2014-03-31 08:57:10")) // Cover IndexReaderExec
	r = tk.MustQuery("select * from t1 where datetime='2014-03-31 08:57:10';")
	r.Check(testkit.Rows("123381351 1734 2014-03-31 08:57:10 127.0.0.1")) // Cover IndexLookupExec

	// For issue https://github.com/pingcap/tidb/issues/3485
	tk.MustExec("set time_zone = 'Asia/Shanghai'")
	tk.MustExec("drop table if exists t1")
	tk.MustExec(`CREATE TABLE t1 (
	    id bigint(20) NOT NULL AUTO_INCREMENT,
	    datetime timestamp NOT NULL DEFAULT CURRENT_TIMESTAMP,
	    PRIMARY KEY (id)
	  );`)
	tk.MustExec(`INSERT INTO t1 VALUES (123381351,"2014-03-31 08:57:10");`)
	r = tk.MustQuery(`select * from t1 where datetime="2014-03-31 08:57:10";`)
	r.Check(testkit.Rows("123381351 2014-03-31 08:57:10"))
	tk.MustExec(`alter table t1 add key i_datetime (datetime);`)
	r = tk.MustQuery(`select * from t1 where datetime="2014-03-31 08:57:10";`)
	r.Check(testkit.Rows("123381351 2014-03-31 08:57:10"))
	r = tk.MustQuery(`select * from t1;`)
	r.Check(testkit.Rows("123381351 2014-03-31 08:57:10"))
	r = tk.MustQuery("select datetime from t1 where datetime='2014-03-31 08:57:10';")
	r.Check(testkit.Rows("2014-03-31 08:57:10"))
}

func (s *testSuite) TestTimestampDefaultValueTimeZone(c *C) {
	tk := testkit.NewTestKit(c, s.store)
	tk.MustExec("use test")
	tk.MustExec("drop table if exists t")
	tk.MustExec("set time_zone = '+08:00'")
	tk.MustExec(`create table t (a int, b timestamp default "2019-01-17 14:46:14")`)
	tk.MustExec("insert into t set a=1")
	r := tk.MustQuery(`show create table t`)
	r.Check(testkit.Rows("t CREATE TABLE `t` (\n" + "  `a` int(11) DEFAULT NULL,\n" + "  `b` timestamp DEFAULT '2019-01-17 14:46:14'\n" + ") ENGINE=InnoDB DEFAULT CHARSET=utf8mb4 COLLATE=utf8mb4_bin"))
	tk.MustExec("set time_zone = '+00:00'")
	tk.MustExec("insert into t set a=2")
	r = tk.MustQuery(`show create table t`)
	r.Check(testkit.Rows("t CREATE TABLE `t` (\n" + "  `a` int(11) DEFAULT NULL,\n" + "  `b` timestamp DEFAULT '2019-01-17 06:46:14'\n" + ") ENGINE=InnoDB DEFAULT CHARSET=utf8mb4 COLLATE=utf8mb4_bin"))
	r = tk.MustQuery(`select a,b from t order by a`)
	r.Check(testkit.Rows("1 2019-01-17 06:46:14", "2 2019-01-17 06:46:14"))
	// Test the column's version is greater than ColumnInfoVersion1.
	sctx := tk.Se.(sessionctx.Context)
	is := domain.GetDomain(sctx).InfoSchema()
	c.Assert(is, NotNil)
	tb, err := is.TableByName(model.NewCIStr("test"), model.NewCIStr("t"))
	c.Assert(err, IsNil)
	tb.Cols()[1].Version = model.ColumnInfoVersion1 + 1
	tk.MustExec("insert into t set a=3")
	r = tk.MustQuery(`select a,b from t order by a`)
	r.Check(testkit.Rows("1 2019-01-17 06:46:14", "2 2019-01-17 06:46:14", "3 2019-01-17 06:46:14"))
	tk.MustExec("delete from t where a=3")
	// Change time zone back.
	tk.MustExec("set time_zone = '+08:00'")
	r = tk.MustQuery(`select a,b from t order by a`)
	r.Check(testkit.Rows("1 2019-01-17 14:46:14", "2 2019-01-17 14:46:14"))
	tk.MustExec("set time_zone = '-08:00'")
	r = tk.MustQuery(`show create table t`)
	r.Check(testkit.Rows("t CREATE TABLE `t` (\n" + "  `a` int(11) DEFAULT NULL,\n" + "  `b` timestamp DEFAULT '2019-01-16 22:46:14'\n" + ") ENGINE=InnoDB DEFAULT CHARSET=utf8mb4 COLLATE=utf8mb4_bin"))

	// test zero default value in multiple time zone.
	defer tk.MustExec(fmt.Sprintf("set @@sql_mode='%s'", tk.MustQuery("select @@sql_mode").Rows()[0][0]))
	tk.MustExec("set @@sql_mode='STRICT_TRANS_TABLES,NO_ENGINE_SUBSTITUTION';")
	tk.MustExec("drop table if exists t")
	tk.MustExec("set time_zone = '+08:00'")
	tk.MustExec(`create table t (a int, b timestamp default "0000-00-00 00")`)
	tk.MustExec("insert into t set a=1")
	r = tk.MustQuery(`show create table t`)
	r.Check(testkit.Rows("t CREATE TABLE `t` (\n" + "  `a` int(11) DEFAULT NULL,\n" + "  `b` timestamp DEFAULT '0000-00-00 00:00:00'\n" + ") ENGINE=InnoDB DEFAULT CHARSET=utf8mb4 COLLATE=utf8mb4_bin"))
	tk.MustExec("set time_zone = '+00:00'")
	tk.MustExec("insert into t set a=2")
	r = tk.MustQuery(`show create table t`)
	r.Check(testkit.Rows("t CREATE TABLE `t` (\n" + "  `a` int(11) DEFAULT NULL,\n" + "  `b` timestamp DEFAULT '0000-00-00 00:00:00'\n" + ") ENGINE=InnoDB DEFAULT CHARSET=utf8mb4 COLLATE=utf8mb4_bin"))
	tk.MustExec("set time_zone = '-08:00'")
	tk.MustExec("insert into t set a=3")
	r = tk.MustQuery(`show create table t`)
	r.Check(testkit.Rows("t CREATE TABLE `t` (\n" + "  `a` int(11) DEFAULT NULL,\n" + "  `b` timestamp DEFAULT '0000-00-00 00:00:00'\n" + ") ENGINE=InnoDB DEFAULT CHARSET=utf8mb4 COLLATE=utf8mb4_bin"))
	r = tk.MustQuery(`select a,b from t order by a`)
	r.Check(testkit.Rows("1 0000-00-00 00:00:00", "2 0000-00-00 00:00:00", "3 0000-00-00 00:00:00"))

	// test add timestamp column default current_timestamp.
	tk.MustExec(`drop table if exists t`)
	tk.MustExec(`set time_zone = 'Asia/Shanghai'`)
	tk.MustExec(`create table t (a int)`)
	tk.MustExec(`insert into t set a=1`)
	tk.MustExec(`alter table t add column b timestamp not null default current_timestamp;`)
	timeIn8 := tk.MustQuery("select b from t").Rows()[0][0]
	tk.MustExec(`set time_zone = '+00:00'`)
	timeIn0 := tk.MustQuery("select b from t").Rows()[0][0]
	c.Assert(timeIn8 != timeIn0, IsTrue, Commentf("%v == %v", timeIn8, timeIn0))
	datumTimeIn8, err := expression.GetTimeValue(tk.Se, timeIn8, mysql.TypeTimestamp, 0)
	c.Assert(err, IsNil)
	tIn8To0 := datumTimeIn8.GetMysqlTime()
	timeZoneIn8, err := time.LoadLocation("Asia/Shanghai")
	c.Assert(err, IsNil)
	err = tIn8To0.ConvertTimeZone(timeZoneIn8, time.UTC)
	c.Assert(err, IsNil)
	c.Assert(timeIn0 == tIn8To0.String(), IsTrue, Commentf("%v != %v", timeIn0, tIn8To0.String()))

	// test add index.
	tk.MustExec(`alter table t add index(b);`)
	tk.MustExec("admin check table t")
	tk.MustExec(`set time_zone = '+05:00'`)
	tk.MustExec("admin check table t")
}

func (s *testSuite) TestTiDBCurrentTS(c *C) {
	tk := testkit.NewTestKit(c, s.store)
	tk.MustQuery("select @@tidb_current_ts").Check(testkit.Rows("0"))
	tk.MustExec("begin")
	rows := tk.MustQuery("select @@tidb_current_ts").Rows()
	tsStr := rows[0][0].(string)
	txn, err := tk.Se.Txn(true)
	c.Assert(err, IsNil)
	c.Assert(tsStr, Equals, fmt.Sprintf("%d", txn.StartTS()))
	tk.MustExec("begin")
	rows = tk.MustQuery("select @@tidb_current_ts").Rows()
	newTsStr := rows[0][0].(string)
	txn, err = tk.Se.Txn(true)
	c.Assert(err, IsNil)
	c.Assert(newTsStr, Equals, fmt.Sprintf("%d", txn.StartTS()))
	c.Assert(newTsStr, Not(Equals), tsStr)
	tk.MustExec("commit")
	tk.MustQuery("select @@tidb_current_ts").Check(testkit.Rows("0"))

	_, err = tk.Exec("set @@tidb_current_ts = '1'")
	c.Assert(terror.ErrorEqual(err, variable.ErrReadOnly), IsTrue, Commentf("err %v", err))
}

func (s *testSuite) TestTiDBLastTxnInfo(c *C) {
	tk := testkit.NewTestKit(c, s.store)
	tk.MustExec("use test")
	tk.MustExec("drop table if exists t")
	tk.MustExec("create table t (a int primary key)")
	tk.MustQuery("select json_extract(@@tidb_last_txn_info, '$.start_ts'), json_extract(@@tidb_last_txn_info, '$.commit_ts')").Check(testkit.Rows("0 0"))

	tk.MustExec("insert into t values (1)")
	rows1 := tk.MustQuery("select json_extract(@@tidb_last_txn_info, '$.start_ts'), json_extract(@@tidb_last_txn_info, '$.commit_ts')").Rows()
	c.Assert(rows1[0][0].(string), Greater, "0")
	c.Assert(rows1[0][0].(string), Less, rows1[0][1].(string))

	tk.MustExec("begin")
	tk.MustQuery("select a from t where a = 1").Check(testkit.Rows("1"))
	rows2 := tk.MustQuery("select json_extract(@@tidb_last_txn_info, '$.start_ts'), json_extract(@@tidb_last_txn_info, '$.commit_ts'), @@tidb_current_ts").Rows()
	tk.MustExec("commit")
	rows3 := tk.MustQuery("select json_extract(@@tidb_last_txn_info, '$.start_ts'), json_extract(@@tidb_last_txn_info, '$.commit_ts')").Rows()
	c.Assert(rows2[0][0], Equals, rows1[0][0])
	c.Assert(rows2[0][1], Equals, rows1[0][1])
	c.Assert(rows3[0][0], Equals, rows1[0][0])
	c.Assert(rows3[0][1], Equals, rows1[0][1])
	c.Assert(rows2[0][1], Less, rows2[0][2])

	tk.MustExec("begin")
	tk.MustExec("update t set a = a + 1 where a = 1")
	rows4 := tk.MustQuery("select json_extract(@@tidb_last_txn_info, '$.start_ts'), json_extract(@@tidb_last_txn_info, '$.commit_ts'), @@tidb_current_ts").Rows()
	tk.MustExec("commit")
	rows5 := tk.MustQuery("select json_extract(@@tidb_last_txn_info, '$.start_ts'), json_extract(@@tidb_last_txn_info, '$.commit_ts')").Rows()
	c.Assert(rows4[0][0], Equals, rows1[0][0])
	c.Assert(rows4[0][1], Equals, rows1[0][1])
	c.Assert(rows4[0][2], Equals, rows5[0][0])
	c.Assert(rows4[0][1], Less, rows4[0][2])
	c.Assert(rows4[0][2], Less, rows5[0][1])

	tk.MustExec("begin")
	tk.MustExec("update t set a = a + 1 where a = 2")
	tk.MustExec("rollback")
	rows6 := tk.MustQuery("select json_extract(@@tidb_last_txn_info, '$.start_ts'), json_extract(@@tidb_last_txn_info, '$.commit_ts')").Rows()
	c.Assert(rows6[0][0], Equals, rows5[0][0])
	c.Assert(rows6[0][1], Equals, rows5[0][1])

	tk.MustExec("begin optimistic")
	tk.MustExec("insert into t values (2)")
	_, err := tk.Exec("commit")
	c.Assert(err, NotNil)
	rows7 := tk.MustQuery("select json_extract(@@tidb_last_txn_info, '$.start_ts'), json_extract(@@tidb_last_txn_info, '$.commit_ts'), json_extract(@@tidb_last_txn_info, '$.error')").Rows()
	c.Assert(rows7[0][0], Greater, rows5[0][0])
	c.Assert(rows7[0][1], Equals, "0")
	c.Assert(strings.Contains(err.Error(), rows7[0][1].(string)), IsTrue)

	_, err = tk.Exec("set @@tidb_last_txn_info = '{}'")
	c.Assert(terror.ErrorEqual(err, variable.ErrReadOnly), IsTrue, Commentf("err %v", err))
}

func (s *testSuite) TestSelectForUpdate(c *C) {
	tk := testkit.NewTestKit(c, s.store)
	tk.MustExec("use test")
	tk1 := testkit.NewTestKit(c, s.store)
	tk1.MustExec("use test")
	tk2 := testkit.NewTestKit(c, s.store)
	tk2.MustExec("use test")

	tk.MustExec("drop table if exists t, t1")

	txn, err := tk.Se.Txn(true)
	c.Assert(kv.ErrInvalidTxn.Equal(err), IsTrue)
	c.Assert(txn.Valid(), IsFalse)
	tk.MustExec("create table t (c1 int, c2 int, c3 int)")
	tk.MustExec("insert t values (11, 2, 3)")
	tk.MustExec("insert t values (12, 2, 3)")
	tk.MustExec("insert t values (13, 2, 3)")

	tk.MustExec("create table t1 (c1 int)")
	tk.MustExec("insert t1 values (11)")

	// conflict
	tk1.MustExec("begin")
	tk1.MustQuery("select * from t where c1=11 for update")

	tk2.MustExec("begin")
	tk2.MustExec("update t set c2=211 where c1=11")
	tk2.MustExec("commit")

	_, err = tk1.Exec("commit")
	c.Assert(err, NotNil)

	// no conflict for subquery.
	tk1.MustExec("begin")
	tk1.MustQuery("select * from t where exists(select null from t1 where t1.c1=t.c1) for update")

	tk2.MustExec("begin")
	tk2.MustExec("update t set c2=211 where c1=12")
	tk2.MustExec("commit")

	tk1.MustExec("commit")

	// not conflict
	tk1.MustExec("begin")
	tk1.MustQuery("select * from t where c1=11 for update")

	tk2.MustExec("begin")
	tk2.MustExec("update t set c2=22 where c1=12")
	tk2.MustExec("commit")

	tk1.MustExec("commit")

	// not conflict, auto commit
	tk1.MustExec("set @@autocommit=1;")
	tk1.MustQuery("select * from t where c1=11 for update")

	tk2.MustExec("begin")
	tk2.MustExec("update t set c2=211 where c1=11")
	tk2.MustExec("commit")

	tk1.MustExec("commit")

	// conflict
	tk1.MustExec("begin")
	tk1.MustQuery("select * from (select * from t for update) t join t1 for update")

	tk2.MustExec("begin")
	tk2.MustExec("update t1 set c1 = 13")
	tk2.MustExec("commit")

	_, err = tk1.Exec("commit")
	c.Assert(err, NotNil)

}

func (s *testSuite) TestEmptyEnum(c *C) {
	tk := testkit.NewTestKit(c, s.store)
	tk.MustExec("use test")
	tk.MustExec("drop table if exists t")
	tk.MustExec("create table t (e enum('Y', 'N'))")
	tk.MustExec("set sql_mode='STRICT_TRANS_TABLES'")
	_, err := tk.Exec("insert into t values (0)")
	c.Assert(terror.ErrorEqual(err, types.ErrTruncated), IsTrue, Commentf("err %v", err))
	_, err = tk.Exec("insert into t values ('abc')")
	c.Assert(terror.ErrorEqual(err, types.ErrTruncated), IsTrue, Commentf("err %v", err))

	tk.MustExec("set sql_mode=''")
	tk.MustExec("insert into t values (0)")
	tk.MustQuery("select * from t").Check(testkit.Rows(""))
	tk.MustExec("insert into t values ('abc')")
	tk.MustQuery("select * from t").Check(testkit.Rows("", ""))
	tk.MustExec("insert into t values (null)")
	tk.MustQuery("select * from t").Check(testkit.Rows("", "", "<nil>"))
}

// TestIssue4024 This tests https://github.com/pingcap/tidb/issues/4024
func (s *testSuite) TestIssue4024(c *C) {
	tk := testkit.NewTestKit(c, s.store)
	tk.MustExec("create database test2")
	tk.MustExec("use test2")
	tk.MustExec("create table t(a int)")
	tk.MustExec("insert into t values(1)")
	tk.MustExec("use test")
	tk.MustExec("create table t(a int)")
	tk.MustExec("insert into t values(1)")
	tk.MustExec("update t, test2.t set test2.t.a=2")
	tk.MustQuery("select * from t").Check(testkit.Rows("1"))
	tk.MustQuery("select * from test2.t").Check(testkit.Rows("2"))
	tk.MustExec("update test.t, test2.t set test.t.a=3")
	tk.MustQuery("select * from t").Check(testkit.Rows("3"))
	tk.MustQuery("select * from test2.t").Check(testkit.Rows("2"))
}

const (
	checkRequestOff = iota
	checkRequestSyncLog
	checkDDLAddIndexPriority
)

type checkRequestClient struct {
	tikv.Client
	priority       pb.CommandPri
	lowPriorityCnt uint32
	mu             struct {
		sync.RWMutex
		checkFlags uint32
		syncLog    bool
	}
}

func (c *checkRequestClient) setCheckPriority(priority pb.CommandPri) {
	atomic.StoreInt32((*int32)(&c.priority), int32(priority))
}

func (c *checkRequestClient) getCheckPriority() pb.CommandPri {
	return (pb.CommandPri)(atomic.LoadInt32((*int32)(&c.priority)))
}

func (c *checkRequestClient) SendRequest(ctx context.Context, addr string, req *tikvrpc.Request, timeout time.Duration) (*tikvrpc.Response, error) {
	resp, err := c.Client.SendRequest(ctx, addr, req, timeout)
	c.mu.RLock()
	checkFlags := c.mu.checkFlags
	c.mu.RUnlock()
	if checkFlags == checkRequestSyncLog {
		switch req.Type {
		case tikvrpc.CmdPrewrite, tikvrpc.CmdCommit:
			c.mu.RLock()
			syncLog := c.mu.syncLog
			c.mu.RUnlock()
			if syncLog != req.SyncLog {
				return nil, errors.New("fail to set sync log")
			}
		}
	} else if checkFlags == checkDDLAddIndexPriority {
		if req.Type == tikvrpc.CmdScan {
			if c.getCheckPriority() != req.Priority {
				return nil, errors.New("fail to set priority")
			}
		} else if req.Type == tikvrpc.CmdPrewrite {
			if c.getCheckPriority() == pb.CommandPri_Low {
				atomic.AddUint32(&c.lowPriorityCnt, 1)
			}
		}
	}
	return resp, err
}

type testSuiteWithCliBase struct {
	store kv.Storage
	dom   *domain.Domain
	cli   *checkRequestClient
}

type testSuite1 struct {
	testSuiteWithCliBase
}

func (s *testSuiteWithCliBase) SetUpSuite(c *C) {
	cli := &checkRequestClient{}
	hijackClient := func(c tikv.Client) tikv.Client {
		cli.Client = c
		return cli
	}
	s.cli = cli

	var err error
	s.store, err = mockstore.NewMockTikvStore(
		mockstore.WithHijackClient(hijackClient),
	)
	c.Assert(err, IsNil)
	session.SetStatsLease(0)
	s.dom, err = session.BootstrapSession(s.store)
	c.Assert(err, IsNil)
	s.dom.SetStatsUpdating(true)
}

func (s *testSuiteWithCliBase) TearDownSuite(c *C) {
	s.dom.Close()
	s.store.Close()
}

func (s *testSuiteWithCliBase) TearDownTest(c *C) {
	tk := testkit.NewTestKit(c, s.store)
	tk.MustExec("use test")
	r := tk.MustQuery("show tables")
	for _, tb := range r.Rows() {
		tableName := tb[0]
		tk.MustExec(fmt.Sprintf("drop table %v", tableName))
	}
}

func (s *testSuite2) TestAddIndexPriority(c *C) {
	cli := &checkRequestClient{}
	hijackClient := func(c tikv.Client) tikv.Client {
		cli.Client = c
		return cli
	}

	store, err := mockstore.NewMockTikvStore(
		mockstore.WithHijackClient(hijackClient),
	)
	c.Assert(err, IsNil)
	dom, err := session.BootstrapSession(store)
	c.Assert(err, IsNil)
	defer func() {
		dom.Close()
		store.Close()
	}()

	tk := testkit.NewTestKit(c, store)
	tk.MustExec("use test")
	tk.MustExec("create table t1 (id int, v int)")

	// Insert some data to make sure plan build IndexLookup for t1.
	for i := 0; i < 10; i++ {
		tk.MustExec(fmt.Sprintf("insert into t1 values (%d, %d)", i, i))
	}

	cli.mu.Lock()
	cli.mu.checkFlags = checkDDLAddIndexPriority
	cli.mu.Unlock()

	cli.setCheckPriority(pb.CommandPri_Low)
	tk.MustExec("alter table t1 add index t1_index (id);")

	c.Assert(atomic.LoadUint32(&cli.lowPriorityCnt) > 0, IsTrue)

	cli.mu.Lock()
	cli.mu.checkFlags = checkRequestOff
	cli.mu.Unlock()

	tk.MustExec("alter table t1 drop index t1_index;")
	tk.MustExec("SET SESSION tidb_ddl_reorg_priority = 'PRIORITY_NORMAL'")

	cli.mu.Lock()
	cli.mu.checkFlags = checkDDLAddIndexPriority
	cli.mu.Unlock()

	cli.setCheckPriority(pb.CommandPri_Normal)
	tk.MustExec("alter table t1 add index t1_index (id);")

	cli.mu.Lock()
	cli.mu.checkFlags = checkRequestOff
	cli.mu.Unlock()

	tk.MustExec("alter table t1 drop index t1_index;")
	tk.MustExec("SET SESSION tidb_ddl_reorg_priority = 'PRIORITY_HIGH'")

	cli.mu.Lock()
	cli.mu.checkFlags = checkDDLAddIndexPriority
	cli.mu.Unlock()

	cli.setCheckPriority(pb.CommandPri_High)
	tk.MustExec("alter table t1 add index t1_index (id);")

	cli.mu.Lock()
	cli.mu.checkFlags = checkRequestOff
	cli.mu.Unlock()
}

func (s *testSuite1) TestAlterTableComment(c *C) {
	tk := testkit.NewTestKit(c, s.store)
	tk.MustExec("use test")
	tk.MustExec("drop table if exists t_1")
	tk.MustExec("create table t_1 (c1 int, c2 int, c3 int default 1, index (c1)) comment = 'test table';")
	tk.MustExec("alter table `t_1` comment 'this is table comment';")
	result := tk.MustQuery("select table_comment from information_schema.tables where table_name = 't_1';")
	result.Check(testkit.Rows("this is table comment"))
	tk.MustExec("alter table `t_1` comment 'table t comment';")
	result = tk.MustQuery("select table_comment from information_schema.tables where table_name = 't_1';")
	result.Check(testkit.Rows("table t comment"))
}

func (s *testSuite) TestTimezonePushDown(c *C) {
	tk := testkit.NewTestKit(c, s.store)
	tk.MustExec("use test")
	tk.MustExec("create table t (ts timestamp)")
	defer tk.MustExec("drop table t")
	tk.MustExec(`insert into t values ("2018-09-13 10:02:06")`)

	systemTZ := timeutil.SystemLocation()
	c.Assert(systemTZ.String(), Not(Equals), "System")
	c.Assert(systemTZ.String(), Not(Equals), "Local")
	ctx := context.Background()
	count := 0
	ctx1 := context.WithValue(ctx, "CheckSelectRequestHook", func(req *kv.Request) {
		count += 1
		dagReq := new(tipb.DAGRequest)
		err := proto.Unmarshal(req.Data, dagReq)
		c.Assert(err, IsNil)
		c.Assert(dagReq.GetTimeZoneName(), Equals, systemTZ.String())
	})
	tk.Se.Execute(ctx1, `select * from t where ts = "2018-09-13 10:02:06"`)

	tk.MustExec(`set time_zone="System"`)
	tk.Se.Execute(ctx1, `select * from t where ts = "2018-09-13 10:02:06"`)

	c.Assert(count, Equals, 2) // Make sure the hook function is called.
}

func (s *testSuite) TestNotFillCacheFlag(c *C) {
	tk := testkit.NewTestKit(c, s.store)
	tk.MustExec("use test")
	tk.MustExec("create table t (id int primary key)")
	defer tk.MustExec("drop table t")
	tk.MustExec("insert into t values (1)")

	tests := []struct {
		sql    string
		expect bool
	}{
		{"select SQL_NO_CACHE * from t", true},
		{"select SQL_CACHE * from t", false},
		{"select * from t", false},
	}
	count := 0
	ctx := context.Background()
	for _, test := range tests {
		ctx1 := context.WithValue(ctx, "CheckSelectRequestHook", func(req *kv.Request) {
			count++
			if req.NotFillCache != test.expect {
				c.Errorf("sql=%s, expect=%v, get=%v", test.sql, test.expect, req.NotFillCache)
			}
		})
		rs, err := tk.Se.Execute(ctx1, test.sql)
		c.Assert(err, IsNil)
		tk.ResultSetToResult(rs[0], Commentf("sql: %v", test.sql))
	}
	c.Assert(count, Equals, len(tests)) // Make sure the hook function is called.
}

func (s *testSuite1) TestSyncLog(c *C) {
	tk := testkit.NewTestKit(c, s.store)
	tk.MustExec("use test")

	cli := s.cli
	cli.mu.Lock()
	cli.mu.checkFlags = checkRequestSyncLog
	cli.mu.syncLog = true
	cli.mu.Unlock()
	tk.MustExec("create table t (id int primary key)")
	cli.mu.Lock()
	cli.mu.syncLog = false
	cli.mu.Unlock()
	tk.MustExec("insert into t values (1)")

	cli.mu.Lock()
	cli.mu.checkFlags = checkRequestOff
	cli.mu.Unlock()
}

func (s *testSuite) TestHandleTransfer(c *C) {
	tk := testkit.NewTestKit(c, s.store)
	tk.MustExec("use test")
	tk.MustExec("create table t(a int, index idx(a))")
	tk.MustExec("insert into t values(1), (2), (4)")
	tk.MustExec("begin")
	tk.MustExec("update t set a = 3 where a = 4")
	// test table scan read whose result need handle.
	tk.MustQuery("select * from t ignore index(idx)").Check(testkit.Rows("1", "2", "3"))
	tk.MustExec("insert into t values(4)")
	// test single read whose result need handle
	tk.MustQuery("select * from t use index(idx)").Check(testkit.Rows("1", "2", "3", "4"))
	tk.MustQuery("select * from t use index(idx) order by a desc").Check(testkit.Rows("4", "3", "2", "1"))
	tk.MustExec("update t set a = 5 where a = 3")
	tk.MustQuery("select * from t use index(idx)").Check(testkit.Rows("1", "2", "4", "5"))
	tk.MustExec("commit")

	tk.MustExec("drop table if exists t")
	tk.MustExec("create table t(a int, b int, index idx(a))")
	tk.MustExec("insert into t values(3, 3), (1, 1), (2, 2)")
	// Second test double read.
	tk.MustQuery("select * from t use index(idx) order by a").Check(testkit.Rows("1 1", "2 2", "3 3"))
}

func (s *testSuite) TestBit(c *C) {
	tk := testkit.NewTestKitWithInit(c, s.store)

	tk.MustExec("drop table if exists t")
	tk.MustExec("create table t (c1 bit(2))")
	tk.MustExec("insert into t values (0), (1), (2), (3)")
	_, err := tk.Exec("insert into t values (4)")
	c.Assert(err, NotNil)
	_, err = tk.Exec("insert into t values ('a')")
	c.Assert(err, NotNil)
	r, err := tk.Exec("select * from t where c1 = 2")
	c.Assert(err, IsNil)
	req := r.NewChunk()
	err = r.Next(context.Background(), req)
	c.Assert(err, IsNil)
	c.Assert(types.BinaryLiteral(req.GetRow(0).GetBytes(0)), DeepEquals, types.NewBinaryLiteralFromUint(2, -1))
	r.Close()

	tk.MustExec("drop table if exists t")
	tk.MustExec("create table t (c1 bit(31))")
	tk.MustExec("insert into t values (0x7fffffff)")
	_, err = tk.Exec("insert into t values (0x80000000)")
	c.Assert(err, NotNil)
	_, err = tk.Exec("insert into t values (0xffffffff)")
	c.Assert(err, NotNil)
	tk.MustExec("insert into t values ('123')")
	tk.MustExec("insert into t values ('1234')")
	_, err = tk.Exec("insert into t values ('12345)")
	c.Assert(err, NotNil)

	tk.MustExec("drop table if exists t")
	tk.MustExec("create table t (c1 bit(62))")
	tk.MustExec("insert into t values ('12345678')")
	tk.MustExec("drop table if exists t")
	tk.MustExec("create table t (c1 bit(61))")
	_, err = tk.Exec("insert into t values ('12345678')")
	c.Assert(err, NotNil)

	tk.MustExec("drop table if exists t")
	tk.MustExec("create table t (c1 bit(32))")
	tk.MustExec("insert into t values (0x7fffffff)")
	tk.MustExec("insert into t values (0xffffffff)")
	_, err = tk.Exec("insert into t values (0x1ffffffff)")
	c.Assert(err, NotNil)
	tk.MustExec("insert into t values ('1234')")
	_, err = tk.Exec("insert into t values ('12345')")
	c.Assert(err, NotNil)

	tk.MustExec("drop table if exists t")
	tk.MustExec("create table t (c1 bit(64))")
	tk.MustExec("insert into t values (0xffffffffffffffff)")
	tk.MustExec("insert into t values ('12345678')")
	_, err = tk.Exec("insert into t values ('123456789')")
	c.Assert(err, NotNil)

	tk.MustExec("drop table if exists t")
	tk.MustExec("create table t (c1 bit(64))")
	tk.MustExec("insert into t values (0xffffffffffffffff)")
	tk.MustExec("insert into t values ('12345678')")
	tk.MustQuery("select * from t where c1").Check(testkit.Rows("\xff\xff\xff\xff\xff\xff\xff\xff", "12345678"))
}

func (s *testSuite) TestEnum(c *C) {
	tk := testkit.NewTestKitWithInit(c, s.store)

	tk.MustExec("drop table if exists t")
	tk.MustExec("create table t (c enum('a', 'b', 'c'))")
	tk.MustExec("insert into t values ('a'), (2), ('c')")
	tk.MustQuery("select * from t where c = 'a'").Check(testkit.Rows("a"))

	tk.MustQuery("select c + 1 from t where c = 2").Check(testkit.Rows("3"))

	tk.MustExec("delete from t")
	tk.MustExec("insert into t values ()")
	tk.MustExec("insert into t values (null), ('1')")
	tk.MustQuery("select c + 1 from t where c = 1").Check(testkit.Rows("2"))

	tk.MustExec("delete from t")
	tk.MustExec("insert into t values(1), (2), (3)")
	tk.MustQuery("select * from t where c").Check(testkit.Rows("a", "b", "c"))
}

func (s *testSuite) TestSet(c *C) {
	tk := testkit.NewTestKitWithInit(c, s.store)

	tk.MustExec("drop table if exists t")
	tk.MustExec("create table t (c set('a', 'b', 'c'))")
	tk.MustExec("insert into t values ('a'), (2), ('c'), ('a,b'), ('b,a')")
	tk.MustQuery("select * from t where c = 'a'").Check(testkit.Rows("a"))

	tk.MustQuery("select * from t where c = 'a,b'").Check(testkit.Rows("a,b", "a,b"))

	tk.MustQuery("select c + 1 from t where c = 2").Check(testkit.Rows("3"))

	tk.MustExec("delete from t")
	tk.MustExec("insert into t values ()")
	tk.MustExec("insert into t values (null), ('1')")
	tk.MustQuery("select c + 1 from t where c = 1").Check(testkit.Rows("2"))

	tk.MustExec("delete from t")
	tk.MustExec("insert into t values(3)")
	tk.MustQuery("select * from t where c").Check(testkit.Rows("a,b"))
}

func (s *testSuite) TestSubqueryInValues(c *C) {
	tk := testkit.NewTestKitWithInit(c, s.store)

	tk.MustExec("drop table if exists t")
	tk.MustExec("create table t (id int, name varchar(20))")
	tk.MustExec("drop table if exists t1")
	tk.MustExec("create table t1 (gid int)")

	tk.MustExec("insert into t1 (gid) value (1)")
	tk.MustExec("insert into t (id, name) value ((select gid from t1) ,'asd')")
	tk.MustQuery("select * from t").Check(testkit.Rows("1 asd"))
}

func (s *testSuite) TestEnhancedRangeAccess(c *C) {
	tk := testkit.NewTestKitWithInit(c, s.store)

	tk.MustExec("drop table if exists t")
	tk.MustExec("create table t (a int primary key, b int)")
	tk.MustExec("insert into t values(1, 2), (2, 1)")
	tk.MustQuery("select * from t where (a = 1 and b = 2) or (a = 2 and b = 1)").Check(testkit.Rows("1 2", "2 1"))
	tk.MustQuery("select * from t where (a = 1 and b = 1) or (a = 2 and b = 2)").Check(nil)
}

// TestMaxInt64Handle Issue #4810
func (s *testSuite) TestMaxInt64Handle(c *C) {
	tk := testkit.NewTestKitWithInit(c, s.store)

	tk.MustExec("drop table if exists t")
	tk.MustExec("create table t(id bigint, PRIMARY KEY (id))")
	tk.MustExec("insert into t values(9223372036854775807)")
	tk.MustExec("select * from t where id = 9223372036854775807")
	tk.MustQuery("select * from t where id = 9223372036854775807;").Check(testkit.Rows("9223372036854775807"))
	tk.MustQuery("select * from t").Check(testkit.Rows("9223372036854775807"))
	_, err := tk.Exec("insert into t values(9223372036854775807)")
	c.Assert(err, NotNil)
	tk.MustExec("delete from t where id = 9223372036854775807")
	tk.MustQuery("select * from t").Check(nil)
}

func (s *testSuite) TestTableScanWithPointRanges(c *C) {
	tk := testkit.NewTestKitWithInit(c, s.store)

	tk.MustExec("drop table if exists t")
	tk.MustExec("create table t(id int, PRIMARY KEY (id))")
	tk.MustExec("insert into t values(1), (5), (10)")
	tk.MustQuery("select * from t where id in(1, 2, 10)").Check(testkit.Rows("1", "10"))
}

func (s *testSuite) TestUnsignedPk(c *C) {
	tk := testkit.NewTestKitWithInit(c, s.store)

	tk.MustExec("drop table if exists t")
	tk.MustExec("create table t(id bigint unsigned primary key)")
	var num1, num2 uint64 = math.MaxInt64 + 1, math.MaxInt64 + 2
	tk.MustExec(fmt.Sprintf("insert into t values(%v), (%v), (1), (2)", num1, num2))
	num1Str := strconv.FormatUint(num1, 10)
	num2Str := strconv.FormatUint(num2, 10)
	tk.MustQuery("select * from t order by id").Check(testkit.Rows("1", "2", num1Str, num2Str))
	tk.MustQuery("select * from t where id not in (2)").Check(testkit.Rows(num1Str, num2Str, "1"))
	tk.MustExec("drop table t")
	tk.MustExec("create table t(a bigint unsigned primary key, b int, index idx(b))")
	tk.MustExec("insert into t values(9223372036854775808, 1), (1, 1)")
	tk.MustQuery("select * from t use index(idx) where b = 1 and a < 2").Check(testkit.Rows("1 1"))
	tk.MustQuery("select * from t use index(idx) where b = 1 order by b, a").Check(testkit.Rows("1 1", "9223372036854775808 1"))
}

func (s *testSuite) TestIssue5666(c *C) {
	tk := testkit.NewTestKit(c, s.store)
	tk.MustExec("set @@profiling=1")
	tk.MustQuery("SELECT QUERY_ID, SUM(DURATION) AS SUM_DURATION FROM INFORMATION_SCHEMA.PROFILING GROUP BY QUERY_ID;").Check(testkit.Rows("0 0"))
}

func (s *testSuite) TestIssue5341(c *C) {
	tk := testkit.NewTestKit(c, s.store)
	tk.MustExec("drop table if exists test.t")
	tk.MustExec("create table test.t(a char)")
	tk.MustExec("insert into test.t value('a')")
	tk.MustQuery("select * from test.t where a < 1 order by a limit 0;").Check(testkit.Rows())
}

func (s *testSuite) TestContainDotColumn(c *C) {
	tk := testkit.NewTestKit(c, s.store)

	tk.MustExec("use test")
	tk.MustExec("drop table if exists test.t1")
	tk.MustExec("create table test.t1(t1.a char)")
	tk.MustExec("drop table if exists t2")
	tk.MustExec("create table t2(a char, t2.b int)")

	tk.MustExec("drop table if exists t3")
	_, err := tk.Exec("create table t3(s.a char);")
	terr := errors.Cause(err).(*terror.Error)
	c.Assert(terr.Code(), Equals, errors.ErrCode(mysql.ErrWrongTableName))
}

func (s *testSuite) TestCheckIndex(c *C) {
	s.ctx = mock.NewContext()
	s.ctx.Store = s.store
	se, err := session.CreateSession4Test(s.store)
	c.Assert(err, IsNil)
	defer se.Close()

	_, err = se.Execute(context.Background(), "create database test_admin")
	c.Assert(err, IsNil)
	_, err = se.Execute(context.Background(), "use test_admin")
	c.Assert(err, IsNil)
	_, err = se.Execute(context.Background(), "create table t (pk int primary key, c int default 1, c1 int default 1, unique key c(c))")
	c.Assert(err, IsNil)
	is := s.domain.InfoSchema()
	db := model.NewCIStr("test_admin")
	dbInfo, ok := is.SchemaByName(db)
	c.Assert(ok, IsTrue)
	tblName := model.NewCIStr("t")
	tbl, err := is.TableByName(db, tblName)
	c.Assert(err, IsNil)
	tbInfo := tbl.Meta()

	alloc := autoid.NewAllocator(s.store, dbInfo.ID, false, autoid.RowIDAllocType)
	tb, err := tables.TableFromMeta(autoid.NewAllocators(alloc), tbInfo)
	c.Assert(err, IsNil)

	_, err = se.Execute(context.Background(), "admin check index t c")
	c.Assert(err, IsNil)

	_, err = se.Execute(context.Background(), "admin check index t C")
	c.Assert(err, IsNil)

	// set data to:
	// index     data (handle, data): (1, 10), (2, 20)
	// table     data (handle, data): (1, 10), (2, 20)
	recordVal1 := types.MakeDatums(int64(1), int64(10), int64(11))
	recordVal2 := types.MakeDatums(int64(2), int64(20), int64(21))
	c.Assert(s.ctx.NewTxn(context.Background()), IsNil)
	_, err = tb.AddRecord(s.ctx, recordVal1)
	c.Assert(err, IsNil)
	_, err = tb.AddRecord(s.ctx, recordVal2)
	c.Assert(err, IsNil)
	txn, err := s.ctx.Txn(true)
	c.Assert(err, IsNil)
	c.Assert(txn.Commit(context.Background()), IsNil)

	mockCtx := mock.NewContext()
	idx := tb.Indices()[0]
	sc := &stmtctx.StatementContext{TimeZone: time.Local}

	_, err = se.Execute(context.Background(), "admin check index t idx_inexistent")
	c.Assert(strings.Contains(err.Error(), "not exist"), IsTrue)

	// set data to:
	// index     data (handle, data): (1, 10), (2, 20), (3, 30)
	// table     data (handle, data): (1, 10), (2, 20), (4, 40)
	txn, err = s.store.Begin()
	c.Assert(err, IsNil)
	_, err = idx.Create(mockCtx, txn, types.MakeDatums(int64(30)), 3)
	c.Assert(err, IsNil)
	key := tablecodec.EncodeRowKey(tb.Meta().ID, codec.EncodeInt(nil, 4))
	setColValue(c, txn, key, types.NewDatum(int64(40)))
	err = txn.Commit(context.Background())
	c.Assert(err, IsNil)
	_, err = se.Execute(context.Background(), "admin check index t c")
	c.Assert(err, NotNil)
	c.Assert(err.Error(), Equals, "handle 3, index:types.Datum{k:0x1, collation:\"\", decimal:0x0, length:0x0, i:30, b:[]uint8(nil), x:interface {}(nil)} != record:<nil>")

	// set data to:
	// index     data (handle, data): (1, 10), (2, 20), (3, 30), (4, 40)
	// table     data (handle, data): (1, 10), (2, 20), (4, 40)
	txn, err = s.store.Begin()
	c.Assert(err, IsNil)
	_, err = idx.Create(mockCtx, txn, types.MakeDatums(int64(40)), 4)
	c.Assert(err, IsNil)
	err = txn.Commit(context.Background())
	c.Assert(err, IsNil)
	_, err = se.Execute(context.Background(), "admin check index t c")
	c.Assert(strings.Contains(err.Error(), "table count 3 != index(c) count 4"), IsTrue)

	// set data to:
	// index     data (handle, data): (1, 10), (4, 40)
	// table     data (handle, data): (1, 10), (2, 20), (4, 40)
	txn, err = s.store.Begin()
	c.Assert(err, IsNil)
	err = idx.Delete(sc, txn, types.MakeDatums(int64(30)), 3)
	c.Assert(err, IsNil)
	err = idx.Delete(sc, txn, types.MakeDatums(int64(20)), 2)
	c.Assert(err, IsNil)
	err = txn.Commit(context.Background())
	c.Assert(err, IsNil)
	_, err = se.Execute(context.Background(), "admin check index t c")
	c.Assert(strings.Contains(err.Error(), "table count 3 != index(c) count 2"), IsTrue)

	// TODO: pass the case below：
	// set data to:
	// index     data (handle, data): (1, 10), (4, 40), (2, 30)
	// table     data (handle, data): (1, 10), (2, 20), (4, 40)
}

func setColValue(c *C, txn kv.Transaction, key kv.Key, v types.Datum) {
	row := []types.Datum{v, {}}
	colIDs := []int64{2, 3}
	sc := &stmtctx.StatementContext{TimeZone: time.Local}
	rd := rowcodec.Encoder{Enable: true}
	value, err := tablecodec.EncodeRow(sc, row, colIDs, nil, nil, &rd)
	c.Assert(err, IsNil)
	err = txn.Set(key, value)
	c.Assert(err, IsNil)
}

func (s *testSuite) TestCheckTable(c *C) {
	tk := testkit.NewTestKit(c, s.store)

	// Test 'admin check table' when the table has a unique index with null values.
	tk.MustExec("use test")
	tk.MustExec("drop table if exists admin_test;")
	tk.MustExec("create table admin_test (c1 int, c2 int, c3 int default 1, index (c1), unique key(c2));")
	tk.MustExec("insert admin_test (c1, c2) values (1, 1), (2, 2), (NULL, NULL);")
	tk.MustExec("admin check table admin_test;")
}

func (s *testSuite) TestCoprocessorStreamingFlag(c *C) {
	tk := testkit.NewTestKit(c, s.store)

	tk.MustExec("use test")
	tk.MustExec("create table t (id int, value int, index idx(id))")
	// Add some data to make statistics work.
	for i := 0; i < 100; i++ {
		tk.MustExec(fmt.Sprintf("insert into t values (%d, %d)", i, i))
	}

	tests := []struct {
		sql    string
		expect bool
	}{
		{"select * from t", true},                         // TableReader
		{"select * from t where id = 5", true},            // IndexLookup
		{"select * from t where id > 5", true},            // Filter
		{"select * from t limit 3", false},                // Limit
		{"select avg(id) from t", false},                  // Aggregate
		{"select * from t order by value limit 3", false}, // TopN
	}

	ctx := context.Background()
	for _, test := range tests {
		ctx1 := context.WithValue(ctx, "CheckSelectRequestHook", func(req *kv.Request) {
			if req.Streaming != test.expect {
				c.Errorf("sql=%s, expect=%v, get=%v", test.sql, test.expect, req.Streaming)
			}
		})
		rs, err := tk.Se.Execute(ctx1, test.sql)
		c.Assert(err, IsNil)
		tk.ResultSetToResult(rs[0], Commentf("sql: %v", test.sql))
	}
}

func (s *testSuite) TestIncorrectLimitArg(c *C) {
	tk := testkit.NewTestKit(c, s.store)

	tk.MustExec(`use test;`)
	tk.MustExec(`drop table if exists t;`)
	tk.MustExec(`create table t(a bigint);`)
	tk.MustExec(`prepare stmt1 from 'select * from t limit ?';`)
	tk.MustExec(`prepare stmt2 from 'select * from t limit ?, ?';`)
	tk.MustExec(`set @a = -1;`)
	tk.MustExec(`set @b =  1;`)

	var err error
	_, err = tk.Se.Execute(context.TODO(), `execute stmt1 using @a;`)
	c.Assert(err.Error(), Equals, `[planner:1210]Incorrect arguments to LIMIT`)

	_, err = tk.Se.Execute(context.TODO(), `execute stmt2 using @b, @a;`)
	c.Assert(err.Error(), Equals, `[planner:1210]Incorrect arguments to LIMIT`)
}

func (s *testSuite) TestLimit(c *C) {
	tk := testkit.NewTestKit(c, s.store)
	tk.MustExec(`use test;`)
	tk.MustExec(`drop table if exists t;`)
	tk.MustExec(`create table t(a bigint, b bigint);`)
	tk.MustExec(`insert into t values(1, 1), (2, 2), (3, 3), (4, 4), (5, 5), (6, 6);`)
	tk.MustQuery(`select * from t order by a limit 1, 1;`).Check(testkit.Rows(
		"2 2",
	))
	tk.MustQuery(`select * from t order by a limit 1, 2;`).Check(testkit.Rows(
		"2 2",
		"3 3",
	))
	tk.MustQuery(`select * from t order by a limit 1, 3;`).Check(testkit.Rows(
		"2 2",
		"3 3",
		"4 4",
	))
	tk.MustQuery(`select * from t order by a limit 1, 4;`).Check(testkit.Rows(
		"2 2",
		"3 3",
		"4 4",
		"5 5",
	))
	tk.MustExec(`set @@tidb_init_chunk_size=2;`)
	tk.MustQuery(`select * from t order by a limit 2, 1;`).Check(testkit.Rows(
		"3 3",
	))
	tk.MustQuery(`select * from t order by a limit 2, 2;`).Check(testkit.Rows(
		"3 3",
		"4 4",
	))
	tk.MustQuery(`select * from t order by a limit 2, 3;`).Check(testkit.Rows(
		"3 3",
		"4 4",
		"5 5",
	))
	tk.MustQuery(`select * from t order by a limit 2, 4;`).Check(testkit.Rows(
		"3 3",
		"4 4",
		"5 5",
		"6 6",
	))
}

func (s *testSuite) TestCoprocessorStreamingWarning(c *C) {
	tk := testkit.NewTestKit(c, s.store)
	tk.MustExec("use test")
	tk.MustExec("drop table if exists t")
	tk.MustExec("create table t(a double)")
	tk.MustExec("insert into t value(1.2)")
	tk.MustExec("set @@session.tidb_enable_streaming = 1")

	result := tk.MustQuery("select * from t where a/0 > 1")
	result.Check(testkit.Rows())
	tk.MustQuery("show warnings").Check(testutil.RowsWithSep("|", "Warning|1365|Division by 0"))
}

func (s *testSuite3) TestYearTypeDeleteIndex(c *C) {
	tk := testkit.NewTestKit(c, s.store)
	tk.MustExec("use test")
	tk.MustExec("drop table if exists t")
	tk.MustExec("create table t(a YEAR, PRIMARY KEY(a));")
	tk.MustExec("insert into t set a = '2151';")
	tk.MustExec("delete from t;")
	tk.MustExec("admin check table t")
}

func (s *testSuite3) TestForSelectScopeInUnion(c *C) {
	// A union B for update, the "for update" option belongs to union statement, so
	// it should works on both A and B.
	tk1 := testkit.NewTestKit(c, s.store)
	tk2 := testkit.NewTestKit(c, s.store)
	tk1.MustExec("use test")
	tk1.MustExec("drop table if exists t")
	tk1.MustExec("create table t(a int)")
	tk1.MustExec("insert into t values (1)")

	tk1.MustExec("begin")
	// 'For update' would act on the second select.
	tk1.MustQuery("select 1 as a union select a from t for update")

	tk2.MustExec("use test")
	tk2.MustExec("update t set a = a + 1")

	// As tk1 use select 'for update', it should detect conflict and fail.
	_, err := tk1.Exec("commit")
	c.Assert(err, NotNil)

	tk1.MustExec("begin")
	// 'For update' would be ignored if 'order by' or 'limit' exists.
	tk1.MustQuery("select 1 as a union select a from t limit 5 for update")
	tk1.MustQuery("select 1 as a union select a from t order by a for update")

	tk2.MustExec("update t set a = a + 1")

	_, err = tk1.Exec("commit")
	c.Assert(err, IsNil)
}

func (s *testSuite3) TestUnsignedDecimalOverflow(c *C) {
	tests := []struct {
		input  interface{}
		hasErr bool
		err    string
	}{{
		-1,
		true,
		"Out of range value for column",
	}, {
		"-1.1e-1",
		true,
		"Out of range value for column",
	}, {
		-1.1,
		true,
		"Out of range value for column",
	}, {
		-0,
		false,
		"",
	},
	}
	tk := testkit.NewTestKit(c, s.store)
	tk.MustExec("use test")
	tk.MustExec("drop table if exists t")
	tk.MustExec("create table t(a decimal(10,2) unsigned)")
	for _, t := range tests {
		res, err := tk.Exec("insert into t values (?)", t.input)
		if res != nil {
			defer res.Close()
		}
		if t.hasErr {
			c.Assert(err, NotNil)
			c.Assert(strings.Contains(err.Error(), t.err), IsTrue)
		} else {
			c.Assert(err, IsNil)
		}
		if res != nil {
			res.Close()
		}
	}

	tk.MustExec("set sql_mode=''")
	tk.MustExec("delete from t")
	tk.MustExec("insert into t values (?)", -1)
	r := tk.MustQuery("select a from t limit 1")
	r.Check(testkit.Rows("0.00"))
}

func (s *testSuite3) TestIndexJoinTableDualPanic(c *C) {
	tk := testkit.NewTestKit(c, s.store)
	tk.MustExec("use test")
	tk.MustExec("drop table if exists a")
	tk.MustExec("create table a (f1 int, f2 varchar(32), primary key (f1))")
	tk.MustExec("insert into a (f1,f2) values (1,'a'), (2,'b'), (3,'c')")
	tk.MustQuery("select a.* from a inner join (select 1 as k1,'k2-1' as k2) as k on a.f1=k.k1;").
		Check(testkit.Rows("1 a"))
}

func (s *testSuite3) TestSortLeftJoinWithNullColumnInRightChildPanic(c *C) {
	tk := testkit.NewTestKit(c, s.store)
	tk.MustExec("use test")
	tk.MustExec("drop table if exists t1, t2")
	tk.MustExec("create table t1(a int)")
	tk.MustExec("create table t2(a int)")
	tk.MustExec("insert into t1(a) select 1;")
	tk.MustQuery("select b.n from t1 left join (select a as a, null as n from t2) b on b.a = t1.a order by t1.a").
		Check(testkit.Rows("<nil>"))
}

func (s *testSuiteP1) TestUnionAutoSignedCast(c *C) {
	tk := testkit.NewTestKit(c, s.store)
	tk.MustExec("use test")
	tk.MustExec("drop table if exists t1,t2")
	tk.MustExec("create table t1 (id int, i int, b bigint, d double, dd decimal)")
	tk.MustExec("create table t2 (id int, i int unsigned, b bigint unsigned, d double unsigned, dd decimal unsigned)")
	tk.MustExec("insert into t1 values(1, -1, -1, -1.1, -1)")
	tk.MustExec("insert into t2 values(2, 1, 1, 1.1, 1)")
	tk.MustQuery("select * from t1 union select * from t2 order by id").
		Check(testkit.Rows("1 -1 -1 -1.1 -1", "2 1 1 1.1 1"))
	tk.MustQuery("select id, i, b, d, dd from t2 union select id, i, b, d, dd from t1 order by id").
		Check(testkit.Rows("1 0 0 0 -1", "2 1 1 1.1 1"))
	tk.MustQuery("select id, i from t2 union select id, cast(i as unsigned int) from t1 order by id").
		Check(testkit.Rows("1 18446744073709551615", "2 1"))
	tk.MustQuery("select dd from t2 union all select dd from t2").
		Check(testkit.Rows("1", "1"))

	tk.MustExec("drop table if exists t3,t4")
	tk.MustExec("create table t3 (id int, v int)")
	tk.MustExec("create table t4 (id int, v double unsigned)")
	tk.MustExec("insert into t3 values (1, -1)")
	tk.MustExec("insert into t4 values (2, 1)")
	tk.MustQuery("select id, v from t3 union select id, v from t4 order by id").
		Check(testkit.Rows("1 -1", "2 1"))
	tk.MustQuery("select id, v from t4 union select id, v from t3 order by id").
		Check(testkit.Rows("1 0", "2 1"))

	tk.MustExec("drop table if exists t5,t6,t7")
	tk.MustExec("create table t5 (id int, v bigint unsigned)")
	tk.MustExec("create table t6 (id int, v decimal)")
	tk.MustExec("create table t7 (id int, v bigint)")
	tk.MustExec("insert into t5 values (1, 1)")
	tk.MustExec("insert into t6 values (2, -1)")
	tk.MustExec("insert into t7 values (3, -1)")
	tk.MustQuery("select id, v from t5 union select id, v from t6 order by id").
		Check(testkit.Rows("1 1", "2 -1"))
	tk.MustQuery("select id, v from t5 union select id, v from t7 union select id, v from t6 order by id").
		Check(testkit.Rows("1 1", "2 -1", "3 -1"))
}

func (s *testSuite6) TestUpdateJoin(c *C) {
	tk := testkit.NewTestKit(c, s.store)
	tk.MustExec("use test")
	tk.MustExec("drop table if exists t1, t2, t3, t4, t5, t6, t7")
	tk.MustExec("create table t1(k int, v int)")
	tk.MustExec("create table t2(k int, v int)")
	tk.MustExec("create table t3(id int auto_increment, k int, v int, primary key(id))")
	tk.MustExec("create table t4(k int, v int)")
	tk.MustExec("create table t5(v int, k int, primary key(k))")
	tk.MustExec("insert into t1 values (1, 1)")
	tk.MustExec("insert into t4 values (3, 3)")
	tk.MustExec("create table t6 (id int, v longtext)")
	tk.MustExec("create table t7 (x int, id int, v longtext, primary key(id))")

	// test the normal case that update one row for a single table.
	tk.MustExec("update t1 set v = 0 where k = 1")
	tk.MustQuery("select k, v from t1 where k = 1").Check(testkit.Rows("1 0"))

	// test the case that the table with auto_increment or none-null columns as the right table of left join.
	tk.MustExec("update t1 left join t3 on t1.k = t3.k set t1.v = 1")
	tk.MustQuery("select k, v from t1").Check(testkit.Rows("1 1"))
	tk.MustQuery("select id, k, v from t3").Check(testkit.Rows())

	// test left join and the case that the right table has no matching record but has updated the right table columns.
	tk.MustExec("update t1 left join t2 on t1.k = t2.k set t1.v = t2.v, t2.v = 3")
	tk.MustQuery("select k, v from t1").Check(testkit.Rows("1 <nil>"))
	tk.MustQuery("select k, v from t2").Check(testkit.Rows())

	// test the case that the update operation in the left table references data in the right table while data of the right table columns is modified.
	tk.MustExec("update t1 left join t2 on t1.k = t2.k set t2.v = 3, t1.v = t2.v")
	tk.MustQuery("select k, v from t1").Check(testkit.Rows("1 <nil>"))
	tk.MustQuery("select k, v from t2").Check(testkit.Rows())

	// test right join and the case that the left table has no matching record but has updated the left table columns.
	tk.MustExec("update t2 right join t1 on t2.k = t1.k set t2.v = 4, t1.v = 0")
	tk.MustQuery("select k, v from t1").Check(testkit.Rows("1 0"))
	tk.MustQuery("select k, v from t2").Check(testkit.Rows())

	// test the case of right join and left join at the same time.
	tk.MustExec("update t1 left join t2 on t1.k = t2.k right join t4 on t4.k = t2.k set t1.v = 4, t2.v = 4, t4.v = 4")
	tk.MustQuery("select k, v from t1").Check(testkit.Rows("1 0"))
	tk.MustQuery("select k, v from t2").Check(testkit.Rows())
	tk.MustQuery("select k, v from t4").Check(testkit.Rows("3 4"))

	// test normal left join and the case that the right table has matching rows.
	tk.MustExec("insert t2 values (1, 10)")
	tk.MustExec("update t1 left join t2 on t1.k = t2.k set t2.v = 11")
	tk.MustQuery("select k, v from t2").Check(testkit.Rows("1 11"))

	// test the case of continuously joining the same table and updating the unmatching records.
	tk.MustExec("update t1 t11 left join t2 on t11.k = t2.k left join t1 t12 on t2.v = t12.k set t12.v = 233, t11.v = 111")
	tk.MustQuery("select k, v from t1").Check(testkit.Rows("1 111"))
	tk.MustQuery("select k, v from t2").Check(testkit.Rows("1 11"))

	// test the left join case that the left table has records but all records are null.
	tk.MustExec("delete from t1")
	tk.MustExec("delete from t2")
	tk.MustExec("insert into t1 values (null, null)")
	tk.MustExec("update t1 left join t2 on t1.k = t2.k set t1.v = 1")
	tk.MustQuery("select k, v from t1").Check(testkit.Rows("<nil> 1"))

	// test the case that the right table of left join has an primary key.
	tk.MustExec("insert t5 values(0, 0)")
	tk.MustExec("update t1 left join t5 on t1.k = t5.k set t1.v = 2")
	tk.MustQuery("select k, v from t1").Check(testkit.Rows("<nil> 2"))
	tk.MustQuery("select k, v from t5").Check(testkit.Rows("0 0"))

	tk.MustExec("insert into t6 values (1, NULL)")
	tk.MustExec("insert into t7 values (5, 1, 'a')")
	tk.MustExec("update t6, t7 set t6.v = t7.v where t6.id = t7.id and t7.x = 5")
	tk.MustQuery("select v from t6").Check(testkit.Rows("a"))
}

func (s *testSuite3) TestMaxOneRow(c *C) {
	tk := testkit.NewTestKit(c, s.store)
	tk.MustExec(`use test`)
	tk.MustExec(`drop table if exists t1`)
	tk.MustExec(`drop table if exists t2`)
	tk.MustExec(`create table t1(a double, b double);`)
	tk.MustExec(`create table t2(a double, b double);`)
	tk.MustExec(`insert into t1 values(1, 1), (2, 2), (3, 3);`)
	tk.MustExec(`insert into t2 values(0, 0);`)
	tk.MustExec(`set @@tidb_init_chunk_size=1;`)
	rs, err := tk.Exec(`select (select t1.a from t1 where t1.a > t2.a) as a from t2;`)
	c.Assert(err, IsNil)

	err = rs.Next(context.TODO(), rs.NewChunk())
	c.Assert(err.Error(), Equals, "subquery returns more than 1 row")

	err = rs.Close()
	c.Assert(err, IsNil)
}

func (s *testSuiteP2) TestCurrentTimestampValueSelection(c *C) {
	tk := testkit.NewTestKit(c, s.store)
	tk.MustExec("use test")
	tk.MustExec("drop table if exists t,t1")

	tk.MustExec("create table t (id int, t0 timestamp null default current_timestamp, t1 timestamp(1) null default current_timestamp(1), t2 timestamp(2) null default current_timestamp(2) on update current_timestamp(2))")
	tk.MustExec("insert into t (id) values (1)")
	rs := tk.MustQuery("select t0, t1, t2 from t where id = 1")
	t0 := rs.Rows()[0][0].(string)
	t1 := rs.Rows()[0][1].(string)
	t2 := rs.Rows()[0][2].(string)
	c.Assert(len(strings.Split(t0, ".")), Equals, 1)
	c.Assert(len(strings.Split(t1, ".")[1]), Equals, 1)
	c.Assert(len(strings.Split(t2, ".")[1]), Equals, 2)
	tk.MustQuery("select id from t where t0 = ?", t0).Check(testkit.Rows("1"))
	tk.MustQuery("select id from t where t1 = ?", t1).Check(testkit.Rows("1"))
	tk.MustQuery("select id from t where t2 = ?", t2).Check(testkit.Rows("1"))
	time.Sleep(time.Second)
	tk.MustExec("update t set t0 = now() where id = 1")
	rs = tk.MustQuery("select t2 from t where id = 1")
	newT2 := rs.Rows()[0][0].(string)
	c.Assert(newT2 != t2, IsTrue)

	tk.MustExec("create table t1 (id int, a timestamp, b timestamp(2), c timestamp(3))")
	tk.MustExec("insert into t1 (id, a, b, c) values (1, current_timestamp(2), current_timestamp, current_timestamp(3))")
	rs = tk.MustQuery("select a, b, c from t1 where id = 1")
	a := rs.Rows()[0][0].(string)
	b := rs.Rows()[0][1].(string)
	d := rs.Rows()[0][2].(string)
	c.Assert(len(strings.Split(a, ".")), Equals, 1)
	c.Assert(strings.Split(b, ".")[1], Equals, "00")
	c.Assert(len(strings.Split(d, ".")[1]), Equals, 3)
}

func (s *testSuite3) TestRowID(c *C) {
	tk := testkit.NewTestKit(c, s.store)
	tk.MustExec(`use test`)
	tk.MustExec(`drop table if exists t`)
	tk.MustExec(`create table t(a varchar(10), b varchar(10), c varchar(1), index idx(a, b, c));`)
	tk.MustExec(`insert into t values('a', 'b', 'c');`)
	tk.MustExec(`insert into t values('a', 'b', 'c');`)
	tk.MustQuery(`select b, _tidb_rowid from t use index(idx) where a = 'a';`).Check(testkit.Rows(
		`b 1`,
		`b 2`,
	))
	tk.MustExec(`begin;`)
	tk.MustExec(`select * from t for update`)
	tk.MustQuery(`select distinct b from t use index(idx) where a = 'a';`).Check(testkit.Rows(`b`))
	tk.MustExec(`commit;`)

	tk.MustExec(`drop table if exists t`)
	tk.MustExec(`create table t(a varchar(5) primary key)`)
	tk.MustExec(`insert into t values('a')`)
	tk.MustQuery("select *, _tidb_rowid from t use index(`primary`) where _tidb_rowid=1").Check(testkit.Rows("a 1"))
}

func (s *testSuite3) TestDoSubquery(c *C) {
	tk := testkit.NewTestKit(c, s.store)
	tk.MustExec(`use test`)
	tk.MustExec(`drop table if exists t`)
	tk.MustExec(`create table t(a int)`)
	_, err := tk.Exec(`do 1 in (select * from t)`)
	c.Assert(err, IsNil, Commentf("err %v", err))
	tk.MustExec(`insert into t values(1)`)
	r, err := tk.Exec(`do 1 in (select * from t)`)
	c.Assert(err, IsNil, Commentf("err %v", err))
	c.Assert(r, IsNil, Commentf("result of Do not empty"))
}

func (s *testSuite3) TestSubqueryTableAlias(c *C) {
	tk := testkit.NewTestKit(c, s.store)
	tk.MustExec(`use test`)
	tk.MustExec(`drop table if exists t`)

	tk.MustExec("set sql_mode = ''")
	tk.MustGetErrCode("select a, b from (select 1 a) ``, (select 2 b) ``;", mysql.ErrDerivedMustHaveAlias)
	tk.MustGetErrCode("select a, b from (select 1 a) `x`, (select 2 b) `x`;", mysql.ErrNonuniqTable)
	tk.MustGetErrCode("select a, b from (select 1 a), (select 2 b);", mysql.ErrDerivedMustHaveAlias)
	// ambiguous column name
	tk.MustGetErrCode("select a from (select 1 a) ``, (select 2 a) ``;", mysql.ErrDerivedMustHaveAlias)
	tk.MustGetErrCode("select a from (select 1 a) `x`, (select 2 a) `x`;", mysql.ErrNonuniqTable)
	tk.MustGetErrCode("select x.a from (select 1 a) `x`, (select 2 a) `x`;", mysql.ErrNonuniqTable)
	tk.MustGetErrCode("select a from (select 1 a), (select 2 a);", mysql.ErrDerivedMustHaveAlias)

	tk.MustExec("set sql_mode = 'oracle';")
	tk.MustQuery("select a, b from (select 1 a) ``, (select 2 b) ``;").Check(testkit.Rows("1 2"))
	tk.MustQuery("select a, b from (select 1 a) `x`, (select 2 b) `x`;").Check(testkit.Rows("1 2"))
	tk.MustQuery("select a, b from (select 1 a), (select 2 b);").Check(testkit.Rows("1 2"))
	// ambiguous column name
	tk.MustGetErrCode("select a from (select 1 a) ``, (select 2 a) ``;", mysql.ErrNonUniq)
	tk.MustGetErrCode("select a from (select 1 a) `x`, (select 2 a) `x`;", mysql.ErrNonUniq)
	tk.MustGetErrCode("select x.a from (select 1 a) `x`, (select 2 a) `x`;", mysql.ErrNonUniq)
	tk.MustGetErrCode("select a from (select 1 a), (select 2 a);", mysql.ErrNonUniq)
}

func (s *testSerialSuite1) TestTSOFail(c *C) {
	tk := testkit.NewTestKit(c, s.store)
	tk.MustExec(`use test`)
	tk.MustExec(`drop table if exists t`)
	tk.MustExec(`create table t(a int)`)

	c.Assert(failpoint.Enable("github.com/pingcap/tidb/session/mockGetTSFail", "return"), IsNil)
	ctx := failpoint.WithHook(context.Background(), func(ctx context.Context, fpname string) bool {
		return fpname == "github.com/pingcap/tidb/session/mockGetTSFail"
	})
	_, err := tk.Se.Execute(ctx, `select * from t`)
	c.Assert(err, NotNil)
	c.Assert(failpoint.Disable("github.com/pingcap/tidb/session/mockGetTSFail"), IsNil)
}

func (s *testSuite3) TestSelectHashPartitionTable(c *C) {
	tk := testkit.NewTestKit(c, s.store)
	tk.MustExec(`use test`)
	tk.MustExec(`drop table if exists th`)
	tk.MustExec("set @@session.tidb_enable_table_partition = '1';")
	tk.MustExec(`create table th (a int, b int) partition by hash(a) partitions 3;`)
	defer tk.MustExec(`drop table if exists th`)
	tk.MustExec(`insert into th values (0,0),(1,1),(2,2),(3,3),(4,4),(5,5),(6,6),(7,7),(8,8);`)
	tk.MustExec("insert into th values (-1,-1),(-2,-2),(-3,-3),(-4,-4),(-5,-5),(-6,-6),(-7,-7),(-8,-8);")
	tk.MustQuery("select b from th order by a").Check(testkit.Rows("-8", "-7", "-6", "-5", "-4", "-3", "-2", "-1", "0", "1", "2", "3", "4", "5", "6", "7", "8"))
	tk.MustQuery(" select * from th where a=-2;").Check(testkit.Rows("-2 -2"))
	tk.MustQuery(" select * from th where a=5;").Check(testkit.Rows("5 5"))
}

func (s *testSuiteP1) TestSelectPartition(c *C) {
	tk := testkit.NewTestKit(c, s.store)
	tk.MustExec(`use test`)
	tk.MustExec(`drop table if exists th, tr`)
	tk.MustExec("set @@session.tidb_enable_table_partition = '1';")
	tk.MustExec(`create table th (a int, b int) partition by hash(a) partitions 3;`)
	tk.MustExec(`create table tr (a int, b int)
							partition by range (a) (
							partition r0 values less than (4),
							partition r1 values less than (7),
							partition r3 values less than maxvalue)`)
	defer tk.MustExec(`drop table if exists th, tr`)
	tk.MustExec(`insert into th values (0,0),(1,1),(2,2),(3,3),(4,4),(5,5),(6,6),(7,7),(8,8);`)
	tk.MustExec("insert into th values (-1,-1),(-2,-2),(-3,-3),(-4,-4),(-5,-5),(-6,-6),(-7,-7),(-8,-8);")
	tk.MustExec(`insert into tr values (-3,-3),(3,3),(4,4),(7,7),(8,8);`)
	// select 1 partition.
	tk.MustQuery("select b from th partition (p0) order by a").Check(testkit.Rows("-6", "-3", "0", "3", "6"))
	tk.MustQuery("select b from tr partition (r0) order by a").Check(testkit.Rows("-3", "3"))
	tk.MustQuery("select b from th partition (p0,P0) order by a").Check(testkit.Rows("-6", "-3", "0", "3", "6"))
	tk.MustQuery("select b from tr partition (r0,R0,r0) order by a").Check(testkit.Rows("-3", "3"))
	// select multi partition.
	tk.MustQuery("select b from th partition (P2,p0) order by a").Check(testkit.Rows("-8", "-6", "-5", "-3", "-2", "0", "2", "3", "5", "6", "8"))
	tk.MustQuery("select b from tr partition (r1,R3) order by a").Check(testkit.Rows("4", "7", "8"))

	// test select unknown partition error
	err := tk.ExecToErr("select b from th partition (p0,p4)")
	c.Assert(err.Error(), Equals, "[table:1735]Unknown partition 'p4' in table 'th'")
	err = tk.ExecToErr("select b from tr partition (r1,r4)")
	c.Assert(err.Error(), Equals, "[table:1735]Unknown partition 'r4' in table 'tr'")

	// test select partition table in transaction.
	tk.MustExec("begin")
	tk.MustExec("insert into th values (10,10),(11,11)")
	tk.MustQuery("select a, b from th where b>10").Check(testkit.Rows("11 11"))
	tk.MustExec("commit")
	tk.MustQuery("select a, b from th where b>10").Check(testkit.Rows("11 11"))
}

func (s *testSuiteP1) TestDeletePartition(c *C) {
	tk := testkit.NewTestKit(c, s.store)
	tk.MustExec(`use test`)
	tk.MustExec(`drop table if exists t1`)
	tk.MustExec(`create table t1 (a int) partition by range (a) (
 partition p0 values less than (10),
 partition p1 values less than (20),
 partition p2 values less than (30),
 partition p3 values less than (40),
 partition p4 values less than MAXVALUE
 )`)
	tk.MustExec("insert into t1 values (1),(11),(21),(31)")
	tk.MustExec("delete from t1 partition (p4)")
	tk.MustQuery("select * from t1 order by a").Check(testkit.Rows("1", "11", "21", "31"))
	tk.MustExec("delete from t1 partition (p0) where a > 10")
	tk.MustQuery("select * from t1 order by a").Check(testkit.Rows("1", "11", "21", "31"))
	tk.MustExec("delete from t1 partition (p0,p1,p2)")
	tk.MustQuery("select * from t1").Check(testkit.Rows("31"))
}

func (s *testSuite) TestSelectView(c *C) {
	tk := testkit.NewTestKit(c, s.store)
	tk.MustExec("use test")
	tk.MustExec("create table view_t (a int,b int)")
	tk.MustExec("insert into view_t values(1,2)")
	tk.MustExec("create definer='root'@'localhost' view view1 as select * from view_t")
	tk.MustExec("create definer='root'@'localhost' view view2(c,d) as select * from view_t")
	tk.MustExec("create definer='root'@'localhost' view view3(c,d) as select a,b from view_t")
	tk.MustQuery("select * from view1;").Check(testkit.Rows("1 2"))
	tk.MustQuery("select * from view2;").Check(testkit.Rows("1 2"))
	tk.MustQuery("select * from view3;").Check(testkit.Rows("1 2"))
	tk.MustExec("drop table view_t;")
	tk.MustExec("create table view_t(c int,d int)")
	err := tk.ExecToErr("select * from view1")
	c.Assert(err.Error(), Equals, "[planner:1356]View 'test.view1' references invalid table(s) or column(s) or function(s) or definer/invoker of view lack rights to use them")
	err = tk.ExecToErr("select * from view2")
	c.Assert(err.Error(), Equals, "[planner:1356]View 'test.view2' references invalid table(s) or column(s) or function(s) or definer/invoker of view lack rights to use them")
	err = tk.ExecToErr("select * from view3")
	c.Assert(err.Error(), Equals, plannercore.ErrViewInvalid.GenWithStackByArgs("test", "view3").Error())
	tk.MustExec("drop table view_t;")
	tk.MustExec("create table view_t(a int,b int,c int)")
	tk.MustExec("insert into view_t values(1,2,3)")
	tk.MustQuery("select * from view1;").Check(testkit.Rows("1 2"))
	tk.MustQuery("select * from view2;").Check(testkit.Rows("1 2"))
	tk.MustQuery("select * from view3;").Check(testkit.Rows("1 2"))
	tk.MustExec("alter table view_t drop column a")
	tk.MustExec("alter table view_t add column a int after b")
	tk.MustExec("update view_t set a=1;")
	tk.MustQuery("select * from view1;").Check(testkit.Rows("1 2"))
	tk.MustQuery("select * from view2;").Check(testkit.Rows("1 2"))
	tk.MustQuery("select * from view3;").Check(testkit.Rows("1 2"))
	tk.MustExec("drop table view_t;")
	tk.MustExec("drop view view1,view2,view3;")

	tk.MustExec("set @@tidb_enable_window_function = 1")
	defer func() {
		tk.MustExec("set @@tidb_enable_window_function = 0")
	}()
	tk.MustExec("create table t(a int, b int)")
	tk.MustExec("insert into t values (1,1),(1,2),(2,1),(2,2)")
	tk.MustExec("create definer='root'@'localhost' view v as select a, first_value(a) over(rows between 1 preceding and 1 following), last_value(a) over(rows between 1 preceding and 1 following) from t")
	result := tk.MustQuery("select * from v")
	result.Check(testkit.Rows("1 1 1", "1 1 2", "2 1 2", "2 2 2"))
	tk.MustExec("drop view v;")
}

type testSuite2 struct {
	*baseTestSuite
}

func (s *testSuite2) TearDownTest(c *C) {
	tk := testkit.NewTestKit(c, s.store)
	tk.MustExec("use test")
	r := tk.MustQuery("show full tables")
	for _, tb := range r.Rows() {
		tableName := tb[0]
		if tb[1] == "VIEW" {
			tk.MustExec(fmt.Sprintf("drop view %v", tableName))
		} else if tb[1] == "SEQUENCE" {
			tk.MustExec(fmt.Sprintf("drop sequence %v", tableName))
		} else {
			tk.MustExec(fmt.Sprintf("drop table %v", tableName))
		}
	}
}

type testSuite3 struct {
	*baseTestSuite
}

func (s *testSuite3) TearDownTest(c *C) {
	tk := testkit.NewTestKit(c, s.store)
	tk.MustExec("use test")
	r := tk.MustQuery("show full tables")
	for _, tb := range r.Rows() {
		tableName := tb[0]
		if tb[1] == "VIEW" {
			tk.MustExec(fmt.Sprintf("drop view %v", tableName))
		} else if tb[1] == "SEQUENCE" {
			tk.MustExec(fmt.Sprintf("drop sequence %v", tableName))
		} else {
			tk.MustExec(fmt.Sprintf("drop table %v", tableName))
		}
	}
}

type testSuite4 struct {
	*baseTestSuite
}

func (s *testSuite4) TearDownTest(c *C) {
	tk := testkit.NewTestKit(c, s.store)
	tk.MustExec("use test")
	r := tk.MustQuery("show full tables")
	for _, tb := range r.Rows() {
		tableName := tb[0]
		if tb[1] == "VIEW" {
			tk.MustExec(fmt.Sprintf("drop view %v", tableName))
		} else if tb[1] == "SEQUENCE" {
			tk.MustExec(fmt.Sprintf("drop sequence %v", tableName))
		} else {
			tk.MustExec(fmt.Sprintf("drop table %v", tableName))
		}
	}
}

type testSuite5 struct {
	*baseTestSuite
}

func (s *testSuite5) TearDownTest(c *C) {
	tk := testkit.NewTestKit(c, s.store)
	tk.MustExec("use test")
	r := tk.MustQuery("show full tables")
	for _, tb := range r.Rows() {
		tableName := tb[0]
		if tb[1] == "VIEW" {
			tk.MustExec(fmt.Sprintf("drop view %v", tableName))
		} else if tb[1] == "SEQUENCE" {
			tk.MustExec(fmt.Sprintf("drop sequence %v", tableName))
		} else {
			tk.MustExec(fmt.Sprintf("drop table %v", tableName))
		}
	}
}

type testSuite6 struct {
	*baseTestSuite
}

func (s *testSuite6) TearDownTest(c *C) {
	tk := testkit.NewTestKit(c, s.store)
	tk.MustExec("use test")
	r := tk.MustQuery("show full tables")
	for _, tb := range r.Rows() {
		tableName := tb[0]
		if tb[1] == "VIEW" {
			tk.MustExec(fmt.Sprintf("drop view %v", tableName))
		} else if tb[1] == "SEQUENCE" {
			tk.MustExec(fmt.Sprintf("drop sequence %v", tableName))
		} else {
			tk.MustExec(fmt.Sprintf("drop table %v", tableName))
		}
	}
}

type testSuite7 struct {
	*baseTestSuite
}

func (s *testSuite7) TearDownTest(c *C) {
	tk := testkit.NewTestKit(c, s.store)
	tk.MustExec("use test")
	r := tk.MustQuery("show full tables")
	for _, tb := range r.Rows() {
		tableName := tb[0]
		if tb[1] == "VIEW" {
			tk.MustExec(fmt.Sprintf("drop view %v", tableName))
		} else if tb[1] == "SEQUENCE" {
			tk.MustExec(fmt.Sprintf("drop sequence %v", tableName))
		} else {
			tk.MustExec(fmt.Sprintf("drop table %v", tableName))
		}
	}
}

type testSuite8 struct {
	*baseTestSuite
}

func (s *testSuite8) TearDownTest(c *C) {
	tk := testkit.NewTestKit(c, s.store)
	tk.MustExec("use test")
	r := tk.MustQuery("show full tables")
	for _, tb := range r.Rows() {
		tableName := tb[0]
		if tb[1] == "VIEW" {
			tk.MustExec(fmt.Sprintf("drop view %v", tableName))
		} else if tb[1] == "SEQUENCE" {
			tk.MustExec(fmt.Sprintf("drop sequence %v", tableName))
		} else {
			tk.MustExec(fmt.Sprintf("drop table %v", tableName))
		}
	}
}

type testSerialSuite1 struct {
	*baseTestSuite
}

func (s *testSerialSuite1) TearDownTest(c *C) {
	tk := testkit.NewTestKit(c, s.store)
	tk.MustExec("use test")
	r := tk.MustQuery("show full tables")
	for _, tb := range r.Rows() {
		tableName := tb[0]
		if tb[1] == "VIEW" {
			tk.MustExec(fmt.Sprintf("drop view %v", tableName))
		} else if tb[1] == "SEQUENCE" {
			tk.MustExec(fmt.Sprintf("drop sequence %v", tableName))
		} else {
			tk.MustExec(fmt.Sprintf("drop table %v", tableName))
		}
	}
}

func (s *testSuiteP2) TestStrToDateBuiltin(c *C) {
	tk := testkit.NewTestKit(c, s.store)
	tk.MustQuery(`select str_to_date('20190101','%Y%m%d%!') from dual`).Check(testkit.Rows("2019-01-01"))
	tk.MustQuery(`select str_to_date('20190101','%Y%m%d%f') from dual`).Check(testkit.Rows("2019-01-01 00:00:00.000000"))
	tk.MustQuery(`select str_to_date('20190101','%Y%m%d%H%i%s') from dual`).Check(testkit.Rows("2019-01-01 00:00:00"))
	tk.MustQuery(`select str_to_date('18/10/22','%y/%m/%d') from dual`).Check(testkit.Rows("2018-10-22"))
	tk.MustQuery(`select str_to_date('a18/10/22','%y/%m/%d') from dual`).Check(testkit.Rows("<nil>"))
	tk.MustQuery(`select str_to_date('69/10/22','%y/%m/%d') from dual`).Check(testkit.Rows("2069-10-22"))
	tk.MustQuery(`select str_to_date('70/10/22','%y/%m/%d') from dual`).Check(testkit.Rows("1970-10-22"))
	tk.MustQuery(`select str_to_date('8/10/22','%y/%m/%d') from dual`).Check(testkit.Rows("2008-10-22"))
	tk.MustQuery(`select str_to_date('8/10/22','%Y/%m/%d') from dual`).Check(testkit.Rows("2008-10-22"))
	tk.MustQuery(`select str_to_date('18/10/22','%Y/%m/%d') from dual`).Check(testkit.Rows("2018-10-22"))
	tk.MustQuery(`select str_to_date('a18/10/22','%Y/%m/%d') from dual`).Check(testkit.Rows("<nil>"))
	tk.MustQuery(`select str_to_date('69/10/22','%Y/%m/%d') from dual`).Check(testkit.Rows("2069-10-22"))
	tk.MustQuery(`select str_to_date('70/10/22','%Y/%m/%d') from dual`).Check(testkit.Rows("1970-10-22"))
	tk.MustQuery(`select str_to_date('018/10/22','%Y/%m/%d') from dual`).Check(testkit.Rows("0018-10-22"))
	tk.MustQuery(`select str_to_date('2018/10/22','%Y/%m/%d') from dual`).Check(testkit.Rows("2018-10-22"))
	tk.MustQuery(`select str_to_date('018/10/22','%y/%m/%d') from dual`).Check(testkit.Rows("<nil>"))
	tk.MustQuery(`select str_to_date('18/10/22','%y0/%m/%d') from dual`).Check(testkit.Rows("<nil>"))
	tk.MustQuery(`select str_to_date('18/10/22','%Y0/%m/%d') from dual`).Check(testkit.Rows("<nil>"))
	tk.MustQuery(`select str_to_date('18a/10/22','%y/%m/%d') from dual`).Check(testkit.Rows("<nil>"))
	tk.MustQuery(`select str_to_date('18a/10/22','%Y/%m/%d') from dual`).Check(testkit.Rows("<nil>"))
	tk.MustQuery(`select str_to_date('20188/10/22','%Y/%m/%d') from dual`).Check(testkit.Rows("<nil>"))
	tk.MustQuery(`select str_to_date('2018510522','%Y5%m5%d') from dual`).Check(testkit.Rows("2018-10-22"))
	tk.MustQuery(`select str_to_date('2018^10^22','%Y^%m^%d') from dual`).Check(testkit.Rows("2018-10-22"))
	tk.MustQuery(`select str_to_date('2018@10@22','%Y@%m@%d') from dual`).Check(testkit.Rows("2018-10-22"))
	tk.MustQuery(`select str_to_date('2018%10%22','%Y%%m%%d') from dual`).Check(testkit.Rows("<nil>"))
	tk.MustQuery(`select str_to_date('2018(10(22','%Y(%m(%d') from dual`).Check(testkit.Rows("2018-10-22"))
	tk.MustQuery(`select str_to_date('2018\10\22','%Y\%m\%d') from dual`).Check(testkit.Rows("<nil>"))
	tk.MustQuery(`select str_to_date('2018=10=22','%Y=%m=%d') from dual`).Check(testkit.Rows("2018-10-22"))
	tk.MustQuery(`select str_to_date('2018+10+22','%Y+%m+%d') from dual`).Check(testkit.Rows("2018-10-22"))
	tk.MustQuery(`select str_to_date('2018_10_22','%Y_%m_%d') from dual`).Check(testkit.Rows("2018-10-22"))
	tk.MustQuery(`select str_to_date('69510522','%y5%m5%d') from dual`).Check(testkit.Rows("2069-10-22"))
	tk.MustQuery(`select str_to_date('69^10^22','%y^%m^%d') from dual`).Check(testkit.Rows("2069-10-22"))
	tk.MustQuery(`select str_to_date('18@10@22','%y@%m@%d') from dual`).Check(testkit.Rows("2018-10-22"))
	tk.MustQuery(`select str_to_date('18%10%22','%y%%m%%d') from dual`).Check(testkit.Rows("<nil>"))
	tk.MustQuery(`select str_to_date('18(10(22','%y(%m(%d') from dual`).Check(testkit.Rows("2018-10-22"))
	tk.MustQuery(`select str_to_date('18\10\22','%y\%m\%d') from dual`).Check(testkit.Rows("<nil>"))
	tk.MustQuery(`select str_to_date('18+10+22','%y+%m+%d') from dual`).Check(testkit.Rows("2018-10-22"))
	tk.MustQuery(`select str_to_date('18=10=22','%y=%m=%d') from dual`).Check(testkit.Rows("2018-10-22"))
	tk.MustQuery(`select str_to_date('18_10_22','%y_%m_%d') from dual`).Check(testkit.Rows("2018-10-22"))
	tk.MustQuery(`SELECT STR_TO_DATE('2020-07-04 11:22:33 PM', '%Y-%m-%d %r')`).Check(testkit.Rows("2020-07-04 23:22:33"))
	tk.MustQuery(`SELECT STR_TO_DATE('2020-07-04 12:22:33 AM', '%Y-%m-%d %r')`).Check(testkit.Rows("2020-07-04 00:22:33"))
	tk.MustQuery(`SELECT STR_TO_DATE('2020-07-04 12:22:33', '%Y-%m-%d %T')`).Check(testkit.Rows("2020-07-04 12:22:33"))
	tk.MustQuery(`SELECT STR_TO_DATE('2020-07-04 00:22:33', '%Y-%m-%d %T')`).Check(testkit.Rows("2020-07-04 00:22:33"))
}

func (s *testSuiteP2) TestReadPartitionedTable(c *C) {
	// Test three reader on partitioned table.
	tk := testkit.NewTestKit(c, s.store)
	tk.MustExec("use test")
	tk.MustExec("drop table if exists pt")
	tk.MustExec("create table pt (a int, b int, index i_b(b)) partition by range (a) (partition p1 values less than (2), partition p2 values less than (4), partition p3 values less than (6))")
	for i := 0; i < 6; i++ {
		tk.MustExec(fmt.Sprintf("insert into pt values(%d, %d)", i, i))
	}
	// Table reader
	tk.MustQuery("select * from pt order by a").Check(testkit.Rows("0 0", "1 1", "2 2", "3 3", "4 4", "5 5"))
	// Index reader
	tk.MustQuery("select b from pt where b = 3").Check(testkit.Rows("3"))
	// Index lookup
	tk.MustQuery("select a from pt where b = 3").Check(testkit.Rows("3"))
}

func (s *testSuiteP2) TestSplitRegion(c *C) {
	tk := testkit.NewTestKit(c, s.store)
	tk.MustExec("use test")
	tk.MustExec("drop table if exists t, t1")
	tk.MustExec("create table t(a varchar(100),b int, index idx1(b,a))")
	tk.MustExec(`split table t index idx1 by (10000,"abcd"),(10000000);`)
	_, err := tk.Exec(`split table t index idx1 by ("abcd");`)
	c.Assert(err, NotNil)
	terr := errors.Cause(err).(*terror.Error)
	c.Assert(terr.Code(), Equals, errors.ErrCode(mysql.WarnDataTruncated))

	// Test for split index region.
	// Check min value is more than max value.
	tk.MustExec(`split table t index idx1 between (0) and (1000000000) regions 10`)
	_, err = tk.Exec(`split table t index idx1 between (2,'a') and (1,'c') regions 10`)
	c.Assert(err, NotNil)
	c.Assert(err.Error(), Equals, "Split index `idx1` region lower value (2,a) should less than the upper value (1,c)")

	// Check min value is invalid.
	_, err = tk.Exec(`split table t index idx1 between () and (1) regions 10`)
	c.Assert(err, NotNil)
	c.Assert(err.Error(), Equals, "Split index `idx1` region lower value count should more than 0")

	// Check max value is invalid.
	_, err = tk.Exec(`split table t index idx1 between (1) and () regions 10`)
	c.Assert(err, NotNil)
	c.Assert(err.Error(), Equals, "Split index `idx1` region upper value count should more than 0")

	// Check pre-split region num is too large.
	_, err = tk.Exec(`split table t index idx1 between (0) and (1000000000) regions 10000`)
	c.Assert(err, NotNil)
	c.Assert(err.Error(), Equals, "Split index region num exceeded the limit 1000")

	// Check pre-split region num 0 is invalid.
	_, err = tk.Exec(`split table t index idx1 between (0) and (1000000000) regions 0`)
	c.Assert(err, NotNil)
	c.Assert(err.Error(), Equals, "Split index region num should more than 0")

	// Test truncate error msg.
	_, err = tk.Exec(`split table t index idx1 between ("aa") and (1000000000) regions 0`)
	c.Assert(err, NotNil)
	c.Assert(err.Error(), Equals, "[types:1265]Incorrect value: 'aa' for column 'b'")

	// Test for split table region.
	tk.MustExec(`split table t between (0) and (1000000000) regions 10`)
	// Check the lower value is more than the upper value.
	_, err = tk.Exec(`split table t between (2) and (1) regions 10`)
	c.Assert(err, NotNil)
	c.Assert(err.Error(), Equals, "Split table `t` region lower value 2 should less than the upper value 1")

	// Check the lower value is invalid.
	_, err = tk.Exec(`split table t between () and (1) regions 10`)
	c.Assert(err, NotNil)
	c.Assert(err.Error(), Equals, "Split table region lower value count should be 1")

	// Check upper value is invalid.
	_, err = tk.Exec(`split table t between (1) and () regions 10`)
	c.Assert(err, NotNil)
	c.Assert(err.Error(), Equals, "Split table region upper value count should be 1")

	// Check pre-split region num is too large.
	_, err = tk.Exec(`split table t between (0) and (1000000000) regions 10000`)
	c.Assert(err, NotNil)
	c.Assert(err.Error(), Equals, "Split table region num exceeded the limit 1000")

	// Check pre-split region num 0 is invalid.
	_, err = tk.Exec(`split table t between (0) and (1000000000) regions 0`)
	c.Assert(err, NotNil)
	c.Assert(err.Error(), Equals, "Split table region num should more than 0")

	// Test truncate error msg.
	_, err = tk.Exec(`split table t between ("aa") and (1000000000) regions 10`)
	c.Assert(err, NotNil)
	c.Assert(err.Error(), Equals, "[types:1265]Incorrect value: 'aa' for column '_tidb_rowid'")

	// Test split table region step is too small.
	_, err = tk.Exec(`split table t between (0) and (100) regions 10`)
	c.Assert(err, NotNil)
	c.Assert(err.Error(), Equals, "Split table `t` region step value should more than 1000, step 10 is invalid")

	// Test split region by syntax.
	tk.MustExec(`split table t by (0),(1000),(1000000)`)

	// Test split region twice to test for multiple batch split region requests.
	tk.MustExec("create table t1(a int, b int)")
	tk.MustQuery("split table t1 between(0) and (10000) regions 10;").Check(testkit.Rows("9 1"))
	tk.MustQuery("split table t1 between(10) and (10010) regions 5;").Check(testkit.Rows("4 1"))

	// Test split region for partition table.
	tk.MustExec("drop table if exists t")
	tk.MustExec("create table t (a int,b int) partition by hash(a) partitions 5;")
	tk.MustQuery("split table t between (0) and (1000000) regions 5;").Check(testkit.Rows("20 1"))
	// Test for `split for region` syntax.
	tk.MustQuery("split region for partition table t between (1000000) and (100000000) regions 10;").Check(testkit.Rows("45 1"))

	// Test split region for partition table with specified partition.
	tk.MustQuery("split table t partition (p1,p2) between (100000000) and (1000000000) regions 5;").Check(testkit.Rows("8 1"))
	// Test for `split for region` syntax.
	tk.MustQuery("split region for partition table t partition (p3,p4) between (100000000) and (1000000000) regions 5;").Check(testkit.Rows("8 1"))
}

func (s *testSplitTable) TestShowTableRegion(c *C) {
	tk := testkit.NewTestKit(c, s.store)
	tk.MustExec("use test")
	tk.MustExec("drop table if exists t_regions")
	tk.MustExec("set global tidb_scatter_region = 1")
	atomic.StoreUint32(&ddl.EnableSplitTableRegion, 1)
	tk.MustExec("create table t_regions (a int key, b int, c int, index idx(b), index idx2(c))")
	// Test show table regions.
	tk.MustQuery(`split table t_regions between (-10000) and (10000) regions 4;`).Check(testkit.Rows("4 1"))
	re := tk.MustQuery("show table t_regions regions")
	rows := re.Rows()
	// Table t_regions should have 5 regions now.
	// 4 regions to store record data.
	// 1 region to store index data.
	c.Assert(len(rows), Equals, 5)
	c.Assert(len(rows[0]), Equals, 11)
	tbl := testGetTableByName(c, tk.Se, "test", "t_regions")
	// Check the region start key.
	c.Assert(rows[0][1], Equals, fmt.Sprintf("t_%d_r", tbl.Meta().ID))
	c.Assert(rows[1][1], Equals, fmt.Sprintf("t_%d_r_-5000", tbl.Meta().ID))
	c.Assert(rows[2][1], Equals, fmt.Sprintf("t_%d_r_0", tbl.Meta().ID))
	c.Assert(rows[3][1], Equals, fmt.Sprintf("t_%d_r_5000", tbl.Meta().ID))
	c.Assert(rows[4][2], Equals, fmt.Sprintf("t_%d_r", tbl.Meta().ID))

	// Test show table index regions.
	tk.MustQuery(`split table t_regions index idx between (-1000) and (1000) regions 4;`).Check(testkit.Rows("4 1"))
	re = tk.MustQuery("show table t_regions index idx regions")
	rows = re.Rows()
	// The index `idx` of table t_regions should have 4 regions now.
	c.Assert(len(rows), Equals, 4)
	// Check the region start key.
	c.Assert(rows[0][1], Matches, fmt.Sprintf("t_%d.*", tbl.Meta().ID))
	c.Assert(rows[1][1], Matches, fmt.Sprintf("t_%d_i_1_.*", tbl.Meta().ID))
	c.Assert(rows[2][1], Matches, fmt.Sprintf("t_%d_i_1_.*", tbl.Meta().ID))
	c.Assert(rows[3][1], Matches, fmt.Sprintf("t_%d_i_1_.*", tbl.Meta().ID))

	re = tk.MustQuery("show table t_regions regions")
	rows = re.Rows()
	// The index `idx` of table t_regions should have 9 regions now.
	// 4 regions to store record data.
	// 4 region to store index idx data.
	// 1 region to store index idx2 data.
	c.Assert(len(rows), Equals, 9)
	// Check the region start key.
	c.Assert(rows[0][1], Equals, fmt.Sprintf("t_%d_r", tbl.Meta().ID))
	c.Assert(rows[1][1], Equals, fmt.Sprintf("t_%d_r_-5000", tbl.Meta().ID))
	c.Assert(rows[2][1], Equals, fmt.Sprintf("t_%d_r_0", tbl.Meta().ID))
	c.Assert(rows[3][1], Equals, fmt.Sprintf("t_%d_r_5000", tbl.Meta().ID))
	c.Assert(rows[4][1], Matches, fmt.Sprintf("t_%d_", tbl.Meta().ID))
	c.Assert(rows[5][1], Matches, fmt.Sprintf("t_%d_i_1_.*", tbl.Meta().ID))
	c.Assert(rows[6][1], Matches, fmt.Sprintf("t_%d_i_1_.*", tbl.Meta().ID))
	c.Assert(rows[7][2], Equals, fmt.Sprintf("t_%d_i_2_", tbl.Meta().ID))
	c.Assert(rows[8][2], Equals, fmt.Sprintf("t_%d_r", tbl.Meta().ID))

	// Test unsigned primary key and wait scatter finish.
	tk.MustExec("drop table if exists t_regions")
	atomic.StoreUint32(&ddl.EnableSplitTableRegion, 1)
	tk.MustExec("create table t_regions (a int unsigned key, b int, index idx(b))")

	// Test show table regions.
	tk.MustExec(`set @@session.tidb_wait_split_region_finish=1;`)
	tk.MustQuery(`split table t_regions by (2500),(5000),(7500);`).Check(testkit.Rows("3 1"))
	re = tk.MustQuery("show table t_regions regions")
	rows = re.Rows()
	// Table t_regions should have 4 regions now.
	c.Assert(len(rows), Equals, 4)
	tbl = testGetTableByName(c, tk.Se, "test", "t_regions")
	// Check the region start key.
	c.Assert(rows[0][1], Matches, "t_.*")
	c.Assert(rows[1][1], Equals, fmt.Sprintf("t_%d_r_2500", tbl.Meta().ID))
	c.Assert(rows[2][1], Equals, fmt.Sprintf("t_%d_r_5000", tbl.Meta().ID))
	c.Assert(rows[3][1], Equals, fmt.Sprintf("t_%d_r_7500", tbl.Meta().ID))

	// Test show table index regions.
	tk.MustQuery(`split table t_regions index idx by (250),(500),(750);`).Check(testkit.Rows("4 1"))
	re = tk.MustQuery("show table t_regions index idx regions")
	rows = re.Rows()
	// The index `idx` of table t_regions should have 4 regions now.
	c.Assert(len(rows), Equals, 4)
	// Check the region start key.
	c.Assert(rows[0][1], Equals, fmt.Sprintf("t_%d_", tbl.Meta().ID))
	c.Assert(rows[1][1], Matches, fmt.Sprintf("t_%d_i_1_.*", tbl.Meta().ID))
	c.Assert(rows[2][1], Matches, fmt.Sprintf("t_%d_i_1_.*", tbl.Meta().ID))
	c.Assert(rows[3][1], Matches, fmt.Sprintf("t_%d_i_1_.*", tbl.Meta().ID))

	// Test show table regions for partition table when disable split region when create table.
	atomic.StoreUint32(&ddl.EnableSplitTableRegion, 0)
	tk.MustExec("drop table if exists partition_t;")
	tk.MustExec("set @@session.tidb_enable_table_partition = '1';")
	tk.MustExec("create table partition_t (a int, b int,index(a)) partition by hash (a) partitions 3")
	re = tk.MustQuery("show table partition_t regions")
	rows = re.Rows()
	c.Assert(len(rows), Equals, 1)
	c.Assert(rows[0][1], Matches, "t_.*")

	// Test show table regions for partition table when enable split region when create table.
	atomic.StoreUint32(&ddl.EnableSplitTableRegion, 1)
	tk.MustExec("set @@global.tidb_scatter_region=1;")
	tk.MustExec("drop table if exists partition_t;")
	tk.MustExec("create table partition_t (a int, b int,index(a)) partition by hash (a) partitions 3")
	re = tk.MustQuery("show table partition_t regions")
	rows = re.Rows()
	c.Assert(len(rows), Equals, 3)
	tbl = testGetTableByName(c, tk.Se, "test", "partition_t")
	partitionDef := tbl.Meta().GetPartitionInfo().Definitions
	c.Assert(rows[0][1], Matches, fmt.Sprintf("t_%d_.*", partitionDef[0].ID))
	c.Assert(rows[1][1], Matches, fmt.Sprintf("t_%d_.*", partitionDef[1].ID))
	c.Assert(rows[2][1], Matches, fmt.Sprintf("t_%d_.*", partitionDef[2].ID))

	// Test split partition region when add new partition.
	tk.MustExec("drop table if exists partition_t;")
	tk.MustExec(`create table partition_t (a int, b int,index(a)) PARTITION BY RANGE (a) (
		PARTITION p0 VALUES LESS THAN (10),
		PARTITION p1 VALUES LESS THAN (20),
		PARTITION p2 VALUES LESS THAN (30));`)
	tk.MustExec(`alter table partition_t add partition ( partition p3 values less than (40), partition p4 values less than (50) );`)
	re = tk.MustQuery("show table partition_t regions")
	rows = re.Rows()
	c.Assert(len(rows), Equals, 5)
	tbl = testGetTableByName(c, tk.Se, "test", "partition_t")
	partitionDef = tbl.Meta().GetPartitionInfo().Definitions
	c.Assert(rows[0][1], Matches, fmt.Sprintf("t_%d_.*", partitionDef[0].ID))
	c.Assert(rows[1][1], Matches, fmt.Sprintf("t_%d_.*", partitionDef[1].ID))
	c.Assert(rows[2][1], Matches, fmt.Sprintf("t_%d_.*", partitionDef[2].ID))
	c.Assert(rows[3][1], Matches, fmt.Sprintf("t_%d_.*", partitionDef[3].ID))
	c.Assert(rows[4][1], Matches, fmt.Sprintf("t_%d_.*", partitionDef[4].ID))

	// Test pre-split table region when create table.
	tk.MustExec("drop table if exists t_pre")
	tk.MustExec("create table t_pre (a int, b int) shard_row_id_bits = 2 pre_split_regions=2;")
	re = tk.MustQuery("show table t_pre regions")
	rows = re.Rows()
	// Table t_regions should have 4 regions now.
	c.Assert(len(rows), Equals, 4)
	tbl = testGetTableByName(c, tk.Se, "test", "t_pre")
	c.Assert(rows[1][1], Equals, fmt.Sprintf("t_%d_r_2305843009213693952", tbl.Meta().ID))
	c.Assert(rows[2][1], Equals, fmt.Sprintf("t_%d_r_4611686018427387904", tbl.Meta().ID))
	c.Assert(rows[3][1], Equals, fmt.Sprintf("t_%d_r_6917529027641081856", tbl.Meta().ID))

	// Test pre-split table region when create table.
	tk.MustExec("drop table if exists pt_pre")
	tk.MustExec("create table pt_pre (a int, b int) shard_row_id_bits = 2 pre_split_regions=2 partition by hash(a) partitions 3;")
	re = tk.MustQuery("show table pt_pre regions")
	rows = re.Rows()
	// Table t_regions should have 4 regions now.
	c.Assert(len(rows), Equals, 12)
	tbl = testGetTableByName(c, tk.Se, "test", "pt_pre")
	pi := tbl.Meta().GetPartitionInfo().Definitions
	c.Assert(len(pi), Equals, 3)
	for i, p := range pi {
		c.Assert(rows[1+4*i][1], Equals, fmt.Sprintf("t_%d_r_2305843009213693952", p.ID))
		c.Assert(rows[2+4*i][1], Equals, fmt.Sprintf("t_%d_r_4611686018427387904", p.ID))
		c.Assert(rows[3+4*i][1], Equals, fmt.Sprintf("t_%d_r_6917529027641081856", p.ID))
	}

	defer atomic.StoreUint32(&ddl.EnableSplitTableRegion, 0)

	// Test split partition table.
	tk.MustExec("drop table if exists t")
	tk.MustExec("create table t (a int,b int) partition by hash(a) partitions 5;")
	tk.MustQuery("split table t between (0) and (4000000) regions 4;").Check(testkit.Rows("15 1"))
	re = tk.MustQuery("show table t regions")
	rows = re.Rows()
	c.Assert(len(rows), Equals, 20)
	tbl = testGetTableByName(c, tk.Se, "test", "t")
	c.Assert(len(tbl.Meta().GetPartitionInfo().Definitions), Equals, 5)
	for i, p := range tbl.Meta().GetPartitionInfo().Definitions {
		c.Assert(rows[i*4+0][1], Equals, fmt.Sprintf("t_%d_", p.ID))
		c.Assert(rows[i*4+1][1], Equals, fmt.Sprintf("t_%d_r_1000000", p.ID))
		c.Assert(rows[i*4+2][1], Equals, fmt.Sprintf("t_%d_r_2000000", p.ID))
		c.Assert(rows[i*4+3][1], Equals, fmt.Sprintf("t_%d_r_3000000", p.ID))
	}

	// Test split region for partition table with specified partition.
	tk.MustQuery("split table t partition (p4) between (1000000) and (2000000) regions 5;").Check(testkit.Rows("4 1"))
	re = tk.MustQuery("show table t regions")
	rows = re.Rows()
	c.Assert(len(rows), Equals, 24)
	tbl = testGetTableByName(c, tk.Se, "test", "t")
	c.Assert(len(tbl.Meta().GetPartitionInfo().Definitions), Equals, 5)
	for i := 0; i < 4; i++ {
		p := tbl.Meta().GetPartitionInfo().Definitions[i]
		c.Assert(rows[i*4+0][1], Equals, fmt.Sprintf("t_%d_", p.ID))
		c.Assert(rows[i*4+1][1], Equals, fmt.Sprintf("t_%d_r_1000000", p.ID))
		c.Assert(rows[i*4+2][1], Equals, fmt.Sprintf("t_%d_r_2000000", p.ID))
		c.Assert(rows[i*4+3][1], Equals, fmt.Sprintf("t_%d_r_3000000", p.ID))
	}
	for i := 4; i < 5; i++ {
		p := tbl.Meta().GetPartitionInfo().Definitions[i]
		c.Assert(rows[i*4+0][1], Equals, fmt.Sprintf("t_%d_", p.ID))
		c.Assert(rows[i*4+1][1], Equals, fmt.Sprintf("t_%d_r_1000000", p.ID))
		c.Assert(rows[i*4+2][1], Equals, fmt.Sprintf("t_%d_r_1200000", p.ID))
		c.Assert(rows[i*4+3][1], Equals, fmt.Sprintf("t_%d_r_1400000", p.ID))
		c.Assert(rows[i*4+4][1], Equals, fmt.Sprintf("t_%d_r_1600000", p.ID))
		c.Assert(rows[i*4+5][1], Equals, fmt.Sprintf("t_%d_r_1800000", p.ID))
		c.Assert(rows[i*4+6][1], Equals, fmt.Sprintf("t_%d_r_2000000", p.ID))
		c.Assert(rows[i*4+7][1], Equals, fmt.Sprintf("t_%d_r_3000000", p.ID))
	}

	// Test for show table partition regions.
	for i := 0; i < 4; i++ {
		re = tk.MustQuery(fmt.Sprintf("show table t partition (p%v) regions", i))
		rows = re.Rows()
		c.Assert(len(rows), Equals, 4)
		p := tbl.Meta().GetPartitionInfo().Definitions[i]
		c.Assert(rows[0][1], Equals, fmt.Sprintf("t_%d_", p.ID))
		c.Assert(rows[1][1], Equals, fmt.Sprintf("t_%d_r_1000000", p.ID))
		c.Assert(rows[2][1], Equals, fmt.Sprintf("t_%d_r_2000000", p.ID))
		c.Assert(rows[3][1], Equals, fmt.Sprintf("t_%d_r_3000000", p.ID))
	}
	re = tk.MustQuery("show table t partition (p0, p4) regions")
	rows = re.Rows()
	c.Assert(len(rows), Equals, 12)
	p := tbl.Meta().GetPartitionInfo().Definitions[0]
	c.Assert(rows[0][1], Equals, fmt.Sprintf("t_%d_", p.ID))
	c.Assert(rows[1][1], Equals, fmt.Sprintf("t_%d_r_1000000", p.ID))
	c.Assert(rows[2][1], Equals, fmt.Sprintf("t_%d_r_2000000", p.ID))
	c.Assert(rows[3][1], Equals, fmt.Sprintf("t_%d_r_3000000", p.ID))
	p = tbl.Meta().GetPartitionInfo().Definitions[4]
	c.Assert(rows[4][1], Equals, fmt.Sprintf("t_%d_", p.ID))
	c.Assert(rows[5][1], Equals, fmt.Sprintf("t_%d_r_1000000", p.ID))
	c.Assert(rows[6][1], Equals, fmt.Sprintf("t_%d_r_1200000", p.ID))
	c.Assert(rows[7][1], Equals, fmt.Sprintf("t_%d_r_1400000", p.ID))
	c.Assert(rows[8][1], Equals, fmt.Sprintf("t_%d_r_1600000", p.ID))
	c.Assert(rows[9][1], Equals, fmt.Sprintf("t_%d_r_1800000", p.ID))
	c.Assert(rows[10][1], Equals, fmt.Sprintf("t_%d_r_2000000", p.ID))
	c.Assert(rows[11][1], Equals, fmt.Sprintf("t_%d_r_3000000", p.ID))
	// Test for duplicate partition names.
	re = tk.MustQuery("show table t partition (p0, p0, p0) regions")
	rows = re.Rows()
	c.Assert(len(rows), Equals, 4)
	p = tbl.Meta().GetPartitionInfo().Definitions[0]
	c.Assert(rows[0][1], Equals, fmt.Sprintf("t_%d_", p.ID))
	c.Assert(rows[1][1], Equals, fmt.Sprintf("t_%d_r_1000000", p.ID))
	c.Assert(rows[2][1], Equals, fmt.Sprintf("t_%d_r_2000000", p.ID))
	c.Assert(rows[3][1], Equals, fmt.Sprintf("t_%d_r_3000000", p.ID))

	// Test split partition table index.
	tk.MustExec("drop table if exists t")
	tk.MustExec("create table t (a int,b int,index idx(a)) partition by hash(a) partitions 5;")
	tk.MustQuery("split table t between (0) and (4000000) regions 4;").Check(testkit.Rows("20 1"))
	tk.MustQuery("split table t index idx between (0) and (4000000) regions 4;").Check(testkit.Rows("20 1"))
	re = tk.MustQuery("show table t regions")
	rows = re.Rows()
	c.Assert(len(rows), Equals, 40)
	tbl = testGetTableByName(c, tk.Se, "test", "t")
	c.Assert(len(tbl.Meta().GetPartitionInfo().Definitions), Equals, 5)
	for i := 0; i < 5; i++ {
		p := tbl.Meta().GetPartitionInfo().Definitions[i]
		c.Assert(rows[i*8+0][1], Equals, fmt.Sprintf("t_%d_r", p.ID))
		c.Assert(rows[i*8+1][1], Equals, fmt.Sprintf("t_%d_r_1000000", p.ID))
		c.Assert(rows[i*8+2][1], Equals, fmt.Sprintf("t_%d_r_2000000", p.ID))
		c.Assert(rows[i*8+3][1], Equals, fmt.Sprintf("t_%d_r_3000000", p.ID))
		c.Assert(rows[i*8+4][1], Equals, fmt.Sprintf("t_%d_", p.ID))
		c.Assert(rows[i*8+5][1], Matches, fmt.Sprintf("t_%d_i_1_.*", p.ID))
		c.Assert(rows[i*8+6][1], Matches, fmt.Sprintf("t_%d_i_1_.*", p.ID))
		c.Assert(rows[i*8+7][1], Matches, fmt.Sprintf("t_%d_i_1_.*", p.ID))
	}

	// Test split index region for partition table with specified partition.
	tk.MustQuery("split table t partition (p4) index idx between (0) and (1000000) regions 5;").Check(testkit.Rows("4 1"))
	re = tk.MustQuery("show table t regions")
	rows = re.Rows()
	c.Assert(len(rows), Equals, 44)
	tbl = testGetTableByName(c, tk.Se, "test", "t")
	c.Assert(len(tbl.Meta().GetPartitionInfo().Definitions), Equals, 5)
	for i := 0; i < 4; i++ {
		p := tbl.Meta().GetPartitionInfo().Definitions[i]
		c.Assert(rows[i*8+0][1], Equals, fmt.Sprintf("t_%d_r", p.ID))
		c.Assert(rows[i*8+1][1], Equals, fmt.Sprintf("t_%d_r_1000000", p.ID))
		c.Assert(rows[i*8+2][1], Equals, fmt.Sprintf("t_%d_r_2000000", p.ID))
		c.Assert(rows[i*8+3][1], Equals, fmt.Sprintf("t_%d_r_3000000", p.ID))
		c.Assert(rows[i*8+4][1], Equals, fmt.Sprintf("t_%d_", p.ID))
		c.Assert(rows[i*8+5][1], Matches, fmt.Sprintf("t_%d_i_1_.*", p.ID))
		c.Assert(rows[i*8+6][1], Matches, fmt.Sprintf("t_%d_i_1_.*", p.ID))
		c.Assert(rows[i*8+7][1], Matches, fmt.Sprintf("t_%d_i_1_.*", p.ID))
	}
	for i := 4; i < 5; i++ {
		p := tbl.Meta().GetPartitionInfo().Definitions[i]
		c.Assert(rows[i*8+0][1], Equals, fmt.Sprintf("t_%d_r", p.ID))
		c.Assert(rows[i*8+1][1], Equals, fmt.Sprintf("t_%d_r_1000000", p.ID))
		c.Assert(rows[i*8+2][1], Equals, fmt.Sprintf("t_%d_r_2000000", p.ID))
		c.Assert(rows[i*8+3][1], Equals, fmt.Sprintf("t_%d_r_3000000", p.ID))
		c.Assert(rows[i*8+4][1], Equals, fmt.Sprintf("t_%d_", p.ID))
		c.Assert(rows[i*8+5][1], Matches, fmt.Sprintf("t_%d_i_1_.*", p.ID))
		c.Assert(rows[i*8+6][1], Matches, fmt.Sprintf("t_%d_i_1_.*", p.ID))
		c.Assert(rows[i*8+7][1], Matches, fmt.Sprintf("t_%d_i_1_.*", p.ID))
		c.Assert(rows[i*8+8][1], Matches, fmt.Sprintf("t_%d_i_1_.*", p.ID))
		c.Assert(rows[i*8+9][1], Matches, fmt.Sprintf("t_%d_i_1_.*", p.ID))
		c.Assert(rows[i*8+10][1], Matches, fmt.Sprintf("t_%d_i_1_.*", p.ID))
		c.Assert(rows[i*8+11][1], Matches, fmt.Sprintf("t_%d_i_1_.*", p.ID))
	}

	// Test show table partition region on unknown-partition.
	err := tk.QueryToErr("show table t partition (p_unknown) index idx regions")
	c.Assert(terror.ErrorEqual(err, table.ErrUnknownPartition), IsTrue)

	// Test show table partition index.
	for i := 0; i < 4; i++ {
		re = tk.MustQuery(fmt.Sprintf("show table t partition (p%v) index idx regions", i))
		rows = re.Rows()
		c.Assert(len(rows), Equals, 4)
		p := tbl.Meta().GetPartitionInfo().Definitions[i]
		c.Assert(rows[0][1], Equals, fmt.Sprintf("t_%d_", p.ID))
		c.Assert(rows[1][1], Matches, fmt.Sprintf("t_%d_i_1_.*", p.ID))
		c.Assert(rows[2][1], Matches, fmt.Sprintf("t_%d_i_1_.*", p.ID))
		c.Assert(rows[3][1], Matches, fmt.Sprintf("t_%d_i_1_.*", p.ID))
	}
	re = tk.MustQuery("show table t partition (p3,p4) index idx regions")
	rows = re.Rows()
	c.Assert(len(rows), Equals, 12)
	p = tbl.Meta().GetPartitionInfo().Definitions[3]
	c.Assert(rows[0][1], Equals, fmt.Sprintf("t_%d_", p.ID))
	c.Assert(rows[1][1], Matches, fmt.Sprintf("t_%d_i_1_.*", p.ID))
	c.Assert(rows[2][1], Matches, fmt.Sprintf("t_%d_i_1_.*", p.ID))
	c.Assert(rows[3][1], Matches, fmt.Sprintf("t_%d_i_1_.*", p.ID))
	p = tbl.Meta().GetPartitionInfo().Definitions[4]
	c.Assert(rows[4][1], Equals, fmt.Sprintf("t_%d_", p.ID))
	c.Assert(rows[5][1], Matches, fmt.Sprintf("t_%d_i_1_.*", p.ID))
	c.Assert(rows[6][1], Matches, fmt.Sprintf("t_%d_i_1_.*", p.ID))
	c.Assert(rows[7][1], Matches, fmt.Sprintf("t_%d_i_1_.*", p.ID))
	c.Assert(rows[8][1], Matches, fmt.Sprintf("t_%d_i_1_.*", p.ID))
	c.Assert(rows[9][1], Matches, fmt.Sprintf("t_%d_i_1_.*", p.ID))
	c.Assert(rows[10][1], Matches, fmt.Sprintf("t_%d_i_1_.*", p.ID))
	c.Assert(rows[11][1], Matches, fmt.Sprintf("t_%d_i_1_.*", p.ID))

	// Test split for the second index.
	tk.MustExec("drop table if exists t")
	tk.MustExec("create table t (a int,b int,index idx(a), index idx2(b))")
	tk.MustQuery("split table t index idx2 between (0) and (4000000) regions 2;").Check(testkit.Rows("3 1"))
	re = tk.MustQuery("show table t regions")
	rows = re.Rows()
	c.Assert(len(rows), Equals, 4)
	tbl = testGetTableByName(c, tk.Se, "test", "t")
	c.Assert(rows[0][1], Equals, fmt.Sprintf("t_%d_i_3_", tbl.Meta().ID))
	c.Assert(rows[1][1], Equals, fmt.Sprintf("t_%d_", tbl.Meta().ID))
	c.Assert(rows[2][1], Matches, fmt.Sprintf("t_%d_i_2_.*", tbl.Meta().ID))
	c.Assert(rows[3][1], Matches, fmt.Sprintf("t_%d_i_2_.*", tbl.Meta().ID))

	// Test show table partition region on non-partition table.
	err = tk.QueryToErr("show table t partition (p3,p4) index idx regions")
	c.Assert(terror.ErrorEqual(err, plannercore.ErrPartitionClauseOnNonpartitioned), IsTrue)
}

func testGetTableByName(c *C, ctx sessionctx.Context, db, table string) table.Table {
	dom := domain.GetDomain(ctx)
	// Make sure the table schema is the new schema.
	err := dom.Reload()
	c.Assert(err, IsNil)
	tbl, err := dom.InfoSchema().TableByName(model.NewCIStr(db), model.NewCIStr(table))
	c.Assert(err, IsNil)
	return tbl
}

func (s *testSuiteP2) TestIssue10435(c *C) {
	tk := testkit.NewTestKit(c, s.store)
	tk.MustExec("use test")
	tk.MustExec("drop table if exists t1")
	tk.MustExec("create table t1(i int, j int, k int)")
	tk.MustExec("insert into t1 VALUES (1,1,1),(2,2,2),(3,3,3),(4,4,4)")
	tk.MustExec("INSERT INTO t1 SELECT 10*i,j,5*j FROM t1 UNION SELECT 20*i,j,5*j FROM t1 UNION SELECT 30*i,j,5*j FROM t1")

	tk.MustExec("set @@session.tidb_enable_window_function=1")
	tk.MustQuery("SELECT SUM(i) OVER W FROM t1 WINDOW w AS (PARTITION BY j ORDER BY i) ORDER BY 1+SUM(i) OVER w").Check(
		testkit.Rows("1", "2", "3", "4", "11", "22", "31", "33", "44", "61", "62", "93", "122", "124", "183", "244"),
	)
}

func (s *testSuiteP2) TestUnsignedFeedback(c *C) {
	tk := testkit.NewTestKit(c, s.store)
	oriProbability := statistics.FeedbackProbability.Load()
	statistics.FeedbackProbability.Store(1.0)
	defer func() { statistics.FeedbackProbability.Store(oriProbability) }()
	tk.MustExec("use test")
	tk.MustExec("drop table if exists t")
	tk.MustExec("create table t(a bigint unsigned, b int, primary key(a))")
	tk.MustExec("insert into t values (1,1),(2,2)")
	tk.MustExec("analyze table t")
	tk.MustQuery("select count(distinct b) from t").Check(testkit.Rows("2"))
	result := tk.MustQuery("explain analyze select count(distinct b) from t")
	c.Assert(result.Rows()[2][4], Equals, "table:t")
	c.Assert(result.Rows()[2][6], Equals, "range:[0,+inf], keep order:false")
}

func (s *testSuite) TestSummaryFailedUpdate(c *C) {
	tk := testkit.NewTestKit(c, s.store)
	tk.MustExec("use test")
	tk.MustExec("drop table if exists t")
	tk.MustExec("create table t(a int, b int as(-a))")
	tk.MustExec("insert into t(a) values(1), (3), (7)")
	sm := &mockSessionManager1{
		PS: make([]*util.ProcessInfo, 0),
	}
	tk.Se.SetSessionManager(sm)
	s.domain.ExpensiveQueryHandle().SetSessionManager(sm)
	defer config.RestoreFunc()()
	config.UpdateGlobal(func(conf *config.Config) {
		conf.OOMAction = config.OOMActionCancel
	})
	c.Assert(tk.Se.Auth(&auth.UserIdentity{Username: "root", Hostname: "%"}, nil, nil), IsTrue)
	tk.MustExec("set @@tidb_mem_quota_query=1")
	err := tk.ExecToErr("update t set t.a = t.a - 1 where t.a in (select a from t where a < 4)")
	c.Assert(err, NotNil)
	c.Assert(err.Error(), Matches, "Out Of Memory Quota!.*")
	tk.MustExec("set @@tidb_mem_quota_query=1000000000")
	tk.MustQuery("select stmt_type from information_schema.statements_summary where digest_text = 'update t set t . a = t . a - ? where t . a in ( select a from t where a < ? )'").Check(testkit.Rows("Update"))
}

func (s *testSuite) TestOOMPanicAction(c *C) {
	tk := testkit.NewTestKit(c, s.store)
	tk.MustExec("use test")
	tk.MustExec("drop table if exists t")
	tk.MustExec("create table t (a int primary key, b double);")
	tk.MustExec("insert into t values (1,1)")
	sm := &mockSessionManager1{
		PS: make([]*util.ProcessInfo, 0),
	}
	tk.Se.SetSessionManager(sm)
	s.domain.ExpensiveQueryHandle().SetSessionManager(sm)
	defer config.RestoreFunc()()
	config.UpdateGlobal(func(conf *config.Config) {
		conf.OOMAction = config.OOMActionCancel
	})
	tk.MustExec("set @@tidb_mem_quota_query=1;")
	err := tk.QueryToErr("select sum(b) from t group by a;")
	c.Assert(err, NotNil)
	c.Assert(err.Error(), Matches, "Out Of Memory Quota!.*")

	// Test insert from select oom panic.
	tk.MustExec("drop table if exists t,t1")
	tk.MustExec("create table t (a bigint);")
	tk.MustExec("create table t1 (a bigint);")
	tk.MustExec("set @@tidb_mem_quota_query=200;")
	_, err = tk.Exec("insert into t1 values (1),(2),(3),(4),(5);")
	c.Assert(err.Error(), Matches, "Out Of Memory Quota!.*")
	_, err = tk.Exec("replace into t1 values (1),(2),(3),(4),(5);")
	c.Assert(err.Error(), Matches, "Out Of Memory Quota!.*")
	tk.MustExec("set @@tidb_mem_quota_query=10000")
	tk.MustExec("insert into t1 values (1),(2),(3),(4),(5);")
	tk.MustExec("set @@tidb_mem_quota_query=10;")
	_, err = tk.Exec("insert into t select a from t1 order by a desc;")
	c.Assert(err.Error(), Matches, "Out Of Memory Quota!.*")
	_, err = tk.Exec("replace into t select a from t1 order by a desc;")
	c.Assert(err.Error(), Matches, "Out Of Memory Quota!.*")

	tk.MustExec("set @@tidb_mem_quota_query=10000")
	tk.MustExec("insert into t values (1),(2),(3),(4),(5);")
	// Set the memory quota to 244 to make this SQL panic during the DeleteExec
	// instead of the TableReaderExec.
	tk.MustExec("set @@tidb_mem_quota_query=244;")
	_, err = tk.Exec("delete from t")
	c.Assert(err.Error(), Matches, "Out Of Memory Quota!.*")

	tk.MustExec("set @@tidb_mem_quota_query=10000;")
	tk.MustExec("delete from t1")
	tk.MustExec("insert into t1 values(1)")
	tk.MustExec("insert into t values (1),(2),(3),(4),(5);")
	tk.MustExec("set @@tidb_mem_quota_query=244;")
	_, err = tk.Exec("delete t, t1 from t join t1 on t.a = t1.a")

	tk.MustExec("set @@tidb_mem_quota_query=100000;")
	tk.MustExec("truncate table t")
	tk.MustExec("insert into t values(1),(2),(3)")
	// set the memory to quota to make the SQL panic during UpdateExec instead
	// of TableReader.
	tk.MustExec("set @@tidb_mem_quota_query=244;")
	_, err = tk.Exec("update t set a = 4")
	c.Assert(err.Error(), Matches, "Out Of Memory Quota!.*")
}

type testRecoverTable struct {
	store   kv.Storage
	dom     *domain.Domain
	cluster *mocktikv.Cluster
	cli     *regionProperityClient
}

func (s *testRecoverTable) SetUpSuite(c *C) {
	cli := &regionProperityClient{}
	hijackClient := func(c tikv.Client) tikv.Client {
		cli.Client = c
		return cli
	}
	s.cli = cli

	var err error
	s.cluster = mocktikv.NewCluster()
	mocktikv.BootstrapWithSingleStore(s.cluster)
	s.store, err = mockstore.NewMockTikvStore(
		mockstore.WithHijackClient(hijackClient),
		mockstore.WithCluster(s.cluster),
	)
	c.Assert(err, IsNil)
	s.dom, err = session.BootstrapSession(s.store)
	c.Assert(err, IsNil)
}

func (s *testRecoverTable) TearDownSuite(c *C) {
	s.store.Close()
	s.dom.Close()
}

func (s *testRecoverTable) TestRecoverTable(c *C) {
	c.Assert(failpoint.Enable("github.com/pingcap/tidb/meta/autoid/mockAutoIDChange", `return(true)`), IsNil)
	defer func() {
		failpoint.Disable("github.com/pingcap/tidb/meta/autoid/mockAutoIDChange")
	}()
	tk := testkit.NewTestKit(c, s.store)
	tk.MustExec("create database if not exists test_recover")
	tk.MustExec("use test_recover")
	tk.MustExec("drop table if exists t_recover")
	tk.MustExec("create table t_recover (a int);")
	defer func(originGC bool) {
		if originGC {
			ddl.EmulatorGCEnable()
		} else {
			ddl.EmulatorGCDisable()
		}
	}(ddl.IsEmulatorGCEnable())

	// disable emulator GC.
	// Otherwise emulator GC will delete table record as soon as possible after execute drop table ddl.
	ddl.EmulatorGCDisable()
	gcTimeFormat := "20060102-15:04:05 -0700 MST"
	timeBeforeDrop := time.Now().Add(0 - time.Duration(48*60*60*time.Second)).Format(gcTimeFormat)
	timeAfterDrop := time.Now().Add(time.Duration(48 * 60 * 60 * time.Second)).Format(gcTimeFormat)
	safePointSQL := `INSERT HIGH_PRIORITY INTO mysql.tidb VALUES ('tikv_gc_safe_point', '%[1]s', '')
			       ON DUPLICATE KEY
			       UPDATE variable_value = '%[1]s'`
	// clear GC variables first.
	tk.MustExec("delete from mysql.tidb where variable_name in ( 'tikv_gc_safe_point','tikv_gc_enable' )")

	tk.MustExec("insert into t_recover values (1),(2),(3)")
	tk.MustExec("drop table t_recover")

	// if GC safe point is not exists in mysql.tidb
	_, err := tk.Exec("recover table t_recover")
	c.Assert(err, NotNil)
	c.Assert(err.Error(), Equals, "can not get 'tikv_gc_safe_point'")
	// set GC safe point
	tk.MustExec(fmt.Sprintf(safePointSQL, timeBeforeDrop))

	// if GC enable is not exists in mysql.tidb
	_, err = tk.Exec("recover table t_recover")
	c.Assert(err, NotNil)
	c.Assert(err.Error(), Equals, "[ddl:-1]can not get 'tikv_gc_enable'")

	err = gcutil.EnableGC(tk.Se)
	c.Assert(err, IsNil)

	// recover job is before GC safe point
	tk.MustExec(fmt.Sprintf(safePointSQL, timeAfterDrop))
	_, err = tk.Exec("recover table t_recover")
	c.Assert(err, NotNil)
	c.Assert(strings.Contains(err.Error(), "Can't find dropped/truncated table 't_recover' in GC safe point"), Equals, true)

	// set GC safe point
	tk.MustExec(fmt.Sprintf(safePointSQL, timeBeforeDrop))
	// if there is a new table with the same name, should return failed.
	tk.MustExec("create table t_recover (a int);")
	_, err = tk.Exec("recover table t_recover")
	c.Assert(err.Error(), Equals, infoschema.ErrTableExists.GenWithStackByArgs("t_recover").Error())

	// drop the new table with the same name, then recover table.
	tk.MustExec("rename table t_recover to t_recover2")

	// do recover table.
	tk.MustExec("recover table t_recover")

	// check recover table meta and data record.
	tk.MustQuery("select * from t_recover;").Check(testkit.Rows("1", "2", "3"))
	// check recover table autoID.
	tk.MustExec("insert into t_recover values (4),(5),(6)")
	tk.MustQuery("select * from t_recover;").Check(testkit.Rows("1", "2", "3", "4", "5", "6"))
	// check rebase auto id.
	tk.MustQuery("select a,_tidb_rowid from t_recover;").Check(testkit.Rows("1 1", "2 2", "3 3", "4 5001", "5 5002", "6 5003"))

	// recover table by none exits job.
	_, err = tk.Exec(fmt.Sprintf("recover table by job %d", 10000000))
	c.Assert(err, NotNil)

	// Disable GC by manual first, then after recover table, the GC enable status should also be disabled.
	err = gcutil.DisableGC(tk.Se)
	c.Assert(err, IsNil)

	tk.MustExec("delete from t_recover where a > 1")
	tk.MustExec("drop table t_recover")

	tk.MustExec("recover table t_recover")

	// check recover table meta and data record.
	tk.MustQuery("select * from t_recover;").Check(testkit.Rows("1"))
	// check recover table autoID.
	tk.MustExec("insert into t_recover values (7),(8),(9)")
	tk.MustQuery("select * from t_recover;").Check(testkit.Rows("1", "7", "8", "9"))

	// Recover truncate table.
	tk.MustExec("truncate table t_recover")
	tk.MustExec("rename table t_recover to t_recover_new")
	tk.MustExec("recover table t_recover")
	tk.MustExec("insert into t_recover values (10)")
	tk.MustQuery("select * from t_recover;").Check(testkit.Rows("1", "7", "8", "9", "10"))

	// Test for recover one table multiple time.
	tk.MustExec("drop table t_recover")
	tk.MustExec("flashback table t_recover to t_recover_tmp")
	_, err = tk.Exec(fmt.Sprintf("recover table t_recover"))
	c.Assert(infoschema.ErrTableExists.Equal(err), IsTrue)

	gcEnable, err := gcutil.CheckGCEnable(tk.Se)
	c.Assert(err, IsNil)
	c.Assert(gcEnable, Equals, false)
}

func (s *testRecoverTable) TestFlashbackTable(c *C) {
	c.Assert(failpoint.Enable("github.com/pingcap/tidb/meta/autoid/mockAutoIDChange", `return(true)`), IsNil)
	defer func() {
		c.Assert(failpoint.Disable("github.com/pingcap/tidb/meta/autoid/mockAutoIDChange"), IsNil)
	}()
	tk := testkit.NewTestKit(c, s.store)
	tk.MustExec("create database if not exists test_flashback")
	tk.MustExec("use test_flashback")
	tk.MustExec("drop table if exists t_flashback")
	tk.MustExec("create table t_flashback (a int);")
	defer func(originGC bool) {
		if originGC {
			ddl.EmulatorGCEnable()
		} else {
			ddl.EmulatorGCDisable()
		}
	}(ddl.IsEmulatorGCEnable())

	// Disable emulator GC.
	// Otherwise emulator GC will delete table record as soon as possible after execute drop table ddl.
	ddl.EmulatorGCDisable()
	gcTimeFormat := "20060102-15:04:05 -0700 MST"
	timeBeforeDrop := time.Now().Add(0 - time.Duration(48*60*60*time.Second)).Format(gcTimeFormat)
	safePointSQL := `INSERT HIGH_PRIORITY INTO mysql.tidb VALUES ('tikv_gc_safe_point', '%[1]s', '')
			       ON DUPLICATE KEY
			       UPDATE variable_value = '%[1]s'`
	// Clear GC variables first.
	tk.MustExec("delete from mysql.tidb where variable_name in ( 'tikv_gc_safe_point','tikv_gc_enable' )")
	// Set GC safe point
	tk.MustExec(fmt.Sprintf(safePointSQL, timeBeforeDrop))
	// Set GC enable.
	err := gcutil.EnableGC(tk.Se)
	c.Assert(err, IsNil)

	tk.MustExec("insert into t_flashback values (1),(2),(3)")
	tk.MustExec("drop table t_flashback")

	// Test flash table with not_exist_table_name name.
	_, err = tk.Exec("flashback table t_not_exists")
	c.Assert(err.Error(), Equals, "Can't find dropped/truncated table: t_not_exists in DDL history jobs")

	// Test flashback table failed by there is already a new table with the same name.
	// If there is a new table with the same name, should return failed.
	tk.MustExec("create table t_flashback (a int);")
	_, err = tk.Exec("flashback table t_flashback")
	c.Assert(err.Error(), Equals, infoschema.ErrTableExists.GenWithStackByArgs("t_flashback").Error())

	// Drop the new table with the same name, then flashback table.
	tk.MustExec("rename table t_flashback to t_flashback_tmp")

	// Test for flashback table.
	tk.MustExec("flashback table t_flashback")
	// Check flashback table meta and data record.
	tk.MustQuery("select * from t_flashback;").Check(testkit.Rows("1", "2", "3"))
	// Check flashback table autoID.
	tk.MustExec("insert into t_flashback values (4),(5),(6)")
	tk.MustQuery("select * from t_flashback;").Check(testkit.Rows("1", "2", "3", "4", "5", "6"))
	// Check rebase auto id.
	tk.MustQuery("select a,_tidb_rowid from t_flashback;").Check(testkit.Rows("1 1", "2 2", "3 3", "4 5001", "5 5002", "6 5003"))

	// Test for flashback to new table.
	tk.MustExec("drop table t_flashback")
	tk.MustExec("create table t_flashback (a int);")
	tk.MustExec("flashback table t_flashback to t_flashback2")
	// Check flashback table meta and data record.
	tk.MustQuery("select * from t_flashback2;").Check(testkit.Rows("1", "2", "3", "4", "5", "6"))
	// Check flashback table autoID.
	tk.MustExec("insert into t_flashback2 values (7),(8),(9)")
	tk.MustQuery("select * from t_flashback2;").Check(testkit.Rows("1", "2", "3", "4", "5", "6", "7", "8", "9"))
	// Check rebase auto id.
	tk.MustQuery("select a,_tidb_rowid from t_flashback2;").Check(testkit.Rows("1 1", "2 2", "3 3", "4 5001", "5 5002", "6 5003", "7 10001", "8 10002", "9 10003"))

	// Test for flashback one table multiple time.
	_, err = tk.Exec(fmt.Sprintf("flashback table t_flashback to t_flashback4"))
	c.Assert(infoschema.ErrTableExists.Equal(err), IsTrue)

	// Test for flashback truncated table to new table.
	tk.MustExec("truncate table t_flashback2")
	tk.MustExec("flashback table t_flashback2 to t_flashback3")
	// Check flashback table meta and data record.
	tk.MustQuery("select * from t_flashback3;").Check(testkit.Rows("1", "2", "3", "4", "5", "6", "7", "8", "9"))
	// Check flashback table autoID.
	tk.MustExec("insert into t_flashback3 values (10),(11)")
	tk.MustQuery("select * from t_flashback3;").Check(testkit.Rows("1", "2", "3", "4", "5", "6", "7", "8", "9", "10", "11"))
	// Check rebase auto id.
	tk.MustQuery("select a,_tidb_rowid from t_flashback3;").Check(testkit.Rows("1 1", "2 2", "3 3", "4 5001", "5 5002", "6 5003", "7 10001", "8 10002", "9 10003", "10 15001", "11 15002"))

	// Test for flashback drop partition table.
	tk.MustExec("drop table if exists t_p_flashback")
	tk.MustExec("create table t_p_flashback (a int) partition by hash(a) partitions 4;")
	tk.MustExec("insert into t_p_flashback values (1),(2),(3)")
	tk.MustExec("drop table t_p_flashback")
	tk.MustExec("flashback table t_p_flashback")
	// Check flashback table meta and data record.
	tk.MustQuery("select * from t_p_flashback order by a;").Check(testkit.Rows("1", "2", "3"))
	// Check flashback table autoID.
	tk.MustExec("insert into t_p_flashback values (4),(5)")
	tk.MustQuery("select a,_tidb_rowid from t_p_flashback order by a;").Check(testkit.Rows("1 1", "2 2", "3 3", "4 5001", "5 5002"))

	// Test for flashback truncate partition table.
	tk.MustExec("truncate table t_p_flashback")
	tk.MustExec("flashback table t_p_flashback to t_p_flashback1")
	// Check flashback table meta and data record.
	tk.MustQuery("select * from t_p_flashback1 order by a;").Check(testkit.Rows("1", "2", "3", "4", "5"))
	// Check flashback table autoID.
	tk.MustExec("insert into t_p_flashback1 values (6)")
	tk.MustQuery("select a,_tidb_rowid from t_p_flashback1 order by a;").Check(testkit.Rows("1 1", "2 2", "3 3", "4 5001", "5 5002", "6 10001"))

	tk.MustExec("drop database if exists Test2")
	tk.MustExec("create database Test2")
	tk.MustExec("use Test2")
	tk.MustExec("create table t (a int);")
	tk.MustExec("insert into t values (1),(2)")
	tk.MustExec("drop table t")
	tk.MustExec("flashback table t")
	tk.MustQuery("select a from t order by a").Check(testkit.Rows("1", "2"))

	tk.MustExec("drop table t")
	tk.MustExec("drop database if exists Test3")
	tk.MustExec("create database Test3")
	tk.MustExec("use Test3")
	tk.MustExec("create table t (a int);")
	tk.MustExec("drop table t")
	tk.MustExec("drop database Test3")
	tk.MustExec("use Test2")
	tk.MustExec("flashback table t")
	tk.MustExec("insert into t values (3)")
	tk.MustQuery("select a from t order by a").Check(testkit.Rows("1", "2", "3"))
}

func (s *testSuiteP2) TestPointGetPreparedPlan(c *C) {
	tk1 := testkit.NewTestKit(c, s.store)
	tk1.MustExec("drop database if exists ps_text")
	defer tk1.MustExec("drop database if exists ps_text")
	tk1.MustExec("create database ps_text")
	tk1.MustExec("use ps_text")

	tk1.MustExec(`create table t (a int, b int, c int,
			primary key k_a(a),
			unique key k_b(b))`)
	tk1.MustExec("insert into t values (1, 1, 1)")
	tk1.MustExec("insert into t values (2, 2, 2)")
	tk1.MustExec("insert into t values (3, 3, 3)")

	pspk1Id, _, _, err := tk1.Se.PrepareStmt("select * from t where a = ?")
	c.Assert(err, IsNil)
	tk1.Se.GetSessionVars().PreparedStmts[pspk1Id].(*plannercore.CachedPrepareStmt).PreparedAst.UseCache = false
	pspk2Id, _, _, err := tk1.Se.PrepareStmt("select * from t where ? = a ")
	c.Assert(err, IsNil)
	tk1.Se.GetSessionVars().PreparedStmts[pspk2Id].(*plannercore.CachedPrepareStmt).PreparedAst.UseCache = false

	ctx := context.Background()
	// first time plan generated
	rs, err := tk1.Se.ExecutePreparedStmt(ctx, pspk1Id, []types.Datum{types.NewDatum(0)})
	c.Assert(err, IsNil)
	tk1.ResultSetToResult(rs, Commentf("%v", rs)).Check(nil)

	// using the generated plan but with different params
	rs, err = tk1.Se.ExecutePreparedStmt(ctx, pspk1Id, []types.Datum{types.NewDatum(1)})
	c.Assert(err, IsNil)
	tk1.ResultSetToResult(rs, Commentf("%v", rs)).Check(testkit.Rows("1 1 1"))

	rs, err = tk1.Se.ExecutePreparedStmt(ctx, pspk1Id, []types.Datum{types.NewDatum(2)})
	c.Assert(err, IsNil)
	tk1.ResultSetToResult(rs, Commentf("%v", rs)).Check(testkit.Rows("2 2 2"))

	rs, err = tk1.Se.ExecutePreparedStmt(ctx, pspk2Id, []types.Datum{types.NewDatum(3)})
	c.Assert(err, IsNil)
	tk1.ResultSetToResult(rs, Commentf("%v", rs)).Check(testkit.Rows("3 3 3"))

	rs, err = tk1.Se.ExecutePreparedStmt(ctx, pspk2Id, []types.Datum{types.NewDatum(0)})
	c.Assert(err, IsNil)
	tk1.ResultSetToResult(rs, Commentf("%v", rs)).Check(nil)

	rs, err = tk1.Se.ExecutePreparedStmt(ctx, pspk2Id, []types.Datum{types.NewDatum(1)})
	c.Assert(err, IsNil)
	tk1.ResultSetToResult(rs, Commentf("%v", rs)).Check(testkit.Rows("1 1 1"))

	rs, err = tk1.Se.ExecutePreparedStmt(ctx, pspk2Id, []types.Datum{types.NewDatum(2)})
	c.Assert(err, IsNil)
	tk1.ResultSetToResult(rs, Commentf("%v", rs)).Check(testkit.Rows("2 2 2"))

	rs, err = tk1.Se.ExecutePreparedStmt(ctx, pspk2Id, []types.Datum{types.NewDatum(3)})
	c.Assert(err, IsNil)
	tk1.ResultSetToResult(rs, Commentf("%v", rs)).Check(testkit.Rows("3 3 3"))

	// unique index
	psuk1Id, _, _, err := tk1.Se.PrepareStmt("select * from t where b = ? ")
	c.Assert(err, IsNil)
	tk1.Se.GetSessionVars().PreparedStmts[psuk1Id].(*plannercore.CachedPrepareStmt).PreparedAst.UseCache = false

	rs, err = tk1.Se.ExecutePreparedStmt(ctx, psuk1Id, []types.Datum{types.NewDatum(1)})
	c.Assert(err, IsNil)
	tk1.ResultSetToResult(rs, Commentf("%v", rs)).Check(testkit.Rows("1 1 1"))

	rs, err = tk1.Se.ExecutePreparedStmt(ctx, psuk1Id, []types.Datum{types.NewDatum(2)})
	c.Assert(err, IsNil)
	tk1.ResultSetToResult(rs, Commentf("%v", rs)).Check(testkit.Rows("2 2 2"))

	rs, err = tk1.Se.ExecutePreparedStmt(ctx, psuk1Id, []types.Datum{types.NewDatum(3)})
	c.Assert(err, IsNil)
	tk1.ResultSetToResult(rs, Commentf("%v", rs)).Check(testkit.Rows("3 3 3"))

	rs, err = tk1.Se.ExecutePreparedStmt(ctx, psuk1Id, []types.Datum{types.NewDatum(0)})
	c.Assert(err, IsNil)
	tk1.ResultSetToResult(rs, Commentf("%v", rs)).Check(nil)

	// test schema changed, cached plan should be invalidated
	tk1.MustExec("alter table t add column col4 int default 10 after c")
	rs, err = tk1.Se.ExecutePreparedStmt(ctx, pspk1Id, []types.Datum{types.NewDatum(0)})
	c.Assert(err, IsNil)
	tk1.ResultSetToResult(rs, Commentf("%v", rs)).Check(nil)

	rs, err = tk1.Se.ExecutePreparedStmt(ctx, pspk1Id, []types.Datum{types.NewDatum(1)})
	c.Assert(err, IsNil)
	tk1.ResultSetToResult(rs, Commentf("%v", rs)).Check(testkit.Rows("1 1 1 10"))

	rs, err = tk1.Se.ExecutePreparedStmt(ctx, pspk1Id, []types.Datum{types.NewDatum(2)})
	c.Assert(err, IsNil)
	tk1.ResultSetToResult(rs, Commentf("%v", rs)).Check(testkit.Rows("2 2 2 10"))

	rs, err = tk1.Se.ExecutePreparedStmt(ctx, pspk2Id, []types.Datum{types.NewDatum(3)})
	c.Assert(err, IsNil)
	tk1.ResultSetToResult(rs, Commentf("%v", rs)).Check(testkit.Rows("3 3 3 10"))

	tk1.MustExec("alter table t drop index k_b")
	rs, err = tk1.Se.ExecutePreparedStmt(ctx, psuk1Id, []types.Datum{types.NewDatum(1)})
	c.Assert(err, IsNil)
	tk1.ResultSetToResult(rs, Commentf("%v", rs)).Check(testkit.Rows("1 1 1 10"))

	rs, err = tk1.Se.ExecutePreparedStmt(ctx, psuk1Id, []types.Datum{types.NewDatum(2)})
	c.Assert(err, IsNil)
	tk1.ResultSetToResult(rs, Commentf("%v", rs)).Check(testkit.Rows("2 2 2 10"))

	rs, err = tk1.Se.ExecutePreparedStmt(ctx, psuk1Id, []types.Datum{types.NewDatum(3)})
	c.Assert(err, IsNil)
	tk1.ResultSetToResult(rs, Commentf("%v", rs)).Check(testkit.Rows("3 3 3 10"))

	rs, err = tk1.Se.ExecutePreparedStmt(ctx, psuk1Id, []types.Datum{types.NewDatum(0)})
	c.Assert(err, IsNil)
	tk1.ResultSetToResult(rs, Commentf("%v", rs)).Check(nil)

	tk1.MustExec(`insert into t values(4, 3, 3, 11)`)
	rs, err = tk1.Se.ExecutePreparedStmt(ctx, psuk1Id, []types.Datum{types.NewDatum(1)})
	c.Assert(err, IsNil)
	tk1.ResultSetToResult(rs, Commentf("%v", rs)).Check(testkit.Rows("1 1 1 10"))

	rs, err = tk1.Se.ExecutePreparedStmt(ctx, psuk1Id, []types.Datum{types.NewDatum(2)})
	c.Assert(err, IsNil)
	tk1.ResultSetToResult(rs, Commentf("%v", rs)).Check(testkit.Rows("2 2 2 10"))

	rs, err = tk1.Se.ExecutePreparedStmt(ctx, psuk1Id, []types.Datum{types.NewDatum(3)})
	c.Assert(err, IsNil)
	tk1.ResultSetToResult(rs, Commentf("%v", rs)).Check(testkit.Rows("3 3 3 10", "4 3 3 11"))

	rs, err = tk1.Se.ExecutePreparedStmt(ctx, psuk1Id, []types.Datum{types.NewDatum(0)})
	c.Assert(err, IsNil)
	tk1.ResultSetToResult(rs, Commentf("%v", rs)).Check(nil)

	tk1.MustExec("delete from t where a = 4")
	tk1.MustExec("alter table t add index k_b(b)")
	rs, err = tk1.Se.ExecutePreparedStmt(ctx, psuk1Id, []types.Datum{types.NewDatum(1)})
	c.Assert(err, IsNil)
	tk1.ResultSetToResult(rs, Commentf("%v", rs)).Check(testkit.Rows("1 1 1 10"))

	rs, err = tk1.Se.ExecutePreparedStmt(ctx, psuk1Id, []types.Datum{types.NewDatum(2)})
	c.Assert(err, IsNil)
	tk1.ResultSetToResult(rs, Commentf("%v", rs)).Check(testkit.Rows("2 2 2 10"))

	rs, err = tk1.Se.ExecutePreparedStmt(ctx, psuk1Id, []types.Datum{types.NewDatum(3)})
	c.Assert(err, IsNil)
	tk1.ResultSetToResult(rs, Commentf("%v", rs)).Check(testkit.Rows("3 3 3 10"))

	rs, err = tk1.Se.ExecutePreparedStmt(ctx, psuk1Id, []types.Datum{types.NewDatum(0)})
	c.Assert(err, IsNil)
	tk1.ResultSetToResult(rs, Commentf("%v", rs)).Check(nil)

	// use pk again
	rs, err = tk1.Se.ExecutePreparedStmt(ctx, pspk2Id, []types.Datum{types.NewDatum(3)})
	c.Assert(err, IsNil)
	tk1.ResultSetToResult(rs, Commentf("%v", rs)).Check(testkit.Rows("3 3 3 10"))

	rs, err = tk1.Se.ExecutePreparedStmt(ctx, pspk1Id, []types.Datum{types.NewDatum(3)})
	c.Assert(err, IsNil)
	tk1.ResultSetToResult(rs, Commentf("%v", rs)).Check(testkit.Rows("3 3 3 10"))
}

func (s *testSuiteP2) TestPointGetPreparedPlanWithCommitMode(c *C) {
	tk1 := testkit.NewTestKit(c, s.store)
	tk1.MustExec("drop database if exists ps_text")
	defer tk1.MustExec("drop database if exists ps_text")
	tk1.MustExec("create database ps_text")
	tk1.MustExec("use ps_text")

	tk1.MustExec(`create table t (a int, b int, c int,
			primary key k_a(a),
			unique key k_b(b))`)
	tk1.MustExec("insert into t values (1, 1, 1)")
	tk1.MustExec("insert into t values (2, 2, 2)")
	tk1.MustExec("insert into t values (3, 3, 3)")

	pspk1Id, _, _, err := tk1.Se.PrepareStmt("select * from t where a = ?")
	c.Assert(err, IsNil)
	tk1.Se.GetSessionVars().PreparedStmts[pspk1Id].(*plannercore.CachedPrepareStmt).PreparedAst.UseCache = false

	ctx := context.Background()
	// first time plan generated
	rs, err := tk1.Se.ExecutePreparedStmt(ctx, pspk1Id, []types.Datum{types.NewDatum(0)})
	c.Assert(err, IsNil)
	tk1.ResultSetToResult(rs, Commentf("%v", rs)).Check(nil)

	// using the generated plan but with different params
	rs, err = tk1.Se.ExecutePreparedStmt(ctx, pspk1Id, []types.Datum{types.NewDatum(1)})
	c.Assert(err, IsNil)
	tk1.ResultSetToResult(rs, Commentf("%v", rs)).Check(testkit.Rows("1 1 1"))

	// next start a non autocommit txn
	tk1.MustExec("set autocommit = 0")
	tk1.MustExec("begin")
	// try to exec using point get plan(this plan should not go short path)
	rs, err = tk1.Se.ExecutePreparedStmt(ctx, pspk1Id, []types.Datum{types.NewDatum(1)})
	c.Assert(err, IsNil)
	tk1.ResultSetToResult(rs, Commentf("%v", rs)).Check(testkit.Rows("1 1 1"))

	// update rows
	tk2 := testkit.NewTestKit(c, s.store)
	tk2.MustExec("use ps_text")
	tk2.MustExec("update t set c = c + 10 where c = 1")

	// try to point get again
	rs, err = tk1.Se.ExecutePreparedStmt(ctx, pspk1Id, []types.Datum{types.NewDatum(1)})
	c.Assert(err, IsNil)
	tk1.ResultSetToResult(rs, Commentf("%v", rs)).Check(testkit.Rows("1 1 1"))

	// try to update in session 1
	tk1.MustExec("update t set c = c + 10 where c = 1")
	_, err = tk1.Exec("commit")
	c.Assert(kv.ErrWriteConflict.Equal(err), IsTrue, Commentf("error: %s", err))

	// verify
	rs, err = tk1.Se.ExecutePreparedStmt(ctx, pspk1Id, []types.Datum{types.NewDatum(1)})
	c.Assert(err, IsNil)
	tk1.ResultSetToResult(rs, Commentf("%v", rs)).Check(testkit.Rows("1 1 11"))

	rs, err = tk1.Se.ExecutePreparedStmt(ctx, pspk1Id, []types.Datum{types.NewDatum(2)})
	c.Assert(err, IsNil)
	tk1.ResultSetToResult(rs, Commentf("%v", rs)).Check(testkit.Rows("2 2 2"))

	tk2.MustQuery("select * from t where a = 1").Check(testkit.Rows("1 1 11"))
}

func (s *testSuiteP2) TestPointUpdatePreparedPlan(c *C) {
	tk1 := testkit.NewTestKit(c, s.store)
	tk1.MustExec("drop database if exists pu_test")
	defer tk1.MustExec("drop database if exists pu_test")
	tk1.MustExec("create database pu_test")
	tk1.MustExec("use pu_test")

	tk1.MustExec(`create table t (a int, b int, c int,
			primary key k_a(a),
			unique key k_b(b))`)
	tk1.MustExec("insert into t values (1, 1, 1)")
	tk1.MustExec("insert into t values (2, 2, 2)")
	tk1.MustExec("insert into t values (3, 3, 3)")

	updateID1, pc, _, err := tk1.Se.PrepareStmt(`update t set c = c + 1 where a = ?`)
	c.Assert(err, IsNil)
	tk1.Se.GetSessionVars().PreparedStmts[updateID1].(*plannercore.CachedPrepareStmt).PreparedAst.UseCache = false
	c.Assert(pc, Equals, 1)
	updateID2, pc, _, err := tk1.Se.PrepareStmt(`update t set c = c + 2 where ? = a`)
	c.Assert(err, IsNil)
	tk1.Se.GetSessionVars().PreparedStmts[updateID2].(*plannercore.CachedPrepareStmt).PreparedAst.UseCache = false
	c.Assert(pc, Equals, 1)

	ctx := context.Background()
	// first time plan generated
	rs, err := tk1.Se.ExecutePreparedStmt(ctx, updateID1, []types.Datum{types.NewDatum(3)})
	c.Assert(rs, IsNil)
	c.Assert(err, IsNil)
	tk1.MustQuery("select * from t where a = 3").Check(testkit.Rows("3 3 4"))

	// using the generated plan but with different params
	rs, err = tk1.Se.ExecutePreparedStmt(ctx, updateID1, []types.Datum{types.NewDatum(3)})
	c.Assert(rs, IsNil)
	c.Assert(err, IsNil)
	tk1.MustQuery("select * from t where a = 3").Check(testkit.Rows("3 3 5"))

	rs, err = tk1.Se.ExecutePreparedStmt(ctx, updateID1, []types.Datum{types.NewDatum(3)})
	c.Assert(rs, IsNil)
	c.Assert(err, IsNil)
	tk1.MustQuery("select * from t where a = 3").Check(testkit.Rows("3 3 6"))

	// updateID2
	rs, err = tk1.Se.ExecutePreparedStmt(ctx, updateID2, []types.Datum{types.NewDatum(3)})
	c.Assert(rs, IsNil)
	c.Assert(err, IsNil)
	tk1.MustQuery("select * from t where a = 3").Check(testkit.Rows("3 3 8"))

	rs, err = tk1.Se.ExecutePreparedStmt(ctx, updateID2, []types.Datum{types.NewDatum(3)})
	c.Assert(rs, IsNil)
	c.Assert(err, IsNil)
	tk1.MustQuery("select * from t where a = 3").Check(testkit.Rows("3 3 10"))

	// unique index
	updUkID1, _, _, err := tk1.Se.PrepareStmt(`update t set c = c + 10 where b = ?`)
	c.Assert(err, IsNil)
	tk1.Se.GetSessionVars().PreparedStmts[updUkID1].(*plannercore.CachedPrepareStmt).PreparedAst.UseCache = false
	rs, err = tk1.Se.ExecutePreparedStmt(ctx, updUkID1, []types.Datum{types.NewDatum(3)})
	c.Assert(rs, IsNil)
	c.Assert(err, IsNil)
	tk1.MustQuery("select * from t where a = 3").Check(testkit.Rows("3 3 20"))

	rs, err = tk1.Se.ExecutePreparedStmt(ctx, updUkID1, []types.Datum{types.NewDatum(3)})
	c.Assert(rs, IsNil)
	c.Assert(err, IsNil)
	tk1.MustQuery("select * from t where a = 3").Check(testkit.Rows("3 3 30"))

	// test schema changed, cached plan should be invalidated
	tk1.MustExec("alter table t add column col4 int default 10 after c")
	rs, err = tk1.Se.ExecutePreparedStmt(ctx, updateID1, []types.Datum{types.NewDatum(3)})
	c.Assert(rs, IsNil)
	c.Assert(err, IsNil)
	tk1.MustQuery("select * from t where a = 3").Check(testkit.Rows("3 3 31 10"))

	rs, err = tk1.Se.ExecutePreparedStmt(ctx, updateID1, []types.Datum{types.NewDatum(3)})
	c.Assert(rs, IsNil)
	c.Assert(err, IsNil)
	tk1.MustQuery("select * from t where a = 3").Check(testkit.Rows("3 3 32 10"))

	tk1.MustExec("alter table t drop index k_b")
	rs, err = tk1.Se.ExecutePreparedStmt(ctx, updUkID1, []types.Datum{types.NewDatum(3)})
	c.Assert(rs, IsNil)
	c.Assert(err, IsNil)
	tk1.MustQuery("select * from t where a = 3").Check(testkit.Rows("3 3 42 10"))

	rs, err = tk1.Se.ExecutePreparedStmt(ctx, updUkID1, []types.Datum{types.NewDatum(3)})
	c.Assert(rs, IsNil)
	c.Assert(err, IsNil)
	tk1.MustQuery("select * from t where a = 3").Check(testkit.Rows("3 3 52 10"))

	tk1.MustExec("alter table t add unique index k_b(b)")
	rs, err = tk1.Se.ExecutePreparedStmt(ctx, updUkID1, []types.Datum{types.NewDatum(3)})
	c.Assert(rs, IsNil)
	c.Assert(err, IsNil)
	tk1.MustQuery("select * from t where a = 3").Check(testkit.Rows("3 3 62 10"))

	rs, err = tk1.Se.ExecutePreparedStmt(ctx, updUkID1, []types.Datum{types.NewDatum(3)})
	c.Assert(rs, IsNil)
	c.Assert(err, IsNil)
	tk1.MustQuery("select * from t where a = 3").Check(testkit.Rows("3 3 72 10"))

	tk1.MustQuery("select * from t where a = 1").Check(testkit.Rows("1 1 1 10"))
	tk1.MustQuery("select * from t where a = 2").Check(testkit.Rows("2 2 2 10"))
}

func (s *testSuiteP2) TestPointUpdatePreparedPlanWithCommitMode(c *C) {
	tk1 := testkit.NewTestKit(c, s.store)
	tk1.MustExec("drop database if exists pu_test2")
	defer tk1.MustExec("drop database if exists pu_test2")
	tk1.MustExec("create database pu_test2")
	tk1.MustExec("use pu_test2")

	tk1.MustExec(`create table t (a int, b int, c int,
			primary key k_a(a),
			unique key k_b(b))`)
	tk1.MustExec("insert into t values (1, 1, 1)")
	tk1.MustExec("insert into t values (2, 2, 2)")
	tk1.MustExec("insert into t values (3, 3, 3)")

	ctx := context.Background()
	updateID1, _, _, err := tk1.Se.PrepareStmt(`update t set c = c + 1 where a = ?`)
	tk1.Se.GetSessionVars().PreparedStmts[updateID1].(*plannercore.CachedPrepareStmt).PreparedAst.UseCache = false
	c.Assert(err, IsNil)

	// first time plan generated
	rs, err := tk1.Se.ExecutePreparedStmt(ctx, updateID1, []types.Datum{types.NewDatum(3)})
	c.Assert(rs, IsNil)
	c.Assert(err, IsNil)
	tk1.MustQuery("select * from t where a = 3").Check(testkit.Rows("3 3 4"))

	rs, err = tk1.Se.ExecutePreparedStmt(ctx, updateID1, []types.Datum{types.NewDatum(3)})
	c.Assert(rs, IsNil)
	c.Assert(err, IsNil)
	tk1.MustQuery("select * from t where a = 3").Check(testkit.Rows("3 3 5"))

	// next start a non autocommit txn
	tk1.MustExec("set autocommit = 0")
	tk1.MustExec("begin")
	// try to exec using point get plan(this plan should not go short path)
	rs, err = tk1.Se.ExecutePreparedStmt(ctx, updateID1, []types.Datum{types.NewDatum(3)})
	c.Assert(rs, IsNil)
	c.Assert(err, IsNil)
	tk1.MustQuery("select * from t where a = 3").Check(testkit.Rows("3 3 6"))

	// update rows
	tk2 := testkit.NewTestKit(c, s.store)
	tk2.MustExec("use pu_test2")
	tk2.MustExec(`prepare pu2 from "update t set c = c + 2 where ? = a "`)
	tk2.MustExec("set @p3 = 3")
	tk2.MustQuery("select * from t where a = 3").Check(testkit.Rows("3 3 5"))
	tk2.MustExec("execute pu2 using @p3")
	tk2.MustQuery("select * from t where a = 3").Check(testkit.Rows("3 3 7"))
	tk2.MustExec("execute pu2 using @p3")
	tk2.MustQuery("select * from t where a = 3").Check(testkit.Rows("3 3 9"))

	// try to update in session 1
	tk1.MustQuery("select * from t where a = 3").Check(testkit.Rows("3 3 6"))
	_, err = tk1.Exec("commit")
	c.Assert(kv.ErrWriteConflict.Equal(err), IsTrue, Commentf("error: %s", err))

	// verify
	tk2.MustQuery("select * from t where a = 1").Check(testkit.Rows("1 1 1"))
	tk1.MustQuery("select * from t where a = 2").Check(testkit.Rows("2 2 2"))
	tk2.MustQuery("select * from t where a = 3").Check(testkit.Rows("3 3 9"))
	tk1.MustQuery("select * from t where a = 2").Check(testkit.Rows("2 2 2"))
	tk1.MustQuery("select * from t where a = 3").Check(testkit.Rows("3 3 9"))

	// again next start a non autocommit txn
	tk1.MustExec("set autocommit = 0")
	tk1.MustExec("begin")
	rs, err = tk1.Se.ExecutePreparedStmt(ctx, updateID1, []types.Datum{types.NewDatum(3)})
	c.Assert(rs, IsNil)
	c.Assert(err, IsNil)
	tk1.MustQuery("select * from t where a = 3").Check(testkit.Rows("3 3 10"))

	rs, err = tk1.Se.ExecutePreparedStmt(ctx, updateID1, []types.Datum{types.NewDatum(3)})
	c.Assert(rs, IsNil)
	c.Assert(err, IsNil)
	tk1.MustQuery("select * from t where a = 3").Check(testkit.Rows("3 3 11"))
	tk1.MustExec("commit")

	tk2.MustQuery("select * from t where a = 3").Check(testkit.Rows("3 3 11"))
}

func (s *testSuite1) TestPartitionHashCode(c *C) {
	tk := testkit.NewTestKitWithInit(c, s.store)
	tk.MustExec(`create table t(c1 bigint, c2 bigint, c3 bigint, primary key(c1))
			      partition by hash (c1) partitions 4;`)
	wg := sync.WaitGroup{}
	for i := 0; i < 5; i++ {
		wg.Add(1)
		go func() {
			defer wg.Done()
			tk1 := testkit.NewTestKitWithInit(c, s.store)
			for i := 0; i < 5; i++ {
				tk1.MustExec("select * from t")
			}
		}()
	}
	wg.Wait()
}

func (s *testSuite1) TestAlterDefaultValue(c *C) {
	tk := testkit.NewTestKit(c, s.store)
	tk.MustExec("use test")
	tk.MustExec("drop table if exists t1")
	tk.MustExec("create table t(a int, primary key(a))")
	tk.MustExec("insert into t(a) values(1)")
	tk.MustExec("alter table t add column b int default 1")
	tk.MustExec("alter table t alter b set default 2")
	tk.MustQuery("select b from t where a = 1").Check(testkit.Rows("1"))
}

type testClusterTableSuite struct {
	testSuiteWithCliBase
	rpcserver  *grpc.Server
	listenAddr string
}

func (s *testClusterTableSuite) SetUpSuite(c *C) {
	s.testSuiteWithCliBase.SetUpSuite(c)
	s.rpcserver, s.listenAddr = s.setUpRPCService(c, ":0")
}

func (s *testClusterTableSuite) setUpRPCService(c *C, addr string) (*grpc.Server, string) {
	sm := &mockSessionManager1{}
	sm.PS = append(sm.PS, &util.ProcessInfo{
		ID:      1,
		User:    "root",
		Host:    "127.0.0.1",
		Command: mysql.ComQuery,
	})
	lis, err := net.Listen("tcp", addr)
	c.Assert(err, IsNil)
	srv := server.NewRPCServer(config.GetGlobalConfig(), s.dom, sm)
	port := lis.Addr().(*net.TCPAddr).Port
	addr = fmt.Sprintf("127.0.0.1:%d", port)
	go func() {
		err = srv.Serve(lis)
		c.Assert(err, IsNil)
	}()
	config.UpdateGlobal(func(conf *config.Config) {
		conf.Status.StatusPort = uint(port)
	})
	return srv, addr
}
func (s *testClusterTableSuite) TearDownSuite(c *C) {
	if s.rpcserver != nil {
		s.rpcserver.Stop()
		s.rpcserver = nil
	}
	s.testSuiteWithCliBase.TearDownSuite(c)
}

func (s *testSuiteP1) TestPrepareLoadData(c *C) {
	tk := testkit.NewTestKit(c, s.store)
	tk.MustGetErrCode(`prepare stmt from "load data local infile '/tmp/load_data_test.csv' into table test";`, mysql.ErrUnsupportedPs)
}

func (s *testClusterTableSuite) TestSlowQuery(c *C) {
	writeFile := func(file string, data string) {
		f, err := os.OpenFile(file, os.O_CREATE|os.O_WRONLY, 0644)
		c.Assert(err, IsNil)
		_, err = f.Write([]byte(data))
		c.Assert(f.Close(), IsNil)
		c.Assert(err, IsNil)
	}

	logData0 := ""
	logData1 := `
# Time: 2020-02-15T18:00:01.000000+08:00
select 1;
# Time: 2020-02-15T19:00:05.000000+08:00
select 2;`
	logData2 := `
# Time: 2020-02-16T18:00:01.000000+08:00
select 3;
# Time: 2020-02-16T18:00:05.000000+08:00
select 4;`
	logData3 := `
# Time: 2020-02-16T19:00:00.000000+08:00
select 5;
# Time: 2020-02-17T18:00:05.000000+08:00
select 6;`
	logData4 := `
# Time: 2020-05-14T19:03:54.314615176+08:00
select 7;`

	fileName0 := "tidb-slow-2020-02-14T19-04-05.01.log"
	fileName1 := "tidb-slow-2020-02-15T19-04-05.01.log"
	fileName2 := "tidb-slow-2020-02-16T19-04-05.01.log"
	fileName3 := "tidb-slow-2020-02-17T18-00-05.01.log"
	fileName4 := "tidb-slow.log"
	writeFile(fileName0, logData0)
	writeFile(fileName1, logData1)
	writeFile(fileName2, logData2)
	writeFile(fileName3, logData3)
	writeFile(fileName4, logData4)
	defer func() {
		os.Remove(fileName0)
		os.Remove(fileName1)
		os.Remove(fileName2)
		os.Remove(fileName3)
		os.Remove(fileName4)
	}()
	tk := testkit.NewTestKitWithInit(c, s.store)
	loc, err := time.LoadLocation("Asia/Shanghai")
	c.Assert(err, IsNil)
	tk.Se.GetSessionVars().TimeZone = loc
	tk.MustExec("use information_schema")
	cases := []struct {
		prepareSQL string
		sql        string
		result     []string
	}{
		{
			sql:    "select count(*),min(time),max(time) from %s where time > '2019-01-26 21:51:00' and time < now()",
			result: []string{"7|2020-02-15 18:00:01.000000|2020-05-14 19:03:54.314615"},
		},
		{
			sql:    "select count(*),min(time),max(time) from %s where time > '2020-02-15 19:00:00' and time < '2020-02-16 18:00:02'",
			result: []string{"2|2020-02-15 19:00:05.000000|2020-02-16 18:00:01.000000"},
		},
		{
			sql:    "select count(*),min(time),max(time) from %s where time > '2020-02-16 18:00:02' and time < '2020-02-17 17:00:00'",
			result: []string{"2|2020-02-16 18:00:05.000000|2020-02-16 19:00:00.000000"},
		},
		{
			sql:    "select count(*),min(time),max(time) from %s where time > '2020-02-16 18:00:02' and time < '2020-02-17 20:00:00'",
			result: []string{"3|2020-02-16 18:00:05.000000|2020-02-17 18:00:05.000000"},
		},
		{
			sql:    "select count(*),min(time),max(time) from %s",
			result: []string{"1|2020-05-14 19:03:54.314615|2020-05-14 19:03:54.314615"},
		},
		{
			sql:    "select count(*),min(time) from %s where time > '2020-02-16 20:00:00'",
			result: []string{"1|2020-02-17 18:00:05.000000"},
		},
		{
			sql:    "select count(*) from %s where time > '2020-02-17 20:00:00'",
			result: []string{"0"},
		},
		{
			sql:    "select query from %s where time > '2019-01-26 21:51:00' and time < now()",
			result: []string{"select 1;", "select 2;", "select 3;", "select 4;", "select 5;", "select 6;", "select 7;"},
		},
		// Test for different timezone.
		{
			prepareSQL: "set @@time_zone = '+00:00'",
			sql:        "select time from %s where time = '2020-02-17 10:00:05.000000'",
			result:     []string{"2020-02-17 10:00:05.000000"},
		},
		{
			prepareSQL: "set @@time_zone = '+02:00'",
			sql:        "select time from %s where time = '2020-02-17 12:00:05.000000'",
			result:     []string{"2020-02-17 12:00:05.000000"},
		},
		// Test for issue 17224
		{
			prepareSQL: "set @@time_zone = '+08:00'",
			sql:        "select time from %s where time = '2020-05-14 19:03:54.314615'",
			result:     []string{"2020-05-14 19:03:54.314615"},
		},
	}
	for _, cas := range cases {
		if len(cas.prepareSQL) > 0 {
			tk.MustExec(cas.prepareSQL)
		}
		sql := fmt.Sprintf(cas.sql, "slow_query")
		tk.MustQuery(sql).Check(testutil.RowsWithSep("|", cas.result...))
		sql = fmt.Sprintf(cas.sql, "cluster_slow_query")
		tk.MustQuery(sql).Check(testutil.RowsWithSep("|", cas.result...))
	}
}

func (s *testSuite1) TestIssue15718(c *C) {
	tk := testkit.NewTestKit(c, s.store)
	tk.MustExec("use test;")
	tk.MustExec("drop table if exists tt;")
	tk.MustExec("create table tt(a decimal(10, 0), b varchar(1), c time);")
	tk.MustExec("insert into tt values(0, '2', null), (7, null, '1122'), (NULL, 'w', null), (NULL, '2', '3344'), (NULL, NULL, '0'), (7, 'f', '33');")
	tk.MustQuery("select a and b as d, a or c as e from tt;").Check(testkit.Rows("0 <nil>", "<nil> 1", "0 <nil>", "<nil> 1", "<nil> <nil>", "0 1"))

	tk.MustExec("drop table if exists tt;")
	tk.MustExec("create table tt(a decimal(10, 0), b varchar(1), c time);")
	tk.MustExec("insert into tt values(0, '2', '123'), (7, null, '1122'), (null, 'w', null);")
	tk.MustQuery("select a and b as d, a, b from tt order by d limit 1;").Check(testkit.Rows("<nil> 7 <nil>"))
	tk.MustQuery("select b or c as d, b, c from tt order by d limit 1;").Check(testkit.Rows("<nil> w <nil>"))

	tk.MustExec("drop table if exists t0;")
	tk.MustExec("CREATE TABLE t0(c0 FLOAT);")
	tk.MustExec("INSERT INTO t0(c0) VALUES (NULL);")
	tk.MustQuery("SELECT * FROM t0 WHERE NOT(0 OR t0.c0);").Check(testkit.Rows())
}

func (s *testSuite1) TestIssue15767(c *C) {
	tk := testkit.NewTestKit(c, s.store)
	tk.MustExec("use test;")
	tk.MustExec("drop table if exists tt;")
	tk.MustExec("create table t(a int, b char);")
	tk.MustExec("insert into t values (1,'s'),(2,'b'),(1,'c'),(2,'e'),(1,'a');")
	tk.MustExec("insert into t select * from t;")
	tk.MustExec("insert into t select * from t;")
	tk.MustExec("insert into t select * from t;")
	tk.MustQuery("select b, count(*) from ( select b from t order by a limit 20 offset 2) as s group by b order by b;").Check(testkit.Rows("a 6", "c 7", "s 7"))
}

func (s *testSuite1) TestIssue16025(c *C) {
	tk := testkit.NewTestKit(c, s.store)
	tk.MustExec("use test;")
	tk.MustExec("drop table if exists t0;")
	tk.MustExec("CREATE TABLE t0(c0 NUMERIC PRIMARY KEY);")
	tk.MustExec("INSERT IGNORE INTO t0(c0) VALUES (NULL);")
	tk.MustQuery("SELECT * FROM t0 WHERE c0;").Check(testkit.Rows())
}

func (s *testSuite1) TestIssue16854(c *C) {
	tk := testkit.NewTestKit(c, s.store)
	tk.MustExec("use test;")
	tk.MustExec("drop table if exists t;")
	tk.MustExec("CREATE TABLE `t` (	`a` enum('WAITING','PRINTED','STOCKUP','CHECKED','OUTSTOCK','PICKEDUP','WILLBACK','BACKED') DEFAULT NULL)")
	tk.MustExec("insert into t values(1),(2),(3),(4),(5),(6),(7);")
	for i := 0; i < 7; i++ {
		tk.MustExec("insert into t select * from t;")
	}
	tk.MustExec("set @@tidb_max_chunk_size=100;")
	tk.MustQuery("select distinct a from t order by a").Check(testkit.Rows("WAITING", "PRINTED", "STOCKUP", "CHECKED", "OUTSTOCK", "PICKEDUP", "WILLBACK"))
	tk.MustExec("drop table t")

	tk.MustExec("CREATE TABLE `t` (	`a` set('WAITING','PRINTED','STOCKUP','CHECKED','OUTSTOCK','PICKEDUP','WILLBACK','BACKED') DEFAULT NULL)")
	tk.MustExec("insert into t values(1),(2),(3),(4),(5),(6),(7);")
	for i := 0; i < 7; i++ {
		tk.MustExec("insert into t select * from t;")
	}
	tk.MustExec("set @@tidb_max_chunk_size=100;")
	tk.MustQuery("select distinct a from t order by a").Check(testkit.Rows("WAITING", "PRINTED", "WAITING,PRINTED", "STOCKUP", "WAITING,STOCKUP", "PRINTED,STOCKUP", "WAITING,PRINTED,STOCKUP"))
	tk.MustExec("drop table t")
}

func (s *testSuite) TestIssue16921(c *C) {
	tk := testkit.NewTestKitWithInit(c, s.store)

	tk.MustExec("drop table if exists t;")
	tk.MustExec("create table t (a float);")
	tk.MustExec("create index a on t(a);")
	tk.MustExec("insert into t values (1.0), (NULL), (0), (2.0);")
	tk.MustQuery("select `a` from `t` use index (a) where !`a`;").Check(testkit.Rows("0"))
	tk.MustQuery("select `a` from `t` ignore index (a) where !`a`;").Check(testkit.Rows("0"))
	tk.MustQuery("select `a` from `t` use index (a) where `a`;").Check(testkit.Rows("1", "2"))
	tk.MustQuery("select `a` from `t` ignore index (a) where `a`;").Check(testkit.Rows("1", "2"))
	tk.MustQuery("select a from t use index (a) where not a is true;").Check(testkit.Rows("<nil>", "0"))
	tk.MustQuery("select a from t use index (a) where not not a is true;").Check(testkit.Rows("1", "2"))
	tk.MustQuery("select a from t use index (a) where not not a;").Check(testkit.Rows("1", "2"))
	tk.MustQuery("select a from t use index (a) where not not not a is true;").Check(testkit.Rows("<nil>", "0"))
	tk.MustQuery("select a from t use index (a) where not not not a;").Check(testkit.Rows("0"))
}

func (s *testSuite) TestIssue19100(c *C) {
	tk := testkit.NewTestKitWithInit(c, s.store)

	tk.MustExec("drop table if exists t1, t2;")
	tk.MustExec("create table t1 (c decimal);")
	tk.MustExec("create table t2 (c decimal, key(c));")
	tk.MustExec("insert into t1 values (null);")
	tk.MustExec("insert into t2 values (null);")
	tk.MustQuery("select count(*) from t1 where not c;").Check(testkit.Rows("0"))
	tk.MustQuery("select count(*) from t2 where not c;").Check(testkit.Rows("0"))
	tk.MustQuery("select count(*) from t1 where c;").Check(testkit.Rows("0"))
	tk.MustQuery("select count(*) from t2 where c;").Check(testkit.Rows("0"))
}

// this is from jira issue #5856
func (s *testSuite1) TestInsertValuesWithSubQuery(c *C) {
	tk := testkit.NewTestKit(c, s.store)
	tk.MustExec("use test;")
	tk.MustExec("drop table if exists t2")
	tk.MustExec("create table t2(a int, b int, c int)")
	defer tk.MustExec("drop table if exists t2")

	// should not reference upper scope
	c.Assert(tk.ExecToErr("insert into t2 values (11, 8, (select not b))"), NotNil)
	c.Assert(tk.ExecToErr("insert into t2 set a = 11, b = 8, c = (select b))"), NotNil)

	// subquery reference target table is allowed
	tk.MustExec("insert into t2 values(1, 1, (select b from t2))")
	tk.MustQuery("select * from t2").Check(testkit.Rows("1 1 <nil>"))
	tk.MustExec("insert into t2 set a = 1, b = 1, c = (select b+1 from t2)")
	tk.MustQuery("select * from t2").Check(testkit.Rows("1 1 <nil>", "1 1 2"))

	// insert using column should work normally
	tk.MustExec("delete from t2")
	tk.MustExec("insert into t2 values(2, 4, a)")
	tk.MustQuery("select * from t2").Check(testkit.Rows("2 4 2"))
	tk.MustExec("insert into t2 set a = 3, b = 5, c = b")
	tk.MustQuery("select * from t2").Check(testkit.Rows("2 4 2", "3 5 5"))
}

func (s *testSuite1) TestInsertIntoGivenPartitionSet(c *C) {
	tk := testkit.NewTestKit(c, s.store)
	tk.MustExec("use test;")
	tk.MustExec("drop table if exists t1")
	tk.MustExec(`create table t1(
	a int(11) DEFAULT NULL,
	b varchar(10) DEFAULT NULL,
	UNIQUE KEY idx_a (a)) PARTITION BY RANGE (a)
	(PARTITION p0 VALUES LESS THAN (10) ENGINE = InnoDB,
	 PARTITION p1 VALUES LESS THAN (20) ENGINE = InnoDB,
	 PARTITION p2 VALUES LESS THAN (30) ENGINE = InnoDB,
	 PARTITION p3 VALUES LESS THAN (40) ENGINE = InnoDB,
	 PARTITION p4 VALUES LESS THAN MAXVALUE ENGINE = InnoDB)`)
	defer tk.MustExec("drop table if exists t1")

	// insert into
	tk.MustExec("insert into t1 partition(p0) values(1, 'a'), (2, 'b')")
	tk.MustQuery("select * from t1 partition(p0) order by a").Check(testkit.Rows("1 a", "2 b"))
	tk.MustExec("insert into t1 partition(p0, p1) values(3, 'c'), (4, 'd')")
	tk.MustQuery("select * from t1 partition(p1)").Check(testkit.Rows())

	err := tk.ExecToErr("insert into t1 values(1, 'a')")
	c.Assert(err.Error(), Equals, "[kv:1062]Duplicate entry '1' for key 'idx_a'")

	err = tk.ExecToErr("insert into t1 partition(p0, p_non_exist) values(1, 'a')")
	c.Assert(err.Error(), Equals, "[table:1735]Unknown partition 'p_non_exist' in table 't1'")

	err = tk.ExecToErr("insert into t1 partition(p0, p1) values(40, 'a')")
	c.Assert(err.Error(), Equals, "[table:1748]Found a row not matching the given partition set")

	// replace into
	tk.MustExec("replace into t1 partition(p0) values(1, 'replace')")
	tk.MustExec("replace into t1 partition(p0, p1) values(3, 'replace'), (4, 'replace')")

	err = tk.ExecToErr("replace into t1 values(1, 'a')")
	tk.MustQuery("select * from t1 partition (p0) order by a").Check(testkit.Rows("1 a", "2 b", "3 replace", "4 replace"))

	err = tk.ExecToErr("replace into t1 partition(p0, p_non_exist) values(1, 'a')")
	c.Assert(err.Error(), Equals, "[table:1735]Unknown partition 'p_non_exist' in table 't1'")

	err = tk.ExecToErr("replace into t1 partition(p0, p1) values(40, 'a')")
	c.Assert(err.Error(), Equals, "[table:1748]Found a row not matching the given partition set")

	tk.MustExec("truncate table t1")

	tk.MustExec("drop table if exists t")
	tk.MustExec("create table t(a int, b char(10))")
	defer tk.MustExec("drop table if exists t")

	// insert into general table
	err = tk.ExecToErr("insert into t partition(p0, p1) values(1, 'a')")
	c.Assert(err.Error(), Equals, "[planner:1747]PARTITION () clause on non partitioned table")

	// insert into from select
	tk.MustExec("insert into t values(1, 'a'), (2, 'b')")
	tk.MustExec("insert into t1 partition(p0) select * from t")
	tk.MustQuery("select * from t1 partition(p0) order by a").Check(testkit.Rows("1 a", "2 b"))

	tk.MustExec("truncate table t")
	tk.MustExec("insert into t values(3, 'c'), (4, 'd')")
	tk.MustExec("insert into t1 partition(p0, p1) select * from t")
	tk.MustQuery("select * from t1 partition(p1) order by a").Check(testkit.Rows())
	tk.MustQuery("select * from t1 partition(p0) order by a").Check(testkit.Rows("1 a", "2 b", "3 c", "4 d"))

	err = tk.ExecToErr("insert into t1 select 1, 'a'")
	c.Assert(err.Error(), Equals, "[kv:1062]Duplicate entry '1' for key 'idx_a'")

	err = tk.ExecToErr("insert into t1 partition(p0, p_non_exist) select 1, 'a'")
	c.Assert(err.Error(), Equals, "[table:1735]Unknown partition 'p_non_exist' in table 't1'")

	err = tk.ExecToErr("insert into t1 partition(p0, p1) select 40, 'a'")
	c.Assert(err.Error(), Equals, "[table:1748]Found a row not matching the given partition set")

	// replace into from select
	tk.MustExec("replace into t1 partition(p0) select 1, 'replace'")
	tk.MustExec("truncate table t")
	tk.MustExec("insert into t values(3, 'replace'), (4, 'replace')")
	tk.MustExec("replace into t1 partition(p0, p1) select * from t")

	err = tk.ExecToErr("replace into t1 values select 1, 'a'")
	tk.MustQuery("select * from t1 partition (p0) order by a").Check(testkit.Rows("1 replace", "2 b", "3 replace", "4 replace"))

	err = tk.ExecToErr("replace into t1 partition(p0, p_non_exist) select 1, 'a'")
	c.Assert(err.Error(), Equals, "[table:1735]Unknown partition 'p_non_exist' in table 't1'")

	err = tk.ExecToErr("replace into t1 partition(p0, p1) select 40, 'a'")
	c.Assert(err.Error(), Equals, "[table:1748]Found a row not matching the given partition set")
}

func (s *testSuite1) TestUpdateGivenPartitionSet(c *C) {
	tk := testkit.NewTestKit(c, s.store)
	tk.MustExec("use test;")
	tk.MustExec("drop table if exists t1,t2,t3")
	tk.MustExec(`create table t1(
	a int(11),
	b varchar(10) DEFAULT NULL,
	primary key idx_a (a)) PARTITION BY RANGE (a)
	(PARTITION p0 VALUES LESS THAN (10) ENGINE = InnoDB,
	 PARTITION p1 VALUES LESS THAN (20) ENGINE = InnoDB,
	 PARTITION p2 VALUES LESS THAN (30) ENGINE = InnoDB,
	 PARTITION p3 VALUES LESS THAN (40) ENGINE = InnoDB,
	 PARTITION p4 VALUES LESS THAN MAXVALUE ENGINE = InnoDB)`)

	tk.MustExec(`create table t2(
	a int(11) DEFAULT NULL,
	b varchar(10) DEFAULT NULL) PARTITION BY RANGE (a)
	(PARTITION p0 VALUES LESS THAN (10) ENGINE = InnoDB,
	 PARTITION p1 VALUES LESS THAN (20) ENGINE = InnoDB,
	 PARTITION p2 VALUES LESS THAN (30) ENGINE = InnoDB,
	 PARTITION p3 VALUES LESS THAN (40) ENGINE = InnoDB,
	 PARTITION p4 VALUES LESS THAN MAXVALUE ENGINE = InnoDB)`)

	tk.MustExec(`create table t3 (a int(11), b varchar(10) default null)`)

	defer tk.MustExec("drop table if exists t1,t2,t3")
	tk.MustExec("insert into t3 values(1, 'a'), (2, 'b'), (11, 'c'), (21, 'd')")
	err := tk.ExecToErr("update t3 partition(p0) set a = 40 where a = 2")
	c.Assert(err.Error(), Equals, "[planner:1747]PARTITION () clause on non partitioned table")

	// update with primary key change
	tk.MustExec("insert into t1 values(1, 'a'), (2, 'b'), (11, 'c'), (21, 'd')")
	err = tk.ExecToErr("update t1 partition(p0, p1) set a = 40")
	c.Assert(err.Error(), Equals, "[table:1748]Found a row not matching the given partition set")
	err = tk.ExecToErr("update t1 partition(p0) set a = 40 where a = 2")
	c.Assert(err.Error(), Equals, "[table:1748]Found a row not matching the given partition set")
	// test non-exist partition.
	err = tk.ExecToErr("update t1 partition (p0, p_non_exist) set a = 40")
	c.Assert(err.Error(), Equals, "[table:1735]Unknown partition 'p_non_exist' in table 't1'")
	// test join.
	err = tk.ExecToErr("update t1 partition (p0), t3 set t1.a = 40 where t3.a = 2")
	c.Assert(err.Error(), Equals, "[table:1748]Found a row not matching the given partition set")

	tk.MustExec("update t1 partition(p0) set a = 3 where a = 2")
	tk.MustExec("update t1 partition(p0, p3) set a = 33 where a = 1")

	// update without partition change
	tk.MustExec("insert into t2 values(1, 'a'), (2, 'b'), (11, 'c'), (21, 'd')")
	err = tk.ExecToErr("update t2 partition(p0, p1) set a = 40")
	c.Assert(err.Error(), Equals, "[table:1748]Found a row not matching the given partition set")
	err = tk.ExecToErr("update t2 partition(p0) set a = 40 where a = 2")
	c.Assert(err.Error(), Equals, "[table:1748]Found a row not matching the given partition set")

	tk.MustExec("update t2 partition(p0) set a = 3 where a = 2")
	tk.MustExec("update t2 partition(p0, p3) set a = 33 where a = 1")
}

func (s *testSuite1) TestDIVZeroInPartitionExpr(c *C) {
	tk := testkit.NewTestKit(c, s.store)
	tk.MustExec("use test;")
	tk.MustExec("drop table if exists t1")
	tk.MustExec("create table t1(a int) partition by range (10 div a) (partition p0 values less than (10), partition p1 values less than maxvalue)")
	defer tk.MustExec("drop table if exists t1")

	tk.MustExec("set @@sql_mode=''")
	tk.MustExec("insert into t1 values (NULL), (0), (1)")
	tk.MustExec("set @@sql_mode='STRICT_ALL_TABLES,ERROR_FOR_DIVISION_BY_ZERO'")
	tk.MustGetErrCode("insert into t1 values (NULL), (0), (1)", mysql.ErrDivisionByZero)
}

// For issue 17256
func (s *testSuite) TestGenerateColumnReplace(c *C) {
	tk := testkit.NewTestKit(c, s.store)
	tk.MustExec("use test;")
	tk.MustExec("drop table if exists t1")
	tk.MustExec("create table t1 (a int, b int as (a + 1) virtual not null, unique index idx(b));")
	tk.MustExec("REPLACE INTO `t1` (`a`) VALUES (2);")
	tk.MustExec("REPLACE INTO `t1` (`a`) VALUES (2);")
	tk.MustQuery("select * from t1").Check(testkit.Rows("2 3"))
	tk.MustExec("insert into `t1` (`a`) VALUES (2) on duplicate key update a = 3;")
	tk.MustQuery("select * from t1").Check(testkit.Rows("3 4"))
}

func (s *testClusterTableSuite) TestSlowQuerySensitiveQuery(c *C) {
	tk := testkit.NewTestKit(c, s.store)
	originCfg := config.GetGlobalConfig()
	newCfg := *originCfg

	f, err := ioutil.TempFile("", "tidb-slow-*.log")
	c.Assert(err, IsNil)
	f.Close()
	newCfg.Log.SlowQueryFile = f.Name()
	config.StoreGlobalConfig(&newCfg)
	defer func() {
		tk.MustExec("set tidb_slow_log_threshold=300;")
		config.StoreGlobalConfig(originCfg)
		os.Remove(newCfg.Log.SlowQueryFile)
	}()
	err = logutil.InitLogger(newCfg.Log.ToLogConfig())
	c.Assert(err, IsNil)

	tk.MustExec("set tidb_slow_log_threshold=0;")
	tk.MustExec("drop user if exists user_sensitive;")
	tk.MustExec("create user user_sensitive identified by '123456789';")
	tk.MustExec("alter user 'user_sensitive'@'%' identified by 'abcdefg';")
	tk.MustExec("set password for 'user_sensitive'@'%' = 'xyzuvw';")
	tk.MustQuery("select query from `information_schema`.`slow_query` " +
		"where (query like 'set password%' or query like 'create user%' or query like 'alter user%') " +
		"and query like '%user_sensitive%' order by query;").
		Check(testkit.Rows(
			"alter user {user_sensitive@% password = ***};",
			"create user {user_sensitive@% password = ***};",
			"set password for user user_sensitive@%;",
		))
}

func (s *testClusterTableSuite) TestSlowQueryWithoutSlowLog(c *C) {
	tk := testkit.NewTestKit(c, s.store)
	originCfg := config.GetGlobalConfig()
	newCfg := *originCfg
	newCfg.Log.SlowQueryFile = "tidb-slow-not-exist.log"
	newCfg.Log.SlowThreshold = math.MaxUint64
	config.StoreGlobalConfig(&newCfg)
	defer func() {
		config.StoreGlobalConfig(originCfg)
	}()
	tk.MustQuery("select query from information_schema.slow_query").Check(testkit.Rows())
	tk.MustQuery("select query from information_schema.slow_query where time > '2020-09-15 12:16:39' and time < now()").Check(testkit.Rows())
}

func (s *testClusterTableSuite) TestSlowQuery2(c *C) {
	tk := testkit.NewTestKit(c, s.store)

	f, err := ioutil.TempFile("", "tidb-slow-*.log")
	c.Assert(err, IsNil)
	f.WriteString(`
# Time: 2020-10-13T20:08:13.970563+08:00
select * from t;
# Time: 2020-10-16T20:08:13.970563+08:00
select * from t;
`)
	f.Close()

	executor.ParseSlowLogBatchSize = 1
	originCfg := config.GetGlobalConfig()
	newCfg := *originCfg
	newCfg.Log.SlowQueryFile = f.Name()
	config.StoreGlobalConfig(&newCfg)
	defer func() {
		executor.ParseSlowLogBatchSize = 64
		config.StoreGlobalConfig(originCfg)
		os.Remove(newCfg.Log.SlowQueryFile)
	}()
	err = logutil.InitLogger(newCfg.Log.ToLogConfig())
	c.Assert(err, IsNil)

	tk.MustQuery("select count(*) from `information_schema`.`slow_query` where time > '2020-10-16 20:08:13' and time < '2020-10-16 21:08:13'").Check(testkit.Rows("1"))
	tk.MustQuery("select count(*) from `information_schema`.`slow_query` where time > '2019-10-13 20:08:13' and time < '2020-10-16 21:08:13'").Check(testkit.Rows("2"))
}

func (s *testSplitTable) TestKillTableReader(c *C) {
	var retry = "github.com/pingcap/tidb/store/tikv/mockRetrySendReqToRegion"
	defer func() {
		c.Assert(failpoint.Disable(retry), IsNil)
	}()
	tk := testkit.NewTestKit(c, s.store)
	tk.MustExec("use test;")
	tk.MustExec("drop table if exists t")
	tk.MustExec("create table t (a int)")
	tk.MustExec("insert into t values (1),(2),(3)")
	tk.MustExec("set @@tidb_distsql_scan_concurrency=1")
	atomic.StoreUint32(&tk.Se.GetSessionVars().Killed, 0)
	c.Assert(failpoint.Enable(retry, `return(true)`), IsNil)
	wg := &sync.WaitGroup{}
	wg.Add(1)
	go func() {
		defer wg.Done()
		c.Assert(int(terror.ToSQLError(errors.Cause(tk.QueryToErr("select * from t")).(*terror.Error)).Code), Equals, int(executor.ErrQueryInterrupted.Code()))
	}()
	time.Sleep(1 * time.Second)
	atomic.StoreUint32(&tk.Se.GetSessionVars().Killed, 1)
	wg.Wait()
}

func (s *testSerialSuite1) TestPrevStmtDesensitization(c *C) {
	tk := testkit.NewTestKit(c, s.store)
	tk.MustExec("use test;")
	tk.MustExec(fmt.Sprintf("set @@session.%v=1", variable.TiDBRedactLog))
	defer tk.MustExec(fmt.Sprintf("set @@session.%v=0", variable.TiDBRedactLog))
	tk.MustExec("drop table if exists t")
	tk.MustExec("create table t (a int, unique key (a))")
	tk.MustExec("begin")
	tk.MustExec("insert into t values (1),(2)")
	c.Assert(tk.Se.GetSessionVars().PrevStmt.String(), Equals, "insert into t values ( ? ) , ( ? )")
	c.Assert(tk.ExecToErr("insert into t values (1)").Error(), Equals, `[kv:1062]Duplicate entry '?' for key 'a'`)
}

func (s *testSuite) TestIssue19372(c *C) {
	tk := testkit.NewTestKit(c, s.store)
	tk.MustExec("use test;")
	tk.MustExec("drop table if exists t1, t2;")
	tk.MustExec("create table t1 (c_int int, c_str varchar(40), key(c_str));")
	tk.MustExec("create table t2 like t1;")
	tk.MustExec("insert into t1 values (1, 'a'), (2, 'b'), (3, 'c');")
	tk.MustExec("insert into t2 select * from t1;")
	tk.MustQuery("select (select t2.c_str from t2 where t2.c_str <= t1.c_str and t2.c_int in (1, 2) order by t2.c_str limit 1) x from t1 order by c_int;").Check(testkit.Rows("a", "a", "a"))
}

func (s *testSerialSuite1) TestCollectCopRuntimeStats(c *C) {
	tk := testkit.NewTestKit(c, s.store)
	tk.MustExec("use test;")
	tk.MustExec("drop table if exists t1")
	tk.MustExec("create table t1 (a int, b int)")
	tk.MustExec("set tidb_enable_collect_execution_info=1;")
	c.Assert(failpoint.Enable("github.com/pingcap/tidb/store/tikv/tikvStoreRespResult", `return(true)`), IsNil)
	rows := tk.MustQuery("explain analyze select * from t1").Rows()
	c.Assert(len(rows), Equals, 2)
	explain := fmt.Sprintf("%v", rows[0])
	c.Assert(explain, Matches, ".*rpc_num: 2, .*regionMiss:.*")
	c.Assert(failpoint.Disable("github.com/pingcap/tidb/store/tikv/tikvStoreRespResult"), IsNil)
}

func (s *testSerialSuite1) TestIndexlookupRuntimeStats(c *C) {
	tk := testkit.NewTestKit(c, s.store)
	tk.MustExec("use test;")
	tk.MustExec("drop table if exists t1")
	tk.MustExec("create table t1 (a int, b int, index(a))")
	tk.MustExec("insert into t1 values (1,2),(2,3),(3,4)")
	sql := "explain analyze select * from t1 use index(a) where a > 1;"
	rows := tk.MustQuery(sql).Rows()
	c.Assert(len(rows), Equals, 3)
	explain := fmt.Sprintf("%v", rows[0])
	c.Assert(explain, Matches, ".*time:.*loops:.*index_task:.*table_task: {num.*concurrency.*time.*}.*")
	indexExplain := fmt.Sprintf("%v", rows[1])
	tableExplain := fmt.Sprintf("%v", rows[2])
	c.Assert(indexExplain, Matches, ".*time:.*loops:.*cop_task:.*")
	c.Assert(tableExplain, Matches, ".*time:.*loops:.*cop_task:.*")
}

func (s *testSuite) TestCollectDMLRuntimeStats(c *C) {
	tk := testkit.NewTestKit(c, s.store)
	tk.MustExec("use test")
	tk.MustExec("drop table if exists t1")
	tk.MustExec("create table t1 (a int, b int, unique index (a))")

	testSQLs := []string{
		"insert ignore into t1 values (5,5);",
		"insert into t1 values (5,5) on duplicate key update a=a+1;",
		"replace into t1 values (5,6),(6,7)",
		"update t1 set a=a+1 where a=6;",
	}

	getRootStats := func() string {
		info := tk.Se.ShowProcess()
		c.Assert(info, NotNil)
		p, ok := info.Plan.(plannercore.Plan)
		c.Assert(ok, IsTrue)
		stats := tk.Se.GetSessionVars().StmtCtx.RuntimeStatsColl.GetRootStats(p.ID())
		return stats.String()
	}
	for _, sql := range testSQLs {
		tk.MustExec(sql)
		c.Assert(getRootStats(), Matches, "time.*loops.*Get.*num_rpc.*total_time.*")
	}

	// Test for lock keys stats.
	tk.MustExec("begin pessimistic")
	tk.MustExec("update t1 set b=b+1")
	c.Assert(getRootStats(), Matches, "time.*lock_keys.*time.* region.* keys.* lock_rpc:.* rpc_count.*")
	tk.MustExec("rollback")

	tk.MustExec("begin pessimistic")
	tk.MustQuery("select * from t1 for update").Check(testkit.Rows("5 6", "7 7"))
	c.Assert(getRootStats(), Matches, "time.*lock_keys.*time.* region.* keys.* lock_rpc:.* rpc_count.*")
	tk.MustExec("rollback")

	tk.MustExec("begin pessimistic")
	tk.MustExec("insert ignore into t1 values (9,9)")
	c.Assert(getRootStats(), Matches, "time:.*, loops:.*, prepare:.*, check_insert: {total_time:.*, mem_insert_time:.*, prefetch:.*, rpc:{BatchGet:{num_rpc:.*, total_time:.*}}}.*")
	tk.MustExec("rollback")

	tk.MustExec("begin pessimistic")
	tk.MustExec("insert into t1 values (10,10) on duplicate key update a=a+1")
	c.Assert(getRootStats(), Matches, "time:.*, loops:.*, prepare:.*, check_insert: {total_time:.*, mem_insert_time:.*, prefetch:.*, rpc:{BatchGet:{num_rpc:.*, total_time:.*}.*")
	tk.MustExec("rollback")

	tk.MustExec("begin pessimistic")
	tk.MustExec("insert into t1 values (1,2)")
	c.Assert(getRootStats(), Matches, "time:.*, loops:.*, prepare:.*, insert:.*")
	tk.MustExec("rollback")

	tk.MustExec("begin pessimistic")
	tk.MustExec("insert ignore into t1 values(11,11) on duplicate key update `a`=`a`+1")
	c.Assert(getRootStats(), Matches, "time:.*, loops:.*, prepare:.*, check_insert: {total_time:.*, mem_insert_time:.*, prefetch:.*, rpc:.*}")
	tk.MustExec("rollback")

	tk.MustExec("begin pessimistic")
	tk.MustExec("replace into t1 values (1,4)")
	c.Assert(getRootStats(), Matches, "time:.*, loops:.*, prefetch:.*, rpc:.*")
	tk.MustExec("rollback")
}

func (s *testSuite) TestIssue13758(c *C) {
	tk := testkit.NewTestKit(c, s.store)
	tk.MustExec("use test")
	tk.MustExec("drop table if exists t1, t2")
	tk.MustExec("create table t1 (pk int(11) primary key, a int(11) not null, b int(11), key idx_b(b), key idx_a(a))")
	tk.MustExec("insert into `t1` values (1,1,0),(2,7,6),(3,2,null),(4,1,null),(5,4,5)")
	tk.MustExec("create table t2 (a int)")
	tk.MustExec("insert into t2 values (1),(null)")
	tk.MustQuery("select (select a from t1 use index(idx_a) where b >= t2.a order by a limit 1) as field from t2").Check(testkit.Rows(
		"4",
		"<nil>",
	))
}

func (s *testSerialSuite1) TestCoprocessorOOMTicase(c *C) {
	tk := testkit.NewTestKit(c, s.store)
	tk.MustExec("use test")
	tk.MustExec(`set @@tidb_wait_split_region_finish=1`)
	// create table for non keep-order case
	tk.MustExec("drop table if exists t5")
	tk.MustExec("create table t5(id int)")
	tk.MustQuery(`split table t5 between (0) and (10000) regions 10`).Check(testkit.Rows("9 1"))
	// create table for keep-order case
	tk.MustExec("drop table if exists t6")
	tk.MustExec("create table t6(id int, index(id))")
	tk.MustQuery(`split table t6 between (0) and (10000) regions 10`).Check(testkit.Rows("10 1"))
	tk.MustQuery("split table t6 INDEX id between (0) and (10000) regions 10;").Check(testkit.Rows("10 1"))
	count := 10
	for i := 0; i < count; i++ {
		tk.MustExec(fmt.Sprintf("insert into t5 (id) values (%v)", i))
		tk.MustExec(fmt.Sprintf("insert into t6 (id) values (%v)", i))
	}
	defer config.RestoreFunc()()
	config.UpdateGlobal(func(conf *config.Config) {
		conf.OOMAction = config.OOMActionLog
	})
	testcases := []struct {
		name string
		sql  string
	}{
		{
			name: "keep Order",
			sql:  "select id from t6 order by id",
		},
		{
			name: "non keep Order",
			sql:  "select id from t5",
		},
	}

	f := func() {
		for _, testcase := range testcases {
			c.Log(testcase.name)
			// larger than one copResponse, smaller than 2 copResponse
			quota := 2*tikv.MockResponseSizeForTest - 100
			se, err := session.CreateSession4Test(s.store)
			c.Check(err, IsNil)
			tk.Se = se
			tk.MustExec("use test")
			tk.MustExec(fmt.Sprintf("set @@tidb_mem_quota_query=%v;", quota))
			var expect []string
			for i := 0; i < count; i++ {
				expect = append(expect, fmt.Sprintf("%v", i))
			}
			tk.MustQuery(testcase.sql).Sort().Check(testkit.Rows(expect...))
			// assert oom action worked by max consumed > memory quota
			c.Assert(tk.Se.GetSessionVars().StmtCtx.MemTracker.MaxConsumed(), Greater, int64(quota))
			se.Close()
		}
	}

	// ticase-4169, trigger oom action twice after workers consuming all the data
	failpoint.Enable("github.com/pingcap/tidb/store/tikv/ticase-4169", `return(true)`)
	f()
	failpoint.Disable("github.com/pingcap/tidb/store/tikv/ticase-4169")
	// ticase-4170, trigger oom action twice after iterator receiving all the data.
	failpoint.Enable("github.com/pingcap/tidb/store/tikv/ticase-4170", `return(true)`)
	f()
	failpoint.Disable("github.com/pingcap/tidb/store/tikv/ticase-4170")
	// ticase-4171, trigger oom before reading or consuming any data
	failpoint.Enable("github.com/pingcap/tidb/store/tikv/ticase-4171", `return(true)`)
	f()
	failpoint.Disable("github.com/pingcap/tidb/store/tikv/ticase-4171")
}

func (s *testSuite) TestIssue20237(c *C) {
	tk := testkit.NewTestKit(c, s.store)
	tk.MustExec("use test")
	tk.MustExec("drop table if exists t, s")
	tk.MustExec("create table t(a date, b float)")
	tk.MustExec("create table s(b float)")
	tk.MustExec(`insert into t values(NULL,-37), ("2011-11-04",105), ("2013-03-02",-22), ("2006-07-02",-56), (NULL,124), (NULL,111), ("2018-03-03",-5);`)
	tk.MustExec(`insert into s values(-37),(105),(-22),(-56),(124),(105),(111),(-5);`)
	tk.MustQuery(`select count(distinct t.a, t.b) from t join s on t.b= s.b;`).Check(testkit.Rows("4"))
}

func (s *testSuite) TestIssue19667(c *C) {
	tk := testkit.NewTestKit(c, s.store)
	tk.MustExec("use test")
	tk.MustExec("drop table if exists t")
	tk.MustExec("CREATE TABLE t (a DATETIME)")
	tk.MustExec("INSERT INTO t VALUES('1988-04-17 01:59:59')")
	tk.MustQuery(`SELECT DATE_ADD(a, INTERVAL 1 SECOND) FROM t`).Check(testkit.Rows("1988-04-17 02:00:00"))
}

func (s *testSuite) TestIssue20305(c *C) {
	tk := testkit.NewTestKit(c, s.store)
	tk.MustExec("use test")
	tk.MustExec("drop table if exists t")
	tk.MustExec("create table t2 (a year(4))")
	tk.MustExec("insert into t2 values(69)")
	tk.MustQuery("select * from t2 where a <= 69").Check(testkit.Rows("2069"))
	// the following test is a regression test that matches MySQL's behavior.
	tk.MustExec("drop table if exists t3")
	tk.MustExec("CREATE TABLE `t3` (`y` year DEFAULT NULL, `a` int DEFAULT NULL)")
	tk.MustExec("INSERT INTO `t3` VALUES (2069, 70), (2010, 11), (2155, 2156), (2069, 69)")
	tk.MustQuery("SELECT * FROM `t3` where y <= a").Check(testkit.Rows("2155 2156"))
}

<<<<<<< HEAD
func (s *testSuite) TestIssue13953(c *C) {
	tk := testkit.NewTestKit(c, s.store)
	tk.MustExec("use test")
	tk.MustExec("drop table if exists t")
	tk.MustExec("CREATE TABLE `t` (`id` int(11) DEFAULT NULL, `tp_bigint` bigint(20) DEFAULT NULL )")
	tk.MustExec("insert into t values(0,1),(1,9215570218099803537)")
	tk.MustQuery("select A.tp_bigint,B.id from t A join t B on A.id < B.id * 16 where A.tp_bigint = B.id;").Check(
		testkit.Rows("1 1"))
=======
func (s *testSuite) TestZeroDateTimeCompatibility(c *C) {
	SQLs := []string{
		`select YEAR(0000-00-00), YEAR("0000-00-00")`,
		`select MONTH(0000-00-00), MONTH("0000-00-00")`,
		`select DAYOFWEEK(0000-00-00), DAYOFWEEK("0000-00-00")`,
		`select DAYOFMONTH(0000-00-00), DAYOFMONTH("0000-00-00")`,
		`select DAYOFYEAR(0000-00-00), DAYOFYEAR("0000-00-00")`,
		`select QUARTER(0000-00-00), QUARTER("0000-00-00")`,
		`select EXTRACT(DAY FROM 0000-00-00), EXTRACT(DAY FROM "0000-00-00")`,
		`select EXTRACT(MONTH FROM 0000-00-00), EXTRACT(MONTH FROM "0000-00-00")`,
		`select EXTRACT(YEAR FROM 0000-00-00), EXTRACT(YEAR FROM "0000-00-00")`,
		`select EXTRACT(WEEK FROM 0000-00-00), EXTRACT(WEEK FROM "0000-00-00")`,
		`select EXTRACT(QUARTER FROM 0000-00-00), EXTRACT(QUARTER FROM "0000-00-00")`,
	}
	tk := testkit.NewTestKit(c, s.store)

	for _, t := range SQLs {
		fmt.Println(t)
		tk.MustQuery(t).Check(testkit.Rows("0 <nil>"))
		c.Assert(tk.Se.GetSessionVars().StmtCtx.WarningCount(), Equals, uint16(1))
	}
>>>>>>> 63e08600
}

func (s *testSuite) TestOOMActionPriority(c *C) {
	tk := testkit.NewTestKit(c, s.store)
	tk.MustExec("use test")
	tk.MustExec("drop table if exists t0")
	tk.MustExec("drop table if exists t1")
	tk.MustExec("drop table if exists t2")
	tk.MustExec("drop table if exists t3")
	tk.MustExec("drop table if exists t4")
	tk.MustExec("create table t0(a int)")
	tk.MustExec("insert into t0 values(1)")
	tk.MustExec("create table t1(a int)")
	tk.MustExec("insert into t1 values(1)")
	tk.MustExec("create table t2(a int)")
	tk.MustExec("insert into t2 values(1)")
	tk.MustExec("create table t3(a int)")
	tk.MustExec("insert into t3 values(1)")
	tk.MustExec("create table t4(a int)")
	tk.MustExec("insert into t4 values(1)")
	tk.MustQuery("select * from t0 join t1 join t2 join t3 join t4 order by t0.a").Check(testkit.Rows("1 1 1 1 1"))
	action := tk.Se.GetSessionVars().StmtCtx.MemTracker.GetFallbackForTest()
	// check the first 5 actions is rate limit.
	for i := 0; i < 5; i++ {
		c.Assert(action.GetPriority(), Equals, int64(memory.DefRateLimitPriority))
		action = action.GetFallback()
	}
	for action.GetFallback() != nil {
		c.Assert(action.GetPriority(), Equals, int64(memory.DefSpillPriority))
		action = action.GetFallback()
	}
	c.Assert(action.GetPriority(), Equals, int64(memory.DefLogPriority))
}

func (s *testSuite) TestIssue21441(c *C) {
	failpoint.Enable("github.com/pingcap/tidb/executor/issue21441", `return`)
	defer failpoint.Disable("github.com/pingcap/tidb/executor/issue21441")

	tk := testkit.NewTestKit(c, s.store)
	tk.MustExec("use test")
	tk.MustExec("drop table if exists t")
	tk.MustExec("create table t(a int)")
	tk.MustExec(`insert into t values(1),(2),(3)`)
	tk.Se.GetSessionVars().InitChunkSize = 1
	tk.Se.GetSessionVars().MaxChunkSize = 1
	sql := `
select a from t union all
select a from t union all
select a from t union all
select a from t union all
select a from t union all
select a from t union all
select a from t union all
select a from t`
	tk.MustQuery(sql).Sort().Check(testkit.Rows(
		"1", "1", "1", "1", "1", "1", "1", "1",
		"2", "2", "2", "2", "2", "2", "2", "2",
		"3", "3", "3", "3", "3", "3", "3", "3",
	))

	tk.MustQuery("select a from (" + sql + ") t order by a limit 4").Check(testkit.Rows("1", "1", "1", "1"))
	tk.MustQuery("select a from (" + sql + ") t order by a limit 7, 4").Check(testkit.Rows("1", "2", "2", "2"))
}

func (s *testSuite) Test17780(c *C) {
	tk := testkit.NewTestKit(c, s.store)
	tk.MustExec("use test")
	tk.MustExec("drop table if exists t0")
	tk.MustExec("create table t0 (c0 double)")
	tk.MustExec("insert into t0 values (1e30)")
	tk.MustExec("update t0 set c0=0 where t0.c0 like 0")
	// the update should not affect c0
	tk.MustQuery("select count(*) from t0 where c0 = 0").Check(testkit.Rows("0"))
}

func (s *testSuite) Test13004(c *C) {
	tk := testkit.NewTestKit(c, s.store)
	// see https://dev.mysql.com/doc/refman/5.6/en/date-and-time-literals.html, timestamp here actually produces a datetime
	tk.MustQuery("SELECT TIMESTAMP '9999-01-01 00:00:00'").Check(testkit.Rows("9999-01-01 00:00:00"))
}

func (s *testSuite) TestTxnRetry(c *C) {
	tk := testkit.NewTestKit(c, s.store)
	tk2 := testkit.NewTestKit(c, s.store)
	tk.MustExec("use test;")
	tk2.MustExec("use test;")
	tk.MustExec("drop table if exists t;")
	tk.MustExec("create table t (a int);")
	tk.MustExec("insert into t values (1)")
	tk.MustExec("set @@tidb_disable_txn_auto_retry=0;")
	tk.MustExec("set autocommit=0;")
	tk.MustQuery("select * from t;").Check(testkit.Rows("1"))
	tk.MustExec("SET SQL_SELECT_LIMIT=DEFAULT;")

	tk2.MustExec("update t set a=2")

	tk.MustExec("update t set a=3")
	tk.MustExec("commit")
	tk.MustQuery("select * from t").Check(testkit.Rows("3"))

	// Check retry will activate the txn immediately.
	tk.MustExec("set @var=10")
	tk.MustExec("update t set a=@var")
	tk2.MustExec("update t set a=2")
	tk.MustExec("set @var=7")
	tk.MustExec("commit")
	tk.MustQuery("select * from t").Check(testkit.Rows("10"))
}

func (s *testSuite) Test12201(c *C) {
	tk := testkit.NewTestKit(c, s.store)
	tk.MustExec("use test")
	tk.MustExec("drop table if exists e")
	tk.MustExec("create table e (e enum('a', 'b'))")
	tk.MustExec("insert into e values ('a'), ('b')")
	tk.MustQuery("select * from e where case 1 when 0 then e end").Check(testkit.Rows())
	tk.MustQuery("select * from e where case 1 when 1 then e end").Check(testkit.Rows("a", "b"))
	tk.MustQuery("select * from e where case e when 1 then e end").Check(testkit.Rows("a"))
	tk.MustQuery("select * from e where case 1 when e then e end").Check(testkit.Rows("a"))
}

func (s *testSuite) TestIssue22201(c *C) {
	tk := testkit.NewTestKitWithInit(c, s.store)
	tk.MustQuery("SELECT HEX(WEIGHT_STRING('ab' AS BINARY(1000000000000000000)));").Check(testkit.Rows("<nil>"))
	tk.MustQuery("show warnings").Check(testkit.Rows("Warning 1301 Result of cast_as_binary() was larger than max_allowed_packet (67108864) - truncated"))
	tk.MustQuery("SELECT HEX(WEIGHT_STRING('ab' AS char(1000000000000000000)));").Check(testkit.Rows("<nil>"))
	tk.MustQuery("show warnings").Check(testkit.Rows("Warning 1301 Result of weight_string() was larger than max_allowed_packet (67108864) - truncated"))
}<|MERGE_RESOLUTION|>--- conflicted
+++ resolved
@@ -6411,7 +6411,6 @@
 	tk.MustQuery("SELECT * FROM `t3` where y <= a").Check(testkit.Rows("2155 2156"))
 }
 
-<<<<<<< HEAD
 func (s *testSuite) TestIssue13953(c *C) {
 	tk := testkit.NewTestKit(c, s.store)
 	tk.MustExec("use test")
@@ -6420,7 +6419,8 @@
 	tk.MustExec("insert into t values(0,1),(1,9215570218099803537)")
 	tk.MustQuery("select A.tp_bigint,B.id from t A join t B on A.id < B.id * 16 where A.tp_bigint = B.id;").Check(
 		testkit.Rows("1 1"))
-=======
+}
+
 func (s *testSuite) TestZeroDateTimeCompatibility(c *C) {
 	SQLs := []string{
 		`select YEAR(0000-00-00), YEAR("0000-00-00")`,
@@ -6442,7 +6442,6 @@
 		tk.MustQuery(t).Check(testkit.Rows("0 <nil>"))
 		c.Assert(tk.Se.GetSessionVars().StmtCtx.WarningCount(), Equals, uint16(1))
 	}
->>>>>>> 63e08600
 }
 
 func (s *testSuite) TestOOMActionPriority(c *C) {
