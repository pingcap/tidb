--- conflicted
+++ resolved
@@ -6713,157 +6713,6 @@
 	c.Assert(hitRatio > 0, Equals, true)
 }
 
-func (s *testSerialSuite) TestCoprocessorOOMAction(c *C) {
-	// Assert Coprocessor OOMAction
-	tk := testkit.NewTestKit(c, s.store)
-	tk.MustExec("use test")
-	tk.MustExec(`set @@tidb_wait_split_region_finish=1`)
-	// create table for non keep-order case
-	tk.MustExec("drop table if exists t5")
-	tk.MustExec("create table t5(id int)")
-	tk.MustQuery(`split table t5 between (0) and (10000) regions 10`).Check(testkit.Rows("9 1"))
-	// create table for keep-order case
-	tk.MustExec("drop table if exists t6")
-	tk.MustExec("create table t6(id int, index(id))")
-	tk.MustQuery(`split table t6 between (0) and (10000) regions 10`).Check(testkit.Rows("10 1"))
-	tk.MustQuery("split table t6 INDEX id between (0) and (10000) regions 10;").Check(testkit.Rows("10 1"))
-	count := 10
-	for i := 0; i < count; i++ {
-		tk.MustExec(fmt.Sprintf("insert into t5 (id) values (%v)", i))
-		tk.MustExec(fmt.Sprintf("insert into t6 (id) values (%v)", i))
-	}
-
-	testcases := []struct {
-		name string
-		sql  string
-	}{
-		{
-			name: "keep Order",
-			sql:  "select id from t6 order by id",
-		},
-		{
-			name: "non keep Order",
-			sql:  "select id from t5",
-		},
-	}
-	defer config.RestoreFunc()()
-	config.UpdateGlobal(func(conf *config.Config) {
-		conf.OOMAction = config.OOMActionCancel
-	})
-	failpoint.Enable("github.com/pingcap/tidb/store/tikv/testRateLimitActionMockConsumeAndAssert", `return(true)`)
-	defer failpoint.Disable("github.com/pingcap/tidb/store/tikv/testRateLimitActionMockConsumeAndAssert")
-
-	failpoint.Enable("github.com/pingcap/tidb/store/tikv/testRateLimitActionMockWaitMax", `return(true)`)
-	// assert oom action
-	for _, testcase := range testcases {
-		c.Log(testcase.name)
-		// larger than 4 copResponse, smaller than 5 copResponse
-		quota := 5*tikv.MockResponseSizeForTest - 100
-		se, err := session.CreateSession4Test(s.store)
-		c.Check(err, IsNil)
-		tk.Se = se
-		tk.MustExec("use test")
-		tk.MustExec("set @@tidb_distsql_scan_concurrency = 10")
-		tk.MustExec(fmt.Sprintf("set @@tidb_mem_quota_query=%v;", quota))
-		var expect []string
-		for i := 0; i < count; i++ {
-			expect = append(expect, fmt.Sprintf("%v", i))
-		}
-		tk.MustQuery(testcase.sql).Sort().Check(testkit.Rows(expect...))
-		// assert oom action worked by max consumed > memory quota
-		c.Assert(tk.Se.GetSessionVars().StmtCtx.MemTracker.MaxConsumed(), Greater, int64(quota))
-		se.Close()
-	}
-	failpoint.Disable("github.com/pingcap/tidb/store/tikv/testRateLimitActionMockWaitMax")
-
-	// assert oom fallback
-	for _, testcase := range testcases {
-		c.Log(testcase.name)
-		se, err := session.CreateSession4Test(s.store)
-		c.Check(err, IsNil)
-		tk.Se = se
-		tk.MustExec("use test")
-		tk.MustExec("set tidb_distsql_scan_concurrency = 1")
-		tk.MustExec("set @@tidb_mem_quota_query=1;")
-		err = tk.QueryToErr(testcase.sql)
-		c.Assert(err, NotNil)
-		c.Assert(err.Error(), Matches, "Out Of Memory Quota.*")
-		se.Close()
-	}
-
-	// assert disable
-	failpoint.Enable("github.com/pingcap/tidb/store/tikv/testRateLimitActionDisable", `return(true)`)
-	defer failpoint.Disable("github.com/pingcap/tidb/store/tikv/testRateLimitActionDisable")
-	for _, testcase := range testcases {
-		c.Log(testcase.name)
-		se, err := session.CreateSession4Test(s.store)
-		c.Check(err, IsNil)
-		tk.Se = se
-		tk.MustExec("use test")
-		tk.MustExec("set @@tidb_distsql_scan_concurrency = 30")
-		tk.MustExec("set @@tidb_mem_quota_query=1")
-		err = tk.QueryToErr(testcase.sql)
-		c.Assert(err, NotNil)
-		c.Assert(err.Error(), Matches, "Out Of Memory Quota.*")
-		se.Close()
-	}
-}
-
-<<<<<<< HEAD
-func (s *testSerialSuite) TestIssue20454(c *C) {
-	// Assert Coprocessor OOMAction
-	tk := testkit.NewTestKit(c, s.store)
-	tk.MustExec("use test")
-	tk.MustExec(`set @@tidb_wait_split_region_finish=1`)
-	// create table for non keep-order case
-	tk.MustExec("drop table if exists t5")
-	tk.MustExec("create table t5(id int)")
-	tk.MustQuery(`split table t5 between (0) and (10000) regions 10`).Check(testkit.Rows("9 1"))
-	count := 10
-	for i := 0; i < count; i++ {
-		tk.MustExec(fmt.Sprintf("insert into t5 (id) values (%v)", i))
-	}
-
-	testcases := []struct {
-		name string
-		sql  string
-	}{
-		{
-			name: "non keep Order",
-			sql:  "select id from t5",
-		},
-	}
-	defer config.RestoreFunc()()
-	config.UpdateGlobal(func(conf *config.Config) {
-		conf.OOMAction = config.OOMActionLog
-	})
-
-	failpoint.Enable("github.com/pingcap/tidb/store/tikv/testRateLimitActionMockConsumeAndAssert", `return(true)`)
-	defer failpoint.Disable("github.com/pingcap/tidb/store/tikv/testRateLimitActionMockConsumeAndAssert")
-	failpoint.Enable("github.com/pingcap/tidb/store/tikv/testRateLimitActionMockOtherExecutorConsume", `return(true)`)
-	defer failpoint.Disable("github.com/pingcap/tidb/store/tikv/testRateLimitActionMockOtherExecutorConsume")
-	// assert oom action
-	for _, testcase := range testcases {
-		c.Log(testcase.name)
-		// must oom
-		quota := 90000
-		se, err := session.CreateSession4Test(s.store)
-		c.Check(err, IsNil)
-		tk.Se = se
-		tk.MustExec("use test")
-		tk.MustExec("set @@tidb_distsql_scan_concurrency = 30")
-		tk.MustExec(fmt.Sprintf("set @@tidb_mem_quota_query=%v;", quota))
-		var expect []string
-		for i := 0; i < count; i++ {
-			expect = append(expect, fmt.Sprintf("%v", i))
-		}
-		tk.MustQuery(testcase.sql).Sort().Check(testkit.Rows(expect...))
-		// assert oom action worked by max consumed > memory quota
-		c.Assert(tk.Se.GetSessionVars().StmtCtx.MemTracker.MaxConsumed(), Greater, int64(quota))
-		se.Close()
-	}
-}
-
 func (s *testSerialSuite) TestCoprocessorOOMTicase(c *C) {
 	tk := testkit.NewTestKit(c, s.store)
 	tk.MustExec("use test")
@@ -6904,7 +6753,7 @@
 		for _, testcase := range testcases {
 			c.Log(testcase.name)
 			// larger than one copResponse, smaller than 2 copResponse
-			quota := 10000
+			quota := 2*tikv.MockResponseSizeForTest-100
 			se, err := session.CreateSession4Test(s.store)
 			c.Check(err, IsNil)
 			tk.Se = se
@@ -6933,11 +6782,8 @@
 	failpoint.Enable("github.com/pingcap/tidb/store/tikv/ticase-4171", `return(true)`)
 	f()
 	failpoint.Disable("github.com/pingcap/tidb/store/tikv/ticase-4171")
-
-}
-
-=======
->>>>>>> 205f77bf
+}
+
 func (s *testSuite) TestIssue20237(c *C) {
 	tk := testkit.NewTestKit(c, s.store)
 	tk.MustExec("use test")
