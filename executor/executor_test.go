// Copyright 2015 PingCAP, Inc.
//
// Licensed under the Apache License, Version 2.0 (the "License");
// you may not use this file except in compliance with the License.
// You may obtain a copy of the License at
//
//     http://www.apache.org/licenses/LICENSE-2.0
//
// Unless required by applicable law or agreed to in writing, software
// distributed under the License is distributed on an "AS IS" BASIS,
// See the License for the specific language governing permissions and
// limitations under the License.

package executor_test

import (
	"flag"
	"fmt"
	"os"
	"testing"
	"time"

	"github.com/juju/errors"
	"github.com/ngaut/log"
	. "github.com/pingcap/check"
	"github.com/pingcap/tidb"
	"github.com/pingcap/tidb/context"
	"github.com/pingcap/tidb/executor"
	"github.com/pingcap/tidb/expression"
	"github.com/pingcap/tidb/inspectkv"
	"github.com/pingcap/tidb/kv"
	"github.com/pingcap/tidb/model"
	"github.com/pingcap/tidb/mysql"
	"github.com/pingcap/tidb/parser"
	"github.com/pingcap/tidb/plan"
	"github.com/pingcap/tidb/sessionctx"
	"github.com/pingcap/tidb/sessionctx/variable"
	"github.com/pingcap/tidb/store/tikv"
	mocktikv "github.com/pingcap/tidb/store/tikv/mock-tikv"
	"github.com/pingcap/tidb/terror"
	"github.com/pingcap/tidb/util/testkit"
	"github.com/pingcap/tidb/util/testleak"
	"github.com/pingcap/tidb/util/testutil"
	"github.com/pingcap/tidb/util/types"
)

func TestT(t *testing.T) {
	CustomVerboseFlag = true
	TestingT(t)
}

var _ = Suite(&testSuite{})

type testSuite struct {
	cluster   *mocktikv.Cluster
	mvccStore *mocktikv.MvccStore
	store     kv.Storage
	*parser.Parser
}

var mockTikv = flag.Bool("mockTikv", true, "use mock tikv store in executor test")

func (s *testSuite) SetUpSuite(c *C) {
	expression.TurnOnNewExprEval = true
	s.Parser = parser.New()
	flag.Lookup("mockTikv")
	useMockTikv := *mockTikv
	if useMockTikv {
		s.cluster = mocktikv.NewCluster()
		mocktikv.BootstrapWithSingleStore(s.cluster)
		s.mvccStore = mocktikv.NewMvccStore()
		store, err := tikv.NewMockTikvStore(
			tikv.WithCluster(s.cluster),
			tikv.WithMVCCStore(s.mvccStore),
		)
		c.Assert(err, IsNil)
		s.store = store
		tidb.SetSchemaLease(0)
		tidb.SetStatsLease(0)
	} else {
		store, err := tidb.NewStore("memory://test/test")
		c.Assert(err, IsNil)
		s.store = store
	}
	_, err := tidb.BootstrapSession(s.store)
	c.Assert(err, IsNil)
	logLevel := os.Getenv("log_level")
	log.SetLevelByString(logLevel)
}

func (s *testSuite) TearDownSuite(c *C) {
	s.store.Close()
	expression.TurnOnNewExprEval = false
}

func (s *testSuite) cleanEnv(c *C) {
	tk := testkit.NewTestKit(c, s.store)
	tk.MustExec("use test")
	r := tk.MustQuery("show tables")
	for _, tb := range r.Rows() {
		tableName := tb[0]
		tk.MustExec(fmt.Sprintf("drop table %v", tableName))
	}
}

func (s *testSuite) TestAdmin(c *C) {
	defer func() {
		s.cleanEnv(c)
		testleak.AfterTest(c)()
	}()
	tk := testkit.NewTestKit(c, s.store)
	tk.MustExec("use test")
	tk.MustExec("drop table if exists admin_test")
	tk.MustExec("create table admin_test (c1 int, c2 int, c3 int default 1, index (c1))")
	tk.MustExec("insert admin_test (c1) values (1),(2),(NULL)")
	r, err := tk.Exec("admin show ddl")
	c.Assert(err, IsNil)
	row, err := r.Next()
	c.Assert(err, IsNil)
	c.Assert(row.Data, HasLen, 7)
	txn, err := s.store.Begin()
	c.Assert(err, IsNil)
	ddlInfo, err := inspectkv.GetDDLInfo(txn)
	c.Assert(err, IsNil)
	c.Assert(row.Data[0].GetInt64(), Equals, ddlInfo.SchemaVer)
	// TODO: Pass this test.
	// rowOwnerInfos := strings.Split(row.Data[1].GetString(), ",")
	// ownerInfos := strings.Split(ddlInfo.Owner.String(), ",")
	// c.Assert(rowOwnerInfos[0], Equals, ownerInfos[0])
	c.Assert(row.Data[2].GetString(), Equals, "")
	bgInfo, err := inspectkv.GetBgDDLInfo(txn)
	c.Assert(err, IsNil)
	c.Assert(row.Data[3].GetInt64(), Equals, bgInfo.SchemaVer)
	// TODO: Pass this test.
	// rowOwnerInfos = strings.Split(row.Data[4].GetString(), ",")
	// ownerInfos = strings.Split(bgInfo.Owner.String(), ",")
	// c.Assert(rowOwnerInfos[0], Equals, ownerInfos[0])
	row, err = r.Next()
	c.Assert(err, IsNil)
	c.Assert(row, IsNil)

	// check table test
	tk.MustExec("create table admin_test1 (c1 int, c2 int default 1, index (c1))")
	tk.MustExec("insert admin_test1 (c1) values (21),(22)")
	r, err = tk.Exec("admin check table admin_test, admin_test1")
	c.Assert(err, IsNil)
	c.Assert(r, IsNil)
	// error table name
	r, err = tk.Exec("admin check table admin_test_error")
	c.Assert(err, NotNil)
	// different index values
	ctx := tk.Se.(context.Context)
	domain := sessionctx.GetDomain(ctx)
	is := domain.InfoSchema()
	c.Assert(is, NotNil)
	tb, err := is.TableByName(model.NewCIStr("test"), model.NewCIStr("admin_test"))
	c.Assert(err, IsNil)
	c.Assert(tb.Indices(), HasLen, 1)
	_, err = tb.Indices()[0].Create(txn, types.MakeDatums(int64(10)), 1)
	c.Assert(err, IsNil)
	err = txn.Commit()
	c.Assert(err, IsNil)
	r, err = tk.Exec("admin check table admin_test")
	c.Assert(err, NotNil)
}

func (s *testSuite) fillData(tk *testkit.TestKit, table string) {
	tk.MustExec("use test")
	tk.MustExec(fmt.Sprintf("create table %s(id int not null default 1, name varchar(255), PRIMARY KEY(id));", table))

	// insert data
	tk.MustExec(fmt.Sprintf("insert INTO %s VALUES (1, \"hello\");", table))
	tk.CheckExecResult(1, 0)
	tk.MustExec(fmt.Sprintf("insert into %s values (2, \"hello\");", table))
	tk.CheckExecResult(1, 0)
}

type testCase struct {
	data1    []byte
	data2    []byte
	expected []string
	restData []byte
}

func checkCases(tests []testCase, ld *executor.LoadDataInfo,
	c *C, tk *testkit.TestKit, ctx context.Context, selectSQL, deleteSQL string) {
	for _, tt := range tests {
		c.Assert(ctx.NewTxn(), IsNil)
		data, reachLimit, err1 := ld.InsertData(tt.data1, tt.data2)
		c.Assert(err1, IsNil)
		c.Assert(reachLimit, IsFalse)
		if tt.restData == nil {
			c.Assert(data, HasLen, 0,
				Commentf("data1:%v, data2:%v, data:%v", string(tt.data1), string(tt.data2), string(data)))
		} else {
			c.Assert(data, DeepEquals, tt.restData,
				Commentf("data1:%v, data2:%v, data:%v", string(tt.data1), string(tt.data2), string(data)))
		}
		err1 = ctx.Txn().Commit()
		c.Assert(err1, IsNil)
		r := tk.MustQuery(selectSQL)
		r.Check(testutil.RowsWithSep("|", tt.expected...))
		tk.MustExec(deleteSQL)
	}
}

func (s *testSuite) TestSelectWithoutFrom(c *C) {
	defer testleak.AfterTest(c)()
	tk := testkit.NewTestKit(c, s.store)
	tk.MustExec("use test")

	r := tk.MustQuery("select 1 + 2*3")
	r.Check(testkit.Rows("7"))

	r = tk.MustQuery(`select _utf8"string";`)
	r.Check(testkit.Rows("string"))
}

func (s *testSuite) TestSelectLimit(c *C) {
	tk := testkit.NewTestKit(c, s.store)
	defer func() {
		s.cleanEnv(c)
		testleak.AfterTest(c)()
	}()
	tk.MustExec("use test")
	s.fillData(tk, "select_limit")

	tk.MustExec("insert INTO select_limit VALUES (3, \"hello\");")
	tk.CheckExecResult(1, 0)
	tk.MustExec("insert INTO select_limit VALUES (4, \"hello\");")
	tk.CheckExecResult(1, 0)

	r := tk.MustQuery("select * from select_limit limit 1;")
	r.Check(testkit.Rows("1 hello"))

	r = tk.MustQuery("select id from (select * from select_limit limit 1) k where id != 1;")
	r.Check(testkit.Rows())

	r = tk.MustQuery("select * from select_limit limit 18446744073709551615 offset 0;")
	r.Check(testkit.Rows("1 hello", "2 hello", "3 hello", "4 hello"))

	r = tk.MustQuery("select * from select_limit limit 18446744073709551615 offset 1;")
	r.Check(testkit.Rows("2 hello", "3 hello", "4 hello"))

	r = tk.MustQuery("select * from select_limit limit 18446744073709551615 offset 3;")
	r.Check(testkit.Rows("4 hello"))

	_, err := tk.Exec("select * from select_limit limit 18446744073709551616 offset 3;")
	c.Assert(err, NotNil)
}

func (s *testSuite) TestDAG(c *C) {
	tk := testkit.NewTestKit(c, s.store)
	defer func() {
		s.cleanEnv(c)
		testleak.AfterTest(c)()
	}()
	tk.MustExec("use test")
	tk.MustExec("create table select_dag(id int not null default 1, name varchar(255));")

	tk.MustExec("insert INTO select_dag VALUES (1, \"hello\");")
	tk.MustExec("insert INTO select_dag VALUES (2, \"hello\");")
	tk.MustExec("insert INTO select_dag VALUES (3, \"hello\");")
	tk.CheckExecResult(1, 0)

	r := tk.MustQuery("select * from select_dag;")
	r.Check(testkit.Rows("1 hello", "2 hello", "3 hello"))

	r = tk.MustQuery("select * from select_dag where id > 1;")
	r.Check(testkit.Rows("2 hello", "3 hello"))

	// for limit
	r = tk.MustQuery("select * from select_dag limit 1;")
	r.Check(testkit.Rows("1 hello"))
	r = tk.MustQuery("select * from select_dag limit 0;")
	r.Check(testkit.Rows())
	r = tk.MustQuery("select * from select_dag limit 5;")
	r.Check(testkit.Rows("1 hello", "2 hello", "3 hello"))
}

func (s *testSuite) TestSelectOrderBy(c *C) {
	defer func() {
		s.cleanEnv(c)
		testleak.AfterTest(c)()
	}()
	tk := testkit.NewTestKit(c, s.store)
	tk.MustExec("use test")
	s.fillData(tk, "select_order_test")

	// Test star field
	r := tk.MustQuery("select * from select_order_test where id = 1 order by id limit 1 offset 0;")
	r.Check(testkit.Rows("1 hello"))

	r = tk.MustQuery("select id from select_order_test order by id desc limit 1 ")
	r.Check(testkit.Rows("2"))

	r = tk.MustQuery("select id from select_order_test order by id + 1 desc limit 1 ")
	r.Check(testkit.Rows("2"))

	// Test limit
	r = tk.MustQuery("select * from select_order_test order by name, id limit 1 offset 0;")
	r.Check(testkit.Rows("1 hello"))

	// Test limit
	r = tk.MustQuery("select id as c1, name from select_order_test order by 2, id limit 1 offset 0;")
	r.Check(testkit.Rows("1 hello"))

	// Test limit overflow
	r = tk.MustQuery("select * from select_order_test order by name, id limit 100 offset 0;")
	r.Check(testkit.Rows("1 hello", "2 hello"))

	// Test offset overflow
	r = tk.MustQuery("select * from select_order_test order by name, id limit 1 offset 100;")
	r.Check(testkit.Rows())

	// Test multiple field
	r = tk.MustQuery("select id, name from select_order_test where id = 1 group by id, name limit 1 offset 0;")
	r.Check(testkit.Rows("1 hello"))

	// Test limit + order by
	for i := 3; i <= 10; i += 1 {
		tk.MustExec(fmt.Sprintf("insert INTO select_order_test VALUES (%d, \"zz\");", i))
	}
	tk.MustExec("insert INTO select_order_test VALUES (10086, \"hi\");")
	for i := 11; i <= 20; i += 1 {
		tk.MustExec(fmt.Sprintf("insert INTO select_order_test VALUES (%d, \"hh\");", i))
	}
	for i := 21; i <= 30; i += 1 {
		tk.MustExec(fmt.Sprintf("insert INTO select_order_test VALUES (%d, \"zz\");", i))
	}
	tk.MustExec("insert INTO select_order_test VALUES (1501, \"aa\");")
	r = tk.MustQuery("select * from select_order_test order by name, id limit 1 offset 3;")
	r.Check(testkit.Rows("11 hh"))
	tk.MustExec("drop table select_order_test")
	tk.MustExec("drop table if exists t")
	tk.MustExec("create table t (c int, d int)")
	tk.MustExec("insert t values (1, 1)")
	tk.MustExec("insert t values (1, 2)")
	tk.MustExec("insert t values (1, 3)")
	r = tk.MustQuery("select 1-d as d from t order by d;")
	r.Check(testkit.Rows("-2", "-1", "0"))
	r = tk.MustQuery("select 1-d as d from t order by d + 1;")
	r.Check(testkit.Rows("0", "-1", "-2"))
	r = tk.MustQuery("select t.d from t order by d;")
	r.Check(testkit.Rows("1", "2", "3"))

	tk.MustExec("drop table if exists t")
	tk.MustExec("create table t (a int, b int, c int)")
	tk.MustExec("insert t values (1, 2, 3)")
	r = tk.MustQuery("select b from (select a,b from t order by a,c) t")
	r.Check(testkit.Rows("2"))
	r = tk.MustQuery("select b from (select a,b from t order by a,c limit 1) t")
	r.Check(testkit.Rows("2"))
}

func (s *testSuite) TestSelectErrorRow(c *C) {
	defer func() {
		s.cleanEnv(c)
		testleak.AfterTest(c)()
	}()
	tk := testkit.NewTestKit(c, s.store)
	tk.MustExec("use test")

	_, err := tk.Exec("select row(1, 1) from test")
	c.Assert(err, NotNil)

	_, err = tk.Exec("select * from test group by row(1, 1);")
	c.Assert(err, NotNil)

	_, err = tk.Exec("select * from test order by row(1, 1);")
	c.Assert(err, NotNil)

	_, err = tk.Exec("select * from test having row(1, 1);")
	c.Assert(err, NotNil)

	_, err = tk.Exec("select (select 1, 1) from test;")
	c.Assert(err, NotNil)

	_, err = tk.Exec("select * from test group by (select 1, 1);")
	c.Assert(err, NotNil)

	_, err = tk.Exec("select * from test order by (select 1, 1);")
	c.Assert(err, NotNil)

	_, err = tk.Exec("select * from test having (select 1, 1);")
	c.Assert(err, NotNil)
}

// TestIssue2612 is related with https://github.com/pingcap/tidb/issues/2612
func (s *testSuite) TestIssue2612(c *C) {
	defer func() {
		s.cleanEnv(c)
		testleak.AfterTest(c)()
	}()
	tk := testkit.NewTestKit(c, s.store)
	tk.MustExec("use test")
	tk.MustExec(`drop table if exists t`)
	tk.MustExec(`create table t (
		create_at datetime NOT NULL DEFAULT '1000-01-01 00:00:00',
		finish_at datetime NOT NULL DEFAULT '1000-01-01 00:00:00');`)
	tk.MustExec(`insert into t values ('2016-02-13 15:32:24',  '2016-02-11 17:23:22');`)
	rs, err := tk.Exec(`select timediff(finish_at, create_at) from t;`)
	c.Assert(err, IsNil)
	row, err := rs.Next()
	c.Assert(err, IsNil)
	row.Data[0].GetMysqlDuration().String()
}

// TestIssue345 is related with https://github.com/pingcap/tidb/issues/345
func (s *testSuite) TestIssue345(c *C) {
	defer func() {
		s.cleanEnv(c)
		testleak.AfterTest(c)()
	}()
	tk := testkit.NewTestKit(c, s.store)
	tk.MustExec("use test")
	tk.MustExec(`drop table if exists t1, t2`)
	tk.MustExec(`create table t1 (c1 int);`)
	tk.MustExec(`create table t2 (c2 int);`)
	tk.MustExec(`insert into t1 values (1);`)
	tk.MustExec(`insert into t2 values (2);`)
	tk.MustExec(`update t1, t2 set t1.c1 = 2, t2.c2 = 1;`)
	tk.MustExec(`update t1, t2 set c1 = 2, c2 = 1;`)
	tk.MustExec(`update t1 as a, t2 as b set a.c1 = 2, b.c2 = 1;`)

	// Check t1 content
	r := tk.MustQuery("SELECT * FROM t1;")
	r.Check(testkit.Rows("2"))
	// Check t2 content
	r = tk.MustQuery("SELECT * FROM t2;")
	r.Check(testkit.Rows("1"))

	tk.MustExec(`update t1 as a, t2 as t1 set a.c1 = 1, t1.c2 = 2;`)
	// Check t1 content
	r = tk.MustQuery("SELECT * FROM t1;")
	r.Check(testkit.Rows("1"))
	// Check t2 content
	r = tk.MustQuery("SELECT * FROM t2;")
	r.Check(testkit.Rows("2"))

	_, err := tk.Exec(`update t1 as a, t2 set t1.c1 = 10;`)
	c.Assert(err, NotNil)
}

func (s *testSuite) TestUnion(c *C) {
	defer func() {
		s.cleanEnv(c)
		testleak.AfterTest(c)()
	}()
	tk := testkit.NewTestKit(c, s.store)
	tk.MustExec("use test")

	testSQL := `drop table if exists union_test; create table union_test(id int);`
	tk.MustExec(testSQL)

	testSQL = `drop table if exists union_test;`
	tk.MustExec(testSQL)
	testSQL = `create table union_test(id int);`
	tk.MustExec(testSQL)
	testSQL = `insert union_test values (1),(2)`
	tk.MustExec(testSQL)

	testSQL = `select id from union_test union select id from union_test;`
	r := tk.MustQuery(testSQL)
	r.Check(testkit.Rows("1", "2"))

	testSQL = `select * from (select id from union_test union select id from union_test) t order by id;`
	r = tk.MustQuery(testSQL)
	r.Check(testkit.Rows("1", "2"))

	r = tk.MustQuery("select 1 union all select 1")
	r.Check(testkit.Rows("1", "1"))

	r = tk.MustQuery("select 1 union all select 1 union select 1")
	r.Check(testkit.Rows("1"))

	r = tk.MustQuery("select 1 as a union (select 2) order by a limit 1")
	r.Check(testkit.Rows("1"))

	r = tk.MustQuery("select 1 as a union (select 2) order by a limit 1, 1")
	r.Check(testkit.Rows("2"))

	r = tk.MustQuery("select id from union_test union all (select 1) order by id desc")
	r.Check(testkit.Rows("2", "1", "1"))

	r = tk.MustQuery("select id as a from union_test union (select 1) order by a desc")
	r.Check(testkit.Rows("2", "1"))

	r = tk.MustQuery(`select null as a union (select "abc") order by a`)
	r.Check(testkit.Rows("<nil>", "abc"))

	r = tk.MustQuery(`select "abc" as a union (select 1) order by a`)
	r.Check(testkit.Rows("1", "abc"))

	tk.MustExec("drop table if exists t1")
	tk.MustExec("create table t1 (c int, d int)")
	tk.MustExec("insert t1 values (NULL, 1)")
	tk.MustExec("insert t1 values (1, 1)")
	tk.MustExec("insert t1 values (1, 2)")
	tk.MustExec("drop table if exists t2")
	tk.MustExec("create table t2 (c int, d int)")
	tk.MustExec("insert t2 values (1, 3)")
	tk.MustExec("insert t2 values (1, 1)")
	tk.MustExec("drop table if exists t3")
	tk.MustExec("create table t3 (c int, d int)")
	tk.MustExec("insert t3 values (3, 2)")
	tk.MustExec("insert t3 values (4, 3)")
	r = tk.MustQuery(`select sum(c1), c2 from (select c c1, d c2 from t1 union all select d c1, c c2 from t2 union all select c c1, d c2 from t3) x group by c2 order by c2`)
	r.Check(testkit.Rows("5 1", "4 2", "4 3"))

	tk.MustExec("drop table if exists t1, t2, t3")
	tk.MustExec("create table t1 (a int primary key)")
	tk.MustExec("create table t2 (a int primary key)")
	tk.MustExec("create table t3 (a int primary key)")
	tk.MustExec("insert t1 values (7), (8)")
	tk.MustExec("insert t2 values (1), (9)")
	tk.MustExec("insert t3 values (2), (3)")
	r = tk.MustQuery("select * from t1 union all select * from t2 union all (select * from t3) order by a limit 2")
	r.Check(testkit.Rows("1", "2"))

	tk.MustExec("drop table if exists t1, t2")
	tk.MustExec("create table t1 (a int)")
	tk.MustExec("create table t2 (a int)")
	tk.MustExec("insert t1 values (2), (1)")
	tk.MustExec("insert t2 values (3), (4)")
	r = tk.MustQuery("select * from t1 union all (select * from t2) order by a limit 1")
	r.Check(testkit.Rows("1"))
	r = tk.MustQuery("select (select * from t1 where a != t.a union all (select * from t2 where a != t.a) order by a limit 1) from t1 t")
	r.Check(testkit.Rows("1", "2"))

	tk.MustExec("drop table if exists t")
	tk.MustExec("create table t (id int unsigned primary key auto_increment, c1 int, c2 int, index c1_c2 (c1, c2))")
	tk.MustExec("insert into t (c1, c2) values (1, 1)")
	tk.MustExec("insert into t (c1, c2) values (1, 2)")
	tk.MustExec("insert into t (c1, c2) values (2, 3)")
	r = tk.MustQuery("select * from t where t.c1 = 1 union select * from t where t.id = 1")
	r.Check(testkit.Rows("1 1 1", "2 1 2"))

	tk.MustExec("drop table if exists t")
	tk.MustExec("CREATE TABLE t (f1 DATE)")
	tk.MustExec("INSERT INTO t VALUES ('1978-11-26')")
	r = tk.MustQuery("SELECT f1+0 FROM t UNION SELECT f1+0 FROM t")
	r.Check(testkit.Rows("19781126"))

	tk.MustExec("drop table if exists t")
	tk.MustExec("CREATE TABLE t (a int, b int)")
	tk.MustExec("INSERT INTO t VALUES ('1', '1')")
	r = tk.MustQuery("select b from (SELECT * FROM t UNION ALL SELECT a, b FROM t order by a) t")
}

func (s *testSuite) TestIn(c *C) {
	defer func() {
		s.cleanEnv(c)
		testleak.AfterTest(c)()
	}()
	tk := testkit.NewTestKit(c, s.store)
	tk.MustExec("use test")
	tk.MustExec(`drop table if exists t`)
	tk.MustExec(`create table t (c1 int primary key, c2 int, key c (c2));`)
	for i := 0; i <= 200; i++ {
		tk.MustExec(fmt.Sprintf("insert t values(%d, %d)", i, i))
	}
	queryStr := `select c2 from t where c1 in ('7', '10', '112', '111', '98', '106', '100', '9', '18', '17') order by c2`
	r := tk.MustQuery(queryStr)
	r.Check(testkit.Rows("7", "9", "10", "17", "18", "98", "100", "106", "111", "112"))

	queryStr = `select c2 from t where c1 in ('7a')`
	tk.MustQuery(queryStr).Check(testkit.Rows("7"))
}

func (s *testSuite) TestTablePKisHandleScan(c *C) {
	defer func() {
		s.cleanEnv(c)
		testleak.AfterTest(c)()
	}()
	tk := testkit.NewTestKit(c, s.store)
	tk.MustExec("use test")
	tk.MustExec("drop table if exists t")
	tk.MustExec("create table t (a int PRIMARY KEY AUTO_INCREMENT)")
	tk.MustExec("insert t values (),()")
	tk.MustExec("insert t values (-100),(0)")

	tests := []struct {
		sql    string
		result [][]interface{}
	}{
		{
			"select * from t",
			testkit.Rows("-100", "1", "2", "3"),
		},
		{
			"select * from t where a = 1",
			testkit.Rows("1"),
		},
		{
			"select * from t where a != 1",
			testkit.Rows("-100", "2", "3"),
		},
		{
			"select * from t where a >= '1.1'",
			testkit.Rows("2", "3"),
		},
		{
			"select * from t where a < '1.1'",
			testkit.Rows("-100", "1"),
		},
		{
			"select * from t where a > '-100.1' and a < 2",
			testkit.Rows("-100", "1"),
		},
		{
			"select * from t where a is null",
			testkit.Rows(),
		}, {
			"select * from t where a is true",
			testkit.Rows("-100", "1", "2", "3"),
		}, {
			"select * from t where a is false",
			testkit.Rows(),
		},
		{
			"select * from t where a in (1, 2)",
			testkit.Rows("1", "2"),
		},
		{
			"select * from t where a between 1 and 2",
			testkit.Rows("1", "2"),
		},
	}

	for _, tt := range tests {
		result := tk.MustQuery(tt.sql)
		result.Check(tt.result)
	}
}

func (s *testSuite) TestIndexScan(c *C) {
	defer func() {
		s.cleanEnv(c)
		testleak.AfterTest(c)()
	}()
	tk := testkit.NewTestKit(c, s.store)
	tk.MustExec("use test")
	tk.MustExec("drop table if exists t")
	tk.MustExec("create table t (a int unique)")
	tk.MustExec("insert t values (-1), (2), (3), (5), (6), (7), (8), (9)")
	result := tk.MustQuery("select a from t where a < 0 or (a >= 2.1 and a < 5.1) or ( a > 5.9 and a <= 7.9) or a > '8.1'")
	result.Check(testkit.Rows("-1", "3", "5", "6", "7", "9"))
	tk.MustExec("drop table if exists t")
	tk.MustExec("create table t (a int unique)")
	tk.MustExec("insert t values (0)")
	result = tk.MustQuery("select NULL from t ")
	result.Check(testkit.Rows("<nil>"))
	// test for double read
	tk.MustExec("drop table if exists t")
	tk.MustExec("create table t (a int unique, b int)")
	tk.MustExec("insert t values (5, 0)")
	tk.MustExec("insert t values (4, 0)")
	tk.MustExec("insert t values (3, 0)")
	tk.MustExec("insert t values (2, 0)")
	tk.MustExec("insert t values (1, 0)")
	tk.MustExec("insert t values (0, 0)")
	result = tk.MustQuery("select * from t order by a limit 3")
	result.Check(testkit.Rows("0 0", "1 0", "2 0"))
	tk.MustExec("drop table if exists t")
	tk.MustExec("create table t (a int unique, b int)")
	tk.MustExec("insert t values (0, 1)")
	tk.MustExec("insert t values (1, 2)")
	tk.MustExec("insert t values (2, 1)")
	tk.MustExec("insert t values (3, 2)")
	tk.MustExec("insert t values (4, 1)")
	tk.MustExec("insert t values (5, 2)")
	result = tk.MustQuery("select * from t where a < 5 and b = 1 limit 2")
	result.Check(testkit.Rows("0 1", "2 1"))
	tk.MustExec("drop table if exists tab1")
	tk.MustExec("CREATE TABLE tab1(pk INTEGER PRIMARY KEY, col0 INTEGER, col1 FLOAT, col3 INTEGER, col4 FLOAT)")
	tk.MustExec("CREATE INDEX idx_tab1_0 on tab1 (col0)")
	tk.MustExec("CREATE INDEX idx_tab1_1 on tab1 (col1)")
	tk.MustExec("CREATE INDEX idx_tab1_3 on tab1 (col3)")
	tk.MustExec("CREATE INDEX idx_tab1_4 on tab1 (col4)")
	tk.MustExec("INSERT INTO tab1 VALUES(1,37,20.85,30,10.69)")
	result = tk.MustQuery("SELECT pk FROM tab1 WHERE ((col3 <= 6 OR col3 < 29 AND (col0 < 41)) OR col3 > 42) AND col1 >= 96.1 AND col3 = 30 AND col3 > 17 AND (col0 BETWEEN 36 AND 42)")
	result.Check(testkit.Rows())
	tk.MustExec("drop table if exists tab1")
	tk.MustExec("CREATE TABLE tab1(pk INTEGER PRIMARY KEY, a INTEGER, b INTEGER)")
	tk.MustExec("CREATE INDEX idx_tab1_0 on tab1 (a)")
	tk.MustExec("INSERT INTO tab1 VALUES(1,1,1)")
	tk.MustExec("INSERT INTO tab1 VALUES(2,2,1)")
	tk.MustExec("INSERT INTO tab1 VALUES(3,1,2)")
	tk.MustExec("INSERT INTO tab1 VALUES(4,2,2)")
	result = tk.MustQuery("SELECT * FROM tab1 WHERE pk <= 3 AND a = 1")
	result.Check(testkit.Rows("1 1 1", "3 1 2"))
	result = tk.MustQuery("SELECT * FROM tab1 WHERE pk <= 4 AND a = 1 AND b = 2")
	result.Check(testkit.Rows("3 1 2"))
	tk.MustExec("CREATE INDEX idx_tab1_1 on tab1 (b, a)")
	result = tk.MustQuery("SELECT pk FROM tab1 WHERE b > 1")
	result.Check(testkit.Rows("3", "4"))

	tk.MustExec("drop table if exists t")
	tk.MustExec("CREATE TABLE t (a varchar(3), index(a))")
	tk.MustExec("insert t values('aaa'), ('aab')")
	result = tk.MustQuery("select * from t where a >= 'aaaa' and a < 'aabb'")
	result.Check(testkit.Rows("aab"))

	tk.MustExec("drop table if exists t")
	tk.MustExec("CREATE TABLE t (a int primary key, b int, c int, index(c))")
	tk.MustExec("insert t values(1, 1, 1), (2, 2, 2), (4, 4, 4), (3, 3, 3), (5, 5, 5)")
	// Test for double read and top n.
	result = tk.MustQuery("select a from t where c >= 2 order by b desc limit 1")
	result.Check(testkit.Rows("5"))
}

func (s *testSuite) TestIndexReverseOrder(c *C) {
	defer func() {
		s.cleanEnv(c)
		testleak.AfterTest(c)()
	}()
	tk := testkit.NewTestKit(c, s.store)
	tk.MustExec("use test")
	tk.MustExec("drop table if exists t")
	tk.MustExec("create table t (a int primary key auto_increment, b int, index idx (b))")
	tk.MustExec("insert t (b) values (0), (1), (2), (3), (4), (5), (6), (7), (8), (9)")
	result := tk.MustQuery("select b from t order by b desc")
	result.Check(testkit.Rows("9", "8", "7", "6", "5", "4", "3", "2", "1", "0"))
	result = tk.MustQuery("select b from t where b <3 or (b >=6 and b < 8) order by b desc")
	result.Check(testkit.Rows("7", "6", "2", "1", "0"))

	tk.MustExec("drop table if exists t")
	tk.MustExec("create table t (a int, b int, index idx (b, a))")
	tk.MustExec("insert t values (0, 2), (1, 2), (2, 2), (0, 1), (1, 1), (2, 1), (0, 0), (1, 0), (2, 0)")
	result = tk.MustQuery("select b, a from t order by b, a desc")
	result.Check(testkit.Rows("0 2", "0 1", "0 0", "1 2", "1 1", "1 0", "2 2", "2 1", "2 0"))
}

func (s *testSuite) TestTableReverseOrder(c *C) {
	defer func() {
		s.cleanEnv(c)
		testleak.AfterTest(c)()
	}()
	tk := testkit.NewTestKit(c, s.store)
	tk.MustExec("use test")
	tk.MustExec("drop table if exists t")
	tk.MustExec("create table t (a int primary key auto_increment, b int)")
	tk.MustExec("insert t (b) values (1), (2), (3), (4), (5), (6), (7), (8), (9)")
	result := tk.MustQuery("select b from t order by a desc")
	result.Check(testkit.Rows("9", "8", "7", "6", "5", "4", "3", "2", "1"))
	result = tk.MustQuery("select a from t where a <3 or (a >=6 and a < 8) order by a desc")
	result.Check(testkit.Rows("7", "6", "2", "1"))
}

func (s *testSuite) TestDefaultNull(c *C) {
	defer func() {
		s.cleanEnv(c)
		testleak.AfterTest(c)()
	}()
	tk := testkit.NewTestKit(c, s.store)
	tk.MustExec("use test")
	tk.MustExec("drop table if exists t")
	tk.MustExec("create table t (a int primary key auto_increment, b int default 1, c int)")
	tk.MustExec("insert t values ()")
	tk.MustQuery("select * from t").Check(testkit.Rows("1 1 <nil>"))
	tk.MustExec("update t set b = NULL where a = 1")
	tk.MustQuery("select * from t").Check(testkit.Rows("1 <nil> <nil>"))
	tk.MustExec("update t set c = 1")
	tk.MustQuery("select * from t ").Check(testkit.Rows("1 <nil> 1"))
	tk.MustExec("delete from t where a = 1")
	tk.MustExec("insert t (a) values (1)")
	tk.MustQuery("select * from t").Check(testkit.Rows("1 1 <nil>"))
}

func (s *testSuite) TestUnsignedPKColumn(c *C) {
	defer func() {
		s.cleanEnv(c)
		testleak.AfterTest(c)()
	}()
	tk := testkit.NewTestKit(c, s.store)
	tk.MustExec("use test")
	tk.MustExec("drop table if exists t")
	tk.MustExec("create table t (a int unsigned primary key, b int, c int, key idx_ba (b, c, a));")
	tk.MustExec("insert t values (1, 1, 1)")
	result := tk.MustQuery("select * from t;")
	result.Check(testkit.Rows("1 1 1"))
	tk.MustExec("update t set c=2 where a=1;")
	result = tk.MustQuery("select * from t where b=1;")
	result.Check(testkit.Rows("1 1 2"))
}

func (s *testSuite) TestStringBuiltin(c *C) {
	defer func() {
		s.cleanEnv(c)
		testleak.AfterTest(c)()
	}()
	tk := testkit.NewTestKit(c, s.store)
	tk.MustExec("use test")

	// for length
	tk.MustExec("drop table if exists t")
	tk.MustExec("create table t(a int, b double, c datetime, d time, e char(20), f bit(10))")
	tk.MustExec(`insert into t values(1, 1.1, "2017-01-01 12:01:01", "12:01:01", "abcdef", 0b10101)`)
	result := tk.MustQuery("select length(a), length(b), length(c), length(d), length(e), length(f), length(null) from t")
	result.Check(testkit.Rows("1 3 19 8 6 2 <nil>"))

	// for concat
	tk.MustExec("drop table if exists t")
	tk.MustExec("create table t(a int, b double, c datetime, d time, e char(20))")
	tk.MustExec(`insert into t values(1, 1.1, "2017-01-01 12:01:01", "12:01:01", "abcdef")`)
	result = tk.MustQuery("select concat(a, b, c, d, e) from t")
	result.Check(testkit.Rows("11.12017-01-01 12:01:0112:01:01abcdef"))
	result = tk.MustQuery("select concat(null)")
	result.Check(testkit.Rows("<nil>"))
	result = tk.MustQuery("select concat(null, a, b) from t")
	result.Check(testkit.Rows("<nil>"))

	// for ascii
	tk.MustExec("drop table if exists t")
	tk.MustExec("create table t(a char(10), b int, c double, d datetime, e time, f bit(4))")
	tk.MustExec(`insert into t values('2', 2, 2.3, "2017-01-01 12:01:01", "12:01:01", 0b1010)`)
	result = tk.MustQuery("select ascii(a), ascii(b), ascii(c), ascii(d), ascii(e), ascii(f) from t")
	result.Check(testkit.Rows("50 50 50 50 49 10"))
	result = tk.MustQuery("select ascii('123'), ascii(123), ascii(''), ascii('你好'), ascii(NULL)")
	result.Check(testkit.Rows("49 49 0 228 <nil>"))

	// for password
	tk.MustExec("drop table if exists t")
	tk.MustExec("create table t(a char(41), b char(41), c char(41))")
	tk.MustExec(`insert into t values(NULL, '', 'abc')`)
	result = tk.MustQuery("select password(a) from t")
	result.Check(testkit.Rows("<nil>"))
	result = tk.MustQuery("select password(b) from t")
	result.Check(testkit.Rows(""))
	result = tk.MustQuery("select password(c) from t")
	result.Check(testkit.Rows("*0D3CED9BEC10A777AEC23CCC353A8C08A633045E"))

	// for strcmp
	tk.MustExec("drop table if exists t")
	tk.MustExec("create table t(a char(10), b int, c double, d datetime, e time)")
	tk.MustExec(`insert into t values("123", 123, 12.34, "2017-01-01 12:01:01", "12:01:01")`)
	result = tk.MustQuery(`select strcmp(a, "123"), strcmp(b, "123"), strcmp(c, "12.34"), strcmp(d, "2017-01-01 12:01:01"), strcmp(e, "12:01:01") from t`)
	result.Check(testkit.Rows("0 0 0 0 0"))
	result = tk.MustQuery(`select strcmp("1", "123"), strcmp("123", "1"), strcmp("123", "45"), strcmp("123", null), strcmp(null, "123")`)
	result.Check(testkit.Rows("-1 1 -1 <nil> <nil>"))
	result = tk.MustQuery(`select strcmp("", "123"), strcmp("123", ""), strcmp("", ""), strcmp("", null), strcmp(null, "")`)
	result.Check(testkit.Rows("-1 1 0 <nil> <nil>"))
}

func (s *testSuite) TestTimeBuiltin(c *C) {
	defer func() {
		s.cleanEnv(c)
		testleak.AfterTest(c)()
	}()
	tk := testkit.NewTestKit(c, s.store)
	tk.MustExec("use test")

	// for makeDate
	tk.MustExec("drop table if exists t")
	tk.MustExec("create table t(a int, b double, c datetime, d time, e char(20), f bit(10))")
	tk.MustExec(`insert into t values(1, 1.1, "2017-01-01 12:01:01", "12:01:01", "abcdef", 0b10101)`)
	result := tk.MustQuery("select makedate(a,a), makedate(b,b), makedate(c,c), makedate(d,d), makedate(e,e), makedate(f,f), makedate(null,null), makedate(a,b) from t")
	result.Check(testkit.Rows("2001-01-01 2001-01-01 <nil> <nil> <nil> 2021-01-21 <nil> 2001-01-01"))
}

func (s *testSuite) TestBuiltin(c *C) {
	defer func() {
		s.cleanEnv(c)
		testleak.AfterTest(c)()
	}()
	tk := testkit.NewTestKit(c, s.store)
	tk.MustExec("use test")

	// for is true
	tk.MustExec("drop table if exists t")
	tk.MustExec("create table t (a int, b int, index idx_b (b))")
	tk.MustExec("insert t values (1, 1)")
	tk.MustExec("insert t values (2, 2)")
	tk.MustExec("insert t values (3, 2)")
	result := tk.MustQuery("select * from t where b is true")
	result.Check(testkit.Rows("1 1", "2 2", "3 2"))
	result = tk.MustQuery("select all + a from t where a = 1")
	result.Check(testkit.Rows("1"))
	result = tk.MustQuery("select * from t where a is false")
	result.Check(nil)
	result = tk.MustQuery("select * from t where a is not true")
	result.Check(nil)
	// for in
	result = tk.MustQuery("select * from t where b in (a)")
	result.Check(testkit.Rows("1 1", "2 2"))
	result = tk.MustQuery("select * from t where b not in (a)")
	result.Check(testkit.Rows("3 2"))

	// test cast
	result = tk.MustQuery("select cast(1 as decimal(3,2))")
	result.Check(testkit.Rows("1.00"))
	result = tk.MustQuery("select cast('1991-09-05 11:11:11' as datetime)")
	result.Check(testkit.Rows("1991-09-05 11:11:11"))
	result = tk.MustQuery("select cast(cast('1991-09-05 11:11:11' as datetime) as char)")
	result.Check(testkit.Rows("1991-09-05 11:11:11"))
	result = tk.MustQuery("select cast('11:11:11' as time)")
	result.Check(testkit.Rows("11:11:11"))
	result = tk.MustQuery("select * from t where a > cast(2 as decimal)")
	result.Check(testkit.Rows("3 2"))
	// fixed issue #3471
	tk.MustExec("drop table if exists t")
	tk.MustExec("create table t(a time(6));")
	tk.MustExec("insert into t value('12:59:59.999999')")
	result = tk.MustQuery("select cast(a as signed) from t")
	result.Check(testkit.Rows("130000"))

	// test unhex and hex
	result = tk.MustQuery("select unhex('4D7953514C')")
	result.Check(testkit.Rows("MySQL"))
	result = tk.MustQuery("select unhex(hex('string'))")
	result.Check(testkit.Rows("string"))
	result = tk.MustQuery("select unhex('ggg')")
	result.Check(testkit.Rows("<nil>"))
	result = tk.MustQuery("select unhex(-1)")
	result.Check(testkit.Rows("<nil>"))
	result = tk.MustQuery("select hex(unhex('1267'))")
	result.Check(testkit.Rows("1267"))
	result = tk.MustQuery("select hex(unhex(1267))")
	result.Check(testkit.Rows("1267"))
	tk.MustExec("drop table if exists t")
	tk.MustExec("create table t(a binary(8))")
	tk.MustExec(`insert into t values('test')`)
	result = tk.MustQuery("select hex(a) from t")
	result.Check(testkit.Rows("7465737400000000"))
	result = tk.MustQuery("select unhex(a) from t")
	result.Check(testkit.Rows("<nil>"))

	// select from_unixtime
	result = tk.MustQuery("select from_unixtime(1451606400)")
	unixTime := time.Unix(1451606400, 0).String()[:19]
	result.Check(testkit.Rows(unixTime))
	result = tk.MustQuery("select from_unixtime(1451606400.123456)")
	unixTime = time.Unix(1451606400, 123456000).String()[:26]
	result.Check(testkit.Rows(unixTime))
	result = tk.MustQuery("select from_unixtime(1451606400.1234567)")
	unixTime = time.Unix(1451606400, 123456700).Round(time.Microsecond).Format("2006-01-02 15:04:05.000000")[:26]
	result.Check(testkit.Rows(unixTime))
	result = tk.MustQuery("select from_unixtime(1451606400.999999)")
	unixTime = time.Unix(1451606400, 999999000).String()[:26]
	result.Check(testkit.Rows(unixTime))

	// test strcmp
	result = tk.MustQuery("select strcmp('abc', 'def')")
	result.Check(testkit.Rows("-1"))
	result = tk.MustQuery("select strcmp('abc', 'aba')")
	result.Check(testkit.Rows("1"))
	result = tk.MustQuery("select strcmp('abc', 'abc')")
	result.Check(testkit.Rows("0"))
	result = tk.MustQuery("select substr(null, 1, 2)")
	result.Check(testkit.Rows("<nil>"))
	result = tk.MustQuery("select substr('123', null, 2)")
	result.Check(testkit.Rows("<nil>"))
	result = tk.MustQuery("select substr('123', 1, null)")
	result.Check(testkit.Rows("<nil>"))

<<<<<<< HEAD
	// test cos
	result = tk.MustQuery("select cos(0)")
	result.Check(testkit.Rows("1"))
	result = tk.MustQuery("select cos(3.1415926535898)")
	result.Check(testkit.Rows("-1"))
=======
	//for tan
	result = tk.MustQuery("select tan(0.00)")
	result.Check(testkit.Rows("0"))
	result = tk.MustQuery("select tan(PI()/4)")
	result.Check(testkit.Rows("1"))
>>>>>>> 623ac1ff

	// for case
	tk.MustExec("drop table if exists t")
	tk.MustExec("create table t (a varchar(255), b int)")
	tk.MustExec("insert t values ('str1', 1)")
	result = tk.MustQuery("select * from t where a = case b when 1 then 'str1' when 2 then 'str2' end")
	result.Check(testkit.Rows("str1 1"))
	result = tk.MustQuery("select * from t where a = case b when 1 then 'str2' when 2 then 'str3' end")
	result.Check(nil)
	tk.MustExec("insert t values ('str2', 2)")
	result = tk.MustQuery("select * from t where a = case b when 2 then 'str2' when 3 then 'str3' end")
	result.Check(testkit.Rows("str2 2"))
	tk.MustExec("insert t values ('str3', 3)")
	result = tk.MustQuery("select * from t where a = case b when 4 then 'str4' when 5 then 'str5' else 'str3' end")
	result.Check(testkit.Rows("str3 3"))
	result = tk.MustQuery("select * from t where a = case b when 4 then 'str4' when 5 then 'str5' else 'str6' end")
	result.Check(nil)
	result = tk.MustQuery("select * from t where a = case  when b then 'str3' when 1 then 'str1' else 'str2' end")
	result.Check(testkit.Rows("str3 3"))
	tk.MustExec("delete from t")
	tk.MustExec("insert t values ('str2', 0)")
	result = tk.MustQuery("select * from t where a = case  when b then 'str3' when 0 then 'str1' else 'str2' end")
	result.Check(testkit.Rows("str2 0"))
	tk.MustExec("insert t values ('str1', null)")
	result = tk.MustQuery("select * from t where a = case b when null then 'str3' when 10 then 'str1' else 'str2' end")
	result.Check(testkit.Rows("str2 0"))
	result = tk.MustQuery("select * from t where a = case null when b then 'str3' when 10 then 'str1' else 'str2' end")
	result.Check(testkit.Rows("str2 0"))
	result = tk.MustQuery("select cast(1234 as char(3))")
	result.Check(testkit.Rows("123"))

	// testCase is for like and regexp
	type testCase struct {
		pattern string
		val     string
		result  int
	}
	patternMatching := func(c *C, tk *testkit.TestKit, queryOp string, data []testCase) {
		tk.MustExec("drop table if exists t")
		tk.MustExec("create table t (a varchar(255), b int)")
		for i, d := range data {
			tk.MustExec(fmt.Sprintf("insert into t values('%s', %d)", d.val, i))
			result := tk.MustQuery(fmt.Sprintf("select * from t where a %s '%s'", queryOp, d.pattern))
			if d.result == 1 {
				rowStr := fmt.Sprintf("%s %d", d.val, i)
				result.Check(testkit.Rows(rowStr))
			} else {
				result.Check(nil)
			}
			tk.MustExec(fmt.Sprintf("delete from t where b = %d", i))
		}
	}
	// for like
	likeTests := []testCase{
		{"a", "a", 1},
		{"a", "b", 0},
		{"aA", "Aa", 1},
		{"aA%", "aAab", 1},
		{"aA_", "Aaab", 0},
		{"aA_", "Aab", 1},
		{"", "", 1},
		{"", "a", 0},
	}
	patternMatching(c, tk, "like", likeTests)
	// for regexp
	likeTests = []testCase{
		{"^$", "a", 0},
		{"a", "a", 1},
		{"a", "b", 0},
		{"aA", "aA", 1},
		{".", "a", 1},
		{"^.$", "ab", 0},
		{"..", "b", 0},
		{".ab", "aab", 1},
		{"ab.", "abcd", 1},
		{".*", "abcd", 1},
	}
	patternMatching(c, tk, "regexp", likeTests)

	// for found_rows
	tk.MustExec("drop table if exists t")
	tk.MustExec("create table t (a int)")
	tk.MustQuery("select * from t") // Test XSelectTableExec
	result = tk.MustQuery("select found_rows()")
	result.Check(testkit.Rows("0"))
	result = tk.MustQuery("select found_rows()")
	result.Check(testkit.Rows("1")) // Last query is found_rows(), it returns 1 row with value 0
	tk.MustExec("insert t values (1),(2),(2)")
	tk.MustQuery("select * from t")
	result = tk.MustQuery("select found_rows()")
	result.Check(testkit.Rows("3"))
	tk.MustQuery("select * from t where a = 0")
	result = tk.MustQuery("select found_rows()")
	result.Check(testkit.Rows("0"))
	tk.MustQuery("select * from t where a = 1")
	result = tk.MustQuery("select found_rows()")
	result.Check(testkit.Rows("1"))
	tk.MustQuery("select * from t where a like '2'") // Test SelectionExec
	result = tk.MustQuery("select found_rows()")
	result.Check(testkit.Rows("2"))
	tk.MustQuery("show tables like 't'")
	result = tk.MustQuery("select found_rows()")
	result.Check(testkit.Rows("1"))
	tk.MustQuery("select count(*) from t") // Test ProjectionExec
	result = tk.MustQuery("select found_rows()")
	result.Check(testkit.Rows("1"))
}

func (s *testSuite) TestJSON(c *C) {
	// This will be opened after implementing cast as json.
	origin := expression.TurnOnNewExprEval
	expression.TurnOnNewExprEval = false
	defer func() {
		expression.TurnOnNewExprEval = origin
		s.cleanEnv(c)
		testleak.AfterTest(c)()
	}()
	tk := testkit.NewTestKit(c, s.store)

	tk.MustExec("use test")
	tk.MustExec("drop table if exists test_json")
	tk.MustExec("create table test_json (id int, a json)")
	tk.MustExec(`insert into test_json (id, a) values (1, '{"a":[1,"2",{"aa":"bb"},4],"b":true}')`)
	tk.MustExec(`insert into test_json (id, a) values (2, "null")`)
	tk.MustExec(`insert into test_json (id, a) values (3, null)`)
	tk.MustExec(`insert into test_json (id, a) values (4, 'true')`)
	tk.MustExec(`insert into test_json (id, a) values (5, '3')`)
	tk.MustExec(`insert into test_json (id, a) values (5, '4.0')`)
	tk.MustExec(`insert into test_json (id, a) values (6, '"string"')`)

	var result *testkit.Result
	result = tk.MustQuery(`select tj.a from test_json tj order by tj.id`)
	result.Check(testkit.Rows(`{"a":[1,"2",{"aa":"bb"},4],"b":true}`, "null", "<nil>", "true", "3", "4", `"string"`))

	// check json_type function
	result = tk.MustQuery(`select json_type(a) from test_json tj order by tj.id`)
	result.Check(testkit.Rows("OBJECT", "NULL", "<nil>", "BOOLEAN", "INTEGER", "DOUBLE", "STRING"))

	// check json compare with primitives.
	result = tk.MustQuery(`select a from test_json tj where a = 3`)
	result.Check(testkit.Rows("3"))
	result = tk.MustQuery(`select a from test_json tj where a = 4.0`)
	result.Check(testkit.Rows("4"))
	result = tk.MustQuery(`select a from test_json tj where a = true`)
	result.Check(testkit.Rows("true"))
	result = tk.MustQuery(`select a from test_json tj where a = "string"`)
	result.Check(testkit.Rows(`"string"`))

	// check some DDL limits for TEXT/BLOB/JSON column.
	var err error
	var terr *terror.Error

	_, err = tk.Exec(`create table test_bad_json(a json default '{}')`)
	c.Assert(err, NotNil)
	terr = errors.Trace(err).(*errors.Err).Cause().(*terror.Error)
	c.Assert(terr.Code(), Equals, terror.ErrCode(mysql.ErrBlobCantHaveDefault))

	_, err = tk.Exec(`create table test_bad_json(a blob default 'hello')`)
	c.Assert(err, NotNil)
	terr = errors.Trace(err).(*errors.Err).Cause().(*terror.Error)
	c.Assert(terr.Code(), Equals, terror.ErrCode(mysql.ErrBlobCantHaveDefault))

	_, err = tk.Exec(`create table test_bad_json(a text default 'world')`)
	c.Assert(err, NotNil)
	terr = errors.Trace(err).(*errors.Err).Cause().(*terror.Error)
	c.Assert(terr.Code(), Equals, terror.ErrCode(mysql.ErrBlobCantHaveDefault))

	// check json fields cannot be used as key.
	_, err = tk.Exec(`create table test_bad_json(id int, a json, key (a))`)
	c.Assert(err, NotNil)
	terr = errors.Trace(err).(*errors.Err).Cause().(*terror.Error)
	c.Assert(terr.Code(), Equals, terror.ErrCode(mysql.ErrJSONUsedAsKey))

	// check CAST AS JSON.
	result = tk.MustQuery(`select CAST('3' AS JSON), CAST('{}' AS JSON), CAST(null AS JSON)`)
	result.Check(testkit.Rows(`3 {} <nil>`))
}

func (s *testSuite) TestMultiUpdate(c *C) {
	defer func() {
		s.cleanEnv(c)
		testleak.AfterTest(c)()
	}()
	tk := testkit.NewTestKit(c, s.store)
	tk.MustExec("use test")
	tk.MustExec(`CREATE TABLE test_mu (a int primary key, b int, c int)`)
	tk.MustExec(`INSERT INTO test_mu VALUES (1, 2, 3), (4, 5, 6), (7, 8, 9)`)

	// Test INSERT ... ON DUPLICATE UPDATE set_lists.
	tk.MustExec(`INSERT INTO test_mu VALUES (1, 2, 3) ON DUPLICATE KEY UPDATE b = 3, c = b`)
	result := tk.MustQuery(`SELECT * FROM test_mu ORDER BY a`)
	result.Check(testkit.Rows(`1 3 3`, `4 5 6`, `7 8 9`))

	tk.MustExec(`INSERT INTO test_mu VALUES (1, 2, 3) ON DUPLICATE KEY UPDATE c = 2, b = c+5`)
	result = tk.MustQuery(`SELECT * FROM test_mu ORDER BY a`)
	result.Check(testkit.Rows(`1 7 2`, `4 5 6`, `7 8 9`))

	// Test UPDATE ... set_lists.
	tk.MustExec(`UPDATE test_mu SET b = 0, c = b WHERE a = 4`)
	result = tk.MustQuery(`SELECT * FROM test_mu ORDER BY a`)
	result.Check(testkit.Rows(`1 7 2`, `4 0 0`, `7 8 9`))

	tk.MustExec(`UPDATE test_mu SET c = 8, b = c WHERE a = 4`)
	result = tk.MustQuery(`SELECT * FROM test_mu ORDER BY a`)
	result.Check(testkit.Rows(`1 7 2`, `4 8 8`, `7 8 9`))

	tk.MustExec(`UPDATE test_mu SET c = b, b = c WHERE a = 7`)
	result = tk.MustQuery(`SELECT * FROM test_mu ORDER BY a`)
	result.Check(testkit.Rows(`1 7 2`, `4 8 8`, `7 8 8`))
}

func (s *testSuite) TestGeneratedColumnWrite(c *C) {
	defer func() {
		s.cleanEnv(c)
		testleak.AfterTest(c)()
	}()
	tk := testkit.NewTestKit(c, s.store)
	tk.MustExec("use test")
	tk.MustExec(`CREATE TABLE test_gc_write (a int primary key, b int, c int as (a+8) virtual)`)
	tk.MustExec(`CREATE TABLE test_gc_write_1 (a int primary key, b int, c int)`)

	tests := []struct {
		stmt string
		err  int
	}{
		// Can't modify generated column by values.
		{`insert into test_gc_write (a, b, c) values (1, 1, 1)`, mysql.ErrBadGeneratedColumn},
		{`insert into test_gc_write values (1, 1, 1)`, mysql.ErrBadGeneratedColumn},
		// Can't modify generated column by select clause.
		{`insert into test_gc_write select 1, 1, 1`, mysql.ErrBadGeneratedColumn},
		// Can't modify generated column by on duplicate clause.
		{`insert into test_gc_write (a, b) values (1, 1) on duplicate key update c = 1`, mysql.ErrBadGeneratedColumn},
		// Can't modify generated column by set.
		{`insert into test_gc_write set a = 1, b = 1, c = 1`, mysql.ErrBadGeneratedColumn},
		// Can't modify generated column by update clause.
		{`update test_gc_write set c = 1`, mysql.ErrBadGeneratedColumn},
		// Can't modify generated column by multi-table update clause.
		{`update test_gc_write, test_gc_write_1 set test_gc_write.c = 1`, mysql.ErrBadGeneratedColumn},

		// Can insert without generated columns.
		{`insert into test_gc_write (a, b) values (1, 1)`, 0},
		{`insert into test_gc_write set a = 2, b = 2`, 0},
		// Can update without generated columns.
		{`update test_gc_write set b = 2 where a = 2`, 0},
		{`update test_gc_write t1, test_gc_write_1 t2 set t1.b = 3, t2.b = 4`, 0},

		// But now we can't do this, just as same with MySQL 5.7:
		{`insert into test_gc_write values (1, 1)`, mysql.ErrWrongValueCountOnRow},
		{`insert into test_gc_write select 1, 1`, mysql.ErrWrongValueCountOnRow},
	}
	for _, tt := range tests {
		_, err := tk.Exec(tt.stmt)
		if tt.err != 0 {
			c.Assert(err, NotNil)
			terr := errors.Trace(err).(*errors.Err).Cause().(*terror.Error)
			c.Assert(terr.Code(), Equals, terror.ErrCode(tt.err))
		} else {
			c.Assert(err, IsNil)
		}
	}
}

func (s *testSuite) TestToPBExpr(c *C) {
	defer func() {
		s.cleanEnv(c)
		testleak.AfterTest(c)()
	}()
	tk := testkit.NewTestKit(c, s.store)
	tk.MustExec("use test")
	tk.MustExec("drop table if exists t")
	tk.MustExec("create table t (a decimal(10,6), b decimal, index idx_b (b))")
	tk.MustExec("set sql_mode = ''")
	tk.MustExec("insert t values (1.1, 1.1)")
	tk.MustExec("insert t values (2.4, 2.4)")
	tk.MustExec("insert t values (3.3, 2.7)")
	result := tk.MustQuery("select * from t where a < 2.399999")
	result.Check(testkit.Rows("1.100000 1"))
	result = tk.MustQuery("select * from t where a > 1.5")
	result.Check(testkit.Rows("2.400000 2", "3.300000 3"))
	result = tk.MustQuery("select * from t where a <= 1.1")
	result.Check(testkit.Rows("1.100000 1"))
	result = tk.MustQuery("select * from t where b >= 3")
	result.Check(testkit.Rows("3.300000 3"))
	result = tk.MustQuery("select * from t where not (b = 1)")
	result.Check(testkit.Rows("2.400000 2", "3.300000 3"))
	result = tk.MustQuery("select * from t where b&1 = a|1")
	result.Check(testkit.Rows("1.100000 1"))
	result = tk.MustQuery("select * from t where b != 2 and b <=> 3")
	result.Check(testkit.Rows("3.300000 3"))
	result = tk.MustQuery("select * from t where b in (3)")
	result.Check(testkit.Rows("3.300000 3"))
	result = tk.MustQuery("select * from t where b not in (1, 2)")
	result.Check(testkit.Rows("3.300000 3"))

	tk.MustExec("drop table if exists t")
	tk.MustExec("create table t (a varchar(255), b int)")
	tk.MustExec("insert t values ('abc123', 1)")
	tk.MustExec("insert t values ('ab123', 2)")
	result = tk.MustQuery("select * from t where a like 'ab%'")
	result.Check(testkit.Rows("abc123 1", "ab123 2"))
	result = tk.MustQuery("select * from t where a like 'ab_12'")
	result.Check(nil)
	tk.MustExec("drop table if exists t")
	tk.MustExec("create table t (a int primary key)")
	tk.MustExec("insert t values (1)")
	tk.MustExec("insert t values (2)")
	result = tk.MustQuery("select * from t where not (a = 1)")
	result.Check(testkit.Rows("2"))
	result = tk.MustQuery("select * from t where not(not (a = 1))")
	result.Check(testkit.Rows("1"))
	result = tk.MustQuery("select * from t where not(a != 1 and a != 2)")
	result.Check(testkit.Rows("1", "2"))
}

func (s *testSuite) TestDatumXAPI(c *C) {
	defer func() {
		s.cleanEnv(c)
		testleak.AfterTest(c)()
	}()
	tk := testkit.NewTestKit(c, s.store)
	tk.MustExec("use test")
	tk.MustExec("drop table if exists t")
	tk.MustExec("create table t (a decimal(10,6), b decimal, index idx_b (b))")
	tk.MustExec("set sql_mode = ''")
	tk.MustExec("insert t values (1.1, 1.1)")
	tk.MustExec("insert t values (2.2, 2.2)")
	tk.MustExec("insert t values (3.3, 2.7)")
	result := tk.MustQuery("select * from t where a > 1.5")
	result.Check(testkit.Rows("2.200000 2", "3.300000 3"))
	result = tk.MustQuery("select * from t where b > 1.5")
	result.Check(testkit.Rows("2.200000 2", "3.300000 3"))

	tk.MustExec("drop table if exists t")
	tk.MustExec("create table t (a time(3), b time, index idx_a (a))")
	tk.MustExec("insert t values ('11:11:11', '11:11:11')")
	tk.MustExec("insert t values ('11:11:12', '11:11:12')")
	tk.MustExec("insert t values ('11:11:13', '11:11:13')")
	result = tk.MustQuery("select * from t where a > '11:11:11.5'")
	result.Check(testkit.Rows("11:11:12.000 11:11:12", "11:11:13.000 11:11:13"))
	result = tk.MustQuery("select * from t where b > '11:11:11.5'")
	result.Check(testkit.Rows("11:11:12.000 11:11:12", "11:11:13.000 11:11:13"))
}

func (s *testSuite) TestSQLMode(c *C) {
	defer func() {
		s.cleanEnv(c)
		testleak.AfterTest(c)()
	}()
	tk := testkit.NewTestKit(c, s.store)
	tk.MustExec("use test")
	tk.MustExec("drop table if exists t")
	tk.MustExec("create table t (a tinyint not null)")
	tk.MustExec("set sql_mode = 'STRICT_TRANS_TABLES'")
	_, err := tk.Exec("insert t values ()")
	c.Check(err, NotNil)

	_, err = tk.Exec("insert t values ('1000')")
	c.Check(err, NotNil)

	tk.MustExec("create table if not exists tdouble (a double(3,2))")
	_, err = tk.Exec("insert tdouble values (10.23)")
	c.Check(err, NotNil)

	tk.MustExec("set sql_mode = ''")
	tk.MustExec("insert t values ()")
	tk.MustExec("insert t values (1000)")
	tk.MustQuery("select * from t").Check(testkit.Rows("0", "127"))

	tk.MustExec("insert tdouble values (10.23)")
	tk.MustQuery("select * from tdouble").Check(testkit.Rows("9.99"))

	tk.MustExec("set sql_mode = 'STRICT_TRANS_TABLES'")
	tk.MustExec("set @@global.sql_mode = ''")

	tk2 := testkit.NewTestKit(c, s.store)
	tk2.MustExec("use test")
	tk2.MustExec("create table t2 (a varchar(3))")
	tk2.MustExec("insert t2 values ('abcd')")
	tk2.MustQuery("select * from t2").Check(testkit.Rows("abc"))

	// session1 is still in strict mode.
	_, err = tk.Exec("insert t2 values ('abcd')")
	c.Check(err, NotNil)
	// Restore original global strict mode.
	tk.MustExec("set @@global.sql_mode = 'STRICT_TRANS_TABLES'")
}

func (s *testSuite) TestTableDual(c *C) {
	defer testleak.AfterTest(c)()
	tk := testkit.NewTestKit(c, s.store)
	tk.MustExec("use test")
	result := tk.MustQuery("Select 1")
	result.Check(testkit.Rows("1"))
	result = tk.MustQuery("Select 1 from dual")
	result.Check(testkit.Rows("1"))
	result = tk.MustQuery("Select count(*) from dual")
	result.Check(testkit.Rows("1"))
	result = tk.MustQuery("Select 1 from dual where 1")
	result.Check(testkit.Rows("1"))
}

func (s *testSuite) TestTableScan(c *C) {
	defer testleak.AfterTest(c)()
	tk := testkit.NewTestKit(c, s.store)
	tk.MustExec("use information_schema")
	result := tk.MustQuery("select * from schemata")
	// There must be these tables: information_schema, mysql, performance_schema and test.
	c.Assert(len(result.Rows()), GreaterEqual, 4)
	tk.MustExec("use test")
	tk.MustExec("create database mytest")
	rowStr1 := fmt.Sprintf("%s %s %s %s %v", "def", "mysql", "utf8", "utf8_bin", nil)
	rowStr2 := fmt.Sprintf("%s %s %s %s %v", "def", "mytest", "utf8", "utf8_bin", nil)
	tk.MustExec("use information_schema")
	result = tk.MustQuery("select * from schemata where schema_name = 'mysql'")
	result.Check(testkit.Rows(rowStr1))
	result = tk.MustQuery("select * from schemata where schema_name like 'my%'")
	result.Check(testkit.Rows(rowStr1, rowStr2))
}

func (s *testSuite) TestAdapterStatement(c *C) {
	defer testleak.AfterTest(c)()
	se, err := tidb.CreateSession(s.store)
	c.Check(err, IsNil)
	se.GetSessionVars().TxnCtx.InfoSchema = sessionctx.GetDomain(se).InfoSchema()
	compiler := &executor.Compiler{}
	ctx := se.(context.Context)
	stmtNode, err := s.ParseOneStmt("select 1", "", "")
	c.Check(err, IsNil)
	stmt, err := compiler.Compile(ctx, stmtNode)
	c.Check(err, IsNil)
	c.Check(stmt.OriginText(), Equals, "select 1")

	stmtNode, err = s.ParseOneStmt("create table test.t (a int)", "", "")
	c.Check(err, IsNil)
	stmt, err = compiler.Compile(ctx, stmtNode)
	c.Check(err, IsNil)
	c.Check(stmt.OriginText(), Equals, "create table test.t (a int)")
}

func (s *testSuite) TestPointGet(c *C) {
	defer func() {
		testleak.AfterTest(c)()
	}()
	tk := testkit.NewTestKit(c, s.store)
	tk.MustExec("use mysql")
	ctx := tk.Se.(context.Context)
	tests := map[string]bool{
		"select * from help_topic where name='aaa'":         true,
		"select * from help_topic where help_topic_id=1":    true,
		"select * from help_topic where help_category_id=1": false,
	}
	infoSchema := executor.GetInfoSchema(ctx)

	for sqlStr, result := range tests {
		stmtNode, err := s.ParseOneStmt(sqlStr, "", "")
		c.Check(err, IsNil)
		err = plan.Preprocess(stmtNode, infoSchema, ctx)
		c.Check(err, IsNil)
		// Validate should be after NameResolve.
		err = plan.Validate(stmtNode, false)
		c.Check(err, IsNil)
		plan, err := plan.Optimize(ctx, stmtNode, infoSchema)
		c.Check(err, IsNil)
		ret := executor.IsPointGetWithPKOrUniqueKeyByAutoCommit(ctx, plan)
		c.Assert(ret, Equals, result)
	}
}

func (s *testSuite) TestRow(c *C) {
	// There exists a constant folding problem when the arguments of compare functions are Rows,
	// the switch will be opened after the problem be fixed.
	defer func() {
		s.cleanEnv(c)
		testleak.AfterTest(c)()
	}()
	tk := testkit.NewTestKit(c, s.store)
	tk.MustExec("use test")
	tk.MustExec("drop table if exists t")
	tk.MustExec("create table t (c int, d int)")
	tk.MustExec("insert t values (1, 1)")
	tk.MustExec("insert t values (1, 3)")
	tk.MustExec("insert t values (2, 1)")
	tk.MustExec("insert t values (2, 3)")
	result := tk.MustQuery("select * from t where (c, d) < (2,2)")
	result.Check(testkit.Rows("1 1", "1 3", "2 1"))
	result = tk.MustQuery("select * from t where (1,2,3) > (3,2,1)")
	result.Check(testkit.Rows())
	result = tk.MustQuery("select * from t where row(1,2,3) > (3,2,1)")
	result.Check(testkit.Rows())
	result = tk.MustQuery("select * from t where (c, d) = (select * from t where (c,d) = (1,1))")
	result.Check(testkit.Rows("1 1"))
	result = tk.MustQuery("select * from t where (c, d) = (select * from t k where (t.c,t.d) = (c,d))")
	result.Check(testkit.Rows("1 1", "1 3", "2 1", "2 3"))
	result = tk.MustQuery("select (1, 2, 3) < (2, 3, 4)")
	result.Check(testkit.Rows("1"))
	result = tk.MustQuery("select (2, 3, 4) <= (2, 3, 3)")
	result.Check(testkit.Rows("0"))
	result = tk.MustQuery("select (2, 3, 4) <= (2, 3, 4)")
	result.Check(testkit.Rows("1"))
	result = tk.MustQuery("select (2, 3, 4) <= (2, 1, 4)")
	result.Check(testkit.Rows("0"))
	result = tk.MustQuery("select (2, 3, 4) >= (2, 3, 4)")
	result.Check(testkit.Rows("1"))
	result = tk.MustQuery("select (2, 3, 4) = (2, 3, 4)")
	result.Check(testkit.Rows("1"))
	result = tk.MustQuery("select (2, 3, 4) != (2, 3, 4)")
	result.Check(testkit.Rows("0"))
}

func (s *testSuite) TestColumnName(c *C) {
	defer func() {
		s.cleanEnv(c)
		testleak.AfterTest(c)()
	}()
	tk := testkit.NewTestKit(c, s.store)
	tk.MustExec("use test")
	tk.MustExec("drop table if exists t")
	tk.MustExec("create table t (c int, d int)")
	rs, err := tk.Exec("select 1 + c, count(*) from t")
	c.Check(err, IsNil)
	fields, err := rs.Fields()
	c.Check(err, IsNil)
	c.Check(len(fields), Equals, 2)
	c.Check(fields[0].Column.Name.L, Equals, "1 + c")
	c.Check(fields[1].Column.Name.L, Equals, "count(*)")
	rs, err = tk.Exec("select (c) > all (select c from t) from t")
	c.Check(err, IsNil)
	fields, err = rs.Fields()
	c.Check(err, IsNil)
	c.Check(len(fields), Equals, 1)
	c.Check(fields[0].Column.Name.L, Equals, "(c) > all (select c from t)")
	tk.MustExec("begin")
	tk.MustExec("insert t values(1,1)")
	rs, err = tk.Exec("select c d, d c from t")
	c.Check(err, IsNil)
	fields, err = rs.Fields()
	c.Check(err, IsNil)
	c.Check(len(fields), Equals, 2)
	c.Check(fields[0].Column.Name.L, Equals, "d")
	c.Check(fields[1].Column.Name.L, Equals, "c")
}

func (s *testSuite) TestSelectVar(c *C) {
	defer func() {
		s.cleanEnv(c)
		testleak.AfterTest(c)()
	}()
	tk := testkit.NewTestKit(c, s.store)
	tk.MustExec("use test")
	tk.MustExec("drop table if exists t")
	tk.MustExec("create table t (d int)")
	tk.MustExec("insert into t values(1), (2), (1)")
	result := tk.MustQuery("select @a, @a := d+1 from t")
	result.Check(testkit.Rows("<nil> 2", "<nil> 3", "<nil> 2"))
	result = tk.MustQuery("select @a, @a := d+1 from t")
	result.Check(testkit.Rows("2 2", "2 3", "3 2"))
}

func (s *testSuite) TestHistoryRead(c *C) {
	defer func() {
		s.cleanEnv(c)
		testleak.AfterTest(c)()
	}()
	tk := testkit.NewTestKit(c, s.store)
	tk.MustExec("use test")
	tk.MustExec("drop table if exists history_read")
	tk.MustExec("create table history_read (a int)")
	tk.MustExec("insert history_read values (1)")

	// For mocktikv, safe point is not initialized, we manually insert it for snapshot to use.
	safePointName := "tikv_gc_safe_point"
	safePointValue := "20060102-15:04:05 -0700 MST"
	safePointComment := "All versions after safe point can be accessed. (DO NOT EDIT)"
	updateSafePoint := fmt.Sprintf(`INSERT INTO mysql.tidb VALUES ('%[1]s', '%[2]s', '%[3]s')
	ON DUPLICATE KEY
	UPDATE variable_value = '%[2]s', comment = '%[3]s'`, safePointName, safePointValue, safePointComment)
	tk.MustExec(updateSafePoint)

	// Set snapshot to a time before save point will fail.
	_, err := tk.Exec("set @@tidb_snapshot = '2006-01-01 15:04:05.999999'")
	c.Assert(terror.ErrorEqual(err, variable.ErrSnapshotTooOld), IsTrue)
	// SnapshotTS Is not updated if check failed.
	c.Assert(tk.Se.GetSessionVars().SnapshotTS, Equals, uint64(0))

	curVer1, _ := s.store.CurrentVersion()
	time.Sleep(time.Millisecond)
	snapshotTime := time.Now()
	time.Sleep(time.Millisecond)
	curVer2, _ := s.store.CurrentVersion()
	tk.MustExec("insert history_read values (2)")
	tk.MustQuery("select * from history_read").Check(testkit.Rows("1", "2"))
	tk.MustExec("set @@tidb_snapshot = '" + snapshotTime.Format("2006-01-02 15:04:05.999999") + "'")
	ctx := tk.Se.(context.Context)
	snapshotTS := ctx.GetSessionVars().SnapshotTS
	c.Assert(snapshotTS, Greater, curVer1.Ver)
	c.Assert(snapshotTS, Less, curVer2.Ver)
	tk.MustQuery("select * from history_read").Check(testkit.Rows("1"))
	_, err = tk.Exec("insert history_read values (2)")
	c.Assert(err, NotNil)
	_, err = tk.Exec("update history_read set a = 3 where a = 1")
	c.Assert(err, NotNil)
	_, err = tk.Exec("delete from history_read where a = 1")
	c.Assert(err, NotNil)
	tk.MustExec("set @@tidb_snapshot = ''")
	tk.MustQuery("select * from history_read").Check(testkit.Rows("1", "2"))
	tk.MustExec("insert history_read values (3)")
	tk.MustExec("update history_read set a = 4 where a = 3")
	tk.MustExec("delete from history_read where a = 1")

	time.Sleep(time.Millisecond)
	snapshotTime = time.Now()
	time.Sleep(time.Millisecond)
	tk.MustExec("alter table history_read add column b int")
	tk.MustExec("insert history_read values (8, 8), (9, 9)")
	tk.MustQuery("select * from history_read order by a").Check(testkit.Rows("2 <nil>", "4 <nil>", "8 8", "9 9"))
	tk.MustExec("set @@tidb_snapshot = '" + snapshotTime.Format("2006-01-02 15:04:05.999999") + "'")
	tk.MustQuery("select * from history_read order by a").Check(testkit.Rows("2", "4"))
	tk.MustExec("set @@tidb_snapshot = ''")
	tk.MustQuery("select * from history_read order by a").Check(testkit.Rows("2 <nil>", "4 <nil>", "8 8", "9 9"))
}

func (s *testSuite) TestScanControlSelection(c *C) {
	defer func() {
		s.cleanEnv(c)
		testleak.AfterTest(c)()
	}()
	tk := testkit.NewTestKit(c, s.store)
	tk.MustExec("use test")
	tk.MustExec("drop table if exists t")
	tk.MustExec("create table t(a int primary key, b int, c int, index idx_b(b))")
	tk.MustExec("insert into t values (1, 1, 1), (2, 1, 1), (3, 1, 2), (4, 2, 3)")
	tk.MustQuery("select (select count(1) k from t s where s.b = t1.c) from t t1").Check(testkit.Rows("3", "3", "1", "0"))
}

func (s *testSuite) TestSimpleDAG(c *C) {
	defer func() {
		s.cleanEnv(c)
		testleak.AfterTest(c)()
	}()
	tk := testkit.NewTestKit(c, s.store)
	tk.MustExec("use test")
	tk.MustExec("drop table if exists t")
	tk.MustExec("create table t(a int primary key, b int, c int)")
	tk.MustExec("insert into t values (1, 1, 1), (2, 1, 1), (3, 1, 2), (4, 2, 3)")
	tk.MustQuery("select a from t").Check(testkit.Rows("1", "2", "3", "4"))
	tk.MustQuery("select * from t where a = 4").Check(testkit.Rows("4 2 3"))
	tk.MustQuery("select a from t limit 1").Check(testkit.Rows("1"))
	tk.MustQuery("select a from t order by a desc").Check(testkit.Rows("4", "3", "2", "1"))
	tk.MustQuery("select a from t order by a desc limit 1").Check(testkit.Rows("4"))
	tk.MustQuery("select a from t order by b desc limit 1").Check(testkit.Rows("4"))
	tk.MustQuery("select a from t where a < 3").Check(testkit.Rows("1", "2"))
	tk.MustQuery("select a from t where b > 1").Check(testkit.Rows("4"))
	tk.MustQuery("select a from t where b > 1 and a < 3").Check(testkit.Rows())
	tk.MustQuery("select count(*) from t where b > 1 and a < 3").Check(testkit.Rows("0"))
	tk.MustQuery("select count(*) from t").Check(testkit.Rows("4"))
	tk.MustQuery("select count(*), c from t group by c").Check(testkit.Rows("2 1", "1 2", "1 3"))
	tk.MustQuery("select sum(c) from t group by b").Check(testkit.Rows("4", "3"))
	tk.MustQuery("select avg(a) from t group by b").Check(testkit.Rows("2.0000", "4.0000"))
	tk.MustQuery("select sum(distinct c) from t group by b").Check(testkit.Rows("3", "3"))

	tk.MustExec("create index i on t(c,b)")
	tk.MustQuery("select a from t where c = 1").Check(testkit.Rows("1", "2"))
	tk.MustQuery("select a from t where c = 1 and a < 2").Check(testkit.Rows("1"))
	tk.MustQuery("select a from t where c = 1 order by a limit 1").Check(testkit.Rows("1"))
	tk.MustQuery("select count(*) from t where c = 1 ").Check(testkit.Rows("2"))
	tk.MustExec("create index i1 on t(b)")
	tk.MustQuery("select c from t where b = 2").Check(testkit.Rows("3"))
	tk.MustQuery("select * from t where b = 2").Check(testkit.Rows("4 2 3"))
	tk.MustQuery("select count(*) from t where b = 1").Check(testkit.Rows("3"))
	tk.MustQuery("select * from t where b = 1 and a > 1 limit 1").Check(testkit.Rows("2 1 1"))
}

func (s *testSuite) TestConvertToBit(c *C) {
	defer func() {
		s.cleanEnv(c)
		testleak.AfterTest(c)()
	}()
	tk := testkit.NewTestKit(c, s.store)
	tk.MustExec("use test")
	tk.MustExec("drop table if exists t, t1")
	tk.MustExec("create table t (a bit(64))")
	tk.MustExec("create table t1 (a varchar(2))")
	tk.MustExec(`insert t1 value ('10')`)
	tk.MustExec(`insert t select a from t1`)
	tk.MustQuery("select a+0 from t").Check(testkit.Rows("12592"))

	tk.MustExec("drop table if exists t, t1")
	tk.MustExec("create table t (a bit(64))")
	tk.MustExec("create table t1 (a binary(2))")
	tk.MustExec(`insert t1 value ('10')`)
	tk.MustExec(`insert t select a from t1`)
	tk.MustQuery("select a+0 from t").Check(testkit.Rows("12592"))

	tk.MustExec("drop table if exists t, t1")
	tk.MustExec("create table t (a bit(64))")
	tk.MustExec("create table t1 (a datetime)")
	tk.MustExec(`insert t1 value ('09-01-01')`)
	tk.MustExec(`insert t select a from t1`)
	tk.MustQuery("select a+0 from t").Check(testkit.Rows("20090101000000"))
}

func (s *testSuite) TestTimestampTimeZone(c *C) {
	defer func() {
		s.cleanEnv(c)
		testleak.AfterTest(c)()
	}()
	tk := testkit.NewTestKit(c, s.store)
	tk.MustExec("use test")
	tk.MustExec("drop table if exists t")
	tk.MustExec("create table t (ts timestamp)")
	tk.MustExec("set time_zone = '+00:00'")
	tk.MustExec("insert into t values ('2017-04-27 22:40:42')")
	// The timestamp will get different value if time_zone session variable changes.
	tests := []struct {
		timezone string
		expect   string
	}{
		{"+10:00", "2017-04-28 08:40:42"},
		{"-6:00", "2017-04-27 16:40:42"},
	}
	for _, tt := range tests {
		tk.MustExec(fmt.Sprintf("set time_zone = '%s'", tt.timezone))
		tk.MustQuery("select * from t").Check(testkit.Rows(tt.expect))
	}

	// For issue https://github.com/pingcap/tidb/issues/3467
	tk.MustExec("drop table if exists t1")
	tk.MustExec(`CREATE TABLE t1 (
 	      id bigint(20) NOT NULL AUTO_INCREMENT,
 	      uid int(11) DEFAULT NULL,
 	      datetime timestamp NOT NULL DEFAULT CURRENT_TIMESTAMP,
 	      ip varchar(128) DEFAULT NULL,
 	    PRIMARY KEY (id),
 	      KEY i_datetime (datetime),
 	      KEY i_userid (uid)
 	    );`)
	tk.MustExec(`INSERT INTO t1 VALUES (123381351,1734,"2014-03-31 08:57:10","127.0.0.1");`)
	r := tk.MustQuery("select datetime from t1;") // Cover TableReaderExec
	r.Check(testkit.Rows("2014-03-31 08:57:10"))
	r = tk.MustQuery("select datetime from t1 where datetime='2014-03-31 08:57:10';")
	r.Check(testkit.Rows("2014-03-31 08:57:10")) // Cover IndexReaderExec
	r = tk.MustQuery("select * from t1 where datetime='2014-03-31 08:57:10';")
	r.Check(testkit.Rows("123381351 1734 2014-03-31 08:57:10 127.0.0.1")) // Cover IndexLookupExec

	// For issue https://github.com/pingcap/tidb/issues/3485
	tk.MustExec("drop table if exists t1")
	tk.MustExec(`CREATE TABLE t1 (
	    id bigint(20) NOT NULL AUTO_INCREMENT,
	    datetime timestamp NOT NULL DEFAULT CURRENT_TIMESTAMP,
	    PRIMARY KEY (id)
	  );`)
	tk.MustExec(`INSERT INTO t1 VALUES (123381351,"2014-03-31 08:57:10");`)
	r = tk.MustQuery(`select * from t1 where datetime="2014-03-31 08:57:10";`)
	r.Check(testkit.Rows("123381351 2014-03-31 08:57:10"))
	tk.MustExec(`alter table t1 add key i_datetime (datetime);`)
	r = tk.MustQuery(`select * from t1 where datetime="2014-03-31 08:57:10";`)
	r.Check(testkit.Rows("123381351 2014-03-31 08:57:10"))
	r = tk.MustQuery(`select * from t1;`)
	r.Check(testkit.Rows("123381351 2014-03-31 08:57:10"))
	r = tk.MustQuery("select datetime from t1 where datetime='2014-03-31 08:57:10';")
	r.Check(testkit.Rows("2014-03-31 08:57:10"))
}

func (s *testSuite) TestTiDBCurrentTS(c *C) {
	defer func() {
		s.cleanEnv(c)
		testleak.AfterTest(c)()
	}()
	tk := testkit.NewTestKit(c, s.store)
	tk.MustQuery("select @@tidb_current_ts").Check(testkit.Rows("0"))
	tk.MustExec("begin")
	rows := tk.MustQuery("select @@tidb_current_ts").Rows()
	tsStr := rows[0][0].(string)
	c.Assert(tsStr, Equals, fmt.Sprintf("%d", tk.Se.Txn().StartTS()))
	tk.MustExec("commit")
	tk.MustQuery("select @@tidb_current_ts").Check(testkit.Rows("0"))

	_, err := tk.Exec("set @@tidb_current_ts = '1'")
	c.Assert(terror.ErrorEqual(err, variable.ErrReadOnly), IsTrue)
}

func (s *testSuite) TestSelectForUpdate(c *C) {
	defer func() {
		s.cleanEnv(c)
		testleak.AfterTest(c)()
	}()
	tk := testkit.NewTestKit(c, s.store)
	tk.MustExec("use test")
	tk1 := testkit.NewTestKit(c, s.store)
	tk1.MustExec("use test")
	tk2 := testkit.NewTestKit(c, s.store)
	tk2.MustExec("use test")

	tk.MustExec("drop table if exists t, t1")

	c.Assert(tk.Se.Txn(), IsNil)
	tk.MustExec("create table t (c1 int, c2 int, c3 int)")
	tk.MustExec("insert t values (11, 2, 3)")
	tk.MustExec("insert t values (12, 2, 3)")
	tk.MustExec("insert t values (13, 2, 3)")

	tk.MustExec("create table t1 (c1 int)")
	tk.MustExec("insert t1 values (11)")

	// conflict
	tk1.MustExec("begin")
	tk1.MustQuery("select * from t where c1=11 for update")

	tk2.MustExec("begin")
	tk2.MustExec("update t set c2=211 where c1=11")
	tk2.MustExec("commit")

	_, err := tk1.Exec("commit")
	c.Assert(err, NotNil)

	// no conflict for subquery.
	tk1.MustExec("begin")
	tk1.MustQuery("select * from t where exists(select null from t1 where t1.c1=t.c1) for update")

	tk2.MustExec("begin")
	tk2.MustExec("update t set c2=211 where c1=12")
	tk2.MustExec("commit")

	tk1.MustExec("commit")

	// not conflict
	tk1.MustExec("begin")
	tk1.MustQuery("select * from t where c1=11 for update")

	tk2.MustExec("begin")
	tk2.MustExec("update t set c2=22 where c1=12")
	tk2.MustExec("commit")

	tk1.MustExec("commit")

	// not conflict, auto commit
	tk1.MustExec("set @@autocommit=1;")
	tk1.MustQuery("select * from t where c1=11 for update")

	tk2.MustExec("begin")
	tk2.MustExec("update t set c2=211 where c1=11")
	tk2.MustExec("commit")

	tk1.MustExec("commit")
}

func (s *testSuite) TestFuncREPEAT(c *C) {
	tk := testkit.NewTestKit(c, s.store)
	defer func() {
		s.cleanEnv(c)
		testleak.AfterTest(c)()
	}()
	tk.MustExec("USE test;")
	tk.MustExec("DROP TABLE IF EXISTS table_string;")
	tk.MustExec("CREATE TABLE table_string(a CHAR(20), b VARCHAR(20), c TINYTEXT, d TEXT(20), e MEDIUMTEXT, f LONGTEXT, g BIGINT);")
	tk.MustExec("INSERT INTO table_string (a, b, c, d, e, f, g) VALUES ('a', 'b', 'c', 'd', 'e', 'f', 2);")
	tk.CheckExecResult(1, 0)

	r := tk.MustQuery("SELECT REPEAT(a, g), REPEAT(b, g), REPEAT(c, g), REPEAT(d, g), REPEAT(e, g), REPEAT(f, g) FROM table_string;")
	r.Check(testkit.Rows("aa bb cc dd ee ff"))

	r = tk.MustQuery("SELECT REPEAT(NULL, g), REPEAT(NULL, g), REPEAT(NULL, g), REPEAT(NULL, g), REPEAT(NULL, g), REPEAT(NULL, g) FROM table_string;")
	r.Check(testkit.Rows("<nil> <nil> <nil> <nil> <nil> <nil>"))

	r = tk.MustQuery("SELECT REPEAT(a, NULL), REPEAT(b, NULL), REPEAT(c, NULL), REPEAT(d, NULL), REPEAT(e, NULL), REPEAT(f, NULL) FROM table_string;")
	r.Check(testkit.Rows("<nil> <nil> <nil> <nil> <nil> <nil>"))

	r = tk.MustQuery("SELECT REPEAT(a, 2), REPEAT(b, 2), REPEAT(c, 2), REPEAT(d, 2), REPEAT(e, 2), REPEAT(f, 2) FROM table_string;")
	r.Check(testkit.Rows("aa bb cc dd ee ff"))

	r = tk.MustQuery("SELECT REPEAT(NULL, 2), REPEAT(NULL, 2), REPEAT(NULL, 2), REPEAT(NULL, 2), REPEAT(NULL, 2), REPEAT(NULL, 2) FROM table_string;")
	r.Check(testkit.Rows("<nil> <nil> <nil> <nil> <nil> <nil>"))

	r = tk.MustQuery("SELECT REPEAT(a, -1), REPEAT(b, -2), REPEAT(c, -2), REPEAT(d, -2), REPEAT(e, -2), REPEAT(f, -2) FROM table_string;")
	r.Check(testkit.Rows("     "))

	r = tk.MustQuery("SELECT REPEAT(a, 0), REPEAT(b, 0), REPEAT(c, 0), REPEAT(d, 0), REPEAT(e, 0), REPEAT(f, 0) FROM table_string;")
	r.Check(testkit.Rows("     "))

	r = tk.MustQuery("SELECT REPEAT(a, 16777217), REPEAT(b, 16777217), REPEAT(c, 16777217), REPEAT(d, 16777217), REPEAT(e, 16777217), REPEAT(f, 16777217) FROM table_string;")
	r.Check(testkit.Rows("<nil> <nil> <nil> <nil> <nil> <nil>"))
}<|MERGE_RESOLUTION|>--- conflicted
+++ resolved
@@ -954,19 +954,18 @@
 	result = tk.MustQuery("select substr('123', 1, null)")
 	result.Check(testkit.Rows("<nil>"))
 
-<<<<<<< HEAD
+
 	// test cos
 	result = tk.MustQuery("select cos(0)")
 	result.Check(testkit.Rows("1"))
 	result = tk.MustQuery("select cos(3.1415926535898)")
 	result.Check(testkit.Rows("-1"))
-=======
+  
 	//for tan
 	result = tk.MustQuery("select tan(0.00)")
 	result.Check(testkit.Rows("0"))
 	result = tk.MustQuery("select tan(PI()/4)")
 	result.Check(testkit.Rows("1"))
->>>>>>> 623ac1ff
 
 	// for case
 	tk.MustExec("drop table if exists t")
