// Copyright 2015 PingCAP, Inc.
//
// Licensed under the Apache License, Version 2.0 (the "License");
// you may not use this file except in compliance with the License.
// You may obtain a copy of the License at
//
//     http://www.apache.org/licenses/LICENSE-2.0
//
// Unless required by applicable law or agreed to in writing, software
// distributed under the License is distributed on an "AS IS" BASIS,
// See the License for the specific language governing permissions and
// limitations under the License.

package executor_test

import (
	"flag"
	"fmt"
	"math"
	"os"
	"strconv"
	"strings"
	"sync"
	"testing"
	"time"

	gofail "github.com/coreos/gofail/runtime"
	"github.com/juju/errors"
	. "github.com/pingcap/check"
	pb "github.com/pingcap/kvproto/pkg/kvrpcpb"
	"github.com/pingcap/tidb/config"
	"github.com/pingcap/tidb/domain"
	"github.com/pingcap/tidb/executor"
	"github.com/pingcap/tidb/kv"
	"github.com/pingcap/tidb/meta/autoid"
	"github.com/pingcap/tidb/model"
	"github.com/pingcap/tidb/mysql"
	"github.com/pingcap/tidb/parser"
	"github.com/pingcap/tidb/plan"
	"github.com/pingcap/tidb/session"
	"github.com/pingcap/tidb/sessionctx"
	"github.com/pingcap/tidb/sessionctx/stmtctx"
	"github.com/pingcap/tidb/sessionctx/variable"
	"github.com/pingcap/tidb/store/mockstore"
	"github.com/pingcap/tidb/store/mockstore/mocktikv"
	"github.com/pingcap/tidb/store/tikv"
	"github.com/pingcap/tidb/store/tikv/tikvrpc"
	"github.com/pingcap/tidb/table/tables"
	"github.com/pingcap/tidb/tablecodec"
	"github.com/pingcap/tidb/terror"
	"github.com/pingcap/tidb/types"
	"github.com/pingcap/tidb/util/admin"
	"github.com/pingcap/tidb/util/codec"
	"github.com/pingcap/tidb/util/logutil"
	"github.com/pingcap/tidb/util/mock"
	"github.com/pingcap/tidb/util/testkit"
	"github.com/pingcap/tidb/util/testleak"
	"github.com/pingcap/tidb/util/testutil"
	"golang.org/x/net/context"
)

func TestT(t *testing.T) {
	CustomVerboseFlag = true
	logLevel := os.Getenv("log_level")
	logutil.InitLogger(&logutil.LogConfig{
		Level: logLevel,
	})
	TestingT(t)
}

var _ = Suite(&testSuite{})
var _ = Suite(&testContextOptionSuite{})

type testSuite struct {
	cluster   *mocktikv.Cluster
	mvccStore mocktikv.MVCCStore
	store     kv.Storage
	domain    *domain.Domain
	*parser.Parser
	ctx *mock.Context

	autoIDStep int64
}

var mockTikv = flag.Bool("mockTikv", true, "use mock tikv store in executor test")

func (s *testSuite) SetUpSuite(c *C) {
	testleak.BeforeTest()
	s.autoIDStep = autoid.GetStep()
	autoid.SetStep(5000)
	s.Parser = parser.New()
	flag.Lookup("mockTikv")
	useMockTikv := *mockTikv
	if useMockTikv {
		s.cluster = mocktikv.NewCluster()
		mocktikv.BootstrapWithSingleStore(s.cluster)
		s.mvccStore = mocktikv.MustNewMVCCStore()
		store, err := mockstore.NewMockTikvStore(
			mockstore.WithCluster(s.cluster),
			mockstore.WithMVCCStore(s.mvccStore),
		)
		c.Assert(err, IsNil)
		s.store = store
		session.SetSchemaLease(0)
		session.SetStatsLease(0)
	}
	d, err := session.BootstrapSession(s.store)
	c.Assert(err, IsNil)
	s.domain = d
}

func (s *testSuite) TearDownSuite(c *C) {
	s.domain.Close()
	s.store.Close()
	autoid.SetStep(s.autoIDStep)
	testleak.AfterTest(c)()
}

func (s *testSuite) TearDownTest(c *C) {
	tk := testkit.NewTestKit(c, s.store)
	tk.MustExec("use test")
	r := tk.MustQuery("show tables")
	for _, tb := range r.Rows() {
		tableName := tb[0]
		tk.MustExec(fmt.Sprintf("drop table %v", tableName))
	}
}

func (s *testSuite) TestAdmin(c *C) {
	tk := testkit.NewTestKit(c, s.store)
	tk.MustExec("use test")
	tk.MustExec("drop table if exists admin_test")
	tk.MustExec("create table admin_test (c1 int, c2 int, c3 int default 1, index (c1))")
	tk.MustExec("insert admin_test (c1) values (1),(2),(NULL)")

	ctx := context.Background()
	// cancel DDL jobs test
	r, err := tk.Exec("admin cancel ddl jobs 1")
	c.Assert(err, IsNil, Commentf("err %v", err))
	chk := r.NewChunk()
	err = r.Next(ctx, chk)
	c.Assert(err, IsNil)
	row := chk.GetRow(0)
	c.Assert(row.Len(), Equals, 2)
	c.Assert(row.GetString(0), Equals, "1")
	c.Assert(row.GetString(1), Equals, "error: Can't find this job")

	r, err = tk.Exec("admin show ddl")
	c.Assert(err, IsNil)
	chk = r.NewChunk()
	err = r.Next(ctx, chk)
	c.Assert(err, IsNil)
	row = chk.GetRow(0)
	c.Assert(row.Len(), Equals, 4)
	txn, err := s.store.Begin()
	c.Assert(err, IsNil)
	ddlInfo, err := admin.GetDDLInfo(txn)
	c.Assert(err, IsNil)
	c.Assert(row.GetInt64(0), Equals, ddlInfo.SchemaVer)
	// TODO: Pass this test.
	// rowOwnerInfos := strings.Split(row.Data[1].GetString(), ",")
	// ownerInfos := strings.Split(ddlInfo.Owner.String(), ",")
	// c.Assert(rowOwnerInfos[0], Equals, ownerInfos[0])
	c.Assert(row.GetString(2), Equals, "")
	chk = r.NewChunk()
	err = r.Next(ctx, chk)
	c.Assert(err, IsNil)
	c.Assert(chk.NumRows() == 0, IsTrue)
	err = txn.Rollback()
	c.Assert(err, IsNil)

	// show DDL jobs test
	r, err = tk.Exec("admin show ddl jobs")
	c.Assert(err, IsNil)
	chk = r.NewChunk()
	err = r.Next(ctx, chk)
	c.Assert(err, IsNil)
	row = chk.GetRow(0)
	c.Assert(row.Len(), Equals, 2)
	txn, err = s.store.Begin()
	c.Assert(err, IsNil)
	historyJobs, err := admin.GetHistoryDDLJobs(txn)
	c.Assert(len(historyJobs), Greater, 1)
	c.Assert(len(row.GetString(0)), Greater, 0)
	c.Assert(err, IsNil)
	c.Assert(row.GetString(1), Equals, historyJobs[0].State.String())
	c.Assert(err, IsNil)

	// show DDL job queries test
	tk.MustExec("use test")
	tk.MustExec("drop table if exists admin_test2")
	tk.MustExec("create table admin_test2 (c1 int, c2 int, c3 int default 1, index (c1))")
	result := tk.MustQuery(`admin show ddl job queries 1, 1, 1`)
	result.Check(testkit.Rows())
	result = tk.MustQuery(`admin show ddl job queries 1, 2, 3, 4`)
	result.Check(testkit.Rows())
	historyJob, err := admin.GetHistoryDDLJobs(txn)
	result = tk.MustQuery(fmt.Sprintf("admin show ddl job queries %d", historyJob[0].ID))
	result.Check(testkit.Rows(historyJob[0].Query))
	c.Assert(err, IsNil)

	// check table test
	tk.MustExec("create table admin_test1 (c1 int, c2 int default 1, index (c1))")
	tk.MustExec("insert admin_test1 (c1) values (21),(22)")
	r, err = tk.Exec("admin check table admin_test, admin_test1")
	c.Assert(err, IsNil)
	c.Assert(r, IsNil)
	// error table name
	r, err = tk.Exec("admin check table admin_test_error")
	c.Assert(err, NotNil)
	// different index values
	sctx := tk.Se.(sessionctx.Context)
	dom := domain.GetDomain(sctx)
	is := dom.InfoSchema()
	c.Assert(is, NotNil)
	tb, err := is.TableByName(model.NewCIStr("test"), model.NewCIStr("admin_test"))
	c.Assert(err, IsNil)
	c.Assert(tb.Indices(), HasLen, 1)
	_, err = tb.Indices()[0].Create(mock.NewContext(), txn, types.MakeDatums(int64(10)), 1)
	c.Assert(err, IsNil)
	err = txn.Commit(context.Background())
	c.Assert(err, IsNil)
	r, err = tk.Exec("admin check table admin_test")
	c.Assert(err, NotNil)

	// checksum table test
	tk.MustExec("create table checksum_with_index (id int, count int, PRIMARY KEY(id), KEY(count))")
	tk.MustExec("create table checksum_without_index (id int, count int, PRIMARY KEY(id))")
	r, err = tk.Exec("admin checksum table checksum_with_index, checksum_without_index")
	c.Assert(err, IsNil)
	res := tk.ResultSetToResult(r, Commentf("admin checksum table"))
	// Mocktikv returns 1 for every table/index scan, then we will xor the checksums of a table.
	// For "checksum_with_index", we have two checksums, so the result will be 1^1 = 0.
	// For "checksum_without_index", we only have one checksum, so the result will be 1.
	res.Sort().Check(testkit.Rows("test checksum_with_index 0 2 2", "test checksum_without_index 1 1 1"))
}

func (s *testSuite) fillData(tk *testkit.TestKit, table string) {
	tk.MustExec("use test")
	tk.MustExec(fmt.Sprintf("create table %s(id int not null default 1, name varchar(255), PRIMARY KEY(id));", table))

	// insert data
	tk.MustExec(fmt.Sprintf("insert INTO %s VALUES (1, \"hello\");", table))
	tk.CheckExecResult(1, 0)
	tk.MustExec(fmt.Sprintf("insert into %s values (2, \"hello\");", table))
	tk.CheckExecResult(1, 0)
}

type testCase struct {
	data1    []byte
	data2    []byte
	expected []string
	restData []byte
}

func checkCases(tests []testCase, ld *executor.LoadDataInfo,
	c *C, tk *testkit.TestKit, ctx sessionctx.Context, selectSQL, deleteSQL string) {
	for _, tt := range tests {
		c.Assert(ctx.NewTxn(), IsNil)
		data, reachLimit, err1 := ld.InsertData(tt.data1, tt.data2)
		c.Assert(err1, IsNil)
		c.Assert(reachLimit, IsFalse)
		if tt.restData == nil {
			c.Assert(data, HasLen, 0,
				Commentf("data1:%v, data2:%v, data:%v", string(tt.data1), string(tt.data2), string(data)))
		} else {
			c.Assert(data, DeepEquals, tt.restData,
				Commentf("data1:%v, data2:%v, data:%v", string(tt.data1), string(tt.data2), string(data)))
		}
		ctx.StmtCommit()
		err1 = ctx.Txn().Commit(context.Background())
		c.Assert(err1, IsNil)
		r := tk.MustQuery(selectSQL)
		r.Check(testutil.RowsWithSep("|", tt.expected...))
		tk.MustExec(deleteSQL)
	}
}

func (s *testSuite) TestSelectWithoutFrom(c *C) {
	tk := testkit.NewTestKit(c, s.store)
	tk.MustExec("use test")

	r := tk.MustQuery("select 1 + 2*3;")
	r.Check(testkit.Rows("7"))

	r = tk.MustQuery(`select _utf8"string";`)
	r.Check(testkit.Rows("string"))

	r = tk.MustQuery("select 1 order by 1;")
	r.Check(testkit.Rows("1"))
}

// TestSelectBackslashN Issue 3685.
func (s *testSuite) TestSelectBackslashN(c *C) {
	tk := testkit.NewTestKit(c, s.store)

	sql := `select \N;`
	r := tk.MustQuery(sql)
	r.Check(testkit.Rows("<nil>"))
	rs, err := tk.Exec(sql)
	c.Check(err, IsNil)
	fields := rs.Fields()
	c.Check(len(fields), Equals, 1)
	c.Check(fields[0].Column.Name.O, Equals, "NULL")

	sql = `select "\N";`
	r = tk.MustQuery(sql)
	r.Check(testkit.Rows("N"))
	rs, err = tk.Exec(sql)
	c.Check(err, IsNil)
	fields = rs.Fields()
	c.Check(len(fields), Equals, 1)
	c.Check(fields[0].Column.Name.O, Equals, `N`)

	tk.MustExec("use test;")
	tk.MustExec("create table test (`\\N` int);")
	tk.MustExec("insert into test values (1);")
	tk.CheckExecResult(1, 0)
	sql = "select * from test;"
	r = tk.MustQuery(sql)
	r.Check(testkit.Rows("1"))
	rs, err = tk.Exec(sql)
	c.Check(err, IsNil)
	fields = rs.Fields()
	c.Check(len(fields), Equals, 1)
	c.Check(fields[0].Column.Name.O, Equals, `\N`)

	sql = `select \N from test;`
	r = tk.MustQuery(sql)
	r.Check(testkit.Rows("<nil>"))
	rs, err = tk.Exec(sql)
	c.Check(err, IsNil)
	fields = rs.Fields()
	c.Check(err, IsNil)
	c.Check(len(fields), Equals, 1)
	c.Check(fields[0].Column.Name.O, Equals, `NULL`)

	sql = `select (\N) from test;`
	r = tk.MustQuery(sql)
	r.Check(testkit.Rows("<nil>"))
	rs, err = tk.Exec(sql)
	c.Check(err, IsNil)
	fields = rs.Fields()
	c.Check(len(fields), Equals, 1)
	c.Check(fields[0].Column.Name.O, Equals, `NULL`)

	sql = "select `\\N` from test;"
	r = tk.MustQuery(sql)
	r.Check(testkit.Rows("1"))
	rs, err = tk.Exec(sql)
	c.Check(err, IsNil)
	fields = rs.Fields()
	c.Check(len(fields), Equals, 1)
	c.Check(fields[0].Column.Name.O, Equals, `\N`)

	sql = "select (`\\N`) from test;"
	r = tk.MustQuery(sql)
	r.Check(testkit.Rows("1"))
	rs, err = tk.Exec(sql)
	c.Check(err, IsNil)
	fields = rs.Fields()
	c.Check(len(fields), Equals, 1)
	c.Check(fields[0].Column.Name.O, Equals, `\N`)

	sql = `select '\N' from test;`
	r = tk.MustQuery(sql)
	r.Check(testkit.Rows("N"))
	rs, err = tk.Exec(sql)
	c.Check(err, IsNil)
	fields = rs.Fields()
	c.Check(len(fields), Equals, 1)
	c.Check(fields[0].Column.Name.O, Equals, `N`)

	sql = `select ('\N') from test;`
	r = tk.MustQuery(sql)
	r.Check(testkit.Rows("N"))
	rs, err = tk.Exec(sql)
	c.Check(err, IsNil)
	fields = rs.Fields()
	c.Check(len(fields), Equals, 1)
	c.Check(fields[0].Column.Name.O, Equals, `N`)
}

// TestSelectNull Issue #4053.
func (s *testSuite) TestSelectNull(c *C) {
	tk := testkit.NewTestKit(c, s.store)

	sql := `select nUll;`
	r := tk.MustQuery(sql)
	r.Check(testkit.Rows("<nil>"))
	rs, err := tk.Exec(sql)
	c.Check(err, IsNil)
	fields := rs.Fields()
	c.Check(len(fields), Equals, 1)
	c.Check(fields[0].Column.Name.O, Equals, `NULL`)

	sql = `select (null);`
	r = tk.MustQuery(sql)
	r.Check(testkit.Rows("<nil>"))
	rs, err = tk.Exec(sql)
	c.Check(err, IsNil)
	fields = rs.Fields()
	c.Check(len(fields), Equals, 1)
	c.Check(fields[0].Column.Name.O, Equals, `NULL`)

	sql = `select null+NULL;`
	r = tk.MustQuery(sql)
	r.Check(testkit.Rows("<nil>"))
	rs, err = tk.Exec(sql)
	c.Check(err, IsNil)
	fields = rs.Fields()
	c.Check(err, IsNil)
	c.Check(len(fields), Equals, 1)
	c.Check(fields[0].Column.Name.O, Equals, `null+NULL`)
}

// TestSelectStringLiteral Issue #3686.
func (s *testSuite) TestSelectStringLiteral(c *C) {
	tk := testkit.NewTestKit(c, s.store)

	sql := `select 'abc';`
	r := tk.MustQuery(sql)
	r.Check(testkit.Rows("abc"))
	rs, err := tk.Exec(sql)
	c.Check(err, IsNil)
	fields := rs.Fields()
	c.Check(len(fields), Equals, 1)
	c.Check(fields[0].Column.Name.O, Equals, `abc`)

	sql = `select (('abc'));`
	r = tk.MustQuery(sql)
	r.Check(testkit.Rows("abc"))
	rs, err = tk.Exec(sql)
	c.Check(err, IsNil)
	fields = rs.Fields()
	c.Check(len(fields), Equals, 1)
	c.Check(fields[0].Column.Name.O, Equals, `abc`)

	sql = `select 'abc'+'def';`
	r = tk.MustQuery(sql)
	r.Check(testkit.Rows("0"))
	rs, err = tk.Exec(sql)
	c.Check(err, IsNil)
	fields = rs.Fields()
	c.Check(len(fields), Equals, 1)
	c.Check(fields[0].Column.Name.O, Equals, `'abc'+'def'`)

	// Below checks whether leading invalid chars are trimmed.
	sql = "select '\n';"
	r = tk.MustQuery(sql)
	r.Check(testkit.Rows("\n"))
	rs, err = tk.Exec(sql)
	c.Check(err, IsNil)
	fields = rs.Fields()
	c.Check(len(fields), Equals, 1)
	c.Check(fields[0].Column.Name.O, Equals, "")

	sql = "select '\t   col';" // Lowercased letter is a valid char.
	rs, err = tk.Exec(sql)
	c.Check(err, IsNil)
	fields = rs.Fields()
	c.Check(len(fields), Equals, 1)
	c.Check(fields[0].Column.Name.O, Equals, "col")

	sql = "select '\t   Col';" // Uppercased letter is a valid char.
	rs, err = tk.Exec(sql)
	c.Check(err, IsNil)
	fields = rs.Fields()
	c.Check(len(fields), Equals, 1)
	c.Check(fields[0].Column.Name.O, Equals, "Col")

	sql = "select '\n\t   中文 col';" // Chinese char is a valid char.
	rs, err = tk.Exec(sql)
	c.Check(err, IsNil)
	fields = rs.Fields()
	c.Check(len(fields), Equals, 1)
	c.Check(fields[0].Column.Name.O, Equals, "中文 col")

	sql = "select ' \r\n  .col';" // Punctuation is a valid char.
	rs, err = tk.Exec(sql)
	c.Check(err, IsNil)
	fields = rs.Fields()
	c.Check(len(fields), Equals, 1)
	c.Check(fields[0].Column.Name.O, Equals, ".col")

	sql = "select '   😆col';" // Emoji is a valid char.
	rs, err = tk.Exec(sql)
	c.Check(err, IsNil)
	fields = rs.Fields()
	c.Check(len(fields), Equals, 1)
	c.Check(fields[0].Column.Name.O, Equals, "😆col")

	// Below checks whether trailing invalid chars are preserved.
	sql = `select 'abc   ';`
	rs, err = tk.Exec(sql)
	c.Check(err, IsNil)
	fields = rs.Fields()
	c.Check(len(fields), Equals, 1)
	c.Check(fields[0].Column.Name.O, Equals, "abc   ")

	sql = `select '  abc   123   ';`
	rs, err = tk.Exec(sql)
	c.Check(err, IsNil)
	fields = rs.Fields()
	c.Check(len(fields), Equals, 1)
	c.Check(fields[0].Column.Name.O, Equals, "abc   123   ")

	// Issue #4239.
	sql = `select 'a' ' ' 'string';`
	r = tk.MustQuery(sql)
	r.Check(testkit.Rows("a string"))
	rs, err = tk.Exec(sql)
	c.Check(err, IsNil)
	fields = rs.Fields()
	c.Check(len(fields), Equals, 1)
	c.Check(fields[0].Column.Name.O, Equals, "a")

	sql = `select 'a' " " "string";`
	r = tk.MustQuery(sql)
	r.Check(testkit.Rows("a string"))
	rs, err = tk.Exec(sql)
	c.Check(err, IsNil)
	fields = rs.Fields()
	c.Check(len(fields), Equals, 1)
	c.Check(fields[0].Column.Name.O, Equals, "a")

	sql = `select 'string' 'string';`
	r = tk.MustQuery(sql)
	r.Check(testkit.Rows("stringstring"))
	rs, err = tk.Exec(sql)
	c.Check(err, IsNil)
	fields = rs.Fields()
	c.Check(len(fields), Equals, 1)
	c.Check(fields[0].Column.Name.O, Equals, "string")

	sql = `select "ss" "a";`
	r = tk.MustQuery(sql)
	r.Check(testkit.Rows("ssa"))
	rs, err = tk.Exec(sql)
	c.Check(err, IsNil)
	fields = rs.Fields()
	c.Check(len(fields), Equals, 1)
	c.Check(fields[0].Column.Name.O, Equals, "ss")

	sql = `select "ss" "a" "b";`
	r = tk.MustQuery(sql)
	r.Check(testkit.Rows("ssab"))
	rs, err = tk.Exec(sql)
	c.Check(err, IsNil)
	fields = rs.Fields()
	c.Check(len(fields), Equals, 1)
	c.Check(fields[0].Column.Name.O, Equals, "ss")

	sql = `select "ss" "a" ' ' "b";`
	r = tk.MustQuery(sql)
	r.Check(testkit.Rows("ssa b"))
	rs, err = tk.Exec(sql)
	c.Check(err, IsNil)
	fields = rs.Fields()
	c.Check(len(fields), Equals, 1)
	c.Check(fields[0].Column.Name.O, Equals, "ss")

	sql = `select "ss" "a" ' ' "b" ' ' "d";`
	r = tk.MustQuery(sql)
	r.Check(testkit.Rows("ssa b d"))
	rs, err = tk.Exec(sql)
	c.Check(err, IsNil)
	fields = rs.Fields()
	c.Check(len(fields), Equals, 1)
	c.Check(fields[0].Column.Name.O, Equals, "ss")
}

func (s *testSuite) TestSelectLimit(c *C) {
	tk := testkit.NewTestKit(c, s.store)
	tk.MustExec("use test")
	s.fillData(tk, "select_limit")

	tk.MustExec("insert INTO select_limit VALUES (3, \"hello\");")
	tk.CheckExecResult(1, 0)
	tk.MustExec("insert INTO select_limit VALUES (4, \"hello\");")
	tk.CheckExecResult(1, 0)

	r := tk.MustQuery("select * from select_limit limit 1;")
	r.Check(testkit.Rows("1 hello"))

	r = tk.MustQuery("select id from (select * from select_limit limit 1) k where id != 1;")
	r.Check(testkit.Rows())

	r = tk.MustQuery("select * from select_limit limit 18446744073709551615 offset 0;")
	r.Check(testkit.Rows("1 hello", "2 hello", "3 hello", "4 hello"))

	r = tk.MustQuery("select * from select_limit limit 18446744073709551615 offset 1;")
	r.Check(testkit.Rows("2 hello", "3 hello", "4 hello"))

	r = tk.MustQuery("select * from select_limit limit 18446744073709551615 offset 3;")
	r.Check(testkit.Rows("4 hello"))

	_, err := tk.Exec("select * from select_limit limit 18446744073709551616 offset 3;")
	c.Assert(err, NotNil)
}

func (s *testSuite) TestSelectOrderBy(c *C) {
	tk := testkit.NewTestKit(c, s.store)
	tk.MustExec("use test")
	s.fillData(tk, "select_order_test")

	// Test star field
	r := tk.MustQuery("select * from select_order_test where id = 1 order by id limit 1 offset 0;")
	r.Check(testkit.Rows("1 hello"))

	r = tk.MustQuery("select id from select_order_test order by id desc limit 1 ")
	r.Check(testkit.Rows("2"))

	r = tk.MustQuery("select id from select_order_test order by id + 1 desc limit 1 ")
	r.Check(testkit.Rows("2"))

	// Test limit
	r = tk.MustQuery("select * from select_order_test order by name, id limit 1 offset 0;")
	r.Check(testkit.Rows("1 hello"))

	// Test limit
	r = tk.MustQuery("select id as c1, name from select_order_test order by 2, id limit 1 offset 0;")
	r.Check(testkit.Rows("1 hello"))

	// Test limit overflow
	r = tk.MustQuery("select * from select_order_test order by name, id limit 100 offset 0;")
	r.Check(testkit.Rows("1 hello", "2 hello"))

	// Test offset overflow
	r = tk.MustQuery("select * from select_order_test order by name, id limit 1 offset 100;")
	r.Check(testkit.Rows())

	// Test multiple field
	r = tk.MustQuery("select id, name from select_order_test where id = 1 group by id, name limit 1 offset 0;")
	r.Check(testkit.Rows("1 hello"))

	// Test limit + order by
	for i := 3; i <= 10; i += 1 {
		tk.MustExec(fmt.Sprintf("insert INTO select_order_test VALUES (%d, \"zz\");", i))
	}
	tk.MustExec("insert INTO select_order_test VALUES (10086, \"hi\");")
	for i := 11; i <= 20; i += 1 {
		tk.MustExec(fmt.Sprintf("insert INTO select_order_test VALUES (%d, \"hh\");", i))
	}
	for i := 21; i <= 30; i += 1 {
		tk.MustExec(fmt.Sprintf("insert INTO select_order_test VALUES (%d, \"zz\");", i))
	}
	tk.MustExec("insert INTO select_order_test VALUES (1501, \"aa\");")
	r = tk.MustQuery("select * from select_order_test order by name, id limit 1 offset 3;")
	r.Check(testkit.Rows("11 hh"))
	tk.MustExec("drop table select_order_test")
	tk.MustExec("drop table if exists t")
	tk.MustExec("create table t (c int, d int)")
	tk.MustExec("insert t values (1, 1)")
	tk.MustExec("insert t values (1, 2)")
	tk.MustExec("insert t values (1, 3)")
	r = tk.MustQuery("select 1-d as d from t order by d;")
	r.Check(testkit.Rows("-2", "-1", "0"))
	r = tk.MustQuery("select 1-d as d from t order by d + 1;")
	r.Check(testkit.Rows("0", "-1", "-2"))
	r = tk.MustQuery("select t.d from t order by d;")
	r.Check(testkit.Rows("1", "2", "3"))

	tk.MustExec("drop table if exists t")
	tk.MustExec("create table t (a int, b int, c int)")
	tk.MustExec("insert t values (1, 2, 3)")
	r = tk.MustQuery("select b from (select a,b from t order by a,c) t")
	r.Check(testkit.Rows("2"))
	r = tk.MustQuery("select b from (select a,b from t order by a,c limit 1) t")
	r.Check(testkit.Rows("2"))
	tk.MustExec("drop table if exists t")
	tk.MustExec("create table t(a int, b int, index idx(a))")
	tk.MustExec("insert into t values(1, 1), (2, 2)")
	tk.MustQuery("select * from t where 1 order by b").Check(testkit.Rows("1 1", "2 2"))
	tk.MustQuery("select * from t where a between 1 and 2 order by a desc").Check(testkit.Rows("2 2", "1 1"))

	// Test double read and topN is pushed down to first read plan.
	tk.MustExec("drop table if exists t")
	tk.MustExec("create table t(a int primary key, b int, c int, index idx(b))")
	tk.MustExec("insert into t values(1, 3, 1)")
	tk.MustExec("insert into t values(2, 2, 2)")
	tk.MustExec("insert into t values(3, 1, 3)")
	tk.MustQuery("select * from t use index(idx) order by a desc limit 1").Check(testkit.Rows("3 1 3"))

	// Test double read which needs to keep order.
	tk.MustExec("drop table if exists t")
	tk.MustExec("create table t(a int, b int, key b (b))")
	tk.Se.GetSessionVars().IndexLookupSize = 3
	for i := 0; i < 10; i++ {
		tk.MustExec(fmt.Sprintf("insert into t values(%d, %d)", i, 10-i))
	}
	tk.MustQuery("select a from t use index(b) order by b").Check(testkit.Rows("9", "8", "7", "6", "5", "4", "3", "2", "1", "0"))
}

func (s *testSuite) TestOrderBy(c *C) {
	tk := testkit.NewTestKitWithInit(c, s.store)
	tk.MustExec("drop table if exists t")
	tk.MustExec("create table t (c1 int, c2 int, c3 varchar(20))")
	tk.MustExec("insert into t values (1, 2, 'abc'), (2, 1, 'bcd')")

	// Fix issue https://github.com/pingcap/tidb/issues/337
	tk.MustQuery("select c1 as a, c1 as b from t order by c1").Check(testkit.Rows("1 1", "2 2"))

	tk.MustQuery("select c1 as a, t.c1 as a from t order by a desc").Check(testkit.Rows("2 2", "1 1"))
	tk.MustQuery("select c1 as c2 from t order by c2").Check(testkit.Rows("1", "2"))
	tk.MustQuery("select sum(c1) from t order by sum(c1)").Check(testkit.Rows("3"))
	tk.MustQuery("select c1 as c2 from t order by c2 + 1").Check(testkit.Rows("2", "1"))

	// Order by position.
	tk.MustQuery("select * from t order by 1").Check(testkit.Rows("1 2 abc", "2 1 bcd"))
	tk.MustQuery("select * from t order by 2").Check(testkit.Rows("2 1 bcd", "1 2 abc"))

	// Order by binary.
	tk.MustQuery("select c1, c3 from t order by binary c1 desc").Check(testkit.Rows("2 bcd", "1 abc"))
	tk.MustQuery("select c1, c2 from t order by binary c3").Check(testkit.Rows("1 2", "2 1"))
}

func (s *testSuite) TestSelectErrorRow(c *C) {
	tk := testkit.NewTestKit(c, s.store)
	tk.MustExec("use test")

	_, err := tk.Exec("select row(1, 1) from test")
	c.Assert(err, NotNil)

	_, err = tk.Exec("select * from test group by row(1, 1);")
	c.Assert(err, NotNil)

	_, err = tk.Exec("select * from test order by row(1, 1);")
	c.Assert(err, NotNil)

	_, err = tk.Exec("select * from test having row(1, 1);")
	c.Assert(err, NotNil)

	_, err = tk.Exec("select (select 1, 1) from test;")
	c.Assert(err, NotNil)

	_, err = tk.Exec("select * from test group by (select 1, 1);")
	c.Assert(err, NotNil)

	_, err = tk.Exec("select * from test order by (select 1, 1);")
	c.Assert(err, NotNil)

	_, err = tk.Exec("select * from test having (select 1, 1);")
	c.Assert(err, NotNil)
}

// TestIssue2612 is related with https://github.com/pingcap/tidb/issues/2612
func (s *testSuite) TestIssue2612(c *C) {
	tk := testkit.NewTestKit(c, s.store)
	tk.MustExec("use test")
	tk.MustExec(`drop table if exists t`)
	tk.MustExec(`create table t (
		create_at datetime NOT NULL DEFAULT '1000-01-01 00:00:00',
		finish_at datetime NOT NULL DEFAULT '1000-01-01 00:00:00');`)
	tk.MustExec(`insert into t values ('2016-02-13 15:32:24',  '2016-02-11 17:23:22');`)
	rs, err := tk.Exec(`select timediff(finish_at, create_at) from t;`)
	c.Assert(err, IsNil)
	chk := rs.NewChunk()
	err = rs.Next(context.Background(), chk)
	c.Assert(err, IsNil)
	c.Assert(chk.GetRow(0).GetDuration(0).String(), Equals, "-46:09:02")
}

// TestIssue345 is related with https://github.com/pingcap/tidb/issues/345
func (s *testSuite) TestIssue345(c *C) {
	tk := testkit.NewTestKit(c, s.store)
	tk.MustExec("use test")
	tk.MustExec(`drop table if exists t1, t2`)
	tk.MustExec(`create table t1 (c1 int);`)
	tk.MustExec(`create table t2 (c2 int);`)
	tk.MustExec(`insert into t1 values (1);`)
	tk.MustExec(`insert into t2 values (2);`)
	tk.MustExec(`update t1, t2 set t1.c1 = 2, t2.c2 = 1;`)
	tk.MustExec(`update t1, t2 set c1 = 2, c2 = 1;`)
	tk.MustExec(`update t1 as a, t2 as b set a.c1 = 2, b.c2 = 1;`)

	// Check t1 content
	r := tk.MustQuery("SELECT * FROM t1;")
	r.Check(testkit.Rows("2"))
	// Check t2 content
	r = tk.MustQuery("SELECT * FROM t2;")
	r.Check(testkit.Rows("1"))

	tk.MustExec(`update t1 as a, t2 as t1 set a.c1 = 1, t1.c2 = 2;`)
	// Check t1 content
	r = tk.MustQuery("SELECT * FROM t1;")
	r.Check(testkit.Rows("1"))
	// Check t2 content
	r = tk.MustQuery("SELECT * FROM t2;")
	r.Check(testkit.Rows("2"))

	_, err := tk.Exec(`update t1 as a, t2 set t1.c1 = 10;`)
	c.Assert(err, NotNil)
}

func (s *testSuite) TestIssue5055(c *C) {
	tk := testkit.NewTestKit(c, s.store)
	tk.MustExec("use test")
	tk.MustExec(`drop table if exists t1, t2`)
	tk.MustExec(`create table t1 (a int);`)
	tk.MustExec(`create table t2 (a int);`)
	tk.MustExec(`insert into t1 values(1);`)
	tk.MustExec(`insert into t2 values(1);`)
	result := tk.MustQuery("select tbl1.* from (select t1.a, 1 from t1) tbl1 left join t2 tbl2 on tbl1.a = tbl2.a order by tbl1.a desc limit 1;")
	result.Check(testkit.Rows("1 1"))
}

func (s *testSuite) TestUnion(c *C) {
	tk := testkit.NewTestKit(c, s.store)
	tk.MustExec("use test")

	testSQL := `drop table if exists union_test; create table union_test(id int);`
	tk.MustExec(testSQL)

	testSQL = `drop table if exists union_test;`
	tk.MustExec(testSQL)
	testSQL = `create table union_test(id int);`
	tk.MustExec(testSQL)
	testSQL = `insert union_test values (1),(2)`
	tk.MustExec(testSQL)

	testSQL = `select id from union_test union select id from union_test;`
	r := tk.MustQuery(testSQL)
	r.Check(testkit.Rows("1", "2"))

	testSQL = `select * from (select id from union_test union select id from union_test) t order by id;`
	r = tk.MustQuery(testSQL)
	r.Check(testkit.Rows("1", "2"))

	r = tk.MustQuery("select 1 union all select 1")
	r.Check(testkit.Rows("1", "1"))

	r = tk.MustQuery("select 1 union all select 1 union select 1")
	r.Check(testkit.Rows("1"))

	r = tk.MustQuery("select 1 as a union (select 2) order by a limit 1")
	r.Check(testkit.Rows("1"))

	r = tk.MustQuery("select 1 as a union (select 2) order by a limit 1, 1")
	r.Check(testkit.Rows("2"))

	r = tk.MustQuery("select id from union_test union all (select 1) order by id desc")
	r.Check(testkit.Rows("2", "1", "1"))

	r = tk.MustQuery("select id as a from union_test union (select 1) order by a desc")
	r.Check(testkit.Rows("2", "1"))

	r = tk.MustQuery(`select null as a union (select "abc") order by a`)
	r.Check(testkit.Rows("<nil>", "abc"))

	r = tk.MustQuery(`select "abc" as a union (select 1) order by a`)
	r.Check(testkit.Rows("1", "abc"))

	tk.MustExec("drop table if exists t1")
	tk.MustExec("create table t1 (c int, d int)")
	tk.MustExec("insert t1 values (NULL, 1)")
	tk.MustExec("insert t1 values (1, 1)")
	tk.MustExec("insert t1 values (1, 2)")
	tk.MustExec("drop table if exists t2")
	tk.MustExec("create table t2 (c int, d int)")
	tk.MustExec("insert t2 values (1, 3)")
	tk.MustExec("insert t2 values (1, 1)")
	tk.MustExec("drop table if exists t3")
	tk.MustExec("create table t3 (c int, d int)")
	tk.MustExec("insert t3 values (3, 2)")
	tk.MustExec("insert t3 values (4, 3)")
	r = tk.MustQuery(`select sum(c1), c2 from (select c c1, d c2 from t1 union all select d c1, c c2 from t2 union all select c c1, d c2 from t3) x group by c2 order by c2`)
	r.Check(testkit.Rows("5 1", "4 2", "4 3"))

	tk.MustExec("drop table if exists t1, t2, t3")
	tk.MustExec("create table t1 (a int primary key)")
	tk.MustExec("create table t2 (a int primary key)")
	tk.MustExec("create table t3 (a int primary key)")
	tk.MustExec("insert t1 values (7), (8)")
	tk.MustExec("insert t2 values (1), (9)")
	tk.MustExec("insert t3 values (2), (3)")
	r = tk.MustQuery("select * from t1 union all select * from t2 union all (select * from t3) order by a limit 2")
	r.Check(testkit.Rows("1", "2"))

	tk.MustExec("drop table if exists t1, t2")
	tk.MustExec("create table t1 (a int)")
	tk.MustExec("create table t2 (a int)")
	tk.MustExec("insert t1 values (2), (1)")
	tk.MustExec("insert t2 values (3), (4)")
	r = tk.MustQuery("select * from t1 union all (select * from t2) order by a limit 1")
	r.Check(testkit.Rows("1"))
	r = tk.MustQuery("select (select * from t1 where a != t.a union all (select * from t2 where a != t.a) order by a limit 1) from t1 t")
	r.Check(testkit.Rows("1", "2"))

	tk.MustExec("drop table if exists t")
	tk.MustExec("create table t (id int unsigned primary key auto_increment, c1 int, c2 int, index c1_c2 (c1, c2))")
	tk.MustExec("insert into t (c1, c2) values (1, 1)")
	tk.MustExec("insert into t (c1, c2) values (1, 2)")
	tk.MustExec("insert into t (c1, c2) values (2, 3)")
	r = tk.MustQuery("select * from t where t.c1 = 1 union select * from t where t.id = 1")
	r.Check(testkit.Rows("1 1 1", "2 1 2"))

	tk.MustExec("drop table if exists t")
	tk.MustExec("CREATE TABLE t (f1 DATE)")
	tk.MustExec("INSERT INTO t VALUES ('1978-11-26')")
	r = tk.MustQuery("SELECT f1+0 FROM t UNION SELECT f1+0 FROM t")
	r.Check(testkit.Rows("19781126"))

	tk.MustExec("drop table if exists t")
	tk.MustExec("CREATE TABLE t (a int, b int)")
	tk.MustExec("INSERT INTO t VALUES ('1', '1')")
	r = tk.MustQuery("select b from (SELECT * FROM t UNION ALL SELECT a, b FROM t order by a) t")

	tk.MustExec("drop table if exists t")
	tk.MustExec("CREATE TABLE t (a DECIMAL(4,2))")
	tk.MustExec("INSERT INTO t VALUE(12.34)")
	r = tk.MustQuery("SELECT 1 AS c UNION select a FROM t")
	r.Sort().Check(testkit.Rows("1.00", "12.34"))

	// #issue3771
	r = tk.MustQuery("SELECT 'a' UNION SELECT CONCAT('a', -4)")
	r.Sort().Check(testkit.Rows("a", "a-4"))

	// test race
	tk.MustQuery("SELECT @x:=0 UNION ALL SELECT @x:=0 UNION ALL SELECT @x")

	// test field tp
	tk.MustExec("drop table if exists t1, t2")
	tk.MustExec("CREATE TABLE t1 (a date)")
	tk.MustExec("CREATE TABLE t2 (a date)")
	tk.MustExec("SELECT a from t1 UNION select a FROM t2")
	tk.MustQuery("show create table t1").Check(testkit.Rows("t1 CREATE TABLE `t1` (\n" + "  `a` date DEFAULT NULL\n" + ") ENGINE=InnoDB DEFAULT CHARSET=utf8 COLLATE=utf8_bin"))

	// Move from session test.
	tk.MustExec("drop table if exists t1, t2")
	tk.MustExec("create table t1 (c double);")
	tk.MustExec("create table t2 (c double);")
	tk.MustExec("insert into t1 value (73);")
	tk.MustExec("insert into t2 value (930);")
	// If set unspecified column flen to 0, it will cause bug in union.
	// This test is used to prevent the bug reappear.
	tk.MustQuery("select c from t1 union (select c from t2) order by c").Check(testkit.Rows("73", "930"))

	// issue 5703
	tk.MustExec("drop table if exists t")
	tk.MustExec("create table t(a date)")
	tk.MustExec("insert into t value ('2017-01-01'), ('2017-01-02')")
	r = tk.MustQuery("(select a from t where a < 0) union (select a from t where a > 0) order by a")
	r.Check(testkit.Rows("2017-01-01", "2017-01-02"))

	tk.MustExec("drop table if exists t")
	tk.MustExec("create table t(a int)")
	tk.MustExec("insert into t value(0),(0)")
	tk.MustQuery("select 1 from (select a from t union all select a from t) tmp").Check(testkit.Rows("1", "1", "1", "1"))
<<<<<<< HEAD
	tk.MustQuery("select 1 from (select a from t limit 1 union all select a from t limit 1) tmp").Check(testkit.Rows("1"))
	tk.MustQuery("select 10 as a from dual union select a from t order by a desc limit 1 ").Check(testkit.Rows("10"))
	tk.MustQuery("select -10 as a from dual union select a from t order by a limit 1 ").Check(testkit.Rows("-10"))
=======
>>>>>>> 13cd13c7
	tk.MustQuery("select count(1) from (select a from t union all select a from t) tmp").Check(testkit.Rows("4"))

	_, err := tk.Exec("select 1 from (select a from t limit 1 union all select a from t limit 1) tmp")
	c.Assert(err, NotNil)
	terr := errors.Trace(err).(*errors.Err).Cause().(*terror.Error)
	c.Assert(terr.Code(), Equals, terror.ErrCode(mysql.ErrWrongUsage))

	_, err = tk.Exec("select 1 from (select a from t order by a union all select a from t limit 1) tmp")
	c.Assert(err, NotNil)
	terr = errors.Trace(err).(*errors.Err).Cause().(*terror.Error)
	c.Assert(terr.Code(), Equals, terror.ErrCode(mysql.ErrWrongUsage))
}

func (s *testSuite) TestIn(c *C) {
	tk := testkit.NewTestKit(c, s.store)
	tk.MustExec("use test")
	tk.MustExec(`drop table if exists t`)
	tk.MustExec(`create table t (c1 int primary key, c2 int, key c (c2));`)
	for i := 0; i <= 200; i++ {
		tk.MustExec(fmt.Sprintf("insert t values(%d, %d)", i, i))
	}
	queryStr := `select c2 from t where c1 in ('7', '10', '112', '111', '98', '106', '100', '9', '18', '17') order by c2`
	r := tk.MustQuery(queryStr)
	r.Check(testkit.Rows("7", "9", "10", "17", "18", "98", "100", "106", "111", "112"))

	queryStr = `select c2 from t where c1 in ('7a')`
	tk.MustQuery(queryStr).Check(testkit.Rows("7"))
}

func (s *testSuite) TestTablePKisHandleScan(c *C) {
	tk := testkit.NewTestKit(c, s.store)
	tk.MustExec("use test")
	tk.MustExec("drop table if exists t")
	tk.MustExec("create table t (a int PRIMARY KEY AUTO_INCREMENT)")
	tk.MustExec("insert t values (),()")
	tk.MustExec("insert t values (-100),(0)")

	tests := []struct {
		sql    string
		result [][]interface{}
	}{
		{
			"select * from t",
			testkit.Rows("-100", "1", "2", "3"),
		},
		{
			"select * from t where a = 1",
			testkit.Rows("1"),
		},
		{
			"select * from t where a != 1",
			testkit.Rows("-100", "2", "3"),
		},
		{
			"select * from t where a >= '1.1'",
			testkit.Rows("2", "3"),
		},
		{
			"select * from t where a < '1.1'",
			testkit.Rows("-100", "1"),
		},
		{
			"select * from t where a > '-100.1' and a < 2",
			testkit.Rows("-100", "1"),
		},
		{
			"select * from t where a is null",
			testkit.Rows(),
		}, {
			"select * from t where a is true",
			testkit.Rows("-100", "1", "2", "3"),
		}, {
			"select * from t where a is false",
			testkit.Rows(),
		},
		{
			"select * from t where a in (1, 2)",
			testkit.Rows("1", "2"),
		},
		{
			"select * from t where a between 1 and 2",
			testkit.Rows("1", "2"),
		},
	}

	for _, tt := range tests {
		result := tk.MustQuery(tt.sql)
		result.Check(tt.result)
	}
}

func (s *testSuite) TestIndexScan(c *C) {
	tk := testkit.NewTestKit(c, s.store)
	tk.MustExec("use test")
	tk.MustExec("drop table if exists t")
	tk.MustExec("create table t (a int unique)")
	tk.MustExec("insert t values (-1), (2), (3), (5), (6), (7), (8), (9)")
	result := tk.MustQuery("select a from t where a < 0 or (a >= 2.1 and a < 5.1) or ( a > 5.9 and a <= 7.9) or a > '8.1'")
	result.Check(testkit.Rows("-1", "3", "5", "6", "7", "9"))
	tk.MustExec("drop table if exists t")
	tk.MustExec("create table t (a int unique)")
	tk.MustExec("insert t values (0)")
	result = tk.MustQuery("select NULL from t ")
	result.Check(testkit.Rows("<nil>"))
	// test for double read
	tk.MustExec("drop table if exists t")
	tk.MustExec("create table t (a int unique, b int)")
	tk.MustExec("insert t values (5, 0)")
	tk.MustExec("insert t values (4, 0)")
	tk.MustExec("insert t values (3, 0)")
	tk.MustExec("insert t values (2, 0)")
	tk.MustExec("insert t values (1, 0)")
	tk.MustExec("insert t values (0, 0)")
	result = tk.MustQuery("select * from t order by a limit 3")
	result.Check(testkit.Rows("0 0", "1 0", "2 0"))
	tk.MustExec("drop table if exists t")
	tk.MustExec("create table t (a int unique, b int)")
	tk.MustExec("insert t values (0, 1)")
	tk.MustExec("insert t values (1, 2)")
	tk.MustExec("insert t values (2, 1)")
	tk.MustExec("insert t values (3, 2)")
	tk.MustExec("insert t values (4, 1)")
	tk.MustExec("insert t values (5, 2)")
	result = tk.MustQuery("select * from t where a < 5 and b = 1 limit 2")
	result.Check(testkit.Rows("0 1", "2 1"))
	tk.MustExec("drop table if exists tab1")
	tk.MustExec("CREATE TABLE tab1(pk INTEGER PRIMARY KEY, col0 INTEGER, col1 FLOAT, col3 INTEGER, col4 FLOAT)")
	tk.MustExec("CREATE INDEX idx_tab1_0 on tab1 (col0)")
	tk.MustExec("CREATE INDEX idx_tab1_1 on tab1 (col1)")
	tk.MustExec("CREATE INDEX idx_tab1_3 on tab1 (col3)")
	tk.MustExec("CREATE INDEX idx_tab1_4 on tab1 (col4)")
	tk.MustExec("INSERT INTO tab1 VALUES(1,37,20.85,30,10.69)")
	result = tk.MustQuery("SELECT pk FROM tab1 WHERE ((col3 <= 6 OR col3 < 29 AND (col0 < 41)) OR col3 > 42) AND col1 >= 96.1 AND col3 = 30 AND col3 > 17 AND (col0 BETWEEN 36 AND 42)")
	result.Check(testkit.Rows())
	tk.MustExec("drop table if exists tab1")
	tk.MustExec("CREATE TABLE tab1(pk INTEGER PRIMARY KEY, a INTEGER, b INTEGER)")
	tk.MustExec("CREATE INDEX idx_tab1_0 on tab1 (a)")
	tk.MustExec("INSERT INTO tab1 VALUES(1,1,1)")
	tk.MustExec("INSERT INTO tab1 VALUES(2,2,1)")
	tk.MustExec("INSERT INTO tab1 VALUES(3,1,2)")
	tk.MustExec("INSERT INTO tab1 VALUES(4,2,2)")
	result = tk.MustQuery("SELECT * FROM tab1 WHERE pk <= 3 AND a = 1")
	result.Check(testkit.Rows("1 1 1", "3 1 2"))
	result = tk.MustQuery("SELECT * FROM tab1 WHERE pk <= 4 AND a = 1 AND b = 2")
	result.Check(testkit.Rows("3 1 2"))
	tk.MustExec("CREATE INDEX idx_tab1_1 on tab1 (b, a)")
	result = tk.MustQuery("SELECT pk FROM tab1 WHERE b > 1")
	result.Check(testkit.Rows("3", "4"))

	tk.MustExec("drop table if exists t")
	tk.MustExec("CREATE TABLE t (a varchar(3), index(a))")
	tk.MustExec("insert t values('aaa'), ('aab')")
	result = tk.MustQuery("select * from t where a >= 'aaaa' and a < 'aabb'")
	result.Check(testkit.Rows("aab"))

	tk.MustExec("drop table if exists t")
	tk.MustExec("CREATE TABLE t (a int primary key, b int, c int, index(c))")
	tk.MustExec("insert t values(1, 1, 1), (2, 2, 2), (4, 4, 4), (3, 3, 3), (5, 5, 5)")
	// Test for double read and top n.
	result = tk.MustQuery("select a from t where c >= 2 order by b desc limit 1")
	result.Check(testkit.Rows("5"))

	tk.MustExec("drop table if exists t")
	tk.MustExec("create table t(a varchar(50) primary key, b int, c int, index idx(b))")
	tk.MustExec("insert into t values('aa', 1, 1)")
	tk.MustQuery("select * from t use index(idx) where a > 'a'").Check(testkit.Rows("aa 1 1"))
}

func (s *testSuite) TestIndexReverseOrder(c *C) {
	tk := testkit.NewTestKit(c, s.store)
	tk.MustExec("use test")
	tk.MustExec("drop table if exists t")
	tk.MustExec("create table t (a int primary key auto_increment, b int, index idx (b))")
	tk.MustExec("insert t (b) values (0), (1), (2), (3), (4), (5), (6), (7), (8), (9)")
	result := tk.MustQuery("select b from t order by b desc")
	result.Check(testkit.Rows("9", "8", "7", "6", "5", "4", "3", "2", "1", "0"))
	result = tk.MustQuery("select b from t where b <3 or (b >=6 and b < 8) order by b desc")
	result.Check(testkit.Rows("7", "6", "2", "1", "0"))

	tk.MustExec("drop table if exists t")
	tk.MustExec("create table t (a int, b int, index idx (b, a))")
	tk.MustExec("insert t values (0, 2), (1, 2), (2, 2), (0, 1), (1, 1), (2, 1), (0, 0), (1, 0), (2, 0)")
	result = tk.MustQuery("select b, a from t order by b, a desc")
	result.Check(testkit.Rows("0 2", "0 1", "0 0", "1 2", "1 1", "1 0", "2 2", "2 1", "2 0"))
}

func (s *testSuite) TestTableReverseOrder(c *C) {
	tk := testkit.NewTestKit(c, s.store)
	tk.MustExec("use test")
	tk.MustExec("drop table if exists t")
	tk.MustExec("create table t (a int primary key auto_increment, b int)")
	tk.MustExec("insert t (b) values (1), (2), (3), (4), (5), (6), (7), (8), (9)")
	result := tk.MustQuery("select b from t order by a desc")
	result.Check(testkit.Rows("9", "8", "7", "6", "5", "4", "3", "2", "1"))
	result = tk.MustQuery("select a from t where a <3 or (a >=6 and a < 8) order by a desc")
	result.Check(testkit.Rows("7", "6", "2", "1"))
}

func (s *testSuite) TestDefaultNull(c *C) {
	tk := testkit.NewTestKit(c, s.store)
	tk.MustExec("use test")
	tk.MustExec("drop table if exists t")
	tk.MustExec("create table t (a int primary key auto_increment, b int default 1, c int)")
	tk.MustExec("insert t values ()")
	tk.MustQuery("select * from t").Check(testkit.Rows("1 1 <nil>"))
	tk.MustExec("update t set b = NULL where a = 1")
	tk.MustQuery("select * from t").Check(testkit.Rows("1 <nil> <nil>"))
	tk.MustExec("update t set c = 1")
	tk.MustQuery("select * from t ").Check(testkit.Rows("1 <nil> 1"))
	tk.MustExec("delete from t where a = 1")
	tk.MustExec("insert t (a) values (1)")
	tk.MustQuery("select * from t").Check(testkit.Rows("1 1 <nil>"))
}

func (s *testSuite) TestUnsignedPKColumn(c *C) {
	tk := testkit.NewTestKit(c, s.store)
	tk.MustExec("use test")
	tk.MustExec("drop table if exists t")
	tk.MustExec("create table t (a int unsigned primary key, b int, c int, key idx_ba (b, c, a));")
	tk.MustExec("insert t values (1, 1, 1)")
	result := tk.MustQuery("select * from t;")
	result.Check(testkit.Rows("1 1 1"))
	tk.MustExec("update t set c=2 where a=1;")
	result = tk.MustQuery("select * from t where b=1;")
	result.Check(testkit.Rows("1 1 2"))
}

func (s *testSuite) TestJSON(c *C) {
	tk := testkit.NewTestKit(c, s.store)

	tk.MustExec("use test")
	tk.MustExec("drop table if exists test_json")
	tk.MustExec("create table test_json (id int, a json)")
	tk.MustExec(`insert into test_json (id, a) values (1, '{"a":[1,"2",{"aa":"bb"},4],"b":true}')`)
	tk.MustExec(`insert into test_json (id, a) values (2, "null")`)
	tk.MustExec(`insert into test_json (id, a) values (3, null)`)
	tk.MustExec(`insert into test_json (id, a) values (4, 'true')`)
	tk.MustExec(`insert into test_json (id, a) values (5, '3')`)
	tk.MustExec(`insert into test_json (id, a) values (5, '4.0')`)
	tk.MustExec(`insert into test_json (id, a) values (6, '"string"')`)

	var result *testkit.Result
	result = tk.MustQuery(`select tj.a from test_json tj order by tj.id`)
	result.Check(testkit.Rows(`{"a":[1,"2",{"aa":"bb"},4],"b":true}`, "null", "<nil>", "true", "3", "4", `"string"`))

	// Check json_type function
	result = tk.MustQuery(`select json_type(a) from test_json tj order by tj.id`)
	result.Check(testkit.Rows("OBJECT", "NULL", "<nil>", "BOOLEAN", "INTEGER", "DOUBLE", "STRING"))

	// Check json compare with primitives.
	result = tk.MustQuery(`select a from test_json tj where a = 3`)
	result.Check(testkit.Rows("3"))
	result = tk.MustQuery(`select a from test_json tj where a = 4.0`)
	result.Check(testkit.Rows("4"))
	result = tk.MustQuery(`select a from test_json tj where a = true`)
	result.Check(testkit.Rows("true"))
	result = tk.MustQuery(`select a from test_json tj where a = "string"`)
	result.Check(testkit.Rows(`"string"`))

	// Check cast(true/false as JSON).
	result = tk.MustQuery(`select cast(true as JSON)`)
	result.Check(testkit.Rows(`true`))
	result = tk.MustQuery(`select cast(false as JSON)`)
	result.Check(testkit.Rows(`false`))

	// Check two json grammar sugar.
	result = tk.MustQuery(`select a->>'$.a[2].aa' as x, a->'$.b' as y from test_json having x is not null order by id`)
	result.Check(testkit.Rows(`bb true`))
	result = tk.MustQuery(`select a->'$.a[2].aa' as x, a->>'$.b' as y from test_json having x is not null order by id`)
	result.Check(testkit.Rows(`"bb" true`))

	// Check some DDL limits for TEXT/BLOB/JSON column.
	var err error
	var terr *terror.Error

	_, err = tk.Exec(`create table test_bad_json(a json default '{}')`)
	c.Assert(err, NotNil)
	terr = errors.Trace(err).(*errors.Err).Cause().(*terror.Error)
	c.Assert(terr.Code(), Equals, terror.ErrCode(mysql.ErrBlobCantHaveDefault))

	_, err = tk.Exec(`create table test_bad_json(a blob default 'hello')`)
	c.Assert(err, NotNil)
	terr = errors.Trace(err).(*errors.Err).Cause().(*terror.Error)
	c.Assert(terr.Code(), Equals, terror.ErrCode(mysql.ErrBlobCantHaveDefault))

	_, err = tk.Exec(`create table test_bad_json(a text default 'world')`)
	c.Assert(err, NotNil)
	terr = errors.Trace(err).(*errors.Err).Cause().(*terror.Error)
	c.Assert(terr.Code(), Equals, terror.ErrCode(mysql.ErrBlobCantHaveDefault))

	// check json fields cannot be used as key.
	_, err = tk.Exec(`create table test_bad_json(id int, a json, key (a))`)
	c.Assert(err, NotNil)
	terr = errors.Trace(err).(*errors.Err).Cause().(*terror.Error)
	c.Assert(terr.Code(), Equals, terror.ErrCode(mysql.ErrJSONUsedAsKey))

	// check CAST AS JSON.
	result = tk.MustQuery(`select CAST('3' AS JSON), CAST('{}' AS JSON), CAST(null AS JSON)`)
	result.Check(testkit.Rows(`3 {} <nil>`))
}

func (s *testSuite) TestMultiUpdate(c *C) {
	tk := testkit.NewTestKit(c, s.store)
	tk.MustExec("use test")
	tk.MustExec(`CREATE TABLE test_mu (a int primary key, b int, c int)`)
	tk.MustExec(`INSERT INTO test_mu VALUES (1, 2, 3), (4, 5, 6), (7, 8, 9)`)

	// Test INSERT ... ON DUPLICATE UPDATE set_lists.
	tk.MustExec(`INSERT INTO test_mu VALUES (1, 2, 3) ON DUPLICATE KEY UPDATE b = 3, c = b`)
	result := tk.MustQuery(`SELECT * FROM test_mu ORDER BY a`)
	result.Check(testkit.Rows(`1 3 3`, `4 5 6`, `7 8 9`))

	tk.MustExec(`INSERT INTO test_mu VALUES (1, 2, 3) ON DUPLICATE KEY UPDATE c = 2, b = c+5`)
	result = tk.MustQuery(`SELECT * FROM test_mu ORDER BY a`)
	result.Check(testkit.Rows(`1 7 2`, `4 5 6`, `7 8 9`))

	// Test UPDATE ... set_lists.
	tk.MustExec(`UPDATE test_mu SET b = 0, c = b WHERE a = 4`)
	result = tk.MustQuery(`SELECT * FROM test_mu ORDER BY a`)
	result.Check(testkit.Rows(`1 7 2`, `4 0 0`, `7 8 9`))

	tk.MustExec(`UPDATE test_mu SET c = 8, b = c WHERE a = 4`)
	result = tk.MustQuery(`SELECT * FROM test_mu ORDER BY a`)
	result.Check(testkit.Rows(`1 7 2`, `4 8 8`, `7 8 9`))

	tk.MustExec(`UPDATE test_mu SET c = b, b = c WHERE a = 7`)
	result = tk.MustQuery(`SELECT * FROM test_mu ORDER BY a`)
	result.Check(testkit.Rows(`1 7 2`, `4 8 8`, `7 8 8`))
}

func (s *testSuite) TestGeneratedColumnWrite(c *C) {
	tk := testkit.NewTestKit(c, s.store)
	tk.MustExec("use test")
	tk.MustExec(`CREATE TABLE test_gc_write (a int primary key, b int, c int as (a+8) virtual)`)
	tk.MustExec(`CREATE TABLE test_gc_write_1 (a int primary key, b int, c int)`)

	tests := []struct {
		stmt string
		err  int
	}{
		// Can't modify generated column by values.
		{`insert into test_gc_write (a, b, c) values (1, 1, 1)`, mysql.ErrBadGeneratedColumn},
		{`insert into test_gc_write values (1, 1, 1)`, mysql.ErrBadGeneratedColumn},
		// Can't modify generated column by select clause.
		{`insert into test_gc_write select 1, 1, 1`, mysql.ErrBadGeneratedColumn},
		// Can't modify generated column by on duplicate clause.
		{`insert into test_gc_write (a, b) values (1, 1) on duplicate key update c = 1`, mysql.ErrBadGeneratedColumn},
		// Can't modify generated column by set.
		{`insert into test_gc_write set a = 1, b = 1, c = 1`, mysql.ErrBadGeneratedColumn},
		// Can't modify generated column by update clause.
		{`update test_gc_write set c = 1`, mysql.ErrBadGeneratedColumn},
		// Can't modify generated column by multi-table update clause.
		{`update test_gc_write, test_gc_write_1 set test_gc_write.c = 1`, mysql.ErrBadGeneratedColumn},

		// Can insert without generated columns.
		{`insert into test_gc_write (a, b) values (1, 1)`, 0},
		{`insert into test_gc_write set a = 2, b = 2`, 0},
		// Can update without generated columns.
		{`update test_gc_write set b = 2 where a = 2`, 0},
		{`update test_gc_write t1, test_gc_write_1 t2 set t1.b = 3, t2.b = 4`, 0},

		// But now we can't do this, just as same with MySQL 5.7:
		{`insert into test_gc_write values (1, 1)`, mysql.ErrWrongValueCountOnRow},
		{`insert into test_gc_write select 1, 1`, mysql.ErrWrongValueCountOnRow},
	}
	for _, tt := range tests {
		_, err := tk.Exec(tt.stmt)
		if tt.err != 0 {
			c.Assert(err, NotNil)
			terr := errors.Trace(err).(*errors.Err).Cause().(*terror.Error)
			c.Assert(terr.Code(), Equals, terror.ErrCode(tt.err))
		} else {
			c.Assert(err, IsNil)
		}
	}
}

// TestGeneratedColumnRead tests select generated columns from table.
// They should be calculated from their generation expressions.
func (s *testSuite) TestGeneratedColumnRead(c *C) {
	tk := testkit.NewTestKit(c, s.store)
	tk.MustExec("use test")
	tk.MustExec(`CREATE TABLE test_gc_read(a int primary key, b int, c int as (a+b), d int as (a*b) stored)`)

	// Insert only column a and b, leave c and d be calculated from them.
	tk.MustExec(`INSERT INTO test_gc_read (a, b) VALUES (0,null),(1,2),(3,4)`)
	result := tk.MustQuery(`SELECT * FROM test_gc_read ORDER BY a`)
	result.Check(testkit.Rows(`0 <nil> <nil> <nil>`, `1 2 3 2`, `3 4 7 12`))

	tk.MustExec(`INSERT INTO test_gc_read SET a = 5, b = 10`)
	result = tk.MustQuery(`SELECT * FROM test_gc_read ORDER BY a`)
	result.Check(testkit.Rows(`0 <nil> <nil> <nil>`, `1 2 3 2`, `3 4 7 12`, `5 10 15 50`))

	tk.MustExec(`REPLACE INTO test_gc_read (a, b) VALUES (5, 6)`)
	result = tk.MustQuery(`SELECT * FROM test_gc_read ORDER BY a`)
	result.Check(testkit.Rows(`0 <nil> <nil> <nil>`, `1 2 3 2`, `3 4 7 12`, `5 6 11 30`))

	tk.MustExec(`INSERT INTO test_gc_read (a, b) VALUES (5, 8) ON DUPLICATE KEY UPDATE b = 9`)
	result = tk.MustQuery(`SELECT * FROM test_gc_read ORDER BY a`)
	result.Check(testkit.Rows(`0 <nil> <nil> <nil>`, `1 2 3 2`, `3 4 7 12`, `5 9 14 45`))

	// Test select only-generated-column-without-dependences.
	result = tk.MustQuery(`SELECT c, d FROM test_gc_read`)
	result.Check(testkit.Rows(`<nil> <nil>`, `3 2`, `7 12`, `14 45`))

	// Test order of on duplicate key update list.
	tk.MustExec(`INSERT INTO test_gc_read (a, b) VALUES (5, 8) ON DUPLICATE KEY UPDATE a = 6, b = a`)
	result = tk.MustQuery(`SELECT * FROM test_gc_read ORDER BY a`)
	result.Check(testkit.Rows(`0 <nil> <nil> <nil>`, `1 2 3 2`, `3 4 7 12`, `6 6 12 36`))

	tk.MustExec(`INSERT INTO test_gc_read (a, b) VALUES (6, 8) ON DUPLICATE KEY UPDATE b = 8, a = b`)
	result = tk.MustQuery(`SELECT * FROM test_gc_read ORDER BY a`)
	result.Check(testkit.Rows(`0 <nil> <nil> <nil>`, `1 2 3 2`, `3 4 7 12`, `8 8 16 64`))

	// Test where-conditions on virtual/stored generated columns.
	result = tk.MustQuery(`SELECT * FROM test_gc_read WHERE c = 7`)
	result.Check(testkit.Rows(`3 4 7 12`))

	result = tk.MustQuery(`SELECT * FROM test_gc_read WHERE d = 64`)
	result.Check(testkit.Rows(`8 8 16 64`))

	// Test update where-conditions on virtual/generated columns.
	tk.MustExec(`UPDATE test_gc_read SET a = a + 100 WHERE c = 7`)
	result = tk.MustQuery(`SELECT * FROM test_gc_read WHERE c = 107`)
	result.Check(testkit.Rows(`103 4 107 412`))

	// Test update where-conditions on virtual/generated columns.
	tk.MustExec(`UPDATE test_gc_read m SET m.a = m.a + 100 WHERE c = 107`)
	result = tk.MustQuery(`SELECT * FROM test_gc_read WHERE c = 207`)
	result.Check(testkit.Rows(`203 4 207 812`))

	tk.MustExec(`UPDATE test_gc_read SET a = a - 200 WHERE d = 812`)
	result = tk.MustQuery(`SELECT * FROM test_gc_read WHERE d = 12`)
	result.Check(testkit.Rows(`3 4 7 12`))

	// Test on-conditions on virtual/stored generated columns.
	tk.MustExec(`CREATE TABLE test_gc_help(a int primary key, b int, c int, d int)`)
	tk.MustExec(`INSERT INTO test_gc_help(a, b, c, d) SELECT * FROM test_gc_read`)

	result = tk.MustQuery(`SELECT t1.* FROM test_gc_read t1 JOIN test_gc_help t2 ON t1.c = t2.c ORDER BY t1.a`)
	result.Check(testkit.Rows(`1 2 3 2`, `3 4 7 12`, `8 8 16 64`))

	result = tk.MustQuery(`SELECT t1.* FROM test_gc_read t1 JOIN test_gc_help t2 ON t1.d = t2.d ORDER BY t1.a`)
	result.Check(testkit.Rows(`1 2 3 2`, `3 4 7 12`, `8 8 16 64`))

	// Test generated column in subqueries.
	result = tk.MustQuery(`SELECT * FROM test_gc_read t WHERE t.a not in (SELECT t.a FROM test_gc_read t where t.c > 5)`)
	result.Sort().Check(testkit.Rows(`0 <nil> <nil> <nil>`, `1 2 3 2`))

	result = tk.MustQuery(`SELECT * FROM test_gc_read t WHERE t.c in (SELECT t.c FROM test_gc_read t where t.c > 5)`)
	result.Sort().Check(testkit.Rows(`3 4 7 12`, `8 8 16 64`))

	result = tk.MustQuery(`SELECT tt.b FROM test_gc_read tt WHERE tt.a = (SELECT max(t.a) FROM test_gc_read t WHERE t.c = tt.c) ORDER BY b`)
	result.Check(testkit.Rows(`2`, `4`, `8`))

	// Test aggregation on virtual/stored generated columns.
	result = tk.MustQuery(`SELECT c, sum(a) aa, max(d) dd FROM test_gc_read GROUP BY c ORDER BY aa`)
	result.Check(testkit.Rows(`<nil> 0 <nil>`, `3 1 2`, `7 3 12`, `16 8 64`))

	result = tk.MustQuery(`SELECT a, sum(c), sum(d) FROM test_gc_read GROUP BY a ORDER BY a`)
	result.Check(testkit.Rows(`0 <nil> <nil>`, `1 3 2`, `3 7 12`, `8 16 64`))

	// Test multi-update on generated columns.
	tk.MustExec(`UPDATE test_gc_read m, test_gc_read n SET m.a = m.a + 10, n.a = n.a + 10`)
	result = tk.MustQuery(`SELECT * FROM test_gc_read ORDER BY a`)
	result.Check(testkit.Rows(`10 <nil> <nil> <nil>`, `11 2 13 22`, `13 4 17 52`, `18 8 26 144`))

	// Test different types between generation expression and generated column.
	tk.MustExec(`CREATE TABLE test_gc_read_cast(a VARCHAR(255), b VARCHAR(255), c INT AS (JSON_EXTRACT(a, b)), d INT AS (JSON_EXTRACT(a, b)) STORED)`)
	tk.MustExec(`INSERT INTO test_gc_read_cast (a, b) VALUES ('{"a": "3"}', '$.a')`)
	result = tk.MustQuery(`SELECT c, d FROM test_gc_read_cast`)
	result.Check(testkit.Rows(`3 3`))

	tk.MustExec(`CREATE TABLE test_gc_read_cast_1(a VARCHAR(255), b VARCHAR(255), c ENUM("red", "yellow") AS (JSON_UNQUOTE(JSON_EXTRACT(a, b))))`)
	tk.MustExec(`INSERT INTO test_gc_read_cast_1 (a, b) VALUES ('{"a": "yellow"}', '$.a')`)
	result = tk.MustQuery(`SELECT c FROM test_gc_read_cast_1`)
	result.Check(testkit.Rows(`yellow`))

	tk.MustExec(`CREATE TABLE test_gc_read_cast_2( a JSON, b JSON AS (a->>'$.a'))`)
	tk.MustExec(`INSERT INTO test_gc_read_cast_2(a) VALUES ('{"a": "{    \\\"key\\\": \\\"\\u6d4b\\\"    }"}')`)
	result = tk.MustQuery(`SELECT b FROM test_gc_read_cast_2`)
	result.Check(testkit.Rows(`{"key":"测"}`))

	_, err := tk.Exec(`INSERT INTO test_gc_read_cast_1 (a, b) VALUES ('{"a": "invalid"}', '$.a')`)
	c.Assert(err, NotNil)

	// Test not null generated columns.
	tk.MustExec(`CREATE TABLE test_gc_read_1(a int primary key, b int, c int as (a+b) not null, d int as (a*b) stored)`)
	tk.MustExec(`CREATE TABLE test_gc_read_2(a int primary key, b int, c int as (a+b), d int as (a*b) stored not null)`)
	tests := []struct {
		stmt string
		err  int
	}{
		// Can't insert these records, because generated columns are not null.
		{`insert into test_gc_read_1(a, b) values (1, null)`, mysql.ErrBadNull},
		{`insert into test_gc_read_2(a, b) values (1, null)`, mysql.ErrBadNull},
	}
	for _, tt := range tests {
		_, err := tk.Exec(tt.stmt)
		if tt.err != 0 {
			c.Assert(err, NotNil)
			terr := errors.Trace(err).(*errors.Err).Cause().(*terror.Error)
			c.Assert(terr.Code(), Equals, terror.ErrCode(tt.err))
		} else {
			c.Assert(err, IsNil)
		}
	}
}

func (s *testSuite) TestToPBExpr(c *C) {
	tk := testkit.NewTestKit(c, s.store)
	tk.MustExec("use test")
	tk.MustExec("drop table if exists t")
	tk.MustExec("create table t (a decimal(10,6), b decimal, index idx_b (b))")
	tk.MustExec("set sql_mode = ''")
	tk.MustExec("insert t values (1.1, 1.1)")
	tk.MustExec("insert t values (2.4, 2.4)")
	tk.MustExec("insert t values (3.3, 2.7)")
	result := tk.MustQuery("select * from t where a < 2.399999")
	result.Check(testkit.Rows("1.100000 1"))
	result = tk.MustQuery("select * from t where a > 1.5")
	result.Check(testkit.Rows("2.400000 2", "3.300000 3"))
	result = tk.MustQuery("select * from t where a <= 1.1")
	result.Check(testkit.Rows("1.100000 1"))
	result = tk.MustQuery("select * from t where b >= 3")
	result.Check(testkit.Rows("3.300000 3"))
	result = tk.MustQuery("select * from t where not (b = 1)")
	result.Check(testkit.Rows("2.400000 2", "3.300000 3"))
	result = tk.MustQuery("select * from t where b&1 = a|1")
	result.Check(testkit.Rows("1.100000 1"))
	result = tk.MustQuery("select * from t where b != 2 and b <=> 3")
	result.Check(testkit.Rows("3.300000 3"))
	result = tk.MustQuery("select * from t where b in (3)")
	result.Check(testkit.Rows("3.300000 3"))
	result = tk.MustQuery("select * from t where b not in (1, 2)")
	result.Check(testkit.Rows("3.300000 3"))

	tk.MustExec("drop table if exists t")
	tk.MustExec("create table t (a varchar(255), b int)")
	tk.MustExec("insert t values ('abc123', 1)")
	tk.MustExec("insert t values ('ab123', 2)")
	result = tk.MustQuery("select * from t where a like 'ab%'")
	result.Check(testkit.Rows("abc123 1", "ab123 2"))
	result = tk.MustQuery("select * from t where a like 'ab_12'")
	result.Check(nil)
	tk.MustExec("drop table if exists t")
	tk.MustExec("create table t (a int primary key)")
	tk.MustExec("insert t values (1)")
	tk.MustExec("insert t values (2)")
	result = tk.MustQuery("select * from t where not (a = 1)")
	result.Check(testkit.Rows("2"))
	result = tk.MustQuery("select * from t where not(not (a = 1))")
	result.Check(testkit.Rows("1"))
	result = tk.MustQuery("select * from t where not(a != 1 and a != 2)")
	result.Check(testkit.Rows("1", "2"))
}

func (s *testSuite) TestDatumXAPI(c *C) {
	tk := testkit.NewTestKit(c, s.store)
	tk.MustExec("use test")
	tk.MustExec("drop table if exists t")
	tk.MustExec("create table t (a decimal(10,6), b decimal, index idx_b (b))")
	tk.MustExec("set sql_mode = ''")
	tk.MustExec("insert t values (1.1, 1.1)")
	tk.MustExec("insert t values (2.2, 2.2)")
	tk.MustExec("insert t values (3.3, 2.7)")
	result := tk.MustQuery("select * from t where a > 1.5")
	result.Check(testkit.Rows("2.200000 2", "3.300000 3"))
	result = tk.MustQuery("select * from t where b > 1.5")
	result.Check(testkit.Rows("2.200000 2", "3.300000 3"))

	tk.MustExec("drop table if exists t")
	tk.MustExec("create table t (a time(3), b time, index idx_a (a))")
	tk.MustExec("insert t values ('11:11:11', '11:11:11')")
	tk.MustExec("insert t values ('11:11:12', '11:11:12')")
	tk.MustExec("insert t values ('11:11:13', '11:11:13')")
	result = tk.MustQuery("select * from t where a > '11:11:11.5'")
	result.Check(testkit.Rows("11:11:12.000 11:11:12", "11:11:13.000 11:11:13"))
	result = tk.MustQuery("select * from t where b > '11:11:11.5'")
	result.Check(testkit.Rows("11:11:12.000 11:11:12", "11:11:13.000 11:11:13"))
}

func (s *testSuite) TestSQLMode(c *C) {
	tk := testkit.NewTestKit(c, s.store)
	tk.MustExec("use test")
	tk.MustExec("drop table if exists t")
	tk.MustExec("create table t (a tinyint not null)")
	tk.MustExec("set sql_mode = 'STRICT_TRANS_TABLES'")
	_, err := tk.Exec("insert t values ()")
	c.Check(err, NotNil)

	_, err = tk.Exec("insert t values ('1000')")
	c.Check(err, NotNil)

	tk.MustExec("create table if not exists tdouble (a double(3,2))")
	_, err = tk.Exec("insert tdouble values (10.23)")
	c.Check(err, NotNil)

	tk.MustExec("set sql_mode = ''")
	tk.MustExec("insert t values ()")
	tk.MustExec("insert t values (1000)")
	tk.MustQuery("select * from t").Check(testkit.Rows("0", "127"))

	tk.MustExec("insert tdouble values (10.23)")
	tk.MustQuery("select * from tdouble").Check(testkit.Rows("9.99"))

	tk.MustExec("set sql_mode = 'STRICT_TRANS_TABLES'")
	tk.MustExec("set @@global.sql_mode = ''")

	// With the existance of global variable cache, it have to sleep a while here.
	time.Sleep(3 * time.Second)
	tk2 := testkit.NewTestKit(c, s.store)
	tk2.MustExec("use test")
	tk2.MustExec("create table t2 (a varchar(3))")
	tk2.MustExec("insert t2 values ('abcd')")
	tk2.MustQuery("select * from t2").Check(testkit.Rows("abc"))

	// session1 is still in strict mode.
	_, err = tk.Exec("insert t2 values ('abcd')")
	c.Check(err, NotNil)
	// Restore original global strict mode.
	tk.MustExec("set @@global.sql_mode = 'STRICT_TRANS_TABLES'")
}

func (s *testSuite) TestTableDual(c *C) {
	tk := testkit.NewTestKit(c, s.store)
	tk.MustExec("use test")
	result := tk.MustQuery("Select 1")
	result.Check(testkit.Rows("1"))
	result = tk.MustQuery("Select 1 from dual")
	result.Check(testkit.Rows("1"))
	result = tk.MustQuery("Select count(*) from dual")
	result.Check(testkit.Rows("1"))
	result = tk.MustQuery("Select 1 from dual where 1")
	result.Check(testkit.Rows("1"))
}

func (s *testSuite) TestTableScan(c *C) {
	tk := testkit.NewTestKit(c, s.store)
	tk.MustExec("use information_schema")
	result := tk.MustQuery("select * from schemata")
	// There must be these tables: information_schema, mysql, performance_schema and test.
	c.Assert(len(result.Rows()), GreaterEqual, 4)
	tk.MustExec("use test")
	tk.MustExec("create database mytest")
	rowStr1 := fmt.Sprintf("%s %s %s %s %v", "def", "mysql", "utf8", "utf8_bin", nil)
	rowStr2 := fmt.Sprintf("%s %s %s %s %v", "def", "mytest", "utf8", "utf8_bin", nil)
	tk.MustExec("use information_schema")
	result = tk.MustQuery("select * from schemata where schema_name = 'mysql'")
	result.Check(testkit.Rows(rowStr1))
	result = tk.MustQuery("select * from schemata where schema_name like 'my%'")
	result.Check(testkit.Rows(rowStr1, rowStr2))
	result = tk.MustQuery("select 1 from tables limit 1")
	result.Check(testkit.Rows("1"))
}

func (s *testSuite) TestAdapterStatement(c *C) {
	se, err := session.CreateSession4Test(s.store)
	c.Check(err, IsNil)
	se.GetSessionVars().TxnCtx.InfoSchema = domain.GetDomain(se).InfoSchema()
	compiler := &executor.Compiler{Ctx: se}
	stmtNode, err := s.ParseOneStmt("select 1", "", "")
	c.Check(err, IsNil)
	stmt, err := compiler.Compile(context.TODO(), stmtNode)
	c.Check(err, IsNil)
	c.Check(stmt.OriginText(), Equals, "select 1")

	stmtNode, err = s.ParseOneStmt("create table test.t (a int)", "", "")
	c.Check(err, IsNil)
	stmt, err = compiler.Compile(context.TODO(), stmtNode)
	c.Check(err, IsNil)
	c.Check(stmt.OriginText(), Equals, "create table test.t (a int)")
}

func (s *testSuite) TestPointGet(c *C) {
	tk := testkit.NewTestKit(c, s.store)
	tk.MustExec("use mysql")
	ctx := tk.Se.(sessionctx.Context)
	tests := map[string]bool{
		"select * from help_topic where name='aaa'":         true,
		"select * from help_topic where help_topic_id=1":    true,
		"select * from help_topic where help_category_id=1": false,
	}
	infoSchema := executor.GetInfoSchema(ctx)

	for sqlStr, result := range tests {
		stmtNode, err := s.ParseOneStmt(sqlStr, "", "")
		c.Check(err, IsNil)
		err = plan.Preprocess(ctx, stmtNode, infoSchema, false)
		c.Check(err, IsNil)
		p, err := plan.Optimize(ctx, stmtNode, infoSchema)
		c.Check(err, IsNil)
		ret := executor.IsPointGetWithPKOrUniqueKeyByAutoCommit(ctx, p)
		c.Assert(ret, Equals, result)
	}
}

func (s *testSuite) TestRow(c *C) {
	tk := testkit.NewTestKit(c, s.store)
	tk.MustExec("use test")
	tk.MustExec("drop table if exists t")
	tk.MustExec("create table t (c int, d int)")
	tk.MustExec("insert t values (1, 1)")
	tk.MustExec("insert t values (1, 3)")
	tk.MustExec("insert t values (2, 1)")
	tk.MustExec("insert t values (2, 3)")
	result := tk.MustQuery("select * from t where (c, d) < (2,2)")
	result.Check(testkit.Rows("1 1", "1 3", "2 1"))
	result = tk.MustQuery("select * from t where (1,2,3) > (3,2,1)")
	result.Check(testkit.Rows())
	result = tk.MustQuery("select * from t where row(1,2,3) > (3,2,1)")
	result.Check(testkit.Rows())
	result = tk.MustQuery("select * from t where (c, d) = (select * from t where (c,d) = (1,1))")
	result.Check(testkit.Rows("1 1"))
	result = tk.MustQuery("select * from t where (c, d) = (select * from t k where (t.c,t.d) = (c,d))")
	result.Check(testkit.Rows("1 1", "1 3", "2 1", "2 3"))
	result = tk.MustQuery("select (1, 2, 3) < (2, 3, 4)")
	result.Check(testkit.Rows("1"))
	result = tk.MustQuery("select (2, 3, 4) <= (2, 3, 3)")
	result.Check(testkit.Rows("0"))
	result = tk.MustQuery("select (2, 3, 4) <= (2, 3, 4)")
	result.Check(testkit.Rows("1"))
	result = tk.MustQuery("select (2, 3, 4) <= (2, 1, 4)")
	result.Check(testkit.Rows("0"))
	result = tk.MustQuery("select (2, 3, 4) >= (2, 3, 4)")
	result.Check(testkit.Rows("1"))
	result = tk.MustQuery("select (2, 3, 4) = (2, 3, 4)")
	result.Check(testkit.Rows("1"))
	result = tk.MustQuery("select (2, 3, 4) != (2, 3, 4)")
	result.Check(testkit.Rows("0"))
	result = tk.MustQuery("select row(1, 1) in (row(1, 1))")
	result.Check(testkit.Rows("1"))
	result = tk.MustQuery("select row(1, 0) in (row(1, 1))")
	result.Check(testkit.Rows("0"))
	result = tk.MustQuery("select row(1, 1) in (select 1, 1)")
	result.Check(testkit.Rows("1"))
	result = tk.MustQuery("select row(1, 1) > row(1, 0)")
	result.Check(testkit.Rows("1"))
	result = tk.MustQuery("select row(1, 1) > (select 1, 0)")
	result.Check(testkit.Rows("1"))
	result = tk.MustQuery("select 1 > (select 1)")
	result.Check(testkit.Rows("0"))
	result = tk.MustQuery("select (select 1)")
	result.Check(testkit.Rows("1"))
}

func (s *testSuite) TestColumnName(c *C) {
	tk := testkit.NewTestKit(c, s.store)
	tk.MustExec("use test")
	tk.MustExec("drop table if exists t")
	tk.MustExec("create table t (c int, d int)")
	rs, err := tk.Exec("select 1 + c, count(*) from t")
	c.Check(err, IsNil)
	fields := rs.Fields()
	c.Check(len(fields), Equals, 2)
	c.Check(fields[0].Column.Name.L, Equals, "1 + c")
	c.Check(fields[1].Column.Name.L, Equals, "count(*)")
	rs, err = tk.Exec("select (c) > all (select c from t) from t")
	c.Check(err, IsNil)
	fields = rs.Fields()
	c.Check(len(fields), Equals, 1)
	c.Check(fields[0].Column.Name.L, Equals, "(c) > all (select c from t)")
	tk.MustExec("begin")
	tk.MustExec("insert t values(1,1)")
	rs, err = tk.Exec("select c d, d c from t")
	c.Check(err, IsNil)
	fields = rs.Fields()
	c.Check(len(fields), Equals, 2)
	c.Check(fields[0].Column.Name.L, Equals, "d")
	c.Check(fields[1].Column.Name.L, Equals, "c")
	// Test case for query a column of a table.
	// In this case, all attributes have values.
	rs, err = tk.Exec("select c as a from t as t2")
	c.Check(err, IsNil)
	fields = rs.Fields()
	c.Check(fields[0].Column.Name.L, Equals, "a")
	c.Check(fields[0].ColumnAsName.L, Equals, "a")
	c.Check(fields[0].Table.Name.L, Equals, "t")
	c.Check(fields[0].TableAsName.L, Equals, "t2")
	c.Check(fields[0].DBName.L, Equals, "test")
	// Test case for query a expression which only using constant inputs.
	// In this case, the table, org_table and database attributes will all be empty.
	rs, err = tk.Exec("select hour(1) as a from t as t2")
	c.Check(err, IsNil)
	fields = rs.Fields()
	c.Check(fields[0].Column.Name.L, Equals, "a")
	c.Check(fields[0].ColumnAsName.L, Equals, "a")
	c.Check(fields[0].Table.Name.L, Equals, "")
	c.Check(fields[0].TableAsName.L, Equals, "")
	c.Check(fields[0].DBName.L, Equals, "")
}

func (s *testSuite) TestSelectVar(c *C) {
	tk := testkit.NewTestKit(c, s.store)
	tk.MustExec("use test")
	tk.MustExec("drop table if exists t")
	tk.MustExec("create table t (d int)")
	tk.MustExec("insert into t values(1), (2), (1)")
	// This behavior is different from MySQL.
	result := tk.MustQuery("select @a, @a := d+1 from t")
	result.Check(testkit.Rows("<nil> 2", "2 3", "3 2"))
}

func (s *testSuite) TestHistoryRead(c *C) {
	tk := testkit.NewTestKit(c, s.store)
	tk.MustExec("use test")
	tk.MustExec("drop table if exists history_read")
	tk.MustExec("create table history_read (a int)")
	tk.MustExec("insert history_read values (1)")

	// For mocktikv, safe point is not initialized, we manually insert it for snapshot to use.
	safePointName := "tikv_gc_safe_point"
	safePointValue := "20060102-15:04:05 -0700 MST"
	safePointComment := "All versions after safe point can be accessed. (DO NOT EDIT)"
	updateSafePoint := fmt.Sprintf(`INSERT INTO mysql.tidb VALUES ('%[1]s', '%[2]s', '%[3]s')
	ON DUPLICATE KEY
	UPDATE variable_value = '%[2]s', comment = '%[3]s'`, safePointName, safePointValue, safePointComment)
	tk.MustExec(updateSafePoint)

	// Set snapshot to a time before save point will fail.
	_, err := tk.Exec("set @@tidb_snapshot = '2006-01-01 15:04:05.999999'")
	c.Assert(terror.ErrorEqual(err, variable.ErrSnapshotTooOld), IsTrue)
	// SnapshotTS Is not updated if check failed.
	c.Assert(tk.Se.GetSessionVars().SnapshotTS, Equals, uint64(0))

	curVer1, _ := s.store.CurrentVersion()
	time.Sleep(time.Millisecond)
	snapshotTime := time.Now()
	time.Sleep(time.Millisecond)
	curVer2, _ := s.store.CurrentVersion()
	tk.MustExec("insert history_read values (2)")
	tk.MustQuery("select * from history_read").Check(testkit.Rows("1", "2"))
	tk.MustExec("set @@tidb_snapshot = '" + snapshotTime.Format("2006-01-02 15:04:05.999999") + "'")
	ctx := tk.Se.(sessionctx.Context)
	snapshotTS := ctx.GetSessionVars().SnapshotTS
	c.Assert(snapshotTS, Greater, curVer1.Ver)
	c.Assert(snapshotTS, Less, curVer2.Ver)
	tk.MustQuery("select * from history_read").Check(testkit.Rows("1"))
	_, err = tk.Exec("insert history_read values (2)")
	c.Assert(err, NotNil)
	_, err = tk.Exec("update history_read set a = 3 where a = 1")
	c.Assert(err, NotNil)
	_, err = tk.Exec("delete from history_read where a = 1")
	c.Assert(err, NotNil)
	tk.MustExec("set @@tidb_snapshot = ''")
	tk.MustQuery("select * from history_read").Check(testkit.Rows("1", "2"))
	tk.MustExec("insert history_read values (3)")
	tk.MustExec("update history_read set a = 4 where a = 3")
	tk.MustExec("delete from history_read where a = 1")

	time.Sleep(time.Millisecond)
	snapshotTime = time.Now()
	time.Sleep(time.Millisecond)
	tk.MustExec("alter table history_read add column b int")
	tk.MustExec("insert history_read values (8, 8), (9, 9)")
	tk.MustQuery("select * from history_read order by a").Check(testkit.Rows("2 <nil>", "4 <nil>", "8 8", "9 9"))
	tk.MustExec("set @@tidb_snapshot = '" + snapshotTime.Format("2006-01-02 15:04:05.999999") + "'")
	tk.MustQuery("select * from history_read order by a").Check(testkit.Rows("2", "4"))
	tk.MustExec("set @@tidb_snapshot = ''")
	tk.MustQuery("select * from history_read order by a").Check(testkit.Rows("2 <nil>", "4 <nil>", "8 8", "9 9"))
}

func (s *testSuite) TestScanControlSelection(c *C) {
	tk := testkit.NewTestKit(c, s.store)
	tk.MustExec("use test")
	tk.MustExec("drop table if exists t")
	tk.MustExec("create table t(a int primary key, b int, c int, index idx_b(b))")
	tk.MustExec("insert into t values (1, 1, 1), (2, 1, 1), (3, 1, 2), (4, 2, 3)")
	tk.MustQuery("select (select count(1) k from t s where s.b = t1.c) from t t1").Sort().Check(testkit.Rows("0", "1", "3", "3"))
}

func (s *testSuite) TestSimpleDAG(c *C) {
	tk := testkit.NewTestKit(c, s.store)
	tk.MustExec("use test")
	tk.MustExec("drop table if exists t")
	tk.MustExec("create table t(a int primary key, b int, c int)")
	tk.MustExec("insert into t values (1, 1, 1), (2, 1, 1), (3, 1, 2), (4, 2, 3)")
	tk.MustQuery("select a from t").Check(testkit.Rows("1", "2", "3", "4"))
	tk.MustQuery("select * from t where a = 4").Check(testkit.Rows("4 2 3"))
	tk.MustQuery("select a from t limit 1").Check(testkit.Rows("1"))
	tk.MustQuery("select a from t order by a desc").Check(testkit.Rows("4", "3", "2", "1"))
	tk.MustQuery("select a from t order by a desc limit 1").Check(testkit.Rows("4"))
	tk.MustQuery("select a from t order by b desc limit 1").Check(testkit.Rows("4"))
	tk.MustQuery("select a from t where a < 3").Check(testkit.Rows("1", "2"))
	tk.MustQuery("select a from t where b > 1").Check(testkit.Rows("4"))
	tk.MustQuery("select a from t where b > 1 and a < 3").Check(testkit.Rows())
	tk.MustQuery("select count(*) from t where b > 1 and a < 3").Check(testkit.Rows("0"))
	tk.MustQuery("select count(*) from t").Check(testkit.Rows("4"))
	tk.MustQuery("select count(*), c from t group by c").Check(testkit.Rows("2 1", "1 2", "1 3"))
	tk.MustQuery("select sum(c) from t group by b").Check(testkit.Rows("4", "3"))
	tk.MustQuery("select avg(a) from t group by b").Check(testkit.Rows("2.0000", "4.0000"))
	tk.MustQuery("select sum(distinct c) from t group by b").Check(testkit.Rows("3", "3"))

	tk.MustExec("create index i on t(c,b)")
	tk.MustQuery("select a from t where c = 1").Check(testkit.Rows("1", "2"))
	tk.MustQuery("select a from t where c = 1 and a < 2").Check(testkit.Rows("1"))
	tk.MustQuery("select a from t where c = 1 order by a limit 1").Check(testkit.Rows("1"))
	tk.MustQuery("select count(*) from t where c = 1 ").Check(testkit.Rows("2"))
	tk.MustExec("create index i1 on t(b)")
	tk.MustQuery("select c from t where b = 2").Check(testkit.Rows("3"))
	tk.MustQuery("select * from t where b = 2").Check(testkit.Rows("4 2 3"))
	tk.MustQuery("select count(*) from t where b = 1").Check(testkit.Rows("3"))
	tk.MustQuery("select * from t where b = 1 and a > 1 limit 1").Check(testkit.Rows("2 1 1"))

	// Test time push down.
	tk.MustExec("drop table if exists t")
	tk.MustExec("create table t (id int, c1 datetime);")
	tk.MustExec("insert into t values (1, '2015-06-07 12:12:12')")
	tk.MustQuery("select id from t where c1 = '2015-06-07 12:12:12'").Check(testkit.Rows("1"))
}

func (s *testSuite) TestTimestampTimeZone(c *C) {
	tk := testkit.NewTestKit(c, s.store)
	tk.MustExec("use test")
	tk.MustExec("drop table if exists t")
	tk.MustExec("create table t (ts timestamp)")
	tk.MustExec("set time_zone = '+00:00'")
	tk.MustExec("insert into t values ('2017-04-27 22:40:42')")
	// The timestamp will get different value if time_zone session variable changes.
	tests := []struct {
		timezone string
		expect   string
	}{
		{"+10:00", "2017-04-28 08:40:42"},
		{"-6:00", "2017-04-27 16:40:42"},
	}
	for _, tt := range tests {
		tk.MustExec(fmt.Sprintf("set time_zone = '%s'", tt.timezone))
		tk.MustQuery("select * from t").Check(testkit.Rows(tt.expect))
	}

	// For issue https://github.com/pingcap/tidb/issues/3467
	tk.MustExec("drop table if exists t1")
	tk.MustExec(`CREATE TABLE t1 (
 	      id bigint(20) NOT NULL AUTO_INCREMENT,
 	      uid int(11) DEFAULT NULL,
 	      datetime timestamp NOT NULL DEFAULT CURRENT_TIMESTAMP,
 	      ip varchar(128) DEFAULT NULL,
 	    PRIMARY KEY (id),
 	      KEY i_datetime (datetime),
 	      KEY i_userid (uid)
 	    );`)
	tk.MustExec(`INSERT INTO t1 VALUES (123381351,1734,"2014-03-31 08:57:10","127.0.0.1");`)
	r := tk.MustQuery("select datetime from t1;") // Cover TableReaderExec
	r.Check(testkit.Rows("2014-03-31 08:57:10"))
	r = tk.MustQuery("select datetime from t1 where datetime='2014-03-31 08:57:10';")
	r.Check(testkit.Rows("2014-03-31 08:57:10")) // Cover IndexReaderExec
	r = tk.MustQuery("select * from t1 where datetime='2014-03-31 08:57:10';")
	r.Check(testkit.Rows("123381351 1734 2014-03-31 08:57:10 127.0.0.1")) // Cover IndexLookupExec

	// For issue https://github.com/pingcap/tidb/issues/3485
	tk.MustExec("drop table if exists t1")
	tk.MustExec(`CREATE TABLE t1 (
	    id bigint(20) NOT NULL AUTO_INCREMENT,
	    datetime timestamp NOT NULL DEFAULT CURRENT_TIMESTAMP,
	    PRIMARY KEY (id)
	  );`)
	tk.MustExec(`INSERT INTO t1 VALUES (123381351,"2014-03-31 08:57:10");`)
	r = tk.MustQuery(`select * from t1 where datetime="2014-03-31 08:57:10";`)
	r.Check(testkit.Rows("123381351 2014-03-31 08:57:10"))
	tk.MustExec(`alter table t1 add key i_datetime (datetime);`)
	r = tk.MustQuery(`select * from t1 where datetime="2014-03-31 08:57:10";`)
	r.Check(testkit.Rows("123381351 2014-03-31 08:57:10"))
	r = tk.MustQuery(`select * from t1;`)
	r.Check(testkit.Rows("123381351 2014-03-31 08:57:10"))
	r = tk.MustQuery("select datetime from t1 where datetime='2014-03-31 08:57:10';")
	r.Check(testkit.Rows("2014-03-31 08:57:10"))
}

func (s *testSuite) TestTiDBCurrentTS(c *C) {
	tk := testkit.NewTestKit(c, s.store)
	tk.MustQuery("select @@tidb_current_ts").Check(testkit.Rows("0"))
	tk.MustExec("begin")
	rows := tk.MustQuery("select @@tidb_current_ts").Rows()
	tsStr := rows[0][0].(string)
	c.Assert(tsStr, Equals, fmt.Sprintf("%d", tk.Se.Txn().StartTS()))
	tk.MustExec("begin")
	rows = tk.MustQuery("select @@tidb_current_ts").Rows()
	newTsStr := rows[0][0].(string)
	c.Assert(newTsStr, Equals, fmt.Sprintf("%d", tk.Se.Txn().StartTS()))
	c.Assert(newTsStr, Not(Equals), tsStr)
	tk.MustExec("commit")
	tk.MustQuery("select @@tidb_current_ts").Check(testkit.Rows("0"))

	_, err := tk.Exec("set @@tidb_current_ts = '1'")
	c.Assert(terror.ErrorEqual(err, variable.ErrReadOnly), IsTrue)
}

func (s *testSuite) TestSelectForUpdate(c *C) {
	tk := testkit.NewTestKit(c, s.store)
	tk.MustExec("use test")
	tk1 := testkit.NewTestKit(c, s.store)
	tk1.MustExec("use test")
	tk2 := testkit.NewTestKit(c, s.store)
	tk2.MustExec("use test")

	tk.MustExec("drop table if exists t, t1")

	c.Assert(tk.Se.Txn(), IsNil)
	tk.MustExec("create table t (c1 int, c2 int, c3 int)")
	tk.MustExec("insert t values (11, 2, 3)")
	tk.MustExec("insert t values (12, 2, 3)")
	tk.MustExec("insert t values (13, 2, 3)")

	tk.MustExec("create table t1 (c1 int)")
	tk.MustExec("insert t1 values (11)")

	// conflict
	tk1.MustExec("begin")
	tk1.MustQuery("select * from t where c1=11 for update")

	tk2.MustExec("begin")
	tk2.MustExec("update t set c2=211 where c1=11")
	tk2.MustExec("commit")

	_, err := tk1.Exec("commit")
	c.Assert(err, NotNil)

	// no conflict for subquery.
	tk1.MustExec("begin")
	tk1.MustQuery("select * from t where exists(select null from t1 where t1.c1=t.c1) for update")

	tk2.MustExec("begin")
	tk2.MustExec("update t set c2=211 where c1=12")
	tk2.MustExec("commit")

	tk1.MustExec("commit")

	// not conflict
	tk1.MustExec("begin")
	tk1.MustQuery("select * from t where c1=11 for update")

	tk2.MustExec("begin")
	tk2.MustExec("update t set c2=22 where c1=12")
	tk2.MustExec("commit")

	tk1.MustExec("commit")

	// not conflict, auto commit
	tk1.MustExec("set @@autocommit=1;")
	tk1.MustQuery("select * from t where c1=11 for update")

	tk2.MustExec("begin")
	tk2.MustExec("update t set c2=211 where c1=11")
	tk2.MustExec("commit")

	tk1.MustExec("commit")

	// conflict
	tk1.MustExec("begin")
	tk1.MustQuery("select * from (select * from t for update) t join t1 for update")

	tk2.MustExec("begin")
	tk2.MustExec("update t1 set c1 = 13")
	tk2.MustExec("commit")

	_, err = tk1.Exec("commit")
	c.Assert(err, NotNil)

}

func (s *testSuite) TestEmptyEnum(c *C) {
	tk := testkit.NewTestKit(c, s.store)
	tk.MustExec("use test")
	tk.MustExec("drop table if exists t")
	tk.MustExec("create table t (e enum('Y', 'N'))")
	tk.MustExec("set sql_mode='STRICT_TRANS_TABLES'")
	_, err := tk.Exec("insert into t values (0)")
	c.Assert(terror.ErrorEqual(err, types.ErrTruncated), IsTrue)
	_, err = tk.Exec("insert into t values ('abc')")
	c.Assert(terror.ErrorEqual(err, types.ErrTruncated), IsTrue)

	tk.MustExec("set sql_mode=''")
	tk.MustExec("insert into t values (0)")
	tk.MustQuery("select * from t").Check(testkit.Rows(""))
	tk.MustExec("insert into t values ('abc')")
	tk.MustQuery("select * from t").Check(testkit.Rows("", ""))
	tk.MustExec("insert into t values (null)")
	tk.MustQuery("select * from t").Check(testkit.Rows("", "", "<nil>"))
}

// TestIssue4024 This tests https://github.com/pingcap/tidb/issues/4024
func (s *testSuite) TestIssue4024(c *C) {
	tk := testkit.NewTestKit(c, s.store)
	tk.MustExec("create database test2")
	tk.MustExec("use test2")
	tk.MustExec("create table t(a int)")
	tk.MustExec("insert into t values(1)")
	tk.MustExec("use test")
	tk.MustExec("create table t(a int)")
	tk.MustExec("insert into t values(1)")
	tk.MustExec("update t, test2.t set test2.t.a=2")
	tk.MustQuery("select * from t").Check(testkit.Rows("1"))
	tk.MustQuery("select * from test2.t").Check(testkit.Rows("2"))
	tk.MustExec("update test.t, test2.t set test.t.a=3")
	tk.MustQuery("select * from t").Check(testkit.Rows("3"))
	tk.MustQuery("select * from test2.t").Check(testkit.Rows("2"))
}

const (
	checkRequestOff          = 0
	checkRequestPriority     = 1
	checkRequestNotFillCache = 2
	checkRequestSyncLog      = 3
	checkDDLAddIndexPriority = 4
)

type checkRequestClient struct {
	tikv.Client
	priority     pb.CommandPri
	notFillCache bool
	mu           struct {
		sync.RWMutex
		checkFlags     uint32
		lowPriorityCnt uint32
		syncLog        bool
	}
}

func (c *checkRequestClient) SendRequest(ctx context.Context, addr string, req *tikvrpc.Request, timeout time.Duration) (*tikvrpc.Response, error) {
	resp, err := c.Client.SendRequest(ctx, addr, req, timeout)
	c.mu.RLock()
	checkFlags := c.mu.checkFlags
	c.mu.RUnlock()
	if checkFlags == checkRequestPriority {
		switch req.Type {
		case tikvrpc.CmdCop:
			if c.priority != req.Priority {
				return nil, errors.New("fail to set priority")
			}
		}
	} else if checkFlags == checkRequestNotFillCache {
		if c.notFillCache != req.NotFillCache {
			return nil, errors.New("fail to set not fail cache")
		}
	} else if checkFlags == checkRequestSyncLog {
		switch req.Type {
		case tikvrpc.CmdPrewrite, tikvrpc.CmdCommit:
			c.mu.RLock()
			syncLog := c.mu.syncLog
			c.mu.RUnlock()
			if syncLog != req.SyncLog {
				return nil, errors.New("fail to set sync log")
			}
		}
	} else if checkFlags == checkDDLAddIndexPriority {
		if req.Type == tikvrpc.CmdScan {
			if c.priority != req.Priority {
				return nil, errors.New("fail to set priority")
			}
		} else if req.Type == tikvrpc.CmdPrewrite {
			if c.priority == pb.CommandPri_Low {
				c.mu.lowPriorityCnt++
			}
		}
	}
	return resp, err
}

type testContextOptionSuite struct {
	store kv.Storage
	dom   *domain.Domain
	cli   *checkRequestClient
}

func (s *testContextOptionSuite) SetUpSuite(c *C) {
	cli := &checkRequestClient{}
	hijackClient := func(c tikv.Client) tikv.Client {
		cli.Client = c
		return cli
	}
	s.cli = cli

	var err error
	s.store, err = mockstore.NewMockTikvStore(
		mockstore.WithHijackClient(hijackClient),
	)
	c.Assert(err, IsNil)
	s.dom, err = session.BootstrapSession(s.store)
	c.Assert(err, IsNil)
}

func (s *testContextOptionSuite) TearDownSuite(c *C) {
	s.dom.Close()
	s.store.Close()
}

func (s *testContextOptionSuite) TestAddIndexPriority(c *C) {
	cli := &checkRequestClient{}
	hijackClient := func(c tikv.Client) tikv.Client {
		cli.Client = c
		return cli
	}

	store, err := mockstore.NewMockTikvStore(
		mockstore.WithHijackClient(hijackClient),
	)
	c.Assert(err, IsNil)
	dom, err := session.BootstrapSession(store)
	c.Assert(err, IsNil)

	tk := testkit.NewTestKit(c, store)
	tk.MustExec("use test")
	tk.MustExec("create table t1 (id int, v int)")

	// Insert some data to make sure plan build IndexLookup for t1.
	for i := 0; i < 10; i++ {
		tk.MustExec(fmt.Sprintf("insert into t1 values (%d, %d)", i, i))
	}

	cli.mu.Lock()
	cli.mu.checkFlags = checkDDLAddIndexPriority
	cli.mu.Unlock()

	cli.priority = pb.CommandPri_Low
	tk.MustExec("alter table t1 add index t1_index (id);")

	c.Assert(cli.mu.lowPriorityCnt > 0, IsTrue)

	cli.mu.Lock()
	cli.mu.checkFlags = checkRequestOff
	cli.mu.Unlock()
	dom.Close()
	store.Close()
}

func (s *testContextOptionSuite) TestAlterTableComment(c *C) {
	tk := testkit.NewTestKit(c, s.store)
	tk.MustExec("use test")
	tk.MustExec("drop table if exists t_1")
	tk.MustExec("create table t_1 (c1 int, c2 int, c3 int default 1, index (c1)) comment = 'test table';")
	tk.MustExec("alter table `t_1` comment 'this is table comment';")
	result := tk.MustQuery("select table_comment from information_schema.tables where table_name = 't_1';")
	result.Check(testkit.Rows("this is table comment"))
	tk.MustExec("alter table `t_1` comment 'table t comment';")
	result = tk.MustQuery("select table_comment from information_schema.tables where table_name = 't_1';")
	result.Check(testkit.Rows("table t comment"))
}

func (s *testContextOptionSuite) TestCoprocessorPriority(c *C) {
	tk := testkit.NewTestKit(c, s.store)
	tk.MustExec("use test")
	tk.MustExec("create table t (id int primary key)")
	tk.MustExec("create table t1 (id int, v int, unique index i_id (id))")
	defer tk.MustExec("drop table t")
	defer tk.MustExec("drop table t1")
	tk.MustExec("insert into t values (1)")

	// Insert some data to make sure plan build IndexLookup for t1.
	for i := 0; i < 10; i++ {
		tk.MustExec(fmt.Sprintf("insert into t1 values (%d, %d)", i, i))
	}

	cli := s.cli
	cli.mu.Lock()
	cli.mu.checkFlags = checkRequestPriority
	cli.mu.Unlock()

	cli.priority = pb.CommandPri_High
	tk.MustQuery("select id from t where id = 1")
	tk.MustQuery("select * from t1 where id = 1")

	cli.priority = pb.CommandPri_Normal
	tk.MustQuery("select count(*) from t")
	tk.MustExec("update t set id = 3")
	tk.MustExec("delete from t")
	tk.MustExec("insert into t select * from t limit 2")
	tk.MustExec("delete from t")

	// Insert some data to make sure plan build IndexLookup for t.
	tk.MustExec("insert into t values (1), (2)")

	oldThreshold := config.GetGlobalConfig().Log.ExpensiveThreshold
	config.GetGlobalConfig().Log.ExpensiveThreshold = 0
	defer func() { config.GetGlobalConfig().Log.ExpensiveThreshold = oldThreshold }()

	cli.priority = pb.CommandPri_High
	tk.MustQuery("select id from t where id = 1")
	tk.MustQuery("select * from t1 where id = 1")

	cli.priority = pb.CommandPri_Low
	tk.MustQuery("select count(*) from t")
	tk.MustExec("delete from t")
	tk.MustExec("insert into t values (3)")

	// TODO: Those are not point get, but they should be high priority.
	// cli.priority = pb.CommandPri_High
	// tk.MustExec("delete from t where id = 2")
	// tk.MustExec("update t set id = 2 where id = 1")

	// Test priority specified by SQL statement.
	cli.priority = pb.CommandPri_High
	tk.MustQuery("select HIGH_PRIORITY * from t")

	cli.priority = pb.CommandPri_Low
	tk.MustQuery("select LOW_PRIORITY id from t where id = 1")

	cli.mu.Lock()
	cli.mu.checkFlags = checkRequestOff
	cli.mu.Unlock()
}

func (s *testContextOptionSuite) TestNotFillCache(c *C) {
	tk := testkit.NewTestKit(c, s.store)
	tk.MustExec("use test")
	tk.MustExec("create table t (id int primary key)")
	defer tk.MustExec("drop table t")
	tk.MustExec("insert into t values (1)")

	cli := s.cli
	cli.mu.Lock()
	cli.mu.checkFlags = checkRequestNotFillCache
	cli.mu.Unlock()
	cli.notFillCache = true
	tk.MustQuery("select SQL_NO_CACHE * from t")

	cli.notFillCache = false
	tk.MustQuery("select SQL_CACHE * from t")
	tk.MustQuery("select * from t")

	cli.mu.Lock()
	cli.mu.checkFlags = checkRequestOff
	cli.mu.Unlock()
}

func (s *testContextOptionSuite) TestSyncLog(c *C) {
	tk := testkit.NewTestKit(c, s.store)
	tk.MustExec("use test")

	cli := s.cli
	cli.mu.Lock()
	cli.mu.checkFlags = checkRequestSyncLog
	cli.mu.syncLog = true
	cli.mu.Unlock()
	tk.MustExec("create table t (id int primary key)")
	cli.mu.Lock()
	cli.mu.syncLog = false
	cli.mu.Unlock()
	tk.MustExec("insert into t values (1)")

	cli.mu.Lock()
	cli.mu.checkFlags = checkRequestOff
	cli.mu.Unlock()
}

func (s *testSuite) TestHandleTransfer(c *C) {
	tk := testkit.NewTestKit(c, s.store)
	tk.MustExec("use test")
	tk.MustExec("create table t(a int, index idx(a))")
	tk.MustExec("insert into t values(1), (2), (4)")
	tk.MustExec("begin")
	tk.MustExec("update t set a = 3 where a = 4")
	// test table scan read whose result need handle.
	tk.MustQuery("select * from t ignore index(idx)").Check(testkit.Rows("1", "2", "3"))
	tk.MustExec("insert into t values(4)")
	// test single read whose result need handle
	tk.MustQuery("select * from t use index(idx)").Check(testkit.Rows("1", "2", "3", "4"))
	tk.MustExec("update t set a = 5 where a = 3")
	tk.MustQuery("select * from t use index(idx)").Check(testkit.Rows("1", "2", "4", "5"))
	tk.MustExec("commit")

	tk.MustExec("drop table if exists t")
	tk.MustExec("create table t(a int, b int, index idx(a))")
	tk.MustExec("insert into t values(3, 3), (1, 1), (2, 2)")
	// Second test double read.
	tk.MustQuery("select * from t use index(idx) order by a").Check(testkit.Rows("1 1", "2 2", "3 3"))
}

func (s *testSuite) TestBit(c *C) {
	tk := testkit.NewTestKitWithInit(c, s.store)

	tk.MustExec("drop table if exists t")
	tk.MustExec("create table t (c1 bit(2))")
	tk.MustExec("insert into t values (0), (1), (2), (3)")
	_, err := tk.Exec("insert into t values (4)")
	c.Assert(err, NotNil)
	_, err = tk.Exec("insert into t values ('a')")
	c.Assert(err, NotNil)
	r, err := tk.Exec("select * from t where c1 = 2")
	c.Assert(err, IsNil)
	chk := r.NewChunk()
	err = r.Next(context.Background(), chk)
	c.Assert(err, IsNil)
	c.Assert(types.BinaryLiteral(chk.GetRow(0).GetBytes(0)), DeepEquals, types.NewBinaryLiteralFromUint(2, -1))

	tk.MustExec("drop table if exists t")
	tk.MustExec("create table t (c1 bit(31))")
	tk.MustExec("insert into t values (0x7fffffff)")
	_, err = tk.Exec("insert into t values (0x80000000)")
	c.Assert(err, NotNil)
	_, err = tk.Exec("insert into t values (0xffffffff)")
	c.Assert(err, NotNil)
	tk.MustExec("insert into t values ('123')")
	tk.MustExec("insert into t values ('1234')")
	_, err = tk.Exec("insert into t values ('12345)")
	c.Assert(err, NotNil)

	tk.MustExec("drop table if exists t")
	tk.MustExec("create table t (c1 bit(62))")
	tk.MustExec("insert into t values ('12345678')")
	tk.MustExec("drop table if exists t")
	tk.MustExec("create table t (c1 bit(61))")
	_, err = tk.Exec("insert into t values ('12345678')")
	c.Assert(err, NotNil)

	tk.MustExec("drop table if exists t")
	tk.MustExec("create table t (c1 bit(32))")
	tk.MustExec("insert into t values (0x7fffffff)")
	tk.MustExec("insert into t values (0xffffffff)")
	_, err = tk.Exec("insert into t values (0x1ffffffff)")
	c.Assert(err, NotNil)
	tk.MustExec("insert into t values ('1234')")
	_, err = tk.Exec("insert into t values ('12345')")
	c.Assert(err, NotNil)

	tk.MustExec("drop table if exists t")
	tk.MustExec("create table t (c1 bit(64))")
	tk.MustExec("insert into t values (0xffffffffffffffff)")
	tk.MustExec("insert into t values ('12345678')")
	_, err = tk.Exec("insert into t values ('123456789')")
	c.Assert(err, NotNil)
}

func (s *testSuite) TestEnum(c *C) {
	tk := testkit.NewTestKitWithInit(c, s.store)

	tk.MustExec("drop table if exists t")
	tk.MustExec("create table t (c enum('a', 'b', 'c'))")
	tk.MustExec("insert into t values ('a'), (2), ('c')")
	tk.MustQuery("select * from t where c = 'a'").Check(testkit.Rows("a"))

	tk.MustQuery("select c + 1 from t where c = 2").Check(testkit.Rows("3"))

	tk.MustExec("delete from t")
	tk.MustExec("insert into t values ()")
	tk.MustExec("insert into t values (null), ('1')")
	tk.MustQuery("select c + 1 from t where c = 1").Check(testkit.Rows("2"))
}

func (s *testSuite) TestSet(c *C) {
	tk := testkit.NewTestKitWithInit(c, s.store)

	tk.MustExec("drop table if exists t")
	tk.MustExec("create table t (c set('a', 'b', 'c'))")
	tk.MustExec("insert into t values ('a'), (2), ('c'), ('a,b'), ('b,a')")
	tk.MustQuery("select * from t where c = 'a'").Check(testkit.Rows("a"))

	tk.MustQuery("select * from t where c = 'a,b'").Check(testkit.Rows("a,b", "a,b"))

	tk.MustQuery("select c + 1 from t where c = 2").Check(testkit.Rows("3"))

	tk.MustExec("delete from t")
	tk.MustExec("insert into t values ()")
	tk.MustExec("insert into t values (null), ('1')")
	tk.MustQuery("select c + 1 from t where c = 1").Check(testkit.Rows("2"))
}

func (s *testSuite) TestSubqueryInValues(c *C) {
	tk := testkit.NewTestKitWithInit(c, s.store)

	tk.MustExec("drop table if exists t")
	tk.MustExec("create table t (id int, name varchar(20))")
	tk.MustExec("drop table if exists t1")
	tk.MustExec("create table t1 (gid int)")

	tk.MustExec("insert into t1 (gid) value (1)")
	tk.MustExec("insert into t (id, name) value ((select gid from t1) ,'asd')")
	tk.MustQuery("select * from t").Check(testkit.Rows("1 asd"))
}

func (s *testSuite) TestEnhancedRangeAccess(c *C) {
	tk := testkit.NewTestKitWithInit(c, s.store)

	tk.MustExec("drop table if exists t")
	tk.MustExec("create table t (a int primary key, b int)")
	tk.MustExec("insert into t values(1, 2), (2, 1)")
	tk.MustQuery("select * from t where (a = 1 and b = 2) or (a = 2 and b = 1)").Check(testkit.Rows("1 2", "2 1"))
	tk.MustQuery("select * from t where (a = 1 and b = 1) or (a = 2 and b = 2)").Check(nil)
}

// TestMaxInt64Handle Issue #4810
func (s *testSuite) TestMaxInt64Handle(c *C) {
	tk := testkit.NewTestKitWithInit(c, s.store)

	tk.MustExec("drop table if exists t")
	tk.MustExec("create table t(id bigint, PRIMARY KEY (id))")
	tk.MustExec("insert into t values(9223372036854775807)")
	tk.MustExec("select * from t where id = 9223372036854775807")
	tk.MustQuery("select * from t where id = 9223372036854775807;").Check(testkit.Rows("9223372036854775807"))
	tk.MustQuery("select * from t").Check(testkit.Rows("9223372036854775807"))
	_, err := tk.Exec("insert into t values(9223372036854775807)")
	c.Assert(err, NotNil)
	tk.MustExec("delete from t where id = 9223372036854775807")
	tk.MustQuery("select * from t").Check(nil)
}

func (s *testSuite) TestTableScanWithPointRanges(c *C) {
	tk := testkit.NewTestKitWithInit(c, s.store)

	tk.MustExec("drop table if exists t")
	tk.MustExec("create table t(id int, PRIMARY KEY (id))")
	tk.MustExec("insert into t values(1), (5), (10)")
	tk.MustQuery("select * from t where id in(1, 2, 10)").Check(testkit.Rows("1", "10"))
}

func (s *testSuite) TestUnsignedPk(c *C) {
	tk := testkit.NewTestKitWithInit(c, s.store)

	tk.MustExec("drop table if exists t")
	tk.MustExec("create table t(id bigint unsigned primary key)")
	var num1, num2 uint64 = math.MaxInt64 + 1, math.MaxInt64 + 2
	tk.MustExec(fmt.Sprintf("insert into t values(%v), (%v), (1), (2)", num1, num2))
	num1Str := strconv.FormatUint(num1, 10)
	num2Str := strconv.FormatUint(num2, 10)
	tk.MustQuery("select * from t order by id").Check(testkit.Rows("1", "2", num1Str, num2Str))
	tk.MustQuery("select * from t where id not in (2)").Check(testkit.Rows(num1Str, num2Str, "1"))
}

func (s *testSuite) TestEarlyClose(c *C) {
	tk := testkit.NewTestKit(c, s.store)
	tk.MustExec("use test")
	tk.MustExec("create table earlyclose (id int primary key)")

	// Insert 1000 rows.
	var values []string
	for i := 0; i < 1000; i++ {
		values = append(values, fmt.Sprintf("(%d)", i))
	}
	tk.MustExec("insert earlyclose values " + strings.Join(values, ","))

	// Get table ID for split.
	dom := domain.GetDomain(tk.Se)
	is := dom.InfoSchema()
	tbl, err := is.TableByName(model.NewCIStr("test"), model.NewCIStr("earlyclose"))
	c.Assert(err, IsNil)
	tblID := tbl.Meta().ID

	// Split the table.
	s.cluster.SplitTable(s.mvccStore, tblID, 500)

	ctx := context.Background()
	for i := 0; i < 500; i++ {
		rss, err1 := tk.Se.Execute(ctx, "select * from earlyclose order by id")
		c.Assert(err1, IsNil)
		rs := rss[0]
		chk := rs.NewChunk()
		err = rs.Next(ctx, chk)
		c.Assert(err, IsNil)
		rs.Close()
	}

	// Goroutine should not leak when error happen.
	gofail.Enable("github.com/pingcap/tidb/store/tikv/handleTaskOnceError", `return(true)`)
	defer gofail.Disable("github.com/pingcap/tidb/store/tikv/handleTaskOnceError")
	rss, err := tk.Se.Execute(ctx, "select * from earlyclose")
	c.Assert(err, IsNil)
	rs := rss[0]
	chk := rs.NewChunk()
	err = rs.Next(ctx, chk)
	c.Assert(err, NotNil)
	rs.Close()
}

func (s *testSuite) TestIssue5666(c *C) {
	tk := testkit.NewTestKit(c, s.store)
	tk.MustExec("set @@profiling=1")
	tk.MustQuery("SELECT QUERY_ID, SUM(DURATION) AS SUM_DURATION FROM INFORMATION_SCHEMA.PROFILING GROUP BY QUERY_ID;").Check(testkit.Rows("0 0"))
}

func (s *testSuite) TestIssue5341(c *C) {
	tk := testkit.NewTestKit(c, s.store)
	tk.MustExec("drop table if exists test.t")
	tk.MustExec("create table test.t(a char)")
	tk.MustExec("insert into test.t value('a')")
	tk.MustQuery("select * from test.t where a < 1 order by a limit 0;").Check(testkit.Rows())
}

func (s *testSuite) TestCheckIndex(c *C) {
	s.ctx = mock.NewContext()
	s.ctx.Store = s.store
	dom, err := session.BootstrapSession(s.store)
	c.Assert(err, IsNil)
	se, err := session.CreateSession4Test(s.store)
	c.Assert(err, IsNil)
	defer se.Close()

	_, err = se.Execute(context.Background(), "create database test_admin")
	c.Assert(err, IsNil)
	_, err = se.Execute(context.Background(), "use test_admin")
	c.Assert(err, IsNil)
	_, err = se.Execute(context.Background(), "create table t (pk int primary key, c int default 1, c1 int default 1, unique key c(c))")
	c.Assert(err, IsNil)
	is := dom.InfoSchema()
	db := model.NewCIStr("test_admin")
	dbInfo, ok := is.SchemaByName(db)
	c.Assert(ok, IsTrue)
	tblName := model.NewCIStr("t")
	tbl, err := is.TableByName(db, tblName)
	c.Assert(err, IsNil)
	tbInfo := tbl.Meta()

	alloc := autoid.NewAllocator(s.store, dbInfo.ID)
	tb, err := tables.TableFromMeta(alloc, tbInfo)
	c.Assert(err, IsNil)

	// set data to:
	// index     data (handle, data): (1, 10), (2, 20)
	// table     data (handle, data): (1, 10), (2, 20)
	recordVal1 := types.MakeDatums(int64(1), int64(10), int64(11))
	recordVal2 := types.MakeDatums(int64(2), int64(20), int64(21))
	c.Assert(s.ctx.NewTxn(), IsNil)
	_, err = tb.AddRecord(s.ctx, recordVal1, false)
	c.Assert(err, IsNil)
	_, err = tb.AddRecord(s.ctx, recordVal2, false)
	c.Assert(err, IsNil)
	c.Assert(s.ctx.Txn().Commit(context.Background()), IsNil)

	mockCtx := mock.NewContext()
	idx := tb.Indices()[0]
	sc := &stmtctx.StatementContext{TimeZone: time.Local}

	_, err = se.Execute(context.Background(), "admin check index t idx_inexistent")
	c.Assert(strings.Contains(err.Error(), "not exist"), IsTrue)

	// set data to:
	// index     data (handle, data): (1, 10), (2, 20), (3, 30)
	// table     data (handle, data): (1, 10), (2, 20), (4, 40)
	txn, err := s.store.Begin()
	c.Assert(err, IsNil)
	_, err = idx.Create(mockCtx, txn, types.MakeDatums(int64(30)), 3)
	c.Assert(err, IsNil)
	key := tablecodec.EncodeRowKey(tb.Meta().ID, codec.EncodeInt(nil, 4))
	setColValue(c, txn, key, types.NewDatum(int64(40)))
	err = txn.Commit(context.Background())
	c.Assert(err, IsNil)
	_, err = se.Execute(context.Background(), "admin check index t c")
	c.Assert(err, NotNil)
	c.Assert(strings.Contains(err.Error(), "isn't equal to value count"), IsTrue)

	// set data to:
	// index     data (handle, data): (1, 10), (2, 20), (3, 30), (4, 40)
	// table     data (handle, data): (1, 10), (2, 20), (4, 40)
	txn, err = s.store.Begin()
	c.Assert(err, IsNil)
	_, err = idx.Create(mockCtx, txn, types.MakeDatums(int64(40)), 4)
	c.Assert(err, IsNil)
	err = txn.Commit(context.Background())
	c.Assert(err, IsNil)
	_, err = se.Execute(context.Background(), "admin check index t c")
	c.Assert(strings.Contains(err.Error(), "table count 3 != index(c) count 4"), IsTrue)

	// set data to:
	// index     data (handle, data): (1, 10), (4, 40)
	// table     data (handle, data): (1, 10), (2, 20), (4, 40)
	txn, err = s.store.Begin()
	c.Assert(err, IsNil)
	err = idx.Delete(sc, txn, types.MakeDatums(int64(30)), 3)
	c.Assert(err, IsNil)
	err = idx.Delete(sc, txn, types.MakeDatums(int64(20)), 2)
	c.Assert(err, IsNil)
	err = txn.Commit(context.Background())
	c.Assert(err, IsNil)
	_, err = se.Execute(context.Background(), "admin check index t c")
	c.Assert(strings.Contains(err.Error(), "table count 3 != index(c) count 2"), IsTrue)

	// TODO: pass the case below：
	// set data to:
	// index     data (handle, data): (1, 10), (4, 40), (2, 30)
	// table     data (handle, data): (1, 10), (2, 20), (4, 40)
}

func setColValue(c *C, txn kv.Transaction, key kv.Key, v types.Datum) {
	row := []types.Datum{v, {}}
	colIDs := []int64{2, 3}
	sc := &stmtctx.StatementContext{TimeZone: time.Local}
	value, err := tablecodec.EncodeRow(sc, row, colIDs, nil, nil)
	c.Assert(err, IsNil)
	err = txn.Set(key, value)
	c.Assert(err, IsNil)
}

func (s *testSuite) TestCheckTable(c *C) {
	tk := testkit.NewTestKit(c, s.store)

	// Test 'admin check table' when the table has a unique index with null values.
	tk.MustExec("use test")
	tk.MustExec("drop table if exists admin_test;")
	tk.MustExec("create table admin_test (c1 int, c2 int, c3 int default 1, index (c1), unique key(c2));")
	tk.MustExec("insert admin_test (c1, c2) values (1, 1), (2, 2), (NULL, NULL);")
	tk.MustExec("admin check table admin_test;")
}

func (s *testSuite) TestCoprocessorStreamingFlag(c *C) {
	tk := testkit.NewTestKit(c, s.store)

	tk.MustExec("use test")
	tk.MustExec("create table t (id int, value int, index idx(id))")
	// Add some data to make statistics work.
	for i := 0; i < 100; i++ {
		tk.MustExec(fmt.Sprintf("insert into t values (%d, %d)", i, i))
	}

	tests := []struct {
		sql    string
		expect bool
	}{
		{"select * from t", true},                         // TableReader
		{"select * from t where id = 5", true},            // IndexLookup
		{"select * from t where id > 5", true},            // Filter
		{"select * from t limit 3", false},                // Limit
		{"select avg(id) from t", false},                  // Aggregate
		{"select * from t order by value limit 3", false}, // TopN
	}

	ctx := context.Background()
	for _, test := range tests {
		ctx1 := context.WithValue(ctx, "CheckSelectRequestHook", func(req *kv.Request) {
			if req.Streaming != test.expect {
				c.Errorf("sql=%s, expect=%v, get=%v", test.sql, test.expect, req.Streaming)
			}
		})
		rs, err := tk.Se.Execute(ctx1, test.sql)
		c.Assert(err, IsNil)
		chk := rs[0].NewChunk()
		err = rs[0].Next(ctx, chk)
		c.Assert(err, IsNil)
		rs[0].Close()
	}
}<|MERGE_RESOLUTION|>--- conflicted
+++ resolved
@@ -947,12 +947,8 @@
 	tk.MustExec("create table t(a int)")
 	tk.MustExec("insert into t value(0),(0)")
 	tk.MustQuery("select 1 from (select a from t union all select a from t) tmp").Check(testkit.Rows("1", "1", "1", "1"))
-<<<<<<< HEAD
-	tk.MustQuery("select 1 from (select a from t limit 1 union all select a from t limit 1) tmp").Check(testkit.Rows("1"))
 	tk.MustQuery("select 10 as a from dual union select a from t order by a desc limit 1 ").Check(testkit.Rows("10"))
 	tk.MustQuery("select -10 as a from dual union select a from t order by a limit 1 ").Check(testkit.Rows("-10"))
-=======
->>>>>>> 13cd13c7
 	tk.MustQuery("select count(1) from (select a from t union all select a from t) tmp").Check(testkit.Rows("4"))
 
 	_, err := tk.Exec("select 1 from (select a from t limit 1 union all select a from t limit 1) tmp")
