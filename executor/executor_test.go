--- conflicted
+++ resolved
@@ -1376,7 +1376,6 @@
 	tk.MustQuery("select * from t").Check(testkit.Rows("0", "127"))
 }
 
-<<<<<<< HEAD
 func (s *testSuite) TestAggregation(c *C) {
 	plan.UseNewPlanner = true
 	defer testleak.AfterTest(c)()
@@ -1423,7 +1422,8 @@
 	result = tk.MustQuery("select count(*) from t a join t b where a.c < 0")
 	result.Check(testkit.Rows("0"))
 	plan.UseNewPlanner = false
-=======
+}
+
 func (s *testSuite) TestAdapterStatement(c *C) {
 	defer testleak.AfterTest(c)()
 	se, err := tidb.CreateSession(s.store)
@@ -1443,6 +1443,4 @@
 	stmt, err = compiler.Compile(ctx, stmtNode)
 	c.Check(err, IsNil)
 	c.Check(stmt.OriginText(), Equals, "create table t (a int)")
-	c.Check(stmt.IsDDL(), IsTrue)
->>>>>>> d9569a68
 }