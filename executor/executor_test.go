--- conflicted
+++ resolved
@@ -364,10 +364,7 @@
 		"SYSTEM_VARIABLES_ADMIN Server Admin ",
 		"ROLE_ADMIN Server Admin ",
 		"CONNECTION_ADMIN Server Admin ",
-<<<<<<< HEAD
-=======
 		"PLACEMENT_ADMIN Server Admin ",
->>>>>>> 8fd61935
 		"DASHBOARD_CLIENT Server Admin ",
 		"RESTRICTED_TABLES_ADMIN Server Admin ",
 		"RESTRICTED_STATUS_ADMIN Server Admin ",
