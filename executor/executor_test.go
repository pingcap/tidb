--- conflicted
+++ resolved
@@ -6809,7 +6809,6 @@
 	}
 }
 
-<<<<<<< HEAD
 func (s *testSuite) TestInlineProjectionForSortAndTopN(c *C) {
 	tk := testkit.NewTestKit(c, s.store)
 	tk.MustExec("use test")
@@ -6891,8 +6890,6 @@
 	}
 }
 
-=======
->>>>>>> 72794461
 func (s *testSuite) TestIssue20237(c *C) {
 	tk := testkit.NewTestKit(c, s.store)
 	tk.MustExec("use test")
