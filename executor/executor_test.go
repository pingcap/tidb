--- conflicted
+++ resolved
@@ -9118,7 +9118,6 @@
 	}
 }
 
-<<<<<<< HEAD
 func (s *testSerialSuite) TestIssue30289(c *C) {
 	tk := testkit.NewTestKit(c, s.store)
 	tk.MustExec("use test")
@@ -9131,7 +9130,8 @@
 	tk.MustExec("create table t(a int)")
 	err := tk.QueryToErr("select /*+ hash_join(t1) */ * from t t1 join t t2 on t1.a=t2.a")
 	c.Assert(err.Error(), Matches, "issue30289 build return error")
-=======
+}
+
 func (s *testSerialSuite) TestIssue29498(c *C) {
 	tk := testkit.NewTestKit(c, s.store)
 	tk.MustExec("use test")
@@ -9168,7 +9168,6 @@
 	row = res.Rows()[0][0].(string)
 	c.Assert(len(row), Equals, mysql.MaxDatetimeWidthNoFsp+3+1)
 	c.Assert(row[len(row)-12:], Equals, "00:00:00.567")
->>>>>>> 071ffd96
 }
 
 func (s *testSuite) TestDeleteWithMulTbl(c *C) {
