--- conflicted
+++ resolved
@@ -7268,7 +7268,6 @@
 	tk.MustQuery("select * from e where case 1 when e then e end").Check(testkit.Rows("a"))
 }
 
-<<<<<<< HEAD
 func (s *testSuite) TestIssue21451(c *C) {
 	tk := testkit.NewTestKitWithInit(c, s.store)
 
@@ -7302,9 +7301,9 @@
 	tk.MustExec("insert into t values ('e'),('d'),('c'),('b'),('a');")
 	tk.MustQuery("select * from t order by e limit 1;").Check(testkit.Rows("e"))
 	tk.MustExec("drop table t")
-=======
+}
+
 func (s *testSuite) TestIssue15563(c *C) {
 	tk := testkit.NewTestKit(c, s.store)
 	tk.MustQuery("select distinct 0.7544678906163867 /  0.68234634;").Check(testkit.Rows("1.10569639842486251190"))
->>>>>>> 8792bf86
 }