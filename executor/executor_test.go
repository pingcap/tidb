--- conflicted
+++ resolved
@@ -6369,7 +6369,6 @@
 	tk.MustQuery(`SELECT DATE_ADD(a, INTERVAL 1 SECOND) FROM t`).Check(testkit.Rows("1988-04-17 02:00:00"))
 }
 
-<<<<<<< HEAD
 func issue20975Prepare(c *C, store kv.Storage) (*testkit.TestKit, *testkit.TestKit) {
 	tk1 := testkit.NewTestKit(c, store)
 	tk2 := testkit.NewTestKit(c, store)
@@ -6517,8 +6516,8 @@
 	tk1.MustExec("select * from t1 where id in (1, 11) for update")
 	tk2.MustExec("drop table t2")
 	tk1.MustExec("commit")
-
-=======
+}
+
 func (s *testSuite) TestIssue20305(c *C) {
 	tk := testkit.NewTestKit(c, s.store)
 	tk.MustExec("use test")
@@ -6563,5 +6562,4 @@
 		action = action.GetFallback()
 	}
 	c.Assert(action.GetPriority(), Equals, int64(memory.DefLogPriority))
->>>>>>> 93313cca
 }