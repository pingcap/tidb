// Copyright 2015 PingCAP, Inc.
//
// Licensed under the Apache License, Version 2.0 (the "License");
// you may not use this file except in compliance with the License.
// You may obtain a copy of the License at
//
//     http://www.apache.org/licenses/LICENSE-2.0
//
// Unless required by applicable law or agreed to in writing, software
// distributed under the License is distributed on an "AS IS" BASIS,
// See the License for the specific language governing permissions and
// limitations under the License.

package executor_test

import (
	"flag"
	"fmt"
	"os"
	"strings"
	"testing"
	"time"

	"github.com/juju/errors"
	"github.com/ngaut/log"
	. "github.com/pingcap/check"
	"github.com/pingcap/tidb"
	"github.com/pingcap/tidb/context"
	"github.com/pingcap/tidb/executor"
	"github.com/pingcap/tidb/expression"
	"github.com/pingcap/tidb/inspectkv"
	"github.com/pingcap/tidb/kv"
	"github.com/pingcap/tidb/model"
	"github.com/pingcap/tidb/mysql"
	"github.com/pingcap/tidb/parser"
	"github.com/pingcap/tidb/plan"
	"github.com/pingcap/tidb/sessionctx"
	"github.com/pingcap/tidb/sessionctx/variable"
	"github.com/pingcap/tidb/store/tikv"
	mocktikv "github.com/pingcap/tidb/store/tikv/mock-tikv"
	"github.com/pingcap/tidb/terror"
	"github.com/pingcap/tidb/util/testkit"
	"github.com/pingcap/tidb/util/testleak"
	"github.com/pingcap/tidb/util/testutil"
	"github.com/pingcap/tidb/util/types"
)

func TestT(t *testing.T) {
	CustomVerboseFlag = true
	TestingT(t)
}

var _ = Suite(&testSuite{})

type testSuite struct {
	cluster   *mocktikv.Cluster
	mvccStore *mocktikv.MvccStore
	store     kv.Storage
	*parser.Parser
}

var mockTikv = flag.Bool("mockTikv", true, "use mock tikv store in executor test")

func (s *testSuite) SetUpSuite(c *C) {
	expression.TurnOnNewExprEval = true
	s.Parser = parser.New()
	flag.Lookup("mockTikv")
	useMockTikv := *mockTikv
	if useMockTikv {
		s.cluster = mocktikv.NewCluster()
		mocktikv.BootstrapWithSingleStore(s.cluster)
		s.mvccStore = mocktikv.NewMvccStore()
		store, err := tikv.NewMockTikvStore(
			tikv.WithCluster(s.cluster),
			tikv.WithMVCCStore(s.mvccStore),
		)
		c.Assert(err, IsNil)
		s.store = store
		tidb.SetSchemaLease(0)
		tidb.SetStatsLease(0)
	} else {
		store, err := tidb.NewStore("memory://test/test")
		c.Assert(err, IsNil)
		s.store = store
	}
	_, err := tidb.BootstrapSession(s.store)
	c.Assert(err, IsNil)
	logLevel := os.Getenv("log_level")
	log.SetLevelByString(logLevel)
}

func (s *testSuite) TearDownSuite(c *C) {
	s.store.Close()
	expression.TurnOnNewExprEval = false
}

func (s *testSuite) cleanEnv(c *C) {
	tk := testkit.NewTestKit(c, s.store)
	tk.MustExec("use test")
	r := tk.MustQuery("show tables")
	for _, tb := range r.Rows() {
		tableName := tb[0]
		tk.MustExec(fmt.Sprintf("drop table %v", tableName))
	}
}

func (s *testSuite) TestAdmin(c *C) {
	defer func() {
		s.cleanEnv(c)
		testleak.AfterTest(c)()
	}()
	tk := testkit.NewTestKit(c, s.store)
	tk.MustExec("use test")
	tk.MustExec("drop table if exists admin_test")
	tk.MustExec("create table admin_test (c1 int, c2 int, c3 int default 1, index (c1))")
	tk.MustExec("insert admin_test (c1) values (1),(2),(NULL)")
	r, err := tk.Exec("admin show ddl")
	c.Assert(err, IsNil)
	row, err := r.Next()
	c.Assert(err, IsNil)
	c.Assert(row.Data, HasLen, 7)
	txn, err := s.store.Begin()
	c.Assert(err, IsNil)
	ddlInfo, err := inspectkv.GetDDLInfo(txn)
	c.Assert(err, IsNil)
	c.Assert(row.Data[0].GetInt64(), Equals, ddlInfo.SchemaVer)
	// TODO: Pass this test.
	// rowOwnerInfos := strings.Split(row.Data[1].GetString(), ",")
	// ownerInfos := strings.Split(ddlInfo.Owner.String(), ",")
	// c.Assert(rowOwnerInfos[0], Equals, ownerInfos[0])
	c.Assert(row.Data[2].GetString(), Equals, "")
	bgInfo, err := inspectkv.GetBgDDLInfo(txn)
	c.Assert(err, IsNil)
	c.Assert(row.Data[3].GetInt64(), Equals, bgInfo.SchemaVer)
	// TODO: Pass this test.
	// rowOwnerInfos = strings.Split(row.Data[4].GetString(), ",")
	// ownerInfos = strings.Split(bgInfo.Owner.String(), ",")
	// c.Assert(rowOwnerInfos[0], Equals, ownerInfos[0])
	row, err = r.Next()
	c.Assert(err, IsNil)
	c.Assert(row, IsNil)

	// check table test
	tk.MustExec("create table admin_test1 (c1 int, c2 int default 1, index (c1))")
	tk.MustExec("insert admin_test1 (c1) values (21),(22)")
	r, err = tk.Exec("admin check table admin_test, admin_test1")
	c.Assert(err, IsNil)
	c.Assert(r, IsNil)
	// error table name
	r, err = tk.Exec("admin check table admin_test_error")
	c.Assert(err, NotNil)
	// different index values
	ctx := tk.Se.(context.Context)
	domain := sessionctx.GetDomain(ctx)
	is := domain.InfoSchema()
	c.Assert(is, NotNil)
	tb, err := is.TableByName(model.NewCIStr("test"), model.NewCIStr("admin_test"))
	c.Assert(err, IsNil)
	c.Assert(tb.Indices(), HasLen, 1)
	_, err = tb.Indices()[0].Create(txn, types.MakeDatums(int64(10)), 1)
	c.Assert(err, IsNil)
	err = txn.Commit()
	c.Assert(err, IsNil)
	r, err = tk.Exec("admin check table admin_test")
	c.Assert(err, NotNil)
}

func (s *testSuite) fillData(tk *testkit.TestKit, table string) {
	tk.MustExec("use test")
	tk.MustExec(fmt.Sprintf("create table %s(id int not null default 1, name varchar(255), PRIMARY KEY(id));", table))

	// insert data
	tk.MustExec(fmt.Sprintf("insert INTO %s VALUES (1, \"hello\");", table))
	tk.CheckExecResult(1, 0)
	tk.MustExec(fmt.Sprintf("insert into %s values (2, \"hello\");", table))
	tk.CheckExecResult(1, 0)
}

type testCase struct {
	data1    []byte
	data2    []byte
	expected []string
	restData []byte
}

func checkCases(tests []testCase, ld *executor.LoadDataInfo,
	c *C, tk *testkit.TestKit, ctx context.Context, selectSQL, deleteSQL string) {
	for _, tt := range tests {
		c.Assert(ctx.NewTxn(), IsNil)
		data, reachLimit, err1 := ld.InsertData(tt.data1, tt.data2)
		c.Assert(err1, IsNil)
		c.Assert(reachLimit, IsFalse)
		if tt.restData == nil {
			c.Assert(data, HasLen, 0,
				Commentf("data1:%v, data2:%v, data:%v", string(tt.data1), string(tt.data2), string(data)))
		} else {
			c.Assert(data, DeepEquals, tt.restData,
				Commentf("data1:%v, data2:%v, data:%v", string(tt.data1), string(tt.data2), string(data)))
		}
		err1 = ctx.Txn().Commit()
		c.Assert(err1, IsNil)
		r := tk.MustQuery(selectSQL)
		r.Check(testutil.RowsWithSep("|", tt.expected...))
		tk.MustExec(deleteSQL)
	}
}

func (s *testSuite) TestSelectWithoutFrom(c *C) {
	defer testleak.AfterTest(c)()
	tk := testkit.NewTestKit(c, s.store)
	tk.MustExec("use test")

	r := tk.MustQuery("select 1 + 2*3")
	r.Check(testkit.Rows("7"))

	r = tk.MustQuery(`select _utf8"string";`)
	r.Check(testkit.Rows("string"))
}

func (s *testSuite) TestSelectLimit(c *C) {
	tk := testkit.NewTestKit(c, s.store)
	defer func() {
		s.cleanEnv(c)
		testleak.AfterTest(c)()
	}()
	tk.MustExec("use test")
	s.fillData(tk, "select_limit")

	tk.MustExec("insert INTO select_limit VALUES (3, \"hello\");")
	tk.CheckExecResult(1, 0)
	tk.MustExec("insert INTO select_limit VALUES (4, \"hello\");")
	tk.CheckExecResult(1, 0)

	r := tk.MustQuery("select * from select_limit limit 1;")
	r.Check(testkit.Rows("1 hello"))

	r = tk.MustQuery("select id from (select * from select_limit limit 1) k where id != 1;")
	r.Check(testkit.Rows())

	r = tk.MustQuery("select * from select_limit limit 18446744073709551615 offset 0;")
	r.Check(testkit.Rows("1 hello", "2 hello", "3 hello", "4 hello"))

	r = tk.MustQuery("select * from select_limit limit 18446744073709551615 offset 1;")
	r.Check(testkit.Rows("2 hello", "3 hello", "4 hello"))

	r = tk.MustQuery("select * from select_limit limit 18446744073709551615 offset 3;")
	r.Check(testkit.Rows("4 hello"))

	_, err := tk.Exec("select * from select_limit limit 18446744073709551616 offset 3;")
	c.Assert(err, NotNil)
}

func (s *testSuite) TestDAG(c *C) {
	tk := testkit.NewTestKit(c, s.store)
	defer func() {
		s.cleanEnv(c)
		testleak.AfterTest(c)()
	}()
	tk.MustExec("use test")
	tk.MustExec("create table select_dag(id int not null default 1, name varchar(255));")

	tk.MustExec("insert INTO select_dag VALUES (1, \"hello\");")
	tk.MustExec("insert INTO select_dag VALUES (2, \"hello\");")
	tk.MustExec("insert INTO select_dag VALUES (3, \"hello\");")
	tk.CheckExecResult(1, 0)

	r := tk.MustQuery("select * from select_dag;")
	r.Check(testkit.Rows("1 hello", "2 hello", "3 hello"))

	r = tk.MustQuery("select * from select_dag where id > 1;")
	r.Check(testkit.Rows("2 hello", "3 hello"))

	// for limit
	r = tk.MustQuery("select * from select_dag limit 1;")
	r.Check(testkit.Rows("1 hello"))
	r = tk.MustQuery("select * from select_dag limit 0;")
	r.Check(testkit.Rows())
	r = tk.MustQuery("select * from select_dag limit 5;")
	r.Check(testkit.Rows("1 hello", "2 hello", "3 hello"))
}

func (s *testSuite) TestSelectOrderBy(c *C) {
	defer func() {
		s.cleanEnv(c)
		testleak.AfterTest(c)()
	}()
	tk := testkit.NewTestKit(c, s.store)
	tk.MustExec("use test")
	s.fillData(tk, "select_order_test")

	// Test star field
	r := tk.MustQuery("select * from select_order_test where id = 1 order by id limit 1 offset 0;")
	r.Check(testkit.Rows("1 hello"))

	r = tk.MustQuery("select id from select_order_test order by id desc limit 1 ")
	r.Check(testkit.Rows("2"))

	r = tk.MustQuery("select id from select_order_test order by id + 1 desc limit 1 ")
	r.Check(testkit.Rows("2"))

	// Test limit
	r = tk.MustQuery("select * from select_order_test order by name, id limit 1 offset 0;")
	r.Check(testkit.Rows("1 hello"))

	// Test limit
	r = tk.MustQuery("select id as c1, name from select_order_test order by 2, id limit 1 offset 0;")
	r.Check(testkit.Rows("1 hello"))

	// Test limit overflow
	r = tk.MustQuery("select * from select_order_test order by name, id limit 100 offset 0;")
	r.Check(testkit.Rows("1 hello", "2 hello"))

	// Test offset overflow
	r = tk.MustQuery("select * from select_order_test order by name, id limit 1 offset 100;")
	r.Check(testkit.Rows())

	// Test multiple field
	r = tk.MustQuery("select id, name from select_order_test where id = 1 group by id, name limit 1 offset 0;")
	r.Check(testkit.Rows("1 hello"))

	// Test limit + order by
	for i := 3; i <= 10; i += 1 {
		tk.MustExec(fmt.Sprintf("insert INTO select_order_test VALUES (%d, \"zz\");", i))
	}
	tk.MustExec("insert INTO select_order_test VALUES (10086, \"hi\");")
	for i := 11; i <= 20; i += 1 {
		tk.MustExec(fmt.Sprintf("insert INTO select_order_test VALUES (%d, \"hh\");", i))
	}
	for i := 21; i <= 30; i += 1 {
		tk.MustExec(fmt.Sprintf("insert INTO select_order_test VALUES (%d, \"zz\");", i))
	}
	tk.MustExec("insert INTO select_order_test VALUES (1501, \"aa\");")
	r = tk.MustQuery("select * from select_order_test order by name, id limit 1 offset 3;")
	r.Check(testkit.Rows("11 hh"))
	tk.MustExec("drop table select_order_test")
	tk.MustExec("drop table if exists t")
	tk.MustExec("create table t (c int, d int)")
	tk.MustExec("insert t values (1, 1)")
	tk.MustExec("insert t values (1, 2)")
	tk.MustExec("insert t values (1, 3)")
	r = tk.MustQuery("select 1-d as d from t order by d;")
	r.Check(testkit.Rows("-2", "-1", "0"))
	r = tk.MustQuery("select 1-d as d from t order by d + 1;")
	r.Check(testkit.Rows("0", "-1", "-2"))
	r = tk.MustQuery("select t.d from t order by d;")
	r.Check(testkit.Rows("1", "2", "3"))

	tk.MustExec("drop table if exists t")
	tk.MustExec("create table t (a int, b int, c int)")
	tk.MustExec("insert t values (1, 2, 3)")
	r = tk.MustQuery("select b from (select a,b from t order by a,c) t")
	r.Check(testkit.Rows("2"))
	r = tk.MustQuery("select b from (select a,b from t order by a,c limit 1) t")
	r.Check(testkit.Rows("2"))
}

func (s *testSuite) TestSelectErrorRow(c *C) {
	defer func() {
		s.cleanEnv(c)
		testleak.AfterTest(c)()
	}()
	tk := testkit.NewTestKit(c, s.store)
	tk.MustExec("use test")

	_, err := tk.Exec("select row(1, 1) from test")
	c.Assert(err, NotNil)

	_, err = tk.Exec("select * from test group by row(1, 1);")
	c.Assert(err, NotNil)

	_, err = tk.Exec("select * from test order by row(1, 1);")
	c.Assert(err, NotNil)

	_, err = tk.Exec("select * from test having row(1, 1);")
	c.Assert(err, NotNil)

	_, err = tk.Exec("select (select 1, 1) from test;")
	c.Assert(err, NotNil)

	_, err = tk.Exec("select * from test group by (select 1, 1);")
	c.Assert(err, NotNil)

	_, err = tk.Exec("select * from test order by (select 1, 1);")
	c.Assert(err, NotNil)

	_, err = tk.Exec("select * from test having (select 1, 1);")
	c.Assert(err, NotNil)
}

// TestIssue2612 is related with https://github.com/pingcap/tidb/issues/2612
func (s *testSuite) TestIssue2612(c *C) {
	defer func() {
		s.cleanEnv(c)
		testleak.AfterTest(c)()
	}()
	tk := testkit.NewTestKit(c, s.store)
	tk.MustExec("use test")
	tk.MustExec(`drop table if exists t`)
	tk.MustExec(`create table t (
		create_at datetime NOT NULL DEFAULT '1000-01-01 00:00:00',
		finish_at datetime NOT NULL DEFAULT '1000-01-01 00:00:00');`)
	tk.MustExec(`insert into t values ('2016-02-13 15:32:24',  '2016-02-11 17:23:22');`)
	rs, err := tk.Exec(`select timediff(finish_at, create_at) from t;`)
	c.Assert(err, IsNil)
	row, err := rs.Next()
	c.Assert(err, IsNil)
	row.Data[0].GetMysqlDuration().String()
}

// TestIssue345 is related with https://github.com/pingcap/tidb/issues/345
func (s *testSuite) TestIssue345(c *C) {
	defer func() {
		s.cleanEnv(c)
		testleak.AfterTest(c)()
	}()
	tk := testkit.NewTestKit(c, s.store)
	tk.MustExec("use test")
	tk.MustExec(`drop table if exists t1, t2`)
	tk.MustExec(`create table t1 (c1 int);`)
	tk.MustExec(`create table t2 (c2 int);`)
	tk.MustExec(`insert into t1 values (1);`)
	tk.MustExec(`insert into t2 values (2);`)
	tk.MustExec(`update t1, t2 set t1.c1 = 2, t2.c2 = 1;`)
	tk.MustExec(`update t1, t2 set c1 = 2, c2 = 1;`)
	tk.MustExec(`update t1 as a, t2 as b set a.c1 = 2, b.c2 = 1;`)

	// Check t1 content
	r := tk.MustQuery("SELECT * FROM t1;")
	r.Check(testkit.Rows("2"))
	// Check t2 content
	r = tk.MustQuery("SELECT * FROM t2;")
	r.Check(testkit.Rows("1"))

	tk.MustExec(`update t1 as a, t2 as t1 set a.c1 = 1, t1.c2 = 2;`)
	// Check t1 content
	r = tk.MustQuery("SELECT * FROM t1;")
	r.Check(testkit.Rows("1"))
	// Check t2 content
	r = tk.MustQuery("SELECT * FROM t2;")
	r.Check(testkit.Rows("2"))

	_, err := tk.Exec(`update t1 as a, t2 set t1.c1 = 10;`)
	c.Assert(err, NotNil)
}

func (s *testSuite) TestUnion(c *C) {
	defer func() {
		s.cleanEnv(c)
		testleak.AfterTest(c)()
	}()
	tk := testkit.NewTestKit(c, s.store)
	tk.MustExec("use test")

	testSQL := `drop table if exists union_test; create table union_test(id int);`
	tk.MustExec(testSQL)

	testSQL = `drop table if exists union_test;`
	tk.MustExec(testSQL)
	testSQL = `create table union_test(id int);`
	tk.MustExec(testSQL)
	testSQL = `insert union_test values (1),(2)`
	tk.MustExec(testSQL)

	testSQL = `select id from union_test union select id from union_test;`
	r := tk.MustQuery(testSQL)
	r.Check(testkit.Rows("1", "2"))

	testSQL = `select * from (select id from union_test union select id from union_test) t order by id;`
	r = tk.MustQuery(testSQL)
	r.Check(testkit.Rows("1", "2"))

	r = tk.MustQuery("select 1 union all select 1")
	r.Check(testkit.Rows("1", "1"))

	r = tk.MustQuery("select 1 union all select 1 union select 1")
	r.Check(testkit.Rows("1"))

	r = tk.MustQuery("select 1 as a union (select 2) order by a limit 1")
	r.Check(testkit.Rows("1"))

	r = tk.MustQuery("select 1 as a union (select 2) order by a limit 1, 1")
	r.Check(testkit.Rows("2"))

	r = tk.MustQuery("select id from union_test union all (select 1) order by id desc")
	r.Check(testkit.Rows("2", "1", "1"))

	r = tk.MustQuery("select id as a from union_test union (select 1) order by a desc")
	r.Check(testkit.Rows("2", "1"))

	r = tk.MustQuery(`select null as a union (select "abc") order by a`)
	r.Check(testkit.Rows("<nil>", "abc"))

	r = tk.MustQuery(`select "abc" as a union (select 1) order by a`)
	r.Check(testkit.Rows("1", "abc"))

	tk.MustExec("drop table if exists t1")
	tk.MustExec("create table t1 (c int, d int)")
	tk.MustExec("insert t1 values (NULL, 1)")
	tk.MustExec("insert t1 values (1, 1)")
	tk.MustExec("insert t1 values (1, 2)")
	tk.MustExec("drop table if exists t2")
	tk.MustExec("create table t2 (c int, d int)")
	tk.MustExec("insert t2 values (1, 3)")
	tk.MustExec("insert t2 values (1, 1)")
	tk.MustExec("drop table if exists t3")
	tk.MustExec("create table t3 (c int, d int)")
	tk.MustExec("insert t3 values (3, 2)")
	tk.MustExec("insert t3 values (4, 3)")
	r = tk.MustQuery(`select sum(c1), c2 from (select c c1, d c2 from t1 union all select d c1, c c2 from t2 union all select c c1, d c2 from t3) x group by c2 order by c2`)
	r.Check(testkit.Rows("5 1", "4 2", "4 3"))

	tk.MustExec("drop table if exists t1, t2, t3")
	tk.MustExec("create table t1 (a int primary key)")
	tk.MustExec("create table t2 (a int primary key)")
	tk.MustExec("create table t3 (a int primary key)")
	tk.MustExec("insert t1 values (7), (8)")
	tk.MustExec("insert t2 values (1), (9)")
	tk.MustExec("insert t3 values (2), (3)")
	r = tk.MustQuery("select * from t1 union all select * from t2 union all (select * from t3) order by a limit 2")
	r.Check(testkit.Rows("1", "2"))

	tk.MustExec("drop table if exists t1, t2")
	tk.MustExec("create table t1 (a int)")
	tk.MustExec("create table t2 (a int)")
	tk.MustExec("insert t1 values (2), (1)")
	tk.MustExec("insert t2 values (3), (4)")
	r = tk.MustQuery("select * from t1 union all (select * from t2) order by a limit 1")
	r.Check(testkit.Rows("1"))
	r = tk.MustQuery("select (select * from t1 where a != t.a union all (select * from t2 where a != t.a) order by a limit 1) from t1 t")
	r.Check(testkit.Rows("1", "2"))

	tk.MustExec("drop table if exists t")
	tk.MustExec("create table t (id int unsigned primary key auto_increment, c1 int, c2 int, index c1_c2 (c1, c2))")
	tk.MustExec("insert into t (c1, c2) values (1, 1)")
	tk.MustExec("insert into t (c1, c2) values (1, 2)")
	tk.MustExec("insert into t (c1, c2) values (2, 3)")
	r = tk.MustQuery("select * from t where t.c1 = 1 union select * from t where t.id = 1")
	r.Check(testkit.Rows("1 1 1", "2 1 2"))

	tk.MustExec("drop table if exists t")
	tk.MustExec("CREATE TABLE t (f1 DATE)")
	tk.MustExec("INSERT INTO t VALUES ('1978-11-26')")
	r = tk.MustQuery("SELECT f1+0 FROM t UNION SELECT f1+0 FROM t")
	r.Check(testkit.Rows("19781126"))

	tk.MustExec("drop table if exists t")
	tk.MustExec("CREATE TABLE t (a int, b int)")
	tk.MustExec("INSERT INTO t VALUES ('1', '1')")
	r = tk.MustQuery("select b from (SELECT * FROM t UNION ALL SELECT a, b FROM t order by a) t")

	tk.MustExec("drop table if exists t")
	tk.MustExec("CREATE TABLE t (a DECIMAL(4,2))")
	tk.MustExec("INSERT INTO t VALUE(12.34)")
	r = tk.MustQuery("SELECT 1 AS c UNION select a FROM t")
	r.Sort().Check(testkit.Rows("1.00", "12.34"))
	// #issue3771
	r = tk.MustQuery("SELECT 'a' UNION SELECT CONCAT('a', -4)")
	r.Sort().Check(testkit.Rows("a", "a-4"))
}

func (s *testSuite) TestIn(c *C) {
	defer func() {
		s.cleanEnv(c)
		testleak.AfterTest(c)()
	}()
	tk := testkit.NewTestKit(c, s.store)
	tk.MustExec("use test")
	tk.MustExec(`drop table if exists t`)
	tk.MustExec(`create table t (c1 int primary key, c2 int, key c (c2));`)
	for i := 0; i <= 200; i++ {
		tk.MustExec(fmt.Sprintf("insert t values(%d, %d)", i, i))
	}
	queryStr := `select c2 from t where c1 in ('7', '10', '112', '111', '98', '106', '100', '9', '18', '17') order by c2`
	r := tk.MustQuery(queryStr)
	r.Check(testkit.Rows("7", "9", "10", "17", "18", "98", "100", "106", "111", "112"))

	queryStr = `select c2 from t where c1 in ('7a')`
	tk.MustQuery(queryStr).Check(testkit.Rows("7"))
}

func (s *testSuite) TestTablePKisHandleScan(c *C) {
	defer func() {
		s.cleanEnv(c)
		testleak.AfterTest(c)()
	}()
	tk := testkit.NewTestKit(c, s.store)
	tk.MustExec("use test")
	tk.MustExec("drop table if exists t")
	tk.MustExec("create table t (a int PRIMARY KEY AUTO_INCREMENT)")
	tk.MustExec("insert t values (),()")
	tk.MustExec("insert t values (-100),(0)")

	tests := []struct {
		sql    string
		result [][]interface{}
	}{
		{
			"select * from t",
			testkit.Rows("-100", "1", "2", "3"),
		},
		{
			"select * from t where a = 1",
			testkit.Rows("1"),
		},
		{
			"select * from t where a != 1",
			testkit.Rows("-100", "2", "3"),
		},
		{
			"select * from t where a >= '1.1'",
			testkit.Rows("2", "3"),
		},
		{
			"select * from t where a < '1.1'",
			testkit.Rows("-100", "1"),
		},
		{
			"select * from t where a > '-100.1' and a < 2",
			testkit.Rows("-100", "1"),
		},
		{
			"select * from t where a is null",
			testkit.Rows(),
		}, {
			"select * from t where a is true",
			testkit.Rows("-100", "1", "2", "3"),
		}, {
			"select * from t where a is false",
			testkit.Rows(),
		},
		{
			"select * from t where a in (1, 2)",
			testkit.Rows("1", "2"),
		},
		{
			"select * from t where a between 1 and 2",
			testkit.Rows("1", "2"),
		},
	}

	for _, tt := range tests {
		result := tk.MustQuery(tt.sql)
		result.Check(tt.result)
	}
}

func (s *testSuite) TestIndexScan(c *C) {
	defer func() {
		s.cleanEnv(c)
		testleak.AfterTest(c)()
	}()
	tk := testkit.NewTestKit(c, s.store)
	tk.MustExec("use test")
	tk.MustExec("drop table if exists t")
	tk.MustExec("create table t (a int unique)")
	tk.MustExec("insert t values (-1), (2), (3), (5), (6), (7), (8), (9)")
	result := tk.MustQuery("select a from t where a < 0 or (a >= 2.1 and a < 5.1) or ( a > 5.9 and a <= 7.9) or a > '8.1'")
	result.Check(testkit.Rows("-1", "3", "5", "6", "7", "9"))
	tk.MustExec("drop table if exists t")
	tk.MustExec("create table t (a int unique)")
	tk.MustExec("insert t values (0)")
	result = tk.MustQuery("select NULL from t ")
	result.Check(testkit.Rows("<nil>"))
	// test for double read
	tk.MustExec("drop table if exists t")
	tk.MustExec("create table t (a int unique, b int)")
	tk.MustExec("insert t values (5, 0)")
	tk.MustExec("insert t values (4, 0)")
	tk.MustExec("insert t values (3, 0)")
	tk.MustExec("insert t values (2, 0)")
	tk.MustExec("insert t values (1, 0)")
	tk.MustExec("insert t values (0, 0)")
	result = tk.MustQuery("select * from t order by a limit 3")
	result.Check(testkit.Rows("0 0", "1 0", "2 0"))
	tk.MustExec("drop table if exists t")
	tk.MustExec("create table t (a int unique, b int)")
	tk.MustExec("insert t values (0, 1)")
	tk.MustExec("insert t values (1, 2)")
	tk.MustExec("insert t values (2, 1)")
	tk.MustExec("insert t values (3, 2)")
	tk.MustExec("insert t values (4, 1)")
	tk.MustExec("insert t values (5, 2)")
	result = tk.MustQuery("select * from t where a < 5 and b = 1 limit 2")
	result.Check(testkit.Rows("0 1", "2 1"))
	tk.MustExec("drop table if exists tab1")
	tk.MustExec("CREATE TABLE tab1(pk INTEGER PRIMARY KEY, col0 INTEGER, col1 FLOAT, col3 INTEGER, col4 FLOAT)")
	tk.MustExec("CREATE INDEX idx_tab1_0 on tab1 (col0)")
	tk.MustExec("CREATE INDEX idx_tab1_1 on tab1 (col1)")
	tk.MustExec("CREATE INDEX idx_tab1_3 on tab1 (col3)")
	tk.MustExec("CREATE INDEX idx_tab1_4 on tab1 (col4)")
	tk.MustExec("INSERT INTO tab1 VALUES(1,37,20.85,30,10.69)")
	result = tk.MustQuery("SELECT pk FROM tab1 WHERE ((col3 <= 6 OR col3 < 29 AND (col0 < 41)) OR col3 > 42) AND col1 >= 96.1 AND col3 = 30 AND col3 > 17 AND (col0 BETWEEN 36 AND 42)")
	result.Check(testkit.Rows())
	tk.MustExec("drop table if exists tab1")
	tk.MustExec("CREATE TABLE tab1(pk INTEGER PRIMARY KEY, a INTEGER, b INTEGER)")
	tk.MustExec("CREATE INDEX idx_tab1_0 on tab1 (a)")
	tk.MustExec("INSERT INTO tab1 VALUES(1,1,1)")
	tk.MustExec("INSERT INTO tab1 VALUES(2,2,1)")
	tk.MustExec("INSERT INTO tab1 VALUES(3,1,2)")
	tk.MustExec("INSERT INTO tab1 VALUES(4,2,2)")
	result = tk.MustQuery("SELECT * FROM tab1 WHERE pk <= 3 AND a = 1")
	result.Check(testkit.Rows("1 1 1", "3 1 2"))
	result = tk.MustQuery("SELECT * FROM tab1 WHERE pk <= 4 AND a = 1 AND b = 2")
	result.Check(testkit.Rows("3 1 2"))
	tk.MustExec("CREATE INDEX idx_tab1_1 on tab1 (b, a)")
	result = tk.MustQuery("SELECT pk FROM tab1 WHERE b > 1")
	result.Check(testkit.Rows("3", "4"))

	tk.MustExec("drop table if exists t")
	tk.MustExec("CREATE TABLE t (a varchar(3), index(a))")
	tk.MustExec("insert t values('aaa'), ('aab')")
	result = tk.MustQuery("select * from t where a >= 'aaaa' and a < 'aabb'")
	result.Check(testkit.Rows("aab"))

	tk.MustExec("drop table if exists t")
	tk.MustExec("CREATE TABLE t (a int primary key, b int, c int, index(c))")
	tk.MustExec("insert t values(1, 1, 1), (2, 2, 2), (4, 4, 4), (3, 3, 3), (5, 5, 5)")
	// Test for double read and top n.
	result = tk.MustQuery("select a from t where c >= 2 order by b desc limit 1")
	result.Check(testkit.Rows("5"))
}

func (s *testSuite) TestIndexReverseOrder(c *C) {
	defer func() {
		s.cleanEnv(c)
		testleak.AfterTest(c)()
	}()
	tk := testkit.NewTestKit(c, s.store)
	tk.MustExec("use test")
	tk.MustExec("drop table if exists t")
	tk.MustExec("create table t (a int primary key auto_increment, b int, index idx (b))")
	tk.MustExec("insert t (b) values (0), (1), (2), (3), (4), (5), (6), (7), (8), (9)")
	result := tk.MustQuery("select b from t order by b desc")
	result.Check(testkit.Rows("9", "8", "7", "6", "5", "4", "3", "2", "1", "0"))
	result = tk.MustQuery("select b from t where b <3 or (b >=6 and b < 8) order by b desc")
	result.Check(testkit.Rows("7", "6", "2", "1", "0"))

	tk.MustExec("drop table if exists t")
	tk.MustExec("create table t (a int, b int, index idx (b, a))")
	tk.MustExec("insert t values (0, 2), (1, 2), (2, 2), (0, 1), (1, 1), (2, 1), (0, 0), (1, 0), (2, 0)")
	result = tk.MustQuery("select b, a from t order by b, a desc")
	result.Check(testkit.Rows("0 2", "0 1", "0 0", "1 2", "1 1", "1 0", "2 2", "2 1", "2 0"))
}

func (s *testSuite) TestTableReverseOrder(c *C) {
	defer func() {
		s.cleanEnv(c)
		testleak.AfterTest(c)()
	}()
	tk := testkit.NewTestKit(c, s.store)
	tk.MustExec("use test")
	tk.MustExec("drop table if exists t")
	tk.MustExec("create table t (a int primary key auto_increment, b int)")
	tk.MustExec("insert t (b) values (1), (2), (3), (4), (5), (6), (7), (8), (9)")
	result := tk.MustQuery("select b from t order by a desc")
	result.Check(testkit.Rows("9", "8", "7", "6", "5", "4", "3", "2", "1"))
	result = tk.MustQuery("select a from t where a <3 or (a >=6 and a < 8) order by a desc")
	result.Check(testkit.Rows("7", "6", "2", "1"))
}

func (s *testSuite) TestDefaultNull(c *C) {
	defer func() {
		s.cleanEnv(c)
		testleak.AfterTest(c)()
	}()
	tk := testkit.NewTestKit(c, s.store)
	tk.MustExec("use test")
	tk.MustExec("drop table if exists t")
	tk.MustExec("create table t (a int primary key auto_increment, b int default 1, c int)")
	tk.MustExec("insert t values ()")
	tk.MustQuery("select * from t").Check(testkit.Rows("1 1 <nil>"))
	tk.MustExec("update t set b = NULL where a = 1")
	tk.MustQuery("select * from t").Check(testkit.Rows("1 <nil> <nil>"))
	tk.MustExec("update t set c = 1")
	tk.MustQuery("select * from t ").Check(testkit.Rows("1 <nil> 1"))
	tk.MustExec("delete from t where a = 1")
	tk.MustExec("insert t (a) values (1)")
	tk.MustQuery("select * from t").Check(testkit.Rows("1 1 <nil>"))
}

func (s *testSuite) TestUnsignedPKColumn(c *C) {
	defer func() {
		s.cleanEnv(c)
		testleak.AfterTest(c)()
	}()
	tk := testkit.NewTestKit(c, s.store)
	tk.MustExec("use test")
	tk.MustExec("drop table if exists t")
	tk.MustExec("create table t (a int unsigned primary key, b int, c int, key idx_ba (b, c, a));")
	tk.MustExec("insert t values (1, 1, 1)")
	result := tk.MustQuery("select * from t;")
	result.Check(testkit.Rows("1 1 1"))
	tk.MustExec("update t set c=2 where a=1;")
	result = tk.MustQuery("select * from t where b=1;")
	result.Check(testkit.Rows("1 1 2"))
}

func (s *testSuite) TestStringBuiltin(c *C) {
	defer func() {
		s.cleanEnv(c)
		testleak.AfterTest(c)()
	}()
	tk := testkit.NewTestKit(c, s.store)
	tk.MustExec("use test")

	// for length
	tk.MustExec("drop table if exists t")
	tk.MustExec("create table t(a int, b double, c datetime, d time, e char(20), f bit(10))")
	tk.MustExec(`insert into t values(1, 1.1, "2017-01-01 12:01:01", "12:01:01", "abcdef", 0b10101)`)
	result := tk.MustQuery("select length(a), length(b), length(c), length(d), length(e), length(f), length(null) from t")
	result.Check(testkit.Rows("1 3 19 8 6 2 <nil>"))

	// for concat
	tk.MustExec("drop table if exists t")
	tk.MustExec("create table t(a int, b double, c datetime, d time, e char(20))")
	tk.MustExec(`insert into t values(1, 1.1, "2017-01-01 12:01:01", "12:01:01", "abcdef")`)
	result = tk.MustQuery("select concat(a, b, c, d, e) from t")
	result.Check(testkit.Rows("11.12017-01-01 12:01:0112:01:01abcdef"))
	result = tk.MustQuery("select concat(null)")
	result.Check(testkit.Rows("<nil>"))
	result = tk.MustQuery("select concat(null, a, b) from t")
	result.Check(testkit.Rows("<nil>"))

	// for concat_ws
	tk.MustExec("drop table if exists t")
	tk.MustExec("create table t(a int, b double, c datetime, d time, e char(20))")
	tk.MustExec(`insert into t values(1, 1.1, "2017-01-01 12:01:01", "12:01:01", "abcdef")`)
	result = tk.MustQuery("select concat_ws('|', a, b, c, d, e) from t")
	result.Check(testkit.Rows("1|1.1|2017-01-01 12:01:01|12:01:01|abcdef"))
	result = tk.MustQuery("select concat_ws(null, null)")
	result.Check(testkit.Rows("<nil>"))
	result = tk.MustQuery("select concat_ws(null, a, b) from t")
	result.Check(testkit.Rows("<nil>"))
	result = tk.MustQuery("select concat_ws(',', 'a', 'b')")
	result.Check(testkit.Rows("a,b"))
	result = tk.MustQuery("select concat_ws(',','First name',NULL,'Last Name')")
	result.Check(testkit.Rows("First name,Last Name"))

	tk.MustExec("drop table if exists t")
	tk.MustExec("create table t(a binary(3))")
	tk.MustExec("insert into t values('a')")
	result = tk.MustQuery(`select concat_ws(',', a, 'test') = 'a\0\0,test' from t`)
	result.Check(testkit.Rows("1"))

	// for ascii
	tk.MustExec("drop table if exists t")
	tk.MustExec("create table t(a char(10), b int, c double, d datetime, e time, f bit(4))")
	tk.MustExec(`insert into t values('2', 2, 2.3, "2017-01-01 12:01:01", "12:01:01", 0b1010)`)
	result = tk.MustQuery("select ascii(a), ascii(b), ascii(c), ascii(d), ascii(e), ascii(f) from t")
	result.Check(testkit.Rows("50 50 50 50 49 10"))
	result = tk.MustQuery("select ascii('123'), ascii(123), ascii(''), ascii('你好'), ascii(NULL)")
	result.Check(testkit.Rows("49 49 0 228 <nil>"))

	// for lower
	tk.MustExec("drop table if exists t")
	tk.MustExec("create table t(a int, b double, c datetime, d time, e char(20), f binary(3), g binary(3))")
	tk.MustExec(`insert into t values(1, 1.1, "2017-01-01 12:01:01", "12:01:01", "abcdef", 'aa', 'BB')`)
	result = tk.MustQuery("select lower(a), lower(b), lower(c), lower(d), lower(e), lower(f), lower(g), lower(null) from t")
	result.Check(testkit.Rows("1 1.1 2017-01-01 12:01:01 12:01:01 abcdef aa\x00 BB\x00 <nil>"))

	// for upper
	result = tk.MustQuery("select upper(a), upper(b), upper(c), upper(d), upper(e), upper(f), upper(g), upper(null) from t")
	result.Check(testkit.Rows("1 1.1 2017-01-01 12:01:01 12:01:01 ABCDEF aa\x00 BB\x00 <nil>"))

	// for strcmp
	tk.MustExec("drop table if exists t")
	tk.MustExec("create table t(a char(10), b int, c double, d datetime, e time)")
	tk.MustExec(`insert into t values("123", 123, 12.34, "2017-01-01 12:01:01", "12:01:01")`)
	result = tk.MustQuery(`select strcmp(a, "123"), strcmp(b, "123"), strcmp(c, "12.34"), strcmp(d, "2017-01-01 12:01:01"), strcmp(e, "12:01:01") from t`)
	result.Check(testkit.Rows("0 0 0 0 0"))
	result = tk.MustQuery(`select strcmp("1", "123"), strcmp("123", "1"), strcmp("123", "45"), strcmp("123", null), strcmp(null, "123")`)
	result.Check(testkit.Rows("-1 1 -1 <nil> <nil>"))
	result = tk.MustQuery(`select strcmp("", "123"), strcmp("123", ""), strcmp("", ""), strcmp("", null), strcmp(null, "")`)
	result.Check(testkit.Rows("-1 1 0 <nil> <nil>"))

	// for left
	tk.MustExec("drop table if exists t")
	tk.MustExec("create table t(a char(10), b int, c double, d datetime, e time)")
	tk.MustExec(`insert into t values('abcde', 1234, 12.34, "2017-01-01 12:01:01", "12:01:01")`)
	result = tk.MustQuery("select left(a, 2), left(b, 2), left(c, 2), left(d, 2), left(e, 2) from t")
	result.Check(testkit.Rows("ab 12 12 20 12"))
	result = tk.MustQuery(`select left("abc", 0), left("abc", -1), left(NULL, 1), left("abc", NULL)`)
	result.Check(testkit.Rows("  <nil> <nil>"))
	result = tk.MustQuery(`select left("abc", "a"), left("abc", 1.9), left("abc", 1.2)`)
	result.Check(testkit.Rows(" ab a"))
	// for right, reuse the table created for left
	result = tk.MustQuery("select right(a, 3), right(b, 3), right(c, 3), right(d, 3), right(e, 3) from t")
	result.Check(testkit.Rows("cde 234 .34 :01 :01"))
	result = tk.MustQuery(`select right("abcde", 0), right("abcde", -1), right("abcde", 100), right(NULL, 1), right("abcde", NULL)`)
	result.Check(testkit.Rows("  abcde <nil> <nil>"))
	result = tk.MustQuery(`select right("abcde", "a"), right("abcde", 1.9), right("abcde", 1.2)`)
	result.Check(testkit.Rows(" de e"))

	// for ord
	tk.MustExec("drop table if exists t")
	tk.MustExec("create table t(a char(10), b int, c double, d datetime, e time, f bit(4), g binary(20), h blob(10), i text(30))")
	tk.MustExec(`insert into t values('2', 2, 2.3, "2017-01-01 12:01:01", "12:01:01", 0b1010, "512", "48", "tidb")`)
	result = tk.MustQuery("select ord(a), ord(b), ord(c), ord(d), ord(e), ord(f), ord(g), ord(h), ord(i) from t")
	result.Check(testkit.Rows("50 50 50 50 49 10 53 52 116"))
	result = tk.MustQuery("select ord('123'), ord(123), ord(''), ord('你好'), ord(NULL), ord('👍')")
	result.Check(testkit.Rows("49 49 0 14990752 <nil> 4036989325"))

	// for space
	result = tk.MustQuery(`select space(0), space(2), space(-1), space(1.1), space(1.9)`)
	result.Check(testutil.RowsWithSep(",", ",  ,, ,  "))
	result = tk.MustQuery(`select space("abc"), space("2"), space("1.1"), space(''), space(null)`)
	result.Check(testutil.RowsWithSep(",", ",  , ,,<nil>"))

	// for replace
	tk.MustExec("drop table if exists t")
	tk.MustExec("create table t(a char(20), b int, c double, d datetime, e time)")
	tk.MustExec(`insert into t values('www.mysql.com', 1234, 12.34, "2017-01-01 12:01:01", "12:01:01")`)
	result = tk.MustQuery(`select replace(a, 'mysql', 'pingcap'), replace(b, 2, 55), replace(c, 34, 0), replace(d, '-', '/'), replace(e, '01', '22') from t`)
	result.Check(testutil.RowsWithSep(",", "www.pingcap.com,15534,12.0,2017/01/01 12:01:01,12:22:22"))
	result = tk.MustQuery(`select replace('aaa', 'a', ''), replace(null, 'a', 'b'), replace('a', null, 'b'), replace('a', 'b', null)`)
	result.Check(testkit.Rows(" <nil> <nil> <nil>"))

	// for tobase64
	tk.MustExec("drop table if exists t")
	tk.MustExec("create table t(a int, b double, c datetime, d time, e char(20), f bit(10), g binary(20), h blob(10))")
	tk.MustExec(`insert into t values(1, 1.1, "2017-01-01 12:01:01", "12:01:01", "abcdef", 0b10101, "512", "abc")`)
	result = tk.MustQuery("select to_base64(a), to_base64(b), to_base64(c), to_base64(d), to_base64(e), to_base64(f), to_base64(g), to_base64(h), to_base64(null) from t")
	result.Check(testkit.Rows("MQ== MS4x MjAxNy0wMS0wMSAxMjowMTowMQ== MTI6MDE6MDE= YWJjZGVm ABU= NTEyAAAAAAAAAAAAAAAAAAAAAAA= YWJj <nil>"))

	// for substr
	tk.MustExec("drop table if exists t")
	tk.MustExec("create table t(a char(10), b int, c double, d datetime, e time)")
	tk.MustExec(`insert into t values('Sakila', 12345, 123.45, "2017-01-01 12:01:01", "12:01:01")`)
	result = tk.MustQuery(`select substr(a, 3), substr(b, 2, 3), substr(c, -3), substr(d, -8), substr(e, -3, 100) from t`)
	result.Check(testkit.Rows("kila 234 .45 12:01:01 :01"))
	result = tk.MustQuery(`select substr('Sakila', 100), substr('Sakila', -100), substr('Sakila', -5, 3), substr('Sakila', 2, -1)`)
	result.Check(testutil.RowsWithSep(",", ",,aki,"))
	result = tk.MustQuery(`select substr('foobarbar' from 4), substr('Sakila' from -4 for 2)`)
	result.Check(testkit.Rows("barbar ki"))
	result = tk.MustQuery(`select substr(null, 2, 3), substr('foo', null, 3), substr('foo', 2, null)`)
	result.Check(testkit.Rows("<nil> <nil> <nil>"))

	// for bit_length
	tk.MustExec("drop table if exists t")
	tk.MustExec("create table t(a int, b double, c datetime, d time, e char(20), f bit(10), g binary(20), h varbinary(20))")
	tk.MustExec(`insert into t values(1, 1.1, "2017-01-01 12:01:01", "12:01:01", "abcdef", 0b10101, "g", "h")`)
	result = tk.MustQuery("select bit_length(a), bit_length(b), bit_length(c), bit_length(d), bit_length(e), bit_length(f), bit_length(g), bit_length(h), bit_length(null) from t")
	result.Check(testkit.Rows("8 24 152 64 48 16 160 8 <nil>"))

	// for substring_index
	tk.MustExec("drop table if exists t")
	tk.MustExec("create table t(a char(20), b int, c double, d datetime, e time)")
	tk.MustExec(`insert into t values('www.pingcap.com', 12345, 123.45, "2017-01-01 12:01:01", "12:01:01")`)
	result = tk.MustQuery(`select substring_index(a, '.', 2), substring_index(b, '.', 2), substring_index(c, '.', -1), substring_index(d, '-', 1), substring_index(e, ':', -2) from t`)
	result.Check(testkit.Rows("www.pingcap 12345 45 2017 01:01"))
	result = tk.MustQuery(`select substring_index('www.pingcap.com', '.', 0), substring_index('www.pingcap.com', '.', 100), substring_index('www.pingcap.com', '.', -100)`)
	result.Check(testkit.Rows(" www.pingcap.com www.pingcap.com"))
	result = tk.MustQuery(`select substring_index('www.pingcap.com', 'd', 1), substring_index('www.pingcap.com', '', 1), substring_index('', '.', 1)`)
	result.Check(testutil.RowsWithSep(",", "www.pingcap.com,,"))
	result = tk.MustQuery(`select substring_index(null, '.', 1), substring_index('www.pingcap.com', null, 1), substring_index('www.pingcap.com', '.', null)`)
	result.Check(testkit.Rows("<nil> <nil> <nil>"))
}

func (s *testSuite) TestEncryptionBuiltin(c *C) {
	defer func() {
		s.cleanEnv(c)
		testleak.AfterTest(c)()
	}()
	tk := testkit.NewTestKit(c, s.store)
	tk.MustExec("use test")

	// for password
	tk.MustExec("drop table if exists t")
	tk.MustExec("create table t(a char(41), b char(41), c char(41))")
	tk.MustExec(`insert into t values(NULL, '', 'abc')`)
	result := tk.MustQuery("select password(a) from t")
	result.Check(testkit.Rows("<nil>"))
	result = tk.MustQuery("select password(b) from t")
	result.Check(testkit.Rows(""))
	result = tk.MustQuery("select password(c) from t")
	result.Check(testkit.Rows("*0D3CED9BEC10A777AEC23CCC353A8C08A633045E"))

	// for md5
	tk.MustExec("drop table if exists t")
	tk.MustExec("create table t(a char(10), b int, c double, d datetime, e time, f bit(4), g binary(20), h blob(10), i text(30))")
	tk.MustExec(`insert into t values('2', 2, 2.3, "2017-01-01 12:01:01", "12:01:01", 0b1010, "512", "48", "tidb")`)
	result = tk.MustQuery("select md5(a), md5(b), md5(c), md5(d), md5(e), md5(f), md5(g), md5(h), md5(i) from t")
	result.Check(testkit.Rows("c81e728d9d4c2f636f067f89cc14862c c81e728d9d4c2f636f067f89cc14862c 1a18da63cbbfb49cb9616e6bfd35f662 bad2fa88e1f35919ec7584cc2623a310 991f84d41d7acff6471e536caa8d97db 68b329da9893e34099c7d8ad5cb9c940 5c9f0e9b3b36276731bfba852a73ccc6 642e92efb79421734881b53e1e1b18b6 c337e11bfca9f12ae9b1342901e04379"))
	result = tk.MustQuery("select md5('123'), md5(123), md5(''), md5('你好'), md5(NULL), md5('👍')")
	result.Check(testkit.Rows(`202cb962ac59075b964b07152d234b70 202cb962ac59075b964b07152d234b70 d41d8cd98f00b204e9800998ecf8427e 7eca689f0d3389d9dea66ae112e5cfd7 <nil> 0215ac4dab1ecaf71d83f98af5726984`))
}

func (s *testSuite) TestTimeBuiltin(c *C) {
	defer func() {
		s.cleanEnv(c)
		testleak.AfterTest(c)()
	}()
	tk := testkit.NewTestKit(c, s.store)
	tk.MustExec("use test")

	// for makeDate
	tk.MustExec("drop table if exists t")
	tk.MustExec("create table t(a int, b double, c datetime, d time, e char(20), f bit(10))")
	tk.MustExec(`insert into t values(1, 1.1, "2017-01-01 12:01:01", "12:01:01", "abcdef", 0b10101)`)
	result := tk.MustQuery("select makedate(a,a), makedate(b,b), makedate(c,c), makedate(d,d), makedate(e,e), makedate(f,f), makedate(null,null), makedate(a,b) from t")
	result.Check(testkit.Rows("2001-01-01 2001-01-01 <nil> <nil> <nil> 2021-01-21 <nil> 2001-01-01"))
}

func (s *testSuite) TestBuiltin(c *C) {
	defer func() {
		s.cleanEnv(c)
		testleak.AfterTest(c)()
	}()
	tk := testkit.NewTestKit(c, s.store)
	tk.MustExec("use test")

	// for is true
	tk.MustExec("drop table if exists t")
	tk.MustExec("create table t (a int, b int, index idx_b (b))")
	tk.MustExec("insert t values (1, 1)")
	tk.MustExec("insert t values (2, 2)")
	tk.MustExec("insert t values (3, 2)")
	result := tk.MustQuery("select * from t where b is true")
	result.Check(testkit.Rows("1 1", "2 2", "3 2"))
	result = tk.MustQuery("select all + a from t where a = 1")
	result.Check(testkit.Rows("1"))
	result = tk.MustQuery("select * from t where a is false")
	result.Check(nil)
	result = tk.MustQuery("select * from t where a is not true")
	result.Check(nil)
	// for in
	result = tk.MustQuery("select * from t where b in (a)")
	result.Check(testkit.Rows("1 1", "2 2"))
	result = tk.MustQuery("select * from t where b not in (a)")
	result.Check(testkit.Rows("3 2"))

	// test cast
	result = tk.MustQuery("select cast(1 as decimal(3,2))")
	result.Check(testkit.Rows("1.00"))
	result = tk.MustQuery("select cast('1991-09-05 11:11:11' as datetime)")
	result.Check(testkit.Rows("1991-09-05 11:11:11"))
	result = tk.MustQuery("select cast(cast('1991-09-05 11:11:11' as datetime) as char)")
	result.Check(testkit.Rows("1991-09-05 11:11:11"))
	result = tk.MustQuery("select cast('11:11:11' as time)")
	result.Check(testkit.Rows("11:11:11"))
	result = tk.MustQuery("select * from t where a > cast(2 as decimal)")
	result.Check(testkit.Rows("3 2"))
	result = tk.MustQuery("select cast(-1 as unsigned)")
	result.Check(testkit.Rows("18446744073709551615"))

	// fixed issue #3471
	tk.MustExec("drop table if exists t")
	tk.MustExec("create table t(a time(6));")
	tk.MustExec("insert into t value('12:59:59.999999')")
	result = tk.MustQuery("select cast(a as signed) from t")
	result.Check(testkit.Rows("130000"))

	// test unhex and hex
	result = tk.MustQuery("select unhex('4D7953514C')")
	result.Check(testkit.Rows("MySQL"))
	result = tk.MustQuery("select unhex(hex('string'))")
	result.Check(testkit.Rows("string"))
	result = tk.MustQuery("select unhex('ggg')")
	result.Check(testkit.Rows("<nil>"))
	result = tk.MustQuery("select unhex(-1)")
	result.Check(testkit.Rows("<nil>"))
	result = tk.MustQuery("select hex(unhex('1267'))")
	result.Check(testkit.Rows("1267"))
	result = tk.MustQuery("select hex(unhex(1267))")
	result.Check(testkit.Rows("1267"))
	tk.MustExec("drop table if exists t")
	tk.MustExec("create table t(a binary(8))")
	tk.MustExec(`insert into t values('test')`)
	result = tk.MustQuery("select hex(a) from t")
	result.Check(testkit.Rows("7465737400000000"))
	result = tk.MustQuery("select unhex(a) from t")
	result.Check(testkit.Rows("<nil>"))

	// select from_unixtime
	result = tk.MustQuery("select from_unixtime(1451606400)")
	unixTime := time.Unix(1451606400, 0).String()[:19]
	result.Check(testkit.Rows(unixTime))
	result = tk.MustQuery("select from_unixtime(1451606400.123456)")
	unixTime = time.Unix(1451606400, 123456000).String()[:26]
	result.Check(testkit.Rows(unixTime))
	result = tk.MustQuery("select from_unixtime(1451606400.1234567)")
	unixTime = time.Unix(1451606400, 123456700).Round(time.Microsecond).Format("2006-01-02 15:04:05.000000")[:26]
	result.Check(testkit.Rows(unixTime))
	result = tk.MustQuery("select from_unixtime(1451606400.999999)")
	unixTime = time.Unix(1451606400, 999999000).String()[:26]
	result.Check(testkit.Rows(unixTime))

	// test strcmp
	result = tk.MustQuery("select strcmp('abc', 'def')")
	result.Check(testkit.Rows("-1"))
	result = tk.MustQuery("select strcmp('abc', 'aba')")
	result.Check(testkit.Rows("1"))
	result = tk.MustQuery("select strcmp('abc', 'abc')")
	result.Check(testkit.Rows("0"))
	result = tk.MustQuery("select substr(null, 1, 2)")
	result.Check(testkit.Rows("<nil>"))
	result = tk.MustQuery("select substr('123', null, 2)")
	result.Check(testkit.Rows("<nil>"))
	result = tk.MustQuery("select substr('123', 1, null)")
	result.Check(testkit.Rows("<nil>"))

	// for case
	tk.MustExec("drop table if exists t")
	tk.MustExec("create table t (a varchar(255), b int)")
	tk.MustExec("insert t values ('str1', 1)")
	result = tk.MustQuery("select * from t where a = case b when 1 then 'str1' when 2 then 'str2' end")
	result.Check(testkit.Rows("str1 1"))
	result = tk.MustQuery("select * from t where a = case b when 1 then 'str2' when 2 then 'str3' end")
	result.Check(nil)
	tk.MustExec("insert t values ('str2', 2)")
	result = tk.MustQuery("select * from t where a = case b when 2 then 'str2' when 3 then 'str3' end")
	result.Check(testkit.Rows("str2 2"))
	tk.MustExec("insert t values ('str3', 3)")
	result = tk.MustQuery("select * from t where a = case b when 4 then 'str4' when 5 then 'str5' else 'str3' end")
	result.Check(testkit.Rows("str3 3"))
	result = tk.MustQuery("select * from t where a = case b when 4 then 'str4' when 5 then 'str5' else 'str6' end")
	result.Check(nil)
	result = tk.MustQuery("select * from t where a = case  when b then 'str3' when 1 then 'str1' else 'str2' end")
	result.Check(testkit.Rows("str3 3"))
	tk.MustExec("delete from t")
	tk.MustExec("insert t values ('str2', 0)")
	result = tk.MustQuery("select * from t where a = case  when b then 'str3' when 0 then 'str1' else 'str2' end")
	result.Check(testkit.Rows("str2 0"))
	tk.MustExec("insert t values ('str1', null)")
	result = tk.MustQuery("select * from t where a = case b when null then 'str3' when 10 then 'str1' else 'str2' end")
	result.Check(testkit.Rows("str2 0"))
	result = tk.MustQuery("select * from t where a = case null when b then 'str3' when 10 then 'str1' else 'str2' end")
	result.Check(testkit.Rows("str2 0"))
	result = tk.MustQuery("select cast(1234 as char(3))")
	result.Check(testkit.Rows("123"))

	// testCase is for like and regexp
	type testCase struct {
		pattern string
		val     string
		result  int
	}
	patternMatching := func(c *C, tk *testkit.TestKit, queryOp string, data []testCase) {
		tk.MustExec("drop table if exists t")
		tk.MustExec("create table t (a varchar(255), b int)")
		for i, d := range data {
			tk.MustExec(fmt.Sprintf("insert into t values('%s', %d)", d.val, i))
			result := tk.MustQuery(fmt.Sprintf("select * from t where a %s '%s'", queryOp, d.pattern))
			if d.result == 1 {
				rowStr := fmt.Sprintf("%s %d", d.val, i)
				result.Check(testkit.Rows(rowStr))
			} else {
				result.Check(nil)
			}
			tk.MustExec(fmt.Sprintf("delete from t where b = %d", i))
		}
	}
	// for like
	likeTests := []testCase{
		{"a", "a", 1},
		{"a", "b", 0},
		{"aA", "Aa", 1},
		{"aA%", "aAab", 1},
		{"aA_", "Aaab", 0},
		{"aA_", "Aab", 1},
		{"", "", 1},
		{"", "a", 0},
	}
	patternMatching(c, tk, "like", likeTests)
	// for regexp
	likeTests = []testCase{
		{"^$", "a", 0},
		{"a", "a", 1},
		{"a", "b", 0},
		{"aA", "aA", 1},
		{".", "a", 1},
		{"^.$", "ab", 0},
		{"..", "b", 0},
		{".ab", "aab", 1},
		{"ab.", "abcd", 1},
		{".*", "abcd", 1},
	}
	patternMatching(c, tk, "regexp", likeTests)

	// for found_rows
	tk.MustExec("drop table if exists t")
	tk.MustExec("create table t (a int)")
	tk.MustQuery("select * from t") // Test XSelectTableExec
	result = tk.MustQuery("select found_rows()")
	result.Check(testkit.Rows("0"))
	result = tk.MustQuery("select found_rows()")
	result.Check(testkit.Rows("1")) // Last query is found_rows(), it returns 1 row with value 0
	tk.MustExec("insert t values (1),(2),(2)")
	tk.MustQuery("select * from t")
	result = tk.MustQuery("select found_rows()")
	result.Check(testkit.Rows("3"))
	tk.MustQuery("select * from t where a = 0")
	result = tk.MustQuery("select found_rows()")
	result.Check(testkit.Rows("0"))
	tk.MustQuery("select * from t where a = 1")
	result = tk.MustQuery("select found_rows()")
	result.Check(testkit.Rows("1"))
	tk.MustQuery("select * from t where a like '2'") // Test SelectionExec
	result = tk.MustQuery("select found_rows()")
	result.Check(testkit.Rows("2"))
	tk.MustQuery("show tables like 't'")
	result = tk.MustQuery("select found_rows()")
	result.Check(testkit.Rows("1"))
	tk.MustQuery("select count(*) from t") // Test ProjectionExec
	result = tk.MustQuery("select found_rows()")
	result.Check(testkit.Rows("1"))
}

func (s *testSuite) TestMathBuiltin(c *C) {
	defer func() {
		s.cleanEnv(c)
		testleak.AfterTest(c)()
	}()
	tk := testkit.NewTestKit(c, s.store)
	tk.MustExec("use test")

	// for degrees
	result := tk.MustQuery("select degrees(0), degrees(1)")
	result.Check(testkit.Rows("0 57.29577951308232"))
	result = tk.MustQuery("select degrees(2), degrees(5)")
	result.Check(testkit.Rows("114.59155902616465 286.4788975654116"))

	// for sin
	result = tk.MustQuery("select sin(0), sin(1.5707963267949)")
	result.Check(testkit.Rows("0 1"))
	result = tk.MustQuery("select sin(1), sin(100)")
	result.Check(testkit.Rows("0.8414709848078965 -0.5063656411097588"))
	result = tk.MustQuery("select sin('abcd')")
	result.Check(testkit.Rows("0"))

	// for cos
	result = tk.MustQuery("select cos(0), cos(3.1415926535898)")
	result.Check(testkit.Rows("1 -1"))
	result = tk.MustQuery("select cos('abcd')")
	result.Check(testkit.Rows("1"))

	// for tan
	result = tk.MustQuery("select tan(0.00), tan(PI()/4)")
	result.Check(testkit.Rows("0 1"))
	result = tk.MustQuery("select tan('abcd')")
	result.Check(testkit.Rows("0"))

	// for log2
	result = tk.MustQuery("select log2(0.0)")
	result.Check(testkit.Rows("<nil>"))
	result = tk.MustQuery("select log2(4)")
	result.Check(testkit.Rows("2"))
	result = tk.MustQuery("select log2('8.0abcd')")
	result.Check(testkit.Rows("3"))
	result = tk.MustQuery("select log2(-1)")
	result.Check(testkit.Rows("<nil>"))
	result = tk.MustQuery("select log2(NULL)")
	result.Check(testkit.Rows("<nil>"))

	// for log10
	result = tk.MustQuery("select log10(0.0)")
	result.Check(testkit.Rows("<nil>"))
	result = tk.MustQuery("select log10(100)")
	result.Check(testkit.Rows("2"))
	result = tk.MustQuery("select log10('1000.0abcd')")
	result.Check(testkit.Rows("3"))
	result = tk.MustQuery("select log10(-1)")
	result.Check(testkit.Rows("<nil>"))
	result = tk.MustQuery("select log10(NULL)")
	result.Check(testkit.Rows("<nil>"))

	//for log
	result = tk.MustQuery("select log(0.0)")
	result.Check(testkit.Rows("<nil>"))
	result = tk.MustQuery("select log(100)")
	result.Check(testkit.Rows("4.605170185988092"))
	result = tk.MustQuery("select log('100.0abcd')")
	result.Check(testkit.Rows("4.605170185988092"))
	result = tk.MustQuery("select log(-1)")
	result.Check(testkit.Rows("<nil>"))
	result = tk.MustQuery("select log(NULL)")
	result.Check(testkit.Rows("<nil>"))
	result = tk.MustQuery("select log(NULL, NULL)")
	result.Check(testkit.Rows("<nil>"))
	result = tk.MustQuery("select log(1, 100)")
	result.Check(testkit.Rows("<nil>"))
	result = tk.MustQuery("select log(0.5, 0.25)")
	result.Check(testkit.Rows("2"))
	result = tk.MustQuery("select log(-1, 0.25)")
	result.Check(testkit.Rows("<nil>"))

	// for asin
	result = tk.MustQuery("select asin(0), asin(-2), asin(2), asin(1)")
	result.Check(testkit.Rows("0 <nil> <nil> 1.5707963267948966"))
	result = tk.MustQuery("select asin('tidb')")
	result.Check(testkit.Rows("0"))

<<<<<<< HEAD
	// for floor
	result = tk.MustQuery("select floor(0), floor(null), floor(1.23), floor(-1.23)")
	result.Check(testkit.Rows("0 <nil> 1 -2"))
	result = tk.MustQuery("select floor('tidb')")
	result.Check(testkit.Rows("0"))
=======
	// for acos
	result = tk.MustQuery("select acos(0), acos(-2), acos(2), acos(1)")
	result.Check(testkit.Rows("1.5707963267948966 <nil> <nil> 0"))
	result = tk.MustQuery("select acos('tidb')")
	result.Check(testkit.Rows("1.5707963267948966"))
>>>>>>> 287d5634
}

func (s *testSuite) TestJSON(c *C) {
	// This will be opened after implementing cast as json.
	origin := expression.TurnOnNewExprEval
	expression.TurnOnNewExprEval = false
	defer func() {
		expression.TurnOnNewExprEval = origin
		s.cleanEnv(c)
		testleak.AfterTest(c)()
	}()
	tk := testkit.NewTestKit(c, s.store)

	tk.MustExec("use test")
	tk.MustExec("drop table if exists test_json")
	tk.MustExec("create table test_json (id int, a json)")
	tk.MustExec(`insert into test_json (id, a) values (1, '{"a":[1,"2",{"aa":"bb"},4],"b":true}')`)
	tk.MustExec(`insert into test_json (id, a) values (2, "null")`)
	tk.MustExec(`insert into test_json (id, a) values (3, null)`)
	tk.MustExec(`insert into test_json (id, a) values (4, 'true')`)
	tk.MustExec(`insert into test_json (id, a) values (5, '3')`)
	tk.MustExec(`insert into test_json (id, a) values (5, '4.0')`)
	tk.MustExec(`insert into test_json (id, a) values (6, '"string"')`)

	var result *testkit.Result
	result = tk.MustQuery(`select tj.a from test_json tj order by tj.id`)
	result.Check(testkit.Rows(`{"a":[1,"2",{"aa":"bb"},4],"b":true}`, "null", "<nil>", "true", "3", "4", `"string"`))

	// check json_type function
	result = tk.MustQuery(`select json_type(a) from test_json tj order by tj.id`)
	result.Check(testkit.Rows("OBJECT", "NULL", "<nil>", "BOOLEAN", "INTEGER", "DOUBLE", "STRING"))

	// check json compare with primitives.
	result = tk.MustQuery(`select a from test_json tj where a = 3`)
	result.Check(testkit.Rows("3"))
	result = tk.MustQuery(`select a from test_json tj where a = 4.0`)
	result.Check(testkit.Rows("4"))
	result = tk.MustQuery(`select a from test_json tj where a = true`)
	result.Check(testkit.Rows("true"))
	result = tk.MustQuery(`select a from test_json tj where a = "string"`)
	result.Check(testkit.Rows(`"string"`))

	// check some DDL limits for TEXT/BLOB/JSON column.
	var err error
	var terr *terror.Error

	_, err = tk.Exec(`create table test_bad_json(a json default '{}')`)
	c.Assert(err, NotNil)
	terr = errors.Trace(err).(*errors.Err).Cause().(*terror.Error)
	c.Assert(terr.Code(), Equals, terror.ErrCode(mysql.ErrBlobCantHaveDefault))

	_, err = tk.Exec(`create table test_bad_json(a blob default 'hello')`)
	c.Assert(err, NotNil)
	terr = errors.Trace(err).(*errors.Err).Cause().(*terror.Error)
	c.Assert(terr.Code(), Equals, terror.ErrCode(mysql.ErrBlobCantHaveDefault))

	_, err = tk.Exec(`create table test_bad_json(a text default 'world')`)
	c.Assert(err, NotNil)
	terr = errors.Trace(err).(*errors.Err).Cause().(*terror.Error)
	c.Assert(terr.Code(), Equals, terror.ErrCode(mysql.ErrBlobCantHaveDefault))

	// check json fields cannot be used as key.
	_, err = tk.Exec(`create table test_bad_json(id int, a json, key (a))`)
	c.Assert(err, NotNil)
	terr = errors.Trace(err).(*errors.Err).Cause().(*terror.Error)
	c.Assert(terr.Code(), Equals, terror.ErrCode(mysql.ErrJSONUsedAsKey))

	// check CAST AS JSON.
	result = tk.MustQuery(`select CAST('3' AS JSON), CAST('{}' AS JSON), CAST(null AS JSON)`)
	result.Check(testkit.Rows(`3 {} <nil>`))
}

func (s *testSuite) TestMultiUpdate(c *C) {
	defer func() {
		s.cleanEnv(c)
		testleak.AfterTest(c)()
	}()
	tk := testkit.NewTestKit(c, s.store)
	tk.MustExec("use test")
	tk.MustExec(`CREATE TABLE test_mu (a int primary key, b int, c int)`)
	tk.MustExec(`INSERT INTO test_mu VALUES (1, 2, 3), (4, 5, 6), (7, 8, 9)`)

	// Test INSERT ... ON DUPLICATE UPDATE set_lists.
	tk.MustExec(`INSERT INTO test_mu VALUES (1, 2, 3) ON DUPLICATE KEY UPDATE b = 3, c = b`)
	result := tk.MustQuery(`SELECT * FROM test_mu ORDER BY a`)
	result.Check(testkit.Rows(`1 3 3`, `4 5 6`, `7 8 9`))

	tk.MustExec(`INSERT INTO test_mu VALUES (1, 2, 3) ON DUPLICATE KEY UPDATE c = 2, b = c+5`)
	result = tk.MustQuery(`SELECT * FROM test_mu ORDER BY a`)
	result.Check(testkit.Rows(`1 7 2`, `4 5 6`, `7 8 9`))

	// Test UPDATE ... set_lists.
	tk.MustExec(`UPDATE test_mu SET b = 0, c = b WHERE a = 4`)
	result = tk.MustQuery(`SELECT * FROM test_mu ORDER BY a`)
	result.Check(testkit.Rows(`1 7 2`, `4 0 0`, `7 8 9`))

	tk.MustExec(`UPDATE test_mu SET c = 8, b = c WHERE a = 4`)
	result = tk.MustQuery(`SELECT * FROM test_mu ORDER BY a`)
	result.Check(testkit.Rows(`1 7 2`, `4 8 8`, `7 8 9`))

	tk.MustExec(`UPDATE test_mu SET c = b, b = c WHERE a = 7`)
	result = tk.MustQuery(`SELECT * FROM test_mu ORDER BY a`)
	result.Check(testkit.Rows(`1 7 2`, `4 8 8`, `7 8 8`))
}

func (s *testSuite) TestGeneratedColumnWrite(c *C) {
	defer func() {
		s.cleanEnv(c)
		testleak.AfterTest(c)()
	}()
	tk := testkit.NewTestKit(c, s.store)
	tk.MustExec("use test")
	tk.MustExec(`CREATE TABLE test_gc_write (a int primary key, b int, c int as (a+8) virtual)`)
	tk.MustExec(`CREATE TABLE test_gc_write_1 (a int primary key, b int, c int)`)

	tests := []struct {
		stmt string
		err  int
	}{
		// Can't modify generated column by values.
		{`insert into test_gc_write (a, b, c) values (1, 1, 1)`, mysql.ErrBadGeneratedColumn},
		{`insert into test_gc_write values (1, 1, 1)`, mysql.ErrBadGeneratedColumn},
		// Can't modify generated column by select clause.
		{`insert into test_gc_write select 1, 1, 1`, mysql.ErrBadGeneratedColumn},
		// Can't modify generated column by on duplicate clause.
		{`insert into test_gc_write (a, b) values (1, 1) on duplicate key update c = 1`, mysql.ErrBadGeneratedColumn},
		// Can't modify generated column by set.
		{`insert into test_gc_write set a = 1, b = 1, c = 1`, mysql.ErrBadGeneratedColumn},
		// Can't modify generated column by update clause.
		{`update test_gc_write set c = 1`, mysql.ErrBadGeneratedColumn},
		// Can't modify generated column by multi-table update clause.
		{`update test_gc_write, test_gc_write_1 set test_gc_write.c = 1`, mysql.ErrBadGeneratedColumn},

		// Can insert without generated columns.
		{`insert into test_gc_write (a, b) values (1, 1)`, 0},
		{`insert into test_gc_write set a = 2, b = 2`, 0},
		// Can update without generated columns.
		{`update test_gc_write set b = 2 where a = 2`, 0},
		{`update test_gc_write t1, test_gc_write_1 t2 set t1.b = 3, t2.b = 4`, 0},

		// But now we can't do this, just as same with MySQL 5.7:
		{`insert into test_gc_write values (1, 1)`, mysql.ErrWrongValueCountOnRow},
		{`insert into test_gc_write select 1, 1`, mysql.ErrWrongValueCountOnRow},
	}
	for _, tt := range tests {
		_, err := tk.Exec(tt.stmt)
		if tt.err != 0 {
			c.Assert(err, NotNil)
			terr := errors.Trace(err).(*errors.Err).Cause().(*terror.Error)
			c.Assert(terr.Code(), Equals, terror.ErrCode(tt.err))
		} else {
			c.Assert(err, IsNil)
		}
	}
}

func (s *testSuite) TestToPBExpr(c *C) {
	defer func() {
		s.cleanEnv(c)
		testleak.AfterTest(c)()
	}()
	tk := testkit.NewTestKit(c, s.store)
	tk.MustExec("use test")
	tk.MustExec("drop table if exists t")
	tk.MustExec("create table t (a decimal(10,6), b decimal, index idx_b (b))")
	tk.MustExec("set sql_mode = ''")
	tk.MustExec("insert t values (1.1, 1.1)")
	tk.MustExec("insert t values (2.4, 2.4)")
	tk.MustExec("insert t values (3.3, 2.7)")
	result := tk.MustQuery("select * from t where a < 2.399999")
	result.Check(testkit.Rows("1.100000 1"))
	result = tk.MustQuery("select * from t where a > 1.5")
	result.Check(testkit.Rows("2.400000 2", "3.300000 3"))
	result = tk.MustQuery("select * from t where a <= 1.1")
	result.Check(testkit.Rows("1.100000 1"))
	result = tk.MustQuery("select * from t where b >= 3")
	result.Check(testkit.Rows("3.300000 3"))
	result = tk.MustQuery("select * from t where not (b = 1)")
	result.Check(testkit.Rows("2.400000 2", "3.300000 3"))
	result = tk.MustQuery("select * from t where b&1 = a|1")
	result.Check(testkit.Rows("1.100000 1"))
	result = tk.MustQuery("select * from t where b != 2 and b <=> 3")
	result.Check(testkit.Rows("3.300000 3"))
	result = tk.MustQuery("select * from t where b in (3)")
	result.Check(testkit.Rows("3.300000 3"))
	result = tk.MustQuery("select * from t where b not in (1, 2)")
	result.Check(testkit.Rows("3.300000 3"))

	tk.MustExec("drop table if exists t")
	tk.MustExec("create table t (a varchar(255), b int)")
	tk.MustExec("insert t values ('abc123', 1)")
	tk.MustExec("insert t values ('ab123', 2)")
	result = tk.MustQuery("select * from t where a like 'ab%'")
	result.Check(testkit.Rows("abc123 1", "ab123 2"))
	result = tk.MustQuery("select * from t where a like 'ab_12'")
	result.Check(nil)
	tk.MustExec("drop table if exists t")
	tk.MustExec("create table t (a int primary key)")
	tk.MustExec("insert t values (1)")
	tk.MustExec("insert t values (2)")
	result = tk.MustQuery("select * from t where not (a = 1)")
	result.Check(testkit.Rows("2"))
	result = tk.MustQuery("select * from t where not(not (a = 1))")
	result.Check(testkit.Rows("1"))
	result = tk.MustQuery("select * from t where not(a != 1 and a != 2)")
	result.Check(testkit.Rows("1", "2"))
}

func (s *testSuite) TestDatumXAPI(c *C) {
	defer func() {
		s.cleanEnv(c)
		testleak.AfterTest(c)()
	}()
	tk := testkit.NewTestKit(c, s.store)
	tk.MustExec("use test")
	tk.MustExec("drop table if exists t")
	tk.MustExec("create table t (a decimal(10,6), b decimal, index idx_b (b))")
	tk.MustExec("set sql_mode = ''")
	tk.MustExec("insert t values (1.1, 1.1)")
	tk.MustExec("insert t values (2.2, 2.2)")
	tk.MustExec("insert t values (3.3, 2.7)")
	result := tk.MustQuery("select * from t where a > 1.5")
	result.Check(testkit.Rows("2.200000 2", "3.300000 3"))
	result = tk.MustQuery("select * from t where b > 1.5")
	result.Check(testkit.Rows("2.200000 2", "3.300000 3"))

	tk.MustExec("drop table if exists t")
	tk.MustExec("create table t (a time(3), b time, index idx_a (a))")
	tk.MustExec("insert t values ('11:11:11', '11:11:11')")
	tk.MustExec("insert t values ('11:11:12', '11:11:12')")
	tk.MustExec("insert t values ('11:11:13', '11:11:13')")
	result = tk.MustQuery("select * from t where a > '11:11:11.5'")
	result.Check(testkit.Rows("11:11:12.000 11:11:12", "11:11:13.000 11:11:13"))
	result = tk.MustQuery("select * from t where b > '11:11:11.5'")
	result.Check(testkit.Rows("11:11:12.000 11:11:12", "11:11:13.000 11:11:13"))
}

func (s *testSuite) TestSQLMode(c *C) {
	defer func() {
		s.cleanEnv(c)
		testleak.AfterTest(c)()
	}()
	tk := testkit.NewTestKit(c, s.store)
	tk.MustExec("use test")
	tk.MustExec("drop table if exists t")
	tk.MustExec("create table t (a tinyint not null)")
	tk.MustExec("set sql_mode = 'STRICT_TRANS_TABLES'")
	_, err := tk.Exec("insert t values ()")
	c.Check(err, NotNil)

	_, err = tk.Exec("insert t values ('1000')")
	c.Check(err, NotNil)

	tk.MustExec("create table if not exists tdouble (a double(3,2))")
	_, err = tk.Exec("insert tdouble values (10.23)")
	c.Check(err, NotNil)

	tk.MustExec("set sql_mode = ''")
	tk.MustExec("insert t values ()")
	tk.MustExec("insert t values (1000)")
	tk.MustQuery("select * from t").Check(testkit.Rows("0", "127"))

	tk.MustExec("insert tdouble values (10.23)")
	tk.MustQuery("select * from tdouble").Check(testkit.Rows("9.99"))

	tk.MustExec("set sql_mode = 'STRICT_TRANS_TABLES'")
	tk.MustExec("set @@global.sql_mode = ''")

	tk2 := testkit.NewTestKit(c, s.store)
	tk2.MustExec("use test")
	tk2.MustExec("create table t2 (a varchar(3))")
	tk2.MustExec("insert t2 values ('abcd')")
	tk2.MustQuery("select * from t2").Check(testkit.Rows("abc"))

	// session1 is still in strict mode.
	_, err = tk.Exec("insert t2 values ('abcd')")
	c.Check(err, NotNil)
	// Restore original global strict mode.
	tk.MustExec("set @@global.sql_mode = 'STRICT_TRANS_TABLES'")
}

func (s *testSuite) TestTableDual(c *C) {
	defer testleak.AfterTest(c)()
	tk := testkit.NewTestKit(c, s.store)
	tk.MustExec("use test")
	result := tk.MustQuery("Select 1")
	result.Check(testkit.Rows("1"))
	result = tk.MustQuery("Select 1 from dual")
	result.Check(testkit.Rows("1"))
	result = tk.MustQuery("Select count(*) from dual")
	result.Check(testkit.Rows("1"))
	result = tk.MustQuery("Select 1 from dual where 1")
	result.Check(testkit.Rows("1"))
}

func (s *testSuite) TestTableScan(c *C) {
	defer testleak.AfterTest(c)()
	tk := testkit.NewTestKit(c, s.store)
	tk.MustExec("use information_schema")
	result := tk.MustQuery("select * from schemata")
	// There must be these tables: information_schema, mysql, performance_schema and test.
	c.Assert(len(result.Rows()), GreaterEqual, 4)
	tk.MustExec("use test")
	tk.MustExec("create database mytest")
	rowStr1 := fmt.Sprintf("%s %s %s %s %v", "def", "mysql", "utf8", "utf8_bin", nil)
	rowStr2 := fmt.Sprintf("%s %s %s %s %v", "def", "mytest", "utf8", "utf8_bin", nil)
	tk.MustExec("use information_schema")
	result = tk.MustQuery("select * from schemata where schema_name = 'mysql'")
	result.Check(testkit.Rows(rowStr1))
	result = tk.MustQuery("select * from schemata where schema_name like 'my%'")
	result.Check(testkit.Rows(rowStr1, rowStr2))
}

func (s *testSuite) TestAdapterStatement(c *C) {
	defer testleak.AfterTest(c)()
	se, err := tidb.CreateSession(s.store)
	c.Check(err, IsNil)
	se.GetSessionVars().TxnCtx.InfoSchema = sessionctx.GetDomain(se).InfoSchema()
	compiler := &executor.Compiler{}
	ctx := se.(context.Context)
	stmtNode, err := s.ParseOneStmt("select 1", "", "")
	c.Check(err, IsNil)
	stmt, err := compiler.Compile(ctx, stmtNode)
	c.Check(err, IsNil)
	c.Check(stmt.OriginText(), Equals, "select 1")

	stmtNode, err = s.ParseOneStmt("create table test.t (a int)", "", "")
	c.Check(err, IsNil)
	stmt, err = compiler.Compile(ctx, stmtNode)
	c.Check(err, IsNil)
	c.Check(stmt.OriginText(), Equals, "create table test.t (a int)")
}

func (s *testSuite) TestPointGet(c *C) {
	defer func() {
		testleak.AfterTest(c)()
	}()
	tk := testkit.NewTestKit(c, s.store)
	tk.MustExec("use mysql")
	ctx := tk.Se.(context.Context)
	tests := map[string]bool{
		"select * from help_topic where name='aaa'":         true,
		"select * from help_topic where help_topic_id=1":    true,
		"select * from help_topic where help_category_id=1": false,
	}
	infoSchema := executor.GetInfoSchema(ctx)

	for sqlStr, result := range tests {
		stmtNode, err := s.ParseOneStmt(sqlStr, "", "")
		c.Check(err, IsNil)
		err = plan.Preprocess(stmtNode, infoSchema, ctx)
		c.Check(err, IsNil)
		// Validate should be after NameResolve.
		err = plan.Validate(stmtNode, false)
		c.Check(err, IsNil)
		plan, err := plan.Optimize(ctx, stmtNode, infoSchema)
		c.Check(err, IsNil)
		ret := executor.IsPointGetWithPKOrUniqueKeyByAutoCommit(ctx, plan)
		c.Assert(ret, Equals, result)
	}
}

func (s *testSuite) TestRow(c *C) {
	defer func() {
		s.cleanEnv(c)
		testleak.AfterTest(c)()
	}()
	tk := testkit.NewTestKit(c, s.store)
	tk.MustExec("use test")
	tk.MustExec("drop table if exists t")
	tk.MustExec("create table t (c int, d int)")
	tk.MustExec("insert t values (1, 1)")
	tk.MustExec("insert t values (1, 3)")
	tk.MustExec("insert t values (2, 1)")
	tk.MustExec("insert t values (2, 3)")
	result := tk.MustQuery("select * from t where (c, d) < (2,2)")
	result.Check(testkit.Rows("1 1", "1 3", "2 1"))
	result = tk.MustQuery("select * from t where (1,2,3) > (3,2,1)")
	result.Check(testkit.Rows())
	result = tk.MustQuery("select * from t where row(1,2,3) > (3,2,1)")
	result.Check(testkit.Rows())
	result = tk.MustQuery("select * from t where (c, d) = (select * from t where (c,d) = (1,1))")
	result.Check(testkit.Rows("1 1"))
	result = tk.MustQuery("select * from t where (c, d) = (select * from t k where (t.c,t.d) = (c,d))")
	result.Check(testkit.Rows("1 1", "1 3", "2 1", "2 3"))
	result = tk.MustQuery("select (1, 2, 3) < (2, 3, 4)")
	result.Check(testkit.Rows("1"))
	result = tk.MustQuery("select (2, 3, 4) <= (2, 3, 3)")
	result.Check(testkit.Rows("0"))
	result = tk.MustQuery("select (2, 3, 4) <= (2, 3, 4)")
	result.Check(testkit.Rows("1"))
	result = tk.MustQuery("select (2, 3, 4) <= (2, 1, 4)")
	result.Check(testkit.Rows("0"))
	result = tk.MustQuery("select (2, 3, 4) >= (2, 3, 4)")
	result.Check(testkit.Rows("1"))
	result = tk.MustQuery("select (2, 3, 4) = (2, 3, 4)")
	result.Check(testkit.Rows("1"))
	result = tk.MustQuery("select (2, 3, 4) != (2, 3, 4)")
	result.Check(testkit.Rows("0"))
}

func (s *testSuite) TestColumnName(c *C) {
	defer func() {
		s.cleanEnv(c)
		testleak.AfterTest(c)()
	}()
	tk := testkit.NewTestKit(c, s.store)
	tk.MustExec("use test")
	tk.MustExec("drop table if exists t")
	tk.MustExec("create table t (c int, d int)")
	rs, err := tk.Exec("select 1 + c, count(*) from t")
	c.Check(err, IsNil)
	fields, err := rs.Fields()
	c.Check(err, IsNil)
	c.Check(len(fields), Equals, 2)
	c.Check(fields[0].Column.Name.L, Equals, "1 + c")
	c.Check(fields[1].Column.Name.L, Equals, "count(*)")
	rs, err = tk.Exec("select (c) > all (select c from t) from t")
	c.Check(err, IsNil)
	fields, err = rs.Fields()
	c.Check(err, IsNil)
	c.Check(len(fields), Equals, 1)
	c.Check(fields[0].Column.Name.L, Equals, "(c) > all (select c from t)")
	tk.MustExec("begin")
	tk.MustExec("insert t values(1,1)")
	rs, err = tk.Exec("select c d, d c from t")
	c.Check(err, IsNil)
	fields, err = rs.Fields()
	c.Check(err, IsNil)
	c.Check(len(fields), Equals, 2)
	c.Check(fields[0].Column.Name.L, Equals, "d")
	c.Check(fields[1].Column.Name.L, Equals, "c")
}

func (s *testSuite) TestSelectVar(c *C) {
	defer func() {
		s.cleanEnv(c)
		testleak.AfterTest(c)()
	}()
	tk := testkit.NewTestKit(c, s.store)
	tk.MustExec("use test")
	tk.MustExec("drop table if exists t")
	tk.MustExec("create table t (d int)")
	tk.MustExec("insert into t values(1), (2), (1)")
	// This behavior is different from MySQL.
	result := tk.MustQuery("select @a, @a := d+1 from t")
	result.Check(testkit.Rows("<nil> 2", "2 3", "3 2"))
}

func (s *testSuite) TestHistoryRead(c *C) {
	defer func() {
		s.cleanEnv(c)
		testleak.AfterTest(c)()
	}()
	tk := testkit.NewTestKit(c, s.store)
	tk.MustExec("use test")
	tk.MustExec("drop table if exists history_read")
	tk.MustExec("create table history_read (a int)")
	tk.MustExec("insert history_read values (1)")

	// For mocktikv, safe point is not initialized, we manually insert it for snapshot to use.
	safePointName := "tikv_gc_safe_point"
	safePointValue := "20060102-15:04:05 -0700 MST"
	safePointComment := "All versions after safe point can be accessed. (DO NOT EDIT)"
	updateSafePoint := fmt.Sprintf(`INSERT INTO mysql.tidb VALUES ('%[1]s', '%[2]s', '%[3]s')
	ON DUPLICATE KEY
	UPDATE variable_value = '%[2]s', comment = '%[3]s'`, safePointName, safePointValue, safePointComment)
	tk.MustExec(updateSafePoint)

	// Set snapshot to a time before save point will fail.
	_, err := tk.Exec("set @@tidb_snapshot = '2006-01-01 15:04:05.999999'")
	c.Assert(terror.ErrorEqual(err, variable.ErrSnapshotTooOld), IsTrue)
	// SnapshotTS Is not updated if check failed.
	c.Assert(tk.Se.GetSessionVars().SnapshotTS, Equals, uint64(0))

	curVer1, _ := s.store.CurrentVersion()
	time.Sleep(time.Millisecond)
	snapshotTime := time.Now()
	time.Sleep(time.Millisecond)
	curVer2, _ := s.store.CurrentVersion()
	tk.MustExec("insert history_read values (2)")
	tk.MustQuery("select * from history_read").Check(testkit.Rows("1", "2"))
	tk.MustExec("set @@tidb_snapshot = '" + snapshotTime.Format("2006-01-02 15:04:05.999999") + "'")
	ctx := tk.Se.(context.Context)
	snapshotTS := ctx.GetSessionVars().SnapshotTS
	c.Assert(snapshotTS, Greater, curVer1.Ver)
	c.Assert(snapshotTS, Less, curVer2.Ver)
	tk.MustQuery("select * from history_read").Check(testkit.Rows("1"))
	_, err = tk.Exec("insert history_read values (2)")
	c.Assert(err, NotNil)
	_, err = tk.Exec("update history_read set a = 3 where a = 1")
	c.Assert(err, NotNil)
	_, err = tk.Exec("delete from history_read where a = 1")
	c.Assert(err, NotNil)
	tk.MustExec("set @@tidb_snapshot = ''")
	tk.MustQuery("select * from history_read").Check(testkit.Rows("1", "2"))
	tk.MustExec("insert history_read values (3)")
	tk.MustExec("update history_read set a = 4 where a = 3")
	tk.MustExec("delete from history_read where a = 1")

	time.Sleep(time.Millisecond)
	snapshotTime = time.Now()
	time.Sleep(time.Millisecond)
	tk.MustExec("alter table history_read add column b int")
	tk.MustExec("insert history_read values (8, 8), (9, 9)")
	tk.MustQuery("select * from history_read order by a").Check(testkit.Rows("2 <nil>", "4 <nil>", "8 8", "9 9"))
	tk.MustExec("set @@tidb_snapshot = '" + snapshotTime.Format("2006-01-02 15:04:05.999999") + "'")
	tk.MustQuery("select * from history_read order by a").Check(testkit.Rows("2", "4"))
	tk.MustExec("set @@tidb_snapshot = ''")
	tk.MustQuery("select * from history_read order by a").Check(testkit.Rows("2 <nil>", "4 <nil>", "8 8", "9 9"))
}

func (s *testSuite) TestScanControlSelection(c *C) {
	defer func() {
		s.cleanEnv(c)
		testleak.AfterTest(c)()
	}()
	tk := testkit.NewTestKit(c, s.store)
	tk.MustExec("use test")
	tk.MustExec("drop table if exists t")
	tk.MustExec("create table t(a int primary key, b int, c int, index idx_b(b))")
	tk.MustExec("insert into t values (1, 1, 1), (2, 1, 1), (3, 1, 2), (4, 2, 3)")
	tk.MustQuery("select (select count(1) k from t s where s.b = t1.c) from t t1").Check(testkit.Rows("3", "3", "1", "0"))
}

func (s *testSuite) TestSimpleDAG(c *C) {
	defer func() {
		s.cleanEnv(c)
		testleak.AfterTest(c)()
	}()
	tk := testkit.NewTestKit(c, s.store)
	tk.MustExec("use test")
	tk.MustExec("drop table if exists t")
	tk.MustExec("create table t(a int primary key, b int, c int)")
	tk.MustExec("insert into t values (1, 1, 1), (2, 1, 1), (3, 1, 2), (4, 2, 3)")
	tk.MustQuery("select a from t").Check(testkit.Rows("1", "2", "3", "4"))
	tk.MustQuery("select * from t where a = 4").Check(testkit.Rows("4 2 3"))
	tk.MustQuery("select a from t limit 1").Check(testkit.Rows("1"))
	tk.MustQuery("select a from t order by a desc").Check(testkit.Rows("4", "3", "2", "1"))
	tk.MustQuery("select a from t order by a desc limit 1").Check(testkit.Rows("4"))
	tk.MustQuery("select a from t order by b desc limit 1").Check(testkit.Rows("4"))
	tk.MustQuery("select a from t where a < 3").Check(testkit.Rows("1", "2"))
	tk.MustQuery("select a from t where b > 1").Check(testkit.Rows("4"))
	tk.MustQuery("select a from t where b > 1 and a < 3").Check(testkit.Rows())
	tk.MustQuery("select count(*) from t where b > 1 and a < 3").Check(testkit.Rows("0"))
	tk.MustQuery("select count(*) from t").Check(testkit.Rows("4"))
	tk.MustQuery("select count(*), c from t group by c").Check(testkit.Rows("2 1", "1 2", "1 3"))
	tk.MustQuery("select sum(c) from t group by b").Check(testkit.Rows("4", "3"))
	tk.MustQuery("select avg(a) from t group by b").Check(testkit.Rows("2.0000", "4.0000"))
	tk.MustQuery("select sum(distinct c) from t group by b").Check(testkit.Rows("3", "3"))

	tk.MustExec("create index i on t(c,b)")
	tk.MustQuery("select a from t where c = 1").Check(testkit.Rows("1", "2"))
	tk.MustQuery("select a from t where c = 1 and a < 2").Check(testkit.Rows("1"))
	tk.MustQuery("select a from t where c = 1 order by a limit 1").Check(testkit.Rows("1"))
	tk.MustQuery("select count(*) from t where c = 1 ").Check(testkit.Rows("2"))
	tk.MustExec("create index i1 on t(b)")
	tk.MustQuery("select c from t where b = 2").Check(testkit.Rows("3"))
	tk.MustQuery("select * from t where b = 2").Check(testkit.Rows("4 2 3"))
	tk.MustQuery("select count(*) from t where b = 1").Check(testkit.Rows("3"))
	tk.MustQuery("select * from t where b = 1 and a > 1 limit 1").Check(testkit.Rows("2 1 1"))
}

func (s *testSuite) TestConvertToBit(c *C) {
	defer func() {
		s.cleanEnv(c)
		testleak.AfterTest(c)()
	}()
	tk := testkit.NewTestKit(c, s.store)
	tk.MustExec("use test")
	tk.MustExec("drop table if exists t, t1")
	tk.MustExec("create table t (a bit(64))")
	tk.MustExec("create table t1 (a varchar(2))")
	tk.MustExec(`insert t1 value ('10')`)
	tk.MustExec(`insert t select a from t1`)
	tk.MustQuery("select a+0 from t").Check(testkit.Rows("12592"))

	tk.MustExec("drop table if exists t, t1")
	tk.MustExec("create table t (a bit(64))")
	tk.MustExec("create table t1 (a binary(2))")
	tk.MustExec(`insert t1 value ('10')`)
	tk.MustExec(`insert t select a from t1`)
	tk.MustQuery("select a+0 from t").Check(testkit.Rows("12592"))

	tk.MustExec("drop table if exists t, t1")
	tk.MustExec("create table t (a bit(64))")
	tk.MustExec("create table t1 (a datetime)")
	tk.MustExec(`insert t1 value ('09-01-01')`)
	tk.MustExec(`insert t select a from t1`)
	tk.MustQuery("select a+0 from t").Check(testkit.Rows("20090101000000"))
}

func (s *testSuite) TestTimestampTimeZone(c *C) {
	defer func() {
		s.cleanEnv(c)
		testleak.AfterTest(c)()
	}()
	tk := testkit.NewTestKit(c, s.store)
	tk.MustExec("use test")
	tk.MustExec("drop table if exists t")
	tk.MustExec("create table t (ts timestamp)")
	tk.MustExec("set time_zone = '+00:00'")
	tk.MustExec("insert into t values ('2017-04-27 22:40:42')")
	// The timestamp will get different value if time_zone session variable changes.
	tests := []struct {
		timezone string
		expect   string
	}{
		{"+10:00", "2017-04-28 08:40:42"},
		{"-6:00", "2017-04-27 16:40:42"},
	}
	for _, tt := range tests {
		tk.MustExec(fmt.Sprintf("set time_zone = '%s'", tt.timezone))
		tk.MustQuery("select * from t").Check(testkit.Rows(tt.expect))
	}

	// For issue https://github.com/pingcap/tidb/issues/3467
	tk.MustExec("drop table if exists t1")
	tk.MustExec(`CREATE TABLE t1 (
 	      id bigint(20) NOT NULL AUTO_INCREMENT,
 	      uid int(11) DEFAULT NULL,
 	      datetime timestamp NOT NULL DEFAULT CURRENT_TIMESTAMP,
 	      ip varchar(128) DEFAULT NULL,
 	    PRIMARY KEY (id),
 	      KEY i_datetime (datetime),
 	      KEY i_userid (uid)
 	    );`)
	tk.MustExec(`INSERT INTO t1 VALUES (123381351,1734,"2014-03-31 08:57:10","127.0.0.1");`)
	r := tk.MustQuery("select datetime from t1;") // Cover TableReaderExec
	r.Check(testkit.Rows("2014-03-31 08:57:10"))
	r = tk.MustQuery("select datetime from t1 where datetime='2014-03-31 08:57:10';")
	r.Check(testkit.Rows("2014-03-31 08:57:10")) // Cover IndexReaderExec
	r = tk.MustQuery("select * from t1 where datetime='2014-03-31 08:57:10';")
	r.Check(testkit.Rows("123381351 1734 2014-03-31 08:57:10 127.0.0.1")) // Cover IndexLookupExec

	// For issue https://github.com/pingcap/tidb/issues/3485
	tk.MustExec("drop table if exists t1")
	tk.MustExec(`CREATE TABLE t1 (
	    id bigint(20) NOT NULL AUTO_INCREMENT,
	    datetime timestamp NOT NULL DEFAULT CURRENT_TIMESTAMP,
	    PRIMARY KEY (id)
	  );`)
	tk.MustExec(`INSERT INTO t1 VALUES (123381351,"2014-03-31 08:57:10");`)
	r = tk.MustQuery(`select * from t1 where datetime="2014-03-31 08:57:10";`)
	r.Check(testkit.Rows("123381351 2014-03-31 08:57:10"))
	tk.MustExec(`alter table t1 add key i_datetime (datetime);`)
	r = tk.MustQuery(`select * from t1 where datetime="2014-03-31 08:57:10";`)
	r.Check(testkit.Rows("123381351 2014-03-31 08:57:10"))
	r = tk.MustQuery(`select * from t1;`)
	r.Check(testkit.Rows("123381351 2014-03-31 08:57:10"))
	r = tk.MustQuery("select datetime from t1 where datetime='2014-03-31 08:57:10';")
	r.Check(testkit.Rows("2014-03-31 08:57:10"))
}

func (s *testSuite) TestTiDBCurrentTS(c *C) {
	defer func() {
		s.cleanEnv(c)
		testleak.AfterTest(c)()
	}()
	tk := testkit.NewTestKit(c, s.store)
	tk.MustQuery("select @@tidb_current_ts").Check(testkit.Rows("0"))
	tk.MustExec("begin")
	rows := tk.MustQuery("select @@tidb_current_ts").Rows()
	tsStr := rows[0][0].(string)
	c.Assert(tsStr, Equals, fmt.Sprintf("%d", tk.Se.Txn().StartTS()))
	tk.MustExec("commit")
	tk.MustQuery("select @@tidb_current_ts").Check(testkit.Rows("0"))

	_, err := tk.Exec("set @@tidb_current_ts = '1'")
	c.Assert(terror.ErrorEqual(err, variable.ErrReadOnly), IsTrue)
}

func (s *testSuite) TestSelectForUpdate(c *C) {
	defer func() {
		s.cleanEnv(c)
		testleak.AfterTest(c)()
	}()
	tk := testkit.NewTestKit(c, s.store)
	tk.MustExec("use test")
	tk1 := testkit.NewTestKit(c, s.store)
	tk1.MustExec("use test")
	tk2 := testkit.NewTestKit(c, s.store)
	tk2.MustExec("use test")

	tk.MustExec("drop table if exists t, t1")

	c.Assert(tk.Se.Txn(), IsNil)
	tk.MustExec("create table t (c1 int, c2 int, c3 int)")
	tk.MustExec("insert t values (11, 2, 3)")
	tk.MustExec("insert t values (12, 2, 3)")
	tk.MustExec("insert t values (13, 2, 3)")

	tk.MustExec("create table t1 (c1 int)")
	tk.MustExec("insert t1 values (11)")

	// conflict
	tk1.MustExec("begin")
	tk1.MustQuery("select * from t where c1=11 for update")

	tk2.MustExec("begin")
	tk2.MustExec("update t set c2=211 where c1=11")
	tk2.MustExec("commit")

	_, err := tk1.Exec("commit")
	c.Assert(err, NotNil)

	// no conflict for subquery.
	tk1.MustExec("begin")
	tk1.MustQuery("select * from t where exists(select null from t1 where t1.c1=t.c1) for update")

	tk2.MustExec("begin")
	tk2.MustExec("update t set c2=211 where c1=12")
	tk2.MustExec("commit")

	tk1.MustExec("commit")

	// not conflict
	tk1.MustExec("begin")
	tk1.MustQuery("select * from t where c1=11 for update")

	tk2.MustExec("begin")
	tk2.MustExec("update t set c2=22 where c1=12")
	tk2.MustExec("commit")

	tk1.MustExec("commit")

	// not conflict, auto commit
	tk1.MustExec("set @@autocommit=1;")
	tk1.MustQuery("select * from t where c1=11 for update")

	tk2.MustExec("begin")
	tk2.MustExec("update t set c2=211 where c1=11")
	tk2.MustExec("commit")

	tk1.MustExec("commit")
}

func (s *testSuite) TestFuncREPEAT(c *C) {
	tk := testkit.NewTestKit(c, s.store)
	defer func() {
		s.cleanEnv(c)
		testleak.AfterTest(c)()
	}()
	tk.MustExec("USE test;")
	tk.MustExec("DROP TABLE IF EXISTS table_string;")
	tk.MustExec("CREATE TABLE table_string(a CHAR(20), b VARCHAR(20), c TINYTEXT, d TEXT(20), e MEDIUMTEXT, f LONGTEXT, g BIGINT);")
	tk.MustExec("INSERT INTO table_string (a, b, c, d, e, f, g) VALUES ('a', 'b', 'c', 'd', 'e', 'f', 2);")
	tk.CheckExecResult(1, 0)

	r := tk.MustQuery("SELECT REPEAT(a, g), REPEAT(b, g), REPEAT(c, g), REPEAT(d, g), REPEAT(e, g), REPEAT(f, g) FROM table_string;")
	r.Check(testkit.Rows("aa bb cc dd ee ff"))

	r = tk.MustQuery("SELECT REPEAT(NULL, g), REPEAT(NULL, g), REPEAT(NULL, g), REPEAT(NULL, g), REPEAT(NULL, g), REPEAT(NULL, g) FROM table_string;")
	r.Check(testkit.Rows("<nil> <nil> <nil> <nil> <nil> <nil>"))

	r = tk.MustQuery("SELECT REPEAT(a, NULL), REPEAT(b, NULL), REPEAT(c, NULL), REPEAT(d, NULL), REPEAT(e, NULL), REPEAT(f, NULL) FROM table_string;")
	r.Check(testkit.Rows("<nil> <nil> <nil> <nil> <nil> <nil>"))

	r = tk.MustQuery("SELECT REPEAT(a, 2), REPEAT(b, 2), REPEAT(c, 2), REPEAT(d, 2), REPEAT(e, 2), REPEAT(f, 2) FROM table_string;")
	r.Check(testkit.Rows("aa bb cc dd ee ff"))

	r = tk.MustQuery("SELECT REPEAT(NULL, 2), REPEAT(NULL, 2), REPEAT(NULL, 2), REPEAT(NULL, 2), REPEAT(NULL, 2), REPEAT(NULL, 2) FROM table_string;")
	r.Check(testkit.Rows("<nil> <nil> <nil> <nil> <nil> <nil>"))

	r = tk.MustQuery("SELECT REPEAT(a, -1), REPEAT(b, -2), REPEAT(c, -2), REPEAT(d, -2), REPEAT(e, -2), REPEAT(f, -2) FROM table_string;")
	r.Check(testkit.Rows("     "))

	r = tk.MustQuery("SELECT REPEAT(a, 0), REPEAT(b, 0), REPEAT(c, 0), REPEAT(d, 0), REPEAT(e, 0), REPEAT(f, 0) FROM table_string;")
	r.Check(testkit.Rows("     "))

	r = tk.MustQuery("SELECT REPEAT(a, 16777217), REPEAT(b, 16777217), REPEAT(c, 16777217), REPEAT(d, 16777217), REPEAT(e, 16777217), REPEAT(f, 16777217) FROM table_string;")
	r.Check(testkit.Rows("<nil> <nil> <nil> <nil> <nil> <nil>"))
}

func (s *testSuite) TestEmptyEnum(c *C) {
	tk := testkit.NewTestKit(c, s.store)
	defer func() {
		s.cleanEnv(c)
		testleak.AfterTest(c)()
	}()
	tk.MustExec("use test")
	tk.MustExec("drop table if exists t")
	tk.MustExec("create table t (e enum('Y', 'N'))")
	tk.MustExec("set sql_mode='STRICT_TRANS_TABLES'")
	_, err := tk.Exec("insert into t values (0)")
	c.Assert(terror.ErrorEqual(err, types.ErrTruncated), IsTrue)
	_, err = tk.Exec("insert into t values ('abc')")
	c.Assert(terror.ErrorEqual(err, types.ErrTruncated), IsTrue)

	tk.MustExec("set sql_mode=''")
	tk.MustExec("insert into t values (0)")
	tk.MustQuery("select * from t").Check(testkit.Rows(""))
	tk.MustExec("insert into t values ('abc')")
	tk.MustQuery("select * from t").Check(testkit.Rows("", ""))
	tk.MustExec("insert into t values (null)")
	tk.MustQuery("select * from t").Check(testkit.Rows("", "", "<nil>"))
}

func (s *testSuite) TestMiscellaneousBuiltin(c *C) {
	defer func() {
		s.cleanEnv(c)
		testleak.AfterTest(c)()
	}()

	tk := testkit.NewTestKit(c, s.store)
	tk.MustExec("use test")
	// for uuid
	r := tk.MustQuery("select uuid(), uuid(), uuid(), uuid(), uuid(), uuid();")
	for _, it := range r.Rows() {
		for _, item := range it {
			uuid, ok := item.(string)
			c.Assert(ok, Equals, true)
			list := strings.Split(uuid, "-")
			c.Assert(len(list), Equals, 5)
			c.Assert(len(list[0]), Equals, 8)
			c.Assert(len(list[1]), Equals, 4)
			c.Assert(len(list[2]), Equals, 4)
			c.Assert(len(list[3]), Equals, 4)
			c.Assert(len(list[4]), Equals, 12)
		}
	}
}<|MERGE_RESOLUTION|>--- conflicted
+++ resolved
@@ -1290,19 +1290,17 @@
 	result = tk.MustQuery("select asin('tidb')")
 	result.Check(testkit.Rows("0"))
 
-<<<<<<< HEAD
-	// for floor
-	result = tk.MustQuery("select floor(0), floor(null), floor(1.23), floor(-1.23)")
-	result.Check(testkit.Rows("0 <nil> 1 -2"))
-	result = tk.MustQuery("select floor('tidb')")
-	result.Check(testkit.Rows("0"))
-=======
 	// for acos
 	result = tk.MustQuery("select acos(0), acos(-2), acos(2), acos(1)")
 	result.Check(testkit.Rows("1.5707963267948966 <nil> <nil> 0"))
 	result = tk.MustQuery("select acos('tidb')")
 	result.Check(testkit.Rows("1.5707963267948966"))
->>>>>>> 287d5634
+  
+  // for floor
+	result = tk.MustQuery("select floor(0), floor(null), floor(1.23), floor(-1.23)")
+	result.Check(testkit.Rows("0 <nil> 1 -2"))
+	result = tk.MustQuery("select floor('tidb')")
+	result.Check(testkit.Rows("0"))
 }
 
 func (s *testSuite) TestJSON(c *C) {
