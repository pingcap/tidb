--- conflicted
+++ resolved
@@ -9520,7 +9520,6 @@
 	err := tk.QueryToErr("select /*+ hash_join(t1) */ * from t t1 join t t2 on t1.a=t2.a")
 	c.Assert(err.Error(), Matches, "issue30289 build return error")
 }
-<<<<<<< HEAD
 
 func (s *testSerialSuite) TestIssue29498(c *C) {
 	tk := testkit.NewTestKit(c, s.store)
@@ -9712,5 +9711,3 @@
 		c.Assert(fields, HasLen, test.fields)
 	}
 }
-=======
->>>>>>> 6fa82344
