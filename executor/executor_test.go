// Copyright 2015 PingCAP, Inc.
//
// Licensed under the Apache License, Version 2.0 (the "License");
// you may not use this file except in compliance with the License.
// You may obtain a copy of the License at
//
//     http://www.apache.org/licenses/LICENSE-2.0
//
// Unless required by applicable law or agreed to in writing, software
// distributed under the License is distributed on an "AS IS" BASIS,
// See the License for the specific language governing permissions and
// limitations under the License.

package executor_test

import (
	"context"
	"flag"
	"fmt"
	"math"
	"os"
	"strconv"
	"strings"
	"sync"
	"sync/atomic"
	"testing"
	"time"

	gofail "github.com/etcd-io/gofail/runtime"
	"github.com/golang/protobuf/proto"
	. "github.com/pingcap/check"
	"github.com/pingcap/errors"
	pb "github.com/pingcap/kvproto/pkg/kvrpcpb"
	"github.com/pingcap/parser"
	"github.com/pingcap/parser/model"
	"github.com/pingcap/parser/mysql"
	"github.com/pingcap/parser/terror"
	"github.com/pingcap/tidb/config"
	"github.com/pingcap/tidb/domain"
	"github.com/pingcap/tidb/executor"
	"github.com/pingcap/tidb/kv"
	"github.com/pingcap/tidb/meta/autoid"
	"github.com/pingcap/tidb/planner"
	plannercore "github.com/pingcap/tidb/planner/core"
	"github.com/pingcap/tidb/session"
	"github.com/pingcap/tidb/sessionctx"
	"github.com/pingcap/tidb/sessionctx/stmtctx"
	"github.com/pingcap/tidb/sessionctx/variable"
	"github.com/pingcap/tidb/store/mockstore"
	"github.com/pingcap/tidb/store/mockstore/mocktikv"
	"github.com/pingcap/tidb/store/tikv"
	"github.com/pingcap/tidb/store/tikv/oracle"
	"github.com/pingcap/tidb/store/tikv/tikvrpc"
	"github.com/pingcap/tidb/table"
	"github.com/pingcap/tidb/table/tables"
	"github.com/pingcap/tidb/tablecodec"
	"github.com/pingcap/tidb/types"
	"github.com/pingcap/tidb/util/admin"
	"github.com/pingcap/tidb/util/codec"
	"github.com/pingcap/tidb/util/logutil"
	"github.com/pingcap/tidb/util/mock"
	"github.com/pingcap/tidb/util/testkit"
	"github.com/pingcap/tidb/util/testleak"
	"github.com/pingcap/tidb/util/testutil"
	"github.com/pingcap/tidb/util/timeutil"
	"github.com/pingcap/tipb/go-tipb"
)

func TestT(t *testing.T) {
	CustomVerboseFlag = true
	logLevel := os.Getenv("log_level")
	logutil.InitLogger(&logutil.LogConfig{
		Level: logLevel,
	})
	TestingT(t)
}

var _ = Suite(&testSuite{})
var _ = Suite(&testContextOptionSuite{})
var _ = Suite(&testBypassSuite{})

type testSuite struct {
	cluster   *mocktikv.Cluster
	mvccStore mocktikv.MVCCStore
	store     kv.Storage
	domain    *domain.Domain
	*parser.Parser
	ctx *mock.Context

	autoIDStep int64
}

var mockTikv = flag.Bool("mockTikv", true, "use mock tikv store in executor test")

func (s *testSuite) SetUpSuite(c *C) {
	testleak.BeforeTest()
	s.autoIDStep = autoid.GetStep()
	autoid.SetStep(5000)
	s.Parser = parser.New()
	flag.Lookup("mockTikv")
	useMockTikv := *mockTikv
	if useMockTikv {
		s.cluster = mocktikv.NewCluster()
		mocktikv.BootstrapWithSingleStore(s.cluster)
		s.mvccStore = mocktikv.MustNewMVCCStore()
		store, err := mockstore.NewMockTikvStore(
			mockstore.WithCluster(s.cluster),
			mockstore.WithMVCCStore(s.mvccStore),
		)
		c.Assert(err, IsNil)
		s.store = store
		session.SetSchemaLease(0)
		session.SetStatsLease(0)
	}
	d, err := session.BootstrapSession(s.store)
	c.Assert(err, IsNil)
	d.SetStatsUpdating(true)
	s.domain = d
}

func (s *testSuite) TearDownSuite(c *C) {
	s.domain.Close()
	s.store.Close()
	autoid.SetStep(s.autoIDStep)
	testleak.AfterTest(c)()
}

func (s *testSuite) TearDownTest(c *C) {
	tk := testkit.NewTestKit(c, s.store)
	tk.MustExec("use test")
	r := tk.MustQuery("show tables")
	for _, tb := range r.Rows() {
		tableName := tb[0]
		tk.MustExec(fmt.Sprintf("drop table %v", tableName))
	}
}

func (s *testSuite) TestAdmin(c *C) {
	tk := testkit.NewTestKit(c, s.store)
	tk.MustExec("use test")
	tk.MustExec("drop table if exists admin_test")
	tk.MustExec("create table admin_test (c1 int, c2 int, c3 int default 1, index (c1))")
	tk.MustExec("insert admin_test (c1) values (1),(2),(NULL)")

	ctx := context.Background()
	// cancel DDL jobs test
	r, err := tk.Exec("admin cancel ddl jobs 1")
	c.Assert(err, IsNil, Commentf("err %v", err))
	chk := r.NewChunk()
	err = r.Next(ctx, chk)
	c.Assert(err, IsNil)
	row := chk.GetRow(0)
	c.Assert(row.Len(), Equals, 2)
	c.Assert(row.GetString(0), Equals, "1")
	c.Assert(row.GetString(1), Equals, "error: [admin:4]DDL Job:1 not found")

	r, err = tk.Exec("admin show ddl")
	c.Assert(err, IsNil)
	chk = r.NewChunk()
	err = r.Next(ctx, chk)
	c.Assert(err, IsNil)
	row = chk.GetRow(0)
	c.Assert(row.Len(), Equals, 4)
	txn, err := s.store.Begin()
	c.Assert(err, IsNil)
	ddlInfo, err := admin.GetDDLInfo(txn)
	c.Assert(err, IsNil)
	c.Assert(row.GetInt64(0), Equals, ddlInfo.SchemaVer)
	// TODO: Pass this test.
	// rowOwnerInfos := strings.Split(row.Data[1].GetString(), ",")
	// ownerInfos := strings.Split(ddlInfo.Owner.String(), ",")
	// c.Assert(rowOwnerInfos[0], Equals, ownerInfos[0])
	c.Assert(row.GetString(2), Equals, "")
	chk = r.NewChunk()
	err = r.Next(ctx, chk)
	c.Assert(err, IsNil)
	c.Assert(chk.NumRows() == 0, IsTrue)
	err = txn.Rollback()
	c.Assert(err, IsNil)

	// show DDL jobs test
	r, err = tk.Exec("admin show ddl jobs")
	c.Assert(err, IsNil)
	chk = r.NewChunk()
	err = r.Next(ctx, chk)
	c.Assert(err, IsNil)
	row = chk.GetRow(0)
	c.Assert(row.Len(), Equals, 10)
	txn, err = s.store.Begin()
	c.Assert(err, IsNil)
	historyJobs, err := admin.GetHistoryDDLJobs(txn, admin.DefNumHistoryJobs)
	c.Assert(len(historyJobs), Greater, 1)
	c.Assert(len(row.GetString(1)), Greater, 0)
	c.Assert(err, IsNil)
	c.Assert(row.GetInt64(0), Equals, historyJobs[0].ID)
	c.Assert(err, IsNil)

	r, err = tk.Exec("admin show ddl jobs 20")
	c.Assert(err, IsNil)
	chk = r.NewChunk()
	err = r.Next(ctx, chk)
	c.Assert(err, IsNil)
	row = chk.GetRow(0)
	c.Assert(row.Len(), Equals, 10)
	c.Assert(row.GetInt64(0), Equals, historyJobs[0].ID)
	c.Assert(err, IsNil)

	// show DDL job queries test
	tk.MustExec("use test")
	tk.MustExec("drop table if exists admin_test2")
	tk.MustExec("create table admin_test2 (c1 int, c2 int, c3 int default 1, index (c1))")
	result := tk.MustQuery(`admin show ddl job queries 1, 1, 1`)
	result.Check(testkit.Rows())
	result = tk.MustQuery(`admin show ddl job queries 1, 2, 3, 4`)
	result.Check(testkit.Rows())
	historyJob, err := admin.GetHistoryDDLJobs(txn, admin.DefNumHistoryJobs)
	result = tk.MustQuery(fmt.Sprintf("admin show ddl job queries %d", historyJob[0].ID))
	result.Check(testkit.Rows(historyJob[0].Query))
	c.Assert(err, IsNil)

	// check table test
	tk.MustExec("create table admin_test1 (c1 int, c2 int default 1, index (c1))")
	tk.MustExec("insert admin_test1 (c1) values (21),(22)")
	r, err = tk.Exec("admin check table admin_test, admin_test1")
	c.Assert(err, IsNil)
	c.Assert(r, IsNil)
	// error table name
	r, err = tk.Exec("admin check table admin_test_error")
	c.Assert(err, NotNil)
	// different index values
	sctx := tk.Se.(sessionctx.Context)
	dom := domain.GetDomain(sctx)
	is := dom.InfoSchema()
	c.Assert(is, NotNil)
	tb, err := is.TableByName(model.NewCIStr("test"), model.NewCIStr("admin_test"))
	c.Assert(err, IsNil)
	c.Assert(tb.Indices(), HasLen, 1)
	_, err = tb.Indices()[0].Create(mock.NewContext(), txn, types.MakeDatums(int64(10)), 1)
	c.Assert(err, IsNil)
	err = txn.Commit(context.Background())
	c.Assert(err, IsNil)
	r, err_admin := tk.Exec("admin check table admin_test")
	c.Assert(err_admin, NotNil)

	if config.CheckTableBeforeDrop {
		r, err = tk.Exec("drop table admin_test")
		c.Assert(err.Error(), Equals, err_admin.Error())

		// Drop inconsistency index.
		tk.MustExec("alter table admin_test drop index c1")
		tk.MustExec("admin check table admin_test")
	}
	// checksum table test
	tk.MustExec("create table checksum_with_index (id int, count int, PRIMARY KEY(id), KEY(count))")
	tk.MustExec("create table checksum_without_index (id int, count int, PRIMARY KEY(id))")
	r, err = tk.Exec("admin checksum table checksum_with_index, checksum_without_index")
	c.Assert(err, IsNil)
	res := tk.ResultSetToResult(r, Commentf("admin checksum table"))
	// Mocktikv returns 1 for every table/index scan, then we will xor the checksums of a table.
	// For "checksum_with_index", we have two checksums, so the result will be 1^1 = 0.
	// For "checksum_without_index", we only have one checksum, so the result will be 1.
	res.Sort().Check(testkit.Rows("test checksum_with_index 0 2 2", "test checksum_without_index 1 1 1"))

	tk.MustExec("drop table if exists t")
	tk.MustExec("create table t(a bigint unsigned primary key, b int, c int, index idx(a, b));")
	tk.MustExec("insert into t values(1, 1, 1)")
	tk.MustExec("admin check table t")

	tk.MustExec("drop table if exists t1;")
	tk.MustExec("CREATE TABLE t1 (c2 BOOL, PRIMARY KEY (c2));")
	tk.MustExec("INSERT INTO t1 SET c2 = '0';")
	tk.MustExec("ALTER TABLE t1 ADD COLUMN c3 DATETIME NULL DEFAULT '2668-02-03 17:19:31';")
	tk.MustExec("ALTER TABLE t1 ADD INDEX idx2 (c3);")
	tk.MustExec("ALTER TABLE t1 ADD COLUMN c4 bit(10) default 127;")
	tk.MustExec("ALTER TABLE t1 ADD INDEX idx3 (c4);")
	tk.MustExec("admin check table t1;")

	// For add index on virtual column
	tk.MustExec("drop table if exists t1;")
	tk.MustExec(`create table t1 (
		a int             as (JSON_EXTRACT(k,'$.a')),
		c double          as (JSON_EXTRACT(k,'$.c')),
		d decimal(20,10)  as (JSON_EXTRACT(k,'$.d')),
		e char(10)        as (JSON_EXTRACT(k,'$.e')),
		f date            as (JSON_EXTRACT(k,'$.f')),
		g time            as (JSON_EXTRACT(k,'$.g')),
		h datetime        as (JSON_EXTRACT(k,'$.h')),
		i timestamp       as (JSON_EXTRACT(k,'$.i')),
		j year            as (JSON_EXTRACT(k,'$.j')),
		k json);`)

	tk.MustExec("insert into t1 set k='{\"a\": 100,\"c\":1.234,\"d\":1.2340000000,\"e\":\"abcdefg\",\"f\":\"2018-09-28\",\"g\":\"12:59:59\",\"h\":\"2018-09-28 12:59:59\",\"i\":\"2018-09-28 16:40:33\",\"j\":\"2018\"}';")
	tk.MustExec("alter table t1 add index idx_a(a);")
	tk.MustExec("alter table t1 add index idx_c(c);")
	tk.MustExec("alter table t1 add index idx_d(d);")
	tk.MustExec("alter table t1 add index idx_e(e);")
	tk.MustExec("alter table t1 add index idx_f(f);")
	tk.MustExec("alter table t1 add index idx_g(g);")
	tk.MustExec("alter table t1 add index idx_h(h);")
	tk.MustExec("alter table t1 add index idx_j(j);")
	tk.MustExec("alter table t1 add index idx_i(i);")
	tk.MustExec("alter table t1 add index idx_m(a,c,d,e,f,g,h,i,j);")
	tk.MustExec("admin check table t1;")

	tk.MustExec("drop table if exists t1;")
	tk.MustExec("CREATE TABLE t1 (c1 int);")
	tk.MustExec("INSERT INTO t1 SET c1 = 1;")
	tk.MustExec("ALTER TABLE t1 ADD COLUMN cc1 CHAR(36)    NULL DEFAULT '';")
	tk.MustExec("ALTER TABLE t1 ADD COLUMN cc2 VARCHAR(36) NULL DEFAULT ''")
	tk.MustExec("ALTER TABLE t1 ADD INDEX idx1 (cc1);")
	tk.MustExec("ALTER TABLE t1 ADD INDEX idx2 (cc2);")
	tk.MustExec("admin check table t1;")
}

func (s *testSuite) fillData(tk *testkit.TestKit, table string) {
	tk.MustExec("use test")
	tk.MustExec(fmt.Sprintf("create table %s(id int not null default 1, name varchar(255), PRIMARY KEY(id));", table))

	// insert data
	tk.MustExec(fmt.Sprintf("insert INTO %s VALUES (1, \"hello\");", table))
	tk.CheckExecResult(1, 0)
	tk.MustExec(fmt.Sprintf("insert into %s values (2, \"hello\");", table))
	tk.CheckExecResult(1, 0)
}

type testCase struct {
	data1    []byte
	data2    []byte
	expected []string
	restData []byte
}

func checkCases(tests []testCase, ld *executor.LoadDataInfo,
	c *C, tk *testkit.TestKit, ctx sessionctx.Context, selectSQL, deleteSQL string) {
	origin := ld.IgnoreLines
	for _, tt := range tests {
		ld.IgnoreLines = origin
		c.Assert(ctx.NewTxn(), IsNil)
		ctx.GetSessionVars().StmtCtx.DupKeyAsWarning = true
		ctx.GetSessionVars().StmtCtx.BadNullAsWarning = true
		data, reachLimit, err1 := ld.InsertData(tt.data1, tt.data2)
		c.Assert(err1, IsNil)
		c.Assert(reachLimit, IsFalse)
		if tt.restData == nil {
			c.Assert(data, HasLen, 0,
				Commentf("data1:%v, data2:%v, data:%v", string(tt.data1), string(tt.data2), string(data)))
		} else {
			c.Assert(data, DeepEquals, tt.restData,
				Commentf("data1:%v, data2:%v, data:%v", string(tt.data1), string(tt.data2), string(data)))
		}
		ctx.StmtCommit()
		err1 = ctx.Txn(true).Commit(context.Background())
		c.Assert(err1, IsNil)
		r := tk.MustQuery(selectSQL)
		r.Check(testutil.RowsWithSep("|", tt.expected...))
		tk.MustExec(deleteSQL)
	}
}

func (s *testSuite) TestSelectWithoutFrom(c *C) {
	tk := testkit.NewTestKit(c, s.store)
	tk.MustExec("use test")

	r := tk.MustQuery("select 1 + 2*3;")
	r.Check(testkit.Rows("7"))

	r = tk.MustQuery(`select _utf8"string";`)
	r.Check(testkit.Rows("string"))

	r = tk.MustQuery("select 1 order by 1;")
	r.Check(testkit.Rows("1"))
}

// TestSelectBackslashN Issue 3685.
func (s *testSuite) TestSelectBackslashN(c *C) {
	tk := testkit.NewTestKit(c, s.store)

	sql := `select \N;`
	r := tk.MustQuery(sql)
	r.Check(testkit.Rows("<nil>"))
	rs, err := tk.Exec(sql)
	c.Check(err, IsNil)
	fields := rs.Fields()
	c.Check(len(fields), Equals, 1)
	c.Check(fields[0].Column.Name.O, Equals, "NULL")

	sql = `select "\N";`
	r = tk.MustQuery(sql)
	r.Check(testkit.Rows("N"))
	rs, err = tk.Exec(sql)
	c.Check(err, IsNil)
	fields = rs.Fields()
	c.Check(len(fields), Equals, 1)
	c.Check(fields[0].Column.Name.O, Equals, `N`)

	tk.MustExec("use test;")
	tk.MustExec("create table test (`\\N` int);")
	tk.MustExec("insert into test values (1);")
	tk.CheckExecResult(1, 0)
	sql = "select * from test;"
	r = tk.MustQuery(sql)
	r.Check(testkit.Rows("1"))
	rs, err = tk.Exec(sql)
	c.Check(err, IsNil)
	fields = rs.Fields()
	c.Check(len(fields), Equals, 1)
	c.Check(fields[0].Column.Name.O, Equals, `\N`)

	sql = `select \N from test;`
	r = tk.MustQuery(sql)
	r.Check(testkit.Rows("<nil>"))
	rs, err = tk.Exec(sql)
	c.Check(err, IsNil)
	fields = rs.Fields()
	c.Check(err, IsNil)
	c.Check(len(fields), Equals, 1)
	c.Check(fields[0].Column.Name.O, Equals, `NULL`)

	sql = `select (\N) from test;`
	r = tk.MustQuery(sql)
	r.Check(testkit.Rows("<nil>"))
	rs, err = tk.Exec(sql)
	c.Check(err, IsNil)
	fields = rs.Fields()
	c.Check(len(fields), Equals, 1)
	c.Check(fields[0].Column.Name.O, Equals, `NULL`)

	sql = "select `\\N` from test;"
	r = tk.MustQuery(sql)
	r.Check(testkit.Rows("1"))
	rs, err = tk.Exec(sql)
	c.Check(err, IsNil)
	fields = rs.Fields()
	c.Check(len(fields), Equals, 1)
	c.Check(fields[0].Column.Name.O, Equals, `\N`)

	sql = "select (`\\N`) from test;"
	r = tk.MustQuery(sql)
	r.Check(testkit.Rows("1"))
	rs, err = tk.Exec(sql)
	c.Check(err, IsNil)
	fields = rs.Fields()
	c.Check(len(fields), Equals, 1)
	c.Check(fields[0].Column.Name.O, Equals, `\N`)

	sql = `select '\N' from test;`
	r = tk.MustQuery(sql)
	r.Check(testkit.Rows("N"))
	rs, err = tk.Exec(sql)
	c.Check(err, IsNil)
	fields = rs.Fields()
	c.Check(len(fields), Equals, 1)
	c.Check(fields[0].Column.Name.O, Equals, `N`)

	sql = `select ('\N') from test;`
	r = tk.MustQuery(sql)
	r.Check(testkit.Rows("N"))
	rs, err = tk.Exec(sql)
	c.Check(err, IsNil)
	fields = rs.Fields()
	c.Check(len(fields), Equals, 1)
	c.Check(fields[0].Column.Name.O, Equals, `N`)
}

// TestSelectNull Issue #4053.
func (s *testSuite) TestSelectNull(c *C) {
	tk := testkit.NewTestKit(c, s.store)

	sql := `select nUll;`
	r := tk.MustQuery(sql)
	r.Check(testkit.Rows("<nil>"))
	rs, err := tk.Exec(sql)
	c.Check(err, IsNil)
	fields := rs.Fields()
	c.Check(len(fields), Equals, 1)
	c.Check(fields[0].Column.Name.O, Equals, `NULL`)

	sql = `select (null);`
	r = tk.MustQuery(sql)
	r.Check(testkit.Rows("<nil>"))
	rs, err = tk.Exec(sql)
	c.Check(err, IsNil)
	fields = rs.Fields()
	c.Check(len(fields), Equals, 1)
	c.Check(fields[0].Column.Name.O, Equals, `NULL`)

	sql = `select null+NULL;`
	r = tk.MustQuery(sql)
	r.Check(testkit.Rows("<nil>"))
	rs, err = tk.Exec(sql)
	c.Check(err, IsNil)
	fields = rs.Fields()
	c.Check(err, IsNil)
	c.Check(len(fields), Equals, 1)
	c.Check(fields[0].Column.Name.O, Equals, `null+NULL`)
}

// TestSelectStringLiteral Issue #3686.
func (s *testSuite) TestSelectStringLiteral(c *C) {
	tk := testkit.NewTestKit(c, s.store)

	sql := `select 'abc';`
	r := tk.MustQuery(sql)
	r.Check(testkit.Rows("abc"))
	rs, err := tk.Exec(sql)
	c.Check(err, IsNil)
	fields := rs.Fields()
	c.Check(len(fields), Equals, 1)
	c.Check(fields[0].Column.Name.O, Equals, `abc`)

	sql = `select (('abc'));`
	r = tk.MustQuery(sql)
	r.Check(testkit.Rows("abc"))
	rs, err = tk.Exec(sql)
	c.Check(err, IsNil)
	fields = rs.Fields()
	c.Check(len(fields), Equals, 1)
	c.Check(fields[0].Column.Name.O, Equals, `abc`)

	sql = `select 'abc'+'def';`
	r = tk.MustQuery(sql)
	r.Check(testkit.Rows("0"))
	rs, err = tk.Exec(sql)
	c.Check(err, IsNil)
	fields = rs.Fields()
	c.Check(len(fields), Equals, 1)
	c.Check(fields[0].Column.Name.O, Equals, `'abc'+'def'`)

	// Below checks whether leading invalid chars are trimmed.
	sql = "select '\n';"
	r = tk.MustQuery(sql)
	r.Check(testkit.Rows("\n"))
	rs, err = tk.Exec(sql)
	c.Check(err, IsNil)
	fields = rs.Fields()
	c.Check(len(fields), Equals, 1)
	c.Check(fields[0].Column.Name.O, Equals, "")

	sql = "select '\t   col';" // Lowercased letter is a valid char.
	rs, err = tk.Exec(sql)
	c.Check(err, IsNil)
	fields = rs.Fields()
	c.Check(len(fields), Equals, 1)
	c.Check(fields[0].Column.Name.O, Equals, "col")

	sql = "select '\t   Col';" // Uppercased letter is a valid char.
	rs, err = tk.Exec(sql)
	c.Check(err, IsNil)
	fields = rs.Fields()
	c.Check(len(fields), Equals, 1)
	c.Check(fields[0].Column.Name.O, Equals, "Col")

	sql = "select '\n\t   中文 col';" // Chinese char is a valid char.
	rs, err = tk.Exec(sql)
	c.Check(err, IsNil)
	fields = rs.Fields()
	c.Check(len(fields), Equals, 1)
	c.Check(fields[0].Column.Name.O, Equals, "中文 col")

	sql = "select ' \r\n  .col';" // Punctuation is a valid char.
	rs, err = tk.Exec(sql)
	c.Check(err, IsNil)
	fields = rs.Fields()
	c.Check(len(fields), Equals, 1)
	c.Check(fields[0].Column.Name.O, Equals, ".col")

	sql = "select '   😆col';" // Emoji is a valid char.
	rs, err = tk.Exec(sql)
	c.Check(err, IsNil)
	fields = rs.Fields()
	c.Check(len(fields), Equals, 1)
	c.Check(fields[0].Column.Name.O, Equals, "😆col")

	// Below checks whether trailing invalid chars are preserved.
	sql = `select 'abc   ';`
	rs, err = tk.Exec(sql)
	c.Check(err, IsNil)
	fields = rs.Fields()
	c.Check(len(fields), Equals, 1)
	c.Check(fields[0].Column.Name.O, Equals, "abc   ")

	sql = `select '  abc   123   ';`
	rs, err = tk.Exec(sql)
	c.Check(err, IsNil)
	fields = rs.Fields()
	c.Check(len(fields), Equals, 1)
	c.Check(fields[0].Column.Name.O, Equals, "abc   123   ")

	// Issue #4239.
	sql = `select 'a' ' ' 'string';`
	r = tk.MustQuery(sql)
	r.Check(testkit.Rows("a string"))
	rs, err = tk.Exec(sql)
	c.Check(err, IsNil)
	fields = rs.Fields()
	c.Check(len(fields), Equals, 1)
	c.Check(fields[0].Column.Name.O, Equals, "a")

	sql = `select 'a' " " "string";`
	r = tk.MustQuery(sql)
	r.Check(testkit.Rows("a string"))
	rs, err = tk.Exec(sql)
	c.Check(err, IsNil)
	fields = rs.Fields()
	c.Check(len(fields), Equals, 1)
	c.Check(fields[0].Column.Name.O, Equals, "a")

	sql = `select 'string' 'string';`
	r = tk.MustQuery(sql)
	r.Check(testkit.Rows("stringstring"))
	rs, err = tk.Exec(sql)
	c.Check(err, IsNil)
	fields = rs.Fields()
	c.Check(len(fields), Equals, 1)
	c.Check(fields[0].Column.Name.O, Equals, "string")

	sql = `select "ss" "a";`
	r = tk.MustQuery(sql)
	r.Check(testkit.Rows("ssa"))
	rs, err = tk.Exec(sql)
	c.Check(err, IsNil)
	fields = rs.Fields()
	c.Check(len(fields), Equals, 1)
	c.Check(fields[0].Column.Name.O, Equals, "ss")

	sql = `select "ss" "a" "b";`
	r = tk.MustQuery(sql)
	r.Check(testkit.Rows("ssab"))
	rs, err = tk.Exec(sql)
	c.Check(err, IsNil)
	fields = rs.Fields()
	c.Check(len(fields), Equals, 1)
	c.Check(fields[0].Column.Name.O, Equals, "ss")

	sql = `select "ss" "a" ' ' "b";`
	r = tk.MustQuery(sql)
	r.Check(testkit.Rows("ssa b"))
	rs, err = tk.Exec(sql)
	c.Check(err, IsNil)
	fields = rs.Fields()
	c.Check(len(fields), Equals, 1)
	c.Check(fields[0].Column.Name.O, Equals, "ss")

	sql = `select "ss" "a" ' ' "b" ' ' "d";`
	r = tk.MustQuery(sql)
	r.Check(testkit.Rows("ssa b d"))
	rs, err = tk.Exec(sql)
	c.Check(err, IsNil)
	fields = rs.Fields()
	c.Check(len(fields), Equals, 1)
	c.Check(fields[0].Column.Name.O, Equals, "ss")
}

func (s *testSuite) TestSelectLimit(c *C) {
	tk := testkit.NewTestKit(c, s.store)
	tk.MustExec("use test")
	s.fillData(tk, "select_limit")

	tk.MustExec("insert INTO select_limit VALUES (3, \"hello\");")
	tk.CheckExecResult(1, 0)
	tk.MustExec("insert INTO select_limit VALUES (4, \"hello\");")
	tk.CheckExecResult(1, 0)

	r := tk.MustQuery("select * from select_limit limit 1;")
	r.Check(testkit.Rows("1 hello"))

	r = tk.MustQuery("select id from (select * from select_limit limit 1) k where id != 1;")
	r.Check(testkit.Rows())

	r = tk.MustQuery("select * from select_limit limit 18446744073709551615 offset 0;")
	r.Check(testkit.Rows("1 hello", "2 hello", "3 hello", "4 hello"))

	r = tk.MustQuery("select * from select_limit limit 18446744073709551615 offset 1;")
	r.Check(testkit.Rows("2 hello", "3 hello", "4 hello"))

	r = tk.MustQuery("select * from select_limit limit 18446744073709551615 offset 3;")
	r.Check(testkit.Rows("4 hello"))

	_, err := tk.Exec("select * from select_limit limit 18446744073709551616 offset 3;")
	c.Assert(err, NotNil)
}

func (s *testSuite) TestSelectOrderBy(c *C) {
	tk := testkit.NewTestKit(c, s.store)
	tk.MustExec("use test")
	s.fillData(tk, "select_order_test")

	// Test star field
	r := tk.MustQuery("select * from select_order_test where id = 1 order by id limit 1 offset 0;")
	r.Check(testkit.Rows("1 hello"))

	r = tk.MustQuery("select id from select_order_test order by id desc limit 1 ")
	r.Check(testkit.Rows("2"))

	r = tk.MustQuery("select id from select_order_test order by id + 1 desc limit 1 ")
	r.Check(testkit.Rows("2"))

	// Test limit
	r = tk.MustQuery("select * from select_order_test order by name, id limit 1 offset 0;")
	r.Check(testkit.Rows("1 hello"))

	// Test limit
	r = tk.MustQuery("select id as c1, name from select_order_test order by 2, id limit 1 offset 0;")
	r.Check(testkit.Rows("1 hello"))

	// Test limit overflow
	r = tk.MustQuery("select * from select_order_test order by name, id limit 100 offset 0;")
	r.Check(testkit.Rows("1 hello", "2 hello"))

	// Test offset overflow
	r = tk.MustQuery("select * from select_order_test order by name, id limit 1 offset 100;")
	r.Check(testkit.Rows())

	// Test limit exceeds int range.
	r = tk.MustQuery("select id from select_order_test order by name, id limit 18446744073709551615;")
	r.Check(testkit.Rows("1", "2"))

	// Test multiple field
	r = tk.MustQuery("select id, name from select_order_test where id = 1 group by id, name limit 1 offset 0;")
	r.Check(testkit.Rows("1 hello"))

	// Test limit + order by
	for i := 3; i <= 10; i += 1 {
		tk.MustExec(fmt.Sprintf("insert INTO select_order_test VALUES (%d, \"zz\");", i))
	}
	tk.MustExec("insert INTO select_order_test VALUES (10086, \"hi\");")
	for i := 11; i <= 20; i += 1 {
		tk.MustExec(fmt.Sprintf("insert INTO select_order_test VALUES (%d, \"hh\");", i))
	}
	for i := 21; i <= 30; i += 1 {
		tk.MustExec(fmt.Sprintf("insert INTO select_order_test VALUES (%d, \"zz\");", i))
	}
	tk.MustExec("insert INTO select_order_test VALUES (1501, \"aa\");")
	r = tk.MustQuery("select * from select_order_test order by name, id limit 1 offset 3;")
	r.Check(testkit.Rows("11 hh"))
	tk.MustExec("drop table select_order_test")
	tk.MustExec("drop table if exists t")
	tk.MustExec("create table t (c int, d int)")
	tk.MustExec("insert t values (1, 1)")
	tk.MustExec("insert t values (1, 2)")
	tk.MustExec("insert t values (1, 3)")
	r = tk.MustQuery("select 1-d as d from t order by d;")
	r.Check(testkit.Rows("-2", "-1", "0"))
	r = tk.MustQuery("select 1-d as d from t order by d + 1;")
	r.Check(testkit.Rows("0", "-1", "-2"))
	r = tk.MustQuery("select t.d from t order by d;")
	r.Check(testkit.Rows("1", "2", "3"))

	tk.MustExec("drop table if exists t")
	tk.MustExec("create table t (a int, b int, c int)")
	tk.MustExec("insert t values (1, 2, 3)")
	r = tk.MustQuery("select b from (select a,b from t order by a,c) t")
	r.Check(testkit.Rows("2"))
	r = tk.MustQuery("select b from (select a,b from t order by a,c limit 1) t")
	r.Check(testkit.Rows("2"))
	tk.MustExec("drop table if exists t")
	tk.MustExec("create table t(a int, b int, index idx(a))")
	tk.MustExec("insert into t values(1, 1), (2, 2)")
	tk.MustQuery("select * from t where 1 order by b").Check(testkit.Rows("1 1", "2 2"))
	tk.MustQuery("select * from t where a between 1 and 2 order by a desc").Check(testkit.Rows("2 2", "1 1"))

	// Test double read and topN is pushed down to first read plannercore.
	tk.MustExec("drop table if exists t")
	tk.MustExec("create table t(a int primary key, b int, c int, index idx(b))")
	tk.MustExec("insert into t values(1, 3, 1)")
	tk.MustExec("insert into t values(2, 2, 2)")
	tk.MustExec("insert into t values(3, 1, 3)")
	tk.MustQuery("select * from t use index(idx) order by a desc limit 1").Check(testkit.Rows("3 1 3"))

	// Test double read which needs to keep order.
	tk.MustExec("drop table if exists t")
	tk.MustExec("create table t(a int, b int, key b (b))")
	tk.Se.GetSessionVars().IndexLookupSize = 3
	for i := 0; i < 10; i++ {
		tk.MustExec(fmt.Sprintf("insert into t values(%d, %d)", i, 10-i))
	}
	tk.MustQuery("select a from t use index(b) order by b").Check(testkit.Rows("9", "8", "7", "6", "5", "4", "3", "2", "1", "0"))
}

func (s *testSuite) TestOrderBy(c *C) {
	tk := testkit.NewTestKitWithInit(c, s.store)
	tk.MustExec("drop table if exists t")
	tk.MustExec("create table t (c1 int, c2 int, c3 varchar(20))")
	tk.MustExec("insert into t values (1, 2, 'abc'), (2, 1, 'bcd')")

	// Fix issue https://github.com/pingcap/tidb/issues/337
	tk.MustQuery("select c1 as a, c1 as b from t order by c1").Check(testkit.Rows("1 1", "2 2"))

	tk.MustQuery("select c1 as a, t.c1 as a from t order by a desc").Check(testkit.Rows("2 2", "1 1"))
	tk.MustQuery("select c1 as c2 from t order by c2").Check(testkit.Rows("1", "2"))
	tk.MustQuery("select sum(c1) from t order by sum(c1)").Check(testkit.Rows("3"))
	tk.MustQuery("select c1 as c2 from t order by c2 + 1").Check(testkit.Rows("2", "1"))

	// Order by position.
	tk.MustQuery("select * from t order by 1").Check(testkit.Rows("1 2 abc", "2 1 bcd"))
	tk.MustQuery("select * from t order by 2").Check(testkit.Rows("2 1 bcd", "1 2 abc"))

	// Order by binary.
	tk.MustQuery("select c1, c3 from t order by binary c1 desc").Check(testkit.Rows("2 bcd", "1 abc"))
	tk.MustQuery("select c1, c2 from t order by binary c3").Check(testkit.Rows("1 2", "2 1"))
}

func (s *testSuite) TestSelectErrorRow(c *C) {
	tk := testkit.NewTestKit(c, s.store)
	tk.MustExec("use test")

	_, err := tk.Exec("select row(1, 1) from test")
	c.Assert(err, NotNil)

	_, err = tk.Exec("select * from test group by row(1, 1);")
	c.Assert(err, NotNil)

	_, err = tk.Exec("select * from test order by row(1, 1);")
	c.Assert(err, NotNil)

	_, err = tk.Exec("select * from test having row(1, 1);")
	c.Assert(err, NotNil)

	_, err = tk.Exec("select (select 1, 1) from test;")
	c.Assert(err, NotNil)

	_, err = tk.Exec("select * from test group by (select 1, 1);")
	c.Assert(err, NotNil)

	_, err = tk.Exec("select * from test order by (select 1, 1);")
	c.Assert(err, NotNil)

	_, err = tk.Exec("select * from test having (select 1, 1);")
	c.Assert(err, NotNil)
}

// TestIssue2612 is related with https://github.com/pingcap/tidb/issues/2612
func (s *testSuite) TestIssue2612(c *C) {
	tk := testkit.NewTestKit(c, s.store)
	tk.MustExec("use test")
	tk.MustExec(`drop table if exists t`)
	tk.MustExec(`create table t (
		create_at datetime NOT NULL DEFAULT '1000-01-01 00:00:00',
		finish_at datetime NOT NULL DEFAULT '1000-01-01 00:00:00');`)
	tk.MustExec(`insert into t values ('2016-02-13 15:32:24',  '2016-02-11 17:23:22');`)
	rs, err := tk.Exec(`select timediff(finish_at, create_at) from t;`)
	c.Assert(err, IsNil)
	chk := rs.NewChunk()
	err = rs.Next(context.Background(), chk)
	c.Assert(err, IsNil)
	c.Assert(chk.GetRow(0).GetDuration(0, 0).String(), Equals, "-46:09:02")
}

// TestIssue345 is related with https://github.com/pingcap/tidb/issues/345
func (s *testSuite) TestIssue345(c *C) {
	tk := testkit.NewTestKit(c, s.store)
	tk.MustExec("use test")
	tk.MustExec(`drop table if exists t1, t2`)
	tk.MustExec(`create table t1 (c1 int);`)
	tk.MustExec(`create table t2 (c2 int);`)
	tk.MustExec(`insert into t1 values (1);`)
	tk.MustExec(`insert into t2 values (2);`)
	tk.MustExec(`update t1, t2 set t1.c1 = 2, t2.c2 = 1;`)
	tk.MustExec(`update t1, t2 set c1 = 2, c2 = 1;`)
	tk.MustExec(`update t1 as a, t2 as b set a.c1 = 2, b.c2 = 1;`)

	// Check t1 content
	r := tk.MustQuery("SELECT * FROM t1;")
	r.Check(testkit.Rows("2"))
	// Check t2 content
	r = tk.MustQuery("SELECT * FROM t2;")
	r.Check(testkit.Rows("1"))

	tk.MustExec(`update t1 as a, t2 as t1 set a.c1 = 1, t1.c2 = 2;`)
	// Check t1 content
	r = tk.MustQuery("SELECT * FROM t1;")
	r.Check(testkit.Rows("1"))
	// Check t2 content
	r = tk.MustQuery("SELECT * FROM t2;")
	r.Check(testkit.Rows("2"))

	_, err := tk.Exec(`update t1 as a, t2 set t1.c1 = 10;`)
	c.Assert(err, NotNil)
}

func (s *testSuite) TestIssue5055(c *C) {
	tk := testkit.NewTestKit(c, s.store)
	tk.MustExec("use test")
	tk.MustExec(`drop table if exists t1, t2`)
	tk.MustExec(`create table t1 (a int);`)
	tk.MustExec(`create table t2 (a int);`)
	tk.MustExec(`insert into t1 values(1);`)
	tk.MustExec(`insert into t2 values(1);`)
	result := tk.MustQuery("select tbl1.* from (select t1.a, 1 from t1) tbl1 left join t2 tbl2 on tbl1.a = tbl2.a order by tbl1.a desc limit 1;")
	result.Check(testkit.Rows("1 1"))
}

func (s *testSuite) TestUnion(c *C) {
	tk := testkit.NewTestKit(c, s.store)
	tk.MustExec("use test")

	testSQL := `drop table if exists union_test; create table union_test(id int);`
	tk.MustExec(testSQL)

	testSQL = `drop table if exists union_test;`
	tk.MustExec(testSQL)
	testSQL = `create table union_test(id int);`
	tk.MustExec(testSQL)
	testSQL = `insert union_test values (1),(2)`
	tk.MustExec(testSQL)

	testSQL = `select * from (select id from union_test union select id from union_test) t order by id;`
	r := tk.MustQuery(testSQL)
	r.Check(testkit.Rows("1", "2"))

	r = tk.MustQuery("select 1 union all select 1")
	r.Check(testkit.Rows("1", "1"))

	r = tk.MustQuery("select 1 union all select 1 union select 1")
	r.Check(testkit.Rows("1"))

	r = tk.MustQuery("select 1 as a union (select 2) order by a limit 1")
	r.Check(testkit.Rows("1"))

	r = tk.MustQuery("select 1 as a union (select 2) order by a limit 1, 1")
	r.Check(testkit.Rows("2"))

	r = tk.MustQuery("select id from union_test union all (select 1) order by id desc")
	r.Check(testkit.Rows("2", "1", "1"))

	r = tk.MustQuery("select id as a from union_test union (select 1) order by a desc")
	r.Check(testkit.Rows("2", "1"))

	r = tk.MustQuery(`select null as a union (select "abc") order by a`)
	r.Check(testkit.Rows("<nil>", "abc"))

	r = tk.MustQuery(`select "abc" as a union (select 1) order by a`)
	r.Check(testkit.Rows("1", "abc"))

	tk.MustExec("drop table if exists t1")
	tk.MustExec("create table t1 (c int, d int)")
	tk.MustExec("insert t1 values (NULL, 1)")
	tk.MustExec("insert t1 values (1, 1)")
	tk.MustExec("insert t1 values (1, 2)")
	tk.MustExec("drop table if exists t2")
	tk.MustExec("create table t2 (c int, d int)")
	tk.MustExec("insert t2 values (1, 3)")
	tk.MustExec("insert t2 values (1, 1)")
	tk.MustExec("drop table if exists t3")
	tk.MustExec("create table t3 (c int, d int)")
	tk.MustExec("insert t3 values (3, 2)")
	tk.MustExec("insert t3 values (4, 3)")
	r = tk.MustQuery(`select sum(c1), c2 from (select c c1, d c2 from t1 union all select d c1, c c2 from t2 union all select c c1, d c2 from t3) x group by c2 order by c2`)
	r.Check(testkit.Rows("5 1", "4 2", "4 3"))

	tk.MustExec("drop table if exists t1, t2, t3")
	tk.MustExec("create table t1 (a int primary key)")
	tk.MustExec("create table t2 (a int primary key)")
	tk.MustExec("create table t3 (a int primary key)")
	tk.MustExec("insert t1 values (7), (8)")
	tk.MustExec("insert t2 values (1), (9)")
	tk.MustExec("insert t3 values (2), (3)")
	r = tk.MustQuery("select * from t1 union all select * from t2 union all (select * from t3) order by a limit 2")
	r.Check(testkit.Rows("1", "2"))

	tk.MustExec("drop table if exists t1, t2")
	tk.MustExec("create table t1 (a int)")
	tk.MustExec("create table t2 (a int)")
	tk.MustExec("insert t1 values (2), (1)")
	tk.MustExec("insert t2 values (3), (4)")
	r = tk.MustQuery("select * from t1 union all (select * from t2) order by a limit 1")
	r.Check(testkit.Rows("1"))
	r = tk.MustQuery("select (select * from t1 where a != t.a union all (select * from t2 where a != t.a) order by a limit 1) from t1 t")
	r.Check(testkit.Rows("1", "2"))

	tk.MustExec("drop table if exists t")
	tk.MustExec("create table t (id int unsigned primary key auto_increment, c1 int, c2 int, index c1_c2 (c1, c2))")
	tk.MustExec("insert into t (c1, c2) values (1, 1)")
	tk.MustExec("insert into t (c1, c2) values (1, 2)")
	tk.MustExec("insert into t (c1, c2) values (2, 3)")
	r = tk.MustQuery("select * from (select * from t where t.c1 = 1 union select * from t where t.id = 1) s order by s.id")
	r.Check(testkit.Rows("1 1 1", "2 1 2"))

	tk.MustExec("drop table if exists t")
	tk.MustExec("CREATE TABLE t (f1 DATE)")
	tk.MustExec("INSERT INTO t VALUES ('1978-11-26')")
	r = tk.MustQuery("SELECT f1+0 FROM t UNION SELECT f1+0 FROM t")
	r.Check(testkit.Rows("19781126"))

	tk.MustExec("drop table if exists t")
	tk.MustExec("CREATE TABLE t (a int, b int)")
	tk.MustExec("INSERT INTO t VALUES ('1', '1')")
	r = tk.MustQuery("select b from (SELECT * FROM t UNION ALL SELECT a, b FROM t order by a) t")

	tk.MustExec("drop table if exists t")
	tk.MustExec("CREATE TABLE t (a DECIMAL(4,2))")
	tk.MustExec("INSERT INTO t VALUE(12.34)")
	r = tk.MustQuery("SELECT 1 AS c UNION select a FROM t")
	r.Sort().Check(testkit.Rows("1.00", "12.34"))

	// #issue3771
	r = tk.MustQuery("SELECT 'a' UNION SELECT CONCAT('a', -4)")
	r.Sort().Check(testkit.Rows("a", "a-4"))

	// test race
	tk.MustQuery("SELECT @x:=0 UNION ALL SELECT @x:=0 UNION ALL SELECT @x")

	// test field tp
	tk.MustExec("drop table if exists t1, t2")
	tk.MustExec("CREATE TABLE t1 (a date)")
	tk.MustExec("CREATE TABLE t2 (a date)")
	tk.MustExec("SELECT a from t1 UNION select a FROM t2")
	tk.MustQuery("show create table t1").Check(testkit.Rows("t1 CREATE TABLE `t1` (\n" + "  `a` date DEFAULT NULL\n" + ") ENGINE=InnoDB DEFAULT CHARSET=utf8mb4 COLLATE=utf8mb4_bin"))

	// Move from session test.
	tk.MustExec("drop table if exists t1, t2")
	tk.MustExec("create table t1 (c double);")
	tk.MustExec("create table t2 (c double);")
	tk.MustExec("insert into t1 value (73);")
	tk.MustExec("insert into t2 value (930);")
	// If set unspecified column flen to 0, it will cause bug in union.
	// This test is used to prevent the bug reappear.
	tk.MustQuery("select c from t1 union (select c from t2) order by c").Check(testkit.Rows("73", "930"))

	// issue 5703
	tk.MustExec("drop table if exists t")
	tk.MustExec("create table t(a date)")
	tk.MustExec("insert into t value ('2017-01-01'), ('2017-01-02')")
	r = tk.MustQuery("(select a from t where a < 0) union (select a from t where a > 0) order by a")
	r.Check(testkit.Rows("2017-01-01", "2017-01-02"))

	tk.MustExec("drop table if exists t")
	tk.MustExec("create table t(a int)")
	tk.MustExec("insert into t value(0),(0)")
	tk.MustQuery("select 1 from (select a from t union all select a from t) tmp").Check(testkit.Rows("1", "1", "1", "1"))
	tk.MustQuery("select 10 as a from dual union select a from t order by a desc limit 1 ").Check(testkit.Rows("10"))
	tk.MustQuery("select -10 as a from dual union select a from t order by a limit 1 ").Check(testkit.Rows("-10"))
	tk.MustQuery("select count(1) from (select a from t union all select a from t) tmp").Check(testkit.Rows("4"))

	_, err := tk.Exec("select 1 from (select a from t limit 1 union all select a from t limit 1) tmp")
	c.Assert(err, NotNil)
	terr := errors.Cause(err).(*terror.Error)
	c.Assert(terr.Code(), Equals, terror.ErrCode(mysql.ErrWrongUsage))

	_, err = tk.Exec("select 1 from (select a from t order by a union all select a from t limit 1) tmp")
	c.Assert(err, NotNil)
	terr = errors.Cause(err).(*terror.Error)
	c.Assert(terr.Code(), Equals, terror.ErrCode(mysql.ErrWrongUsage))

	_, err = tk.Exec("(select a from t order by a) union all select a from t limit 1 union all select a from t limit 1")
	c.Assert(terror.ErrorEqual(err, plannercore.ErrWrongUsage), IsTrue, Commentf("err %v", err))

	_, err = tk.Exec("(select a from t limit 1) union all select a from t limit 1")
	c.Assert(err, IsNil)
	_, err = tk.Exec("(select a from t order by a) union all select a from t order by a")
	c.Assert(err, IsNil)

	tk.MustExec("drop table if exists t")
	tk.MustExec("create table t(a int)")
	tk.MustExec("insert into t value(1),(2),(3)")

	tk.MustQuery("(select a from t order by a limit 2) union all (select a from t order by a desc limit 2) order by a desc limit 1,2").Check(testkit.Rows("2", "2"))
	tk.MustQuery("select a from t union all select a from t order by a desc limit 5").Check(testkit.Rows("3", "3", "2", "2", "1"))
	tk.MustQuery("(select a from t order by a desc limit 2) union all select a from t group by a order by a").Check(testkit.Rows("1", "2", "2", "3", "3"))
	tk.MustQuery("(select a from t order by a desc limit 2) union all select 33 as a order by a desc limit 2").Check(testkit.Rows("33", "3"))

	tk.MustQuery("select 1 union select 1 union all select 1").Check(testkit.Rows("1", "1"))
	tk.MustQuery("select 1 union all select 1 union select 1").Check(testkit.Rows("1"))

	tk.MustExec("drop table if exists t1, t2")
	tk.MustExec(`create table t1(a bigint, b bigint);`)
	tk.MustExec(`create table t2(a bigint, b bigint);`)
	tk.MustExec(`insert into t1 values(1, 1);`)
	tk.MustExec(`insert into t1 select * from t1;`)
	tk.MustExec(`insert into t1 select * from t1;`)
	tk.MustExec(`insert into t1 select * from t1;`)
	tk.MustExec(`insert into t1 select * from t1;`)
	tk.MustExec(`insert into t1 select * from t1;`)
	tk.MustExec(`insert into t1 select * from t1;`)
	tk.MustExec(`insert into t2 values(1, 1);`)
	tk.MustExec(`set @@tidb_max_chunk_size=2;`)
	tk.MustQuery(`select count(*) from (select t1.a, t1.b from t1 left join t2 on t1.a=t2.a union all select t1.a, t1.a from t1 left join t2 on t1.a=t2.a) tmp;`).Check(testkit.Rows("128"))
	tk.MustQuery(`select tmp.a, count(*) from (select t1.a, t1.b from t1 left join t2 on t1.a=t2.a union all select t1.a, t1.a from t1 left join t2 on t1.a=t2.a) tmp;`).Check(testkit.Rows("1 128"))

	tk.MustExec("drop table if exists t")
	tk.MustExec("create table t(a int, b int)")
	tk.MustExec("insert into t value(1 ,2)")
	tk.MustQuery("select a, b from (select a, 0 as d, b from t union all select a, 0 as d, b from t) test;").Check(testkit.Rows("1 2", "1 2"))

	// #issue 8141
	tk.MustExec("drop table if exists t1")
	tk.MustExec("create table t1(a int, b int)")
	tk.MustExec("insert into t1 value(1,2),(1,1),(2,2),(2,2),(3,2),(3,2)")
	tk.MustExec("set @@tidb_max_chunk_size=2;")
	tk.MustQuery("select count(*) from (select a as c, a as d from t1 union all select a, b from t1) t;").Check(testkit.Rows("12"))

	// #issue 8189 and #issue 8199
	tk.MustExec("drop table if exists t1")
	tk.MustExec("drop table if exists t2")
	tk.MustExec("CREATE TABLE t1 (a int not null, b char (10) not null)")
	tk.MustExec("insert into t1 values(1,'a'),(2,'b'),(3,'c'),(3,'c')")
	tk.MustExec("CREATE TABLE t2 (a int not null, b char (10) not null)")
	tk.MustExec("insert into t2 values(1,'a'),(2,'b'),(3,'c'),(3,'c')")
	tk.MustQuery("select a from t1 union select a from t1 order by (select a+1);").Check(testkit.Rows("1", "2", "3"))

	// #issue 8201
	for i := 0; i < 4; i++ {
		tk.MustQuery("SELECT(SELECT 0 AS a FROM dual UNION SELECT 1 AS a FROM dual ORDER BY a ASC  LIMIT 1) AS dev").Check(testkit.Rows("0"))
	}

	// #issue 8231
	tk.MustExec("drop table if exists t1")
	tk.MustExec("CREATE TABLE t1 (uid int(1))")
	tk.MustExec("INSERT INTO t1 SELECT 150")
	tk.MustQuery("SELECT 'a' UNION SELECT uid FROM t1 order by 1 desc;").Check(testkit.Rows("a", "150"))

	// #issue 8196
	tk.MustExec("drop table if exists t1")
	tk.MustExec("drop table if exists t2")
	tk.MustExec("CREATE TABLE t1 (a int not null, b char (10) not null)")
	tk.MustExec("insert into t1 values(1,'a'),(2,'b'),(3,'c'),(3,'c')")
	tk.MustExec("CREATE TABLE t2 (a int not null, b char (10) not null)")
	tk.MustExec("insert into t2 values(3,'c'),(4,'d'),(5,'f'),(6,'e')")
	tk.MustExec("analyze table t1")
	tk.MustExec("analyze table t2")
	_, err = tk.Exec("(select a,b from t1 limit 2) union all (select a,b from t2 order by a limit 1) order by t1.b")
	c.Assert(err.Error(), Equals, "[planner:1250]Table 't1' from one of the SELECTs cannot be used in global ORDER clause")
}

func (s *testSuite) TestNeighbouringProj(c *C) {
	tk := testkit.NewTestKit(c, s.store)
	tk.MustExec("use test")

	tk.MustExec("drop table if exists t1, t2")
	tk.MustExec("create table t1(a int, b int)")
	tk.MustExec("create table t2(a int, b int)")
	tk.MustExec("insert into t1 value(1, 1), (2, 2)")
	tk.MustExec("insert into t2 value(1, 1), (2, 2)")
	tk.MustQuery("select sum(c) from (select t1.a as a, t1.a as c, length(t1.b) from t1  union select a, b, b from t2) t;").Check(testkit.Rows("5"))

	tk.MustExec("drop table if exists t")
	tk.MustExec("create table t(a bigint, b bigint, c bigint);")
	tk.MustExec("insert into t values(1, 1, 1), (2, 2, 2), (3, 3, 3);")
	rs := tk.MustQuery("select cast(count(a) as signed), a as another, a from t group by a order by cast(count(a) as signed), a limit 10;")
	rs.Check(testkit.Rows("1 1 1", "1 2 2", "1 3 3"))
}

func (s *testSuite) TestIn(c *C) {
	tk := testkit.NewTestKit(c, s.store)
	tk.MustExec("use test")
	tk.MustExec(`drop table if exists t`)
	tk.MustExec(`create table t (c1 int primary key, c2 int, key c (c2));`)
	for i := 0; i <= 200; i++ {
		tk.MustExec(fmt.Sprintf("insert t values(%d, %d)", i, i))
	}
	queryStr := `select c2 from t where c1 in ('7', '10', '112', '111', '98', '106', '100', '9', '18', '17') order by c2`
	r := tk.MustQuery(queryStr)
	r.Check(testkit.Rows("7", "9", "10", "17", "18", "98", "100", "106", "111", "112"))

	queryStr = `select c2 from t where c1 in ('7a')`
	tk.MustQuery(queryStr).Check(testkit.Rows("7"))
}

func (s *testSuite) TestTablePKisHandleScan(c *C) {
	tk := testkit.NewTestKit(c, s.store)
	tk.MustExec("use test")
	tk.MustExec("drop table if exists t")
	tk.MustExec("create table t (a int PRIMARY KEY AUTO_INCREMENT)")
	tk.MustExec("insert t values (),()")
	tk.MustExec("insert t values (-100),(0)")

	tests := []struct {
		sql    string
		result [][]interface{}
	}{
		{
			"select * from t",
			testkit.Rows("-100", "1", "2", "3"),
		},
		{
			"select * from t where a = 1",
			testkit.Rows("1"),
		},
		{
			"select * from t where a != 1",
			testkit.Rows("-100", "2", "3"),
		},
		{
			"select * from t where a >= '1.1'",
			testkit.Rows("2", "3"),
		},
		{
			"select * from t where a < '1.1'",
			testkit.Rows("-100", "1"),
		},
		{
			"select * from t where a > '-100.1' and a < 2",
			testkit.Rows("-100", "1"),
		},
		{
			"select * from t where a is null",
			testkit.Rows(),
		}, {
			"select * from t where a is true",
			testkit.Rows("-100", "1", "2", "3"),
		}, {
			"select * from t where a is false",
			testkit.Rows(),
		},
		{
			"select * from t where a in (1, 2)",
			testkit.Rows("1", "2"),
		},
		{
			"select * from t where a between 1 and 2",
			testkit.Rows("1", "2"),
		},
	}

	for _, tt := range tests {
		result := tk.MustQuery(tt.sql)
		result.Check(tt.result)
	}
}

func (s *testSuite) TestIndexScan(c *C) {
	tk := testkit.NewTestKit(c, s.store)
	tk.MustExec("use test")
	tk.MustExec("drop table if exists t")
	tk.MustExec("create table t (a int unique)")
	tk.MustExec("insert t values (-1), (2), (3), (5), (6), (7), (8), (9)")
	result := tk.MustQuery("select a from t where a < 0 or (a >= 2.1 and a < 5.1) or ( a > 5.9 and a <= 7.9) or a > '8.1'")
	result.Check(testkit.Rows("-1", "3", "5", "6", "7", "9"))
	tk.MustExec("drop table if exists t")
	tk.MustExec("create table t (a int unique)")
	tk.MustExec("insert t values (0)")
	result = tk.MustQuery("select NULL from t ")
	result.Check(testkit.Rows("<nil>"))
	// test for double read
	tk.MustExec("drop table if exists t")
	tk.MustExec("create table t (a int unique, b int)")
	tk.MustExec("insert t values (5, 0)")
	tk.MustExec("insert t values (4, 0)")
	tk.MustExec("insert t values (3, 0)")
	tk.MustExec("insert t values (2, 0)")
	tk.MustExec("insert t values (1, 0)")
	tk.MustExec("insert t values (0, 0)")
	result = tk.MustQuery("select * from t order by a limit 3")
	result.Check(testkit.Rows("0 0", "1 0", "2 0"))
	tk.MustExec("drop table if exists t")
	tk.MustExec("create table t (a int unique, b int)")
	tk.MustExec("insert t values (0, 1)")
	tk.MustExec("insert t values (1, 2)")
	tk.MustExec("insert t values (2, 1)")
	tk.MustExec("insert t values (3, 2)")
	tk.MustExec("insert t values (4, 1)")
	tk.MustExec("insert t values (5, 2)")
	result = tk.MustQuery("select * from t where a < 5 and b = 1 limit 2")
	result.Check(testkit.Rows("0 1", "2 1"))
	tk.MustExec("drop table if exists tab1")
	tk.MustExec("CREATE TABLE tab1(pk INTEGER PRIMARY KEY, col0 INTEGER, col1 FLOAT, col3 INTEGER, col4 FLOAT)")
	tk.MustExec("CREATE INDEX idx_tab1_0 on tab1 (col0)")
	tk.MustExec("CREATE INDEX idx_tab1_1 on tab1 (col1)")
	tk.MustExec("CREATE INDEX idx_tab1_3 on tab1 (col3)")
	tk.MustExec("CREATE INDEX idx_tab1_4 on tab1 (col4)")
	tk.MustExec("INSERT INTO tab1 VALUES(1,37,20.85,30,10.69)")
	result = tk.MustQuery("SELECT pk FROM tab1 WHERE ((col3 <= 6 OR col3 < 29 AND (col0 < 41)) OR col3 > 42) AND col1 >= 96.1 AND col3 = 30 AND col3 > 17 AND (col0 BETWEEN 36 AND 42)")
	result.Check(testkit.Rows())
	tk.MustExec("drop table if exists tab1")
	tk.MustExec("CREATE TABLE tab1(pk INTEGER PRIMARY KEY, a INTEGER, b INTEGER)")
	tk.MustExec("CREATE INDEX idx_tab1_0 on tab1 (a)")
	tk.MustExec("INSERT INTO tab1 VALUES(1,1,1)")
	tk.MustExec("INSERT INTO tab1 VALUES(2,2,1)")
	tk.MustExec("INSERT INTO tab1 VALUES(3,1,2)")
	tk.MustExec("INSERT INTO tab1 VALUES(4,2,2)")
	result = tk.MustQuery("SELECT * FROM tab1 WHERE pk <= 3 AND a = 1")
	result.Check(testkit.Rows("1 1 1", "3 1 2"))
	result = tk.MustQuery("SELECT * FROM tab1 WHERE pk <= 4 AND a = 1 AND b = 2")
	result.Check(testkit.Rows("3 1 2"))
	tk.MustExec("CREATE INDEX idx_tab1_1 on tab1 (b, a)")
	result = tk.MustQuery("SELECT pk FROM tab1 WHERE b > 1")
	result.Check(testkit.Rows("3", "4"))

	tk.MustExec("drop table if exists t")
	tk.MustExec("CREATE TABLE t (a varchar(3), index(a))")
	tk.MustExec("insert t values('aaa'), ('aab')")
	result = tk.MustQuery("select * from t where a >= 'aaaa' and a < 'aabb'")
	result.Check(testkit.Rows("aab"))

	tk.MustExec("drop table if exists t")
	tk.MustExec("CREATE TABLE t (a int primary key, b int, c int, index(c))")
	tk.MustExec("insert t values(1, 1, 1), (2, 2, 2), (4, 4, 4), (3, 3, 3), (5, 5, 5)")
	// Test for double read and top n.
	result = tk.MustQuery("select a from t where c >= 2 order by b desc limit 1")
	result.Check(testkit.Rows("5"))

	tk.MustExec("drop table if exists t")
	tk.MustExec("create table t(a varchar(50) primary key, b int, c int, index idx(b))")
	tk.MustExec("insert into t values('aa', 1, 1)")
	tk.MustQuery("select * from t use index(idx) where a > 'a'").Check(testkit.Rows("aa 1 1"))
}

func (s *testSuite) TestIndexReverseOrder(c *C) {
	tk := testkit.NewTestKit(c, s.store)
	tk.MustExec("use test")
	tk.MustExec("drop table if exists t")
	tk.MustExec("create table t (a int primary key auto_increment, b int, index idx (b))")
	tk.MustExec("insert t (b) values (0), (1), (2), (3), (4), (5), (6), (7), (8), (9)")
	result := tk.MustQuery("select b from t order by b desc")
	result.Check(testkit.Rows("9", "8", "7", "6", "5", "4", "3", "2", "1", "0"))
	result = tk.MustQuery("select b from t where b <3 or (b >=6 and b < 8) order by b desc")
	result.Check(testkit.Rows("7", "6", "2", "1", "0"))

	tk.MustExec("drop table if exists t")
	tk.MustExec("create table t (a int, b int, index idx (b, a))")
	tk.MustExec("insert t values (0, 2), (1, 2), (2, 2), (0, 1), (1, 1), (2, 1), (0, 0), (1, 0), (2, 0)")
	result = tk.MustQuery("select b, a from t order by b, a desc")
	result.Check(testkit.Rows("0 2", "0 1", "0 0", "1 2", "1 1", "1 0", "2 2", "2 1", "2 0"))
}

func (s *testSuite) TestTableReverseOrder(c *C) {
	tk := testkit.NewTestKit(c, s.store)
	tk.MustExec("use test")
	tk.MustExec("drop table if exists t")
	tk.MustExec("create table t (a int primary key auto_increment, b int)")
	tk.MustExec("insert t (b) values (1), (2), (3), (4), (5), (6), (7), (8), (9)")
	result := tk.MustQuery("select b from t order by a desc")
	result.Check(testkit.Rows("9", "8", "7", "6", "5", "4", "3", "2", "1"))
	result = tk.MustQuery("select a from t where a <3 or (a >=6 and a < 8) order by a desc")
	result.Check(testkit.Rows("7", "6", "2", "1"))
}

func (s *testSuite) TestDefaultNull(c *C) {
	tk := testkit.NewTestKit(c, s.store)
	tk.MustExec("use test")
	tk.MustExec("drop table if exists t")
	tk.MustExec("create table t (a int primary key auto_increment, b int default 1, c int)")
	tk.MustExec("insert t values ()")
	tk.MustQuery("select * from t").Check(testkit.Rows("1 1 <nil>"))
	tk.MustExec("update t set b = NULL where a = 1")
	tk.MustQuery("select * from t").Check(testkit.Rows("1 <nil> <nil>"))
	tk.MustExec("update t set c = 1")
	tk.MustQuery("select * from t ").Check(testkit.Rows("1 <nil> 1"))
	tk.MustExec("delete from t where a = 1")
	tk.MustExec("insert t (a) values (1)")
	tk.MustQuery("select * from t").Check(testkit.Rows("1 1 <nil>"))
}

func (s *testSuite) TestUnsignedPKColumn(c *C) {
	tk := testkit.NewTestKit(c, s.store)
	tk.MustExec("use test")
	tk.MustExec("drop table if exists t")
	tk.MustExec("create table t (a int unsigned primary key, b int, c int, key idx_ba (b, c, a));")
	tk.MustExec("insert t values (1, 1, 1)")
	result := tk.MustQuery("select * from t;")
	result.Check(testkit.Rows("1 1 1"))
	tk.MustExec("update t set c=2 where a=1;")
	result = tk.MustQuery("select * from t where b=1;")
	result.Check(testkit.Rows("1 1 2"))
}

func (s *testSuite) TestJSON(c *C) {
	tk := testkit.NewTestKit(c, s.store)

	tk.MustExec("use test")
	tk.MustExec("drop table if exists test_json")
	tk.MustExec("create table test_json (id int, a json)")
	tk.MustExec(`insert into test_json (id, a) values (1, '{"a":[1,"2",{"aa":"bb"},4],"b":true}')`)
	tk.MustExec(`insert into test_json (id, a) values (2, "null")`)
	tk.MustExec(`insert into test_json (id, a) values (3, null)`)
	tk.MustExec(`insert into test_json (id, a) values (4, 'true')`)
	tk.MustExec(`insert into test_json (id, a) values (5, '3')`)
	tk.MustExec(`insert into test_json (id, a) values (5, '4.0')`)
	tk.MustExec(`insert into test_json (id, a) values (6, '"string"')`)

	var result *testkit.Result
	result = tk.MustQuery(`select tj.a from test_json tj order by tj.id`)
	result.Check(testkit.Rows(`{"a": [1, "2", {"aa": "bb"}, 4], "b": true}`, "null", "<nil>", "true", "3", "4", `"string"`))

	// Check json_type function
	result = tk.MustQuery(`select json_type(a) from test_json tj order by tj.id`)
	result.Check(testkit.Rows("OBJECT", "NULL", "<nil>", "BOOLEAN", "INTEGER", "DOUBLE", "STRING"))

	// Check json compare with primitives.
	result = tk.MustQuery(`select a from test_json tj where a = 3`)
	result.Check(testkit.Rows("3"))
	result = tk.MustQuery(`select a from test_json tj where a = 4.0`)
	result.Check(testkit.Rows("4"))
	result = tk.MustQuery(`select a from test_json tj where a = true`)
	result.Check(testkit.Rows("true"))
	result = tk.MustQuery(`select a from test_json tj where a = "string"`)
	result.Check(testkit.Rows(`"string"`))

	// Check cast(true/false as JSON).
	result = tk.MustQuery(`select cast(true as JSON)`)
	result.Check(testkit.Rows(`true`))
	result = tk.MustQuery(`select cast(false as JSON)`)
	result.Check(testkit.Rows(`false`))

	// Check two json grammar sugar.
	result = tk.MustQuery(`select a->>'$.a[2].aa' as x, a->'$.b' as y from test_json having x is not null order by id`)
	result.Check(testkit.Rows(`bb true`))
	result = tk.MustQuery(`select a->'$.a[2].aa' as x, a->>'$.b' as y from test_json having x is not null order by id`)
	result.Check(testkit.Rows(`"bb" true`))

	// Check some DDL limits for TEXT/BLOB/JSON column.
	var err error
	var terr *terror.Error

	_, err = tk.Exec(`create table test_bad_json(a json default '{}')`)
	c.Assert(err, NotNil)
	terr = errors.Cause(err).(*terror.Error)
	c.Assert(terr.Code(), Equals, terror.ErrCode(mysql.ErrBlobCantHaveDefault))

	_, err = tk.Exec(`create table test_bad_json(a blob default 'hello')`)
	c.Assert(err, NotNil)
	terr = errors.Cause(err).(*terror.Error)
	c.Assert(terr.Code(), Equals, terror.ErrCode(mysql.ErrBlobCantHaveDefault))

	_, err = tk.Exec(`create table test_bad_json(a text default 'world')`)
	c.Assert(err, NotNil)
	terr = errors.Cause(err).(*terror.Error)
	c.Assert(terr.Code(), Equals, terror.ErrCode(mysql.ErrBlobCantHaveDefault))

	// check json fields cannot be used as key.
	_, err = tk.Exec(`create table test_bad_json(id int, a json, key (a))`)
	c.Assert(err, NotNil)
	terr = errors.Cause(err).(*terror.Error)
	c.Assert(terr.Code(), Equals, terror.ErrCode(mysql.ErrJSONUsedAsKey))

	// check CAST AS JSON.
	result = tk.MustQuery(`select CAST('3' AS JSON), CAST('{}' AS JSON), CAST(null AS JSON)`)
	result.Check(testkit.Rows(`3 {} <nil>`))

	// Check cast json to decimal.
	tk.MustExec("drop table if exists test_json")
	tk.MustExec("create table test_json ( a decimal(60,2) as (JSON_EXTRACT(b,'$.c')), b json );")
	tk.MustExec(`insert into test_json (b) values
		('{"c": "1267.1"}'),
		('{"c": "1267.01"}'),
		('{"c": "1267.1234"}'),
		('{"c": "1267.3456"}'),
		('{"c": "1234567890123456789012345678901234567890123456789012345"}'),
		('{"c": "1234567890123456789012345678901234567890123456789012345.12345"}');`)

	tk.MustQuery("select a from test_json;").Check(testkit.Rows("1267.10", "1267.01", "1267.12",
		"1267.35", "1234567890123456789012345678901234567890123456789012345.00",
		"1234567890123456789012345678901234567890123456789012345.12"))
}

func (s *testSuite) TestMultiUpdate(c *C) {
	tk := testkit.NewTestKit(c, s.store)
	tk.MustExec("use test")
	tk.MustExec(`CREATE TABLE test_mu (a int primary key, b int, c int)`)
	tk.MustExec(`INSERT INTO test_mu VALUES (1, 2, 3), (4, 5, 6), (7, 8, 9)`)

	// Test INSERT ... ON DUPLICATE UPDATE set_lists.
	tk.MustExec(`INSERT INTO test_mu VALUES (1, 2, 3) ON DUPLICATE KEY UPDATE b = 3, c = b`)
	result := tk.MustQuery(`SELECT * FROM test_mu ORDER BY a`)
	result.Check(testkit.Rows(`1 3 3`, `4 5 6`, `7 8 9`))

	tk.MustExec(`INSERT INTO test_mu VALUES (1, 2, 3) ON DUPLICATE KEY UPDATE c = 2, b = c+5`)
	result = tk.MustQuery(`SELECT * FROM test_mu ORDER BY a`)
	result.Check(testkit.Rows(`1 7 2`, `4 5 6`, `7 8 9`))

	// Test UPDATE ... set_lists.
	tk.MustExec(`UPDATE test_mu SET b = 0, c = b WHERE a = 4`)
	result = tk.MustQuery(`SELECT * FROM test_mu ORDER BY a`)
	result.Check(testkit.Rows(`1 7 2`, `4 0 0`, `7 8 9`))

	tk.MustExec(`UPDATE test_mu SET c = 8, b = c WHERE a = 4`)
	result = tk.MustQuery(`SELECT * FROM test_mu ORDER BY a`)
	result.Check(testkit.Rows(`1 7 2`, `4 8 8`, `7 8 9`))

	tk.MustExec(`UPDATE test_mu SET c = b, b = c WHERE a = 7`)
	result = tk.MustQuery(`SELECT * FROM test_mu ORDER BY a`)
	result.Check(testkit.Rows(`1 7 2`, `4 8 8`, `7 8 8`))
}

func (s *testSuite) TestGeneratedColumnWrite(c *C) {
	tk := testkit.NewTestKit(c, s.store)
	tk.MustExec("use test")
	tk.MustExec(`CREATE TABLE test_gc_write (a int primary key auto_increment, b int, c int as (a+8) virtual)`)
	tk.MustExec(`CREATE TABLE test_gc_write_1 (a int primary key, b int, c int)`)

	tests := []struct {
		stmt string
		err  int
	}{
		// Can't modify generated column by values.
		{`insert into test_gc_write (a, b, c) values (1, 1, 1)`, mysql.ErrBadGeneratedColumn},
		{`insert into test_gc_write values (1, 1, 1)`, mysql.ErrBadGeneratedColumn},
		// Can't modify generated column by select clause.
		{`insert into test_gc_write select 1, 1, 1`, mysql.ErrBadGeneratedColumn},
		// Can't modify generated column by on duplicate clause.
		{`insert into test_gc_write (a, b) values (1, 1) on duplicate key update c = 1`, mysql.ErrBadGeneratedColumn},
		// Can't modify generated column by set.
		{`insert into test_gc_write set a = 1, b = 1, c = 1`, mysql.ErrBadGeneratedColumn},
		// Can't modify generated column by update clause.
		{`update test_gc_write set c = 1`, mysql.ErrBadGeneratedColumn},
		// Can't modify generated column by multi-table update clause.
		{`update test_gc_write, test_gc_write_1 set test_gc_write.c = 1`, mysql.ErrBadGeneratedColumn},

		// Can insert without generated columns.
		{`insert into test_gc_write (a, b) values (1, 1)`, 0},
		{`insert into test_gc_write set a = 2, b = 2`, 0},
		{`insert into test_gc_write (b) select c from test_gc_write`, 0},
		// Can update without generated columns.
		{`update test_gc_write set b = 2 where a = 2`, 0},
		{`update test_gc_write t1, test_gc_write_1 t2 set t1.b = 3, t2.b = 4`, 0},

		// But now we can't do this, just as same with MySQL 5.7:
		{`insert into test_gc_write values (1, 1)`, mysql.ErrWrongValueCountOnRow},
		{`insert into test_gc_write select 1, 1`, mysql.ErrWrongValueCountOnRow},
		{`insert into test_gc_write (c) select a, b from test_gc_write`, mysql.ErrWrongValueCountOnRow},
		{`insert into test_gc_write (b, c) select a, b from test_gc_write`, mysql.ErrBadGeneratedColumn},
	}
	for _, tt := range tests {
		_, err := tk.Exec(tt.stmt)
		if tt.err != 0 {
			c.Assert(err, NotNil, Commentf("sql is `%v`", tt.stmt))
			terr := errors.Cause(err).(*terror.Error)
			c.Assert(terr.Code(), Equals, terror.ErrCode(tt.err), Commentf("sql is %v", tt.stmt))
		} else {
			c.Assert(err, IsNil)
		}
	}
}

// TestGeneratedColumnRead tests select generated columns from table.
// They should be calculated from their generation expressions.
func (s *testSuite) TestGeneratedColumnRead(c *C) {
	tk := testkit.NewTestKit(c, s.store)
	tk.MustExec("use test")
	tk.MustExec(`CREATE TABLE test_gc_read(a int primary key, b int, c int as (a+b), d int as (a*b) stored)`)

	result := tk.MustQuery(`SELECT generation_expression FROM information_schema.columns WHERE table_name = 'test_gc_read' AND column_name = 'd'`)
	result.Check(testkit.Rows("`a` * `b`"))

	// Insert only column a and b, leave c and d be calculated from them.
	tk.MustExec(`INSERT INTO test_gc_read (a, b) VALUES (0,null),(1,2),(3,4)`)
	result = tk.MustQuery(`SELECT * FROM test_gc_read ORDER BY a`)
	result.Check(testkit.Rows(`0 <nil> <nil> <nil>`, `1 2 3 2`, `3 4 7 12`))

	tk.MustExec(`INSERT INTO test_gc_read SET a = 5, b = 10`)
	result = tk.MustQuery(`SELECT * FROM test_gc_read ORDER BY a`)
	result.Check(testkit.Rows(`0 <nil> <nil> <nil>`, `1 2 3 2`, `3 4 7 12`, `5 10 15 50`))

	tk.MustExec(`REPLACE INTO test_gc_read (a, b) VALUES (5, 6)`)
	result = tk.MustQuery(`SELECT * FROM test_gc_read ORDER BY a`)
	result.Check(testkit.Rows(`0 <nil> <nil> <nil>`, `1 2 3 2`, `3 4 7 12`, `5 6 11 30`))

	tk.MustExec(`INSERT INTO test_gc_read (a, b) VALUES (5, 8) ON DUPLICATE KEY UPDATE b = 9`)
	result = tk.MustQuery(`SELECT * FROM test_gc_read ORDER BY a`)
	result.Check(testkit.Rows(`0 <nil> <nil> <nil>`, `1 2 3 2`, `3 4 7 12`, `5 9 14 45`))

	// Test select only-generated-column-without-dependences.
	result = tk.MustQuery(`SELECT c, d FROM test_gc_read`)
	result.Check(testkit.Rows(`<nil> <nil>`, `3 2`, `7 12`, `14 45`))

	// Test order of on duplicate key update list.
	tk.MustExec(`INSERT INTO test_gc_read (a, b) VALUES (5, 8) ON DUPLICATE KEY UPDATE a = 6, b = a`)
	result = tk.MustQuery(`SELECT * FROM test_gc_read ORDER BY a`)
	result.Check(testkit.Rows(`0 <nil> <nil> <nil>`, `1 2 3 2`, `3 4 7 12`, `6 6 12 36`))

	tk.MustExec(`INSERT INTO test_gc_read (a, b) VALUES (6, 8) ON DUPLICATE KEY UPDATE b = 8, a = b`)
	result = tk.MustQuery(`SELECT * FROM test_gc_read ORDER BY a`)
	result.Check(testkit.Rows(`0 <nil> <nil> <nil>`, `1 2 3 2`, `3 4 7 12`, `8 8 16 64`))

	// Test where-conditions on virtual/stored generated columns.
	result = tk.MustQuery(`SELECT * FROM test_gc_read WHERE c = 7`)
	result.Check(testkit.Rows(`3 4 7 12`))

	result = tk.MustQuery(`SELECT * FROM test_gc_read WHERE d = 64`)
	result.Check(testkit.Rows(`8 8 16 64`))

	// Test update where-conditions on virtual/generated columns.
	tk.MustExec(`UPDATE test_gc_read SET a = a + 100 WHERE c = 7`)
	result = tk.MustQuery(`SELECT * FROM test_gc_read WHERE c = 107`)
	result.Check(testkit.Rows(`103 4 107 412`))

	// Test update where-conditions on virtual/generated columns.
	tk.MustExec(`UPDATE test_gc_read m SET m.a = m.a + 100 WHERE c = 107`)
	result = tk.MustQuery(`SELECT * FROM test_gc_read WHERE c = 207`)
	result.Check(testkit.Rows(`203 4 207 812`))

	tk.MustExec(`UPDATE test_gc_read SET a = a - 200 WHERE d = 812`)
	result = tk.MustQuery(`SELECT * FROM test_gc_read WHERE d = 12`)
	result.Check(testkit.Rows(`3 4 7 12`))

	tk.MustExec(`INSERT INTO test_gc_read set a = 4, b = d + 1`)
	result = tk.MustQuery(`SELECT * FROM test_gc_read ORDER BY a`)
	result.Check(testkit.Rows(`0 <nil> <nil> <nil>`, `1 2 3 2`, `3 4 7 12`,
		`4 <nil> <nil> <nil>`, `8 8 16 64`))
	tk.MustExec(`DELETE FROM test_gc_read where a = 4`)

	// Test on-conditions on virtual/stored generated columns.
	tk.MustExec(`CREATE TABLE test_gc_help(a int primary key, b int, c int, d int)`)
	tk.MustExec(`INSERT INTO test_gc_help(a, b, c, d) SELECT * FROM test_gc_read`)

	result = tk.MustQuery(`SELECT t1.* FROM test_gc_read t1 JOIN test_gc_help t2 ON t1.c = t2.c ORDER BY t1.a`)
	result.Check(testkit.Rows(`1 2 3 2`, `3 4 7 12`, `8 8 16 64`))

	result = tk.MustQuery(`SELECT t1.* FROM test_gc_read t1 JOIN test_gc_help t2 ON t1.d = t2.d ORDER BY t1.a`)
	result.Check(testkit.Rows(`1 2 3 2`, `3 4 7 12`, `8 8 16 64`))

	// Test generated column in subqueries.
	result = tk.MustQuery(`SELECT * FROM test_gc_read t WHERE t.a not in (SELECT t.a FROM test_gc_read t where t.c > 5)`)
	result.Sort().Check(testkit.Rows(`0 <nil> <nil> <nil>`, `1 2 3 2`))

	result = tk.MustQuery(`SELECT * FROM test_gc_read t WHERE t.c in (SELECT t.c FROM test_gc_read t where t.c > 5)`)
	result.Sort().Check(testkit.Rows(`3 4 7 12`, `8 8 16 64`))

	result = tk.MustQuery(`SELECT tt.b FROM test_gc_read tt WHERE tt.a = (SELECT max(t.a) FROM test_gc_read t WHERE t.c = tt.c) ORDER BY b`)
	result.Check(testkit.Rows(`2`, `4`, `8`))

	// Test aggregation on virtual/stored generated columns.
	result = tk.MustQuery(`SELECT c, sum(a) aa, max(d) dd FROM test_gc_read GROUP BY c ORDER BY aa`)
	result.Check(testkit.Rows(`<nil> 0 <nil>`, `3 1 2`, `7 3 12`, `16 8 64`))

	result = tk.MustQuery(`SELECT a, sum(c), sum(d) FROM test_gc_read GROUP BY a ORDER BY a`)
	result.Check(testkit.Rows(`0 <nil> <nil>`, `1 3 2`, `3 7 12`, `8 16 64`))

	// Test multi-update on generated columns.
	tk.MustExec(`UPDATE test_gc_read m, test_gc_read n SET m.a = m.a + 10, n.a = n.a + 10`)
	result = tk.MustQuery(`SELECT * FROM test_gc_read ORDER BY a`)
	result.Check(testkit.Rows(`10 <nil> <nil> <nil>`, `11 2 13 22`, `13 4 17 52`, `18 8 26 144`))

	// Test different types between generation expression and generated column.
	tk.MustExec(`CREATE TABLE test_gc_read_cast(a VARCHAR(255), b VARCHAR(255), c INT AS (JSON_EXTRACT(a, b)), d INT AS (JSON_EXTRACT(a, b)) STORED)`)
	tk.MustExec(`INSERT INTO test_gc_read_cast (a, b) VALUES ('{"a": "3"}', '$.a')`)
	result = tk.MustQuery(`SELECT c, d FROM test_gc_read_cast`)
	result.Check(testkit.Rows(`3 3`))

	tk.MustExec(`CREATE TABLE test_gc_read_cast_1(a VARCHAR(255), b VARCHAR(255), c ENUM("red", "yellow") AS (JSON_UNQUOTE(JSON_EXTRACT(a, b))))`)
	tk.MustExec(`INSERT INTO test_gc_read_cast_1 (a, b) VALUES ('{"a": "yellow"}', '$.a')`)
	result = tk.MustQuery(`SELECT c FROM test_gc_read_cast_1`)
	result.Check(testkit.Rows(`yellow`))

	tk.MustExec(`CREATE TABLE test_gc_read_cast_2( a JSON, b JSON AS (a->>'$.a'))`)
	tk.MustExec(`INSERT INTO test_gc_read_cast_2(a) VALUES ('{"a": "{    \\\"key\\\": \\\"\\u6d4b\\\"    }"}')`)
	result = tk.MustQuery(`SELECT b FROM test_gc_read_cast_2`)
	result.Check(testkit.Rows(`{"key": "测"}`))

	_, err := tk.Exec(`INSERT INTO test_gc_read_cast_1 (a, b) VALUES ('{"a": "invalid"}', '$.a')`)
	c.Assert(err, NotNil)

	// Test not null generated columns.
	tk.MustExec(`CREATE TABLE test_gc_read_1(a int primary key, b int, c int as (a+b) not null, d int as (a*b) stored)`)
	tk.MustExec(`CREATE TABLE test_gc_read_2(a int primary key, b int, c int as (a+b), d int as (a*b) stored not null)`)
	tests := []struct {
		stmt string
		err  int
	}{
		// Can't insert these records, because generated columns are not null.
		{`insert into test_gc_read_1(a, b) values (1, null)`, mysql.ErrBadNull},
		{`insert into test_gc_read_2(a, b) values (1, null)`, mysql.ErrBadNull},
	}
	for _, tt := range tests {
		_, err := tk.Exec(tt.stmt)
		if tt.err != 0 {
			c.Assert(err, NotNil)
			terr := errors.Cause(err).(*terror.Error)
			c.Assert(terr.Code(), Equals, terror.ErrCode(tt.err))
		} else {
			c.Assert(err, IsNil)
		}
	}
}

func (s *testSuite) TestToPBExpr(c *C) {
	tk := testkit.NewTestKit(c, s.store)
	tk.MustExec("use test")
	tk.MustExec("drop table if exists t")
	tk.MustExec("create table t (a decimal(10,6), b decimal, index idx_b (b))")
	tk.MustExec("set sql_mode = ''")
	tk.MustExec("insert t values (1.1, 1.1)")
	tk.MustExec("insert t values (2.4, 2.4)")
	tk.MustExec("insert t values (3.3, 2.7)")
	result := tk.MustQuery("select * from t where a < 2.399999")
	result.Check(testkit.Rows("1.100000 1"))
	result = tk.MustQuery("select * from t where a > 1.5")
	result.Check(testkit.Rows("2.400000 2", "3.300000 3"))
	result = tk.MustQuery("select * from t where a <= 1.1")
	result.Check(testkit.Rows("1.100000 1"))
	result = tk.MustQuery("select * from t where b >= 3")
	result.Check(testkit.Rows("3.300000 3"))
	result = tk.MustQuery("select * from t where not (b = 1)")
	result.Check(testkit.Rows("2.400000 2", "3.300000 3"))
	result = tk.MustQuery("select * from t where b&1 = a|1")
	result.Check(testkit.Rows("1.100000 1"))
	result = tk.MustQuery("select * from t where b != 2 and b <=> 3")
	result.Check(testkit.Rows("3.300000 3"))
	result = tk.MustQuery("select * from t where b in (3)")
	result.Check(testkit.Rows("3.300000 3"))
	result = tk.MustQuery("select * from t where b not in (1, 2)")
	result.Check(testkit.Rows("3.300000 3"))

	tk.MustExec("drop table if exists t")
	tk.MustExec("create table t (a varchar(255), b int)")
	tk.MustExec("insert t values ('abc123', 1)")
	tk.MustExec("insert t values ('ab123', 2)")
	result = tk.MustQuery("select * from t where a like 'ab%'")
	result.Check(testkit.Rows("abc123 1", "ab123 2"))
	result = tk.MustQuery("select * from t where a like 'ab_12'")
	result.Check(nil)
	tk.MustExec("drop table if exists t")
	tk.MustExec("create table t (a int primary key)")
	tk.MustExec("insert t values (1)")
	tk.MustExec("insert t values (2)")
	result = tk.MustQuery("select * from t where not (a = 1)")
	result.Check(testkit.Rows("2"))
	result = tk.MustQuery("select * from t where not(not (a = 1))")
	result.Check(testkit.Rows("1"))
	result = tk.MustQuery("select * from t where not(a != 1 and a != 2)")
	result.Check(testkit.Rows("1", "2"))
}

func (s *testSuite) TestDatumXAPI(c *C) {
	tk := testkit.NewTestKit(c, s.store)
	tk.MustExec("use test")
	tk.MustExec("drop table if exists t")
	tk.MustExec("create table t (a decimal(10,6), b decimal, index idx_b (b))")
	tk.MustExec("set sql_mode = ''")
	tk.MustExec("insert t values (1.1, 1.1)")
	tk.MustExec("insert t values (2.2, 2.2)")
	tk.MustExec("insert t values (3.3, 2.7)")
	result := tk.MustQuery("select * from t where a > 1.5")
	result.Check(testkit.Rows("2.200000 2", "3.300000 3"))
	result = tk.MustQuery("select * from t where b > 1.5")
	result.Check(testkit.Rows("2.200000 2", "3.300000 3"))

	tk.MustExec("drop table if exists t")
	tk.MustExec("create table t (a time(3), b time, index idx_a (a))")
	tk.MustExec("insert t values ('11:11:11', '11:11:11')")
	tk.MustExec("insert t values ('11:11:12', '11:11:12')")
	tk.MustExec("insert t values ('11:11:13', '11:11:13')")
	result = tk.MustQuery("select * from t where a > '11:11:11.5'")
	result.Check(testkit.Rows("11:11:12.000 11:11:12", "11:11:13.000 11:11:13"))
	result = tk.MustQuery("select * from t where b > '11:11:11.5'")
	result.Check(testkit.Rows("11:11:12.000 11:11:12", "11:11:13.000 11:11:13"))
}

func (s *testSuite) TestSQLMode(c *C) {
	tk := testkit.NewTestKit(c, s.store)
	tk.MustExec("use test")
	tk.MustExec("drop table if exists t")
	tk.MustExec("create table t (a tinyint not null)")
	tk.MustExec("set sql_mode = 'STRICT_TRANS_TABLES'")
	_, err := tk.Exec("insert t values ()")
	c.Check(err, NotNil)

	_, err = tk.Exec("insert t values ('1000')")
	c.Check(err, NotNil)

	tk.MustExec("create table if not exists tdouble (a double(3,2))")
	_, err = tk.Exec("insert tdouble values (10.23)")
	c.Check(err, NotNil)

	tk.MustExec("set sql_mode = ''")
	tk.MustExec("insert t values ()")
	tk.MustExec("insert t values (1000)")
	tk.MustQuery("select * from t").Check(testkit.Rows("0", "127"))

	tk.MustExec("insert tdouble values (10.23)")
	tk.MustQuery("select * from tdouble").Check(testkit.Rows("9.99"))

	tk.MustExec("set sql_mode = 'STRICT_TRANS_TABLES'")
	tk.MustExec("set @@global.sql_mode = ''")

	// With the existence of global variable cache, it have to sleep a while here.
	time.Sleep(3 * time.Second)
	tk2 := testkit.NewTestKit(c, s.store)
	tk2.MustExec("use test")
	tk2.MustExec("create table t2 (a varchar(3))")
	tk2.MustExec("insert t2 values ('abcd')")
	tk2.MustQuery("select * from t2").Check(testkit.Rows("abc"))

	// session1 is still in strict mode.
	_, err = tk.Exec("insert t2 values ('abcd')")
	c.Check(err, NotNil)
	// Restore original global strict mode.
	tk.MustExec("set @@global.sql_mode = 'STRICT_TRANS_TABLES'")
}

func (s *testSuite) TestTableDual(c *C) {
	tk := testkit.NewTestKit(c, s.store)
	tk.MustExec("use test")
	result := tk.MustQuery("Select 1")
	result.Check(testkit.Rows("1"))
	result = tk.MustQuery("Select 1 from dual")
	result.Check(testkit.Rows("1"))
	result = tk.MustQuery("Select count(*) from dual")
	result.Check(testkit.Rows("1"))
	result = tk.MustQuery("Select 1 from dual where 1")
	result.Check(testkit.Rows("1"))
}

func (s *testSuite) TestTableScan(c *C) {
	tk := testkit.NewTestKit(c, s.store)
	tk.MustExec("use information_schema")
	result := tk.MustQuery("select * from schemata")
	// There must be these tables: information_schema, mysql, performance_schema and test.
	c.Assert(len(result.Rows()), GreaterEqual, 4)
	tk.MustExec("use test")
	tk.MustExec("create database mytest")
	rowStr1 := fmt.Sprintf("%s %s %s %s %v", "def", "mysql", "utf8mb4", "utf8mb4_bin", nil)
	rowStr2 := fmt.Sprintf("%s %s %s %s %v", "def", "mytest", "utf8mb4", "utf8mb4_bin", nil)
	tk.MustExec("use information_schema")
	result = tk.MustQuery("select * from schemata where schema_name = 'mysql'")
	result.Check(testkit.Rows(rowStr1))
	result = tk.MustQuery("select * from schemata where schema_name like 'my%'")
	result.Check(testkit.Rows(rowStr1, rowStr2))
	result = tk.MustQuery("select 1 from tables limit 1")
	result.Check(testkit.Rows("1"))
}

func (s *testSuite) TestAdapterStatement(c *C) {
	se, err := session.CreateSession4Test(s.store)
	c.Check(err, IsNil)
	se.GetSessionVars().TxnCtx.InfoSchema = domain.GetDomain(se).InfoSchema()
	compiler := &executor.Compiler{Ctx: se}
	stmtNode, err := s.ParseOneStmt("select 1", "", "")
	c.Check(err, IsNil)
	stmt, err := compiler.Compile(context.TODO(), stmtNode)
	c.Check(err, IsNil)
	c.Check(stmt.OriginText(), Equals, "select 1")

	stmtNode, err = s.ParseOneStmt("create table test.t (a int)", "", "")
	c.Check(err, IsNil)
	stmt, err = compiler.Compile(context.TODO(), stmtNode)
	c.Check(err, IsNil)
	c.Check(stmt.OriginText(), Equals, "create table test.t (a int)")
}

func (s *testSuite) TestIsPointGet(c *C) {
	tk := testkit.NewTestKit(c, s.store)
	tk.MustExec("use mysql")
	ctx := tk.Se.(sessionctx.Context)
	tests := map[string]bool{
		"select * from help_topic where name='aaa'":         true,
		"select * from help_topic where help_topic_id=1":    true,
		"select * from help_topic where help_category_id=1": false,
	}
	infoSchema := executor.GetInfoSchema(ctx)

	for sqlStr, result := range tests {
		stmtNode, err := s.ParseOneStmt(sqlStr, "", "")
		c.Check(err, IsNil)
		err = plannercore.Preprocess(ctx, stmtNode, infoSchema, false)
		c.Check(err, IsNil)
		p, err := planner.Optimize(ctx, stmtNode, infoSchema)
		c.Check(err, IsNil)
		ret := executor.IsPointGetWithPKOrUniqueKeyByAutoCommit(ctx, p)
		c.Assert(ret, Equals, result)
	}
}

func (s *testSuite) TestRow(c *C) {
	tk := testkit.NewTestKit(c, s.store)
	tk.MustExec("use test")
	tk.MustExec("drop table if exists t")
	tk.MustExec("create table t (c int, d int)")
	tk.MustExec("insert t values (1, 1)")
	tk.MustExec("insert t values (1, 3)")
	tk.MustExec("insert t values (2, 1)")
	tk.MustExec("insert t values (2, 3)")
	result := tk.MustQuery("select * from t where (c, d) < (2,2)")
	result.Check(testkit.Rows("1 1", "1 3", "2 1"))
	result = tk.MustQuery("select * from t where (1,2,3) > (3,2,1)")
	result.Check(testkit.Rows())
	result = tk.MustQuery("select * from t where row(1,2,3) > (3,2,1)")
	result.Check(testkit.Rows())
	result = tk.MustQuery("select * from t where (c, d) = (select * from t where (c,d) = (1,1))")
	result.Check(testkit.Rows("1 1"))
	result = tk.MustQuery("select * from t where (c, d) = (select * from t k where (t.c,t.d) = (c,d))")
	result.Check(testkit.Rows("1 1", "1 3", "2 1", "2 3"))
	result = tk.MustQuery("select (1, 2, 3) < (2, 3, 4)")
	result.Check(testkit.Rows("1"))
	result = tk.MustQuery("select (2, 3, 4) <= (2, 3, 3)")
	result.Check(testkit.Rows("0"))
	result = tk.MustQuery("select (2, 3, 4) <= (2, 3, 4)")
	result.Check(testkit.Rows("1"))
	result = tk.MustQuery("select (2, 3, 4) <= (2, 1, 4)")
	result.Check(testkit.Rows("0"))
	result = tk.MustQuery("select (2, 3, 4) >= (2, 3, 4)")
	result.Check(testkit.Rows("1"))
	result = tk.MustQuery("select (2, 3, 4) = (2, 3, 4)")
	result.Check(testkit.Rows("1"))
	result = tk.MustQuery("select (2, 3, 4) != (2, 3, 4)")
	result.Check(testkit.Rows("0"))
	result = tk.MustQuery("select row(1, 1) in (row(1, 1))")
	result.Check(testkit.Rows("1"))
	result = tk.MustQuery("select row(1, 0) in (row(1, 1))")
	result.Check(testkit.Rows("0"))
	result = tk.MustQuery("select row(1, 1) in (select 1, 1)")
	result.Check(testkit.Rows("1"))
	result = tk.MustQuery("select row(1, 1) > row(1, 0)")
	result.Check(testkit.Rows("1"))
	result = tk.MustQuery("select row(1, 1) > (select 1, 0)")
	result.Check(testkit.Rows("1"))
	result = tk.MustQuery("select 1 > (select 1)")
	result.Check(testkit.Rows("0"))
	result = tk.MustQuery("select (select 1)")
	result.Check(testkit.Rows("1"))
}

func (s *testSuite) TestColumnName(c *C) {
	tk := testkit.NewTestKit(c, s.store)
	tk.MustExec("use test")
	tk.MustExec("drop table if exists t")
	tk.MustExec("create table t (c int, d int)")
	// disable only full group by
	tk.MustExec("set sql_mode='STRICT_TRANS_TABLES'")
	rs, err := tk.Exec("select 1 + c, count(*) from t")
	c.Check(err, IsNil)
	fields := rs.Fields()
	c.Check(len(fields), Equals, 2)
	c.Check(fields[0].Column.Name.L, Equals, "1 + c")
	c.Check(fields[0].ColumnAsName.L, Equals, "1 + c")
	c.Check(fields[1].Column.Name.L, Equals, "count(*)")
	c.Check(fields[1].ColumnAsName.L, Equals, "count(*)")
	rs, err = tk.Exec("select (c) > all (select c from t) from t")
	c.Check(err, IsNil)
	fields = rs.Fields()
	c.Check(len(fields), Equals, 1)
	c.Check(fields[0].Column.Name.L, Equals, "(c) > all (select c from t)")
	c.Check(fields[0].ColumnAsName.L, Equals, "(c) > all (select c from t)")
	tk.MustExec("begin")
	tk.MustExec("insert t values(1,1)")
	rs, err = tk.Exec("select c d, d c from t")
	c.Check(err, IsNil)
	fields = rs.Fields()
	c.Check(len(fields), Equals, 2)
	c.Check(fields[0].Column.Name.L, Equals, "c")
	c.Check(fields[0].ColumnAsName.L, Equals, "d")
	c.Check(fields[1].Column.Name.L, Equals, "d")
	c.Check(fields[1].ColumnAsName.L, Equals, "c")
	// Test case for query a column of a table.
	// In this case, all attributes have values.
	rs, err = tk.Exec("select c as a from t as t2")
	c.Check(err, IsNil)
	fields = rs.Fields()
	c.Check(fields[0].Column.Name.L, Equals, "c")
	c.Check(fields[0].ColumnAsName.L, Equals, "a")
	c.Check(fields[0].Table.Name.L, Equals, "t")
	c.Check(fields[0].TableAsName.L, Equals, "t2")
	c.Check(fields[0].DBName.L, Equals, "test")
	// Test case for query a expression which only using constant inputs.
	// In this case, the table, org_table and database attributes will all be empty.
	rs, err = tk.Exec("select hour(1) as a from t as t2")
	c.Check(err, IsNil)
	fields = rs.Fields()
	c.Check(fields[0].Column.Name.L, Equals, "a")
	c.Check(fields[0].ColumnAsName.L, Equals, "a")
	c.Check(fields[0].Table.Name.L, Equals, "")
	c.Check(fields[0].TableAsName.L, Equals, "")
	c.Check(fields[0].DBName.L, Equals, "")
}

func (s *testSuite) TestSelectVar(c *C) {
	tk := testkit.NewTestKit(c, s.store)
	tk.MustExec("use test")
	tk.MustExec("drop table if exists t")
	tk.MustExec("create table t (d int)")
	tk.MustExec("insert into t values(1), (2), (1)")
	// This behavior is different from MySQL.
	result := tk.MustQuery("select @a, @a := d+1 from t")
	result.Check(testkit.Rows("<nil> 2", "2 3", "3 2"))
}

func (s *testSuite) TestHistoryRead(c *C) {
	tk := testkit.NewTestKit(c, s.store)
	tk.MustExec("use test")
	tk.MustExec("drop table if exists history_read")
	tk.MustExec("create table history_read (a int)")
	tk.MustExec("insert history_read values (1)")

	// For mocktikv, safe point is not initialized, we manually insert it for snapshot to use.
	safePointName := "tikv_gc_safe_point"
	safePointValue := "20060102-15:04:05 -0700 MST"
	safePointComment := "All versions after safe point can be accessed. (DO NOT EDIT)"
	updateSafePoint := fmt.Sprintf(`INSERT INTO mysql.tidb VALUES ('%[1]s', '%[2]s', '%[3]s')
	ON DUPLICATE KEY
	UPDATE variable_value = '%[2]s', comment = '%[3]s'`, safePointName, safePointValue, safePointComment)
	tk.MustExec(updateSafePoint)

	// Set snapshot to a time before save point will fail.
	_, err := tk.Exec("set @@tidb_snapshot = '2006-01-01 15:04:05.999999'")
	c.Assert(terror.ErrorEqual(err, variable.ErrSnapshotTooOld), IsTrue, Commentf("err %v", err))
	// SnapshotTS Is not updated if check failed.
	c.Assert(tk.Se.GetSessionVars().SnapshotTS, Equals, uint64(0))

	curVer1, _ := s.store.CurrentVersion()
	time.Sleep(time.Millisecond)
	snapshotTime := time.Now()
	time.Sleep(time.Millisecond)
	curVer2, _ := s.store.CurrentVersion()
	tk.MustExec("insert history_read values (2)")
	tk.MustQuery("select * from history_read").Check(testkit.Rows("1", "2"))
	tk.MustExec("set @@tidb_snapshot = '" + snapshotTime.Format("2006-01-02 15:04:05.999999") + "'")
	ctx := tk.Se.(sessionctx.Context)
	snapshotTS := ctx.GetSessionVars().SnapshotTS
	c.Assert(snapshotTS, Greater, curVer1.Ver)
	c.Assert(snapshotTS, Less, curVer2.Ver)
	tk.MustQuery("select * from history_read").Check(testkit.Rows("1"))
	_, err = tk.Exec("insert history_read values (2)")
	c.Assert(err, NotNil)
	_, err = tk.Exec("update history_read set a = 3 where a = 1")
	c.Assert(err, NotNil)
	_, err = tk.Exec("delete from history_read where a = 1")
	c.Assert(err, NotNil)
	tk.MustExec("set @@tidb_snapshot = ''")
	tk.MustQuery("select * from history_read").Check(testkit.Rows("1", "2"))
	tk.MustExec("insert history_read values (3)")
	tk.MustExec("update history_read set a = 4 where a = 3")
	tk.MustExec("delete from history_read where a = 1")

	time.Sleep(time.Millisecond)
	snapshotTime = time.Now()
	time.Sleep(time.Millisecond)
	tk.MustExec("alter table history_read add column b int")
	tk.MustExec("insert history_read values (8, 8), (9, 9)")
	tk.MustQuery("select * from history_read order by a").Check(testkit.Rows("2 <nil>", "4 <nil>", "8 8", "9 9"))
	tk.MustExec("set @@tidb_snapshot = '" + snapshotTime.Format("2006-01-02 15:04:05.999999") + "'")
	tk.MustQuery("select * from history_read order by a").Check(testkit.Rows("2", "4"))
	tsoStr := strconv.FormatUint(oracle.EncodeTSO(snapshotTime.UnixNano()/int64(time.Millisecond)), 10)

	tk.MustExec("set @@tidb_snapshot = '" + tsoStr + "'")
	tk.MustQuery("select * from history_read order by a").Check(testkit.Rows("2", "4"))

	tk.MustExec("set @@tidb_snapshot = ''")
	tk.MustQuery("select * from history_read order by a").Check(testkit.Rows("2 <nil>", "4 <nil>", "8 8", "9 9"))
}

func (s *testSuite) TestScanControlSelection(c *C) {
	tk := testkit.NewTestKit(c, s.store)
	tk.MustExec("use test")
	tk.MustExec("drop table if exists t")
	tk.MustExec("create table t(a int primary key, b int, c int, index idx_b(b))")
	tk.MustExec("insert into t values (1, 1, 1), (2, 1, 1), (3, 1, 2), (4, 2, 3)")
	tk.MustQuery("select (select count(1) k from t s where s.b = t1.c) from t t1").Sort().Check(testkit.Rows("0", "1", "3", "3"))
}

func (s *testSuite) TestSimpleDAG(c *C) {
	tk := testkit.NewTestKit(c, s.store)
	tk.MustExec("use test")
	tk.MustExec("drop table if exists t")
	tk.MustExec("create table t(a int primary key, b int, c int)")
	tk.MustExec("insert into t values (1, 1, 1), (2, 1, 1), (3, 1, 2), (4, 2, 3)")
	tk.MustQuery("select a from t").Check(testkit.Rows("1", "2", "3", "4"))
	tk.MustQuery("select * from t where a = 4").Check(testkit.Rows("4 2 3"))
	tk.MustQuery("select a from t limit 1").Check(testkit.Rows("1"))
	tk.MustQuery("select a from t order by a desc").Check(testkit.Rows("4", "3", "2", "1"))
	tk.MustQuery("select a from t order by a desc limit 1").Check(testkit.Rows("4"))
	tk.MustQuery("select a from t order by b desc limit 1").Check(testkit.Rows("4"))
	tk.MustQuery("select a from t where a < 3").Check(testkit.Rows("1", "2"))
	tk.MustQuery("select a from t where b > 1").Check(testkit.Rows("4"))
	tk.MustQuery("select a from t where b > 1 and a < 3").Check(testkit.Rows())
	tk.MustQuery("select count(*) from t where b > 1 and a < 3").Check(testkit.Rows("0"))
	tk.MustQuery("select count(*) from t").Check(testkit.Rows("4"))
	tk.MustQuery("select count(*), c from t group by c order by c").Check(testkit.Rows("2 1", "1 2", "1 3"))
	tk.MustQuery("select sum(c) as s from t group by b order by s").Check(testkit.Rows("3", "4"))
	tk.MustQuery("select avg(a) as s from t group by b order by s").Check(testkit.Rows("2.0000", "4.0000"))
	tk.MustQuery("select sum(distinct c) from t group by b").Check(testkit.Rows("3", "3"))

	tk.MustExec("create index i on t(c,b)")
	tk.MustQuery("select a from t where c = 1").Check(testkit.Rows("1", "2"))
	tk.MustQuery("select a from t where c = 1 and a < 2").Check(testkit.Rows("1"))
	tk.MustQuery("select a from t where c = 1 order by a limit 1").Check(testkit.Rows("1"))
	tk.MustQuery("select count(*) from t where c = 1 ").Check(testkit.Rows("2"))
	tk.MustExec("create index i1 on t(b)")
	tk.MustQuery("select c from t where b = 2").Check(testkit.Rows("3"))
	tk.MustQuery("select * from t where b = 2").Check(testkit.Rows("4 2 3"))
	tk.MustQuery("select count(*) from t where b = 1").Check(testkit.Rows("3"))
	tk.MustQuery("select * from t where b = 1 and a > 1 limit 1").Check(testkit.Rows("2 1 1"))

	// Test time push down.
	tk.MustExec("drop table if exists t")
	tk.MustExec("create table t (id int, c1 datetime);")
	tk.MustExec("insert into t values (1, '2015-06-07 12:12:12')")
	tk.MustQuery("select id from t where c1 = '2015-06-07 12:12:12'").Check(testkit.Rows("1"))
}

func (s *testSuite) TestTimestampTimeZone(c *C) {
	tk := testkit.NewTestKit(c, s.store)
	tk.MustExec("use test")
	tk.MustExec("drop table if exists t")
	tk.MustExec("create table t (ts timestamp)")
	tk.MustExec("set time_zone = '+00:00'")
	tk.MustExec("insert into t values ('2017-04-27 22:40:42')")
	// The timestamp will get different value if time_zone session variable changes.
	tests := []struct {
		timezone string
		expect   string
	}{
		{"+10:00", "2017-04-28 08:40:42"},
		{"-6:00", "2017-04-27 16:40:42"},
	}
	for _, tt := range tests {
		tk.MustExec(fmt.Sprintf("set time_zone = '%s'", tt.timezone))
		tk.MustQuery("select * from t").Check(testkit.Rows(tt.expect))
	}

	// For issue https://github.com/pingcap/tidb/issues/3467
	tk.MustExec("drop table if exists t1")
	tk.MustExec(`CREATE TABLE t1 (
 	      id bigint(20) NOT NULL AUTO_INCREMENT,
 	      uid int(11) DEFAULT NULL,
 	      datetime timestamp NOT NULL DEFAULT CURRENT_TIMESTAMP,
 	      ip varchar(128) DEFAULT NULL,
 	    PRIMARY KEY (id),
 	      KEY i_datetime (datetime),
 	      KEY i_userid (uid)
 	    );`)
	tk.MustExec(`INSERT INTO t1 VALUES (123381351,1734,"2014-03-31 08:57:10","127.0.0.1");`)
	r := tk.MustQuery("select datetime from t1;") // Cover TableReaderExec
	r.Check(testkit.Rows("2014-03-31 08:57:10"))
	r = tk.MustQuery("select datetime from t1 where datetime='2014-03-31 08:57:10';")
	r.Check(testkit.Rows("2014-03-31 08:57:10")) // Cover IndexReaderExec
	r = tk.MustQuery("select * from t1 where datetime='2014-03-31 08:57:10';")
	r.Check(testkit.Rows("123381351 1734 2014-03-31 08:57:10 127.0.0.1")) // Cover IndexLookupExec

	// For issue https://github.com/pingcap/tidb/issues/3485
	tk.MustExec("set time_zone = 'Asia/Shanghai'")
	tk.MustExec("drop table if exists t1")
	tk.MustExec(`CREATE TABLE t1 (
	    id bigint(20) NOT NULL AUTO_INCREMENT,
	    datetime timestamp NOT NULL DEFAULT CURRENT_TIMESTAMP,
	    PRIMARY KEY (id)
	  );`)
	tk.MustExec(`INSERT INTO t1 VALUES (123381351,"2014-03-31 08:57:10");`)
	r = tk.MustQuery(`select * from t1 where datetime="2014-03-31 08:57:10";`)
	r.Check(testkit.Rows("123381351 2014-03-31 08:57:10"))
	tk.MustExec(`alter table t1 add key i_datetime (datetime);`)
	r = tk.MustQuery(`select * from t1 where datetime="2014-03-31 08:57:10";`)
	r.Check(testkit.Rows("123381351 2014-03-31 08:57:10"))
	r = tk.MustQuery(`select * from t1;`)
	r.Check(testkit.Rows("123381351 2014-03-31 08:57:10"))
	r = tk.MustQuery("select datetime from t1 where datetime='2014-03-31 08:57:10';")
	r.Check(testkit.Rows("2014-03-31 08:57:10"))
}

func (s *testSuite) TestTiDBCurrentTS(c *C) {
	tk := testkit.NewTestKit(c, s.store)
	tk.MustQuery("select @@tidb_current_ts").Check(testkit.Rows("0"))
	tk.MustExec("begin")
	rows := tk.MustQuery("select @@tidb_current_ts").Rows()
	tsStr := rows[0][0].(string)
	c.Assert(tsStr, Equals, fmt.Sprintf("%d", tk.Se.Txn(true).StartTS()))
	tk.MustExec("begin")
	rows = tk.MustQuery("select @@tidb_current_ts").Rows()
	newTsStr := rows[0][0].(string)
	c.Assert(newTsStr, Equals, fmt.Sprintf("%d", tk.Se.Txn(true).StartTS()))
	c.Assert(newTsStr, Not(Equals), tsStr)
	tk.MustExec("commit")
	tk.MustQuery("select @@tidb_current_ts").Check(testkit.Rows("0"))

	_, err := tk.Exec("set @@tidb_current_ts = '1'")
	c.Assert(terror.ErrorEqual(err, variable.ErrReadOnly), IsTrue, Commentf("err %v", err))
}

func (s *testSuite) TestSelectForUpdate(c *C) {
	tk := testkit.NewTestKit(c, s.store)
	tk.MustExec("use test")
	tk1 := testkit.NewTestKit(c, s.store)
	tk1.MustExec("use test")
	tk2 := testkit.NewTestKit(c, s.store)
	tk2.MustExec("use test")

	tk.MustExec("drop table if exists t, t1")

	c.Assert(tk.Se.Txn(true).Valid(), IsFalse)
	tk.MustExec("create table t (c1 int, c2 int, c3 int)")
	tk.MustExec("insert t values (11, 2, 3)")
	tk.MustExec("insert t values (12, 2, 3)")
	tk.MustExec("insert t values (13, 2, 3)")

	tk.MustExec("create table t1 (c1 int)")
	tk.MustExec("insert t1 values (11)")

	// conflict
	tk1.MustExec("begin")
	tk1.MustQuery("select * from t where c1=11 for update")

	tk2.MustExec("begin")
	tk2.MustExec("update t set c2=211 where c1=11")
	tk2.MustExec("commit")

	_, err := tk1.Exec("commit")
	c.Assert(err, NotNil)

	// no conflict for subquery.
	tk1.MustExec("begin")
	tk1.MustQuery("select * from t where exists(select null from t1 where t1.c1=t.c1) for update")

	tk2.MustExec("begin")
	tk2.MustExec("update t set c2=211 where c1=12")
	tk2.MustExec("commit")

	tk1.MustExec("commit")

	// not conflict
	tk1.MustExec("begin")
	tk1.MustQuery("select * from t where c1=11 for update")

	tk2.MustExec("begin")
	tk2.MustExec("update t set c2=22 where c1=12")
	tk2.MustExec("commit")

	tk1.MustExec("commit")

	// not conflict, auto commit
	tk1.MustExec("set @@autocommit=1;")
	tk1.MustQuery("select * from t where c1=11 for update")

	tk2.MustExec("begin")
	tk2.MustExec("update t set c2=211 where c1=11")
	tk2.MustExec("commit")

	tk1.MustExec("commit")

	// conflict
	tk1.MustExec("begin")
	tk1.MustQuery("select * from (select * from t for update) t join t1 for update")

	tk2.MustExec("begin")
	tk2.MustExec("update t1 set c1 = 13")
	tk2.MustExec("commit")

	_, err = tk1.Exec("commit")
	c.Assert(err, NotNil)

}

func (s *testSuite) TestEmptyEnum(c *C) {
	tk := testkit.NewTestKit(c, s.store)
	tk.MustExec("use test")
	tk.MustExec("drop table if exists t")
	tk.MustExec("create table t (e enum('Y', 'N'))")
	tk.MustExec("set sql_mode='STRICT_TRANS_TABLES'")
	_, err := tk.Exec("insert into t values (0)")
	c.Assert(terror.ErrorEqual(err, table.ErrTruncatedWrongValueForField), IsTrue, Commentf("err %v", err))
	_, err = tk.Exec("insert into t values ('abc')")
	c.Assert(terror.ErrorEqual(err, table.ErrTruncatedWrongValueForField), IsTrue, Commentf("err %v", err))

	tk.MustExec("set sql_mode=''")
	tk.MustExec("insert into t values (0)")
	tk.MustQuery("select * from t").Check(testkit.Rows(""))
	tk.MustExec("insert into t values ('abc')")
	tk.MustQuery("select * from t").Check(testkit.Rows("", ""))
	tk.MustExec("insert into t values (null)")
	tk.MustQuery("select * from t").Check(testkit.Rows("", "", "<nil>"))
}

// TestIssue4024 This tests https://github.com/pingcap/tidb/issues/4024
func (s *testSuite) TestIssue4024(c *C) {
	tk := testkit.NewTestKit(c, s.store)
	tk.MustExec("create database test2")
	tk.MustExec("use test2")
	tk.MustExec("create table t(a int)")
	tk.MustExec("insert into t values(1)")
	tk.MustExec("use test")
	tk.MustExec("create table t(a int)")
	tk.MustExec("insert into t values(1)")
	tk.MustExec("update t, test2.t set test2.t.a=2")
	tk.MustQuery("select * from t").Check(testkit.Rows("1"))
	tk.MustQuery("select * from test2.t").Check(testkit.Rows("2"))
	tk.MustExec("update test.t, test2.t set test.t.a=3")
	tk.MustQuery("select * from t").Check(testkit.Rows("3"))
	tk.MustQuery("select * from test2.t").Check(testkit.Rows("2"))
}

const (
	checkRequestOff          = 0
	checkRequestPriority     = 1
	checkRequestSyncLog      = 3
	checkDDLAddIndexPriority = 4
)

type checkRequestClient struct {
	tikv.Client
	priority       pb.CommandPri
	lowPriorityCnt uint32
	mu             struct {
		sync.RWMutex
		checkFlags uint32
		syncLog    bool
	}
}

func (c *checkRequestClient) setCheckPriority(priority pb.CommandPri) {
	atomic.StoreInt32((*int32)(&c.priority), int32(priority))
}

func (c *checkRequestClient) getCheckPriority() pb.CommandPri {
	return (pb.CommandPri)(atomic.LoadInt32((*int32)(&c.priority)))
}

func (c *checkRequestClient) SendRequest(ctx context.Context, addr string, req *tikvrpc.Request, timeout time.Duration) (*tikvrpc.Response, error) {
	resp, err := c.Client.SendRequest(ctx, addr, req, timeout)
	c.mu.RLock()
	checkFlags := c.mu.checkFlags
	c.mu.RUnlock()
	if checkFlags == checkRequestPriority {
		switch req.Type {
		case tikvrpc.CmdCop:
			if c.getCheckPriority() != req.Priority {
				return nil, errors.New("fail to set priority")
			}
		}
	} else if checkFlags == checkRequestSyncLog {
		switch req.Type {
		case tikvrpc.CmdPrewrite, tikvrpc.CmdCommit:
			c.mu.RLock()
			syncLog := c.mu.syncLog
			c.mu.RUnlock()
			if syncLog != req.SyncLog {
				return nil, errors.New("fail to set sync log")
			}
		}
	} else if checkFlags == checkDDLAddIndexPriority {
		if req.Type == tikvrpc.CmdScan {
			if c.getCheckPriority() != req.Priority {
				return nil, errors.New("fail to set priority")
			}
		} else if req.Type == tikvrpc.CmdPrewrite {
			if c.getCheckPriority() == pb.CommandPri_Low {
				atomic.AddUint32(&c.lowPriorityCnt, 1)
			}
		}
	}
	return resp, err
}

type testContextOptionSuite struct {
	store kv.Storage
	dom   *domain.Domain
	cli   *checkRequestClient
}

func (s *testContextOptionSuite) SetUpSuite(c *C) {
	cli := &checkRequestClient{}
	hijackClient := func(c tikv.Client) tikv.Client {
		cli.Client = c
		return cli
	}
	s.cli = cli

	var err error
	s.store, err = mockstore.NewMockTikvStore(
		mockstore.WithHijackClient(hijackClient),
	)
	c.Assert(err, IsNil)
	s.dom, err = session.BootstrapSession(s.store)
	c.Assert(err, IsNil)
}

func (s *testContextOptionSuite) TearDownSuite(c *C) {
	s.dom.Close()
	s.store.Close()
}

func (s *testContextOptionSuite) TestAddIndexPriority(c *C) {
	cli := &checkRequestClient{}
	hijackClient := func(c tikv.Client) tikv.Client {
		cli.Client = c
		return cli
	}

	store, err := mockstore.NewMockTikvStore(
		mockstore.WithHijackClient(hijackClient),
	)
	c.Assert(err, IsNil)
	dom, err := session.BootstrapSession(store)
	c.Assert(err, IsNil)
	defer func() {
		dom.Close()
		store.Close()
	}()

	tk := testkit.NewTestKit(c, store)
	tk.MustExec("use test")
	tk.MustExec("create table t1 (id int, v int)")

	// Insert some data to make sure plan build IndexLookup for t1.
	for i := 0; i < 10; i++ {
		tk.MustExec(fmt.Sprintf("insert into t1 values (%d, %d)", i, i))
	}

	cli.mu.Lock()
	cli.mu.checkFlags = checkDDLAddIndexPriority
	cli.mu.Unlock()

	cli.setCheckPriority(pb.CommandPri_Low)
	tk.MustExec("alter table t1 add index t1_index (id);")

	c.Assert(atomic.LoadUint32(&cli.lowPriorityCnt) > 0, IsTrue)

	cli.mu.Lock()
	cli.mu.checkFlags = checkRequestOff
	cli.mu.Unlock()

	tk.MustExec("alter table t1 drop index t1_index;")
	tk.MustExec("SET SESSION tidb_ddl_reorg_priority = 'PRIORITY_NORMAL'")

	cli.mu.Lock()
	cli.mu.checkFlags = checkDDLAddIndexPriority
	cli.mu.Unlock()

	cli.setCheckPriority(pb.CommandPri_Normal)
	tk.MustExec("alter table t1 add index t1_index (id);")

	cli.mu.Lock()
	cli.mu.checkFlags = checkRequestOff
	cli.mu.Unlock()

	tk.MustExec("alter table t1 drop index t1_index;")
	tk.MustExec("SET SESSION tidb_ddl_reorg_priority = 'PRIORITY_HIGH'")

	cli.mu.Lock()
	cli.mu.checkFlags = checkDDLAddIndexPriority
	cli.mu.Unlock()

	cli.setCheckPriority(pb.CommandPri_High)
	tk.MustExec("alter table t1 add index t1_index (id);")

	cli.mu.Lock()
	cli.mu.checkFlags = checkRequestOff
	cli.mu.Unlock()
}

func (s *testContextOptionSuite) TestAlterTableComment(c *C) {
	tk := testkit.NewTestKit(c, s.store)
	tk.MustExec("use test")
	tk.MustExec("drop table if exists t_1")
	tk.MustExec("create table t_1 (c1 int, c2 int, c3 int default 1, index (c1)) comment = 'test table';")
	tk.MustExec("alter table `t_1` comment 'this is table comment';")
	result := tk.MustQuery("select table_comment from information_schema.tables where table_name = 't_1';")
	result.Check(testkit.Rows("this is table comment"))
	tk.MustExec("alter table `t_1` comment 'table t comment';")
	result = tk.MustQuery("select table_comment from information_schema.tables where table_name = 't_1';")
	result.Check(testkit.Rows("table t comment"))
}

func (s *testContextOptionSuite) TestCoprocessorPriority(c *C) {
	tk := testkit.NewTestKit(c, s.store)
	tk.MustExec("use test")
	tk.MustExec("create table t (id int primary key)")
	tk.MustExec("create table t1 (id int, v int, unique index i_id (id))")
	defer tk.MustExec("drop table t")
	defer tk.MustExec("drop table t1")
	tk.MustExec("insert into t values (1)")

	// Insert some data to make sure plan build IndexLookup for t1.
	for i := 0; i < 10; i++ {
		tk.MustExec(fmt.Sprintf("insert into t1 values (%d, %d)", i, i))
	}

	cli := s.cli
	cli.mu.Lock()
	cli.mu.checkFlags = checkRequestPriority
	cli.mu.Unlock()

	cli.setCheckPriority(pb.CommandPri_High)
	tk.MustQuery("select id from t where id = 1")
	tk.MustQuery("select * from t1 where id = 1")

	cli.setCheckPriority(pb.CommandPri_Normal)
	tk.MustQuery("select count(*) from t")
	tk.MustExec("update t set id = 3")
	tk.MustExec("delete from t")
	tk.MustExec("insert into t select * from t limit 2")
	tk.MustExec("delete from t")

	// Insert some data to make sure plan build IndexLookup for t.
	tk.MustExec("insert into t values (1), (2)")

	oldThreshold := config.GetGlobalConfig().Log.ExpensiveThreshold
	config.GetGlobalConfig().Log.ExpensiveThreshold = 0
	defer func() { config.GetGlobalConfig().Log.ExpensiveThreshold = oldThreshold }()

	cli.setCheckPriority(pb.CommandPri_High)
	tk.MustQuery("select id from t where id = 1")
	tk.MustQuery("select * from t1 where id = 1")

	cli.setCheckPriority(pb.CommandPri_Low)
	tk.MustQuery("select count(*) from t")
	tk.MustExec("delete from t")
	tk.MustExec("insert into t values (3)")

	// TODO: Those are not point get, but they should be high priority.
	// cli.priority = pb.CommandPri_High
	// tk.MustExec("delete from t where id = 2")
	// tk.MustExec("update t set id = 2 where id = 1")

	// Test priority specified by SQL statement.
	cli.setCheckPriority(pb.CommandPri_High)
	tk.MustQuery("select HIGH_PRIORITY * from t")

	cli.setCheckPriority(pb.CommandPri_Low)
	tk.MustQuery("select LOW_PRIORITY id from t where id = 1")

	cli.mu.Lock()
	cli.mu.checkFlags = checkRequestOff
	cli.mu.Unlock()
}

func (s *testSuite) TestTimezonePushDown(c *C) {
	tk := testkit.NewTestKit(c, s.store)
	tk.MustExec("use test")
	tk.MustExec("create table t (ts timestamp)")
	defer tk.MustExec("drop table t")
	tk.MustExec(`insert into t values ("2018-09-13 10:02:06")`)

	systemTZ := timeutil.SystemLocation()
	c.Assert(systemTZ.String(), Not(Equals), "System")
	c.Assert(systemTZ.String(), Not(Equals), "Local")
	ctx := context.Background()
	count := 0
	ctx1 := context.WithValue(ctx, "CheckSelectRequestHook", func(req *kv.Request) {
		count += 1
		dagReq := new(tipb.DAGRequest)
		err := proto.Unmarshal(req.Data, dagReq)
		c.Assert(err, IsNil)
		c.Assert(dagReq.GetTimeZoneName(), Equals, systemTZ.String())
	})
	tk.Se.Execute(ctx1, `select * from t where ts = "2018-09-13 10:02:06"`)

	tk.MustExec(`set time_zone="System"`)
	tk.Se.Execute(ctx1, `select * from t where ts = "2018-09-13 10:02:06"`)

	c.Assert(count, Equals, 2) // Make sure the hook function is called.
}

func (s *testSuite) TestNotFillCacheFlag(c *C) {
	tk := testkit.NewTestKit(c, s.store)
	tk.MustExec("use test")
	tk.MustExec("create table t (id int primary key)")
	defer tk.MustExec("drop table t")
	tk.MustExec("insert into t values (1)")

	tests := []struct {
		sql    string
		expect bool
	}{
		{"select SQL_NO_CACHE * from t", true},
		{"select SQL_CACHE * from t", false},
		{"select * from t", false},
	}
	count := 0
	ctx := context.Background()
	for _, test := range tests {
		ctx1 := context.WithValue(ctx, "CheckSelectRequestHook", func(req *kv.Request) {
			count++
			if req.NotFillCache != test.expect {
				c.Errorf("sql=%s, expect=%v, get=%v", test.sql, test.expect, req.NotFillCache)
			}
		})
		rs, err := tk.Se.Execute(ctx1, test.sql)
		c.Assert(err, IsNil)
		tk.ResultSetToResult(rs[0], Commentf("sql: %v", test.sql))
	}
	c.Assert(count, Equals, len(tests)) // Make sure the hook function is called.
}

func (s *testContextOptionSuite) TestSyncLog(c *C) {
	tk := testkit.NewTestKit(c, s.store)
	tk.MustExec("use test")

	cli := s.cli
	cli.mu.Lock()
	cli.mu.checkFlags = checkRequestSyncLog
	cli.mu.syncLog = true
	cli.mu.Unlock()
	tk.MustExec("create table t (id int primary key)")
	cli.mu.Lock()
	cli.mu.syncLog = false
	cli.mu.Unlock()
	tk.MustExec("insert into t values (1)")

	cli.mu.Lock()
	cli.mu.checkFlags = checkRequestOff
	cli.mu.Unlock()
}

func (s *testSuite) TestHandleTransfer(c *C) {
	tk := testkit.NewTestKit(c, s.store)
	tk.MustExec("use test")
	tk.MustExec("create table t(a int, index idx(a))")
	tk.MustExec("insert into t values(1), (2), (4)")
	tk.MustExec("begin")
	tk.MustExec("update t set a = 3 where a = 4")
	// test table scan read whose result need handle.
	tk.MustQuery("select * from t ignore index(idx)").Check(testkit.Rows("1", "2", "3"))
	tk.MustExec("insert into t values(4)")
	// test single read whose result need handle
	tk.MustQuery("select * from t use index(idx)").Check(testkit.Rows("1", "2", "3", "4"))
	tk.MustExec("update t set a = 5 where a = 3")
	tk.MustQuery("select * from t use index(idx)").Check(testkit.Rows("1", "2", "4", "5"))
	tk.MustExec("commit")

	tk.MustExec("drop table if exists t")
	tk.MustExec("create table t(a int, b int, index idx(a))")
	tk.MustExec("insert into t values(3, 3), (1, 1), (2, 2)")
	// Second test double read.
	tk.MustQuery("select * from t use index(idx) order by a").Check(testkit.Rows("1 1", "2 2", "3 3"))
}

func (s *testSuite) TestBit(c *C) {
	tk := testkit.NewTestKitWithInit(c, s.store)

	tk.MustExec("drop table if exists t")
	tk.MustExec("create table t (c1 bit(2))")
	tk.MustExec("insert into t values (0), (1), (2), (3)")
	_, err := tk.Exec("insert into t values (4)")
	c.Assert(err, NotNil)
	_, err = tk.Exec("insert into t values ('a')")
	c.Assert(err, NotNil)
	r, err := tk.Exec("select * from t where c1 = 2")
	c.Assert(err, IsNil)
	chk := r.NewChunk()
	err = r.Next(context.Background(), chk)
	c.Assert(err, IsNil)
	c.Assert(types.BinaryLiteral(chk.GetRow(0).GetBytes(0)), DeepEquals, types.NewBinaryLiteralFromUint(2, -1))

	tk.MustExec("drop table if exists t")
	tk.MustExec("create table t (c1 bit(31))")
	tk.MustExec("insert into t values (0x7fffffff)")
	_, err = tk.Exec("insert into t values (0x80000000)")
	c.Assert(err, NotNil)
	_, err = tk.Exec("insert into t values (0xffffffff)")
	c.Assert(err, NotNil)
	tk.MustExec("insert into t values ('123')")
	tk.MustExec("insert into t values ('1234')")
	_, err = tk.Exec("insert into t values ('12345)")
	c.Assert(err, NotNil)

	tk.MustExec("drop table if exists t")
	tk.MustExec("create table t (c1 bit(62))")
	tk.MustExec("insert into t values ('12345678')")
	tk.MustExec("drop table if exists t")
	tk.MustExec("create table t (c1 bit(61))")
	_, err = tk.Exec("insert into t values ('12345678')")
	c.Assert(err, NotNil)

	tk.MustExec("drop table if exists t")
	tk.MustExec("create table t (c1 bit(32))")
	tk.MustExec("insert into t values (0x7fffffff)")
	tk.MustExec("insert into t values (0xffffffff)")
	_, err = tk.Exec("insert into t values (0x1ffffffff)")
	c.Assert(err, NotNil)
	tk.MustExec("insert into t values ('1234')")
	_, err = tk.Exec("insert into t values ('12345')")
	c.Assert(err, NotNil)

	tk.MustExec("drop table if exists t")
	tk.MustExec("create table t (c1 bit(64))")
	tk.MustExec("insert into t values (0xffffffffffffffff)")
	tk.MustExec("insert into t values ('12345678')")
	_, err = tk.Exec("insert into t values ('123456789')")
	c.Assert(err, NotNil)
}

func (s *testSuite) TestEnum(c *C) {
	tk := testkit.NewTestKitWithInit(c, s.store)

	tk.MustExec("drop table if exists t")
	tk.MustExec("create table t (c enum('a', 'b', 'c'))")
	tk.MustExec("insert into t values ('a'), (2), ('c')")
	tk.MustQuery("select * from t where c = 'a'").Check(testkit.Rows("a"))

	tk.MustQuery("select c + 1 from t where c = 2").Check(testkit.Rows("3"))

	tk.MustExec("delete from t")
	tk.MustExec("insert into t values ()")
	tk.MustExec("insert into t values (null), ('1')")
	tk.MustQuery("select c + 1 from t where c = 1").Check(testkit.Rows("2"))
}

func (s *testSuite) TestSet(c *C) {
	tk := testkit.NewTestKitWithInit(c, s.store)

	tk.MustExec("drop table if exists t")
	tk.MustExec("create table t (c set('a', 'b', 'c'))")
	tk.MustExec("insert into t values ('a'), (2), ('c'), ('a,b'), ('b,a')")
	tk.MustQuery("select * from t where c = 'a'").Check(testkit.Rows("a"))

	tk.MustQuery("select * from t where c = 'a,b'").Check(testkit.Rows("a,b", "a,b"))

	tk.MustQuery("select c + 1 from t where c = 2").Check(testkit.Rows("3"))

	tk.MustExec("delete from t")
	tk.MustExec("insert into t values ()")
	tk.MustExec("insert into t values (null), ('1')")
	tk.MustQuery("select c + 1 from t where c = 1").Check(testkit.Rows("2"))
}

func (s *testSuite) TestSubqueryInValues(c *C) {
	tk := testkit.NewTestKitWithInit(c, s.store)

	tk.MustExec("drop table if exists t")
	tk.MustExec("create table t (id int, name varchar(20))")
	tk.MustExec("drop table if exists t1")
	tk.MustExec("create table t1 (gid int)")

	tk.MustExec("insert into t1 (gid) value (1)")
	tk.MustExec("insert into t (id, name) value ((select gid from t1) ,'asd')")
	tk.MustQuery("select * from t").Check(testkit.Rows("1 asd"))
}

func (s *testSuite) TestEnhancedRangeAccess(c *C) {
	tk := testkit.NewTestKitWithInit(c, s.store)

	tk.MustExec("drop table if exists t")
	tk.MustExec("create table t (a int primary key, b int)")
	tk.MustExec("insert into t values(1, 2), (2, 1)")
	tk.MustQuery("select * from t where (a = 1 and b = 2) or (a = 2 and b = 1)").Check(testkit.Rows("1 2", "2 1"))
	tk.MustQuery("select * from t where (a = 1 and b = 1) or (a = 2 and b = 2)").Check(nil)
}

// TestMaxInt64Handle Issue #4810
func (s *testSuite) TestMaxInt64Handle(c *C) {
	tk := testkit.NewTestKitWithInit(c, s.store)

	tk.MustExec("drop table if exists t")
	tk.MustExec("create table t(id bigint, PRIMARY KEY (id))")
	tk.MustExec("insert into t values(9223372036854775807)")
	tk.MustExec("select * from t where id = 9223372036854775807")
	tk.MustQuery("select * from t where id = 9223372036854775807;").Check(testkit.Rows("9223372036854775807"))
	tk.MustQuery("select * from t").Check(testkit.Rows("9223372036854775807"))
	_, err := tk.Exec("insert into t values(9223372036854775807)")
	c.Assert(err, NotNil)
	tk.MustExec("delete from t where id = 9223372036854775807")
	tk.MustQuery("select * from t").Check(nil)
}

func (s *testSuite) TestTableScanWithPointRanges(c *C) {
	tk := testkit.NewTestKitWithInit(c, s.store)

	tk.MustExec("drop table if exists t")
	tk.MustExec("create table t(id int, PRIMARY KEY (id))")
	tk.MustExec("insert into t values(1), (5), (10)")
	tk.MustQuery("select * from t where id in(1, 2, 10)").Check(testkit.Rows("1", "10"))
}

func (s *testSuite) TestUnsignedPk(c *C) {
	tk := testkit.NewTestKitWithInit(c, s.store)

	tk.MustExec("drop table if exists t")
	tk.MustExec("create table t(id bigint unsigned primary key)")
	var num1, num2 uint64 = math.MaxInt64 + 1, math.MaxInt64 + 2
	tk.MustExec(fmt.Sprintf("insert into t values(%v), (%v), (1), (2)", num1, num2))
	num1Str := strconv.FormatUint(num1, 10)
	num2Str := strconv.FormatUint(num2, 10)
	tk.MustQuery("select * from t order by id").Check(testkit.Rows("1", "2", num1Str, num2Str))
	tk.MustQuery("select * from t where id not in (2)").Check(testkit.Rows(num1Str, num2Str, "1"))
}

func (s *testSuite) TestEarlyClose(c *C) {
	tk := testkit.NewTestKit(c, s.store)
	tk.MustExec("use test")
	tk.MustExec("create table earlyclose (id int primary key)")

	// Insert 1000 rows.
	var values []string
	for i := 0; i < 1000; i++ {
		values = append(values, fmt.Sprintf("(%d)", i))
	}
	tk.MustExec("insert earlyclose values " + strings.Join(values, ","))

	// Get table ID for split.
	dom := domain.GetDomain(tk.Se)
	is := dom.InfoSchema()
	tbl, err := is.TableByName(model.NewCIStr("test"), model.NewCIStr("earlyclose"))
	c.Assert(err, IsNil)
	tblID := tbl.Meta().ID

	// Split the table.
	s.cluster.SplitTable(s.mvccStore, tblID, 500)

	ctx := context.Background()
	for i := 0; i < 500; i++ {
		rss, err1 := tk.Se.Execute(ctx, "select * from earlyclose order by id")
		c.Assert(err1, IsNil)
		rs := rss[0]
		chk := rs.NewChunk()
		err = rs.Next(ctx, chk)
		c.Assert(err, IsNil)
		rs.Close()
	}

	// Goroutine should not leak when error happen.
	gofail.Enable("github.com/pingcap/tidb/store/tikv/handleTaskOnceError", `return(true)`)
	defer gofail.Disable("github.com/pingcap/tidb/store/tikv/handleTaskOnceError")
	rss, err := tk.Se.Execute(ctx, "select * from earlyclose")
	c.Assert(err, IsNil)
	rs := rss[0]
	chk := rs.NewChunk()
	err = rs.Next(ctx, chk)
	c.Assert(err, NotNil)
	rs.Close()
}

func (s *testSuite) TestIssue5666(c *C) {
	tk := testkit.NewTestKit(c, s.store)
	tk.MustExec("set @@profiling=1")
	tk.MustQuery("SELECT QUERY_ID, SUM(DURATION) AS SUM_DURATION FROM INFORMATION_SCHEMA.PROFILING GROUP BY QUERY_ID;").Check(testkit.Rows("0 0"))
}

func (s *testSuite) TestIssue5341(c *C) {
	tk := testkit.NewTestKit(c, s.store)
	tk.MustExec("drop table if exists test.t")
	tk.MustExec("create table test.t(a char)")
	tk.MustExec("insert into test.t value('a')")
	tk.MustQuery("select * from test.t where a < 1 order by a limit 0;").Check(testkit.Rows())
}

func (s *testSuite) TestContainDotColumn(c *C) {
	tk := testkit.NewTestKit(c, s.store)

	tk.MustExec("use test")
	tk.MustExec("drop table if exists test.t1")
	tk.MustExec("create table test.t1(t1.a char)")
	tk.MustExec("drop table if exists t2")
	tk.MustExec("create table t2(a char, t2.b int)")

	tk.MustExec("drop table if exists t3")
	_, err := tk.Exec("create table t3(s.a char);")
	terr := errors.Cause(err).(*terror.Error)
	c.Assert(terr.Code(), Equals, terror.ErrCode(mysql.ErrWrongTableName))
}

func (s *testSuite) TestCheckIndex(c *C) {
	s.ctx = mock.NewContext()
	s.ctx.Store = s.store
	se, err := session.CreateSession4Test(s.store)
	c.Assert(err, IsNil)
	defer se.Close()

	_, err = se.Execute(context.Background(), "create database test_admin")
	c.Assert(err, IsNil)
	_, err = se.Execute(context.Background(), "use test_admin")
	c.Assert(err, IsNil)
	_, err = se.Execute(context.Background(), "create table t (pk int primary key, c int default 1, c1 int default 1, unique key c(c))")
	c.Assert(err, IsNil)
	is := s.domain.InfoSchema()
	db := model.NewCIStr("test_admin")
	dbInfo, ok := is.SchemaByName(db)
	c.Assert(ok, IsTrue)
	tblName := model.NewCIStr("t")
	tbl, err := is.TableByName(db, tblName)
	c.Assert(err, IsNil)
	tbInfo := tbl.Meta()

	alloc := autoid.NewAllocator(s.store, dbInfo.ID)
	tb, err := tables.TableFromMeta(alloc, tbInfo)
	c.Assert(err, IsNil)

	_, err = se.Execute(context.Background(), "admin check index t c")
	c.Assert(err, IsNil)

	_, err = se.Execute(context.Background(), "admin check index t C")
	c.Assert(err, IsNil)

	// set data to:
	// index     data (handle, data): (1, 10), (2, 20)
	// table     data (handle, data): (1, 10), (2, 20)
	recordVal1 := types.MakeDatums(int64(1), int64(10), int64(11))
	recordVal2 := types.MakeDatums(int64(2), int64(20), int64(21))
	c.Assert(s.ctx.NewTxn(), IsNil)
	_, err = tb.AddRecord(s.ctx, recordVal1, false)
	c.Assert(err, IsNil)
	_, err = tb.AddRecord(s.ctx, recordVal2, false)
	c.Assert(err, IsNil)
	c.Assert(s.ctx.Txn(true).Commit(context.Background()), IsNil)

	mockCtx := mock.NewContext()
	idx := tb.Indices()[0]
	sc := &stmtctx.StatementContext{TimeZone: time.Local}

	_, err = se.Execute(context.Background(), "admin check index t idx_inexistent")
	c.Assert(strings.Contains(err.Error(), "not exist"), IsTrue)

	// set data to:
	// index     data (handle, data): (1, 10), (2, 20), (3, 30)
	// table     data (handle, data): (1, 10), (2, 20), (4, 40)
	txn, err := s.store.Begin()
	c.Assert(err, IsNil)
	_, err = idx.Create(mockCtx, txn, types.MakeDatums(int64(30)), 3)
	c.Assert(err, IsNil)
	key := tablecodec.EncodeRowKey(tb.Meta().ID, codec.EncodeInt(nil, 4))
	setColValue(c, txn, key, types.NewDatum(int64(40)))
	err = txn.Commit(context.Background())
	c.Assert(err, IsNil)
	_, err = se.Execute(context.Background(), "admin check index t c")
	c.Assert(err, NotNil)
	c.Assert(strings.Contains(err.Error(), "isn't equal to value count"), IsTrue)

	// set data to:
	// index     data (handle, data): (1, 10), (2, 20), (3, 30), (4, 40)
	// table     data (handle, data): (1, 10), (2, 20), (4, 40)
	txn, err = s.store.Begin()
	c.Assert(err, IsNil)
	_, err = idx.Create(mockCtx, txn, types.MakeDatums(int64(40)), 4)
	c.Assert(err, IsNil)
	err = txn.Commit(context.Background())
	c.Assert(err, IsNil)
	_, err = se.Execute(context.Background(), "admin check index t c")
	c.Assert(strings.Contains(err.Error(), "table count 3 != index(c) count 4"), IsTrue)

	// set data to:
	// index     data (handle, data): (1, 10), (4, 40)
	// table     data (handle, data): (1, 10), (2, 20), (4, 40)
	txn, err = s.store.Begin()
	c.Assert(err, IsNil)
	err = idx.Delete(sc, txn, types.MakeDatums(int64(30)), 3)
	c.Assert(err, IsNil)
	err = idx.Delete(sc, txn, types.MakeDatums(int64(20)), 2)
	c.Assert(err, IsNil)
	err = txn.Commit(context.Background())
	c.Assert(err, IsNil)
	_, err = se.Execute(context.Background(), "admin check index t c")
	c.Assert(strings.Contains(err.Error(), "table count 3 != index(c) count 2"), IsTrue)

	// TODO: pass the case below：
	// set data to:
	// index     data (handle, data): (1, 10), (4, 40), (2, 30)
	// table     data (handle, data): (1, 10), (2, 20), (4, 40)
}

func setColValue(c *C, txn kv.Transaction, key kv.Key, v types.Datum) {
	row := []types.Datum{v, {}}
	colIDs := []int64{2, 3}
	sc := &stmtctx.StatementContext{TimeZone: time.Local}
	value, err := tablecodec.EncodeRow(sc, row, colIDs, nil, nil)
	c.Assert(err, IsNil)
	err = txn.Set(key, value)
	c.Assert(err, IsNil)
}

func (s *testSuite) TestCheckTable(c *C) {
	tk := testkit.NewTestKit(c, s.store)

	// Test 'admin check table' when the table has a unique index with null values.
	tk.MustExec("use test")
	tk.MustExec("drop table if exists admin_test;")
	tk.MustExec("create table admin_test (c1 int, c2 int, c3 int default 1, index (c1), unique key(c2));")
	tk.MustExec("insert admin_test (c1, c2) values (1, 1), (2, 2), (NULL, NULL);")
	tk.MustExec("admin check table admin_test;")
}

func (s *testSuite) TestCoprocessorStreamingFlag(c *C) {
	tk := testkit.NewTestKit(c, s.store)

	tk.MustExec("use test")
	tk.MustExec("create table t (id int, value int, index idx(id))")
	// Add some data to make statistics work.
	for i := 0; i < 100; i++ {
		tk.MustExec(fmt.Sprintf("insert into t values (%d, %d)", i, i))
	}

	tests := []struct {
		sql    string
		expect bool
	}{
		{"select * from t", true},                         // TableReader
		{"select * from t where id = 5", true},            // IndexLookup
		{"select * from t where id > 5", true},            // Filter
		{"select * from t limit 3", false},                // Limit
		{"select avg(id) from t", false},                  // Aggregate
		{"select * from t order by value limit 3", false}, // TopN
	}

	ctx := context.Background()
	for _, test := range tests {
		ctx1 := context.WithValue(ctx, "CheckSelectRequestHook", func(req *kv.Request) {
			if req.Streaming != test.expect {
				c.Errorf("sql=%s, expect=%v, get=%v", test.sql, test.expect, req.Streaming)
			}
		})
		rs, err := tk.Se.Execute(ctx1, test.sql)
		c.Assert(err, IsNil)
		tk.ResultSetToResult(rs[0], Commentf("sql: %v", test.sql))
	}
}

func (s *testSuite) TestIncorrectLimitArg(c *C) {
	tk := testkit.NewTestKit(c, s.store)

	tk.MustExec(`use test;`)
	tk.MustExec(`drop table if exists t;`)
	tk.MustExec(`create table t(a bigint);`)
	tk.MustExec(`prepare stmt1 from 'select * from t limit ?';`)
	tk.MustExec(`prepare stmt2 from 'select * from t limit ?, ?';`)
	tk.MustExec(`set @a = -1;`)
	tk.MustExec(`set @b =  1;`)

	var err error
	_, err = tk.Se.Execute(context.TODO(), `execute stmt1 using @a;`)
	c.Assert(err.Error(), Equals, `[planner:1210]Incorrect arguments to LIMIT`)

	_, err = tk.Se.Execute(context.TODO(), `execute stmt2 using @b, @a;`)
	c.Assert(err.Error(), Equals, `[planner:1210]Incorrect arguments to LIMIT`)
}

func (s *testSuite) TestLimit(c *C) {
	tk := testkit.NewTestKit(c, s.store)
	tk.MustExec(`use test;`)
	tk.MustExec(`drop table if exists t;`)
	tk.MustExec(`create table t(a bigint, b bigint);`)
	tk.MustExec(`insert into t values(1, 1), (2, 2), (3, 3), (4, 4), (5, 5), (6, 6);`)
	tk.MustQuery(`select * from t order by a limit 1, 1;`).Check(testkit.Rows(
		"2 2",
	))
	tk.MustQuery(`select * from t order by a limit 1, 2;`).Check(testkit.Rows(
		"2 2",
		"3 3",
	))
	tk.MustQuery(`select * from t order by a limit 1, 3;`).Check(testkit.Rows(
		"2 2",
		"3 3",
		"4 4",
	))
	tk.MustQuery(`select * from t order by a limit 1, 4;`).Check(testkit.Rows(
		"2 2",
		"3 3",
		"4 4",
		"5 5",
	))
	tk.MustExec(`set @@tidb_max_chunk_size=2;`)
	tk.MustQuery(`select * from t order by a limit 2, 1;`).Check(testkit.Rows(
		"3 3",
	))
	tk.MustQuery(`select * from t order by a limit 2, 2;`).Check(testkit.Rows(
		"3 3",
		"4 4",
	))
	tk.MustQuery(`select * from t order by a limit 2, 3;`).Check(testkit.Rows(
		"3 3",
		"4 4",
		"5 5",
	))
	tk.MustQuery(`select * from t order by a limit 2, 4;`).Check(testkit.Rows(
		"3 3",
		"4 4",
		"5 5",
		"6 6",
	))
}

func (s *testSuite) TestCoprocessorStreamingWarning(c *C) {
	tk := testkit.NewTestKit(c, s.store)
	tk.MustExec("use test")
	tk.MustExec("drop table if exists t")
	tk.MustExec("create table t(a double)")
	tk.MustExec("insert into t value(1.2)")
	tk.MustExec("set @@session.tidb_enable_streaming = 1")

	result := tk.MustQuery("select * from t where a/0 > 1")
	result.Check(testkit.Rows())
	tk.MustQuery("show warnings").Check(testutil.RowsWithSep("|", "Warning|1105|Division by 0"))
}

func (s *testSuite) TestYearTypeDeleteIndex(c *C) {
	tk := testkit.NewTestKit(c, s.store)
	tk.MustExec("use test")
	tk.MustExec("drop table if exists t")
	tk.MustExec("create table t(a YEAR, PRIMARY KEY(a));")
	tk.MustExec("insert into t set a = '2151';")
	tk.MustExec("delete from t;")
	tk.MustExec("admin check table t")
}

func (s *testSuite) TestForSelectScopeInUnion(c *C) {
	// A union B for update, the "for update" option belongs to union statement, so
	// it should works on both A and B.
	tk1 := testkit.NewTestKit(c, s.store)
	tk2 := testkit.NewTestKit(c, s.store)
	tk1.MustExec("use test")
	tk1.MustExec("drop table if exists t")
	tk1.MustExec("create table t(a int)")
	tk1.MustExec("insert into t values (1)")

	tk1.MustExec("begin")
	// 'For update' would act on the second select.
	tk1.MustQuery("select 1 as a union select a from t for update")

	tk2.MustExec("use test")
	tk2.MustExec("update t set a = a + 1")

	// As tk1 use select 'for update', it should detect conflict and fail.
	_, err := tk1.Exec("commit")
	c.Assert(err, NotNil)

	tk1.MustExec("begin")
	// 'For update' would be ignored if 'order by' or 'limit' exists.
	tk1.MustQuery("select 1 as a union select a from t limit 5 for update")
	tk1.MustQuery("select 1 as a union select a from t order by a for update")

	tk2.MustExec("update t set a = a + 1")

	_, err = tk1.Exec("commit")
	c.Assert(err, IsNil)
}

func (s *testSuite) TestUnsignedDecimalOverflow(c *C) {
	tests := []struct {
		input  interface{}
		hasErr bool
		err    string
	}{{
		-1,
		true,
		"Out of range value for column",
	}, {
		"-1.1e-1",
		true,
		"Out of range value for column",
	}, {
		-1.1,
		true,
		"Out of range value for column",
	}, {
		-0,
		false,
		"",
	},
	}
	tk := testkit.NewTestKit(c, s.store)
	tk.MustExec("use test")
	tk.MustExec("drop table if exists t")
	tk.MustExec("create table t(a decimal(10,2) unsigned)")
	for _, t := range tests {
		res, err := tk.Exec("insert into t values (?)", t.input)
		if res != nil {
			defer res.Close()
		}
		if t.hasErr {
			c.Assert(err, NotNil)
			c.Assert(strings.Contains(err.Error(), t.err), IsTrue)
		} else {
			c.Assert(err, IsNil)
		}
		if res != nil {
			res.Close()
		}
	}

	tk.MustExec("set sql_mode=''")
	tk.MustExec("delete from t")
	tk.MustExec("insert into t values (?)", -1)
	r := tk.MustQuery("select a from t limit 1")
	r.Check(testkit.Rows("0.00"))
}

func (s *testSuite) TestIndexJoinTableDualPanic(c *C) {
	tk := testkit.NewTestKit(c, s.store)
	tk.MustExec("use test")
	tk.MustExec("drop table if exists a")
	tk.MustExec("create table a (f1 int, f2 varchar(32), primary key (f1))")
	tk.MustExec("insert into a (f1,f2) values (1,'a'), (2,'b'), (3,'c')")
	tk.MustQuery("select a.* from a inner join (select 1 as k1,'k2-1' as k2) as k on a.f1=k.k1;").
		Check(testkit.Rows("1 a"))
}

func (s *testSuite) TestUnionAutoSignedCast(c *C) {
	tk := testkit.NewTestKit(c, s.store)
	tk.MustExec("use test")
	tk.MustExec("drop table if exists t1,t2")
	tk.MustExec("create table t1 (id int, i int, b bigint, d double, dd decimal)")
	tk.MustExec("create table t2 (id int, i int unsigned, b bigint unsigned, d double unsigned, dd decimal unsigned)")
	tk.MustExec("insert into t1 values(1, -1, -1, -1.1, -1)")
	tk.MustExec("insert into t2 values(2, 1, 1, 1.1, 1)")
	tk.MustQuery("select * from t1 union select * from t2 order by id").
		Check(testkit.Rows("1 -1 -1 -1.1 -1", "2 1 1 1.1 1"))
	tk.MustQuery("select id, i, b, d, dd from t2 union select id, i, b, d, dd from t1 order by id").
		Check(testkit.Rows("1 0 0 0 -1", "2 1 1 1.1 1"))
	tk.MustQuery("select id, i from t2 union select id, cast(i as unsigned int) from t1 order by id").
		Check(testkit.Rows("1 18446744073709551615", "2 1"))
	tk.MustQuery("select dd from t2 union all select dd from t2").
		Check(testkit.Rows("1", "1"))

	tk.MustExec("drop table if exists t3,t4")
	tk.MustExec("create table t3 (id int, v int)")
	tk.MustExec("create table t4 (id int, v double unsigned)")
	tk.MustExec("insert into t3 values (1, -1)")
	tk.MustExec("insert into t4 values (2, 1)")
	tk.MustQuery("select id, v from t3 union select id, v from t4 order by id").
		Check(testkit.Rows("1 -1", "2 1"))
	tk.MustQuery("select id, v from t4 union select id, v from t3 order by id").
		Check(testkit.Rows("1 0", "2 1"))

	tk.MustExec("drop table if exists t5,t6,t7")
	tk.MustExec("create table t5 (id int, v bigint unsigned)")
	tk.MustExec("create table t6 (id int, v decimal)")
	tk.MustExec("create table t7 (id int, v bigint)")
	tk.MustExec("insert into t5 values (1, 1)")
	tk.MustExec("insert into t6 values (2, -1)")
	tk.MustExec("insert into t7 values (3, -1)")
	tk.MustQuery("select id, v from t5 union select id, v from t6 order by id").
		Check(testkit.Rows("1 1", "2 -1"))
	tk.MustQuery("select id, v from t5 union select id, v from t7 union select id, v from t6 order by id").
		Check(testkit.Rows("1 1", "2 -1", "3 -1"))
}

func (s *testSuite) TestUpdateJoin(c *C) {
	tk := testkit.NewTestKit(c, s.store)
	tk.MustExec("use test")
	tk.MustExec("drop table if exists t1, t2, t3, t4, t5, t6, t7")
	tk.MustExec("create table t1(k int, v int)")
	tk.MustExec("create table t2(k int, v int)")
	tk.MustExec("create table t3(id int auto_increment, k int, v int, primary key(id))")
	tk.MustExec("create table t4(k int, v int)")
	tk.MustExec("create table t5(v int, k int, primary key(k))")
	tk.MustExec("insert into t1 values (1, 1)")
	tk.MustExec("insert into t4 values (3, 3)")
	tk.MustExec("create table t6 (id int, v longtext)")
	tk.MustExec("create table t7 (x int, id int, v longtext, primary key(id))")

	// test the normal case that update one row for a single table.
	tk.MustExec("update t1 set v = 0 where k = 1")
	tk.MustQuery("select k, v from t1 where k = 1").Check(testkit.Rows("1 0"))

	// test the case that the table with auto_increment or none-null columns as the right table of left join.
	tk.MustExec("update t1 left join t3 on t1.k = t3.k set t1.v = 1")
	tk.MustQuery("select k, v from t1").Check(testkit.Rows("1 1"))
	tk.MustQuery("select id, k, v from t3").Check(testkit.Rows())

	// test left join and the case that the right table has no matching record but has updated the right table columns.
	tk.MustExec("update t1 left join t2 on t1.k = t2.k set t1.v = t2.v, t2.v = 3")
	tk.MustQuery("select k, v from t1").Check(testkit.Rows("1 <nil>"))
	tk.MustQuery("select k, v from t2").Check(testkit.Rows())

	// test the case that the update operation in the left table references data in the right table while data of the right table columns is modified.
	tk.MustExec("update t1 left join t2 on t1.k = t2.k set t2.v = 3, t1.v = t2.v")
	tk.MustQuery("select k, v from t1").Check(testkit.Rows("1 <nil>"))
	tk.MustQuery("select k, v from t2").Check(testkit.Rows())

	// test right join and the case that the left table has no matching record but has updated the left table columns.
	tk.MustExec("update t2 right join t1 on t2.k = t1.k set t2.v = 4, t1.v = 0")
	tk.MustQuery("select k, v from t1").Check(testkit.Rows("1 0"))
	tk.MustQuery("select k, v from t2").Check(testkit.Rows())

	// test the case of right join and left join at the same time.
	tk.MustExec("update t1 left join t2 on t1.k = t2.k right join t4 on t4.k = t2.k set t1.v = 4, t2.v = 4, t4.v = 4")
	tk.MustQuery("select k, v from t1").Check(testkit.Rows("1 0"))
	tk.MustQuery("select k, v from t2").Check(testkit.Rows())
	tk.MustQuery("select k, v from t4").Check(testkit.Rows("3 4"))

	// test normal left join and the case that the right table has matching rows.
	tk.MustExec("insert t2 values (1, 10)")
	tk.MustExec("update t1 left join t2 on t1.k = t2.k set t2.v = 11")
	tk.MustQuery("select k, v from t2").Check(testkit.Rows("1 11"))

	// test the case of continuously joining the same table and updating the unmatching records.
	tk.MustExec("update t1 t11 left join t2 on t11.k = t2.k left join t1 t12 on t2.v = t12.k set t12.v = 233, t11.v = 111")
	tk.MustQuery("select k, v from t1").Check(testkit.Rows("1 111"))
	tk.MustQuery("select k, v from t2").Check(testkit.Rows("1 11"))

	// test the left join case that the left table has records but all records are null.
	tk.MustExec("delete from t1")
	tk.MustExec("delete from t2")
	tk.MustExec("insert into t1 values (null, null)")
	tk.MustExec("update t1 left join t2 on t1.k = t2.k set t1.v = 1")
	tk.MustQuery("select k, v from t1").Check(testkit.Rows("<nil> 1"))

	// test the case that the right table of left join has an primary key.
	tk.MustExec("insert t5 values(0, 0)")
	tk.MustExec("update t1 left join t5 on t1.k = t5.k set t1.v = 2")
	tk.MustQuery("select k, v from t1").Check(testkit.Rows("<nil> 2"))
	tk.MustQuery("select k, v from t5").Check(testkit.Rows("0 0"))

	tk.MustExec("insert into t6 values (1, NULL)")
	tk.MustExec("insert into t7 values (5, 1, 'a')")
	tk.MustExec("update t6, t7 set t6.v = t7.v where t6.id = t7.id and t7.x = 5")
	tk.MustQuery("select v from t6").Check(testkit.Rows("a"))
}

func (s *testSuite) TestMaxOneRow(c *C) {
	tk := testkit.NewTestKit(c, s.store)
	tk.MustExec(`use test`)
	tk.MustExec(`drop table if exists t1`)
	tk.MustExec(`drop table if exists t2`)
	tk.MustExec(`create table t1(a double, b double);`)
	tk.MustExec(`create table t2(a double, b double);`)
	tk.MustExec(`insert into t1 values(1, 1), (2, 2), (3, 3);`)
	tk.MustExec(`insert into t2 values(0, 0);`)
	tk.MustExec(`set @@tidb_max_chunk_size=1;`)
	rs, err := tk.Exec(`select (select t1.a from t1 where t1.a > t2.a) as a from t2;`)
	c.Assert(err, IsNil)

	err = rs.Next(context.TODO(), rs.NewChunk())
	c.Assert(err.Error(), Equals, "subquery returns more than 1 row")

	err = rs.Close()
	c.Assert(err, IsNil)
}

func (s *testSuite) TestCurrentTimestampValueSelection(c *C) {
	tk := testkit.NewTestKit(c, s.store)
	tk.MustExec("use test")
	tk.MustExec("drop table if exists t,t1")

	tk.MustExec("create table t (id int, t0 timestamp null default current_timestamp, t1 timestamp(1) null default current_timestamp(1), t2 timestamp(2) null default current_timestamp(2) on update current_timestamp(2))")
	tk.MustExec("insert into t (id) values (1)")
	rs := tk.MustQuery("select t0, t1, t2 from t where id = 1")
	t0 := rs.Rows()[0][0].(string)
	t1 := rs.Rows()[0][1].(string)
	t2 := rs.Rows()[0][2].(string)
	c.Assert(len(strings.Split(t0, ".")), Equals, 1)
	c.Assert(len(strings.Split(t1, ".")[1]), Equals, 1)
	c.Assert(len(strings.Split(t2, ".")[1]), Equals, 2)
	tk.MustQuery("select id from t where t0 = ?", t0).Check(testkit.Rows("1"))
	tk.MustQuery("select id from t where t1 = ?", t1).Check(testkit.Rows("1"))
	tk.MustQuery("select id from t where t2 = ?", t2).Check(testkit.Rows("1"))
	time.Sleep(time.Second / 2)
	tk.MustExec("update t set t0 = now() where id = 1")
	rs = tk.MustQuery("select t2 from t where id = 1")
	newT2 := rs.Rows()[0][0].(string)
	c.Assert(newT2 != t2, IsTrue)

	tk.MustExec("create table t1 (id int, a timestamp, b timestamp(2), c timestamp(3))")
	tk.MustExec("insert into t1 (id, a, b, c) values (1, current_timestamp(2), current_timestamp, current_timestamp(3))")
	rs = tk.MustQuery("select a, b, c from t1 where id = 1")
	a := rs.Rows()[0][0].(string)
	b := rs.Rows()[0][1].(string)
	d := rs.Rows()[0][2].(string)
	c.Assert(len(strings.Split(a, ".")), Equals, 1)
	c.Assert(strings.Split(b, ".")[1], Equals, "00")
	c.Assert(len(strings.Split(d, ".")[1]), Equals, 3)
}

func (s *testSuite) TestRowID(c *C) {
	tk := testkit.NewTestKit(c, s.store)
	tk.MustExec(`use test`)
	tk.MustExec(`drop table if exists t`)
	tk.MustExec(`create table t(a varchar(10), b varchar(10), c varchar(1), index idx(a, b, c));`)
	tk.MustExec(`insert into t values('a', 'b', 'c');`)
	tk.MustExec(`insert into t values('a', 'b', 'c');`)
	tk.MustQuery(`select b, _tidb_rowid from t use index(idx) where a = 'a';`).Check(testkit.Rows(
		`b 1`,
		`b 2`,
	))
	tk.MustExec(`begin;`)
	tk.MustExec(`select * from t for update`)
	tk.MustQuery(`select distinct b from t use index(idx) where a = 'a';`).Check(testkit.Rows(`b`))
	tk.MustExec(`commit;`)

	tk.MustExec(`drop table if exists t`)
	tk.MustExec(`create table t(a varchar(5) primary key)`)
	tk.MustExec(`insert into t values('a')`)
	tk.MustQuery("select *, _tidb_rowid from t use index(`primary`) where _tidb_rowid=1").Check(testkit.Rows("a 1"))
}

func (s *testSuite) TestDoSubquery(c *C) {
	tk := testkit.NewTestKit(c, s.store)
	tk.MustExec(`use test`)
	tk.MustExec(`drop table if exists t`)
	tk.MustExec(`create table t(a int)`)
	_, err := tk.Exec(`do 1 in (select * from t)`)
	c.Assert(err, IsNil, Commentf("err %v", err))
	tk.MustExec(`insert into t values(1)`)
	r, err := tk.Exec(`do 1 in (select * from t)`)
	c.Assert(err, IsNil, Commentf("err %v", err))
	c.Assert(r, IsNil, Commentf("result of Do not empty"))
}

<<<<<<< HEAD
func (s *testSuite) TestSelectHashPartitionTable(c *C) {
	tk := testkit.NewTestKit(c, s.store)
	tk.MustExec(`use test`)
	tk.MustExec(`drop table if exists th`)
	tk.MustExec("set @@session.tidb_enable_table_partition = '1';")
	tk.MustExec(`create table th (a int, b int) partition by hash(a) partitions 3;`)
	defer tk.MustExec(`drop table if exists th`)
	tk.MustExec(`insert into th values (0,0),(1,1),(2,2),(3,3),(4,4),(5,5),(6,6),(7,7),(8,8);`)
	tk.MustExec("insert into th values (-1,-1),(-2,-2),(-3,-3),(-4,-4),(-5,-5),(-6,-6),(-7,-7),(-8,-8);")
	tk.MustQuery("select b from th order by a").Check(testkit.Rows("-8", "-7", "-6", "-5", "-4", "-3", "-2", "-1", "0", "1", "2", "3", "4", "5", "6", "7", "8"))
	tk.MustQuery(" select * from th where a=-2;").Check(testkit.Rows("-2 -2"))
	tk.MustQuery(" select * from th where a=5;").Check(testkit.Rows("5 5"))
	// Test for select prune partitions.
	result := tk.MustQuery("desc select * from th where a=-2;")
	result.Check(testkit.Rows(
		"TableReader_8 10.00 root data:Selection_7",
		"└─Selection_7 10.00 cop eq(test.th.a, -2)",
		"  └─TableScan_6 10000.00 cop table:th, partition:, range:[-inf,+inf], keep order:false, stats:pseudo",
	))
	// Test select union all partition.
	result = tk.MustQuery("desc select * from th;")
	result.Check(testkit.Rows(
		"Union_8 30000.00 root ",
		"├─TableReader_10 10000.00 root data:TableScan_9",
		"│ └─TableScan_9 10000.00 cop table:th, partition:, range:[-inf,+inf], keep order:false, stats:pseudo",
		"├─TableReader_12 10000.00 root data:TableScan_11",
		"│ └─TableScan_11 10000.00 cop table:th, partition:, range:[-inf,+inf], keep order:false, stats:pseudo",
		"└─TableReader_14 10000.00 root data:TableScan_13",
		"  └─TableScan_13 10000.00 cop table:th, partition:, range:[-inf,+inf], keep order:false, stats:pseudo",
	))
=======
func (s *testSuite) TestTSOFail(c *C) {
	tk := testkit.NewTestKit(c, s.store)
	tk.MustExec(`use test`)
	tk.MustExec(`drop table if exists t`)
	tk.MustExec(`create table t(a int)`)

	gofail.Enable("github.com/pingcap/tidb/store/mockstore/mocktikv/mockGetTSFail", `return(true)`)
	defer gofail.Disable("github.com/pingcap/tidb/store/mockstore/mocktikv/mockGetTSFail")
	_, err := tk.Exec(`select * from t`)
	c.Assert(err, NotNil)
>>>>>>> c137cada
}<|MERGE_RESOLUTION|>--- conflicted
+++ resolved
@@ -3361,7 +3361,18 @@
 	c.Assert(r, IsNil, Commentf("result of Do not empty"))
 }
 
-<<<<<<< HEAD
+func (s *testSuite) TestTSOFail(c *C) {
+	tk := testkit.NewTestKit(c, s.store)
+	tk.MustExec(`use test`)
+	tk.MustExec(`drop table if exists t`)
+	tk.MustExec(`create table t(a int)`)
+
+	gofail.Enable("github.com/pingcap/tidb/store/mockstore/mocktikv/mockGetTSFail", `return(true)`)
+	defer gofail.Disable("github.com/pingcap/tidb/store/mockstore/mocktikv/mockGetTSFail")
+	_, err := tk.Exec(`select * from t`)
+	c.Assert(err, NotNil)
+}
+
 func (s *testSuite) TestSelectHashPartitionTable(c *C) {
 	tk := testkit.NewTestKit(c, s.store)
 	tk.MustExec(`use test`)
@@ -3392,16 +3403,4 @@
 		"└─TableReader_14 10000.00 root data:TableScan_13",
 		"  └─TableScan_13 10000.00 cop table:th, partition:, range:[-inf,+inf], keep order:false, stats:pseudo",
 	))
-=======
-func (s *testSuite) TestTSOFail(c *C) {
-	tk := testkit.NewTestKit(c, s.store)
-	tk.MustExec(`use test`)
-	tk.MustExec(`drop table if exists t`)
-	tk.MustExec(`create table t(a int)`)
-
-	gofail.Enable("github.com/pingcap/tidb/store/mockstore/mocktikv/mockGetTSFail", `return(true)`)
-	defer gofail.Disable("github.com/pingcap/tidb/store/mockstore/mocktikv/mockGetTSFail")
-	_, err := tk.Exec(`select * from t`)
-	c.Assert(err, NotNil)
->>>>>>> c137cada
 }