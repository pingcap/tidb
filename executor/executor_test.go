--- conflicted
+++ resolved
@@ -4436,7 +4436,6 @@
 	// See PR: 11561.
 	job.BinlogInfo = nil
 	job.SchemaName = ""
-<<<<<<< HEAD
 	b, err := job.Encode(true)
 	require.NoError(t, err)
 	if variable.AllowConcurrencyDDL.Load() {
@@ -4447,13 +4446,8 @@
 		err = meta.NewMeta(txn).AddHistoryDDLJob(job, true)
 		require.NoError(t, err)
 	}
-=======
-	err = sessiontxn.NewTxnInStmt(context.Background(), tk.Session())
-	require.NoError(t, err)
-	txn, err := tk.Session().Txn(true)
 	require.NoError(t, err)
 	err = ddl.AddHistoryDDLJob(meta.NewMeta(txn), job, true)
->>>>>>> 2c3f717a
 	require.NoError(t, err)
 
 	re = tk.MustQuery("admin show ddl jobs 1")
