// Copyright 2015 PingCAP, Inc.
//
// Licensed under the Apache License, Version 2.0 (the "License");
// you may not use this file except in compliance with the License.
// You may obtain a copy of the License at
//
//     http://www.apache.org/licenses/LICENSE-2.0
//
// Unless required by applicable law or agreed to in writing, software
// distributed under the License is distributed on an "AS IS" BASIS,
// See the License for the specific language governing permissions and
// limitations under the License.

package executor_test

import (
	"context"
	"flag"
	"fmt"
	"io/ioutil"
	"math"
	"net"
	"os"
	"strconv"
	"strings"
	"sync"
	"sync/atomic"
	"testing"
	"time"

	"github.com/golang/protobuf/proto"
	. "github.com/pingcap/check"
	"github.com/pingcap/errors"
	"github.com/pingcap/failpoint"
	pb "github.com/pingcap/kvproto/pkg/kvrpcpb"
	"github.com/pingcap/parser"
	"github.com/pingcap/parser/model"
	"github.com/pingcap/parser/mysql"
	"github.com/pingcap/parser/terror"
	"github.com/pingcap/tidb/config"
	"github.com/pingcap/tidb/ddl"
	"github.com/pingcap/tidb/domain"
	"github.com/pingcap/tidb/domain/infosync"
	"github.com/pingcap/tidb/executor"
	"github.com/pingcap/tidb/expression"
	"github.com/pingcap/tidb/infoschema"
	"github.com/pingcap/tidb/kv"
	"github.com/pingcap/tidb/meta"
	"github.com/pingcap/tidb/meta/autoid"
	"github.com/pingcap/tidb/planner"
	plannercore "github.com/pingcap/tidb/planner/core"
	"github.com/pingcap/tidb/server"
	"github.com/pingcap/tidb/session"
	"github.com/pingcap/tidb/sessionctx"
	"github.com/pingcap/tidb/sessionctx/stmtctx"
	"github.com/pingcap/tidb/sessionctx/variable"
	"github.com/pingcap/tidb/statistics"
	"github.com/pingcap/tidb/store/mockstore"
	"github.com/pingcap/tidb/store/mockstore/cluster"
	"github.com/pingcap/tidb/store/tikv"
	"github.com/pingcap/tidb/store/tikv/oracle"
	"github.com/pingcap/tidb/store/tikv/tikvrpc"
	"github.com/pingcap/tidb/table"
	"github.com/pingcap/tidb/table/tables"
	"github.com/pingcap/tidb/tablecodec"
	"github.com/pingcap/tidb/types"
	"github.com/pingcap/tidb/util"
	"github.com/pingcap/tidb/util/admin"
	"github.com/pingcap/tidb/util/gcutil"
	"github.com/pingcap/tidb/util/logutil"
	"github.com/pingcap/tidb/util/memory"
	"github.com/pingcap/tidb/util/mock"
	"github.com/pingcap/tidb/util/rowcodec"
	"github.com/pingcap/tidb/util/testkit"
	"github.com/pingcap/tidb/util/testleak"
	"github.com/pingcap/tidb/util/testutil"
	"github.com/pingcap/tidb/util/timeutil"
	"github.com/pingcap/tipb/go-tipb"
	"google.golang.org/grpc"
)

func TestT(t *testing.T) {
	CustomVerboseFlag = true
	*CustomParallelSuiteFlag = true
	logLevel := os.Getenv("log_level")
	logutil.InitLogger(logutil.NewLogConfig(logLevel, logutil.DefaultLogFormat, "", logutil.EmptyFileLogConfig, false))
	autoid.SetStep(5000)

	config.UpdateGlobal(func(conf *config.Config) {
		conf.Log.SlowThreshold = 30000 // 30s
		conf.TiKVClient.AsyncCommit.SafeWindow = 0
		conf.TiKVClient.AsyncCommit.AllowedClockDrift = 0
	})
	tmpDir := config.GetGlobalConfig().TempStoragePath
	_ = os.RemoveAll(tmpDir) // clean the uncleared temp file during the last run.
	_ = os.MkdirAll(tmpDir, 0755)
	testleak.BeforeTest()
	TestingT(t)
	testleak.AfterTestT(t)()
}

var _ = Suite(&testSuite{&baseTestSuite{}})
var _ = Suite(&testSuiteP1{&baseTestSuite{}})
var _ = Suite(&testSuiteP2{&baseTestSuite{}})
var _ = Suite(&testSuite1{})
var _ = SerialSuites(&testSerialSuite2{})
var _ = Suite(&testSuite2{&baseTestSuite{}})
var _ = Suite(&testSuite3{&baseTestSuite{}})
var _ = Suite(&testSuite4{&baseTestSuite{}})
var _ = Suite(&testSuite5{&baseTestSuite{}})
var _ = Suite(&testSuiteJoin1{&baseTestSuite{}})
var _ = Suite(&testSuiteJoin2{&baseTestSuite{}})
var _ = Suite(&testSuiteJoin3{&baseTestSuite{}})
var _ = SerialSuites(&testSuiteJoinSerial{&baseTestSuite{}})
var _ = Suite(&testSuiteAgg{baseTestSuite: &baseTestSuite{}})
var _ = Suite(&testSuite6{&baseTestSuite{}})
var _ = Suite(&testSuite7{&baseTestSuite{}})
var _ = Suite(&testSuite8{&baseTestSuite{}})
var _ = Suite(&testClusteredSuite{&baseTestSuite{}})
var _ = SerialSuites(&testShowStatsSuite{&baseTestSuite{}})
var _ = Suite(&testBypassSuite{})
var _ = Suite(&testUpdateSuite{})
var _ = Suite(&testPointGetSuite{})
var _ = Suite(&testBatchPointGetSuite{})
var _ = SerialSuites(&testRecoverTable{})
var _ = SerialSuites(&testMemTableReaderSuite{&testClusterTableBase{}})
var _ = SerialSuites(&testFlushSuite{})
var _ = SerialSuites(&testAutoRandomSuite{&baseTestSuite{}})
var _ = SerialSuites(&testClusterTableSuite{})
var _ = SerialSuites(&testPrepareSerialSuite{&baseTestSuite{}})
var _ = SerialSuites(&testSplitTable{&baseTestSuite{}})
var _ = Suite(&testSuiteWithData{baseTestSuite: &baseTestSuite{}})
var _ = SerialSuites(&testSerialSuite1{&baseTestSuite{}})
var _ = SerialSuites(&testSlowQuery{&baseTestSuite{}})
var _ = Suite(&partitionTableSuite{&baseTestSuite{}})
var _ = SerialSuites(&tiflashTestSuite{})
var _ = SerialSuites(&globalIndexSuite{&baseTestSuite{}})
var _ = SerialSuites(&testSerialSuite{&baseTestSuite{}})
var _ = SerialSuites(&testCoprCache{})
var _ = SerialSuites(&testPrepareSuite{})

type testSuite struct{ *baseTestSuite }
type testSuiteP1 struct{ *baseTestSuite }
type testSuiteP2 struct{ *baseTestSuite }
type testSplitTable struct{ *baseTestSuite }
type testSuiteWithData struct {
	*baseTestSuite
	testData testutil.TestData
}
type testSlowQuery struct{ *baseTestSuite }
type partitionTableSuite struct{ *baseTestSuite }
type globalIndexSuite struct{ *baseTestSuite }
type testSerialSuite struct{ *baseTestSuite }
type testCoprCache struct {
	store kv.Storage
	dom   *domain.Domain
	cls   cluster.Cluster
}
type testPrepareSuite struct{ testData testutil.TestData }

type baseTestSuite struct {
	cluster cluster.Cluster
	store   kv.Storage
	domain  *domain.Domain
	*parser.Parser
	ctx *mock.Context
}

var mockTikv = flag.Bool("mockTikv", true, "use mock tikv store in executor test")

func (s *baseTestSuite) SetUpSuite(c *C) {
	s.Parser = parser.New()
	flag.Lookup("mockTikv")
	useMockTikv := *mockTikv
	if useMockTikv {
		store, err := mockstore.NewMockStore(
			mockstore.WithClusterInspector(func(c cluster.Cluster) {
				mockstore.BootstrapWithSingleStore(c)
				s.cluster = c
			}),
		)
		c.Assert(err, IsNil)
		s.store = store
		session.SetSchemaLease(0)
		session.DisableStats4Test()
	}
	d, err := session.BootstrapSession(s.store)
	c.Assert(err, IsNil)
	d.SetStatsUpdating(true)
	s.domain = d
	config.UpdateGlobal(func(conf *config.Config) {
		conf.OOMAction = config.OOMActionLog
	})
}

func (s *testSuiteWithData) SetUpSuite(c *C) {
	s.baseTestSuite.SetUpSuite(c)
	var err error
	s.testData, err = testutil.LoadTestSuiteData("testdata", "executor_suite")
	c.Assert(err, IsNil)
}

func (s *testSuiteWithData) TearDownSuite(c *C) {
	s.baseTestSuite.TearDownSuite(c)
	c.Assert(s.testData.GenerateOutputIfNeeded(), IsNil)
}

func (s *testPrepareSuite) SetUpSuite(c *C) {
	var err error
	s.testData, err = testutil.LoadTestSuiteData("testdata", "prepare_suite")
	c.Assert(err, IsNil)
}

func (s *testPrepareSuite) TearDownSuite(c *C) {
	c.Assert(s.testData.GenerateOutputIfNeeded(), IsNil)
}

func (s *baseTestSuite) TearDownSuite(c *C) {
	s.domain.Close()
	s.store.Close()
}

func (s *globalIndexSuite) SetUpSuite(c *C) {
	s.baseTestSuite.SetUpSuite(c)
	config.UpdateGlobal(func(conf *config.Config) {
		conf.EnableGlobalIndex = true
	})
}

func (s *testSuiteP1) TestPessimisticSelectForUpdate(c *C) {
	tk := testkit.NewTestKit(c, s.store)
	tk.MustExec("use test")
	tk.MustExec("drop table if exists t")
	tk.MustExec("create table t(id int primary key, a int)")
	tk.MustExec("insert into t values(1, 1)")
	tk.MustExec("begin PESSIMISTIC")
	tk.MustQuery("select a from t where id=1 for update").Check(testkit.Rows("1"))
	tk.MustExec("update t set a=a+1 where id=1")
	tk.MustExec("commit")
	tk.MustQuery("select a from t where id=1").Check(testkit.Rows("2"))
}

func (s *testSuite) TearDownTest(c *C) {
	tk := testkit.NewTestKit(c, s.store)
	tk.MustExec("use test")
	r := tk.MustQuery("show tables")
	for _, tb := range r.Rows() {
		tableName := tb[0]
		tk.MustExec(fmt.Sprintf("drop table %v", tableName))
	}
}

func (s *testSuiteP1) TestBind(c *C) {
	tk := testkit.NewTestKit(c, s.store)
	tk.MustExec("use test")
	tk.MustExec("drop table if exists testbind")

	tk.MustExec("create table testbind(i int, s varchar(20))")
	tk.MustExec("create index index_t on testbind(i,s)")
	tk.MustExec("create global binding for select * from testbind using select * from testbind use index for join(index_t)")
	c.Assert(len(tk.MustQuery("show global bindings").Rows()), Equals, 1)

	tk.MustExec("create session binding for select * from testbind using select * from testbind use index for join(index_t)")
	c.Assert(len(tk.MustQuery("show session bindings").Rows()), Equals, 1)
	tk.MustExec("drop session binding for select * from testbind")
}

func (s *testSuiteP1) TestChange(c *C) {
	tk := testkit.NewTestKit(c, s.store)
	tk.MustExec("use test")
	tk.MustExec("drop table if exists t")
	tk.MustExec("create table t(a int)")
	tk.MustExec("alter table t change a b int")
	tk.MustExec("alter table t change b c bigint")
	c.Assert(tk.ExecToErr("alter table t change c d varchar(100)"), NotNil)
}

func (s *testSuiteP1) TestChangePumpAndDrainer(c *C) {
	tk := testkit.NewTestKit(c, s.store)
	// change pump or drainer's state need connect to etcd
	// so will meet error "URL scheme must be http, https, unix, or unixs: /tmp/tidb"
	err := tk.ExecToErr("change pump to node_state ='paused' for node_id 'pump1'")
	c.Assert(err, ErrorMatches, "URL scheme must be http, https, unix, or unixs.*")
	err = tk.ExecToErr("change drainer to node_state ='paused' for node_id 'drainer1'")
	c.Assert(err, ErrorMatches, "URL scheme must be http, https, unix, or unixs.*")
}

func (s *testSuiteP1) TestLoadStats(c *C) {
	tk := testkit.NewTestKit(c, s.store)
	tk.MustExec("use test")
	c.Assert(tk.ExecToErr("load stats"), NotNil)
	c.Assert(tk.ExecToErr("load stats ./xxx.json"), NotNil)
}

func (s *testSuiteP1) TestShow(c *C) {
	tk := testkit.NewTestKit(c, s.store)
	tk.MustExec("create database test_show;")
	tk.MustExec("use test_show")

	tk.MustQuery("show engines")
	tk.MustExec("drop table if exists t")
	tk.MustExec("create table t(a int primary key)")
	c.Assert(len(tk.MustQuery("show index in t").Rows()), Equals, 1)
	c.Assert(len(tk.MustQuery("show index from t").Rows()), Equals, 1)

	tk.MustQuery("show charset").Check(testkit.Rows(
		"utf8 UTF-8 Unicode utf8_bin 3",
		"utf8mb4 UTF-8 Unicode utf8mb4_bin 4",
		"ascii US ASCII ascii_bin 1",
		"latin1 Latin1 latin1_bin 1",
		"binary binary binary 1"))
	c.Assert(len(tk.MustQuery("show master status").Rows()), Equals, 1)
	tk.MustQuery("show create database test_show").Check(testkit.Rows("test_show CREATE DATABASE `test_show` /*!40100 DEFAULT CHARACTER SET utf8mb4 */"))
	tk.MustQuery("show privileges").Check(testkit.Rows("Alter Tables To alter the table",
		"Alter Tables To alter the table",
		"Alter routine Functions,Procedures To alter or drop stored functions/procedures",
		"Create Databases,Tables,Indexes To create new databases and tables",
		"Create routine Databases To use CREATE FUNCTION/PROCEDURE",
		"Create temporary tables Databases To use CREATE TEMPORARY TABLE",
		"Create view Tables To create new views",
		"Create user Server Admin To create new users",
		"Delete Tables To delete existing rows",
		"Drop Databases,Tables To drop databases, tables, and views",
		"Event Server Admin To create, alter, drop and execute events",
		"Execute Functions,Procedures To execute stored routines",
		"File File access on server To read and write files on the server",
		"Grant option Databases,Tables,Functions,Procedures To give to other users those privileges you possess",
		"Index Tables To create or drop indexes",
		"Insert Tables To insert data into tables",
		"Lock tables Databases To use LOCK TABLES (together with SELECT privilege)",
		"Process Server Admin To view the plain text of currently executing queries",
		"Proxy Server Admin To make proxy user possible",
		"References Databases,Tables To have references on tables",
		"Reload Server Admin To reload or refresh tables, logs and privileges",
		"Replication client Server Admin To ask where the slave or master servers are",
		"Replication slave Server Admin To read binary log events from the master",
		"Select Tables To retrieve rows from table",
		"Show databases Server Admin To see all databases with SHOW DATABASES",
		"Show view Tables To see views with SHOW CREATE VIEW",
		"Shutdown Server Admin To shut down the server",
		"Super Server Admin To use KILL thread, SET GLOBAL, CHANGE MASTER, etc.",
		"Trigger Tables To use triggers",
		"Create tablespace Server Admin To create/alter/drop tablespaces",
		"Update Tables To update existing rows",
		"Usage Server Admin No privileges - allow connect only"))
	c.Assert(len(tk.MustQuery("show table status").Rows()), Equals, 1)
}

func (s *testSuite3) TestAdmin(c *C) {
	tk := testkit.NewTestKit(c, s.store)
	tk.MustExec("use test")
	tk.MustExec("drop table if exists admin_test")
	tk.MustExec("create table admin_test (c1 int, c2 int, c3 int default 1, index (c1))")
	tk.MustExec("insert admin_test (c1) values (1),(2),(NULL)")

	ctx := context.Background()
	// cancel DDL jobs test
	r, err := tk.Exec("admin cancel ddl jobs 1")
	c.Assert(err, IsNil, Commentf("err %v", err))
	req := r.NewChunk()
	err = r.Next(ctx, req)
	c.Assert(err, IsNil)
	row := req.GetRow(0)
	c.Assert(row.Len(), Equals, 2)
	c.Assert(row.GetString(0), Equals, "1")
	c.Assert(row.GetString(1), Matches, "*DDL Job:1 not found")

	// show ddl test;
	r, err = tk.Exec("admin show ddl")
	c.Assert(err, IsNil)
	req = r.NewChunk()
	err = r.Next(ctx, req)
	c.Assert(err, IsNil)
	row = req.GetRow(0)
	c.Assert(row.Len(), Equals, 6)
	txn, err := s.store.Begin()
	c.Assert(err, IsNil)
	ddlInfo, err := admin.GetDDLInfo(txn)
	c.Assert(err, IsNil)
	c.Assert(row.GetInt64(0), Equals, ddlInfo.SchemaVer)
	// TODO: Pass this test.
	// rowOwnerInfos := strings.Split(row.Data[1].GetString(), ",")
	// ownerInfos := strings.Split(ddlInfo.Owner.String(), ",")
	// c.Assert(rowOwnerInfos[0], Equals, ownerInfos[0])
	serverInfo, err := infosync.GetServerInfoByID(ctx, row.GetString(1))
	c.Assert(err, IsNil)
	c.Assert(row.GetString(2), Equals, serverInfo.IP+":"+
		strconv.FormatUint(uint64(serverInfo.Port), 10))
	c.Assert(row.GetString(3), Equals, "")
	req = r.NewChunk()
	err = r.Next(ctx, req)
	c.Assert(err, IsNil)
	c.Assert(req.NumRows() == 0, IsTrue)
	err = txn.Rollback()
	c.Assert(err, IsNil)

	// show DDL jobs test
	r, err = tk.Exec("admin show ddl jobs")
	c.Assert(err, IsNil)
	req = r.NewChunk()
	err = r.Next(ctx, req)
	c.Assert(err, IsNil)
	row = req.GetRow(0)
	c.Assert(row.Len(), Equals, 11)
	txn, err = s.store.Begin()
	c.Assert(err, IsNil)
	historyJobs, err := admin.GetHistoryDDLJobs(txn, admin.DefNumHistoryJobs)
	c.Assert(len(historyJobs), Greater, 1)
	c.Assert(len(row.GetString(1)), Greater, 0)
	c.Assert(err, IsNil)
	c.Assert(row.GetInt64(0), Equals, historyJobs[0].ID)
	c.Assert(err, IsNil)

	r, err = tk.Exec("admin show ddl jobs 20")
	c.Assert(err, IsNil)
	req = r.NewChunk()
	err = r.Next(ctx, req)
	c.Assert(err, IsNil)
	row = req.GetRow(0)
	c.Assert(row.Len(), Equals, 11)
	c.Assert(row.GetInt64(0), Equals, historyJobs[0].ID)
	c.Assert(err, IsNil)

	// show DDL job queries test
	tk.MustExec("use test")
	tk.MustExec("drop table if exists admin_test2")
	tk.MustExec("create table admin_test2 (c1 int, c2 int, c3 int default 1, index (c1))")
	result := tk.MustQuery(`admin show ddl job queries 1, 1, 1`)
	result.Check(testkit.Rows())
	result = tk.MustQuery(`admin show ddl job queries 1, 2, 3, 4`)
	result.Check(testkit.Rows())
	historyJobs, err = admin.GetHistoryDDLJobs(txn, admin.DefNumHistoryJobs)
	result = tk.MustQuery(fmt.Sprintf("admin show ddl job queries %d", historyJobs[0].ID))
	result.Check(testkit.Rows(historyJobs[0].Query))
	c.Assert(err, IsNil)

	// check table test
	tk.MustExec("create table admin_test1 (c1 int, c2 int default 1, index (c1))")
	tk.MustExec("insert admin_test1 (c1) values (21),(22)")
	r, err = tk.Exec("admin check table admin_test, admin_test1")
	c.Assert(err, IsNil)
	c.Assert(r, IsNil)
	// error table name
	err = tk.ExecToErr("admin check table admin_test_error")
	c.Assert(err, NotNil)
	// different index values
	sctx := tk.Se.(sessionctx.Context)
	dom := domain.GetDomain(sctx)
	is := dom.InfoSchema()
	c.Assert(is, NotNil)
	tb, err := is.TableByName(model.NewCIStr("test"), model.NewCIStr("admin_test"))
	c.Assert(err, IsNil)
	c.Assert(tb.Indices(), HasLen, 1)
	_, err = tb.Indices()[0].Create(mock.NewContext(), txn.GetUnionStore(), types.MakeDatums(int64(10)), kv.IntHandle(1))
	c.Assert(err, IsNil)
	err = txn.Commit(context.Background())
	c.Assert(err, IsNil)
	errAdmin := tk.ExecToErr("admin check table admin_test")
	c.Assert(errAdmin, NotNil)

	if config.CheckTableBeforeDrop {
		err = tk.ExecToErr("drop table admin_test")
		c.Assert(err.Error(), Equals, errAdmin.Error())

		// Drop inconsistency index.
		tk.MustExec("alter table admin_test drop index c1")
		tk.MustExec("admin check table admin_test")
	}
	// checksum table test
	tk.MustExec("create table checksum_with_index (id int, count int, PRIMARY KEY(id), KEY(count))")
	tk.MustExec("create table checksum_without_index (id int, count int, PRIMARY KEY(id))")
	r, err = tk.Exec("admin checksum table checksum_with_index, checksum_without_index")
	c.Assert(err, IsNil)
	res := tk.ResultSetToResult(r, Commentf("admin checksum table"))
	// Mocktikv returns 1 for every table/index scan, then we will xor the checksums of a table.
	// For "checksum_with_index", we have two checksums, so the result will be 1^1 = 0.
	// For "checksum_without_index", we only have one checksum, so the result will be 1.
	res.Sort().Check(testkit.Rows("test checksum_with_index 0 2 2", "test checksum_without_index 1 1 1"))

	tk.MustExec("drop table if exists t1;")
	tk.MustExec("CREATE TABLE t1 (c2 BOOL, PRIMARY KEY (c2));")
	tk.MustExec("INSERT INTO t1 SET c2 = '0';")
	tk.MustExec("ALTER TABLE t1 ADD COLUMN c3 DATETIME NULL DEFAULT '2668-02-03 17:19:31';")
	tk.MustExec("ALTER TABLE t1 ADD INDEX idx2 (c3);")
	tk.MustExec("ALTER TABLE t1 ADD COLUMN c4 bit(10) default 127;")
	tk.MustExec("ALTER TABLE t1 ADD INDEX idx3 (c4);")
	tk.MustExec("admin check table t1;")

	// Test admin show ddl jobs table name after table has been droped.
	tk.MustExec("drop table if exists t1;")
	re := tk.MustQuery("admin show ddl jobs 1")
	rows := re.Rows()
	c.Assert(len(rows), Equals, 1)
	c.Assert(rows[0][2], Equals, "t1")

	// Test for reverse scan get history ddl jobs when ddl history jobs queue has multiple regions.
	txn, err = s.store.Begin()
	c.Assert(err, IsNil)
	historyJobs, err = admin.GetHistoryDDLJobs(txn, 20)
	c.Assert(err, IsNil)

	// Split region for history ddl job queues.
	m := meta.NewMeta(txn)
	startKey := meta.DDLJobHistoryKey(m, 0)
	endKey := meta.DDLJobHistoryKey(m, historyJobs[0].ID)
	s.cluster.SplitKeys(startKey, endKey, int(historyJobs[0].ID/5))

	historyJobs2, err := admin.GetHistoryDDLJobs(txn, 20)
	c.Assert(err, IsNil)
	c.Assert(historyJobs, DeepEquals, historyJobs2)
}

func (s *testSuiteP2) TestAdminShowDDLJobs(c *C) {
	tk := testkit.NewTestKit(c, s.store)
	tk.MustExec("create database if not exists test_admin_show_ddl_jobs")
	tk.MustExec("use test_admin_show_ddl_jobs")
	tk.MustExec("create table t (a int);")

	re := tk.MustQuery("admin show ddl jobs 1")
	row := re.Rows()[0]
	c.Assert(row[1], Equals, "test_admin_show_ddl_jobs")
	jobID, err := strconv.Atoi(row[0].(string))
	c.Assert(err, IsNil)

	err = kv.RunInNewTxn(s.store, true, func(txn kv.Transaction) error {
		t := meta.NewMeta(txn)
		job, err := t.GetHistoryDDLJob(int64(jobID))
		c.Assert(err, IsNil)
		c.Assert(job, NotNil)
		// Test for compatibility. Old TiDB version doesn't have SchemaName field, and the BinlogInfo maybe nil.
		// See PR: 11561.
		job.BinlogInfo = nil
		job.SchemaName = ""
		err = t.AddHistoryDDLJob(job, true)
		c.Assert(err, IsNil)
		return nil
	})
	c.Assert(err, IsNil)

	re = tk.MustQuery("admin show ddl jobs 1")
	row = re.Rows()[0]
	c.Assert(row[1], Equals, "test_admin_show_ddl_jobs")

	re = tk.MustQuery("admin show ddl jobs 1 where job_type='create table'")
	row = re.Rows()[0]
	c.Assert(row[1], Equals, "test_admin_show_ddl_jobs")
	c.Assert(row[9], Equals, "<nil>")

	// Test the START_TIME and END_TIME field.
	re = tk.MustQuery("admin show ddl jobs where job_type = 'create table' and start_time > str_to_date('20190101','%Y%m%d%H%i%s')")
	row = re.Rows()[0]
	c.Assert(row[2], Equals, "t")
	c.Assert(row[9], Equals, "<nil>")
}

func (s *testSuiteP2) TestAdminChecksumOfPartitionedTable(c *C) {
	tk := testkit.NewTestKit(c, s.store)
	tk.MustExec("USE test;")
	tk.MustExec("DROP TABLE IF EXISTS admin_checksum_partition_test;")
	tk.MustExec("CREATE TABLE admin_checksum_partition_test (a INT) PARTITION BY HASH(a) PARTITIONS 4;")
	tk.MustExec("INSERT INTO admin_checksum_partition_test VALUES (1), (2);")

	r := tk.MustQuery("ADMIN CHECKSUM TABLE admin_checksum_partition_test;")
	r.Check(testkit.Rows("test admin_checksum_partition_test 1 5 5"))
}

func (s *baseTestSuite) fillData(tk *testkit.TestKit, table string) {
	tk.MustExec("use test")
	tk.MustExec(fmt.Sprintf("create table %s(id int not null default 1, name varchar(255), PRIMARY KEY(id));", table))

	// insert data
	tk.MustExec(fmt.Sprintf("insert INTO %s VALUES (1, \"hello\");", table))
	tk.CheckExecResult(1, 0)
	tk.MustExec(fmt.Sprintf("insert into %s values (2, \"hello\");", table))
	tk.CheckExecResult(1, 0)
}

type testCase struct {
	data1       []byte
	data2       []byte
	expected    []string
	restData    []byte
	expectedMsg string
}

func checkCases(tests []testCase, ld *executor.LoadDataInfo,
	c *C, tk *testkit.TestKit, ctx sessionctx.Context, selectSQL, deleteSQL string) {
	origin := ld.IgnoreLines
	for _, tt := range tests {
		ld.IgnoreLines = origin
		c.Assert(ctx.NewTxn(context.Background()), IsNil)
		ctx.GetSessionVars().StmtCtx.DupKeyAsWarning = true
		ctx.GetSessionVars().StmtCtx.BadNullAsWarning = true
		ctx.GetSessionVars().StmtCtx.InLoadDataStmt = true
		ctx.GetSessionVars().StmtCtx.InDeleteStmt = false
		data, reachLimit, err1 := ld.InsertData(context.Background(), tt.data1, tt.data2)
		c.Assert(err1, IsNil)
		c.Assert(reachLimit, IsFalse)
		err1 = ld.CheckAndInsertOneBatch(context.Background(), ld.GetRows(), ld.GetCurBatchCnt())
		c.Assert(err1, IsNil)
		ld.SetMaxRowsInBatch(20000)
		if tt.restData == nil {
			c.Assert(data, HasLen, 0,
				Commentf("data1:%v, data2:%v, data:%v", string(tt.data1), string(tt.data2), string(data)))
		} else {
			c.Assert(data, DeepEquals, tt.restData,
				Commentf("data1:%v, data2:%v, data:%v", string(tt.data1), string(tt.data2), string(data)))
		}
		ld.SetMessage()
		tk.CheckLastMessage(tt.expectedMsg)
		ctx.StmtCommit()
		txn, err := ctx.Txn(true)
		c.Assert(err, IsNil)
		err = txn.Commit(context.Background())
		c.Assert(err, IsNil)
		r := tk.MustQuery(selectSQL)
		r.Check(testutil.RowsWithSep("|", tt.expected...))
		tk.MustExec(deleteSQL)
	}
}

func (s *testSuiteP1) TestSelectWithoutFrom(c *C) {
	tk := testkit.NewTestKit(c, s.store)
	tk.MustExec("use test")

	r := tk.MustQuery("select 1 + 2*3;")
	r.Check(testkit.Rows("7"))

	r = tk.MustQuery(`select _utf8"string";`)
	r.Check(testkit.Rows("string"))

	r = tk.MustQuery("select 1 order by 1;")
	r.Check(testkit.Rows("1"))
}

// TestSelectBackslashN Issue 3685.
func (s *testSuiteP1) TestSelectBackslashN(c *C) {
	tk := testkit.NewTestKit(c, s.store)

	sql := `select \N;`
	r := tk.MustQuery(sql)
	r.Check(testkit.Rows("<nil>"))
	rs, err := tk.Exec(sql)
	c.Check(err, IsNil)
	fields := rs.Fields()
	c.Check(len(fields), Equals, 1)
	c.Check(fields[0].Column.Name.O, Equals, "NULL")

	sql = `select "\N";`
	r = tk.MustQuery(sql)
	r.Check(testkit.Rows("N"))
	rs, err = tk.Exec(sql)
	c.Check(err, IsNil)
	fields = rs.Fields()
	c.Check(len(fields), Equals, 1)
	c.Check(fields[0].Column.Name.O, Equals, `N`)

	tk.MustExec("use test;")
	tk.MustExec("create table test (`\\N` int);")
	tk.MustExec("insert into test values (1);")
	tk.CheckExecResult(1, 0)
	sql = "select * from test;"
	r = tk.MustQuery(sql)
	r.Check(testkit.Rows("1"))
	rs, err = tk.Exec(sql)
	c.Check(err, IsNil)
	fields = rs.Fields()
	c.Check(len(fields), Equals, 1)
	c.Check(fields[0].Column.Name.O, Equals, `\N`)

	sql = `select \N from test;`
	r = tk.MustQuery(sql)
	r.Check(testkit.Rows("<nil>"))
	rs, err = tk.Exec(sql)
	c.Check(err, IsNil)
	fields = rs.Fields()
	c.Check(err, IsNil)
	c.Check(len(fields), Equals, 1)
	c.Check(fields[0].Column.Name.O, Equals, `NULL`)

	sql = `select (\N) from test;`
	r = tk.MustQuery(sql)
	r.Check(testkit.Rows("<nil>"))
	rs, err = tk.Exec(sql)
	c.Check(err, IsNil)
	fields = rs.Fields()
	c.Check(len(fields), Equals, 1)
	c.Check(fields[0].Column.Name.O, Equals, `NULL`)

	sql = "select `\\N` from test;"
	r = tk.MustQuery(sql)
	r.Check(testkit.Rows("1"))
	rs, err = tk.Exec(sql)
	c.Check(err, IsNil)
	fields = rs.Fields()
	c.Check(len(fields), Equals, 1)
	c.Check(fields[0].Column.Name.O, Equals, `\N`)

	sql = "select (`\\N`) from test;"
	r = tk.MustQuery(sql)
	r.Check(testkit.Rows("1"))
	rs, err = tk.Exec(sql)
	c.Check(err, IsNil)
	fields = rs.Fields()
	c.Check(len(fields), Equals, 1)
	c.Check(fields[0].Column.Name.O, Equals, `\N`)

	sql = `select '\N' from test;`
	r = tk.MustQuery(sql)
	r.Check(testkit.Rows("N"))
	rs, err = tk.Exec(sql)
	c.Check(err, IsNil)
	fields = rs.Fields()
	c.Check(len(fields), Equals, 1)
	c.Check(fields[0].Column.Name.O, Equals, `N`)

	sql = `select ('\N') from test;`
	r = tk.MustQuery(sql)
	r.Check(testkit.Rows("N"))
	rs, err = tk.Exec(sql)
	c.Check(err, IsNil)
	fields = rs.Fields()
	c.Check(len(fields), Equals, 1)
	c.Check(fields[0].Column.Name.O, Equals, `N`)
}

// TestSelectNull Issue #4053.
func (s *testSuiteP1) TestSelectNull(c *C) {
	tk := testkit.NewTestKit(c, s.store)

	sql := `select nUll;`
	r := tk.MustQuery(sql)
	r.Check(testkit.Rows("<nil>"))
	rs, err := tk.Exec(sql)
	c.Check(err, IsNil)
	fields := rs.Fields()
	c.Check(len(fields), Equals, 1)
	c.Check(fields[0].Column.Name.O, Equals, `NULL`)

	sql = `select (null);`
	r = tk.MustQuery(sql)
	r.Check(testkit.Rows("<nil>"))
	rs, err = tk.Exec(sql)
	c.Check(err, IsNil)
	fields = rs.Fields()
	c.Check(len(fields), Equals, 1)
	c.Check(fields[0].Column.Name.O, Equals, `NULL`)

	sql = `select null+NULL;`
	r = tk.MustQuery(sql)
	r.Check(testkit.Rows("<nil>"))
	rs, err = tk.Exec(sql)
	c.Check(err, IsNil)
	fields = rs.Fields()
	c.Check(err, IsNil)
	c.Check(len(fields), Equals, 1)
	c.Check(fields[0].Column.Name.O, Equals, `null+NULL`)
}

// TestSelectStringLiteral Issue #3686.
func (s *testSuiteP1) TestSelectStringLiteral(c *C) {
	tk := testkit.NewTestKit(c, s.store)

	sql := `select 'abc';`
	r := tk.MustQuery(sql)
	r.Check(testkit.Rows("abc"))
	rs, err := tk.Exec(sql)
	c.Check(err, IsNil)
	fields := rs.Fields()
	c.Check(len(fields), Equals, 1)
	c.Check(fields[0].Column.Name.O, Equals, `abc`)

	sql = `select (('abc'));`
	r = tk.MustQuery(sql)
	r.Check(testkit.Rows("abc"))
	rs, err = tk.Exec(sql)
	c.Check(err, IsNil)
	fields = rs.Fields()
	c.Check(len(fields), Equals, 1)
	c.Check(fields[0].Column.Name.O, Equals, `abc`)

	sql = `select 'abc'+'def';`
	r = tk.MustQuery(sql)
	r.Check(testkit.Rows("0"))
	rs, err = tk.Exec(sql)
	c.Check(err, IsNil)
	fields = rs.Fields()
	c.Check(len(fields), Equals, 1)
	c.Check(fields[0].Column.Name.O, Equals, `'abc'+'def'`)

	// Below checks whether leading invalid chars are trimmed.
	sql = "select '\n';"
	r = tk.MustQuery(sql)
	r.Check(testkit.Rows("\n"))
	rs, err = tk.Exec(sql)
	c.Check(err, IsNil)
	fields = rs.Fields()
	c.Check(len(fields), Equals, 1)
	c.Check(fields[0].Column.Name.O, Equals, "")

	sql = "select '\t   col';" // Lowercased letter is a valid char.
	rs, err = tk.Exec(sql)
	c.Check(err, IsNil)
	fields = rs.Fields()
	c.Check(len(fields), Equals, 1)
	c.Check(fields[0].Column.Name.O, Equals, "col")

	sql = "select '\t   Col';" // Uppercased letter is a valid char.
	rs, err = tk.Exec(sql)
	c.Check(err, IsNil)
	fields = rs.Fields()
	c.Check(len(fields), Equals, 1)
	c.Check(fields[0].Column.Name.O, Equals, "Col")

	sql = "select '\n\t   中文 col';" // Chinese char is a valid char.
	rs, err = tk.Exec(sql)
	c.Check(err, IsNil)
	fields = rs.Fields()
	c.Check(len(fields), Equals, 1)
	c.Check(fields[0].Column.Name.O, Equals, "中文 col")

	sql = "select ' \r\n  .col';" // Punctuation is a valid char.
	rs, err = tk.Exec(sql)
	c.Check(err, IsNil)
	fields = rs.Fields()
	c.Check(len(fields), Equals, 1)
	c.Check(fields[0].Column.Name.O, Equals, ".col")

	sql = "select '   😆col';" // Emoji is a valid char.
	rs, err = tk.Exec(sql)
	c.Check(err, IsNil)
	fields = rs.Fields()
	c.Check(len(fields), Equals, 1)
	c.Check(fields[0].Column.Name.O, Equals, "😆col")

	// Below checks whether trailing invalid chars are preserved.
	sql = `select 'abc   ';`
	rs, err = tk.Exec(sql)
	c.Check(err, IsNil)
	fields = rs.Fields()
	c.Check(len(fields), Equals, 1)
	c.Check(fields[0].Column.Name.O, Equals, "abc   ")

	sql = `select '  abc   123   ';`
	rs, err = tk.Exec(sql)
	c.Check(err, IsNil)
	fields = rs.Fields()
	c.Check(len(fields), Equals, 1)
	c.Check(fields[0].Column.Name.O, Equals, "abc   123   ")

	// Issue #4239.
	sql = `select 'a' ' ' 'string';`
	r = tk.MustQuery(sql)
	r.Check(testkit.Rows("a string"))
	rs, err = tk.Exec(sql)
	c.Check(err, IsNil)
	fields = rs.Fields()
	c.Check(len(fields), Equals, 1)
	c.Check(fields[0].Column.Name.O, Equals, "a")

	sql = `select 'a' " " "string";`
	r = tk.MustQuery(sql)
	r.Check(testkit.Rows("a string"))
	rs, err = tk.Exec(sql)
	c.Check(err, IsNil)
	fields = rs.Fields()
	c.Check(len(fields), Equals, 1)
	c.Check(fields[0].Column.Name.O, Equals, "a")

	sql = `select 'string' 'string';`
	r = tk.MustQuery(sql)
	r.Check(testkit.Rows("stringstring"))
	rs, err = tk.Exec(sql)
	c.Check(err, IsNil)
	fields = rs.Fields()
	c.Check(len(fields), Equals, 1)
	c.Check(fields[0].Column.Name.O, Equals, "string")

	sql = `select "ss" "a";`
	r = tk.MustQuery(sql)
	r.Check(testkit.Rows("ssa"))
	rs, err = tk.Exec(sql)
	c.Check(err, IsNil)
	fields = rs.Fields()
	c.Check(len(fields), Equals, 1)
	c.Check(fields[0].Column.Name.O, Equals, "ss")

	sql = `select "ss" "a" "b";`
	r = tk.MustQuery(sql)
	r.Check(testkit.Rows("ssab"))
	rs, err = tk.Exec(sql)
	c.Check(err, IsNil)
	fields = rs.Fields()
	c.Check(len(fields), Equals, 1)
	c.Check(fields[0].Column.Name.O, Equals, "ss")

	sql = `select "ss" "a" ' ' "b";`
	r = tk.MustQuery(sql)
	r.Check(testkit.Rows("ssa b"))
	rs, err = tk.Exec(sql)
	c.Check(err, IsNil)
	fields = rs.Fields()
	c.Check(len(fields), Equals, 1)
	c.Check(fields[0].Column.Name.O, Equals, "ss")

	sql = `select "ss" "a" ' ' "b" ' ' "d";`
	r = tk.MustQuery(sql)
	r.Check(testkit.Rows("ssa b d"))
	rs, err = tk.Exec(sql)
	c.Check(err, IsNil)
	fields = rs.Fields()
	c.Check(len(fields), Equals, 1)
	c.Check(fields[0].Column.Name.O, Equals, "ss")
}

func (s *testSuiteP1) TestSelectLimit(c *C) {
	tk := testkit.NewTestKit(c, s.store)
	tk.MustExec("use test")
	s.fillData(tk, "select_limit")

	tk.MustExec("insert INTO select_limit VALUES (3, \"hello\");")
	tk.CheckExecResult(1, 0)
	tk.MustExec("insert INTO select_limit VALUES (4, \"hello\");")
	tk.CheckExecResult(1, 0)

	r := tk.MustQuery("select * from select_limit limit 1;")
	r.Check(testkit.Rows("1 hello"))

	r = tk.MustQuery("select id from (select * from select_limit limit 1) k where id != 1;")
	r.Check(testkit.Rows())

	r = tk.MustQuery("select * from select_limit limit 18446744073709551615 offset 0;")
	r.Check(testkit.Rows("1 hello", "2 hello", "3 hello", "4 hello"))

	r = tk.MustQuery("select * from select_limit limit 18446744073709551615 offset 1;")
	r.Check(testkit.Rows("2 hello", "3 hello", "4 hello"))

	r = tk.MustQuery("select * from select_limit limit 18446744073709551615 offset 3;")
	r.Check(testkit.Rows("4 hello"))

	err := tk.ExecToErr("select * from select_limit limit 18446744073709551616 offset 3;")
	c.Assert(err, NotNil)
}

func (s *testSuiteP1) TestSelectOrderBy(c *C) {
	tk := testkit.NewTestKit(c, s.store)
	tk.MustExec("use test")
	s.fillData(tk, "select_order_test")

	// Test star field
	r := tk.MustQuery("select * from select_order_test where id = 1 order by id limit 1 offset 0;")
	r.Check(testkit.Rows("1 hello"))

	r = tk.MustQuery("select id from select_order_test order by id desc limit 1 ")
	r.Check(testkit.Rows("2"))

	r = tk.MustQuery("select id from select_order_test order by id + 1 desc limit 1 ")
	r.Check(testkit.Rows("2"))

	// Test limit
	r = tk.MustQuery("select * from select_order_test order by name, id limit 1 offset 0;")
	r.Check(testkit.Rows("1 hello"))

	// Test limit
	r = tk.MustQuery("select id as c1, name from select_order_test order by 2, id limit 1 offset 0;")
	r.Check(testkit.Rows("1 hello"))

	// Test limit overflow
	r = tk.MustQuery("select * from select_order_test order by name, id limit 100 offset 0;")
	r.Check(testkit.Rows("1 hello", "2 hello"))

	// Test offset overflow
	r = tk.MustQuery("select * from select_order_test order by name, id limit 1 offset 100;")
	r.Check(testkit.Rows())

	// Test limit exceeds int range.
	r = tk.MustQuery("select id from select_order_test order by name, id limit 18446744073709551615;")
	r.Check(testkit.Rows("1", "2"))

	// Test multiple field
	r = tk.MustQuery("select id, name from select_order_test where id = 1 group by id, name limit 1 offset 0;")
	r.Check(testkit.Rows("1 hello"))

	// Test limit + order by
	for i := 3; i <= 10; i += 1 {
		tk.MustExec(fmt.Sprintf("insert INTO select_order_test VALUES (%d, \"zz\");", i))
	}
	tk.MustExec("insert INTO select_order_test VALUES (10086, \"hi\");")
	for i := 11; i <= 20; i += 1 {
		tk.MustExec(fmt.Sprintf("insert INTO select_order_test VALUES (%d, \"hh\");", i))
	}
	for i := 21; i <= 30; i += 1 {
		tk.MustExec(fmt.Sprintf("insert INTO select_order_test VALUES (%d, \"zz\");", i))
	}
	tk.MustExec("insert INTO select_order_test VALUES (1501, \"aa\");")
	r = tk.MustQuery("select * from select_order_test order by name, id limit 1 offset 3;")
	r.Check(testkit.Rows("11 hh"))
	tk.MustExec("drop table select_order_test")
	tk.MustExec("drop table if exists t")
	tk.MustExec("create table t (c int, d int)")
	tk.MustExec("insert t values (1, 1)")
	tk.MustExec("insert t values (1, 2)")
	tk.MustExec("insert t values (1, 3)")
	r = tk.MustQuery("select 1-d as d from t order by d;")
	r.Check(testkit.Rows("-2", "-1", "0"))
	r = tk.MustQuery("select 1-d as d from t order by d + 1;")
	r.Check(testkit.Rows("0", "-1", "-2"))
	r = tk.MustQuery("select t.d from t order by d;")
	r.Check(testkit.Rows("1", "2", "3"))

	tk.MustExec("drop table if exists t")
	tk.MustExec("create table t (a int, b int, c int)")
	tk.MustExec("insert t values (1, 2, 3)")
	r = tk.MustQuery("select b from (select a,b from t order by a,c) t")
	r.Check(testkit.Rows("2"))
	r = tk.MustQuery("select b from (select a,b from t order by a,c limit 1) t")
	r.Check(testkit.Rows("2"))
	tk.MustExec("drop table if exists t")
	tk.MustExec("create table t(a int, b int, index idx(a))")
	tk.MustExec("insert into t values(1, 1), (2, 2)")
	tk.MustQuery("select * from t where 1 order by b").Check(testkit.Rows("1 1", "2 2"))
	tk.MustQuery("select * from t where a between 1 and 2 order by a desc").Check(testkit.Rows("2 2", "1 1"))

	// Test double read and topN is pushed down to first read plannercore.
	tk.MustExec("drop table if exists t")
	tk.MustExec("create table t(a int primary key, b int, c int, index idx(b))")
	tk.MustExec("insert into t values(1, 3, 1)")
	tk.MustExec("insert into t values(2, 2, 2)")
	tk.MustExec("insert into t values(3, 1, 3)")
	tk.MustQuery("select * from t use index(idx) order by a desc limit 1").Check(testkit.Rows("3 1 3"))

	// Test double read which needs to keep order.
	tk.MustExec("drop table if exists t")
	tk.MustExec("create table t(a int, b int, key b (b))")
	tk.Se.GetSessionVars().IndexLookupSize = 3
	for i := 0; i < 10; i++ {
		tk.MustExec(fmt.Sprintf("insert into t values(%d, %d)", i, 10-i))
	}
	tk.MustQuery("select a from t use index(b) order by b").Check(testkit.Rows("9", "8", "7", "6", "5", "4", "3", "2", "1", "0"))
}

func (s *testSuiteP1) TestOrderBy(c *C) {
	tk := testkit.NewTestKitWithInit(c, s.store)
	tk.MustExec("drop table if exists t")
	tk.MustExec("create table t (c1 int, c2 int, c3 varchar(20))")
	tk.MustExec("insert into t values (1, 2, 'abc'), (2, 1, 'bcd')")

	// Fix issue https://github.com/pingcap/tidb/issues/337
	tk.MustQuery("select c1 as a, c1 as b from t order by c1").Check(testkit.Rows("1 1", "2 2"))

	tk.MustQuery("select c1 as a, t.c1 as a from t order by a desc").Check(testkit.Rows("2 2", "1 1"))
	tk.MustQuery("select c1 as c2 from t order by c2").Check(testkit.Rows("1", "2"))
	tk.MustQuery("select sum(c1) from t order by sum(c1)").Check(testkit.Rows("3"))
	tk.MustQuery("select c1 as c2 from t order by c2 + 1").Check(testkit.Rows("2", "1"))

	// Order by position.
	tk.MustQuery("select * from t order by 1").Check(testkit.Rows("1 2 abc", "2 1 bcd"))
	tk.MustQuery("select * from t order by 2").Check(testkit.Rows("2 1 bcd", "1 2 abc"))

	// Order by binary.
	tk.MustQuery("select c1, c3 from t order by binary c1 desc").Check(testkit.Rows("2 bcd", "1 abc"))
	tk.MustQuery("select c1, c2 from t order by binary c3").Check(testkit.Rows("1 2", "2 1"))
}

func (s *testSuiteP1) TestSelectErrorRow(c *C) {
	tk := testkit.NewTestKit(c, s.store)
	tk.MustExec("use test")

	err := tk.ExecToErr("select row(1, 1) from test")
	c.Assert(err, NotNil)

	err = tk.ExecToErr("select * from test group by row(1, 1);")
	c.Assert(err, NotNil)

	err = tk.ExecToErr("select * from test order by row(1, 1);")
	c.Assert(err, NotNil)

	err = tk.ExecToErr("select * from test having row(1, 1);")
	c.Assert(err, NotNil)

	err = tk.ExecToErr("select (select 1, 1) from test;")
	c.Assert(err, NotNil)

	err = tk.ExecToErr("select * from test group by (select 1, 1);")
	c.Assert(err, NotNil)

	err = tk.ExecToErr("select * from test order by (select 1, 1);")
	c.Assert(err, NotNil)

	err = tk.ExecToErr("select * from test having (select 1, 1);")
	c.Assert(err, NotNil)
}

// TestIssue2612 is related with https://github.com/pingcap/tidb/issues/2612
func (s *testSuiteP1) TestIssue2612(c *C) {
	tk := testkit.NewTestKit(c, s.store)
	tk.MustExec("use test")
	tk.MustExec(`drop table if exists t`)
	tk.MustExec(`create table t (
		create_at datetime NOT NULL DEFAULT '1000-01-01 00:00:00',
		finish_at datetime NOT NULL DEFAULT '1000-01-01 00:00:00');`)
	tk.MustExec(`insert into t values ('2016-02-13 15:32:24',  '2016-02-11 17:23:22');`)
	rs, err := tk.Exec(`select timediff(finish_at, create_at) from t;`)
	c.Assert(err, IsNil)
	req := rs.NewChunk()
	err = rs.Next(context.Background(), req)
	c.Assert(err, IsNil)
	c.Assert(req.GetRow(0).GetDuration(0, 0).String(), Equals, "-46:09:02")
	rs.Close()
}

// TestIssue345 is related with https://github.com/pingcap/tidb/issues/345
func (s *testSuiteP1) TestIssue345(c *C) {
	tk := testkit.NewTestKit(c, s.store)
	tk.MustExec("use test")
	tk.MustExec(`drop table if exists t1, t2`)
	tk.MustExec(`create table t1 (c1 int);`)
	tk.MustExec(`create table t2 (c2 int);`)
	tk.MustExec(`insert into t1 values (1);`)
	tk.MustExec(`insert into t2 values (2);`)
	tk.MustExec(`update t1, t2 set t1.c1 = 2, t2.c2 = 1;`)
	tk.MustExec(`update t1, t2 set c1 = 2, c2 = 1;`)
	tk.MustExec(`update t1 as a, t2 as b set a.c1 = 2, b.c2 = 1;`)

	// Check t1 content
	r := tk.MustQuery("SELECT * FROM t1;")
	r.Check(testkit.Rows("2"))
	// Check t2 content
	r = tk.MustQuery("SELECT * FROM t2;")
	r.Check(testkit.Rows("1"))

	tk.MustExec(`update t1 as a, t2 as t1 set a.c1 = 1, t1.c2 = 2;`)
	// Check t1 content
	r = tk.MustQuery("SELECT * FROM t1;")
	r.Check(testkit.Rows("1"))
	// Check t2 content
	r = tk.MustQuery("SELECT * FROM t2;")
	r.Check(testkit.Rows("2"))

	_, err := tk.Exec(`update t1 as a, t2 set t1.c1 = 10;`)
	c.Assert(err, NotNil)
}

func (s *testSuiteP1) TestIssue5055(c *C) {
	tk := testkit.NewTestKit(c, s.store)
	tk.MustExec("use test")
	tk.MustExec(`drop table if exists t1, t2`)
	tk.MustExec(`create table t1 (a int);`)
	tk.MustExec(`create table t2 (a int);`)
	tk.MustExec(`insert into t1 values(1);`)
	tk.MustExec(`insert into t2 values(1);`)
	result := tk.MustQuery("select tbl1.* from (select t1.a, 1 from t1) tbl1 left join t2 tbl2 on tbl1.a = tbl2.a order by tbl1.a desc limit 1;")
	result.Check(testkit.Rows("1 1"))
}

func (s *testSuiteWithData) TestSetOperation(c *C) {
	tk := testkit.NewTestKit(c, s.store)
	tk.MustExec(`use test`)
	tk.MustExec(`drop table if exists t1, t2, t3`)
	tk.MustExec(`create table t1(a int)`)
	tk.MustExec(`create table t2 like t1`)
	tk.MustExec(`create table t3 like t1`)
	tk.MustExec(`insert into t1 values (1),(1),(2),(3),(null)`)
	tk.MustExec(`insert into t2 values (1),(2),(null),(null)`)
	tk.MustExec(`insert into t3 values (2),(3)`)

	var input []string
	var output []struct {
		SQL  string
		Plan []string
		Res  []string
	}
	s.testData.GetTestCases(c, &input, &output)
	for i, tt := range input {
		s.testData.OnRecord(func() {
			output[i].SQL = tt
			output[i].Plan = s.testData.ConvertRowsToStrings(tk.MustQuery("explain " + tt).Rows())
			output[i].Res = s.testData.ConvertRowsToStrings(tk.MustQuery(tt).Sort().Rows())
		})
		tk.MustQuery("explain " + tt).Check(testkit.Rows(output[i].Plan...))
		tk.MustQuery(tt).Sort().Check(testkit.Rows(output[i].Res...))
	}
}

func (s *testSuiteWithData) TestSetOperationOnDiffColType(c *C) {
	tk := testkit.NewTestKit(c, s.store)
	tk.MustExec(`use test`)
	tk.MustExec(`drop table if exists t1, t2, t3`)
	tk.MustExec(`create table t1(a int, b int)`)
	tk.MustExec(`create table t2(a int, b varchar(20))`)
	tk.MustExec(`create table t3(a int, b decimal(30,10))`)
	tk.MustExec(`insert into t1 values (1,1),(1,1),(2,2),(3,3),(null,null)`)
	tk.MustExec(`insert into t2 values (1,'1'),(2,'2'),(null,null),(null,'3')`)
	tk.MustExec(`insert into t3 values (2,2.1),(3,3)`)

	var input []string
	var output []struct {
		SQL  string
		Plan []string
		Res  []string
	}
	s.testData.GetTestCases(c, &input, &output)
	for i, tt := range input {
		s.testData.OnRecord(func() {
			output[i].SQL = tt
			output[i].Plan = s.testData.ConvertRowsToStrings(tk.MustQuery("explain " + tt).Rows())
			output[i].Res = s.testData.ConvertRowsToStrings(tk.MustQuery(tt).Sort().Rows())
		})
		tk.MustQuery("explain " + tt).Check(testkit.Rows(output[i].Plan...))
		tk.MustQuery(tt).Sort().Check(testkit.Rows(output[i].Res...))
	}
}

func (s *testSuiteP2) TestUnion(c *C) {
	tk := testkit.NewTestKit(c, s.store)
	tk.MustExec("use test")

	testSQL := `drop table if exists union_test; create table union_test(id int);`
	tk.MustExec(testSQL)

	testSQL = `drop table if exists union_test;`
	tk.MustExec(testSQL)
	testSQL = `create table union_test(id int);`
	tk.MustExec(testSQL)
	testSQL = `insert union_test values (1),(2)`
	tk.MustExec(testSQL)

	testSQL = `select * from (select id from union_test union select id from union_test) t order by id;`
	r := tk.MustQuery(testSQL)
	r.Check(testkit.Rows("1", "2"))

	r = tk.MustQuery("select 1 union all select 1")
	r.Check(testkit.Rows("1", "1"))

	r = tk.MustQuery("select 1 union all select 1 union select 1")
	r.Check(testkit.Rows("1"))

	r = tk.MustQuery("select 1 as a union (select 2) order by a limit 1")
	r.Check(testkit.Rows("1"))

	r = tk.MustQuery("select 1 as a union (select 2) order by a limit 1, 1")
	r.Check(testkit.Rows("2"))

	r = tk.MustQuery("select id from union_test union all (select 1) order by id desc")
	r.Check(testkit.Rows("2", "1", "1"))

	r = tk.MustQuery("select id as a from union_test union (select 1) order by a desc")
	r.Check(testkit.Rows("2", "1"))

	r = tk.MustQuery(`select null as a union (select "abc") order by a`)
	r.Check(testkit.Rows("<nil>", "abc"))

	r = tk.MustQuery(`select "abc" as a union (select 1) order by a`)
	r.Check(testkit.Rows("1", "abc"))

	tk.MustExec("drop table if exists t1")
	tk.MustExec("create table t1 (c int, d int)")
	tk.MustExec("insert t1 values (NULL, 1)")
	tk.MustExec("insert t1 values (1, 1)")
	tk.MustExec("insert t1 values (1, 2)")
	tk.MustExec("drop table if exists t2")
	tk.MustExec("create table t2 (c int, d int)")
	tk.MustExec("insert t2 values (1, 3)")
	tk.MustExec("insert t2 values (1, 1)")
	tk.MustExec("drop table if exists t3")
	tk.MustExec("create table t3 (c int, d int)")
	tk.MustExec("insert t3 values (3, 2)")
	tk.MustExec("insert t3 values (4, 3)")
	r = tk.MustQuery(`select sum(c1), c2 from (select c c1, d c2 from t1 union all select d c1, c c2 from t2 union all select c c1, d c2 from t3) x group by c2 order by c2`)
	r.Check(testkit.Rows("5 1", "4 2", "4 3"))

	tk.MustExec("drop table if exists t1, t2, t3")
	tk.MustExec("create table t1 (a int primary key)")
	tk.MustExec("create table t2 (a int primary key)")
	tk.MustExec("create table t3 (a int primary key)")
	tk.MustExec("insert t1 values (7), (8)")
	tk.MustExec("insert t2 values (1), (9)")
	tk.MustExec("insert t3 values (2), (3)")
	r = tk.MustQuery("select * from t1 union all select * from t2 union all (select * from t3) order by a limit 2")
	r.Check(testkit.Rows("1", "2"))

	tk.MustExec("drop table if exists t1, t2")
	tk.MustExec("create table t1 (a int)")
	tk.MustExec("create table t2 (a int)")
	tk.MustExec("insert t1 values (2), (1)")
	tk.MustExec("insert t2 values (3), (4)")
	r = tk.MustQuery("select * from t1 union all (select * from t2) order by a limit 1")
	r.Check(testkit.Rows("1"))
	r = tk.MustQuery("select (select * from t1 where a != t.a union all (select * from t2 where a != t.a) order by a limit 1) from t1 t")
	r.Check(testkit.Rows("1", "2"))

	tk.MustExec("drop table if exists t")
	tk.MustExec("create table t (id int unsigned primary key auto_increment, c1 int, c2 int, index c1_c2 (c1, c2))")
	tk.MustExec("insert into t (c1, c2) values (1, 1)")
	tk.MustExec("insert into t (c1, c2) values (1, 2)")
	tk.MustExec("insert into t (c1, c2) values (2, 3)")
	r = tk.MustQuery("select * from (select * from t where t.c1 = 1 union select * from t where t.id = 1) s order by s.id")
	r.Check(testkit.Rows("1 1 1", "2 1 2"))

	tk.MustExec("drop table if exists t")
	tk.MustExec("CREATE TABLE t (f1 DATE)")
	tk.MustExec("INSERT INTO t VALUES ('1978-11-26')")
	r = tk.MustQuery("SELECT f1+0 FROM t UNION SELECT f1+0 FROM t")
	r.Check(testkit.Rows("19781126"))

	tk.MustExec("drop table if exists t")
	tk.MustExec("CREATE TABLE t (a int, b int)")
	tk.MustExec("INSERT INTO t VALUES ('1', '1')")
	r = tk.MustQuery("select b from (SELECT * FROM t UNION ALL SELECT a, b FROM t order by a) t")
	r.Check(testkit.Rows("1", "1"))

	tk.MustExec("drop table if exists t")
	tk.MustExec("CREATE TABLE t (a DECIMAL(4,2))")
	tk.MustExec("INSERT INTO t VALUE(12.34)")
	r = tk.MustQuery("SELECT 1 AS c UNION select a FROM t")
	r.Sort().Check(testkit.Rows("1.00", "12.34"))

	// #issue3771
	r = tk.MustQuery("SELECT 'a' UNION SELECT CONCAT('a', -4)")
	r.Sort().Check(testkit.Rows("a", "a-4"))

	// test race
	tk.MustQuery("SELECT @x:=0 UNION ALL SELECT @x:=0 UNION ALL SELECT @x")

	// test field tp
	tk.MustExec("drop table if exists t1, t2")
	tk.MustExec("CREATE TABLE t1 (a date)")
	tk.MustExec("CREATE TABLE t2 (a date)")
	tk.MustExec("SELECT a from t1 UNION select a FROM t2")
	tk.MustQuery("show create table t1").Check(testkit.Rows("t1 CREATE TABLE `t1` (\n" + "  `a` date DEFAULT NULL\n" + ") ENGINE=InnoDB DEFAULT CHARSET=utf8mb4 COLLATE=utf8mb4_bin"))

	// Move from session test.
	tk.MustExec("drop table if exists t1, t2")
	tk.MustExec("create table t1 (c double);")
	tk.MustExec("create table t2 (c double);")
	tk.MustExec("insert into t1 value (73);")
	tk.MustExec("insert into t2 value (930);")
	// If set unspecified column flen to 0, it will cause bug in union.
	// This test is used to prevent the bug reappear.
	tk.MustQuery("select c from t1 union (select c from t2) order by c").Check(testkit.Rows("73", "930"))

	// issue 5703
	tk.MustExec("drop table if exists t")
	tk.MustExec("create table t(a date)")
	tk.MustExec("insert into t value ('2017-01-01'), ('2017-01-02')")
	r = tk.MustQuery("(select a from t where a < 0) union (select a from t where a > 0) order by a")
	r.Check(testkit.Rows("2017-01-01", "2017-01-02"))

	tk.MustExec("drop table if exists t")
	tk.MustExec("create table t(a int)")
	tk.MustExec("insert into t value(0),(0)")
	tk.MustQuery("select 1 from (select a from t union all select a from t) tmp").Check(testkit.Rows("1", "1", "1", "1"))
	tk.MustQuery("select 10 as a from dual union select a from t order by a desc limit 1 ").Check(testkit.Rows("10"))
	tk.MustQuery("select -10 as a from dual union select a from t order by a limit 1 ").Check(testkit.Rows("-10"))
	tk.MustQuery("select count(1) from (select a from t union all select a from t) tmp").Check(testkit.Rows("4"))

	err := tk.ExecToErr("select 1 from (select a from t limit 1 union all select a from t limit 1) tmp")
	c.Assert(err, NotNil)
	terr := errors.Cause(err).(*terror.Error)
	c.Assert(terr.Code(), Equals, errors.ErrCode(mysql.ErrWrongUsage))

	err = tk.ExecToErr("select 1 from (select a from t order by a union all select a from t limit 1) tmp")
	c.Assert(err, NotNil)
	terr = errors.Cause(err).(*terror.Error)
	c.Assert(terr.Code(), Equals, errors.ErrCode(mysql.ErrWrongUsage))

	_, err = tk.Exec("(select a from t order by a) union all select a from t limit 1 union all select a from t limit 1")
	c.Assert(terror.ErrorEqual(err, plannercore.ErrWrongUsage), IsTrue, Commentf("err %v", err))

	_, err = tk.Exec("(select a from t limit 1) union all select a from t limit 1")
	c.Assert(err, IsNil)
	_, err = tk.Exec("(select a from t order by a) union all select a from t order by a")
	c.Assert(err, IsNil)

	tk.MustExec("drop table if exists t")
	tk.MustExec("create table t(a int)")
	tk.MustExec("insert into t value(1),(2),(3)")

	tk.MustQuery("(select a from t order by a limit 2) union all (select a from t order by a desc limit 2) order by a desc limit 1,2").Check(testkit.Rows("2", "2"))
	tk.MustQuery("select a from t union all select a from t order by a desc limit 5").Check(testkit.Rows("3", "3", "2", "2", "1"))
	tk.MustQuery("(select a from t order by a desc limit 2) union all select a from t group by a order by a").Check(testkit.Rows("1", "2", "2", "3", "3"))
	tk.MustQuery("(select a from t order by a desc limit 2) union all select 33 as a order by a desc limit 2").Check(testkit.Rows("33", "3"))

	tk.MustQuery("select 1 union select 1 union all select 1").Check(testkit.Rows("1", "1"))
	tk.MustQuery("select 1 union all select 1 union select 1").Check(testkit.Rows("1"))

	tk.MustExec("drop table if exists t1, t2")
	tk.MustExec(`create table t1(a bigint, b bigint);`)
	tk.MustExec(`create table t2(a bigint, b bigint);`)
	tk.MustExec(`insert into t1 values(1, 1);`)
	tk.MustExec(`insert into t1 select * from t1;`)
	tk.MustExec(`insert into t1 select * from t1;`)
	tk.MustExec(`insert into t1 select * from t1;`)
	tk.MustExec(`insert into t1 select * from t1;`)
	tk.MustExec(`insert into t1 select * from t1;`)
	tk.MustExec(`insert into t1 select * from t1;`)
	tk.MustExec(`insert into t2 values(1, 1);`)
	tk.MustExec(`set @@tidb_init_chunk_size=2;`)
	tk.MustExec(`set @@sql_mode="";`)
	tk.MustQuery(`select count(*) from (select t1.a, t1.b from t1 left join t2 on t1.a=t2.a union all select t1.a, t1.a from t1 left join t2 on t1.a=t2.a) tmp;`).Check(testkit.Rows("128"))
	tk.MustQuery(`select tmp.a, count(*) from (select t1.a, t1.b from t1 left join t2 on t1.a=t2.a union all select t1.a, t1.a from t1 left join t2 on t1.a=t2.a) tmp;`).Check(testkit.Rows("1 128"))

	tk.MustExec("drop table if exists t")
	tk.MustExec("create table t(a int, b int)")
	tk.MustExec("insert into t value(1 ,2)")
	tk.MustQuery("select a, b from (select a, 0 as d, b from t union all select a, 0 as d, b from t) test;").Check(testkit.Rows("1 2", "1 2"))

	// #issue 8141
	tk.MustExec("drop table if exists t1")
	tk.MustExec("create table t1(a int, b int)")
	tk.MustExec("insert into t1 value(1,2),(1,1),(2,2),(2,2),(3,2),(3,2)")
	tk.MustExec("set @@tidb_init_chunk_size=2;")
	tk.MustQuery("select count(*) from (select a as c, a as d from t1 union all select a, b from t1) t;").Check(testkit.Rows("12"))

	// #issue 8189 and #issue 8199
	tk.MustExec("drop table if exists t1")
	tk.MustExec("drop table if exists t2")
	tk.MustExec("CREATE TABLE t1 (a int not null, b char (10) not null)")
	tk.MustExec("insert into t1 values(1,'a'),(2,'b'),(3,'c'),(3,'c')")
	tk.MustExec("CREATE TABLE t2 (a int not null, b char (10) not null)")
	tk.MustExec("insert into t2 values(1,'a'),(2,'b'),(3,'c'),(3,'c')")
	tk.MustQuery("select a from t1 union select a from t1 order by (select a+1);").Check(testkit.Rows("1", "2", "3"))

	// #issue 8201
	for i := 0; i < 4; i++ {
		tk.MustQuery("SELECT(SELECT 0 AS a FROM dual UNION SELECT 1 AS a FROM dual ORDER BY a ASC  LIMIT 1) AS dev").Check(testkit.Rows("0"))
	}

	// #issue 8231
	tk.MustExec("drop table if exists t1")
	tk.MustExec("CREATE TABLE t1 (uid int(1))")
	tk.MustExec("INSERT INTO t1 SELECT 150")
	tk.MustQuery("SELECT 'a' UNION SELECT uid FROM t1 order by 1 desc;").Check(testkit.Rows("a", "150"))

	// #issue 8196
	tk.MustExec("drop table if exists t1")
	tk.MustExec("drop table if exists t2")
	tk.MustExec("CREATE TABLE t1 (a int not null, b char (10) not null)")
	tk.MustExec("insert into t1 values(1,'a'),(2,'b'),(3,'c'),(3,'c')")
	tk.MustExec("CREATE TABLE t2 (a int not null, b char (10) not null)")
	tk.MustExec("insert into t2 values(3,'c'),(4,'d'),(5,'f'),(6,'e')")
	tk.MustExec("analyze table t1")
	tk.MustExec("analyze table t2")
	_, err = tk.Exec("(select a,b from t1 limit 2) union all (select a,b from t2 order by a limit 1) order by t1.b")
	c.Assert(err.Error(), Equals, "[planner:1250]Table 't1' from one of the SELECTs cannot be used in global ORDER clause")

	// #issue 9900
	tk.MustExec("drop table if exists t")
	tk.MustExec("create table t(a int, b decimal(6, 3))")
	tk.MustExec("insert into t values(1, 1.000)")
	tk.MustQuery("select count(distinct a), sum(distinct a), avg(distinct a) from (select a from t union all select b from t) tmp;").Check(testkit.Rows("1 1.000 1.0000000"))
}

func (s *testSuite2) TestUnionLimit(c *C) {
	tk := testkit.NewTestKit(c, s.store)
	tk.MustExec("use test")
	tk.MustExec("drop table if exists union_limit")
	tk.MustExec("create table union_limit (id int) partition by hash(id) partitions 30")
	for i := 0; i < 60; i++ {
		tk.MustExec(fmt.Sprintf("insert into union_limit values (%d)", i))
	}
	// Cover the code for worker count limit in the union executor.
	tk.MustQuery("select * from union_limit limit 10")
}

func (s *testSuiteP1) TestNeighbouringProj(c *C) {
	tk := testkit.NewTestKit(c, s.store)
	tk.MustExec("use test")

	tk.MustExec("drop table if exists t1, t2")
	tk.MustExec("create table t1(a int, b int)")
	tk.MustExec("create table t2(a int, b int)")
	tk.MustExec("insert into t1 value(1, 1), (2, 2)")
	tk.MustExec("insert into t2 value(1, 1), (2, 2)")
	tk.MustQuery("select sum(c) from (select t1.a as a, t1.a as c, length(t1.b) from t1  union select a, b, b from t2) t;").Check(testkit.Rows("5"))

	tk.MustExec("drop table if exists t")
	tk.MustExec("create table t(a bigint, b bigint, c bigint);")
	tk.MustExec("insert into t values(1, 1, 1), (2, 2, 2), (3, 3, 3);")
	rs := tk.MustQuery("select cast(count(a) as signed), a as another, a from t group by a order by cast(count(a) as signed), a limit 10;")
	rs.Check(testkit.Rows("1 1 1", "1 2 2", "1 3 3"))
}

func (s *testSuiteP1) TestIn(c *C) {
	tk := testkit.NewTestKit(c, s.store)
	tk.MustExec("use test")
	tk.MustExec(`drop table if exists t`)
	tk.MustExec(`create table t (c1 int primary key, c2 int, key c (c2));`)
	for i := 0; i <= 200; i++ {
		tk.MustExec(fmt.Sprintf("insert t values(%d, %d)", i, i))
	}
	queryStr := `select c2 from t where c1 in ('7', '10', '112', '111', '98', '106', '100', '9', '18', '17') order by c2`
	r := tk.MustQuery(queryStr)
	r.Check(testkit.Rows("7", "9", "10", "17", "18", "98", "100", "106", "111", "112"))

	queryStr = `select c2 from t where c1 in ('7a')`
	tk.MustQuery(queryStr).Check(testkit.Rows("7"))
}

func (s *testSuiteP1) TestTablePKisHandleScan(c *C) {
	tk := testkit.NewTestKit(c, s.store)
	tk.MustExec("use test")
	tk.MustExec("drop table if exists t")
	tk.MustExec("create table t (a int PRIMARY KEY AUTO_INCREMENT)")
	tk.MustExec("insert t values (),()")
	tk.MustExec("insert t values (-100),(0)")

	tests := []struct {
		sql    string
		result [][]interface{}
	}{
		{
			"select * from t",
			testkit.Rows("-100", "1", "2", "3"),
		},
		{
			"select * from t where a = 1",
			testkit.Rows("1"),
		},
		{
			"select * from t where a != 1",
			testkit.Rows("-100", "2", "3"),
		},
		{
			"select * from t where a >= '1.1'",
			testkit.Rows("2", "3"),
		},
		{
			"select * from t where a < '1.1'",
			testkit.Rows("-100", "1"),
		},
		{
			"select * from t where a > '-100.1' and a < 2",
			testkit.Rows("-100", "1"),
		},
		{
			"select * from t where a is null",
			testkit.Rows(),
		}, {
			"select * from t where a is true",
			testkit.Rows("-100", "1", "2", "3"),
		}, {
			"select * from t where a is false",
			testkit.Rows(),
		},
		{
			"select * from t where a in (1, 2)",
			testkit.Rows("1", "2"),
		},
		{
			"select * from t where a between 1 and 2",
			testkit.Rows("1", "2"),
		},
	}

	for _, tt := range tests {
		result := tk.MustQuery(tt.sql)
		result.Check(tt.result)
	}
}

func (s *testSuite8) TestIndexScan(c *C) {
	tk := testkit.NewTestKit(c, s.store)
	tk.MustExec("use test")
	tk.MustExec("drop table if exists t")
	tk.MustExec("create table t (a int unique)")
	tk.MustExec("insert t values (-1), (2), (3), (5), (6), (7), (8), (9)")
	result := tk.MustQuery("select a from t where a < 0 or (a >= 2.1 and a < 5.1) or ( a > 5.9 and a <= 7.9) or a > '8.1'")
	result.Check(testkit.Rows("-1", "3", "5", "6", "7", "9"))
	tk.MustExec("drop table if exists t")
	tk.MustExec("create table t (a int unique)")
	tk.MustExec("insert t values (0)")
	result = tk.MustQuery("select NULL from t ")
	result.Check(testkit.Rows("<nil>"))
	// test for double read
	tk.MustExec("drop table if exists t")
	tk.MustExec("create table t (a int unique, b int)")
	tk.MustExec("insert t values (5, 0)")
	tk.MustExec("insert t values (4, 0)")
	tk.MustExec("insert t values (3, 0)")
	tk.MustExec("insert t values (2, 0)")
	tk.MustExec("insert t values (1, 0)")
	tk.MustExec("insert t values (0, 0)")
	result = tk.MustQuery("select * from t order by a limit 3")
	result.Check(testkit.Rows("0 0", "1 0", "2 0"))
	tk.MustExec("drop table if exists t")
	tk.MustExec("create table t (a int unique, b int)")
	tk.MustExec("insert t values (0, 1)")
	tk.MustExec("insert t values (1, 2)")
	tk.MustExec("insert t values (2, 1)")
	tk.MustExec("insert t values (3, 2)")
	tk.MustExec("insert t values (4, 1)")
	tk.MustExec("insert t values (5, 2)")
	result = tk.MustQuery("select * from t where a < 5 and b = 1 limit 2")
	result.Check(testkit.Rows("0 1", "2 1"))
	tk.MustExec("drop table if exists tab1")
	tk.MustExec("CREATE TABLE tab1(pk INTEGER PRIMARY KEY, col0 INTEGER, col1 FLOAT, col3 INTEGER, col4 FLOAT)")
	tk.MustExec("CREATE INDEX idx_tab1_0 on tab1 (col0)")
	tk.MustExec("CREATE INDEX idx_tab1_1 on tab1 (col1)")
	tk.MustExec("CREATE INDEX idx_tab1_3 on tab1 (col3)")
	tk.MustExec("CREATE INDEX idx_tab1_4 on tab1 (col4)")
	tk.MustExec("INSERT INTO tab1 VALUES(1,37,20.85,30,10.69)")
	result = tk.MustQuery("SELECT pk FROM tab1 WHERE ((col3 <= 6 OR col3 < 29 AND (col0 < 41)) OR col3 > 42) AND col1 >= 96.1 AND col3 = 30 AND col3 > 17 AND (col0 BETWEEN 36 AND 42)")
	result.Check(testkit.Rows())
	tk.MustExec("drop table if exists tab1")
	tk.MustExec("CREATE TABLE tab1(pk INTEGER PRIMARY KEY, a INTEGER, b INTEGER)")
	tk.MustExec("CREATE INDEX idx_tab1_0 on tab1 (a)")
	tk.MustExec("INSERT INTO tab1 VALUES(1,1,1)")
	tk.MustExec("INSERT INTO tab1 VALUES(2,2,1)")
	tk.MustExec("INSERT INTO tab1 VALUES(3,1,2)")
	tk.MustExec("INSERT INTO tab1 VALUES(4,2,2)")
	result = tk.MustQuery("SELECT * FROM tab1 WHERE pk <= 3 AND a = 1")
	result.Check(testkit.Rows("1 1 1", "3 1 2"))
	result = tk.MustQuery("SELECT * FROM tab1 WHERE pk <= 4 AND a = 1 AND b = 2")
	result.Check(testkit.Rows("3 1 2"))
	tk.MustExec("CREATE INDEX idx_tab1_1 on tab1 (b, a)")
	result = tk.MustQuery("SELECT pk FROM tab1 WHERE b > 1")
	result.Check(testkit.Rows("3", "4"))

	tk.MustExec("drop table if exists t")
	tk.MustExec("CREATE TABLE t (a varchar(3), index(a))")
	tk.MustExec("insert t values('aaa'), ('aab')")
	result = tk.MustQuery("select * from t where a >= 'aaaa' and a < 'aabb'")
	result.Check(testkit.Rows("aab"))

	tk.MustExec("drop table if exists t")
	tk.MustExec("CREATE TABLE t (a int primary key, b int, c int, index(c))")
	tk.MustExec("insert t values(1, 1, 1), (2, 2, 2), (4, 4, 4), (3, 3, 3), (5, 5, 5)")
	// Test for double read and top n.
	result = tk.MustQuery("select a from t where c >= 2 order by b desc limit 1")
	result.Check(testkit.Rows("5"))

	tk.MustExec("drop table if exists t")
	tk.MustExec("create table t(a varchar(50) primary key, b int, c int, index idx(b))")
	tk.MustExec("insert into t values('aa', 1, 1)")
	tk.MustQuery("select * from t use index(idx) where a > 'a'").Check(testkit.Rows("aa 1 1"))

	// fix issue9636
	tk.MustExec("drop table if exists t")
	tk.MustExec("CREATE TABLE `t` (a int, KEY (a))")
	result = tk.MustQuery(`SELECT * FROM (SELECT * FROM (SELECT a as d FROM t WHERE a IN ('100')) AS x WHERE x.d < "123" ) tmp_count`)
	result.Check(testkit.Rows())
}

func (s *testSuiteP1) TestIndexReverseOrder(c *C) {
	tk := testkit.NewTestKit(c, s.store)
	tk.MustExec("use test")
	tk.MustExec("drop table if exists t")
	tk.MustExec("create table t (a int primary key auto_increment, b int, index idx (b))")
	tk.MustExec("insert t (b) values (0), (1), (2), (3), (4), (5), (6), (7), (8), (9)")
	result := tk.MustQuery("select b from t order by b desc")
	result.Check(testkit.Rows("9", "8", "7", "6", "5", "4", "3", "2", "1", "0"))
	result = tk.MustQuery("select b from t where b <3 or (b >=6 and b < 8) order by b desc")
	result.Check(testkit.Rows("7", "6", "2", "1", "0"))

	tk.MustExec("drop table if exists t")
	tk.MustExec("create table t (a int, b int, index idx (b, a))")
	tk.MustExec("insert t values (0, 2), (1, 2), (2, 2), (0, 1), (1, 1), (2, 1), (0, 0), (1, 0), (2, 0)")
	result = tk.MustQuery("select b, a from t order by b, a desc")
	result.Check(testkit.Rows("0 2", "0 1", "0 0", "1 2", "1 1", "1 0", "2 2", "2 1", "2 0"))
}

func (s *testSuiteP1) TestTableReverseOrder(c *C) {
	tk := testkit.NewTestKit(c, s.store)
	tk.MustExec("use test")
	tk.MustExec("drop table if exists t")
	tk.MustExec("create table t (a int primary key auto_increment, b int)")
	tk.MustExec("insert t (b) values (1), (2), (3), (4), (5), (6), (7), (8), (9)")
	result := tk.MustQuery("select b from t order by a desc")
	result.Check(testkit.Rows("9", "8", "7", "6", "5", "4", "3", "2", "1"))
	result = tk.MustQuery("select a from t where a <3 or (a >=6 and a < 8) order by a desc")
	result.Check(testkit.Rows("7", "6", "2", "1"))
}

func (s *testSuiteP1) TestDefaultNull(c *C) {
	tk := testkit.NewTestKit(c, s.store)
	tk.MustExec("use test")
	tk.MustExec("drop table if exists t")
	tk.MustExec("create table t (a int primary key auto_increment, b int default 1, c int)")
	tk.MustExec("insert t values ()")
	tk.MustQuery("select * from t").Check(testkit.Rows("1 1 <nil>"))
	tk.MustExec("update t set b = NULL where a = 1")
	tk.MustQuery("select * from t").Check(testkit.Rows("1 <nil> <nil>"))
	tk.MustExec("update t set c = 1")
	tk.MustQuery("select * from t ").Check(testkit.Rows("1 <nil> 1"))
	tk.MustExec("delete from t where a = 1")
	tk.MustExec("insert t (a) values (1)")
	tk.MustQuery("select * from t").Check(testkit.Rows("1 1 <nil>"))
}

func (s *testSuiteP1) TestUnsignedPKColumn(c *C) {
	tk := testkit.NewTestKit(c, s.store)
	tk.MustExec("use test")
	tk.MustExec("drop table if exists t")
	tk.MustExec("create table t (a int unsigned primary key, b int, c int, key idx_ba (b, c, a));")
	tk.MustExec("insert t values (1, 1, 1)")
	result := tk.MustQuery("select * from t;")
	result.Check(testkit.Rows("1 1 1"))
	tk.MustExec("update t set c=2 where a=1;")
	result = tk.MustQuery("select * from t where b=1;")
	result.Check(testkit.Rows("1 1 2"))
}

func (s *testSuiteP1) TestJSON(c *C) {
	tk := testkit.NewTestKit(c, s.store)

	tk.MustExec("use test")
	tk.MustExec("drop table if exists test_json")
	tk.MustExec("create table test_json (id int, a json)")
	tk.MustExec(`insert into test_json (id, a) values (1, '{"a":[1,"2",{"aa":"bb"},4],"b":true}')`)
	tk.MustExec(`insert into test_json (id, a) values (2, "null")`)
	tk.MustExec(`insert into test_json (id, a) values (3, null)`)
	tk.MustExec(`insert into test_json (id, a) values (4, 'true')`)
	tk.MustExec(`insert into test_json (id, a) values (5, '3')`)
	tk.MustExec(`insert into test_json (id, a) values (5, '4.0')`)
	tk.MustExec(`insert into test_json (id, a) values (6, '"string"')`)

	result := tk.MustQuery(`select tj.a from test_json tj order by tj.id`)
	result.Check(testkit.Rows(`{"a": [1, "2", {"aa": "bb"}, 4], "b": true}`, "null", "<nil>", "true", "3", "4", `"string"`))

	// Check json_type function
	result = tk.MustQuery(`select json_type(a) from test_json tj order by tj.id`)
	result.Check(testkit.Rows("OBJECT", "NULL", "<nil>", "BOOLEAN", "INTEGER", "DOUBLE", "STRING"))

	// Check json compare with primitives.
	result = tk.MustQuery(`select a from test_json tj where a = 3`)
	result.Check(testkit.Rows("3"))
	result = tk.MustQuery(`select a from test_json tj where a = 4.0`)
	result.Check(testkit.Rows("4"))
	result = tk.MustQuery(`select a from test_json tj where a = true`)
	result.Check(testkit.Rows("true"))
	result = tk.MustQuery(`select a from test_json tj where a = "string"`)
	result.Check(testkit.Rows(`"string"`))

	// Check cast(true/false as JSON).
	result = tk.MustQuery(`select cast(true as JSON)`)
	result.Check(testkit.Rows(`true`))
	result = tk.MustQuery(`select cast(false as JSON)`)
	result.Check(testkit.Rows(`false`))

	// Check two json grammar sugar.
	result = tk.MustQuery(`select a->>'$.a[2].aa' as x, a->'$.b' as y from test_json having x is not null order by id`)
	result.Check(testkit.Rows(`bb true`))
	result = tk.MustQuery(`select a->'$.a[2].aa' as x, a->>'$.b' as y from test_json having x is not null order by id`)
	result.Check(testkit.Rows(`"bb" true`))

	// Check some DDL limits for TEXT/BLOB/JSON column.
	var err error
	var terr *terror.Error

	_, err = tk.Exec(`create table test_bad_json(a json default '{}')`)
	c.Assert(err, NotNil)
	terr = errors.Cause(err).(*terror.Error)
	c.Assert(terr.Code(), Equals, errors.ErrCode(mysql.ErrBlobCantHaveDefault))

	_, err = tk.Exec(`create table test_bad_json(a blob default 'hello')`)
	c.Assert(err, NotNil)
	terr = errors.Cause(err).(*terror.Error)
	c.Assert(terr.Code(), Equals, errors.ErrCode(mysql.ErrBlobCantHaveDefault))

	_, err = tk.Exec(`create table test_bad_json(a text default 'world')`)
	c.Assert(err, NotNil)
	terr = errors.Cause(err).(*terror.Error)
	c.Assert(terr.Code(), Equals, errors.ErrCode(mysql.ErrBlobCantHaveDefault))

	// check json fields cannot be used as key.
	_, err = tk.Exec(`create table test_bad_json(id int, a json, key (a))`)
	c.Assert(err, NotNil)
	terr = errors.Cause(err).(*terror.Error)
	c.Assert(terr.Code(), Equals, errors.ErrCode(mysql.ErrJSONUsedAsKey))

	// check CAST AS JSON.
	result = tk.MustQuery(`select CAST('3' AS JSON), CAST('{}' AS JSON), CAST(null AS JSON)`)
	result.Check(testkit.Rows(`3 {} <nil>`))

	tk.MustQuery("select a, count(1) from test_json group by a order by a").Check(testkit.Rows(
		"<nil> 1",
		"null 1",
		"3 1",
		"4 1",
		`"string" 1`,
		"{\"a\": [1, \"2\", {\"aa\": \"bb\"}, 4], \"b\": true} 1",
		"true 1"))

	// Check cast json to decimal.
	// NOTE: this test case contains a bug, it should be uncommented after the bug is fixed.
	// TODO: Fix bug https://github.com/pingcap/tidb/issues/12178
	// tk.MustExec("drop table if exists test_json")
	// tk.MustExec("create table test_json ( a decimal(60,2) as (JSON_EXTRACT(b,'$.c')), b json );")
	// tk.MustExec(`insert into test_json (b) values
	//	('{"c": "1267.1"}'),
	//	('{"c": "1267.01"}'),
	//	('{"c": "1267.1234"}'),
	//	('{"c": "1267.3456"}'),
	//	('{"c": "1234567890123456789012345678901234567890123456789012345"}'),
	//	('{"c": "1234567890123456789012345678901234567890123456789012345.12345"}');`)
	//
	// tk.MustQuery("select a from test_json;").Check(testkit.Rows("1267.10", "1267.01", "1267.12",
	//	"1267.35", "1234567890123456789012345678901234567890123456789012345.00",
	//	"1234567890123456789012345678901234567890123456789012345.12"))
}

func (s *testSuiteP1) TestMultiUpdate(c *C) {
	tk := testkit.NewTestKit(c, s.store)
	tk.MustExec("use test")
	tk.MustExec(`CREATE TABLE test_mu (a int primary key, b int, c int)`)
	tk.MustExec(`INSERT INTO test_mu VALUES (1, 2, 3), (4, 5, 6), (7, 8, 9)`)

	// Test INSERT ... ON DUPLICATE UPDATE set_lists.
	tk.MustExec(`INSERT INTO test_mu VALUES (1, 2, 3) ON DUPLICATE KEY UPDATE b = 3, c = b`)
	result := tk.MustQuery(`SELECT * FROM test_mu ORDER BY a`)
	result.Check(testkit.Rows(`1 3 3`, `4 5 6`, `7 8 9`))

	tk.MustExec(`INSERT INTO test_mu VALUES (1, 2, 3) ON DUPLICATE KEY UPDATE c = 2, b = c+5`)
	result = tk.MustQuery(`SELECT * FROM test_mu ORDER BY a`)
	result.Check(testkit.Rows(`1 7 2`, `4 5 6`, `7 8 9`))

	// Test UPDATE ... set_lists.
	tk.MustExec(`UPDATE test_mu SET b = 0, c = b WHERE a = 4`)
	result = tk.MustQuery(`SELECT * FROM test_mu ORDER BY a`)
	result.Check(testkit.Rows(`1 7 2`, `4 0 5`, `7 8 9`))

	tk.MustExec(`UPDATE test_mu SET c = 8, b = c WHERE a = 4`)
	result = tk.MustQuery(`SELECT * FROM test_mu ORDER BY a`)
	result.Check(testkit.Rows(`1 7 2`, `4 5 8`, `7 8 9`))

	tk.MustExec(`UPDATE test_mu SET c = b, b = c WHERE a = 7`)
	result = tk.MustQuery(`SELECT * FROM test_mu ORDER BY a`)
	result.Check(testkit.Rows(`1 7 2`, `4 5 8`, `7 9 8`))
}

func (s *testSuiteP1) TestGeneratedColumnWrite(c *C) {
	tk := testkit.NewTestKit(c, s.store)
	tk.MustExec("use test")
	_, err := tk.Exec(`CREATE TABLE test_gc_write (a int primary key auto_increment, b int, c int as (a+8) virtual)`)
	c.Assert(err.Error(), Equals, ddl.ErrGeneratedColumnRefAutoInc.GenWithStackByArgs("c").Error())
	tk.MustExec(`CREATE TABLE test_gc_write (a int primary key auto_increment, b int, c int as (b+8) virtual)`)
	tk.MustExec(`CREATE TABLE test_gc_write_1 (a int primary key, b int, c int)`)

	tests := []struct {
		stmt string
		err  int
	}{
		// Can't modify generated column by values.
		{`insert into test_gc_write (a, b, c) values (1, 1, 1)`, mysql.ErrBadGeneratedColumn},
		{`insert into test_gc_write values (1, 1, 1)`, mysql.ErrBadGeneratedColumn},
		// Can't modify generated column by select clause.
		{`insert into test_gc_write select 1, 1, 1`, mysql.ErrBadGeneratedColumn},
		// Can't modify generated column by on duplicate clause.
		{`insert into test_gc_write (a, b) values (1, 1) on duplicate key update c = 1`, mysql.ErrBadGeneratedColumn},
		// Can't modify generated column by set.
		{`insert into test_gc_write set a = 1, b = 1, c = 1`, mysql.ErrBadGeneratedColumn},
		// Can't modify generated column by update clause.
		{`update test_gc_write set c = 1`, mysql.ErrBadGeneratedColumn},
		// Can't modify generated column by multi-table update clause.
		{`update test_gc_write, test_gc_write_1 set test_gc_write.c = 1`, mysql.ErrBadGeneratedColumn},

		// Can insert without generated columns.
		{`insert into test_gc_write (a, b) values (1, 1)`, 0},
		{`insert into test_gc_write set a = 2, b = 2`, 0},
		{`insert into test_gc_write (b) select c from test_gc_write`, 0},
		// Can update without generated columns.
		{`update test_gc_write set b = 2 where a = 2`, 0},
		{`update test_gc_write t1, test_gc_write_1 t2 set t1.b = 3, t2.b = 4`, 0},

		// But now we can't do this, just as same with MySQL 5.7:
		{`insert into test_gc_write values (1, 1)`, mysql.ErrWrongValueCountOnRow},
		{`insert into test_gc_write select 1, 1`, mysql.ErrWrongValueCountOnRow},
		{`insert into test_gc_write (c) select a, b from test_gc_write`, mysql.ErrWrongValueCountOnRow},
		{`insert into test_gc_write (b, c) select a, b from test_gc_write`, mysql.ErrBadGeneratedColumn},
	}
	for _, tt := range tests {
		_, err := tk.Exec(tt.stmt)
		if tt.err != 0 {
			c.Assert(err, NotNil, Commentf("sql is `%v`", tt.stmt))
			terr := errors.Cause(err).(*terror.Error)
			c.Assert(terr.Code(), Equals, errors.ErrCode(tt.err), Commentf("sql is %v", tt.stmt))
		} else {
			c.Assert(err, IsNil)
		}
	}
}

// TestGeneratedColumnRead tests select generated columns from table.
// They should be calculated from their generation expressions.
func (s *testSuiteP1) TestGeneratedColumnRead(c *C) {
	tk := testkit.NewTestKit(c, s.store)
	tk.MustExec("use test")
	tk.MustExec(`CREATE TABLE test_gc_read(a int primary key, b int, c int as (a+b), d int as (a*b) stored, e int as (c*2))`)

	result := tk.MustQuery(`SELECT generation_expression FROM information_schema.columns WHERE table_name = 'test_gc_read' AND column_name = 'd'`)
	result.Check(testkit.Rows("`a` * `b`"))

	// Insert only column a and b, leave c and d be calculated from them.
	tk.MustExec(`INSERT INTO test_gc_read (a, b) VALUES (0,null),(1,2),(3,4)`)
	result = tk.MustQuery(`SELECT * FROM test_gc_read ORDER BY a`)
	result.Check(testkit.Rows(`0 <nil> <nil> <nil> <nil>`, `1 2 3 2 6`, `3 4 7 12 14`))

	tk.MustExec(`INSERT INTO test_gc_read SET a = 5, b = 10`)
	result = tk.MustQuery(`SELECT * FROM test_gc_read ORDER BY a`)
	result.Check(testkit.Rows(`0 <nil> <nil> <nil> <nil>`, `1 2 3 2 6`, `3 4 7 12 14`, `5 10 15 50 30`))

	tk.MustExec(`REPLACE INTO test_gc_read (a, b) VALUES (5, 6)`)
	result = tk.MustQuery(`SELECT * FROM test_gc_read ORDER BY a`)
	result.Check(testkit.Rows(`0 <nil> <nil> <nil> <nil>`, `1 2 3 2 6`, `3 4 7 12 14`, `5 6 11 30 22`))

	tk.MustExec(`INSERT INTO test_gc_read (a, b) VALUES (5, 8) ON DUPLICATE KEY UPDATE b = 9`)
	result = tk.MustQuery(`SELECT * FROM test_gc_read ORDER BY a`)
	result.Check(testkit.Rows(`0 <nil> <nil> <nil> <nil>`, `1 2 3 2 6`, `3 4 7 12 14`, `5 9 14 45 28`))

	// Test select only-generated-column-without-dependences.
	result = tk.MustQuery(`SELECT c, d FROM test_gc_read`)
	result.Check(testkit.Rows(`<nil> <nil>`, `3 2`, `7 12`, `14 45`))

	// Test select only virtual generated column that refers to other virtual generated columns.
	result = tk.MustQuery(`SELECT e FROM test_gc_read`)
	result.Check(testkit.Rows(`<nil>`, `6`, `14`, `28`))

	// Test order of on duplicate key update list.
	tk.MustExec(`INSERT INTO test_gc_read (a, b) VALUES (5, 8) ON DUPLICATE KEY UPDATE a = 6, b = a`)
	result = tk.MustQuery(`SELECT * FROM test_gc_read ORDER BY a`)
	result.Check(testkit.Rows(`0 <nil> <nil> <nil> <nil>`, `1 2 3 2 6`, `3 4 7 12 14`, `6 6 12 36 24`))

	tk.MustExec(`INSERT INTO test_gc_read (a, b) VALUES (6, 8) ON DUPLICATE KEY UPDATE b = 8, a = b`)
	result = tk.MustQuery(`SELECT * FROM test_gc_read ORDER BY a`)
	result.Check(testkit.Rows(`0 <nil> <nil> <nil> <nil>`, `1 2 3 2 6`, `3 4 7 12 14`, `8 8 16 64 32`))

	// Test where-conditions on virtual/stored generated columns.
	result = tk.MustQuery(`SELECT * FROM test_gc_read WHERE c = 7`)
	result.Check(testkit.Rows(`3 4 7 12 14`))

	result = tk.MustQuery(`SELECT * FROM test_gc_read WHERE d = 64`)
	result.Check(testkit.Rows(`8 8 16 64 32`))

	result = tk.MustQuery(`SELECT * FROM test_gc_read WHERE e = 6`)
	result.Check(testkit.Rows(`1 2 3 2 6`))

	// Test update where-conditions on virtual/generated columns.
	tk.MustExec(`UPDATE test_gc_read SET a = a + 100 WHERE c = 7`)
	result = tk.MustQuery(`SELECT * FROM test_gc_read WHERE c = 107`)
	result.Check(testkit.Rows(`103 4 107 412 214`))

	// Test update where-conditions on virtual/generated columns.
	tk.MustExec(`UPDATE test_gc_read m SET m.a = m.a + 100 WHERE c = 107`)
	result = tk.MustQuery(`SELECT * FROM test_gc_read WHERE c = 207`)
	result.Check(testkit.Rows(`203 4 207 812 414`))

	tk.MustExec(`UPDATE test_gc_read SET a = a - 200 WHERE d = 812`)
	result = tk.MustQuery(`SELECT * FROM test_gc_read WHERE d = 12`)
	result.Check(testkit.Rows(`3 4 7 12 14`))

	tk.MustExec(`INSERT INTO test_gc_read set a = 4, b = d + 1`)
	result = tk.MustQuery(`SELECT * FROM test_gc_read ORDER BY a`)
	result.Check(testkit.Rows(`0 <nil> <nil> <nil> <nil>`, `1 2 3 2 6`, `3 4 7 12 14`,
		`4 <nil> <nil> <nil> <nil>`, `8 8 16 64 32`))
	tk.MustExec(`DELETE FROM test_gc_read where a = 4`)

	// Test on-conditions on virtual/stored generated columns.
	tk.MustExec(`CREATE TABLE test_gc_help(a int primary key, b int, c int, d int, e int)`)
	tk.MustExec(`INSERT INTO test_gc_help(a, b, c, d, e) SELECT * FROM test_gc_read`)

	result = tk.MustQuery(`SELECT t1.* FROM test_gc_read t1 JOIN test_gc_help t2 ON t1.c = t2.c ORDER BY t1.a`)
	result.Check(testkit.Rows(`1 2 3 2 6`, `3 4 7 12 14`, `8 8 16 64 32`))

	result = tk.MustQuery(`SELECT t1.* FROM test_gc_read t1 JOIN test_gc_help t2 ON t1.d = t2.d ORDER BY t1.a`)
	result.Check(testkit.Rows(`1 2 3 2 6`, `3 4 7 12 14`, `8 8 16 64 32`))

	result = tk.MustQuery(`SELECT t1.* FROM test_gc_read t1 JOIN test_gc_help t2 ON t1.e = t2.e ORDER BY t1.a`)
	result.Check(testkit.Rows(`1 2 3 2 6`, `3 4 7 12 14`, `8 8 16 64 32`))

	// Test generated column in subqueries.
	result = tk.MustQuery(`SELECT * FROM test_gc_read t WHERE t.a not in (SELECT t.a FROM test_gc_read t where t.c > 5)`)
	result.Sort().Check(testkit.Rows(`0 <nil> <nil> <nil> <nil>`, `1 2 3 2 6`))

	result = tk.MustQuery(`SELECT * FROM test_gc_read t WHERE t.c in (SELECT t.c FROM test_gc_read t where t.c > 5)`)
	result.Sort().Check(testkit.Rows(`3 4 7 12 14`, `8 8 16 64 32`))

	result = tk.MustQuery(`SELECT tt.b FROM test_gc_read tt WHERE tt.a = (SELECT max(t.a) FROM test_gc_read t WHERE t.c = tt.c) ORDER BY b`)
	result.Check(testkit.Rows(`2`, `4`, `8`))

	// Test aggregation on virtual/stored generated columns.
	result = tk.MustQuery(`SELECT c, sum(a) aa, max(d) dd, sum(e) ee FROM test_gc_read GROUP BY c ORDER BY aa`)
	result.Check(testkit.Rows(`<nil> 0 <nil> <nil>`, `3 1 2 6`, `7 3 12 14`, `16 8 64 32`))

	result = tk.MustQuery(`SELECT a, sum(c), sum(d), sum(e) FROM test_gc_read GROUP BY a ORDER BY a`)
	result.Check(testkit.Rows(`0 <nil> <nil> <nil>`, `1 3 2 6`, `3 7 12 14`, `8 16 64 32`))

	// Test multi-update on generated columns.
	tk.MustExec(`UPDATE test_gc_read m, test_gc_read n SET m.b = m.b + 10, n.b = n.b + 10`)
	result = tk.MustQuery(`SELECT * FROM test_gc_read ORDER BY a`)
	result.Check(testkit.Rows(`0 <nil> <nil> <nil> <nil>`, `1 12 13 12 26`, `3 14 17 42 34`, `8 18 26 144 52`))

	tk.MustExec("drop table if exists t")
	tk.MustExec("create table t(a int)")
	tk.MustExec("insert into t values(8)")
	tk.MustExec("update test_gc_read set a = a+1 where a in (select a from t)")
	result = tk.MustQuery("select * from test_gc_read order by a")
	result.Check(testkit.Rows(`0 <nil> <nil> <nil> <nil>`, `1 12 13 12 26`, `3 14 17 42 34`, `9 18 27 162 54`))

	// Test different types between generation expression and generated column.
	tk.MustExec(`CREATE TABLE test_gc_read_cast(a VARCHAR(255), b VARCHAR(255), c INT AS (JSON_EXTRACT(a, b)), d INT AS (JSON_EXTRACT(a, b)) STORED)`)
	tk.MustExec(`INSERT INTO test_gc_read_cast (a, b) VALUES ('{"a": "3"}', '$.a')`)
	result = tk.MustQuery(`SELECT c, d FROM test_gc_read_cast`)
	result.Check(testkit.Rows(`3 3`))

	tk.MustExec(`CREATE TABLE test_gc_read_cast_1(a VARCHAR(255), b VARCHAR(255), c ENUM("red", "yellow") AS (JSON_UNQUOTE(JSON_EXTRACT(a, b))))`)
	tk.MustExec(`INSERT INTO test_gc_read_cast_1 (a, b) VALUES ('{"a": "yellow"}', '$.a')`)
	result = tk.MustQuery(`SELECT c FROM test_gc_read_cast_1`)
	result.Check(testkit.Rows(`yellow`))

	tk.MustExec(`CREATE TABLE test_gc_read_cast_2( a JSON, b JSON AS (a->>'$.a'))`)
	tk.MustExec(`INSERT INTO test_gc_read_cast_2(a) VALUES ('{"a": "{    \\\"key\\\": \\\"\\u6d4b\\\"    }"}')`)
	result = tk.MustQuery(`SELECT b FROM test_gc_read_cast_2`)
	result.Check(testkit.Rows(`{"key": "测"}`))

	tk.MustExec(`CREATE TABLE test_gc_read_cast_3( a JSON, b JSON AS (a->>'$.a'), c INT AS (b * 3.14) )`)
	tk.MustExec(`INSERT INTO test_gc_read_cast_3(a) VALUES ('{"a": "5"}')`)
	result = tk.MustQuery(`SELECT c FROM test_gc_read_cast_3`)
	result.Check(testkit.Rows(`16`))

	_, err := tk.Exec(`INSERT INTO test_gc_read_cast_1 (a, b) VALUES ('{"a": "invalid"}', '$.a')`)
	c.Assert(err, NotNil)

	// Test read generated columns after drop some irrelevant column
	tk.MustExec(`DROP TABLE IF EXISTS test_gc_read_m`)
	tk.MustExec(`CREATE TABLE test_gc_read_m (a int primary key, b int, c int as (a+1), d int as (c*2))`)
	tk.MustExec(`INSERT INTO test_gc_read_m(a) values (1), (2)`)
	tk.MustExec(`ALTER TABLE test_gc_read_m DROP b`)
	result = tk.MustQuery(`SELECT * FROM test_gc_read_m`)
	result.Check(testkit.Rows(`1 2 4`, `2 3 6`))

	// Test not null generated columns.
	tk.MustExec(`CREATE TABLE test_gc_read_1(a int primary key, b int, c int as (a+b) not null, d int as (a*b) stored)`)
	tk.MustExec(`CREATE TABLE test_gc_read_2(a int primary key, b int, c int as (a+b), d int as (a*b) stored not null)`)
	tests := []struct {
		stmt string
		err  int
	}{
		// Can't insert these records, because generated columns are not null.
		{`insert into test_gc_read_1(a, b) values (1, null)`, mysql.ErrBadNull},
		{`insert into test_gc_read_2(a, b) values (1, null)`, mysql.ErrBadNull},
	}
	for _, tt := range tests {
		_, err := tk.Exec(tt.stmt)
		if tt.err != 0 {
			c.Assert(err, NotNil)
			terr := errors.Cause(err).(*terror.Error)
			c.Assert(terr.Code(), Equals, errors.ErrCode(tt.err))
		} else {
			c.Assert(err, IsNil)
		}
	}
}

// TestGeneratedColumnRead tests generated columns using point get and batch point get
func (s *testSuiteP1) TestGeneratedColumnPointGet(c *C) {
	tk := testkit.NewTestKit(c, s.store)
	tk.MustExec("use test")
	tk.MustExec("drop table if exists tu")
	tk.MustExec("CREATE TABLE tu(a int, b int, c int GENERATED ALWAYS AS (a + b) VIRTUAL, d int as (a * b) stored, " +
		"e int GENERATED ALWAYS as (b * 2) VIRTUAL, PRIMARY KEY (a), UNIQUE KEY ukc (c), unique key ukd(d), key ke(e))")
	tk.MustExec("insert into tu(a, b) values(1, 2)")
	tk.MustExec("insert into tu(a, b) values(5, 6)")
	tk.MustQuery("select * from tu for update").Check(testkit.Rows("1 2 3 2 4", "5 6 11 30 12"))
	tk.MustQuery("select * from tu where a = 1").Check(testkit.Rows("1 2 3 2 4"))
	tk.MustQuery("select * from tu where a in (1, 2)").Check(testkit.Rows("1 2 3 2 4"))
	tk.MustQuery("select * from tu where c in (1, 2, 3)").Check(testkit.Rows("1 2 3 2 4"))
	tk.MustQuery("select * from tu where c = 3").Check(testkit.Rows("1 2 3 2 4"))
	tk.MustQuery("select d, e from tu where c = 3").Check(testkit.Rows("2 4"))
	tk.MustQuery("select * from tu where d in (1, 2, 3)").Check(testkit.Rows("1 2 3 2 4"))
	tk.MustQuery("select * from tu where d = 2").Check(testkit.Rows("1 2 3 2 4"))
	tk.MustQuery("select c, d from tu where d = 2").Check(testkit.Rows("3 2"))
	tk.MustQuery("select d, e from tu where e = 4").Check(testkit.Rows("2 4"))
	tk.MustQuery("select * from tu where e = 4").Check(testkit.Rows("1 2 3 2 4"))
	tk.MustExec("update tu set a = a + 1, b = b + 1 where c = 11")
	tk.MustQuery("select * from tu for update").Check(testkit.Rows("1 2 3 2 4", "6 7 13 42 14"))
	tk.MustQuery("select * from tu where a = 6").Check(testkit.Rows("6 7 13 42 14"))
	tk.MustQuery("select * from tu where c in (5, 6, 13)").Check(testkit.Rows("6 7 13 42 14"))
	tk.MustQuery("select b, c, e, d from tu where c = 13").Check(testkit.Rows("7 13 14 42"))
	tk.MustQuery("select a, e, d from tu where c in (5, 6, 13)").Check(testkit.Rows("6 14 42"))
	tk.MustExec("drop table if exists tu")
}

func (s *testSuiteP2) TestToPBExpr(c *C) {
	tk := testkit.NewTestKit(c, s.store)
	tk.MustExec("use test")
	tk.MustExec("drop table if exists t")
	tk.MustExec("create table t (a decimal(10,6), b decimal, index idx_b (b))")
	tk.MustExec("set sql_mode = ''")
	tk.MustExec("insert t values (1.1, 1.1)")
	tk.MustExec("insert t values (2.4, 2.4)")
	tk.MustExec("insert t values (3.3, 2.7)")
	result := tk.MustQuery("select * from t where a < 2.399999")
	result.Check(testkit.Rows("1.100000 1"))
	result = tk.MustQuery("select * from t where a > 1.5")
	result.Check(testkit.Rows("2.400000 2", "3.300000 3"))
	result = tk.MustQuery("select * from t where a <= 1.1")
	result.Check(testkit.Rows("1.100000 1"))
	result = tk.MustQuery("select * from t where b >= 3")
	result.Check(testkit.Rows("3.300000 3"))
	result = tk.MustQuery("select * from t where not (b = 1)")
	result.Check(testkit.Rows("2.400000 2", "3.300000 3"))
	result = tk.MustQuery("select * from t where b&1 = a|1")
	result.Check(testkit.Rows("1.100000 1"))
	result = tk.MustQuery("select * from t where b != 2 and b <=> 3")
	result.Check(testkit.Rows("3.300000 3"))
	result = tk.MustQuery("select * from t where b in (3)")
	result.Check(testkit.Rows("3.300000 3"))
	result = tk.MustQuery("select * from t where b not in (1, 2)")
	result.Check(testkit.Rows("3.300000 3"))

	tk.MustExec("drop table if exists t")
	tk.MustExec("create table t (a varchar(255), b int)")
	tk.MustExec("insert t values ('abc123', 1)")
	tk.MustExec("insert t values ('ab123', 2)")
	result = tk.MustQuery("select * from t where a like 'ab%'")
	result.Check(testkit.Rows("abc123 1", "ab123 2"))
	result = tk.MustQuery("select * from t where a like 'ab_12'")
	result.Check(nil)
	tk.MustExec("drop table if exists t")
	tk.MustExec("create table t (a int primary key)")
	tk.MustExec("insert t values (1)")
	tk.MustExec("insert t values (2)")
	result = tk.MustQuery("select * from t where not (a = 1)")
	result.Check(testkit.Rows("2"))
	result = tk.MustQuery("select * from t where not(not (a = 1))")
	result.Check(testkit.Rows("1"))
	result = tk.MustQuery("select * from t where not(a != 1 and a != 2)")
	result.Check(testkit.Rows("1", "2"))
}

func (s *testSuiteP2) TestDatumXAPI(c *C) {
	tk := testkit.NewTestKit(c, s.store)
	tk.MustExec("use test")
	tk.MustExec("drop table if exists t")
	tk.MustExec("create table t (a decimal(10,6), b decimal, index idx_b (b))")
	tk.MustExec("set sql_mode = ''")
	tk.MustExec("insert t values (1.1, 1.1)")
	tk.MustExec("insert t values (2.2, 2.2)")
	tk.MustExec("insert t values (3.3, 2.7)")
	result := tk.MustQuery("select * from t where a > 1.5")
	result.Check(testkit.Rows("2.200000 2", "3.300000 3"))
	result = tk.MustQuery("select * from t where b > 1.5")
	result.Check(testkit.Rows("2.200000 2", "3.300000 3"))

	tk.MustExec("drop table if exists t")
	tk.MustExec("create table t (a time(3), b time, index idx_a (a))")
	tk.MustExec("insert t values ('11:11:11', '11:11:11')")
	tk.MustExec("insert t values ('11:11:12', '11:11:12')")
	tk.MustExec("insert t values ('11:11:13', '11:11:13')")
	result = tk.MustQuery("select * from t where a > '11:11:11.5'")
	result.Check(testkit.Rows("11:11:12.000 11:11:12", "11:11:13.000 11:11:13"))
	result = tk.MustQuery("select * from t where b > '11:11:11.5'")
	result.Check(testkit.Rows("11:11:12.000 11:11:12", "11:11:13.000 11:11:13"))
}

func (s *testSuiteP2) TestSQLMode(c *C) {
	tk := testkit.NewTestKit(c, s.store)
	tk.MustExec("use test")
	tk.MustExec("drop table if exists t")
	tk.MustExec("create table t (a tinyint not null)")
	tk.MustExec("set sql_mode = 'STRICT_TRANS_TABLES'")
	_, err := tk.Exec("insert t values ()")
	c.Check(err, NotNil)

	_, err = tk.Exec("insert t values ('1000')")
	c.Check(err, NotNil)

	tk.MustExec("create table if not exists tdouble (a double(3,2))")
	_, err = tk.Exec("insert tdouble values (10.23)")
	c.Check(err, NotNil)

	tk.MustExec("set sql_mode = ''")
	tk.MustExec("insert t values ()")
	tk.MustQuery("show warnings").Check(testkit.Rows("Warning 1364 Field 'a' doesn't have a default value"))
	_, err = tk.Exec("insert t values (null)")
	c.Check(err, NotNil)
	tk.MustExec("insert ignore t values (null)")
	tk.MustQuery("show warnings").Check(testkit.Rows("Warning 1048 Column 'a' cannot be null"))
	tk.MustExec("insert t select null")
	tk.MustQuery("show warnings").Check(testkit.Rows("Warning 1048 Column 'a' cannot be null"))
	tk.MustExec("insert t values (1000)")
	tk.MustQuery("select * from t order by a").Check(testkit.Rows("0", "0", "0", "127"))

	tk.MustExec("insert tdouble values (10.23)")
	tk.MustQuery("select * from tdouble").Check(testkit.Rows("9.99"))

	tk.MustExec("set sql_mode = 'STRICT_TRANS_TABLES'")
	tk.MustExec("set @@global.sql_mode = ''")

	// Disable global variable cache, so load global session variable take effect immediate.
	s.domain.GetGlobalVarsCache().Disable()
	tk2 := testkit.NewTestKit(c, s.store)
	tk2.MustExec("use test")
	tk2.MustExec("drop table if exists t2")
	tk2.MustExec("create table t2 (a varchar(3))")
	tk2.MustExec("insert t2 values ('abcd')")
	tk2.MustQuery("select * from t2").Check(testkit.Rows("abc"))

	// session1 is still in strict mode.
	_, err = tk.Exec("insert t2 values ('abcd')")
	c.Check(err, NotNil)
	// Restore original global strict mode.
	tk.MustExec("set @@global.sql_mode = 'STRICT_TRANS_TABLES'")
}

func (s *testSuiteP2) TestTableDual(c *C) {
	tk := testkit.NewTestKit(c, s.store)
	tk.MustExec("use test")
	result := tk.MustQuery("Select 1")
	result.Check(testkit.Rows("1"))
	result = tk.MustQuery("Select 1 from dual")
	result.Check(testkit.Rows("1"))
	result = tk.MustQuery("Select count(*) from dual")
	result.Check(testkit.Rows("1"))
	result = tk.MustQuery("Select 1 from dual where 1")
	result.Check(testkit.Rows("1"))

	tk.MustExec("drop table if exists t")
	tk.MustExec("create table t(a int primary key)")
	tk.MustQuery("select t1.* from t t1, t t2 where t1.a=t2.a and 1=0").Check(testkit.Rows())
}

func (s *testSuiteP2) TestTableScan(c *C) {
	tk := testkit.NewTestKit(c, s.store)
	tk.MustExec("use information_schema")
	result := tk.MustQuery("select * from schemata")
	// There must be these tables: information_schema, mysql, performance_schema and test.
	c.Assert(len(result.Rows()), GreaterEqual, 4)
	tk.MustExec("use test")
	tk.MustExec("create database mytest")
	rowStr1 := fmt.Sprintf("%s %s %s %s %v", "def", "mysql", "utf8mb4", "utf8mb4_bin", nil)
	rowStr2 := fmt.Sprintf("%s %s %s %s %v", "def", "mytest", "utf8mb4", "utf8mb4_bin", nil)
	tk.MustExec("use information_schema")
	result = tk.MustQuery("select * from schemata where schema_name = 'mysql'")
	result.Check(testkit.Rows(rowStr1))
	result = tk.MustQuery("select * from schemata where schema_name like 'my%'")
	result.Check(testkit.Rows(rowStr1, rowStr2))
	result = tk.MustQuery("select 1 from tables limit 1")
	result.Check(testkit.Rows("1"))
}

func (s *testSuiteP2) TestAdapterStatement(c *C) {
	se, err := session.CreateSession4Test(s.store)
	c.Check(err, IsNil)
	se.GetSessionVars().TxnCtx.InfoSchema = domain.GetDomain(se).InfoSchema()
	compiler := &executor.Compiler{Ctx: se}
	stmtNode, err := s.ParseOneStmt("select 1", "", "")
	c.Check(err, IsNil)
	stmt, err := compiler.Compile(context.TODO(), stmtNode)
	c.Check(err, IsNil)
	c.Check(stmt.OriginText(), Equals, "select 1")

	stmtNode, err = s.ParseOneStmt("create table test.t (a int)", "", "")
	c.Check(err, IsNil)
	stmt, err = compiler.Compile(context.TODO(), stmtNode)
	c.Check(err, IsNil)
	c.Check(stmt.OriginText(), Equals, "create table test.t (a int)")
}

func (s *testSuiteP2) TestIsPointGet(c *C) {
	tk := testkit.NewTestKit(c, s.store)
	tk.MustExec("use mysql")
	ctx := tk.Se.(sessionctx.Context)
	tests := map[string]bool{
		"select * from help_topic where name='aaa'":         false,
		"select 1 from help_topic where name='aaa'":         false,
		"select * from help_topic where help_topic_id=1":    true,
		"select * from help_topic where help_category_id=1": false,
	}
	infoSchema := infoschema.GetInfoSchema(ctx)

	for sqlStr, result := range tests {
		stmtNode, err := s.ParseOneStmt(sqlStr, "", "")
		c.Check(err, IsNil)
		err = plannercore.Preprocess(ctx, stmtNode, infoSchema)
		c.Check(err, IsNil)
		p, _, err := planner.Optimize(context.TODO(), ctx, stmtNode, infoSchema)
		c.Check(err, IsNil)
		ret, err := plannercore.IsPointGetWithPKOrUniqueKeyByAutoCommit(ctx, p)
		c.Assert(err, IsNil)
		c.Assert(ret, Equals, result)
	}
}

func (s *testSuiteP2) TestClusteredIndexIsPointGet(c *C) {
	tk := testkit.NewTestKit(c, s.store)
	tk.MustExec("drop database if exists test_cluster_index_is_point_get;")
	tk.MustExec("create database test_cluster_index_is_point_get;")
	tk.MustExec("use test_cluster_index_is_point_get;")

	tk.MustExec("set tidb_enable_clustered_index=1;")
	tk.MustExec("drop table if exists t;")
	tk.MustExec("create table t (a varchar(255), b int, c char(10), primary key (c, a));")
	ctx := tk.Se.(sessionctx.Context)

	tests := map[string]bool{
		"select 1 from t where a='x'":                   false,
		"select * from t where c='x'":                   false,
		"select * from t where a='x' and c='x'":         true,
		"select * from t where a='x' and c='x' and b=1": false,
	}
	infoSchema := infoschema.GetInfoSchema(ctx)
	for sqlStr, result := range tests {
		stmtNode, err := s.ParseOneStmt(sqlStr, "", "")
		c.Check(err, IsNil)
		err = plannercore.Preprocess(ctx, stmtNode, infoSchema)
		c.Check(err, IsNil)
		p, _, err := planner.Optimize(context.TODO(), ctx, stmtNode, infoSchema)
		c.Check(err, IsNil)
		ret, err := plannercore.IsPointGetWithPKOrUniqueKeyByAutoCommit(ctx, p)
		c.Assert(err, IsNil)
		c.Assert(ret, Equals, result)
	}
}

func (s *testSerialSuite) TestPointGetRepeatableRead(c *C) {
	tk1 := testkit.NewTestKit(c, s.store)
	tk1.MustExec("use test")
	tk1.MustExec(`create table point_get (a int, b int, c int,
			primary key k_a(a),
			unique key k_b(b))`)
	tk1.MustExec("insert into point_get values (1, 1, 1)")
	tk2 := testkit.NewTestKit(c, s.store)
	tk2.MustExec("use test")

	var (
		step1 = "github.com/pingcap/tidb/executor/pointGetRepeatableReadTest-step1"
		step2 = "github.com/pingcap/tidb/executor/pointGetRepeatableReadTest-step2"
	)

	c.Assert(failpoint.Enable(step1, "return"), IsNil)
	c.Assert(failpoint.Enable(step2, "pause"), IsNil)

	updateWaitCh := make(chan struct{})
	go func() {
		ctx := context.WithValue(context.Background(), "pointGetRepeatableReadTest", updateWaitCh)
		ctx = failpoint.WithHook(ctx, func(ctx context.Context, fpname string) bool {
			return fpname == step1 || fpname == step2
		})
		rs, err := tk1.Se.Execute(ctx, "select c from point_get where b = 1")
		c.Assert(err, IsNil)
		result := tk1.ResultSetToResultWithCtx(ctx, rs[0], Commentf("execute sql fail"))
		result.Check(testkit.Rows("1"))
	}()

	<-updateWaitCh // Wait `POINT GET` first time `get`
	c.Assert(failpoint.Disable(step1), IsNil)
	tk2.MustExec("update point_get set b = 2, c = 2 where a = 1")
	c.Assert(failpoint.Disable(step2), IsNil)
}

func (s *testSerialSuite) TestBatchPointGetRepeatableRead(c *C) {
	tk1 := testkit.NewTestKit(c, s.store)
	tk1.MustExec("use test")
	tk1.MustExec(`create table batch_point_get (a int, b int, c int, unique key k_b(a, b, c))`)
	tk1.MustExec("insert into batch_point_get values (1, 1, 1), (2, 3, 4), (3, 4, 5)")
	tk2 := testkit.NewTestKit(c, s.store)
	tk2.MustExec("use test")

	var (
		step1 = "github.com/pingcap/tidb/executor/batchPointGetRepeatableReadTest-step1"
		step2 = "github.com/pingcap/tidb/executor/batchPointGetRepeatableReadTest-step2"
	)

	c.Assert(failpoint.Enable(step1, "return"), IsNil)
	c.Assert(failpoint.Enable(step2, "pause"), IsNil)

	updateWaitCh := make(chan struct{})
	go func() {
		ctx := context.WithValue(context.Background(), "batchPointGetRepeatableReadTest", updateWaitCh)
		ctx = failpoint.WithHook(ctx, func(ctx context.Context, fpname string) bool {
			return fpname == step1 || fpname == step2
		})
		rs, err := tk1.Se.Execute(ctx, "select c from batch_point_get where (a, b, c) in ((1, 1, 1))")
		c.Assert(err, IsNil)
		result := tk1.ResultSetToResultWithCtx(ctx, rs[0], Commentf("execute sql fail"))
		result.Check(testkit.Rows("1"))
	}()

	<-updateWaitCh // Wait `POINT GET` first time `get`
	c.Assert(failpoint.Disable(step1), IsNil)
	tk2.MustExec("update batch_point_get set b = 2, c = 2 where a = 1")
	c.Assert(failpoint.Disable(step2), IsNil)
}

func (s *testSerialSuite) TestSplitRegionTimeout(c *C) {
	c.Assert(failpoint.Enable("github.com/pingcap/tidb/store/tikv/MockSplitRegionTimeout", `return(true)`), IsNil)
	tk := testkit.NewTestKit(c, s.store)
	tk.MustExec("use test")
	tk.MustExec("drop table if exists t")
	tk.MustExec("create table t(a varchar(100),b int, index idx1(b,a))")
	tk.MustExec(`split table t index idx1 by (10000,"abcd"),(10000000);`)
	tk.MustExec(`set @@tidb_wait_split_region_timeout=1`)
	// result 0 0 means split 0 region and 0 region finish scatter regions before timeout.
	tk.MustQuery(`split table t between (0) and (10000) regions 10`).Check(testkit.Rows("0 0"))
	c.Assert(failpoint.Disable("github.com/pingcap/tidb/store/tikv/MockSplitRegionTimeout"), IsNil)

	// Test scatter regions timeout.
	c.Assert(failpoint.Enable("github.com/pingcap/tidb/store/tikv/MockScatterRegionTimeout", `return(true)`), IsNil)
	tk.MustQuery(`split table t between (0) and (10000) regions 10`).Check(testkit.Rows("10 1"))
	c.Assert(failpoint.Disable("github.com/pingcap/tidb/store/tikv/MockScatterRegionTimeout"), IsNil)

	// Test pre-split with timeout.
	tk.MustExec("drop table if exists t")
	tk.MustExec("set @@global.tidb_scatter_region=1;")
	c.Assert(failpoint.Enable("github.com/pingcap/tidb/store/tikv/MockScatterRegionTimeout", `return(true)`), IsNil)
	atomic.StoreUint32(&ddl.EnableSplitTableRegion, 1)
	start := time.Now()
	tk.MustExec("create table t (a int, b int) partition by hash(a) partitions 5;")
	c.Assert(time.Since(start).Seconds(), Less, 10.0)
	c.Assert(failpoint.Disable("github.com/pingcap/tidb/store/tikv/MockScatterRegionTimeout"), IsNil)
}

func (s *testSuiteP2) TestRow(c *C) {
	tk := testkit.NewTestKit(c, s.store)
	tk.MustExec("use test")
	tk.MustExec("drop table if exists t")
	tk.MustExec("create table t (c int, d int)")
	tk.MustExec("insert t values (1, 1)")
	tk.MustExec("insert t values (1, 3)")
	tk.MustExec("insert t values (2, 1)")
	tk.MustExec("insert t values (2, 3)")
	result := tk.MustQuery("select * from t where (c, d) < (2,2)")
	result.Check(testkit.Rows("1 1", "1 3", "2 1"))
	result = tk.MustQuery("select * from t where (1,2,3) > (3,2,1)")
	result.Check(testkit.Rows())
	result = tk.MustQuery("select * from t where row(1,2,3) > (3,2,1)")
	result.Check(testkit.Rows())
	result = tk.MustQuery("select * from t where (c, d) = (select * from t where (c,d) = (1,1))")
	result.Check(testkit.Rows("1 1"))
	result = tk.MustQuery("select * from t where (c, d) = (select * from t k where (t.c,t.d) = (c,d))")
	result.Check(testkit.Rows("1 1", "1 3", "2 1", "2 3"))
	result = tk.MustQuery("select (1, 2, 3) < (2, 3, 4)")
	result.Check(testkit.Rows("1"))
	result = tk.MustQuery("select (2, 3, 4) <= (2, 3, 3)")
	result.Check(testkit.Rows("0"))
	result = tk.MustQuery("select (2, 3, 4) <= (2, 3, 4)")
	result.Check(testkit.Rows("1"))
	result = tk.MustQuery("select (2, 3, 4) <= (2, 1, 4)")
	result.Check(testkit.Rows("0"))
	result = tk.MustQuery("select (2, 3, 4) >= (2, 3, 4)")
	result.Check(testkit.Rows("1"))
	result = tk.MustQuery("select (2, 3, 4) = (2, 3, 4)")
	result.Check(testkit.Rows("1"))
	result = tk.MustQuery("select (2, 3, 4) != (2, 3, 4)")
	result.Check(testkit.Rows("0"))
	result = tk.MustQuery("select row(1, 1) in (row(1, 1))")
	result.Check(testkit.Rows("1"))
	result = tk.MustQuery("select row(1, 0) in (row(1, 1))")
	result.Check(testkit.Rows("0"))
	result = tk.MustQuery("select row(1, 1) in (select 1, 1)")
	result.Check(testkit.Rows("1"))
	result = tk.MustQuery("select row(1, 1) > row(1, 0)")
	result.Check(testkit.Rows("1"))
	result = tk.MustQuery("select row(1, 1) > (select 1, 0)")
	result.Check(testkit.Rows("1"))
	result = tk.MustQuery("select 1 > (select 1)")
	result.Check(testkit.Rows("0"))
	result = tk.MustQuery("select (select 1)")
	result.Check(testkit.Rows("1"))

	tk.MustExec("drop table if exists t1")
	tk.MustExec("create table t1 (a int, b int)")
	tk.MustExec("insert t1 values (1,2),(1,null)")
	tk.MustExec("drop table if exists t2")
	tk.MustExec("create table t2 (c int, d int)")
	tk.MustExec("insert t2 values (0,0)")

	tk.MustQuery("select * from t2 where (1,2) in (select * from t1)").Check(testkit.Rows("0 0"))
	tk.MustQuery("select * from t2 where (1,2) not in (select * from t1)").Check(testkit.Rows())
	tk.MustQuery("select * from t2 where (1,1) not in (select * from t1)").Check(testkit.Rows())
	tk.MustQuery("select * from t2 where (1,null) in (select * from t1)").Check(testkit.Rows())
	tk.MustQuery("select * from t2 where (null,null) in (select * from t1)").Check(testkit.Rows())

	tk.MustExec("delete from t1 where a=1 and b=2")
	tk.MustQuery("select (1,1) in (select * from t2) from t1").Check(testkit.Rows("0"))
	tk.MustQuery("select (1,1) not in (select * from t2) from t1").Check(testkit.Rows("1"))
	tk.MustQuery("select (1,1) in (select 1,1 from t2) from t1").Check(testkit.Rows("1"))
	tk.MustQuery("select (1,1) not in (select 1,1 from t2) from t1").Check(testkit.Rows("0"))

	// MySQL 5.7 returns 1 for these 2 queries, which is wrong.
	tk.MustQuery("select (1,null) not in (select 1,1 from t2) from t1").Check(testkit.Rows("<nil>"))
	tk.MustQuery("select (t1.a,null) not in (select 1,1 from t2) from t1").Check(testkit.Rows("<nil>"))

	tk.MustQuery("select (1,null) in (select * from t1)").Check(testkit.Rows("<nil>"))
	tk.MustQuery("select (1,null) not in (select * from t1)").Check(testkit.Rows("<nil>"))
}

func (s *testSuiteP2) TestColumnName(c *C) {
	tk := testkit.NewTestKit(c, s.store)
	tk.MustExec("use test")
	tk.MustExec("drop table if exists t")
	tk.MustExec("create table t (c int, d int)")
	// disable only full group by
	tk.MustExec("set sql_mode='STRICT_TRANS_TABLES'")
	rs, err := tk.Exec("select 1 + c, count(*) from t")
	c.Check(err, IsNil)
	fields := rs.Fields()
	c.Check(len(fields), Equals, 2)
	c.Check(fields[0].Column.Name.L, Equals, "1 + c")
	c.Check(fields[0].ColumnAsName.L, Equals, "1 + c")
	c.Check(fields[1].Column.Name.L, Equals, "count(*)")
	c.Check(fields[1].ColumnAsName.L, Equals, "count(*)")
	rs.Close()
	rs, err = tk.Exec("select (c) > all (select c from t) from t")
	c.Check(err, IsNil)
	fields = rs.Fields()
	c.Check(len(fields), Equals, 1)
	c.Check(fields[0].Column.Name.L, Equals, "(c) > all (select c from t)")
	c.Check(fields[0].ColumnAsName.L, Equals, "(c) > all (select c from t)")
	rs.Close()
	tk.MustExec("begin")
	tk.MustExec("insert t values(1,1)")
	rs, err = tk.Exec("select c d, d c from t")
	c.Check(err, IsNil)
	fields = rs.Fields()
	c.Check(len(fields), Equals, 2)
	c.Check(fields[0].Column.Name.L, Equals, "c")
	c.Check(fields[0].ColumnAsName.L, Equals, "d")
	c.Check(fields[1].Column.Name.L, Equals, "d")
	c.Check(fields[1].ColumnAsName.L, Equals, "c")
	rs.Close()
	// Test case for query a column of a table.
	// In this case, all attributes have values.
	rs, err = tk.Exec("select c as a from t as t2")
	c.Check(err, IsNil)
	fields = rs.Fields()
	c.Check(fields[0].Column.Name.L, Equals, "c")
	c.Check(fields[0].ColumnAsName.L, Equals, "a")
	c.Check(fields[0].Table.Name.L, Equals, "t")
	c.Check(fields[0].TableAsName.L, Equals, "t2")
	c.Check(fields[0].DBName.L, Equals, "test")
	rs.Close()
	// Test case for query a expression which only using constant inputs.
	// In this case, the table, org_table and database attributes will all be empty.
	rs, err = tk.Exec("select hour(1) as a from t as t2")
	c.Check(err, IsNil)
	fields = rs.Fields()
	c.Check(fields[0].Column.Name.L, Equals, "a")
	c.Check(fields[0].ColumnAsName.L, Equals, "a")
	c.Check(fields[0].Table.Name.L, Equals, "")
	c.Check(fields[0].TableAsName.L, Equals, "")
	c.Check(fields[0].DBName.L, Equals, "")
	rs.Close()
	// Test case for query a column wrapped with parentheses and unary plus.
	// In this case, the column name should be its original name.
	rs, err = tk.Exec("select (c), (+c), +(c), +(+(c)), ++c from t")
	c.Check(err, IsNil)
	fields = rs.Fields()
	for i := 0; i < 5; i++ {
		c.Check(fields[i].Column.Name.L, Equals, "c")
		c.Check(fields[i].ColumnAsName.L, Equals, "c")
	}
	rs.Close()

	// Test issue https://github.com/pingcap/tidb/issues/9639 .
	// Both window function and expression appear in final result field.
	tk.MustExec("set @@tidb_enable_window_function = 1")
	rs, err = tk.Exec("select 1+1, row_number() over() num from t")
	c.Check(err, IsNil)
	fields = rs.Fields()
	c.Assert(fields[0].Column.Name.L, Equals, "1+1")
	c.Assert(fields[0].ColumnAsName.L, Equals, "1+1")
	c.Assert(fields[1].Column.Name.L, Equals, "num")
	c.Assert(fields[1].ColumnAsName.L, Equals, "num")
	tk.MustExec("set @@tidb_enable_window_function = 0")
	rs.Close()

	rs, err = tk.Exec("select if(1,c,c) from t;")
	c.Check(err, IsNil)
	fields = rs.Fields()
	c.Assert(fields[0].Column.Name.L, Equals, "if(1,c,c)")
	// It's a compatibility issue. Should be empty instead.
	c.Assert(fields[0].ColumnAsName.L, Equals, "if(1,c,c)")
}

func (s *testSuiteP2) TestSelectVar(c *C) {
	tk := testkit.NewTestKit(c, s.store)
	tk.MustExec("use test")
	tk.MustExec("drop table if exists t")
	tk.MustExec("create table t (d int)")
	tk.MustExec("insert into t values(1), (2), (1)")
	// This behavior is different from MySQL.
	result := tk.MustQuery("select @a, @a := d+1 from t")
	result.Check(testkit.Rows("<nil> 2", "2 3", "3 2"))
	// Test for PR #10658.
	tk.MustExec("select SQL_BIG_RESULT d from t group by d")
	tk.MustExec("select SQL_SMALL_RESULT d from t group by d")
	tk.MustExec("select SQL_BUFFER_RESULT d from t group by d")
}

func (s *testSuiteP2) TestHistoryRead(c *C) {
	tk := testkit.NewTestKit(c, s.store)
	tk.MustExec("use test")
	tk.MustExec("drop table if exists history_read")
	tk.MustExec("create table history_read (a int)")
	tk.MustExec("insert history_read values (1)")

	// For mocktikv, safe point is not initialized, we manually insert it for snapshot to use.
	safePointName := "tikv_gc_safe_point"
	safePointValue := "20060102-15:04:05 -0700"
	safePointComment := "All versions after safe point can be accessed. (DO NOT EDIT)"
	updateSafePoint := fmt.Sprintf(`INSERT INTO mysql.tidb VALUES ('%[1]s', '%[2]s', '%[3]s')
	ON DUPLICATE KEY
	UPDATE variable_value = '%[2]s', comment = '%[3]s'`, safePointName, safePointValue, safePointComment)
	tk.MustExec(updateSafePoint)

	// Set snapshot to a time before save point will fail.
	_, err := tk.Exec("set @@tidb_snapshot = '2006-01-01 15:04:05.999999'")
	c.Assert(terror.ErrorEqual(err, variable.ErrSnapshotTooOld), IsTrue, Commentf("err %v", err))
	// SnapshotTS Is not updated if check failed.
	c.Assert(tk.Se.GetSessionVars().SnapshotTS, Equals, uint64(0))

	curVer1, _ := s.store.CurrentVersion(oracle.GlobalTxnScope)
	time.Sleep(time.Millisecond)
	snapshotTime := time.Now()
	time.Sleep(time.Millisecond)
	curVer2, _ := s.store.CurrentVersion(oracle.GlobalTxnScope)
	tk.MustExec("insert history_read values (2)")
	tk.MustQuery("select * from history_read").Check(testkit.Rows("1", "2"))
	tk.MustExec("set @@tidb_snapshot = '" + snapshotTime.Format("2006-01-02 15:04:05.999999") + "'")
	ctx := tk.Se.(sessionctx.Context)
	snapshotTS := ctx.GetSessionVars().SnapshotTS
	c.Assert(snapshotTS, Greater, curVer1.Ver)
	c.Assert(snapshotTS, Less, curVer2.Ver)
	tk.MustQuery("select * from history_read").Check(testkit.Rows("1"))
	_, err = tk.Exec("insert history_read values (2)")
	c.Assert(err, NotNil)
	_, err = tk.Exec("update history_read set a = 3 where a = 1")
	c.Assert(err, NotNil)
	_, err = tk.Exec("delete from history_read where a = 1")
	c.Assert(err, NotNil)
	tk.MustExec("set @@tidb_snapshot = ''")
	tk.MustQuery("select * from history_read").Check(testkit.Rows("1", "2"))
	tk.MustExec("insert history_read values (3)")
	tk.MustExec("update history_read set a = 4 where a = 3")
	tk.MustExec("delete from history_read where a = 1")

	time.Sleep(time.Millisecond)
	snapshotTime = time.Now()
	time.Sleep(time.Millisecond)
	tk.MustExec("alter table history_read add column b int")
	tk.MustExec("insert history_read values (8, 8), (9, 9)")
	tk.MustQuery("select * from history_read order by a").Check(testkit.Rows("2 <nil>", "4 <nil>", "8 8", "9 9"))
	tk.MustExec("set @@tidb_snapshot = '" + snapshotTime.Format("2006-01-02 15:04:05.999999") + "'")
	tk.MustQuery("select * from history_read order by a").Check(testkit.Rows("2", "4"))
	tsoStr := strconv.FormatUint(oracle.EncodeTSO(snapshotTime.UnixNano()/int64(time.Millisecond)), 10)

	tk.MustExec("set @@tidb_snapshot = '" + tsoStr + "'")
	tk.MustQuery("select * from history_read order by a").Check(testkit.Rows("2", "4"))

	tk.MustExec("set @@tidb_snapshot = ''")
	tk.MustQuery("select * from history_read order by a").Check(testkit.Rows("2 <nil>", "4 <nil>", "8 8", "9 9"))
}

func (s *testSuite2) TestLowResolutionTSORead(c *C) {
	tk := testkit.NewTestKit(c, s.store)
	tk.MustExec("set @@autocommit=1")
	tk.MustExec("use test")
	tk.MustExec("drop table if exists low_resolution_tso")
	tk.MustExec("create table low_resolution_tso(a int)")
	tk.MustExec("insert low_resolution_tso values (1)")

	// enable low resolution tso
	c.Assert(tk.Se.GetSessionVars().LowResolutionTSO, IsFalse)
	tk.Exec("set @@tidb_low_resolution_tso = 'on'")
	c.Assert(tk.Se.GetSessionVars().LowResolutionTSO, IsTrue)

	time.Sleep(3 * time.Second)
	tk.MustQuery("select * from low_resolution_tso").Check(testkit.Rows("1"))
	_, err := tk.Exec("update low_resolution_tso set a = 2")
	c.Assert(err, NotNil)
	tk.MustExec("set @@tidb_low_resolution_tso = 'off'")
	tk.MustExec("update low_resolution_tso set a = 2")
	tk.MustQuery("select * from low_resolution_tso").Check(testkit.Rows("2"))
}

func (s *testSuite) TestScanControlSelection(c *C) {
	tk := testkit.NewTestKit(c, s.store)
	tk.MustExec("use test")
	tk.MustExec("drop table if exists t")
	tk.MustExec("create table t(a int primary key, b int, c int, index idx_b(b))")
	tk.MustExec("insert into t values (1, 1, 1), (2, 1, 1), (3, 1, 2), (4, 2, 3)")
	tk.MustQuery("select (select count(1) k from t s where s.b = t1.c) from t t1").Sort().Check(testkit.Rows("0", "1", "3", "3"))
}

func (s *testSuite) TestSimpleDAG(c *C) {
	tk := testkit.NewTestKit(c, s.store)
	tk.MustExec("use test")
	tk.MustExec("drop table if exists t")
	tk.MustExec("create table t(a int primary key, b int, c int)")
	tk.MustExec("insert into t values (1, 1, 1), (2, 1, 1), (3, 1, 2), (4, 2, 3)")
	tk.MustQuery("select a from t").Check(testkit.Rows("1", "2", "3", "4"))
	tk.MustQuery("select * from t where a = 4").Check(testkit.Rows("4 2 3"))
	tk.MustQuery("select a from t limit 1").Check(testkit.Rows("1"))
	tk.MustQuery("select a from t order by a desc").Check(testkit.Rows("4", "3", "2", "1"))
	tk.MustQuery("select a from t order by a desc limit 1").Check(testkit.Rows("4"))
	tk.MustQuery("select a from t order by b desc limit 1").Check(testkit.Rows("4"))
	tk.MustQuery("select a from t where a < 3").Check(testkit.Rows("1", "2"))
	tk.MustQuery("select a from t where b > 1").Check(testkit.Rows("4"))
	tk.MustQuery("select a from t where b > 1 and a < 3").Check(testkit.Rows())
	tk.MustQuery("select count(*) from t where b > 1 and a < 3").Check(testkit.Rows("0"))
	tk.MustQuery("select count(*) from t").Check(testkit.Rows("4"))
	tk.MustQuery("select count(*), c from t group by c order by c").Check(testkit.Rows("2 1", "1 2", "1 3"))
	tk.MustQuery("select sum(c) as s from t group by b order by s").Check(testkit.Rows("3", "4"))
	tk.MustQuery("select avg(a) as s from t group by b order by s").Check(testkit.Rows("2.0000", "4.0000"))
	tk.MustQuery("select sum(distinct c) from t group by b").Check(testkit.Rows("3", "3"))

	tk.MustExec("create index i on t(c,b)")
	tk.MustQuery("select a from t where c = 1").Check(testkit.Rows("1", "2"))
	tk.MustQuery("select a from t where c = 1 and a < 2").Check(testkit.Rows("1"))
	tk.MustQuery("select a from t where c = 1 order by a limit 1").Check(testkit.Rows("1"))
	tk.MustQuery("select count(*) from t where c = 1 ").Check(testkit.Rows("2"))
	tk.MustExec("create index i1 on t(b)")
	tk.MustQuery("select c from t where b = 2").Check(testkit.Rows("3"))
	tk.MustQuery("select * from t where b = 2").Check(testkit.Rows("4 2 3"))
	tk.MustQuery("select count(*) from t where b = 1").Check(testkit.Rows("3"))
	tk.MustQuery("select * from t where b = 1 and a > 1 limit 1").Check(testkit.Rows("2 1 1"))

	// Test time push down.
	tk.MustExec("drop table if exists t")
	tk.MustExec("create table t (id int, c1 datetime);")
	tk.MustExec("insert into t values (1, '2015-06-07 12:12:12')")
	tk.MustQuery("select id from t where c1 = '2015-06-07 12:12:12'").Check(testkit.Rows("1"))

	// Test issue 17816
	tk.MustExec("drop table if exists t0")
	tk.MustExec("CREATE TABLE t0(c0 INT)")
	tk.MustExec("INSERT INTO t0 VALUES (100000)")
	tk.MustQuery("SELECT * FROM t0 WHERE NOT SPACE(t0.c0)").Check(testkit.Rows("100000"))
}

func (s *testSuite) TestTimestampTimeZone(c *C) {
	tk := testkit.NewTestKit(c, s.store)
	tk.MustExec("use test")
	tk.MustExec("drop table if exists t")
	tk.MustExec("create table t (ts timestamp)")
	tk.MustExec("set time_zone = '+00:00'")
	tk.MustExec("insert into t values ('2017-04-27 22:40:42')")
	// The timestamp will get different value if time_zone session variable changes.
	tests := []struct {
		timezone string
		expect   string
	}{
		{"+10:00", "2017-04-28 08:40:42"},
		{"-6:00", "2017-04-27 16:40:42"},
	}
	for _, tt := range tests {
		tk.MustExec(fmt.Sprintf("set time_zone = '%s'", tt.timezone))
		tk.MustQuery("select * from t").Check(testkit.Rows(tt.expect))
	}

	// For issue https://github.com/pingcap/tidb/issues/3467
	tk.MustExec("drop table if exists t1")
	tk.MustExec(`CREATE TABLE t1 (
 	      id bigint(20) NOT NULL AUTO_INCREMENT,
 	      uid int(11) DEFAULT NULL,
 	      datetime timestamp NOT NULL DEFAULT CURRENT_TIMESTAMP,
 	      ip varchar(128) DEFAULT NULL,
 	    PRIMARY KEY (id),
 	      KEY i_datetime (datetime),
 	      KEY i_userid (uid)
 	    );`)
	tk.MustExec(`INSERT INTO t1 VALUES (123381351,1734,"2014-03-31 08:57:10","127.0.0.1");`)
	r := tk.MustQuery("select datetime from t1;") // Cover TableReaderExec
	r.Check(testkit.Rows("2014-03-31 08:57:10"))
	r = tk.MustQuery("select datetime from t1 where datetime='2014-03-31 08:57:10';")
	r.Check(testkit.Rows("2014-03-31 08:57:10")) // Cover IndexReaderExec
	r = tk.MustQuery("select * from t1 where datetime='2014-03-31 08:57:10';")
	r.Check(testkit.Rows("123381351 1734 2014-03-31 08:57:10 127.0.0.1")) // Cover IndexLookupExec

	// For issue https://github.com/pingcap/tidb/issues/3485
	tk.MustExec("set time_zone = 'Asia/Shanghai'")
	tk.MustExec("drop table if exists t1")
	tk.MustExec(`CREATE TABLE t1 (
	    id bigint(20) NOT NULL AUTO_INCREMENT,
	    datetime timestamp NOT NULL DEFAULT CURRENT_TIMESTAMP,
	    PRIMARY KEY (id)
	  );`)
	tk.MustExec(`INSERT INTO t1 VALUES (123381351,"2014-03-31 08:57:10");`)
	r = tk.MustQuery(`select * from t1 where datetime="2014-03-31 08:57:10";`)
	r.Check(testkit.Rows("123381351 2014-03-31 08:57:10"))
	tk.MustExec(`alter table t1 add key i_datetime (datetime);`)
	r = tk.MustQuery(`select * from t1 where datetime="2014-03-31 08:57:10";`)
	r.Check(testkit.Rows("123381351 2014-03-31 08:57:10"))
	r = tk.MustQuery(`select * from t1;`)
	r.Check(testkit.Rows("123381351 2014-03-31 08:57:10"))
	r = tk.MustQuery("select datetime from t1 where datetime='2014-03-31 08:57:10';")
	r.Check(testkit.Rows("2014-03-31 08:57:10"))
}

func (s *testSuite) TestTimestampDefaultValueTimeZone(c *C) {
	tk := testkit.NewTestKit(c, s.store)
	tk.MustExec("use test")
	tk.MustExec("drop table if exists t")
	tk.MustExec("set time_zone = '+08:00'")
	tk.MustExec(`create table t (a int, b timestamp default "2019-01-17 14:46:14")`)
	tk.MustExec("insert into t set a=1")
	r := tk.MustQuery(`show create table t`)
	r.Check(testkit.Rows("t CREATE TABLE `t` (\n" + "  `a` int(11) DEFAULT NULL,\n" + "  `b` timestamp DEFAULT '2019-01-17 14:46:14'\n" + ") ENGINE=InnoDB DEFAULT CHARSET=utf8mb4 COLLATE=utf8mb4_bin"))
	tk.MustExec("set time_zone = '+00:00'")
	tk.MustExec("insert into t set a=2")
	r = tk.MustQuery(`show create table t`)
	r.Check(testkit.Rows("t CREATE TABLE `t` (\n" + "  `a` int(11) DEFAULT NULL,\n" + "  `b` timestamp DEFAULT '2019-01-17 06:46:14'\n" + ") ENGINE=InnoDB DEFAULT CHARSET=utf8mb4 COLLATE=utf8mb4_bin"))
	r = tk.MustQuery(`select a,b from t order by a`)
	r.Check(testkit.Rows("1 2019-01-17 06:46:14", "2 2019-01-17 06:46:14"))
	// Test the column's version is greater than ColumnInfoVersion1.
	sctx := tk.Se.(sessionctx.Context)
	is := domain.GetDomain(sctx).InfoSchema()
	c.Assert(is, NotNil)
	tb, err := is.TableByName(model.NewCIStr("test"), model.NewCIStr("t"))
	c.Assert(err, IsNil)
	tb.Cols()[1].Version = model.ColumnInfoVersion1 + 1
	tk.MustExec("insert into t set a=3")
	r = tk.MustQuery(`select a,b from t order by a`)
	r.Check(testkit.Rows("1 2019-01-17 06:46:14", "2 2019-01-17 06:46:14", "3 2019-01-17 06:46:14"))
	tk.MustExec("delete from t where a=3")
	// Change time zone back.
	tk.MustExec("set time_zone = '+08:00'")
	r = tk.MustQuery(`select a,b from t order by a`)
	r.Check(testkit.Rows("1 2019-01-17 14:46:14", "2 2019-01-17 14:46:14"))
	tk.MustExec("set time_zone = '-08:00'")
	r = tk.MustQuery(`show create table t`)
	r.Check(testkit.Rows("t CREATE TABLE `t` (\n" + "  `a` int(11) DEFAULT NULL,\n" + "  `b` timestamp DEFAULT '2019-01-16 22:46:14'\n" + ") ENGINE=InnoDB DEFAULT CHARSET=utf8mb4 COLLATE=utf8mb4_bin"))

	// test zero default value in multiple time zone.
	defer tk.MustExec(fmt.Sprintf("set @@sql_mode='%s'", tk.MustQuery("select @@sql_mode").Rows()[0][0]))
	tk.MustExec("set @@sql_mode='STRICT_TRANS_TABLES,NO_ENGINE_SUBSTITUTION';")
	tk.MustExec("drop table if exists t")
	tk.MustExec("set time_zone = '+08:00'")
	tk.MustExec(`create table t (a int, b timestamp default "0000-00-00 00")`)
	tk.MustExec("insert into t set a=1")
	r = tk.MustQuery(`show create table t`)
	r.Check(testkit.Rows("t CREATE TABLE `t` (\n" + "  `a` int(11) DEFAULT NULL,\n" + "  `b` timestamp DEFAULT '0000-00-00 00:00:00'\n" + ") ENGINE=InnoDB DEFAULT CHARSET=utf8mb4 COLLATE=utf8mb4_bin"))
	tk.MustExec("set time_zone = '+00:00'")
	tk.MustExec("insert into t set a=2")
	r = tk.MustQuery(`show create table t`)
	r.Check(testkit.Rows("t CREATE TABLE `t` (\n" + "  `a` int(11) DEFAULT NULL,\n" + "  `b` timestamp DEFAULT '0000-00-00 00:00:00'\n" + ") ENGINE=InnoDB DEFAULT CHARSET=utf8mb4 COLLATE=utf8mb4_bin"))
	tk.MustExec("set time_zone = '-08:00'")
	tk.MustExec("insert into t set a=3")
	r = tk.MustQuery(`show create table t`)
	r.Check(testkit.Rows("t CREATE TABLE `t` (\n" + "  `a` int(11) DEFAULT NULL,\n" + "  `b` timestamp DEFAULT '0000-00-00 00:00:00'\n" + ") ENGINE=InnoDB DEFAULT CHARSET=utf8mb4 COLLATE=utf8mb4_bin"))
	r = tk.MustQuery(`select a,b from t order by a`)
	r.Check(testkit.Rows("1 0000-00-00 00:00:00", "2 0000-00-00 00:00:00", "3 0000-00-00 00:00:00"))

	// test add timestamp column default current_timestamp.
	tk.MustExec(`drop table if exists t`)
	tk.MustExec(`set time_zone = 'Asia/Shanghai'`)
	tk.MustExec(`create table t (a int)`)
	tk.MustExec(`insert into t set a=1`)
	tk.MustExec(`alter table t add column b timestamp not null default current_timestamp;`)
	timeIn8 := tk.MustQuery("select b from t").Rows()[0][0]
	tk.MustExec(`set time_zone = '+00:00'`)
	timeIn0 := tk.MustQuery("select b from t").Rows()[0][0]
	c.Assert(timeIn8 != timeIn0, IsTrue, Commentf("%v == %v", timeIn8, timeIn0))
	datumTimeIn8, err := expression.GetTimeValue(tk.Se, timeIn8, mysql.TypeTimestamp, 0)
	c.Assert(err, IsNil)
	tIn8To0 := datumTimeIn8.GetMysqlTime()
	timeZoneIn8, err := time.LoadLocation("Asia/Shanghai")
	c.Assert(err, IsNil)
	err = tIn8To0.ConvertTimeZone(timeZoneIn8, time.UTC)
	c.Assert(err, IsNil)
	c.Assert(timeIn0 == tIn8To0.String(), IsTrue, Commentf("%v != %v", timeIn0, tIn8To0.String()))

	// test add index.
	tk.MustExec(`alter table t add index(b);`)
	tk.MustExec("admin check table t")
	tk.MustExec(`set time_zone = '+05:00'`)
	tk.MustExec("admin check table t")
}

func (s *testSuite) TestTiDBCurrentTS(c *C) {
	tk := testkit.NewTestKit(c, s.store)
	tk.MustQuery("select @@tidb_current_ts").Check(testkit.Rows("0"))
	tk.MustExec("begin")
	rows := tk.MustQuery("select @@tidb_current_ts").Rows()
	tsStr := rows[0][0].(string)
	txn, err := tk.Se.Txn(true)
	c.Assert(err, IsNil)
	c.Assert(tsStr, Equals, fmt.Sprintf("%d", txn.StartTS()))
	tk.MustExec("begin")
	rows = tk.MustQuery("select @@tidb_current_ts").Rows()
	newTsStr := rows[0][0].(string)
	txn, err = tk.Se.Txn(true)
	c.Assert(err, IsNil)
	c.Assert(newTsStr, Equals, fmt.Sprintf("%d", txn.StartTS()))
	c.Assert(newTsStr, Not(Equals), tsStr)
	tk.MustExec("commit")
	tk.MustQuery("select @@tidb_current_ts").Check(testkit.Rows("0"))

	_, err = tk.Exec("set @@tidb_current_ts = '1'")
	c.Assert(terror.ErrorEqual(err, variable.ErrReadOnly), IsTrue, Commentf("err %v", err))
}

func (s *testSuite) TestTiDBLastTxnInfo(c *C) {
	tk := testkit.NewTestKit(c, s.store)
	tk.MustExec("use test")
	tk.MustExec("drop table if exists t")
	tk.MustExec("create table t (a int primary key)")
	tk.MustQuery("select json_extract(@@tidb_last_txn_info, '$.start_ts'), json_extract(@@tidb_last_txn_info, '$.commit_ts')").Check(testkit.Rows("0 0"))

	tk.MustExec("insert into t values (1)")
	rows1 := tk.MustQuery("select json_extract(@@tidb_last_txn_info, '$.start_ts'), json_extract(@@tidb_last_txn_info, '$.commit_ts')").Rows()
	c.Assert(rows1[0][0].(string), Greater, "0")
	c.Assert(rows1[0][0].(string), Less, rows1[0][1].(string))

	tk.MustExec("begin")
	tk.MustQuery("select a from t where a = 1").Check(testkit.Rows("1"))
	rows2 := tk.MustQuery("select json_extract(@@tidb_last_txn_info, '$.start_ts'), json_extract(@@tidb_last_txn_info, '$.commit_ts'), @@tidb_current_ts").Rows()
	tk.MustExec("commit")
	rows3 := tk.MustQuery("select json_extract(@@tidb_last_txn_info, '$.start_ts'), json_extract(@@tidb_last_txn_info, '$.commit_ts')").Rows()
	c.Assert(rows2[0][0], Equals, rows1[0][0])
	c.Assert(rows2[0][1], Equals, rows1[0][1])
	c.Assert(rows3[0][0], Equals, rows1[0][0])
	c.Assert(rows3[0][1], Equals, rows1[0][1])
	c.Assert(rows2[0][1], Less, rows2[0][2])

	tk.MustExec("begin")
	tk.MustExec("update t set a = a + 1 where a = 1")
	rows4 := tk.MustQuery("select json_extract(@@tidb_last_txn_info, '$.start_ts'), json_extract(@@tidb_last_txn_info, '$.commit_ts'), @@tidb_current_ts").Rows()
	tk.MustExec("commit")
	rows5 := tk.MustQuery("select json_extract(@@tidb_last_txn_info, '$.start_ts'), json_extract(@@tidb_last_txn_info, '$.commit_ts')").Rows()
	c.Assert(rows4[0][0], Equals, rows1[0][0])
	c.Assert(rows4[0][1], Equals, rows1[0][1])
	c.Assert(rows4[0][2], Equals, rows5[0][0])
	c.Assert(rows4[0][1], Less, rows4[0][2])
	c.Assert(rows4[0][2], Less, rows5[0][1])

	tk.MustExec("begin")
	tk.MustExec("update t set a = a + 1 where a = 2")
	tk.MustExec("rollback")
	rows6 := tk.MustQuery("select json_extract(@@tidb_last_txn_info, '$.start_ts'), json_extract(@@tidb_last_txn_info, '$.commit_ts')").Rows()
	c.Assert(rows6[0][0], Equals, rows5[0][0])
	c.Assert(rows6[0][1], Equals, rows5[0][1])

	tk.MustExec("begin optimistic")
	tk.MustExec("insert into t values (2)")
	_, err := tk.Exec("commit")
	c.Assert(err, NotNil)
	rows7 := tk.MustQuery("select json_extract(@@tidb_last_txn_info, '$.start_ts'), json_extract(@@tidb_last_txn_info, '$.commit_ts'), json_extract(@@tidb_last_txn_info, '$.error')").Rows()
	c.Assert(rows7[0][0], Greater, rows5[0][0])
	c.Assert(rows7[0][1], Equals, "0")
	c.Assert(strings.Contains(err.Error(), rows7[0][1].(string)), IsTrue)

	_, err = tk.Exec("set @@tidb_last_txn_info = '{}'")
	c.Assert(terror.ErrorEqual(err, variable.ErrReadOnly), IsTrue, Commentf("err %v", err))
}

func (s *testSuite) TestSelectForUpdate(c *C) {
	tk := testkit.NewTestKit(c, s.store)
	tk.MustExec("use test")
	tk1 := testkit.NewTestKit(c, s.store)
	tk1.MustExec("use test")
	tk2 := testkit.NewTestKit(c, s.store)
	tk2.MustExec("use test")

	tk.MustExec("drop table if exists t, t1")

	txn, err := tk.Se.Txn(true)
	c.Assert(kv.ErrInvalidTxn.Equal(err), IsTrue)
	c.Assert(txn.Valid(), IsFalse)
	tk.MustExec("create table t (c1 int, c2 int, c3 int)")
	tk.MustExec("insert t values (11, 2, 3)")
	tk.MustExec("insert t values (12, 2, 3)")
	tk.MustExec("insert t values (13, 2, 3)")

	tk.MustExec("create table t1 (c1 int)")
	tk.MustExec("insert t1 values (11)")

	// conflict
	tk1.MustExec("begin")
	tk1.MustQuery("select * from t where c1=11 for update")

	tk2.MustExec("begin")
	tk2.MustExec("update t set c2=211 where c1=11")
	tk2.MustExec("commit")

	_, err = tk1.Exec("commit")
	c.Assert(err, NotNil)

	// no conflict for subquery.
	tk1.MustExec("begin")
	tk1.MustQuery("select * from t where exists(select null from t1 where t1.c1=t.c1) for update")

	tk2.MustExec("begin")
	tk2.MustExec("update t set c2=211 where c1=12")
	tk2.MustExec("commit")

	tk1.MustExec("commit")

	// not conflict
	tk1.MustExec("begin")
	tk1.MustQuery("select * from t where c1=11 for update")

	tk2.MustExec("begin")
	tk2.MustExec("update t set c2=22 where c1=12")
	tk2.MustExec("commit")

	tk1.MustExec("commit")

	// not conflict, auto commit
	tk1.MustExec("set @@autocommit=1;")
	tk1.MustQuery("select * from t where c1=11 for update")

	tk2.MustExec("begin")
	tk2.MustExec("update t set c2=211 where c1=11")
	tk2.MustExec("commit")

	tk1.MustExec("commit")

	// conflict
	tk1.MustExec("begin")
	tk1.MustQuery("select * from (select * from t for update) t join t1 for update")

	tk2.MustExec("begin")
	tk2.MustExec("update t1 set c1 = 13")
	tk2.MustExec("commit")

	_, err = tk1.Exec("commit")
	c.Assert(err, NotNil)

}

func (s *testSuite) TestEmptyEnum(c *C) {
	tk := testkit.NewTestKit(c, s.store)
	tk.MustExec("use test")
	tk.MustExec("drop table if exists t")
	tk.MustExec("create table t (e enum('Y', 'N'))")
	tk.MustExec("set sql_mode='STRICT_TRANS_TABLES'")
	_, err := tk.Exec("insert into t values (0)")
	c.Assert(terror.ErrorEqual(err, types.ErrTruncated), IsTrue, Commentf("err %v", err))
	_, err = tk.Exec("insert into t values ('abc')")
	c.Assert(terror.ErrorEqual(err, types.ErrTruncated), IsTrue, Commentf("err %v", err))

	tk.MustExec("set sql_mode=''")
	tk.MustExec("insert into t values (0)")
	tk.MustQuery("select * from t").Check(testkit.Rows(""))
	tk.MustExec("insert into t values ('abc')")
	tk.MustQuery("select * from t").Check(testkit.Rows("", ""))
	tk.MustExec("insert into t values (null)")
	tk.MustQuery("select * from t").Check(testkit.Rows("", "", "<nil>"))
}

// TestIssue4024 This tests https://github.com/pingcap/tidb/issues/4024
func (s *testSuite) TestIssue4024(c *C) {
	tk := testkit.NewTestKit(c, s.store)
	tk.MustExec("create database test2")
	tk.MustExec("use test2")
	tk.MustExec("create table t(a int)")
	tk.MustExec("insert into t values(1)")
	tk.MustExec("use test")
	tk.MustExec("create table t(a int)")
	tk.MustExec("insert into t values(1)")
	tk.MustExec("update t, test2.t set test2.t.a=2")
	tk.MustQuery("select * from t").Check(testkit.Rows("1"))
	tk.MustQuery("select * from test2.t").Check(testkit.Rows("2"))
	tk.MustExec("update test.t, test2.t set test.t.a=3")
	tk.MustQuery("select * from t").Check(testkit.Rows("3"))
	tk.MustQuery("select * from test2.t").Check(testkit.Rows("2"))
}

const (
	checkRequestOff = iota
	checkRequestSyncLog
	checkDDLAddIndexPriority
)

type checkRequestClient struct {
	tikv.Client
	priority       pb.CommandPri
	lowPriorityCnt uint32
	mu             struct {
		sync.RWMutex
		checkFlags uint32
		syncLog    bool
	}
}

func (c *checkRequestClient) setCheckPriority(priority pb.CommandPri) {
	atomic.StoreInt32((*int32)(&c.priority), int32(priority))
}

func (c *checkRequestClient) getCheckPriority() pb.CommandPri {
	return (pb.CommandPri)(atomic.LoadInt32((*int32)(&c.priority)))
}

func (c *checkRequestClient) SendRequest(ctx context.Context, addr string, req *tikvrpc.Request, timeout time.Duration) (*tikvrpc.Response, error) {
	resp, err := c.Client.SendRequest(ctx, addr, req, timeout)
	c.mu.RLock()
	checkFlags := c.mu.checkFlags
	c.mu.RUnlock()
	if checkFlags == checkRequestSyncLog {
		switch req.Type {
		case tikvrpc.CmdPrewrite, tikvrpc.CmdCommit:
			c.mu.RLock()
			syncLog := c.mu.syncLog
			c.mu.RUnlock()
			if syncLog != req.SyncLog {
				return nil, errors.New("fail to set sync log")
			}
		}
	} else if checkFlags == checkDDLAddIndexPriority {
		if req.Type == tikvrpc.CmdScan {
			if c.getCheckPriority() != req.Priority {
				return nil, errors.New("fail to set priority")
			}
		} else if req.Type == tikvrpc.CmdPrewrite {
			if c.getCheckPriority() == pb.CommandPri_Low {
				atomic.AddUint32(&c.lowPriorityCnt, 1)
			}
		}
	}
	return resp, err
}

type testSuiteWithCliBase struct {
	store kv.Storage
	dom   *domain.Domain
	cli   *checkRequestClient
}

type testSuite1 struct {
	testSuiteWithCliBase
}

type testSerialSuite2 struct {
	testSuiteWithCliBase
}

func (s *testSuiteWithCliBase) SetUpSuite(c *C) {
	cli := &checkRequestClient{}
	hijackClient := func(c tikv.Client) tikv.Client {
		cli.Client = c
		return cli
	}
	s.cli = cli

	var err error
	s.store, err = mockstore.NewMockStore(
		mockstore.WithClientHijacker(hijackClient),
	)
	c.Assert(err, IsNil)
	session.SetStatsLease(0)
	s.dom, err = session.BootstrapSession(s.store)
	c.Assert(err, IsNil)
	s.dom.SetStatsUpdating(true)
}

func (s *testSuiteWithCliBase) TearDownSuite(c *C) {
	s.dom.Close()
	s.store.Close()
}

func (s *testSuiteWithCliBase) TearDownTest(c *C) {
	tk := testkit.NewTestKit(c, s.store)
	tk.MustExec("use test")
	r := tk.MustQuery("show tables")
	for _, tb := range r.Rows() {
		tableName := tb[0]
		tk.MustExec(fmt.Sprintf("drop table %v", tableName))
	}
}

func (s *testSuite2) TestAddIndexPriority(c *C) {
	cli := &checkRequestClient{}
	hijackClient := func(c tikv.Client) tikv.Client {
		cli.Client = c
		return cli
	}

	store, err := mockstore.NewMockStore(
		mockstore.WithClientHijacker(hijackClient),
	)
	c.Assert(err, IsNil)
	dom, err := session.BootstrapSession(store)
	c.Assert(err, IsNil)
	defer func() {
		dom.Close()
		store.Close()
	}()

	tk := testkit.NewTestKit(c, store)
	tk.MustExec("use test")
	tk.MustExec("create table t1 (id int, v int)")

	// Insert some data to make sure plan build IndexLookup for t1.
	for i := 0; i < 10; i++ {
		tk.MustExec(fmt.Sprintf("insert into t1 values (%d, %d)", i, i))
	}

	cli.mu.Lock()
	cli.mu.checkFlags = checkDDLAddIndexPriority
	cli.mu.Unlock()

	cli.setCheckPriority(pb.CommandPri_Low)
	tk.MustExec("alter table t1 add index t1_index (id);")

	c.Assert(atomic.LoadUint32(&cli.lowPriorityCnt) > 0, IsTrue)

	cli.mu.Lock()
	cli.mu.checkFlags = checkRequestOff
	cli.mu.Unlock()

	tk.MustExec("alter table t1 drop index t1_index;")
	tk.MustExec("SET SESSION tidb_ddl_reorg_priority = 'PRIORITY_NORMAL'")

	cli.mu.Lock()
	cli.mu.checkFlags = checkDDLAddIndexPriority
	cli.mu.Unlock()

	cli.setCheckPriority(pb.CommandPri_Normal)
	tk.MustExec("alter table t1 add index t1_index (id);")

	cli.mu.Lock()
	cli.mu.checkFlags = checkRequestOff
	cli.mu.Unlock()

	tk.MustExec("alter table t1 drop index t1_index;")
	tk.MustExec("SET SESSION tidb_ddl_reorg_priority = 'PRIORITY_HIGH'")

	cli.mu.Lock()
	cli.mu.checkFlags = checkDDLAddIndexPriority
	cli.mu.Unlock()

	cli.setCheckPriority(pb.CommandPri_High)
	tk.MustExec("alter table t1 add index t1_index (id);")

	cli.mu.Lock()
	cli.mu.checkFlags = checkRequestOff
	cli.mu.Unlock()
}

func (s *testSuite1) TestAlterTableComment(c *C) {
	tk := testkit.NewTestKit(c, s.store)
	tk.MustExec("use test")
	tk.MustExec("drop table if exists t_1")
	tk.MustExec("create table t_1 (c1 int, c2 int, c3 int default 1, index (c1)) comment = 'test table';")
	tk.MustExec("alter table `t_1` comment 'this is table comment';")
	result := tk.MustQuery("select table_comment from information_schema.tables where table_name = 't_1';")
	result.Check(testkit.Rows("this is table comment"))
	tk.MustExec("alter table `t_1` comment 'table t comment';")
	result = tk.MustQuery("select table_comment from information_schema.tables where table_name = 't_1';")
	result.Check(testkit.Rows("table t comment"))
}

func (s *testSuite) TestTimezonePushDown(c *C) {
	tk := testkit.NewTestKit(c, s.store)
	tk.MustExec("use test")
	tk.MustExec("create table t (ts timestamp)")
	defer tk.MustExec("drop table t")
	tk.MustExec(`insert into t values ("2018-09-13 10:02:06")`)

	systemTZ := timeutil.SystemLocation()
	c.Assert(systemTZ.String(), Not(Equals), "System")
	c.Assert(systemTZ.String(), Not(Equals), "Local")
	ctx := context.Background()
	count := 0
	ctx1 := context.WithValue(ctx, "CheckSelectRequestHook", func(req *kv.Request) {
		count += 1
		dagReq := new(tipb.DAGRequest)
		err := proto.Unmarshal(req.Data, dagReq)
		c.Assert(err, IsNil)
		c.Assert(dagReq.GetTimeZoneName(), Equals, systemTZ.String())
	})
	tk.Se.Execute(ctx1, `select * from t where ts = "2018-09-13 10:02:06"`)

	tk.MustExec(`set time_zone="System"`)
	tk.Se.Execute(ctx1, `select * from t where ts = "2018-09-13 10:02:06"`)

	c.Assert(count, Equals, 2) // Make sure the hook function is called.
}

func (s *testSuite) TestNotFillCacheFlag(c *C) {
	tk := testkit.NewTestKit(c, s.store)
	tk.MustExec("use test")
	tk.MustExec("create table t (id int primary key)")
	defer tk.MustExec("drop table t")
	tk.MustExec("insert into t values (1)")

	tests := []struct {
		sql    string
		expect bool
	}{
		{"select SQL_NO_CACHE * from t", true},
		{"select SQL_CACHE * from t", false},
		{"select * from t", false},
	}
	count := 0
	ctx := context.Background()
	for _, test := range tests {
		ctx1 := context.WithValue(ctx, "CheckSelectRequestHook", func(req *kv.Request) {
			count++
			if req.NotFillCache != test.expect {
				c.Errorf("sql=%s, expect=%v, get=%v", test.sql, test.expect, req.NotFillCache)
			}
		})
		rs, err := tk.Se.Execute(ctx1, test.sql)
		c.Assert(err, IsNil)
		tk.ResultSetToResult(rs[0], Commentf("sql: %v", test.sql))
	}
	c.Assert(count, Equals, len(tests)) // Make sure the hook function is called.
}

func (s *testSuite1) TestSyncLog(c *C) {
	tk := testkit.NewTestKit(c, s.store)
	tk.MustExec("use test")

	cli := s.cli
	cli.mu.Lock()
	cli.mu.checkFlags = checkRequestSyncLog
	cli.mu.syncLog = true
	cli.mu.Unlock()
	tk.MustExec("create table t (id int primary key)")
	cli.mu.Lock()
	cli.mu.syncLog = false
	cli.mu.Unlock()
	tk.MustExec("insert into t values (1)")

	cli.mu.Lock()
	cli.mu.checkFlags = checkRequestOff
	cli.mu.Unlock()
}

func (s *testSuite) TestHandleTransfer(c *C) {
	tk := testkit.NewTestKit(c, s.store)
	tk.MustExec("use test")
	tk.MustExec("create table t(a int, index idx(a))")
	tk.MustExec("insert into t values(1), (2), (4)")
	tk.MustExec("begin")
	tk.MustExec("update t set a = 3 where a = 4")
	// test table scan read whose result need handle.
	tk.MustQuery("select * from t ignore index(idx)").Check(testkit.Rows("1", "2", "3"))
	tk.MustExec("insert into t values(4)")
	// test single read whose result need handle
	tk.MustQuery("select * from t use index(idx)").Check(testkit.Rows("1", "2", "3", "4"))
	tk.MustQuery("select * from t use index(idx) order by a desc").Check(testkit.Rows("4", "3", "2", "1"))
	tk.MustExec("update t set a = 5 where a = 3")
	tk.MustQuery("select * from t use index(idx)").Check(testkit.Rows("1", "2", "4", "5"))
	tk.MustExec("commit")

	tk.MustExec("drop table if exists t")
	tk.MustExec("create table t(a int, b int, index idx(a))")
	tk.MustExec("insert into t values(3, 3), (1, 1), (2, 2)")
	// Second test double read.
	tk.MustQuery("select * from t use index(idx) order by a").Check(testkit.Rows("1 1", "2 2", "3 3"))
}

func (s *testSuite) TestBit(c *C) {
	tk := testkit.NewTestKitWithInit(c, s.store)

	tk.MustExec("drop table if exists t")
	tk.MustExec("create table t (c1 bit(2))")
	tk.MustExec("insert into t values (0), (1), (2), (3)")
	_, err := tk.Exec("insert into t values (4)")
	c.Assert(err, NotNil)
	_, err = tk.Exec("insert into t values ('a')")
	c.Assert(err, NotNil)
	r, err := tk.Exec("select * from t where c1 = 2")
	c.Assert(err, IsNil)
	req := r.NewChunk()
	err = r.Next(context.Background(), req)
	c.Assert(err, IsNil)
	c.Assert(types.BinaryLiteral(req.GetRow(0).GetBytes(0)), DeepEquals, types.NewBinaryLiteralFromUint(2, -1))
	r.Close()

	tk.MustExec("drop table if exists t")
	tk.MustExec("create table t (c1 bit(31))")
	tk.MustExec("insert into t values (0x7fffffff)")
	_, err = tk.Exec("insert into t values (0x80000000)")
	c.Assert(err, NotNil)
	_, err = tk.Exec("insert into t values (0xffffffff)")
	c.Assert(err, NotNil)
	tk.MustExec("insert into t values ('123')")
	tk.MustExec("insert into t values ('1234')")
	_, err = tk.Exec("insert into t values ('12345)")
	c.Assert(err, NotNil)

	tk.MustExec("drop table if exists t")
	tk.MustExec("create table t (c1 bit(62))")
	tk.MustExec("insert into t values ('12345678')")
	tk.MustExec("drop table if exists t")
	tk.MustExec("create table t (c1 bit(61))")
	_, err = tk.Exec("insert into t values ('12345678')")
	c.Assert(err, NotNil)

	tk.MustExec("drop table if exists t")
	tk.MustExec("create table t (c1 bit(32))")
	tk.MustExec("insert into t values (0x7fffffff)")
	tk.MustExec("insert into t values (0xffffffff)")
	_, err = tk.Exec("insert into t values (0x1ffffffff)")
	c.Assert(err, NotNil)
	tk.MustExec("insert into t values ('1234')")
	_, err = tk.Exec("insert into t values ('12345')")
	c.Assert(err, NotNil)

	tk.MustExec("drop table if exists t")
	tk.MustExec("create table t (c1 bit(64))")
	tk.MustExec("insert into t values (0xffffffffffffffff)")
	tk.MustExec("insert into t values ('12345678')")
	_, err = tk.Exec("insert into t values ('123456789')")
	c.Assert(err, NotNil)

	tk.MustExec("drop table if exists t")
	tk.MustExec("create table t (c1 bit(64))")
	tk.MustExec("insert into t values (0xffffffffffffffff)")
	tk.MustExec("insert into t values ('12345678')")
	tk.MustQuery("select * from t where c1").Check(testkit.Rows("\xff\xff\xff\xff\xff\xff\xff\xff", "12345678"))
}

func (s *testSuite) TestEnum(c *C) {
	tk := testkit.NewTestKitWithInit(c, s.store)

	tk.MustExec("drop table if exists t")
	tk.MustExec("create table t (c enum('a', 'b', 'c'))")
	tk.MustExec("insert into t values ('a'), (2), ('c')")
	tk.MustQuery("select * from t where c = 'a'").Check(testkit.Rows("a"))

	tk.MustQuery("select c + 1 from t where c = 2").Check(testkit.Rows("3"))

	tk.MustExec("delete from t")
	tk.MustExec("insert into t values ()")
	tk.MustExec("insert into t values (null), ('1')")
	tk.MustQuery("select c + 1 from t where c = 1").Check(testkit.Rows("2"))

	tk.MustExec("delete from t")
	tk.MustExec("insert into t values(1), (2), (3)")
	tk.MustQuery("select * from t where c").Check(testkit.Rows("a", "b", "c"))
}

func (s *testSuite) TestSet(c *C) {
	tk := testkit.NewTestKitWithInit(c, s.store)

	tk.MustExec("drop table if exists t")
	tk.MustExec("create table t (c set('a', 'b', 'c'))")
	tk.MustExec("insert into t values ('a'), (2), ('c'), ('a,b'), ('b,a')")
	tk.MustQuery("select * from t where c = 'a'").Check(testkit.Rows("a"))

	tk.MustQuery("select * from t where c = 'a,b'").Check(testkit.Rows("a,b", "a,b"))

	tk.MustQuery("select c + 1 from t where c = 2").Check(testkit.Rows("3"))

	tk.MustExec("delete from t")
	tk.MustExec("insert into t values ()")
	tk.MustExec("insert into t values (null), ('1')")
	tk.MustQuery("select c + 1 from t where c = 1").Check(testkit.Rows("2"))

	tk.MustExec("delete from t")
	tk.MustExec("insert into t values(3)")
	tk.MustQuery("select * from t where c").Check(testkit.Rows("a,b"))
}

func (s *testSuite) TestSubqueryInValues(c *C) {
	tk := testkit.NewTestKitWithInit(c, s.store)

	tk.MustExec("drop table if exists t")
	tk.MustExec("create table t (id int, name varchar(20))")
	tk.MustExec("drop table if exists t1")
	tk.MustExec("create table t1 (gid int)")

	tk.MustExec("insert into t1 (gid) value (1)")
	tk.MustExec("insert into t (id, name) value ((select gid from t1) ,'asd')")
	tk.MustQuery("select * from t").Check(testkit.Rows("1 asd"))
}

func (s *testSuite) TestEnhancedRangeAccess(c *C) {
	tk := testkit.NewTestKitWithInit(c, s.store)

	tk.MustExec("drop table if exists t")
	tk.MustExec("create table t (a int primary key, b int)")
	tk.MustExec("insert into t values(1, 2), (2, 1)")
	tk.MustQuery("select * from t where (a = 1 and b = 2) or (a = 2 and b = 1)").Check(testkit.Rows("1 2", "2 1"))
	tk.MustQuery("select * from t where (a = 1 and b = 1) or (a = 2 and b = 2)").Check(nil)
}

// TestMaxInt64Handle Issue #4810
func (s *testSuite) TestMaxInt64Handle(c *C) {
	tk := testkit.NewTestKitWithInit(c, s.store)

	tk.MustExec("drop table if exists t")
	tk.MustExec("create table t(id bigint, PRIMARY KEY (id))")
	tk.MustExec("insert into t values(9223372036854775807)")
	tk.MustExec("select * from t where id = 9223372036854775807")
	tk.MustQuery("select * from t where id = 9223372036854775807;").Check(testkit.Rows("9223372036854775807"))
	tk.MustQuery("select * from t").Check(testkit.Rows("9223372036854775807"))
	_, err := tk.Exec("insert into t values(9223372036854775807)")
	c.Assert(err, NotNil)
	tk.MustExec("delete from t where id = 9223372036854775807")
	tk.MustQuery("select * from t").Check(nil)
}

func (s *testSuite) TestTableScanWithPointRanges(c *C) {
	tk := testkit.NewTestKitWithInit(c, s.store)

	tk.MustExec("drop table if exists t")
	tk.MustExec("create table t(id int, PRIMARY KEY (id))")
	tk.MustExec("insert into t values(1), (5), (10)")
	tk.MustQuery("select * from t where id in(1, 2, 10)").Check(testkit.Rows("1", "10"))
}

func (s *testSuite) TestUnsignedPk(c *C) {
	tk := testkit.NewTestKitWithInit(c, s.store)

	tk.MustExec("drop table if exists t")
	tk.MustExec("create table t(id bigint unsigned primary key)")
	var num1, num2 uint64 = math.MaxInt64 + 1, math.MaxInt64 + 2
	tk.MustExec(fmt.Sprintf("insert into t values(%v), (%v), (1), (2)", num1, num2))
	num1Str := strconv.FormatUint(num1, 10)
	num2Str := strconv.FormatUint(num2, 10)
	tk.MustQuery("select * from t order by id").Check(testkit.Rows("1", "2", num1Str, num2Str))
	tk.MustQuery("select * from t where id not in (2)").Check(testkit.Rows(num1Str, num2Str, "1"))
	tk.MustExec("drop table t")
	tk.MustExec("create table t(a bigint unsigned primary key, b int, index idx(b))")
	tk.MustExec("insert into t values(9223372036854775808, 1), (1, 1)")
	tk.MustQuery("select * from t use index(idx) where b = 1 and a < 2").Check(testkit.Rows("1 1"))
	tk.MustQuery("select * from t use index(idx) where b = 1 order by b, a").Check(testkit.Rows("1 1", "9223372036854775808 1"))
}

func (s *testSuite) TestIssue5666(c *C) {
	tk := testkit.NewTestKit(c, s.store)
	tk.MustExec("set @@profiling=1")
	tk.MustQuery("SELECT QUERY_ID, SUM(DURATION) AS SUM_DURATION FROM INFORMATION_SCHEMA.PROFILING GROUP BY QUERY_ID;").Check(testkit.Rows("0 0"))
}

func (s *testSuite) TestIssue5341(c *C) {
	tk := testkit.NewTestKit(c, s.store)
	tk.MustExec("drop table if exists test.t")
	tk.MustExec("create table test.t(a char)")
	tk.MustExec("insert into test.t value('a')")
	tk.MustQuery("select * from test.t where a < 1 order by a limit 0;").Check(testkit.Rows())
}

func (s *testSuite) TestContainDotColumn(c *C) {
	tk := testkit.NewTestKit(c, s.store)

	tk.MustExec("use test")
	tk.MustExec("drop table if exists test.t1")
	tk.MustExec("create table test.t1(t1.a char)")
	tk.MustExec("drop table if exists t2")
	tk.MustExec("create table t2(a char, t2.b int)")

	tk.MustExec("drop table if exists t3")
	_, err := tk.Exec("create table t3(s.a char);")
	terr := errors.Cause(err).(*terror.Error)
	c.Assert(terr.Code(), Equals, errors.ErrCode(mysql.ErrWrongTableName))
}

func (s *testSuite) TestCheckIndex(c *C) {
	s.ctx = mock.NewContext()
	s.ctx.Store = s.store
	se, err := session.CreateSession4Test(s.store)
	c.Assert(err, IsNil)
	defer se.Close()

	_, err = se.Execute(context.Background(), "create database test_admin")
	c.Assert(err, IsNil)
	_, err = se.Execute(context.Background(), "use test_admin")
	c.Assert(err, IsNil)
	_, err = se.Execute(context.Background(), "create table t (pk int primary key, c int default 1, c1 int default 1, unique key c(c))")
	c.Assert(err, IsNil)
	is := s.domain.InfoSchema()
	db := model.NewCIStr("test_admin")
	dbInfo, ok := is.SchemaByName(db)
	c.Assert(ok, IsTrue)
	tblName := model.NewCIStr("t")
	tbl, err := is.TableByName(db, tblName)
	c.Assert(err, IsNil)
	tbInfo := tbl.Meta()

	alloc := autoid.NewAllocator(s.store, dbInfo.ID, false, autoid.RowIDAllocType)
	tb, err := tables.TableFromMeta(autoid.NewAllocators(alloc), tbInfo)
	c.Assert(err, IsNil)

	_, err = se.Execute(context.Background(), "admin check index t c")
	c.Assert(err, IsNil)

	_, err = se.Execute(context.Background(), "admin check index t C")
	c.Assert(err, IsNil)

	// set data to:
	// index     data (handle, data): (1, 10), (2, 20)
	// table     data (handle, data): (1, 10), (2, 20)
	recordVal1 := types.MakeDatums(int64(1), int64(10), int64(11))
	recordVal2 := types.MakeDatums(int64(2), int64(20), int64(21))
	c.Assert(s.ctx.NewTxn(context.Background()), IsNil)
	_, err = tb.AddRecord(s.ctx, recordVal1)
	c.Assert(err, IsNil)
	_, err = tb.AddRecord(s.ctx, recordVal2)
	c.Assert(err, IsNil)
	txn, err := s.ctx.Txn(true)
	c.Assert(err, IsNil)
	c.Assert(txn.Commit(context.Background()), IsNil)

	mockCtx := mock.NewContext()
	idx := tb.Indices()[0]
	sc := &stmtctx.StatementContext{TimeZone: time.Local}

	_, err = se.Execute(context.Background(), "admin check index t idx_inexistent")
	c.Assert(strings.Contains(err.Error(), "not exist"), IsTrue)

	// set data to:
	// index     data (handle, data): (1, 10), (2, 20), (3, 30)
	// table     data (handle, data): (1, 10), (2, 20), (4, 40)
	txn, err = s.store.Begin()
	c.Assert(err, IsNil)
	_, err = idx.Create(mockCtx, txn.GetUnionStore(), types.MakeDatums(int64(30)), kv.IntHandle(3))
	c.Assert(err, IsNil)
	key := tablecodec.EncodeRowKey(tb.Meta().ID, kv.IntHandle(4).Encoded())
	setColValue(c, txn, key, types.NewDatum(int64(40)))
	err = txn.Commit(context.Background())
	c.Assert(err, IsNil)
	_, err = se.Execute(context.Background(), "admin check index t c")
	c.Assert(err, NotNil)
	c.Assert(err.Error(), Equals, "handle 3, index:types.Datum{k:0x1, decimal:0x0, length:0x0, i:30, collation:\"\", b:[]uint8(nil), x:interface {}(nil)} != record:<nil>")

	// set data to:
	// index     data (handle, data): (1, 10), (2, 20), (3, 30), (4, 40)
	// table     data (handle, data): (1, 10), (2, 20), (4, 40)
	txn, err = s.store.Begin()
	c.Assert(err, IsNil)
	_, err = idx.Create(mockCtx, txn.GetUnionStore(), types.MakeDatums(int64(40)), kv.IntHandle(4))
	c.Assert(err, IsNil)
	err = txn.Commit(context.Background())
	c.Assert(err, IsNil)
	_, err = se.Execute(context.Background(), "admin check index t c")
	c.Assert(strings.Contains(err.Error(), "table count 3 != index(c) count 4"), IsTrue)

	// set data to:
	// index     data (handle, data): (1, 10), (4, 40)
	// table     data (handle, data): (1, 10), (2, 20), (4, 40)
	txn, err = s.store.Begin()
	c.Assert(err, IsNil)
	err = idx.Delete(sc, txn.GetUnionStore(), types.MakeDatums(int64(30)), kv.IntHandle(3))
	c.Assert(err, IsNil)
	err = idx.Delete(sc, txn.GetUnionStore(), types.MakeDatums(int64(20)), kv.IntHandle(2))
	c.Assert(err, IsNil)
	err = txn.Commit(context.Background())
	c.Assert(err, IsNil)
	_, err = se.Execute(context.Background(), "admin check index t c")
	c.Assert(strings.Contains(err.Error(), "table count 3 != index(c) count 2"), IsTrue)

	// TODO: pass the case below：
	// set data to:
	// index     data (handle, data): (1, 10), (4, 40), (2, 30)
	// table     data (handle, data): (1, 10), (2, 20), (4, 40)
}

func setColValue(c *C, txn kv.Transaction, key kv.Key, v types.Datum) {
	row := []types.Datum{v, {}}
	colIDs := []int64{2, 3}
	sc := &stmtctx.StatementContext{TimeZone: time.Local}
	rd := rowcodec.Encoder{Enable: true}
	value, err := tablecodec.EncodeRow(sc, row, colIDs, nil, nil, &rd)
	c.Assert(err, IsNil)
	err = txn.Set(key, value)
	c.Assert(err, IsNil)
}

func (s *testSuite) TestCheckTable(c *C) {
	tk := testkit.NewTestKit(c, s.store)

	// Test 'admin check table' when the table has a unique index with null values.
	tk.MustExec("use test")
	tk.MustExec("drop table if exists admin_test;")
	tk.MustExec("create table admin_test (c1 int, c2 int, c3 int default 1, index (c1), unique key(c2));")
	tk.MustExec("insert admin_test (c1, c2) values (1, 1), (2, 2), (NULL, NULL);")
	tk.MustExec("admin check table admin_test;")
}

func (s *testSuite) TestCheckTableClusterIndex(c *C) {
	tk := testkit.NewTestKit(c, s.store)

	tk.MustExec("use test;")
	tk.MustExec("set @@tidb_enable_clustered_index = 1;")
	tk.MustExec("drop table if exists admin_test;")
	tk.MustExec("create table admin_test (c1 int, c2 int, c3 int default 1, primary key (c1, c2), index (c1), unique key(c2));")
	tk.MustExec("insert admin_test (c1, c2) values (1, 1), (2, 2), (3, 3);")
	tk.MustExec("admin check table admin_test;")
}

func (s *testSuite) TestCoprocessorStreamingFlag(c *C) {
	tk := testkit.NewTestKit(c, s.store)

	tk.MustExec("use test")
	tk.MustExec("create table t (id int, value int, index idx(id))")
	// Add some data to make statistics work.
	for i := 0; i < 100; i++ {
		tk.MustExec(fmt.Sprintf("insert into t values (%d, %d)", i, i))
	}

	tests := []struct {
		sql    string
		expect bool
	}{
		{"select * from t", true},                         // TableReader
		{"select * from t where id = 5", true},            // IndexLookup
		{"select * from t where id > 5", true},            // Filter
		{"select * from t limit 3", false},                // Limit
		{"select avg(id) from t", false},                  // Aggregate
		{"select * from t order by value limit 3", false}, // TopN
	}

	ctx := context.Background()
	for _, test := range tests {
		ctx1 := context.WithValue(ctx, "CheckSelectRequestHook", func(req *kv.Request) {
			if req.Streaming != test.expect {
				c.Errorf("sql=%s, expect=%v, get=%v", test.sql, test.expect, req.Streaming)
			}
		})
		rs, err := tk.Se.Execute(ctx1, test.sql)
		c.Assert(err, IsNil)
		tk.ResultSetToResult(rs[0], Commentf("sql: %v", test.sql))
	}
}

func (s *testSuite) TestIncorrectLimitArg(c *C) {
	tk := testkit.NewTestKit(c, s.store)

	tk.MustExec(`use test;`)
	tk.MustExec(`drop table if exists t;`)
	tk.MustExec(`create table t(a bigint);`)
	tk.MustExec(`prepare stmt1 from 'select * from t limit ?';`)
	tk.MustExec(`prepare stmt2 from 'select * from t limit ?, ?';`)
	tk.MustExec(`set @a = -1;`)
	tk.MustExec(`set @b =  1;`)

	var err error
	_, err = tk.Se.Execute(context.TODO(), `execute stmt1 using @a;`)
	c.Assert(err.Error(), Equals, `[planner:1210]Incorrect arguments to LIMIT`)

	_, err = tk.Se.Execute(context.TODO(), `execute stmt2 using @b, @a;`)
	c.Assert(err.Error(), Equals, `[planner:1210]Incorrect arguments to LIMIT`)
}

func (s *testSuite) TestLimit(c *C) {
	tk := testkit.NewTestKit(c, s.store)
	tk.MustExec(`use test;`)
	tk.MustExec(`drop table if exists t;`)
	tk.MustExec(`create table t(a bigint, b bigint);`)
	tk.MustExec(`insert into t values(1, 1), (2, 2), (3, 30), (4, 40), (5, 5), (6, 6);`)
	tk.MustQuery(`select * from t order by a limit 1, 1;`).Check(testkit.Rows(
		"2 2",
	))
	tk.MustQuery(`select * from t order by a limit 1, 2;`).Check(testkit.Rows(
		"2 2",
		"3 30",
	))
	tk.MustQuery(`select * from t order by a limit 1, 3;`).Check(testkit.Rows(
		"2 2",
		"3 30",
		"4 40",
	))
	tk.MustQuery(`select * from t order by a limit 1, 4;`).Check(testkit.Rows(
		"2 2",
		"3 30",
		"4 40",
		"5 5",
	))

	// test inline projection
	tk.MustQuery(`select a from t where a > 0 limit 1, 1;`).Check(testkit.Rows(
		"2",
	))
	tk.MustQuery(`select a from t where a > 0 limit 1, 2;`).Check(testkit.Rows(
		"2",
		"3",
	))
	tk.MustQuery(`select b from t where a > 0 limit 1, 3;`).Check(testkit.Rows(
		"2",
		"30",
		"40",
	))
	tk.MustQuery(`select b from t where a > 0 limit 1, 4;`).Check(testkit.Rows(
		"2",
		"30",
		"40",
		"5",
	))

	// test @@tidb_init_chunk_size=2
	tk.MustExec(`set @@tidb_init_chunk_size=2;`)
	tk.MustQuery(`select * from t where a > 0 limit 2, 1;`).Check(testkit.Rows(
		"3 30",
	))
	tk.MustQuery(`select * from t where a > 0 limit 2, 2;`).Check(testkit.Rows(
		"3 30",
		"4 40",
	))
	tk.MustQuery(`select * from t where a > 0 limit 2, 3;`).Check(testkit.Rows(
		"3 30",
		"4 40",
		"5 5",
	))
	tk.MustQuery(`select * from t where a > 0 limit 2, 4;`).Check(testkit.Rows(
		"3 30",
		"4 40",
		"5 5",
		"6 6",
	))

	// test inline projection
	tk.MustQuery(`select a from t order by a limit 2, 1;`).Check(testkit.Rows(
		"3",
	))
	tk.MustQuery(`select b from t order by a limit 2, 2;`).Check(testkit.Rows(
		"30",
		"40",
	))
	tk.MustQuery(`select a from t order by a limit 2, 3;`).Check(testkit.Rows(
		"3",
		"4",
		"5",
	))
	tk.MustQuery(`select b from t order by a limit 2, 4;`).Check(testkit.Rows(
		"30",
		"40",
		"5",
		"6",
	))
}

func (s *testSuite) TestCoprocessorStreamingWarning(c *C) {
	tk := testkit.NewTestKit(c, s.store)
	tk.MustExec("use test")
	tk.MustExec("drop table if exists t")
	tk.MustExec("create table t(a double)")
	tk.MustExec("insert into t value(1.2)")
	tk.MustExec("set @@session.tidb_enable_streaming = 1")

	result := tk.MustQuery("select * from t where a/0 > 1")
	result.Check(testkit.Rows())
	tk.MustQuery("show warnings").Check(testutil.RowsWithSep("|", "Warning|1365|Division by 0"))
}

func (s *testSuite3) TestYearTypeDeleteIndex(c *C) {
	tk := testkit.NewTestKit(c, s.store)
	tk.MustExec("use test")
	tk.MustExec("drop table if exists t")
	tk.MustExec("create table t(a YEAR, PRIMARY KEY(a));")
	tk.MustExec("insert into t set a = '2151';")
	tk.MustExec("delete from t;")
	tk.MustExec("admin check table t")
}

func (s *testSuite3) TestForSelectScopeInUnion(c *C) {
	// A union B for update, the "for update" option belongs to union statement, so
	// it should works on both A and B.
	tk1 := testkit.NewTestKit(c, s.store)
	tk2 := testkit.NewTestKit(c, s.store)
	tk1.MustExec("use test")
	tk1.MustExec("drop table if exists t")
	tk1.MustExec("create table t(a int)")
	tk1.MustExec("insert into t values (1)")

	tk1.MustExec("begin")
	// 'For update' would act on the second select.
	tk1.MustQuery("select 1 as a union select a from t for update")

	tk2.MustExec("use test")
	tk2.MustExec("update t set a = a + 1")

	// As tk1 use select 'for update', it should detect conflict and fail.
	_, err := tk1.Exec("commit")
	c.Assert(err, NotNil)

	tk1.MustExec("begin")
	tk1.MustQuery("select 1 as a union select a from t limit 5 for update")
	tk1.MustQuery("select 1 as a union select a from t order by a for update")

	tk2.MustExec("update t set a = a + 1")

	_, err = tk1.Exec("commit")
	c.Assert(err, NotNil)
}

func (s *testSuite3) TestUnsignedDecimalOverflow(c *C) {
	tests := []struct {
		input  interface{}
		hasErr bool
		err    string
	}{{
		-1,
		true,
		"Out of range value for column",
	}, {
		"-1.1e-1",
		true,
		"Out of range value for column",
	}, {
		-1.1,
		true,
		"Out of range value for column",
	}, {
		-0,
		false,
		"",
	},
	}
	tk := testkit.NewTestKit(c, s.store)
	tk.MustExec("use test")
	tk.MustExec("drop table if exists t")
	tk.MustExec("create table t(a decimal(10,2) unsigned)")
	for _, t := range tests {
		res, err := tk.Exec("insert into t values (?)", t.input)
		if res != nil {
			defer res.Close()
		}
		if t.hasErr {
			c.Assert(err, NotNil)
			c.Assert(strings.Contains(err.Error(), t.err), IsTrue)
		} else {
			c.Assert(err, IsNil)
		}
		if res != nil {
			res.Close()
		}
	}

	tk.MustExec("set sql_mode=''")
	tk.MustExec("delete from t")
	tk.MustExec("insert into t values (?)", -1)
	r := tk.MustQuery("select a from t limit 1")
	r.Check(testkit.Rows("0.00"))
}

func (s *testSuite3) TestIndexJoinTableDualPanic(c *C) {
	tk := testkit.NewTestKit(c, s.store)
	tk.MustExec("use test")
	tk.MustExec("drop table if exists a")
	tk.MustExec("create table a (f1 int, f2 varchar(32), primary key (f1))")
	tk.MustExec("insert into a (f1,f2) values (1,'a'), (2,'b'), (3,'c')")
	tk.MustQuery("select a.* from a inner join (select 1 as k1,'k2-1' as k2) as k on a.f1=k.k1;").
		Check(testkit.Rows("1 a"))
}

func (s *testSuite3) TestSortLeftJoinWithNullColumnInRightChildPanic(c *C) {
	tk := testkit.NewTestKit(c, s.store)
	tk.MustExec("use test")
	tk.MustExec("drop table if exists t1, t2")
	tk.MustExec("create table t1(a int)")
	tk.MustExec("create table t2(a int)")
	tk.MustExec("insert into t1(a) select 1;")
	tk.MustQuery("select b.n from t1 left join (select a as a, null as n from t2) b on b.a = t1.a order by t1.a").
		Check(testkit.Rows("<nil>"))
}

func (s *testSuiteP1) TestUnionAutoSignedCast(c *C) {
	tk := testkit.NewTestKit(c, s.store)
	tk.MustExec("use test")
	tk.MustExec("drop table if exists t1,t2")
	tk.MustExec("create table t1 (id int, i int, b bigint, d double, dd decimal)")
	tk.MustExec("create table t2 (id int, i int unsigned, b bigint unsigned, d double unsigned, dd decimal unsigned)")
	tk.MustExec("insert into t1 values(1, -1, -1, -1.1, -1)")
	tk.MustExec("insert into t2 values(2, 1, 1, 1.1, 1)")
	tk.MustQuery("select * from t1 union select * from t2 order by id").
		Check(testkit.Rows("1 -1 -1 -1.1 -1", "2 1 1 1.1 1"))
	tk.MustQuery("select id, i, b, d, dd from t2 union select id, i, b, d, dd from t1 order by id").
		Check(testkit.Rows("1 0 0 0 -1", "2 1 1 1.1 1"))
	tk.MustQuery("select id, i from t2 union select id, cast(i as unsigned int) from t1 order by id").
		Check(testkit.Rows("1 18446744073709551615", "2 1"))
	tk.MustQuery("select dd from t2 union all select dd from t2").
		Check(testkit.Rows("1", "1"))

	tk.MustExec("drop table if exists t3,t4")
	tk.MustExec("create table t3 (id int, v int)")
	tk.MustExec("create table t4 (id int, v double unsigned)")
	tk.MustExec("insert into t3 values (1, -1)")
	tk.MustExec("insert into t4 values (2, 1)")
	tk.MustQuery("select id, v from t3 union select id, v from t4 order by id").
		Check(testkit.Rows("1 -1", "2 1"))
	tk.MustQuery("select id, v from t4 union select id, v from t3 order by id").
		Check(testkit.Rows("1 0", "2 1"))

	tk.MustExec("drop table if exists t5,t6,t7")
	tk.MustExec("create table t5 (id int, v bigint unsigned)")
	tk.MustExec("create table t6 (id int, v decimal)")
	tk.MustExec("create table t7 (id int, v bigint)")
	tk.MustExec("insert into t5 values (1, 1)")
	tk.MustExec("insert into t6 values (2, -1)")
	tk.MustExec("insert into t7 values (3, -1)")
	tk.MustQuery("select id, v from t5 union select id, v from t6 order by id").
		Check(testkit.Rows("1 1", "2 -1"))
	tk.MustQuery("select id, v from t5 union select id, v from t7 union select id, v from t6 order by id").
		Check(testkit.Rows("1 1", "2 -1", "3 -1"))
}

func (s *testSuite6) TestUpdateJoin(c *C) {
	tk := testkit.NewTestKit(c, s.store)
	tk.MustExec("use test")
	tk.MustExec("drop table if exists t1, t2, t3, t4, t5, t6, t7")
	tk.MustExec("create table t1(k int, v int)")
	tk.MustExec("create table t2(k int, v int)")
	tk.MustExec("create table t3(id int auto_increment, k int, v int, primary key(id))")
	tk.MustExec("create table t4(k int, v int)")
	tk.MustExec("create table t5(v int, k int, primary key(k))")
	tk.MustExec("insert into t1 values (1, 1)")
	tk.MustExec("insert into t4 values (3, 3)")
	tk.MustExec("create table t6 (id int, v longtext)")
	tk.MustExec("create table t7 (x int, id int, v longtext, primary key(id))")

	// test the normal case that update one row for a single table.
	tk.MustExec("update t1 set v = 0 where k = 1")
	tk.MustQuery("select k, v from t1 where k = 1").Check(testkit.Rows("1 0"))

	// test the case that the table with auto_increment or none-null columns as the right table of left join.
	tk.MustExec("update t1 left join t3 on t1.k = t3.k set t1.v = 1")
	tk.MustQuery("select k, v from t1").Check(testkit.Rows("1 1"))
	tk.MustQuery("select id, k, v from t3").Check(testkit.Rows())

	// test left join and the case that the right table has no matching record but has updated the right table columns.
	tk.MustExec("update t1 left join t2 on t1.k = t2.k set t1.v = t2.v, t2.v = 3")
	tk.MustQuery("select k, v from t1").Check(testkit.Rows("1 <nil>"))
	tk.MustQuery("select k, v from t2").Check(testkit.Rows())

	// test the case that the update operation in the left table references data in the right table while data of the right table columns is modified.
	tk.MustExec("update t1 left join t2 on t1.k = t2.k set t2.v = 3, t1.v = t2.v")
	tk.MustQuery("select k, v from t1").Check(testkit.Rows("1 <nil>"))
	tk.MustQuery("select k, v from t2").Check(testkit.Rows())

	// test right join and the case that the left table has no matching record but has updated the left table columns.
	tk.MustExec("update t2 right join t1 on t2.k = t1.k set t2.v = 4, t1.v = 0")
	tk.MustQuery("select k, v from t1").Check(testkit.Rows("1 0"))
	tk.MustQuery("select k, v from t2").Check(testkit.Rows())

	// test the case of right join and left join at the same time.
	tk.MustExec("update t1 left join t2 on t1.k = t2.k right join t4 on t4.k = t2.k set t1.v = 4, t2.v = 4, t4.v = 4")
	tk.MustQuery("select k, v from t1").Check(testkit.Rows("1 0"))
	tk.MustQuery("select k, v from t2").Check(testkit.Rows())
	tk.MustQuery("select k, v from t4").Check(testkit.Rows("3 4"))

	// test normal left join and the case that the right table has matching rows.
	tk.MustExec("insert t2 values (1, 10)")
	tk.MustExec("update t1 left join t2 on t1.k = t2.k set t2.v = 11")
	tk.MustQuery("select k, v from t2").Check(testkit.Rows("1 11"))

	// test the case of continuously joining the same table and updating the unmatching records.
	tk.MustExec("update t1 t11 left join t2 on t11.k = t2.k left join t1 t12 on t2.v = t12.k set t12.v = 233, t11.v = 111")
	tk.MustQuery("select k, v from t1").Check(testkit.Rows("1 111"))
	tk.MustQuery("select k, v from t2").Check(testkit.Rows("1 11"))

	// test the left join case that the left table has records but all records are null.
	tk.MustExec("delete from t1")
	tk.MustExec("delete from t2")
	tk.MustExec("insert into t1 values (null, null)")
	tk.MustExec("update t1 left join t2 on t1.k = t2.k set t1.v = 1")
	tk.MustQuery("select k, v from t1").Check(testkit.Rows("<nil> 1"))

	// test the case that the right table of left join has an primary key.
	tk.MustExec("insert t5 values(0, 0)")
	tk.MustExec("update t1 left join t5 on t1.k = t5.k set t1.v = 2")
	tk.MustQuery("select k, v from t1").Check(testkit.Rows("<nil> 2"))
	tk.MustQuery("select k, v from t5").Check(testkit.Rows("0 0"))

	tk.MustExec("insert into t6 values (1, NULL)")
	tk.MustExec("insert into t7 values (5, 1, 'a')")
	tk.MustExec("update t6, t7 set t6.v = t7.v where t6.id = t7.id and t7.x = 5")
	tk.MustQuery("select v from t6").Check(testkit.Rows("a"))
}

func (s *testSuite3) TestMaxOneRow(c *C) {
	tk := testkit.NewTestKit(c, s.store)
	tk.MustExec(`use test`)
	tk.MustExec(`drop table if exists t1`)
	tk.MustExec(`drop table if exists t2`)
	tk.MustExec(`create table t1(a double, b double);`)
	tk.MustExec(`create table t2(a double, b double);`)
	tk.MustExec(`insert into t1 values(1, 1), (2, 2), (3, 3);`)
	tk.MustExec(`insert into t2 values(0, 0);`)
	tk.MustExec(`set @@tidb_init_chunk_size=1;`)
	rs, err := tk.Exec(`select (select t1.a from t1 where t1.a > t2.a) as a from t2;`)
	c.Assert(err, IsNil)

	err = rs.Next(context.TODO(), rs.NewChunk())
	c.Assert(err.Error(), Equals, "subquery returns more than 1 row")

	err = rs.Close()
	c.Assert(err, IsNil)
}

func (s *testSuiteP2) TestCurrentTimestampValueSelection(c *C) {
	tk := testkit.NewTestKit(c, s.store)
	tk.MustExec("use test")
	tk.MustExec("drop table if exists t,t1")

	tk.MustExec("create table t (id int, t0 timestamp null default current_timestamp, t1 timestamp(1) null default current_timestamp(1), t2 timestamp(2) null default current_timestamp(2) on update current_timestamp(2))")
	tk.MustExec("insert into t (id) values (1)")
	rs := tk.MustQuery("select t0, t1, t2 from t where id = 1")
	t0 := rs.Rows()[0][0].(string)
	t1 := rs.Rows()[0][1].(string)
	t2 := rs.Rows()[0][2].(string)
	c.Assert(len(strings.Split(t0, ".")), Equals, 1)
	c.Assert(len(strings.Split(t1, ".")[1]), Equals, 1)
	c.Assert(len(strings.Split(t2, ".")[1]), Equals, 2)
	tk.MustQuery("select id from t where t0 = ?", t0).Check(testkit.Rows("1"))
	tk.MustQuery("select id from t where t1 = ?", t1).Check(testkit.Rows("1"))
	tk.MustQuery("select id from t where t2 = ?", t2).Check(testkit.Rows("1"))
	time.Sleep(time.Second)
	tk.MustExec("update t set t0 = now() where id = 1")
	rs = tk.MustQuery("select t2 from t where id = 1")
	newT2 := rs.Rows()[0][0].(string)
	c.Assert(newT2 != t2, IsTrue)

	tk.MustExec("create table t1 (id int, a timestamp, b timestamp(2), c timestamp(3))")
	tk.MustExec("insert into t1 (id, a, b, c) values (1, current_timestamp(2), current_timestamp, current_timestamp(3))")
	rs = tk.MustQuery("select a, b, c from t1 where id = 1")
	a := rs.Rows()[0][0].(string)
	b := rs.Rows()[0][1].(string)
	d := rs.Rows()[0][2].(string)
	c.Assert(len(strings.Split(a, ".")), Equals, 1)
	c.Assert(strings.Split(b, ".")[1], Equals, "00")
	c.Assert(len(strings.Split(d, ".")[1]), Equals, 3)
}

func (s *testSuite3) TestRowID(c *C) {
	tk := testkit.NewTestKit(c, s.store)
	tk.MustExec(`use test`)
	tk.MustExec(`drop table if exists t`)
	tk.MustExec(`set @@tidb_enable_clustered_index=0;`)
	tk.MustExec(`create table t(a varchar(10), b varchar(10), c varchar(1), index idx(a, b, c));`)
	tk.MustExec(`insert into t values('a', 'b', 'c');`)
	tk.MustExec(`insert into t values('a', 'b', 'c');`)
	tk.MustQuery(`select b, _tidb_rowid from t use index(idx) where a = 'a';`).Check(testkit.Rows(
		`b 1`,
		`b 2`,
	))
	tk.MustExec(`begin;`)
	tk.MustExec(`select * from t for update`)
	tk.MustQuery(`select distinct b from t use index(idx) where a = 'a';`).Check(testkit.Rows(`b`))
	tk.MustExec(`commit;`)

	tk.MustExec(`drop table if exists t`)
	tk.MustExec(`create table t(a varchar(5) primary key)`)
	tk.MustExec(`insert into t values('a')`)
	tk.MustQuery("select *, _tidb_rowid from t use index(`primary`) where _tidb_rowid=1").Check(testkit.Rows("a 1"))
}

func (s *testSuite3) TestDoSubquery(c *C) {
	tk := testkit.NewTestKit(c, s.store)
	tk.MustExec(`use test`)
	tk.MustExec(`drop table if exists t`)
	tk.MustExec(`create table t(a int)`)
	_, err := tk.Exec(`do 1 in (select * from t)`)
	c.Assert(err, IsNil, Commentf("err %v", err))
	tk.MustExec(`insert into t values(1)`)
	r, err := tk.Exec(`do 1 in (select * from t)`)
	c.Assert(err, IsNil, Commentf("err %v", err))
	c.Assert(r, IsNil, Commentf("result of Do not empty"))
}

func (s *testSuite3) TestSubqueryTableAlias(c *C) {
	tk := testkit.NewTestKit(c, s.store)
	tk.MustExec(`use test`)
	tk.MustExec(`drop table if exists t`)

	tk.MustExec("set sql_mode = ''")
	tk.MustGetErrCode("select a, b from (select 1 a) ``, (select 2 b) ``;", mysql.ErrDerivedMustHaveAlias)
	tk.MustGetErrCode("select a, b from (select 1 a) `x`, (select 2 b) `x`;", mysql.ErrNonuniqTable)
	tk.MustGetErrCode("select a, b from (select 1 a), (select 2 b);", mysql.ErrDerivedMustHaveAlias)
	// ambiguous column name
	tk.MustGetErrCode("select a from (select 1 a) ``, (select 2 a) ``;", mysql.ErrDerivedMustHaveAlias)
	tk.MustGetErrCode("select a from (select 1 a) `x`, (select 2 a) `x`;", mysql.ErrNonuniqTable)
	tk.MustGetErrCode("select x.a from (select 1 a) `x`, (select 2 a) `x`;", mysql.ErrNonuniqTable)
	tk.MustGetErrCode("select a from (select 1 a), (select 2 a);", mysql.ErrDerivedMustHaveAlias)

	tk.MustExec("set sql_mode = 'oracle';")
	tk.MustQuery("select a, b from (select 1 a) ``, (select 2 b) ``;").Check(testkit.Rows("1 2"))
	tk.MustQuery("select a, b from (select 1 a) `x`, (select 2 b) `x`;").Check(testkit.Rows("1 2"))
	tk.MustQuery("select a, b from (select 1 a), (select 2 b);").Check(testkit.Rows("1 2"))
	// ambiguous column name
	tk.MustGetErrCode("select a from (select 1 a) ``, (select 2 a) ``;", mysql.ErrNonUniq)
	tk.MustGetErrCode("select a from (select 1 a) `x`, (select 2 a) `x`;", mysql.ErrNonUniq)
	tk.MustGetErrCode("select x.a from (select 1 a) `x`, (select 2 a) `x`;", mysql.ErrNonUniq)
	tk.MustGetErrCode("select a from (select 1 a), (select 2 a);", mysql.ErrNonUniq)
}

func (s *testSerialSuite) TestTSOFail(c *C) {
	tk := testkit.NewTestKit(c, s.store)
	tk.MustExec(`use test`)
	tk.MustExec(`drop table if exists t`)
	tk.MustExec(`create table t(a int)`)

	c.Assert(failpoint.Enable("github.com/pingcap/tidb/session/mockGetTSFail", "return"), IsNil)
	ctx := failpoint.WithHook(context.Background(), func(ctx context.Context, fpname string) bool {
		return fpname == "github.com/pingcap/tidb/session/mockGetTSFail"
	})
	_, err := tk.Se.Execute(ctx, `select * from t`)
	c.Assert(err, NotNil)
	c.Assert(failpoint.Disable("github.com/pingcap/tidb/session/mockGetTSFail"), IsNil)
}

func (s *testSuite3) TestSelectHashPartitionTable(c *C) {
	tk := testkit.NewTestKit(c, s.store)
	tk.MustExec(`use test`)
	tk.MustExec(`drop table if exists th`)
	tk.MustExec("set @@session.tidb_enable_table_partition = '1';")
	tk.MustExec(`create table th (a int, b int) partition by hash(a) partitions 3;`)
	defer tk.MustExec(`drop table if exists th`)
	tk.MustExec(`insert into th values (0,0),(1,1),(2,2),(3,3),(4,4),(5,5),(6,6),(7,7),(8,8);`)
	tk.MustExec("insert into th values (-1,-1),(-2,-2),(-3,-3),(-4,-4),(-5,-5),(-6,-6),(-7,-7),(-8,-8);")
	tk.MustQuery("select b from th order by a").Check(testkit.Rows("-8", "-7", "-6", "-5", "-4", "-3", "-2", "-1", "0", "1", "2", "3", "4", "5", "6", "7", "8"))
	tk.MustQuery(" select * from th where a=-2;").Check(testkit.Rows("-2 -2"))
	tk.MustQuery(" select * from th where a=5;").Check(testkit.Rows("5 5"))
}

func (s *testSuiteP1) TestSelectPartition(c *C) {
	tk := testkit.NewTestKit(c, s.store)
	tk.MustExec(`use test`)
	tk.MustExec(`drop table if exists th, tr, tl`)
	tk.MustExec("set @@session.tidb_enable_table_partition = '1';")
	tk.MustExec(`create table th (a int, b int) partition by hash(a) partitions 3;`)
	tk.MustExec(`create table tr (a int, b int)
							partition by range (a) (
							partition r0 values less than (4),
							partition r1 values less than (7),
							partition r3 values less than maxvalue)`)
	tk.MustExec(`create table tl (a int, b int, unique index idx(a)) partition by list  (a) (
					    partition p0 values in (3,5,6,9,17),
					    partition p1 values in (1,2,10,11,19,20),
					    partition p2 values in (4,12,13,14,18),
					    partition p3 values in (7,8,15,16,null));`)
	defer tk.MustExec(`drop table if exists th, tr, tl`)
	tk.MustExec(`insert into th values (0,0),(1,1),(2,2),(3,3),(4,4),(5,5),(6,6),(7,7),(8,8);`)
	tk.MustExec("insert into th values (-1,-1),(-2,-2),(-3,-3),(-4,-4),(-5,-5),(-6,-6),(-7,-7),(-8,-8);")
	tk.MustExec(`insert into tr values (-3,-3),(3,3),(4,4),(7,7),(8,8);`)
	tk.MustExec(`insert into tl values (3,3),(1,1),(4,4),(7,7),(8,8),(null,null);`)
	// select 1 partition.
	tk.MustQuery("select b from th partition (p0) order by a").Check(testkit.Rows("-6", "-3", "0", "3", "6"))
	tk.MustQuery("select b from tr partition (r0) order by a").Check(testkit.Rows("-3", "3"))
	tk.MustQuery("select b from tl partition (p0) order by a").Check(testkit.Rows("3"))
	tk.MustQuery("select b from th partition (p0,P0) order by a").Check(testkit.Rows("-6", "-3", "0", "3", "6"))
	tk.MustQuery("select b from tr partition (r0,R0,r0) order by a").Check(testkit.Rows("-3", "3"))
	tk.MustQuery("select b from tl partition (p0,P0,p0) order by a").Check(testkit.Rows("3"))
	// select multi partition.
	tk.MustQuery("select b from th partition (P2,p0) order by a").Check(testkit.Rows("-8", "-6", "-5", "-3", "-2", "0", "2", "3", "5", "6", "8"))
	tk.MustQuery("select b from tr partition (r1,R3) order by a").Check(testkit.Rows("4", "7", "8"))
	tk.MustQuery("select b from tl partition (p0,P3) order by a").Check(testkit.Rows("<nil>", "3", "7", "8"))

	// test select unknown partition error
	err := tk.ExecToErr("select b from th partition (p0,p4)")
	c.Assert(err.Error(), Equals, "[table:1735]Unknown partition 'p4' in table 'th'")
	err = tk.ExecToErr("select b from tr partition (r1,r4)")
	c.Assert(err.Error(), Equals, "[table:1735]Unknown partition 'r4' in table 'tr'")
	err = tk.ExecToErr("select b from tl partition (p0,p4)")
	c.Assert(err.Error(), Equals, "[table:1735]Unknown partition 'p4' in table 'tl'")

	// test select partition table in transaction.
	tk.MustExec("begin")
	tk.MustExec("insert into th values (10,10),(11,11)")
	tk.MustQuery("select a, b from th where b>10").Check(testkit.Rows("11 11"))
	tk.MustExec("commit")
	tk.MustQuery("select a, b from th where b>10").Check(testkit.Rows("11 11"))
}

func (s *testSuiteP1) TestDeletePartition(c *C) {
	tk := testkit.NewTestKit(c, s.store)
	tk.MustExec(`use test`)
	tk.MustExec(`drop table if exists t1`)
	tk.MustExec(`create table t1 (a int) partition by range (a) (
 partition p0 values less than (10),
 partition p1 values less than (20),
 partition p2 values less than (30),
 partition p3 values less than (40),
 partition p4 values less than MAXVALUE
 )`)
	tk.MustExec("insert into t1 values (1),(11),(21),(31)")
	tk.MustExec("delete from t1 partition (p4)")
	tk.MustQuery("select * from t1 order by a").Check(testkit.Rows("1", "11", "21", "31"))
	tk.MustExec("delete from t1 partition (p0) where a > 10")
	tk.MustQuery("select * from t1 order by a").Check(testkit.Rows("1", "11", "21", "31"))
	tk.MustExec("delete from t1 partition (p0,p1,p2)")
	tk.MustQuery("select * from t1").Check(testkit.Rows("31"))
}

func (s *testSuite) TestSelectView(c *C) {
	tk := testkit.NewTestKit(c, s.store)
	tk.MustExec("use test")
	tk.MustExec("create table view_t (a int,b int)")
	tk.MustExec("insert into view_t values(1,2)")
	tk.MustExec("create definer='root'@'localhost' view view1 as select * from view_t")
	tk.MustExec("create definer='root'@'localhost' view view2(c,d) as select * from view_t")
	tk.MustExec("create definer='root'@'localhost' view view3(c,d) as select a,b from view_t")
	tk.MustQuery("select * from view1;").Check(testkit.Rows("1 2"))
	tk.MustQuery("select * from view2;").Check(testkit.Rows("1 2"))
	tk.MustQuery("select * from view3;").Check(testkit.Rows("1 2"))
	tk.MustExec("drop table view_t;")
	tk.MustExec("create table view_t(c int,d int)")
	err := tk.ExecToErr("select * from view1")
	c.Assert(err.Error(), Equals, "[planner:1356]View 'test.view1' references invalid table(s) or column(s) or function(s) or definer/invoker of view lack rights to use them")
	err = tk.ExecToErr("select * from view2")
	c.Assert(err.Error(), Equals, "[planner:1356]View 'test.view2' references invalid table(s) or column(s) or function(s) or definer/invoker of view lack rights to use them")
	err = tk.ExecToErr("select * from view3")
	c.Assert(err.Error(), Equals, plannercore.ErrViewInvalid.GenWithStackByArgs("test", "view3").Error())
	tk.MustExec("drop table view_t;")
	tk.MustExec("create table view_t(a int,b int,c int)")
	tk.MustExec("insert into view_t values(1,2,3)")
	tk.MustQuery("select * from view1;").Check(testkit.Rows("1 2"))
	tk.MustQuery("select * from view2;").Check(testkit.Rows("1 2"))
	tk.MustQuery("select * from view3;").Check(testkit.Rows("1 2"))
	tk.MustExec("alter table view_t drop column a")
	tk.MustExec("alter table view_t add column a int after b")
	tk.MustExec("update view_t set a=1;")
	tk.MustQuery("select * from view1;").Check(testkit.Rows("1 2"))
	tk.MustQuery("select * from view2;").Check(testkit.Rows("1 2"))
	tk.MustQuery("select * from view3;").Check(testkit.Rows("1 2"))
	tk.MustExec("drop table view_t;")
	tk.MustExec("drop view view1,view2,view3;")

	tk.MustExec("set @@tidb_enable_window_function = 1")
	defer func() {
		tk.MustExec("set @@tidb_enable_window_function = 0")
	}()
	tk.MustExec("create table t(a int, b int)")
	tk.MustExec("insert into t values (1,1),(1,2),(2,1),(2,2)")
	tk.MustExec("create definer='root'@'localhost' view v as select a, first_value(a) over(rows between 1 preceding and 1 following), last_value(a) over(rows between 1 preceding and 1 following) from t")
	result := tk.MustQuery("select * from v")
	result.Check(testkit.Rows("1 1 1", "1 1 2", "2 1 2", "2 2 2"))
	tk.MustExec("drop view v;")
}

type testSuite2 struct {
	*baseTestSuite
}

func (s *testSuite2) TearDownTest(c *C) {
	tk := testkit.NewTestKit(c, s.store)
	tk.MustExec("use test")
	r := tk.MustQuery("show full tables")
	for _, tb := range r.Rows() {
		tableName := tb[0]
		if tb[1] == "VIEW" {
			tk.MustExec(fmt.Sprintf("drop view %v", tableName))
		} else if tb[1] == "SEQUENCE" {
			tk.MustExec(fmt.Sprintf("drop sequence %v", tableName))
		} else {
			tk.MustExec(fmt.Sprintf("drop table %v", tableName))
		}
	}
}

type testSuite3 struct {
	*baseTestSuite
}

func (s *testSuite3) TearDownTest(c *C) {
	tk := testkit.NewTestKit(c, s.store)
	tk.MustExec("use test")
	r := tk.MustQuery("show full tables")
	for _, tb := range r.Rows() {
		tableName := tb[0]
		if tb[1] == "VIEW" {
			tk.MustExec(fmt.Sprintf("drop view %v", tableName))
		} else if tb[1] == "SEQUENCE" {
			tk.MustExec(fmt.Sprintf("drop sequence %v", tableName))
		} else {
			tk.MustExec(fmt.Sprintf("drop table %v", tableName))
		}
	}
}

type testSuite4 struct {
	*baseTestSuite
}

func (s *testSuite4) TearDownTest(c *C) {
	tk := testkit.NewTestKit(c, s.store)
	tk.MustExec("use test")
	r := tk.MustQuery("show full tables")
	for _, tb := range r.Rows() {
		tableName := tb[0]
		if tb[1] == "VIEW" {
			tk.MustExec(fmt.Sprintf("drop view %v", tableName))
		} else if tb[1] == "SEQUENCE" {
			tk.MustExec(fmt.Sprintf("drop sequence %v", tableName))
		} else {
			tk.MustExec(fmt.Sprintf("drop table %v", tableName))
		}
	}
}

type testSuite5 struct {
	*baseTestSuite
}

func (s *testSuite5) TearDownTest(c *C) {
	tk := testkit.NewTestKit(c, s.store)
	tk.MustExec("use test")
	r := tk.MustQuery("show full tables")
	for _, tb := range r.Rows() {
		tableName := tb[0]
		if tb[1] == "VIEW" {
			tk.MustExec(fmt.Sprintf("drop view %v", tableName))
		} else if tb[1] == "SEQUENCE" {
			tk.MustExec(fmt.Sprintf("drop sequence %v", tableName))
		} else {
			tk.MustExec(fmt.Sprintf("drop table %v", tableName))
		}
	}
}

type testSuite6 struct {
	*baseTestSuite
}

func (s *testSuite6) TearDownTest(c *C) {
	tk := testkit.NewTestKit(c, s.store)
	tk.MustExec("use test")
	r := tk.MustQuery("show full tables")
	for _, tb := range r.Rows() {
		tableName := tb[0]
		if tb[1] == "VIEW" {
			tk.MustExec(fmt.Sprintf("drop view %v", tableName))
		} else if tb[1] == "SEQUENCE" {
			tk.MustExec(fmt.Sprintf("drop sequence %v", tableName))
		} else {
			tk.MustExec(fmt.Sprintf("drop table %v", tableName))
		}
	}
}

type testSuite7 struct {
	*baseTestSuite
}

func (s *testSuite7) TearDownTest(c *C) {
	tk := testkit.NewTestKit(c, s.store)
	tk.MustExec("use test")
	r := tk.MustQuery("show full tables")
	for _, tb := range r.Rows() {
		tableName := tb[0]
		if tb[1] == "VIEW" {
			tk.MustExec(fmt.Sprintf("drop view %v", tableName))
		} else if tb[1] == "SEQUENCE" {
			tk.MustExec(fmt.Sprintf("drop sequence %v", tableName))
		} else {
			tk.MustExec(fmt.Sprintf("drop table %v", tableName))
		}
	}
}

type testSuite8 struct {
	*baseTestSuite
}

func (s *testSuite8) TearDownTest(c *C) {
	tk := testkit.NewTestKit(c, s.store)
	tk.MustExec("use test")
	r := tk.MustQuery("show full tables")
	for _, tb := range r.Rows() {
		tableName := tb[0]
		if tb[1] == "VIEW" {
			tk.MustExec(fmt.Sprintf("drop view %v", tableName))
		} else if tb[1] == "SEQUENCE" {
			tk.MustExec(fmt.Sprintf("drop sequence %v", tableName))
		} else {
			tk.MustExec(fmt.Sprintf("drop table %v", tableName))
		}
	}
}

type testSerialSuite1 struct {
	*baseTestSuite
}

func (s *testSerialSuite1) TearDownTest(c *C) {
	tk := testkit.NewTestKit(c, s.store)
	tk.MustExec("use test")
	r := tk.MustQuery("show full tables")
	for _, tb := range r.Rows() {
		tableName := tb[0]
		if tb[1] == "VIEW" {
			tk.MustExec(fmt.Sprintf("drop view %v", tableName))
		} else if tb[1] == "SEQUENCE" {
			tk.MustExec(fmt.Sprintf("drop sequence %v", tableName))
		} else {
			tk.MustExec(fmt.Sprintf("drop table %v", tableName))
		}
	}
}

func (s *testSuiteP2) TestStrToDateBuiltin(c *C) {
	tk := testkit.NewTestKit(c, s.store)
	tk.MustQuery(`select str_to_date('20190101','%Y%m%d%!') from dual`).Check(testkit.Rows("2019-01-01"))
	tk.MustQuery(`select str_to_date('20190101','%Y%m%d%f') from dual`).Check(testkit.Rows("2019-01-01 00:00:00.000000"))
	tk.MustQuery(`select str_to_date('20190101','%Y%m%d%H%i%s') from dual`).Check(testkit.Rows("2019-01-01 00:00:00"))
	tk.MustQuery(`select str_to_date('18/10/22','%y/%m/%d') from dual`).Check(testkit.Rows("2018-10-22"))
	tk.MustQuery(`select str_to_date('a18/10/22','%y/%m/%d') from dual`).Check(testkit.Rows("<nil>"))
	tk.MustQuery(`select str_to_date('69/10/22','%y/%m/%d') from dual`).Check(testkit.Rows("2069-10-22"))
	tk.MustQuery(`select str_to_date('70/10/22','%y/%m/%d') from dual`).Check(testkit.Rows("1970-10-22"))
	tk.MustQuery(`select str_to_date('8/10/22','%y/%m/%d') from dual`).Check(testkit.Rows("2008-10-22"))
	tk.MustQuery(`select str_to_date('8/10/22','%Y/%m/%d') from dual`).Check(testkit.Rows("2008-10-22"))
	tk.MustQuery(`select str_to_date('18/10/22','%Y/%m/%d') from dual`).Check(testkit.Rows("2018-10-22"))
	tk.MustQuery(`select str_to_date('a18/10/22','%Y/%m/%d') from dual`).Check(testkit.Rows("<nil>"))
	tk.MustQuery(`select str_to_date('69/10/22','%Y/%m/%d') from dual`).Check(testkit.Rows("2069-10-22"))
	tk.MustQuery(`select str_to_date('70/10/22','%Y/%m/%d') from dual`).Check(testkit.Rows("1970-10-22"))
	tk.MustQuery(`select str_to_date('018/10/22','%Y/%m/%d') from dual`).Check(testkit.Rows("0018-10-22"))
	tk.MustQuery(`select str_to_date('2018/10/22','%Y/%m/%d') from dual`).Check(testkit.Rows("2018-10-22"))
	tk.MustQuery(`select str_to_date('018/10/22','%y/%m/%d') from dual`).Check(testkit.Rows("<nil>"))
	tk.MustQuery(`select str_to_date('18/10/22','%y0/%m/%d') from dual`).Check(testkit.Rows("<nil>"))
	tk.MustQuery(`select str_to_date('18/10/22','%Y0/%m/%d') from dual`).Check(testkit.Rows("<nil>"))
	tk.MustQuery(`select str_to_date('18a/10/22','%y/%m/%d') from dual`).Check(testkit.Rows("<nil>"))
	tk.MustQuery(`select str_to_date('18a/10/22','%Y/%m/%d') from dual`).Check(testkit.Rows("<nil>"))
	tk.MustQuery(`select str_to_date('20188/10/22','%Y/%m/%d') from dual`).Check(testkit.Rows("<nil>"))
	tk.MustQuery(`select str_to_date('2018510522','%Y5%m5%d') from dual`).Check(testkit.Rows("2018-10-22"))
	tk.MustQuery(`select str_to_date('2018^10^22','%Y^%m^%d') from dual`).Check(testkit.Rows("2018-10-22"))
	tk.MustQuery(`select str_to_date('2018@10@22','%Y@%m@%d') from dual`).Check(testkit.Rows("2018-10-22"))
	tk.MustQuery(`select str_to_date('2018%10%22','%Y%%m%%d') from dual`).Check(testkit.Rows("<nil>"))
	tk.MustQuery(`select str_to_date('2018(10(22','%Y(%m(%d') from dual`).Check(testkit.Rows("2018-10-22"))
	tk.MustQuery(`select str_to_date('2018\10\22','%Y\%m\%d') from dual`).Check(testkit.Rows("<nil>"))
	tk.MustQuery(`select str_to_date('2018=10=22','%Y=%m=%d') from dual`).Check(testkit.Rows("2018-10-22"))
	tk.MustQuery(`select str_to_date('2018+10+22','%Y+%m+%d') from dual`).Check(testkit.Rows("2018-10-22"))
	tk.MustQuery(`select str_to_date('2018_10_22','%Y_%m_%d') from dual`).Check(testkit.Rows("2018-10-22"))
	tk.MustQuery(`select str_to_date('69510522','%y5%m5%d') from dual`).Check(testkit.Rows("2069-10-22"))
	tk.MustQuery(`select str_to_date('69^10^22','%y^%m^%d') from dual`).Check(testkit.Rows("2069-10-22"))
	tk.MustQuery(`select str_to_date('18@10@22','%y@%m@%d') from dual`).Check(testkit.Rows("2018-10-22"))
	tk.MustQuery(`select str_to_date('18%10%22','%y%%m%%d') from dual`).Check(testkit.Rows("<nil>"))
	tk.MustQuery(`select str_to_date('18(10(22','%y(%m(%d') from dual`).Check(testkit.Rows("2018-10-22"))
	tk.MustQuery(`select str_to_date('18\10\22','%y\%m\%d') from dual`).Check(testkit.Rows("<nil>"))
	tk.MustQuery(`select str_to_date('18+10+22','%y+%m+%d') from dual`).Check(testkit.Rows("2018-10-22"))
	tk.MustQuery(`select str_to_date('18=10=22','%y=%m=%d') from dual`).Check(testkit.Rows("2018-10-22"))
	tk.MustQuery(`select str_to_date('18_10_22','%y_%m_%d') from dual`).Check(testkit.Rows("2018-10-22"))
	tk.MustQuery(`SELECT STR_TO_DATE('2020-07-04 11:22:33 PM', '%Y-%m-%d %r')`).Check(testkit.Rows("2020-07-04 23:22:33"))
	tk.MustQuery(`SELECT STR_TO_DATE('2020-07-04 12:22:33 AM', '%Y-%m-%d %r')`).Check(testkit.Rows("2020-07-04 00:22:33"))
	tk.MustQuery(`SELECT STR_TO_DATE('2020-07-04 12:22:33', '%Y-%m-%d %T')`).Check(testkit.Rows("2020-07-04 12:22:33"))
	tk.MustQuery(`SELECT STR_TO_DATE('2020-07-04 00:22:33', '%Y-%m-%d %T')`).Check(testkit.Rows("2020-07-04 00:22:33"))
}

func (s *testSuiteP2) TestAddDateBuiltinWithWarnings(c *C) {
	tk := testkit.NewTestKit(c, s.store)
	tk.MustExec("set @@sql_mode='NO_ZERO_DATE'")
	result := tk.MustQuery(`select date_add('2001-01-00', interval -2 hour);`)
	result.Check(testkit.Rows("<nil>"))
	tk.MustQuery("show warnings").Check(testutil.RowsWithSep("|", "Warning|1292|Incorrect datetime value: '2001-01-00'"))
}

func (s *testSuiteP2) TestStrToDateBuiltinWithWarnings(c *C) {
	tk := testkit.NewTestKit(c, s.store)
	tk.MustExec("set @@sql_mode='NO_ZERO_DATE'")
	tk.MustExec("use test")
	tk.MustQuery(`SELECT STR_TO_DATE('0000-1-01', '%Y-%m-%d');`).Check(testkit.Rows("<nil>"))
	tk.MustQuery("show warnings").Check(testkit.Rows("Warning 1411 Incorrect datetime value: '0000-1-01' for function str_to_date"))
}

func (s *testSuiteP2) TestReadPartitionedTable(c *C) {
	// Test three reader on partitioned table.
	tk := testkit.NewTestKit(c, s.store)
	tk.MustExec("use test")
	tk.MustExec("drop table if exists pt")
	tk.MustExec("create table pt (a int, b int, index i_b(b)) partition by range (a) (partition p1 values less than (2), partition p2 values less than (4), partition p3 values less than (6))")
	for i := 0; i < 6; i++ {
		tk.MustExec(fmt.Sprintf("insert into pt values(%d, %d)", i, i))
	}
	// Table reader
	tk.MustQuery("select * from pt order by a").Check(testkit.Rows("0 0", "1 1", "2 2", "3 3", "4 4", "5 5"))
	// Index reader
	tk.MustQuery("select b from pt where b = 3").Check(testkit.Rows("3"))
	// Index lookup
	tk.MustQuery("select a from pt where b = 3").Check(testkit.Rows("3"))
}

func (s *testSplitTable) TestSplitRegion(c *C) {
	tk := testkit.NewTestKit(c, s.store)
	tk.MustExec("use test")
	tk.MustExec("drop table if exists t, t1")
	tk.MustExec("create table t(a varchar(100),b int, index idx1(b,a))")
	tk.MustExec(`split table t index idx1 by (10000,"abcd"),(10000000);`)
	_, err := tk.Exec(`split table t index idx1 by ("abcd");`)
	c.Assert(err, NotNil)
	terr := errors.Cause(err).(*terror.Error)
	c.Assert(terr.Code(), Equals, errors.ErrCode(mysql.WarnDataTruncated))

	// Test for split index region.
	// Check min value is more than max value.
	tk.MustExec(`split table t index idx1 between (0) and (1000000000) regions 10`)
	_, err = tk.Exec(`split table t index idx1 between (2,'a') and (1,'c') regions 10`)
	c.Assert(err, NotNil)
	c.Assert(err.Error(), Equals, "Split index `idx1` region lower value (2,a) should less than the upper value (1,c)")

	// Check min value is invalid.
	_, err = tk.Exec(`split table t index idx1 between () and (1) regions 10`)
	c.Assert(err, NotNil)
	c.Assert(err.Error(), Equals, "Split index `idx1` region lower value count should more than 0")

	// Check max value is invalid.
	_, err = tk.Exec(`split table t index idx1 between (1) and () regions 10`)
	c.Assert(err, NotNil)
	c.Assert(err.Error(), Equals, "Split index `idx1` region upper value count should more than 0")

	// Check pre-split region num is too large.
	_, err = tk.Exec(`split table t index idx1 between (0) and (1000000000) regions 10000`)
	c.Assert(err, NotNil)
	c.Assert(err.Error(), Equals, "Split index region num exceeded the limit 1000")

	// Check pre-split region num 0 is invalid.
	_, err = tk.Exec(`split table t index idx1 between (0) and (1000000000) regions 0`)
	c.Assert(err, NotNil)
	c.Assert(err.Error(), Equals, "Split index region num should more than 0")

	// Test truncate error msg.
	_, err = tk.Exec(`split table t index idx1 between ("aa") and (1000000000) regions 0`)
	c.Assert(err, NotNil)
	c.Assert(err.Error(), Equals, "[types:1265]Incorrect value: 'aa' for column 'b'")

	// Test for split table region.
	tk.MustExec(`split table t between (0) and (1000000000) regions 10`)
	// Check the lower value is more than the upper value.
	_, err = tk.Exec(`split table t between (2) and (1) regions 10`)
	c.Assert(err, NotNil)
	c.Assert(err.Error(), Equals, "Split table `t` region lower value 2 should less than the upper value 1")

	// Check the lower value is invalid.
	_, err = tk.Exec(`split table t between () and (1) regions 10`)
	c.Assert(err, NotNil)
	c.Assert(err.Error(), Equals, "Split table region lower value count should be 1")

	// Check upper value is invalid.
	_, err = tk.Exec(`split table t between (1) and () regions 10`)
	c.Assert(err, NotNil)
	c.Assert(err.Error(), Equals, "Split table region upper value count should be 1")

	// Check pre-split region num is too large.
	_, err = tk.Exec(`split table t between (0) and (1000000000) regions 10000`)
	c.Assert(err, NotNil)
	c.Assert(err.Error(), Equals, "Split table region num exceeded the limit 1000")

	// Check pre-split region num 0 is invalid.
	_, err = tk.Exec(`split table t between (0) and (1000000000) regions 0`)
	c.Assert(err, NotNil)
	c.Assert(err.Error(), Equals, "Split table region num should more than 0")

	// Test truncate error msg.
	_, err = tk.Exec(`split table t between ("aa") and (1000000000) regions 10`)
	c.Assert(err, NotNil)
	c.Assert(err.Error(), Equals, "[types:1265]Incorrect value: 'aa' for column '_tidb_rowid'")

	// Test split table region step is too small.
	_, err = tk.Exec(`split table t between (0) and (100) regions 10`)
	c.Assert(err, NotNil)
	c.Assert(err.Error(), Equals, "Split table `t` region step value should more than 1000, step 10 is invalid")

	// Test split region by syntax.
	tk.MustExec(`split table t by (0),(1000),(1000000)`)

	// Test split region twice to test for multiple batch split region requests.
	tk.MustExec("create table t1(a int, b int)")
	tk.MustQuery("split table t1 between(0) and (10000) regions 10;").Check(testkit.Rows("9 1"))
	tk.MustQuery("split table t1 between(10) and (10010) regions 5;").Check(testkit.Rows("4 1"))

	// Test split region for partition table.
	tk.MustExec("drop table if exists t")
	tk.MustExec("create table t (a int,b int) partition by hash(a) partitions 5;")
	tk.MustQuery("split table t between (0) and (1000000) regions 5;").Check(testkit.Rows("20 1"))
	// Test for `split for region` syntax.
	tk.MustQuery("split region for partition table t between (1000000) and (100000000) regions 10;").Check(testkit.Rows("45 1"))

	// Test split region for partition table with specified partition.
	tk.MustQuery("split table t partition (p1,p2) between (100000000) and (1000000000) regions 5;").Check(testkit.Rows("8 1"))
	// Test for `split for region` syntax.
	tk.MustQuery("split region for partition table t partition (p3,p4) between (100000000) and (1000000000) regions 5;").Check(testkit.Rows("8 1"))
}

func (s *testSplitTable) TestClusterIndexSplitTableIntegration(c *C) {
	tk := testkit.NewTestKit(c, s.store)
	tk.MustExec("drop database if exists test_cluster_index_index_split_table_integration;")
	tk.MustExec("create database test_cluster_index_index_split_table_integration;")
	tk.MustExec("use test_cluster_index_index_split_table_integration;")
	tk.MustExec("set @@tidb_enable_clustered_index=1;")

	tk.MustExec("create table t (a varchar(255), b double, c int, primary key (a, b));")

	// Value list length not match.
	lowerMsg := "Split table region lower value count should be 2"
	upperMsg := "Split table region upper value count should be 2"
	tk.MustGetErrMsg("split table t between ('aaa') and ('aaa', 100.0) regions 10;", lowerMsg)
	tk.MustGetErrMsg("split table t between ('aaa', 1.0) and ('aaa', 100.0, 11) regions 10;", upperMsg)

	// Value type not match.
	errMsg := "[types:1265]Incorrect value: 'aaa' for column 'b'"
	tk.MustGetErrMsg("split table t between ('aaa', 0.0) and (100.0, 'aaa') regions 10;", errMsg)

	// lower bound >= upper bound.
	errMsg = "Split table `t` region lower value (aaa,0) should less than the upper value (aaa,0)"
	tk.MustGetErrMsg("split table t between ('aaa', 0.0) and ('aaa', 0.0) regions 10;", errMsg)
	errMsg = "Split table `t` region lower value (bbb,0) should less than the upper value (aaa,0)"
	tk.MustGetErrMsg("split table t between ('bbb', 0.0) and ('aaa', 0.0) regions 10;", errMsg)

	// Exceed limit 1000.
	errMsg = "Split table region num exceeded the limit 1000"
	tk.MustGetErrMsg("split table t between ('aaa', 0.0) and ('aaa', 0.1) regions 100000;", errMsg)

	// Success.
	tk.MustExec("split table t between ('aaa', 0.0) and ('aaa', 100.0) regions 10;")
	tk.MustExec("split table t by ('aaa', 0.0), ('aaa', 20.0), ('aaa', 100.0);")
	tk.MustExec("split table t by ('aaa', 100.0), ('qqq', 20.0), ('zzz', 100.0), ('zzz', 1000.0);")

	tk.MustExec("drop table t;")
	tk.MustExec("create table t (a int, b int, c int, d int, primary key(a, c, d));")
	tk.MustQuery("split table t between (0, 0, 0) and (0, 0, 1) regions 1000;").Check(testkit.Rows("999 1"))

	tk.MustExec("drop table t;")
	tk.MustExec("create table t (a int, b int, c int, d int, primary key(d, a, c));")
	tk.MustQuery("split table t by (0, 0, 0), (1, 2, 3), (65535, 65535, 65535);").Check(testkit.Rows("3 1"))

	tk.MustExec("drop table if exists t;")
	tk.MustExec("create table t (a varchar(255), b decimal, c int, primary key (a, b));")
	errMsg = "[types:1265]Incorrect value: '' for column 'b'"
	tk.MustGetErrMsg("split table t by ('aaa', '')", errMsg)
}

func (s *testSplitTable) TestClusterIndexShowTableRegion(c *C) {
	tk := testkit.NewTestKit(c, s.store)
	atomic.StoreUint32(&ddl.EnableSplitTableRegion, 1)
	tk.MustExec("set global tidb_scatter_region = 1")
	tk.MustExec("drop database if exists cluster_index_regions;")
	tk.MustExec("create database cluster_index_regions;")
	tk.MustExec("use cluster_index_regions;")
	tk.MustExec("set @@tidb_enable_clustered_index=1;")
	tk.MustExec("create table t (a int, b int, c int, primary key(a, b));")
	tk.MustExec("insert t values (1, 1, 1), (2, 2, 2);")
	tk.MustQuery("split table t between (1, 0) and (2, 3) regions 2;").Check(testkit.Rows("1 1"))
	rows := tk.MustQuery("show table t regions").Rows()
	tbl := testGetTableByName(c, tk.Se, "cluster_index_regions", "t")
	// Check the region start key.
	c.Assert(rows[0][1], Matches, fmt.Sprintf("t_%d_", tbl.Meta().ID))
	c.Assert(rows[1][1], Matches, fmt.Sprintf("t_%d_r_03800000000000000183800000000000", tbl.Meta().ID))

	tk.MustExec("drop table t;")
	tk.MustExec("create table t (a int, b int);")
	tk.MustQuery("split table t between (0) and (100000) regions 2;").Check(testkit.Rows("1 1"))
	rows = tk.MustQuery("show table t regions").Rows()
	tbl = testGetTableByName(c, tk.Se, "cluster_index_regions", "t")
	// Check the region start key is int64.
	c.Assert(rows[0][1], Matches, fmt.Sprintf("t_%d_", tbl.Meta().ID))
	c.Assert(rows[1][1], Matches, fmt.Sprintf("t_%d_r_50000", tbl.Meta().ID))
}

func (s *testSuiteWithData) TestClusterIndexOuterJoinElimination(c *C) {
	tk := testkit.NewTestKit(c, s.store)
	tk.MustExec(`set @@tidb_enable_clustered_index = 1`)
	tk.MustExec("use test")
	tk.MustExec("create table t (a int, b int, c int, primary key(a,b))")
	rows := tk.MustQuery(`explain select t1.a from t t1 left join t t2 on t1.a = t2.a and t1.b = t2.b`).Rows()
	rowStrs := s.testData.ConvertRowsToStrings(rows)
	for _, row := range rowStrs {
		// outer join has been eliminated.
		c.Assert(strings.Index(row, "Join"), Equals, -1)
	}
}

func (s *testSplitTable) TestShowTableRegion(c *C) {
	tk := testkit.NewTestKit(c, s.store)
	tk.MustExec("use test")
	tk.MustExec("drop table if exists t_regions")
	tk.MustExec("set global tidb_scatter_region = 1")
	atomic.StoreUint32(&ddl.EnableSplitTableRegion, 1)
	tk.MustExec("create table t_regions (a int key, b int, c int, index idx(b), index idx2(c))")
	_, err := tk.Exec("split partition table t_regions partition (p1,p2) index idx between (0) and (20000) regions 2;")
	c.Assert(err.Error(), Equals, plannercore.ErrPartitionClauseOnNonpartitioned.Error())

	// Test show table regions.
	tk.MustQuery(`split table t_regions between (-10000) and (10000) regions 4;`).Check(testkit.Rows("4 1"))
	re := tk.MustQuery("show table t_regions regions")
	rows := re.Rows()
	// Table t_regions should have 5 regions now.
	// 4 regions to store record data.
	// 1 region to store index data.
	c.Assert(len(rows), Equals, 5)
	c.Assert(len(rows[0]), Equals, 11)
	tbl := testGetTableByName(c, tk.Se, "test", "t_regions")
	// Check the region start key.
	c.Assert(rows[0][1], Equals, fmt.Sprintf("t_%d_r", tbl.Meta().ID))
	c.Assert(rows[1][1], Equals, fmt.Sprintf("t_%d_r_-5000", tbl.Meta().ID))
	c.Assert(rows[2][1], Equals, fmt.Sprintf("t_%d_r_0", tbl.Meta().ID))
	c.Assert(rows[3][1], Equals, fmt.Sprintf("t_%d_r_5000", tbl.Meta().ID))
	c.Assert(rows[4][2], Equals, fmt.Sprintf("t_%d_r", tbl.Meta().ID))

	// Test show table index regions.
	tk.MustQuery(`split table t_regions index idx between (-1000) and (1000) regions 4;`).Check(testkit.Rows("4 1"))
	re = tk.MustQuery("show table t_regions index idx regions")
	rows = re.Rows()
	// The index `idx` of table t_regions should have 4 regions now.
	c.Assert(len(rows), Equals, 4)
	// Check the region start key.
	c.Assert(rows[0][1], Matches, fmt.Sprintf("t_%d.*", tbl.Meta().ID))
	c.Assert(rows[1][1], Matches, fmt.Sprintf("t_%d_i_1_.*", tbl.Meta().ID))
	c.Assert(rows[2][1], Matches, fmt.Sprintf("t_%d_i_1_.*", tbl.Meta().ID))
	c.Assert(rows[3][1], Matches, fmt.Sprintf("t_%d_i_1_.*", tbl.Meta().ID))

	re = tk.MustQuery("show table t_regions regions")
	rows = re.Rows()
	// The index `idx` of table t_regions should have 9 regions now.
	// 4 regions to store record data.
	// 4 region to store index idx data.
	// 1 region to store index idx2 data.
	c.Assert(len(rows), Equals, 9)
	// Check the region start key.
	c.Assert(rows[0][1], Equals, fmt.Sprintf("t_%d_r", tbl.Meta().ID))
	c.Assert(rows[1][1], Equals, fmt.Sprintf("t_%d_r_-5000", tbl.Meta().ID))
	c.Assert(rows[2][1], Equals, fmt.Sprintf("t_%d_r_0", tbl.Meta().ID))
	c.Assert(rows[3][1], Equals, fmt.Sprintf("t_%d_r_5000", tbl.Meta().ID))
	c.Assert(rows[4][1], Matches, fmt.Sprintf("t_%d_", tbl.Meta().ID))
	c.Assert(rows[5][1], Matches, fmt.Sprintf("t_%d_i_1_.*", tbl.Meta().ID))
	c.Assert(rows[6][1], Matches, fmt.Sprintf("t_%d_i_1_.*", tbl.Meta().ID))
	c.Assert(rows[7][2], Equals, fmt.Sprintf("t_%d_i_2_", tbl.Meta().ID))
	c.Assert(rows[8][2], Equals, fmt.Sprintf("t_%d_r", tbl.Meta().ID))

	// Test unsigned primary key and wait scatter finish.
	tk.MustExec("drop table if exists t_regions")
	atomic.StoreUint32(&ddl.EnableSplitTableRegion, 1)
	tk.MustExec("create table t_regions (a int unsigned key, b int, index idx(b))")

	// Test show table regions.
	tk.MustExec(`set @@session.tidb_wait_split_region_finish=1;`)
	tk.MustQuery(`split table t_regions by (2500),(5000),(7500);`).Check(testkit.Rows("3 1"))
	re = tk.MustQuery("show table t_regions regions")
	rows = re.Rows()
	// Table t_regions should have 4 regions now.
	c.Assert(len(rows), Equals, 4)
	tbl = testGetTableByName(c, tk.Se, "test", "t_regions")
	// Check the region start key.
	c.Assert(rows[0][1], Matches, "t_.*")
	c.Assert(rows[1][1], Equals, fmt.Sprintf("t_%d_r_2500", tbl.Meta().ID))
	c.Assert(rows[2][1], Equals, fmt.Sprintf("t_%d_r_5000", tbl.Meta().ID))
	c.Assert(rows[3][1], Equals, fmt.Sprintf("t_%d_r_7500", tbl.Meta().ID))

	// Test show table index regions.
	tk.MustQuery(`split table t_regions index idx by (250),(500),(750);`).Check(testkit.Rows("4 1"))
	re = tk.MustQuery("show table t_regions index idx regions")
	rows = re.Rows()
	// The index `idx` of table t_regions should have 4 regions now.
	c.Assert(len(rows), Equals, 4)
	// Check the region start key.
	c.Assert(rows[0][1], Equals, fmt.Sprintf("t_%d_", tbl.Meta().ID))
	c.Assert(rows[1][1], Matches, fmt.Sprintf("t_%d_i_1_.*", tbl.Meta().ID))
	c.Assert(rows[2][1], Matches, fmt.Sprintf("t_%d_i_1_.*", tbl.Meta().ID))
	c.Assert(rows[3][1], Matches, fmt.Sprintf("t_%d_i_1_.*", tbl.Meta().ID))

	// Test show table regions for partition table when disable split region when create table.
	atomic.StoreUint32(&ddl.EnableSplitTableRegion, 0)
	tk.MustExec("drop table if exists partition_t;")
	tk.MustExec("set @@session.tidb_enable_table_partition = '1';")
	tk.MustExec("create table partition_t (a int, b int,index(a)) partition by hash (a) partitions 3")
	re = tk.MustQuery("show table partition_t regions")
	rows = re.Rows()
	c.Assert(len(rows), Equals, 1)
	c.Assert(rows[0][1], Matches, "t_.*")

	// Test show table regions for partition table when enable split region when create table.
	atomic.StoreUint32(&ddl.EnableSplitTableRegion, 1)
	tk.MustExec("set @@global.tidb_scatter_region=1;")
	tk.MustExec("drop table if exists partition_t;")
	tk.MustExec("create table partition_t (a int, b int,index(a)) partition by hash (a) partitions 3")
	re = tk.MustQuery("show table partition_t regions")
	rows = re.Rows()
	c.Assert(len(rows), Equals, 3)
	tbl = testGetTableByName(c, tk.Se, "test", "partition_t")
	partitionDef := tbl.Meta().GetPartitionInfo().Definitions
	c.Assert(rows[0][1], Matches, fmt.Sprintf("t_%d_.*", partitionDef[0].ID))
	c.Assert(rows[1][1], Matches, fmt.Sprintf("t_%d_.*", partitionDef[1].ID))
	c.Assert(rows[2][1], Matches, fmt.Sprintf("t_%d_.*", partitionDef[2].ID))

	// Test split partition region when add new partition.
	tk.MustExec("drop table if exists partition_t;")
	tk.MustExec(`create table partition_t (a int, b int,index(a)) PARTITION BY RANGE (a) (
		PARTITION p0 VALUES LESS THAN (10),
		PARTITION p1 VALUES LESS THAN (20),
		PARTITION p2 VALUES LESS THAN (30));`)
	tk.MustExec(`alter table partition_t add partition ( partition p3 values less than (40), partition p4 values less than (50) );`)
	re = tk.MustQuery("show table partition_t regions")
	rows = re.Rows()
	c.Assert(len(rows), Equals, 5)
	tbl = testGetTableByName(c, tk.Se, "test", "partition_t")
	partitionDef = tbl.Meta().GetPartitionInfo().Definitions
	c.Assert(rows[0][1], Matches, fmt.Sprintf("t_%d_.*", partitionDef[0].ID))
	c.Assert(rows[1][1], Matches, fmt.Sprintf("t_%d_.*", partitionDef[1].ID))
	c.Assert(rows[2][1], Matches, fmt.Sprintf("t_%d_.*", partitionDef[2].ID))
	c.Assert(rows[3][1], Matches, fmt.Sprintf("t_%d_.*", partitionDef[3].ID))
	c.Assert(rows[4][1], Matches, fmt.Sprintf("t_%d_.*", partitionDef[4].ID))

	// Test pre-split table region when create table.
	tk.MustExec("drop table if exists t_pre")
	tk.MustExec("create table t_pre (a int, b int) shard_row_id_bits = 2 pre_split_regions=2;")
	re = tk.MustQuery("show table t_pre regions")
	rows = re.Rows()
	// Table t_regions should have 4 regions now.
	c.Assert(len(rows), Equals, 4)
	tbl = testGetTableByName(c, tk.Se, "test", "t_pre")
	c.Assert(rows[1][1], Equals, fmt.Sprintf("t_%d_r_2305843009213693952", tbl.Meta().ID))
	c.Assert(rows[2][1], Equals, fmt.Sprintf("t_%d_r_4611686018427387904", tbl.Meta().ID))
	c.Assert(rows[3][1], Equals, fmt.Sprintf("t_%d_r_6917529027641081856", tbl.Meta().ID))

	// Test pre-split table region when create table.
	tk.MustExec("drop table if exists pt_pre")
	tk.MustExec("create table pt_pre (a int, b int) shard_row_id_bits = 2 pre_split_regions=2 partition by hash(a) partitions 3;")
	re = tk.MustQuery("show table pt_pre regions")
	rows = re.Rows()
	// Table t_regions should have 4 regions now.
	c.Assert(len(rows), Equals, 12)
	tbl = testGetTableByName(c, tk.Se, "test", "pt_pre")
	pi := tbl.Meta().GetPartitionInfo().Definitions
	c.Assert(len(pi), Equals, 3)
	for i, p := range pi {
		c.Assert(rows[1+4*i][1], Equals, fmt.Sprintf("t_%d_r_2305843009213693952", p.ID))
		c.Assert(rows[2+4*i][1], Equals, fmt.Sprintf("t_%d_r_4611686018427387904", p.ID))
		c.Assert(rows[3+4*i][1], Equals, fmt.Sprintf("t_%d_r_6917529027641081856", p.ID))
	}

	defer atomic.StoreUint32(&ddl.EnableSplitTableRegion, 0)

	// Test split partition table.
	tk.MustExec("drop table if exists t")
	tk.MustExec("create table t (a int,b int) partition by hash(a) partitions 5;")
	tk.MustQuery("split table t between (0) and (4000000) regions 4;").Check(testkit.Rows("15 1"))
	re = tk.MustQuery("show table t regions")
	rows = re.Rows()
	c.Assert(len(rows), Equals, 20)
	tbl = testGetTableByName(c, tk.Se, "test", "t")
	c.Assert(len(tbl.Meta().GetPartitionInfo().Definitions), Equals, 5)
	for i, p := range tbl.Meta().GetPartitionInfo().Definitions {
		c.Assert(rows[i*4+0][1], Equals, fmt.Sprintf("t_%d_", p.ID))
		c.Assert(rows[i*4+1][1], Equals, fmt.Sprintf("t_%d_r_1000000", p.ID))
		c.Assert(rows[i*4+2][1], Equals, fmt.Sprintf("t_%d_r_2000000", p.ID))
		c.Assert(rows[i*4+3][1], Equals, fmt.Sprintf("t_%d_r_3000000", p.ID))
	}

	// Test split region for partition table with specified partition.
	tk.MustQuery("split table t partition (p4) between (1000000) and (2000000) regions 5;").Check(testkit.Rows("4 1"))
	re = tk.MustQuery("show table t regions")
	rows = re.Rows()
	c.Assert(len(rows), Equals, 24)
	tbl = testGetTableByName(c, tk.Se, "test", "t")
	c.Assert(len(tbl.Meta().GetPartitionInfo().Definitions), Equals, 5)
	for i := 0; i < 4; i++ {
		p := tbl.Meta().GetPartitionInfo().Definitions[i]
		c.Assert(rows[i*4+0][1], Equals, fmt.Sprintf("t_%d_", p.ID))
		c.Assert(rows[i*4+1][1], Equals, fmt.Sprintf("t_%d_r_1000000", p.ID))
		c.Assert(rows[i*4+2][1], Equals, fmt.Sprintf("t_%d_r_2000000", p.ID))
		c.Assert(rows[i*4+3][1], Equals, fmt.Sprintf("t_%d_r_3000000", p.ID))
	}
	for i := 4; i < 5; i++ {
		p := tbl.Meta().GetPartitionInfo().Definitions[i]
		c.Assert(rows[i*4+0][1], Equals, fmt.Sprintf("t_%d_", p.ID))
		c.Assert(rows[i*4+1][1], Equals, fmt.Sprintf("t_%d_r_1000000", p.ID))
		c.Assert(rows[i*4+2][1], Equals, fmt.Sprintf("t_%d_r_1200000", p.ID))
		c.Assert(rows[i*4+3][1], Equals, fmt.Sprintf("t_%d_r_1400000", p.ID))
		c.Assert(rows[i*4+4][1], Equals, fmt.Sprintf("t_%d_r_1600000", p.ID))
		c.Assert(rows[i*4+5][1], Equals, fmt.Sprintf("t_%d_r_1800000", p.ID))
		c.Assert(rows[i*4+6][1], Equals, fmt.Sprintf("t_%d_r_2000000", p.ID))
		c.Assert(rows[i*4+7][1], Equals, fmt.Sprintf("t_%d_r_3000000", p.ID))
	}

	// Test for show table partition regions.
	for i := 0; i < 4; i++ {
		re = tk.MustQuery(fmt.Sprintf("show table t partition (p%v) regions", i))
		rows = re.Rows()
		c.Assert(len(rows), Equals, 4)
		p := tbl.Meta().GetPartitionInfo().Definitions[i]
		c.Assert(rows[0][1], Equals, fmt.Sprintf("t_%d_", p.ID))
		c.Assert(rows[1][1], Equals, fmt.Sprintf("t_%d_r_1000000", p.ID))
		c.Assert(rows[2][1], Equals, fmt.Sprintf("t_%d_r_2000000", p.ID))
		c.Assert(rows[3][1], Equals, fmt.Sprintf("t_%d_r_3000000", p.ID))
	}
	re = tk.MustQuery("show table t partition (p0, p4) regions")
	rows = re.Rows()
	c.Assert(len(rows), Equals, 12)
	p := tbl.Meta().GetPartitionInfo().Definitions[0]
	c.Assert(rows[0][1], Equals, fmt.Sprintf("t_%d_", p.ID))
	c.Assert(rows[1][1], Equals, fmt.Sprintf("t_%d_r_1000000", p.ID))
	c.Assert(rows[2][1], Equals, fmt.Sprintf("t_%d_r_2000000", p.ID))
	c.Assert(rows[3][1], Equals, fmt.Sprintf("t_%d_r_3000000", p.ID))
	p = tbl.Meta().GetPartitionInfo().Definitions[4]
	c.Assert(rows[4][1], Equals, fmt.Sprintf("t_%d_", p.ID))
	c.Assert(rows[5][1], Equals, fmt.Sprintf("t_%d_r_1000000", p.ID))
	c.Assert(rows[6][1], Equals, fmt.Sprintf("t_%d_r_1200000", p.ID))
	c.Assert(rows[7][1], Equals, fmt.Sprintf("t_%d_r_1400000", p.ID))
	c.Assert(rows[8][1], Equals, fmt.Sprintf("t_%d_r_1600000", p.ID))
	c.Assert(rows[9][1], Equals, fmt.Sprintf("t_%d_r_1800000", p.ID))
	c.Assert(rows[10][1], Equals, fmt.Sprintf("t_%d_r_2000000", p.ID))
	c.Assert(rows[11][1], Equals, fmt.Sprintf("t_%d_r_3000000", p.ID))
	// Test for duplicate partition names.
	re = tk.MustQuery("show table t partition (p0, p0, p0) regions")
	rows = re.Rows()
	c.Assert(len(rows), Equals, 4)
	p = tbl.Meta().GetPartitionInfo().Definitions[0]
	c.Assert(rows[0][1], Equals, fmt.Sprintf("t_%d_", p.ID))
	c.Assert(rows[1][1], Equals, fmt.Sprintf("t_%d_r_1000000", p.ID))
	c.Assert(rows[2][1], Equals, fmt.Sprintf("t_%d_r_2000000", p.ID))
	c.Assert(rows[3][1], Equals, fmt.Sprintf("t_%d_r_3000000", p.ID))

	// Test split partition table index.
	tk.MustExec("drop table if exists t")
	tk.MustExec("create table t (a int,b int,index idx(a)) partition by hash(a) partitions 5;")
	tk.MustQuery("split table t between (0) and (4000000) regions 4;").Check(testkit.Rows("20 1"))
	tk.MustQuery("split table t index idx between (0) and (4000000) regions 4;").Check(testkit.Rows("20 1"))
	re = tk.MustQuery("show table t regions")
	rows = re.Rows()
	c.Assert(len(rows), Equals, 40)
	tbl = testGetTableByName(c, tk.Se, "test", "t")
	c.Assert(len(tbl.Meta().GetPartitionInfo().Definitions), Equals, 5)
	for i := 0; i < 5; i++ {
		p := tbl.Meta().GetPartitionInfo().Definitions[i]
		c.Assert(rows[i*8+0][1], Equals, fmt.Sprintf("t_%d_r", p.ID))
		c.Assert(rows[i*8+1][1], Equals, fmt.Sprintf("t_%d_r_1000000", p.ID))
		c.Assert(rows[i*8+2][1], Equals, fmt.Sprintf("t_%d_r_2000000", p.ID))
		c.Assert(rows[i*8+3][1], Equals, fmt.Sprintf("t_%d_r_3000000", p.ID))
		c.Assert(rows[i*8+4][1], Equals, fmt.Sprintf("t_%d_", p.ID))
		c.Assert(rows[i*8+5][1], Matches, fmt.Sprintf("t_%d_i_1_.*", p.ID))
		c.Assert(rows[i*8+6][1], Matches, fmt.Sprintf("t_%d_i_1_.*", p.ID))
		c.Assert(rows[i*8+7][1], Matches, fmt.Sprintf("t_%d_i_1_.*", p.ID))
	}

	// Test split index region for partition table with specified partition.
	tk.MustQuery("split table t partition (p4) index idx between (0) and (1000000) regions 5;").Check(testkit.Rows("4 1"))
	re = tk.MustQuery("show table t regions")
	rows = re.Rows()
	c.Assert(len(rows), Equals, 44)
	tbl = testGetTableByName(c, tk.Se, "test", "t")
	c.Assert(len(tbl.Meta().GetPartitionInfo().Definitions), Equals, 5)
	for i := 0; i < 4; i++ {
		p := tbl.Meta().GetPartitionInfo().Definitions[i]
		c.Assert(rows[i*8+0][1], Equals, fmt.Sprintf("t_%d_r", p.ID))
		c.Assert(rows[i*8+1][1], Equals, fmt.Sprintf("t_%d_r_1000000", p.ID))
		c.Assert(rows[i*8+2][1], Equals, fmt.Sprintf("t_%d_r_2000000", p.ID))
		c.Assert(rows[i*8+3][1], Equals, fmt.Sprintf("t_%d_r_3000000", p.ID))
		c.Assert(rows[i*8+4][1], Equals, fmt.Sprintf("t_%d_", p.ID))
		c.Assert(rows[i*8+5][1], Matches, fmt.Sprintf("t_%d_i_1_.*", p.ID))
		c.Assert(rows[i*8+6][1], Matches, fmt.Sprintf("t_%d_i_1_.*", p.ID))
		c.Assert(rows[i*8+7][1], Matches, fmt.Sprintf("t_%d_i_1_.*", p.ID))
	}
	for i := 4; i < 5; i++ {
		p := tbl.Meta().GetPartitionInfo().Definitions[i]
		c.Assert(rows[i*8+0][1], Equals, fmt.Sprintf("t_%d_r", p.ID))
		c.Assert(rows[i*8+1][1], Equals, fmt.Sprintf("t_%d_r_1000000", p.ID))
		c.Assert(rows[i*8+2][1], Equals, fmt.Sprintf("t_%d_r_2000000", p.ID))
		c.Assert(rows[i*8+3][1], Equals, fmt.Sprintf("t_%d_r_3000000", p.ID))
		c.Assert(rows[i*8+4][1], Equals, fmt.Sprintf("t_%d_", p.ID))
		c.Assert(rows[i*8+5][1], Matches, fmt.Sprintf("t_%d_i_1_.*", p.ID))
		c.Assert(rows[i*8+6][1], Matches, fmt.Sprintf("t_%d_i_1_.*", p.ID))
		c.Assert(rows[i*8+7][1], Matches, fmt.Sprintf("t_%d_i_1_.*", p.ID))
		c.Assert(rows[i*8+8][1], Matches, fmt.Sprintf("t_%d_i_1_.*", p.ID))
		c.Assert(rows[i*8+9][1], Matches, fmt.Sprintf("t_%d_i_1_.*", p.ID))
		c.Assert(rows[i*8+10][1], Matches, fmt.Sprintf("t_%d_i_1_.*", p.ID))
		c.Assert(rows[i*8+11][1], Matches, fmt.Sprintf("t_%d_i_1_.*", p.ID))
	}

	// Test show table partition region on unknown-partition.
	err = tk.QueryToErr("show table t partition (p_unknown) index idx regions")
	c.Assert(terror.ErrorEqual(err, table.ErrUnknownPartition), IsTrue)

	// Test show table partition index.
	for i := 0; i < 4; i++ {
		re = tk.MustQuery(fmt.Sprintf("show table t partition (p%v) index idx regions", i))
		rows = re.Rows()
		c.Assert(len(rows), Equals, 4)
		p := tbl.Meta().GetPartitionInfo().Definitions[i]
		c.Assert(rows[0][1], Equals, fmt.Sprintf("t_%d_", p.ID))
		c.Assert(rows[1][1], Matches, fmt.Sprintf("t_%d_i_1_.*", p.ID))
		c.Assert(rows[2][1], Matches, fmt.Sprintf("t_%d_i_1_.*", p.ID))
		c.Assert(rows[3][1], Matches, fmt.Sprintf("t_%d_i_1_.*", p.ID))
	}
	re = tk.MustQuery("show table t partition (p3,p4) index idx regions")
	rows = re.Rows()
	c.Assert(len(rows), Equals, 12)
	p = tbl.Meta().GetPartitionInfo().Definitions[3]
	c.Assert(rows[0][1], Equals, fmt.Sprintf("t_%d_", p.ID))
	c.Assert(rows[1][1], Matches, fmt.Sprintf("t_%d_i_1_.*", p.ID))
	c.Assert(rows[2][1], Matches, fmt.Sprintf("t_%d_i_1_.*", p.ID))
	c.Assert(rows[3][1], Matches, fmt.Sprintf("t_%d_i_1_.*", p.ID))
	p = tbl.Meta().GetPartitionInfo().Definitions[4]
	c.Assert(rows[4][1], Equals, fmt.Sprintf("t_%d_", p.ID))
	c.Assert(rows[5][1], Matches, fmt.Sprintf("t_%d_i_1_.*", p.ID))
	c.Assert(rows[6][1], Matches, fmt.Sprintf("t_%d_i_1_.*", p.ID))
	c.Assert(rows[7][1], Matches, fmt.Sprintf("t_%d_i_1_.*", p.ID))
	c.Assert(rows[8][1], Matches, fmt.Sprintf("t_%d_i_1_.*", p.ID))
	c.Assert(rows[9][1], Matches, fmt.Sprintf("t_%d_i_1_.*", p.ID))
	c.Assert(rows[10][1], Matches, fmt.Sprintf("t_%d_i_1_.*", p.ID))
	c.Assert(rows[11][1], Matches, fmt.Sprintf("t_%d_i_1_.*", p.ID))

	// Test split for the second index.
	tk.MustExec("drop table if exists t")
	tk.MustExec("create table t (a int,b int,index idx(a), index idx2(b))")
	tk.MustQuery("split table t index idx2 between (0) and (4000000) regions 2;").Check(testkit.Rows("3 1"))
	re = tk.MustQuery("show table t regions")
	rows = re.Rows()
	c.Assert(len(rows), Equals, 4)
	tbl = testGetTableByName(c, tk.Se, "test", "t")
	c.Assert(rows[0][1], Equals, fmt.Sprintf("t_%d_i_3_", tbl.Meta().ID))
	c.Assert(rows[1][1], Equals, fmt.Sprintf("t_%d_", tbl.Meta().ID))
	c.Assert(rows[2][1], Matches, fmt.Sprintf("t_%d_i_2_.*", tbl.Meta().ID))
	c.Assert(rows[3][1], Matches, fmt.Sprintf("t_%d_i_2_.*", tbl.Meta().ID))

	// Test show table partition region on non-partition table.
	err = tk.QueryToErr("show table t partition (p3,p4) index idx regions")
	c.Assert(terror.ErrorEqual(err, plannercore.ErrPartitionClauseOnNonpartitioned), IsTrue)
}

func testGetTableByName(c *C, ctx sessionctx.Context, db, table string) table.Table {
	dom := domain.GetDomain(ctx)
	// Make sure the table schema is the new schema.
	err := dom.Reload()
	c.Assert(err, IsNil)
	tbl, err := dom.InfoSchema().TableByName(model.NewCIStr(db), model.NewCIStr(table))
	c.Assert(err, IsNil)
	return tbl
}

func (s *testSuiteP2) TestIssue10435(c *C) {
	tk := testkit.NewTestKit(c, s.store)
	tk.MustExec("use test")
	tk.MustExec("drop table if exists t1")
	tk.MustExec("create table t1(i int, j int, k int)")
	tk.MustExec("insert into t1 VALUES (1,1,1),(2,2,2),(3,3,3),(4,4,4)")
	tk.MustExec("INSERT INTO t1 SELECT 10*i,j,5*j FROM t1 UNION SELECT 20*i,j,5*j FROM t1 UNION SELECT 30*i,j,5*j FROM t1")

	tk.MustExec("set @@session.tidb_enable_window_function=1")
	tk.MustQuery("SELECT SUM(i) OVER W FROM t1 WINDOW w AS (PARTITION BY j ORDER BY i) ORDER BY 1+SUM(i) OVER w").Check(
		testkit.Rows("1", "2", "3", "4", "11", "22", "31", "33", "44", "61", "62", "93", "122", "124", "183", "244"),
	)
}

func (s *testSuiteP2) TestUnsignedFeedback(c *C) {
	tk := testkit.NewTestKit(c, s.store)
	oriProbability := statistics.FeedbackProbability.Load()
	statistics.FeedbackProbability.Store(1.0)
	defer func() { statistics.FeedbackProbability.Store(oriProbability) }()
	tk.MustExec("use test")
	tk.MustExec("drop table if exists t")
	tk.MustExec("create table t(a bigint unsigned, b int, primary key(a))")
	tk.MustExec("insert into t values (1,1),(2,2)")
	tk.MustExec("analyze table t")
	tk.MustQuery("select count(distinct b) from t").Check(testkit.Rows("2"))
	result := tk.MustQuery("explain analyze select count(distinct b) from t")
	c.Assert(result.Rows()[2][4], Equals, "table:t")
	c.Assert(result.Rows()[2][6], Equals, "range:[0,+inf], keep order:false")
}

func (s *testSuite) TestOOMPanicAction(c *C) {
	tk := testkit.NewTestKit(c, s.store)
	tk.MustExec("use test")
	tk.MustExec("drop table if exists t")
	tk.MustExec("create table t (a int primary key, b double);")
	tk.MustExec("insert into t values (1,1)")
	sm := &mockSessionManager1{
		PS: make([]*util.ProcessInfo, 0),
	}
	tk.Se.SetSessionManager(sm)
	s.domain.ExpensiveQueryHandle().SetSessionManager(sm)
	defer config.RestoreFunc()()
	config.UpdateGlobal(func(conf *config.Config) {
		conf.OOMAction = config.OOMActionCancel
	})
	tk.MustExec("set @@tidb_mem_quota_query=1;")
	err := tk.QueryToErr("select sum(b) from t group by a;")
	c.Assert(err, NotNil)
	c.Assert(err.Error(), Matches, "Out Of Memory Quota!.*")

	// Test insert from select oom panic.
	tk.MustExec("drop table if exists t,t1")
	tk.MustExec("create table t (a bigint);")
	tk.MustExec("create table t1 (a bigint);")
	tk.MustExec("set @@tidb_mem_quota_query=200;")
	_, err = tk.Exec("insert into t1 values (1),(2),(3),(4),(5);")
	c.Assert(err.Error(), Matches, "Out Of Memory Quota!.*")
	_, err = tk.Exec("replace into t1 values (1),(2),(3),(4),(5);")
	c.Assert(err.Error(), Matches, "Out Of Memory Quota!.*")
	tk.MustExec("set @@tidb_mem_quota_query=10000")
	tk.MustExec("insert into t1 values (1),(2),(3),(4),(5);")
	tk.MustExec("set @@tidb_mem_quota_query=10;")
	_, err = tk.Exec("insert into t select a from t1 order by a desc;")
	c.Assert(err.Error(), Matches, "Out Of Memory Quota!.*")
	_, err = tk.Exec("replace into t select a from t1 order by a desc;")
	c.Assert(err.Error(), Matches, "Out Of Memory Quota!.*")

	tk.MustExec("set @@tidb_mem_quota_query=10000")
	tk.MustExec("insert into t values (1),(2),(3),(4),(5);")
	// Set the memory quota to 244 to make this SQL panic during the DeleteExec
	// instead of the TableReaderExec.
	tk.MustExec("set @@tidb_mem_quota_query=244;")
	_, err = tk.Exec("delete from t")
	c.Assert(err.Error(), Matches, "Out Of Memory Quota!.*")

	tk.MustExec("set @@tidb_mem_quota_query=10000;")
	tk.MustExec("delete from t1")
	tk.MustExec("insert into t1 values(1)")
	tk.MustExec("insert into t values (1),(2),(3),(4),(5);")
	tk.MustExec("set @@tidb_mem_quota_query=244;")
	_, err = tk.Exec("delete t, t1 from t join t1 on t.a = t1.a")

	tk.MustExec("set @@tidb_mem_quota_query=100000;")
	tk.MustExec("truncate table t")
	tk.MustExec("insert into t values(1),(2),(3)")
	// set the memory to quota to make the SQL panic during UpdateExec instead
	// of TableReader.
	tk.MustExec("set @@tidb_mem_quota_query=244;")
	_, err = tk.Exec("update t set a = 4")
	c.Assert(err.Error(), Matches, "Out Of Memory Quota!.*")
}

type testRecoverTable struct {
	store   kv.Storage
	dom     *domain.Domain
	cluster cluster.Cluster
	cli     *regionProperityClient
}

func (s *testRecoverTable) SetUpSuite(c *C) {
	cli := &regionProperityClient{}
	hijackClient := func(c tikv.Client) tikv.Client {
		cli.Client = c
		return cli
	}
	s.cli = cli

	var err error
	s.store, err = mockstore.NewMockStore(
		mockstore.WithClientHijacker(hijackClient),
		mockstore.WithClusterInspector(func(c cluster.Cluster) {
			mockstore.BootstrapWithSingleStore(c)
			s.cluster = c
		}),
	)
	c.Assert(err, IsNil)
	s.dom, err = session.BootstrapSession(s.store)
	c.Assert(err, IsNil)
}

func (s *testRecoverTable) TearDownSuite(c *C) {
	s.store.Close()
	s.dom.Close()
}

func (s *testRecoverTable) TestRecoverTable(c *C) {
	c.Assert(failpoint.Enable("github.com/pingcap/tidb/meta/autoid/mockAutoIDChange", `return(true)`), IsNil)
	defer func() {
		failpoint.Disable("github.com/pingcap/tidb/meta/autoid/mockAutoIDChange")
	}()
	tk := testkit.NewTestKit(c, s.store)
	tk.MustExec("create database if not exists test_recover")
	tk.MustExec("use test_recover")
	tk.MustExec("drop table if exists t_recover")
	tk.MustExec("create table t_recover (a int);")
	defer func(originGC bool) {
		if originGC {
			ddl.EmulatorGCEnable()
		} else {
			ddl.EmulatorGCDisable()
		}
	}(ddl.IsEmulatorGCEnable())

	// disable emulator GC.
	// Otherwise emulator GC will delete table record as soon as possible after execute drop table ddl.
	ddl.EmulatorGCDisable()
	gcTimeFormat := "20060102-15:04:05 -0700 MST"
	timeBeforeDrop := time.Now().Add(0 - 48*60*60*time.Second).Format(gcTimeFormat)
	timeAfterDrop := time.Now().Add(48 * 60 * 60 * time.Second).Format(gcTimeFormat)
	safePointSQL := `INSERT HIGH_PRIORITY INTO mysql.tidb VALUES ('tikv_gc_safe_point', '%[1]s', '')
			       ON DUPLICATE KEY
			       UPDATE variable_value = '%[1]s'`
	// clear GC variables first.
	tk.MustExec("delete from mysql.tidb where variable_name in ( 'tikv_gc_safe_point','tikv_gc_enable' )")

	tk.MustExec("insert into t_recover values (1),(2),(3)")
	tk.MustExec("drop table t_recover")

	// if GC safe point is not exists in mysql.tidb
	_, err := tk.Exec("recover table t_recover")
	c.Assert(err, NotNil)
	c.Assert(err.Error(), Equals, "can not get 'tikv_gc_safe_point'")
	// set GC safe point
	tk.MustExec(fmt.Sprintf(safePointSQL, timeBeforeDrop))

	// if GC enable is not exists in mysql.tidb
	_, err = tk.Exec("recover table t_recover")
	c.Assert(err, NotNil)
	c.Assert(err.Error(), Equals, "[ddl:-1]can not get 'tikv_gc_enable'")

	err = gcutil.EnableGC(tk.Se)
	c.Assert(err, IsNil)

	// recover job is before GC safe point
	tk.MustExec(fmt.Sprintf(safePointSQL, timeAfterDrop))
	_, err = tk.Exec("recover table t_recover")
	c.Assert(err, NotNil)
	c.Assert(strings.Contains(err.Error(), "Can't find dropped/truncated table 't_recover' in GC safe point"), Equals, true)

	// set GC safe point
	tk.MustExec(fmt.Sprintf(safePointSQL, timeBeforeDrop))
	// if there is a new table with the same name, should return failed.
	tk.MustExec("create table t_recover (a int);")
	_, err = tk.Exec("recover table t_recover")
	c.Assert(err.Error(), Equals, infoschema.ErrTableExists.GenWithStackByArgs("t_recover").Error())

	// drop the new table with the same name, then recover table.
	tk.MustExec("rename table t_recover to t_recover2")

	// do recover table.
	tk.MustExec("recover table t_recover")

	// check recover table meta and data record.
	tk.MustQuery("select * from t_recover;").Check(testkit.Rows("1", "2", "3"))
	// check recover table autoID.
	tk.MustExec("insert into t_recover values (4),(5),(6)")
	tk.MustQuery("select * from t_recover;").Check(testkit.Rows("1", "2", "3", "4", "5", "6"))
	// check rebase auto id.
	tk.MustQuery("select a,_tidb_rowid from t_recover;").Check(testkit.Rows("1 1", "2 2", "3 3", "4 5001", "5 5002", "6 5003"))

	// recover table by none exits job.
	_, err = tk.Exec(fmt.Sprintf("recover table by job %d", 10000000))
	c.Assert(err, NotNil)

	// Disable GC by manual first, then after recover table, the GC enable status should also be disabled.
	err = gcutil.DisableGC(tk.Se)
	c.Assert(err, IsNil)

	tk.MustExec("delete from t_recover where a > 1")
	tk.MustExec("drop table t_recover")

	tk.MustExec("recover table t_recover")

	// check recover table meta and data record.
	tk.MustQuery("select * from t_recover;").Check(testkit.Rows("1"))
	// check recover table autoID.
	tk.MustExec("insert into t_recover values (7),(8),(9)")
	tk.MustQuery("select * from t_recover;").Check(testkit.Rows("1", "7", "8", "9"))

	// Recover truncate table.
	tk.MustExec("truncate table t_recover")
	tk.MustExec("rename table t_recover to t_recover_new")
	tk.MustExec("recover table t_recover")
	tk.MustExec("insert into t_recover values (10)")
	tk.MustQuery("select * from t_recover;").Check(testkit.Rows("1", "7", "8", "9", "10"))

	// Test for recover one table multiple time.
	tk.MustExec("drop table t_recover")
	tk.MustExec("flashback table t_recover to t_recover_tmp")
	_, err = tk.Exec(fmt.Sprintf("recover table t_recover"))
	c.Assert(infoschema.ErrTableExists.Equal(err), IsTrue)

	gcEnable, err := gcutil.CheckGCEnable(tk.Se)
	c.Assert(err, IsNil)
	c.Assert(gcEnable, Equals, false)
}

func (s *testRecoverTable) TestFlashbackTable(c *C) {
	c.Assert(failpoint.Enable("github.com/pingcap/tidb/meta/autoid/mockAutoIDChange", `return(true)`), IsNil)
	defer func() {
		c.Assert(failpoint.Disable("github.com/pingcap/tidb/meta/autoid/mockAutoIDChange"), IsNil)
	}()
	tk := testkit.NewTestKit(c, s.store)
	tk.MustExec("create database if not exists test_flashback")
	tk.MustExec("use test_flashback")
	tk.MustExec("drop table if exists t_flashback")
	tk.MustExec("create table t_flashback (a int);")
	defer func(originGC bool) {
		if originGC {
			ddl.EmulatorGCEnable()
		} else {
			ddl.EmulatorGCDisable()
		}
	}(ddl.IsEmulatorGCEnable())

	// Disable emulator GC.
	// Otherwise emulator GC will delete table record as soon as possible after execute drop table ddl.
	ddl.EmulatorGCDisable()
	gcTimeFormat := "20060102-15:04:05 -0700 MST"
	timeBeforeDrop := time.Now().Add(0 - 48*60*60*time.Second).Format(gcTimeFormat)
	safePointSQL := `INSERT HIGH_PRIORITY INTO mysql.tidb VALUES ('tikv_gc_safe_point', '%[1]s', '')
			       ON DUPLICATE KEY
			       UPDATE variable_value = '%[1]s'`
	// Clear GC variables first.
	tk.MustExec("delete from mysql.tidb where variable_name in ( 'tikv_gc_safe_point','tikv_gc_enable' )")
	// Set GC safe point
	tk.MustExec(fmt.Sprintf(safePointSQL, timeBeforeDrop))
	// Set GC enable.
	err := gcutil.EnableGC(tk.Se)
	c.Assert(err, IsNil)

	tk.MustExec("insert into t_flashback values (1),(2),(3)")
	tk.MustExec("drop table t_flashback")

	// Test flash table with not_exist_table_name name.
	_, err = tk.Exec("flashback table t_not_exists")
	c.Assert(err.Error(), Equals, "Can't find dropped/truncated table: t_not_exists in DDL history jobs")

	// Test flashback table failed by there is already a new table with the same name.
	// If there is a new table with the same name, should return failed.
	tk.MustExec("create table t_flashback (a int);")
	_, err = tk.Exec("flashback table t_flashback")
	c.Assert(err.Error(), Equals, infoschema.ErrTableExists.GenWithStackByArgs("t_flashback").Error())

	// Drop the new table with the same name, then flashback table.
	tk.MustExec("rename table t_flashback to t_flashback_tmp")

	// Test for flashback table.
	tk.MustExec("flashback table t_flashback")
	// Check flashback table meta and data record.
	tk.MustQuery("select * from t_flashback;").Check(testkit.Rows("1", "2", "3"))
	// Check flashback table autoID.
	tk.MustExec("insert into t_flashback values (4),(5),(6)")
	tk.MustQuery("select * from t_flashback;").Check(testkit.Rows("1", "2", "3", "4", "5", "6"))
	// Check rebase auto id.
	tk.MustQuery("select a,_tidb_rowid from t_flashback;").Check(testkit.Rows("1 1", "2 2", "3 3", "4 5001", "5 5002", "6 5003"))

	// Test for flashback to new table.
	tk.MustExec("drop table t_flashback")
	tk.MustExec("create table t_flashback (a int);")
	tk.MustExec("flashback table t_flashback to t_flashback2")
	// Check flashback table meta and data record.
	tk.MustQuery("select * from t_flashback2;").Check(testkit.Rows("1", "2", "3", "4", "5", "6"))
	// Check flashback table autoID.
	tk.MustExec("insert into t_flashback2 values (7),(8),(9)")
	tk.MustQuery("select * from t_flashback2;").Check(testkit.Rows("1", "2", "3", "4", "5", "6", "7", "8", "9"))
	// Check rebase auto id.
	tk.MustQuery("select a,_tidb_rowid from t_flashback2;").Check(testkit.Rows("1 1", "2 2", "3 3", "4 5001", "5 5002", "6 5003", "7 10001", "8 10002", "9 10003"))

	// Test for flashback one table multiple time.
	_, err = tk.Exec(fmt.Sprintf("flashback table t_flashback to t_flashback4"))
	c.Assert(infoschema.ErrTableExists.Equal(err), IsTrue)

	// Test for flashback truncated table to new table.
	tk.MustExec("truncate table t_flashback2")
	tk.MustExec("flashback table t_flashback2 to t_flashback3")
	// Check flashback table meta and data record.
	tk.MustQuery("select * from t_flashback3;").Check(testkit.Rows("1", "2", "3", "4", "5", "6", "7", "8", "9"))
	// Check flashback table autoID.
	tk.MustExec("insert into t_flashback3 values (10),(11)")
	tk.MustQuery("select * from t_flashback3;").Check(testkit.Rows("1", "2", "3", "4", "5", "6", "7", "8", "9", "10", "11"))
	// Check rebase auto id.
	tk.MustQuery("select a,_tidb_rowid from t_flashback3;").Check(testkit.Rows("1 1", "2 2", "3 3", "4 5001", "5 5002", "6 5003", "7 10001", "8 10002", "9 10003", "10 15001", "11 15002"))

	// Test for flashback drop partition table.
	tk.MustExec("drop table if exists t_p_flashback")
	tk.MustExec("create table t_p_flashback (a int) partition by hash(a) partitions 4;")
	tk.MustExec("insert into t_p_flashback values (1),(2),(3)")
	tk.MustExec("drop table t_p_flashback")
	tk.MustExec("flashback table t_p_flashback")
	// Check flashback table meta and data record.
	tk.MustQuery("select * from t_p_flashback order by a;").Check(testkit.Rows("1", "2", "3"))
	// Check flashback table autoID.
	tk.MustExec("insert into t_p_flashback values (4),(5)")
	tk.MustQuery("select a,_tidb_rowid from t_p_flashback order by a;").Check(testkit.Rows("1 1", "2 2", "3 3", "4 5001", "5 5002"))

	// Test for flashback truncate partition table.
	tk.MustExec("truncate table t_p_flashback")
	tk.MustExec("flashback table t_p_flashback to t_p_flashback1")
	// Check flashback table meta and data record.
	tk.MustQuery("select * from t_p_flashback1 order by a;").Check(testkit.Rows("1", "2", "3", "4", "5"))
	// Check flashback table autoID.
	tk.MustExec("insert into t_p_flashback1 values (6)")
	tk.MustQuery("select a,_tidb_rowid from t_p_flashback1 order by a;").Check(testkit.Rows("1 1", "2 2", "3 3", "4 5001", "5 5002", "6 10001"))

	tk.MustExec("drop database if exists Test2")
	tk.MustExec("create database Test2")
	tk.MustExec("use Test2")
	tk.MustExec("create table t (a int);")
	tk.MustExec("insert into t values (1),(2)")
	tk.MustExec("drop table t")
	tk.MustExec("flashback table t")
	tk.MustQuery("select a from t order by a").Check(testkit.Rows("1", "2"))

	tk.MustExec("drop table t")
	tk.MustExec("drop database if exists Test3")
	tk.MustExec("create database Test3")
	tk.MustExec("use Test3")
	tk.MustExec("create table t (a int);")
	tk.MustExec("drop table t")
	tk.MustExec("drop database Test3")
	tk.MustExec("use Test2")
	tk.MustExec("flashback table t")
	tk.MustExec("insert into t values (3)")
	tk.MustQuery("select a from t order by a").Check(testkit.Rows("1", "2", "3"))
}

func (s *testSuiteP2) TestPointGetPreparedPlan(c *C) {
	tk1 := testkit.NewTestKit(c, s.store)
	tk1.MustExec("drop database if exists ps_text")
	defer tk1.MustExec("drop database if exists ps_text")
	tk1.MustExec("create database ps_text")
	tk1.MustExec("use ps_text")

	tk1.MustExec(`create table t (a int, b int, c int,
			primary key k_a(a),
			unique key k_b(b))`)
	tk1.MustExec("insert into t values (1, 1, 1)")
	tk1.MustExec("insert into t values (2, 2, 2)")
	tk1.MustExec("insert into t values (3, 3, 3)")

	pspk1Id, _, _, err := tk1.Se.PrepareStmt("select * from t where a = ?")
	c.Assert(err, IsNil)
	tk1.Se.GetSessionVars().PreparedStmts[pspk1Id].(*plannercore.CachedPrepareStmt).PreparedAst.UseCache = false
	pspk2Id, _, _, err := tk1.Se.PrepareStmt("select * from t where ? = a ")
	c.Assert(err, IsNil)
	tk1.Se.GetSessionVars().PreparedStmts[pspk2Id].(*plannercore.CachedPrepareStmt).PreparedAst.UseCache = false

	ctx := context.Background()
	// first time plan generated
	rs, err := tk1.Se.ExecutePreparedStmt(ctx, pspk1Id, []types.Datum{types.NewDatum(0)})
	c.Assert(err, IsNil)
	tk1.ResultSetToResult(rs, Commentf("%v", rs)).Check(nil)

	// using the generated plan but with different params
	rs, err = tk1.Se.ExecutePreparedStmt(ctx, pspk1Id, []types.Datum{types.NewDatum(1)})
	c.Assert(err, IsNil)
	tk1.ResultSetToResult(rs, Commentf("%v", rs)).Check(testkit.Rows("1 1 1"))

	rs, err = tk1.Se.ExecutePreparedStmt(ctx, pspk1Id, []types.Datum{types.NewDatum(2)})
	c.Assert(err, IsNil)
	tk1.ResultSetToResult(rs, Commentf("%v", rs)).Check(testkit.Rows("2 2 2"))

	rs, err = tk1.Se.ExecutePreparedStmt(ctx, pspk2Id, []types.Datum{types.NewDatum(3)})
	c.Assert(err, IsNil)
	tk1.ResultSetToResult(rs, Commentf("%v", rs)).Check(testkit.Rows("3 3 3"))

	rs, err = tk1.Se.ExecutePreparedStmt(ctx, pspk2Id, []types.Datum{types.NewDatum(0)})
	c.Assert(err, IsNil)
	tk1.ResultSetToResult(rs, Commentf("%v", rs)).Check(nil)

	rs, err = tk1.Se.ExecutePreparedStmt(ctx, pspk2Id, []types.Datum{types.NewDatum(1)})
	c.Assert(err, IsNil)
	tk1.ResultSetToResult(rs, Commentf("%v", rs)).Check(testkit.Rows("1 1 1"))

	rs, err = tk1.Se.ExecutePreparedStmt(ctx, pspk2Id, []types.Datum{types.NewDatum(2)})
	c.Assert(err, IsNil)
	tk1.ResultSetToResult(rs, Commentf("%v", rs)).Check(testkit.Rows("2 2 2"))

	rs, err = tk1.Se.ExecutePreparedStmt(ctx, pspk2Id, []types.Datum{types.NewDatum(3)})
	c.Assert(err, IsNil)
	tk1.ResultSetToResult(rs, Commentf("%v", rs)).Check(testkit.Rows("3 3 3"))

	// unique index
	psuk1Id, _, _, err := tk1.Se.PrepareStmt("select * from t where b = ? ")
	c.Assert(err, IsNil)
	tk1.Se.GetSessionVars().PreparedStmts[psuk1Id].(*plannercore.CachedPrepareStmt).PreparedAst.UseCache = false

	rs, err = tk1.Se.ExecutePreparedStmt(ctx, psuk1Id, []types.Datum{types.NewDatum(1)})
	c.Assert(err, IsNil)
	tk1.ResultSetToResult(rs, Commentf("%v", rs)).Check(testkit.Rows("1 1 1"))

	rs, err = tk1.Se.ExecutePreparedStmt(ctx, psuk1Id, []types.Datum{types.NewDatum(2)})
	c.Assert(err, IsNil)
	tk1.ResultSetToResult(rs, Commentf("%v", rs)).Check(testkit.Rows("2 2 2"))

	rs, err = tk1.Se.ExecutePreparedStmt(ctx, psuk1Id, []types.Datum{types.NewDatum(3)})
	c.Assert(err, IsNil)
	tk1.ResultSetToResult(rs, Commentf("%v", rs)).Check(testkit.Rows("3 3 3"))

	rs, err = tk1.Se.ExecutePreparedStmt(ctx, psuk1Id, []types.Datum{types.NewDatum(0)})
	c.Assert(err, IsNil)
	tk1.ResultSetToResult(rs, Commentf("%v", rs)).Check(nil)

	// test schema changed, cached plan should be invalidated
	tk1.MustExec("alter table t add column col4 int default 10 after c")
	rs, err = tk1.Se.ExecutePreparedStmt(ctx, pspk1Id, []types.Datum{types.NewDatum(0)})
	c.Assert(err, IsNil)
	tk1.ResultSetToResult(rs, Commentf("%v", rs)).Check(nil)

	rs, err = tk1.Se.ExecutePreparedStmt(ctx, pspk1Id, []types.Datum{types.NewDatum(1)})
	c.Assert(err, IsNil)
	tk1.ResultSetToResult(rs, Commentf("%v", rs)).Check(testkit.Rows("1 1 1 10"))

	rs, err = tk1.Se.ExecutePreparedStmt(ctx, pspk1Id, []types.Datum{types.NewDatum(2)})
	c.Assert(err, IsNil)
	tk1.ResultSetToResult(rs, Commentf("%v", rs)).Check(testkit.Rows("2 2 2 10"))

	rs, err = tk1.Se.ExecutePreparedStmt(ctx, pspk2Id, []types.Datum{types.NewDatum(3)})
	c.Assert(err, IsNil)
	tk1.ResultSetToResult(rs, Commentf("%v", rs)).Check(testkit.Rows("3 3 3 10"))

	tk1.MustExec("alter table t drop index k_b")
	rs, err = tk1.Se.ExecutePreparedStmt(ctx, psuk1Id, []types.Datum{types.NewDatum(1)})
	c.Assert(err, IsNil)
	tk1.ResultSetToResult(rs, Commentf("%v", rs)).Check(testkit.Rows("1 1 1 10"))

	rs, err = tk1.Se.ExecutePreparedStmt(ctx, psuk1Id, []types.Datum{types.NewDatum(2)})
	c.Assert(err, IsNil)
	tk1.ResultSetToResult(rs, Commentf("%v", rs)).Check(testkit.Rows("2 2 2 10"))

	rs, err = tk1.Se.ExecutePreparedStmt(ctx, psuk1Id, []types.Datum{types.NewDatum(3)})
	c.Assert(err, IsNil)
	tk1.ResultSetToResult(rs, Commentf("%v", rs)).Check(testkit.Rows("3 3 3 10"))

	rs, err = tk1.Se.ExecutePreparedStmt(ctx, psuk1Id, []types.Datum{types.NewDatum(0)})
	c.Assert(err, IsNil)
	tk1.ResultSetToResult(rs, Commentf("%v", rs)).Check(nil)

	tk1.MustExec(`insert into t values(4, 3, 3, 11)`)
	rs, err = tk1.Se.ExecutePreparedStmt(ctx, psuk1Id, []types.Datum{types.NewDatum(1)})
	c.Assert(err, IsNil)
	tk1.ResultSetToResult(rs, Commentf("%v", rs)).Check(testkit.Rows("1 1 1 10"))

	rs, err = tk1.Se.ExecutePreparedStmt(ctx, psuk1Id, []types.Datum{types.NewDatum(2)})
	c.Assert(err, IsNil)
	tk1.ResultSetToResult(rs, Commentf("%v", rs)).Check(testkit.Rows("2 2 2 10"))

	rs, err = tk1.Se.ExecutePreparedStmt(ctx, psuk1Id, []types.Datum{types.NewDatum(3)})
	c.Assert(err, IsNil)
	tk1.ResultSetToResult(rs, Commentf("%v", rs)).Check(testkit.Rows("3 3 3 10", "4 3 3 11"))

	rs, err = tk1.Se.ExecutePreparedStmt(ctx, psuk1Id, []types.Datum{types.NewDatum(0)})
	c.Assert(err, IsNil)
	tk1.ResultSetToResult(rs, Commentf("%v", rs)).Check(nil)

	tk1.MustExec("delete from t where a = 4")
	tk1.MustExec("alter table t add index k_b(b)")
	rs, err = tk1.Se.ExecutePreparedStmt(ctx, psuk1Id, []types.Datum{types.NewDatum(1)})
	c.Assert(err, IsNil)
	tk1.ResultSetToResult(rs, Commentf("%v", rs)).Check(testkit.Rows("1 1 1 10"))

	rs, err = tk1.Se.ExecutePreparedStmt(ctx, psuk1Id, []types.Datum{types.NewDatum(2)})
	c.Assert(err, IsNil)
	tk1.ResultSetToResult(rs, Commentf("%v", rs)).Check(testkit.Rows("2 2 2 10"))

	rs, err = tk1.Se.ExecutePreparedStmt(ctx, psuk1Id, []types.Datum{types.NewDatum(3)})
	c.Assert(err, IsNil)
	tk1.ResultSetToResult(rs, Commentf("%v", rs)).Check(testkit.Rows("3 3 3 10"))

	rs, err = tk1.Se.ExecutePreparedStmt(ctx, psuk1Id, []types.Datum{types.NewDatum(0)})
	c.Assert(err, IsNil)
	tk1.ResultSetToResult(rs, Commentf("%v", rs)).Check(nil)

	// use pk again
	rs, err = tk1.Se.ExecutePreparedStmt(ctx, pspk2Id, []types.Datum{types.NewDatum(3)})
	c.Assert(err, IsNil)
	tk1.ResultSetToResult(rs, Commentf("%v", rs)).Check(testkit.Rows("3 3 3 10"))

	rs, err = tk1.Se.ExecutePreparedStmt(ctx, pspk1Id, []types.Datum{types.NewDatum(3)})
	c.Assert(err, IsNil)
	tk1.ResultSetToResult(rs, Commentf("%v", rs)).Check(testkit.Rows("3 3 3 10"))
}

func (s *testSuiteP2) TestPointGetPreparedPlanWithCommitMode(c *C) {
	tk1 := testkit.NewTestKit(c, s.store)
	tk1.MustExec("drop database if exists ps_text")
	defer tk1.MustExec("drop database if exists ps_text")
	tk1.MustExec("create database ps_text")
	tk1.MustExec("use ps_text")

	tk1.MustExec(`create table t (a int, b int, c int,
			primary key k_a(a),
			unique key k_b(b))`)
	tk1.MustExec("insert into t values (1, 1, 1)")
	tk1.MustExec("insert into t values (2, 2, 2)")
	tk1.MustExec("insert into t values (3, 3, 3)")

	pspk1Id, _, _, err := tk1.Se.PrepareStmt("select * from t where a = ?")
	c.Assert(err, IsNil)
	tk1.Se.GetSessionVars().PreparedStmts[pspk1Id].(*plannercore.CachedPrepareStmt).PreparedAst.UseCache = false

	ctx := context.Background()
	// first time plan generated
	rs, err := tk1.Se.ExecutePreparedStmt(ctx, pspk1Id, []types.Datum{types.NewDatum(0)})
	c.Assert(err, IsNil)
	tk1.ResultSetToResult(rs, Commentf("%v", rs)).Check(nil)

	// using the generated plan but with different params
	rs, err = tk1.Se.ExecutePreparedStmt(ctx, pspk1Id, []types.Datum{types.NewDatum(1)})
	c.Assert(err, IsNil)
	tk1.ResultSetToResult(rs, Commentf("%v", rs)).Check(testkit.Rows("1 1 1"))

	// next start a non autocommit txn
	tk1.MustExec("set autocommit = 0")
	tk1.MustExec("begin")
	// try to exec using point get plan(this plan should not go short path)
	rs, err = tk1.Se.ExecutePreparedStmt(ctx, pspk1Id, []types.Datum{types.NewDatum(1)})
	c.Assert(err, IsNil)
	tk1.ResultSetToResult(rs, Commentf("%v", rs)).Check(testkit.Rows("1 1 1"))

	// update rows
	tk2 := testkit.NewTestKit(c, s.store)
	tk2.MustExec("use ps_text")
	tk2.MustExec("update t set c = c + 10 where c = 1")

	// try to point get again
	rs, err = tk1.Se.ExecutePreparedStmt(ctx, pspk1Id, []types.Datum{types.NewDatum(1)})
	c.Assert(err, IsNil)
	tk1.ResultSetToResult(rs, Commentf("%v", rs)).Check(testkit.Rows("1 1 1"))

	// try to update in session 1
	tk1.MustExec("update t set c = c + 10 where c = 1")
	_, err = tk1.Exec("commit")
	c.Assert(kv.ErrWriteConflict.Equal(err), IsTrue, Commentf("error: %s", err))

	// verify
	rs, err = tk1.Se.ExecutePreparedStmt(ctx, pspk1Id, []types.Datum{types.NewDatum(1)})
	c.Assert(err, IsNil)
	tk1.ResultSetToResult(rs, Commentf("%v", rs)).Check(testkit.Rows("1 1 11"))

	rs, err = tk1.Se.ExecutePreparedStmt(ctx, pspk1Id, []types.Datum{types.NewDatum(2)})
	c.Assert(err, IsNil)
	tk1.ResultSetToResult(rs, Commentf("%v", rs)).Check(testkit.Rows("2 2 2"))

	tk2.MustQuery("select * from t where a = 1").Check(testkit.Rows("1 1 11"))
}

func (s *testSuiteP2) TestPointUpdatePreparedPlan(c *C) {
	tk1 := testkit.NewTestKit(c, s.store)
	tk1.MustExec("drop database if exists pu_test")
	defer tk1.MustExec("drop database if exists pu_test")
	tk1.MustExec("create database pu_test")
	tk1.MustExec("use pu_test")

	tk1.MustExec(`create table t (a int, b int, c int,
			primary key k_a(a),
			unique key k_b(b))`)
	tk1.MustExec("insert into t values (1, 1, 1)")
	tk1.MustExec("insert into t values (2, 2, 2)")
	tk1.MustExec("insert into t values (3, 3, 3)")

	updateID1, pc, _, err := tk1.Se.PrepareStmt(`update t set c = c + 1 where a = ?`)
	c.Assert(err, IsNil)
	tk1.Se.GetSessionVars().PreparedStmts[updateID1].(*plannercore.CachedPrepareStmt).PreparedAst.UseCache = false
	c.Assert(pc, Equals, 1)
	updateID2, pc, _, err := tk1.Se.PrepareStmt(`update t set c = c + 2 where ? = a`)
	c.Assert(err, IsNil)
	tk1.Se.GetSessionVars().PreparedStmts[updateID2].(*plannercore.CachedPrepareStmt).PreparedAst.UseCache = false
	c.Assert(pc, Equals, 1)

	ctx := context.Background()
	// first time plan generated
	rs, err := tk1.Se.ExecutePreparedStmt(ctx, updateID1, []types.Datum{types.NewDatum(3)})
	c.Assert(rs, IsNil)
	c.Assert(err, IsNil)
	tk1.MustQuery("select * from t where a = 3").Check(testkit.Rows("3 3 4"))

	// using the generated plan but with different params
	rs, err = tk1.Se.ExecutePreparedStmt(ctx, updateID1, []types.Datum{types.NewDatum(3)})
	c.Assert(rs, IsNil)
	c.Assert(err, IsNil)
	tk1.MustQuery("select * from t where a = 3").Check(testkit.Rows("3 3 5"))

	rs, err = tk1.Se.ExecutePreparedStmt(ctx, updateID1, []types.Datum{types.NewDatum(3)})
	c.Assert(rs, IsNil)
	c.Assert(err, IsNil)
	tk1.MustQuery("select * from t where a = 3").Check(testkit.Rows("3 3 6"))

	// updateID2
	rs, err = tk1.Se.ExecutePreparedStmt(ctx, updateID2, []types.Datum{types.NewDatum(3)})
	c.Assert(rs, IsNil)
	c.Assert(err, IsNil)
	tk1.MustQuery("select * from t where a = 3").Check(testkit.Rows("3 3 8"))

	rs, err = tk1.Se.ExecutePreparedStmt(ctx, updateID2, []types.Datum{types.NewDatum(3)})
	c.Assert(rs, IsNil)
	c.Assert(err, IsNil)
	tk1.MustQuery("select * from t where a = 3").Check(testkit.Rows("3 3 10"))

	// unique index
	updUkID1, _, _, err := tk1.Se.PrepareStmt(`update t set c = c + 10 where b = ?`)
	c.Assert(err, IsNil)
	tk1.Se.GetSessionVars().PreparedStmts[updUkID1].(*plannercore.CachedPrepareStmt).PreparedAst.UseCache = false
	rs, err = tk1.Se.ExecutePreparedStmt(ctx, updUkID1, []types.Datum{types.NewDatum(3)})
	c.Assert(rs, IsNil)
	c.Assert(err, IsNil)
	tk1.MustQuery("select * from t where a = 3").Check(testkit.Rows("3 3 20"))

	rs, err = tk1.Se.ExecutePreparedStmt(ctx, updUkID1, []types.Datum{types.NewDatum(3)})
	c.Assert(rs, IsNil)
	c.Assert(err, IsNil)
	tk1.MustQuery("select * from t where a = 3").Check(testkit.Rows("3 3 30"))

	// test schema changed, cached plan should be invalidated
	tk1.MustExec("alter table t add column col4 int default 10 after c")
	rs, err = tk1.Se.ExecutePreparedStmt(ctx, updateID1, []types.Datum{types.NewDatum(3)})
	c.Assert(rs, IsNil)
	c.Assert(err, IsNil)
	tk1.MustQuery("select * from t where a = 3").Check(testkit.Rows("3 3 31 10"))

	rs, err = tk1.Se.ExecutePreparedStmt(ctx, updateID1, []types.Datum{types.NewDatum(3)})
	c.Assert(rs, IsNil)
	c.Assert(err, IsNil)
	tk1.MustQuery("select * from t where a = 3").Check(testkit.Rows("3 3 32 10"))

	tk1.MustExec("alter table t drop index k_b")
	rs, err = tk1.Se.ExecutePreparedStmt(ctx, updUkID1, []types.Datum{types.NewDatum(3)})
	c.Assert(rs, IsNil)
	c.Assert(err, IsNil)
	tk1.MustQuery("select * from t where a = 3").Check(testkit.Rows("3 3 42 10"))

	rs, err = tk1.Se.ExecutePreparedStmt(ctx, updUkID1, []types.Datum{types.NewDatum(3)})
	c.Assert(rs, IsNil)
	c.Assert(err, IsNil)
	tk1.MustQuery("select * from t where a = 3").Check(testkit.Rows("3 3 52 10"))

	tk1.MustExec("alter table t add unique index k_b(b)")
	rs, err = tk1.Se.ExecutePreparedStmt(ctx, updUkID1, []types.Datum{types.NewDatum(3)})
	c.Assert(rs, IsNil)
	c.Assert(err, IsNil)
	tk1.MustQuery("select * from t where a = 3").Check(testkit.Rows("3 3 62 10"))

	rs, err = tk1.Se.ExecutePreparedStmt(ctx, updUkID1, []types.Datum{types.NewDatum(3)})
	c.Assert(rs, IsNil)
	c.Assert(err, IsNil)
	tk1.MustQuery("select * from t where a = 3").Check(testkit.Rows("3 3 72 10"))

	tk1.MustQuery("select * from t where a = 1").Check(testkit.Rows("1 1 1 10"))
	tk1.MustQuery("select * from t where a = 2").Check(testkit.Rows("2 2 2 10"))
}

func (s *testSuiteP2) TestPointUpdatePreparedPlanWithCommitMode(c *C) {
	tk1 := testkit.NewTestKit(c, s.store)
	tk1.MustExec("drop database if exists pu_test2")
	defer tk1.MustExec("drop database if exists pu_test2")
	tk1.MustExec("create database pu_test2")
	tk1.MustExec("use pu_test2")

	tk1.MustExec(`create table t (a int, b int, c int,
			primary key k_a(a),
			unique key k_b(b))`)
	tk1.MustExec("insert into t values (1, 1, 1)")
	tk1.MustExec("insert into t values (2, 2, 2)")
	tk1.MustExec("insert into t values (3, 3, 3)")

	ctx := context.Background()
	updateID1, _, _, err := tk1.Se.PrepareStmt(`update t set c = c + 1 where a = ?`)
	tk1.Se.GetSessionVars().PreparedStmts[updateID1].(*plannercore.CachedPrepareStmt).PreparedAst.UseCache = false
	c.Assert(err, IsNil)

	// first time plan generated
	rs, err := tk1.Se.ExecutePreparedStmt(ctx, updateID1, []types.Datum{types.NewDatum(3)})
	c.Assert(rs, IsNil)
	c.Assert(err, IsNil)
	tk1.MustQuery("select * from t where a = 3").Check(testkit.Rows("3 3 4"))

	rs, err = tk1.Se.ExecutePreparedStmt(ctx, updateID1, []types.Datum{types.NewDatum(3)})
	c.Assert(rs, IsNil)
	c.Assert(err, IsNil)
	tk1.MustQuery("select * from t where a = 3").Check(testkit.Rows("3 3 5"))

	// next start a non autocommit txn
	tk1.MustExec("set autocommit = 0")
	tk1.MustExec("begin")
	// try to exec using point get plan(this plan should not go short path)
	rs, err = tk1.Se.ExecutePreparedStmt(ctx, updateID1, []types.Datum{types.NewDatum(3)})
	c.Assert(rs, IsNil)
	c.Assert(err, IsNil)
	tk1.MustQuery("select * from t where a = 3").Check(testkit.Rows("3 3 6"))

	// update rows
	tk2 := testkit.NewTestKit(c, s.store)
	tk2.MustExec("use pu_test2")
	tk2.MustExec(`prepare pu2 from "update t set c = c + 2 where ? = a "`)
	tk2.MustExec("set @p3 = 3")
	tk2.MustQuery("select * from t where a = 3").Check(testkit.Rows("3 3 5"))
	tk2.MustExec("execute pu2 using @p3")
	tk2.MustQuery("select * from t where a = 3").Check(testkit.Rows("3 3 7"))
	tk2.MustExec("execute pu2 using @p3")
	tk2.MustQuery("select * from t where a = 3").Check(testkit.Rows("3 3 9"))

	// try to update in session 1
	tk1.MustQuery("select * from t where a = 3").Check(testkit.Rows("3 3 6"))
	_, err = tk1.Exec("commit")
	c.Assert(kv.ErrWriteConflict.Equal(err), IsTrue, Commentf("error: %s", err))

	// verify
	tk2.MustQuery("select * from t where a = 1").Check(testkit.Rows("1 1 1"))
	tk1.MustQuery("select * from t where a = 2").Check(testkit.Rows("2 2 2"))
	tk2.MustQuery("select * from t where a = 3").Check(testkit.Rows("3 3 9"))
	tk1.MustQuery("select * from t where a = 2").Check(testkit.Rows("2 2 2"))
	tk1.MustQuery("select * from t where a = 3").Check(testkit.Rows("3 3 9"))

	// again next start a non autocommit txn
	tk1.MustExec("set autocommit = 0")
	tk1.MustExec("begin")
	rs, err = tk1.Se.ExecutePreparedStmt(ctx, updateID1, []types.Datum{types.NewDatum(3)})
	c.Assert(rs, IsNil)
	c.Assert(err, IsNil)
	tk1.MustQuery("select * from t where a = 3").Check(testkit.Rows("3 3 10"))

	rs, err = tk1.Se.ExecutePreparedStmt(ctx, updateID1, []types.Datum{types.NewDatum(3)})
	c.Assert(rs, IsNil)
	c.Assert(err, IsNil)
	tk1.MustQuery("select * from t where a = 3").Check(testkit.Rows("3 3 11"))
	tk1.MustExec("commit")

	tk2.MustQuery("select * from t where a = 3").Check(testkit.Rows("3 3 11"))
}

func (s *testSuite1) TestPartitionHashCode(c *C) {
	tk := testkit.NewTestKitWithInit(c, s.store)
	tk.MustExec(`create table t(c1 bigint, c2 bigint, c3 bigint, primary key(c1))
			      partition by hash (c1) partitions 4;`)
	wg := sync.WaitGroup{}
	for i := 0; i < 5; i++ {
		wg.Add(1)
		go func() {
			defer wg.Done()
			tk1 := testkit.NewTestKitWithInit(c, s.store)
			for i := 0; i < 5; i++ {
				tk1.MustExec("select * from t")
			}
		}()
	}
	wg.Wait()
}

func (s *testSuite1) TestAlterDefaultValue(c *C) {
	tk := testkit.NewTestKit(c, s.store)
	tk.MustExec("use test")
	tk.MustExec("drop table if exists t1")
	tk.MustExec("create table t(a int, primary key(a))")
	tk.MustExec("insert into t(a) values(1)")
	tk.MustExec("alter table t add column b int default 1")
	tk.MustExec("alter table t alter b set default 2")
	tk.MustQuery("select b from t where a = 1").Check(testkit.Rows("1"))
}

type testClusterTableSuite struct {
	testSuiteWithCliBase
	rpcserver  *grpc.Server
	listenAddr string
}

func (s *testClusterTableSuite) SetUpSuite(c *C) {
	s.testSuiteWithCliBase.SetUpSuite(c)
	s.rpcserver, s.listenAddr = s.setUpRPCService(c, "127.0.0.1:0")
}

func (s *testClusterTableSuite) setUpRPCService(c *C, addr string) (*grpc.Server, string) {
	sm := &mockSessionManager1{}
	sm.PS = append(sm.PS, &util.ProcessInfo{
		ID:      1,
		User:    "root",
		Host:    "127.0.0.1",
		Command: mysql.ComQuery,
	})
	lis, err := net.Listen("tcp", addr)
	c.Assert(err, IsNil)
	srv := server.NewRPCServer(config.GetGlobalConfig(), s.dom, sm)
	port := lis.Addr().(*net.TCPAddr).Port
	addr = fmt.Sprintf("127.0.0.1:%d", port)
	go func() {
		err = srv.Serve(lis)
		c.Assert(err, IsNil)
	}()
	config.UpdateGlobal(func(conf *config.Config) {
		conf.Status.StatusPort = uint(port)
	})
	return srv, addr
}
func (s *testClusterTableSuite) TearDownSuite(c *C) {
	if s.rpcserver != nil {
		s.rpcserver.Stop()
		s.rpcserver = nil
	}
	s.testSuiteWithCliBase.TearDownSuite(c)
}

func (s *testSuiteP1) TestPrepareLoadData(c *C) {
	tk := testkit.NewTestKit(c, s.store)
	tk.MustGetErrCode(`prepare stmt from "load data local infile '/tmp/load_data_test.csv' into table test";`, mysql.ErrUnsupportedPs)
}

func (s *testClusterTableSuite) TestSlowQuery(c *C) {
	writeFile := func(file string, data string) {
		f, err := os.OpenFile(file, os.O_CREATE|os.O_WRONLY|os.O_TRUNC, 0644)
		c.Assert(err, IsNil)
		_, err = f.Write([]byte(data))
		c.Assert(f.Close(), IsNil)
		c.Assert(err, IsNil)
	}

	logData0 := ""
	logData1 := `
# Time: 2020-02-15T18:00:01.000000+08:00
select 1;
# Time: 2020-02-15T19:00:05.000000+08:00
select 2;`
	logData2 := `
# Time: 2020-02-16T18:00:01.000000+08:00
select 3;
# Time: 2020-02-16T18:00:05.000000+08:00
select 4;`
	logData3 := `
# Time: 2020-02-16T19:00:00.000000+08:00
select 5;
# Time: 2020-02-17T18:00:05.000000+08:00
select 6;`
	logData4 := `
# Time: 2020-05-14T19:03:54.314615176+08:00
select 7;`

	fileName0 := "tidb-slow-2020-02-14T19-04-05.01.log"
	fileName1 := "tidb-slow-2020-02-15T19-04-05.01.log"
	fileName2 := "tidb-slow-2020-02-16T19-04-05.01.log"
	fileName3 := "tidb-slow-2020-02-17T18-00-05.01.log"
	fileName4 := "tidb-slow.log"
	writeFile(fileName0, logData0)
	writeFile(fileName1, logData1)
	writeFile(fileName2, logData2)
	writeFile(fileName3, logData3)
	writeFile(fileName4, logData4)
	defer func() {
		os.Remove(fileName0)
		os.Remove(fileName1)
		os.Remove(fileName2)
		os.Remove(fileName3)
		os.Remove(fileName4)
	}()
	tk := testkit.NewTestKitWithInit(c, s.store)
	loc, err := time.LoadLocation("Asia/Shanghai")
	c.Assert(err, IsNil)
	tk.Se.GetSessionVars().TimeZone = loc
	tk.MustExec("use information_schema")
	cases := []struct {
		prepareSQL string
		sql        string
		result     []string
	}{
		{
			sql:    "select count(*),min(time),max(time) from %s where time > '2019-01-26 21:51:00' and time < now()",
			result: []string{"7|2020-02-15 18:00:01.000000|2020-05-14 19:03:54.314615"},
		},
		{
			sql:    "select count(*),min(time),max(time) from %s where time > '2020-02-15 19:00:00' and time < '2020-02-16 18:00:02'",
			result: []string{"2|2020-02-15 19:00:05.000000|2020-02-16 18:00:01.000000"},
		},
		{
			sql:    "select count(*),min(time),max(time) from %s where time > '2020-02-16 18:00:02' and time < '2020-02-17 17:00:00'",
			result: []string{"2|2020-02-16 18:00:05.000000|2020-02-16 19:00:00.000000"},
		},
		{
			sql:    "select count(*),min(time),max(time) from %s where time > '2020-02-16 18:00:02' and time < '2020-02-17 20:00:00'",
			result: []string{"3|2020-02-16 18:00:05.000000|2020-02-17 18:00:05.000000"},
		},
		{
			sql:    "select count(*),min(time),max(time) from %s",
			result: []string{"1|2020-05-14 19:03:54.314615|2020-05-14 19:03:54.314615"},
		},
		{
			sql:    "select count(*),min(time) from %s where time > '2020-02-16 20:00:00'",
			result: []string{"1|2020-02-17 18:00:05.000000"},
		},
		{
			sql:    "select count(*) from %s where time > '2020-02-17 20:00:00'",
			result: []string{"0"},
		},
		{
			sql:    "select query from %s where time > '2019-01-26 21:51:00' and time < now()",
			result: []string{"select 1;", "select 2;", "select 3;", "select 4;", "select 5;", "select 6;", "select 7;"},
		},
		// Test for different timezone.
		{
			prepareSQL: "set @@time_zone = '+00:00'",
			sql:        "select time from %s where time = '2020-02-17 10:00:05.000000'",
			result:     []string{"2020-02-17 10:00:05.000000"},
		},
		{
			prepareSQL: "set @@time_zone = '+02:00'",
			sql:        "select time from %s where time = '2020-02-17 12:00:05.000000'",
			result:     []string{"2020-02-17 12:00:05.000000"},
		},
		// Test for issue 17224
		{
			prepareSQL: "set @@time_zone = '+08:00'",
			sql:        "select time from %s where time = '2020-05-14 19:03:54.314615'",
			result:     []string{"2020-05-14 19:03:54.314615"},
		},
	}
	for _, cas := range cases {
		if len(cas.prepareSQL) > 0 {
			tk.MustExec(cas.prepareSQL)
		}
		sql := fmt.Sprintf(cas.sql, "slow_query")
		tk.MustQuery(sql).Check(testutil.RowsWithSep("|", cas.result...))
		sql = fmt.Sprintf(cas.sql, "cluster_slow_query")
		tk.MustQuery(sql).Check(testutil.RowsWithSep("|", cas.result...))
	}
}

func (s *testSuite1) TestIssue15718(c *C) {
	tk := testkit.NewTestKit(c, s.store)
	tk.MustExec("use test;")
	tk.MustExec("drop table if exists tt;")
	tk.MustExec("create table tt(a decimal(10, 0), b varchar(1), c time);")
	tk.MustExec("insert into tt values(0, '2', null), (7, null, '1122'), (NULL, 'w', null), (NULL, '2', '3344'), (NULL, NULL, '0'), (7, 'f', '33');")
	tk.MustQuery("select a and b as d, a or c as e from tt;").Check(testkit.Rows("0 <nil>", "<nil> 1", "0 <nil>", "<nil> 1", "<nil> <nil>", "0 1"))

	tk.MustExec("drop table if exists tt;")
	tk.MustExec("create table tt(a decimal(10, 0), b varchar(1), c time);")
	tk.MustExec("insert into tt values(0, '2', '123'), (7, null, '1122'), (null, 'w', null);")
	tk.MustQuery("select a and b as d, a, b from tt order by d limit 1;").Check(testkit.Rows("<nil> 7 <nil>"))
	tk.MustQuery("select b or c as d, b, c from tt order by d limit 1;").Check(testkit.Rows("<nil> w <nil>"))

	tk.MustExec("drop table if exists t0;")
	tk.MustExec("CREATE TABLE t0(c0 FLOAT);")
	tk.MustExec("INSERT INTO t0(c0) VALUES (NULL);")
	tk.MustQuery("SELECT * FROM t0 WHERE NOT(0 OR t0.c0);").Check(testkit.Rows())
}

func (s *testSuite1) TestIssue15767(c *C) {
	tk := testkit.NewTestKit(c, s.store)
	tk.MustExec("use test;")
	tk.MustExec("drop table if exists tt;")
	tk.MustExec("create table t(a int, b char);")
	tk.MustExec("insert into t values (1,'s'),(2,'b'),(1,'c'),(2,'e'),(1,'a');")
	tk.MustExec("insert into t select * from t;")
	tk.MustExec("insert into t select * from t;")
	tk.MustExec("insert into t select * from t;")
	tk.MustQuery("select b, count(*) from ( select b from t order by a limit 20 offset 2) as s group by b order by b;").Check(testkit.Rows("a 6", "c 7", "s 7"))
}

func (s *testSuite1) TestIssue16025(c *C) {
	tk := testkit.NewTestKit(c, s.store)
	tk.MustExec("use test;")
	tk.MustExec("drop table if exists t0;")
	tk.MustExec("CREATE TABLE t0(c0 NUMERIC PRIMARY KEY);")
	tk.MustExec("INSERT IGNORE INTO t0(c0) VALUES (NULL);")
	tk.MustQuery("SELECT * FROM t0 WHERE c0;").Check(testkit.Rows())
}

func (s *testSuite1) TestIssue16854(c *C) {
	tk := testkit.NewTestKit(c, s.store)
	tk.MustExec("use test;")
	tk.MustExec("drop table if exists t;")
	tk.MustExec("CREATE TABLE `t` (	`a` enum('WAITING','PRINTED','STOCKUP','CHECKED','OUTSTOCK','PICKEDUP','WILLBACK','BACKED') DEFAULT NULL)")
	tk.MustExec("insert into t values(1),(2),(3),(4),(5),(6),(7);")
	for i := 0; i < 7; i++ {
		tk.MustExec("insert into t select * from t;")
	}
	tk.MustExec("set @@tidb_max_chunk_size=100;")
	tk.MustQuery("select distinct a from t order by a").Check(testkit.Rows("WAITING", "PRINTED", "STOCKUP", "CHECKED", "OUTSTOCK", "PICKEDUP", "WILLBACK"))
	tk.MustExec("drop table t")

	tk.MustExec("CREATE TABLE `t` (	`a` set('WAITING','PRINTED','STOCKUP','CHECKED','OUTSTOCK','PICKEDUP','WILLBACK','BACKED') DEFAULT NULL)")
	tk.MustExec("insert into t values(1),(2),(3),(4),(5),(6),(7);")
	for i := 0; i < 7; i++ {
		tk.MustExec("insert into t select * from t;")
	}
	tk.MustExec("set @@tidb_max_chunk_size=100;")
	tk.MustQuery("select distinct a from t order by a").Check(testkit.Rows("WAITING", "PRINTED", "WAITING,PRINTED", "STOCKUP", "WAITING,STOCKUP", "PRINTED,STOCKUP", "WAITING,PRINTED,STOCKUP"))
	tk.MustExec("drop table t")
}

func (s *testSuite) TestIssue16921(c *C) {
	tk := testkit.NewTestKitWithInit(c, s.store)

	tk.MustExec("drop table if exists t;")
	tk.MustExec("create table t (a float);")
	tk.MustExec("create index a on t(a);")
	tk.MustExec("insert into t values (1.0), (NULL), (0), (2.0);")
	tk.MustQuery("select `a` from `t` use index (a) where !`a`;").Check(testkit.Rows("0"))
	tk.MustQuery("select `a` from `t` ignore index (a) where !`a`;").Check(testkit.Rows("0"))
	tk.MustQuery("select `a` from `t` use index (a) where `a`;").Check(testkit.Rows("1", "2"))
	tk.MustQuery("select `a` from `t` ignore index (a) where `a`;").Check(testkit.Rows("1", "2"))
	tk.MustQuery("select a from t use index (a) where not a is true;").Check(testkit.Rows("<nil>", "0"))
	tk.MustQuery("select a from t use index (a) where not not a is true;").Check(testkit.Rows("1", "2"))
	tk.MustQuery("select a from t use index (a) where not not a;").Check(testkit.Rows("1", "2"))
	tk.MustQuery("select a from t use index (a) where not not not a is true;").Check(testkit.Rows("<nil>", "0"))
	tk.MustQuery("select a from t use index (a) where not not not a;").Check(testkit.Rows("0"))
}

func (s *testSuite) TestIssue19100(c *C) {
	tk := testkit.NewTestKitWithInit(c, s.store)

	tk.MustExec("drop table if exists t1, t2;")
	tk.MustExec("create table t1 (c decimal);")
	tk.MustExec("create table t2 (c decimal, key(c));")
	tk.MustExec("insert into t1 values (null);")
	tk.MustExec("insert into t2 values (null);")
	tk.MustQuery("select count(*) from t1 where not c;").Check(testkit.Rows("0"))
	tk.MustQuery("select count(*) from t2 where not c;").Check(testkit.Rows("0"))
	tk.MustQuery("select count(*) from t1 where c;").Check(testkit.Rows("0"))
	tk.MustQuery("select count(*) from t2 where c;").Check(testkit.Rows("0"))
}

// this is from jira issue #5856
func (s *testSuite1) TestInsertValuesWithSubQuery(c *C) {
	tk := testkit.NewTestKit(c, s.store)
	tk.MustExec("use test;")
	tk.MustExec("drop table if exists t2")
	tk.MustExec("create table t2(a int, b int, c int)")
	defer tk.MustExec("drop table if exists t2")

	// should not reference upper scope
	c.Assert(tk.ExecToErr("insert into t2 values (11, 8, (select not b))"), NotNil)
	c.Assert(tk.ExecToErr("insert into t2 set a = 11, b = 8, c = (select b))"), NotNil)

	// subquery reference target table is allowed
	tk.MustExec("insert into t2 values(1, 1, (select b from t2))")
	tk.MustQuery("select * from t2").Check(testkit.Rows("1 1 <nil>"))
	tk.MustExec("insert into t2 set a = 1, b = 1, c = (select b+1 from t2)")
	tk.MustQuery("select * from t2").Check(testkit.Rows("1 1 <nil>", "1 1 2"))

	// insert using column should work normally
	tk.MustExec("delete from t2")
	tk.MustExec("insert into t2 values(2, 4, a)")
	tk.MustQuery("select * from t2").Check(testkit.Rows("2 4 2"))
	tk.MustExec("insert into t2 set a = 3, b = 5, c = b")
	tk.MustQuery("select * from t2").Check(testkit.Rows("2 4 2", "3 5 5"))
}

func (s *testSuite1) TestDIVZeroInPartitionExpr(c *C) {
	tk := testkit.NewTestKit(c, s.store)
	tk.MustExec("use test;")
	tk.MustExec("drop table if exists t1")
	tk.MustExec("create table t1(a int) partition by range (10 div a) (partition p0 values less than (10), partition p1 values less than maxvalue)")
	defer tk.MustExec("drop table if exists t1")

	tk.MustExec("set @@sql_mode=''")
	tk.MustExec("insert into t1 values (NULL), (0), (1)")
	tk.MustExec("set @@sql_mode='STRICT_ALL_TABLES,ERROR_FOR_DIVISION_BY_ZERO'")
	tk.MustGetErrCode("insert into t1 values (NULL), (0), (1)", mysql.ErrDivisionByZero)
}

func (s *testSuite1) TestInsertIntoGivenPartitionSet(c *C) {
	tk := testkit.NewTestKit(c, s.store)
	tk.MustExec("use test;")
	tk.MustExec("drop table if exists t1")
	tk.MustExec(`create table t1(
	a int(11) DEFAULT NULL,
	b varchar(10) DEFAULT NULL,
	UNIQUE KEY idx_a (a)) PARTITION BY RANGE (a)
	(PARTITION p0 VALUES LESS THAN (10) ENGINE = InnoDB,
	 PARTITION p1 VALUES LESS THAN (20) ENGINE = InnoDB,
	 PARTITION p2 VALUES LESS THAN (30) ENGINE = InnoDB,
	 PARTITION p3 VALUES LESS THAN (40) ENGINE = InnoDB,
	 PARTITION p4 VALUES LESS THAN MAXVALUE ENGINE = InnoDB)`)
	defer tk.MustExec("drop table if exists t1")

	// insert into
	tk.MustExec("insert into t1 partition(p0) values(1, 'a'), (2, 'b')")
	tk.MustQuery("select * from t1 partition(p0) order by a").Check(testkit.Rows("1 a", "2 b"))
	tk.MustExec("insert into t1 partition(p0, p1) values(3, 'c'), (4, 'd')")
	tk.MustQuery("select * from t1 partition(p1)").Check(testkit.Rows())

	err := tk.ExecToErr("insert into t1 values(1, 'a')")
	c.Assert(err.Error(), Equals, "[kv:1062]Duplicate entry '1' for key 'idx_a'")

	err = tk.ExecToErr("insert into t1 partition(p0, p_non_exist) values(1, 'a')")
	c.Assert(err.Error(), Equals, "[table:1735]Unknown partition 'p_non_exist' in table 't1'")

	err = tk.ExecToErr("insert into t1 partition(p0, p1) values(40, 'a')")
	c.Assert(err.Error(), Equals, "[table:1748]Found a row not matching the given partition set")

	// replace into
	tk.MustExec("replace into t1 partition(p0) values(1, 'replace')")
	tk.MustExec("replace into t1 partition(p0, p1) values(3, 'replace'), (4, 'replace')")

	err = tk.ExecToErr("replace into t1 values(1, 'a')")
	tk.MustQuery("select * from t1 partition (p0) order by a").Check(testkit.Rows("1 a", "2 b", "3 replace", "4 replace"))

	err = tk.ExecToErr("replace into t1 partition(p0, p_non_exist) values(1, 'a')")
	c.Assert(err.Error(), Equals, "[table:1735]Unknown partition 'p_non_exist' in table 't1'")

	err = tk.ExecToErr("replace into t1 partition(p0, p1) values(40, 'a')")
	c.Assert(err.Error(), Equals, "[table:1748]Found a row not matching the given partition set")

	tk.MustExec("truncate table t1")

	tk.MustExec("drop table if exists t")
	tk.MustExec("create table t(a int, b char(10))")
	defer tk.MustExec("drop table if exists t")

	// insert into general table
	err = tk.ExecToErr("insert into t partition(p0, p1) values(1, 'a')")
	c.Assert(err.Error(), Equals, "[planner:1747]PARTITION () clause on non partitioned table")

	// insert into from select
	tk.MustExec("insert into t values(1, 'a'), (2, 'b')")
	tk.MustExec("insert into t1 partition(p0) select * from t")
	tk.MustQuery("select * from t1 partition(p0) order by a").Check(testkit.Rows("1 a", "2 b"))

	tk.MustExec("truncate table t")
	tk.MustExec("insert into t values(3, 'c'), (4, 'd')")
	tk.MustExec("insert into t1 partition(p0, p1) select * from t")
	tk.MustQuery("select * from t1 partition(p1) order by a").Check(testkit.Rows())
	tk.MustQuery("select * from t1 partition(p0) order by a").Check(testkit.Rows("1 a", "2 b", "3 c", "4 d"))

	err = tk.ExecToErr("insert into t1 select 1, 'a'")
	c.Assert(err.Error(), Equals, "[kv:1062]Duplicate entry '1' for key 'idx_a'")

	err = tk.ExecToErr("insert into t1 partition(p0, p_non_exist) select 1, 'a'")
	c.Assert(err.Error(), Equals, "[table:1735]Unknown partition 'p_non_exist' in table 't1'")

	err = tk.ExecToErr("insert into t1 partition(p0, p1) select 40, 'a'")
	c.Assert(err.Error(), Equals, "[table:1748]Found a row not matching the given partition set")

	// replace into from select
	tk.MustExec("replace into t1 partition(p0) select 1, 'replace'")
	tk.MustExec("truncate table t")
	tk.MustExec("insert into t values(3, 'replace'), (4, 'replace')")
	tk.MustExec("replace into t1 partition(p0, p1) select * from t")

	err = tk.ExecToErr("replace into t1 values select 1, 'a'")
	tk.MustQuery("select * from t1 partition (p0) order by a").Check(testkit.Rows("1 replace", "2 b", "3 replace", "4 replace"))

	err = tk.ExecToErr("replace into t1 partition(p0, p_non_exist) select 1, 'a'")
	c.Assert(err.Error(), Equals, "[table:1735]Unknown partition 'p_non_exist' in table 't1'")

	err = tk.ExecToErr("replace into t1 partition(p0, p1) select 40, 'a'")
	c.Assert(err.Error(), Equals, "[table:1748]Found a row not matching the given partition set")
}

func (s *testSuite1) TestUpdateGivenPartitionSet(c *C) {
	tk := testkit.NewTestKit(c, s.store)
	tk.MustExec("use test;")
	tk.MustExec("drop table if exists t1,t2,t3")
	tk.MustExec(`create table t1(
	a int(11),
	b varchar(10) DEFAULT NULL,
	primary key idx_a (a)) PARTITION BY RANGE (a)
	(PARTITION p0 VALUES LESS THAN (10) ENGINE = InnoDB,
	 PARTITION p1 VALUES LESS THAN (20) ENGINE = InnoDB,
	 PARTITION p2 VALUES LESS THAN (30) ENGINE = InnoDB,
	 PARTITION p3 VALUES LESS THAN (40) ENGINE = InnoDB,
	 PARTITION p4 VALUES LESS THAN MAXVALUE ENGINE = InnoDB)`)

	tk.MustExec(`create table t2(
	a int(11) DEFAULT NULL,
	b varchar(10) DEFAULT NULL) PARTITION BY RANGE (a)
	(PARTITION p0 VALUES LESS THAN (10) ENGINE = InnoDB,
	 PARTITION p1 VALUES LESS THAN (20) ENGINE = InnoDB,
	 PARTITION p2 VALUES LESS THAN (30) ENGINE = InnoDB,
	 PARTITION p3 VALUES LESS THAN (40) ENGINE = InnoDB,
	 PARTITION p4 VALUES LESS THAN MAXVALUE ENGINE = InnoDB)`)

	tk.MustExec(`create table t3 (a int(11), b varchar(10) default null)`)

	defer tk.MustExec("drop table if exists t1,t2,t3")
	tk.MustExec("insert into t3 values(1, 'a'), (2, 'b'), (11, 'c'), (21, 'd')")
	err := tk.ExecToErr("update t3 partition(p0) set a = 40 where a = 2")
	c.Assert(err.Error(), Equals, "[planner:1747]PARTITION () clause on non partitioned table")

	// update with primary key change
	tk.MustExec("insert into t1 values(1, 'a'), (2, 'b'), (11, 'c'), (21, 'd')")
	err = tk.ExecToErr("update t1 partition(p0, p1) set a = 40")
	c.Assert(err.Error(), Equals, "[table:1748]Found a row not matching the given partition set")
	err = tk.ExecToErr("update t1 partition(p0) set a = 40 where a = 2")
	c.Assert(err.Error(), Equals, "[table:1748]Found a row not matching the given partition set")
	// test non-exist partition.
	err = tk.ExecToErr("update t1 partition (p0, p_non_exist) set a = 40")
	c.Assert(err.Error(), Equals, "[table:1735]Unknown partition 'p_non_exist' in table 't1'")
	// test join.
	err = tk.ExecToErr("update t1 partition (p0), t3 set t1.a = 40 where t3.a = 2")
	c.Assert(err.Error(), Equals, "[table:1748]Found a row not matching the given partition set")

	tk.MustExec("update t1 partition(p0) set a = 3 where a = 2")
	tk.MustExec("update t1 partition(p0, p3) set a = 33 where a = 1")

	// update without partition change
	tk.MustExec("insert into t2 values(1, 'a'), (2, 'b'), (11, 'c'), (21, 'd')")
	err = tk.ExecToErr("update t2 partition(p0, p1) set a = 40")
	c.Assert(err.Error(), Equals, "[table:1748]Found a row not matching the given partition set")
	err = tk.ExecToErr("update t2 partition(p0) set a = 40 where a = 2")
	c.Assert(err.Error(), Equals, "[table:1748]Found a row not matching the given partition set")

	tk.MustExec("update t2 partition(p0) set a = 3 where a = 2")
	tk.MustExec("update t2 partition(p0, p3) set a = 33 where a = 1")
}

func (s *testSuiteP2) TestApplyCache(c *C) {
	tk := testkit.NewTestKit(c, s.store)

	tk.MustExec("use test;")
	tk.MustExec("drop table if exists t;")
	tk.MustExec("create table t(a int);")
	tk.MustExec("insert into t values (1),(1),(1),(1),(1),(1),(1),(1),(1);")
	tk.MustExec("analyze table t;")
	result := tk.MustQuery("explain analyze SELECT count(1) FROM (SELECT (SELECT min(a) FROM t as t2 WHERE t2.a > t1.a) AS a from t as t1) t;")
	c.Assert(result.Rows()[1][0], Equals, "└─Apply_41")
	var (
		ind  int
		flag bool
	)
	value := (result.Rows()[1][5]).(string)
	for ind = 0; ind < len(value)-5; ind++ {
		if value[ind:ind+5] == "cache" {
			flag = true
			break
		}
	}
	c.Assert(flag, Equals, true)
	c.Assert(value[ind:], Equals, "cache:ON, cacheHitRatio:88.889%")

	tk.MustExec("drop table if exists t;")
	tk.MustExec("create table t(a int);")
	tk.MustExec("insert into t values (1),(2),(3),(4),(5),(6),(7),(8),(9);")
	tk.MustExec("analyze table t;")
	result = tk.MustQuery("explain analyze SELECT count(1) FROM (SELECT (SELECT min(a) FROM t as t2 WHERE t2.a > t1.a) AS a from t as t1) t;")
	c.Assert(result.Rows()[1][0], Equals, "└─Apply_41")
	flag = false
	value = (result.Rows()[1][5]).(string)
	for ind = 0; ind < len(value)-5; ind++ {
		if value[ind:ind+5] == "cache" {
			flag = true
			break
		}
	}
	c.Assert(flag, Equals, true)
	c.Assert(value[ind:], Equals, "cache:OFF")
}

// For issue 17256
func (s *testSuite) TestGenerateColumnReplace(c *C) {
	tk := testkit.NewTestKit(c, s.store)
	tk.MustExec("use test;")
	tk.MustExec("drop table if exists t1")
	tk.MustExec("create table t1 (a int, b int as (a + 1) virtual not null, unique index idx(b));")
	tk.MustExec("REPLACE INTO `t1` (`a`) VALUES (2);")
	tk.MustExec("REPLACE INTO `t1` (`a`) VALUES (2);")
	tk.MustQuery("select * from t1").Check(testkit.Rows("2 3"))
	tk.MustExec("insert into `t1` (`a`) VALUES (2) on duplicate key update a = 3;")
	tk.MustQuery("select * from t1").Check(testkit.Rows("3 4"))
}

func (s *testSlowQuery) TestSlowQueryWithoutSlowLog(c *C) {
	tk := testkit.NewTestKit(c, s.store)
	originCfg := config.GetGlobalConfig()
	newCfg := *originCfg
	newCfg.Log.SlowQueryFile = "tidb-slow-not-exist.log"
	newCfg.Log.SlowThreshold = math.MaxUint64
	config.StoreGlobalConfig(&newCfg)
	defer func() {
		config.StoreGlobalConfig(originCfg)
	}()
	tk.MustQuery("select query from information_schema.slow_query").Check(testkit.Rows())
	tk.MustQuery("select query from information_schema.slow_query where time > '2020-09-15 12:16:39' and time < now()").Check(testkit.Rows())
}

func (s *testSlowQuery) TestSlowQuerySensitiveQuery(c *C) {
	tk := testkit.NewTestKit(c, s.store)
	originCfg := config.GetGlobalConfig()
	newCfg := *originCfg

	f, err := ioutil.TempFile("", "tidb-slow-*.log")
	c.Assert(err, IsNil)
	f.Close()
	newCfg.Log.SlowQueryFile = f.Name()
	config.StoreGlobalConfig(&newCfg)
	defer func() {
		tk.MustExec("set tidb_slow_log_threshold=300;")
		config.StoreGlobalConfig(originCfg)
		os.Remove(newCfg.Log.SlowQueryFile)
	}()
	err = logutil.InitLogger(newCfg.Log.ToLogConfig())
	c.Assert(err, IsNil)

	tk.MustExec("set tidb_slow_log_threshold=0;")
	tk.MustExec("drop user if exists user_sensitive;")
	tk.MustExec("create user user_sensitive identified by '123456789';")
	tk.MustExec("alter user 'user_sensitive'@'%' identified by 'abcdefg';")
	tk.MustExec("set password for 'user_sensitive'@'%' = 'xyzuvw';")
	tk.MustQuery("select query from `information_schema`.`slow_query` " +
		"where (query like 'set password%' or query like 'create user%' or query like 'alter user%') " +
		"and query like '%user_sensitive%' order by query;").
		Check(testkit.Rows(
			"alter user {user_sensitive@% password = ***};",
			"create user {user_sensitive@% password = ***};",
			"set password for user user_sensitive@%;",
		))
}

func (s *testSlowQuery) TestSlowQuery(c *C) {
	tk := testkit.NewTestKit(c, s.store)

	f, err := ioutil.TempFile("", "tidb-slow-*.log")
	c.Assert(err, IsNil)
	f.WriteString(`
# Time: 2020-10-13T20:08:13.970563+08:00
select * from t;
# Time: 2020-10-16T20:08:13.970563+08:00
select * from t;
`)
	f.Close()

	executor.ParseSlowLogBatchSize = 1
	originCfg := config.GetGlobalConfig()
	newCfg := *originCfg
	newCfg.Log.SlowQueryFile = f.Name()
	config.StoreGlobalConfig(&newCfg)
	defer func() {
		executor.ParseSlowLogBatchSize = 64
		config.StoreGlobalConfig(originCfg)
		os.Remove(newCfg.Log.SlowQueryFile)
	}()
	err = logutil.InitLogger(newCfg.Log.ToLogConfig())
	c.Assert(err, IsNil)

	tk.MustQuery("select count(*) from `information_schema`.`slow_query` where time > '2020-10-16 20:08:13' and time < '2020-10-16 21:08:13'").Check(testkit.Rows("1"))
	tk.MustQuery("select count(*) from `information_schema`.`slow_query` where time > '2019-10-13 20:08:13' and time < '2020-10-16 21:08:13'").Check(testkit.Rows("2"))
}

func (s *testSerialSuite) TestKillTableReader(c *C) {
	var retry = "github.com/pingcap/tidb/store/tikv/mockRetrySendReqToRegion"
	defer func() {
		c.Assert(failpoint.Disable(retry), IsNil)
	}()
	tk := testkit.NewTestKit(c, s.store)
	tk.MustExec("use test;")
	tk.MustExec("drop table if exists t")
	tk.MustExec("create table t (a int)")
	tk.MustExec("insert into t values (1),(2),(3)")
	tk.MustExec("set @@tidb_distsql_scan_concurrency=1")
	atomic.StoreUint32(&tk.Se.GetSessionVars().Killed, 0)
	c.Assert(failpoint.Enable(retry, `return(true)`), IsNil)
	wg := &sync.WaitGroup{}
	wg.Add(1)
	go func() {
		defer wg.Done()
		time.Sleep(1 * time.Second)
		err := tk.QueryToErr("select * from t")
		c.Assert(err, NotNil)
		c.Assert(int(terror.ToSQLError(errors.Cause(err).(*terror.Error)).Code), Equals, int(executor.ErrQueryInterrupted.Code()))
	}()
	atomic.StoreUint32(&tk.Se.GetSessionVars().Killed, 1)
	wg.Wait()
}

func (s *testSerialSuite) TestPrevStmtDesensitization(c *C) {
	tk := testkit.NewTestKit(c, s.store)
	tk.MustExec("use test;")
	tk.MustExec(fmt.Sprintf("set @@session.%v=1", variable.TiDBRedactLog))
	defer tk.MustExec(fmt.Sprintf("set @@session.%v=0", variable.TiDBRedactLog))
	tk.MustExec("drop table if exists t")
	tk.MustExec("create table t (a int, unique key (a))")
	tk.MustExec("begin")
	tk.MustExec("insert into t values (1),(2)")
	c.Assert(tk.Se.GetSessionVars().PrevStmt.String(), Equals, "insert into t values ( ? ) , ( ? )")
	c.Assert(tk.ExecToErr("insert into t values (1)").Error(), Equals, `[kv:1062]Duplicate entry '?' for key 'a'`)
}

func (s *testSuite) TestIssue19372(c *C) {
	tk := testkit.NewTestKit(c, s.store)
	tk.MustExec("use test;")
	tk.MustExec("drop table if exists t1, t2;")
	tk.MustExec("create table t1 (c_int int, c_str varchar(40), key(c_str));")
	tk.MustExec("create table t2 like t1;")
	tk.MustExec("insert into t1 values (1, 'a'), (2, 'b'), (3, 'c');")
	tk.MustExec("insert into t2 select * from t1;")
	tk.MustQuery("select (select t2.c_str from t2 where t2.c_str <= t1.c_str and t2.c_int in (1, 2) order by t2.c_str limit 1) x from t1 order by c_int;").Check(testkit.Rows("a", "a", "a"))
}

func (s *testSerialSuite1) TestCollectCopRuntimeStats(c *C) {
	tk := testkit.NewTestKit(c, s.store)
	tk.MustExec("use test;")
	tk.MustExec("drop table if exists t1")
	tk.MustExec("create table t1 (a int, b int)")
	tk.MustExec("set tidb_enable_collect_execution_info=1;")
	c.Assert(failpoint.Enable("github.com/pingcap/tidb/store/tikv/tikvStoreRespResult", `return(true)`), IsNil)
	rows := tk.MustQuery("explain analyze select * from t1").Rows()
	c.Assert(len(rows), Equals, 2)
	explain := fmt.Sprintf("%v", rows[0])
	c.Assert(explain, Matches, ".*rpc_num: 2, .*regionMiss:.*")
	c.Assert(failpoint.Disable("github.com/pingcap/tidb/store/tikv/tikvStoreRespResult"), IsNil)
}

func (s *testSerialSuite1) TestIndexLookupRuntimeStats(c *C) {
	tk := testkit.NewTestKit(c, s.store)
	tk.MustExec("use test;")
	tk.MustExec("drop table if exists t1")
	tk.MustExec("create table t1 (a int, b int, index(a))")
	tk.MustExec("insert into t1 values (1,2),(2,3),(3,4)")
	sql := "explain analyze select * from t1 use index(a) where a > 1;"
	rows := tk.MustQuery(sql).Rows()
	c.Assert(len(rows), Equals, 3)
	explain := fmt.Sprintf("%v", rows[0])
	c.Assert(explain, Matches, ".*time:.*loops:.*index_task:.*table_task: {num.*concurrency.*time.*}.*")
	indexExplain := fmt.Sprintf("%v", rows[1])
	tableExplain := fmt.Sprintf("%v", rows[2])
	c.Assert(indexExplain, Matches, ".*time:.*loops:.*cop_task:.*")
	c.Assert(tableExplain, Matches, ".*time:.*loops:.*cop_task:.*")
}

func (s *testSerialSuite1) TestHashAggRuntimeStats(c *C) {
	tk := testkit.NewTestKit(c, s.store)
	tk.MustExec("use test;")
	tk.MustExec("drop table if exists t1")
	tk.MustExec("create table t1 (a int, b int)")
	tk.MustExec("insert into t1 values (1,2),(2,3),(3,4)")
	sql := "explain analyze SELECT /*+ HASH_AGG() */ count(*) FROM t1 WHERE a < 10;"
	rows := tk.MustQuery(sql).Rows()
	c.Assert(len(rows), Equals, 5)
	explain := fmt.Sprintf("%v", rows[0])
	c.Assert(explain, Matches, ".*time:.*loops:.*partial_worker:{wall_time:.*concurrency:.*task_num:.*tot_wait:.*tot_exec:.*tot_time:.*max:.*p95:.*}.*final_worker:{wall_time:.*concurrency:.*task_num:.*tot_wait:.*tot_exec:.*tot_time:.*max:.*p95:.*}.*")
}

func (s *testSerialSuite1) TestIndexMergeRuntimeStats(c *C) {
	tk := testkit.NewTestKit(c, s.store)
	tk.MustExec("use test;")
	tk.MustExec("drop table if exists t1")
	tk.MustExec("set @@tidb_enable_index_merge = 1")
	tk.MustExec("create table t1(id int primary key, a int, b int, c int, d int)")
	tk.MustExec("create index t1a on t1(a)")
	tk.MustExec("create index t1b on t1(b)")
	tk.MustExec("insert into t1 values(1,1,1,1,1),(2,2,2,2,2),(3,3,3,3,3),(4,4,4,4,4),(5,5,5,5,5)")
	sql := "explain analyze select /*+ use_index_merge(t1, primary, t1a) */ * from t1 where id < 2 or a > 4;"
	rows := tk.MustQuery(sql).Rows()
	c.Assert(len(rows), Equals, 4)
	explain := fmt.Sprintf("%v", rows[0])
	c.Assert(explain, Matches, ".*time:.*loops:.*index_task:{fetch_handle:.*, merge:.*}.*table_task:{num.*concurrency.*fetch_row.*wait_time.*}.*")
	tableRangeExplain := fmt.Sprintf("%v", rows[1])
	indexExplain := fmt.Sprintf("%v", rows[2])
	tableExplain := fmt.Sprintf("%v", rows[3])
	c.Assert(tableRangeExplain, Matches, ".*time:.*loops:.*cop_task:.*")
	c.Assert(indexExplain, Matches, ".*time:.*loops:.*cop_task:.*")
	c.Assert(tableExplain, Matches, ".*time:.*loops:.*cop_task:.*")
	tk.MustExec("set @@tidb_enable_collect_execution_info=0;")
	sql = "select /*+ use_index_merge(t1, primary, t1a) */ * from t1 where id < 2 or a > 4 order by a"
	tk.MustQuery(sql).Check(testkit.Rows("1 1 1 1 1", "5 5 5 5 5"))
}

func (s *testSuite) TestCollectDMLRuntimeStats(c *C) {
	tk := testkit.NewTestKit(c, s.store)
	tk.MustExec("use test")
	tk.MustExec("drop table if exists t1")
	tk.MustExec("create table t1 (a int, b int, unique index (a))")

	testSQLs := []string{
		"insert ignore into t1 values (5,5);",
		"insert into t1 values (5,5) on duplicate key update a=a+1;",
		"replace into t1 values (5,6),(6,7)",
		"update t1 set a=a+1 where a=6;",
	}

	getRootStats := func() string {
		info := tk.Se.ShowProcess()
		c.Assert(info, NotNil)
		p, ok := info.Plan.(plannercore.Plan)
		c.Assert(ok, IsTrue)
		stats := tk.Se.GetSessionVars().StmtCtx.RuntimeStatsColl.GetRootStats(p.ID())
		return stats.String()
	}
	for _, sql := range testSQLs {
		tk.MustExec(sql)
		c.Assert(getRootStats(), Matches, "time.*loops.*Get.*num_rpc.*total_time.*")
	}

	// Test for lock keys stats.
	tk.MustExec("begin pessimistic")
	tk.MustExec("update t1 set b=b+1")
	c.Assert(getRootStats(), Matches, "time.*lock_keys.*time.* region.* keys.* lock_rpc:.* rpc_count.*")
	tk.MustExec("rollback")

	tk.MustExec("begin pessimistic")
	tk.MustQuery("select * from t1 for update").Check(testkit.Rows("5 6", "7 7"))
	c.Assert(getRootStats(), Matches, "time.*lock_keys.*time.* region.* keys.* lock_rpc:.* rpc_count.*")
	tk.MustExec("rollback")

	tk.MustExec("begin pessimistic")
	tk.MustExec("insert ignore into t1 values (9,9)")
	c.Assert(getRootStats(), Matches, "time:.*, loops:.*, prepare:.*, check_insert: {total_time:.*, mem_insert_time:.*, prefetch:.*, rpc:{BatchGet:{num_rpc:.*, total_time:.*}}}.*")
	tk.MustExec("rollback")

	tk.MustExec("begin pessimistic")
	tk.MustExec("insert into t1 values (10,10) on duplicate key update a=a+1")
	c.Assert(getRootStats(), Matches, "time:.*, loops:.*, prepare:.*, check_insert: {total_time:.*, mem_insert_time:.*, prefetch:.*, rpc:{BatchGet:{num_rpc:.*, total_time:.*}.*")
	tk.MustExec("rollback")

	tk.MustExec("begin pessimistic")
	tk.MustExec("insert into t1 values (1,2)")
	c.Assert(getRootStats(), Matches, "time:.*, loops:.*, prepare:.*, insert:.*")
	tk.MustExec("rollback")

	tk.MustExec("begin pessimistic")
	tk.MustExec("insert ignore into t1 values(11,11) on duplicate key update `a`=`a`+1")
	c.Assert(getRootStats(), Matches, "time:.*, loops:.*, prepare:.*, check_insert: {total_time:.*, mem_insert_time:.*, prefetch:.*, rpc:.*}")
	tk.MustExec("rollback")

	tk.MustExec("begin pessimistic")
	tk.MustExec("replace into t1 values (1,4)")
	c.Assert(getRootStats(), Matches, "time:.*, loops:.*, prefetch:.*, rpc:.*")
	tk.MustExec("rollback")
}

func (s *testSuite) TestIssue13758(c *C) {
	tk := testkit.NewTestKit(c, s.store)
	tk.MustExec("use test")
	tk.MustExec("drop table if exists t1, t2")
	tk.MustExec("create table t1 (pk int(11) primary key, a int(11) not null, b int(11), key idx_b(b), key idx_a(a))")
	tk.MustExec("insert into `t1` values (1,1,0),(2,7,6),(3,2,null),(4,1,null),(5,4,5)")
	tk.MustExec("create table t2 (a int)")
	tk.MustExec("insert into t2 values (1),(null)")
	tk.MustQuery("select (select a from t1 use index(idx_a) where b >= t2.a order by a limit 1) as field from t2").Check(testkit.Rows(
		"4",
		"<nil>",
	))
}

func (s *testCoprCache) SetUpSuite(c *C) {
	originConfig := config.GetGlobalConfig()
	config.StoreGlobalConfig(config.NewConfig())
	defer config.StoreGlobalConfig(originConfig)
	cli := &regionProperityClient{}
	hijackClient := func(c tikv.Client) tikv.Client {
		cli.Client = c
		return cli
	}
	var err error
	s.store, err = mockstore.NewMockStore(
		mockstore.WithClusterInspector(func(c cluster.Cluster) {
			mockstore.BootstrapWithSingleStore(c)
			s.cls = c
		}),
		mockstore.WithClientHijacker(hijackClient),
	)
	c.Assert(err, IsNil)
	s.dom, err = session.BootstrapSession(s.store)
	c.Assert(err, IsNil)
}

func (s *testCoprCache) TearDownSuite(c *C) {
	s.dom.Close()
	s.store.Close()
}

func (s *testCoprCache) TestIntegrationCopCache(c *C) {
	originConfig := config.GetGlobalConfig()
	config.StoreGlobalConfig(config.NewConfig())
	defer config.StoreGlobalConfig(originConfig)

	tk := testkit.NewTestKit(c, s.store)
	tk.MustExec("use test")
	tk.MustExec("drop table if exists t")
	tk.MustExec("create table t (a int primary key)")
	tblInfo, err := s.dom.InfoSchema().TableByName(model.NewCIStr("test"), model.NewCIStr("t"))
	c.Assert(err, IsNil)
	tid := tblInfo.Meta().ID
	tk.MustExec(`insert into t values(1),(2),(3),(4),(5),(6),(7),(8),(9),(10),(11),(12)`)
	s.cls.SplitTable(tid, 6)

	c.Assert(failpoint.Enable("github.com/pingcap/tidb/store/mockstore/unistore/cophandler/mockCopCacheInUnistore", `return(123)`), IsNil)
	defer func() {
		c.Assert(failpoint.Disable("github.com/pingcap/tidb/store/mockstore/unistore/cophandler/mockCopCacheInUnistore"), IsNil)
	}()

	rows := tk.MustQuery("explain analyze select * from t where t.a < 10").Rows()
	c.Assert(rows[0][2], Equals, "9")
	c.Assert(strings.Contains(rows[0][5].(string), "cop_task: {num: 5"), Equals, true)
	c.Assert(strings.Contains(rows[0][5].(string), "copr_cache_hit_ratio: 0.00"), Equals, true)

	rows = tk.MustQuery("explain analyze select * from t").Rows()
	c.Assert(rows[0][2], Equals, "12")
	c.Assert(strings.Contains(rows[0][5].(string), "cop_task: {num: 6"), Equals, true)
	hitRatioIdx := strings.Index(rows[0][5].(string), "copr_cache_hit_ratio:") + len("copr_cache_hit_ratio: ")
	c.Assert(hitRatioIdx >= len("copr_cache_hit_ratio: "), Equals, true)
	hitRatio, err := strconv.ParseFloat(rows[0][5].(string)[hitRatioIdx:hitRatioIdx+4], 64)
	c.Assert(err, IsNil)
	c.Assert(hitRatio > 0, Equals, true)

	// Test for cop cache disabled.
	cfg := config.NewConfig()
	cfg.TiKVClient.CoprCache.Enable = false
	config.StoreGlobalConfig(cfg)
	rows = tk.MustQuery("explain analyze select * from t where t.a < 10").Rows()
	c.Assert(rows[0][2], Equals, "9")
	c.Assert(strings.Contains(rows[0][5].(string), "copr_cache: disabled"), Equals, true)
}

func (s *testSerialSuite) TestCoprocessorOOMTicase(c *C) {
	tk := testkit.NewTestKit(c, s.store)
	tk.MustExec("use test")
	tk.MustExec(`set @@tidb_wait_split_region_finish=1`)
	// create table for non keep-order case
	tk.MustExec("drop table if exists t5")
	tk.MustExec("create table t5(id int)")
	tk.MustQuery(`split table t5 between (0) and (10000) regions 10`).Check(testkit.Rows("9 1"))
	// create table for keep-order case
	tk.MustExec("drop table if exists t6")
	tk.MustExec("create table t6(id int, index(id))")
	tk.MustQuery(`split table t6 between (0) and (10000) regions 10`).Check(testkit.Rows("10 1"))
	tk.MustQuery("split table t6 INDEX id between (0) and (10000) regions 10;").Check(testkit.Rows("10 1"))
	count := 10
	for i := 0; i < count; i++ {
		tk.MustExec(fmt.Sprintf("insert into t5 (id) values (%v)", i))
		tk.MustExec(fmt.Sprintf("insert into t6 (id) values (%v)", i))
	}
	defer config.RestoreFunc()()
	config.UpdateGlobal(func(conf *config.Config) {
		conf.OOMAction = config.OOMActionLog
	})
	testcases := []struct {
		name string
		sql  string
	}{
		{
			name: "keep Order",
			sql:  "select id from t6 order by id",
		},
		{
			name: "non keep Order",
			sql:  "select id from t5",
		},
	}

	f := func() {
		for _, testcase := range testcases {
			c.Log(testcase.name)
			// larger than one copResponse, smaller than 2 copResponse
			quota := 2*tikv.MockResponseSizeForTest - 100
			se, err := session.CreateSession4Test(s.store)
			c.Check(err, IsNil)
			tk.Se = se
			tk.MustExec("use test")
			tk.MustExec(fmt.Sprintf("set @@tidb_mem_quota_query=%v;", quota))
			var expect []string
			for i := 0; i < count; i++ {
				expect = append(expect, fmt.Sprintf("%v", i))
			}
			tk.MustQuery(testcase.sql).Sort().Check(testkit.Rows(expect...))
			// assert oom action worked by max consumed > memory quota
			c.Assert(tk.Se.GetSessionVars().StmtCtx.MemTracker.MaxConsumed(), Greater, int64(quota))
			se.Close()
		}
	}

	// ticase-4169, trigger oom action twice after workers consuming all the data
	failpoint.Enable("github.com/pingcap/tidb/store/tikv/ticase-4169", `return(true)`)
	f()
	failpoint.Disable("github.com/pingcap/tidb/store/tikv/ticase-4169")
	// ticase-4170, trigger oom action twice after iterator receiving all the data.
	failpoint.Enable("github.com/pingcap/tidb/store/tikv/ticase-4170", `return(true)`)
	f()
	failpoint.Disable("github.com/pingcap/tidb/store/tikv/ticase-4170")
	// ticase-4171, trigger oom before reading or consuming any data
	failpoint.Enable("github.com/pingcap/tidb/store/tikv/ticase-4171", `return(true)`)
	f()
	failpoint.Disable("github.com/pingcap/tidb/store/tikv/ticase-4171")
}

func (s *testSuite) TestIssue20237(c *C) {
	tk := testkit.NewTestKit(c, s.store)
	tk.MustExec("use test")
	tk.MustExec("drop table if exists t, s")
	tk.MustExec("create table t(a date, b float)")
	tk.MustExec("create table s(b float)")
	tk.MustExec(`insert into t values(NULL,-37), ("2011-11-04",105), ("2013-03-02",-22), ("2006-07-02",-56), (NULL,124), (NULL,111), ("2018-03-03",-5);`)
	tk.MustExec(`insert into s values(-37),(105),(-22),(-56),(124),(105),(111),(-5);`)
	tk.MustQuery(`select count(distinct t.a, t.b) from t join s on t.b= s.b;`).Check(testkit.Rows("4"))
}

func (s *testSerialSuite) TestIssue19148(c *C) {
	tk := testkit.NewTestKit(c, s.store)
	tk.MustExec("use test")
	tk.MustExec("drop table if exists t")
	tk.MustExec("create table t(a decimal(16, 2));")
	tk.MustExec("select * from t where a > any_value(a);")
	ctx := tk.Se.(sessionctx.Context)
	is := domain.GetDomain(ctx).InfoSchema()
	tblInfo, err := is.TableByName(model.NewCIStr("test"), model.NewCIStr("t"))
	c.Assert(err, IsNil)
	c.Assert(int(tblInfo.Meta().Columns[0].Flag), Equals, 0)
}

func (s *testSuite) TestIssue19667(c *C) {
	tk := testkit.NewTestKit(c, s.store)
	tk.MustExec("use test")
	tk.MustExec("drop table if exists t")
	tk.MustExec("CREATE TABLE t (a DATETIME)")
	tk.MustExec("INSERT INTO t VALUES('1988-04-17 01:59:59')")
	tk.MustQuery(`SELECT DATE_ADD(a, INTERVAL 1 SECOND) FROM t`).Check(testkit.Rows("1988-04-17 02:00:00"))
}

func issue20975Prepare(c *C, store kv.Storage) (*testkit.TestKit, *testkit.TestKit) {
	tk1 := testkit.NewTestKit(c, store)
	tk2 := testkit.NewTestKit(c, store)
	tk1.MustExec("use test")
	tk1.MustExec("drop table if exists t1, t2")
	tk2.MustExec("use test")
	tk1.MustExec("create table t1(id int primary key, c int)")
	tk1.MustExec("insert into t1 values(1, 10), (2, 20)")
	return tk1, tk2
}

func (s *testSuite) TestIssue20975UpdateNoChange(c *C) {
	tk1, tk2 := issue20975Prepare(c, s.store)
	tk1.MustExec("begin pessimistic")
	tk1.MustExec("update t1 set c=c")
	tk2.MustExec("create table t2(a int)")
	tk1.MustExec("commit")
}

func (s *testSuite) TestIssue20975SelectForUpdate(c *C) {
	tk1, tk2 := issue20975Prepare(c, s.store)
	tk1.MustExec("begin")
	tk1.MustExec("select * from t1 for update")
	tk2.MustExec("create table t2(a int)")
	tk1.MustExec("commit")

	tk1.MustExec("begin pessimistic")
	tk1.MustExec("select * from t1 for update")
	tk2.MustExec("drop table t2")
	tk1.MustExec("commit")
}

func (s *testSuite) TestIssue20975SelectForUpdatePointGet(c *C) {
	tk1, tk2 := issue20975Prepare(c, s.store)
	tk1.MustExec("begin")
	tk1.MustExec("select * from t1 where id=1 for update")
	tk2.MustExec("create table t2(a int)")
	tk1.MustExec("commit")

	tk1.MustExec("begin pessimistic")
	tk1.MustExec("select * from t1 where id=1 for update")
	tk2.MustExec("drop table t2")
	tk1.MustExec("commit")
}

func (s *testSuite) TestIssue20975SelectForUpdateBatchPointGet(c *C) {
	tk1, tk2 := issue20975Prepare(c, s.store)
	tk1.MustExec("begin")
	tk1.MustExec("select * from t1 where id in (1, 2) for update")
	tk2.MustExec("create table t2(a int)")
	tk1.MustExec("commit")

	tk1.MustExec("begin pessimistic")
	tk1.MustExec("select * from t1 where id in (1, 2) for update")
	tk2.MustExec("drop table t2")
	tk1.MustExec("commit")
}

func issue20975PreparePartitionTable(c *C, store kv.Storage) (*testkit.TestKit, *testkit.TestKit) {
	tk1 := testkit.NewTestKit(c, store)
	tk2 := testkit.NewTestKit(c, store)
	tk1.MustExec("use test")
	tk1.MustExec("drop table if exists t1, t2")
	tk2.MustExec("use test")
	tk1.MustExec(`create table t1(id int primary key, c int) partition by range (id) (
		partition p1 values less than (10),
		partition p2 values less than (20)
	)`)
	tk1.MustExec("insert into t1 values(1, 10), (2, 20), (11, 30), (12, 40)")
	return tk1, tk2
}

func (s *testSuite) TestIssue20975UpdateNoChangeWithPartitionTable(c *C) {
	tk1, tk2 := issue20975PreparePartitionTable(c, s.store)
	tk1.MustExec("begin pessimistic")
	tk1.MustExec("update t1 set c=c")
	tk2.MustExec("create table t2(a int)")
	tk1.MustExec("commit")
}

func (s *testSuite) TestIssue20975SelectForUpdateWithPartitionTable(c *C) {
	tk1, tk2 := issue20975PreparePartitionTable(c, s.store)
	tk1.MustExec("begin")
	tk1.MustExec("select * from t1 for update")
	tk2.MustExec("create table t2(a int)")
	tk1.MustExec("commit")

	tk1.MustExec("begin pessimistic")
	tk1.MustExec("select * from t1 for update")
	tk2.MustExec("drop table t2")
	tk1.MustExec("commit")
}

func (s *testSuite) TestIssue20975SelectForUpdatePointGetWithPartitionTable(c *C) {
	tk1, tk2 := issue20975PreparePartitionTable(c, s.store)
	tk1.MustExec("begin")
	tk1.MustExec("select * from t1 where id=1 for update")
	tk2.MustExec("create table t2(a int)")
	tk1.MustExec("commit")

	tk1.MustExec("begin")
	tk1.MustExec("select * from t1 where id=12 for update")
	tk2.MustExec("drop table t2")
	tk1.MustExec("commit")

	tk1.MustExec("begin pessimistic")
	tk1.MustExec("select * from t1 where id=1 for update")
	tk2.MustExec("create table t2(a int)")
	tk1.MustExec("commit")

	tk1.MustExec("begin pessimistic")
	tk1.MustExec("select * from t1 where id=12 for update")
	tk2.MustExec("drop table t2")
	tk1.MustExec("commit")
}

func (s *testSuite) TestIssue20975SelectForUpdateBatchPointGetWithPartitionTable(c *C) {
	tk1, tk2 := issue20975PreparePartitionTable(c, s.store)
	tk1.MustExec("begin")
	tk1.MustExec("select * from t1 where id in (1, 2) for update")
	tk2.MustExec("create table t2(a int)")
	tk1.MustExec("commit")

	tk1.MustExec("begin")
	tk1.MustExec("select * from t1 where id in (11, 12) for update")
	tk2.MustExec("drop table t2")
	tk1.MustExec("commit")

	tk1.MustExec("begin")
	tk1.MustExec("select * from t1 where id in (1, 11) for update")
	tk2.MustExec("create table t2(a int)")
	tk1.MustExec("commit")

	tk1.MustExec("begin pessimistic")
	tk1.MustExec("select * from t1 where id in (1, 2) for update")
	tk2.MustExec("drop table t2")
	tk1.MustExec("commit")

	tk1.MustExec("begin pessimistic")
	tk1.MustExec("select * from t1 where id in (11, 12) for update")
	tk2.MustExec("create table t2(a int)")
	tk1.MustExec("commit")

	tk1.MustExec("begin pessimistic")
	tk1.MustExec("select * from t1 where id in (1, 11) for update")
	tk2.MustExec("drop table t2")
	tk1.MustExec("commit")
}

func (s *testSuite) TestIssue20305(c *C) {
	tk := testkit.NewTestKit(c, s.store)
	tk.MustExec("use test")
	tk.MustExec("drop table if exists t")
	tk.MustExec("create table t2 (a year(4))")
	tk.MustExec("insert into t2 values(69)")
	tk.MustQuery("select * from t2 where a <= 69").Check(testkit.Rows("2069"))
	// the following test is a regression test that matches MySQL's behavior.
	tk.MustExec("drop table if exists t3")
	tk.MustExec("CREATE TABLE `t3` (`y` year DEFAULT NULL, `a` int DEFAULT NULL)")
	tk.MustExec("INSERT INTO `t3` VALUES (2069, 70), (2010, 11), (2155, 2156), (2069, 69)")
	tk.MustQuery("SELECT * FROM `t3` where y <= a").Check(testkit.Rows("2155 2156"))
}

func (s *testSuite) TestIssue13953(c *C) {
	tk := testkit.NewTestKit(c, s.store)
	tk.MustExec("use test")
	tk.MustExec("drop table if exists t")
	tk.MustExec("CREATE TABLE `t` (`id` int(11) DEFAULT NULL, `tp_bigint` bigint(20) DEFAULT NULL )")
	tk.MustExec("insert into t values(0,1),(1,9215570218099803537)")
	tk.MustQuery("select A.tp_bigint,B.id from t A join t B on A.id < B.id * 16 where A.tp_bigint = B.id;").Check(
		testkit.Rows("1 1"))
}

func (s *testSuite) TestZeroDateTimeCompatibility(c *C) {
	SQLs := []string{
		`select YEAR(0000-00-00), YEAR("0000-00-00")`,
		`select MONTH(0000-00-00), MONTH("0000-00-00")`,
		`select DAYOFWEEK(0000-00-00), DAYOFWEEK("0000-00-00")`,
		`select DAYOFMONTH(0000-00-00), DAYOFMONTH("0000-00-00")`,
		`select DAYOFYEAR(0000-00-00), DAYOFYEAR("0000-00-00")`,
		`select QUARTER(0000-00-00), QUARTER("0000-00-00")`,
		`select EXTRACT(DAY FROM 0000-00-00), EXTRACT(DAY FROM "0000-00-00")`,
		`select EXTRACT(MONTH FROM 0000-00-00), EXTRACT(MONTH FROM "0000-00-00")`,
		`select EXTRACT(YEAR FROM 0000-00-00), EXTRACT(YEAR FROM "0000-00-00")`,
		`select EXTRACT(WEEK FROM 0000-00-00), EXTRACT(WEEK FROM "0000-00-00")`,
		`select EXTRACT(QUARTER FROM 0000-00-00), EXTRACT(QUARTER FROM "0000-00-00")`,
	}
	tk := testkit.NewTestKit(c, s.store)

	for _, t := range SQLs {
		fmt.Println(t)
		tk.MustQuery(t).Check(testkit.Rows("0 <nil>"))
		c.Assert(tk.Se.GetSessionVars().StmtCtx.WarningCount(), Equals, uint16(1))
	}
}

func (s *testSuite) TestOOMActionPriority(c *C) {
	tk := testkit.NewTestKit(c, s.store)
	tk.MustExec("use test")
	tk.MustExec("drop table if exists t0")
	tk.MustExec("drop table if exists t1")
	tk.MustExec("drop table if exists t2")
	tk.MustExec("drop table if exists t3")
	tk.MustExec("drop table if exists t4")
	tk.MustExec("create table t0(a int)")
	tk.MustExec("insert into t0 values(1)")
	tk.MustExec("create table t1(a int)")
	tk.MustExec("insert into t1 values(1)")
	tk.MustExec("create table t2(a int)")
	tk.MustExec("insert into t2 values(1)")
	tk.MustExec("create table t3(a int)")
	tk.MustExec("insert into t3 values(1)")
	tk.MustExec("create table t4(a int)")
	tk.MustExec("insert into t4 values(1)")
	tk.MustQuery("select * from t0 join t1 join t2 join t3 join t4 order by t0.a").Check(testkit.Rows("1 1 1 1 1"))
	action := tk.Se.GetSessionVars().StmtCtx.MemTracker.GetFallbackForTest()
	// check the first 5 actions is rate limit.
	for i := 0; i < 5; i++ {
		c.Assert(action.GetPriority(), Equals, int64(memory.DefRateLimitPriority))
		action = action.GetFallback()
	}
	for action.GetFallback() != nil {
		c.Assert(action.GetPriority(), Equals, int64(memory.DefSpillPriority))
		action = action.GetFallback()
	}
	c.Assert(action.GetPriority(), Equals, int64(memory.DefLogPriority))
}

func (s *testSerialSuite) TestIssue21441(c *C) {
	failpoint.Enable("github.com/pingcap/tidb/executor/issue21441", `return`)
	defer failpoint.Disable("github.com/pingcap/tidb/executor/issue21441")

	tk := testkit.NewTestKit(c, s.store)
	tk.MustExec("use test")
	tk.MustExec("drop table if exists t")
	tk.MustExec("create table t(a int)")
	tk.MustExec(`insert into t values(1),(2),(3)`)
	tk.Se.GetSessionVars().InitChunkSize = 1
	tk.Se.GetSessionVars().MaxChunkSize = 1
	sql := `
select a from t union all
select a from t union all
select a from t union all
select a from t union all
select a from t union all
select a from t union all
select a from t union all
select a from t`
	tk.MustQuery(sql).Sort().Check(testkit.Rows(
		"1", "1", "1", "1", "1", "1", "1", "1",
		"2", "2", "2", "2", "2", "2", "2", "2",
		"3", "3", "3", "3", "3", "3", "3", "3",
	))

	tk.MustQuery("select a from (" + sql + ") t order by a limit 4").Check(testkit.Rows("1", "1", "1", "1"))
	tk.MustQuery("select a from (" + sql + ") t order by a limit 7, 4").Check(testkit.Rows("1", "2", "2", "2"))
}

func (s *testSuite) Test17780(c *C) {
	tk := testkit.NewTestKit(c, s.store)
	tk.MustExec("use test")
	tk.MustExec("drop table if exists t0")
	tk.MustExec("create table t0 (c0 double)")
	tk.MustExec("insert into t0 values (1e30)")
	tk.MustExec("update t0 set c0=0 where t0.c0 like 0")
	// the update should not affect c0
	tk.MustQuery("select count(*) from t0 where c0 = 0").Check(testkit.Rows("0"))
}

func (s *testSuite) Test13004(c *C) {
	tk := testkit.NewTestKit(c, s.store)
	// see https://dev.mysql.com/doc/refman/5.6/en/date-and-time-literals.html, timestamp here actually produces a datetime
	tk.MustQuery("SELECT TIMESTAMP '9999-01-01 00:00:00'").Check(testkit.Rows("9999-01-01 00:00:00"))
}

<<<<<<< HEAD
func (s *testSuite) Test21509(c *C) {
	tk := testkit.NewTestKit(c, s.store)
	tk.MustExec("use test")
	tk.MustExec("drop table if exists t0")
	tk.MustExec("create table t0 (c_int int, c_timestamp timestamp, primary key (c_int), key(c_timestamp)) partition by hash (c_int) partitions 4")
	tk.MustExec("insert into t0 values (1, '2020-12-05 01:02:03')")
	tk.MustExec("begin")
	// the select for update should not got error
	tk.MustQuery("select * from t0 where c_timestamp in (select c_timestamp from t0 where c_int = 1) for update")
	tk.MustExec("commit")
=======
func (s *testSuite) Test12178(c *C) {
	tk := testkit.NewTestKit(c, s.store)
	tk.MustExec("use test")
	tk.MustExec("drop table if exists ta")
	tk.MustExec("create table ta(id decimal(60,2))")
	tk.MustExec("insert into ta values (JSON_EXTRACT('{\"c\": \"1234567890123456789012345678901234567890123456789012345\"}', '$.c'))")
	tk.MustQuery("select * from ta").Check(testkit.Rows("1234567890123456789012345678901234567890123456789012345.00"))
>>>>>>> b9c5aaf5
}<|MERGE_RESOLUTION|>--- conflicted
+++ resolved
@@ -7124,7 +7124,6 @@
 	tk.MustQuery("SELECT TIMESTAMP '9999-01-01 00:00:00'").Check(testkit.Rows("9999-01-01 00:00:00"))
 }
 
-<<<<<<< HEAD
 func (s *testSuite) Test21509(c *C) {
 	tk := testkit.NewTestKit(c, s.store)
 	tk.MustExec("use test")
@@ -7135,7 +7134,8 @@
 	// the select for update should not got error
 	tk.MustQuery("select * from t0 where c_timestamp in (select c_timestamp from t0 where c_int = 1) for update")
 	tk.MustExec("commit")
-=======
+}
+
 func (s *testSuite) Test12178(c *C) {
 	tk := testkit.NewTestKit(c, s.store)
 	tk.MustExec("use test")
@@ -7143,5 +7143,4 @@
 	tk.MustExec("create table ta(id decimal(60,2))")
 	tk.MustExec("insert into ta values (JSON_EXTRACT('{\"c\": \"1234567890123456789012345678901234567890123456789012345\"}', '$.c'))")
 	tk.MustQuery("select * from ta").Check(testkit.Rows("1234567890123456789012345678901234567890123456789012345.00"))
->>>>>>> b9c5aaf5
 }