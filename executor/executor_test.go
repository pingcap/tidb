// Copyright 2015 PingCAP, Inc.
//
// Licensed under the Apache License, Version 2.0 (the "License");
// you may not use this file except in compliance with the License.
// You may obtain a copy of the License at
//
//     http://www.apache.org/licenses/LICENSE-2.0
//
// Unless required by applicable law or agreed to in writing, software
// distributed under the License is distributed on an "AS IS" BASIS,
// See the License for the specific language governing permissions and
// limitations under the License.

package executor_test

import (
	"context"
	"flag"
	"fmt"
	"math"
	"net"
	"os"
	"strconv"
	"strings"
	"sync"
	"sync/atomic"
	"testing"
	"time"

	"github.com/golang/protobuf/proto"
	. "github.com/pingcap/check"
	"github.com/pingcap/errors"
	"github.com/pingcap/failpoint"
	pb "github.com/pingcap/kvproto/pkg/kvrpcpb"
	"github.com/pingcap/parser"
	"github.com/pingcap/parser/model"
	"github.com/pingcap/parser/mysql"
	"github.com/pingcap/parser/terror"
	"github.com/pingcap/tidb/config"
	"github.com/pingcap/tidb/ddl"
	"github.com/pingcap/tidb/domain"
	"github.com/pingcap/tidb/domain/infosync"
	"github.com/pingcap/tidb/executor"
	"github.com/pingcap/tidb/expression"
	"github.com/pingcap/tidb/infoschema"
	"github.com/pingcap/tidb/kv"
	"github.com/pingcap/tidb/meta"
	"github.com/pingcap/tidb/meta/autoid"
	"github.com/pingcap/tidb/planner"
	plannercore "github.com/pingcap/tidb/planner/core"
	"github.com/pingcap/tidb/server"
	"github.com/pingcap/tidb/session"
	"github.com/pingcap/tidb/sessionctx"
	"github.com/pingcap/tidb/sessionctx/stmtctx"
	"github.com/pingcap/tidb/sessionctx/variable"
	"github.com/pingcap/tidb/statistics"
	"github.com/pingcap/tidb/store/mockstore"
	"github.com/pingcap/tidb/store/mockstore/mocktikv"
	"github.com/pingcap/tidb/store/tikv"
	"github.com/pingcap/tidb/store/tikv/oracle"
	"github.com/pingcap/tidb/store/tikv/tikvrpc"
	"github.com/pingcap/tidb/table"
	"github.com/pingcap/tidb/table/tables"
	"github.com/pingcap/tidb/tablecodec"
	"github.com/pingcap/tidb/types"
	"github.com/pingcap/tidb/util"
	"github.com/pingcap/tidb/util/admin"
	"github.com/pingcap/tidb/util/codec"
	"github.com/pingcap/tidb/util/gcutil"
	"github.com/pingcap/tidb/util/logutil"
	"github.com/pingcap/tidb/util/mock"
	"github.com/pingcap/tidb/util/rowcodec"
	"github.com/pingcap/tidb/util/testkit"
	"github.com/pingcap/tidb/util/testleak"
	"github.com/pingcap/tidb/util/testutil"
	"github.com/pingcap/tidb/util/timeutil"
	"github.com/pingcap/tipb/go-tipb"
	"google.golang.org/grpc"
)

func TestT(t *testing.T) {
	CustomVerboseFlag = true
	*CustomParallelSuiteFlag = true
	logLevel := os.Getenv("log_level")
	logutil.InitLogger(logutil.NewLogConfig(logLevel, logutil.DefaultLogFormat, "", logutil.EmptyFileLogConfig, false))
	autoid.SetStep(5000)

	old := config.GetGlobalConfig()
	new := *old
	new.Log.SlowThreshold = 30000 // 30s
	new.Experimental.AllowsExpressionIndex = true
	config.StoreGlobalConfig(&new)
	tmpDir := config.GetGlobalConfig().TempStoragePath
	_ = os.RemoveAll(tmpDir) // clean the uncleared temp file during the last run.
	_ = os.MkdirAll(tmpDir, 0755)
	testleak.BeforeTest()
	TestingT(t)
	testleak.AfterTestT(t)()
}

var _ = Suite(&testSuite{&baseTestSuite{}})
var _ = Suite(&testSuiteP1{&baseTestSuite{}})
var _ = Suite(&testSuiteP2{&baseTestSuite{}})
var _ = Suite(&testSuite1{})
var _ = Suite(&testSuite2{&baseTestSuite{}})
var _ = Suite(&testSuite3{&baseTestSuite{}})
var _ = Suite(&testSuite4{&baseTestSuite{}})
var _ = Suite(&testSuite5{&baseTestSuite{}})
var _ = Suite(&testSuiteJoin1{&baseTestSuite{}})
var _ = Suite(&testSuiteJoin2{&baseTestSuite{}})
var _ = Suite(&testSuiteJoin3{&baseTestSuite{}})
var _ = SerialSuites(&testSuiteJoinSerial{&baseTestSuite{}})
var _ = Suite(&testSuiteAgg{baseTestSuite: &baseTestSuite{}})
var _ = Suite(&testSuite6{&baseTestSuite{}})
var _ = Suite(&testSuite7{&baseTestSuite{}})
var _ = Suite(&testSuite8{&baseTestSuite{}})
var _ = SerialSuites(&testShowStatsSuite{&baseTestSuite{}})
var _ = Suite(&testBypassSuite{})
var _ = Suite(&testUpdateSuite{})
var _ = Suite(&testPointGetSuite{})
var _ = Suite(&testBatchPointGetSuite{})
var _ = Suite(&testRecoverTable{})
var _ = Suite(&testMemTableReaderSuite{&testClusterTableBase{}})
var _ = SerialSuites(&testFlushSuite{})
var _ = SerialSuites(&testAutoRandomSuite{&baseTestSuite{}})
var _ = SerialSuites(&testClusterTableSuite{})
var _ = SerialSuites(&testSuite10{&baseTestSuite{}})

type testSuite struct{ *baseTestSuite }
type testSuiteP1 struct{ *baseTestSuite }
type testSuiteP2 struct{ *baseTestSuite }

type baseTestSuite struct {
	cluster   *mocktikv.Cluster
	mvccStore mocktikv.MVCCStore
	store     kv.Storage
	domain    *domain.Domain
	*parser.Parser
	ctx *mock.Context
}

var mockTikv = flag.Bool("mockTikv", true, "use mock tikv store in executor test")

func (s *baseTestSuite) SetUpSuite(c *C) {
	s.Parser = parser.New()
	flag.Lookup("mockTikv")
	useMockTikv := *mockTikv
	if useMockTikv {
		s.cluster = mocktikv.NewCluster()
		mocktikv.BootstrapWithSingleStore(s.cluster)
		s.mvccStore = mocktikv.MustNewMVCCStore()
		store, err := mockstore.NewMockTikvStore(
			mockstore.WithCluster(s.cluster),
			mockstore.WithMVCCStore(s.mvccStore),
		)
		c.Assert(err, IsNil)
		s.store = store
		session.SetSchemaLease(0)
		session.DisableStats4Test()
	}
	d, err := session.BootstrapSession(s.store)
	c.Assert(err, IsNil)
	d.SetStatsUpdating(true)
	s.domain = d
	originCfg := config.GetGlobalConfig()
	newConf := *originCfg
	newConf.OOMAction = config.OOMActionLog
	config.StoreGlobalConfig(&newConf)
}

func (s *baseTestSuite) TearDownSuite(c *C) {
	s.domain.Close()
	s.store.Close()
}

func (s *testSuiteP1) TestPessimisticSelectForUpdate(c *C) {
	tk := testkit.NewTestKit(c, s.store)
	tk.MustExec("use test")
	tk.MustExec("drop table if exists t")
	tk.MustExec("create table t(id int primary key, a int)")
	tk.MustExec("insert into t values(1, 1)")
	tk.MustExec("begin PESSIMISTIC")
	tk.MustQuery("select a from t where id=1 for update").Check(testkit.Rows("1"))
	tk.MustExec("update t set a=a+1 where id=1")
	tk.MustExec("commit")
	tk.MustQuery("select a from t where id=1").Check(testkit.Rows("2"))
}

func (s *testSuite) TearDownTest(c *C) {
	tk := testkit.NewTestKit(c, s.store)
	tk.MustExec("use test")
	r := tk.MustQuery("show tables")
	for _, tb := range r.Rows() {
		tableName := tb[0]
		tk.MustExec(fmt.Sprintf("drop table %v", tableName))
	}
}

func (s *testSuiteP1) TestBind(c *C) {
	tk := testkit.NewTestKit(c, s.store)
	tk.MustExec("use test")
	tk.MustExec("drop table if exists testbind")

	tk.MustExec("create table testbind(i int, s varchar(20))")
	tk.MustExec("create index index_t on testbind(i,s)")
	tk.MustExec("create global binding for select * from testbind using select * from testbind use index for join(index_t)")
	c.Assert(len(tk.MustQuery("show global bindings").Rows()), Equals, 1)

	tk.MustExec("create session binding for select * from testbind using select * from testbind use index for join(index_t)")
	c.Assert(len(tk.MustQuery("show session bindings").Rows()), Equals, 1)
	tk.MustExec("drop session binding for select * from testbind")
}

func (s *testSuiteP1) TestChange(c *C) {
	tk := testkit.NewTestKit(c, s.store)
	tk.MustExec("use test")
	tk.MustExec("drop table if exists t")
	tk.MustExec("create table t(a int)")
	tk.MustExec("alter table t change a b int")
	tk.MustExec("alter table t change b c bigint")
	c.Assert(tk.ExecToErr("alter table t change c d varchar(100)"), NotNil)
}

func (s *testSuiteP1) TestChangePumpAndDrainer(c *C) {
	tk := testkit.NewTestKit(c, s.store)
	// change pump or drainer's state need connect to etcd
	// so will meet error "URL scheme must be http, https, unix, or unixs: /tmp/tidb"
	err := tk.ExecToErr("change pump to node_state ='paused' for node_id 'pump1'")
	c.Assert(err, ErrorMatches, "URL scheme must be http, https, unix, or unixs.*")
	err = tk.ExecToErr("change drainer to node_state ='paused' for node_id 'drainer1'")
	c.Assert(err, ErrorMatches, "URL scheme must be http, https, unix, or unixs.*")
}

func (s *testSuiteP1) TestLoadStats(c *C) {
	tk := testkit.NewTestKit(c, s.store)
	tk.MustExec("use test")
	c.Assert(tk.ExecToErr("load stats"), NotNil)
	c.Assert(tk.ExecToErr("load stats ./xxx.json"), NotNil)
}

func (s *testSuiteP1) TestShow(c *C) {
	tk := testkit.NewTestKit(c, s.store)
	tk.MustExec("create database test_show;")
	tk.MustExec("use test_show")

	tk.MustQuery("show engines")
	tk.MustExec("drop table if exists t")
	tk.MustExec("create table t(a int primary key)")
	c.Assert(len(tk.MustQuery("show index in t").Rows()), Equals, 1)
	c.Assert(len(tk.MustQuery("show index from t").Rows()), Equals, 1)

	tk.MustQuery("show charset").Check(testkit.Rows(
		"utf8 UTF-8 Unicode utf8_bin 3",
		"utf8mb4 UTF-8 Unicode utf8mb4_bin 4",
		"ascii US ASCII ascii_bin 1",
		"latin1 Latin1 latin1_bin 1",
		"binary binary binary 1"))
	c.Assert(len(tk.MustQuery("show master status").Rows()), Equals, 1)
	tk.MustQuery("show create database test_show").Check(testkit.Rows("test_show CREATE DATABASE `test_show` /*!40100 DEFAULT CHARACTER SET utf8mb4 */"))
	tk.MustQuery("show privileges").Check(testkit.Rows("Alter Tables To alter the table",
		"Alter Tables To alter the table",
		"Alter routine Functions,Procedures To alter or drop stored functions/procedures",
		"Create Databases,Tables,Indexes To create new databases and tables",
		"Create routine Databases To use CREATE FUNCTION/PROCEDURE",
		"Create temporary tables Databases To use CREATE TEMPORARY TABLE",
		"Create view Tables To create new views",
		"Create user Server Admin To create new users",
		"Delete Tables To delete existing rows",
		"Drop Databases,Tables To drop databases, tables, and views",
		"Event Server Admin To create, alter, drop and execute events",
		"Execute Functions,Procedures To execute stored routines",
		"File File access on server To read and write files on the server",
		"Grant option Databases,Tables,Functions,Procedures To give to other users those privileges you possess",
		"Index Tables To create or drop indexes",
		"Insert Tables To insert data into tables",
		"Lock tables Databases To use LOCK TABLES (together with SELECT privilege)",
		"Process Server Admin To view the plain text of currently executing queries",
		"Proxy Server Admin To make proxy user possible",
		"References Databases,Tables To have references on tables",
		"Reload Server Admin To reload or refresh tables, logs and privileges",
		"Replication client Server Admin To ask where the slave or master servers are",
		"Replication slave Server Admin To read binary log events from the master",
		"Select Tables To retrieve rows from table",
		"Show databases Server Admin To see all databases with SHOW DATABASES",
		"Show view Tables To see views with SHOW CREATE VIEW",
		"Shutdown Server Admin To shut down the server",
		"Super Server Admin To use KILL thread, SET GLOBAL, CHANGE MASTER, etc.",
		"Trigger Tables To use triggers",
		"Create tablespace Server Admin To create/alter/drop tablespaces",
		"Update Tables To update existing rows",
		"Usage Server Admin No privileges - allow connect only"))
	c.Assert(len(tk.MustQuery("show table status").Rows()), Equals, 1)
}

func (s *testSuite3) TestAdmin(c *C) {
	tk := testkit.NewTestKit(c, s.store)
	tk.MustExec("use test")
	tk.MustExec("drop table if exists admin_test")
	tk.MustExec("create table admin_test (c1 int, c2 int, c3 int default 1, index (c1))")
	tk.MustExec("insert admin_test (c1) values (1),(2),(NULL)")

	ctx := context.Background()
	// cancel DDL jobs test
	r, err := tk.Exec("admin cancel ddl jobs 1")
	c.Assert(err, IsNil, Commentf("err %v", err))
	req := r.NewChunk()
	err = r.Next(ctx, req)
	c.Assert(err, IsNil)
	row := req.GetRow(0)
	c.Assert(row.Len(), Equals, 2)
	c.Assert(row.GetString(0), Equals, "1")
	c.Assert(row.GetString(1), Matches, "*DDL Job:1 not found")

	// show ddl test;
	r, err = tk.Exec("admin show ddl")
	c.Assert(err, IsNil)
	req = r.NewChunk()
	err = r.Next(ctx, req)
	c.Assert(err, IsNil)
	row = req.GetRow(0)
	c.Assert(row.Len(), Equals, 6)
	txn, err := s.store.Begin()
	c.Assert(err, IsNil)
	ddlInfo, err := admin.GetDDLInfo(txn)
	c.Assert(err, IsNil)
	c.Assert(row.GetInt64(0), Equals, ddlInfo.SchemaVer)
	// TODO: Pass this test.
	// rowOwnerInfos := strings.Split(row.Data[1].GetString(), ",")
	// ownerInfos := strings.Split(ddlInfo.Owner.String(), ",")
	// c.Assert(rowOwnerInfos[0], Equals, ownerInfos[0])
	serverInfo, err := infosync.GetServerInfoByID(ctx, row.GetString(1))
	c.Assert(err, IsNil)
	c.Assert(row.GetString(2), Equals, serverInfo.IP+":"+
		strconv.FormatUint(uint64(serverInfo.Port), 10))
	c.Assert(row.GetString(3), Equals, "")
	req = r.NewChunk()
	err = r.Next(ctx, req)
	c.Assert(err, IsNil)
	c.Assert(req.NumRows() == 0, IsTrue)
	err = txn.Rollback()
	c.Assert(err, IsNil)

	// show DDL jobs test
	r, err = tk.Exec("admin show ddl jobs")
	c.Assert(err, IsNil)
	req = r.NewChunk()
	err = r.Next(ctx, req)
	c.Assert(err, IsNil)
	row = req.GetRow(0)
	c.Assert(row.Len(), Equals, 11)
	txn, err = s.store.Begin()
	c.Assert(err, IsNil)
	historyJobs, err := admin.GetHistoryDDLJobs(txn, admin.DefNumHistoryJobs)
	c.Assert(len(historyJobs), Greater, 1)
	c.Assert(len(row.GetString(1)), Greater, 0)
	c.Assert(err, IsNil)
	c.Assert(row.GetInt64(0), Equals, historyJobs[0].ID)
	c.Assert(err, IsNil)

	r, err = tk.Exec("admin show ddl jobs 20")
	c.Assert(err, IsNil)
	req = r.NewChunk()
	err = r.Next(ctx, req)
	c.Assert(err, IsNil)
	row = req.GetRow(0)
	c.Assert(row.Len(), Equals, 11)
	c.Assert(row.GetInt64(0), Equals, historyJobs[0].ID)
	c.Assert(err, IsNil)

	// show DDL job queries test
	tk.MustExec("use test")
	tk.MustExec("drop table if exists admin_test2")
	tk.MustExec("create table admin_test2 (c1 int, c2 int, c3 int default 1, index (c1))")
	result := tk.MustQuery(`admin show ddl job queries 1, 1, 1`)
	result.Check(testkit.Rows())
	result = tk.MustQuery(`admin show ddl job queries 1, 2, 3, 4`)
	result.Check(testkit.Rows())
	historyJobs, err = admin.GetHistoryDDLJobs(txn, admin.DefNumHistoryJobs)
	result = tk.MustQuery(fmt.Sprintf("admin show ddl job queries %d", historyJobs[0].ID))
	result.Check(testkit.Rows(historyJobs[0].Query))
	c.Assert(err, IsNil)

	// check table test
	tk.MustExec("create table admin_test1 (c1 int, c2 int default 1, index (c1))")
	tk.MustExec("insert admin_test1 (c1) values (21),(22)")
	r, err = tk.Exec("admin check table admin_test, admin_test1")
	c.Assert(err, IsNil)
	c.Assert(r, IsNil)
	// error table name
	err = tk.ExecToErr("admin check table admin_test_error")
	c.Assert(err, NotNil)
	// different index values
	sctx := tk.Se.(sessionctx.Context)
	dom := domain.GetDomain(sctx)
	is := dom.InfoSchema()
	c.Assert(is, NotNil)
	tb, err := is.TableByName(model.NewCIStr("test"), model.NewCIStr("admin_test"))
	c.Assert(err, IsNil)
	c.Assert(tb.Indices(), HasLen, 1)
	_, err = tb.Indices()[0].Create(mock.NewContext(), txn, types.MakeDatums(int64(10)), 1)
	c.Assert(err, IsNil)
	err = txn.Commit(context.Background())
	c.Assert(err, IsNil)
	errAdmin := tk.ExecToErr("admin check table admin_test")
	c.Assert(errAdmin, NotNil)

	if config.CheckTableBeforeDrop {
		err = tk.ExecToErr("drop table admin_test")
		c.Assert(err.Error(), Equals, errAdmin.Error())

		// Drop inconsistency index.
		tk.MustExec("alter table admin_test drop index c1")
		tk.MustExec("admin check table admin_test")
	}
	// checksum table test
	tk.MustExec("create table checksum_with_index (id int, count int, PRIMARY KEY(id), KEY(count))")
	tk.MustExec("create table checksum_without_index (id int, count int, PRIMARY KEY(id))")
	r, err = tk.Exec("admin checksum table checksum_with_index, checksum_without_index")
	c.Assert(err, IsNil)
	res := tk.ResultSetToResult(r, Commentf("admin checksum table"))
	// Mocktikv returns 1 for every table/index scan, then we will xor the checksums of a table.
	// For "checksum_with_index", we have two checksums, so the result will be 1^1 = 0.
	// For "checksum_without_index", we only have one checksum, so the result will be 1.
	res.Sort().Check(testkit.Rows("test checksum_with_index 0 2 2", "test checksum_without_index 1 1 1"))

	tk.MustExec("drop table if exists t1;")
	tk.MustExec("CREATE TABLE t1 (c2 BOOL, PRIMARY KEY (c2));")
	tk.MustExec("INSERT INTO t1 SET c2 = '0';")
	tk.MustExec("ALTER TABLE t1 ADD COLUMN c3 DATETIME NULL DEFAULT '2668-02-03 17:19:31';")
	tk.MustExec("ALTER TABLE t1 ADD INDEX idx2 (c3);")
	tk.MustExec("ALTER TABLE t1 ADD COLUMN c4 bit(10) default 127;")
	tk.MustExec("ALTER TABLE t1 ADD INDEX idx3 (c4);")
	tk.MustExec("admin check table t1;")

	// Test admin show ddl jobs table name after table has been droped.
	tk.MustExec("drop table if exists t1;")
	re := tk.MustQuery("admin show ddl jobs 1")
	rows := re.Rows()
	c.Assert(len(rows), Equals, 1)
	c.Assert(rows[0][2], Equals, "t1")

	// Test for reverse scan get history ddl jobs when ddl history jobs queue has multiple regions.
	txn, err = s.store.Begin()
	c.Assert(err, IsNil)
	historyJobs, err = admin.GetHistoryDDLJobs(txn, 20)
	c.Assert(err, IsNil)

	// Split region for history ddl job queues.
	m := meta.NewMeta(txn)
	startKey := meta.DDLJobHistoryKey(m, 0)
	endKey := meta.DDLJobHistoryKey(m, historyJobs[0].ID)
	s.cluster.SplitKeys(s.mvccStore, startKey, endKey, int(historyJobs[0].ID/5))

	historyJobs2, err := admin.GetHistoryDDLJobs(txn, 20)
	c.Assert(err, IsNil)
	c.Assert(historyJobs, DeepEquals, historyJobs2)
}

func (s *testSuiteP2) TestAdminShowDDLJobs(c *C) {
	tk := testkit.NewTestKit(c, s.store)
	tk.MustExec("create database if not exists test_admin_show_ddl_jobs")
	tk.MustExec("use test_admin_show_ddl_jobs")
	tk.MustExec("create table t (a int);")

	re := tk.MustQuery("admin show ddl jobs 1")
	row := re.Rows()[0]
	c.Assert(row[1], Equals, "test_admin_show_ddl_jobs")
	jobID, err := strconv.Atoi(row[0].(string))
	c.Assert(err, IsNil)

	err = kv.RunInNewTxn(s.store, true, func(txn kv.Transaction) error {
		t := meta.NewMeta(txn)
		job, err := t.GetHistoryDDLJob(int64(jobID))
		c.Assert(err, IsNil)
		c.Assert(job, NotNil)
		// Test for compatibility. Old TiDB version doesn't have SchemaName field, and the BinlogInfo maybe nil.
		// See PR: 11561.
		job.BinlogInfo = nil
		job.SchemaName = ""
		err = t.AddHistoryDDLJob(job, true)
		c.Assert(err, IsNil)
		return nil
	})
	c.Assert(err, IsNil)

	re = tk.MustQuery("admin show ddl jobs 1")
	row = re.Rows()[0]
	c.Assert(row[1], Equals, "test_admin_show_ddl_jobs")

	re = tk.MustQuery("admin show ddl jobs 1 where job_type='create table'")
	row = re.Rows()[0]
	c.Assert(row[1], Equals, "test_admin_show_ddl_jobs")
	c.Assert(row[9], Equals, "<nil>")

	// Test the START_TIME and END_TIME field.
	re = tk.MustQuery("admin show ddl jobs where job_type = 'create table' and start_time > str_to_date('20190101','%Y%m%d%H%i%s')")
	row = re.Rows()[0]
	c.Assert(row[2], Equals, "t")
	c.Assert(row[9], Equals, "<nil>")
}

func (s *testSuiteP2) TestAdminChecksumOfPartitionedTable(c *C) {
	tk := testkit.NewTestKit(c, s.store)
	tk.MustExec("USE test;")
	tk.MustExec("DROP TABLE IF EXISTS admin_checksum_partition_test;")
	tk.MustExec("CREATE TABLE admin_checksum_partition_test (a INT) PARTITION BY HASH(a) PARTITIONS 4;")
	tk.MustExec("INSERT INTO admin_checksum_partition_test VALUES (1), (2);")

	r := tk.MustQuery("ADMIN CHECKSUM TABLE admin_checksum_partition_test;")
	r.Check(testkit.Rows("test admin_checksum_partition_test 1 5 5"))
}

func (s *baseTestSuite) fillData(tk *testkit.TestKit, table string) {
	tk.MustExec("use test")
	tk.MustExec(fmt.Sprintf("create table %s(id int not null default 1, name varchar(255), PRIMARY KEY(id));", table))

	// insert data
	tk.MustExec(fmt.Sprintf("insert INTO %s VALUES (1, \"hello\");", table))
	tk.CheckExecResult(1, 0)
	tk.MustExec(fmt.Sprintf("insert into %s values (2, \"hello\");", table))
	tk.CheckExecResult(1, 0)
}

type testCase struct {
	data1       []byte
	data2       []byte
	expected    []string
	restData    []byte
	expectedMsg string
}

func checkCases(tests []testCase, ld *executor.LoadDataInfo,
	c *C, tk *testkit.TestKit, ctx sessionctx.Context, selectSQL, deleteSQL string) {
	origin := ld.IgnoreLines
	for _, tt := range tests {
		ld.IgnoreLines = origin
		c.Assert(ctx.NewTxn(context.Background()), IsNil)
		ctx.GetSessionVars().StmtCtx.DupKeyAsWarning = true
		ctx.GetSessionVars().StmtCtx.BadNullAsWarning = true
		ctx.GetSessionVars().StmtCtx.InLoadDataStmt = true
		ctx.GetSessionVars().StmtCtx.InDeleteStmt = false
		data, reachLimit, err1 := ld.InsertData(context.Background(), tt.data1, tt.data2)
		c.Assert(err1, IsNil)
		c.Assert(reachLimit, IsFalse)
		err1 = ld.CheckAndInsertOneBatch(context.Background(), ld.GetRows(), ld.GetCurBatchCnt())
		c.Assert(err1, IsNil)
		ld.SetMaxRowsInBatch(20000)
		if tt.restData == nil {
			c.Assert(data, HasLen, 0,
				Commentf("data1:%v, data2:%v, data:%v", string(tt.data1), string(tt.data2), string(data)))
		} else {
			c.Assert(data, DeepEquals, tt.restData,
				Commentf("data1:%v, data2:%v, data:%v", string(tt.data1), string(tt.data2), string(data)))
		}
		ld.SetMessage()
		tk.CheckLastMessage(tt.expectedMsg)
		err := ctx.StmtCommit(nil)
		c.Assert(err, IsNil)
		txn, err := ctx.Txn(true)
		c.Assert(err, IsNil)
		err = txn.Commit(context.Background())
		c.Assert(err, IsNil)
		r := tk.MustQuery(selectSQL)
		r.Check(testutil.RowsWithSep("|", tt.expected...))
		tk.MustExec(deleteSQL)
	}
}

func (s *testSuiteP1) TestSelectWithoutFrom(c *C) {
	tk := testkit.NewTestKit(c, s.store)
	tk.MustExec("use test")

	r := tk.MustQuery("select 1 + 2*3;")
	r.Check(testkit.Rows("7"))

	r = tk.MustQuery(`select _utf8"string";`)
	r.Check(testkit.Rows("string"))

	r = tk.MustQuery("select 1 order by 1;")
	r.Check(testkit.Rows("1"))
}

// TestSelectBackslashN Issue 3685.
func (s *testSuiteP1) TestSelectBackslashN(c *C) {
	tk := testkit.NewTestKit(c, s.store)

	sql := `select \N;`
	r := tk.MustQuery(sql)
	r.Check(testkit.Rows("<nil>"))
	rs, err := tk.Exec(sql)
	c.Check(err, IsNil)
	fields := rs.Fields()
	c.Check(len(fields), Equals, 1)
	c.Check(fields[0].Column.Name.O, Equals, "NULL")

	sql = `select "\N";`
	r = tk.MustQuery(sql)
	r.Check(testkit.Rows("N"))
	rs, err = tk.Exec(sql)
	c.Check(err, IsNil)
	fields = rs.Fields()
	c.Check(len(fields), Equals, 1)
	c.Check(fields[0].Column.Name.O, Equals, `N`)

	tk.MustExec("use test;")
	tk.MustExec("create table test (`\\N` int);")
	tk.MustExec("insert into test values (1);")
	tk.CheckExecResult(1, 0)
	sql = "select * from test;"
	r = tk.MustQuery(sql)
	r.Check(testkit.Rows("1"))
	rs, err = tk.Exec(sql)
	c.Check(err, IsNil)
	fields = rs.Fields()
	c.Check(len(fields), Equals, 1)
	c.Check(fields[0].Column.Name.O, Equals, `\N`)

	sql = `select \N from test;`
	r = tk.MustQuery(sql)
	r.Check(testkit.Rows("<nil>"))
	rs, err = tk.Exec(sql)
	c.Check(err, IsNil)
	fields = rs.Fields()
	c.Check(err, IsNil)
	c.Check(len(fields), Equals, 1)
	c.Check(fields[0].Column.Name.O, Equals, `NULL`)

	sql = `select (\N) from test;`
	r = tk.MustQuery(sql)
	r.Check(testkit.Rows("<nil>"))
	rs, err = tk.Exec(sql)
	c.Check(err, IsNil)
	fields = rs.Fields()
	c.Check(len(fields), Equals, 1)
	c.Check(fields[0].Column.Name.O, Equals, `NULL`)

	sql = "select `\\N` from test;"
	r = tk.MustQuery(sql)
	r.Check(testkit.Rows("1"))
	rs, err = tk.Exec(sql)
	c.Check(err, IsNil)
	fields = rs.Fields()
	c.Check(len(fields), Equals, 1)
	c.Check(fields[0].Column.Name.O, Equals, `\N`)

	sql = "select (`\\N`) from test;"
	r = tk.MustQuery(sql)
	r.Check(testkit.Rows("1"))
	rs, err = tk.Exec(sql)
	c.Check(err, IsNil)
	fields = rs.Fields()
	c.Check(len(fields), Equals, 1)
	c.Check(fields[0].Column.Name.O, Equals, `\N`)

	sql = `select '\N' from test;`
	r = tk.MustQuery(sql)
	r.Check(testkit.Rows("N"))
	rs, err = tk.Exec(sql)
	c.Check(err, IsNil)
	fields = rs.Fields()
	c.Check(len(fields), Equals, 1)
	c.Check(fields[0].Column.Name.O, Equals, `N`)

	sql = `select ('\N') from test;`
	r = tk.MustQuery(sql)
	r.Check(testkit.Rows("N"))
	rs, err = tk.Exec(sql)
	c.Check(err, IsNil)
	fields = rs.Fields()
	c.Check(len(fields), Equals, 1)
	c.Check(fields[0].Column.Name.O, Equals, `N`)
}

// TestSelectNull Issue #4053.
func (s *testSuiteP1) TestSelectNull(c *C) {
	tk := testkit.NewTestKit(c, s.store)

	sql := `select nUll;`
	r := tk.MustQuery(sql)
	r.Check(testkit.Rows("<nil>"))
	rs, err := tk.Exec(sql)
	c.Check(err, IsNil)
	fields := rs.Fields()
	c.Check(len(fields), Equals, 1)
	c.Check(fields[0].Column.Name.O, Equals, `NULL`)

	sql = `select (null);`
	r = tk.MustQuery(sql)
	r.Check(testkit.Rows("<nil>"))
	rs, err = tk.Exec(sql)
	c.Check(err, IsNil)
	fields = rs.Fields()
	c.Check(len(fields), Equals, 1)
	c.Check(fields[0].Column.Name.O, Equals, `NULL`)

	sql = `select null+NULL;`
	r = tk.MustQuery(sql)
	r.Check(testkit.Rows("<nil>"))
	rs, err = tk.Exec(sql)
	c.Check(err, IsNil)
	fields = rs.Fields()
	c.Check(err, IsNil)
	c.Check(len(fields), Equals, 1)
	c.Check(fields[0].Column.Name.O, Equals, `null+NULL`)
}

// TestSelectStringLiteral Issue #3686.
func (s *testSuiteP1) TestSelectStringLiteral(c *C) {
	tk := testkit.NewTestKit(c, s.store)

	sql := `select 'abc';`
	r := tk.MustQuery(sql)
	r.Check(testkit.Rows("abc"))
	rs, err := tk.Exec(sql)
	c.Check(err, IsNil)
	fields := rs.Fields()
	c.Check(len(fields), Equals, 1)
	c.Check(fields[0].Column.Name.O, Equals, `abc`)

	sql = `select (('abc'));`
	r = tk.MustQuery(sql)
	r.Check(testkit.Rows("abc"))
	rs, err = tk.Exec(sql)
	c.Check(err, IsNil)
	fields = rs.Fields()
	c.Check(len(fields), Equals, 1)
	c.Check(fields[0].Column.Name.O, Equals, `abc`)

	sql = `select 'abc'+'def';`
	r = tk.MustQuery(sql)
	r.Check(testkit.Rows("0"))
	rs, err = tk.Exec(sql)
	c.Check(err, IsNil)
	fields = rs.Fields()
	c.Check(len(fields), Equals, 1)
	c.Check(fields[0].Column.Name.O, Equals, `'abc'+'def'`)

	// Below checks whether leading invalid chars are trimmed.
	sql = "select '\n';"
	r = tk.MustQuery(sql)
	r.Check(testkit.Rows("\n"))
	rs, err = tk.Exec(sql)
	c.Check(err, IsNil)
	fields = rs.Fields()
	c.Check(len(fields), Equals, 1)
	c.Check(fields[0].Column.Name.O, Equals, "")

	sql = "select '\t   col';" // Lowercased letter is a valid char.
	rs, err = tk.Exec(sql)
	c.Check(err, IsNil)
	fields = rs.Fields()
	c.Check(len(fields), Equals, 1)
	c.Check(fields[0].Column.Name.O, Equals, "col")

	sql = "select '\t   Col';" // Uppercased letter is a valid char.
	rs, err = tk.Exec(sql)
	c.Check(err, IsNil)
	fields = rs.Fields()
	c.Check(len(fields), Equals, 1)
	c.Check(fields[0].Column.Name.O, Equals, "Col")

	sql = "select '\n\t   中文 col';" // Chinese char is a valid char.
	rs, err = tk.Exec(sql)
	c.Check(err, IsNil)
	fields = rs.Fields()
	c.Check(len(fields), Equals, 1)
	c.Check(fields[0].Column.Name.O, Equals, "中文 col")

	sql = "select ' \r\n  .col';" // Punctuation is a valid char.
	rs, err = tk.Exec(sql)
	c.Check(err, IsNil)
	fields = rs.Fields()
	c.Check(len(fields), Equals, 1)
	c.Check(fields[0].Column.Name.O, Equals, ".col")

	sql = "select '   😆col';" // Emoji is a valid char.
	rs, err = tk.Exec(sql)
	c.Check(err, IsNil)
	fields = rs.Fields()
	c.Check(len(fields), Equals, 1)
	c.Check(fields[0].Column.Name.O, Equals, "😆col")

	// Below checks whether trailing invalid chars are preserved.
	sql = `select 'abc   ';`
	rs, err = tk.Exec(sql)
	c.Check(err, IsNil)
	fields = rs.Fields()
	c.Check(len(fields), Equals, 1)
	c.Check(fields[0].Column.Name.O, Equals, "abc   ")

	sql = `select '  abc   123   ';`
	rs, err = tk.Exec(sql)
	c.Check(err, IsNil)
	fields = rs.Fields()
	c.Check(len(fields), Equals, 1)
	c.Check(fields[0].Column.Name.O, Equals, "abc   123   ")

	// Issue #4239.
	sql = `select 'a' ' ' 'string';`
	r = tk.MustQuery(sql)
	r.Check(testkit.Rows("a string"))
	rs, err = tk.Exec(sql)
	c.Check(err, IsNil)
	fields = rs.Fields()
	c.Check(len(fields), Equals, 1)
	c.Check(fields[0].Column.Name.O, Equals, "a")

	sql = `select 'a' " " "string";`
	r = tk.MustQuery(sql)
	r.Check(testkit.Rows("a string"))
	rs, err = tk.Exec(sql)
	c.Check(err, IsNil)
	fields = rs.Fields()
	c.Check(len(fields), Equals, 1)
	c.Check(fields[0].Column.Name.O, Equals, "a")

	sql = `select 'string' 'string';`
	r = tk.MustQuery(sql)
	r.Check(testkit.Rows("stringstring"))
	rs, err = tk.Exec(sql)
	c.Check(err, IsNil)
	fields = rs.Fields()
	c.Check(len(fields), Equals, 1)
	c.Check(fields[0].Column.Name.O, Equals, "string")

	sql = `select "ss" "a";`
	r = tk.MustQuery(sql)
	r.Check(testkit.Rows("ssa"))
	rs, err = tk.Exec(sql)
	c.Check(err, IsNil)
	fields = rs.Fields()
	c.Check(len(fields), Equals, 1)
	c.Check(fields[0].Column.Name.O, Equals, "ss")

	sql = `select "ss" "a" "b";`
	r = tk.MustQuery(sql)
	r.Check(testkit.Rows("ssab"))
	rs, err = tk.Exec(sql)
	c.Check(err, IsNil)
	fields = rs.Fields()
	c.Check(len(fields), Equals, 1)
	c.Check(fields[0].Column.Name.O, Equals, "ss")

	sql = `select "ss" "a" ' ' "b";`
	r = tk.MustQuery(sql)
	r.Check(testkit.Rows("ssa b"))
	rs, err = tk.Exec(sql)
	c.Check(err, IsNil)
	fields = rs.Fields()
	c.Check(len(fields), Equals, 1)
	c.Check(fields[0].Column.Name.O, Equals, "ss")

	sql = `select "ss" "a" ' ' "b" ' ' "d";`
	r = tk.MustQuery(sql)
	r.Check(testkit.Rows("ssa b d"))
	rs, err = tk.Exec(sql)
	c.Check(err, IsNil)
	fields = rs.Fields()
	c.Check(len(fields), Equals, 1)
	c.Check(fields[0].Column.Name.O, Equals, "ss")
}

func (s *testSuiteP1) TestSelectLimit(c *C) {
	tk := testkit.NewTestKit(c, s.store)
	tk.MustExec("use test")
	s.fillData(tk, "select_limit")

	tk.MustExec("insert INTO select_limit VALUES (3, \"hello\");")
	tk.CheckExecResult(1, 0)
	tk.MustExec("insert INTO select_limit VALUES (4, \"hello\");")
	tk.CheckExecResult(1, 0)

	r := tk.MustQuery("select * from select_limit limit 1;")
	r.Check(testkit.Rows("1 hello"))

	r = tk.MustQuery("select id from (select * from select_limit limit 1) k where id != 1;")
	r.Check(testkit.Rows())

	r = tk.MustQuery("select * from select_limit limit 18446744073709551615 offset 0;")
	r.Check(testkit.Rows("1 hello", "2 hello", "3 hello", "4 hello"))

	r = tk.MustQuery("select * from select_limit limit 18446744073709551615 offset 1;")
	r.Check(testkit.Rows("2 hello", "3 hello", "4 hello"))

	r = tk.MustQuery("select * from select_limit limit 18446744073709551615 offset 3;")
	r.Check(testkit.Rows("4 hello"))

	err := tk.ExecToErr("select * from select_limit limit 18446744073709551616 offset 3;")
	c.Assert(err, NotNil)
}

func (s *testSuiteP1) TestSelectOrderBy(c *C) {
	tk := testkit.NewTestKit(c, s.store)
	tk.MustExec("use test")
	s.fillData(tk, "select_order_test")

	// Test star field
	r := tk.MustQuery("select * from select_order_test where id = 1 order by id limit 1 offset 0;")
	r.Check(testkit.Rows("1 hello"))

	r = tk.MustQuery("select id from select_order_test order by id desc limit 1 ")
	r.Check(testkit.Rows("2"))

	r = tk.MustQuery("select id from select_order_test order by id + 1 desc limit 1 ")
	r.Check(testkit.Rows("2"))

	// Test limit
	r = tk.MustQuery("select * from select_order_test order by name, id limit 1 offset 0;")
	r.Check(testkit.Rows("1 hello"))

	// Test limit
	r = tk.MustQuery("select id as c1, name from select_order_test order by 2, id limit 1 offset 0;")
	r.Check(testkit.Rows("1 hello"))

	// Test limit overflow
	r = tk.MustQuery("select * from select_order_test order by name, id limit 100 offset 0;")
	r.Check(testkit.Rows("1 hello", "2 hello"))

	// Test offset overflow
	r = tk.MustQuery("select * from select_order_test order by name, id limit 1 offset 100;")
	r.Check(testkit.Rows())

	// Test limit exceeds int range.
	r = tk.MustQuery("select id from select_order_test order by name, id limit 18446744073709551615;")
	r.Check(testkit.Rows("1", "2"))

	// Test multiple field
	r = tk.MustQuery("select id, name from select_order_test where id = 1 group by id, name limit 1 offset 0;")
	r.Check(testkit.Rows("1 hello"))

	// Test limit + order by
	for i := 3; i <= 10; i += 1 {
		tk.MustExec(fmt.Sprintf("insert INTO select_order_test VALUES (%d, \"zz\");", i))
	}
	tk.MustExec("insert INTO select_order_test VALUES (10086, \"hi\");")
	for i := 11; i <= 20; i += 1 {
		tk.MustExec(fmt.Sprintf("insert INTO select_order_test VALUES (%d, \"hh\");", i))
	}
	for i := 21; i <= 30; i += 1 {
		tk.MustExec(fmt.Sprintf("insert INTO select_order_test VALUES (%d, \"zz\");", i))
	}
	tk.MustExec("insert INTO select_order_test VALUES (1501, \"aa\");")
	r = tk.MustQuery("select * from select_order_test order by name, id limit 1 offset 3;")
	r.Check(testkit.Rows("11 hh"))
	tk.MustExec("drop table select_order_test")
	tk.MustExec("drop table if exists t")
	tk.MustExec("create table t (c int, d int)")
	tk.MustExec("insert t values (1, 1)")
	tk.MustExec("insert t values (1, 2)")
	tk.MustExec("insert t values (1, 3)")
	r = tk.MustQuery("select 1-d as d from t order by d;")
	r.Check(testkit.Rows("-2", "-1", "0"))
	r = tk.MustQuery("select 1-d as d from t order by d + 1;")
	r.Check(testkit.Rows("0", "-1", "-2"))
	r = tk.MustQuery("select t.d from t order by d;")
	r.Check(testkit.Rows("1", "2", "3"))

	tk.MustExec("drop table if exists t")
	tk.MustExec("create table t (a int, b int, c int)")
	tk.MustExec("insert t values (1, 2, 3)")
	r = tk.MustQuery("select b from (select a,b from t order by a,c) t")
	r.Check(testkit.Rows("2"))
	r = tk.MustQuery("select b from (select a,b from t order by a,c limit 1) t")
	r.Check(testkit.Rows("2"))
	tk.MustExec("drop table if exists t")
	tk.MustExec("create table t(a int, b int, index idx(a))")
	tk.MustExec("insert into t values(1, 1), (2, 2)")
	tk.MustQuery("select * from t where 1 order by b").Check(testkit.Rows("1 1", "2 2"))
	tk.MustQuery("select * from t where a between 1 and 2 order by a desc").Check(testkit.Rows("2 2", "1 1"))

	// Test double read and topN is pushed down to first read plannercore.
	tk.MustExec("drop table if exists t")
	tk.MustExec("create table t(a int primary key, b int, c int, index idx(b))")
	tk.MustExec("insert into t values(1, 3, 1)")
	tk.MustExec("insert into t values(2, 2, 2)")
	tk.MustExec("insert into t values(3, 1, 3)")
	tk.MustQuery("select * from t use index(idx) order by a desc limit 1").Check(testkit.Rows("3 1 3"))

	// Test double read which needs to keep order.
	tk.MustExec("drop table if exists t")
	tk.MustExec("create table t(a int, b int, key b (b))")
	tk.Se.GetSessionVars().IndexLookupSize = 3
	for i := 0; i < 10; i++ {
		tk.MustExec(fmt.Sprintf("insert into t values(%d, %d)", i, 10-i))
	}
	tk.MustQuery("select a from t use index(b) order by b").Check(testkit.Rows("9", "8", "7", "6", "5", "4", "3", "2", "1", "0"))
}

func (s *testSuiteP1) TestOrderBy(c *C) {
	tk := testkit.NewTestKitWithInit(c, s.store)
	tk.MustExec("drop table if exists t")
	tk.MustExec("create table t (c1 int, c2 int, c3 varchar(20))")
	tk.MustExec("insert into t values (1, 2, 'abc'), (2, 1, 'bcd')")

	// Fix issue https://github.com/pingcap/tidb/issues/337
	tk.MustQuery("select c1 as a, c1 as b from t order by c1").Check(testkit.Rows("1 1", "2 2"))

	tk.MustQuery("select c1 as a, t.c1 as a from t order by a desc").Check(testkit.Rows("2 2", "1 1"))
	tk.MustQuery("select c1 as c2 from t order by c2").Check(testkit.Rows("1", "2"))
	tk.MustQuery("select sum(c1) from t order by sum(c1)").Check(testkit.Rows("3"))
	tk.MustQuery("select c1 as c2 from t order by c2 + 1").Check(testkit.Rows("2", "1"))

	// Order by position.
	tk.MustQuery("select * from t order by 1").Check(testkit.Rows("1 2 abc", "2 1 bcd"))
	tk.MustQuery("select * from t order by 2").Check(testkit.Rows("2 1 bcd", "1 2 abc"))

	// Order by binary.
	tk.MustQuery("select c1, c3 from t order by binary c1 desc").Check(testkit.Rows("2 bcd", "1 abc"))
	tk.MustQuery("select c1, c2 from t order by binary c3").Check(testkit.Rows("1 2", "2 1"))
}

func (s *testSuiteP1) TestSelectErrorRow(c *C) {
	tk := testkit.NewTestKit(c, s.store)
	tk.MustExec("use test")

	err := tk.ExecToErr("select row(1, 1) from test")
	c.Assert(err, NotNil)

	err = tk.ExecToErr("select * from test group by row(1, 1);")
	c.Assert(err, NotNil)

	err = tk.ExecToErr("select * from test order by row(1, 1);")
	c.Assert(err, NotNil)

	err = tk.ExecToErr("select * from test having row(1, 1);")
	c.Assert(err, NotNil)

	err = tk.ExecToErr("select (select 1, 1) from test;")
	c.Assert(err, NotNil)

	err = tk.ExecToErr("select * from test group by (select 1, 1);")
	c.Assert(err, NotNil)

	err = tk.ExecToErr("select * from test order by (select 1, 1);")
	c.Assert(err, NotNil)

	err = tk.ExecToErr("select * from test having (select 1, 1);")
	c.Assert(err, NotNil)
}

// TestIssue2612 is related with https://github.com/pingcap/tidb/issues/2612
func (s *testSuiteP1) TestIssue2612(c *C) {
	tk := testkit.NewTestKit(c, s.store)
	tk.MustExec("use test")
	tk.MustExec(`drop table if exists t`)
	tk.MustExec(`create table t (
		create_at datetime NOT NULL DEFAULT '1000-01-01 00:00:00',
		finish_at datetime NOT NULL DEFAULT '1000-01-01 00:00:00');`)
	tk.MustExec(`insert into t values ('2016-02-13 15:32:24',  '2016-02-11 17:23:22');`)
	rs, err := tk.Exec(`select timediff(finish_at, create_at) from t;`)
	c.Assert(err, IsNil)
	req := rs.NewChunk()
	err = rs.Next(context.Background(), req)
	c.Assert(err, IsNil)
	c.Assert(req.GetRow(0).GetDuration(0, 0).String(), Equals, "-46:09:02")
	rs.Close()
}

// TestIssue345 is related with https://github.com/pingcap/tidb/issues/345
func (s *testSuiteP1) TestIssue345(c *C) {
	tk := testkit.NewTestKit(c, s.store)
	tk.MustExec("use test")
	tk.MustExec(`drop table if exists t1, t2`)
	tk.MustExec(`create table t1 (c1 int);`)
	tk.MustExec(`create table t2 (c2 int);`)
	tk.MustExec(`insert into t1 values (1);`)
	tk.MustExec(`insert into t2 values (2);`)
	tk.MustExec(`update t1, t2 set t1.c1 = 2, t2.c2 = 1;`)
	tk.MustExec(`update t1, t2 set c1 = 2, c2 = 1;`)
	tk.MustExec(`update t1 as a, t2 as b set a.c1 = 2, b.c2 = 1;`)

	// Check t1 content
	r := tk.MustQuery("SELECT * FROM t1;")
	r.Check(testkit.Rows("2"))
	// Check t2 content
	r = tk.MustQuery("SELECT * FROM t2;")
	r.Check(testkit.Rows("1"))

	tk.MustExec(`update t1 as a, t2 as t1 set a.c1 = 1, t1.c2 = 2;`)
	// Check t1 content
	r = tk.MustQuery("SELECT * FROM t1;")
	r.Check(testkit.Rows("1"))
	// Check t2 content
	r = tk.MustQuery("SELECT * FROM t2;")
	r.Check(testkit.Rows("2"))

	_, err := tk.Exec(`update t1 as a, t2 set t1.c1 = 10;`)
	c.Assert(err, NotNil)
}

func (s *testSuiteP1) TestIssue5055(c *C) {
	tk := testkit.NewTestKit(c, s.store)
	tk.MustExec("use test")
	tk.MustExec(`drop table if exists t1, t2`)
	tk.MustExec(`create table t1 (a int);`)
	tk.MustExec(`create table t2 (a int);`)
	tk.MustExec(`insert into t1 values(1);`)
	tk.MustExec(`insert into t2 values(1);`)
	result := tk.MustQuery("select tbl1.* from (select t1.a, 1 from t1) tbl1 left join t2 tbl2 on tbl1.a = tbl2.a order by tbl1.a desc limit 1;")
	result.Check(testkit.Rows("1 1"))
}

func (s *testSuiteP2) TestUnion(c *C) {
	tk := testkit.NewTestKit(c, s.store)
	tk.MustExec("use test")

	testSQL := `drop table if exists union_test; create table union_test(id int);`
	tk.MustExec(testSQL)

	testSQL = `drop table if exists union_test;`
	tk.MustExec(testSQL)
	testSQL = `create table union_test(id int);`
	tk.MustExec(testSQL)
	testSQL = `insert union_test values (1),(2)`
	tk.MustExec(testSQL)

	testSQL = `select * from (select id from union_test union select id from union_test) t order by id;`
	r := tk.MustQuery(testSQL)
	r.Check(testkit.Rows("1", "2"))

	r = tk.MustQuery("select 1 union all select 1")
	r.Check(testkit.Rows("1", "1"))

	r = tk.MustQuery("select 1 union all select 1 union select 1")
	r.Check(testkit.Rows("1"))

	r = tk.MustQuery("select 1 as a union (select 2) order by a limit 1")
	r.Check(testkit.Rows("1"))

	r = tk.MustQuery("select 1 as a union (select 2) order by a limit 1, 1")
	r.Check(testkit.Rows("2"))

	r = tk.MustQuery("select id from union_test union all (select 1) order by id desc")
	r.Check(testkit.Rows("2", "1", "1"))

	r = tk.MustQuery("select id as a from union_test union (select 1) order by a desc")
	r.Check(testkit.Rows("2", "1"))

	r = tk.MustQuery(`select null as a union (select "abc") order by a`)
	r.Check(testkit.Rows("<nil>", "abc"))

	r = tk.MustQuery(`select "abc" as a union (select 1) order by a`)
	r.Check(testkit.Rows("1", "abc"))

	tk.MustExec("drop table if exists t1")
	tk.MustExec("create table t1 (c int, d int)")
	tk.MustExec("insert t1 values (NULL, 1)")
	tk.MustExec("insert t1 values (1, 1)")
	tk.MustExec("insert t1 values (1, 2)")
	tk.MustExec("drop table if exists t2")
	tk.MustExec("create table t2 (c int, d int)")
	tk.MustExec("insert t2 values (1, 3)")
	tk.MustExec("insert t2 values (1, 1)")
	tk.MustExec("drop table if exists t3")
	tk.MustExec("create table t3 (c int, d int)")
	tk.MustExec("insert t3 values (3, 2)")
	tk.MustExec("insert t3 values (4, 3)")
	r = tk.MustQuery(`select sum(c1), c2 from (select c c1, d c2 from t1 union all select d c1, c c2 from t2 union all select c c1, d c2 from t3) x group by c2 order by c2`)
	r.Check(testkit.Rows("5 1", "4 2", "4 3"))

	tk.MustExec("drop table if exists t1, t2, t3")
	tk.MustExec("create table t1 (a int primary key)")
	tk.MustExec("create table t2 (a int primary key)")
	tk.MustExec("create table t3 (a int primary key)")
	tk.MustExec("insert t1 values (7), (8)")
	tk.MustExec("insert t2 values (1), (9)")
	tk.MustExec("insert t3 values (2), (3)")
	r = tk.MustQuery("select * from t1 union all select * from t2 union all (select * from t3) order by a limit 2")
	r.Check(testkit.Rows("1", "2"))

	tk.MustExec("drop table if exists t1, t2")
	tk.MustExec("create table t1 (a int)")
	tk.MustExec("create table t2 (a int)")
	tk.MustExec("insert t1 values (2), (1)")
	tk.MustExec("insert t2 values (3), (4)")
	r = tk.MustQuery("select * from t1 union all (select * from t2) order by a limit 1")
	r.Check(testkit.Rows("1"))
	r = tk.MustQuery("select (select * from t1 where a != t.a union all (select * from t2 where a != t.a) order by a limit 1) from t1 t")
	r.Check(testkit.Rows("1", "2"))

	tk.MustExec("drop table if exists t")
	tk.MustExec("create table t (id int unsigned primary key auto_increment, c1 int, c2 int, index c1_c2 (c1, c2))")
	tk.MustExec("insert into t (c1, c2) values (1, 1)")
	tk.MustExec("insert into t (c1, c2) values (1, 2)")
	tk.MustExec("insert into t (c1, c2) values (2, 3)")
	r = tk.MustQuery("select * from (select * from t where t.c1 = 1 union select * from t where t.id = 1) s order by s.id")
	r.Check(testkit.Rows("1 1 1", "2 1 2"))

	tk.MustExec("drop table if exists t")
	tk.MustExec("CREATE TABLE t (f1 DATE)")
	tk.MustExec("INSERT INTO t VALUES ('1978-11-26')")
	r = tk.MustQuery("SELECT f1+0 FROM t UNION SELECT f1+0 FROM t")
	r.Check(testkit.Rows("19781126"))

	tk.MustExec("drop table if exists t")
	tk.MustExec("CREATE TABLE t (a int, b int)")
	tk.MustExec("INSERT INTO t VALUES ('1', '1')")
	r = tk.MustQuery("select b from (SELECT * FROM t UNION ALL SELECT a, b FROM t order by a) t")
	r.Check(testkit.Rows("1", "1"))

	tk.MustExec("drop table if exists t")
	tk.MustExec("CREATE TABLE t (a DECIMAL(4,2))")
	tk.MustExec("INSERT INTO t VALUE(12.34)")
	r = tk.MustQuery("SELECT 1 AS c UNION select a FROM t")
	r.Sort().Check(testkit.Rows("1.00", "12.34"))

	// #issue3771
	r = tk.MustQuery("SELECT 'a' UNION SELECT CONCAT('a', -4)")
	r.Sort().Check(testkit.Rows("a", "a-4"))

	// test race
	tk.MustQuery("SELECT @x:=0 UNION ALL SELECT @x:=0 UNION ALL SELECT @x")

	// test field tp
	tk.MustExec("drop table if exists t1, t2")
	tk.MustExec("CREATE TABLE t1 (a date)")
	tk.MustExec("CREATE TABLE t2 (a date)")
	tk.MustExec("SELECT a from t1 UNION select a FROM t2")
	tk.MustQuery("show create table t1").Check(testkit.Rows("t1 CREATE TABLE `t1` (\n" + "  `a` date DEFAULT NULL\n" + ") ENGINE=InnoDB DEFAULT CHARSET=utf8mb4 COLLATE=utf8mb4_bin"))

	// Move from session test.
	tk.MustExec("drop table if exists t1, t2")
	tk.MustExec("create table t1 (c double);")
	tk.MustExec("create table t2 (c double);")
	tk.MustExec("insert into t1 value (73);")
	tk.MustExec("insert into t2 value (930);")
	// If set unspecified column flen to 0, it will cause bug in union.
	// This test is used to prevent the bug reappear.
	tk.MustQuery("select c from t1 union (select c from t2) order by c").Check(testkit.Rows("73", "930"))

	// issue 5703
	tk.MustExec("drop table if exists t")
	tk.MustExec("create table t(a date)")
	tk.MustExec("insert into t value ('2017-01-01'), ('2017-01-02')")
	r = tk.MustQuery("(select a from t where a < 0) union (select a from t where a > 0) order by a")
	r.Check(testkit.Rows("2017-01-01", "2017-01-02"))

	tk.MustExec("drop table if exists t")
	tk.MustExec("create table t(a int)")
	tk.MustExec("insert into t value(0),(0)")
	tk.MustQuery("select 1 from (select a from t union all select a from t) tmp").Check(testkit.Rows("1", "1", "1", "1"))
	tk.MustQuery("select 10 as a from dual union select a from t order by a desc limit 1 ").Check(testkit.Rows("10"))
	tk.MustQuery("select -10 as a from dual union select a from t order by a limit 1 ").Check(testkit.Rows("-10"))
	tk.MustQuery("select count(1) from (select a from t union all select a from t) tmp").Check(testkit.Rows("4"))

	err := tk.ExecToErr("select 1 from (select a from t limit 1 union all select a from t limit 1) tmp")
	c.Assert(err, NotNil)
	terr := errors.Cause(err).(*terror.Error)
	c.Assert(terr.Code(), Equals, terror.ErrCode(mysql.ErrWrongUsage))

	err = tk.ExecToErr("select 1 from (select a from t order by a union all select a from t limit 1) tmp")
	c.Assert(err, NotNil)
	terr = errors.Cause(err).(*terror.Error)
	c.Assert(terr.Code(), Equals, terror.ErrCode(mysql.ErrWrongUsage))

	_, err = tk.Exec("(select a from t order by a) union all select a from t limit 1 union all select a from t limit 1")
	c.Assert(terror.ErrorEqual(err, plannercore.ErrWrongUsage), IsTrue, Commentf("err %v", err))

	_, err = tk.Exec("(select a from t limit 1) union all select a from t limit 1")
	c.Assert(err, IsNil)
	_, err = tk.Exec("(select a from t order by a) union all select a from t order by a")
	c.Assert(err, IsNil)

	tk.MustExec("drop table if exists t")
	tk.MustExec("create table t(a int)")
	tk.MustExec("insert into t value(1),(2),(3)")

	tk.MustQuery("(select a from t order by a limit 2) union all (select a from t order by a desc limit 2) order by a desc limit 1,2").Check(testkit.Rows("2", "2"))
	tk.MustQuery("select a from t union all select a from t order by a desc limit 5").Check(testkit.Rows("3", "3", "2", "2", "1"))
	tk.MustQuery("(select a from t order by a desc limit 2) union all select a from t group by a order by a").Check(testkit.Rows("1", "2", "2", "3", "3"))
	tk.MustQuery("(select a from t order by a desc limit 2) union all select 33 as a order by a desc limit 2").Check(testkit.Rows("33", "3"))

	tk.MustQuery("select 1 union select 1 union all select 1").Check(testkit.Rows("1", "1"))
	tk.MustQuery("select 1 union all select 1 union select 1").Check(testkit.Rows("1"))

	tk.MustExec("drop table if exists t1, t2")
	tk.MustExec(`create table t1(a bigint, b bigint);`)
	tk.MustExec(`create table t2(a bigint, b bigint);`)
	tk.MustExec(`insert into t1 values(1, 1);`)
	tk.MustExec(`insert into t1 select * from t1;`)
	tk.MustExec(`insert into t1 select * from t1;`)
	tk.MustExec(`insert into t1 select * from t1;`)
	tk.MustExec(`insert into t1 select * from t1;`)
	tk.MustExec(`insert into t1 select * from t1;`)
	tk.MustExec(`insert into t1 select * from t1;`)
	tk.MustExec(`insert into t2 values(1, 1);`)
	tk.MustExec(`set @@tidb_init_chunk_size=2;`)
	tk.MustExec(`set @@sql_mode="";`)
	tk.MustQuery(`select count(*) from (select t1.a, t1.b from t1 left join t2 on t1.a=t2.a union all select t1.a, t1.a from t1 left join t2 on t1.a=t2.a) tmp;`).Check(testkit.Rows("128"))
	tk.MustQuery(`select tmp.a, count(*) from (select t1.a, t1.b from t1 left join t2 on t1.a=t2.a union all select t1.a, t1.a from t1 left join t2 on t1.a=t2.a) tmp;`).Check(testkit.Rows("1 128"))

	tk.MustExec("drop table if exists t")
	tk.MustExec("create table t(a int, b int)")
	tk.MustExec("insert into t value(1 ,2)")
	tk.MustQuery("select a, b from (select a, 0 as d, b from t union all select a, 0 as d, b from t) test;").Check(testkit.Rows("1 2", "1 2"))

	// #issue 8141
	tk.MustExec("drop table if exists t1")
	tk.MustExec("create table t1(a int, b int)")
	tk.MustExec("insert into t1 value(1,2),(1,1),(2,2),(2,2),(3,2),(3,2)")
	tk.MustExec("set @@tidb_init_chunk_size=2;")
	tk.MustQuery("select count(*) from (select a as c, a as d from t1 union all select a, b from t1) t;").Check(testkit.Rows("12"))

	// #issue 8189 and #issue 8199
	tk.MustExec("drop table if exists t1")
	tk.MustExec("drop table if exists t2")
	tk.MustExec("CREATE TABLE t1 (a int not null, b char (10) not null)")
	tk.MustExec("insert into t1 values(1,'a'),(2,'b'),(3,'c'),(3,'c')")
	tk.MustExec("CREATE TABLE t2 (a int not null, b char (10) not null)")
	tk.MustExec("insert into t2 values(1,'a'),(2,'b'),(3,'c'),(3,'c')")
	tk.MustQuery("select a from t1 union select a from t1 order by (select a+1);").Check(testkit.Rows("1", "2", "3"))

	// #issue 8201
	for i := 0; i < 4; i++ {
		tk.MustQuery("SELECT(SELECT 0 AS a FROM dual UNION SELECT 1 AS a FROM dual ORDER BY a ASC  LIMIT 1) AS dev").Check(testkit.Rows("0"))
	}

	// #issue 8231
	tk.MustExec("drop table if exists t1")
	tk.MustExec("CREATE TABLE t1 (uid int(1))")
	tk.MustExec("INSERT INTO t1 SELECT 150")
	tk.MustQuery("SELECT 'a' UNION SELECT uid FROM t1 order by 1 desc;").Check(testkit.Rows("a", "150"))

	// #issue 8196
	tk.MustExec("drop table if exists t1")
	tk.MustExec("drop table if exists t2")
	tk.MustExec("CREATE TABLE t1 (a int not null, b char (10) not null)")
	tk.MustExec("insert into t1 values(1,'a'),(2,'b'),(3,'c'),(3,'c')")
	tk.MustExec("CREATE TABLE t2 (a int not null, b char (10) not null)")
	tk.MustExec("insert into t2 values(3,'c'),(4,'d'),(5,'f'),(6,'e')")
	tk.MustExec("analyze table t1")
	tk.MustExec("analyze table t2")
	_, err = tk.Exec("(select a,b from t1 limit 2) union all (select a,b from t2 order by a limit 1) order by t1.b")
	c.Assert(err.Error(), Equals, "[planner:1250]Table 't1' from one of the SELECTs cannot be used in global ORDER clause")

	// #issue 9900
	tk.MustExec("drop table if exists t")
	tk.MustExec("create table t(a int, b decimal(6, 3))")
	tk.MustExec("insert into t values(1, 1.000)")
	tk.MustQuery("select count(distinct a), sum(distinct a), avg(distinct a) from (select a from t union all select b from t) tmp;").Check(testkit.Rows("1 1.000 1.0000000"))
}

func (s *testSuiteP1) TestNeighbouringProj(c *C) {
	tk := testkit.NewTestKit(c, s.store)
	tk.MustExec("use test")

	tk.MustExec("drop table if exists t1, t2")
	tk.MustExec("create table t1(a int, b int)")
	tk.MustExec("create table t2(a int, b int)")
	tk.MustExec("insert into t1 value(1, 1), (2, 2)")
	tk.MustExec("insert into t2 value(1, 1), (2, 2)")
	tk.MustQuery("select sum(c) from (select t1.a as a, t1.a as c, length(t1.b) from t1  union select a, b, b from t2) t;").Check(testkit.Rows("5"))

	tk.MustExec("drop table if exists t")
	tk.MustExec("create table t(a bigint, b bigint, c bigint);")
	tk.MustExec("insert into t values(1, 1, 1), (2, 2, 2), (3, 3, 3);")
	rs := tk.MustQuery("select cast(count(a) as signed), a as another, a from t group by a order by cast(count(a) as signed), a limit 10;")
	rs.Check(testkit.Rows("1 1 1", "1 2 2", "1 3 3"))
}

func (s *testSuiteP1) TestIn(c *C) {
	tk := testkit.NewTestKit(c, s.store)
	tk.MustExec("use test")
	tk.MustExec(`drop table if exists t`)
	tk.MustExec(`create table t (c1 int primary key, c2 int, key c (c2));`)
	for i := 0; i <= 200; i++ {
		tk.MustExec(fmt.Sprintf("insert t values(%d, %d)", i, i))
	}
	queryStr := `select c2 from t where c1 in ('7', '10', '112', '111', '98', '106', '100', '9', '18', '17') order by c2`
	r := tk.MustQuery(queryStr)
	r.Check(testkit.Rows("7", "9", "10", "17", "18", "98", "100", "106", "111", "112"))

	queryStr = `select c2 from t where c1 in ('7a')`
	tk.MustQuery(queryStr).Check(testkit.Rows("7"))
}

func (s *testSuiteP1) TestTablePKisHandleScan(c *C) {
	tk := testkit.NewTestKit(c, s.store)
	tk.MustExec("use test")
	tk.MustExec("drop table if exists t")
	tk.MustExec("create table t (a int PRIMARY KEY AUTO_INCREMENT)")
	tk.MustExec("insert t values (),()")
	tk.MustExec("insert t values (-100),(0)")

	tests := []struct {
		sql    string
		result [][]interface{}
	}{
		{
			"select * from t",
			testkit.Rows("-100", "1", "2", "3"),
		},
		{
			"select * from t where a = 1",
			testkit.Rows("1"),
		},
		{
			"select * from t where a != 1",
			testkit.Rows("-100", "2", "3"),
		},
		{
			"select * from t where a >= '1.1'",
			testkit.Rows("2", "3"),
		},
		{
			"select * from t where a < '1.1'",
			testkit.Rows("-100", "1"),
		},
		{
			"select * from t where a > '-100.1' and a < 2",
			testkit.Rows("-100", "1"),
		},
		{
			"select * from t where a is null",
			testkit.Rows(),
		}, {
			"select * from t where a is true",
			testkit.Rows("-100", "1", "2", "3"),
		}, {
			"select * from t where a is false",
			testkit.Rows(),
		},
		{
			"select * from t where a in (1, 2)",
			testkit.Rows("1", "2"),
		},
		{
			"select * from t where a between 1 and 2",
			testkit.Rows("1", "2"),
		},
	}

	for _, tt := range tests {
		result := tk.MustQuery(tt.sql)
		result.Check(tt.result)
	}
}

func (s *testSuite8) TestIndexScan(c *C) {
	tk := testkit.NewTestKit(c, s.store)
	tk.MustExec("use test")
	tk.MustExec("drop table if exists t")
	tk.MustExec("create table t (a int unique)")
	tk.MustExec("insert t values (-1), (2), (3), (5), (6), (7), (8), (9)")
	result := tk.MustQuery("select a from t where a < 0 or (a >= 2.1 and a < 5.1) or ( a > 5.9 and a <= 7.9) or a > '8.1'")
	result.Check(testkit.Rows("-1", "3", "5", "6", "7", "9"))
	tk.MustExec("drop table if exists t")
	tk.MustExec("create table t (a int unique)")
	tk.MustExec("insert t values (0)")
	result = tk.MustQuery("select NULL from t ")
	result.Check(testkit.Rows("<nil>"))
	// test for double read
	tk.MustExec("drop table if exists t")
	tk.MustExec("create table t (a int unique, b int)")
	tk.MustExec("insert t values (5, 0)")
	tk.MustExec("insert t values (4, 0)")
	tk.MustExec("insert t values (3, 0)")
	tk.MustExec("insert t values (2, 0)")
	tk.MustExec("insert t values (1, 0)")
	tk.MustExec("insert t values (0, 0)")
	result = tk.MustQuery("select * from t order by a limit 3")
	result.Check(testkit.Rows("0 0", "1 0", "2 0"))
	tk.MustExec("drop table if exists t")
	tk.MustExec("create table t (a int unique, b int)")
	tk.MustExec("insert t values (0, 1)")
	tk.MustExec("insert t values (1, 2)")
	tk.MustExec("insert t values (2, 1)")
	tk.MustExec("insert t values (3, 2)")
	tk.MustExec("insert t values (4, 1)")
	tk.MustExec("insert t values (5, 2)")
	result = tk.MustQuery("select * from t where a < 5 and b = 1 limit 2")
	result.Check(testkit.Rows("0 1", "2 1"))
	tk.MustExec("drop table if exists tab1")
	tk.MustExec("CREATE TABLE tab1(pk INTEGER PRIMARY KEY, col0 INTEGER, col1 FLOAT, col3 INTEGER, col4 FLOAT)")
	tk.MustExec("CREATE INDEX idx_tab1_0 on tab1 (col0)")
	tk.MustExec("CREATE INDEX idx_tab1_1 on tab1 (col1)")
	tk.MustExec("CREATE INDEX idx_tab1_3 on tab1 (col3)")
	tk.MustExec("CREATE INDEX idx_tab1_4 on tab1 (col4)")
	tk.MustExec("INSERT INTO tab1 VALUES(1,37,20.85,30,10.69)")
	result = tk.MustQuery("SELECT pk FROM tab1 WHERE ((col3 <= 6 OR col3 < 29 AND (col0 < 41)) OR col3 > 42) AND col1 >= 96.1 AND col3 = 30 AND col3 > 17 AND (col0 BETWEEN 36 AND 42)")
	result.Check(testkit.Rows())
	tk.MustExec("drop table if exists tab1")
	tk.MustExec("CREATE TABLE tab1(pk INTEGER PRIMARY KEY, a INTEGER, b INTEGER)")
	tk.MustExec("CREATE INDEX idx_tab1_0 on tab1 (a)")
	tk.MustExec("INSERT INTO tab1 VALUES(1,1,1)")
	tk.MustExec("INSERT INTO tab1 VALUES(2,2,1)")
	tk.MustExec("INSERT INTO tab1 VALUES(3,1,2)")
	tk.MustExec("INSERT INTO tab1 VALUES(4,2,2)")
	result = tk.MustQuery("SELECT * FROM tab1 WHERE pk <= 3 AND a = 1")
	result.Check(testkit.Rows("1 1 1", "3 1 2"))
	result = tk.MustQuery("SELECT * FROM tab1 WHERE pk <= 4 AND a = 1 AND b = 2")
	result.Check(testkit.Rows("3 1 2"))
	tk.MustExec("CREATE INDEX idx_tab1_1 on tab1 (b, a)")
	result = tk.MustQuery("SELECT pk FROM tab1 WHERE b > 1")
	result.Check(testkit.Rows("3", "4"))

	tk.MustExec("drop table if exists t")
	tk.MustExec("CREATE TABLE t (a varchar(3), index(a))")
	tk.MustExec("insert t values('aaa'), ('aab')")
	result = tk.MustQuery("select * from t where a >= 'aaaa' and a < 'aabb'")
	result.Check(testkit.Rows("aab"))

	tk.MustExec("drop table if exists t")
	tk.MustExec("CREATE TABLE t (a int primary key, b int, c int, index(c))")
	tk.MustExec("insert t values(1, 1, 1), (2, 2, 2), (4, 4, 4), (3, 3, 3), (5, 5, 5)")
	// Test for double read and top n.
	result = tk.MustQuery("select a from t where c >= 2 order by b desc limit 1")
	result.Check(testkit.Rows("5"))

	tk.MustExec("drop table if exists t")
	tk.MustExec("create table t(a varchar(50) primary key, b int, c int, index idx(b))")
	tk.MustExec("insert into t values('aa', 1, 1)")
	tk.MustQuery("select * from t use index(idx) where a > 'a'").Check(testkit.Rows("aa 1 1"))

	// fix issue9636
	tk.MustExec("drop table if exists t")
	tk.MustExec("CREATE TABLE `t` (a int, KEY (a))")
	result = tk.MustQuery(`SELECT * FROM (SELECT * FROM (SELECT a as d FROM t WHERE a IN ('100')) AS x WHERE x.d < "123" ) tmp_count`)
	result.Check(testkit.Rows())
}

func (s *testSuiteP1) TestIndexReverseOrder(c *C) {
	tk := testkit.NewTestKit(c, s.store)
	tk.MustExec("use test")
	tk.MustExec("drop table if exists t")
	tk.MustExec("create table t (a int primary key auto_increment, b int, index idx (b))")
	tk.MustExec("insert t (b) values (0), (1), (2), (3), (4), (5), (6), (7), (8), (9)")
	result := tk.MustQuery("select b from t order by b desc")
	result.Check(testkit.Rows("9", "8", "7", "6", "5", "4", "3", "2", "1", "0"))
	result = tk.MustQuery("select b from t where b <3 or (b >=6 and b < 8) order by b desc")
	result.Check(testkit.Rows("7", "6", "2", "1", "0"))

	tk.MustExec("drop table if exists t")
	tk.MustExec("create table t (a int, b int, index idx (b, a))")
	tk.MustExec("insert t values (0, 2), (1, 2), (2, 2), (0, 1), (1, 1), (2, 1), (0, 0), (1, 0), (2, 0)")
	result = tk.MustQuery("select b, a from t order by b, a desc")
	result.Check(testkit.Rows("0 2", "0 1", "0 0", "1 2", "1 1", "1 0", "2 2", "2 1", "2 0"))
}

func (s *testSuiteP1) TestTableReverseOrder(c *C) {
	tk := testkit.NewTestKit(c, s.store)
	tk.MustExec("use test")
	tk.MustExec("drop table if exists t")
	tk.MustExec("create table t (a int primary key auto_increment, b int)")
	tk.MustExec("insert t (b) values (1), (2), (3), (4), (5), (6), (7), (8), (9)")
	result := tk.MustQuery("select b from t order by a desc")
	result.Check(testkit.Rows("9", "8", "7", "6", "5", "4", "3", "2", "1"))
	result = tk.MustQuery("select a from t where a <3 or (a >=6 and a < 8) order by a desc")
	result.Check(testkit.Rows("7", "6", "2", "1"))
}

func (s *testSuiteP1) TestDefaultNull(c *C) {
	tk := testkit.NewTestKit(c, s.store)
	tk.MustExec("use test")
	tk.MustExec("drop table if exists t")
	tk.MustExec("create table t (a int primary key auto_increment, b int default 1, c int)")
	tk.MustExec("insert t values ()")
	tk.MustQuery("select * from t").Check(testkit.Rows("1 1 <nil>"))
	tk.MustExec("update t set b = NULL where a = 1")
	tk.MustQuery("select * from t").Check(testkit.Rows("1 <nil> <nil>"))
	tk.MustExec("update t set c = 1")
	tk.MustQuery("select * from t ").Check(testkit.Rows("1 <nil> 1"))
	tk.MustExec("delete from t where a = 1")
	tk.MustExec("insert t (a) values (1)")
	tk.MustQuery("select * from t").Check(testkit.Rows("1 1 <nil>"))
}

func (s *testSuiteP1) TestUnsignedPKColumn(c *C) {
	tk := testkit.NewTestKit(c, s.store)
	tk.MustExec("use test")
	tk.MustExec("drop table if exists t")
	tk.MustExec("create table t (a int unsigned primary key, b int, c int, key idx_ba (b, c, a));")
	tk.MustExec("insert t values (1, 1, 1)")
	result := tk.MustQuery("select * from t;")
	result.Check(testkit.Rows("1 1 1"))
	tk.MustExec("update t set c=2 where a=1;")
	result = tk.MustQuery("select * from t where b=1;")
	result.Check(testkit.Rows("1 1 2"))
}

func (s *testSuiteP1) TestJSON(c *C) {
	tk := testkit.NewTestKit(c, s.store)

	tk.MustExec("use test")
	tk.MustExec("drop table if exists test_json")
	tk.MustExec("create table test_json (id int, a json)")
	tk.MustExec(`insert into test_json (id, a) values (1, '{"a":[1,"2",{"aa":"bb"},4],"b":true}')`)
	tk.MustExec(`insert into test_json (id, a) values (2, "null")`)
	tk.MustExec(`insert into test_json (id, a) values (3, null)`)
	tk.MustExec(`insert into test_json (id, a) values (4, 'true')`)
	tk.MustExec(`insert into test_json (id, a) values (5, '3')`)
	tk.MustExec(`insert into test_json (id, a) values (5, '4.0')`)
	tk.MustExec(`insert into test_json (id, a) values (6, '"string"')`)

	result := tk.MustQuery(`select tj.a from test_json tj order by tj.id`)
	result.Check(testkit.Rows(`{"a": [1, "2", {"aa": "bb"}, 4], "b": true}`, "null", "<nil>", "true", "3", "4", `"string"`))

	// Check json_type function
	result = tk.MustQuery(`select json_type(a) from test_json tj order by tj.id`)
	result.Check(testkit.Rows("OBJECT", "NULL", "<nil>", "BOOLEAN", "INTEGER", "DOUBLE", "STRING"))

	// Check json compare with primitives.
	result = tk.MustQuery(`select a from test_json tj where a = 3`)
	result.Check(testkit.Rows("3"))
	result = tk.MustQuery(`select a from test_json tj where a = 4.0`)
	result.Check(testkit.Rows("4"))
	result = tk.MustQuery(`select a from test_json tj where a = true`)
	result.Check(testkit.Rows("true"))
	result = tk.MustQuery(`select a from test_json tj where a = "string"`)
	result.Check(testkit.Rows(`"string"`))

	// Check cast(true/false as JSON).
	result = tk.MustQuery(`select cast(true as JSON)`)
	result.Check(testkit.Rows(`true`))
	result = tk.MustQuery(`select cast(false as JSON)`)
	result.Check(testkit.Rows(`false`))

	// Check two json grammar sugar.
	result = tk.MustQuery(`select a->>'$.a[2].aa' as x, a->'$.b' as y from test_json having x is not null order by id`)
	result.Check(testkit.Rows(`bb true`))
	result = tk.MustQuery(`select a->'$.a[2].aa' as x, a->>'$.b' as y from test_json having x is not null order by id`)
	result.Check(testkit.Rows(`"bb" true`))

	// Check some DDL limits for TEXT/BLOB/JSON column.
	var err error
	var terr *terror.Error

	_, err = tk.Exec(`create table test_bad_json(a json default '{}')`)
	c.Assert(err, NotNil)
	terr = errors.Cause(err).(*terror.Error)
	c.Assert(terr.Code(), Equals, terror.ErrCode(mysql.ErrBlobCantHaveDefault))

	_, err = tk.Exec(`create table test_bad_json(a blob default 'hello')`)
	c.Assert(err, NotNil)
	terr = errors.Cause(err).(*terror.Error)
	c.Assert(terr.Code(), Equals, terror.ErrCode(mysql.ErrBlobCantHaveDefault))

	_, err = tk.Exec(`create table test_bad_json(a text default 'world')`)
	c.Assert(err, NotNil)
	terr = errors.Cause(err).(*terror.Error)
	c.Assert(terr.Code(), Equals, terror.ErrCode(mysql.ErrBlobCantHaveDefault))

	// check json fields cannot be used as key.
	_, err = tk.Exec(`create table test_bad_json(id int, a json, key (a))`)
	c.Assert(err, NotNil)
	terr = errors.Cause(err).(*terror.Error)
	c.Assert(terr.Code(), Equals, terror.ErrCode(mysql.ErrJSONUsedAsKey))

	// check CAST AS JSON.
	result = tk.MustQuery(`select CAST('3' AS JSON), CAST('{}' AS JSON), CAST(null AS JSON)`)
	result.Check(testkit.Rows(`3 {} <nil>`))

	// Check cast json to decimal.
	// NOTE: this test case contains a bug, it should be uncommented after the bug is fixed.
	// TODO: Fix bug https://github.com/pingcap/tidb/issues/12178
	//tk.MustExec("drop table if exists test_json")
	//tk.MustExec("create table test_json ( a decimal(60,2) as (JSON_EXTRACT(b,'$.c')), b json );")
	//tk.MustExec(`insert into test_json (b) values
	//	('{"c": "1267.1"}'),
	//	('{"c": "1267.01"}'),
	//	('{"c": "1267.1234"}'),
	//	('{"c": "1267.3456"}'),
	//	('{"c": "1234567890123456789012345678901234567890123456789012345"}'),
	//	('{"c": "1234567890123456789012345678901234567890123456789012345.12345"}');`)
	//
	//tk.MustQuery("select a from test_json;").Check(testkit.Rows("1267.10", "1267.01", "1267.12",
	//	"1267.35", "1234567890123456789012345678901234567890123456789012345.00",
	//	"1234567890123456789012345678901234567890123456789012345.12"))
}

func (s *testSuiteP1) TestMultiUpdate(c *C) {
	tk := testkit.NewTestKit(c, s.store)
	tk.MustExec("use test")
	tk.MustExec(`CREATE TABLE test_mu (a int primary key, b int, c int)`)
	tk.MustExec(`INSERT INTO test_mu VALUES (1, 2, 3), (4, 5, 6), (7, 8, 9)`)

	// Test INSERT ... ON DUPLICATE UPDATE set_lists.
	tk.MustExec(`INSERT INTO test_mu VALUES (1, 2, 3) ON DUPLICATE KEY UPDATE b = 3, c = b`)
	result := tk.MustQuery(`SELECT * FROM test_mu ORDER BY a`)
	result.Check(testkit.Rows(`1 3 3`, `4 5 6`, `7 8 9`))

	tk.MustExec(`INSERT INTO test_mu VALUES (1, 2, 3) ON DUPLICATE KEY UPDATE c = 2, b = c+5`)
	result = tk.MustQuery(`SELECT * FROM test_mu ORDER BY a`)
	result.Check(testkit.Rows(`1 7 2`, `4 5 6`, `7 8 9`))

	// Test UPDATE ... set_lists.
	tk.MustExec(`UPDATE test_mu SET b = 0, c = b WHERE a = 4`)
	result = tk.MustQuery(`SELECT * FROM test_mu ORDER BY a`)
	result.Check(testkit.Rows(`1 7 2`, `4 0 0`, `7 8 9`))

	tk.MustExec(`UPDATE test_mu SET c = 8, b = c WHERE a = 4`)
	result = tk.MustQuery(`SELECT * FROM test_mu ORDER BY a`)
	result.Check(testkit.Rows(`1 7 2`, `4 8 8`, `7 8 9`))

	tk.MustExec(`UPDATE test_mu SET c = b, b = c WHERE a = 7`)
	result = tk.MustQuery(`SELECT * FROM test_mu ORDER BY a`)
	result.Check(testkit.Rows(`1 7 2`, `4 8 8`, `7 8 8`))
}

func (s *testSuiteP1) TestGeneratedColumnWrite(c *C) {
	tk := testkit.NewTestKit(c, s.store)
	tk.MustExec("use test")
	_, err := tk.Exec(`CREATE TABLE test_gc_write (a int primary key auto_increment, b int, c int as (a+8) virtual)`)
	c.Assert(err.Error(), Equals, ddl.ErrGeneratedColumnRefAutoInc.GenWithStackByArgs("c").Error())
	tk.MustExec(`CREATE TABLE test_gc_write (a int primary key auto_increment, b int, c int as (b+8) virtual)`)
	tk.MustExec(`CREATE TABLE test_gc_write_1 (a int primary key, b int, c int)`)

	tests := []struct {
		stmt string
		err  int
	}{
		// Can't modify generated column by values.
		{`insert into test_gc_write (a, b, c) values (1, 1, 1)`, mysql.ErrBadGeneratedColumn},
		{`insert into test_gc_write values (1, 1, 1)`, mysql.ErrBadGeneratedColumn},
		// Can't modify generated column by select clause.
		{`insert into test_gc_write select 1, 1, 1`, mysql.ErrBadGeneratedColumn},
		// Can't modify generated column by on duplicate clause.
		{`insert into test_gc_write (a, b) values (1, 1) on duplicate key update c = 1`, mysql.ErrBadGeneratedColumn},
		// Can't modify generated column by set.
		{`insert into test_gc_write set a = 1, b = 1, c = 1`, mysql.ErrBadGeneratedColumn},
		// Can't modify generated column by update clause.
		{`update test_gc_write set c = 1`, mysql.ErrBadGeneratedColumn},
		// Can't modify generated column by multi-table update clause.
		{`update test_gc_write, test_gc_write_1 set test_gc_write.c = 1`, mysql.ErrBadGeneratedColumn},

		// Can insert without generated columns.
		{`insert into test_gc_write (a, b) values (1, 1)`, 0},
		{`insert into test_gc_write set a = 2, b = 2`, 0},
		{`insert into test_gc_write (b) select c from test_gc_write`, 0},
		// Can update without generated columns.
		{`update test_gc_write set b = 2 where a = 2`, 0},
		{`update test_gc_write t1, test_gc_write_1 t2 set t1.b = 3, t2.b = 4`, 0},

		// But now we can't do this, just as same with MySQL 5.7:
		{`insert into test_gc_write values (1, 1)`, mysql.ErrWrongValueCountOnRow},
		{`insert into test_gc_write select 1, 1`, mysql.ErrWrongValueCountOnRow},
		{`insert into test_gc_write (c) select a, b from test_gc_write`, mysql.ErrWrongValueCountOnRow},
		{`insert into test_gc_write (b, c) select a, b from test_gc_write`, mysql.ErrBadGeneratedColumn},
	}
	for _, tt := range tests {
		_, err := tk.Exec(tt.stmt)
		if tt.err != 0 {
			c.Assert(err, NotNil, Commentf("sql is `%v`", tt.stmt))
			terr := errors.Cause(err).(*terror.Error)
			c.Assert(terr.Code(), Equals, terror.ErrCode(tt.err), Commentf("sql is %v", tt.stmt))
		} else {
			c.Assert(err, IsNil)
		}
	}
}

// TestGeneratedColumnRead tests select generated columns from table.
// They should be calculated from their generation expressions.
func (s *testSuiteP1) TestGeneratedColumnRead(c *C) {
	tk := testkit.NewTestKit(c, s.store)
	tk.MustExec("use test")
	tk.MustExec(`CREATE TABLE test_gc_read(a int primary key, b int, c int as (a+b), d int as (a*b) stored, e int as (c*2))`)

	result := tk.MustQuery(`SELECT generation_expression FROM information_schema.columns WHERE table_name = 'test_gc_read' AND column_name = 'd'`)
	result.Check(testkit.Rows("`a` * `b`"))

	// Insert only column a and b, leave c and d be calculated from them.
	tk.MustExec(`INSERT INTO test_gc_read (a, b) VALUES (0,null),(1,2),(3,4)`)
	result = tk.MustQuery(`SELECT * FROM test_gc_read ORDER BY a`)
	result.Check(testkit.Rows(`0 <nil> <nil> <nil> <nil>`, `1 2 3 2 6`, `3 4 7 12 14`))

	tk.MustExec(`INSERT INTO test_gc_read SET a = 5, b = 10`)
	result = tk.MustQuery(`SELECT * FROM test_gc_read ORDER BY a`)
	result.Check(testkit.Rows(`0 <nil> <nil> <nil> <nil>`, `1 2 3 2 6`, `3 4 7 12 14`, `5 10 15 50 30`))

	tk.MustExec(`REPLACE INTO test_gc_read (a, b) VALUES (5, 6)`)
	result = tk.MustQuery(`SELECT * FROM test_gc_read ORDER BY a`)
	result.Check(testkit.Rows(`0 <nil> <nil> <nil> <nil>`, `1 2 3 2 6`, `3 4 7 12 14`, `5 6 11 30 22`))

	tk.MustExec(`INSERT INTO test_gc_read (a, b) VALUES (5, 8) ON DUPLICATE KEY UPDATE b = 9`)
	result = tk.MustQuery(`SELECT * FROM test_gc_read ORDER BY a`)
	result.Check(testkit.Rows(`0 <nil> <nil> <nil> <nil>`, `1 2 3 2 6`, `3 4 7 12 14`, `5 9 14 45 28`))

	// Test select only-generated-column-without-dependences.
	result = tk.MustQuery(`SELECT c, d FROM test_gc_read`)
	result.Check(testkit.Rows(`<nil> <nil>`, `3 2`, `7 12`, `14 45`))

	// Test select only virtual generated column that refers to other virtual generated columns.
	result = tk.MustQuery(`SELECT e FROM test_gc_read`)
	result.Check(testkit.Rows(`<nil>`, `6`, `14`, `28`))

	// Test order of on duplicate key update list.
	tk.MustExec(`INSERT INTO test_gc_read (a, b) VALUES (5, 8) ON DUPLICATE KEY UPDATE a = 6, b = a`)
	result = tk.MustQuery(`SELECT * FROM test_gc_read ORDER BY a`)
	result.Check(testkit.Rows(`0 <nil> <nil> <nil> <nil>`, `1 2 3 2 6`, `3 4 7 12 14`, `6 6 12 36 24`))

	tk.MustExec(`INSERT INTO test_gc_read (a, b) VALUES (6, 8) ON DUPLICATE KEY UPDATE b = 8, a = b`)
	result = tk.MustQuery(`SELECT * FROM test_gc_read ORDER BY a`)
	result.Check(testkit.Rows(`0 <nil> <nil> <nil> <nil>`, `1 2 3 2 6`, `3 4 7 12 14`, `8 8 16 64 32`))

	// Test where-conditions on virtual/stored generated columns.
	result = tk.MustQuery(`SELECT * FROM test_gc_read WHERE c = 7`)
	result.Check(testkit.Rows(`3 4 7 12 14`))

	result = tk.MustQuery(`SELECT * FROM test_gc_read WHERE d = 64`)
	result.Check(testkit.Rows(`8 8 16 64 32`))

	result = tk.MustQuery(`SELECT * FROM test_gc_read WHERE e = 6`)
	result.Check(testkit.Rows(`1 2 3 2 6`))

	// Test update where-conditions on virtual/generated columns.
	tk.MustExec(`UPDATE test_gc_read SET a = a + 100 WHERE c = 7`)
	result = tk.MustQuery(`SELECT * FROM test_gc_read WHERE c = 107`)
	result.Check(testkit.Rows(`103 4 107 412 214`))

	// Test update where-conditions on virtual/generated columns.
	tk.MustExec(`UPDATE test_gc_read m SET m.a = m.a + 100 WHERE c = 107`)
	result = tk.MustQuery(`SELECT * FROM test_gc_read WHERE c = 207`)
	result.Check(testkit.Rows(`203 4 207 812 414`))

	tk.MustExec(`UPDATE test_gc_read SET a = a - 200 WHERE d = 812`)
	result = tk.MustQuery(`SELECT * FROM test_gc_read WHERE d = 12`)
	result.Check(testkit.Rows(`3 4 7 12 14`))

	tk.MustExec(`INSERT INTO test_gc_read set a = 4, b = d + 1`)
	result = tk.MustQuery(`SELECT * FROM test_gc_read ORDER BY a`)
	result.Check(testkit.Rows(`0 <nil> <nil> <nil> <nil>`, `1 2 3 2 6`, `3 4 7 12 14`,
		`4 <nil> <nil> <nil> <nil>`, `8 8 16 64 32`))
	tk.MustExec(`DELETE FROM test_gc_read where a = 4`)

	// Test on-conditions on virtual/stored generated columns.
	tk.MustExec(`CREATE TABLE test_gc_help(a int primary key, b int, c int, d int, e int)`)
	tk.MustExec(`INSERT INTO test_gc_help(a, b, c, d, e) SELECT * FROM test_gc_read`)

	result = tk.MustQuery(`SELECT t1.* FROM test_gc_read t1 JOIN test_gc_help t2 ON t1.c = t2.c ORDER BY t1.a`)
	result.Check(testkit.Rows(`1 2 3 2 6`, `3 4 7 12 14`, `8 8 16 64 32`))

	result = tk.MustQuery(`SELECT t1.* FROM test_gc_read t1 JOIN test_gc_help t2 ON t1.d = t2.d ORDER BY t1.a`)
	result.Check(testkit.Rows(`1 2 3 2 6`, `3 4 7 12 14`, `8 8 16 64 32`))

	result = tk.MustQuery(`SELECT t1.* FROM test_gc_read t1 JOIN test_gc_help t2 ON t1.e = t2.e ORDER BY t1.a`)
	result.Check(testkit.Rows(`1 2 3 2 6`, `3 4 7 12 14`, `8 8 16 64 32`))

	// Test generated column in subqueries.
	result = tk.MustQuery(`SELECT * FROM test_gc_read t WHERE t.a not in (SELECT t.a FROM test_gc_read t where t.c > 5)`)
	result.Sort().Check(testkit.Rows(`0 <nil> <nil> <nil> <nil>`, `1 2 3 2 6`))

	result = tk.MustQuery(`SELECT * FROM test_gc_read t WHERE t.c in (SELECT t.c FROM test_gc_read t where t.c > 5)`)
	result.Sort().Check(testkit.Rows(`3 4 7 12 14`, `8 8 16 64 32`))

	result = tk.MustQuery(`SELECT tt.b FROM test_gc_read tt WHERE tt.a = (SELECT max(t.a) FROM test_gc_read t WHERE t.c = tt.c) ORDER BY b`)
	result.Check(testkit.Rows(`2`, `4`, `8`))

	// Test aggregation on virtual/stored generated columns.
	result = tk.MustQuery(`SELECT c, sum(a) aa, max(d) dd, sum(e) ee FROM test_gc_read GROUP BY c ORDER BY aa`)
	result.Check(testkit.Rows(`<nil> 0 <nil> <nil>`, `3 1 2 6`, `7 3 12 14`, `16 8 64 32`))

	result = tk.MustQuery(`SELECT a, sum(c), sum(d), sum(e) FROM test_gc_read GROUP BY a ORDER BY a`)
	result.Check(testkit.Rows(`0 <nil> <nil> <nil>`, `1 3 2 6`, `3 7 12 14`, `8 16 64 32`))

	// Test multi-update on generated columns.
	tk.MustExec(`UPDATE test_gc_read m, test_gc_read n SET m.a = m.a + 10, n.a = n.a + 10`)
	result = tk.MustQuery(`SELECT * FROM test_gc_read ORDER BY a`)
	result.Check(testkit.Rows(`10 <nil> <nil> <nil> <nil>`, `11 2 13 22 26`, `13 4 17 52 34`, `18 8 26 144 52`))

	tk.MustExec("drop table if exists t")
	tk.MustExec("create table t(a int)")
	tk.MustExec("insert into t values(18)")
	tk.MustExec("update test_gc_read set a = a+1 where a in (select a from t)")
	result = tk.MustQuery("select * from test_gc_read order by a")
	result.Check(testkit.Rows(`10 <nil> <nil> <nil> <nil>`, `11 2 13 22 26`, `13 4 17 52 34`, `19 8 27 152 54`))

	// Test different types between generation expression and generated column.
	tk.MustExec(`CREATE TABLE test_gc_read_cast(a VARCHAR(255), b VARCHAR(255), c INT AS (JSON_EXTRACT(a, b)), d INT AS (JSON_EXTRACT(a, b)) STORED)`)
	tk.MustExec(`INSERT INTO test_gc_read_cast (a, b) VALUES ('{"a": "3"}', '$.a')`)
	result = tk.MustQuery(`SELECT c, d FROM test_gc_read_cast`)
	result.Check(testkit.Rows(`3 3`))

	tk.MustExec(`CREATE TABLE test_gc_read_cast_1(a VARCHAR(255), b VARCHAR(255), c ENUM("red", "yellow") AS (JSON_UNQUOTE(JSON_EXTRACT(a, b))))`)
	tk.MustExec(`INSERT INTO test_gc_read_cast_1 (a, b) VALUES ('{"a": "yellow"}', '$.a')`)
	result = tk.MustQuery(`SELECT c FROM test_gc_read_cast_1`)
	result.Check(testkit.Rows(`yellow`))

	tk.MustExec(`CREATE TABLE test_gc_read_cast_2( a JSON, b JSON AS (a->>'$.a'))`)
	tk.MustExec(`INSERT INTO test_gc_read_cast_2(a) VALUES ('{"a": "{    \\\"key\\\": \\\"\\u6d4b\\\"    }"}')`)
	result = tk.MustQuery(`SELECT b FROM test_gc_read_cast_2`)
	result.Check(testkit.Rows(`{"key": "测"}`))

	tk.MustExec(`CREATE TABLE test_gc_read_cast_3( a JSON, b JSON AS (a->>'$.a'), c INT AS (b * 3.14) )`)
	tk.MustExec(`INSERT INTO test_gc_read_cast_3(a) VALUES ('{"a": "5"}')`)
	result = tk.MustQuery(`SELECT c FROM test_gc_read_cast_3`)
	result.Check(testkit.Rows(`16`))

	_, err := tk.Exec(`INSERT INTO test_gc_read_cast_1 (a, b) VALUES ('{"a": "invalid"}', '$.a')`)
	c.Assert(err, NotNil)

	// Test read generated columns after drop some irrelevant column
	tk.MustExec(`DROP TABLE IF EXISTS test_gc_read_m`)
	tk.MustExec(`CREATE TABLE test_gc_read_m (a int primary key, b int, c int as (a+1), d int as (c*2))`)
	tk.MustExec(`INSERT INTO test_gc_read_m(a) values (1), (2)`)
	tk.MustExec(`ALTER TABLE test_gc_read_m DROP b`)
	result = tk.MustQuery(`SELECT * FROM test_gc_read_m`)
	result.Check(testkit.Rows(`1 2 4`, `2 3 6`))

	// Test not null generated columns.
	tk.MustExec(`CREATE TABLE test_gc_read_1(a int primary key, b int, c int as (a+b) not null, d int as (a*b) stored)`)
	tk.MustExec(`CREATE TABLE test_gc_read_2(a int primary key, b int, c int as (a+b), d int as (a*b) stored not null)`)
	tests := []struct {
		stmt string
		err  int
	}{
		// Can't insert these records, because generated columns are not null.
		{`insert into test_gc_read_1(a, b) values (1, null)`, mysql.ErrBadNull},
		{`insert into test_gc_read_2(a, b) values (1, null)`, mysql.ErrBadNull},
	}
	for _, tt := range tests {
		_, err := tk.Exec(tt.stmt)
		if tt.err != 0 {
			c.Assert(err, NotNil)
			terr := errors.Cause(err).(*terror.Error)
			c.Assert(terr.Code(), Equals, terror.ErrCode(tt.err))
		} else {
			c.Assert(err, IsNil)
		}
	}
}

// TestGeneratedColumnRead tests generated columns using point get and batch point get
func (s *testSuiteP1) TestGeneratedColumnPointGet(c *C) {
	tk := testkit.NewTestKit(c, s.store)
	tk.MustExec("use test")
	tk.MustExec("drop table if exists tu")
	tk.MustExec("CREATE TABLE tu(a int, b int, c int GENERATED ALWAYS AS (a + b) VIRTUAL, d int as (a * b) stored, " +
		"e int GENERATED ALWAYS as (b * 2) VIRTUAL, PRIMARY KEY (a), UNIQUE KEY ukc (c), unique key ukd(d), key ke(e))")
	tk.MustExec("insert into tu(a, b) values(1, 2)")
	tk.MustExec("insert into tu(a, b) values(5, 6)")
	tk.MustQuery("select * from tu for update").Check(testkit.Rows("1 2 3 2 4", "5 6 11 30 12"))
	tk.MustQuery("select * from tu where a = 1").Check(testkit.Rows("1 2 3 2 4"))
	tk.MustQuery("select * from tu where a in (1, 2)").Check(testkit.Rows("1 2 3 2 4"))
	tk.MustQuery("select * from tu where c in (1, 2, 3)").Check(testkit.Rows("1 2 3 2 4"))
	tk.MustQuery("select * from tu where c = 3").Check(testkit.Rows("1 2 3 2 4"))
	tk.MustQuery("select d, e from tu where c = 3").Check(testkit.Rows("2 4"))
	tk.MustQuery("select * from tu where d in (1, 2, 3)").Check(testkit.Rows("1 2 3 2 4"))
	tk.MustQuery("select * from tu where d = 2").Check(testkit.Rows("1 2 3 2 4"))
	tk.MustQuery("select c, d from tu where d = 2").Check(testkit.Rows("3 2"))
	tk.MustQuery("select d, e from tu where e = 4").Check(testkit.Rows("2 4"))
	tk.MustQuery("select * from tu where e = 4").Check(testkit.Rows("1 2 3 2 4"))
	tk.MustExec("update tu set a = a + 1, b = b + 1 where c = 11")
	tk.MustQuery("select * from tu for update").Check(testkit.Rows("1 2 3 2 4", "6 7 13 42 14"))
	tk.MustQuery("select * from tu where a = 6").Check(testkit.Rows("6 7 13 42 14"))
	tk.MustQuery("select * from tu where c in (5, 6, 13)").Check(testkit.Rows("6 7 13 42 14"))
	tk.MustQuery("select b, c, e, d from tu where c = 13").Check(testkit.Rows("7 13 14 42"))
	tk.MustQuery("select a, e, d from tu where c in (5, 6, 13)").Check(testkit.Rows("6 14 42"))
	tk.MustExec("drop table if exists tu")
}

func (s *testSuiteP2) TestToPBExpr(c *C) {
	tk := testkit.NewTestKit(c, s.store)
	tk.MustExec("use test")
	tk.MustExec("drop table if exists t")
	tk.MustExec("create table t (a decimal(10,6), b decimal, index idx_b (b))")
	tk.MustExec("set sql_mode = ''")
	tk.MustExec("insert t values (1.1, 1.1)")
	tk.MustExec("insert t values (2.4, 2.4)")
	tk.MustExec("insert t values (3.3, 2.7)")
	result := tk.MustQuery("select * from t where a < 2.399999")
	result.Check(testkit.Rows("1.100000 1"))
	result = tk.MustQuery("select * from t where a > 1.5")
	result.Check(testkit.Rows("2.400000 2", "3.300000 3"))
	result = tk.MustQuery("select * from t where a <= 1.1")
	result.Check(testkit.Rows("1.100000 1"))
	result = tk.MustQuery("select * from t where b >= 3")
	result.Check(testkit.Rows("3.300000 3"))
	result = tk.MustQuery("select * from t where not (b = 1)")
	result.Check(testkit.Rows("2.400000 2", "3.300000 3"))
	result = tk.MustQuery("select * from t where b&1 = a|1")
	result.Check(testkit.Rows("1.100000 1"))
	result = tk.MustQuery("select * from t where b != 2 and b <=> 3")
	result.Check(testkit.Rows("3.300000 3"))
	result = tk.MustQuery("select * from t where b in (3)")
	result.Check(testkit.Rows("3.300000 3"))
	result = tk.MustQuery("select * from t where b not in (1, 2)")
	result.Check(testkit.Rows("3.300000 3"))

	tk.MustExec("drop table if exists t")
	tk.MustExec("create table t (a varchar(255), b int)")
	tk.MustExec("insert t values ('abc123', 1)")
	tk.MustExec("insert t values ('ab123', 2)")
	result = tk.MustQuery("select * from t where a like 'ab%'")
	result.Check(testkit.Rows("abc123 1", "ab123 2"))
	result = tk.MustQuery("select * from t where a like 'ab_12'")
	result.Check(nil)
	tk.MustExec("drop table if exists t")
	tk.MustExec("create table t (a int primary key)")
	tk.MustExec("insert t values (1)")
	tk.MustExec("insert t values (2)")
	result = tk.MustQuery("select * from t where not (a = 1)")
	result.Check(testkit.Rows("2"))
	result = tk.MustQuery("select * from t where not(not (a = 1))")
	result.Check(testkit.Rows("1"))
	result = tk.MustQuery("select * from t where not(a != 1 and a != 2)")
	result.Check(testkit.Rows("1", "2"))
}

func (s *testSuiteP2) TestDatumXAPI(c *C) {
	tk := testkit.NewTestKit(c, s.store)
	tk.MustExec("use test")
	tk.MustExec("drop table if exists t")
	tk.MustExec("create table t (a decimal(10,6), b decimal, index idx_b (b))")
	tk.MustExec("set sql_mode = ''")
	tk.MustExec("insert t values (1.1, 1.1)")
	tk.MustExec("insert t values (2.2, 2.2)")
	tk.MustExec("insert t values (3.3, 2.7)")
	result := tk.MustQuery("select * from t where a > 1.5")
	result.Check(testkit.Rows("2.200000 2", "3.300000 3"))
	result = tk.MustQuery("select * from t where b > 1.5")
	result.Check(testkit.Rows("2.200000 2", "3.300000 3"))

	tk.MustExec("drop table if exists t")
	tk.MustExec("create table t (a time(3), b time, index idx_a (a))")
	tk.MustExec("insert t values ('11:11:11', '11:11:11')")
	tk.MustExec("insert t values ('11:11:12', '11:11:12')")
	tk.MustExec("insert t values ('11:11:13', '11:11:13')")
	result = tk.MustQuery("select * from t where a > '11:11:11.5'")
	result.Check(testkit.Rows("11:11:12.000 11:11:12", "11:11:13.000 11:11:13"))
	result = tk.MustQuery("select * from t where b > '11:11:11.5'")
	result.Check(testkit.Rows("11:11:12.000 11:11:12", "11:11:13.000 11:11:13"))
}

func (s *testSuiteP2) TestSQLMode(c *C) {
	tk := testkit.NewTestKit(c, s.store)
	tk.MustExec("use test")
	tk.MustExec("drop table if exists t")
	tk.MustExec("create table t (a tinyint not null)")
	tk.MustExec("set sql_mode = 'STRICT_TRANS_TABLES'")
	_, err := tk.Exec("insert t values ()")
	c.Check(err, NotNil)

	_, err = tk.Exec("insert t values ('1000')")
	c.Check(err, NotNil)

	tk.MustExec("create table if not exists tdouble (a double(3,2))")
	_, err = tk.Exec("insert tdouble values (10.23)")
	c.Check(err, NotNil)

	tk.MustExec("set sql_mode = ''")
	tk.MustExec("insert t values ()")
	tk.MustQuery("show warnings").Check(testkit.Rows("Warning 1364 Field 'a' doesn't have a default value"))
	_, err = tk.Exec("insert t values (null)")
	c.Check(err, NotNil)
	tk.MustExec("insert ignore t values (null)")
	tk.MustQuery("show warnings").Check(testkit.Rows("Warning 1048 Column 'a' cannot be null"))
	tk.MustExec("insert t select null")
	tk.MustQuery("show warnings").Check(testkit.Rows("Warning 1048 Column 'a' cannot be null"))
	tk.MustExec("insert t values (1000)")
	tk.MustQuery("select * from t order by a").Check(testkit.Rows("0", "0", "0", "127"))

	tk.MustExec("insert tdouble values (10.23)")
	tk.MustQuery("select * from tdouble").Check(testkit.Rows("9.99"))

	tk.MustExec("set sql_mode = 'STRICT_TRANS_TABLES'")
	tk.MustExec("set @@global.sql_mode = ''")

	// Disable global variable cache, so load global session variable take effect immediate.
	s.domain.GetGlobalVarsCache().Disable()
	tk2 := testkit.NewTestKit(c, s.store)
	tk2.MustExec("use test")
	tk2.MustExec("drop table if exists t2")
	tk2.MustExec("create table t2 (a varchar(3))")
	tk2.MustExec("insert t2 values ('abcd')")
	tk2.MustQuery("select * from t2").Check(testkit.Rows("abc"))

	// session1 is still in strict mode.
	_, err = tk.Exec("insert t2 values ('abcd')")
	c.Check(err, NotNil)
	// Restore original global strict mode.
	tk.MustExec("set @@global.sql_mode = 'STRICT_TRANS_TABLES'")
}

func (s *testSuiteP2) TestTableDual(c *C) {
	tk := testkit.NewTestKit(c, s.store)
	tk.MustExec("use test")
	result := tk.MustQuery("Select 1")
	result.Check(testkit.Rows("1"))
	result = tk.MustQuery("Select 1 from dual")
	result.Check(testkit.Rows("1"))
	result = tk.MustQuery("Select count(*) from dual")
	result.Check(testkit.Rows("1"))
	result = tk.MustQuery("Select 1 from dual where 1")
	result.Check(testkit.Rows("1"))

	tk.MustExec("drop table if exists t")
	tk.MustExec("create table t(a int primary key)")
	tk.MustQuery("select t1.* from t t1, t t2 where t1.a=t2.a and 1=0").Check(testkit.Rows())
}

func (s *testSuiteP2) TestTableScan(c *C) {
	tk := testkit.NewTestKit(c, s.store)
	tk.MustExec("use information_schema")
	result := tk.MustQuery("select * from schemata")
	// There must be these tables: information_schema, mysql, performance_schema and test.
	c.Assert(len(result.Rows()), GreaterEqual, 4)
	tk.MustExec("use test")
	tk.MustExec("create database mytest")
	rowStr1 := fmt.Sprintf("%s %s %s %s %v", "def", "mysql", "utf8mb4", "utf8mb4_bin", nil)
	rowStr2 := fmt.Sprintf("%s %s %s %s %v", "def", "mytest", "utf8mb4", "utf8mb4_bin", nil)
	tk.MustExec("use information_schema")
	result = tk.MustQuery("select * from schemata where schema_name = 'mysql'")
	result.Check(testkit.Rows(rowStr1))
	result = tk.MustQuery("select * from schemata where schema_name like 'my%'")
	result.Check(testkit.Rows(rowStr1, rowStr2))
	result = tk.MustQuery("select 1 from tables limit 1")
	result.Check(testkit.Rows("1"))
}

func (s *testSuiteP2) TestAdapterStatement(c *C) {
	se, err := session.CreateSession4Test(s.store)
	c.Check(err, IsNil)
	se.GetSessionVars().TxnCtx.InfoSchema = domain.GetDomain(se).InfoSchema()
	compiler := &executor.Compiler{Ctx: se}
	stmtNode, err := s.ParseOneStmt("select 1", "", "")
	c.Check(err, IsNil)
	stmt, err := compiler.Compile(context.TODO(), stmtNode)
	c.Check(err, IsNil)
	c.Check(stmt.OriginText(), Equals, "select 1")

	stmtNode, err = s.ParseOneStmt("create table test.t (a int)", "", "")
	c.Check(err, IsNil)
	stmt, err = compiler.Compile(context.TODO(), stmtNode)
	c.Check(err, IsNil)
	c.Check(stmt.OriginText(), Equals, "create table test.t (a int)")
}

func (s *testSuiteP2) TestIsPointGet(c *C) {
	tk := testkit.NewTestKit(c, s.store)
	tk.MustExec("use mysql")
	ctx := tk.Se.(sessionctx.Context)
	tests := map[string]bool{
		"select * from help_topic where name='aaa'":         false,
		"select 1 from help_topic where name='aaa'":         false,
		"select * from help_topic where help_topic_id=1":    true,
		"select * from help_topic where help_category_id=1": false,
	}
	infoSchema := infoschema.GetInfoSchema(ctx)

	for sqlStr, result := range tests {
		stmtNode, err := s.ParseOneStmt(sqlStr, "", "")
		c.Check(err, IsNil)
		err = plannercore.Preprocess(ctx, stmtNode, infoSchema)
		c.Check(err, IsNil)
		p, _, err := planner.Optimize(context.TODO(), ctx, stmtNode, infoSchema)
		c.Check(err, IsNil)
		ret, err := plannercore.IsPointGetWithPKOrUniqueKeyByAutoCommit(ctx, p)
		c.Assert(err, IsNil)
		c.Assert(ret, Equals, result)
	}
}

func (s *testSuiteP2) TestPointGetRepeatableRead(c *C) {
	tk1 := testkit.NewTestKit(c, s.store)
	tk1.MustExec("use test")
	tk1.MustExec(`create table point_get (a int, b int, c int,
			primary key k_a(a),
			unique key k_b(b))`)
	tk1.MustExec("insert into point_get values (1, 1, 1)")
	tk2 := testkit.NewTestKit(c, s.store)
	tk2.MustExec("use test")

	var (
		step1 = "github.com/pingcap/tidb/executor/pointGetRepeatableReadTest-step1"
		step2 = "github.com/pingcap/tidb/executor/pointGetRepeatableReadTest-step2"
	)

	c.Assert(failpoint.Enable(step1, "return"), IsNil)
	c.Assert(failpoint.Enable(step2, "pause"), IsNil)

	updateWaitCh := make(chan struct{})
	go func() {
		ctx := context.WithValue(context.Background(), "pointGetRepeatableReadTest", updateWaitCh)
		ctx = failpoint.WithHook(ctx, func(ctx context.Context, fpname string) bool {
			return fpname == step1 || fpname == step2
		})
		rs, err := tk1.Se.Execute(ctx, "select c from point_get where b = 1")
		c.Assert(err, IsNil)
		result := tk1.ResultSetToResultWithCtx(ctx, rs[0], Commentf("execute sql fail"))
		result.Check(testkit.Rows("1"))
	}()

	<-updateWaitCh // Wait `POINT GET` first time `get`
	c.Assert(failpoint.Disable(step1), IsNil)
	tk2.MustExec("update point_get set b = 2, c = 2 where a = 1")
	c.Assert(failpoint.Disable(step2), IsNil)
}

func (s *testSuiteP2) TestBatchPointGetRepeatableRead(c *C) {
	tk1 := testkit.NewTestKit(c, s.store)
	tk1.MustExec("use test")
	tk1.MustExec(`create table batch_point_get (a int, b int, c int, unique key k_b(a, b, c))`)
	tk1.MustExec("insert into batch_point_get values (1, 1, 1), (2, 3, 4), (3, 4, 5)")
	tk2 := testkit.NewTestKit(c, s.store)
	tk2.MustExec("use test")

	var (
		step1 = "github.com/pingcap/tidb/executor/batchPointGetRepeatableReadTest-step1"
		step2 = "github.com/pingcap/tidb/executor/batchPointGetRepeatableReadTest-step2"
	)

	c.Assert(failpoint.Enable(step1, "return"), IsNil)
	c.Assert(failpoint.Enable(step2, "pause"), IsNil)

	updateWaitCh := make(chan struct{})
	go func() {
		ctx := context.WithValue(context.Background(), "batchPointGetRepeatableReadTest", updateWaitCh)
		ctx = failpoint.WithHook(ctx, func(ctx context.Context, fpname string) bool {
			return fpname == step1 || fpname == step2
		})
		rs, err := tk1.Se.Execute(ctx, "select c from batch_point_get where (a, b, c) in ((1, 1, 1))")
		c.Assert(err, IsNil)
		result := tk1.ResultSetToResultWithCtx(ctx, rs[0], Commentf("execute sql fail"))
		result.Check(testkit.Rows("1"))
	}()

	<-updateWaitCh // Wait `POINT GET` first time `get`
	c.Assert(failpoint.Disable(step1), IsNil)
	tk2.MustExec("update batch_point_get set b = 2, c = 2 where a = 1")
	c.Assert(failpoint.Disable(step2), IsNil)
}

func (s *testSuite7) TestSplitRegionTimeout(c *C) {
	c.Assert(failpoint.Enable("github.com/pingcap/tidb/store/tikv/MockSplitRegionTimeout", `return(true)`), IsNil)
	tk := testkit.NewTestKit(c, s.store)
	tk.MustExec("use test")
	tk.MustExec("drop table if exists t")
	tk.MustExec("create table t(a varchar(100),b int, index idx1(b,a))")
	tk.MustExec(`split table t index idx1 by (10000,"abcd"),(10000000);`)
	tk.MustExec(`set @@tidb_wait_split_region_timeout=1`)
	// result 0 0 means split 0 region and 0 region finish scatter regions before timeout.
	tk.MustQuery(`split table t between (0) and (10000) regions 10`).Check(testkit.Rows("0 0"))
	c.Assert(failpoint.Disable("github.com/pingcap/tidb/store/tikv/MockSplitRegionTimeout"), IsNil)

	// Test scatter regions timeout.
	c.Assert(failpoint.Enable("github.com/pingcap/tidb/store/tikv/MockScatterRegionTimeout", `return(true)`), IsNil)
	tk.MustQuery(`split table t between (0) and (10000) regions 10`).Check(testkit.Rows("10 1"))
	c.Assert(failpoint.Disable("github.com/pingcap/tidb/store/tikv/MockScatterRegionTimeout"), IsNil)
}

func (s *testSuiteP2) TestRow(c *C) {
	tk := testkit.NewTestKit(c, s.store)
	tk.MustExec("use test")
	tk.MustExec("drop table if exists t")
	tk.MustExec("create table t (c int, d int)")
	tk.MustExec("insert t values (1, 1)")
	tk.MustExec("insert t values (1, 3)")
	tk.MustExec("insert t values (2, 1)")
	tk.MustExec("insert t values (2, 3)")
	result := tk.MustQuery("select * from t where (c, d) < (2,2)")
	result.Check(testkit.Rows("1 1", "1 3", "2 1"))
	result = tk.MustQuery("select * from t where (1,2,3) > (3,2,1)")
	result.Check(testkit.Rows())
	result = tk.MustQuery("select * from t where row(1,2,3) > (3,2,1)")
	result.Check(testkit.Rows())
	result = tk.MustQuery("select * from t where (c, d) = (select * from t where (c,d) = (1,1))")
	result.Check(testkit.Rows("1 1"))
	result = tk.MustQuery("select * from t where (c, d) = (select * from t k where (t.c,t.d) = (c,d))")
	result.Check(testkit.Rows("1 1", "1 3", "2 1", "2 3"))
	result = tk.MustQuery("select (1, 2, 3) < (2, 3, 4)")
	result.Check(testkit.Rows("1"))
	result = tk.MustQuery("select (2, 3, 4) <= (2, 3, 3)")
	result.Check(testkit.Rows("0"))
	result = tk.MustQuery("select (2, 3, 4) <= (2, 3, 4)")
	result.Check(testkit.Rows("1"))
	result = tk.MustQuery("select (2, 3, 4) <= (2, 1, 4)")
	result.Check(testkit.Rows("0"))
	result = tk.MustQuery("select (2, 3, 4) >= (2, 3, 4)")
	result.Check(testkit.Rows("1"))
	result = tk.MustQuery("select (2, 3, 4) = (2, 3, 4)")
	result.Check(testkit.Rows("1"))
	result = tk.MustQuery("select (2, 3, 4) != (2, 3, 4)")
	result.Check(testkit.Rows("0"))
	result = tk.MustQuery("select row(1, 1) in (row(1, 1))")
	result.Check(testkit.Rows("1"))
	result = tk.MustQuery("select row(1, 0) in (row(1, 1))")
	result.Check(testkit.Rows("0"))
	result = tk.MustQuery("select row(1, 1) in (select 1, 1)")
	result.Check(testkit.Rows("1"))
	result = tk.MustQuery("select row(1, 1) > row(1, 0)")
	result.Check(testkit.Rows("1"))
	result = tk.MustQuery("select row(1, 1) > (select 1, 0)")
	result.Check(testkit.Rows("1"))
	result = tk.MustQuery("select 1 > (select 1)")
	result.Check(testkit.Rows("0"))
	result = tk.MustQuery("select (select 1)")
	result.Check(testkit.Rows("1"))
}

func (s *testSuiteP2) TestColumnName(c *C) {
	tk := testkit.NewTestKit(c, s.store)
	tk.MustExec("use test")
	tk.MustExec("drop table if exists t")
	tk.MustExec("create table t (c int, d int)")
	// disable only full group by
	tk.MustExec("set sql_mode='STRICT_TRANS_TABLES'")
	rs, err := tk.Exec("select 1 + c, count(*) from t")
	c.Check(err, IsNil)
	fields := rs.Fields()
	c.Check(len(fields), Equals, 2)
	c.Check(fields[0].Column.Name.L, Equals, "1 + c")
	c.Check(fields[0].ColumnAsName.L, Equals, "1 + c")
	c.Check(fields[1].Column.Name.L, Equals, "count(*)")
	c.Check(fields[1].ColumnAsName.L, Equals, "count(*)")
	rs.Close()
	rs, err = tk.Exec("select (c) > all (select c from t) from t")
	c.Check(err, IsNil)
	fields = rs.Fields()
	c.Check(len(fields), Equals, 1)
	c.Check(fields[0].Column.Name.L, Equals, "(c) > all (select c from t)")
	c.Check(fields[0].ColumnAsName.L, Equals, "(c) > all (select c from t)")
	rs.Close()
	tk.MustExec("begin")
	tk.MustExec("insert t values(1,1)")
	rs, err = tk.Exec("select c d, d c from t")
	c.Check(err, IsNil)
	fields = rs.Fields()
	c.Check(len(fields), Equals, 2)
	c.Check(fields[0].Column.Name.L, Equals, "c")
	c.Check(fields[0].ColumnAsName.L, Equals, "d")
	c.Check(fields[1].Column.Name.L, Equals, "d")
	c.Check(fields[1].ColumnAsName.L, Equals, "c")
	rs.Close()
	// Test case for query a column of a table.
	// In this case, all attributes have values.
	rs, err = tk.Exec("select c as a from t as t2")
	c.Check(err, IsNil)
	fields = rs.Fields()
	c.Check(fields[0].Column.Name.L, Equals, "c")
	c.Check(fields[0].ColumnAsName.L, Equals, "a")
	c.Check(fields[0].Table.Name.L, Equals, "t")
	c.Check(fields[0].TableAsName.L, Equals, "t2")
	c.Check(fields[0].DBName.L, Equals, "test")
	rs.Close()
	// Test case for query a expression which only using constant inputs.
	// In this case, the table, org_table and database attributes will all be empty.
	rs, err = tk.Exec("select hour(1) as a from t as t2")
	c.Check(err, IsNil)
	fields = rs.Fields()
	c.Check(fields[0].Column.Name.L, Equals, "a")
	c.Check(fields[0].ColumnAsName.L, Equals, "a")
	c.Check(fields[0].Table.Name.L, Equals, "")
	c.Check(fields[0].TableAsName.L, Equals, "")
	c.Check(fields[0].DBName.L, Equals, "")
	rs.Close()
	// Test case for query a column wrapped with parentheses and unary plus.
	// In this case, the column name should be its original name.
	rs, err = tk.Exec("select (c), (+c), +(c), +(+(c)), ++c from t")
	c.Check(err, IsNil)
	fields = rs.Fields()
	for i := 0; i < 5; i++ {
		c.Check(fields[i].Column.Name.L, Equals, "c")
		c.Check(fields[i].ColumnAsName.L, Equals, "c")
	}
	rs.Close()

	// Test issue https://github.com/pingcap/tidb/issues/9639 .
	// Both window function and expression appear in final result field.
	tk.MustExec("set @@tidb_enable_window_function = 1")
	rs, err = tk.Exec("select 1+1, row_number() over() num from t")
	c.Check(err, IsNil)
	fields = rs.Fields()
	c.Assert(fields[0].Column.Name.L, Equals, "1+1")
	c.Assert(fields[0].ColumnAsName.L, Equals, "1+1")
	c.Assert(fields[1].Column.Name.L, Equals, "num")
	c.Assert(fields[1].ColumnAsName.L, Equals, "num")
	tk.MustExec("set @@tidb_enable_window_function = 0")
	rs.Close()

	rs, err = tk.Exec("select if(1,c,c) from t;")
	c.Check(err, IsNil)
	fields = rs.Fields()
	c.Assert(fields[0].Column.Name.L, Equals, "if(1,c,c)")
	// It's a compatibility issue. Should be empty instead.
	c.Assert(fields[0].ColumnAsName.L, Equals, "if(1,c,c)")
}

func (s *testSuiteP2) TestSelectVar(c *C) {
	tk := testkit.NewTestKit(c, s.store)
	tk.MustExec("use test")
	tk.MustExec("drop table if exists t")
	tk.MustExec("create table t (d int)")
	tk.MustExec("insert into t values(1), (2), (1)")
	// This behavior is different from MySQL.
	result := tk.MustQuery("select @a, @a := d+1 from t")
	result.Check(testkit.Rows("<nil> 2", "2 3", "3 2"))
	// Test for PR #10658.
	tk.MustExec("select SQL_BIG_RESULT d from t group by d")
	tk.MustExec("select SQL_SMALL_RESULT d from t group by d")
	tk.MustExec("select SQL_BUFFER_RESULT d from t group by d")
}

func (s *testSuiteP2) TestHistoryRead(c *C) {
	tk := testkit.NewTestKit(c, s.store)
	tk.MustExec("use test")
	tk.MustExec("drop table if exists history_read")
	tk.MustExec("create table history_read (a int)")
	tk.MustExec("insert history_read values (1)")

	// For mocktikv, safe point is not initialized, we manually insert it for snapshot to use.
	safePointName := "tikv_gc_safe_point"
	safePointValue := "20060102-15:04:05 -0700"
	safePointComment := "All versions after safe point can be accessed. (DO NOT EDIT)"
	updateSafePoint := fmt.Sprintf(`INSERT INTO mysql.tidb VALUES ('%[1]s', '%[2]s', '%[3]s')
	ON DUPLICATE KEY
	UPDATE variable_value = '%[2]s', comment = '%[3]s'`, safePointName, safePointValue, safePointComment)
	tk.MustExec(updateSafePoint)

	// Set snapshot to a time before save point will fail.
	_, err := tk.Exec("set @@tidb_snapshot = '2006-01-01 15:04:05.999999'")
	c.Assert(terror.ErrorEqual(err, variable.ErrSnapshotTooOld), IsTrue, Commentf("err %v", err))
	// SnapshotTS Is not updated if check failed.
	c.Assert(tk.Se.GetSessionVars().SnapshotTS, Equals, uint64(0))

	curVer1, _ := s.store.CurrentVersion()
	time.Sleep(time.Millisecond)
	snapshotTime := time.Now()
	time.Sleep(time.Millisecond)
	curVer2, _ := s.store.CurrentVersion()
	tk.MustExec("insert history_read values (2)")
	tk.MustQuery("select * from history_read").Check(testkit.Rows("1", "2"))
	tk.MustExec("set @@tidb_snapshot = '" + snapshotTime.Format("2006-01-02 15:04:05.999999") + "'")
	ctx := tk.Se.(sessionctx.Context)
	snapshotTS := ctx.GetSessionVars().SnapshotTS
	c.Assert(snapshotTS, Greater, curVer1.Ver)
	c.Assert(snapshotTS, Less, curVer2.Ver)
	tk.MustQuery("select * from history_read").Check(testkit.Rows("1"))
	_, err = tk.Exec("insert history_read values (2)")
	c.Assert(err, NotNil)
	_, err = tk.Exec("update history_read set a = 3 where a = 1")
	c.Assert(err, NotNil)
	_, err = tk.Exec("delete from history_read where a = 1")
	c.Assert(err, NotNil)
	tk.MustExec("set @@tidb_snapshot = ''")
	tk.MustQuery("select * from history_read").Check(testkit.Rows("1", "2"))
	tk.MustExec("insert history_read values (3)")
	tk.MustExec("update history_read set a = 4 where a = 3")
	tk.MustExec("delete from history_read where a = 1")

	time.Sleep(time.Millisecond)
	snapshotTime = time.Now()
	time.Sleep(time.Millisecond)
	tk.MustExec("alter table history_read add column b int")
	tk.MustExec("insert history_read values (8, 8), (9, 9)")
	tk.MustQuery("select * from history_read order by a").Check(testkit.Rows("2 <nil>", "4 <nil>", "8 8", "9 9"))
	tk.MustExec("set @@tidb_snapshot = '" + snapshotTime.Format("2006-01-02 15:04:05.999999") + "'")
	tk.MustQuery("select * from history_read order by a").Check(testkit.Rows("2", "4"))
	tsoStr := strconv.FormatUint(oracle.EncodeTSO(snapshotTime.UnixNano()/int64(time.Millisecond)), 10)

	tk.MustExec("set @@tidb_snapshot = '" + tsoStr + "'")
	tk.MustQuery("select * from history_read order by a").Check(testkit.Rows("2", "4"))

	tk.MustExec("set @@tidb_snapshot = ''")
	tk.MustQuery("select * from history_read order by a").Check(testkit.Rows("2 <nil>", "4 <nil>", "8 8", "9 9"))
}

func (s *testSuite2) TestLowResolutionTSORead(c *C) {
	tk := testkit.NewTestKit(c, s.store)
	tk.MustExec("set @@autocommit=1")
	tk.MustExec("use test")
	tk.MustExec("drop table if exists low_resolution_tso")
	tk.MustExec("create table low_resolution_tso(a int)")
	tk.MustExec("insert low_resolution_tso values (1)")

	// enable low resolution tso
	c.Assert(tk.Se.GetSessionVars().LowResolutionTSO, IsFalse)
	tk.Exec("set @@tidb_low_resolution_tso = 'on'")
	c.Assert(tk.Se.GetSessionVars().LowResolutionTSO, IsTrue)

	time.Sleep(3 * time.Second)
	tk.MustQuery("select * from low_resolution_tso").Check(testkit.Rows("1"))
	_, err := tk.Exec("update low_resolution_tso set a = 2")
	c.Assert(err, NotNil)
	tk.MustExec("set @@tidb_low_resolution_tso = 'off'")
	tk.MustExec("update low_resolution_tso set a = 2")
	tk.MustQuery("select * from low_resolution_tso").Check(testkit.Rows("2"))
}

func (s *testSuite) TestScanControlSelection(c *C) {
	tk := testkit.NewTestKit(c, s.store)
	tk.MustExec("use test")
	tk.MustExec("drop table if exists t")
	tk.MustExec("create table t(a int primary key, b int, c int, index idx_b(b))")
	tk.MustExec("insert into t values (1, 1, 1), (2, 1, 1), (3, 1, 2), (4, 2, 3)")
	tk.MustQuery("select (select count(1) k from t s where s.b = t1.c) from t t1").Sort().Check(testkit.Rows("0", "1", "3", "3"))
}

func (s *testSuite) TestSimpleDAG(c *C) {
	tk := testkit.NewTestKit(c, s.store)
	tk.MustExec("use test")
	tk.MustExec("drop table if exists t")
	tk.MustExec("create table t(a int primary key, b int, c int)")
	tk.MustExec("insert into t values (1, 1, 1), (2, 1, 1), (3, 1, 2), (4, 2, 3)")
	tk.MustQuery("select a from t").Check(testkit.Rows("1", "2", "3", "4"))
	tk.MustQuery("select * from t where a = 4").Check(testkit.Rows("4 2 3"))
	tk.MustQuery("select a from t limit 1").Check(testkit.Rows("1"))
	tk.MustQuery("select a from t order by a desc").Check(testkit.Rows("4", "3", "2", "1"))
	tk.MustQuery("select a from t order by a desc limit 1").Check(testkit.Rows("4"))
	tk.MustQuery("select a from t order by b desc limit 1").Check(testkit.Rows("4"))
	tk.MustQuery("select a from t where a < 3").Check(testkit.Rows("1", "2"))
	tk.MustQuery("select a from t where b > 1").Check(testkit.Rows("4"))
	tk.MustQuery("select a from t where b > 1 and a < 3").Check(testkit.Rows())
	tk.MustQuery("select count(*) from t where b > 1 and a < 3").Check(testkit.Rows("0"))
	tk.MustQuery("select count(*) from t").Check(testkit.Rows("4"))
	tk.MustQuery("select count(*), c from t group by c order by c").Check(testkit.Rows("2 1", "1 2", "1 3"))
	tk.MustQuery("select sum(c) as s from t group by b order by s").Check(testkit.Rows("3", "4"))
	tk.MustQuery("select avg(a) as s from t group by b order by s").Check(testkit.Rows("2.0000", "4.0000"))
	tk.MustQuery("select sum(distinct c) from t group by b").Check(testkit.Rows("3", "3"))

	tk.MustExec("create index i on t(c,b)")
	tk.MustQuery("select a from t where c = 1").Check(testkit.Rows("1", "2"))
	tk.MustQuery("select a from t where c = 1 and a < 2").Check(testkit.Rows("1"))
	tk.MustQuery("select a from t where c = 1 order by a limit 1").Check(testkit.Rows("1"))
	tk.MustQuery("select count(*) from t where c = 1 ").Check(testkit.Rows("2"))
	tk.MustExec("create index i1 on t(b)")
	tk.MustQuery("select c from t where b = 2").Check(testkit.Rows("3"))
	tk.MustQuery("select * from t where b = 2").Check(testkit.Rows("4 2 3"))
	tk.MustQuery("select count(*) from t where b = 1").Check(testkit.Rows("3"))
	tk.MustQuery("select * from t where b = 1 and a > 1 limit 1").Check(testkit.Rows("2 1 1"))

	// Test time push down.
	tk.MustExec("drop table if exists t")
	tk.MustExec("create table t (id int, c1 datetime);")
	tk.MustExec("insert into t values (1, '2015-06-07 12:12:12')")
	tk.MustQuery("select id from t where c1 = '2015-06-07 12:12:12'").Check(testkit.Rows("1"))
}

func (s *testSuite) TestTimestampTimeZone(c *C) {
	tk := testkit.NewTestKit(c, s.store)
	tk.MustExec("use test")
	tk.MustExec("drop table if exists t")
	tk.MustExec("create table t (ts timestamp)")
	tk.MustExec("set time_zone = '+00:00'")
	tk.MustExec("insert into t values ('2017-04-27 22:40:42')")
	// The timestamp will get different value if time_zone session variable changes.
	tests := []struct {
		timezone string
		expect   string
	}{
		{"+10:00", "2017-04-28 08:40:42"},
		{"-6:00", "2017-04-27 16:40:42"},
	}
	for _, tt := range tests {
		tk.MustExec(fmt.Sprintf("set time_zone = '%s'", tt.timezone))
		tk.MustQuery("select * from t").Check(testkit.Rows(tt.expect))
	}

	// For issue https://github.com/pingcap/tidb/issues/3467
	tk.MustExec("drop table if exists t1")
	tk.MustExec(`CREATE TABLE t1 (
 	      id bigint(20) NOT NULL AUTO_INCREMENT,
 	      uid int(11) DEFAULT NULL,
 	      datetime timestamp NOT NULL DEFAULT CURRENT_TIMESTAMP,
 	      ip varchar(128) DEFAULT NULL,
 	    PRIMARY KEY (id),
 	      KEY i_datetime (datetime),
 	      KEY i_userid (uid)
 	    );`)
	tk.MustExec(`INSERT INTO t1 VALUES (123381351,1734,"2014-03-31 08:57:10","127.0.0.1");`)
	r := tk.MustQuery("select datetime from t1;") // Cover TableReaderExec
	r.Check(testkit.Rows("2014-03-31 08:57:10"))
	r = tk.MustQuery("select datetime from t1 where datetime='2014-03-31 08:57:10';")
	r.Check(testkit.Rows("2014-03-31 08:57:10")) // Cover IndexReaderExec
	r = tk.MustQuery("select * from t1 where datetime='2014-03-31 08:57:10';")
	r.Check(testkit.Rows("123381351 1734 2014-03-31 08:57:10 127.0.0.1")) // Cover IndexLookupExec

	// For issue https://github.com/pingcap/tidb/issues/3485
	tk.MustExec("set time_zone = 'Asia/Shanghai'")
	tk.MustExec("drop table if exists t1")
	tk.MustExec(`CREATE TABLE t1 (
	    id bigint(20) NOT NULL AUTO_INCREMENT,
	    datetime timestamp NOT NULL DEFAULT CURRENT_TIMESTAMP,
	    PRIMARY KEY (id)
	  );`)
	tk.MustExec(`INSERT INTO t1 VALUES (123381351,"2014-03-31 08:57:10");`)
	r = tk.MustQuery(`select * from t1 where datetime="2014-03-31 08:57:10";`)
	r.Check(testkit.Rows("123381351 2014-03-31 08:57:10"))
	tk.MustExec(`alter table t1 add key i_datetime (datetime);`)
	r = tk.MustQuery(`select * from t1 where datetime="2014-03-31 08:57:10";`)
	r.Check(testkit.Rows("123381351 2014-03-31 08:57:10"))
	r = tk.MustQuery(`select * from t1;`)
	r.Check(testkit.Rows("123381351 2014-03-31 08:57:10"))
	r = tk.MustQuery("select datetime from t1 where datetime='2014-03-31 08:57:10';")
	r.Check(testkit.Rows("2014-03-31 08:57:10"))
}

func (s *testSuite) TestTimestampDefaultValueTimeZone(c *C) {
	tk := testkit.NewTestKit(c, s.store)
	tk.MustExec("use test")
	tk.MustExec("drop table if exists t")
	tk.MustExec("set time_zone = '+08:00'")
	tk.MustExec(`create table t (a int, b timestamp default "2019-01-17 14:46:14")`)
	tk.MustExec("insert into t set a=1")
	r := tk.MustQuery(`show create table t`)
	r.Check(testkit.Rows("t CREATE TABLE `t` (\n" + "  `a` int(11) DEFAULT NULL,\n" + "  `b` timestamp DEFAULT '2019-01-17 14:46:14'\n" + ") ENGINE=InnoDB DEFAULT CHARSET=utf8mb4 COLLATE=utf8mb4_bin"))
	tk.MustExec("set time_zone = '+00:00'")
	tk.MustExec("insert into t set a=2")
	r = tk.MustQuery(`show create table t`)
	r.Check(testkit.Rows("t CREATE TABLE `t` (\n" + "  `a` int(11) DEFAULT NULL,\n" + "  `b` timestamp DEFAULT '2019-01-17 06:46:14'\n" + ") ENGINE=InnoDB DEFAULT CHARSET=utf8mb4 COLLATE=utf8mb4_bin"))
	r = tk.MustQuery(`select a,b from t order by a`)
	r.Check(testkit.Rows("1 2019-01-17 06:46:14", "2 2019-01-17 06:46:14"))
	// Test the column's version is greater than ColumnInfoVersion1.
	sctx := tk.Se.(sessionctx.Context)
	is := domain.GetDomain(sctx).InfoSchema()
	c.Assert(is, NotNil)
	tb, err := is.TableByName(model.NewCIStr("test"), model.NewCIStr("t"))
	c.Assert(err, IsNil)
	tb.Cols()[1].Version = model.ColumnInfoVersion1 + 1
	tk.MustExec("insert into t set a=3")
	r = tk.MustQuery(`select a,b from t order by a`)
	r.Check(testkit.Rows("1 2019-01-17 06:46:14", "2 2019-01-17 06:46:14", "3 2019-01-17 06:46:14"))
	tk.MustExec("delete from t where a=3")
	// Change time zone back.
	tk.MustExec("set time_zone = '+08:00'")
	r = tk.MustQuery(`select a,b from t order by a`)
	r.Check(testkit.Rows("1 2019-01-17 14:46:14", "2 2019-01-17 14:46:14"))
	tk.MustExec("set time_zone = '-08:00'")
	r = tk.MustQuery(`show create table t`)
	r.Check(testkit.Rows("t CREATE TABLE `t` (\n" + "  `a` int(11) DEFAULT NULL,\n" + "  `b` timestamp DEFAULT '2019-01-16 22:46:14'\n" + ") ENGINE=InnoDB DEFAULT CHARSET=utf8mb4 COLLATE=utf8mb4_bin"))

	// test zero default value in multiple time zone.
	defer tk.MustExec(fmt.Sprintf("set @@sql_mode='%s'", tk.MustQuery("select @@sql_mode").Rows()[0][0]))
	tk.MustExec("set @@sql_mode='STRICT_TRANS_TABLES,NO_ENGINE_SUBSTITUTION';")
	tk.MustExec("drop table if exists t")
	tk.MustExec("set time_zone = '+08:00'")
	tk.MustExec(`create table t (a int, b timestamp default "0000-00-00 00")`)
	tk.MustExec("insert into t set a=1")
	r = tk.MustQuery(`show create table t`)
	r.Check(testkit.Rows("t CREATE TABLE `t` (\n" + "  `a` int(11) DEFAULT NULL,\n" + "  `b` timestamp DEFAULT '0000-00-00 00:00:00'\n" + ") ENGINE=InnoDB DEFAULT CHARSET=utf8mb4 COLLATE=utf8mb4_bin"))
	tk.MustExec("set time_zone = '+00:00'")
	tk.MustExec("insert into t set a=2")
	r = tk.MustQuery(`show create table t`)
	r.Check(testkit.Rows("t CREATE TABLE `t` (\n" + "  `a` int(11) DEFAULT NULL,\n" + "  `b` timestamp DEFAULT '0000-00-00 00:00:00'\n" + ") ENGINE=InnoDB DEFAULT CHARSET=utf8mb4 COLLATE=utf8mb4_bin"))
	tk.MustExec("set time_zone = '-08:00'")
	tk.MustExec("insert into t set a=3")
	r = tk.MustQuery(`show create table t`)
	r.Check(testkit.Rows("t CREATE TABLE `t` (\n" + "  `a` int(11) DEFAULT NULL,\n" + "  `b` timestamp DEFAULT '0000-00-00 00:00:00'\n" + ") ENGINE=InnoDB DEFAULT CHARSET=utf8mb4 COLLATE=utf8mb4_bin"))
	r = tk.MustQuery(`select a,b from t order by a`)
	r.Check(testkit.Rows("1 0000-00-00 00:00:00", "2 0000-00-00 00:00:00", "3 0000-00-00 00:00:00"))

	// test add timestamp column default current_timestamp.
	tk.MustExec(`drop table if exists t`)
	tk.MustExec(`set time_zone = 'Asia/Shanghai'`)
	tk.MustExec(`create table t (a int)`)
	tk.MustExec(`insert into t set a=1`)
	tk.MustExec(`alter table t add column b timestamp not null default current_timestamp;`)
	timeIn8 := tk.MustQuery("select b from t").Rows()[0][0]
	tk.MustExec(`set time_zone = '+00:00'`)
	timeIn0 := tk.MustQuery("select b from t").Rows()[0][0]
	c.Assert(timeIn8 != timeIn0, IsTrue, Commentf("%v == %v", timeIn8, timeIn0))
	datumTimeIn8, err := expression.GetTimeValue(tk.Se, timeIn8, mysql.TypeTimestamp, 0)
	c.Assert(err, IsNil)
	tIn8To0 := datumTimeIn8.GetMysqlTime()
	timeZoneIn8, err := time.LoadLocation("Asia/Shanghai")
	c.Assert(err, IsNil)
	err = tIn8To0.ConvertTimeZone(timeZoneIn8, time.UTC)
	c.Assert(err, IsNil)
	c.Assert(timeIn0 == tIn8To0.String(), IsTrue, Commentf("%v != %v", timeIn0, tIn8To0.String()))

	// test add index.
	tk.MustExec(`alter table t add index(b);`)
	tk.MustExec("admin check table t")
	tk.MustExec(`set time_zone = '+05:00'`)
	tk.MustExec("admin check table t")
}

func (s *testSuite) TestTiDBCurrentTS(c *C) {
	tk := testkit.NewTestKit(c, s.store)
	tk.MustQuery("select @@tidb_current_ts").Check(testkit.Rows("0"))
	tk.MustExec("begin")
	rows := tk.MustQuery("select @@tidb_current_ts").Rows()
	tsStr := rows[0][0].(string)
	txn, err := tk.Se.Txn(true)
	c.Assert(err, IsNil)
	c.Assert(tsStr, Equals, fmt.Sprintf("%d", txn.StartTS()))
	tk.MustExec("begin")
	rows = tk.MustQuery("select @@tidb_current_ts").Rows()
	newTsStr := rows[0][0].(string)
	txn, err = tk.Se.Txn(true)
	c.Assert(err, IsNil)
	c.Assert(newTsStr, Equals, fmt.Sprintf("%d", txn.StartTS()))
	c.Assert(newTsStr, Not(Equals), tsStr)
	tk.MustExec("commit")
	tk.MustQuery("select @@tidb_current_ts").Check(testkit.Rows("0"))

	_, err = tk.Exec("set @@tidb_current_ts = '1'")
	c.Assert(terror.ErrorEqual(err, variable.ErrReadOnly), IsTrue, Commentf("err %v", err))
}

func (s *testSuite) TestSelectForUpdate(c *C) {
	tk := testkit.NewTestKit(c, s.store)
	tk.MustExec("use test")
	tk1 := testkit.NewTestKit(c, s.store)
	tk1.MustExec("use test")
	tk2 := testkit.NewTestKit(c, s.store)
	tk2.MustExec("use test")

	tk.MustExec("drop table if exists t, t1")

	txn, err := tk.Se.Txn(true)
	c.Assert(kv.ErrInvalidTxn.Equal(err), IsTrue)
	c.Assert(txn.Valid(), IsFalse)
	tk.MustExec("create table t (c1 int, c2 int, c3 int)")
	tk.MustExec("insert t values (11, 2, 3)")
	tk.MustExec("insert t values (12, 2, 3)")
	tk.MustExec("insert t values (13, 2, 3)")

	tk.MustExec("create table t1 (c1 int)")
	tk.MustExec("insert t1 values (11)")

	// conflict
	tk1.MustExec("begin")
	tk1.MustQuery("select * from t where c1=11 for update")

	tk2.MustExec("begin")
	tk2.MustExec("update t set c2=211 where c1=11")
	tk2.MustExec("commit")

	_, err = tk1.Exec("commit")
	c.Assert(err, NotNil)

	// no conflict for subquery.
	tk1.MustExec("begin")
	tk1.MustQuery("select * from t where exists(select null from t1 where t1.c1=t.c1) for update")

	tk2.MustExec("begin")
	tk2.MustExec("update t set c2=211 where c1=12")
	tk2.MustExec("commit")

	tk1.MustExec("commit")

	// not conflict
	tk1.MustExec("begin")
	tk1.MustQuery("select * from t where c1=11 for update")

	tk2.MustExec("begin")
	tk2.MustExec("update t set c2=22 where c1=12")
	tk2.MustExec("commit")

	tk1.MustExec("commit")

	// not conflict, auto commit
	tk1.MustExec("set @@autocommit=1;")
	tk1.MustQuery("select * from t where c1=11 for update")

	tk2.MustExec("begin")
	tk2.MustExec("update t set c2=211 where c1=11")
	tk2.MustExec("commit")

	tk1.MustExec("commit")

	// conflict
	tk1.MustExec("begin")
	tk1.MustQuery("select * from (select * from t for update) t join t1 for update")

	tk2.MustExec("begin")
	tk2.MustExec("update t1 set c1 = 13")
	tk2.MustExec("commit")

	_, err = tk1.Exec("commit")
	c.Assert(err, NotNil)

}

func (s *testSuite) TestEmptyEnum(c *C) {
	tk := testkit.NewTestKit(c, s.store)
	tk.MustExec("use test")
	tk.MustExec("drop table if exists t")
	tk.MustExec("create table t (e enum('Y', 'N'))")
	tk.MustExec("set sql_mode='STRICT_TRANS_TABLES'")
	_, err := tk.Exec("insert into t values (0)")
	c.Assert(terror.ErrorEqual(err, table.ErrTruncatedWrongValueForField), IsTrue, Commentf("err %v", err))
	_, err = tk.Exec("insert into t values ('abc')")
	c.Assert(terror.ErrorEqual(err, table.ErrTruncatedWrongValueForField), IsTrue, Commentf("err %v", err))

	tk.MustExec("set sql_mode=''")
	tk.MustExec("insert into t values (0)")
	tk.MustQuery("select * from t").Check(testkit.Rows(""))
	tk.MustExec("insert into t values ('abc')")
	tk.MustQuery("select * from t").Check(testkit.Rows("", ""))
	tk.MustExec("insert into t values (null)")
	tk.MustQuery("select * from t").Check(testkit.Rows("", "", "<nil>"))
}

// TestIssue4024 This tests https://github.com/pingcap/tidb/issues/4024
func (s *testSuite) TestIssue4024(c *C) {
	tk := testkit.NewTestKit(c, s.store)
	tk.MustExec("create database test2")
	tk.MustExec("use test2")
	tk.MustExec("create table t(a int)")
	tk.MustExec("insert into t values(1)")
	tk.MustExec("use test")
	tk.MustExec("create table t(a int)")
	tk.MustExec("insert into t values(1)")
	tk.MustExec("update t, test2.t set test2.t.a=2")
	tk.MustQuery("select * from t").Check(testkit.Rows("1"))
	tk.MustQuery("select * from test2.t").Check(testkit.Rows("2"))
	tk.MustExec("update test.t, test2.t set test.t.a=3")
	tk.MustQuery("select * from t").Check(testkit.Rows("3"))
	tk.MustQuery("select * from test2.t").Check(testkit.Rows("2"))
}

const (
	checkRequestOff = iota
	checkRequestSyncLog
	checkDDLAddIndexPriority
)

type checkRequestClient struct {
	tikv.Client
	priority       pb.CommandPri
	lowPriorityCnt uint32
	mu             struct {
		sync.RWMutex
		checkFlags uint32
		syncLog    bool
	}
}

func (c *checkRequestClient) setCheckPriority(priority pb.CommandPri) {
	atomic.StoreInt32((*int32)(&c.priority), int32(priority))
}

func (c *checkRequestClient) getCheckPriority() pb.CommandPri {
	return (pb.CommandPri)(atomic.LoadInt32((*int32)(&c.priority)))
}

func (c *checkRequestClient) SendRequest(ctx context.Context, addr string, req *tikvrpc.Request, timeout time.Duration) (*tikvrpc.Response, error) {
	resp, err := c.Client.SendRequest(ctx, addr, req, timeout)
	c.mu.RLock()
	checkFlags := c.mu.checkFlags
	c.mu.RUnlock()
	if checkFlags == checkRequestSyncLog {
		switch req.Type {
		case tikvrpc.CmdPrewrite, tikvrpc.CmdCommit:
			c.mu.RLock()
			syncLog := c.mu.syncLog
			c.mu.RUnlock()
			if syncLog != req.SyncLog {
				return nil, errors.New("fail to set sync log")
			}
		}
	} else if checkFlags == checkDDLAddIndexPriority {
		if req.Type == tikvrpc.CmdScan {
			if c.getCheckPriority() != req.Priority {
				return nil, errors.New("fail to set priority")
			}
		} else if req.Type == tikvrpc.CmdPrewrite {
			if c.getCheckPriority() == pb.CommandPri_Low {
				atomic.AddUint32(&c.lowPriorityCnt, 1)
			}
		}
	}
	return resp, err
}

type testSuiteWithCliBase struct {
	store kv.Storage
	dom   *domain.Domain
	cli   *checkRequestClient
}

type testSuite1 struct {
	testSuiteWithCliBase
}

func (s *testSuiteWithCliBase) SetUpSuite(c *C) {
	cli := &checkRequestClient{}
	hijackClient := func(c tikv.Client) tikv.Client {
		cli.Client = c
		return cli
	}
	s.cli = cli

	var err error
	s.store, err = mockstore.NewMockTikvStore(
		mockstore.WithHijackClient(hijackClient),
	)
	c.Assert(err, IsNil)
	session.SetStatsLease(0)
	s.dom, err = session.BootstrapSession(s.store)
	c.Assert(err, IsNil)
	s.dom.SetStatsUpdating(true)
}

func (s *testSuiteWithCliBase) TearDownSuite(c *C) {
	s.dom.Close()
	s.store.Close()
}

func (s *testSuiteWithCliBase) TearDownTest(c *C) {
	tk := testkit.NewTestKit(c, s.store)
	tk.MustExec("use test")
	r := tk.MustQuery("show tables")
	for _, tb := range r.Rows() {
		tableName := tb[0]
		tk.MustExec(fmt.Sprintf("drop table %v", tableName))
	}
}

func (s *testSuite2) TestAddIndexPriority(c *C) {
	cli := &checkRequestClient{}
	hijackClient := func(c tikv.Client) tikv.Client {
		cli.Client = c
		return cli
	}

	store, err := mockstore.NewMockTikvStore(
		mockstore.WithHijackClient(hijackClient),
	)
	c.Assert(err, IsNil)
	dom, err := session.BootstrapSession(store)
	c.Assert(err, IsNil)
	defer func() {
		dom.Close()
		store.Close()
	}()

	tk := testkit.NewTestKit(c, store)
	tk.MustExec("use test")
	tk.MustExec("create table t1 (id int, v int)")

	// Insert some data to make sure plan build IndexLookup for t1.
	for i := 0; i < 10; i++ {
		tk.MustExec(fmt.Sprintf("insert into t1 values (%d, %d)", i, i))
	}

	cli.mu.Lock()
	cli.mu.checkFlags = checkDDLAddIndexPriority
	cli.mu.Unlock()

	cli.setCheckPriority(pb.CommandPri_Low)
	tk.MustExec("alter table t1 add index t1_index (id);")

	c.Assert(atomic.LoadUint32(&cli.lowPriorityCnt) > 0, IsTrue)

	cli.mu.Lock()
	cli.mu.checkFlags = checkRequestOff
	cli.mu.Unlock()

	tk.MustExec("alter table t1 drop index t1_index;")
	tk.MustExec("SET SESSION tidb_ddl_reorg_priority = 'PRIORITY_NORMAL'")

	cli.mu.Lock()
	cli.mu.checkFlags = checkDDLAddIndexPriority
	cli.mu.Unlock()

	cli.setCheckPriority(pb.CommandPri_Normal)
	tk.MustExec("alter table t1 add index t1_index (id);")

	cli.mu.Lock()
	cli.mu.checkFlags = checkRequestOff
	cli.mu.Unlock()

	tk.MustExec("alter table t1 drop index t1_index;")
	tk.MustExec("SET SESSION tidb_ddl_reorg_priority = 'PRIORITY_HIGH'")

	cli.mu.Lock()
	cli.mu.checkFlags = checkDDLAddIndexPriority
	cli.mu.Unlock()

	cli.setCheckPriority(pb.CommandPri_High)
	tk.MustExec("alter table t1 add index t1_index (id);")

	cli.mu.Lock()
	cli.mu.checkFlags = checkRequestOff
	cli.mu.Unlock()
}

func (s *testSuite1) TestAlterTableComment(c *C) {
	tk := testkit.NewTestKit(c, s.store)
	tk.MustExec("use test")
	tk.MustExec("drop table if exists t_1")
	tk.MustExec("create table t_1 (c1 int, c2 int, c3 int default 1, index (c1)) comment = 'test table';")
	tk.MustExec("alter table `t_1` comment 'this is table comment';")
	result := tk.MustQuery("select table_comment from information_schema.tables where table_name = 't_1';")
	result.Check(testkit.Rows("this is table comment"))
	tk.MustExec("alter table `t_1` comment 'table t comment';")
	result = tk.MustQuery("select table_comment from information_schema.tables where table_name = 't_1';")
	result.Check(testkit.Rows("table t comment"))
}

func (s *testSuite) TestTimezonePushDown(c *C) {
	tk := testkit.NewTestKit(c, s.store)
	tk.MustExec("use test")
	tk.MustExec("create table t (ts timestamp)")
	defer tk.MustExec("drop table t")
	tk.MustExec(`insert into t values ("2018-09-13 10:02:06")`)

	systemTZ := timeutil.SystemLocation()
	c.Assert(systemTZ.String(), Not(Equals), "System")
	c.Assert(systemTZ.String(), Not(Equals), "Local")
	ctx := context.Background()
	count := 0
	ctx1 := context.WithValue(ctx, "CheckSelectRequestHook", func(req *kv.Request) {
		count += 1
		dagReq := new(tipb.DAGRequest)
		err := proto.Unmarshal(req.Data, dagReq)
		c.Assert(err, IsNil)
		c.Assert(dagReq.GetTimeZoneName(), Equals, systemTZ.String())
	})
	tk.Se.Execute(ctx1, `select * from t where ts = "2018-09-13 10:02:06"`)

	tk.MustExec(`set time_zone="System"`)
	tk.Se.Execute(ctx1, `select * from t where ts = "2018-09-13 10:02:06"`)

	c.Assert(count, Equals, 2) // Make sure the hook function is called.
}

func (s *testSuite) TestNotFillCacheFlag(c *C) {
	tk := testkit.NewTestKit(c, s.store)
	tk.MustExec("use test")
	tk.MustExec("create table t (id int primary key)")
	defer tk.MustExec("drop table t")
	tk.MustExec("insert into t values (1)")

	tests := []struct {
		sql    string
		expect bool
	}{
		{"select SQL_NO_CACHE * from t", true},
		{"select SQL_CACHE * from t", false},
		{"select * from t", false},
	}
	count := 0
	ctx := context.Background()
	for _, test := range tests {
		ctx1 := context.WithValue(ctx, "CheckSelectRequestHook", func(req *kv.Request) {
			count++
			if req.NotFillCache != test.expect {
				c.Errorf("sql=%s, expect=%v, get=%v", test.sql, test.expect, req.NotFillCache)
			}
		})
		rs, err := tk.Se.Execute(ctx1, test.sql)
		c.Assert(err, IsNil)
		tk.ResultSetToResult(rs[0], Commentf("sql: %v", test.sql))
	}
	c.Assert(count, Equals, len(tests)) // Make sure the hook function is called.
}

func (s *testSuite1) TestSyncLog(c *C) {
	tk := testkit.NewTestKit(c, s.store)
	tk.MustExec("use test")

	cli := s.cli
	cli.mu.Lock()
	cli.mu.checkFlags = checkRequestSyncLog
	cli.mu.syncLog = true
	cli.mu.Unlock()
	tk.MustExec("create table t (id int primary key)")
	cli.mu.Lock()
	cli.mu.syncLog = false
	cli.mu.Unlock()
	tk.MustExec("insert into t values (1)")

	cli.mu.Lock()
	cli.mu.checkFlags = checkRequestOff
	cli.mu.Unlock()
}

func (s *testSuite) TestHandleTransfer(c *C) {
	tk := testkit.NewTestKit(c, s.store)
	tk.MustExec("use test")
	tk.MustExec("create table t(a int, index idx(a))")
	tk.MustExec("insert into t values(1), (2), (4)")
	tk.MustExec("begin")
	tk.MustExec("update t set a = 3 where a = 4")
	// test table scan read whose result need handle.
	tk.MustQuery("select * from t ignore index(idx)").Check(testkit.Rows("1", "2", "3"))
	tk.MustExec("insert into t values(4)")
	// test single read whose result need handle
	tk.MustQuery("select * from t use index(idx)").Check(testkit.Rows("1", "2", "3", "4"))
	tk.MustQuery("select * from t use index(idx) order by a desc").Check(testkit.Rows("4", "3", "2", "1"))
	tk.MustExec("update t set a = 5 where a = 3")
	tk.MustQuery("select * from t use index(idx)").Check(testkit.Rows("1", "2", "4", "5"))
	tk.MustExec("commit")

	tk.MustExec("drop table if exists t")
	tk.MustExec("create table t(a int, b int, index idx(a))")
	tk.MustExec("insert into t values(3, 3), (1, 1), (2, 2)")
	// Second test double read.
	tk.MustQuery("select * from t use index(idx) order by a").Check(testkit.Rows("1 1", "2 2", "3 3"))
}

func (s *testSuite) TestBit(c *C) {
	tk := testkit.NewTestKitWithInit(c, s.store)

	tk.MustExec("drop table if exists t")
	tk.MustExec("create table t (c1 bit(2))")
	tk.MustExec("insert into t values (0), (1), (2), (3)")
	_, err := tk.Exec("insert into t values (4)")
	c.Assert(err, NotNil)
	_, err = tk.Exec("insert into t values ('a')")
	c.Assert(err, NotNil)
	r, err := tk.Exec("select * from t where c1 = 2")
	c.Assert(err, IsNil)
	req := r.NewChunk()
	err = r.Next(context.Background(), req)
	c.Assert(err, IsNil)
	c.Assert(types.BinaryLiteral(req.GetRow(0).GetBytes(0)), DeepEquals, types.NewBinaryLiteralFromUint(2, -1))
	r.Close()

	tk.MustExec("drop table if exists t")
	tk.MustExec("create table t (c1 bit(31))")
	tk.MustExec("insert into t values (0x7fffffff)")
	_, err = tk.Exec("insert into t values (0x80000000)")
	c.Assert(err, NotNil)
	_, err = tk.Exec("insert into t values (0xffffffff)")
	c.Assert(err, NotNil)
	tk.MustExec("insert into t values ('123')")
	tk.MustExec("insert into t values ('1234')")
	_, err = tk.Exec("insert into t values ('12345)")
	c.Assert(err, NotNil)

	tk.MustExec("drop table if exists t")
	tk.MustExec("create table t (c1 bit(62))")
	tk.MustExec("insert into t values ('12345678')")
	tk.MustExec("drop table if exists t")
	tk.MustExec("create table t (c1 bit(61))")
	_, err = tk.Exec("insert into t values ('12345678')")
	c.Assert(err, NotNil)

	tk.MustExec("drop table if exists t")
	tk.MustExec("create table t (c1 bit(32))")
	tk.MustExec("insert into t values (0x7fffffff)")
	tk.MustExec("insert into t values (0xffffffff)")
	_, err = tk.Exec("insert into t values (0x1ffffffff)")
	c.Assert(err, NotNil)
	tk.MustExec("insert into t values ('1234')")
	_, err = tk.Exec("insert into t values ('12345')")
	c.Assert(err, NotNil)

	tk.MustExec("drop table if exists t")
	tk.MustExec("create table t (c1 bit(64))")
	tk.MustExec("insert into t values (0xffffffffffffffff)")
	tk.MustExec("insert into t values ('12345678')")
	_, err = tk.Exec("insert into t values ('123456789')")
	c.Assert(err, NotNil)
}

func (s *testSuite) TestEnum(c *C) {
	tk := testkit.NewTestKitWithInit(c, s.store)

	tk.MustExec("drop table if exists t")
	tk.MustExec("create table t (c enum('a', 'b', 'c'))")
	tk.MustExec("insert into t values ('a'), (2), ('c')")
	tk.MustQuery("select * from t where c = 'a'").Check(testkit.Rows("a"))

	tk.MustQuery("select c + 1 from t where c = 2").Check(testkit.Rows("3"))

	tk.MustExec("delete from t")
	tk.MustExec("insert into t values ()")
	tk.MustExec("insert into t values (null), ('1')")
	tk.MustQuery("select c + 1 from t where c = 1").Check(testkit.Rows("2"))
}

func (s *testSuite) TestSet(c *C) {
	tk := testkit.NewTestKitWithInit(c, s.store)

	tk.MustExec("drop table if exists t")
	tk.MustExec("create table t (c set('a', 'b', 'c'))")
	tk.MustExec("insert into t values ('a'), (2), ('c'), ('a,b'), ('b,a')")
	tk.MustQuery("select * from t where c = 'a'").Check(testkit.Rows("a"))

	tk.MustQuery("select * from t where c = 'a,b'").Check(testkit.Rows("a,b", "a,b"))

	tk.MustQuery("select c + 1 from t where c = 2").Check(testkit.Rows("3"))

	tk.MustExec("delete from t")
	tk.MustExec("insert into t values ()")
	tk.MustExec("insert into t values (null), ('1')")
	tk.MustQuery("select c + 1 from t where c = 1").Check(testkit.Rows("2"))
}

func (s *testSuite) TestSubqueryInValues(c *C) {
	tk := testkit.NewTestKitWithInit(c, s.store)

	tk.MustExec("drop table if exists t")
	tk.MustExec("create table t (id int, name varchar(20))")
	tk.MustExec("drop table if exists t1")
	tk.MustExec("create table t1 (gid int)")

	tk.MustExec("insert into t1 (gid) value (1)")
	tk.MustExec("insert into t (id, name) value ((select gid from t1) ,'asd')")
	tk.MustQuery("select * from t").Check(testkit.Rows("1 asd"))
}

func (s *testSuite) TestEnhancedRangeAccess(c *C) {
	tk := testkit.NewTestKitWithInit(c, s.store)

	tk.MustExec("drop table if exists t")
	tk.MustExec("create table t (a int primary key, b int)")
	tk.MustExec("insert into t values(1, 2), (2, 1)")
	tk.MustQuery("select * from t where (a = 1 and b = 2) or (a = 2 and b = 1)").Check(testkit.Rows("1 2", "2 1"))
	tk.MustQuery("select * from t where (a = 1 and b = 1) or (a = 2 and b = 2)").Check(nil)
}

// TestMaxInt64Handle Issue #4810
func (s *testSuite) TestMaxInt64Handle(c *C) {
	tk := testkit.NewTestKitWithInit(c, s.store)

	tk.MustExec("drop table if exists t")
	tk.MustExec("create table t(id bigint, PRIMARY KEY (id))")
	tk.MustExec("insert into t values(9223372036854775807)")
	tk.MustExec("select * from t where id = 9223372036854775807")
	tk.MustQuery("select * from t where id = 9223372036854775807;").Check(testkit.Rows("9223372036854775807"))
	tk.MustQuery("select * from t").Check(testkit.Rows("9223372036854775807"))
	_, err := tk.Exec("insert into t values(9223372036854775807)")
	c.Assert(err, NotNil)
	tk.MustExec("delete from t where id = 9223372036854775807")
	tk.MustQuery("select * from t").Check(nil)
}

func (s *testSuite) TestTableScanWithPointRanges(c *C) {
	tk := testkit.NewTestKitWithInit(c, s.store)

	tk.MustExec("drop table if exists t")
	tk.MustExec("create table t(id int, PRIMARY KEY (id))")
	tk.MustExec("insert into t values(1), (5), (10)")
	tk.MustQuery("select * from t where id in(1, 2, 10)").Check(testkit.Rows("1", "10"))
}

func (s *testSuite) TestUnsignedPk(c *C) {
	tk := testkit.NewTestKitWithInit(c, s.store)

	tk.MustExec("drop table if exists t")
	tk.MustExec("create table t(id bigint unsigned primary key)")
	var num1, num2 uint64 = math.MaxInt64 + 1, math.MaxInt64 + 2
	tk.MustExec(fmt.Sprintf("insert into t values(%v), (%v), (1), (2)", num1, num2))
	num1Str := strconv.FormatUint(num1, 10)
	num2Str := strconv.FormatUint(num2, 10)
	tk.MustQuery("select * from t order by id").Check(testkit.Rows("1", "2", num1Str, num2Str))
	tk.MustQuery("select * from t where id not in (2)").Check(testkit.Rows(num1Str, num2Str, "1"))
	tk.MustExec("drop table t")
	tk.MustExec("create table t(a bigint unsigned primary key, b int, index idx(b))")
	tk.MustExec("insert into t values(9223372036854775808, 1), (1, 1)")
	tk.MustQuery("select * from t use index(idx) where b = 1 and a < 2").Check(testkit.Rows("1 1"))
	tk.MustQuery("select * from t use index(idx) where b = 1 order by b, a").Check(testkit.Rows("1 1", "9223372036854775808 1"))
}

func (s *testSuite) TestIssue5666(c *C) {
	tk := testkit.NewTestKit(c, s.store)
	tk.MustExec("set @@profiling=1")
	tk.MustQuery("SELECT QUERY_ID, SUM(DURATION) AS SUM_DURATION FROM INFORMATION_SCHEMA.PROFILING GROUP BY QUERY_ID;").Check(testkit.Rows("0 0"))
}

func (s *testSuite) TestIssue5341(c *C) {
	tk := testkit.NewTestKit(c, s.store)
	tk.MustExec("drop table if exists test.t")
	tk.MustExec("create table test.t(a char)")
	tk.MustExec("insert into test.t value('a')")
	tk.MustQuery("select * from test.t where a < 1 order by a limit 0;").Check(testkit.Rows())
}

func (s *testSuite) TestContainDotColumn(c *C) {
	tk := testkit.NewTestKit(c, s.store)

	tk.MustExec("use test")
	tk.MustExec("drop table if exists test.t1")
	tk.MustExec("create table test.t1(t1.a char)")
	tk.MustExec("drop table if exists t2")
	tk.MustExec("create table t2(a char, t2.b int)")

	tk.MustExec("drop table if exists t3")
	_, err := tk.Exec("create table t3(s.a char);")
	terr := errors.Cause(err).(*terror.Error)
	c.Assert(terr.Code(), Equals, terror.ErrCode(mysql.ErrWrongTableName))
}

func (s *testSuite) TestCheckIndex(c *C) {
	s.ctx = mock.NewContext()
	s.ctx.Store = s.store
	se, err := session.CreateSession4Test(s.store)
	c.Assert(err, IsNil)
	defer se.Close()

	_, err = se.Execute(context.Background(), "create database test_admin")
	c.Assert(err, IsNil)
	_, err = se.Execute(context.Background(), "use test_admin")
	c.Assert(err, IsNil)
	_, err = se.Execute(context.Background(), "create table t (pk int primary key, c int default 1, c1 int default 1, unique key c(c))")
	c.Assert(err, IsNil)
	is := s.domain.InfoSchema()
	db := model.NewCIStr("test_admin")
	dbInfo, ok := is.SchemaByName(db)
	c.Assert(ok, IsTrue)
	tblName := model.NewCIStr("t")
	tbl, err := is.TableByName(db, tblName)
	c.Assert(err, IsNil)
	tbInfo := tbl.Meta()

	alloc := autoid.NewAllocator(s.store, dbInfo.ID, false, autoid.RowIDAllocType)
	tb, err := tables.TableFromMeta(autoid.NewAllocators(alloc), tbInfo)
	c.Assert(err, IsNil)

	_, err = se.Execute(context.Background(), "admin check index t c")
	c.Assert(err, IsNil)

	_, err = se.Execute(context.Background(), "admin check index t C")
	c.Assert(err, IsNil)

	// set data to:
	// index     data (handle, data): (1, 10), (2, 20)
	// table     data (handle, data): (1, 10), (2, 20)
	recordVal1 := types.MakeDatums(int64(1), int64(10), int64(11))
	recordVal2 := types.MakeDatums(int64(2), int64(20), int64(21))
	c.Assert(s.ctx.NewTxn(context.Background()), IsNil)
	_, err = tb.AddRecord(s.ctx, recordVal1)
	c.Assert(err, IsNil)
	_, err = tb.AddRecord(s.ctx, recordVal2)
	c.Assert(err, IsNil)
	txn, err := s.ctx.Txn(true)
	c.Assert(err, IsNil)
	c.Assert(txn.Commit(context.Background()), IsNil)

	mockCtx := mock.NewContext()
	idx := tb.Indices()[0]
	sc := &stmtctx.StatementContext{TimeZone: time.Local}

	_, err = se.Execute(context.Background(), "admin check index t idx_inexistent")
	c.Assert(strings.Contains(err.Error(), "not exist"), IsTrue)

	// set data to:
	// index     data (handle, data): (1, 10), (2, 20), (3, 30)
	// table     data (handle, data): (1, 10), (2, 20), (4, 40)
	txn, err = s.store.Begin()
	c.Assert(err, IsNil)
	_, err = idx.Create(mockCtx, txn, types.MakeDatums(int64(30)), 3)
	c.Assert(err, IsNil)
	key := tablecodec.EncodeRowKey(tb.Meta().ID, codec.EncodeInt(nil, 4))
	setColValue(c, txn, key, types.NewDatum(int64(40)))
	err = txn.Commit(context.Background())
	c.Assert(err, IsNil)
	_, err = se.Execute(context.Background(), "admin check index t c")
	c.Assert(err, NotNil)
	c.Assert(err.Error(), Equals, "handle 3, index:types.Datum{k:0x1, collation:\"\", decimal:0x0, length:0x0, i:30, b:[]uint8(nil), x:interface {}(nil)} != record:<nil>")

	// set data to:
	// index     data (handle, data): (1, 10), (2, 20), (3, 30), (4, 40)
	// table     data (handle, data): (1, 10), (2, 20), (4, 40)
	txn, err = s.store.Begin()
	c.Assert(err, IsNil)
	_, err = idx.Create(mockCtx, txn, types.MakeDatums(int64(40)), 4)
	c.Assert(err, IsNil)
	err = txn.Commit(context.Background())
	c.Assert(err, IsNil)
	_, err = se.Execute(context.Background(), "admin check index t c")
	c.Assert(strings.Contains(err.Error(), "table count 3 != index(c) count 4"), IsTrue)

	// set data to:
	// index     data (handle, data): (1, 10), (4, 40)
	// table     data (handle, data): (1, 10), (2, 20), (4, 40)
	txn, err = s.store.Begin()
	c.Assert(err, IsNil)
	err = idx.Delete(sc, txn, types.MakeDatums(int64(30)), 3)
	c.Assert(err, IsNil)
	err = idx.Delete(sc, txn, types.MakeDatums(int64(20)), 2)
	c.Assert(err, IsNil)
	err = txn.Commit(context.Background())
	c.Assert(err, IsNil)
	_, err = se.Execute(context.Background(), "admin check index t c")
	c.Assert(strings.Contains(err.Error(), "table count 3 != index(c) count 2"), IsTrue)

	// TODO: pass the case below：
	// set data to:
	// index     data (handle, data): (1, 10), (4, 40), (2, 30)
	// table     data (handle, data): (1, 10), (2, 20), (4, 40)
}

func setColValue(c *C, txn kv.Transaction, key kv.Key, v types.Datum) {
	row := []types.Datum{v, {}}
	colIDs := []int64{2, 3}
	sc := &stmtctx.StatementContext{TimeZone: time.Local}
	rd := rowcodec.Encoder{Enable: true}
	value, err := tablecodec.EncodeRow(sc, row, colIDs, nil, nil, &rd)
	c.Assert(err, IsNil)
	err = txn.Set(key, value)
	c.Assert(err, IsNil)
}

func (s *testSuite) TestCheckTable(c *C) {
	tk := testkit.NewTestKit(c, s.store)

	// Test 'admin check table' when the table has a unique index with null values.
	tk.MustExec("use test")
	tk.MustExec("drop table if exists admin_test;")
	tk.MustExec("create table admin_test (c1 int, c2 int, c3 int default 1, index (c1), unique key(c2));")
	tk.MustExec("insert admin_test (c1, c2) values (1, 1), (2, 2), (NULL, NULL);")
	tk.MustExec("admin check table admin_test;")
}

func (s *testSuite) TestCoprocessorStreamingFlag(c *C) {
	tk := testkit.NewTestKit(c, s.store)

	tk.MustExec("use test")
	tk.MustExec("create table t (id int, value int, index idx(id))")
	// Add some data to make statistics work.
	for i := 0; i < 100; i++ {
		tk.MustExec(fmt.Sprintf("insert into t values (%d, %d)", i, i))
	}

	tests := []struct {
		sql    string
		expect bool
	}{
		{"select * from t", true},                         // TableReader
		{"select * from t where id = 5", true},            // IndexLookup
		{"select * from t where id > 5", true},            // Filter
		{"select * from t limit 3", false},                // Limit
		{"select avg(id) from t", false},                  // Aggregate
		{"select * from t order by value limit 3", false}, // TopN
	}

	ctx := context.Background()
	for _, test := range tests {
		ctx1 := context.WithValue(ctx, "CheckSelectRequestHook", func(req *kv.Request) {
			if req.Streaming != test.expect {
				c.Errorf("sql=%s, expect=%v, get=%v", test.sql, test.expect, req.Streaming)
			}
		})
		rs, err := tk.Se.Execute(ctx1, test.sql)
		c.Assert(err, IsNil)
		tk.ResultSetToResult(rs[0], Commentf("sql: %v", test.sql))
	}
}

func (s *testSuite) TestIncorrectLimitArg(c *C) {
	tk := testkit.NewTestKit(c, s.store)

	tk.MustExec(`use test;`)
	tk.MustExec(`drop table if exists t;`)
	tk.MustExec(`create table t(a bigint);`)
	tk.MustExec(`prepare stmt1 from 'select * from t limit ?';`)
	tk.MustExec(`prepare stmt2 from 'select * from t limit ?, ?';`)
	tk.MustExec(`set @a = -1;`)
	tk.MustExec(`set @b =  1;`)

	var err error
	_, err = tk.Se.Execute(context.TODO(), `execute stmt1 using @a;`)
	c.Assert(err.Error(), Equals, `[planner:1210]Incorrect arguments to LIMIT`)

	_, err = tk.Se.Execute(context.TODO(), `execute stmt2 using @b, @a;`)
	c.Assert(err.Error(), Equals, `[planner:1210]Incorrect arguments to LIMIT`)
}

func (s *testSuite) TestLimit(c *C) {
	tk := testkit.NewTestKit(c, s.store)
	tk.MustExec(`use test;`)
	tk.MustExec(`drop table if exists t;`)
	tk.MustExec(`create table t(a bigint, b bigint);`)
	tk.MustExec(`insert into t values(1, 1), (2, 2), (3, 3), (4, 4), (5, 5), (6, 6);`)
	tk.MustQuery(`select * from t order by a limit 1, 1;`).Check(testkit.Rows(
		"2 2",
	))
	tk.MustQuery(`select * from t order by a limit 1, 2;`).Check(testkit.Rows(
		"2 2",
		"3 3",
	))
	tk.MustQuery(`select * from t order by a limit 1, 3;`).Check(testkit.Rows(
		"2 2",
		"3 3",
		"4 4",
	))
	tk.MustQuery(`select * from t order by a limit 1, 4;`).Check(testkit.Rows(
		"2 2",
		"3 3",
		"4 4",
		"5 5",
	))
	tk.MustExec(`set @@tidb_init_chunk_size=2;`)
	tk.MustQuery(`select * from t order by a limit 2, 1;`).Check(testkit.Rows(
		"3 3",
	))
	tk.MustQuery(`select * from t order by a limit 2, 2;`).Check(testkit.Rows(
		"3 3",
		"4 4",
	))
	tk.MustQuery(`select * from t order by a limit 2, 3;`).Check(testkit.Rows(
		"3 3",
		"4 4",
		"5 5",
	))
	tk.MustQuery(`select * from t order by a limit 2, 4;`).Check(testkit.Rows(
		"3 3",
		"4 4",
		"5 5",
		"6 6",
	))
}

func (s *testSuite) TestCoprocessorStreamingWarning(c *C) {
	tk := testkit.NewTestKit(c, s.store)
	tk.MustExec("use test")
	tk.MustExec("drop table if exists t")
	tk.MustExec("create table t(a double)")
	tk.MustExec("insert into t value(1.2)")
	tk.MustExec("set @@session.tidb_enable_streaming = 1")

	result := tk.MustQuery("select * from t where a/0 > 1")
	result.Check(testkit.Rows())
	tk.MustQuery("show warnings").Check(testutil.RowsWithSep("|", "Warning|1365|Division by 0"))
}

func (s *testSuite3) TestYearTypeDeleteIndex(c *C) {
	tk := testkit.NewTestKit(c, s.store)
	tk.MustExec("use test")
	tk.MustExec("drop table if exists t")
	tk.MustExec("create table t(a YEAR, PRIMARY KEY(a));")
	tk.MustExec("insert into t set a = '2151';")
	tk.MustExec("delete from t;")
	tk.MustExec("admin check table t")
}

func (s *testSuite3) TestForSelectScopeInUnion(c *C) {
	// A union B for update, the "for update" option belongs to union statement, so
	// it should works on both A and B.
	tk1 := testkit.NewTestKit(c, s.store)
	tk2 := testkit.NewTestKit(c, s.store)
	tk1.MustExec("use test")
	tk1.MustExec("drop table if exists t")
	tk1.MustExec("create table t(a int)")
	tk1.MustExec("insert into t values (1)")

	tk1.MustExec("begin")
	// 'For update' would act on the second select.
	tk1.MustQuery("select 1 as a union select a from t for update")

	tk2.MustExec("use test")
	tk2.MustExec("update t set a = a + 1")

	// As tk1 use select 'for update', it should detect conflict and fail.
	_, err := tk1.Exec("commit")
	c.Assert(err, NotNil)

	tk1.MustExec("begin")
	// 'For update' would be ignored if 'order by' or 'limit' exists.
	tk1.MustQuery("select 1 as a union select a from t limit 5 for update")
	tk1.MustQuery("select 1 as a union select a from t order by a for update")

	tk2.MustExec("update t set a = a + 1")

	_, err = tk1.Exec("commit")
	c.Assert(err, IsNil)
}

func (s *testSuite3) TestUnsignedDecimalOverflow(c *C) {
	tests := []struct {
		input  interface{}
		hasErr bool
		err    string
	}{{
		-1,
		true,
		"Out of range value for column",
	}, {
		"-1.1e-1",
		true,
		"Out of range value for column",
	}, {
		-1.1,
		true,
		"Out of range value for column",
	}, {
		-0,
		false,
		"",
	},
	}
	tk := testkit.NewTestKit(c, s.store)
	tk.MustExec("use test")
	tk.MustExec("drop table if exists t")
	tk.MustExec("create table t(a decimal(10,2) unsigned)")
	for _, t := range tests {
		res, err := tk.Exec("insert into t values (?)", t.input)
		if res != nil {
			defer res.Close()
		}
		if t.hasErr {
			c.Assert(err, NotNil)
			c.Assert(strings.Contains(err.Error(), t.err), IsTrue)
		} else {
			c.Assert(err, IsNil)
		}
		if res != nil {
			res.Close()
		}
	}

	tk.MustExec("set sql_mode=''")
	tk.MustExec("delete from t")
	tk.MustExec("insert into t values (?)", -1)
	r := tk.MustQuery("select a from t limit 1")
	r.Check(testkit.Rows("0.00"))
}

func (s *testSuite3) TestIndexJoinTableDualPanic(c *C) {
	tk := testkit.NewTestKit(c, s.store)
	tk.MustExec("use test")
	tk.MustExec("drop table if exists a")
	tk.MustExec("create table a (f1 int, f2 varchar(32), primary key (f1))")
	tk.MustExec("insert into a (f1,f2) values (1,'a'), (2,'b'), (3,'c')")
	tk.MustQuery("select a.* from a inner join (select 1 as k1,'k2-1' as k2) as k on a.f1=k.k1;").
		Check(testkit.Rows("1 a"))
}

func (s *testSuite3) TestSortLeftJoinWithNullColumnInRightChildPanic(c *C) {
	tk := testkit.NewTestKit(c, s.store)
	tk.MustExec("use test")
	tk.MustExec("drop table if exists t1, t2")
	tk.MustExec("create table t1(a int)")
	tk.MustExec("create table t2(a int)")
	tk.MustExec("insert into t1(a) select 1;")
	tk.MustQuery("select b.n from t1 left join (select a as a, null as n from t2) b on b.a = t1.a order by t1.a").
		Check(testkit.Rows("<nil>"))
}

func (s *testSuiteP1) TestUnionAutoSignedCast(c *C) {
	tk := testkit.NewTestKit(c, s.store)
	tk.MustExec("use test")
	tk.MustExec("drop table if exists t1,t2")
	tk.MustExec("create table t1 (id int, i int, b bigint, d double, dd decimal)")
	tk.MustExec("create table t2 (id int, i int unsigned, b bigint unsigned, d double unsigned, dd decimal unsigned)")
	tk.MustExec("insert into t1 values(1, -1, -1, -1.1, -1)")
	tk.MustExec("insert into t2 values(2, 1, 1, 1.1, 1)")
	tk.MustQuery("select * from t1 union select * from t2 order by id").
		Check(testkit.Rows("1 -1 -1 -1.1 -1", "2 1 1 1.1 1"))
	tk.MustQuery("select id, i, b, d, dd from t2 union select id, i, b, d, dd from t1 order by id").
		Check(testkit.Rows("1 0 0 0 -1", "2 1 1 1.1 1"))
	tk.MustQuery("select id, i from t2 union select id, cast(i as unsigned int) from t1 order by id").
		Check(testkit.Rows("1 18446744073709551615", "2 1"))
	tk.MustQuery("select dd from t2 union all select dd from t2").
		Check(testkit.Rows("1", "1"))

	tk.MustExec("drop table if exists t3,t4")
	tk.MustExec("create table t3 (id int, v int)")
	tk.MustExec("create table t4 (id int, v double unsigned)")
	tk.MustExec("insert into t3 values (1, -1)")
	tk.MustExec("insert into t4 values (2, 1)")
	tk.MustQuery("select id, v from t3 union select id, v from t4 order by id").
		Check(testkit.Rows("1 -1", "2 1"))
	tk.MustQuery("select id, v from t4 union select id, v from t3 order by id").
		Check(testkit.Rows("1 0", "2 1"))

	tk.MustExec("drop table if exists t5,t6,t7")
	tk.MustExec("create table t5 (id int, v bigint unsigned)")
	tk.MustExec("create table t6 (id int, v decimal)")
	tk.MustExec("create table t7 (id int, v bigint)")
	tk.MustExec("insert into t5 values (1, 1)")
	tk.MustExec("insert into t6 values (2, -1)")
	tk.MustExec("insert into t7 values (3, -1)")
	tk.MustQuery("select id, v from t5 union select id, v from t6 order by id").
		Check(testkit.Rows("1 1", "2 -1"))
	tk.MustQuery("select id, v from t5 union select id, v from t7 union select id, v from t6 order by id").
		Check(testkit.Rows("1 1", "2 -1", "3 -1"))
}

func (s *testSuite6) TestUpdateJoin(c *C) {
	tk := testkit.NewTestKit(c, s.store)
	tk.MustExec("use test")
	tk.MustExec("drop table if exists t1, t2, t3, t4, t5, t6, t7")
	tk.MustExec("create table t1(k int, v int)")
	tk.MustExec("create table t2(k int, v int)")
	tk.MustExec("create table t3(id int auto_increment, k int, v int, primary key(id))")
	tk.MustExec("create table t4(k int, v int)")
	tk.MustExec("create table t5(v int, k int, primary key(k))")
	tk.MustExec("insert into t1 values (1, 1)")
	tk.MustExec("insert into t4 values (3, 3)")
	tk.MustExec("create table t6 (id int, v longtext)")
	tk.MustExec("create table t7 (x int, id int, v longtext, primary key(id))")

	// test the normal case that update one row for a single table.
	tk.MustExec("update t1 set v = 0 where k = 1")
	tk.MustQuery("select k, v from t1 where k = 1").Check(testkit.Rows("1 0"))

	// test the case that the table with auto_increment or none-null columns as the right table of left join.
	tk.MustExec("update t1 left join t3 on t1.k = t3.k set t1.v = 1")
	tk.MustQuery("select k, v from t1").Check(testkit.Rows("1 1"))
	tk.MustQuery("select id, k, v from t3").Check(testkit.Rows())

	// test left join and the case that the right table has no matching record but has updated the right table columns.
	tk.MustExec("update t1 left join t2 on t1.k = t2.k set t1.v = t2.v, t2.v = 3")
	tk.MustQuery("select k, v from t1").Check(testkit.Rows("1 <nil>"))
	tk.MustQuery("select k, v from t2").Check(testkit.Rows())

	// test the case that the update operation in the left table references data in the right table while data of the right table columns is modified.
	tk.MustExec("update t1 left join t2 on t1.k = t2.k set t2.v = 3, t1.v = t2.v")
	tk.MustQuery("select k, v from t1").Check(testkit.Rows("1 <nil>"))
	tk.MustQuery("select k, v from t2").Check(testkit.Rows())

	// test right join and the case that the left table has no matching record but has updated the left table columns.
	tk.MustExec("update t2 right join t1 on t2.k = t1.k set t2.v = 4, t1.v = 0")
	tk.MustQuery("select k, v from t1").Check(testkit.Rows("1 0"))
	tk.MustQuery("select k, v from t2").Check(testkit.Rows())

	// test the case of right join and left join at the same time.
	tk.MustExec("update t1 left join t2 on t1.k = t2.k right join t4 on t4.k = t2.k set t1.v = 4, t2.v = 4, t4.v = 4")
	tk.MustQuery("select k, v from t1").Check(testkit.Rows("1 0"))
	tk.MustQuery("select k, v from t2").Check(testkit.Rows())
	tk.MustQuery("select k, v from t4").Check(testkit.Rows("3 4"))

	// test normal left join and the case that the right table has matching rows.
	tk.MustExec("insert t2 values (1, 10)")
	tk.MustExec("update t1 left join t2 on t1.k = t2.k set t2.v = 11")
	tk.MustQuery("select k, v from t2").Check(testkit.Rows("1 11"))

	// test the case of continuously joining the same table and updating the unmatching records.
	tk.MustExec("update t1 t11 left join t2 on t11.k = t2.k left join t1 t12 on t2.v = t12.k set t12.v = 233, t11.v = 111")
	tk.MustQuery("select k, v from t1").Check(testkit.Rows("1 111"))
	tk.MustQuery("select k, v from t2").Check(testkit.Rows("1 11"))

	// test the left join case that the left table has records but all records are null.
	tk.MustExec("delete from t1")
	tk.MustExec("delete from t2")
	tk.MustExec("insert into t1 values (null, null)")
	tk.MustExec("update t1 left join t2 on t1.k = t2.k set t1.v = 1")
	tk.MustQuery("select k, v from t1").Check(testkit.Rows("<nil> 1"))

	// test the case that the right table of left join has an primary key.
	tk.MustExec("insert t5 values(0, 0)")
	tk.MustExec("update t1 left join t5 on t1.k = t5.k set t1.v = 2")
	tk.MustQuery("select k, v from t1").Check(testkit.Rows("<nil> 2"))
	tk.MustQuery("select k, v from t5").Check(testkit.Rows("0 0"))

	tk.MustExec("insert into t6 values (1, NULL)")
	tk.MustExec("insert into t7 values (5, 1, 'a')")
	tk.MustExec("update t6, t7 set t6.v = t7.v where t6.id = t7.id and t7.x = 5")
	tk.MustQuery("select v from t6").Check(testkit.Rows("a"))
}

func (s *testSuite3) TestMaxOneRow(c *C) {
	tk := testkit.NewTestKit(c, s.store)
	tk.MustExec(`use test`)
	tk.MustExec(`drop table if exists t1`)
	tk.MustExec(`drop table if exists t2`)
	tk.MustExec(`create table t1(a double, b double);`)
	tk.MustExec(`create table t2(a double, b double);`)
	tk.MustExec(`insert into t1 values(1, 1), (2, 2), (3, 3);`)
	tk.MustExec(`insert into t2 values(0, 0);`)
	tk.MustExec(`set @@tidb_init_chunk_size=1;`)
	rs, err := tk.Exec(`select (select t1.a from t1 where t1.a > t2.a) as a from t2;`)
	c.Assert(err, IsNil)

	err = rs.Next(context.TODO(), rs.NewChunk())
	c.Assert(err.Error(), Equals, "subquery returns more than 1 row")

	err = rs.Close()
	c.Assert(err, IsNil)
}

func (s *testSuiteP2) TestCurrentTimestampValueSelection(c *C) {
	tk := testkit.NewTestKit(c, s.store)
	tk.MustExec("use test")
	tk.MustExec("drop table if exists t,t1")

	tk.MustExec("create table t (id int, t0 timestamp null default current_timestamp, t1 timestamp(1) null default current_timestamp(1), t2 timestamp(2) null default current_timestamp(2) on update current_timestamp(2))")
	tk.MustExec("insert into t (id) values (1)")
	rs := tk.MustQuery("select t0, t1, t2 from t where id = 1")
	t0 := rs.Rows()[0][0].(string)
	t1 := rs.Rows()[0][1].(string)
	t2 := rs.Rows()[0][2].(string)
	c.Assert(len(strings.Split(t0, ".")), Equals, 1)
	c.Assert(len(strings.Split(t1, ".")[1]), Equals, 1)
	c.Assert(len(strings.Split(t2, ".")[1]), Equals, 2)
	tk.MustQuery("select id from t where t0 = ?", t0).Check(testkit.Rows("1"))
	tk.MustQuery("select id from t where t1 = ?", t1).Check(testkit.Rows("1"))
	tk.MustQuery("select id from t where t2 = ?", t2).Check(testkit.Rows("1"))
	time.Sleep(time.Second)
	tk.MustExec("update t set t0 = now() where id = 1")
	rs = tk.MustQuery("select t2 from t where id = 1")
	newT2 := rs.Rows()[0][0].(string)
	c.Assert(newT2 != t2, IsTrue)

	tk.MustExec("create table t1 (id int, a timestamp, b timestamp(2), c timestamp(3))")
	tk.MustExec("insert into t1 (id, a, b, c) values (1, current_timestamp(2), current_timestamp, current_timestamp(3))")
	rs = tk.MustQuery("select a, b, c from t1 where id = 1")
	a := rs.Rows()[0][0].(string)
	b := rs.Rows()[0][1].(string)
	d := rs.Rows()[0][2].(string)
	c.Assert(len(strings.Split(a, ".")), Equals, 1)
	c.Assert(strings.Split(b, ".")[1], Equals, "00")
	c.Assert(len(strings.Split(d, ".")[1]), Equals, 3)
}

func (s *testSuite3) TestRowID(c *C) {
	tk := testkit.NewTestKit(c, s.store)
	tk.MustExec(`use test`)
	tk.MustExec(`drop table if exists t`)
	tk.MustExec(`create table t(a varchar(10), b varchar(10), c varchar(1), index idx(a, b, c));`)
	tk.MustExec(`insert into t values('a', 'b', 'c');`)
	tk.MustExec(`insert into t values('a', 'b', 'c');`)
	tk.MustQuery(`select b, _tidb_rowid from t use index(idx) where a = 'a';`).Check(testkit.Rows(
		`b 1`,
		`b 2`,
	))
	tk.MustExec(`begin;`)
	tk.MustExec(`select * from t for update`)
	tk.MustQuery(`select distinct b from t use index(idx) where a = 'a';`).Check(testkit.Rows(`b`))
	tk.MustExec(`commit;`)

	tk.MustExec(`drop table if exists t`)
	tk.MustExec(`create table t(a varchar(5) primary key)`)
	tk.MustExec(`insert into t values('a')`)
	tk.MustQuery("select *, _tidb_rowid from t use index(`primary`) where _tidb_rowid=1").Check(testkit.Rows("a 1"))
}

func (s *testSuite3) TestDoSubquery(c *C) {
	tk := testkit.NewTestKit(c, s.store)
	tk.MustExec(`use test`)
	tk.MustExec(`drop table if exists t`)
	tk.MustExec(`create table t(a int)`)
	_, err := tk.Exec(`do 1 in (select * from t)`)
	c.Assert(err, IsNil, Commentf("err %v", err))
	tk.MustExec(`insert into t values(1)`)
	r, err := tk.Exec(`do 1 in (select * from t)`)
	c.Assert(err, IsNil, Commentf("err %v", err))
	c.Assert(r, IsNil, Commentf("result of Do not empty"))
}

func (s *testSuite3) TestTSOFail(c *C) {
	tk := testkit.NewTestKit(c, s.store)
	tk.MustExec(`use test`)
	tk.MustExec(`drop table if exists t`)
	tk.MustExec(`create table t(a int)`)

	c.Assert(failpoint.Enable("github.com/pingcap/tidb/session/mockGetTSFail", "return"), IsNil)
	ctx := failpoint.WithHook(context.Background(), func(ctx context.Context, fpname string) bool {
		return fpname == "github.com/pingcap/tidb/session/mockGetTSFail"
	})
	_, err := tk.Se.Execute(ctx, `select * from t`)
	c.Assert(err, NotNil)
	c.Assert(failpoint.Disable("github.com/pingcap/tidb/session/mockGetTSFail"), IsNil)
}

func (s *testSuite3) TestSelectHashPartitionTable(c *C) {
	tk := testkit.NewTestKit(c, s.store)
	tk.MustExec(`use test`)
	tk.MustExec(`drop table if exists th`)
	tk.MustExec("set @@session.tidb_enable_table_partition = '1';")
	tk.MustExec(`create table th (a int, b int) partition by hash(a) partitions 3;`)
	defer tk.MustExec(`drop table if exists th`)
	tk.MustExec(`insert into th values (0,0),(1,1),(2,2),(3,3),(4,4),(5,5),(6,6),(7,7),(8,8);`)
	tk.MustExec("insert into th values (-1,-1),(-2,-2),(-3,-3),(-4,-4),(-5,-5),(-6,-6),(-7,-7),(-8,-8);")
	tk.MustQuery("select b from th order by a").Check(testkit.Rows("-8", "-7", "-6", "-5", "-4", "-3", "-2", "-1", "0", "1", "2", "3", "4", "5", "6", "7", "8"))
	tk.MustQuery(" select * from th where a=-2;").Check(testkit.Rows("-2 -2"))
	tk.MustQuery(" select * from th where a=5;").Check(testkit.Rows("5 5"))
}

func (s *testSuiteP1) TestSelectPartition(c *C) {
	tk := testkit.NewTestKit(c, s.store)
	tk.MustExec(`use test`)
	tk.MustExec(`drop table if exists th, tr`)
	tk.MustExec("set @@session.tidb_enable_table_partition = '1';")
	tk.MustExec(`create table th (a int, b int) partition by hash(a) partitions 3;`)
	tk.MustExec(`create table tr (a int, b int)
							partition by range (a) (
							partition r0 values less than (4),
							partition r1 values less than (7),
							partition r3 values less than maxvalue)`)
	defer tk.MustExec(`drop table if exists th, tr`)
	tk.MustExec(`insert into th values (0,0),(1,1),(2,2),(3,3),(4,4),(5,5),(6,6),(7,7),(8,8);`)
	tk.MustExec("insert into th values (-1,-1),(-2,-2),(-3,-3),(-4,-4),(-5,-5),(-6,-6),(-7,-7),(-8,-8);")
	tk.MustExec(`insert into tr values (-3,-3),(3,3),(4,4),(7,7),(8,8);`)
	// select 1 partition.
	tk.MustQuery("select b from th partition (p0) order by a").Check(testkit.Rows("-6", "-3", "0", "3", "6"))
	tk.MustQuery("select b from tr partition (r0) order by a").Check(testkit.Rows("-3", "3"))
	tk.MustQuery("select b from th partition (p0,P0) order by a").Check(testkit.Rows("-6", "-3", "0", "3", "6"))
	tk.MustQuery("select b from tr partition (r0,R0,r0) order by a").Check(testkit.Rows("-3", "3"))
	// select multi partition.
	tk.MustQuery("select b from th partition (P2,p0) order by a").Check(testkit.Rows("-8", "-6", "-5", "-3", "-2", "0", "2", "3", "5", "6", "8"))
	tk.MustQuery("select b from tr partition (r1,R3) order by a").Check(testkit.Rows("4", "7", "8"))

	// test select unknown partition error
	err := tk.ExecToErr("select b from th partition (p0,p4)")
	c.Assert(err.Error(), Equals, "[table:1735]Unknown partition 'p4' in table 'th'")
	err = tk.ExecToErr("select b from tr partition (r1,r4)")
	c.Assert(err.Error(), Equals, "[table:1735]Unknown partition 'r4' in table 'tr'")

	// test select partition table in transaction.
	tk.MustExec("begin")
	tk.MustExec("insert into th values (10,10),(11,11)")
	tk.MustQuery("select a, b from th where b>10").Check(testkit.Rows("11 11"))
	tk.MustExec("commit")
	tk.MustQuery("select a, b from th where b>10").Check(testkit.Rows("11 11"))
}

func (s *testSuite) TestSelectView(c *C) {
	tk := testkit.NewTestKit(c, s.store)
	tk.MustExec("use test")
	tk.MustExec("create table view_t (a int,b int)")
	tk.MustExec("insert into view_t values(1,2)")
	tk.MustExec("create definer='root'@'localhost' view view1 as select * from view_t")
	tk.MustExec("create definer='root'@'localhost' view view2(c,d) as select * from view_t")
	tk.MustExec("create definer='root'@'localhost' view view3(c,d) as select a,b from view_t")
	tk.MustQuery("select * from view1;").Check(testkit.Rows("1 2"))
	tk.MustQuery("select * from view2;").Check(testkit.Rows("1 2"))
	tk.MustQuery("select * from view3;").Check(testkit.Rows("1 2"))
	tk.MustExec("drop table view_t;")
	tk.MustExec("create table view_t(c int,d int)")
	err := tk.ExecToErr("select * from view1")
	c.Assert(err.Error(), Equals, "[planner:1356]View 'test.view1' references invalid table(s) or column(s) or function(s) or definer/invoker of view lack rights to use them")
	err = tk.ExecToErr("select * from view2")
	c.Assert(err.Error(), Equals, "[planner:1356]View 'test.view2' references invalid table(s) or column(s) or function(s) or definer/invoker of view lack rights to use them")
	err = tk.ExecToErr("select * from view3")
	c.Assert(err.Error(), Equals, plannercore.ErrViewInvalid.GenWithStackByArgs("test", "view3").Error())
	tk.MustExec("drop table view_t;")
	tk.MustExec("create table view_t(a int,b int,c int)")
	tk.MustExec("insert into view_t values(1,2,3)")
	tk.MustQuery("select * from view1;").Check(testkit.Rows("1 2"))
	tk.MustQuery("select * from view2;").Check(testkit.Rows("1 2"))
	tk.MustQuery("select * from view3;").Check(testkit.Rows("1 2"))
	tk.MustExec("alter table view_t drop column a")
	tk.MustExec("alter table view_t add column a int after b")
	tk.MustExec("update view_t set a=1;")
	tk.MustQuery("select * from view1;").Check(testkit.Rows("1 2"))
	tk.MustQuery("select * from view2;").Check(testkit.Rows("1 2"))
	tk.MustQuery("select * from view3;").Check(testkit.Rows("1 2"))
	tk.MustExec("drop table view_t;")
	tk.MustExec("drop view view1,view2,view3;")

	tk.MustExec("set @@tidb_enable_window_function = 1")
	defer func() {
		tk.MustExec("set @@tidb_enable_window_function = 0")
	}()
	tk.MustExec("create table t(a int, b int)")
	tk.MustExec("insert into t values (1,1),(1,2),(2,1),(2,2)")
	tk.MustExec("create definer='root'@'localhost' view v as select a, first_value(a) over(rows between 1 preceding and 1 following), last_value(a) over(rows between 1 preceding and 1 following) from t")
	result := tk.MustQuery("select * from v")
	result.Check(testkit.Rows("1 1 1", "1 1 2", "2 1 2", "2 2 2"))
	tk.MustExec("drop view v;")
}

type testSuite2 struct {
	*baseTestSuite
}

func (s *testSuite2) TearDownTest(c *C) {
	tk := testkit.NewTestKit(c, s.store)
	tk.MustExec("use test")
	r := tk.MustQuery("show full tables")
	for _, tb := range r.Rows() {
		tableName := tb[0]
		if tb[1] == "VIEW" {
			tk.MustExec(fmt.Sprintf("drop view %v", tableName))
		} else if tb[1] == "SEQUENCE" {
			tk.MustExec(fmt.Sprintf("drop sequence %v", tableName))
		} else {
			tk.MustExec(fmt.Sprintf("drop table %v", tableName))
		}
	}
}

type testSuite3 struct {
	*baseTestSuite
}

func (s *testSuite3) TearDownTest(c *C) {
	tk := testkit.NewTestKit(c, s.store)
	tk.MustExec("use test")
	r := tk.MustQuery("show full tables")
	for _, tb := range r.Rows() {
		tableName := tb[0]
		if tb[1] == "VIEW" {
			tk.MustExec(fmt.Sprintf("drop view %v", tableName))
		} else if tb[1] == "SEQUENCE" {
			tk.MustExec(fmt.Sprintf("drop sequence %v", tableName))
		} else {
			tk.MustExec(fmt.Sprintf("drop table %v", tableName))
		}
	}
}

type testSuite4 struct {
	*baseTestSuite
}

func (s *testSuite4) TearDownTest(c *C) {
	tk := testkit.NewTestKit(c, s.store)
	tk.MustExec("use test")
	r := tk.MustQuery("show full tables")
	for _, tb := range r.Rows() {
		tableName := tb[0]
		if tb[1] == "VIEW" {
			tk.MustExec(fmt.Sprintf("drop view %v", tableName))
		} else if tb[1] == "SEQUENCE" {
			tk.MustExec(fmt.Sprintf("drop sequence %v", tableName))
		} else {
			tk.MustExec(fmt.Sprintf("drop table %v", tableName))
		}
	}
}

type testSuite5 struct {
	*baseTestSuite
}

func (s *testSuite5) TearDownTest(c *C) {
	tk := testkit.NewTestKit(c, s.store)
	tk.MustExec("use test")
	r := tk.MustQuery("show full tables")
	for _, tb := range r.Rows() {
		tableName := tb[0]
		if tb[1] == "VIEW" {
			tk.MustExec(fmt.Sprintf("drop view %v", tableName))
		} else if tb[1] == "SEQUENCE" {
			tk.MustExec(fmt.Sprintf("drop sequence %v", tableName))
		} else {
			tk.MustExec(fmt.Sprintf("drop table %v", tableName))
		}
	}
}

type testSuite6 struct {
	*baseTestSuite
}

func (s *testSuite6) TearDownTest(c *C) {
	tk := testkit.NewTestKit(c, s.store)
	tk.MustExec("use test")
	r := tk.MustQuery("show full tables")
	for _, tb := range r.Rows() {
		tableName := tb[0]
		if tb[1] == "VIEW" {
			tk.MustExec(fmt.Sprintf("drop view %v", tableName))
		} else if tb[1] == "SEQUENCE" {
			tk.MustExec(fmt.Sprintf("drop sequence %v", tableName))
		} else {
			tk.MustExec(fmt.Sprintf("drop table %v", tableName))
		}
	}
}

type testSuite7 struct {
	*baseTestSuite
}

func (s *testSuite7) TearDownTest(c *C) {
	tk := testkit.NewTestKit(c, s.store)
	tk.MustExec("use test")
	r := tk.MustQuery("show full tables")
	for _, tb := range r.Rows() {
		tableName := tb[0]
		if tb[1] == "VIEW" {
			tk.MustExec(fmt.Sprintf("drop view %v", tableName))
		} else if tb[1] == "SEQUENCE" {
			tk.MustExec(fmt.Sprintf("drop sequence %v", tableName))
		} else {
			tk.MustExec(fmt.Sprintf("drop table %v", tableName))
		}
	}
}

type testSuite8 struct {
	*baseTestSuite
}

func (s *testSuite8) TearDownTest(c *C) {
	tk := testkit.NewTestKit(c, s.store)
	tk.MustExec("use test")
	r := tk.MustQuery("show full tables")
	for _, tb := range r.Rows() {
		tableName := tb[0]
		if tb[1] == "VIEW" {
			tk.MustExec(fmt.Sprintf("drop view %v", tableName))
		} else if tb[1] == "SEQUENCE" {
			tk.MustExec(fmt.Sprintf("drop sequence %v", tableName))
		} else {
			tk.MustExec(fmt.Sprintf("drop table %v", tableName))
		}
	}
}

func (s *testSuiteP2) TestStrToDateBuiltin(c *C) {
	tk := testkit.NewTestKit(c, s.store)
	tk.MustQuery(`select str_to_date('20190101','%Y%m%d%!') from dual`).Check(testkit.Rows("2019-01-01"))
	tk.MustQuery(`select str_to_date('20190101','%Y%m%d%f') from dual`).Check(testkit.Rows("2019-01-01 00:00:00.000000"))
	tk.MustQuery(`select str_to_date('20190101','%Y%m%d%H%i%s') from dual`).Check(testkit.Rows("2019-01-01 00:00:00"))
	tk.MustQuery(`select str_to_date('18/10/22','%y/%m/%d') from dual`).Check(testkit.Rows("2018-10-22"))
	tk.MustQuery(`select str_to_date('a18/10/22','%y/%m/%d') from dual`).Check(testkit.Rows("<nil>"))
	tk.MustQuery(`select str_to_date('69/10/22','%y/%m/%d') from dual`).Check(testkit.Rows("2069-10-22"))
	tk.MustQuery(`select str_to_date('70/10/22','%y/%m/%d') from dual`).Check(testkit.Rows("1970-10-22"))
	tk.MustQuery(`select str_to_date('8/10/22','%y/%m/%d') from dual`).Check(testkit.Rows("2008-10-22"))
	tk.MustQuery(`select str_to_date('8/10/22','%Y/%m/%d') from dual`).Check(testkit.Rows("2008-10-22"))
	tk.MustQuery(`select str_to_date('18/10/22','%Y/%m/%d') from dual`).Check(testkit.Rows("2018-10-22"))
	tk.MustQuery(`select str_to_date('a18/10/22','%Y/%m/%d') from dual`).Check(testkit.Rows("<nil>"))
	tk.MustQuery(`select str_to_date('69/10/22','%Y/%m/%d') from dual`).Check(testkit.Rows("2069-10-22"))
	tk.MustQuery(`select str_to_date('70/10/22','%Y/%m/%d') from dual`).Check(testkit.Rows("1970-10-22"))
	tk.MustQuery(`select str_to_date('018/10/22','%Y/%m/%d') from dual`).Check(testkit.Rows("0018-10-22"))
	tk.MustQuery(`select str_to_date('2018/10/22','%Y/%m/%d') from dual`).Check(testkit.Rows("2018-10-22"))
	tk.MustQuery(`select str_to_date('018/10/22','%y/%m/%d') from dual`).Check(testkit.Rows("<nil>"))
	tk.MustQuery(`select str_to_date('18/10/22','%y0/%m/%d') from dual`).Check(testkit.Rows("<nil>"))
	tk.MustQuery(`select str_to_date('18/10/22','%Y0/%m/%d') from dual`).Check(testkit.Rows("<nil>"))
	tk.MustQuery(`select str_to_date('18a/10/22','%y/%m/%d') from dual`).Check(testkit.Rows("<nil>"))
	tk.MustQuery(`select str_to_date('18a/10/22','%Y/%m/%d') from dual`).Check(testkit.Rows("<nil>"))
	tk.MustQuery(`select str_to_date('20188/10/22','%Y/%m/%d') from dual`).Check(testkit.Rows("<nil>"))
	tk.MustQuery(`select str_to_date('2018510522','%Y5%m5%d') from dual`).Check(testkit.Rows("2018-10-22"))
	tk.MustQuery(`select str_to_date('2018^10^22','%Y^%m^%d') from dual`).Check(testkit.Rows("2018-10-22"))
	tk.MustQuery(`select str_to_date('2018@10@22','%Y@%m@%d') from dual`).Check(testkit.Rows("2018-10-22"))
	tk.MustQuery(`select str_to_date('2018%10%22','%Y%%m%%d') from dual`).Check(testkit.Rows("<nil>"))
	tk.MustQuery(`select str_to_date('2018(10(22','%Y(%m(%d') from dual`).Check(testkit.Rows("2018-10-22"))
	tk.MustQuery(`select str_to_date('2018\10\22','%Y\%m\%d') from dual`).Check(testkit.Rows("<nil>"))
	tk.MustQuery(`select str_to_date('2018=10=22','%Y=%m=%d') from dual`).Check(testkit.Rows("2018-10-22"))
	tk.MustQuery(`select str_to_date('2018+10+22','%Y+%m+%d') from dual`).Check(testkit.Rows("2018-10-22"))
	tk.MustQuery(`select str_to_date('2018_10_22','%Y_%m_%d') from dual`).Check(testkit.Rows("2018-10-22"))
	tk.MustQuery(`select str_to_date('69510522','%y5%m5%d') from dual`).Check(testkit.Rows("2069-10-22"))
	tk.MustQuery(`select str_to_date('69^10^22','%y^%m^%d') from dual`).Check(testkit.Rows("2069-10-22"))
	tk.MustQuery(`select str_to_date('18@10@22','%y@%m@%d') from dual`).Check(testkit.Rows("2018-10-22"))
	tk.MustQuery(`select str_to_date('18%10%22','%y%%m%%d') from dual`).Check(testkit.Rows("<nil>"))
	tk.MustQuery(`select str_to_date('18(10(22','%y(%m(%d') from dual`).Check(testkit.Rows("2018-10-22"))
	tk.MustQuery(`select str_to_date('18\10\22','%y\%m\%d') from dual`).Check(testkit.Rows("<nil>"))
	tk.MustQuery(`select str_to_date('18+10+22','%y+%m+%d') from dual`).Check(testkit.Rows("2018-10-22"))
	tk.MustQuery(`select str_to_date('18=10=22','%y=%m=%d') from dual`).Check(testkit.Rows("2018-10-22"))
	tk.MustQuery(`select str_to_date('18_10_22','%y_%m_%d') from dual`).Check(testkit.Rows("2018-10-22"))
}

func (s *testSuiteP2) TestReadPartitionedTable(c *C) {
	// Test three reader on partitioned table.
	tk := testkit.NewTestKit(c, s.store)
	tk.MustExec("use test")
	tk.MustExec("drop table if exists pt")
	tk.MustExec("create table pt (a int, b int, index i_b(b)) partition by range (a) (partition p1 values less than (2), partition p2 values less than (4), partition p3 values less than (6))")
	for i := 0; i < 6; i++ {
		tk.MustExec(fmt.Sprintf("insert into pt values(%d, %d)", i, i))
	}
	// Table reader
	tk.MustQuery("select * from pt order by a").Check(testkit.Rows("0 0", "1 1", "2 2", "3 3", "4 4", "5 5"))
	// Index reader
	tk.MustQuery("select b from pt where b = 3").Check(testkit.Rows("3"))
	// Index lookup
	tk.MustQuery("select a from pt where b = 3").Check(testkit.Rows("3"))
}

func (s *testSuiteP2) TestSplitRegion(c *C) {
	tk := testkit.NewTestKit(c, s.store)
	tk.MustExec("use test")
	tk.MustExec("drop table if exists t, t1")
	tk.MustExec("create table t(a varchar(100),b int, index idx1(b,a))")
	tk.MustExec(`split table t index idx1 by (10000,"abcd"),(10000000);`)
	_, err := tk.Exec(`split table t index idx1 by ("abcd");`)
	c.Assert(err, NotNil)
	terr := errors.Cause(err).(*terror.Error)
	c.Assert(terr.Code(), Equals, terror.ErrCode(mysql.WarnDataTruncated))

	// Test for split index region.
	// Check min value is more than max value.
	tk.MustExec(`split table t index idx1 between (0) and (1000000000) regions 10`)
	_, err = tk.Exec(`split table t index idx1 between (2,'a') and (1,'c') regions 10`)
	c.Assert(err, NotNil)
	c.Assert(err.Error(), Equals, "Split index `idx1` region lower value (2,a) should less than the upper value (1,c)")

	// Check min value is invalid.
	_, err = tk.Exec(`split table t index idx1 between () and (1) regions 10`)
	c.Assert(err, NotNil)
	c.Assert(err.Error(), Equals, "Split index `idx1` region lower value count should more than 0")

	// Check max value is invalid.
	_, err = tk.Exec(`split table t index idx1 between (1) and () regions 10`)
	c.Assert(err, NotNil)
	c.Assert(err.Error(), Equals, "Split index `idx1` region upper value count should more than 0")

	// Check pre-split region num is too large.
	_, err = tk.Exec(`split table t index idx1 between (0) and (1000000000) regions 10000`)
	c.Assert(err, NotNil)
	c.Assert(err.Error(), Equals, "Split index region num exceeded the limit 1000")

	// Check pre-split region num 0 is invalid.
	_, err = tk.Exec(`split table t index idx1 between (0) and (1000000000) regions 0`)
	c.Assert(err, NotNil)
	c.Assert(err.Error(), Equals, "Split index region num should more than 0")

	// Test truncate error msg.
	_, err = tk.Exec(`split table t index idx1 between ("aa") and (1000000000) regions 0`)
	c.Assert(err, NotNil)
	c.Assert(err.Error(), Equals, "[types:1265]Incorrect value: 'aa' for column 'b'")

	// Test for split table region.
	tk.MustExec(`split table t between (0) and (1000000000) regions 10`)
	// Check the lower value is more than the upper value.
	_, err = tk.Exec(`split table t between (2) and (1) regions 10`)
	c.Assert(err, NotNil)
	c.Assert(err.Error(), Equals, "Split table `t` region lower value 2 should less than the upper value 1")

	// Check the lower value is invalid.
	_, err = tk.Exec(`split table t between () and (1) regions 10`)
	c.Assert(err, NotNil)
	c.Assert(err.Error(), Equals, "Split table region lower value count should be 1")

	// Check upper value is invalid.
	_, err = tk.Exec(`split table t between (1) and () regions 10`)
	c.Assert(err, NotNil)
	c.Assert(err.Error(), Equals, "Split table region upper value count should be 1")

	// Check pre-split region num is too large.
	_, err = tk.Exec(`split table t between (0) and (1000000000) regions 10000`)
	c.Assert(err, NotNil)
	c.Assert(err.Error(), Equals, "Split table region num exceeded the limit 1000")

	// Check pre-split region num 0 is invalid.
	_, err = tk.Exec(`split table t between (0) and (1000000000) regions 0`)
	c.Assert(err, NotNil)
	c.Assert(err.Error(), Equals, "Split table region num should more than 0")

	// Test truncate error msg.
	_, err = tk.Exec(`split table t between ("aa") and (1000000000) regions 10`)
	c.Assert(err, NotNil)
	c.Assert(err.Error(), Equals, "[types:1265]Incorrect value: 'aa' for column '_tidb_rowid'")

	// Test split table region step is too small.
	_, err = tk.Exec(`split table t between (0) and (100) regions 10`)
	c.Assert(err, NotNil)
	c.Assert(err.Error(), Equals, "Split table `t` region step value should more than 1000, step 10 is invalid")

	// Test split region by syntax.
	tk.MustExec(`split table t by (0),(1000),(1000000)`)

	// Test split region twice to test for multiple batch split region requests.
	tk.MustExec("create table t1(a int, b int)")
	tk.MustQuery("split table t1 between(0) and (10000) regions 10;").Check(testkit.Rows("9 1"))
	tk.MustQuery("split table t1 between(10) and (10010) regions 5;").Check(testkit.Rows("4 1"))

	// Test split region for partition table.
	tk.MustExec("drop table if exists t")
	tk.MustExec("create table t (a int,b int) partition by hash(a) partitions 5;")
	tk.MustQuery("split table t between (0) and (1000000) regions 5;").Check(testkit.Rows("20 1"))
	// Test for `split for region` syntax.
	tk.MustQuery("split region for partition table t between (1000000) and (100000000) regions 10;").Check(testkit.Rows("45 1"))

	// Test split region for partition table with specified partition.
	tk.MustQuery("split table t partition (p1,p2) between (100000000) and (1000000000) regions 5;").Check(testkit.Rows("8 1"))
	// Test for `split for region` syntax.
	tk.MustQuery("split region for partition table t partition (p3,p4) between (100000000) and (1000000000) regions 5;").Check(testkit.Rows("8 1"))
}

func (s *testSuiteP2) TestShowTableRegion(c *C) {
	tk := testkit.NewTestKit(c, s.store)
	tk.MustExec("use test")
	tk.MustExec("drop table if exists t_regions")
	tk.MustExec("create table t_regions (a int key, b int, c int, index idx(b), index idx2(c))")

	// Test show table regions.
	tk.MustQuery(`split table t_regions between (-10000) and (10000) regions 4;`).Check(testkit.Rows("4 1"))
	re := tk.MustQuery("show table t_regions regions")
	rows := re.Rows()
	// Table t_regions should have 5 regions now.
	// 4 regions to store record data.
	// 1 region to store index data.
	c.Assert(len(rows), Equals, 5)
	c.Assert(len(rows[0]), Equals, 11)
	tbl := testGetTableByName(c, tk.Se, "test", "t_regions")
	// Check the region start key.
	c.Assert(rows[0][1], Equals, fmt.Sprintf("t_%d_r", tbl.Meta().ID))
	c.Assert(rows[1][1], Equals, fmt.Sprintf("t_%d_r_-5000", tbl.Meta().ID))
	c.Assert(rows[2][1], Equals, fmt.Sprintf("t_%d_r_0", tbl.Meta().ID))
	c.Assert(rows[3][1], Equals, fmt.Sprintf("t_%d_r_5000", tbl.Meta().ID))
	c.Assert(rows[4][2], Equals, fmt.Sprintf("t_%d_r", tbl.Meta().ID))

	// Test show table index regions.
	tk.MustQuery(`split table t_regions index idx between (-1000) and (1000) regions 4;`).Check(testkit.Rows("5 1"))
	re = tk.MustQuery("show table t_regions index idx regions")
	rows = re.Rows()
	// The index `idx` of table t_regions should have 4 regions now.
	c.Assert(len(rows), Equals, 4)
	// Check the region start key.
	c.Assert(rows[0][1], Equals, fmt.Sprintf("t_%d_i_1_", tbl.Meta().ID))
	c.Assert(rows[1][1], Matches, fmt.Sprintf("t_%d_i_1_.*", tbl.Meta().ID))
	c.Assert(rows[2][1], Matches, fmt.Sprintf("t_%d_i_1_.*", tbl.Meta().ID))
	c.Assert(rows[3][1], Matches, fmt.Sprintf("t_%d_i_1_.*", tbl.Meta().ID))

	re = tk.MustQuery("show table t_regions regions")
	rows = re.Rows()
	// The index `idx` of table t_regions should have 9 regions now.
	// 4 regions to store record data.
	// 4 region to store index idx data.
	// 1 region to store index idx2 data.
	c.Assert(len(rows), Equals, 9)
	// Check the region start key.
	c.Assert(rows[0][1], Equals, fmt.Sprintf("t_%d_r", tbl.Meta().ID))
	c.Assert(rows[1][1], Equals, fmt.Sprintf("t_%d_r_-5000", tbl.Meta().ID))
	c.Assert(rows[2][1], Equals, fmt.Sprintf("t_%d_r_0", tbl.Meta().ID))
	c.Assert(rows[3][1], Equals, fmt.Sprintf("t_%d_r_5000", tbl.Meta().ID))
	c.Assert(rows[4][1], Matches, fmt.Sprintf("t_%d_i_1_.*", tbl.Meta().ID))
	c.Assert(rows[5][1], Matches, fmt.Sprintf("t_%d_i_1_.*", tbl.Meta().ID))
	c.Assert(rows[6][1], Matches, fmt.Sprintf("t_%d_i_1_.*", tbl.Meta().ID))
	c.Assert(rows[7][2], Equals, fmt.Sprintf("t_%d_i_2_", tbl.Meta().ID))
	c.Assert(rows[8][2], Equals, fmt.Sprintf("t_%d_r", tbl.Meta().ID))

	// Test unsigned primary key and wait scatter finish.
	tk.MustExec("drop table if exists t_regions")
	tk.MustExec("create table t_regions (a int unsigned key, b int, index idx(b))")

	// Test show table regions.
	tk.MustExec(`set @@session.tidb_wait_split_region_finish=1;`)
	tk.MustQuery(`split table t_regions by (2500),(5000),(7500);`).Check(testkit.Rows("3 1"))
	re = tk.MustQuery("show table t_regions regions")
	rows = re.Rows()
	// Table t_regions should have 4 regions now.
	c.Assert(len(rows), Equals, 4)
	tbl = testGetTableByName(c, tk.Se, "test", "t_regions")
	// Check the region start key.
	c.Assert(rows[0][1], Matches, "t_.*")
	c.Assert(rows[1][1], Equals, fmt.Sprintf("t_%d_r_2500", tbl.Meta().ID))
	c.Assert(rows[2][1], Equals, fmt.Sprintf("t_%d_r_5000", tbl.Meta().ID))
	c.Assert(rows[3][1], Equals, fmt.Sprintf("t_%d_r_7500", tbl.Meta().ID))

	// Test show table index regions.
	tk.MustQuery(`split table t_regions index idx by (250),(500),(750);`).Check(testkit.Rows("4 1"))
	re = tk.MustQuery("show table t_regions index idx regions")
	rows = re.Rows()
	// The index `idx` of table t_regions should have 4 regions now.
	c.Assert(len(rows), Equals, 4)
	// Check the region start key.
	c.Assert(rows[0][1], Equals, fmt.Sprintf("t_%d_i_1_", tbl.Meta().ID))
	c.Assert(rows[1][1], Matches, fmt.Sprintf("t_%d_i_1_.*", tbl.Meta().ID))
	c.Assert(rows[2][1], Matches, fmt.Sprintf("t_%d_i_1_.*", tbl.Meta().ID))
	c.Assert(rows[3][1], Matches, fmt.Sprintf("t_%d_i_1_.*", tbl.Meta().ID))

	// Test show table regions for partition table when disable split region when create table.
	atomic.StoreUint32(&ddl.EnableSplitTableRegion, 0)
	tk.MustExec("drop table if exists partition_t;")
	tk.MustExec("set @@session.tidb_enable_table_partition = '1';")
	tk.MustExec("create table partition_t (a int, b int,index(a)) partition by hash (a) partitions 3")
	re = tk.MustQuery("show table partition_t regions")
	rows = re.Rows()
	c.Assert(len(rows), Equals, 1)
	c.Assert(rows[0][1], Matches, "t_.*")

	// Test show table regions for partition table when enable split region when create table.
	atomic.StoreUint32(&ddl.EnableSplitTableRegion, 1)
	tk.MustExec("set @@global.tidb_scatter_region=1;")
	tk.MustExec("drop table if exists partition_t;")
	tk.MustExec("create table partition_t (a int, b int,index(a)) partition by hash (a) partitions 3")
	re = tk.MustQuery("show table partition_t regions")
	rows = re.Rows()
	c.Assert(len(rows), Equals, 3)
	tbl = testGetTableByName(c, tk.Se, "test", "partition_t")
	partitionDef := tbl.Meta().GetPartitionInfo().Definitions
	c.Assert(rows[0][1], Matches, fmt.Sprintf("t_%d_.*", partitionDef[0].ID))
	c.Assert(rows[1][1], Matches, fmt.Sprintf("t_%d_.*", partitionDef[1].ID))
	c.Assert(rows[2][1], Matches, fmt.Sprintf("t_%d_.*", partitionDef[2].ID))

	// Test pre-split table region when create table.
	tk.MustExec("drop table if exists t_pre")
	tk.MustExec("create table t_pre (a int, b int) shard_row_id_bits = 2 pre_split_regions=2;")
	re = tk.MustQuery("show table t_pre regions")
	rows = re.Rows()
	// Table t_regions should have 4 regions now.
	c.Assert(len(rows), Equals, 4)
	tbl = testGetTableByName(c, tk.Se, "test", "t_pre")
	c.Assert(rows[1][1], Equals, fmt.Sprintf("t_%d_r_2305843009213693952", tbl.Meta().ID))
	c.Assert(rows[2][1], Equals, fmt.Sprintf("t_%d_r_4611686018427387904", tbl.Meta().ID))
	c.Assert(rows[3][1], Equals, fmt.Sprintf("t_%d_r_6917529027641081856", tbl.Meta().ID))
	defer atomic.StoreUint32(&ddl.EnableSplitTableRegion, 0)

	// Test split partition table.
	tk.MustExec("drop table if exists t")
	tk.MustExec("create table t (a int,b int) partition by hash(a) partitions 5;")
	tk.MustQuery("split table t between (0) and (4000000) regions 4;").Check(testkit.Rows("15 1"))
	re = tk.MustQuery("show table t regions")
	rows = re.Rows()
	c.Assert(len(rows), Equals, 20)
	tbl = testGetTableByName(c, tk.Se, "test", "t")
	c.Assert(len(tbl.Meta().GetPartitionInfo().Definitions), Equals, 5)
	for i, p := range tbl.Meta().GetPartitionInfo().Definitions {
		c.Assert(rows[i*4+0][1], Equals, fmt.Sprintf("t_%d_", p.ID))
		c.Assert(rows[i*4+1][1], Equals, fmt.Sprintf("t_%d_r_1000000", p.ID))
		c.Assert(rows[i*4+2][1], Equals, fmt.Sprintf("t_%d_r_2000000", p.ID))
		c.Assert(rows[i*4+3][1], Equals, fmt.Sprintf("t_%d_r_3000000", p.ID))
	}

	// Test split region for partition table with specified partition.
	tk.MustQuery("split table t partition (p4) between (1000000) and (2000000) regions 5;").Check(testkit.Rows("4 1"))
	re = tk.MustQuery("show table t regions")
	rows = re.Rows()
	c.Assert(len(rows), Equals, 24)
	tbl = testGetTableByName(c, tk.Se, "test", "t")
	c.Assert(len(tbl.Meta().GetPartitionInfo().Definitions), Equals, 5)
	for i := 0; i < 4; i++ {
		p := tbl.Meta().GetPartitionInfo().Definitions[i]
		c.Assert(rows[i*4+0][1], Equals, fmt.Sprintf("t_%d_", p.ID))
		c.Assert(rows[i*4+1][1], Equals, fmt.Sprintf("t_%d_r_1000000", p.ID))
		c.Assert(rows[i*4+2][1], Equals, fmt.Sprintf("t_%d_r_2000000", p.ID))
		c.Assert(rows[i*4+3][1], Equals, fmt.Sprintf("t_%d_r_3000000", p.ID))
	}
	for i := 4; i < 5; i++ {
		p := tbl.Meta().GetPartitionInfo().Definitions[i]
		c.Assert(rows[i*4+0][1], Equals, fmt.Sprintf("t_%d_", p.ID))
		c.Assert(rows[i*4+1][1], Equals, fmt.Sprintf("t_%d_r_1000000", p.ID))

		c.Assert(rows[i*4+2][1], Equals, fmt.Sprintf("t_%d_r_1200000", p.ID))
		c.Assert(rows[i*4+3][1], Equals, fmt.Sprintf("t_%d_r_1400000", p.ID))
		c.Assert(rows[i*4+4][1], Equals, fmt.Sprintf("t_%d_r_1600000", p.ID))
		c.Assert(rows[i*4+5][1], Equals, fmt.Sprintf("t_%d_r_1800000", p.ID))

		c.Assert(rows[i*4+6][1], Equals, fmt.Sprintf("t_%d_r_2000000", p.ID))
		c.Assert(rows[i*4+7][1], Equals, fmt.Sprintf("t_%d_r_3000000", p.ID))
	}

	// Test split partition table index.
	tk.MustExec("drop table if exists t")
	tk.MustExec("create table t (a int,b int,index idx(a)) partition by hash(a) partitions 5;")
	tk.MustQuery("split table t between (0) and (4000000) regions 4;").Check(testkit.Rows("20 1"))
	tk.MustQuery("split table t index idx between (0) and (4000000) regions 4;").Check(testkit.Rows("20 1"))
	re = tk.MustQuery("show table t regions")
	rows = re.Rows()
	c.Assert(len(rows), Equals, 40)
	tbl = testGetTableByName(c, tk.Se, "test", "t")
	c.Assert(len(tbl.Meta().GetPartitionInfo().Definitions), Equals, 5)
	for i := 0; i < 5; i++ {
		p := tbl.Meta().GetPartitionInfo().Definitions[i]
		c.Assert(rows[i*8+0][1], Equals, fmt.Sprintf("t_%d_r", p.ID))
		c.Assert(rows[i*8+1][1], Equals, fmt.Sprintf("t_%d_r_1000000", p.ID))
		c.Assert(rows[i*8+2][1], Equals, fmt.Sprintf("t_%d_r_2000000", p.ID))
		c.Assert(rows[i*8+3][1], Equals, fmt.Sprintf("t_%d_r_3000000", p.ID))
		c.Assert(rows[i*8+4][1], Equals, fmt.Sprintf("t_%d_i_1_", p.ID))
		c.Assert(rows[i*8+5][1], Matches, fmt.Sprintf("t_%d_i_1_.*", p.ID))
		c.Assert(rows[i*8+6][1], Matches, fmt.Sprintf("t_%d_i_1_.*", p.ID))
		c.Assert(rows[i*8+7][1], Matches, fmt.Sprintf("t_%d_i_1_.*", p.ID))
	}

	// Test split index region for partition table with specified partition.
	tk.MustQuery("split table t partition (p4) index idx between (0) and (1000000) regions 5;").Check(testkit.Rows("4 1"))
	re = tk.MustQuery("show table t regions")
	rows = re.Rows()
	c.Assert(len(rows), Equals, 44)
	tbl = testGetTableByName(c, tk.Se, "test", "t")
	c.Assert(len(tbl.Meta().GetPartitionInfo().Definitions), Equals, 5)
	for i := 0; i < 4; i++ {
		p := tbl.Meta().GetPartitionInfo().Definitions[i]
		c.Assert(rows[i*8+0][1], Equals, fmt.Sprintf("t_%d_r", p.ID))
		c.Assert(rows[i*8+1][1], Equals, fmt.Sprintf("t_%d_r_1000000", p.ID))
		c.Assert(rows[i*8+2][1], Equals, fmt.Sprintf("t_%d_r_2000000", p.ID))
		c.Assert(rows[i*8+3][1], Equals, fmt.Sprintf("t_%d_r_3000000", p.ID))
		c.Assert(rows[i*8+4][1], Equals, fmt.Sprintf("t_%d_i_1_", p.ID))
		c.Assert(rows[i*8+5][1], Matches, fmt.Sprintf("t_%d_i_1_.*", p.ID))
		c.Assert(rows[i*8+6][1], Matches, fmt.Sprintf("t_%d_i_1_.*", p.ID))
		c.Assert(rows[i*8+7][1], Matches, fmt.Sprintf("t_%d_i_1_.*", p.ID))
	}
	for i := 4; i < 5; i++ {
		p := tbl.Meta().GetPartitionInfo().Definitions[i]
		c.Assert(rows[i*8+0][1], Equals, fmt.Sprintf("t_%d_r", p.ID))
		c.Assert(rows[i*8+1][1], Equals, fmt.Sprintf("t_%d_r_1000000", p.ID))
		c.Assert(rows[i*8+2][1], Equals, fmt.Sprintf("t_%d_r_2000000", p.ID))
		c.Assert(rows[i*8+3][1], Equals, fmt.Sprintf("t_%d_r_3000000", p.ID))
		c.Assert(rows[i*8+4][1], Equals, fmt.Sprintf("t_%d_i_1_", p.ID))
		c.Assert(rows[i*8+5][1], Matches, fmt.Sprintf("t_%d_i_1_.*", p.ID))
		c.Assert(rows[i*8+6][1], Matches, fmt.Sprintf("t_%d_i_1_.*", p.ID))
		c.Assert(rows[i*8+7][1], Matches, fmt.Sprintf("t_%d_i_1_.*", p.ID))
		c.Assert(rows[i*8+8][1], Matches, fmt.Sprintf("t_%d_i_1_.*", p.ID))
		c.Assert(rows[i*8+9][1], Matches, fmt.Sprintf("t_%d_i_1_.*", p.ID))
		c.Assert(rows[i*8+10][1], Matches, fmt.Sprintf("t_%d_i_1_.*", p.ID))
		c.Assert(rows[i*8+11][1], Matches, fmt.Sprintf("t_%d_i_1_.*", p.ID))
	}
}

func testGetTableByName(c *C, ctx sessionctx.Context, db, table string) table.Table {
	dom := domain.GetDomain(ctx)
	// Make sure the table schema is the new schema.
	err := dom.Reload()
	c.Assert(err, IsNil)
	tbl, err := dom.InfoSchema().TableByName(model.NewCIStr(db), model.NewCIStr(table))
	c.Assert(err, IsNil)
	return tbl
}

func (s *testSuiteP2) TestIssue10435(c *C) {
	tk := testkit.NewTestKit(c, s.store)
	tk.MustExec("use test")
	tk.MustExec("drop table if exists t1")
	tk.MustExec("create table t1(i int, j int, k int)")
	tk.MustExec("insert into t1 VALUES (1,1,1),(2,2,2),(3,3,3),(4,4,4)")
	tk.MustExec("INSERT INTO t1 SELECT 10*i,j,5*j FROM t1 UNION SELECT 20*i,j,5*j FROM t1 UNION SELECT 30*i,j,5*j FROM t1")

	tk.MustExec("set @@session.tidb_enable_window_function=1")
	tk.MustQuery("SELECT SUM(i) OVER W FROM t1 WINDOW w AS (PARTITION BY j ORDER BY i) ORDER BY 1+SUM(i) OVER w").Check(
		testkit.Rows("1", "2", "3", "4", "11", "22", "31", "33", "44", "61", "62", "93", "122", "124", "183", "244"),
	)
}

func (s *testSuiteP2) TestUnsignedFeedback(c *C) {
	tk := testkit.NewTestKit(c, s.store)
	oriProbability := statistics.FeedbackProbability.Load()
	statistics.FeedbackProbability.Store(1.0)
	defer func() { statistics.FeedbackProbability.Store(oriProbability) }()
	tk.MustExec("use test")
	tk.MustExec("drop table if exists t")
	tk.MustExec("create table t(a bigint unsigned, b int, primary key(a))")
	tk.MustExec("insert into t values (1,1),(2,2)")
	tk.MustExec("analyze table t")
	tk.MustQuery("select count(distinct b) from t").Check(testkit.Rows("2"))
	result := tk.MustQuery("explain analyze select count(distinct b) from t")
	c.Assert(result.Rows()[2][4], Equals, "table:t")
	c.Assert(result.Rows()[2][6], Equals, "range:[0,+inf], keep order:false")
}

func (s *testSuite) TestOOMPanicAction(c *C) {
	tk := testkit.NewTestKit(c, s.store)
	tk.MustExec("use test")
	tk.MustExec("drop table if exists t")
	tk.MustExec("create table t (a int primary key, b double);")
	tk.MustExec("insert into t values (1,1)")
	sm := &mockSessionManager1{
		PS: make([]*util.ProcessInfo, 0),
	}
	tk.Se.SetSessionManager(sm)
	s.domain.ExpensiveQueryHandle().SetSessionManager(sm)
	orgAction := config.GetGlobalConfig().OOMAction
	setOOMAction(config.OOMActionCancel)
	defer func() {
		setOOMAction(orgAction)
	}()
	tk.MustExec("set @@tidb_mem_quota_query=1;")
	err := tk.QueryToErr("select sum(b) from t group by a;")
	c.Assert(err, NotNil)
	c.Assert(err.Error(), Matches, "Out Of Memory Quota!.*")

	// Test insert from select oom panic.
	tk.MustExec("drop table if exists t,t1")
	tk.MustExec("create table t (a bigint);")
	tk.MustExec("create table t1 (a bigint);")
	tk.MustExec("set @@tidb_mem_quota_query=200;")
	_, err = tk.Exec("insert into t1 values (1),(2),(3),(4),(5);")
	c.Assert(err.Error(), Matches, "Out Of Memory Quota!.*")
	_, err = tk.Exec("replace into t1 values (1),(2),(3),(4),(5);")
	c.Assert(err.Error(), Matches, "Out Of Memory Quota!.*")
	tk.MustExec("set @@tidb_mem_quota_query=10000")
	tk.MustExec("insert into t1 values (1),(2),(3),(4),(5);")
	tk.MustExec("set @@tidb_mem_quota_query=10;")
	_, err = tk.Exec("insert into t select a from t1 order by a desc;")
	c.Assert(err.Error(), Matches, "Out Of Memory Quota!.*")
	_, err = tk.Exec("replace into t select a from t1 order by a desc;")
	c.Assert(err.Error(), Matches, "Out Of Memory Quota!.*")

	tk.MustExec("set @@tidb_mem_quota_query=10000")
	tk.MustExec("insert into t values (1),(2),(3),(4),(5);")
	// Set the memory quota to 244 to make this SQL panic during the DeleteExec
	// instead of the TableReaderExec.
	tk.MustExec("set @@tidb_mem_quota_query=244;")
	_, err = tk.Exec("delete from t")
	c.Assert(err.Error(), Matches, "Out Of Memory Quota!.*")

	tk.MustExec("set @@tidb_mem_quota_query=10000;")
	tk.MustExec("delete from t1")
	tk.MustExec("insert into t1 values(1)")
	tk.MustExec("insert into t values (1),(2),(3),(4),(5);")
	tk.MustExec("set @@tidb_mem_quota_query=244;")
	_, err = tk.Exec("delete t, t1 from t join t1 on t.a = t1.a")

	tk.MustExec("set @@tidb_mem_quota_query=100000;")
	tk.MustExec("truncate table t")
	tk.MustExec("insert into t values(1),(2),(3)")
	// set the memory to quota to make the SQL panic during UpdateExec instead
	// of TableReader.
	tk.MustExec("set @@tidb_mem_quota_query=244;")
	_, err = tk.Exec("update t set a = 4")
	c.Assert(err.Error(), Matches, "Out Of Memory Quota!.*")
}

func setOOMAction(action string) {
	old := config.GetGlobalConfig()
	newConf := *old
	newConf.OOMAction = action
	config.StoreGlobalConfig(&newConf)
}

type testRecoverTable struct {
	store   kv.Storage
	dom     *domain.Domain
	cluster *mocktikv.Cluster
	cli     *regionProperityClient
}

func (s *testRecoverTable) SetUpSuite(c *C) {
	cli := &regionProperityClient{}
	hijackClient := func(c tikv.Client) tikv.Client {
		cli.Client = c
		return cli
	}
	s.cli = cli

	var err error
	s.cluster = mocktikv.NewCluster()
	mocktikv.BootstrapWithSingleStore(s.cluster)
	s.store, err = mockstore.NewMockTikvStore(
		mockstore.WithHijackClient(hijackClient),
		mockstore.WithCluster(s.cluster),
	)
	c.Assert(err, IsNil)
	s.dom, err = session.BootstrapSession(s.store)
	c.Assert(err, IsNil)
}

func (s *testRecoverTable) TearDownSuite(c *C) {
	s.store.Close()
	s.dom.Close()
}

func (s *testRecoverTable) TestRecoverTable(c *C) {
	c.Assert(failpoint.Enable("github.com/pingcap/tidb/meta/autoid/mockAutoIDChange", `return(true)`), IsNil)
	defer func() {
		failpoint.Disable("github.com/pingcap/tidb/meta/autoid/mockAutoIDChange")
	}()
	tk := testkit.NewTestKit(c, s.store)
	tk.MustExec("create database if not exists test_recover")
	tk.MustExec("use test_recover")
	tk.MustExec("drop table if exists t_recover")
	tk.MustExec("create table t_recover (a int);")
	defer func(originGC bool) {
		if originGC {
			ddl.EmulatorGCEnable()
		} else {
			ddl.EmulatorGCDisable()
		}
	}(ddl.IsEmulatorGCEnable())

	// disable emulator GC.
	// Otherwise emulator GC will delete table record as soon as possible after execute drop table ddl.
	ddl.EmulatorGCDisable()
	gcTimeFormat := "20060102-15:04:05 -0700 MST"
	timeBeforeDrop := time.Now().Add(0 - 48*60*60*time.Second).Format(gcTimeFormat)
	timeAfterDrop := time.Now().Add(48 * 60 * 60 * time.Second).Format(gcTimeFormat)
	safePointSQL := `INSERT HIGH_PRIORITY INTO mysql.tidb VALUES ('tikv_gc_safe_point', '%[1]s', '')
			       ON DUPLICATE KEY
			       UPDATE variable_value = '%[1]s'`
	// clear GC variables first.
	tk.MustExec("delete from mysql.tidb where variable_name in ( 'tikv_gc_safe_point','tikv_gc_enable' )")

	tk.MustExec("insert into t_recover values (1),(2),(3)")
	tk.MustExec("drop table t_recover")

	// if GC safe point is not exists in mysql.tidb
	_, err := tk.Exec("recover table t_recover")
	c.Assert(err, NotNil)
	c.Assert(err.Error(), Equals, "can not get 'tikv_gc_safe_point'")
	// set GC safe point
	tk.MustExec(fmt.Sprintf(safePointSQL, timeBeforeDrop))

	// if GC enable is not exists in mysql.tidb
	_, err = tk.Exec("recover table t_recover")
	c.Assert(err, NotNil)
	c.Assert(err.Error(), Equals, "[ddl:-1]can not get 'tikv_gc_enable'")

	err = gcutil.EnableGC(tk.Se)
	c.Assert(err, IsNil)

	// recover job is before GC safe point
	tk.MustExec(fmt.Sprintf(safePointSQL, timeAfterDrop))
	_, err = tk.Exec("recover table t_recover")
	c.Assert(err, NotNil)
	c.Assert(strings.Contains(err.Error(), "Can't find dropped/truncated table 't_recover' in GC safe point"), Equals, true)

	// set GC safe point
	tk.MustExec(fmt.Sprintf(safePointSQL, timeBeforeDrop))
	// if there is a new table with the same name, should return failed.
	tk.MustExec("create table t_recover (a int);")
	_, err = tk.Exec("recover table t_recover")
	c.Assert(err.Error(), Equals, infoschema.ErrTableExists.GenWithStackByArgs("t_recover").Error())

	// drop the new table with the same name, then recover table.
	tk.MustExec("rename table t_recover to t_recover2")

	// do recover table.
	tk.MustExec("recover table t_recover")

	// check recover table meta and data record.
	tk.MustQuery("select * from t_recover;").Check(testkit.Rows("1", "2", "3"))
	// check recover table autoID.
	tk.MustExec("insert into t_recover values (4),(5),(6)")
	tk.MustQuery("select * from t_recover;").Check(testkit.Rows("1", "2", "3", "4", "5", "6"))
	// check rebase auto id.
	tk.MustQuery("select a,_tidb_rowid from t_recover;").Check(testkit.Rows("1 1", "2 2", "3 3", "4 5001", "5 5002", "6 5003"))

	// recover table by none exits job.
	_, err = tk.Exec(fmt.Sprintf("recover table by job %d", 10000000))
	c.Assert(err, NotNil)

	// Disable GC by manual first, then after recover table, the GC enable status should also be disabled.
	err = gcutil.DisableGC(tk.Se)
	c.Assert(err, IsNil)

	tk.MustExec("delete from t_recover where a > 1")
	tk.MustExec("drop table t_recover")

	tk.MustExec("recover table t_recover")

	// check recover table meta and data record.
	tk.MustQuery("select * from t_recover;").Check(testkit.Rows("1"))
	// check recover table autoID.
	tk.MustExec("insert into t_recover values (7),(8),(9)")
	tk.MustQuery("select * from t_recover;").Check(testkit.Rows("1", "7", "8", "9"))

	// Recover truncate table.
	tk.MustExec("truncate table t_recover")
	tk.MustExec("rename table t_recover to t_recover_new")
	tk.MustExec("recover table t_recover")
	tk.MustExec("insert into t_recover values (10)")
	tk.MustQuery("select * from t_recover;").Check(testkit.Rows("1", "7", "8", "9", "10"))

	// Test for recover one table multiple time.
	tk.MustExec("drop table t_recover")
	tk.MustExec("flashback table t_recover to t_recover_tmp")
	_, err = tk.Exec(fmt.Sprintf("recover table t_recover"))
	c.Assert(infoschema.ErrTableExists.Equal(err), IsTrue)

	gcEnable, err := gcutil.CheckGCEnable(tk.Se)
	c.Assert(err, IsNil)
	c.Assert(gcEnable, Equals, false)
}

func (s *testRecoverTable) TestFlashbackTable(c *C) {
	c.Assert(failpoint.Enable("github.com/pingcap/tidb/meta/autoid/mockAutoIDChange", `return(true)`), IsNil)
	defer func() {
		c.Assert(failpoint.Disable("github.com/pingcap/tidb/meta/autoid/mockAutoIDChange"), IsNil)
	}()
	tk := testkit.NewTestKit(c, s.store)
	tk.MustExec("create database if not exists test_flashback")
	tk.MustExec("use test_flashback")
	tk.MustExec("drop table if exists t_flashback")
	tk.MustExec("create table t_flashback (a int);")
	defer func(originGC bool) {
		if originGC {
			ddl.EmulatorGCEnable()
		} else {
			ddl.EmulatorGCDisable()
		}
	}(ddl.IsEmulatorGCEnable())

	// Disable emulator GC.
	// Otherwise emulator GC will delete table record as soon as possible after execute drop table ddl.
	ddl.EmulatorGCDisable()
	gcTimeFormat := "20060102-15:04:05 -0700 MST"
	timeBeforeDrop := time.Now().Add(0 - 48*60*60*time.Second).Format(gcTimeFormat)
	safePointSQL := `INSERT HIGH_PRIORITY INTO mysql.tidb VALUES ('tikv_gc_safe_point', '%[1]s', '')
			       ON DUPLICATE KEY
			       UPDATE variable_value = '%[1]s'`
	// Clear GC variables first.
	tk.MustExec("delete from mysql.tidb where variable_name in ( 'tikv_gc_safe_point','tikv_gc_enable' )")
	// Set GC safe point
	tk.MustExec(fmt.Sprintf(safePointSQL, timeBeforeDrop))
	// Set GC enable.
	err := gcutil.EnableGC(tk.Se)
	c.Assert(err, IsNil)

	tk.MustExec("insert into t_flashback values (1),(2),(3)")
	tk.MustExec("drop table t_flashback")

	// Test flash table with not_exist_table_name name.
	_, err = tk.Exec("flashback table t_not_exists")
	c.Assert(err.Error(), Equals, "Can't find dropped/truncated table: t_not_exists in DDL history jobs")

	// Test flashback table failed by there is already a new table with the same name.
	// If there is a new table with the same name, should return failed.
	tk.MustExec("create table t_flashback (a int);")
	_, err = tk.Exec("flashback table t_flashback")
	c.Assert(err.Error(), Equals, infoschema.ErrTableExists.GenWithStackByArgs("t_flashback").Error())

	// Drop the new table with the same name, then flashback table.
	tk.MustExec("rename table t_flashback to t_flashback_tmp")

	// Test for flashback table.
	tk.MustExec("flashback table t_flashback")
	// Check flashback table meta and data record.
	tk.MustQuery("select * from t_flashback;").Check(testkit.Rows("1", "2", "3"))
	// Check flashback table autoID.
	tk.MustExec("insert into t_flashback values (4),(5),(6)")
	tk.MustQuery("select * from t_flashback;").Check(testkit.Rows("1", "2", "3", "4", "5", "6"))
	// Check rebase auto id.
	tk.MustQuery("select a,_tidb_rowid from t_flashback;").Check(testkit.Rows("1 1", "2 2", "3 3", "4 5001", "5 5002", "6 5003"))

	// Test for flashback to new table.
	tk.MustExec("drop table t_flashback")
	tk.MustExec("create table t_flashback (a int);")
	tk.MustExec("flashback table t_flashback to t_flashback2")
	// Check flashback table meta and data record.
	tk.MustQuery("select * from t_flashback2;").Check(testkit.Rows("1", "2", "3", "4", "5", "6"))
	// Check flashback table autoID.
	tk.MustExec("insert into t_flashback2 values (7),(8),(9)")
	tk.MustQuery("select * from t_flashback2;").Check(testkit.Rows("1", "2", "3", "4", "5", "6", "7", "8", "9"))
	// Check rebase auto id.
	tk.MustQuery("select a,_tidb_rowid from t_flashback2;").Check(testkit.Rows("1 1", "2 2", "3 3", "4 5001", "5 5002", "6 5003", "7 10001", "8 10002", "9 10003"))

	// Test for flashback one table multiple time.
	_, err = tk.Exec(fmt.Sprintf("flashback table t_flashback to t_flashback4"))
	c.Assert(infoschema.ErrTableExists.Equal(err), IsTrue)

	// Test for flashback truncated table to new table.
	tk.MustExec("truncate table t_flashback2")
	tk.MustExec("flashback table t_flashback2 to t_flashback3")
	// Check flashback table meta and data record.
	tk.MustQuery("select * from t_flashback3;").Check(testkit.Rows("1", "2", "3", "4", "5", "6", "7", "8", "9"))
	// Check flashback table autoID.
	tk.MustExec("insert into t_flashback3 values (10),(11)")
	tk.MustQuery("select * from t_flashback3;").Check(testkit.Rows("1", "2", "3", "4", "5", "6", "7", "8", "9", "10", "11"))
	// Check rebase auto id.
	tk.MustQuery("select a,_tidb_rowid from t_flashback3;").Check(testkit.Rows("1 1", "2 2", "3 3", "4 5001", "5 5002", "6 5003", "7 10001", "8 10002", "9 10003", "10 15001", "11 15002"))

	// Test for flashback drop partition table.
	tk.MustExec("drop table if exists t_p_flashback")
	tk.MustExec("create table t_p_flashback (a int) partition by hash(a) partitions 4;")
	tk.MustExec("insert into t_p_flashback values (1),(2),(3)")
	tk.MustExec("drop table t_p_flashback")
	tk.MustExec("flashback table t_p_flashback")
	// Check flashback table meta and data record.
	tk.MustQuery("select * from t_p_flashback order by a;").Check(testkit.Rows("1", "2", "3"))
	// Check flashback table autoID.
	tk.MustExec("insert into t_p_flashback values (4),(5)")
	tk.MustQuery("select a,_tidb_rowid from t_p_flashback order by a;").Check(testkit.Rows("1 1", "2 2", "3 3", "4 5001", "5 5002"))

	// Test for flashback truncate partition table.
	tk.MustExec("truncate table t_p_flashback")
	tk.MustExec("flashback table t_p_flashback to t_p_flashback1")
	// Check flashback table meta and data record.
	tk.MustQuery("select * from t_p_flashback1 order by a;").Check(testkit.Rows("1", "2", "3", "4", "5"))
	// Check flashback table autoID.
	tk.MustExec("insert into t_p_flashback1 values (6)")
	tk.MustQuery("select a,_tidb_rowid from t_p_flashback1 order by a;").Check(testkit.Rows("1 1", "2 2", "3 3", "4 5001", "5 5002", "6 10001"))
}

func (s *testSuiteP2) TestPointGetPreparedPlan(c *C) {
	tk1 := testkit.NewTestKit(c, s.store)
	tk1.MustExec("drop database if exists ps_text")
	defer tk1.MustExec("drop database if exists ps_text")
	tk1.MustExec("create database ps_text")
	tk1.MustExec("use ps_text")

	tk1.MustExec(`create table t (a int, b int, c int,
			primary key k_a(a),
			unique key k_b(b))`)
	tk1.MustExec("insert into t values (1, 1, 1)")
	tk1.MustExec("insert into t values (2, 2, 2)")
	tk1.MustExec("insert into t values (3, 3, 3)")

	pspk1Id, _, _, err := tk1.Se.PrepareStmt("select * from t where a = ?")
	c.Assert(err, IsNil)
	pspk2Id, _, _, err := tk1.Se.PrepareStmt("select * from t where ? = a ")
	c.Assert(err, IsNil)

	ctx := context.Background()
	// first time plan generated
	rs, err := tk1.Se.ExecutePreparedStmt(ctx, pspk1Id, []types.Datum{types.NewDatum(0)})
	c.Assert(err, IsNil)
	tk1.ResultSetToResult(rs, Commentf("%v", rs)).Check(nil)

	// using the generated plan but with different params
	rs, err = tk1.Se.ExecutePreparedStmt(ctx, pspk1Id, []types.Datum{types.NewDatum(1)})
	c.Assert(err, IsNil)
	tk1.ResultSetToResult(rs, Commentf("%v", rs)).Check(testkit.Rows("1 1 1"))

	rs, err = tk1.Se.ExecutePreparedStmt(ctx, pspk1Id, []types.Datum{types.NewDatum(2)})
	c.Assert(err, IsNil)
	tk1.ResultSetToResult(rs, Commentf("%v", rs)).Check(testkit.Rows("2 2 2"))

	rs, err = tk1.Se.ExecutePreparedStmt(ctx, pspk2Id, []types.Datum{types.NewDatum(3)})
	c.Assert(err, IsNil)
	tk1.ResultSetToResult(rs, Commentf("%v", rs)).Check(testkit.Rows("3 3 3"))

	rs, err = tk1.Se.ExecutePreparedStmt(ctx, pspk2Id, []types.Datum{types.NewDatum(0)})
	c.Assert(err, IsNil)
	tk1.ResultSetToResult(rs, Commentf("%v", rs)).Check(nil)

	rs, err = tk1.Se.ExecutePreparedStmt(ctx, pspk2Id, []types.Datum{types.NewDatum(1)})
	c.Assert(err, IsNil)
	tk1.ResultSetToResult(rs, Commentf("%v", rs)).Check(testkit.Rows("1 1 1"))

	rs, err = tk1.Se.ExecutePreparedStmt(ctx, pspk2Id, []types.Datum{types.NewDatum(2)})
	c.Assert(err, IsNil)
	tk1.ResultSetToResult(rs, Commentf("%v", rs)).Check(testkit.Rows("2 2 2"))

	rs, err = tk1.Se.ExecutePreparedStmt(ctx, pspk2Id, []types.Datum{types.NewDatum(3)})
	c.Assert(err, IsNil)
	tk1.ResultSetToResult(rs, Commentf("%v", rs)).Check(testkit.Rows("3 3 3"))

	// unique index
	psuk1Id, _, _, err := tk1.Se.PrepareStmt("select * from t where b = ? ")
	c.Assert(err, IsNil)

	rs, err = tk1.Se.ExecutePreparedStmt(ctx, psuk1Id, []types.Datum{types.NewDatum(1)})
	c.Assert(err, IsNil)
	tk1.ResultSetToResult(rs, Commentf("%v", rs)).Check(testkit.Rows("1 1 1"))

	rs, err = tk1.Se.ExecutePreparedStmt(ctx, psuk1Id, []types.Datum{types.NewDatum(2)})
	c.Assert(err, IsNil)
	tk1.ResultSetToResult(rs, Commentf("%v", rs)).Check(testkit.Rows("2 2 2"))

	rs, err = tk1.Se.ExecutePreparedStmt(ctx, psuk1Id, []types.Datum{types.NewDatum(3)})
	c.Assert(err, IsNil)
	tk1.ResultSetToResult(rs, Commentf("%v", rs)).Check(testkit.Rows("3 3 3"))

	rs, err = tk1.Se.ExecutePreparedStmt(ctx, psuk1Id, []types.Datum{types.NewDatum(0)})
	c.Assert(err, IsNil)
	tk1.ResultSetToResult(rs, Commentf("%v", rs)).Check(nil)

	// test schema changed, cached plan should be invalidated
	tk1.MustExec("alter table t add column col4 int default 10 after c")
	rs, err = tk1.Se.ExecutePreparedStmt(ctx, pspk1Id, []types.Datum{types.NewDatum(0)})
	c.Assert(err, IsNil)
	tk1.ResultSetToResult(rs, Commentf("%v", rs)).Check(nil)

	rs, err = tk1.Se.ExecutePreparedStmt(ctx, pspk1Id, []types.Datum{types.NewDatum(1)})
	c.Assert(err, IsNil)
	tk1.ResultSetToResult(rs, Commentf("%v", rs)).Check(testkit.Rows("1 1 1 10"))

	rs, err = tk1.Se.ExecutePreparedStmt(ctx, pspk1Id, []types.Datum{types.NewDatum(2)})
	c.Assert(err, IsNil)
	tk1.ResultSetToResult(rs, Commentf("%v", rs)).Check(testkit.Rows("2 2 2 10"))

	rs, err = tk1.Se.ExecutePreparedStmt(ctx, pspk2Id, []types.Datum{types.NewDatum(3)})
	c.Assert(err, IsNil)
	tk1.ResultSetToResult(rs, Commentf("%v", rs)).Check(testkit.Rows("3 3 3 10"))

	tk1.MustExec("alter table t drop index k_b")
	rs, err = tk1.Se.ExecutePreparedStmt(ctx, psuk1Id, []types.Datum{types.NewDatum(1)})
	c.Assert(err, IsNil)
	tk1.ResultSetToResult(rs, Commentf("%v", rs)).Check(testkit.Rows("1 1 1 10"))

	rs, err = tk1.Se.ExecutePreparedStmt(ctx, psuk1Id, []types.Datum{types.NewDatum(2)})
	c.Assert(err, IsNil)
	tk1.ResultSetToResult(rs, Commentf("%v", rs)).Check(testkit.Rows("2 2 2 10"))

	rs, err = tk1.Se.ExecutePreparedStmt(ctx, psuk1Id, []types.Datum{types.NewDatum(3)})
	c.Assert(err, IsNil)
	tk1.ResultSetToResult(rs, Commentf("%v", rs)).Check(testkit.Rows("3 3 3 10"))

	rs, err = tk1.Se.ExecutePreparedStmt(ctx, psuk1Id, []types.Datum{types.NewDatum(0)})
	c.Assert(err, IsNil)
	tk1.ResultSetToResult(rs, Commentf("%v", rs)).Check(nil)

	tk1.MustExec(`insert into t values(4, 3, 3, 11)`)
	rs, err = tk1.Se.ExecutePreparedStmt(ctx, psuk1Id, []types.Datum{types.NewDatum(1)})
	c.Assert(err, IsNil)
	tk1.ResultSetToResult(rs, Commentf("%v", rs)).Check(testkit.Rows("1 1 1 10"))

	rs, err = tk1.Se.ExecutePreparedStmt(ctx, psuk1Id, []types.Datum{types.NewDatum(2)})
	c.Assert(err, IsNil)
	tk1.ResultSetToResult(rs, Commentf("%v", rs)).Check(testkit.Rows("2 2 2 10"))

	rs, err = tk1.Se.ExecutePreparedStmt(ctx, psuk1Id, []types.Datum{types.NewDatum(3)})
	c.Assert(err, IsNil)
	tk1.ResultSetToResult(rs, Commentf("%v", rs)).Check(testkit.Rows("3 3 3 10", "4 3 3 11"))

	rs, err = tk1.Se.ExecutePreparedStmt(ctx, psuk1Id, []types.Datum{types.NewDatum(0)})
	c.Assert(err, IsNil)
	tk1.ResultSetToResult(rs, Commentf("%v", rs)).Check(nil)

	tk1.MustExec("delete from t where a = 4")
	tk1.MustExec("alter table t add index k_b(b)")
	rs, err = tk1.Se.ExecutePreparedStmt(ctx, psuk1Id, []types.Datum{types.NewDatum(1)})
	c.Assert(err, IsNil)
	tk1.ResultSetToResult(rs, Commentf("%v", rs)).Check(testkit.Rows("1 1 1 10"))

	rs, err = tk1.Se.ExecutePreparedStmt(ctx, psuk1Id, []types.Datum{types.NewDatum(2)})
	c.Assert(err, IsNil)
	tk1.ResultSetToResult(rs, Commentf("%v", rs)).Check(testkit.Rows("2 2 2 10"))

	rs, err = tk1.Se.ExecutePreparedStmt(ctx, psuk1Id, []types.Datum{types.NewDatum(3)})
	c.Assert(err, IsNil)
	tk1.ResultSetToResult(rs, Commentf("%v", rs)).Check(testkit.Rows("3 3 3 10"))

	rs, err = tk1.Se.ExecutePreparedStmt(ctx, psuk1Id, []types.Datum{types.NewDatum(0)})
	c.Assert(err, IsNil)
	tk1.ResultSetToResult(rs, Commentf("%v", rs)).Check(nil)

	// use pk again
	rs, err = tk1.Se.ExecutePreparedStmt(ctx, pspk2Id, []types.Datum{types.NewDatum(3)})
	c.Assert(err, IsNil)
	tk1.ResultSetToResult(rs, Commentf("%v", rs)).Check(testkit.Rows("3 3 3 10"))

	rs, err = tk1.Se.ExecutePreparedStmt(ctx, pspk1Id, []types.Datum{types.NewDatum(3)})
	c.Assert(err, IsNil)
	tk1.ResultSetToResult(rs, Commentf("%v", rs)).Check(testkit.Rows("3 3 3 10"))
}

func (s *testSuiteP2) TestPointGetPreparedPlanWithCommitMode(c *C) {
	tk1 := testkit.NewTestKit(c, s.store)
	tk1.MustExec("drop database if exists ps_text")
	defer tk1.MustExec("drop database if exists ps_text")
	tk1.MustExec("create database ps_text")
	tk1.MustExec("use ps_text")

	tk1.MustExec(`create table t (a int, b int, c int,
			primary key k_a(a),
			unique key k_b(b))`)
	tk1.MustExec("insert into t values (1, 1, 1)")
	tk1.MustExec("insert into t values (2, 2, 2)")
	tk1.MustExec("insert into t values (3, 3, 3)")

	pspk1Id, _, _, err := tk1.Se.PrepareStmt("select * from t where a = ?")
	c.Assert(err, IsNil)

	ctx := context.Background()
	// first time plan generated
	rs, err := tk1.Se.ExecutePreparedStmt(ctx, pspk1Id, []types.Datum{types.NewDatum(0)})
	c.Assert(err, IsNil)
	tk1.ResultSetToResult(rs, Commentf("%v", rs)).Check(nil)

	// using the generated plan but with different params
	rs, err = tk1.Se.ExecutePreparedStmt(ctx, pspk1Id, []types.Datum{types.NewDatum(1)})
	c.Assert(err, IsNil)
	tk1.ResultSetToResult(rs, Commentf("%v", rs)).Check(testkit.Rows("1 1 1"))

	// next start a non autocommit txn
	tk1.MustExec("set autocommit = 0")
	tk1.MustExec("begin")
	// try to exec using point get plan(this plan should not go short path)
	rs, err = tk1.Se.ExecutePreparedStmt(ctx, pspk1Id, []types.Datum{types.NewDatum(1)})
	c.Assert(err, IsNil)
	tk1.ResultSetToResult(rs, Commentf("%v", rs)).Check(testkit.Rows("1 1 1"))

	// update rows
	tk2 := testkit.NewTestKit(c, s.store)
	tk2.MustExec("use ps_text")
	tk2.MustExec("update t set c = c + 10 where c = 1")

	// try to point get again
	rs, err = tk1.Se.ExecutePreparedStmt(ctx, pspk1Id, []types.Datum{types.NewDatum(1)})
	c.Assert(err, IsNil)
	tk1.ResultSetToResult(rs, Commentf("%v", rs)).Check(testkit.Rows("1 1 1"))

	// try to update in session 1
	tk1.MustExec("update t set c = c + 10 where c = 1")
	_, err = tk1.Exec("commit")
	c.Assert(kv.ErrWriteConflict.Equal(err), IsTrue, Commentf("error: %s", err))

	// verify
	rs, err = tk1.Se.ExecutePreparedStmt(ctx, pspk1Id, []types.Datum{types.NewDatum(1)})
	c.Assert(err, IsNil)
	tk1.ResultSetToResult(rs, Commentf("%v", rs)).Check(testkit.Rows("1 1 11"))

	rs, err = tk1.Se.ExecutePreparedStmt(ctx, pspk1Id, []types.Datum{types.NewDatum(2)})
	c.Assert(err, IsNil)
	tk1.ResultSetToResult(rs, Commentf("%v", rs)).Check(testkit.Rows("2 2 2"))

	tk2.MustQuery("select * from t where a = 1").Check(testkit.Rows("1 1 11"))
}

func (s *testSuiteP2) TestPointUpdatePreparedPlan(c *C) {
	tk1 := testkit.NewTestKit(c, s.store)
	tk1.MustExec("drop database if exists pu_test")
	defer tk1.MustExec("drop database if exists pu_test")
	tk1.MustExec("create database pu_test")
	tk1.MustExec("use pu_test")

	tk1.MustExec(`create table t (a int, b int, c int,
			primary key k_a(a),
			unique key k_b(b))`)
	tk1.MustExec("insert into t values (1, 1, 1)")
	tk1.MustExec("insert into t values (2, 2, 2)")
	tk1.MustExec("insert into t values (3, 3, 3)")

	updateID1, pc, _, err := tk1.Se.PrepareStmt(`update t set c = c + 1 where a = ?`)
	c.Assert(err, IsNil)
	c.Assert(pc, Equals, 1)
	updateID2, pc, _, err := tk1.Se.PrepareStmt(`update t set c = c + 2 where ? = a`)
	c.Assert(err, IsNil)
	c.Assert(pc, Equals, 1)

	ctx := context.Background()
	// first time plan generated
	rs, err := tk1.Se.ExecutePreparedStmt(ctx, updateID1, []types.Datum{types.NewDatum(3)})
	c.Assert(rs, IsNil)
	c.Assert(err, IsNil)
	tk1.MustQuery("select * from t where a = 3").Check(testkit.Rows("3 3 4"))

	// using the generated plan but with different params
	rs, err = tk1.Se.ExecutePreparedStmt(ctx, updateID1, []types.Datum{types.NewDatum(3)})
	c.Assert(rs, IsNil)
	c.Assert(err, IsNil)
	tk1.MustQuery("select * from t where a = 3").Check(testkit.Rows("3 3 5"))

	rs, err = tk1.Se.ExecutePreparedStmt(ctx, updateID1, []types.Datum{types.NewDatum(3)})
	c.Assert(rs, IsNil)
	c.Assert(err, IsNil)
	tk1.MustQuery("select * from t where a = 3").Check(testkit.Rows("3 3 6"))

	// updateID2
	rs, err = tk1.Se.ExecutePreparedStmt(ctx, updateID2, []types.Datum{types.NewDatum(3)})
	c.Assert(rs, IsNil)
	c.Assert(err, IsNil)
	tk1.MustQuery("select * from t where a = 3").Check(testkit.Rows("3 3 8"))

	rs, err = tk1.Se.ExecutePreparedStmt(ctx, updateID2, []types.Datum{types.NewDatum(3)})
	c.Assert(rs, IsNil)
	c.Assert(err, IsNil)
	tk1.MustQuery("select * from t where a = 3").Check(testkit.Rows("3 3 10"))

	// unique index
	updUkID1, _, _, err := tk1.Se.PrepareStmt(`update t set c = c + 10 where b = ?`)
	c.Assert(err, IsNil)
	rs, err = tk1.Se.ExecutePreparedStmt(ctx, updUkID1, []types.Datum{types.NewDatum(3)})
	c.Assert(rs, IsNil)
	c.Assert(err, IsNil)
	tk1.MustQuery("select * from t where a = 3").Check(testkit.Rows("3 3 20"))

	rs, err = tk1.Se.ExecutePreparedStmt(ctx, updUkID1, []types.Datum{types.NewDatum(3)})
	c.Assert(rs, IsNil)
	c.Assert(err, IsNil)
	tk1.MustQuery("select * from t where a = 3").Check(testkit.Rows("3 3 30"))

	// test schema changed, cached plan should be invalidated
	tk1.MustExec("alter table t add column col4 int default 10 after c")
	rs, err = tk1.Se.ExecutePreparedStmt(ctx, updateID1, []types.Datum{types.NewDatum(3)})
	c.Assert(rs, IsNil)
	c.Assert(err, IsNil)
	tk1.MustQuery("select * from t where a = 3").Check(testkit.Rows("3 3 31 10"))

	rs, err = tk1.Se.ExecutePreparedStmt(ctx, updateID1, []types.Datum{types.NewDatum(3)})
	c.Assert(rs, IsNil)
	c.Assert(err, IsNil)
	tk1.MustQuery("select * from t where a = 3").Check(testkit.Rows("3 3 32 10"))

	tk1.MustExec("alter table t drop index k_b")
	rs, err = tk1.Se.ExecutePreparedStmt(ctx, updUkID1, []types.Datum{types.NewDatum(3)})
	c.Assert(rs, IsNil)
	c.Assert(err, IsNil)
	tk1.MustQuery("select * from t where a = 3").Check(testkit.Rows("3 3 42 10"))

	rs, err = tk1.Se.ExecutePreparedStmt(ctx, updUkID1, []types.Datum{types.NewDatum(3)})
	c.Assert(rs, IsNil)
	c.Assert(err, IsNil)
	tk1.MustQuery("select * from t where a = 3").Check(testkit.Rows("3 3 52 10"))

	tk1.MustExec("alter table t add unique index k_b(b)")
	rs, err = tk1.Se.ExecutePreparedStmt(ctx, updUkID1, []types.Datum{types.NewDatum(3)})
	c.Assert(rs, IsNil)
	c.Assert(err, IsNil)
	tk1.MustQuery("select * from t where a = 3").Check(testkit.Rows("3 3 62 10"))

	rs, err = tk1.Se.ExecutePreparedStmt(ctx, updUkID1, []types.Datum{types.NewDatum(3)})
	c.Assert(rs, IsNil)
	c.Assert(err, IsNil)
	tk1.MustQuery("select * from t where a = 3").Check(testkit.Rows("3 3 72 10"))

	tk1.MustQuery("select * from t where a = 1").Check(testkit.Rows("1 1 1 10"))
	tk1.MustQuery("select * from t where a = 2").Check(testkit.Rows("2 2 2 10"))
}

func (s *testSuiteP2) TestPointUpdatePreparedPlanWithCommitMode(c *C) {
	tk1 := testkit.NewTestKit(c, s.store)
	tk1.MustExec("drop database if exists pu_test2")
	defer tk1.MustExec("drop database if exists pu_test2")
	tk1.MustExec("create database pu_test2")
	tk1.MustExec("use pu_test2")

	tk1.MustExec(`create table t (a int, b int, c int,
			primary key k_a(a),
			unique key k_b(b))`)
	tk1.MustExec("insert into t values (1, 1, 1)")
	tk1.MustExec("insert into t values (2, 2, 2)")
	tk1.MustExec("insert into t values (3, 3, 3)")

	ctx := context.Background()
	updateID1, _, _, err := tk1.Se.PrepareStmt(`update t set c = c + 1 where a = ?`)
	c.Assert(err, IsNil)

	// first time plan generated
	rs, err := tk1.Se.ExecutePreparedStmt(ctx, updateID1, []types.Datum{types.NewDatum(3)})
	c.Assert(rs, IsNil)
	c.Assert(err, IsNil)
	tk1.MustQuery("select * from t where a = 3").Check(testkit.Rows("3 3 4"))

	rs, err = tk1.Se.ExecutePreparedStmt(ctx, updateID1, []types.Datum{types.NewDatum(3)})
	c.Assert(rs, IsNil)
	c.Assert(err, IsNil)
	tk1.MustQuery("select * from t where a = 3").Check(testkit.Rows("3 3 5"))

	// next start a non autocommit txn
	tk1.MustExec("set autocommit = 0")
	tk1.MustExec("begin")
	// try to exec using point get plan(this plan should not go short path)
	rs, err = tk1.Se.ExecutePreparedStmt(ctx, updateID1, []types.Datum{types.NewDatum(3)})
	c.Assert(rs, IsNil)
	c.Assert(err, IsNil)
	tk1.MustQuery("select * from t where a = 3").Check(testkit.Rows("3 3 6"))

	// update rows
	tk2 := testkit.NewTestKit(c, s.store)
	tk2.MustExec("use pu_test2")
	tk2.MustExec(`prepare pu2 from "update t set c = c + 2 where ? = a "`)
	tk2.MustExec("set @p3 = 3")
	tk2.MustQuery("select * from t where a = 3").Check(testkit.Rows("3 3 5"))
	tk2.MustExec("execute pu2 using @p3")
	tk2.MustQuery("select * from t where a = 3").Check(testkit.Rows("3 3 7"))
	tk2.MustExec("execute pu2 using @p3")
	tk2.MustQuery("select * from t where a = 3").Check(testkit.Rows("3 3 9"))

	// try to update in session 1
	tk1.MustQuery("select * from t where a = 3").Check(testkit.Rows("3 3 6"))
	_, err = tk1.Exec("commit")
	c.Assert(kv.ErrWriteConflict.Equal(err), IsTrue, Commentf("error: %s", err))

	// verify
	tk2.MustQuery("select * from t where a = 1").Check(testkit.Rows("1 1 1"))
	tk1.MustQuery("select * from t where a = 2").Check(testkit.Rows("2 2 2"))
	tk2.MustQuery("select * from t where a = 3").Check(testkit.Rows("3 3 9"))
	tk1.MustQuery("select * from t where a = 2").Check(testkit.Rows("2 2 2"))
	tk1.MustQuery("select * from t where a = 3").Check(testkit.Rows("3 3 9"))

	// again next start a non autocommit txn
	tk1.MustExec("set autocommit = 0")
	tk1.MustExec("begin")
	rs, err = tk1.Se.ExecutePreparedStmt(ctx, updateID1, []types.Datum{types.NewDatum(3)})
	c.Assert(rs, IsNil)
	c.Assert(err, IsNil)
	tk1.MustQuery("select * from t where a = 3").Check(testkit.Rows("3 3 10"))

	rs, err = tk1.Se.ExecutePreparedStmt(ctx, updateID1, []types.Datum{types.NewDatum(3)})
	c.Assert(rs, IsNil)
	c.Assert(err, IsNil)
	tk1.MustQuery("select * from t where a = 3").Check(testkit.Rows("3 3 11"))
	tk1.MustExec("commit")

	tk2.MustQuery("select * from t where a = 3").Check(testkit.Rows("3 3 11"))
}

func (s *testSuite1) TestPartitionHashCode(c *C) {
	tk := testkit.NewTestKitWithInit(c, s.store)
	tk.MustExec(`create table t(c1 bigint, c2 bigint, c3 bigint, primary key(c1))
			      partition by hash (c1) partitions 4;`)
	wg := sync.WaitGroup{}
	for i := 0; i < 5; i++ {
		wg.Add(1)
		go func() {
			defer wg.Done()
			tk1 := testkit.NewTestKitWithInit(c, s.store)
			for i := 0; i < 5; i++ {
				tk1.MustExec("select * from t")
			}
		}()
	}
	wg.Wait()
}

func (s *testSuite1) TestAlterDefaultValue(c *C) {
	tk := testkit.NewTestKit(c, s.store)
	tk.MustExec("use test")
	tk.MustExec("drop table if exists t1")
	tk.MustExec("create table t(a int, primary key(a))")
	tk.MustExec("insert into t(a) values(1)")
	tk.MustExec("alter table t add column b int default 1")
	tk.MustExec("alter table t alter b set default 2")
	tk.MustQuery("select b from t where a = 1").Check(testkit.Rows("1"))
}

type testClusterTableSuite struct {
	testSuiteWithCliBase
	rpcserver  *grpc.Server
	listenAddr string
}

func (s *testClusterTableSuite) SetUpSuite(c *C) {
	s.testSuiteWithCliBase.SetUpSuite(c)
	s.rpcserver, s.listenAddr = s.setUpRPCService(c, ":0")
}

func (s *testClusterTableSuite) setUpRPCService(c *C, addr string) (*grpc.Server, string) {
	sm := &mockSessionManager1{}
	sm.PS = append(sm.PS, &util.ProcessInfo{
		ID:      1,
		User:    "root",
		Host:    "127.0.0.1",
		Command: mysql.ComQuery,
	})
	lis, err := net.Listen("tcp", addr)
	c.Assert(err, IsNil)
	srv := server.NewRPCServer(config.GetGlobalConfig(), s.dom, sm)
	port := lis.Addr().(*net.TCPAddr).Port
	addr = fmt.Sprintf("127.0.0.1:%d", port)
	go func() {
		err = srv.Serve(lis)
		c.Assert(err, IsNil)
	}()
	cfg := config.GetGlobalConfig()
	cfg.Status.StatusPort = uint(port)
	config.StoreGlobalConfig(cfg)
	return srv, addr
}
func (s *testClusterTableSuite) TearDownSuite(c *C) {
	if s.rpcserver != nil {
		s.rpcserver.Stop()
		s.rpcserver = nil
	}
	s.testSuiteWithCliBase.TearDownSuite(c)
}

func (s *testClusterTableSuite) TestSlowQuery(c *C) {
	writeFile := func(file string, data string) {
		f, err := os.OpenFile(file, os.O_CREATE|os.O_WRONLY, 0644)
		c.Assert(err, IsNil)
		_, err = f.Write([]byte(data))
		c.Assert(f.Close(), IsNil)
		c.Assert(err, IsNil)
	}

	logData0 := ""
	logData1 := `
# Time: 2020-02-15T18:00:01.000000+08:00
select 1;
# Time: 2020-02-15T19:00:05.000000+08:00
select 2;`
	logData2 := `
# Time: 2020-02-16T18:00:01.000000+08:00
select 3;
# Time: 2020-02-16T18:00:05.000000+08:00
select 4;`
	logData3 := `
# Time: 2020-02-16T19:00:00.000000+08:00
select 5;
# Time: 2020-02-17T18:00:05.000000+08:00
select 6;`
	fileName0 := "tidb-slow-2020-02-14T19-04-05.01.log"
	fileName1 := "tidb-slow-2020-02-15T19-04-05.01.log"
	fileName2 := "tidb-slow-2020-02-16T19-04-05.01.log"
	fileName3 := "tidb-slow.log"
	writeFile(fileName0, logData0)
	writeFile(fileName1, logData1)
	writeFile(fileName2, logData2)
	writeFile(fileName3, logData3)
	defer func() {
		os.Remove(fileName0)
		os.Remove(fileName1)
		os.Remove(fileName2)
		os.Remove(fileName3)
	}()
	tk := testkit.NewTestKitWithInit(c, s.store)
	loc, err := time.LoadLocation("Asia/Shanghai")
	c.Assert(err, IsNil)
	tk.Se.GetSessionVars().TimeZone = loc
	tk.MustExec("use information_schema")
	cases := []struct {
		sql    string
		result []string
	}{
		{
			sql:    "select count(*),min(time),max(time) from %s where time > '2019-01-26 21:51:00' and time < now()",
			result: []string{"6|2020-02-15 18:00:01.000000|2020-02-17 18:00:05.000000"},
		},
		{
			sql:    "select count(*),min(time),max(time) from %s where time > '2020-02-15 19:00:00' and time < '2020-02-16 18:00:02'",
			result: []string{"2|2020-02-15 19:00:05.000000|2020-02-16 18:00:01.000000"},
		},
		{
			sql:    "select count(*),min(time),max(time) from %s where time > '2020-02-16 18:00:02' and time < '2020-02-17 17:00:00'",
			result: []string{"2|2020-02-16 18:00:05.000000|2020-02-16 19:00:00.000000"},
		},
		{
			sql:    "select count(*),min(time),max(time) from %s where time > '2020-02-16 18:00:02' and time < '2020-02-17 20:00:00'",
			result: []string{"3|2020-02-16 18:00:05.000000|2020-02-17 18:00:05.000000"},
		},
		{
			sql:    "select count(*),min(time),max(time) from %s",
			result: []string{"2|2020-02-16 19:00:00.000000|2020-02-17 18:00:05.000000"},
		},
		{
			sql:    "select count(*),min(time) from %s where time > '2020-02-16 20:00:00'",
			result: []string{"1|2020-02-17 18:00:05.000000"},
		},
		{
			sql:    "select count(*) from %s where time > '2020-02-17 20:00:00'",
			result: []string{"0"},
		},
		{
			sql:    "select query from %s where time > '2019-01-26 21:51:00' and time < now()",
			result: []string{"select 1;", "select 2;", "select 3;", "select 4;", "select 5;", "select 6;"},
		},
	}
	for _, cas := range cases {
		sql := fmt.Sprintf(cas.sql, "slow_query")
		tk.MustQuery(sql).Check(testutil.RowsWithSep("|", cas.result...))
		sql = fmt.Sprintf(cas.sql, "cluster_slow_query")
		tk.MustQuery(sql).Check(testutil.RowsWithSep("|", cas.result...))
	}
}

func (s *testSuite1) TestIssue15718(c *C) {
	tk := testkit.NewTestKit(c, s.store)
	tk.MustExec("use test;")
	tk.MustExec("drop table if exists tt;")
	tk.MustExec("create table tt(a decimal(10, 0), b varchar(1), c time);")
	tk.MustExec("insert into tt values(0, '2', null), (7, null, '1122'), (NULL, 'w', null), (NULL, '2', '3344'), (NULL, NULL, '0'), (7, 'f', '33');")
	tk.MustQuery("select a and b as d, a or c as e from tt;").Check(testkit.Rows("0 <nil>", "<nil> 1", "0 <nil>", "<nil> 1", "<nil> <nil>", "0 1"))
<<<<<<< HEAD

	tk.MustExec("drop table if exists tt;")
	tk.MustExec("create table tt(a decimal(10, 0), b varchar(1), c time);")
	tk.MustExec("insert into tt values(0, '2', '123'), (7, null, '1122'), (null, 'w', null);")
	tk.MustQuery("select a and b as d, a, b from tt order by d limit 1;").Check(testkit.Rows("<nil> 7 <nil>"))
	tk.MustQuery("select b or c as d, b, c from tt order by d limit 1;").Check(testkit.Rows("<nil> w <nil>"))
=======
}

func (s *testSuite1) TestIssue15767(c *C) {
	tk := testkit.NewTestKit(c, s.store)
	tk.MustExec("use test;")
	tk.MustExec("drop table if exists tt;")
	tk.MustExec("create table t(a int, b char);")
	tk.MustExec("insert into t values (1,'s'),(2,'b'),(1,'c'),(2,'e'),(1,'a');")
	tk.MustExec("insert into t select * from t;")
	tk.MustExec("insert into t select * from t;")
	tk.MustExec("insert into t select * from t;")
	tk.MustQuery("select b, count(*) from ( select b from t order by a limit 20 offset 2) as s group by b order by b;").Check(testkit.Rows("a 6", "c 7", "s 7"))
>>>>>>> 6cb57dff
}<|MERGE_RESOLUTION|>--- conflicted
+++ resolved
@@ -5377,14 +5377,12 @@
 	tk.MustExec("create table tt(a decimal(10, 0), b varchar(1), c time);")
 	tk.MustExec("insert into tt values(0, '2', null), (7, null, '1122'), (NULL, 'w', null), (NULL, '2', '3344'), (NULL, NULL, '0'), (7, 'f', '33');")
 	tk.MustQuery("select a and b as d, a or c as e from tt;").Check(testkit.Rows("0 <nil>", "<nil> 1", "0 <nil>", "<nil> 1", "<nil> <nil>", "0 1"))
-<<<<<<< HEAD
 
 	tk.MustExec("drop table if exists tt;")
 	tk.MustExec("create table tt(a decimal(10, 0), b varchar(1), c time);")
 	tk.MustExec("insert into tt values(0, '2', '123'), (7, null, '1122'), (null, 'w', null);")
 	tk.MustQuery("select a and b as d, a, b from tt order by d limit 1;").Check(testkit.Rows("<nil> 7 <nil>"))
 	tk.MustQuery("select b or c as d, b, c from tt order by d limit 1;").Check(testkit.Rows("<nil> w <nil>"))
-=======
 }
 
 func (s *testSuite1) TestIssue15767(c *C) {
@@ -5397,5 +5395,4 @@
 	tk.MustExec("insert into t select * from t;")
 	tk.MustExec("insert into t select * from t;")
 	tk.MustQuery("select b, count(*) from ( select b from t order by a limit 20 offset 2) as s group by b order by b;").Check(testkit.Rows("a 6", "c 7", "s 7"))
->>>>>>> 6cb57dff
 }