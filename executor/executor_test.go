--- conflicted
+++ resolved
@@ -6180,7 +6180,6 @@
 	require.Contains(t, err.Error(), "Out Of Memory Quota!")
 }
 
-<<<<<<< HEAD
 func TestSignalCheckpointForSort(t *testing.T) {
 	require.NoError(t, failpoint.Enable("github.com/pingcap/tidb/executor/SignalCheckpointForSort", `return(true)`))
 	defer func() {
@@ -6205,7 +6204,8 @@
 
 	err := tk.QueryToErr("select * from t order by a")
 	require.Contains(t, err.Error(), "Out Of Memory Quota!")
-=======
+}
+
 func TestSessionRootTrackerDetach(t *testing.T) {
 	store := testkit.CreateMockStore(t)
 	tk := testkit.NewTestKit(t, store)
@@ -6224,5 +6224,4 @@
 	err = rs.Close()
 	require.NoError(t, err)
 	require.Nil(t, tk.Session().GetSessionVars().MemTracker.GetFallbackForTest(false))
->>>>>>> dd3bcee1
 }