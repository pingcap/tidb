// Copyright 2015 PingCAP, Inc.
//
// Licensed under the Apache License, Version 2.0 (the "License");
// you may not use this file except in compliance with the License.
// You may obtain a copy of the License at
//
//     http://www.apache.org/licenses/LICENSE-2.0
//
// Unless required by applicable law or agreed to in writing, software
// distributed under the License is distributed on an "AS IS" BASIS,
// See the License for the specific language governing permissions and
// limitations under the License.

package executor_test

import (
	"flag"
	"fmt"
	"os"
	"strings"
	"testing"
	"time"

	"github.com/juju/errors"
	"github.com/ngaut/log"
	. "github.com/pingcap/check"
	"github.com/pingcap/tidb"
	"github.com/pingcap/tidb/context"
	"github.com/pingcap/tidb/executor"
	"github.com/pingcap/tidb/expression"
	"github.com/pingcap/tidb/inspectkv"
	"github.com/pingcap/tidb/kv"
	"github.com/pingcap/tidb/model"
	"github.com/pingcap/tidb/mysql"
	"github.com/pingcap/tidb/parser"
	"github.com/pingcap/tidb/plan"
	"github.com/pingcap/tidb/sessionctx"
	"github.com/pingcap/tidb/sessionctx/variable"
	"github.com/pingcap/tidb/store/tikv"
	mocktikv "github.com/pingcap/tidb/store/tikv/mock-tikv"
	"github.com/pingcap/tidb/terror"
	"github.com/pingcap/tidb/util/testkit"
	"github.com/pingcap/tidb/util/testleak"
	"github.com/pingcap/tidb/util/testutil"
	"github.com/pingcap/tidb/util/types"
)

func TestT(t *testing.T) {
	CustomVerboseFlag = true
	TestingT(t)
}

var _ = Suite(&testSuite{})

type testSuite struct {
	cluster   *mocktikv.Cluster
	mvccStore *mocktikv.MvccStore
	store     kv.Storage
	*parser.Parser
}

var mockTikv = flag.Bool("mockTikv", true, "use mock tikv store in executor test")

func (s *testSuite) SetUpSuite(c *C) {
	expression.TurnOnNewExprEval = true
	s.Parser = parser.New()
	flag.Lookup("mockTikv")
	useMockTikv := *mockTikv
	if useMockTikv {
		s.cluster = mocktikv.NewCluster()
		mocktikv.BootstrapWithSingleStore(s.cluster)
		s.mvccStore = mocktikv.NewMvccStore()
		store, err := tikv.NewMockTikvStore(
			tikv.WithCluster(s.cluster),
			tikv.WithMVCCStore(s.mvccStore),
		)
		c.Assert(err, IsNil)
		s.store = store
		tidb.SetSchemaLease(0)
		tidb.SetStatsLease(0)
	} else {
		store, err := tidb.NewStore("memory://test/test")
		c.Assert(err, IsNil)
		s.store = store
	}
	_, err := tidb.BootstrapSession(s.store)
	c.Assert(err, IsNil)
	logLevel := os.Getenv("log_level")
	log.SetLevelByString(logLevel)
}

func (s *testSuite) TearDownSuite(c *C) {
	s.store.Close()
	expression.TurnOnNewExprEval = false
}

func (s *testSuite) cleanEnv(c *C) {
	tk := testkit.NewTestKit(c, s.store)
	tk.MustExec("use test")
	r := tk.MustQuery("show tables")
	for _, tb := range r.Rows() {
		tableName := tb[0]
		tk.MustExec(fmt.Sprintf("drop table %v", tableName))
	}
}

func (s *testSuite) TestAdmin(c *C) {
	defer func() {
		s.cleanEnv(c)
		testleak.AfterTest(c)()
	}()
	tk := testkit.NewTestKit(c, s.store)
	tk.MustExec("use test")
	tk.MustExec("drop table if exists admin_test")
	tk.MustExec("create table admin_test (c1 int, c2 int, c3 int default 1, index (c1))")
	tk.MustExec("insert admin_test (c1) values (1),(2),(NULL)")
	r, err := tk.Exec("admin show ddl")
	c.Assert(err, IsNil)
	row, err := r.Next()
	c.Assert(err, IsNil)
	c.Assert(row.Data, HasLen, 7)
	txn, err := s.store.Begin()
	c.Assert(err, IsNil)
	ddlInfo, err := inspectkv.GetDDLInfo(txn)
	c.Assert(err, IsNil)
	c.Assert(row.Data[0].GetInt64(), Equals, ddlInfo.SchemaVer)
	// TODO: Pass this test.
	// rowOwnerInfos := strings.Split(row.Data[1].GetString(), ",")
	// ownerInfos := strings.Split(ddlInfo.Owner.String(), ",")
	// c.Assert(rowOwnerInfos[0], Equals, ownerInfos[0])
	c.Assert(row.Data[2].GetString(), Equals, "")
	bgInfo, err := inspectkv.GetBgDDLInfo(txn)
	c.Assert(err, IsNil)
	c.Assert(row.Data[3].GetInt64(), Equals, bgInfo.SchemaVer)
	// TODO: Pass this test.
	// rowOwnerInfos = strings.Split(row.Data[4].GetString(), ",")
	// ownerInfos = strings.Split(bgInfo.Owner.String(), ",")
	// c.Assert(rowOwnerInfos[0], Equals, ownerInfos[0])
	row, err = r.Next()
	c.Assert(err, IsNil)
	c.Assert(row, IsNil)

	// check table test
	tk.MustExec("create table admin_test1 (c1 int, c2 int default 1, index (c1))")
	tk.MustExec("insert admin_test1 (c1) values (21),(22)")
	r, err = tk.Exec("admin check table admin_test, admin_test1")
	c.Assert(err, IsNil)
	c.Assert(r, IsNil)
	// error table name
	r, err = tk.Exec("admin check table admin_test_error")
	c.Assert(err, NotNil)
	// different index values
	ctx := tk.Se.(context.Context)
	domain := sessionctx.GetDomain(ctx)
	is := domain.InfoSchema()
	c.Assert(is, NotNil)
	tb, err := is.TableByName(model.NewCIStr("test"), model.NewCIStr("admin_test"))
	c.Assert(err, IsNil)
	c.Assert(tb.Indices(), HasLen, 1)
	_, err = tb.Indices()[0].Create(txn, types.MakeDatums(int64(10)), 1)
	c.Assert(err, IsNil)
	err = txn.Commit()
	c.Assert(err, IsNil)
	r, err = tk.Exec("admin check table admin_test")
	c.Assert(err, NotNil)
}

func (s *testSuite) fillData(tk *testkit.TestKit, table string) {
	tk.MustExec("use test")
	tk.MustExec(fmt.Sprintf("create table %s(id int not null default 1, name varchar(255), PRIMARY KEY(id));", table))

	// insert data
	tk.MustExec(fmt.Sprintf("insert INTO %s VALUES (1, \"hello\");", table))
	tk.CheckExecResult(1, 0)
	tk.MustExec(fmt.Sprintf("insert into %s values (2, \"hello\");", table))
	tk.CheckExecResult(1, 0)
}

type testCase struct {
	data1    []byte
	data2    []byte
	expected []string
	restData []byte
}

func checkCases(tests []testCase, ld *executor.LoadDataInfo,
	c *C, tk *testkit.TestKit, ctx context.Context, selectSQL, deleteSQL string) {
	for _, tt := range tests {
		c.Assert(ctx.NewTxn(), IsNil)
		data, reachLimit, err1 := ld.InsertData(tt.data1, tt.data2)
		c.Assert(err1, IsNil)
		c.Assert(reachLimit, IsFalse)
		if tt.restData == nil {
			c.Assert(data, HasLen, 0,
				Commentf("data1:%v, data2:%v, data:%v", string(tt.data1), string(tt.data2), string(data)))
		} else {
			c.Assert(data, DeepEquals, tt.restData,
				Commentf("data1:%v, data2:%v, data:%v", string(tt.data1), string(tt.data2), string(data)))
		}
		err1 = ctx.Txn().Commit()
		c.Assert(err1, IsNil)
		r := tk.MustQuery(selectSQL)
		r.Check(testutil.RowsWithSep("|", tt.expected...))
		tk.MustExec(deleteSQL)
	}
}

func (s *testSuite) TestSelectWithoutFrom(c *C) {
	defer testleak.AfterTest(c)()
	tk := testkit.NewTestKit(c, s.store)
	tk.MustExec("use test")

	r := tk.MustQuery("select 1 + 2*3")
	r.Check(testkit.Rows("7"))

	r = tk.MustQuery(`select _utf8"string";`)
	r.Check(testkit.Rows("string"))
}

func (s *testSuite) TestSelectLimit(c *C) {
	tk := testkit.NewTestKit(c, s.store)
	defer func() {
		s.cleanEnv(c)
		testleak.AfterTest(c)()
	}()
	tk.MustExec("use test")
	s.fillData(tk, "select_limit")

	tk.MustExec("insert INTO select_limit VALUES (3, \"hello\");")
	tk.CheckExecResult(1, 0)
	tk.MustExec("insert INTO select_limit VALUES (4, \"hello\");")
	tk.CheckExecResult(1, 0)

	r := tk.MustQuery("select * from select_limit limit 1;")
	r.Check(testkit.Rows("1 hello"))

	r = tk.MustQuery("select id from (select * from select_limit limit 1) k where id != 1;")
	r.Check(testkit.Rows())

	r = tk.MustQuery("select * from select_limit limit 18446744073709551615 offset 0;")
	r.Check(testkit.Rows("1 hello", "2 hello", "3 hello", "4 hello"))

	r = tk.MustQuery("select * from select_limit limit 18446744073709551615 offset 1;")
	r.Check(testkit.Rows("2 hello", "3 hello", "4 hello"))

	r = tk.MustQuery("select * from select_limit limit 18446744073709551615 offset 3;")
	r.Check(testkit.Rows("4 hello"))

	_, err := tk.Exec("select * from select_limit limit 18446744073709551616 offset 3;")
	c.Assert(err, NotNil)
}

func (s *testSuite) TestDAG(c *C) {
	tk := testkit.NewTestKit(c, s.store)
	defer func() {
		s.cleanEnv(c)
		testleak.AfterTest(c)()
	}()
	tk.MustExec("use test")
	tk.MustExec("create table select_dag(id int not null default 1, name varchar(255));")

	tk.MustExec("insert INTO select_dag VALUES (1, \"hello\");")
	tk.MustExec("insert INTO select_dag VALUES (2, \"hello\");")
	tk.MustExec("insert INTO select_dag VALUES (3, \"hello\");")
	tk.CheckExecResult(1, 0)

	r := tk.MustQuery("select * from select_dag;")
	r.Check(testkit.Rows("1 hello", "2 hello", "3 hello"))

	r = tk.MustQuery("select * from select_dag where id > 1;")
	r.Check(testkit.Rows("2 hello", "3 hello"))

	// for limit
	r = tk.MustQuery("select * from select_dag limit 1;")
	r.Check(testkit.Rows("1 hello"))
	r = tk.MustQuery("select * from select_dag limit 0;")
	r.Check(testkit.Rows())
	r = tk.MustQuery("select * from select_dag limit 5;")
	r.Check(testkit.Rows("1 hello", "2 hello", "3 hello"))
}

func (s *testSuite) TestSelectOrderBy(c *C) {
	defer func() {
		s.cleanEnv(c)
		testleak.AfterTest(c)()
	}()
	tk := testkit.NewTestKit(c, s.store)
	tk.MustExec("use test")
	s.fillData(tk, "select_order_test")

	// Test star field
	r := tk.MustQuery("select * from select_order_test where id = 1 order by id limit 1 offset 0;")
	r.Check(testkit.Rows("1 hello"))

	r = tk.MustQuery("select id from select_order_test order by id desc limit 1 ")
	r.Check(testkit.Rows("2"))

	r = tk.MustQuery("select id from select_order_test order by id + 1 desc limit 1 ")
	r.Check(testkit.Rows("2"))

	// Test limit
	r = tk.MustQuery("select * from select_order_test order by name, id limit 1 offset 0;")
	r.Check(testkit.Rows("1 hello"))

	// Test limit
	r = tk.MustQuery("select id as c1, name from select_order_test order by 2, id limit 1 offset 0;")
	r.Check(testkit.Rows("1 hello"))

	// Test limit overflow
	r = tk.MustQuery("select * from select_order_test order by name, id limit 100 offset 0;")
	r.Check(testkit.Rows("1 hello", "2 hello"))

	// Test offset overflow
	r = tk.MustQuery("select * from select_order_test order by name, id limit 1 offset 100;")
	r.Check(testkit.Rows())

	// Test multiple field
	r = tk.MustQuery("select id, name from select_order_test where id = 1 group by id, name limit 1 offset 0;")
	r.Check(testkit.Rows("1 hello"))

	// Test limit + order by
	for i := 3; i <= 10; i += 1 {
		tk.MustExec(fmt.Sprintf("insert INTO select_order_test VALUES (%d, \"zz\");", i))
	}
	tk.MustExec("insert INTO select_order_test VALUES (10086, \"hi\");")
	for i := 11; i <= 20; i += 1 {
		tk.MustExec(fmt.Sprintf("insert INTO select_order_test VALUES (%d, \"hh\");", i))
	}
	for i := 21; i <= 30; i += 1 {
		tk.MustExec(fmt.Sprintf("insert INTO select_order_test VALUES (%d, \"zz\");", i))
	}
	tk.MustExec("insert INTO select_order_test VALUES (1501, \"aa\");")
	r = tk.MustQuery("select * from select_order_test order by name, id limit 1 offset 3;")
	r.Check(testkit.Rows("11 hh"))
	tk.MustExec("drop table select_order_test")
	tk.MustExec("drop table if exists t")
	tk.MustExec("create table t (c int, d int)")
	tk.MustExec("insert t values (1, 1)")
	tk.MustExec("insert t values (1, 2)")
	tk.MustExec("insert t values (1, 3)")
	r = tk.MustQuery("select 1-d as d from t order by d;")
	r.Check(testkit.Rows("-2", "-1", "0"))
	r = tk.MustQuery("select 1-d as d from t order by d + 1;")
	r.Check(testkit.Rows("0", "-1", "-2"))
	r = tk.MustQuery("select t.d from t order by d;")
	r.Check(testkit.Rows("1", "2", "3"))

	tk.MustExec("drop table if exists t")
	tk.MustExec("create table t (a int, b int, c int)")
	tk.MustExec("insert t values (1, 2, 3)")
	r = tk.MustQuery("select b from (select a,b from t order by a,c) t")
	r.Check(testkit.Rows("2"))
	r = tk.MustQuery("select b from (select a,b from t order by a,c limit 1) t")
	r.Check(testkit.Rows("2"))
}

func (s *testSuite) TestSelectErrorRow(c *C) {
	defer func() {
		s.cleanEnv(c)
		testleak.AfterTest(c)()
	}()
	tk := testkit.NewTestKit(c, s.store)
	tk.MustExec("use test")

	_, err := tk.Exec("select row(1, 1) from test")
	c.Assert(err, NotNil)

	_, err = tk.Exec("select * from test group by row(1, 1);")
	c.Assert(err, NotNil)

	_, err = tk.Exec("select * from test order by row(1, 1);")
	c.Assert(err, NotNil)

	_, err = tk.Exec("select * from test having row(1, 1);")
	c.Assert(err, NotNil)

	_, err = tk.Exec("select (select 1, 1) from test;")
	c.Assert(err, NotNil)

	_, err = tk.Exec("select * from test group by (select 1, 1);")
	c.Assert(err, NotNil)

	_, err = tk.Exec("select * from test order by (select 1, 1);")
	c.Assert(err, NotNil)

	_, err = tk.Exec("select * from test having (select 1, 1);")
	c.Assert(err, NotNil)
}

// TestIssue2612 is related with https://github.com/pingcap/tidb/issues/2612
func (s *testSuite) TestIssue2612(c *C) {
	defer func() {
		s.cleanEnv(c)
		testleak.AfterTest(c)()
	}()
	tk := testkit.NewTestKit(c, s.store)
	tk.MustExec("use test")
	tk.MustExec(`drop table if exists t`)
	tk.MustExec(`create table t (
		create_at datetime NOT NULL DEFAULT '1000-01-01 00:00:00',
		finish_at datetime NOT NULL DEFAULT '1000-01-01 00:00:00');`)
	tk.MustExec(`insert into t values ('2016-02-13 15:32:24',  '2016-02-11 17:23:22');`)
	rs, err := tk.Exec(`select timediff(finish_at, create_at) from t;`)
	c.Assert(err, IsNil)
	row, err := rs.Next()
	c.Assert(err, IsNil)
	row.Data[0].GetMysqlDuration().String()
}

// TestIssue345 is related with https://github.com/pingcap/tidb/issues/345
func (s *testSuite) TestIssue345(c *C) {
	defer func() {
		s.cleanEnv(c)
		testleak.AfterTest(c)()
	}()
	tk := testkit.NewTestKit(c, s.store)
	tk.MustExec("use test")
	tk.MustExec(`drop table if exists t1, t2`)
	tk.MustExec(`create table t1 (c1 int);`)
	tk.MustExec(`create table t2 (c2 int);`)
	tk.MustExec(`insert into t1 values (1);`)
	tk.MustExec(`insert into t2 values (2);`)
	tk.MustExec(`update t1, t2 set t1.c1 = 2, t2.c2 = 1;`)
	tk.MustExec(`update t1, t2 set c1 = 2, c2 = 1;`)
	tk.MustExec(`update t1 as a, t2 as b set a.c1 = 2, b.c2 = 1;`)

	// Check t1 content
	r := tk.MustQuery("SELECT * FROM t1;")
	r.Check(testkit.Rows("2"))
	// Check t2 content
	r = tk.MustQuery("SELECT * FROM t2;")
	r.Check(testkit.Rows("1"))

	tk.MustExec(`update t1 as a, t2 as t1 set a.c1 = 1, t1.c2 = 2;`)
	// Check t1 content
	r = tk.MustQuery("SELECT * FROM t1;")
	r.Check(testkit.Rows("1"))
	// Check t2 content
	r = tk.MustQuery("SELECT * FROM t2;")
	r.Check(testkit.Rows("2"))

	_, err := tk.Exec(`update t1 as a, t2 set t1.c1 = 10;`)
	c.Assert(err, NotNil)
}

func (s *testSuite) TestUnion(c *C) {
	defer func() {
		s.cleanEnv(c)
		testleak.AfterTest(c)()
	}()
	tk := testkit.NewTestKit(c, s.store)
	tk.MustExec("use test")

	testSQL := `drop table if exists union_test; create table union_test(id int);`
	tk.MustExec(testSQL)

	testSQL = `drop table if exists union_test;`
	tk.MustExec(testSQL)
	testSQL = `create table union_test(id int);`
	tk.MustExec(testSQL)
	testSQL = `insert union_test values (1),(2)`
	tk.MustExec(testSQL)

	testSQL = `select id from union_test union select id from union_test;`
	r := tk.MustQuery(testSQL)
	r.Check(testkit.Rows("1", "2"))

	testSQL = `select * from (select id from union_test union select id from union_test) t order by id;`
	r = tk.MustQuery(testSQL)
	r.Check(testkit.Rows("1", "2"))

	r = tk.MustQuery("select 1 union all select 1")
	r.Check(testkit.Rows("1", "1"))

	r = tk.MustQuery("select 1 union all select 1 union select 1")
	r.Check(testkit.Rows("1"))

	r = tk.MustQuery("select 1 as a union (select 2) order by a limit 1")
	r.Check(testkit.Rows("1"))

	r = tk.MustQuery("select 1 as a union (select 2) order by a limit 1, 1")
	r.Check(testkit.Rows("2"))

	r = tk.MustQuery("select id from union_test union all (select 1) order by id desc")
	r.Check(testkit.Rows("2", "1", "1"))

	r = tk.MustQuery("select id as a from union_test union (select 1) order by a desc")
	r.Check(testkit.Rows("2", "1"))

	r = tk.MustQuery(`select null as a union (select "abc") order by a`)
	r.Check(testkit.Rows("<nil>", "abc"))

	r = tk.MustQuery(`select "abc" as a union (select 1) order by a`)
	r.Check(testkit.Rows("1", "abc"))

	tk.MustExec("drop table if exists t1")
	tk.MustExec("create table t1 (c int, d int)")
	tk.MustExec("insert t1 values (NULL, 1)")
	tk.MustExec("insert t1 values (1, 1)")
	tk.MustExec("insert t1 values (1, 2)")
	tk.MustExec("drop table if exists t2")
	tk.MustExec("create table t2 (c int, d int)")
	tk.MustExec("insert t2 values (1, 3)")
	tk.MustExec("insert t2 values (1, 1)")
	tk.MustExec("drop table if exists t3")
	tk.MustExec("create table t3 (c int, d int)")
	tk.MustExec("insert t3 values (3, 2)")
	tk.MustExec("insert t3 values (4, 3)")
	r = tk.MustQuery(`select sum(c1), c2 from (select c c1, d c2 from t1 union all select d c1, c c2 from t2 union all select c c1, d c2 from t3) x group by c2 order by c2`)
	r.Check(testkit.Rows("5 1", "4 2", "4 3"))

	tk.MustExec("drop table if exists t1, t2, t3")
	tk.MustExec("create table t1 (a int primary key)")
	tk.MustExec("create table t2 (a int primary key)")
	tk.MustExec("create table t3 (a int primary key)")
	tk.MustExec("insert t1 values (7), (8)")
	tk.MustExec("insert t2 values (1), (9)")
	tk.MustExec("insert t3 values (2), (3)")
	r = tk.MustQuery("select * from t1 union all select * from t2 union all (select * from t3) order by a limit 2")
	r.Check(testkit.Rows("1", "2"))

	tk.MustExec("drop table if exists t1, t2")
	tk.MustExec("create table t1 (a int)")
	tk.MustExec("create table t2 (a int)")
	tk.MustExec("insert t1 values (2), (1)")
	tk.MustExec("insert t2 values (3), (4)")
	r = tk.MustQuery("select * from t1 union all (select * from t2) order by a limit 1")
	r.Check(testkit.Rows("1"))
	r = tk.MustQuery("select (select * from t1 where a != t.a union all (select * from t2 where a != t.a) order by a limit 1) from t1 t")
	r.Check(testkit.Rows("1", "2"))

	tk.MustExec("drop table if exists t")
	tk.MustExec("create table t (id int unsigned primary key auto_increment, c1 int, c2 int, index c1_c2 (c1, c2))")
	tk.MustExec("insert into t (c1, c2) values (1, 1)")
	tk.MustExec("insert into t (c1, c2) values (1, 2)")
	tk.MustExec("insert into t (c1, c2) values (2, 3)")
	r = tk.MustQuery("select * from t where t.c1 = 1 union select * from t where t.id = 1")
	r.Check(testkit.Rows("1 1 1", "2 1 2"))

	tk.MustExec("drop table if exists t")
	tk.MustExec("CREATE TABLE t (f1 DATE)")
	tk.MustExec("INSERT INTO t VALUES ('1978-11-26')")
	r = tk.MustQuery("SELECT f1+0 FROM t UNION SELECT f1+0 FROM t")
	r.Check(testkit.Rows("19781126"))

	tk.MustExec("drop table if exists t")
	tk.MustExec("CREATE TABLE t (a int, b int)")
	tk.MustExec("INSERT INTO t VALUES ('1', '1')")
	r = tk.MustQuery("select b from (SELECT * FROM t UNION ALL SELECT a, b FROM t order by a) t")

	tk.MustExec("drop table if exists t")
	tk.MustExec("CREATE TABLE t (a DECIMAL(4,2))")
	tk.MustExec("INSERT INTO t VALUE(12.34)")
	r = tk.MustQuery("SELECT 1 AS c UNION select a FROM t")
	r.Sort().Check(testkit.Rows("1.00", "12.34"))
	// #issue3771
	r = tk.MustQuery("SELECT 'a' UNION SELECT CONCAT('a', -4)")
	r.Sort().Check(testkit.Rows("a", "a-4"))

	// test race
	tk.MustQuery("SELECT @x:=0 UNION ALL SELECT @x:=0 UNION ALL SELECT @x")
}

func (s *testSuite) TestIn(c *C) {
	defer func() {
		s.cleanEnv(c)
		testleak.AfterTest(c)()
	}()
	tk := testkit.NewTestKit(c, s.store)
	tk.MustExec("use test")
	tk.MustExec(`drop table if exists t`)
	tk.MustExec(`create table t (c1 int primary key, c2 int, key c (c2));`)
	for i := 0; i <= 200; i++ {
		tk.MustExec(fmt.Sprintf("insert t values(%d, %d)", i, i))
	}
	queryStr := `select c2 from t where c1 in ('7', '10', '112', '111', '98', '106', '100', '9', '18', '17') order by c2`
	r := tk.MustQuery(queryStr)
	r.Check(testkit.Rows("7", "9", "10", "17", "18", "98", "100", "106", "111", "112"))

	queryStr = `select c2 from t where c1 in ('7a')`
	tk.MustQuery(queryStr).Check(testkit.Rows("7"))
}

func (s *testSuite) TestTablePKisHandleScan(c *C) {
	defer func() {
		s.cleanEnv(c)
		testleak.AfterTest(c)()
	}()
	tk := testkit.NewTestKit(c, s.store)
	tk.MustExec("use test")
	tk.MustExec("drop table if exists t")
	tk.MustExec("create table t (a int PRIMARY KEY AUTO_INCREMENT)")
	tk.MustExec("insert t values (),()")
	tk.MustExec("insert t values (-100),(0)")

	tests := []struct {
		sql    string
		result [][]interface{}
	}{
		{
			"select * from t",
			testkit.Rows("-100", "1", "2", "3"),
		},
		{
			"select * from t where a = 1",
			testkit.Rows("1"),
		},
		{
			"select * from t where a != 1",
			testkit.Rows("-100", "2", "3"),
		},
		{
			"select * from t where a >= '1.1'",
			testkit.Rows("2", "3"),
		},
		{
			"select * from t where a < '1.1'",
			testkit.Rows("-100", "1"),
		},
		{
			"select * from t where a > '-100.1' and a < 2",
			testkit.Rows("-100", "1"),
		},
		{
			"select * from t where a is null",
			testkit.Rows(),
		}, {
			"select * from t where a is true",
			testkit.Rows("-100", "1", "2", "3"),
		}, {
			"select * from t where a is false",
			testkit.Rows(),
		},
		{
			"select * from t where a in (1, 2)",
			testkit.Rows("1", "2"),
		},
		{
			"select * from t where a between 1 and 2",
			testkit.Rows("1", "2"),
		},
	}

	for _, tt := range tests {
		result := tk.MustQuery(tt.sql)
		result.Check(tt.result)
	}
}

func (s *testSuite) TestIndexScan(c *C) {
	defer func() {
		s.cleanEnv(c)
		testleak.AfterTest(c)()
	}()
	tk := testkit.NewTestKit(c, s.store)
	tk.MustExec("use test")
	tk.MustExec("drop table if exists t")
	tk.MustExec("create table t (a int unique)")
	tk.MustExec("insert t values (-1), (2), (3), (5), (6), (7), (8), (9)")
	result := tk.MustQuery("select a from t where a < 0 or (a >= 2.1 and a < 5.1) or ( a > 5.9 and a <= 7.9) or a > '8.1'")
	result.Check(testkit.Rows("-1", "3", "5", "6", "7", "9"))
	tk.MustExec("drop table if exists t")
	tk.MustExec("create table t (a int unique)")
	tk.MustExec("insert t values (0)")
	result = tk.MustQuery("select NULL from t ")
	result.Check(testkit.Rows("<nil>"))
	// test for double read
	tk.MustExec("drop table if exists t")
	tk.MustExec("create table t (a int unique, b int)")
	tk.MustExec("insert t values (5, 0)")
	tk.MustExec("insert t values (4, 0)")
	tk.MustExec("insert t values (3, 0)")
	tk.MustExec("insert t values (2, 0)")
	tk.MustExec("insert t values (1, 0)")
	tk.MustExec("insert t values (0, 0)")
	result = tk.MustQuery("select * from t order by a limit 3")
	result.Check(testkit.Rows("0 0", "1 0", "2 0"))
	tk.MustExec("drop table if exists t")
	tk.MustExec("create table t (a int unique, b int)")
	tk.MustExec("insert t values (0, 1)")
	tk.MustExec("insert t values (1, 2)")
	tk.MustExec("insert t values (2, 1)")
	tk.MustExec("insert t values (3, 2)")
	tk.MustExec("insert t values (4, 1)")
	tk.MustExec("insert t values (5, 2)")
	result = tk.MustQuery("select * from t where a < 5 and b = 1 limit 2")
	result.Check(testkit.Rows("0 1", "2 1"))
	tk.MustExec("drop table if exists tab1")
	tk.MustExec("CREATE TABLE tab1(pk INTEGER PRIMARY KEY, col0 INTEGER, col1 FLOAT, col3 INTEGER, col4 FLOAT)")
	tk.MustExec("CREATE INDEX idx_tab1_0 on tab1 (col0)")
	tk.MustExec("CREATE INDEX idx_tab1_1 on tab1 (col1)")
	tk.MustExec("CREATE INDEX idx_tab1_3 on tab1 (col3)")
	tk.MustExec("CREATE INDEX idx_tab1_4 on tab1 (col4)")
	tk.MustExec("INSERT INTO tab1 VALUES(1,37,20.85,30,10.69)")
	result = tk.MustQuery("SELECT pk FROM tab1 WHERE ((col3 <= 6 OR col3 < 29 AND (col0 < 41)) OR col3 > 42) AND col1 >= 96.1 AND col3 = 30 AND col3 > 17 AND (col0 BETWEEN 36 AND 42)")
	result.Check(testkit.Rows())
	tk.MustExec("drop table if exists tab1")
	tk.MustExec("CREATE TABLE tab1(pk INTEGER PRIMARY KEY, a INTEGER, b INTEGER)")
	tk.MustExec("CREATE INDEX idx_tab1_0 on tab1 (a)")
	tk.MustExec("INSERT INTO tab1 VALUES(1,1,1)")
	tk.MustExec("INSERT INTO tab1 VALUES(2,2,1)")
	tk.MustExec("INSERT INTO tab1 VALUES(3,1,2)")
	tk.MustExec("INSERT INTO tab1 VALUES(4,2,2)")
	result = tk.MustQuery("SELECT * FROM tab1 WHERE pk <= 3 AND a = 1")
	result.Check(testkit.Rows("1 1 1", "3 1 2"))
	result = tk.MustQuery("SELECT * FROM tab1 WHERE pk <= 4 AND a = 1 AND b = 2")
	result.Check(testkit.Rows("3 1 2"))
	tk.MustExec("CREATE INDEX idx_tab1_1 on tab1 (b, a)")
	result = tk.MustQuery("SELECT pk FROM tab1 WHERE b > 1")
	result.Check(testkit.Rows("3", "4"))

	tk.MustExec("drop table if exists t")
	tk.MustExec("CREATE TABLE t (a varchar(3), index(a))")
	tk.MustExec("insert t values('aaa'), ('aab')")
	result = tk.MustQuery("select * from t where a >= 'aaaa' and a < 'aabb'")
	result.Check(testkit.Rows("aab"))

	tk.MustExec("drop table if exists t")
	tk.MustExec("CREATE TABLE t (a int primary key, b int, c int, index(c))")
	tk.MustExec("insert t values(1, 1, 1), (2, 2, 2), (4, 4, 4), (3, 3, 3), (5, 5, 5)")
	// Test for double read and top n.
	result = tk.MustQuery("select a from t where c >= 2 order by b desc limit 1")
	result.Check(testkit.Rows("5"))
}

func (s *testSuite) TestIndexReverseOrder(c *C) {
	defer func() {
		s.cleanEnv(c)
		testleak.AfterTest(c)()
	}()
	tk := testkit.NewTestKit(c, s.store)
	tk.MustExec("use test")
	tk.MustExec("drop table if exists t")
	tk.MustExec("create table t (a int primary key auto_increment, b int, index idx (b))")
	tk.MustExec("insert t (b) values (0), (1), (2), (3), (4), (5), (6), (7), (8), (9)")
	result := tk.MustQuery("select b from t order by b desc")
	result.Check(testkit.Rows("9", "8", "7", "6", "5", "4", "3", "2", "1", "0"))
	result = tk.MustQuery("select b from t where b <3 or (b >=6 and b < 8) order by b desc")
	result.Check(testkit.Rows("7", "6", "2", "1", "0"))

	tk.MustExec("drop table if exists t")
	tk.MustExec("create table t (a int, b int, index idx (b, a))")
	tk.MustExec("insert t values (0, 2), (1, 2), (2, 2), (0, 1), (1, 1), (2, 1), (0, 0), (1, 0), (2, 0)")
	result = tk.MustQuery("select b, a from t order by b, a desc")
	result.Check(testkit.Rows("0 2", "0 1", "0 0", "1 2", "1 1", "1 0", "2 2", "2 1", "2 0"))
}

func (s *testSuite) TestTableReverseOrder(c *C) {
	defer func() {
		s.cleanEnv(c)
		testleak.AfterTest(c)()
	}()
	tk := testkit.NewTestKit(c, s.store)
	tk.MustExec("use test")
	tk.MustExec("drop table if exists t")
	tk.MustExec("create table t (a int primary key auto_increment, b int)")
	tk.MustExec("insert t (b) values (1), (2), (3), (4), (5), (6), (7), (8), (9)")
	result := tk.MustQuery("select b from t order by a desc")
	result.Check(testkit.Rows("9", "8", "7", "6", "5", "4", "3", "2", "1"))
	result = tk.MustQuery("select a from t where a <3 or (a >=6 and a < 8) order by a desc")
	result.Check(testkit.Rows("7", "6", "2", "1"))
}

func (s *testSuite) TestDefaultNull(c *C) {
	defer func() {
		s.cleanEnv(c)
		testleak.AfterTest(c)()
	}()
	tk := testkit.NewTestKit(c, s.store)
	tk.MustExec("use test")
	tk.MustExec("drop table if exists t")
	tk.MustExec("create table t (a int primary key auto_increment, b int default 1, c int)")
	tk.MustExec("insert t values ()")
	tk.MustQuery("select * from t").Check(testkit.Rows("1 1 <nil>"))
	tk.MustExec("update t set b = NULL where a = 1")
	tk.MustQuery("select * from t").Check(testkit.Rows("1 <nil> <nil>"))
	tk.MustExec("update t set c = 1")
	tk.MustQuery("select * from t ").Check(testkit.Rows("1 <nil> 1"))
	tk.MustExec("delete from t where a = 1")
	tk.MustExec("insert t (a) values (1)")
	tk.MustQuery("select * from t").Check(testkit.Rows("1 1 <nil>"))
}

func (s *testSuite) TestUnsignedPKColumn(c *C) {
	defer func() {
		s.cleanEnv(c)
		testleak.AfterTest(c)()
	}()
	tk := testkit.NewTestKit(c, s.store)
	tk.MustExec("use test")
	tk.MustExec("drop table if exists t")
	tk.MustExec("create table t (a int unsigned primary key, b int, c int, key idx_ba (b, c, a));")
	tk.MustExec("insert t values (1, 1, 1)")
	result := tk.MustQuery("select * from t;")
	result.Check(testkit.Rows("1 1 1"))
	tk.MustExec("update t set c=2 where a=1;")
	result = tk.MustQuery("select * from t where b=1;")
	result.Check(testkit.Rows("1 1 2"))
}

func (s *testSuite) TestStringBuiltin(c *C) {
	defer func() {
		s.cleanEnv(c)
		testleak.AfterTest(c)()
	}()
	tk := testkit.NewTestKit(c, s.store)
	tk.MustExec("use test")

	// for length
	tk.MustExec("drop table if exists t")
	tk.MustExec("create table t(a int, b double, c datetime, d time, e char(20), f bit(10))")
	tk.MustExec(`insert into t values(1, 1.1, "2017-01-01 12:01:01", "12:01:01", "abcdef", 0b10101)`)
	result := tk.MustQuery("select length(a), length(b), length(c), length(d), length(e), length(f), length(null) from t")
	result.Check(testkit.Rows("1 3 19 8 6 2 <nil>"))

	// for concat
	tk.MustExec("drop table if exists t")
	tk.MustExec("create table t(a int, b double, c datetime, d time, e char(20))")
	tk.MustExec(`insert into t values(1, 1.1, "2017-01-01 12:01:01", "12:01:01", "abcdef")`)
	result = tk.MustQuery("select concat(a, b, c, d, e) from t")
	result.Check(testkit.Rows("11.12017-01-01 12:01:0112:01:01abcdef"))
	result = tk.MustQuery("select concat(null)")
	result.Check(testkit.Rows("<nil>"))
	result = tk.MustQuery("select concat(null, a, b) from t")
	result.Check(testkit.Rows("<nil>"))

	// for concat_ws
	tk.MustExec("drop table if exists t")
	tk.MustExec("create table t(a int, b double, c datetime, d time, e char(20))")
	tk.MustExec(`insert into t values(1, 1.1, "2017-01-01 12:01:01", "12:01:01", "abcdef")`)
	result = tk.MustQuery("select concat_ws('|', a, b, c, d, e) from t")
	result.Check(testkit.Rows("1|1.1|2017-01-01 12:01:01|12:01:01|abcdef"))
	result = tk.MustQuery("select concat_ws(null, null)")
	result.Check(testkit.Rows("<nil>"))
	result = tk.MustQuery("select concat_ws(null, a, b) from t")
	result.Check(testkit.Rows("<nil>"))
	result = tk.MustQuery("select concat_ws(',', 'a', 'b')")
	result.Check(testkit.Rows("a,b"))
	result = tk.MustQuery("select concat_ws(',','First name',NULL,'Last Name')")
	result.Check(testkit.Rows("First name,Last Name"))

	tk.MustExec("drop table if exists t")
	tk.MustExec("create table t(a binary(3))")
	tk.MustExec("insert into t values('a')")
	result = tk.MustQuery(`select concat_ws(',', a, 'test') = 'a\0\0,test' from t`)
	result.Check(testkit.Rows("1"))

	// for ascii
	tk.MustExec("drop table if exists t")
	tk.MustExec("create table t(a char(10), b int, c double, d datetime, e time, f bit(4))")
	tk.MustExec(`insert into t values('2', 2, 2.3, "2017-01-01 12:01:01", "12:01:01", 0b1010)`)
	result = tk.MustQuery("select ascii(a), ascii(b), ascii(c), ascii(d), ascii(e), ascii(f) from t")
	result.Check(testkit.Rows("50 50 50 50 49 10"))
	result = tk.MustQuery("select ascii('123'), ascii(123), ascii(''), ascii('你好'), ascii(NULL)")
	result.Check(testkit.Rows("49 49 0 228 <nil>"))

	// for lower
	tk.MustExec("drop table if exists t")
	tk.MustExec("create table t(a int, b double, c datetime, d time, e char(20), f binary(3), g binary(3))")
	tk.MustExec(`insert into t values(1, 1.1, "2017-01-01 12:01:01", "12:01:01", "abcdef", 'aa', 'BB')`)
	result = tk.MustQuery("select lower(a), lower(b), lower(c), lower(d), lower(e), lower(f), lower(g), lower(null) from t")
	result.Check(testkit.Rows("1 1.1 2017-01-01 12:01:01 12:01:01 abcdef aa\x00 BB\x00 <nil>"))

	// for upper
	result = tk.MustQuery("select upper(a), upper(b), upper(c), upper(d), upper(e), upper(f), upper(g), upper(null) from t")
	result.Check(testkit.Rows("1 1.1 2017-01-01 12:01:01 12:01:01 ABCDEF aa\x00 BB\x00 <nil>"))

	// for strcmp
	tk.MustExec("drop table if exists t")
	tk.MustExec("create table t(a char(10), b int, c double, d datetime, e time)")
	tk.MustExec(`insert into t values("123", 123, 12.34, "2017-01-01 12:01:01", "12:01:01")`)
	result = tk.MustQuery(`select strcmp(a, "123"), strcmp(b, "123"), strcmp(c, "12.34"), strcmp(d, "2017-01-01 12:01:01"), strcmp(e, "12:01:01") from t`)
	result.Check(testkit.Rows("0 0 0 0 0"))
	result = tk.MustQuery(`select strcmp("1", "123"), strcmp("123", "1"), strcmp("123", "45"), strcmp("123", null), strcmp(null, "123")`)
	result.Check(testkit.Rows("-1 1 -1 <nil> <nil>"))
	result = tk.MustQuery(`select strcmp("", "123"), strcmp("123", ""), strcmp("", ""), strcmp("", null), strcmp(null, "")`)
	result.Check(testkit.Rows("-1 1 0 <nil> <nil>"))

	// for left
	tk.MustExec("drop table if exists t")
	tk.MustExec("create table t(a char(10), b int, c double, d datetime, e time)")
	tk.MustExec(`insert into t values('abcde', 1234, 12.34, "2017-01-01 12:01:01", "12:01:01")`)
	result = tk.MustQuery("select left(a, 2), left(b, 2), left(c, 2), left(d, 2), left(e, 2) from t")
	result.Check(testkit.Rows("ab 12 12 20 12"))
	result = tk.MustQuery(`select left("abc", 0), left("abc", -1), left(NULL, 1), left("abc", NULL)`)
	result.Check(testkit.Rows("  <nil> <nil>"))
	result = tk.MustQuery(`select left("abc", "a"), left("abc", 1.9), left("abc", 1.2)`)
	result.Check(testkit.Rows(" ab a"))
	// for right, reuse the table created for left
	result = tk.MustQuery("select right(a, 3), right(b, 3), right(c, 3), right(d, 3), right(e, 3) from t")
	result.Check(testkit.Rows("cde 234 .34 :01 :01"))
	result = tk.MustQuery(`select right("abcde", 0), right("abcde", -1), right("abcde", 100), right(NULL, 1), right("abcde", NULL)`)
	result.Check(testkit.Rows("  abcde <nil> <nil>"))
	result = tk.MustQuery(`select right("abcde", "a"), right("abcde", 1.9), right("abcde", 1.2)`)
	result.Check(testkit.Rows(" de e"))

	// for ord
	tk.MustExec("drop table if exists t")
	tk.MustExec("create table t(a char(10), b int, c double, d datetime, e time, f bit(4), g binary(20), h blob(10), i text(30))")
	tk.MustExec(`insert into t values('2', 2, 2.3, "2017-01-01 12:01:01", "12:01:01", 0b1010, "512", "48", "tidb")`)
	result = tk.MustQuery("select ord(a), ord(b), ord(c), ord(d), ord(e), ord(f), ord(g), ord(h), ord(i) from t")
	result.Check(testkit.Rows("50 50 50 50 49 10 53 52 116"))
	result = tk.MustQuery("select ord('123'), ord(123), ord(''), ord('你好'), ord(NULL), ord('👍')")
	result.Check(testkit.Rows("49 49 0 14990752 <nil> 4036989325"))

	// for space
	result = tk.MustQuery(`select space(0), space(2), space(-1), space(1.1), space(1.9)`)
	result.Check(testutil.RowsWithSep(",", ",  ,, ,  "))
	result = tk.MustQuery(`select space("abc"), space("2"), space("1.1"), space(''), space(null)`)
	result.Check(testutil.RowsWithSep(",", ",  , ,,<nil>"))

	// for replace
	tk.MustExec("drop table if exists t")
	tk.MustExec("create table t(a char(20), b int, c double, d datetime, e time)")
	tk.MustExec(`insert into t values('www.mysql.com', 1234, 12.34, "2017-01-01 12:01:01", "12:01:01")`)
	result = tk.MustQuery(`select replace(a, 'mysql', 'pingcap'), replace(b, 2, 55), replace(c, 34, 0), replace(d, '-', '/'), replace(e, '01', '22') from t`)
	result.Check(testutil.RowsWithSep(",", "www.pingcap.com,15534,12.0,2017/01/01 12:01:01,12:22:22"))
	result = tk.MustQuery(`select replace('aaa', 'a', ''), replace(null, 'a', 'b'), replace('a', null, 'b'), replace('a', 'b', null)`)
	result.Check(testkit.Rows(" <nil> <nil> <nil>"))

	// for tobase64
	tk.MustExec("drop table if exists t")
	tk.MustExec("create table t(a int, b double, c datetime, d time, e char(20), f bit(10), g binary(20), h blob(10))")
	tk.MustExec(`insert into t values(1, 1.1, "2017-01-01 12:01:01", "12:01:01", "abcdef", 0b10101, "512", "abc")`)
	result = tk.MustQuery("select to_base64(a), to_base64(b), to_base64(c), to_base64(d), to_base64(e), to_base64(f), to_base64(g), to_base64(h), to_base64(null) from t")
	result.Check(testkit.Rows("MQ== MS4x MjAxNy0wMS0wMSAxMjowMTowMQ== MTI6MDE6MDE= YWJjZGVm ABU= NTEyAAAAAAAAAAAAAAAAAAAAAAA= YWJj <nil>"))

	// for substr
	tk.MustExec("drop table if exists t")
	tk.MustExec("create table t(a char(10), b int, c double, d datetime, e time)")
	tk.MustExec(`insert into t values('Sakila', 12345, 123.45, "2017-01-01 12:01:01", "12:01:01")`)
	result = tk.MustQuery(`select substr(a, 3), substr(b, 2, 3), substr(c, -3), substr(d, -8), substr(e, -3, 100) from t`)
	result.Check(testkit.Rows("kila 234 .45 12:01:01 :01"))
	result = tk.MustQuery(`select substr('Sakila', 100), substr('Sakila', -100), substr('Sakila', -5, 3), substr('Sakila', 2, -1)`)
	result.Check(testutil.RowsWithSep(",", ",,aki,"))
	result = tk.MustQuery(`select substr('foobarbar' from 4), substr('Sakila' from -4 for 2)`)
	result.Check(testkit.Rows("barbar ki"))
	result = tk.MustQuery(`select substr(null, 2, 3), substr('foo', null, 3), substr('foo', 2, null)`)
	result.Check(testkit.Rows("<nil> <nil> <nil>"))

	// for bit_length
	tk.MustExec("drop table if exists t")
	tk.MustExec("create table t(a int, b double, c datetime, d time, e char(20), f bit(10), g binary(20), h varbinary(20))")
	tk.MustExec(`insert into t values(1, 1.1, "2017-01-01 12:01:01", "12:01:01", "abcdef", 0b10101, "g", "h")`)
	result = tk.MustQuery("select bit_length(a), bit_length(b), bit_length(c), bit_length(d), bit_length(e), bit_length(f), bit_length(g), bit_length(h), bit_length(null) from t")
	result.Check(testkit.Rows("8 24 152 64 48 16 160 8 <nil>"))

	// for substring_index
	tk.MustExec("drop table if exists t")
	tk.MustExec("create table t(a char(20), b int, c double, d datetime, e time)")
	tk.MustExec(`insert into t values('www.pingcap.com', 12345, 123.45, "2017-01-01 12:01:01", "12:01:01")`)
	result = tk.MustQuery(`select substring_index(a, '.', 2), substring_index(b, '.', 2), substring_index(c, '.', -1), substring_index(d, '-', 1), substring_index(e, ':', -2) from t`)
	result.Check(testkit.Rows("www.pingcap 12345 45 2017 01:01"))
	result = tk.MustQuery(`select substring_index('www.pingcap.com', '.', 0), substring_index('www.pingcap.com', '.', 100), substring_index('www.pingcap.com', '.', -100)`)
	result.Check(testkit.Rows(" www.pingcap.com www.pingcap.com"))
	result = tk.MustQuery(`select substring_index('www.pingcap.com', 'd', 1), substring_index('www.pingcap.com', '', 1), substring_index('', '.', 1)`)
	result.Check(testutil.RowsWithSep(",", "www.pingcap.com,,"))
	result = tk.MustQuery(`select substring_index(null, '.', 1), substring_index('www.pingcap.com', null, 1), substring_index('www.pingcap.com', '.', null)`)
	result.Check(testkit.Rows("<nil> <nil> <nil>"))

	// for hex
	tk.MustExec("drop table if exists t")
	tk.MustExec("create table t(a char(20), b int, c double, d datetime, e time, f decimal(5, 2), g bit(4))")
	tk.MustExec(`insert into t values('www.pingcap.com', 12345, 123.45, "2017-01-01 12:01:01", "12:01:01", 123.45, 0b1100)`)
	result = tk.MustQuery(`select hex(a), hex(b), hex(c), hex(d), hex(e), hex(f), hex(g) from t`)
	result.Check(testkit.Rows("7777772E70696E676361702E636F6D 3039 7B 323031372D30312D30312031323A30313A3031 31323A30313A3031 7B C"))
	result = tk.MustQuery(`select hex('abc'), hex('你好'), hex(12), hex(12.3), hex(12.8)`)
	result.Check(testkit.Rows("616263 E4BDA0E5A5BD C C D"))
	result = tk.MustQuery(`select hex(-1), hex(-12.3), hex(-12.8), hex(0x12), hex(null)`)
	result.Check(testkit.Rows("FFFFFFFFFFFFFFFF FFFFFFFFFFFFFFF4 FFFFFFFFFFFFFFF3 12 <nil>"))

	// for unhex
	result = tk.MustQuery(`select unhex('4D7953514C'), unhex('313233'), unhex(313233), unhex('')`)
	result.Check(testkit.Rows("MySQL 123 123 "))
	result = tk.MustQuery(`select unhex('string'), unhex('你好'), unhex(123.4), unhex(null)`)
	result.Check(testkit.Rows("<nil> <nil> <nil> <nil>"))
}

func (s *testSuite) TestEncryptionBuiltin(c *C) {
	defer func() {
		s.cleanEnv(c)
		testleak.AfterTest(c)()
	}()
	tk := testkit.NewTestKit(c, s.store)
	tk.MustExec("use test")

	// for password
	tk.MustExec("drop table if exists t")
	tk.MustExec("create table t(a char(41), b char(41), c char(41))")
	tk.MustExec(`insert into t values(NULL, '', 'abc')`)
	result := tk.MustQuery("select password(a) from t")
	result.Check(testkit.Rows(""))
	result = tk.MustQuery("select password(b) from t")
	result.Check(testkit.Rows(""))
	result = tk.MustQuery("select password(c) from t")
	result.Check(testkit.Rows("*0D3CED9BEC10A777AEC23CCC353A8C08A633045E"))

	// for md5
	tk.MustExec("drop table if exists t")
	tk.MustExec("create table t(a char(10), b int, c double, d datetime, e time, f bit(4), g binary(20), h blob(10), i text(30))")
	tk.MustExec(`insert into t values('2', 2, 2.3, "2017-01-01 12:01:01", "12:01:01", 0b1010, "512", "48", "tidb")`)
	result = tk.MustQuery("select md5(a), md5(b), md5(c), md5(d), md5(e), md5(f), md5(g), md5(h), md5(i) from t")
	result.Check(testkit.Rows("c81e728d9d4c2f636f067f89cc14862c c81e728d9d4c2f636f067f89cc14862c 1a18da63cbbfb49cb9616e6bfd35f662 bad2fa88e1f35919ec7584cc2623a310 991f84d41d7acff6471e536caa8d97db 68b329da9893e34099c7d8ad5cb9c940 5c9f0e9b3b36276731bfba852a73ccc6 642e92efb79421734881b53e1e1b18b6 c337e11bfca9f12ae9b1342901e04379"))
	result = tk.MustQuery("select md5('123'), md5(123), md5(''), md5('你好'), md5(NULL), md5('👍')")
	result.Check(testkit.Rows(`202cb962ac59075b964b07152d234b70 202cb962ac59075b964b07152d234b70 d41d8cd98f00b204e9800998ecf8427e 7eca689f0d3389d9dea66ae112e5cfd7 <nil> 0215ac4dab1ecaf71d83f98af5726984`))
}

func (s *testSuite) TestTimeBuiltin(c *C) {
	defer func() {
		s.cleanEnv(c)
		testleak.AfterTest(c)()
	}()
	tk := testkit.NewTestKit(c, s.store)
	tk.MustExec("use test")

	// for makeDate
	tk.MustExec("drop table if exists t")
	tk.MustExec("create table t(a int, b double, c datetime, d time, e char(20), f bit(10))")
	tk.MustExec(`insert into t values(1, 1.1, "2017-01-01 12:01:01", "12:01:01", "abcdef", 0b10101)`)
	result := tk.MustQuery("select makedate(a,a), makedate(b,b), makedate(c,c), makedate(d,d), makedate(e,e), makedate(f,f), makedate(null,null), makedate(a,b) from t")
	result.Check(testkit.Rows("2001-01-01 2001-01-01 <nil> <nil> <nil> 2021-01-21 <nil> 2001-01-01"))
}

func (s *testSuite) TestOpBuiltin(c *C) {
	defer func() {
		s.cleanEnv(c)
		testleak.AfterTest(c)()
	}()
	tk := testkit.NewTestKit(c, s.store)
	tk.MustExec("use test")

	// for logicAnd
	result := tk.MustQuery("select 1 && 1, 1 && 0, 0 && 1, 0 && 0, 2 && -1, null && 1, '1a' && 'a'")
	result.Check(testkit.Rows("1 0 0 0 1 <nil> 0"))
<<<<<<< HEAD

	// for logicaNot
	result = tk.MustQuery("select !1, !123, !0, !null")
	result.Check(testkit.Rows("0 0 1 <nil>"))
=======
	// for logicalXor
	result = tk.MustQuery("select 1 xor 1, 1 xor 0, 0 xor 1, 0 xor 0, 2 xor -1, null xor 1, '1a' xor 'a'")
	result.Check(testkit.Rows("0 1 1 0 0 <nil> 1"))
	// for bitAnd
	result = tk.MustQuery("select 123 & 321, -123 & 321, null & 1")
	result.Check(testkit.Rows("65 257 <nil>"))
>>>>>>> 4203eba4
	// for bitOr
	result = tk.MustQuery("select 123 | 321, -123 | 321, null | 1")
	result.Check(testkit.Rows("379 18446744073709551557 <nil>"))
	// for bitXor
	result = tk.MustQuery("select 123 ^ 321, -123 ^ 321, null ^ 1")
	result.Check(testkit.Rows("314 18446744073709551300 <nil>"))
	// for leftShift
	result = tk.MustQuery("select 123 << 2, -123 << 2, null << 1")
	result.Check(testkit.Rows("492 18446744073709551124 <nil>"))
	// for rightShift
	result = tk.MustQuery("select 123 >> 2, -123 >> 2, null >> 1")
	result.Check(testkit.Rows("30 4611686018427387873 <nil>"))
	// for logicOr
	result = tk.MustQuery("select 1 || 1, 1 || 0, 0 || 1, 0 || 0, 2 || -1, null || 1, '1a' || 'a'")
	result.Check(testkit.Rows("1 1 1 0 1 1 1"))
}

func (s *testSuite) TestBuiltin(c *C) {
	defer func() {
		s.cleanEnv(c)
		testleak.AfterTest(c)()
	}()
	tk := testkit.NewTestKit(c, s.store)
	tk.MustExec("use test")

	// for is true
	tk.MustExec("drop table if exists t")
	tk.MustExec("create table t (a int, b int, index idx_b (b))")
	tk.MustExec("insert t values (1, 1)")
	tk.MustExec("insert t values (2, 2)")
	tk.MustExec("insert t values (3, 2)")
	result := tk.MustQuery("select * from t where b is true")
	result.Check(testkit.Rows("1 1", "2 2", "3 2"))
	result = tk.MustQuery("select all + a from t where a = 1")
	result.Check(testkit.Rows("1"))
	result = tk.MustQuery("select * from t where a is false")
	result.Check(nil)
	result = tk.MustQuery("select * from t where a is not true")
	result.Check(nil)
	// for in
	result = tk.MustQuery("select * from t where b in (a)")
	result.Check(testkit.Rows("1 1", "2 2"))
	result = tk.MustQuery("select * from t where b not in (a)")
	result.Check(testkit.Rows("3 2"))

	// test cast
	result = tk.MustQuery("select cast(1 as decimal(3,2))")
	result.Check(testkit.Rows("1.00"))
	result = tk.MustQuery("select cast('1991-09-05 11:11:11' as datetime)")
	result.Check(testkit.Rows("1991-09-05 11:11:11"))
	result = tk.MustQuery("select cast(cast('1991-09-05 11:11:11' as datetime) as char)")
	result.Check(testkit.Rows("1991-09-05 11:11:11"))
	result = tk.MustQuery("select cast('11:11:11' as time)")
	result.Check(testkit.Rows("11:11:11"))
	result = tk.MustQuery("select * from t where a > cast(2 as decimal)")
	result.Check(testkit.Rows("3 2"))
	result = tk.MustQuery("select cast(-1 as unsigned)")
	result.Check(testkit.Rows("18446744073709551615"))

	// fixed issue #3471
	tk.MustExec("drop table if exists t")
	tk.MustExec("create table t(a time(6));")
	tk.MustExec("insert into t value('12:59:59.999999')")
	result = tk.MustQuery("select cast(a as signed) from t")
	result.Check(testkit.Rows("130000"))

	// fixed issue #3762
	result = tk.MustQuery("select -9223372036854775809;")
	result.Check(testkit.Rows("-9223372036854775809"))
	result = tk.MustQuery("select --9223372036854775809;")
	result.Check(testkit.Rows("9223372036854775809"))
	result = tk.MustQuery("select -9223372036854775808;")
	result.Check(testkit.Rows("-9223372036854775808"))

	tk.MustExec("drop table if exists t")
	tk.MustExec("create table t(a bigint(30));")
	_, err := tk.Exec("insert into t values(-9223372036854775809)")
	c.Assert(err, NotNil)

	// test unhex and hex
	result = tk.MustQuery("select unhex('4D7953514C')")
	result.Check(testkit.Rows("MySQL"))
	result = tk.MustQuery("select unhex(hex('string'))")
	result.Check(testkit.Rows("string"))
	result = tk.MustQuery("select unhex('ggg')")
	result.Check(testkit.Rows("<nil>"))
	result = tk.MustQuery("select unhex(-1)")
	result.Check(testkit.Rows("<nil>"))
	result = tk.MustQuery("select hex(unhex('1267'))")
	result.Check(testkit.Rows("1267"))
	result = tk.MustQuery("select hex(unhex(1267))")
	result.Check(testkit.Rows("1267"))
	tk.MustExec("drop table if exists t")
	tk.MustExec("create table t(a binary(8))")
	tk.MustExec(`insert into t values('test')`)
	result = tk.MustQuery("select hex(a) from t")
	result.Check(testkit.Rows("7465737400000000"))
	result = tk.MustQuery("select unhex(a) from t")
	result.Check(testkit.Rows("<nil>"))

	// select from_unixtime
	result = tk.MustQuery("select from_unixtime(1451606400)")
	unixTime := time.Unix(1451606400, 0).String()[:19]
	result.Check(testkit.Rows(unixTime))
	result = tk.MustQuery("select from_unixtime(1451606400.123456)")
	unixTime = time.Unix(1451606400, 123456000).String()[:26]
	result.Check(testkit.Rows(unixTime))
	result = tk.MustQuery("select from_unixtime(1451606400.1234567)")
	unixTime = time.Unix(1451606400, 123456700).Round(time.Microsecond).Format("2006-01-02 15:04:05.000000")[:26]
	result.Check(testkit.Rows(unixTime))
	result = tk.MustQuery("select from_unixtime(1451606400.999999)")
	unixTime = time.Unix(1451606400, 999999000).String()[:26]
	result.Check(testkit.Rows(unixTime))

	// test strcmp
	result = tk.MustQuery("select strcmp('abc', 'def')")
	result.Check(testkit.Rows("-1"))
	result = tk.MustQuery("select strcmp('abc', 'aba')")
	result.Check(testkit.Rows("1"))
	result = tk.MustQuery("select strcmp('abc', 'abc')")
	result.Check(testkit.Rows("0"))
	result = tk.MustQuery("select substr(null, 1, 2)")
	result.Check(testkit.Rows("<nil>"))
	result = tk.MustQuery("select substr('123', null, 2)")
	result.Check(testkit.Rows("<nil>"))
	result = tk.MustQuery("select substr('123', 1, null)")
	result.Check(testkit.Rows("<nil>"))

	// for case
	tk.MustExec("drop table if exists t")
	tk.MustExec("create table t (a varchar(255), b int)")
	tk.MustExec("insert t values ('str1', 1)")
	result = tk.MustQuery("select * from t where a = case b when 1 then 'str1' when 2 then 'str2' end")
	result.Check(testkit.Rows("str1 1"))
	result = tk.MustQuery("select * from t where a = case b when 1 then 'str2' when 2 then 'str3' end")
	result.Check(nil)
	tk.MustExec("insert t values ('str2', 2)")
	result = tk.MustQuery("select * from t where a = case b when 2 then 'str2' when 3 then 'str3' end")
	result.Check(testkit.Rows("str2 2"))
	tk.MustExec("insert t values ('str3', 3)")
	result = tk.MustQuery("select * from t where a = case b when 4 then 'str4' when 5 then 'str5' else 'str3' end")
	result.Check(testkit.Rows("str3 3"))
	result = tk.MustQuery("select * from t where a = case b when 4 then 'str4' when 5 then 'str5' else 'str6' end")
	result.Check(nil)
	result = tk.MustQuery("select * from t where a = case  when b then 'str3' when 1 then 'str1' else 'str2' end")
	result.Check(testkit.Rows("str3 3"))
	tk.MustExec("delete from t")
	tk.MustExec("insert t values ('str2', 0)")
	result = tk.MustQuery("select * from t where a = case  when b then 'str3' when 0 then 'str1' else 'str2' end")
	result.Check(testkit.Rows("str2 0"))
	tk.MustExec("insert t values ('str1', null)")
	result = tk.MustQuery("select * from t where a = case b when null then 'str3' when 10 then 'str1' else 'str2' end")
	result.Check(testkit.Rows("str2 0"))
	result = tk.MustQuery("select * from t where a = case null when b then 'str3' when 10 then 'str1' else 'str2' end")
	result.Check(testkit.Rows("str2 0"))
	result = tk.MustQuery("select cast(1234 as char(3))")
	result.Check(testkit.Rows("123"))
	result = tk.MustQuery("select cast(1234 as char(0))")
	result.Check(testkit.Rows(""))
	result = tk.MustQuery("show warnings")
	result.Check(testkit.Rows("Warning 1406 Data Too Long, field len 0, data len 4"))

	// issue 3884
	tk.MustExec("drop table if exists t")
	tk.MustExec("CREATE TABLE t (c1 date, c2 datetime, c3 timestamp, c4 time, c5 year);")
	tk.MustExec("INSERT INTO t values ('2000-01-01', '2000-01-01 12:12:12', '2000-01-01 12:12:12', '12:12:12', '2000');")
	tk.MustExec("INSERT INTO t values ('2000-02-01', '2000-02-01 12:12:12', '2000-02-01 12:12:12', '13:12:12', 2000);")
	tk.MustExec("INSERT INTO t values ('2000-03-01', '2000-03-01', '2000-03-01 12:12:12', '1 12:12:12', 2000);")
	tk.MustExec("INSERT INTO t SET c1 = '2000-04-01', c2 = '2000-04-01', c3 = '2000-04-01 12:12:12', c4 = '-1 13:12:12', c5 = 2000;")
	result = tk.MustQuery("SELECT c4 FROM t where c4 < '-13:12:12';")
	result.Check(testkit.Rows("-37:12:12"))

	// testCase is for like and regexp
	type testCase struct {
		pattern string
		val     string
		result  int
	}
	patternMatching := func(c *C, tk *testkit.TestKit, queryOp string, data []testCase) {
		tk.MustExec("drop table if exists t")
		tk.MustExec("create table t (a varchar(255), b int)")
		for i, d := range data {
			tk.MustExec(fmt.Sprintf("insert into t values('%s', %d)", d.val, i))
			result := tk.MustQuery(fmt.Sprintf("select * from t where a %s '%s'", queryOp, d.pattern))
			if d.result == 1 {
				rowStr := fmt.Sprintf("%s %d", d.val, i)
				result.Check(testkit.Rows(rowStr))
			} else {
				result.Check(nil)
			}
			tk.MustExec(fmt.Sprintf("delete from t where b = %d", i))
		}
	}
	// for like
	likeTests := []testCase{
		{"a", "a", 1},
		{"a", "b", 0},
		{"aA", "Aa", 1},
		{"aA%", "aAab", 1},
		{"aA_", "Aaab", 0},
		{"aA_", "Aab", 1},
		{"", "", 1},
		{"", "a", 0},
	}
	patternMatching(c, tk, "like", likeTests)
	// for regexp
	likeTests = []testCase{
		{"^$", "a", 0},
		{"a", "a", 1},
		{"a", "b", 0},
		{"aA", "aA", 1},
		{".", "a", 1},
		{"^.$", "ab", 0},
		{"..", "b", 0},
		{".ab", "aab", 1},
		{"ab.", "abcd", 1},
		{".*", "abcd", 1},
	}
	patternMatching(c, tk, "regexp", likeTests)

	// for found_rows
	tk.MustExec("drop table if exists t")
	tk.MustExec("create table t (a int)")
	tk.MustQuery("select * from t") // Test XSelectTableExec
	result = tk.MustQuery("select found_rows()")
	result.Check(testkit.Rows("0"))
	result = tk.MustQuery("select found_rows()")
	result.Check(testkit.Rows("1")) // Last query is found_rows(), it returns 1 row with value 0
	tk.MustExec("insert t values (1),(2),(2)")
	tk.MustQuery("select * from t")
	result = tk.MustQuery("select found_rows()")
	result.Check(testkit.Rows("3"))
	tk.MustQuery("select * from t where a = 0")
	result = tk.MustQuery("select found_rows()")
	result.Check(testkit.Rows("0"))
	tk.MustQuery("select * from t where a = 1")
	result = tk.MustQuery("select found_rows()")
	result.Check(testkit.Rows("1"))
	tk.MustQuery("select * from t where a like '2'") // Test SelectionExec
	result = tk.MustQuery("select found_rows()")
	result.Check(testkit.Rows("2"))
	tk.MustQuery("show tables like 't'")
	result = tk.MustQuery("select found_rows()")
	result.Check(testkit.Rows("1"))
	tk.MustQuery("select count(*) from t") // Test ProjectionExec
	result = tk.MustQuery("select found_rows()")
	result.Check(testkit.Rows("1"))
}

func (s *testSuite) TestMathBuiltin(c *C) {
	defer func() {
		s.cleanEnv(c)
		testleak.AfterTest(c)()
	}()
	tk := testkit.NewTestKit(c, s.store)
	tk.MustExec("use test")

	// for degrees
	result := tk.MustQuery("select degrees(0), degrees(1)")
	result.Check(testkit.Rows("0 57.29577951308232"))
	result = tk.MustQuery("select degrees(2), degrees(5)")
	result.Check(testkit.Rows("114.59155902616465 286.4788975654116"))

	// for sin
	result = tk.MustQuery("select sin(0), sin(1.5707963267949)")
	result.Check(testkit.Rows("0 1"))
	result = tk.MustQuery("select sin(1), sin(100)")
	result.Check(testkit.Rows("0.8414709848078965 -0.5063656411097588"))
	result = tk.MustQuery("select sin('abcd')")
	result.Check(testkit.Rows("0"))

	// for cos
	result = tk.MustQuery("select cos(0), cos(3.1415926535898)")
	result.Check(testkit.Rows("1 -1"))
	result = tk.MustQuery("select cos('abcd')")
	result.Check(testkit.Rows("1"))

	// for tan
	result = tk.MustQuery("select tan(0.00), tan(PI()/4)")
	result.Check(testkit.Rows("0 1"))
	result = tk.MustQuery("select tan('abcd')")
	result.Check(testkit.Rows("0"))

	// for log2
	result = tk.MustQuery("select log2(0.0)")
	result.Check(testkit.Rows("<nil>"))
	result = tk.MustQuery("select log2(4)")
	result.Check(testkit.Rows("2"))
	result = tk.MustQuery("select log2('8.0abcd')")
	result.Check(testkit.Rows("3"))
	result = tk.MustQuery("select log2(-1)")
	result.Check(testkit.Rows("<nil>"))
	result = tk.MustQuery("select log2(NULL)")
	result.Check(testkit.Rows("<nil>"))

	// for log10
	result = tk.MustQuery("select log10(0.0)")
	result.Check(testkit.Rows("<nil>"))
	result = tk.MustQuery("select log10(100)")
	result.Check(testkit.Rows("2"))
	result = tk.MustQuery("select log10('1000.0abcd')")
	result.Check(testkit.Rows("3"))
	result = tk.MustQuery("select log10(-1)")
	result.Check(testkit.Rows("<nil>"))
	result = tk.MustQuery("select log10(NULL)")
	result.Check(testkit.Rows("<nil>"))

	//for log
	result = tk.MustQuery("select log(0.0)")
	result.Check(testkit.Rows("<nil>"))
	result = tk.MustQuery("select log(100)")
	result.Check(testkit.Rows("4.605170185988092"))
	result = tk.MustQuery("select log('100.0abcd')")
	result.Check(testkit.Rows("4.605170185988092"))
	result = tk.MustQuery("select log(-1)")
	result.Check(testkit.Rows("<nil>"))
	result = tk.MustQuery("select log(NULL)")
	result.Check(testkit.Rows("<nil>"))
	result = tk.MustQuery("select log(NULL, NULL)")
	result.Check(testkit.Rows("<nil>"))
	result = tk.MustQuery("select log(1, 100)")
	result.Check(testkit.Rows("<nil>"))
	result = tk.MustQuery("select log(0.5, 0.25)")
	result.Check(testkit.Rows("2"))
	result = tk.MustQuery("select log(-1, 0.25)")
	result.Check(testkit.Rows("<nil>"))

	// for atan
	result = tk.MustQuery("select atan(0), atan(-1), atan(1), atan(1,2)")
	result.Check(testkit.Rows("0 -0.7853981633974483 0.7853981633974483 0.4636476090008061"))
	result = tk.MustQuery("select atan('tidb')")
	result.Check(testkit.Rows("0"))

	// for asin
	result = tk.MustQuery("select asin(0), asin(-2), asin(2), asin(1)")
	result.Check(testkit.Rows("0 <nil> <nil> 1.5707963267948966"))
	result = tk.MustQuery("select asin('tidb')")
	result.Check(testkit.Rows("0"))

	// for acos
	result = tk.MustQuery("select acos(0), acos(-2), acos(2), acos(1)")
	result.Check(testkit.Rows("1.5707963267948966 <nil> <nil> 0"))
	result = tk.MustQuery("select acos('tidb')")
	result.Check(testkit.Rows("1.5707963267948966"))

	// for floor
	result = tk.MustQuery("select floor(0), floor(null), floor(1.23), floor(-1.23), floor(1)")
	result.Check(testkit.Rows("0 <nil> 1 -2 1"))
	result = tk.MustQuery("select floor('tidb'), floor('1tidb'), floor('tidb1')")
	result.Check(testkit.Rows("0 1 0"))
	result = tk.MustQuery("SELECT floor(t.c_datetime) FROM (select CAST('2017-07-19 00:00:00' AS DATETIME) AS c_datetime) AS t")
	result.Check(testkit.Rows("20170719000000"))
	result = tk.MustQuery("SELECT floor(t.c_time) FROM (select CAST('12:34:56' AS TIME) AS c_time) AS t")
	result.Check(testkit.Rows("123456"))
	result = tk.MustQuery("SELECT floor(t.c_time) FROM (select CAST('00:34:00' AS TIME) AS c_time) AS t")
	result.Check(testkit.Rows("3400"))
	result = tk.MustQuery("SELECT floor(t.c_time) FROM (select CAST('00:00:00' AS TIME) AS c_time) AS t")
	result.Check(testkit.Rows("0"))
	result = tk.MustQuery("SELECT floor(t.c_decimal) FROM (SELECT CAST('-10.01' AS DECIMAL(10,2)) AS c_decimal) AS t")
	result.Check(testkit.Rows("-11"))
	result = tk.MustQuery("SELECT floor(t.c_decimal) FROM (SELECT CAST('-10.01' AS DECIMAL(10,1)) AS c_decimal) AS t")
	result.Check(testkit.Rows("-10"))

	// for ceil/ceiling
	result = tk.MustQuery("select ceil(0), ceil(null), ceil(1.23), ceil(-1.23), ceil(1)")
	result.Check(testkit.Rows("0 <nil> 2 -1 1"))
	result = tk.MustQuery("select ceiling(0), ceiling(null), ceiling(1.23), ceiling(-1.23), ceiling(1)")
	result.Check(testkit.Rows("0 <nil> 2 -1 1"))
	result = tk.MustQuery("select ceil('tidb'), ceil('1tidb'), ceil('tidb1'), ceiling('tidb'), ceiling('1tidb'), ceiling('tidb1')")
	result.Check(testkit.Rows("0 1 0 0 1 0"))
	result = tk.MustQuery("select ceil(t.c_datetime), ceiling(t.c_datetime) from (select cast('2017-07-20 00:00:00' as datetime) as c_datetime) as t")
	result.Check(testkit.Rows("20170720000000 20170720000000"))
	result = tk.MustQuery("select ceil(t.c_time), ceiling(t.c_time) from (select cast('12:34:56' as time) as c_time) as t")
	result.Check(testkit.Rows("123456 123456"))
	result = tk.MustQuery("select ceil(t.c_time), ceiling(t.c_time) from (select cast('00:34:00' as time) as c_time) as t")
	result.Check(testkit.Rows("3400 3400"))
	result = tk.MustQuery("select ceil(t.c_time), ceiling(t.c_time) from (select cast('00:00:00' as time) as c_time) as t")
	result.Check(testkit.Rows("0 0"))
	result = tk.MustQuery("select ceil(t.c_decimal), ceiling(t.c_decimal) from (select cast('-10.01' as decimal(10,2)) as c_decimal) as t")
	result.Check(testkit.Rows("-10 -10"))
	result = tk.MustQuery("select ceil(t.c_decimal), ceiling(t.c_decimal) from (select cast('-10.01' as decimal(10,1)) as c_decimal) as t")
	result.Check(testkit.Rows("-10 -10"))

	// for cot
	result = tk.MustQuery("select cot(1), cot(-1), cot(NULL)")
	result.Check(testkit.Rows("0.6420926159343308 -0.6420926159343308 <nil>"))
	result = tk.MustQuery("select cot('1tidb')")
	result.Check(testkit.Rows("0.6420926159343308"))
	rs, err := tk.Exec("select cot(0)")
	c.Assert(err, IsNil)
	_, err = tidb.GetRows(rs)
	c.Assert(err, NotNil)
	terr := errors.Trace(err).(*errors.Err).Cause().(*terror.Error)
	c.Assert(terr.Code(), Equals, terror.ErrCode(mysql.ErrDataOutOfRange))

	//for exp
	result = tk.MustQuery("select exp(0), exp(1), exp(-1), exp(1.2), exp(NULL)")
	result.Check(testkit.Rows("1 2.718281828459045 0.36787944117144233 3.3201169227365472 <nil>"))
	result = tk.MustQuery("select exp('tidb'), exp('1tidb')")
	result.Check(testkit.Rows("1 2.718281828459045"))
	rs, err = tk.Exec("select exp(1000000)")
	c.Assert(err, IsNil)
	_, err = tidb.GetRows(rs)
	c.Assert(err, NotNil)
	terr = errors.Trace(err).(*errors.Err).Cause().(*terror.Error)
	c.Assert(terr.Code(), Equals, terror.ErrCode(mysql.ErrDataOutOfRange))
}

func (s *testSuite) TestJSON(c *C) {
	// This will be opened after implementing cast as json.
	origin := expression.TurnOnNewExprEval
	expression.TurnOnNewExprEval = false
	defer func() {
		expression.TurnOnNewExprEval = origin
		s.cleanEnv(c)
		testleak.AfterTest(c)()
	}()
	tk := testkit.NewTestKit(c, s.store)

	tk.MustExec("use test")
	tk.MustExec("drop table if exists test_json")
	tk.MustExec("create table test_json (id int, a json)")
	tk.MustExec(`insert into test_json (id, a) values (1, '{"a":[1,"2",{"aa":"bb"},4],"b":true}')`)
	tk.MustExec(`insert into test_json (id, a) values (2, "null")`)
	tk.MustExec(`insert into test_json (id, a) values (3, null)`)
	tk.MustExec(`insert into test_json (id, a) values (4, 'true')`)
	tk.MustExec(`insert into test_json (id, a) values (5, '3')`)
	tk.MustExec(`insert into test_json (id, a) values (5, '4.0')`)
	tk.MustExec(`insert into test_json (id, a) values (6, '"string"')`)

	var result *testkit.Result
	result = tk.MustQuery(`select tj.a from test_json tj order by tj.id`)
	result.Check(testkit.Rows(`{"a":[1,"2",{"aa":"bb"},4],"b":true}`, "null", "<nil>", "true", "3", "4", `"string"`))

	// Check json_type function
	result = tk.MustQuery(`select json_type(a) from test_json tj order by tj.id`)
	result.Check(testkit.Rows("OBJECT", "NULL", "<nil>", "BOOLEAN", "INTEGER", "DOUBLE", "STRING"))

	// Check json compare with primitives.
	result = tk.MustQuery(`select a from test_json tj where a = 3`)
	result.Check(testkit.Rows("3"))
	result = tk.MustQuery(`select a from test_json tj where a = 4.0`)
	result.Check(testkit.Rows("4"))
	result = tk.MustQuery(`select a from test_json tj where a = true`)
	result.Check(testkit.Rows("true"))
	result = tk.MustQuery(`select a from test_json tj where a = "string"`)
	result.Check(testkit.Rows(`"string"`))

	// Check two json grammar sugar.
	result = tk.MustQuery(`select a->>'$.a[2].aa' as x, a->'$.b' as y from test_json having x is not null order by id`)
	result.Check(testkit.Rows(`bb true`))
	result = tk.MustQuery(`select a->'$.a[2].aa' as x, a->>'$.b' as y from test_json having x is not null order by id`)
	result.Check(testkit.Rows(`"bb" true`))

	// Check some DDL limits for TEXT/BLOB/JSON column.
	var err error
	var terr *terror.Error

	_, err = tk.Exec(`create table test_bad_json(a json default '{}')`)
	c.Assert(err, NotNil)
	terr = errors.Trace(err).(*errors.Err).Cause().(*terror.Error)
	c.Assert(terr.Code(), Equals, terror.ErrCode(mysql.ErrBlobCantHaveDefault))

	_, err = tk.Exec(`create table test_bad_json(a blob default 'hello')`)
	c.Assert(err, NotNil)
	terr = errors.Trace(err).(*errors.Err).Cause().(*terror.Error)
	c.Assert(terr.Code(), Equals, terror.ErrCode(mysql.ErrBlobCantHaveDefault))

	_, err = tk.Exec(`create table test_bad_json(a text default 'world')`)
	c.Assert(err, NotNil)
	terr = errors.Trace(err).(*errors.Err).Cause().(*terror.Error)
	c.Assert(terr.Code(), Equals, terror.ErrCode(mysql.ErrBlobCantHaveDefault))

	// check json fields cannot be used as key.
	_, err = tk.Exec(`create table test_bad_json(id int, a json, key (a))`)
	c.Assert(err, NotNil)
	terr = errors.Trace(err).(*errors.Err).Cause().(*terror.Error)
	c.Assert(terr.Code(), Equals, terror.ErrCode(mysql.ErrJSONUsedAsKey))

	// check CAST AS JSON.
	result = tk.MustQuery(`select CAST('3' AS JSON), CAST('{}' AS JSON), CAST(null AS JSON)`)
	result.Check(testkit.Rows(`3 {} <nil>`))
}

func (s *testSuite) TestMultiUpdate(c *C) {
	defer func() {
		s.cleanEnv(c)
		testleak.AfterTest(c)()
	}()
	tk := testkit.NewTestKit(c, s.store)
	tk.MustExec("use test")
	tk.MustExec(`CREATE TABLE test_mu (a int primary key, b int, c int)`)
	tk.MustExec(`INSERT INTO test_mu VALUES (1, 2, 3), (4, 5, 6), (7, 8, 9)`)

	// Test INSERT ... ON DUPLICATE UPDATE set_lists.
	tk.MustExec(`INSERT INTO test_mu VALUES (1, 2, 3) ON DUPLICATE KEY UPDATE b = 3, c = b`)
	result := tk.MustQuery(`SELECT * FROM test_mu ORDER BY a`)
	result.Check(testkit.Rows(`1 3 3`, `4 5 6`, `7 8 9`))

	tk.MustExec(`INSERT INTO test_mu VALUES (1, 2, 3) ON DUPLICATE KEY UPDATE c = 2, b = c+5`)
	result = tk.MustQuery(`SELECT * FROM test_mu ORDER BY a`)
	result.Check(testkit.Rows(`1 7 2`, `4 5 6`, `7 8 9`))

	// Test UPDATE ... set_lists.
	tk.MustExec(`UPDATE test_mu SET b = 0, c = b WHERE a = 4`)
	result = tk.MustQuery(`SELECT * FROM test_mu ORDER BY a`)
	result.Check(testkit.Rows(`1 7 2`, `4 0 0`, `7 8 9`))

	tk.MustExec(`UPDATE test_mu SET c = 8, b = c WHERE a = 4`)
	result = tk.MustQuery(`SELECT * FROM test_mu ORDER BY a`)
	result.Check(testkit.Rows(`1 7 2`, `4 8 8`, `7 8 9`))

	tk.MustExec(`UPDATE test_mu SET c = b, b = c WHERE a = 7`)
	result = tk.MustQuery(`SELECT * FROM test_mu ORDER BY a`)
	result.Check(testkit.Rows(`1 7 2`, `4 8 8`, `7 8 8`))
}

func (s *testSuite) TestGeneratedColumnWrite(c *C) {
	defer func() {
		s.cleanEnv(c)
		testleak.AfterTest(c)()
	}()
	tk := testkit.NewTestKit(c, s.store)
	tk.MustExec("use test")
	tk.MustExec(`CREATE TABLE test_gc_write (a int primary key, b int, c int as (a+8) virtual)`)
	tk.MustExec(`CREATE TABLE test_gc_write_1 (a int primary key, b int, c int)`)

	tests := []struct {
		stmt string
		err  int
	}{
		// Can't modify generated column by values.
		{`insert into test_gc_write (a, b, c) values (1, 1, 1)`, mysql.ErrBadGeneratedColumn},
		{`insert into test_gc_write values (1, 1, 1)`, mysql.ErrBadGeneratedColumn},
		// Can't modify generated column by select clause.
		{`insert into test_gc_write select 1, 1, 1`, mysql.ErrBadGeneratedColumn},
		// Can't modify generated column by on duplicate clause.
		{`insert into test_gc_write (a, b) values (1, 1) on duplicate key update c = 1`, mysql.ErrBadGeneratedColumn},
		// Can't modify generated column by set.
		{`insert into test_gc_write set a = 1, b = 1, c = 1`, mysql.ErrBadGeneratedColumn},
		// Can't modify generated column by update clause.
		{`update test_gc_write set c = 1`, mysql.ErrBadGeneratedColumn},
		// Can't modify generated column by multi-table update clause.
		{`update test_gc_write, test_gc_write_1 set test_gc_write.c = 1`, mysql.ErrBadGeneratedColumn},

		// Can insert without generated columns.
		{`insert into test_gc_write (a, b) values (1, 1)`, 0},
		{`insert into test_gc_write set a = 2, b = 2`, 0},
		// Can update without generated columns.
		{`update test_gc_write set b = 2 where a = 2`, 0},
		{`update test_gc_write t1, test_gc_write_1 t2 set t1.b = 3, t2.b = 4`, 0},

		// But now we can't do this, just as same with MySQL 5.7:
		{`insert into test_gc_write values (1, 1)`, mysql.ErrWrongValueCountOnRow},
		{`insert into test_gc_write select 1, 1`, mysql.ErrWrongValueCountOnRow},
	}
	for _, tt := range tests {
		_, err := tk.Exec(tt.stmt)
		if tt.err != 0 {
			c.Assert(err, NotNil)
			terr := errors.Trace(err).(*errors.Err).Cause().(*terror.Error)
			c.Assert(terr.Code(), Equals, terror.ErrCode(tt.err))
		} else {
			c.Assert(err, IsNil)
		}
	}
}

func (s *testSuite) TestToPBExpr(c *C) {
	defer func() {
		s.cleanEnv(c)
		testleak.AfterTest(c)()
	}()
	tk := testkit.NewTestKit(c, s.store)
	tk.MustExec("use test")
	tk.MustExec("drop table if exists t")
	tk.MustExec("create table t (a decimal(10,6), b decimal, index idx_b (b))")
	tk.MustExec("set sql_mode = ''")
	tk.MustExec("insert t values (1.1, 1.1)")
	tk.MustExec("insert t values (2.4, 2.4)")
	tk.MustExec("insert t values (3.3, 2.7)")
	result := tk.MustQuery("select * from t where a < 2.399999")
	result.Check(testkit.Rows("1.100000 1"))
	result = tk.MustQuery("select * from t where a > 1.5")
	result.Check(testkit.Rows("2.400000 2", "3.300000 3"))
	result = tk.MustQuery("select * from t where a <= 1.1")
	result.Check(testkit.Rows("1.100000 1"))
	result = tk.MustQuery("select * from t where b >= 3")
	result.Check(testkit.Rows("3.300000 3"))
	result = tk.MustQuery("select * from t where not (b = 1)")
	result.Check(testkit.Rows("2.400000 2", "3.300000 3"))
	result = tk.MustQuery("select * from t where b&1 = a|1")
	result.Check(testkit.Rows("1.100000 1"))
	result = tk.MustQuery("select * from t where b != 2 and b <=> 3")
	result.Check(testkit.Rows("3.300000 3"))
	result = tk.MustQuery("select * from t where b in (3)")
	result.Check(testkit.Rows("3.300000 3"))
	result = tk.MustQuery("select * from t where b not in (1, 2)")
	result.Check(testkit.Rows("3.300000 3"))

	tk.MustExec("drop table if exists t")
	tk.MustExec("create table t (a varchar(255), b int)")
	tk.MustExec("insert t values ('abc123', 1)")
	tk.MustExec("insert t values ('ab123', 2)")
	result = tk.MustQuery("select * from t where a like 'ab%'")
	result.Check(testkit.Rows("abc123 1", "ab123 2"))
	result = tk.MustQuery("select * from t where a like 'ab_12'")
	result.Check(nil)
	tk.MustExec("drop table if exists t")
	tk.MustExec("create table t (a int primary key)")
	tk.MustExec("insert t values (1)")
	tk.MustExec("insert t values (2)")
	result = tk.MustQuery("select * from t where not (a = 1)")
	result.Check(testkit.Rows("2"))
	result = tk.MustQuery("select * from t where not(not (a = 1))")
	result.Check(testkit.Rows("1"))
	result = tk.MustQuery("select * from t where not(a != 1 and a != 2)")
	result.Check(testkit.Rows("1", "2"))
}

func (s *testSuite) TestDatumXAPI(c *C) {
	defer func() {
		s.cleanEnv(c)
		testleak.AfterTest(c)()
	}()
	tk := testkit.NewTestKit(c, s.store)
	tk.MustExec("use test")
	tk.MustExec("drop table if exists t")
	tk.MustExec("create table t (a decimal(10,6), b decimal, index idx_b (b))")
	tk.MustExec("set sql_mode = ''")
	tk.MustExec("insert t values (1.1, 1.1)")
	tk.MustExec("insert t values (2.2, 2.2)")
	tk.MustExec("insert t values (3.3, 2.7)")
	result := tk.MustQuery("select * from t where a > 1.5")
	result.Check(testkit.Rows("2.200000 2", "3.300000 3"))
	result = tk.MustQuery("select * from t where b > 1.5")
	result.Check(testkit.Rows("2.200000 2", "3.300000 3"))

	tk.MustExec("drop table if exists t")
	tk.MustExec("create table t (a time(3), b time, index idx_a (a))")
	tk.MustExec("insert t values ('11:11:11', '11:11:11')")
	tk.MustExec("insert t values ('11:11:12', '11:11:12')")
	tk.MustExec("insert t values ('11:11:13', '11:11:13')")
	result = tk.MustQuery("select * from t where a > '11:11:11.5'")
	result.Check(testkit.Rows("11:11:12.000 11:11:12", "11:11:13.000 11:11:13"))
	result = tk.MustQuery("select * from t where b > '11:11:11.5'")
	result.Check(testkit.Rows("11:11:12.000 11:11:12", "11:11:13.000 11:11:13"))
}

func (s *testSuite) TestSQLMode(c *C) {
	defer func() {
		s.cleanEnv(c)
		testleak.AfterTest(c)()
	}()
	tk := testkit.NewTestKit(c, s.store)
	tk.MustExec("use test")
	tk.MustExec("drop table if exists t")
	tk.MustExec("create table t (a tinyint not null)")
	tk.MustExec("set sql_mode = 'STRICT_TRANS_TABLES'")
	_, err := tk.Exec("insert t values ()")
	c.Check(err, NotNil)

	_, err = tk.Exec("insert t values ('1000')")
	c.Check(err, NotNil)

	tk.MustExec("create table if not exists tdouble (a double(3,2))")
	_, err = tk.Exec("insert tdouble values (10.23)")
	c.Check(err, NotNil)

	tk.MustExec("set sql_mode = ''")
	tk.MustExec("insert t values ()")
	tk.MustExec("insert t values (1000)")
	tk.MustQuery("select * from t").Check(testkit.Rows("0", "127"))

	tk.MustExec("insert tdouble values (10.23)")
	tk.MustQuery("select * from tdouble").Check(testkit.Rows("9.99"))

	tk.MustExec("set sql_mode = 'STRICT_TRANS_TABLES'")
	tk.MustExec("set @@global.sql_mode = ''")

	tk2 := testkit.NewTestKit(c, s.store)
	tk2.MustExec("use test")
	tk2.MustExec("create table t2 (a varchar(3))")
	tk2.MustExec("insert t2 values ('abcd')")
	tk2.MustQuery("select * from t2").Check(testkit.Rows("abc"))

	// session1 is still in strict mode.
	_, err = tk.Exec("insert t2 values ('abcd')")
	c.Check(err, NotNil)
	// Restore original global strict mode.
	tk.MustExec("set @@global.sql_mode = 'STRICT_TRANS_TABLES'")
}

func (s *testSuite) TestTableDual(c *C) {
	defer testleak.AfterTest(c)()
	tk := testkit.NewTestKit(c, s.store)
	tk.MustExec("use test")
	result := tk.MustQuery("Select 1")
	result.Check(testkit.Rows("1"))
	result = tk.MustQuery("Select 1 from dual")
	result.Check(testkit.Rows("1"))
	result = tk.MustQuery("Select count(*) from dual")
	result.Check(testkit.Rows("1"))
	result = tk.MustQuery("Select 1 from dual where 1")
	result.Check(testkit.Rows("1"))
}

func (s *testSuite) TestTableScan(c *C) {
	defer testleak.AfterTest(c)()
	tk := testkit.NewTestKit(c, s.store)
	tk.MustExec("use information_schema")
	result := tk.MustQuery("select * from schemata")
	// There must be these tables: information_schema, mysql, performance_schema and test.
	c.Assert(len(result.Rows()), GreaterEqual, 4)
	tk.MustExec("use test")
	tk.MustExec("create database mytest")
	rowStr1 := fmt.Sprintf("%s %s %s %s %v", "def", "mysql", "utf8", "utf8_bin", nil)
	rowStr2 := fmt.Sprintf("%s %s %s %s %v", "def", "mytest", "utf8", "utf8_bin", nil)
	tk.MustExec("use information_schema")
	result = tk.MustQuery("select * from schemata where schema_name = 'mysql'")
	result.Check(testkit.Rows(rowStr1))
	result = tk.MustQuery("select * from schemata where schema_name like 'my%'")
	result.Check(testkit.Rows(rowStr1, rowStr2))
}

func (s *testSuite) TestAdapterStatement(c *C) {
	defer testleak.AfterTest(c)()
	se, err := tidb.CreateSession(s.store)
	c.Check(err, IsNil)
	se.GetSessionVars().TxnCtx.InfoSchema = sessionctx.GetDomain(se).InfoSchema()
	compiler := &executor.Compiler{}
	ctx := se.(context.Context)
	stmtNode, err := s.ParseOneStmt("select 1", "", "")
	c.Check(err, IsNil)
	stmt, err := compiler.Compile(ctx, stmtNode)
	c.Check(err, IsNil)
	c.Check(stmt.OriginText(), Equals, "select 1")

	stmtNode, err = s.ParseOneStmt("create table test.t (a int)", "", "")
	c.Check(err, IsNil)
	stmt, err = compiler.Compile(ctx, stmtNode)
	c.Check(err, IsNil)
	c.Check(stmt.OriginText(), Equals, "create table test.t (a int)")
}

func (s *testSuite) TestPointGet(c *C) {
	defer func() {
		testleak.AfterTest(c)()
	}()
	tk := testkit.NewTestKit(c, s.store)
	tk.MustExec("use mysql")
	ctx := tk.Se.(context.Context)
	tests := map[string]bool{
		"select * from help_topic where name='aaa'":         true,
		"select * from help_topic where help_topic_id=1":    true,
		"select * from help_topic where help_category_id=1": false,
	}
	infoSchema := executor.GetInfoSchema(ctx)

	for sqlStr, result := range tests {
		stmtNode, err := s.ParseOneStmt(sqlStr, "", "")
		c.Check(err, IsNil)
		err = plan.Preprocess(stmtNode, infoSchema, ctx)
		c.Check(err, IsNil)
		// Validate should be after NameResolve.
		err = plan.Validate(stmtNode, false)
		c.Check(err, IsNil)
		plan, err := plan.Optimize(ctx, stmtNode, infoSchema)
		c.Check(err, IsNil)
		ret := executor.IsPointGetWithPKOrUniqueKeyByAutoCommit(ctx, plan)
		c.Assert(ret, Equals, result)
	}
}

func (s *testSuite) TestRow(c *C) {
	defer func() {
		s.cleanEnv(c)
		testleak.AfterTest(c)()
	}()
	tk := testkit.NewTestKit(c, s.store)
	tk.MustExec("use test")
	tk.MustExec("drop table if exists t")
	tk.MustExec("create table t (c int, d int)")
	tk.MustExec("insert t values (1, 1)")
	tk.MustExec("insert t values (1, 3)")
	tk.MustExec("insert t values (2, 1)")
	tk.MustExec("insert t values (2, 3)")
	result := tk.MustQuery("select * from t where (c, d) < (2,2)")
	result.Check(testkit.Rows("1 1", "1 3", "2 1"))
	result = tk.MustQuery("select * from t where (1,2,3) > (3,2,1)")
	result.Check(testkit.Rows())
	result = tk.MustQuery("select * from t where row(1,2,3) > (3,2,1)")
	result.Check(testkit.Rows())
	result = tk.MustQuery("select * from t where (c, d) = (select * from t where (c,d) = (1,1))")
	result.Check(testkit.Rows("1 1"))
	result = tk.MustQuery("select * from t where (c, d) = (select * from t k where (t.c,t.d) = (c,d))")
	result.Check(testkit.Rows("1 1", "1 3", "2 1", "2 3"))
	result = tk.MustQuery("select (1, 2, 3) < (2, 3, 4)")
	result.Check(testkit.Rows("1"))
	result = tk.MustQuery("select (2, 3, 4) <= (2, 3, 3)")
	result.Check(testkit.Rows("0"))
	result = tk.MustQuery("select (2, 3, 4) <= (2, 3, 4)")
	result.Check(testkit.Rows("1"))
	result = tk.MustQuery("select (2, 3, 4) <= (2, 1, 4)")
	result.Check(testkit.Rows("0"))
	result = tk.MustQuery("select (2, 3, 4) >= (2, 3, 4)")
	result.Check(testkit.Rows("1"))
	result = tk.MustQuery("select (2, 3, 4) = (2, 3, 4)")
	result.Check(testkit.Rows("1"))
	result = tk.MustQuery("select (2, 3, 4) != (2, 3, 4)")
	result.Check(testkit.Rows("0"))
}

func (s *testSuite) TestColumnName(c *C) {
	defer func() {
		s.cleanEnv(c)
		testleak.AfterTest(c)()
	}()
	tk := testkit.NewTestKit(c, s.store)
	tk.MustExec("use test")
	tk.MustExec("drop table if exists t")
	tk.MustExec("create table t (c int, d int)")
	rs, err := tk.Exec("select 1 + c, count(*) from t")
	c.Check(err, IsNil)
	fields, err := rs.Fields()
	c.Check(err, IsNil)
	c.Check(len(fields), Equals, 2)
	c.Check(fields[0].Column.Name.L, Equals, "1 + c")
	c.Check(fields[1].Column.Name.L, Equals, "count(*)")
	rs, err = tk.Exec("select (c) > all (select c from t) from t")
	c.Check(err, IsNil)
	fields, err = rs.Fields()
	c.Check(err, IsNil)
	c.Check(len(fields), Equals, 1)
	c.Check(fields[0].Column.Name.L, Equals, "(c) > all (select c from t)")
	tk.MustExec("begin")
	tk.MustExec("insert t values(1,1)")
	rs, err = tk.Exec("select c d, d c from t")
	c.Check(err, IsNil)
	fields, err = rs.Fields()
	c.Check(err, IsNil)
	c.Check(len(fields), Equals, 2)
	c.Check(fields[0].Column.Name.L, Equals, "d")
	c.Check(fields[1].Column.Name.L, Equals, "c")
}

func (s *testSuite) TestSelectVar(c *C) {
	defer func() {
		s.cleanEnv(c)
		testleak.AfterTest(c)()
	}()
	tk := testkit.NewTestKit(c, s.store)
	tk.MustExec("use test")
	tk.MustExec("drop table if exists t")
	tk.MustExec("create table t (d int)")
	tk.MustExec("insert into t values(1), (2), (1)")
	// This behavior is different from MySQL.
	result := tk.MustQuery("select @a, @a := d+1 from t")
	result.Check(testkit.Rows("<nil> 2", "2 3", "3 2"))
}

func (s *testSuite) TestHistoryRead(c *C) {
	defer func() {
		s.cleanEnv(c)
		testleak.AfterTest(c)()
	}()
	tk := testkit.NewTestKit(c, s.store)
	tk.MustExec("use test")
	tk.MustExec("drop table if exists history_read")
	tk.MustExec("create table history_read (a int)")
	tk.MustExec("insert history_read values (1)")

	// For mocktikv, safe point is not initialized, we manually insert it for snapshot to use.
	safePointName := "tikv_gc_safe_point"
	safePointValue := "20060102-15:04:05 -0700 MST"
	safePointComment := "All versions after safe point can be accessed. (DO NOT EDIT)"
	updateSafePoint := fmt.Sprintf(`INSERT INTO mysql.tidb VALUES ('%[1]s', '%[2]s', '%[3]s')
	ON DUPLICATE KEY
	UPDATE variable_value = '%[2]s', comment = '%[3]s'`, safePointName, safePointValue, safePointComment)
	tk.MustExec(updateSafePoint)

	// Set snapshot to a time before save point will fail.
	_, err := tk.Exec("set @@tidb_snapshot = '2006-01-01 15:04:05.999999'")
	c.Assert(terror.ErrorEqual(err, variable.ErrSnapshotTooOld), IsTrue)
	// SnapshotTS Is not updated if check failed.
	c.Assert(tk.Se.GetSessionVars().SnapshotTS, Equals, uint64(0))

	curVer1, _ := s.store.CurrentVersion()
	time.Sleep(time.Millisecond)
	snapshotTime := time.Now()
	time.Sleep(time.Millisecond)
	curVer2, _ := s.store.CurrentVersion()
	tk.MustExec("insert history_read values (2)")
	tk.MustQuery("select * from history_read").Check(testkit.Rows("1", "2"))
	tk.MustExec("set @@tidb_snapshot = '" + snapshotTime.Format("2006-01-02 15:04:05.999999") + "'")
	ctx := tk.Se.(context.Context)
	snapshotTS := ctx.GetSessionVars().SnapshotTS
	c.Assert(snapshotTS, Greater, curVer1.Ver)
	c.Assert(snapshotTS, Less, curVer2.Ver)
	tk.MustQuery("select * from history_read").Check(testkit.Rows("1"))
	_, err = tk.Exec("insert history_read values (2)")
	c.Assert(err, NotNil)
	_, err = tk.Exec("update history_read set a = 3 where a = 1")
	c.Assert(err, NotNil)
	_, err = tk.Exec("delete from history_read where a = 1")
	c.Assert(err, NotNil)
	tk.MustExec("set @@tidb_snapshot = ''")
	tk.MustQuery("select * from history_read").Check(testkit.Rows("1", "2"))
	tk.MustExec("insert history_read values (3)")
	tk.MustExec("update history_read set a = 4 where a = 3")
	tk.MustExec("delete from history_read where a = 1")

	time.Sleep(time.Millisecond)
	snapshotTime = time.Now()
	time.Sleep(time.Millisecond)
	tk.MustExec("alter table history_read add column b int")
	tk.MustExec("insert history_read values (8, 8), (9, 9)")
	tk.MustQuery("select * from history_read order by a").Check(testkit.Rows("2 <nil>", "4 <nil>", "8 8", "9 9"))
	tk.MustExec("set @@tidb_snapshot = '" + snapshotTime.Format("2006-01-02 15:04:05.999999") + "'")
	tk.MustQuery("select * from history_read order by a").Check(testkit.Rows("2", "4"))
	tk.MustExec("set @@tidb_snapshot = ''")
	tk.MustQuery("select * from history_read order by a").Check(testkit.Rows("2 <nil>", "4 <nil>", "8 8", "9 9"))
}

func (s *testSuite) TestScanControlSelection(c *C) {
	defer func() {
		s.cleanEnv(c)
		testleak.AfterTest(c)()
	}()
	tk := testkit.NewTestKit(c, s.store)
	tk.MustExec("use test")
	tk.MustExec("drop table if exists t")
	tk.MustExec("create table t(a int primary key, b int, c int, index idx_b(b))")
	tk.MustExec("insert into t values (1, 1, 1), (2, 1, 1), (3, 1, 2), (4, 2, 3)")
	tk.MustQuery("select (select count(1) k from t s where s.b = t1.c) from t t1").Check(testkit.Rows("3", "3", "1", "0"))
}

func (s *testSuite) TestSimpleDAG(c *C) {
	defer func() {
		s.cleanEnv(c)
		testleak.AfterTest(c)()
	}()
	tk := testkit.NewTestKit(c, s.store)
	tk.MustExec("use test")
	tk.MustExec("drop table if exists t")
	tk.MustExec("create table t(a int primary key, b int, c int)")
	tk.MustExec("insert into t values (1, 1, 1), (2, 1, 1), (3, 1, 2), (4, 2, 3)")
	tk.MustQuery("select a from t").Check(testkit.Rows("1", "2", "3", "4"))
	tk.MustQuery("select * from t where a = 4").Check(testkit.Rows("4 2 3"))
	tk.MustQuery("select a from t limit 1").Check(testkit.Rows("1"))
	tk.MustQuery("select a from t order by a desc").Check(testkit.Rows("4", "3", "2", "1"))
	tk.MustQuery("select a from t order by a desc limit 1").Check(testkit.Rows("4"))
	tk.MustQuery("select a from t order by b desc limit 1").Check(testkit.Rows("4"))
	tk.MustQuery("select a from t where a < 3").Check(testkit.Rows("1", "2"))
	tk.MustQuery("select a from t where b > 1").Check(testkit.Rows("4"))
	tk.MustQuery("select a from t where b > 1 and a < 3").Check(testkit.Rows())
	tk.MustQuery("select count(*) from t where b > 1 and a < 3").Check(testkit.Rows("0"))
	tk.MustQuery("select count(*) from t").Check(testkit.Rows("4"))
	tk.MustQuery("select count(*), c from t group by c").Check(testkit.Rows("2 1", "1 2", "1 3"))
	tk.MustQuery("select sum(c) from t group by b").Check(testkit.Rows("4", "3"))
	tk.MustQuery("select avg(a) from t group by b").Check(testkit.Rows("2.0000", "4.0000"))
	tk.MustQuery("select sum(distinct c) from t group by b").Check(testkit.Rows("3", "3"))

	tk.MustExec("create index i on t(c,b)")
	tk.MustQuery("select a from t where c = 1").Check(testkit.Rows("1", "2"))
	tk.MustQuery("select a from t where c = 1 and a < 2").Check(testkit.Rows("1"))
	tk.MustQuery("select a from t where c = 1 order by a limit 1").Check(testkit.Rows("1"))
	tk.MustQuery("select count(*) from t where c = 1 ").Check(testkit.Rows("2"))
	tk.MustExec("create index i1 on t(b)")
	tk.MustQuery("select c from t where b = 2").Check(testkit.Rows("3"))
	tk.MustQuery("select * from t where b = 2").Check(testkit.Rows("4 2 3"))
	tk.MustQuery("select count(*) from t where b = 1").Check(testkit.Rows("3"))
	tk.MustQuery("select * from t where b = 1 and a > 1 limit 1").Check(testkit.Rows("2 1 1"))
}

func (s *testSuite) TestConvertToBit(c *C) {
	defer func() {
		s.cleanEnv(c)
		testleak.AfterTest(c)()
	}()
	tk := testkit.NewTestKit(c, s.store)
	tk.MustExec("use test")
	tk.MustExec("drop table if exists t, t1")
	tk.MustExec("create table t (a bit(64))")
	tk.MustExec("create table t1 (a varchar(2))")
	tk.MustExec(`insert t1 value ('10')`)
	tk.MustExec(`insert t select a from t1`)
	tk.MustQuery("select a+0 from t").Check(testkit.Rows("12592"))

	tk.MustExec("drop table if exists t, t1")
	tk.MustExec("create table t (a bit(64))")
	tk.MustExec("create table t1 (a binary(2))")
	tk.MustExec(`insert t1 value ('10')`)
	tk.MustExec(`insert t select a from t1`)
	tk.MustQuery("select a+0 from t").Check(testkit.Rows("12592"))

	tk.MustExec("drop table if exists t, t1")
	tk.MustExec("create table t (a bit(64))")
	tk.MustExec("create table t1 (a datetime)")
	tk.MustExec(`insert t1 value ('09-01-01')`)
	tk.MustExec(`insert t select a from t1`)
	tk.MustQuery("select a+0 from t").Check(testkit.Rows("20090101000000"))
}

func (s *testSuite) TestTimestampTimeZone(c *C) {
	defer func() {
		s.cleanEnv(c)
		testleak.AfterTest(c)()
	}()
	tk := testkit.NewTestKit(c, s.store)
	tk.MustExec("use test")
	tk.MustExec("drop table if exists t")
	tk.MustExec("create table t (ts timestamp)")
	tk.MustExec("set time_zone = '+00:00'")
	tk.MustExec("insert into t values ('2017-04-27 22:40:42')")
	// The timestamp will get different value if time_zone session variable changes.
	tests := []struct {
		timezone string
		expect   string
	}{
		{"+10:00", "2017-04-28 08:40:42"},
		{"-6:00", "2017-04-27 16:40:42"},
	}
	for _, tt := range tests {
		tk.MustExec(fmt.Sprintf("set time_zone = '%s'", tt.timezone))
		tk.MustQuery("select * from t").Check(testkit.Rows(tt.expect))
	}

	// For issue https://github.com/pingcap/tidb/issues/3467
	tk.MustExec("drop table if exists t1")
	tk.MustExec(`CREATE TABLE t1 (
 	      id bigint(20) NOT NULL AUTO_INCREMENT,
 	      uid int(11) DEFAULT NULL,
 	      datetime timestamp NOT NULL DEFAULT CURRENT_TIMESTAMP,
 	      ip varchar(128) DEFAULT NULL,
 	    PRIMARY KEY (id),
 	      KEY i_datetime (datetime),
 	      KEY i_userid (uid)
 	    );`)
	tk.MustExec(`INSERT INTO t1 VALUES (123381351,1734,"2014-03-31 08:57:10","127.0.0.1");`)
	r := tk.MustQuery("select datetime from t1;") // Cover TableReaderExec
	r.Check(testkit.Rows("2014-03-31 08:57:10"))
	r = tk.MustQuery("select datetime from t1 where datetime='2014-03-31 08:57:10';")
	r.Check(testkit.Rows("2014-03-31 08:57:10")) // Cover IndexReaderExec
	r = tk.MustQuery("select * from t1 where datetime='2014-03-31 08:57:10';")
	r.Check(testkit.Rows("123381351 1734 2014-03-31 08:57:10 127.0.0.1")) // Cover IndexLookupExec

	// For issue https://github.com/pingcap/tidb/issues/3485
	tk.MustExec("drop table if exists t1")
	tk.MustExec(`CREATE TABLE t1 (
	    id bigint(20) NOT NULL AUTO_INCREMENT,
	    datetime timestamp NOT NULL DEFAULT CURRENT_TIMESTAMP,
	    PRIMARY KEY (id)
	  );`)
	tk.MustExec(`INSERT INTO t1 VALUES (123381351,"2014-03-31 08:57:10");`)
	r = tk.MustQuery(`select * from t1 where datetime="2014-03-31 08:57:10";`)
	r.Check(testkit.Rows("123381351 2014-03-31 08:57:10"))
	tk.MustExec(`alter table t1 add key i_datetime (datetime);`)
	r = tk.MustQuery(`select * from t1 where datetime="2014-03-31 08:57:10";`)
	r.Check(testkit.Rows("123381351 2014-03-31 08:57:10"))
	r = tk.MustQuery(`select * from t1;`)
	r.Check(testkit.Rows("123381351 2014-03-31 08:57:10"))
	r = tk.MustQuery("select datetime from t1 where datetime='2014-03-31 08:57:10';")
	r.Check(testkit.Rows("2014-03-31 08:57:10"))
}

func (s *testSuite) TestTiDBCurrentTS(c *C) {
	defer func() {
		s.cleanEnv(c)
		testleak.AfterTest(c)()
	}()
	tk := testkit.NewTestKit(c, s.store)
	tk.MustQuery("select @@tidb_current_ts").Check(testkit.Rows("0"))
	tk.MustExec("begin")
	rows := tk.MustQuery("select @@tidb_current_ts").Rows()
	tsStr := rows[0][0].(string)
	c.Assert(tsStr, Equals, fmt.Sprintf("%d", tk.Se.Txn().StartTS()))
	tk.MustExec("commit")
	tk.MustQuery("select @@tidb_current_ts").Check(testkit.Rows("0"))

	_, err := tk.Exec("set @@tidb_current_ts = '1'")
	c.Assert(terror.ErrorEqual(err, variable.ErrReadOnly), IsTrue)
}

func (s *testSuite) TestSelectForUpdate(c *C) {
	defer func() {
		s.cleanEnv(c)
		testleak.AfterTest(c)()
	}()
	tk := testkit.NewTestKit(c, s.store)
	tk.MustExec("use test")
	tk1 := testkit.NewTestKit(c, s.store)
	tk1.MustExec("use test")
	tk2 := testkit.NewTestKit(c, s.store)
	tk2.MustExec("use test")

	tk.MustExec("drop table if exists t, t1")

	c.Assert(tk.Se.Txn(), IsNil)
	tk.MustExec("create table t (c1 int, c2 int, c3 int)")
	tk.MustExec("insert t values (11, 2, 3)")
	tk.MustExec("insert t values (12, 2, 3)")
	tk.MustExec("insert t values (13, 2, 3)")

	tk.MustExec("create table t1 (c1 int)")
	tk.MustExec("insert t1 values (11)")

	// conflict
	tk1.MustExec("begin")
	tk1.MustQuery("select * from t where c1=11 for update")

	tk2.MustExec("begin")
	tk2.MustExec("update t set c2=211 where c1=11")
	tk2.MustExec("commit")

	_, err := tk1.Exec("commit")
	c.Assert(err, NotNil)

	// no conflict for subquery.
	tk1.MustExec("begin")
	tk1.MustQuery("select * from t where exists(select null from t1 where t1.c1=t.c1) for update")

	tk2.MustExec("begin")
	tk2.MustExec("update t set c2=211 where c1=12")
	tk2.MustExec("commit")

	tk1.MustExec("commit")

	// not conflict
	tk1.MustExec("begin")
	tk1.MustQuery("select * from t where c1=11 for update")

	tk2.MustExec("begin")
	tk2.MustExec("update t set c2=22 where c1=12")
	tk2.MustExec("commit")

	tk1.MustExec("commit")

	// not conflict, auto commit
	tk1.MustExec("set @@autocommit=1;")
	tk1.MustQuery("select * from t where c1=11 for update")

	tk2.MustExec("begin")
	tk2.MustExec("update t set c2=211 where c1=11")
	tk2.MustExec("commit")

	tk1.MustExec("commit")
}

func (s *testSuite) TestFuncREPEAT(c *C) {
	tk := testkit.NewTestKit(c, s.store)
	defer func() {
		s.cleanEnv(c)
		testleak.AfterTest(c)()
	}()
	tk.MustExec("USE test;")
	tk.MustExec("DROP TABLE IF EXISTS table_string;")
	tk.MustExec("CREATE TABLE table_string(a CHAR(20), b VARCHAR(20), c TINYTEXT, d TEXT(20), e MEDIUMTEXT, f LONGTEXT, g BIGINT);")
	tk.MustExec("INSERT INTO table_string (a, b, c, d, e, f, g) VALUES ('a', 'b', 'c', 'd', 'e', 'f', 2);")
	tk.CheckExecResult(1, 0)

	r := tk.MustQuery("SELECT REPEAT(a, g), REPEAT(b, g), REPEAT(c, g), REPEAT(d, g), REPEAT(e, g), REPEAT(f, g) FROM table_string;")
	r.Check(testkit.Rows("aa bb cc dd ee ff"))

	r = tk.MustQuery("SELECT REPEAT(NULL, g), REPEAT(NULL, g), REPEAT(NULL, g), REPEAT(NULL, g), REPEAT(NULL, g), REPEAT(NULL, g) FROM table_string;")
	r.Check(testkit.Rows("<nil> <nil> <nil> <nil> <nil> <nil>"))

	r = tk.MustQuery("SELECT REPEAT(a, NULL), REPEAT(b, NULL), REPEAT(c, NULL), REPEAT(d, NULL), REPEAT(e, NULL), REPEAT(f, NULL) FROM table_string;")
	r.Check(testkit.Rows("<nil> <nil> <nil> <nil> <nil> <nil>"))

	r = tk.MustQuery("SELECT REPEAT(a, 2), REPEAT(b, 2), REPEAT(c, 2), REPEAT(d, 2), REPEAT(e, 2), REPEAT(f, 2) FROM table_string;")
	r.Check(testkit.Rows("aa bb cc dd ee ff"))

	r = tk.MustQuery("SELECT REPEAT(NULL, 2), REPEAT(NULL, 2), REPEAT(NULL, 2), REPEAT(NULL, 2), REPEAT(NULL, 2), REPEAT(NULL, 2) FROM table_string;")
	r.Check(testkit.Rows("<nil> <nil> <nil> <nil> <nil> <nil>"))

	r = tk.MustQuery("SELECT REPEAT(a, -1), REPEAT(b, -2), REPEAT(c, -2), REPEAT(d, -2), REPEAT(e, -2), REPEAT(f, -2) FROM table_string;")
	r.Check(testkit.Rows("     "))

	r = tk.MustQuery("SELECT REPEAT(a, 0), REPEAT(b, 0), REPEAT(c, 0), REPEAT(d, 0), REPEAT(e, 0), REPEAT(f, 0) FROM table_string;")
	r.Check(testkit.Rows("     "))

	r = tk.MustQuery("SELECT REPEAT(a, 16777217), REPEAT(b, 16777217), REPEAT(c, 16777217), REPEAT(d, 16777217), REPEAT(e, 16777217), REPEAT(f, 16777217) FROM table_string;")
	r.Check(testkit.Rows("<nil> <nil> <nil> <nil> <nil> <nil>"))
}

func (s *testSuite) TestEmptyEnum(c *C) {
	tk := testkit.NewTestKit(c, s.store)
	defer func() {
		s.cleanEnv(c)
		testleak.AfterTest(c)()
	}()
	tk.MustExec("use test")
	tk.MustExec("drop table if exists t")
	tk.MustExec("create table t (e enum('Y', 'N'))")
	tk.MustExec("set sql_mode='STRICT_TRANS_TABLES'")
	_, err := tk.Exec("insert into t values (0)")
	c.Assert(terror.ErrorEqual(err, types.ErrTruncated), IsTrue)
	_, err = tk.Exec("insert into t values ('abc')")
	c.Assert(terror.ErrorEqual(err, types.ErrTruncated), IsTrue)

	tk.MustExec("set sql_mode=''")
	tk.MustExec("insert into t values (0)")
	tk.MustQuery("select * from t").Check(testkit.Rows(""))
	tk.MustExec("insert into t values ('abc')")
	tk.MustQuery("select * from t").Check(testkit.Rows("", ""))
	tk.MustExec("insert into t values (null)")
	tk.MustQuery("select * from t").Check(testkit.Rows("", "", "<nil>"))
}

func (s *testSuite) TestMiscellaneousBuiltin(c *C) {
	defer func() {
		s.cleanEnv(c)
		testleak.AfterTest(c)()
	}()

	tk := testkit.NewTestKit(c, s.store)
	tk.MustExec("use test")
	// for uuid
	r := tk.MustQuery("select uuid(), uuid(), uuid(), uuid(), uuid(), uuid();")
	for _, it := range r.Rows() {
		for _, item := range it {
			uuid, ok := item.(string)
			c.Assert(ok, Equals, true)
			list := strings.Split(uuid, "-")
			c.Assert(len(list), Equals, 5)
			c.Assert(len(list[0]), Equals, 8)
			c.Assert(len(list[1]), Equals, 4)
			c.Assert(len(list[2]), Equals, 4)
			c.Assert(len(list[3]), Equals, 4)
			c.Assert(len(list[4]), Equals, 12)
		}
	}
}<|MERGE_RESOLUTION|>--- conflicted
+++ resolved
@@ -1032,19 +1032,16 @@
 	// for logicAnd
 	result := tk.MustQuery("select 1 && 1, 1 && 0, 0 && 1, 0 && 0, 2 && -1, null && 1, '1a' && 'a'")
 	result.Check(testkit.Rows("1 0 0 0 1 <nil> 0"))
-<<<<<<< HEAD
-
-	// for logicaNot
+
+	// for logicNot
 	result = tk.MustQuery("select !1, !123, !0, !null")
 	result.Check(testkit.Rows("0 0 1 <nil>"))
-=======
 	// for logicalXor
 	result = tk.MustQuery("select 1 xor 1, 1 xor 0, 0 xor 1, 0 xor 0, 2 xor -1, null xor 1, '1a' xor 'a'")
 	result.Check(testkit.Rows("0 1 1 0 0 <nil> 1"))
 	// for bitAnd
 	result = tk.MustQuery("select 123 & 321, -123 & 321, null & 1")
 	result.Check(testkit.Rows("65 257 <nil>"))
->>>>>>> 4203eba4
 	// for bitOr
 	result = tk.MustQuery("select 123 | 321, -123 | 321, null | 1")
 	result.Check(testkit.Rows("379 18446744073709551557 <nil>"))
