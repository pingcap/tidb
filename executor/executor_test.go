--- conflicted
+++ resolved
@@ -7888,176 +7888,6 @@
 	tk.MustQuery("select distinct 0.7544678906163867 /  0.68234634;").Check(testkit.Rows("1.10569639842486251190"))
 }
 
-<<<<<<< HEAD
-=======
-func (s *testSerialSuite) TestStalenessTransaction(c *C) {
-	c.Assert(failpoint.Enable("github.com/pingcap/tidb/executor/mockStalenessTxnSchemaVer", "return(false)"), IsNil)
-	defer func() {
-		err := failpoint.Disable("github.com/pingcap/tidb/executor/mockStalenessTxnSchemaVer")
-		c.Assert(err, IsNil)
-	}()
-
-	testcases := []struct {
-		name             string
-		preSQL           string
-		sql              string
-		IsStaleness      bool
-		expectPhysicalTS int64
-		preSec           int64
-		txnScope         string
-		zone             string
-	}{
-		{
-			name:             "TimestampBoundExactStaleness",
-			preSQL:           `START TRANSACTION READ ONLY WITH TIMESTAMP BOUND EXACT STALENESS '00:00:20';`,
-			sql:              `START TRANSACTION READ ONLY WITH TIMESTAMP BOUND READ TIMESTAMP '2020-09-06 00:00:00';`,
-			IsStaleness:      true,
-			expectPhysicalTS: 1599321600000,
-			txnScope:         "local",
-			zone:             "sh",
-		},
-		{
-			name:             "TimestampBoundReadTimestamp",
-			preSQL:           "begin",
-			sql:              `START TRANSACTION READ ONLY WITH TIMESTAMP BOUND READ TIMESTAMP '2020-09-06 00:00:00';`,
-			IsStaleness:      true,
-			expectPhysicalTS: 1599321600000,
-			txnScope:         "local",
-			zone:             "bj",
-		},
-		{
-			name:        "TimestampBoundExactStaleness",
-			preSQL:      "begin",
-			sql:         `START TRANSACTION READ ONLY WITH TIMESTAMP BOUND EXACT STALENESS '00:00:20';`,
-			IsStaleness: true,
-			preSec:      20,
-			txnScope:    "local",
-			zone:        "sh",
-		},
-		{
-			name:        "TimestampBoundExactStaleness",
-			preSQL:      `START TRANSACTION READ ONLY WITH TIMESTAMP BOUND READ TIMESTAMP '2020-09-06 00:00:00';`,
-			sql:         `START TRANSACTION READ ONLY WITH TIMESTAMP BOUND EXACT STALENESS '00:00:20';`,
-			IsStaleness: true,
-			preSec:      20,
-			txnScope:    "local",
-			zone:        "sz",
-		},
-		{
-			name:        "begin",
-			preSQL:      `START TRANSACTION READ ONLY WITH TIMESTAMP BOUND READ TIMESTAMP '2020-09-06 00:00:00';`,
-			sql:         "begin",
-			IsStaleness: false,
-			txnScope:    oracle.GlobalTxnScope,
-			zone:        "",
-		},
-	}
-	tk := testkit.NewTestKit(c, s.store)
-	tk.MustExec("use test")
-	for _, testcase := range testcases {
-		c.Log(testcase.name)
-		failpoint.Enable("github.com/pingcap/tidb/store/tikv/config/injectTxnScope",
-			fmt.Sprintf(`return("%v")`, testcase.zone))
-		tk.MustExec(fmt.Sprintf("set @@txn_scope=%v", testcase.txnScope))
-		tk.MustExec(testcase.preSQL)
-		tk.MustExec(testcase.sql)
-		if testcase.expectPhysicalTS > 0 {
-			c.Assert(oracle.ExtractPhysical(tk.Se.GetSessionVars().TxnCtx.StartTS), Equals, testcase.expectPhysicalTS)
-		} else if testcase.preSec > 0 {
-			curSec := time.Now().Unix()
-			startTS := oracle.ExtractPhysical(tk.Se.GetSessionVars().TxnCtx.StartTS)
-			c.Assert(startTS, Greater, (curSec-testcase.preSec-2)*1000)
-			c.Assert(startTS, Less, (curSec-testcase.preSec+2)*1000)
-		} else if !testcase.IsStaleness {
-			curSec := time.Now().Unix()
-			startTS := oracle.ExtractPhysical(tk.Se.GetSessionVars().TxnCtx.StartTS)
-			c.Assert(curSec*1000-startTS, Less, time.Second/time.Millisecond)
-			c.Assert(startTS-curSec*1000, Less, time.Second/time.Millisecond)
-		}
-		c.Assert(tk.Se.GetSessionVars().TxnCtx.IsStaleness, Equals, testcase.IsStaleness)
-		tk.MustExec("commit")
-		failpoint.Disable("github.com/pingcap/tidb/store/tikv/config/injectTxnScope")
-	}
-}
-
-func (s *testSerialSuite) TestStaleReadKVRequest(c *C) {
-	c.Assert(failpoint.Enable("github.com/pingcap/tidb/executor/mockStalenessTxnSchemaVer", "return(false)"), IsNil)
-	defer failpoint.Disable("github.com/pingcap/tidb/executor/mockStalenessTxnSchemaVer")
-	tk := testkit.NewTestKit(c, s.store)
-	tk.MustExec("use test")
-	tk.MustExec("drop table if exists t")
-	tk.MustExec("create table t (id int primary key);")
-	defer tk.MustExec(`drop table if exists t`)
-	testcases := []struct {
-		name     string
-		sql      string
-		txnScope string
-		zone     string
-	}{
-		{
-			name:     "coprocessor read",
-			sql:      "select * from t",
-			txnScope: "local",
-			zone:     "sh",
-		},
-		{
-			name:     "point get read",
-			sql:      "select * from t where id = 1",
-			txnScope: "local",
-			zone:     "bj",
-		},
-		{
-			name:     "batch point get read",
-			sql:      "select * from t where id in (1,2,3)",
-			txnScope: "local",
-			zone:     "hz",
-		},
-	}
-	for _, testcase := range testcases {
-		c.Log(testcase.name)
-		tk.MustExec(fmt.Sprintf("set @@txn_scope=%v", testcase.txnScope))
-		failpoint.Enable("github.com/pingcap/tidb/store/tikv/config/injectTxnScope", fmt.Sprintf(`return("%v")`, testcase.zone))
-		failpoint.Enable("github.com/pingcap/tidb/store/tikv/assertStoreLabels", fmt.Sprintf(`return("%v_%v")`, placement.DCLabelKey, testcase.txnScope))
-		failpoint.Enable("github.com/pingcap/tidb/store/tikv/assertStaleReadFlag", `return(true)`)
-		tk.MustExec(`START TRANSACTION READ ONLY WITH TIMESTAMP BOUND EXACT STALENESS '00:00:20';`)
-		tk.MustQuery(testcase.sql)
-		tk.MustExec(`commit`)
-		failpoint.Disable("github.com/pingcap/tidb/store/tikv/config/injectTxnScope")
-		failpoint.Disable("github.com/pingcap/tidb/store/tikv/assertStoreLabels")
-		failpoint.Disable("github.com/pingcap/tidb/store/tikv/assertStaleReadFlag")
-	}
-}
-
-func (s *testSuite) TestStalenessAndHistoryRead(c *C) {
-	c.Assert(failpoint.Enable("github.com/pingcap/tidb/executor/mockStalenessTxnSchemaVer", "return(false)"), IsNil)
-	defer func() {
-		err := failpoint.Disable("github.com/pingcap/tidb/executor/mockStalenessTxnSchemaVer")
-		c.Assert(err, IsNil)
-	}()
-
-	tk := testkit.NewTestKit(c, s.store)
-	tk.MustExec("use test")
-	// For mocktikv, safe point is not initialized, we manually insert it for snapshot to use.
-	safePointName := "tikv_gc_safe_point"
-	safePointValue := "20160102-15:04:05 -0700"
-	safePointComment := "All versions after safe point can be accessed. (DO NOT EDIT)"
-	updateSafePoint := fmt.Sprintf(`INSERT INTO mysql.tidb VALUES ('%[1]s', '%[2]s', '%[3]s')
-	ON DUPLICATE KEY
-	UPDATE variable_value = '%[2]s', comment = '%[3]s'`, safePointName, safePointValue, safePointComment)
-	tk.MustExec(updateSafePoint)
-	// set @@tidb_snapshot before staleness txn
-	tk.MustExec(`set @@tidb_snapshot="2016-10-08 16:45:26";`)
-	tk.MustExec(`START TRANSACTION READ ONLY WITH TIMESTAMP BOUND READ TIMESTAMP '2020-09-06 00:00:00';`)
-	c.Assert(oracle.ExtractPhysical(tk.Se.GetSessionVars().TxnCtx.StartTS), Equals, int64(1599321600000))
-	tk.MustExec("commit")
-	// set @@tidb_snapshot during staleness txn
-	tk.MustExec(`START TRANSACTION READ ONLY WITH TIMESTAMP BOUND READ TIMESTAMP '2020-09-06 00:00:00';`)
-	tk.MustExec(`set @@tidb_snapshot="2016-10-08 16:45:26";`)
-	c.Assert(oracle.ExtractPhysical(tk.Se.GetSessionVars().TxnCtx.StartTS), Equals, int64(1599321600000))
-	tk.MustExec("commit")
-}
-
->>>>>>> d67beefb
 func (s *testSuite) TestIssue22231(c *C) {
 	tk := testkit.NewTestKit(c, s.store)
 	tk.MustExec("use test")
