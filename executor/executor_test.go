// Copyright 2015 PingCAP, Inc.
//
// Licensed under the Apache License, Version 2.0 (the "License");
// you may not use this file except in compliance with the License.
// You may obtain a copy of the License at
//
//     http://www.apache.org/licenses/LICENSE-2.0
//
// Unless required by applicable law or agreed to in writing, software
// distributed under the License is distributed on an "AS IS" BASIS,
// See the License for the specific language governing permissions and
// limitations under the License.

package executor_test

import (
	"flag"
	"fmt"
	"os"
	"testing"
	"time"

	"github.com/juju/errors"
	"github.com/ngaut/log"
	. "github.com/pingcap/check"
	"github.com/pingcap/tidb"
	"github.com/pingcap/tidb/context"
	"github.com/pingcap/tidb/executor"
	"github.com/pingcap/tidb/expression"
	"github.com/pingcap/tidb/inspectkv"
	"github.com/pingcap/tidb/kv"
	"github.com/pingcap/tidb/model"
	"github.com/pingcap/tidb/mysql"
	"github.com/pingcap/tidb/parser"
	"github.com/pingcap/tidb/plan"
	"github.com/pingcap/tidb/sessionctx"
	"github.com/pingcap/tidb/sessionctx/variable"
	"github.com/pingcap/tidb/store/tikv"
	"github.com/pingcap/tidb/terror"
	"github.com/pingcap/tidb/util/testkit"
	"github.com/pingcap/tidb/util/testleak"
	"github.com/pingcap/tidb/util/testutil"
	"github.com/pingcap/tidb/util/types"
)

func TestT(t *testing.T) {
	CustomVerboseFlag = true
	TestingT(t)
}

var _ = Suite(&testSuite{})

type testSuite struct {
	store kv.Storage
	*parser.Parser
}

var mockTikv = flag.Bool("mockTikv", true, "use mock tikv store in executor test")

func (s *testSuite) SetUpSuite(c *C) {
	expression.TurnOnNewExprEval = true
	s.Parser = parser.New()
	flag.Lookup("mockTikv")
	useMockTikv := *mockTikv
	if useMockTikv {
		store, err := tikv.NewMockTikvStore("")
		c.Assert(err, IsNil)
		s.store = store
		tidb.SetSchemaLease(0)
		tidb.SetStatsLease(0)
	} else {
		store, err := tidb.NewStore("memory://test/test")
		c.Assert(err, IsNil)
		s.store = store
	}
	_, err := tidb.BootstrapSession(s.store)
	c.Assert(err, IsNil)
	logLevel := os.Getenv("log_level")
	log.SetLevelByString(logLevel)
}

func (s *testSuite) TearDownSuite(c *C) {
	s.store.Close()
	expression.TurnOnNewExprEval = false
}

func (s *testSuite) cleanEnv(c *C) {
	tk := testkit.NewTestKit(c, s.store)
	tk.MustExec("use test")
	r := tk.MustQuery("show tables")
	for _, tb := range r.Rows() {
		tableName := tb[0]
		tk.MustExec(fmt.Sprintf("drop table %v", tableName))
	}
}

func (s *testSuite) TestAdmin(c *C) {
	defer func() {
		s.cleanEnv(c)
		testleak.AfterTest(c)()
	}()
	tk := testkit.NewTestKit(c, s.store)
	tk.MustExec("use test")
	tk.MustExec("drop table if exists admin_test")
	tk.MustExec("create table admin_test (c1 int, c2 int, c3 int default 1, index (c1))")
	tk.MustExec("insert admin_test (c1) values (1),(2),(NULL)")
	r, err := tk.Exec("admin show ddl")
	c.Assert(err, IsNil)
	row, err := r.Next()
	c.Assert(err, IsNil)
	c.Assert(row.Data, HasLen, 7)
	txn, err := s.store.Begin()
	c.Assert(err, IsNil)
	ddlInfo, err := inspectkv.GetDDLInfo(txn)
	c.Assert(err, IsNil)
	c.Assert(row.Data[0].GetInt64(), Equals, ddlInfo.SchemaVer)
	// TODO: Pass this test.
	// rowOwnerInfos := strings.Split(row.Data[1].GetString(), ",")
	// ownerInfos := strings.Split(ddlInfo.Owner.String(), ",")
	// c.Assert(rowOwnerInfos[0], Equals, ownerInfos[0])
	c.Assert(row.Data[2].GetString(), Equals, "")
	bgInfo, err := inspectkv.GetBgDDLInfo(txn)
	c.Assert(err, IsNil)
	c.Assert(row.Data[3].GetInt64(), Equals, bgInfo.SchemaVer)
	// TODO: Pass this test.
	// rowOwnerInfos = strings.Split(row.Data[4].GetString(), ",")
	// ownerInfos = strings.Split(bgInfo.Owner.String(), ",")
	// c.Assert(rowOwnerInfos[0], Equals, ownerInfos[0])
	row, err = r.Next()
	c.Assert(err, IsNil)
	c.Assert(row, IsNil)

	// check table test
	tk.MustExec("create table admin_test1 (c1 int, c2 int default 1, index (c1))")
	tk.MustExec("insert admin_test1 (c1) values (21),(22)")
	r, err = tk.Exec("admin check table admin_test, admin_test1")
	c.Assert(err, IsNil)
	c.Assert(r, IsNil)
	// error table name
	r, err = tk.Exec("admin check table admin_test_error")
	c.Assert(err, NotNil)
	// different index values
	ctx := tk.Se.(context.Context)
	domain := sessionctx.GetDomain(ctx)
	is := domain.InfoSchema()
	c.Assert(is, NotNil)
	tb, err := is.TableByName(model.NewCIStr("test"), model.NewCIStr("admin_test"))
	c.Assert(err, IsNil)
	c.Assert(tb.Indices(), HasLen, 1)
	_, err = tb.Indices()[0].Create(txn, types.MakeDatums(int64(10)), 1)
	c.Assert(err, IsNil)
	err = txn.Commit()
	c.Assert(err, IsNil)
	r, err = tk.Exec("admin check table admin_test")
	c.Assert(err, NotNil)
}

func (s *testSuite) fillData(tk *testkit.TestKit, table string) {
	tk.MustExec("use test")
	tk.MustExec(fmt.Sprintf("create table %s(id int not null default 1, name varchar(255), PRIMARY KEY(id));", table))

	// insert data
	tk.MustExec(fmt.Sprintf("insert INTO %s VALUES (1, \"hello\");", table))
	tk.CheckExecResult(1, 0)
	tk.MustExec(fmt.Sprintf("insert into %s values (2, \"hello\");", table))
	tk.CheckExecResult(1, 0)
}

type testCase struct {
	data1    []byte
	data2    []byte
	expected []string
	restData []byte
}

func checkCases(tests []testCase, ld *executor.LoadDataInfo,
	c *C, tk *testkit.TestKit, ctx context.Context, selectSQL, deleteSQL string) {
	for _, tt := range tests {
		c.Assert(ctx.NewTxn(), IsNil)
		data, reachLimit, err1 := ld.InsertData(tt.data1, tt.data2)
		c.Assert(err1, IsNil)
		c.Assert(reachLimit, IsFalse)
		if tt.restData == nil {
			c.Assert(data, HasLen, 0,
				Commentf("data1:%v, data2:%v, data:%v", string(tt.data1), string(tt.data2), string(data)))
		} else {
			c.Assert(data, DeepEquals, tt.restData,
				Commentf("data1:%v, data2:%v, data:%v", string(tt.data1), string(tt.data2), string(data)))
		}
		err1 = ctx.Txn().Commit()
		c.Assert(err1, IsNil)
		r := tk.MustQuery(selectSQL)
		r.Check(testutil.RowsWithSep("|", tt.expected...))
		tk.MustExec(deleteSQL)
	}
}

func (s *testSuite) TestSelectWithoutFrom(c *C) {
	defer testleak.AfterTest(c)()
	tk := testkit.NewTestKit(c, s.store)
	tk.MustExec("use test")

	r := tk.MustQuery("select 1 + 2*3")
	r.Check(testkit.Rows("7"))

	r = tk.MustQuery(`select _utf8"string";`)
	r.Check(testkit.Rows("string"))
}

func (s *testSuite) TestSelectLimit(c *C) {
	tk := testkit.NewTestKit(c, s.store)
	defer func() {
		s.cleanEnv(c)
		testleak.AfterTest(c)()
	}()
	tk.MustExec("use test")
	s.fillData(tk, "select_limit")

	tk.MustExec("insert INTO select_limit VALUES (3, \"hello\");")
	tk.CheckExecResult(1, 0)
	tk.MustExec("insert INTO select_limit VALUES (4, \"hello\");")
	tk.CheckExecResult(1, 0)

	r := tk.MustQuery("select * from select_limit limit 1;")
	r.Check(testkit.Rows("1 hello"))

	r = tk.MustQuery("select id from (select * from select_limit limit 1) k where id != 1;")
	r.Check(testkit.Rows())

	r = tk.MustQuery("select * from select_limit limit 18446744073709551615 offset 0;")
	r.Check(testkit.Rows("1 hello", "2 hello", "3 hello", "4 hello"))

	r = tk.MustQuery("select * from select_limit limit 18446744073709551615 offset 1;")
	r.Check(testkit.Rows("2 hello", "3 hello", "4 hello"))

	r = tk.MustQuery("select * from select_limit limit 18446744073709551615 offset 3;")
	r.Check(testkit.Rows("4 hello"))

	_, err := tk.Exec("select * from select_limit limit 18446744073709551616 offset 3;")
	c.Assert(err, NotNil)
}

func (s *testSuite) TestDAG(c *C) {
	tk := testkit.NewTestKit(c, s.store)
	defer func() {
		s.cleanEnv(c)
		testleak.AfterTest(c)()
	}()
	tk.MustExec("use test")
	tk.MustExec("create table select_dag(id int not null default 1, name varchar(255));")

	tk.MustExec("insert INTO select_dag VALUES (1, \"hello\");")
	tk.MustExec("insert INTO select_dag VALUES (2, \"hello\");")
	tk.MustExec("insert INTO select_dag VALUES (3, \"hello\");")
	tk.CheckExecResult(1, 0)

	r := tk.MustQuery("select * from select_dag;")
	r.Check(testkit.Rows("1 hello", "2 hello", "3 hello"))

	r = tk.MustQuery("select * from select_dag where id > 1;")
	r.Check(testkit.Rows("2 hello", "3 hello"))

	// for limit
	r = tk.MustQuery("select * from select_dag limit 1;")
	r.Check(testkit.Rows("1 hello"))
	r = tk.MustQuery("select * from select_dag limit 0;")
	r.Check(testkit.Rows())
	r = tk.MustQuery("select * from select_dag limit 5;")
	r.Check(testkit.Rows("1 hello", "2 hello", "3 hello"))
}

func (s *testSuite) TestSelectOrderBy(c *C) {
	defer func() {
		s.cleanEnv(c)
		testleak.AfterTest(c)()
	}()
	tk := testkit.NewTestKit(c, s.store)
	tk.MustExec("use test")
	s.fillData(tk, "select_order_test")

	// Test star field
	r := tk.MustQuery("select * from select_order_test where id = 1 order by id limit 1 offset 0;")
	r.Check(testkit.Rows("1 hello"))

	r = tk.MustQuery("select id from select_order_test order by id desc limit 1 ")
	r.Check(testkit.Rows("2"))

	r = tk.MustQuery("select id from select_order_test order by id + 1 desc limit 1 ")
	r.Check(testkit.Rows("2"))

	// Test limit
	r = tk.MustQuery("select * from select_order_test order by name, id limit 1 offset 0;")
	r.Check(testkit.Rows("1 hello"))

	// Test limit
	r = tk.MustQuery("select id as c1, name from select_order_test order by 2, id limit 1 offset 0;")
	r.Check(testkit.Rows("1 hello"))

	// Test limit overflow
	r = tk.MustQuery("select * from select_order_test order by name, id limit 100 offset 0;")
	r.Check(testkit.Rows("1 hello", "2 hello"))

	// Test offset overflow
	r = tk.MustQuery("select * from select_order_test order by name, id limit 1 offset 100;")
	r.Check(testkit.Rows())

	// Test multiple field
	r = tk.MustQuery("select id, name from select_order_test where id = 1 group by id, name limit 1 offset 0;")
	r.Check(testkit.Rows("1 hello"))

	// Test limit + order by
	for i := 3; i <= 10; i += 1 {
		tk.MustExec(fmt.Sprintf("insert INTO select_order_test VALUES (%d, \"zz\");", i))
	}
	tk.MustExec("insert INTO select_order_test VALUES (10086, \"hi\");")
	for i := 11; i <= 20; i += 1 {
		tk.MustExec(fmt.Sprintf("insert INTO select_order_test VALUES (%d, \"hh\");", i))
	}
	for i := 21; i <= 30; i += 1 {
		tk.MustExec(fmt.Sprintf("insert INTO select_order_test VALUES (%d, \"zz\");", i))
	}
	tk.MustExec("insert INTO select_order_test VALUES (1501, \"aa\");")
	r = tk.MustQuery("select * from select_order_test order by name, id limit 1 offset 3;")
	r.Check(testkit.Rows("11 hh"))
	tk.MustExec("drop table select_order_test")
	tk.MustExec("drop table if exists t")
	tk.MustExec("create table t (c int, d int)")
	tk.MustExec("insert t values (1, 1)")
	tk.MustExec("insert t values (1, 2)")
	tk.MustExec("insert t values (1, 3)")
	r = tk.MustQuery("select 1-d as d from t order by d;")
	r.Check(testkit.Rows("-2", "-1", "0"))
	r = tk.MustQuery("select 1-d as d from t order by d + 1;")
	r.Check(testkit.Rows("0", "-1", "-2"))
	r = tk.MustQuery("select t.d from t order by d;")
	r.Check(testkit.Rows("1", "2", "3"))

	tk.MustExec("drop table if exists t")
	tk.MustExec("create table t (a int, b int, c int)")
	tk.MustExec("insert t values (1, 2, 3)")
	r = tk.MustQuery("select b from (select a,b from t order by a,c) t")
	r.Check(testkit.Rows("2"))
	r = tk.MustQuery("select b from (select a,b from t order by a,c limit 1) t")
	r.Check(testkit.Rows("2"))
}

func (s *testSuite) TestSelectErrorRow(c *C) {
	defer func() {
		s.cleanEnv(c)
		testleak.AfterTest(c)()
	}()
	tk := testkit.NewTestKit(c, s.store)
	tk.MustExec("use test")

	_, err := tk.Exec("select row(1, 1) from test")
	c.Assert(err, NotNil)

	_, err = tk.Exec("select * from test group by row(1, 1);")
	c.Assert(err, NotNil)

	_, err = tk.Exec("select * from test order by row(1, 1);")
	c.Assert(err, NotNil)

	_, err = tk.Exec("select * from test having row(1, 1);")
	c.Assert(err, NotNil)

	_, err = tk.Exec("select (select 1, 1) from test;")
	c.Assert(err, NotNil)

	_, err = tk.Exec("select * from test group by (select 1, 1);")
	c.Assert(err, NotNil)

	_, err = tk.Exec("select * from test order by (select 1, 1);")
	c.Assert(err, NotNil)

	_, err = tk.Exec("select * from test having (select 1, 1);")
	c.Assert(err, NotNil)
}

// TestIssue2612 is related with https://github.com/pingcap/tidb/issues/2612
func (s *testSuite) TestIssue2612(c *C) {
	defer func() {
		s.cleanEnv(c)
		testleak.AfterTest(c)()
	}()
	tk := testkit.NewTestKit(c, s.store)
	tk.MustExec("use test")
	tk.MustExec(`drop table if exists t`)
	tk.MustExec(`create table t (
		create_at datetime NOT NULL DEFAULT '1000-01-01 00:00:00',
		finish_at datetime NOT NULL DEFAULT '1000-01-01 00:00:00');`)
	tk.MustExec(`insert into t values ('2016-02-13 15:32:24',  '2016-02-11 17:23:22');`)
	rs, err := tk.Exec(`select timediff(finish_at, create_at) from t;`)
	c.Assert(err, IsNil)
	row, err := rs.Next()
	c.Assert(err, IsNil)
	row.Data[0].GetMysqlDuration().String()
}

// TestIssue345 is related with https://github.com/pingcap/tidb/issues/345
func (s *testSuite) TestIssue345(c *C) {
	defer func() {
		s.cleanEnv(c)
		testleak.AfterTest(c)()
	}()
	tk := testkit.NewTestKit(c, s.store)
	tk.MustExec("use test")
	tk.MustExec(`drop table if exists t1, t2`)
	tk.MustExec(`create table t1 (c1 int);`)
	tk.MustExec(`create table t2 (c2 int);`)
	tk.MustExec(`insert into t1 values (1);`)
	tk.MustExec(`insert into t2 values (2);`)
	tk.MustExec(`update t1, t2 set t1.c1 = 2, t2.c2 = 1;`)
	tk.MustExec(`update t1, t2 set c1 = 2, c2 = 1;`)
	tk.MustExec(`update t1 as a, t2 as b set a.c1 = 2, b.c2 = 1;`)

	// Check t1 content
	r := tk.MustQuery("SELECT * FROM t1;")
	r.Check(testkit.Rows("2"))
	// Check t2 content
	r = tk.MustQuery("SELECT * FROM t2;")
	r.Check(testkit.Rows("1"))

	tk.MustExec(`update t1 as a, t2 as t1 set a.c1 = 1, t1.c2 = 2;`)
	// Check t1 content
	r = tk.MustQuery("SELECT * FROM t1;")
	r.Check(testkit.Rows("1"))
	// Check t2 content
	r = tk.MustQuery("SELECT * FROM t2;")
	r.Check(testkit.Rows("2"))

	_, err := tk.Exec(`update t1 as a, t2 set t1.c1 = 10;`)
	c.Assert(err, NotNil)
}

func (s *testSuite) TestUnion(c *C) {
	defer func() {
		s.cleanEnv(c)
		testleak.AfterTest(c)()
	}()
	tk := testkit.NewTestKit(c, s.store)
	tk.MustExec("use test")

	testSQL := `drop table if exists union_test; create table union_test(id int);`
	tk.MustExec(testSQL)

	testSQL = `drop table if exists union_test;`
	tk.MustExec(testSQL)
	testSQL = `create table union_test(id int);`
	tk.MustExec(testSQL)
	testSQL = `insert union_test values (1),(2)`
	tk.MustExec(testSQL)

	testSQL = `select id from union_test union select id from union_test;`
	r := tk.MustQuery(testSQL)
	r.Check(testkit.Rows("1", "2"))

	testSQL = `select * from (select id from union_test union select id from union_test) t order by id;`
	r = tk.MustQuery(testSQL)
	r.Check(testkit.Rows("1", "2"))

	r = tk.MustQuery("select 1 union all select 1")
	r.Check(testkit.Rows("1", "1"))

	r = tk.MustQuery("select 1 union all select 1 union select 1")
	r.Check(testkit.Rows("1"))

	r = tk.MustQuery("select 1 as a union (select 2) order by a limit 1")
	r.Check(testkit.Rows("1"))

	r = tk.MustQuery("select 1 as a union (select 2) order by a limit 1, 1")
	r.Check(testkit.Rows("2"))

	r = tk.MustQuery("select id from union_test union all (select 1) order by id desc")
	r.Check(testkit.Rows("2", "1", "1"))

	r = tk.MustQuery("select id as a from union_test union (select 1) order by a desc")
	r.Check(testkit.Rows("2", "1"))

	r = tk.MustQuery(`select null as a union (select "abc") order by a`)
	r.Check(testkit.Rows("<nil>", "abc"))

	r = tk.MustQuery(`select "abc" as a union (select 1) order by a`)
	r.Check(testkit.Rows("1", "abc"))

	tk.MustExec("drop table if exists t1")
	tk.MustExec("create table t1 (c int, d int)")
	tk.MustExec("insert t1 values (NULL, 1)")
	tk.MustExec("insert t1 values (1, 1)")
	tk.MustExec("insert t1 values (1, 2)")
	tk.MustExec("drop table if exists t2")
	tk.MustExec("create table t2 (c int, d int)")
	tk.MustExec("insert t2 values (1, 3)")
	tk.MustExec("insert t2 values (1, 1)")
	tk.MustExec("drop table if exists t3")
	tk.MustExec("create table t3 (c int, d int)")
	tk.MustExec("insert t3 values (3, 2)")
	tk.MustExec("insert t3 values (4, 3)")
	r = tk.MustQuery(`select sum(c1), c2 from (select c c1, d c2 from t1 union all select d c1, c c2 from t2 union all select c c1, d c2 from t3) x group by c2 order by c2`)
	r.Check(testkit.Rows("5 1", "4 2", "4 3"))

	tk.MustExec("drop table if exists t1, t2, t3")
	tk.MustExec("create table t1 (a int primary key)")
	tk.MustExec("create table t2 (a int primary key)")
	tk.MustExec("create table t3 (a int primary key)")
	tk.MustExec("insert t1 values (7), (8)")
	tk.MustExec("insert t2 values (1), (9)")
	tk.MustExec("insert t3 values (2), (3)")
	r = tk.MustQuery("select * from t1 union all select * from t2 union all (select * from t3) order by a limit 2")
	r.Check(testkit.Rows("1", "2"))

	tk.MustExec("drop table if exists t1, t2")
	tk.MustExec("create table t1 (a int)")
	tk.MustExec("create table t2 (a int)")
	tk.MustExec("insert t1 values (2), (1)")
	tk.MustExec("insert t2 values (3), (4)")
	r = tk.MustQuery("select * from t1 union all (select * from t2) order by a limit 1")
	r.Check(testkit.Rows("1"))
	r = tk.MustQuery("select (select * from t1 where a != t.a union all (select * from t2 where a != t.a) order by a limit 1) from t1 t")
	r.Check(testkit.Rows("1", "2"))

	tk.MustExec("drop table if exists t")
	tk.MustExec("create table t (id int unsigned primary key auto_increment, c1 int, c2 int, index c1_c2 (c1, c2))")
	tk.MustExec("insert into t (c1, c2) values (1, 1)")
	tk.MustExec("insert into t (c1, c2) values (1, 2)")
	tk.MustExec("insert into t (c1, c2) values (2, 3)")
	r = tk.MustQuery("select * from t where t.c1 = 1 union select * from t where t.id = 1")
	r.Check(testkit.Rows("1 1 1", "2 1 2"))

	tk.MustExec("drop table if exists t")
	tk.MustExec("CREATE TABLE t (f1 DATE)")
	tk.MustExec("INSERT INTO t VALUES ('1978-11-26')")
	r = tk.MustQuery("SELECT f1+0 FROM t UNION SELECT f1+0 FROM t")
	r.Check(testkit.Rows("19781126"))

	tk.MustExec("drop table if exists t")
	tk.MustExec("CREATE TABLE t (a int, b int)")
	tk.MustExec("INSERT INTO t VALUES ('1', '1')")
	r = tk.MustQuery("select b from (SELECT * FROM t UNION ALL SELECT a, b FROM t order by a) t")
}

func (s *testSuite) TestIn(c *C) {
	defer func() {
		s.cleanEnv(c)
		testleak.AfterTest(c)()
	}()
	tk := testkit.NewTestKit(c, s.store)
	tk.MustExec("use test")
	tk.MustExec(`drop table if exists t`)
	tk.MustExec(`create table t (c1 int primary key, c2 int, key c (c2));`)
	for i := 0; i <= 200; i++ {
		tk.MustExec(fmt.Sprintf("insert t values(%d, %d)", i, i))
	}
	queryStr := `select c2 from t where c1 in ('7', '10', '112', '111', '98', '106', '100', '9', '18', '17') order by c2`
	r := tk.MustQuery(queryStr)
	r.Check(testkit.Rows("7", "9", "10", "17", "18", "98", "100", "106", "111", "112"))

	queryStr = `select c2 from t where c1 in ('7a')`
	tk.MustQuery(queryStr).Check(testkit.Rows("7"))
}

func (s *testSuite) TestTablePKisHandleScan(c *C) {
	defer func() {
		s.cleanEnv(c)
		testleak.AfterTest(c)()
	}()
	tk := testkit.NewTestKit(c, s.store)
	tk.MustExec("use test")
	tk.MustExec("drop table if exists t")
	tk.MustExec("create table t (a int PRIMARY KEY AUTO_INCREMENT)")
	tk.MustExec("insert t values (),()")
	tk.MustExec("insert t values (-100),(0)")

	tests := []struct {
		sql    string
		result [][]interface{}
	}{
		{
			"select * from t",
			testkit.Rows("-100", "1", "2", "3"),
		},
		{
			"select * from t where a = 1",
			testkit.Rows("1"),
		},
		{
			"select * from t where a != 1",
			testkit.Rows("-100", "2", "3"),
		},
		{
			"select * from t where a >= '1.1'",
			testkit.Rows("2", "3"),
		},
		{
			"select * from t where a < '1.1'",
			testkit.Rows("-100", "1"),
		},
		{
			"select * from t where a > '-100.1' and a < 2",
			testkit.Rows("-100", "1"),
		},
		{
			"select * from t where a is null",
			testkit.Rows(),
		}, {
			"select * from t where a is true",
			testkit.Rows("-100", "1", "2", "3"),
		}, {
			"select * from t where a is false",
			testkit.Rows(),
		},
		{
			"select * from t where a in (1, 2)",
			testkit.Rows("1", "2"),
		},
		{
			"select * from t where a between 1 and 2",
			testkit.Rows("1", "2"),
		},
	}

	for _, tt := range tests {
		result := tk.MustQuery(tt.sql)
		result.Check(tt.result)
	}
}

func (s *testSuite) TestIndexScan(c *C) {
	defer func() {
		s.cleanEnv(c)
		testleak.AfterTest(c)()
	}()
	tk := testkit.NewTestKit(c, s.store)
	tk.MustExec("use test")
	tk.MustExec("drop table if exists t")
	tk.MustExec("create table t (a int unique)")
	tk.MustExec("insert t values (-1), (2), (3), (5), (6), (7), (8), (9)")
	result := tk.MustQuery("select a from t where a < 0 or (a >= 2.1 and a < 5.1) or ( a > 5.9 and a <= 7.9) or a > '8.1'")
	result.Check(testkit.Rows("-1", "3", "5", "6", "7", "9"))
	tk.MustExec("drop table if exists t")
	tk.MustExec("create table t (a int unique)")
	tk.MustExec("insert t values (0)")
	result = tk.MustQuery("select NULL from t ")
	result.Check(testkit.Rows("<nil>"))
	// test for double read
	tk.MustExec("drop table if exists t")
	tk.MustExec("create table t (a int unique, b int)")
	tk.MustExec("insert t values (5, 0)")
	tk.MustExec("insert t values (4, 0)")
	tk.MustExec("insert t values (3, 0)")
	tk.MustExec("insert t values (2, 0)")
	tk.MustExec("insert t values (1, 0)")
	tk.MustExec("insert t values (0, 0)")
	result = tk.MustQuery("select * from t order by a limit 3")
	result.Check(testkit.Rows("0 0", "1 0", "2 0"))
	tk.MustExec("drop table if exists t")
	tk.MustExec("create table t (a int unique, b int)")
	tk.MustExec("insert t values (0, 1)")
	tk.MustExec("insert t values (1, 2)")
	tk.MustExec("insert t values (2, 1)")
	tk.MustExec("insert t values (3, 2)")
	tk.MustExec("insert t values (4, 1)")
	tk.MustExec("insert t values (5, 2)")
	result = tk.MustQuery("select * from t where a < 5 and b = 1 limit 2")
	result.Check(testkit.Rows("0 1", "2 1"))
	tk.MustExec("drop table if exists tab1")
	tk.MustExec("CREATE TABLE tab1(pk INTEGER PRIMARY KEY, col0 INTEGER, col1 FLOAT, col3 INTEGER, col4 FLOAT)")
	tk.MustExec("CREATE INDEX idx_tab1_0 on tab1 (col0)")
	tk.MustExec("CREATE INDEX idx_tab1_1 on tab1 (col1)")
	tk.MustExec("CREATE INDEX idx_tab1_3 on tab1 (col3)")
	tk.MustExec("CREATE INDEX idx_tab1_4 on tab1 (col4)")
	tk.MustExec("INSERT INTO tab1 VALUES(1,37,20.85,30,10.69)")
	result = tk.MustQuery("SELECT pk FROM tab1 WHERE ((col3 <= 6 OR col3 < 29 AND (col0 < 41)) OR col3 > 42) AND col1 >= 96.1 AND col3 = 30 AND col3 > 17 AND (col0 BETWEEN 36 AND 42)")
	result.Check(testkit.Rows())
	tk.MustExec("drop table if exists tab1")
	tk.MustExec("CREATE TABLE tab1(pk INTEGER PRIMARY KEY, a INTEGER, b INTEGER)")
	tk.MustExec("CREATE INDEX idx_tab1_0 on tab1 (a)")
	tk.MustExec("INSERT INTO tab1 VALUES(1,1,1)")
	tk.MustExec("INSERT INTO tab1 VALUES(2,2,1)")
	tk.MustExec("INSERT INTO tab1 VALUES(3,1,2)")
	tk.MustExec("INSERT INTO tab1 VALUES(4,2,2)")
	result = tk.MustQuery("SELECT * FROM tab1 WHERE pk <= 3 AND a = 1")
	result.Check(testkit.Rows("1 1 1", "3 1 2"))
	result = tk.MustQuery("SELECT * FROM tab1 WHERE pk <= 4 AND a = 1 AND b = 2")
	result.Check(testkit.Rows("3 1 2"))
	tk.MustExec("CREATE INDEX idx_tab1_1 on tab1 (b, a)")
	result = tk.MustQuery("SELECT pk FROM tab1 WHERE b > 1")
	result.Check(testkit.Rows("3", "4"))

	tk.MustExec("drop table if exists t")
	tk.MustExec("CREATE TABLE t (a varchar(3), index(a))")
	tk.MustExec("insert t values('aaa'), ('aab')")
	result = tk.MustQuery("select * from t where a >= 'aaaa' and a < 'aabb'")
	result.Check(testkit.Rows("aab"))

	tk.MustExec("drop table if exists t")
	tk.MustExec("CREATE TABLE t (a int primary key, b int, c int, index(c))")
	tk.MustExec("insert t values(1, 1, 1), (2, 2, 2), (4, 4, 4), (3, 3, 3), (5, 5, 5)")
	// Test for double read and top n.
	result = tk.MustQuery("select a from t where c >= 2 order by b desc limit 1")
	result.Check(testkit.Rows("5"))
}

func (s *testSuite) TestIndexReverseOrder(c *C) {
	defer func() {
		s.cleanEnv(c)
		testleak.AfterTest(c)()
	}()
	tk := testkit.NewTestKit(c, s.store)
	tk.MustExec("use test")
	tk.MustExec("drop table if exists t")
	tk.MustExec("create table t (a int primary key auto_increment, b int, index idx (b))")
	tk.MustExec("insert t (b) values (0), (1), (2), (3), (4), (5), (6), (7), (8), (9)")
	result := tk.MustQuery("select b from t order by b desc")
	result.Check(testkit.Rows("9", "8", "7", "6", "5", "4", "3", "2", "1", "0"))
	result = tk.MustQuery("select b from t where b <3 or (b >=6 and b < 8) order by b desc")
	result.Check(testkit.Rows("7", "6", "2", "1", "0"))

	tk.MustExec("drop table if exists t")
	tk.MustExec("create table t (a int, b int, index idx (b, a))")
	tk.MustExec("insert t values (0, 2), (1, 2), (2, 2), (0, 1), (1, 1), (2, 1), (0, 0), (1, 0), (2, 0)")
	result = tk.MustQuery("select b, a from t order by b, a desc")
	result.Check(testkit.Rows("0 2", "0 1", "0 0", "1 2", "1 1", "1 0", "2 2", "2 1", "2 0"))
}

func (s *testSuite) TestTableReverseOrder(c *C) {
	defer func() {
		s.cleanEnv(c)
		testleak.AfterTest(c)()
	}()
	tk := testkit.NewTestKit(c, s.store)
	tk.MustExec("use test")
	tk.MustExec("drop table if exists t")
	tk.MustExec("create table t (a int primary key auto_increment, b int)")
	tk.MustExec("insert t (b) values (1), (2), (3), (4), (5), (6), (7), (8), (9)")
	result := tk.MustQuery("select b from t order by a desc")
	result.Check(testkit.Rows("9", "8", "7", "6", "5", "4", "3", "2", "1"))
	result = tk.MustQuery("select a from t where a <3 or (a >=6 and a < 8) order by a desc")
	result.Check(testkit.Rows("7", "6", "2", "1"))
}

func (s *testSuite) TestDefaultNull(c *C) {
	defer func() {
		s.cleanEnv(c)
		testleak.AfterTest(c)()
	}()
	tk := testkit.NewTestKit(c, s.store)
	tk.MustExec("use test")
	tk.MustExec("drop table if exists t")
	tk.MustExec("create table t (a int primary key auto_increment, b int default 1, c int)")
	tk.MustExec("insert t values ()")
	tk.MustQuery("select * from t").Check(testkit.Rows("1 1 <nil>"))
	tk.MustExec("update t set b = NULL where a = 1")
	tk.MustQuery("select * from t").Check(testkit.Rows("1 <nil> <nil>"))
	tk.MustExec("update t set c = 1")
	tk.MustQuery("select * from t ").Check(testkit.Rows("1 <nil> 1"))
	tk.MustExec("delete from t where a = 1")
	tk.MustExec("insert t (a) values (1)")
	tk.MustQuery("select * from t").Check(testkit.Rows("1 1 <nil>"))
}

func (s *testSuite) TestUnsignedPKColumn(c *C) {
	defer func() {
		s.cleanEnv(c)
		testleak.AfterTest(c)()
	}()
	tk := testkit.NewTestKit(c, s.store)
	tk.MustExec("use test")
	tk.MustExec("drop table if exists t")
	tk.MustExec("create table t (a int unsigned primary key, b int, c int, key idx_ba (b, c, a));")
	tk.MustExec("insert t values (1, 1, 1)")
	result := tk.MustQuery("select * from t;")
	result.Check(testkit.Rows("1 1 1"))
	tk.MustExec("update t set c=2 where a=1;")
	result = tk.MustQuery("select * from t where b=1;")
	result.Check(testkit.Rows("1 1 2"))
}

func (s *testSuite) TestStringBuiltin(c *C) {
	defer func() {
		s.cleanEnv(c)
		testleak.AfterTest(c)()
	}()
	tk := testkit.NewTestKit(c, s.store)
	tk.MustExec("use test")

	// for length
	tk.MustExec("drop table if exists t")
	tk.MustExec("create table t(a int, b double, c datetime, d time, e char(20), f bit(10))")
	tk.MustExec(`insert into t values(1, 1.1, "2017-01-01 12:01:01", "12:01:01", "abcdef", 0b10101)`)
	result := tk.MustQuery("select length(a), length(b), length(c), length(d), length(e), length(f), length(null) from t")
	result.Check(testkit.Rows("1 3 19 8 6 2 <nil>"))

	// for concat
	tk.MustExec("drop table if exists t")
	tk.MustExec("create table t(a int, b double, c datetime, d time, e char(20))")
	tk.MustExec(`insert into t values(1, 1.1, "2017-01-01 12:01:01", "12:01:01", "abcdef")`)
	result = tk.MustQuery("select concat(a, b, c, d, e) from t")
	result.Check(testkit.Rows("11.12017-01-01 12:01:0112:01:01abcdef"))
	result = tk.MustQuery("select concat(null)")
	result.Check(testkit.Rows("<nil>"))
	result = tk.MustQuery("select concat(null, a, b) from t")
	result.Check(testkit.Rows("<nil>"))

<<<<<<< HEAD
	// for lower
	tk.MustExec("drop table if exists t")
	tk.MustExec("create table t(a int, b double, c datetime, d time, e char(20))")
	tk.MustExec(`insert into t values(1, 1.1, "2017-01-01 12:01:01", "12:01:01", "abcdef")`)
	result = tk.MustQuery("select lower(a), lower(b), lower(c), lower(d), lower(e), lower(null) from t")
	result.Check(testkit.Rows("1 1.1 2017-01-01 12:01:01 12:01:01 abcdef <nil>"))

	// for upper
	tk.MustExec("drop table if exists t")
	tk.MustExec("create table t(a int, b double, c datetime, d time, e char(20))")
	tk.MustExec(`insert into t values(1, 1.1, "2017-01-01 12:01:01", "12:01:01", "abcdef")`)
	result = tk.MustQuery("select upper(a), upper(b), upper(c), upper(d), upper(e), upper(null) from t")
	result.Check(testkit.Rows("1 1.1 2017-01-01 12:01:01 12:01:01 ABCDEF <nil>"))
=======
	// for ascii
	tk.MustExec("drop table if exists t")
	tk.MustExec("create table t(a char(10), b int, c double, d datetime, e time, f bit(4))")
	tk.MustExec(`insert into t values('2', 2, 2.3, "2017-01-01 12:01:01", "12:01:01", 0b1010)`)
	result = tk.MustQuery("select ascii(a), ascii(b), ascii(c), ascii(d), ascii(e), ascii(f) from t")
	result.Check(testkit.Rows("50 50 50 50 49 10"))
	result = tk.MustQuery("select ascii('123'), ascii(123), ascii(''), ascii('你好'), ascii(NULL)")
	result.Check(testkit.Rows("49 49 0 228 <nil>"))
>>>>>>> d0e85917
}

func (s *testSuite) TestTimeBuiltin(c *C) {
	defer func() {
		s.cleanEnv(c)
		testleak.AfterTest(c)()
	}()
	tk := testkit.NewTestKit(c, s.store)
	tk.MustExec("use test")

	// for makeDate
	tk.MustExec("drop table if exists t")
	tk.MustExec("create table t(a int, b double, c datetime, d time, e char(20), f bit(10))")
	tk.MustExec(`insert into t values(1, 1.1, "2017-01-01 12:01:01", "12:01:01", "abcdef", 0b10101)`)
	result := tk.MustQuery("select makedate(a,a), makedate(b,b), makedate(c,c), makedate(d,d), makedate(e,e), makedate(f,f), makedate(null,null), makedate(a,b) from t")
	result.Check(testkit.Rows("2001-01-01 2001-01-01 <nil> <nil> <nil> 2021-01-21 <nil> 2001-01-01"))
}

func (s *testSuite) TestBuiltin(c *C) {
	defer func() {
		s.cleanEnv(c)
		testleak.AfterTest(c)()
	}()
	tk := testkit.NewTestKit(c, s.store)
	tk.MustExec("use test")

	// for is true
	tk.MustExec("drop table if exists t")
	tk.MustExec("create table t (a int, b int, index idx_b (b))")
	tk.MustExec("insert t values (1, 1)")
	tk.MustExec("insert t values (2, 2)")
	tk.MustExec("insert t values (3, 2)")
	result := tk.MustQuery("select * from t where b is true")
	result.Check(testkit.Rows("1 1", "2 2", "3 2"))
	result = tk.MustQuery("select all + a from t where a = 1")
	result.Check(testkit.Rows("1"))
	result = tk.MustQuery("select * from t where a is false")
	result.Check(nil)
	result = tk.MustQuery("select * from t where a is not true")
	result.Check(nil)
	// for in
	result = tk.MustQuery("select * from t where b in (a)")
	result.Check(testkit.Rows("1 1", "2 2"))
	result = tk.MustQuery("select * from t where b not in (a)")
	result.Check(testkit.Rows("3 2"))

	// test cast
	result = tk.MustQuery("select cast(1 as decimal(3,2))")
	result.Check(testkit.Rows("1.00"))
	result = tk.MustQuery("select cast('1991-09-05 11:11:11' as datetime)")
	result.Check(testkit.Rows("1991-09-05 11:11:11"))
	result = tk.MustQuery("select cast(cast('1991-09-05 11:11:11' as datetime) as char)")
	result.Check(testkit.Rows("1991-09-05 11:11:11"))
	result = tk.MustQuery("select cast('11:11:11' as time)")
	result.Check(testkit.Rows("11:11:11"))
	result = tk.MustQuery("select * from t where a > cast(2 as decimal)")
	result.Check(testkit.Rows("3 2"))
	// fixed issue #3471
	tk.MustExec("drop table if exists t")
	tk.MustExec("create table t(a time(6));")
	tk.MustExec("insert into t value('12:59:59.999999')")
	result = tk.MustQuery("select cast(a as signed) from t")
	result.Check(testkit.Rows("130000"))

	// test unhex and hex
	result = tk.MustQuery("select unhex('4D7953514C')")
	result.Check(testkit.Rows("MySQL"))
	result = tk.MustQuery("select unhex(hex('string'))")
	result.Check(testkit.Rows("string"))
	result = tk.MustQuery("select unhex('ggg')")
	result.Check(testkit.Rows("<nil>"))
	result = tk.MustQuery("select unhex(-1)")
	result.Check(testkit.Rows("<nil>"))
	result = tk.MustQuery("select hex(unhex('1267'))")
	result.Check(testkit.Rows("1267"))
	result = tk.MustQuery("select hex(unhex(1267))")
	result.Check(testkit.Rows("1267"))

	// select from_unixtime
	result = tk.MustQuery("select from_unixtime(1451606400)")
	unixTime := time.Unix(1451606400, 0).String()[:19]
	result.Check(testkit.Rows(unixTime))
	result = tk.MustQuery("select from_unixtime(1451606400.123456)")
	unixTime = time.Unix(1451606400, 123456000).String()[:26]
	result.Check(testkit.Rows(unixTime))
	result = tk.MustQuery("select from_unixtime(1451606400.1234567)")
	unixTime = time.Unix(1451606400, 123456700).Round(time.Microsecond).Format("2006-01-02 15:04:05.000000")[:26]
	result.Check(testkit.Rows(unixTime))
	result = tk.MustQuery("select from_unixtime(1451606400.999999)")
	unixTime = time.Unix(1451606400, 999999000).String()[:26]
	result.Check(testkit.Rows(unixTime))

	// test strcmp
	result = tk.MustQuery("select strcmp('abc', 'def')")
	result.Check(testkit.Rows("-1"))
	result = tk.MustQuery("select strcmp('abc', 'aba')")
	result.Check(testkit.Rows("1"))
	result = tk.MustQuery("select strcmp('abc', 'abc')")
	result.Check(testkit.Rows("0"))
	result = tk.MustQuery("select substr(null, 1, 2)")
	result.Check(testkit.Rows("<nil>"))
	result = tk.MustQuery("select substr('123', null, 2)")
	result.Check(testkit.Rows("<nil>"))
	result = tk.MustQuery("select substr('123', 1, null)")
	result.Check(testkit.Rows("<nil>"))

	// for case
	tk.MustExec("drop table if exists t")
	tk.MustExec("create table t (a varchar(255), b int)")
	tk.MustExec("insert t values ('str1', 1)")
	result = tk.MustQuery("select * from t where a = case b when 1 then 'str1' when 2 then 'str2' end")
	result.Check(testkit.Rows("str1 1"))
	result = tk.MustQuery("select * from t where a = case b when 1 then 'str2' when 2 then 'str3' end")
	result.Check(nil)
	tk.MustExec("insert t values ('str2', 2)")
	result = tk.MustQuery("select * from t where a = case b when 2 then 'str2' when 3 then 'str3' end")
	result.Check(testkit.Rows("str2 2"))
	tk.MustExec("insert t values ('str3', 3)")
	result = tk.MustQuery("select * from t where a = case b when 4 then 'str4' when 5 then 'str5' else 'str3' end")
	result.Check(testkit.Rows("str3 3"))
	result = tk.MustQuery("select * from t where a = case b when 4 then 'str4' when 5 then 'str5' else 'str6' end")
	result.Check(nil)
	result = tk.MustQuery("select * from t where a = case  when b then 'str3' when 1 then 'str1' else 'str2' end")
	result.Check(testkit.Rows("str3 3"))
	tk.MustExec("delete from t")
	tk.MustExec("insert t values ('str2', 0)")
	result = tk.MustQuery("select * from t where a = case  when b then 'str3' when 0 then 'str1' else 'str2' end")
	result.Check(testkit.Rows("str2 0"))
	tk.MustExec("insert t values ('str1', null)")
	result = tk.MustQuery("select * from t where a = case b when null then 'str3' when 10 then 'str1' else 'str2' end")
	result.Check(testkit.Rows("str2 0"))
	result = tk.MustQuery("select * from t where a = case null when b then 'str3' when 10 then 'str1' else 'str2' end")
	result.Check(testkit.Rows("str2 0"))
	result = tk.MustQuery("select cast(1234 as char(3))")
	result.Check(testkit.Rows("123"))

	// testCase is for like and regexp
	type testCase struct {
		pattern string
		val     string
		result  int
	}
	patternMatching := func(c *C, tk *testkit.TestKit, queryOp string, data []testCase) {
		tk.MustExec("drop table if exists t")
		tk.MustExec("create table t (a varchar(255), b int)")
		for i, d := range data {
			tk.MustExec(fmt.Sprintf("insert into t values('%s', %d)", d.val, i))
			result := tk.MustQuery(fmt.Sprintf("select * from t where a %s '%s'", queryOp, d.pattern))
			if d.result == 1 {
				rowStr := fmt.Sprintf("%s %d", d.val, i)
				result.Check(testkit.Rows(rowStr))
			} else {
				result.Check(nil)
			}
			tk.MustExec(fmt.Sprintf("delete from t where b = %d", i))
		}
	}
	// for like
	likeTests := []testCase{
		{"a", "a", 1},
		{"a", "b", 0},
		{"aA", "Aa", 1},
		{"aA%", "aAab", 1},
		{"aA_", "Aaab", 0},
		{"aA_", "Aab", 1},
		{"", "", 1},
		{"", "a", 0},
	}
	patternMatching(c, tk, "like", likeTests)
	// for regexp
	likeTests = []testCase{
		{"^$", "a", 0},
		{"a", "a", 1},
		{"a", "b", 0},
		{"aA", "aA", 1},
		{".", "a", 1},
		{"^.$", "ab", 0},
		{"..", "b", 0},
		{".ab", "aab", 1},
		{"ab.", "abcd", 1},
		{".*", "abcd", 1},
	}
	patternMatching(c, tk, "regexp", likeTests)

	// for found_rows
	tk.MustExec("drop table if exists t")
	tk.MustExec("create table t (a int)")
	tk.MustQuery("select * from t") // Test XSelectTableExec
	result = tk.MustQuery("select found_rows()")
	result.Check(testkit.Rows("0"))
	result = tk.MustQuery("select found_rows()")
	result.Check(testkit.Rows("1")) // Last query is found_rows(), it returns 1 row with value 0
	tk.MustExec("insert t values (1),(2),(2)")
	tk.MustQuery("select * from t")
	result = tk.MustQuery("select found_rows()")
	result.Check(testkit.Rows("3"))
	tk.MustQuery("select * from t where a = 0")
	result = tk.MustQuery("select found_rows()")
	result.Check(testkit.Rows("0"))
	tk.MustQuery("select * from t where a = 1")
	result = tk.MustQuery("select found_rows()")
	result.Check(testkit.Rows("1"))
	tk.MustQuery("select * from t where a like '2'") // Test SelectionExec
	result = tk.MustQuery("select found_rows()")
	result.Check(testkit.Rows("2"))
	tk.MustQuery("show tables like 't'")
	result = tk.MustQuery("select found_rows()")
	result.Check(testkit.Rows("1"))
	tk.MustQuery("select count(*) from t") // Test ProjectionExec
	result = tk.MustQuery("select found_rows()")
	result.Check(testkit.Rows("1"))
}

func (s *testSuite) TestJSON(c *C) {
	// This will be opened after implementing cast as json.
	origin := expression.TurnOnNewExprEval
	expression.TurnOnNewExprEval = false
	defer func() {
		expression.TurnOnNewExprEval = origin
		s.cleanEnv(c)
		testleak.AfterTest(c)()
	}()
	tk := testkit.NewTestKit(c, s.store)

	tk.MustExec("use test")
	tk.MustExec("drop table if exists test_json")
	tk.MustExec("create table test_json (id int, a json)")
	tk.MustExec(`insert into test_json (id, a) values (1, '{"a":[1,"2",{"aa":"bb"},4],"b":true}')`)
	tk.MustExec(`insert into test_json (id, a) values (2, "null")`)
	tk.MustExec(`insert into test_json (id, a) values (3, null)`)
	tk.MustExec(`insert into test_json (id, a) values (4, 'true')`)
	tk.MustExec(`insert into test_json (id, a) values (5, '3')`)
	tk.MustExec(`insert into test_json (id, a) values (5, '4.0')`)
	tk.MustExec(`insert into test_json (id, a) values (6, '"string"')`)

	var result *testkit.Result
	result = tk.MustQuery(`select tj.a from test_json tj order by tj.id`)
	result.Check(testkit.Rows(`{"a":[1,"2",{"aa":"bb"},4],"b":true}`, "null", "<nil>", "true", "3", "4", `"string"`))

	// check json_type function
	result = tk.MustQuery(`select json_type(a) from test_json tj order by tj.id`)
	result.Check(testkit.Rows("OBJECT", "NULL", "<nil>", "BOOLEAN", "INTEGER", "DOUBLE", "STRING"))

	// check json compare with primitives.
	result = tk.MustQuery(`select a from test_json tj where a = 3`)
	result.Check(testkit.Rows("3"))
	result = tk.MustQuery(`select a from test_json tj where a = 4.0`)
	result.Check(testkit.Rows("4"))
	result = tk.MustQuery(`select a from test_json tj where a = true`)
	result.Check(testkit.Rows("true"))
	result = tk.MustQuery(`select a from test_json tj where a = "string"`)
	result.Check(testkit.Rows(`"string"`))

	// check some DDL limits for TEXT/BLOB/JSON column.
	var err error
	var terr *terror.Error

	_, err = tk.Exec(`create table test_bad_json(a json default '{}')`)
	c.Assert(err, NotNil)
	terr = errors.Trace(err).(*errors.Err).Cause().(*terror.Error)
	c.Assert(terr.Code(), Equals, terror.ErrCode(mysql.ErrBlobCantHaveDefault))

	_, err = tk.Exec(`create table test_bad_json(a blob default 'hello')`)
	c.Assert(err, NotNil)
	terr = errors.Trace(err).(*errors.Err).Cause().(*terror.Error)
	c.Assert(terr.Code(), Equals, terror.ErrCode(mysql.ErrBlobCantHaveDefault))

	_, err = tk.Exec(`create table test_bad_json(a text default 'world')`)
	c.Assert(err, NotNil)
	terr = errors.Trace(err).(*errors.Err).Cause().(*terror.Error)
	c.Assert(terr.Code(), Equals, terror.ErrCode(mysql.ErrBlobCantHaveDefault))

	// check json fields cannot be used as key.
	_, err = tk.Exec(`create table test_bad_json(id int, a json, key (a))`)
	c.Assert(err, NotNil)
	terr = errors.Trace(err).(*errors.Err).Cause().(*terror.Error)
	c.Assert(terr.Code(), Equals, terror.ErrCode(mysql.ErrJSONUsedAsKey))

	// check CAST AS JSON.
	result = tk.MustQuery(`select CAST('3' AS JSON), CAST('{}' AS JSON), CAST(null AS JSON)`)
	result.Check(testkit.Rows(`3 {} <nil>`))
}

func (s *testSuite) TestGeneratedColumnWrite(c *C) {
	defer func() {
		s.cleanEnv(c)
		testleak.AfterTest(c)()
	}()
	tk := testkit.NewTestKit(c, s.store)
	tk.MustExec("use test")
	tk.MustExec(`CREATE TABLE test_gc_write (a int primary key, b int, c int as (a+8) virtual)`)
	tk.MustExec(`CREATE TABLE test_gc_write_1 (a int primary key, b int, c int)`)

	tests := []struct {
		stmt string
		err  int
	}{
		// Can't modify generated column by values.
		{`insert into test_gc_write (a, b, c) values (1, 1, 1)`, mysql.ErrBadGeneratedColumn},
		{`insert into test_gc_write values (1, 1, 1)`, mysql.ErrBadGeneratedColumn},
		// Can't modify generated column by select clause.
		{`insert into test_gc_write select 1, 1, 1`, mysql.ErrBadGeneratedColumn},
		// Can't modify generated column by on duplicate clause.
		{`insert into test_gc_write (a, b) values (1, 1) on duplicate key update c = 1`, mysql.ErrBadGeneratedColumn},
		// Can't modify generated column by set.
		{`insert into test_gc_write set a = 1, b = 1, c = 1`, mysql.ErrBadGeneratedColumn},
		// Can't modify generated column by update clause.
		{`update test_gc_write set c = 1`, mysql.ErrBadGeneratedColumn},
		// Can't modify generated column by multi-table update clause.
		{`update test_gc_write, test_gc_write_1 set test_gc_write.c = 1`, mysql.ErrBadGeneratedColumn},

		// Can insert without generated columns.
		{`insert into test_gc_write (a, b) values (1, 1)`, 0},
		{`insert into test_gc_write set a = 2, b = 2`, 0},
		// Can update without generated columns.
		{`update test_gc_write set b = 2 where a = 2`, 0},
		{`update test_gc_write t1, test_gc_write_1 t2 set t1.b = 3, t2.b = 4`, 0},

		// But now we can't do this, just as same with MySQL 5.7:
		{`insert into test_gc_write values (1, 1)`, mysql.ErrWrongValueCountOnRow},
		{`insert into test_gc_write select 1, 1`, mysql.ErrWrongValueCountOnRow},
	}
	for _, tt := range tests {
		_, err := tk.Exec(tt.stmt)
		if tt.err != 0 {
			c.Assert(err, NotNil)
			terr := errors.Trace(err).(*errors.Err).Cause().(*terror.Error)
			c.Assert(terr.Code(), Equals, terror.ErrCode(tt.err))
		} else {
			c.Assert(err, IsNil)
		}
	}
}

func (s *testSuite) TestToPBExpr(c *C) {
	defer func() {
		s.cleanEnv(c)
		testleak.AfterTest(c)()
	}()
	tk := testkit.NewTestKit(c, s.store)
	tk.MustExec("use test")
	tk.MustExec("drop table if exists t")
	tk.MustExec("create table t (a decimal(10,6), b decimal, index idx_b (b))")
	tk.MustExec("set sql_mode = ''")
	tk.MustExec("insert t values (1.1, 1.1)")
	tk.MustExec("insert t values (2.4, 2.4)")
	tk.MustExec("insert t values (3.3, 2.7)")
	result := tk.MustQuery("select * from t where a < 2.399999")
	result.Check(testkit.Rows("1.100000 1"))
	result = tk.MustQuery("select * from t where a > 1.5")
	result.Check(testkit.Rows("2.400000 2", "3.300000 3"))
	result = tk.MustQuery("select * from t where a <= 1.1")
	result.Check(testkit.Rows("1.100000 1"))
	result = tk.MustQuery("select * from t where b >= 3")
	result.Check(testkit.Rows("3.300000 3"))
	result = tk.MustQuery("select * from t where not (b = 1)")
	result.Check(testkit.Rows("2.400000 2", "3.300000 3"))
	result = tk.MustQuery("select * from t where b&1 = a|1")
	result.Check(testkit.Rows("1.100000 1"))
	result = tk.MustQuery("select * from t where b != 2 and b <=> 3")
	result.Check(testkit.Rows("3.300000 3"))
	result = tk.MustQuery("select * from t where b in (3)")
	result.Check(testkit.Rows("3.300000 3"))
	result = tk.MustQuery("select * from t where b not in (1, 2)")
	result.Check(testkit.Rows("3.300000 3"))

	tk.MustExec("drop table if exists t")
	tk.MustExec("create table t (a varchar(255), b int)")
	tk.MustExec("insert t values ('abc123', 1)")
	tk.MustExec("insert t values ('ab123', 2)")
	result = tk.MustQuery("select * from t where a like 'ab%'")
	result.Check(testkit.Rows("abc123 1", "ab123 2"))
	result = tk.MustQuery("select * from t where a like 'ab_12'")
	result.Check(nil)
	tk.MustExec("drop table if exists t")
	tk.MustExec("create table t (a int primary key)")
	tk.MustExec("insert t values (1)")
	tk.MustExec("insert t values (2)")
	result = tk.MustQuery("select * from t where not (a = 1)")
	result.Check(testkit.Rows("2"))
	result = tk.MustQuery("select * from t where not(not (a = 1))")
	result.Check(testkit.Rows("1"))
	result = tk.MustQuery("select * from t where not(a != 1 and a != 2)")
	result.Check(testkit.Rows("1", "2"))
}

func (s *testSuite) TestDatumXAPI(c *C) {
	defer func() {
		s.cleanEnv(c)
		testleak.AfterTest(c)()
	}()
	tk := testkit.NewTestKit(c, s.store)
	tk.MustExec("use test")
	tk.MustExec("drop table if exists t")
	tk.MustExec("create table t (a decimal(10,6), b decimal, index idx_b (b))")
	tk.MustExec("set sql_mode = ''")
	tk.MustExec("insert t values (1.1, 1.1)")
	tk.MustExec("insert t values (2.2, 2.2)")
	tk.MustExec("insert t values (3.3, 2.7)")
	result := tk.MustQuery("select * from t where a > 1.5")
	result.Check(testkit.Rows("2.200000 2", "3.300000 3"))
	result = tk.MustQuery("select * from t where b > 1.5")
	result.Check(testkit.Rows("2.200000 2", "3.300000 3"))

	tk.MustExec("drop table if exists t")
	tk.MustExec("create table t (a time(3), b time, index idx_a (a))")
	tk.MustExec("insert t values ('11:11:11', '11:11:11')")
	tk.MustExec("insert t values ('11:11:12', '11:11:12')")
	tk.MustExec("insert t values ('11:11:13', '11:11:13')")
	result = tk.MustQuery("select * from t where a > '11:11:11.5'")
	result.Check(testkit.Rows("11:11:12.000 11:11:12", "11:11:13.000 11:11:13"))
	result = tk.MustQuery("select * from t where b > '11:11:11.5'")
	result.Check(testkit.Rows("11:11:12.000 11:11:12", "11:11:13.000 11:11:13"))
}

func (s *testSuite) TestSQLMode(c *C) {
	defer func() {
		s.cleanEnv(c)
		testleak.AfterTest(c)()
	}()
	tk := testkit.NewTestKit(c, s.store)
	tk.MustExec("use test")
	tk.MustExec("drop table if exists t")
	tk.MustExec("create table t (a tinyint not null)")
	tk.MustExec("set sql_mode = 'STRICT_TRANS_TABLES'")
	_, err := tk.Exec("insert t values ()")
	c.Check(err, NotNil)

	_, err = tk.Exec("insert t values ('1000')")
	c.Check(err, NotNil)

	tk.MustExec("create table if not exists tdouble (a double(3,2))")
	_, err = tk.Exec("insert tdouble values (10.23)")
	c.Check(err, NotNil)

	tk.MustExec("set sql_mode = ''")
	tk.MustExec("insert t values ()")
	tk.MustExec("insert t values (1000)")
	tk.MustQuery("select * from t").Check(testkit.Rows("0", "127"))

	tk.MustExec("insert tdouble values (10.23)")
	tk.MustQuery("select * from tdouble").Check(testkit.Rows("9.99"))

	tk.MustExec("set sql_mode = 'STRICT_TRANS_TABLES'")
	tk.MustExec("set @@global.sql_mode = ''")

	tk2 := testkit.NewTestKit(c, s.store)
	tk2.MustExec("use test")
	tk2.MustExec("create table t2 (a varchar(3))")
	tk2.MustExec("insert t2 values ('abcd')")
	tk2.MustQuery("select * from t2").Check(testkit.Rows("abc"))

	// session1 is still in strict mode.
	_, err = tk.Exec("insert t2 values ('abcd')")
	c.Check(err, NotNil)
	// Restore original global strict mode.
	tk.MustExec("set @@global.sql_mode = 'STRICT_TRANS_TABLES'")
}

func (s *testSuite) TestTableDual(c *C) {
	defer testleak.AfterTest(c)()
	tk := testkit.NewTestKit(c, s.store)
	tk.MustExec("use test")
	result := tk.MustQuery("Select 1")
	result.Check(testkit.Rows("1"))
	result = tk.MustQuery("Select 1 from dual")
	result.Check(testkit.Rows("1"))
	result = tk.MustQuery("Select count(*) from dual")
	result.Check(testkit.Rows("1"))
	result = tk.MustQuery("Select 1 from dual where 1")
	result.Check(testkit.Rows("1"))
}

func (s *testSuite) TestTableScan(c *C) {
	defer testleak.AfterTest(c)()
	tk := testkit.NewTestKit(c, s.store)
	tk.MustExec("use information_schema")
	result := tk.MustQuery("select * from schemata")
	// There must be these tables: information_schema, mysql, performance_schema and test.
	c.Assert(len(result.Rows()), GreaterEqual, 4)
	tk.MustExec("use test")
	tk.MustExec("create database mytest")
	rowStr1 := fmt.Sprintf("%s %s %s %s %v", "def", "mysql", "utf8", "utf8_bin", nil)
	rowStr2 := fmt.Sprintf("%s %s %s %s %v", "def", "mytest", "utf8", "utf8_bin", nil)
	tk.MustExec("use information_schema")
	result = tk.MustQuery("select * from schemata where schema_name = 'mysql'")
	result.Check(testkit.Rows(rowStr1))
	result = tk.MustQuery("select * from schemata where schema_name like 'my%'")
	result.Check(testkit.Rows(rowStr1, rowStr2))
}

func (s *testSuite) TestAdapterStatement(c *C) {
	defer testleak.AfterTest(c)()
	se, err := tidb.CreateSession(s.store)
	c.Check(err, IsNil)
	se.GetSessionVars().TxnCtx.InfoSchema = sessionctx.GetDomain(se).InfoSchema()
	compiler := &executor.Compiler{}
	ctx := se.(context.Context)
	stmtNode, err := s.ParseOneStmt("select 1", "", "")
	c.Check(err, IsNil)
	stmt, err := compiler.Compile(ctx, stmtNode)
	c.Check(err, IsNil)
	c.Check(stmt.OriginText(), Equals, "select 1")

	stmtNode, err = s.ParseOneStmt("create table t (a int)", "", "")
	c.Check(err, IsNil)
	stmt, err = compiler.Compile(ctx, stmtNode)
	c.Check(err, IsNil)
	c.Check(stmt.OriginText(), Equals, "create table t (a int)")
}

func (s *testSuite) TestPointGet(c *C) {
	defer func() {
		testleak.AfterTest(c)()
	}()
	tk := testkit.NewTestKit(c, s.store)
	tk.MustExec("use mysql")
	ctx := tk.Se.(context.Context)
	tests := map[string]bool{
		"select * from help_topic where name='aaa'":         true,
		"select * from help_topic where help_topic_id=1":    true,
		"select * from help_topic where help_category_id=1": false,
	}
	infoSchema := executor.GetInfoSchema(ctx)

	for sqlStr, result := range tests {
		stmtNode, err := s.ParseOneStmt(sqlStr, "", "")
		c.Check(err, IsNil)
		err = plan.Preprocess(stmtNode, infoSchema, ctx)
		c.Check(err, IsNil)
		// Validate should be after NameResolve.
		err = plan.Validate(stmtNode, false)
		c.Check(err, IsNil)
		plan, err := plan.Optimize(ctx, stmtNode, infoSchema)
		c.Check(err, IsNil)
		ret := executor.IsPointGetWithPKOrUniqueKeyByAutoCommit(ctx, plan)
		c.Assert(ret, Equals, result)
	}
}

func (s *testSuite) TestRow(c *C) {
	// There exists a constant folding problem when the arguments of compare functions are Rows,
	// the switch will be opened after the problem be fixed.
	origin := expression.TurnOnNewExprEval
	expression.TurnOnNewExprEval = false
	defer func() {
		expression.TurnOnNewExprEval = origin
		s.cleanEnv(c)
		testleak.AfterTest(c)()
	}()
	tk := testkit.NewTestKit(c, s.store)
	tk.MustExec("use test")
	tk.MustExec("drop table if exists t")
	tk.MustExec("create table t (c int, d int)")
	tk.MustExec("insert t values (1, 1)")
	tk.MustExec("insert t values (1, 3)")
	tk.MustExec("insert t values (2, 1)")
	tk.MustExec("insert t values (2, 3)")
	result := tk.MustQuery("select * from t where (c, d) < (2,2)")
	result.Check(testkit.Rows("1 1", "1 3", "2 1"))
	result = tk.MustQuery("select * from t where (1,2,3) > (3,2,1)")
	result.Check(testkit.Rows())
	result = tk.MustQuery("select * from t where row(1,2,3) > (3,2,1)")
	result.Check(testkit.Rows())
	result = tk.MustQuery("select * from t where (c, d) = (select * from t where (c,d) = (1,1))")
	result.Check(testkit.Rows("1 1"))
	result = tk.MustQuery("select * from t where (c, d) = (select * from t k where (t.c,t.d) = (c,d))")
	result.Check(testkit.Rows("1 1", "1 3", "2 1", "2 3"))
}

func (s *testSuite) TestColumnName(c *C) {
	defer func() {
		s.cleanEnv(c)
		testleak.AfterTest(c)()
	}()
	tk := testkit.NewTestKit(c, s.store)
	tk.MustExec("use test")
	tk.MustExec("drop table if exists t")
	tk.MustExec("create table t (c int, d int)")
	rs, err := tk.Exec("select 1 + c, count(*) from t")
	c.Check(err, IsNil)
	fields, err := rs.Fields()
	c.Check(err, IsNil)
	c.Check(len(fields), Equals, 2)
	c.Check(fields[0].Column.Name.L, Equals, "1 + c")
	c.Check(fields[1].Column.Name.L, Equals, "count(*)")
	rs, err = tk.Exec("select (c) > all (select c from t) from t")
	c.Check(err, IsNil)
	fields, err = rs.Fields()
	c.Check(err, IsNil)
	c.Check(len(fields), Equals, 1)
	c.Check(fields[0].Column.Name.L, Equals, "(c) > all (select c from t)")
	tk.MustExec("begin")
	tk.MustExec("insert t values(1,1)")
	rs, err = tk.Exec("select c d, d c from t")
	c.Check(err, IsNil)
	fields, err = rs.Fields()
	c.Check(err, IsNil)
	c.Check(len(fields), Equals, 2)
	c.Check(fields[0].Column.Name.L, Equals, "d")
	c.Check(fields[1].Column.Name.L, Equals, "c")
}

func (s *testSuite) TestSelectVar(c *C) {
	defer func() {
		s.cleanEnv(c)
		testleak.AfterTest(c)()
	}()
	tk := testkit.NewTestKit(c, s.store)
	tk.MustExec("use test")
	tk.MustExec("drop table if exists t")
	tk.MustExec("create table t (d int)")
	tk.MustExec("insert into t values(1), (2), (1)")
	result := tk.MustQuery("select @a, @a := d+1 from t")
	result.Check(testkit.Rows("<nil> 2", "<nil> 3", "<nil> 2"))
	result = tk.MustQuery("select @a, @a := d+1 from t")
	result.Check(testkit.Rows("2 2", "2 3", "3 2"))
}

func (s *testSuite) TestHistoryRead(c *C) {
	defer func() {
		s.cleanEnv(c)
		testleak.AfterTest(c)()
	}()
	tk := testkit.NewTestKit(c, s.store)
	tk.MustExec("use test")
	tk.MustExec("drop table if exists history_read")
	tk.MustExec("create table history_read (a int)")
	tk.MustExec("insert history_read values (1)")

	// For mocktikv, safe point is not initialized, we manually insert it for snapshot to use.
	safePointName := "tikv_gc_safe_point"
	safePointValue := "20060102-15:04:05 -0700 MST"
	safePointComment := "All versions after safe point can be accessed. (DO NOT EDIT)"
	updateSafePoint := fmt.Sprintf(`INSERT INTO mysql.tidb VALUES ('%[1]s', '%[2]s', '%[3]s')
	ON DUPLICATE KEY
	UPDATE variable_value = '%[2]s', comment = '%[3]s'`, safePointName, safePointValue, safePointComment)
	tk.MustExec(updateSafePoint)

	// Set snapshot to a time before save point will fail.
	_, err := tk.Exec("set @@tidb_snapshot = '2006-01-01 15:04:05.999999'")
	c.Assert(terror.ErrorEqual(err, variable.ErrSnapshotTooOld), IsTrue)
	// SnapshotTS Is not updated if check failed.
	c.Assert(tk.Se.GetSessionVars().SnapshotTS, Equals, uint64(0))

	curVer1, _ := s.store.CurrentVersion()
	time.Sleep(time.Millisecond)
	snapshotTime := time.Now()
	time.Sleep(time.Millisecond)
	curVer2, _ := s.store.CurrentVersion()
	tk.MustExec("insert history_read values (2)")
	tk.MustQuery("select * from history_read").Check(testkit.Rows("1", "2"))
	tk.MustExec("set @@tidb_snapshot = '" + snapshotTime.Format("2006-01-02 15:04:05.999999") + "'")
	ctx := tk.Se.(context.Context)
	snapshotTS := ctx.GetSessionVars().SnapshotTS
	c.Assert(snapshotTS, Greater, curVer1.Ver)
	c.Assert(snapshotTS, Less, curVer2.Ver)
	tk.MustQuery("select * from history_read").Check(testkit.Rows("1"))
	_, err = tk.Exec("insert history_read values (2)")
	c.Assert(err, NotNil)
	_, err = tk.Exec("update history_read set a = 3 where a = 1")
	c.Assert(err, NotNil)
	_, err = tk.Exec("delete from history_read where a = 1")
	c.Assert(err, NotNil)
	tk.MustExec("set @@tidb_snapshot = ''")
	tk.MustQuery("select * from history_read").Check(testkit.Rows("1", "2"))
	tk.MustExec("insert history_read values (3)")
	tk.MustExec("update history_read set a = 4 where a = 3")
	tk.MustExec("delete from history_read where a = 1")

	time.Sleep(time.Millisecond)
	snapshotTime = time.Now()
	time.Sleep(time.Millisecond)
	tk.MustExec("alter table history_read add column b int")
	tk.MustExec("insert history_read values (8, 8), (9, 9)")
	tk.MustQuery("select * from history_read order by a").Check(testkit.Rows("2 <nil>", "4 <nil>", "8 8", "9 9"))
	tk.MustExec("set @@tidb_snapshot = '" + snapshotTime.Format("2006-01-02 15:04:05.999999") + "'")
	tk.MustQuery("select * from history_read order by a").Check(testkit.Rows("2", "4"))
	tk.MustExec("set @@tidb_snapshot = ''")
	tk.MustQuery("select * from history_read order by a").Check(testkit.Rows("2 <nil>", "4 <nil>", "8 8", "9 9"))
}

func (s *testSuite) TestScanControlSelection(c *C) {
	defer func() {
		s.cleanEnv(c)
		testleak.AfterTest(c)()
	}()
	tk := testkit.NewTestKit(c, s.store)
	tk.MustExec("use test")
	tk.MustExec("drop table if exists t")
	tk.MustExec("create table t(a int primary key, b int, c int, index idx_b(b))")
	tk.MustExec("insert into t values (1, 1, 1), (2, 1, 1), (3, 1, 2), (4, 2, 3)")
	tk.MustQuery("select (select count(1) k from t s where s.b = t1.c) from t t1").Check(testkit.Rows("3", "3", "1", "0"))
}

func (s *testSuite) TestSimpleDAG(c *C) {
	defer func() {
		s.cleanEnv(c)
		testleak.AfterTest(c)()
	}()
	tk := testkit.NewTestKit(c, s.store)
	tk.MustExec("use test")
	tk.MustExec("drop table if exists t")
	tk.MustExec("create table t(a int primary key, b int, c int)")
	tk.MustExec("insert into t values (1, 1, 1), (2, 1, 1), (3, 1, 2), (4, 2, 3)")
	tk.MustQuery("select a from t").Check(testkit.Rows("1", "2", "3", "4"))
	tk.MustQuery("select * from t where a = 4").Check(testkit.Rows("4 2 3"))
	tk.MustQuery("select a from t limit 1").Check(testkit.Rows("1"))
	tk.MustQuery("select a from t order by a desc").Check(testkit.Rows("4", "3", "2", "1"))
	tk.MustQuery("select a from t order by a desc limit 1").Check(testkit.Rows("4"))
	tk.MustQuery("select a from t order by b desc limit 1").Check(testkit.Rows("4"))
	tk.MustQuery("select a from t where a < 3").Check(testkit.Rows("1", "2"))
	tk.MustQuery("select a from t where b > 1").Check(testkit.Rows("4"))
	tk.MustQuery("select a from t where b > 1 and a < 3").Check(testkit.Rows())
	tk.MustQuery("select count(*) from t where b > 1 and a < 3").Check(testkit.Rows("0"))
	tk.MustQuery("select count(*) from t").Check(testkit.Rows("4"))
	tk.MustQuery("select count(*), c from t group by c").Check(testkit.Rows("2 1", "1 2", "1 3"))
	tk.MustQuery("select sum(c) from t group by b").Check(testkit.Rows("4", "3"))
	tk.MustQuery("select avg(a) from t group by b").Check(testkit.Rows("2.0000", "4.0000"))
	tk.MustQuery("select sum(distinct c) from t group by b").Check(testkit.Rows("3", "3"))

	tk.MustExec("create index i on t(c,b)")
	tk.MustQuery("select a from t where c = 1").Check(testkit.Rows("1", "2"))
	tk.MustQuery("select a from t where c = 1 and a < 2").Check(testkit.Rows("1"))
	tk.MustQuery("select a from t where c = 1 order by a limit 1").Check(testkit.Rows("1"))
	tk.MustQuery("select count(*) from t where c = 1 ").Check(testkit.Rows("2"))
	tk.MustExec("create index i1 on t(b)")
	tk.MustQuery("select c from t where b = 2").Check(testkit.Rows("3"))
	tk.MustQuery("select * from t where b = 2").Check(testkit.Rows("4 2 3"))
	tk.MustQuery("select count(*) from t where b = 1").Check(testkit.Rows("3"))
	tk.MustQuery("select * from t where b = 1 and a > 1 limit 1").Check(testkit.Rows("2 1 1"))
}

func (s *testSuite) TestConvertToBit(c *C) {
	defer func() {
		s.cleanEnv(c)
		testleak.AfterTest(c)()
	}()
	tk := testkit.NewTestKit(c, s.store)
	tk.MustExec("use test")
	tk.MustExec("drop table if exists t, t1")
	tk.MustExec("create table t (a bit(64))")
	tk.MustExec("create table t1 (a varchar(2))")
	tk.MustExec(`insert t1 value ('10')`)
	tk.MustExec(`insert t select a from t1`)
	tk.MustQuery("select a+0 from t").Check(testkit.Rows("12592"))

	tk.MustExec("drop table if exists t, t1")
	tk.MustExec("create table t (a bit(64))")
	tk.MustExec("create table t1 (a binary(2))")
	tk.MustExec(`insert t1 value ('10')`)
	tk.MustExec(`insert t select a from t1`)
	tk.MustQuery("select a+0 from t").Check(testkit.Rows("12592"))

	tk.MustExec("drop table if exists t, t1")
	tk.MustExec("create table t (a bit(64))")
	tk.MustExec("create table t1 (a datetime)")
	tk.MustExec(`insert t1 value ('09-01-01')`)
	tk.MustExec(`insert t select a from t1`)
	tk.MustQuery("select a+0 from t").Check(testkit.Rows("20090101000000"))
}

func (s *testSuite) TestTimestampTimeZone(c *C) {
	defer func() {
		s.cleanEnv(c)
		testleak.AfterTest(c)()
	}()
	tk := testkit.NewTestKit(c, s.store)
	tk.MustExec("use test")
	tk.MustExec("drop table if exists t")
	tk.MustExec("create table t (ts timestamp)")
	tk.MustExec("set time_zone = '+00:00'")
	tk.MustExec("insert into t values ('2017-04-27 22:40:42')")
	// The timestamp will get different value if time_zone session variable changes.
	tests := []struct {
		timezone string
		expect   string
	}{
		{"+10:00", "2017-04-28 08:40:42"},
		{"-6:00", "2017-04-27 16:40:42"},
	}
	for _, tt := range tests {
		tk.MustExec(fmt.Sprintf("set time_zone = '%s'", tt.timezone))
		tk.MustQuery("select * from t").Check(testkit.Rows(tt.expect))
	}

	// For issue https://github.com/pingcap/tidb/issues/3467
	tk.MustExec("drop table if exists t1")
	tk.MustExec(`CREATE TABLE t1 (
 	      id bigint(20) NOT NULL AUTO_INCREMENT,
 	      uid int(11) DEFAULT NULL,
 	      datetime timestamp NOT NULL DEFAULT CURRENT_TIMESTAMP,
 	      ip varchar(128) DEFAULT NULL,
 	    PRIMARY KEY (id),
 	      KEY i_datetime (datetime),
 	      KEY i_userid (uid)
 	    );`)
	tk.MustExec(`INSERT INTO t1 VALUES (123381351,1734,"2014-03-31 08:57:10","127.0.0.1");`)
	r := tk.MustQuery("select datetime from t1;") // Cover TableReaderExec
	r.Check(testkit.Rows("2014-03-31 08:57:10"))
	r = tk.MustQuery("select datetime from t1 where datetime='2014-03-31 08:57:10';")
	r.Check(testkit.Rows("2014-03-31 08:57:10")) // Cover IndexReaderExec
	r = tk.MustQuery("select * from t1 where datetime='2014-03-31 08:57:10';")
	r.Check(testkit.Rows("123381351 1734 2014-03-31 08:57:10 127.0.0.1")) // Cover IndexLookupExec

	// For issue https://github.com/pingcap/tidb/issues/3485
	tk.MustExec("drop table if exists t1")
	tk.MustExec(`CREATE TABLE t1 (
	    id bigint(20) NOT NULL AUTO_INCREMENT,
	    datetime timestamp NOT NULL DEFAULT CURRENT_TIMESTAMP,
	    PRIMARY KEY (id)
	  );`)
	tk.MustExec(`INSERT INTO t1 VALUES (123381351,"2014-03-31 08:57:10");`)
	r = tk.MustQuery(`select * from t1 where datetime="2014-03-31 08:57:10";`)
	r.Check(testkit.Rows("123381351 2014-03-31 08:57:10"))
	tk.MustExec(`alter table t1 add key i_datetime (datetime);`)
	r = tk.MustQuery(`select * from t1 where datetime="2014-03-31 08:57:10";`)
	r.Check(testkit.Rows("123381351 2014-03-31 08:57:10"))
	r = tk.MustQuery(`select * from t1;`)
	r.Check(testkit.Rows("123381351 2014-03-31 08:57:10"))
	r = tk.MustQuery("select datetime from t1 where datetime='2014-03-31 08:57:10';")
	r.Check(testkit.Rows("2014-03-31 08:57:10"))
}

func (s *testSuite) TestTiDBCurrentTS(c *C) {
	defer func() {
		s.cleanEnv(c)
		testleak.AfterTest(c)()
	}()
	tk := testkit.NewTestKit(c, s.store)
	tk.MustQuery("select @@tidb_current_ts").Check(testkit.Rows("0"))
	tk.MustExec("begin")
	rows := tk.MustQuery("select @@tidb_current_ts").Rows()
	tsStr := rows[0][0].(string)
	c.Assert(tsStr, Equals, fmt.Sprintf("%d", tk.Se.Txn().StartTS()))
	tk.MustExec("commit")
	tk.MustQuery("select @@tidb_current_ts").Check(testkit.Rows("0"))

	_, err := tk.Exec("set @@tidb_current_ts = '1'")
	c.Assert(terror.ErrorEqual(err, variable.ErrReadOnly), IsTrue)
}

func (s *testSuite) TestSelectForUpdate(c *C) {
	defer func() {
		s.cleanEnv(c)
		testleak.AfterTest(c)()
	}()
	tk := testkit.NewTestKit(c, s.store)
	tk.MustExec("use test")
	tk1 := testkit.NewTestKit(c, s.store)
	tk1.MustExec("use test")
	tk2 := testkit.NewTestKit(c, s.store)
	tk2.MustExec("use test")

	tk.MustExec("drop table if exists t, t1")

	c.Assert(tk.Se.Txn(), IsNil)
	tk.MustExec("create table t (c1 int, c2 int, c3 int)")
	tk.MustExec("insert t values (11, 2, 3)")
	tk.MustExec("insert t values (12, 2, 3)")
	tk.MustExec("insert t values (13, 2, 3)")

	tk.MustExec("create table t1 (c1 int)")
	tk.MustExec("insert t1 values (11)")

	// conflict
	tk1.MustExec("begin")
	tk1.MustQuery("select * from t where c1=11 for update")

	tk2.MustExec("begin")
	tk2.MustExec("update t set c2=211 where c1=11")
	tk2.MustExec("commit")

	_, err := tk1.Exec("commit")
	c.Assert(err, NotNil)

	// no conflict for subquery.
	tk1.MustExec("begin")
	tk1.MustQuery("select * from t where exists(select null from t1 where t1.c1=t.c1) for update")

	tk2.MustExec("begin")
	tk2.MustExec("update t set c2=211 where c1=12")
	tk2.MustExec("commit")

	tk1.MustExec("commit")

	// not conflict
	tk1.MustExec("begin")
	tk1.MustQuery("select * from t where c1=11 for update")

	tk2.MustExec("begin")
	tk2.MustExec("update t set c2=22 where c1=12")
	tk2.MustExec("commit")

	tk1.MustExec("commit")

	// not conflict, auto commit
	tk1.MustExec("set @@autocommit=1;")
	tk1.MustQuery("select * from t where c1=11 for update")

	tk2.MustExec("begin")
	tk2.MustExec("update t set c2=211 where c1=11")
	tk2.MustExec("commit")

	tk1.MustExec("commit")
}<|MERGE_RESOLUTION|>--- conflicted
+++ resolved
@@ -802,21 +802,6 @@
 	result = tk.MustQuery("select concat(null, a, b) from t")
 	result.Check(testkit.Rows("<nil>"))
 
-<<<<<<< HEAD
-	// for lower
-	tk.MustExec("drop table if exists t")
-	tk.MustExec("create table t(a int, b double, c datetime, d time, e char(20))")
-	tk.MustExec(`insert into t values(1, 1.1, "2017-01-01 12:01:01", "12:01:01", "abcdef")`)
-	result = tk.MustQuery("select lower(a), lower(b), lower(c), lower(d), lower(e), lower(null) from t")
-	result.Check(testkit.Rows("1 1.1 2017-01-01 12:01:01 12:01:01 abcdef <nil>"))
-
-	// for upper
-	tk.MustExec("drop table if exists t")
-	tk.MustExec("create table t(a int, b double, c datetime, d time, e char(20))")
-	tk.MustExec(`insert into t values(1, 1.1, "2017-01-01 12:01:01", "12:01:01", "abcdef")`)
-	result = tk.MustQuery("select upper(a), upper(b), upper(c), upper(d), upper(e), upper(null) from t")
-	result.Check(testkit.Rows("1 1.1 2017-01-01 12:01:01 12:01:01 ABCDEF <nil>"))
-=======
 	// for ascii
 	tk.MustExec("drop table if exists t")
 	tk.MustExec("create table t(a char(10), b int, c double, d datetime, e time, f bit(4))")
@@ -825,7 +810,20 @@
 	result.Check(testkit.Rows("50 50 50 50 49 10"))
 	result = tk.MustQuery("select ascii('123'), ascii(123), ascii(''), ascii('你好'), ascii(NULL)")
 	result.Check(testkit.Rows("49 49 0 228 <nil>"))
->>>>>>> d0e85917
+
+	// for lower
+	tk.MustExec("drop table if exists t")
+	tk.MustExec("create table t(a int, b double, c datetime, d time, e char(20))")
+	tk.MustExec(`insert into t values(1, 1.1, "2017-01-01 12:01:01", "12:01:01", "abcdef")`)
+	result = tk.MustQuery("select lower(a), lower(b), lower(c), lower(d), lower(e), lower(null) from t")
+	result.Check(testkit.Rows("1 1.1 2017-01-01 12:01:01 12:01:01 abcdef <nil>"))
+
+	// for upper
+	tk.MustExec("drop table if exists t")
+	tk.MustExec("create table t(a int, b double, c datetime, d time, e char(20))")
+	tk.MustExec(`insert into t values(1, 1.1, "2017-01-01 12:01:01", "12:01:01", "abcdef")`)
+	result = tk.MustQuery("select upper(a), upper(b), upper(c), upper(d), upper(e), upper(null) from t")
+	result.Check(testkit.Rows("1 1.1 2017-01-01 12:01:01 12:01:01 ABCDEF <nil>"))
 }
 
 func (s *testSuite) TestTimeBuiltin(c *C) {
