--- conflicted
+++ resolved
@@ -2269,7 +2269,6 @@
 	tk.MustQuery("select * from t").Check(testkit.Rows("1 asd"))
 }
 
-<<<<<<< HEAD
 func (s *testSuite) TestEnhancedRangeAccess(c *C) {
 	tk := testkit.NewTestKitWithInit(c, s.store)
 
@@ -2278,7 +2277,8 @@
 	tk.MustExec("insert into t values(1, 2), (2, 1)")
 	tk.MustQuery("select * from t where (a = 1 and b = 2) or (a = 2 and b = 1)").Check(testkit.Rows("1 2", "2 1"))
 	tk.MustQuery("select * from t where (a = 1 and b = 1) or (a = 2 and b = 2)").Check(nil)
-=======
+}
+
 // Issue #4810
 func (s *testSuite) TestMaxInt64Handle(c *C) {
 	tk := testkit.NewTestKitWithInit(c, s.store)
@@ -2293,5 +2293,4 @@
 	c.Assert(err, NotNil)
 	tk.MustExec("delete from t where id = 9223372036854775807")
 	tk.MustQuery("select * from t").Check(nil)
->>>>>>> 2f3d5e82
 }