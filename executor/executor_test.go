// Copyright 2015 PingCAP, Inc.
//
// Licensed under the Apache License, Version 2.0 (the "License");
// you may not use this file except in compliance with the License.
// You may obtain a copy of the License at
//
//     http://www.apache.org/licenses/LICENSE-2.0
//
// Unless required by applicable law or agreed to in writing, software
// distributed under the License is distributed on an "AS IS" BASIS,
// See the License for the specific language governing permissions and
// limitations under the License.

package executor_test

import (
	"context"
	"flag"
	"fmt"
	"math"
	"os"
	"strconv"
	"strings"
	"sync"
	"sync/atomic"
	"testing"
	"time"

	"github.com/golang/protobuf/proto"
	. "github.com/pingcap/check"
	"github.com/pingcap/errors"
	"github.com/pingcap/failpoint"
	pb "github.com/pingcap/kvproto/pkg/kvrpcpb"
	"github.com/pingcap/log"
	"github.com/pingcap/parser"
	"github.com/pingcap/parser/model"
	"github.com/pingcap/parser/mysql"
	"github.com/pingcap/parser/terror"
	"github.com/pingcap/tidb/config"
	"github.com/pingcap/tidb/ddl"
	"github.com/pingcap/tidb/domain"
	"github.com/pingcap/tidb/executor"
	"github.com/pingcap/tidb/expression"
	"github.com/pingcap/tidb/kv"
	"github.com/pingcap/tidb/meta"
	"github.com/pingcap/tidb/meta/autoid"
	"github.com/pingcap/tidb/planner"
	plannercore "github.com/pingcap/tidb/planner/core"
	"github.com/pingcap/tidb/session"
	"github.com/pingcap/tidb/sessionctx"
	"github.com/pingcap/tidb/sessionctx/stmtctx"
	"github.com/pingcap/tidb/sessionctx/variable"
	"github.com/pingcap/tidb/statistics"
	"github.com/pingcap/tidb/store/mockstore"
	"github.com/pingcap/tidb/store/mockstore/mocktikv"
	"github.com/pingcap/tidb/store/tikv"
	"github.com/pingcap/tidb/store/tikv/oracle"
	"github.com/pingcap/tidb/store/tikv/tikvrpc"
	"github.com/pingcap/tidb/table"
	"github.com/pingcap/tidb/table/tables"
	"github.com/pingcap/tidb/tablecodec"
	"github.com/pingcap/tidb/types"
	"github.com/pingcap/tidb/util"
	"github.com/pingcap/tidb/util/admin"
	"github.com/pingcap/tidb/util/codec"
	"github.com/pingcap/tidb/util/logutil"
	"github.com/pingcap/tidb/util/mock"
	"github.com/pingcap/tidb/util/testkit"
	"github.com/pingcap/tidb/util/testleak"
	"github.com/pingcap/tidb/util/testutil"
	"github.com/pingcap/tidb/util/timeutil"
	"github.com/pingcap/tipb/go-tipb"
	"go.uber.org/zap"
	"go.uber.org/zap/zapcore"
)

func TestT(t *testing.T) {
	CustomVerboseFlag = true
	*CustomParallelSuiteFlag = true
	logLevel := os.Getenv("log_level")
	logutil.InitLogger(logutil.NewLogConfig(logLevel, logutil.DefaultLogFormat, "", logutil.EmptyFileLogConfig, false))
	autoid.SetStep(5000)
	testleak.BeforeTest()
	TestingT(t)
	testleak.AfterTestT(t)()
}

var _ = Suite(&testSuite{})
var _ = Suite(&testSuite1{})
var _ = Suite(&testSuite2{})
var _ = Suite(&testSuite3{})
var _ = Suite(&testSuite4{})
var _ = SerialSuites(&testShowStatsSuite{testSuite{}})
var _ = Suite(&testBypassSuite{})
var _ = Suite(&testUpdateSuite{})
var _ = Suite(&testOOMSuite{})
var _ = Suite(&testPointGetSuite{})
var _ = Suite(&testFlushSuite{})
var _ = SerialSuites(&testShowStatsSuite{})

type testSuite struct {
	cluster   *mocktikv.Cluster
	mvccStore mocktikv.MVCCStore
	store     kv.Storage
	domain    *domain.Domain
	*parser.Parser
	ctx *mock.Context
}

var mockTikv = flag.Bool("mockTikv", true, "use mock tikv store in executor test")

func (s *testSuite) SetUpSuite(c *C) {
	s.Parser = parser.New()
	flag.Lookup("mockTikv")
	useMockTikv := *mockTikv
	if useMockTikv {
		s.cluster = mocktikv.NewCluster()
		mocktikv.BootstrapWithSingleStore(s.cluster)
		s.mvccStore = mocktikv.MustNewMVCCStore()
		store, err := mockstore.NewMockTikvStore(
			mockstore.WithCluster(s.cluster),
			mockstore.WithMVCCStore(s.mvccStore),
		)
		c.Assert(err, IsNil)
		s.store = store
		session.SetSchemaLease(0)
		session.DisableStats4Test()
	}
	d, err := session.BootstrapSession(s.store)
	c.Assert(err, IsNil)
	d.SetStatsUpdating(true)
	s.domain = d
}

func (s *testSuite) TearDownSuite(c *C) {
	s.domain.Close()
	s.store.Close()
}

func (s *testSuite) TestPessimisticSelectForUpdate(c *C) {
	tk := testkit.NewTestKit(c, s.store)
	tk.MustExec("use test")
	tk.MustExec("drop table if exists t")
	tk.MustExec("create table t(id int primary key, a int)")
	tk.MustExec("insert into t values(1, 1)")
	tk.MustExec("begin PESSIMISTIC")
	tk.MustQuery("select a from t where id=1 for update").Check(testkit.Rows("1"))
	tk.MustExec("update t set a=a+1 where id=1")
	tk.MustExec("commit")
	tk.MustQuery("select a from t where id=1").Check(testkit.Rows("2"))
}

func (s *testSuite) TearDownTest(c *C) {
	tk := testkit.NewTestKit(c, s.store)
	tk.MustExec("use test")
	r := tk.MustQuery("show tables")
	for _, tb := range r.Rows() {
		tableName := tb[0]
		tk.MustExec(fmt.Sprintf("drop table %v", tableName))
	}
}

func (s *testSuite) TestAdmin(c *C) {
	tk := testkit.NewTestKit(c, s.store)
	tk.MustExec("use test")
	tk.MustExec("drop table if exists admin_test")
	tk.MustExec("create table admin_test (c1 int, c2 int, c3 int default 1, index (c1))")
	tk.MustExec("insert admin_test (c1) values (1),(2),(NULL)")

	ctx := context.Background()
	// cancel DDL jobs test
	r, err := tk.Exec("admin cancel ddl jobs 1")
	c.Assert(err, IsNil, Commentf("err %v", err))
	req := r.NewChunk()
	err = r.Next(ctx, req)
	c.Assert(err, IsNil)
	row := req.GetRow(0)
	c.Assert(row.Len(), Equals, 2)
	c.Assert(row.GetString(0), Equals, "1")
	c.Assert(row.GetString(1), Equals, "error: [admin:4]DDL Job:1 not found")

	// show ddl test;
	r, err = tk.Exec("admin show ddl")
	c.Assert(err, IsNil)
	req = r.NewChunk()
	err = r.Next(ctx, req)
	c.Assert(err, IsNil)
	row = req.GetRow(0)
	c.Assert(row.Len(), Equals, 6)
	txn, err := s.store.Begin()
	c.Assert(err, IsNil)
	ddlInfo, err := admin.GetDDLInfo(txn)
	c.Assert(err, IsNil)
	c.Assert(row.GetInt64(0), Equals, ddlInfo.SchemaVer)
	// TODO: Pass this test.
	// rowOwnerInfos := strings.Split(row.Data[1].GetString(), ",")
	// ownerInfos := strings.Split(ddlInfo.Owner.String(), ",")
	// c.Assert(rowOwnerInfos[0], Equals, ownerInfos[0])
	do := domain.GetDomain(tk.Se.(sessionctx.Context))
	serverInfo, err := do.InfoSyncer().GetServerInfoByID(ctx, row.GetString(1))
	c.Assert(err, IsNil)
	c.Assert(row.GetString(2), Equals, serverInfo.IP+":"+
		strconv.FormatUint(uint64(serverInfo.Port), 10))
	c.Assert(row.GetString(3), Equals, "")
	req = r.NewChunk()
	err = r.Next(ctx, req)
	c.Assert(err, IsNil)
	c.Assert(req.NumRows() == 0, IsTrue)
	err = txn.Rollback()
	c.Assert(err, IsNil)

	// show DDL jobs test
	r, err = tk.Exec("admin show ddl jobs")
	c.Assert(err, IsNil)
	req = r.NewChunk()
	err = r.Next(ctx, req)
	c.Assert(err, IsNil)
	row = req.GetRow(0)
	c.Assert(row.Len(), Equals, 11)
	txn, err = s.store.Begin()
	c.Assert(err, IsNil)
	historyJobs, err := admin.GetHistoryDDLJobs(txn, admin.DefNumHistoryJobs)
	c.Assert(len(historyJobs), Greater, 1)
	c.Assert(len(row.GetString(1)), Greater, 0)
	c.Assert(err, IsNil)
	c.Assert(row.GetInt64(0), Equals, historyJobs[0].ID)
	c.Assert(err, IsNil)

	r, err = tk.Exec("admin show ddl jobs 20")
	c.Assert(err, IsNil)
	req = r.NewChunk()
	err = r.Next(ctx, req)
	c.Assert(err, IsNil)
	row = req.GetRow(0)
	c.Assert(row.Len(), Equals, 11)
	c.Assert(row.GetInt64(0), Equals, historyJobs[0].ID)
	c.Assert(err, IsNil)

	// show DDL job queries test
	tk.MustExec("use test")
	tk.MustExec("drop table if exists admin_test2")
	tk.MustExec("create table admin_test2 (c1 int, c2 int, c3 int default 1, index (c1))")
	result := tk.MustQuery(`admin show ddl job queries 1, 1, 1`)
	result.Check(testkit.Rows())
	result = tk.MustQuery(`admin show ddl job queries 1, 2, 3, 4`)
	result.Check(testkit.Rows())
	historyJobs, err = admin.GetHistoryDDLJobs(txn, admin.DefNumHistoryJobs)
	result = tk.MustQuery(fmt.Sprintf("admin show ddl job queries %d", historyJobs[0].ID))
	result.Check(testkit.Rows(historyJobs[0].Query))
	c.Assert(err, IsNil)

	// check table test
	tk.MustExec("create table admin_test1 (c1 int, c2 int default 1, index (c1))")
	tk.MustExec("insert admin_test1 (c1) values (21),(22)")
	r, err = tk.Exec("admin check table admin_test, admin_test1")
	c.Assert(err, IsNil)
	c.Assert(r, IsNil)
	// error table name
	err = tk.ExecToErr("admin check table admin_test_error")
	c.Assert(err, NotNil)
	// different index values
	sctx := tk.Se.(sessionctx.Context)
	dom := domain.GetDomain(sctx)
	is := dom.InfoSchema()
	c.Assert(is, NotNil)
	tb, err := is.TableByName(model.NewCIStr("test"), model.NewCIStr("admin_test"))
	c.Assert(err, IsNil)
	c.Assert(tb.Indices(), HasLen, 1)
	_, err = tb.Indices()[0].Create(mock.NewContext(), txn, types.MakeDatums(int64(10)), 1)
	c.Assert(err, IsNil)
	err = txn.Commit(context.Background())
	c.Assert(err, IsNil)
	errAdmin := tk.ExecToErr("admin check table admin_test")
	c.Assert(errAdmin, NotNil)

	if config.CheckTableBeforeDrop {
		err = tk.ExecToErr("drop table admin_test")
		c.Assert(err.Error(), Equals, errAdmin.Error())

		// Drop inconsistency index.
		tk.MustExec("alter table admin_test drop index c1")
		tk.MustExec("admin check table admin_test")
	}
	// checksum table test
	tk.MustExec("create table checksum_with_index (id int, count int, PRIMARY KEY(id), KEY(count))")
	tk.MustExec("create table checksum_without_index (id int, count int, PRIMARY KEY(id))")
	r, err = tk.Exec("admin checksum table checksum_with_index, checksum_without_index")
	c.Assert(err, IsNil)
	res := tk.ResultSetToResult(r, Commentf("admin checksum table"))
	// Mocktikv returns 1 for every table/index scan, then we will xor the checksums of a table.
	// For "checksum_with_index", we have two checksums, so the result will be 1^1 = 0.
	// For "checksum_without_index", we only have one checksum, so the result will be 1.
	res.Sort().Check(testkit.Rows("test checksum_with_index 0 2 2", "test checksum_without_index 1 1 1"))

	tk.MustExec("drop table if exists t1;")
	tk.MustExec("CREATE TABLE t1 (c2 BOOL, PRIMARY KEY (c2));")
	tk.MustExec("INSERT INTO t1 SET c2 = '0';")
	tk.MustExec("ALTER TABLE t1 ADD COLUMN c3 DATETIME NULL DEFAULT '2668-02-03 17:19:31';")
	tk.MustExec("ALTER TABLE t1 ADD INDEX idx2 (c3);")
	tk.MustExec("ALTER TABLE t1 ADD COLUMN c4 bit(10) default 127;")
	tk.MustExec("ALTER TABLE t1 ADD INDEX idx3 (c4);")
	tk.MustExec("admin check table t1;")

	// Test admin show ddl jobs table name after table has been droped.
	tk.MustExec("drop table if exists t1;")
	re := tk.MustQuery("admin show ddl jobs 1")
	rows := re.Rows()
	c.Assert(len(rows), Equals, 1)
	c.Assert(rows[0][2], Equals, "t1")

	// Test for reverse scan get history ddl jobs when ddl history jobs queue has multiple regions.
	txn, err = s.store.Begin()
	c.Assert(err, IsNil)
	historyJobs, err = admin.GetHistoryDDLJobs(txn, 20)
	c.Assert(err, IsNil)

	// Split region for history ddl job queues.
	m := meta.NewMeta(txn)
	startKey := meta.DDLJobHistoryKey(m, 0)
	endKey := meta.DDLJobHistoryKey(m, historyJobs[0].ID)
	s.cluster.SplitKeys(s.mvccStore, startKey, endKey, int(historyJobs[0].ID/5))

	historyJobs2, err := admin.GetHistoryDDLJobs(txn, 20)
	c.Assert(err, IsNil)
	c.Assert(historyJobs, DeepEquals, historyJobs2)
}

func (s *testSuite) TestAdminShowDDLJobs(c *C) {
	tk := testkit.NewTestKit(c, s.store)
	tk.MustExec("create database if not exists test_admin_show_ddl_jobs")
	tk.MustExec("use test_admin_show_ddl_jobs")
	tk.MustExec("create table t (a int);")

	re := tk.MustQuery("admin show ddl jobs 1")
	row := re.Rows()[0]
	c.Assert(row[1], Equals, "test_admin_show_ddl_jobs")
	jobID, err := strconv.Atoi(row[0].(string))
	c.Assert(err, IsNil)

	c.Assert(tk.Se.NewTxn(context.Background()), IsNil)
	txn, err := tk.Se.Txn(true)
	c.Assert(err, IsNil)
	t := meta.NewMeta(txn)
	job, err := t.GetHistoryDDLJob(int64(jobID))
	c.Assert(err, IsNil)
	c.Assert(job, NotNil)
	// Test for compatibility. Old TiDB version doesn't have SchemaName field, and the BinlogInfo maybe nil.
	// See PR: 11561.
	job.BinlogInfo = nil
	job.SchemaName = ""
	err = t.AddHistoryDDLJob(job, true)
	c.Assert(err, IsNil)
	err = tk.Se.CommitTxn(context.Background())
	c.Assert(err, IsNil)

	re = tk.MustQuery("admin show ddl jobs 1")
	row = re.Rows()[0]
	c.Assert(row[1], Equals, "test_admin_show_ddl_jobs")
}

func (s *testSuite) TestAdminChecksumOfPartitionedTable(c *C) {
	tk := testkit.NewTestKit(c, s.store)
	tk.MustExec("USE test;")
	tk.MustExec("DROP TABLE IF EXISTS admin_checksum_partition_test;")
	tk.MustExec("CREATE TABLE admin_checksum_partition_test (a INT) PARTITION BY HASH(a) PARTITIONS 4;")
	tk.MustExec("INSERT INTO admin_checksum_partition_test VALUES (1), (2);")

	r := tk.MustQuery("ADMIN CHECKSUM TABLE admin_checksum_partition_test;")
	r.Check(testkit.Rows("test admin_checksum_partition_test 1 5 5"))
}

func (s *testSuite) fillData(tk *testkit.TestKit, table string) {
	tk.MustExec("use test")
	tk.MustExec(fmt.Sprintf("create table %s(id int not null default 1, name varchar(255), PRIMARY KEY(id));", table))

	// insert data
	tk.MustExec(fmt.Sprintf("insert INTO %s VALUES (1, \"hello\");", table))
	tk.CheckExecResult(1, 0)
	tk.MustExec(fmt.Sprintf("insert into %s values (2, \"hello\");", table))
	tk.CheckExecResult(1, 0)
}

type testCase struct {
	data1       []byte
	data2       []byte
	expected    []string
	restData    []byte
	expectedMsg string
}

func checkCases(tests []testCase, ld *executor.LoadDataInfo,
	c *C, tk *testkit.TestKit, ctx sessionctx.Context, selectSQL, deleteSQL string) {
	origin := ld.IgnoreLines
	for _, tt := range tests {
		ld.IgnoreLines = origin
		c.Assert(ctx.NewTxn(context.Background()), IsNil)
		ctx.GetSessionVars().StmtCtx.DupKeyAsWarning = true
		ctx.GetSessionVars().StmtCtx.BadNullAsWarning = true
		ctx.GetSessionVars().StmtCtx.InLoadDataStmt = true
		ctx.GetSessionVars().StmtCtx.InDeleteStmt = false
		data, reachLimit, err1 := ld.InsertData(context.Background(), tt.data1, tt.data2)
		c.Assert(err1, IsNil)
		c.Assert(reachLimit, IsFalse)
		if tt.restData == nil {
			c.Assert(data, HasLen, 0,
				Commentf("data1:%v, data2:%v, data:%v", string(tt.data1), string(tt.data2), string(data)))
		} else {
			c.Assert(data, DeepEquals, tt.restData,
				Commentf("data1:%v, data2:%v, data:%v", string(tt.data1), string(tt.data2), string(data)))
		}
		ld.SetMessage()
		tk.CheckLastMessage(tt.expectedMsg)
		err := ctx.StmtCommit()
		c.Assert(err, IsNil)
		txn, err := ctx.Txn(true)
		c.Assert(err, IsNil)
		err = txn.Commit(context.Background())
		c.Assert(err, IsNil)
		r := tk.MustQuery(selectSQL)
		r.Check(testutil.RowsWithSep("|", tt.expected...))
		tk.MustExec(deleteSQL)
	}
}

func (s *testSuite) TestSelectWithoutFrom(c *C) {
	tk := testkit.NewTestKit(c, s.store)
	tk.MustExec("use test")

	r := tk.MustQuery("select 1 + 2*3;")
	r.Check(testkit.Rows("7"))

	r = tk.MustQuery(`select _utf8"string";`)
	r.Check(testkit.Rows("string"))

	r = tk.MustQuery("select 1 order by 1;")
	r.Check(testkit.Rows("1"))
}

// TestSelectBackslashN Issue 3685.
func (s *testSuite) TestSelectBackslashN(c *C) {
	tk := testkit.NewTestKit(c, s.store)

	sql := `select \N;`
	r := tk.MustQuery(sql)
	r.Check(testkit.Rows("<nil>"))
	rs, err := tk.Exec(sql)
	c.Check(err, IsNil)
	fields := rs.Fields()
	c.Check(len(fields), Equals, 1)
	c.Check(fields[0].Column.Name.O, Equals, "NULL")

	sql = `select "\N";`
	r = tk.MustQuery(sql)
	r.Check(testkit.Rows("N"))
	rs, err = tk.Exec(sql)
	c.Check(err, IsNil)
	fields = rs.Fields()
	c.Check(len(fields), Equals, 1)
	c.Check(fields[0].Column.Name.O, Equals, `N`)

	tk.MustExec("use test;")
	tk.MustExec("create table test (`\\N` int);")
	tk.MustExec("insert into test values (1);")
	tk.CheckExecResult(1, 0)
	sql = "select * from test;"
	r = tk.MustQuery(sql)
	r.Check(testkit.Rows("1"))
	rs, err = tk.Exec(sql)
	c.Check(err, IsNil)
	fields = rs.Fields()
	c.Check(len(fields), Equals, 1)
	c.Check(fields[0].Column.Name.O, Equals, `\N`)

	sql = `select \N from test;`
	r = tk.MustQuery(sql)
	r.Check(testkit.Rows("<nil>"))
	rs, err = tk.Exec(sql)
	c.Check(err, IsNil)
	fields = rs.Fields()
	c.Check(err, IsNil)
	c.Check(len(fields), Equals, 1)
	c.Check(fields[0].Column.Name.O, Equals, `NULL`)

	sql = `select (\N) from test;`
	r = tk.MustQuery(sql)
	r.Check(testkit.Rows("<nil>"))
	rs, err = tk.Exec(sql)
	c.Check(err, IsNil)
	fields = rs.Fields()
	c.Check(len(fields), Equals, 1)
	c.Check(fields[0].Column.Name.O, Equals, `NULL`)

	sql = "select `\\N` from test;"
	r = tk.MustQuery(sql)
	r.Check(testkit.Rows("1"))
	rs, err = tk.Exec(sql)
	c.Check(err, IsNil)
	fields = rs.Fields()
	c.Check(len(fields), Equals, 1)
	c.Check(fields[0].Column.Name.O, Equals, `\N`)

	sql = "select (`\\N`) from test;"
	r = tk.MustQuery(sql)
	r.Check(testkit.Rows("1"))
	rs, err = tk.Exec(sql)
	c.Check(err, IsNil)
	fields = rs.Fields()
	c.Check(len(fields), Equals, 1)
	c.Check(fields[0].Column.Name.O, Equals, `\N`)

	sql = `select '\N' from test;`
	r = tk.MustQuery(sql)
	r.Check(testkit.Rows("N"))
	rs, err = tk.Exec(sql)
	c.Check(err, IsNil)
	fields = rs.Fields()
	c.Check(len(fields), Equals, 1)
	c.Check(fields[0].Column.Name.O, Equals, `N`)

	sql = `select ('\N') from test;`
	r = tk.MustQuery(sql)
	r.Check(testkit.Rows("N"))
	rs, err = tk.Exec(sql)
	c.Check(err, IsNil)
	fields = rs.Fields()
	c.Check(len(fields), Equals, 1)
	c.Check(fields[0].Column.Name.O, Equals, `N`)
}

// TestSelectNull Issue #4053.
func (s *testSuite) TestSelectNull(c *C) {
	tk := testkit.NewTestKit(c, s.store)

	sql := `select nUll;`
	r := tk.MustQuery(sql)
	r.Check(testkit.Rows("<nil>"))
	rs, err := tk.Exec(sql)
	c.Check(err, IsNil)
	fields := rs.Fields()
	c.Check(len(fields), Equals, 1)
	c.Check(fields[0].Column.Name.O, Equals, `NULL`)

	sql = `select (null);`
	r = tk.MustQuery(sql)
	r.Check(testkit.Rows("<nil>"))
	rs, err = tk.Exec(sql)
	c.Check(err, IsNil)
	fields = rs.Fields()
	c.Check(len(fields), Equals, 1)
	c.Check(fields[0].Column.Name.O, Equals, `NULL`)

	sql = `select null+NULL;`
	r = tk.MustQuery(sql)
	r.Check(testkit.Rows("<nil>"))
	rs, err = tk.Exec(sql)
	c.Check(err, IsNil)
	fields = rs.Fields()
	c.Check(err, IsNil)
	c.Check(len(fields), Equals, 1)
	c.Check(fields[0].Column.Name.O, Equals, `null+NULL`)
}

// TestSelectStringLiteral Issue #3686.
func (s *testSuite) TestSelectStringLiteral(c *C) {
	tk := testkit.NewTestKit(c, s.store)

	sql := `select 'abc';`
	r := tk.MustQuery(sql)
	r.Check(testkit.Rows("abc"))
	rs, err := tk.Exec(sql)
	c.Check(err, IsNil)
	fields := rs.Fields()
	c.Check(len(fields), Equals, 1)
	c.Check(fields[0].Column.Name.O, Equals, `abc`)

	sql = `select (('abc'));`
	r = tk.MustQuery(sql)
	r.Check(testkit.Rows("abc"))
	rs, err = tk.Exec(sql)
	c.Check(err, IsNil)
	fields = rs.Fields()
	c.Check(len(fields), Equals, 1)
	c.Check(fields[0].Column.Name.O, Equals, `abc`)

	sql = `select 'abc'+'def';`
	r = tk.MustQuery(sql)
	r.Check(testkit.Rows("0"))
	rs, err = tk.Exec(sql)
	c.Check(err, IsNil)
	fields = rs.Fields()
	c.Check(len(fields), Equals, 1)
	c.Check(fields[0].Column.Name.O, Equals, `'abc'+'def'`)

	// Below checks whether leading invalid chars are trimmed.
	sql = "select '\n';"
	r = tk.MustQuery(sql)
	r.Check(testkit.Rows("\n"))
	rs, err = tk.Exec(sql)
	c.Check(err, IsNil)
	fields = rs.Fields()
	c.Check(len(fields), Equals, 1)
	c.Check(fields[0].Column.Name.O, Equals, "")

	sql = "select '\t   col';" // Lowercased letter is a valid char.
	rs, err = tk.Exec(sql)
	c.Check(err, IsNil)
	fields = rs.Fields()
	c.Check(len(fields), Equals, 1)
	c.Check(fields[0].Column.Name.O, Equals, "col")

	sql = "select '\t   Col';" // Uppercased letter is a valid char.
	rs, err = tk.Exec(sql)
	c.Check(err, IsNil)
	fields = rs.Fields()
	c.Check(len(fields), Equals, 1)
	c.Check(fields[0].Column.Name.O, Equals, "Col")

	sql = "select '\n\t   中文 col';" // Chinese char is a valid char.
	rs, err = tk.Exec(sql)
	c.Check(err, IsNil)
	fields = rs.Fields()
	c.Check(len(fields), Equals, 1)
	c.Check(fields[0].Column.Name.O, Equals, "中文 col")

	sql = "select ' \r\n  .col';" // Punctuation is a valid char.
	rs, err = tk.Exec(sql)
	c.Check(err, IsNil)
	fields = rs.Fields()
	c.Check(len(fields), Equals, 1)
	c.Check(fields[0].Column.Name.O, Equals, ".col")

	sql = "select '   😆col';" // Emoji is a valid char.
	rs, err = tk.Exec(sql)
	c.Check(err, IsNil)
	fields = rs.Fields()
	c.Check(len(fields), Equals, 1)
	c.Check(fields[0].Column.Name.O, Equals, "😆col")

	// Below checks whether trailing invalid chars are preserved.
	sql = `select 'abc   ';`
	rs, err = tk.Exec(sql)
	c.Check(err, IsNil)
	fields = rs.Fields()
	c.Check(len(fields), Equals, 1)
	c.Check(fields[0].Column.Name.O, Equals, "abc   ")

	sql = `select '  abc   123   ';`
	rs, err = tk.Exec(sql)
	c.Check(err, IsNil)
	fields = rs.Fields()
	c.Check(len(fields), Equals, 1)
	c.Check(fields[0].Column.Name.O, Equals, "abc   123   ")

	// Issue #4239.
	sql = `select 'a' ' ' 'string';`
	r = tk.MustQuery(sql)
	r.Check(testkit.Rows("a string"))
	rs, err = tk.Exec(sql)
	c.Check(err, IsNil)
	fields = rs.Fields()
	c.Check(len(fields), Equals, 1)
	c.Check(fields[0].Column.Name.O, Equals, "a")

	sql = `select 'a' " " "string";`
	r = tk.MustQuery(sql)
	r.Check(testkit.Rows("a string"))
	rs, err = tk.Exec(sql)
	c.Check(err, IsNil)
	fields = rs.Fields()
	c.Check(len(fields), Equals, 1)
	c.Check(fields[0].Column.Name.O, Equals, "a")

	sql = `select 'string' 'string';`
	r = tk.MustQuery(sql)
	r.Check(testkit.Rows("stringstring"))
	rs, err = tk.Exec(sql)
	c.Check(err, IsNil)
	fields = rs.Fields()
	c.Check(len(fields), Equals, 1)
	c.Check(fields[0].Column.Name.O, Equals, "string")

	sql = `select "ss" "a";`
	r = tk.MustQuery(sql)
	r.Check(testkit.Rows("ssa"))
	rs, err = tk.Exec(sql)
	c.Check(err, IsNil)
	fields = rs.Fields()
	c.Check(len(fields), Equals, 1)
	c.Check(fields[0].Column.Name.O, Equals, "ss")

	sql = `select "ss" "a" "b";`
	r = tk.MustQuery(sql)
	r.Check(testkit.Rows("ssab"))
	rs, err = tk.Exec(sql)
	c.Check(err, IsNil)
	fields = rs.Fields()
	c.Check(len(fields), Equals, 1)
	c.Check(fields[0].Column.Name.O, Equals, "ss")

	sql = `select "ss" "a" ' ' "b";`
	r = tk.MustQuery(sql)
	r.Check(testkit.Rows("ssa b"))
	rs, err = tk.Exec(sql)
	c.Check(err, IsNil)
	fields = rs.Fields()
	c.Check(len(fields), Equals, 1)
	c.Check(fields[0].Column.Name.O, Equals, "ss")

	sql = `select "ss" "a" ' ' "b" ' ' "d";`
	r = tk.MustQuery(sql)
	r.Check(testkit.Rows("ssa b d"))
	rs, err = tk.Exec(sql)
	c.Check(err, IsNil)
	fields = rs.Fields()
	c.Check(len(fields), Equals, 1)
	c.Check(fields[0].Column.Name.O, Equals, "ss")
}

func (s *testSuite) TestSelectLimit(c *C) {
	tk := testkit.NewTestKit(c, s.store)
	tk.MustExec("use test")
	s.fillData(tk, "select_limit")

	tk.MustExec("insert INTO select_limit VALUES (3, \"hello\");")
	tk.CheckExecResult(1, 0)
	tk.MustExec("insert INTO select_limit VALUES (4, \"hello\");")
	tk.CheckExecResult(1, 0)

	r := tk.MustQuery("select * from select_limit limit 1;")
	r.Check(testkit.Rows("1 hello"))

	r = tk.MustQuery("select id from (select * from select_limit limit 1) k where id != 1;")
	r.Check(testkit.Rows())

	r = tk.MustQuery("select * from select_limit limit 18446744073709551615 offset 0;")
	r.Check(testkit.Rows("1 hello", "2 hello", "3 hello", "4 hello"))

	r = tk.MustQuery("select * from select_limit limit 18446744073709551615 offset 1;")
	r.Check(testkit.Rows("2 hello", "3 hello", "4 hello"))

	r = tk.MustQuery("select * from select_limit limit 18446744073709551615 offset 3;")
	r.Check(testkit.Rows("4 hello"))

	err := tk.ExecToErr("select * from select_limit limit 18446744073709551616 offset 3;")
	c.Assert(err, NotNil)
}

func (s *testSuite) TestSelectOrderBy(c *C) {
	tk := testkit.NewTestKit(c, s.store)
	tk.MustExec("use test")
	s.fillData(tk, "select_order_test")

	// Test star field
	r := tk.MustQuery("select * from select_order_test where id = 1 order by id limit 1 offset 0;")
	r.Check(testkit.Rows("1 hello"))

	r = tk.MustQuery("select id from select_order_test order by id desc limit 1 ")
	r.Check(testkit.Rows("2"))

	r = tk.MustQuery("select id from select_order_test order by id + 1 desc limit 1 ")
	r.Check(testkit.Rows("2"))

	// Test limit
	r = tk.MustQuery("select * from select_order_test order by name, id limit 1 offset 0;")
	r.Check(testkit.Rows("1 hello"))

	// Test limit
	r = tk.MustQuery("select id as c1, name from select_order_test order by 2, id limit 1 offset 0;")
	r.Check(testkit.Rows("1 hello"))

	// Test limit overflow
	r = tk.MustQuery("select * from select_order_test order by name, id limit 100 offset 0;")
	r.Check(testkit.Rows("1 hello", "2 hello"))

	// Test offset overflow
	r = tk.MustQuery("select * from select_order_test order by name, id limit 1 offset 100;")
	r.Check(testkit.Rows())

	// Test limit exceeds int range.
	r = tk.MustQuery("select id from select_order_test order by name, id limit 18446744073709551615;")
	r.Check(testkit.Rows("1", "2"))

	// Test multiple field
	r = tk.MustQuery("select id, name from select_order_test where id = 1 group by id, name limit 1 offset 0;")
	r.Check(testkit.Rows("1 hello"))

	// Test limit + order by
	for i := 3; i <= 10; i += 1 {
		tk.MustExec(fmt.Sprintf("insert INTO select_order_test VALUES (%d, \"zz\");", i))
	}
	tk.MustExec("insert INTO select_order_test VALUES (10086, \"hi\");")
	for i := 11; i <= 20; i += 1 {
		tk.MustExec(fmt.Sprintf("insert INTO select_order_test VALUES (%d, \"hh\");", i))
	}
	for i := 21; i <= 30; i += 1 {
		tk.MustExec(fmt.Sprintf("insert INTO select_order_test VALUES (%d, \"zz\");", i))
	}
	tk.MustExec("insert INTO select_order_test VALUES (1501, \"aa\");")
	r = tk.MustQuery("select * from select_order_test order by name, id limit 1 offset 3;")
	r.Check(testkit.Rows("11 hh"))
	tk.MustExec("drop table select_order_test")
	tk.MustExec("drop table if exists t")
	tk.MustExec("create table t (c int, d int)")
	tk.MustExec("insert t values (1, 1)")
	tk.MustExec("insert t values (1, 2)")
	tk.MustExec("insert t values (1, 3)")
	r = tk.MustQuery("select 1-d as d from t order by d;")
	r.Check(testkit.Rows("-2", "-1", "0"))
	r = tk.MustQuery("select 1-d as d from t order by d + 1;")
	r.Check(testkit.Rows("0", "-1", "-2"))
	r = tk.MustQuery("select t.d from t order by d;")
	r.Check(testkit.Rows("1", "2", "3"))

	tk.MustExec("drop table if exists t")
	tk.MustExec("create table t (a int, b int, c int)")
	tk.MustExec("insert t values (1, 2, 3)")
	r = tk.MustQuery("select b from (select a,b from t order by a,c) t")
	r.Check(testkit.Rows("2"))
	r = tk.MustQuery("select b from (select a,b from t order by a,c limit 1) t")
	r.Check(testkit.Rows("2"))
	tk.MustExec("drop table if exists t")
	tk.MustExec("create table t(a int, b int, index idx(a))")
	tk.MustExec("insert into t values(1, 1), (2, 2)")
	tk.MustQuery("select * from t where 1 order by b").Check(testkit.Rows("1 1", "2 2"))
	tk.MustQuery("select * from t where a between 1 and 2 order by a desc").Check(testkit.Rows("2 2", "1 1"))

	// Test double read and topN is pushed down to first read plannercore.
	tk.MustExec("drop table if exists t")
	tk.MustExec("create table t(a int primary key, b int, c int, index idx(b))")
	tk.MustExec("insert into t values(1, 3, 1)")
	tk.MustExec("insert into t values(2, 2, 2)")
	tk.MustExec("insert into t values(3, 1, 3)")
	tk.MustQuery("select * from t use index(idx) order by a desc limit 1").Check(testkit.Rows("3 1 3"))

	// Test double read which needs to keep order.
	tk.MustExec("drop table if exists t")
	tk.MustExec("create table t(a int, b int, key b (b))")
	tk.Se.GetSessionVars().IndexLookupSize = 3
	for i := 0; i < 10; i++ {
		tk.MustExec(fmt.Sprintf("insert into t values(%d, %d)", i, 10-i))
	}
	tk.MustQuery("select a from t use index(b) order by b").Check(testkit.Rows("9", "8", "7", "6", "5", "4", "3", "2", "1", "0"))
}

func (s *testSuite) TestOrderBy(c *C) {
	tk := testkit.NewTestKitWithInit(c, s.store)
	tk.MustExec("drop table if exists t")
	tk.MustExec("create table t (c1 int, c2 int, c3 varchar(20))")
	tk.MustExec("insert into t values (1, 2, 'abc'), (2, 1, 'bcd')")

	// Fix issue https://github.com/pingcap/tidb/issues/337
	tk.MustQuery("select c1 as a, c1 as b from t order by c1").Check(testkit.Rows("1 1", "2 2"))

	tk.MustQuery("select c1 as a, t.c1 as a from t order by a desc").Check(testkit.Rows("2 2", "1 1"))
	tk.MustQuery("select c1 as c2 from t order by c2").Check(testkit.Rows("1", "2"))
	tk.MustQuery("select sum(c1) from t order by sum(c1)").Check(testkit.Rows("3"))
	tk.MustQuery("select c1 as c2 from t order by c2 + 1").Check(testkit.Rows("2", "1"))

	// Order by position.
	tk.MustQuery("select * from t order by 1").Check(testkit.Rows("1 2 abc", "2 1 bcd"))
	tk.MustQuery("select * from t order by 2").Check(testkit.Rows("2 1 bcd", "1 2 abc"))

	// Order by binary.
	tk.MustQuery("select c1, c3 from t order by binary c1 desc").Check(testkit.Rows("2 bcd", "1 abc"))
	tk.MustQuery("select c1, c2 from t order by binary c3").Check(testkit.Rows("1 2", "2 1"))
}

func (s *testSuite) TestSelectErrorRow(c *C) {
	tk := testkit.NewTestKit(c, s.store)
	tk.MustExec("use test")

	err := tk.ExecToErr("select row(1, 1) from test")
	c.Assert(err, NotNil)

	err = tk.ExecToErr("select * from test group by row(1, 1);")
	c.Assert(err, NotNil)

	err = tk.ExecToErr("select * from test order by row(1, 1);")
	c.Assert(err, NotNil)

	err = tk.ExecToErr("select * from test having row(1, 1);")
	c.Assert(err, NotNil)

	err = tk.ExecToErr("select (select 1, 1) from test;")
	c.Assert(err, NotNil)

	err = tk.ExecToErr("select * from test group by (select 1, 1);")
	c.Assert(err, NotNil)

	err = tk.ExecToErr("select * from test order by (select 1, 1);")
	c.Assert(err, NotNil)

	err = tk.ExecToErr("select * from test having (select 1, 1);")
	c.Assert(err, NotNil)
}

// TestIssue2612 is related with https://github.com/pingcap/tidb/issues/2612
func (s *testSuite) TestIssue2612(c *C) {
	tk := testkit.NewTestKit(c, s.store)
	tk.MustExec("use test")
	tk.MustExec(`drop table if exists t`)
	tk.MustExec(`create table t (
		create_at datetime NOT NULL DEFAULT '1000-01-01 00:00:00',
		finish_at datetime NOT NULL DEFAULT '1000-01-01 00:00:00');`)
	tk.MustExec(`insert into t values ('2016-02-13 15:32:24',  '2016-02-11 17:23:22');`)
	rs, err := tk.Exec(`select timediff(finish_at, create_at) from t;`)
	c.Assert(err, IsNil)
	req := rs.NewChunk()
	err = rs.Next(context.Background(), req)
	c.Assert(err, IsNil)
	c.Assert(req.GetRow(0).GetDuration(0, 0).String(), Equals, "-46:09:02")
	rs.Close()
}

// TestIssue345 is related with https://github.com/pingcap/tidb/issues/345
func (s *testSuite) TestIssue345(c *C) {
	tk := testkit.NewTestKit(c, s.store)
	tk.MustExec("use test")
	tk.MustExec(`drop table if exists t1, t2`)
	tk.MustExec(`create table t1 (c1 int);`)
	tk.MustExec(`create table t2 (c2 int);`)
	tk.MustExec(`insert into t1 values (1);`)
	tk.MustExec(`insert into t2 values (2);`)
	tk.MustExec(`update t1, t2 set t1.c1 = 2, t2.c2 = 1;`)
	tk.MustExec(`update t1, t2 set c1 = 2, c2 = 1;`)
	tk.MustExec(`update t1 as a, t2 as b set a.c1 = 2, b.c2 = 1;`)

	// Check t1 content
	r := tk.MustQuery("SELECT * FROM t1;")
	r.Check(testkit.Rows("2"))
	// Check t2 content
	r = tk.MustQuery("SELECT * FROM t2;")
	r.Check(testkit.Rows("1"))

	tk.MustExec(`update t1 as a, t2 as t1 set a.c1 = 1, t1.c2 = 2;`)
	// Check t1 content
	r = tk.MustQuery("SELECT * FROM t1;")
	r.Check(testkit.Rows("1"))
	// Check t2 content
	r = tk.MustQuery("SELECT * FROM t2;")
	r.Check(testkit.Rows("2"))

	_, err := tk.Exec(`update t1 as a, t2 set t1.c1 = 10;`)
	c.Assert(err, NotNil)
}

func (s *testSuite) TestIssue5055(c *C) {
	tk := testkit.NewTestKit(c, s.store)
	tk.MustExec("use test")
	tk.MustExec(`drop table if exists t1, t2`)
	tk.MustExec(`create table t1 (a int);`)
	tk.MustExec(`create table t2 (a int);`)
	tk.MustExec(`insert into t1 values(1);`)
	tk.MustExec(`insert into t2 values(1);`)
	result := tk.MustQuery("select tbl1.* from (select t1.a, 1 from t1) tbl1 left join t2 tbl2 on tbl1.a = tbl2.a order by tbl1.a desc limit 1;")
	result.Check(testkit.Rows("1 1"))
}

func (s *testSuite) TestUnion(c *C) {
	tk := testkit.NewTestKit(c, s.store)
	tk.MustExec("use test")

	testSQL := `drop table if exists union_test; create table union_test(id int);`
	tk.MustExec(testSQL)

	testSQL = `drop table if exists union_test;`
	tk.MustExec(testSQL)
	testSQL = `create table union_test(id int);`
	tk.MustExec(testSQL)
	testSQL = `insert union_test values (1),(2)`
	tk.MustExec(testSQL)

	testSQL = `select * from (select id from union_test union select id from union_test) t order by id;`
	r := tk.MustQuery(testSQL)
	r.Check(testkit.Rows("1", "2"))

	r = tk.MustQuery("select 1 union all select 1")
	r.Check(testkit.Rows("1", "1"))

	r = tk.MustQuery("select 1 union all select 1 union select 1")
	r.Check(testkit.Rows("1"))

	r = tk.MustQuery("select 1 as a union (select 2) order by a limit 1")
	r.Check(testkit.Rows("1"))

	r = tk.MustQuery("select 1 as a union (select 2) order by a limit 1, 1")
	r.Check(testkit.Rows("2"))

	r = tk.MustQuery("select id from union_test union all (select 1) order by id desc")
	r.Check(testkit.Rows("2", "1", "1"))

	r = tk.MustQuery("select id as a from union_test union (select 1) order by a desc")
	r.Check(testkit.Rows("2", "1"))

	r = tk.MustQuery(`select null as a union (select "abc") order by a`)
	r.Check(testkit.Rows("<nil>", "abc"))

	r = tk.MustQuery(`select "abc" as a union (select 1) order by a`)
	r.Check(testkit.Rows("1", "abc"))

	tk.MustExec("drop table if exists t1")
	tk.MustExec("create table t1 (c int, d int)")
	tk.MustExec("insert t1 values (NULL, 1)")
	tk.MustExec("insert t1 values (1, 1)")
	tk.MustExec("insert t1 values (1, 2)")
	tk.MustExec("drop table if exists t2")
	tk.MustExec("create table t2 (c int, d int)")
	tk.MustExec("insert t2 values (1, 3)")
	tk.MustExec("insert t2 values (1, 1)")
	tk.MustExec("drop table if exists t3")
	tk.MustExec("create table t3 (c int, d int)")
	tk.MustExec("insert t3 values (3, 2)")
	tk.MustExec("insert t3 values (4, 3)")
	r = tk.MustQuery(`select sum(c1), c2 from (select c c1, d c2 from t1 union all select d c1, c c2 from t2 union all select c c1, d c2 from t3) x group by c2 order by c2`)
	r.Check(testkit.Rows("5 1", "4 2", "4 3"))

	tk.MustExec("drop table if exists t1, t2, t3")
	tk.MustExec("create table t1 (a int primary key)")
	tk.MustExec("create table t2 (a int primary key)")
	tk.MustExec("create table t3 (a int primary key)")
	tk.MustExec("insert t1 values (7), (8)")
	tk.MustExec("insert t2 values (1), (9)")
	tk.MustExec("insert t3 values (2), (3)")
	r = tk.MustQuery("select * from t1 union all select * from t2 union all (select * from t3) order by a limit 2")
	r.Check(testkit.Rows("1", "2"))

	tk.MustExec("drop table if exists t1, t2")
	tk.MustExec("create table t1 (a int)")
	tk.MustExec("create table t2 (a int)")
	tk.MustExec("insert t1 values (2), (1)")
	tk.MustExec("insert t2 values (3), (4)")
	r = tk.MustQuery("select * from t1 union all (select * from t2) order by a limit 1")
	r.Check(testkit.Rows("1"))
	r = tk.MustQuery("select (select * from t1 where a != t.a union all (select * from t2 where a != t.a) order by a limit 1) from t1 t")
	r.Check(testkit.Rows("1", "2"))

	tk.MustExec("drop table if exists t")
	tk.MustExec("create table t (id int unsigned primary key auto_increment, c1 int, c2 int, index c1_c2 (c1, c2))")
	tk.MustExec("insert into t (c1, c2) values (1, 1)")
	tk.MustExec("insert into t (c1, c2) values (1, 2)")
	tk.MustExec("insert into t (c1, c2) values (2, 3)")
	r = tk.MustQuery("select * from (select * from t where t.c1 = 1 union select * from t where t.id = 1) s order by s.id")
	r.Check(testkit.Rows("1 1 1", "2 1 2"))

	tk.MustExec("drop table if exists t")
	tk.MustExec("CREATE TABLE t (f1 DATE)")
	tk.MustExec("INSERT INTO t VALUES ('1978-11-26')")
	r = tk.MustQuery("SELECT f1+0 FROM t UNION SELECT f1+0 FROM t")
	r.Check(testkit.Rows("19781126"))

	tk.MustExec("drop table if exists t")
	tk.MustExec("CREATE TABLE t (a int, b int)")
	tk.MustExec("INSERT INTO t VALUES ('1', '1')")
	r = tk.MustQuery("select b from (SELECT * FROM t UNION ALL SELECT a, b FROM t order by a) t")
	r.Check(testkit.Rows("1", "1"))

	tk.MustExec("drop table if exists t")
	tk.MustExec("CREATE TABLE t (a DECIMAL(4,2))")
	tk.MustExec("INSERT INTO t VALUE(12.34)")
	r = tk.MustQuery("SELECT 1 AS c UNION select a FROM t")
	r.Sort().Check(testkit.Rows("1.00", "12.34"))

	// #issue3771
	r = tk.MustQuery("SELECT 'a' UNION SELECT CONCAT('a', -4)")
	r.Sort().Check(testkit.Rows("a", "a-4"))

	// test race
	tk.MustQuery("SELECT @x:=0 UNION ALL SELECT @x:=0 UNION ALL SELECT @x")

	// test field tp
	tk.MustExec("drop table if exists t1, t2")
	tk.MustExec("CREATE TABLE t1 (a date)")
	tk.MustExec("CREATE TABLE t2 (a date)")
	tk.MustExec("SELECT a from t1 UNION select a FROM t2")
	tk.MustQuery("show create table t1").Check(testkit.Rows("t1 CREATE TABLE `t1` (\n" + "  `a` date DEFAULT NULL\n" + ") ENGINE=InnoDB DEFAULT CHARSET=utf8mb4 COLLATE=utf8mb4_bin"))

	// Move from session test.
	tk.MustExec("drop table if exists t1, t2")
	tk.MustExec("create table t1 (c double);")
	tk.MustExec("create table t2 (c double);")
	tk.MustExec("insert into t1 value (73);")
	tk.MustExec("insert into t2 value (930);")
	// If set unspecified column flen to 0, it will cause bug in union.
	// This test is used to prevent the bug reappear.
	tk.MustQuery("select c from t1 union (select c from t2) order by c").Check(testkit.Rows("73", "930"))

	// issue 5703
	tk.MustExec("drop table if exists t")
	tk.MustExec("create table t(a date)")
	tk.MustExec("insert into t value ('2017-01-01'), ('2017-01-02')")
	r = tk.MustQuery("(select a from t where a < 0) union (select a from t where a > 0) order by a")
	r.Check(testkit.Rows("2017-01-01", "2017-01-02"))

	tk.MustExec("drop table if exists t")
	tk.MustExec("create table t(a int)")
	tk.MustExec("insert into t value(0),(0)")
	tk.MustQuery("select 1 from (select a from t union all select a from t) tmp").Check(testkit.Rows("1", "1", "1", "1"))
	tk.MustQuery("select 10 as a from dual union select a from t order by a desc limit 1 ").Check(testkit.Rows("10"))
	tk.MustQuery("select -10 as a from dual union select a from t order by a limit 1 ").Check(testkit.Rows("-10"))
	tk.MustQuery("select count(1) from (select a from t union all select a from t) tmp").Check(testkit.Rows("4"))

	err := tk.ExecToErr("select 1 from (select a from t limit 1 union all select a from t limit 1) tmp")
	c.Assert(err, NotNil)
	terr := errors.Cause(err).(*terror.Error)
	c.Assert(terr.Code(), Equals, terror.ErrCode(mysql.ErrWrongUsage))

	err = tk.ExecToErr("select 1 from (select a from t order by a union all select a from t limit 1) tmp")
	c.Assert(err, NotNil)
	terr = errors.Cause(err).(*terror.Error)
	c.Assert(terr.Code(), Equals, terror.ErrCode(mysql.ErrWrongUsage))

	_, err = tk.Exec("(select a from t order by a) union all select a from t limit 1 union all select a from t limit 1")
	c.Assert(terror.ErrorEqual(err, plannercore.ErrWrongUsage), IsTrue, Commentf("err %v", err))

	_, err = tk.Exec("(select a from t limit 1) union all select a from t limit 1")
	c.Assert(err, IsNil)
	_, err = tk.Exec("(select a from t order by a) union all select a from t order by a")
	c.Assert(err, IsNil)

	tk.MustExec("drop table if exists t")
	tk.MustExec("create table t(a int)")
	tk.MustExec("insert into t value(1),(2),(3)")

	tk.MustQuery("(select a from t order by a limit 2) union all (select a from t order by a desc limit 2) order by a desc limit 1,2").Check(testkit.Rows("2", "2"))
	tk.MustQuery("select a from t union all select a from t order by a desc limit 5").Check(testkit.Rows("3", "3", "2", "2", "1"))
	tk.MustQuery("(select a from t order by a desc limit 2) union all select a from t group by a order by a").Check(testkit.Rows("1", "2", "2", "3", "3"))
	tk.MustQuery("(select a from t order by a desc limit 2) union all select 33 as a order by a desc limit 2").Check(testkit.Rows("33", "3"))

	tk.MustQuery("select 1 union select 1 union all select 1").Check(testkit.Rows("1", "1"))
	tk.MustQuery("select 1 union all select 1 union select 1").Check(testkit.Rows("1"))

	tk.MustExec("drop table if exists t1, t2")
	tk.MustExec(`create table t1(a bigint, b bigint);`)
	tk.MustExec(`create table t2(a bigint, b bigint);`)
	tk.MustExec(`insert into t1 values(1, 1);`)
	tk.MustExec(`insert into t1 select * from t1;`)
	tk.MustExec(`insert into t1 select * from t1;`)
	tk.MustExec(`insert into t1 select * from t1;`)
	tk.MustExec(`insert into t1 select * from t1;`)
	tk.MustExec(`insert into t1 select * from t1;`)
	tk.MustExec(`insert into t1 select * from t1;`)
	tk.MustExec(`insert into t2 values(1, 1);`)
	tk.MustExec(`set @@tidb_init_chunk_size=2;`)
	tk.MustQuery(`select count(*) from (select t1.a, t1.b from t1 left join t2 on t1.a=t2.a union all select t1.a, t1.a from t1 left join t2 on t1.a=t2.a) tmp;`).Check(testkit.Rows("128"))
	tk.MustQuery(`select tmp.a, count(*) from (select t1.a, t1.b from t1 left join t2 on t1.a=t2.a union all select t1.a, t1.a from t1 left join t2 on t1.a=t2.a) tmp;`).Check(testkit.Rows("1 128"))

	tk.MustExec("drop table if exists t")
	tk.MustExec("create table t(a int, b int)")
	tk.MustExec("insert into t value(1 ,2)")
	tk.MustQuery("select a, b from (select a, 0 as d, b from t union all select a, 0 as d, b from t) test;").Check(testkit.Rows("1 2", "1 2"))

	// #issue 8141
	tk.MustExec("drop table if exists t1")
	tk.MustExec("create table t1(a int, b int)")
	tk.MustExec("insert into t1 value(1,2),(1,1),(2,2),(2,2),(3,2),(3,2)")
	tk.MustExec("set @@tidb_init_chunk_size=2;")
	tk.MustQuery("select count(*) from (select a as c, a as d from t1 union all select a, b from t1) t;").Check(testkit.Rows("12"))

	// #issue 8189 and #issue 8199
	tk.MustExec("drop table if exists t1")
	tk.MustExec("drop table if exists t2")
	tk.MustExec("CREATE TABLE t1 (a int not null, b char (10) not null)")
	tk.MustExec("insert into t1 values(1,'a'),(2,'b'),(3,'c'),(3,'c')")
	tk.MustExec("CREATE TABLE t2 (a int not null, b char (10) not null)")
	tk.MustExec("insert into t2 values(1,'a'),(2,'b'),(3,'c'),(3,'c')")
	tk.MustQuery("select a from t1 union select a from t1 order by (select a+1);").Check(testkit.Rows("1", "2", "3"))

	// #issue 8201
	for i := 0; i < 4; i++ {
		tk.MustQuery("SELECT(SELECT 0 AS a FROM dual UNION SELECT 1 AS a FROM dual ORDER BY a ASC  LIMIT 1) AS dev").Check(testkit.Rows("0"))
	}

	// #issue 8231
	tk.MustExec("drop table if exists t1")
	tk.MustExec("CREATE TABLE t1 (uid int(1))")
	tk.MustExec("INSERT INTO t1 SELECT 150")
	tk.MustQuery("SELECT 'a' UNION SELECT uid FROM t1 order by 1 desc;").Check(testkit.Rows("a", "150"))

	// #issue 8196
	tk.MustExec("drop table if exists t1")
	tk.MustExec("drop table if exists t2")
	tk.MustExec("CREATE TABLE t1 (a int not null, b char (10) not null)")
	tk.MustExec("insert into t1 values(1,'a'),(2,'b'),(3,'c'),(3,'c')")
	tk.MustExec("CREATE TABLE t2 (a int not null, b char (10) not null)")
	tk.MustExec("insert into t2 values(3,'c'),(4,'d'),(5,'f'),(6,'e')")
	tk.MustExec("analyze table t1")
	tk.MustExec("analyze table t2")
	_, err = tk.Exec("(select a,b from t1 limit 2) union all (select a,b from t2 order by a limit 1) order by t1.b")
	c.Assert(err.Error(), Equals, "[planner:1250]Table 't1' from one of the SELECTs cannot be used in global ORDER clause")

	// #issue 9900
	tk.MustExec("drop table if exists t")
	tk.MustExec("create table t(a int, b decimal(6, 3))")
	tk.MustExec("insert into t values(1, 1.000)")
	tk.MustQuery("select count(distinct a), sum(distinct a), avg(distinct a) from (select a from t union all select b from t) tmp;").Check(testkit.Rows("1 1.000 1.0000000"))
}

func (s *testSuite) TestNeighbouringProj(c *C) {
	tk := testkit.NewTestKit(c, s.store)
	tk.MustExec("use test")

	tk.MustExec("drop table if exists t1, t2")
	tk.MustExec("create table t1(a int, b int)")
	tk.MustExec("create table t2(a int, b int)")
	tk.MustExec("insert into t1 value(1, 1), (2, 2)")
	tk.MustExec("insert into t2 value(1, 1), (2, 2)")
	tk.MustQuery("select sum(c) from (select t1.a as a, t1.a as c, length(t1.b) from t1  union select a, b, b from t2) t;").Check(testkit.Rows("5"))

	tk.MustExec("drop table if exists t")
	tk.MustExec("create table t(a bigint, b bigint, c bigint);")
	tk.MustExec("insert into t values(1, 1, 1), (2, 2, 2), (3, 3, 3);")
	rs := tk.MustQuery("select cast(count(a) as signed), a as another, a from t group by a order by cast(count(a) as signed), a limit 10;")
	rs.Check(testkit.Rows("1 1 1", "1 2 2", "1 3 3"))
}

func (s *testSuite) TestIn(c *C) {
	tk := testkit.NewTestKit(c, s.store)
	tk.MustExec("use test")
	tk.MustExec(`drop table if exists t`)
	tk.MustExec(`create table t (c1 int primary key, c2 int, key c (c2));`)
	for i := 0; i <= 200; i++ {
		tk.MustExec(fmt.Sprintf("insert t values(%d, %d)", i, i))
	}
	queryStr := `select c2 from t where c1 in ('7', '10', '112', '111', '98', '106', '100', '9', '18', '17') order by c2`
	r := tk.MustQuery(queryStr)
	r.Check(testkit.Rows("7", "9", "10", "17", "18", "98", "100", "106", "111", "112"))

	queryStr = `select c2 from t where c1 in ('7a')`
	tk.MustQuery(queryStr).Check(testkit.Rows("7"))
}

func (s *testSuite) TestTablePKisHandleScan(c *C) {
	tk := testkit.NewTestKit(c, s.store)
	tk.MustExec("use test")
	tk.MustExec("drop table if exists t")
	tk.MustExec("create table t (a int PRIMARY KEY AUTO_INCREMENT)")
	tk.MustExec("insert t values (),()")
	tk.MustExec("insert t values (-100),(0)")

	tests := []struct {
		sql    string
		result [][]interface{}
	}{
		{
			"select * from t",
			testkit.Rows("-100", "1", "2", "3"),
		},
		{
			"select * from t where a = 1",
			testkit.Rows("1"),
		},
		{
			"select * from t where a != 1",
			testkit.Rows("-100", "2", "3"),
		},
		{
			"select * from t where a >= '1.1'",
			testkit.Rows("2", "3"),
		},
		{
			"select * from t where a < '1.1'",
			testkit.Rows("-100", "1"),
		},
		{
			"select * from t where a > '-100.1' and a < 2",
			testkit.Rows("-100", "1"),
		},
		{
			"select * from t where a is null",
			testkit.Rows(),
		}, {
			"select * from t where a is true",
			testkit.Rows("-100", "1", "2", "3"),
		}, {
			"select * from t where a is false",
			testkit.Rows(),
		},
		{
			"select * from t where a in (1, 2)",
			testkit.Rows("1", "2"),
		},
		{
			"select * from t where a between 1 and 2",
			testkit.Rows("1", "2"),
		},
	}

	for _, tt := range tests {
		result := tk.MustQuery(tt.sql)
		result.Check(tt.result)
	}
}

func (s *testSuite) TestIndexScan(c *C) {
	tk := testkit.NewTestKit(c, s.store)
	tk.MustExec("use test")
	tk.MustExec("drop table if exists t")
	tk.MustExec("create table t (a int unique)")
	tk.MustExec("insert t values (-1), (2), (3), (5), (6), (7), (8), (9)")
	result := tk.MustQuery("select a from t where a < 0 or (a >= 2.1 and a < 5.1) or ( a > 5.9 and a <= 7.9) or a > '8.1'")
	result.Check(testkit.Rows("-1", "3", "5", "6", "7", "9"))
	tk.MustExec("drop table if exists t")
	tk.MustExec("create table t (a int unique)")
	tk.MustExec("insert t values (0)")
	result = tk.MustQuery("select NULL from t ")
	result.Check(testkit.Rows("<nil>"))
	// test for double read
	tk.MustExec("drop table if exists t")
	tk.MustExec("create table t (a int unique, b int)")
	tk.MustExec("insert t values (5, 0)")
	tk.MustExec("insert t values (4, 0)")
	tk.MustExec("insert t values (3, 0)")
	tk.MustExec("insert t values (2, 0)")
	tk.MustExec("insert t values (1, 0)")
	tk.MustExec("insert t values (0, 0)")
	result = tk.MustQuery("select * from t order by a limit 3")
	result.Check(testkit.Rows("0 0", "1 0", "2 0"))
	tk.MustExec("drop table if exists t")
	tk.MustExec("create table t (a int unique, b int)")
	tk.MustExec("insert t values (0, 1)")
	tk.MustExec("insert t values (1, 2)")
	tk.MustExec("insert t values (2, 1)")
	tk.MustExec("insert t values (3, 2)")
	tk.MustExec("insert t values (4, 1)")
	tk.MustExec("insert t values (5, 2)")
	result = tk.MustQuery("select * from t where a < 5 and b = 1 limit 2")
	result.Check(testkit.Rows("0 1", "2 1"))
	tk.MustExec("drop table if exists tab1")
	tk.MustExec("CREATE TABLE tab1(pk INTEGER PRIMARY KEY, col0 INTEGER, col1 FLOAT, col3 INTEGER, col4 FLOAT)")
	tk.MustExec("CREATE INDEX idx_tab1_0 on tab1 (col0)")
	tk.MustExec("CREATE INDEX idx_tab1_1 on tab1 (col1)")
	tk.MustExec("CREATE INDEX idx_tab1_3 on tab1 (col3)")
	tk.MustExec("CREATE INDEX idx_tab1_4 on tab1 (col4)")
	tk.MustExec("INSERT INTO tab1 VALUES(1,37,20.85,30,10.69)")
	result = tk.MustQuery("SELECT pk FROM tab1 WHERE ((col3 <= 6 OR col3 < 29 AND (col0 < 41)) OR col3 > 42) AND col1 >= 96.1 AND col3 = 30 AND col3 > 17 AND (col0 BETWEEN 36 AND 42)")
	result.Check(testkit.Rows())
	tk.MustExec("drop table if exists tab1")
	tk.MustExec("CREATE TABLE tab1(pk INTEGER PRIMARY KEY, a INTEGER, b INTEGER)")
	tk.MustExec("CREATE INDEX idx_tab1_0 on tab1 (a)")
	tk.MustExec("INSERT INTO tab1 VALUES(1,1,1)")
	tk.MustExec("INSERT INTO tab1 VALUES(2,2,1)")
	tk.MustExec("INSERT INTO tab1 VALUES(3,1,2)")
	tk.MustExec("INSERT INTO tab1 VALUES(4,2,2)")
	result = tk.MustQuery("SELECT * FROM tab1 WHERE pk <= 3 AND a = 1")
	result.Check(testkit.Rows("1 1 1", "3 1 2"))
	result = tk.MustQuery("SELECT * FROM tab1 WHERE pk <= 4 AND a = 1 AND b = 2")
	result.Check(testkit.Rows("3 1 2"))
	tk.MustExec("CREATE INDEX idx_tab1_1 on tab1 (b, a)")
	result = tk.MustQuery("SELECT pk FROM tab1 WHERE b > 1")
	result.Check(testkit.Rows("3", "4"))

	tk.MustExec("drop table if exists t")
	tk.MustExec("CREATE TABLE t (a varchar(3), index(a))")
	tk.MustExec("insert t values('aaa'), ('aab')")
	result = tk.MustQuery("select * from t where a >= 'aaaa' and a < 'aabb'")
	result.Check(testkit.Rows("aab"))

	tk.MustExec("drop table if exists t")
	tk.MustExec("CREATE TABLE t (a int primary key, b int, c int, index(c))")
	tk.MustExec("insert t values(1, 1, 1), (2, 2, 2), (4, 4, 4), (3, 3, 3), (5, 5, 5)")
	// Test for double read and top n.
	result = tk.MustQuery("select a from t where c >= 2 order by b desc limit 1")
	result.Check(testkit.Rows("5"))

	tk.MustExec("drop table if exists t")
	tk.MustExec("create table t(a varchar(50) primary key, b int, c int, index idx(b))")
	tk.MustExec("insert into t values('aa', 1, 1)")
	tk.MustQuery("select * from t use index(idx) where a > 'a'").Check(testkit.Rows("aa 1 1"))

	// fix issue9636
	tk.MustExec("drop table if exists t")
	tk.MustExec("CREATE TABLE `t` (a int, KEY (a))")
	result = tk.MustQuery(`SELECT * FROM (SELECT * FROM (SELECT a as d FROM t WHERE a IN ('100')) AS x WHERE x.d < "123" ) tmp_count"`)
	result.Check(testkit.Rows())
}

func (s *testSuite) TestIndexReverseOrder(c *C) {
	tk := testkit.NewTestKit(c, s.store)
	tk.MustExec("use test")
	tk.MustExec("drop table if exists t")
	tk.MustExec("create table t (a int primary key auto_increment, b int, index idx (b))")
	tk.MustExec("insert t (b) values (0), (1), (2), (3), (4), (5), (6), (7), (8), (9)")
	result := tk.MustQuery("select b from t order by b desc")
	result.Check(testkit.Rows("9", "8", "7", "6", "5", "4", "3", "2", "1", "0"))
	result = tk.MustQuery("select b from t where b <3 or (b >=6 and b < 8) order by b desc")
	result.Check(testkit.Rows("7", "6", "2", "1", "0"))

	tk.MustExec("drop table if exists t")
	tk.MustExec("create table t (a int, b int, index idx (b, a))")
	tk.MustExec("insert t values (0, 2), (1, 2), (2, 2), (0, 1), (1, 1), (2, 1), (0, 0), (1, 0), (2, 0)")
	result = tk.MustQuery("select b, a from t order by b, a desc")
	result.Check(testkit.Rows("0 2", "0 1", "0 0", "1 2", "1 1", "1 0", "2 2", "2 1", "2 0"))
}

func (s *testSuite) TestTableReverseOrder(c *C) {
	tk := testkit.NewTestKit(c, s.store)
	tk.MustExec("use test")
	tk.MustExec("drop table if exists t")
	tk.MustExec("create table t (a int primary key auto_increment, b int)")
	tk.MustExec("insert t (b) values (1), (2), (3), (4), (5), (6), (7), (8), (9)")
	result := tk.MustQuery("select b from t order by a desc")
	result.Check(testkit.Rows("9", "8", "7", "6", "5", "4", "3", "2", "1"))
	result = tk.MustQuery("select a from t where a <3 or (a >=6 and a < 8) order by a desc")
	result.Check(testkit.Rows("7", "6", "2", "1"))
}

func (s *testSuite) TestDefaultNull(c *C) {
	tk := testkit.NewTestKit(c, s.store)
	tk.MustExec("use test")
	tk.MustExec("drop table if exists t")
	tk.MustExec("create table t (a int primary key auto_increment, b int default 1, c int)")
	tk.MustExec("insert t values ()")
	tk.MustQuery("select * from t").Check(testkit.Rows("1 1 <nil>"))
	tk.MustExec("update t set b = NULL where a = 1")
	tk.MustQuery("select * from t").Check(testkit.Rows("1 <nil> <nil>"))
	tk.MustExec("update t set c = 1")
	tk.MustQuery("select * from t ").Check(testkit.Rows("1 <nil> 1"))
	tk.MustExec("delete from t where a = 1")
	tk.MustExec("insert t (a) values (1)")
	tk.MustQuery("select * from t").Check(testkit.Rows("1 1 <nil>"))
}

func (s *testSuite) TestUnsignedPKColumn(c *C) {
	tk := testkit.NewTestKit(c, s.store)
	tk.MustExec("use test")
	tk.MustExec("drop table if exists t")
	tk.MustExec("create table t (a int unsigned primary key, b int, c int, key idx_ba (b, c, a));")
	tk.MustExec("insert t values (1, 1, 1)")
	result := tk.MustQuery("select * from t;")
	result.Check(testkit.Rows("1 1 1"))
	tk.MustExec("update t set c=2 where a=1;")
	result = tk.MustQuery("select * from t where b=1;")
	result.Check(testkit.Rows("1 1 2"))
}

func (s *testSuite) TestJSON(c *C) {
	tk := testkit.NewTestKit(c, s.store)

	tk.MustExec("use test")
	tk.MustExec("drop table if exists test_json")
	tk.MustExec("create table test_json (id int, a json)")
	tk.MustExec(`insert into test_json (id, a) values (1, '{"a":[1,"2",{"aa":"bb"},4],"b":true}')`)
	tk.MustExec(`insert into test_json (id, a) values (2, "null")`)
	tk.MustExec(`insert into test_json (id, a) values (3, null)`)
	tk.MustExec(`insert into test_json (id, a) values (4, 'true')`)
	tk.MustExec(`insert into test_json (id, a) values (5, '3')`)
	tk.MustExec(`insert into test_json (id, a) values (5, '4.0')`)
	tk.MustExec(`insert into test_json (id, a) values (6, '"string"')`)

	result := tk.MustQuery(`select tj.a from test_json tj order by tj.id`)
	result.Check(testkit.Rows(`{"a": [1, "2", {"aa": "bb"}, 4], "b": true}`, "null", "<nil>", "true", "3", "4", `"string"`))

	// Check json_type function
	result = tk.MustQuery(`select json_type(a) from test_json tj order by tj.id`)
	result.Check(testkit.Rows("OBJECT", "NULL", "<nil>", "BOOLEAN", "INTEGER", "DOUBLE", "STRING"))

	// Check json compare with primitives.
	result = tk.MustQuery(`select a from test_json tj where a = 3`)
	result.Check(testkit.Rows("3"))
	result = tk.MustQuery(`select a from test_json tj where a = 4.0`)
	result.Check(testkit.Rows("4"))
	result = tk.MustQuery(`select a from test_json tj where a = true`)
	result.Check(testkit.Rows("true"))
	result = tk.MustQuery(`select a from test_json tj where a = "string"`)
	result.Check(testkit.Rows(`"string"`))

	// Check cast(true/false as JSON).
	result = tk.MustQuery(`select cast(true as JSON)`)
	result.Check(testkit.Rows(`true`))
	result = tk.MustQuery(`select cast(false as JSON)`)
	result.Check(testkit.Rows(`false`))

	// Check two json grammar sugar.
	result = tk.MustQuery(`select a->>'$.a[2].aa' as x, a->'$.b' as y from test_json having x is not null order by id`)
	result.Check(testkit.Rows(`bb true`))
	result = tk.MustQuery(`select a->'$.a[2].aa' as x, a->>'$.b' as y from test_json having x is not null order by id`)
	result.Check(testkit.Rows(`"bb" true`))

	// Check some DDL limits for TEXT/BLOB/JSON column.
	var err error
	var terr *terror.Error

	_, err = tk.Exec(`create table test_bad_json(a json default '{}')`)
	c.Assert(err, NotNil)
	terr = errors.Cause(err).(*terror.Error)
	c.Assert(terr.Code(), Equals, terror.ErrCode(mysql.ErrBlobCantHaveDefault))

	_, err = tk.Exec(`create table test_bad_json(a blob default 'hello')`)
	c.Assert(err, NotNil)
	terr = errors.Cause(err).(*terror.Error)
	c.Assert(terr.Code(), Equals, terror.ErrCode(mysql.ErrBlobCantHaveDefault))

	_, err = tk.Exec(`create table test_bad_json(a text default 'world')`)
	c.Assert(err, NotNil)
	terr = errors.Cause(err).(*terror.Error)
	c.Assert(terr.Code(), Equals, terror.ErrCode(mysql.ErrBlobCantHaveDefault))

	// check json fields cannot be used as key.
	_, err = tk.Exec(`create table test_bad_json(id int, a json, key (a))`)
	c.Assert(err, NotNil)
	terr = errors.Cause(err).(*terror.Error)
	c.Assert(terr.Code(), Equals, terror.ErrCode(mysql.ErrJSONUsedAsKey))

	// check CAST AS JSON.
	result = tk.MustQuery(`select CAST('3' AS JSON), CAST('{}' AS JSON), CAST(null AS JSON)`)
	result.Check(testkit.Rows(`3 {} <nil>`))

	// Check cast json to decimal.
	tk.MustExec("drop table if exists test_json")
	tk.MustExec("create table test_json ( a decimal(60,2) as (JSON_EXTRACT(b,'$.c')), b json );")
	tk.MustExec(`insert into test_json (b) values
		('{"c": "1267.1"}'),
		('{"c": "1267.01"}'),
		('{"c": "1267.1234"}'),
		('{"c": "1267.3456"}'),
		('{"c": "1234567890123456789012345678901234567890123456789012345"}'),
		('{"c": "1234567890123456789012345678901234567890123456789012345.12345"}');`)

	tk.MustQuery("select a from test_json;").Check(testkit.Rows("1267.10", "1267.01", "1267.12",
		"1267.35", "1234567890123456789012345678901234567890123456789012345.00",
		"1234567890123456789012345678901234567890123456789012345.12"))
}

func (s *testSuite) TestMultiUpdate(c *C) {
	tk := testkit.NewTestKit(c, s.store)
	tk.MustExec("use test")
	tk.MustExec(`CREATE TABLE test_mu (a int primary key, b int, c int)`)
	tk.MustExec(`INSERT INTO test_mu VALUES (1, 2, 3), (4, 5, 6), (7, 8, 9)`)

	// Test INSERT ... ON DUPLICATE UPDATE set_lists.
	tk.MustExec(`INSERT INTO test_mu VALUES (1, 2, 3) ON DUPLICATE KEY UPDATE b = 3, c = b`)
	result := tk.MustQuery(`SELECT * FROM test_mu ORDER BY a`)
	result.Check(testkit.Rows(`1 3 3`, `4 5 6`, `7 8 9`))

	tk.MustExec(`INSERT INTO test_mu VALUES (1, 2, 3) ON DUPLICATE KEY UPDATE c = 2, b = c+5`)
	result = tk.MustQuery(`SELECT * FROM test_mu ORDER BY a`)
	result.Check(testkit.Rows(`1 7 2`, `4 5 6`, `7 8 9`))

	// Test UPDATE ... set_lists.
	tk.MustExec(`UPDATE test_mu SET b = 0, c = b WHERE a = 4`)
	result = tk.MustQuery(`SELECT * FROM test_mu ORDER BY a`)
	result.Check(testkit.Rows(`1 7 2`, `4 0 0`, `7 8 9`))

	tk.MustExec(`UPDATE test_mu SET c = 8, b = c WHERE a = 4`)
	result = tk.MustQuery(`SELECT * FROM test_mu ORDER BY a`)
	result.Check(testkit.Rows(`1 7 2`, `4 8 8`, `7 8 9`))

	tk.MustExec(`UPDATE test_mu SET c = b, b = c WHERE a = 7`)
	result = tk.MustQuery(`SELECT * FROM test_mu ORDER BY a`)
	result.Check(testkit.Rows(`1 7 2`, `4 8 8`, `7 8 8`))
}

func (s *testSuite) TestGeneratedColumnWrite(c *C) {
	tk := testkit.NewTestKit(c, s.store)
	tk.MustExec("use test")
	_, err := tk.Exec(`CREATE TABLE test_gc_write (a int primary key auto_increment, b int, c int as (a+8) virtual)`)
	c.Assert(err.Error(), Equals, ddl.ErrGeneratedColumnRefAutoInc.GenWithStackByArgs("c").Error())
	tk.MustExec(`CREATE TABLE test_gc_write (a int primary key auto_increment, b int, c int as (b+8) virtual)`)
	tk.MustExec(`CREATE TABLE test_gc_write_1 (a int primary key, b int, c int)`)

	tests := []struct {
		stmt string
		err  int
	}{
		// Can't modify generated column by values.
		{`insert into test_gc_write (a, b, c) values (1, 1, 1)`, mysql.ErrBadGeneratedColumn},
		{`insert into test_gc_write values (1, 1, 1)`, mysql.ErrBadGeneratedColumn},
		// Can't modify generated column by select clause.
		{`insert into test_gc_write select 1, 1, 1`, mysql.ErrBadGeneratedColumn},
		// Can't modify generated column by on duplicate clause.
		{`insert into test_gc_write (a, b) values (1, 1) on duplicate key update c = 1`, mysql.ErrBadGeneratedColumn},
		// Can't modify generated column by set.
		{`insert into test_gc_write set a = 1, b = 1, c = 1`, mysql.ErrBadGeneratedColumn},
		// Can't modify generated column by update clause.
		{`update test_gc_write set c = 1`, mysql.ErrBadGeneratedColumn},
		// Can't modify generated column by multi-table update clause.
		{`update test_gc_write, test_gc_write_1 set test_gc_write.c = 1`, mysql.ErrBadGeneratedColumn},

		// Can insert without generated columns.
		{`insert into test_gc_write (a, b) values (1, 1)`, 0},
		{`insert into test_gc_write set a = 2, b = 2`, 0},
		{`insert into test_gc_write (b) select c from test_gc_write`, 0},
		// Can update without generated columns.
		{`update test_gc_write set b = 2 where a = 2`, 0},
		{`update test_gc_write t1, test_gc_write_1 t2 set t1.b = 3, t2.b = 4`, 0},

		// But now we can't do this, just as same with MySQL 5.7:
		{`insert into test_gc_write values (1, 1)`, mysql.ErrWrongValueCountOnRow},
		{`insert into test_gc_write select 1, 1`, mysql.ErrWrongValueCountOnRow},
		{`insert into test_gc_write (c) select a, b from test_gc_write`, mysql.ErrWrongValueCountOnRow},
		{`insert into test_gc_write (b, c) select a, b from test_gc_write`, mysql.ErrBadGeneratedColumn},
	}
	for _, tt := range tests {
		_, err := tk.Exec(tt.stmt)
		if tt.err != 0 {
			c.Assert(err, NotNil, Commentf("sql is `%v`", tt.stmt))
			terr := errors.Cause(err).(*terror.Error)
			c.Assert(terr.Code(), Equals, terror.ErrCode(tt.err), Commentf("sql is %v", tt.stmt))
		} else {
			c.Assert(err, IsNil)
		}
	}
}

// TestGeneratedColumnRead tests select generated columns from table.
// They should be calculated from their generation expressions.
func (s *testSuite) TestGeneratedColumnRead(c *C) {
	tk := testkit.NewTestKit(c, s.store)
	tk.MustExec("use test")
	tk.MustExec(`CREATE TABLE test_gc_read(a int primary key, b int, c int as (a+b), d int as (a*b) stored, e int as (c*2))`)

	result := tk.MustQuery(`SELECT generation_expression FROM information_schema.columns WHERE table_name = 'test_gc_read' AND column_name = 'd'`)
	result.Check(testkit.Rows("`a` * `b`"))

	// Insert only column a and b, leave c and d be calculated from them.
	tk.MustExec(`INSERT INTO test_gc_read (a, b) VALUES (0,null),(1,2),(3,4)`)
	result = tk.MustQuery(`SELECT * FROM test_gc_read ORDER BY a`)
	result.Check(testkit.Rows(`0 <nil> <nil> <nil> <nil>`, `1 2 3 2 6`, `3 4 7 12 14`))

	tk.MustExec(`INSERT INTO test_gc_read SET a = 5, b = 10`)
	result = tk.MustQuery(`SELECT * FROM test_gc_read ORDER BY a`)
	result.Check(testkit.Rows(`0 <nil> <nil> <nil> <nil>`, `1 2 3 2 6`, `3 4 7 12 14`, `5 10 15 50 30`))

	tk.MustExec(`REPLACE INTO test_gc_read (a, b) VALUES (5, 6)`)
	result = tk.MustQuery(`SELECT * FROM test_gc_read ORDER BY a`)
	result.Check(testkit.Rows(`0 <nil> <nil> <nil> <nil>`, `1 2 3 2 6`, `3 4 7 12 14`, `5 6 11 30 22`))

	tk.MustExec(`INSERT INTO test_gc_read (a, b) VALUES (5, 8) ON DUPLICATE KEY UPDATE b = 9`)
	result = tk.MustQuery(`SELECT * FROM test_gc_read ORDER BY a`)
	result.Check(testkit.Rows(`0 <nil> <nil> <nil> <nil>`, `1 2 3 2 6`, `3 4 7 12 14`, `5 9 14 45 28`))

	// Test select only-generated-column-without-dependences.
	result = tk.MustQuery(`SELECT c, d FROM test_gc_read`)
	result.Check(testkit.Rows(`<nil> <nil>`, `3 2`, `7 12`, `14 45`))

	// Test select only virtual generated column that refers to other virtual generated columns.
	result = tk.MustQuery(`SELECT e FROM test_gc_read`)
	result.Check(testkit.Rows(`<nil>`, `6`, `14`, `28`))

	// Test order of on duplicate key update list.
	tk.MustExec(`INSERT INTO test_gc_read (a, b) VALUES (5, 8) ON DUPLICATE KEY UPDATE a = 6, b = a`)
	result = tk.MustQuery(`SELECT * FROM test_gc_read ORDER BY a`)
	result.Check(testkit.Rows(`0 <nil> <nil> <nil> <nil>`, `1 2 3 2 6`, `3 4 7 12 14`, `6 6 12 36 24`))

	tk.MustExec(`INSERT INTO test_gc_read (a, b) VALUES (6, 8) ON DUPLICATE KEY UPDATE b = 8, a = b`)
	result = tk.MustQuery(`SELECT * FROM test_gc_read ORDER BY a`)
	result.Check(testkit.Rows(`0 <nil> <nil> <nil> <nil>`, `1 2 3 2 6`, `3 4 7 12 14`, `8 8 16 64 32`))

	// Test where-conditions on virtual/stored generated columns.
	result = tk.MustQuery(`SELECT * FROM test_gc_read WHERE c = 7`)
	result.Check(testkit.Rows(`3 4 7 12 14`))

	result = tk.MustQuery(`SELECT * FROM test_gc_read WHERE d = 64`)
	result.Check(testkit.Rows(`8 8 16 64 32`))

	result = tk.MustQuery(`SELECT * FROM test_gc_read WHERE e = 6`)
	result.Check(testkit.Rows(`1 2 3 2 6`))

	// Test update where-conditions on virtual/generated columns.
	tk.MustExec(`UPDATE test_gc_read SET a = a + 100 WHERE c = 7`)
	result = tk.MustQuery(`SELECT * FROM test_gc_read WHERE c = 107`)
	result.Check(testkit.Rows(`103 4 107 412 214`))

	// Test update where-conditions on virtual/generated columns.
	tk.MustExec(`UPDATE test_gc_read m SET m.a = m.a + 100 WHERE c = 107`)
	result = tk.MustQuery(`SELECT * FROM test_gc_read WHERE c = 207`)
	result.Check(testkit.Rows(`203 4 207 812 414`))

	tk.MustExec(`UPDATE test_gc_read SET a = a - 200 WHERE d = 812`)
	result = tk.MustQuery(`SELECT * FROM test_gc_read WHERE d = 12`)
	result.Check(testkit.Rows(`3 4 7 12 14`))

	tk.MustExec(`INSERT INTO test_gc_read set a = 4, b = d + 1`)
	result = tk.MustQuery(`SELECT * FROM test_gc_read ORDER BY a`)
	result.Check(testkit.Rows(`0 <nil> <nil> <nil> <nil>`, `1 2 3 2 6`, `3 4 7 12 14`,
		`4 <nil> <nil> <nil> <nil>`, `8 8 16 64 32`))
	tk.MustExec(`DELETE FROM test_gc_read where a = 4`)

	// Test on-conditions on virtual/stored generated columns.
	tk.MustExec(`CREATE TABLE test_gc_help(a int primary key, b int, c int, d int, e int)`)
	tk.MustExec(`INSERT INTO test_gc_help(a, b, c, d, e) SELECT * FROM test_gc_read`)

	result = tk.MustQuery(`SELECT t1.* FROM test_gc_read t1 JOIN test_gc_help t2 ON t1.c = t2.c ORDER BY t1.a`)
	result.Check(testkit.Rows(`1 2 3 2 6`, `3 4 7 12 14`, `8 8 16 64 32`))

	result = tk.MustQuery(`SELECT t1.* FROM test_gc_read t1 JOIN test_gc_help t2 ON t1.d = t2.d ORDER BY t1.a`)
	result.Check(testkit.Rows(`1 2 3 2 6`, `3 4 7 12 14`, `8 8 16 64 32`))

	result = tk.MustQuery(`SELECT t1.* FROM test_gc_read t1 JOIN test_gc_help t2 ON t1.e = t2.e ORDER BY t1.a`)
	result.Check(testkit.Rows(`1 2 3 2 6`, `3 4 7 12 14`, `8 8 16 64 32`))

	// Test generated column in subqueries.
	result = tk.MustQuery(`SELECT * FROM test_gc_read t WHERE t.a not in (SELECT t.a FROM test_gc_read t where t.c > 5)`)
	result.Sort().Check(testkit.Rows(`0 <nil> <nil> <nil> <nil>`, `1 2 3 2 6`))

	result = tk.MustQuery(`SELECT * FROM test_gc_read t WHERE t.c in (SELECT t.c FROM test_gc_read t where t.c > 5)`)
	result.Sort().Check(testkit.Rows(`3 4 7 12 14`, `8 8 16 64 32`))

	result = tk.MustQuery(`SELECT tt.b FROM test_gc_read tt WHERE tt.a = (SELECT max(t.a) FROM test_gc_read t WHERE t.c = tt.c) ORDER BY b`)
	result.Check(testkit.Rows(`2`, `4`, `8`))

	// Test aggregation on virtual/stored generated columns.
	result = tk.MustQuery(`SELECT c, sum(a) aa, max(d) dd, sum(e) ee FROM test_gc_read GROUP BY c ORDER BY aa`)
	result.Check(testkit.Rows(`<nil> 0 <nil> <nil>`, `3 1 2 6`, `7 3 12 14`, `16 8 64 32`))

	result = tk.MustQuery(`SELECT a, sum(c), sum(d), sum(e) FROM test_gc_read GROUP BY a ORDER BY a`)
	result.Check(testkit.Rows(`0 <nil> <nil> <nil>`, `1 3 2 6`, `3 7 12 14`, `8 16 64 32`))

	// Test multi-update on generated columns.
	tk.MustExec(`UPDATE test_gc_read m, test_gc_read n SET m.a = m.a + 10, n.a = n.a + 10`)
	result = tk.MustQuery(`SELECT * FROM test_gc_read ORDER BY a`)
	result.Check(testkit.Rows(`10 <nil> <nil> <nil> <nil>`, `11 2 13 22 26`, `13 4 17 52 34`, `18 8 26 144 52`))

	tk.MustExec("drop table if exists t")
	tk.MustExec("create table t(a int)")
	tk.MustExec("insert into t values(18)")
	tk.MustExec("update test_gc_read set a = a+1 where a in (select a from t)")
	result = tk.MustQuery("select * from test_gc_read order by a")
	result.Check(testkit.Rows(`10 <nil> <nil> <nil> <nil>`, `11 2 13 22 26`, `13 4 17 52 34`, `19 8 27 152 54`))

	// Test different types between generation expression and generated column.
	tk.MustExec(`CREATE TABLE test_gc_read_cast(a VARCHAR(255), b VARCHAR(255), c INT AS (JSON_EXTRACT(a, b)), d INT AS (JSON_EXTRACT(a, b)) STORED)`)
	tk.MustExec(`INSERT INTO test_gc_read_cast (a, b) VALUES ('{"a": "3"}', '$.a')`)
	result = tk.MustQuery(`SELECT c, d FROM test_gc_read_cast`)
	result.Check(testkit.Rows(`3 3`))

	tk.MustExec(`CREATE TABLE test_gc_read_cast_1(a VARCHAR(255), b VARCHAR(255), c ENUM("red", "yellow") AS (JSON_UNQUOTE(JSON_EXTRACT(a, b))))`)
	tk.MustExec(`INSERT INTO test_gc_read_cast_1 (a, b) VALUES ('{"a": "yellow"}', '$.a')`)
	result = tk.MustQuery(`SELECT c FROM test_gc_read_cast_1`)
	result.Check(testkit.Rows(`yellow`))

	tk.MustExec(`CREATE TABLE test_gc_read_cast_2( a JSON, b JSON AS (a->>'$.a'))`)
	tk.MustExec(`INSERT INTO test_gc_read_cast_2(a) VALUES ('{"a": "{    \\\"key\\\": \\\"\\u6d4b\\\"    }"}')`)
	result = tk.MustQuery(`SELECT b FROM test_gc_read_cast_2`)
	result.Check(testkit.Rows(`{"key": "测"}`))

	tk.MustExec(`CREATE TABLE test_gc_read_cast_3( a JSON, b JSON AS (a->>'$.a'), c INT AS (b * 3.14) )`)
	tk.MustExec(`INSERT INTO test_gc_read_cast_3(a) VALUES ('{"a": "5"}')`)
	result = tk.MustQuery(`SELECT c FROM test_gc_read_cast_3`)
	result.Check(testkit.Rows(`16`))

	_, err := tk.Exec(`INSERT INTO test_gc_read_cast_1 (a, b) VALUES ('{"a": "invalid"}', '$.a')`)
	c.Assert(err, NotNil)

	// Test read generated columns after drop some irrelevant column
	tk.MustExec(`DROP TABLE IF EXISTS test_gc_read_m`)
	tk.MustExec(`CREATE TABLE test_gc_read_m (a int primary key, b int, c int as (a+1), d int as (c*2))`)
	tk.MustExec(`INSERT INTO test_gc_read_m(a) values (1), (2)`)
	tk.MustExec(`ALTER TABLE test_gc_read_m DROP b`)
	result = tk.MustQuery(`SELECT * FROM test_gc_read_m`)
	result.Check(testkit.Rows(`1 2 4`, `2 3 6`))

	// Test not null generated columns.
	tk.MustExec(`CREATE TABLE test_gc_read_1(a int primary key, b int, c int as (a+b) not null, d int as (a*b) stored)`)
	tk.MustExec(`CREATE TABLE test_gc_read_2(a int primary key, b int, c int as (a+b), d int as (a*b) stored not null)`)
	tests := []struct {
		stmt string
		err  int
	}{
		// Can't insert these records, because generated columns are not null.
		{`insert into test_gc_read_1(a, b) values (1, null)`, mysql.ErrBadNull},
		{`insert into test_gc_read_2(a, b) values (1, null)`, mysql.ErrBadNull},
	}
	for _, tt := range tests {
		_, err := tk.Exec(tt.stmt)
		if tt.err != 0 {
			c.Assert(err, NotNil)
			terr := errors.Cause(err).(*terror.Error)
			c.Assert(terr.Code(), Equals, terror.ErrCode(tt.err))
		} else {
			c.Assert(err, IsNil)
		}
	}
}

func (s *testSuite) TestToPBExpr(c *C) {
	tk := testkit.NewTestKit(c, s.store)
	tk.MustExec("use test")
	tk.MustExec("drop table if exists t")
	tk.MustExec("create table t (a decimal(10,6), b decimal, index idx_b (b))")
	tk.MustExec("set sql_mode = ''")
	tk.MustExec("insert t values (1.1, 1.1)")
	tk.MustExec("insert t values (2.4, 2.4)")
	tk.MustExec("insert t values (3.3, 2.7)")
	result := tk.MustQuery("select * from t where a < 2.399999")
	result.Check(testkit.Rows("1.100000 1"))
	result = tk.MustQuery("select * from t where a > 1.5")
	result.Check(testkit.Rows("2.400000 2", "3.300000 3"))
	result = tk.MustQuery("select * from t where a <= 1.1")
	result.Check(testkit.Rows("1.100000 1"))
	result = tk.MustQuery("select * from t where b >= 3")
	result.Check(testkit.Rows("3.300000 3"))
	result = tk.MustQuery("select * from t where not (b = 1)")
	result.Check(testkit.Rows("2.400000 2", "3.300000 3"))
	result = tk.MustQuery("select * from t where b&1 = a|1")
	result.Check(testkit.Rows("1.100000 1"))
	result = tk.MustQuery("select * from t where b != 2 and b <=> 3")
	result.Check(testkit.Rows("3.300000 3"))
	result = tk.MustQuery("select * from t where b in (3)")
	result.Check(testkit.Rows("3.300000 3"))
	result = tk.MustQuery("select * from t where b not in (1, 2)")
	result.Check(testkit.Rows("3.300000 3"))

	tk.MustExec("drop table if exists t")
	tk.MustExec("create table t (a varchar(255), b int)")
	tk.MustExec("insert t values ('abc123', 1)")
	tk.MustExec("insert t values ('ab123', 2)")
	result = tk.MustQuery("select * from t where a like 'ab%'")
	result.Check(testkit.Rows("abc123 1", "ab123 2"))
	result = tk.MustQuery("select * from t where a like 'ab_12'")
	result.Check(nil)
	tk.MustExec("drop table if exists t")
	tk.MustExec("create table t (a int primary key)")
	tk.MustExec("insert t values (1)")
	tk.MustExec("insert t values (2)")
	result = tk.MustQuery("select * from t where not (a = 1)")
	result.Check(testkit.Rows("2"))
	result = tk.MustQuery("select * from t where not(not (a = 1))")
	result.Check(testkit.Rows("1"))
	result = tk.MustQuery("select * from t where not(a != 1 and a != 2)")
	result.Check(testkit.Rows("1", "2"))
}

func (s *testSuite) TestDatumXAPI(c *C) {
	tk := testkit.NewTestKit(c, s.store)
	tk.MustExec("use test")
	tk.MustExec("drop table if exists t")
	tk.MustExec("create table t (a decimal(10,6), b decimal, index idx_b (b))")
	tk.MustExec("set sql_mode = ''")
	tk.MustExec("insert t values (1.1, 1.1)")
	tk.MustExec("insert t values (2.2, 2.2)")
	tk.MustExec("insert t values (3.3, 2.7)")
	result := tk.MustQuery("select * from t where a > 1.5")
	result.Check(testkit.Rows("2.200000 2", "3.300000 3"))
	result = tk.MustQuery("select * from t where b > 1.5")
	result.Check(testkit.Rows("2.200000 2", "3.300000 3"))

	tk.MustExec("drop table if exists t")
	tk.MustExec("create table t (a time(3), b time, index idx_a (a))")
	tk.MustExec("insert t values ('11:11:11', '11:11:11')")
	tk.MustExec("insert t values ('11:11:12', '11:11:12')")
	tk.MustExec("insert t values ('11:11:13', '11:11:13')")
	result = tk.MustQuery("select * from t where a > '11:11:11.5'")
	result.Check(testkit.Rows("11:11:12.000 11:11:12", "11:11:13.000 11:11:13"))
	result = tk.MustQuery("select * from t where b > '11:11:11.5'")
	result.Check(testkit.Rows("11:11:12.000 11:11:12", "11:11:13.000 11:11:13"))
}

func (s *testSuite) TestSQLMode(c *C) {
	tk := testkit.NewTestKit(c, s.store)
	tk.MustExec("use test")
	tk.MustExec("drop table if exists t")
	tk.MustExec("create table t (a tinyint not null)")
	tk.MustExec("set sql_mode = 'STRICT_TRANS_TABLES'")
	_, err := tk.Exec("insert t values ()")
	c.Check(err, NotNil)

	_, err = tk.Exec("insert t values ('1000')")
	c.Check(err, NotNil)

	tk.MustExec("create table if not exists tdouble (a double(3,2))")
	_, err = tk.Exec("insert tdouble values (10.23)")
	c.Check(err, NotNil)

	tk.MustExec("set sql_mode = ''")
	tk.MustExec("insert t values ()")
	tk.MustQuery("show warnings").Check(testkit.Rows("Warning 1364 Field 'a' doesn't have a default value"))
	_, err = tk.Exec("insert t values (null)")
	c.Check(err, NotNil)
	tk.MustExec("insert ignore t values (null)")
	tk.MustQuery("show warnings").Check(testkit.Rows("Warning 1048 Column 'a' cannot be null"))
	tk.MustExec("insert t select null")
	tk.MustQuery("show warnings").Check(testkit.Rows("Warning 1048 Column 'a' cannot be null"))
	tk.MustExec("insert t values (1000)")
	tk.MustQuery("select * from t order by a").Check(testkit.Rows("0", "0", "0", "127"))

	tk.MustExec("insert tdouble values (10.23)")
	tk.MustQuery("select * from tdouble").Check(testkit.Rows("9.99"))

	tk.MustExec("set sql_mode = 'STRICT_TRANS_TABLES'")
	tk.MustExec("set @@global.sql_mode = ''")

	// Disable global variable cache, so load global session variable take effect immediate.
	s.domain.GetGlobalVarsCache().Disable()
	tk2 := testkit.NewTestKit(c, s.store)
	tk2.MustExec("use test")
	tk2.MustExec("create table t2 (a varchar(3))")
	tk2.MustExec("insert t2 values ('abcd')")
	tk2.MustQuery("select * from t2").Check(testkit.Rows("abc"))

	// session1 is still in strict mode.
	_, err = tk.Exec("insert t2 values ('abcd')")
	c.Check(err, NotNil)
	// Restore original global strict mode.
	tk.MustExec("set @@global.sql_mode = 'STRICT_TRANS_TABLES'")
}

func (s *testSuite) TestTableDual(c *C) {
	tk := testkit.NewTestKit(c, s.store)
	tk.MustExec("use test")
	result := tk.MustQuery("Select 1")
	result.Check(testkit.Rows("1"))
	result = tk.MustQuery("Select 1 from dual")
	result.Check(testkit.Rows("1"))
	result = tk.MustQuery("Select count(*) from dual")
	result.Check(testkit.Rows("1"))
	result = tk.MustQuery("Select 1 from dual where 1")
	result.Check(testkit.Rows("1"))

	tk.MustExec("create table t(a int primary key)")
	tk.MustQuery("select t1.* from t t1, t t2 where t1.a=t2.a and 1=0").Check(testkit.Rows())
}

func (s *testSuite) TestTableScan(c *C) {
	tk := testkit.NewTestKit(c, s.store)
	tk.MustExec("use information_schema")
	result := tk.MustQuery("select * from schemata")
	// There must be these tables: information_schema, mysql, performance_schema and test.
	c.Assert(len(result.Rows()), GreaterEqual, 4)
	tk.MustExec("use test")
	tk.MustExec("create database mytest")
	rowStr1 := fmt.Sprintf("%s %s %s %s %v", "def", "mysql", "utf8mb4", "utf8mb4_bin", nil)
	rowStr2 := fmt.Sprintf("%s %s %s %s %v", "def", "mytest", "utf8mb4", "utf8mb4_bin", nil)
	tk.MustExec("use information_schema")
	result = tk.MustQuery("select * from schemata where schema_name = 'mysql'")
	result.Check(testkit.Rows(rowStr1))
	result = tk.MustQuery("select * from schemata where schema_name like 'my%'")
	result.Check(testkit.Rows(rowStr1, rowStr2))
	result = tk.MustQuery("select 1 from tables limit 1")
	result.Check(testkit.Rows("1"))
}

func (s *testSuite) TestAdapterStatement(c *C) {
	se, err := session.CreateSession4Test(s.store)
	c.Check(err, IsNil)
	se.GetSessionVars().TxnCtx.InfoSchema = domain.GetDomain(se).InfoSchema()
	compiler := &executor.Compiler{Ctx: se}
	stmtNode, err := s.ParseOneStmt("select 1", "", "")
	c.Check(err, IsNil)
	stmt, err := compiler.Compile(context.TODO(), stmtNode)
	c.Check(err, IsNil)
	c.Check(stmt.OriginText(), Equals, "select 1")

	stmtNode, err = s.ParseOneStmt("create table test.t (a int)", "", "")
	c.Check(err, IsNil)
	stmt, err = compiler.Compile(context.TODO(), stmtNode)
	c.Check(err, IsNil)
	c.Check(stmt.OriginText(), Equals, "create table test.t (a int)")
}

func (s *testSuite) TestIsPointGet(c *C) {
	tk := testkit.NewTestKit(c, s.store)
	tk.MustExec("use mysql")
	ctx := tk.Se.(sessionctx.Context)
	tests := map[string]bool{
		"select * from help_topic where name='aaa'":         false,
		"select 1 from help_topic where name='aaa'":         true,
		"select * from help_topic where help_topic_id=1":    true,
		"select * from help_topic where help_category_id=1": false,
	}
	infoSchema := executor.GetInfoSchema(ctx)

	for sqlStr, result := range tests {
		stmtNode, err := s.ParseOneStmt(sqlStr, "", "")
		c.Check(err, IsNil)
		err = plannercore.Preprocess(ctx, stmtNode, infoSchema)
		c.Check(err, IsNil)
		p, err := planner.Optimize(context.TODO(), ctx, stmtNode, infoSchema)
		c.Check(err, IsNil)
		ret, err := executor.IsPointGetWithPKOrUniqueKeyByAutoCommit(ctx, p)
		c.Assert(err, IsNil)
		c.Assert(ret, Equals, result)
	}
}

func (s *testSuite) TestPointGetRepeatableRead(c *C) {
	tk1 := testkit.NewTestKit(c, s.store)
	tk1.MustExec("use test")
	tk1.MustExec(`create table point_get (a int, b int, c int,
			primary key k_a(a),
			unique key k_b(b))`)
	tk1.MustExec("insert into point_get values (1, 1, 1)")
	tk2 := testkit.NewTestKit(c, s.store)
	tk2.MustExec("use test")

	var (
		step1 = "github.com/pingcap/tidb/executor/pointGetRepeatableReadTest-step1"
		step2 = "github.com/pingcap/tidb/executor/pointGetRepeatableReadTest-step2"
	)

	c.Assert(failpoint.Enable(step1, "return"), IsNil)
	c.Assert(failpoint.Enable(step2, "pause"), IsNil)

	updateWaitCh := make(chan struct{})
	go func() {
		ctx := context.WithValue(context.Background(), "pointGetRepeatableReadTest", updateWaitCh)
		ctx = failpoint.WithHook(ctx, func(ctx context.Context, fpname string) bool {
			return fpname == step1 || fpname == step2
		})
		rs, err := tk1.Se.Execute(ctx, "select c from point_get where b = 1")
		c.Assert(err, IsNil)
		result := tk1.ResultSetToResultWithCtx(ctx, rs[0], Commentf("execute sql fail"))
		result.Check(testkit.Rows("1"))
	}()

	<-updateWaitCh // Wait `POINT GET` first time `get`
	c.Assert(failpoint.Disable(step1), IsNil)
	tk2.MustExec("update point_get set b = 2, c = 2 where a = 1")
	c.Assert(failpoint.Disable(step2), IsNil)
}

func (s *testSuite) TestSplitRegionTimeout(c *C) {
	c.Assert(failpoint.Enable("github.com/pingcap/tidb/store/tikv/MockSplitRegionTimeout", `return(true)`), IsNil)
	tk := testkit.NewTestKit(c, s.store)
	tk.MustExec("use test")
	tk.MustExec("drop table if exists t")
	tk.MustExec("create table t(a varchar(100),b int, index idx1(b,a))")
	tk.MustExec(`split table t index idx1 by (10000,"abcd"),(10000000);`)
	tk.MustExec(`set @@tidb_wait_split_region_timeout=1`)
	// result 0 0 means split 0 region and 0 region finish scatter regions before timeout.
	tk.MustQuery(`split table t between (0) and (10000) regions 10`).Check(testkit.Rows("0 0"))
	c.Assert(failpoint.Disable("github.com/pingcap/tidb/store/tikv/MockSplitRegionTimeout"), IsNil)

	// Test scatter regions timeout.
	c.Assert(failpoint.Enable("github.com/pingcap/tidb/store/tikv/MockScatterRegionTimeout", `return(true)`), IsNil)
	tk.MustQuery(`split table t between (0) and (10000) regions 10`).Check(testkit.Rows("10 1"))
	c.Assert(failpoint.Disable("github.com/pingcap/tidb/store/tikv/MockScatterRegionTimeout"), IsNil)
}

func (s *testSuite) TestRow(c *C) {
	tk := testkit.NewTestKit(c, s.store)
	tk.MustExec("use test")
	tk.MustExec("drop table if exists t")
	tk.MustExec("create table t (c int, d int)")
	tk.MustExec("insert t values (1, 1)")
	tk.MustExec("insert t values (1, 3)")
	tk.MustExec("insert t values (2, 1)")
	tk.MustExec("insert t values (2, 3)")
	result := tk.MustQuery("select * from t where (c, d) < (2,2)")
	result.Check(testkit.Rows("1 1", "1 3", "2 1"))
	result = tk.MustQuery("select * from t where (1,2,3) > (3,2,1)")
	result.Check(testkit.Rows())
	result = tk.MustQuery("select * from t where row(1,2,3) > (3,2,1)")
	result.Check(testkit.Rows())
	result = tk.MustQuery("select * from t where (c, d) = (select * from t where (c,d) = (1,1))")
	result.Check(testkit.Rows("1 1"))
	result = tk.MustQuery("select * from t where (c, d) = (select * from t k where (t.c,t.d) = (c,d))")
	result.Check(testkit.Rows("1 1", "1 3", "2 1", "2 3"))
	result = tk.MustQuery("select (1, 2, 3) < (2, 3, 4)")
	result.Check(testkit.Rows("1"))
	result = tk.MustQuery("select (2, 3, 4) <= (2, 3, 3)")
	result.Check(testkit.Rows("0"))
	result = tk.MustQuery("select (2, 3, 4) <= (2, 3, 4)")
	result.Check(testkit.Rows("1"))
	result = tk.MustQuery("select (2, 3, 4) <= (2, 1, 4)")
	result.Check(testkit.Rows("0"))
	result = tk.MustQuery("select (2, 3, 4) >= (2, 3, 4)")
	result.Check(testkit.Rows("1"))
	result = tk.MustQuery("select (2, 3, 4) = (2, 3, 4)")
	result.Check(testkit.Rows("1"))
	result = tk.MustQuery("select (2, 3, 4) != (2, 3, 4)")
	result.Check(testkit.Rows("0"))
	result = tk.MustQuery("select row(1, 1) in (row(1, 1))")
	result.Check(testkit.Rows("1"))
	result = tk.MustQuery("select row(1, 0) in (row(1, 1))")
	result.Check(testkit.Rows("0"))
	result = tk.MustQuery("select row(1, 1) in (select 1, 1)")
	result.Check(testkit.Rows("1"))
	result = tk.MustQuery("select row(1, 1) > row(1, 0)")
	result.Check(testkit.Rows("1"))
	result = tk.MustQuery("select row(1, 1) > (select 1, 0)")
	result.Check(testkit.Rows("1"))
	result = tk.MustQuery("select 1 > (select 1)")
	result.Check(testkit.Rows("0"))
	result = tk.MustQuery("select (select 1)")
	result.Check(testkit.Rows("1"))
}

func (s *testSuite) TestColumnName(c *C) {
	tk := testkit.NewTestKit(c, s.store)
	tk.MustExec("use test")
	tk.MustExec("drop table if exists t")
	tk.MustExec("create table t (c int, d int)")
	// disable only full group by
	tk.MustExec("set sql_mode='STRICT_TRANS_TABLES'")
	rs, err := tk.Exec("select 1 + c, count(*) from t")
	c.Check(err, IsNil)
	fields := rs.Fields()
	c.Check(len(fields), Equals, 2)
	c.Check(fields[0].Column.Name.L, Equals, "1 + c")
	c.Check(fields[0].ColumnAsName.L, Equals, "1 + c")
	c.Check(fields[1].Column.Name.L, Equals, "count(*)")
	c.Check(fields[1].ColumnAsName.L, Equals, "count(*)")
	rs.Close()
	rs, err = tk.Exec("select (c) > all (select c from t) from t")
	c.Check(err, IsNil)
	fields = rs.Fields()
	c.Check(len(fields), Equals, 1)
	c.Check(fields[0].Column.Name.L, Equals, "(c) > all (select c from t)")
	c.Check(fields[0].ColumnAsName.L, Equals, "(c) > all (select c from t)")
	rs.Close()
	tk.MustExec("begin")
	tk.MustExec("insert t values(1,1)")
	rs, err = tk.Exec("select c d, d c from t")
	c.Check(err, IsNil)
	fields = rs.Fields()
	c.Check(len(fields), Equals, 2)
	c.Check(fields[0].Column.Name.L, Equals, "c")
	c.Check(fields[0].ColumnAsName.L, Equals, "d")
	c.Check(fields[1].Column.Name.L, Equals, "d")
	c.Check(fields[1].ColumnAsName.L, Equals, "c")
	rs.Close()
	// Test case for query a column of a table.
	// In this case, all attributes have values.
	rs, err = tk.Exec("select c as a from t as t2")
	c.Check(err, IsNil)
	fields = rs.Fields()
	c.Check(fields[0].Column.Name.L, Equals, "c")
	c.Check(fields[0].ColumnAsName.L, Equals, "a")
	c.Check(fields[0].Table.Name.L, Equals, "t")
	c.Check(fields[0].TableAsName.L, Equals, "t2")
	c.Check(fields[0].DBName.L, Equals, "test")
	rs.Close()
	// Test case for query a expression which only using constant inputs.
	// In this case, the table, org_table and database attributes will all be empty.
	rs, err = tk.Exec("select hour(1) as a from t as t2")
	c.Check(err, IsNil)
	fields = rs.Fields()
	c.Check(fields[0].Column.Name.L, Equals, "a")
	c.Check(fields[0].ColumnAsName.L, Equals, "a")
	c.Check(fields[0].Table.Name.L, Equals, "")
	c.Check(fields[0].TableAsName.L, Equals, "")
	c.Check(fields[0].DBName.L, Equals, "")
	rs.Close()
	// Test case for query a column wrapped with parentheses and unary plus.
	// In this case, the column name should be its original name.
	rs, err = tk.Exec("select (c), (+c), +(c), +(+(c)), ++c from t")
	c.Check(err, IsNil)
	fields = rs.Fields()
	for i := 0; i < 5; i++ {
		c.Check(fields[i].Column.Name.L, Equals, "c")
		c.Check(fields[i].ColumnAsName.L, Equals, "c")
	}
	rs.Close()

	// Test issue https://github.com/pingcap/tidb/issues/9639 .
	// Both window function and expression appear in final result field.
	tk.MustExec("set @@tidb_enable_window_function = 1")
	rs, err = tk.Exec("select 1+1, row_number() over() num from t")
	c.Check(err, IsNil)
	fields = rs.Fields()
	c.Assert(fields[0].Column.Name.L, Equals, "1+1")
	c.Assert(fields[0].ColumnAsName.L, Equals, "1+1")
	c.Assert(fields[1].Column.Name.L, Equals, "num")
	c.Assert(fields[1].ColumnAsName.L, Equals, "num")
	tk.MustExec("set @@tidb_enable_window_function = 0")
	rs.Close()

	rs, err = tk.Exec("select if(1,c,c) from t;")
	c.Check(err, IsNil)
	fields = rs.Fields()
	c.Assert(fields[0].Column.Name.L, Equals, "if(1,c,c)")
	// It's a compatibility issue. Should be empty instead.
	c.Assert(fields[0].ColumnAsName.L, Equals, "if(1,c,c)")
}

func (s *testSuite) TestSelectVar(c *C) {
	tk := testkit.NewTestKit(c, s.store)
	tk.MustExec("use test")
	tk.MustExec("drop table if exists t")
	tk.MustExec("create table t (d int)")
	tk.MustExec("insert into t values(1), (2), (1)")
	// This behavior is different from MySQL.
	result := tk.MustQuery("select @a, @a := d+1 from t")
	result.Check(testkit.Rows("<nil> 2", "2 3", "3 2"))
}

func (s *testSuite) TestHistoryRead(c *C) {
	tk := testkit.NewTestKit(c, s.store)
	tk.MustExec("use test")
	tk.MustExec("drop table if exists history_read")
	tk.MustExec("create table history_read (a int)")
	tk.MustExec("insert history_read values (1)")

	// For mocktikv, safe point is not initialized, we manually insert it for snapshot to use.
	safePointName := "tikv_gc_safe_point"
	safePointValue := "20060102-15:04:05 -0700"
	safePointComment := "All versions after safe point can be accessed. (DO NOT EDIT)"
	updateSafePoint := fmt.Sprintf(`INSERT INTO mysql.tidb VALUES ('%[1]s', '%[2]s', '%[3]s')
	ON DUPLICATE KEY
	UPDATE variable_value = '%[2]s', comment = '%[3]s'`, safePointName, safePointValue, safePointComment)
	tk.MustExec(updateSafePoint)

	// Set snapshot to a time before save point will fail.
	_, err := tk.Exec("set @@tidb_snapshot = '2006-01-01 15:04:05.999999'")
	c.Assert(terror.ErrorEqual(err, variable.ErrSnapshotTooOld), IsTrue, Commentf("err %v", err))
	// SnapshotTS Is not updated if check failed.
	c.Assert(tk.Se.GetSessionVars().SnapshotTS, Equals, uint64(0))

	curVer1, _ := s.store.CurrentVersion()
	time.Sleep(time.Millisecond)
	snapshotTime := time.Now()
	time.Sleep(time.Millisecond)
	curVer2, _ := s.store.CurrentVersion()
	tk.MustExec("insert history_read values (2)")
	tk.MustQuery("select * from history_read").Check(testkit.Rows("1", "2"))
	tk.MustExec("set @@tidb_snapshot = '" + snapshotTime.Format("2006-01-02 15:04:05.999999") + "'")
	ctx := tk.Se.(sessionctx.Context)
	snapshotTS := ctx.GetSessionVars().SnapshotTS
	c.Assert(snapshotTS, Greater, curVer1.Ver)
	c.Assert(snapshotTS, Less, curVer2.Ver)
	tk.MustQuery("select * from history_read").Check(testkit.Rows("1"))
	_, err = tk.Exec("insert history_read values (2)")
	c.Assert(err, NotNil)
	_, err = tk.Exec("update history_read set a = 3 where a = 1")
	c.Assert(err, NotNil)
	_, err = tk.Exec("delete from history_read where a = 1")
	c.Assert(err, NotNil)
	tk.MustExec("set @@tidb_snapshot = ''")
	tk.MustQuery("select * from history_read").Check(testkit.Rows("1", "2"))
	tk.MustExec("insert history_read values (3)")
	tk.MustExec("update history_read set a = 4 where a = 3")
	tk.MustExec("delete from history_read where a = 1")

	time.Sleep(time.Millisecond)
	snapshotTime = time.Now()
	time.Sleep(time.Millisecond)
	tk.MustExec("alter table history_read add column b int")
	tk.MustExec("insert history_read values (8, 8), (9, 9)")
	tk.MustQuery("select * from history_read order by a").Check(testkit.Rows("2 <nil>", "4 <nil>", "8 8", "9 9"))
	tk.MustExec("set @@tidb_snapshot = '" + snapshotTime.Format("2006-01-02 15:04:05.999999") + "'")
	tk.MustQuery("select * from history_read order by a").Check(testkit.Rows("2", "4"))
	tsoStr := strconv.FormatUint(oracle.EncodeTSO(snapshotTime.UnixNano()/int64(time.Millisecond)), 10)

	tk.MustExec("set @@tidb_snapshot = '" + tsoStr + "'")
	tk.MustQuery("select * from history_read order by a").Check(testkit.Rows("2", "4"))

	tk.MustExec("set @@tidb_snapshot = ''")
	tk.MustQuery("select * from history_read order by a").Check(testkit.Rows("2 <nil>", "4 <nil>", "8 8", "9 9"))
}

func (s *testSuite) TestLowResolutionTSORead(c *C) {
	tk := testkit.NewTestKit(c, s.store)
	tk.MustExec("set @@autocommit=1")
	tk.MustExec("use test")
	tk.MustExec("drop table if exists low_resolution_tso")
	tk.MustExec("create table low_resolution_tso(a int)")
	tk.MustExec("insert low_resolution_tso values (1)")

	// enable low resolution tso
	c.Assert(tk.Se.GetSessionVars().LowResolutionTSO, IsFalse)
	tk.Exec("set @@tidb_low_resolution_tso = 'on'")
	c.Assert(tk.Se.GetSessionVars().LowResolutionTSO, IsTrue)

	time.Sleep(3 * time.Second)
	tk.MustQuery("select * from low_resolution_tso").Check(testkit.Rows("1"))
	_, err := tk.Exec("update low_resolution_tso set a = 2")
	c.Assert(err, NotNil)
	tk.MustExec("set @@tidb_low_resolution_tso = 'off'")
	tk.MustExec("update low_resolution_tso set a = 2")
	tk.MustQuery("select * from low_resolution_tso").Check(testkit.Rows("2"))
}

func (s *testSuite) TestScanControlSelection(c *C) {
	tk := testkit.NewTestKit(c, s.store)
	tk.MustExec("use test")
	tk.MustExec("drop table if exists t")
	tk.MustExec("create table t(a int primary key, b int, c int, index idx_b(b))")
	tk.MustExec("insert into t values (1, 1, 1), (2, 1, 1), (3, 1, 2), (4, 2, 3)")
	tk.MustQuery("select (select count(1) k from t s where s.b = t1.c) from t t1").Sort().Check(testkit.Rows("0", "1", "3", "3"))
}

func (s *testSuite) TestSimpleDAG(c *C) {
	tk := testkit.NewTestKit(c, s.store)
	tk.MustExec("use test")
	tk.MustExec("drop table if exists t")
	tk.MustExec("create table t(a int primary key, b int, c int)")
	tk.MustExec("insert into t values (1, 1, 1), (2, 1, 1), (3, 1, 2), (4, 2, 3)")
	tk.MustQuery("select a from t").Check(testkit.Rows("1", "2", "3", "4"))
	tk.MustQuery("select * from t where a = 4").Check(testkit.Rows("4 2 3"))
	tk.MustQuery("select a from t limit 1").Check(testkit.Rows("1"))
	tk.MustQuery("select a from t order by a desc").Check(testkit.Rows("4", "3", "2", "1"))
	tk.MustQuery("select a from t order by a desc limit 1").Check(testkit.Rows("4"))
	tk.MustQuery("select a from t order by b desc limit 1").Check(testkit.Rows("4"))
	tk.MustQuery("select a from t where a < 3").Check(testkit.Rows("1", "2"))
	tk.MustQuery("select a from t where b > 1").Check(testkit.Rows("4"))
	tk.MustQuery("select a from t where b > 1 and a < 3").Check(testkit.Rows())
	tk.MustQuery("select count(*) from t where b > 1 and a < 3").Check(testkit.Rows("0"))
	tk.MustQuery("select count(*) from t").Check(testkit.Rows("4"))
	tk.MustQuery("select count(*), c from t group by c order by c").Check(testkit.Rows("2 1", "1 2", "1 3"))
	tk.MustQuery("select sum(c) as s from t group by b order by s").Check(testkit.Rows("3", "4"))
	tk.MustQuery("select avg(a) as s from t group by b order by s").Check(testkit.Rows("2.0000", "4.0000"))
	tk.MustQuery("select sum(distinct c) from t group by b").Check(testkit.Rows("3", "3"))

	tk.MustExec("create index i on t(c,b)")
	tk.MustQuery("select a from t where c = 1").Check(testkit.Rows("1", "2"))
	tk.MustQuery("select a from t where c = 1 and a < 2").Check(testkit.Rows("1"))
	tk.MustQuery("select a from t where c = 1 order by a limit 1").Check(testkit.Rows("1"))
	tk.MustQuery("select count(*) from t where c = 1 ").Check(testkit.Rows("2"))
	tk.MustExec("create index i1 on t(b)")
	tk.MustQuery("select c from t where b = 2").Check(testkit.Rows("3"))
	tk.MustQuery("select * from t where b = 2").Check(testkit.Rows("4 2 3"))
	tk.MustQuery("select count(*) from t where b = 1").Check(testkit.Rows("3"))
	tk.MustQuery("select * from t where b = 1 and a > 1 limit 1").Check(testkit.Rows("2 1 1"))

	// Test time push down.
	tk.MustExec("drop table if exists t")
	tk.MustExec("create table t (id int, c1 datetime);")
	tk.MustExec("insert into t values (1, '2015-06-07 12:12:12')")
	tk.MustQuery("select id from t where c1 = '2015-06-07 12:12:12'").Check(testkit.Rows("1"))
}

func (s *testSuite) TestTimestampTimeZone(c *C) {
	tk := testkit.NewTestKit(c, s.store)
	tk.MustExec("use test")
	tk.MustExec("drop table if exists t")
	tk.MustExec("create table t (ts timestamp)")
	tk.MustExec("set time_zone = '+00:00'")
	tk.MustExec("insert into t values ('2017-04-27 22:40:42')")
	// The timestamp will get different value if time_zone session variable changes.
	tests := []struct {
		timezone string
		expect   string
	}{
		{"+10:00", "2017-04-28 08:40:42"},
		{"-6:00", "2017-04-27 16:40:42"},
	}
	for _, tt := range tests {
		tk.MustExec(fmt.Sprintf("set time_zone = '%s'", tt.timezone))
		tk.MustQuery("select * from t").Check(testkit.Rows(tt.expect))
	}

	// For issue https://github.com/pingcap/tidb/issues/3467
	tk.MustExec("drop table if exists t1")
	tk.MustExec(`CREATE TABLE t1 (
 	      id bigint(20) NOT NULL AUTO_INCREMENT,
 	      uid int(11) DEFAULT NULL,
 	      datetime timestamp NOT NULL DEFAULT CURRENT_TIMESTAMP,
 	      ip varchar(128) DEFAULT NULL,
 	    PRIMARY KEY (id),
 	      KEY i_datetime (datetime),
 	      KEY i_userid (uid)
 	    );`)
	tk.MustExec(`INSERT INTO t1 VALUES (123381351,1734,"2014-03-31 08:57:10","127.0.0.1");`)
	r := tk.MustQuery("select datetime from t1;") // Cover TableReaderExec
	r.Check(testkit.Rows("2014-03-31 08:57:10"))
	r = tk.MustQuery("select datetime from t1 where datetime='2014-03-31 08:57:10';")
	r.Check(testkit.Rows("2014-03-31 08:57:10")) // Cover IndexReaderExec
	r = tk.MustQuery("select * from t1 where datetime='2014-03-31 08:57:10';")
	r.Check(testkit.Rows("123381351 1734 2014-03-31 08:57:10 127.0.0.1")) // Cover IndexLookupExec

	// For issue https://github.com/pingcap/tidb/issues/3485
	tk.MustExec("set time_zone = 'Asia/Shanghai'")
	tk.MustExec("drop table if exists t1")
	tk.MustExec(`CREATE TABLE t1 (
	    id bigint(20) NOT NULL AUTO_INCREMENT,
	    datetime timestamp NOT NULL DEFAULT CURRENT_TIMESTAMP,
	    PRIMARY KEY (id)
	  );`)
	tk.MustExec(`INSERT INTO t1 VALUES (123381351,"2014-03-31 08:57:10");`)
	r = tk.MustQuery(`select * from t1 where datetime="2014-03-31 08:57:10";`)
	r.Check(testkit.Rows("123381351 2014-03-31 08:57:10"))
	tk.MustExec(`alter table t1 add key i_datetime (datetime);`)
	r = tk.MustQuery(`select * from t1 where datetime="2014-03-31 08:57:10";`)
	r.Check(testkit.Rows("123381351 2014-03-31 08:57:10"))
	r = tk.MustQuery(`select * from t1;`)
	r.Check(testkit.Rows("123381351 2014-03-31 08:57:10"))
	r = tk.MustQuery("select datetime from t1 where datetime='2014-03-31 08:57:10';")
	r.Check(testkit.Rows("2014-03-31 08:57:10"))
}

func (s *testSuite) TestTimestampDefaultValueTimeZone(c *C) {
	tk := testkit.NewTestKit(c, s.store)
	tk.MustExec("use test")
	tk.MustExec("drop table if exists t")
	tk.MustExec("set time_zone = '+08:00'")
	tk.MustExec(`create table t (a int, b timestamp default "2019-01-17 14:46:14")`)
	tk.MustExec("insert into t set a=1")
	r := tk.MustQuery(`show create table t`)
	r.Check(testkit.Rows("t CREATE TABLE `t` (\n" + "  `a` int(11) DEFAULT NULL,\n" + "  `b` timestamp DEFAULT '2019-01-17 14:46:14'\n" + ") ENGINE=InnoDB DEFAULT CHARSET=utf8mb4 COLLATE=utf8mb4_bin"))
	tk.MustExec("set time_zone = '+00:00'")
	tk.MustExec("insert into t set a=2")
	r = tk.MustQuery(`show create table t`)
	r.Check(testkit.Rows("t CREATE TABLE `t` (\n" + "  `a` int(11) DEFAULT NULL,\n" + "  `b` timestamp DEFAULT '2019-01-17 06:46:14'\n" + ") ENGINE=InnoDB DEFAULT CHARSET=utf8mb4 COLLATE=utf8mb4_bin"))
	r = tk.MustQuery(`select a,b from t order by a`)
	r.Check(testkit.Rows("1 2019-01-17 06:46:14", "2 2019-01-17 06:46:14"))
	// Test the column's version is greater than ColumnInfoVersion1.
	sctx := tk.Se.(sessionctx.Context)
	is := domain.GetDomain(sctx).InfoSchema()
	c.Assert(is, NotNil)
	tb, err := is.TableByName(model.NewCIStr("test"), model.NewCIStr("t"))
	c.Assert(err, IsNil)
	tb.Cols()[1].Version = model.ColumnInfoVersion1 + 1
	tk.MustExec("insert into t set a=3")
	r = tk.MustQuery(`select a,b from t order by a`)
	r.Check(testkit.Rows("1 2019-01-17 06:46:14", "2 2019-01-17 06:46:14", "3 2019-01-17 06:46:14"))
	tk.MustExec("delete from t where a=3")
	// Change time zone back.
	tk.MustExec("set time_zone = '+08:00'")
	r = tk.MustQuery(`select a,b from t order by a`)
	r.Check(testkit.Rows("1 2019-01-17 14:46:14", "2 2019-01-17 14:46:14"))
	tk.MustExec("set time_zone = '-08:00'")
	r = tk.MustQuery(`show create table t`)
	r.Check(testkit.Rows("t CREATE TABLE `t` (\n" + "  `a` int(11) DEFAULT NULL,\n" + "  `b` timestamp DEFAULT '2019-01-16 22:46:14'\n" + ") ENGINE=InnoDB DEFAULT CHARSET=utf8mb4 COLLATE=utf8mb4_bin"))

	// test zero default value in multiple time zone.
	defer tk.MustExec(fmt.Sprintf("set @@sql_mode='%s'", tk.MustQuery("select @@sql_mode").Rows()[0][0]))
	tk.MustExec("set @@sql_mode='STRICT_TRANS_TABLES,NO_ENGINE_SUBSTITUTION';")
	tk.MustExec("drop table if exists t")
	tk.MustExec("set time_zone = '+08:00'")
	tk.MustExec(`create table t (a int, b timestamp default "0000-00-00 00")`)
	tk.MustExec("insert into t set a=1")
	r = tk.MustQuery(`show create table t`)
	r.Check(testkit.Rows("t CREATE TABLE `t` (\n" + "  `a` int(11) DEFAULT NULL,\n" + "  `b` timestamp DEFAULT '0000-00-00 00:00:00'\n" + ") ENGINE=InnoDB DEFAULT CHARSET=utf8mb4 COLLATE=utf8mb4_bin"))
	tk.MustExec("set time_zone = '+00:00'")
	tk.MustExec("insert into t set a=2")
	r = tk.MustQuery(`show create table t`)
	r.Check(testkit.Rows("t CREATE TABLE `t` (\n" + "  `a` int(11) DEFAULT NULL,\n" + "  `b` timestamp DEFAULT '0000-00-00 00:00:00'\n" + ") ENGINE=InnoDB DEFAULT CHARSET=utf8mb4 COLLATE=utf8mb4_bin"))
	tk.MustExec("set time_zone = '-08:00'")
	tk.MustExec("insert into t set a=3")
	r = tk.MustQuery(`show create table t`)
	r.Check(testkit.Rows("t CREATE TABLE `t` (\n" + "  `a` int(11) DEFAULT NULL,\n" + "  `b` timestamp DEFAULT '0000-00-00 00:00:00'\n" + ") ENGINE=InnoDB DEFAULT CHARSET=utf8mb4 COLLATE=utf8mb4_bin"))
	r = tk.MustQuery(`select a,b from t order by a`)
	r.Check(testkit.Rows("1 0000-00-00 00:00:00", "2 0000-00-00 00:00:00", "3 0000-00-00 00:00:00"))

	// test add timestamp column default current_timestamp.
	tk.MustExec(`drop table if exists t`)
	tk.MustExec(`set time_zone = 'Asia/Shanghai'`)
	tk.MustExec(`create table t (a int)`)
	tk.MustExec(`insert into t set a=1`)
	tk.MustExec(`alter table t add column b timestamp not null default current_timestamp;`)
	timeIn8 := tk.MustQuery("select b from t").Rows()[0][0]
	tk.MustExec(`set time_zone = '+00:00'`)
	timeIn0 := tk.MustQuery("select b from t").Rows()[0][0]
	c.Assert(timeIn8 != timeIn0, IsTrue, Commentf("%v == %v", timeIn8, timeIn0))
	datumTimeIn8, err := expression.GetTimeValue(tk.Se, timeIn8, mysql.TypeTimestamp, 0)
	c.Assert(err, IsNil)
	tIn8To0 := datumTimeIn8.GetMysqlTime()
	timeZoneIn8, err := time.LoadLocation("Asia/Shanghai")
	c.Assert(err, IsNil)
	err = tIn8To0.ConvertTimeZone(timeZoneIn8, time.UTC)
	c.Assert(err, IsNil)
	c.Assert(timeIn0 == tIn8To0.String(), IsTrue, Commentf("%v != %v", timeIn0, tIn8To0.String()))

	// test add index.
	tk.MustExec(`alter table t add index(b);`)
	tk.MustExec("admin check table t")
	tk.MustExec(`set time_zone = '+05:00'`)
	tk.MustExec("admin check table t")
}

func (s *testSuite) TestTiDBCurrentTS(c *C) {
	tk := testkit.NewTestKit(c, s.store)
	tk.MustQuery("select @@tidb_current_ts").Check(testkit.Rows("0"))
	tk.MustExec("begin")
	rows := tk.MustQuery("select @@tidb_current_ts").Rows()
	tsStr := rows[0][0].(string)
	txn, err := tk.Se.Txn(true)
	c.Assert(err, IsNil)
	c.Assert(tsStr, Equals, fmt.Sprintf("%d", txn.StartTS()))
	tk.MustExec("begin")
	rows = tk.MustQuery("select @@tidb_current_ts").Rows()
	newTsStr := rows[0][0].(string)
	txn, err = tk.Se.Txn(true)
	c.Assert(err, IsNil)
	c.Assert(newTsStr, Equals, fmt.Sprintf("%d", txn.StartTS()))
	c.Assert(newTsStr, Not(Equals), tsStr)
	tk.MustExec("commit")
	tk.MustQuery("select @@tidb_current_ts").Check(testkit.Rows("0"))

	_, err = tk.Exec("set @@tidb_current_ts = '1'")
	c.Assert(terror.ErrorEqual(err, variable.ErrReadOnly), IsTrue, Commentf("err %v", err))
}

func (s *testSuite) TestSelectForUpdate(c *C) {
	tk := testkit.NewTestKit(c, s.store)
	tk.MustExec("use test")
	tk1 := testkit.NewTestKit(c, s.store)
	tk1.MustExec("use test")
	tk2 := testkit.NewTestKit(c, s.store)
	tk2.MustExec("use test")

	tk.MustExec("drop table if exists t, t1")

	txn, err := tk.Se.Txn(true)
	c.Assert(kv.ErrInvalidTxn.Equal(err), IsTrue)
	c.Assert(txn.Valid(), IsFalse)
	tk.MustExec("create table t (c1 int, c2 int, c3 int)")
	tk.MustExec("insert t values (11, 2, 3)")
	tk.MustExec("insert t values (12, 2, 3)")
	tk.MustExec("insert t values (13, 2, 3)")

	tk.MustExec("create table t1 (c1 int)")
	tk.MustExec("insert t1 values (11)")

	// conflict
	tk1.MustExec("begin")
	tk1.MustQuery("select * from t where c1=11 for update")

	tk2.MustExec("begin")
	tk2.MustExec("update t set c2=211 where c1=11")
	tk2.MustExec("commit")

	_, err = tk1.Exec("commit")
	c.Assert(err, NotNil)

	// no conflict for subquery.
	tk1.MustExec("begin")
	tk1.MustQuery("select * from t where exists(select null from t1 where t1.c1=t.c1) for update")

	tk2.MustExec("begin")
	tk2.MustExec("update t set c2=211 where c1=12")
	tk2.MustExec("commit")

	tk1.MustExec("commit")

	// not conflict
	tk1.MustExec("begin")
	tk1.MustQuery("select * from t where c1=11 for update")

	tk2.MustExec("begin")
	tk2.MustExec("update t set c2=22 where c1=12")
	tk2.MustExec("commit")

	tk1.MustExec("commit")

	// not conflict, auto commit
	tk1.MustExec("set @@autocommit=1;")
	tk1.MustQuery("select * from t where c1=11 for update")

	tk2.MustExec("begin")
	tk2.MustExec("update t set c2=211 where c1=11")
	tk2.MustExec("commit")

	tk1.MustExec("commit")

	// conflict
	tk1.MustExec("begin")
	tk1.MustQuery("select * from (select * from t for update) t join t1 for update")

	tk2.MustExec("begin")
	tk2.MustExec("update t1 set c1 = 13")
	tk2.MustExec("commit")

	_, err = tk1.Exec("commit")
	c.Assert(err, NotNil)

}

func (s *testSuite) TestEmptyEnum(c *C) {
	tk := testkit.NewTestKit(c, s.store)
	tk.MustExec("use test")
	tk.MustExec("drop table if exists t")
	tk.MustExec("create table t (e enum('Y', 'N'))")
	tk.MustExec("set sql_mode='STRICT_TRANS_TABLES'")
	_, err := tk.Exec("insert into t values (0)")
	c.Assert(terror.ErrorEqual(err, table.ErrTruncatedWrongValueForField), IsTrue, Commentf("err %v", err))
	_, err = tk.Exec("insert into t values ('abc')")
	c.Assert(terror.ErrorEqual(err, table.ErrTruncatedWrongValueForField), IsTrue, Commentf("err %v", err))

	tk.MustExec("set sql_mode=''")
	tk.MustExec("insert into t values (0)")
	tk.MustQuery("select * from t").Check(testkit.Rows(""))
	tk.MustExec("insert into t values ('abc')")
	tk.MustQuery("select * from t").Check(testkit.Rows("", ""))
	tk.MustExec("insert into t values (null)")
	tk.MustQuery("select * from t").Check(testkit.Rows("", "", "<nil>"))
}

// TestIssue4024 This tests https://github.com/pingcap/tidb/issues/4024
func (s *testSuite) TestIssue4024(c *C) {
	tk := testkit.NewTestKit(c, s.store)
	tk.MustExec("create database test2")
	tk.MustExec("use test2")
	tk.MustExec("create table t(a int)")
	tk.MustExec("insert into t values(1)")
	tk.MustExec("use test")
	tk.MustExec("create table t(a int)")
	tk.MustExec("insert into t values(1)")
	tk.MustExec("update t, test2.t set test2.t.a=2")
	tk.MustQuery("select * from t").Check(testkit.Rows("1"))
	tk.MustQuery("select * from test2.t").Check(testkit.Rows("2"))
	tk.MustExec("update test.t, test2.t set test.t.a=3")
	tk.MustQuery("select * from t").Check(testkit.Rows("3"))
	tk.MustQuery("select * from test2.t").Check(testkit.Rows("2"))
}

const (
	checkRequestOff = iota
	checkRequestSyncLog
	checkDDLAddIndexPriority
)

type checkRequestClient struct {
	tikv.Client
	priority       pb.CommandPri
	lowPriorityCnt uint32
	mu             struct {
		sync.RWMutex
		checkFlags uint32
		syncLog    bool
	}
}

func (c *checkRequestClient) setCheckPriority(priority pb.CommandPri) {
	atomic.StoreInt32((*int32)(&c.priority), int32(priority))
}

func (c *checkRequestClient) getCheckPriority() pb.CommandPri {
	return (pb.CommandPri)(atomic.LoadInt32((*int32)(&c.priority)))
}

func (c *checkRequestClient) SendRequest(ctx context.Context, addr string, req *tikvrpc.Request, timeout time.Duration) (*tikvrpc.Response, error) {
	resp, err := c.Client.SendRequest(ctx, addr, req, timeout)
	c.mu.RLock()
	checkFlags := c.mu.checkFlags
	c.mu.RUnlock()
	if checkFlags == checkRequestSyncLog {
		switch req.Type {
		case tikvrpc.CmdPrewrite, tikvrpc.CmdCommit:
			c.mu.RLock()
			syncLog := c.mu.syncLog
			c.mu.RUnlock()
			if syncLog != req.SyncLog {
				return nil, errors.New("fail to set sync log")
			}
		}
	} else if checkFlags == checkDDLAddIndexPriority {
		if req.Type == tikvrpc.CmdScan {
			if c.getCheckPriority() != req.Priority {
				return nil, errors.New("fail to set priority")
			}
		} else if req.Type == tikvrpc.CmdPrewrite {
			if c.getCheckPriority() == pb.CommandPri_Low {
				atomic.AddUint32(&c.lowPriorityCnt, 1)
			}
		}
	}
	return resp, err
}

type testSuite1 struct {
	store kv.Storage
	dom   *domain.Domain
	cli   *checkRequestClient
}

func (s *testSuite1) SetUpSuite(c *C) {
	cli := &checkRequestClient{}
	hijackClient := func(c tikv.Client) tikv.Client {
		cli.Client = c
		return cli
	}
	s.cli = cli

	var err error
	s.store, err = mockstore.NewMockTikvStore(
		mockstore.WithHijackClient(hijackClient),
	)
	c.Assert(err, IsNil)
	session.DisableStats4Test()
	s.dom, err = session.BootstrapSession(s.store)
	c.Assert(err, IsNil)
	s.dom.SetStatsUpdating(true)
}

func (s *testSuite1) TearDownSuite(c *C) {
	s.dom.Close()
	s.store.Close()
}

func (s *testSuite1) TearDownTest(c *C) {
	tk := testkit.NewTestKit(c, s.store)
	tk.MustExec("use test")
	r := tk.MustQuery("show tables")
	for _, tb := range r.Rows() {
		tableName := tb[0]
		tk.MustExec(fmt.Sprintf("drop table %v", tableName))
	}
}

func (s *testSuite1) TestAddIndexPriority(c *C) {
	cli := &checkRequestClient{}
	hijackClient := func(c tikv.Client) tikv.Client {
		cli.Client = c
		return cli
	}

	store, err := mockstore.NewMockTikvStore(
		mockstore.WithHijackClient(hijackClient),
	)
	c.Assert(err, IsNil)
	dom, err := session.BootstrapSession(store)
	c.Assert(err, IsNil)
	defer func() {
		dom.Close()
		store.Close()
	}()

	tk := testkit.NewTestKit(c, store)
	tk.MustExec("use test")
	tk.MustExec("create table t1 (id int, v int)")

	// Insert some data to make sure plan build IndexLookup for t1.
	for i := 0; i < 10; i++ {
		tk.MustExec(fmt.Sprintf("insert into t1 values (%d, %d)", i, i))
	}

	cli.mu.Lock()
	cli.mu.checkFlags = checkDDLAddIndexPriority
	cli.mu.Unlock()

	cli.setCheckPriority(pb.CommandPri_Low)
	tk.MustExec("alter table t1 add index t1_index (id);")

	c.Assert(atomic.LoadUint32(&cli.lowPriorityCnt) > 0, IsTrue)

	cli.mu.Lock()
	cli.mu.checkFlags = checkRequestOff
	cli.mu.Unlock()

	tk.MustExec("alter table t1 drop index t1_index;")
	tk.MustExec("SET SESSION tidb_ddl_reorg_priority = 'PRIORITY_NORMAL'")

	cli.mu.Lock()
	cli.mu.checkFlags = checkDDLAddIndexPriority
	cli.mu.Unlock()

	cli.setCheckPriority(pb.CommandPri_Normal)
	tk.MustExec("alter table t1 add index t1_index (id);")

	cli.mu.Lock()
	cli.mu.checkFlags = checkRequestOff
	cli.mu.Unlock()

	tk.MustExec("alter table t1 drop index t1_index;")
	tk.MustExec("SET SESSION tidb_ddl_reorg_priority = 'PRIORITY_HIGH'")

	cli.mu.Lock()
	cli.mu.checkFlags = checkDDLAddIndexPriority
	cli.mu.Unlock()

	cli.setCheckPriority(pb.CommandPri_High)
	tk.MustExec("alter table t1 add index t1_index (id);")

	cli.mu.Lock()
	cli.mu.checkFlags = checkRequestOff
	cli.mu.Unlock()
}

func (s *testSuite1) TestAlterTableComment(c *C) {
	tk := testkit.NewTestKit(c, s.store)
	tk.MustExec("use test")
	tk.MustExec("drop table if exists t_1")
	tk.MustExec("create table t_1 (c1 int, c2 int, c3 int default 1, index (c1)) comment = 'test table';")
	tk.MustExec("alter table `t_1` comment 'this is table comment';")
	result := tk.MustQuery("select table_comment from information_schema.tables where table_name = 't_1';")
	result.Check(testkit.Rows("this is table comment"))
	tk.MustExec("alter table `t_1` comment 'table t comment';")
	result = tk.MustQuery("select table_comment from information_schema.tables where table_name = 't_1';")
	result.Check(testkit.Rows("table t comment"))
}

func (s *testSuite) TestTimezonePushDown(c *C) {
	tk := testkit.NewTestKit(c, s.store)
	tk.MustExec("use test")
	tk.MustExec("create table t (ts timestamp)")
	defer tk.MustExec("drop table t")
	tk.MustExec(`insert into t values ("2018-09-13 10:02:06")`)

	systemTZ := timeutil.SystemLocation()
	c.Assert(systemTZ.String(), Not(Equals), "System")
	c.Assert(systemTZ.String(), Not(Equals), "Local")
	ctx := context.Background()
	count := 0
	ctx1 := context.WithValue(ctx, "CheckSelectRequestHook", func(req *kv.Request) {
		count += 1
		dagReq := new(tipb.DAGRequest)
		err := proto.Unmarshal(req.Data, dagReq)
		c.Assert(err, IsNil)
		c.Assert(dagReq.GetTimeZoneName(), Equals, systemTZ.String())
	})
	tk.Se.Execute(ctx1, `select * from t where ts = "2018-09-13 10:02:06"`)

	tk.MustExec(`set time_zone="System"`)
	tk.Se.Execute(ctx1, `select * from t where ts = "2018-09-13 10:02:06"`)

	c.Assert(count, Equals, 2) // Make sure the hook function is called.
}

func (s *testSuite) TestNotFillCacheFlag(c *C) {
	tk := testkit.NewTestKit(c, s.store)
	tk.MustExec("use test")
	tk.MustExec("create table t (id int primary key)")
	defer tk.MustExec("drop table t")
	tk.MustExec("insert into t values (1)")

	tests := []struct {
		sql    string
		expect bool
	}{
		{"select SQL_NO_CACHE * from t", true},
		{"select SQL_CACHE * from t", false},
		{"select * from t", false},
	}
	count := 0
	ctx := context.Background()
	for _, test := range tests {
		ctx1 := context.WithValue(ctx, "CheckSelectRequestHook", func(req *kv.Request) {
			count++
			if req.NotFillCache != test.expect {
				c.Errorf("sql=%s, expect=%v, get=%v", test.sql, test.expect, req.NotFillCache)
			}
		})
		rs, err := tk.Se.Execute(ctx1, test.sql)
		c.Assert(err, IsNil)
		tk.ResultSetToResult(rs[0], Commentf("sql: %v", test.sql))
	}
	c.Assert(count, Equals, len(tests)) // Make sure the hook function is called.
}

func (s *testSuite1) TestSyncLog(c *C) {
	tk := testkit.NewTestKit(c, s.store)
	tk.MustExec("use test")

	cli := s.cli
	cli.mu.Lock()
	cli.mu.checkFlags = checkRequestSyncLog
	cli.mu.syncLog = true
	cli.mu.Unlock()
	tk.MustExec("create table t (id int primary key)")
	cli.mu.Lock()
	cli.mu.syncLog = false
	cli.mu.Unlock()
	tk.MustExec("insert into t values (1)")

	cli.mu.Lock()
	cli.mu.checkFlags = checkRequestOff
	cli.mu.Unlock()
}

func (s *testSuite) TestHandleTransfer(c *C) {
	tk := testkit.NewTestKit(c, s.store)
	tk.MustExec("use test")
	tk.MustExec("create table t(a int, index idx(a))")
	tk.MustExec("insert into t values(1), (2), (4)")
	tk.MustExec("begin")
	tk.MustExec("update t set a = 3 where a = 4")
	// test table scan read whose result need handle.
	tk.MustQuery("select * from t ignore index(idx)").Check(testkit.Rows("1", "2", "3"))
	tk.MustExec("insert into t values(4)")
	// test single read whose result need handle
	tk.MustQuery("select * from t use index(idx)").Check(testkit.Rows("1", "2", "3", "4"))
	tk.MustQuery("select * from t use index(idx) order by a desc").Check(testkit.Rows("4", "3", "2", "1"))
	tk.MustExec("update t set a = 5 where a = 3")
	tk.MustQuery("select * from t use index(idx)").Check(testkit.Rows("1", "2", "4", "5"))
	tk.MustExec("commit")

	tk.MustExec("drop table if exists t")
	tk.MustExec("create table t(a int, b int, index idx(a))")
	tk.MustExec("insert into t values(3, 3), (1, 1), (2, 2)")
	// Second test double read.
	tk.MustQuery("select * from t use index(idx) order by a").Check(testkit.Rows("1 1", "2 2", "3 3"))
}

func (s *testSuite) TestBit(c *C) {
	tk := testkit.NewTestKitWithInit(c, s.store)

	tk.MustExec("drop table if exists t")
	tk.MustExec("create table t (c1 bit(2))")
	tk.MustExec("insert into t values (0), (1), (2), (3)")
	_, err := tk.Exec("insert into t values (4)")
	c.Assert(err, NotNil)
	_, err = tk.Exec("insert into t values ('a')")
	c.Assert(err, NotNil)
	r, err := tk.Exec("select * from t where c1 = 2")
	c.Assert(err, IsNil)
	req := r.NewChunk()
	err = r.Next(context.Background(), req)
	c.Assert(err, IsNil)
	c.Assert(types.BinaryLiteral(req.GetRow(0).GetBytes(0)), DeepEquals, types.NewBinaryLiteralFromUint(2, -1))
	r.Close()

	tk.MustExec("drop table if exists t")
	tk.MustExec("create table t (c1 bit(31))")
	tk.MustExec("insert into t values (0x7fffffff)")
	_, err = tk.Exec("insert into t values (0x80000000)")
	c.Assert(err, NotNil)
	_, err = tk.Exec("insert into t values (0xffffffff)")
	c.Assert(err, NotNil)
	tk.MustExec("insert into t values ('123')")
	tk.MustExec("insert into t values ('1234')")
	_, err = tk.Exec("insert into t values ('12345)")
	c.Assert(err, NotNil)

	tk.MustExec("drop table if exists t")
	tk.MustExec("create table t (c1 bit(62))")
	tk.MustExec("insert into t values ('12345678')")
	tk.MustExec("drop table if exists t")
	tk.MustExec("create table t (c1 bit(61))")
	_, err = tk.Exec("insert into t values ('12345678')")
	c.Assert(err, NotNil)

	tk.MustExec("drop table if exists t")
	tk.MustExec("create table t (c1 bit(32))")
	tk.MustExec("insert into t values (0x7fffffff)")
	tk.MustExec("insert into t values (0xffffffff)")
	_, err = tk.Exec("insert into t values (0x1ffffffff)")
	c.Assert(err, NotNil)
	tk.MustExec("insert into t values ('1234')")
	_, err = tk.Exec("insert into t values ('12345')")
	c.Assert(err, NotNil)

	tk.MustExec("drop table if exists t")
	tk.MustExec("create table t (c1 bit(64))")
	tk.MustExec("insert into t values (0xffffffffffffffff)")
	tk.MustExec("insert into t values ('12345678')")
	_, err = tk.Exec("insert into t values ('123456789')")
	c.Assert(err, NotNil)
}

func (s *testSuite) TestEnum(c *C) {
	tk := testkit.NewTestKitWithInit(c, s.store)

	tk.MustExec("drop table if exists t")
	tk.MustExec("create table t (c enum('a', 'b', 'c'))")
	tk.MustExec("insert into t values ('a'), (2), ('c')")
	tk.MustQuery("select * from t where c = 'a'").Check(testkit.Rows("a"))

	tk.MustQuery("select c + 1 from t where c = 2").Check(testkit.Rows("3"))

	tk.MustExec("delete from t")
	tk.MustExec("insert into t values ()")
	tk.MustExec("insert into t values (null), ('1')")
	tk.MustQuery("select c + 1 from t where c = 1").Check(testkit.Rows("2"))
}

func (s *testSuite) TestSet(c *C) {
	tk := testkit.NewTestKitWithInit(c, s.store)

	tk.MustExec("drop table if exists t")
	tk.MustExec("create table t (c set('a', 'b', 'c'))")
	tk.MustExec("insert into t values ('a'), (2), ('c'), ('a,b'), ('b,a')")
	tk.MustQuery("select * from t where c = 'a'").Check(testkit.Rows("a"))

	tk.MustQuery("select * from t where c = 'a,b'").Check(testkit.Rows("a,b", "a,b"))

	tk.MustQuery("select c + 1 from t where c = 2").Check(testkit.Rows("3"))

	tk.MustExec("delete from t")
	tk.MustExec("insert into t values ()")
	tk.MustExec("insert into t values (null), ('1')")
	tk.MustQuery("select c + 1 from t where c = 1").Check(testkit.Rows("2"))
}

func (s *testSuite) TestSubqueryInValues(c *C) {
	tk := testkit.NewTestKitWithInit(c, s.store)

	tk.MustExec("drop table if exists t")
	tk.MustExec("create table t (id int, name varchar(20))")
	tk.MustExec("drop table if exists t1")
	tk.MustExec("create table t1 (gid int)")

	tk.MustExec("insert into t1 (gid) value (1)")
	tk.MustExec("insert into t (id, name) value ((select gid from t1) ,'asd')")
	tk.MustQuery("select * from t").Check(testkit.Rows("1 asd"))
}

func (s *testSuite) TestEnhancedRangeAccess(c *C) {
	tk := testkit.NewTestKitWithInit(c, s.store)

	tk.MustExec("drop table if exists t")
	tk.MustExec("create table t (a int primary key, b int)")
	tk.MustExec("insert into t values(1, 2), (2, 1)")
	tk.MustQuery("select * from t where (a = 1 and b = 2) or (a = 2 and b = 1)").Check(testkit.Rows("1 2", "2 1"))
	tk.MustQuery("select * from t where (a = 1 and b = 1) or (a = 2 and b = 2)").Check(nil)
}

// TestMaxInt64Handle Issue #4810
func (s *testSuite) TestMaxInt64Handle(c *C) {
	tk := testkit.NewTestKitWithInit(c, s.store)

	tk.MustExec("drop table if exists t")
	tk.MustExec("create table t(id bigint, PRIMARY KEY (id))")
	tk.MustExec("insert into t values(9223372036854775807)")
	tk.MustExec("select * from t where id = 9223372036854775807")
	tk.MustQuery("select * from t where id = 9223372036854775807;").Check(testkit.Rows("9223372036854775807"))
	tk.MustQuery("select * from t").Check(testkit.Rows("9223372036854775807"))
	_, err := tk.Exec("insert into t values(9223372036854775807)")
	c.Assert(err, NotNil)
	tk.MustExec("delete from t where id = 9223372036854775807")
	tk.MustQuery("select * from t").Check(nil)
}

func (s *testSuite) TestTableScanWithPointRanges(c *C) {
	tk := testkit.NewTestKitWithInit(c, s.store)

	tk.MustExec("drop table if exists t")
	tk.MustExec("create table t(id int, PRIMARY KEY (id))")
	tk.MustExec("insert into t values(1), (5), (10)")
	tk.MustQuery("select * from t where id in(1, 2, 10)").Check(testkit.Rows("1", "10"))
}

func (s *testSuite) TestUnsignedPk(c *C) {
	tk := testkit.NewTestKitWithInit(c, s.store)

	tk.MustExec("drop table if exists t")
	tk.MustExec("create table t(id bigint unsigned primary key)")
	var num1, num2 uint64 = math.MaxInt64 + 1, math.MaxInt64 + 2
	tk.MustExec(fmt.Sprintf("insert into t values(%v), (%v), (1), (2)", num1, num2))
	num1Str := strconv.FormatUint(num1, 10)
	num2Str := strconv.FormatUint(num2, 10)
	tk.MustQuery("select * from t order by id").Check(testkit.Rows("1", "2", num1Str, num2Str))
	tk.MustQuery("select * from t where id not in (2)").Check(testkit.Rows(num1Str, num2Str, "1"))
}

func (s *testSuite) TestIssue5666(c *C) {
	tk := testkit.NewTestKit(c, s.store)
	tk.MustExec("set @@profiling=1")
	tk.MustQuery("SELECT QUERY_ID, SUM(DURATION) AS SUM_DURATION FROM INFORMATION_SCHEMA.PROFILING GROUP BY QUERY_ID;").Check(testkit.Rows("0 0"))
}

func (s *testSuite) TestIssue5341(c *C) {
	tk := testkit.NewTestKit(c, s.store)
	tk.MustExec("drop table if exists test.t")
	tk.MustExec("create table test.t(a char)")
	tk.MustExec("insert into test.t value('a')")
	tk.MustQuery("select * from test.t where a < 1 order by a limit 0;").Check(testkit.Rows())
}

func (s *testSuite) TestContainDotColumn(c *C) {
	tk := testkit.NewTestKit(c, s.store)

	tk.MustExec("use test")
	tk.MustExec("drop table if exists test.t1")
	tk.MustExec("create table test.t1(t1.a char)")
	tk.MustExec("drop table if exists t2")
	tk.MustExec("create table t2(a char, t2.b int)")

	tk.MustExec("drop table if exists t3")
	_, err := tk.Exec("create table t3(s.a char);")
	terr := errors.Cause(err).(*terror.Error)
	c.Assert(terr.Code(), Equals, terror.ErrCode(mysql.ErrWrongTableName))
}

func (s *testSuite) TestCheckIndex(c *C) {
	s.ctx = mock.NewContext()
	s.ctx.Store = s.store
	se, err := session.CreateSession4Test(s.store)
	c.Assert(err, IsNil)
	defer se.Close()

	_, err = se.Execute(context.Background(), "create database test_admin")
	c.Assert(err, IsNil)
	_, err = se.Execute(context.Background(), "use test_admin")
	c.Assert(err, IsNil)
	_, err = se.Execute(context.Background(), "create table t (pk int primary key, c int default 1, c1 int default 1, unique key c(c))")
	c.Assert(err, IsNil)
	is := s.domain.InfoSchema()
	db := model.NewCIStr("test_admin")
	dbInfo, ok := is.SchemaByName(db)
	c.Assert(ok, IsTrue)
	tblName := model.NewCIStr("t")
	tbl, err := is.TableByName(db, tblName)
	c.Assert(err, IsNil)
	tbInfo := tbl.Meta()

	alloc := autoid.NewAllocator(s.store, dbInfo.ID, false)
	tb, err := tables.TableFromMeta(alloc, tbInfo)
	c.Assert(err, IsNil)

	_, err = se.Execute(context.Background(), "admin check index t c")
	c.Assert(err, IsNil)

	_, err = se.Execute(context.Background(), "admin check index t C")
	c.Assert(err, IsNil)

	// set data to:
	// index     data (handle, data): (1, 10), (2, 20)
	// table     data (handle, data): (1, 10), (2, 20)
	recordVal1 := types.MakeDatums(int64(1), int64(10), int64(11))
	recordVal2 := types.MakeDatums(int64(2), int64(20), int64(21))
	c.Assert(s.ctx.NewTxn(context.Background()), IsNil)
	_, err = tb.AddRecord(s.ctx, recordVal1)
	c.Assert(err, IsNil)
	_, err = tb.AddRecord(s.ctx, recordVal2)
	c.Assert(err, IsNil)
	txn, err := s.ctx.Txn(true)
	c.Assert(err, IsNil)
	c.Assert(txn.Commit(context.Background()), IsNil)

	mockCtx := mock.NewContext()
	idx := tb.Indices()[0]
	sc := &stmtctx.StatementContext{TimeZone: time.Local}

	_, err = se.Execute(context.Background(), "admin check index t idx_inexistent")
	c.Assert(strings.Contains(err.Error(), "not exist"), IsTrue)

	// set data to:
	// index     data (handle, data): (1, 10), (2, 20), (3, 30)
	// table     data (handle, data): (1, 10), (2, 20), (4, 40)
	txn, err = s.store.Begin()
	c.Assert(err, IsNil)
	_, err = idx.Create(mockCtx, txn, types.MakeDatums(int64(30)), 3)
	c.Assert(err, IsNil)
	key := tablecodec.EncodeRowKey(tb.Meta().ID, codec.EncodeInt(nil, 4))
	setColValue(c, txn, key, types.NewDatum(int64(40)))
	err = txn.Commit(context.Background())
	c.Assert(err, IsNil)
	_, err = se.Execute(context.Background(), "admin check index t c")
	c.Assert(err, NotNil)
	c.Assert(err.Error(), Equals, "handle 3, index:types.Datum{k:0x1, collation:0x0, decimal:0x0, length:0x0, i:30, b:[]uint8(nil), x:interface {}(nil)} != record:<nil>")

	// set data to:
	// index     data (handle, data): (1, 10), (2, 20), (3, 30), (4, 40)
	// table     data (handle, data): (1, 10), (2, 20), (4, 40)
	txn, err = s.store.Begin()
	c.Assert(err, IsNil)
	_, err = idx.Create(mockCtx, txn, types.MakeDatums(int64(40)), 4)
	c.Assert(err, IsNil)
	err = txn.Commit(context.Background())
	c.Assert(err, IsNil)
	_, err = se.Execute(context.Background(), "admin check index t c")
	c.Assert(strings.Contains(err.Error(), "table count 3 != index(c) count 4"), IsTrue)

	// set data to:
	// index     data (handle, data): (1, 10), (4, 40)
	// table     data (handle, data): (1, 10), (2, 20), (4, 40)
	txn, err = s.store.Begin()
	c.Assert(err, IsNil)
	err = idx.Delete(sc, txn, types.MakeDatums(int64(30)), 3, nil)
	c.Assert(err, IsNil)
	err = idx.Delete(sc, txn, types.MakeDatums(int64(20)), 2, nil)
	c.Assert(err, IsNil)
	err = txn.Commit(context.Background())
	c.Assert(err, IsNil)
	_, err = se.Execute(context.Background(), "admin check index t c")
	c.Assert(strings.Contains(err.Error(), "table count 3 != index(c) count 2"), IsTrue)

	// TODO: pass the case below：
	// set data to:
	// index     data (handle, data): (1, 10), (4, 40), (2, 30)
	// table     data (handle, data): (1, 10), (2, 20), (4, 40)
}

func setColValue(c *C, txn kv.Transaction, key kv.Key, v types.Datum) {
	row := []types.Datum{v, {}}
	colIDs := []int64{2, 3}
	sc := &stmtctx.StatementContext{TimeZone: time.Local}
	value, err := tablecodec.EncodeRow(sc, row, colIDs, nil, nil)
	c.Assert(err, IsNil)
	err = txn.Set(key, value)
	c.Assert(err, IsNil)
}

func (s *testSuite) TestCheckTable(c *C) {
	tk := testkit.NewTestKit(c, s.store)

	// Test 'admin check table' when the table has a unique index with null values.
	tk.MustExec("use test")
	tk.MustExec("drop table if exists admin_test;")
	tk.MustExec("create table admin_test (c1 int, c2 int, c3 int default 1, index (c1), unique key(c2));")
	tk.MustExec("insert admin_test (c1, c2) values (1, 1), (2, 2), (NULL, NULL);")
	tk.MustExec("admin check table admin_test;")
}

func (s *testSuite) TestCoprocessorStreamingFlag(c *C) {
	tk := testkit.NewTestKit(c, s.store)

	tk.MustExec("use test")
	tk.MustExec("create table t (id int, value int, index idx(id))")
	// Add some data to make statistics work.
	for i := 0; i < 100; i++ {
		tk.MustExec(fmt.Sprintf("insert into t values (%d, %d)", i, i))
	}

	tests := []struct {
		sql    string
		expect bool
	}{
		{"select * from t", true},                         // TableReader
		{"select * from t where id = 5", true},            // IndexLookup
		{"select * from t where id > 5", true},            // Filter
		{"select * from t limit 3", false},                // Limit
		{"select avg(id) from t", false},                  // Aggregate
		{"select * from t order by value limit 3", false}, // TopN
	}

	ctx := context.Background()
	for _, test := range tests {
		ctx1 := context.WithValue(ctx, "CheckSelectRequestHook", func(req *kv.Request) {
			if req.Streaming != test.expect {
				c.Errorf("sql=%s, expect=%v, get=%v", test.sql, test.expect, req.Streaming)
			}
		})
		rs, err := tk.Se.Execute(ctx1, test.sql)
		c.Assert(err, IsNil)
		tk.ResultSetToResult(rs[0], Commentf("sql: %v", test.sql))
	}
}

func (s *testSuite) TestIncorrectLimitArg(c *C) {
	tk := testkit.NewTestKit(c, s.store)

	tk.MustExec(`use test;`)
	tk.MustExec(`drop table if exists t;`)
	tk.MustExec(`create table t(a bigint);`)
	tk.MustExec(`prepare stmt1 from 'select * from t limit ?';`)
	tk.MustExec(`prepare stmt2 from 'select * from t limit ?, ?';`)
	tk.MustExec(`set @a = -1;`)
	tk.MustExec(`set @b =  1;`)

	var err error
	_, err = tk.Se.Execute(context.TODO(), `execute stmt1 using @a;`)
	c.Assert(err.Error(), Equals, `[planner:1210]Incorrect arguments to LIMIT`)

	_, err = tk.Se.Execute(context.TODO(), `execute stmt2 using @b, @a;`)
	c.Assert(err.Error(), Equals, `[planner:1210]Incorrect arguments to LIMIT`)
}

func (s *testSuite) TestLimit(c *C) {
	tk := testkit.NewTestKit(c, s.store)
	tk.MustExec(`use test;`)
	tk.MustExec(`drop table if exists t;`)
	tk.MustExec(`create table t(a bigint, b bigint);`)
	tk.MustExec(`insert into t values(1, 1), (2, 2), (3, 3), (4, 4), (5, 5), (6, 6);`)
	tk.MustQuery(`select * from t order by a limit 1, 1;`).Check(testkit.Rows(
		"2 2",
	))
	tk.MustQuery(`select * from t order by a limit 1, 2;`).Check(testkit.Rows(
		"2 2",
		"3 3",
	))
	tk.MustQuery(`select * from t order by a limit 1, 3;`).Check(testkit.Rows(
		"2 2",
		"3 3",
		"4 4",
	))
	tk.MustQuery(`select * from t order by a limit 1, 4;`).Check(testkit.Rows(
		"2 2",
		"3 3",
		"4 4",
		"5 5",
	))
	tk.MustExec(`set @@tidb_init_chunk_size=2;`)
	tk.MustQuery(`select * from t order by a limit 2, 1;`).Check(testkit.Rows(
		"3 3",
	))
	tk.MustQuery(`select * from t order by a limit 2, 2;`).Check(testkit.Rows(
		"3 3",
		"4 4",
	))
	tk.MustQuery(`select * from t order by a limit 2, 3;`).Check(testkit.Rows(
		"3 3",
		"4 4",
		"5 5",
	))
	tk.MustQuery(`select * from t order by a limit 2, 4;`).Check(testkit.Rows(
		"3 3",
		"4 4",
		"5 5",
		"6 6",
	))
}

func (s *testSuite) TestCoprocessorStreamingWarning(c *C) {
	tk := testkit.NewTestKit(c, s.store)
	tk.MustExec("use test")
	tk.MustExec("drop table if exists t")
	tk.MustExec("create table t(a double)")
	tk.MustExec("insert into t value(1.2)")
	tk.MustExec("set @@session.tidb_enable_streaming = 1")

	result := tk.MustQuery("select * from t where a/0 > 1")
	result.Check(testkit.Rows())
	tk.MustQuery("show warnings").Check(testutil.RowsWithSep("|", "Warning|1105|Division by 0"))
}

func (s *testSuite3) TestYearTypeDeleteIndex(c *C) {
	tk := testkit.NewTestKit(c, s.store)
	tk.MustExec("use test")
	tk.MustExec("drop table if exists t")
	tk.MustExec("create table t(a YEAR, PRIMARY KEY(a));")
	tk.MustExec("insert into t set a = '2151';")
	tk.MustExec("delete from t;")
	tk.MustExec("admin check table t")
}

func (s *testSuite3) TestForSelectScopeInUnion(c *C) {
	// A union B for update, the "for update" option belongs to union statement, so
	// it should works on both A and B.
	tk1 := testkit.NewTestKit(c, s.store)
	tk2 := testkit.NewTestKit(c, s.store)
	tk1.MustExec("use test")
	tk1.MustExec("drop table if exists t")
	tk1.MustExec("create table t(a int)")
	tk1.MustExec("insert into t values (1)")

	tk1.MustExec("begin")
	// 'For update' would act on the second select.
	tk1.MustQuery("select 1 as a union select a from t for update")

	tk2.MustExec("use test")
	tk2.MustExec("update t set a = a + 1")

	// As tk1 use select 'for update', it should detect conflict and fail.
	_, err := tk1.Exec("commit")
	c.Assert(err, NotNil)

	tk1.MustExec("begin")
	// 'For update' would be ignored if 'order by' or 'limit' exists.
	tk1.MustQuery("select 1 as a union select a from t limit 5 for update")
	tk1.MustQuery("select 1 as a union select a from t order by a for update")

	tk2.MustExec("update t set a = a + 1")

	_, err = tk1.Exec("commit")
	c.Assert(err, IsNil)
}

func (s *testSuite3) TestUnsignedDecimalOverflow(c *C) {
	tests := []struct {
		input  interface{}
		hasErr bool
		err    string
	}{{
		-1,
		true,
		"Out of range value for column",
	}, {
		"-1.1e-1",
		true,
		"Out of range value for column",
	}, {
		-1.1,
		true,
		"Out of range value for column",
	}, {
		-0,
		false,
		"",
	},
	}
	tk := testkit.NewTestKit(c, s.store)
	tk.MustExec("use test")
	tk.MustExec("drop table if exists t")
	tk.MustExec("create table t(a decimal(10,2) unsigned)")
	for _, t := range tests {
		res, err := tk.Exec("insert into t values (?)", t.input)
		if res != nil {
			defer res.Close()
		}
		if t.hasErr {
			c.Assert(err, NotNil)
			c.Assert(strings.Contains(err.Error(), t.err), IsTrue)
		} else {
			c.Assert(err, IsNil)
		}
		if res != nil {
			res.Close()
		}
	}

	tk.MustExec("set sql_mode=''")
	tk.MustExec("delete from t")
	tk.MustExec("insert into t values (?)", -1)
	r := tk.MustQuery("select a from t limit 1")
	r.Check(testkit.Rows("0.00"))
}

func (s *testSuite3) TestIndexJoinTableDualPanic(c *C) {
	tk := testkit.NewTestKit(c, s.store)
	tk.MustExec("use test")
	tk.MustExec("drop table if exists a")
	tk.MustExec("create table a (f1 int, f2 varchar(32), primary key (f1))")
	tk.MustExec("insert into a (f1,f2) values (1,'a'), (2,'b'), (3,'c')")
	tk.MustQuery("select a.* from a inner join (select 1 as k1,'k2-1' as k2) as k on a.f1=k.k1;").
		Check(testkit.Rows("1 a"))
}

func (s *testSuite3) TestSortLeftJoinWithNullColumnInRightChildPanic(c *C) {
	tk := testkit.NewTestKit(c, s.store)
	tk.MustExec("use test")
	tk.MustExec("drop table if exists t1, t2")
	tk.MustExec("create table t1(a int)")
	tk.MustExec("create table t2(a int)")
	tk.MustExec("insert into t1(a) select 1;")
	tk.MustQuery("select b.n from t1 left join (select a as a, null as n from t2) b on b.a = t1.a order by t1.a").
		Check(testkit.Rows("<nil>"))
}

func (s *testSuite3) TestUnionAutoSignedCast(c *C) {
	tk := testkit.NewTestKit(c, s.store)
	tk.MustExec("use test")
	tk.MustExec("drop table if exists t1,t2")
	tk.MustExec("create table t1 (id int, i int, b bigint, d double, dd decimal)")
	tk.MustExec("create table t2 (id int, i int unsigned, b bigint unsigned, d double unsigned, dd decimal unsigned)")
	tk.MustExec("insert into t1 values(1, -1, -1, -1.1, -1)")
	tk.MustExec("insert into t2 values(2, 1, 1, 1.1, 1)")
	tk.MustQuery("select * from t1 union select * from t2 order by id").
		Check(testkit.Rows("1 -1 -1 -1.1 -1", "2 1 1 1.1 1"))
	tk.MustQuery("select id, i, b, d, dd from t2 union select id, i, b, d, dd from t1 order by id").
		Check(testkit.Rows("1 0 0 0 -1", "2 1 1 1.1 1"))
	tk.MustQuery("select id, i from t2 union select id, cast(i as unsigned int) from t1 order by id").
		Check(testkit.Rows("1 18446744073709551615", "2 1"))
	tk.MustQuery("select dd from t2 union all select dd from t2").
		Check(testkit.Rows("1", "1"))

	tk.MustExec("drop table if exists t3,t4")
	tk.MustExec("create table t3 (id int, v int)")
	tk.MustExec("create table t4 (id int, v double unsigned)")
	tk.MustExec("insert into t3 values (1, -1)")
	tk.MustExec("insert into t4 values (2, 1)")
	tk.MustQuery("select id, v from t3 union select id, v from t4 order by id").
		Check(testkit.Rows("1 -1", "2 1"))
	tk.MustQuery("select id, v from t4 union select id, v from t3 order by id").
		Check(testkit.Rows("1 0", "2 1"))

	tk.MustExec("drop table if exists t5,t6,t7")
	tk.MustExec("create table t5 (id int, v bigint unsigned)")
	tk.MustExec("create table t6 (id int, v decimal)")
	tk.MustExec("create table t7 (id int, v bigint)")
	tk.MustExec("insert into t5 values (1, 1)")
	tk.MustExec("insert into t6 values (2, -1)")
	tk.MustExec("insert into t7 values (3, -1)")
	tk.MustQuery("select id, v from t5 union select id, v from t6 order by id").
		Check(testkit.Rows("1 1", "2 -1"))
	tk.MustQuery("select id, v from t5 union select id, v from t7 union select id, v from t6 order by id").
		Check(testkit.Rows("1 1", "2 -1", "3 -1"))
}

func (s *testSuite3) TestUpdateJoin(c *C) {
	tk := testkit.NewTestKit(c, s.store)
	tk.MustExec("use test")
	tk.MustExec("drop table if exists t1, t2, t3, t4, t5, t6, t7")
	tk.MustExec("create table t1(k int, v int)")
	tk.MustExec("create table t2(k int, v int)")
	tk.MustExec("create table t3(id int auto_increment, k int, v int, primary key(id))")
	tk.MustExec("create table t4(k int, v int)")
	tk.MustExec("create table t5(v int, k int, primary key(k))")
	tk.MustExec("insert into t1 values (1, 1)")
	tk.MustExec("insert into t4 values (3, 3)")
	tk.MustExec("create table t6 (id int, v longtext)")
	tk.MustExec("create table t7 (x int, id int, v longtext, primary key(id))")

	// test the normal case that update one row for a single table.
	tk.MustExec("update t1 set v = 0 where k = 1")
	tk.MustQuery("select k, v from t1 where k = 1").Check(testkit.Rows("1 0"))

	// test the case that the table with auto_increment or none-null columns as the right table of left join.
	tk.MustExec("update t1 left join t3 on t1.k = t3.k set t1.v = 1")
	tk.MustQuery("select k, v from t1").Check(testkit.Rows("1 1"))
	tk.MustQuery("select id, k, v from t3").Check(testkit.Rows())

	// test left join and the case that the right table has no matching record but has updated the right table columns.
	tk.MustExec("update t1 left join t2 on t1.k = t2.k set t1.v = t2.v, t2.v = 3")
	tk.MustQuery("select k, v from t1").Check(testkit.Rows("1 <nil>"))
	tk.MustQuery("select k, v from t2").Check(testkit.Rows())

	// test the case that the update operation in the left table references data in the right table while data of the right table columns is modified.
	tk.MustExec("update t1 left join t2 on t1.k = t2.k set t2.v = 3, t1.v = t2.v")
	tk.MustQuery("select k, v from t1").Check(testkit.Rows("1 <nil>"))
	tk.MustQuery("select k, v from t2").Check(testkit.Rows())

	// test right join and the case that the left table has no matching record but has updated the left table columns.
	tk.MustExec("update t2 right join t1 on t2.k = t1.k set t2.v = 4, t1.v = 0")
	tk.MustQuery("select k, v from t1").Check(testkit.Rows("1 0"))
	tk.MustQuery("select k, v from t2").Check(testkit.Rows())

	// test the case of right join and left join at the same time.
	tk.MustExec("update t1 left join t2 on t1.k = t2.k right join t4 on t4.k = t2.k set t1.v = 4, t2.v = 4, t4.v = 4")
	tk.MustQuery("select k, v from t1").Check(testkit.Rows("1 0"))
	tk.MustQuery("select k, v from t2").Check(testkit.Rows())
	tk.MustQuery("select k, v from t4").Check(testkit.Rows("3 4"))

	// test normal left join and the case that the right table has matching rows.
	tk.MustExec("insert t2 values (1, 10)")
	tk.MustExec("update t1 left join t2 on t1.k = t2.k set t2.v = 11")
	tk.MustQuery("select k, v from t2").Check(testkit.Rows("1 11"))

	// test the case of continuously joining the same table and updating the unmatching records.
	tk.MustExec("update t1 t11 left join t2 on t11.k = t2.k left join t1 t12 on t2.v = t12.k set t12.v = 233, t11.v = 111")
	tk.MustQuery("select k, v from t1").Check(testkit.Rows("1 111"))
	tk.MustQuery("select k, v from t2").Check(testkit.Rows("1 11"))

	// test the left join case that the left table has records but all records are null.
	tk.MustExec("delete from t1")
	tk.MustExec("delete from t2")
	tk.MustExec("insert into t1 values (null, null)")
	tk.MustExec("update t1 left join t2 on t1.k = t2.k set t1.v = 1")
	tk.MustQuery("select k, v from t1").Check(testkit.Rows("<nil> 1"))

	// test the case that the right table of left join has an primary key.
	tk.MustExec("insert t5 values(0, 0)")
	tk.MustExec("update t1 left join t5 on t1.k = t5.k set t1.v = 2")
	tk.MustQuery("select k, v from t1").Check(testkit.Rows("<nil> 2"))
	tk.MustQuery("select k, v from t5").Check(testkit.Rows("0 0"))

	tk.MustExec("insert into t6 values (1, NULL)")
	tk.MustExec("insert into t7 values (5, 1, 'a')")
	tk.MustExec("update t6, t7 set t6.v = t7.v where t6.id = t7.id and t7.x = 5")
	tk.MustQuery("select v from t6").Check(testkit.Rows("a"))
}

func (s *testSuite3) TestMaxOneRow(c *C) {
	tk := testkit.NewTestKit(c, s.store)
	tk.MustExec(`use test`)
	tk.MustExec(`drop table if exists t1`)
	tk.MustExec(`drop table if exists t2`)
	tk.MustExec(`create table t1(a double, b double);`)
	tk.MustExec(`create table t2(a double, b double);`)
	tk.MustExec(`insert into t1 values(1, 1), (2, 2), (3, 3);`)
	tk.MustExec(`insert into t2 values(0, 0);`)
	tk.MustExec(`set @@tidb_init_chunk_size=1;`)
	rs, err := tk.Exec(`select (select t1.a from t1 where t1.a > t2.a) as a from t2;`)
	c.Assert(err, IsNil)

	err = rs.Next(context.TODO(), rs.NewChunk())
	c.Assert(err.Error(), Equals, "subquery returns more than 1 row")

	err = rs.Close()
	c.Assert(err, IsNil)
}

func (s *testSuite3) TestCurrentTimestampValueSelection(c *C) {
	tk := testkit.NewTestKit(c, s.store)
	tk.MustExec("use test")
	tk.MustExec("drop table if exists t,t1")

	tk.MustExec("create table t (id int, t0 timestamp null default current_timestamp, t1 timestamp(1) null default current_timestamp(1), t2 timestamp(2) null default current_timestamp(2) on update current_timestamp(2))")
	tk.MustExec("insert into t (id) values (1)")
	rs := tk.MustQuery("select t0, t1, t2 from t where id = 1")
	t0 := rs.Rows()[0][0].(string)
	t1 := rs.Rows()[0][1].(string)
	t2 := rs.Rows()[0][2].(string)
	c.Assert(len(strings.Split(t0, ".")), Equals, 1)
	c.Assert(len(strings.Split(t1, ".")[1]), Equals, 1)
	c.Assert(len(strings.Split(t2, ".")[1]), Equals, 2)
	tk.MustQuery("select id from t where t0 = ?", t0).Check(testkit.Rows("1"))
	tk.MustQuery("select id from t where t1 = ?", t1).Check(testkit.Rows("1"))
	tk.MustQuery("select id from t where t2 = ?", t2).Check(testkit.Rows("1"))
	time.Sleep(time.Second)
	tk.MustExec("update t set t0 = now() where id = 1")
	rs = tk.MustQuery("select t2 from t where id = 1")
	newT2 := rs.Rows()[0][0].(string)
	c.Assert(newT2 != t2, IsTrue)

	tk.MustExec("create table t1 (id int, a timestamp, b timestamp(2), c timestamp(3))")
	tk.MustExec("insert into t1 (id, a, b, c) values (1, current_timestamp(2), current_timestamp, current_timestamp(3))")
	rs = tk.MustQuery("select a, b, c from t1 where id = 1")
	a := rs.Rows()[0][0].(string)
	b := rs.Rows()[0][1].(string)
	d := rs.Rows()[0][2].(string)
	c.Assert(len(strings.Split(a, ".")), Equals, 1)
	c.Assert(strings.Split(b, ".")[1], Equals, "00")
	c.Assert(len(strings.Split(d, ".")[1]), Equals, 3)
}

func (s *testSuite3) TestRowID(c *C) {
	tk := testkit.NewTestKit(c, s.store)
	tk.MustExec(`use test`)
	tk.MustExec(`drop table if exists t`)
	tk.MustExec(`create table t(a varchar(10), b varchar(10), c varchar(1), index idx(a, b, c));`)
	tk.MustExec(`insert into t values('a', 'b', 'c');`)
	tk.MustExec(`insert into t values('a', 'b', 'c');`)
	tk.MustQuery(`select b, _tidb_rowid from t use index(idx) where a = 'a';`).Check(testkit.Rows(
		`b 1`,
		`b 2`,
	))
	tk.MustExec(`begin;`)
	tk.MustExec(`select * from t for update`)
	tk.MustQuery(`select distinct b from t use index(idx) where a = 'a';`).Check(testkit.Rows(`b`))
	tk.MustExec(`commit;`)

	tk.MustExec(`drop table if exists t`)
	tk.MustExec(`create table t(a varchar(5) primary key)`)
	tk.MustExec(`insert into t values('a')`)
	tk.MustQuery("select *, _tidb_rowid from t use index(`primary`) where _tidb_rowid=1").Check(testkit.Rows("a 1"))
}

func (s *testSuite3) TestDoSubquery(c *C) {
	tk := testkit.NewTestKit(c, s.store)
	tk.MustExec(`use test`)
	tk.MustExec(`drop table if exists t`)
	tk.MustExec(`create table t(a int)`)
	_, err := tk.Exec(`do 1 in (select * from t)`)
	c.Assert(err, IsNil, Commentf("err %v", err))
	tk.MustExec(`insert into t values(1)`)
	r, err := tk.Exec(`do 1 in (select * from t)`)
	c.Assert(err, IsNil, Commentf("err %v", err))
	c.Assert(r, IsNil, Commentf("result of Do not empty"))
}

func (s *testSuite3) TestTSOFail(c *C) {
	tk := testkit.NewTestKit(c, s.store)
	tk.MustExec(`use test`)
	tk.MustExec(`drop table if exists t`)
	tk.MustExec(`create table t(a int)`)

	ctx := context.Background()
	ctx = context.WithValue(ctx, "mockGetTSFail", struct{}{})
	_, err := tk.Se.Execute(ctx, `select * from t`)
	c.Assert(err, NotNil)
}

func (s *testSuite3) TestSelectHashPartitionTable(c *C) {
	tk := testkit.NewTestKit(c, s.store)
	tk.MustExec(`use test`)
	tk.MustExec(`drop table if exists th`)
	tk.MustExec("set @@session.tidb_enable_table_partition = '1';")
	tk.MustExec(`create table th (a int, b int) partition by hash(a) partitions 3;`)
	defer tk.MustExec(`drop table if exists th`)
	tk.MustExec(`insert into th values (0,0),(1,1),(2,2),(3,3),(4,4),(5,5),(6,6),(7,7),(8,8);`)
	tk.MustExec("insert into th values (-1,-1),(-2,-2),(-3,-3),(-4,-4),(-5,-5),(-6,-6),(-7,-7),(-8,-8);")
	tk.MustQuery("select b from th order by a").Check(testkit.Rows("-8", "-7", "-6", "-5", "-4", "-3", "-2", "-1", "0", "1", "2", "3", "4", "5", "6", "7", "8"))
	tk.MustQuery(" select * from th where a=-2;").Check(testkit.Rows("-2 -2"))
	tk.MustQuery(" select * from th where a=5;").Check(testkit.Rows("5 5"))
}

func (s *testSuite3) TestSelectPartition(c *C) {
	tk := testkit.NewTestKit(c, s.store)
	tk.MustExec(`use test`)
	tk.MustExec(`drop table if exists th, tr`)
	tk.MustExec("set @@session.tidb_enable_table_partition = '1';")
	tk.MustExec(`create table th (a int, b int) partition by hash(a) partitions 3;`)
	tk.MustExec(`create table tr (a int, b int)
							partition by range (a) (
							partition r0 values less than (4),
							partition r1 values less than (7),
							partition r3 values less than maxvalue)`)
	defer tk.MustExec(`drop table if exists th, tr`)
	tk.MustExec(`insert into th values (0,0),(1,1),(2,2),(3,3),(4,4),(5,5),(6,6),(7,7),(8,8);`)
	tk.MustExec("insert into th values (-1,-1),(-2,-2),(-3,-3),(-4,-4),(-5,-5),(-6,-6),(-7,-7),(-8,-8);")
	tk.MustExec(`insert into tr values (-3,-3),(3,3),(4,4),(7,7),(8,8);`)
	// select 1 partition.
	tk.MustQuery("select b from th partition (p0) order by a").Check(testkit.Rows("-6", "-3", "0", "3", "6"))
	tk.MustQuery("select b from tr partition (r0) order by a").Check(testkit.Rows("-3", "3"))
	tk.MustQuery("select b from th partition (p0,P0) order by a").Check(testkit.Rows("-6", "-3", "0", "3", "6"))
	tk.MustQuery("select b from tr partition (r0,R0,r0) order by a").Check(testkit.Rows("-3", "3"))
	// select multi partition.
	tk.MustQuery("select b from th partition (P2,p0) order by a").Check(testkit.Rows("-8", "-6", "-5", "-3", "-2", "0", "2", "3", "5", "6", "8"))
	tk.MustQuery("select b from tr partition (r1,R3) order by a").Check(testkit.Rows("4", "7", "8"))

	// test select unknown partition error
	err := tk.ExecToErr("select b from th partition (p0,p4)")
	c.Assert(err.Error(), Equals, "[table:1735]Unknown partition 'p4' in table 'th'")
	err = tk.ExecToErr("select b from tr partition (r1,r4)")
	c.Assert(err.Error(), Equals, "[table:1735]Unknown partition 'r4' in table 'tr'")

	// test select partition table in transaction.
	tk.MustExec("begin")
	tk.MustExec("insert into th values (10,10),(11,11)")
	tk.MustQuery("select a, b from th where b>10").Check(testkit.Rows("11 11"))
	tk.MustExec("commit")
	tk.MustQuery("select a, b from th where b>10").Check(testkit.Rows("11 11"))
}

func (s *testSuite) TestSelectView(c *C) {
	tk := testkit.NewTestKit(c, s.store)
	tk.MustExec("use test")
	tk.MustExec("create table view_t (a int,b int)")
	tk.MustExec("insert into view_t values(1,2)")
	tk.MustExec("create definer='root'@'localhost' view view1 as select * from view_t")
	tk.MustExec("create definer='root'@'localhost' view view2(c,d) as select * from view_t")
	tk.MustExec("create definer='root'@'localhost' view view3(c,d) as select a,b from view_t")
	tk.MustQuery("select * from view1;").Check(testkit.Rows("1 2"))
	tk.MustQuery("select * from view2;").Check(testkit.Rows("1 2"))
	tk.MustQuery("select * from view3;").Check(testkit.Rows("1 2"))
	tk.MustExec("drop table view_t;")
	tk.MustExec("create table view_t(c int,d int)")
	err := tk.ExecToErr("select * from view1")
	c.Assert(err.Error(), Equals, "[planner:1356]View 'test.view1' references invalid table(s) or column(s) or function(s) or definer/invoker of view lack rights to use them")
	err = tk.ExecToErr("select * from view2")
	c.Assert(err.Error(), Equals, "[planner:1356]View 'test.view2' references invalid table(s) or column(s) or function(s) or definer/invoker of view lack rights to use them")
	err = tk.ExecToErr("select * from view3")
	c.Assert(err.Error(), Equals, plannercore.ErrViewInvalid.GenWithStackByArgs("test", "view3").Error())
	tk.MustExec("drop table view_t;")
	tk.MustExec("create table view_t(a int,b int,c int)")
	tk.MustExec("insert into view_t values(1,2,3)")
	tk.MustQuery("select * from view1;").Check(testkit.Rows("1 2"))
	tk.MustQuery("select * from view2;").Check(testkit.Rows("1 2"))
	tk.MustQuery("select * from view3;").Check(testkit.Rows("1 2"))
	tk.MustExec("alter table view_t drop column a")
	tk.MustExec("alter table view_t add column a int after b")
	tk.MustExec("update view_t set a=1;")
	tk.MustQuery("select * from view1;").Check(testkit.Rows("1 2"))
	tk.MustQuery("select * from view2;").Check(testkit.Rows("1 2"))
	tk.MustQuery("select * from view3;").Check(testkit.Rows("1 2"))
	tk.MustExec("drop table view_t;")
	tk.MustExec("drop view view1,view2,view3;")

	tk.MustExec("set @@tidb_enable_window_function = 1")
	defer func() {
		tk.MustExec("set @@tidb_enable_window_function = 0")
	}()
	tk.MustExec("create table t(a int, b int)")
	tk.MustExec("insert into t values (1,1),(1,2),(2,1),(2,2)")
	tk.MustExec("create definer='root'@'localhost' view v as select a, first_value(a) over(rows between 1 preceding and 1 following), last_value(a) over(rows between 1 preceding and 1 following) from t")
	result := tk.MustQuery("select * from v")
	result.Check(testkit.Rows("1 1 1", "1 1 2", "2 1 2", "2 2 2"))
	tk.MustExec("drop view v;")
}

type testSuite2 struct {
	cluster   *mocktikv.Cluster
	mvccStore mocktikv.MVCCStore
	store     kv.Storage
	domain    *domain.Domain
	*parser.Parser
	ctx *mock.Context
}

func (s *testSuite2) SetUpSuite(c *C) {
	s.Parser = parser.New()
	flag.Lookup("mockTikv")
	useMockTikv := *mockTikv
	if useMockTikv {
		s.cluster = mocktikv.NewCluster()
		mocktikv.BootstrapWithSingleStore(s.cluster)
		s.mvccStore = mocktikv.MustNewMVCCStore()
		store, err := mockstore.NewMockTikvStore(
			mockstore.WithCluster(s.cluster),
			mockstore.WithMVCCStore(s.mvccStore),
		)
		c.Assert(err, IsNil)
		s.store = store
		session.SetSchemaLease(0)
		session.DisableStats4Test()
	}
	d, err := session.BootstrapSession(s.store)
	c.Assert(err, IsNil)
	d.SetStatsUpdating(true)
	s.domain = d
}

func (s *testSuite2) TearDownSuite(c *C) {
	s.domain.Close()
	s.store.Close()
}

func (s *testSuite2) TearDownTest(c *C) {
	tk := testkit.NewTestKit(c, s.store)
	tk.MustExec("use test")
	r := tk.MustQuery("show full tables")
	for _, tb := range r.Rows() {
		tableName := tb[0]
		if tb[1] == "VIEW" {
			tk.MustExec(fmt.Sprintf("drop view %v", tableName))
		} else {
			tk.MustExec(fmt.Sprintf("drop table %v", tableName))
		}
	}
}

type testSuite3 struct {
	cluster   *mocktikv.Cluster
	mvccStore mocktikv.MVCCStore
	store     kv.Storage
	domain    *domain.Domain
	*parser.Parser
	ctx *mock.Context
}

func (s *testSuite3) SetUpSuite(c *C) {
	s.Parser = parser.New()
	flag.Lookup("mockTikv")
	useMockTikv := *mockTikv
	if useMockTikv {
		s.cluster = mocktikv.NewCluster()
		mocktikv.BootstrapWithSingleStore(s.cluster)
		s.mvccStore = mocktikv.MustNewMVCCStore()
		store, err := mockstore.NewMockTikvStore(
			mockstore.WithCluster(s.cluster),
			mockstore.WithMVCCStore(s.mvccStore),
		)
		c.Assert(err, IsNil)
		s.store = store
		session.SetSchemaLease(0)
		session.DisableStats4Test()
	}
	d, err := session.BootstrapSession(s.store)
	c.Assert(err, IsNil)
	d.SetStatsUpdating(true)
	s.domain = d
}

func (s *testSuite3) TearDownSuite(c *C) {
	s.domain.Close()
	s.store.Close()
}

func (s *testSuite3) TearDownTest(c *C) {
	tk := testkit.NewTestKit(c, s.store)
	tk.MustExec("use test")
	r := tk.MustQuery("show full tables")
	for _, tb := range r.Rows() {
		tableName := tb[0]
		if tb[1] == "VIEW" {
			tk.MustExec(fmt.Sprintf("drop view %v", tableName))
		} else {
			tk.MustExec(fmt.Sprintf("drop table %v", tableName))
		}
	}
}

type testSuite4 struct {
	cluster   *mocktikv.Cluster
	mvccStore mocktikv.MVCCStore
	store     kv.Storage
	domain    *domain.Domain
	*parser.Parser
	ctx *mock.Context
}

func (s *testSuite4) SetUpSuite(c *C) {
	s.Parser = parser.New()
	flag.Lookup("mockTikv")
	useMockTikv := *mockTikv
	if useMockTikv {
		s.cluster = mocktikv.NewCluster()
		mocktikv.BootstrapWithSingleStore(s.cluster)
		s.mvccStore = mocktikv.MustNewMVCCStore()
		store, err := mockstore.NewMockTikvStore(
			mockstore.WithCluster(s.cluster),
			mockstore.WithMVCCStore(s.mvccStore),
		)
		c.Assert(err, IsNil)
		s.store = store
		session.SetSchemaLease(0)
		session.DisableStats4Test()
	}
	d, err := session.BootstrapSession(s.store)
	c.Assert(err, IsNil)
	d.SetStatsUpdating(true)
	s.domain = d
}

func (s *testSuite4) TearDownSuite(c *C) {
	s.domain.Close()
	s.store.Close()
}

func (s *testSuite4) TearDownTest(c *C) {
	tk := testkit.NewTestKit(c, s.store)
	tk.MustExec("use test")
	r := tk.MustQuery("show full tables")
	for _, tb := range r.Rows() {
		tableName := tb[0]
		if tb[1] == "VIEW" {
			tk.MustExec(fmt.Sprintf("drop view %v", tableName))
		} else {
			tk.MustExec(fmt.Sprintf("drop table %v", tableName))
		}
	}
}

func (s *testSuite) TestStrToDateBuiltin(c *C) {
	tk := testkit.NewTestKit(c, s.store)
	tk.MustQuery(`select str_to_date('20190101','%Y%m%d%!') from dual`).Check(testkit.Rows("2019-01-01"))
	tk.MustQuery(`select str_to_date('20190101','%Y%m%d%f') from dual`).Check(testkit.Rows("2019-01-01 00:00:00.000000"))
	tk.MustQuery(`select str_to_date('20190101','%Y%m%d%H%i%s') from dual`).Check(testkit.Rows("2019-01-01 00:00:00"))
	tk.MustQuery(`select str_to_date('18/10/22','%y/%m/%d') from dual`).Check(testkit.Rows("2018-10-22"))
	tk.MustQuery(`select str_to_date('a18/10/22','%y/%m/%d') from dual`).Check(testkit.Rows("<nil>"))
	tk.MustQuery(`select str_to_date('69/10/22','%y/%m/%d') from dual`).Check(testkit.Rows("2069-10-22"))
	tk.MustQuery(`select str_to_date('70/10/22','%y/%m/%d') from dual`).Check(testkit.Rows("1970-10-22"))
	tk.MustQuery(`select str_to_date('8/10/22','%y/%m/%d') from dual`).Check(testkit.Rows("2008-10-22"))
	tk.MustQuery(`select str_to_date('8/10/22','%Y/%m/%d') from dual`).Check(testkit.Rows("2008-10-22"))
	tk.MustQuery(`select str_to_date('18/10/22','%Y/%m/%d') from dual`).Check(testkit.Rows("2018-10-22"))
	tk.MustQuery(`select str_to_date('a18/10/22','%Y/%m/%d') from dual`).Check(testkit.Rows("<nil>"))
	tk.MustQuery(`select str_to_date('69/10/22','%Y/%m/%d') from dual`).Check(testkit.Rows("2069-10-22"))
	tk.MustQuery(`select str_to_date('70/10/22','%Y/%m/%d') from dual`).Check(testkit.Rows("1970-10-22"))
	tk.MustQuery(`select str_to_date('018/10/22','%Y/%m/%d') from dual`).Check(testkit.Rows("0018-10-22"))
	tk.MustQuery(`select str_to_date('2018/10/22','%Y/%m/%d') from dual`).Check(testkit.Rows("2018-10-22"))
	tk.MustQuery(`select str_to_date('018/10/22','%y/%m/%d') from dual`).Check(testkit.Rows("<nil>"))
	tk.MustQuery(`select str_to_date('18/10/22','%y0/%m/%d') from dual`).Check(testkit.Rows("<nil>"))
	tk.MustQuery(`select str_to_date('18/10/22','%Y0/%m/%d') from dual`).Check(testkit.Rows("<nil>"))
	tk.MustQuery(`select str_to_date('18a/10/22','%y/%m/%d') from dual`).Check(testkit.Rows("<nil>"))
	tk.MustQuery(`select str_to_date('18a/10/22','%Y/%m/%d') from dual`).Check(testkit.Rows("<nil>"))
	tk.MustQuery(`select str_to_date('20188/10/22','%Y/%m/%d') from dual`).Check(testkit.Rows("<nil>"))
	tk.MustQuery(`select str_to_date('2018510522','%Y5%m5%d') from dual`).Check(testkit.Rows("2018-10-22"))
	tk.MustQuery(`select str_to_date('2018^10^22','%Y^%m^%d') from dual`).Check(testkit.Rows("2018-10-22"))
	tk.MustQuery(`select str_to_date('2018@10@22','%Y@%m@%d') from dual`).Check(testkit.Rows("2018-10-22"))
	tk.MustQuery(`select str_to_date('2018%10%22','%Y%%m%%d') from dual`).Check(testkit.Rows("<nil>"))
	tk.MustQuery(`select str_to_date('2018(10(22','%Y(%m(%d') from dual`).Check(testkit.Rows("2018-10-22"))
	tk.MustQuery(`select str_to_date('2018\10\22','%Y\%m\%d') from dual`).Check(testkit.Rows("<nil>"))
	tk.MustQuery(`select str_to_date('2018=10=22','%Y=%m=%d') from dual`).Check(testkit.Rows("2018-10-22"))
	tk.MustQuery(`select str_to_date('2018+10+22','%Y+%m+%d') from dual`).Check(testkit.Rows("2018-10-22"))
	tk.MustQuery(`select str_to_date('2018_10_22','%Y_%m_%d') from dual`).Check(testkit.Rows("2018-10-22"))
	tk.MustQuery(`select str_to_date('69510522','%y5%m5%d') from dual`).Check(testkit.Rows("2069-10-22"))
	tk.MustQuery(`select str_to_date('69^10^22','%y^%m^%d') from dual`).Check(testkit.Rows("2069-10-22"))
	tk.MustQuery(`select str_to_date('18@10@22','%y@%m@%d') from dual`).Check(testkit.Rows("2018-10-22"))
	tk.MustQuery(`select str_to_date('18%10%22','%y%%m%%d') from dual`).Check(testkit.Rows("<nil>"))
	tk.MustQuery(`select str_to_date('18(10(22','%y(%m(%d') from dual`).Check(testkit.Rows("2018-10-22"))
	tk.MustQuery(`select str_to_date('18\10\22','%y\%m\%d') from dual`).Check(testkit.Rows("<nil>"))
	tk.MustQuery(`select str_to_date('18+10+22','%y+%m+%d') from dual`).Check(testkit.Rows("2018-10-22"))
	tk.MustQuery(`select str_to_date('18=10=22','%y=%m=%d') from dual`).Check(testkit.Rows("2018-10-22"))
	tk.MustQuery(`select str_to_date('18_10_22','%y_%m_%d') from dual`).Check(testkit.Rows("2018-10-22"))
}

func (s *testSuite) TestReadPartitionedTable(c *C) {
	// Test three reader on partitioned table.
	tk := testkit.NewTestKit(c, s.store)
	tk.MustExec("use test")
	tk.MustExec("drop table if exists pt")
	tk.MustExec("create table pt (a int, b int, index i_b(b)) partition by range (a) (partition p1 values less than (2), partition p2 values less than (4), partition p3 values less than (6))")
	for i := 0; i < 6; i++ {
		tk.MustExec(fmt.Sprintf("insert into pt values(%d, %d)", i, i))
	}
	// Table reader
	tk.MustQuery("select * from pt order by a").Check(testkit.Rows("0 0", "1 1", "2 2", "3 3", "4 4", "5 5"))
	// Index reader
	tk.MustQuery("select b from pt where b = 3").Check(testkit.Rows("3"))
	// Index lookup
	tk.MustQuery("select a from pt where b = 3").Check(testkit.Rows("3"))
}

func (s *testSuite) TestSplitRegion(c *C) {
	tk := testkit.NewTestKit(c, s.store)
	tk.MustExec("use test")
	tk.MustExec("drop table if exists t, t1")
	tk.MustExec("create table t(a varchar(100),b int, index idx1(b,a))")
	tk.MustExec(`split table t index idx1 by (10000,"abcd"),(10000000);`)
	_, err := tk.Exec(`split table t index idx1 by ("abcd");`)
	c.Assert(err, NotNil)
	terr := errors.Cause(err).(*terror.Error)
	c.Assert(terr.Code(), Equals, terror.ErrCode(mysql.WarnDataTruncated))

	// Test for split index region.
	// Check min value is more than max value.
	tk.MustExec(`split table t index idx1 between (0) and (1000000000) regions 10`)
	_, err = tk.Exec(`split table t index idx1 between (2,'a') and (1,'c') regions 10`)
	c.Assert(err, NotNil)
	c.Assert(err.Error(), Equals, "Split index `idx1` region lower value (2,a) should less than the upper value (1,c)")

	// Check min value is invalid.
	_, err = tk.Exec(`split table t index idx1 between () and (1) regions 10`)
	c.Assert(err, NotNil)
	c.Assert(err.Error(), Equals, "Split index `idx1` region lower value count should more than 0")

	// Check max value is invalid.
	_, err = tk.Exec(`split table t index idx1 between (1) and () regions 10`)
	c.Assert(err, NotNil)
	c.Assert(err.Error(), Equals, "Split index `idx1` region upper value count should more than 0")

	// Check pre-split region num is too large.
	_, err = tk.Exec(`split table t index idx1 between (0) and (1000000000) regions 10000`)
	c.Assert(err, NotNil)
	c.Assert(err.Error(), Equals, "Split index region num exceeded the limit 1000")

	// Check pre-split region num 0 is invalid.
	_, err = tk.Exec(`split table t index idx1 between (0) and (1000000000) regions 0`)
	c.Assert(err, NotNil)
	c.Assert(err.Error(), Equals, "Split index region num should more than 0")

	// Test truncate error msg.
	_, err = tk.Exec(`split table t index idx1 between ("aa") and (1000000000) regions 0`)
	c.Assert(err, NotNil)
	c.Assert(err.Error(), Equals, "[types:1265]Incorrect value: 'aa' for column 'b'")

	// Test for split table region.
	tk.MustExec(`split table t between (0) and (1000000000) regions 10`)
	// Check the lower value is more than the upper value.
	_, err = tk.Exec(`split table t between (2) and (1) regions 10`)
	c.Assert(err, NotNil)
	c.Assert(err.Error(), Equals, "Split table `t` region lower value 2 should less than the upper value 1")

	// Check the lower value is invalid.
	_, err = tk.Exec(`split table t between () and (1) regions 10`)
	c.Assert(err, NotNil)
	c.Assert(err.Error(), Equals, "Split table region lower value count should be 1")

	// Check upper value is invalid.
	_, err = tk.Exec(`split table t between (1) and () regions 10`)
	c.Assert(err, NotNil)
	c.Assert(err.Error(), Equals, "Split table region upper value count should be 1")

	// Check pre-split region num is too large.
	_, err = tk.Exec(`split table t between (0) and (1000000000) regions 10000`)
	c.Assert(err, NotNil)
	c.Assert(err.Error(), Equals, "Split table region num exceeded the limit 1000")

	// Check pre-split region num 0 is invalid.
	_, err = tk.Exec(`split table t between (0) and (1000000000) regions 0`)
	c.Assert(err, NotNil)
	c.Assert(err.Error(), Equals, "Split table region num should more than 0")

	// Test truncate error msg.
	_, err = tk.Exec(`split table t between ("aa") and (1000000000) regions 10`)
	c.Assert(err, NotNil)
	c.Assert(err.Error(), Equals, "[types:1265]Incorrect value: 'aa' for column '_tidb_rowid'")

	// Test split table region step is too small.
	_, err = tk.Exec(`split table t between (0) and (100) regions 10`)
	c.Assert(err, NotNil)
	c.Assert(err.Error(), Equals, "Split table `t` region step value should more than 1000, step 10 is invalid")

	// Test split region by syntax.
	tk.MustExec(`split table t by (0),(1000),(1000000)`)

	// Test split region twice to test for multiple batch split region requests.
	tk.MustExec("create table t1(a int, b int)")
	tk.MustQuery("split table t1 between(0) and (10000) regions 10;").Check(testkit.Rows("9 1"))
	tk.MustQuery("split table t1 between(10) and (10010) regions 5;").Check(testkit.Rows("4 1"))

	// Test split region for partition table.
	tk.MustExec("drop table if exists t")
	tk.MustExec("create table t (a int,b int) partition by hash(a) partitions 5;")
	tk.MustQuery("split table t between (0) and (1000000) regions 5;").Check(testkit.Rows("20 1"))
	// Test for `split for region` syntax.
	tk.MustQuery("split region for partition table t between (1000000) and (100000000) regions 10;").Check(testkit.Rows("45 1"))

	// Test split region for partition table with specified partition.
	tk.MustQuery("split table t partition (p1,p2) between (100000000) and (1000000000) regions 5;").Check(testkit.Rows("8 1"))
	// Test for `split for region` syntax.
	tk.MustQuery("split region for partition table t partition (p3,p4) between (100000000) and (1000000000) regions 5;").Check(testkit.Rows("8 1"))
}

func (s *testSuite) TestShowTableRegion(c *C) {
	tk := testkit.NewTestKit(c, s.store)
	tk.MustExec("use test")
	tk.MustExec("drop table if exists t_regions")
	tk.MustExec("create table t_regions (a int key, b int, c int, index idx(b), index idx2(c))")

	// Test show table regions.
	tk.MustQuery(`split table t_regions between (-10000) and (10000) regions 4;`).Check(testkit.Rows("4 1"))
	re := tk.MustQuery("show table t_regions regions")
	rows := re.Rows()
	// Table t_regions should have 5 regions now.
	// 4 regions to store record data.
	// 1 region to store index data.
	c.Assert(len(rows), Equals, 5)
	c.Assert(len(rows[0]), Equals, 11)
	tbl := testGetTableByName(c, tk.Se, "test", "t_regions")
	// Check the region start key.
	c.Assert(rows[0][1], Equals, fmt.Sprintf("t_%d_r", tbl.Meta().ID))
	c.Assert(rows[1][1], Equals, fmt.Sprintf("t_%d_r_-5000", tbl.Meta().ID))
	c.Assert(rows[2][1], Equals, fmt.Sprintf("t_%d_r_0", tbl.Meta().ID))
	c.Assert(rows[3][1], Equals, fmt.Sprintf("t_%d_r_5000", tbl.Meta().ID))
	c.Assert(rows[4][2], Equals, fmt.Sprintf("t_%d_r", tbl.Meta().ID))

	// Test show table index regions.
	tk.MustQuery(`split table t_regions index idx between (-1000) and (1000) regions 4;`).Check(testkit.Rows("5 1"))
	re = tk.MustQuery("show table t_regions index idx regions")
	rows = re.Rows()
	// The index `idx` of table t_regions should have 4 regions now.
	c.Assert(len(rows), Equals, 4)
	// Check the region start key.
	c.Assert(rows[0][1], Equals, fmt.Sprintf("t_%d_i_1_", tbl.Meta().ID))
	c.Assert(rows[1][1], Matches, fmt.Sprintf("t_%d_i_1_.*", tbl.Meta().ID))
	c.Assert(rows[2][1], Matches, fmt.Sprintf("t_%d_i_1_.*", tbl.Meta().ID))
	c.Assert(rows[3][1], Matches, fmt.Sprintf("t_%d_i_1_.*", tbl.Meta().ID))

	re = tk.MustQuery("show table t_regions regions")
	rows = re.Rows()
	// The index `idx` of table t_regions should have 9 regions now.
	// 4 regions to store record data.
	// 4 region to store index idx data.
	// 1 region to store index idx2 data.
	c.Assert(len(rows), Equals, 9)
	// Check the region start key.
	c.Assert(rows[0][1], Equals, fmt.Sprintf("t_%d_r", tbl.Meta().ID))
	c.Assert(rows[1][1], Equals, fmt.Sprintf("t_%d_r_-5000", tbl.Meta().ID))
	c.Assert(rows[2][1], Equals, fmt.Sprintf("t_%d_r_0", tbl.Meta().ID))
	c.Assert(rows[3][1], Equals, fmt.Sprintf("t_%d_r_5000", tbl.Meta().ID))
	c.Assert(rows[4][1], Matches, fmt.Sprintf("t_%d_i_1_.*", tbl.Meta().ID))
	c.Assert(rows[5][1], Matches, fmt.Sprintf("t_%d_i_1_.*", tbl.Meta().ID))
	c.Assert(rows[6][1], Matches, fmt.Sprintf("t_%d_i_1_.*", tbl.Meta().ID))
	c.Assert(rows[7][2], Equals, fmt.Sprintf("t_%d_i_2_", tbl.Meta().ID))
	c.Assert(rows[8][2], Equals, fmt.Sprintf("t_%d_r", tbl.Meta().ID))

	// Test unsigned primary key and wait scatter finish.
	tk.MustExec("drop table if exists t_regions")
	tk.MustExec("create table t_regions (a int unsigned key, b int, index idx(b))")

	// Test show table regions.
	tk.MustExec(`set @@session.tidb_wait_split_region_finish=1;`)
	tk.MustQuery(`split table t_regions by (2500),(5000),(7500);`).Check(testkit.Rows("3 1"))
	re = tk.MustQuery("show table t_regions regions")
	rows = re.Rows()
	// Table t_regions should have 4 regions now.
	c.Assert(len(rows), Equals, 4)
	tbl = testGetTableByName(c, tk.Se, "test", "t_regions")
	// Check the region start key.
	c.Assert(rows[0][1], Matches, "t_.*")
	c.Assert(rows[1][1], Equals, fmt.Sprintf("t_%d_r_2500", tbl.Meta().ID))
	c.Assert(rows[2][1], Equals, fmt.Sprintf("t_%d_r_5000", tbl.Meta().ID))
	c.Assert(rows[3][1], Equals, fmt.Sprintf("t_%d_r_7500", tbl.Meta().ID))

	// Test show table index regions.
	tk.MustQuery(`split table t_regions index idx by (250),(500),(750);`).Check(testkit.Rows("4 1"))
	re = tk.MustQuery("show table t_regions index idx regions")
	rows = re.Rows()
	// The index `idx` of table t_regions should have 4 regions now.
	c.Assert(len(rows), Equals, 4)
	// Check the region start key.
	c.Assert(rows[0][1], Equals, fmt.Sprintf("t_%d_i_1_", tbl.Meta().ID))
	c.Assert(rows[1][1], Matches, fmt.Sprintf("t_%d_i_1_.*", tbl.Meta().ID))
	c.Assert(rows[2][1], Matches, fmt.Sprintf("t_%d_i_1_.*", tbl.Meta().ID))
	c.Assert(rows[3][1], Matches, fmt.Sprintf("t_%d_i_1_.*", tbl.Meta().ID))

	// Test show table regions for partition table when disable split region when create table.
	atomic.StoreUint32(&ddl.EnableSplitTableRegion, 0)
	tk.MustExec("drop table if exists partition_t;")
	tk.MustExec("set @@session.tidb_enable_table_partition = '1';")
	tk.MustExec("create table partition_t (a int, b int,index(a)) partition by hash (a) partitions 3")
	re = tk.MustQuery("show table partition_t regions")
	rows = re.Rows()
	c.Assert(len(rows), Equals, 1)
	c.Assert(rows[0][1], Matches, "t_.*")

	// Test show table regions for partition table when enable split region when create table.
	atomic.StoreUint32(&ddl.EnableSplitTableRegion, 1)
	tk.MustExec("set @@global.tidb_scatter_region=1;")
	tk.MustExec("drop table if exists partition_t;")
	tk.MustExec("create table partition_t (a int, b int,index(a)) partition by hash (a) partitions 3")
	re = tk.MustQuery("show table partition_t regions")
	rows = re.Rows()
	c.Assert(len(rows), Equals, 3)
	tbl = testGetTableByName(c, tk.Se, "test", "partition_t")
	partitionDef := tbl.Meta().GetPartitionInfo().Definitions
	c.Assert(rows[0][1], Matches, fmt.Sprintf("t_%d_.*", partitionDef[0].ID))
	c.Assert(rows[1][1], Matches, fmt.Sprintf("t_%d_.*", partitionDef[1].ID))
	c.Assert(rows[2][1], Matches, fmt.Sprintf("t_%d_.*", partitionDef[2].ID))

	// Test pre-split table region when create table.
	tk.MustExec("drop table if exists t_pre")
	tk.MustExec("create table t_pre (a int, b int) shard_row_id_bits = 2 pre_split_regions=2;")
	re = tk.MustQuery("show table t_pre regions")
	rows = re.Rows()
	// Table t_regions should have 4 regions now.
	c.Assert(len(rows), Equals, 4)
	tbl = testGetTableByName(c, tk.Se, "test", "t_pre")
	c.Assert(rows[1][1], Equals, fmt.Sprintf("t_%d_r_2305843009213693952", tbl.Meta().ID))
	c.Assert(rows[2][1], Equals, fmt.Sprintf("t_%d_r_4611686018427387904", tbl.Meta().ID))
	c.Assert(rows[3][1], Equals, fmt.Sprintf("t_%d_r_6917529027641081856", tbl.Meta().ID))
	defer atomic.StoreUint32(&ddl.EnableSplitTableRegion, 0)

	// Test split partition table.
	tk.MustExec("drop table if exists t")
	tk.MustExec("create table t (a int,b int) partition by hash(a) partitions 5;")
	tk.MustQuery("split table t between (0) and (4000000) regions 4;").Check(testkit.Rows("15 1"))
	re = tk.MustQuery("show table t regions")
	rows = re.Rows()
	c.Assert(len(rows), Equals, 20)
	tbl = testGetTableByName(c, tk.Se, "test", "t")
	c.Assert(len(tbl.Meta().GetPartitionInfo().Definitions), Equals, 5)
	for i, p := range tbl.Meta().GetPartitionInfo().Definitions {
		c.Assert(rows[i*4+0][1], Equals, fmt.Sprintf("t_%d_", p.ID))
		c.Assert(rows[i*4+1][1], Equals, fmt.Sprintf("t_%d_r_1000000", p.ID))
		c.Assert(rows[i*4+2][1], Equals, fmt.Sprintf("t_%d_r_2000000", p.ID))
		c.Assert(rows[i*4+3][1], Equals, fmt.Sprintf("t_%d_r_3000000", p.ID))
	}

	// Test split region for partition table with specified partition.
	tk.MustQuery("split table t partition (p4) between (1000000) and (2000000) regions 5;").Check(testkit.Rows("4 1"))
	re = tk.MustQuery("show table t regions")
	rows = re.Rows()
	c.Assert(len(rows), Equals, 24)
	tbl = testGetTableByName(c, tk.Se, "test", "t")
	c.Assert(len(tbl.Meta().GetPartitionInfo().Definitions), Equals, 5)
	for i := 0; i < 4; i++ {
		p := tbl.Meta().GetPartitionInfo().Definitions[i]
		c.Assert(rows[i*4+0][1], Equals, fmt.Sprintf("t_%d_", p.ID))
		c.Assert(rows[i*4+1][1], Equals, fmt.Sprintf("t_%d_r_1000000", p.ID))
		c.Assert(rows[i*4+2][1], Equals, fmt.Sprintf("t_%d_r_2000000", p.ID))
		c.Assert(rows[i*4+3][1], Equals, fmt.Sprintf("t_%d_r_3000000", p.ID))
	}
	for i := 4; i < 5; i++ {
		p := tbl.Meta().GetPartitionInfo().Definitions[i]
		c.Assert(rows[i*4+0][1], Equals, fmt.Sprintf("t_%d_", p.ID))
		c.Assert(rows[i*4+1][1], Equals, fmt.Sprintf("t_%d_r_1000000", p.ID))

		c.Assert(rows[i*4+2][1], Equals, fmt.Sprintf("t_%d_r_1200000", p.ID))
		c.Assert(rows[i*4+3][1], Equals, fmt.Sprintf("t_%d_r_1400000", p.ID))
		c.Assert(rows[i*4+4][1], Equals, fmt.Sprintf("t_%d_r_1600000", p.ID))
		c.Assert(rows[i*4+5][1], Equals, fmt.Sprintf("t_%d_r_1800000", p.ID))

		c.Assert(rows[i*4+6][1], Equals, fmt.Sprintf("t_%d_r_2000000", p.ID))
		c.Assert(rows[i*4+7][1], Equals, fmt.Sprintf("t_%d_r_3000000", p.ID))
	}

	// Test split partition table index.
	tk.MustExec("drop table if exists t")
	tk.MustExec("create table t (a int,b int,index idx(a)) partition by hash(a) partitions 5;")
	tk.MustQuery("split table t between (0) and (4000000) regions 4;").Check(testkit.Rows("20 1"))
	tk.MustQuery("split table t index idx between (0) and (4000000) regions 4;").Check(testkit.Rows("20 1"))
	re = tk.MustQuery("show table t regions")
	rows = re.Rows()
	c.Assert(len(rows), Equals, 40)
	tbl = testGetTableByName(c, tk.Se, "test", "t")
	c.Assert(len(tbl.Meta().GetPartitionInfo().Definitions), Equals, 5)
	for i := 0; i < 5; i++ {
		p := tbl.Meta().GetPartitionInfo().Definitions[i]
		c.Assert(rows[i*8+0][1], Equals, fmt.Sprintf("t_%d_r", p.ID))
		c.Assert(rows[i*8+1][1], Equals, fmt.Sprintf("t_%d_r_1000000", p.ID))
		c.Assert(rows[i*8+2][1], Equals, fmt.Sprintf("t_%d_r_2000000", p.ID))
		c.Assert(rows[i*8+3][1], Equals, fmt.Sprintf("t_%d_r_3000000", p.ID))
		c.Assert(rows[i*8+4][1], Equals, fmt.Sprintf("t_%d_i_1_", p.ID))
		c.Assert(rows[i*8+5][1], Matches, fmt.Sprintf("t_%d_i_1_.*", p.ID))
		c.Assert(rows[i*8+6][1], Matches, fmt.Sprintf("t_%d_i_1_.*", p.ID))
		c.Assert(rows[i*8+7][1], Matches, fmt.Sprintf("t_%d_i_1_.*", p.ID))
	}

	// Test split index region for partition table with specified partition.
	tk.MustQuery("split table t partition (p4) index idx between (0) and (1000000) regions 5;").Check(testkit.Rows("4 1"))
	re = tk.MustQuery("show table t regions")
	rows = re.Rows()
	c.Assert(len(rows), Equals, 44)
	tbl = testGetTableByName(c, tk.Se, "test", "t")
	c.Assert(len(tbl.Meta().GetPartitionInfo().Definitions), Equals, 5)
	for i := 0; i < 4; i++ {
		p := tbl.Meta().GetPartitionInfo().Definitions[i]
		c.Assert(rows[i*8+0][1], Equals, fmt.Sprintf("t_%d_r", p.ID))
		c.Assert(rows[i*8+1][1], Equals, fmt.Sprintf("t_%d_r_1000000", p.ID))
		c.Assert(rows[i*8+2][1], Equals, fmt.Sprintf("t_%d_r_2000000", p.ID))
		c.Assert(rows[i*8+3][1], Equals, fmt.Sprintf("t_%d_r_3000000", p.ID))
		c.Assert(rows[i*8+4][1], Equals, fmt.Sprintf("t_%d_i_1_", p.ID))
		c.Assert(rows[i*8+5][1], Matches, fmt.Sprintf("t_%d_i_1_.*", p.ID))
		c.Assert(rows[i*8+6][1], Matches, fmt.Sprintf("t_%d_i_1_.*", p.ID))
		c.Assert(rows[i*8+7][1], Matches, fmt.Sprintf("t_%d_i_1_.*", p.ID))
	}
	for i := 4; i < 5; i++ {
		p := tbl.Meta().GetPartitionInfo().Definitions[i]
		c.Assert(rows[i*8+0][1], Equals, fmt.Sprintf("t_%d_r", p.ID))
		c.Assert(rows[i*8+1][1], Equals, fmt.Sprintf("t_%d_r_1000000", p.ID))
		c.Assert(rows[i*8+2][1], Equals, fmt.Sprintf("t_%d_r_2000000", p.ID))
		c.Assert(rows[i*8+3][1], Equals, fmt.Sprintf("t_%d_r_3000000", p.ID))
		c.Assert(rows[i*8+4][1], Equals, fmt.Sprintf("t_%d_i_1_", p.ID))
		c.Assert(rows[i*8+5][1], Matches, fmt.Sprintf("t_%d_i_1_.*", p.ID))
		c.Assert(rows[i*8+6][1], Matches, fmt.Sprintf("t_%d_i_1_.*", p.ID))
		c.Assert(rows[i*8+7][1], Matches, fmt.Sprintf("t_%d_i_1_.*", p.ID))
		c.Assert(rows[i*8+8][1], Matches, fmt.Sprintf("t_%d_i_1_.*", p.ID))
		c.Assert(rows[i*8+9][1], Matches, fmt.Sprintf("t_%d_i_1_.*", p.ID))
		c.Assert(rows[i*8+10][1], Matches, fmt.Sprintf("t_%d_i_1_.*", p.ID))
		c.Assert(rows[i*8+11][1], Matches, fmt.Sprintf("t_%d_i_1_.*", p.ID))
	}
}

func (s *testSuite) TestChangePumpAndDrainer(c *C) {
	tk := testkit.NewTestKit(c, s.store)
	// change pump or drainer's state need connect to etcd
	// so will meet error "URL scheme must be http, https, unix, or unixs: /tmp/tidb"
	err := tk.ExecToErr("change pump to node_state ='paused' for node_id 'pump1'")
	c.Assert(err, ErrorMatches, "URL scheme must be http, https, unix, or unixs.*")
	err = tk.ExecToErr("change drainer to node_state ='paused' for node_id 'drainer1'")
	c.Assert(err, ErrorMatches, "URL scheme must be http, https, unix, or unixs.*")
}

func testGetTableByName(c *C, ctx sessionctx.Context, db, table string) table.Table {
	dom := domain.GetDomain(ctx)
	// Make sure the table schema is the new schema.
	err := dom.Reload()
	c.Assert(err, IsNil)
	tbl, err := dom.InfoSchema().TableByName(model.NewCIStr(db), model.NewCIStr(table))
	c.Assert(err, IsNil)
	return tbl
}

func (s *testSuite) TestIssue10435(c *C) {
	tk := testkit.NewTestKit(c, s.store)
	tk.MustExec("use test")
	tk.MustExec("create table t1(i int, j int, k int)")
	tk.MustExec("insert into t1 VALUES (1,1,1),(2,2,2),(3,3,3),(4,4,4)")
	tk.MustExec("INSERT INTO t1 SELECT 10*i,j,5*j FROM t1 UNION SELECT 20*i,j,5*j FROM t1 UNION SELECT 30*i,j,5*j FROM t1")

	tk.MustExec("set @@session.tidb_enable_window_function=1")
	tk.MustQuery("SELECT SUM(i) OVER W FROM t1 WINDOW w AS (PARTITION BY j ORDER BY i) ORDER BY 1+SUM(i) OVER w").Check(
		testkit.Rows("1", "2", "3", "4", "11", "22", "31", "33", "44", "61", "62", "93", "122", "124", "183", "244"),
	)
}

func (s *testSuite) TestUnsignedFeedback(c *C) {
	tk := testkit.NewTestKit(c, s.store)
	oriProbability := statistics.FeedbackProbability.Load()
	statistics.FeedbackProbability.Store(1.0)
	defer func() { statistics.FeedbackProbability.Store(oriProbability) }()
	tk.MustExec("use test")
	tk.MustExec("drop table if exists t")
	tk.MustExec("create table t(a bigint unsigned, b int, primary key(a))")
	tk.MustExec("insert into t values (1,1),(2,2)")
	tk.MustExec("analyze table t")
	tk.MustQuery("select count(distinct b) from t").Check(testkit.Rows("2"))
	result := tk.MustQuery("explain analyze select count(distinct b) from t")
	c.Assert(result.Rows()[2][3], Equals, "table:t, range:[0,+inf], keep order:false")
}

type testOOMSuite struct {
	store kv.Storage
	do    *domain.Domain
	oom   *oomCapturer
}

func (s *testOOMSuite) SetUpSuite(c *C) {
	c.Skip("log.ReplaceGlobals(lg, r) in registerHook() may result in data race")
	testleak.BeforeTest()
	s.registerHook()
	var err error
	s.store, err = mockstore.NewMockTikvStore()
	c.Assert(err, IsNil)
	session.SetSchemaLease(0)
	domain.RunAutoAnalyze = false
	s.do, err = session.BootstrapSession(s.store)
	c.Assert(err, IsNil)
}

func (s *testOOMSuite) registerHook() {
	conf := &log.Config{Level: "info", File: log.FileLogConfig{}}
	_, r, _ := log.InitLogger(conf)
	s.oom = &oomCapturer{r.Core, ""}
	lg := zap.New(s.oom)
	log.ReplaceGlobals(lg, r)
}

func (s *testOOMSuite) TestDistSQLMemoryControl(c *C) {
	tk := testkit.NewTestKit(c, s.store)
	tk.MustExec("use test")
	tk.MustExec("drop table if exists t")
	tk.MustExec("create table t (id int, a int, b int, index idx_a(`a`))")
	tk.MustExec("insert into t values (1,1,1), (2,2,2), (3,3,3)")

	s.oom.tracker = ""
	tk.MustQuery("select * from t")
	c.Assert(s.oom.tracker, Equals, "")
	tk.Se.GetSessionVars().MemQuotaDistSQL = 1
	tk.MustQuery("select * from t")
	c.Assert(s.oom.tracker, Equals, "TableReaderDistSQLTracker")
	tk.Se.GetSessionVars().MemQuotaDistSQL = -1

	s.oom.tracker = ""
	tk.MustQuery("select a from t")
	c.Assert(s.oom.tracker, Equals, "")
	tk.Se.GetSessionVars().MemQuotaDistSQL = 1
	tk.MustQuery("select a from t use index(idx_a)")
	c.Assert(s.oom.tracker, Equals, "IndexReaderDistSQLTracker")
	tk.Se.GetSessionVars().MemQuotaDistSQL = -1

	s.oom.tracker = ""
	tk.MustQuery("select * from t")
	c.Assert(s.oom.tracker, Equals, "")
	tk.Se.GetSessionVars().MemQuotaDistSQL = 1
	tk.MustQuery("select * from t use index(idx_a)")
	c.Assert(s.oom.tracker, Equals, "IndexLookupDistSQLTracker")
	tk.Se.GetSessionVars().MemQuotaDistSQL = -1
}

func setOOMAction(action string) {
	newConf := config.NewConfig()
	newConf.OOMAction = action
	config.StoreGlobalConfig(newConf)
}

func (s *testSuite) TestOOMPanicAction(c *C) {
	tk := testkit.NewTestKit(c, s.store)
	tk.MustExec("use test")
	tk.MustExec("drop table if exists t")
	tk.MustExec("create table t (a int primary key, b double);")
	tk.MustExec("insert into t values (1,1)")
	sm := &mockSessionManager1{
		PS: make([]*util.ProcessInfo, 0),
	}
	tk.Se.SetSessionManager(sm)
	s.domain.ExpensiveQueryHandle().SetSessionManager(sm)
	orgAction := config.GetGlobalConfig().OOMAction
	setOOMAction(config.OOMActionCancel)
	defer func() {
		setOOMAction(orgAction)
	}()
	tk.MustExec("set @@tidb_mem_quota_query=1;")
	err := tk.QueryToErr("select sum(b) from t group by a;")
	c.Assert(err, NotNil)
	c.Assert(err.Error(), Matches, "Out Of Memory Quota!.*")

	// Test insert from select oom panic.
	tk.MustExec("drop table if exists t,t1")
	tk.MustExec("create table t (a bigint);")
	tk.MustExec("create table t1 (a bigint);")
	tk.MustExec("insert into t1 values (1),(2),(3),(4),(5);")
	tk.MustExec("set @@tidb_mem_quota_query=200;")
	_, err = tk.Exec("insert into t select a from t1 order by a desc;")
	c.Assert(err, NotNil)
	c.Assert(err.Error(), Matches, "Out Of Memory Quota!.*")
}

type oomCapturer struct {
	zapcore.Core
	tracker string
}

func (h *oomCapturer) Write(entry zapcore.Entry, fields []zapcore.Field) error {
	if strings.Contains(entry.Message, "memory exceeds quota") {
		err, _ := fields[0].Interface.(error)
		str := err.Error()
		begin := strings.Index(str, "8001]")
		if begin == -1 {
			panic("begin not found")
		}
		end := strings.Index(str, " holds")
		if end == -1 {
			panic("end not found")
		}
		h.tracker = str[begin+len("8001]") : end]
	}
	return nil
}

func (h *oomCapturer) Check(e zapcore.Entry, ce *zapcore.CheckedEntry) *zapcore.CheckedEntry {
	if h.Enabled(e.Level) {
		return ce.AddCore(e, h)
	}
	return ce
}

func (s *testSuite1) TestPartitionHashCode(c *C) {
	tk := testkit.NewTestKitWithInit(c, s.store)
	tk.MustExec(`create table t(c1 bigint, c2 bigint, c3 bigint, primary key(c1))
			      partition by hash (c1) partitions 4;`)
	wg := sync.WaitGroup{}
	for i := 0; i < 5; i++ {
		wg.Add(1)
		go func() {
			defer wg.Done()
			tk1 := testkit.NewTestKitWithInit(c, s.store)
			for i := 0; i < 5; i++ {
				tk1.MustExec("select * from t")
			}
		}()
	}
	wg.Wait()
}

func (s *testSuite1) TestIssue15767(c *C) {
	tk := testkit.NewTestKit(c, s.store)
	tk.MustExec("use test;")
	tk.MustExec("drop table if exists tt;")
	tk.MustExec("create table t(a int, b char);")
	tk.MustExec("insert into t values (1,'s'),(2,'b'),(1,'c'),(2,'e'),(1,'a');")
	tk.MustExec("insert into t select * from t;")
	tk.MustExec("insert into t select * from t;")
	tk.MustExec("insert into t select * from t;")
	tk.MustQuery("select b, count(*) from ( select b from t order by a limit 20 offset 2) as s group by b order by b;").Check(testkit.Rows("a 6", "c 7", "s 7"))
}

func (s *testSuite1) TestIssue16025(c *C) {
	tk := testkit.NewTestKit(c, s.store)
	tk.MustExec("use test;")
	tk.MustExec("drop table if exists t0;")
	tk.MustExec("CREATE TABLE t0(c0 NUMERIC PRIMARY KEY);")
	tk.MustExec("INSERT IGNORE INTO t0(c0) VALUES (NULL);")
	tk.MustQuery("SELECT * FROM t0 WHERE c0;").Check(testkit.Rows())

}

<<<<<<< HEAD
func (s *testSuite1) TestIssue15718(c *C) {
	tk := testkit.NewTestKit(c, s.store)
	tk.MustExec("use test;")
	tk.MustExec("drop table if exists tt;")
	tk.MustExec("create table tt(a decimal(10, 0), b varchar(1), c time);")
	tk.MustExec("insert into tt values(0, '2', null), (7, null, '1122'), (NULL, 'w', null), (NULL, '2', '3344'), (NULL, NULL, '0'), (7, 'f', '33');")
	tk.MustQuery("select a and b as d, a or c as e from tt;").Check(testkit.Rows("0 <nil>", "<nil> 1", "0 <nil>", "<nil> 1", "<nil> <nil>", "0 1"))

	tk.MustExec("drop table if exists tt;")
	tk.MustExec("create table tt(a decimal(10, 0), b varchar(1), c time);")
	tk.MustExec("insert into tt values(0, '2', '123'), (7, null, '1122'), (null, 'w', null);")
	tk.MustQuery("select a and b as d, a, b from tt order by d limit 1;").Check(testkit.Rows("<nil> 7 <nil>"))
	tk.MustQuery("select b or c as d, b, c from tt order by d limit 1;").Check(testkit.Rows("<nil> w <nil>"))

	tk.MustExec("drop table if exists t0;")
	tk.MustExec("CREATE TABLE t0(c0 FLOAT);")
	tk.MustExec("INSERT INTO t0(c0) VALUES (NULL);")
	tk.MustQuery("SELECT * FROM t0 WHERE NOT(0 OR t0.c0);").Check(testkit.Rows())
=======
func (s *testSuite1) TestIssue16854(c *C) {
	tk := testkit.NewTestKit(c, s.store)
	tk.MustExec("use test;")
	tk.MustExec("drop table if exists t;")
	tk.MustExec("CREATE TABLE `t` (	`a` enum('WAITING','PRINTED','STOCKUP','CHECKED','OUTSTOCK','PICKEDUP','WILLBACK','BACKED') DEFAULT NULL)")
	tk.MustExec("insert into t values(1),(2),(3),(4),(5),(6),(7);")
	for i := 0; i < 7; i++ {
		tk.MustExec("insert into t select * from t;")
	}
	tk.MustExec("set @@tidb_max_chunk_size=100;")
	tk.MustQuery("select distinct a from t order by a").Check(testkit.Rows("WAITING", "PRINTED", "STOCKUP", "CHECKED", "OUTSTOCK", "PICKEDUP", "WILLBACK"))
	tk.MustExec("drop table t")

	tk.MustExec("CREATE TABLE `t` (	`a` set('WAITING','PRINTED','STOCKUP','CHECKED','OUTSTOCK','PICKEDUP','WILLBACK','BACKED') DEFAULT NULL)")
	tk.MustExec("insert into t values(1),(2),(3),(4),(5),(6),(7);")
	for i := 0; i < 7; i++ {
		tk.MustExec("insert into t select * from t;")
	}
	tk.MustExec("set @@tidb_max_chunk_size=100;")
	tk.MustQuery("select distinct a from t order by a").Check(testkit.Rows("WAITING", "PRINTED", "WAITING,PRINTED", "STOCKUP", "WAITING,STOCKUP", "PRINTED,STOCKUP", "WAITING,PRINTED,STOCKUP"))
	tk.MustExec("drop table t")
>>>>>>> 04baec7f
}<|MERGE_RESOLUTION|>--- conflicted
+++ resolved
@@ -4450,26 +4450,6 @@
 
 }
 
-<<<<<<< HEAD
-func (s *testSuite1) TestIssue15718(c *C) {
-	tk := testkit.NewTestKit(c, s.store)
-	tk.MustExec("use test;")
-	tk.MustExec("drop table if exists tt;")
-	tk.MustExec("create table tt(a decimal(10, 0), b varchar(1), c time);")
-	tk.MustExec("insert into tt values(0, '2', null), (7, null, '1122'), (NULL, 'w', null), (NULL, '2', '3344'), (NULL, NULL, '0'), (7, 'f', '33');")
-	tk.MustQuery("select a and b as d, a or c as e from tt;").Check(testkit.Rows("0 <nil>", "<nil> 1", "0 <nil>", "<nil> 1", "<nil> <nil>", "0 1"))
-
-	tk.MustExec("drop table if exists tt;")
-	tk.MustExec("create table tt(a decimal(10, 0), b varchar(1), c time);")
-	tk.MustExec("insert into tt values(0, '2', '123'), (7, null, '1122'), (null, 'w', null);")
-	tk.MustQuery("select a and b as d, a, b from tt order by d limit 1;").Check(testkit.Rows("<nil> 7 <nil>"))
-	tk.MustQuery("select b or c as d, b, c from tt order by d limit 1;").Check(testkit.Rows("<nil> w <nil>"))
-
-	tk.MustExec("drop table if exists t0;")
-	tk.MustExec("CREATE TABLE t0(c0 FLOAT);")
-	tk.MustExec("INSERT INTO t0(c0) VALUES (NULL);")
-	tk.MustQuery("SELECT * FROM t0 WHERE NOT(0 OR t0.c0);").Check(testkit.Rows())
-=======
 func (s *testSuite1) TestIssue16854(c *C) {
 	tk := testkit.NewTestKit(c, s.store)
 	tk.MustExec("use test;")
@@ -4491,5 +4471,4 @@
 	tk.MustExec("set @@tidb_max_chunk_size=100;")
 	tk.MustQuery("select distinct a from t order by a").Check(testkit.Rows("WAITING", "PRINTED", "WAITING,PRINTED", "STOCKUP", "WAITING,STOCKUP", "PRINTED,STOCKUP", "WAITING,PRINTED,STOCKUP"))
 	tk.MustExec("drop table t")
->>>>>>> 04baec7f
 }