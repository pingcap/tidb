--- conflicted
+++ resolved
@@ -8282,7 +8282,6 @@
 	tk.MustQuery("select least(\"2020-01-01 01:01:01\" , \"2019-01-01 01:01:01\" )union select null;").Sort().Check(testkit.Rows("2019-01-01 01:01:01", "<nil>"))
 }
 
-<<<<<<< HEAD
 // Test invoke Close without invoking Open before for each operators.
 func (s *testSerialSuite) TestUnreasonablyClose(c *C) {
 	defer testleak.AfterTest(c)()
@@ -8402,7 +8401,8 @@
 		}
 	}
 	c.Assert(opsAlreadyCoveredMask, Equals, opsNeedsCoveredMask, Commentf("these operators are not covered %s", commentBuf.String()))
-=======
+}
+
 func (s *testSerialSuite) TestIssue30289(c *C) {
 	tk := testkit.NewTestKit(c, s.store)
 	tk.MustExec("use test")
@@ -8415,5 +8415,4 @@
 	tk.MustExec("create table t(a int)")
 	err := tk.QueryToErr("select /*+ hash_join(t1) */ * from t t1 join t t2 on t1.a=t2.a")
 	c.Assert(err.Error(), Matches, "issue30289 build return error")
->>>>>>> 20d3d603
 }