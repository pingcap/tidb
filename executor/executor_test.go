// Copyright 2015 PingCAP, Inc.
//
// Licensed under the Apache License, Version 2.0 (the "License");
// you may not use this file except in compliance with the License.
// You may obtain a copy of the License at
//
//     http://www.apache.org/licenses/LICENSE-2.0
//
// Unless required by applicable law or agreed to in writing, software
// distributed under the License is distributed on an "AS IS" BASIS,
// See the License for the specific language governing permissions and
// limitations under the License.

package executor_test

import (
	"context"
	"flag"
	"fmt"
	"math"
	"math/rand"
	"net"
	"os"
	"reflect"
	"runtime"
	"strconv"
	"strings"
	"sync"
	"sync/atomic"
	"testing"
	"time"

	"github.com/golang/protobuf/proto"
	. "github.com/pingcap/check"
	"github.com/pingcap/errors"
	"github.com/pingcap/failpoint"
	"github.com/pingcap/kvproto/pkg/kvrpcpb"
	pb "github.com/pingcap/kvproto/pkg/kvrpcpb"
	"github.com/pingcap/parser"
	"github.com/pingcap/parser/auth"
	"github.com/pingcap/parser/model"
	"github.com/pingcap/parser/mysql"
	"github.com/pingcap/parser/terror"
	"github.com/pingcap/tidb/config"
	"github.com/pingcap/tidb/ddl"
	"github.com/pingcap/tidb/domain"
	"github.com/pingcap/tidb/domain/infosync"
	"github.com/pingcap/tidb/errno"
	"github.com/pingcap/tidb/executor"
	"github.com/pingcap/tidb/expression"
	"github.com/pingcap/tidb/infoschema"
	"github.com/pingcap/tidb/kv"
	"github.com/pingcap/tidb/meta"
	"github.com/pingcap/tidb/meta/autoid"
	"github.com/pingcap/tidb/planner"
	plannercore "github.com/pingcap/tidb/planner/core"
	"github.com/pingcap/tidb/server"
	"github.com/pingcap/tidb/session"
	"github.com/pingcap/tidb/sessionctx"
	"github.com/pingcap/tidb/sessionctx/stmtctx"
	"github.com/pingcap/tidb/sessionctx/variable"
	"github.com/pingcap/tidb/statistics"
	"github.com/pingcap/tidb/store/copr"
	"github.com/pingcap/tidb/store/mockstore"
	"github.com/pingcap/tidb/store/mockstore/unistore"
	"github.com/pingcap/tidb/store/tikv"
	"github.com/pingcap/tidb/store/tikv/mockstore/cluster"
	"github.com/pingcap/tidb/store/tikv/oracle"
	"github.com/pingcap/tidb/store/tikv/tikvrpc"
	tikvutil "github.com/pingcap/tidb/store/tikv/util"
	"github.com/pingcap/tidb/table"
	"github.com/pingcap/tidb/table/tables"
	"github.com/pingcap/tidb/tablecodec"
	"github.com/pingcap/tidb/types"
	"github.com/pingcap/tidb/util"
	"github.com/pingcap/tidb/util/admin"
	"github.com/pingcap/tidb/util/deadlockhistory"
	"github.com/pingcap/tidb/util/gcutil"
	"github.com/pingcap/tidb/util/logutil"
	"github.com/pingcap/tidb/util/memory"
	"github.com/pingcap/tidb/util/mock"
	"github.com/pingcap/tidb/util/rowcodec"
	"github.com/pingcap/tidb/util/testkit"
	"github.com/pingcap/tidb/util/testleak"
	"github.com/pingcap/tidb/util/testutil"
	"github.com/pingcap/tidb/util/timeutil"
	"github.com/pingcap/tipb/go-tipb"
	"google.golang.org/grpc"
)

func TestT(t *testing.T) {
	CustomVerboseFlag = true
	*CustomParallelSuiteFlag = true
	logLevel := os.Getenv("log_level")
	err := logutil.InitLogger(logutil.NewLogConfig(logLevel, logutil.DefaultLogFormat, "", logutil.EmptyFileLogConfig, false))
	if err != nil {
		t.Fatal(err)
	}
	autoid.SetStep(5000)

	config.UpdateGlobal(func(conf *config.Config) {
		conf.Log.SlowThreshold = 30000 // 30s
		conf.TiKVClient.AsyncCommit.SafeWindow = 0
		conf.TiKVClient.AsyncCommit.AllowedClockDrift = 0
		conf.Experimental.AllowsExpressionIndex = true
	})
	tmpDir := config.GetGlobalConfig().TempStoragePath
	_ = os.RemoveAll(tmpDir) // clean the uncleared temp file during the last run.
	_ = os.MkdirAll(tmpDir, 0755)
	testleak.BeforeTest()
	TestingT(t)
	testleak.AfterTestT(t)()
}

var _ = Suite(&testSuite{&baseTestSuite{}})
var _ = Suite(&testSuiteP1{&baseTestSuite{}})
var _ = Suite(&testSuiteP2{&baseTestSuite{}})
var _ = Suite(&testSuite1{})
var _ = SerialSuites(&testSerialSuite2{})
var _ = Suite(&testSuite2{&baseTestSuite{}})
var _ = Suite(&testSuite3{&baseTestSuite{}})
var _ = Suite(&testSuite4{&baseTestSuite{}})
var _ = Suite(&testSuite5{&baseTestSuite{}})
var _ = Suite(&testSuiteJoin1{&baseTestSuite{}})
var _ = Suite(&testSuiteJoin2{&baseTestSuite{}})
var _ = Suite(&testSuiteJoin3{&baseTestSuite{}})
var _ = SerialSuites(&testSuiteJoinSerial{&baseTestSuite{}})
var _ = Suite(&testSuiteAgg{baseTestSuite: &baseTestSuite{}})
var _ = Suite(&testSuite6{&baseTestSuite{}})
var _ = Suite(&testSuite7{&baseTestSuite{}})
var _ = Suite(&testSuite8{&baseTestSuite{}})
var _ = SerialSuites(&testShowStatsSuite{&baseTestSuite{}})
var _ = Suite(&testBypassSuite{})
var _ = Suite(&testUpdateSuite{})
var _ = Suite(&testPointGetSuite{})
var _ = Suite(&testBatchPointGetSuite{})
var _ = SerialSuites(&testRecoverTable{})
var _ = SerialSuites(&testMemTableReaderSuite{&testClusterTableBase{}})
var _ = SerialSuites(&testFlushSuite{})
var _ = SerialSuites(&testAutoRandomSuite{&baseTestSuite{}})
var _ = SerialSuites(&testClusterTableSuite{})
var _ = SerialSuites(&testPrepareSerialSuite{&baseTestSuite{}})
var _ = SerialSuites(&testSplitTable{&baseTestSuite{}})
var _ = Suite(&testSuiteWithData{baseTestSuite: &baseTestSuite{}})
var _ = SerialSuites(&testSerialSuite1{&baseTestSuite{}})
var _ = SerialSuites(&testSlowQuery{&baseTestSuite{}})
var _ = Suite(&partitionTableSuite{&baseTestSuite{}})
var _ = SerialSuites(&tiflashTestSuite{})
var _ = SerialSuites(&globalIndexSuite{&baseTestSuite{}})
var _ = SerialSuites(&testSerialSuite{&baseTestSuite{}})
var _ = SerialSuites(&testStaleTxnSerialSuite{&baseTestSuite{}})
var _ = Suite(&testStaleTxnSuite{&baseTestSuite{}})
var _ = SerialSuites(&testCoprCache{})
var _ = SerialSuites(&testPrepareSuite{})
var _ = SerialSuites(&testResourceTagSuite{&baseTestSuite{}})

type testSuite struct{ *baseTestSuite }
type testSuiteP1 struct{ *baseTestSuite }
type testSuiteP2 struct{ *baseTestSuite }
type testSplitTable struct{ *baseTestSuite }
type testSuiteWithData struct {
	*baseTestSuite
	testData testutil.TestData
}
type testSlowQuery struct{ *baseTestSuite }
type partitionTableSuite struct{ *baseTestSuite }
type globalIndexSuite struct{ *baseTestSuite }
type testSerialSuite struct{ *baseTestSuite }
type testStaleTxnSerialSuite struct{ *baseTestSuite }
type testStaleTxnSuite struct{ *baseTestSuite }
type testCoprCache struct {
	store kv.Storage
	dom   *domain.Domain
	cls   cluster.Cluster
}
type testPrepareSuite struct{ testData testutil.TestData }
type testResourceTagSuite struct{ *baseTestSuite }

type baseTestSuite struct {
	cluster cluster.Cluster
	store   kv.Storage
	domain  *domain.Domain
	*parser.Parser
	ctx *mock.Context // nolint:structcheck
}

var mockTikv = flag.Bool("mockTikv", true, "use mock tikv store in executor test")

func (s *baseTestSuite) SetUpSuite(c *C) {
	s.Parser = parser.New()
	flag.Lookup("mockTikv")
	useMockTikv := *mockTikv
	if useMockTikv {
		store, err := mockstore.NewMockStore(
			mockstore.WithClusterInspector(func(c cluster.Cluster) {
				mockstore.BootstrapWithSingleStore(c)
				s.cluster = c
			}),
		)
		c.Assert(err, IsNil)
		s.store = store
		session.SetSchemaLease(0)
		session.DisableStats4Test()
	}
	d, err := session.BootstrapSession(s.store)
	c.Assert(err, IsNil)
	d.SetStatsUpdating(true)
	s.domain = d
	config.UpdateGlobal(func(conf *config.Config) {
		conf.OOMAction = config.OOMActionLog
	})
}

func (s *testSuiteWithData) SetUpSuite(c *C) {
	s.baseTestSuite.SetUpSuite(c)
	var err error
	s.testData, err = testutil.LoadTestSuiteData("testdata", "executor_suite")
	c.Assert(err, IsNil)
}

func (s *testSuiteWithData) TearDownSuite(c *C) {
	s.baseTestSuite.TearDownSuite(c)
	c.Assert(s.testData.GenerateOutputIfNeeded(), IsNil)
}

func (s *testPrepareSuite) SetUpSuite(c *C) {
	var err error
	s.testData, err = testutil.LoadTestSuiteData("testdata", "prepare_suite")
	c.Assert(err, IsNil)
}

func (s *testPrepareSuite) TearDownSuite(c *C) {
	c.Assert(s.testData.GenerateOutputIfNeeded(), IsNil)
}

func (s *baseTestSuite) TearDownSuite(c *C) {
	s.domain.Close()
	s.store.Close()
}

func (s *globalIndexSuite) SetUpSuite(c *C) {
	s.baseTestSuite.SetUpSuite(c)
	config.UpdateGlobal(func(conf *config.Config) {
		conf.EnableGlobalIndex = true
	})
}

func (s *testSuiteP1) TestPessimisticSelectForUpdate(c *C) {
	tk := testkit.NewTestKit(c, s.store)
	tk.MustExec("use test")
	tk.MustExec("drop table if exists t")
	tk.MustExec("create table t(id int primary key, a int)")
	tk.MustExec("insert into t values(1, 1)")
	tk.MustExec("begin PESSIMISTIC")
	tk.MustQuery("select a from t where id=1 for update").Check(testkit.Rows("1"))
	tk.MustExec("update t set a=a+1 where id=1")
	tk.MustExec("commit")
	tk.MustQuery("select a from t where id=1").Check(testkit.Rows("2"))
}

func (s *testSuite) TearDownTest(c *C) {
	tk := testkit.NewTestKit(c, s.store)
	tk.MustExec("use test")
	r := tk.MustQuery("show tables")
	for _, tb := range r.Rows() {
		tableName := tb[0]
		tk.MustExec(fmt.Sprintf("drop table %v", tableName))
	}
}

func (s *testSuiteP1) TestBind(c *C) {
	tk := testkit.NewTestKit(c, s.store)
	tk.MustExec("use test")
	tk.MustExec("drop table if exists testbind")

	tk.MustExec("create table testbind(i int, s varchar(20))")
	tk.MustExec("create index index_t on testbind(i,s)")
	tk.MustExec("create global binding for select * from testbind using select * from testbind use index for join(index_t)")
	c.Assert(len(tk.MustQuery("show global bindings").Rows()), Equals, 1)

	tk.MustExec("create session binding for select * from testbind using select * from testbind use index for join(index_t)")
	c.Assert(len(tk.MustQuery("show session bindings").Rows()), Equals, 1)
	tk.MustExec("drop session binding for select * from testbind")
}

func (s *testSuiteP1) TestChangePumpAndDrainer(c *C) {
	tk := testkit.NewTestKit(c, s.store)
	// change pump or drainer's state need connect to etcd
	// so will meet error "URL scheme must be http, https, unix, or unixs: /tmp/tidb"
	err := tk.ExecToErr("change pump to node_state ='paused' for node_id 'pump1'")
	c.Assert(err, ErrorMatches, "URL scheme must be http, https, unix, or unixs.*")
	err = tk.ExecToErr("change drainer to node_state ='paused' for node_id 'drainer1'")
	c.Assert(err, ErrorMatches, "URL scheme must be http, https, unix, or unixs.*")
}

func (s *testSuiteP1) TestLoadStats(c *C) {
	tk := testkit.NewTestKit(c, s.store)
	tk.MustExec("use test")
	c.Assert(tk.ExecToErr("load stats"), NotNil)
	c.Assert(tk.ExecToErr("load stats ./xxx.json"), NotNil)
}

func (s *testSuiteP1) TestShow(c *C) {
	tk := testkit.NewTestKit(c, s.store)
	tk.MustExec("create database test_show;")
	tk.MustExec("use test_show")

	tk.MustQuery("show engines")
	tk.MustExec("drop table if exists t")
	tk.MustExec("create table t(a int primary key)")
	c.Assert(len(tk.MustQuery("show index in t").Rows()), Equals, 1)
	c.Assert(len(tk.MustQuery("show index from t").Rows()), Equals, 1)

	tk.MustQuery("show charset").Check(testkit.Rows(
		"utf8 UTF-8 Unicode utf8_bin 3",
		"utf8mb4 UTF-8 Unicode utf8mb4_bin 4",
		"ascii US ASCII ascii_bin 1",
		"latin1 Latin1 latin1_bin 1",
		"binary binary binary 1"))
	c.Assert(len(tk.MustQuery("show master status").Rows()), Equals, 1)
	tk.MustQuery("show create database test_show").Check(testkit.Rows("test_show CREATE DATABASE `test_show` /*!40100 DEFAULT CHARACTER SET utf8mb4 */"))
	tk.MustQuery("show privileges").Check(testkit.Rows("Alter Tables To alter the table",
		"Alter routine Functions,Procedures To alter or drop stored functions/procedures",
		"Create Databases,Tables,Indexes To create new databases and tables",
		"Create routine Databases To use CREATE FUNCTION/PROCEDURE",
		"Create temporary tables Databases To use CREATE TEMPORARY TABLE",
		"Create view Tables To create new views",
		"Create user Server Admin To create new users",
		"Delete Tables To delete existing rows",
		"Drop Databases,Tables To drop databases, tables, and views",
		"Event Server Admin To create, alter, drop and execute events",
		"Execute Functions,Procedures To execute stored routines",
		"File File access on server To read and write files on the server",
		"Grant option Databases,Tables,Functions,Procedures To give to other users those privileges you possess",
		"Index Tables To create or drop indexes",
		"Insert Tables To insert data into tables",
		"Lock tables Databases To use LOCK TABLES (together with SELECT privilege)",
		"Process Server Admin To view the plain text of currently executing queries",
		"Proxy Server Admin To make proxy user possible",
		"References Databases,Tables To have references on tables",
		"Reload Server Admin To reload or refresh tables, logs and privileges",
		"Replication client Server Admin To ask where the slave or master servers are",
		"Replication slave Server Admin To read binary log events from the master",
		"Select Tables To retrieve rows from table",
		"Show databases Server Admin To see all databases with SHOW DATABASES",
		"Show view Tables To see views with SHOW CREATE VIEW",
		"Shutdown Server Admin To shut down the server",
		"Super Server Admin To use KILL thread, SET GLOBAL, CHANGE MASTER, etc.",
		"Trigger Tables To use triggers",
		"Create tablespace Server Admin To create/alter/drop tablespaces",
		"Update Tables To update existing rows",
		"Usage Server Admin No privileges - allow connect only",
		"BACKUP_ADMIN Server Admin ",
		"RESTORE_ADMIN Server Admin ",
		"SYSTEM_USER Server Admin ",
		"SYSTEM_VARIABLES_ADMIN Server Admin ",
		"ROLE_ADMIN Server Admin ",
		"CONNECTION_ADMIN Server Admin ",
		"RESTRICTED_TABLES_ADMIN Server Admin ",
		"RESTRICTED_STATUS_ADMIN Server Admin ",
		"RESTRICTED_VARIABLES_ADMIN Server Admin ",
		"RESTRICTED_USER_ADMIN Server Admin ",
		"RESTRICTED_CONNECTION_ADMIN Server Admin ",
	))
	c.Assert(len(tk.MustQuery("show table status").Rows()), Equals, 1)
}

func (s *testSuite3) TestAdmin(c *C) {
	tk := testkit.NewTestKit(c, s.store)
	tk.MustExec("use test")
	tk.MustExec("drop table if exists admin_test")
	tk.MustExec("create table admin_test (c1 int, c2 int, c3 int default 1, index (c1))")
	tk.MustExec("insert admin_test (c1) values (1),(2),(NULL)")

	ctx := context.Background()
	// cancel DDL jobs test
	r, err := tk.Exec("admin cancel ddl jobs 1")
	c.Assert(err, IsNil, Commentf("err %v", err))
	req := r.NewChunk()
	err = r.Next(ctx, req)
	c.Assert(err, IsNil)
	row := req.GetRow(0)
	c.Assert(row.Len(), Equals, 2)
	c.Assert(row.GetString(0), Equals, "1")
	c.Assert(row.GetString(1), Matches, "*DDL Job:1 not found")

	// show ddl test;
	r, err = tk.Exec("admin show ddl")
	c.Assert(err, IsNil)
	req = r.NewChunk()
	err = r.Next(ctx, req)
	c.Assert(err, IsNil)
	row = req.GetRow(0)
	c.Assert(row.Len(), Equals, 6)
	txn, err := s.store.Begin()
	c.Assert(err, IsNil)
	ddlInfo, err := admin.GetDDLInfo(txn)
	c.Assert(err, IsNil)
	c.Assert(row.GetInt64(0), Equals, ddlInfo.SchemaVer)
	// TODO: Pass this test.
	// rowOwnerInfos := strings.Split(row.Data[1].GetString(), ",")
	// ownerInfos := strings.Split(ddlInfo.Owner.String(), ",")
	// c.Assert(rowOwnerInfos[0], Equals, ownerInfos[0])
	serverInfo, err := infosync.GetServerInfoByID(ctx, row.GetString(1))
	c.Assert(err, IsNil)
	c.Assert(row.GetString(2), Equals, serverInfo.IP+":"+
		strconv.FormatUint(uint64(serverInfo.Port), 10))
	c.Assert(row.GetString(3), Equals, "")
	req = r.NewChunk()
	err = r.Next(ctx, req)
	c.Assert(err, IsNil)
	c.Assert(req.NumRows() == 0, IsTrue)
	err = txn.Rollback()
	c.Assert(err, IsNil)

	// show DDL jobs test
	r, err = tk.Exec("admin show ddl jobs")
	c.Assert(err, IsNil)
	req = r.NewChunk()
	err = r.Next(ctx, req)
	c.Assert(err, IsNil)
	row = req.GetRow(0)
	c.Assert(row.Len(), Equals, 11)
	txn, err = s.store.Begin()
	c.Assert(err, IsNil)
	historyJobs, err := admin.GetHistoryDDLJobs(txn, admin.DefNumHistoryJobs)
	c.Assert(len(historyJobs), Greater, 1)
	c.Assert(len(row.GetString(1)), Greater, 0)
	c.Assert(err, IsNil)
	c.Assert(row.GetInt64(0), Equals, historyJobs[0].ID)
	c.Assert(err, IsNil)

	r, err = tk.Exec("admin show ddl jobs 20")
	c.Assert(err, IsNil)
	req = r.NewChunk()
	err = r.Next(ctx, req)
	c.Assert(err, IsNil)
	row = req.GetRow(0)
	c.Assert(row.Len(), Equals, 11)
	c.Assert(row.GetInt64(0), Equals, historyJobs[0].ID)
	c.Assert(err, IsNil)

	// show DDL job queries test
	tk.MustExec("use test")
	tk.MustExec("drop table if exists admin_test2")
	tk.MustExec("create table admin_test2 (c1 int, c2 int, c3 int default 1, index (c1))")
	result := tk.MustQuery(`admin show ddl job queries 1, 1, 1`)
	result.Check(testkit.Rows())
	result = tk.MustQuery(`admin show ddl job queries 1, 2, 3, 4`)
	result.Check(testkit.Rows())
	historyJobs, err = admin.GetHistoryDDLJobs(txn, admin.DefNumHistoryJobs)
	result = tk.MustQuery(fmt.Sprintf("admin show ddl job queries %d", historyJobs[0].ID))
	result.Check(testkit.Rows(historyJobs[0].Query))
	c.Assert(err, IsNil)

	// check table test
	tk.MustExec("create table admin_test1 (c1 int, c2 int default 1, index (c1))")
	tk.MustExec("insert admin_test1 (c1) values (21),(22)")
	r, err = tk.Exec("admin check table admin_test, admin_test1")
	c.Assert(err, IsNil)
	c.Assert(r, IsNil)
	// error table name
	err = tk.ExecToErr("admin check table admin_test_error")
	c.Assert(err, NotNil)
	// different index values
	sctx := tk.Se.(sessionctx.Context)
	dom := domain.GetDomain(sctx)
	is := dom.InfoSchema()
	c.Assert(is, NotNil)
	tb, err := is.TableByName(model.NewCIStr("test"), model.NewCIStr("admin_test"))
	c.Assert(err, IsNil)
	c.Assert(tb.Indices(), HasLen, 1)
	_, err = tb.Indices()[0].Create(mock.NewContext(), txn, types.MakeDatums(int64(10)), kv.IntHandle(1), nil)
	c.Assert(err, IsNil)
	err = txn.Commit(context.Background())
	c.Assert(err, IsNil)
	errAdmin := tk.ExecToErr("admin check table admin_test")
	c.Assert(errAdmin, NotNil)

	if config.CheckTableBeforeDrop {
		err = tk.ExecToErr("drop table admin_test")
		c.Assert(err.Error(), Equals, errAdmin.Error())

		// Drop inconsistency index.
		tk.MustExec("alter table admin_test drop index c1")
		tk.MustExec("admin check table admin_test")
	}
	// checksum table test
	tk.MustExec("create table checksum_with_index (id int, count int, PRIMARY KEY(id), KEY(count))")
	tk.MustExec("create table checksum_without_index (id int, count int, PRIMARY KEY(id))")
	r, err = tk.Exec("admin checksum table checksum_with_index, checksum_without_index")
	c.Assert(err, IsNil)
	res := tk.ResultSetToResult(r, Commentf("admin checksum table"))
	// Mocktikv returns 1 for every table/index scan, then we will xor the checksums of a table.
	// For "checksum_with_index", we have two checksums, so the result will be 1^1 = 0.
	// For "checksum_without_index", we only have one checksum, so the result will be 1.
	res.Sort().Check(testkit.Rows("test checksum_with_index 0 2 2", "test checksum_without_index 1 1 1"))

	tk.MustExec("drop table if exists t1;")
	tk.MustExec("CREATE TABLE t1 (c2 BOOL, PRIMARY KEY (c2));")
	tk.MustExec("INSERT INTO t1 SET c2 = '0';")
	tk.MustExec("ALTER TABLE t1 ADD COLUMN c3 DATETIME NULL DEFAULT '2668-02-03 17:19:31';")
	tk.MustExec("ALTER TABLE t1 ADD INDEX idx2 (c3);")
	tk.MustExec("ALTER TABLE t1 ADD COLUMN c4 bit(10) default 127;")
	tk.MustExec("ALTER TABLE t1 ADD INDEX idx3 (c4);")
	tk.MustExec("admin check table t1;")

	// Test admin show ddl jobs table name after table has been droped.
	tk.MustExec("drop table if exists t1;")
	re := tk.MustQuery("admin show ddl jobs 1")
	rows := re.Rows()
	c.Assert(len(rows), Equals, 1)
	c.Assert(rows[0][2], Equals, "t1")

	// Test for reverse scan get history ddl jobs when ddl history jobs queue has multiple regions.
	txn, err = s.store.Begin()
	c.Assert(err, IsNil)
	historyJobs, err = admin.GetHistoryDDLJobs(txn, 20)
	c.Assert(err, IsNil)

	// Split region for history ddl job queues.
	m := meta.NewMeta(txn)
	startKey := meta.DDLJobHistoryKey(m, 0)
	endKey := meta.DDLJobHistoryKey(m, historyJobs[0].ID)
	s.cluster.SplitKeys(startKey, endKey, int(historyJobs[0].ID/5))

	historyJobs2, err := admin.GetHistoryDDLJobs(txn, 20)
	c.Assert(err, IsNil)
	c.Assert(historyJobs, DeepEquals, historyJobs2)
}

func (s *testSuiteP2) TestAdminShowDDLJobs(c *C) {
	tk := testkit.NewTestKit(c, s.store)
	tk.MustExec("create database if not exists test_admin_show_ddl_jobs")
	tk.MustExec("use test_admin_show_ddl_jobs")
	tk.MustExec("create table t (a int);")

	re := tk.MustQuery("admin show ddl jobs 1")
	row := re.Rows()[0]
	c.Assert(row[1], Equals, "test_admin_show_ddl_jobs")
	jobID, err := strconv.Atoi(row[0].(string))
	c.Assert(err, IsNil)

	err = kv.RunInNewTxn(context.Background(), s.store, true, func(ctx context.Context, txn kv.Transaction) error {
		t := meta.NewMeta(txn)
		job, err := t.GetHistoryDDLJob(int64(jobID))
		c.Assert(err, IsNil)
		c.Assert(job, NotNil)
		// Test for compatibility. Old TiDB version doesn't have SchemaName field, and the BinlogInfo maybe nil.
		// See PR: 11561.
		job.BinlogInfo = nil
		job.SchemaName = ""
		err = t.AddHistoryDDLJob(job, true)
		c.Assert(err, IsNil)
		return nil
	})
	c.Assert(err, IsNil)

	re = tk.MustQuery("admin show ddl jobs 1")
	row = re.Rows()[0]
	c.Assert(row[1], Equals, "test_admin_show_ddl_jobs")

	re = tk.MustQuery("admin show ddl jobs 1 where job_type='create table'")
	row = re.Rows()[0]
	c.Assert(row[1], Equals, "test_admin_show_ddl_jobs")
	c.Assert(row[9], Equals, "<nil>")

	// Test the START_TIME and END_TIME field.
	re = tk.MustQuery("admin show ddl jobs where job_type = 'create table' and start_time > str_to_date('20190101','%Y%m%d%H%i%s')")
	row = re.Rows()[0]
	c.Assert(row[2], Equals, "t")
	c.Assert(row[9], Equals, "<nil>")
}

func (s *testSuiteP2) TestAdminChecksumOfPartitionedTable(c *C) {
	tk := testkit.NewTestKit(c, s.store)
	tk.MustExec("USE test;")
	tk.MustExec("DROP TABLE IF EXISTS admin_checksum_partition_test;")
	tk.MustExec("CREATE TABLE admin_checksum_partition_test (a INT) PARTITION BY HASH(a) PARTITIONS 4;")
	tk.MustExec("INSERT INTO admin_checksum_partition_test VALUES (1), (2);")

	r := tk.MustQuery("ADMIN CHECKSUM TABLE admin_checksum_partition_test;")
	r.Check(testkit.Rows("test admin_checksum_partition_test 1 5 5"))
}

func (s *baseTestSuite) fillData(tk *testkit.TestKit, table string) {
	tk.MustExec("use test")
	tk.MustExec(fmt.Sprintf("create table %s(id int not null default 1, name varchar(255), PRIMARY KEY(id));", table))

	// insert data
	tk.MustExec(fmt.Sprintf("insert INTO %s VALUES (1, \"hello\");", table))
	tk.CheckExecResult(1, 0)
	tk.MustExec(fmt.Sprintf("insert into %s values (2, \"hello\");", table))
	tk.CheckExecResult(1, 0)
}

type testCase struct {
	data1       []byte
	data2       []byte
	expected    []string
	restData    []byte
	expectedMsg string
}

func checkCases(tests []testCase, ld *executor.LoadDataInfo,
	c *C, tk *testkit.TestKit, ctx sessionctx.Context, selectSQL, deleteSQL string) {
	origin := ld.IgnoreLines
	for _, tt := range tests {
		ld.IgnoreLines = origin
		c.Assert(ctx.NewTxn(context.Background()), IsNil)
		ctx.GetSessionVars().StmtCtx.DupKeyAsWarning = true
		ctx.GetSessionVars().StmtCtx.BadNullAsWarning = true
		ctx.GetSessionVars().StmtCtx.InLoadDataStmt = true
		ctx.GetSessionVars().StmtCtx.InDeleteStmt = false
		data, reachLimit, err1 := ld.InsertData(context.Background(), tt.data1, tt.data2)
		c.Assert(err1, IsNil)
		c.Assert(reachLimit, IsFalse)
		err1 = ld.CheckAndInsertOneBatch(context.Background(), ld.GetRows(), ld.GetCurBatchCnt())
		c.Assert(err1, IsNil)
		ld.SetMaxRowsInBatch(20000)
		if tt.restData == nil {
			c.Assert(data, HasLen, 0,
				Commentf("data1:%v, data2:%v, data:%v", string(tt.data1), string(tt.data2), string(data)))
		} else {
			c.Assert(data, DeepEquals, tt.restData,
				Commentf("data1:%v, data2:%v, data:%v", string(tt.data1), string(tt.data2), string(data)))
		}
		ld.SetMessage()
		tk.CheckLastMessage(tt.expectedMsg)
		ctx.StmtCommit()
		txn, err := ctx.Txn(true)
		c.Assert(err, IsNil)
		err = txn.Commit(context.Background())
		c.Assert(err, IsNil)
		r := tk.MustQuery(selectSQL)
		r.Check(testutil.RowsWithSep("|", tt.expected...))
		tk.MustExec(deleteSQL)
	}
}

func (s *testSuiteP1) TestSelectWithoutFrom(c *C) {
	tk := testkit.NewTestKit(c, s.store)
	tk.MustExec("use test")

	r := tk.MustQuery("select 1 + 2*3;")
	r.Check(testkit.Rows("7"))

	r = tk.MustQuery(`select _utf8"string";`)
	r.Check(testkit.Rows("string"))

	r = tk.MustQuery("select 1 order by 1;")
	r.Check(testkit.Rows("1"))
}

// TestSelectBackslashN Issue 3685.
func (s *testSuiteP1) TestSelectBackslashN(c *C) {
	tk := testkit.NewTestKit(c, s.store)

	sql := `select \N;`
	r := tk.MustQuery(sql)
	r.Check(testkit.Rows("<nil>"))
	rs, err := tk.Exec(sql)
	c.Check(err, IsNil)
	fields := rs.Fields()
	c.Check(len(fields), Equals, 1)
	c.Check(fields[0].Column.Name.O, Equals, "NULL")
	c.Assert(rs.Close(), IsNil)

	sql = `select "\N";`
	r = tk.MustQuery(sql)
	r.Check(testkit.Rows("N"))
	rs, err = tk.Exec(sql)
	c.Check(err, IsNil)
	fields = rs.Fields()
	c.Check(len(fields), Equals, 1)
	c.Check(fields[0].Column.Name.O, Equals, `N`)
	c.Assert(rs.Close(), IsNil)

	tk.MustExec("use test;")
	tk.MustExec("create table test (`\\N` int);")
	tk.MustExec("insert into test values (1);")
	tk.CheckExecResult(1, 0)
	sql = "select * from test;"
	r = tk.MustQuery(sql)
	r.Check(testkit.Rows("1"))
	rs, err = tk.Exec(sql)
	c.Check(err, IsNil)
	fields = rs.Fields()
	c.Check(len(fields), Equals, 1)
	c.Check(fields[0].Column.Name.O, Equals, `\N`)
	c.Assert(rs.Close(), IsNil)

	sql = `select \N from test;`
	r = tk.MustQuery(sql)
	r.Check(testkit.Rows("<nil>"))
	rs, err = tk.Exec(sql)
	c.Check(err, IsNil)
	fields = rs.Fields()
	c.Check(err, IsNil)
	c.Check(len(fields), Equals, 1)
	c.Check(fields[0].Column.Name.O, Equals, `NULL`)
	c.Assert(rs.Close(), IsNil)

	sql = `select (\N) from test;`
	r = tk.MustQuery(sql)
	r.Check(testkit.Rows("<nil>"))
	rs, err = tk.Exec(sql)
	c.Check(err, IsNil)
	fields = rs.Fields()
	c.Check(len(fields), Equals, 1)
	c.Check(fields[0].Column.Name.O, Equals, `NULL`)
	c.Assert(rs.Close(), IsNil)

	sql = "select `\\N` from test;"
	r = tk.MustQuery(sql)
	r.Check(testkit.Rows("1"))
	rs, err = tk.Exec(sql)
	c.Check(err, IsNil)
	fields = rs.Fields()
	c.Check(len(fields), Equals, 1)
	c.Check(fields[0].Column.Name.O, Equals, `\N`)
	c.Assert(rs.Close(), IsNil)

	sql = "select (`\\N`) from test;"
	r = tk.MustQuery(sql)
	r.Check(testkit.Rows("1"))
	rs, err = tk.Exec(sql)
	c.Check(err, IsNil)
	fields = rs.Fields()
	c.Check(len(fields), Equals, 1)
	c.Check(fields[0].Column.Name.O, Equals, `\N`)
	c.Assert(rs.Close(), IsNil)

	sql = `select '\N' from test;`
	r = tk.MustQuery(sql)
	r.Check(testkit.Rows("N"))
	rs, err = tk.Exec(sql)
	c.Check(err, IsNil)
	fields = rs.Fields()
	c.Check(len(fields), Equals, 1)
	c.Check(fields[0].Column.Name.O, Equals, `N`)
	c.Assert(rs.Close(), IsNil)

	sql = `select ('\N') from test;`
	r = tk.MustQuery(sql)
	r.Check(testkit.Rows("N"))
	rs, err = tk.Exec(sql)
	c.Check(err, IsNil)
	fields = rs.Fields()
	c.Check(len(fields), Equals, 1)
	c.Check(fields[0].Column.Name.O, Equals, `N`)
	c.Assert(rs.Close(), IsNil)
}

// TestSelectNull Issue #4053.
func (s *testSuiteP1) TestSelectNull(c *C) {
	tk := testkit.NewTestKit(c, s.store)

	sql := `select nUll;`
	r := tk.MustQuery(sql)
	r.Check(testkit.Rows("<nil>"))
	rs, err := tk.Exec(sql)
	c.Check(err, IsNil)
	fields := rs.Fields()
	c.Check(len(fields), Equals, 1)
	c.Check(fields[0].Column.Name.O, Equals, `NULL`)
	c.Assert(rs.Close(), IsNil)

	sql = `select (null);`
	r = tk.MustQuery(sql)
	r.Check(testkit.Rows("<nil>"))
	rs, err = tk.Exec(sql)
	c.Check(err, IsNil)
	fields = rs.Fields()
	c.Check(len(fields), Equals, 1)
	c.Check(fields[0].Column.Name.O, Equals, `NULL`)
	c.Assert(rs.Close(), IsNil)

	sql = `select null+NULL;`
	r = tk.MustQuery(sql)
	r.Check(testkit.Rows("<nil>"))
	rs, err = tk.Exec(sql)
	c.Check(err, IsNil)
	fields = rs.Fields()
	c.Check(err, IsNil)
	c.Check(len(fields), Equals, 1)
	c.Check(fields[0].Column.Name.O, Equals, `null+NULL`)
	c.Assert(rs.Close(), IsNil)
}

// TestSelectStringLiteral Issue #3686.
func (s *testSuiteP1) TestSelectStringLiteral(c *C) {
	tk := testkit.NewTestKit(c, s.store)

	sql := `select 'abc';`
	r := tk.MustQuery(sql)
	r.Check(testkit.Rows("abc"))
	rs, err := tk.Exec(sql)
	c.Check(err, IsNil)
	fields := rs.Fields()
	c.Check(len(fields), Equals, 1)
	c.Check(fields[0].Column.Name.O, Equals, `abc`)
	c.Assert(rs.Close(), IsNil)

	sql = `select (('abc'));`
	r = tk.MustQuery(sql)
	r.Check(testkit.Rows("abc"))
	rs, err = tk.Exec(sql)
	c.Check(err, IsNil)
	fields = rs.Fields()
	c.Check(len(fields), Equals, 1)
	c.Check(fields[0].Column.Name.O, Equals, `abc`)
	c.Assert(rs.Close(), IsNil)

	sql = `select 'abc'+'def';`
	r = tk.MustQuery(sql)
	r.Check(testkit.Rows("0"))
	rs, err = tk.Exec(sql)
	c.Check(err, IsNil)
	fields = rs.Fields()
	c.Check(len(fields), Equals, 1)
	c.Check(fields[0].Column.Name.O, Equals, `'abc'+'def'`)
	c.Assert(rs.Close(), IsNil)

	// Below checks whether leading invalid chars are trimmed.
	sql = "select '\n';"
	r = tk.MustQuery(sql)
	r.Check(testkit.Rows("\n"))
	rs, err = tk.Exec(sql)
	c.Check(err, IsNil)
	fields = rs.Fields()
	c.Check(len(fields), Equals, 1)
	c.Check(fields[0].Column.Name.O, Equals, "")
	c.Assert(rs.Close(), IsNil)

	sql = "select '\t   col';" // Lowercased letter is a valid char.
	rs, err = tk.Exec(sql)
	c.Check(err, IsNil)
	fields = rs.Fields()
	c.Check(len(fields), Equals, 1)
	c.Check(fields[0].Column.Name.O, Equals, "col")
	c.Assert(rs.Close(), IsNil)

	sql = "select '\t   Col';" // Uppercased letter is a valid char.
	rs, err = tk.Exec(sql)
	c.Check(err, IsNil)
	fields = rs.Fields()
	c.Check(len(fields), Equals, 1)
	c.Check(fields[0].Column.Name.O, Equals, "Col")
	c.Assert(rs.Close(), IsNil)

	sql = "select '\n\t   中文 col';" // Chinese char is a valid char.
	rs, err = tk.Exec(sql)
	c.Check(err, IsNil)
	fields = rs.Fields()
	c.Check(len(fields), Equals, 1)
	c.Check(fields[0].Column.Name.O, Equals, "中文 col")
	c.Assert(rs.Close(), IsNil)

	sql = "select ' \r\n  .col';" // Punctuation is a valid char.
	rs, err = tk.Exec(sql)
	c.Check(err, IsNil)
	fields = rs.Fields()
	c.Check(len(fields), Equals, 1)
	c.Check(fields[0].Column.Name.O, Equals, ".col")
	c.Assert(rs.Close(), IsNil)

	sql = "select '   😆col';" // Emoji is a valid char.
	rs, err = tk.Exec(sql)
	c.Check(err, IsNil)
	fields = rs.Fields()
	c.Check(len(fields), Equals, 1)
	c.Check(fields[0].Column.Name.O, Equals, "😆col")
	c.Assert(rs.Close(), IsNil)

	// Below checks whether trailing invalid chars are preserved.
	sql = `select 'abc   ';`
	rs, err = tk.Exec(sql)
	c.Check(err, IsNil)
	fields = rs.Fields()
	c.Check(len(fields), Equals, 1)
	c.Check(fields[0].Column.Name.O, Equals, "abc   ")
	c.Assert(rs.Close(), IsNil)

	sql = `select '  abc   123   ';`
	rs, err = tk.Exec(sql)
	c.Check(err, IsNil)
	fields = rs.Fields()
	c.Check(len(fields), Equals, 1)
	c.Check(fields[0].Column.Name.O, Equals, "abc   123   ")
	c.Assert(rs.Close(), IsNil)

	// Issue #4239.
	sql = `select 'a' ' ' 'string';`
	r = tk.MustQuery(sql)
	r.Check(testkit.Rows("a string"))
	rs, err = tk.Exec(sql)
	c.Check(err, IsNil)
	fields = rs.Fields()
	c.Check(len(fields), Equals, 1)
	c.Check(fields[0].Column.Name.O, Equals, "a")
	c.Assert(rs.Close(), IsNil)

	sql = `select 'a' " " "string";`
	r = tk.MustQuery(sql)
	r.Check(testkit.Rows("a string"))
	rs, err = tk.Exec(sql)
	c.Check(err, IsNil)
	fields = rs.Fields()
	c.Check(len(fields), Equals, 1)
	c.Check(fields[0].Column.Name.O, Equals, "a")
	c.Assert(rs.Close(), IsNil)

	sql = `select 'string' 'string';`
	r = tk.MustQuery(sql)
	r.Check(testkit.Rows("stringstring"))
	rs, err = tk.Exec(sql)
	c.Check(err, IsNil)
	fields = rs.Fields()
	c.Check(len(fields), Equals, 1)
	c.Check(fields[0].Column.Name.O, Equals, "string")
	c.Assert(rs.Close(), IsNil)

	sql = `select "ss" "a";`
	r = tk.MustQuery(sql)
	r.Check(testkit.Rows("ssa"))
	rs, err = tk.Exec(sql)
	c.Check(err, IsNil)
	fields = rs.Fields()
	c.Check(len(fields), Equals, 1)
	c.Check(fields[0].Column.Name.O, Equals, "ss")
	c.Assert(rs.Close(), IsNil)

	sql = `select "ss" "a" "b";`
	r = tk.MustQuery(sql)
	r.Check(testkit.Rows("ssab"))
	rs, err = tk.Exec(sql)
	c.Check(err, IsNil)
	fields = rs.Fields()
	c.Check(len(fields), Equals, 1)
	c.Check(fields[0].Column.Name.O, Equals, "ss")
	c.Assert(rs.Close(), IsNil)

	sql = `select "ss" "a" ' ' "b";`
	r = tk.MustQuery(sql)
	r.Check(testkit.Rows("ssa b"))
	rs, err = tk.Exec(sql)
	c.Check(err, IsNil)
	fields = rs.Fields()
	c.Check(len(fields), Equals, 1)
	c.Check(fields[0].Column.Name.O, Equals, "ss")
	c.Assert(rs.Close(), IsNil)

	sql = `select "ss" "a" ' ' "b" ' ' "d";`
	r = tk.MustQuery(sql)
	r.Check(testkit.Rows("ssa b d"))
	rs, err = tk.Exec(sql)
	c.Check(err, IsNil)
	fields = rs.Fields()
	c.Check(len(fields), Equals, 1)
	c.Check(fields[0].Column.Name.O, Equals, "ss")
	c.Assert(rs.Close(), IsNil)
}

func (s *testSuiteP1) TestSelectLimit(c *C) {
	tk := testkit.NewTestKit(c, s.store)
	tk.MustExec("use test")
	s.fillData(tk, "select_limit")

	tk.MustExec("insert INTO select_limit VALUES (3, \"hello\");")
	tk.CheckExecResult(1, 0)
	tk.MustExec("insert INTO select_limit VALUES (4, \"hello\");")
	tk.CheckExecResult(1, 0)

	r := tk.MustQuery("select * from select_limit limit 1;")
	r.Check(testkit.Rows("1 hello"))

	r = tk.MustQuery("select id from (select * from select_limit limit 1) k where id != 1;")
	r.Check(testkit.Rows())

	r = tk.MustQuery("select * from select_limit limit 18446744073709551615 offset 0;")
	r.Check(testkit.Rows("1 hello", "2 hello", "3 hello", "4 hello"))

	r = tk.MustQuery("select * from select_limit limit 18446744073709551615 offset 1;")
	r.Check(testkit.Rows("2 hello", "3 hello", "4 hello"))

	r = tk.MustQuery("select * from select_limit limit 18446744073709551615 offset 3;")
	r.Check(testkit.Rows("4 hello"))

	err := tk.ExecToErr("select * from select_limit limit 18446744073709551616 offset 3;")
	c.Assert(err, NotNil)
}

func (s *testSuiteP1) TestSelectOrderBy(c *C) {
	tk := testkit.NewTestKit(c, s.store)
	tk.MustExec("use test")
	s.fillData(tk, "select_order_test")

	// Test star field
	r := tk.MustQuery("select * from select_order_test where id = 1 order by id limit 1 offset 0;")
	r.Check(testkit.Rows("1 hello"))

	r = tk.MustQuery("select id from select_order_test order by id desc limit 1 ")
	r.Check(testkit.Rows("2"))

	r = tk.MustQuery("select id from select_order_test order by id + 1 desc limit 1 ")
	r.Check(testkit.Rows("2"))

	// Test limit
	r = tk.MustQuery("select * from select_order_test order by name, id limit 1 offset 0;")
	r.Check(testkit.Rows("1 hello"))

	// Test limit
	r = tk.MustQuery("select id as c1, name from select_order_test order by 2, id limit 1 offset 0;")
	r.Check(testkit.Rows("1 hello"))

	// Test limit overflow
	r = tk.MustQuery("select * from select_order_test order by name, id limit 100 offset 0;")
	r.Check(testkit.Rows("1 hello", "2 hello"))

	// Test offset overflow
	r = tk.MustQuery("select * from select_order_test order by name, id limit 1 offset 100;")
	r.Check(testkit.Rows())

	// Test limit exceeds int range.
	r = tk.MustQuery("select id from select_order_test order by name, id limit 18446744073709551615;")
	r.Check(testkit.Rows("1", "2"))

	// Test multiple field
	r = tk.MustQuery("select id, name from select_order_test where id = 1 group by id, name limit 1 offset 0;")
	r.Check(testkit.Rows("1 hello"))

	// Test limit + order by
	for i := 3; i <= 10; i += 1 {
		tk.MustExec(fmt.Sprintf("insert INTO select_order_test VALUES (%d, \"zz\");", i))
	}
	tk.MustExec("insert INTO select_order_test VALUES (10086, \"hi\");")
	for i := 11; i <= 20; i += 1 {
		tk.MustExec(fmt.Sprintf("insert INTO select_order_test VALUES (%d, \"hh\");", i))
	}
	for i := 21; i <= 30; i += 1 {
		tk.MustExec(fmt.Sprintf("insert INTO select_order_test VALUES (%d, \"zz\");", i))
	}
	tk.MustExec("insert INTO select_order_test VALUES (1501, \"aa\");")
	r = tk.MustQuery("select * from select_order_test order by name, id limit 1 offset 3;")
	r.Check(testkit.Rows("11 hh"))
	tk.MustExec("drop table select_order_test")
	tk.MustExec("drop table if exists t")
	tk.MustExec("create table t (c int, d int)")
	tk.MustExec("insert t values (1, 1)")
	tk.MustExec("insert t values (1, 2)")
	tk.MustExec("insert t values (1, 3)")
	r = tk.MustQuery("select 1-d as d from t order by d;")
	r.Check(testkit.Rows("-2", "-1", "0"))
	r = tk.MustQuery("select 1-d as d from t order by d + 1;")
	r.Check(testkit.Rows("0", "-1", "-2"))
	r = tk.MustQuery("select t.d from t order by d;")
	r.Check(testkit.Rows("1", "2", "3"))

	tk.MustExec("drop table if exists t")
	tk.MustExec("create table t (a int, b int, c int)")
	tk.MustExec("insert t values (1, 2, 3)")
	r = tk.MustQuery("select b from (select a,b from t order by a,c) t")
	r.Check(testkit.Rows("2"))
	r = tk.MustQuery("select b from (select a,b from t order by a,c limit 1) t")
	r.Check(testkit.Rows("2"))
	tk.MustExec("drop table if exists t")
	tk.MustExec("create table t(a int, b int, index idx(a))")
	tk.MustExec("insert into t values(1, 1), (2, 2)")
	tk.MustQuery("select * from t where 1 order by b").Check(testkit.Rows("1 1", "2 2"))
	tk.MustQuery("select * from t where a between 1 and 2 order by a desc").Check(testkit.Rows("2 2", "1 1"))

	// Test double read and topN is pushed down to first read plannercore.
	tk.MustExec("drop table if exists t")
	tk.MustExec("create table t(a int primary key, b int, c int, index idx(b))")
	tk.MustExec("insert into t values(1, 3, 1)")
	tk.MustExec("insert into t values(2, 2, 2)")
	tk.MustExec("insert into t values(3, 1, 3)")
	tk.MustQuery("select * from t use index(idx) order by a desc limit 1").Check(testkit.Rows("3 1 3"))

	// Test double read which needs to keep order.
	tk.MustExec("drop table if exists t")
	tk.MustExec("create table t(a int, b int, key b (b))")
	tk.Se.GetSessionVars().IndexLookupSize = 3
	for i := 0; i < 10; i++ {
		tk.MustExec(fmt.Sprintf("insert into t values(%d, %d)", i, 10-i))
	}
	tk.MustQuery("select a from t use index(b) order by b").Check(testkit.Rows("9", "8", "7", "6", "5", "4", "3", "2", "1", "0"))
}

func (s *testSuiteP1) TestOrderBy(c *C) {
	tk := testkit.NewTestKitWithInit(c, s.store)
	tk.MustExec("drop table if exists t")
	tk.MustExec("create table t (c1 int, c2 int, c3 varchar(20))")
	tk.MustExec("insert into t values (1, 2, 'abc'), (2, 1, 'bcd')")

	// Fix issue https://github.com/pingcap/tidb/issues/337
	tk.MustQuery("select c1 as a, c1 as b from t order by c1").Check(testkit.Rows("1 1", "2 2"))

	tk.MustQuery("select c1 as a, t.c1 as a from t order by a desc").Check(testkit.Rows("2 2", "1 1"))
	tk.MustQuery("select c1 as c2 from t order by c2").Check(testkit.Rows("1", "2"))
	tk.MustQuery("select sum(c1) from t order by sum(c1)").Check(testkit.Rows("3"))
	tk.MustQuery("select c1 as c2 from t order by c2 + 1").Check(testkit.Rows("2", "1"))

	// Order by position.
	tk.MustQuery("select * from t order by 1").Check(testkit.Rows("1 2 abc", "2 1 bcd"))
	tk.MustQuery("select * from t order by 2").Check(testkit.Rows("2 1 bcd", "1 2 abc"))

	// Order by binary.
	tk.MustQuery("select c1, c3 from t order by binary c1 desc").Check(testkit.Rows("2 bcd", "1 abc"))
	tk.MustQuery("select c1, c2 from t order by binary c3").Check(testkit.Rows("1 2", "2 1"))
}

func (s *testSuiteP1) TestSelectErrorRow(c *C) {
	tk := testkit.NewTestKit(c, s.store)
	tk.MustExec("use test")

	err := tk.ExecToErr("select row(1, 1) from test")
	c.Assert(err, NotNil)

	err = tk.ExecToErr("select * from test group by row(1, 1);")
	c.Assert(err, NotNil)

	err = tk.ExecToErr("select * from test order by row(1, 1);")
	c.Assert(err, NotNil)

	err = tk.ExecToErr("select * from test having row(1, 1);")
	c.Assert(err, NotNil)

	err = tk.ExecToErr("select (select 1, 1) from test;")
	c.Assert(err, NotNil)

	err = tk.ExecToErr("select * from test group by (select 1, 1);")
	c.Assert(err, NotNil)

	err = tk.ExecToErr("select * from test order by (select 1, 1);")
	c.Assert(err, NotNil)

	err = tk.ExecToErr("select * from test having (select 1, 1);")
	c.Assert(err, NotNil)
}

// TestIssue2612 is related with https://github.com/pingcap/tidb/issues/2612
func (s *testSuiteP1) TestIssue2612(c *C) {
	tk := testkit.NewTestKit(c, s.store)
	tk.MustExec("use test")
	tk.MustExec(`drop table if exists t`)
	tk.MustExec(`create table t (
		create_at datetime NOT NULL DEFAULT '1000-01-01 00:00:00',
		finish_at datetime NOT NULL DEFAULT '1000-01-01 00:00:00');`)
	tk.MustExec(`insert into t values ('2016-02-13 15:32:24',  '2016-02-11 17:23:22');`)
	rs, err := tk.Exec(`select timediff(finish_at, create_at) from t;`)
	c.Assert(err, IsNil)
	req := rs.NewChunk()
	err = rs.Next(context.Background(), req)
	c.Assert(err, IsNil)
	c.Assert(req.GetRow(0).GetDuration(0, 0).String(), Equals, "-46:09:02")
	c.Assert(rs.Close(), IsNil)
}

// TestIssue345 is related with https://github.com/pingcap/tidb/issues/345
func (s *testSuiteP1) TestIssue345(c *C) {
	tk := testkit.NewTestKit(c, s.store)
	tk.MustExec("use test")
	tk.MustExec(`drop table if exists t1, t2`)
	tk.MustExec(`create table t1 (c1 int);`)
	tk.MustExec(`create table t2 (c2 int);`)
	tk.MustExec(`insert into t1 values (1);`)
	tk.MustExec(`insert into t2 values (2);`)
	tk.MustExec(`update t1, t2 set t1.c1 = 2, t2.c2 = 1;`)
	tk.MustExec(`update t1, t2 set c1 = 2, c2 = 1;`)
	tk.MustExec(`update t1 as a, t2 as b set a.c1 = 2, b.c2 = 1;`)

	// Check t1 content
	r := tk.MustQuery("SELECT * FROM t1;")
	r.Check(testkit.Rows("2"))
	// Check t2 content
	r = tk.MustQuery("SELECT * FROM t2;")
	r.Check(testkit.Rows("1"))

	tk.MustExec(`update t1 as a, t2 as t1 set a.c1 = 1, t1.c2 = 2;`)
	// Check t1 content
	r = tk.MustQuery("SELECT * FROM t1;")
	r.Check(testkit.Rows("1"))
	// Check t2 content
	r = tk.MustQuery("SELECT * FROM t2;")
	r.Check(testkit.Rows("2"))

	_, err := tk.Exec(`update t1 as a, t2 set t1.c1 = 10;`)
	c.Assert(err, NotNil)
}

func (s *testSuiteP1) TestIssue5055(c *C) {
	tk := testkit.NewTestKit(c, s.store)
	tk.MustExec("use test")
	tk.MustExec(`drop table if exists t1, t2`)
	tk.MustExec(`create table t1 (a int);`)
	tk.MustExec(`create table t2 (a int);`)
	tk.MustExec(`insert into t1 values(1);`)
	tk.MustExec(`insert into t2 values(1);`)
	result := tk.MustQuery("select tbl1.* from (select t1.a, 1 from t1) tbl1 left join t2 tbl2 on tbl1.a = tbl2.a order by tbl1.a desc limit 1;")
	result.Check(testkit.Rows("1 1"))
}

func (s *testSuiteWithData) TestSetOperation(c *C) {
	tk := testkit.NewTestKit(c, s.store)
	tk.MustExec(`use test`)
	tk.MustExec(`drop table if exists t1, t2, t3`)
	tk.MustExec(`create table t1(a int)`)
	tk.MustExec(`create table t2 like t1`)
	tk.MustExec(`create table t3 like t1`)
	tk.MustExec(`insert into t1 values (1),(1),(2),(3),(null)`)
	tk.MustExec(`insert into t2 values (1),(2),(null),(null)`)
	tk.MustExec(`insert into t3 values (2),(3)`)

	var input []string
	var output []struct {
		SQL  string
		Plan []string
		Res  []string
	}
	s.testData.GetTestCases(c, &input, &output)
	for i, tt := range input {
		s.testData.OnRecord(func() {
			output[i].SQL = tt
			output[i].Plan = s.testData.ConvertRowsToStrings(tk.MustQuery("explain " + tt).Rows())
			output[i].Res = s.testData.ConvertRowsToStrings(tk.MustQuery(tt).Sort().Rows())
		})
		tk.MustQuery("explain " + tt).Check(testkit.Rows(output[i].Plan...))
		tk.MustQuery(tt).Sort().Check(testkit.Rows(output[i].Res...))
	}
}

func (s *testSuiteWithData) TestSetOperationOnDiffColType(c *C) {
	tk := testkit.NewTestKit(c, s.store)
	tk.MustExec(`use test`)
	tk.MustExec(`drop table if exists t1, t2, t3`)
	tk.MustExec(`create table t1(a int, b int)`)
	tk.MustExec(`create table t2(a int, b varchar(20))`)
	tk.MustExec(`create table t3(a int, b decimal(30,10))`)
	tk.MustExec(`insert into t1 values (1,1),(1,1),(2,2),(3,3),(null,null)`)
	tk.MustExec(`insert into t2 values (1,'1'),(2,'2'),(null,null),(null,'3')`)
	tk.MustExec(`insert into t3 values (2,2.1),(3,3)`)

	var input []string
	var output []struct {
		SQL  string
		Plan []string
		Res  []string
	}
	s.testData.GetTestCases(c, &input, &output)
	for i, tt := range input {
		s.testData.OnRecord(func() {
			output[i].SQL = tt
			output[i].Plan = s.testData.ConvertRowsToStrings(tk.MustQuery("explain " + tt).Rows())
			output[i].Res = s.testData.ConvertRowsToStrings(tk.MustQuery(tt).Sort().Rows())
		})
		tk.MustQuery("explain " + tt).Check(testkit.Rows(output[i].Plan...))
		tk.MustQuery(tt).Sort().Check(testkit.Rows(output[i].Res...))
	}
}

// issue-23038: wrong key range of index scan for year column
func (s *testSuiteWithData) TestIndexScanWithYearCol(c *C) {
	tk := testkit.NewTestKit(c, s.store)
	tk.MustExec("use test;")
	tk.MustExec("drop table if exists t;")
	tk.MustExec("create table t (c1 year(4), c2 int, key(c1));")
	tk.MustExec("insert into t values(2001, 1);")

	var input []string
	var output []struct {
		SQL  string
		Plan []string
		Res  []string
	}
	s.testData.GetTestCases(c, &input, &output)
	for i, tt := range input {
		s.testData.OnRecord(func() {
			output[i].SQL = tt
			output[i].Plan = s.testData.ConvertRowsToStrings(tk.MustQuery("explain format = 'brief' " + tt).Rows())
			output[i].Res = s.testData.ConvertRowsToStrings(tk.MustQuery(tt).Sort().Rows())
		})
		tk.MustQuery("explain format = 'brief' " + tt).Check(testkit.Rows(output[i].Plan...))
		tk.MustQuery(tt).Sort().Check(testkit.Rows(output[i].Res...))
	}
}

func (s *testSuiteP2) TestUnion(c *C) {
	tk := testkit.NewTestKit(c, s.store)
	tk.MustExec("use test")

	testSQL := `drop table if exists union_test; create table union_test(id int);`
	tk.MustExec(testSQL)

	testSQL = `drop table if exists union_test;`
	tk.MustExec(testSQL)
	testSQL = `create table union_test(id int);`
	tk.MustExec(testSQL)
	testSQL = `insert union_test values (1),(2)`
	tk.MustExec(testSQL)

	testSQL = `select * from (select id from union_test union select id from union_test) t order by id;`
	r := tk.MustQuery(testSQL)
	r.Check(testkit.Rows("1", "2"))

	r = tk.MustQuery("select 1 union all select 1")
	r.Check(testkit.Rows("1", "1"))

	r = tk.MustQuery("select 1 union all select 1 union select 1")
	r.Check(testkit.Rows("1"))

	r = tk.MustQuery("select 1 as a union (select 2) order by a limit 1")
	r.Check(testkit.Rows("1"))

	r = tk.MustQuery("select 1 as a union (select 2) order by a limit 1, 1")
	r.Check(testkit.Rows("2"))

	r = tk.MustQuery("select id from union_test union all (select 1) order by id desc")
	r.Check(testkit.Rows("2", "1", "1"))

	r = tk.MustQuery("select id as a from union_test union (select 1) order by a desc")
	r.Check(testkit.Rows("2", "1"))

	r = tk.MustQuery(`select null as a union (select "abc") order by a`)
	r.Check(testkit.Rows("<nil>", "abc"))

	r = tk.MustQuery(`select "abc" as a union (select 1) order by a`)
	r.Check(testkit.Rows("1", "abc"))

	tk.MustExec("drop table if exists t1")
	tk.MustExec("create table t1 (c int, d int)")
	tk.MustExec("insert t1 values (NULL, 1)")
	tk.MustExec("insert t1 values (1, 1)")
	tk.MustExec("insert t1 values (1, 2)")
	tk.MustExec("drop table if exists t2")
	tk.MustExec("create table t2 (c int, d int)")
	tk.MustExec("insert t2 values (1, 3)")
	tk.MustExec("insert t2 values (1, 1)")
	tk.MustExec("drop table if exists t3")
	tk.MustExec("create table t3 (c int, d int)")
	tk.MustExec("insert t3 values (3, 2)")
	tk.MustExec("insert t3 values (4, 3)")
	r = tk.MustQuery(`select sum(c1), c2 from (select c c1, d c2 from t1 union all select d c1, c c2 from t2 union all select c c1, d c2 from t3) x group by c2 order by c2`)
	r.Check(testkit.Rows("5 1", "4 2", "4 3"))

	tk.MustExec("drop table if exists t1, t2, t3")
	tk.MustExec("create table t1 (a int primary key)")
	tk.MustExec("create table t2 (a int primary key)")
	tk.MustExec("create table t3 (a int primary key)")
	tk.MustExec("insert t1 values (7), (8)")
	tk.MustExec("insert t2 values (1), (9)")
	tk.MustExec("insert t3 values (2), (3)")
	r = tk.MustQuery("select * from t1 union all select * from t2 union all (select * from t3) order by a limit 2")
	r.Check(testkit.Rows("1", "2"))

	tk.MustExec("drop table if exists t1, t2")
	tk.MustExec("create table t1 (a int)")
	tk.MustExec("create table t2 (a int)")
	tk.MustExec("insert t1 values (2), (1)")
	tk.MustExec("insert t2 values (3), (4)")
	r = tk.MustQuery("select * from t1 union all (select * from t2) order by a limit 1")
	r.Check(testkit.Rows("1"))
	r = tk.MustQuery("select (select * from t1 where a != t.a union all (select * from t2 where a != t.a) order by a limit 1) from t1 t")
	r.Check(testkit.Rows("1", "2"))

	tk.MustExec("drop table if exists t")
	tk.MustExec("create table t (id int unsigned primary key auto_increment, c1 int, c2 int, index c1_c2 (c1, c2))")
	tk.MustExec("insert into t (c1, c2) values (1, 1)")
	tk.MustExec("insert into t (c1, c2) values (1, 2)")
	tk.MustExec("insert into t (c1, c2) values (2, 3)")
	r = tk.MustQuery("select * from (select * from t where t.c1 = 1 union select * from t where t.id = 1) s order by s.id")
	r.Check(testkit.Rows("1 1 1", "2 1 2"))

	tk.MustExec("drop table if exists t")
	tk.MustExec("CREATE TABLE t (f1 DATE)")
	tk.MustExec("INSERT INTO t VALUES ('1978-11-26')")
	r = tk.MustQuery("SELECT f1+0 FROM t UNION SELECT f1+0 FROM t")
	r.Check(testkit.Rows("19781126"))

	tk.MustExec("drop table if exists t")
	tk.MustExec("CREATE TABLE t (a int, b int)")
	tk.MustExec("INSERT INTO t VALUES ('1', '1')")
	r = tk.MustQuery("select b from (SELECT * FROM t UNION ALL SELECT a, b FROM t order by a) t")
	r.Check(testkit.Rows("1", "1"))

	tk.MustExec("drop table if exists t")
	tk.MustExec("CREATE TABLE t (a DECIMAL(4,2))")
	tk.MustExec("INSERT INTO t VALUE(12.34)")
	r = tk.MustQuery("SELECT 1 AS c UNION select a FROM t")
	r.Sort().Check(testkit.Rows("1.00", "12.34"))

	// #issue3771
	r = tk.MustQuery("SELECT 'a' UNION SELECT CONCAT('a', -4)")
	r.Sort().Check(testkit.Rows("a", "a-4"))

	// test race
	tk.MustQuery("SELECT @x:=0 UNION ALL SELECT @x:=0 UNION ALL SELECT @x")

	// test field tp
	tk.MustExec("drop table if exists t1, t2")
	tk.MustExec("CREATE TABLE t1 (a date)")
	tk.MustExec("CREATE TABLE t2 (a date)")
	tk.MustExec("SELECT a from t1 UNION select a FROM t2")
	tk.MustQuery("show create table t1").Check(testkit.Rows("t1 CREATE TABLE `t1` (\n" + "  `a` date DEFAULT NULL\n" + ") ENGINE=InnoDB DEFAULT CHARSET=utf8mb4 COLLATE=utf8mb4_bin"))

	// Move from session test.
	tk.MustExec("drop table if exists t1, t2")
	tk.MustExec("create table t1 (c double);")
	tk.MustExec("create table t2 (c double);")
	tk.MustExec("insert into t1 value (73);")
	tk.MustExec("insert into t2 value (930);")
	// If set unspecified column flen to 0, it will cause bug in union.
	// This test is used to prevent the bug reappear.
	tk.MustQuery("select c from t1 union (select c from t2) order by c").Check(testkit.Rows("73", "930"))

	// issue 5703
	tk.MustExec("drop table if exists t")
	tk.MustExec("create table t(a date)")
	tk.MustExec("insert into t value ('2017-01-01'), ('2017-01-02')")
	r = tk.MustQuery("(select a from t where a < 0) union (select a from t where a > 0) order by a")
	r.Check(testkit.Rows("2017-01-01", "2017-01-02"))

	tk.MustExec("drop table if exists t")
	tk.MustExec("create table t(a int)")
	tk.MustExec("insert into t value(0),(0)")
	tk.MustQuery("select 1 from (select a from t union all select a from t) tmp").Check(testkit.Rows("1", "1", "1", "1"))
	tk.MustQuery("select 10 as a from dual union select a from t order by a desc limit 1 ").Check(testkit.Rows("10"))
	tk.MustQuery("select -10 as a from dual union select a from t order by a limit 1 ").Check(testkit.Rows("-10"))
	tk.MustQuery("select count(1) from (select a from t union all select a from t) tmp").Check(testkit.Rows("4"))

	err := tk.ExecToErr("select 1 from (select a from t limit 1 union all select a from t limit 1) tmp")
	c.Assert(err, NotNil)
	terr := errors.Cause(err).(*terror.Error)
	c.Assert(terr.Code(), Equals, errors.ErrCode(mysql.ErrWrongUsage))

	err = tk.ExecToErr("select 1 from (select a from t order by a union all select a from t limit 1) tmp")
	c.Assert(err, NotNil)
	terr = errors.Cause(err).(*terror.Error)
	c.Assert(terr.Code(), Equals, errors.ErrCode(mysql.ErrWrongUsage))

	_, err = tk.Exec("(select a from t order by a) union all select a from t limit 1 union all select a from t limit 1")
	c.Assert(terror.ErrorEqual(err, plannercore.ErrWrongUsage), IsTrue, Commentf("err %v", err))

	_, err = tk.Exec("(select a from t limit 1) union all select a from t limit 1")
	c.Assert(err, IsNil)
	_, err = tk.Exec("(select a from t order by a) union all select a from t order by a")
	c.Assert(err, IsNil)

	tk.MustExec("drop table if exists t")
	tk.MustExec("create table t(a int)")
	tk.MustExec("insert into t value(1),(2),(3)")

	tk.MustQuery("(select a from t order by a limit 2) union all (select a from t order by a desc limit 2) order by a desc limit 1,2").Check(testkit.Rows("2", "2"))
	tk.MustQuery("select a from t union all select a from t order by a desc limit 5").Check(testkit.Rows("3", "3", "2", "2", "1"))
	tk.MustQuery("(select a from t order by a desc limit 2) union all select a from t group by a order by a").Check(testkit.Rows("1", "2", "2", "3", "3"))
	tk.MustQuery("(select a from t order by a desc limit 2) union all select 33 as a order by a desc limit 2").Check(testkit.Rows("33", "3"))

	tk.MustQuery("select 1 union select 1 union all select 1").Check(testkit.Rows("1", "1"))
	tk.MustQuery("select 1 union all select 1 union select 1").Check(testkit.Rows("1"))

	tk.MustExec("drop table if exists t1, t2")
	tk.MustExec(`create table t1(a bigint, b bigint);`)
	tk.MustExec(`create table t2(a bigint, b bigint);`)
	tk.MustExec(`insert into t1 values(1, 1);`)
	tk.MustExec(`insert into t1 select * from t1;`)
	tk.MustExec(`insert into t1 select * from t1;`)
	tk.MustExec(`insert into t1 select * from t1;`)
	tk.MustExec(`insert into t1 select * from t1;`)
	tk.MustExec(`insert into t1 select * from t1;`)
	tk.MustExec(`insert into t1 select * from t1;`)
	tk.MustExec(`insert into t2 values(1, 1);`)
	tk.MustExec(`set @@tidb_init_chunk_size=2;`)
	tk.MustExec(`set @@sql_mode="";`)
	tk.MustQuery(`select count(*) from (select t1.a, t1.b from t1 left join t2 on t1.a=t2.a union all select t1.a, t1.a from t1 left join t2 on t1.a=t2.a) tmp;`).Check(testkit.Rows("128"))
	tk.MustQuery(`select tmp.a, count(*) from (select t1.a, t1.b from t1 left join t2 on t1.a=t2.a union all select t1.a, t1.a from t1 left join t2 on t1.a=t2.a) tmp;`).Check(testkit.Rows("1 128"))

	tk.MustExec("drop table if exists t")
	tk.MustExec("create table t(a int, b int)")
	tk.MustExec("insert into t value(1 ,2)")
	tk.MustQuery("select a, b from (select a, 0 as d, b from t union all select a, 0 as d, b from t) test;").Check(testkit.Rows("1 2", "1 2"))

	// #issue 8141
	tk.MustExec("drop table if exists t1")
	tk.MustExec("create table t1(a int, b int)")
	tk.MustExec("insert into t1 value(1,2),(1,1),(2,2),(2,2),(3,2),(3,2)")
	tk.MustExec("set @@tidb_init_chunk_size=2;")
	tk.MustQuery("select count(*) from (select a as c, a as d from t1 union all select a, b from t1) t;").Check(testkit.Rows("12"))

	// #issue 8189 and #issue 8199
	tk.MustExec("drop table if exists t1")
	tk.MustExec("drop table if exists t2")
	tk.MustExec("CREATE TABLE t1 (a int not null, b char (10) not null)")
	tk.MustExec("insert into t1 values(1,'a'),(2,'b'),(3,'c'),(3,'c')")
	tk.MustExec("CREATE TABLE t2 (a int not null, b char (10) not null)")
	tk.MustExec("insert into t2 values(1,'a'),(2,'b'),(3,'c'),(3,'c')")
	tk.MustQuery("select a from t1 union select a from t1 order by (select a+1);").Check(testkit.Rows("1", "2", "3"))

	// #issue 8201
	for i := 0; i < 4; i++ {
		tk.MustQuery("SELECT(SELECT 0 AS a FROM dual UNION SELECT 1 AS a FROM dual ORDER BY a ASC  LIMIT 1) AS dev").Check(testkit.Rows("0"))
	}

	// #issue 8231
	tk.MustExec("drop table if exists t1")
	tk.MustExec("CREATE TABLE t1 (uid int(1))")
	tk.MustExec("INSERT INTO t1 SELECT 150")
	tk.MustQuery("SELECT 'a' UNION SELECT uid FROM t1 order by 1 desc;").Check(testkit.Rows("a", "150"))

	// #issue 8196
	tk.MustExec("drop table if exists t1")
	tk.MustExec("drop table if exists t2")
	tk.MustExec("CREATE TABLE t1 (a int not null, b char (10) not null)")
	tk.MustExec("insert into t1 values(1,'a'),(2,'b'),(3,'c'),(3,'c')")
	tk.MustExec("CREATE TABLE t2 (a int not null, b char (10) not null)")
	tk.MustExec("insert into t2 values(3,'c'),(4,'d'),(5,'f'),(6,'e')")
	tk.MustExec("analyze table t1")
	tk.MustExec("analyze table t2")
	_, err = tk.Exec("(select a,b from t1 limit 2) union all (select a,b from t2 order by a limit 1) order by t1.b")
	c.Assert(err.Error(), Equals, "[planner:1250]Table 't1' from one of the SELECTs cannot be used in global ORDER clause")

	// #issue 9900
	tk.MustExec("drop table if exists t")
	tk.MustExec("create table t(a int, b decimal(6, 3))")
	tk.MustExec("insert into t values(1, 1.000)")
	tk.MustQuery("select count(distinct a), sum(distinct a), avg(distinct a) from (select a from t union all select b from t) tmp;").Check(testkit.Rows("1 1.000 1.0000000"))

	// #issue 23832
	tk.MustExec("drop table if exists t")
	tk.MustExec("create table t(a bit(20), b float, c double, d int)")
	tk.MustExec("insert into t values(10, 10, 10, 10), (1, -1, 2, -2), (2, -2, 1, 1), (2, 1.1, 2.1, 10.1)")
	tk.MustQuery("select a from t union select 10 order by a").Check(testkit.Rows("1", "2", "10"))
}

func (s *testSuite2) TestUnionLimit(c *C) {
	tk := testkit.NewTestKit(c, s.store)
	tk.MustExec("use test")
	tk.MustExec("drop table if exists union_limit")
	tk.MustExec("create table union_limit (id int) partition by hash(id) partitions 30")
	for i := 0; i < 60; i++ {
		tk.MustExec(fmt.Sprintf("insert into union_limit values (%d)", i))
	}
	// Cover the code for worker count limit in the union executor.
	tk.MustQuery("select * from union_limit limit 10")
}

func (s *testSuiteP1) TestNeighbouringProj(c *C) {
	tk := testkit.NewTestKit(c, s.store)
	tk.MustExec("use test")

	tk.MustExec("drop table if exists t1, t2")
	tk.MustExec("create table t1(a int, b int)")
	tk.MustExec("create table t2(a int, b int)")
	tk.MustExec("insert into t1 value(1, 1), (2, 2)")
	tk.MustExec("insert into t2 value(1, 1), (2, 2)")
	tk.MustQuery("select sum(c) from (select t1.a as a, t1.a as c, length(t1.b) from t1  union select a, b, b from t2) t;").Check(testkit.Rows("5"))

	tk.MustExec("drop table if exists t")
	tk.MustExec("create table t(a bigint, b bigint, c bigint);")
	tk.MustExec("insert into t values(1, 1, 1), (2, 2, 2), (3, 3, 3);")
	rs := tk.MustQuery("select cast(count(a) as signed), a as another, a from t group by a order by cast(count(a) as signed), a limit 10;")
	rs.Check(testkit.Rows("1 1 1", "1 2 2", "1 3 3"))
}

func (s *testSuiteP1) TestIn(c *C) {
	tk := testkit.NewTestKit(c, s.store)
	tk.MustExec("use test")
	tk.MustExec(`drop table if exists t`)
	tk.MustExec(`create table t (c1 int primary key, c2 int, key c (c2));`)
	for i := 0; i <= 200; i++ {
		tk.MustExec(fmt.Sprintf("insert t values(%d, %d)", i, i))
	}
	queryStr := `select c2 from t where c1 in ('7', '10', '112', '111', '98', '106', '100', '9', '18', '17') order by c2`
	r := tk.MustQuery(queryStr)
	r.Check(testkit.Rows("7", "9", "10", "17", "18", "98", "100", "106", "111", "112"))

	queryStr = `select c2 from t where c1 in ('7a')`
	tk.MustQuery(queryStr).Check(testkit.Rows("7"))
}

func (s *testSuiteP1) TestTablePKisHandleScan(c *C) {
	tk := testkit.NewTestKit(c, s.store)
	tk.MustExec("use test")
	tk.MustExec("drop table if exists t")
	tk.MustExec("create table t (a int PRIMARY KEY AUTO_INCREMENT)")
	tk.MustExec("insert t values (),()")
	tk.MustExec("insert t values (-100),(0)")

	tests := []struct {
		sql    string
		result [][]interface{}
	}{
		{
			"select * from t",
			testkit.Rows("-100", "1", "2", "3"),
		},
		{
			"select * from t where a = 1",
			testkit.Rows("1"),
		},
		{
			"select * from t where a != 1",
			testkit.Rows("-100", "2", "3"),
		},
		{
			"select * from t where a >= '1.1'",
			testkit.Rows("2", "3"),
		},
		{
			"select * from t where a < '1.1'",
			testkit.Rows("-100", "1"),
		},
		{
			"select * from t where a > '-100.1' and a < 2",
			testkit.Rows("-100", "1"),
		},
		{
			"select * from t where a is null",
			testkit.Rows(),
		}, {
			"select * from t where a is true",
			testkit.Rows("-100", "1", "2", "3"),
		}, {
			"select * from t where a is false",
			testkit.Rows(),
		},
		{
			"select * from t where a in (1, 2)",
			testkit.Rows("1", "2"),
		},
		{
			"select * from t where a between 1 and 2",
			testkit.Rows("1", "2"),
		},
	}

	for _, tt := range tests {
		result := tk.MustQuery(tt.sql)
		result.Check(tt.result)
	}
}

func (s *testSuite8) TestIndexScan(c *C) {
	tk := testkit.NewTestKit(c, s.store)
	tk.MustExec("use test")
	tk.MustExec("drop table if exists t")
	tk.MustExec("create table t (a int unique)")
	tk.MustExec("insert t values (-1), (2), (3), (5), (6), (7), (8), (9)")
	result := tk.MustQuery("select a from t where a < 0 or (a >= 2.1 and a < 5.1) or ( a > 5.9 and a <= 7.9) or a > '8.1'")
	result.Check(testkit.Rows("-1", "3", "5", "6", "7", "9"))
	tk.MustExec("drop table if exists t")
	tk.MustExec("create table t (a int unique)")
	tk.MustExec("insert t values (0)")
	result = tk.MustQuery("select NULL from t ")
	result.Check(testkit.Rows("<nil>"))
	// test for double read
	tk.MustExec("drop table if exists t")
	tk.MustExec("create table t (a int unique, b int)")
	tk.MustExec("insert t values (5, 0)")
	tk.MustExec("insert t values (4, 0)")
	tk.MustExec("insert t values (3, 0)")
	tk.MustExec("insert t values (2, 0)")
	tk.MustExec("insert t values (1, 0)")
	tk.MustExec("insert t values (0, 0)")
	result = tk.MustQuery("select * from t order by a limit 3")
	result.Check(testkit.Rows("0 0", "1 0", "2 0"))
	tk.MustExec("drop table if exists t")
	tk.MustExec("create table t (a int unique, b int)")
	tk.MustExec("insert t values (0, 1)")
	tk.MustExec("insert t values (1, 2)")
	tk.MustExec("insert t values (2, 1)")
	tk.MustExec("insert t values (3, 2)")
	tk.MustExec("insert t values (4, 1)")
	tk.MustExec("insert t values (5, 2)")
	result = tk.MustQuery("select * from t where a < 5 and b = 1 limit 2")
	result.Check(testkit.Rows("0 1", "2 1"))
	tk.MustExec("drop table if exists tab1")
	tk.MustExec("CREATE TABLE tab1(pk INTEGER PRIMARY KEY, col0 INTEGER, col1 FLOAT, col3 INTEGER, col4 FLOAT)")
	tk.MustExec("CREATE INDEX idx_tab1_0 on tab1 (col0)")
	tk.MustExec("CREATE INDEX idx_tab1_1 on tab1 (col1)")
	tk.MustExec("CREATE INDEX idx_tab1_3 on tab1 (col3)")
	tk.MustExec("CREATE INDEX idx_tab1_4 on tab1 (col4)")
	tk.MustExec("INSERT INTO tab1 VALUES(1,37,20.85,30,10.69)")
	result = tk.MustQuery("SELECT pk FROM tab1 WHERE ((col3 <= 6 OR col3 < 29 AND (col0 < 41)) OR col3 > 42) AND col1 >= 96.1 AND col3 = 30 AND col3 > 17 AND (col0 BETWEEN 36 AND 42)")
	result.Check(testkit.Rows())
	tk.MustExec("drop table if exists tab1")
	tk.MustExec("CREATE TABLE tab1(pk INTEGER PRIMARY KEY, a INTEGER, b INTEGER)")
	tk.MustExec("CREATE INDEX idx_tab1_0 on tab1 (a)")
	tk.MustExec("INSERT INTO tab1 VALUES(1,1,1)")
	tk.MustExec("INSERT INTO tab1 VALUES(2,2,1)")
	tk.MustExec("INSERT INTO tab1 VALUES(3,1,2)")
	tk.MustExec("INSERT INTO tab1 VALUES(4,2,2)")
	result = tk.MustQuery("SELECT * FROM tab1 WHERE pk <= 3 AND a = 1")
	result.Check(testkit.Rows("1 1 1", "3 1 2"))
	result = tk.MustQuery("SELECT * FROM tab1 WHERE pk <= 4 AND a = 1 AND b = 2")
	result.Check(testkit.Rows("3 1 2"))
	tk.MustExec("CREATE INDEX idx_tab1_1 on tab1 (b, a)")
	result = tk.MustQuery("SELECT pk FROM tab1 WHERE b > 1")
	result.Check(testkit.Rows("3", "4"))

	tk.MustExec("drop table if exists t")
	tk.MustExec("CREATE TABLE t (a varchar(3), index(a))")
	tk.MustExec("insert t values('aaa'), ('aab')")
	result = tk.MustQuery("select * from t where a >= 'aaaa' and a < 'aabb'")
	result.Check(testkit.Rows("aab"))

	tk.MustExec("drop table if exists t")
	tk.MustExec("CREATE TABLE t (a int primary key, b int, c int, index(c))")
	tk.MustExec("insert t values(1, 1, 1), (2, 2, 2), (4, 4, 4), (3, 3, 3), (5, 5, 5)")
	// Test for double read and top n.
	result = tk.MustQuery("select a from t where c >= 2 order by b desc limit 1")
	result.Check(testkit.Rows("5"))

	tk.MustExec("drop table if exists t")
	tk.MustExec("create table t(a varchar(50) primary key, b int, c int, index idx(b))")
	tk.MustExec("insert into t values('aa', 1, 1)")
	tk.MustQuery("select * from t use index(idx) where a > 'a'").Check(testkit.Rows("aa 1 1"))

	// fix issue9636
	tk.MustExec("drop table if exists t")
	tk.MustExec("CREATE TABLE `t` (a int, KEY (a))")
	result = tk.MustQuery(`SELECT * FROM (SELECT * FROM (SELECT a as d FROM t WHERE a IN ('100')) AS x WHERE x.d < "123" ) tmp_count`)
	result.Check(testkit.Rows())
}

func (s *testSuiteP1) TestIndexReverseOrder(c *C) {
	tk := testkit.NewTestKit(c, s.store)
	tk.MustExec("use test")
	tk.MustExec("drop table if exists t")
	tk.MustExec("create table t (a int primary key auto_increment, b int, index idx (b))")
	tk.MustExec("insert t (b) values (0), (1), (2), (3), (4), (5), (6), (7), (8), (9)")
	result := tk.MustQuery("select b from t order by b desc")
	result.Check(testkit.Rows("9", "8", "7", "6", "5", "4", "3", "2", "1", "0"))
	result = tk.MustQuery("select b from t where b <3 or (b >=6 and b < 8) order by b desc")
	result.Check(testkit.Rows("7", "6", "2", "1", "0"))

	tk.MustExec("drop table if exists t")
	tk.MustExec("create table t (a int, b int, index idx (b, a))")
	tk.MustExec("insert t values (0, 2), (1, 2), (2, 2), (0, 1), (1, 1), (2, 1), (0, 0), (1, 0), (2, 0)")
	result = tk.MustQuery("select b, a from t order by b, a desc")
	result.Check(testkit.Rows("0 2", "0 1", "0 0", "1 2", "1 1", "1 0", "2 2", "2 1", "2 0"))
}

func (s *testSuiteP1) TestTableReverseOrder(c *C) {
	tk := testkit.NewTestKit(c, s.store)
	tk.MustExec("use test")
	tk.MustExec("drop table if exists t")
	tk.MustExec("create table t (a int primary key auto_increment, b int)")
	tk.MustExec("insert t (b) values (1), (2), (3), (4), (5), (6), (7), (8), (9)")
	result := tk.MustQuery("select b from t order by a desc")
	result.Check(testkit.Rows("9", "8", "7", "6", "5", "4", "3", "2", "1"))
	result = tk.MustQuery("select a from t where a <3 or (a >=6 and a < 8) order by a desc")
	result.Check(testkit.Rows("7", "6", "2", "1"))
}

func (s *testSuiteP1) TestDefaultNull(c *C) {
	tk := testkit.NewTestKit(c, s.store)
	tk.MustExec("use test")
	tk.MustExec("drop table if exists t")
	tk.MustExec("create table t (a int primary key auto_increment, b int default 1, c int)")
	tk.MustExec("insert t values ()")
	tk.MustQuery("select * from t").Check(testkit.Rows("1 1 <nil>"))
	tk.MustExec("update t set b = NULL where a = 1")
	tk.MustQuery("select * from t").Check(testkit.Rows("1 <nil> <nil>"))
	tk.MustExec("update t set c = 1")
	tk.MustQuery("select * from t ").Check(testkit.Rows("1 <nil> 1"))
	tk.MustExec("delete from t where a = 1")
	tk.MustExec("insert t (a) values (1)")
	tk.MustQuery("select * from t").Check(testkit.Rows("1 1 <nil>"))
}

func (s *testSuiteP1) TestUnsignedPKColumn(c *C) {
	tk := testkit.NewTestKit(c, s.store)
	tk.MustExec("use test")
	tk.MustExec("drop table if exists t")
	tk.MustExec("create table t (a int unsigned primary key, b int, c int, key idx_ba (b, c, a));")
	tk.MustExec("insert t values (1, 1, 1)")
	result := tk.MustQuery("select * from t;")
	result.Check(testkit.Rows("1 1 1"))
	tk.MustExec("update t set c=2 where a=1;")
	result = tk.MustQuery("select * from t where b=1;")
	result.Check(testkit.Rows("1 1 2"))
}

func (s *testSuiteP1) TestJSON(c *C) {
	tk := testkit.NewTestKit(c, s.store)

	tk.MustExec("use test")
	tk.MustExec("drop table if exists test_json")
	tk.MustExec("create table test_json (id int, a json)")
	tk.MustExec(`insert into test_json (id, a) values (1, '{"a":[1,"2",{"aa":"bb"},4],"b":true}')`)
	tk.MustExec(`insert into test_json (id, a) values (2, "null")`)
	tk.MustExec(`insert into test_json (id, a) values (3, null)`)
	tk.MustExec(`insert into test_json (id, a) values (4, 'true')`)
	tk.MustExec(`insert into test_json (id, a) values (5, '3')`)
	tk.MustExec(`insert into test_json (id, a) values (5, '4.0')`)
	tk.MustExec(`insert into test_json (id, a) values (6, '"string"')`)

	result := tk.MustQuery(`select tj.a from test_json tj order by tj.id`)
	result.Check(testkit.Rows(`{"a": [1, "2", {"aa": "bb"}, 4], "b": true}`, "null", "<nil>", "true", "3", "4", `"string"`))

	// Check json_type function
	result = tk.MustQuery(`select json_type(a) from test_json tj order by tj.id`)
	result.Check(testkit.Rows("OBJECT", "NULL", "<nil>", "BOOLEAN", "INTEGER", "DOUBLE", "STRING"))

	// Check json compare with primitives.
	result = tk.MustQuery(`select a from test_json tj where a = 3`)
	result.Check(testkit.Rows("3"))
	result = tk.MustQuery(`select a from test_json tj where a = 4.0`)
	result.Check(testkit.Rows("4"))
	result = tk.MustQuery(`select a from test_json tj where a = true`)
	result.Check(testkit.Rows("true"))
	result = tk.MustQuery(`select a from test_json tj where a = "string"`)
	result.Check(testkit.Rows(`"string"`))

	// Check cast(true/false as JSON).
	result = tk.MustQuery(`select cast(true as JSON)`)
	result.Check(testkit.Rows(`true`))
	result = tk.MustQuery(`select cast(false as JSON)`)
	result.Check(testkit.Rows(`false`))

	// Check two json grammar sugar.
	result = tk.MustQuery(`select a->>'$.a[2].aa' as x, a->'$.b' as y from test_json having x is not null order by id`)
	result.Check(testkit.Rows(`bb true`))
	result = tk.MustQuery(`select a->'$.a[2].aa' as x, a->>'$.b' as y from test_json having x is not null order by id`)
	result.Check(testkit.Rows(`"bb" true`))

	// Check some DDL limits for TEXT/BLOB/JSON column.
	var err error
	var terr *terror.Error

	_, err = tk.Exec(`create table test_bad_json(a json default '{}')`)
	c.Assert(err, NotNil)
	terr = errors.Cause(err).(*terror.Error)
	c.Assert(terr.Code(), Equals, errors.ErrCode(mysql.ErrBlobCantHaveDefault))

	_, err = tk.Exec(`create table test_bad_json(a blob default 'hello')`)
	c.Assert(err, NotNil)
	terr = errors.Cause(err).(*terror.Error)
	c.Assert(terr.Code(), Equals, errors.ErrCode(mysql.ErrBlobCantHaveDefault))

	_, err = tk.Exec(`create table test_bad_json(a text default 'world')`)
	c.Assert(err, NotNil)
	terr = errors.Cause(err).(*terror.Error)
	c.Assert(terr.Code(), Equals, errors.ErrCode(mysql.ErrBlobCantHaveDefault))

	// check json fields cannot be used as key.
	_, err = tk.Exec(`create table test_bad_json(id int, a json, key (a))`)
	c.Assert(err, NotNil)
	terr = errors.Cause(err).(*terror.Error)
	c.Assert(terr.Code(), Equals, errors.ErrCode(mysql.ErrJSONUsedAsKey))

	// check CAST AS JSON.
	result = tk.MustQuery(`select CAST('3' AS JSON), CAST('{}' AS JSON), CAST(null AS JSON)`)
	result.Check(testkit.Rows(`3 {} <nil>`))

	tk.MustQuery("select a, count(1) from test_json group by a order by a").Check(testkit.Rows(
		"<nil> 1",
		"null 1",
		"3 1",
		"4 1",
		`"string" 1`,
		"{\"a\": [1, \"2\", {\"aa\": \"bb\"}, 4], \"b\": true} 1",
		"true 1"))

	// Check cast json to decimal.
	// NOTE: this test case contains a bug, it should be uncommented after the bug is fixed.
	// TODO: Fix bug https://github.com/pingcap/tidb/issues/12178
	// tk.MustExec("drop table if exists test_json")
	// tk.MustExec("create table test_json ( a decimal(60,2) as (JSON_EXTRACT(b,'$.c')), b json );")
	// tk.MustExec(`insert into test_json (b) values
	//	('{"c": "1267.1"}'),
	//	('{"c": "1267.01"}'),
	//	('{"c": "1267.1234"}'),
	//	('{"c": "1267.3456"}'),
	//	('{"c": "1234567890123456789012345678901234567890123456789012345"}'),
	//	('{"c": "1234567890123456789012345678901234567890123456789012345.12345"}');`)
	//
	// tk.MustQuery("select a from test_json;").Check(testkit.Rows("1267.10", "1267.01", "1267.12",
	//	"1267.35", "1234567890123456789012345678901234567890123456789012345.00",
	//	"1234567890123456789012345678901234567890123456789012345.12"))
}

func (s *testSuiteP1) TestMultiUpdate(c *C) {
	tk := testkit.NewTestKit(c, s.store)
	tk.MustExec("use test")
	tk.MustExec(`CREATE TABLE test_mu (a int primary key, b int, c int)`)
	tk.MustExec(`INSERT INTO test_mu VALUES (1, 2, 3), (4, 5, 6), (7, 8, 9)`)

	// Test INSERT ... ON DUPLICATE UPDATE set_lists.
	tk.MustExec(`INSERT INTO test_mu VALUES (1, 2, 3) ON DUPLICATE KEY UPDATE b = 3, c = b`)
	result := tk.MustQuery(`SELECT * FROM test_mu ORDER BY a`)
	result.Check(testkit.Rows(`1 3 3`, `4 5 6`, `7 8 9`))

	tk.MustExec(`INSERT INTO test_mu VALUES (1, 2, 3) ON DUPLICATE KEY UPDATE c = 2, b = c+5`)
	result = tk.MustQuery(`SELECT * FROM test_mu ORDER BY a`)
	result.Check(testkit.Rows(`1 7 2`, `4 5 6`, `7 8 9`))

	// Test UPDATE ... set_lists.
	tk.MustExec(`UPDATE test_mu SET b = 0, c = b WHERE a = 4`)
	result = tk.MustQuery(`SELECT * FROM test_mu ORDER BY a`)
	result.Check(testkit.Rows(`1 7 2`, `4 0 5`, `7 8 9`))

	tk.MustExec(`UPDATE test_mu SET c = 8, b = c WHERE a = 4`)
	result = tk.MustQuery(`SELECT * FROM test_mu ORDER BY a`)
	result.Check(testkit.Rows(`1 7 2`, `4 5 8`, `7 8 9`))

	tk.MustExec(`UPDATE test_mu SET c = b, b = c WHERE a = 7`)
	result = tk.MustQuery(`SELECT * FROM test_mu ORDER BY a`)
	result.Check(testkit.Rows(`1 7 2`, `4 5 8`, `7 9 8`))
}

func (s *testSuiteP1) TestGeneratedColumnWrite(c *C) {
	tk := testkit.NewTestKit(c, s.store)
	tk.MustExec("use test")
	_, err := tk.Exec(`CREATE TABLE test_gc_write (a int primary key auto_increment, b int, c int as (a+8) virtual)`)
	c.Assert(err.Error(), Equals, ddl.ErrGeneratedColumnRefAutoInc.GenWithStackByArgs("c").Error())
	tk.MustExec(`CREATE TABLE test_gc_write (a int primary key auto_increment, b int, c int as (b+8) virtual)`)
	tk.MustExec(`CREATE TABLE test_gc_write_1 (a int primary key, b int, c int)`)

	tests := []struct {
		stmt string
		err  int
	}{
		// Can't modify generated column by values.
		{`insert into test_gc_write (a, b, c) values (1, 1, 1)`, mysql.ErrBadGeneratedColumn},
		{`insert into test_gc_write values (1, 1, 1)`, mysql.ErrBadGeneratedColumn},
		// Can't modify generated column by select clause.
		{`insert into test_gc_write select 1, 1, 1`, mysql.ErrBadGeneratedColumn},
		// Can't modify generated column by on duplicate clause.
		{`insert into test_gc_write (a, b) values (1, 1) on duplicate key update c = 1`, mysql.ErrBadGeneratedColumn},
		// Can't modify generated column by set.
		{`insert into test_gc_write set a = 1, b = 1, c = 1`, mysql.ErrBadGeneratedColumn},
		// Can't modify generated column by update clause.
		{`update test_gc_write set c = 1`, mysql.ErrBadGeneratedColumn},
		// Can't modify generated column by multi-table update clause.
		{`update test_gc_write, test_gc_write_1 set test_gc_write.c = 1`, mysql.ErrBadGeneratedColumn},

		// Can insert without generated columns.
		{`insert into test_gc_write (a, b) values (1, 1)`, 0},
		{`insert into test_gc_write set a = 2, b = 2`, 0},
		{`insert into test_gc_write (b) select c from test_gc_write`, 0},
		// Can update without generated columns.
		{`update test_gc_write set b = 2 where a = 2`, 0},
		{`update test_gc_write t1, test_gc_write_1 t2 set t1.b = 3, t2.b = 4`, 0},

		// But now we can't do this, just as same with MySQL 5.7:
		{`insert into test_gc_write values (1, 1)`, mysql.ErrWrongValueCountOnRow},
		{`insert into test_gc_write select 1, 1`, mysql.ErrWrongValueCountOnRow},
		{`insert into test_gc_write (c) select a, b from test_gc_write`, mysql.ErrWrongValueCountOnRow},
		{`insert into test_gc_write (b, c) select a, b from test_gc_write`, mysql.ErrBadGeneratedColumn},
	}
	for _, tt := range tests {
		_, err := tk.Exec(tt.stmt)
		if tt.err != 0 {
			c.Assert(err, NotNil, Commentf("sql is `%v`", tt.stmt))
			terr := errors.Cause(err).(*terror.Error)
			c.Assert(terr.Code(), Equals, errors.ErrCode(tt.err), Commentf("sql is %v", tt.stmt))
		} else {
			c.Assert(err, IsNil)
		}
	}
}

// TestGeneratedColumnRead tests select generated columns from table.
// They should be calculated from their generation expressions.
func (s *testSuiteP1) TestGeneratedColumnRead(c *C) {
	tk := testkit.NewTestKit(c, s.store)
	tk.MustExec("use test")
	tk.MustExec(`CREATE TABLE test_gc_read(a int primary key, b int, c int as (a+b), d int as (a*b) stored, e int as (c*2))`)

	result := tk.MustQuery(`SELECT generation_expression FROM information_schema.columns WHERE table_name = 'test_gc_read' AND column_name = 'd'`)
	result.Check(testkit.Rows("`a` * `b`"))

	// Insert only column a and b, leave c and d be calculated from them.
	tk.MustExec(`INSERT INTO test_gc_read (a, b) VALUES (0,null),(1,2),(3,4)`)
	result = tk.MustQuery(`SELECT * FROM test_gc_read ORDER BY a`)
	result.Check(testkit.Rows(`0 <nil> <nil> <nil> <nil>`, `1 2 3 2 6`, `3 4 7 12 14`))

	tk.MustExec(`INSERT INTO test_gc_read SET a = 5, b = 10`)
	result = tk.MustQuery(`SELECT * FROM test_gc_read ORDER BY a`)
	result.Check(testkit.Rows(`0 <nil> <nil> <nil> <nil>`, `1 2 3 2 6`, `3 4 7 12 14`, `5 10 15 50 30`))

	tk.MustExec(`REPLACE INTO test_gc_read (a, b) VALUES (5, 6)`)
	result = tk.MustQuery(`SELECT * FROM test_gc_read ORDER BY a`)
	result.Check(testkit.Rows(`0 <nil> <nil> <nil> <nil>`, `1 2 3 2 6`, `3 4 7 12 14`, `5 6 11 30 22`))

	tk.MustExec(`INSERT INTO test_gc_read (a, b) VALUES (5, 8) ON DUPLICATE KEY UPDATE b = 9`)
	result = tk.MustQuery(`SELECT * FROM test_gc_read ORDER BY a`)
	result.Check(testkit.Rows(`0 <nil> <nil> <nil> <nil>`, `1 2 3 2 6`, `3 4 7 12 14`, `5 9 14 45 28`))

	// Test select only-generated-column-without-dependences.
	result = tk.MustQuery(`SELECT c, d FROM test_gc_read`)
	result.Check(testkit.Rows(`<nil> <nil>`, `3 2`, `7 12`, `14 45`))

	// Test select only virtual generated column that refers to other virtual generated columns.
	result = tk.MustQuery(`SELECT e FROM test_gc_read`)
	result.Check(testkit.Rows(`<nil>`, `6`, `14`, `28`))

	// Test order of on duplicate key update list.
	tk.MustExec(`INSERT INTO test_gc_read (a, b) VALUES (5, 8) ON DUPLICATE KEY UPDATE a = 6, b = a`)
	result = tk.MustQuery(`SELECT * FROM test_gc_read ORDER BY a`)
	result.Check(testkit.Rows(`0 <nil> <nil> <nil> <nil>`, `1 2 3 2 6`, `3 4 7 12 14`, `6 6 12 36 24`))

	tk.MustExec(`INSERT INTO test_gc_read (a, b) VALUES (6, 8) ON DUPLICATE KEY UPDATE b = 8, a = b`)
	result = tk.MustQuery(`SELECT * FROM test_gc_read ORDER BY a`)
	result.Check(testkit.Rows(`0 <nil> <nil> <nil> <nil>`, `1 2 3 2 6`, `3 4 7 12 14`, `8 8 16 64 32`))

	// Test where-conditions on virtual/stored generated columns.
	result = tk.MustQuery(`SELECT * FROM test_gc_read WHERE c = 7`)
	result.Check(testkit.Rows(`3 4 7 12 14`))

	result = tk.MustQuery(`SELECT * FROM test_gc_read WHERE d = 64`)
	result.Check(testkit.Rows(`8 8 16 64 32`))

	result = tk.MustQuery(`SELECT * FROM test_gc_read WHERE e = 6`)
	result.Check(testkit.Rows(`1 2 3 2 6`))

	// Test update where-conditions on virtual/generated columns.
	tk.MustExec(`UPDATE test_gc_read SET a = a + 100 WHERE c = 7`)
	result = tk.MustQuery(`SELECT * FROM test_gc_read WHERE c = 107`)
	result.Check(testkit.Rows(`103 4 107 412 214`))

	// Test update where-conditions on virtual/generated columns.
	tk.MustExec(`UPDATE test_gc_read m SET m.a = m.a + 100 WHERE c = 107`)
	result = tk.MustQuery(`SELECT * FROM test_gc_read WHERE c = 207`)
	result.Check(testkit.Rows(`203 4 207 812 414`))

	tk.MustExec(`UPDATE test_gc_read SET a = a - 200 WHERE d = 812`)
	result = tk.MustQuery(`SELECT * FROM test_gc_read WHERE d = 12`)
	result.Check(testkit.Rows(`3 4 7 12 14`))

	tk.MustExec(`INSERT INTO test_gc_read set a = 4, b = d + 1`)
	result = tk.MustQuery(`SELECT * FROM test_gc_read ORDER BY a`)
	result.Check(testkit.Rows(`0 <nil> <nil> <nil> <nil>`, `1 2 3 2 6`, `3 4 7 12 14`,
		`4 <nil> <nil> <nil> <nil>`, `8 8 16 64 32`))
	tk.MustExec(`DELETE FROM test_gc_read where a = 4`)

	// Test on-conditions on virtual/stored generated columns.
	tk.MustExec(`CREATE TABLE test_gc_help(a int primary key, b int, c int, d int, e int)`)
	tk.MustExec(`INSERT INTO test_gc_help(a, b, c, d, e) SELECT * FROM test_gc_read`)

	result = tk.MustQuery(`SELECT t1.* FROM test_gc_read t1 JOIN test_gc_help t2 ON t1.c = t2.c ORDER BY t1.a`)
	result.Check(testkit.Rows(`1 2 3 2 6`, `3 4 7 12 14`, `8 8 16 64 32`))

	result = tk.MustQuery(`SELECT t1.* FROM test_gc_read t1 JOIN test_gc_help t2 ON t1.d = t2.d ORDER BY t1.a`)
	result.Check(testkit.Rows(`1 2 3 2 6`, `3 4 7 12 14`, `8 8 16 64 32`))

	result = tk.MustQuery(`SELECT t1.* FROM test_gc_read t1 JOIN test_gc_help t2 ON t1.e = t2.e ORDER BY t1.a`)
	result.Check(testkit.Rows(`1 2 3 2 6`, `3 4 7 12 14`, `8 8 16 64 32`))

	// Test generated column in subqueries.
	result = tk.MustQuery(`SELECT * FROM test_gc_read t WHERE t.a not in (SELECT t.a FROM test_gc_read t where t.c > 5)`)
	result.Sort().Check(testkit.Rows(`0 <nil> <nil> <nil> <nil>`, `1 2 3 2 6`))

	result = tk.MustQuery(`SELECT * FROM test_gc_read t WHERE t.c in (SELECT t.c FROM test_gc_read t where t.c > 5)`)
	result.Sort().Check(testkit.Rows(`3 4 7 12 14`, `8 8 16 64 32`))

	result = tk.MustQuery(`SELECT tt.b FROM test_gc_read tt WHERE tt.a = (SELECT max(t.a) FROM test_gc_read t WHERE t.c = tt.c) ORDER BY b`)
	result.Check(testkit.Rows(`2`, `4`, `8`))

	// Test aggregation on virtual/stored generated columns.
	result = tk.MustQuery(`SELECT c, sum(a) aa, max(d) dd, sum(e) ee FROM test_gc_read GROUP BY c ORDER BY aa`)
	result.Check(testkit.Rows(`<nil> 0 <nil> <nil>`, `3 1 2 6`, `7 3 12 14`, `16 8 64 32`))

	result = tk.MustQuery(`SELECT a, sum(c), sum(d), sum(e) FROM test_gc_read GROUP BY a ORDER BY a`)
	result.Check(testkit.Rows(`0 <nil> <nil> <nil>`, `1 3 2 6`, `3 7 12 14`, `8 16 64 32`))

	// Test multi-update on generated columns.
	tk.MustExec(`UPDATE test_gc_read m, test_gc_read n SET m.b = m.b + 10, n.b = n.b + 10`)
	result = tk.MustQuery(`SELECT * FROM test_gc_read ORDER BY a`)
	result.Check(testkit.Rows(`0 <nil> <nil> <nil> <nil>`, `1 12 13 12 26`, `3 14 17 42 34`, `8 18 26 144 52`))

	tk.MustExec("drop table if exists t")
	tk.MustExec("create table t(a int)")
	tk.MustExec("insert into t values(8)")
	tk.MustExec("update test_gc_read set a = a+1 where a in (select a from t)")
	result = tk.MustQuery("select * from test_gc_read order by a")
	result.Check(testkit.Rows(`0 <nil> <nil> <nil> <nil>`, `1 12 13 12 26`, `3 14 17 42 34`, `9 18 27 162 54`))

	// Test different types between generation expression and generated column.
	tk.MustExec(`CREATE TABLE test_gc_read_cast(a VARCHAR(255), b VARCHAR(255), c INT AS (JSON_EXTRACT(a, b)), d INT AS (JSON_EXTRACT(a, b)) STORED)`)
	tk.MustExec(`INSERT INTO test_gc_read_cast (a, b) VALUES ('{"a": "3"}', '$.a')`)
	result = tk.MustQuery(`SELECT c, d FROM test_gc_read_cast`)
	result.Check(testkit.Rows(`3 3`))

	tk.MustExec(`CREATE TABLE test_gc_read_cast_1(a VARCHAR(255), b VARCHAR(255), c ENUM("red", "yellow") AS (JSON_UNQUOTE(JSON_EXTRACT(a, b))))`)
	tk.MustExec(`INSERT INTO test_gc_read_cast_1 (a, b) VALUES ('{"a": "yellow"}', '$.a')`)
	result = tk.MustQuery(`SELECT c FROM test_gc_read_cast_1`)
	result.Check(testkit.Rows(`yellow`))

	tk.MustExec(`CREATE TABLE test_gc_read_cast_2( a JSON, b JSON AS (a->>'$.a'))`)
	tk.MustExec(`INSERT INTO test_gc_read_cast_2(a) VALUES ('{"a": "{    \\\"key\\\": \\\"\\u6d4b\\\"    }"}')`)
	result = tk.MustQuery(`SELECT b FROM test_gc_read_cast_2`)
	result.Check(testkit.Rows(`{"key": "测"}`))

	tk.MustExec(`CREATE TABLE test_gc_read_cast_3( a JSON, b JSON AS (a->>'$.a'), c INT AS (b * 3.14) )`)
	tk.MustExec(`INSERT INTO test_gc_read_cast_3(a) VALUES ('{"a": "5"}')`)
	result = tk.MustQuery(`SELECT c FROM test_gc_read_cast_3`)
	result.Check(testkit.Rows(`16`))

	_, err := tk.Exec(`INSERT INTO test_gc_read_cast_1 (a, b) VALUES ('{"a": "invalid"}', '$.a')`)
	c.Assert(err, NotNil)

	// Test read generated columns after drop some irrelevant column
	tk.MustExec(`DROP TABLE IF EXISTS test_gc_read_m`)
	tk.MustExec(`CREATE TABLE test_gc_read_m (a int primary key, b int, c int as (a+1), d int as (c*2))`)
	tk.MustExec(`INSERT INTO test_gc_read_m(a) values (1), (2)`)
	tk.MustExec(`ALTER TABLE test_gc_read_m DROP b`)
	result = tk.MustQuery(`SELECT * FROM test_gc_read_m`)
	result.Check(testkit.Rows(`1 2 4`, `2 3 6`))

	// Test not null generated columns.
	tk.MustExec(`CREATE TABLE test_gc_read_1(a int primary key, b int, c int as (a+b) not null, d int as (a*b) stored)`)
	tk.MustExec(`CREATE TABLE test_gc_read_2(a int primary key, b int, c int as (a+b), d int as (a*b) stored not null)`)
	tests := []struct {
		stmt string
		err  int
	}{
		// Can't insert these records, because generated columns are not null.
		{`insert into test_gc_read_1(a, b) values (1, null)`, mysql.ErrBadNull},
		{`insert into test_gc_read_2(a, b) values (1, null)`, mysql.ErrBadNull},
	}
	for _, tt := range tests {
		_, err := tk.Exec(tt.stmt)
		if tt.err != 0 {
			c.Assert(err, NotNil)
			terr := errors.Cause(err).(*terror.Error)
			c.Assert(terr.Code(), Equals, errors.ErrCode(tt.err))
		} else {
			c.Assert(err, IsNil)
		}
	}
}

// TestGeneratedColumnRead tests generated columns using point get and batch point get
func (s *testSuiteP1) TestGeneratedColumnPointGet(c *C) {
	tk := testkit.NewTestKit(c, s.store)
	tk.MustExec("use test")
	tk.MustExec("drop table if exists tu")
	tk.MustExec("CREATE TABLE tu(a int, b int, c int GENERATED ALWAYS AS (a + b) VIRTUAL, d int as (a * b) stored, " +
		"e int GENERATED ALWAYS as (b * 2) VIRTUAL, PRIMARY KEY (a), UNIQUE KEY ukc (c), unique key ukd(d), key ke(e))")
	tk.MustExec("insert into tu(a, b) values(1, 2)")
	tk.MustExec("insert into tu(a, b) values(5, 6)")
	tk.MustQuery("select * from tu for update").Check(testkit.Rows("1 2 3 2 4", "5 6 11 30 12"))
	tk.MustQuery("select * from tu where a = 1").Check(testkit.Rows("1 2 3 2 4"))
	tk.MustQuery("select * from tu where a in (1, 2)").Check(testkit.Rows("1 2 3 2 4"))
	tk.MustQuery("select * from tu where c in (1, 2, 3)").Check(testkit.Rows("1 2 3 2 4"))
	tk.MustQuery("select * from tu where c = 3").Check(testkit.Rows("1 2 3 2 4"))
	tk.MustQuery("select d, e from tu where c = 3").Check(testkit.Rows("2 4"))
	tk.MustQuery("select * from tu where d in (1, 2, 3)").Check(testkit.Rows("1 2 3 2 4"))
	tk.MustQuery("select * from tu where d = 2").Check(testkit.Rows("1 2 3 2 4"))
	tk.MustQuery("select c, d from tu where d = 2").Check(testkit.Rows("3 2"))
	tk.MustQuery("select d, e from tu where e = 4").Check(testkit.Rows("2 4"))
	tk.MustQuery("select * from tu where e = 4").Check(testkit.Rows("1 2 3 2 4"))
	tk.MustExec("update tu set a = a + 1, b = b + 1 where c = 11")
	tk.MustQuery("select * from tu for update").Check(testkit.Rows("1 2 3 2 4", "6 7 13 42 14"))
	tk.MustQuery("select * from tu where a = 6").Check(testkit.Rows("6 7 13 42 14"))
	tk.MustQuery("select * from tu where c in (5, 6, 13)").Check(testkit.Rows("6 7 13 42 14"))
	tk.MustQuery("select b, c, e, d from tu where c = 13").Check(testkit.Rows("7 13 14 42"))
	tk.MustQuery("select a, e, d from tu where c in (5, 6, 13)").Check(testkit.Rows("6 14 42"))
	tk.MustExec("drop table if exists tu")
}

func (s *testSuiteP2) TestToPBExpr(c *C) {
	tk := testkit.NewTestKit(c, s.store)
	tk.MustExec("use test")
	tk.MustExec("drop table if exists t")
	tk.MustExec("create table t (a decimal(10,6), b decimal, index idx_b (b))")
	tk.MustExec("set sql_mode = ''")
	tk.MustExec("insert t values (1.1, 1.1)")
	tk.MustExec("insert t values (2.4, 2.4)")
	tk.MustExec("insert t values (3.3, 2.7)")
	result := tk.MustQuery("select * from t where a < 2.399999")
	result.Check(testkit.Rows("1.100000 1"))
	result = tk.MustQuery("select * from t where a > 1.5")
	result.Check(testkit.Rows("2.400000 2", "3.300000 3"))
	result = tk.MustQuery("select * from t where a <= 1.1")
	result.Check(testkit.Rows("1.100000 1"))
	result = tk.MustQuery("select * from t where b >= 3")
	result.Check(testkit.Rows("3.300000 3"))
	result = tk.MustQuery("select * from t where not (b = 1)")
	result.Check(testkit.Rows("2.400000 2", "3.300000 3"))
	result = tk.MustQuery("select * from t where b&1 = a|1")
	result.Check(testkit.Rows("1.100000 1"))
	result = tk.MustQuery("select * from t where b != 2 and b <=> 3")
	result.Check(testkit.Rows("3.300000 3"))
	result = tk.MustQuery("select * from t where b in (3)")
	result.Check(testkit.Rows("3.300000 3"))
	result = tk.MustQuery("select * from t where b not in (1, 2)")
	result.Check(testkit.Rows("3.300000 3"))

	tk.MustExec("drop table if exists t")
	tk.MustExec("create table t (a varchar(255), b int)")
	tk.MustExec("insert t values ('abc123', 1)")
	tk.MustExec("insert t values ('ab123', 2)")
	result = tk.MustQuery("select * from t where a like 'ab%'")
	result.Check(testkit.Rows("abc123 1", "ab123 2"))
	result = tk.MustQuery("select * from t where a like 'ab_12'")
	result.Check(nil)
	tk.MustExec("drop table if exists t")
	tk.MustExec("create table t (a int primary key)")
	tk.MustExec("insert t values (1)")
	tk.MustExec("insert t values (2)")
	result = tk.MustQuery("select * from t where not (a = 1)")
	result.Check(testkit.Rows("2"))
	result = tk.MustQuery("select * from t where not(not (a = 1))")
	result.Check(testkit.Rows("1"))
	result = tk.MustQuery("select * from t where not(a != 1 and a != 2)")
	result.Check(testkit.Rows("1", "2"))
}

func (s *testSuiteP2) TestDatumXAPI(c *C) {
	tk := testkit.NewTestKit(c, s.store)
	tk.MustExec("use test")
	tk.MustExec("drop table if exists t")
	tk.MustExec("create table t (a decimal(10,6), b decimal, index idx_b (b))")
	tk.MustExec("set sql_mode = ''")
	tk.MustExec("insert t values (1.1, 1.1)")
	tk.MustExec("insert t values (2.2, 2.2)")
	tk.MustExec("insert t values (3.3, 2.7)")
	result := tk.MustQuery("select * from t where a > 1.5")
	result.Check(testkit.Rows("2.200000 2", "3.300000 3"))
	result = tk.MustQuery("select * from t where b > 1.5")
	result.Check(testkit.Rows("2.200000 2", "3.300000 3"))

	tk.MustExec("drop table if exists t")
	tk.MustExec("create table t (a time(3), b time, index idx_a (a))")
	tk.MustExec("insert t values ('11:11:11', '11:11:11')")
	tk.MustExec("insert t values ('11:11:12', '11:11:12')")
	tk.MustExec("insert t values ('11:11:13', '11:11:13')")
	result = tk.MustQuery("select * from t where a > '11:11:11.5'")
	result.Check(testkit.Rows("11:11:12.000 11:11:12", "11:11:13.000 11:11:13"))
	result = tk.MustQuery("select * from t where b > '11:11:11.5'")
	result.Check(testkit.Rows("11:11:12.000 11:11:12", "11:11:13.000 11:11:13"))
}

func (s *testSuiteP2) TestSQLMode(c *C) {
	tk := testkit.NewTestKit(c, s.store)
	tk.MustExec("use test")
	tk.MustExec("drop table if exists t")
	tk.MustExec("create table t (a tinyint not null)")
	tk.MustExec("set sql_mode = 'STRICT_TRANS_TABLES'")
	_, err := tk.Exec("insert t values ()")
	c.Check(err, NotNil)

	_, err = tk.Exec("insert t values ('1000')")
	c.Check(err, NotNil)

	tk.MustExec("create table if not exists tdouble (a double(3,2))")
	_, err = tk.Exec("insert tdouble values (10.23)")
	c.Check(err, NotNil)

	tk.MustExec("set sql_mode = ''")
	tk.MustExec("insert t values ()")
	tk.MustQuery("show warnings").Check(testkit.Rows("Warning 1364 Field 'a' doesn't have a default value"))
	tk.MustExec("insert t values (null)")
	tk.MustQuery("show warnings").Check(testkit.Rows("Warning 1048 Column 'a' cannot be null"))
	tk.MustExec("insert ignore t values (null)")
	tk.MustQuery("show warnings").Check(testkit.Rows("Warning 1048 Column 'a' cannot be null"))
	tk.MustExec("insert t select null")
	tk.MustQuery("show warnings").Check(testkit.Rows("Warning 1048 Column 'a' cannot be null"))
	tk.MustExec("insert t values (1000)")
	tk.MustQuery("select * from t order by a").Check(testkit.Rows("0", "0", "0", "0", "127"))

	tk.MustExec("insert tdouble values (10.23)")
	tk.MustQuery("select * from tdouble").Check(testkit.Rows("9.99"))

	tk.MustExec("set sql_mode = 'STRICT_TRANS_TABLES'")
	tk.MustExec("set @@global.sql_mode = ''")

	tk2 := testkit.NewTestKit(c, s.store)
	tk2.MustExec("use test")
	tk2.MustExec("drop table if exists t2")
	tk2.MustExec("create table t2 (a varchar(3))")
	tk2.MustExec("insert t2 values ('abcd')")
	tk2.MustQuery("select * from t2").Check(testkit.Rows("abc"))

	// session1 is still in strict mode.
	_, err = tk.Exec("insert t2 values ('abcd')")
	c.Check(err, NotNil)
	// Restore original global strict mode.
	tk.MustExec("set @@global.sql_mode = 'STRICT_TRANS_TABLES'")
}

func (s *testSuiteP2) TestTableDual(c *C) {
	tk := testkit.NewTestKit(c, s.store)
	tk.MustExec("use test")
	result := tk.MustQuery("Select 1")
	result.Check(testkit.Rows("1"))
	result = tk.MustQuery("Select 1 from dual")
	result.Check(testkit.Rows("1"))
	result = tk.MustQuery("Select count(*) from dual")
	result.Check(testkit.Rows("1"))
	result = tk.MustQuery("Select 1 from dual where 1")
	result.Check(testkit.Rows("1"))

	tk.MustExec("drop table if exists t")
	tk.MustExec("create table t(a int primary key)")
	tk.MustQuery("select t1.* from t t1, t t2 where t1.a=t2.a and 1=0").Check(testkit.Rows())
}

func (s *testSuiteP2) TestTableScan(c *C) {
	tk := testkit.NewTestKit(c, s.store)
	tk.MustExec("use information_schema")
	result := tk.MustQuery("select * from schemata")
	// There must be these tables: information_schema, mysql, performance_schema and test.
	c.Assert(len(result.Rows()), GreaterEqual, 4)
	tk.MustExec("use test")
	tk.MustExec("create database mytest")
	rowStr1 := fmt.Sprintf("%s %s %s %s %v", "def", "mysql", "utf8mb4", "utf8mb4_bin", nil)
	rowStr2 := fmt.Sprintf("%s %s %s %s %v", "def", "mytest", "utf8mb4", "utf8mb4_bin", nil)
	tk.MustExec("use information_schema")
	result = tk.MustQuery("select * from schemata where schema_name = 'mysql'")
	result.Check(testkit.Rows(rowStr1))
	result = tk.MustQuery("select * from schemata where schema_name like 'my%'")
	result.Check(testkit.Rows(rowStr1, rowStr2))
	result = tk.MustQuery("select 1 from tables limit 1")
	result.Check(testkit.Rows("1"))
}

func (s *testSuiteP2) TestAdapterStatement(c *C) {
	se, err := session.CreateSession4Test(s.store)
	c.Check(err, IsNil)
	se.GetSessionVars().TxnCtx.InfoSchema = domain.GetDomain(se).InfoSchema()
	compiler := &executor.Compiler{Ctx: se}
	stmtNode, err := s.ParseOneStmt("select 1", "", "")
	c.Check(err, IsNil)
	stmt, err := compiler.Compile(context.TODO(), stmtNode)
	c.Check(err, IsNil)
	c.Check(stmt.OriginText(), Equals, "select 1")

	stmtNode, err = s.ParseOneStmt("create table test.t (a int)", "", "")
	c.Check(err, IsNil)
	stmt, err = compiler.Compile(context.TODO(), stmtNode)
	c.Check(err, IsNil)
	c.Check(stmt.OriginText(), Equals, "create table test.t (a int)")
}

func (s *testSuiteP2) TestIsPointGet(c *C) {
	tk := testkit.NewTestKit(c, s.store)
	tk.MustExec("use mysql")
	ctx := tk.Se.(sessionctx.Context)
	tests := map[string]bool{
		"select * from help_topic where name='aaa'":         false,
		"select 1 from help_topic where name='aaa'":         false,
		"select * from help_topic where help_topic_id=1":    true,
		"select * from help_topic where help_category_id=1": false,
	}

	for sqlStr, result := range tests {
		stmtNode, err := s.ParseOneStmt(sqlStr, "", "")
		c.Check(err, IsNil)
		preprocessorReturn := &plannercore.PreprocessorReturn{}
		err = plannercore.Preprocess(ctx, stmtNode, plannercore.WithPreprocessorReturn(preprocessorReturn))
		c.Check(err, IsNil)
		p, _, err := planner.Optimize(context.TODO(), ctx, stmtNode, preprocessorReturn.InfoSchema)
		c.Check(err, IsNil)
		ret, err := plannercore.IsPointGetWithPKOrUniqueKeyByAutoCommit(ctx, p)
		c.Assert(err, IsNil)
		c.Assert(ret, Equals, result)
	}
}

func (s *testSuiteP2) TestClusteredIndexIsPointGet(c *C) {
	tk := testkit.NewTestKit(c, s.store)
	tk.MustExec("drop database if exists test_cluster_index_is_point_get;")
	tk.MustExec("create database test_cluster_index_is_point_get;")
	tk.MustExec("use test_cluster_index_is_point_get;")

	tk.Se.GetSessionVars().EnableClusteredIndex = variable.ClusteredIndexDefModeOn
	tk.MustExec("drop table if exists t;")
	tk.MustExec("create table t (a varchar(255), b int, c char(10), primary key (c, a));")
	ctx := tk.Se.(sessionctx.Context)

	tests := map[string]bool{
		"select 1 from t where a='x'":                   false,
		"select * from t where c='x'":                   false,
		"select * from t where a='x' and c='x'":         true,
		"select * from t where a='x' and c='x' and b=1": false,
	}
	for sqlStr, result := range tests {
		stmtNode, err := s.ParseOneStmt(sqlStr, "", "")
		c.Check(err, IsNil)
		preprocessorReturn := &plannercore.PreprocessorReturn{}
		err = plannercore.Preprocess(ctx, stmtNode, plannercore.WithPreprocessorReturn(preprocessorReturn))
		c.Check(err, IsNil)
		p, _, err := planner.Optimize(context.TODO(), ctx, stmtNode, preprocessorReturn.InfoSchema)
		c.Check(err, IsNil)
		ret, err := plannercore.IsPointGetWithPKOrUniqueKeyByAutoCommit(ctx, p)
		c.Assert(err, IsNil)
		c.Assert(ret, Equals, result)
	}
}

func (s *testSerialSuite) TestPointGetRepeatableRead(c *C) {
	tk1 := testkit.NewTestKit(c, s.store)
	tk1.MustExec("use test")
	tk1.MustExec(`create table point_get (a int, b int, c int,
			primary key k_a(a),
			unique key k_b(b))`)
	tk1.MustExec("insert into point_get values (1, 1, 1)")
	tk2 := testkit.NewTestKit(c, s.store)
	tk2.MustExec("use test")

	var (
		step1 = "github.com/pingcap/tidb/executor/pointGetRepeatableReadTest-step1"
		step2 = "github.com/pingcap/tidb/executor/pointGetRepeatableReadTest-step2"
	)

	c.Assert(failpoint.Enable(step1, "return"), IsNil)
	c.Assert(failpoint.Enable(step2, "pause"), IsNil)

	updateWaitCh := make(chan struct{})
	go func() {
		ctx := context.WithValue(context.Background(), "pointGetRepeatableReadTest", updateWaitCh)
		ctx = failpoint.WithHook(ctx, func(ctx context.Context, fpname string) bool {
			return fpname == step1 || fpname == step2
		})
		rs, err := tk1.Se.Execute(ctx, "select c from point_get where b = 1")
		c.Assert(err, IsNil)
		result := tk1.ResultSetToResultWithCtx(ctx, rs[0], Commentf("execute sql fail"))
		result.Check(testkit.Rows("1"))
	}()

	<-updateWaitCh // Wait `POINT GET` first time `get`
	c.Assert(failpoint.Disable(step1), IsNil)
	tk2.MustExec("update point_get set b = 2, c = 2 where a = 1")
	c.Assert(failpoint.Disable(step2), IsNil)
}

func (s *testSerialSuite) TestBatchPointGetRepeatableRead(c *C) {
	tk1 := testkit.NewTestKit(c, s.store)
	tk1.MustExec("use test")
	tk1.MustExec(`create table batch_point_get (a int, b int, c int, unique key k_b(a, b, c))`)
	tk1.MustExec("insert into batch_point_get values (1, 1, 1), (2, 3, 4), (3, 4, 5)")
	tk2 := testkit.NewTestKit(c, s.store)
	tk2.MustExec("use test")

	var (
		step1 = "github.com/pingcap/tidb/executor/batchPointGetRepeatableReadTest-step1"
		step2 = "github.com/pingcap/tidb/executor/batchPointGetRepeatableReadTest-step2"
	)

	c.Assert(failpoint.Enable(step1, "return"), IsNil)
	c.Assert(failpoint.Enable(step2, "pause"), IsNil)

	updateWaitCh := make(chan struct{})
	go func() {
		ctx := context.WithValue(context.Background(), "batchPointGetRepeatableReadTest", updateWaitCh)
		ctx = failpoint.WithHook(ctx, func(ctx context.Context, fpname string) bool {
			return fpname == step1 || fpname == step2
		})
		rs, err := tk1.Se.Execute(ctx, "select c from batch_point_get where (a, b, c) in ((1, 1, 1))")
		c.Assert(err, IsNil)
		result := tk1.ResultSetToResultWithCtx(ctx, rs[0], Commentf("execute sql fail"))
		result.Check(testkit.Rows("1"))
	}()

	<-updateWaitCh // Wait `POINT GET` first time `get`
	c.Assert(failpoint.Disable(step1), IsNil)
	tk2.MustExec("update batch_point_get set b = 2, c = 2 where a = 1")
	c.Assert(failpoint.Disable(step2), IsNil)
}

func (s *testSerialSuite) TestSplitRegionTimeout(c *C) {
	c.Assert(tikvutil.MockSplitRegionTimeout.Enable(`return(true)`), IsNil)
	tk := testkit.NewTestKit(c, s.store)
	tk.MustExec("use test")
	tk.MustExec("drop table if exists t")
	tk.MustExec("create table t(a varchar(100),b int, index idx1(b,a))")
	tk.MustExec(`split table t index idx1 by (10000,"abcd"),(10000000);`)
	tk.MustExec(`set @@tidb_wait_split_region_timeout=1`)
	// result 0 0 means split 0 region and 0 region finish scatter regions before timeout.
	tk.MustQuery(`split table t between (0) and (10000) regions 10`).Check(testkit.Rows("0 0"))
	err := tikvutil.MockSplitRegionTimeout.Disable()
	c.Assert(err, IsNil)

	// Test scatter regions timeout.
	c.Assert(tikvutil.MockScatterRegionTimeout.Enable(`return(true)`), IsNil)
	tk.MustQuery(`split table t between (0) and (10000) regions 10`).Check(testkit.Rows("10 1"))
	err = tikvutil.MockScatterRegionTimeout.Disable()
	c.Assert(err, IsNil)

	// Test pre-split with timeout.
	tk.MustExec("drop table if exists t")
	tk.MustExec("set @@global.tidb_scatter_region=1;")
	c.Assert(tikvutil.MockScatterRegionTimeout.Enable(`return(true)`), IsNil)
	atomic.StoreUint32(&ddl.EnableSplitTableRegion, 1)
	start := time.Now()
	tk.MustExec("create table t (a int, b int) partition by hash(a) partitions 5;")
	c.Assert(time.Since(start).Seconds(), Less, 10.0)
	err = tikvutil.MockScatterRegionTimeout.Disable()
	c.Assert(err, IsNil)
}

func (s *testSuiteP2) TestRow(c *C) {
	tk := testkit.NewTestKit(c, s.store)
	tk.MustExec("use test")
	tk.MustExec("drop table if exists t")
	tk.MustExec("create table t (c int, d int)")
	tk.MustExec("insert t values (1, 1)")
	tk.MustExec("insert t values (1, 3)")
	tk.MustExec("insert t values (2, 1)")
	tk.MustExec("insert t values (2, 3)")
	result := tk.MustQuery("select * from t where (c, d) < (2,2)")
	result.Check(testkit.Rows("1 1", "1 3", "2 1"))
	result = tk.MustQuery("select * from t where (1,2,3) > (3,2,1)")
	result.Check(testkit.Rows())
	result = tk.MustQuery("select * from t where row(1,2,3) > (3,2,1)")
	result.Check(testkit.Rows())
	result = tk.MustQuery("select * from t where (c, d) = (select * from t where (c,d) = (1,1))")
	result.Check(testkit.Rows("1 1"))
	result = tk.MustQuery("select * from t where (c, d) = (select * from t k where (t.c,t.d) = (c,d))")
	result.Check(testkit.Rows("1 1", "1 3", "2 1", "2 3"))
	result = tk.MustQuery("select (1, 2, 3) < (2, 3, 4)")
	result.Check(testkit.Rows("1"))
	result = tk.MustQuery("select (2, 3, 4) <= (2, 3, 3)")
	result.Check(testkit.Rows("0"))
	result = tk.MustQuery("select (2, 3, 4) <= (2, 3, 4)")
	result.Check(testkit.Rows("1"))
	result = tk.MustQuery("select (2, 3, 4) <= (2, 1, 4)")
	result.Check(testkit.Rows("0"))
	result = tk.MustQuery("select (2, 3, 4) >= (2, 3, 4)")
	result.Check(testkit.Rows("1"))
	result = tk.MustQuery("select (2, 3, 4) = (2, 3, 4)")
	result.Check(testkit.Rows("1"))
	result = tk.MustQuery("select (2, 3, 4) != (2, 3, 4)")
	result.Check(testkit.Rows("0"))
	result = tk.MustQuery("select row(1, 1) in (row(1, 1))")
	result.Check(testkit.Rows("1"))
	result = tk.MustQuery("select row(1, 0) in (row(1, 1))")
	result.Check(testkit.Rows("0"))
	result = tk.MustQuery("select row(1, 1) in (select 1, 1)")
	result.Check(testkit.Rows("1"))
	result = tk.MustQuery("select row(1, 1) > row(1, 0)")
	result.Check(testkit.Rows("1"))
	result = tk.MustQuery("select row(1, 1) > (select 1, 0)")
	result.Check(testkit.Rows("1"))
	result = tk.MustQuery("select 1 > (select 1)")
	result.Check(testkit.Rows("0"))
	result = tk.MustQuery("select (select 1)")
	result.Check(testkit.Rows("1"))

	tk.MustExec("drop table if exists t1")
	tk.MustExec("create table t1 (a int, b int)")
	tk.MustExec("insert t1 values (1,2),(1,null)")
	tk.MustExec("drop table if exists t2")
	tk.MustExec("create table t2 (c int, d int)")
	tk.MustExec("insert t2 values (0,0)")

	tk.MustQuery("select * from t2 where (1,2) in (select * from t1)").Check(testkit.Rows("0 0"))
	tk.MustQuery("select * from t2 where (1,2) not in (select * from t1)").Check(testkit.Rows())
	tk.MustQuery("select * from t2 where (1,1) not in (select * from t1)").Check(testkit.Rows())
	tk.MustQuery("select * from t2 where (1,null) in (select * from t1)").Check(testkit.Rows())
	tk.MustQuery("select * from t2 where (null,null) in (select * from t1)").Check(testkit.Rows())

	tk.MustExec("delete from t1 where a=1 and b=2")
	tk.MustQuery("select (1,1) in (select * from t2) from t1").Check(testkit.Rows("0"))
	tk.MustQuery("select (1,1) not in (select * from t2) from t1").Check(testkit.Rows("1"))
	tk.MustQuery("select (1,1) in (select 1,1 from t2) from t1").Check(testkit.Rows("1"))
	tk.MustQuery("select (1,1) not in (select 1,1 from t2) from t1").Check(testkit.Rows("0"))

	// MySQL 5.7 returns 1 for these 2 queries, which is wrong.
	tk.MustQuery("select (1,null) not in (select 1,1 from t2) from t1").Check(testkit.Rows("<nil>"))
	tk.MustQuery("select (t1.a,null) not in (select 1,1 from t2) from t1").Check(testkit.Rows("<nil>"))

	tk.MustQuery("select (1,null) in (select * from t1)").Check(testkit.Rows("<nil>"))
	tk.MustQuery("select (1,null) not in (select * from t1)").Check(testkit.Rows("<nil>"))
}

func (s *testSuiteP2) TestColumnName(c *C) {
	tk := testkit.NewTestKit(c, s.store)
	tk.MustExec("use test")
	tk.MustExec("drop table if exists t")
	tk.MustExec("create table t (c int, d int)")
	// disable only full group by
	tk.MustExec("set sql_mode='STRICT_TRANS_TABLES'")
	rs, err := tk.Exec("select 1 + c, count(*) from t")
	c.Check(err, IsNil)
	fields := rs.Fields()
	c.Check(len(fields), Equals, 2)
	c.Check(fields[0].Column.Name.L, Equals, "1 + c")
	c.Check(fields[0].ColumnAsName.L, Equals, "1 + c")
	c.Check(fields[1].Column.Name.L, Equals, "count(*)")
	c.Check(fields[1].ColumnAsName.L, Equals, "count(*)")
	c.Assert(rs.Close(), IsNil)
	rs, err = tk.Exec("select (c) > all (select c from t) from t")
	c.Check(err, IsNil)
	fields = rs.Fields()
	c.Check(len(fields), Equals, 1)
	c.Check(fields[0].Column.Name.L, Equals, "(c) > all (select c from t)")
	c.Check(fields[0].ColumnAsName.L, Equals, "(c) > all (select c from t)")
	c.Assert(rs.Close(), IsNil)
	tk.MustExec("begin")
	tk.MustExec("insert t values(1,1)")
	rs, err = tk.Exec("select c d, d c from t")
	c.Check(err, IsNil)
	fields = rs.Fields()
	c.Check(len(fields), Equals, 2)
	c.Check(fields[0].Column.Name.L, Equals, "c")
	c.Check(fields[0].ColumnAsName.L, Equals, "d")
	c.Check(fields[1].Column.Name.L, Equals, "d")
	c.Check(fields[1].ColumnAsName.L, Equals, "c")
	c.Assert(rs.Close(), IsNil)
	// Test case for query a column of a table.
	// In this case, all attributes have values.
	rs, err = tk.Exec("select c as a from t as t2")
	c.Check(err, IsNil)
	fields = rs.Fields()
	c.Check(fields[0].Column.Name.L, Equals, "c")
	c.Check(fields[0].ColumnAsName.L, Equals, "a")
	c.Check(fields[0].Table.Name.L, Equals, "t")
	c.Check(fields[0].TableAsName.L, Equals, "t2")
	c.Check(fields[0].DBName.L, Equals, "test")
	c.Assert(rs.Close(), IsNil)
	// Test case for query a expression which only using constant inputs.
	// In this case, the table, org_table and database attributes will all be empty.
	rs, err = tk.Exec("select hour(1) as a from t as t2")
	c.Check(err, IsNil)
	fields = rs.Fields()
	c.Check(fields[0].Column.Name.L, Equals, "a")
	c.Check(fields[0].ColumnAsName.L, Equals, "a")
	c.Check(fields[0].Table.Name.L, Equals, "")
	c.Check(fields[0].TableAsName.L, Equals, "")
	c.Check(fields[0].DBName.L, Equals, "")
	c.Assert(rs.Close(), IsNil)
	// Test case for query a column wrapped with parentheses and unary plus.
	// In this case, the column name should be its original name.
	rs, err = tk.Exec("select (c), (+c), +(c), +(+(c)), ++c from t")
	c.Check(err, IsNil)
	fields = rs.Fields()
	for i := 0; i < 5; i++ {
		c.Check(fields[i].Column.Name.L, Equals, "c")
		c.Check(fields[i].ColumnAsName.L, Equals, "c")
	}
	c.Assert(rs.Close(), IsNil)

	// Test issue https://github.com/pingcap/tidb/issues/9639 .
	// Both window function and expression appear in final result field.
	tk.MustExec("set @@tidb_enable_window_function = 1")
	rs, err = tk.Exec("select 1+1, row_number() over() num from t")
	c.Check(err, IsNil)
	fields = rs.Fields()
	c.Assert(fields[0].Column.Name.L, Equals, "1+1")
	c.Assert(fields[0].ColumnAsName.L, Equals, "1+1")
	c.Assert(fields[1].Column.Name.L, Equals, "num")
	c.Assert(fields[1].ColumnAsName.L, Equals, "num")
	tk.MustExec("set @@tidb_enable_window_function = 0")
	c.Assert(rs.Close(), IsNil)

	rs, err = tk.Exec("select if(1,c,c) from t;")
	c.Check(err, IsNil)
	fields = rs.Fields()
	c.Assert(fields[0].Column.Name.L, Equals, "if(1,c,c)")
	// It's a compatibility issue. Should be empty instead.
	c.Assert(fields[0].ColumnAsName.L, Equals, "if(1,c,c)")
	c.Assert(rs.Close(), IsNil)
}

func (s *testSuiteP2) TestSelectVar(c *C) {
	tk := testkit.NewTestKit(c, s.store)
	tk.MustExec("use test")
	tk.MustExec("drop table if exists t")
	tk.MustExec("create table t (d int)")
	tk.MustExec("insert into t values(1), (2), (1)")
	// This behavior is different from MySQL.
	result := tk.MustQuery("select @a, @a := d+1 from t")
	result.Check(testkit.Rows("<nil> 2", "2 3", "3 2"))
	// Test for PR #10658.
	tk.MustExec("select SQL_BIG_RESULT d from t group by d")
	tk.MustExec("select SQL_SMALL_RESULT d from t group by d")
	tk.MustExec("select SQL_BUFFER_RESULT d from t group by d")
}

func (s *testSuiteP2) TestHistoryRead(c *C) {
	tk := testkit.NewTestKit(c, s.store)
	tk.MustExec("use test")
	tk.MustExec("drop table if exists history_read")
	tk.MustExec("create table history_read (a int)")
	tk.MustExec("insert history_read values (1)")

	// For mocktikv, safe point is not initialized, we manually insert it for snapshot to use.
	safePointName := "tikv_gc_safe_point"
	safePointValue := "20060102-15:04:05 -0700"
	safePointComment := "All versions after safe point can be accessed. (DO NOT EDIT)"
	updateSafePoint := fmt.Sprintf(`INSERT INTO mysql.tidb VALUES ('%[1]s', '%[2]s', '%[3]s')
	ON DUPLICATE KEY
	UPDATE variable_value = '%[2]s', comment = '%[3]s'`, safePointName, safePointValue, safePointComment)
	tk.MustExec(updateSafePoint)

	// Set snapshot to a time before save point will fail.
	_, err := tk.Exec("set @@tidb_snapshot = '2006-01-01 15:04:05.999999'")
	c.Assert(terror.ErrorEqual(err, variable.ErrSnapshotTooOld), IsTrue, Commentf("err %v", err))
	// SnapshotTS Is not updated if check failed.
	c.Assert(tk.Se.GetSessionVars().SnapshotTS, Equals, uint64(0))

	// Setting snapshot to a time in the future will fail. (One day before the 2038 problem)
	_, err = tk.Exec("set @@tidb_snapshot = '2038-01-18 03:14:07'")
	c.Assert(err, ErrorMatches, "cannot set read timestamp to a future time")
	// SnapshotTS Is not updated if check failed.
	c.Assert(tk.Se.GetSessionVars().SnapshotTS, Equals, uint64(0))

	curVer1, _ := s.store.CurrentVersion(kv.GlobalTxnScope)
	time.Sleep(time.Millisecond)
	snapshotTime := time.Now()
	time.Sleep(time.Millisecond)
	curVer2, _ := s.store.CurrentVersion(kv.GlobalTxnScope)
	tk.MustExec("insert history_read values (2)")
	tk.MustQuery("select * from history_read").Check(testkit.Rows("1", "2"))
	tk.MustExec("set @@tidb_snapshot = '" + snapshotTime.Format("2006-01-02 15:04:05.999999") + "'")
	ctx := tk.Se.(sessionctx.Context)
	snapshotTS := ctx.GetSessionVars().SnapshotTS
	c.Assert(snapshotTS, Greater, curVer1.Ver)
	c.Assert(snapshotTS, Less, curVer2.Ver)
	tk.MustQuery("select * from history_read").Check(testkit.Rows("1"))
	_, err = tk.Exec("insert history_read values (2)")
	c.Assert(err, NotNil)
	_, err = tk.Exec("update history_read set a = 3 where a = 1")
	c.Assert(err, NotNil)
	_, err = tk.Exec("delete from history_read where a = 1")
	c.Assert(err, NotNil)
	tk.MustExec("set @@tidb_snapshot = ''")
	tk.MustQuery("select * from history_read").Check(testkit.Rows("1", "2"))
	tk.MustExec("insert history_read values (3)")
	tk.MustExec("update history_read set a = 4 where a = 3")
	tk.MustExec("delete from history_read where a = 1")

	time.Sleep(time.Millisecond)
	snapshotTime = time.Now()
	time.Sleep(time.Millisecond)
	tk.MustExec("alter table history_read add column b int")
	tk.MustExec("insert history_read values (8, 8), (9, 9)")
	tk.MustQuery("select * from history_read order by a").Check(testkit.Rows("2 <nil>", "4 <nil>", "8 8", "9 9"))
	tk.MustExec("set @@tidb_snapshot = '" + snapshotTime.Format("2006-01-02 15:04:05.999999") + "'")
	tk.MustQuery("select * from history_read order by a").Check(testkit.Rows("2", "4"))
	tsoStr := strconv.FormatUint(oracle.GoTimeToTS(snapshotTime), 10)

	tk.MustExec("set @@tidb_snapshot = '" + tsoStr + "'")
	tk.MustQuery("select * from history_read order by a").Check(testkit.Rows("2", "4"))

	tk.MustExec("set @@tidb_snapshot = ''")
	tk.MustQuery("select * from history_read order by a").Check(testkit.Rows("2 <nil>", "4 <nil>", "8 8", "9 9"))
}

func (s *testSuite2) TestLowResolutionTSORead(c *C) {
	tk := testkit.NewTestKit(c, s.store)
	tk.MustExec("set @@autocommit=1")
	tk.MustExec("use test")
	tk.MustExec("drop table if exists low_resolution_tso")
	tk.MustExec("create table low_resolution_tso(a int)")
	tk.MustExec("insert low_resolution_tso values (1)")

	// enable low resolution tso
	c.Assert(tk.Se.GetSessionVars().LowResolutionTSO, IsFalse)
	_, err := tk.Exec("set @@tidb_low_resolution_tso = 'on'")
	c.Assert(err, IsNil)
	c.Assert(tk.Se.GetSessionVars().LowResolutionTSO, IsTrue)

	time.Sleep(3 * time.Second)
	tk.MustQuery("select * from low_resolution_tso").Check(testkit.Rows("1"))
	_, err = tk.Exec("update low_resolution_tso set a = 2")
	c.Assert(err, NotNil)
	tk.MustExec("set @@tidb_low_resolution_tso = 'off'")
	tk.MustExec("update low_resolution_tso set a = 2")
	tk.MustQuery("select * from low_resolution_tso").Check(testkit.Rows("2"))
}

func (s *testSuite2) TestStaleReadFutureTime(c *C) {
	tk := testkit.NewTestKit(c, s.store)
	// Setting tx_read_ts to a time in the future will fail. (One day before the 2038 problem)
	_, err := tk.Exec("set @@tx_read_ts = '2038-01-18 03:14:07'")
	c.Assert(err, ErrorMatches, "cannot set read timestamp to a future time")
	// TxnReadTS Is not updated if check failed.
	c.Assert(tk.Se.GetSessionVars().TxnReadTS.PeakTxnReadTS(), Equals, uint64(0))
}

func (s *testSuite) TestScanControlSelection(c *C) {
	tk := testkit.NewTestKit(c, s.store)
	tk.MustExec("use test")
	tk.MustExec("drop table if exists t")
	tk.MustExec("create table t(a int primary key, b int, c int, index idx_b(b))")
	tk.MustExec("insert into t values (1, 1, 1), (2, 1, 1), (3, 1, 2), (4, 2, 3)")
	tk.MustQuery("select (select count(1) k from t s where s.b = t1.c) from t t1").Sort().Check(testkit.Rows("0", "1", "3", "3"))
}

func (s *testSuite) TestSimpleDAG(c *C) {
	tk := testkit.NewTestKit(c, s.store)
	tk.MustExec("use test")
	tk.MustExec("drop table if exists t")
	tk.MustExec("create table t(a int primary key, b int, c int)")
	tk.MustExec("insert into t values (1, 1, 1), (2, 1, 1), (3, 1, 2), (4, 2, 3)")
	tk.MustQuery("select a from t").Check(testkit.Rows("1", "2", "3", "4"))
	tk.MustQuery("select * from t where a = 4").Check(testkit.Rows("4 2 3"))
	tk.MustQuery("select a from t limit 1").Check(testkit.Rows("1"))
	tk.MustQuery("select a from t order by a desc").Check(testkit.Rows("4", "3", "2", "1"))
	tk.MustQuery("select a from t order by a desc limit 1").Check(testkit.Rows("4"))
	tk.MustQuery("select a from t order by b desc limit 1").Check(testkit.Rows("4"))
	tk.MustQuery("select a from t where a < 3").Check(testkit.Rows("1", "2"))
	tk.MustQuery("select a from t where b > 1").Check(testkit.Rows("4"))
	tk.MustQuery("select a from t where b > 1 and a < 3").Check(testkit.Rows())
	tk.MustQuery("select count(*) from t where b > 1 and a < 3").Check(testkit.Rows("0"))
	tk.MustQuery("select count(*) from t").Check(testkit.Rows("4"))
	tk.MustQuery("select count(*), c from t group by c order by c").Check(testkit.Rows("2 1", "1 2", "1 3"))
	tk.MustQuery("select sum(c) as s from t group by b order by s").Check(testkit.Rows("3", "4"))
	tk.MustQuery("select avg(a) as s from t group by b order by s").Check(testkit.Rows("2.0000", "4.0000"))
	tk.MustQuery("select sum(distinct c) from t group by b").Check(testkit.Rows("3", "3"))

	tk.MustExec("create index i on t(c,b)")
	tk.MustQuery("select a from t where c = 1").Check(testkit.Rows("1", "2"))
	tk.MustQuery("select a from t where c = 1 and a < 2").Check(testkit.Rows("1"))
	tk.MustQuery("select a from t where c = 1 order by a limit 1").Check(testkit.Rows("1"))
	tk.MustQuery("select count(*) from t where c = 1 ").Check(testkit.Rows("2"))
	tk.MustExec("create index i1 on t(b)")
	tk.MustQuery("select c from t where b = 2").Check(testkit.Rows("3"))
	tk.MustQuery("select * from t where b = 2").Check(testkit.Rows("4 2 3"))
	tk.MustQuery("select count(*) from t where b = 1").Check(testkit.Rows("3"))
	tk.MustQuery("select * from t where b = 1 and a > 1 limit 1").Check(testkit.Rows("2 1 1"))

	// Test time push down.
	tk.MustExec("drop table if exists t")
	tk.MustExec("create table t (id int, c1 datetime);")
	tk.MustExec("insert into t values (1, '2015-06-07 12:12:12')")
	tk.MustQuery("select id from t where c1 = '2015-06-07 12:12:12'").Check(testkit.Rows("1"))

	// Test issue 17816
	tk.MustExec("drop table if exists t0")
	tk.MustExec("CREATE TABLE t0(c0 INT)")
	tk.MustExec("INSERT INTO t0 VALUES (100000)")
	tk.MustQuery("SELECT * FROM t0 WHERE NOT SPACE(t0.c0)").Check(testkit.Rows("100000"))
}

func (s *testSuite) TestTimestampTimeZone(c *C) {
	tk := testkit.NewTestKit(c, s.store)
	tk.MustExec("use test")
	tk.MustExec("drop table if exists t")
	tk.MustExec("create table t (ts timestamp)")
	tk.MustExec("set time_zone = '+00:00'")
	tk.MustExec("insert into t values ('2017-04-27 22:40:42')")
	// The timestamp will get different value if time_zone session variable changes.
	tests := []struct {
		timezone string
		expect   string
	}{
		{"+10:00", "2017-04-28 08:40:42"},
		{"-6:00", "2017-04-27 16:40:42"},
	}
	for _, tt := range tests {
		tk.MustExec(fmt.Sprintf("set time_zone = '%s'", tt.timezone))
		tk.MustQuery("select * from t").Check(testkit.Rows(tt.expect))
	}

	// For issue https://github.com/pingcap/tidb/issues/3467
	tk.MustExec("drop table if exists t1")
	tk.MustExec(`CREATE TABLE t1 (
 	      id bigint(20) NOT NULL AUTO_INCREMENT,
 	      uid int(11) DEFAULT NULL,
 	      datetime timestamp NOT NULL DEFAULT CURRENT_TIMESTAMP,
 	      ip varchar(128) DEFAULT NULL,
 	    PRIMARY KEY (id),
 	      KEY i_datetime (datetime),
 	      KEY i_userid (uid)
 	    );`)
	tk.MustExec(`INSERT INTO t1 VALUES (123381351,1734,"2014-03-31 08:57:10","127.0.0.1");`)
	r := tk.MustQuery("select datetime from t1;") // Cover TableReaderExec
	r.Check(testkit.Rows("2014-03-31 08:57:10"))
	r = tk.MustQuery("select datetime from t1 where datetime='2014-03-31 08:57:10';")
	r.Check(testkit.Rows("2014-03-31 08:57:10")) // Cover IndexReaderExec
	r = tk.MustQuery("select * from t1 where datetime='2014-03-31 08:57:10';")
	r.Check(testkit.Rows("123381351 1734 2014-03-31 08:57:10 127.0.0.1")) // Cover IndexLookupExec

	// For issue https://github.com/pingcap/tidb/issues/3485
	tk.MustExec("set time_zone = 'Asia/Shanghai'")
	tk.MustExec("drop table if exists t1")
	tk.MustExec(`CREATE TABLE t1 (
	    id bigint(20) NOT NULL AUTO_INCREMENT,
	    datetime timestamp NOT NULL DEFAULT CURRENT_TIMESTAMP,
	    PRIMARY KEY (id)
	  );`)
	tk.MustExec(`INSERT INTO t1 VALUES (123381351,"2014-03-31 08:57:10");`)
	r = tk.MustQuery(`select * from t1 where datetime="2014-03-31 08:57:10";`)
	r.Check(testkit.Rows("123381351 2014-03-31 08:57:10"))
	tk.MustExec(`alter table t1 add key i_datetime (datetime);`)
	r = tk.MustQuery(`select * from t1 where datetime="2014-03-31 08:57:10";`)
	r.Check(testkit.Rows("123381351 2014-03-31 08:57:10"))
	r = tk.MustQuery(`select * from t1;`)
	r.Check(testkit.Rows("123381351 2014-03-31 08:57:10"))
	r = tk.MustQuery("select datetime from t1 where datetime='2014-03-31 08:57:10';")
	r.Check(testkit.Rows("2014-03-31 08:57:10"))
}

func (s *testSuite) TestTimestampDefaultValueTimeZone(c *C) {
	tk := testkit.NewTestKit(c, s.store)
	tk.MustExec("use test")
	tk.MustExec("drop table if exists t")
	tk.MustExec("set time_zone = '+08:00'")
	tk.MustExec(`create table t (a int, b timestamp default "2019-01-17 14:46:14")`)
	tk.MustExec("insert into t set a=1")
	r := tk.MustQuery(`show create table t`)
	r.Check(testkit.Rows("t CREATE TABLE `t` (\n" + "  `a` int(11) DEFAULT NULL,\n" + "  `b` timestamp DEFAULT '2019-01-17 14:46:14'\n" + ") ENGINE=InnoDB DEFAULT CHARSET=utf8mb4 COLLATE=utf8mb4_bin"))
	tk.MustExec("set time_zone = '+00:00'")
	tk.MustExec("insert into t set a=2")
	r = tk.MustQuery(`show create table t`)
	r.Check(testkit.Rows("t CREATE TABLE `t` (\n" + "  `a` int(11) DEFAULT NULL,\n" + "  `b` timestamp DEFAULT '2019-01-17 06:46:14'\n" + ") ENGINE=InnoDB DEFAULT CHARSET=utf8mb4 COLLATE=utf8mb4_bin"))
	r = tk.MustQuery(`select a,b from t order by a`)
	r.Check(testkit.Rows("1 2019-01-17 06:46:14", "2 2019-01-17 06:46:14"))
	// Test the column's version is greater than ColumnInfoVersion1.
	sctx := tk.Se.(sessionctx.Context)
	is := domain.GetDomain(sctx).InfoSchema()
	c.Assert(is, NotNil)
	tb, err := is.TableByName(model.NewCIStr("test"), model.NewCIStr("t"))
	c.Assert(err, IsNil)
	tb.Cols()[1].Version = model.ColumnInfoVersion1 + 1
	tk.MustExec("insert into t set a=3")
	r = tk.MustQuery(`select a,b from t order by a`)
	r.Check(testkit.Rows("1 2019-01-17 06:46:14", "2 2019-01-17 06:46:14", "3 2019-01-17 06:46:14"))
	tk.MustExec("delete from t where a=3")
	// Change time zone back.
	tk.MustExec("set time_zone = '+08:00'")
	r = tk.MustQuery(`select a,b from t order by a`)
	r.Check(testkit.Rows("1 2019-01-17 14:46:14", "2 2019-01-17 14:46:14"))
	tk.MustExec("set time_zone = '-08:00'")
	r = tk.MustQuery(`show create table t`)
	r.Check(testkit.Rows("t CREATE TABLE `t` (\n" + "  `a` int(11) DEFAULT NULL,\n" + "  `b` timestamp DEFAULT '2019-01-16 22:46:14'\n" + ") ENGINE=InnoDB DEFAULT CHARSET=utf8mb4 COLLATE=utf8mb4_bin"))

	// test zero default value in multiple time zone.
	defer tk.MustExec(fmt.Sprintf("set @@sql_mode='%s'", tk.MustQuery("select @@sql_mode").Rows()[0][0]))
	tk.MustExec("set @@sql_mode='STRICT_TRANS_TABLES,NO_ENGINE_SUBSTITUTION';")
	tk.MustExec("drop table if exists t")
	tk.MustExec("set time_zone = '+08:00'")
	tk.MustExec(`create table t (a int, b timestamp default "0000-00-00 00")`)
	tk.MustExec("insert into t set a=1")
	r = tk.MustQuery(`show create table t`)
	r.Check(testkit.Rows("t CREATE TABLE `t` (\n" + "  `a` int(11) DEFAULT NULL,\n" + "  `b` timestamp DEFAULT '0000-00-00 00:00:00'\n" + ") ENGINE=InnoDB DEFAULT CHARSET=utf8mb4 COLLATE=utf8mb4_bin"))
	tk.MustExec("set time_zone = '+00:00'")
	tk.MustExec("insert into t set a=2")
	r = tk.MustQuery(`show create table t`)
	r.Check(testkit.Rows("t CREATE TABLE `t` (\n" + "  `a` int(11) DEFAULT NULL,\n" + "  `b` timestamp DEFAULT '0000-00-00 00:00:00'\n" + ") ENGINE=InnoDB DEFAULT CHARSET=utf8mb4 COLLATE=utf8mb4_bin"))
	tk.MustExec("set time_zone = '-08:00'")
	tk.MustExec("insert into t set a=3")
	r = tk.MustQuery(`show create table t`)
	r.Check(testkit.Rows("t CREATE TABLE `t` (\n" + "  `a` int(11) DEFAULT NULL,\n" + "  `b` timestamp DEFAULT '0000-00-00 00:00:00'\n" + ") ENGINE=InnoDB DEFAULT CHARSET=utf8mb4 COLLATE=utf8mb4_bin"))
	r = tk.MustQuery(`select a,b from t order by a`)
	r.Check(testkit.Rows("1 0000-00-00 00:00:00", "2 0000-00-00 00:00:00", "3 0000-00-00 00:00:00"))

	// test add timestamp column default current_timestamp.
	tk.MustExec(`drop table if exists t`)
	tk.MustExec(`set time_zone = 'Asia/Shanghai'`)
	tk.MustExec(`create table t (a int)`)
	tk.MustExec(`insert into t set a=1`)
	tk.MustExec(`alter table t add column b timestamp not null default current_timestamp;`)
	timeIn8 := tk.MustQuery("select b from t").Rows()[0][0]
	tk.MustExec(`set time_zone = '+00:00'`)
	timeIn0 := tk.MustQuery("select b from t").Rows()[0][0]
	c.Assert(timeIn8 != timeIn0, IsTrue, Commentf("%v == %v", timeIn8, timeIn0))
	datumTimeIn8, err := expression.GetTimeValue(tk.Se, timeIn8, mysql.TypeTimestamp, 0)
	c.Assert(err, IsNil)
	tIn8To0 := datumTimeIn8.GetMysqlTime()
	timeZoneIn8, err := time.LoadLocation("Asia/Shanghai")
	c.Assert(err, IsNil)
	err = tIn8To0.ConvertTimeZone(timeZoneIn8, time.UTC)
	c.Assert(err, IsNil)
	c.Assert(timeIn0 == tIn8To0.String(), IsTrue, Commentf("%v != %v", timeIn0, tIn8To0.String()))

	// test add index.
	tk.MustExec(`alter table t add index(b);`)
	tk.MustExec("admin check table t")
	tk.MustExec(`set time_zone = '+05:00'`)
	tk.MustExec("admin check table t")
}

func (s *testSuite) TestTiDBCurrentTS(c *C) {
	tk := testkit.NewTestKit(c, s.store)
	tk.MustQuery("select @@tidb_current_ts").Check(testkit.Rows("0"))
	tk.MustExec("begin")
	rows := tk.MustQuery("select @@tidb_current_ts").Rows()
	tsStr := rows[0][0].(string)
	txn, err := tk.Se.Txn(true)
	c.Assert(err, IsNil)
	c.Assert(tsStr, Equals, fmt.Sprintf("%d", txn.StartTS()))
	tk.MustExec("begin")
	rows = tk.MustQuery("select @@tidb_current_ts").Rows()
	newTsStr := rows[0][0].(string)
	txn, err = tk.Se.Txn(true)
	c.Assert(err, IsNil)
	c.Assert(newTsStr, Equals, fmt.Sprintf("%d", txn.StartTS()))
	c.Assert(newTsStr, Not(Equals), tsStr)
	tk.MustExec("commit")
	tk.MustQuery("select @@tidb_current_ts").Check(testkit.Rows("0"))

	_, err = tk.Exec("set @@tidb_current_ts = '1'")
	c.Assert(terror.ErrorEqual(err, variable.ErrIncorrectScope), IsTrue, Commentf("err %v", err))
}

func (s *testSuite) TestTiDBLastTxnInfo(c *C) {
	tk := testkit.NewTestKit(c, s.store)
	tk.MustExec("use test")
	tk.MustExec("drop table if exists t")
	tk.MustExec("create table t (a int primary key)")
	tk.MustQuery("select @@tidb_last_txn_info").Check(testkit.Rows(""))

	tk.MustExec("insert into t values (1)")
	rows1 := tk.MustQuery("select json_extract(@@tidb_last_txn_info, '$.start_ts'), json_extract(@@tidb_last_txn_info, '$.commit_ts')").Rows()
	c.Assert(rows1[0][0].(string), Greater, "0")
	c.Assert(rows1[0][0].(string), Less, rows1[0][1].(string))

	tk.MustExec("begin")
	tk.MustQuery("select a from t where a = 1").Check(testkit.Rows("1"))
	rows2 := tk.MustQuery("select json_extract(@@tidb_last_txn_info, '$.start_ts'), json_extract(@@tidb_last_txn_info, '$.commit_ts'), @@tidb_current_ts").Rows()
	tk.MustExec("commit")
	rows3 := tk.MustQuery("select json_extract(@@tidb_last_txn_info, '$.start_ts'), json_extract(@@tidb_last_txn_info, '$.commit_ts')").Rows()
	c.Assert(rows2[0][0], Equals, rows1[0][0])
	c.Assert(rows2[0][1], Equals, rows1[0][1])
	c.Assert(rows3[0][0], Equals, rows1[0][0])
	c.Assert(rows3[0][1], Equals, rows1[0][1])
	c.Assert(rows2[0][1], Less, rows2[0][2])

	tk.MustExec("begin")
	tk.MustExec("update t set a = a + 1 where a = 1")
	rows4 := tk.MustQuery("select json_extract(@@tidb_last_txn_info, '$.start_ts'), json_extract(@@tidb_last_txn_info, '$.commit_ts'), @@tidb_current_ts").Rows()
	tk.MustExec("commit")
	rows5 := tk.MustQuery("select json_extract(@@tidb_last_txn_info, '$.start_ts'), json_extract(@@tidb_last_txn_info, '$.commit_ts')").Rows()
	c.Assert(rows4[0][0], Equals, rows1[0][0])
	c.Assert(rows4[0][1], Equals, rows1[0][1])
	c.Assert(rows4[0][2], Equals, rows5[0][0])
	c.Assert(rows4[0][1], Less, rows4[0][2])
	c.Assert(rows4[0][2], Less, rows5[0][1])

	tk.MustExec("begin")
	tk.MustExec("update t set a = a + 1 where a = 2")
	tk.MustExec("rollback")
	rows6 := tk.MustQuery("select json_extract(@@tidb_last_txn_info, '$.start_ts'), json_extract(@@tidb_last_txn_info, '$.commit_ts')").Rows()
	c.Assert(rows6[0][0], Equals, rows5[0][0])
	c.Assert(rows6[0][1], Equals, rows5[0][1])

	tk.MustExec("begin optimistic")
	tk.MustExec("insert into t values (2)")
	_, err := tk.Exec("commit")
	c.Assert(err, NotNil)
	rows7 := tk.MustQuery("select json_extract(@@tidb_last_txn_info, '$.start_ts'), json_extract(@@tidb_last_txn_info, '$.commit_ts'), json_extract(@@tidb_last_txn_info, '$.error')").Rows()
	c.Assert(rows7[0][0], Greater, rows5[0][0])
	c.Assert(rows7[0][1], Equals, "0")
	c.Assert(strings.Contains(err.Error(), rows7[0][1].(string)), IsTrue)

	_, err = tk.Exec("set @@tidb_last_txn_info = '{}'")
	c.Assert(terror.ErrorEqual(err, variable.ErrIncorrectScope), IsTrue, Commentf("err %v", err))
}

func (s *testSerialSuite) TestTiDBLastTxnInfoCommitMode(c *C) {
	defer config.RestoreFunc()()
	config.UpdateGlobal(func(conf *config.Config) {
		conf.TiKVClient.AsyncCommit.SafeWindow = time.Second
	})

	tk := testkit.NewTestKit(c, s.store)
	tk.MustExec("use test")
	tk.MustExec("drop table if exists t")
	tk.MustExec("create table t (a int primary key, v int)")
	tk.MustExec("insert into t values (1, 1)")

	tk.MustExec("set @@tidb_enable_async_commit = 1")
	tk.MustExec("set @@tidb_enable_1pc = 0")
	tk.MustExec("update t set v = v + 1 where a = 1")
	rows := tk.MustQuery("select json_extract(@@tidb_last_txn_info, '$.txn_commit_mode'), json_extract(@@tidb_last_txn_info, '$.async_commit_fallback'), json_extract(@@tidb_last_txn_info, '$.one_pc_fallback')").Rows()
	c.Log(rows)
	c.Assert(rows[0][0], Equals, `"async_commit"`)
	c.Assert(rows[0][1], Equals, "false")
	c.Assert(rows[0][2], Equals, "false")

	tk.MustExec("set @@tidb_enable_async_commit = 0")
	tk.MustExec("set @@tidb_enable_1pc = 1")
	tk.MustExec("update t set v = v + 1 where a = 1")
	rows = tk.MustQuery("select json_extract(@@tidb_last_txn_info, '$.txn_commit_mode'), json_extract(@@tidb_last_txn_info, '$.async_commit_fallback'), json_extract(@@tidb_last_txn_info, '$.one_pc_fallback')").Rows()
	c.Assert(rows[0][0], Equals, `"1pc"`)
	c.Assert(rows[0][1], Equals, "false")
	c.Assert(rows[0][2], Equals, "false")

	tk.MustExec("set @@tidb_enable_async_commit = 0")
	tk.MustExec("set @@tidb_enable_1pc = 0")
	tk.MustExec("update t set v = v + 1 where a = 1")
	rows = tk.MustQuery("select json_extract(@@tidb_last_txn_info, '$.txn_commit_mode'), json_extract(@@tidb_last_txn_info, '$.async_commit_fallback'), json_extract(@@tidb_last_txn_info, '$.one_pc_fallback')").Rows()
	c.Assert(rows[0][0], Equals, `"2pc"`)
	c.Assert(rows[0][1], Equals, "false")
	c.Assert(rows[0][2], Equals, "false")

	c.Assert(failpoint.Enable("github.com/pingcap/tidb/store/tikv/invalidMaxCommitTS", "return"), IsNil)
	defer func() {
		c.Assert(failpoint.Disable("github.com/pingcap/tidb/store/tikv/invalidMaxCommitTS"), IsNil)
	}()

	tk.MustExec("set @@tidb_enable_async_commit = 1")
	tk.MustExec("set @@tidb_enable_1pc = 0")
	tk.MustExec("update t set v = v + 1 where a = 1")
	rows = tk.MustQuery("select json_extract(@@tidb_last_txn_info, '$.txn_commit_mode'), json_extract(@@tidb_last_txn_info, '$.async_commit_fallback'), json_extract(@@tidb_last_txn_info, '$.one_pc_fallback')").Rows()
	c.Log(rows)
	c.Assert(rows[0][0], Equals, `"2pc"`)
	c.Assert(rows[0][1], Equals, "true")
	c.Assert(rows[0][2], Equals, "false")

	tk.MustExec("set @@tidb_enable_async_commit = 0")
	tk.MustExec("set @@tidb_enable_1pc = 1")
	tk.MustExec("update t set v = v + 1 where a = 1")
	rows = tk.MustQuery("select json_extract(@@tidb_last_txn_info, '$.txn_commit_mode'), json_extract(@@tidb_last_txn_info, '$.async_commit_fallback'), json_extract(@@tidb_last_txn_info, '$.one_pc_fallback')").Rows()
	c.Log(rows)
	c.Assert(rows[0][0], Equals, `"2pc"`)
	c.Assert(rows[0][1], Equals, "false")
	c.Assert(rows[0][2], Equals, "true")

	tk.MustExec("set @@tidb_enable_async_commit = 1")
	tk.MustExec("set @@tidb_enable_1pc = 1")
	tk.MustExec("update t set v = v + 1 where a = 1")
	rows = tk.MustQuery("select json_extract(@@tidb_last_txn_info, '$.txn_commit_mode'), json_extract(@@tidb_last_txn_info, '$.async_commit_fallback'), json_extract(@@tidb_last_txn_info, '$.one_pc_fallback')").Rows()
	c.Log(rows)
	c.Assert(rows[0][0], Equals, `"2pc"`)
	c.Assert(rows[0][1], Equals, "true")
	c.Assert(rows[0][2], Equals, "true")
}

func (s *testSuite) TestTiDBLastQueryInfo(c *C) {
	tk := testkit.NewTestKit(c, s.store)
	tk.MustExec("use test")
	tk.MustExec("drop table if exists t")
	tk.MustExec("create table t (a int primary key, v int)")
	tk.MustQuery("select json_extract(@@tidb_last_query_info, '$.start_ts'), json_extract(@@tidb_last_query_info, '$.start_ts')").Check(testkit.Rows("0 0"))

	toUint64 := func(str interface{}) uint64 {
		res, err := strconv.ParseUint(str.(string), 10, 64)
		c.Assert(err, IsNil)
		return res
	}

	tk.MustExec("select * from t")
	rows := tk.MustQuery("select json_extract(@@tidb_last_query_info, '$.start_ts'), json_extract(@@tidb_last_query_info, '$.for_update_ts')").Rows()
	c.Assert(toUint64(rows[0][0]), Greater, uint64(0))
	c.Assert(rows[0][0], Equals, rows[0][1])

	tk.MustExec("insert into t values (1, 10)")
	rows = tk.MustQuery("select json_extract(@@tidb_last_query_info, '$.start_ts'), json_extract(@@tidb_last_query_info, '$.for_update_ts')").Rows()
	c.Assert(toUint64(rows[0][0]), Greater, uint64(0))
	c.Assert(rows[0][0], Equals, rows[0][1])
	// tidb_last_txn_info is still valid after checking query info.
	rows = tk.MustQuery("select json_extract(@@tidb_last_txn_info, '$.start_ts'), json_extract(@@tidb_last_txn_info, '$.commit_ts')").Rows()
	c.Assert(toUint64(rows[0][0]), Greater, uint64(0))
	c.Assert(rows[0][0].(string), Less, rows[0][1].(string))

	tk.MustExec("begin pessimistic")
	tk.MustExec("select * from t")
	rows = tk.MustQuery("select json_extract(@@tidb_last_query_info, '$.start_ts'), json_extract(@@tidb_last_query_info, '$.for_update_ts')").Rows()
	c.Assert(toUint64(rows[0][0]), Greater, uint64(0))
	c.Assert(rows[0][0], Equals, rows[0][1])

	tk2 := testkit.NewTestKit(c, s.store)
	tk2.MustExec("use test")
	tk2.MustExec("update t set v = 11 where a = 1")

	tk.MustExec("select * from t")
	rows = tk.MustQuery("select json_extract(@@tidb_last_query_info, '$.start_ts'), json_extract(@@tidb_last_query_info, '$.for_update_ts')").Rows()
	c.Assert(toUint64(rows[0][0]), Greater, uint64(0))
	c.Assert(rows[0][0], Equals, rows[0][1])

	tk.MustExec("update t set v = 12 where a = 1")
	rows = tk.MustQuery("select json_extract(@@tidb_last_query_info, '$.start_ts'), json_extract(@@tidb_last_query_info, '$.for_update_ts')").Rows()
	c.Assert(toUint64(rows[0][0]), Greater, uint64(0))
	c.Assert(toUint64(rows[0][0]), Less, toUint64(rows[0][1]))

	tk.MustExec("commit")

	tk.MustExec("set transaction isolation level read committed")
	tk.MustExec("begin pessimistic")
	tk.MustExec("select * from t")
	rows = tk.MustQuery("select json_extract(@@tidb_last_query_info, '$.start_ts'), json_extract(@@tidb_last_query_info, '$.for_update_ts')").Rows()
	c.Assert(toUint64(rows[0][0]), Greater, uint64(0))
	c.Assert(toUint64(rows[0][0]), Less, toUint64(rows[0][1]))

	tk.MustExec("rollback")
}

func (s *testSuite) TestSelectForUpdate(c *C) {
	tk := testkit.NewTestKit(c, s.store)
	tk.MustExec("use test")
	tk1 := testkit.NewTestKit(c, s.store)
	tk1.MustExec("use test")
	tk2 := testkit.NewTestKit(c, s.store)
	tk2.MustExec("use test")

	tk.MustExec("drop table if exists t, t1")

	txn, err := tk.Se.Txn(true)
	c.Assert(kv.ErrInvalidTxn.Equal(err), IsTrue)
	c.Assert(txn.Valid(), IsFalse)
	tk.MustExec("create table t (c1 int, c2 int, c3 int)")
	tk.MustExec("insert t values (11, 2, 3)")
	tk.MustExec("insert t values (12, 2, 3)")
	tk.MustExec("insert t values (13, 2, 3)")

	tk.MustExec("create table t1 (c1 int)")
	tk.MustExec("insert t1 values (11)")

	// conflict
	tk1.MustExec("begin")
	tk1.MustQuery("select * from t where c1=11 for update")

	tk2.MustExec("begin")
	tk2.MustExec("update t set c2=211 where c1=11")
	tk2.MustExec("commit")

	_, err = tk1.Exec("commit")
	c.Assert(err, NotNil)

	// no conflict for subquery.
	tk1.MustExec("begin")
	tk1.MustQuery("select * from t where exists(select null from t1 where t1.c1=t.c1) for update")

	tk2.MustExec("begin")
	tk2.MustExec("update t set c2=211 where c1=12")
	tk2.MustExec("commit")

	tk1.MustExec("commit")

	// not conflict
	tk1.MustExec("begin")
	tk1.MustQuery("select * from t where c1=11 for update")

	tk2.MustExec("begin")
	tk2.MustExec("update t set c2=22 where c1=12")
	tk2.MustExec("commit")

	tk1.MustExec("commit")

	// not conflict, auto commit
	tk1.MustExec("set @@autocommit=1;")
	tk1.MustQuery("select * from t where c1=11 for update")

	tk2.MustExec("begin")
	tk2.MustExec("update t set c2=211 where c1=11")
	tk2.MustExec("commit")

	tk1.MustExec("commit")

	// conflict
	tk1.MustExec("begin")
	tk1.MustQuery("select * from (select * from t for update) t join t1 for update")

	tk2.MustExec("begin")
	tk2.MustExec("update t1 set c1 = 13")
	tk2.MustExec("commit")

	_, err = tk1.Exec("commit")
	c.Assert(err, NotNil)

}

func (s *testSuite) TestEmptyEnum(c *C) {
	tk := testkit.NewTestKit(c, s.store)
	tk.MustExec("use test")
	tk.MustExec("drop table if exists t")
	tk.MustExec("create table t (e enum('Y', 'N'))")
	tk.MustExec("set sql_mode='STRICT_TRANS_TABLES'")
	_, err := tk.Exec("insert into t values (0)")
	c.Assert(terror.ErrorEqual(err, types.ErrTruncated), IsTrue, Commentf("err %v", err))
	_, err = tk.Exec("insert into t values ('abc')")
	c.Assert(terror.ErrorEqual(err, types.ErrTruncated), IsTrue, Commentf("err %v", err))

	tk.MustExec("set sql_mode=''")
	tk.MustExec("insert into t values (0)")
	tk.MustQuery("select * from t").Check(testkit.Rows(""))
	tk.MustExec("insert into t values ('abc')")
	tk.MustQuery("select * from t").Check(testkit.Rows("", ""))
	tk.MustExec("insert into t values (null)")
	tk.MustQuery("select * from t").Check(testkit.Rows("", "", "<nil>"))
}

// TestIssue4024 This tests https://github.com/pingcap/tidb/issues/4024
func (s *testSuite) TestIssue4024(c *C) {
	tk := testkit.NewTestKit(c, s.store)
	tk.MustExec("create database test2")
	tk.MustExec("use test2")
	tk.MustExec("create table t(a int)")
	tk.MustExec("insert into t values(1)")
	tk.MustExec("use test")
	tk.MustExec("create table t(a int)")
	tk.MustExec("insert into t values(1)")
	tk.MustExec("update t, test2.t set test2.t.a=2")
	tk.MustQuery("select * from t").Check(testkit.Rows("1"))
	tk.MustQuery("select * from test2.t").Check(testkit.Rows("2"))
	tk.MustExec("update test.t, test2.t set test.t.a=3")
	tk.MustQuery("select * from t").Check(testkit.Rows("3"))
	tk.MustQuery("select * from test2.t").Check(testkit.Rows("2"))
}

const (
	checkRequestOff = iota
	checkRequestSyncLog
	checkDDLAddIndexPriority
)

type checkRequestClient struct {
	tikv.Client
	priority       pb.CommandPri
	lowPriorityCnt uint32
	mu             struct {
		sync.RWMutex
		checkFlags uint32
		syncLog    bool
	}
}

func (c *checkRequestClient) setCheckPriority(priority pb.CommandPri) {
	atomic.StoreInt32((*int32)(&c.priority), int32(priority))
}

func (c *checkRequestClient) getCheckPriority() pb.CommandPri {
	return (pb.CommandPri)(atomic.LoadInt32((*int32)(&c.priority)))
}

func (c *checkRequestClient) SendRequest(ctx context.Context, addr string, req *tikvrpc.Request, timeout time.Duration) (*tikvrpc.Response, error) {
	resp, err := c.Client.SendRequest(ctx, addr, req, timeout)
	c.mu.RLock()
	checkFlags := c.mu.checkFlags
	c.mu.RUnlock()
	if checkFlags == checkRequestSyncLog {
		switch req.Type {
		case tikvrpc.CmdPrewrite, tikvrpc.CmdCommit:
			c.mu.RLock()
			syncLog := c.mu.syncLog
			c.mu.RUnlock()
			if syncLog != req.SyncLog {
				return nil, errors.New("fail to set sync log")
			}
		}
	} else if checkFlags == checkDDLAddIndexPriority {
		if req.Type == tikvrpc.CmdScan {
			if c.getCheckPriority() != req.Priority {
				return nil, errors.New("fail to set priority")
			}
		} else if req.Type == tikvrpc.CmdPrewrite {
			if c.getCheckPriority() == pb.CommandPri_Low {
				atomic.AddUint32(&c.lowPriorityCnt, 1)
			}
		}
	}
	return resp, err
}

type testSuiteWithCliBase struct {
	store kv.Storage
	dom   *domain.Domain
	cli   *checkRequestClient
}

type testSuite1 struct {
	testSuiteWithCliBase
}

type testSerialSuite2 struct {
	testSuiteWithCliBase
}

func (s *testSuiteWithCliBase) SetUpSuite(c *C) {
	cli := &checkRequestClient{}
	hijackClient := func(c tikv.Client) tikv.Client {
		cli.Client = c
		return cli
	}
	s.cli = cli

	var err error
	s.store, err = mockstore.NewMockStore(
		mockstore.WithClientHijacker(hijackClient),
	)
	c.Assert(err, IsNil)
	session.SetStatsLease(0)
	s.dom, err = session.BootstrapSession(s.store)
	c.Assert(err, IsNil)
	s.dom.SetStatsUpdating(true)
}

func (s *testSuiteWithCliBase) TearDownSuite(c *C) {
	s.dom.Close()
	s.store.Close()
}

func (s *testSuiteWithCliBase) TearDownTest(c *C) {
	tk := testkit.NewTestKit(c, s.store)
	tk.MustExec("use test")
	r := tk.MustQuery("show tables")
	for _, tb := range r.Rows() {
		tableName := tb[0]
		tk.MustExec(fmt.Sprintf("drop table %v", tableName))
	}
}

func (s *testSuite2) TestAddIndexPriority(c *C) {
	cli := &checkRequestClient{}
	hijackClient := func(c tikv.Client) tikv.Client {
		cli.Client = c
		return cli
	}

	store, err := mockstore.NewMockStore(
		mockstore.WithClientHijacker(hijackClient),
	)
	c.Assert(err, IsNil)
	dom, err := session.BootstrapSession(store)
	c.Assert(err, IsNil)
	defer func() {
		dom.Close()
		err = store.Close()
		c.Assert(err, IsNil)
	}()

	tk := testkit.NewTestKit(c, store)
	tk.MustExec("use test")
	tk.MustExec("create table t1 (id int, v int)")

	// Insert some data to make sure plan build IndexLookup for t1.
	for i := 0; i < 10; i++ {
		tk.MustExec(fmt.Sprintf("insert into t1 values (%d, %d)", i, i))
	}

	cli.mu.Lock()
	cli.mu.checkFlags = checkDDLAddIndexPriority
	cli.mu.Unlock()

	cli.setCheckPriority(pb.CommandPri_Low)
	tk.MustExec("alter table t1 add index t1_index (id);")

	c.Assert(atomic.LoadUint32(&cli.lowPriorityCnt) > 0, IsTrue)

	cli.mu.Lock()
	cli.mu.checkFlags = checkRequestOff
	cli.mu.Unlock()

	tk.MustExec("alter table t1 drop index t1_index;")
	tk.MustExec("SET SESSION tidb_ddl_reorg_priority = 'PRIORITY_NORMAL'")

	cli.mu.Lock()
	cli.mu.checkFlags = checkDDLAddIndexPriority
	cli.mu.Unlock()

	cli.setCheckPriority(pb.CommandPri_Normal)
	tk.MustExec("alter table t1 add index t1_index (id);")

	cli.mu.Lock()
	cli.mu.checkFlags = checkRequestOff
	cli.mu.Unlock()

	tk.MustExec("alter table t1 drop index t1_index;")
	tk.MustExec("SET SESSION tidb_ddl_reorg_priority = 'PRIORITY_HIGH'")

	cli.mu.Lock()
	cli.mu.checkFlags = checkDDLAddIndexPriority
	cli.mu.Unlock()

	cli.setCheckPriority(pb.CommandPri_High)
	tk.MustExec("alter table t1 add index t1_index (id);")

	cli.mu.Lock()
	cli.mu.checkFlags = checkRequestOff
	cli.mu.Unlock()
}

func (s *testSuite1) TestAlterTableComment(c *C) {
	tk := testkit.NewTestKit(c, s.store)
	tk.MustExec("use test")
	tk.MustExec("drop table if exists t_1")
	tk.MustExec("create table t_1 (c1 int, c2 int, c3 int default 1, index (c1)) comment = 'test table';")
	tk.MustExec("alter table `t_1` comment 'this is table comment';")
	result := tk.MustQuery("select table_comment from information_schema.tables where table_name = 't_1';")
	result.Check(testkit.Rows("this is table comment"))
	tk.MustExec("alter table `t_1` comment 'table t comment';")
	result = tk.MustQuery("select table_comment from information_schema.tables where table_name = 't_1';")
	result.Check(testkit.Rows("table t comment"))
}

func (s *testSuite) TestTimezonePushDown(c *C) {
	tk := testkit.NewTestKit(c, s.store)
	tk.MustExec("use test")
	tk.MustExec("create table t (ts timestamp)")
	defer tk.MustExec("drop table t")
	tk.MustExec(`insert into t values ("2018-09-13 10:02:06")`)

	systemTZ := timeutil.SystemLocation()
	c.Assert(systemTZ.String(), Not(Equals), "System")
	c.Assert(systemTZ.String(), Not(Equals), "Local")
	ctx := context.Background()
	count := 0
	ctx1 := context.WithValue(ctx, "CheckSelectRequestHook", func(req *kv.Request) {
		count += 1
		dagReq := new(tipb.DAGRequest)
		err := proto.Unmarshal(req.Data, dagReq)
		c.Assert(err, IsNil)
		c.Assert(dagReq.GetTimeZoneName(), Equals, systemTZ.String())
	})
	_, err := tk.Se.Execute(ctx1, `select * from t where ts = "2018-09-13 10:02:06"`)
	c.Assert(err, IsNil)

	tk.MustExec(`set time_zone="System"`)
	_, err = tk.Se.Execute(ctx1, `select * from t where ts = "2018-09-13 10:02:06"`)
	c.Assert(err, IsNil)

	c.Assert(count, Equals, 2) // Make sure the hook function is called.
}

func (s *testSuite) TestNotFillCacheFlag(c *C) {
	tk := testkit.NewTestKit(c, s.store)
	tk.MustExec("use test")
	tk.MustExec("create table t (id int primary key)")
	defer tk.MustExec("drop table t")
	tk.MustExec("insert into t values (1)")

	tests := []struct {
		sql    string
		expect bool
	}{
		{"select SQL_NO_CACHE * from t", true},
		{"select SQL_CACHE * from t", false},
		{"select * from t", false},
	}
	count := 0
	ctx := context.Background()
	for _, test := range tests {
		ctx1 := context.WithValue(ctx, "CheckSelectRequestHook", func(req *kv.Request) {
			count++
			if req.NotFillCache != test.expect {
				c.Errorf("sql=%s, expect=%v, get=%v", test.sql, test.expect, req.NotFillCache)
			}
		})
		rs, err := tk.Se.Execute(ctx1, test.sql)
		c.Assert(err, IsNil)
		tk.ResultSetToResult(rs[0], Commentf("sql: %v", test.sql))
	}
	c.Assert(count, Equals, len(tests)) // Make sure the hook function is called.
}

func (s *testSuite1) TestSyncLog(c *C) {
	tk := testkit.NewTestKit(c, s.store)
	tk.MustExec("use test")

	cli := s.cli
	cli.mu.Lock()
	cli.mu.checkFlags = checkRequestSyncLog
	cli.mu.syncLog = true
	cli.mu.Unlock()
	tk.MustExec("create table t (id int primary key)")
	cli.mu.Lock()
	cli.mu.syncLog = false
	cli.mu.Unlock()
	tk.MustExec("insert into t values (1)")

	cli.mu.Lock()
	cli.mu.checkFlags = checkRequestOff
	cli.mu.Unlock()
}

func (s *testSuite) TestHandleTransfer(c *C) {
	tk := testkit.NewTestKit(c, s.store)
	tk.MustExec("use test")
	tk.MustExec("create table t(a int, index idx(a))")
	tk.MustExec("insert into t values(1), (2), (4)")
	tk.MustExec("begin")
	tk.MustExec("update t set a = 3 where a = 4")
	// test table scan read whose result need handle.
	tk.MustQuery("select * from t ignore index(idx)").Check(testkit.Rows("1", "2", "3"))
	tk.MustExec("insert into t values(4)")
	// test single read whose result need handle
	tk.MustQuery("select * from t use index(idx)").Check(testkit.Rows("1", "2", "3", "4"))
	tk.MustQuery("select * from t use index(idx) order by a desc").Check(testkit.Rows("4", "3", "2", "1"))
	tk.MustExec("update t set a = 5 where a = 3")
	tk.MustQuery("select * from t use index(idx)").Check(testkit.Rows("1", "2", "4", "5"))
	tk.MustExec("commit")

	tk.MustExec("drop table if exists t")
	tk.MustExec("create table t(a int, b int, index idx(a))")
	tk.MustExec("insert into t values(3, 3), (1, 1), (2, 2)")
	// Second test double read.
	tk.MustQuery("select * from t use index(idx) order by a").Check(testkit.Rows("1 1", "2 2", "3 3"))
}

func (s *testSuite) TestBit(c *C) {
	tk := testkit.NewTestKitWithInit(c, s.store)

	tk.MustExec("drop table if exists t")
	tk.MustExec("create table t (c1 bit(2))")
	tk.MustExec("insert into t values (0), (1), (2), (3)")
	_, err := tk.Exec("insert into t values (4)")
	c.Assert(err, NotNil)
	_, err = tk.Exec("insert into t values ('a')")
	c.Assert(err, NotNil)
	r, err := tk.Exec("select * from t where c1 = 2")
	c.Assert(err, IsNil)
	req := r.NewChunk()
	err = r.Next(context.Background(), req)
	c.Assert(err, IsNil)
	c.Assert(types.BinaryLiteral(req.GetRow(0).GetBytes(0)), DeepEquals, types.NewBinaryLiteralFromUint(2, -1))
	r.Close()

	tk.MustExec("drop table if exists t")
	tk.MustExec("create table t (c1 bit(31))")
	tk.MustExec("insert into t values (0x7fffffff)")
	_, err = tk.Exec("insert into t values (0x80000000)")
	c.Assert(err, NotNil)
	_, err = tk.Exec("insert into t values (0xffffffff)")
	c.Assert(err, NotNil)
	tk.MustExec("insert into t values ('123')")
	tk.MustExec("insert into t values ('1234')")
	_, err = tk.Exec("insert into t values ('12345)")
	c.Assert(err, NotNil)

	tk.MustExec("drop table if exists t")
	tk.MustExec("create table t (c1 bit(62))")
	tk.MustExec("insert into t values ('12345678')")
	tk.MustExec("drop table if exists t")
	tk.MustExec("create table t (c1 bit(61))")
	_, err = tk.Exec("insert into t values ('12345678')")
	c.Assert(err, NotNil)

	tk.MustExec("drop table if exists t")
	tk.MustExec("create table t (c1 bit(32))")
	tk.MustExec("insert into t values (0x7fffffff)")
	tk.MustExec("insert into t values (0xffffffff)")
	_, err = tk.Exec("insert into t values (0x1ffffffff)")
	c.Assert(err, NotNil)
	tk.MustExec("insert into t values ('1234')")
	_, err = tk.Exec("insert into t values ('12345')")
	c.Assert(err, NotNil)

	tk.MustExec("drop table if exists t")
	tk.MustExec("create table t (c1 bit(64))")
	tk.MustExec("insert into t values (0xffffffffffffffff)")
	tk.MustExec("insert into t values ('12345678')")
	_, err = tk.Exec("insert into t values ('123456789')")
	c.Assert(err, NotNil)

	tk.MustExec("drop table if exists t")
	tk.MustExec("create table t (c1 bit(64))")
	tk.MustExec("insert into t values (0xffffffffffffffff)")
	tk.MustExec("insert into t values ('12345678')")
	tk.MustQuery("select * from t where c1").Check(testkit.Rows("\xff\xff\xff\xff\xff\xff\xff\xff", "12345678"))
}

func (s *testSuite) TestEnum(c *C) {
	tk := testkit.NewTestKitWithInit(c, s.store)

	tk.MustExec("drop table if exists t")
	tk.MustExec("create table t (c enum('a', 'b', 'c'))")
	tk.MustExec("insert into t values ('a'), (2), ('c')")
	tk.MustQuery("select * from t where c = 'a'").Check(testkit.Rows("a"))

	tk.MustQuery("select c + 1 from t where c = 2").Check(testkit.Rows("3"))

	tk.MustExec("delete from t")
	tk.MustExec("insert into t values ()")
	tk.MustExec("insert into t values (null), ('1')")
	tk.MustQuery("select c + 1 from t where c = 1").Check(testkit.Rows("2"))

	tk.MustExec("delete from t")
	tk.MustExec("insert into t values(1), (2), (3)")
	tk.MustQuery("select * from t where c").Check(testkit.Rows("a", "b", "c"))
}

func (s *testSuite) TestSet(c *C) {
	tk := testkit.NewTestKitWithInit(c, s.store)

	tk.MustExec("drop table if exists t")
	tk.MustExec("create table t (c set('a', 'b', 'c'))")
	tk.MustExec("insert into t values ('a'), (2), ('c'), ('a,b'), ('b,a')")
	tk.MustQuery("select * from t where c = 'a'").Check(testkit.Rows("a"))

	tk.MustQuery("select * from t where c = 'a,b'").Check(testkit.Rows("a,b", "a,b"))

	tk.MustQuery("select c + 1 from t where c = 2").Check(testkit.Rows("3"))

	tk.MustExec("delete from t")
	tk.MustExec("insert into t values ()")
	tk.MustExec("insert into t values (null), ('1')")
	tk.MustQuery("select c + 1 from t where c = 1").Check(testkit.Rows("2"))

	tk.MustExec("delete from t")
	tk.MustExec("insert into t values(3)")
	tk.MustQuery("select * from t where c").Check(testkit.Rows("a,b"))
}

func (s *testSuite) TestSubqueryInValues(c *C) {
	tk := testkit.NewTestKitWithInit(c, s.store)

	tk.MustExec("drop table if exists t")
	tk.MustExec("create table t (id int, name varchar(20))")
	tk.MustExec("drop table if exists t1")
	tk.MustExec("create table t1 (gid int)")

	tk.MustExec("insert into t1 (gid) value (1)")
	tk.MustExec("insert into t (id, name) value ((select gid from t1) ,'asd')")
	tk.MustQuery("select * from t").Check(testkit.Rows("1 asd"))
}

func (s *testSuite) TestEnhancedRangeAccess(c *C) {
	tk := testkit.NewTestKitWithInit(c, s.store)

	tk.MustExec("drop table if exists t")
	tk.MustExec("create table t (a int primary key, b int)")
	tk.MustExec("insert into t values(1, 2), (2, 1)")
	tk.MustQuery("select * from t where (a = 1 and b = 2) or (a = 2 and b = 1)").Check(testkit.Rows("1 2", "2 1"))
	tk.MustQuery("select * from t where (a = 1 and b = 1) or (a = 2 and b = 2)").Check(nil)
}

// TestMaxInt64Handle Issue #4810
func (s *testSuite) TestMaxInt64Handle(c *C) {
	tk := testkit.NewTestKitWithInit(c, s.store)

	tk.MustExec("drop table if exists t")
	tk.MustExec("create table t(id bigint, PRIMARY KEY (id))")
	tk.MustExec("insert into t values(9223372036854775807)")
	tk.MustExec("select * from t where id = 9223372036854775807")
	tk.MustQuery("select * from t where id = 9223372036854775807;").Check(testkit.Rows("9223372036854775807"))
	tk.MustQuery("select * from t").Check(testkit.Rows("9223372036854775807"))
	_, err := tk.Exec("insert into t values(9223372036854775807)")
	c.Assert(err, NotNil)
	tk.MustExec("delete from t where id = 9223372036854775807")
	tk.MustQuery("select * from t").Check(nil)
}

func (s *testSuite) TestTableScanWithPointRanges(c *C) {
	tk := testkit.NewTestKitWithInit(c, s.store)

	tk.MustExec("drop table if exists t")
	tk.MustExec("create table t(id int, PRIMARY KEY (id))")
	tk.MustExec("insert into t values(1), (5), (10)")
	tk.MustQuery("select * from t where id in(1, 2, 10)").Check(testkit.Rows("1", "10"))
}

func (s *testSuite) TestUnsignedPk(c *C) {
	tk := testkit.NewTestKitWithInit(c, s.store)

	tk.MustExec("drop table if exists t")
	tk.MustExec("create table t(id bigint unsigned primary key)")
	var num1, num2 uint64 = math.MaxInt64 + 1, math.MaxInt64 + 2
	tk.MustExec(fmt.Sprintf("insert into t values(%v), (%v), (1), (2)", num1, num2))
	num1Str := strconv.FormatUint(num1, 10)
	num2Str := strconv.FormatUint(num2, 10)
	tk.MustQuery("select * from t order by id").Check(testkit.Rows("1", "2", num1Str, num2Str))
	tk.MustQuery("select * from t where id not in (2)").Check(testkit.Rows(num1Str, num2Str, "1"))
	tk.MustExec("drop table t")
	tk.MustExec("create table t(a bigint unsigned primary key, b int, index idx(b))")
	tk.MustExec("insert into t values(9223372036854775808, 1), (1, 1)")
	tk.MustQuery("select * from t use index(idx) where b = 1 and a < 2").Check(testkit.Rows("1 1"))
	tk.MustQuery("select * from t use index(idx) where b = 1 order by b, a").Check(testkit.Rows("1 1", "9223372036854775808 1"))
}

func (s *testSuite) TestSignedCommonHandle(c *C) {
	tk := testkit.NewTestKitWithInit(c, s.store)

	tk.Se.GetSessionVars().EnableClusteredIndex = variable.ClusteredIndexDefModeOn
	tk.MustExec("drop table if exists t")
	tk.MustExec("create table t(k1 int, k2 int, primary key(k1, k2))")
	tk.MustExec("insert into t(k1, k2) value(-100, 1), (-50, 1), (0, 0), (1, 1), (3, 3)")
	tk.MustQuery("select k1 from t order by k1").Check(testkit.Rows("-100", "-50", "0", "1", "3"))
	tk.MustQuery("select k1 from t order by k1 desc").Check(testkit.Rows("3", "1", "0", "-50", "-100"))
	tk.MustQuery("select k1 from t where k1 < -51").Check(testkit.Rows("-100"))
	tk.MustQuery("select k1 from t where k1 < -1").Check(testkit.Rows("-100", "-50"))
	tk.MustQuery("select k1 from t where k1 <= 0").Check(testkit.Rows("-100", "-50", "0"))
	tk.MustQuery("select k1 from t where k1 < 2").Check(testkit.Rows("-100", "-50", "0", "1"))
	tk.MustQuery("select k1 from t where k1 < -1 and k1 > -90").Check(testkit.Rows("-50"))
}

func (s *testSuite) TestIssue5666(c *C) {
	tk := testkit.NewTestKit(c, s.store)
	tk.MustExec("set @@profiling=1")
	tk.MustQuery("SELECT QUERY_ID, SUM(DURATION) AS SUM_DURATION FROM INFORMATION_SCHEMA.PROFILING GROUP BY QUERY_ID;").Check(testkit.Rows("0 0"))
}

func (s *testSuite) TestIssue5341(c *C) {
	tk := testkit.NewTestKit(c, s.store)
	tk.MustExec("drop table if exists test.t")
	tk.MustExec("create table test.t(a char)")
	tk.MustExec("insert into test.t value('a')")
	tk.MustQuery("select * from test.t where a < 1 order by a limit 0;").Check(testkit.Rows())
}

func (s *testSuite) TestContainDotColumn(c *C) {
	tk := testkit.NewTestKit(c, s.store)

	tk.MustExec("use test")
	tk.MustExec("drop table if exists test.t1")
	tk.MustExec("create table test.t1(t1.a char)")
	tk.MustExec("drop table if exists t2")
	tk.MustExec("create table t2(a char, t2.b int)")

	tk.MustExec("drop table if exists t3")
	_, err := tk.Exec("create table t3(s.a char);")
	terr := errors.Cause(err).(*terror.Error)
	c.Assert(terr.Code(), Equals, errors.ErrCode(mysql.ErrWrongTableName))
}

func (s *testSuite) TestCheckIndex(c *C) {
	s.ctx = mock.NewContext()
	s.ctx.Store = s.store
	se, err := session.CreateSession4Test(s.store)
	c.Assert(err, IsNil)
	defer se.Close()

	_, err = se.Execute(context.Background(), "create database test_admin")
	c.Assert(err, IsNil)
	_, err = se.Execute(context.Background(), "use test_admin")
	c.Assert(err, IsNil)
	_, err = se.Execute(context.Background(), "create table t (pk int primary key, c int default 1, c1 int default 1, unique key c(c))")
	c.Assert(err, IsNil)
	is := s.domain.InfoSchema()
	db := model.NewCIStr("test_admin")
	dbInfo, ok := is.SchemaByName(db)
	c.Assert(ok, IsTrue)
	tblName := model.NewCIStr("t")
	tbl, err := is.TableByName(db, tblName)
	c.Assert(err, IsNil)
	tbInfo := tbl.Meta()

	alloc := autoid.NewAllocator(s.store, dbInfo.ID, false, autoid.RowIDAllocType)
	tb, err := tables.TableFromMeta(autoid.NewAllocators(alloc), tbInfo)
	c.Assert(err, IsNil)

	_, err = se.Execute(context.Background(), "admin check index t c")
	c.Assert(err, IsNil)

	_, err = se.Execute(context.Background(), "admin check index t C")
	c.Assert(err, IsNil)

	// set data to:
	// index     data (handle, data): (1, 10), (2, 20)
	// table     data (handle, data): (1, 10), (2, 20)
	recordVal1 := types.MakeDatums(int64(1), int64(10), int64(11))
	recordVal2 := types.MakeDatums(int64(2), int64(20), int64(21))
	c.Assert(s.ctx.NewTxn(context.Background()), IsNil)
	_, err = tb.AddRecord(s.ctx, recordVal1)
	c.Assert(err, IsNil)
	_, err = tb.AddRecord(s.ctx, recordVal2)
	c.Assert(err, IsNil)
	txn, err := s.ctx.Txn(true)
	c.Assert(err, IsNil)
	c.Assert(txn.Commit(context.Background()), IsNil)

	mockCtx := mock.NewContext()
	idx := tb.Indices()[0]
	sc := &stmtctx.StatementContext{TimeZone: time.Local}

	_, err = se.Execute(context.Background(), "admin check index t idx_inexistent")
	c.Assert(strings.Contains(err.Error(), "not exist"), IsTrue)

	// set data to:
	// index     data (handle, data): (1, 10), (2, 20), (3, 30)
	// table     data (handle, data): (1, 10), (2, 20), (4, 40)
	txn, err = s.store.Begin()
	c.Assert(err, IsNil)
	_, err = idx.Create(mockCtx, txn, types.MakeDatums(int64(30)), kv.IntHandle(3), nil)
	c.Assert(err, IsNil)
	key := tablecodec.EncodeRowKey(tb.Meta().ID, kv.IntHandle(4).Encoded())
	setColValue(c, txn, key, types.NewDatum(int64(40)))
	err = txn.Commit(context.Background())
	c.Assert(err, IsNil)
	_, err = se.Execute(context.Background(), "admin check index t c")
	c.Assert(err, NotNil)
	c.Assert(err.Error(), Equals, "[executor:8133]handle 3, index:types.Datum{k:0x1, decimal:0x0, length:0x0, i:30, collation:\"\", b:[]uint8(nil), x:interface {}(nil)} != record:<nil>")

	// set data to:
	// index     data (handle, data): (1, 10), (2, 20), (3, 30), (4, 40)
	// table     data (handle, data): (1, 10), (2, 20), (4, 40)
	txn, err = s.store.Begin()
	c.Assert(err, IsNil)
	_, err = idx.Create(mockCtx, txn, types.MakeDatums(int64(40)), kv.IntHandle(4), nil)
	c.Assert(err, IsNil)
	err = txn.Commit(context.Background())
	c.Assert(err, IsNil)
	_, err = se.Execute(context.Background(), "admin check index t c")
	c.Assert(strings.Contains(err.Error(), "table count 3 != index(c) count 4"), IsTrue)

	// set data to:
	// index     data (handle, data): (1, 10), (4, 40)
	// table     data (handle, data): (1, 10), (2, 20), (4, 40)
	txn, err = s.store.Begin()
	c.Assert(err, IsNil)
	err = idx.Delete(sc, txn, types.MakeDatums(int64(30)), kv.IntHandle(3))
	c.Assert(err, IsNil)
	err = idx.Delete(sc, txn, types.MakeDatums(int64(20)), kv.IntHandle(2))
	c.Assert(err, IsNil)
	err = txn.Commit(context.Background())
	c.Assert(err, IsNil)
	_, err = se.Execute(context.Background(), "admin check index t c")
	c.Assert(strings.Contains(err.Error(), "table count 3 != index(c) count 2"), IsTrue)

	// TODO: pass the case below：
	// set data to:
	// index     data (handle, data): (1, 10), (4, 40), (2, 30)
	// table     data (handle, data): (1, 10), (2, 20), (4, 40)
}

func setColValue(c *C, txn kv.Transaction, key kv.Key, v types.Datum) {
	row := []types.Datum{v, {}}
	colIDs := []int64{2, 3}
	sc := &stmtctx.StatementContext{TimeZone: time.Local}
	rd := rowcodec.Encoder{Enable: true}
	value, err := tablecodec.EncodeRow(sc, row, colIDs, nil, nil, &rd)
	c.Assert(err, IsNil)
	err = txn.Set(key, value)
	c.Assert(err, IsNil)
}

func (s *testSuite) TestCheckTable(c *C) {
	tk := testkit.NewTestKit(c, s.store)

	// Test 'admin check table' when the table has a unique index with null values.
	tk.MustExec("use test")
	tk.MustExec("drop table if exists admin_test;")
	tk.MustExec("create table admin_test (c1 int, c2 int, c3 int default 1, index (c1), unique key(c2));")
	tk.MustExec("insert admin_test (c1, c2) values (1, 1), (2, 2), (NULL, NULL);")
	tk.MustExec("admin check table admin_test;")
}

func (s *testSuite) TestCheckTableClusterIndex(c *C) {
	tk := testkit.NewTestKit(c, s.store)

	tk.MustExec("use test;")
	tk.Se.GetSessionVars().EnableClusteredIndex = variable.ClusteredIndexDefModeOn
	tk.MustExec("drop table if exists admin_test;")
	tk.MustExec("create table admin_test (c1 int, c2 int, c3 int default 1, primary key (c1, c2), index (c1), unique key(c2));")
	tk.MustExec("insert admin_test (c1, c2) values (1, 1), (2, 2), (3, 3);")
	tk.MustExec("admin check table admin_test;")
}

func (s *testSuite) TestCoprocessorStreamingFlag(c *C) {
	tk := testkit.NewTestKit(c, s.store)

	tk.MustExec("use test")
	tk.MustExec("create table t (id int, value int, index idx(id))")
	// Add some data to make statistics work.
	for i := 0; i < 100; i++ {
		tk.MustExec(fmt.Sprintf("insert into t values (%d, %d)", i, i))
	}

	tests := []struct {
		sql    string
		expect bool
	}{
		{"select * from t", true},                         // TableReader
		{"select * from t where id = 5", true},            // IndexLookup
		{"select * from t where id > 5", true},            // Filter
		{"select * from t limit 3", false},                // Limit
		{"select avg(id) from t", false},                  // Aggregate
		{"select * from t order by value limit 3", false}, // TopN
	}

	ctx := context.Background()
	for _, test := range tests {
		ctx1 := context.WithValue(ctx, "CheckSelectRequestHook", func(req *kv.Request) {
			if req.Streaming != test.expect {
				c.Errorf("sql=%s, expect=%v, get=%v", test.sql, test.expect, req.Streaming)
			}
		})
		rs, err := tk.Se.Execute(ctx1, test.sql)
		c.Assert(err, IsNil)
		tk.ResultSetToResult(rs[0], Commentf("sql: %v", test.sql))
	}
}

func (s *testSuite) TestIncorrectLimitArg(c *C) {
	tk := testkit.NewTestKit(c, s.store)

	tk.MustExec(`use test;`)
	tk.MustExec(`drop table if exists t;`)
	tk.MustExec(`create table t(a bigint);`)
	tk.MustExec(`prepare stmt1 from 'select * from t limit ?';`)
	tk.MustExec(`prepare stmt2 from 'select * from t limit ?, ?';`)
	tk.MustExec(`set @a = -1;`)
	tk.MustExec(`set @b =  1;`)

	var err error
	_, err = tk.Se.Execute(context.TODO(), `execute stmt1 using @a;`)
	c.Assert(err.Error(), Equals, `[planner:1210]Incorrect arguments to LIMIT`)

	_, err = tk.Se.Execute(context.TODO(), `execute stmt2 using @b, @a;`)
	c.Assert(err.Error(), Equals, `[planner:1210]Incorrect arguments to LIMIT`)
}

func (s *testSuite) TestLimit(c *C) {
	tk := testkit.NewTestKit(c, s.store)
	tk.MustExec(`use test;`)
	tk.MustExec(`drop table if exists t;`)
	tk.MustExec(`create table t(a bigint, b bigint);`)
	tk.MustExec(`insert into t values(1, 1), (2, 2), (3, 30), (4, 40), (5, 5), (6, 6);`)
	tk.MustQuery(`select * from t order by a limit 1, 1;`).Check(testkit.Rows(
		"2 2",
	))
	tk.MustQuery(`select * from t order by a limit 1, 2;`).Check(testkit.Rows(
		"2 2",
		"3 30",
	))
	tk.MustQuery(`select * from t order by a limit 1, 3;`).Check(testkit.Rows(
		"2 2",
		"3 30",
		"4 40",
	))
	tk.MustQuery(`select * from t order by a limit 1, 4;`).Check(testkit.Rows(
		"2 2",
		"3 30",
		"4 40",
		"5 5",
	))

	// test inline projection
	tk.MustQuery(`select a from t where a > 0 limit 1, 1;`).Check(testkit.Rows(
		"2",
	))
	tk.MustQuery(`select a from t where a > 0 limit 1, 2;`).Check(testkit.Rows(
		"2",
		"3",
	))
	tk.MustQuery(`select b from t where a > 0 limit 1, 3;`).Check(testkit.Rows(
		"2",
		"30",
		"40",
	))
	tk.MustQuery(`select b from t where a > 0 limit 1, 4;`).Check(testkit.Rows(
		"2",
		"30",
		"40",
		"5",
	))

	// test @@tidb_init_chunk_size=2
	tk.MustExec(`set @@tidb_init_chunk_size=2;`)
	tk.MustQuery(`select * from t where a > 0 limit 2, 1;`).Check(testkit.Rows(
		"3 30",
	))
	tk.MustQuery(`select * from t where a > 0 limit 2, 2;`).Check(testkit.Rows(
		"3 30",
		"4 40",
	))
	tk.MustQuery(`select * from t where a > 0 limit 2, 3;`).Check(testkit.Rows(
		"3 30",
		"4 40",
		"5 5",
	))
	tk.MustQuery(`select * from t where a > 0 limit 2, 4;`).Check(testkit.Rows(
		"3 30",
		"4 40",
		"5 5",
		"6 6",
	))

	// test inline projection
	tk.MustQuery(`select a from t order by a limit 2, 1;`).Check(testkit.Rows(
		"3",
	))
	tk.MustQuery(`select b from t order by a limit 2, 2;`).Check(testkit.Rows(
		"30",
		"40",
	))
	tk.MustQuery(`select a from t order by a limit 2, 3;`).Check(testkit.Rows(
		"3",
		"4",
		"5",
	))
	tk.MustQuery(`select b from t order by a limit 2, 4;`).Check(testkit.Rows(
		"30",
		"40",
		"5",
		"6",
	))
}

func (s *testSuite) TestCoprocessorStreamingWarning(c *C) {
	tk := testkit.NewTestKit(c, s.store)
	tk.MustExec("use test")
	tk.MustExec("drop table if exists t")
	tk.MustExec("create table t(a double)")
	tk.MustExec("insert into t value(1.2)")
	tk.MustExec("set @@session.tidb_enable_streaming = 1")

	result := tk.MustQuery("select * from t where a/0 > 1")
	result.Check(testkit.Rows())
	tk.MustQuery("show warnings").Check(testutil.RowsWithSep("|", "Warning|1365|Division by 0"))
}

func (s *testSuite3) TestYearTypeDeleteIndex(c *C) {
	tk := testkit.NewTestKit(c, s.store)
	tk.MustExec("use test")
	tk.MustExec("drop table if exists t")
	tk.MustExec("create table t(a YEAR, PRIMARY KEY(a));")
	tk.MustExec("insert into t set a = '2151';")
	tk.MustExec("delete from t;")
	tk.MustExec("admin check table t")
}

func (s *testSuite3) TestForSelectScopeInUnion(c *C) {
	// A union B for update, the "for update" option belongs to union statement, so
	// it should works on both A and B.
	tk1 := testkit.NewTestKit(c, s.store)
	tk2 := testkit.NewTestKit(c, s.store)
	tk1.MustExec("use test")
	tk1.MustExec("drop table if exists t")
	tk1.MustExec("create table t(a int)")
	tk1.MustExec("insert into t values (1)")

	tk1.MustExec("begin")
	// 'For update' would act on the second select.
	tk1.MustQuery("select 1 as a union select a from t for update")

	tk2.MustExec("use test")
	tk2.MustExec("update t set a = a + 1")

	// As tk1 use select 'for update', it should detect conflict and fail.
	_, err := tk1.Exec("commit")
	c.Assert(err, NotNil)

	tk1.MustExec("begin")
	tk1.MustQuery("select 1 as a union select a from t limit 5 for update")
	tk1.MustQuery("select 1 as a union select a from t order by a for update")

	tk2.MustExec("update t set a = a + 1")

	_, err = tk1.Exec("commit")
	c.Assert(err, NotNil)
}

func (s *testSuite3) TestUnsignedDecimalOverflow(c *C) {
	tests := []struct {
		input  interface{}
		hasErr bool
		err    string
	}{{
		-1,
		true,
		"Out of range value for column",
	}, {
		"-1.1e-1",
		true,
		"Out of range value for column",
	}, {
		-1.1,
		true,
		"Out of range value for column",
	}, {
		-0,
		false,
		"",
	},
	}
	tk := testkit.NewTestKit(c, s.store)
	tk.MustExec("use test")
	tk.MustExec("drop table if exists t")
	tk.MustExec("create table t(a decimal(10,2) unsigned)")
	for _, t := range tests {
		res, err := tk.Exec("insert into t values (?)", t.input)
		if res != nil {
			defer res.Close()
		}
		if t.hasErr {
			c.Assert(err, NotNil)
			c.Assert(strings.Contains(err.Error(), t.err), IsTrue)
		} else {
			c.Assert(err, IsNil)
		}
		if res != nil {
			c.Assert(res.Close(), IsNil)
		}
	}

	tk.MustExec("set sql_mode=''")
	tk.MustExec("delete from t")
	tk.MustExec("insert into t values (?)", -1)
	r := tk.MustQuery("select a from t limit 1")
	r.Check(testkit.Rows("0.00"))
}

func (s *testSuite3) TestIndexJoinTableDualPanic(c *C) {
	tk := testkit.NewTestKit(c, s.store)
	tk.MustExec("use test")
	tk.MustExec("drop table if exists a")
	tk.MustExec("create table a (f1 int, f2 varchar(32), primary key (f1))")
	tk.MustExec("insert into a (f1,f2) values (1,'a'), (2,'b'), (3,'c')")
	// TODO here: index join cause the data race of txn.
	tk.MustQuery("select /*+ inl_merge_join(a) */ a.* from a inner join (select 1 as k1,'k2-1' as k2) as k on a.f1=k.k1;").
		Check(testkit.Rows("1 a"))
}

func (s *testSuite3) TestSortLeftJoinWithNullColumnInRightChildPanic(c *C) {
	tk := testkit.NewTestKit(c, s.store)
	tk.MustExec("use test")
	tk.MustExec("drop table if exists t1, t2")
	tk.MustExec("create table t1(a int)")
	tk.MustExec("create table t2(a int)")
	tk.MustExec("insert into t1(a) select 1;")
	tk.MustQuery("select b.n from t1 left join (select a as a, null as n from t2) b on b.a = t1.a order by t1.a").
		Check(testkit.Rows("<nil>"))
}

func (s *testSuiteP1) TestUnionAutoSignedCast(c *C) {
	tk := testkit.NewTestKit(c, s.store)
	tk.MustExec("use test")
	tk.MustExec("drop table if exists t1,t2")
	tk.MustExec("create table t1 (id int, i int, b bigint, d double, dd decimal)")
	tk.MustExec("create table t2 (id int, i int unsigned, b bigint unsigned, d double unsigned, dd decimal unsigned)")
	tk.MustExec("insert into t1 values(1, -1, -1, -1.1, -1)")
	tk.MustExec("insert into t2 values(2, 1, 1, 1.1, 1)")
	tk.MustQuery("select * from t1 union select * from t2 order by id").
		Check(testkit.Rows("1 -1 -1 -1.1 -1", "2 1 1 1.1 1"))
	tk.MustQuery("select id, i, b, d, dd from t2 union select id, i, b, d, dd from t1 order by id").
		Check(testkit.Rows("1 0 0 0 -1", "2 1 1 1.1 1"))
	tk.MustQuery("select id, i from t2 union select id, cast(i as unsigned int) from t1 order by id").
		Check(testkit.Rows("1 18446744073709551615", "2 1"))
	tk.MustQuery("select dd from t2 union all select dd from t2").
		Check(testkit.Rows("1", "1"))

	tk.MustExec("drop table if exists t3,t4")
	tk.MustExec("create table t3 (id int, v int)")
	tk.MustExec("create table t4 (id int, v double unsigned)")
	tk.MustExec("insert into t3 values (1, -1)")
	tk.MustExec("insert into t4 values (2, 1)")
	tk.MustQuery("select id, v from t3 union select id, v from t4 order by id").
		Check(testkit.Rows("1 -1", "2 1"))
	tk.MustQuery("select id, v from t4 union select id, v from t3 order by id").
		Check(testkit.Rows("1 0", "2 1"))

	tk.MustExec("drop table if exists t5,t6,t7")
	tk.MustExec("create table t5 (id int, v bigint unsigned)")
	tk.MustExec("create table t6 (id int, v decimal)")
	tk.MustExec("create table t7 (id int, v bigint)")
	tk.MustExec("insert into t5 values (1, 1)")
	tk.MustExec("insert into t6 values (2, -1)")
	tk.MustExec("insert into t7 values (3, -1)")
	tk.MustQuery("select id, v from t5 union select id, v from t6 order by id").
		Check(testkit.Rows("1 1", "2 -1"))
	tk.MustQuery("select id, v from t5 union select id, v from t7 union select id, v from t6 order by id").
		Check(testkit.Rows("1 1", "2 -1", "3 -1"))
}

func (s *testSuiteP1) TestUpdateClustered(c *C) {
	tk := testkit.NewTestKit(c, s.store)
	tk.MustExec("use test")

	type resultChecker struct {
		check  string
		assert []string
	}

	for _, clustered := range []string{"", "clustered"} {
		tests := []struct {
			initSchema  []string
			initData    []string
			dml         string
			resultCheck []resultChecker
		}{
			{ // left join + update both + match & unmatched + pk
				[]string{
					"drop table if exists a, b",
					"create table a (k1 int, k2 int, v int)",
					fmt.Sprintf("create table b (a int not null, k1 int, k2 int, v int, primary key(k1, k2) %s)", clustered),
				},
				[]string{
					"insert into a values (1, 1, 1), (2, 2, 2)", // unmatched + matched
					"insert into b values (2, 2, 2, 2)",
				},
				"update a left join b on a.k1 = b.k1 and a.k2 = b.k2 set a.v = 20, b.v = 100, a.k1 = a.k1 + 1, b.k1 = b.k1 + 1, a.k2 = a.k2 + 2, b.k2 = b.k2 + 2",
				[]resultChecker{
					{
						"select * from b",
						[]string{"2 3 4 100"},
					},
					{
						"select * from a",
						[]string{"2 3 20", "3 4 20"},
					},
				},
			},
			{ // left join + update both + match & unmatched + pk
				[]string{
					"drop table if exists a, b",
					"create table a (k1 int, k2 int, v int)",
					fmt.Sprintf("create table b (a int not null, k1 int, k2 int, v int, primary key(k1, k2) %s)", clustered),
				},
				[]string{
					"insert into a values (1, 1, 1), (2, 2, 2)", // unmatched + matched
					"insert into b values (2, 2, 2, 2)",
				},
				"update a left join b on a.k1 = b.k1 and a.k2 = b.k2 set a.k1 = a.k1 + 1, a.k2 = a.k2 + 2, b.k1 = b.k1 + 1, b.k2 = b.k2 + 2,  a.v = 20, b.v = 100",
				[]resultChecker{
					{
						"select * from b",
						[]string{"2 3 4 100"},
					},
					{
						"select * from a",
						[]string{"2 3 20", "3 4 20"},
					},
				},
			},
			{ // left join + update both + match & unmatched + prefix pk
				[]string{
					"drop table if exists a, b",
					"create table a (k1 varchar(100), k2 varchar(100), v varchar(100))",
					fmt.Sprintf("create table b (a varchar(100) not null, k1 varchar(100), k2 varchar(100), v varchar(100), primary key(k1(1), k2(1)) %s, key kk1(k1(1), v(1)))", clustered),
				},
				[]string{
					"insert into a values ('11', '11', '11'), ('22', '22', '22')", // unmatched + matched
					"insert into b values ('22', '22', '22', '22')",
				},
				"update a left join b on a.k1 = b.k1 and a.k2 = b.k2 set a.k1 = a.k1 + 1, a.k2 = a.k2 + 2, b.k1 = b.k1 + 1, b.k2 = b.k2 + 2, a.v = 20, b.v = 100",
				[]resultChecker{
					{
						"select * from b",
						[]string{"22 23 24 100"},
					},
					{
						"select * from a",
						[]string{"12 13 20", "23 24 20"},
					},
				},
			},
			{ // right join + update both + match & unmatched + prefix pk
				[]string{
					"drop table if exists a, b",
					"create table a (k1 varchar(100), k2 varchar(100), v varchar(100))",
					fmt.Sprintf("create table b (a varchar(100) not null, k1 varchar(100), k2 varchar(100), v varchar(100), primary key(k1(1), k2(1)) %s, key kk1(k1(1), v(1)))", clustered),
				},
				[]string{
					"insert into a values ('11', '11', '11'), ('22', '22', '22')", // unmatched + matched
					"insert into b values ('22', '22', '22', '22')",
				},
				"update b right join a on a.k1 = b.k1 and a.k2 = b.k2 set a.k1 = a.k1 + 1, a.k2 = a.k2 + 2, b.k1 = b.k1 + 1, b.k2 = b.k2 + 2, a.v = 20, b.v = 100",
				[]resultChecker{
					{
						"select * from b",
						[]string{"22 23 24 100"},
					},
					{
						"select * from a",
						[]string{"12 13 20", "23 24 20"},
					},
				},
			},
			{ // inner join + update both + match & unmatched + prefix pk
				[]string{
					"drop table if exists a, b",
					"create table a (k1 varchar(100), k2 varchar(100), v varchar(100))",
					fmt.Sprintf("create table b (a varchar(100) not null, k1 varchar(100), k2 varchar(100), v varchar(100), primary key(k1(1), k2(1)) %s, key kk1(k1(1), v(1)))", clustered),
				},
				[]string{
					"insert into a values ('11', '11', '11'), ('22', '22', '22')", // unmatched + matched
					"insert into b values ('22', '22', '22', '22')",
				},
				"update b join a on a.k1 = b.k1 and a.k2 = b.k2 set a.k1 = a.k1 + 1, a.k2 = a.k2 + 2, b.k1 = b.k1 + 1, b.k2 = b.k2 + 2, a.v = 20, b.v = 100",
				[]resultChecker{
					{
						"select * from b",
						[]string{"22 23 24 100"},
					},
					{
						"select * from a",
						[]string{"11 11 11", "23 24 20"},
					},
				},
			},
			{
				[]string{
					"drop table if exists a, b",
					"create table a (k1 varchar(100), k2 varchar(100), v varchar(100))",
					fmt.Sprintf("create table b (a varchar(100) not null, k1 varchar(100), k2 varchar(100), v varchar(100), primary key(k1(1), k2(1)) %s, key kk1(k1(1), v(1)))", clustered),
				},
				[]string{
					"insert into a values ('11', '11', '11'), ('22', '22', '22')", // unmatched + matched
					"insert into b values ('22', '22', '22', '22')",
				},
				"update a set a.k1 = a.k1 + 1, a.k2 = a.k2 + 2, a.v = 20 where exists (select 1 from b where a.k1 = b.k1 and a.k2 = b.k2)",
				[]resultChecker{
					{
						"select * from b",
						[]string{"22 22 22 22"},
					},
					{
						"select * from a",
						[]string{"11 11 11", "23 24 20"},
					},
				},
			},
		}

		for _, test := range tests {
			for _, s := range test.initSchema {
				tk.MustExec(s)
			}
			for _, s := range test.initData {
				tk.MustExec(s)
			}
			tk.MustExec(test.dml)
			for _, checker := range test.resultCheck {
				tk.MustQuery(checker.check).Check(testkit.Rows(checker.assert...))
			}
			tk.MustExec("admin check table a")
			tk.MustExec("admin check table b")
		}
	}
}

func (s *testSuite6) TestUpdateJoin(c *C) {
	tk := testkit.NewTestKit(c, s.store)
	tk.MustExec("use test")
	tk.MustExec("drop table if exists t1, t2, t3, t4, t5, t6, t7")
	tk.MustExec("create table t1(k int, v int)")
	tk.MustExec("create table t2(k int, v int)")
	tk.MustExec("create table t3(id int auto_increment, k int, v int, primary key(id))")
	tk.MustExec("create table t4(k int, v int)")
	tk.MustExec("create table t5(v int, k int, primary key(k))")
	tk.MustExec("insert into t1 values (1, 1)")
	tk.MustExec("insert into t4 values (3, 3)")
	tk.MustExec("create table t6 (id int, v longtext)")
	tk.MustExec("create table t7 (x int, id int, v longtext, primary key(id))")

	// test the normal case that update one row for a single table.
	tk.MustExec("update t1 set v = 0 where k = 1")
	tk.MustQuery("select k, v from t1 where k = 1").Check(testkit.Rows("1 0"))

	// test the case that the table with auto_increment or none-null columns as the right table of left join.
	tk.MustExec("update t1 left join t3 on t1.k = t3.k set t1.v = 1")
	tk.MustQuery("select k, v from t1").Check(testkit.Rows("1 1"))
	tk.MustQuery("select id, k, v from t3").Check(testkit.Rows())

	// test left join and the case that the right table has no matching record but has updated the right table columns.
	tk.MustExec("update t1 left join t2 on t1.k = t2.k set t1.v = t2.v, t2.v = 3")
	tk.MustQuery("select k, v from t1").Check(testkit.Rows("1 <nil>"))
	tk.MustQuery("select k, v from t2").Check(testkit.Rows())

	// test the case that the update operation in the left table references data in the right table while data of the right table columns is modified.
	tk.MustExec("update t1 left join t2 on t1.k = t2.k set t2.v = 3, t1.v = t2.v")
	tk.MustQuery("select k, v from t1").Check(testkit.Rows("1 <nil>"))
	tk.MustQuery("select k, v from t2").Check(testkit.Rows())

	// test right join and the case that the left table has no matching record but has updated the left table columns.
	tk.MustExec("update t2 right join t1 on t2.k = t1.k set t2.v = 4, t1.v = 0")
	tk.MustQuery("select k, v from t1").Check(testkit.Rows("1 0"))
	tk.MustQuery("select k, v from t2").Check(testkit.Rows())

	// test the case of right join and left join at the same time.
	tk.MustExec("update t1 left join t2 on t1.k = t2.k right join t4 on t4.k = t2.k set t1.v = 4, t2.v = 4, t4.v = 4")
	tk.MustQuery("select k, v from t1").Check(testkit.Rows("1 0"))
	tk.MustQuery("select k, v from t2").Check(testkit.Rows())
	tk.MustQuery("select k, v from t4").Check(testkit.Rows("3 4"))

	// test normal left join and the case that the right table has matching rows.
	tk.MustExec("insert t2 values (1, 10)")
	tk.MustExec("update t1 left join t2 on t1.k = t2.k set t2.v = 11")
	tk.MustQuery("select k, v from t2").Check(testkit.Rows("1 11"))

	// test the case of continuously joining the same table and updating the unmatching records.
	tk.MustExec("update t1 t11 left join t2 on t11.k = t2.k left join t1 t12 on t2.v = t12.k set t12.v = 233, t11.v = 111")
	tk.MustQuery("select k, v from t1").Check(testkit.Rows("1 111"))
	tk.MustQuery("select k, v from t2").Check(testkit.Rows("1 11"))

	// test the left join case that the left table has records but all records are null.
	tk.MustExec("delete from t1")
	tk.MustExec("delete from t2")
	tk.MustExec("insert into t1 values (null, null)")
	tk.MustExec("update t1 left join t2 on t1.k = t2.k set t1.v = 1")
	tk.MustQuery("select k, v from t1").Check(testkit.Rows("<nil> 1"))

	// test the case that the right table of left join has an primary key.
	tk.MustExec("insert t5 values(0, 0)")
	tk.MustExec("update t1 left join t5 on t1.k = t5.k set t1.v = 2")
	tk.MustQuery("select k, v from t1").Check(testkit.Rows("<nil> 2"))
	tk.MustQuery("select k, v from t5").Check(testkit.Rows("0 0"))

	tk.MustExec("insert into t6 values (1, NULL)")
	tk.MustExec("insert into t7 values (5, 1, 'a')")
	tk.MustExec("update t6, t7 set t6.v = t7.v where t6.id = t7.id and t7.x = 5")
	tk.MustQuery("select v from t6").Check(testkit.Rows("a"))

	tk.MustExec("drop table if exists t1, t2")
	tk.MustExec("create table t1(id int primary key, v int, gv int GENERATED ALWAYS AS (v * 2) STORED)")
	tk.MustExec("create table t2(id int, v int)")
	tk.MustExec("update t1 tt1 inner join (select count(t1.id) a, t1.id from t1 left join t2 on t1.id = t2.id group by t1.id) x on tt1.id = x.id set tt1.v = tt1.v + x.a")
}

func (s *testSuite3) TestMaxOneRow(c *C) {
	tk := testkit.NewTestKit(c, s.store)
	tk.MustExec(`use test`)
	tk.MustExec(`drop table if exists t1`)
	tk.MustExec(`drop table if exists t2`)
	tk.MustExec(`create table t1(a double, b double);`)
	tk.MustExec(`create table t2(a double, b double);`)
	tk.MustExec(`insert into t1 values(1, 1), (2, 2), (3, 3);`)
	tk.MustExec(`insert into t2 values(0, 0);`)
	tk.MustExec(`set @@tidb_init_chunk_size=1;`)
	rs, err := tk.Exec(`select (select t1.a from t1 where t1.a > t2.a) as a from t2;`)
	c.Assert(err, IsNil)

	err = rs.Next(context.TODO(), rs.NewChunk())
	c.Assert(err.Error(), Equals, "[executor:1242]Subquery returns more than 1 row")

	c.Assert(rs.Close(), IsNil)
}

func (s *testSuiteP2) TestCurrentTimestampValueSelection(c *C) {
	tk := testkit.NewTestKit(c, s.store)
	tk.MustExec("use test")
	tk.MustExec("drop table if exists t,t1")

	tk.MustExec("create table t (id int, t0 timestamp null default current_timestamp, t1 timestamp(1) null default current_timestamp(1), t2 timestamp(2) null default current_timestamp(2) on update current_timestamp(2))")
	tk.MustExec("insert into t (id) values (1)")
	rs := tk.MustQuery("select t0, t1, t2 from t where id = 1")
	t0 := rs.Rows()[0][0].(string)
	t1 := rs.Rows()[0][1].(string)
	t2 := rs.Rows()[0][2].(string)
	c.Assert(len(strings.Split(t0, ".")), Equals, 1)
	c.Assert(len(strings.Split(t1, ".")[1]), Equals, 1)
	c.Assert(len(strings.Split(t2, ".")[1]), Equals, 2)
	tk.MustQuery("select id from t where t0 = ?", t0).Check(testkit.Rows("1"))
	tk.MustQuery("select id from t where t1 = ?", t1).Check(testkit.Rows("1"))
	tk.MustQuery("select id from t where t2 = ?", t2).Check(testkit.Rows("1"))
	time.Sleep(time.Second)
	tk.MustExec("update t set t0 = now() where id = 1")
	rs = tk.MustQuery("select t2 from t where id = 1")
	newT2 := rs.Rows()[0][0].(string)
	c.Assert(newT2 != t2, IsTrue)

	tk.MustExec("create table t1 (id int, a timestamp, b timestamp(2), c timestamp(3))")
	tk.MustExec("insert into t1 (id, a, b, c) values (1, current_timestamp(2), current_timestamp, current_timestamp(3))")
	rs = tk.MustQuery("select a, b, c from t1 where id = 1")
	a := rs.Rows()[0][0].(string)
	b := rs.Rows()[0][1].(string)
	d := rs.Rows()[0][2].(string)
	c.Assert(len(strings.Split(a, ".")), Equals, 1)
	c.Assert(strings.Split(b, ".")[1], Equals, "00")
	c.Assert(len(strings.Split(d, ".")[1]), Equals, 3)
}

func (s *testSuite3) TestRowID(c *C) {
	tk := testkit.NewTestKit(c, s.store)
	tk.MustExec(`use test`)
	tk.MustExec(`drop table if exists t`)
	tk.Se.GetSessionVars().EnableClusteredIndex = variable.ClusteredIndexDefModeIntOnly
	tk.MustExec(`create table t(a varchar(10), b varchar(10), c varchar(1), index idx(a, b, c));`)
	tk.MustExec(`insert into t values('a', 'b', 'c');`)
	tk.MustExec(`insert into t values('a', 'b', 'c');`)
	tk.MustQuery(`select b, _tidb_rowid from t use index(idx) where a = 'a';`).Check(testkit.Rows(
		`b 1`,
		`b 2`,
	))
	tk.MustExec(`begin;`)
	tk.MustExec(`select * from t for update`)
	tk.MustQuery(`select distinct b from t use index(idx) where a = 'a';`).Check(testkit.Rows(`b`))
	tk.MustExec(`commit;`)

	tk.MustExec(`drop table if exists t`)
	tk.MustExec(`create table t(a varchar(5) primary key)`)
	tk.MustExec(`insert into t values('a')`)
	tk.MustQuery("select *, _tidb_rowid from t use index(`primary`) where _tidb_rowid=1").Check(testkit.Rows("a 1"))
}

func (s *testSuite3) TestDoSubquery(c *C) {
	tk := testkit.NewTestKit(c, s.store)
	tk.MustExec(`use test`)
	tk.MustExec(`drop table if exists t`)
	tk.MustExec(`create table t(a int)`)
	_, err := tk.Exec(`do 1 in (select * from t)`)
	c.Assert(err, IsNil, Commentf("err %v", err))
	tk.MustExec(`insert into t values(1)`)
	r, err := tk.Exec(`do 1 in (select * from t)`)
	c.Assert(err, IsNil, Commentf("err %v", err))
	c.Assert(r, IsNil, Commentf("result of Do not empty"))
}

func (s *testSuite3) TestSubqueryTableAlias(c *C) {
	tk := testkit.NewTestKit(c, s.store)
	tk.MustExec(`use test`)
	tk.MustExec(`drop table if exists t`)

	tk.MustExec("set sql_mode = ''")
	tk.MustGetErrCode("select a, b from (select 1 a) ``, (select 2 b) ``;", mysql.ErrDerivedMustHaveAlias)
	tk.MustGetErrCode("select a, b from (select 1 a) `x`, (select 2 b) `x`;", mysql.ErrNonuniqTable)
	tk.MustGetErrCode("select a, b from (select 1 a), (select 2 b);", mysql.ErrDerivedMustHaveAlias)
	// ambiguous column name
	tk.MustGetErrCode("select a from (select 1 a) ``, (select 2 a) ``;", mysql.ErrDerivedMustHaveAlias)
	tk.MustGetErrCode("select a from (select 1 a) `x`, (select 2 a) `x`;", mysql.ErrNonuniqTable)
	tk.MustGetErrCode("select x.a from (select 1 a) `x`, (select 2 a) `x`;", mysql.ErrNonuniqTable)
	tk.MustGetErrCode("select a from (select 1 a), (select 2 a);", mysql.ErrDerivedMustHaveAlias)

	tk.MustExec("set sql_mode = 'oracle';")
	tk.MustQuery("select a, b from (select 1 a) ``, (select 2 b) ``;").Check(testkit.Rows("1 2"))
	tk.MustQuery("select a, b from (select 1 a) `x`, (select 2 b) `x`;").Check(testkit.Rows("1 2"))
	tk.MustQuery("select a, b from (select 1 a), (select 2 b);").Check(testkit.Rows("1 2"))
	// ambiguous column name
	tk.MustGetErrCode("select a from (select 1 a) ``, (select 2 a) ``;", mysql.ErrNonUniq)
	tk.MustGetErrCode("select a from (select 1 a) `x`, (select 2 a) `x`;", mysql.ErrNonUniq)
	tk.MustGetErrCode("select x.a from (select 1 a) `x`, (select 2 a) `x`;", mysql.ErrNonUniq)
	tk.MustGetErrCode("select a from (select 1 a), (select 2 a);", mysql.ErrNonUniq)
}

func (s *testSerialSuite) TestTSOFail(c *C) {
	tk := testkit.NewTestKit(c, s.store)
	tk.MustExec(`use test`)
	tk.MustExec(`drop table if exists t`)
	tk.MustExec(`create table t(a int)`)

	c.Assert(failpoint.Enable("github.com/pingcap/tidb/session/mockGetTSFail", "return"), IsNil)
	ctx := failpoint.WithHook(context.Background(), func(ctx context.Context, fpname string) bool {
		return fpname == "github.com/pingcap/tidb/session/mockGetTSFail"
	})
	_, err := tk.Se.Execute(ctx, `select * from t`)
	c.Assert(err, NotNil)
	c.Assert(failpoint.Disable("github.com/pingcap/tidb/session/mockGetTSFail"), IsNil)
}

func (s *testSuite3) TestSelectHashPartitionTable(c *C) {
	tk := testkit.NewTestKit(c, s.store)
	tk.MustExec(`use test`)
	tk.MustExec(`drop table if exists th`)
	tk.MustExec("set @@session.tidb_enable_table_partition = '1';")
	tk.MustExec(`create table th (a int, b int) partition by hash(a) partitions 3;`)
	defer tk.MustExec(`drop table if exists th`)
	tk.MustExec(`insert into th values (0,0),(1,1),(2,2),(3,3),(4,4),(5,5),(6,6),(7,7),(8,8);`)
	tk.MustExec("insert into th values (-1,-1),(-2,-2),(-3,-3),(-4,-4),(-5,-5),(-6,-6),(-7,-7),(-8,-8);")
	tk.MustQuery("select b from th order by a").Check(testkit.Rows("-8", "-7", "-6", "-5", "-4", "-3", "-2", "-1", "0", "1", "2", "3", "4", "5", "6", "7", "8"))
	tk.MustQuery(" select * from th where a=-2;").Check(testkit.Rows("-2 -2"))
	tk.MustQuery(" select * from th where a=5;").Check(testkit.Rows("5 5"))
}

func (s *testSuiteP1) TestSelectPartition(c *C) {
	tk := testkit.NewTestKit(c, s.store)
	tk.MustExec(`use test`)
	tk.MustExec(`drop table if exists th, tr, tl`)
	tk.MustExec("set @@session.tidb_enable_list_partition = ON;")
	tk.MustExec(`create table th (a int, b int) partition by hash(a) partitions 3;`)
	tk.MustExec(`create table tr (a int, b int)
							partition by range (a) (
							partition r0 values less than (4),
							partition r1 values less than (7),
							partition r3 values less than maxvalue)`)
	tk.MustExec(`create table tl (a int, b int, unique index idx(a)) partition by list  (a) (
					    partition p0 values in (3,5,6,9,17),
					    partition p1 values in (1,2,10,11,19,20),
					    partition p2 values in (4,12,13,14,18),
					    partition p3 values in (7,8,15,16,null));`)
	defer tk.MustExec(`drop table if exists th, tr, tl`)
	tk.MustExec(`insert into th values (0,0),(1,1),(2,2),(3,3),(4,4),(5,5),(6,6),(7,7),(8,8);`)
	tk.MustExec("insert into th values (-1,-1),(-2,-2),(-3,-3),(-4,-4),(-5,-5),(-6,-6),(-7,-7),(-8,-8);")
	tk.MustExec(`insert into tr values (-3,-3),(3,3),(4,4),(7,7),(8,8);`)
	tk.MustExec(`insert into tl values (3,3),(1,1),(4,4),(7,7),(8,8),(null,null);`)
	// select 1 partition.
	tk.MustQuery("select b from th partition (p0) order by a").Check(testkit.Rows("-6", "-3", "0", "3", "6"))
	tk.MustQuery("select b from tr partition (r0) order by a").Check(testkit.Rows("-3", "3"))
	tk.MustQuery("select b from tl partition (p0) order by a").Check(testkit.Rows("3"))
	tk.MustQuery("select b from th partition (p0,P0) order by a").Check(testkit.Rows("-6", "-3", "0", "3", "6"))
	tk.MustQuery("select b from tr partition (r0,R0,r0) order by a").Check(testkit.Rows("-3", "3"))
	tk.MustQuery("select b from tl partition (p0,P0,p0) order by a").Check(testkit.Rows("3"))
	// select multi partition.
	tk.MustQuery("select b from th partition (P2,p0) order by a").Check(testkit.Rows("-8", "-6", "-5", "-3", "-2", "0", "2", "3", "5", "6", "8"))
	tk.MustQuery("select b from tr partition (r1,R3) order by a").Check(testkit.Rows("4", "7", "8"))
	tk.MustQuery("select b from tl partition (p0,P3) order by a").Check(testkit.Rows("<nil>", "3", "7", "8"))

	// test select unknown partition error
	err := tk.ExecToErr("select b from th partition (p0,p4)")
	c.Assert(err.Error(), Equals, "[table:1735]Unknown partition 'p4' in table 'th'")
	err = tk.ExecToErr("select b from tr partition (r1,r4)")
	c.Assert(err.Error(), Equals, "[table:1735]Unknown partition 'r4' in table 'tr'")
	err = tk.ExecToErr("select b from tl partition (p0,p4)")
	c.Assert(err.Error(), Equals, "[table:1735]Unknown partition 'p4' in table 'tl'")

	// test select partition table in transaction.
	tk.MustExec("begin")
	tk.MustExec("insert into th values (10,10),(11,11)")
	tk.MustQuery("select a, b from th where b>10").Check(testkit.Rows("11 11"))
	tk.MustExec("commit")
	tk.MustQuery("select a, b from th where b>10").Check(testkit.Rows("11 11"))

	// test partition function is scalar func
	tk.MustExec("drop table if exists tscalar")
	tk.MustExec(`create table tscalar (c1 int) partition by range (c1 % 30) (
								partition p0 values less than (0),
								partition p1 values less than (10),
								partition p2 values less than (20),
								partition pm values less than (maxvalue));`)
	tk.MustExec("insert into tscalar values(0), (10), (40), (50), (55)")
	// test IN expression
	tk.MustExec("insert into tscalar values(-0), (-10), (-40), (-50), (-55)")
	tk.MustQuery("select * from tscalar where c1 in (55, 55)").Check(testkit.Rows("55"))
	tk.MustQuery("select * from tscalar where c1 in (40, 40)").Check(testkit.Rows("40"))
	tk.MustQuery("select * from tscalar where c1 in (40)").Check(testkit.Rows("40"))
	tk.MustQuery("select * from tscalar where c1 in (-40)").Check(testkit.Rows("-40"))
	tk.MustQuery("select * from tscalar where c1 in (-40, -40)").Check(testkit.Rows("-40"))
	tk.MustQuery("select * from tscalar where c1 in (-1)").Check(testkit.Rows())
}

func (s *testSuiteP1) TestDeletePartition(c *C) {
	tk := testkit.NewTestKit(c, s.store)
	tk.MustExec(`use test`)
	tk.MustExec(`drop table if exists t1`)
	tk.MustExec(`create table t1 (a int) partition by range (a) (
 partition p0 values less than (10),
 partition p1 values less than (20),
 partition p2 values less than (30),
 partition p3 values less than (40),
 partition p4 values less than MAXVALUE
 )`)
	tk.MustExec("insert into t1 values (1),(11),(21),(31)")
	tk.MustExec("delete from t1 partition (p4)")
	tk.MustQuery("select * from t1 order by a").Check(testkit.Rows("1", "11", "21", "31"))
	tk.MustExec("delete from t1 partition (p0) where a > 10")
	tk.MustQuery("select * from t1 order by a").Check(testkit.Rows("1", "11", "21", "31"))
	tk.MustExec("delete from t1 partition (p0,p1,p2)")
	tk.MustQuery("select * from t1").Check(testkit.Rows("31"))
}

func (s *testSuite) TestSelectView(c *C) {
	tk := testkit.NewTestKit(c, s.store)
	tk.MustExec("use test")
	tk.MustExec("create table view_t (a int,b int)")
	tk.MustExec("insert into view_t values(1,2)")
	tk.MustExec("create definer='root'@'localhost' view view1 as select * from view_t")
	tk.MustExec("create definer='root'@'localhost' view view2(c,d) as select * from view_t")
	tk.MustExec("create definer='root'@'localhost' view view3(c,d) as select a,b from view_t")
	tk.MustExec("create definer='root'@'localhost' view view4 as select * from (select * from (select * from view_t) tb1) tb;")
	tk.MustQuery("select * from view1;").Check(testkit.Rows("1 2"))
	tk.MustQuery("select * from view2;").Check(testkit.Rows("1 2"))
	tk.MustQuery("select * from view3;").Check(testkit.Rows("1 2"))
	tk.MustQuery("select * from view4;").Check(testkit.Rows("1 2"))
	tk.MustExec("drop table view_t;")
	tk.MustExec("create table view_t(c int,d int)")
	err := tk.ExecToErr("select * from view1")
	c.Assert(err.Error(), Equals, "[planner:1356]View 'test.view1' references invalid table(s) or column(s) or function(s) or definer/invoker of view lack rights to use them")
	err = tk.ExecToErr("select * from view2")
	c.Assert(err.Error(), Equals, "[planner:1356]View 'test.view2' references invalid table(s) or column(s) or function(s) or definer/invoker of view lack rights to use them")
	err = tk.ExecToErr("select * from view3")
	c.Assert(err.Error(), Equals, plannercore.ErrViewInvalid.GenWithStackByArgs("test", "view3").Error())
	tk.MustExec("drop table view_t;")
	tk.MustExec("create table view_t(a int,b int,c int)")
	tk.MustExec("insert into view_t values(1,2,3)")
	tk.MustQuery("select * from view1;").Check(testkit.Rows("1 2"))
	tk.MustQuery("select * from view2;").Check(testkit.Rows("1 2"))
	tk.MustQuery("select * from view3;").Check(testkit.Rows("1 2"))
	tk.MustQuery("select * from view4;").Check(testkit.Rows("1 2"))
	tk.MustExec("alter table view_t drop column a")
	tk.MustExec("alter table view_t add column a int after b")
	tk.MustExec("update view_t set a=1;")
	tk.MustQuery("select * from view1;").Check(testkit.Rows("1 2"))
	tk.MustQuery("select * from view2;").Check(testkit.Rows("1 2"))
	tk.MustQuery("select * from view3;").Check(testkit.Rows("1 2"))
	tk.MustQuery("select * from view4;").Check(testkit.Rows("1 2"))
	tk.MustExec("drop table view_t;")
	tk.MustExec("drop view view1,view2,view3,view4;")

	tk.MustExec("set @@tidb_enable_window_function = 1")
	defer func() {
		tk.MustExec("set @@tidb_enable_window_function = 0")
	}()
	tk.MustExec("create table t(a int, b int)")
	tk.MustExec("insert into t values (1,1),(1,2),(2,1),(2,2)")
	tk.MustExec("create definer='root'@'localhost' view v as select a, first_value(a) over(rows between 1 preceding and 1 following), last_value(a) over(rows between 1 preceding and 1 following) from t")
	result := tk.MustQuery("select * from v")
	result.Check(testkit.Rows("1 1 1", "1 1 2", "2 1 2", "2 2 2"))
	tk.MustExec("drop view v;")
}

type testSuite2 struct {
	*baseTestSuite
}

func (s *testSuite2) TearDownTest(c *C) {
	tk := testkit.NewTestKit(c, s.store)
	tk.MustExec("use test")
	r := tk.MustQuery("show full tables")
	for _, tb := range r.Rows() {
		tableName := tb[0]
		if tb[1] == "VIEW" {
			tk.MustExec(fmt.Sprintf("drop view %v", tableName))
		} else if tb[1] == "SEQUENCE" {
			tk.MustExec(fmt.Sprintf("drop sequence %v", tableName))
		} else {
			tk.MustExec(fmt.Sprintf("drop table %v", tableName))
		}
	}
}

type testSuite3 struct {
	*baseTestSuite
}

func (s *testSuite3) TearDownTest(c *C) {
	tk := testkit.NewTestKit(c, s.store)
	tk.MustExec("use test")
	r := tk.MustQuery("show full tables")
	for _, tb := range r.Rows() {
		tableName := tb[0]
		if tb[1] == "VIEW" {
			tk.MustExec(fmt.Sprintf("drop view %v", tableName))
		} else if tb[1] == "SEQUENCE" {
			tk.MustExec(fmt.Sprintf("drop sequence %v", tableName))
		} else {
			tk.MustExec(fmt.Sprintf("drop table %v", tableName))
		}
	}
}

type testSuite4 struct {
	*baseTestSuite
}

func (s *testSuite4) TearDownTest(c *C) {
	tk := testkit.NewTestKit(c, s.store)
	tk.MustExec("use test")
	r := tk.MustQuery("show full tables")
	for _, tb := range r.Rows() {
		tableName := tb[0]
		if tb[1] == "VIEW" {
			tk.MustExec(fmt.Sprintf("drop view %v", tableName))
		} else if tb[1] == "SEQUENCE" {
			tk.MustExec(fmt.Sprintf("drop sequence %v", tableName))
		} else {
			tk.MustExec(fmt.Sprintf("drop table %v", tableName))
		}
	}
}

type testSuite5 struct {
	*baseTestSuite
}

func (s *testSuite5) TearDownTest(c *C) {
	tk := testkit.NewTestKit(c, s.store)
	tk.MustExec("use test")
	r := tk.MustQuery("show full tables")
	for _, tb := range r.Rows() {
		tableName := tb[0]
		if tb[1] == "VIEW" {
			tk.MustExec(fmt.Sprintf("drop view %v", tableName))
		} else if tb[1] == "SEQUENCE" {
			tk.MustExec(fmt.Sprintf("drop sequence %v", tableName))
		} else {
			tk.MustExec(fmt.Sprintf("drop table %v", tableName))
		}
	}
}

type testSuite6 struct {
	*baseTestSuite
}

func (s *testSuite6) TearDownTest(c *C) {
	tk := testkit.NewTestKit(c, s.store)
	tk.MustExec("use test")
	r := tk.MustQuery("show full tables")
	for _, tb := range r.Rows() {
		tableName := tb[0]
		if tb[1] == "VIEW" {
			tk.MustExec(fmt.Sprintf("drop view %v", tableName))
		} else if tb[1] == "SEQUENCE" {
			tk.MustExec(fmt.Sprintf("drop sequence %v", tableName))
		} else {
			tk.MustExec(fmt.Sprintf("drop table %v", tableName))
		}
	}
}

type testSuite7 struct {
	*baseTestSuite
}

func (s *testSuite7) TearDownTest(c *C) {
	tk := testkit.NewTestKit(c, s.store)
	tk.MustExec("use test")
	r := tk.MustQuery("show full tables")
	for _, tb := range r.Rows() {
		tableName := tb[0]
		if tb[1] == "VIEW" {
			tk.MustExec(fmt.Sprintf("drop view %v", tableName))
		} else if tb[1] == "SEQUENCE" {
			tk.MustExec(fmt.Sprintf("drop sequence %v", tableName))
		} else {
			tk.MustExec(fmt.Sprintf("drop table %v", tableName))
		}
	}
}

type testSuite8 struct {
	*baseTestSuite
}

func (s *testSuite8) TearDownTest(c *C) {
	tk := testkit.NewTestKit(c, s.store)
	tk.MustExec("use test")
	r := tk.MustQuery("show full tables")
	for _, tb := range r.Rows() {
		tableName := tb[0]
		if tb[1] == "VIEW" {
			tk.MustExec(fmt.Sprintf("drop view %v", tableName))
		} else if tb[1] == "SEQUENCE" {
			tk.MustExec(fmt.Sprintf("drop sequence %v", tableName))
		} else {
			tk.MustExec(fmt.Sprintf("drop table %v", tableName))
		}
	}
}

type testSerialSuite1 struct {
	*baseTestSuite
}

func (s *testSerialSuite1) TearDownTest(c *C) {
	tk := testkit.NewTestKit(c, s.store)
	tk.MustExec("use test")
	r := tk.MustQuery("show full tables")
	for _, tb := range r.Rows() {
		tableName := tb[0]
		if tb[1] == "VIEW" {
			tk.MustExec(fmt.Sprintf("drop view %v", tableName))
		} else if tb[1] == "SEQUENCE" {
			tk.MustExec(fmt.Sprintf("drop sequence %v", tableName))
		} else {
			tk.MustExec(fmt.Sprintf("drop table %v", tableName))
		}
	}
}

func (s *testSuiteP2) TestStrToDateBuiltin(c *C) {
	tk := testkit.NewTestKit(c, s.store)
	tk.MustQuery(`select str_to_date('20190101','%Y%m%d%!') from dual`).Check(testkit.Rows("2019-01-01"))
	tk.MustQuery(`select str_to_date('20190101','%Y%m%d%f') from dual`).Check(testkit.Rows("2019-01-01 00:00:00.000000"))
	tk.MustQuery(`select str_to_date('20190101','%Y%m%d%H%i%s') from dual`).Check(testkit.Rows("2019-01-01 00:00:00"))
	tk.MustQuery(`select str_to_date('18/10/22','%y/%m/%d') from dual`).Check(testkit.Rows("2018-10-22"))
	tk.MustQuery(`select str_to_date('a18/10/22','%y/%m/%d') from dual`).Check(testkit.Rows("<nil>"))
	tk.MustQuery(`select str_to_date('69/10/22','%y/%m/%d') from dual`).Check(testkit.Rows("2069-10-22"))
	tk.MustQuery(`select str_to_date('70/10/22','%y/%m/%d') from dual`).Check(testkit.Rows("1970-10-22"))
	tk.MustQuery(`select str_to_date('8/10/22','%y/%m/%d') from dual`).Check(testkit.Rows("2008-10-22"))
	tk.MustQuery(`select str_to_date('8/10/22','%Y/%m/%d') from dual`).Check(testkit.Rows("2008-10-22"))
	tk.MustQuery(`select str_to_date('18/10/22','%Y/%m/%d') from dual`).Check(testkit.Rows("2018-10-22"))
	tk.MustQuery(`select str_to_date('a18/10/22','%Y/%m/%d') from dual`).Check(testkit.Rows("<nil>"))
	tk.MustQuery(`select str_to_date('69/10/22','%Y/%m/%d') from dual`).Check(testkit.Rows("2069-10-22"))
	tk.MustQuery(`select str_to_date('70/10/22','%Y/%m/%d') from dual`).Check(testkit.Rows("1970-10-22"))
	tk.MustQuery(`select str_to_date('018/10/22','%Y/%m/%d') from dual`).Check(testkit.Rows("0018-10-22"))
	tk.MustQuery(`select str_to_date('2018/10/22','%Y/%m/%d') from dual`).Check(testkit.Rows("2018-10-22"))
	tk.MustQuery(`select str_to_date('018/10/22','%y/%m/%d') from dual`).Check(testkit.Rows("<nil>"))
	tk.MustQuery(`select str_to_date('18/10/22','%y0/%m/%d') from dual`).Check(testkit.Rows("<nil>"))
	tk.MustQuery(`select str_to_date('18/10/22','%Y0/%m/%d') from dual`).Check(testkit.Rows("<nil>"))
	tk.MustQuery(`select str_to_date('18a/10/22','%y/%m/%d') from dual`).Check(testkit.Rows("<nil>"))
	tk.MustQuery(`select str_to_date('18a/10/22','%Y/%m/%d') from dual`).Check(testkit.Rows("<nil>"))
	tk.MustQuery(`select str_to_date('20188/10/22','%Y/%m/%d') from dual`).Check(testkit.Rows("<nil>"))
	tk.MustQuery(`select str_to_date('2018510522','%Y5%m5%d') from dual`).Check(testkit.Rows("2018-10-22"))
	tk.MustQuery(`select str_to_date('2018^10^22','%Y^%m^%d') from dual`).Check(testkit.Rows("2018-10-22"))
	tk.MustQuery(`select str_to_date('2018@10@22','%Y@%m@%d') from dual`).Check(testkit.Rows("2018-10-22"))
	tk.MustQuery(`select str_to_date('2018%10%22','%Y%%m%%d') from dual`).Check(testkit.Rows("<nil>"))
	tk.MustQuery(`select str_to_date('2018(10(22','%Y(%m(%d') from dual`).Check(testkit.Rows("2018-10-22"))
	tk.MustQuery(`select str_to_date('2018\10\22','%Y\%m\%d') from dual`).Check(testkit.Rows("<nil>"))
	tk.MustQuery(`select str_to_date('2018=10=22','%Y=%m=%d') from dual`).Check(testkit.Rows("2018-10-22"))
	tk.MustQuery(`select str_to_date('2018+10+22','%Y+%m+%d') from dual`).Check(testkit.Rows("2018-10-22"))
	tk.MustQuery(`select str_to_date('2018_10_22','%Y_%m_%d') from dual`).Check(testkit.Rows("2018-10-22"))
	tk.MustQuery(`select str_to_date('69510522','%y5%m5%d') from dual`).Check(testkit.Rows("2069-10-22"))
	tk.MustQuery(`select str_to_date('69^10^22','%y^%m^%d') from dual`).Check(testkit.Rows("2069-10-22"))
	tk.MustQuery(`select str_to_date('18@10@22','%y@%m@%d') from dual`).Check(testkit.Rows("2018-10-22"))
	tk.MustQuery(`select str_to_date('18%10%22','%y%%m%%d') from dual`).Check(testkit.Rows("<nil>"))
	tk.MustQuery(`select str_to_date('18(10(22','%y(%m(%d') from dual`).Check(testkit.Rows("2018-10-22"))
	tk.MustQuery(`select str_to_date('18\10\22','%y\%m\%d') from dual`).Check(testkit.Rows("<nil>"))
	tk.MustQuery(`select str_to_date('18+10+22','%y+%m+%d') from dual`).Check(testkit.Rows("2018-10-22"))
	tk.MustQuery(`select str_to_date('18=10=22','%y=%m=%d') from dual`).Check(testkit.Rows("2018-10-22"))
	tk.MustQuery(`select str_to_date('18_10_22','%y_%m_%d') from dual`).Check(testkit.Rows("2018-10-22"))
	tk.MustQuery(`SELECT STR_TO_DATE('2020-07-04 11:22:33 PM', '%Y-%m-%d %r')`).Check(testkit.Rows("2020-07-04 23:22:33"))
	tk.MustQuery(`SELECT STR_TO_DATE('2020-07-04 12:22:33 AM', '%Y-%m-%d %r')`).Check(testkit.Rows("2020-07-04 00:22:33"))
	tk.MustQuery(`SELECT STR_TO_DATE('2020-07-04 12:22:33', '%Y-%m-%d %T')`).Check(testkit.Rows("2020-07-04 12:22:33"))
	tk.MustQuery(`SELECT STR_TO_DATE('2020-07-04 00:22:33', '%Y-%m-%d %T')`).Check(testkit.Rows("2020-07-04 00:22:33"))
}

func (s *testSuiteP2) TestAddDateBuiltinWithWarnings(c *C) {
	tk := testkit.NewTestKit(c, s.store)
	tk.MustExec("set @@sql_mode='NO_ZERO_DATE'")
	result := tk.MustQuery(`select date_add('2001-01-00', interval -2 hour);`)
	result.Check(testkit.Rows("<nil>"))
	tk.MustQuery("show warnings").Check(testutil.RowsWithSep("|", "Warning|1292|Incorrect datetime value: '2001-01-00'"))
}

func (s *testSuiteP2) TestStrToDateBuiltinWithWarnings(c *C) {
	tk := testkit.NewTestKit(c, s.store)
	tk.MustExec("set @@sql_mode='NO_ZERO_DATE'")
	tk.MustExec("use test")
	tk.MustQuery(`SELECT STR_TO_DATE('0000-1-01', '%Y-%m-%d');`).Check(testkit.Rows("<nil>"))
	tk.MustQuery("show warnings").Check(testkit.Rows("Warning 1411 Incorrect datetime value: '0000-1-01' for function str_to_date"))
}

func (s *testSuiteP2) TestReadPartitionedTable(c *C) {
	// Test three reader on partitioned table.
	tk := testkit.NewTestKit(c, s.store)
	tk.MustExec("use test")
	tk.MustExec("drop table if exists pt")
	tk.MustExec("create table pt (a int, b int, index i_b(b)) partition by range (a) (partition p1 values less than (2), partition p2 values less than (4), partition p3 values less than (6))")
	for i := 0; i < 6; i++ {
		tk.MustExec(fmt.Sprintf("insert into pt values(%d, %d)", i, i))
	}
	// Table reader
	tk.MustQuery("select * from pt order by a").Check(testkit.Rows("0 0", "1 1", "2 2", "3 3", "4 4", "5 5"))
	// Index reader
	tk.MustQuery("select b from pt where b = 3").Check(testkit.Rows("3"))
	// Index lookup
	tk.MustQuery("select a from pt where b = 3").Check(testkit.Rows("3"))
}

func (s *testSplitTable) TestSplitRegion(c *C) {
	tk := testkit.NewTestKit(c, s.store)
	tk.MustExec("use test")
	tk.MustExec("drop table if exists t, t1")
	tk.MustExec("create table t(a varchar(100),b int, index idx1(b,a))")
	tk.MustExec(`split table t index idx1 by (10000,"abcd"),(10000000);`)
	_, err := tk.Exec(`split table t index idx1 by ("abcd");`)
	c.Assert(err, NotNil)
	terr := errors.Cause(err).(*terror.Error)
	c.Assert(terr.Code(), Equals, errors.ErrCode(mysql.WarnDataTruncated))

	// Test for split index region.
	// Check min value is more than max value.
	tk.MustExec(`split table t index idx1 between (0) and (1000000000) regions 10`)
	tk.MustGetErrCode(`split table t index idx1 between (2,'a') and (1,'c') regions 10`, errno.ErrInvalidSplitRegionRanges)

	// Check min value is invalid.
	_, err = tk.Exec(`split table t index idx1 between () and (1) regions 10`)
	c.Assert(err, NotNil)
	c.Assert(err.Error(), Equals, "Split index `idx1` region lower value count should more than 0")

	// Check max value is invalid.
	_, err = tk.Exec(`split table t index idx1 between (1) and () regions 10`)
	c.Assert(err, NotNil)
	c.Assert(err.Error(), Equals, "Split index `idx1` region upper value count should more than 0")

	// Check pre-split region num is too large.
	_, err = tk.Exec(`split table t index idx1 between (0) and (1000000000) regions 10000`)
	c.Assert(err, NotNil)
	c.Assert(err.Error(), Equals, "Split index region num exceeded the limit 1000")

	// Check pre-split region num 0 is invalid.
	_, err = tk.Exec(`split table t index idx1 between (0) and (1000000000) regions 0`)
	c.Assert(err, NotNil)
	c.Assert(err.Error(), Equals, "Split index region num should more than 0")

	// Test truncate error msg.
	_, err = tk.Exec(`split table t index idx1 between ("aa") and (1000000000) regions 0`)
	c.Assert(err, NotNil)
	c.Assert(err.Error(), Equals, "[types:1265]Incorrect value: 'aa' for column 'b'")

	// Test for split table region.
	tk.MustExec(`split table t between (0) and (1000000000) regions 10`)
	// Check the lower value is more than the upper value.
	tk.MustGetErrCode(`split table t between (2) and (1) regions 10`, errno.ErrInvalidSplitRegionRanges)

	// Check the lower value is invalid.
	_, err = tk.Exec(`split table t between () and (1) regions 10`)
	c.Assert(err, NotNil)
	c.Assert(err.Error(), Equals, "Split table region lower value count should be 1")

	// Check upper value is invalid.
	_, err = tk.Exec(`split table t between (1) and () regions 10`)
	c.Assert(err, NotNil)
	c.Assert(err.Error(), Equals, "Split table region upper value count should be 1")

	// Check pre-split region num is too large.
	_, err = tk.Exec(`split table t between (0) and (1000000000) regions 10000`)
	c.Assert(err, NotNil)
	c.Assert(err.Error(), Equals, "Split table region num exceeded the limit 1000")

	// Check pre-split region num 0 is invalid.
	_, err = tk.Exec(`split table t between (0) and (1000000000) regions 0`)
	c.Assert(err, NotNil)
	c.Assert(err.Error(), Equals, "Split table region num should more than 0")

	// Test truncate error msg.
	_, err = tk.Exec(`split table t between ("aa") and (1000000000) regions 10`)
	c.Assert(err, NotNil)
	c.Assert(err.Error(), Equals, "[types:1265]Incorrect value: 'aa' for column '_tidb_rowid'")

	// Test split table region step is too small.
	tk.MustGetErrCode(`split table t between (0) and (100) regions 10`, errno.ErrInvalidSplitRegionRanges)

	// Test split region by syntax.
	tk.MustExec(`split table t by (0),(1000),(1000000)`)

	// Test split region twice to test for multiple batch split region requests.
	tk.MustExec("create table t1(a int, b int)")
	tk.MustQuery("split table t1 between(0) and (10000) regions 10;").Check(testkit.Rows("9 1"))
	tk.MustQuery("split table t1 between(10) and (10010) regions 5;").Check(testkit.Rows("4 1"))

	// Test split region for partition table.
	tk.MustExec("drop table if exists t")
	tk.MustExec("create table t (a int,b int) partition by hash(a) partitions 5;")
	tk.MustQuery("split table t between (0) and (1000000) regions 5;").Check(testkit.Rows("20 1"))
	// Test for `split for region` syntax.
	tk.MustQuery("split region for partition table t between (1000000) and (100000000) regions 10;").Check(testkit.Rows("45 1"))

	// Test split region for partition table with specified partition.
	tk.MustQuery("split table t partition (p1,p2) between (100000000) and (1000000000) regions 5;").Check(testkit.Rows("8 1"))
	// Test for `split for region` syntax.
	tk.MustQuery("split region for partition table t partition (p3,p4) between (100000000) and (1000000000) regions 5;").Check(testkit.Rows("8 1"))
}

func (s *testSplitTable) TestSplitRegionEdgeCase(c *C) {
	tk := testkit.NewTestKit(c, s.store)
	tk.MustExec("use test;")

	tk.MustExec("drop table if exists t;")
	tk.MustExec("create table t(a bigint(20) auto_increment primary key);")
	tk.MustExec("split table t between (-9223372036854775808) and (9223372036854775807) regions 16;")

	tk.MustExec("drop table if exists t;")
	tk.MustExec("create table t(a int(20) auto_increment primary key);")
	tk.MustGetErrCode("split table t between (-9223372036854775808) and (9223372036854775807) regions 16;", errno.ErrDataOutOfRange)
}

func (s *testSplitTable) TestClusterIndexSplitTableIntegration(c *C) {
	tk := testkit.NewTestKit(c, s.store)
	tk.MustExec("drop database if exists test_cluster_index_index_split_table_integration;")
	tk.MustExec("create database test_cluster_index_index_split_table_integration;")
	tk.MustExec("use test_cluster_index_index_split_table_integration;")
	tk.Se.GetSessionVars().EnableClusteredIndex = variable.ClusteredIndexDefModeOn

	tk.MustExec("create table t (a varchar(255), b double, c int, primary key (a, b));")

	// Value list length not match.
	lowerMsg := "Split table region lower value count should be 2"
	upperMsg := "Split table region upper value count should be 2"
	tk.MustGetErrMsg("split table t between ('aaa') and ('aaa', 100.0) regions 10;", lowerMsg)
	tk.MustGetErrMsg("split table t between ('aaa', 1.0) and ('aaa', 100.0, 11) regions 10;", upperMsg)

	// Value type not match.
	errMsg := "[types:1265]Incorrect value: 'aaa' for column 'b'"
	tk.MustGetErrMsg("split table t between ('aaa', 0.0) and (100.0, 'aaa') regions 10;", errMsg)

	// lower bound >= upper bound.
	errMsg = "[executor:8212]Failed to split region ranges: Split table `t` region lower value (aaa,0) should less than the upper value (aaa,0)"
	tk.MustGetErrMsg("split table t between ('aaa', 0.0) and ('aaa', 0.0) regions 10;", errMsg)
	errMsg = "[executor:8212]Failed to split region ranges: Split table `t` region lower value (bbb,0) should less than the upper value (aaa,0)"
	tk.MustGetErrMsg("split table t between ('bbb', 0.0) and ('aaa', 0.0) regions 10;", errMsg)

	// Exceed limit 1000.
	errMsg = "Split table region num exceeded the limit 1000"
	tk.MustGetErrMsg("split table t between ('aaa', 0.0) and ('aaa', 0.1) regions 100000;", errMsg)

	// Split on null values.
	errMsg = "[planner:1048]Column 'a' cannot be null"
	tk.MustGetErrMsg("split table t between (null, null) and (null, null) regions 1000;", errMsg)
	tk.MustGetErrMsg("split table t by (null, null);", errMsg)

	// Success.
	tk.MustExec("split table t between ('aaa', 0.0) and ('aaa', 100.0) regions 10;")
	tk.MustExec("split table t by ('aaa', 0.0), ('aaa', 20.0), ('aaa', 100.0);")
	tk.MustExec("split table t by ('aaa', 100.0), ('qqq', 20.0), ('zzz', 100.0), ('zzz', 1000.0);")

	tk.MustExec("drop table t;")
	tk.MustExec("create table t (a int, b int, c int, d int, primary key(a, c, d));")
	tk.MustQuery("split table t between (0, 0, 0) and (0, 0, 1) regions 1000;").Check(testkit.Rows("999 1"))

	tk.MustExec("drop table t;")
	tk.MustExec("create table t (a int, b int, c int, d int, primary key(d, a, c));")
	tk.MustQuery("split table t by (0, 0, 0), (1, 2, 3), (65535, 65535, 65535);").Check(testkit.Rows("3 1"))

	tk.MustExec("drop table if exists t;")
	tk.MustExec("create table t (a varchar(255), b decimal, c int, primary key (a, b));")
	errMsg = "[types:1265]Incorrect value: '' for column 'b'"
	tk.MustGetErrMsg("split table t by ('aaa', '')", errMsg)
}

func (s *testSplitTable) TestClusterIndexShowTableRegion(c *C) {
	tk := testkit.NewTestKit(c, s.store)
	atomic.StoreUint32(&ddl.EnableSplitTableRegion, 1)
	tk.MustExec("set global tidb_scatter_region = 1")
	tk.MustExec("drop database if exists cluster_index_regions;")
	tk.MustExec("create database cluster_index_regions;")
	tk.MustExec("use cluster_index_regions;")
	tk.Se.GetSessionVars().EnableClusteredIndex = variable.ClusteredIndexDefModeOn
	tk.MustExec("create table t (a int, b int, c int, primary key(a, b));")
	tk.MustExec("insert t values (1, 1, 1), (2, 2, 2);")
	tk.MustQuery("split table t between (1, 0) and (2, 3) regions 2;").Check(testkit.Rows("1 1"))
	rows := tk.MustQuery("show table t regions").Rows()
	tbl := testGetTableByName(c, tk.Se, "cluster_index_regions", "t")
	// Check the region start key.
	c.Assert(rows[0][1], Matches, fmt.Sprintf("t_%d_", tbl.Meta().ID))
	c.Assert(rows[1][1], Matches, fmt.Sprintf("t_%d_r_03800000000000000183800000000000", tbl.Meta().ID))

	tk.MustExec("drop table t;")
	tk.MustExec("create table t (a int, b int);")
	tk.MustQuery("split table t between (0) and (100000) regions 2;").Check(testkit.Rows("1 1"))
	rows = tk.MustQuery("show table t regions").Rows()
	tbl = testGetTableByName(c, tk.Se, "cluster_index_regions", "t")
	// Check the region start key is int64.
	c.Assert(rows[0][1], Matches, fmt.Sprintf("t_%d_", tbl.Meta().ID))
	c.Assert(rows[1][1], Matches, fmt.Sprintf("t_%d_r_50000", tbl.Meta().ID))
}

func (s *testSuiteWithData) TestClusterIndexOuterJoinElimination(c *C) {
	tk := testkit.NewTestKit(c, s.store)
	tk.MustExec("use test")
	tk.Se.GetSessionVars().EnableClusteredIndex = variable.ClusteredIndexDefModeOn
	tk.MustExec("create table t (a int, b int, c int, primary key(a,b))")
	rows := tk.MustQuery(`explain format = 'brief' select t1.a from t t1 left join t t2 on t1.a = t2.a and t1.b = t2.b`).Rows()
	rowStrs := s.testData.ConvertRowsToStrings(rows)
	for _, row := range rowStrs {
		// outer join has been eliminated.
		c.Assert(strings.Index(row, "Join"), Equals, -1)
	}
}

func (s *testSplitTable) TestShowTableRegion(c *C) {
	tk := testkit.NewTestKit(c, s.store)
	tk.MustExec("use test")
	tk.MustExec("drop table if exists t_regions")
	tk.MustExec("set global tidb_scatter_region = 1")
	atomic.StoreUint32(&ddl.EnableSplitTableRegion, 1)
	tk.MustExec("create table t_regions (a int key, b int, c int, index idx(b), index idx2(c))")
	_, err := tk.Exec("split partition table t_regions partition (p1,p2) index idx between (0) and (20000) regions 2;")
	c.Assert(err.Error(), Equals, plannercore.ErrPartitionClauseOnNonpartitioned.Error())

	// Test show table regions.
	tk.MustQuery(`split table t_regions between (-10000) and (10000) regions 4;`).Check(testkit.Rows("4 1"))
	re := tk.MustQuery("show table t_regions regions")

	// Test show table regions and split table on temporary table.
	tk.MustExec("drop table if exists t_regions_temporary_table")
	tk.MustExec("set tidb_enable_global_temporary_table=true")
	tk.MustExec("create global temporary table t_regions_temporary_table (a int key, b int, c int, index idx(b), index idx2(c)) ON COMMIT DELETE ROWS;")
	// Test show table regions.
	_, err = tk.Exec("show table t_regions_temporary_table regions")
	c.Assert(err.Error(), Equals, plannercore.ErrOptOnTemporaryTable.GenWithStackByArgs("show table regions").Error())
	// Test split table.
	_, err = tk.Exec("split table t_regions_temporary_table between (-10000) and (10000) regions 4;")
	c.Assert(err.Error(), Equals, plannercore.ErrOptOnTemporaryTable.GenWithStackByArgs("split table").Error())
	_, err = tk.Exec("split partition table t_regions_temporary_table partition (p1,p2) index idx between (0) and (20000) regions 2;")
	c.Assert(err.Error(), Equals, plannercore.ErrOptOnTemporaryTable.GenWithStackByArgs("split table").Error())
	tk.MustExec("drop table if exists t_regions_temporary_table")
	// Test pre split regions
	_, err = tk.Exec("create global temporary table temporary_table_pre_split(id int ) pre_split_regions=2 ON COMMIT DELETE ROWS;")
	c.Assert(err.Error(), Equals, ddl.ErrOptOnTemporaryTable.GenWithStackByArgs("pre split regions").Error())

	rows := re.Rows()
	// Table t_regions should have 5 regions now.
	// 4 regions to store record data.
	// 1 region to store index data.
	c.Assert(len(rows), Equals, 5)
	c.Assert(len(rows[0]), Equals, 11)
	tbl := testGetTableByName(c, tk.Se, "test", "t_regions")
	// Check the region start key.
	c.Assert(rows[0][1], Equals, fmt.Sprintf("t_%d_r", tbl.Meta().ID))
	c.Assert(rows[1][1], Equals, fmt.Sprintf("t_%d_r_-5000", tbl.Meta().ID))
	c.Assert(rows[2][1], Equals, fmt.Sprintf("t_%d_r_0", tbl.Meta().ID))
	c.Assert(rows[3][1], Equals, fmt.Sprintf("t_%d_r_5000", tbl.Meta().ID))
	c.Assert(rows[4][2], Equals, fmt.Sprintf("t_%d_r", tbl.Meta().ID))

	// Test show table index regions.
	tk.MustQuery(`split table t_regions index idx between (-1000) and (1000) regions 4;`).Check(testkit.Rows("4 1"))
	re = tk.MustQuery("show table t_regions index idx regions")
	rows = re.Rows()
	// The index `idx` of table t_regions should have 4 regions now.
	c.Assert(len(rows), Equals, 4)
	// Check the region start key.
	c.Assert(rows[0][1], Matches, fmt.Sprintf("t_%d.*", tbl.Meta().ID))
	c.Assert(rows[1][1], Matches, fmt.Sprintf("t_%d_i_1_.*", tbl.Meta().ID))
	c.Assert(rows[2][1], Matches, fmt.Sprintf("t_%d_i_1_.*", tbl.Meta().ID))
	c.Assert(rows[3][1], Matches, fmt.Sprintf("t_%d_i_1_.*", tbl.Meta().ID))

	re = tk.MustQuery("show table t_regions regions")
	rows = re.Rows()
	// The index `idx` of table t_regions should have 9 regions now.
	// 4 regions to store record data.
	// 4 region to store index idx data.
	// 1 region to store index idx2 data.
	c.Assert(len(rows), Equals, 9)
	// Check the region start key.
	c.Assert(rows[0][1], Equals, fmt.Sprintf("t_%d_r", tbl.Meta().ID))
	c.Assert(rows[1][1], Equals, fmt.Sprintf("t_%d_r_-5000", tbl.Meta().ID))
	c.Assert(rows[2][1], Equals, fmt.Sprintf("t_%d_r_0", tbl.Meta().ID))
	c.Assert(rows[3][1], Equals, fmt.Sprintf("t_%d_r_5000", tbl.Meta().ID))
	c.Assert(rows[4][1], Matches, fmt.Sprintf("t_%d_", tbl.Meta().ID))
	c.Assert(rows[5][1], Matches, fmt.Sprintf("t_%d_i_1_.*", tbl.Meta().ID))
	c.Assert(rows[6][1], Matches, fmt.Sprintf("t_%d_i_1_.*", tbl.Meta().ID))
	c.Assert(rows[7][2], Equals, fmt.Sprintf("t_%d_i_2_", tbl.Meta().ID))
	c.Assert(rows[8][2], Equals, fmt.Sprintf("t_%d_r", tbl.Meta().ID))

	// Test unsigned primary key and wait scatter finish.
	tk.MustExec("drop table if exists t_regions")
	atomic.StoreUint32(&ddl.EnableSplitTableRegion, 1)
	tk.MustExec("create table t_regions (a int unsigned key, b int, index idx(b))")

	// Test show table regions.
	tk.MustExec(`set @@session.tidb_wait_split_region_finish=1;`)
	tk.MustQuery(`split table t_regions by (2500),(5000),(7500);`).Check(testkit.Rows("3 1"))
	re = tk.MustQuery("show table t_regions regions")
	rows = re.Rows()
	// Table t_regions should have 4 regions now.
	c.Assert(len(rows), Equals, 4)
	tbl = testGetTableByName(c, tk.Se, "test", "t_regions")
	// Check the region start key.
	c.Assert(rows[0][1], Matches, "t_.*")
	c.Assert(rows[1][1], Equals, fmt.Sprintf("t_%d_r_2500", tbl.Meta().ID))
	c.Assert(rows[2][1], Equals, fmt.Sprintf("t_%d_r_5000", tbl.Meta().ID))
	c.Assert(rows[3][1], Equals, fmt.Sprintf("t_%d_r_7500", tbl.Meta().ID))

	// Test show table index regions.
	tk.MustQuery(`split table t_regions index idx by (250),(500),(750);`).Check(testkit.Rows("4 1"))
	re = tk.MustQuery("show table t_regions index idx regions")
	rows = re.Rows()
	// The index `idx` of table t_regions should have 4 regions now.
	c.Assert(len(rows), Equals, 4)
	// Check the region start key.
	c.Assert(rows[0][1], Equals, fmt.Sprintf("t_%d_", tbl.Meta().ID))
	c.Assert(rows[1][1], Matches, fmt.Sprintf("t_%d_i_1_.*", tbl.Meta().ID))
	c.Assert(rows[2][1], Matches, fmt.Sprintf("t_%d_i_1_.*", tbl.Meta().ID))
	c.Assert(rows[3][1], Matches, fmt.Sprintf("t_%d_i_1_.*", tbl.Meta().ID))

	// Test show table regions for partition table when disable split region when create table.
	atomic.StoreUint32(&ddl.EnableSplitTableRegion, 0)
	tk.MustExec("drop table if exists partition_t;")
	tk.MustExec("set @@session.tidb_enable_table_partition = '1';")
	tk.MustExec("create table partition_t (a int, b int,index(a)) partition by hash (a) partitions 3")
	re = tk.MustQuery("show table partition_t regions")
	rows = re.Rows()
	c.Assert(len(rows), Equals, 1)
	c.Assert(rows[0][1], Matches, "t_.*")

	// Test show table regions for partition table when enable split region when create table.
	atomic.StoreUint32(&ddl.EnableSplitTableRegion, 1)
	tk.MustExec("set @@global.tidb_scatter_region=1;")
	tk.MustExec("drop table if exists partition_t;")
	tk.MustExec("create table partition_t (a int, b int,index(a)) partition by hash (a) partitions 3")
	re = tk.MustQuery("show table partition_t regions")
	rows = re.Rows()
	c.Assert(len(rows), Equals, 3)
	tbl = testGetTableByName(c, tk.Se, "test", "partition_t")
	partitionDef := tbl.Meta().GetPartitionInfo().Definitions
	c.Assert(rows[0][1], Matches, fmt.Sprintf("t_%d_.*", partitionDef[0].ID))
	c.Assert(rows[1][1], Matches, fmt.Sprintf("t_%d_.*", partitionDef[1].ID))
	c.Assert(rows[2][1], Matches, fmt.Sprintf("t_%d_.*", partitionDef[2].ID))

	// Test split partition region when add new partition.
	tk.MustExec("drop table if exists partition_t;")
	tk.MustExec(`create table partition_t (a int, b int,index(a)) PARTITION BY RANGE (a) (
		PARTITION p0 VALUES LESS THAN (10),
		PARTITION p1 VALUES LESS THAN (20),
		PARTITION p2 VALUES LESS THAN (30));`)
	tk.MustExec(`alter table partition_t add partition ( partition p3 values less than (40), partition p4 values less than (50) );`)
	re = tk.MustQuery("show table partition_t regions")
	rows = re.Rows()
	c.Assert(len(rows), Equals, 5)
	tbl = testGetTableByName(c, tk.Se, "test", "partition_t")
	partitionDef = tbl.Meta().GetPartitionInfo().Definitions
	c.Assert(rows[0][1], Matches, fmt.Sprintf("t_%d_.*", partitionDef[0].ID))
	c.Assert(rows[1][1], Matches, fmt.Sprintf("t_%d_.*", partitionDef[1].ID))
	c.Assert(rows[2][1], Matches, fmt.Sprintf("t_%d_.*", partitionDef[2].ID))
	c.Assert(rows[3][1], Matches, fmt.Sprintf("t_%d_.*", partitionDef[3].ID))
	c.Assert(rows[4][1], Matches, fmt.Sprintf("t_%d_.*", partitionDef[4].ID))

	// Test pre-split table region when create table.
	tk.MustExec("drop table if exists t_pre")
	tk.MustExec("create table t_pre (a int, b int) shard_row_id_bits = 2 pre_split_regions=2;")
	re = tk.MustQuery("show table t_pre regions")
	rows = re.Rows()
	// Table t_regions should have 4 regions now.
	c.Assert(len(rows), Equals, 4)
	tbl = testGetTableByName(c, tk.Se, "test", "t_pre")
	c.Assert(rows[1][1], Equals, fmt.Sprintf("t_%d_r_2305843009213693952", tbl.Meta().ID))
	c.Assert(rows[2][1], Equals, fmt.Sprintf("t_%d_r_4611686018427387904", tbl.Meta().ID))
	c.Assert(rows[3][1], Equals, fmt.Sprintf("t_%d_r_6917529027641081856", tbl.Meta().ID))

	// Test pre-split table region when create table.
	tk.MustExec("drop table if exists pt_pre")
	tk.MustExec("create table pt_pre (a int, b int) shard_row_id_bits = 2 pre_split_regions=2 partition by hash(a) partitions 3;")
	re = tk.MustQuery("show table pt_pre regions")
	rows = re.Rows()
	// Table t_regions should have 4 regions now.
	c.Assert(len(rows), Equals, 12)
	tbl = testGetTableByName(c, tk.Se, "test", "pt_pre")
	pi := tbl.Meta().GetPartitionInfo().Definitions
	c.Assert(len(pi), Equals, 3)
	for i, p := range pi {
		c.Assert(rows[1+4*i][1], Equals, fmt.Sprintf("t_%d_r_2305843009213693952", p.ID))
		c.Assert(rows[2+4*i][1], Equals, fmt.Sprintf("t_%d_r_4611686018427387904", p.ID))
		c.Assert(rows[3+4*i][1], Equals, fmt.Sprintf("t_%d_r_6917529027641081856", p.ID))
	}

	defer atomic.StoreUint32(&ddl.EnableSplitTableRegion, 0)

	// Test split partition table.
	tk.MustExec("drop table if exists t")
	tk.MustExec("create table t (a int,b int) partition by hash(a) partitions 5;")
	tk.MustQuery("split table t between (0) and (4000000) regions 4;").Check(testkit.Rows("15 1"))
	re = tk.MustQuery("show table t regions")
	rows = re.Rows()
	c.Assert(len(rows), Equals, 20)
	tbl = testGetTableByName(c, tk.Se, "test", "t")
	c.Assert(len(tbl.Meta().GetPartitionInfo().Definitions), Equals, 5)
	for i, p := range tbl.Meta().GetPartitionInfo().Definitions {
		c.Assert(rows[i*4+0][1], Equals, fmt.Sprintf("t_%d_", p.ID))
		c.Assert(rows[i*4+1][1], Equals, fmt.Sprintf("t_%d_r_1000000", p.ID))
		c.Assert(rows[i*4+2][1], Equals, fmt.Sprintf("t_%d_r_2000000", p.ID))
		c.Assert(rows[i*4+3][1], Equals, fmt.Sprintf("t_%d_r_3000000", p.ID))
	}

	// Test split region for partition table with specified partition.
	tk.MustQuery("split table t partition (p4) between (1000000) and (2000000) regions 5;").Check(testkit.Rows("4 1"))
	re = tk.MustQuery("show table t regions")
	rows = re.Rows()
	c.Assert(len(rows), Equals, 24)
	tbl = testGetTableByName(c, tk.Se, "test", "t")
	c.Assert(len(tbl.Meta().GetPartitionInfo().Definitions), Equals, 5)
	for i := 0; i < 4; i++ {
		p := tbl.Meta().GetPartitionInfo().Definitions[i]
		c.Assert(rows[i*4+0][1], Equals, fmt.Sprintf("t_%d_", p.ID))
		c.Assert(rows[i*4+1][1], Equals, fmt.Sprintf("t_%d_r_1000000", p.ID))
		c.Assert(rows[i*4+2][1], Equals, fmt.Sprintf("t_%d_r_2000000", p.ID))
		c.Assert(rows[i*4+3][1], Equals, fmt.Sprintf("t_%d_r_3000000", p.ID))
	}
	for i := 4; i < 5; i++ {
		p := tbl.Meta().GetPartitionInfo().Definitions[i]
		c.Assert(rows[i*4+0][1], Equals, fmt.Sprintf("t_%d_", p.ID))
		c.Assert(rows[i*4+1][1], Equals, fmt.Sprintf("t_%d_r_1000000", p.ID))
		c.Assert(rows[i*4+2][1], Equals, fmt.Sprintf("t_%d_r_1200000", p.ID))
		c.Assert(rows[i*4+3][1], Equals, fmt.Sprintf("t_%d_r_1400000", p.ID))
		c.Assert(rows[i*4+4][1], Equals, fmt.Sprintf("t_%d_r_1600000", p.ID))
		c.Assert(rows[i*4+5][1], Equals, fmt.Sprintf("t_%d_r_1800000", p.ID))
		c.Assert(rows[i*4+6][1], Equals, fmt.Sprintf("t_%d_r_2000000", p.ID))
		c.Assert(rows[i*4+7][1], Equals, fmt.Sprintf("t_%d_r_3000000", p.ID))
	}

	// Test for show table partition regions.
	for i := 0; i < 4; i++ {
		re = tk.MustQuery(fmt.Sprintf("show table t partition (p%v) regions", i))
		rows = re.Rows()
		c.Assert(len(rows), Equals, 4)
		p := tbl.Meta().GetPartitionInfo().Definitions[i]
		c.Assert(rows[0][1], Equals, fmt.Sprintf("t_%d_", p.ID))
		c.Assert(rows[1][1], Equals, fmt.Sprintf("t_%d_r_1000000", p.ID))
		c.Assert(rows[2][1], Equals, fmt.Sprintf("t_%d_r_2000000", p.ID))
		c.Assert(rows[3][1], Equals, fmt.Sprintf("t_%d_r_3000000", p.ID))
	}
	re = tk.MustQuery("show table t partition (p0, p4) regions")
	rows = re.Rows()
	c.Assert(len(rows), Equals, 12)
	p := tbl.Meta().GetPartitionInfo().Definitions[0]
	c.Assert(rows[0][1], Equals, fmt.Sprintf("t_%d_", p.ID))
	c.Assert(rows[1][1], Equals, fmt.Sprintf("t_%d_r_1000000", p.ID))
	c.Assert(rows[2][1], Equals, fmt.Sprintf("t_%d_r_2000000", p.ID))
	c.Assert(rows[3][1], Equals, fmt.Sprintf("t_%d_r_3000000", p.ID))
	p = tbl.Meta().GetPartitionInfo().Definitions[4]
	c.Assert(rows[4][1], Equals, fmt.Sprintf("t_%d_", p.ID))
	c.Assert(rows[5][1], Equals, fmt.Sprintf("t_%d_r_1000000", p.ID))
	c.Assert(rows[6][1], Equals, fmt.Sprintf("t_%d_r_1200000", p.ID))
	c.Assert(rows[7][1], Equals, fmt.Sprintf("t_%d_r_1400000", p.ID))
	c.Assert(rows[8][1], Equals, fmt.Sprintf("t_%d_r_1600000", p.ID))
	c.Assert(rows[9][1], Equals, fmt.Sprintf("t_%d_r_1800000", p.ID))
	c.Assert(rows[10][1], Equals, fmt.Sprintf("t_%d_r_2000000", p.ID))
	c.Assert(rows[11][1], Equals, fmt.Sprintf("t_%d_r_3000000", p.ID))
	// Test for duplicate partition names.
	re = tk.MustQuery("show table t partition (p0, p0, p0) regions")
	rows = re.Rows()
	c.Assert(len(rows), Equals, 4)
	p = tbl.Meta().GetPartitionInfo().Definitions[0]
	c.Assert(rows[0][1], Equals, fmt.Sprintf("t_%d_", p.ID))
	c.Assert(rows[1][1], Equals, fmt.Sprintf("t_%d_r_1000000", p.ID))
	c.Assert(rows[2][1], Equals, fmt.Sprintf("t_%d_r_2000000", p.ID))
	c.Assert(rows[3][1], Equals, fmt.Sprintf("t_%d_r_3000000", p.ID))

	// Test split partition table index.
	tk.MustExec("drop table if exists t")
	tk.MustExec("create table t (a int,b int,index idx(a)) partition by hash(a) partitions 5;")
	tk.MustQuery("split table t between (0) and (4000000) regions 4;").Check(testkit.Rows("20 1"))
	tk.MustQuery("split table t index idx between (0) and (4000000) regions 4;").Check(testkit.Rows("20 1"))
	re = tk.MustQuery("show table t regions")
	rows = re.Rows()
	c.Assert(len(rows), Equals, 40)
	tbl = testGetTableByName(c, tk.Se, "test", "t")
	c.Assert(len(tbl.Meta().GetPartitionInfo().Definitions), Equals, 5)
	for i := 0; i < 5; i++ {
		p := tbl.Meta().GetPartitionInfo().Definitions[i]
		c.Assert(rows[i*8+0][1], Equals, fmt.Sprintf("t_%d_r", p.ID))
		c.Assert(rows[i*8+1][1], Equals, fmt.Sprintf("t_%d_r_1000000", p.ID))
		c.Assert(rows[i*8+2][1], Equals, fmt.Sprintf("t_%d_r_2000000", p.ID))
		c.Assert(rows[i*8+3][1], Equals, fmt.Sprintf("t_%d_r_3000000", p.ID))
		c.Assert(rows[i*8+4][1], Equals, fmt.Sprintf("t_%d_", p.ID))
		c.Assert(rows[i*8+5][1], Matches, fmt.Sprintf("t_%d_i_1_.*", p.ID))
		c.Assert(rows[i*8+6][1], Matches, fmt.Sprintf("t_%d_i_1_.*", p.ID))
		c.Assert(rows[i*8+7][1], Matches, fmt.Sprintf("t_%d_i_1_.*", p.ID))
	}

	// Test split index region for partition table with specified partition.
	tk.MustQuery("split table t partition (p4) index idx between (0) and (1000000) regions 5;").Check(testkit.Rows("4 1"))
	re = tk.MustQuery("show table t regions")
	rows = re.Rows()
	c.Assert(len(rows), Equals, 44)
	tbl = testGetTableByName(c, tk.Se, "test", "t")
	c.Assert(len(tbl.Meta().GetPartitionInfo().Definitions), Equals, 5)
	for i := 0; i < 4; i++ {
		p := tbl.Meta().GetPartitionInfo().Definitions[i]
		c.Assert(rows[i*8+0][1], Equals, fmt.Sprintf("t_%d_r", p.ID))
		c.Assert(rows[i*8+1][1], Equals, fmt.Sprintf("t_%d_r_1000000", p.ID))
		c.Assert(rows[i*8+2][1], Equals, fmt.Sprintf("t_%d_r_2000000", p.ID))
		c.Assert(rows[i*8+3][1], Equals, fmt.Sprintf("t_%d_r_3000000", p.ID))
		c.Assert(rows[i*8+4][1], Equals, fmt.Sprintf("t_%d_", p.ID))
		c.Assert(rows[i*8+5][1], Matches, fmt.Sprintf("t_%d_i_1_.*", p.ID))
		c.Assert(rows[i*8+6][1], Matches, fmt.Sprintf("t_%d_i_1_.*", p.ID))
		c.Assert(rows[i*8+7][1], Matches, fmt.Sprintf("t_%d_i_1_.*", p.ID))
	}
	for i := 4; i < 5; i++ {
		p := tbl.Meta().GetPartitionInfo().Definitions[i]
		c.Assert(rows[i*8+0][1], Equals, fmt.Sprintf("t_%d_r", p.ID))
		c.Assert(rows[i*8+1][1], Equals, fmt.Sprintf("t_%d_r_1000000", p.ID))
		c.Assert(rows[i*8+2][1], Equals, fmt.Sprintf("t_%d_r_2000000", p.ID))
		c.Assert(rows[i*8+3][1], Equals, fmt.Sprintf("t_%d_r_3000000", p.ID))
		c.Assert(rows[i*8+4][1], Equals, fmt.Sprintf("t_%d_", p.ID))
		c.Assert(rows[i*8+5][1], Matches, fmt.Sprintf("t_%d_i_1_.*", p.ID))
		c.Assert(rows[i*8+6][1], Matches, fmt.Sprintf("t_%d_i_1_.*", p.ID))
		c.Assert(rows[i*8+7][1], Matches, fmt.Sprintf("t_%d_i_1_.*", p.ID))
		c.Assert(rows[i*8+8][1], Matches, fmt.Sprintf("t_%d_i_1_.*", p.ID))
		c.Assert(rows[i*8+9][1], Matches, fmt.Sprintf("t_%d_i_1_.*", p.ID))
		c.Assert(rows[i*8+10][1], Matches, fmt.Sprintf("t_%d_i_1_.*", p.ID))
		c.Assert(rows[i*8+11][1], Matches, fmt.Sprintf("t_%d_i_1_.*", p.ID))
	}

	// Test show table partition region on unknown-partition.
	err = tk.QueryToErr("show table t partition (p_unknown) index idx regions")
	c.Assert(terror.ErrorEqual(err, table.ErrUnknownPartition), IsTrue)

	// Test show table partition index.
	for i := 0; i < 4; i++ {
		re = tk.MustQuery(fmt.Sprintf("show table t partition (p%v) index idx regions", i))
		rows = re.Rows()
		c.Assert(len(rows), Equals, 4)
		p := tbl.Meta().GetPartitionInfo().Definitions[i]
		c.Assert(rows[0][1], Equals, fmt.Sprintf("t_%d_", p.ID))
		c.Assert(rows[1][1], Matches, fmt.Sprintf("t_%d_i_1_.*", p.ID))
		c.Assert(rows[2][1], Matches, fmt.Sprintf("t_%d_i_1_.*", p.ID))
		c.Assert(rows[3][1], Matches, fmt.Sprintf("t_%d_i_1_.*", p.ID))
	}
	re = tk.MustQuery("show table t partition (p3,p4) index idx regions")
	rows = re.Rows()
	c.Assert(len(rows), Equals, 12)
	p = tbl.Meta().GetPartitionInfo().Definitions[3]
	c.Assert(rows[0][1], Equals, fmt.Sprintf("t_%d_", p.ID))
	c.Assert(rows[1][1], Matches, fmt.Sprintf("t_%d_i_1_.*", p.ID))
	c.Assert(rows[2][1], Matches, fmt.Sprintf("t_%d_i_1_.*", p.ID))
	c.Assert(rows[3][1], Matches, fmt.Sprintf("t_%d_i_1_.*", p.ID))
	p = tbl.Meta().GetPartitionInfo().Definitions[4]
	c.Assert(rows[4][1], Equals, fmt.Sprintf("t_%d_", p.ID))
	c.Assert(rows[5][1], Matches, fmt.Sprintf("t_%d_i_1_.*", p.ID))
	c.Assert(rows[6][1], Matches, fmt.Sprintf("t_%d_i_1_.*", p.ID))
	c.Assert(rows[7][1], Matches, fmt.Sprintf("t_%d_i_1_.*", p.ID))
	c.Assert(rows[8][1], Matches, fmt.Sprintf("t_%d_i_1_.*", p.ID))
	c.Assert(rows[9][1], Matches, fmt.Sprintf("t_%d_i_1_.*", p.ID))
	c.Assert(rows[10][1], Matches, fmt.Sprintf("t_%d_i_1_.*", p.ID))
	c.Assert(rows[11][1], Matches, fmt.Sprintf("t_%d_i_1_.*", p.ID))

	// Test split for the second index.
	tk.MustExec("drop table if exists t")
	tk.MustExec("create table t (a int,b int,index idx(a), index idx2(b))")
	tk.MustQuery("split table t index idx2 between (0) and (4000000) regions 2;").Check(testkit.Rows("3 1"))
	re = tk.MustQuery("show table t regions")
	rows = re.Rows()
	c.Assert(len(rows), Equals, 4)
	tbl = testGetTableByName(c, tk.Se, "test", "t")
	c.Assert(rows[0][1], Equals, fmt.Sprintf("t_%d_i_3_", tbl.Meta().ID))
	c.Assert(rows[1][1], Equals, fmt.Sprintf("t_%d_", tbl.Meta().ID))
	c.Assert(rows[2][1], Matches, fmt.Sprintf("t_%d_i_2_.*", tbl.Meta().ID))
	c.Assert(rows[3][1], Matches, fmt.Sprintf("t_%d_i_2_.*", tbl.Meta().ID))

	// Test show table partition region on non-partition table.
	err = tk.QueryToErr("show table t partition (p3,p4) index idx regions")
	c.Assert(terror.ErrorEqual(err, plannercore.ErrPartitionClauseOnNonpartitioned), IsTrue)
}

func testGetTableByName(c *C, ctx sessionctx.Context, db, table string) table.Table {
	dom := domain.GetDomain(ctx)
	// Make sure the table schema is the new schema.
	err := dom.Reload()
	c.Assert(err, IsNil)
	tbl, err := dom.InfoSchema().TableByName(model.NewCIStr(db), model.NewCIStr(table))
	c.Assert(err, IsNil)
	return tbl
}

func (s *testSuiteP2) TestIssue10435(c *C) {
	tk := testkit.NewTestKit(c, s.store)
	tk.MustExec("use test")
	tk.MustExec("drop table if exists t1")
	tk.MustExec("create table t1(i int, j int, k int)")
	tk.MustExec("insert into t1 VALUES (1,1,1),(2,2,2),(3,3,3),(4,4,4)")
	tk.MustExec("INSERT INTO t1 SELECT 10*i,j,5*j FROM t1 UNION SELECT 20*i,j,5*j FROM t1 UNION SELECT 30*i,j,5*j FROM t1")

	tk.MustExec("set @@session.tidb_enable_window_function=1")
	tk.MustQuery("SELECT SUM(i) OVER W FROM t1 WINDOW w AS (PARTITION BY j ORDER BY i) ORDER BY 1+SUM(i) OVER w").Check(
		testkit.Rows("1", "2", "3", "4", "11", "22", "31", "33", "44", "61", "62", "93", "122", "124", "183", "244"),
	)
}

func (s *testSerialSuite2) TestUnsignedFeedback(c *C) {
	tk := testkit.NewTestKit(c, s.store)
	oriProbability := statistics.FeedbackProbability.Load()
	statistics.FeedbackProbability.Store(1.0)
	defer func() { statistics.FeedbackProbability.Store(oriProbability) }()
	tk.MustExec("use test")
	tk.MustExec("drop table if exists t")
	tk.MustExec("create table t(a bigint unsigned, b int, primary key(a))")
	tk.MustExec("insert into t values (1,1),(2,2)")
	tk.MustExec("analyze table t")
	tk.MustQuery("select count(distinct b) from t").Check(testkit.Rows("2"))
	result := tk.MustQuery("explain analyze select count(distinct b) from t")
	c.Assert(result.Rows()[2][4], Equals, "table:t")
	c.Assert(result.Rows()[2][6], Equals, "range:[0,+inf], keep order:false")
}

func (s *testSerialSuite2) TestIssue23567(c *C) {
	tk := testkit.NewTestKit(c, s.store)
	oriProbability := statistics.FeedbackProbability.Load()
	statistics.FeedbackProbability.Store(1.0)
	defer func() { statistics.FeedbackProbability.Store(oriProbability) }()
	failpoint.Enable("github.com/pingcap/tidb/statistics/feedbackNoNDVCollect", `return("")`)
	tk.MustExec("use test")
	tk.MustExec("drop table if exists t")
	tk.MustExec("create table t(a bigint unsigned, b int, primary key(a))")
	tk.MustExec("insert into t values (1, 1), (2, 2)")
	tk.MustExec("analyze table t")
	// The SQL should not panic.
	tk.MustQuery("select count(distinct b) from t")
	failpoint.Disable("github.com/pingcap/tidb/statistics/feedbackNoNDVCollect")
}

func (s *testSuite) TestSummaryFailedUpdate(c *C) {
	tk := testkit.NewTestKit(c, s.store)
	tk.MustExec("use test")
	tk.MustExec("drop table if exists t")
	tk.MustExec("create table t(a int, b int as(-a))")
	tk.MustExec("insert into t(a) values(1), (3), (7)")
	sm := &mockSessionManager1{
		PS: make([]*util.ProcessInfo, 0),
	}
	tk.Se.SetSessionManager(sm)
	s.domain.ExpensiveQueryHandle().SetSessionManager(sm)
	defer config.RestoreFunc()()
	config.UpdateGlobal(func(conf *config.Config) {
		conf.OOMAction = config.OOMActionCancel
	})
	c.Assert(tk.Se.Auth(&auth.UserIdentity{Username: "root", Hostname: "%"}, nil, nil), IsTrue)
	tk.MustExec("set @@tidb_mem_quota_query=1")
	err := tk.ExecToErr("update t set t.a = t.a - 1 where t.a in (select a from t where a < 4)")
	c.Assert(err, NotNil)
	c.Assert(err.Error(), Matches, "Out Of Memory Quota!.*")
	tk.MustExec("set @@tidb_mem_quota_query=1000000000")
	tk.MustQuery("select stmt_type from information_schema.statements_summary where digest_text = 'update `t` set `t` . `a` = `t` . `a` - ? where `t` . `a` in ( select `a` from `t` where `a` < ? )'").Check(testkit.Rows("Update"))
}

func (s *testSuite) TestOOMPanicAction(c *C) {
	tk := testkit.NewTestKit(c, s.store)
	tk.MustExec("use test")
	tk.MustExec("drop table if exists t")
	tk.MustExec("create table t (a int primary key, b double);")
	tk.MustExec("insert into t values (1,1)")
	sm := &mockSessionManager1{
		PS: make([]*util.ProcessInfo, 0),
	}
	tk.Se.SetSessionManager(sm)
	s.domain.ExpensiveQueryHandle().SetSessionManager(sm)
	defer config.RestoreFunc()()
	config.UpdateGlobal(func(conf *config.Config) {
		conf.OOMAction = config.OOMActionCancel
	})
	tk.MustExec("set @@tidb_mem_quota_query=1;")
	err := tk.QueryToErr("select sum(b) from t group by a;")
	c.Assert(err, NotNil)
	c.Assert(err.Error(), Matches, "Out Of Memory Quota!.*")

	// Test insert from select oom panic.
	tk.MustExec("drop table if exists t,t1")
	tk.MustExec("create table t (a bigint);")
	tk.MustExec("create table t1 (a bigint);")
	tk.MustExec("set @@tidb_mem_quota_query=200;")
	_, err = tk.Exec("insert into t1 values (1),(2),(3),(4),(5);")
	c.Assert(err.Error(), Matches, "Out Of Memory Quota!.*")
	_, err = tk.Exec("replace into t1 values (1),(2),(3),(4),(5);")
	c.Assert(err.Error(), Matches, "Out Of Memory Quota!.*")
	tk.MustExec("set @@tidb_mem_quota_query=10000")
	tk.MustExec("insert into t1 values (1),(2),(3),(4),(5);")
	tk.MustExec("set @@tidb_mem_quota_query=10;")
	_, err = tk.Exec("insert into t select a from t1 order by a desc;")
	c.Assert(err.Error(), Matches, "Out Of Memory Quota!.*")
	_, err = tk.Exec("replace into t select a from t1 order by a desc;")
	c.Assert(err.Error(), Matches, "Out Of Memory Quota!.*")

	tk.MustExec("set @@tidb_mem_quota_query=10000")
	tk.MustExec("insert into t values (1),(2),(3),(4),(5);")
	// Set the memory quota to 244 to make this SQL panic during the DeleteExec
	// instead of the TableReaderExec.
	tk.MustExec("set @@tidb_mem_quota_query=244;")
	_, err = tk.Exec("delete from t")
	c.Assert(err.Error(), Matches, "Out Of Memory Quota!.*")

	tk.MustExec("set @@tidb_mem_quota_query=10000;")
	tk.MustExec("delete from t1")
	tk.MustExec("insert into t1 values(1)")
	tk.MustExec("insert into t values (1),(2),(3),(4),(5);")
	tk.MustExec("set @@tidb_mem_quota_query=244;")
	_, err = tk.Exec("delete t, t1 from t join t1 on t.a = t1.a")
	c.Assert(err, NotNil)
	c.Assert(err.Error(), Matches, "Out Of Memory Quota!.*")

	tk.MustExec("set @@tidb_mem_quota_query=100000;")
	tk.MustExec("truncate table t")
	tk.MustExec("insert into t values(1),(2),(3)")
	// set the memory to quota to make the SQL panic during UpdateExec instead
	// of TableReader.
	tk.MustExec("set @@tidb_mem_quota_query=244;")
	_, err = tk.Exec("update t set a = 4")
	c.Assert(err.Error(), Matches, "Out Of Memory Quota!.*")
}

type testRecoverTable struct {
	store   kv.Storage
	dom     *domain.Domain
	cluster cluster.Cluster
	cli     *regionProperityClient
}

func (s *testRecoverTable) SetUpSuite(c *C) {
	cli := &regionProperityClient{}
	hijackClient := func(c tikv.Client) tikv.Client {
		cli.Client = c
		return cli
	}
	s.cli = cli

	var err error
	s.store, err = mockstore.NewMockStore(
		mockstore.WithClientHijacker(hijackClient),
		mockstore.WithClusterInspector(func(c cluster.Cluster) {
			mockstore.BootstrapWithSingleStore(c)
			s.cluster = c
		}),
	)
	c.Assert(err, IsNil)
	s.dom, err = session.BootstrapSession(s.store)
	c.Assert(err, IsNil)
}

func (s *testRecoverTable) TearDownSuite(c *C) {
	s.store.Close()
	s.dom.Close()
}

func (s *testRecoverTable) mockGC(tk *testkit.TestKit) (string, string, string, func()) {
	originGC := ddl.IsEmulatorGCEnable()
	resetGC := func() {
		if originGC {
			ddl.EmulatorGCEnable()
		} else {
			ddl.EmulatorGCDisable()
		}
	}

	// disable emulator GC.
	// Otherwise emulator GC will delete table record as soon as possible after execute drop table ddl.
	ddl.EmulatorGCDisable()
	gcTimeFormat := "20060102-15:04:05 -0700 MST"
	timeBeforeDrop := time.Now().Add(0 - 48*60*60*time.Second).Format(gcTimeFormat)
	timeAfterDrop := time.Now().Add(48 * 60 * 60 * time.Second).Format(gcTimeFormat)
	safePointSQL := `INSERT HIGH_PRIORITY INTO mysql.tidb VALUES ('tikv_gc_safe_point', '%[1]s', '')
			       ON DUPLICATE KEY
			       UPDATE variable_value = '%[1]s'`
	// clear GC variables first.
	tk.MustExec("delete from mysql.tidb where variable_name in ( 'tikv_gc_safe_point','tikv_gc_enable' )")
	return timeBeforeDrop, timeAfterDrop, safePointSQL, resetGC
}

func (s *testRecoverTable) TestRecoverTable(c *C) {
	c.Assert(failpoint.Enable("github.com/pingcap/tidb/meta/autoid/mockAutoIDChange", `return(true)`), IsNil)
	defer func() {
		err := failpoint.Disable("github.com/pingcap/tidb/meta/autoid/mockAutoIDChange")
		c.Assert(err, IsNil)
	}()
	tk := testkit.NewTestKit(c, s.store)
	tk.MustExec("create database if not exists test_recover")
	tk.MustExec("use test_recover")
	tk.MustExec("drop table if exists t_recover")
	tk.MustExec("create table t_recover (a int);")

	timeBeforeDrop, timeAfterDrop, safePointSQL, resetGC := s.mockGC(tk)
	defer resetGC()

	tk.MustExec("insert into t_recover values (1),(2),(3)")
	tk.MustExec("drop table t_recover")

	// if GC safe point is not exists in mysql.tidb
	_, err := tk.Exec("recover table t_recover")
	c.Assert(err, NotNil)
	c.Assert(err.Error(), Equals, "can not get 'tikv_gc_safe_point'")
	// set GC safe point
	tk.MustExec(fmt.Sprintf(safePointSQL, timeBeforeDrop))

	// Should recover, and we can drop it straight away.
	tk.MustExec("recover table t_recover")
	tk.MustExec("drop table t_recover")

	err = gcutil.EnableGC(tk.Se)
	c.Assert(err, IsNil)

	// recover job is before GC safe point
	tk.MustExec(fmt.Sprintf(safePointSQL, timeAfterDrop))
	_, err = tk.Exec("recover table t_recover")
	c.Assert(err, NotNil)
	c.Assert(strings.Contains(err.Error(), "Can't find dropped/truncated table 't_recover' in GC safe point"), Equals, true)

	// set GC safe point
	tk.MustExec(fmt.Sprintf(safePointSQL, timeBeforeDrop))
	// if there is a new table with the same name, should return failed.
	tk.MustExec("create table t_recover (a int);")
	_, err = tk.Exec("recover table t_recover")
	c.Assert(err.Error(), Equals, infoschema.ErrTableExists.GenWithStackByArgs("t_recover").Error())

	// drop the new table with the same name, then recover table.
	tk.MustExec("rename table t_recover to t_recover2")

	// do recover table.
	tk.MustExec("recover table t_recover")

	// check recover table meta and data record.
	tk.MustQuery("select * from t_recover;").Check(testkit.Rows("1", "2", "3"))
	// check recover table autoID.
	tk.MustExec("insert into t_recover values (4),(5),(6)")
	tk.MustQuery("select * from t_recover;").Check(testkit.Rows("1", "2", "3", "4", "5", "6"))
	// check rebase auto id.
	tk.MustQuery("select a,_tidb_rowid from t_recover;").Check(testkit.Rows("1 1", "2 2", "3 3", "4 5001", "5 5002", "6 5003"))

	// recover table by none exits job.
	_, err = tk.Exec(fmt.Sprintf("recover table by job %d", 10000000))
	c.Assert(err, NotNil)

	// Disable GC by manual first, then after recover table, the GC enable status should also be disabled.
	err = gcutil.DisableGC(tk.Se)
	c.Assert(err, IsNil)

	tk.MustExec("delete from t_recover where a > 1")
	tk.MustExec("drop table t_recover")

	tk.MustExec("recover table t_recover")

	// check recover table meta and data record.
	tk.MustQuery("select * from t_recover;").Check(testkit.Rows("1"))
	// check recover table autoID.
	tk.MustExec("insert into t_recover values (7),(8),(9)")
	tk.MustQuery("select * from t_recover;").Check(testkit.Rows("1", "7", "8", "9"))

	// Recover truncate table.
	tk.MustExec("truncate table t_recover")
	tk.MustExec("rename table t_recover to t_recover_new")
	tk.MustExec("recover table t_recover")
	tk.MustExec("insert into t_recover values (10)")
	tk.MustQuery("select * from t_recover;").Check(testkit.Rows("1", "7", "8", "9", "10"))

	// Test for recover one table multiple time.
	tk.MustExec("drop table t_recover")
	tk.MustExec("flashback table t_recover to t_recover_tmp")
	_, err = tk.Exec("recover table t_recover")
	c.Assert(infoschema.ErrTableExists.Equal(err), IsTrue)

	gcEnable, err := gcutil.CheckGCEnable(tk.Se)
	c.Assert(err, IsNil)
	c.Assert(gcEnable, Equals, false)
}

func (s *testRecoverTable) TestFlashbackTable(c *C) {
	c.Assert(failpoint.Enable("github.com/pingcap/tidb/meta/autoid/mockAutoIDChange", `return(true)`), IsNil)
	defer func() {
		c.Assert(failpoint.Disable("github.com/pingcap/tidb/meta/autoid/mockAutoIDChange"), IsNil)
	}()
	tk := testkit.NewTestKit(c, s.store)
	tk.MustExec("create database if not exists test_flashback")
	tk.MustExec("use test_flashback")
	tk.MustExec("drop table if exists t_flashback")
	tk.MustExec("create table t_flashback (a int);")

	timeBeforeDrop, _, safePointSQL, resetGC := s.mockGC(tk)
	defer resetGC()

	// Set GC safe point
	tk.MustExec(fmt.Sprintf(safePointSQL, timeBeforeDrop))
	// Set GC enable.
	err := gcutil.EnableGC(tk.Se)
	c.Assert(err, IsNil)

	tk.MustExec("insert into t_flashback values (1),(2),(3)")
	tk.MustExec("drop table t_flashback")

	// Test flash table with not_exist_table_name name.
	_, err = tk.Exec("flashback table t_not_exists")
	c.Assert(err.Error(), Equals, "Can't find dropped/truncated table: t_not_exists in DDL history jobs")

	// Test flashback table failed by there is already a new table with the same name.
	// If there is a new table with the same name, should return failed.
	tk.MustExec("create table t_flashback (a int);")
	_, err = tk.Exec("flashback table t_flashback")
	c.Assert(err.Error(), Equals, infoschema.ErrTableExists.GenWithStackByArgs("t_flashback").Error())

	// Drop the new table with the same name, then flashback table.
	tk.MustExec("rename table t_flashback to t_flashback_tmp")

	// Test for flashback table.
	tk.MustExec("flashback table t_flashback")
	// Check flashback table meta and data record.
	tk.MustQuery("select * from t_flashback;").Check(testkit.Rows("1", "2", "3"))
	// Check flashback table autoID.
	tk.MustExec("insert into t_flashback values (4),(5),(6)")
	tk.MustQuery("select * from t_flashback;").Check(testkit.Rows("1", "2", "3", "4", "5", "6"))
	// Check rebase auto id.
	tk.MustQuery("select a,_tidb_rowid from t_flashback;").Check(testkit.Rows("1 1", "2 2", "3 3", "4 5001", "5 5002", "6 5003"))

	// Test for flashback to new table.
	tk.MustExec("drop table t_flashback")
	tk.MustExec("create table t_flashback (a int);")
	tk.MustExec("flashback table t_flashback to t_flashback2")
	// Check flashback table meta and data record.
	tk.MustQuery("select * from t_flashback2;").Check(testkit.Rows("1", "2", "3", "4", "5", "6"))
	// Check flashback table autoID.
	tk.MustExec("insert into t_flashback2 values (7),(8),(9)")
	tk.MustQuery("select * from t_flashback2;").Check(testkit.Rows("1", "2", "3", "4", "5", "6", "7", "8", "9"))
	// Check rebase auto id.
	tk.MustQuery("select a,_tidb_rowid from t_flashback2;").Check(testkit.Rows("1 1", "2 2", "3 3", "4 5001", "5 5002", "6 5003", "7 10001", "8 10002", "9 10003"))

	// Test for flashback one table multiple time.
	_, err = tk.Exec("flashback table t_flashback to t_flashback4")
	c.Assert(infoschema.ErrTableExists.Equal(err), IsTrue)

	// Test for flashback truncated table to new table.
	tk.MustExec("truncate table t_flashback2")
	tk.MustExec("flashback table t_flashback2 to t_flashback3")
	// Check flashback table meta and data record.
	tk.MustQuery("select * from t_flashback3;").Check(testkit.Rows("1", "2", "3", "4", "5", "6", "7", "8", "9"))
	// Check flashback table autoID.
	tk.MustExec("insert into t_flashback3 values (10),(11)")
	tk.MustQuery("select * from t_flashback3;").Check(testkit.Rows("1", "2", "3", "4", "5", "6", "7", "8", "9", "10", "11"))
	// Check rebase auto id.
	tk.MustQuery("select a,_tidb_rowid from t_flashback3;").Check(testkit.Rows("1 1", "2 2", "3 3", "4 5001", "5 5002", "6 5003", "7 10001", "8 10002", "9 10003", "10 15001", "11 15002"))

	// Test for flashback drop partition table.
	tk.MustExec("drop table if exists t_p_flashback")
	tk.MustExec("create table t_p_flashback (a int) partition by hash(a) partitions 4;")
	tk.MustExec("insert into t_p_flashback values (1),(2),(3)")
	tk.MustExec("drop table t_p_flashback")
	tk.MustExec("flashback table t_p_flashback")
	// Check flashback table meta and data record.
	tk.MustQuery("select * from t_p_flashback order by a;").Check(testkit.Rows("1", "2", "3"))
	// Check flashback table autoID.
	tk.MustExec("insert into t_p_flashback values (4),(5)")
	tk.MustQuery("select a,_tidb_rowid from t_p_flashback order by a;").Check(testkit.Rows("1 1", "2 2", "3 3", "4 5001", "5 5002"))

	// Test for flashback truncate partition table.
	tk.MustExec("truncate table t_p_flashback")
	tk.MustExec("flashback table t_p_flashback to t_p_flashback1")
	// Check flashback table meta and data record.
	tk.MustQuery("select * from t_p_flashback1 order by a;").Check(testkit.Rows("1", "2", "3", "4", "5"))
	// Check flashback table autoID.
	tk.MustExec("insert into t_p_flashback1 values (6)")
	tk.MustQuery("select a,_tidb_rowid from t_p_flashback1 order by a;").Check(testkit.Rows("1 1", "2 2", "3 3", "4 5001", "5 5002", "6 10001"))

	tk.MustExec("drop database if exists Test2")
	tk.MustExec("create database Test2")
	tk.MustExec("use Test2")
	tk.MustExec("create table t (a int);")
	tk.MustExec("insert into t values (1),(2)")
	tk.MustExec("drop table t")
	tk.MustExec("flashback table t")
	tk.MustQuery("select a from t order by a").Check(testkit.Rows("1", "2"))

	tk.MustExec("drop table t")
	tk.MustExec("drop database if exists Test3")
	tk.MustExec("create database Test3")
	tk.MustExec("use Test3")
	tk.MustExec("create table t (a int);")
	tk.MustExec("drop table t")
	tk.MustExec("drop database Test3")
	tk.MustExec("use Test2")
	tk.MustExec("flashback table t")
	tk.MustExec("insert into t values (3)")
	tk.MustQuery("select a from t order by a").Check(testkit.Rows("1", "2", "3"))
}

func (s *testRecoverTable) TestRecoverTempTable(c *C) {
	tk := testkit.NewTestKit(c, s.store)
	tk.MustExec("create database if not exists test_recover")
	tk.MustExec("use test_recover")
	tk.MustExec("drop table if exists t_recover")
	tk.MustExec("set tidb_enable_global_temporary_table=true")
	tk.MustExec("create global temporary table t_recover (a int) on commit delete rows;")

	timeBeforeDrop, _, safePointSQL, resetGC := s.mockGC(tk)
	defer resetGC()
	// Set GC safe point
	tk.MustExec(fmt.Sprintf(safePointSQL, timeBeforeDrop))

	tk.MustExec("drop table t_recover")
	tk.MustGetErrCode("recover table t_recover;", errno.ErrUnsupportedDDLOperation)
	tk.MustGetErrCode("flashback table t_recover;", errno.ErrUnsupportedDDLOperation)
}

func (s *testSuiteP2) TestPointGetPreparedPlan(c *C) {
	tk1 := testkit.NewTestKit(c, s.store)
	tk1.MustExec("drop database if exists ps_text")
	defer tk1.MustExec("drop database if exists ps_text")
	tk1.MustExec("create database ps_text")
	tk1.MustExec("use ps_text")

	tk1.MustExec(`create table t (a int, b int, c int,
			primary key k_a(a),
			unique key k_b(b))`)
	tk1.MustExec("insert into t values (1, 1, 1)")
	tk1.MustExec("insert into t values (2, 2, 2)")
	tk1.MustExec("insert into t values (3, 3, 3)")

	pspk1Id, _, _, err := tk1.Se.PrepareStmt("select * from t where a = ?")
	c.Assert(err, IsNil)
	tk1.Se.GetSessionVars().PreparedStmts[pspk1Id].(*plannercore.CachedPrepareStmt).PreparedAst.UseCache = false
	pspk2Id, _, _, err := tk1.Se.PrepareStmt("select * from t where ? = a ")
	c.Assert(err, IsNil)
	tk1.Se.GetSessionVars().PreparedStmts[pspk2Id].(*plannercore.CachedPrepareStmt).PreparedAst.UseCache = false

	ctx := context.Background()
	// first time plan generated
	rs, err := tk1.Se.ExecutePreparedStmt(ctx, pspk1Id, []types.Datum{types.NewDatum(0)})
	c.Assert(err, IsNil)
	tk1.ResultSetToResult(rs, Commentf("%v", rs)).Check(nil)

	// using the generated plan but with different params
	rs, err = tk1.Se.ExecutePreparedStmt(ctx, pspk1Id, []types.Datum{types.NewDatum(1)})
	c.Assert(err, IsNil)
	tk1.ResultSetToResult(rs, Commentf("%v", rs)).Check(testkit.Rows("1 1 1"))

	rs, err = tk1.Se.ExecutePreparedStmt(ctx, pspk1Id, []types.Datum{types.NewDatum(2)})
	c.Assert(err, IsNil)
	tk1.ResultSetToResult(rs, Commentf("%v", rs)).Check(testkit.Rows("2 2 2"))

	rs, err = tk1.Se.ExecutePreparedStmt(ctx, pspk2Id, []types.Datum{types.NewDatum(3)})
	c.Assert(err, IsNil)
	tk1.ResultSetToResult(rs, Commentf("%v", rs)).Check(testkit.Rows("3 3 3"))

	rs, err = tk1.Se.ExecutePreparedStmt(ctx, pspk2Id, []types.Datum{types.NewDatum(0)})
	c.Assert(err, IsNil)
	tk1.ResultSetToResult(rs, Commentf("%v", rs)).Check(nil)

	rs, err = tk1.Se.ExecutePreparedStmt(ctx, pspk2Id, []types.Datum{types.NewDatum(1)})
	c.Assert(err, IsNil)
	tk1.ResultSetToResult(rs, Commentf("%v", rs)).Check(testkit.Rows("1 1 1"))

	rs, err = tk1.Se.ExecutePreparedStmt(ctx, pspk2Id, []types.Datum{types.NewDatum(2)})
	c.Assert(err, IsNil)
	tk1.ResultSetToResult(rs, Commentf("%v", rs)).Check(testkit.Rows("2 2 2"))

	rs, err = tk1.Se.ExecutePreparedStmt(ctx, pspk2Id, []types.Datum{types.NewDatum(3)})
	c.Assert(err, IsNil)
	tk1.ResultSetToResult(rs, Commentf("%v", rs)).Check(testkit.Rows("3 3 3"))

	// unique index
	psuk1Id, _, _, err := tk1.Se.PrepareStmt("select * from t where b = ? ")
	c.Assert(err, IsNil)
	tk1.Se.GetSessionVars().PreparedStmts[psuk1Id].(*plannercore.CachedPrepareStmt).PreparedAst.UseCache = false

	rs, err = tk1.Se.ExecutePreparedStmt(ctx, psuk1Id, []types.Datum{types.NewDatum(1)})
	c.Assert(err, IsNil)
	tk1.ResultSetToResult(rs, Commentf("%v", rs)).Check(testkit.Rows("1 1 1"))

	rs, err = tk1.Se.ExecutePreparedStmt(ctx, psuk1Id, []types.Datum{types.NewDatum(2)})
	c.Assert(err, IsNil)
	tk1.ResultSetToResult(rs, Commentf("%v", rs)).Check(testkit.Rows("2 2 2"))

	rs, err = tk1.Se.ExecutePreparedStmt(ctx, psuk1Id, []types.Datum{types.NewDatum(3)})
	c.Assert(err, IsNil)
	tk1.ResultSetToResult(rs, Commentf("%v", rs)).Check(testkit.Rows("3 3 3"))

	rs, err = tk1.Se.ExecutePreparedStmt(ctx, psuk1Id, []types.Datum{types.NewDatum(0)})
	c.Assert(err, IsNil)
	tk1.ResultSetToResult(rs, Commentf("%v", rs)).Check(nil)

	// test schema changed, cached plan should be invalidated
	tk1.MustExec("alter table t add column col4 int default 10 after c")
	rs, err = tk1.Se.ExecutePreparedStmt(ctx, pspk1Id, []types.Datum{types.NewDatum(0)})
	c.Assert(err, IsNil)
	tk1.ResultSetToResult(rs, Commentf("%v", rs)).Check(nil)

	rs, err = tk1.Se.ExecutePreparedStmt(ctx, pspk1Id, []types.Datum{types.NewDatum(1)})
	c.Assert(err, IsNil)
	tk1.ResultSetToResult(rs, Commentf("%v", rs)).Check(testkit.Rows("1 1 1 10"))

	rs, err = tk1.Se.ExecutePreparedStmt(ctx, pspk1Id, []types.Datum{types.NewDatum(2)})
	c.Assert(err, IsNil)
	tk1.ResultSetToResult(rs, Commentf("%v", rs)).Check(testkit.Rows("2 2 2 10"))

	rs, err = tk1.Se.ExecutePreparedStmt(ctx, pspk2Id, []types.Datum{types.NewDatum(3)})
	c.Assert(err, IsNil)
	tk1.ResultSetToResult(rs, Commentf("%v", rs)).Check(testkit.Rows("3 3 3 10"))

	tk1.MustExec("alter table t drop index k_b")
	rs, err = tk1.Se.ExecutePreparedStmt(ctx, psuk1Id, []types.Datum{types.NewDatum(1)})
	c.Assert(err, IsNil)
	tk1.ResultSetToResult(rs, Commentf("%v", rs)).Check(testkit.Rows("1 1 1 10"))

	rs, err = tk1.Se.ExecutePreparedStmt(ctx, psuk1Id, []types.Datum{types.NewDatum(2)})
	c.Assert(err, IsNil)
	tk1.ResultSetToResult(rs, Commentf("%v", rs)).Check(testkit.Rows("2 2 2 10"))

	rs, err = tk1.Se.ExecutePreparedStmt(ctx, psuk1Id, []types.Datum{types.NewDatum(3)})
	c.Assert(err, IsNil)
	tk1.ResultSetToResult(rs, Commentf("%v", rs)).Check(testkit.Rows("3 3 3 10"))

	rs, err = tk1.Se.ExecutePreparedStmt(ctx, psuk1Id, []types.Datum{types.NewDatum(0)})
	c.Assert(err, IsNil)
	tk1.ResultSetToResult(rs, Commentf("%v", rs)).Check(nil)

	tk1.MustExec(`insert into t values(4, 3, 3, 11)`)
	rs, err = tk1.Se.ExecutePreparedStmt(ctx, psuk1Id, []types.Datum{types.NewDatum(1)})
	c.Assert(err, IsNil)
	tk1.ResultSetToResult(rs, Commentf("%v", rs)).Check(testkit.Rows("1 1 1 10"))

	rs, err = tk1.Se.ExecutePreparedStmt(ctx, psuk1Id, []types.Datum{types.NewDatum(2)})
	c.Assert(err, IsNil)
	tk1.ResultSetToResult(rs, Commentf("%v", rs)).Check(testkit.Rows("2 2 2 10"))

	rs, err = tk1.Se.ExecutePreparedStmt(ctx, psuk1Id, []types.Datum{types.NewDatum(3)})
	c.Assert(err, IsNil)
	tk1.ResultSetToResult(rs, Commentf("%v", rs)).Check(testkit.Rows("3 3 3 10", "4 3 3 11"))

	rs, err = tk1.Se.ExecutePreparedStmt(ctx, psuk1Id, []types.Datum{types.NewDatum(0)})
	c.Assert(err, IsNil)
	tk1.ResultSetToResult(rs, Commentf("%v", rs)).Check(nil)

	tk1.MustExec("delete from t where a = 4")
	tk1.MustExec("alter table t add index k_b(b)")
	rs, err = tk1.Se.ExecutePreparedStmt(ctx, psuk1Id, []types.Datum{types.NewDatum(1)})
	c.Assert(err, IsNil)
	tk1.ResultSetToResult(rs, Commentf("%v", rs)).Check(testkit.Rows("1 1 1 10"))

	rs, err = tk1.Se.ExecutePreparedStmt(ctx, psuk1Id, []types.Datum{types.NewDatum(2)})
	c.Assert(err, IsNil)
	tk1.ResultSetToResult(rs, Commentf("%v", rs)).Check(testkit.Rows("2 2 2 10"))

	rs, err = tk1.Se.ExecutePreparedStmt(ctx, psuk1Id, []types.Datum{types.NewDatum(3)})
	c.Assert(err, IsNil)
	tk1.ResultSetToResult(rs, Commentf("%v", rs)).Check(testkit.Rows("3 3 3 10"))

	rs, err = tk1.Se.ExecutePreparedStmt(ctx, psuk1Id, []types.Datum{types.NewDatum(0)})
	c.Assert(err, IsNil)
	tk1.ResultSetToResult(rs, Commentf("%v", rs)).Check(nil)

	// use pk again
	rs, err = tk1.Se.ExecutePreparedStmt(ctx, pspk2Id, []types.Datum{types.NewDatum(3)})
	c.Assert(err, IsNil)
	tk1.ResultSetToResult(rs, Commentf("%v", rs)).Check(testkit.Rows("3 3 3 10"))

	rs, err = tk1.Se.ExecutePreparedStmt(ctx, pspk1Id, []types.Datum{types.NewDatum(3)})
	c.Assert(err, IsNil)
	tk1.ResultSetToResult(rs, Commentf("%v", rs)).Check(testkit.Rows("3 3 3 10"))
}

func (s *testSuiteP2) TestPointGetPreparedPlanWithCommitMode(c *C) {
	tk1 := testkit.NewTestKit(c, s.store)
	tk1.MustExec("drop database if exists ps_text")
	defer tk1.MustExec("drop database if exists ps_text")
	tk1.MustExec("create database ps_text")
	tk1.MustExec("use ps_text")

	tk1.MustExec(`create table t (a int, b int, c int,
			primary key k_a(a),
			unique key k_b(b))`)
	tk1.MustExec("insert into t values (1, 1, 1)")
	tk1.MustExec("insert into t values (2, 2, 2)")
	tk1.MustExec("insert into t values (3, 3, 3)")

	pspk1Id, _, _, err := tk1.Se.PrepareStmt("select * from t where a = ?")
	c.Assert(err, IsNil)
	tk1.Se.GetSessionVars().PreparedStmts[pspk1Id].(*plannercore.CachedPrepareStmt).PreparedAst.UseCache = false

	ctx := context.Background()
	// first time plan generated
	rs, err := tk1.Se.ExecutePreparedStmt(ctx, pspk1Id, []types.Datum{types.NewDatum(0)})
	c.Assert(err, IsNil)
	tk1.ResultSetToResult(rs, Commentf("%v", rs)).Check(nil)

	// using the generated plan but with different params
	rs, err = tk1.Se.ExecutePreparedStmt(ctx, pspk1Id, []types.Datum{types.NewDatum(1)})
	c.Assert(err, IsNil)
	tk1.ResultSetToResult(rs, Commentf("%v", rs)).Check(testkit.Rows("1 1 1"))

	// next start a non autocommit txn
	tk1.MustExec("set autocommit = 0")
	tk1.MustExec("begin")
	// try to exec using point get plan(this plan should not go short path)
	rs, err = tk1.Se.ExecutePreparedStmt(ctx, pspk1Id, []types.Datum{types.NewDatum(1)})
	c.Assert(err, IsNil)
	tk1.ResultSetToResult(rs, Commentf("%v", rs)).Check(testkit.Rows("1 1 1"))

	// update rows
	tk2 := testkit.NewTestKit(c, s.store)
	tk2.MustExec("use ps_text")
	tk2.MustExec("update t set c = c + 10 where c = 1")

	// try to point get again
	rs, err = tk1.Se.ExecutePreparedStmt(ctx, pspk1Id, []types.Datum{types.NewDatum(1)})
	c.Assert(err, IsNil)
	tk1.ResultSetToResult(rs, Commentf("%v", rs)).Check(testkit.Rows("1 1 1"))

	// try to update in session 1
	tk1.MustExec("update t set c = c + 10 where c = 1")
	_, err = tk1.Exec("commit")
	c.Assert(kv.ErrWriteConflict.Equal(err), IsTrue, Commentf("error: %s", err))

	// verify
	rs, err = tk1.Se.ExecutePreparedStmt(ctx, pspk1Id, []types.Datum{types.NewDatum(1)})
	c.Assert(err, IsNil)
	tk1.ResultSetToResult(rs, Commentf("%v", rs)).Check(testkit.Rows("1 1 11"))

	rs, err = tk1.Se.ExecutePreparedStmt(ctx, pspk1Id, []types.Datum{types.NewDatum(2)})
	c.Assert(err, IsNil)
	tk1.ResultSetToResult(rs, Commentf("%v", rs)).Check(testkit.Rows("2 2 2"))

	tk2.MustQuery("select * from t where a = 1").Check(testkit.Rows("1 1 11"))
}

func (s *testSuiteP2) TestPointUpdatePreparedPlan(c *C) {
	tk1 := testkit.NewTestKit(c, s.store)
	tk1.MustExec("drop database if exists pu_test")
	defer tk1.MustExec("drop database if exists pu_test")
	tk1.MustExec("create database pu_test")
	tk1.MustExec("use pu_test")

	tk1.MustExec(`create table t (a int, b int, c int,
			primary key k_a(a),
			unique key k_b(b))`)
	tk1.MustExec("insert into t values (1, 1, 1)")
	tk1.MustExec("insert into t values (2, 2, 2)")
	tk1.MustExec("insert into t values (3, 3, 3)")

	updateID1, pc, _, err := tk1.Se.PrepareStmt(`update t set c = c + 1 where a = ?`)
	c.Assert(err, IsNil)
	tk1.Se.GetSessionVars().PreparedStmts[updateID1].(*plannercore.CachedPrepareStmt).PreparedAst.UseCache = false
	c.Assert(pc, Equals, 1)
	updateID2, pc, _, err := tk1.Se.PrepareStmt(`update t set c = c + 2 where ? = a`)
	c.Assert(err, IsNil)
	tk1.Se.GetSessionVars().PreparedStmts[updateID2].(*plannercore.CachedPrepareStmt).PreparedAst.UseCache = false
	c.Assert(pc, Equals, 1)

	ctx := context.Background()
	// first time plan generated
	rs, err := tk1.Se.ExecutePreparedStmt(ctx, updateID1, []types.Datum{types.NewDatum(3)})
	c.Assert(rs, IsNil)
	c.Assert(err, IsNil)
	tk1.MustQuery("select * from t where a = 3").Check(testkit.Rows("3 3 4"))

	// using the generated plan but with different params
	rs, err = tk1.Se.ExecutePreparedStmt(ctx, updateID1, []types.Datum{types.NewDatum(3)})
	c.Assert(rs, IsNil)
	c.Assert(err, IsNil)
	tk1.MustQuery("select * from t where a = 3").Check(testkit.Rows("3 3 5"))

	rs, err = tk1.Se.ExecutePreparedStmt(ctx, updateID1, []types.Datum{types.NewDatum(3)})
	c.Assert(rs, IsNil)
	c.Assert(err, IsNil)
	tk1.MustQuery("select * from t where a = 3").Check(testkit.Rows("3 3 6"))

	// updateID2
	rs, err = tk1.Se.ExecutePreparedStmt(ctx, updateID2, []types.Datum{types.NewDatum(3)})
	c.Assert(rs, IsNil)
	c.Assert(err, IsNil)
	tk1.MustQuery("select * from t where a = 3").Check(testkit.Rows("3 3 8"))

	rs, err = tk1.Se.ExecutePreparedStmt(ctx, updateID2, []types.Datum{types.NewDatum(3)})
	c.Assert(rs, IsNil)
	c.Assert(err, IsNil)
	tk1.MustQuery("select * from t where a = 3").Check(testkit.Rows("3 3 10"))

	// unique index
	updUkID1, _, _, err := tk1.Se.PrepareStmt(`update t set c = c + 10 where b = ?`)
	c.Assert(err, IsNil)
	tk1.Se.GetSessionVars().PreparedStmts[updUkID1].(*plannercore.CachedPrepareStmt).PreparedAst.UseCache = false
	rs, err = tk1.Se.ExecutePreparedStmt(ctx, updUkID1, []types.Datum{types.NewDatum(3)})
	c.Assert(rs, IsNil)
	c.Assert(err, IsNil)
	tk1.MustQuery("select * from t where a = 3").Check(testkit.Rows("3 3 20"))

	rs, err = tk1.Se.ExecutePreparedStmt(ctx, updUkID1, []types.Datum{types.NewDatum(3)})
	c.Assert(rs, IsNil)
	c.Assert(err, IsNil)
	tk1.MustQuery("select * from t where a = 3").Check(testkit.Rows("3 3 30"))

	// test schema changed, cached plan should be invalidated
	tk1.MustExec("alter table t add column col4 int default 10 after c")
	rs, err = tk1.Se.ExecutePreparedStmt(ctx, updateID1, []types.Datum{types.NewDatum(3)})
	c.Assert(rs, IsNil)
	c.Assert(err, IsNil)
	tk1.MustQuery("select * from t where a = 3").Check(testkit.Rows("3 3 31 10"))

	rs, err = tk1.Se.ExecutePreparedStmt(ctx, updateID1, []types.Datum{types.NewDatum(3)})
	c.Assert(rs, IsNil)
	c.Assert(err, IsNil)
	tk1.MustQuery("select * from t where a = 3").Check(testkit.Rows("3 3 32 10"))

	tk1.MustExec("alter table t drop index k_b")
	rs, err = tk1.Se.ExecutePreparedStmt(ctx, updUkID1, []types.Datum{types.NewDatum(3)})
	c.Assert(rs, IsNil)
	c.Assert(err, IsNil)
	tk1.MustQuery("select * from t where a = 3").Check(testkit.Rows("3 3 42 10"))

	rs, err = tk1.Se.ExecutePreparedStmt(ctx, updUkID1, []types.Datum{types.NewDatum(3)})
	c.Assert(rs, IsNil)
	c.Assert(err, IsNil)
	tk1.MustQuery("select * from t where a = 3").Check(testkit.Rows("3 3 52 10"))

	tk1.MustExec("alter table t add unique index k_b(b)")
	rs, err = tk1.Se.ExecutePreparedStmt(ctx, updUkID1, []types.Datum{types.NewDatum(3)})
	c.Assert(rs, IsNil)
	c.Assert(err, IsNil)
	tk1.MustQuery("select * from t where a = 3").Check(testkit.Rows("3 3 62 10"))

	rs, err = tk1.Se.ExecutePreparedStmt(ctx, updUkID1, []types.Datum{types.NewDatum(3)})
	c.Assert(rs, IsNil)
	c.Assert(err, IsNil)
	tk1.MustQuery("select * from t where a = 3").Check(testkit.Rows("3 3 72 10"))

	tk1.MustQuery("select * from t where a = 1").Check(testkit.Rows("1 1 1 10"))
	tk1.MustQuery("select * from t where a = 2").Check(testkit.Rows("2 2 2 10"))
}

func (s *testSuiteP2) TestPointUpdatePreparedPlanWithCommitMode(c *C) {
	tk1 := testkit.NewTestKit(c, s.store)
	tk1.MustExec("drop database if exists pu_test2")
	defer tk1.MustExec("drop database if exists pu_test2")
	tk1.MustExec("create database pu_test2")
	tk1.MustExec("use pu_test2")

	tk1.MustExec(`create table t (a int, b int, c int,
			primary key k_a(a),
			unique key k_b(b))`)
	tk1.MustExec("insert into t values (1, 1, 1)")
	tk1.MustExec("insert into t values (2, 2, 2)")
	tk1.MustExec("insert into t values (3, 3, 3)")

	ctx := context.Background()
	updateID1, _, _, err := tk1.Se.PrepareStmt(`update t set c = c + 1 where a = ?`)
	tk1.Se.GetSessionVars().PreparedStmts[updateID1].(*plannercore.CachedPrepareStmt).PreparedAst.UseCache = false
	c.Assert(err, IsNil)

	// first time plan generated
	rs, err := tk1.Se.ExecutePreparedStmt(ctx, updateID1, []types.Datum{types.NewDatum(3)})
	c.Assert(rs, IsNil)
	c.Assert(err, IsNil)
	tk1.MustQuery("select * from t where a = 3").Check(testkit.Rows("3 3 4"))

	rs, err = tk1.Se.ExecutePreparedStmt(ctx, updateID1, []types.Datum{types.NewDatum(3)})
	c.Assert(rs, IsNil)
	c.Assert(err, IsNil)
	tk1.MustQuery("select * from t where a = 3").Check(testkit.Rows("3 3 5"))

	// next start a non autocommit txn
	tk1.MustExec("set autocommit = 0")
	tk1.MustExec("begin")
	// try to exec using point get plan(this plan should not go short path)
	rs, err = tk1.Se.ExecutePreparedStmt(ctx, updateID1, []types.Datum{types.NewDatum(3)})
	c.Assert(rs, IsNil)
	c.Assert(err, IsNil)
	tk1.MustQuery("select * from t where a = 3").Check(testkit.Rows("3 3 6"))

	// update rows
	tk2 := testkit.NewTestKit(c, s.store)
	tk2.MustExec("use pu_test2")
	tk2.MustExec(`prepare pu2 from "update t set c = c + 2 where ? = a "`)
	tk2.MustExec("set @p3 = 3")
	tk2.MustQuery("select * from t where a = 3").Check(testkit.Rows("3 3 5"))
	tk2.MustExec("execute pu2 using @p3")
	tk2.MustQuery("select * from t where a = 3").Check(testkit.Rows("3 3 7"))
	tk2.MustExec("execute pu2 using @p3")
	tk2.MustQuery("select * from t where a = 3").Check(testkit.Rows("3 3 9"))

	// try to update in session 1
	tk1.MustQuery("select * from t where a = 3").Check(testkit.Rows("3 3 6"))
	_, err = tk1.Exec("commit")
	c.Assert(kv.ErrWriteConflict.Equal(err), IsTrue, Commentf("error: %s", err))

	// verify
	tk2.MustQuery("select * from t where a = 1").Check(testkit.Rows("1 1 1"))
	tk1.MustQuery("select * from t where a = 2").Check(testkit.Rows("2 2 2"))
	tk2.MustQuery("select * from t where a = 3").Check(testkit.Rows("3 3 9"))
	tk1.MustQuery("select * from t where a = 2").Check(testkit.Rows("2 2 2"))
	tk1.MustQuery("select * from t where a = 3").Check(testkit.Rows("3 3 9"))

	// again next start a non autocommit txn
	tk1.MustExec("set autocommit = 0")
	tk1.MustExec("begin")
	rs, err = tk1.Se.ExecutePreparedStmt(ctx, updateID1, []types.Datum{types.NewDatum(3)})
	c.Assert(rs, IsNil)
	c.Assert(err, IsNil)
	tk1.MustQuery("select * from t where a = 3").Check(testkit.Rows("3 3 10"))

	rs, err = tk1.Se.ExecutePreparedStmt(ctx, updateID1, []types.Datum{types.NewDatum(3)})
	c.Assert(rs, IsNil)
	c.Assert(err, IsNil)
	tk1.MustQuery("select * from t where a = 3").Check(testkit.Rows("3 3 11"))
	tk1.MustExec("commit")

	tk2.MustQuery("select * from t where a = 3").Check(testkit.Rows("3 3 11"))
}

func (s *testSuite1) TestPartitionHashCode(c *C) {
	tk := testkit.NewTestKitWithInit(c, s.store)
	tk.MustExec(`create table t(c1 bigint, c2 bigint, c3 bigint, primary key(c1))
			      partition by hash (c1) partitions 4;`)
	wg := sync.WaitGroup{}
	for i := 0; i < 5; i++ {
		wg.Add(1)
		go func() {
			defer wg.Done()
			tk1 := testkit.NewTestKitWithInit(c, s.store)
			for i := 0; i < 5; i++ {
				tk1.MustExec("select * from t")
			}
		}()
	}
	wg.Wait()
}

func (s *testSuite1) TestAlterDefaultValue(c *C) {
	tk := testkit.NewTestKit(c, s.store)
	tk.MustExec("use test")
	tk.MustExec("drop table if exists t1")
	tk.MustExec("create table t(a int, primary key(a))")
	tk.MustExec("insert into t(a) values(1)")
	tk.MustExec("alter table t add column b int default 1")
	tk.MustExec("alter table t alter b set default 2")
	tk.MustQuery("select b from t where a = 1").Check(testkit.Rows("1"))
}

type testClusterTableSuite struct {
	testSuiteWithCliBase
	rpcserver  *grpc.Server
	listenAddr string
}

func (s *testClusterTableSuite) SetUpSuite(c *C) {
	s.testSuiteWithCliBase.SetUpSuite(c)
	s.rpcserver, s.listenAddr = s.setUpRPCService(c, "127.0.0.1:0")
}

func (s *testClusterTableSuite) setUpRPCService(c *C, addr string) (*grpc.Server, string) {
	sm := &mockSessionManager1{}
	sm.PS = append(sm.PS, &util.ProcessInfo{
		ID:      1,
		User:    "root",
		Host:    "127.0.0.1",
		Command: mysql.ComQuery,
	})
	lis, err := net.Listen("tcp", addr)
	c.Assert(err, IsNil)
	srv := server.NewRPCServer(config.GetGlobalConfig(), s.dom, sm)
	port := lis.Addr().(*net.TCPAddr).Port
	addr = fmt.Sprintf("127.0.0.1:%d", port)
	go func() {
		err = srv.Serve(lis)
		c.Assert(err, IsNil)
	}()
	config.UpdateGlobal(func(conf *config.Config) {
		conf.Status.StatusPort = uint(port)
	})
	return srv, addr
}
func (s *testClusterTableSuite) TearDownSuite(c *C) {
	if s.rpcserver != nil {
		s.rpcserver.Stop()
		s.rpcserver = nil
	}
	s.testSuiteWithCliBase.TearDownSuite(c)
}

func (s *testSuiteP1) TestPrepareLoadData(c *C) {
	tk := testkit.NewTestKit(c, s.store)
	tk.MustGetErrCode(`prepare stmt from "load data local infile '/tmp/load_data_test.csv' into table test";`, mysql.ErrUnsupportedPs)
}

func (s *testClusterTableSuite) TestSlowQuery(c *C) {
	logData0 := ""
	logData1 := `
# Time: 2020-02-15T18:00:01.000000+08:00
select 1;
# Time: 2020-02-15T19:00:05.000000+08:00
select 2;`
	logData2 := `
# Time: 2020-02-16T18:00:01.000000+08:00
select 3;
# Time: 2020-02-16T18:00:05.000000+08:00
select 4;`
	logData3 := `
# Time: 2020-02-16T19:00:00.000000+08:00
select 5;
# Time: 2020-02-17T18:00:05.000000+08:00
select 6;`
	logData4 := `
# Time: 2020-05-14T19:03:54.314615176+08:00
select 7;`
	logData := []string{logData0, logData1, logData2, logData3, logData4}

	fileName0 := "tidb-slow-2020-02-14T19-04-05.01.log"
	fileName1 := "tidb-slow-2020-02-15T19-04-05.01.log"
	fileName2 := "tidb-slow-2020-02-16T19-04-05.01.log"
	fileName3 := "tidb-slow-2020-02-17T18-00-05.01.log"
	fileName4 := "tidb-slow.log"
	fileNames := []string{fileName0, fileName1, fileName2, fileName3, fileName4}

	prepareLogs(c, logData, fileNames)
	defer func() {
		removeFiles(fileNames)
	}()
	tk := testkit.NewTestKitWithInit(c, s.store)
	loc, err := time.LoadLocation("Asia/Shanghai")
	c.Assert(err, IsNil)
	tk.Se.GetSessionVars().TimeZone = loc
	tk.MustExec("use information_schema")
	cases := []struct {
		prepareSQL string
		sql        string
		result     []string
	}{
		{
			sql:    "select count(*),min(time),max(time) from %s where time > '2019-01-26 21:51:00' and time < now()",
			result: []string{"7|2020-02-15 18:00:01.000000|2020-05-14 19:03:54.314615"},
		},
		{
			sql:    "select count(*),min(time),max(time) from %s where time > '2020-02-15 19:00:00' and time < '2020-02-16 18:00:02'",
			result: []string{"2|2020-02-15 19:00:05.000000|2020-02-16 18:00:01.000000"},
		},
		{
			sql:    "select count(*),min(time),max(time) from %s where time > '2020-02-16 18:00:02' and time < '2020-02-17 17:00:00'",
			result: []string{"2|2020-02-16 18:00:05.000000|2020-02-16 19:00:00.000000"},
		},
		{
			sql:    "select count(*),min(time),max(time) from %s where time > '2020-02-16 18:00:02' and time < '2020-02-17 20:00:00'",
			result: []string{"3|2020-02-16 18:00:05.000000|2020-02-17 18:00:05.000000"},
		},
		{
			sql:    "select count(*),min(time),max(time) from %s",
			result: []string{"1|2020-05-14 19:03:54.314615|2020-05-14 19:03:54.314615"},
		},
		{
			sql:    "select count(*),min(time) from %s where time > '2020-02-16 20:00:00'",
			result: []string{"1|2020-02-17 18:00:05.000000"},
		},
		{
			sql:    "select count(*) from %s where time > '2020-02-17 20:00:00'",
			result: []string{"0"},
		},
		{
			sql:    "select query from %s where time > '2019-01-26 21:51:00' and time < now()",
			result: []string{"select 1;", "select 2;", "select 3;", "select 4;", "select 5;", "select 6;", "select 7;"},
		},
		// Test for different timezone.
		{
			prepareSQL: "set @@time_zone = '+00:00'",
			sql:        "select time from %s where time = '2020-02-17 10:00:05.000000'",
			result:     []string{"2020-02-17 10:00:05.000000"},
		},
		{
			prepareSQL: "set @@time_zone = '+02:00'",
			sql:        "select time from %s where time = '2020-02-17 12:00:05.000000'",
			result:     []string{"2020-02-17 12:00:05.000000"},
		},
		// Test for issue 17224
		{
			prepareSQL: "set @@time_zone = '+08:00'",
			sql:        "select time from %s where time = '2020-05-14 19:03:54.314615'",
			result:     []string{"2020-05-14 19:03:54.314615"},
		},
	}
	for _, cas := range cases {
		if len(cas.prepareSQL) > 0 {
			tk.MustExec(cas.prepareSQL)
		}
		sql := fmt.Sprintf(cas.sql, "slow_query")
		tk.MustQuery(sql).Check(testutil.RowsWithSep("|", cas.result...))
		sql = fmt.Sprintf(cas.sql, "cluster_slow_query")
		tk.MustQuery(sql).Check(testutil.RowsWithSep("|", cas.result...))
	}
}

func (s *testClusterTableSuite) TestIssue20236(c *C) {
	logData0 := ""
	logData1 := `
# Time: 2020-02-15T18:00:01.000000+08:00
select 1;
# Time: 2020-02-15T19:00:05.000000+08:00
select 2;
# Time: 2020-02-15T20:00:05.000000+08:00`
	logData2 := `select 3;
# Time: 2020-02-16T18:00:01.000000+08:00
select 4;
# Time: 2020-02-16T18:00:05.000000+08:00
select 5;`
	logData3 := `
# Time: 2020-02-16T19:00:00.000000+08:00
select 6;
# Time: 2020-02-17T18:00:05.000000+08:00
select 7;
# Time: 2020-02-17T19:00:00.000000+08:00`
	logData4 := `select 8;
# Time: 2020-02-17T20:00:00.000000+08:00
select 9
# Time: 2020-05-14T19:03:54.314615176+08:00
select 10;`
	logData := []string{logData0, logData1, logData2, logData3, logData4}

	fileName0 := "tidb-slow-2020-02-14T19-04-05.01.log"
	fileName1 := "tidb-slow-2020-02-15T19-04-05.01.log"
	fileName2 := "tidb-slow-2020-02-16T19-04-05.01.log"
	fileName3 := "tidb-slow-2020-02-17T18-00-05.01.log"
	fileName4 := "tidb-slow.log"
	fileNames := []string{fileName0, fileName1, fileName2, fileName3, fileName4}
	prepareLogs(c, logData, fileNames)
	defer func() {
		removeFiles(fileNames)
	}()
	tk := testkit.NewTestKitWithInit(c, s.store)
	loc, err := time.LoadLocation("Asia/Shanghai")
	c.Assert(err, IsNil)
	tk.Se.GetSessionVars().TimeZone = loc
	tk.MustExec("use information_schema")
	cases := []struct {
		prepareSQL string
		sql        string
		result     []string
	}{
		{
			prepareSQL: "set @@time_zone = '+08:00'",
			sql:        "select time from cluster_slow_query where time > '2020-02-17 12:00:05.000000' and time < '2020-05-14 20:00:00.000000'",
			result:     []string{"2020-02-17 18:00:05.000000", "2020-02-17 19:00:00.000000", "2020-05-14 19:03:54.314615"},
		},
		{
			prepareSQL: "set @@time_zone = '+08:00'",
			sql:        "select time from cluster_slow_query where time > '2020-02-17 12:00:05.000000' and time < '2020-05-14 20:00:00.000000' order by time desc",
			result:     []string{"2020-05-14 19:03:54.314615", "2020-02-17 19:00:00.000000", "2020-02-17 18:00:05.000000"},
		},
		{
			prepareSQL: "set @@time_zone = '+08:00'",
			sql:        "select time from cluster_slow_query where (time > '2020-02-15 18:00:00' and time < '2020-02-15 20:01:00') or (time > '2020-02-17 18:00:00' and time < '2020-05-14 20:00:00') order by time",
			result:     []string{"2020-02-15 18:00:01.000000", "2020-02-15 19:00:05.000000", "2020-02-17 18:00:05.000000", "2020-02-17 19:00:00.000000", "2020-05-14 19:03:54.314615"},
		},
		{
			prepareSQL: "set @@time_zone = '+08:00'",
			sql:        "select time from cluster_slow_query where (time > '2020-02-15 18:00:00' and time < '2020-02-15 20:01:00') or (time > '2020-02-17 18:00:00' and time < '2020-05-14 20:00:00') order by time desc",
			result:     []string{"2020-05-14 19:03:54.314615", "2020-02-17 19:00:00.000000", "2020-02-17 18:00:05.000000", "2020-02-15 19:00:05.000000", "2020-02-15 18:00:01.000000"},
		},
		{
			prepareSQL: "set @@time_zone = '+08:00'",
			sql:        "select count(*) from cluster_slow_query where time > '2020-02-15 18:00:00.000000' and time < '2020-05-14 20:00:00.000000' order by time desc",
			result:     []string{"9"},
		},
		{
			prepareSQL: "set @@time_zone = '+08:00'",
			sql:        "select count(*) from cluster_slow_query where (time > '2020-02-16 18:00:00' and time < '2020-05-14 20:00:00') or (time > '2020-02-17 18:00:00' and time < '2020-05-17 20:00:00')",
			result:     []string{"6"},
		},
		{
			prepareSQL: "set @@time_zone = '+08:00'",
			sql:        "select count(*) from cluster_slow_query where time > '2020-02-16 18:00:00.000000' and time < '2020-02-17 20:00:00.000000' order by time desc",
			result:     []string{"5"},
		},
		{
			prepareSQL: "set @@time_zone = '+08:00'",
			sql:        "select time from cluster_slow_query where time > '2020-02-16 18:00:00.000000' and time < '2020-05-14 20:00:00.000000' order by time desc limit 3",
			result:     []string{"2020-05-14 19:03:54.314615", "2020-02-17 19:00:00.000000", "2020-02-17 18:00:05.000000"},
		},
	}
	for _, cas := range cases {
		if len(cas.prepareSQL) > 0 {
			tk.MustExec(cas.prepareSQL)
		}
		tk.MustQuery(cas.sql).Check(testutil.RowsWithSep("|", cas.result...))
	}
}

func prepareLogs(c *C, logData []string, fileNames []string) {
	writeFile := func(file string, data string) {
		f, err := os.OpenFile(file, os.O_CREATE|os.O_WRONLY|os.O_TRUNC, 0644)
		c.Assert(err, IsNil)
		_, err = f.Write([]byte(data))
		c.Assert(f.Close(), IsNil)
		c.Assert(err, IsNil)
	}

	for i, log := range logData {
		writeFile(fileNames[i], log)
	}
}

func removeFiles(fileNames []string) {
	for _, fileName := range fileNames {
		os.Remove(fileName)
	}
}

func (s *testSuite1) TestIssue15718(c *C) {
	tk := testkit.NewTestKit(c, s.store)
	tk.MustExec("use test;")
	tk.MustExec("drop table if exists tt;")
	tk.MustExec("create table tt(a decimal(10, 0), b varchar(1), c time);")
	tk.MustExec("insert into tt values(0, '2', null), (7, null, '1122'), (NULL, 'w', null), (NULL, '2', '3344'), (NULL, NULL, '0'), (7, 'f', '33');")
	tk.MustQuery("select a and b as d, a or c as e from tt;").Check(testkit.Rows("0 <nil>", "<nil> 1", "0 <nil>", "<nil> 1", "<nil> <nil>", "0 1"))

	tk.MustExec("drop table if exists tt;")
	tk.MustExec("create table tt(a decimal(10, 0), b varchar(1), c time);")
	tk.MustExec("insert into tt values(0, '2', '123'), (7, null, '1122'), (null, 'w', null);")
	tk.MustQuery("select a and b as d, a, b from tt order by d limit 1;").Check(testkit.Rows("<nil> 7 <nil>"))
	tk.MustQuery("select b or c as d, b, c from tt order by d limit 1;").Check(testkit.Rows("<nil> w <nil>"))

	tk.MustExec("drop table if exists t0;")
	tk.MustExec("CREATE TABLE t0(c0 FLOAT);")
	tk.MustExec("INSERT INTO t0(c0) VALUES (NULL);")
	tk.MustQuery("SELECT * FROM t0 WHERE NOT(0 OR t0.c0);").Check(testkit.Rows())
}

func (s *testSuite1) TestIssue15767(c *C) {
	tk := testkit.NewTestKit(c, s.store)
	tk.MustExec("use test;")
	tk.MustExec("drop table if exists tt;")
	tk.MustExec("create table t(a int, b char);")
	tk.MustExec("insert into t values (1,'s'),(2,'b'),(1,'c'),(2,'e'),(1,'a');")
	tk.MustExec("insert into t select * from t;")
	tk.MustExec("insert into t select * from t;")
	tk.MustExec("insert into t select * from t;")
	tk.MustQuery("select b, count(*) from ( select b from t order by a limit 20 offset 2) as s group by b order by b;").Check(testkit.Rows("a 6", "c 7", "s 7"))
}

func (s *testSuite1) TestIssue16025(c *C) {
	tk := testkit.NewTestKit(c, s.store)
	tk.MustExec("use test;")
	tk.MustExec("drop table if exists t0;")
	tk.MustExec("CREATE TABLE t0(c0 NUMERIC PRIMARY KEY);")
	tk.MustExec("INSERT IGNORE INTO t0(c0) VALUES (NULL);")
	tk.MustQuery("SELECT * FROM t0 WHERE c0;").Check(testkit.Rows())
}

func (s *testSuite1) TestIssue16854(c *C) {
	tk := testkit.NewTestKit(c, s.store)
	tk.MustExec("use test;")
	tk.MustExec("drop table if exists t;")
	tk.MustExec("CREATE TABLE `t` (	`a` enum('WAITING','PRINTED','STOCKUP','CHECKED','OUTSTOCK','PICKEDUP','WILLBACK','BACKED') DEFAULT NULL)")
	tk.MustExec("insert into t values(1),(2),(3),(4),(5),(6),(7);")
	for i := 0; i < 7; i++ {
		tk.MustExec("insert into t select * from t;")
	}
	tk.MustExec("set @@tidb_max_chunk_size=100;")
	tk.MustQuery("select distinct a from t order by a").Check(testkit.Rows("WAITING", "PRINTED", "STOCKUP", "CHECKED", "OUTSTOCK", "PICKEDUP", "WILLBACK"))
	tk.MustExec("drop table t")

	tk.MustExec("CREATE TABLE `t` (	`a` set('WAITING','PRINTED','STOCKUP','CHECKED','OUTSTOCK','PICKEDUP','WILLBACK','BACKED') DEFAULT NULL)")
	tk.MustExec("insert into t values(1),(2),(3),(4),(5),(6),(7);")
	for i := 0; i < 7; i++ {
		tk.MustExec("insert into t select * from t;")
	}
	tk.MustExec("set @@tidb_max_chunk_size=100;")
	tk.MustQuery("select distinct a from t order by a").Check(testkit.Rows("WAITING", "PRINTED", "WAITING,PRINTED", "STOCKUP", "WAITING,STOCKUP", "PRINTED,STOCKUP", "WAITING,PRINTED,STOCKUP"))
	tk.MustExec("drop table t")
}

func (s *testSuite) TestIssue16921(c *C) {
	tk := testkit.NewTestKitWithInit(c, s.store)

	tk.MustExec("drop table if exists t;")
	tk.MustExec("create table t (a float);")
	tk.MustExec("create index a on t(a);")
	tk.MustExec("insert into t values (1.0), (NULL), (0), (2.0);")
	tk.MustQuery("select `a` from `t` use index (a) where !`a`;").Check(testkit.Rows("0"))
	tk.MustQuery("select `a` from `t` ignore index (a) where !`a`;").Check(testkit.Rows("0"))
	tk.MustQuery("select `a` from `t` use index (a) where `a`;").Check(testkit.Rows("1", "2"))
	tk.MustQuery("select `a` from `t` ignore index (a) where `a`;").Check(testkit.Rows("1", "2"))
	tk.MustQuery("select a from t use index (a) where not a is true;").Check(testkit.Rows("<nil>", "0"))
	tk.MustQuery("select a from t use index (a) where not not a is true;").Check(testkit.Rows("1", "2"))
	tk.MustQuery("select a from t use index (a) where not not a;").Check(testkit.Rows("1", "2"))
	tk.MustQuery("select a from t use index (a) where not not not a is true;").Check(testkit.Rows("<nil>", "0"))
	tk.MustQuery("select a from t use index (a) where not not not a;").Check(testkit.Rows("0"))
}

func (s *testSuite) TestIssue19100(c *C) {
	tk := testkit.NewTestKitWithInit(c, s.store)

	tk.MustExec("drop table if exists t1, t2;")
	tk.MustExec("create table t1 (c decimal);")
	tk.MustExec("create table t2 (c decimal, key(c));")
	tk.MustExec("insert into t1 values (null);")
	tk.MustExec("insert into t2 values (null);")
	tk.MustQuery("select count(*) from t1 where not c;").Check(testkit.Rows("0"))
	tk.MustQuery("select count(*) from t2 where not c;").Check(testkit.Rows("0"))
	tk.MustQuery("select count(*) from t1 where c;").Check(testkit.Rows("0"))
	tk.MustQuery("select count(*) from t2 where c;").Check(testkit.Rows("0"))
}

// this is from jira issue #5856
func (s *testSuite1) TestInsertValuesWithSubQuery(c *C) {
	tk := testkit.NewTestKit(c, s.store)
	tk.MustExec("use test;")
	tk.MustExec("drop table if exists t2")
	tk.MustExec("create table t2(a int, b int, c int)")
	defer tk.MustExec("drop table if exists t2")

	// should not reference upper scope
	c.Assert(tk.ExecToErr("insert into t2 values (11, 8, (select not b))"), NotNil)
	c.Assert(tk.ExecToErr("insert into t2 set a = 11, b = 8, c = (select b))"), NotNil)

	// subquery reference target table is allowed
	tk.MustExec("insert into t2 values(1, 1, (select b from t2))")
	tk.MustQuery("select * from t2").Check(testkit.Rows("1 1 <nil>"))
	tk.MustExec("insert into t2 set a = 1, b = 1, c = (select b+1 from t2)")
	tk.MustQuery("select * from t2").Check(testkit.Rows("1 1 <nil>", "1 1 2"))

	// insert using column should work normally
	tk.MustExec("delete from t2")
	tk.MustExec("insert into t2 values(2, 4, a)")
	tk.MustQuery("select * from t2").Check(testkit.Rows("2 4 2"))
	tk.MustExec("insert into t2 set a = 3, b = 5, c = b")
	tk.MustQuery("select * from t2").Check(testkit.Rows("2 4 2", "3 5 5"))
}

func (s *testSuite1) TestDIVZeroInPartitionExpr(c *C) {
	tk := testkit.NewTestKit(c, s.store)
	tk.MustExec("use test;")
	tk.MustExec("drop table if exists t1")
	tk.MustExec("create table t1(a int) partition by range (10 div a) (partition p0 values less than (10), partition p1 values less than maxvalue)")
	defer tk.MustExec("drop table if exists t1")

	tk.MustExec("set @@sql_mode=''")
	tk.MustExec("insert into t1 values (NULL), (0), (1)")
	tk.MustExec("set @@sql_mode='STRICT_ALL_TABLES,ERROR_FOR_DIVISION_BY_ZERO'")
	tk.MustGetErrCode("insert into t1 values (NULL), (0), (1)", mysql.ErrDivisionByZero)
}

func (s *testSuite1) TestInsertIntoGivenPartitionSet(c *C) {
	tk := testkit.NewTestKit(c, s.store)
	tk.MustExec("use test;")
	tk.MustExec("drop table if exists t1")
	tk.MustExec(`create table t1(
	a int(11) DEFAULT NULL,
	b varchar(10) DEFAULT NULL,
	UNIQUE KEY idx_a (a)) PARTITION BY RANGE (a)
	(PARTITION p0 VALUES LESS THAN (10) ENGINE = InnoDB,
	 PARTITION p1 VALUES LESS THAN (20) ENGINE = InnoDB,
	 PARTITION p2 VALUES LESS THAN (30) ENGINE = InnoDB,
	 PARTITION p3 VALUES LESS THAN (40) ENGINE = InnoDB,
	 PARTITION p4 VALUES LESS THAN MAXVALUE ENGINE = InnoDB)`)
	defer tk.MustExec("drop table if exists t1")

	// insert into
	tk.MustExec("insert into t1 partition(p0) values(1, 'a'), (2, 'b')")
	tk.MustQuery("select * from t1 partition(p0) order by a").Check(testkit.Rows("1 a", "2 b"))
	tk.MustExec("insert into t1 partition(p0, p1) values(3, 'c'), (4, 'd')")
	tk.MustQuery("select * from t1 partition(p1)").Check(testkit.Rows())

	tk.MustGetErrMsg("insert into t1 values(1, 'a')", "[kv:1062]Duplicate entry '1' for key 'idx_a'")
	tk.MustGetErrMsg("insert into t1 partition(p0, p_non_exist) values(1, 'a')", "[table:1735]Unknown partition 'p_non_exist' in table 't1'")
	tk.MustGetErrMsg("insert into t1 partition(p0, p1) values(40, 'a')", "[table:1748]Found a row not matching the given partition set")

	// replace into
	tk.MustExec("replace into t1 partition(p0) values(1, 'replace')")
	tk.MustExec("replace into t1 partition(p0, p1) values(3, 'replace'), (4, 'replace')")
	tk.MustExec("replace into t1 values(1, 'a')")
	tk.MustQuery("select * from t1 partition (p0) order by a").Check(testkit.Rows("1 a", "2 b", "3 replace", "4 replace"))

	tk.MustGetErrMsg("replace into t1 partition(p0, p_non_exist) values(1, 'a')", "[table:1735]Unknown partition 'p_non_exist' in table 't1'")
	tk.MustGetErrMsg("replace into t1 partition(p0, p1) values(40, 'a')", "[table:1748]Found a row not matching the given partition set")

	tk.MustExec("truncate table t1")

	tk.MustExec("drop table if exists t")
	tk.MustExec("create table t(a int, b char(10))")
	defer tk.MustExec("drop table if exists t")

	// insert into general table
	tk.MustGetErrMsg("insert into t partition(p0, p1) values(1, 'a')", "[planner:1747]PARTITION () clause on non partitioned table")

	// insert into from select
	tk.MustExec("insert into t values(1, 'a'), (2, 'b')")
	tk.MustExec("insert into t1 partition(p0) select * from t")
	tk.MustQuery("select * from t1 partition(p0) order by a").Check(testkit.Rows("1 a", "2 b"))

	tk.MustExec("truncate table t")
	tk.MustExec("insert into t values(3, 'c'), (4, 'd')")
	tk.MustExec("insert into t1 partition(p0, p1) select * from t")
	tk.MustQuery("select * from t1 partition(p1) order by a").Check(testkit.Rows())
	tk.MustQuery("select * from t1 partition(p0) order by a").Check(testkit.Rows("1 a", "2 b", "3 c", "4 d"))

	tk.MustGetErrMsg("insert into t1 select 1, 'a'", "[kv:1062]Duplicate entry '1' for key 'idx_a'")
	tk.MustGetErrMsg("insert into t1 partition(p0, p_non_exist) select 1, 'a'", "[table:1735]Unknown partition 'p_non_exist' in table 't1'")
	tk.MustGetErrMsg("insert into t1 partition(p0, p1) select 40, 'a'", "[table:1748]Found a row not matching the given partition set")

	// replace into from select
	tk.MustExec("replace into t1 partition(p0) select 1, 'replace'")
	tk.MustExec("truncate table t")
	tk.MustExec("insert into t values(3, 'replace'), (4, 'replace')")
	tk.MustExec("replace into t1 partition(p0, p1) select * from t")

	tk.MustExec("replace into t1 select 1, 'a'")
	tk.MustQuery("select * from t1 partition (p0) order by a").Check(testkit.Rows("1 a", "2 b", "3 replace", "4 replace"))
	tk.MustGetErrMsg("replace into t1 partition(p0, p_non_exist) select 1, 'a'", "[table:1735]Unknown partition 'p_non_exist' in table 't1'")
	tk.MustGetErrMsg("replace into t1 partition(p0, p1) select 40, 'a'", "[table:1748]Found a row not matching the given partition set")
}

func (s *testSuite1) TestUpdateGivenPartitionSet(c *C) {
	tk := testkit.NewTestKit(c, s.store)
	tk.MustExec("use test;")
	tk.MustExec("drop table if exists t1,t2,t3,t4")
	tk.MustExec(`create table t1(
	a int(11),
	b varchar(10) DEFAULT NULL,
	primary key idx_a (a)) PARTITION BY RANGE (a)
	(PARTITION p0 VALUES LESS THAN (10) ENGINE = InnoDB,
	 PARTITION p1 VALUES LESS THAN (20) ENGINE = InnoDB,
	 PARTITION p2 VALUES LESS THAN (30) ENGINE = InnoDB,
	 PARTITION p3 VALUES LESS THAN (40) ENGINE = InnoDB,
	 PARTITION p4 VALUES LESS THAN MAXVALUE ENGINE = InnoDB)`)

	tk.MustExec(`create table t2(
	a int(11) DEFAULT NULL,
	b varchar(10) DEFAULT NULL) PARTITION BY RANGE (a)
	(PARTITION p0 VALUES LESS THAN (10) ENGINE = InnoDB,
	 PARTITION p1 VALUES LESS THAN (20) ENGINE = InnoDB,
	 PARTITION p2 VALUES LESS THAN (30) ENGINE = InnoDB,
	 PARTITION p3 VALUES LESS THAN (40) ENGINE = InnoDB,
	 PARTITION p4 VALUES LESS THAN MAXVALUE ENGINE = InnoDB)`)

	tk.MustExec(`create table t3 (a int(11), b varchar(10) default null)`)

	defer tk.MustExec("drop table if exists t1,t2,t3")
	tk.MustExec("insert into t3 values(1, 'a'), (2, 'b'), (11, 'c'), (21, 'd')")
	err := tk.ExecToErr("update t3 partition(p0) set a = 40 where a = 2")
	c.Assert(err.Error(), Equals, "[planner:1747]PARTITION () clause on non partitioned table")

	// update with primary key change
	tk.MustExec("insert into t1 values(1, 'a'), (2, 'b'), (11, 'c'), (21, 'd')")
	err = tk.ExecToErr("update t1 partition(p0, p1) set a = 40")
	c.Assert(err.Error(), Equals, "[table:1748]Found a row not matching the given partition set")
	err = tk.ExecToErr("update t1 partition(p0) set a = 40 where a = 2")
	c.Assert(err.Error(), Equals, "[table:1748]Found a row not matching the given partition set")
	// test non-exist partition.
	err = tk.ExecToErr("update t1 partition (p0, p_non_exist) set a = 40")
	c.Assert(err.Error(), Equals, "[table:1735]Unknown partition 'p_non_exist' in table 't1'")
	// test join.
	err = tk.ExecToErr("update t1 partition (p0), t3 set t1.a = 40 where t3.a = 2")
	c.Assert(err.Error(), Equals, "[table:1748]Found a row not matching the given partition set")

	tk.MustExec("update t1 partition(p0) set a = 3 where a = 2")
	tk.MustExec("update t1 partition(p0, p3) set a = 33 where a = 1")

	// update without partition change
	tk.MustExec("insert into t2 values(1, 'a'), (2, 'b'), (11, 'c'), (21, 'd')")
	err = tk.ExecToErr("update t2 partition(p0, p1) set a = 40")
	c.Assert(err.Error(), Equals, "[table:1748]Found a row not matching the given partition set")
	err = tk.ExecToErr("update t2 partition(p0) set a = 40 where a = 2")
	c.Assert(err.Error(), Equals, "[table:1748]Found a row not matching the given partition set")

	tk.MustExec("update t2 partition(p0) set a = 3 where a = 2")
	tk.MustExec("update t2 partition(p0, p3) set a = 33 where a = 1")

	tk.MustExec("create table t4(a int primary key, b int) partition by hash(a) partitions 2")
	tk.MustExec("insert into t4(a, b) values(1, 1),(2, 2),(3, 3);")
	err = tk.ExecToErr("update t4 partition(p0) set a = 5 where a = 2")
	c.Assert(err.Error(), Equals, "[table:1748]Found a row not matching the given partition set")
}

func (s *testSuiteP2) TestApplyCache(c *C) {
	tk := testkit.NewTestKit(c, s.store)

	tk.MustExec("use test;")
	tk.MustExec("drop table if exists t;")
	tk.MustExec("create table t(a int);")
	tk.MustExec("insert into t values (1),(1),(1),(1),(1),(1),(1),(1),(1);")
	tk.MustExec("analyze table t;")
	result := tk.MustQuery("explain analyze SELECT count(1) FROM (SELECT (SELECT min(a) FROM t as t2 WHERE t2.a > t1.a) AS a from t as t1) t;")
	c.Assert(result.Rows()[1][0], Equals, "└─Apply_39")
	var (
		ind  int
		flag bool
	)
	value := (result.Rows()[1][5]).(string)
	for ind = 0; ind < len(value)-5; ind++ {
		if value[ind:ind+5] == "cache" {
			flag = true
			break
		}
	}
	c.Assert(flag, Equals, true)
	c.Assert(value[ind:], Equals, "cache:ON, cacheHitRatio:88.889%")

	tk.MustExec("drop table if exists t;")
	tk.MustExec("create table t(a int);")
	tk.MustExec("insert into t values (1),(2),(3),(4),(5),(6),(7),(8),(9);")
	tk.MustExec("analyze table t;")
	result = tk.MustQuery("explain analyze SELECT count(1) FROM (SELECT (SELECT min(a) FROM t as t2 WHERE t2.a > t1.a) AS a from t as t1) t;")
	c.Assert(result.Rows()[1][0], Equals, "└─Apply_39")
	flag = false
	value = (result.Rows()[1][5]).(string)
	for ind = 0; ind < len(value)-5; ind++ {
		if value[ind:ind+5] == "cache" {
			flag = true
			break
		}
	}
	c.Assert(flag, Equals, true)
	c.Assert(value[ind:], Equals, "cache:OFF")
}

// For issue 17256
func (s *testSuite) TestGenerateColumnReplace(c *C) {
	tk := testkit.NewTestKit(c, s.store)
	tk.MustExec("use test;")
	tk.MustExec("drop table if exists t1")
	tk.MustExec("create table t1 (a int, b int as (a + 1) virtual not null, unique index idx(b));")
	tk.MustExec("REPLACE INTO `t1` (`a`) VALUES (2);")
	tk.MustExec("REPLACE INTO `t1` (`a`) VALUES (2);")
	tk.MustQuery("select * from t1").Check(testkit.Rows("2 3"))
	tk.MustExec("insert into `t1` (`a`) VALUES (2) on duplicate key update a = 3;")
	tk.MustQuery("select * from t1").Check(testkit.Rows("3 4"))
}

func (s *testSlowQuery) TestSlowQueryWithoutSlowLog(c *C) {
	tk := testkit.NewTestKit(c, s.store)
	originCfg := config.GetGlobalConfig()
	newCfg := *originCfg
	newCfg.Log.SlowQueryFile = "tidb-slow-not-exist.log"
	newCfg.Log.SlowThreshold = math.MaxUint64
	config.StoreGlobalConfig(&newCfg)
	defer func() {
		config.StoreGlobalConfig(originCfg)
	}()
	tk.MustQuery("select query from information_schema.slow_query").Check(testkit.Rows())
	tk.MustQuery("select query from information_schema.slow_query where time > '2020-09-15 12:16:39' and time < now()").Check(testkit.Rows())
}

func (s *testSlowQuery) TestSlowQuerySensitiveQuery(c *C) {
	tk := testkit.NewTestKit(c, s.store)
	originCfg := config.GetGlobalConfig()
	newCfg := *originCfg

	f, err := os.CreateTemp("", "tidb-slow-*.log")
	c.Assert(err, IsNil)
	f.Close()
	newCfg.Log.SlowQueryFile = f.Name()
	config.StoreGlobalConfig(&newCfg)
	defer func() {
		tk.MustExec("set tidb_slow_log_threshold=300;")
		config.StoreGlobalConfig(originCfg)
		err = os.Remove(newCfg.Log.SlowQueryFile)
		c.Assert(err, IsNil)
	}()
	err = logutil.InitLogger(newCfg.Log.ToLogConfig())
	c.Assert(err, IsNil)

	tk.MustExec("set tidb_slow_log_threshold=0;")
	tk.MustExec("drop user if exists user_sensitive;")
	tk.MustExec("create user user_sensitive identified by '123456789';")
	tk.MustExec("alter user 'user_sensitive'@'%' identified by 'abcdefg';")
	tk.MustExec("set password for 'user_sensitive'@'%' = 'xyzuvw';")
	tk.MustQuery("select query from `information_schema`.`slow_query` " +
		"where (query like 'set password%' or query like 'create user%' or query like 'alter user%') " +
		"and query like '%user_sensitive%' order by query;").
		Check(testkit.Rows(
			"alter user {user_sensitive@% password = ***};",
			"create user {user_sensitive@% password = ***};",
			"set password for user user_sensitive@%;",
		))
}

func (s *testSlowQuery) TestSlowQueryPrepared(c *C) {
	tk := testkit.NewTestKit(c, s.store)
	originCfg := config.GetGlobalConfig()
	newCfg := *originCfg

	f, err := os.CreateTemp("", "tidb-slow-*.log")
	c.Assert(err, IsNil)
	f.Close()
	newCfg.Log.SlowQueryFile = f.Name()
	config.StoreGlobalConfig(&newCfg)
	defer func() {
		tk.MustExec("set tidb_slow_log_threshold=300;")
		tk.MustExec("set tidb_redact_log=0;")
		config.StoreGlobalConfig(originCfg)
		os.Remove(newCfg.Log.SlowQueryFile)
	}()
	err = logutil.InitLogger(newCfg.Log.ToLogConfig())
	c.Assert(err, IsNil)

	tk.MustExec("set tidb_slow_log_threshold=0;")
	tk.MustExec(`prepare mystmt1 from 'select sleep(?), 1';`)
	tk.MustExec("SET @num = 0.01;")
	tk.MustExec("execute mystmt1 using @num;")
	tk.MustQuery("SELECT Query FROM `information_schema`.`slow_query` " +
		"where query like 'select%sleep%' order by time desc limit 1").
		Check(testkit.Rows(
			"select sleep(?), 1 [arguments: 0.01];",
		))

	tk.MustExec("set tidb_redact_log=1;")
	tk.MustExec(`prepare mystmt2 from 'select sleep(?), 2';`)
	tk.MustExec("execute mystmt2 using @num;")
	tk.MustQuery("SELECT Query FROM `information_schema`.`slow_query` " +
		"where query like 'select%sleep%' order by time desc limit 1").
		Check(testkit.Rows(
			"select `sleep` ( ? ) , ?;",
		))
}

func (s *testSlowQuery) TestLogSlowLogIndex(c *C) {
	tk := testkit.NewTestKit(c, s.store)
	f, err := os.CreateTemp("", "tidb-slow-*.log")
	c.Assert(err, IsNil)
	f.Close()

	defer config.RestoreFunc()()
	config.UpdateGlobal(func(conf *config.Config) {
		conf.Log.SlowQueryFile = f.Name()
	})
	err = logutil.InitLogger(config.GetGlobalConfig().Log.ToLogConfig())
	c.Assert(err, IsNil)

	tk.MustExec("use test")
	tk.MustExec("create table t (a int, b int,index idx(a));")
	tk.MustExec("set tidb_slow_log_threshold=0;")
	tk.MustQuery("select * from t use index (idx) where a in (1) union select * from t use index (idx) where a in (2,3);")
	tk.MustExec("set tidb_slow_log_threshold=300;")
	tk.MustQuery("select index_names from `information_schema`.`slow_query` " +
		"where query like 'select%union%' limit 1").
		Check(testkit.Rows(
			"[t:idx]",
		))
}

func (s *testSlowQuery) TestSlowQuery(c *C) {
	tk := testkit.NewTestKit(c, s.store)

	f, err := os.CreateTemp("", "tidb-slow-*.log")
	c.Assert(err, IsNil)
	_, err = f.WriteString(`
# Time: 2020-10-13T20:08:13.970563+08:00
select * from t;
# Time: 2020-10-16T20:08:13.970563+08:00
select * from t;
`)
	c.Assert(err, IsNil)
	err = f.Close()
	c.Assert(err, IsNil)
	executor.ParseSlowLogBatchSize = 1
	originCfg := config.GetGlobalConfig()
	newCfg := *originCfg
	newCfg.Log.SlowQueryFile = f.Name()
	config.StoreGlobalConfig(&newCfg)
	defer func() {
		executor.ParseSlowLogBatchSize = 64
		config.StoreGlobalConfig(originCfg)
		err = os.Remove(newCfg.Log.SlowQueryFile)
		c.Assert(err, IsNil)
	}()
	err = logutil.InitLogger(newCfg.Log.ToLogConfig())
	c.Assert(err, IsNil)

	tk.MustQuery("select count(*) from `information_schema`.`slow_query` where time > '2020-10-16 20:08:13' and time < '2020-10-16 21:08:13'").Check(testkit.Rows("1"))
	tk.MustQuery("select count(*) from `information_schema`.`slow_query` where time > '2019-10-13 20:08:13' and time < '2020-10-16 21:08:13'").Check(testkit.Rows("2"))
}

func (s *testSerialSuite) TestKillTableReader(c *C) {
	var retry = "github.com/pingcap/tidb/store/tikv/mockRetrySendReqToRegion"
	defer func() {
		c.Assert(failpoint.Disable(retry), IsNil)
	}()
	tk := testkit.NewTestKit(c, s.store)
	tk.MustExec("use test;")
	tk.MustExec("drop table if exists t")
	tk.MustExec("create table t (a int)")
	tk.MustExec("insert into t values (1),(2),(3)")
	tk.MustExec("set @@tidb_distsql_scan_concurrency=1")
	atomic.StoreUint32(&tk.Se.GetSessionVars().Killed, 0)
	c.Assert(failpoint.Enable(retry, `return(true)`), IsNil)
	wg := &sync.WaitGroup{}
	wg.Add(1)
	go func() {
		defer wg.Done()
		time.Sleep(1 * time.Second)
		err := tk.QueryToErr("select * from t")
		c.Assert(err, NotNil)
		c.Assert(int(terror.ToSQLError(errors.Cause(err).(*terror.Error)).Code), Equals, int(executor.ErrQueryInterrupted.Code()))
	}()
	atomic.StoreUint32(&tk.Se.GetSessionVars().Killed, 1)
	wg.Wait()
}

func (s *testSerialSuite) TestPrevStmtDesensitization(c *C) {
	tk := testkit.NewTestKit(c, s.store)
	tk.MustExec("use test;")
	tk.MustExec(fmt.Sprintf("set @@session.%v=1", variable.TiDBRedactLog))
	defer tk.MustExec(fmt.Sprintf("set @@session.%v=0", variable.TiDBRedactLog))
	tk.MustExec("drop table if exists t")
	tk.MustExec("create table t (a int, unique key (a))")
	tk.MustExec("begin")
	tk.MustExec("insert into t values (1),(2)")
	c.Assert(tk.Se.GetSessionVars().PrevStmt.String(), Equals, "insert into `t` values ( ? ) , ( ? )")
	c.Assert(tk.ExecToErr("insert into t values (1)").Error(), Equals, `[kv:1062]Duplicate entry '?' for key 'a'`)
}

func (s *testSuite) TestIssue19372(c *C) {
	tk := testkit.NewTestKit(c, s.store)
	tk.MustExec("use test;")
	tk.MustExec("drop table if exists t1, t2;")
	tk.MustExec("create table t1 (c_int int, c_str varchar(40), key(c_str));")
	tk.MustExec("create table t2 like t1;")
	tk.MustExec("insert into t1 values (1, 'a'), (2, 'b'), (3, 'c');")
	tk.MustExec("insert into t2 select * from t1;")
	tk.MustQuery("select (select t2.c_str from t2 where t2.c_str <= t1.c_str and t2.c_int in (1, 2) order by t2.c_str limit 1) x from t1 order by c_int;").Check(testkit.Rows("a", "a", "a"))
}

func (s *testSerialSuite1) TestCollectCopRuntimeStats(c *C) {
	tk := testkit.NewTestKit(c, s.store)
	tk.MustExec("use test;")
	tk.MustExec("drop table if exists t1")
	tk.MustExec("create table t1 (a int, b int)")
	tk.MustExec("set tidb_enable_collect_execution_info=1;")
	c.Assert(failpoint.Enable("github.com/pingcap/tidb/store/tikv/tikvStoreRespResult", `return(true)`), IsNil)
	rows := tk.MustQuery("explain analyze select * from t1").Rows()
	c.Assert(len(rows), Equals, 2)
	explain := fmt.Sprintf("%v", rows[0])
	c.Assert(explain, Matches, ".*rpc_num: 2, .*regionMiss:.*")
	c.Assert(failpoint.Disable("github.com/pingcap/tidb/store/tikv/tikvStoreRespResult"), IsNil)
}

func (s *testSerialSuite1) TestIndexLookupRuntimeStats(c *C) {
	tk := testkit.NewTestKit(c, s.store)
	tk.MustExec("use test;")
	tk.MustExec("drop table if exists t1")
	tk.MustExec("create table t1 (a int, b int, index(a))")
	tk.MustExec("insert into t1 values (1,2),(2,3),(3,4)")
	sql := "explain analyze select * from t1 use index(a) where a > 1;"
	rows := tk.MustQuery(sql).Rows()
	c.Assert(len(rows), Equals, 3)
	explain := fmt.Sprintf("%v", rows[0])
	c.Assert(explain, Matches, ".*time:.*loops:.*index_task:.*table_task: {total_time.*num.*concurrency.*}.*")
	indexExplain := fmt.Sprintf("%v", rows[1])
	tableExplain := fmt.Sprintf("%v", rows[2])
	c.Assert(indexExplain, Matches, ".*time:.*loops:.*cop_task:.*")
	c.Assert(tableExplain, Matches, ".*time:.*loops:.*cop_task:.*")
}

func (s *testSerialSuite1) TestHashAggRuntimeStats(c *C) {
	tk := testkit.NewTestKit(c, s.store)
	tk.MustExec("use test;")
	tk.MustExec("drop table if exists t1")
	tk.MustExec("create table t1 (a int, b int)")
	tk.MustExec("insert into t1 values (1,2),(2,3),(3,4)")
	sql := "explain analyze SELECT /*+ HASH_AGG() */ count(*) FROM t1 WHERE a < 10;"
	rows := tk.MustQuery(sql).Rows()
	c.Assert(len(rows), Equals, 5)
	explain := fmt.Sprintf("%v", rows[0])
	c.Assert(explain, Matches, ".*time:.*loops:.*partial_worker:{wall_time:.*concurrency:.*task_num:.*tot_wait:.*tot_exec:.*tot_time:.*max:.*p95:.*}.*final_worker:{wall_time:.*concurrency:.*task_num:.*tot_wait:.*tot_exec:.*tot_time:.*max:.*p95:.*}.*")
}

func (s *testSerialSuite1) TestIndexMergeRuntimeStats(c *C) {
	tk := testkit.NewTestKit(c, s.store)
	tk.MustExec("use test;")
	tk.MustExec("drop table if exists t1")
	tk.MustExec("set @@tidb_enable_index_merge = 1")
	tk.MustExec("create table t1(id int primary key, a int, b int, c int, d int)")
	tk.MustExec("create index t1a on t1(a)")
	tk.MustExec("create index t1b on t1(b)")
	tk.MustExec("insert into t1 values(1,1,1,1,1),(2,2,2,2,2),(3,3,3,3,3),(4,4,4,4,4),(5,5,5,5,5)")
	sql := "explain analyze select /*+ use_index_merge(t1, primary, t1a) */ * from t1 where id < 2 or a > 4;"
	rows := tk.MustQuery(sql).Rows()
	c.Assert(len(rows), Equals, 4)
	explain := fmt.Sprintf("%v", rows[0])
	c.Assert(explain, Matches, ".*time:.*loops:.*index_task:{fetch_handle:.*, merge:.*}.*table_task:{num.*concurrency.*fetch_row.*wait_time.*}.*")
	tableRangeExplain := fmt.Sprintf("%v", rows[1])
	indexExplain := fmt.Sprintf("%v", rows[2])
	tableExplain := fmt.Sprintf("%v", rows[3])
	c.Assert(tableRangeExplain, Matches, ".*time:.*loops:.*cop_task:.*")
	c.Assert(indexExplain, Matches, ".*time:.*loops:.*cop_task:.*")
	c.Assert(tableExplain, Matches, ".*time:.*loops:.*cop_task:.*")
	tk.MustExec("set @@tidb_enable_collect_execution_info=0;")
	sql = "select /*+ use_index_merge(t1, primary, t1a) */ * from t1 where id < 2 or a > 4 order by a"
	tk.MustQuery(sql).Check(testkit.Rows("1 1 1 1 1", "5 5 5 5 5"))
}

func (s *testSuite) TestCollectDMLRuntimeStats(c *C) {
	tk := testkit.NewTestKit(c, s.store)
	tk.MustExec("use test")
	tk.MustExec("drop table if exists t1")
	tk.MustExec("create table t1 (a int, b int, unique index (a))")

	testSQLs := []string{
		"insert ignore into t1 values (5,5);",
		"insert into t1 values (5,5) on duplicate key update a=a+1;",
		"replace into t1 values (5,6),(6,7)",
		"update t1 set a=a+1 where a=6;",
	}

	getRootStats := func() string {
		info := tk.Se.ShowProcess()
		c.Assert(info, NotNil)
		p, ok := info.Plan.(plannercore.Plan)
		c.Assert(ok, IsTrue)
		stats := tk.Se.GetSessionVars().StmtCtx.RuntimeStatsColl.GetRootStats(p.ID())
		return stats.String()
	}
	for _, sql := range testSQLs {
		tk.MustExec(sql)
		c.Assert(getRootStats(), Matches, "time.*loops.*Get.*num_rpc.*total_time.*")
	}

	// Test for lock keys stats.
	tk.MustExec("begin pessimistic")
	tk.MustExec("update t1 set b=b+1")
	c.Assert(getRootStats(), Matches, "time.*lock_keys.*time.* region.* keys.* lock_rpc:.* rpc_count.*")
	tk.MustExec("rollback")

	tk.MustExec("begin pessimistic")
	tk.MustQuery("select * from t1 for update").Check(testkit.Rows("5 6", "7 7"))
	c.Assert(getRootStats(), Matches, "time.*lock_keys.*time.* region.* keys.* lock_rpc:.* rpc_count.*")
	tk.MustExec("rollback")

	tk.MustExec("begin pessimistic")
	tk.MustExec("insert ignore into t1 values (9,9)")
	c.Assert(getRootStats(), Matches, "time:.*, loops:.*, prepare:.*, check_insert: {total_time:.*, mem_insert_time:.*, prefetch:.*, rpc:{BatchGet:{num_rpc:.*, total_time:.*}}}.*")
	tk.MustExec("rollback")

	tk.MustExec("begin pessimistic")
	tk.MustExec("insert into t1 values (10,10) on duplicate key update a=a+1")
	c.Assert(getRootStats(), Matches, "time:.*, loops:.*, prepare:.*, check_insert: {total_time:.*, mem_insert_time:.*, prefetch:.*, rpc:{BatchGet:{num_rpc:.*, total_time:.*}.*")
	tk.MustExec("rollback")

	tk.MustExec("begin pessimistic")
	tk.MustExec("insert into t1 values (1,2)")
	c.Assert(getRootStats(), Matches, "time:.*, loops:.*, prepare:.*, insert:.*")
	tk.MustExec("rollback")

	tk.MustExec("begin pessimistic")
	tk.MustExec("insert ignore into t1 values(11,11) on duplicate key update `a`=`a`+1")
	c.Assert(getRootStats(), Matches, "time:.*, loops:.*, prepare:.*, check_insert: {total_time:.*, mem_insert_time:.*, prefetch:.*, rpc:.*}")
	tk.MustExec("rollback")

	tk.MustExec("begin pessimistic")
	tk.MustExec("replace into t1 values (1,4)")
	c.Assert(getRootStats(), Matches, "time:.*, loops:.*, prefetch:.*, rpc:.*")
	tk.MustExec("rollback")
}

func (s *testSuite) TestIssue13758(c *C) {
	tk := testkit.NewTestKit(c, s.store)
	tk.MustExec("use test")
	tk.MustExec("drop table if exists t1, t2")
	tk.MustExec("create table t1 (pk int(11) primary key, a int(11) not null, b int(11), key idx_b(b), key idx_a(a))")
	tk.MustExec("insert into `t1` values (1,1,0),(2,7,6),(3,2,null),(4,1,null),(5,4,5)")
	tk.MustExec("create table t2 (a int)")
	tk.MustExec("insert into t2 values (1),(null)")
	tk.MustQuery("select (select a from t1 use index(idx_a) where b >= t2.a order by a limit 1) as field from t2").Check(testkit.Rows(
		"4",
		"<nil>",
	))
}

func (s *testCoprCache) SetUpSuite(c *C) {
	originConfig := config.GetGlobalConfig()
	config.StoreGlobalConfig(config.NewConfig())
	defer config.StoreGlobalConfig(originConfig)
	cli := &regionProperityClient{}
	hijackClient := func(c tikv.Client) tikv.Client {
		cli.Client = c
		return cli
	}
	var err error
	s.store, err = mockstore.NewMockStore(
		mockstore.WithClusterInspector(func(c cluster.Cluster) {
			mockstore.BootstrapWithSingleStore(c)
			s.cls = c
		}),
		mockstore.WithClientHijacker(hijackClient),
	)
	c.Assert(err, IsNil)
	s.dom, err = session.BootstrapSession(s.store)
	c.Assert(err, IsNil)
}

func (s *testCoprCache) TearDownSuite(c *C) {
	s.dom.Close()
	s.store.Close()
}

func (s *testCoprCache) TestIntegrationCopCache(c *C) {
	originConfig := config.GetGlobalConfig()
	config.StoreGlobalConfig(config.NewConfig())
	defer config.StoreGlobalConfig(originConfig)

	tk := testkit.NewTestKit(c, s.store)
	tk.MustExec("use test")
	tk.MustExec("drop table if exists t")
	tk.MustExec("create table t (a int primary key)")
	tblInfo, err := s.dom.InfoSchema().TableByName(model.NewCIStr("test"), model.NewCIStr("t"))
	c.Assert(err, IsNil)
	tid := tblInfo.Meta().ID
	tk.MustExec(`insert into t values(1),(2),(3),(4),(5),(6),(7),(8),(9),(10),(11),(12)`)
	tableStart := tablecodec.GenTableRecordPrefix(tid)
	s.cls.SplitKeys(tableStart, tableStart.PrefixNext(), 6)

	c.Assert(failpoint.Enable("github.com/pingcap/tidb/store/mockstore/unistore/cophandler/mockCopCacheInUnistore", `return(123)`), IsNil)
	defer func() {
		c.Assert(failpoint.Disable("github.com/pingcap/tidb/store/mockstore/unistore/cophandler/mockCopCacheInUnistore"), IsNil)
	}()

	rows := tk.MustQuery("explain analyze select * from t where t.a < 10").Rows()
	c.Assert(rows[0][2], Equals, "9")
	c.Assert(strings.Contains(rows[0][5].(string), "cop_task: {num: 5"), Equals, true)
	c.Assert(strings.Contains(rows[0][5].(string), "copr_cache_hit_ratio: 0.00"), Equals, true)

	rows = tk.MustQuery("explain analyze select * from t").Rows()
	c.Assert(rows[0][2], Equals, "12")
	c.Assert(strings.Contains(rows[0][5].(string), "cop_task: {num: 6"), Equals, true)
	hitRatioIdx := strings.Index(rows[0][5].(string), "copr_cache_hit_ratio:") + len("copr_cache_hit_ratio: ")
	c.Assert(hitRatioIdx >= len("copr_cache_hit_ratio: "), Equals, true)
	hitRatio, err := strconv.ParseFloat(rows[0][5].(string)[hitRatioIdx:hitRatioIdx+4], 64)
	c.Assert(err, IsNil)
	c.Assert(hitRatio > 0, Equals, true)

	// Test for cop cache disabled.
	cfg := config.NewConfig()
	cfg.TiKVClient.CoprCache.CapacityMB = 0
	config.StoreGlobalConfig(cfg)
	rows = tk.MustQuery("explain analyze select * from t where t.a < 10").Rows()
	c.Assert(rows[0][2], Equals, "9")
	c.Assert(strings.Contains(rows[0][5].(string), "copr_cache: disabled"), Equals, true)
}

func (s *testSerialSuite) TestCoprocessorOOMTicase(c *C) {
	tk := testkit.NewTestKit(c, s.store)
	tk.MustExec("use test")
	tk.MustExec(`set @@tidb_wait_split_region_finish=1`)
	// create table for non keep-order case
	tk.MustExec("drop table if exists t5")
	tk.MustExec("create table t5(id int)")
	tk.MustQuery(`split table t5 between (0) and (10000) regions 10`).Check(testkit.Rows("9 1"))
	// create table for keep-order case
	tk.MustExec("drop table if exists t6")
	tk.MustExec("create table t6(id int, index(id))")
	tk.MustQuery(`split table t6 between (0) and (10000) regions 10`).Check(testkit.Rows("10 1"))
	tk.MustQuery("split table t6 INDEX id between (0) and (10000) regions 10;").Check(testkit.Rows("10 1"))
	count := 10
	for i := 0; i < count; i++ {
		tk.MustExec(fmt.Sprintf("insert into t5 (id) values (%v)", i))
		tk.MustExec(fmt.Sprintf("insert into t6 (id) values (%v)", i))
	}
	defer config.RestoreFunc()()
	config.UpdateGlobal(func(conf *config.Config) {
		conf.OOMAction = config.OOMActionLog
	})
	testcases := []struct {
		name string
		sql  string
	}{
		{
			name: "keep Order",
			sql:  "select id from t6 order by id",
		},
		{
			name: "non keep Order",
			sql:  "select id from t5",
		},
	}

	f := func() {
		for _, testcase := range testcases {
			c.Log(testcase.name)
			// larger than one copResponse, smaller than 2 copResponse
			quota := 2*copr.MockResponseSizeForTest - 100
			se, err := session.CreateSession4Test(s.store)
			c.Check(err, IsNil)
			tk.Se = se
			tk.MustExec("use test")
			tk.MustExec(fmt.Sprintf("set @@tidb_mem_quota_query=%v;", quota))
			var expect []string
			for i := 0; i < count; i++ {
				expect = append(expect, fmt.Sprintf("%v", i))
			}
			tk.MustQuery(testcase.sql).Sort().Check(testkit.Rows(expect...))
			// assert oom action worked by max consumed > memory quota
			c.Assert(tk.Se.GetSessionVars().StmtCtx.MemTracker.MaxConsumed(), Greater, int64(quota))
			se.Close()
		}
	}

	// ticase-4169, trigger oom action twice after workers consuming all the data
	err := failpoint.Enable("github.com/pingcap/tidb/store/copr/ticase-4169", `return(true)`)
	c.Assert(err, IsNil)
	f()
	err = failpoint.Disable("github.com/pingcap/tidb/store/copr/ticase-4169")
	c.Assert(err, IsNil)
	// ticase-4170, trigger oom action twice after iterator receiving all the data.
	err = failpoint.Enable("github.com/pingcap/tidb/store/copr/ticase-4170", `return(true)`)
	c.Assert(err, IsNil)
	f()
	err = failpoint.Disable("github.com/pingcap/tidb/store/copr/ticase-4170")
	c.Assert(err, IsNil)
	// ticase-4171, trigger oom before reading or consuming any data
	err = failpoint.Enable("github.com/pingcap/tidb/store/copr/ticase-4171", `return(true)`)
	c.Assert(err, IsNil)
	f()
	err = failpoint.Disable("github.com/pingcap/tidb/store/copr/ticase-4171")
	c.Assert(err, IsNil)
}

func (s *testSuite) TestIssue20237(c *C) {
	tk := testkit.NewTestKit(c, s.store)
	tk.MustExec("use test")
	tk.MustExec("drop table if exists t, s")
	tk.MustExec("create table t(a date, b float)")
	tk.MustExec("create table s(b float)")
	tk.MustExec(`insert into t values(NULL,-37), ("2011-11-04",105), ("2013-03-02",-22), ("2006-07-02",-56), (NULL,124), (NULL,111), ("2018-03-03",-5);`)
	tk.MustExec(`insert into s values(-37),(105),(-22),(-56),(124),(105),(111),(-5);`)
	tk.MustQuery(`select count(distinct t.a, t.b) from t join s on t.b= s.b;`).Check(testkit.Rows("4"))
}

func (s *testSerialSuite) TestIssue19148(c *C) {
	tk := testkit.NewTestKit(c, s.store)
	tk.MustExec("use test")
	tk.MustExec("drop table if exists t")
	tk.MustExec("create table t(a decimal(16, 2));")
	tk.MustExec("select * from t where a > any_value(a);")
	ctx := tk.Se.(sessionctx.Context)
	is := domain.GetDomain(ctx).InfoSchema()
	tblInfo, err := is.TableByName(model.NewCIStr("test"), model.NewCIStr("t"))
	c.Assert(err, IsNil)
	c.Assert(int(tblInfo.Meta().Columns[0].Flag), Equals, 0)
}

func (s *testSuite) TestIssue19667(c *C) {
	tk := testkit.NewTestKit(c, s.store)
	tk.MustExec("use test")
	tk.MustExec("drop table if exists t")
	tk.MustExec("CREATE TABLE t (a DATETIME)")
	tk.MustExec("INSERT INTO t VALUES('1988-04-17 01:59:59')")
	tk.MustQuery(`SELECT DATE_ADD(a, INTERVAL 1 SECOND) FROM t`).Check(testkit.Rows("1988-04-17 02:00:00"))
}

func issue20975Prepare(c *C, store kv.Storage) (*testkit.TestKit, *testkit.TestKit) {
	tk1 := testkit.NewTestKit(c, store)
	tk2 := testkit.NewTestKit(c, store)
	tk1.MustExec("use test")
	tk1.MustExec("drop table if exists t1, t2")
	tk2.MustExec("use test")
	tk1.MustExec("create table t1(id int primary key, c int)")
	tk1.MustExec("insert into t1 values(1, 10), (2, 20)")
	return tk1, tk2
}

func (s *testSuite) TestIssue20975UpdateNoChange(c *C) {
	tk1, tk2 := issue20975Prepare(c, s.store)
	tk1.MustExec("begin pessimistic")
	tk1.MustExec("update t1 set c=c")
	tk2.MustExec("create table t2(a int)")
	tk1.MustExec("commit")
}

func (s *testSuite) TestIssue20975SelectForUpdate(c *C) {
	tk1, tk2 := issue20975Prepare(c, s.store)
	tk1.MustExec("begin")
	tk1.MustExec("select * from t1 for update")
	tk2.MustExec("create table t2(a int)")
	tk1.MustExec("commit")

	tk1.MustExec("begin pessimistic")
	tk1.MustExec("select * from t1 for update")
	tk2.MustExec("drop table t2")
	tk1.MustExec("commit")
}

func (s *testSuite) TestIssue20975SelectForUpdatePointGet(c *C) {
	tk1, tk2 := issue20975Prepare(c, s.store)
	tk1.MustExec("begin")
	tk1.MustExec("select * from t1 where id=1 for update")
	tk2.MustExec("create table t2(a int)")
	tk1.MustExec("commit")

	tk1.MustExec("begin pessimistic")
	tk1.MustExec("select * from t1 where id=1 for update")
	tk2.MustExec("drop table t2")
	tk1.MustExec("commit")
}

func (s *testSuite) TestIssue20975SelectForUpdateBatchPointGet(c *C) {
	tk1, tk2 := issue20975Prepare(c, s.store)
	tk1.MustExec("begin")
	tk1.MustExec("select * from t1 where id in (1, 2) for update")
	tk2.MustExec("create table t2(a int)")
	tk1.MustExec("commit")

	tk1.MustExec("begin pessimistic")
	tk1.MustExec("select * from t1 where id in (1, 2) for update")
	tk2.MustExec("drop table t2")
	tk1.MustExec("commit")
}

func issue20975PreparePartitionTable(c *C, store kv.Storage) (*testkit.TestKit, *testkit.TestKit) {
	tk1 := testkit.NewTestKit(c, store)
	tk2 := testkit.NewTestKit(c, store)
	tk1.MustExec("use test")
	tk1.MustExec("drop table if exists t1, t2")
	tk2.MustExec("use test")
	tk1.MustExec(`create table t1(id int primary key, c int) partition by range (id) (
		partition p1 values less than (10),
		partition p2 values less than (20)
	)`)
	tk1.MustExec("insert into t1 values(1, 10), (2, 20), (11, 30), (12, 40)")
	return tk1, tk2
}

func (s *testSuite) TestIssue20975UpdateNoChangeWithPartitionTable(c *C) {
	tk1, tk2 := issue20975PreparePartitionTable(c, s.store)

	// Set projection concurrency to avoid data race here.
	// TODO: remove this line after fixing https://github.com/pingcap/tidb/issues/25496
	tk1.Se.GetSessionVars().Concurrency.SetProjectionConcurrency(0)

	tk1.MustExec("begin pessimistic")
	tk1.MustExec("update t1 set c=c")
	tk2.MustExec("create table t2(a int)")
	tk1.MustExec("commit")
}

func (s *testSuite) TestIssue20975SelectForUpdateWithPartitionTable(c *C) {
	tk1, tk2 := issue20975PreparePartitionTable(c, s.store)
	tk1.MustExec("begin")
	tk1.MustExec("select * from t1 for update")
	tk2.MustExec("create table t2(a int)")
	tk1.MustExec("commit")

	tk1.MustExec("begin pessimistic")
	tk1.MustExec("select * from t1 for update")
	tk2.MustExec("drop table t2")
	tk1.MustExec("commit")
}

func (s *testSuite) TestIssue20975SelectForUpdatePointGetWithPartitionTable(c *C) {
	tk1, tk2 := issue20975PreparePartitionTable(c, s.store)
	tk1.MustExec("begin")
	tk1.MustExec("select * from t1 where id=1 for update")
	tk2.MustExec("create table t2(a int)")
	tk1.MustExec("commit")

	tk1.MustExec("begin")
	tk1.MustExec("select * from t1 where id=12 for update")
	tk2.MustExec("drop table t2")
	tk1.MustExec("commit")

	tk1.MustExec("begin pessimistic")
	tk1.MustExec("select * from t1 where id=1 for update")
	tk2.MustExec("create table t2(a int)")
	tk1.MustExec("commit")

	tk1.MustExec("begin pessimistic")
	tk1.MustExec("select * from t1 where id=12 for update")
	tk2.MustExec("drop table t2")
	tk1.MustExec("commit")
}

func (s *testSuite) TestIssue20975SelectForUpdateBatchPointGetWithPartitionTable(c *C) {
	tk1, tk2 := issue20975PreparePartitionTable(c, s.store)
	tk1.MustExec("begin")
	tk1.MustExec("select * from t1 where id in (1, 2) for update")
	tk2.MustExec("create table t2(a int)")
	tk1.MustExec("commit")

	tk1.MustExec("begin")
	tk1.MustExec("select * from t1 where id in (11, 12) for update")
	tk2.MustExec("drop table t2")
	tk1.MustExec("commit")

	tk1.MustExec("begin")
	tk1.MustExec("select * from t1 where id in (1, 11) for update")
	tk2.MustExec("create table t2(a int)")
	tk1.MustExec("commit")

	tk1.MustExec("begin pessimistic")
	tk1.MustExec("select * from t1 where id in (1, 2) for update")
	tk2.MustExec("drop table t2")
	tk1.MustExec("commit")

	tk1.MustExec("begin pessimistic")
	tk1.MustExec("select * from t1 where id in (11, 12) for update")
	tk2.MustExec("create table t2(a int)")
	tk1.MustExec("commit")

	tk1.MustExec("begin pessimistic")
	tk1.MustExec("select * from t1 where id in (1, 11) for update")
	tk2.MustExec("drop table t2")
	tk1.MustExec("commit")
}

func (s *testSuite) TestIssue20305(c *C) {
	tk := testkit.NewTestKit(c, s.store)
	tk.MustExec("use test")
	tk.MustExec("drop table if exists t")
	tk.MustExec("create table t2 (a year(4))")
	tk.MustExec("insert into t2 values(69)")
	tk.MustQuery("select * from t2 where a <= 69").Check(testkit.Rows("2069"))
	// the following test is a regression test that matches MySQL's behavior.
	tk.MustExec("drop table if exists t3")
	tk.MustExec("CREATE TABLE `t3` (`y` year DEFAULT NULL, `a` int DEFAULT NULL)")
	tk.MustExec("INSERT INTO `t3` VALUES (2069, 70), (2010, 11), (2155, 2156), (2069, 69)")
	tk.MustQuery("SELECT * FROM `t3` where y <= a").Check(testkit.Rows("2155 2156"))
}

func (s *testSuite) TestIssue22817(c *C) {
	tk := testkit.NewTestKit(c, s.store)
	tk.MustExec("use test")
	tk.MustExec("drop table if exists t3")
	tk.MustExec("create table t3 (a year)")
	tk.MustExec("insert into t3 values (1991), (\"1992\"), (\"93\"), (94)")
	tk.MustQuery("select * from t3 where a >= NULL").Check(testkit.Rows())
}

func (s *testSuite) TestIssue13953(c *C) {
	tk := testkit.NewTestKit(c, s.store)
	tk.MustExec("use test")
	tk.MustExec("drop table if exists t")
	tk.MustExec("CREATE TABLE `t` (`id` int(11) DEFAULT NULL, `tp_bigint` bigint(20) DEFAULT NULL )")
	tk.MustExec("insert into t values(0,1),(1,9215570218099803537)")
	tk.MustQuery("select A.tp_bigint,B.id from t A join t B on A.id < B.id * 16 where A.tp_bigint = B.id;").Check(
		testkit.Rows("1 1"))
}

func (s *testSuite) TestZeroDateTimeCompatibility(c *C) {
	SQLs := []string{
		`select YEAR(0000-00-00), YEAR("0000-00-00")`,
		`select MONTH(0000-00-00), MONTH("0000-00-00")`,
		`select DAYOFWEEK(0000-00-00), DAYOFWEEK("0000-00-00")`,
		`select DAYOFMONTH(0000-00-00), DAYOFMONTH("0000-00-00")`,
		`select DAYOFYEAR(0000-00-00), DAYOFYEAR("0000-00-00")`,
		`select QUARTER(0000-00-00), QUARTER("0000-00-00")`,
		`select EXTRACT(DAY FROM 0000-00-00), EXTRACT(DAY FROM "0000-00-00")`,
		`select EXTRACT(MONTH FROM 0000-00-00), EXTRACT(MONTH FROM "0000-00-00")`,
		`select EXTRACT(YEAR FROM 0000-00-00), EXTRACT(YEAR FROM "0000-00-00")`,
		`select EXTRACT(WEEK FROM 0000-00-00), EXTRACT(WEEK FROM "0000-00-00")`,
		`select EXTRACT(QUARTER FROM 0000-00-00), EXTRACT(QUARTER FROM "0000-00-00")`,
	}
	tk := testkit.NewTestKit(c, s.store)

	for _, t := range SQLs {
		fmt.Println(t)
		tk.MustQuery(t).Check(testkit.Rows("0 <nil>"))
		c.Assert(tk.Se.GetSessionVars().StmtCtx.WarningCount(), Equals, uint16(1))
	}
}

// https://github.com/pingcap/tidb/issues/24165.
func (s *testSuite) TestInvalidDateValueInCreateTable(c *C) {
	tk := testkit.NewTestKit(c, s.store)
	tk.MustExec("use test;")
	tk.MustExec("drop table if exists t;")

	// Test for sql mode 'NO_ZERO_IN_DATE'.
	tk.MustExec("set @@sql_mode='STRICT_TRANS_TABLES,NO_ZERO_IN_DATE';")
	tk.MustGetErrCode("create table t (a datetime default '2999-00-00 00:00:00');", errno.ErrInvalidDefault)
	tk.MustExec("create table t (a datetime);")
	tk.MustGetErrCode("alter table t modify column a datetime default '2999-00-00 00:00:00';", errno.ErrInvalidDefault)
	tk.MustExec("drop table if exists t;")

	// Test for sql mode 'NO_ZERO_DATE'.
	tk.MustExec("set @@sql_mode='STRICT_TRANS_TABLES,NO_ZERO_DATE';")
	tk.MustGetErrCode("create table t (a datetime default '0000-00-00 00:00:00');", errno.ErrInvalidDefault)
	tk.MustExec("create table t (a datetime);")
	tk.MustGetErrCode("alter table t modify column a datetime default '0000-00-00 00:00:00';", errno.ErrInvalidDefault)
	tk.MustExec("drop table if exists t;")

	// Remove NO_ZERO_DATE and NO_ZERO_IN_DATE.
	tk.MustExec("set @@sql_mode='STRICT_TRANS_TABLES';")
	// Test create table with zero datetime as a default value.
	tk.MustExec("create table t (a datetime default '2999-00-00 00:00:00');")
	tk.MustExec("drop table if exists t;")
	tk.MustExec("create table t (a datetime default '0000-00-00 00:00:00');")
	tk.MustExec("drop table if exists t;")
	tk.MustExec("create table t (a datetime);")
	tk.MustExec("alter table t modify column a datetime default '2999-00-00 00:00:00';")
	tk.MustExec("alter table t modify column a datetime default '0000-00-00 00:00:00';")
	tk.MustExec("drop table if exists t;")

	// Test create table with invalid datetime(02-30) as a default value.
	tk.MustExec("set @@sql_mode='STRICT_TRANS_TABLES';")
	tk.MustGetErrCode("create table t (a datetime default '2999-02-30 00:00:00');", errno.ErrInvalidDefault)
	tk.MustExec("drop table if exists t;")
	// NO_ZERO_IN_DATE and NO_ZERO_DATE have nothing to do with invalid datetime(02-30).
	tk.MustExec("set @@sql_mode='STRICT_TRANS_TABLES,NO_ZERO_IN_DATE,NO_ZERO_DATE';")
	tk.MustGetErrCode("create table t (a datetime default '2999-02-30 00:00:00');", errno.ErrInvalidDefault)
	tk.MustExec("drop table if exists t;")
	// ALLOW_INVALID_DATES allows invalid datetime(02-30).
	tk.MustExec("set @@sql_mode='STRICT_TRANS_TABLES,ALLOW_INVALID_DATES';")
	tk.MustExec("create table t (a datetime default '2999-02-30 00:00:00');")
	tk.MustExec("drop table if exists t;")
	tk.MustExec("create table t (a datetime);")
	tk.MustExec("alter table t modify column a datetime default '2999-02-30 00:00:00';")
	tk.MustExec("drop table if exists t;")
}

func (s *testSuite) TestOOMActionPriority(c *C) {
	tk := testkit.NewTestKit(c, s.store)
	tk.MustExec("use test")
	tk.MustExec("drop table if exists t0")
	tk.MustExec("drop table if exists t1")
	tk.MustExec("drop table if exists t2")
	tk.MustExec("drop table if exists t3")
	tk.MustExec("drop table if exists t4")
	tk.MustExec("create table t0(a int)")
	tk.MustExec("insert into t0 values(1)")
	tk.MustExec("create table t1(a int)")
	tk.MustExec("insert into t1 values(1)")
	tk.MustExec("create table t2(a int)")
	tk.MustExec("insert into t2 values(1)")
	tk.MustExec("create table t3(a int)")
	tk.MustExec("insert into t3 values(1)")
	tk.MustExec("create table t4(a int)")
	tk.MustExec("insert into t4 values(1)")
	tk.MustQuery("select * from t0 join t1 join t2 join t3 join t4 order by t0.a").Check(testkit.Rows("1 1 1 1 1"))
	action := tk.Se.GetSessionVars().StmtCtx.MemTracker.GetFallbackForTest()
	// check the first 5 actions is rate limit.
	for i := 0; i < 5; i++ {
		c.Assert(action.GetPriority(), Equals, int64(memory.DefRateLimitPriority))
		action = action.GetFallback()
	}
	for action.GetFallback() != nil {
		c.Assert(action.GetPriority(), Equals, int64(memory.DefSpillPriority))
		action = action.GetFallback()
	}
	c.Assert(action.GetPriority(), Equals, int64(memory.DefLogPriority))
}

func (s *testSerialSuite) TestIssue21441(c *C) {
	failpoint.Enable("github.com/pingcap/tidb/executor/issue21441", `return`)
	defer failpoint.Disable("github.com/pingcap/tidb/executor/issue21441")

	tk := testkit.NewTestKit(c, s.store)
	tk.MustExec("use test")
	tk.MustExec("drop table if exists t")
	tk.MustExec("create table t(a int)")
	tk.MustExec(`insert into t values(1),(2),(3)`)
	tk.Se.GetSessionVars().InitChunkSize = 1
	tk.Se.GetSessionVars().MaxChunkSize = 1
	sql := `
select a from t union all
select a from t union all
select a from t union all
select a from t union all
select a from t union all
select a from t union all
select a from t union all
select a from t`
	tk.MustQuery(sql).Sort().Check(testkit.Rows(
		"1", "1", "1", "1", "1", "1", "1", "1",
		"2", "2", "2", "2", "2", "2", "2", "2",
		"3", "3", "3", "3", "3", "3", "3", "3",
	))

	tk.MustQuery("select a from (" + sql + ") t order by a limit 4").Check(testkit.Rows("1", "1", "1", "1"))
	tk.MustQuery("select a from (" + sql + ") t order by a limit 7, 4").Check(testkit.Rows("1", "2", "2", "2"))

	tk.MustExec("set @@tidb_executor_concurrency = 2")
	c.Assert(tk.Se.GetSessionVars().UnionConcurrency(), Equals, 2)
	tk.MustQuery("select a from (" + sql + ") t order by a limit 4").Check(testkit.Rows("1", "1", "1", "1"))
	tk.MustQuery("select a from (" + sql + ") t order by a limit 7, 4").Check(testkit.Rows("1", "2", "2", "2"))
}

func (s *testSuite) Test17780(c *C) {
	tk := testkit.NewTestKit(c, s.store)
	tk.MustExec("use test")
	tk.MustExec("drop table if exists t0")
	tk.MustExec("create table t0 (c0 double)")
	tk.MustExec("insert into t0 values (1e30)")
	tk.MustExec("update t0 set c0=0 where t0.c0 like 0")
	// the update should not affect c0
	tk.MustQuery("select count(*) from t0 where c0 = 0").Check(testkit.Rows("0"))
}

func (s *testSuite) TestIssue9918(c *C) {
	tk := testkit.NewTestKit(c, s.store)
	tk.MustExec("use test")
	tk.MustExec("drop table if exists t")
	tk.MustExec("create table t (a year)")
	tk.MustExec("insert into t values(0)")
	tk.MustQuery("select cast(a as char) from t").Check(testkit.Rows("0000"))
}

func (s *testSuite) Test13004(c *C) {
	tk := testkit.NewTestKit(c, s.store)
	// see https://dev.mysql.com/doc/refman/5.6/en/date-and-time-literals.html, timestamp here actually produces a datetime
	tk.MustQuery("SELECT TIMESTAMP '9999-01-01 00:00:00'").Check(testkit.Rows("9999-01-01 00:00:00"))
}

func (s *testSuite) Test12178(c *C) {
	tk := testkit.NewTestKit(c, s.store)
	tk.MustExec("use test")
	tk.MustExec("drop table if exists ta")
	tk.MustExec("create table ta(id decimal(60,2))")
	tk.MustExec("insert into ta values (JSON_EXTRACT('{\"c\": \"1234567890123456789012345678901234567890123456789012345\"}', '$.c'))")
	tk.MustQuery("select * from ta").Check(testkit.Rows("1234567890123456789012345678901234567890123456789012345.00"))
}

func (s *testSuite) Test11883(c *C) {
	tk := testkit.NewTestKit(c, s.store)
	tk.MustExec("use test")
	tk.MustExec("drop table if exists t1")
	tk.MustExec("create table t1 (f1 json)")
	tk.MustExec("insert into t1(f1) values ('\"asd\"'),('\"asdf\"'),('\"asasas\"')")
	tk.MustQuery("select f1 from t1 where json_extract(f1,\"$\") in (\"asd\",\"asasas\",\"asdf\")").Check(testkit.Rows("\"asd\"", "\"asdf\"", "\"asasas\""))
	tk.MustQuery("select f1 from t1 where json_extract(f1, '$') = 'asd'").Check(testkit.Rows("\"asd\""))
	// MySQL produces empty row for the following SQL, I doubt it should be MySQL's bug.
	tk.MustQuery("select f1 from t1 where case json_extract(f1,\"$\") when \"asd\" then 1 else 0 end").Check(testkit.Rows("\"asd\""))
	tk.MustExec("delete from t1")
	tk.MustExec("insert into t1 values ('{\"a\": 1}')")
	// the first value in the tuple should be interpreted as string instead of JSON, so no row will be returned
	tk.MustQuery("select f1 from t1 where f1 in ('{\"a\": 1}', 'asdf', 'asdf')").Check(testkit.Rows())
	// and if we explicitly cast it into a JSON value, the check will pass
	tk.MustQuery("select f1 from t1 where f1 in (cast('{\"a\": 1}' as JSON), 'asdf', 'asdf')").Check(testkit.Rows("{\"a\": 1}"))
	tk.MustQuery("select json_extract('\"asd\"', '$') = 'asd'").Check(testkit.Rows("1"))
	tk.MustQuery("select json_extract('\"asd\"', '$') <=> 'asd'").Check(testkit.Rows("1"))
	tk.MustQuery("select json_extract('\"asd\"', '$') <> 'asd'").Check(testkit.Rows("0"))
	tk.MustQuery("select json_extract('{\"f\": 1.0}', '$.f') = 1.0").Check(testkit.Rows("1"))
	tk.MustQuery("select json_extract('{\"f\": 1.0}', '$.f') = '1.0'").Check(testkit.Rows("0"))
	tk.MustQuery("select json_extract('{\"n\": 1}', '$') = '{\"n\": 1}'").Check(testkit.Rows("0"))
	tk.MustQuery("select json_extract('{\"n\": 1}', '$') <> '{\"n\": 1}'").Check(testkit.Rows("1"))
}

func (s *testSuite) Test15492(c *C) {
	tk := testkit.NewTestKit(c, s.store)
	tk.MustExec("use test")
	tk.MustExec("drop table if exists t")
	tk.MustExec("create table t (a int, b int)")
	tk.MustExec("insert into t values (2, 20), (1, 10), (3, 30)")
	tk.MustQuery("select a + 1 as field1, a as field2 from t order by field1, field2 limit 2").Check(testkit.Rows("2 1", "3 2"))
}

func (s testSuite) TestTrackAggMemoryUsage(c *C) {
	tk := testkit.NewTestKit(c, s.store)

	tk.MustExec("use test")
	tk.MustExec("create table t(a int)")
	tk.MustExec("insert into t values(1)")

	tk.MustExec("set tidb_track_aggregate_memory_usage = off;")
	rows := tk.MustQuery("explain analyze select /*+ HASH_AGG() */ sum(a) from t").Rows()
	c.Assert(rows[0][7], Equals, "N/A")
	rows = tk.MustQuery("explain analyze select /*+ STREAM_AGG() */ sum(a) from t").Rows()
	c.Assert(rows[0][7], Equals, "N/A")
	tk.MustExec("set tidb_track_aggregate_memory_usage = on;")
	rows = tk.MustQuery("explain analyze select /*+ HASH_AGG() */ sum(a) from t").Rows()
	c.Assert(rows[0][7], Not(Equals), "N/A")
	rows = tk.MustQuery("explain analyze select /*+ STREAM_AGG() */ sum(a) from t").Rows()
	c.Assert(rows[0][7], Not(Equals), "N/A")
}

func (s *testSuite) Test12201(c *C) {
	tk := testkit.NewTestKit(c, s.store)
	tk.MustExec("use test")
	tk.MustExec("drop table if exists e")
	tk.MustExec("create table e (e enum('a', 'b'))")
	tk.MustExec("insert into e values ('a'), ('b')")
	tk.MustQuery("select * from e where case 1 when 0 then e end").Check(testkit.Rows())
	tk.MustQuery("select * from e where case 1 when 1 then e end").Check(testkit.Rows("a", "b"))
	tk.MustQuery("select * from e where case e when 1 then e end").Check(testkit.Rows("a"))
	tk.MustQuery("select * from e where case 1 when e then e end").Check(testkit.Rows("a"))
}

func (s *testSuite) TestIssue21451(c *C) {
	tk := testkit.NewTestKitWithInit(c, s.store)

	tk.MustExec("drop table if exists t")
	tk.MustExec("create table t (en enum('c', 'b', 'a'));")
	tk.MustExec("insert into t values ('a'), ('b'), ('c');")
	tk.MustQuery("select max(en) from t;").Check(testkit.Rows("c"))
	tk.MustQuery("select min(en) from t;").Check(testkit.Rows("a"))
	tk.MustQuery("select * from t order by en;").Check(testkit.Rows("c", "b", "a"))

	tk.MustExec("drop table t")
	tk.MustExec("create table t(s set('c', 'b', 'a'));")
	tk.MustExec("insert into t values ('a'), ('b'), ('c');")
	tk.MustQuery("select max(s) from t;").Check(testkit.Rows("c"))
	tk.MustQuery("select min(s) from t;").Check(testkit.Rows("a"))

	tk.MustExec("drop table t")
	tk.MustExec("create table t(id int, en enum('c', 'b', 'a'))")
	tk.MustExec("insert into t values (1, 'a'),(2, 'b'), (3, 'c'), (1, 'c');")
	tk.MustQuery("select id, max(en) from t where id=1 group by id;").Check(testkit.Rows("1 c"))
	tk.MustQuery("select id, min(en) from t where id=1 group by id;").Check(testkit.Rows("1 a"))
	tk.MustExec("drop table t")

	tk.MustExec("create table t(id int, s set('c', 'b', 'a'));")
	tk.MustExec("insert into t values (1, 'a'),(2, 'b'), (3, 'c'), (1, 'c');")
	tk.MustQuery("select id, max(s) from t where id=1 group by id;").Check(testkit.Rows("1 c"))
	tk.MustQuery("select id, min(s) from t where id=1 group by id;").Check(testkit.Rows("1 a"))

	tk.MustExec("drop table t")
	tk.MustExec("create table t(e enum('e','d','c','b','a'))")
	tk.MustExec("insert into t values ('e'),('d'),('c'),('b'),('a');")
	tk.MustQuery("select * from t order by e limit 1;").Check(testkit.Rows("e"))

	tk.MustExec("drop table t")
	tk.MustExec("create table t(s set('e', 'd', 'c', 'b', 'a'))")
	tk.MustExec("insert into t values ('e'),('d'),('c'),('b'),('a');")
	tk.MustQuery("select * from t order by s limit 1;").Check(testkit.Rows("e"))
	tk.MustExec("drop table t")
}

func (s *testSuite) TestIssue15563(c *C) {
	tk := testkit.NewTestKit(c, s.store)
	tk.MustQuery("select distinct 0.7544678906163867 /  0.68234634;").Check(testkit.Rows("1.10569639842486251190"))
}

func (s *testSuite) TestIssue22231(c *C) {
	tk := testkit.NewTestKit(c, s.store)
	tk.MustExec("use test")
	tk.MustExec("drop table if exists t_issue_22231")
	tk.MustExec("create table t_issue_22231(a datetime)")
	tk.MustExec("insert into t_issue_22231 values('2020--05-20 01:22:12')")
	tk.MustQuery("select * from t_issue_22231 where a >= '2020-05-13 00:00:00 00:00:00' and a <= '2020-05-28 23:59:59 00:00:00'").Check(testkit.Rows("2020-05-20 01:22:12"))
	tk.MustQuery("show warnings").Check(testkit.Rows("Warning 1292 Truncated incorrect datetime value: '2020-05-13 00:00:00 00:00:00'", "Warning 1292 Truncated incorrect datetime value: '2020-05-28 23:59:59 00:00:00'"))

	tk.MustQuery("select cast('2020-10-22 10:31-10:12' as datetime)").Check(testkit.Rows("2020-10-22 10:31:10"))
	tk.MustQuery("show warnings").Check(testkit.Rows("Warning 1292 Truncated incorrect datetime value: '2020-10-22 10:31-10:12'"))
	tk.MustQuery("select cast('2020-05-28 23:59:59 00:00:00' as datetime)").Check(testkit.Rows("2020-05-28 23:59:59"))
	tk.MustQuery("show warnings").Check(testkit.Rows("Warning 1292 Truncated incorrect datetime value: '2020-05-28 23:59:59 00:00:00'"))
	tk.MustExec("drop table if exists t_issue_22231")
}

func (s *testSuite) TestIssue22201(c *C) {
	tk := testkit.NewTestKitWithInit(c, s.store)
	tk.MustQuery("SELECT HEX(WEIGHT_STRING('ab' AS BINARY(1000000000000000000)));").Check(testkit.Rows("<nil>"))
	tk.MustQuery("show warnings").Check(testkit.Rows("Warning 1301 Result of cast_as_binary() was larger than max_allowed_packet (67108864) - truncated"))
	tk.MustQuery("SELECT HEX(WEIGHT_STRING('ab' AS char(1000000000000000000)));").Check(testkit.Rows("<nil>"))
	tk.MustQuery("show warnings").Check(testkit.Rows("Warning 1301 Result of weight_string() was larger than max_allowed_packet (67108864) - truncated"))
}

func (s *testSuiteP1) TestIssue22941(c *C) {
	tk := testkit.NewTestKit(c, s.store)
	tk.MustExec("use test")
	tk.MustExec("drop table if exists m, mp")
	tk.MustExec(`CREATE TABLE m (
		mid varchar(50) NOT NULL,
		ParentId varchar(50) DEFAULT NULL,
		PRIMARY KEY (mid),
		KEY ind_bm_parent (ParentId,mid)
	)`)
	// mp should have more columns than m
	tk.MustExec(`CREATE TABLE mp (
		mpid bigint(20) unsigned NOT NULL DEFAULT '0',
		mid varchar(50) DEFAULT NULL COMMENT '模块主键',
		sid int,
	PRIMARY KEY (mpid)
	);`)

	tk.MustExec(`insert into mp values("1","1","0");`)
	tk.MustExec(`insert into m values("0", "0");`)
	rs := tk.MustQuery(`SELECT ( SELECT COUNT(1) FROM m WHERE ParentId = c.mid ) expand,  bmp.mpid,  bmp.mpid IS NULL,bmp.mpid IS NOT NULL, sid FROM m c LEFT JOIN mp bmp ON c.mid = bmp.mid  WHERE c.ParentId = '0'`)
	rs.Check(testkit.Rows("1 <nil> 1 0 <nil>"))

	rs = tk.MustQuery(`SELECT  bmp.mpid,  bmp.mpid IS NULL,bmp.mpid IS NOT NULL FROM m c LEFT JOIN mp bmp ON c.mid = bmp.mid  WHERE c.ParentId = '0'`)
	rs.Check(testkit.Rows("<nil> 1 0"))
}

func (s *testSerialSuite) TestTxnWriteThroughputSLI(c *C) {
	tk := testkit.NewTestKit(c, s.store)
	tk.MustExec("use test")
	tk.MustExec("drop table if exists t")
	tk.MustExec("create table t (a int key, b int)")
	c.Assert(failpoint.Enable("github.com/pingcap/tidb/util/sli/CheckTxnWriteThroughput", "return(true)"), IsNil)
	defer func() {
		err := failpoint.Disable("github.com/pingcap/tidb/util/sli/CheckTxnWriteThroughput")
		c.Assert(err, IsNil)
	}()

	mustExec := func(sql string) {
		tk.MustExec(sql)
		tk.Se.GetTxnWriteThroughputSLI().FinishExecuteStmt(time.Second, tk.Se.AffectedRows(), tk.Se.GetSessionVars().InTxn())
	}
	errExec := func(sql string) {
		_, err := tk.Exec(sql)
		c.Assert(err, NotNil)
		tk.Se.GetTxnWriteThroughputSLI().FinishExecuteStmt(time.Second, tk.Se.AffectedRows(), tk.Se.GetSessionVars().InTxn())
	}

	// Test insert in small txn
	mustExec("insert into t values (1,3),(2,4)")
	writeSLI := tk.Se.GetTxnWriteThroughputSLI()
	c.Assert(writeSLI.IsInvalid(), Equals, false)
	c.Assert(writeSLI.IsSmallTxn(), Equals, true)
	c.Assert(tk.Se.GetTxnWriteThroughputSLI().String(), Equals, "invalid: false, affectRow: 2, writeSize: 58, readKeys: 0, writeKeys: 2, writeTime: 1s")
	tk.Se.GetTxnWriteThroughputSLI().Reset()

	// Test insert ... select ... from
	mustExec("insert into t select b, a from t")
	c.Assert(writeSLI.IsInvalid(), Equals, true)
	c.Assert(writeSLI.IsSmallTxn(), Equals, true)
	c.Assert(tk.Se.GetTxnWriteThroughputSLI().String(), Equals, "invalid: true, affectRow: 2, writeSize: 58, readKeys: 0, writeKeys: 2, writeTime: 1s")
	tk.Se.GetTxnWriteThroughputSLI().Reset()

	// Test for delete
	mustExec("delete from t")
	c.Assert(tk.Se.GetTxnWriteThroughputSLI().String(), Equals, "invalid: false, affectRow: 4, writeSize: 76, readKeys: 0, writeKeys: 4, writeTime: 1s")
	tk.Se.GetTxnWriteThroughputSLI().Reset()

	// Test insert not in small txn
	mustExec("begin")
	for i := 0; i < 20; i++ {
		mustExec(fmt.Sprintf("insert into t values (%v,%v)", i, i))
		c.Assert(writeSLI.IsSmallTxn(), Equals, true)
	}
	// The statement which affect rows is 0 shouldn't record into time.
	mustExec("select count(*) from t")
	mustExec("select * from t")
	mustExec("insert into t values (20,20)")
	c.Assert(writeSLI.IsSmallTxn(), Equals, false)
	mustExec("commit")
	c.Assert(writeSLI.IsInvalid(), Equals, false)
	c.Assert(tk.Se.GetTxnWriteThroughputSLI().String(), Equals, "invalid: false, affectRow: 21, writeSize: 609, readKeys: 0, writeKeys: 21, writeTime: 22s")
	tk.Se.GetTxnWriteThroughputSLI().Reset()

	// Test invalid when transaction has replace ... select ... from ... statement.
	mustExec("delete from t")
	tk.Se.GetTxnWriteThroughputSLI().Reset()
	mustExec("begin")
	mustExec("insert into t values (1,3),(2,4)")
	mustExec("replace into t select b, a from t")
	mustExec("commit")
	c.Assert(writeSLI.IsInvalid(), Equals, true)
	c.Assert(tk.Se.GetTxnWriteThroughputSLI().String(), Equals, "invalid: true, affectRow: 4, writeSize: 116, readKeys: 0, writeKeys: 4, writeTime: 3s")
	tk.Se.GetTxnWriteThroughputSLI().Reset()

	// Test clean last failed transaction information.
	err := failpoint.Disable("github.com/pingcap/tidb/util/sli/CheckTxnWriteThroughput")
	c.Assert(err, IsNil)
	mustExec("begin")
	mustExec("insert into t values (1,3),(2,4)")
	errExec("commit")
	c.Assert(tk.Se.GetTxnWriteThroughputSLI().String(), Equals, "invalid: false, affectRow: 0, writeSize: 0, readKeys: 0, writeKeys: 0, writeTime: 0s")

	c.Assert(failpoint.Enable("github.com/pingcap/tidb/util/sli/CheckTxnWriteThroughput", "return(true)"), IsNil)
	mustExec("begin")
	mustExec("insert into t values (5, 6)")
	mustExec("commit")
	c.Assert(tk.Se.GetTxnWriteThroughputSLI().String(), Equals, "invalid: false, affectRow: 1, writeSize: 29, readKeys: 0, writeKeys: 1, writeTime: 2s")

	// Test for reset
	tk.Se.GetTxnWriteThroughputSLI().Reset()
	c.Assert(tk.Se.GetTxnWriteThroughputSLI().String(), Equals, "invalid: false, affectRow: 0, writeSize: 0, readKeys: 0, writeKeys: 0, writeTime: 0s")
}

func (s *testSuite) TestIssue23993(c *C) {
	tk := testkit.NewTestKit(c, s.store)
	tk.MustExec("use test")
	// Real cast to time should return NULL
	tk.MustExec("drop table if exists t_issue_23993")
	tk.MustExec("create table t_issue_23993(a double)")
	tk.MustExec("insert into t_issue_23993 values(-790822912)")
	tk.MustQuery("select cast(a as time) from t_issue_23993").Check(testkit.Rows("<nil>"))
	tk.MustQuery("select a from t_issue_23993 where cast(a as time)").Check(testkit.Rows())
	// Int cast to time should return NULL
	tk.MustExec("drop table if exists t_issue_23993")
	tk.MustExec("create table t_issue_23993(a int)")
	tk.MustExec("insert into t_issue_23993 values(-790822912)")
	tk.MustQuery("select cast(a as time) from t_issue_23993").Check(testkit.Rows("<nil>"))
	tk.MustQuery("select a from t_issue_23993 where cast(a as time)").Check(testkit.Rows())
	// Decimal cast to time should return NULL
	tk.MustExec("drop table if exists t_issue_23993")
	tk.MustExec("create table t_issue_23993(a decimal)")
	tk.MustExec("insert into t_issue_23993 values(-790822912)")
	tk.MustQuery("select cast(a as time) from t_issue_23993").Check(testkit.Rows("<nil>"))
	tk.MustQuery("select a from t_issue_23993 where cast(a as time)").Check(testkit.Rows())
	// String cast to time should not return NULL
	tk.MustExec("drop table if exists t_issue_23993")
	tk.MustExec("create table t_issue_23993(a varchar(255))")
	tk.MustExec("insert into t_issue_23993 values('-790822912')")
	tk.MustQuery("select cast(a as time) from t_issue_23993").Check(testkit.Rows("-838:59:59"))
	tk.MustQuery("select a from t_issue_23993 where cast(a as time)").Check(testkit.Rows("-790822912"))
}

func (s *testSuiteP2) TestProjectionBitType(c *C) {
	tk := testkit.NewTestKit(c, s.store)
	tk.MustExec("use test")
	tk.MustExec("drop table if exists t")
	tk.MustExec("drop table if exists t1")
	tk.MustExec("create table t(k1 int, v bit(34) DEFAULT b'111010101111001001100111101111111', primary key(k1) clustered);")
	tk.MustExec("create table t1(k1 int, v bit(34) DEFAULT b'111010101111001001100111101111111', primary key(k1) nonclustered);")
	tk.MustExec("insert into t(k1) select 1;")
	tk.MustExec("insert into t1(k1) select 1;")

	tk.MustExec("set @@tidb_enable_vectorized_expression = 0;")
	// following SQL should returns same result
	tk.MustQuery("(select * from t where false) union(select * from t for update);").Check(testkit.Rows("1 \x01\xd5\xe4\xcf\u007f"))
	tk.MustQuery("(select * from t1 where false) union(select * from t1 for update);").Check(testkit.Rows("1 \x01\xd5\xe4\xcf\u007f"))

	tk.MustExec("set @@tidb_enable_vectorized_expression = 1;")
	tk.MustQuery("(select * from t where false) union(select * from t for update);").Check(testkit.Rows("1 \x01\xd5\xe4\xcf\u007f"))
	tk.MustQuery("(select * from t1 where false) union(select * from t1 for update);").Check(testkit.Rows("1 \x01\xd5\xe4\xcf\u007f"))
}

func (s *testSuite) TestIssue23609(c *C) {
	tk := testkit.NewTestKitWithInit(c, s.store)
	tk.MustExec("drop table if exists t1")
	tk.MustExec("CREATE TABLE `t1` (\n  `a` timestamp NULL DEFAULT NULL,\n  `b` year(4) DEFAULT NULL,\n  KEY `a` (`a`),\n  KEY `b` (`b`)\n)")
	tk.MustExec("insert into t1 values(\"2002-10-03 04:28:53\",2000), (\"2002-10-03 04:28:53\",2002), (NULL, 2002)")
	tk.MustQuery("select /*+ inl_join (x,y) */ * from t1 x cross join t1 y on x.a=y.b").Check(testkit.Rows())
	tk.MustQuery("select * from t1 x cross join t1 y on x.a>y.b order by x.a, x.b, y.a, y.b").Check(testkit.Rows("2002-10-03 04:28:53 2000 <nil> 2002", "2002-10-03 04:28:53 2000 2002-10-03 04:28:53 2000", "2002-10-03 04:28:53 2000 2002-10-03 04:28:53 2002", "2002-10-03 04:28:53 2002 <nil> 2002", "2002-10-03 04:28:53 2002 2002-10-03 04:28:53 2000", "2002-10-03 04:28:53 2002 2002-10-03 04:28:53 2002"))
	tk.MustQuery("select * from t1 where a = b").Check(testkit.Rows())
	tk.MustQuery("select * from t1 where a < b").Check(testkit.Rows())
	c.Assert(tk.Se.GetSessionVars().StmtCtx.WarningCount(), Equals, uint16(0))
}

func (s *testSuite1) TestIssue24091(c *C) {
	tk := testkit.NewTestKit(c, s.store)
	tk.MustExec("use test;")
	tk.MustExec("drop table if exists t;")
	defer tk.MustExec("drop table if exists t;")
	tk.MustExec("create table t(a int) partition by hash (a div 0) partitions 10;")
	tk.MustExec("insert into t values (NULL);")

	tk.MustQuery("select null div 0;").Check(testkit.Rows("<nil>"))
	tk.MustQuery("select * from t;").Check(testkit.Rows("<nil>"))
}

func (s *testSerialSuite) TestIssue24210(c *C) {
	tk := testkit.NewTestKit(c, s.store)

	// for ProjectionExec
	c.Assert(failpoint.Enable("github.com/pingcap/tidb/executor/mockProjectionExecBaseExecutorOpenReturnedError", `return(true)`), IsNil)
	_, err := tk.Exec("select a from (select 1 as a, 2 as b) t")
	c.Assert(err, NotNil)
	c.Assert(err.Error(), Equals, "mock ProjectionExec.baseExecutor.Open returned error")
	err = failpoint.Disable("github.com/pingcap/tidb/executor/mockProjectionExecBaseExecutorOpenReturnedError")
	c.Assert(err, IsNil)

	// for HashAggExec
	c.Assert(failpoint.Enable("github.com/pingcap/tidb/executor/mockHashAggExecBaseExecutorOpenReturnedError", `return(true)`), IsNil)
	_, err = tk.Exec("select sum(a) from (select 1 as a, 2 as b) t group by b")
	c.Assert(err, NotNil)
	c.Assert(err.Error(), Equals, "mock HashAggExec.baseExecutor.Open returned error")
	err = failpoint.Disable("github.com/pingcap/tidb/executor/mockHashAggExecBaseExecutorOpenReturnedError")
	c.Assert(err, IsNil)

	// for StreamAggExec
	c.Assert(failpoint.Enable("github.com/pingcap/tidb/executor/mockStreamAggExecBaseExecutorOpenReturnedError", `return(true)`), IsNil)
	_, err = tk.Exec("select sum(a) from (select 1 as a, 2 as b) t")
	c.Assert(err, NotNil)
	c.Assert(err.Error(), Equals, "mock StreamAggExec.baseExecutor.Open returned error")
	err = failpoint.Disable("github.com/pingcap/tidb/executor/mockStreamAggExecBaseExecutorOpenReturnedError")
	c.Assert(err, IsNil)

	// for SelectionExec
	c.Assert(failpoint.Enable("github.com/pingcap/tidb/executor/mockSelectionExecBaseExecutorOpenReturnedError", `return(true)`), IsNil)
	_, err = tk.Exec("select * from (select rand() as a) t where a > 0")
	c.Assert(err, NotNil)
	c.Assert(err.Error(), Equals, "mock SelectionExec.baseExecutor.Open returned error")
	err = failpoint.Disable("github.com/pingcap/tidb/executor/mockSelectionExecBaseExecutorOpenReturnedError")
	c.Assert(err, IsNil)
}

func (s *testSerialSuite) TestDeadlockTable(c *C) {
	deadlockhistory.GlobalDeadlockHistory.Clear()
	deadlockhistory.GlobalDeadlockHistory.Resize(10)

	occurTime := time.Date(2021, 5, 10, 1, 2, 3, 456789000, time.Local)
	rec := &deadlockhistory.DeadlockRecord{
		OccurTime:   occurTime,
		IsRetryable: false,
		WaitChain: []deadlockhistory.WaitChainItem{
			{
				TryLockTxn:     101,
				SQLDigest:      "aabbccdd",
				Key:            []byte("k1"),
				AllSQLDigests:  nil,
				TxnHoldingLock: 102,
			},
			{
				TryLockTxn:     102,
				SQLDigest:      "ddccbbaa",
				Key:            []byte("k2"),
				AllSQLDigests:  []string{"sql1"},
				TxnHoldingLock: 101,
			},
		},
	}
	deadlockhistory.GlobalDeadlockHistory.Push(rec)

	occurTime2 := time.Date(2022, 6, 11, 2, 3, 4, 987654000, time.Local)
	rec2 := &deadlockhistory.DeadlockRecord{
		OccurTime:   occurTime2,
		IsRetryable: true,
		WaitChain: []deadlockhistory.WaitChainItem{
			{
				TryLockTxn:     201,
				AllSQLDigests:  []string{},
				TxnHoldingLock: 202,
			},
			{
				TryLockTxn:     202,
				AllSQLDigests:  []string{"sql1", "sql2, sql3"},
				TxnHoldingLock: 203,
			},
			{
				TryLockTxn:     203,
				TxnHoldingLock: 201,
			},
		},
	}
	deadlockhistory.GlobalDeadlockHistory.Push(rec2)

	// `Push` sets the record's ID, and ID in a single DeadlockHistory is monotonically increasing. We must get it here
	// to know what it is.
	id1 := strconv.FormatUint(rec.ID, 10)
	id2 := strconv.FormatUint(rec2.ID, 10)

	tk := testkit.NewTestKit(c, s.store)
	tk.MustQuery("select * from information_schema.deadlocks").Check(
		testutil.RowsWithSep("/",
			id1+"/2021-05-10 01:02:03.456789/0/101/aabbccdd/6B31/102",
			id1+"/2021-05-10 01:02:03.456789/0/102/ddccbbaa/6B32/101",
			id2+"/2022-06-11 02:03:04.987654/1/201/<nil>/<nil>/202",
			id2+"/2022-06-11 02:03:04.987654/1/202/<nil>/<nil>/203",
			id2+"/2022-06-11 02:03:04.987654/1/203/<nil>/<nil>/201",
		))
}

func (s *testSuite1) TestTemporaryTableNoPessimisticLock(c *C) {
	tk := testkit.NewTestKit(c, s.store)
	tk.MustExec("set tidb_enable_global_temporary_table=true")
	tk.MustExec("use test")
	tk.MustExec("drop table if exists t;")
	tk.MustExec("create global temporary table t (a int primary key, b int) on commit delete rows")
	tk.MustExec("insert into t values (1, 1)")

	// Do something on the temporary table, pessimistic transaction mode.
	tk.MustExec("begin pessimistic")
	tk.MustExec("insert into t values (2, 2)")
	tk.MustExec("update t set b = b + 1 where a = 1")
	tk.MustExec("delete from t where a > 1")
	tk.MustQuery("select count(*) from t where b >= 2 for update")

	// Get the temporary table ID.
	schema := tk.Se.GetInfoSchema().(infoschema.InfoSchema)
	tbl, err := schema.TableByName(model.NewCIStr("test"), model.NewCIStr("t"))
	c.Assert(err, IsNil)
	meta := tbl.Meta()
	c.Assert(meta.TempTableType, Equals, model.TempTableGlobal)

	// Scan the table range to check there is no lock.
	// It's better to use the rawkv client, but the txnkv client should also works.
	// If there is a lock, the txnkv client should have reported the lock error.
	txn, err := s.store.Begin()
	c.Assert(err, IsNil)
	seekKey := tablecodec.EncodeTablePrefix(meta.ID)
	endKey := tablecodec.EncodeTablePrefix(meta.ID + 1)
	scanner, err := txn.Iter(seekKey, endKey)
	c.Assert(err, IsNil)
	for scanner.Valid() {
		// No lock written to TiKV here.
		c.FailNow()
	}

	tk.MustExec("rollback")
}

func (s testSerialSuite) TestExprBlackListForEnum(c *C) {
	tk := testkit.NewTestKit(c, s.store)

	tk.MustExec("use test")
	tk.MustExec("drop table if exists t;")
	tk.MustExec("create table t(a enum('a','b','c'), b enum('a','b','c'), c int, index idx(b,a));")
	tk.MustExec("insert into t values(1,1,1),(2,2,2),(3,3,3);")

	checkFuncPushDown := func(rows [][]interface{}, keyWord string) bool {
		for _, line := range rows {
			// Agg/Expr push down
			if line[2].(string) == "cop[tikv]" && strings.Contains(line[4].(string), keyWord) {
				return true
			}
			// access index
			if line[2].(string) == "cop[tikv]" && strings.Contains(line[3].(string), keyWord) {
				return true
			}
		}
		return false
	}

	// Test agg(enum) push down
	tk.MustExec("insert into mysql.expr_pushdown_blacklist(name) values('enum');")
	tk.MustExec("admin reload expr_pushdown_blacklist;")
	rows := tk.MustQuery("desc format='brief' select /*+ HASH_AGG() */ max(a) from t;").Rows()
	c.Assert(checkFuncPushDown(rows, "max"), IsFalse)
	rows = tk.MustQuery("desc format='brief' select /*+ STREAM_AGG() */ max(a) from t;").Rows()
	c.Assert(checkFuncPushDown(rows, "max"), IsFalse)

	tk.MustExec("delete from mysql.expr_pushdown_blacklist;")
	tk.MustExec("admin reload expr_pushdown_blacklist;")
	rows = tk.MustQuery("desc format='brief' select /*+ HASH_AGG() */ max(a) from t;").Rows()
	c.Assert(checkFuncPushDown(rows, "max"), IsTrue)
	rows = tk.MustQuery("desc format='brief' select /*+ STREAM_AGG() */ max(a) from t;").Rows()
	c.Assert(checkFuncPushDown(rows, "max"), IsTrue)

	// Test expr(enum) push down
	tk.MustExec("insert into mysql.expr_pushdown_blacklist(name) values('enum');")
	tk.MustExec("admin reload expr_pushdown_blacklist;")
	rows = tk.MustQuery("desc format='brief' select * from t where a + b;").Rows()
	c.Assert(checkFuncPushDown(rows, "plus"), IsFalse)
	rows = tk.MustQuery("desc format='brief' select * from t where a + b;").Rows()
	c.Assert(checkFuncPushDown(rows, "plus"), IsFalse)

	tk.MustExec("delete from mysql.expr_pushdown_blacklist;")
	tk.MustExec("admin reload expr_pushdown_blacklist;")
	rows = tk.MustQuery("desc format='brief' select * from t where a + b;").Rows()
	c.Assert(checkFuncPushDown(rows, "plus"), IsTrue)
	rows = tk.MustQuery("desc format='brief' select * from t where a + b;").Rows()
	c.Assert(checkFuncPushDown(rows, "plus"), IsTrue)

	// Test enum index
	tk.MustExec("insert into mysql.expr_pushdown_blacklist(name) values('enum');")
	tk.MustExec("admin reload expr_pushdown_blacklist;")
	rows = tk.MustQuery("desc format='brief' select * from t where b = 1;").Rows()
	c.Assert(checkFuncPushDown(rows, "index:idx(b)"), IsFalse)
	rows = tk.MustQuery("desc format='brief' select * from t where b = 'a';").Rows()
	c.Assert(checkFuncPushDown(rows, "index:idx(b)"), IsFalse)
	rows = tk.MustQuery("desc format='brief' select * from t where b > 1;").Rows()
	c.Assert(checkFuncPushDown(rows, "index:idx(b)"), IsFalse)
	rows = tk.MustQuery("desc format='brief' select * from t where b > 'a';").Rows()
	c.Assert(checkFuncPushDown(rows, "index:idx(b)"), IsFalse)

	tk.MustExec("delete from mysql.expr_pushdown_blacklist;")
	tk.MustExec("admin reload expr_pushdown_blacklist;")
	rows = tk.MustQuery("desc format='brief' select * from t where b = 1 and a = 1;").Rows()
	c.Assert(checkFuncPushDown(rows, "index:idx(b, a)"), IsTrue)
	rows = tk.MustQuery("desc format='brief' select * from t where b = 'a' and a = 'a';").Rows()
	c.Assert(checkFuncPushDown(rows, "index:idx(b, a)"), IsTrue)
	rows = tk.MustQuery("desc format='brief' select * from t where b = 1 and a > 1;").Rows()
	c.Assert(checkFuncPushDown(rows, "index:idx(b, a)"), IsTrue)
	rows = tk.MustQuery("desc format='brief' select * from t where b = 1 and a > 'a'").Rows()
	c.Assert(checkFuncPushDown(rows, "index:idx(b, a)"), IsTrue)
}

func (s testSerialSuite) TestTemporaryTableNoNetwork(c *C) {
	// Test that table reader/index reader/index lookup on the temporary table do not need to visit TiKV.
	tk := testkit.NewTestKit(c, s.store)
	tk1 := testkit.NewTestKit(c, s.store)

	tk.MustExec("use test")
	tk1.MustExec("use test")
	tk.MustExec("create table normal (id int, a int, index(a))")
	tk.MustExec("set tidb_enable_global_temporary_table=true")
	tk.MustExec("create global temporary table tmp_t (id int, a int, index(a)) on commit delete rows")

	c.Assert(failpoint.Enable("github.com/pingcap/tidb/store/mockstore/unistore/rpcServerBusy", "return(true)"), IsNil)
	defer func() {
		c.Assert(failpoint.Disable("github.com/pingcap/tidb/store/mockstore/unistore/rpcServerBusy"), IsNil)
	}()

	tk.MustExec("begin")
	tk.MustExec("insert into tmp_t values (1, 1)")
	tk.MustExec("insert into tmp_t values (2, 2)")

	// Make sure the fail point works.
	// With that failpoint, all requests to the TiKV is discard.
	rs, err := tk1.Exec("select * from normal")
	c.Assert(err, IsNil)
	blocked := make(chan struct{})
	ctx, cancelFunc := context.WithCancel(context.Background())
	go func() {
		_, err := session.ResultSetToStringSlice(ctx, tk1.Se, rs)
		blocked <- struct{}{}
		c.Assert(err, NotNil)
	}()
	select {
	case <-blocked:
		c.Error("The query should block when the failpoint is enabled")
	case <-time.After(200 * time.Millisecond):
	}
	cancelFunc()

	// Check the temporary table do not send request to TiKV.
	// Table reader
	tk.HasPlan("select * from tmp_t", "TableReader")
	tk.MustQuery("select * from tmp_t").Check(testkit.Rows("1 1", "2 2"))
	// Index reader
	tk.HasPlan("select /*+ USE_INDEX(tmp_t, a) */ a from tmp_t", "IndexReader")
	tk.MustQuery("select /*+ USE_INDEX(tmp_t, a) */ a from tmp_t").Check(testkit.Rows("1", "2"))
	// Index lookup
	tk.HasPlan("select id from tmp_t where a = 1", "IndexLookUp")
	tk.MustQuery("select id from tmp_t where a = 1").Check(testkit.Rows("1"))

	tk.MustExec("rollback")
}

func (s *testResourceTagSuite) TestResourceGroupTag(c *C) {
	tk := testkit.NewTestKit(c, s.store)
	tk.MustExec("use test")
	tk.MustExec("drop table if exists t;")
	tk.MustExec("create table t(a int, b int, unique index idx(a));")
	tbInfo := testGetTableByName(c, tk.Se, "test", "t")

	// Enable Top SQL
	variable.TopSQLVariable.Enable.Store(true)
	variable.TopSQLVariable.AgentAddress.Store("mock-agent")

	c.Assert(failpoint.Enable("github.com/pingcap/tidb/store/mockstore/unistore/unistoreRPCClientSendHook", `return(true)`), IsNil)
	defer failpoint.Disable("github.com/pingcap/tidb/store/mockstore/unistore/unistoreRPCClientSendHook")

	var sqlDigest, planDigest *parser.Digest
	checkFn := func() {}
	unistore.UnistoreRPCClientSendHook = func(req *tikvrpc.Request) {
		var startKey []byte
		var ctx *kvrpcpb.Context
		switch req.Type {
		case tikvrpc.CmdGet:
			request := req.Get()
			startKey = request.Key
			ctx = request.Context
		case tikvrpc.CmdBatchGet:
			request := req.BatchGet()
			startKey = request.Keys[0]
			ctx = request.Context
		case tikvrpc.CmdPrewrite:
			request := req.Prewrite()
			startKey = request.Mutations[0].Key
			ctx = request.Context
		case tikvrpc.CmdCommit:
			request := req.Commit()
			startKey = request.Keys[0]
			ctx = request.Context
		case tikvrpc.CmdCop:
			request := req.Cop()
			startKey = request.Ranges[0].Start
			ctx = request.Context
		case tikvrpc.CmdPessimisticLock:
			request := req.PessimisticLock()
			startKey = request.PrimaryLock
			ctx = request.Context
		}
		tid := tablecodec.DecodeTableID(startKey)
		if tid != tbInfo.Meta().ID {
			return
		}
		if ctx == nil {
			return
		}
		tag := &tipb.ResourceGroupTag{}
		err := tag.Unmarshal(ctx.ResourceGroupTag)
		c.Assert(err, IsNil)
		sqlDigest = parser.NewDigest(tag.SqlDigest)
		planDigest = parser.NewDigest(tag.PlanDigest)
		checkFn()
	}

	resetVars := func() {
		sqlDigest = parser.NewDigest(nil)
		planDigest = parser.NewDigest(nil)
	}

	cases := []struct {
		sql    string
		ignore bool
	}{
		{sql: "insert into t values(1,1),(2,2),(3,3)"},
		{sql: "select * from t use index (idx) where a=1"},
		{sql: "select * from t use index (idx) where a in (1,2,3)"},
		{sql: "select * from t use index (idx) where a>1"},
		{sql: "select * from t where b>1"},
		{sql: "begin pessimistic", ignore: true},
		{sql: "insert into t values(4,4)"},
		{sql: "commit", ignore: true},
		{sql: "update t set a=5,b=5 where a=5"},
		{sql: "replace into t values(6,6)"},
	}
	for _, ca := range cases {
		resetVars()
		commentf := Commentf("%v", ca.sql)

		_, expectSQLDigest := parser.NormalizeDigest(ca.sql)
		var expectPlanDigest *parser.Digest
		checkCnt := 0
		checkFn = func() {
			if ca.ignore {
				return
			}
			if expectPlanDigest == nil {
				info := tk.Se.ShowProcess()
				c.Assert(info, NotNil)
				p, ok := info.Plan.(plannercore.Plan)
				c.Assert(ok, IsTrue)
				_, expectPlanDigest = plannercore.NormalizePlan(p)
			}
			c.Assert(sqlDigest.String(), Equals, expectSQLDigest.String(), commentf)
			c.Assert(planDigest.String(), Equals, expectPlanDigest.String())
			checkCnt++
		}

		if strings.HasPrefix(ca.sql, "select") {
			tk.MustQuery(ca.sql)
		} else {
			tk.MustExec(ca.sql)
		}
		if ca.ignore {
			continue
		}
		c.Assert(checkCnt > 0, IsTrue, commentf)
	}
}

func (s *testStaleTxnSuite) TestInvalidReadTemporaryTable(c *C) {
	tk := testkit.NewTestKit(c, s.store)
	// For mocktikv, safe point is not initialized, we manually insert it for snapshot to use.
	safePointName := "tikv_gc_safe_point"
	safePointValue := "20160102-15:04:05 -0700"
	safePointComment := "All versions after safe point can be accessed. (DO NOT EDIT)"
	updateSafePoint := fmt.Sprintf(`INSERT INTO mysql.tidb VALUES ('%[1]s', '%[2]s', '%[3]s')
	ON DUPLICATE KEY
	UPDATE variable_value = '%[2]s', comment = '%[3]s'`, safePointName, safePointValue, safePointComment)
	tk.MustExec(updateSafePoint)

	tk.MustExec("set @@tidb_enable_global_temporary_table=1")
	tk.MustExec("use test")
	tk.MustExec("drop table if exists tmp1")
	tk.MustExec("create global temporary table tmp1 " +
		"(id int not null primary key, code int not null, value int default null, unique key code(code))" +
		"on commit delete rows")

	// sleep 1us to make test stale
	time.Sleep(time.Microsecond)

	queries := []struct {
		sql string
	}{
		{
			sql: "select * from tmp1 where id=1",
		},
		{
			sql: "select * from tmp1 where code=1",
		},
		{
			sql: "select * from tmp1 where id in (1, 2, 3)",
		},
		{
			sql: "select * from tmp1 where code in (1, 2, 3)",
		},
		{
			sql: "select * from tmp1 where id > 1",
		},
		{
			sql: "select /*+use_index(tmp1, code)*/ * from tmp1 where code > 1",
		},
		{
			sql: "select /*+use_index(tmp1, code)*/ code from tmp1 where code > 1",
		},
		{
			sql: "select /*+ use_index_merge(tmp1, primary, code) */ * from tmp1 where id > 1 or code > 2",
		},
	}

	addStaleReadToSQL := func(sql string) string {
		idx := strings.Index(sql, " where ")
		if idx < 0 {
			return ""
		}
		return sql[0:idx] + " as of timestamp NOW(6)" + sql[idx:]
	}

	for _, query := range queries {
		sql := addStaleReadToSQL(query.sql)
		if sql != "" {
			tk.MustGetErrMsg(sql, "can not stale read temporary table")
		}
	}

	tk.MustExec("start transaction read only as of timestamp NOW(6)")
	for _, query := range queries {
		tk.MustGetErrMsg(query.sql, "can not stale read temporary table")
	}
	tk.MustExec("commit")

	for _, query := range queries {
		tk.MustExec(query.sql)
	}

	tk.MustExec("set transaction read only as of timestamp NOW(6)")
	tk.MustExec("start transaction")
	for _, query := range queries {
		tk.MustGetErrMsg(query.sql, "can not stale read temporary table")
	}
	tk.MustExec("commit")

	for _, query := range queries {
		tk.MustExec(query.sql)
	}

	tk.MustExec("set @@tidb_snapshot=NOW(6)")
	for _, query := range queries {
		// Will success here for compatibility with some tools like dumping
		rs := tk.MustQuery(query.sql)
		rs.Check(testkit.Rows())
	}
}

func (s *testSuite) TestCTEWithIndexLookupJoinDeadLock(c *C) {
	tk := testkit.NewTestKit(c, s.store)
	tk.MustExec("use test")
	tk.MustExec("create table t (a int(11) default null,b int(11) default null,key b (b),key ba (b))")
	tk.MustExec("create table t1 (a int(11) default null,b int(11) default null,key idx_ab (a,b),key idx_a (a),key idx_b (b))")
	tk.MustExec("create table t2 (a int(11) default null,b int(11) default null,key idx_ab (a,b),key idx_a (a),key idx_b (b))")
	// It's easy to reproduce this problem in 30 times execution of IndexLookUpJoin.
	for i := 0; i < 30; i++ {
		tk.MustExec("with cte as (with cte1 as (select * from t2 use index(idx_ab) where a > 1 and b > 1) select * from cte1) select /*+use_index(t1 idx_ab)*/ * from cte join t1 on t1.a=cte.a;")
	}
}

func (s *testSuite) TestEmptyTableSampleTemporaryTable(c *C) {
	tk := testkit.NewTestKit(c, s.store)
	// For mocktikv, safe point is not initialized, we manually insert it for snapshot to use.
	safePointName := "tikv_gc_safe_point"
	safePointValue := "20160102-15:04:05 -0700"
	safePointComment := "All versions after safe point can be accessed. (DO NOT EDIT)"
	updateSafePoint := fmt.Sprintf(`INSERT INTO mysql.tidb VALUES ('%[1]s', '%[2]s', '%[3]s')
	ON DUPLICATE KEY
	UPDATE variable_value = '%[2]s', comment = '%[3]s'`, safePointName, safePointValue, safePointComment)
	tk.MustExec(updateSafePoint)

	tk.MustExec("set @@tidb_enable_global_temporary_table=1")
	tk.MustExec("use test")
	tk.MustExec("drop table if exists tmp1")
	tk.MustExec("create global temporary table tmp1 " +
		"(id int not null primary key, code int not null, value int default null, unique key code(code))" +
		"on commit delete rows")

	// sleep 1us to make test stale
	time.Sleep(time.Microsecond)

	// test tablesample return empty
	rs := tk.MustQuery("select * from tmp1 tablesample regions()")
	rs.Check(testkit.Rows())

	tk.MustExec("begin")
	tk.MustExec("insert into tmp1 values (1, 1, 1)")
	rs = tk.MustQuery("select * from tmp1 tablesample regions()")
	rs.Check(testkit.Rows())
	tk.MustExec("commit")

	// tablesample should not return error for compatibility of tools like dumpling
	tk.MustExec("set @@tidb_snapshot=NOW(6)")
	rs = tk.MustQuery("select * from tmp1 tablesample regions()")
	rs.Check(testkit.Rows())

	tk.MustExec("begin")
	rs = tk.MustQuery("select * from tmp1 tablesample regions()")
	rs.Check(testkit.Rows())
	tk.MustExec("commit")
}

func (s *testSuite) TestIssue26532(c *C) {
	tk := testkit.NewTestKit(c, s.store)
	tk.MustExec("use test")
	tk.MustQuery("select greatest(cast(\"2020-01-01 01:01:01\" as datetime), cast(\"2019-01-01 01:01:01\" as datetime) )union select null;").Sort().Check(testkit.Rows("2020-01-01 01:01:01", "<nil>"))
	tk.MustQuery("select least(cast(\"2020-01-01 01:01:01\" as datetime), cast(\"2019-01-01 01:01:01\" as datetime) )union select null;").Sort().Check(testkit.Rows("2019-01-01 01:01:01", "<nil>"))
	tk.MustQuery("select greatest(\"2020-01-01 01:01:01\" ,\"2019-01-01 01:01:01\" )union select null;").Sort().Check(testkit.Rows("2020-01-01 01:01:01", "<nil>"))
	tk.MustQuery("select least(\"2020-01-01 01:01:01\" , \"2019-01-01 01:01:01\" )union select null;").Sort().Check(testkit.Rows("2019-01-01 01:01:01", "<nil>"))
}

func (s *testSerialSuite) TestIssue28650(c *C) {
	defer testleak.AfterTest(c)()
	tk := testkit.NewTestKit(c, s.store)
	tk.MustExec("use test")
	tk.MustExec("drop table if exists t1, t2;")
	tk.MustExec("create table t1(a int, index(a));")
	tk.MustExec("create table t2(a int, c int, b char(50), index(a,c,b));")
	tk.MustExec("set tidb_enable_rate_limit_action=off;")

	wg := &sync.WaitGroup{}
	sql := `explain analyze
	select /*+ stream_agg(@sel_1) stream_agg(@sel_3) %s(@sel_2 t2)*/ count(1) from
		(
			SELECT t2.a AS t2_external_user_ext_id, t2.b AS t2_t1_ext_id  FROM t2 INNER JOIN (SELECT t1.a AS d_t1_ext_id  FROM t1 GROUP BY t1.a) AS anon_1 ON anon_1.d_t1_ext_id = t2.a  WHERE t2.c = 123 AND t2.b
		IN ("%s") ) tmp`

	wg.Add(1)
	sqls := make([]string, 2)
	go func() {
		defer wg.Done()
		inElems := make([]string, 1000)
		for i := 0; i < len(inElems); i++ {
			inElems[i] = fmt.Sprintf("wm_%dbDgAAwCD-v1QB%dxky-g_dxxQCw", rand.Intn(100), rand.Intn(100))
		}
		sqls[0] = fmt.Sprintf(sql, "inl_join", strings.Join(inElems, "\",\""))
		sqls[1] = fmt.Sprintf(sql, "inl_hash_join", strings.Join(inElems, "\",\""))
	}()

	tk.MustExec("insert into t1 select rand()*400;")
	for i := 0; i < 10; i++ {
		tk.MustExec("insert into t1 select rand()*400 from t1;")
	}
	config.UpdateGlobal(func(conf *config.Config) {
		conf.OOMAction = config.OOMActionCancel
	})
	defer func() {
		config.UpdateGlobal(func(conf *config.Config) {
			conf.OOMAction = config.OOMActionLog
		})
	}()
	wg.Wait()
	for _, sql := range sqls {
		tk.MustExec("set @@tidb_mem_quota_query = 1073741824") // 1GB
		c.Assert(tk.QueryToErr(sql), IsNil)
		tk.MustExec("set @@tidb_mem_quota_query = 33554432") // 32MB, out of memory during executing
		c.Assert(strings.Contains(tk.QueryToErr(sql).Error(), "Out Of Memory Quota!"), IsTrue)
		tk.MustExec("set @@tidb_mem_quota_query = 65536") // 64KB, out of memory during building the plan
		func() {
			defer func() {
				r := recover()
				c.Assert(r, NotNil)
				err := errors.Errorf("%v", r)
				c.Assert(strings.Contains(err.Error(), "Out Of Memory Quota!"), IsTrue)
			}()
			tk.MustExec(sql)
		}()
	}
}

<<<<<<< HEAD
// Test invoke Close without invoking Open before for each operators.
func (s *testSerialSuite) TestUnreasonablyClose(c *C) {
	defer testleak.AfterTest(c)()

	is := infoschema.MockInfoSchema([]*model.TableInfo{plannercore.MockSignedTable(), plannercore.MockUnsignedTable()})
	se, err := session.CreateSession4Test(s.store)
	c.Assert(err, IsNil)
	_, err = se.Execute(context.Background(), "use test")
	c.Assert(err, IsNil)
	// To enable the shuffleExec operator.
	_, err = se.Execute(context.Background(), "set @@tidb_merge_join_concurrency=4")
	c.Assert(err, IsNil)

	var opsNeedsCovered = []plannercore.PhysicalPlan{
		&plannercore.PhysicalHashJoin{},
		&plannercore.PhysicalMergeJoin{},
		&plannercore.PhysicalIndexJoin{},
		&plannercore.PhysicalIndexHashJoin{},
		&plannercore.PhysicalTableReader{},
		&plannercore.PhysicalIndexReader{},
		&plannercore.PhysicalIndexLookUpReader{},
		&plannercore.PhysicalIndexMergeReader{},
		&plannercore.PhysicalApply{},
		&plannercore.PhysicalHashAgg{},
		&plannercore.PhysicalStreamAgg{},
		&plannercore.PhysicalLimit{},
		&plannercore.PhysicalSort{},
		&plannercore.PhysicalTopN{},
		&plannercore.PhysicalCTE{},
		&plannercore.PhysicalCTETable{},
		&plannercore.PhysicalMaxOneRow{},
		&plannercore.PhysicalProjection{},
		&plannercore.PhysicalSelection{},
		&plannercore.PhysicalTableDual{},
		&plannercore.PhysicalWindow{},
		&plannercore.PhysicalShuffle{},
		&plannercore.PhysicalUnionAll{},
	}
	executorBuilder := executor.NewMockExecutorBuilderForTest(se, is, nil, math.MaxUint64, false, "global")

	var opsNeedsCoveredMask uint64 = 1<<len(opsNeedsCovered) - 1
	opsAlreadyCoveredMask := uint64(0)
	for i, tc := range []string{
		"select /*+ hash_join(t1)*/ * from t t1 join t t2 on t1.a = t2.a",
		"select /*+ merge_join(t1)*/ * from t t1 join t t2 on t1.f = t2.f",
		"select t.f from t use index(f)",
		"select /*+ inl_join(t1) */ * from t t1 join t t2 on t1.f=t2.f",
		"select /*+ inl_hash_join(t1) */ * from t t1 join t t2 on t1.f=t2.f",
		"SELECT count(1) FROM (SELECT (SELECT min(a) FROM t as t2 WHERE t2.a > t1.a) AS a from t as t1) t",
		"select /*+ hash_agg() */ count(f) from t group by a",
		"select /*+ stream_agg() */ count(f) from t group by a",
		"select * from t order by a, f",
		"select * from t order by a, f limit 1",
		"select * from t limit 1",
		"select (select t1.a from t t1 where t1.a > t2.a) as a from t t2;",
		"select a + 1 from t",
		"select count(*) a from t having a > 1",
		"select * from t where a = 1.1",
		"with recursive cte1(c1) as (select 1 union select c1 + 1 from cte1 limit 5 offset 0) select * from cte1",
		"select /*+use_index_merge(t, c_d_e, f)*/ * from t where c < 1 or f > 2",
		"select sum(f) over (partition by f) from t",
		"select /*+ merge_join(t1)*/ * from t t1 join t t2 on t1.d = t2.d",
		"select a from t union all select a from t",
	} {
		comment := Commentf("case:%v sql:%s", i, tc)
		c.Assert(err, IsNil, comment)
		stmt, err := s.ParseOneStmt(tc, "", "")
		c.Assert(err, IsNil, comment)

		err = se.NewTxn(context.Background())
		c.Assert(err, IsNil, comment)
		p, _, err := planner.Optimize(context.TODO(), se, stmt, is)
		c.Assert(err, IsNil, comment)
		// This for loop level traverses the plan tree to get which operators are covered.
		for child := []plannercore.PhysicalPlan{p.(plannercore.PhysicalPlan)}; len(child) != 0; {
			newChild := make([]plannercore.PhysicalPlan, 0, len(child))
			for _, ch := range child {
				found := false
				for k, t := range opsNeedsCovered {
					if reflect.TypeOf(t) == reflect.TypeOf(ch) {
						opsAlreadyCoveredMask |= 1 << k
						found = true
						break
					}
				}
				c.Assert(found, IsTrue, Commentf("case: %v sql: %s operator %v is not registered in opsNeedsCoveredMask", i, tc, reflect.TypeOf(ch)))
				switch x := ch.(type) {
				case *plannercore.PhysicalCTE:
					newChild = append(newChild, x.RecurPlan)
					newChild = append(newChild, x.SeedPlan)
					continue
				case *plannercore.PhysicalShuffle:
					newChild = append(newChild, x.DataSources...)
					newChild = append(newChild, x.Tails...)
					continue
				}
				newChild = append(newChild, ch.Children()...)
			}
			child = newChild
		}

		e := executorBuilder.Build(p)

		func() {
			defer func() {
				r := recover()
				buf := make([]byte, 4096)
				stackSize := runtime.Stack(buf, false)
				buf = buf[:stackSize]
				c.Assert(r, IsNil, Commentf("case: %v\n sql: %s\n error stack: %v", i, tc, string(buf)))
			}()
			c.Assert(e.Close(), IsNil, comment)
		}()
	}
	// The following code is used to make sure all the operators registered
	// in opsNeedsCoveredMask are covered.
	commentBuf := strings.Builder{}
	if opsAlreadyCoveredMask != opsNeedsCoveredMask {
		for i := range opsNeedsCovered {
			if opsAlreadyCoveredMask&(1<<i) != 1<<i {
				commentBuf.WriteString(fmt.Sprintf(" %v", reflect.TypeOf(opsNeedsCovered[i])))
			}
		}
	}
	c.Assert(opsAlreadyCoveredMask, Equals, opsNeedsCoveredMask, Commentf("these operators are not covered %s", commentBuf.String()))
=======
func (s *testSerialSuite) TestIndexJoin31494(c *C) {
	tk := testkit.NewTestKit(c, s.store)
	tk.MustExec("use test")

	tk.MustExec("drop table if exists t1, t2;")
	tk.MustExec("create table t1(a int(11) default null, b int(11) default null, key(b));")
	insertStr := "insert into t1 values(1, 1)"
	for i := 1; i < 32768; i++ {
		insertStr += fmt.Sprintf(", (%d, %d)", i, i)
	}
	tk.MustExec(insertStr)
	tk.MustExec("create table t2(a int(11) default null, b int(11) default null, c int(11) default null)")
	insertStr = "insert into t2 values(1, 1, 1)"
	for i := 1; i < 32768; i++ {
		insertStr += fmt.Sprintf(", (%d, %d, %d)", i, i, i)
	}
	tk.MustExec(insertStr)
	sm := &mockSessionManager1{
		PS: make([]*util.ProcessInfo, 0),
	}
	tk.Se.SetSessionManager(sm)
	s.domain.ExpensiveQueryHandle().SetSessionManager(sm)
	defer config.RestoreFunc()()
	config.UpdateGlobal(func(conf *config.Config) {
		conf.OOMAction = config.OOMActionCancel
	})
	c.Assert(tk.Se.Auth(&auth.UserIdentity{Username: "root", Hostname: "%"}, nil, nil), IsTrue)
	tk.MustExec("set @@tidb_mem_quota_query=2097152;")
	// This bug will be reproduced in 10 times.
	for i := 0; i < 10; i++ {
		err := tk.QueryToErr("select /*+ inl_join(t1) */ * from t1 right join t2 on t1.b=t2.b;")
		c.Assert(err, NotNil)
		c.Assert(err.Error(), Matches, "Out Of Memory Quota!.*")
		err = tk.QueryToErr("select /*+ inl_hash_join(t1) */ * from t1 right join t2 on t1.b=t2.b;")
		c.Assert(err, NotNil)
		c.Assert(err.Error(), Matches, "Out Of Memory Quota!.*")
	}
}

func (s *testSuite) TestDeleteWithMulTbl(c *C) {
	tk := testkit.NewTestKit(c, s.store)

	// Delete multiple tables from left joined table.
	// The result of left join is (3, null, null).
	// Because rows in t2 are not matched, so no row will be deleted in t2.
	// But row in t1 is matched, so it should be deleted.
	tk.MustExec("use test;")
	tk.MustExec("drop table if exists t1, t2;")
	tk.MustExec("create table t1 (c1 int);")
	tk.MustExec("create table t2 (c1 int primary key, c2 int);")
	tk.MustExec("insert into t1 values(3);")
	tk.MustExec("insert into t2 values(2, 2);")
	tk.MustExec("insert into t2 values(0, 0);")
	tk.MustExec("delete from t1, t2 using t1 left join t2 on t1.c1 = t2.c2;")
	tk.MustQuery("select * from t1 order by c1;").Check(testkit.Rows())
	tk.MustQuery("select * from t2 order by c1;").Check(testkit.Rows("0 0", "2 2"))

	// Rows in both t1 and t2 are matched, so will be deleted even if it's null.
	// NOTE: The null values are not generated by join.
	tk.MustExec("drop table if exists t1, t2;")
	tk.MustExec("create table t1 (c1 int);")
	tk.MustExec("create table t2 (c2 int);")
	tk.MustExec("insert into t1 values(null);")
	tk.MustExec("insert into t2 values(null);")
	tk.MustExec("delete from t1, t2 using t1 join t2 where t1.c1 is null;")
	tk.MustQuery("select * from t1;").Check(testkit.Rows())
	tk.MustQuery("select * from t2;").Check(testkit.Rows())
>>>>>>> d6c6b54c
}<|MERGE_RESOLUTION|>--- conflicted
+++ resolved
@@ -8817,7 +8817,6 @@
 	}
 }
 
-<<<<<<< HEAD
 // Test invoke Close without invoking Open before for each operators.
 func (s *testSerialSuite) TestUnreasonablyClose(c *C) {
 	defer testleak.AfterTest(c)()
@@ -8943,7 +8942,8 @@
 		}
 	}
 	c.Assert(opsAlreadyCoveredMask, Equals, opsNeedsCoveredMask, Commentf("these operators are not covered %s", commentBuf.String()))
-=======
+}
+
 func (s *testSerialSuite) TestIndexJoin31494(c *C) {
 	tk := testkit.NewTestKit(c, s.store)
 	tk.MustExec("use test")
@@ -9011,5 +9011,4 @@
 	tk.MustExec("delete from t1, t2 using t1 join t2 where t1.c1 is null;")
 	tk.MustQuery("select * from t1;").Check(testkit.Rows())
 	tk.MustQuery("select * from t2;").Check(testkit.Rows())
->>>>>>> d6c6b54c
 }