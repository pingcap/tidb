// Copyright 2015 PingCAP, Inc.
//
// Licensed under the Apache License, Version 2.0 (the "License");
// you may not use this file except in compliance with the License.
// You may obtain a copy of the License at
//
//     http://www.apache.org/licenses/LICENSE-2.0
//
// Unless required by applicable law or agreed to in writing, software
// distributed under the License is distributed on an "AS IS" BASIS,
// See the License for the specific language governing permissions and
// limitations under the License.

package executor_test

import (
	"context"
	"flag"
	"fmt"
	"math"
	"net"
	"os"
	"path"
	"strconv"
	"strings"
	"sync"
	"sync/atomic"
	"testing"
	"time"

	"github.com/golang/protobuf/proto"
	. "github.com/pingcap/check"
	"github.com/pingcap/errors"
	"github.com/pingcap/failpoint"
	pb "github.com/pingcap/kvproto/pkg/kvrpcpb"
	"github.com/pingcap/parser"
	"github.com/pingcap/parser/model"
	"github.com/pingcap/parser/mysql"
	"github.com/pingcap/parser/terror"
	"github.com/pingcap/tidb/config"
	"github.com/pingcap/tidb/ddl"
	"github.com/pingcap/tidb/domain"
	"github.com/pingcap/tidb/domain/infosync"
	"github.com/pingcap/tidb/executor"
	"github.com/pingcap/tidb/expression"
	"github.com/pingcap/tidb/infoschema"
	"github.com/pingcap/tidb/kv"
	"github.com/pingcap/tidb/meta"
	"github.com/pingcap/tidb/meta/autoid"
	"github.com/pingcap/tidb/planner"
	plannercore "github.com/pingcap/tidb/planner/core"
	"github.com/pingcap/tidb/server"
	"github.com/pingcap/tidb/session"
	"github.com/pingcap/tidb/sessionctx"
	"github.com/pingcap/tidb/sessionctx/stmtctx"
	"github.com/pingcap/tidb/sessionctx/variable"
	"github.com/pingcap/tidb/statistics"
	"github.com/pingcap/tidb/store/mockstore"
	"github.com/pingcap/tidb/store/mockstore/cluster"
	"github.com/pingcap/tidb/store/tikv"
	"github.com/pingcap/tidb/store/tikv/oracle"
	"github.com/pingcap/tidb/store/tikv/tikvrpc"
	"github.com/pingcap/tidb/table"
	"github.com/pingcap/tidb/table/tables"
	"github.com/pingcap/tidb/tablecodec"
	"github.com/pingcap/tidb/types"
	"github.com/pingcap/tidb/util"
	"github.com/pingcap/tidb/util/admin"
	"github.com/pingcap/tidb/util/gcutil"
	"github.com/pingcap/tidb/util/logutil"
	"github.com/pingcap/tidb/util/mock"
	"github.com/pingcap/tidb/util/rowcodec"
	"github.com/pingcap/tidb/util/testkit"
	"github.com/pingcap/tidb/util/testleak"
	"github.com/pingcap/tidb/util/testutil"
	"github.com/pingcap/tidb/util/timeutil"
	"github.com/pingcap/tipb/go-tipb"
	"google.golang.org/grpc"
)

func TestT(t *testing.T) {
	CustomVerboseFlag = true
	*CustomParallelSuiteFlag = true
	logLevel := os.Getenv("log_level")
	logutil.InitLogger(logutil.NewLogConfig(logLevel, logutil.DefaultLogFormat, "", logutil.EmptyFileLogConfig, false))
	autoid.SetStep(5000)

	config.UpdateGlobal(func(conf *config.Config) {
		conf.Log.SlowThreshold = 30000 // 30s
		conf.Experimental.AllowsExpressionIndex = true
	})
	tmpDir := config.GetGlobalConfig().TempStoragePath
	_ = os.RemoveAll(tmpDir) // clean the uncleared temp file during the last run.
	_ = os.MkdirAll(tmpDir, 0755)
	testleak.BeforeTest()
	TestingT(t)
	testleak.AfterTestT(t)()
}

var _ = Suite(&testSuite{&baseTestSuite{}})
var _ = Suite(&testSuiteP1{&baseTestSuite{}})
var _ = Suite(&testSuiteP2{&baseTestSuite{}})
var _ = Suite(&testSuite1{})
var _ = Suite(&testSuite2{&baseTestSuite{}})
var _ = Suite(&testSuite3{&baseTestSuite{}})
var _ = Suite(&testSuite4{&baseTestSuite{}})
var _ = Suite(&testSuite5{&baseTestSuite{}})
var _ = Suite(&testSuiteJoin1{&baseTestSuite{}})
var _ = Suite(&testSuiteJoin2{&baseTestSuite{}})
var _ = Suite(&testSuiteJoin3{&baseTestSuite{}})
var _ = SerialSuites(&testSuiteJoinSerial{&baseTestSuite{}})
var _ = Suite(&testSuiteAgg{baseTestSuite: &baseTestSuite{}})
var _ = Suite(&testSuite6{&baseTestSuite{}})
var _ = Suite(&testSuite7{&baseTestSuite{}})
var _ = Suite(&testSuite8{&baseTestSuite{}})
var _ = Suite(&testClusteredSuite{&baseTestSuite{}})
var _ = SerialSuites(&testShowStatsSuite{&baseTestSuite{}})
var _ = Suite(&testBypassSuite{})
var _ = Suite(&testUpdateSuite{})
var _ = Suite(&testPointGetSuite{})
var _ = Suite(&testBatchPointGetSuite{})
var _ = Suite(&testRecoverTable{})
var _ = Suite(&testMemTableReaderSuite{&testClusterTableBase{}})
var _ = SerialSuites(&testFlushSuite{})
var _ = SerialSuites(&testAutoRandomSuite{&baseTestSuite{}})
var _ = SerialSuites(&testClusterTableSuite{})
var _ = SerialSuites(&testPrepareSerialSuite{&baseTestSuite{}})
var _ = SerialSuites(&testSplitTable{&baseTestSuite{}})
var _ = Suite(&testSuiteWithData{baseTestSuite: &baseTestSuite{}})
var _ = SerialSuites(&testSerialSuite1{&baseTestSuite{}})
var _ = SerialSuites(&testSlowQuery{&baseTestSuite{}})

type testSuite struct{ *baseTestSuite }
type testSuiteP1 struct{ *baseTestSuite }
type testSuiteP2 struct{ *baseTestSuite }
type testSplitTable struct{ *baseTestSuite }
<<<<<<< HEAD
type testSuiteWithData struct {
	*baseTestSuite
	testData testutil.TestData
}
=======
type testSlowQuery struct{ *baseTestSuite }
>>>>>>> 168fcbb5

type baseTestSuite struct {
	cluster cluster.Cluster
	store   kv.Storage
	domain  *domain.Domain
	*parser.Parser
	ctx *mock.Context
}

var mockTikv = flag.Bool("mockTikv", true, "use mock tikv store in executor test")

func (s *baseTestSuite) SetUpSuite(c *C) {
	s.Parser = parser.New()
	flag.Lookup("mockTikv")
	useMockTikv := *mockTikv
	if useMockTikv {
		store, err := mockstore.NewMockStore(
			mockstore.WithClusterInspector(func(c cluster.Cluster) {
				mockstore.BootstrapWithSingleStore(c)
				s.cluster = c
			}),
		)
		c.Assert(err, IsNil)
		s.store = store
		session.SetSchemaLease(0)
		session.DisableStats4Test()
	}
	d, err := session.BootstrapSession(s.store)
	c.Assert(err, IsNil)
	d.SetStatsUpdating(true)
	s.domain = d
	config.UpdateGlobal(func(conf *config.Config) {
		conf.OOMAction = config.OOMActionLog
	})
}

func (s *testSuiteWithData) SetUpSuite(c *C) {
	s.baseTestSuite.SetUpSuite(c)
	var err error
	s.testData, err = testutil.LoadTestSuiteData("testdata", "executor_suite")
	c.Assert(err, IsNil)
}

func (s *testSuiteWithData) TearDownSuite(c *C) {
	s.baseTestSuite.TearDownSuite(c)
	c.Assert(s.testData.GenerateOutputIfNeeded(), IsNil)
}

func (s *baseTestSuite) TearDownSuite(c *C) {
	s.domain.Close()
	s.store.Close()
}

func (s *testSuiteP1) TestPessimisticSelectForUpdate(c *C) {
	tk := testkit.NewTestKit(c, s.store)
	tk.MustExec("use test")
	tk.MustExec("drop table if exists t")
	tk.MustExec("create table t(id int primary key, a int)")
	tk.MustExec("insert into t values(1, 1)")
	tk.MustExec("begin PESSIMISTIC")
	tk.MustQuery("select a from t where id=1 for update").Check(testkit.Rows("1"))
	tk.MustExec("update t set a=a+1 where id=1")
	tk.MustExec("commit")
	tk.MustQuery("select a from t where id=1").Check(testkit.Rows("2"))
}

func (s *testSuite) TearDownTest(c *C) {
	tk := testkit.NewTestKit(c, s.store)
	tk.MustExec("use test")
	r := tk.MustQuery("show tables")
	for _, tb := range r.Rows() {
		tableName := tb[0]
		tk.MustExec(fmt.Sprintf("drop table %v", tableName))
	}
}

func (s *testSuiteP1) TestBind(c *C) {
	tk := testkit.NewTestKit(c, s.store)
	tk.MustExec("use test")
	tk.MustExec("drop table if exists testbind")

	tk.MustExec("create table testbind(i int, s varchar(20))")
	tk.MustExec("create index index_t on testbind(i,s)")
	tk.MustExec("create global binding for select * from testbind using select * from testbind use index for join(index_t)")
	c.Assert(len(tk.MustQuery("show global bindings").Rows()), Equals, 1)

	tk.MustExec("create session binding for select * from testbind using select * from testbind use index for join(index_t)")
	c.Assert(len(tk.MustQuery("show session bindings").Rows()), Equals, 1)
	tk.MustExec("drop session binding for select * from testbind")
}

func (s *testSuiteP1) TestChange(c *C) {
	tk := testkit.NewTestKit(c, s.store)
	tk.MustExec("use test")
	tk.MustExec("drop table if exists t")
	tk.MustExec("create table t(a int)")
	tk.MustExec("alter table t change a b int")
	tk.MustExec("alter table t change b c bigint")
	c.Assert(tk.ExecToErr("alter table t change c d varchar(100)"), NotNil)
}

func (s *testSuiteP1) TestChangePumpAndDrainer(c *C) {
	tk := testkit.NewTestKit(c, s.store)
	// change pump or drainer's state need connect to etcd
	// so will meet error "URL scheme must be http, https, unix, or unixs: /tmp/tidb"
	err := tk.ExecToErr("change pump to node_state ='paused' for node_id 'pump1'")
	c.Assert(err, ErrorMatches, "URL scheme must be http, https, unix, or unixs.*")
	err = tk.ExecToErr("change drainer to node_state ='paused' for node_id 'drainer1'")
	c.Assert(err, ErrorMatches, "URL scheme must be http, https, unix, or unixs.*")
}

func (s *testSuiteP1) TestLoadStats(c *C) {
	tk := testkit.NewTestKit(c, s.store)
	tk.MustExec("use test")
	c.Assert(tk.ExecToErr("load stats"), NotNil)
	c.Assert(tk.ExecToErr("load stats ./xxx.json"), NotNil)
}

func (s *testSuiteP1) TestShow(c *C) {
	tk := testkit.NewTestKit(c, s.store)
	tk.MustExec("create database test_show;")
	tk.MustExec("use test_show")

	tk.MustQuery("show engines")
	tk.MustExec("drop table if exists t")
	tk.MustExec("create table t(a int primary key)")
	c.Assert(len(tk.MustQuery("show index in t").Rows()), Equals, 1)
	c.Assert(len(tk.MustQuery("show index from t").Rows()), Equals, 1)

	tk.MustQuery("show charset").Check(testkit.Rows(
		"utf8 UTF-8 Unicode utf8_bin 3",
		"utf8mb4 UTF-8 Unicode utf8mb4_bin 4",
		"ascii US ASCII ascii_bin 1",
		"latin1 Latin1 latin1_bin 1",
		"binary binary binary 1"))
	c.Assert(len(tk.MustQuery("show master status").Rows()), Equals, 1)
	tk.MustQuery("show create database test_show").Check(testkit.Rows("test_show CREATE DATABASE `test_show` /*!40100 DEFAULT CHARACTER SET utf8mb4 */"))
	tk.MustQuery("show privileges").Check(testkit.Rows("Alter Tables To alter the table",
		"Alter Tables To alter the table",
		"Alter routine Functions,Procedures To alter or drop stored functions/procedures",
		"Create Databases,Tables,Indexes To create new databases and tables",
		"Create routine Databases To use CREATE FUNCTION/PROCEDURE",
		"Create temporary tables Databases To use CREATE TEMPORARY TABLE",
		"Create view Tables To create new views",
		"Create user Server Admin To create new users",
		"Delete Tables To delete existing rows",
		"Drop Databases,Tables To drop databases, tables, and views",
		"Event Server Admin To create, alter, drop and execute events",
		"Execute Functions,Procedures To execute stored routines",
		"File File access on server To read and write files on the server",
		"Grant option Databases,Tables,Functions,Procedures To give to other users those privileges you possess",
		"Index Tables To create or drop indexes",
		"Insert Tables To insert data into tables",
		"Lock tables Databases To use LOCK TABLES (together with SELECT privilege)",
		"Process Server Admin To view the plain text of currently executing queries",
		"Proxy Server Admin To make proxy user possible",
		"References Databases,Tables To have references on tables",
		"Reload Server Admin To reload or refresh tables, logs and privileges",
		"Replication client Server Admin To ask where the slave or master servers are",
		"Replication slave Server Admin To read binary log events from the master",
		"Select Tables To retrieve rows from table",
		"Show databases Server Admin To see all databases with SHOW DATABASES",
		"Show view Tables To see views with SHOW CREATE VIEW",
		"Shutdown Server Admin To shut down the server",
		"Super Server Admin To use KILL thread, SET GLOBAL, CHANGE MASTER, etc.",
		"Trigger Tables To use triggers",
		"Create tablespace Server Admin To create/alter/drop tablespaces",
		"Update Tables To update existing rows",
		"Usage Server Admin No privileges - allow connect only"))
	c.Assert(len(tk.MustQuery("show table status").Rows()), Equals, 1)
}

func (s *testSuite3) TestAdmin(c *C) {
	tk := testkit.NewTestKit(c, s.store)
	tk.MustExec("use test")
	tk.MustExec("drop table if exists admin_test")
	tk.MustExec("create table admin_test (c1 int, c2 int, c3 int default 1, index (c1))")
	tk.MustExec("insert admin_test (c1) values (1),(2),(NULL)")

	ctx := context.Background()
	// cancel DDL jobs test
	r, err := tk.Exec("admin cancel ddl jobs 1")
	c.Assert(err, IsNil, Commentf("err %v", err))
	req := r.NewChunk()
	err = r.Next(ctx, req)
	c.Assert(err, IsNil)
	row := req.GetRow(0)
	c.Assert(row.Len(), Equals, 2)
	c.Assert(row.GetString(0), Equals, "1")
	c.Assert(row.GetString(1), Matches, "*DDL Job:1 not found")

	// show ddl test;
	r, err = tk.Exec("admin show ddl")
	c.Assert(err, IsNil)
	req = r.NewChunk()
	err = r.Next(ctx, req)
	c.Assert(err, IsNil)
	row = req.GetRow(0)
	c.Assert(row.Len(), Equals, 6)
	txn, err := s.store.Begin()
	c.Assert(err, IsNil)
	ddlInfo, err := admin.GetDDLInfo(txn)
	c.Assert(err, IsNil)
	c.Assert(row.GetInt64(0), Equals, ddlInfo.SchemaVer)
	// TODO: Pass this test.
	// rowOwnerInfos := strings.Split(row.Data[1].GetString(), ",")
	// ownerInfos := strings.Split(ddlInfo.Owner.String(), ",")
	// c.Assert(rowOwnerInfos[0], Equals, ownerInfos[0])
	serverInfo, err := infosync.GetServerInfoByID(ctx, row.GetString(1))
	c.Assert(err, IsNil)
	c.Assert(row.GetString(2), Equals, serverInfo.IP+":"+
		strconv.FormatUint(uint64(serverInfo.Port), 10))
	c.Assert(row.GetString(3), Equals, "")
	req = r.NewChunk()
	err = r.Next(ctx, req)
	c.Assert(err, IsNil)
	c.Assert(req.NumRows() == 0, IsTrue)
	err = txn.Rollback()
	c.Assert(err, IsNil)

	// show DDL jobs test
	r, err = tk.Exec("admin show ddl jobs")
	c.Assert(err, IsNil)
	req = r.NewChunk()
	err = r.Next(ctx, req)
	c.Assert(err, IsNil)
	row = req.GetRow(0)
	c.Assert(row.Len(), Equals, 11)
	txn, err = s.store.Begin()
	c.Assert(err, IsNil)
	historyJobs, err := admin.GetHistoryDDLJobs(txn, admin.DefNumHistoryJobs)
	c.Assert(len(historyJobs), Greater, 1)
	c.Assert(len(row.GetString(1)), Greater, 0)
	c.Assert(err, IsNil)
	c.Assert(row.GetInt64(0), Equals, historyJobs[0].ID)
	c.Assert(err, IsNil)

	r, err = tk.Exec("admin show ddl jobs 20")
	c.Assert(err, IsNil)
	req = r.NewChunk()
	err = r.Next(ctx, req)
	c.Assert(err, IsNil)
	row = req.GetRow(0)
	c.Assert(row.Len(), Equals, 11)
	c.Assert(row.GetInt64(0), Equals, historyJobs[0].ID)
	c.Assert(err, IsNil)

	// show DDL job queries test
	tk.MustExec("use test")
	tk.MustExec("drop table if exists admin_test2")
	tk.MustExec("create table admin_test2 (c1 int, c2 int, c3 int default 1, index (c1))")
	result := tk.MustQuery(`admin show ddl job queries 1, 1, 1`)
	result.Check(testkit.Rows())
	result = tk.MustQuery(`admin show ddl job queries 1, 2, 3, 4`)
	result.Check(testkit.Rows())
	historyJobs, err = admin.GetHistoryDDLJobs(txn, admin.DefNumHistoryJobs)
	result = tk.MustQuery(fmt.Sprintf("admin show ddl job queries %d", historyJobs[0].ID))
	result.Check(testkit.Rows(historyJobs[0].Query))
	c.Assert(err, IsNil)

	// check table test
	tk.MustExec("create table admin_test1 (c1 int, c2 int default 1, index (c1))")
	tk.MustExec("insert admin_test1 (c1) values (21),(22)")
	r, err = tk.Exec("admin check table admin_test, admin_test1")
	c.Assert(err, IsNil)
	c.Assert(r, IsNil)
	// error table name
	err = tk.ExecToErr("admin check table admin_test_error")
	c.Assert(err, NotNil)
	// different index values
	sctx := tk.Se.(sessionctx.Context)
	dom := domain.GetDomain(sctx)
	is := dom.InfoSchema()
	c.Assert(is, NotNil)
	tb, err := is.TableByName(model.NewCIStr("test"), model.NewCIStr("admin_test"))
	c.Assert(err, IsNil)
	c.Assert(tb.Indices(), HasLen, 1)
	_, err = tb.Indices()[0].Create(mock.NewContext(), txn.GetUnionStore(), types.MakeDatums(int64(10)), kv.IntHandle(1))
	c.Assert(err, IsNil)
	err = txn.Commit(context.Background())
	c.Assert(err, IsNil)
	errAdmin := tk.ExecToErr("admin check table admin_test")
	c.Assert(errAdmin, NotNil)

	if config.CheckTableBeforeDrop {
		err = tk.ExecToErr("drop table admin_test")
		c.Assert(err.Error(), Equals, errAdmin.Error())

		// Drop inconsistency index.
		tk.MustExec("alter table admin_test drop index c1")
		tk.MustExec("admin check table admin_test")
	}
	// checksum table test
	tk.MustExec("create table checksum_with_index (id int, count int, PRIMARY KEY(id), KEY(count))")
	tk.MustExec("create table checksum_without_index (id int, count int, PRIMARY KEY(id))")
	r, err = tk.Exec("admin checksum table checksum_with_index, checksum_without_index")
	c.Assert(err, IsNil)
	res := tk.ResultSetToResult(r, Commentf("admin checksum table"))
	// Mocktikv returns 1 for every table/index scan, then we will xor the checksums of a table.
	// For "checksum_with_index", we have two checksums, so the result will be 1^1 = 0.
	// For "checksum_without_index", we only have one checksum, so the result will be 1.
	res.Sort().Check(testkit.Rows("test checksum_with_index 0 2 2", "test checksum_without_index 1 1 1"))

	tk.MustExec("drop table if exists t1;")
	tk.MustExec("CREATE TABLE t1 (c2 BOOL, PRIMARY KEY (c2));")
	tk.MustExec("INSERT INTO t1 SET c2 = '0';")
	tk.MustExec("ALTER TABLE t1 ADD COLUMN c3 DATETIME NULL DEFAULT '2668-02-03 17:19:31';")
	tk.MustExec("ALTER TABLE t1 ADD INDEX idx2 (c3);")
	tk.MustExec("ALTER TABLE t1 ADD COLUMN c4 bit(10) default 127;")
	tk.MustExec("ALTER TABLE t1 ADD INDEX idx3 (c4);")
	tk.MustExec("admin check table t1;")

	// Test admin show ddl jobs table name after table has been droped.
	tk.MustExec("drop table if exists t1;")
	re := tk.MustQuery("admin show ddl jobs 1")
	rows := re.Rows()
	c.Assert(len(rows), Equals, 1)
	c.Assert(rows[0][2], Equals, "t1")

	// Test for reverse scan get history ddl jobs when ddl history jobs queue has multiple regions.
	txn, err = s.store.Begin()
	c.Assert(err, IsNil)
	historyJobs, err = admin.GetHistoryDDLJobs(txn, 20)
	c.Assert(err, IsNil)

	// Split region for history ddl job queues.
	m := meta.NewMeta(txn)
	startKey := meta.DDLJobHistoryKey(m, 0)
	endKey := meta.DDLJobHistoryKey(m, historyJobs[0].ID)
	s.cluster.SplitKeys(startKey, endKey, int(historyJobs[0].ID/5))

	historyJobs2, err := admin.GetHistoryDDLJobs(txn, 20)
	c.Assert(err, IsNil)
	c.Assert(historyJobs, DeepEquals, historyJobs2)
}

func (s *testSuiteP2) TestAdminShowDDLJobs(c *C) {
	tk := testkit.NewTestKit(c, s.store)
	tk.MustExec("create database if not exists test_admin_show_ddl_jobs")
	tk.MustExec("use test_admin_show_ddl_jobs")
	tk.MustExec("create table t (a int);")

	re := tk.MustQuery("admin show ddl jobs 1")
	row := re.Rows()[0]
	c.Assert(row[1], Equals, "test_admin_show_ddl_jobs")
	jobID, err := strconv.Atoi(row[0].(string))
	c.Assert(err, IsNil)

	err = kv.RunInNewTxn(s.store, true, func(txn kv.Transaction) error {
		t := meta.NewMeta(txn)
		job, err := t.GetHistoryDDLJob(int64(jobID))
		c.Assert(err, IsNil)
		c.Assert(job, NotNil)
		// Test for compatibility. Old TiDB version doesn't have SchemaName field, and the BinlogInfo maybe nil.
		// See PR: 11561.
		job.BinlogInfo = nil
		job.SchemaName = ""
		err = t.AddHistoryDDLJob(job, true)
		c.Assert(err, IsNil)
		return nil
	})
	c.Assert(err, IsNil)

	re = tk.MustQuery("admin show ddl jobs 1")
	row = re.Rows()[0]
	c.Assert(row[1], Equals, "test_admin_show_ddl_jobs")

	re = tk.MustQuery("admin show ddl jobs 1 where job_type='create table'")
	row = re.Rows()[0]
	c.Assert(row[1], Equals, "test_admin_show_ddl_jobs")
	c.Assert(row[9], Equals, "<nil>")

	// Test the START_TIME and END_TIME field.
	re = tk.MustQuery("admin show ddl jobs where job_type = 'create table' and start_time > str_to_date('20190101','%Y%m%d%H%i%s')")
	row = re.Rows()[0]
	c.Assert(row[2], Equals, "t")
	c.Assert(row[9], Equals, "<nil>")
}

func (s *testSuiteP2) TestAdminChecksumOfPartitionedTable(c *C) {
	tk := testkit.NewTestKit(c, s.store)
	tk.MustExec("USE test;")
	tk.MustExec("DROP TABLE IF EXISTS admin_checksum_partition_test;")
	tk.MustExec("CREATE TABLE admin_checksum_partition_test (a INT) PARTITION BY HASH(a) PARTITIONS 4;")
	tk.MustExec("INSERT INTO admin_checksum_partition_test VALUES (1), (2);")

	r := tk.MustQuery("ADMIN CHECKSUM TABLE admin_checksum_partition_test;")
	r.Check(testkit.Rows("test admin_checksum_partition_test 1 5 5"))
}

func (s *baseTestSuite) fillData(tk *testkit.TestKit, table string) {
	tk.MustExec("use test")
	tk.MustExec(fmt.Sprintf("create table %s(id int not null default 1, name varchar(255), PRIMARY KEY(id));", table))

	// insert data
	tk.MustExec(fmt.Sprintf("insert INTO %s VALUES (1, \"hello\");", table))
	tk.CheckExecResult(1, 0)
	tk.MustExec(fmt.Sprintf("insert into %s values (2, \"hello\");", table))
	tk.CheckExecResult(1, 0)
}

type testCase struct {
	data1       []byte
	data2       []byte
	expected    []string
	restData    []byte
	expectedMsg string
}

func checkCases(tests []testCase, ld *executor.LoadDataInfo,
	c *C, tk *testkit.TestKit, ctx sessionctx.Context, selectSQL, deleteSQL string) {
	origin := ld.IgnoreLines
	for _, tt := range tests {
		ld.IgnoreLines = origin
		c.Assert(ctx.NewTxn(context.Background()), IsNil)
		ctx.GetSessionVars().StmtCtx.DupKeyAsWarning = true
		ctx.GetSessionVars().StmtCtx.BadNullAsWarning = true
		ctx.GetSessionVars().StmtCtx.InLoadDataStmt = true
		ctx.GetSessionVars().StmtCtx.InDeleteStmt = false
		data, reachLimit, err1 := ld.InsertData(context.Background(), tt.data1, tt.data2)
		c.Assert(err1, IsNil)
		c.Assert(reachLimit, IsFalse)
		err1 = ld.CheckAndInsertOneBatch(context.Background(), ld.GetRows(), ld.GetCurBatchCnt())
		c.Assert(err1, IsNil)
		ld.SetMaxRowsInBatch(20000)
		if tt.restData == nil {
			c.Assert(data, HasLen, 0,
				Commentf("data1:%v, data2:%v, data:%v", string(tt.data1), string(tt.data2), string(data)))
		} else {
			c.Assert(data, DeepEquals, tt.restData,
				Commentf("data1:%v, data2:%v, data:%v", string(tt.data1), string(tt.data2), string(data)))
		}
		ld.SetMessage()
		tk.CheckLastMessage(tt.expectedMsg)
		err := ctx.StmtCommit(nil)
		c.Assert(err, IsNil)
		txn, err := ctx.Txn(true)
		c.Assert(err, IsNil)
		err = txn.Commit(context.Background())
		c.Assert(err, IsNil)
		r := tk.MustQuery(selectSQL)
		r.Check(testutil.RowsWithSep("|", tt.expected...))
		tk.MustExec(deleteSQL)
	}
}

func (s *testSuiteP1) TestSelectWithoutFrom(c *C) {
	tk := testkit.NewTestKit(c, s.store)
	tk.MustExec("use test")

	r := tk.MustQuery("select 1 + 2*3;")
	r.Check(testkit.Rows("7"))

	r = tk.MustQuery(`select _utf8"string";`)
	r.Check(testkit.Rows("string"))

	r = tk.MustQuery("select 1 order by 1;")
	r.Check(testkit.Rows("1"))
}

// TestSelectBackslashN Issue 3685.
func (s *testSuiteP1) TestSelectBackslashN(c *C) {
	tk := testkit.NewTestKit(c, s.store)

	sql := `select \N;`
	r := tk.MustQuery(sql)
	r.Check(testkit.Rows("<nil>"))
	rs, err := tk.Exec(sql)
	c.Check(err, IsNil)
	fields := rs.Fields()
	c.Check(len(fields), Equals, 1)
	c.Check(fields[0].Column.Name.O, Equals, "NULL")

	sql = `select "\N";`
	r = tk.MustQuery(sql)
	r.Check(testkit.Rows("N"))
	rs, err = tk.Exec(sql)
	c.Check(err, IsNil)
	fields = rs.Fields()
	c.Check(len(fields), Equals, 1)
	c.Check(fields[0].Column.Name.O, Equals, `N`)

	tk.MustExec("use test;")
	tk.MustExec("create table test (`\\N` int);")
	tk.MustExec("insert into test values (1);")
	tk.CheckExecResult(1, 0)
	sql = "select * from test;"
	r = tk.MustQuery(sql)
	r.Check(testkit.Rows("1"))
	rs, err = tk.Exec(sql)
	c.Check(err, IsNil)
	fields = rs.Fields()
	c.Check(len(fields), Equals, 1)
	c.Check(fields[0].Column.Name.O, Equals, `\N`)

	sql = `select \N from test;`
	r = tk.MustQuery(sql)
	r.Check(testkit.Rows("<nil>"))
	rs, err = tk.Exec(sql)
	c.Check(err, IsNil)
	fields = rs.Fields()
	c.Check(err, IsNil)
	c.Check(len(fields), Equals, 1)
	c.Check(fields[0].Column.Name.O, Equals, `NULL`)

	sql = `select (\N) from test;`
	r = tk.MustQuery(sql)
	r.Check(testkit.Rows("<nil>"))
	rs, err = tk.Exec(sql)
	c.Check(err, IsNil)
	fields = rs.Fields()
	c.Check(len(fields), Equals, 1)
	c.Check(fields[0].Column.Name.O, Equals, `NULL`)

	sql = "select `\\N` from test;"
	r = tk.MustQuery(sql)
	r.Check(testkit.Rows("1"))
	rs, err = tk.Exec(sql)
	c.Check(err, IsNil)
	fields = rs.Fields()
	c.Check(len(fields), Equals, 1)
	c.Check(fields[0].Column.Name.O, Equals, `\N`)

	sql = "select (`\\N`) from test;"
	r = tk.MustQuery(sql)
	r.Check(testkit.Rows("1"))
	rs, err = tk.Exec(sql)
	c.Check(err, IsNil)
	fields = rs.Fields()
	c.Check(len(fields), Equals, 1)
	c.Check(fields[0].Column.Name.O, Equals, `\N`)

	sql = `select '\N' from test;`
	r = tk.MustQuery(sql)
	r.Check(testkit.Rows("N"))
	rs, err = tk.Exec(sql)
	c.Check(err, IsNil)
	fields = rs.Fields()
	c.Check(len(fields), Equals, 1)
	c.Check(fields[0].Column.Name.O, Equals, `N`)

	sql = `select ('\N') from test;`
	r = tk.MustQuery(sql)
	r.Check(testkit.Rows("N"))
	rs, err = tk.Exec(sql)
	c.Check(err, IsNil)
	fields = rs.Fields()
	c.Check(len(fields), Equals, 1)
	c.Check(fields[0].Column.Name.O, Equals, `N`)
}

// TestSelectNull Issue #4053.
func (s *testSuiteP1) TestSelectNull(c *C) {
	tk := testkit.NewTestKit(c, s.store)

	sql := `select nUll;`
	r := tk.MustQuery(sql)
	r.Check(testkit.Rows("<nil>"))
	rs, err := tk.Exec(sql)
	c.Check(err, IsNil)
	fields := rs.Fields()
	c.Check(len(fields), Equals, 1)
	c.Check(fields[0].Column.Name.O, Equals, `NULL`)

	sql = `select (null);`
	r = tk.MustQuery(sql)
	r.Check(testkit.Rows("<nil>"))
	rs, err = tk.Exec(sql)
	c.Check(err, IsNil)
	fields = rs.Fields()
	c.Check(len(fields), Equals, 1)
	c.Check(fields[0].Column.Name.O, Equals, `NULL`)

	sql = `select null+NULL;`
	r = tk.MustQuery(sql)
	r.Check(testkit.Rows("<nil>"))
	rs, err = tk.Exec(sql)
	c.Check(err, IsNil)
	fields = rs.Fields()
	c.Check(err, IsNil)
	c.Check(len(fields), Equals, 1)
	c.Check(fields[0].Column.Name.O, Equals, `null+NULL`)
}

// TestSelectStringLiteral Issue #3686.
func (s *testSuiteP1) TestSelectStringLiteral(c *C) {
	tk := testkit.NewTestKit(c, s.store)

	sql := `select 'abc';`
	r := tk.MustQuery(sql)
	r.Check(testkit.Rows("abc"))
	rs, err := tk.Exec(sql)
	c.Check(err, IsNil)
	fields := rs.Fields()
	c.Check(len(fields), Equals, 1)
	c.Check(fields[0].Column.Name.O, Equals, `abc`)

	sql = `select (('abc'));`
	r = tk.MustQuery(sql)
	r.Check(testkit.Rows("abc"))
	rs, err = tk.Exec(sql)
	c.Check(err, IsNil)
	fields = rs.Fields()
	c.Check(len(fields), Equals, 1)
	c.Check(fields[0].Column.Name.O, Equals, `abc`)

	sql = `select 'abc'+'def';`
	r = tk.MustQuery(sql)
	r.Check(testkit.Rows("0"))
	rs, err = tk.Exec(sql)
	c.Check(err, IsNil)
	fields = rs.Fields()
	c.Check(len(fields), Equals, 1)
	c.Check(fields[0].Column.Name.O, Equals, `'abc'+'def'`)

	// Below checks whether leading invalid chars are trimmed.
	sql = "select '\n';"
	r = tk.MustQuery(sql)
	r.Check(testkit.Rows("\n"))
	rs, err = tk.Exec(sql)
	c.Check(err, IsNil)
	fields = rs.Fields()
	c.Check(len(fields), Equals, 1)
	c.Check(fields[0].Column.Name.O, Equals, "")

	sql = "select '\t   col';" // Lowercased letter is a valid char.
	rs, err = tk.Exec(sql)
	c.Check(err, IsNil)
	fields = rs.Fields()
	c.Check(len(fields), Equals, 1)
	c.Check(fields[0].Column.Name.O, Equals, "col")

	sql = "select '\t   Col';" // Uppercased letter is a valid char.
	rs, err = tk.Exec(sql)
	c.Check(err, IsNil)
	fields = rs.Fields()
	c.Check(len(fields), Equals, 1)
	c.Check(fields[0].Column.Name.O, Equals, "Col")

	sql = "select '\n\t   中文 col';" // Chinese char is a valid char.
	rs, err = tk.Exec(sql)
	c.Check(err, IsNil)
	fields = rs.Fields()
	c.Check(len(fields), Equals, 1)
	c.Check(fields[0].Column.Name.O, Equals, "中文 col")

	sql = "select ' \r\n  .col';" // Punctuation is a valid char.
	rs, err = tk.Exec(sql)
	c.Check(err, IsNil)
	fields = rs.Fields()
	c.Check(len(fields), Equals, 1)
	c.Check(fields[0].Column.Name.O, Equals, ".col")

	sql = "select '   😆col';" // Emoji is a valid char.
	rs, err = tk.Exec(sql)
	c.Check(err, IsNil)
	fields = rs.Fields()
	c.Check(len(fields), Equals, 1)
	c.Check(fields[0].Column.Name.O, Equals, "😆col")

	// Below checks whether trailing invalid chars are preserved.
	sql = `select 'abc   ';`
	rs, err = tk.Exec(sql)
	c.Check(err, IsNil)
	fields = rs.Fields()
	c.Check(len(fields), Equals, 1)
	c.Check(fields[0].Column.Name.O, Equals, "abc   ")

	sql = `select '  abc   123   ';`
	rs, err = tk.Exec(sql)
	c.Check(err, IsNil)
	fields = rs.Fields()
	c.Check(len(fields), Equals, 1)
	c.Check(fields[0].Column.Name.O, Equals, "abc   123   ")

	// Issue #4239.
	sql = `select 'a' ' ' 'string';`
	r = tk.MustQuery(sql)
	r.Check(testkit.Rows("a string"))
	rs, err = tk.Exec(sql)
	c.Check(err, IsNil)
	fields = rs.Fields()
	c.Check(len(fields), Equals, 1)
	c.Check(fields[0].Column.Name.O, Equals, "a")

	sql = `select 'a' " " "string";`
	r = tk.MustQuery(sql)
	r.Check(testkit.Rows("a string"))
	rs, err = tk.Exec(sql)
	c.Check(err, IsNil)
	fields = rs.Fields()
	c.Check(len(fields), Equals, 1)
	c.Check(fields[0].Column.Name.O, Equals, "a")

	sql = `select 'string' 'string';`
	r = tk.MustQuery(sql)
	r.Check(testkit.Rows("stringstring"))
	rs, err = tk.Exec(sql)
	c.Check(err, IsNil)
	fields = rs.Fields()
	c.Check(len(fields), Equals, 1)
	c.Check(fields[0].Column.Name.O, Equals, "string")

	sql = `select "ss" "a";`
	r = tk.MustQuery(sql)
	r.Check(testkit.Rows("ssa"))
	rs, err = tk.Exec(sql)
	c.Check(err, IsNil)
	fields = rs.Fields()
	c.Check(len(fields), Equals, 1)
	c.Check(fields[0].Column.Name.O, Equals, "ss")

	sql = `select "ss" "a" "b";`
	r = tk.MustQuery(sql)
	r.Check(testkit.Rows("ssab"))
	rs, err = tk.Exec(sql)
	c.Check(err, IsNil)
	fields = rs.Fields()
	c.Check(len(fields), Equals, 1)
	c.Check(fields[0].Column.Name.O, Equals, "ss")

	sql = `select "ss" "a" ' ' "b";`
	r = tk.MustQuery(sql)
	r.Check(testkit.Rows("ssa b"))
	rs, err = tk.Exec(sql)
	c.Check(err, IsNil)
	fields = rs.Fields()
	c.Check(len(fields), Equals, 1)
	c.Check(fields[0].Column.Name.O, Equals, "ss")

	sql = `select "ss" "a" ' ' "b" ' ' "d";`
	r = tk.MustQuery(sql)
	r.Check(testkit.Rows("ssa b d"))
	rs, err = tk.Exec(sql)
	c.Check(err, IsNil)
	fields = rs.Fields()
	c.Check(len(fields), Equals, 1)
	c.Check(fields[0].Column.Name.O, Equals, "ss")
}

func (s *testSuiteP1) TestSelectLimit(c *C) {
	tk := testkit.NewTestKit(c, s.store)
	tk.MustExec("use test")
	s.fillData(tk, "select_limit")

	tk.MustExec("insert INTO select_limit VALUES (3, \"hello\");")
	tk.CheckExecResult(1, 0)
	tk.MustExec("insert INTO select_limit VALUES (4, \"hello\");")
	tk.CheckExecResult(1, 0)

	r := tk.MustQuery("select * from select_limit limit 1;")
	r.Check(testkit.Rows("1 hello"))

	r = tk.MustQuery("select id from (select * from select_limit limit 1) k where id != 1;")
	r.Check(testkit.Rows())

	r = tk.MustQuery("select * from select_limit limit 18446744073709551615 offset 0;")
	r.Check(testkit.Rows("1 hello", "2 hello", "3 hello", "4 hello"))

	r = tk.MustQuery("select * from select_limit limit 18446744073709551615 offset 1;")
	r.Check(testkit.Rows("2 hello", "3 hello", "4 hello"))

	r = tk.MustQuery("select * from select_limit limit 18446744073709551615 offset 3;")
	r.Check(testkit.Rows("4 hello"))

	err := tk.ExecToErr("select * from select_limit limit 18446744073709551616 offset 3;")
	c.Assert(err, NotNil)
}

func (s *testSuiteP1) TestSelectOrderBy(c *C) {
	tk := testkit.NewTestKit(c, s.store)
	tk.MustExec("use test")
	s.fillData(tk, "select_order_test")

	// Test star field
	r := tk.MustQuery("select * from select_order_test where id = 1 order by id limit 1 offset 0;")
	r.Check(testkit.Rows("1 hello"))

	r = tk.MustQuery("select id from select_order_test order by id desc limit 1 ")
	r.Check(testkit.Rows("2"))

	r = tk.MustQuery("select id from select_order_test order by id + 1 desc limit 1 ")
	r.Check(testkit.Rows("2"))

	// Test limit
	r = tk.MustQuery("select * from select_order_test order by name, id limit 1 offset 0;")
	r.Check(testkit.Rows("1 hello"))

	// Test limit
	r = tk.MustQuery("select id as c1, name from select_order_test order by 2, id limit 1 offset 0;")
	r.Check(testkit.Rows("1 hello"))

	// Test limit overflow
	r = tk.MustQuery("select * from select_order_test order by name, id limit 100 offset 0;")
	r.Check(testkit.Rows("1 hello", "2 hello"))

	// Test offset overflow
	r = tk.MustQuery("select * from select_order_test order by name, id limit 1 offset 100;")
	r.Check(testkit.Rows())

	// Test limit exceeds int range.
	r = tk.MustQuery("select id from select_order_test order by name, id limit 18446744073709551615;")
	r.Check(testkit.Rows("1", "2"))

	// Test multiple field
	r = tk.MustQuery("select id, name from select_order_test where id = 1 group by id, name limit 1 offset 0;")
	r.Check(testkit.Rows("1 hello"))

	// Test limit + order by
	for i := 3; i <= 10; i += 1 {
		tk.MustExec(fmt.Sprintf("insert INTO select_order_test VALUES (%d, \"zz\");", i))
	}
	tk.MustExec("insert INTO select_order_test VALUES (10086, \"hi\");")
	for i := 11; i <= 20; i += 1 {
		tk.MustExec(fmt.Sprintf("insert INTO select_order_test VALUES (%d, \"hh\");", i))
	}
	for i := 21; i <= 30; i += 1 {
		tk.MustExec(fmt.Sprintf("insert INTO select_order_test VALUES (%d, \"zz\");", i))
	}
	tk.MustExec("insert INTO select_order_test VALUES (1501, \"aa\");")
	r = tk.MustQuery("select * from select_order_test order by name, id limit 1 offset 3;")
	r.Check(testkit.Rows("11 hh"))
	tk.MustExec("drop table select_order_test")
	tk.MustExec("drop table if exists t")
	tk.MustExec("create table t (c int, d int)")
	tk.MustExec("insert t values (1, 1)")
	tk.MustExec("insert t values (1, 2)")
	tk.MustExec("insert t values (1, 3)")
	r = tk.MustQuery("select 1-d as d from t order by d;")
	r.Check(testkit.Rows("-2", "-1", "0"))
	r = tk.MustQuery("select 1-d as d from t order by d + 1;")
	r.Check(testkit.Rows("0", "-1", "-2"))
	r = tk.MustQuery("select t.d from t order by d;")
	r.Check(testkit.Rows("1", "2", "3"))

	tk.MustExec("drop table if exists t")
	tk.MustExec("create table t (a int, b int, c int)")
	tk.MustExec("insert t values (1, 2, 3)")
	r = tk.MustQuery("select b from (select a,b from t order by a,c) t")
	r.Check(testkit.Rows("2"))
	r = tk.MustQuery("select b from (select a,b from t order by a,c limit 1) t")
	r.Check(testkit.Rows("2"))
	tk.MustExec("drop table if exists t")
	tk.MustExec("create table t(a int, b int, index idx(a))")
	tk.MustExec("insert into t values(1, 1), (2, 2)")
	tk.MustQuery("select * from t where 1 order by b").Check(testkit.Rows("1 1", "2 2"))
	tk.MustQuery("select * from t where a between 1 and 2 order by a desc").Check(testkit.Rows("2 2", "1 1"))

	// Test double read and topN is pushed down to first read plannercore.
	tk.MustExec("drop table if exists t")
	tk.MustExec("create table t(a int primary key, b int, c int, index idx(b))")
	tk.MustExec("insert into t values(1, 3, 1)")
	tk.MustExec("insert into t values(2, 2, 2)")
	tk.MustExec("insert into t values(3, 1, 3)")
	tk.MustQuery("select * from t use index(idx) order by a desc limit 1").Check(testkit.Rows("3 1 3"))

	// Test double read which needs to keep order.
	tk.MustExec("drop table if exists t")
	tk.MustExec("create table t(a int, b int, key b (b))")
	tk.Se.GetSessionVars().IndexLookupSize = 3
	for i := 0; i < 10; i++ {
		tk.MustExec(fmt.Sprintf("insert into t values(%d, %d)", i, 10-i))
	}
	tk.MustQuery("select a from t use index(b) order by b").Check(testkit.Rows("9", "8", "7", "6", "5", "4", "3", "2", "1", "0"))
}

func (s *testSuiteP1) TestOrderBy(c *C) {
	tk := testkit.NewTestKitWithInit(c, s.store)
	tk.MustExec("drop table if exists t")
	tk.MustExec("create table t (c1 int, c2 int, c3 varchar(20))")
	tk.MustExec("insert into t values (1, 2, 'abc'), (2, 1, 'bcd')")

	// Fix issue https://github.com/pingcap/tidb/issues/337
	tk.MustQuery("select c1 as a, c1 as b from t order by c1").Check(testkit.Rows("1 1", "2 2"))

	tk.MustQuery("select c1 as a, t.c1 as a from t order by a desc").Check(testkit.Rows("2 2", "1 1"))
	tk.MustQuery("select c1 as c2 from t order by c2").Check(testkit.Rows("1", "2"))
	tk.MustQuery("select sum(c1) from t order by sum(c1)").Check(testkit.Rows("3"))
	tk.MustQuery("select c1 as c2 from t order by c2 + 1").Check(testkit.Rows("2", "1"))

	// Order by position.
	tk.MustQuery("select * from t order by 1").Check(testkit.Rows("1 2 abc", "2 1 bcd"))
	tk.MustQuery("select * from t order by 2").Check(testkit.Rows("2 1 bcd", "1 2 abc"))

	// Order by binary.
	tk.MustQuery("select c1, c3 from t order by binary c1 desc").Check(testkit.Rows("2 bcd", "1 abc"))
	tk.MustQuery("select c1, c2 from t order by binary c3").Check(testkit.Rows("1 2", "2 1"))
}

func (s *testSuiteP1) TestSelectErrorRow(c *C) {
	tk := testkit.NewTestKit(c, s.store)
	tk.MustExec("use test")

	err := tk.ExecToErr("select row(1, 1) from test")
	c.Assert(err, NotNil)

	err = tk.ExecToErr("select * from test group by row(1, 1);")
	c.Assert(err, NotNil)

	err = tk.ExecToErr("select * from test order by row(1, 1);")
	c.Assert(err, NotNil)

	err = tk.ExecToErr("select * from test having row(1, 1);")
	c.Assert(err, NotNil)

	err = tk.ExecToErr("select (select 1, 1) from test;")
	c.Assert(err, NotNil)

	err = tk.ExecToErr("select * from test group by (select 1, 1);")
	c.Assert(err, NotNil)

	err = tk.ExecToErr("select * from test order by (select 1, 1);")
	c.Assert(err, NotNil)

	err = tk.ExecToErr("select * from test having (select 1, 1);")
	c.Assert(err, NotNil)
}

// TestIssue2612 is related with https://github.com/pingcap/tidb/issues/2612
func (s *testSuiteP1) TestIssue2612(c *C) {
	tk := testkit.NewTestKit(c, s.store)
	tk.MustExec("use test")
	tk.MustExec(`drop table if exists t`)
	tk.MustExec(`create table t (
		create_at datetime NOT NULL DEFAULT '1000-01-01 00:00:00',
		finish_at datetime NOT NULL DEFAULT '1000-01-01 00:00:00');`)
	tk.MustExec(`insert into t values ('2016-02-13 15:32:24',  '2016-02-11 17:23:22');`)
	rs, err := tk.Exec(`select timediff(finish_at, create_at) from t;`)
	c.Assert(err, IsNil)
	req := rs.NewChunk()
	err = rs.Next(context.Background(), req)
	c.Assert(err, IsNil)
	c.Assert(req.GetRow(0).GetDuration(0, 0).String(), Equals, "-46:09:02")
	rs.Close()
}

// TestIssue345 is related with https://github.com/pingcap/tidb/issues/345
func (s *testSuiteP1) TestIssue345(c *C) {
	tk := testkit.NewTestKit(c, s.store)
	tk.MustExec("use test")
	tk.MustExec(`drop table if exists t1, t2`)
	tk.MustExec(`create table t1 (c1 int);`)
	tk.MustExec(`create table t2 (c2 int);`)
	tk.MustExec(`insert into t1 values (1);`)
	tk.MustExec(`insert into t2 values (2);`)
	tk.MustExec(`update t1, t2 set t1.c1 = 2, t2.c2 = 1;`)
	tk.MustExec(`update t1, t2 set c1 = 2, c2 = 1;`)
	tk.MustExec(`update t1 as a, t2 as b set a.c1 = 2, b.c2 = 1;`)

	// Check t1 content
	r := tk.MustQuery("SELECT * FROM t1;")
	r.Check(testkit.Rows("2"))
	// Check t2 content
	r = tk.MustQuery("SELECT * FROM t2;")
	r.Check(testkit.Rows("1"))

	tk.MustExec(`update t1 as a, t2 as t1 set a.c1 = 1, t1.c2 = 2;`)
	// Check t1 content
	r = tk.MustQuery("SELECT * FROM t1;")
	r.Check(testkit.Rows("1"))
	// Check t2 content
	r = tk.MustQuery("SELECT * FROM t2;")
	r.Check(testkit.Rows("2"))

	_, err := tk.Exec(`update t1 as a, t2 set t1.c1 = 10;`)
	c.Assert(err, NotNil)
}

func (s *testSuiteP1) TestIssue5055(c *C) {
	tk := testkit.NewTestKit(c, s.store)
	tk.MustExec("use test")
	tk.MustExec(`drop table if exists t1, t2`)
	tk.MustExec(`create table t1 (a int);`)
	tk.MustExec(`create table t2 (a int);`)
	tk.MustExec(`insert into t1 values(1);`)
	tk.MustExec(`insert into t2 values(1);`)
	result := tk.MustQuery("select tbl1.* from (select t1.a, 1 from t1) tbl1 left join t2 tbl2 on tbl1.a = tbl2.a order by tbl1.a desc limit 1;")
	result.Check(testkit.Rows("1 1"))
}

func (s *testSuiteWithData) TestSetOperation(c *C) {
	tk := testkit.NewTestKit(c, s.store)
	tk.MustExec(`use test`)
	tk.MustExec(`drop table if exists t1, t2, t3`)
	tk.MustExec(`create table t1(a int)`)
	tk.MustExec(`create table t2 like t1`)
	tk.MustExec(`create table t3 like t1`)
	tk.MustExec(`insert into t1 values (1),(1),(2),(3),(null)`)
	tk.MustExec(`insert into t2 values (1),(2),(null),(null)`)
	tk.MustExec(`insert into t3 values (2),(3)`)

	var input []string
	var output []struct {
		SQL  string
		Plan []string
		Res  []string
	}
	s.testData.GetTestCases(c, &input, &output)
	for i, tt := range input {
		s.testData.OnRecord(func() {
			output[i].SQL = tt
			output[i].Plan = s.testData.ConvertRowsToStrings(tk.MustQuery("explain " + tt).Rows())
			output[i].Res = s.testData.ConvertRowsToStrings(tk.MustQuery(tt).Sort().Rows())
		})
		tk.MustQuery("explain " + tt).Check(testkit.Rows(output[i].Plan...))
		tk.MustQuery(tt).Sort().Check(testkit.Rows(output[i].Res...))
	}
}

func (s *testSuiteP2) TestUnion(c *C) {
	tk := testkit.NewTestKit(c, s.store)
	tk.MustExec("use test")

	testSQL := `drop table if exists union_test; create table union_test(id int);`
	tk.MustExec(testSQL)

	testSQL = `drop table if exists union_test;`
	tk.MustExec(testSQL)
	testSQL = `create table union_test(id int);`
	tk.MustExec(testSQL)
	testSQL = `insert union_test values (1),(2)`
	tk.MustExec(testSQL)

	testSQL = `select * from (select id from union_test union select id from union_test) t order by id;`
	r := tk.MustQuery(testSQL)
	r.Check(testkit.Rows("1", "2"))

	r = tk.MustQuery("select 1 union all select 1")
	r.Check(testkit.Rows("1", "1"))

	r = tk.MustQuery("select 1 union all select 1 union select 1")
	r.Check(testkit.Rows("1"))

	r = tk.MustQuery("select 1 as a union (select 2) order by a limit 1")
	r.Check(testkit.Rows("1"))

	r = tk.MustQuery("select 1 as a union (select 2) order by a limit 1, 1")
	r.Check(testkit.Rows("2"))

	r = tk.MustQuery("select id from union_test union all (select 1) order by id desc")
	r.Check(testkit.Rows("2", "1", "1"))

	r = tk.MustQuery("select id as a from union_test union (select 1) order by a desc")
	r.Check(testkit.Rows("2", "1"))

	r = tk.MustQuery(`select null as a union (select "abc") order by a`)
	r.Check(testkit.Rows("<nil>", "abc"))

	r = tk.MustQuery(`select "abc" as a union (select 1) order by a`)
	r.Check(testkit.Rows("1", "abc"))

	tk.MustExec("drop table if exists t1")
	tk.MustExec("create table t1 (c int, d int)")
	tk.MustExec("insert t1 values (NULL, 1)")
	tk.MustExec("insert t1 values (1, 1)")
	tk.MustExec("insert t1 values (1, 2)")
	tk.MustExec("drop table if exists t2")
	tk.MustExec("create table t2 (c int, d int)")
	tk.MustExec("insert t2 values (1, 3)")
	tk.MustExec("insert t2 values (1, 1)")
	tk.MustExec("drop table if exists t3")
	tk.MustExec("create table t3 (c int, d int)")
	tk.MustExec("insert t3 values (3, 2)")
	tk.MustExec("insert t3 values (4, 3)")
	r = tk.MustQuery(`select sum(c1), c2 from (select c c1, d c2 from t1 union all select d c1, c c2 from t2 union all select c c1, d c2 from t3) x group by c2 order by c2`)
	r.Check(testkit.Rows("5 1", "4 2", "4 3"))

	tk.MustExec("drop table if exists t1, t2, t3")
	tk.MustExec("create table t1 (a int primary key)")
	tk.MustExec("create table t2 (a int primary key)")
	tk.MustExec("create table t3 (a int primary key)")
	tk.MustExec("insert t1 values (7), (8)")
	tk.MustExec("insert t2 values (1), (9)")
	tk.MustExec("insert t3 values (2), (3)")
	r = tk.MustQuery("select * from t1 union all select * from t2 union all (select * from t3) order by a limit 2")
	r.Check(testkit.Rows("1", "2"))

	tk.MustExec("drop table if exists t1, t2")
	tk.MustExec("create table t1 (a int)")
	tk.MustExec("create table t2 (a int)")
	tk.MustExec("insert t1 values (2), (1)")
	tk.MustExec("insert t2 values (3), (4)")
	r = tk.MustQuery("select * from t1 union all (select * from t2) order by a limit 1")
	r.Check(testkit.Rows("1"))
	r = tk.MustQuery("select (select * from t1 where a != t.a union all (select * from t2 where a != t.a) order by a limit 1) from t1 t")
	r.Check(testkit.Rows("1", "2"))

	tk.MustExec("drop table if exists t")
	tk.MustExec("create table t (id int unsigned primary key auto_increment, c1 int, c2 int, index c1_c2 (c1, c2))")
	tk.MustExec("insert into t (c1, c2) values (1, 1)")
	tk.MustExec("insert into t (c1, c2) values (1, 2)")
	tk.MustExec("insert into t (c1, c2) values (2, 3)")
	r = tk.MustQuery("select * from (select * from t where t.c1 = 1 union select * from t where t.id = 1) s order by s.id")
	r.Check(testkit.Rows("1 1 1", "2 1 2"))

	tk.MustExec("drop table if exists t")
	tk.MustExec("CREATE TABLE t (f1 DATE)")
	tk.MustExec("INSERT INTO t VALUES ('1978-11-26')")
	r = tk.MustQuery("SELECT f1+0 FROM t UNION SELECT f1+0 FROM t")
	r.Check(testkit.Rows("19781126"))

	tk.MustExec("drop table if exists t")
	tk.MustExec("CREATE TABLE t (a int, b int)")
	tk.MustExec("INSERT INTO t VALUES ('1', '1')")
	r = tk.MustQuery("select b from (SELECT * FROM t UNION ALL SELECT a, b FROM t order by a) t")
	r.Check(testkit.Rows("1", "1"))

	tk.MustExec("drop table if exists t")
	tk.MustExec("CREATE TABLE t (a DECIMAL(4,2))")
	tk.MustExec("INSERT INTO t VALUE(12.34)")
	r = tk.MustQuery("SELECT 1 AS c UNION select a FROM t")
	r.Sort().Check(testkit.Rows("1.00", "12.34"))

	// #issue3771
	r = tk.MustQuery("SELECT 'a' UNION SELECT CONCAT('a', -4)")
	r.Sort().Check(testkit.Rows("a", "a-4"))

	// test race
	tk.MustQuery("SELECT @x:=0 UNION ALL SELECT @x:=0 UNION ALL SELECT @x")

	// test field tp
	tk.MustExec("drop table if exists t1, t2")
	tk.MustExec("CREATE TABLE t1 (a date)")
	tk.MustExec("CREATE TABLE t2 (a date)")
	tk.MustExec("SELECT a from t1 UNION select a FROM t2")
	tk.MustQuery("show create table t1").Check(testkit.Rows("t1 CREATE TABLE `t1` (\n" + "  `a` date DEFAULT NULL\n" + ") ENGINE=InnoDB DEFAULT CHARSET=utf8mb4 COLLATE=utf8mb4_bin"))

	// Move from session test.
	tk.MustExec("drop table if exists t1, t2")
	tk.MustExec("create table t1 (c double);")
	tk.MustExec("create table t2 (c double);")
	tk.MustExec("insert into t1 value (73);")
	tk.MustExec("insert into t2 value (930);")
	// If set unspecified column flen to 0, it will cause bug in union.
	// This test is used to prevent the bug reappear.
	tk.MustQuery("select c from t1 union (select c from t2) order by c").Check(testkit.Rows("73", "930"))

	// issue 5703
	tk.MustExec("drop table if exists t")
	tk.MustExec("create table t(a date)")
	tk.MustExec("insert into t value ('2017-01-01'), ('2017-01-02')")
	r = tk.MustQuery("(select a from t where a < 0) union (select a from t where a > 0) order by a")
	r.Check(testkit.Rows("2017-01-01", "2017-01-02"))

	tk.MustExec("drop table if exists t")
	tk.MustExec("create table t(a int)")
	tk.MustExec("insert into t value(0),(0)")
	tk.MustQuery("select 1 from (select a from t union all select a from t) tmp").Check(testkit.Rows("1", "1", "1", "1"))
	tk.MustQuery("select 10 as a from dual union select a from t order by a desc limit 1 ").Check(testkit.Rows("10"))
	tk.MustQuery("select -10 as a from dual union select a from t order by a limit 1 ").Check(testkit.Rows("-10"))
	tk.MustQuery("select count(1) from (select a from t union all select a from t) tmp").Check(testkit.Rows("4"))

	err := tk.ExecToErr("select 1 from (select a from t limit 1 union all select a from t limit 1) tmp")
	c.Assert(err, NotNil)
	terr := errors.Cause(err).(*terror.Error)
	c.Assert(terr.Code(), Equals, terror.ErrCode(mysql.ErrWrongUsage))

	err = tk.ExecToErr("select 1 from (select a from t order by a union all select a from t limit 1) tmp")
	c.Assert(err, NotNil)
	terr = errors.Cause(err).(*terror.Error)
	c.Assert(terr.Code(), Equals, terror.ErrCode(mysql.ErrWrongUsage))

	_, err = tk.Exec("(select a from t order by a) union all select a from t limit 1 union all select a from t limit 1")
	c.Assert(terror.ErrorEqual(err, plannercore.ErrWrongUsage), IsTrue, Commentf("err %v", err))

	_, err = tk.Exec("(select a from t limit 1) union all select a from t limit 1")
	c.Assert(err, IsNil)
	_, err = tk.Exec("(select a from t order by a) union all select a from t order by a")
	c.Assert(err, IsNil)

	tk.MustExec("drop table if exists t")
	tk.MustExec("create table t(a int)")
	tk.MustExec("insert into t value(1),(2),(3)")

	tk.MustQuery("(select a from t order by a limit 2) union all (select a from t order by a desc limit 2) order by a desc limit 1,2").Check(testkit.Rows("2", "2"))
	tk.MustQuery("select a from t union all select a from t order by a desc limit 5").Check(testkit.Rows("3", "3", "2", "2", "1"))
	tk.MustQuery("(select a from t order by a desc limit 2) union all select a from t group by a order by a").Check(testkit.Rows("1", "2", "2", "3", "3"))
	tk.MustQuery("(select a from t order by a desc limit 2) union all select 33 as a order by a desc limit 2").Check(testkit.Rows("33", "3"))

	tk.MustQuery("select 1 union select 1 union all select 1").Check(testkit.Rows("1", "1"))
	tk.MustQuery("select 1 union all select 1 union select 1").Check(testkit.Rows("1"))

	tk.MustExec("drop table if exists t1, t2")
	tk.MustExec(`create table t1(a bigint, b bigint);`)
	tk.MustExec(`create table t2(a bigint, b bigint);`)
	tk.MustExec(`insert into t1 values(1, 1);`)
	tk.MustExec(`insert into t1 select * from t1;`)
	tk.MustExec(`insert into t1 select * from t1;`)
	tk.MustExec(`insert into t1 select * from t1;`)
	tk.MustExec(`insert into t1 select * from t1;`)
	tk.MustExec(`insert into t1 select * from t1;`)
	tk.MustExec(`insert into t1 select * from t1;`)
	tk.MustExec(`insert into t2 values(1, 1);`)
	tk.MustExec(`set @@tidb_init_chunk_size=2;`)
	tk.MustExec(`set @@sql_mode="";`)
	tk.MustQuery(`select count(*) from (select t1.a, t1.b from t1 left join t2 on t1.a=t2.a union all select t1.a, t1.a from t1 left join t2 on t1.a=t2.a) tmp;`).Check(testkit.Rows("128"))
	tk.MustQuery(`select tmp.a, count(*) from (select t1.a, t1.b from t1 left join t2 on t1.a=t2.a union all select t1.a, t1.a from t1 left join t2 on t1.a=t2.a) tmp;`).Check(testkit.Rows("1 128"))

	tk.MustExec("drop table if exists t")
	tk.MustExec("create table t(a int, b int)")
	tk.MustExec("insert into t value(1 ,2)")
	tk.MustQuery("select a, b from (select a, 0 as d, b from t union all select a, 0 as d, b from t) test;").Check(testkit.Rows("1 2", "1 2"))

	// #issue 8141
	tk.MustExec("drop table if exists t1")
	tk.MustExec("create table t1(a int, b int)")
	tk.MustExec("insert into t1 value(1,2),(1,1),(2,2),(2,2),(3,2),(3,2)")
	tk.MustExec("set @@tidb_init_chunk_size=2;")
	tk.MustQuery("select count(*) from (select a as c, a as d from t1 union all select a, b from t1) t;").Check(testkit.Rows("12"))

	// #issue 8189 and #issue 8199
	tk.MustExec("drop table if exists t1")
	tk.MustExec("drop table if exists t2")
	tk.MustExec("CREATE TABLE t1 (a int not null, b char (10) not null)")
	tk.MustExec("insert into t1 values(1,'a'),(2,'b'),(3,'c'),(3,'c')")
	tk.MustExec("CREATE TABLE t2 (a int not null, b char (10) not null)")
	tk.MustExec("insert into t2 values(1,'a'),(2,'b'),(3,'c'),(3,'c')")
	tk.MustQuery("select a from t1 union select a from t1 order by (select a+1);").Check(testkit.Rows("1", "2", "3"))

	// #issue 8201
	for i := 0; i < 4; i++ {
		tk.MustQuery("SELECT(SELECT 0 AS a FROM dual UNION SELECT 1 AS a FROM dual ORDER BY a ASC  LIMIT 1) AS dev").Check(testkit.Rows("0"))
	}

	// #issue 8231
	tk.MustExec("drop table if exists t1")
	tk.MustExec("CREATE TABLE t1 (uid int(1))")
	tk.MustExec("INSERT INTO t1 SELECT 150")
	tk.MustQuery("SELECT 'a' UNION SELECT uid FROM t1 order by 1 desc;").Check(testkit.Rows("a", "150"))

	// #issue 8196
	tk.MustExec("drop table if exists t1")
	tk.MustExec("drop table if exists t2")
	tk.MustExec("CREATE TABLE t1 (a int not null, b char (10) not null)")
	tk.MustExec("insert into t1 values(1,'a'),(2,'b'),(3,'c'),(3,'c')")
	tk.MustExec("CREATE TABLE t2 (a int not null, b char (10) not null)")
	tk.MustExec("insert into t2 values(3,'c'),(4,'d'),(5,'f'),(6,'e')")
	tk.MustExec("analyze table t1")
	tk.MustExec("analyze table t2")
	_, err = tk.Exec("(select a,b from t1 limit 2) union all (select a,b from t2 order by a limit 1) order by t1.b")
	c.Assert(err.Error(), Equals, "[planner:1250]Table 't1' from one of the SELECTs cannot be used in global ORDER clause")

	// #issue 9900
	tk.MustExec("drop table if exists t")
	tk.MustExec("create table t(a int, b decimal(6, 3))")
	tk.MustExec("insert into t values(1, 1.000)")
	tk.MustQuery("select count(distinct a), sum(distinct a), avg(distinct a) from (select a from t union all select b from t) tmp;").Check(testkit.Rows("1 1.000 1.0000000"))
}

func (s *testSuiteP1) TestNeighbouringProj(c *C) {
	tk := testkit.NewTestKit(c, s.store)
	tk.MustExec("use test")

	tk.MustExec("drop table if exists t1, t2")
	tk.MustExec("create table t1(a int, b int)")
	tk.MustExec("create table t2(a int, b int)")
	tk.MustExec("insert into t1 value(1, 1), (2, 2)")
	tk.MustExec("insert into t2 value(1, 1), (2, 2)")
	tk.MustQuery("select sum(c) from (select t1.a as a, t1.a as c, length(t1.b) from t1  union select a, b, b from t2) t;").Check(testkit.Rows("5"))

	tk.MustExec("drop table if exists t")
	tk.MustExec("create table t(a bigint, b bigint, c bigint);")
	tk.MustExec("insert into t values(1, 1, 1), (2, 2, 2), (3, 3, 3);")
	rs := tk.MustQuery("select cast(count(a) as signed), a as another, a from t group by a order by cast(count(a) as signed), a limit 10;")
	rs.Check(testkit.Rows("1 1 1", "1 2 2", "1 3 3"))
}

func (s *testSuiteP1) TestIn(c *C) {
	tk := testkit.NewTestKit(c, s.store)
	tk.MustExec("use test")
	tk.MustExec(`drop table if exists t`)
	tk.MustExec(`create table t (c1 int primary key, c2 int, key c (c2));`)
	for i := 0; i <= 200; i++ {
		tk.MustExec(fmt.Sprintf("insert t values(%d, %d)", i, i))
	}
	queryStr := `select c2 from t where c1 in ('7', '10', '112', '111', '98', '106', '100', '9', '18', '17') order by c2`
	r := tk.MustQuery(queryStr)
	r.Check(testkit.Rows("7", "9", "10", "17", "18", "98", "100", "106", "111", "112"))

	queryStr = `select c2 from t where c1 in ('7a')`
	tk.MustQuery(queryStr).Check(testkit.Rows("7"))
}

func (s *testSuiteP1) TestTablePKisHandleScan(c *C) {
	tk := testkit.NewTestKit(c, s.store)
	tk.MustExec("use test")
	tk.MustExec("drop table if exists t")
	tk.MustExec("create table t (a int PRIMARY KEY AUTO_INCREMENT)")
	tk.MustExec("insert t values (),()")
	tk.MustExec("insert t values (-100),(0)")

	tests := []struct {
		sql    string
		result [][]interface{}
	}{
		{
			"select * from t",
			testkit.Rows("-100", "1", "2", "3"),
		},
		{
			"select * from t where a = 1",
			testkit.Rows("1"),
		},
		{
			"select * from t where a != 1",
			testkit.Rows("-100", "2", "3"),
		},
		{
			"select * from t where a >= '1.1'",
			testkit.Rows("2", "3"),
		},
		{
			"select * from t where a < '1.1'",
			testkit.Rows("-100", "1"),
		},
		{
			"select * from t where a > '-100.1' and a < 2",
			testkit.Rows("-100", "1"),
		},
		{
			"select * from t where a is null",
			testkit.Rows(),
		}, {
			"select * from t where a is true",
			testkit.Rows("-100", "1", "2", "3"),
		}, {
			"select * from t where a is false",
			testkit.Rows(),
		},
		{
			"select * from t where a in (1, 2)",
			testkit.Rows("1", "2"),
		},
		{
			"select * from t where a between 1 and 2",
			testkit.Rows("1", "2"),
		},
	}

	for _, tt := range tests {
		result := tk.MustQuery(tt.sql)
		result.Check(tt.result)
	}
}

func (s *testSuite8) TestIndexScan(c *C) {
	tk := testkit.NewTestKit(c, s.store)
	tk.MustExec("use test")
	tk.MustExec("drop table if exists t")
	tk.MustExec("create table t (a int unique)")
	tk.MustExec("insert t values (-1), (2), (3), (5), (6), (7), (8), (9)")
	result := tk.MustQuery("select a from t where a < 0 or (a >= 2.1 and a < 5.1) or ( a > 5.9 and a <= 7.9) or a > '8.1'")
	result.Check(testkit.Rows("-1", "3", "5", "6", "7", "9"))
	tk.MustExec("drop table if exists t")
	tk.MustExec("create table t (a int unique)")
	tk.MustExec("insert t values (0)")
	result = tk.MustQuery("select NULL from t ")
	result.Check(testkit.Rows("<nil>"))
	// test for double read
	tk.MustExec("drop table if exists t")
	tk.MustExec("create table t (a int unique, b int)")
	tk.MustExec("insert t values (5, 0)")
	tk.MustExec("insert t values (4, 0)")
	tk.MustExec("insert t values (3, 0)")
	tk.MustExec("insert t values (2, 0)")
	tk.MustExec("insert t values (1, 0)")
	tk.MustExec("insert t values (0, 0)")
	result = tk.MustQuery("select * from t order by a limit 3")
	result.Check(testkit.Rows("0 0", "1 0", "2 0"))
	tk.MustExec("drop table if exists t")
	tk.MustExec("create table t (a int unique, b int)")
	tk.MustExec("insert t values (0, 1)")
	tk.MustExec("insert t values (1, 2)")
	tk.MustExec("insert t values (2, 1)")
	tk.MustExec("insert t values (3, 2)")
	tk.MustExec("insert t values (4, 1)")
	tk.MustExec("insert t values (5, 2)")
	result = tk.MustQuery("select * from t where a < 5 and b = 1 limit 2")
	result.Check(testkit.Rows("0 1", "2 1"))
	tk.MustExec("drop table if exists tab1")
	tk.MustExec("CREATE TABLE tab1(pk INTEGER PRIMARY KEY, col0 INTEGER, col1 FLOAT, col3 INTEGER, col4 FLOAT)")
	tk.MustExec("CREATE INDEX idx_tab1_0 on tab1 (col0)")
	tk.MustExec("CREATE INDEX idx_tab1_1 on tab1 (col1)")
	tk.MustExec("CREATE INDEX idx_tab1_3 on tab1 (col3)")
	tk.MustExec("CREATE INDEX idx_tab1_4 on tab1 (col4)")
	tk.MustExec("INSERT INTO tab1 VALUES(1,37,20.85,30,10.69)")
	result = tk.MustQuery("SELECT pk FROM tab1 WHERE ((col3 <= 6 OR col3 < 29 AND (col0 < 41)) OR col3 > 42) AND col1 >= 96.1 AND col3 = 30 AND col3 > 17 AND (col0 BETWEEN 36 AND 42)")
	result.Check(testkit.Rows())
	tk.MustExec("drop table if exists tab1")
	tk.MustExec("CREATE TABLE tab1(pk INTEGER PRIMARY KEY, a INTEGER, b INTEGER)")
	tk.MustExec("CREATE INDEX idx_tab1_0 on tab1 (a)")
	tk.MustExec("INSERT INTO tab1 VALUES(1,1,1)")
	tk.MustExec("INSERT INTO tab1 VALUES(2,2,1)")
	tk.MustExec("INSERT INTO tab1 VALUES(3,1,2)")
	tk.MustExec("INSERT INTO tab1 VALUES(4,2,2)")
	result = tk.MustQuery("SELECT * FROM tab1 WHERE pk <= 3 AND a = 1")
	result.Check(testkit.Rows("1 1 1", "3 1 2"))
	result = tk.MustQuery("SELECT * FROM tab1 WHERE pk <= 4 AND a = 1 AND b = 2")
	result.Check(testkit.Rows("3 1 2"))
	tk.MustExec("CREATE INDEX idx_tab1_1 on tab1 (b, a)")
	result = tk.MustQuery("SELECT pk FROM tab1 WHERE b > 1")
	result.Check(testkit.Rows("3", "4"))

	tk.MustExec("drop table if exists t")
	tk.MustExec("CREATE TABLE t (a varchar(3), index(a))")
	tk.MustExec("insert t values('aaa'), ('aab')")
	result = tk.MustQuery("select * from t where a >= 'aaaa' and a < 'aabb'")
	result.Check(testkit.Rows("aab"))

	tk.MustExec("drop table if exists t")
	tk.MustExec("CREATE TABLE t (a int primary key, b int, c int, index(c))")
	tk.MustExec("insert t values(1, 1, 1), (2, 2, 2), (4, 4, 4), (3, 3, 3), (5, 5, 5)")
	// Test for double read and top n.
	result = tk.MustQuery("select a from t where c >= 2 order by b desc limit 1")
	result.Check(testkit.Rows("5"))

	tk.MustExec("drop table if exists t")
	tk.MustExec("create table t(a varchar(50) primary key, b int, c int, index idx(b))")
	tk.MustExec("insert into t values('aa', 1, 1)")
	tk.MustQuery("select * from t use index(idx) where a > 'a'").Check(testkit.Rows("aa 1 1"))

	// fix issue9636
	tk.MustExec("drop table if exists t")
	tk.MustExec("CREATE TABLE `t` (a int, KEY (a))")
	result = tk.MustQuery(`SELECT * FROM (SELECT * FROM (SELECT a as d FROM t WHERE a IN ('100')) AS x WHERE x.d < "123" ) tmp_count`)
	result.Check(testkit.Rows())
}

func (s *testSuiteP1) TestIndexReverseOrder(c *C) {
	tk := testkit.NewTestKit(c, s.store)
	tk.MustExec("use test")
	tk.MustExec("drop table if exists t")
	tk.MustExec("create table t (a int primary key auto_increment, b int, index idx (b))")
	tk.MustExec("insert t (b) values (0), (1), (2), (3), (4), (5), (6), (7), (8), (9)")
	result := tk.MustQuery("select b from t order by b desc")
	result.Check(testkit.Rows("9", "8", "7", "6", "5", "4", "3", "2", "1", "0"))
	result = tk.MustQuery("select b from t where b <3 or (b >=6 and b < 8) order by b desc")
	result.Check(testkit.Rows("7", "6", "2", "1", "0"))

	tk.MustExec("drop table if exists t")
	tk.MustExec("create table t (a int, b int, index idx (b, a))")
	tk.MustExec("insert t values (0, 2), (1, 2), (2, 2), (0, 1), (1, 1), (2, 1), (0, 0), (1, 0), (2, 0)")
	result = tk.MustQuery("select b, a from t order by b, a desc")
	result.Check(testkit.Rows("0 2", "0 1", "0 0", "1 2", "1 1", "1 0", "2 2", "2 1", "2 0"))
}

func (s *testSuiteP1) TestTableReverseOrder(c *C) {
	tk := testkit.NewTestKit(c, s.store)
	tk.MustExec("use test")
	tk.MustExec("drop table if exists t")
	tk.MustExec("create table t (a int primary key auto_increment, b int)")
	tk.MustExec("insert t (b) values (1), (2), (3), (4), (5), (6), (7), (8), (9)")
	result := tk.MustQuery("select b from t order by a desc")
	result.Check(testkit.Rows("9", "8", "7", "6", "5", "4", "3", "2", "1"))
	result = tk.MustQuery("select a from t where a <3 or (a >=6 and a < 8) order by a desc")
	result.Check(testkit.Rows("7", "6", "2", "1"))
}

func (s *testSuiteP1) TestDefaultNull(c *C) {
	tk := testkit.NewTestKit(c, s.store)
	tk.MustExec("use test")
	tk.MustExec("drop table if exists t")
	tk.MustExec("create table t (a int primary key auto_increment, b int default 1, c int)")
	tk.MustExec("insert t values ()")
	tk.MustQuery("select * from t").Check(testkit.Rows("1 1 <nil>"))
	tk.MustExec("update t set b = NULL where a = 1")
	tk.MustQuery("select * from t").Check(testkit.Rows("1 <nil> <nil>"))
	tk.MustExec("update t set c = 1")
	tk.MustQuery("select * from t ").Check(testkit.Rows("1 <nil> 1"))
	tk.MustExec("delete from t where a = 1")
	tk.MustExec("insert t (a) values (1)")
	tk.MustQuery("select * from t").Check(testkit.Rows("1 1 <nil>"))
}

func (s *testSuiteP1) TestUnsignedPKColumn(c *C) {
	tk := testkit.NewTestKit(c, s.store)
	tk.MustExec("use test")
	tk.MustExec("drop table if exists t")
	tk.MustExec("create table t (a int unsigned primary key, b int, c int, key idx_ba (b, c, a));")
	tk.MustExec("insert t values (1, 1, 1)")
	result := tk.MustQuery("select * from t;")
	result.Check(testkit.Rows("1 1 1"))
	tk.MustExec("update t set c=2 where a=1;")
	result = tk.MustQuery("select * from t where b=1;")
	result.Check(testkit.Rows("1 1 2"))
}

func (s *testSuiteP1) TestJSON(c *C) {
	tk := testkit.NewTestKit(c, s.store)

	tk.MustExec("use test")
	tk.MustExec("drop table if exists test_json")
	tk.MustExec("create table test_json (id int, a json)")
	tk.MustExec(`insert into test_json (id, a) values (1, '{"a":[1,"2",{"aa":"bb"},4],"b":true}')`)
	tk.MustExec(`insert into test_json (id, a) values (2, "null")`)
	tk.MustExec(`insert into test_json (id, a) values (3, null)`)
	tk.MustExec(`insert into test_json (id, a) values (4, 'true')`)
	tk.MustExec(`insert into test_json (id, a) values (5, '3')`)
	tk.MustExec(`insert into test_json (id, a) values (5, '4.0')`)
	tk.MustExec(`insert into test_json (id, a) values (6, '"string"')`)

	result := tk.MustQuery(`select tj.a from test_json tj order by tj.id`)
	result.Check(testkit.Rows(`{"a": [1, "2", {"aa": "bb"}, 4], "b": true}`, "null", "<nil>", "true", "3", "4", `"string"`))

	// Check json_type function
	result = tk.MustQuery(`select json_type(a) from test_json tj order by tj.id`)
	result.Check(testkit.Rows("OBJECT", "NULL", "<nil>", "BOOLEAN", "INTEGER", "DOUBLE", "STRING"))

	// Check json compare with primitives.
	result = tk.MustQuery(`select a from test_json tj where a = 3`)
	result.Check(testkit.Rows("3"))
	result = tk.MustQuery(`select a from test_json tj where a = 4.0`)
	result.Check(testkit.Rows("4"))
	result = tk.MustQuery(`select a from test_json tj where a = true`)
	result.Check(testkit.Rows("true"))
	result = tk.MustQuery(`select a from test_json tj where a = "string"`)
	result.Check(testkit.Rows(`"string"`))

	// Check cast(true/false as JSON).
	result = tk.MustQuery(`select cast(true as JSON)`)
	result.Check(testkit.Rows(`true`))
	result = tk.MustQuery(`select cast(false as JSON)`)
	result.Check(testkit.Rows(`false`))

	// Check two json grammar sugar.
	result = tk.MustQuery(`select a->>'$.a[2].aa' as x, a->'$.b' as y from test_json having x is not null order by id`)
	result.Check(testkit.Rows(`bb true`))
	result = tk.MustQuery(`select a->'$.a[2].aa' as x, a->>'$.b' as y from test_json having x is not null order by id`)
	result.Check(testkit.Rows(`"bb" true`))

	// Check some DDL limits for TEXT/BLOB/JSON column.
	var err error
	var terr *terror.Error

	_, err = tk.Exec(`create table test_bad_json(a json default '{}')`)
	c.Assert(err, NotNil)
	terr = errors.Cause(err).(*terror.Error)
	c.Assert(terr.Code(), Equals, terror.ErrCode(mysql.ErrBlobCantHaveDefault))

	_, err = tk.Exec(`create table test_bad_json(a blob default 'hello')`)
	c.Assert(err, NotNil)
	terr = errors.Cause(err).(*terror.Error)
	c.Assert(terr.Code(), Equals, terror.ErrCode(mysql.ErrBlobCantHaveDefault))

	_, err = tk.Exec(`create table test_bad_json(a text default 'world')`)
	c.Assert(err, NotNil)
	terr = errors.Cause(err).(*terror.Error)
	c.Assert(terr.Code(), Equals, terror.ErrCode(mysql.ErrBlobCantHaveDefault))

	// check json fields cannot be used as key.
	_, err = tk.Exec(`create table test_bad_json(id int, a json, key (a))`)
	c.Assert(err, NotNil)
	terr = errors.Cause(err).(*terror.Error)
	c.Assert(terr.Code(), Equals, terror.ErrCode(mysql.ErrJSONUsedAsKey))

	// check CAST AS JSON.
	result = tk.MustQuery(`select CAST('3' AS JSON), CAST('{}' AS JSON), CAST(null AS JSON)`)
	result.Check(testkit.Rows(`3 {} <nil>`))

	tk.MustQuery("select a, count(1) from test_json group by a order by a").Check(testkit.Rows(
		"<nil> 1",
		"null 1",
		"3 1",
		"4 1",
		`"string" 1`,
		"{\"a\": [1, \"2\", {\"aa\": \"bb\"}, 4], \"b\": true} 1",
		"true 1"))

	// Check cast json to decimal.
	// NOTE: this test case contains a bug, it should be uncommented after the bug is fixed.
	// TODO: Fix bug https://github.com/pingcap/tidb/issues/12178
	//tk.MustExec("drop table if exists test_json")
	//tk.MustExec("create table test_json ( a decimal(60,2) as (JSON_EXTRACT(b,'$.c')), b json );")
	//tk.MustExec(`insert into test_json (b) values
	//	('{"c": "1267.1"}'),
	//	('{"c": "1267.01"}'),
	//	('{"c": "1267.1234"}'),
	//	('{"c": "1267.3456"}'),
	//	('{"c": "1234567890123456789012345678901234567890123456789012345"}'),
	//	('{"c": "1234567890123456789012345678901234567890123456789012345.12345"}');`)
	//
	//tk.MustQuery("select a from test_json;").Check(testkit.Rows("1267.10", "1267.01", "1267.12",
	//	"1267.35", "1234567890123456789012345678901234567890123456789012345.00",
	//	"1234567890123456789012345678901234567890123456789012345.12"))
}

func (s *testSuiteP1) TestMultiUpdate(c *C) {
	tk := testkit.NewTestKit(c, s.store)
	tk.MustExec("use test")
	tk.MustExec(`CREATE TABLE test_mu (a int primary key, b int, c int)`)
	tk.MustExec(`INSERT INTO test_mu VALUES (1, 2, 3), (4, 5, 6), (7, 8, 9)`)

	// Test INSERT ... ON DUPLICATE UPDATE set_lists.
	tk.MustExec(`INSERT INTO test_mu VALUES (1, 2, 3) ON DUPLICATE KEY UPDATE b = 3, c = b`)
	result := tk.MustQuery(`SELECT * FROM test_mu ORDER BY a`)
	result.Check(testkit.Rows(`1 3 3`, `4 5 6`, `7 8 9`))

	tk.MustExec(`INSERT INTO test_mu VALUES (1, 2, 3) ON DUPLICATE KEY UPDATE c = 2, b = c+5`)
	result = tk.MustQuery(`SELECT * FROM test_mu ORDER BY a`)
	result.Check(testkit.Rows(`1 7 2`, `4 5 6`, `7 8 9`))

	// Test UPDATE ... set_lists.
	tk.MustExec(`UPDATE test_mu SET b = 0, c = b WHERE a = 4`)
	result = tk.MustQuery(`SELECT * FROM test_mu ORDER BY a`)
	result.Check(testkit.Rows(`1 7 2`, `4 0 0`, `7 8 9`))

	tk.MustExec(`UPDATE test_mu SET c = 8, b = c WHERE a = 4`)
	result = tk.MustQuery(`SELECT * FROM test_mu ORDER BY a`)
	result.Check(testkit.Rows(`1 7 2`, `4 8 8`, `7 8 9`))

	tk.MustExec(`UPDATE test_mu SET c = b, b = c WHERE a = 7`)
	result = tk.MustQuery(`SELECT * FROM test_mu ORDER BY a`)
	result.Check(testkit.Rows(`1 7 2`, `4 8 8`, `7 8 8`))
}

func (s *testSuiteP1) TestGeneratedColumnWrite(c *C) {
	tk := testkit.NewTestKit(c, s.store)
	tk.MustExec("use test")
	_, err := tk.Exec(`CREATE TABLE test_gc_write (a int primary key auto_increment, b int, c int as (a+8) virtual)`)
	c.Assert(err.Error(), Equals, ddl.ErrGeneratedColumnRefAutoInc.GenWithStackByArgs("c").Error())
	tk.MustExec(`CREATE TABLE test_gc_write (a int primary key auto_increment, b int, c int as (b+8) virtual)`)
	tk.MustExec(`CREATE TABLE test_gc_write_1 (a int primary key, b int, c int)`)

	tests := []struct {
		stmt string
		err  int
	}{
		// Can't modify generated column by values.
		{`insert into test_gc_write (a, b, c) values (1, 1, 1)`, mysql.ErrBadGeneratedColumn},
		{`insert into test_gc_write values (1, 1, 1)`, mysql.ErrBadGeneratedColumn},
		// Can't modify generated column by select clause.
		{`insert into test_gc_write select 1, 1, 1`, mysql.ErrBadGeneratedColumn},
		// Can't modify generated column by on duplicate clause.
		{`insert into test_gc_write (a, b) values (1, 1) on duplicate key update c = 1`, mysql.ErrBadGeneratedColumn},
		// Can't modify generated column by set.
		{`insert into test_gc_write set a = 1, b = 1, c = 1`, mysql.ErrBadGeneratedColumn},
		// Can't modify generated column by update clause.
		{`update test_gc_write set c = 1`, mysql.ErrBadGeneratedColumn},
		// Can't modify generated column by multi-table update clause.
		{`update test_gc_write, test_gc_write_1 set test_gc_write.c = 1`, mysql.ErrBadGeneratedColumn},

		// Can insert without generated columns.
		{`insert into test_gc_write (a, b) values (1, 1)`, 0},
		{`insert into test_gc_write set a = 2, b = 2`, 0},
		{`insert into test_gc_write (b) select c from test_gc_write`, 0},
		// Can update without generated columns.
		{`update test_gc_write set b = 2 where a = 2`, 0},
		{`update test_gc_write t1, test_gc_write_1 t2 set t1.b = 3, t2.b = 4`, 0},

		// But now we can't do this, just as same with MySQL 5.7:
		{`insert into test_gc_write values (1, 1)`, mysql.ErrWrongValueCountOnRow},
		{`insert into test_gc_write select 1, 1`, mysql.ErrWrongValueCountOnRow},
		{`insert into test_gc_write (c) select a, b from test_gc_write`, mysql.ErrWrongValueCountOnRow},
		{`insert into test_gc_write (b, c) select a, b from test_gc_write`, mysql.ErrBadGeneratedColumn},
	}
	for _, tt := range tests {
		_, err := tk.Exec(tt.stmt)
		if tt.err != 0 {
			c.Assert(err, NotNil, Commentf("sql is `%v`", tt.stmt))
			terr := errors.Cause(err).(*terror.Error)
			c.Assert(terr.Code(), Equals, terror.ErrCode(tt.err), Commentf("sql is %v", tt.stmt))
		} else {
			c.Assert(err, IsNil)
		}
	}
}

// TestGeneratedColumnRead tests select generated columns from table.
// They should be calculated from their generation expressions.
func (s *testSuiteP1) TestGeneratedColumnRead(c *C) {
	tk := testkit.NewTestKit(c, s.store)
	tk.MustExec("use test")
	tk.MustExec(`CREATE TABLE test_gc_read(a int primary key, b int, c int as (a+b), d int as (a*b) stored, e int as (c*2))`)

	result := tk.MustQuery(`SELECT generation_expression FROM information_schema.columns WHERE table_name = 'test_gc_read' AND column_name = 'd'`)
	result.Check(testkit.Rows("`a` * `b`"))

	// Insert only column a and b, leave c and d be calculated from them.
	tk.MustExec(`INSERT INTO test_gc_read (a, b) VALUES (0,null),(1,2),(3,4)`)
	result = tk.MustQuery(`SELECT * FROM test_gc_read ORDER BY a`)
	result.Check(testkit.Rows(`0 <nil> <nil> <nil> <nil>`, `1 2 3 2 6`, `3 4 7 12 14`))

	tk.MustExec(`INSERT INTO test_gc_read SET a = 5, b = 10`)
	result = tk.MustQuery(`SELECT * FROM test_gc_read ORDER BY a`)
	result.Check(testkit.Rows(`0 <nil> <nil> <nil> <nil>`, `1 2 3 2 6`, `3 4 7 12 14`, `5 10 15 50 30`))

	tk.MustExec(`REPLACE INTO test_gc_read (a, b) VALUES (5, 6)`)
	result = tk.MustQuery(`SELECT * FROM test_gc_read ORDER BY a`)
	result.Check(testkit.Rows(`0 <nil> <nil> <nil> <nil>`, `1 2 3 2 6`, `3 4 7 12 14`, `5 6 11 30 22`))

	tk.MustExec(`INSERT INTO test_gc_read (a, b) VALUES (5, 8) ON DUPLICATE KEY UPDATE b = 9`)
	result = tk.MustQuery(`SELECT * FROM test_gc_read ORDER BY a`)
	result.Check(testkit.Rows(`0 <nil> <nil> <nil> <nil>`, `1 2 3 2 6`, `3 4 7 12 14`, `5 9 14 45 28`))

	// Test select only-generated-column-without-dependences.
	result = tk.MustQuery(`SELECT c, d FROM test_gc_read`)
	result.Check(testkit.Rows(`<nil> <nil>`, `3 2`, `7 12`, `14 45`))

	// Test select only virtual generated column that refers to other virtual generated columns.
	result = tk.MustQuery(`SELECT e FROM test_gc_read`)
	result.Check(testkit.Rows(`<nil>`, `6`, `14`, `28`))

	// Test order of on duplicate key update list.
	tk.MustExec(`INSERT INTO test_gc_read (a, b) VALUES (5, 8) ON DUPLICATE KEY UPDATE a = 6, b = a`)
	result = tk.MustQuery(`SELECT * FROM test_gc_read ORDER BY a`)
	result.Check(testkit.Rows(`0 <nil> <nil> <nil> <nil>`, `1 2 3 2 6`, `3 4 7 12 14`, `6 6 12 36 24`))

	tk.MustExec(`INSERT INTO test_gc_read (a, b) VALUES (6, 8) ON DUPLICATE KEY UPDATE b = 8, a = b`)
	result = tk.MustQuery(`SELECT * FROM test_gc_read ORDER BY a`)
	result.Check(testkit.Rows(`0 <nil> <nil> <nil> <nil>`, `1 2 3 2 6`, `3 4 7 12 14`, `8 8 16 64 32`))

	// Test where-conditions on virtual/stored generated columns.
	result = tk.MustQuery(`SELECT * FROM test_gc_read WHERE c = 7`)
	result.Check(testkit.Rows(`3 4 7 12 14`))

	result = tk.MustQuery(`SELECT * FROM test_gc_read WHERE d = 64`)
	result.Check(testkit.Rows(`8 8 16 64 32`))

	result = tk.MustQuery(`SELECT * FROM test_gc_read WHERE e = 6`)
	result.Check(testkit.Rows(`1 2 3 2 6`))

	// Test update where-conditions on virtual/generated columns.
	tk.MustExec(`UPDATE test_gc_read SET a = a + 100 WHERE c = 7`)
	result = tk.MustQuery(`SELECT * FROM test_gc_read WHERE c = 107`)
	result.Check(testkit.Rows(`103 4 107 412 214`))

	// Test update where-conditions on virtual/generated columns.
	tk.MustExec(`UPDATE test_gc_read m SET m.a = m.a + 100 WHERE c = 107`)
	result = tk.MustQuery(`SELECT * FROM test_gc_read WHERE c = 207`)
	result.Check(testkit.Rows(`203 4 207 812 414`))

	tk.MustExec(`UPDATE test_gc_read SET a = a - 200 WHERE d = 812`)
	result = tk.MustQuery(`SELECT * FROM test_gc_read WHERE d = 12`)
	result.Check(testkit.Rows(`3 4 7 12 14`))

	tk.MustExec(`INSERT INTO test_gc_read set a = 4, b = d + 1`)
	result = tk.MustQuery(`SELECT * FROM test_gc_read ORDER BY a`)
	result.Check(testkit.Rows(`0 <nil> <nil> <nil> <nil>`, `1 2 3 2 6`, `3 4 7 12 14`,
		`4 <nil> <nil> <nil> <nil>`, `8 8 16 64 32`))
	tk.MustExec(`DELETE FROM test_gc_read where a = 4`)

	// Test on-conditions on virtual/stored generated columns.
	tk.MustExec(`CREATE TABLE test_gc_help(a int primary key, b int, c int, d int, e int)`)
	tk.MustExec(`INSERT INTO test_gc_help(a, b, c, d, e) SELECT * FROM test_gc_read`)

	result = tk.MustQuery(`SELECT t1.* FROM test_gc_read t1 JOIN test_gc_help t2 ON t1.c = t2.c ORDER BY t1.a`)
	result.Check(testkit.Rows(`1 2 3 2 6`, `3 4 7 12 14`, `8 8 16 64 32`))

	result = tk.MustQuery(`SELECT t1.* FROM test_gc_read t1 JOIN test_gc_help t2 ON t1.d = t2.d ORDER BY t1.a`)
	result.Check(testkit.Rows(`1 2 3 2 6`, `3 4 7 12 14`, `8 8 16 64 32`))

	result = tk.MustQuery(`SELECT t1.* FROM test_gc_read t1 JOIN test_gc_help t2 ON t1.e = t2.e ORDER BY t1.a`)
	result.Check(testkit.Rows(`1 2 3 2 6`, `3 4 7 12 14`, `8 8 16 64 32`))

	// Test generated column in subqueries.
	result = tk.MustQuery(`SELECT * FROM test_gc_read t WHERE t.a not in (SELECT t.a FROM test_gc_read t where t.c > 5)`)
	result.Sort().Check(testkit.Rows(`0 <nil> <nil> <nil> <nil>`, `1 2 3 2 6`))

	result = tk.MustQuery(`SELECT * FROM test_gc_read t WHERE t.c in (SELECT t.c FROM test_gc_read t where t.c > 5)`)
	result.Sort().Check(testkit.Rows(`3 4 7 12 14`, `8 8 16 64 32`))

	result = tk.MustQuery(`SELECT tt.b FROM test_gc_read tt WHERE tt.a = (SELECT max(t.a) FROM test_gc_read t WHERE t.c = tt.c) ORDER BY b`)
	result.Check(testkit.Rows(`2`, `4`, `8`))

	// Test aggregation on virtual/stored generated columns.
	result = tk.MustQuery(`SELECT c, sum(a) aa, max(d) dd, sum(e) ee FROM test_gc_read GROUP BY c ORDER BY aa`)
	result.Check(testkit.Rows(`<nil> 0 <nil> <nil>`, `3 1 2 6`, `7 3 12 14`, `16 8 64 32`))

	result = tk.MustQuery(`SELECT a, sum(c), sum(d), sum(e) FROM test_gc_read GROUP BY a ORDER BY a`)
	result.Check(testkit.Rows(`0 <nil> <nil> <nil>`, `1 3 2 6`, `3 7 12 14`, `8 16 64 32`))

	// Test multi-update on generated columns.
	tk.MustExec(`UPDATE test_gc_read m, test_gc_read n SET m.a = m.a + 10, n.a = n.a + 10`)
	result = tk.MustQuery(`SELECT * FROM test_gc_read ORDER BY a`)
	result.Check(testkit.Rows(`10 <nil> <nil> <nil> <nil>`, `11 2 13 22 26`, `13 4 17 52 34`, `18 8 26 144 52`))

	tk.MustExec("drop table if exists t")
	tk.MustExec("create table t(a int)")
	tk.MustExec("insert into t values(18)")
	tk.MustExec("update test_gc_read set a = a+1 where a in (select a from t)")
	result = tk.MustQuery("select * from test_gc_read order by a")
	result.Check(testkit.Rows(`10 <nil> <nil> <nil> <nil>`, `11 2 13 22 26`, `13 4 17 52 34`, `19 8 27 152 54`))

	// Test different types between generation expression and generated column.
	tk.MustExec(`CREATE TABLE test_gc_read_cast(a VARCHAR(255), b VARCHAR(255), c INT AS (JSON_EXTRACT(a, b)), d INT AS (JSON_EXTRACT(a, b)) STORED)`)
	tk.MustExec(`INSERT INTO test_gc_read_cast (a, b) VALUES ('{"a": "3"}', '$.a')`)
	result = tk.MustQuery(`SELECT c, d FROM test_gc_read_cast`)
	result.Check(testkit.Rows(`3 3`))

	tk.MustExec(`CREATE TABLE test_gc_read_cast_1(a VARCHAR(255), b VARCHAR(255), c ENUM("red", "yellow") AS (JSON_UNQUOTE(JSON_EXTRACT(a, b))))`)
	tk.MustExec(`INSERT INTO test_gc_read_cast_1 (a, b) VALUES ('{"a": "yellow"}', '$.a')`)
	result = tk.MustQuery(`SELECT c FROM test_gc_read_cast_1`)
	result.Check(testkit.Rows(`yellow`))

	tk.MustExec(`CREATE TABLE test_gc_read_cast_2( a JSON, b JSON AS (a->>'$.a'))`)
	tk.MustExec(`INSERT INTO test_gc_read_cast_2(a) VALUES ('{"a": "{    \\\"key\\\": \\\"\\u6d4b\\\"    }"}')`)
	result = tk.MustQuery(`SELECT b FROM test_gc_read_cast_2`)
	result.Check(testkit.Rows(`{"key": "测"}`))

	tk.MustExec(`CREATE TABLE test_gc_read_cast_3( a JSON, b JSON AS (a->>'$.a'), c INT AS (b * 3.14) )`)
	tk.MustExec(`INSERT INTO test_gc_read_cast_3(a) VALUES ('{"a": "5"}')`)
	result = tk.MustQuery(`SELECT c FROM test_gc_read_cast_3`)
	result.Check(testkit.Rows(`16`))

	_, err := tk.Exec(`INSERT INTO test_gc_read_cast_1 (a, b) VALUES ('{"a": "invalid"}', '$.a')`)
	c.Assert(err, NotNil)

	// Test read generated columns after drop some irrelevant column
	tk.MustExec(`DROP TABLE IF EXISTS test_gc_read_m`)
	tk.MustExec(`CREATE TABLE test_gc_read_m (a int primary key, b int, c int as (a+1), d int as (c*2))`)
	tk.MustExec(`INSERT INTO test_gc_read_m(a) values (1), (2)`)
	tk.MustExec(`ALTER TABLE test_gc_read_m DROP b`)
	result = tk.MustQuery(`SELECT * FROM test_gc_read_m`)
	result.Check(testkit.Rows(`1 2 4`, `2 3 6`))

	// Test not null generated columns.
	tk.MustExec(`CREATE TABLE test_gc_read_1(a int primary key, b int, c int as (a+b) not null, d int as (a*b) stored)`)
	tk.MustExec(`CREATE TABLE test_gc_read_2(a int primary key, b int, c int as (a+b), d int as (a*b) stored not null)`)
	tests := []struct {
		stmt string
		err  int
	}{
		// Can't insert these records, because generated columns are not null.
		{`insert into test_gc_read_1(a, b) values (1, null)`, mysql.ErrBadNull},
		{`insert into test_gc_read_2(a, b) values (1, null)`, mysql.ErrBadNull},
	}
	for _, tt := range tests {
		_, err := tk.Exec(tt.stmt)
		if tt.err != 0 {
			c.Assert(err, NotNil)
			terr := errors.Cause(err).(*terror.Error)
			c.Assert(terr.Code(), Equals, terror.ErrCode(tt.err))
		} else {
			c.Assert(err, IsNil)
		}
	}
}

// TestGeneratedColumnRead tests generated columns using point get and batch point get
func (s *testSuiteP1) TestGeneratedColumnPointGet(c *C) {
	tk := testkit.NewTestKit(c, s.store)
	tk.MustExec("use test")
	tk.MustExec("drop table if exists tu")
	tk.MustExec("CREATE TABLE tu(a int, b int, c int GENERATED ALWAYS AS (a + b) VIRTUAL, d int as (a * b) stored, " +
		"e int GENERATED ALWAYS as (b * 2) VIRTUAL, PRIMARY KEY (a), UNIQUE KEY ukc (c), unique key ukd(d), key ke(e))")
	tk.MustExec("insert into tu(a, b) values(1, 2)")
	tk.MustExec("insert into tu(a, b) values(5, 6)")
	tk.MustQuery("select * from tu for update").Check(testkit.Rows("1 2 3 2 4", "5 6 11 30 12"))
	tk.MustQuery("select * from tu where a = 1").Check(testkit.Rows("1 2 3 2 4"))
	tk.MustQuery("select * from tu where a in (1, 2)").Check(testkit.Rows("1 2 3 2 4"))
	tk.MustQuery("select * from tu where c in (1, 2, 3)").Check(testkit.Rows("1 2 3 2 4"))
	tk.MustQuery("select * from tu where c = 3").Check(testkit.Rows("1 2 3 2 4"))
	tk.MustQuery("select d, e from tu where c = 3").Check(testkit.Rows("2 4"))
	tk.MustQuery("select * from tu where d in (1, 2, 3)").Check(testkit.Rows("1 2 3 2 4"))
	tk.MustQuery("select * from tu where d = 2").Check(testkit.Rows("1 2 3 2 4"))
	tk.MustQuery("select c, d from tu where d = 2").Check(testkit.Rows("3 2"))
	tk.MustQuery("select d, e from tu where e = 4").Check(testkit.Rows("2 4"))
	tk.MustQuery("select * from tu where e = 4").Check(testkit.Rows("1 2 3 2 4"))
	tk.MustExec("update tu set a = a + 1, b = b + 1 where c = 11")
	tk.MustQuery("select * from tu for update").Check(testkit.Rows("1 2 3 2 4", "6 7 13 42 14"))
	tk.MustQuery("select * from tu where a = 6").Check(testkit.Rows("6 7 13 42 14"))
	tk.MustQuery("select * from tu where c in (5, 6, 13)").Check(testkit.Rows("6 7 13 42 14"))
	tk.MustQuery("select b, c, e, d from tu where c = 13").Check(testkit.Rows("7 13 14 42"))
	tk.MustQuery("select a, e, d from tu where c in (5, 6, 13)").Check(testkit.Rows("6 14 42"))
	tk.MustExec("drop table if exists tu")
}

func (s *testSuiteP2) TestToPBExpr(c *C) {
	tk := testkit.NewTestKit(c, s.store)
	tk.MustExec("use test")
	tk.MustExec("drop table if exists t")
	tk.MustExec("create table t (a decimal(10,6), b decimal, index idx_b (b))")
	tk.MustExec("set sql_mode = ''")
	tk.MustExec("insert t values (1.1, 1.1)")
	tk.MustExec("insert t values (2.4, 2.4)")
	tk.MustExec("insert t values (3.3, 2.7)")
	result := tk.MustQuery("select * from t where a < 2.399999")
	result.Check(testkit.Rows("1.100000 1"))
	result = tk.MustQuery("select * from t where a > 1.5")
	result.Check(testkit.Rows("2.400000 2", "3.300000 3"))
	result = tk.MustQuery("select * from t where a <= 1.1")
	result.Check(testkit.Rows("1.100000 1"))
	result = tk.MustQuery("select * from t where b >= 3")
	result.Check(testkit.Rows("3.300000 3"))
	result = tk.MustQuery("select * from t where not (b = 1)")
	result.Check(testkit.Rows("2.400000 2", "3.300000 3"))
	result = tk.MustQuery("select * from t where b&1 = a|1")
	result.Check(testkit.Rows("1.100000 1"))
	result = tk.MustQuery("select * from t where b != 2 and b <=> 3")
	result.Check(testkit.Rows("3.300000 3"))
	result = tk.MustQuery("select * from t where b in (3)")
	result.Check(testkit.Rows("3.300000 3"))
	result = tk.MustQuery("select * from t where b not in (1, 2)")
	result.Check(testkit.Rows("3.300000 3"))

	tk.MustExec("drop table if exists t")
	tk.MustExec("create table t (a varchar(255), b int)")
	tk.MustExec("insert t values ('abc123', 1)")
	tk.MustExec("insert t values ('ab123', 2)")
	result = tk.MustQuery("select * from t where a like 'ab%'")
	result.Check(testkit.Rows("abc123 1", "ab123 2"))
	result = tk.MustQuery("select * from t where a like 'ab_12'")
	result.Check(nil)
	tk.MustExec("drop table if exists t")
	tk.MustExec("create table t (a int primary key)")
	tk.MustExec("insert t values (1)")
	tk.MustExec("insert t values (2)")
	result = tk.MustQuery("select * from t where not (a = 1)")
	result.Check(testkit.Rows("2"))
	result = tk.MustQuery("select * from t where not(not (a = 1))")
	result.Check(testkit.Rows("1"))
	result = tk.MustQuery("select * from t where not(a != 1 and a != 2)")
	result.Check(testkit.Rows("1", "2"))
}

func (s *testSuiteP2) TestDatumXAPI(c *C) {
	tk := testkit.NewTestKit(c, s.store)
	tk.MustExec("use test")
	tk.MustExec("drop table if exists t")
	tk.MustExec("create table t (a decimal(10,6), b decimal, index idx_b (b))")
	tk.MustExec("set sql_mode = ''")
	tk.MustExec("insert t values (1.1, 1.1)")
	tk.MustExec("insert t values (2.2, 2.2)")
	tk.MustExec("insert t values (3.3, 2.7)")
	result := tk.MustQuery("select * from t where a > 1.5")
	result.Check(testkit.Rows("2.200000 2", "3.300000 3"))
	result = tk.MustQuery("select * from t where b > 1.5")
	result.Check(testkit.Rows("2.200000 2", "3.300000 3"))

	tk.MustExec("drop table if exists t")
	tk.MustExec("create table t (a time(3), b time, index idx_a (a))")
	tk.MustExec("insert t values ('11:11:11', '11:11:11')")
	tk.MustExec("insert t values ('11:11:12', '11:11:12')")
	tk.MustExec("insert t values ('11:11:13', '11:11:13')")
	result = tk.MustQuery("select * from t where a > '11:11:11.5'")
	result.Check(testkit.Rows("11:11:12.000 11:11:12", "11:11:13.000 11:11:13"))
	result = tk.MustQuery("select * from t where b > '11:11:11.5'")
	result.Check(testkit.Rows("11:11:12.000 11:11:12", "11:11:13.000 11:11:13"))
}

func (s *testSuiteP2) TestSQLMode(c *C) {
	tk := testkit.NewTestKit(c, s.store)
	tk.MustExec("use test")
	tk.MustExec("drop table if exists t")
	tk.MustExec("create table t (a tinyint not null)")
	tk.MustExec("set sql_mode = 'STRICT_TRANS_TABLES'")
	_, err := tk.Exec("insert t values ()")
	c.Check(err, NotNil)

	_, err = tk.Exec("insert t values ('1000')")
	c.Check(err, NotNil)

	tk.MustExec("create table if not exists tdouble (a double(3,2))")
	_, err = tk.Exec("insert tdouble values (10.23)")
	c.Check(err, NotNil)

	tk.MustExec("set sql_mode = ''")
	tk.MustExec("insert t values ()")
	tk.MustQuery("show warnings").Check(testkit.Rows("Warning 1364 Field 'a' doesn't have a default value"))
	_, err = tk.Exec("insert t values (null)")
	c.Check(err, NotNil)
	tk.MustExec("insert ignore t values (null)")
	tk.MustQuery("show warnings").Check(testkit.Rows("Warning 1048 Column 'a' cannot be null"))
	tk.MustExec("insert t select null")
	tk.MustQuery("show warnings").Check(testkit.Rows("Warning 1048 Column 'a' cannot be null"))
	tk.MustExec("insert t values (1000)")
	tk.MustQuery("select * from t order by a").Check(testkit.Rows("0", "0", "0", "127"))

	tk.MustExec("insert tdouble values (10.23)")
	tk.MustQuery("select * from tdouble").Check(testkit.Rows("9.99"))

	tk.MustExec("set sql_mode = 'STRICT_TRANS_TABLES'")
	tk.MustExec("set @@global.sql_mode = ''")

	// Disable global variable cache, so load global session variable take effect immediate.
	s.domain.GetGlobalVarsCache().Disable()
	tk2 := testkit.NewTestKit(c, s.store)
	tk2.MustExec("use test")
	tk2.MustExec("drop table if exists t2")
	tk2.MustExec("create table t2 (a varchar(3))")
	tk2.MustExec("insert t2 values ('abcd')")
	tk2.MustQuery("select * from t2").Check(testkit.Rows("abc"))

	// session1 is still in strict mode.
	_, err = tk.Exec("insert t2 values ('abcd')")
	c.Check(err, NotNil)
	// Restore original global strict mode.
	tk.MustExec("set @@global.sql_mode = 'STRICT_TRANS_TABLES'")
}

func (s *testSuiteP2) TestTableDual(c *C) {
	tk := testkit.NewTestKit(c, s.store)
	tk.MustExec("use test")
	result := tk.MustQuery("Select 1")
	result.Check(testkit.Rows("1"))
	result = tk.MustQuery("Select 1 from dual")
	result.Check(testkit.Rows("1"))
	result = tk.MustQuery("Select count(*) from dual")
	result.Check(testkit.Rows("1"))
	result = tk.MustQuery("Select 1 from dual where 1")
	result.Check(testkit.Rows("1"))

	tk.MustExec("drop table if exists t")
	tk.MustExec("create table t(a int primary key)")
	tk.MustQuery("select t1.* from t t1, t t2 where t1.a=t2.a and 1=0").Check(testkit.Rows())
}

func (s *testSuiteP2) TestTableScan(c *C) {
	tk := testkit.NewTestKit(c, s.store)
	tk.MustExec("use information_schema")
	result := tk.MustQuery("select * from schemata")
	// There must be these tables: information_schema, mysql, performance_schema and test.
	c.Assert(len(result.Rows()), GreaterEqual, 4)
	tk.MustExec("use test")
	tk.MustExec("create database mytest")
	rowStr1 := fmt.Sprintf("%s %s %s %s %v", "def", "mysql", "utf8mb4", "utf8mb4_bin", nil)
	rowStr2 := fmt.Sprintf("%s %s %s %s %v", "def", "mytest", "utf8mb4", "utf8mb4_bin", nil)
	tk.MustExec("use information_schema")
	result = tk.MustQuery("select * from schemata where schema_name = 'mysql'")
	result.Check(testkit.Rows(rowStr1))
	result = tk.MustQuery("select * from schemata where schema_name like 'my%'")
	result.Check(testkit.Rows(rowStr1, rowStr2))
	result = tk.MustQuery("select 1 from tables limit 1")
	result.Check(testkit.Rows("1"))
}

func (s *testSuiteP2) TestAdapterStatement(c *C) {
	se, err := session.CreateSession4Test(s.store)
	c.Check(err, IsNil)
	se.GetSessionVars().TxnCtx.InfoSchema = domain.GetDomain(se).InfoSchema()
	compiler := &executor.Compiler{Ctx: se}
	stmtNode, err := s.ParseOneStmt("select 1", "", "")
	c.Check(err, IsNil)
	stmt, err := compiler.Compile(context.TODO(), stmtNode)
	c.Check(err, IsNil)
	c.Check(stmt.OriginText(), Equals, "select 1")

	stmtNode, err = s.ParseOneStmt("create table test.t (a int)", "", "")
	c.Check(err, IsNil)
	stmt, err = compiler.Compile(context.TODO(), stmtNode)
	c.Check(err, IsNil)
	c.Check(stmt.OriginText(), Equals, "create table test.t (a int)")
}

func (s *testSuiteP2) TestIsPointGet(c *C) {
	tk := testkit.NewTestKit(c, s.store)
	tk.MustExec("use mysql")
	ctx := tk.Se.(sessionctx.Context)
	tests := map[string]bool{
		"select * from help_topic where name='aaa'":         false,
		"select 1 from help_topic where name='aaa'":         false,
		"select * from help_topic where help_topic_id=1":    true,
		"select * from help_topic where help_category_id=1": false,
	}
	infoSchema := infoschema.GetInfoSchema(ctx)

	for sqlStr, result := range tests {
		stmtNode, err := s.ParseOneStmt(sqlStr, "", "")
		c.Check(err, IsNil)
		err = plannercore.Preprocess(ctx, stmtNode, infoSchema)
		c.Check(err, IsNil)
		p, _, err := planner.Optimize(context.TODO(), ctx, stmtNode, infoSchema)
		c.Check(err, IsNil)
		ret, err := plannercore.IsPointGetWithPKOrUniqueKeyByAutoCommit(ctx, p)
		c.Assert(err, IsNil)
		c.Assert(ret, Equals, result)
	}
}

func (s *testSuiteP2) TestPointGetRepeatableRead(c *C) {
	tk1 := testkit.NewTestKit(c, s.store)
	tk1.MustExec("use test")
	tk1.MustExec(`create table point_get (a int, b int, c int,
			primary key k_a(a),
			unique key k_b(b))`)
	tk1.MustExec("insert into point_get values (1, 1, 1)")
	tk2 := testkit.NewTestKit(c, s.store)
	tk2.MustExec("use test")

	var (
		step1 = "github.com/pingcap/tidb/executor/pointGetRepeatableReadTest-step1"
		step2 = "github.com/pingcap/tidb/executor/pointGetRepeatableReadTest-step2"
	)

	c.Assert(failpoint.Enable(step1, "return"), IsNil)
	c.Assert(failpoint.Enable(step2, "pause"), IsNil)

	updateWaitCh := make(chan struct{})
	go func() {
		ctx := context.WithValue(context.Background(), "pointGetRepeatableReadTest", updateWaitCh)
		ctx = failpoint.WithHook(ctx, func(ctx context.Context, fpname string) bool {
			return fpname == step1 || fpname == step2
		})
		rs, err := tk1.Se.Execute(ctx, "select c from point_get where b = 1")
		c.Assert(err, IsNil)
		result := tk1.ResultSetToResultWithCtx(ctx, rs[0], Commentf("execute sql fail"))
		result.Check(testkit.Rows("1"))
	}()

	<-updateWaitCh // Wait `POINT GET` first time `get`
	c.Assert(failpoint.Disable(step1), IsNil)
	tk2.MustExec("update point_get set b = 2, c = 2 where a = 1")
	c.Assert(failpoint.Disable(step2), IsNil)
}

func (s *testSuiteP2) TestBatchPointGetRepeatableRead(c *C) {
	tk1 := testkit.NewTestKit(c, s.store)
	tk1.MustExec("use test")
	tk1.MustExec(`create table batch_point_get (a int, b int, c int, unique key k_b(a, b, c))`)
	tk1.MustExec("insert into batch_point_get values (1, 1, 1), (2, 3, 4), (3, 4, 5)")
	tk2 := testkit.NewTestKit(c, s.store)
	tk2.MustExec("use test")

	var (
		step1 = "github.com/pingcap/tidb/executor/batchPointGetRepeatableReadTest-step1"
		step2 = "github.com/pingcap/tidb/executor/batchPointGetRepeatableReadTest-step2"
	)

	c.Assert(failpoint.Enable(step1, "return"), IsNil)
	c.Assert(failpoint.Enable(step2, "pause"), IsNil)

	updateWaitCh := make(chan struct{})
	go func() {
		ctx := context.WithValue(context.Background(), "batchPointGetRepeatableReadTest", updateWaitCh)
		ctx = failpoint.WithHook(ctx, func(ctx context.Context, fpname string) bool {
			return fpname == step1 || fpname == step2
		})
		rs, err := tk1.Se.Execute(ctx, "select c from batch_point_get where (a, b, c) in ((1, 1, 1))")
		c.Assert(err, IsNil)
		result := tk1.ResultSetToResultWithCtx(ctx, rs[0], Commentf("execute sql fail"))
		result.Check(testkit.Rows("1"))
	}()

	<-updateWaitCh // Wait `POINT GET` first time `get`
	c.Assert(failpoint.Disable(step1), IsNil)
	tk2.MustExec("update batch_point_get set b = 2, c = 2 where a = 1")
	c.Assert(failpoint.Disable(step2), IsNil)
}

func (s *testSuite7) TestSplitRegionTimeout(c *C) {
	c.Assert(failpoint.Enable("github.com/pingcap/tidb/store/tikv/MockSplitRegionTimeout", `return(true)`), IsNil)
	tk := testkit.NewTestKit(c, s.store)
	tk.MustExec("use test")
	tk.MustExec("drop table if exists t")
	tk.MustExec("create table t(a varchar(100),b int, index idx1(b,a))")
	tk.MustExec(`split table t index idx1 by (10000,"abcd"),(10000000);`)
	tk.MustExec(`set @@tidb_wait_split_region_timeout=1`)
	// result 0 0 means split 0 region and 0 region finish scatter regions before timeout.
	tk.MustQuery(`split table t between (0) and (10000) regions 10`).Check(testkit.Rows("0 0"))
	c.Assert(failpoint.Disable("github.com/pingcap/tidb/store/tikv/MockSplitRegionTimeout"), IsNil)

	// Test scatter regions timeout.
	c.Assert(failpoint.Enable("github.com/pingcap/tidb/store/tikv/MockScatterRegionTimeout", `return(true)`), IsNil)
	tk.MustQuery(`split table t between (0) and (10000) regions 10`).Check(testkit.Rows("10 1"))
	c.Assert(failpoint.Disable("github.com/pingcap/tidb/store/tikv/MockScatterRegionTimeout"), IsNil)

	// Test pre-split with timeout.
	tk.MustExec("drop table if exists t")
	tk.MustExec("set @@global.tidb_scatter_region=1;")
	c.Assert(failpoint.Enable("github.com/pingcap/tidb/store/tikv/MockScatterRegionTimeout", `return(true)`), IsNil)
	atomic.StoreUint32(&ddl.EnableSplitTableRegion, 1)
	start := time.Now()
	tk.MustExec("create table t (a int, b int) partition by hash(a) partitions 5;")
	c.Assert(time.Since(start).Seconds(), Less, 10.0)
	c.Assert(failpoint.Disable("github.com/pingcap/tidb/store/tikv/MockScatterRegionTimeout"), IsNil)
}

func (s *testSuiteP2) TestRow(c *C) {
	tk := testkit.NewTestKit(c, s.store)
	tk.MustExec("use test")
	tk.MustExec("drop table if exists t")
	tk.MustExec("create table t (c int, d int)")
	tk.MustExec("insert t values (1, 1)")
	tk.MustExec("insert t values (1, 3)")
	tk.MustExec("insert t values (2, 1)")
	tk.MustExec("insert t values (2, 3)")
	result := tk.MustQuery("select * from t where (c, d) < (2,2)")
	result.Check(testkit.Rows("1 1", "1 3", "2 1"))
	result = tk.MustQuery("select * from t where (1,2,3) > (3,2,1)")
	result.Check(testkit.Rows())
	result = tk.MustQuery("select * from t where row(1,2,3) > (3,2,1)")
	result.Check(testkit.Rows())
	result = tk.MustQuery("select * from t where (c, d) = (select * from t where (c,d) = (1,1))")
	result.Check(testkit.Rows("1 1"))
	result = tk.MustQuery("select * from t where (c, d) = (select * from t k where (t.c,t.d) = (c,d))")
	result.Check(testkit.Rows("1 1", "1 3", "2 1", "2 3"))
	result = tk.MustQuery("select (1, 2, 3) < (2, 3, 4)")
	result.Check(testkit.Rows("1"))
	result = tk.MustQuery("select (2, 3, 4) <= (2, 3, 3)")
	result.Check(testkit.Rows("0"))
	result = tk.MustQuery("select (2, 3, 4) <= (2, 3, 4)")
	result.Check(testkit.Rows("1"))
	result = tk.MustQuery("select (2, 3, 4) <= (2, 1, 4)")
	result.Check(testkit.Rows("0"))
	result = tk.MustQuery("select (2, 3, 4) >= (2, 3, 4)")
	result.Check(testkit.Rows("1"))
	result = tk.MustQuery("select (2, 3, 4) = (2, 3, 4)")
	result.Check(testkit.Rows("1"))
	result = tk.MustQuery("select (2, 3, 4) != (2, 3, 4)")
	result.Check(testkit.Rows("0"))
	result = tk.MustQuery("select row(1, 1) in (row(1, 1))")
	result.Check(testkit.Rows("1"))
	result = tk.MustQuery("select row(1, 0) in (row(1, 1))")
	result.Check(testkit.Rows("0"))
	result = tk.MustQuery("select row(1, 1) in (select 1, 1)")
	result.Check(testkit.Rows("1"))
	result = tk.MustQuery("select row(1, 1) > row(1, 0)")
	result.Check(testkit.Rows("1"))
	result = tk.MustQuery("select row(1, 1) > (select 1, 0)")
	result.Check(testkit.Rows("1"))
	result = tk.MustQuery("select 1 > (select 1)")
	result.Check(testkit.Rows("0"))
	result = tk.MustQuery("select (select 1)")
	result.Check(testkit.Rows("1"))
}

func (s *testSuiteP2) TestColumnName(c *C) {
	tk := testkit.NewTestKit(c, s.store)
	tk.MustExec("use test")
	tk.MustExec("drop table if exists t")
	tk.MustExec("create table t (c int, d int)")
	// disable only full group by
	tk.MustExec("set sql_mode='STRICT_TRANS_TABLES'")
	rs, err := tk.Exec("select 1 + c, count(*) from t")
	c.Check(err, IsNil)
	fields := rs.Fields()
	c.Check(len(fields), Equals, 2)
	c.Check(fields[0].Column.Name.L, Equals, "1 + c")
	c.Check(fields[0].ColumnAsName.L, Equals, "1 + c")
	c.Check(fields[1].Column.Name.L, Equals, "count(*)")
	c.Check(fields[1].ColumnAsName.L, Equals, "count(*)")
	rs.Close()
	rs, err = tk.Exec("select (c) > all (select c from t) from t")
	c.Check(err, IsNil)
	fields = rs.Fields()
	c.Check(len(fields), Equals, 1)
	c.Check(fields[0].Column.Name.L, Equals, "(c) > all (select c from t)")
	c.Check(fields[0].ColumnAsName.L, Equals, "(c) > all (select c from t)")
	rs.Close()
	tk.MustExec("begin")
	tk.MustExec("insert t values(1,1)")
	rs, err = tk.Exec("select c d, d c from t")
	c.Check(err, IsNil)
	fields = rs.Fields()
	c.Check(len(fields), Equals, 2)
	c.Check(fields[0].Column.Name.L, Equals, "c")
	c.Check(fields[0].ColumnAsName.L, Equals, "d")
	c.Check(fields[1].Column.Name.L, Equals, "d")
	c.Check(fields[1].ColumnAsName.L, Equals, "c")
	rs.Close()
	// Test case for query a column of a table.
	// In this case, all attributes have values.
	rs, err = tk.Exec("select c as a from t as t2")
	c.Check(err, IsNil)
	fields = rs.Fields()
	c.Check(fields[0].Column.Name.L, Equals, "c")
	c.Check(fields[0].ColumnAsName.L, Equals, "a")
	c.Check(fields[0].Table.Name.L, Equals, "t")
	c.Check(fields[0].TableAsName.L, Equals, "t2")
	c.Check(fields[0].DBName.L, Equals, "test")
	rs.Close()
	// Test case for query a expression which only using constant inputs.
	// In this case, the table, org_table and database attributes will all be empty.
	rs, err = tk.Exec("select hour(1) as a from t as t2")
	c.Check(err, IsNil)
	fields = rs.Fields()
	c.Check(fields[0].Column.Name.L, Equals, "a")
	c.Check(fields[0].ColumnAsName.L, Equals, "a")
	c.Check(fields[0].Table.Name.L, Equals, "")
	c.Check(fields[0].TableAsName.L, Equals, "")
	c.Check(fields[0].DBName.L, Equals, "")
	rs.Close()
	// Test case for query a column wrapped with parentheses and unary plus.
	// In this case, the column name should be its original name.
	rs, err = tk.Exec("select (c), (+c), +(c), +(+(c)), ++c from t")
	c.Check(err, IsNil)
	fields = rs.Fields()
	for i := 0; i < 5; i++ {
		c.Check(fields[i].Column.Name.L, Equals, "c")
		c.Check(fields[i].ColumnAsName.L, Equals, "c")
	}
	rs.Close()

	// Test issue https://github.com/pingcap/tidb/issues/9639 .
	// Both window function and expression appear in final result field.
	tk.MustExec("set @@tidb_enable_window_function = 1")
	rs, err = tk.Exec("select 1+1, row_number() over() num from t")
	c.Check(err, IsNil)
	fields = rs.Fields()
	c.Assert(fields[0].Column.Name.L, Equals, "1+1")
	c.Assert(fields[0].ColumnAsName.L, Equals, "1+1")
	c.Assert(fields[1].Column.Name.L, Equals, "num")
	c.Assert(fields[1].ColumnAsName.L, Equals, "num")
	tk.MustExec("set @@tidb_enable_window_function = 0")
	rs.Close()

	rs, err = tk.Exec("select if(1,c,c) from t;")
	c.Check(err, IsNil)
	fields = rs.Fields()
	c.Assert(fields[0].Column.Name.L, Equals, "if(1,c,c)")
	// It's a compatibility issue. Should be empty instead.
	c.Assert(fields[0].ColumnAsName.L, Equals, "if(1,c,c)")
}

func (s *testSuiteP2) TestSelectVar(c *C) {
	tk := testkit.NewTestKit(c, s.store)
	tk.MustExec("use test")
	tk.MustExec("drop table if exists t")
	tk.MustExec("create table t (d int)")
	tk.MustExec("insert into t values(1), (2), (1)")
	// This behavior is different from MySQL.
	result := tk.MustQuery("select @a, @a := d+1 from t")
	result.Check(testkit.Rows("<nil> 2", "2 3", "3 2"))
	// Test for PR #10658.
	tk.MustExec("select SQL_BIG_RESULT d from t group by d")
	tk.MustExec("select SQL_SMALL_RESULT d from t group by d")
	tk.MustExec("select SQL_BUFFER_RESULT d from t group by d")
}

func (s *testSuiteP2) TestHistoryRead(c *C) {
	tk := testkit.NewTestKit(c, s.store)
	tk.MustExec("use test")
	tk.MustExec("drop table if exists history_read")
	tk.MustExec("create table history_read (a int)")
	tk.MustExec("insert history_read values (1)")

	// For mocktikv, safe point is not initialized, we manually insert it for snapshot to use.
	safePointName := "tikv_gc_safe_point"
	safePointValue := "20060102-15:04:05 -0700"
	safePointComment := "All versions after safe point can be accessed. (DO NOT EDIT)"
	updateSafePoint := fmt.Sprintf(`INSERT INTO mysql.tidb VALUES ('%[1]s', '%[2]s', '%[3]s')
	ON DUPLICATE KEY
	UPDATE variable_value = '%[2]s', comment = '%[3]s'`, safePointName, safePointValue, safePointComment)
	tk.MustExec(updateSafePoint)

	// Set snapshot to a time before save point will fail.
	_, err := tk.Exec("set @@tidb_snapshot = '2006-01-01 15:04:05.999999'")
	c.Assert(terror.ErrorEqual(err, variable.ErrSnapshotTooOld), IsTrue, Commentf("err %v", err))
	// SnapshotTS Is not updated if check failed.
	c.Assert(tk.Se.GetSessionVars().SnapshotTS, Equals, uint64(0))

	curVer1, _ := s.store.CurrentVersion()
	time.Sleep(time.Millisecond)
	snapshotTime := time.Now()
	time.Sleep(time.Millisecond)
	curVer2, _ := s.store.CurrentVersion()
	tk.MustExec("insert history_read values (2)")
	tk.MustQuery("select * from history_read").Check(testkit.Rows("1", "2"))
	tk.MustExec("set @@tidb_snapshot = '" + snapshotTime.Format("2006-01-02 15:04:05.999999") + "'")
	ctx := tk.Se.(sessionctx.Context)
	snapshotTS := ctx.GetSessionVars().SnapshotTS
	c.Assert(snapshotTS, Greater, curVer1.Ver)
	c.Assert(snapshotTS, Less, curVer2.Ver)
	tk.MustQuery("select * from history_read").Check(testkit.Rows("1"))
	_, err = tk.Exec("insert history_read values (2)")
	c.Assert(err, NotNil)
	_, err = tk.Exec("update history_read set a = 3 where a = 1")
	c.Assert(err, NotNil)
	_, err = tk.Exec("delete from history_read where a = 1")
	c.Assert(err, NotNil)
	tk.MustExec("set @@tidb_snapshot = ''")
	tk.MustQuery("select * from history_read").Check(testkit.Rows("1", "2"))
	tk.MustExec("insert history_read values (3)")
	tk.MustExec("update history_read set a = 4 where a = 3")
	tk.MustExec("delete from history_read where a = 1")

	time.Sleep(time.Millisecond)
	snapshotTime = time.Now()
	time.Sleep(time.Millisecond)
	tk.MustExec("alter table history_read add column b int")
	tk.MustExec("insert history_read values (8, 8), (9, 9)")
	tk.MustQuery("select * from history_read order by a").Check(testkit.Rows("2 <nil>", "4 <nil>", "8 8", "9 9"))
	tk.MustExec("set @@tidb_snapshot = '" + snapshotTime.Format("2006-01-02 15:04:05.999999") + "'")
	tk.MustQuery("select * from history_read order by a").Check(testkit.Rows("2", "4"))
	tsoStr := strconv.FormatUint(oracle.EncodeTSO(snapshotTime.UnixNano()/int64(time.Millisecond)), 10)

	tk.MustExec("set @@tidb_snapshot = '" + tsoStr + "'")
	tk.MustQuery("select * from history_read order by a").Check(testkit.Rows("2", "4"))

	tk.MustExec("set @@tidb_snapshot = ''")
	tk.MustQuery("select * from history_read order by a").Check(testkit.Rows("2 <nil>", "4 <nil>", "8 8", "9 9"))
}

func (s *testSuite2) TestLowResolutionTSORead(c *C) {
	tk := testkit.NewTestKit(c, s.store)
	tk.MustExec("set @@autocommit=1")
	tk.MustExec("use test")
	tk.MustExec("drop table if exists low_resolution_tso")
	tk.MustExec("create table low_resolution_tso(a int)")
	tk.MustExec("insert low_resolution_tso values (1)")

	// enable low resolution tso
	c.Assert(tk.Se.GetSessionVars().LowResolutionTSO, IsFalse)
	tk.Exec("set @@tidb_low_resolution_tso = 'on'")
	c.Assert(tk.Se.GetSessionVars().LowResolutionTSO, IsTrue)

	time.Sleep(3 * time.Second)
	tk.MustQuery("select * from low_resolution_tso").Check(testkit.Rows("1"))
	_, err := tk.Exec("update low_resolution_tso set a = 2")
	c.Assert(err, NotNil)
	tk.MustExec("set @@tidb_low_resolution_tso = 'off'")
	tk.MustExec("update low_resolution_tso set a = 2")
	tk.MustQuery("select * from low_resolution_tso").Check(testkit.Rows("2"))
}

func (s *testSuite) TestScanControlSelection(c *C) {
	tk := testkit.NewTestKit(c, s.store)
	tk.MustExec("use test")
	tk.MustExec("drop table if exists t")
	tk.MustExec("create table t(a int primary key, b int, c int, index idx_b(b))")
	tk.MustExec("insert into t values (1, 1, 1), (2, 1, 1), (3, 1, 2), (4, 2, 3)")
	tk.MustQuery("select (select count(1) k from t s where s.b = t1.c) from t t1").Sort().Check(testkit.Rows("0", "1", "3", "3"))
}

func (s *testSuite) TestSimpleDAG(c *C) {
	tk := testkit.NewTestKit(c, s.store)
	tk.MustExec("use test")
	tk.MustExec("drop table if exists t")
	tk.MustExec("create table t(a int primary key, b int, c int)")
	tk.MustExec("insert into t values (1, 1, 1), (2, 1, 1), (3, 1, 2), (4, 2, 3)")
	tk.MustQuery("select a from t").Check(testkit.Rows("1", "2", "3", "4"))
	tk.MustQuery("select * from t where a = 4").Check(testkit.Rows("4 2 3"))
	tk.MustQuery("select a from t limit 1").Check(testkit.Rows("1"))
	tk.MustQuery("select a from t order by a desc").Check(testkit.Rows("4", "3", "2", "1"))
	tk.MustQuery("select a from t order by a desc limit 1").Check(testkit.Rows("4"))
	tk.MustQuery("select a from t order by b desc limit 1").Check(testkit.Rows("4"))
	tk.MustQuery("select a from t where a < 3").Check(testkit.Rows("1", "2"))
	tk.MustQuery("select a from t where b > 1").Check(testkit.Rows("4"))
	tk.MustQuery("select a from t where b > 1 and a < 3").Check(testkit.Rows())
	tk.MustQuery("select count(*) from t where b > 1 and a < 3").Check(testkit.Rows("0"))
	tk.MustQuery("select count(*) from t").Check(testkit.Rows("4"))
	tk.MustQuery("select count(*), c from t group by c order by c").Check(testkit.Rows("2 1", "1 2", "1 3"))
	tk.MustQuery("select sum(c) as s from t group by b order by s").Check(testkit.Rows("3", "4"))
	tk.MustQuery("select avg(a) as s from t group by b order by s").Check(testkit.Rows("2.0000", "4.0000"))
	tk.MustQuery("select sum(distinct c) from t group by b").Check(testkit.Rows("3", "3"))

	tk.MustExec("create index i on t(c,b)")
	tk.MustQuery("select a from t where c = 1").Check(testkit.Rows("1", "2"))
	tk.MustQuery("select a from t where c = 1 and a < 2").Check(testkit.Rows("1"))
	tk.MustQuery("select a from t where c = 1 order by a limit 1").Check(testkit.Rows("1"))
	tk.MustQuery("select count(*) from t where c = 1 ").Check(testkit.Rows("2"))
	tk.MustExec("create index i1 on t(b)")
	tk.MustQuery("select c from t where b = 2").Check(testkit.Rows("3"))
	tk.MustQuery("select * from t where b = 2").Check(testkit.Rows("4 2 3"))
	tk.MustQuery("select count(*) from t where b = 1").Check(testkit.Rows("3"))
	tk.MustQuery("select * from t where b = 1 and a > 1 limit 1").Check(testkit.Rows("2 1 1"))

	// Test time push down.
	tk.MustExec("drop table if exists t")
	tk.MustExec("create table t (id int, c1 datetime);")
	tk.MustExec("insert into t values (1, '2015-06-07 12:12:12')")
	tk.MustQuery("select id from t where c1 = '2015-06-07 12:12:12'").Check(testkit.Rows("1"))
}

func (s *testSuite) TestTimestampTimeZone(c *C) {
	tk := testkit.NewTestKit(c, s.store)
	tk.MustExec("use test")
	tk.MustExec("drop table if exists t")
	tk.MustExec("create table t (ts timestamp)")
	tk.MustExec("set time_zone = '+00:00'")
	tk.MustExec("insert into t values ('2017-04-27 22:40:42')")
	// The timestamp will get different value if time_zone session variable changes.
	tests := []struct {
		timezone string
		expect   string
	}{
		{"+10:00", "2017-04-28 08:40:42"},
		{"-6:00", "2017-04-27 16:40:42"},
	}
	for _, tt := range tests {
		tk.MustExec(fmt.Sprintf("set time_zone = '%s'", tt.timezone))
		tk.MustQuery("select * from t").Check(testkit.Rows(tt.expect))
	}

	// For issue https://github.com/pingcap/tidb/issues/3467
	tk.MustExec("drop table if exists t1")
	tk.MustExec(`CREATE TABLE t1 (
 	      id bigint(20) NOT NULL AUTO_INCREMENT,
 	      uid int(11) DEFAULT NULL,
 	      datetime timestamp NOT NULL DEFAULT CURRENT_TIMESTAMP,
 	      ip varchar(128) DEFAULT NULL,
 	    PRIMARY KEY (id),
 	      KEY i_datetime (datetime),
 	      KEY i_userid (uid)
 	    );`)
	tk.MustExec(`INSERT INTO t1 VALUES (123381351,1734,"2014-03-31 08:57:10","127.0.0.1");`)
	r := tk.MustQuery("select datetime from t1;") // Cover TableReaderExec
	r.Check(testkit.Rows("2014-03-31 08:57:10"))
	r = tk.MustQuery("select datetime from t1 where datetime='2014-03-31 08:57:10';")
	r.Check(testkit.Rows("2014-03-31 08:57:10")) // Cover IndexReaderExec
	r = tk.MustQuery("select * from t1 where datetime='2014-03-31 08:57:10';")
	r.Check(testkit.Rows("123381351 1734 2014-03-31 08:57:10 127.0.0.1")) // Cover IndexLookupExec

	// For issue https://github.com/pingcap/tidb/issues/3485
	tk.MustExec("set time_zone = 'Asia/Shanghai'")
	tk.MustExec("drop table if exists t1")
	tk.MustExec(`CREATE TABLE t1 (
	    id bigint(20) NOT NULL AUTO_INCREMENT,
	    datetime timestamp NOT NULL DEFAULT CURRENT_TIMESTAMP,
	    PRIMARY KEY (id)
	  );`)
	tk.MustExec(`INSERT INTO t1 VALUES (123381351,"2014-03-31 08:57:10");`)
	r = tk.MustQuery(`select * from t1 where datetime="2014-03-31 08:57:10";`)
	r.Check(testkit.Rows("123381351 2014-03-31 08:57:10"))
	tk.MustExec(`alter table t1 add key i_datetime (datetime);`)
	r = tk.MustQuery(`select * from t1 where datetime="2014-03-31 08:57:10";`)
	r.Check(testkit.Rows("123381351 2014-03-31 08:57:10"))
	r = tk.MustQuery(`select * from t1;`)
	r.Check(testkit.Rows("123381351 2014-03-31 08:57:10"))
	r = tk.MustQuery("select datetime from t1 where datetime='2014-03-31 08:57:10';")
	r.Check(testkit.Rows("2014-03-31 08:57:10"))
}

func (s *testSuite) TestTimestampDefaultValueTimeZone(c *C) {
	tk := testkit.NewTestKit(c, s.store)
	tk.MustExec("use test")
	tk.MustExec("drop table if exists t")
	tk.MustExec("set time_zone = '+08:00'")
	tk.MustExec(`create table t (a int, b timestamp default "2019-01-17 14:46:14")`)
	tk.MustExec("insert into t set a=1")
	r := tk.MustQuery(`show create table t`)
	r.Check(testkit.Rows("t CREATE TABLE `t` (\n" + "  `a` int(11) DEFAULT NULL,\n" + "  `b` timestamp DEFAULT '2019-01-17 14:46:14'\n" + ") ENGINE=InnoDB DEFAULT CHARSET=utf8mb4 COLLATE=utf8mb4_bin"))
	tk.MustExec("set time_zone = '+00:00'")
	tk.MustExec("insert into t set a=2")
	r = tk.MustQuery(`show create table t`)
	r.Check(testkit.Rows("t CREATE TABLE `t` (\n" + "  `a` int(11) DEFAULT NULL,\n" + "  `b` timestamp DEFAULT '2019-01-17 06:46:14'\n" + ") ENGINE=InnoDB DEFAULT CHARSET=utf8mb4 COLLATE=utf8mb4_bin"))
	r = tk.MustQuery(`select a,b from t order by a`)
	r.Check(testkit.Rows("1 2019-01-17 06:46:14", "2 2019-01-17 06:46:14"))
	// Test the column's version is greater than ColumnInfoVersion1.
	sctx := tk.Se.(sessionctx.Context)
	is := domain.GetDomain(sctx).InfoSchema()
	c.Assert(is, NotNil)
	tb, err := is.TableByName(model.NewCIStr("test"), model.NewCIStr("t"))
	c.Assert(err, IsNil)
	tb.Cols()[1].Version = model.ColumnInfoVersion1 + 1
	tk.MustExec("insert into t set a=3")
	r = tk.MustQuery(`select a,b from t order by a`)
	r.Check(testkit.Rows("1 2019-01-17 06:46:14", "2 2019-01-17 06:46:14", "3 2019-01-17 06:46:14"))
	tk.MustExec("delete from t where a=3")
	// Change time zone back.
	tk.MustExec("set time_zone = '+08:00'")
	r = tk.MustQuery(`select a,b from t order by a`)
	r.Check(testkit.Rows("1 2019-01-17 14:46:14", "2 2019-01-17 14:46:14"))
	tk.MustExec("set time_zone = '-08:00'")
	r = tk.MustQuery(`show create table t`)
	r.Check(testkit.Rows("t CREATE TABLE `t` (\n" + "  `a` int(11) DEFAULT NULL,\n" + "  `b` timestamp DEFAULT '2019-01-16 22:46:14'\n" + ") ENGINE=InnoDB DEFAULT CHARSET=utf8mb4 COLLATE=utf8mb4_bin"))

	// test zero default value in multiple time zone.
	defer tk.MustExec(fmt.Sprintf("set @@sql_mode='%s'", tk.MustQuery("select @@sql_mode").Rows()[0][0]))
	tk.MustExec("set @@sql_mode='STRICT_TRANS_TABLES,NO_ENGINE_SUBSTITUTION';")
	tk.MustExec("drop table if exists t")
	tk.MustExec("set time_zone = '+08:00'")
	tk.MustExec(`create table t (a int, b timestamp default "0000-00-00 00")`)
	tk.MustExec("insert into t set a=1")
	r = tk.MustQuery(`show create table t`)
	r.Check(testkit.Rows("t CREATE TABLE `t` (\n" + "  `a` int(11) DEFAULT NULL,\n" + "  `b` timestamp DEFAULT '0000-00-00 00:00:00'\n" + ") ENGINE=InnoDB DEFAULT CHARSET=utf8mb4 COLLATE=utf8mb4_bin"))
	tk.MustExec("set time_zone = '+00:00'")
	tk.MustExec("insert into t set a=2")
	r = tk.MustQuery(`show create table t`)
	r.Check(testkit.Rows("t CREATE TABLE `t` (\n" + "  `a` int(11) DEFAULT NULL,\n" + "  `b` timestamp DEFAULT '0000-00-00 00:00:00'\n" + ") ENGINE=InnoDB DEFAULT CHARSET=utf8mb4 COLLATE=utf8mb4_bin"))
	tk.MustExec("set time_zone = '-08:00'")
	tk.MustExec("insert into t set a=3")
	r = tk.MustQuery(`show create table t`)
	r.Check(testkit.Rows("t CREATE TABLE `t` (\n" + "  `a` int(11) DEFAULT NULL,\n" + "  `b` timestamp DEFAULT '0000-00-00 00:00:00'\n" + ") ENGINE=InnoDB DEFAULT CHARSET=utf8mb4 COLLATE=utf8mb4_bin"))
	r = tk.MustQuery(`select a,b from t order by a`)
	r.Check(testkit.Rows("1 0000-00-00 00:00:00", "2 0000-00-00 00:00:00", "3 0000-00-00 00:00:00"))

	// test add timestamp column default current_timestamp.
	tk.MustExec(`drop table if exists t`)
	tk.MustExec(`set time_zone = 'Asia/Shanghai'`)
	tk.MustExec(`create table t (a int)`)
	tk.MustExec(`insert into t set a=1`)
	tk.MustExec(`alter table t add column b timestamp not null default current_timestamp;`)
	timeIn8 := tk.MustQuery("select b from t").Rows()[0][0]
	tk.MustExec(`set time_zone = '+00:00'`)
	timeIn0 := tk.MustQuery("select b from t").Rows()[0][0]
	c.Assert(timeIn8 != timeIn0, IsTrue, Commentf("%v == %v", timeIn8, timeIn0))
	datumTimeIn8, err := expression.GetTimeValue(tk.Se, timeIn8, mysql.TypeTimestamp, 0)
	c.Assert(err, IsNil)
	tIn8To0 := datumTimeIn8.GetMysqlTime()
	timeZoneIn8, err := time.LoadLocation("Asia/Shanghai")
	c.Assert(err, IsNil)
	err = tIn8To0.ConvertTimeZone(timeZoneIn8, time.UTC)
	c.Assert(err, IsNil)
	c.Assert(timeIn0 == tIn8To0.String(), IsTrue, Commentf("%v != %v", timeIn0, tIn8To0.String()))

	// test add index.
	tk.MustExec(`alter table t add index(b);`)
	tk.MustExec("admin check table t")
	tk.MustExec(`set time_zone = '+05:00'`)
	tk.MustExec("admin check table t")
}

func (s *testSuite) TestTiDBCurrentTS(c *C) {
	tk := testkit.NewTestKit(c, s.store)
	tk.MustQuery("select @@tidb_current_ts").Check(testkit.Rows("0"))
	tk.MustExec("begin")
	rows := tk.MustQuery("select @@tidb_current_ts").Rows()
	tsStr := rows[0][0].(string)
	txn, err := tk.Se.Txn(true)
	c.Assert(err, IsNil)
	c.Assert(tsStr, Equals, fmt.Sprintf("%d", txn.StartTS()))
	tk.MustExec("begin")
	rows = tk.MustQuery("select @@tidb_current_ts").Rows()
	newTsStr := rows[0][0].(string)
	txn, err = tk.Se.Txn(true)
	c.Assert(err, IsNil)
	c.Assert(newTsStr, Equals, fmt.Sprintf("%d", txn.StartTS()))
	c.Assert(newTsStr, Not(Equals), tsStr)
	tk.MustExec("commit")
	tk.MustQuery("select @@tidb_current_ts").Check(testkit.Rows("0"))

	_, err = tk.Exec("set @@tidb_current_ts = '1'")
	c.Assert(terror.ErrorEqual(err, variable.ErrReadOnly), IsTrue, Commentf("err %v", err))
}

func (s *testSuite) TestSelectForUpdate(c *C) {
	tk := testkit.NewTestKit(c, s.store)
	tk.MustExec("use test")
	tk1 := testkit.NewTestKit(c, s.store)
	tk1.MustExec("use test")
	tk2 := testkit.NewTestKit(c, s.store)
	tk2.MustExec("use test")

	tk.MustExec("drop table if exists t, t1")

	txn, err := tk.Se.Txn(true)
	c.Assert(kv.ErrInvalidTxn.Equal(err), IsTrue)
	c.Assert(txn.Valid(), IsFalse)
	tk.MustExec("create table t (c1 int, c2 int, c3 int)")
	tk.MustExec("insert t values (11, 2, 3)")
	tk.MustExec("insert t values (12, 2, 3)")
	tk.MustExec("insert t values (13, 2, 3)")

	tk.MustExec("create table t1 (c1 int)")
	tk.MustExec("insert t1 values (11)")

	// conflict
	tk1.MustExec("begin")
	tk1.MustQuery("select * from t where c1=11 for update")

	tk2.MustExec("begin")
	tk2.MustExec("update t set c2=211 where c1=11")
	tk2.MustExec("commit")

	_, err = tk1.Exec("commit")
	c.Assert(err, NotNil)

	// no conflict for subquery.
	tk1.MustExec("begin")
	tk1.MustQuery("select * from t where exists(select null from t1 where t1.c1=t.c1) for update")

	tk2.MustExec("begin")
	tk2.MustExec("update t set c2=211 where c1=12")
	tk2.MustExec("commit")

	tk1.MustExec("commit")

	// not conflict
	tk1.MustExec("begin")
	tk1.MustQuery("select * from t where c1=11 for update")

	tk2.MustExec("begin")
	tk2.MustExec("update t set c2=22 where c1=12")
	tk2.MustExec("commit")

	tk1.MustExec("commit")

	// not conflict, auto commit
	tk1.MustExec("set @@autocommit=1;")
	tk1.MustQuery("select * from t where c1=11 for update")

	tk2.MustExec("begin")
	tk2.MustExec("update t set c2=211 where c1=11")
	tk2.MustExec("commit")

	tk1.MustExec("commit")

	// conflict
	tk1.MustExec("begin")
	tk1.MustQuery("select * from (select * from t for update) t join t1 for update")

	tk2.MustExec("begin")
	tk2.MustExec("update t1 set c1 = 13")
	tk2.MustExec("commit")

	_, err = tk1.Exec("commit")
	c.Assert(err, NotNil)

}

func (s *testSuite) TestEmptyEnum(c *C) {
	tk := testkit.NewTestKit(c, s.store)
	tk.MustExec("use test")
	tk.MustExec("drop table if exists t")
	tk.MustExec("create table t (e enum('Y', 'N'))")
	tk.MustExec("set sql_mode='STRICT_TRANS_TABLES'")
	_, err := tk.Exec("insert into t values (0)")
	c.Assert(terror.ErrorEqual(err, table.ErrTruncatedWrongValueForField), IsTrue, Commentf("err %v", err))
	_, err = tk.Exec("insert into t values ('abc')")
	c.Assert(terror.ErrorEqual(err, table.ErrTruncatedWrongValueForField), IsTrue, Commentf("err %v", err))

	tk.MustExec("set sql_mode=''")
	tk.MustExec("insert into t values (0)")
	tk.MustQuery("select * from t").Check(testkit.Rows(""))
	tk.MustExec("insert into t values ('abc')")
	tk.MustQuery("select * from t").Check(testkit.Rows("", ""))
	tk.MustExec("insert into t values (null)")
	tk.MustQuery("select * from t").Check(testkit.Rows("", "", "<nil>"))
}

// TestIssue4024 This tests https://github.com/pingcap/tidb/issues/4024
func (s *testSuite) TestIssue4024(c *C) {
	tk := testkit.NewTestKit(c, s.store)
	tk.MustExec("create database test2")
	tk.MustExec("use test2")
	tk.MustExec("create table t(a int)")
	tk.MustExec("insert into t values(1)")
	tk.MustExec("use test")
	tk.MustExec("create table t(a int)")
	tk.MustExec("insert into t values(1)")
	tk.MustExec("update t, test2.t set test2.t.a=2")
	tk.MustQuery("select * from t").Check(testkit.Rows("1"))
	tk.MustQuery("select * from test2.t").Check(testkit.Rows("2"))
	tk.MustExec("update test.t, test2.t set test.t.a=3")
	tk.MustQuery("select * from t").Check(testkit.Rows("3"))
	tk.MustQuery("select * from test2.t").Check(testkit.Rows("2"))
}

const (
	checkRequestOff = iota
	checkRequestSyncLog
	checkDDLAddIndexPriority
)

type checkRequestClient struct {
	tikv.Client
	priority       pb.CommandPri
	lowPriorityCnt uint32
	mu             struct {
		sync.RWMutex
		checkFlags uint32
		syncLog    bool
	}
}

func (c *checkRequestClient) setCheckPriority(priority pb.CommandPri) {
	atomic.StoreInt32((*int32)(&c.priority), int32(priority))
}

func (c *checkRequestClient) getCheckPriority() pb.CommandPri {
	return (pb.CommandPri)(atomic.LoadInt32((*int32)(&c.priority)))
}

func (c *checkRequestClient) SendRequest(ctx context.Context, addr string, req *tikvrpc.Request, timeout time.Duration) (*tikvrpc.Response, error) {
	resp, err := c.Client.SendRequest(ctx, addr, req, timeout)
	c.mu.RLock()
	checkFlags := c.mu.checkFlags
	c.mu.RUnlock()
	if checkFlags == checkRequestSyncLog {
		switch req.Type {
		case tikvrpc.CmdPrewrite, tikvrpc.CmdCommit:
			c.mu.RLock()
			syncLog := c.mu.syncLog
			c.mu.RUnlock()
			if syncLog != req.SyncLog {
				return nil, errors.New("fail to set sync log")
			}
		}
	} else if checkFlags == checkDDLAddIndexPriority {
		if req.Type == tikvrpc.CmdScan {
			if c.getCheckPriority() != req.Priority {
				return nil, errors.New("fail to set priority")
			}
		} else if req.Type == tikvrpc.CmdPrewrite {
			if c.getCheckPriority() == pb.CommandPri_Low {
				atomic.AddUint32(&c.lowPriorityCnt, 1)
			}
		}
	}
	return resp, err
}

type testSuiteWithCliBase struct {
	store kv.Storage
	dom   *domain.Domain
	cli   *checkRequestClient
}

type testSuite1 struct {
	testSuiteWithCliBase
}

func (s *testSuiteWithCliBase) SetUpSuite(c *C) {
	cli := &checkRequestClient{}
	hijackClient := func(c tikv.Client) tikv.Client {
		cli.Client = c
		return cli
	}
	s.cli = cli

	var err error
	s.store, err = mockstore.NewMockStore(
		mockstore.WithClientHijacker(hijackClient),
	)
	c.Assert(err, IsNil)
	session.SetStatsLease(0)
	s.dom, err = session.BootstrapSession(s.store)
	c.Assert(err, IsNil)
	s.dom.SetStatsUpdating(true)
}

func (s *testSuiteWithCliBase) TearDownSuite(c *C) {
	s.dom.Close()
	s.store.Close()
}

func (s *testSuiteWithCliBase) TearDownTest(c *C) {
	tk := testkit.NewTestKit(c, s.store)
	tk.MustExec("use test")
	r := tk.MustQuery("show tables")
	for _, tb := range r.Rows() {
		tableName := tb[0]
		tk.MustExec(fmt.Sprintf("drop table %v", tableName))
	}
}

func (s *testSuite2) TestAddIndexPriority(c *C) {
	cli := &checkRequestClient{}
	hijackClient := func(c tikv.Client) tikv.Client {
		cli.Client = c
		return cli
	}

	store, err := mockstore.NewMockStore(
		mockstore.WithClientHijacker(hijackClient),
	)
	c.Assert(err, IsNil)
	dom, err := session.BootstrapSession(store)
	c.Assert(err, IsNil)
	defer func() {
		dom.Close()
		store.Close()
	}()

	tk := testkit.NewTestKit(c, store)
	tk.MustExec("use test")
	tk.MustExec("create table t1 (id int, v int)")

	// Insert some data to make sure plan build IndexLookup for t1.
	for i := 0; i < 10; i++ {
		tk.MustExec(fmt.Sprintf("insert into t1 values (%d, %d)", i, i))
	}

	cli.mu.Lock()
	cli.mu.checkFlags = checkDDLAddIndexPriority
	cli.mu.Unlock()

	cli.setCheckPriority(pb.CommandPri_Low)
	tk.MustExec("alter table t1 add index t1_index (id);")

	c.Assert(atomic.LoadUint32(&cli.lowPriorityCnt) > 0, IsTrue)

	cli.mu.Lock()
	cli.mu.checkFlags = checkRequestOff
	cli.mu.Unlock()

	tk.MustExec("alter table t1 drop index t1_index;")
	tk.MustExec("SET SESSION tidb_ddl_reorg_priority = 'PRIORITY_NORMAL'")

	cli.mu.Lock()
	cli.mu.checkFlags = checkDDLAddIndexPriority
	cli.mu.Unlock()

	cli.setCheckPriority(pb.CommandPri_Normal)
	tk.MustExec("alter table t1 add index t1_index (id);")

	cli.mu.Lock()
	cli.mu.checkFlags = checkRequestOff
	cli.mu.Unlock()

	tk.MustExec("alter table t1 drop index t1_index;")
	tk.MustExec("SET SESSION tidb_ddl_reorg_priority = 'PRIORITY_HIGH'")

	cli.mu.Lock()
	cli.mu.checkFlags = checkDDLAddIndexPriority
	cli.mu.Unlock()

	cli.setCheckPriority(pb.CommandPri_High)
	tk.MustExec("alter table t1 add index t1_index (id);")

	cli.mu.Lock()
	cli.mu.checkFlags = checkRequestOff
	cli.mu.Unlock()
}

func (s *testSuite1) TestAlterTableComment(c *C) {
	tk := testkit.NewTestKit(c, s.store)
	tk.MustExec("use test")
	tk.MustExec("drop table if exists t_1")
	tk.MustExec("create table t_1 (c1 int, c2 int, c3 int default 1, index (c1)) comment = 'test table';")
	tk.MustExec("alter table `t_1` comment 'this is table comment';")
	result := tk.MustQuery("select table_comment from information_schema.tables where table_name = 't_1';")
	result.Check(testkit.Rows("this is table comment"))
	tk.MustExec("alter table `t_1` comment 'table t comment';")
	result = tk.MustQuery("select table_comment from information_schema.tables where table_name = 't_1';")
	result.Check(testkit.Rows("table t comment"))
}

func (s *testSuite) TestTimezonePushDown(c *C) {
	tk := testkit.NewTestKit(c, s.store)
	tk.MustExec("use test")
	tk.MustExec("create table t (ts timestamp)")
	defer tk.MustExec("drop table t")
	tk.MustExec(`insert into t values ("2018-09-13 10:02:06")`)

	systemTZ := timeutil.SystemLocation()
	c.Assert(systemTZ.String(), Not(Equals), "System")
	c.Assert(systemTZ.String(), Not(Equals), "Local")
	ctx := context.Background()
	count := 0
	ctx1 := context.WithValue(ctx, "CheckSelectRequestHook", func(req *kv.Request) {
		count += 1
		dagReq := new(tipb.DAGRequest)
		err := proto.Unmarshal(req.Data, dagReq)
		c.Assert(err, IsNil)
		c.Assert(dagReq.GetTimeZoneName(), Equals, systemTZ.String())
	})
	tk.Se.Execute(ctx1, `select * from t where ts = "2018-09-13 10:02:06"`)

	tk.MustExec(`set time_zone="System"`)
	tk.Se.Execute(ctx1, `select * from t where ts = "2018-09-13 10:02:06"`)

	c.Assert(count, Equals, 2) // Make sure the hook function is called.
}

func (s *testSuite) TestNotFillCacheFlag(c *C) {
	tk := testkit.NewTestKit(c, s.store)
	tk.MustExec("use test")
	tk.MustExec("create table t (id int primary key)")
	defer tk.MustExec("drop table t")
	tk.MustExec("insert into t values (1)")

	tests := []struct {
		sql    string
		expect bool
	}{
		{"select SQL_NO_CACHE * from t", true},
		{"select SQL_CACHE * from t", false},
		{"select * from t", false},
	}
	count := 0
	ctx := context.Background()
	for _, test := range tests {
		ctx1 := context.WithValue(ctx, "CheckSelectRequestHook", func(req *kv.Request) {
			count++
			if req.NotFillCache != test.expect {
				c.Errorf("sql=%s, expect=%v, get=%v", test.sql, test.expect, req.NotFillCache)
			}
		})
		rs, err := tk.Se.Execute(ctx1, test.sql)
		c.Assert(err, IsNil)
		tk.ResultSetToResult(rs[0], Commentf("sql: %v", test.sql))
	}
	c.Assert(count, Equals, len(tests)) // Make sure the hook function is called.
}

func (s *testSuite1) TestSyncLog(c *C) {
	tk := testkit.NewTestKit(c, s.store)
	tk.MustExec("use test")

	cli := s.cli
	cli.mu.Lock()
	cli.mu.checkFlags = checkRequestSyncLog
	cli.mu.syncLog = true
	cli.mu.Unlock()
	tk.MustExec("create table t (id int primary key)")
	cli.mu.Lock()
	cli.mu.syncLog = false
	cli.mu.Unlock()
	tk.MustExec("insert into t values (1)")

	cli.mu.Lock()
	cli.mu.checkFlags = checkRequestOff
	cli.mu.Unlock()
}

func (s *testSuite) TestHandleTransfer(c *C) {
	tk := testkit.NewTestKit(c, s.store)
	tk.MustExec("use test")
	tk.MustExec("create table t(a int, index idx(a))")
	tk.MustExec("insert into t values(1), (2), (4)")
	tk.MustExec("begin")
	tk.MustExec("update t set a = 3 where a = 4")
	// test table scan read whose result need handle.
	tk.MustQuery("select * from t ignore index(idx)").Check(testkit.Rows("1", "2", "3"))
	tk.MustExec("insert into t values(4)")
	// test single read whose result need handle
	tk.MustQuery("select * from t use index(idx)").Check(testkit.Rows("1", "2", "3", "4"))
	tk.MustQuery("select * from t use index(idx) order by a desc").Check(testkit.Rows("4", "3", "2", "1"))
	tk.MustExec("update t set a = 5 where a = 3")
	tk.MustQuery("select * from t use index(idx)").Check(testkit.Rows("1", "2", "4", "5"))
	tk.MustExec("commit")

	tk.MustExec("drop table if exists t")
	tk.MustExec("create table t(a int, b int, index idx(a))")
	tk.MustExec("insert into t values(3, 3), (1, 1), (2, 2)")
	// Second test double read.
	tk.MustQuery("select * from t use index(idx) order by a").Check(testkit.Rows("1 1", "2 2", "3 3"))
}

func (s *testSuite) TestBit(c *C) {
	tk := testkit.NewTestKitWithInit(c, s.store)

	tk.MustExec("drop table if exists t")
	tk.MustExec("create table t (c1 bit(2))")
	tk.MustExec("insert into t values (0), (1), (2), (3)")
	_, err := tk.Exec("insert into t values (4)")
	c.Assert(err, NotNil)
	_, err = tk.Exec("insert into t values ('a')")
	c.Assert(err, NotNil)
	r, err := tk.Exec("select * from t where c1 = 2")
	c.Assert(err, IsNil)
	req := r.NewChunk()
	err = r.Next(context.Background(), req)
	c.Assert(err, IsNil)
	c.Assert(types.BinaryLiteral(req.GetRow(0).GetBytes(0)), DeepEquals, types.NewBinaryLiteralFromUint(2, -1))
	r.Close()

	tk.MustExec("drop table if exists t")
	tk.MustExec("create table t (c1 bit(31))")
	tk.MustExec("insert into t values (0x7fffffff)")
	_, err = tk.Exec("insert into t values (0x80000000)")
	c.Assert(err, NotNil)
	_, err = tk.Exec("insert into t values (0xffffffff)")
	c.Assert(err, NotNil)
	tk.MustExec("insert into t values ('123')")
	tk.MustExec("insert into t values ('1234')")
	_, err = tk.Exec("insert into t values ('12345)")
	c.Assert(err, NotNil)

	tk.MustExec("drop table if exists t")
	tk.MustExec("create table t (c1 bit(62))")
	tk.MustExec("insert into t values ('12345678')")
	tk.MustExec("drop table if exists t")
	tk.MustExec("create table t (c1 bit(61))")
	_, err = tk.Exec("insert into t values ('12345678')")
	c.Assert(err, NotNil)

	tk.MustExec("drop table if exists t")
	tk.MustExec("create table t (c1 bit(32))")
	tk.MustExec("insert into t values (0x7fffffff)")
	tk.MustExec("insert into t values (0xffffffff)")
	_, err = tk.Exec("insert into t values (0x1ffffffff)")
	c.Assert(err, NotNil)
	tk.MustExec("insert into t values ('1234')")
	_, err = tk.Exec("insert into t values ('12345')")
	c.Assert(err, NotNil)

	tk.MustExec("drop table if exists t")
	tk.MustExec("create table t (c1 bit(64))")
	tk.MustExec("insert into t values (0xffffffffffffffff)")
	tk.MustExec("insert into t values ('12345678')")
	_, err = tk.Exec("insert into t values ('123456789')")
	c.Assert(err, NotNil)
}

func (s *testSuite) TestEnum(c *C) {
	tk := testkit.NewTestKitWithInit(c, s.store)

	tk.MustExec("drop table if exists t")
	tk.MustExec("create table t (c enum('a', 'b', 'c'))")
	tk.MustExec("insert into t values ('a'), (2), ('c')")
	tk.MustQuery("select * from t where c = 'a'").Check(testkit.Rows("a"))

	tk.MustQuery("select c + 1 from t where c = 2").Check(testkit.Rows("3"))

	tk.MustExec("delete from t")
	tk.MustExec("insert into t values ()")
	tk.MustExec("insert into t values (null), ('1')")
	tk.MustQuery("select c + 1 from t where c = 1").Check(testkit.Rows("2"))
}

func (s *testSuite) TestSet(c *C) {
	tk := testkit.NewTestKitWithInit(c, s.store)

	tk.MustExec("drop table if exists t")
	tk.MustExec("create table t (c set('a', 'b', 'c'))")
	tk.MustExec("insert into t values ('a'), (2), ('c'), ('a,b'), ('b,a')")
	tk.MustQuery("select * from t where c = 'a'").Check(testkit.Rows("a"))

	tk.MustQuery("select * from t where c = 'a,b'").Check(testkit.Rows("a,b", "a,b"))

	tk.MustQuery("select c + 1 from t where c = 2").Check(testkit.Rows("3"))

	tk.MustExec("delete from t")
	tk.MustExec("insert into t values ()")
	tk.MustExec("insert into t values (null), ('1')")
	tk.MustQuery("select c + 1 from t where c = 1").Check(testkit.Rows("2"))
}

func (s *testSuite) TestSubqueryInValues(c *C) {
	tk := testkit.NewTestKitWithInit(c, s.store)

	tk.MustExec("drop table if exists t")
	tk.MustExec("create table t (id int, name varchar(20))")
	tk.MustExec("drop table if exists t1")
	tk.MustExec("create table t1 (gid int)")

	tk.MustExec("insert into t1 (gid) value (1)")
	tk.MustExec("insert into t (id, name) value ((select gid from t1) ,'asd')")
	tk.MustQuery("select * from t").Check(testkit.Rows("1 asd"))
}

func (s *testSuite) TestEnhancedRangeAccess(c *C) {
	tk := testkit.NewTestKitWithInit(c, s.store)

	tk.MustExec("drop table if exists t")
	tk.MustExec("create table t (a int primary key, b int)")
	tk.MustExec("insert into t values(1, 2), (2, 1)")
	tk.MustQuery("select * from t where (a = 1 and b = 2) or (a = 2 and b = 1)").Check(testkit.Rows("1 2", "2 1"))
	tk.MustQuery("select * from t where (a = 1 and b = 1) or (a = 2 and b = 2)").Check(nil)
}

// TestMaxInt64Handle Issue #4810
func (s *testSuite) TestMaxInt64Handle(c *C) {
	tk := testkit.NewTestKitWithInit(c, s.store)

	tk.MustExec("drop table if exists t")
	tk.MustExec("create table t(id bigint, PRIMARY KEY (id))")
	tk.MustExec("insert into t values(9223372036854775807)")
	tk.MustExec("select * from t where id = 9223372036854775807")
	tk.MustQuery("select * from t where id = 9223372036854775807;").Check(testkit.Rows("9223372036854775807"))
	tk.MustQuery("select * from t").Check(testkit.Rows("9223372036854775807"))
	_, err := tk.Exec("insert into t values(9223372036854775807)")
	c.Assert(err, NotNil)
	tk.MustExec("delete from t where id = 9223372036854775807")
	tk.MustQuery("select * from t").Check(nil)
}

func (s *testSuite) TestTableScanWithPointRanges(c *C) {
	tk := testkit.NewTestKitWithInit(c, s.store)

	tk.MustExec("drop table if exists t")
	tk.MustExec("create table t(id int, PRIMARY KEY (id))")
	tk.MustExec("insert into t values(1), (5), (10)")
	tk.MustQuery("select * from t where id in(1, 2, 10)").Check(testkit.Rows("1", "10"))
}

func (s *testSuite) TestUnsignedPk(c *C) {
	tk := testkit.NewTestKitWithInit(c, s.store)

	tk.MustExec("drop table if exists t")
	tk.MustExec("create table t(id bigint unsigned primary key)")
	var num1, num2 uint64 = math.MaxInt64 + 1, math.MaxInt64 + 2
	tk.MustExec(fmt.Sprintf("insert into t values(%v), (%v), (1), (2)", num1, num2))
	num1Str := strconv.FormatUint(num1, 10)
	num2Str := strconv.FormatUint(num2, 10)
	tk.MustQuery("select * from t order by id").Check(testkit.Rows("1", "2", num1Str, num2Str))
	tk.MustQuery("select * from t where id not in (2)").Check(testkit.Rows(num1Str, num2Str, "1"))
	tk.MustExec("drop table t")
	tk.MustExec("create table t(a bigint unsigned primary key, b int, index idx(b))")
	tk.MustExec("insert into t values(9223372036854775808, 1), (1, 1)")
	tk.MustQuery("select * from t use index(idx) where b = 1 and a < 2").Check(testkit.Rows("1 1"))
	tk.MustQuery("select * from t use index(idx) where b = 1 order by b, a").Check(testkit.Rows("1 1", "9223372036854775808 1"))
}

func (s *testSuite) TestIssue5666(c *C) {
	tk := testkit.NewTestKit(c, s.store)
	tk.MustExec("set @@profiling=1")
	tk.MustQuery("SELECT QUERY_ID, SUM(DURATION) AS SUM_DURATION FROM INFORMATION_SCHEMA.PROFILING GROUP BY QUERY_ID;").Check(testkit.Rows("0 0"))
}

func (s *testSuite) TestIssue5341(c *C) {
	tk := testkit.NewTestKit(c, s.store)
	tk.MustExec("drop table if exists test.t")
	tk.MustExec("create table test.t(a char)")
	tk.MustExec("insert into test.t value('a')")
	tk.MustQuery("select * from test.t where a < 1 order by a limit 0;").Check(testkit.Rows())
}

func (s *testSuite) TestContainDotColumn(c *C) {
	tk := testkit.NewTestKit(c, s.store)

	tk.MustExec("use test")
	tk.MustExec("drop table if exists test.t1")
	tk.MustExec("create table test.t1(t1.a char)")
	tk.MustExec("drop table if exists t2")
	tk.MustExec("create table t2(a char, t2.b int)")

	tk.MustExec("drop table if exists t3")
	_, err := tk.Exec("create table t3(s.a char);")
	terr := errors.Cause(err).(*terror.Error)
	c.Assert(terr.Code(), Equals, terror.ErrCode(mysql.ErrWrongTableName))
}

func (s *testSuite) TestCheckIndex(c *C) {
	s.ctx = mock.NewContext()
	s.ctx.Store = s.store
	se, err := session.CreateSession4Test(s.store)
	c.Assert(err, IsNil)
	defer se.Close()

	_, err = se.Execute(context.Background(), "create database test_admin")
	c.Assert(err, IsNil)
	_, err = se.Execute(context.Background(), "use test_admin")
	c.Assert(err, IsNil)
	_, err = se.Execute(context.Background(), "create table t (pk int primary key, c int default 1, c1 int default 1, unique key c(c))")
	c.Assert(err, IsNil)
	is := s.domain.InfoSchema()
	db := model.NewCIStr("test_admin")
	dbInfo, ok := is.SchemaByName(db)
	c.Assert(ok, IsTrue)
	tblName := model.NewCIStr("t")
	tbl, err := is.TableByName(db, tblName)
	c.Assert(err, IsNil)
	tbInfo := tbl.Meta()

	alloc := autoid.NewAllocator(s.store, dbInfo.ID, false, autoid.RowIDAllocType)
	tb, err := tables.TableFromMeta(autoid.NewAllocators(alloc), tbInfo)
	c.Assert(err, IsNil)

	_, err = se.Execute(context.Background(), "admin check index t c")
	c.Assert(err, IsNil)

	_, err = se.Execute(context.Background(), "admin check index t C")
	c.Assert(err, IsNil)

	// set data to:
	// index     data (handle, data): (1, 10), (2, 20)
	// table     data (handle, data): (1, 10), (2, 20)
	recordVal1 := types.MakeDatums(int64(1), int64(10), int64(11))
	recordVal2 := types.MakeDatums(int64(2), int64(20), int64(21))
	c.Assert(s.ctx.NewTxn(context.Background()), IsNil)
	_, err = tb.AddRecord(s.ctx, recordVal1)
	c.Assert(err, IsNil)
	_, err = tb.AddRecord(s.ctx, recordVal2)
	c.Assert(err, IsNil)
	txn, err := s.ctx.Txn(true)
	c.Assert(err, IsNil)
	c.Assert(txn.Commit(context.Background()), IsNil)

	mockCtx := mock.NewContext()
	idx := tb.Indices()[0]
	sc := &stmtctx.StatementContext{TimeZone: time.Local}

	_, err = se.Execute(context.Background(), "admin check index t idx_inexistent")
	c.Assert(strings.Contains(err.Error(), "not exist"), IsTrue)

	// set data to:
	// index     data (handle, data): (1, 10), (2, 20), (3, 30)
	// table     data (handle, data): (1, 10), (2, 20), (4, 40)
	txn, err = s.store.Begin()
	c.Assert(err, IsNil)
	_, err = idx.Create(mockCtx, txn.GetUnionStore(), types.MakeDatums(int64(30)), kv.IntHandle(3))
	c.Assert(err, IsNil)
	key := tablecodec.EncodeRowKey(tb.Meta().ID, kv.IntHandle(4).Encoded())
	setColValue(c, txn, key, types.NewDatum(int64(40)))
	err = txn.Commit(context.Background())
	c.Assert(err, IsNil)
	_, err = se.Execute(context.Background(), "admin check index t c")
	c.Assert(err, NotNil)
	c.Assert(err.Error(), Equals, "handle 3, index:types.Datum{k:0x1, decimal:0x0, length:0x0, i:30, collation:\"\", b:[]uint8(nil), x:interface {}(nil)} != record:<nil>")

	// set data to:
	// index     data (handle, data): (1, 10), (2, 20), (3, 30), (4, 40)
	// table     data (handle, data): (1, 10), (2, 20), (4, 40)
	txn, err = s.store.Begin()
	c.Assert(err, IsNil)
	_, err = idx.Create(mockCtx, txn.GetUnionStore(), types.MakeDatums(int64(40)), kv.IntHandle(4))
	c.Assert(err, IsNil)
	err = txn.Commit(context.Background())
	c.Assert(err, IsNil)
	_, err = se.Execute(context.Background(), "admin check index t c")
	c.Assert(strings.Contains(err.Error(), "table count 3 != index(c) count 4"), IsTrue)

	// set data to:
	// index     data (handle, data): (1, 10), (4, 40)
	// table     data (handle, data): (1, 10), (2, 20), (4, 40)
	txn, err = s.store.Begin()
	c.Assert(err, IsNil)
	err = idx.Delete(sc, txn, types.MakeDatums(int64(30)), kv.IntHandle(3))
	c.Assert(err, IsNil)
	err = idx.Delete(sc, txn, types.MakeDatums(int64(20)), kv.IntHandle(2))
	c.Assert(err, IsNil)
	err = txn.Commit(context.Background())
	c.Assert(err, IsNil)
	_, err = se.Execute(context.Background(), "admin check index t c")
	c.Assert(strings.Contains(err.Error(), "table count 3 != index(c) count 2"), IsTrue)

	// TODO: pass the case below：
	// set data to:
	// index     data (handle, data): (1, 10), (4, 40), (2, 30)
	// table     data (handle, data): (1, 10), (2, 20), (4, 40)
}

func setColValue(c *C, txn kv.Transaction, key kv.Key, v types.Datum) {
	row := []types.Datum{v, {}}
	colIDs := []int64{2, 3}
	sc := &stmtctx.StatementContext{TimeZone: time.Local}
	rd := rowcodec.Encoder{Enable: true}
	value, err := tablecodec.EncodeRow(sc, row, colIDs, nil, nil, &rd)
	c.Assert(err, IsNil)
	err = txn.Set(key, value)
	c.Assert(err, IsNil)
}

func (s *testSuite) TestCheckTable(c *C) {
	tk := testkit.NewTestKit(c, s.store)

	// Test 'admin check table' when the table has a unique index with null values.
	tk.MustExec("use test")
	tk.MustExec("drop table if exists admin_test;")
	tk.MustExec("create table admin_test (c1 int, c2 int, c3 int default 1, index (c1), unique key(c2));")
	tk.MustExec("insert admin_test (c1, c2) values (1, 1), (2, 2), (NULL, NULL);")
	tk.MustExec("admin check table admin_test;")
}

func (s *testSuite) TestCheckTableClusterIndex(c *C) {
	tk := testkit.NewTestKit(c, s.store)

	tk.MustExec("use test;")
	tk.MustExec("set @@tidb_enable_clustered_index = 1;")
	tk.MustExec("drop table if exists admin_test;")
	tk.MustExec("create table admin_test (c1 int, c2 int, c3 int default 1, primary key (c1, c2), index (c1), unique key(c2));")
	tk.MustExec("insert admin_test (c1, c2) values (1, 1), (2, 2), (3, 3);")
	tk.MustExec("admin check table admin_test;")
}

func (s *testSuite) TestCoprocessorStreamingFlag(c *C) {
	tk := testkit.NewTestKit(c, s.store)

	tk.MustExec("use test")
	tk.MustExec("create table t (id int, value int, index idx(id))")
	// Add some data to make statistics work.
	for i := 0; i < 100; i++ {
		tk.MustExec(fmt.Sprintf("insert into t values (%d, %d)", i, i))
	}

	tests := []struct {
		sql    string
		expect bool
	}{
		{"select * from t", true},                         // TableReader
		{"select * from t where id = 5", true},            // IndexLookup
		{"select * from t where id > 5", true},            // Filter
		{"select * from t limit 3", false},                // Limit
		{"select avg(id) from t", false},                  // Aggregate
		{"select * from t order by value limit 3", false}, // TopN
	}

	ctx := context.Background()
	for _, test := range tests {
		ctx1 := context.WithValue(ctx, "CheckSelectRequestHook", func(req *kv.Request) {
			if req.Streaming != test.expect {
				c.Errorf("sql=%s, expect=%v, get=%v", test.sql, test.expect, req.Streaming)
			}
		})
		rs, err := tk.Se.Execute(ctx1, test.sql)
		c.Assert(err, IsNil)
		tk.ResultSetToResult(rs[0], Commentf("sql: %v", test.sql))
	}
}

func (s *testSuite) TestIncorrectLimitArg(c *C) {
	tk := testkit.NewTestKit(c, s.store)

	tk.MustExec(`use test;`)
	tk.MustExec(`drop table if exists t;`)
	tk.MustExec(`create table t(a bigint);`)
	tk.MustExec(`prepare stmt1 from 'select * from t limit ?';`)
	tk.MustExec(`prepare stmt2 from 'select * from t limit ?, ?';`)
	tk.MustExec(`set @a = -1;`)
	tk.MustExec(`set @b =  1;`)

	var err error
	_, err = tk.Se.Execute(context.TODO(), `execute stmt1 using @a;`)
	c.Assert(err.Error(), Equals, `[planner:1210]Incorrect arguments to LIMIT`)

	_, err = tk.Se.Execute(context.TODO(), `execute stmt2 using @b, @a;`)
	c.Assert(err.Error(), Equals, `[planner:1210]Incorrect arguments to LIMIT`)
}

func (s *testSuite) TestLimit(c *C) {
	tk := testkit.NewTestKit(c, s.store)
	tk.MustExec(`use test;`)
	tk.MustExec(`drop table if exists t;`)
	tk.MustExec(`create table t(a bigint, b bigint);`)
	tk.MustExec(`insert into t values(1, 1), (2, 2), (3, 3), (4, 4), (5, 5), (6, 6);`)
	tk.MustQuery(`select * from t order by a limit 1, 1;`).Check(testkit.Rows(
		"2 2",
	))
	tk.MustQuery(`select * from t order by a limit 1, 2;`).Check(testkit.Rows(
		"2 2",
		"3 3",
	))
	tk.MustQuery(`select * from t order by a limit 1, 3;`).Check(testkit.Rows(
		"2 2",
		"3 3",
		"4 4",
	))
	tk.MustQuery(`select * from t order by a limit 1, 4;`).Check(testkit.Rows(
		"2 2",
		"3 3",
		"4 4",
		"5 5",
	))
	tk.MustExec(`set @@tidb_init_chunk_size=2;`)
	tk.MustQuery(`select * from t order by a limit 2, 1;`).Check(testkit.Rows(
		"3 3",
	))
	tk.MustQuery(`select * from t order by a limit 2, 2;`).Check(testkit.Rows(
		"3 3",
		"4 4",
	))
	tk.MustQuery(`select * from t order by a limit 2, 3;`).Check(testkit.Rows(
		"3 3",
		"4 4",
		"5 5",
	))
	tk.MustQuery(`select * from t order by a limit 2, 4;`).Check(testkit.Rows(
		"3 3",
		"4 4",
		"5 5",
		"6 6",
	))
}

func (s *testSuite) TestCoprocessorStreamingWarning(c *C) {
	tk := testkit.NewTestKit(c, s.store)
	tk.MustExec("use test")
	tk.MustExec("drop table if exists t")
	tk.MustExec("create table t(a double)")
	tk.MustExec("insert into t value(1.2)")
	tk.MustExec("set @@session.tidb_enable_streaming = 1")

	result := tk.MustQuery("select * from t where a/0 > 1")
	result.Check(testkit.Rows())
	tk.MustQuery("show warnings").Check(testutil.RowsWithSep("|", "Warning|1365|Division by 0"))
}

func (s *testSuite3) TestYearTypeDeleteIndex(c *C) {
	tk := testkit.NewTestKit(c, s.store)
	tk.MustExec("use test")
	tk.MustExec("drop table if exists t")
	tk.MustExec("create table t(a YEAR, PRIMARY KEY(a));")
	tk.MustExec("insert into t set a = '2151';")
	tk.MustExec("delete from t;")
	tk.MustExec("admin check table t")
}

func (s *testSuite3) TestForSelectScopeInUnion(c *C) {
	// A union B for update, the "for update" option belongs to union statement, so
	// it should works on both A and B.
	tk1 := testkit.NewTestKit(c, s.store)
	tk2 := testkit.NewTestKit(c, s.store)
	tk1.MustExec("use test")
	tk1.MustExec("drop table if exists t")
	tk1.MustExec("create table t(a int)")
	tk1.MustExec("insert into t values (1)")

	tk1.MustExec("begin")
	// 'For update' would act on the second select.
	tk1.MustQuery("select 1 as a union select a from t for update")

	tk2.MustExec("use test")
	tk2.MustExec("update t set a = a + 1")

	// As tk1 use select 'for update', it should detect conflict and fail.
	_, err := tk1.Exec("commit")
	c.Assert(err, NotNil)

	tk1.MustExec("begin")
	// 'For update' would be ignored if 'order by' or 'limit' exists.
	tk1.MustQuery("select 1 as a union select a from t limit 5 for update")
	tk1.MustQuery("select 1 as a union select a from t order by a for update")

	tk2.MustExec("update t set a = a + 1")

	_, err = tk1.Exec("commit")
	c.Assert(err, IsNil)
}

func (s *testSuite3) TestUnsignedDecimalOverflow(c *C) {
	tests := []struct {
		input  interface{}
		hasErr bool
		err    string
	}{{
		-1,
		true,
		"Out of range value for column",
	}, {
		"-1.1e-1",
		true,
		"Out of range value for column",
	}, {
		-1.1,
		true,
		"Out of range value for column",
	}, {
		-0,
		false,
		"",
	},
	}
	tk := testkit.NewTestKit(c, s.store)
	tk.MustExec("use test")
	tk.MustExec("drop table if exists t")
	tk.MustExec("create table t(a decimal(10,2) unsigned)")
	for _, t := range tests {
		res, err := tk.Exec("insert into t values (?)", t.input)
		if res != nil {
			defer res.Close()
		}
		if t.hasErr {
			c.Assert(err, NotNil)
			c.Assert(strings.Contains(err.Error(), t.err), IsTrue)
		} else {
			c.Assert(err, IsNil)
		}
		if res != nil {
			res.Close()
		}
	}

	tk.MustExec("set sql_mode=''")
	tk.MustExec("delete from t")
	tk.MustExec("insert into t values (?)", -1)
	r := tk.MustQuery("select a from t limit 1")
	r.Check(testkit.Rows("0.00"))
}

func (s *testSuite3) TestIndexJoinTableDualPanic(c *C) {
	tk := testkit.NewTestKit(c, s.store)
	tk.MustExec("use test")
	tk.MustExec("drop table if exists a")
	tk.MustExec("create table a (f1 int, f2 varchar(32), primary key (f1))")
	tk.MustExec("insert into a (f1,f2) values (1,'a'), (2,'b'), (3,'c')")
	tk.MustQuery("select a.* from a inner join (select 1 as k1,'k2-1' as k2) as k on a.f1=k.k1;").
		Check(testkit.Rows("1 a"))
}

func (s *testSuite3) TestSortLeftJoinWithNullColumnInRightChildPanic(c *C) {
	tk := testkit.NewTestKit(c, s.store)
	tk.MustExec("use test")
	tk.MustExec("drop table if exists t1, t2")
	tk.MustExec("create table t1(a int)")
	tk.MustExec("create table t2(a int)")
	tk.MustExec("insert into t1(a) select 1;")
	tk.MustQuery("select b.n from t1 left join (select a as a, null as n from t2) b on b.a = t1.a order by t1.a").
		Check(testkit.Rows("<nil>"))
}

func (s *testSuiteP1) TestUnionAutoSignedCast(c *C) {
	tk := testkit.NewTestKit(c, s.store)
	tk.MustExec("use test")
	tk.MustExec("drop table if exists t1,t2")
	tk.MustExec("create table t1 (id int, i int, b bigint, d double, dd decimal)")
	tk.MustExec("create table t2 (id int, i int unsigned, b bigint unsigned, d double unsigned, dd decimal unsigned)")
	tk.MustExec("insert into t1 values(1, -1, -1, -1.1, -1)")
	tk.MustExec("insert into t2 values(2, 1, 1, 1.1, 1)")
	tk.MustQuery("select * from t1 union select * from t2 order by id").
		Check(testkit.Rows("1 -1 -1 -1.1 -1", "2 1 1 1.1 1"))
	tk.MustQuery("select id, i, b, d, dd from t2 union select id, i, b, d, dd from t1 order by id").
		Check(testkit.Rows("1 0 0 0 -1", "2 1 1 1.1 1"))
	tk.MustQuery("select id, i from t2 union select id, cast(i as unsigned int) from t1 order by id").
		Check(testkit.Rows("1 18446744073709551615", "2 1"))
	tk.MustQuery("select dd from t2 union all select dd from t2").
		Check(testkit.Rows("1", "1"))

	tk.MustExec("drop table if exists t3,t4")
	tk.MustExec("create table t3 (id int, v int)")
	tk.MustExec("create table t4 (id int, v double unsigned)")
	tk.MustExec("insert into t3 values (1, -1)")
	tk.MustExec("insert into t4 values (2, 1)")
	tk.MustQuery("select id, v from t3 union select id, v from t4 order by id").
		Check(testkit.Rows("1 -1", "2 1"))
	tk.MustQuery("select id, v from t4 union select id, v from t3 order by id").
		Check(testkit.Rows("1 0", "2 1"))

	tk.MustExec("drop table if exists t5,t6,t7")
	tk.MustExec("create table t5 (id int, v bigint unsigned)")
	tk.MustExec("create table t6 (id int, v decimal)")
	tk.MustExec("create table t7 (id int, v bigint)")
	tk.MustExec("insert into t5 values (1, 1)")
	tk.MustExec("insert into t6 values (2, -1)")
	tk.MustExec("insert into t7 values (3, -1)")
	tk.MustQuery("select id, v from t5 union select id, v from t6 order by id").
		Check(testkit.Rows("1 1", "2 -1"))
	tk.MustQuery("select id, v from t5 union select id, v from t7 union select id, v from t6 order by id").
		Check(testkit.Rows("1 1", "2 -1", "3 -1"))
}

func (s *testSuite6) TestUpdateJoin(c *C) {
	tk := testkit.NewTestKit(c, s.store)
	tk.MustExec("use test")
	tk.MustExec("drop table if exists t1, t2, t3, t4, t5, t6, t7")
	tk.MustExec("create table t1(k int, v int)")
	tk.MustExec("create table t2(k int, v int)")
	tk.MustExec("create table t3(id int auto_increment, k int, v int, primary key(id))")
	tk.MustExec("create table t4(k int, v int)")
	tk.MustExec("create table t5(v int, k int, primary key(k))")
	tk.MustExec("insert into t1 values (1, 1)")
	tk.MustExec("insert into t4 values (3, 3)")
	tk.MustExec("create table t6 (id int, v longtext)")
	tk.MustExec("create table t7 (x int, id int, v longtext, primary key(id))")

	// test the normal case that update one row for a single table.
	tk.MustExec("update t1 set v = 0 where k = 1")
	tk.MustQuery("select k, v from t1 where k = 1").Check(testkit.Rows("1 0"))

	// test the case that the table with auto_increment or none-null columns as the right table of left join.
	tk.MustExec("update t1 left join t3 on t1.k = t3.k set t1.v = 1")
	tk.MustQuery("select k, v from t1").Check(testkit.Rows("1 1"))
	tk.MustQuery("select id, k, v from t3").Check(testkit.Rows())

	// test left join and the case that the right table has no matching record but has updated the right table columns.
	tk.MustExec("update t1 left join t2 on t1.k = t2.k set t1.v = t2.v, t2.v = 3")
	tk.MustQuery("select k, v from t1").Check(testkit.Rows("1 <nil>"))
	tk.MustQuery("select k, v from t2").Check(testkit.Rows())

	// test the case that the update operation in the left table references data in the right table while data of the right table columns is modified.
	tk.MustExec("update t1 left join t2 on t1.k = t2.k set t2.v = 3, t1.v = t2.v")
	tk.MustQuery("select k, v from t1").Check(testkit.Rows("1 <nil>"))
	tk.MustQuery("select k, v from t2").Check(testkit.Rows())

	// test right join and the case that the left table has no matching record but has updated the left table columns.
	tk.MustExec("update t2 right join t1 on t2.k = t1.k set t2.v = 4, t1.v = 0")
	tk.MustQuery("select k, v from t1").Check(testkit.Rows("1 0"))
	tk.MustQuery("select k, v from t2").Check(testkit.Rows())

	// test the case of right join and left join at the same time.
	tk.MustExec("update t1 left join t2 on t1.k = t2.k right join t4 on t4.k = t2.k set t1.v = 4, t2.v = 4, t4.v = 4")
	tk.MustQuery("select k, v from t1").Check(testkit.Rows("1 0"))
	tk.MustQuery("select k, v from t2").Check(testkit.Rows())
	tk.MustQuery("select k, v from t4").Check(testkit.Rows("3 4"))

	// test normal left join and the case that the right table has matching rows.
	tk.MustExec("insert t2 values (1, 10)")
	tk.MustExec("update t1 left join t2 on t1.k = t2.k set t2.v = 11")
	tk.MustQuery("select k, v from t2").Check(testkit.Rows("1 11"))

	// test the case of continuously joining the same table and updating the unmatching records.
	tk.MustExec("update t1 t11 left join t2 on t11.k = t2.k left join t1 t12 on t2.v = t12.k set t12.v = 233, t11.v = 111")
	tk.MustQuery("select k, v from t1").Check(testkit.Rows("1 111"))
	tk.MustQuery("select k, v from t2").Check(testkit.Rows("1 11"))

	// test the left join case that the left table has records but all records are null.
	tk.MustExec("delete from t1")
	tk.MustExec("delete from t2")
	tk.MustExec("insert into t1 values (null, null)")
	tk.MustExec("update t1 left join t2 on t1.k = t2.k set t1.v = 1")
	tk.MustQuery("select k, v from t1").Check(testkit.Rows("<nil> 1"))

	// test the case that the right table of left join has an primary key.
	tk.MustExec("insert t5 values(0, 0)")
	tk.MustExec("update t1 left join t5 on t1.k = t5.k set t1.v = 2")
	tk.MustQuery("select k, v from t1").Check(testkit.Rows("<nil> 2"))
	tk.MustQuery("select k, v from t5").Check(testkit.Rows("0 0"))

	tk.MustExec("insert into t6 values (1, NULL)")
	tk.MustExec("insert into t7 values (5, 1, 'a')")
	tk.MustExec("update t6, t7 set t6.v = t7.v where t6.id = t7.id and t7.x = 5")
	tk.MustQuery("select v from t6").Check(testkit.Rows("a"))
}

func (s *testSuite3) TestMaxOneRow(c *C) {
	tk := testkit.NewTestKit(c, s.store)
	tk.MustExec(`use test`)
	tk.MustExec(`drop table if exists t1`)
	tk.MustExec(`drop table if exists t2`)
	tk.MustExec(`create table t1(a double, b double);`)
	tk.MustExec(`create table t2(a double, b double);`)
	tk.MustExec(`insert into t1 values(1, 1), (2, 2), (3, 3);`)
	tk.MustExec(`insert into t2 values(0, 0);`)
	tk.MustExec(`set @@tidb_init_chunk_size=1;`)
	rs, err := tk.Exec(`select (select t1.a from t1 where t1.a > t2.a) as a from t2;`)
	c.Assert(err, IsNil)

	err = rs.Next(context.TODO(), rs.NewChunk())
	c.Assert(err.Error(), Equals, "subquery returns more than 1 row")

	err = rs.Close()
	c.Assert(err, IsNil)
}

func (s *testSuiteP2) TestCurrentTimestampValueSelection(c *C) {
	tk := testkit.NewTestKit(c, s.store)
	tk.MustExec("use test")
	tk.MustExec("drop table if exists t,t1")

	tk.MustExec("create table t (id int, t0 timestamp null default current_timestamp, t1 timestamp(1) null default current_timestamp(1), t2 timestamp(2) null default current_timestamp(2) on update current_timestamp(2))")
	tk.MustExec("insert into t (id) values (1)")
	rs := tk.MustQuery("select t0, t1, t2 from t where id = 1")
	t0 := rs.Rows()[0][0].(string)
	t1 := rs.Rows()[0][1].(string)
	t2 := rs.Rows()[0][2].(string)
	c.Assert(len(strings.Split(t0, ".")), Equals, 1)
	c.Assert(len(strings.Split(t1, ".")[1]), Equals, 1)
	c.Assert(len(strings.Split(t2, ".")[1]), Equals, 2)
	tk.MustQuery("select id from t where t0 = ?", t0).Check(testkit.Rows("1"))
	tk.MustQuery("select id from t where t1 = ?", t1).Check(testkit.Rows("1"))
	tk.MustQuery("select id from t where t2 = ?", t2).Check(testkit.Rows("1"))
	time.Sleep(time.Second)
	tk.MustExec("update t set t0 = now() where id = 1")
	rs = tk.MustQuery("select t2 from t where id = 1")
	newT2 := rs.Rows()[0][0].(string)
	c.Assert(newT2 != t2, IsTrue)

	tk.MustExec("create table t1 (id int, a timestamp, b timestamp(2), c timestamp(3))")
	tk.MustExec("insert into t1 (id, a, b, c) values (1, current_timestamp(2), current_timestamp, current_timestamp(3))")
	rs = tk.MustQuery("select a, b, c from t1 where id = 1")
	a := rs.Rows()[0][0].(string)
	b := rs.Rows()[0][1].(string)
	d := rs.Rows()[0][2].(string)
	c.Assert(len(strings.Split(a, ".")), Equals, 1)
	c.Assert(strings.Split(b, ".")[1], Equals, "00")
	c.Assert(len(strings.Split(d, ".")[1]), Equals, 3)
}

func (s *testSuite3) TestRowID(c *C) {
	tk := testkit.NewTestKit(c, s.store)
	tk.MustExec(`use test`)
	tk.MustExec(`drop table if exists t`)
	tk.MustExec(`create table t(a varchar(10), b varchar(10), c varchar(1), index idx(a, b, c));`)
	tk.MustExec(`insert into t values('a', 'b', 'c');`)
	tk.MustExec(`insert into t values('a', 'b', 'c');`)
	tk.MustQuery(`select b, _tidb_rowid from t use index(idx) where a = 'a';`).Check(testkit.Rows(
		`b 1`,
		`b 2`,
	))
	tk.MustExec(`begin;`)
	tk.MustExec(`select * from t for update`)
	tk.MustQuery(`select distinct b from t use index(idx) where a = 'a';`).Check(testkit.Rows(`b`))
	tk.MustExec(`commit;`)

	tk.MustExec(`drop table if exists t`)
	tk.MustExec(`create table t(a varchar(5) primary key)`)
	tk.MustExec(`insert into t values('a')`)
	tk.MustQuery("select *, _tidb_rowid from t use index(`primary`) where _tidb_rowid=1").Check(testkit.Rows("a 1"))
}

func (s *testSuite3) TestDoSubquery(c *C) {
	tk := testkit.NewTestKit(c, s.store)
	tk.MustExec(`use test`)
	tk.MustExec(`drop table if exists t`)
	tk.MustExec(`create table t(a int)`)
	_, err := tk.Exec(`do 1 in (select * from t)`)
	c.Assert(err, IsNil, Commentf("err %v", err))
	tk.MustExec(`insert into t values(1)`)
	r, err := tk.Exec(`do 1 in (select * from t)`)
	c.Assert(err, IsNil, Commentf("err %v", err))
	c.Assert(r, IsNil, Commentf("result of Do not empty"))
}

func (s *testSuite3) TestTSOFail(c *C) {
	tk := testkit.NewTestKit(c, s.store)
	tk.MustExec(`use test`)
	tk.MustExec(`drop table if exists t`)
	tk.MustExec(`create table t(a int)`)

	c.Assert(failpoint.Enable("github.com/pingcap/tidb/session/mockGetTSFail", "return"), IsNil)
	ctx := failpoint.WithHook(context.Background(), func(ctx context.Context, fpname string) bool {
		return fpname == "github.com/pingcap/tidb/session/mockGetTSFail"
	})
	_, err := tk.Se.Execute(ctx, `select * from t`)
	c.Assert(err, NotNil)
	c.Assert(failpoint.Disable("github.com/pingcap/tidb/session/mockGetTSFail"), IsNil)
}

func (s *testSuite3) TestSelectHashPartitionTable(c *C) {
	tk := testkit.NewTestKit(c, s.store)
	tk.MustExec(`use test`)
	tk.MustExec(`drop table if exists th`)
	tk.MustExec("set @@session.tidb_enable_table_partition = '1';")
	tk.MustExec(`create table th (a int, b int) partition by hash(a) partitions 3;`)
	defer tk.MustExec(`drop table if exists th`)
	tk.MustExec(`insert into th values (0,0),(1,1),(2,2),(3,3),(4,4),(5,5),(6,6),(7,7),(8,8);`)
	tk.MustExec("insert into th values (-1,-1),(-2,-2),(-3,-3),(-4,-4),(-5,-5),(-6,-6),(-7,-7),(-8,-8);")
	tk.MustQuery("select b from th order by a").Check(testkit.Rows("-8", "-7", "-6", "-5", "-4", "-3", "-2", "-1", "0", "1", "2", "3", "4", "5", "6", "7", "8"))
	tk.MustQuery(" select * from th where a=-2;").Check(testkit.Rows("-2 -2"))
	tk.MustQuery(" select * from th where a=5;").Check(testkit.Rows("5 5"))
}

func (s *testSuiteP1) TestSelectPartition(c *C) {
	tk := testkit.NewTestKit(c, s.store)
	tk.MustExec(`use test`)
	tk.MustExec(`drop table if exists th, tr`)
	tk.MustExec("set @@session.tidb_enable_table_partition = '1';")
	tk.MustExec(`create table th (a int, b int) partition by hash(a) partitions 3;`)
	tk.MustExec(`create table tr (a int, b int)
							partition by range (a) (
							partition r0 values less than (4),
							partition r1 values less than (7),
							partition r3 values less than maxvalue)`)
	defer tk.MustExec(`drop table if exists th, tr`)
	tk.MustExec(`insert into th values (0,0),(1,1),(2,2),(3,3),(4,4),(5,5),(6,6),(7,7),(8,8);`)
	tk.MustExec("insert into th values (-1,-1),(-2,-2),(-3,-3),(-4,-4),(-5,-5),(-6,-6),(-7,-7),(-8,-8);")
	tk.MustExec(`insert into tr values (-3,-3),(3,3),(4,4),(7,7),(8,8);`)
	// select 1 partition.
	tk.MustQuery("select b from th partition (p0) order by a").Check(testkit.Rows("-6", "-3", "0", "3", "6"))
	tk.MustQuery("select b from tr partition (r0) order by a").Check(testkit.Rows("-3", "3"))
	tk.MustQuery("select b from th partition (p0,P0) order by a").Check(testkit.Rows("-6", "-3", "0", "3", "6"))
	tk.MustQuery("select b from tr partition (r0,R0,r0) order by a").Check(testkit.Rows("-3", "3"))
	// select multi partition.
	tk.MustQuery("select b from th partition (P2,p0) order by a").Check(testkit.Rows("-8", "-6", "-5", "-3", "-2", "0", "2", "3", "5", "6", "8"))
	tk.MustQuery("select b from tr partition (r1,R3) order by a").Check(testkit.Rows("4", "7", "8"))

	// test select unknown partition error
	err := tk.ExecToErr("select b from th partition (p0,p4)")
	c.Assert(err.Error(), Equals, "[table:1735]Unknown partition 'p4' in table 'th'")
	err = tk.ExecToErr("select b from tr partition (r1,r4)")
	c.Assert(err.Error(), Equals, "[table:1735]Unknown partition 'r4' in table 'tr'")

	// test select partition table in transaction.
	tk.MustExec("begin")
	tk.MustExec("insert into th values (10,10),(11,11)")
	tk.MustQuery("select a, b from th where b>10").Check(testkit.Rows("11 11"))
	tk.MustExec("commit")
	tk.MustQuery("select a, b from th where b>10").Check(testkit.Rows("11 11"))
}

func (s *testSuiteP1) TestDeletePartition(c *C) {
	tk := testkit.NewTestKit(c, s.store)
	tk.MustExec(`use test`)
	tk.MustExec(`drop table if exists t1`)
	tk.MustExec(`create table t1 (a int) partition by range (a) (
 partition p0 values less than (10),
 partition p1 values less than (20),
 partition p2 values less than (30),
 partition p3 values less than (40),
 partition p4 values less than MAXVALUE
 )`)
	tk.MustExec("insert into t1 values (1),(11),(21),(31)")
	tk.MustExec("delete from t1 partition (p4)")
	tk.MustQuery("select * from t1 order by a").Check(testkit.Rows("1", "11", "21", "31"))
	tk.MustExec("delete from t1 partition (p0) where a > 10")
	tk.MustQuery("select * from t1 order by a").Check(testkit.Rows("1", "11", "21", "31"))
	tk.MustExec("delete from t1 partition (p0,p1,p2)")
	tk.MustQuery("select * from t1").Check(testkit.Rows("31"))
}

func (s *testSuite) TestSelectView(c *C) {
	tk := testkit.NewTestKit(c, s.store)
	tk.MustExec("use test")
	tk.MustExec("create table view_t (a int,b int)")
	tk.MustExec("insert into view_t values(1,2)")
	tk.MustExec("create definer='root'@'localhost' view view1 as select * from view_t")
	tk.MustExec("create definer='root'@'localhost' view view2(c,d) as select * from view_t")
	tk.MustExec("create definer='root'@'localhost' view view3(c,d) as select a,b from view_t")
	tk.MustQuery("select * from view1;").Check(testkit.Rows("1 2"))
	tk.MustQuery("select * from view2;").Check(testkit.Rows("1 2"))
	tk.MustQuery("select * from view3;").Check(testkit.Rows("1 2"))
	tk.MustExec("drop table view_t;")
	tk.MustExec("create table view_t(c int,d int)")
	err := tk.ExecToErr("select * from view1")
	c.Assert(err.Error(), Equals, "[planner:1356]View 'test.view1' references invalid table(s) or column(s) or function(s) or definer/invoker of view lack rights to use them")
	err = tk.ExecToErr("select * from view2")
	c.Assert(err.Error(), Equals, "[planner:1356]View 'test.view2' references invalid table(s) or column(s) or function(s) or definer/invoker of view lack rights to use them")
	err = tk.ExecToErr("select * from view3")
	c.Assert(err.Error(), Equals, plannercore.ErrViewInvalid.GenWithStackByArgs("test", "view3").Error())
	tk.MustExec("drop table view_t;")
	tk.MustExec("create table view_t(a int,b int,c int)")
	tk.MustExec("insert into view_t values(1,2,3)")
	tk.MustQuery("select * from view1;").Check(testkit.Rows("1 2"))
	tk.MustQuery("select * from view2;").Check(testkit.Rows("1 2"))
	tk.MustQuery("select * from view3;").Check(testkit.Rows("1 2"))
	tk.MustExec("alter table view_t drop column a")
	tk.MustExec("alter table view_t add column a int after b")
	tk.MustExec("update view_t set a=1;")
	tk.MustQuery("select * from view1;").Check(testkit.Rows("1 2"))
	tk.MustQuery("select * from view2;").Check(testkit.Rows("1 2"))
	tk.MustQuery("select * from view3;").Check(testkit.Rows("1 2"))
	tk.MustExec("drop table view_t;")
	tk.MustExec("drop view view1,view2,view3;")

	tk.MustExec("set @@tidb_enable_window_function = 1")
	defer func() {
		tk.MustExec("set @@tidb_enable_window_function = 0")
	}()
	tk.MustExec("create table t(a int, b int)")
	tk.MustExec("insert into t values (1,1),(1,2),(2,1),(2,2)")
	tk.MustExec("create definer='root'@'localhost' view v as select a, first_value(a) over(rows between 1 preceding and 1 following), last_value(a) over(rows between 1 preceding and 1 following) from t")
	result := tk.MustQuery("select * from v")
	result.Check(testkit.Rows("1 1 1", "1 1 2", "2 1 2", "2 2 2"))
	tk.MustExec("drop view v;")
}

type testSuite2 struct {
	*baseTestSuite
}

func (s *testSuite2) TearDownTest(c *C) {
	tk := testkit.NewTestKit(c, s.store)
	tk.MustExec("use test")
	r := tk.MustQuery("show full tables")
	for _, tb := range r.Rows() {
		tableName := tb[0]
		if tb[1] == "VIEW" {
			tk.MustExec(fmt.Sprintf("drop view %v", tableName))
		} else if tb[1] == "SEQUENCE" {
			tk.MustExec(fmt.Sprintf("drop sequence %v", tableName))
		} else {
			tk.MustExec(fmt.Sprintf("drop table %v", tableName))
		}
	}
}

type testSuite3 struct {
	*baseTestSuite
}

func (s *testSuite3) TearDownTest(c *C) {
	tk := testkit.NewTestKit(c, s.store)
	tk.MustExec("use test")
	r := tk.MustQuery("show full tables")
	for _, tb := range r.Rows() {
		tableName := tb[0]
		if tb[1] == "VIEW" {
			tk.MustExec(fmt.Sprintf("drop view %v", tableName))
		} else if tb[1] == "SEQUENCE" {
			tk.MustExec(fmt.Sprintf("drop sequence %v", tableName))
		} else {
			tk.MustExec(fmt.Sprintf("drop table %v", tableName))
		}
	}
}

type testSuite4 struct {
	*baseTestSuite
}

func (s *testSuite4) TearDownTest(c *C) {
	tk := testkit.NewTestKit(c, s.store)
	tk.MustExec("use test")
	r := tk.MustQuery("show full tables")
	for _, tb := range r.Rows() {
		tableName := tb[0]
		if tb[1] == "VIEW" {
			tk.MustExec(fmt.Sprintf("drop view %v", tableName))
		} else if tb[1] == "SEQUENCE" {
			tk.MustExec(fmt.Sprintf("drop sequence %v", tableName))
		} else {
			tk.MustExec(fmt.Sprintf("drop table %v", tableName))
		}
	}
}

type testSuite5 struct {
	*baseTestSuite
}

func (s *testSuite5) TearDownTest(c *C) {
	tk := testkit.NewTestKit(c, s.store)
	tk.MustExec("use test")
	r := tk.MustQuery("show full tables")
	for _, tb := range r.Rows() {
		tableName := tb[0]
		if tb[1] == "VIEW" {
			tk.MustExec(fmt.Sprintf("drop view %v", tableName))
		} else if tb[1] == "SEQUENCE" {
			tk.MustExec(fmt.Sprintf("drop sequence %v", tableName))
		} else {
			tk.MustExec(fmt.Sprintf("drop table %v", tableName))
		}
	}
}

type testSuite6 struct {
	*baseTestSuite
}

func (s *testSuite6) TearDownTest(c *C) {
	tk := testkit.NewTestKit(c, s.store)
	tk.MustExec("use test")
	r := tk.MustQuery("show full tables")
	for _, tb := range r.Rows() {
		tableName := tb[0]
		if tb[1] == "VIEW" {
			tk.MustExec(fmt.Sprintf("drop view %v", tableName))
		} else if tb[1] == "SEQUENCE" {
			tk.MustExec(fmt.Sprintf("drop sequence %v", tableName))
		} else {
			tk.MustExec(fmt.Sprintf("drop table %v", tableName))
		}
	}
}

type testSuite7 struct {
	*baseTestSuite
}

func (s *testSuite7) TearDownTest(c *C) {
	tk := testkit.NewTestKit(c, s.store)
	tk.MustExec("use test")
	r := tk.MustQuery("show full tables")
	for _, tb := range r.Rows() {
		tableName := tb[0]
		if tb[1] == "VIEW" {
			tk.MustExec(fmt.Sprintf("drop view %v", tableName))
		} else if tb[1] == "SEQUENCE" {
			tk.MustExec(fmt.Sprintf("drop sequence %v", tableName))
		} else {
			tk.MustExec(fmt.Sprintf("drop table %v", tableName))
		}
	}
}

type testSuite8 struct {
	*baseTestSuite
}

func (s *testSuite8) TearDownTest(c *C) {
	tk := testkit.NewTestKit(c, s.store)
	tk.MustExec("use test")
	r := tk.MustQuery("show full tables")
	for _, tb := range r.Rows() {
		tableName := tb[0]
		if tb[1] == "VIEW" {
			tk.MustExec(fmt.Sprintf("drop view %v", tableName))
		} else if tb[1] == "SEQUENCE" {
			tk.MustExec(fmt.Sprintf("drop sequence %v", tableName))
		} else {
			tk.MustExec(fmt.Sprintf("drop table %v", tableName))
		}
	}
}

type testSerialSuite1 struct {
	*baseTestSuite
}

func (s *testSerialSuite1) TearDownTest(c *C) {
	tk := testkit.NewTestKit(c, s.store)
	tk.MustExec("use test")
	r := tk.MustQuery("show full tables")
	for _, tb := range r.Rows() {
		tableName := tb[0]
		if tb[1] == "VIEW" {
			tk.MustExec(fmt.Sprintf("drop view %v", tableName))
		} else if tb[1] == "SEQUENCE" {
			tk.MustExec(fmt.Sprintf("drop sequence %v", tableName))
		} else {
			tk.MustExec(fmt.Sprintf("drop table %v", tableName))
		}
	}
}

func (s *testSuiteP2) TestStrToDateBuiltin(c *C) {
	tk := testkit.NewTestKit(c, s.store)
	tk.MustQuery(`select str_to_date('20190101','%Y%m%d%!') from dual`).Check(testkit.Rows("2019-01-01"))
	tk.MustQuery(`select str_to_date('20190101','%Y%m%d%f') from dual`).Check(testkit.Rows("2019-01-01 00:00:00.000000"))
	tk.MustQuery(`select str_to_date('20190101','%Y%m%d%H%i%s') from dual`).Check(testkit.Rows("2019-01-01 00:00:00"))
	tk.MustQuery(`select str_to_date('18/10/22','%y/%m/%d') from dual`).Check(testkit.Rows("2018-10-22"))
	tk.MustQuery(`select str_to_date('a18/10/22','%y/%m/%d') from dual`).Check(testkit.Rows("<nil>"))
	tk.MustQuery(`select str_to_date('69/10/22','%y/%m/%d') from dual`).Check(testkit.Rows("2069-10-22"))
	tk.MustQuery(`select str_to_date('70/10/22','%y/%m/%d') from dual`).Check(testkit.Rows("1970-10-22"))
	tk.MustQuery(`select str_to_date('8/10/22','%y/%m/%d') from dual`).Check(testkit.Rows("2008-10-22"))
	tk.MustQuery(`select str_to_date('8/10/22','%Y/%m/%d') from dual`).Check(testkit.Rows("2008-10-22"))
	tk.MustQuery(`select str_to_date('18/10/22','%Y/%m/%d') from dual`).Check(testkit.Rows("2018-10-22"))
	tk.MustQuery(`select str_to_date('a18/10/22','%Y/%m/%d') from dual`).Check(testkit.Rows("<nil>"))
	tk.MustQuery(`select str_to_date('69/10/22','%Y/%m/%d') from dual`).Check(testkit.Rows("2069-10-22"))
	tk.MustQuery(`select str_to_date('70/10/22','%Y/%m/%d') from dual`).Check(testkit.Rows("1970-10-22"))
	tk.MustQuery(`select str_to_date('018/10/22','%Y/%m/%d') from dual`).Check(testkit.Rows("0018-10-22"))
	tk.MustQuery(`select str_to_date('2018/10/22','%Y/%m/%d') from dual`).Check(testkit.Rows("2018-10-22"))
	tk.MustQuery(`select str_to_date('018/10/22','%y/%m/%d') from dual`).Check(testkit.Rows("<nil>"))
	tk.MustQuery(`select str_to_date('18/10/22','%y0/%m/%d') from dual`).Check(testkit.Rows("<nil>"))
	tk.MustQuery(`select str_to_date('18/10/22','%Y0/%m/%d') from dual`).Check(testkit.Rows("<nil>"))
	tk.MustQuery(`select str_to_date('18a/10/22','%y/%m/%d') from dual`).Check(testkit.Rows("<nil>"))
	tk.MustQuery(`select str_to_date('18a/10/22','%Y/%m/%d') from dual`).Check(testkit.Rows("<nil>"))
	tk.MustQuery(`select str_to_date('20188/10/22','%Y/%m/%d') from dual`).Check(testkit.Rows("<nil>"))
	tk.MustQuery(`select str_to_date('2018510522','%Y5%m5%d') from dual`).Check(testkit.Rows("2018-10-22"))
	tk.MustQuery(`select str_to_date('2018^10^22','%Y^%m^%d') from dual`).Check(testkit.Rows("2018-10-22"))
	tk.MustQuery(`select str_to_date('2018@10@22','%Y@%m@%d') from dual`).Check(testkit.Rows("2018-10-22"))
	tk.MustQuery(`select str_to_date('2018%10%22','%Y%%m%%d') from dual`).Check(testkit.Rows("<nil>"))
	tk.MustQuery(`select str_to_date('2018(10(22','%Y(%m(%d') from dual`).Check(testkit.Rows("2018-10-22"))
	tk.MustQuery(`select str_to_date('2018\10\22','%Y\%m\%d') from dual`).Check(testkit.Rows("<nil>"))
	tk.MustQuery(`select str_to_date('2018=10=22','%Y=%m=%d') from dual`).Check(testkit.Rows("2018-10-22"))
	tk.MustQuery(`select str_to_date('2018+10+22','%Y+%m+%d') from dual`).Check(testkit.Rows("2018-10-22"))
	tk.MustQuery(`select str_to_date('2018_10_22','%Y_%m_%d') from dual`).Check(testkit.Rows("2018-10-22"))
	tk.MustQuery(`select str_to_date('69510522','%y5%m5%d') from dual`).Check(testkit.Rows("2069-10-22"))
	tk.MustQuery(`select str_to_date('69^10^22','%y^%m^%d') from dual`).Check(testkit.Rows("2069-10-22"))
	tk.MustQuery(`select str_to_date('18@10@22','%y@%m@%d') from dual`).Check(testkit.Rows("2018-10-22"))
	tk.MustQuery(`select str_to_date('18%10%22','%y%%m%%d') from dual`).Check(testkit.Rows("<nil>"))
	tk.MustQuery(`select str_to_date('18(10(22','%y(%m(%d') from dual`).Check(testkit.Rows("2018-10-22"))
	tk.MustQuery(`select str_to_date('18\10\22','%y\%m\%d') from dual`).Check(testkit.Rows("<nil>"))
	tk.MustQuery(`select str_to_date('18+10+22','%y+%m+%d') from dual`).Check(testkit.Rows("2018-10-22"))
	tk.MustQuery(`select str_to_date('18=10=22','%y=%m=%d') from dual`).Check(testkit.Rows("2018-10-22"))
	tk.MustQuery(`select str_to_date('18_10_22','%y_%m_%d') from dual`).Check(testkit.Rows("2018-10-22"))
}

func (s *testSuiteP2) TestReadPartitionedTable(c *C) {
	// Test three reader on partitioned table.
	tk := testkit.NewTestKit(c, s.store)
	tk.MustExec("use test")
	tk.MustExec("drop table if exists pt")
	tk.MustExec("create table pt (a int, b int, index i_b(b)) partition by range (a) (partition p1 values less than (2), partition p2 values less than (4), partition p3 values less than (6))")
	for i := 0; i < 6; i++ {
		tk.MustExec(fmt.Sprintf("insert into pt values(%d, %d)", i, i))
	}
	// Table reader
	tk.MustQuery("select * from pt order by a").Check(testkit.Rows("0 0", "1 1", "2 2", "3 3", "4 4", "5 5"))
	// Index reader
	tk.MustQuery("select b from pt where b = 3").Check(testkit.Rows("3"))
	// Index lookup
	tk.MustQuery("select a from pt where b = 3").Check(testkit.Rows("3"))
}

func (s *testSuiteP2) TestSplitRegion(c *C) {
	tk := testkit.NewTestKit(c, s.store)
	tk.MustExec("use test")
	tk.MustExec("drop table if exists t, t1")
	tk.MustExec("create table t(a varchar(100),b int, index idx1(b,a))")
	tk.MustExec(`split table t index idx1 by (10000,"abcd"),(10000000);`)
	_, err := tk.Exec(`split table t index idx1 by ("abcd");`)
	c.Assert(err, NotNil)
	terr := errors.Cause(err).(*terror.Error)
	c.Assert(terr.Code(), Equals, terror.ErrCode(mysql.WarnDataTruncated))

	// Test for split index region.
	// Check min value is more than max value.
	tk.MustExec(`split table t index idx1 between (0) and (1000000000) regions 10`)
	_, err = tk.Exec(`split table t index idx1 between (2,'a') and (1,'c') regions 10`)
	c.Assert(err, NotNil)
	c.Assert(err.Error(), Equals, "Split index `idx1` region lower value (2,a) should less than the upper value (1,c)")

	// Check min value is invalid.
	_, err = tk.Exec(`split table t index idx1 between () and (1) regions 10`)
	c.Assert(err, NotNil)
	c.Assert(err.Error(), Equals, "Split index `idx1` region lower value count should more than 0")

	// Check max value is invalid.
	_, err = tk.Exec(`split table t index idx1 between (1) and () regions 10`)
	c.Assert(err, NotNil)
	c.Assert(err.Error(), Equals, "Split index `idx1` region upper value count should more than 0")

	// Check pre-split region num is too large.
	_, err = tk.Exec(`split table t index idx1 between (0) and (1000000000) regions 10000`)
	c.Assert(err, NotNil)
	c.Assert(err.Error(), Equals, "Split index region num exceeded the limit 1000")

	// Check pre-split region num 0 is invalid.
	_, err = tk.Exec(`split table t index idx1 between (0) and (1000000000) regions 0`)
	c.Assert(err, NotNil)
	c.Assert(err.Error(), Equals, "Split index region num should more than 0")

	// Test truncate error msg.
	_, err = tk.Exec(`split table t index idx1 between ("aa") and (1000000000) regions 0`)
	c.Assert(err, NotNil)
	c.Assert(err.Error(), Equals, "[types:1265]Incorrect value: 'aa' for column 'b'")

	// Test for split table region.
	tk.MustExec(`split table t between (0) and (1000000000) regions 10`)
	// Check the lower value is more than the upper value.
	_, err = tk.Exec(`split table t between (2) and (1) regions 10`)
	c.Assert(err, NotNil)
	c.Assert(err.Error(), Equals, "Split table `t` region lower value 2 should less than the upper value 1")

	// Check the lower value is invalid.
	_, err = tk.Exec(`split table t between () and (1) regions 10`)
	c.Assert(err, NotNil)
	c.Assert(err.Error(), Equals, "Split table region lower value count should be 1")

	// Check upper value is invalid.
	_, err = tk.Exec(`split table t between (1) and () regions 10`)
	c.Assert(err, NotNil)
	c.Assert(err.Error(), Equals, "Split table region upper value count should be 1")

	// Check pre-split region num is too large.
	_, err = tk.Exec(`split table t between (0) and (1000000000) regions 10000`)
	c.Assert(err, NotNil)
	c.Assert(err.Error(), Equals, "Split table region num exceeded the limit 1000")

	// Check pre-split region num 0 is invalid.
	_, err = tk.Exec(`split table t between (0) and (1000000000) regions 0`)
	c.Assert(err, NotNil)
	c.Assert(err.Error(), Equals, "Split table region num should more than 0")

	// Test truncate error msg.
	_, err = tk.Exec(`split table t between ("aa") and (1000000000) regions 10`)
	c.Assert(err, NotNil)
	c.Assert(err.Error(), Equals, "[types:1265]Incorrect value: 'aa' for column '_tidb_rowid'")

	// Test split table region step is too small.
	_, err = tk.Exec(`split table t between (0) and (100) regions 10`)
	c.Assert(err, NotNil)
	c.Assert(err.Error(), Equals, "Split table `t` region step value should more than 1000, step 10 is invalid")

	// Test split region by syntax.
	tk.MustExec(`split table t by (0),(1000),(1000000)`)

	// Test split region twice to test for multiple batch split region requests.
	tk.MustExec("create table t1(a int, b int)")
	tk.MustQuery("split table t1 between(0) and (10000) regions 10;").Check(testkit.Rows("9 1"))
	tk.MustQuery("split table t1 between(10) and (10010) regions 5;").Check(testkit.Rows("4 1"))

	// Test split region for partition table.
	tk.MustExec("drop table if exists t")
	tk.MustExec("create table t (a int,b int) partition by hash(a) partitions 5;")
	tk.MustQuery("split table t between (0) and (1000000) regions 5;").Check(testkit.Rows("20 1"))
	// Test for `split for region` syntax.
	tk.MustQuery("split region for partition table t between (1000000) and (100000000) regions 10;").Check(testkit.Rows("45 1"))

	// Test split region for partition table with specified partition.
	tk.MustQuery("split table t partition (p1,p2) between (100000000) and (1000000000) regions 5;").Check(testkit.Rows("8 1"))
	// Test for `split for region` syntax.
	tk.MustQuery("split region for partition table t partition (p3,p4) between (100000000) and (1000000000) regions 5;").Check(testkit.Rows("8 1"))
}

func (s *testSplitTable) TestClusterIndexSplitTableIntegration(c *C) {
	tk := testkit.NewTestKit(c, s.store)
	tk.MustExec("drop database if exists test_cluster_index_index_split_table_integration;")
	tk.MustExec("create database test_cluster_index_index_split_table_integration;")
	tk.MustExec("use test_cluster_index_index_split_table_integration;")
	tk.MustExec("set @@tidb_enable_clustered_index=1;")

	tk.MustExec("create table t (a varchar(255), b double, c int, primary key (a, b));")

	// Value list length not match.
	lowerMsg := "Split table region lower value count should be 2"
	upperMsg := "Split table region upper value count should be 2"
	tk.MustGetErrMsg("split table t between ('aaa') and ('aaa', 100.0) regions 10;", lowerMsg)
	tk.MustGetErrMsg("split table t between ('aaa', 1.0) and ('aaa', 100.0, 11) regions 10;", upperMsg)

	// Value type not match.
	errMsg := "[types:1265]Incorrect value: 'aaa' for column 'b'"
	tk.MustGetErrMsg("split table t between ('aaa', 0.0) and (100.0, 'aaa') regions 10;", errMsg)

	// lower bound >= upper bound.
	errMsg = "Split table `t` region lower value (aaa,0) should less than the upper value (aaa,0)"
	tk.MustGetErrMsg("split table t between ('aaa', 0.0) and ('aaa', 0.0) regions 10;", errMsg)
	errMsg = "Split table `t` region lower value (bbb,0) should less than the upper value (aaa,0)"
	tk.MustGetErrMsg("split table t between ('bbb', 0.0) and ('aaa', 0.0) regions 10;", errMsg)

	// Exceed limit 1000.
	errMsg = "Split table region num exceeded the limit 1000"
	tk.MustGetErrMsg("split table t between ('aaa', 0.0) and ('aaa', 0.1) regions 100000;", errMsg)

	// Success.
	tk.MustExec("split table t between ('aaa', 0.0) and ('aaa', 100.0) regions 10;")
	tk.MustExec("split table t by ('aaa', 0.0), ('aaa', 20.0), ('aaa', 100.0);")
	tk.MustExec("split table t by ('aaa', 100.0), ('qqq', 20.0), ('zzz', 100.0), ('zzz', 1000.0);")

	tk.MustExec("drop table t;")
	tk.MustExec("create table t (a int, b int, c int, d int, primary key(a, c, d));")
	tk.MustQuery("split table t between (0, 0, 0) and (0, 0, 1) regions 1000;").Check(testkit.Rows("999 1"))

	tk.MustExec("drop table t;")
	tk.MustExec("create table t (a int, b int, c int, d int, primary key(d, a, c));")
	tk.MustQuery("split table t by (0, 0, 0), (1, 2, 3), (65535, 65535, 65535);").Check(testkit.Rows("3 1"))
}

func (s *testSplitTable) TestShowTableRegion(c *C) {
	tk := testkit.NewTestKit(c, s.store)
	tk.MustExec("use test")
	tk.MustExec("drop table if exists t_regions")
	tk.MustExec("set global tidb_scatter_region = 1")
	atomic.StoreUint32(&ddl.EnableSplitTableRegion, 1)
	tk.MustExec("create table t_regions (a int key, b int, c int, index idx(b), index idx2(c))")
	_, err := tk.Exec("split partition table t_regions partition (p1,p2) index idx between (0) and (20000) regions 2;")
	c.Assert(err.Error(), Equals, plannercore.ErrPartitionClauseOnNonpartitioned.Error())

	// Test show table regions.
	tk.MustQuery(`split table t_regions between (-10000) and (10000) regions 4;`).Check(testkit.Rows("4 1"))
	re := tk.MustQuery("show table t_regions regions")
	rows := re.Rows()
	// Table t_regions should have 5 regions now.
	// 4 regions to store record data.
	// 1 region to store index data.
	c.Assert(len(rows), Equals, 5)
	c.Assert(len(rows[0]), Equals, 11)
	tbl := testGetTableByName(c, tk.Se, "test", "t_regions")
	// Check the region start key.
	c.Assert(rows[0][1], Equals, fmt.Sprintf("t_%d_r", tbl.Meta().ID))
	c.Assert(rows[1][1], Equals, fmt.Sprintf("t_%d_r_-5000", tbl.Meta().ID))
	c.Assert(rows[2][1], Equals, fmt.Sprintf("t_%d_r_0", tbl.Meta().ID))
	c.Assert(rows[3][1], Equals, fmt.Sprintf("t_%d_r_5000", tbl.Meta().ID))
	c.Assert(rows[4][2], Equals, fmt.Sprintf("t_%d_r", tbl.Meta().ID))

	// Test show table index regions.
	tk.MustQuery(`split table t_regions index idx between (-1000) and (1000) regions 4;`).Check(testkit.Rows("4 1"))
	re = tk.MustQuery("show table t_regions index idx regions")
	rows = re.Rows()
	// The index `idx` of table t_regions should have 4 regions now.
	c.Assert(len(rows), Equals, 4)
	// Check the region start key.
	c.Assert(rows[0][1], Matches, fmt.Sprintf("t_%d.*", tbl.Meta().ID))
	c.Assert(rows[1][1], Matches, fmt.Sprintf("t_%d_i_1_.*", tbl.Meta().ID))
	c.Assert(rows[2][1], Matches, fmt.Sprintf("t_%d_i_1_.*", tbl.Meta().ID))
	c.Assert(rows[3][1], Matches, fmt.Sprintf("t_%d_i_1_.*", tbl.Meta().ID))

	re = tk.MustQuery("show table t_regions regions")
	rows = re.Rows()
	// The index `idx` of table t_regions should have 9 regions now.
	// 4 regions to store record data.
	// 4 region to store index idx data.
	// 1 region to store index idx2 data.
	c.Assert(len(rows), Equals, 9)
	// Check the region start key.
	c.Assert(rows[0][1], Equals, fmt.Sprintf("t_%d_r", tbl.Meta().ID))
	c.Assert(rows[1][1], Equals, fmt.Sprintf("t_%d_r_-5000", tbl.Meta().ID))
	c.Assert(rows[2][1], Equals, fmt.Sprintf("t_%d_r_0", tbl.Meta().ID))
	c.Assert(rows[3][1], Equals, fmt.Sprintf("t_%d_r_5000", tbl.Meta().ID))
	c.Assert(rows[4][1], Matches, fmt.Sprintf("t_%d_", tbl.Meta().ID))
	c.Assert(rows[5][1], Matches, fmt.Sprintf("t_%d_i_1_.*", tbl.Meta().ID))
	c.Assert(rows[6][1], Matches, fmt.Sprintf("t_%d_i_1_.*", tbl.Meta().ID))
	c.Assert(rows[7][2], Equals, fmt.Sprintf("t_%d_i_2_", tbl.Meta().ID))
	c.Assert(rows[8][2], Equals, fmt.Sprintf("t_%d_r", tbl.Meta().ID))

	// Test unsigned primary key and wait scatter finish.
	tk.MustExec("drop table if exists t_regions")
	atomic.StoreUint32(&ddl.EnableSplitTableRegion, 1)
	tk.MustExec("create table t_regions (a int unsigned key, b int, index idx(b))")

	// Test show table regions.
	tk.MustExec(`set @@session.tidb_wait_split_region_finish=1;`)
	tk.MustQuery(`split table t_regions by (2500),(5000),(7500);`).Check(testkit.Rows("3 1"))
	re = tk.MustQuery("show table t_regions regions")
	rows = re.Rows()
	// Table t_regions should have 4 regions now.
	c.Assert(len(rows), Equals, 4)
	tbl = testGetTableByName(c, tk.Se, "test", "t_regions")
	// Check the region start key.
	c.Assert(rows[0][1], Matches, "t_.*")
	c.Assert(rows[1][1], Equals, fmt.Sprintf("t_%d_r_2500", tbl.Meta().ID))
	c.Assert(rows[2][1], Equals, fmt.Sprintf("t_%d_r_5000", tbl.Meta().ID))
	c.Assert(rows[3][1], Equals, fmt.Sprintf("t_%d_r_7500", tbl.Meta().ID))

	// Test show table index regions.
	tk.MustQuery(`split table t_regions index idx by (250),(500),(750);`).Check(testkit.Rows("4 1"))
	re = tk.MustQuery("show table t_regions index idx regions")
	rows = re.Rows()
	// The index `idx` of table t_regions should have 4 regions now.
	c.Assert(len(rows), Equals, 4)
	// Check the region start key.
	c.Assert(rows[0][1], Equals, fmt.Sprintf("t_%d_", tbl.Meta().ID))
	c.Assert(rows[1][1], Matches, fmt.Sprintf("t_%d_i_1_.*", tbl.Meta().ID))
	c.Assert(rows[2][1], Matches, fmt.Sprintf("t_%d_i_1_.*", tbl.Meta().ID))
	c.Assert(rows[3][1], Matches, fmt.Sprintf("t_%d_i_1_.*", tbl.Meta().ID))

	// Test show table regions for partition table when disable split region when create table.
	atomic.StoreUint32(&ddl.EnableSplitTableRegion, 0)
	tk.MustExec("drop table if exists partition_t;")
	tk.MustExec("set @@session.tidb_enable_table_partition = '1';")
	tk.MustExec("create table partition_t (a int, b int,index(a)) partition by hash (a) partitions 3")
	re = tk.MustQuery("show table partition_t regions")
	rows = re.Rows()
	c.Assert(len(rows), Equals, 1)
	c.Assert(rows[0][1], Matches, "t_.*")

	// Test show table regions for partition table when enable split region when create table.
	atomic.StoreUint32(&ddl.EnableSplitTableRegion, 1)
	tk.MustExec("set @@global.tidb_scatter_region=1;")
	tk.MustExec("drop table if exists partition_t;")
	tk.MustExec("create table partition_t (a int, b int,index(a)) partition by hash (a) partitions 3")
	re = tk.MustQuery("show table partition_t regions")
	rows = re.Rows()
	c.Assert(len(rows), Equals, 3)
	tbl = testGetTableByName(c, tk.Se, "test", "partition_t")
	partitionDef := tbl.Meta().GetPartitionInfo().Definitions
	c.Assert(rows[0][1], Matches, fmt.Sprintf("t_%d_.*", partitionDef[0].ID))
	c.Assert(rows[1][1], Matches, fmt.Sprintf("t_%d_.*", partitionDef[1].ID))
	c.Assert(rows[2][1], Matches, fmt.Sprintf("t_%d_.*", partitionDef[2].ID))

	// Test split partition region when add new partition.
	tk.MustExec("drop table if exists partition_t;")
	tk.MustExec(`create table partition_t (a int, b int,index(a)) PARTITION BY RANGE (a) (
		PARTITION p0 VALUES LESS THAN (10),
		PARTITION p1 VALUES LESS THAN (20),
		PARTITION p2 VALUES LESS THAN (30));`)
	tk.MustExec(`alter table partition_t add partition ( partition p3 values less than (40), partition p4 values less than (50) );`)
	re = tk.MustQuery("show table partition_t regions")
	rows = re.Rows()
	c.Assert(len(rows), Equals, 5)
	tbl = testGetTableByName(c, tk.Se, "test", "partition_t")
	partitionDef = tbl.Meta().GetPartitionInfo().Definitions
	c.Assert(rows[0][1], Matches, fmt.Sprintf("t_%d_.*", partitionDef[0].ID))
	c.Assert(rows[1][1], Matches, fmt.Sprintf("t_%d_.*", partitionDef[1].ID))
	c.Assert(rows[2][1], Matches, fmt.Sprintf("t_%d_.*", partitionDef[2].ID))
	c.Assert(rows[3][1], Matches, fmt.Sprintf("t_%d_.*", partitionDef[3].ID))
	c.Assert(rows[4][1], Matches, fmt.Sprintf("t_%d_.*", partitionDef[4].ID))

	// Test pre-split table region when create table.
	tk.MustExec("drop table if exists t_pre")
	tk.MustExec("create table t_pre (a int, b int) shard_row_id_bits = 2 pre_split_regions=2;")
	re = tk.MustQuery("show table t_pre regions")
	rows = re.Rows()
	// Table t_regions should have 4 regions now.
	c.Assert(len(rows), Equals, 4)
	tbl = testGetTableByName(c, tk.Se, "test", "t_pre")
	c.Assert(rows[1][1], Equals, fmt.Sprintf("t_%d_r_2305843009213693952", tbl.Meta().ID))
	c.Assert(rows[2][1], Equals, fmt.Sprintf("t_%d_r_4611686018427387904", tbl.Meta().ID))
	c.Assert(rows[3][1], Equals, fmt.Sprintf("t_%d_r_6917529027641081856", tbl.Meta().ID))

	// Test pre-split table region when create table.
	tk.MustExec("drop table if exists pt_pre")
	tk.MustExec("create table pt_pre (a int, b int) shard_row_id_bits = 2 pre_split_regions=2 partition by hash(a) partitions 3;")
	re = tk.MustQuery("show table pt_pre regions")
	rows = re.Rows()
	// Table t_regions should have 4 regions now.
	c.Assert(len(rows), Equals, 12)
	tbl = testGetTableByName(c, tk.Se, "test", "pt_pre")
	pi := tbl.Meta().GetPartitionInfo().Definitions
	c.Assert(len(pi), Equals, 3)
	for i, p := range pi {
		c.Assert(rows[1+4*i][1], Equals, fmt.Sprintf("t_%d_r_2305843009213693952", p.ID))
		c.Assert(rows[2+4*i][1], Equals, fmt.Sprintf("t_%d_r_4611686018427387904", p.ID))
		c.Assert(rows[3+4*i][1], Equals, fmt.Sprintf("t_%d_r_6917529027641081856", p.ID))
	}

	defer atomic.StoreUint32(&ddl.EnableSplitTableRegion, 0)

	// Test split partition table.
	tk.MustExec("drop table if exists t")
	tk.MustExec("create table t (a int,b int) partition by hash(a) partitions 5;")
	tk.MustQuery("split table t between (0) and (4000000) regions 4;").Check(testkit.Rows("15 1"))
	re = tk.MustQuery("show table t regions")
	rows = re.Rows()
	c.Assert(len(rows), Equals, 20)
	tbl = testGetTableByName(c, tk.Se, "test", "t")
	c.Assert(len(tbl.Meta().GetPartitionInfo().Definitions), Equals, 5)
	for i, p := range tbl.Meta().GetPartitionInfo().Definitions {
		c.Assert(rows[i*4+0][1], Equals, fmt.Sprintf("t_%d_", p.ID))
		c.Assert(rows[i*4+1][1], Equals, fmt.Sprintf("t_%d_r_1000000", p.ID))
		c.Assert(rows[i*4+2][1], Equals, fmt.Sprintf("t_%d_r_2000000", p.ID))
		c.Assert(rows[i*4+3][1], Equals, fmt.Sprintf("t_%d_r_3000000", p.ID))
	}

	// Test split region for partition table with specified partition.
	tk.MustQuery("split table t partition (p4) between (1000000) and (2000000) regions 5;").Check(testkit.Rows("4 1"))
	re = tk.MustQuery("show table t regions")
	rows = re.Rows()
	c.Assert(len(rows), Equals, 24)
	tbl = testGetTableByName(c, tk.Se, "test", "t")
	c.Assert(len(tbl.Meta().GetPartitionInfo().Definitions), Equals, 5)
	for i := 0; i < 4; i++ {
		p := tbl.Meta().GetPartitionInfo().Definitions[i]
		c.Assert(rows[i*4+0][1], Equals, fmt.Sprintf("t_%d_", p.ID))
		c.Assert(rows[i*4+1][1], Equals, fmt.Sprintf("t_%d_r_1000000", p.ID))
		c.Assert(rows[i*4+2][1], Equals, fmt.Sprintf("t_%d_r_2000000", p.ID))
		c.Assert(rows[i*4+3][1], Equals, fmt.Sprintf("t_%d_r_3000000", p.ID))
	}
	for i := 4; i < 5; i++ {
		p := tbl.Meta().GetPartitionInfo().Definitions[i]
		c.Assert(rows[i*4+0][1], Equals, fmt.Sprintf("t_%d_", p.ID))
		c.Assert(rows[i*4+1][1], Equals, fmt.Sprintf("t_%d_r_1000000", p.ID))
		c.Assert(rows[i*4+2][1], Equals, fmt.Sprintf("t_%d_r_1200000", p.ID))
		c.Assert(rows[i*4+3][1], Equals, fmt.Sprintf("t_%d_r_1400000", p.ID))
		c.Assert(rows[i*4+4][1], Equals, fmt.Sprintf("t_%d_r_1600000", p.ID))
		c.Assert(rows[i*4+5][1], Equals, fmt.Sprintf("t_%d_r_1800000", p.ID))
		c.Assert(rows[i*4+6][1], Equals, fmt.Sprintf("t_%d_r_2000000", p.ID))
		c.Assert(rows[i*4+7][1], Equals, fmt.Sprintf("t_%d_r_3000000", p.ID))
	}

	// Test for show table partition regions.
	for i := 0; i < 4; i++ {
		re = tk.MustQuery(fmt.Sprintf("show table t partition (p%v) regions", i))
		rows = re.Rows()
		c.Assert(len(rows), Equals, 4)
		p := tbl.Meta().GetPartitionInfo().Definitions[i]
		c.Assert(rows[0][1], Equals, fmt.Sprintf("t_%d_", p.ID))
		c.Assert(rows[1][1], Equals, fmt.Sprintf("t_%d_r_1000000", p.ID))
		c.Assert(rows[2][1], Equals, fmt.Sprintf("t_%d_r_2000000", p.ID))
		c.Assert(rows[3][1], Equals, fmt.Sprintf("t_%d_r_3000000", p.ID))
	}
	re = tk.MustQuery("show table t partition (p0, p4) regions")
	rows = re.Rows()
	c.Assert(len(rows), Equals, 12)
	p := tbl.Meta().GetPartitionInfo().Definitions[0]
	c.Assert(rows[0][1], Equals, fmt.Sprintf("t_%d_", p.ID))
	c.Assert(rows[1][1], Equals, fmt.Sprintf("t_%d_r_1000000", p.ID))
	c.Assert(rows[2][1], Equals, fmt.Sprintf("t_%d_r_2000000", p.ID))
	c.Assert(rows[3][1], Equals, fmt.Sprintf("t_%d_r_3000000", p.ID))
	p = tbl.Meta().GetPartitionInfo().Definitions[4]
	c.Assert(rows[4][1], Equals, fmt.Sprintf("t_%d_", p.ID))
	c.Assert(rows[5][1], Equals, fmt.Sprintf("t_%d_r_1000000", p.ID))
	c.Assert(rows[6][1], Equals, fmt.Sprintf("t_%d_r_1200000", p.ID))
	c.Assert(rows[7][1], Equals, fmt.Sprintf("t_%d_r_1400000", p.ID))
	c.Assert(rows[8][1], Equals, fmt.Sprintf("t_%d_r_1600000", p.ID))
	c.Assert(rows[9][1], Equals, fmt.Sprintf("t_%d_r_1800000", p.ID))
	c.Assert(rows[10][1], Equals, fmt.Sprintf("t_%d_r_2000000", p.ID))
	c.Assert(rows[11][1], Equals, fmt.Sprintf("t_%d_r_3000000", p.ID))
	// Test for duplicate partition names.
	re = tk.MustQuery("show table t partition (p0, p0, p0) regions")
	rows = re.Rows()
	c.Assert(len(rows), Equals, 4)
	p = tbl.Meta().GetPartitionInfo().Definitions[0]
	c.Assert(rows[0][1], Equals, fmt.Sprintf("t_%d_", p.ID))
	c.Assert(rows[1][1], Equals, fmt.Sprintf("t_%d_r_1000000", p.ID))
	c.Assert(rows[2][1], Equals, fmt.Sprintf("t_%d_r_2000000", p.ID))
	c.Assert(rows[3][1], Equals, fmt.Sprintf("t_%d_r_3000000", p.ID))

	// Test split partition table index.
	tk.MustExec("drop table if exists t")
	tk.MustExec("create table t (a int,b int,index idx(a)) partition by hash(a) partitions 5;")
	tk.MustQuery("split table t between (0) and (4000000) regions 4;").Check(testkit.Rows("20 1"))
	tk.MustQuery("split table t index idx between (0) and (4000000) regions 4;").Check(testkit.Rows("20 1"))
	re = tk.MustQuery("show table t regions")
	rows = re.Rows()
	c.Assert(len(rows), Equals, 40)
	tbl = testGetTableByName(c, tk.Se, "test", "t")
	c.Assert(len(tbl.Meta().GetPartitionInfo().Definitions), Equals, 5)
	for i := 0; i < 5; i++ {
		p := tbl.Meta().GetPartitionInfo().Definitions[i]
		c.Assert(rows[i*8+0][1], Equals, fmt.Sprintf("t_%d_r", p.ID))
		c.Assert(rows[i*8+1][1], Equals, fmt.Sprintf("t_%d_r_1000000", p.ID))
		c.Assert(rows[i*8+2][1], Equals, fmt.Sprintf("t_%d_r_2000000", p.ID))
		c.Assert(rows[i*8+3][1], Equals, fmt.Sprintf("t_%d_r_3000000", p.ID))
		c.Assert(rows[i*8+4][1], Equals, fmt.Sprintf("t_%d_", p.ID))
		c.Assert(rows[i*8+5][1], Matches, fmt.Sprintf("t_%d_i_1_.*", p.ID))
		c.Assert(rows[i*8+6][1], Matches, fmt.Sprintf("t_%d_i_1_.*", p.ID))
		c.Assert(rows[i*8+7][1], Matches, fmt.Sprintf("t_%d_i_1_.*", p.ID))
	}

	// Test split index region for partition table with specified partition.
	tk.MustQuery("split table t partition (p4) index idx between (0) and (1000000) regions 5;").Check(testkit.Rows("4 1"))
	re = tk.MustQuery("show table t regions")
	rows = re.Rows()
	c.Assert(len(rows), Equals, 44)
	tbl = testGetTableByName(c, tk.Se, "test", "t")
	c.Assert(len(tbl.Meta().GetPartitionInfo().Definitions), Equals, 5)
	for i := 0; i < 4; i++ {
		p := tbl.Meta().GetPartitionInfo().Definitions[i]
		c.Assert(rows[i*8+0][1], Equals, fmt.Sprintf("t_%d_r", p.ID))
		c.Assert(rows[i*8+1][1], Equals, fmt.Sprintf("t_%d_r_1000000", p.ID))
		c.Assert(rows[i*8+2][1], Equals, fmt.Sprintf("t_%d_r_2000000", p.ID))
		c.Assert(rows[i*8+3][1], Equals, fmt.Sprintf("t_%d_r_3000000", p.ID))
		c.Assert(rows[i*8+4][1], Equals, fmt.Sprintf("t_%d_", p.ID))
		c.Assert(rows[i*8+5][1], Matches, fmt.Sprintf("t_%d_i_1_.*", p.ID))
		c.Assert(rows[i*8+6][1], Matches, fmt.Sprintf("t_%d_i_1_.*", p.ID))
		c.Assert(rows[i*8+7][1], Matches, fmt.Sprintf("t_%d_i_1_.*", p.ID))
	}
	for i := 4; i < 5; i++ {
		p := tbl.Meta().GetPartitionInfo().Definitions[i]
		c.Assert(rows[i*8+0][1], Equals, fmt.Sprintf("t_%d_r", p.ID))
		c.Assert(rows[i*8+1][1], Equals, fmt.Sprintf("t_%d_r_1000000", p.ID))
		c.Assert(rows[i*8+2][1], Equals, fmt.Sprintf("t_%d_r_2000000", p.ID))
		c.Assert(rows[i*8+3][1], Equals, fmt.Sprintf("t_%d_r_3000000", p.ID))
		c.Assert(rows[i*8+4][1], Equals, fmt.Sprintf("t_%d_", p.ID))
		c.Assert(rows[i*8+5][1], Matches, fmt.Sprintf("t_%d_i_1_.*", p.ID))
		c.Assert(rows[i*8+6][1], Matches, fmt.Sprintf("t_%d_i_1_.*", p.ID))
		c.Assert(rows[i*8+7][1], Matches, fmt.Sprintf("t_%d_i_1_.*", p.ID))
		c.Assert(rows[i*8+8][1], Matches, fmt.Sprintf("t_%d_i_1_.*", p.ID))
		c.Assert(rows[i*8+9][1], Matches, fmt.Sprintf("t_%d_i_1_.*", p.ID))
		c.Assert(rows[i*8+10][1], Matches, fmt.Sprintf("t_%d_i_1_.*", p.ID))
		c.Assert(rows[i*8+11][1], Matches, fmt.Sprintf("t_%d_i_1_.*", p.ID))
	}

	// Test show table partition region on unknown-partition.
	err = tk.QueryToErr("show table t partition (p_unknown) index idx regions")
	c.Assert(terror.ErrorEqual(err, table.ErrUnknownPartition), IsTrue)

	// Test show table partition index.
	for i := 0; i < 4; i++ {
		re = tk.MustQuery(fmt.Sprintf("show table t partition (p%v) index idx regions", i))
		rows = re.Rows()
		c.Assert(len(rows), Equals, 4)
		p := tbl.Meta().GetPartitionInfo().Definitions[i]
		c.Assert(rows[0][1], Equals, fmt.Sprintf("t_%d_", p.ID))
		c.Assert(rows[1][1], Matches, fmt.Sprintf("t_%d_i_1_.*", p.ID))
		c.Assert(rows[2][1], Matches, fmt.Sprintf("t_%d_i_1_.*", p.ID))
		c.Assert(rows[3][1], Matches, fmt.Sprintf("t_%d_i_1_.*", p.ID))
	}
	re = tk.MustQuery("show table t partition (p3,p4) index idx regions")
	rows = re.Rows()
	c.Assert(len(rows), Equals, 12)
	p = tbl.Meta().GetPartitionInfo().Definitions[3]
	c.Assert(rows[0][1], Equals, fmt.Sprintf("t_%d_", p.ID))
	c.Assert(rows[1][1], Matches, fmt.Sprintf("t_%d_i_1_.*", p.ID))
	c.Assert(rows[2][1], Matches, fmt.Sprintf("t_%d_i_1_.*", p.ID))
	c.Assert(rows[3][1], Matches, fmt.Sprintf("t_%d_i_1_.*", p.ID))
	p = tbl.Meta().GetPartitionInfo().Definitions[4]
	c.Assert(rows[4][1], Equals, fmt.Sprintf("t_%d_", p.ID))
	c.Assert(rows[5][1], Matches, fmt.Sprintf("t_%d_i_1_.*", p.ID))
	c.Assert(rows[6][1], Matches, fmt.Sprintf("t_%d_i_1_.*", p.ID))
	c.Assert(rows[7][1], Matches, fmt.Sprintf("t_%d_i_1_.*", p.ID))
	c.Assert(rows[8][1], Matches, fmt.Sprintf("t_%d_i_1_.*", p.ID))
	c.Assert(rows[9][1], Matches, fmt.Sprintf("t_%d_i_1_.*", p.ID))
	c.Assert(rows[10][1], Matches, fmt.Sprintf("t_%d_i_1_.*", p.ID))
	c.Assert(rows[11][1], Matches, fmt.Sprintf("t_%d_i_1_.*", p.ID))

	// Test split for the second index.
	tk.MustExec("drop table if exists t")
	tk.MustExec("create table t (a int,b int,index idx(a), index idx2(b))")
	tk.MustQuery("split table t index idx2 between (0) and (4000000) regions 2;").Check(testkit.Rows("3 1"))
	re = tk.MustQuery("show table t regions")
	rows = re.Rows()
	c.Assert(len(rows), Equals, 4)
	tbl = testGetTableByName(c, tk.Se, "test", "t")
	c.Assert(rows[0][1], Equals, fmt.Sprintf("t_%d_i_3_", tbl.Meta().ID))
	c.Assert(rows[1][1], Equals, fmt.Sprintf("t_%d_", tbl.Meta().ID))
	c.Assert(rows[2][1], Matches, fmt.Sprintf("t_%d_i_2_.*", tbl.Meta().ID))
	c.Assert(rows[3][1], Matches, fmt.Sprintf("t_%d_i_2_.*", tbl.Meta().ID))

	// Test show table partition region on non-partition table.
	err = tk.QueryToErr("show table t partition (p3,p4) index idx regions")
	c.Assert(terror.ErrorEqual(err, plannercore.ErrPartitionClauseOnNonpartitioned), IsTrue)
}

func testGetTableByName(c *C, ctx sessionctx.Context, db, table string) table.Table {
	dom := domain.GetDomain(ctx)
	// Make sure the table schema is the new schema.
	err := dom.Reload()
	c.Assert(err, IsNil)
	tbl, err := dom.InfoSchema().TableByName(model.NewCIStr(db), model.NewCIStr(table))
	c.Assert(err, IsNil)
	return tbl
}

func (s *testSuiteP2) TestIssue10435(c *C) {
	tk := testkit.NewTestKit(c, s.store)
	tk.MustExec("use test")
	tk.MustExec("drop table if exists t1")
	tk.MustExec("create table t1(i int, j int, k int)")
	tk.MustExec("insert into t1 VALUES (1,1,1),(2,2,2),(3,3,3),(4,4,4)")
	tk.MustExec("INSERT INTO t1 SELECT 10*i,j,5*j FROM t1 UNION SELECT 20*i,j,5*j FROM t1 UNION SELECT 30*i,j,5*j FROM t1")

	tk.MustExec("set @@session.tidb_enable_window_function=1")
	tk.MustQuery("SELECT SUM(i) OVER W FROM t1 WINDOW w AS (PARTITION BY j ORDER BY i) ORDER BY 1+SUM(i) OVER w").Check(
		testkit.Rows("1", "2", "3", "4", "11", "22", "31", "33", "44", "61", "62", "93", "122", "124", "183", "244"),
	)
}

func (s *testSuiteP2) TestUnsignedFeedback(c *C) {
	tk := testkit.NewTestKit(c, s.store)
	oriProbability := statistics.FeedbackProbability.Load()
	statistics.FeedbackProbability.Store(1.0)
	defer func() { statistics.FeedbackProbability.Store(oriProbability) }()
	tk.MustExec("use test")
	tk.MustExec("drop table if exists t")
	tk.MustExec("create table t(a bigint unsigned, b int, primary key(a))")
	tk.MustExec("insert into t values (1,1),(2,2)")
	tk.MustExec("analyze table t")
	tk.MustQuery("select count(distinct b) from t").Check(testkit.Rows("2"))
	result := tk.MustQuery("explain analyze select count(distinct b) from t")
	c.Assert(result.Rows()[2][4], Equals, "table:t")
	c.Assert(result.Rows()[2][6], Equals, "range:[0,+inf], keep order:false")
}

func (s *testSuite) TestOOMPanicAction(c *C) {
	tk := testkit.NewTestKit(c, s.store)
	tk.MustExec("use test")
	tk.MustExec("drop table if exists t")
	tk.MustExec("create table t (a int primary key, b double);")
	tk.MustExec("insert into t values (1,1)")
	sm := &mockSessionManager1{
		PS: make([]*util.ProcessInfo, 0),
	}
	tk.Se.SetSessionManager(sm)
	s.domain.ExpensiveQueryHandle().SetSessionManager(sm)
	defer config.RestoreFunc()()
	config.UpdateGlobal(func(conf *config.Config) {
		conf.OOMAction = config.OOMActionCancel
	})
	tk.MustExec("set @@tidb_mem_quota_query=1;")
	err := tk.QueryToErr("select sum(b) from t group by a;")
	c.Assert(err, NotNil)
	c.Assert(err.Error(), Matches, "Out Of Memory Quota!.*")

	// Test insert from select oom panic.
	tk.MustExec("drop table if exists t,t1")
	tk.MustExec("create table t (a bigint);")
	tk.MustExec("create table t1 (a bigint);")
	tk.MustExec("set @@tidb_mem_quota_query=200;")
	_, err = tk.Exec("insert into t1 values (1),(2),(3),(4),(5);")
	c.Assert(err.Error(), Matches, "Out Of Memory Quota!.*")
	_, err = tk.Exec("replace into t1 values (1),(2),(3),(4),(5);")
	c.Assert(err.Error(), Matches, "Out Of Memory Quota!.*")
	tk.MustExec("set @@tidb_mem_quota_query=10000")
	tk.MustExec("insert into t1 values (1),(2),(3),(4),(5);")
	tk.MustExec("set @@tidb_mem_quota_query=10;")
	_, err = tk.Exec("insert into t select a from t1 order by a desc;")
	c.Assert(err.Error(), Matches, "Out Of Memory Quota!.*")
	_, err = tk.Exec("replace into t select a from t1 order by a desc;")
	c.Assert(err.Error(), Matches, "Out Of Memory Quota!.*")

	tk.MustExec("set @@tidb_mem_quota_query=10000")
	tk.MustExec("insert into t values (1),(2),(3),(4),(5);")
	// Set the memory quota to 244 to make this SQL panic during the DeleteExec
	// instead of the TableReaderExec.
	tk.MustExec("set @@tidb_mem_quota_query=244;")
	_, err = tk.Exec("delete from t")
	c.Assert(err.Error(), Matches, "Out Of Memory Quota!.*")

	tk.MustExec("set @@tidb_mem_quota_query=10000;")
	tk.MustExec("delete from t1")
	tk.MustExec("insert into t1 values(1)")
	tk.MustExec("insert into t values (1),(2),(3),(4),(5);")
	tk.MustExec("set @@tidb_mem_quota_query=244;")
	_, err = tk.Exec("delete t, t1 from t join t1 on t.a = t1.a")

	tk.MustExec("set @@tidb_mem_quota_query=100000;")
	tk.MustExec("truncate table t")
	tk.MustExec("insert into t values(1),(2),(3)")
	// set the memory to quota to make the SQL panic during UpdateExec instead
	// of TableReader.
	tk.MustExec("set @@tidb_mem_quota_query=244;")
	_, err = tk.Exec("update t set a = 4")
	c.Assert(err.Error(), Matches, "Out Of Memory Quota!.*")
}

type testRecoverTable struct {
	store   kv.Storage
	dom     *domain.Domain
	cluster cluster.Cluster
	cli     *regionProperityClient
}

func (s *testRecoverTable) SetUpSuite(c *C) {
	cli := &regionProperityClient{}
	hijackClient := func(c tikv.Client) tikv.Client {
		cli.Client = c
		return cli
	}
	s.cli = cli

	var err error
	s.store, err = mockstore.NewMockStore(
		mockstore.WithClientHijacker(hijackClient),
		mockstore.WithClusterInspector(func(c cluster.Cluster) {
			mockstore.BootstrapWithSingleStore(c)
			s.cluster = c
		}),
	)
	c.Assert(err, IsNil)
	s.dom, err = session.BootstrapSession(s.store)
	c.Assert(err, IsNil)
}

func (s *testRecoverTable) TearDownSuite(c *C) {
	s.store.Close()
	s.dom.Close()
}

func (s *testRecoverTable) TestRecoverTable(c *C) {
	c.Assert(failpoint.Enable("github.com/pingcap/tidb/meta/autoid/mockAutoIDChange", `return(true)`), IsNil)
	defer func() {
		failpoint.Disable("github.com/pingcap/tidb/meta/autoid/mockAutoIDChange")
	}()
	tk := testkit.NewTestKit(c, s.store)
	tk.MustExec("create database if not exists test_recover")
	tk.MustExec("use test_recover")
	tk.MustExec("drop table if exists t_recover")
	tk.MustExec("create table t_recover (a int);")
	defer func(originGC bool) {
		if originGC {
			ddl.EmulatorGCEnable()
		} else {
			ddl.EmulatorGCDisable()
		}
	}(ddl.IsEmulatorGCEnable())

	// disable emulator GC.
	// Otherwise emulator GC will delete table record as soon as possible after execute drop table ddl.
	ddl.EmulatorGCDisable()
	gcTimeFormat := "20060102-15:04:05 -0700 MST"
	timeBeforeDrop := time.Now().Add(0 - 48*60*60*time.Second).Format(gcTimeFormat)
	timeAfterDrop := time.Now().Add(48 * 60 * 60 * time.Second).Format(gcTimeFormat)
	safePointSQL := `INSERT HIGH_PRIORITY INTO mysql.tidb VALUES ('tikv_gc_safe_point', '%[1]s', '')
			       ON DUPLICATE KEY
			       UPDATE variable_value = '%[1]s'`
	// clear GC variables first.
	tk.MustExec("delete from mysql.tidb where variable_name in ( 'tikv_gc_safe_point','tikv_gc_enable' )")

	tk.MustExec("insert into t_recover values (1),(2),(3)")
	tk.MustExec("drop table t_recover")

	// if GC safe point is not exists in mysql.tidb
	_, err := tk.Exec("recover table t_recover")
	c.Assert(err, NotNil)
	c.Assert(err.Error(), Equals, "can not get 'tikv_gc_safe_point'")
	// set GC safe point
	tk.MustExec(fmt.Sprintf(safePointSQL, timeBeforeDrop))

	// if GC enable is not exists in mysql.tidb
	_, err = tk.Exec("recover table t_recover")
	c.Assert(err, NotNil)
	c.Assert(err.Error(), Equals, "[ddl:-1]can not get 'tikv_gc_enable'")

	err = gcutil.EnableGC(tk.Se)
	c.Assert(err, IsNil)

	// recover job is before GC safe point
	tk.MustExec(fmt.Sprintf(safePointSQL, timeAfterDrop))
	_, err = tk.Exec("recover table t_recover")
	c.Assert(err, NotNil)
	c.Assert(strings.Contains(err.Error(), "Can't find dropped/truncated table 't_recover' in GC safe point"), Equals, true)

	// set GC safe point
	tk.MustExec(fmt.Sprintf(safePointSQL, timeBeforeDrop))
	// if there is a new table with the same name, should return failed.
	tk.MustExec("create table t_recover (a int);")
	_, err = tk.Exec("recover table t_recover")
	c.Assert(err.Error(), Equals, infoschema.ErrTableExists.GenWithStackByArgs("t_recover").Error())

	// drop the new table with the same name, then recover table.
	tk.MustExec("rename table t_recover to t_recover2")

	// do recover table.
	tk.MustExec("recover table t_recover")

	// check recover table meta and data record.
	tk.MustQuery("select * from t_recover;").Check(testkit.Rows("1", "2", "3"))
	// check recover table autoID.
	tk.MustExec("insert into t_recover values (4),(5),(6)")
	tk.MustQuery("select * from t_recover;").Check(testkit.Rows("1", "2", "3", "4", "5", "6"))
	// check rebase auto id.
	tk.MustQuery("select a,_tidb_rowid from t_recover;").Check(testkit.Rows("1 1", "2 2", "3 3", "4 5001", "5 5002", "6 5003"))

	// recover table by none exits job.
	_, err = tk.Exec(fmt.Sprintf("recover table by job %d", 10000000))
	c.Assert(err, NotNil)

	// Disable GC by manual first, then after recover table, the GC enable status should also be disabled.
	err = gcutil.DisableGC(tk.Se)
	c.Assert(err, IsNil)

	tk.MustExec("delete from t_recover where a > 1")
	tk.MustExec("drop table t_recover")

	tk.MustExec("recover table t_recover")

	// check recover table meta and data record.
	tk.MustQuery("select * from t_recover;").Check(testkit.Rows("1"))
	// check recover table autoID.
	tk.MustExec("insert into t_recover values (7),(8),(9)")
	tk.MustQuery("select * from t_recover;").Check(testkit.Rows("1", "7", "8", "9"))

	// Recover truncate table.
	tk.MustExec("truncate table t_recover")
	tk.MustExec("rename table t_recover to t_recover_new")
	tk.MustExec("recover table t_recover")
	tk.MustExec("insert into t_recover values (10)")
	tk.MustQuery("select * from t_recover;").Check(testkit.Rows("1", "7", "8", "9", "10"))

	// Test for recover one table multiple time.
	tk.MustExec("drop table t_recover")
	tk.MustExec("flashback table t_recover to t_recover_tmp")
	_, err = tk.Exec(fmt.Sprintf("recover table t_recover"))
	c.Assert(infoschema.ErrTableExists.Equal(err), IsTrue)

	gcEnable, err := gcutil.CheckGCEnable(tk.Se)
	c.Assert(err, IsNil)
	c.Assert(gcEnable, Equals, false)
}

func (s *testRecoverTable) TestFlashbackTable(c *C) {
	c.Assert(failpoint.Enable("github.com/pingcap/tidb/meta/autoid/mockAutoIDChange", `return(true)`), IsNil)
	defer func() {
		c.Assert(failpoint.Disable("github.com/pingcap/tidb/meta/autoid/mockAutoIDChange"), IsNil)
	}()
	tk := testkit.NewTestKit(c, s.store)
	tk.MustExec("create database if not exists test_flashback")
	tk.MustExec("use test_flashback")
	tk.MustExec("drop table if exists t_flashback")
	tk.MustExec("create table t_flashback (a int);")
	defer func(originGC bool) {
		if originGC {
			ddl.EmulatorGCEnable()
		} else {
			ddl.EmulatorGCDisable()
		}
	}(ddl.IsEmulatorGCEnable())

	// Disable emulator GC.
	// Otherwise emulator GC will delete table record as soon as possible after execute drop table ddl.
	ddl.EmulatorGCDisable()
	gcTimeFormat := "20060102-15:04:05 -0700 MST"
	timeBeforeDrop := time.Now().Add(0 - 48*60*60*time.Second).Format(gcTimeFormat)
	safePointSQL := `INSERT HIGH_PRIORITY INTO mysql.tidb VALUES ('tikv_gc_safe_point', '%[1]s', '')
			       ON DUPLICATE KEY
			       UPDATE variable_value = '%[1]s'`
	// Clear GC variables first.
	tk.MustExec("delete from mysql.tidb where variable_name in ( 'tikv_gc_safe_point','tikv_gc_enable' )")
	// Set GC safe point
	tk.MustExec(fmt.Sprintf(safePointSQL, timeBeforeDrop))
	// Set GC enable.
	err := gcutil.EnableGC(tk.Se)
	c.Assert(err, IsNil)

	tk.MustExec("insert into t_flashback values (1),(2),(3)")
	tk.MustExec("drop table t_flashback")

	// Test flash table with not_exist_table_name name.
	_, err = tk.Exec("flashback table t_not_exists")
	c.Assert(err.Error(), Equals, "Can't find dropped/truncated table: t_not_exists in DDL history jobs")

	// Test flashback table failed by there is already a new table with the same name.
	// If there is a new table with the same name, should return failed.
	tk.MustExec("create table t_flashback (a int);")
	_, err = tk.Exec("flashback table t_flashback")
	c.Assert(err.Error(), Equals, infoschema.ErrTableExists.GenWithStackByArgs("t_flashback").Error())

	// Drop the new table with the same name, then flashback table.
	tk.MustExec("rename table t_flashback to t_flashback_tmp")

	// Test for flashback table.
	tk.MustExec("flashback table t_flashback")
	// Check flashback table meta and data record.
	tk.MustQuery("select * from t_flashback;").Check(testkit.Rows("1", "2", "3"))
	// Check flashback table autoID.
	tk.MustExec("insert into t_flashback values (4),(5),(6)")
	tk.MustQuery("select * from t_flashback;").Check(testkit.Rows("1", "2", "3", "4", "5", "6"))
	// Check rebase auto id.
	tk.MustQuery("select a,_tidb_rowid from t_flashback;").Check(testkit.Rows("1 1", "2 2", "3 3", "4 5001", "5 5002", "6 5003"))

	// Test for flashback to new table.
	tk.MustExec("drop table t_flashback")
	tk.MustExec("create table t_flashback (a int);")
	tk.MustExec("flashback table t_flashback to t_flashback2")
	// Check flashback table meta and data record.
	tk.MustQuery("select * from t_flashback2;").Check(testkit.Rows("1", "2", "3", "4", "5", "6"))
	// Check flashback table autoID.
	tk.MustExec("insert into t_flashback2 values (7),(8),(9)")
	tk.MustQuery("select * from t_flashback2;").Check(testkit.Rows("1", "2", "3", "4", "5", "6", "7", "8", "9"))
	// Check rebase auto id.
	tk.MustQuery("select a,_tidb_rowid from t_flashback2;").Check(testkit.Rows("1 1", "2 2", "3 3", "4 5001", "5 5002", "6 5003", "7 10001", "8 10002", "9 10003"))

	// Test for flashback one table multiple time.
	_, err = tk.Exec(fmt.Sprintf("flashback table t_flashback to t_flashback4"))
	c.Assert(infoschema.ErrTableExists.Equal(err), IsTrue)

	// Test for flashback truncated table to new table.
	tk.MustExec("truncate table t_flashback2")
	tk.MustExec("flashback table t_flashback2 to t_flashback3")
	// Check flashback table meta and data record.
	tk.MustQuery("select * from t_flashback3;").Check(testkit.Rows("1", "2", "3", "4", "5", "6", "7", "8", "9"))
	// Check flashback table autoID.
	tk.MustExec("insert into t_flashback3 values (10),(11)")
	tk.MustQuery("select * from t_flashback3;").Check(testkit.Rows("1", "2", "3", "4", "5", "6", "7", "8", "9", "10", "11"))
	// Check rebase auto id.
	tk.MustQuery("select a,_tidb_rowid from t_flashback3;").Check(testkit.Rows("1 1", "2 2", "3 3", "4 5001", "5 5002", "6 5003", "7 10001", "8 10002", "9 10003", "10 15001", "11 15002"))

	// Test for flashback drop partition table.
	tk.MustExec("drop table if exists t_p_flashback")
	tk.MustExec("create table t_p_flashback (a int) partition by hash(a) partitions 4;")
	tk.MustExec("insert into t_p_flashback values (1),(2),(3)")
	tk.MustExec("drop table t_p_flashback")
	tk.MustExec("flashback table t_p_flashback")
	// Check flashback table meta and data record.
	tk.MustQuery("select * from t_p_flashback order by a;").Check(testkit.Rows("1", "2", "3"))
	// Check flashback table autoID.
	tk.MustExec("insert into t_p_flashback values (4),(5)")
	tk.MustQuery("select a,_tidb_rowid from t_p_flashback order by a;").Check(testkit.Rows("1 1", "2 2", "3 3", "4 5001", "5 5002"))

	// Test for flashback truncate partition table.
	tk.MustExec("truncate table t_p_flashback")
	tk.MustExec("flashback table t_p_flashback to t_p_flashback1")
	// Check flashback table meta and data record.
	tk.MustQuery("select * from t_p_flashback1 order by a;").Check(testkit.Rows("1", "2", "3", "4", "5"))
	// Check flashback table autoID.
	tk.MustExec("insert into t_p_flashback1 values (6)")
	tk.MustQuery("select a,_tidb_rowid from t_p_flashback1 order by a;").Check(testkit.Rows("1 1", "2 2", "3 3", "4 5001", "5 5002", "6 10001"))

	tk.MustExec("drop database if exists Test2")
	tk.MustExec("create database Test2")
	tk.MustExec("use Test2")
	tk.MustExec("create table t (a int);")
	tk.MustExec("insert into t values (1),(2)")
	tk.MustExec("drop table t")
	tk.MustExec("flashback table t")
	tk.MustQuery("select a from t order by a").Check(testkit.Rows("1", "2"))

	tk.MustExec("drop table t")
	tk.MustExec("drop database if exists Test3")
	tk.MustExec("create database Test3")
	tk.MustExec("use Test3")
	tk.MustExec("create table t (a int);")
	tk.MustExec("drop table t")
	tk.MustExec("drop database Test3")
	tk.MustExec("use Test2")
	tk.MustExec("flashback table t")
	tk.MustExec("insert into t values (3)")
	tk.MustQuery("select a from t order by a").Check(testkit.Rows("1", "2", "3"))
}

func (s *testSuiteP2) TestPointGetPreparedPlan(c *C) {
	tk1 := testkit.NewTestKit(c, s.store)
	tk1.MustExec("drop database if exists ps_text")
	defer tk1.MustExec("drop database if exists ps_text")
	tk1.MustExec("create database ps_text")
	tk1.MustExec("use ps_text")

	tk1.MustExec(`create table t (a int, b int, c int,
			primary key k_a(a),
			unique key k_b(b))`)
	tk1.MustExec("insert into t values (1, 1, 1)")
	tk1.MustExec("insert into t values (2, 2, 2)")
	tk1.MustExec("insert into t values (3, 3, 3)")

	pspk1Id, _, _, err := tk1.Se.PrepareStmt("select * from t where a = ?")
	c.Assert(err, IsNil)
	tk1.Se.GetSessionVars().PreparedStmts[pspk1Id].(*plannercore.CachedPrepareStmt).PreparedAst.UseCache = false
	pspk2Id, _, _, err := tk1.Se.PrepareStmt("select * from t where ? = a ")
	c.Assert(err, IsNil)
	tk1.Se.GetSessionVars().PreparedStmts[pspk2Id].(*plannercore.CachedPrepareStmt).PreparedAst.UseCache = false

	ctx := context.Background()
	// first time plan generated
	rs, err := tk1.Se.ExecutePreparedStmt(ctx, pspk1Id, []types.Datum{types.NewDatum(0)})
	c.Assert(err, IsNil)
	tk1.ResultSetToResult(rs, Commentf("%v", rs)).Check(nil)

	// using the generated plan but with different params
	rs, err = tk1.Se.ExecutePreparedStmt(ctx, pspk1Id, []types.Datum{types.NewDatum(1)})
	c.Assert(err, IsNil)
	tk1.ResultSetToResult(rs, Commentf("%v", rs)).Check(testkit.Rows("1 1 1"))

	rs, err = tk1.Se.ExecutePreparedStmt(ctx, pspk1Id, []types.Datum{types.NewDatum(2)})
	c.Assert(err, IsNil)
	tk1.ResultSetToResult(rs, Commentf("%v", rs)).Check(testkit.Rows("2 2 2"))

	rs, err = tk1.Se.ExecutePreparedStmt(ctx, pspk2Id, []types.Datum{types.NewDatum(3)})
	c.Assert(err, IsNil)
	tk1.ResultSetToResult(rs, Commentf("%v", rs)).Check(testkit.Rows("3 3 3"))

	rs, err = tk1.Se.ExecutePreparedStmt(ctx, pspk2Id, []types.Datum{types.NewDatum(0)})
	c.Assert(err, IsNil)
	tk1.ResultSetToResult(rs, Commentf("%v", rs)).Check(nil)

	rs, err = tk1.Se.ExecutePreparedStmt(ctx, pspk2Id, []types.Datum{types.NewDatum(1)})
	c.Assert(err, IsNil)
	tk1.ResultSetToResult(rs, Commentf("%v", rs)).Check(testkit.Rows("1 1 1"))

	rs, err = tk1.Se.ExecutePreparedStmt(ctx, pspk2Id, []types.Datum{types.NewDatum(2)})
	c.Assert(err, IsNil)
	tk1.ResultSetToResult(rs, Commentf("%v", rs)).Check(testkit.Rows("2 2 2"))

	rs, err = tk1.Se.ExecutePreparedStmt(ctx, pspk2Id, []types.Datum{types.NewDatum(3)})
	c.Assert(err, IsNil)
	tk1.ResultSetToResult(rs, Commentf("%v", rs)).Check(testkit.Rows("3 3 3"))

	// unique index
	psuk1Id, _, _, err := tk1.Se.PrepareStmt("select * from t where b = ? ")
	c.Assert(err, IsNil)
	tk1.Se.GetSessionVars().PreparedStmts[psuk1Id].(*plannercore.CachedPrepareStmt).PreparedAst.UseCache = false

	rs, err = tk1.Se.ExecutePreparedStmt(ctx, psuk1Id, []types.Datum{types.NewDatum(1)})
	c.Assert(err, IsNil)
	tk1.ResultSetToResult(rs, Commentf("%v", rs)).Check(testkit.Rows("1 1 1"))

	rs, err = tk1.Se.ExecutePreparedStmt(ctx, psuk1Id, []types.Datum{types.NewDatum(2)})
	c.Assert(err, IsNil)
	tk1.ResultSetToResult(rs, Commentf("%v", rs)).Check(testkit.Rows("2 2 2"))

	rs, err = tk1.Se.ExecutePreparedStmt(ctx, psuk1Id, []types.Datum{types.NewDatum(3)})
	c.Assert(err, IsNil)
	tk1.ResultSetToResult(rs, Commentf("%v", rs)).Check(testkit.Rows("3 3 3"))

	rs, err = tk1.Se.ExecutePreparedStmt(ctx, psuk1Id, []types.Datum{types.NewDatum(0)})
	c.Assert(err, IsNil)
	tk1.ResultSetToResult(rs, Commentf("%v", rs)).Check(nil)

	// test schema changed, cached plan should be invalidated
	tk1.MustExec("alter table t add column col4 int default 10 after c")
	rs, err = tk1.Se.ExecutePreparedStmt(ctx, pspk1Id, []types.Datum{types.NewDatum(0)})
	c.Assert(err, IsNil)
	tk1.ResultSetToResult(rs, Commentf("%v", rs)).Check(nil)

	rs, err = tk1.Se.ExecutePreparedStmt(ctx, pspk1Id, []types.Datum{types.NewDatum(1)})
	c.Assert(err, IsNil)
	tk1.ResultSetToResult(rs, Commentf("%v", rs)).Check(testkit.Rows("1 1 1 10"))

	rs, err = tk1.Se.ExecutePreparedStmt(ctx, pspk1Id, []types.Datum{types.NewDatum(2)})
	c.Assert(err, IsNil)
	tk1.ResultSetToResult(rs, Commentf("%v", rs)).Check(testkit.Rows("2 2 2 10"))

	rs, err = tk1.Se.ExecutePreparedStmt(ctx, pspk2Id, []types.Datum{types.NewDatum(3)})
	c.Assert(err, IsNil)
	tk1.ResultSetToResult(rs, Commentf("%v", rs)).Check(testkit.Rows("3 3 3 10"))

	tk1.MustExec("alter table t drop index k_b")
	rs, err = tk1.Se.ExecutePreparedStmt(ctx, psuk1Id, []types.Datum{types.NewDatum(1)})
	c.Assert(err, IsNil)
	tk1.ResultSetToResult(rs, Commentf("%v", rs)).Check(testkit.Rows("1 1 1 10"))

	rs, err = tk1.Se.ExecutePreparedStmt(ctx, psuk1Id, []types.Datum{types.NewDatum(2)})
	c.Assert(err, IsNil)
	tk1.ResultSetToResult(rs, Commentf("%v", rs)).Check(testkit.Rows("2 2 2 10"))

	rs, err = tk1.Se.ExecutePreparedStmt(ctx, psuk1Id, []types.Datum{types.NewDatum(3)})
	c.Assert(err, IsNil)
	tk1.ResultSetToResult(rs, Commentf("%v", rs)).Check(testkit.Rows("3 3 3 10"))

	rs, err = tk1.Se.ExecutePreparedStmt(ctx, psuk1Id, []types.Datum{types.NewDatum(0)})
	c.Assert(err, IsNil)
	tk1.ResultSetToResult(rs, Commentf("%v", rs)).Check(nil)

	tk1.MustExec(`insert into t values(4, 3, 3, 11)`)
	rs, err = tk1.Se.ExecutePreparedStmt(ctx, psuk1Id, []types.Datum{types.NewDatum(1)})
	c.Assert(err, IsNil)
	tk1.ResultSetToResult(rs, Commentf("%v", rs)).Check(testkit.Rows("1 1 1 10"))

	rs, err = tk1.Se.ExecutePreparedStmt(ctx, psuk1Id, []types.Datum{types.NewDatum(2)})
	c.Assert(err, IsNil)
	tk1.ResultSetToResult(rs, Commentf("%v", rs)).Check(testkit.Rows("2 2 2 10"))

	rs, err = tk1.Se.ExecutePreparedStmt(ctx, psuk1Id, []types.Datum{types.NewDatum(3)})
	c.Assert(err, IsNil)
	tk1.ResultSetToResult(rs, Commentf("%v", rs)).Check(testkit.Rows("3 3 3 10", "4 3 3 11"))

	rs, err = tk1.Se.ExecutePreparedStmt(ctx, psuk1Id, []types.Datum{types.NewDatum(0)})
	c.Assert(err, IsNil)
	tk1.ResultSetToResult(rs, Commentf("%v", rs)).Check(nil)

	tk1.MustExec("delete from t where a = 4")
	tk1.MustExec("alter table t add index k_b(b)")
	rs, err = tk1.Se.ExecutePreparedStmt(ctx, psuk1Id, []types.Datum{types.NewDatum(1)})
	c.Assert(err, IsNil)
	tk1.ResultSetToResult(rs, Commentf("%v", rs)).Check(testkit.Rows("1 1 1 10"))

	rs, err = tk1.Se.ExecutePreparedStmt(ctx, psuk1Id, []types.Datum{types.NewDatum(2)})
	c.Assert(err, IsNil)
	tk1.ResultSetToResult(rs, Commentf("%v", rs)).Check(testkit.Rows("2 2 2 10"))

	rs, err = tk1.Se.ExecutePreparedStmt(ctx, psuk1Id, []types.Datum{types.NewDatum(3)})
	c.Assert(err, IsNil)
	tk1.ResultSetToResult(rs, Commentf("%v", rs)).Check(testkit.Rows("3 3 3 10"))

	rs, err = tk1.Se.ExecutePreparedStmt(ctx, psuk1Id, []types.Datum{types.NewDatum(0)})
	c.Assert(err, IsNil)
	tk1.ResultSetToResult(rs, Commentf("%v", rs)).Check(nil)

	// use pk again
	rs, err = tk1.Se.ExecutePreparedStmt(ctx, pspk2Id, []types.Datum{types.NewDatum(3)})
	c.Assert(err, IsNil)
	tk1.ResultSetToResult(rs, Commentf("%v", rs)).Check(testkit.Rows("3 3 3 10"))

	rs, err = tk1.Se.ExecutePreparedStmt(ctx, pspk1Id, []types.Datum{types.NewDatum(3)})
	c.Assert(err, IsNil)
	tk1.ResultSetToResult(rs, Commentf("%v", rs)).Check(testkit.Rows("3 3 3 10"))
}

func (s *testSuiteP2) TestPointGetPreparedPlanWithCommitMode(c *C) {
	tk1 := testkit.NewTestKit(c, s.store)
	tk1.MustExec("drop database if exists ps_text")
	defer tk1.MustExec("drop database if exists ps_text")
	tk1.MustExec("create database ps_text")
	tk1.MustExec("use ps_text")

	tk1.MustExec(`create table t (a int, b int, c int,
			primary key k_a(a),
			unique key k_b(b))`)
	tk1.MustExec("insert into t values (1, 1, 1)")
	tk1.MustExec("insert into t values (2, 2, 2)")
	tk1.MustExec("insert into t values (3, 3, 3)")

	pspk1Id, _, _, err := tk1.Se.PrepareStmt("select * from t where a = ?")
	c.Assert(err, IsNil)
	tk1.Se.GetSessionVars().PreparedStmts[pspk1Id].(*plannercore.CachedPrepareStmt).PreparedAst.UseCache = false

	ctx := context.Background()
	// first time plan generated
	rs, err := tk1.Se.ExecutePreparedStmt(ctx, pspk1Id, []types.Datum{types.NewDatum(0)})
	c.Assert(err, IsNil)
	tk1.ResultSetToResult(rs, Commentf("%v", rs)).Check(nil)

	// using the generated plan but with different params
	rs, err = tk1.Se.ExecutePreparedStmt(ctx, pspk1Id, []types.Datum{types.NewDatum(1)})
	c.Assert(err, IsNil)
	tk1.ResultSetToResult(rs, Commentf("%v", rs)).Check(testkit.Rows("1 1 1"))

	// next start a non autocommit txn
	tk1.MustExec("set autocommit = 0")
	tk1.MustExec("begin")
	// try to exec using point get plan(this plan should not go short path)
	rs, err = tk1.Se.ExecutePreparedStmt(ctx, pspk1Id, []types.Datum{types.NewDatum(1)})
	c.Assert(err, IsNil)
	tk1.ResultSetToResult(rs, Commentf("%v", rs)).Check(testkit.Rows("1 1 1"))

	// update rows
	tk2 := testkit.NewTestKit(c, s.store)
	tk2.MustExec("use ps_text")
	tk2.MustExec("update t set c = c + 10 where c = 1")

	// try to point get again
	rs, err = tk1.Se.ExecutePreparedStmt(ctx, pspk1Id, []types.Datum{types.NewDatum(1)})
	c.Assert(err, IsNil)
	tk1.ResultSetToResult(rs, Commentf("%v", rs)).Check(testkit.Rows("1 1 1"))

	// try to update in session 1
	tk1.MustExec("update t set c = c + 10 where c = 1")
	_, err = tk1.Exec("commit")
	c.Assert(kv.ErrWriteConflict.Equal(err), IsTrue, Commentf("error: %s", err))

	// verify
	rs, err = tk1.Se.ExecutePreparedStmt(ctx, pspk1Id, []types.Datum{types.NewDatum(1)})
	c.Assert(err, IsNil)
	tk1.ResultSetToResult(rs, Commentf("%v", rs)).Check(testkit.Rows("1 1 11"))

	rs, err = tk1.Se.ExecutePreparedStmt(ctx, pspk1Id, []types.Datum{types.NewDatum(2)})
	c.Assert(err, IsNil)
	tk1.ResultSetToResult(rs, Commentf("%v", rs)).Check(testkit.Rows("2 2 2"))

	tk2.MustQuery("select * from t where a = 1").Check(testkit.Rows("1 1 11"))
}

func (s *testSuiteP2) TestPointUpdatePreparedPlan(c *C) {
	tk1 := testkit.NewTestKit(c, s.store)
	tk1.MustExec("drop database if exists pu_test")
	defer tk1.MustExec("drop database if exists pu_test")
	tk1.MustExec("create database pu_test")
	tk1.MustExec("use pu_test")

	tk1.MustExec(`create table t (a int, b int, c int,
			primary key k_a(a),
			unique key k_b(b))`)
	tk1.MustExec("insert into t values (1, 1, 1)")
	tk1.MustExec("insert into t values (2, 2, 2)")
	tk1.MustExec("insert into t values (3, 3, 3)")

	updateID1, pc, _, err := tk1.Se.PrepareStmt(`update t set c = c + 1 where a = ?`)
	c.Assert(err, IsNil)
	tk1.Se.GetSessionVars().PreparedStmts[updateID1].(*plannercore.CachedPrepareStmt).PreparedAst.UseCache = false
	c.Assert(pc, Equals, 1)
	updateID2, pc, _, err := tk1.Se.PrepareStmt(`update t set c = c + 2 where ? = a`)
	c.Assert(err, IsNil)
	tk1.Se.GetSessionVars().PreparedStmts[updateID2].(*plannercore.CachedPrepareStmt).PreparedAst.UseCache = false
	c.Assert(pc, Equals, 1)

	ctx := context.Background()
	// first time plan generated
	rs, err := tk1.Se.ExecutePreparedStmt(ctx, updateID1, []types.Datum{types.NewDatum(3)})
	c.Assert(rs, IsNil)
	c.Assert(err, IsNil)
	tk1.MustQuery("select * from t where a = 3").Check(testkit.Rows("3 3 4"))

	// using the generated plan but with different params
	rs, err = tk1.Se.ExecutePreparedStmt(ctx, updateID1, []types.Datum{types.NewDatum(3)})
	c.Assert(rs, IsNil)
	c.Assert(err, IsNil)
	tk1.MustQuery("select * from t where a = 3").Check(testkit.Rows("3 3 5"))

	rs, err = tk1.Se.ExecutePreparedStmt(ctx, updateID1, []types.Datum{types.NewDatum(3)})
	c.Assert(rs, IsNil)
	c.Assert(err, IsNil)
	tk1.MustQuery("select * from t where a = 3").Check(testkit.Rows("3 3 6"))

	// updateID2
	rs, err = tk1.Se.ExecutePreparedStmt(ctx, updateID2, []types.Datum{types.NewDatum(3)})
	c.Assert(rs, IsNil)
	c.Assert(err, IsNil)
	tk1.MustQuery("select * from t where a = 3").Check(testkit.Rows("3 3 8"))

	rs, err = tk1.Se.ExecutePreparedStmt(ctx, updateID2, []types.Datum{types.NewDatum(3)})
	c.Assert(rs, IsNil)
	c.Assert(err, IsNil)
	tk1.MustQuery("select * from t where a = 3").Check(testkit.Rows("3 3 10"))

	// unique index
	updUkID1, _, _, err := tk1.Se.PrepareStmt(`update t set c = c + 10 where b = ?`)
	c.Assert(err, IsNil)
	tk1.Se.GetSessionVars().PreparedStmts[updUkID1].(*plannercore.CachedPrepareStmt).PreparedAst.UseCache = false
	rs, err = tk1.Se.ExecutePreparedStmt(ctx, updUkID1, []types.Datum{types.NewDatum(3)})
	c.Assert(rs, IsNil)
	c.Assert(err, IsNil)
	tk1.MustQuery("select * from t where a = 3").Check(testkit.Rows("3 3 20"))

	rs, err = tk1.Se.ExecutePreparedStmt(ctx, updUkID1, []types.Datum{types.NewDatum(3)})
	c.Assert(rs, IsNil)
	c.Assert(err, IsNil)
	tk1.MustQuery("select * from t where a = 3").Check(testkit.Rows("3 3 30"))

	// test schema changed, cached plan should be invalidated
	tk1.MustExec("alter table t add column col4 int default 10 after c")
	rs, err = tk1.Se.ExecutePreparedStmt(ctx, updateID1, []types.Datum{types.NewDatum(3)})
	c.Assert(rs, IsNil)
	c.Assert(err, IsNil)
	tk1.MustQuery("select * from t where a = 3").Check(testkit.Rows("3 3 31 10"))

	rs, err = tk1.Se.ExecutePreparedStmt(ctx, updateID1, []types.Datum{types.NewDatum(3)})
	c.Assert(rs, IsNil)
	c.Assert(err, IsNil)
	tk1.MustQuery("select * from t where a = 3").Check(testkit.Rows("3 3 32 10"))

	tk1.MustExec("alter table t drop index k_b")
	rs, err = tk1.Se.ExecutePreparedStmt(ctx, updUkID1, []types.Datum{types.NewDatum(3)})
	c.Assert(rs, IsNil)
	c.Assert(err, IsNil)
	tk1.MustQuery("select * from t where a = 3").Check(testkit.Rows("3 3 42 10"))

	rs, err = tk1.Se.ExecutePreparedStmt(ctx, updUkID1, []types.Datum{types.NewDatum(3)})
	c.Assert(rs, IsNil)
	c.Assert(err, IsNil)
	tk1.MustQuery("select * from t where a = 3").Check(testkit.Rows("3 3 52 10"))

	tk1.MustExec("alter table t add unique index k_b(b)")
	rs, err = tk1.Se.ExecutePreparedStmt(ctx, updUkID1, []types.Datum{types.NewDatum(3)})
	c.Assert(rs, IsNil)
	c.Assert(err, IsNil)
	tk1.MustQuery("select * from t where a = 3").Check(testkit.Rows("3 3 62 10"))

	rs, err = tk1.Se.ExecutePreparedStmt(ctx, updUkID1, []types.Datum{types.NewDatum(3)})
	c.Assert(rs, IsNil)
	c.Assert(err, IsNil)
	tk1.MustQuery("select * from t where a = 3").Check(testkit.Rows("3 3 72 10"))

	tk1.MustQuery("select * from t where a = 1").Check(testkit.Rows("1 1 1 10"))
	tk1.MustQuery("select * from t where a = 2").Check(testkit.Rows("2 2 2 10"))
}

func (s *testSuiteP2) TestPointUpdatePreparedPlanWithCommitMode(c *C) {
	tk1 := testkit.NewTestKit(c, s.store)
	tk1.MustExec("drop database if exists pu_test2")
	defer tk1.MustExec("drop database if exists pu_test2")
	tk1.MustExec("create database pu_test2")
	tk1.MustExec("use pu_test2")

	tk1.MustExec(`create table t (a int, b int, c int,
			primary key k_a(a),
			unique key k_b(b))`)
	tk1.MustExec("insert into t values (1, 1, 1)")
	tk1.MustExec("insert into t values (2, 2, 2)")
	tk1.MustExec("insert into t values (3, 3, 3)")

	ctx := context.Background()
	updateID1, _, _, err := tk1.Se.PrepareStmt(`update t set c = c + 1 where a = ?`)
	tk1.Se.GetSessionVars().PreparedStmts[updateID1].(*plannercore.CachedPrepareStmt).PreparedAst.UseCache = false
	c.Assert(err, IsNil)

	// first time plan generated
	rs, err := tk1.Se.ExecutePreparedStmt(ctx, updateID1, []types.Datum{types.NewDatum(3)})
	c.Assert(rs, IsNil)
	c.Assert(err, IsNil)
	tk1.MustQuery("select * from t where a = 3").Check(testkit.Rows("3 3 4"))

	rs, err = tk1.Se.ExecutePreparedStmt(ctx, updateID1, []types.Datum{types.NewDatum(3)})
	c.Assert(rs, IsNil)
	c.Assert(err, IsNil)
	tk1.MustQuery("select * from t where a = 3").Check(testkit.Rows("3 3 5"))

	// next start a non autocommit txn
	tk1.MustExec("set autocommit = 0")
	tk1.MustExec("begin")
	// try to exec using point get plan(this plan should not go short path)
	rs, err = tk1.Se.ExecutePreparedStmt(ctx, updateID1, []types.Datum{types.NewDatum(3)})
	c.Assert(rs, IsNil)
	c.Assert(err, IsNil)
	tk1.MustQuery("select * from t where a = 3").Check(testkit.Rows("3 3 6"))

	// update rows
	tk2 := testkit.NewTestKit(c, s.store)
	tk2.MustExec("use pu_test2")
	tk2.MustExec(`prepare pu2 from "update t set c = c + 2 where ? = a "`)
	tk2.MustExec("set @p3 = 3")
	tk2.MustQuery("select * from t where a = 3").Check(testkit.Rows("3 3 5"))
	tk2.MustExec("execute pu2 using @p3")
	tk2.MustQuery("select * from t where a = 3").Check(testkit.Rows("3 3 7"))
	tk2.MustExec("execute pu2 using @p3")
	tk2.MustQuery("select * from t where a = 3").Check(testkit.Rows("3 3 9"))

	// try to update in session 1
	tk1.MustQuery("select * from t where a = 3").Check(testkit.Rows("3 3 6"))
	_, err = tk1.Exec("commit")
	c.Assert(kv.ErrWriteConflict.Equal(err), IsTrue, Commentf("error: %s", err))

	// verify
	tk2.MustQuery("select * from t where a = 1").Check(testkit.Rows("1 1 1"))
	tk1.MustQuery("select * from t where a = 2").Check(testkit.Rows("2 2 2"))
	tk2.MustQuery("select * from t where a = 3").Check(testkit.Rows("3 3 9"))
	tk1.MustQuery("select * from t where a = 2").Check(testkit.Rows("2 2 2"))
	tk1.MustQuery("select * from t where a = 3").Check(testkit.Rows("3 3 9"))

	// again next start a non autocommit txn
	tk1.MustExec("set autocommit = 0")
	tk1.MustExec("begin")
	rs, err = tk1.Se.ExecutePreparedStmt(ctx, updateID1, []types.Datum{types.NewDatum(3)})
	c.Assert(rs, IsNil)
	c.Assert(err, IsNil)
	tk1.MustQuery("select * from t where a = 3").Check(testkit.Rows("3 3 10"))

	rs, err = tk1.Se.ExecutePreparedStmt(ctx, updateID1, []types.Datum{types.NewDatum(3)})
	c.Assert(rs, IsNil)
	c.Assert(err, IsNil)
	tk1.MustQuery("select * from t where a = 3").Check(testkit.Rows("3 3 11"))
	tk1.MustExec("commit")

	tk2.MustQuery("select * from t where a = 3").Check(testkit.Rows("3 3 11"))
}

func (s *testSuite1) TestPartitionHashCode(c *C) {
	tk := testkit.NewTestKitWithInit(c, s.store)
	tk.MustExec(`create table t(c1 bigint, c2 bigint, c3 bigint, primary key(c1))
			      partition by hash (c1) partitions 4;`)
	wg := sync.WaitGroup{}
	for i := 0; i < 5; i++ {
		wg.Add(1)
		go func() {
			defer wg.Done()
			tk1 := testkit.NewTestKitWithInit(c, s.store)
			for i := 0; i < 5; i++ {
				tk1.MustExec("select * from t")
			}
		}()
	}
	wg.Wait()
}

func (s *testSuite1) TestAlterDefaultValue(c *C) {
	tk := testkit.NewTestKit(c, s.store)
	tk.MustExec("use test")
	tk.MustExec("drop table if exists t1")
	tk.MustExec("create table t(a int, primary key(a))")
	tk.MustExec("insert into t(a) values(1)")
	tk.MustExec("alter table t add column b int default 1")
	tk.MustExec("alter table t alter b set default 2")
	tk.MustQuery("select b from t where a = 1").Check(testkit.Rows("1"))
}

type testClusterTableSuite struct {
	testSuiteWithCliBase
	rpcserver  *grpc.Server
	listenAddr string
}

func (s *testClusterTableSuite) SetUpSuite(c *C) {
	s.testSuiteWithCliBase.SetUpSuite(c)
	s.rpcserver, s.listenAddr = s.setUpRPCService(c, ":0")
}

func (s *testClusterTableSuite) setUpRPCService(c *C, addr string) (*grpc.Server, string) {
	sm := &mockSessionManager1{}
	sm.PS = append(sm.PS, &util.ProcessInfo{
		ID:      1,
		User:    "root",
		Host:    "127.0.0.1",
		Command: mysql.ComQuery,
	})
	lis, err := net.Listen("tcp", addr)
	c.Assert(err, IsNil)
	srv := server.NewRPCServer(config.GetGlobalConfig(), s.dom, sm)
	port := lis.Addr().(*net.TCPAddr).Port
	addr = fmt.Sprintf("127.0.0.1:%d", port)
	go func() {
		err = srv.Serve(lis)
		c.Assert(err, IsNil)
	}()
	config.UpdateGlobal(func(conf *config.Config) {
		conf.Status.StatusPort = uint(port)
	})
	return srv, addr
}
func (s *testClusterTableSuite) TearDownSuite(c *C) {
	if s.rpcserver != nil {
		s.rpcserver.Stop()
		s.rpcserver = nil
	}
	s.testSuiteWithCliBase.TearDownSuite(c)
}

func (s *testClusterTableSuite) TestSlowQuery(c *C) {
	writeFile := func(file string, data string) {
		f, err := os.OpenFile(file, os.O_CREATE|os.O_WRONLY, 0644)
		c.Assert(err, IsNil)
		_, err = f.Write([]byte(data))
		c.Assert(f.Close(), IsNil)
		c.Assert(err, IsNil)
	}

	logData0 := ""
	logData1 := `
# Time: 2020-02-15T18:00:01.000000+08:00
select 1;
# Time: 2020-02-15T19:00:05.000000+08:00
select 2;`
	logData2 := `
# Time: 2020-02-16T18:00:01.000000+08:00
select 3;
# Time: 2020-02-16T18:00:05.000000+08:00
select 4;`
	logData3 := `
# Time: 2020-02-16T19:00:00.000000+08:00
select 5;
# Time: 2020-02-17T18:00:05.000000+08:00
select 6;`
	logData4 := `
# Time: 2020-05-14T19:03:54.314615176+08:00
select 7;`

	fileName0 := "tidb-slow-2020-02-14T19-04-05.01.log"
	fileName1 := "tidb-slow-2020-02-15T19-04-05.01.log"
	fileName2 := "tidb-slow-2020-02-16T19-04-05.01.log"
	fileName3 := "tidb-slow-2020-02-17T18-00-05.01.log"
	fileName4 := "tidb-slow.log"
	writeFile(fileName0, logData0)
	writeFile(fileName1, logData1)
	writeFile(fileName2, logData2)
	writeFile(fileName3, logData3)
	writeFile(fileName4, logData4)
	defer func() {
		os.Remove(fileName0)
		os.Remove(fileName1)
		os.Remove(fileName2)
		os.Remove(fileName3)
		os.Remove(fileName4)
	}()
	tk := testkit.NewTestKitWithInit(c, s.store)
	loc, err := time.LoadLocation("Asia/Shanghai")
	c.Assert(err, IsNil)
	tk.Se.GetSessionVars().TimeZone = loc
	tk.MustExec("use information_schema")
	cases := []struct {
		prepareSQL string
		sql        string
		result     []string
	}{
		{
			sql:    "select count(*),min(time),max(time) from %s where time > '2019-01-26 21:51:00' and time < now()",
			result: []string{"7|2020-02-15 18:00:01.000000|2020-05-14 19:03:54.314615"},
		},
		{
			sql:    "select count(*),min(time),max(time) from %s where time > '2020-02-15 19:00:00' and time < '2020-02-16 18:00:02'",
			result: []string{"2|2020-02-15 19:00:05.000000|2020-02-16 18:00:01.000000"},
		},
		{
			sql:    "select count(*),min(time),max(time) from %s where time > '2020-02-16 18:00:02' and time < '2020-02-17 17:00:00'",
			result: []string{"2|2020-02-16 18:00:05.000000|2020-02-16 19:00:00.000000"},
		},
		{
			sql:    "select count(*),min(time),max(time) from %s where time > '2020-02-16 18:00:02' and time < '2020-02-17 20:00:00'",
			result: []string{"3|2020-02-16 18:00:05.000000|2020-02-17 18:00:05.000000"},
		},
		{
			sql:    "select count(*),min(time),max(time) from %s",
			result: []string{"1|2020-05-14 19:03:54.314615|2020-05-14 19:03:54.314615"},
		},
		{
			sql:    "select count(*),min(time) from %s where time > '2020-02-16 20:00:00'",
			result: []string{"1|2020-02-17 18:00:05.000000"},
		},
		{
			sql:    "select count(*) from %s where time > '2020-02-17 20:00:00'",
			result: []string{"0"},
		},
		{
			sql:    "select query from %s where time > '2019-01-26 21:51:00' and time < now()",
			result: []string{"select 1;", "select 2;", "select 3;", "select 4;", "select 5;", "select 6;", "select 7;"},
		},
		// Test for different timezone.
		{
			prepareSQL: "set @@time_zone = '+00:00'",
			sql:        "select time from %s where time = '2020-02-17 10:00:05.000000'",
			result:     []string{"2020-02-17 10:00:05.000000"},
		},
		{
			prepareSQL: "set @@time_zone = '+02:00'",
			sql:        "select time from %s where time = '2020-02-17 12:00:05.000000'",
			result:     []string{"2020-02-17 12:00:05.000000"},
		},
		// Test for issue 17224
		{
			prepareSQL: "set @@time_zone = '+08:00'",
			sql:        "select time from %s where time = '2020-05-14 19:03:54.314615'",
			result:     []string{"2020-05-14 19:03:54.314615"},
		},
	}
	for _, cas := range cases {
		if len(cas.prepareSQL) > 0 {
			tk.MustExec(cas.prepareSQL)
		}
		sql := fmt.Sprintf(cas.sql, "slow_query")
		tk.MustQuery(sql).Check(testutil.RowsWithSep("|", cas.result...))
		sql = fmt.Sprintf(cas.sql, "cluster_slow_query")
		tk.MustQuery(sql).Check(testutil.RowsWithSep("|", cas.result...))
	}
}

func (s *testSuite1) TestIssue15718(c *C) {
	tk := testkit.NewTestKit(c, s.store)
	tk.MustExec("use test;")
	tk.MustExec("drop table if exists tt;")
	tk.MustExec("create table tt(a decimal(10, 0), b varchar(1), c time);")
	tk.MustExec("insert into tt values(0, '2', null), (7, null, '1122'), (NULL, 'w', null), (NULL, '2', '3344'), (NULL, NULL, '0'), (7, 'f', '33');")
	tk.MustQuery("select a and b as d, a or c as e from tt;").Check(testkit.Rows("0 <nil>", "<nil> 1", "0 <nil>", "<nil> 1", "<nil> <nil>", "0 1"))

	tk.MustExec("drop table if exists tt;")
	tk.MustExec("create table tt(a decimal(10, 0), b varchar(1), c time);")
	tk.MustExec("insert into tt values(0, '2', '123'), (7, null, '1122'), (null, 'w', null);")
	tk.MustQuery("select a and b as d, a, b from tt order by d limit 1;").Check(testkit.Rows("<nil> 7 <nil>"))
	tk.MustQuery("select b or c as d, b, c from tt order by d limit 1;").Check(testkit.Rows("<nil> w <nil>"))

	tk.MustExec("drop table if exists t0;")
	tk.MustExec("CREATE TABLE t0(c0 FLOAT);")
	tk.MustExec("INSERT INTO t0(c0) VALUES (NULL);")
	tk.MustQuery("SELECT * FROM t0 WHERE NOT(0 OR t0.c0);").Check(testkit.Rows())
}

func (s *testSuite1) TestIssue15767(c *C) {
	tk := testkit.NewTestKit(c, s.store)
	tk.MustExec("use test;")
	tk.MustExec("drop table if exists tt;")
	tk.MustExec("create table t(a int, b char);")
	tk.MustExec("insert into t values (1,'s'),(2,'b'),(1,'c'),(2,'e'),(1,'a');")
	tk.MustExec("insert into t select * from t;")
	tk.MustExec("insert into t select * from t;")
	tk.MustExec("insert into t select * from t;")
	tk.MustQuery("select b, count(*) from ( select b from t order by a limit 20 offset 2) as s group by b order by b;").Check(testkit.Rows("a 6", "c 7", "s 7"))
}

func (s *testSuite1) TestIssue16025(c *C) {
	tk := testkit.NewTestKit(c, s.store)
	tk.MustExec("use test;")
	tk.MustExec("drop table if exists t0;")
	tk.MustExec("CREATE TABLE t0(c0 NUMERIC PRIMARY KEY);")
	tk.MustExec("INSERT IGNORE INTO t0(c0) VALUES (NULL);")
	tk.MustQuery("SELECT * FROM t0 WHERE c0;").Check(testkit.Rows())
}

func (s *testSuite1) TestIssue16854(c *C) {
	tk := testkit.NewTestKit(c, s.store)
	tk.MustExec("use test;")
	tk.MustExec("drop table if exists t;")
	tk.MustExec("CREATE TABLE `t` (	`a` enum('WAITING','PRINTED','STOCKUP','CHECKED','OUTSTOCK','PICKEDUP','WILLBACK','BACKED') DEFAULT NULL)")
	tk.MustExec("insert into t values(1),(2),(3),(4),(5),(6),(7);")
	for i := 0; i < 7; i++ {
		tk.MustExec("insert into t select * from t;")
	}
	tk.MustExec("set @@tidb_max_chunk_size=100;")
	tk.MustQuery("select distinct a from t order by a").Check(testkit.Rows("WAITING", "PRINTED", "STOCKUP", "CHECKED", "OUTSTOCK", "PICKEDUP", "WILLBACK"))
	tk.MustExec("drop table t")

	tk.MustExec("CREATE TABLE `t` (	`a` set('WAITING','PRINTED','STOCKUP','CHECKED','OUTSTOCK','PICKEDUP','WILLBACK','BACKED') DEFAULT NULL)")
	tk.MustExec("insert into t values(1),(2),(3),(4),(5),(6),(7);")
	for i := 0; i < 7; i++ {
		tk.MustExec("insert into t select * from t;")
	}
	tk.MustExec("set @@tidb_max_chunk_size=100;")
	tk.MustQuery("select distinct a from t order by a").Check(testkit.Rows("WAITING", "PRINTED", "WAITING,PRINTED", "STOCKUP", "WAITING,STOCKUP", "PRINTED,STOCKUP", "WAITING,PRINTED,STOCKUP"))
	tk.MustExec("drop table t")
}

// this is from jira issue #5856
func (s *testSuite1) TestInsertValuesWithSubQuery(c *C) {
	tk := testkit.NewTestKit(c, s.store)
	tk.MustExec("use test;")
	tk.MustExec("drop table if exists t2")
	tk.MustExec("create table t2(a int, b int, c int)")
	defer tk.MustExec("drop table if exists t2")

	// should not reference upper scope
	c.Assert(tk.ExecToErr("insert into t2 values (11, 8, (select not b))"), NotNil)
	c.Assert(tk.ExecToErr("insert into t2 set a = 11, b = 8, c = (select b))"), NotNil)

	// subquery reference target table is allowed
	tk.MustExec("insert into t2 values(1, 1, (select b from t2))")
	tk.MustQuery("select * from t2").Check(testkit.Rows("1 1 <nil>"))
	tk.MustExec("insert into t2 set a = 1, b = 1, c = (select b+1 from t2)")
	tk.MustQuery("select * from t2").Check(testkit.Rows("1 1 <nil>", "1 1 2"))

	// insert using column should work normally
	tk.MustExec("delete from t2")
	tk.MustExec("insert into t2 values(2, 4, a)")
	tk.MustQuery("select * from t2").Check(testkit.Rows("2 4 2"))
	tk.MustExec("insert into t2 set a = 3, b = 5, c = b")
	tk.MustQuery("select * from t2").Check(testkit.Rows("2 4 2", "3 5 5"))
}

func (s *testSuite1) TestDIVZeroInPartitionExpr(c *C) {
	tk := testkit.NewTestKit(c, s.store)
	tk.MustExec("use test;")
	tk.MustExec("drop table if exists t1")
	tk.MustExec("create table t1(a int) partition by range (10 div a) (partition p0 values less than (10), partition p1 values less than maxvalue)")
	defer tk.MustExec("drop table if exists t1")

	tk.MustExec("set @@sql_mode=''")
	tk.MustExec("insert into t1 values (NULL), (0), (1)")
	tk.MustExec("set @@sql_mode='STRICT_ALL_TABLES,ERROR_FOR_DIVISION_BY_ZERO'")
	tk.MustGetErrCode("insert into t1 values (NULL), (0), (1)", mysql.ErrDivisionByZero)
}

func (s *testSuite1) TestInsertIntoGivenPartitionSet(c *C) {
	tk := testkit.NewTestKit(c, s.store)
	tk.MustExec("use test;")
	tk.MustExec("drop table if exists t1")
	tk.MustExec(`create table t1(
	a int(11) DEFAULT NULL,
	b varchar(10) DEFAULT NULL,
	UNIQUE KEY idx_a (a)) PARTITION BY RANGE (a)
	(PARTITION p0 VALUES LESS THAN (10) ENGINE = InnoDB,
	 PARTITION p1 VALUES LESS THAN (20) ENGINE = InnoDB,
	 PARTITION p2 VALUES LESS THAN (30) ENGINE = InnoDB,
	 PARTITION p3 VALUES LESS THAN (40) ENGINE = InnoDB,
	 PARTITION p4 VALUES LESS THAN MAXVALUE ENGINE = InnoDB)`)
	defer tk.MustExec("drop table if exists t1")

	// insert into
	tk.MustExec("insert into t1 partition(p0) values(1, 'a'), (2, 'b')")
	tk.MustQuery("select * from t1 partition(p0) order by a").Check(testkit.Rows("1 a", "2 b"))
	tk.MustExec("insert into t1 partition(p0, p1) values(3, 'c'), (4, 'd')")
	tk.MustQuery("select * from t1 partition(p1)").Check(testkit.Rows())

	err := tk.ExecToErr("insert into t1 values(1, 'a')")
	c.Assert(err.Error(), Equals, "[kv:1062]Duplicate entry '1' for key 'idx_a'")

	err = tk.ExecToErr("insert into t1 partition(p0, p_non_exist) values(1, 'a')")
	c.Assert(err.Error(), Equals, "[table:1735]Unknown partition 'p_non_exist' in table 't1'")

	err = tk.ExecToErr("insert into t1 partition(p0, p1) values(40, 'a')")
	c.Assert(err.Error(), Equals, "[table:1748]Found a row not matching the given partition set")

	// replace into
	tk.MustExec("replace into t1 partition(p0) values(1, 'replace')")
	tk.MustExec("replace into t1 partition(p0, p1) values(3, 'replace'), (4, 'replace')")

	err = tk.ExecToErr("replace into t1 values(1, 'a')")
	tk.MustQuery("select * from t1 partition (p0) order by a").Check(testkit.Rows("1 a", "2 b", "3 replace", "4 replace"))

	err = tk.ExecToErr("replace into t1 partition(p0, p_non_exist) values(1, 'a')")
	c.Assert(err.Error(), Equals, "[table:1735]Unknown partition 'p_non_exist' in table 't1'")

	err = tk.ExecToErr("replace into t1 partition(p0, p1) values(40, 'a')")
	c.Assert(err.Error(), Equals, "[table:1748]Found a row not matching the given partition set")

	tk.MustExec("truncate table t1")

	tk.MustExec("drop table if exists t")
	tk.MustExec("create table t(a int, b char(10))")
	defer tk.MustExec("drop table if exists t")

	// insert into general table
	err = tk.ExecToErr("insert into t partition(p0, p1) values(1, 'a')")
	c.Assert(err.Error(), Equals, "[planner:1747]PARTITION () clause on non partitioned table")

	// insert into from select
	tk.MustExec("insert into t values(1, 'a'), (2, 'b')")
	tk.MustExec("insert into t1 partition(p0) select * from t")
	tk.MustQuery("select * from t1 partition(p0) order by a").Check(testkit.Rows("1 a", "2 b"))

	tk.MustExec("truncate table t")
	tk.MustExec("insert into t values(3, 'c'), (4, 'd')")
	tk.MustExec("insert into t1 partition(p0, p1) select * from t")
	tk.MustQuery("select * from t1 partition(p1) order by a").Check(testkit.Rows())
	tk.MustQuery("select * from t1 partition(p0) order by a").Check(testkit.Rows("1 a", "2 b", "3 c", "4 d"))

	err = tk.ExecToErr("insert into t1 select 1, 'a'")
	c.Assert(err.Error(), Equals, "[kv:1062]Duplicate entry '1' for key 'idx_a'")

	err = tk.ExecToErr("insert into t1 partition(p0, p_non_exist) select 1, 'a'")
	c.Assert(err.Error(), Equals, "[table:1735]Unknown partition 'p_non_exist' in table 't1'")

	err = tk.ExecToErr("insert into t1 partition(p0, p1) select 40, 'a'")
	c.Assert(err.Error(), Equals, "[table:1748]Found a row not matching the given partition set")

	// replace into from select
	tk.MustExec("replace into t1 partition(p0) select 1, 'replace'")
	tk.MustExec("truncate table t")
	tk.MustExec("insert into t values(3, 'replace'), (4, 'replace')")
	tk.MustExec("replace into t1 partition(p0, p1) select * from t")

	err = tk.ExecToErr("replace into t1 values select 1, 'a'")
	tk.MustQuery("select * from t1 partition (p0) order by a").Check(testkit.Rows("1 replace", "2 b", "3 replace", "4 replace"))

	err = tk.ExecToErr("replace into t1 partition(p0, p_non_exist) select 1, 'a'")
	c.Assert(err.Error(), Equals, "[table:1735]Unknown partition 'p_non_exist' in table 't1'")

	err = tk.ExecToErr("replace into t1 partition(p0, p1) select 40, 'a'")
	c.Assert(err.Error(), Equals, "[table:1748]Found a row not matching the given partition set")
}

func (s *testSuite1) TestUpdateGivenPartitionSet(c *C) {
	tk := testkit.NewTestKit(c, s.store)
	tk.MustExec("use test;")
	tk.MustExec("drop table if exists t1,t2,t3")
	tk.MustExec(`create table t1(
	a int(11),
	b varchar(10) DEFAULT NULL,
	primary key idx_a (a)) PARTITION BY RANGE (a)
	(PARTITION p0 VALUES LESS THAN (10) ENGINE = InnoDB,
	 PARTITION p1 VALUES LESS THAN (20) ENGINE = InnoDB,
	 PARTITION p2 VALUES LESS THAN (30) ENGINE = InnoDB,
	 PARTITION p3 VALUES LESS THAN (40) ENGINE = InnoDB,
	 PARTITION p4 VALUES LESS THAN MAXVALUE ENGINE = InnoDB)`)

	tk.MustExec(`create table t2(
	a int(11) DEFAULT NULL,
	b varchar(10) DEFAULT NULL) PARTITION BY RANGE (a)
	(PARTITION p0 VALUES LESS THAN (10) ENGINE = InnoDB,
	 PARTITION p1 VALUES LESS THAN (20) ENGINE = InnoDB,
	 PARTITION p2 VALUES LESS THAN (30) ENGINE = InnoDB,
	 PARTITION p3 VALUES LESS THAN (40) ENGINE = InnoDB,
	 PARTITION p4 VALUES LESS THAN MAXVALUE ENGINE = InnoDB)`)

	tk.MustExec(`create table t3 (a int(11), b varchar(10) default null)`)

	defer tk.MustExec("drop table if exists t1,t2,t3")
	tk.MustExec("insert into t3 values(1, 'a'), (2, 'b'), (11, 'c'), (21, 'd')")
	err := tk.ExecToErr("update t3 partition(p0) set a = 40 where a = 2")
	c.Assert(err.Error(), Equals, "[planner:1747]PARTITION () clause on non partitioned table")

	// update with primary key change
	tk.MustExec("insert into t1 values(1, 'a'), (2, 'b'), (11, 'c'), (21, 'd')")
	err = tk.ExecToErr("update t1 partition(p0, p1) set a = 40")
	c.Assert(err.Error(), Equals, "[table:1748]Found a row not matching the given partition set")
	err = tk.ExecToErr("update t1 partition(p0) set a = 40 where a = 2")
	c.Assert(err.Error(), Equals, "[table:1748]Found a row not matching the given partition set")
	// test non-exist partition.
	err = tk.ExecToErr("update t1 partition (p0, p_non_exist) set a = 40")
	c.Assert(err.Error(), Equals, "[table:1735]Unknown partition 'p_non_exist' in table 't1'")
	// test join.
	err = tk.ExecToErr("update t1 partition (p0), t3 set t1.a = 40 where t3.a = 2")
	c.Assert(err.Error(), Equals, "[table:1748]Found a row not matching the given partition set")

	tk.MustExec("update t1 partition(p0) set a = 3 where a = 2")
	tk.MustExec("update t1 partition(p0, p3) set a = 33 where a = 1")

	// update without partition change
	tk.MustExec("insert into t2 values(1, 'a'), (2, 'b'), (11, 'c'), (21, 'd')")
	err = tk.ExecToErr("update t2 partition(p0, p1) set a = 40")
	c.Assert(err.Error(), Equals, "[table:1748]Found a row not matching the given partition set")
	err = tk.ExecToErr("update t2 partition(p0) set a = 40 where a = 2")
	c.Assert(err.Error(), Equals, "[table:1748]Found a row not matching the given partition set")

	tk.MustExec("update t2 partition(p0) set a = 3 where a = 2")
	tk.MustExec("update t2 partition(p0, p3) set a = 33 where a = 1")
}

func (s *testSuiteP2) TestApplyCache(c *C) {
	tk := testkit.NewTestKit(c, s.store)

	tk.MustExec("use test;")
	tk.MustExec("drop table if exists t;")
	tk.MustExec("create table t(a int);")
	tk.MustExec("insert into t values (1),(1),(1),(1),(1),(1),(1),(1),(1);")
	tk.MustExec("analyze table t;")
	result := tk.MustQuery("explain analyze SELECT count(1) FROM (SELECT (SELECT min(a) FROM t as t2 WHERE t2.a > t1.a) AS a from t as t1) t;")
	c.Assert(result.Rows()[1][0], Equals, "└─Apply_41")
	var (
		ind  int
		flag bool
	)
	value := (result.Rows()[1][5]).(string)
	for ind = 0; ind < len(value)-5; ind++ {
		if value[ind:ind+5] == "cache" {
			flag = true
			break
		}
	}
	c.Assert(flag, Equals, true)
	c.Assert(value[ind:], Equals, "cache:ON, cacheHitRatio:88.889%")

	tk.MustExec("drop table if exists t;")
	tk.MustExec("create table t(a int);")
	tk.MustExec("insert into t values (1),(2),(3),(4),(5),(6),(7),(8),(9);")
	tk.MustExec("analyze table t;")
	result = tk.MustQuery("explain analyze SELECT count(1) FROM (SELECT (SELECT min(a) FROM t as t2 WHERE t2.a > t1.a) AS a from t as t1) t;")
	c.Assert(result.Rows()[1][0], Equals, "└─Apply_41")
	flag = false
	value = (result.Rows()[1][5]).(string)
	for ind = 0; ind < len(value)-5; ind++ {
		if value[ind:ind+5] == "cache" {
			flag = true
			break
		}
	}
	c.Assert(flag, Equals, true)
	c.Assert(value[ind:], Equals, "cache:OFF")
}

// For issue 17256
func (s *testSuite) TestGenerateColumnReplace(c *C) {
	tk := testkit.NewTestKit(c, s.store)
	tk.MustExec("use test;")
	tk.MustExec("drop table if exists t1")
	tk.MustExec("create table t1 (a int, b int as (a + 1) virtual not null, unique index idx(b));")
	tk.MustExec("REPLACE INTO `t1` (`a`) VALUES (2);")
	tk.MustExec("REPLACE INTO `t1` (`a`) VALUES (2);")
	tk.MustQuery("select * from t1").Check(testkit.Rows("2 3"))
	tk.MustExec("insert into `t1` (`a`) VALUES (2) on duplicate key update a = 3;")
	tk.MustQuery("select * from t1").Check(testkit.Rows("3 4"))
}

func (s *testSlowQuery) TestSlowQuerySensitiveQuery(c *C) {
	tk := testkit.NewTestKit(c, s.store)
	originCfg := config.GetGlobalConfig()
	newCfg := *originCfg
	newCfg.Log.SlowQueryFile = path.Join(os.TempDir(), "tidb-slow.log")
	config.StoreGlobalConfig(&newCfg)
	defer func() {
		tk.MustExec("set tidb_slow_log_threshold=300;")
		config.StoreGlobalConfig(originCfg)
		os.Remove(newCfg.Log.SlowQueryFile)
	}()
	err := logutil.InitLogger(newCfg.Log.ToLogConfig())
	c.Assert(err, IsNil)

	tk.MustExec("set tidb_slow_log_threshold=0;")
	tk.MustExec("drop user if exists user_sensitive;")
	tk.MustExec("create user user_sensitive identified by '123456789';")
	tk.MustExec("alter user 'user_sensitive'@'%' identified by 'abcdefg';")
	tk.MustExec("set password for 'user_sensitive'@'%' = 'xyzuvw';")
	tk.MustQuery("select query from `information_schema`.`slow_query` " +
		"where (query like 'set password%' or query like 'create user%' or query like 'alter user%') " +
		"and query like '%user_sensitive%' order by query;").
		Check(testkit.Rows(
			"alter user {user_sensitive@% password = ***};",
			"create user {user_sensitive@% password = ***};",
			"set password for user user_sensitive@%;",
		))
}

func (s *testSuite) TestKillTableReader(c *C) {
	var retry = "github.com/pingcap/tidb/store/tikv/mockRetrySendReqToRegion"
	defer func() {
		c.Assert(failpoint.Disable(retry), IsNil)
	}()
	tk := testkit.NewTestKit(c, s.store)
	tk.MustExec("use test;")
	tk.MustExec("drop table if exists t")
	tk.MustExec("create table t (a int)")
	tk.MustExec("insert into t values (1),(2),(3)")
	tk.MustExec("set @@tidb_distsql_scan_concurrency=1")
	atomic.StoreUint32(&tk.Se.GetSessionVars().Killed, 0)
	c.Assert(failpoint.Enable(retry, `return(true)`), IsNil)
	wg := &sync.WaitGroup{}
	wg.Add(1)
	go func() {
		defer wg.Done()
		c.Assert(int(errors.Cause(tk.QueryToErr("select * from t")).(*terror.Error).ToSQLError().Code), Equals, int(executor.ErrQueryInterrupted.Code()))
	}()
	time.Sleep(1 * time.Second)
	atomic.StoreUint32(&tk.Se.GetSessionVars().Killed, 1)
	wg.Wait()
}<|MERGE_RESOLUTION|>--- conflicted
+++ resolved
@@ -134,14 +134,11 @@
 type testSuiteP1 struct{ *baseTestSuite }
 type testSuiteP2 struct{ *baseTestSuite }
 type testSplitTable struct{ *baseTestSuite }
-<<<<<<< HEAD
 type testSuiteWithData struct {
 	*baseTestSuite
 	testData testutil.TestData
 }
-=======
 type testSlowQuery struct{ *baseTestSuite }
->>>>>>> 168fcbb5
 
 type baseTestSuite struct {
 	cluster cluster.Cluster
