--- conflicted
+++ resolved
@@ -6484,7 +6484,6 @@
 	tk.MustQuery("select count(*) from t0 where c0 = 0").Check(testkit.Rows("0"))
 }
 
-<<<<<<< HEAD
 func (s *testSuite) Test11883(c *C) {
 	tk := testkit.NewTestKit(c, s.store)
 	tk.MustExec("use test")
@@ -6508,12 +6507,12 @@
 	tk.MustQuery("select json_extract('{\"f\": 1.0}', '$.f') = '1.0'").Check(testkit.Rows("0"))
 	tk.MustQuery("select json_extract('{\"n\": 1}', '$') = '{\"n\": 1}'").Check(testkit.Rows("0"))
 	tk.MustQuery("select json_extract('{\"n\": 1}', '$') <> '{\"n\": 1}'").Check(testkit.Rows("1"))
-=======
+}
+
 func (s *testSuite) Test13004(c *C) {
 	tk := testkit.NewTestKit(c, s.store)
 	// see https://dev.mysql.com/doc/refman/5.6/en/date-and-time-literals.html, timestamp here actually produces a datetime
 	tk.MustQuery("SELECT TIMESTAMP '9999-01-01 00:00:00'").Check(testkit.Rows("9999-01-01 00:00:00"))
->>>>>>> c7beb87d
 }
 
 func (s *testSuite) TestTxnRetry(c *C) {
