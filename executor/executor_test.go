--- conflicted
+++ resolved
@@ -163,9 +163,6 @@
 	}
 }
 
-<<<<<<< HEAD
-func (s *testSuite) TestAdminx(c *C) {
-=======
 func (s *testSuite) TestBind(c *C) {
 	tk := testkit.NewTestKit(c, s.store)
 	tk.MustExec("use test")
@@ -251,7 +248,6 @@
 }
 
 func (s *testSuite) TestAdmin(c *C) {
->>>>>>> 4fd815b4
 	tk := testkit.NewTestKit(c, s.store)
 	tk.MustExec("use test")
 	tk.MustExec("drop table if exists admin_test")
