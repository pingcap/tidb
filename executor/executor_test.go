// Copyright 2022 PingCAP, Inc.
//
// Licensed under the Apache License, Version 2.0 (the "License");
// you may not use this file except in compliance with the License.
// You may obtain a copy of the License at
//
//     http://www.apache.org/licenses/LICENSE-2.0
//
// Unless required by applicable law or agreed to in writing, software
// distributed under the License is distributed on an "AS IS" BASIS,
// WITHOUT WARRANTIES OR CONDITIONS OF ANY KIND, either express or implied.
// See the License for the specific language governing permissions and
// limitations under the License.

package executor_test

import (
	"archive/zip"
	"context"
	"fmt"
	"math"
	"path/filepath"
	"reflect"
	"runtime"
	"strconv"
	"strings"
	"sync"
	"testing"
	"time"

	"github.com/golang/protobuf/proto"
	"github.com/pingcap/errors"
	"github.com/pingcap/failpoint"
	"github.com/pingcap/tidb/config"
	"github.com/pingcap/tidb/ddl"
	"github.com/pingcap/tidb/domain"
	"github.com/pingcap/tidb/domain/infosync"
	"github.com/pingcap/tidb/errno"
	"github.com/pingcap/tidb/executor"
	"github.com/pingcap/tidb/expression"
	"github.com/pingcap/tidb/infoschema"
	"github.com/pingcap/tidb/kv"
	"github.com/pingcap/tidb/meta"
	"github.com/pingcap/tidb/meta/autoid"
	"github.com/pingcap/tidb/parser"
	"github.com/pingcap/tidb/parser/auth"
	"github.com/pingcap/tidb/parser/model"
	"github.com/pingcap/tidb/parser/mysql"
	"github.com/pingcap/tidb/parser/terror"
	"github.com/pingcap/tidb/planner"
	plannercore "github.com/pingcap/tidb/planner/core"
	"github.com/pingcap/tidb/session"
	"github.com/pingcap/tidb/sessionctx"
	"github.com/pingcap/tidb/sessionctx/stmtctx"
	"github.com/pingcap/tidb/sessionctx/variable"
	"github.com/pingcap/tidb/sessiontxn"
	"github.com/pingcap/tidb/statistics"
	error2 "github.com/pingcap/tidb/store/driver/error"
	"github.com/pingcap/tidb/store/mockstore"
	"github.com/pingcap/tidb/table/tables"
	"github.com/pingcap/tidb/tablecodec"
	"github.com/pingcap/tidb/testkit"
	"github.com/pingcap/tidb/testkit/testdata"
	"github.com/pingcap/tidb/types"
	"github.com/pingcap/tidb/util"
	"github.com/pingcap/tidb/util/dbterror"
	"github.com/pingcap/tidb/util/memory"
	"github.com/pingcap/tidb/util/mock"
	"github.com/pingcap/tidb/util/rowcodec"
	"github.com/pingcap/tidb/util/sqlexec"
	"github.com/pingcap/tidb/util/timeutil"
	"github.com/pingcap/tipb/go-tipb"
	"github.com/stretchr/testify/require"
	"github.com/tikv/client-go/v2/oracle"
	"github.com/tikv/client-go/v2/testutils"
)

func checkFileName(s string) bool {
	files := []string{
		"config.toml",
		"meta.txt",
		"stats/test.t_dump_single.json",
		"schema/test.t_dump_single.schema.txt",
		"table_tiflash_replica.txt",
		"variables.toml",
		"session_bindings.sql",
		"global_bindings.sql",
		"sql/sql0.sql",
		"explain/sql0.txt",
	}
	for _, f := range files {
		if strings.Compare(f, s) == 0 {
			return true
		}
	}
	return false
}

func TestPessimisticSelectForUpdate(t *testing.T) {
	store := testkit.CreateMockStore(t)
	tk := testkit.NewTestKit(t, store)
	tk.MustExec("use test")
	tk.MustExec("create table t(id int primary key, a int)")
	tk.MustExec("insert into t values(1, 1)")
	tk.MustExec("begin PESSIMISTIC")
	tk.MustQuery("select a from t where id=1 for update").Check(testkit.Rows("1"))
	tk.MustExec("update t set a=a+1 where id=1")
	tk.MustExec("commit")
	tk.MustQuery("select a from t where id=1").Check(testkit.Rows("2"))
}

func TestBind(t *testing.T) {
	store := testkit.CreateMockStore(t)
	tk := testkit.NewTestKit(t, store)
	tk.MustExec("use test")
	tk.MustExec("drop table if exists testbind")

	tk.MustExec("create table testbind(i int, s varchar(20))")
	tk.MustExec("create index index_t on testbind(i,s)")
	tk.MustExec("create global binding for select * from testbind using select * from testbind use index for join(index_t)")
	require.Len(t, tk.MustQuery("show global bindings").Rows(), 1)

	tk.MustExec("create session binding for select * from testbind using select * from testbind use index for join(index_t)")
	require.Len(t, tk.MustQuery("show session bindings").Rows(), 1)
	tk.MustExec("drop session binding for select * from testbind")
}

func TestChangePumpAndDrainer(t *testing.T) {
	store := testkit.CreateMockStore(t)
	tk := testkit.NewTestKit(t, store)
	// change pump or drainer's state need connect to etcd
	// so will meet error "URL scheme must be http, https, unix, or unixs: /tmp/tidb"
	tk.MustMatchErrMsg("change pump to node_state ='paused' for node_id 'pump1'", "URL scheme must be http, https, unix, or unixs.*")
	tk.MustMatchErrMsg("change drainer to node_state ='paused' for node_id 'drainer1'", "URL scheme must be http, https, unix, or unixs.*")
}

func TestLoadStats(t *testing.T) {
	store := testkit.CreateMockStore(t)
	tk := testkit.NewTestKit(t, store)
	tk.MustExec("use test")
	require.Error(t, tk.ExecToErr("load stats"))
	require.Error(t, tk.ExecToErr("load stats ./xxx.json"))
}

func TestPlanReplayer(t *testing.T) {
	require.NoError(t, failpoint.Enable("github.com/pingcap/tidb/infoschema/mockTiFlashStoreCount", `return(true)`))
	defer func() {
		require.NoError(t, failpoint.Disable("github.com/pingcap/tidb/infoschema/mockTiFlashStoreCount"))
	}()
	store := testkit.CreateMockStore(t)
	tk := testkit.NewTestKit(t, store)
	tk.MustExec("use test")
	tk.MustExec("drop table if exists t")
	tk.MustExec("create table t(a int, b int, index idx_a(a))")
	tk.MustExec("alter table t set tiflash replica 1")
	tk.MustQuery("plan replayer dump explain select * from t where a=10")
	tk.MustQuery("plan replayer dump explain select /*+ read_from_storage(tiflash[t]) */ * from t")

	tk.MustExec("create table t1 (a int)")
	tk.MustExec("create table t2 (a int)")
	tk.MustExec("create definer=`root`@`127.0.0.1` view v1 as select * from t1")
	tk.MustExec("create definer=`root`@`127.0.0.1` view v2 as select * from v1")
	tk.MustQuery("plan replayer dump explain with tmp as (select a from t1 group by t1.a) select * from tmp, t2 where t2.a=tmp.a;")
	tk.MustQuery("plan replayer dump explain select * from t1 where t1.a > (with cte1 as (select 1) select count(1) from cte1);")
	tk.MustQuery("plan replayer dump explain select * from v1")
	tk.MustQuery("plan replayer dump explain select * from v2")
	require.True(t, len(tk.Session().GetSessionVars().LastPlanReplayerToken) > 0)
}

func TestShow(t *testing.T) {
	store := testkit.CreateMockStore(t)
	tk := testkit.NewTestKit(t, store)
	tk.MustExec("create database test_show;")
	tk.MustExec("use test_show")

	tk.MustQuery("show engines")
	tk.MustExec("drop table if exists t")
	tk.MustExec("create table t(a int primary key)")
	require.Len(t, tk.MustQuery("show index in t").Rows(), 1)
	require.Len(t, tk.MustQuery("show index from t").Rows(), 1)
	require.Len(t, tk.MustQuery("show master status").Rows(), 1)

	tk.MustQuery("show create database test_show").Check(testkit.Rows("test_show CREATE DATABASE `test_show` /*!40100 DEFAULT CHARACTER SET utf8mb4 */"))
	tk.MustQuery("show privileges").Check(testkit.Rows("Alter Tables To alter the table",
		"Alter routine Functions,Procedures To alter or drop stored functions/procedures",
		"Create Databases,Tables,Indexes To create new databases and tables",
		"Create routine Databases To use CREATE FUNCTION/PROCEDURE",
		"Create temporary tables Databases To use CREATE TEMPORARY TABLE",
		"Create view Tables To create new views",
		"Create user Server Admin To create new users",
		"Delete Tables To delete existing rows",
		"Drop Databases,Tables To drop databases, tables, and views",
		"Event Server Admin To create, alter, drop and execute events",
		"Execute Functions,Procedures To execute stored routines",
		"File File access on server To read and write files on the server",
		"Grant option Databases,Tables,Functions,Procedures To give to other users those privileges you possess",
		"Index Tables To create or drop indexes",
		"Insert Tables To insert data into tables",
		"Lock tables Databases To use LOCK TABLES (together with SELECT privilege)",
		"Process Server Admin To view the plain text of currently executing queries",
		"Proxy Server Admin To make proxy user possible",
		"References Databases,Tables To have references on tables",
		"Reload Server Admin To reload or refresh tables, logs and privileges",
		"Replication client Server Admin To ask where the slave or master servers are",
		"Replication slave Server Admin To read binary log events from the master",
		"Select Tables To retrieve rows from table",
		"Show databases Server Admin To see all databases with SHOW DATABASES",
		"Show view Tables To see views with SHOW CREATE VIEW",
		"Shutdown Server Admin To shut down the server",
		"Super Server Admin To use KILL thread, SET GLOBAL, CHANGE MASTER, etc.",
		"Trigger Tables To use triggers",
		"Create tablespace Server Admin To create/alter/drop tablespaces",
		"Update Tables To update existing rows",
		"Usage Server Admin No privileges - allow connect only",
		"BACKUP_ADMIN Server Admin ",
		"RESTORE_ADMIN Server Admin ",
		"SYSTEM_USER Server Admin ",
		"SYSTEM_VARIABLES_ADMIN Server Admin ",
		"ROLE_ADMIN Server Admin ",
		"CONNECTION_ADMIN Server Admin ",
		"PLACEMENT_ADMIN Server Admin ",
		"DASHBOARD_CLIENT Server Admin ",
		"RESTRICTED_TABLES_ADMIN Server Admin ",
		"RESTRICTED_STATUS_ADMIN Server Admin ",
		"RESTRICTED_VARIABLES_ADMIN Server Admin ",
		"RESTRICTED_USER_ADMIN Server Admin ",
		"RESTRICTED_CONNECTION_ADMIN Server Admin ",
		"RESTRICTED_REPLICA_WRITER_ADMIN Server Admin ",
	))
	require.Len(t, tk.MustQuery("show table status").Rows(), 1)
}

func TestSelectWithoutFrom(t *testing.T) {
	store := testkit.CreateMockStore(t)
	tk := testkit.NewTestKit(t, store)
	tk.MustExec("use test")
	tk.MustQuery("select 1 + 2*3;").Check(testkit.Rows("7"))
	tk.MustQuery(`select _utf8"string";`).Check(testkit.Rows("string"))
	tk.MustQuery("select 1 order by 1;").Check(testkit.Rows("1"))
	tk.MustQuery("SELECT  'a' as f1 having f1 = 'a';").Check(testkit.Rows("a"))
	tk.MustQuery("SELECT (SELECT * FROM (SELECT 'a') t) AS f1 HAVING (f1 = 'a' OR TRUE);").Check(testkit.Rows("a"))
	tk.MustQuery("SELECT (SELECT * FROM (SELECT 'a') t) + 1 AS f1 HAVING (f1 = 'a' OR TRUE)").Check(testkit.Rows("1"))
}

// TestSelectBackslashN Issue 3685.
func TestSelectBackslashN(t *testing.T) {
	store := testkit.CreateMockStore(t)
	tk := testkit.NewTestKit(t, store)

	sql := `select \N;`
	tk.MustQuery(sql).Check(testkit.Rows("<nil>"))
	rs, err := tk.Exec(sql)
	require.NoError(t, err)
	fields := rs.Fields()
	require.Len(t, fields, 1)
	require.Equal(t, "NULL", fields[0].Column.Name.O)
	require.NoError(t, rs.Close())

	sql = `select "\N";`
	tk.MustQuery(sql).Check(testkit.Rows("N"))
	rs, err = tk.Exec(sql)
	require.NoError(t, err)
	fields = rs.Fields()
	require.Len(t, fields, 1)
	require.Equal(t, `N`, fields[0].Column.Name.O)
	require.NoError(t, rs.Close())

	tk.MustExec("use test;")
	tk.MustExec("create table test (`\\N` int);")
	tk.MustExec("insert into test values (1);")
	tk.CheckExecResult(1, 0)
	sql = "select * from test;"
	tk.MustQuery(sql).Check(testkit.Rows("1"))
	rs, err = tk.Exec(sql)
	require.NoError(t, err)
	fields = rs.Fields()
	require.Len(t, fields, 1)
	require.Equal(t, `\N`, fields[0].Column.Name.O)
	require.NoError(t, rs.Close())

	sql = `select \N from test;`
	tk.MustQuery(sql).Check(testkit.Rows("<nil>"))
	rs, err = tk.Exec(sql)
	require.NoError(t, err)
	fields = rs.Fields()
	require.NoError(t, err)
	require.Len(t, fields, 1)
	require.Equal(t, `NULL`, fields[0].Column.Name.O)
	require.NoError(t, rs.Close())

	sql = `select (\N) from test;`
	tk.MustQuery(sql).Check(testkit.Rows("<nil>"))
	rs, err = tk.Exec(sql)
	require.NoError(t, err)
	fields = rs.Fields()
	require.Len(t, fields, 1)
	require.Equal(t, `NULL`, fields[0].Column.Name.O)
	require.NoError(t, rs.Close())

	sql = "select `\\N` from test;"
	tk.MustQuery(sql).Check(testkit.Rows("1"))
	rs, err = tk.Exec(sql)
	require.NoError(t, err)
	fields = rs.Fields()
	require.Len(t, fields, 1)
	require.Equal(t, `\N`, fields[0].Column.Name.O)
	require.NoError(t, rs.Close())

	sql = "select (`\\N`) from test;"
	tk.MustQuery(sql).Check(testkit.Rows("1"))
	rs, err = tk.Exec(sql)
	require.NoError(t, err)
	fields = rs.Fields()
	require.Len(t, fields, 1)
	require.Equal(t, `\N`, fields[0].Column.Name.O)
	require.NoError(t, rs.Close())

	sql = `select '\N' from test;`
	tk.MustQuery(sql).Check(testkit.Rows("N"))
	rs, err = tk.Exec(sql)
	require.NoError(t, err)
	fields = rs.Fields()
	require.Len(t, fields, 1)
	require.Equal(t, `N`, fields[0].Column.Name.O)
	require.NoError(t, rs.Close())

	sql = `select ('\N') from test;`
	tk.MustQuery(sql).Check(testkit.Rows("N"))
	rs, err = tk.Exec(sql)
	require.NoError(t, err)
	fields = rs.Fields()
	require.Len(t, fields, 1)
	require.Equal(t, `N`, fields[0].Column.Name.O)
	require.NoError(t, rs.Close())
}

// TestSelectNull Issue #4053.
func TestSelectNull(t *testing.T) {
	store := testkit.CreateMockStore(t)
	tk := testkit.NewTestKit(t, store)

	sql := `select nUll;`
	tk.MustQuery(sql).Check(testkit.Rows("<nil>"))
	rs, err := tk.Exec(sql)
	require.NoError(t, err)
	fields := rs.Fields()
	require.Len(t, fields, 1)
	require.Equal(t, `NULL`, fields[0].Column.Name.O)
	require.NoError(t, rs.Close())

	sql = `select (null);`
	tk.MustQuery(sql).Check(testkit.Rows("<nil>"))
	rs, err = tk.Exec(sql)
	require.NoError(t, err)
	fields = rs.Fields()
	require.Len(t, fields, 1)
	require.Equal(t, `NULL`, fields[0].Column.Name.O)
	require.NoError(t, rs.Close())

	sql = `select null+NULL;`
	tk.MustQuery(sql).Check(testkit.Rows("<nil>"))
	rs, err = tk.Exec(sql)
	require.NoError(t, err)
	fields = rs.Fields()
	require.NoError(t, err)
	require.Len(t, fields, 1)
	require.Equal(t, `null+NULL`, fields[0].Column.Name.O)
	require.NoError(t, rs.Close())
}

// TestSelectStringLiteral Issue #3686.
func TestSelectStringLiteral(t *testing.T) {
	store := testkit.CreateMockStore(t)
	tk := testkit.NewTestKit(t, store)

	sql := `select 'abc';`
	tk.MustQuery(sql).Check(testkit.Rows("abc"))
	rs, err := tk.Exec(sql)
	require.NoError(t, err)
	fields := rs.Fields()
	require.Len(t, fields, 1)
	require.Equal(t, `abc`, fields[0].Column.Name.O)
	require.NoError(t, rs.Close())

	sql = `select (('abc'));`
	tk.MustQuery(sql).Check(testkit.Rows("abc"))
	rs, err = tk.Exec(sql)
	require.NoError(t, err)
	fields = rs.Fields()
	require.Len(t, fields, 1)
	require.Equal(t, `abc`, fields[0].Column.Name.O)
	require.NoError(t, rs.Close())

	sql = `select 'abc'+'def';`
	tk.MustQuery(sql).Check(testkit.Rows("0"))
	rs, err = tk.Exec(sql)
	require.NoError(t, err)
	fields = rs.Fields()
	require.Len(t, fields, 1)
	require.Equal(t, `'abc'+'def'`, fields[0].Column.Name.O)
	require.NoError(t, rs.Close())

	// Below checks whether leading invalid chars are trimmed.
	sql = "select '\n';"
	tk.MustQuery(sql).Check(testkit.Rows("\n"))
	rs, err = tk.Exec(sql)
	require.NoError(t, err)
	fields = rs.Fields()
	require.Len(t, fields, 1)
	require.Equal(t, "", fields[0].Column.Name.O)
	require.NoError(t, rs.Close())

	sql = "select '\t   col';" // Lowercased letter is a valid char.
	rs, err = tk.Exec(sql)
	require.NoError(t, err)
	fields = rs.Fields()
	require.Len(t, fields, 1)
	require.Equal(t, "col", fields[0].Column.Name.O)
	require.NoError(t, rs.Close())

	sql = "select '\t   Col';" // Uppercased letter is a valid char.
	rs, err = tk.Exec(sql)
	require.NoError(t, err)
	fields = rs.Fields()
	require.Len(t, fields, 1)
	require.Equal(t, "Col", fields[0].Column.Name.O)
	require.NoError(t, rs.Close())

	sql = "select '\n\t   中文 col';" // Chinese char is a valid char.
	rs, err = tk.Exec(sql)
	require.NoError(t, err)
	fields = rs.Fields()
	require.Len(t, fields, 1)
	require.Equal(t, "中文 col", fields[0].Column.Name.O)
	require.NoError(t, rs.Close())

	sql = "select ' \r\n  .col';" // Punctuation is a valid char.
	rs, err = tk.Exec(sql)
	require.NoError(t, err)
	fields = rs.Fields()
	require.Len(t, fields, 1)
	require.Equal(t, ".col", fields[0].Column.Name.O)
	require.NoError(t, rs.Close())

	sql = "select '   😆col';" // Emoji is a valid char.
	rs, err = tk.Exec(sql)
	require.NoError(t, err)
	fields = rs.Fields()
	require.Len(t, fields, 1)
	require.Equal(t, "😆col", fields[0].Column.Name.O)
	require.NoError(t, rs.Close())

	// Below checks whether trailing invalid chars are preserved.
	sql = `select 'abc   ';`
	rs, err = tk.Exec(sql)
	require.NoError(t, err)
	fields = rs.Fields()
	require.Len(t, fields, 1)
	require.Equal(t, "abc   ", fields[0].Column.Name.O)
	require.NoError(t, rs.Close())

	sql = `select '  abc   123   ';`
	rs, err = tk.Exec(sql)
	require.NoError(t, err)
	fields = rs.Fields()
	require.Len(t, fields, 1)
	require.Equal(t, "abc   123   ", fields[0].Column.Name.O)
	require.NoError(t, rs.Close())

	// Issue #4239.
	sql = `select 'a' ' ' 'string';`
	tk.MustQuery(sql).Check(testkit.Rows("a string"))
	rs, err = tk.Exec(sql)
	require.NoError(t, err)
	fields = rs.Fields()
	require.Len(t, fields, 1)
	require.Equal(t, "a", fields[0].Column.Name.O)
	require.NoError(t, rs.Close())

	sql = `select 'a' " " "string";`
	tk.MustQuery(sql).Check(testkit.Rows("a string"))
	rs, err = tk.Exec(sql)
	require.NoError(t, err)
	fields = rs.Fields()
	require.Len(t, fields, 1)
	require.Equal(t, "a", fields[0].Column.Name.O)
	require.NoError(t, rs.Close())

	sql = `select 'string' 'string';`
	tk.MustQuery(sql).Check(testkit.Rows("stringstring"))
	rs, err = tk.Exec(sql)
	require.NoError(t, err)
	fields = rs.Fields()
	require.Len(t, fields, 1)
	require.Equal(t, "string", fields[0].Column.Name.O)
	require.NoError(t, rs.Close())

	sql = `select "ss" "a";`
	tk.MustQuery(sql).Check(testkit.Rows("ssa"))
	rs, err = tk.Exec(sql)
	require.NoError(t, err)
	fields = rs.Fields()
	require.Len(t, fields, 1)
	require.Equal(t, "ss", fields[0].Column.Name.O)
	require.NoError(t, rs.Close())

	sql = `select "ss" "a" "b";`
	tk.MustQuery(sql).Check(testkit.Rows("ssab"))
	rs, err = tk.Exec(sql)
	require.NoError(t, err)
	fields = rs.Fields()
	require.Len(t, fields, 1)
	require.Equal(t, "ss", fields[0].Column.Name.O)
	require.NoError(t, rs.Close())

	sql = `select "ss" "a" ' ' "b";`
	tk.MustQuery(sql).Check(testkit.Rows("ssa b"))
	rs, err = tk.Exec(sql)
	require.NoError(t, err)
	fields = rs.Fields()
	require.Len(t, fields, 1)
	require.Equal(t, "ss", fields[0].Column.Name.O)
	require.NoError(t, rs.Close())

	sql = `select "ss" "a" ' ' "b" ' ' "d";`
	tk.MustQuery(sql).Check(testkit.Rows("ssa b d"))
	rs, err = tk.Exec(sql)
	require.NoError(t, err)
	fields = rs.Fields()
	require.Len(t, fields, 1)
	require.Equal(t, "ss", fields[0].Column.Name.O)
	require.NoError(t, rs.Close())
}

func TestSelectLimit(t *testing.T) {
	store := testkit.CreateMockStore(t)
	tk := testkit.NewTestKit(t, store)
	tk.MustExec("use test")
	tk.MustExec("create table select_limit(id int not null default 1, name varchar(255), PRIMARY KEY(id));")
	// insert data
	tk.MustExec("insert INTO select_limit VALUES (1, \"hello\");")
	tk.CheckExecResult(1, 0)
	tk.MustExec("insert into select_limit values (2, \"hello\");")
	tk.CheckExecResult(1, 0)

	tk.MustExec("insert INTO select_limit VALUES (3, \"hello\");")
	tk.CheckExecResult(1, 0)
	tk.MustExec("insert INTO select_limit VALUES (4, \"hello\");")
	tk.CheckExecResult(1, 0)

	tk.MustQuery("select * from select_limit limit 1;").Check(testkit.Rows("1 hello"))

	tk.MustQuery("select id from (select * from select_limit limit 1) k where id != 1;").Check(testkit.Rows())

	tk.MustQuery("select * from select_limit limit 18446744073709551615 offset 0;").Check(testkit.Rows("1 hello", "2 hello", "3 hello", "4 hello"))

	tk.MustQuery("select * from select_limit limit 18446744073709551615 offset 1;").Check(testkit.Rows("2 hello", "3 hello", "4 hello"))

	tk.MustQuery("select * from select_limit limit 18446744073709551615 offset 3;").Check(testkit.Rows("4 hello"))

	err := tk.ExecToErr("select * from select_limit limit 18446744073709551616 offset 3;")
	require.Error(t, err)
}

func TestSelectOrderBy(t *testing.T) {
	store := testkit.CreateMockStore(t)
	tk := testkit.NewTestKit(t, store)
	tk.MustExec("use test")
	tk.MustExec("create table select_order_test(id int not null default 1, name varchar(255), PRIMARY KEY(id));")

	// insert data
	tk.MustExec("insert INTO select_order_test VALUES (1, \"hello\");")
	tk.CheckExecResult(1, 0)
	tk.MustExec("insert into select_order_test values (2, \"hello\");")
	tk.CheckExecResult(1, 0)

	// Test star field
	tk.MustQuery("select * from select_order_test where id = 1 order by id limit 1 offset 0;").Check(testkit.Rows("1 hello"))
	tk.MustQuery("select id from select_order_test order by id desc limit 1 ").Check(testkit.Rows("2"))
	tk.MustQuery("select id from select_order_test order by id + 1 desc limit 1 ").Check(testkit.Rows("2"))
	// Test limit
	tk.MustQuery("select * from select_order_test order by name, id limit 1 offset 0;").Check(testkit.Rows("1 hello"))
	// Test limit
	tk.MustQuery("select id as c1, name from select_order_test order by 2, id limit 1 offset 0;").Check(testkit.Rows("1 hello"))
	// Test limit overflow
	tk.MustQuery("select * from select_order_test order by name, id limit 100 offset 0;").Check(testkit.Rows("1 hello", "2 hello"))
	// Test offset overflow
	tk.MustQuery("select * from select_order_test order by name, id limit 1 offset 100;").Check(testkit.Rows())
	// Test limit exceeds int range.
	tk.MustQuery("select id from select_order_test order by name, id limit 18446744073709551615;").Check(testkit.Rows("1", "2"))
	// Test multiple field
	tk.MustQuery("select id, name from select_order_test where id = 1 group by id, name limit 1 offset 0;").Check(testkit.Rows("1 hello"))

	// Test limit + order by
	for i := 3; i <= 10; i += 1 {
		tk.MustExec(fmt.Sprintf("insert INTO select_order_test VALUES (%d, \"zz\");", i))
	}
	tk.MustExec("insert INTO select_order_test VALUES (10086, \"hi\");")
	for i := 11; i <= 20; i += 1 {
		tk.MustExec(fmt.Sprintf("insert INTO select_order_test VALUES (%d, \"hh\");", i))
	}
	for i := 21; i <= 30; i += 1 {
		tk.MustExec(fmt.Sprintf("insert INTO select_order_test VALUES (%d, \"zz\");", i))
	}
	tk.MustExec("insert INTO select_order_test VALUES (1501, \"aa\");")
	tk.MustQuery("select * from select_order_test order by name, id limit 1 offset 3;").Check(testkit.Rows("11 hh"))
	tk.MustExec("drop table select_order_test")
	tk.MustExec("drop table if exists t")
	tk.MustExec("create table t (c int, d int)")
	tk.MustExec("insert t values (1, 1)")
	tk.MustExec("insert t values (1, 2)")
	tk.MustExec("insert t values (1, 3)")
	tk.MustQuery("select 1-d as d from t order by d;").Check(testkit.Rows("-2", "-1", "0"))
	tk.MustQuery("select 1-d as d from t order by d + 1;").Check(testkit.Rows("0", "-1", "-2"))
	tk.MustQuery("select t.d from t order by d;").Check(testkit.Rows("1", "2", "3"))

	tk.MustExec("drop table if exists t")
	tk.MustExec("create table t (a int, b int, c int)")
	tk.MustExec("insert t values (1, 2, 3)")
	tk.MustQuery("select b from (select a,b from t order by a,c) t").Check(testkit.Rows("2"))
	tk.MustQuery("select b from (select a,b from t order by a,c limit 1) t").Check(testkit.Rows("2"))
	tk.MustExec("drop table if exists t")
	tk.MustExec("create table t(a int, b int, index idx(a))")
	tk.MustExec("insert into t values(1, 1), (2, 2)")
	tk.MustQuery("select * from t where 1 order by b").Check(testkit.Rows("1 1", "2 2"))
	tk.MustQuery("select * from t where a between 1 and 2 order by a desc").Check(testkit.Rows("2 2", "1 1"))

	// Test double read and topN is pushed down to first read plannercore.
	tk.MustExec("drop table if exists t")
	tk.MustExec("create table t(a int primary key, b int, c int, index idx(b))")
	tk.MustExec("insert into t values(1, 3, 1)")
	tk.MustExec("insert into t values(2, 2, 2)")
	tk.MustExec("insert into t values(3, 1, 3)")
	tk.MustQuery("select * from t use index(idx) order by a desc limit 1").Check(testkit.Rows("3 1 3"))

	// Test double read which needs to keep order.
	tk.MustExec("drop table if exists t")
	tk.MustExec("create table t(a int, b int, key b (b))")
	tk.Session().GetSessionVars().IndexLookupSize = 3
	for i := 0; i < 10; i++ {
		tk.MustExec(fmt.Sprintf("insert into t values(%d, %d)", i, 10-i))
	}
	tk.MustQuery("select a from t use index(b) order by b").Check(testkit.Rows("9", "8", "7", "6", "5", "4", "3", "2", "1", "0"))
}

func TestOrderBy(t *testing.T) {
	store := testkit.CreateMockStore(t)
	tk := testkit.NewTestKit(t, store)
	tk.MustExec("use test")
	tk.MustExec("create table t (c1 int, c2 int, c3 varchar(20))")
	tk.MustExec("insert into t values (1, 2, 'abc'), (2, 1, 'bcd')")

	// Fix issue https://github.com/pingcap/tidb/issues/337
	tk.MustQuery("select c1 as a, c1 as b from t order by c1").Check(testkit.Rows("1 1", "2 2"))

	tk.MustQuery("select c1 as a, t.c1 as a from t order by a desc").Check(testkit.Rows("2 2", "1 1"))
	tk.MustQuery("select c1 as c2 from t order by c2").Check(testkit.Rows("1", "2"))
	tk.MustQuery("select sum(c1) from t order by sum(c1)").Check(testkit.Rows("3"))
	tk.MustQuery("select c1 as c2 from t order by c2 + 1").Check(testkit.Rows("2", "1"))

	// Order by position.
	tk.MustQuery("select * from t order by 1").Check(testkit.Rows("1 2 abc", "2 1 bcd"))
	tk.MustQuery("select * from t order by 2").Check(testkit.Rows("2 1 bcd", "1 2 abc"))

	// Order by binary.
	tk.MustQuery("select c1, c3 from t order by binary c1 desc").Check(testkit.Rows("2 bcd", "1 abc"))
	tk.MustQuery("select c1, c2 from t order by binary c3").Check(testkit.Rows("1 2", "2 1"))
}

func TestSelectErrorRow(t *testing.T) {
	store := testkit.CreateMockStore(t)
	tk := testkit.NewTestKit(t, store)
	tk.MustExec("use test")
	require.Error(t, tk.ExecToErr("select row(1, 1) from test"))
	require.Error(t, tk.ExecToErr("select * from test group by row(1, 1);"))
	require.Error(t, tk.ExecToErr("select * from test order by row(1, 1);"))
	require.Error(t, tk.ExecToErr("select * from test having row(1, 1);"))
	require.Error(t, tk.ExecToErr("select (select 1, 1) from test;"))
	require.Error(t, tk.ExecToErr("select * from test group by (select 1, 1);"))
	require.Error(t, tk.ExecToErr("select * from test order by (select 1, 1);"))
	require.Error(t, tk.ExecToErr("select * from test having (select 1, 1);"))
}

func TestNeighbouringProj(t *testing.T) {
	store := testkit.CreateMockStore(t)
	tk := testkit.NewTestKit(t, store)
	tk.MustExec("use test")
	tk.MustExec("create table t1(a int, b int)")
	tk.MustExec("create table t2(a int, b int)")
	tk.MustExec("insert into t1 value(1, 1), (2, 2)")
	tk.MustExec("insert into t2 value(1, 1), (2, 2)")
	tk.MustQuery("select sum(c) from (select t1.a as a, t1.a as c, length(t1.b) from t1  union select a, b, b from t2) t;").Check(testkit.Rows("5"))

	tk.MustExec("drop table if exists t")
	tk.MustExec("create table t(a bigint, b bigint, c bigint);")
	tk.MustExec("insert into t values(1, 1, 1), (2, 2, 2), (3, 3, 3);")
	tk.MustQuery("select cast(count(a) as signed), a as another, a from t group by a order by cast(count(a) as signed), a limit 10;").Check(testkit.Rows("1 1 1", "1 2 2", "1 3 3"))
}

func TestIn(t *testing.T) {
	store := testkit.CreateMockStore(t)
	tk := testkit.NewTestKit(t, store)
	tk.MustExec("use test")
	tk.MustExec(`drop table if exists t`)
	tk.MustExec(`create table t (c1 int primary key, c2 int, key c (c2));`)
	for i := 0; i <= 200; i++ {
		tk.MustExec(fmt.Sprintf("insert t values(%d, %d)", i, i))
	}
	queryStr := `select c2 from t where c1 in ('7', '10', '112', '111', '98', '106', '100', '9', '18', '17') order by c2`
	tk.MustQuery(queryStr).Check(testkit.Rows("7", "9", "10", "17", "18", "98", "100", "106", "111", "112"))

	queryStr = `select c2 from t where c1 in ('7a')`
	tk.MustQuery(queryStr).Check(testkit.Rows("7"))
}

func TestTablePKisHandleScan(t *testing.T) {
	store := testkit.CreateMockStore(t)
	tk := testkit.NewTestKit(t, store)
	tk.MustExec("use test")
	tk.MustExec("drop table if exists t")
	tk.MustExec("create table t (a int PRIMARY KEY AUTO_INCREMENT)")
	tk.MustExec("insert t values (),()")
	tk.MustExec("insert t values (-100),(0)")

	tests := []struct {
		sql    string
		result [][]interface{}
	}{
		{
			"select * from t",
			testkit.Rows("-100", "1", "2", "3"),
		},
		{
			"select * from t where a = 1",
			testkit.Rows("1"),
		},
		{
			"select * from t where a != 1",
			testkit.Rows("-100", "2", "3"),
		},
		{
			"select * from t where a >= '1.1'",
			testkit.Rows("2", "3"),
		},
		{
			"select * from t where a < '1.1'",
			testkit.Rows("-100", "1"),
		},
		{
			"select * from t where a > '-100.1' and a < 2",
			testkit.Rows("-100", "1"),
		},
		{
			"select * from t where a is null",
			testkit.Rows(),
		}, {
			"select * from t where a is true",
			testkit.Rows("-100", "1", "2", "3"),
		}, {
			"select * from t where a is false",
			testkit.Rows(),
		},
		{
			"select * from t where a in (1, 2)",
			testkit.Rows("1", "2"),
		},
		{
			"select * from t where a between 1 and 2",
			testkit.Rows("1", "2"),
		},
	}

	for _, tt := range tests {
		tk.MustQuery(tt.sql).Check(tt.result)
	}
}

func TestIndexReverseOrder(t *testing.T) {
	store := testkit.CreateMockStore(t)
	tk := testkit.NewTestKit(t, store)
	tk.MustExec("use test")
	tk.MustExec("drop table if exists t")
	tk.MustExec("create table t (a int primary key auto_increment, b int, index idx (b))")
	tk.MustExec("insert t (b) values (0), (1), (2), (3), (4), (5), (6), (7), (8), (9)")
	tk.MustQuery("select b from t order by b desc").Check(testkit.Rows("9", "8", "7", "6", "5", "4", "3", "2", "1", "0"))
	tk.MustQuery("select b from t where b <3 or (b >=6 and b < 8) order by b desc").Check(testkit.Rows("7", "6", "2", "1", "0"))

	tk.MustExec("drop table if exists t")
	tk.MustExec("create table t (a int, b int, index idx (b, a))")
	tk.MustExec("insert t values (0, 2), (1, 2), (2, 2), (0, 1), (1, 1), (2, 1), (0, 0), (1, 0), (2, 0)")
	tk.MustQuery("select b, a from t order by b, a desc").Check(testkit.Rows("0 2", "0 1", "0 0", "1 2", "1 1", "1 0", "2 2", "2 1", "2 0"))
}

func TestTableReverseOrder(t *testing.T) {
	store := testkit.CreateMockStore(t)
	tk := testkit.NewTestKit(t, store)
	tk.MustExec("use test")
	tk.MustExec("drop table if exists t")
	tk.MustExec("create table t (a int primary key auto_increment, b int)")
	tk.MustExec("insert t (b) values (1), (2), (3), (4), (5), (6), (7), (8), (9)")
	tk.MustQuery("select b from t order by a desc").Check(testkit.Rows("9", "8", "7", "6", "5", "4", "3", "2", "1"))
	tk.MustQuery("select a from t where a <3 or (a >=6 and a < 8) order by a desc").Check(testkit.Rows("7", "6", "2", "1"))
}

func TestDefaultNull(t *testing.T) {
	store := testkit.CreateMockStore(t)
	tk := testkit.NewTestKit(t, store)
	tk.MustExec("use test")
	tk.MustExec("drop table if exists t")
	tk.MustExec("create table t (a int primary key auto_increment, b int default 1, c int)")
	tk.MustExec("insert t values ()")
	tk.MustQuery("select * from t").Check(testkit.Rows("1 1 <nil>"))
	tk.MustExec("update t set b = NULL where a = 1")
	tk.MustQuery("select * from t").Check(testkit.Rows("1 <nil> <nil>"))
	tk.MustExec("update t set c = 1")
	tk.MustQuery("select * from t ").Check(testkit.Rows("1 <nil> 1"))
	tk.MustExec("delete from t where a = 1")
	tk.MustExec("insert t (a) values (1)")
	tk.MustQuery("select * from t").Check(testkit.Rows("1 1 <nil>"))
}

func TestUnsignedPKColumn(t *testing.T) {
	store := testkit.CreateMockStore(t)
	tk := testkit.NewTestKit(t, store)
	tk.MustExec("use test")
	tk.MustExec("drop table if exists t")
	tk.MustExec("create table t (a int unsigned primary key, b int, c int, key idx_ba (b, c, a));")
	tk.MustExec("insert t values (1, 1, 1)")
	tk.MustQuery("select * from t;").Check(testkit.Rows("1 1 1"))
	tk.MustExec("update t set c=2 where a=1;")
	tk.MustQuery("select * from t where b=1;").Check(testkit.Rows("1 1 2"))
}

func TestJSON(t *testing.T) {
	store := testkit.CreateMockStore(t)
	tk := testkit.NewTestKit(t, store)

	tk.MustExec("use test")
	tk.MustExec("drop table if exists test_json")
	tk.MustExec("create table test_json (id int, a json)")
	tk.MustExec(`insert into test_json (id, a) values (1, '{"a":[1,"2",{"aa":"bb"},4],"b":true}')`)
	tk.MustExec(`insert into test_json (id, a) values (2, "null")`)
	tk.MustExec(`insert into test_json (id, a) values (3, null)`)
	tk.MustExec(`insert into test_json (id, a) values (4, 'true')`)
	tk.MustExec(`insert into test_json (id, a) values (5, '3')`)
	tk.MustExec(`insert into test_json (id, a) values (5, '4.0')`)
	tk.MustExec(`insert into test_json (id, a) values (6, '"string"')`)

	tk.MustQuery(`select tj.a from test_json tj order by tj.id`).Check(testkit.Rows(`{"a": [1, "2", {"aa": "bb"}, 4], "b": true}`, "null", "<nil>", "true", "3", "4", `"string"`))

	// Check json_type function
	tk.MustQuery(`select json_type(a) from test_json tj order by tj.id`).Check(testkit.Rows("OBJECT", "NULL", "<nil>", "BOOLEAN", "INTEGER", "DOUBLE", "STRING"))

	// Check json compare with primitives.
	tk.MustQuery(`select a from test_json tj where a = 3`).Check(testkit.Rows("3"))
	tk.MustQuery(`select a from test_json tj where a = 4.0`).Check(testkit.Rows("4"))
	tk.MustQuery(`select a from test_json tj where a = true`).Check(testkit.Rows("true"))
	tk.MustQuery(`select a from test_json tj where a = "string"`).Check(testkit.Rows(`"string"`))

	// Check cast(true/false as JSON).
	tk.MustQuery(`select cast(true as JSON)`).Check(testkit.Rows(`true`))
	tk.MustQuery(`select cast(false as JSON)`).Check(testkit.Rows(`false`))

	// Check two json grammar sugar.
	tk.MustQuery(`select a->>'$.a[2].aa' as x, a->'$.b' as y from test_json having x is not null order by id`).Check(testkit.Rows(`bb true`))
	tk.MustQuery(`select a->'$.a[2].aa' as x, a->>'$.b' as y from test_json having x is not null order by id`).Check(testkit.Rows(`"bb" true`))

	// Check some DDL limits for TEXT/BLOB/JSON column.
	tk.MustGetErrCode(`create table test_bad_json(a json default '{}')`, mysql.ErrBlobCantHaveDefault)
	tk.MustGetErrCode(`create table test_bad_json(a blob default 'hello')`, mysql.ErrBlobCantHaveDefault)
	tk.MustGetErrCode(`create table test_bad_json(a text default 'world')`, mysql.ErrBlobCantHaveDefault)

	// check json fields cannot be used as key.
	tk.MustGetErrCode(`create table test_bad_json(id int, a json, key (a))`, mysql.ErrJSONUsedAsKey)

	// check CAST AS JSON.
	tk.MustQuery(`select CAST('3' AS JSON), CAST('{}' AS JSON), CAST(null AS JSON)`).Check(testkit.Rows(`3 {} <nil>`))
	//nolint:revive,all_revive
	tk.MustQuery("select a, count(1) from test_json group by a order by a").Check(testkit.Rows(
		"<nil> 1",
		"null 1",
		"3 1",
		"4 1",
		`"string" 1`,
		"{\"a\": [1, \"2\", {\"aa\": \"bb\"}, 4], \"b\": true} 1",
		"true 1"))

	// Check cast json to decimal.
	// NOTE: this test case contains a bug, it should be uncommented after the bug is fixed.
	// TODO: Fix bug https://github.com/pingcap/tidb/issues/12178
	// tk.MustExec("drop table if exists test_json")
	// tk.MustExec("create table test_json ( a decimal(60,2) as (JSON_EXTRACT(b,'$.c')), b json );")
	// tk.MustExec(`insert into test_json (b) values
	//	('{"c": "1267.1"}'),
	//	('{"c": "1267.01"}'),
	//	('{"c": "1267.1234"}'),
	//	('{"c": "1267.3456"}'),
	//	('{"c": "1234567890123456789012345678901234567890123456789012345"}'),
	//	('{"c": "1234567890123456789012345678901234567890123456789012345.12345"}');`)
	//
	// tk.MustQuery("select a from test_json;").Check(testkit.Rows("1267.10", "1267.01", "1267.12",
	//	"1267.35", "1234567890123456789012345678901234567890123456789012345.00",
	//	"1234567890123456789012345678901234567890123456789012345.12"))
}

func TestMultiUpdate(t *testing.T) {
	store := testkit.CreateMockStore(t)
	tk := testkit.NewTestKit(t, store)
	tk.MustExec("use test")
	tk.MustExec(`CREATE TABLE test_mu (a int primary key, b int, c int)`)
	tk.MustExec(`INSERT INTO test_mu VALUES (1, 2, 3), (4, 5, 6), (7, 8, 9)`)

	// Test INSERT ... ON DUPLICATE UPDATE set_lists.
	tk.MustExec(`INSERT INTO test_mu VALUES (1, 2, 3) ON DUPLICATE KEY UPDATE b = 3, c = b`)
	tk.MustQuery(`SELECT * FROM test_mu ORDER BY a`).Check(testkit.Rows(`1 3 3`, `4 5 6`, `7 8 9`))

	tk.MustExec(`INSERT INTO test_mu VALUES (1, 2, 3) ON DUPLICATE KEY UPDATE c = 2, b = c+5`)
	tk.MustQuery(`SELECT * FROM test_mu ORDER BY a`).Check(testkit.Rows(`1 7 2`, `4 5 6`, `7 8 9`))

	// Test UPDATE ... set_lists.
	tk.MustExec(`UPDATE test_mu SET b = 0, c = b WHERE a = 4`)
	tk.MustQuery(`SELECT * FROM test_mu ORDER BY a`).Check(testkit.Rows(`1 7 2`, `4 0 5`, `7 8 9`))

	tk.MustExec(`UPDATE test_mu SET c = 8, b = c WHERE a = 4`)
	tk.MustQuery(`SELECT * FROM test_mu ORDER BY a`).Check(testkit.Rows(`1 7 2`, `4 5 8`, `7 8 9`))

	tk.MustExec(`UPDATE test_mu SET c = b, b = c WHERE a = 7`)
	tk.MustQuery(`SELECT * FROM test_mu ORDER BY a`).Check(testkit.Rows(`1 7 2`, `4 5 8`, `7 9 8`))
}

func TestGeneratedColumnWrite(t *testing.T) {
	store := testkit.CreateMockStore(t)
	tk := testkit.NewTestKit(t, store)
	tk.MustExec("use test")
	tk.MustGetErrMsg(`CREATE TABLE test_gc_write (a int primary key auto_increment, b int, c int as (a+8) virtual)`, dbterror.ErrGeneratedColumnRefAutoInc.GenWithStackByArgs("c").Error())
	tk.MustExec(`CREATE TABLE test_gc_write (a int primary key auto_increment, b int, c int as (b+8) virtual)`)
	tk.MustExec(`CREATE TABLE test_gc_write_1 (a int primary key, b int, c int)`)

	tests := []struct {
		stmt string
		err  int
	}{
		// Can't modify generated column by values.
		{`insert into test_gc_write (a, b, c) values (1, 1, 1)`, mysql.ErrBadGeneratedColumn},
		{`insert into test_gc_write values (1, 1, 1)`, mysql.ErrBadGeneratedColumn},
		// Can't modify generated column by select clause.
		{`insert into test_gc_write select 1, 1, 1`, mysql.ErrBadGeneratedColumn},
		// Can't modify generated column by on duplicate clause.
		{`insert into test_gc_write (a, b) values (1, 1) on duplicate key update c = 1`, mysql.ErrBadGeneratedColumn},
		// Can't modify generated column by set.
		{`insert into test_gc_write set a = 1, b = 1, c = 1`, mysql.ErrBadGeneratedColumn},
		// Can't modify generated column by update clause.
		{`update test_gc_write set c = 1`, mysql.ErrBadGeneratedColumn},
		// Can't modify generated column by multi-table update clause.
		{`update test_gc_write, test_gc_write_1 set test_gc_write.c = 1`, mysql.ErrBadGeneratedColumn},

		// Can insert without generated columns.
		{`insert into test_gc_write (a, b) values (1, 1)`, 0},
		{`insert into test_gc_write set a = 2, b = 2`, 0},
		{`insert into test_gc_write (b) select c from test_gc_write`, 0},
		// Can update without generated columns.
		{`update test_gc_write set b = 2 where a = 2`, 0},
		{`update test_gc_write t1, test_gc_write_1 t2 set t1.b = 3, t2.b = 4`, 0},

		// But now we can't do this, just as same with MySQL 5.7:
		{`insert into test_gc_write values (1, 1)`, mysql.ErrWrongValueCountOnRow},
		{`insert into test_gc_write select 1, 1`, mysql.ErrWrongValueCountOnRow},
		{`insert into test_gc_write (c) select a, b from test_gc_write`, mysql.ErrWrongValueCountOnRow},
		{`insert into test_gc_write (b, c) select a, b from test_gc_write`, mysql.ErrBadGeneratedColumn},
	}
	for _, tt := range tests {
		if tt.err != 0 {
			tk.MustGetErrCode(tt.stmt, tt.err)
		} else {
			tk.MustExec(tt.stmt)
		}
	}
}

// TestGeneratedColumnRead tests select generated columns from table.
// They should be calculated from their generation expressions.
func TestGeneratedColumnRead(t *testing.T) {
	store := testkit.CreateMockStore(t)
	tk := testkit.NewTestKit(t, store)
	tk.MustExec("use test")
	tk.MustExec(`CREATE TABLE test_gc_read(a int primary key, b int, c int as (a+b), d int as (a*b) stored, e int as (c*2))`)

	tk.MustQuery(`SELECT generation_expression FROM information_schema.columns WHERE table_name = 'test_gc_read' AND column_name = 'd'`).Check(testkit.Rows("`a` * `b`"))

	// Insert only column a and b, leave c and d be calculated from them.
	tk.MustExec(`INSERT INTO test_gc_read (a, b) VALUES (0,null),(1,2),(3,4)`)
	tk.MustQuery(`SELECT * FROM test_gc_read ORDER BY a`).Check(testkit.Rows(`0 <nil> <nil> <nil> <nil>`, `1 2 3 2 6`, `3 4 7 12 14`))

	tk.MustExec(`INSERT INTO test_gc_read SET a = 5, b = 10`)
	tk.MustQuery(`SELECT * FROM test_gc_read ORDER BY a`).Check(testkit.Rows(`0 <nil> <nil> <nil> <nil>`, `1 2 3 2 6`, `3 4 7 12 14`, `5 10 15 50 30`))

	tk.MustExec(`REPLACE INTO test_gc_read (a, b) VALUES (5, 6)`)
	tk.MustQuery(`SELECT * FROM test_gc_read ORDER BY a`).Check(testkit.Rows(`0 <nil> <nil> <nil> <nil>`, `1 2 3 2 6`, `3 4 7 12 14`, `5 6 11 30 22`))

	tk.MustExec(`INSERT INTO test_gc_read (a, b) VALUES (5, 8) ON DUPLICATE KEY UPDATE b = 9`)
	tk.MustQuery(`SELECT * FROM test_gc_read ORDER BY a`).Check(testkit.Rows(`0 <nil> <nil> <nil> <nil>`, `1 2 3 2 6`, `3 4 7 12 14`, `5 9 14 45 28`))

	// Test select only-generated-column-without-dependences.
	tk.MustQuery(`SELECT c, d FROM test_gc_read`).Check(testkit.Rows(`<nil> <nil>`, `3 2`, `7 12`, `14 45`))

	// Test select only virtual generated column that refers to other virtual generated columns.
	tk.MustQuery(`SELECT e FROM test_gc_read`).Check(testkit.Rows(`<nil>`, `6`, `14`, `28`))

	// Test order of on duplicate key update list.
	tk.MustExec(`INSERT INTO test_gc_read (a, b) VALUES (5, 8) ON DUPLICATE KEY UPDATE a = 6, b = a`)
	tk.MustQuery(`SELECT * FROM test_gc_read ORDER BY a`).Check(testkit.Rows(`0 <nil> <nil> <nil> <nil>`, `1 2 3 2 6`, `3 4 7 12 14`, `6 6 12 36 24`))

	tk.MustExec(`INSERT INTO test_gc_read (a, b) VALUES (6, 8) ON DUPLICATE KEY UPDATE b = 8, a = b`)
	tk.MustQuery(`SELECT * FROM test_gc_read ORDER BY a`).Check(testkit.Rows(`0 <nil> <nil> <nil> <nil>`, `1 2 3 2 6`, `3 4 7 12 14`, `8 8 16 64 32`))

	// Test where-conditions on virtual/stored generated columns.
	tk.MustQuery(`SELECT * FROM test_gc_read WHERE c = 7`).Check(testkit.Rows(`3 4 7 12 14`))

	tk.MustQuery(`SELECT * FROM test_gc_read WHERE d = 64`).Check(testkit.Rows(`8 8 16 64 32`))

	tk.MustQuery(`SELECT * FROM test_gc_read WHERE e = 6`).Check(testkit.Rows(`1 2 3 2 6`))

	// Test update where-conditions on virtual/generated columns.
	tk.MustExec(`UPDATE test_gc_read SET a = a + 100 WHERE c = 7`)
	tk.MustQuery(`SELECT * FROM test_gc_read WHERE c = 107`).Check(testkit.Rows(`103 4 107 412 214`))

	// Test update where-conditions on virtual/generated columns.
	tk.MustExec(`UPDATE test_gc_read m SET m.a = m.a + 100 WHERE c = 107`)
	tk.MustQuery(`SELECT * FROM test_gc_read WHERE c = 207`).Check(testkit.Rows(`203 4 207 812 414`))

	tk.MustExec(`UPDATE test_gc_read SET a = a - 200 WHERE d = 812`)
	tk.MustQuery(`SELECT * FROM test_gc_read WHERE d = 12`).Check(testkit.Rows(`3 4 7 12 14`))

	tk.MustExec(`INSERT INTO test_gc_read set a = 4, b = d + 1`)
	tk.MustQuery(`SELECT * FROM test_gc_read ORDER BY a`).Check(testkit.Rows(`0 <nil> <nil> <nil> <nil>`, `1 2 3 2 6`, `3 4 7 12 14`,
		`4 <nil> <nil> <nil> <nil>`, `8 8 16 64 32`))
	tk.MustExec(`DELETE FROM test_gc_read where a = 4`)

	// Test on-conditions on virtual/stored generated columns.
	tk.MustExec(`CREATE TABLE test_gc_help(a int primary key, b int, c int, d int, e int)`)
	tk.MustExec(`INSERT INTO test_gc_help(a, b, c, d, e) SELECT * FROM test_gc_read`)

	tk.MustQuery(`SELECT t1.* FROM test_gc_read t1 JOIN test_gc_help t2 ON t1.c = t2.c ORDER BY t1.a`).Check(testkit.Rows(`1 2 3 2 6`, `3 4 7 12 14`, `8 8 16 64 32`))

	tk.MustQuery(`SELECT t1.* FROM test_gc_read t1 JOIN test_gc_help t2 ON t1.d = t2.d ORDER BY t1.a`).Check(testkit.Rows(`1 2 3 2 6`, `3 4 7 12 14`, `8 8 16 64 32`))

	tk.MustQuery(`SELECT t1.* FROM test_gc_read t1 JOIN test_gc_help t2 ON t1.e = t2.e ORDER BY t1.a`).Check(testkit.Rows(`1 2 3 2 6`, `3 4 7 12 14`, `8 8 16 64 32`))

	// Test generated column in subqueries.
	tk.MustQuery(`SELECT * FROM test_gc_read t WHERE t.a not in (SELECT t.a FROM test_gc_read t where t.c > 5)`).Sort().Check(testkit.Rows(`0 <nil> <nil> <nil> <nil>`, `1 2 3 2 6`))
	tk.MustQuery(`SELECT * FROM test_gc_read t WHERE t.c in (SELECT t.c FROM test_gc_read t where t.c > 5)`).Sort().Check(testkit.Rows(`3 4 7 12 14`, `8 8 16 64 32`))

	tk.MustQuery(`SELECT tt.b FROM test_gc_read tt WHERE tt.a = (SELECT max(t.a) FROM test_gc_read t WHERE t.c = tt.c) ORDER BY b`).Check(testkit.Rows(`2`, `4`, `8`))

	// Test aggregation on virtual/stored generated columns.
	tk.MustQuery(`SELECT c, sum(a) aa, max(d) dd, sum(e) ee FROM test_gc_read GROUP BY c ORDER BY aa`).Check(testkit.Rows(`<nil> 0 <nil> <nil>`, `3 1 2 6`, `7 3 12 14`, `16 8 64 32`))

	tk.MustQuery(`SELECT a, sum(c), sum(d), sum(e) FROM test_gc_read GROUP BY a ORDER BY a`).Check(testkit.Rows(`0 <nil> <nil> <nil>`, `1 3 2 6`, `3 7 12 14`, `8 16 64 32`))

	// Test multi-update on generated columns.
	tk.MustExec(`UPDATE test_gc_read m, test_gc_read n SET m.b = m.b + 10, n.b = n.b + 10`)
	tk.MustQuery(`SELECT * FROM test_gc_read ORDER BY a`).Check(testkit.Rows(`0 <nil> <nil> <nil> <nil>`, `1 12 13 12 26`, `3 14 17 42 34`, `8 18 26 144 52`))

	tk.MustExec("drop table if exists t")
	tk.MustExec("create table t(a int)")
	tk.MustExec("insert into t values(8)")
	tk.MustExec("update test_gc_read set a = a+1 where a in (select a from t)")
	tk.MustQuery("select * from test_gc_read order by a").Check(testkit.Rows(`0 <nil> <nil> <nil> <nil>`, `1 12 13 12 26`, `3 14 17 42 34`, `9 18 27 162 54`))

	// Test different types between generation expression and generated column.
	tk.MustExec(`CREATE TABLE test_gc_read_cast(a VARCHAR(255), b VARCHAR(255), c INT AS (JSON_EXTRACT(a, b)), d INT AS (JSON_EXTRACT(a, b)) STORED)`)
	tk.MustExec(`INSERT INTO test_gc_read_cast (a, b) VALUES ('{"a": "3"}', '$.a')`)
	tk.MustQuery(`SELECT c, d FROM test_gc_read_cast`).Check(testkit.Rows(`3 3`))

	tk.MustExec(`CREATE TABLE test_gc_read_cast_1(a VARCHAR(255), b VARCHAR(255), c ENUM("red", "yellow") AS (JSON_UNQUOTE(JSON_EXTRACT(a, b))))`)
	tk.MustExec(`INSERT INTO test_gc_read_cast_1 (a, b) VALUES ('{"a": "yellow"}', '$.a')`)
	tk.MustQuery(`SELECT c FROM test_gc_read_cast_1`).Check(testkit.Rows(`yellow`))

	tk.MustExec(`CREATE TABLE test_gc_read_cast_2( a JSON, b JSON AS (a->>'$.a'))`)
	tk.MustExec(`INSERT INTO test_gc_read_cast_2(a) VALUES ('{"a": "{    \\\"key\\\": \\\"\\u6d4b\\\"    }"}')`)
	tk.MustQuery(`SELECT b FROM test_gc_read_cast_2`).Check(testkit.Rows(`{"key": "测"}`))

	tk.MustExec(`CREATE TABLE test_gc_read_cast_3( a JSON, b JSON AS (a->>'$.a'), c INT AS (b * 3.14) )`)
	tk.MustExec(`INSERT INTO test_gc_read_cast_3(a) VALUES ('{"a": "5"}')`)
	tk.MustQuery(`SELECT c FROM test_gc_read_cast_3`).Check(testkit.Rows(`16`))

	require.Error(t, tk.ExecToErr(`INSERT INTO test_gc_read_cast_1 (a, b) VALUES ('{"a": "invalid"}', '$.a')`))

	// Test read generated columns after drop some irrelevant column
	tk.MustExec(`DROP TABLE IF EXISTS test_gc_read_m`)
	tk.MustExec(`CREATE TABLE test_gc_read_m (a int primary key, b int, c int as (a+1), d int as (c*2))`)
	tk.MustExec(`INSERT INTO test_gc_read_m(a) values (1), (2)`)
	tk.MustExec(`ALTER TABLE test_gc_read_m DROP b`)
	tk.MustQuery(`SELECT * FROM test_gc_read_m`).Check(testkit.Rows(`1 2 4`, `2 3 6`))

	// Test not null generated columns.
	tk.MustExec(`CREATE TABLE test_gc_read_1(a int primary key, b int, c int as (a+b) not null, d int as (a*b) stored)`)
	tk.MustExec(`CREATE TABLE test_gc_read_2(a int primary key, b int, c int as (a+b), d int as (a*b) stored not null)`)
	tests := []struct {
		stmt string
		err  int
	}{
		// Can't insert these records, because generated columns are not null.
		{`insert into test_gc_read_1(a, b) values (1, null)`, mysql.ErrBadNull},
		{`insert into test_gc_read_2(a, b) values (1, null)`, mysql.ErrBadNull},
	}
	for _, tt := range tests {
		if tt.err != 0 {
			tk.MustGetErrCode(tt.stmt, tt.err)
		} else {
			tk.MustExec(tt.stmt)
		}
	}
}

// TestGeneratedColumnRead tests generated columns using point get and batch point get
func TestGeneratedColumnPointGet(t *testing.T) {
	store := testkit.CreateMockStore(t)
	tk := testkit.NewTestKit(t, store)
	tk.MustExec("use test")
	tk.MustExec("drop table if exists tu")
	tk.MustExec("CREATE TABLE tu(a int, b int, c int GENERATED ALWAYS AS (a + b) VIRTUAL, d int as (a * b) stored, " +
		"e int GENERATED ALWAYS as (b * 2) VIRTUAL, PRIMARY KEY (a), UNIQUE KEY ukc (c), unique key ukd(d), key ke(e))")
	tk.MustExec("insert into tu(a, b) values(1, 2)")
	tk.MustExec("insert into tu(a, b) values(5, 6)")
	tk.MustQuery("select * from tu for update").Check(testkit.Rows("1 2 3 2 4", "5 6 11 30 12"))
	tk.MustQuery("select * from tu where a = 1").Check(testkit.Rows("1 2 3 2 4"))
	tk.MustQuery("select * from tu where a in (1, 2)").Check(testkit.Rows("1 2 3 2 4"))
	tk.MustQuery("select * from tu where c in (1, 2, 3)").Check(testkit.Rows("1 2 3 2 4"))
	tk.MustQuery("select * from tu where c = 3").Check(testkit.Rows("1 2 3 2 4"))
	tk.MustQuery("select d, e from tu where c = 3").Check(testkit.Rows("2 4"))
	tk.MustQuery("select * from tu where d in (1, 2, 3)").Check(testkit.Rows("1 2 3 2 4"))
	tk.MustQuery("select * from tu where d = 2").Check(testkit.Rows("1 2 3 2 4"))
	tk.MustQuery("select c, d from tu where d = 2").Check(testkit.Rows("3 2"))
	tk.MustQuery("select d, e from tu where e = 4").Check(testkit.Rows("2 4"))
	tk.MustQuery("select * from tu where e = 4").Check(testkit.Rows("1 2 3 2 4"))
	tk.MustExec("update tu set a = a + 1, b = b + 1 where c = 11")
	tk.MustQuery("select * from tu for update").Check(testkit.Rows("1 2 3 2 4", "6 7 13 42 14"))
	tk.MustQuery("select * from tu where a = 6").Check(testkit.Rows("6 7 13 42 14"))
	tk.MustQuery("select * from tu where c in (5, 6, 13)").Check(testkit.Rows("6 7 13 42 14"))
	tk.MustQuery("select b, c, e, d from tu where c = 13").Check(testkit.Rows("7 13 14 42"))
	tk.MustQuery("select a, e, d from tu where c in (5, 6, 13)").Check(testkit.Rows("6 14 42"))
	tk.MustExec("drop table if exists tu")
}

func TestUnionAutoSignedCast(t *testing.T) {
	store := testkit.CreateMockStore(t)
	tk := testkit.NewTestKit(t, store)
	tk.MustExec("use test")
	tk.MustExec("drop table if exists t1,t2")
	tk.MustExec("create table t1 (id int, i int, b bigint, d double, dd decimal)")
	tk.MustExec("create table t2 (id int, i int unsigned, b bigint unsigned, d double unsigned, dd decimal unsigned)")
	tk.MustExec("insert into t1 values(1, -1, -1, -1.1, -1)")
	tk.MustExec("insert into t2 values(2, 1, 1, 1.1, 1)")
	tk.MustQuery("select * from t1 union select * from t2 order by id").
		Check(testkit.Rows("1 -1 -1 -1.1 -1", "2 1 1 1.1 1"))
	tk.MustQuery("select id, i, b, d, dd from t2 union select id, i, b, d, dd from t1 order by id").
		Check(testkit.Rows("1 -1 -1 -1.1 -1", "2 1 1 1.1 1"))
	tk.MustQuery("select id, i from t2 union select id, cast(i as unsigned int) from t1 order by id").
		Check(testkit.Rows("1 18446744073709551615", "2 1"))
	tk.MustQuery("select dd from t2 union all select dd from t2").
		Check(testkit.Rows("1", "1"))

	tk.MustExec("drop table if exists t3,t4")
	tk.MustExec("create table t3 (id int, v int)")
	tk.MustExec("create table t4 (id int, v double unsigned)")
	tk.MustExec("insert into t3 values (1, -1)")
	tk.MustExec("insert into t4 values (2, 1)")
	tk.MustQuery("select id, v from t3 union select id, v from t4 order by id").
		Check(testkit.Rows("1 -1", "2 1"))
	tk.MustQuery("select id, v from t4 union select id, v from t3 order by id").
		Check(testkit.Rows("1 -1", "2 1"))

	tk.MustExec("drop table if exists t5,t6,t7")
	tk.MustExec("create table t5 (id int, v bigint unsigned)")
	tk.MustExec("create table t6 (id int, v decimal)")
	tk.MustExec("create table t7 (id int, v bigint)")
	tk.MustExec("insert into t5 values (1, 1)")
	tk.MustExec("insert into t6 values (2, -1)")
	tk.MustExec("insert into t7 values (3, -1)")
	tk.MustQuery("select id, v from t5 union select id, v from t6 order by id").
		Check(testkit.Rows("1 1", "2 -1"))
	tk.MustQuery("select id, v from t5 union select id, v from t7 union select id, v from t6 order by id").
		Check(testkit.Rows("1 1", "2 -1", "3 -1"))
}

func TestUpdateClustered(t *testing.T) {
	store := testkit.CreateMockStore(t)
	tk := testkit.NewTestKit(t, store)
	tk.MustExec("use test")

	type resultChecker struct {
		check  string
		assert []string
	}

	for _, clustered := range []string{"", "clustered"} {
		tests := []struct {
			initSchema  []string
			initData    []string
			dml         string
			resultCheck []resultChecker
		}{
			{ // left join + update both + match & unmatched + pk
				[]string{
					"drop table if exists a, b",
					"create table a (k1 int, k2 int, v int)",
					fmt.Sprintf("create table b (a int not null, k1 int, k2 int, v int, primary key(k1, k2) %s)", clustered),
				},
				[]string{
					"insert into a values (1, 1, 1), (2, 2, 2)", // unmatched + matched
					"insert into b values (2, 2, 2, 2)",
				},
				"update a left join b on a.k1 = b.k1 and a.k2 = b.k2 set a.v = 20, b.v = 100, a.k1 = a.k1 + 1, b.k1 = b.k1 + 1, a.k2 = a.k2 + 2, b.k2 = b.k2 + 2",
				[]resultChecker{
					{
						"select * from b",
						[]string{"2 3 4 100"},
					},
					{
						"select * from a",
						[]string{"2 3 20", "3 4 20"},
					},
				},
			},
			{ // left join + update both + match & unmatched + pk
				[]string{
					"drop table if exists a, b",
					"create table a (k1 int, k2 int, v int)",
					fmt.Sprintf("create table b (a int not null, k1 int, k2 int, v int, primary key(k1, k2) %s)", clustered),
				},
				[]string{
					"insert into a values (1, 1, 1), (2, 2, 2)", // unmatched + matched
					"insert into b values (2, 2, 2, 2)",
				},
				"update a left join b on a.k1 = b.k1 and a.k2 = b.k2 set a.k1 = a.k1 + 1, a.k2 = a.k2 + 2, b.k1 = b.k1 + 1, b.k2 = b.k2 + 2,  a.v = 20, b.v = 100",
				[]resultChecker{
					{
						"select * from b",
						[]string{"2 3 4 100"},
					},
					{
						"select * from a",
						[]string{"2 3 20", "3 4 20"},
					},
				},
			},
			{ // left join + update both + match & unmatched + prefix pk
				[]string{
					"drop table if exists a, b",
					"create table a (k1 varchar(100), k2 varchar(100), v varchar(100))",
					fmt.Sprintf("create table b (a varchar(100) not null, k1 varchar(100), k2 varchar(100), v varchar(100), primary key(k1(1), k2(1)) %s, key kk1(k1(1), v(1)))", clustered),
				},
				[]string{
					"insert into a values ('11', '11', '11'), ('22', '22', '22')", // unmatched + matched
					"insert into b values ('22', '22', '22', '22')",
				},
				"update a left join b on a.k1 = b.k1 and a.k2 = b.k2 set a.k1 = a.k1 + 1, a.k2 = a.k2 + 2, b.k1 = b.k1 + 1, b.k2 = b.k2 + 2, a.v = 20, b.v = 100",
				[]resultChecker{
					{
						"select * from b",
						[]string{"22 23 24 100"},
					},
					{
						"select * from a",
						[]string{"12 13 20", "23 24 20"},
					},
				},
			},
			{ // right join + update both + match & unmatched + prefix pk
				[]string{
					"drop table if exists a, b",
					"create table a (k1 varchar(100), k2 varchar(100), v varchar(100))",
					fmt.Sprintf("create table b (a varchar(100) not null, k1 varchar(100), k2 varchar(100), v varchar(100), primary key(k1(1), k2(1)) %s, key kk1(k1(1), v(1)))", clustered),
				},
				[]string{
					"insert into a values ('11', '11', '11'), ('22', '22', '22')", // unmatched + matched
					"insert into b values ('22', '22', '22', '22')",
				},
				"update b right join a on a.k1 = b.k1 and a.k2 = b.k2 set a.k1 = a.k1 + 1, a.k2 = a.k2 + 2, b.k1 = b.k1 + 1, b.k2 = b.k2 + 2, a.v = 20, b.v = 100",
				[]resultChecker{
					{
						"select * from b",
						[]string{"22 23 24 100"},
					},
					{
						"select * from a",
						[]string{"12 13 20", "23 24 20"},
					},
				},
			},
			{ // inner join + update both + match & unmatched + prefix pk
				[]string{
					"drop table if exists a, b",
					"create table a (k1 varchar(100), k2 varchar(100), v varchar(100))",
					fmt.Sprintf("create table b (a varchar(100) not null, k1 varchar(100), k2 varchar(100), v varchar(100), primary key(k1(1), k2(1)) %s, key kk1(k1(1), v(1)))", clustered),
				},
				[]string{
					"insert into a values ('11', '11', '11'), ('22', '22', '22')", // unmatched + matched
					"insert into b values ('22', '22', '22', '22')",
				},
				"update b join a on a.k1 = b.k1 and a.k2 = b.k2 set a.k1 = a.k1 + 1, a.k2 = a.k2 + 2, b.k1 = b.k1 + 1, b.k2 = b.k2 + 2, a.v = 20, b.v = 100",
				[]resultChecker{
					{
						"select * from b",
						[]string{"22 23 24 100"},
					},
					{
						"select * from a",
						[]string{"11 11 11", "23 24 20"},
					},
				},
			},
			{
				[]string{
					"drop table if exists a, b",
					"create table a (k1 varchar(100), k2 varchar(100), v varchar(100))",
					fmt.Sprintf("create table b (a varchar(100) not null, k1 varchar(100), k2 varchar(100), v varchar(100), primary key(k1(1), k2(1)) %s, key kk1(k1(1), v(1)))", clustered),
				},
				[]string{
					"insert into a values ('11', '11', '11'), ('22', '22', '22')", // unmatched + matched
					"insert into b values ('22', '22', '22', '22')",
				},
				"update a set a.k1 = a.k1 + 1, a.k2 = a.k2 + 2, a.v = 20 where exists (select 1 from b where a.k1 = b.k1 and a.k2 = b.k2)",
				[]resultChecker{
					{
						"select * from b",
						[]string{"22 22 22 22"},
					},
					{
						"select * from a",
						[]string{"11 11 11", "23 24 20"},
					},
				},
			},
		}

		for _, test := range tests {
			for _, s := range test.initSchema {
				tk.MustExec(s)
			}
			for _, s := range test.initData {
				tk.MustExec(s)
			}
			tk.MustExec(test.dml)
			for _, checker := range test.resultCheck {
				tk.MustQuery(checker.check).Check(testkit.Rows(checker.assert...))
			}
			tk.MustExec("admin check table a")
			tk.MustExec("admin check table b")
		}
	}
}

func TestSelectPartition(t *testing.T) {
	store := testkit.CreateMockStore(t)
	tk := testkit.NewTestKit(t, store)
	tk.MustExec(`use test`)
	tk.MustExec("set @@session.tidb_enable_list_partition = ON;")
	tk.MustExec(`create table th (a int, b int) partition by hash(a) partitions 3;`)
	tk.MustExec(`create table tr (a int, b int)
							partition by range (a) (
							partition r0 values less than (4),
							partition r1 values less than (7),
							partition r3 values less than maxvalue)`)
	tk.MustExec(`create table tl (a int, b int, unique index idx(a)) partition by list  (a) (
					    partition p0 values in (3,5,6,9,17),
					    partition p1 values in (1,2,10,11,19,20),
					    partition p2 values in (4,12,13,14,18),
					    partition p3 values in (7,8,15,16,null));`)
	tk.MustExec(`insert into th values (0,0),(1,1),(2,2),(3,3),(4,4),(5,5),(6,6),(7,7),(8,8);`)
	tk.MustExec("insert into th values (-1,-1),(-2,-2),(-3,-3),(-4,-4),(-5,-5),(-6,-6),(-7,-7),(-8,-8);")
	tk.MustExec(`insert into tr values (-3,-3),(3,3),(4,4),(7,7),(8,8);`)
	tk.MustExec(`insert into tl values (3,3),(1,1),(4,4),(7,7),(8,8),(null,null);`)
	// select 1 partition.
	tk.MustQuery("select b from th partition (p0) order by a").Check(testkit.Rows("-6", "-3", "0", "3", "6"))
	tk.MustQuery("select b from tr partition (r0) order by a").Check(testkit.Rows("-3", "3"))
	tk.MustQuery("select b from tl partition (p0) order by a").Check(testkit.Rows("3"))
	tk.MustQuery("select b from th partition (p0,P0) order by a").Check(testkit.Rows("-6", "-3", "0", "3", "6"))
	tk.MustQuery("select b from tr partition (r0,R0,r0) order by a").Check(testkit.Rows("-3", "3"))
	tk.MustQuery("select b from tl partition (p0,P0,p0) order by a").Check(testkit.Rows("3"))
	// select multi partition.
	tk.MustQuery("select b from th partition (P2,p0) order by a").Check(testkit.Rows("-8", "-6", "-5", "-3", "-2", "0", "2", "3", "5", "6", "8"))
	tk.MustQuery("select b from tr partition (r1,R3) order by a").Check(testkit.Rows("4", "7", "8"))
	tk.MustQuery("select b from tl partition (p0,P3) order by a").Check(testkit.Rows("<nil>", "3", "7", "8"))

	// test select unknown partition error
	tk.MustGetErrMsg("select b from th partition (p0,p4)", "[table:1735]Unknown partition 'p4' in table 'th'")
	tk.MustGetErrMsg("select b from tr partition (r1,r4)", "[table:1735]Unknown partition 'r4' in table 'tr'")
	tk.MustGetErrMsg("select b from tl partition (p0,p4)", "[table:1735]Unknown partition 'p4' in table 'tl'")

	// test select partition table in transaction.
	tk.MustExec("begin")
	tk.MustExec("insert into th values (10,10),(11,11)")
	tk.MustQuery("select a, b from th where b>10").Check(testkit.Rows("11 11"))
	tk.MustExec("commit")
	tk.MustQuery("select a, b from th where b>10").Check(testkit.Rows("11 11"))

	// test partition function is scalar func
	tk.MustExec("drop table if exists tscalar")
	tk.MustExec(`create table tscalar (c1 int) partition by range (c1 % 30) (
								partition p0 values less than (0),
								partition p1 values less than (10),
								partition p2 values less than (20),
								partition pm values less than (maxvalue));`)
	tk.MustExec("insert into tscalar values(0), (10), (40), (50), (55)")
	// test IN expression
	tk.MustExec("insert into tscalar values(-0), (-10), (-40), (-50), (-55)")
	tk.MustQuery("select * from tscalar where c1 in (55, 55)").Check(testkit.Rows("55"))
	tk.MustQuery("select * from tscalar where c1 in (40, 40)").Check(testkit.Rows("40"))
	tk.MustQuery("select * from tscalar where c1 in (40)").Check(testkit.Rows("40"))
	tk.MustQuery("select * from tscalar where c1 in (-40)").Check(testkit.Rows("-40"))
	tk.MustQuery("select * from tscalar where c1 in (-40, -40)").Check(testkit.Rows("-40"))
	tk.MustQuery("select * from tscalar where c1 in (-1)").Check(testkit.Rows())
}

func TestDeletePartition(t *testing.T) {
	store := testkit.CreateMockStore(t)
	tk := testkit.NewTestKit(t, store)
	tk.MustExec(`use test`)
	tk.MustExec(`drop table if exists t1`)
	tk.MustExec(`create table t1 (a int) partition by range (a) (
 partition p0 values less than (10),
 partition p1 values less than (20),
 partition p2 values less than (30),
 partition p3 values less than (40),
 partition p4 values less than MAXVALUE
 )`)
	tk.MustExec("insert into t1 values (1),(11),(21),(31)")
	tk.MustExec("delete from t1 partition (p4)")
	tk.MustQuery("select * from t1 order by a").Check(testkit.Rows("1", "11", "21", "31"))
	tk.MustExec("delete from t1 partition (p0) where a > 10")
	tk.MustQuery("select * from t1 order by a").Check(testkit.Rows("1", "11", "21", "31"))
	tk.MustExec("delete from t1 partition (p0,p1,p2)")
	tk.MustQuery("select * from t1").Check(testkit.Rows("31"))
}

func TestPrepareLoadData(t *testing.T) {
	store := testkit.CreateMockStore(t)
	tk := testkit.NewTestKit(t, store)
	tk.MustGetErrCode(`prepare stmt from "load data local infile '/tmp/load_data_test.csv' into table test";`, mysql.ErrUnsupportedPs)
}

func TestSetOperation(t *testing.T) {
	store := testkit.CreateMockStore(t)
	tk := testkit.NewTestKit(t, store)
	tk.MustExec(`use test`)
	tk.MustExec(`drop table if exists t1, t2, t3`)
	tk.MustExec(`create table t1(a int)`)
	tk.MustExec(`create table t2 like t1`)
	tk.MustExec(`create table t3 like t1`)
	tk.MustExec(`insert into t1 values (1),(1),(2),(3),(null)`)
	tk.MustExec(`insert into t2 values (1),(2),(null),(null)`)
	tk.MustExec(`insert into t3 values (2),(3)`)

	var input []string
	var output []struct {
		SQL  string
		Plan []string
		Res  []string
	}
	executorSuiteData.LoadTestCases(t, &input, &output)
	for i, tt := range input {
		testdata.OnRecord(func() {
			output[i].SQL = tt
			output[i].Plan = testdata.ConvertRowsToStrings(tk.MustQuery("explain " + tt).Rows())
			output[i].Res = testdata.ConvertRowsToStrings(tk.MustQuery(tt).Sort().Rows())
		})
		tk.MustQuery("explain " + tt).Check(testkit.Rows(output[i].Plan...))
		tk.MustQuery(tt).Sort().Check(testkit.Rows(output[i].Res...))
	}
}

func TestSetOperationOnDiffColType(t *testing.T) {
	store := testkit.CreateMockStore(t)
	tk := testkit.NewTestKit(t, store)
	tk.MustExec(`use test`)
	tk.MustExec(`drop table if exists t1, t2, t3`)
	tk.MustExec(`create table t1(a int, b int)`)
	tk.MustExec(`create table t2(a int, b varchar(20))`)
	tk.MustExec(`create table t3(a int, b decimal(30,10))`)
	tk.MustExec(`insert into t1 values (1,1),(1,1),(2,2),(3,3),(null,null)`)
	tk.MustExec(`insert into t2 values (1,'1'),(2,'2'),(null,null),(null,'3')`)
	tk.MustExec(`insert into t3 values (2,2.1),(3,3)`)

	var input []string
	var output []struct {
		SQL  string
		Plan []string
		Res  []string
	}
	executorSuiteData.LoadTestCases(t, &input, &output)
	for i, tt := range input {
		testdata.OnRecord(func() {
			output[i].SQL = tt
			output[i].Plan = testdata.ConvertRowsToStrings(tk.MustQuery("explain " + tt).Rows())
			output[i].Res = testdata.ConvertRowsToStrings(tk.MustQuery(tt).Sort().Rows())
		})
		tk.MustQuery("explain " + tt).Check(testkit.Rows(output[i].Plan...))
		tk.MustQuery(tt).Sort().Check(testkit.Rows(output[i].Res...))
	}
}

// issue-23038: wrong key range of index scan for year column
func TestIndexScanWithYearCol(t *testing.T) {
	store := testkit.CreateMockStore(t)
	tk := testkit.NewTestKit(t, store)
	tk.MustExec("use test;")
	tk.MustExec("drop table if exists t;")
	tk.MustExec("create table t (c1 year(4), c2 int, key(c1));")
	tk.MustExec("insert into t values(2001, 1);")

	var input []string
	var output []struct {
		SQL  string
		Plan []string
		Res  []string
	}
	executorSuiteData.LoadTestCases(t, &input, &output)
	for i, tt := range input {
		testdata.OnRecord(func() {
			output[i].SQL = tt
			output[i].Plan = testdata.ConvertRowsToStrings(tk.MustQuery("explain format = 'brief' " + tt).Rows())
			output[i].Res = testdata.ConvertRowsToStrings(tk.MustQuery(tt).Sort().Rows())
		})
		tk.MustQuery("explain format = 'brief' " + tt).Check(testkit.Rows(output[i].Plan...))
		tk.MustQuery(tt).Sort().Check(testkit.Rows(output[i].Res...))
	}
}

func TestClusterIndexOuterJoinElimination(t *testing.T) {
	store := testkit.CreateMockStore(t)
	tk := testkit.NewTestKit(t, store)
	tk.MustExec("use test")
	tk.Session().GetSessionVars().EnableClusteredIndex = variable.ClusteredIndexDefModeOn
	tk.MustExec("create table t (a int, b int, c int, primary key(a,b))")
	rows := tk.MustQuery(`explain format = 'brief' select t1.a from t t1 left join t t2 on t1.a = t2.a and t1.b = t2.b`).Rows()
	rowStrs := testdata.ConvertRowsToStrings(rows)
	for _, row := range rowStrs {
		// outer join has been eliminated.
		require.NotContains(t, row, "Join")
	}
}

func TestPlanReplayerDumpSingle(t *testing.T) {
	store := testkit.CreateMockStore(t)
	tk := testkit.NewTestKit(t, store)
	tk.MustExec("use test")
	tk.MustExec("drop table if exists t_dump_single")
	tk.MustExec("create table t_dump_single(a int)")
	res := tk.MustQuery("plan replayer dump explain select * from t_dump_single")
	path := testdata.ConvertRowsToStrings(res.Rows())

	reader, err := zip.OpenReader(filepath.Join(domain.GetPlanReplayerDirName(), path[0]))
	require.NoError(t, err)
	defer func() { require.NoError(t, reader.Close()) }()
	for _, file := range reader.File {
		require.True(t, checkFileName(file.Name))
	}
}

func TestUnsignedFeedback(t *testing.T) {
	store := testkit.CreateMockStore(t)

	tk := testkit.NewTestKit(t, store)
	oriProbability := statistics.FeedbackProbability.Load()
	statistics.FeedbackProbability.Store(1.0)
	defer func() { statistics.FeedbackProbability.Store(oriProbability) }()
	tk.MustExec("use test")
	tk.MustExec("create table t(a bigint unsigned, b int, primary key(a))")
	tk.MustExec("insert into t values (1,1),(2,2)")
	tk.MustExec("analyze table t")
	tk.MustQuery("select count(distinct b) from t").Check(testkit.Rows("2"))
	result := tk.MustQuery("explain analyze select count(distinct b) from t")
	require.Equal(t, "table:t", result.Rows()[2][4])
	require.Equal(t, "keep order:false", result.Rows()[2][6])
}

func TestAlterTableComment(t *testing.T) {
	store := testkit.CreateMockStore(t)

	tk := testkit.NewTestKit(t, store)
	tk.MustExec("use test")
	tk.MustExec("drop table if exists t_1")
	tk.MustExec("create table t_1 (c1 int, c2 int, c3 int default 1, index (c1)) comment = 'test table';")
	tk.MustExec("alter table `t_1` comment 'this is table comment';")
	tk.MustQuery("select table_comment from information_schema.tables where table_name = 't_1';").Check(testkit.Rows("this is table comment"))
	tk.MustExec("alter table `t_1` comment 'table t comment';")
	tk.MustQuery("select table_comment from information_schema.tables where table_name = 't_1';").Check(testkit.Rows("table t comment"))
}

func TestTimezonePushDown(t *testing.T) {
	store := testkit.CreateMockStore(t)
	tk := testkit.NewTestKit(t, store)
	tk.MustExec("use test")
	tk.MustExec("create table t (ts timestamp)")
	defer tk.MustExec("drop table t")
	tk.MustExec(`insert into t values ("2018-09-13 10:02:06")`)

	systemTZ := timeutil.SystemLocation()
	require.NotEqual(t, "System", systemTZ.String())
	require.NotEqual(t, "Local", systemTZ.String())
	ctx := context.Background()
	count := 0
	ctx1 := context.WithValue(ctx, "CheckSelectRequestHook", func(req *kv.Request) {
		count++
		dagReq := new(tipb.DAGRequest)
		require.NoError(t, proto.Unmarshal(req.Data, dagReq))
		require.Equal(t, systemTZ.String(), dagReq.GetTimeZoneName())
	})
	rs, err := tk.Session().Execute(ctx1, `select * from t where ts = "2018-09-13 10:02:06"`)
	require.NoError(t, err)
	rs[0].Close()

	tk.MustExec(`set time_zone="System"`)
	rs, err = tk.Session().Execute(ctx1, `select * from t where ts = "2018-09-13 10:02:06"`)
	require.NoError(t, err)
	rs[0].Close()

	require.Equal(t, 2, count) // Make sure the hook function is called.
}

func TestNotFillCacheFlag(t *testing.T) {
	store := testkit.CreateMockStore(t)

	tk := testkit.NewTestKit(t, store)
	tk.MustExec("use test")
	tk.MustExec("create table t (id int primary key)")
	tk.MustExec("insert into t values (1)")

	tests := []struct {
		sql    string
		expect bool
	}{
		{"select SQL_NO_CACHE * from t", true},
		{"select SQL_CACHE * from t", false},
		{"select * from t", false},
	}
	count := 0
	ctx := context.Background()
	for _, test := range tests {
		ctx1 := context.WithValue(ctx, "CheckSelectRequestHook", func(req *kv.Request) {
			count++
			comment := fmt.Sprintf("sql=%s, expect=%v, get=%v", test.sql, test.expect, req.NotFillCache)
			require.Equal(t, test.expect, req.NotFillCache, comment)
		})
		rs, err := tk.Session().Execute(ctx1, test.sql)
		require.NoError(t, err)
		tk.ResultSetToResult(rs[0], fmt.Sprintf("sql: %v", test.sql))
	}
	require.Equal(t, len(tests), count) // Make sure the hook function is called.
}

func TestHandleTransfer(t *testing.T) {
	store := testkit.CreateMockStore(t)

	tk := testkit.NewTestKit(t, store)
	tk.MustExec("use test")
	tk.MustExec("create table t(a int, index idx(a))")
	tk.MustExec("insert into t values(1), (2), (4)")
	tk.MustExec("begin")
	tk.MustExec("update t set a = 3 where a = 4")
	// test table scan read whose result need handle.
	tk.MustQuery("select * from t ignore index(idx)").Check(testkit.Rows("1", "2", "3"))
	tk.MustExec("insert into t values(4)")
	// test single read whose result need handle
	tk.MustQuery("select * from t use index(idx)").Check(testkit.Rows("1", "2", "3", "4"))
	tk.MustQuery("select * from t use index(idx) order by a desc").Check(testkit.Rows("4", "3", "2", "1"))
	tk.MustExec("update t set a = 5 where a = 3")
	tk.MustQuery("select * from t use index(idx)").Check(testkit.Rows("1", "2", "4", "5"))
	tk.MustExec("commit")

	tk.MustExec("drop table if exists t")
	tk.MustExec("create table t(a int, b int, index idx(a))")
	tk.MustExec("insert into t values(3, 3), (1, 1), (2, 2)")
	// Second test double read.
	tk.MustQuery("select * from t use index(idx) order by a").Check(testkit.Rows("1 1", "2 2", "3 3"))
}

func TestExecutorBit(t *testing.T) {
	store := testkit.CreateMockStore(t)

	tk := testkit.NewTestKit(t, store)
	tk.MustExec("use test")
	tk.MustExec("create table t (c1 bit(2))")
	tk.MustExec("insert into t values (0), (1), (2), (3)")
	err := tk.ExecToErr("insert into t values (4)")
	require.Error(t, err)
	err = tk.ExecToErr("insert into t values ('a')")
	require.Error(t, err)
	r, err := tk.Exec("select * from t where c1 = 2")
	require.NoError(t, err)
	req := r.NewChunk(nil)
	err = r.Next(context.Background(), req)
	require.NoError(t, err)
	require.Equal(t, types.NewBinaryLiteralFromUint(2, -1), types.BinaryLiteral(req.GetRow(0).GetBytes(0)))
	require.NoError(t, r.Close())

	tk.MustExec("drop table if exists t")
	tk.MustExec("create table t (c1 bit(31))")
	tk.MustExec("insert into t values (0x7fffffff)")
	err = tk.ExecToErr("insert into t values (0x80000000)")
	require.Error(t, err)
	err = tk.ExecToErr("insert into t values (0xffffffff)")
	require.Error(t, err)
	tk.MustExec("insert into t values ('123')")
	tk.MustExec("insert into t values ('1234')")
	err = tk.ExecToErr("insert into t values ('12345)")
	require.Error(t, err)

	tk.MustExec("drop table if exists t")
	tk.MustExec("create table t (c1 bit(62))")
	tk.MustExec("insert into t values ('12345678')")
	tk.MustExec("drop table if exists t")
	tk.MustExec("create table t (c1 bit(61))")
	err = tk.ExecToErr("insert into t values ('12345678')")
	require.Error(t, err)

	tk.MustExec("drop table if exists t")
	tk.MustExec("create table t (c1 bit(32))")
	tk.MustExec("insert into t values (0x7fffffff)")
	tk.MustExec("insert into t values (0xffffffff)")
	err = tk.ExecToErr("insert into t values (0x1ffffffff)")
	require.Error(t, err)
	tk.MustExec("insert into t values ('1234')")
	err = tk.ExecToErr("insert into t values ('12345')")
	require.Error(t, err)

	tk.MustExec("drop table if exists t")
	tk.MustExec("create table t (c1 bit(64))")
	tk.MustExec("insert into t values (0xffffffffffffffff)")
	tk.MustExec("insert into t values ('12345678')")
	err = tk.ExecToErr("insert into t values ('123456789')")
	require.Error(t, err)

	tk.MustExec("drop table if exists t")
	tk.MustExec("create table t (c1 bit(64))")
	tk.MustExec("insert into t values (0xffffffffffffffff)")
	tk.MustExec("insert into t values ('12345678')")
	tk.MustQuery("select * from t where c1").Check(testkit.Rows("\xff\xff\xff\xff\xff\xff\xff\xff", "12345678"))
}

func TestExecutorEnum(t *testing.T) {
	store := testkit.CreateMockStore(t)

	tk := testkit.NewTestKit(t, store)
	tk.MustExec("use test")
	tk.MustExec("create table t (c enum('a', 'b', 'c'))")
	tk.MustExec("insert into t values ('a'), (2), ('c')")
	tk.MustQuery("select * from t where c = 'a'").Check(testkit.Rows("a"))

	tk.MustQuery("select c + 1 from t where c = 2").Check(testkit.Rows("3"))

	tk.MustExec("delete from t")
	tk.MustExec("insert into t values ()")
	tk.MustExec("insert into t values (null), ('1')")
	tk.MustQuery("select c + 1 from t where c = 1").Check(testkit.Rows("2"))

	tk.MustExec("delete from t")
	tk.MustExec("insert into t values(1), (2), (3)")
	tk.MustQuery("select * from t where c").Check(testkit.Rows("a", "b", "c"))
}

func TestExecutorSet(t *testing.T) {
	store := testkit.CreateMockStore(t)

	tk := testkit.NewTestKit(t, store)
	tk.MustExec("use test")
	tk.MustExec("create table t (c set('a', 'b', 'c'))")
	tk.MustExec("insert into t values ('a'), (2), ('c'), ('a,b'), ('b,a')")
	tk.MustQuery("select * from t where c = 'a'").Check(testkit.Rows("a"))
	tk.MustQuery("select * from t where c = 'a,b'").Check(testkit.Rows("a,b", "a,b"))
	tk.MustQuery("select c + 1 from t where c = 2").Check(testkit.Rows("3"))
	tk.MustExec("delete from t")
	tk.MustExec("insert into t values ()")
	tk.MustExec("insert into t values (null), ('1')")
	tk.MustQuery("select c + 1 from t where c = 1").Check(testkit.Rows("2"))
	tk.MustExec("delete from t")
	tk.MustExec("insert into t values(3)")
	tk.MustQuery("select * from t where c").Check(testkit.Rows("a,b"))
}

func TestSubQueryInValues(t *testing.T) {
	store := testkit.CreateMockStore(t)

	tk := testkit.NewTestKit(t, store)
	tk.MustExec("use test")
	tk.MustExec("create table t (id int, name varchar(20))")
	tk.MustExec("create table t1 (gid int)")
	tk.MustExec("insert into t1 (gid) value (1)")
	tk.MustExec("insert into t (id, name) value ((select gid from t1) ,'asd')")
	tk.MustQuery("select * from t").Check(testkit.Rows("1 asd"))
}

func TestEnhancedRangeAccess(t *testing.T) {
	store := testkit.CreateMockStore(t)

	tk := testkit.NewTestKit(t, store)
	tk.MustExec("use test")
	tk.MustExec("create table t (a int primary key, b int)")
	tk.MustExec("insert into t values(1, 2), (2, 1)")
	tk.MustQuery("select * from t where (a = 1 and b = 2) or (a = 2 and b = 1)").Check(testkit.Rows("1 2", "2 1"))
	tk.MustQuery("select * from t where (a = 1 and b = 1) or (a = 2 and b = 2)").Check(nil)
}

// TestMaxInt64Handle Issue #4810
func TestMaxInt64Handle(t *testing.T) {
	store := testkit.CreateMockStore(t)

	tk := testkit.NewTestKit(t, store)
	tk.MustExec("use test")
	tk.MustExec("create table t(id bigint, PRIMARY KEY (id))")
	tk.MustExec("insert into t values(9223372036854775807)")
	tk.MustExec("select * from t where id = 9223372036854775807")
	tk.MustQuery("select * from t where id = 9223372036854775807;").Check(testkit.Rows("9223372036854775807"))
	tk.MustQuery("select * from t").Check(testkit.Rows("9223372036854775807"))
	err := tk.ExecToErr("insert into t values(9223372036854775807)")
	require.Error(t, err)
	tk.MustExec("delete from t where id = 9223372036854775807")
	tk.MustQuery("select * from t").Check(nil)
}

func TestTableScanWithPointRanges(t *testing.T) {
	store := testkit.CreateMockStore(t)

	tk := testkit.NewTestKit(t, store)
	tk.MustExec("use test")
	tk.MustExec("create table t(id int, PRIMARY KEY (id))")
	tk.MustExec("insert into t values(1), (5), (10)")
	tk.MustQuery("select * from t where id in(1, 2, 10)").Check(testkit.Rows("1", "10"))
}

func TestUnsignedPk(t *testing.T) {
	store := testkit.CreateMockStore(t)

	tk := testkit.NewTestKit(t, store)
	tk.MustExec("use test")
	tk.MustExec("create table t(id bigint unsigned primary key)")
	var num1, num2 uint64 = math.MaxInt64 + 1, math.MaxInt64 + 2
	tk.MustExec(fmt.Sprintf("insert into t values(%v), (%v), (1), (2)", num1, num2))
	num1Str := strconv.FormatUint(num1, 10)
	num2Str := strconv.FormatUint(num2, 10)
	tk.MustQuery("select * from t order by id").Check(testkit.Rows("1", "2", num1Str, num2Str))
	tk.MustQuery("select * from t where id not in (2)").Check(testkit.Rows(num1Str, num2Str, "1"))
	tk.MustExec("drop table t")
	tk.MustExec("create table t(a bigint unsigned primary key, b int, index idx(b))")
	tk.MustExec("insert into t values(9223372036854775808, 1), (1, 1)")
	tk.MustQuery("select * from t use index(idx) where b = 1 and a < 2").Check(testkit.Rows("1 1"))
	tk.MustQuery("select * from t use index(idx) where b = 1 order by b, a").Check(testkit.Rows("1 1", "9223372036854775808 1"))
}

func TestSignedCommonHandle(t *testing.T) {
	store := testkit.CreateMockStore(t)

	tk := testkit.NewTestKit(t, store)
	tk.Session().GetSessionVars().EnableClusteredIndex = variable.ClusteredIndexDefModeOn
	tk.MustExec("use test")
	tk.MustExec("create table t(k1 int, k2 int, primary key(k1, k2))")
	tk.MustExec("insert into t(k1, k2) value(-100, 1), (-50, 1), (0, 0), (1, 1), (3, 3)")
	tk.MustQuery("select k1 from t order by k1").Check(testkit.Rows("-100", "-50", "0", "1", "3"))
	tk.MustQuery("select k1 from t order by k1 desc").Check(testkit.Rows("3", "1", "0", "-50", "-100"))
	tk.MustQuery("select k1 from t where k1 < -51").Check(testkit.Rows("-100"))
	tk.MustQuery("select k1 from t where k1 < -1").Check(testkit.Rows("-100", "-50"))
	tk.MustQuery("select k1 from t where k1 <= 0").Check(testkit.Rows("-100", "-50", "0"))
	tk.MustQuery("select k1 from t where k1 < 2").Check(testkit.Rows("-100", "-50", "0", "1"))
	tk.MustQuery("select k1 from t where k1 < -1 and k1 > -90").Check(testkit.Rows("-50"))
}

func TestContainDotColumn(t *testing.T) {
	store := testkit.CreateMockStore(t)

	tk := testkit.NewTestKit(t, store)
	tk.MustExec("use test")
	tk.MustExec("create table test.t1(t1.a char)")
	tk.MustExec("create table t2(a char, t2.b int)")

	tk.MustGetErrCode("create table t3(s.a char);", mysql.ErrWrongTableName)
}

func TestCheckIndex(t *testing.T) {
	store, dom := testkit.CreateMockStoreAndDomain(t)

	ctx := mock.NewContext()
	ctx.Store = store
	se, err := session.CreateSession4Test(store)
	require.NoError(t, err)
	defer se.Close()

	_, err = se.Execute(context.Background(), "create database test_admin")
	require.NoError(t, err)
	_, err = se.Execute(context.Background(), "use test_admin")
	require.NoError(t, err)
	_, err = se.Execute(context.Background(), "create table t (pk int primary key, c int default 1, c1 int default 1, unique key c(c))")
	require.NoError(t, err)

	is := dom.InfoSchema()
	db := model.NewCIStr("test_admin")
	dbInfo, ok := is.SchemaByName(db)
	require.True(t, ok)

	tblName := model.NewCIStr("t")
	tbl, err := is.TableByName(db, tblName)
	require.NoError(t, err)
	tbInfo := tbl.Meta()

	alloc := autoid.NewAllocator(store, dbInfo.ID, tbInfo.ID, false, autoid.RowIDAllocType)
	tb, err := tables.TableFromMeta(autoid.NewAllocators(alloc), tbInfo)
	require.NoError(t, err)

	_, err = se.Execute(context.Background(), "admin check index t c")
	require.NoError(t, err)

	_, err = se.Execute(context.Background(), "admin check index t C")
	require.NoError(t, err)

	// set data to:
	// index     data (handle, data): (1, 10), (2, 20)
	// table     data (handle, data): (1, 10), (2, 20)
	recordVal1 := types.MakeDatums(int64(1), int64(10), int64(11))
	recordVal2 := types.MakeDatums(int64(2), int64(20), int64(21))
	require.NoError(t, sessiontxn.NewTxn(context.Background(), ctx))
	_, err = tb.AddRecord(ctx, recordVal1)
	require.NoError(t, err)
	_, err = tb.AddRecord(ctx, recordVal2)
	require.NoError(t, err)
	txn, err := ctx.Txn(true)
	require.NoError(t, err)
	require.NoError(t, txn.Commit(context.Background()))

	mockCtx := mock.NewContext()
	idx := tb.Indices()[0]
	sc := &stmtctx.StatementContext{TimeZone: time.Local}

	_, err = se.Execute(context.Background(), "admin check index t idx_inexistent")
	require.Error(t, err)
	require.Contains(t, err.Error(), "not exist")

	// set data to:
	// index     data (handle, data): (1, 10), (2, 20), (3, 30)
	// table     data (handle, data): (1, 10), (2, 20), (4, 40)
	txn, err = store.Begin()
	require.NoError(t, err)
	_, err = idx.Create(mockCtx, txn, types.MakeDatums(int64(30)), kv.IntHandle(3), nil)
	require.NoError(t, err)
	key := tablecodec.EncodeRowKey(tb.Meta().ID, kv.IntHandle(4).Encoded())
	setColValue(t, txn, key, types.NewDatum(int64(40)))
	err = txn.Commit(context.Background())
	require.NoError(t, err)
	_, err = se.Execute(context.Background(), "admin check index t c")
	require.Error(t, err)
	require.Equal(t, "[admin:8223]data inconsistency in table: t, index: c, handle: 3, index-values:\"handle: 3, values: [KindInt64 30 KindInt64 3]\" != record-values:\"\"", err.Error())

	// set data to:
	// index     data (handle, data): (1, 10), (2, 20), (3, 30), (4, 40)
	// table     data (handle, data): (1, 10), (2, 20), (4, 40)
	txn, err = store.Begin()
	require.NoError(t, err)
	_, err = idx.Create(mockCtx, txn, types.MakeDatums(int64(40)), kv.IntHandle(4), nil)
	require.NoError(t, err)
	err = txn.Commit(context.Background())
	require.NoError(t, err)
	_, err = se.Execute(context.Background(), "admin check index t c")
	require.Error(t, err)
	require.Contains(t, err.Error(), "table count 3 != index(c) count 4")

	// set data to:
	// index     data (handle, data): (1, 10), (4, 40)
	// table     data (handle, data): (1, 10), (2, 20), (4, 40)
	txn, err = store.Begin()
	require.NoError(t, err)
	err = idx.Delete(sc, txn, types.MakeDatums(int64(30)), kv.IntHandle(3))
	require.NoError(t, err)
	err = idx.Delete(sc, txn, types.MakeDatums(int64(20)), kv.IntHandle(2))
	require.NoError(t, err)
	err = txn.Commit(context.Background())
	require.NoError(t, err)
	_, err = se.Execute(context.Background(), "admin check index t c")
	require.Error(t, err)
	//nolint:revive,all_revive
	require.Contains(t, err.Error(), "table count 3 != index(c) count 2")

	// TODO: pass the case below：
	// set data to:
	// index     data (handle, data): (1, 10), (4, 40), (2, 30)
	// table     data (handle, data): (1, 10), (2, 20), (4, 40)
}

func setColValue(t *testing.T, txn kv.Transaction, key kv.Key, v types.Datum) {
	row := []types.Datum{v, {}}
	colIDs := []int64{2, 3}
	sc := &stmtctx.StatementContext{TimeZone: time.Local}
	rd := rowcodec.Encoder{Enable: true}
	value, err := tablecodec.EncodeRow(sc, row, colIDs, nil, nil, &rd)
	require.NoError(t, err)
	err = txn.Set(key, value)
	require.NoError(t, err)
}

func TestCheckTable(t *testing.T) {
	store := testkit.CreateMockStore(t)

	tk := testkit.NewTestKit(t, store)
	// Test 'admin check table' when the table has a unique index with null values.
	tk.MustExec("use test")
	tk.MustExec("drop table if exists admin_test;")
	tk.MustExec("create table admin_test (c1 int, c2 int, c3 int default 1, index (c1), unique key(c2));")
	tk.MustExec("insert admin_test (c1, c2) values (1, 1), (2, 2), (NULL, NULL);")
	tk.MustExec("admin check table admin_test;")
}

func TestCheckTableClusterIndex(t *testing.T) {
	store := testkit.CreateMockStore(t)

	tk := testkit.NewTestKit(t, store)
	tk.Session().GetSessionVars().EnableClusteredIndex = variable.ClusteredIndexDefModeOn
	tk.MustExec("use test;")
	tk.MustExec("drop table if exists admin_test;")
	tk.MustExec("create table admin_test (c1 int, c2 int, c3 int default 1, primary key (c1, c2), index (c1), unique key(c2));")
	tk.MustExec("insert admin_test (c1, c2) values (1, 1), (2, 2), (3, 3);")
	tk.MustExec("admin check table admin_test;")
}

func TestIncorrectLimitArg(t *testing.T) {
	store := testkit.CreateMockStore(t)

	tk := testkit.NewTestKit(t, store)
	tk.MustExec(`use test;`)
	tk.MustExec(`create table t(a bigint);`)
	tk.MustExec(`prepare stmt1 from 'select * from t limit ?';`)
	tk.MustExec(`prepare stmt2 from 'select * from t limit ?, ?';`)
	tk.MustExec(`set @a = -1;`)
	tk.MustExec(`set @b =  1;`)

	tk.MustGetErrMsg(`execute stmt1 using @a;`, `[planner:1210]Incorrect arguments to LIMIT`)
	tk.MustGetErrMsg(`execute stmt2 using @b, @a;`, `[planner:1210]Incorrect arguments to LIMIT`)
}

func TestExecutorLimit(t *testing.T) {
	store := testkit.CreateMockStore(t)

	tk := testkit.NewTestKit(t, store)
	tk.MustExec(`use test;`)
	tk.MustExec(`create table t(a bigint, b bigint);`)
	tk.MustExec(`insert into t values(1, 1), (2, 2), (3, 30), (4, 40), (5, 5), (6, 6);`)
	tk.MustQuery(`select * from t order by a limit 1, 1;`).Check(testkit.Rows("2 2"))
	tk.MustQuery(`select * from t order by a limit 1, 2;`).Check(testkit.Rows("2 2", "3 30"))
	tk.MustQuery(`select * from t order by a limit 1, 3;`).Check(testkit.Rows("2 2", "3 30", "4 40"))
	tk.MustQuery(`select * from t order by a limit 1, 4;`).Check(testkit.Rows("2 2", "3 30", "4 40", "5 5"))

	// test inline projection
	tk.MustQuery(`select a from t where a > 0 limit 1, 1;`).Check(testkit.Rows("2"))
	tk.MustQuery(`select a from t where a > 0 limit 1, 2;`).Check(testkit.Rows("2", "3"))
	tk.MustQuery(`select b from t where a > 0 limit 1, 3;`).Check(testkit.Rows("2", "30", "40"))
	tk.MustQuery(`select b from t where a > 0 limit 1, 4;`).Check(testkit.Rows("2", "30", "40", "5"))

	// test @@tidb_init_chunk_size=2
	tk.MustExec(`set @@tidb_init_chunk_size=2;`)
	tk.MustQuery(`select * from t where a > 0 limit 2, 1;`).Check(testkit.Rows("3 30"))
	tk.MustQuery(`select * from t where a > 0 limit 2, 2;`).Check(testkit.Rows("3 30", "4 40"))
	tk.MustQuery(`select * from t where a > 0 limit 2, 3;`).Check(testkit.Rows("3 30", "4 40", "5 5"))
	tk.MustQuery(`select * from t where a > 0 limit 2, 4;`).Check(testkit.Rows("3 30", "4 40", "5 5", "6 6"))

	// test inline projection
	tk.MustQuery(`select a from t order by a limit 2, 1;`).Check(testkit.Rows("3"))
	tk.MustQuery(`select b from t order by a limit 2, 2;`).Check(testkit.Rows("30", "40"))
	tk.MustQuery(`select a from t order by a limit 2, 3;`).Check(testkit.Rows("3", "4", "5"))
	tk.MustQuery(`select b from t order by a limit 2, 4;`).Check(testkit.Rows("30", "40", "5", "6"))
}

func TestIndexScan(t *testing.T) {
	store := testkit.CreateMockStore(t)

	tk := testkit.NewTestKit(t, store)
	tk.MustExec("use test")
	tk.MustExec("create table t (a int unique)")
	tk.MustExec("insert t values (-1), (2), (3), (5), (6), (7), (8), (9)")
	tk.MustQuery("select a from t where a < 0 or (a >= 2.1 and a < 5.1) or ( a > 5.9 and a <= 7.9) or a > '8.1'").Check(testkit.Rows("-1", "3", "5", "6", "7", "9"))

	tk.MustExec("drop table if exists t")
	tk.MustExec("create table t (a int unique)")
	tk.MustExec("insert t values (0)")
	tk.MustQuery("select NULL from t ").Check(testkit.Rows("<nil>"))

	// test for double read
	tk.MustExec("drop table if exists t")
	tk.MustExec("create table t (a int unique, b int)")
	tk.MustExec("insert t values (5, 0)")
	tk.MustExec("insert t values (4, 0)")
	tk.MustExec("insert t values (3, 0)")
	tk.MustExec("insert t values (2, 0)")
	tk.MustExec("insert t values (1, 0)")
	tk.MustExec("insert t values (0, 0)")
	tk.MustQuery("select * from t order by a limit 3").Check(testkit.Rows("0 0", "1 0", "2 0"))

	tk.MustExec("drop table if exists t")
	tk.MustExec("create table t (a int unique, b int)")
	tk.MustExec("insert t values (0, 1)")
	tk.MustExec("insert t values (1, 2)")
	tk.MustExec("insert t values (2, 1)")
	tk.MustExec("insert t values (3, 2)")
	tk.MustExec("insert t values (4, 1)")
	tk.MustExec("insert t values (5, 2)")
	tk.MustQuery("select * from t where a < 5 and b = 1 limit 2").Check(testkit.Rows("0 1", "2 1"))

	tk.MustExec("drop table if exists tab1")
	tk.MustExec("CREATE TABLE tab1(pk INTEGER PRIMARY KEY, col0 INTEGER, col1 FLOAT, col3 INTEGER, col4 FLOAT)")
	tk.MustExec("CREATE INDEX idx_tab1_0 on tab1 (col0)")
	tk.MustExec("CREATE INDEX idx_tab1_1 on tab1 (col1)")
	tk.MustExec("CREATE INDEX idx_tab1_3 on tab1 (col3)")
	tk.MustExec("CREATE INDEX idx_tab1_4 on tab1 (col4)")
	tk.MustExec("INSERT INTO tab1 VALUES(1,37,20.85,30,10.69)")
	tk.MustQuery("SELECT pk FROM tab1 WHERE ((col3 <= 6 OR col3 < 29 AND (col0 < 41)) OR col3 > 42) AND col1 >= 96.1 AND col3 = 30 AND col3 > 17 AND (col0 BETWEEN 36 AND 42)").Check(testkit.Rows())

	tk.MustExec("drop table if exists tab1")
	tk.MustExec("CREATE TABLE tab1(pk INTEGER PRIMARY KEY, a INTEGER, b INTEGER)")
	tk.MustExec("CREATE INDEX idx_tab1_0 on tab1 (a)")
	tk.MustExec("INSERT INTO tab1 VALUES(1,1,1)")
	tk.MustExec("INSERT INTO tab1 VALUES(2,2,1)")
	tk.MustExec("INSERT INTO tab1 VALUES(3,1,2)")
	tk.MustExec("INSERT INTO tab1 VALUES(4,2,2)")
	tk.MustQuery("SELECT * FROM tab1 WHERE pk <= 3 AND a = 1").Check(testkit.Rows("1 1 1", "3 1 2"))
	tk.MustQuery("SELECT * FROM tab1 WHERE pk <= 4 AND a = 1 AND b = 2").Check(testkit.Rows("3 1 2"))

	tk.MustExec("CREATE INDEX idx_tab1_1 on tab1 (b, a)")
	tk.MustQuery("SELECT pk FROM tab1 WHERE b > 1").Check(testkit.Rows("3", "4"))

	tk.MustExec("drop table if exists t")
	tk.MustExec("CREATE TABLE t (a varchar(3), index(a))")
	tk.MustExec("insert t values('aaa'), ('aab')")
	tk.MustQuery("select * from t where a >= 'aaaa' and a < 'aabb'").Check(testkit.Rows("aab"))

	tk.MustExec("drop table if exists t")
	tk.MustExec("CREATE TABLE t (a int primary key, b int, c int, index(c))")
	tk.MustExec("insert t values(1, 1, 1), (2, 2, 2), (4, 4, 4), (3, 3, 3), (5, 5, 5)")
	// Test for double read and top n.
	tk.MustQuery("select a from t where c >= 2 order by b desc limit 1").Check(testkit.Rows("5"))

	tk.MustExec("drop table if exists t")
	tk.MustExec("create table t(a varchar(50) primary key, b int, c int, index idx(b))")
	tk.MustExec("insert into t values('aa', 1, 1)")
	tk.MustQuery("select * from t use index(idx) where a > 'a'").Check(testkit.Rows("aa 1 1"))

	// fix issue9636
	tk.MustExec("drop table if exists t")
	tk.MustExec("CREATE TABLE `t` (a int, KEY (a))")
	tk.MustQuery(`SELECT * FROM (SELECT * FROM (SELECT a as d FROM t WHERE a IN ('100')) AS x WHERE x.d < "123" ) tmp_count`).Check(testkit.Rows())
}

func TestUpdateJoin(t *testing.T) {
	store := testkit.CreateMockStore(t)

	tk := testkit.NewTestKit(t, store)
	tk.MustExec("use test")
	tk.MustExec("create table t1(k int, v int)")
	tk.MustExec("create table t2(k int, v int)")
	tk.MustExec("create table t3(id int auto_increment, k int, v int, primary key(id))")
	tk.MustExec("create table t4(k int, v int)")
	tk.MustExec("create table t5(v int, k int, primary key(k))")
	tk.MustExec("insert into t1 values (1, 1)")
	tk.MustExec("insert into t4 values (3, 3)")
	tk.MustExec("create table t6 (id int, v longtext)")
	tk.MustExec("create table t7 (x int, id int, v longtext, primary key(id))")

	// test the normal case that update one row for a single table.
	tk.MustExec("update t1 set v = 0 where k = 1")
	tk.MustQuery("select k, v from t1 where k = 1").Check(testkit.Rows("1 0"))

	// test the case that the table with auto_increment or none-null columns as the right table of left join.
	tk.MustExec("update t1 left join t3 on t1.k = t3.k set t1.v = 1")
	tk.MustQuery("select k, v from t1").Check(testkit.Rows("1 1"))
	tk.MustQuery("select id, k, v from t3").Check(testkit.Rows())

	// test left join and the case that the right table has no matching record but has updated the right table columns.
	tk.MustExec("update t1 left join t2 on t1.k = t2.k set t1.v = t2.v, t2.v = 3")
	tk.MustQuery("select k, v from t1").Check(testkit.Rows("1 <nil>"))
	tk.MustQuery("select k, v from t2").Check(testkit.Rows())

	// test the case that the update operation in the left table references data in the right table while data of the right table columns is modified.
	tk.MustExec("update t1 left join t2 on t1.k = t2.k set t2.v = 3, t1.v = t2.v")
	tk.MustQuery("select k, v from t1").Check(testkit.Rows("1 <nil>"))
	tk.MustQuery("select k, v from t2").Check(testkit.Rows())

	// test right join and the case that the left table has no matching record but has updated the left table columns.
	tk.MustExec("update t2 right join t1 on t2.k = t1.k set t2.v = 4, t1.v = 0")
	tk.MustQuery("select k, v from t1").Check(testkit.Rows("1 0"))
	tk.MustQuery("select k, v from t2").Check(testkit.Rows())

	// test the case of right join and left join at the same time.
	tk.MustExec("update t1 left join t2 on t1.k = t2.k right join t4 on t4.k = t2.k set t1.v = 4, t2.v = 4, t4.v = 4")
	tk.MustQuery("select k, v from t1").Check(testkit.Rows("1 0"))
	tk.MustQuery("select k, v from t2").Check(testkit.Rows())
	tk.MustQuery("select k, v from t4").Check(testkit.Rows("3 4"))

	// test normal left join and the case that the right table has matching rows.
	tk.MustExec("insert t2 values (1, 10)")
	tk.MustExec("update t1 left join t2 on t1.k = t2.k set t2.v = 11")
	tk.MustQuery("select k, v from t2").Check(testkit.Rows("1 11"))

	// test the case of continuously joining the same table and updating the unmatching records.
	tk.MustExec("update t1 t11 left join t2 on t11.k = t2.k left join t1 t12 on t2.v = t12.k set t12.v = 233, t11.v = 111")
	tk.MustQuery("select k, v from t1").Check(testkit.Rows("1 111"))
	tk.MustQuery("select k, v from t2").Check(testkit.Rows("1 11"))

	// test the left join case that the left table has records but all records are null.
	tk.MustExec("delete from t1")
	tk.MustExec("delete from t2")
	tk.MustExec("insert into t1 values (null, null)")
	tk.MustExec("update t1 left join t2 on t1.k = t2.k set t1.v = 1")
	tk.MustQuery("select k, v from t1").Check(testkit.Rows("<nil> 1"))

	// test the case that the right table of left join has an primary key.
	tk.MustExec("insert t5 values(0, 0)")
	tk.MustExec("update t1 left join t5 on t1.k = t5.k set t1.v = 2")
	tk.MustQuery("select k, v from t1").Check(testkit.Rows("<nil> 2"))
	tk.MustQuery("select k, v from t5").Check(testkit.Rows("0 0"))

	tk.MustExec("insert into t6 values (1, NULL)")
	tk.MustExec("insert into t7 values (5, 1, 'a')")
	tk.MustExec("update t6, t7 set t6.v = t7.v where t6.id = t7.id and t7.x = 5")
	tk.MustQuery("select v from t6").Check(testkit.Rows("a"))

	tk.MustExec("drop table if exists t1, t2")
	tk.MustExec("create table t1(id int primary key, v int, gv int GENERATED ALWAYS AS (v * 2) STORED)")
	tk.MustExec("create table t2(id int, v int)")
	tk.MustExec("update t1 tt1 inner join (select count(t1.id) a, t1.id from t1 left join t2 on t1.id = t2.id group by t1.id) x on tt1.id = x.id set tt1.v = tt1.v + x.a")
}

func TestScanControlSelection(t *testing.T) {
	store := testkit.CreateMockStore(t)
	tk := testkit.NewTestKit(t, store)
	tk.MustExec("use test")
	tk.MustExec("create table t(a int primary key, b int, c int, index idx_b(b))")
	tk.MustExec("insert into t values (1, 1, 1), (2, 1, 1), (3, 1, 2), (4, 2, 3)")
	tk.MustQuery("select (select count(1) k from t s where s.b = t1.c) from t t1").Sort().Check(testkit.Rows("0", "1", "3", "3"))
}

func TestSimpleDAG(t *testing.T) {
	store := testkit.CreateMockStore(t)

	tk := testkit.NewTestKit(t, store)
	tk.MustExec("use test")
	tk.MustExec("create table t(a int primary key, b int, c int)")
	tk.MustExec("insert into t values (1, 1, 1), (2, 1, 1), (3, 1, 2), (4, 2, 3)")
	tk.MustQuery("select a from t").Check(testkit.Rows("1", "2", "3", "4"))
	tk.MustQuery("select * from t where a = 4").Check(testkit.Rows("4 2 3"))
	tk.MustQuery("select a from t limit 1").Check(testkit.Rows("1"))
	tk.MustQuery("select a from t order by a desc").Check(testkit.Rows("4", "3", "2", "1"))
	tk.MustQuery("select a from t order by a desc limit 1").Check(testkit.Rows("4"))
	tk.MustQuery("select a from t order by b desc limit 1").Check(testkit.Rows("4"))
	tk.MustQuery("select a from t where a < 3").Check(testkit.Rows("1", "2"))
	tk.MustQuery("select a from t where b > 1").Check(testkit.Rows("4"))
	tk.MustQuery("select a from t where b > 1 and a < 3").Check(testkit.Rows())
	tk.MustQuery("select count(*) from t where b > 1 and a < 3").Check(testkit.Rows("0"))
	tk.MustQuery("select count(*) from t").Check(testkit.Rows("4"))
	tk.MustQuery("select count(*), c from t group by c order by c").Check(testkit.Rows("2 1", "1 2", "1 3"))
	tk.MustQuery("select sum(c) as s from t group by b order by s").Check(testkit.Rows("3", "4"))
	tk.MustQuery("select avg(a) as s from t group by b order by s").Check(testkit.Rows("2.0000", "4.0000"))
	tk.MustQuery("select sum(distinct c) from t group by b").Check(testkit.Rows("3", "3"))

	tk.MustExec("create index i on t(c,b)")
	tk.MustQuery("select a from t where c = 1").Check(testkit.Rows("1", "2"))
	tk.MustQuery("select a from t where c = 1 and a < 2").Check(testkit.Rows("1"))
	tk.MustQuery("select a from t where c = 1 order by a limit 1").Check(testkit.Rows("1"))
	tk.MustQuery("select count(*) from t where c = 1 ").Check(testkit.Rows("2"))
	tk.MustExec("create index i1 on t(b)")
	tk.MustQuery("select c from t where b = 2").Check(testkit.Rows("3"))
	tk.MustQuery("select * from t where b = 2").Check(testkit.Rows("4 2 3"))
	tk.MustQuery("select count(*) from t where b = 1").Check(testkit.Rows("3"))
	tk.MustQuery("select * from t where b = 1 and a > 1 limit 1").Check(testkit.Rows("2 1 1"))

	// Test time push down.
	tk.MustExec("drop table if exists t")
	tk.MustExec("create table t (id int, c1 datetime);")
	tk.MustExec("insert into t values (1, '2015-06-07 12:12:12')")
	tk.MustQuery("select id from t where c1 = '2015-06-07 12:12:12'").Check(testkit.Rows("1"))

	// Test issue 17816
	tk.MustExec("drop table if exists t0")
	tk.MustExec("CREATE TABLE t0(c0 INT)")
	tk.MustExec("INSERT INTO t0 VALUES (100000)")
	tk.MustQuery("SELECT * FROM t0 WHERE NOT SPACE(t0.c0)").Check(testkit.Rows("100000"))
}

func TestTimestampTimeZone(t *testing.T) {
	store := testkit.CreateMockStore(t)

	tk := testkit.NewTestKit(t, store)
	tk.MustExec("use test")
	tk.MustExec("create table t (ts timestamp)")
	tk.MustExec("set time_zone = '+00:00'")
	tk.MustExec("insert into t values ('2017-04-27 22:40:42')")
	// The timestamp will get different value if time_zone session variable changes.
	tests := []struct {
		timezone string
		expect   string
	}{
		{"+10:00", "2017-04-28 08:40:42"},
		{"-6:00", "2017-04-27 16:40:42"},
	}
	for _, tt := range tests {
		tk.MustExec(fmt.Sprintf("set time_zone = '%s'", tt.timezone))
		tk.MustQuery("select * from t").Check(testkit.Rows(tt.expect))
	}

	// For issue https://github.com/pingcap/tidb/issues/3467
	tk.MustExec("drop table if exists t1")
	tk.MustExec(`CREATE TABLE t1 (
 	      id bigint(20) NOT NULL AUTO_INCREMENT,
 	      uid int(11) DEFAULT NULL,
 	      datetime timestamp NOT NULL DEFAULT CURRENT_TIMESTAMP,
 	      ip varchar(128) DEFAULT NULL,
 	    PRIMARY KEY (id),
 	      KEY i_datetime (datetime),
 	      KEY i_userid (uid)
 	    );`)
	tk.MustExec(`INSERT INTO t1 VALUES (123381351,1734,"2014-03-31 08:57:10","127.0.0.1");`)
	r := tk.MustQuery("select datetime from t1;") // Cover TableReaderExec
	r.Check(testkit.Rows("2014-03-31 08:57:10"))
	r = tk.MustQuery("select datetime from t1 where datetime='2014-03-31 08:57:10';")
	r.Check(testkit.Rows("2014-03-31 08:57:10")) // Cover IndexReaderExec
	r = tk.MustQuery("select * from t1 where datetime='2014-03-31 08:57:10';")
	r.Check(testkit.Rows("123381351 1734 2014-03-31 08:57:10 127.0.0.1")) // Cover IndexLookupExec

	// For issue https://github.com/pingcap/tidb/issues/3485
	tk.MustExec("set time_zone = 'Asia/Shanghai'")
	tk.MustExec("drop table if exists t1")
	tk.MustExec(`CREATE TABLE t1 (
	    id bigint(20) NOT NULL AUTO_INCREMENT,
	    datetime timestamp NOT NULL DEFAULT CURRENT_TIMESTAMP,
	    PRIMARY KEY (id)
	  );`)
	tk.MustExec(`INSERT INTO t1 VALUES (123381351,"2014-03-31 08:57:10");`)
	r = tk.MustQuery(`select * from t1 where datetime="2014-03-31 08:57:10";`)
	r.Check(testkit.Rows("123381351 2014-03-31 08:57:10"))
	tk.MustExec(`alter table t1 add key i_datetime (datetime);`)
	r = tk.MustQuery(`select * from t1 where datetime="2014-03-31 08:57:10";`)
	r.Check(testkit.Rows("123381351 2014-03-31 08:57:10"))
	r = tk.MustQuery(`select * from t1;`)
	r.Check(testkit.Rows("123381351 2014-03-31 08:57:10"))
	r = tk.MustQuery("select datetime from t1 where datetime='2014-03-31 08:57:10';")
	r.Check(testkit.Rows("2014-03-31 08:57:10"))
}

func TestTimestampDefaultValueTimeZone(t *testing.T) {
	store := testkit.CreateMockStore(t)

	tk := testkit.NewTestKit(t, store)
	tk.MustExec("use test")
	tk.MustExec("drop table if exists t")
	tk.MustExec("set time_zone = '+08:00'")
	tk.MustExec(`create table t (a int, b timestamp default "2019-01-17 14:46:14")`)
	tk.MustExec("insert into t set a=1")
	r := tk.MustQuery(`show create table t`)
	r.Check(testkit.Rows("t CREATE TABLE `t` (\n" + "  `a` int(11) DEFAULT NULL,\n" + "  `b` timestamp DEFAULT '2019-01-17 14:46:14'\n" + ") ENGINE=InnoDB DEFAULT CHARSET=utf8mb4 COLLATE=utf8mb4_bin"))
	tk.MustExec("set time_zone = '+00:00'")
	tk.MustExec("insert into t set a=2")
	r = tk.MustQuery(`show create table t`)
	r.Check(testkit.Rows("t CREATE TABLE `t` (\n" + "  `a` int(11) DEFAULT NULL,\n" + "  `b` timestamp DEFAULT '2019-01-17 06:46:14'\n" + ") ENGINE=InnoDB DEFAULT CHARSET=utf8mb4 COLLATE=utf8mb4_bin"))
	r = tk.MustQuery(`select a,b from t order by a`)
	r.Check(testkit.Rows("1 2019-01-17 06:46:14", "2 2019-01-17 06:46:14"))
	// Test the column's version is greater than ColumnInfoVersion1.
	is := domain.GetDomain(tk.Session()).InfoSchema()
	require.NotNil(t, is)
	tb, err := is.TableByName(model.NewCIStr("test"), model.NewCIStr("t"))
	require.NoError(t, err)
	tb.Cols()[1].Version = model.ColumnInfoVersion1 + 1
	tk.MustExec("insert into t set a=3")
	r = tk.MustQuery(`select a,b from t order by a`)
	r.Check(testkit.Rows("1 2019-01-17 06:46:14", "2 2019-01-17 06:46:14", "3 2019-01-17 06:46:14"))
	tk.MustExec("delete from t where a=3")
	// Change time zone back.
	tk.MustExec("set time_zone = '+08:00'")
	r = tk.MustQuery(`select a,b from t order by a`)
	r.Check(testkit.Rows("1 2019-01-17 14:46:14", "2 2019-01-17 14:46:14"))
	tk.MustExec("set time_zone = '-08:00'")
	r = tk.MustQuery(`show create table t`)
	r.Check(testkit.Rows("t CREATE TABLE `t` (\n" + "  `a` int(11) DEFAULT NULL,\n" + "  `b` timestamp DEFAULT '2019-01-16 22:46:14'\n" + ") ENGINE=InnoDB DEFAULT CHARSET=utf8mb4 COLLATE=utf8mb4_bin"))

	// test zero default value in multiple time zone.
	defer tk.MustExec(fmt.Sprintf("set @@sql_mode='%s'", tk.MustQuery("select @@sql_mode").Rows()[0][0]))
	tk.MustExec("set @@sql_mode='STRICT_TRANS_TABLES,NO_ENGINE_SUBSTITUTION';")
	tk.MustExec("drop table if exists t")
	tk.MustExec("set time_zone = '+08:00'")
	tk.MustExec(`create table t (a int, b timestamp default "0000-00-00 00")`)
	tk.MustExec("insert into t set a=1")
	r = tk.MustQuery(`show create table t`)
	r.Check(testkit.Rows("t CREATE TABLE `t` (\n" + "  `a` int(11) DEFAULT NULL,\n" + "  `b` timestamp DEFAULT '0000-00-00 00:00:00'\n" + ") ENGINE=InnoDB DEFAULT CHARSET=utf8mb4 COLLATE=utf8mb4_bin"))
	tk.MustExec("set time_zone = '+00:00'")
	tk.MustExec("insert into t set a=2")
	r = tk.MustQuery(`show create table t`)
	r.Check(testkit.Rows("t CREATE TABLE `t` (\n" + "  `a` int(11) DEFAULT NULL,\n" + "  `b` timestamp DEFAULT '0000-00-00 00:00:00'\n" + ") ENGINE=InnoDB DEFAULT CHARSET=utf8mb4 COLLATE=utf8mb4_bin"))
	tk.MustExec("set time_zone = '-08:00'")
	tk.MustExec("insert into t set a=3")
	r = tk.MustQuery(`show create table t`)
	r.Check(testkit.Rows("t CREATE TABLE `t` (\n" + "  `a` int(11) DEFAULT NULL,\n" + "  `b` timestamp DEFAULT '0000-00-00 00:00:00'\n" + ") ENGINE=InnoDB DEFAULT CHARSET=utf8mb4 COLLATE=utf8mb4_bin"))
	r = tk.MustQuery(`select a,b from t order by a`)
	r.Check(testkit.Rows("1 0000-00-00 00:00:00", "2 0000-00-00 00:00:00", "3 0000-00-00 00:00:00"))

	// test add timestamp column default current_timestamp.
	tk.MustExec(`drop table if exists t`)
	tk.MustExec(`set time_zone = 'Asia/Shanghai'`)
	tk.MustExec(`create table t (a int)`)
	tk.MustExec(`insert into t set a=1`)
	tk.MustExec(`alter table t add column b timestamp not null default current_timestamp;`)
	timeIn8 := tk.MustQuery("select b from t").Rows()[0][0]
	tk.MustExec(`set time_zone = '+00:00'`)
	timeIn0 := tk.MustQuery("select b from t").Rows()[0][0]
	require.NotEqual(t, timeIn8, timeIn0)
	datumTimeIn8, err := expression.GetTimeValue(tk.Session(), timeIn8, mysql.TypeTimestamp, 0)
	require.NoError(t, err)
	tIn8To0 := datumTimeIn8.GetMysqlTime()
	timeZoneIn8, err := time.LoadLocation("Asia/Shanghai")
	require.NoError(t, err)
	err = tIn8To0.ConvertTimeZone(timeZoneIn8, time.UTC)
	require.NoError(t, err)
	require.Equal(t, tIn8To0.String(), timeIn0)

	// test add index.
	tk.MustExec(`alter table t add index(b);`)
	tk.MustExec("admin check table t")
	tk.MustExec(`set time_zone = '+05:00'`)
	tk.MustExec("admin check table t")

	// 1. add a timestamp general column
	// 2. add the index
	tk.MustExec(`drop table if exists t`)
	// change timezone
	tk.MustExec(`set time_zone = 'Asia/Shanghai'`)
	tk.MustExec(`create table t(a timestamp default current_timestamp)`)
	tk.MustExec(`insert into t set a="20220413154712"`)
	tk.MustExec(`alter table t add column b timestamp as (a+1) virtual;`)
	// change timezone
	tk.MustExec(`set time_zone = '+05:00'`)
	tk.MustExec(`insert into t set a="20220413154840"`)
	tk.MustExec(`alter table t add index(b);`)
	tk.MustExec("admin check table t")
	tk.MustExec(`set time_zone = '-03:00'`)
	tk.MustExec("admin check table t")
}

func TestTiDBCurrentTS(t *testing.T) {
	store := testkit.CreateMockStore(t)

	tk := testkit.NewTestKit(t, store)
	tk.MustQuery("select @@tidb_current_ts").Check(testkit.Rows("0"))
	tk.MustExec("begin")
	rows := tk.MustQuery("select @@tidb_current_ts").Rows()
	tsStr := rows[0][0].(string)
	txn, err := tk.Session().Txn(true)
	require.NoError(t, err)
	require.Equal(t, fmt.Sprintf("%d", txn.StartTS()), tsStr)
	tk.MustExec("begin")
	rows = tk.MustQuery("select @@tidb_current_ts").Rows()
	newTsStr := rows[0][0].(string)
	txn, err = tk.Session().Txn(true)
	require.NoError(t, err)
	require.Equal(t, fmt.Sprintf("%d", txn.StartTS()), newTsStr)
	require.NotEqual(t, tsStr, newTsStr)
	tk.MustExec("commit")
	tk.MustQuery("select @@tidb_current_ts").Check(testkit.Rows("0"))

	err = tk.ExecToErr("set @@tidb_current_ts = '1'")
	require.True(t, terror.ErrorEqual(err, variable.ErrIncorrectScope), fmt.Sprintf("err: %v", err))
}

func TestTiDBLastTxnInfo(t *testing.T) {
	store := testkit.CreateMockStore(t)

	tk := testkit.NewTestKit(t, store)
	tk.MustExec("use test")
	tk.MustExec("drop table if exists t")
	tk.MustExec("create table t (a int primary key)")
	tk.MustQuery("select @@tidb_last_txn_info").Check(testkit.Rows(""))

	tk.MustExec("insert into t values (1)")
	rows1 := tk.MustQuery("select json_extract(@@tidb_last_txn_info, '$.start_ts'), json_extract(@@tidb_last_txn_info, '$.commit_ts')").Rows()
	require.Greater(t, rows1[0][0].(string), "0")
	require.Less(t, rows1[0][0].(string), rows1[0][1].(string))

	tk.MustExec("begin")
	tk.MustQuery("select a from t where a = 1").Check(testkit.Rows("1"))
	rows2 := tk.MustQuery("select json_extract(@@tidb_last_txn_info, '$.start_ts'), json_extract(@@tidb_last_txn_info, '$.commit_ts'), @@tidb_current_ts").Rows()
	tk.MustExec("commit")
	rows3 := tk.MustQuery("select json_extract(@@tidb_last_txn_info, '$.start_ts'), json_extract(@@tidb_last_txn_info, '$.commit_ts')").Rows()
	require.Equal(t, rows1[0][0], rows2[0][0])
	require.Equal(t, rows1[0][1], rows2[0][1])
	require.Equal(t, rows1[0][0], rows3[0][0])
	require.Equal(t, rows1[0][1], rows3[0][1])
	require.Less(t, rows2[0][1], rows2[0][2])

	tk.MustExec("begin")
	tk.MustExec("update t set a = a + 1 where a = 1")
	rows4 := tk.MustQuery("select json_extract(@@tidb_last_txn_info, '$.start_ts'), json_extract(@@tidb_last_txn_info, '$.commit_ts'), @@tidb_current_ts").Rows()
	tk.MustExec("commit")
	rows5 := tk.MustQuery("select json_extract(@@tidb_last_txn_info, '$.start_ts'), json_extract(@@tidb_last_txn_info, '$.commit_ts')").Rows()
	require.Equal(t, rows1[0][0], rows4[0][0])
	require.Equal(t, rows1[0][1], rows4[0][1])
	require.Equal(t, rows5[0][0], rows4[0][2])
	require.Less(t, rows4[0][1], rows4[0][2])
	require.Less(t, rows4[0][2], rows5[0][1])

	tk.MustExec("begin")
	tk.MustExec("update t set a = a + 1 where a = 2")
	tk.MustExec("rollback")
	rows6 := tk.MustQuery("select json_extract(@@tidb_last_txn_info, '$.start_ts'), json_extract(@@tidb_last_txn_info, '$.commit_ts')").Rows()
	require.Equal(t, rows5[0][0], rows6[0][0])
	require.Equal(t, rows5[0][1], rows6[0][1])

	tk.MustExec("begin optimistic")
	tk.MustExec("insert into t values (2)")
	err := tk.ExecToErr("commit")
	require.Error(t, err)
	rows7 := tk.MustQuery("select json_extract(@@tidb_last_txn_info, '$.start_ts'), json_extract(@@tidb_last_txn_info, '$.commit_ts'), json_extract(@@tidb_last_txn_info, '$.error')").Rows()
	require.Greater(t, rows7[0][0], rows5[0][0])
	require.Equal(t, "0", rows7[0][1])
	require.Contains(t, err.Error(), rows7[0][1])

	err = tk.ExecToErr("set @@tidb_last_txn_info = '{}'")
	require.True(t, terror.ErrorEqual(err, variable.ErrIncorrectScope), fmt.Sprintf("err: %v", err))
}

func TestTiDBLastQueryInfo(t *testing.T) {
	store := testkit.CreateMockStore(t)

	tk := testkit.NewTestKit(t, store)
	tk.MustExec("use test")
	tk.MustExec("drop table if exists t")
	tk.MustExec("create table t (a int primary key, v int)")
	tk.MustQuery("select json_extract(@@tidb_last_query_info, '$.start_ts'), json_extract(@@tidb_last_query_info, '$.start_ts')").Check(testkit.Rows("0 0"))

	toUint64 := func(str interface{}) uint64 {
		res, err := strconv.ParseUint(str.(string), 10, 64)
		require.NoError(t, err)
		return res
	}

	tk.MustExec("select * from t")
	rows := tk.MustQuery("select json_extract(@@tidb_last_query_info, '$.start_ts'), json_extract(@@tidb_last_query_info, '$.for_update_ts')").Rows()
	require.Greater(t, toUint64(rows[0][0]), uint64(0))
	require.Equal(t, rows[0][1], rows[0][0])

	tk.MustExec("insert into t values (1, 10)")
	rows = tk.MustQuery("select json_extract(@@tidb_last_query_info, '$.start_ts'), json_extract(@@tidb_last_query_info, '$.for_update_ts')").Rows()
	require.Greater(t, toUint64(rows[0][0]), uint64(0))
	require.Equal(t, rows[0][1], rows[0][0])
	// tidb_last_txn_info is still valid after checking query info.
	rows = tk.MustQuery("select json_extract(@@tidb_last_txn_info, '$.start_ts'), json_extract(@@tidb_last_txn_info, '$.commit_ts')").Rows()
	require.Greater(t, toUint64(rows[0][0]), uint64(0))
	require.Less(t, rows[0][0].(string), rows[0][1].(string))

	tk.MustExec("begin pessimistic")
	tk.MustExec("select * from t")
	rows = tk.MustQuery("select json_extract(@@tidb_last_query_info, '$.start_ts'), json_extract(@@tidb_last_query_info, '$.for_update_ts')").Rows()
	require.Greater(t, toUint64(rows[0][0]), uint64(0))
	require.Equal(t, rows[0][1], rows[0][0])

	tk2 := testkit.NewTestKit(t, store)
	tk2.MustExec("use test")
	tk2.MustExec("update t set v = 11 where a = 1")

	tk.MustExec("select * from t")
	rows = tk.MustQuery("select json_extract(@@tidb_last_query_info, '$.start_ts'), json_extract(@@tidb_last_query_info, '$.for_update_ts')").Rows()
	require.Greater(t, toUint64(rows[0][0]), uint64(0))
	require.Equal(t, rows[0][1], rows[0][0])

	tk.MustExec("update t set v = 12 where a = 1")
	rows = tk.MustQuery("select json_extract(@@tidb_last_query_info, '$.start_ts'), json_extract(@@tidb_last_query_info, '$.for_update_ts')").Rows()
	require.Greater(t, toUint64(rows[0][0]), uint64(0))
	require.Less(t, toUint64(rows[0][0]), toUint64(rows[0][1]))

	tk.MustExec("commit")

	tk.MustExec("set transaction isolation level read committed")
	tk.MustExec("begin pessimistic")
	tk.MustExec("select * from t")
	rows = tk.MustQuery("select json_extract(@@tidb_last_query_info, '$.start_ts'), json_extract(@@tidb_last_query_info, '$.for_update_ts')").Rows()
	require.Greater(t, toUint64(rows[0][0]), uint64(0))
	require.Less(t, toUint64(rows[0][0]), toUint64(rows[0][1]))

	tk.MustExec("rollback")
}

func TestSelectForUpdate(t *testing.T) {
	store := testkit.CreateMockStore(t)

	setTxnTk := testkit.NewTestKit(t, store)
	setTxnTk.MustExec("set global tidb_txn_mode=''")
	tk := testkit.NewTestKit(t, store)
	tk.MustExec("use test")
	tk1 := testkit.NewTestKit(t, store)
	tk1.MustExec("use test")
	tk2 := testkit.NewTestKit(t, store)
	tk2.MustExec("use test")

	tk.MustExec("drop table if exists t, t1")

	txn, err := tk.Session().Txn(true)
	require.True(t, kv.ErrInvalidTxn.Equal(err))
	require.False(t, txn.Valid())
	tk.MustExec("create table t (c1 int, c2 int, c3 int)")
	tk.MustExec("insert t values (11, 2, 3)")
	tk.MustExec("insert t values (12, 2, 3)")
	tk.MustExec("insert t values (13, 2, 3)")

	tk.MustExec("create table t1 (c1 int)")
	tk.MustExec("insert t1 values (11)")

	// conflict
	tk1.MustExec("begin")
	tk1.MustQuery("select * from t where c1=11 for update")

	tk2.MustExec("begin")
	tk2.MustExec("update t set c2=211 where c1=11")
	tk2.MustExec("commit")

	err = tk1.ExecToErr("commit")
	require.Error(t, err)

	// no conflict for subquery.
	tk1.MustExec("begin")
	tk1.MustQuery("select * from t where exists(select null from t1 where t1.c1=t.c1) for update")

	tk2.MustExec("begin")
	tk2.MustExec("update t set c2=211 where c1=12")
	tk2.MustExec("commit")

	tk1.MustExec("commit")

	// not conflict
	tk1.MustExec("begin")
	tk1.MustQuery("select * from t where c1=11 for update")

	tk2.MustExec("begin")
	tk2.MustExec("update t set c2=22 where c1=12")
	tk2.MustExec("commit")

	tk1.MustExec("commit")

	// not conflict, auto commit
	tk1.MustExec("set @@autocommit=1;")
	tk1.MustQuery("select * from t where c1=11 for update")

	tk2.MustExec("begin")
	tk2.MustExec("update t set c2=211 where c1=11")
	tk2.MustExec("commit")

	tk1.MustExec("commit")

	// conflict
	tk1.MustExec("begin")
	tk1.MustQuery("select * from (select * from t for update) t join t1 for update")

	tk2.MustExec("begin")
	tk2.MustExec("update t1 set c1 = 13")
	tk2.MustExec("commit")

	err = tk1.ExecToErr("commit")
	require.Error(t, err)
}

func TestSelectForUpdateOf(t *testing.T) {
	store := testkit.CreateMockStore(t)

	tk := testkit.NewTestKit(t, store)
	tk.MustExec("use test")
	tk1 := testkit.NewTestKit(t, store)
	tk1.MustExec("use test")

	tk.MustExec("drop table if exists t, t1")
	tk.MustExec("create table t (i int)")
	tk.MustExec("create table t1 (i int)")
	tk.MustExec("insert t values (1)")
	tk.MustExec("insert t1 values (1)")

	tk.MustExec("begin pessimistic")
	tk.MustQuery("select * from t, t1 where t.i = t1.i for update of t").Check(testkit.Rows("1 1"))

	tk1.MustExec("begin pessimistic")

	// no lock for t
	tk1.MustQuery("select * from t1 for update").Check(testkit.Rows("1"))

	// meet lock for t1
	err := tk1.ExecToErr("select * from t for update nowait")
	require.True(t, terror.ErrorEqual(err, error2.ErrLockAcquireFailAndNoWaitSet), fmt.Sprintf("err: %v", err))

	// t1 rolled back, tk1 acquire the lock
	tk.MustExec("rollback")
	tk1.MustQuery("select * from t for update nowait").Check(testkit.Rows("1"))

	tk1.MustExec("rollback")
}

func TestEmptyEnum(t *testing.T) {
	store := testkit.CreateMockStore(t)

	tk := testkit.NewTestKit(t, store)
	tk.MustExec("use test")
	tk.MustExec("create table t (e enum('Y', 'N'))")
	tk.MustExec("set sql_mode='STRICT_TRANS_TABLES'")
	err := tk.ExecToErr("insert into t values (0)")
	require.True(t, terror.ErrorEqual(err, types.ErrTruncated), fmt.Sprintf("err: %v", err))
	err = tk.ExecToErr("insert into t values ('abc')")
	require.True(t, terror.ErrorEqual(err, types.ErrTruncated), fmt.Sprintf("err: %v", err))

	tk.MustExec("set sql_mode=''")
	tk.MustExec("insert into t values (0)")
	tk.MustQuery("select * from t").Check(testkit.Rows(""))
	tk.MustExec("insert into t values ('abc')")
	tk.MustQuery("select * from t").Check(testkit.Rows("", ""))
	tk.MustExec("insert into t values (null)")
	tk.MustQuery("select * from t").Check(testkit.Rows("", "", "<nil>"))

	// Test https://github.com/pingcap/tidb/issues/29525.
	tk.MustExec("drop table if exists t;")
	tk.MustExec("create table t (id int auto_increment primary key, c1 enum('a', '', 'c'));")
	tk.MustExec("insert into t(c1) values (0);")
	tk.MustQuery("select id, c1+0, c1 from t;").Check(testkit.Rows("1 0 "))
	tk.MustExec("alter table t change c1 c1 enum('a', '') not null;")
	tk.MustQuery("select id, c1+0, c1 from t;").Check(testkit.Rows("1 0 "))
	tk.MustExec("insert into t(c1) values (0);")
	tk.MustQuery("select id, c1+0, c1 from t;").Check(testkit.Rows("1 0 ", "2 0 "))
}

func TestPartitionHashCode(t *testing.T) {
	store := testkit.CreateMockStore(t)

	tk := testkit.NewTestKit(t, store)
	tk.MustExec("use test")
	tk.MustExec(`create table t(c1 bigint, c2 bigint, c3 bigint, primary key(c1)) partition by hash (c1) partitions 4;`)
	var wg util.WaitGroupWrapper
	for i := 0; i < 5; i++ {
		wg.Run(func() {
			tk1 := testkit.NewTestKit(t, store)
			tk1.MustExec("use test")
			for i := 0; i < 5; i++ {
				tk1.MustExec("select * from t")
			}
		})
	}
	wg.Wait()
}

func TestAlterDefaultValue(t *testing.T) {
	store := testkit.CreateMockStore(t)
	tk := testkit.NewTestKit(t, store)
	tk.MustExec("use test")
	tk.MustExec("create table t(a int, primary key(a))")
	tk.MustExec("insert into t(a) values(1)")
	tk.MustExec("alter table t add column b int default 1")
	tk.MustExec("alter table t alter b set default 2")
	tk.MustQuery("select b from t where a = 1").Check(testkit.Rows("1"))
}

// this is from jira issue #5856
func TestInsertValuesWithSubQuery(t *testing.T) {
	store := testkit.CreateMockStore(t)

	tk := testkit.NewTestKit(t, store)
	tk.MustExec("use test;")
	tk.MustExec("drop table if exists t2")
	tk.MustExec("create table t2(a int, b int, c int)")
	defer tk.MustExec("drop table if exists t2")

	// should not reference upper scope
	require.Error(t, tk.ExecToErr("insert into t2 values (11, 8, (select not b))"))
	require.Error(t, tk.ExecToErr("insert into t2 set a = 11, b = 8, c = (select b))"))

	// subquery reference target table is allowed
	tk.MustExec("insert into t2 values(1, 1, (select b from t2))")
	tk.MustQuery("select * from t2").Check(testkit.Rows("1 1 <nil>"))
	tk.MustExec("insert into t2 set a = 1, b = 1, c = (select b+1 from t2)")
	tk.MustQuery("select * from t2").Check(testkit.Rows("1 1 <nil>", "1 1 2"))

	// insert using column should work normally
	tk.MustExec("delete from t2")
	tk.MustExec("insert into t2 values(2, 4, a)")
	tk.MustQuery("select * from t2").Check(testkit.Rows("2 4 2"))
	tk.MustExec("insert into t2 set a = 3, b = 5, c = b")
	tk.MustQuery("select * from t2").Check(testkit.Rows("2 4 2", "3 5 5"))

	// issue #30626
	tk.MustExec("drop table if exists t")
	tk.MustExec("create table t(a int, b int)")
	// TODO: should insert success and get (81,1) from the table
	tk.MustGetErrMsg(
		"insert into t values ( 81, ( select ( SELECT '1' AS `c0` WHERE '1' >= `subq_0`.`c0` ) as `c1` FROM ( SELECT '1' AS `c0` ) AS `subq_0` ) );",
		"Insert's SET operation or VALUES_LIST doesn't support complex subqueries now")
	tk.MustGetErrMsg(
		"insert into t set a = 81, b =  (select ( SELECT '1' AS `c0` WHERE '1' >= `subq_0`.`c0` ) as `c1` FROM ( SELECT '1' AS `c0` ) AS `subq_0` );",
		"Insert's SET operation or VALUES_LIST doesn't support complex subqueries now")
}

func TestDIVZeroInPartitionExpr(t *testing.T) {
	store := testkit.CreateMockStore(t)

	tk := testkit.NewTestKit(t, store)
	tk.MustExec("use test;")
	tk.MustExec("create table t1(a int) partition by range (10 div a) (partition p0 values less than (10), partition p1 values less than maxvalue)")

	tk.MustExec("set @@sql_mode=''")
	tk.MustExec("insert into t1 values (NULL), (0), (1)")
	tk.MustExec("set @@sql_mode='STRICT_ALL_TABLES,ERROR_FOR_DIVISION_BY_ZERO'")
	tk.MustGetErrCode("insert into t1 values (NULL), (0), (1)", mysql.ErrDivisionByZero)
}

func TestInsertIntoGivenPartitionSet(t *testing.T) {
	store := testkit.CreateMockStore(t)

	tk := testkit.NewTestKit(t, store)
	tk.MustExec("use test;")
	tk.MustExec(`create table t1(
	a int(11) DEFAULT NULL,
	b varchar(10) DEFAULT NULL,
	UNIQUE KEY idx_a (a)) PARTITION BY RANGE (a)
	(PARTITION p0 VALUES LESS THAN (10) ENGINE = InnoDB,
	 PARTITION p1 VALUES LESS THAN (20) ENGINE = InnoDB,
	 PARTITION p2 VALUES LESS THAN (30) ENGINE = InnoDB,
	 PARTITION p3 VALUES LESS THAN (40) ENGINE = InnoDB,
	 PARTITION p4 VALUES LESS THAN MAXVALUE ENGINE = InnoDB)`)

	// insert into
	tk.MustExec("insert into t1 partition(p0) values(1, 'a'), (2, 'b')")
	tk.MustQuery("select * from t1 partition(p0) order by a").Check(testkit.Rows("1 a", "2 b"))
	tk.MustExec("insert into t1 partition(p0, p1) values(3, 'c'), (4, 'd')")
	tk.MustQuery("select * from t1 partition(p1)").Check(testkit.Rows())

	tk.MustGetErrMsg("insert into t1 values(1, 'a')", "[kv:1062]Duplicate entry '1' for key 't1.idx_a'")
	tk.MustGetErrMsg("insert into t1 partition(p0, p_non_exist) values(1, 'a')", "[table:1735]Unknown partition 'p_non_exist' in table 't1'")
	tk.MustGetErrMsg("insert into t1 partition(p0, p1) values(40, 'a')", "[table:1748]Found a row not matching the given partition set")

	// replace into
	tk.MustExec("replace into t1 partition(p0) values(1, 'replace')")
	tk.MustExec("replace into t1 partition(p0, p1) values(3, 'replace'), (4, 'replace')")
	tk.MustExec("replace into t1 values(1, 'a')")
	tk.MustQuery("select * from t1 partition (p0) order by a").Check(testkit.Rows("1 a", "2 b", "3 replace", "4 replace"))

	tk.MustGetErrMsg("replace into t1 partition(p0, p_non_exist) values(1, 'a')", "[table:1735]Unknown partition 'p_non_exist' in table 't1'")
	tk.MustGetErrMsg("replace into t1 partition(p0, p1) values(40, 'a')", "[table:1748]Found a row not matching the given partition set")

	tk.MustExec("truncate table t1")

	tk.MustExec("create table t(a int, b char(10))")

	// insert into general table
	tk.MustGetErrMsg("insert into t partition(p0, p1) values(1, 'a')", "[planner:1747]PARTITION () clause on non partitioned table")

	// insert into from select
	tk.MustExec("insert into t values(1, 'a'), (2, 'b')")
	tk.MustExec("insert into t1 partition(p0) select * from t")
	tk.MustQuery("select * from t1 partition(p0) order by a").Check(testkit.Rows("1 a", "2 b"))

	tk.MustExec("truncate table t")
	tk.MustExec("insert into t values(3, 'c'), (4, 'd')")
	tk.MustExec("insert into t1 partition(p0, p1) select * from t")
	tk.MustQuery("select * from t1 partition(p1) order by a").Check(testkit.Rows())
	tk.MustQuery("select * from t1 partition(p0) order by a").Check(testkit.Rows("1 a", "2 b", "3 c", "4 d"))

	tk.MustGetErrMsg("insert into t1 select 1, 'a'", "[kv:1062]Duplicate entry '1' for key 't1.idx_a'")
	tk.MustGetErrMsg("insert into t1 partition(p0, p_non_exist) select 1, 'a'", "[table:1735]Unknown partition 'p_non_exist' in table 't1'")
	tk.MustGetErrMsg("insert into t1 partition(p0, p1) select 40, 'a'", "[table:1748]Found a row not matching the given partition set")

	// replace into from select
	tk.MustExec("replace into t1 partition(p0) select 1, 'replace'")
	tk.MustExec("truncate table t")
	tk.MustExec("insert into t values(3, 'replace'), (4, 'replace')")
	tk.MustExec("replace into t1 partition(p0, p1) select * from t")

	tk.MustExec("replace into t1 select 1, 'a'")
	tk.MustQuery("select * from t1 partition (p0) order by a").Check(testkit.Rows("1 a", "2 b", "3 replace", "4 replace"))
	tk.MustGetErrMsg("replace into t1 partition(p0, p_non_exist) select 1, 'a'", "[table:1735]Unknown partition 'p_non_exist' in table 't1'")
	tk.MustGetErrMsg("replace into t1 partition(p0, p1) select 40, 'a'", "[table:1748]Found a row not matching the given partition set")
}

// fix issue https://github.com/pingcap/tidb/issues/32871
func TestBitColumnIn(t *testing.T) {
	store := testkit.CreateMockStore(t)

	tk := testkit.NewTestKit(t, store)
	tk.MustExec("use test")
	tk.MustExec("create table t (id bit(16), key id(id))")
	tk.MustExec("insert into t values (65)")
	tk.MustQuery("select * from t where id not in (-1,2)").Check(testkit.Rows("\x00A"))
	tk.MustGetErrMsg(
		"select * from t where id in (-1, -2)",
		"[expression:1582]Incorrect parameter count in the call to native function 'in'")
}

func TestUpdateGivenPartitionSet(t *testing.T) {
	store := testkit.CreateMockStore(t)

	tk := testkit.NewTestKit(t, store)
	tk.MustExec("use test;")
	tk.MustExec(`create table t1(
	a int(11),
	b varchar(10) DEFAULT NULL,
	primary key idx_a (a)) PARTITION BY RANGE (a)
	(PARTITION p0 VALUES LESS THAN (10) ENGINE = InnoDB,
	 PARTITION p1 VALUES LESS THAN (20) ENGINE = InnoDB,
	 PARTITION p2 VALUES LESS THAN (30) ENGINE = InnoDB,
	 PARTITION p3 VALUES LESS THAN (40) ENGINE = InnoDB,
	 PARTITION p4 VALUES LESS THAN MAXVALUE ENGINE = InnoDB)`)

	tk.MustExec(`create table t2(
	a int(11) DEFAULT NULL,
	b varchar(10) DEFAULT NULL) PARTITION BY RANGE (a)
	(PARTITION p0 VALUES LESS THAN (10) ENGINE = InnoDB,
	 PARTITION p1 VALUES LESS THAN (20) ENGINE = InnoDB,
	 PARTITION p2 VALUES LESS THAN (30) ENGINE = InnoDB,
	 PARTITION p3 VALUES LESS THAN (40) ENGINE = InnoDB,
	 PARTITION p4 VALUES LESS THAN MAXVALUE ENGINE = InnoDB)`)

	tk.MustExec(`create table t3 (a int(11), b varchar(10) default null)`)
	tk.MustExec("insert into t3 values(1, 'a'), (2, 'b'), (11, 'c'), (21, 'd')")
	tk.MustGetErrMsg(
		"update t3 partition(p0) set a = 40 where a = 2",
		"[planner:1747]PARTITION () clause on non partitioned table")

	// update with primary key change
	tk.MustExec("insert into t1 values(1, 'a'), (2, 'b'), (11, 'c'), (21, 'd')")
	tk.MustGetErrMsg("update t1 partition(p0, p1) set a = 40", "[table:1748]Found a row not matching the given partition set")
	tk.MustGetErrMsg("update t1 partition(p0) set a = 40 where a = 2", "[table:1748]Found a row not matching the given partition set")
	// test non-exist partition.
	tk.MustGetErrMsg("update t1 partition (p0, p_non_exist) set a = 40", "[table:1735]Unknown partition 'p_non_exist' in table 't1'")
	// test join.
	tk.MustGetErrMsg("update t1 partition (p0), t3 set t1.a = 40 where t3.a = 2", "[table:1748]Found a row not matching the given partition set")

	tk.MustExec("update t1 partition(p0) set a = 3 where a = 2")
	tk.MustExec("update t1 partition(p0, p3) set a = 33 where a = 1")

	// update without partition change
	tk.MustExec("insert into t2 values(1, 'a'), (2, 'b'), (11, 'c'), (21, 'd')")
	tk.MustGetErrMsg("update t2 partition(p0, p1) set a = 40", "[table:1748]Found a row not matching the given partition set")
	tk.MustGetErrMsg("update t2 partition(p0) set a = 40 where a = 2", "[table:1748]Found a row not matching the given partition set")

	tk.MustExec("update t2 partition(p0) set a = 3 where a = 2")
	tk.MustExec("update t2 partition(p0, p3) set a = 33 where a = 1")

	tk.MustExec("create table t4(a int primary key, b int) partition by hash(a) partitions 2")
	tk.MustExec("insert into t4(a, b) values(1, 1),(2, 2),(3, 3);")
	tk.MustGetErrMsg("update t4 partition(p0) set a = 5 where a = 2", "[table:1748]Found a row not matching the given partition set")
}

func TestIndexLookupRuntimeStats(t *testing.T) {
	store := testkit.CreateMockStore(t)

	tk := testkit.NewTestKit(t, store)
	tk.MustExec("use test")
	tk.MustExec("create table t1 (a int, b int, index(a))")
	tk.MustExec("insert into t1 values (1,2),(2,3),(3,4)")
	rows := tk.MustQuery("explain analyze select * from t1 use index(a) where a > 1").Rows()
	require.Len(t, rows, 3)
	explain := fmt.Sprintf("%v", rows[0])
	require.Regexp(t, ".*time:.*loops:.*index_task:.*table_task: {total_time.*num.*concurrency.*}.*", explain)
	indexExplain := fmt.Sprintf("%v", rows[1])
	tableExplain := fmt.Sprintf("%v", rows[2])
	require.Regexp(t, ".*time:.*loops:.*cop_task:.*", indexExplain)
	require.Regexp(t, ".*time:.*loops:.*cop_task:.*", tableExplain)
}

func TestHashAggRuntimeStats(t *testing.T) {
	store := testkit.CreateMockStore(t)

	tk := testkit.NewTestKit(t, store)
	tk.MustExec("use test")
	tk.MustExec("create table t1 (a int, b int)")
	tk.MustExec("insert into t1 values (1,2),(2,3),(3,4)")
	rows := tk.MustQuery("explain analyze SELECT /*+ HASH_AGG() */ count(*) FROM t1 WHERE a < 10;").Rows()
	require.Len(t, rows, 5)
	explain := fmt.Sprintf("%v", rows[0])
	pattern := ".*time:.*loops:.*partial_worker:{wall_time:.*concurrency:.*task_num:.*tot_wait:.*tot_exec:.*tot_time:.*max:.*p95:.*}.*final_worker:{wall_time:.*concurrency:.*task_num:.*tot_wait:.*tot_exec:.*tot_time:.*max:.*p95:.*}.*"
	require.Regexp(t, pattern, explain)
}

func TestIndexMergeRuntimeStats(t *testing.T) {
	store := testkit.CreateMockStore(t)

	tk := testkit.NewTestKit(t, store)
	tk.MustExec("use test")
	tk.MustExec("set @@tidb_enable_index_merge = 1")
	tk.MustExec("create table t1(id int primary key, a int, b int, c int, d int)")
	tk.MustExec("create index t1a on t1(a)")
	tk.MustExec("create index t1b on t1(b)")
	tk.MustExec("insert into t1 values(1,1,1,1,1),(2,2,2,2,2),(3,3,3,3,3),(4,4,4,4,4),(5,5,5,5,5)")
	rows := tk.MustQuery("explain analyze select /*+ use_index_merge(t1, primary, t1a) */ * from t1 where id < 2 or a > 4;").Rows()
	require.Len(t, rows, 4)
	explain := fmt.Sprintf("%v", rows[0])
	pattern := ".*time:.*loops:.*index_task:{fetch_handle:.*, merge:.*}.*table_task:{num.*concurrency.*fetch_row.*wait_time.*}.*"
	require.Regexp(t, pattern, explain)
	tableRangeExplain := fmt.Sprintf("%v", rows[1])
	indexExplain := fmt.Sprintf("%v", rows[2])
	tableExplain := fmt.Sprintf("%v", rows[3])
	require.Regexp(t, ".*time:.*loops:.*cop_task:.*", tableRangeExplain)
	require.Regexp(t, ".*time:.*loops:.*cop_task:.*", indexExplain)
	require.Regexp(t, ".*time:.*loops:.*cop_task:.*", tableExplain)
	tk.MustExec("set @@tidb_enable_collect_execution_info=0;")
	tk.MustQuery("select /*+ use_index_merge(t1, primary, t1a) */ * from t1 where id < 2 or a > 4 order by a").Check(testkit.Rows("1 1 1 1 1", "5 5 5 5 5"))
}

// For issue 17256
func TestGenerateColumnReplace(t *testing.T) {
	store := testkit.CreateMockStore(t)

	tk := testkit.NewTestKit(t, store)
	tk.MustExec("use test;")
	tk.MustExec("create table t1 (a int, b int as (a + 1) virtual not null, unique index idx(b));")
	tk.MustExec("REPLACE INTO `t1` (`a`) VALUES (2);")
	tk.MustExec("REPLACE INTO `t1` (`a`) VALUES (2);")
	tk.MustQuery("select * from t1").Check(testkit.Rows("2 3"))
	tk.MustExec("insert into `t1` (`a`) VALUES (2) on duplicate key update a = 3;")
	tk.MustQuery("select * from t1").Check(testkit.Rows("3 4"))
}

func TestPrevStmtDesensitization(t *testing.T) {
	store := testkit.CreateMockStore(t)

	tk := testkit.NewTestKit(t, store)
	tk.MustExec("use test;")
	tk.MustExec(fmt.Sprintf("set @@session.%v=1", variable.TiDBRedactLog))
	defer tk.MustExec(fmt.Sprintf("set @@session.%v=0", variable.TiDBRedactLog))
	tk.MustExec("create table t (a int, unique key (a))")
	tk.MustExec("begin")
	tk.MustExec("insert into t values (1),(2)")
	require.Equal(t, "insert into `t` values ( ? ) , ( ? )", tk.Session().GetSessionVars().PrevStmt.String())
	tk.MustGetErrMsg("insert into t values (1)", `[kv:1062]Duplicate entry '?' for key 't.a'`)
}

func TestIssue19372(t *testing.T) {
	store := testkit.CreateMockStore(t)

	tk := testkit.NewTestKit(t, store)
	tk.MustExec("use test;")
	tk.MustExec("create table t1 (c_int int, c_str varchar(40), key(c_str));")
	tk.MustExec("create table t2 like t1;")
	tk.MustExec("insert into t1 values (1, 'a'), (2, 'b'), (3, 'c');")
	tk.MustExec("insert into t2 select * from t1;")
	tk.MustQuery("select (select t2.c_str from t2 where t2.c_str <= t1.c_str and t2.c_int in (1, 2) order by t2.c_str limit 1) x from t1 order by c_int;").Check(testkit.Rows("a", "a", "a"))
}

func TestIssue19148(t *testing.T) {
	store := testkit.CreateMockStore(t)

	tk := testkit.NewTestKit(t, store)
	tk.MustExec("use test")
	tk.MustExec("drop table if exists t")
	tk.MustExec("create table t(a decimal(16, 2));")
	tk.MustExec("select * from t where a > any_value(a);")
	is := domain.GetDomain(tk.Session()).InfoSchema()
	tblInfo, err := is.TableByName(model.NewCIStr("test"), model.NewCIStr("t"))
	require.NoError(t, err)
	require.Zero(t, tblInfo.Meta().Columns[0].GetFlag())
}

func TestIssue19667(t *testing.T) {
	store := testkit.CreateMockStore(t)

	tk := testkit.NewTestKit(t, store)
	tk.MustExec("use test")
	tk.MustExec("drop table if exists t")
	tk.MustExec("CREATE TABLE t (a DATETIME)")
	tk.MustExec("INSERT INTO t VALUES('1988-04-17 01:59:59')")
	tk.MustQuery(`SELECT DATE_ADD(a, INTERVAL 1 SECOND) FROM t`).Check(testkit.Rows("1988-04-17 02:00:00"))
}

func TestZeroDateTimeCompatibility(t *testing.T) {
	store := testkit.CreateMockStore(t)

	tk := testkit.NewTestKit(t, store)

	sqls := []string{
		`select YEAR(0000-00-00), YEAR("0000-00-00")`,
		`select MONTH(0000-00-00), MONTH("0000-00-00")`,
		`select DAYOFMONTH(0000-00-00), DAYOFMONTH("0000-00-00")`,
		`select QUARTER(0000-00-00), QUARTER("0000-00-00")`,
		`select EXTRACT(DAY FROM 0000-00-00), EXTRACT(DAY FROM "0000-00-00")`,
		`select EXTRACT(MONTH FROM 0000-00-00), EXTRACT(MONTH FROM "0000-00-00")`,
		`select EXTRACT(YEAR FROM 0000-00-00), EXTRACT(YEAR FROM "0000-00-00")`,
		`select EXTRACT(WEEK FROM 0000-00-00), EXTRACT(WEEK FROM "0000-00-00")`,
		`select EXTRACT(QUARTER FROM 0000-00-00), EXTRACT(QUARTER FROM "0000-00-00")`,
	}
	for _, sql := range sqls {
		tk.MustQuery(sql).Check(testkit.Rows("0 <nil>"))
		require.Equal(t, uint16(1), tk.Session().GetSessionVars().StmtCtx.WarningCount())
	}

	sqls = []string{
		`select DAYOFWEEK(0000-00-00), DAYOFWEEK("0000-00-00")`,
		`select DAYOFYEAR(0000-00-00), DAYOFYEAR("0000-00-00")`,
	}
	for _, sql := range sqls {
		tk.MustQuery(sql).Check(testkit.Rows("<nil> <nil>"))
		require.Equal(t, uint16(2), tk.Session().GetSessionVars().StmtCtx.WarningCount())
	}

	tk.MustExec("use test")
	tk.MustExec("create table t(v1 datetime, v2 datetime(3))")
	tk.MustExec("insert ignore into t values(0,0)")

	sqls = []string{
		`select YEAR(v1), YEAR(v2) from t`,
		`select MONTH(v1), MONTH(v2) from t`,
		`select DAYOFMONTH(v1), DAYOFMONTH(v2) from t`,
		`select QUARTER(v1), QUARTER(v2) from t`,
		`select EXTRACT(DAY FROM v1), EXTRACT(DAY FROM v2) from t`,
		`select EXTRACT(MONTH FROM v1), EXTRACT(MONTH FROM v2) from t`,
		`select EXTRACT(YEAR FROM v1), EXTRACT(YEAR FROM v2) from t`,
		`select EXTRACT(WEEK FROM v1), EXTRACT(WEEK FROM v2) from t`,
		`select EXTRACT(QUARTER FROM v1), EXTRACT(QUARTER FROM v2) from t`,
	}
	for _, sql := range sqls {
		tk.MustQuery(sql).Check(testkit.Rows("0 0"))
		require.Equal(t, uint16(0), tk.Session().GetSessionVars().StmtCtx.WarningCount())
	}

	sqls = []string{
		`select DAYOFWEEK(v1), DAYOFWEEK(v2) from t`,
		`select DAYOFYEAR(v1), DAYOFYEAR(v2) from t`,
	}
	for _, sql := range sqls {
		tk.MustQuery(sql).Check(testkit.Rows("<nil> <nil>"))
		require.Equal(t, uint16(2), tk.Session().GetSessionVars().StmtCtx.WarningCount())
	}
}

// https://github.com/pingcap/tidb/issues/24165.
func TestInvalidDateValueInCreateTable(t *testing.T) {
	store := testkit.CreateMockStore(t)

	tk := testkit.NewTestKit(t, store)
	tk.MustExec("use test;")
	tk.MustExec("drop table if exists t;")

	// Test for sql mode 'NO_ZERO_IN_DATE'.
	tk.MustExec("set @@sql_mode='STRICT_TRANS_TABLES,NO_ZERO_IN_DATE';")
	tk.MustGetErrCode("create table t (a datetime default '2999-00-00 00:00:00');", errno.ErrInvalidDefault)
	tk.MustExec("create table t (a datetime);")
	tk.MustGetErrCode("alter table t modify column a datetime default '2999-00-00 00:00:00';", errno.ErrInvalidDefault)
	tk.MustExec("drop table if exists t;")

	// Test for sql mode 'NO_ZERO_DATE'.
	tk.MustExec("set @@sql_mode='STRICT_TRANS_TABLES,NO_ZERO_DATE';")
	tk.MustGetErrCode("create table t (a datetime default '0000-00-00 00:00:00');", errno.ErrInvalidDefault)
	tk.MustExec("create table t (a datetime);")
	tk.MustGetErrCode("alter table t modify column a datetime default '0000-00-00 00:00:00';", errno.ErrInvalidDefault)
	tk.MustExec("drop table if exists t;")

	// Remove NO_ZERO_DATE and NO_ZERO_IN_DATE.
	tk.MustExec("set @@sql_mode='STRICT_TRANS_TABLES';")
	// Test create table with zero datetime as a default value.
	tk.MustExec("create table t (a datetime default '2999-00-00 00:00:00');")
	tk.MustExec("drop table if exists t;")
	tk.MustExec("create table t (a datetime default '0000-00-00 00:00:00');")
	tk.MustExec("drop table if exists t;")
	tk.MustExec("create table t (a datetime);")
	tk.MustExec("alter table t modify column a datetime default '2999-00-00 00:00:00';")
	tk.MustExec("alter table t modify column a datetime default '0000-00-00 00:00:00';")
	tk.MustExec("drop table if exists t;")

	// Test create table with invalid datetime(02-30) as a default value.
	tk.MustExec("set @@sql_mode='STRICT_TRANS_TABLES';")
	tk.MustGetErrCode("create table t (a datetime default '2999-02-30 00:00:00');", errno.ErrInvalidDefault)
	tk.MustExec("drop table if exists t;")
	// NO_ZERO_IN_DATE and NO_ZERO_DATE have nothing to do with invalid datetime(02-30).
	tk.MustExec("set @@sql_mode='STRICT_TRANS_TABLES,NO_ZERO_IN_DATE,NO_ZERO_DATE';")
	tk.MustGetErrCode("create table t (a datetime default '2999-02-30 00:00:00');", errno.ErrInvalidDefault)
	tk.MustExec("drop table if exists t;")
	// ALLOW_INVALID_DATES allows invalid datetime(02-30).
	tk.MustExec("set @@sql_mode='STRICT_TRANS_TABLES,ALLOW_INVALID_DATES';")
	tk.MustExec("create table t (a datetime default '2999-02-30 00:00:00');")
	tk.MustExec("drop table if exists t;")
	tk.MustExec("create table t (a datetime);")
	tk.MustExec("alter table t modify column a datetime default '2999-02-30 00:00:00';")
	tk.MustExec("drop table if exists t;")
}

func TestOOMActionPriority(t *testing.T) {
	store := testkit.CreateMockStore(t)

	tk := testkit.NewTestKit(t, store)
	tk.MustExec("use test")
	tk.MustExec("drop table if exists t0")
	tk.MustExec("drop table if exists t1")
	tk.MustExec("drop table if exists t2")
	tk.MustExec("drop table if exists t3")
	tk.MustExec("drop table if exists t4")
	tk.MustExec("create table t0(a int)")
	tk.MustExec("insert into t0 values(1)")
	tk.MustExec("create table t1(a int)")
	tk.MustExec("insert into t1 values(1)")
	tk.MustExec("create table t2(a int)")
	tk.MustExec("insert into t2 values(1)")
	tk.MustExec("create table t3(a int)")
	tk.MustExec("insert into t3 values(1)")
	tk.MustExec("create table t4(a int)")
	tk.MustExec("insert into t4 values(1)")
	tk.MustQuery("select * from t0 join t1 join t2 join t3 join t4 order by t0.a").Check(testkit.Rows("1 1 1 1 1"))
	action := tk.Session().GetSessionVars().StmtCtx.MemTracker.GetFallbackForTest(true)
	// All actions are finished and removed.
	require.Equal(t, action.GetPriority(), int64(memory.DefLogPriority))
}

func TestTrackAggMemoryUsage(t *testing.T) {
	store := testkit.CreateMockStore(t)

	tk := testkit.NewTestKit(t, store)
	tk.MustExec("use test")
	tk.MustExec("create table t(a int)")
	tk.MustExec("insert into t values(1)")
	tk.MustExec("set tidb_track_aggregate_memory_usage = off;")
	rows := tk.MustQuery("explain analyze select /*+ HASH_AGG() */ sum(a) from t").Rows()
	require.Equal(t, "N/A", rows[0][7])
	rows = tk.MustQuery("explain analyze select /*+ STREAM_AGG() */ sum(a) from t").Rows()
	require.Equal(t, "N/A", rows[0][7])
	tk.MustExec("set tidb_track_aggregate_memory_usage = on;")
	rows = tk.MustQuery("explain analyze select /*+ HASH_AGG() */ sum(a) from t").Rows()
	require.NotEqual(t, "N/A", rows[0][7])
	rows = tk.MustQuery("explain analyze select /*+ STREAM_AGG() */ sum(a) from t").Rows()
	require.NotEqual(t, "N/A", rows[0][7])
}

func TestProjectionBitType(t *testing.T) {
	store := testkit.CreateMockStore(t)

	tk := testkit.NewTestKit(t, store)
	tk.MustExec("use test")
	tk.MustExec("drop table if exists t")
	tk.MustExec("drop table if exists t1")
	tk.MustExec("create table t(k1 int, v bit(34) DEFAULT b'111010101111001001100111101111111', primary key(k1) clustered);")
	tk.MustExec("create table t1(k1 int, v bit(34) DEFAULT b'111010101111001001100111101111111', primary key(k1) nonclustered);")
	tk.MustExec("insert into t(k1) select 1;")
	tk.MustExec("insert into t1(k1) select 1;")

	tk.MustExec("set @@tidb_enable_vectorized_expression = 0;")
	// following SQL should returns same result
	tk.MustQuery("(select * from t where false) union(select * from t for update);").Check(testkit.Rows("1 \x01\xd5\xe4\xcf\u007f"))
	tk.MustQuery("(select * from t1 where false) union(select * from t1 for update);").Check(testkit.Rows("1 \x01\xd5\xe4\xcf\u007f"))

	tk.MustExec("set @@tidb_enable_vectorized_expression = 1;")
	tk.MustQuery("(select * from t where false) union(select * from t for update);").Check(testkit.Rows("1 \x01\xd5\xe4\xcf\u007f"))
	tk.MustQuery("(select * from t1 where false) union(select * from t1 for update);").Check(testkit.Rows("1 \x01\xd5\xe4\xcf\u007f"))
}

func TestExprBlackListForEnum(t *testing.T) {
	store := testkit.CreateMockStore(t)

	tk := testkit.NewTestKit(t, store)

	tk.MustExec("use test")
	tk.MustExec("drop table if exists t;")
	tk.MustExec("create table t(a enum('a','b','c'), b enum('a','b','c'), c int, index idx(b,a));")
	tk.MustExec("insert into t values(1,1,1),(2,2,2),(3,3,3);")

	checkFuncPushDown := func(rows [][]interface{}, keyWord string) bool {
		for _, line := range rows {
			// Agg/Expr push down
			if line[2].(string) == "cop[tikv]" && strings.Contains(line[4].(string), keyWord) {
				return true
			}
			// access index
			if line[2].(string) == "cop[tikv]" && strings.Contains(line[3].(string), keyWord) {
				return true
			}
		}
		return false
	}

	// Test agg(enum) push down
	tk.MustExec("insert into mysql.expr_pushdown_blacklist(name) values('enum');")
	tk.MustExec("admin reload expr_pushdown_blacklist;")
	rows := tk.MustQuery("desc format='brief' select /*+ HASH_AGG() */ max(a) from t;").Rows()
	require.False(t, checkFuncPushDown(rows, "max"))
	rows = tk.MustQuery("desc format='brief' select /*+ STREAM_AGG() */ max(a) from t;").Rows()
	require.False(t, checkFuncPushDown(rows, "max"))

	tk.MustExec("delete from mysql.expr_pushdown_blacklist;")
	tk.MustExec("admin reload expr_pushdown_blacklist;")
	rows = tk.MustQuery("desc format='brief' select /*+ HASH_AGG() */ max(a) from t;").Rows()
	require.True(t, checkFuncPushDown(rows, "max"))
	rows = tk.MustQuery("desc format='brief' select /*+ STREAM_AGG() */ max(a) from t;").Rows()
	require.True(t, checkFuncPushDown(rows, "max"))

	// Test expr(enum) push down
	tk.MustExec("insert into mysql.expr_pushdown_blacklist(name) values('enum');")
	tk.MustExec("admin reload expr_pushdown_blacklist;")
	rows = tk.MustQuery("desc format='brief' select * from t where a + b;").Rows()
	require.False(t, checkFuncPushDown(rows, "plus"))
	rows = tk.MustQuery("desc format='brief' select * from t where a + b;").Rows()
	require.False(t, checkFuncPushDown(rows, "plus"))

	tk.MustExec("delete from mysql.expr_pushdown_blacklist;")
	tk.MustExec("admin reload expr_pushdown_blacklist;")
	rows = tk.MustQuery("desc format='brief' select * from t where a + b;").Rows()
	require.True(t, checkFuncPushDown(rows, "plus"))
	rows = tk.MustQuery("desc format='brief' select * from t where a + b;").Rows()
	require.True(t, checkFuncPushDown(rows, "plus"))

	// Test enum index
	tk.MustExec("insert into mysql.expr_pushdown_blacklist(name) values('enum');")
	tk.MustExec("admin reload expr_pushdown_blacklist;")
	rows = tk.MustQuery("desc format='brief' select * from t where b = 1;").Rows()
	require.False(t, checkFuncPushDown(rows, "index:idx(b)"))
	rows = tk.MustQuery("desc format='brief' select * from t where b = 'a';").Rows()
	require.False(t, checkFuncPushDown(rows, "index:idx(b)"))
	rows = tk.MustQuery("desc format='brief' select * from t where b > 1;").Rows()
	require.False(t, checkFuncPushDown(rows, "index:idx(b)"))
	rows = tk.MustQuery("desc format='brief' select * from t where b > 'a';").Rows()
	require.False(t, checkFuncPushDown(rows, "index:idx(b)"))

	tk.MustExec("delete from mysql.expr_pushdown_blacklist;")
	tk.MustExec("admin reload expr_pushdown_blacklist;")
	rows = tk.MustQuery("desc format='brief' select * from t where b = 1 and a = 1;").Rows()
	require.True(t, checkFuncPushDown(rows, "index:idx(b, a)"))
	rows = tk.MustQuery("desc format='brief' select * from t where b = 'a' and a = 'a';").Rows()
	require.True(t, checkFuncPushDown(rows, "index:idx(b, a)"))
	rows = tk.MustQuery("desc format='brief' select * from t where b = 1 and a > 1;").Rows()
	require.True(t, checkFuncPushDown(rows, "index:idx(b, a)"))
	rows = tk.MustQuery("desc format='brief' select * from t where b = 1 and a > 'a'").Rows()
	require.True(t, checkFuncPushDown(rows, "index:idx(b, a)"))
}

// Test invoke Close without invoking Open before for each operators.
func TestUnreasonablyClose(t *testing.T) {
	store := testkit.CreateMockStore(t)

	is := infoschema.MockInfoSchema([]*model.TableInfo{plannercore.MockSignedTable(), plannercore.MockUnsignedTable()})
	tk := testkit.NewTestKit(t, store)
	tk.MustExec("use test")
	// To enable the shuffleExec operator.
	tk.MustExec("set @@tidb_merge_join_concurrency=4")

	var opsNeedsCovered = []plannercore.PhysicalPlan{
		&plannercore.PhysicalHashJoin{},
		&plannercore.PhysicalMergeJoin{},
		&plannercore.PhysicalIndexJoin{},
		&plannercore.PhysicalIndexHashJoin{},
		&plannercore.PhysicalTableReader{},
		&plannercore.PhysicalIndexReader{},
		&plannercore.PhysicalIndexLookUpReader{},
		&plannercore.PhysicalIndexMergeReader{},
		&plannercore.PhysicalApply{},
		&plannercore.PhysicalHashAgg{},
		&plannercore.PhysicalStreamAgg{},
		&plannercore.PhysicalLimit{},
		&plannercore.PhysicalSort{},
		&plannercore.PhysicalTopN{},
		&plannercore.PhysicalCTE{},
		&plannercore.PhysicalCTETable{},
		&plannercore.PhysicalMaxOneRow{},
		&plannercore.PhysicalProjection{},
		&plannercore.PhysicalSelection{},
		&plannercore.PhysicalTableDual{},
		&plannercore.PhysicalWindow{},
		&plannercore.PhysicalShuffle{},
		&plannercore.PhysicalUnionAll{},
	}

	opsNeedsCoveredMask := uint64(1<<len(opsNeedsCovered) - 1)
	opsAlreadyCoveredMask := uint64(0)
	p := parser.New()
	for i, tc := range []string{
		"select /*+ hash_join(t1)*/ * from t t1 join t t2 on t1.a = t2.a",
		"select /*+ merge_join(t1)*/ * from t t1 join t t2 on t1.f = t2.f",
		"select t.f from t use index(f)",
		"select /*+ inl_join(t1) */ * from t t1 join t t2 on t1.f=t2.f",
		"select /*+ inl_hash_join(t1) */ * from t t1 join t t2 on t1.f=t2.f",
		"SELECT count(1) FROM (SELECT (SELECT min(a) FROM t as t2 WHERE t2.a > t1.a) AS a from t as t1) t",
		"select /*+ hash_agg() */ count(f) from t group by a",
		"select /*+ stream_agg() */ count(f) from t group by a",
		"select * from t order by a, f",
		"select * from t order by a, f limit 1",
		"select * from t limit 1",
		"select (select t1.a from t t1 where t1.a > t2.a) as a from t t2;",
		"select a + 1 from t",
		"select count(*) a from t having a > 1",
		"select * from t where a = 1.1",
		"with recursive cte1(c1) as (select 1 union select c1 + 1 from cte1 limit 5 offset 0) select * from cte1",
		"select /*+use_index_merge(t, c_d_e, f)*/ * from t where c < 1 or f > 2",
		"select sum(f) over (partition by f) from t",
		"select /*+ merge_join(t1)*/ * from t t1 join t t2 on t1.d = t2.d",
		"select a from t union all select a from t",
	} {
		comment := fmt.Sprintf("case:%v sql:%s", i, tc)
		stmt, err := p.ParseOneStmt(tc, "", "")
		require.NoError(t, err, comment)
		err = sessiontxn.NewTxn(context.Background(), tk.Session())
		require.NoError(t, err, comment)

		err = sessiontxn.GetTxnManager(tk.Session()).OnStmtStart(context.TODO(), stmt)
		require.NoError(t, err, comment)

		executorBuilder := executor.NewMockExecutorBuilderForTest(tk.Session(), is, nil)

		p, _, _ := planner.Optimize(context.TODO(), tk.Session(), stmt, is)
		require.NotNil(t, p)

		// This for loop level traverses the plan tree to get which operators are covered.
		for child := []plannercore.PhysicalPlan{p.(plannercore.PhysicalPlan)}; len(child) != 0; {
			newChild := make([]plannercore.PhysicalPlan, 0, len(child))
			for _, ch := range child {
				found := false
				for k, t := range opsNeedsCovered {
					if reflect.TypeOf(t) == reflect.TypeOf(ch) {
						opsAlreadyCoveredMask |= 1 << k
						found = true
						break
					}
				}
				require.True(t, found, fmt.Sprintf("case: %v sql: %s operator %v is not registered in opsNeedsCoveredMask", i, tc, reflect.TypeOf(ch)))
				switch x := ch.(type) {
				case *plannercore.PhysicalCTE:
					newChild = append(newChild, x.RecurPlan)
					newChild = append(newChild, x.SeedPlan)
					continue
				case *plannercore.PhysicalShuffle:
					newChild = append(newChild, x.DataSources...)
					newChild = append(newChild, x.Tails...)
					continue
				}
				newChild = append(newChild, ch.Children()...)
			}
			child = newChild
		}

		e := executorBuilder.Build(p)

		func() {
			defer func() {
				r := recover()
				buf := make([]byte, 4096)
				stackSize := runtime.Stack(buf, false)
				buf = buf[:stackSize]
				require.Nil(t, r, fmt.Sprintf("case: %v\n sql: %s\n error stack: %v", i, tc, string(buf)))
			}()
			require.NoError(t, e.Close(), comment)
		}()
	}
	// The following code is used to make sure all the operators registered
	// in opsNeedsCoveredMask are covered.
	commentBuf := strings.Builder{}
	if opsAlreadyCoveredMask != opsNeedsCoveredMask {
		for i := range opsNeedsCovered {
			if opsAlreadyCoveredMask&(1<<i) != 1<<i {
				commentBuf.WriteString(fmt.Sprintf(" %v", reflect.TypeOf(opsNeedsCovered[i])))
			}
		}
	}
	require.Equal(t, opsNeedsCoveredMask, opsAlreadyCoveredMask, fmt.Sprintf("these operators are not covered %s", commentBuf.String()))
}

func TestEncodingSet(t *testing.T) {
	store := testkit.CreateMockStore(t)

	tk := testkit.NewTestKit(t, store)
	tk.MustExec("use test")
	tk.MustExec("CREATE TABLE `enum-set` (`set` SET(" +
		"'x00','x01','x02','x03','x04','x05','x06','x07','x08','x09','x10','x11','x12','x13','x14','x15'," +
		"'x16','x17','x18','x19','x20','x21','x22','x23','x24','x25','x26','x27','x28','x29','x30','x31'," +
		"'x32','x33','x34','x35','x36','x37','x38','x39','x40','x41','x42','x43','x44','x45','x46','x47'," +
		"'x48','x49','x50','x51','x52','x53','x54','x55','x56','x57','x58','x59','x60','x61','x62','x63'" +
		")NOT NULL PRIMARY KEY)")
	tk.MustExec("INSERT INTO `enum-set` VALUES\n(\"x00,x59\");")
	tk.MustQuery("select `set` from `enum-set` use index(PRIMARY)").Check(testkit.Rows("x00,x59"))
	tk.MustExec("admin check table `enum-set`")
}

func TestDeleteWithMulTbl(t *testing.T) {
	store := testkit.CreateMockStore(t)

	tk := testkit.NewTestKit(t, store)

	// Delete multiple tables from left joined table.
	// The result of left join is (3, null, null).
	// Because rows in t2 are not matched, so no row will be deleted in t2.
	// But row in t1 is matched, so it should be deleted.
	tk.MustExec("use test;")
	tk.MustExec("drop table if exists t1, t2;")
	tk.MustExec("create table t1 (c1 int);")
	tk.MustExec("create table t2 (c1 int primary key, c2 int);")
	tk.MustExec("insert into t1 values(3);")
	tk.MustExec("insert into t2 values(2, 2);")
	tk.MustExec("insert into t2 values(0, 0);")
	tk.MustExec("delete from t1, t2 using t1 left join t2 on t1.c1 = t2.c2;")
	tk.MustQuery("select * from t1 order by c1;").Check(testkit.Rows())
	tk.MustQuery("select * from t2 order by c1;").Check(testkit.Rows("0 0", "2 2"))

	// Rows in both t1 and t2 are matched, so will be deleted even if it's null.
	// NOTE: The null values are not generated by join.
	tk.MustExec("drop table if exists t1, t2;")
	tk.MustExec("create table t1 (c1 int);")
	tk.MustExec("create table t2 (c2 int);")
	tk.MustExec("insert into t1 values(null);")
	tk.MustExec("insert into t2 values(null);")
	tk.MustExec("delete from t1, t2 using t1 join t2 where t1.c1 is null;")
	tk.MustQuery("select * from t1;").Check(testkit.Rows())
	tk.MustQuery("select * from t2;").Check(testkit.Rows())
}

func TestOOMPanicAction(t *testing.T) {
	store, dom := testkit.CreateMockStoreAndDomain(t)

	tk := testkit.NewTestKit(t, store)
	tk.MustExec("use test")
	tk.MustExec("create table t (a int primary key, b double);")
	tk.MustExec("insert into t values (1,1)")
	sm := &testkit.MockSessionManager{
		PS: make([]*util.ProcessInfo, 0),
	}
	tk.Session().SetSessionManager(sm)
	dom.ExpensiveQueryHandle().SetSessionManager(sm)
	defer tk.MustExec("SET GLOBAL tidb_mem_oom_action = DEFAULT")
	tk.MustExec("SET GLOBAL tidb_mem_oom_action='CANCEL'")
	tk.MustExec("set @@tidb_mem_quota_query=1;")
	err := tk.QueryToErr("select sum(b) from t group by a;")
	require.Error(t, err)
	require.Regexp(t, "Out Of Memory Quota!.*", err.Error())

	// Test insert from select oom panic.
	tk.MustExec("drop table if exists t,t1")
	tk.MustExec("create table t (a bigint);")
	tk.MustExec("create table t1 (a bigint);")
	tk.MustExec("set @@tidb_mem_quota_query=200;")
	tk.MustMatchErrMsg("insert into t1 values (1),(2),(3),(4),(5);", "Out Of Memory Quota!.*")
	tk.MustMatchErrMsg("replace into t1 values (1),(2),(3),(4),(5);", "Out Of Memory Quota!.*")
	tk.MustExec("set @@tidb_mem_quota_query=10000")
	tk.MustExec("insert into t1 values (1),(2),(3),(4),(5);")
	tk.MustExec("set @@tidb_mem_quota_query=10;")
	tk.MustMatchErrMsg("insert into t select a from t1 order by a desc;", "Out Of Memory Quota!.*")
	tk.MustMatchErrMsg("replace into t select a from t1 order by a desc;", "Out Of Memory Quota!.*")

	tk.MustExec("set @@tidb_mem_quota_query=10000")
	tk.MustExec("insert into t values (1),(2),(3),(4),(5);")
	// Set the memory quota to 244 to make this SQL panic during the DeleteExec
	// instead of the TableReaderExec.
	tk.MustExec("set @@tidb_mem_quota_query=244;")
	tk.MustMatchErrMsg("delete from t", "Out Of Memory Quota!.*")

	tk.MustExec("set @@tidb_mem_quota_query=10000;")
	tk.MustExec("delete from t1")
	tk.MustExec("insert into t1 values(1)")
	tk.MustExec("insert into t values (1),(2),(3),(4),(5);")
	tk.MustExec("set @@tidb_mem_quota_query=244;")
	tk.MustMatchErrMsg("delete t, t1 from t join t1 on t.a = t1.a", "Out Of Memory Quota!.*")

	tk.MustExec("set @@tidb_mem_quota_query=100000;")
	tk.MustExec("truncate table t")
	tk.MustExec("insert into t values(1),(2),(3)")
	// set the memory to quota to make the SQL panic during UpdateExec instead
	// of TableReader.
	tk.MustExec("set @@tidb_mem_quota_query=244;")
	tk.MustMatchErrMsg("update t set a = 4", "Out Of Memory Quota!.*")
}

func TestPointGetPreparedPlan(t *testing.T) {
	store := testkit.CreateMockStore(t)

	tk := testkit.NewTestKit(t, store)
	tk.MustExec("drop database if exists ps_text")
	defer tk.MustExec("drop database if exists ps_text")
	tk.MustExec("create database ps_text")
	tk.MustExec("use ps_text")

	tk.MustExec(`create table t (a int, b int, c int,
			primary key k_a(a),
			unique key k_b(b))`)
	tk.MustExec("insert into t values (1, 1, 1)")
	tk.MustExec("insert into t values (2, 2, 2)")
	tk.MustExec("insert into t values (3, 3, 3)")

	pspk1Id, _, _, err := tk.Session().PrepareStmt("select * from t where a = ?")
	require.NoError(t, err)
	tk.Session().GetSessionVars().PreparedStmts[pspk1Id].(*plannercore.PlanCacheStmt).PreparedAst.UseCache = false
	pspk2Id, _, _, err := tk.Session().PrepareStmt("select * from t where ? = a ")
	require.NoError(t, err)
	tk.Session().GetSessionVars().PreparedStmts[pspk2Id].(*plannercore.PlanCacheStmt).PreparedAst.UseCache = false

	ctx := context.Background()
	// first time plan generated
	rs, err := tk.Session().ExecutePreparedStmt(ctx, pspk1Id, expression.Args2Expressions4Test(0))
	require.NoError(t, err)
	tk.ResultSetToResult(rs, fmt.Sprintf("%v", rs)).Check(nil)

	// using the generated plan but with different params
	rs, err = tk.Session().ExecutePreparedStmt(ctx, pspk1Id, expression.Args2Expressions4Test(1))
	require.NoError(t, err)
	tk.ResultSetToResult(rs, fmt.Sprintf("%v", rs)).Check(testkit.Rows("1 1 1"))

	rs, err = tk.Session().ExecutePreparedStmt(ctx, pspk1Id, expression.Args2Expressions4Test(2))
	require.NoError(t, err)
	tk.ResultSetToResult(rs, fmt.Sprintf("%v", rs)).Check(testkit.Rows("2 2 2"))

	rs, err = tk.Session().ExecutePreparedStmt(ctx, pspk2Id, expression.Args2Expressions4Test(3))
	require.NoError(t, err)
	tk.ResultSetToResult(rs, fmt.Sprintf("%v", rs)).Check(testkit.Rows("3 3 3"))

	rs, err = tk.Session().ExecutePreparedStmt(ctx, pspk2Id, expression.Args2Expressions4Test(0))
	require.NoError(t, err)
	tk.ResultSetToResult(rs, fmt.Sprintf("%v", rs)).Check(nil)

	rs, err = tk.Session().ExecutePreparedStmt(ctx, pspk2Id, expression.Args2Expressions4Test(1))
	require.NoError(t, err)
	tk.ResultSetToResult(rs, fmt.Sprintf("%v", rs)).Check(testkit.Rows("1 1 1"))

	rs, err = tk.Session().ExecutePreparedStmt(ctx, pspk2Id, expression.Args2Expressions4Test(2))
	require.NoError(t, err)
	tk.ResultSetToResult(rs, fmt.Sprintf("%v", rs)).Check(testkit.Rows("2 2 2"))

	rs, err = tk.Session().ExecutePreparedStmt(ctx, pspk2Id, expression.Args2Expressions4Test(3))
	require.NoError(t, err)
	tk.ResultSetToResult(rs, fmt.Sprintf("%v", rs)).Check(testkit.Rows("3 3 3"))

	// unique index
	psuk1Id, _, _, err := tk.Session().PrepareStmt("select * from t where b = ? ")
	require.NoError(t, err)
	tk.Session().GetSessionVars().PreparedStmts[psuk1Id].(*plannercore.PlanCacheStmt).PreparedAst.UseCache = false

	rs, err = tk.Session().ExecutePreparedStmt(ctx, psuk1Id, expression.Args2Expressions4Test(1))
	require.NoError(t, err)
	tk.ResultSetToResult(rs, fmt.Sprintf("%v", rs)).Check(testkit.Rows("1 1 1"))

	rs, err = tk.Session().ExecutePreparedStmt(ctx, psuk1Id, expression.Args2Expressions4Test(2))
	require.NoError(t, err)
	tk.ResultSetToResult(rs, fmt.Sprintf("%v", rs)).Check(testkit.Rows("2 2 2"))

	rs, err = tk.Session().ExecutePreparedStmt(ctx, psuk1Id, expression.Args2Expressions4Test(3))
	require.NoError(t, err)
	tk.ResultSetToResult(rs, fmt.Sprintf("%v", rs)).Check(testkit.Rows("3 3 3"))

	rs, err = tk.Session().ExecutePreparedStmt(ctx, psuk1Id, expression.Args2Expressions4Test(0))
	require.NoError(t, err)
	tk.ResultSetToResult(rs, fmt.Sprintf("%v", rs)).Check(nil)

	// test schema changed, cached plan should be invalidated
	tk.MustExec("alter table t add column col4 int default 10 after c")
	rs, err = tk.Session().ExecutePreparedStmt(ctx, pspk1Id, expression.Args2Expressions4Test(0))
	require.NoError(t, err)
	tk.ResultSetToResult(rs, fmt.Sprintf("%v", rs)).Check(nil)

	rs, err = tk.Session().ExecutePreparedStmt(ctx, pspk1Id, expression.Args2Expressions4Test(1))
	require.NoError(t, err)
	tk.ResultSetToResult(rs, fmt.Sprintf("%v", rs)).Check(testkit.Rows("1 1 1 10"))

	rs, err = tk.Session().ExecutePreparedStmt(ctx, pspk1Id, expression.Args2Expressions4Test(2))
	require.NoError(t, err)
	tk.ResultSetToResult(rs, fmt.Sprintf("%v", rs)).Check(testkit.Rows("2 2 2 10"))

	rs, err = tk.Session().ExecutePreparedStmt(ctx, pspk2Id, expression.Args2Expressions4Test(3))
	require.NoError(t, err)
	tk.ResultSetToResult(rs, fmt.Sprintf("%v", rs)).Check(testkit.Rows("3 3 3 10"))

	tk.MustExec("alter table t drop index k_b")
	rs, err = tk.Session().ExecutePreparedStmt(ctx, psuk1Id, expression.Args2Expressions4Test(1))
	require.NoError(t, err)
	tk.ResultSetToResult(rs, fmt.Sprintf("%v", rs)).Check(testkit.Rows("1 1 1 10"))

	rs, err = tk.Session().ExecutePreparedStmt(ctx, psuk1Id, expression.Args2Expressions4Test(2))
	require.NoError(t, err)
	tk.ResultSetToResult(rs, fmt.Sprintf("%v", rs)).Check(testkit.Rows("2 2 2 10"))

	rs, err = tk.Session().ExecutePreparedStmt(ctx, psuk1Id, expression.Args2Expressions4Test(3))
	require.NoError(t, err)
	tk.ResultSetToResult(rs, fmt.Sprintf("%v", rs)).Check(testkit.Rows("3 3 3 10"))

	rs, err = tk.Session().ExecutePreparedStmt(ctx, psuk1Id, expression.Args2Expressions4Test(0))
	require.NoError(t, err)
	tk.ResultSetToResult(rs, fmt.Sprintf("%v", rs)).Check(nil)

	tk.MustExec(`insert into t values(4, 3, 3, 11)`)
	rs, err = tk.Session().ExecutePreparedStmt(ctx, psuk1Id, expression.Args2Expressions4Test(1))
	require.NoError(t, err)
	tk.ResultSetToResult(rs, fmt.Sprintf("%v", rs)).Check(testkit.Rows("1 1 1 10"))

	rs, err = tk.Session().ExecutePreparedStmt(ctx, psuk1Id, expression.Args2Expressions4Test(2))
	require.NoError(t, err)
	tk.ResultSetToResult(rs, fmt.Sprintf("%v", rs)).Check(testkit.Rows("2 2 2 10"))

	rs, err = tk.Session().ExecutePreparedStmt(ctx, psuk1Id, expression.Args2Expressions4Test(3))
	require.NoError(t, err)
	tk.ResultSetToResult(rs, fmt.Sprintf("%v", rs)).Check(testkit.Rows("3 3 3 10", "4 3 3 11"))

	rs, err = tk.Session().ExecutePreparedStmt(ctx, psuk1Id, expression.Args2Expressions4Test(0))
	require.NoError(t, err)
	tk.ResultSetToResult(rs, fmt.Sprintf("%v", rs)).Check(nil)

	tk.MustExec("delete from t where a = 4")
	tk.MustExec("alter table t add index k_b(b)")
	rs, err = tk.Session().ExecutePreparedStmt(ctx, psuk1Id, expression.Args2Expressions4Test(1))
	require.NoError(t, err)
	tk.ResultSetToResult(rs, fmt.Sprintf("%v", rs)).Check(testkit.Rows("1 1 1 10"))

	rs, err = tk.Session().ExecutePreparedStmt(ctx, psuk1Id, expression.Args2Expressions4Test(2))
	require.NoError(t, err)
	tk.ResultSetToResult(rs, fmt.Sprintf("%v", rs)).Check(testkit.Rows("2 2 2 10"))

	rs, err = tk.Session().ExecutePreparedStmt(ctx, psuk1Id, expression.Args2Expressions4Test(3))
	require.NoError(t, err)
	tk.ResultSetToResult(rs, fmt.Sprintf("%v", rs)).Check(testkit.Rows("3 3 3 10"))

	rs, err = tk.Session().ExecutePreparedStmt(ctx, psuk1Id, expression.Args2Expressions4Test(0))
	require.NoError(t, err)
	tk.ResultSetToResult(rs, fmt.Sprintf("%v", rs)).Check(nil)

	// use pk again
	rs, err = tk.Session().ExecutePreparedStmt(ctx, pspk2Id, expression.Args2Expressions4Test(3))
	require.NoError(t, err)
	tk.ResultSetToResult(rs, fmt.Sprintf("%v", rs)).Check(testkit.Rows("3 3 3 10"))

	rs, err = tk.Session().ExecutePreparedStmt(ctx, pspk1Id, expression.Args2Expressions4Test(3))
	require.NoError(t, err)
	tk.ResultSetToResult(rs, fmt.Sprintf("%v", rs)).Check(testkit.Rows("3 3 3 10"))
}

func TestPointGetPreparedPlanWithCommitMode(t *testing.T) {
	store := testkit.CreateMockStore(t)

	setTxnTk := testkit.NewTestKit(t, store)
	setTxnTk.MustExec("set global tidb_txn_mode=''")
	tk1 := testkit.NewTestKit(t, store)
	tk1.MustExec("drop database if exists ps_text")
	defer tk1.MustExec("drop database if exists ps_text")
	tk1.MustExec("create database ps_text")
	tk1.MustExec("use ps_text")

	tk1.MustExec(`create table t (a int, b int, c int,
			primary key k_a(a),
			unique key k_b(b))`)
	tk1.MustExec("insert into t values (1, 1, 1)")
	tk1.MustExec("insert into t values (2, 2, 2)")
	tk1.MustExec("insert into t values (3, 3, 3)")

	pspk1Id, _, _, err := tk1.Session().PrepareStmt("select * from t where a = ?")
	require.NoError(t, err)
	tk1.Session().GetSessionVars().PreparedStmts[pspk1Id].(*plannercore.PlanCacheStmt).PreparedAst.UseCache = false

	ctx := context.Background()
	// first time plan generated
	rs, err := tk1.Session().ExecutePreparedStmt(ctx, pspk1Id, expression.Args2Expressions4Test(0))
	require.NoError(t, err)
	tk1.ResultSetToResult(rs, fmt.Sprintf("%v", rs)).Check(nil)

	// using the generated plan but with different params
	rs, err = tk1.Session().ExecutePreparedStmt(ctx, pspk1Id, expression.Args2Expressions4Test(1))
	require.NoError(t, err)
	tk1.ResultSetToResult(rs, fmt.Sprintf("%v", rs)).Check(testkit.Rows("1 1 1"))

	// next start a non autocommit txn
	tk1.MustExec("set autocommit = 0")
	tk1.MustExec("begin")
	// try to exec using point get plan(this plan should not go short path)
	rs, err = tk1.Session().ExecutePreparedStmt(ctx, pspk1Id, expression.Args2Expressions4Test(1))
	require.NoError(t, err)
	tk1.ResultSetToResult(rs, fmt.Sprintf("%v", rs)).Check(testkit.Rows("1 1 1"))

	// update rows
	tk2 := testkit.NewTestKit(t, store)
	tk2.MustExec("use ps_text")
	tk2.MustExec("update t set c = c + 10 where c = 1")

	// try to point get again
	rs, err = tk1.Session().ExecutePreparedStmt(ctx, pspk1Id, expression.Args2Expressions4Test(1))
	require.NoError(t, err)
	tk1.ResultSetToResult(rs, fmt.Sprintf("%v", rs)).Check(testkit.Rows("1 1 1"))

	// try to update in session 1
	tk1.MustExec("update t set c = c + 10 where c = 1")
	err = tk1.ExecToErr("commit")
	require.True(t, kv.ErrWriteConflict.Equal(err), fmt.Sprintf("error: %s", err))

	// verify
	rs, err = tk1.Session().ExecutePreparedStmt(ctx, pspk1Id, expression.Args2Expressions4Test(1))
	require.NoError(t, err)
	tk1.ResultSetToResult(rs, fmt.Sprintf("%v", rs)).Check(testkit.Rows("1 1 11"))

	rs, err = tk1.Session().ExecutePreparedStmt(ctx, pspk1Id, expression.Args2Expressions4Test(2))
	require.NoError(t, err)
	tk1.ResultSetToResult(rs, fmt.Sprintf("%v", rs)).Check(testkit.Rows("2 2 2"))

	tk2.MustQuery("select * from t where a = 1").Check(testkit.Rows("1 1 11"))
}

func TestPointUpdatePreparedPlan(t *testing.T) {
	store := testkit.CreateMockStore(t)

	tk := testkit.NewTestKit(t, store)
	tk.MustExec("drop database if exists pu_test")
	defer tk.MustExec("drop database if exists pu_test")
	tk.MustExec("create database pu_test")
	tk.MustExec("use pu_test")

	tk.MustExec(`create table t (a int, b int, c int,
			primary key k_a(a),
			unique key k_b(b))`)
	tk.MustExec("insert into t values (1, 1, 1)")
	tk.MustExec("insert into t values (2, 2, 2)")
	tk.MustExec("insert into t values (3, 3, 3)")

	updateID1, pc, _, err := tk.Session().PrepareStmt(`update t set c = c + 1 where a = ?`)
	require.NoError(t, err)
	tk.Session().GetSessionVars().PreparedStmts[updateID1].(*plannercore.PlanCacheStmt).PreparedAst.UseCache = false
	require.Equal(t, 1, pc)
	updateID2, pc, _, err := tk.Session().PrepareStmt(`update t set c = c + 2 where ? = a`)
	require.NoError(t, err)
	tk.Session().GetSessionVars().PreparedStmts[updateID2].(*plannercore.PlanCacheStmt).PreparedAst.UseCache = false
	require.Equal(t, 1, pc)

	ctx := context.Background()
	// first time plan generated
	rs, err := tk.Session().ExecutePreparedStmt(ctx, updateID1, expression.Args2Expressions4Test(3))
	require.Nil(t, rs)
	require.NoError(t, err)
	tk.MustQuery("select * from t where a = 3").Check(testkit.Rows("3 3 4"))

	// using the generated plan but with different params
	rs, err = tk.Session().ExecutePreparedStmt(ctx, updateID1, expression.Args2Expressions4Test(3))
	require.Nil(t, rs)
	require.NoError(t, err)
	tk.MustQuery("select * from t where a = 3").Check(testkit.Rows("3 3 5"))

	rs, err = tk.Session().ExecutePreparedStmt(ctx, updateID1, expression.Args2Expressions4Test(3))
	require.Nil(t, rs)
	require.NoError(t, err)
	tk.MustQuery("select * from t where a = 3").Check(testkit.Rows("3 3 6"))

	// updateID2
	rs, err = tk.Session().ExecutePreparedStmt(ctx, updateID2, expression.Args2Expressions4Test(3))
	require.Nil(t, rs)
	require.NoError(t, err)
	tk.MustQuery("select * from t where a = 3").Check(testkit.Rows("3 3 8"))

	rs, err = tk.Session().ExecutePreparedStmt(ctx, updateID2, expression.Args2Expressions4Test(3))
	require.Nil(t, rs)
	require.NoError(t, err)
	tk.MustQuery("select * from t where a = 3").Check(testkit.Rows("3 3 10"))

	// unique index
	updUkID1, _, _, err := tk.Session().PrepareStmt(`update t set c = c + 10 where b = ?`)
	require.NoError(t, err)
	tk.Session().GetSessionVars().PreparedStmts[updUkID1].(*plannercore.PlanCacheStmt).PreparedAst.UseCache = false
	rs, err = tk.Session().ExecutePreparedStmt(ctx, updUkID1, expression.Args2Expressions4Test(3))
	require.Nil(t, rs)
	require.NoError(t, err)
	tk.MustQuery("select * from t where a = 3").Check(testkit.Rows("3 3 20"))

	rs, err = tk.Session().ExecutePreparedStmt(ctx, updUkID1, expression.Args2Expressions4Test(3))
	require.Nil(t, rs)
	require.NoError(t, err)
	tk.MustQuery("select * from t where a = 3").Check(testkit.Rows("3 3 30"))

	// test schema changed, cached plan should be invalidated
	tk.MustExec("alter table t add column col4 int default 10 after c")
	rs, err = tk.Session().ExecutePreparedStmt(ctx, updateID1, expression.Args2Expressions4Test(3))
	require.Nil(t, rs)
	require.NoError(t, err)
	tk.MustQuery("select * from t where a = 3").Check(testkit.Rows("3 3 31 10"))

	rs, err = tk.Session().ExecutePreparedStmt(ctx, updateID1, expression.Args2Expressions4Test(3))
	require.Nil(t, rs)
	require.NoError(t, err)
	tk.MustQuery("select * from t where a = 3").Check(testkit.Rows("3 3 32 10"))

	tk.MustExec("alter table t drop index k_b")
	rs, err = tk.Session().ExecutePreparedStmt(ctx, updUkID1, expression.Args2Expressions4Test(3))
	require.Nil(t, rs)
	require.NoError(t, err)
	tk.MustQuery("select * from t where a = 3").Check(testkit.Rows("3 3 42 10"))

	rs, err = tk.Session().ExecutePreparedStmt(ctx, updUkID1, expression.Args2Expressions4Test(3))
	require.Nil(t, rs)
	require.NoError(t, err)
	tk.MustQuery("select * from t where a = 3").Check(testkit.Rows("3 3 52 10"))

	tk.MustExec("alter table t add unique index k_b(b)")
	rs, err = tk.Session().ExecutePreparedStmt(ctx, updUkID1, expression.Args2Expressions4Test(3))
	require.Nil(t, rs)
	require.NoError(t, err)
	tk.MustQuery("select * from t where a = 3").Check(testkit.Rows("3 3 62 10"))

	rs, err = tk.Session().ExecutePreparedStmt(ctx, updUkID1, expression.Args2Expressions4Test(3))
	require.Nil(t, rs)
	require.NoError(t, err)
	tk.MustQuery("select * from t where a = 3").Check(testkit.Rows("3 3 72 10"))

	tk.MustQuery("select * from t where a = 1").Check(testkit.Rows("1 1 1 10"))
	tk.MustQuery("select * from t where a = 2").Check(testkit.Rows("2 2 2 10"))
}

func TestPointUpdatePreparedPlanWithCommitMode(t *testing.T) {
	store := testkit.CreateMockStore(t)

	setTxnTk := testkit.NewTestKit(t, store)
	setTxnTk.MustExec("set global tidb_txn_mode=''")
	tk1 := testkit.NewTestKit(t, store)
	tk1.MustExec("drop database if exists pu_test2")
	defer tk1.MustExec("drop database if exists pu_test2")
	tk1.MustExec("create database pu_test2")
	tk1.MustExec("use pu_test2")

	tk1.MustExec(`create table t (a int, b int, c int,
			primary key k_a(a),
			unique key k_b(b))`)
	tk1.MustExec("insert into t values (1, 1, 1)")
	tk1.MustExec("insert into t values (2, 2, 2)")
	tk1.MustExec("insert into t values (3, 3, 3)")

	ctx := context.Background()
	updateID1, _, _, err := tk1.Session().PrepareStmt(`update t set c = c + 1 where a = ?`)
	tk1.Session().GetSessionVars().PreparedStmts[updateID1].(*plannercore.PlanCacheStmt).PreparedAst.UseCache = false
	require.NoError(t, err)

	// first time plan generated
	rs, err := tk1.Session().ExecutePreparedStmt(ctx, updateID1, expression.Args2Expressions4Test(3))
	require.Nil(t, rs)
	require.NoError(t, err)
	tk1.MustQuery("select * from t where a = 3").Check(testkit.Rows("3 3 4"))

	rs, err = tk1.Session().ExecutePreparedStmt(ctx, updateID1, expression.Args2Expressions4Test(3))
	require.Nil(t, rs)
	require.NoError(t, err)
	tk1.MustQuery("select * from t where a = 3").Check(testkit.Rows("3 3 5"))

	// next start a non autocommit txn
	tk1.MustExec("set autocommit = 0")
	tk1.MustExec("begin")
	// try to exec using point get plan(this plan should not go short path)
	rs, err = tk1.Session().ExecutePreparedStmt(ctx, updateID1, expression.Args2Expressions4Test(3))
	require.Nil(t, rs)
	require.NoError(t, err)
	tk1.MustQuery("select * from t where a = 3").Check(testkit.Rows("3 3 6"))

	// update rows
	tk2 := testkit.NewTestKit(t, store)
	tk2.MustExec("use pu_test2")
	tk2.MustExec(`prepare pu2 from "update t set c = c + 2 where ? = a "`)
	tk2.MustExec("set @p3 = 3")
	tk2.MustQuery("select * from t where a = 3").Check(testkit.Rows("3 3 5"))
	tk2.MustExec("execute pu2 using @p3")
	tk2.MustQuery("select * from t where a = 3").Check(testkit.Rows("3 3 7"))
	tk2.MustExec("execute pu2 using @p3")
	tk2.MustQuery("select * from t where a = 3").Check(testkit.Rows("3 3 9"))

	// try to update in session 1
	tk1.MustQuery("select * from t where a = 3").Check(testkit.Rows("3 3 6"))
	err = tk1.ExecToErr("commit")
	require.True(t, kv.ErrWriteConflict.Equal(err), fmt.Sprintf("error: %s", err))

	// verify
	tk2.MustQuery("select * from t where a = 1").Check(testkit.Rows("1 1 1"))
	tk1.MustQuery("select * from t where a = 2").Check(testkit.Rows("2 2 2"))
	tk2.MustQuery("select * from t where a = 3").Check(testkit.Rows("3 3 9"))
	tk1.MustQuery("select * from t where a = 2").Check(testkit.Rows("2 2 2"))
	tk1.MustQuery("select * from t where a = 3").Check(testkit.Rows("3 3 9"))

	// again next start a non autocommit txn
	tk1.MustExec("set autocommit = 0")
	tk1.MustExec("begin")
	rs, err = tk1.Session().ExecutePreparedStmt(ctx, updateID1, expression.Args2Expressions4Test(3))
	require.Nil(t, rs)
	require.NoError(t, err)
	tk1.MustQuery("select * from t where a = 3").Check(testkit.Rows("3 3 10"))

	rs, err = tk1.Session().ExecutePreparedStmt(ctx, updateID1, expression.Args2Expressions4Test(3))
	require.Nil(t, rs)
	require.NoError(t, err)
	tk1.MustQuery("select * from t where a = 3").Check(testkit.Rows("3 3 11"))
	tk1.MustExec("commit")

	tk2.MustQuery("select * from t where a = 3").Check(testkit.Rows("3 3 11"))
}

func TestApplyCache(t *testing.T) {
	store := testkit.CreateMockStore(t)

	tk := testkit.NewTestKit(t, store)

	tk.MustExec("use test;")
	tk.MustExec("set tidb_cost_model_version=2")
	tk.MustExec("drop table if exists t;")
	tk.MustExec("create table t(a int);")
	tk.MustExec("insert into t values (1),(1),(1),(1),(1),(1),(1),(1),(1);")
	tk.MustExec("analyze table t;")
	result := tk.MustQuery("explain analyze SELECT count(1) FROM (SELECT (SELECT min(a) FROM t as t2 WHERE t2.a > t1.a) AS a from t as t1) t;")
	require.Contains(t, result.Rows()[1][0], "Apply")
	var (
		ind  int
		flag bool
	)
	value := (result.Rows()[1][5]).(string)
	for ind = 0; ind < len(value)-5; ind++ {
		if value[ind:ind+5] == "cache" {
			flag = true
			break
		}
	}
	require.True(t, flag)
	require.Equal(t, "cache:ON, cacheHitRatio:88.889%", value[ind:])

	tk.MustExec("drop table if exists t;")
	tk.MustExec("create table t(a int);")
	tk.MustExec("insert into t values (1),(2),(3),(4),(5),(6),(7),(8),(9);")
	tk.MustExec("analyze table t;")
	result = tk.MustQuery("explain analyze SELECT count(1) FROM (SELECT (SELECT min(a) FROM t as t2 WHERE t2.a > t1.a) AS a from t as t1) t;")
	require.Contains(t, result.Rows()[1][0], "Apply")
	flag = false
	value = (result.Rows()[1][5]).(string)
	for ind = 0; ind < len(value)-5; ind++ {
		if value[ind:ind+5] == "cache" {
			flag = true
			break
		}
	}
	require.True(t, flag)
	require.Equal(t, "cache:OFF", value[ind:])
}

func TestCollectDMLRuntimeStats(t *testing.T) {
	store := testkit.CreateMockStore(t)

	tk := testkit.NewTestKit(t, store)
	tk.MustExec("use test")
	tk.MustExec("drop table if exists t1")
	tk.MustExec("create table t1 (a int, b int, unique index (a))")

	testSQLs := []string{
		"insert ignore into t1 values (5,5);",
		"insert into t1 values (5,5) on duplicate key update a=a+1;",
		"replace into t1 values (5,6),(6,7)",
		"update t1 set a=a+1 where a=6;",
	}

	getRootStats := func() string {
		info := tk.Session().ShowProcess()
		require.NotNil(t, info)
		p, ok := info.Plan.(plannercore.Plan)
		require.True(t, ok)
		stats := tk.Session().GetSessionVars().StmtCtx.RuntimeStatsColl.GetRootStats(p.ID())
		return stats.String()
	}
	for _, sql := range testSQLs {
		tk.MustExec(sql)
		require.Regexp(t, "time.*loops.*Get.*num_rpc.*total_time.*", getRootStats())
	}

	// Test for lock keys stats.
	tk.MustExec("begin pessimistic")
	tk.MustExec("update t1 set b=b+1")
	require.Regexp(t, "time.*lock_keys.*time.* region.* keys.* lock_rpc:.* rpc_count.*", getRootStats())
	tk.MustExec("rollback")

	tk.MustExec("begin pessimistic")
	tk.MustQuery("select * from t1 for update").Check(testkit.Rows("5 6", "7 7"))
	require.Regexp(t, "time.*lock_keys.*time.* region.* keys.* lock_rpc:.* rpc_count.*", getRootStats())
	tk.MustExec("rollback")

	tk.MustExec("begin pessimistic")
	tk.MustExec("insert ignore into t1 values (9,9)")
	require.Regexp(t, "time:.*, loops:.*, prepare:.*, check_insert: {total_time:.*, mem_insert_time:.*, prefetch:.*, rpc:{BatchGet:{num_rpc:.*, total_time:.*}}}.*", getRootStats())
	tk.MustExec("rollback")

	tk.MustExec("begin pessimistic")
	tk.MustExec("insert into t1 values (10,10) on duplicate key update a=a+1")
	require.Regexp(t, "time:.*, loops:.*, prepare:.*, check_insert: {total_time:.*, mem_insert_time:.*, prefetch:.*, rpc:{BatchGet:{num_rpc:.*, total_time:.*}.*", getRootStats())
	tk.MustExec("rollback")

	tk.MustExec("begin pessimistic")
	tk.MustExec("insert into t1 values (1,2)")
	require.Regexp(t, "time:.*, loops:.*, prepare:.*, insert:.*", getRootStats())
	tk.MustExec("rollback")

	tk.MustExec("begin pessimistic")
	tk.MustExec("insert ignore into t1 values(11,11) on duplicate key update `a`=`a`+1")
	require.Regexp(t, "time:.*, loops:.*, prepare:.*, check_insert: {total_time:.*, mem_insert_time:.*, prefetch:.*, rpc:.*}", getRootStats())
	tk.MustExec("rollback")

	tk.MustExec("begin pessimistic")
	tk.MustExec("replace into t1 values (1,4)")
	require.Regexp(t, "time:.*, loops:.*, prefetch:.*, rpc:.*", getRootStats())
	tk.MustExec("rollback")
}

func TestIssue13758(t *testing.T) {
	store := testkit.CreateMockStore(t)

	tk := testkit.NewTestKit(t, store)
	tk.MustExec("use test")
	tk.MustExec("drop table if exists t1, t2")
	tk.MustExec("create table t1 (pk int(11) primary key, a int(11) not null, b int(11), key idx_b(b), key idx_a(a))")
	tk.MustExec("insert into `t1` values (1,1,0),(2,7,6),(3,2,null),(4,1,null),(5,4,5)")
	tk.MustExec("create table t2 (a int)")
	tk.MustExec("insert into t2 values (1),(null)")
	tk.MustQuery("select (select a from t1 use index(idx_a) where b >= t2.a order by a limit 1) as field from t2").Check(testkit.Rows(
		"4",
		"<nil>",
	))
}

func TestIssue20237(t *testing.T) {
	store := testkit.CreateMockStore(t)

	tk := testkit.NewTestKit(t, store)
	tk.MustExec("use test")
	tk.MustExec("drop table if exists t, s")
	tk.MustExec("create table t(a date, b float)")
	tk.MustExec("create table s(b float)")
	tk.MustExec(`insert into t values(NULL,-37), ("2011-11-04",105), ("2013-03-02",-22), ("2006-07-02",-56), (NULL,124), (NULL,111), ("2018-03-03",-5);`)
	tk.MustExec(`insert into s values(-37),(105),(-22),(-56),(124),(105),(111),(-5);`)
	tk.MustQuery(`select count(distinct t.a, t.b) from t join s on t.b= s.b;`).Check(testkit.Rows("4"))
}

func TestIssue24933(t *testing.T) {
	store := testkit.CreateMockStore(t)

	tk := testkit.NewTestKit(t, store)

	tk.MustExec("use test")
	tk.MustExec("drop table if exists t;")
	tk.MustExec("drop view if exists v;")
	tk.MustExec("create table t(a int);")
	tk.MustExec("insert into t values(1), (2), (3);")

	tk.MustExec("create definer='root'@'localhost' view v as select count(*) as c1 from t;")
	tk.MustQuery("select * from v;").Check(testkit.Rows("3"))

	// Test subquery and outer field is wildcard.
	tk.MustExec("drop view v;")
	tk.MustExec("create definer='root'@'localhost' view v as select * from (select count(*) from t) s;")
	tk.MustQuery("select * from v order by 1;").Check(testkit.Rows("3"))

	tk.MustExec("drop view v;")
	tk.MustExec("create definer='root'@'localhost' view v as select * from (select avg(a) from t group by a) s;")
	tk.MustQuery("select * from v order by 1;").Check(testkit.Rows("1.0000", "2.0000", "3.0000"))

	tk.MustExec("drop view v;")
	tk.MustExec("create definer='root'@'localhost' view v as select * from (select sum(a) from t group by a) s;")
	tk.MustQuery("select * from v order by 1;").Check(testkit.Rows("1", "2", "3"))

	tk.MustExec("drop view v;")
	tk.MustExec("create definer='root'@'localhost' view v as select * from (select group_concat(a) from t group by a) s;")
	tk.MustQuery("select * from v order by 1;").Check(testkit.Rows("1", "2", "3"))

	// Test alias names.
	tk.MustExec("drop view v;")
	tk.MustExec("create definer='root'@'localhost' view v as select * from (select count(0) as c1 from t) s;")
	tk.MustQuery("select * from v order by 1;").Check(testkit.Rows("3"))

	tk.MustExec("drop view v;")
	tk.MustExec("create definer='root'@'localhost' view v as select * from (select count(*) as c1 from t) s;")
	tk.MustQuery("select * from v order by 1;").Check(testkit.Rows("3"))

	tk.MustExec("drop view v;")
	tk.MustExec("create definer='root'@'localhost' view v as select * from (select group_concat(a) as `concat(a)` from t group by a) s;")
	tk.MustQuery("select * from v order by 1;").Check(testkit.Rows("1", "2", "3"))

	// Test firstrow.
	tk.MustExec("drop view v;")
	tk.MustExec("create definer='root'@'localhost' view v as select * from (select a from t group by a) s;")
	tk.MustQuery("select * from v order by 1;").Check(testkit.Rows("1", "2", "3"))

	// Test direct select.
	tk.MustGetErrMsg("SELECT `s`.`count(a)` FROM (SELECT COUNT(`a`) FROM `test`.`t`) AS `s`", "[planner:1054]Unknown column 's.count(a)' in 'field list'")

	tk.MustExec("drop view v;")
	tk.MustExec("create definer='root'@'localhost' view v as select * from (select count(a) from t) s;")
	tk.MustQuery("select * from v").Check(testkit.Rows("3"))

	// Test window function.
	tk.MustExec("drop table if exists t;")
	tk.MustExec("create table t(c1 int);")
	tk.MustExec("insert into t values(111), (222), (333);")
	tk.MustExec("drop view if exists v;")
	tk.MustExec("create definer='root'@'localhost' view v as (select * from (select row_number() over (order by c1) from t) s);")
	tk.MustQuery("select * from v;").Check(testkit.Rows("1", "2", "3"))
	tk.MustExec("drop view if exists v;")
	tk.MustExec("create definer='root'@'localhost' view v as (select * from (select c1, row_number() over (order by c1) from t) s);")
	tk.MustQuery("select * from v;").Check(testkit.Rows("111 1", "222 2", "333 3"))

	// Test simple expr.
	tk.MustExec("drop view if exists v;")
	tk.MustExec("create definer='root'@'localhost' view v as (select * from (select c1 or 0 from t) s)")
	tk.MustQuery("select * from v;").Check(testkit.Rows("1", "1", "1"))
	tk.MustQuery("select `c1 or 0` from v;").Check(testkit.Rows("1", "1", "1"))

	tk.MustExec("drop view v;")
}

func TestTableSampleTemporaryTable(t *testing.T) {
	store := testkit.CreateMockStore(t)

	tk := testkit.NewTestKit(t, store)
	// For mocktikv, safe point is not initialized, we manually insert it for snapshot to use.
	safePointName := "tikv_gc_safe_point"
	safePointValue := "20160102-15:04:05 -0700"
	safePointComment := "All versions after safe point can be accessed. (DO NOT EDIT)"
	updateSafePoint := fmt.Sprintf(`INSERT INTO mysql.tidb VALUES ('%[1]s', '%[2]s', '%[3]s')
	ON DUPLICATE KEY
	UPDATE variable_value = '%[2]s', comment = '%[3]s'`, safePointName, safePointValue, safePointComment)
	tk.MustExec(updateSafePoint)

	tk.MustExec("use test")
	tk.MustExec("drop table if exists tmp1")
	tk.MustExec("create global temporary table tmp1 " +
		"(id int not null primary key, code int not null, value int default null, unique key code(code))" +
		"on commit delete rows")

	tk.MustExec("use test")
	tk.MustExec("drop table if exists tmp2")
	tk.MustExec("create temporary table tmp2 (id int not null primary key, code int not null, value int default null, unique key code(code));")

	// sleep 1us to make test stale
	time.Sleep(time.Microsecond)

	// test tablesample return empty for global temporary table
	tk.MustQuery("select * from tmp1 tablesample regions()").Check(testkit.Rows())

	tk.MustExec("begin")
	tk.MustExec("insert into tmp1 values (1, 1, 1)")
	tk.MustQuery("select * from tmp1 tablesample regions()").Check(testkit.Rows())
	tk.MustExec("commit")

	// tablesample for global temporary table should not return error for compatibility of tools like dumpling
	tk.MustExec("set @@tidb_snapshot=NOW(6)")
	tk.MustQuery("select * from tmp1 tablesample regions()").Check(testkit.Rows())

	tk.MustExec("begin")
	tk.MustQuery("select * from tmp1 tablesample regions()").Check(testkit.Rows())
	tk.MustExec("commit")
	tk.MustExec("set @@tidb_snapshot=''")

	// test tablesample returns error for local temporary table
	tk.MustGetErrMsg("select * from tmp2 tablesample regions()", "TABLESAMPLE clause can not be applied to local temporary tables")

	tk.MustExec("begin")
	tk.MustExec("insert into tmp2 values (1, 1, 1)")
	tk.MustGetErrMsg("select * from tmp2 tablesample regions()", "TABLESAMPLE clause can not be applied to local temporary tables")
	tk.MustExec("commit")
	tk.MustGetErrMsg("select * from tmp2 tablesample regions()", "TABLESAMPLE clause can not be applied to local temporary tables")
}

func TestCTEWithIndexLookupJoinDeadLock(t *testing.T) {
	store := testkit.CreateMockStore(t)

	tk := testkit.NewTestKit(t, store)
	tk.MustExec("use test")
	tk.MustExec("create table t (a int(11) default null,b int(11) default null,key b (b),key ba (b))")
	tk.MustExec("create table t1 (a int(11) default null,b int(11) default null,key idx_ab (a,b),key idx_a (a),key idx_b (b))")
	tk.MustExec("create table t2 (a int(11) default null,b int(11) default null,key idx_ab (a,b),key idx_a (a),key idx_b (b))")
	// It's easy to reproduce this problem in 30 times execution of IndexLookUpJoin.
	for i := 0; i < 30; i++ {
		tk.MustExec("with cte as (with cte1 as (select * from t2 use index(idx_ab) where a > 1 and b > 1) select * from cte1) select /*+use_index(t1 idx_ab)*/ * from cte join t1 on t1.a=cte.a;")
	}
}

func TestGetResultRowsCount(t *testing.T) {
	store := testkit.CreateMockStore(t)

	tk := testkit.NewTestKit(t, store)
	tk.MustExec("use test")
	tk.MustExec("create table t (a int)")
	for i := 1; i <= 10; i++ {
		tk.MustExec(fmt.Sprintf("insert into t values (%v)", i))
	}
	cases := []struct {
		sql string
		row int64
	}{
		{"select * from t", 10},
		{"select * from t where a < 0", 0},
		{"select * from t where a <= 3", 3},
		{"insert into t values (11)", 0},
		{"replace into t values (12)", 0},
		{"update t set a=13 where a=12", 0},
	}

	for _, ca := range cases {
		if strings.HasPrefix(ca.sql, "select") {
			tk.MustQuery(ca.sql)
		} else {
			tk.MustExec(ca.sql)
		}
		info := tk.Session().ShowProcess()
		require.NotNil(t, info)
		p, ok := info.Plan.(plannercore.Plan)
		require.True(t, ok)
		cnt := executor.GetResultRowsCount(tk.Session().GetSessionVars().StmtCtx, p)
		require.Equal(t, ca.row, cnt, fmt.Sprintf("sql: %v", ca.sql))
	}
}

func TestAdminShowDDLJobs(t *testing.T) {
	store := testkit.CreateMockStore(t)
	tk := testkit.NewTestKit(t, store)
	tk.MustExec("create database if not exists test_admin_show_ddl_jobs")
	tk.MustExec("use test_admin_show_ddl_jobs")
	tk.MustExec("create table t (a int);")

	re := tk.MustQuery("admin show ddl jobs 1")
	row := re.Rows()[0]
	require.Equal(t, "test_admin_show_ddl_jobs", row[1])
	jobID, err := strconv.Atoi(row[0].(string))
	require.NoError(t, err)

	job, err := ddl.GetHistoryJobByID(tk.Session(), int64(jobID))
	require.NoError(t, err)
	require.NotNil(t, job)
	// Test for compatibility. Old TiDB version doesn't have SchemaName field, and the BinlogInfo maybe nil.
	// See PR: 11561.
	job.BinlogInfo = nil
	job.SchemaName = ""
	err = sessiontxn.NewTxnInStmt(context.Background(), tk.Session())
	require.NoError(t, err)
	txn, err := tk.Session().Txn(true)
	require.NoError(t, err)
	err = meta.NewMeta(txn).AddHistoryDDLJob(job, true)
	require.NoError(t, err)
	tk.Session().StmtCommit()

	re = tk.MustQuery("admin show ddl jobs 1")
	row = re.Rows()[0]
	require.Equal(t, "test_admin_show_ddl_jobs", row[1])

	re = tk.MustQuery("admin show ddl jobs 1 where job_type='create table'")
	row = re.Rows()[0]
	require.Equal(t, "test_admin_show_ddl_jobs", row[1])
	require.Equal(t, "<nil>", row[10])

	// Test the START_TIME and END_TIME field.
	tk.MustExec(`set @@time_zone = 'Asia/Shanghai'`)
	re = tk.MustQuery("admin show ddl jobs where end_time is not NULL")
	row = re.Rows()[0]
	createTime, err := types.ParseDatetime(nil, row[8].(string))
	require.NoError(t, err)
	startTime, err := types.ParseDatetime(nil, row[9].(string))
	require.NoError(t, err)
	endTime, err := types.ParseDatetime(nil, row[10].(string))
	require.NoError(t, err)
	tk.MustExec(`set @@time_zone = 'Europe/Amsterdam'`)
	re = tk.MustQuery("admin show ddl jobs where end_time is not NULL")
	row2 := re.Rows()[0]
	require.NotEqual(t, row[8], row2[8])
	require.NotEqual(t, row[9], row2[9])
	require.NotEqual(t, row[10], row2[10])
	createTime2, err := types.ParseDatetime(nil, row2[8].(string))
	require.NoError(t, err)
	startTime2, err := types.ParseDatetime(nil, row2[9].(string))
	require.NoError(t, err)
	endTime2, err := types.ParseDatetime(nil, row2[10].(string))
	require.NoError(t, err)
	loc, err := time.LoadLocation("Asia/Shanghai")
	require.NoError(t, err)
	loc2, err := time.LoadLocation("Europe/Amsterdam")
	require.NoError(t, err)
	tt, err := createTime.GoTime(loc)
	require.NoError(t, err)
	t2, err := createTime2.GoTime(loc2)
	require.NoError(t, err)
	require.Equal(t, t2.In(time.UTC), tt.In(time.UTC))
	tt, err = startTime.GoTime(loc)
	require.NoError(t, err)
	t2, err = startTime2.GoTime(loc2)
	require.NoError(t, err)
	require.Equal(t, t2.In(time.UTC), tt.In(time.UTC))
	tt, err = endTime.GoTime(loc)
	require.NoError(t, err)
	t2, err = endTime2.GoTime(loc2)
	require.NoError(t, err)
	require.Equal(t, t2.In(time.UTC), tt.In(time.UTC))
}

func TestAdminShowDDLJobsRowCount(t *testing.T) {
	store := testkit.CreateMockStore(t)
	tk := testkit.NewTestKit(t, store)

	// Test for issue: https://github.com/pingcap/tidb/issues/25968
	tk.MustExec("use test")
	tk.MustExec("drop table if exists t;")
	tk.MustExec("create table t (id bigint key,b int);")
	tk.MustExec("split table t by (10),(20),(30);")
	tk.MustExec("insert into t values (0,0),(10,10),(20,20),(30,30);")
	tk.MustExec("alter table t add index idx1(b);")
	require.Equal(t, "4", tk.MustQuery("admin show ddl jobs 1").Rows()[0][7])

	tk.MustExec("insert into t values (1,0),(2,10),(3,20),(4,30);")
	tk.MustExec("alter table t add index idx2(b);")
	require.Equal(t, "8", tk.MustQuery("admin show ddl jobs 1").Rows()[0][7])
}

func TestAdminShowDDLJobsInfo(t *testing.T) {
	store := testkit.CreateMockStore(t)
	tk := testkit.NewTestKit(t, store)

	// Test for issue: https://github.com/pingcap/tidb/issues/29915
	tk.MustExec("create placement policy x followers=4;")
	tk.MustExec("create placement policy y " +
		"PRIMARY_REGION=\"cn-east-1\" " +
		"REGIONS=\"cn-east-1, cn-east-2\" " +
		"FOLLOWERS=2")
	tk.MustExec("create database if not exists test_admin_show_ddl_jobs")
	tk.MustExec("use test_admin_show_ddl_jobs")

	tk.MustExec("create table t (a int);")
	tk.MustExec("create table t1 (a int);")

	tk.MustExec("alter table t placement policy x;")
	require.Equal(t, "alter table placement", tk.MustQuery("admin show ddl jobs 1").Rows()[0][3])

	tk.MustExec("rename table t to tt, t1 to tt1")
	require.Equal(t, "rename tables", tk.MustQuery("admin show ddl jobs 1").Rows()[0][3])

	tk.MustExec("create table tt2 (c int) PARTITION BY RANGE (c) " +
		"(PARTITION p0 VALUES LESS THAN (6)," +
		"PARTITION p1 VALUES LESS THAN (11)," +
		"PARTITION p2 VALUES LESS THAN (16)," +
		"PARTITION p3 VALUES LESS THAN (21));")
	tk.MustExec("alter table tt2 partition p0 placement policy y")
	require.Equal(t, "alter table partition placement", tk.MustQuery("admin show ddl jobs 1").Rows()[0][3])

	tk.MustExec("alter table tt1 cache")
	require.Equal(t, "alter table cache", tk.MustQuery("admin show ddl jobs 1").Rows()[0][3])
	tk.MustExec("alter table tt1 nocache")
	require.Equal(t, "alter table nocache", tk.MustQuery("admin show ddl jobs 1").Rows()[0][3])
}

func TestAdminChecksumOfPartitionedTable(t *testing.T) {
	store := testkit.CreateMockStore(t)
	tk := testkit.NewTestKit(t, store)
	tk.MustExec("USE test;")
	tk.MustExec("DROP TABLE IF EXISTS admin_checksum_partition_test;")
	tk.MustExec("CREATE TABLE admin_checksum_partition_test (a INT) PARTITION BY HASH(a) PARTITIONS 4;")
	tk.MustExec("INSERT INTO admin_checksum_partition_test VALUES (1), (2);")

	r := tk.MustQuery("ADMIN CHECKSUM TABLE admin_checksum_partition_test;")
	r.Check(testkit.Rows("test admin_checksum_partition_test 1 5 5"))
}

func TestUnion2(t *testing.T) {
	store := testkit.CreateMockStore(t)
	tk := testkit.NewTestKit(t, store)
	tk.MustExec("use test")

	testSQL := `drop table if exists union_test; create table union_test(id int);`
	tk.MustExec(testSQL)

	testSQL = `drop table if exists union_test;`
	tk.MustExec(testSQL)
	testSQL = `create table union_test(id int);`
	tk.MustExec(testSQL)
	testSQL = `insert union_test values (1),(2)`
	tk.MustExec(testSQL)

	testSQL = `select * from (select id from union_test union select id from union_test) t order by id;`
	r := tk.MustQuery(testSQL)
	r.Check(testkit.Rows("1", "2"))

	r = tk.MustQuery("select 1 union all select 1")
	r.Check(testkit.Rows("1", "1"))

	r = tk.MustQuery("select 1 union all select 1 union select 1")
	r.Check(testkit.Rows("1"))

	r = tk.MustQuery("select 1 as a union (select 2) order by a limit 1")
	r.Check(testkit.Rows("1"))

	r = tk.MustQuery("select 1 as a union (select 2) order by a limit 1, 1")
	r.Check(testkit.Rows("2"))

	r = tk.MustQuery("select id from union_test union all (select 1) order by id desc")
	r.Check(testkit.Rows("2", "1", "1"))

	r = tk.MustQuery("select id as a from union_test union (select 1) order by a desc")
	r.Check(testkit.Rows("2", "1"))

	r = tk.MustQuery(`select null as a union (select "abc") order by a`)
	r.Check(testkit.Rows("<nil>", "abc"))

	r = tk.MustQuery(`select "abc" as a union (select 1) order by a`)
	r.Check(testkit.Rows("1", "abc"))

	tk.MustExec("drop table if exists t1")
	tk.MustExec("create table t1 (c int, d int)")
	tk.MustExec("insert t1 values (NULL, 1)")
	tk.MustExec("insert t1 values (1, 1)")
	tk.MustExec("insert t1 values (1, 2)")
	tk.MustExec("drop table if exists t2")
	tk.MustExec("create table t2 (c int, d int)")
	tk.MustExec("insert t2 values (1, 3)")
	tk.MustExec("insert t2 values (1, 1)")
	tk.MustExec("drop table if exists t3")
	tk.MustExec("create table t3 (c int, d int)")
	tk.MustExec("insert t3 values (3, 2)")
	tk.MustExec("insert t3 values (4, 3)")
	r = tk.MustQuery(`select sum(c1), c2 from (select c c1, d c2 from t1 union all select d c1, c c2 from t2 union all select c c1, d c2 from t3) x group by c2 order by c2`)
	r.Check(testkit.Rows("5 1", "4 2", "4 3"))

	tk.MustExec("drop table if exists t1, t2, t3")
	tk.MustExec("create table t1 (a int primary key)")
	tk.MustExec("create table t2 (a int primary key)")
	tk.MustExec("create table t3 (a int primary key)")
	tk.MustExec("insert t1 values (7), (8)")
	tk.MustExec("insert t2 values (1), (9)")
	tk.MustExec("insert t3 values (2), (3)")
	r = tk.MustQuery("select * from t1 union all select * from t2 union all (select * from t3) order by a limit 2")
	r.Check(testkit.Rows("1", "2"))

	tk.MustExec("drop table if exists t1, t2")
	tk.MustExec("create table t1 (a int)")
	tk.MustExec("create table t2 (a int)")
	tk.MustExec("insert t1 values (2), (1)")
	tk.MustExec("insert t2 values (3), (4)")
	r = tk.MustQuery("select * from t1 union all (select * from t2) order by a limit 1")
	r.Check(testkit.Rows("1"))
	r = tk.MustQuery("select (select * from t1 where a != t.a union all (select * from t2 where a != t.a) order by a limit 1) from t1 t")
	r.Check(testkit.Rows("1", "2"))

	tk.MustExec("drop table if exists t")
	tk.MustExec("create table t (id int unsigned primary key auto_increment, c1 int, c2 int, index c1_c2 (c1, c2))")
	tk.MustExec("insert into t (c1, c2) values (1, 1)")
	tk.MustExec("insert into t (c1, c2) values (1, 2)")
	tk.MustExec("insert into t (c1, c2) values (2, 3)")
	r = tk.MustQuery("select * from (select * from t where t.c1 = 1 union select * from t where t.id = 1) s order by s.id")
	r.Check(testkit.Rows("1 1 1", "2 1 2"))

	tk.MustExec("drop table if exists t")
	tk.MustExec("CREATE TABLE t (f1 DATE)")
	tk.MustExec("INSERT INTO t VALUES ('1978-11-26')")
	r = tk.MustQuery("SELECT f1+0 FROM t UNION SELECT f1+0 FROM t")
	r.Check(testkit.Rows("19781126"))

	tk.MustExec("drop table if exists t")
	tk.MustExec("CREATE TABLE t (a int, b int)")
	tk.MustExec("INSERT INTO t VALUES ('1', '1')")
	r = tk.MustQuery("select b from (SELECT * FROM t UNION ALL SELECT a, b FROM t order by a) t")
	r.Check(testkit.Rows("1", "1"))

	tk.MustExec("drop table if exists t")
	tk.MustExec("CREATE TABLE t (a DECIMAL(4,2))")
	tk.MustExec("INSERT INTO t VALUE(12.34)")
	r = tk.MustQuery("SELECT 1 AS c UNION select a FROM t")
	r.Sort().Check(testkit.Rows("1.00", "12.34"))

	// #issue3771
	r = tk.MustQuery("SELECT 'a' UNION SELECT CONCAT('a', -4)")
	r.Sort().Check(testkit.Rows("a", "a-4"))

	// test race
	tk.MustQuery("SELECT @x:=0 UNION ALL SELECT @x:=0 UNION ALL SELECT @x")

	// test field tp
	tk.MustExec("drop table if exists t1, t2")
	tk.MustExec("CREATE TABLE t1 (a date)")
	tk.MustExec("CREATE TABLE t2 (a date)")
	tk.MustExec("SELECT a from t1 UNION select a FROM t2")
	tk.MustQuery("show create table t1").Check(testkit.Rows("t1 CREATE TABLE `t1` (\n" + "  `a` date DEFAULT NULL\n" + ") ENGINE=InnoDB DEFAULT CHARSET=utf8mb4 COLLATE=utf8mb4_bin"))

	// Move from session test.
	tk.MustExec("drop table if exists t1, t2")
	tk.MustExec("create table t1 (c double);")
	tk.MustExec("create table t2 (c double);")
	tk.MustExec("insert into t1 value (73);")
	tk.MustExec("insert into t2 value (930);")
	// If set unspecified column flen to 0, it will cause bug in union.
	// This test is used to prevent the bug reappear.
	tk.MustQuery("select c from t1 union (select c from t2) order by c").Check(testkit.Rows("73", "930"))

	// issue 5703
	tk.MustExec("drop table if exists t")
	tk.MustExec("create table t(a date)")
	tk.MustExec("insert into t value ('2017-01-01'), ('2017-01-02')")
	r = tk.MustQuery("(select a from t where a < 0) union (select a from t where a > 0) order by a")
	r.Check(testkit.Rows("2017-01-01", "2017-01-02"))

	tk.MustExec("drop table if exists t")
	tk.MustExec("create table t(a int)")
	tk.MustExec("insert into t value(0),(0)")
	tk.MustQuery("select 1 from (select a from t union all select a from t) tmp").Check(testkit.Rows("1", "1", "1", "1"))
	tk.MustQuery("select 10 as a from dual union select a from t order by a desc limit 1 ").Check(testkit.Rows("10"))
	tk.MustQuery("select -10 as a from dual union select a from t order by a limit 1 ").Check(testkit.Rows("-10"))
	tk.MustQuery("select count(1) from (select a from t union all select a from t) tmp").Check(testkit.Rows("4"))

	err := tk.ExecToErr("select 1 from (select a from t limit 1 union all select a from t limit 1) tmp")
	require.Error(t, err)
	terr := errors.Cause(err).(*terror.Error)
	require.Equal(t, errors.ErrCode(mysql.ErrWrongUsage), terr.Code())

	err = tk.ExecToErr("select 1 from (select a from t order by a union all select a from t limit 1) tmp")
	require.Error(t, err)
	terr = errors.Cause(err).(*terror.Error)
	require.Equal(t, errors.ErrCode(mysql.ErrWrongUsage), terr.Code())

	_, err = tk.Exec("(select a from t order by a) union all select a from t limit 1 union all select a from t limit 1")
	require.Truef(t, terror.ErrorEqual(err, plannercore.ErrWrongUsage), "err %v", err)

	_, err = tk.Exec("(select a from t limit 1) union all select a from t limit 1")
	require.NoError(t, err)
	_, err = tk.Exec("(select a from t order by a) union all select a from t order by a")
	require.NoError(t, err)

	tk.MustExec("drop table if exists t")
	tk.MustExec("create table t(a int)")
	tk.MustExec("insert into t value(1),(2),(3)")

	tk.MustQuery("(select a from t order by a limit 2) union all (select a from t order by a desc limit 2) order by a desc limit 1,2").Check(testkit.Rows("2", "2"))
	tk.MustQuery("select a from t union all select a from t order by a desc limit 5").Check(testkit.Rows("3", "3", "2", "2", "1"))
	tk.MustQuery("(select a from t order by a desc limit 2) union all select a from t group by a order by a").Check(testkit.Rows("1", "2", "2", "3", "3"))
	tk.MustQuery("(select a from t order by a desc limit 2) union all select 33 as a order by a desc limit 2").Check(testkit.Rows("33", "3"))

	tk.MustQuery("select 1 union select 1 union all select 1").Check(testkit.Rows("1", "1"))
	tk.MustQuery("select 1 union all select 1 union select 1").Check(testkit.Rows("1"))

	tk.MustExec("drop table if exists t1, t2")
	tk.MustExec(`create table t1(a bigint, b bigint);`)
	tk.MustExec(`create table t2(a bigint, b bigint);`)
	tk.MustExec(`insert into t1 values(1, 1);`)
	tk.MustExec(`insert into t1 select * from t1;`)
	tk.MustExec(`insert into t1 select * from t1;`)
	tk.MustExec(`insert into t1 select * from t1;`)
	tk.MustExec(`insert into t1 select * from t1;`)
	tk.MustExec(`insert into t1 select * from t1;`)
	tk.MustExec(`insert into t1 select * from t1;`)
	tk.MustExec(`insert into t2 values(1, 1);`)
	tk.MustExec(`set @@tidb_init_chunk_size=2;`)
	tk.MustExec(`set @@sql_mode="";`)
	tk.MustQuery(`select count(*) from (select t1.a, t1.b from t1 left join t2 on t1.a=t2.a union all select t1.a, t1.a from t1 left join t2 on t1.a=t2.a) tmp;`).Check(testkit.Rows("128"))
	tk.MustQuery(`select tmp.a, count(*) from (select t1.a, t1.b from t1 left join t2 on t1.a=t2.a union all select t1.a, t1.a from t1 left join t2 on t1.a=t2.a) tmp;`).Check(testkit.Rows("1 128"))

	tk.MustExec("drop table if exists t")
	tk.MustExec("create table t(a int, b int)")
	tk.MustExec("insert into t value(1 ,2)")
	tk.MustQuery("select a, b from (select a, 0 as d, b from t union all select a, 0 as d, b from t) test;").Check(testkit.Rows("1 2", "1 2"))

	// #issue 8141
	tk.MustExec("drop table if exists t1")
	tk.MustExec("create table t1(a int, b int)")
	tk.MustExec("insert into t1 value(1,2),(1,1),(2,2),(2,2),(3,2),(3,2)")
	tk.MustExec("set @@tidb_init_chunk_size=2;")
	tk.MustQuery("select count(*) from (select a as c, a as d from t1 union all select a, b from t1) t;").Check(testkit.Rows("12"))

	// #issue 8189 and #issue 8199
	tk.MustExec("drop table if exists t1")
	tk.MustExec("drop table if exists t2")
	tk.MustExec("CREATE TABLE t1 (a int not null, b char (10) not null)")
	tk.MustExec("insert into t1 values(1,'a'),(2,'b'),(3,'c'),(3,'c')")
	tk.MustExec("CREATE TABLE t2 (a int not null, b char (10) not null)")
	tk.MustExec("insert into t2 values(1,'a'),(2,'b'),(3,'c'),(3,'c')")
	tk.MustQuery("select a from t1 union select a from t1 order by (select a+1);").Check(testkit.Rows("1", "2", "3"))

	// #issue 8201
	for i := 0; i < 4; i++ {
		tk.MustQuery("SELECT(SELECT 0 AS a FROM dual UNION SELECT 1 AS a FROM dual ORDER BY a ASC  LIMIT 1) AS dev").Check(testkit.Rows("0"))
	}

	// #issue 8231
	tk.MustExec("drop table if exists t1")
	tk.MustExec("CREATE TABLE t1 (uid int(1))")
	tk.MustExec("INSERT INTO t1 SELECT 150")
	tk.MustQuery("SELECT 'a' UNION SELECT uid FROM t1 order by 1 desc;").Check(testkit.Rows("a", "150"))

	// #issue 8196
	tk.MustExec("drop table if exists t1")
	tk.MustExec("drop table if exists t2")
	tk.MustExec("CREATE TABLE t1 (a int not null, b char (10) not null)")
	tk.MustExec("insert into t1 values(1,'a'),(2,'b'),(3,'c'),(3,'c')")
	tk.MustExec("CREATE TABLE t2 (a int not null, b char (10) not null)")
	tk.MustExec("insert into t2 values(3,'c'),(4,'d'),(5,'f'),(6,'e')")
	tk.MustExec("analyze table t1")
	tk.MustExec("analyze table t2")
	_, err = tk.Exec("(select a,b from t1 limit 2) union all (select a,b from t2 order by a limit 1) order by t1.b")
	require.Equal(t, "[planner:1250]Table 't1' from one of the SELECTs cannot be used in global ORDER clause", err.Error())

	// #issue 9900
	tk.MustExec("drop table if exists t")
	tk.MustExec("create table t(a int, b decimal(6, 3))")
	tk.MustExec("insert into t values(1, 1.000)")
	tk.MustQuery("select count(distinct a), sum(distinct a), avg(distinct a) from (select a from t union all select b from t) tmp;").Check(testkit.Rows("1 1.000 1.0000000"))

	// #issue 23832
	tk.MustExec("drop table if exists t")
	tk.MustExec("create table t(a bit(20), b float, c double, d int)")
	tk.MustExec("insert into t values(10, 10, 10, 10), (1, -1, 2, -2), (2, -2, 1, 1), (2, 1.1, 2.1, 10.1)")
	tk.MustQuery("select a from t union select 10 order by a").Check(testkit.Rows("1", "2", "10"))
}

func TestUnionLimit(t *testing.T) {
	store := testkit.CreateMockStore(t)
	tk := testkit.NewTestKit(t, store)
	tk.MustExec("use test")
	tk.MustExec("drop table if exists union_limit")
	tk.MustExec("create table union_limit (id int) partition by hash(id) partitions 30")
	for i := 0; i < 60; i++ {
		tk.MustExec(fmt.Sprintf("insert into union_limit values (%d)", i))
	}
	// Cover the code for worker count limit in the union executor.
	tk.MustQuery("select * from union_limit limit 10")
}

func TestLowResolutionTSORead(t *testing.T) {
	store := testkit.CreateMockStore(t)

	tk := testkit.NewTestKit(t, store)
	tk.MustExec("set @@autocommit=1")
	tk.MustExec("use test")
	tk.MustExec("create table low_resolution_tso(a int)")
	tk.MustExec("insert low_resolution_tso values (1)")

	// enable low resolution tso
	require.False(t, tk.Session().GetSessionVars().LowResolutionTSO)
	tk.MustExec("set @@tidb_low_resolution_tso = 'on'")
	require.True(t, tk.Session().GetSessionVars().LowResolutionTSO)

	time.Sleep(3 * time.Second)
	tk.MustQuery("select * from low_resolution_tso").Check(testkit.Rows("1"))
	err := tk.ExecToErr("update low_resolution_tso set a = 2")
	require.Error(t, err)
	tk.MustExec("set @@tidb_low_resolution_tso = 'off'")
	tk.MustExec("update low_resolution_tso set a = 2")
	tk.MustQuery("select * from low_resolution_tso").Check(testkit.Rows("2"))
}

func TestStaleReadAtFutureTime(t *testing.T) {
	store := testkit.CreateMockStore(t)

	tk := testkit.NewTestKit(t, store)
	// Setting tx_read_ts to a time in the future will fail. (One day before the 2038 problem)
	tk.MustGetErrMsg("set @@tx_read_ts = '2038-01-18 03:14:07'", "cannot set read timestamp to a future time")
	// TxnReadTS Is not updated if check failed.
	require.Zero(t, tk.Session().GetSessionVars().TxnReadTS.PeakTxnReadTS())
}

func TestYearTypeDeleteIndex(t *testing.T) {
	store := testkit.CreateMockStore(t)

	tk := testkit.NewTestKit(t, store)
	tk.MustExec("use test")
	tk.MustExec("create table t(a YEAR, PRIMARY KEY(a));")
	tk.MustExec("insert into t set a = '2151';")
	tk.MustExec("delete from t;")
	tk.MustExec("admin check table t")
}

func TestToPBExpr(t *testing.T) {
	store := testkit.CreateMockStore(t)
	tk := testkit.NewTestKit(t, store)
	tk.MustExec("use test")
	tk.MustExec("drop table if exists t")
	tk.MustExec("create table t (a decimal(10,6), b decimal, index idx_b (b))")
	tk.MustExec("set sql_mode = ''")
	tk.MustExec("insert t values (1.1, 1.1)")
	tk.MustExec("insert t values (2.4, 2.4)")
	tk.MustExec("insert t values (3.3, 2.7)")
	result := tk.MustQuery("select * from t where a < 2.399999")
	result.Check(testkit.Rows("1.100000 1"))
	result = tk.MustQuery("select * from t where a > 1.5")
	result.Check(testkit.Rows("2.400000 2", "3.300000 3"))
	result = tk.MustQuery("select * from t where a <= 1.1")
	result.Check(testkit.Rows("1.100000 1"))
	result = tk.MustQuery("select * from t where b >= 3")
	result.Check(testkit.Rows("3.300000 3"))
	result = tk.MustQuery("select * from t where not (b = 1)")
	result.Check(testkit.Rows("2.400000 2", "3.300000 3"))
	result = tk.MustQuery("select * from t where b&1 = a|1")
	result.Check(testkit.Rows("1.100000 1"))
	result = tk.MustQuery("select * from t where b != 2 and b <=> 3")
	result.Check(testkit.Rows("3.300000 3"))
	result = tk.MustQuery("select * from t where b in (3)")
	result.Check(testkit.Rows("3.300000 3"))
	result = tk.MustQuery("select * from t where b not in (1, 2)")
	result.Check(testkit.Rows("3.300000 3"))

	tk.MustExec("drop table if exists t")
	tk.MustExec("create table t (a varchar(255), b int)")
	tk.MustExec("insert t values ('abc123', 1)")
	tk.MustExec("insert t values ('ab123', 2)")
	result = tk.MustQuery("select * from t where a like 'ab%'")
	result.Check(testkit.Rows("abc123 1", "ab123 2"))
	result = tk.MustQuery("select * from t where a like 'ab_12'")
	result.Check(nil)
	tk.MustExec("drop table if exists t")
	tk.MustExec("create table t (a int primary key)")
	tk.MustExec("insert t values (1)")
	tk.MustExec("insert t values (2)")
	result = tk.MustQuery("select * from t where not (a = 1)")
	result.Check(testkit.Rows("2"))
	result = tk.MustQuery("select * from t where not(not (a = 1))")
	result.Check(testkit.Rows("1"))
	result = tk.MustQuery("select * from t where not(a != 1 and a != 2)")
	result.Check(testkit.Rows("1", "2"))
}

func TestDatumXAPI(t *testing.T) {
	store := testkit.CreateMockStore(t)
	tk := testkit.NewTestKit(t, store)
	tk.MustExec("use test")
	tk.MustExec("drop table if exists t")
	tk.MustExec("create table t (a decimal(10,6), b decimal, index idx_b (b))")
	tk.MustExec("set sql_mode = ''")
	tk.MustExec("insert t values (1.1, 1.1)")
	tk.MustExec("insert t values (2.2, 2.2)")
	tk.MustExec("insert t values (3.3, 2.7)")
	result := tk.MustQuery("select * from t where a > 1.5")
	result.Check(testkit.Rows("2.200000 2", "3.300000 3"))
	result = tk.MustQuery("select * from t where b > 1.5")
	result.Check(testkit.Rows("2.200000 2", "3.300000 3"))

	tk.MustExec("drop table if exists t")
	tk.MustExec("create table t (a time(3), b time, index idx_a (a))")
	tk.MustExec("insert t values ('11:11:11', '11:11:11')")
	tk.MustExec("insert t values ('11:11:12', '11:11:12')")
	tk.MustExec("insert t values ('11:11:13', '11:11:13')")
	result = tk.MustQuery("select * from t where a > '11:11:11.5'")
	result.Check(testkit.Rows("11:11:12.000 11:11:12", "11:11:13.000 11:11:13"))
	result = tk.MustQuery("select * from t where b > '11:11:11.5'")
	result.Check(testkit.Rows("11:11:12.000 11:11:12", "11:11:13.000 11:11:13"))
}

func TestSQLMode(t *testing.T) {
	store := testkit.CreateMockStore(t)
	tk := testkit.NewTestKit(t, store)
	tk.MustExec("use test")
	tk.MustExec("drop table if exists t")
	tk.MustExec("create table t (a tinyint not null)")
	tk.MustExec("set sql_mode = 'STRICT_TRANS_TABLES'")
	_, err := tk.Exec("insert t values ()")
	require.Error(t, err)

	_, err = tk.Exec("insert t values ('1000')")
	require.Error(t, err)

	tk.MustExec("create table if not exists tdouble (a double(3,2))")
	_, err = tk.Exec("insert tdouble values (10.23)")
	require.Error(t, err)

	tk.MustExec("set sql_mode = ''")
	tk.MustExec("insert t values ()")
	tk.MustQuery("show warnings").Check(testkit.Rows("Warning 1364 Field 'a' doesn't have a default value"))
	tk.MustExec("insert t values (null)")
	tk.MustQuery("show warnings").Check(testkit.Rows("Warning 1048 Column 'a' cannot be null"))
	tk.MustExec("insert ignore t values (null)")
	tk.MustQuery("show warnings").Check(testkit.Rows("Warning 1048 Column 'a' cannot be null"))
	tk.MustExec("insert t select null")
	tk.MustQuery("show warnings").Check(testkit.Rows("Warning 1048 Column 'a' cannot be null"))
	tk.MustExec("insert t values (1000)")
	tk.MustQuery("select * from t order by a").Check(testkit.Rows("0", "0", "0", "0", "127"))

	tk.MustExec("insert tdouble values (10.23)")
	tk.MustQuery("select * from tdouble").Check(testkit.Rows("9.99"))

	tk.MustExec("set sql_mode = 'STRICT_TRANS_TABLES'")
	tk.MustExec("set @@global.sql_mode = ''")

	tk2 := testkit.NewTestKit(t, store)
	tk2.MustExec("use test")
	tk2.MustExec("drop table if exists t2")
	tk2.MustExec("create table t2 (a varchar(3))")
	tk2.MustExec("insert t2 values ('abcd')")
	tk2.MustQuery("select * from t2").Check(testkit.Rows("abc"))

	// session1 is still in strict mode.
	_, err = tk.Exec("insert t2 values ('abcd')")
	require.Error(t, err)
	// Restore original global strict mode.
	tk.MustExec("set @@global.sql_mode = 'STRICT_TRANS_TABLES'")
}

func TestTableDual(t *testing.T) {
	store := testkit.CreateMockStore(t)
	tk := testkit.NewTestKit(t, store)
	tk.MustExec("use test")
	result := tk.MustQuery("Select 1")
	result.Check(testkit.Rows("1"))
	result = tk.MustQuery("Select 1 from dual")
	result.Check(testkit.Rows("1"))
	result = tk.MustQuery("Select count(*) from dual")
	result.Check(testkit.Rows("1"))
	result = tk.MustQuery("Select 1 from dual where 1")
	result.Check(testkit.Rows("1"))

	tk.MustExec("drop table if exists t")
	tk.MustExec("create table t(a int primary key)")
	tk.MustQuery("select t1.* from t t1, t t2 where t1.a=t2.a and 1=0").Check(testkit.Rows())
}

func TestTableScan(t *testing.T) {
	store := testkit.CreateMockStore(t)
	tk := testkit.NewTestKit(t, store)
	tk.MustExec("use information_schema")
	result := tk.MustQuery("select * from schemata")
	// There must be these tables: information_schema, mysql, performance_schema and test.
	require.GreaterOrEqual(t, len(result.Rows()), 4)
	tk.MustExec("use test")
	tk.MustExec("create database mytest")
	rowStr1 := fmt.Sprintf("%s %s %s %s %v %v", "def", "mysql", "utf8mb4", "utf8mb4_bin", nil, nil)
	rowStr2 := fmt.Sprintf("%s %s %s %s %v %v", "def", "mytest", "utf8mb4", "utf8mb4_bin", nil, nil)
	tk.MustExec("use information_schema")
	result = tk.MustQuery("select * from schemata where schema_name = 'mysql'")
	result.Check(testkit.Rows(rowStr1))
	result = tk.MustQuery("select * from schemata where schema_name like 'my%'")
	result.Check(testkit.Rows(rowStr1, rowStr2))
	result = tk.MustQuery("select 1 from tables limit 1")
	result.Check(testkit.Rows("1"))
}

func TestAdapterStatement(t *testing.T) {
	store := testkit.CreateMockStore(t)
	tk := testkit.NewTestKit(t, store)

	tk.Session().GetSessionVars().TxnCtx.InfoSchema = domain.GetDomain(tk.Session()).InfoSchema()
	compiler := &executor.Compiler{Ctx: tk.Session()}
	s := parser.New()
	stmtNode, err := s.ParseOneStmt("select 1", "", "")
	require.NoError(t, err)
	stmt, err := compiler.Compile(context.TODO(), stmtNode)
	require.NoError(t, err)
	require.Equal(t, "select 1", stmt.OriginText())

	stmtNode, err = s.ParseOneStmt("create table test.t (a int)", "", "")
	require.NoError(t, err)
	stmt, err = compiler.Compile(context.TODO(), stmtNode)
	require.NoError(t, err)
	require.Equal(t, "create table test.t (a int)", stmt.OriginText())
}

func TestIsPointGet(t *testing.T) {
	store := testkit.CreateMockStore(t)
	tk := testkit.NewTestKit(t, store)
	tk.MustExec("use mysql")
	ctx := tk.Session().(sessionctx.Context)
	tests := map[string]bool{
		"select * from help_topic where name='aaa'":         false,
		"select 1 from help_topic where name='aaa'":         false,
		"select * from help_topic where help_topic_id=1":    true,
		"select * from help_topic where help_category_id=1": false,
	}
	s := parser.New()
	for sqlStr, result := range tests {
		stmtNode, err := s.ParseOneStmt(sqlStr, "", "")
		require.NoError(t, err)
		preprocessorReturn := &plannercore.PreprocessorReturn{}
		err = plannercore.Preprocess(context.Background(), ctx, stmtNode, plannercore.WithPreprocessorReturn(preprocessorReturn))
		require.NoError(t, err)
		p, _, err := planner.Optimize(context.TODO(), ctx, stmtNode, preprocessorReturn.InfoSchema)
		require.NoError(t, err)
		ret, err := plannercore.IsPointGetWithPKOrUniqueKeyByAutoCommit(ctx, p)
		require.NoError(t, err)
		require.Equal(t, result, ret)
	}
}

func TestClusteredIndexIsPointGet(t *testing.T) {
	store := testkit.CreateMockStore(t)
	tk := testkit.NewTestKit(t, store)
	tk.MustExec("drop database if exists test_cluster_index_is_point_get;")
	tk.MustExec("create database test_cluster_index_is_point_get;")
	tk.MustExec("use test_cluster_index_is_point_get;")

	tk.Session().GetSessionVars().EnableClusteredIndex = variable.ClusteredIndexDefModeOn
	tk.MustExec("drop table if exists t;")
	tk.MustExec("create table t (a varchar(255), b int, c char(10), primary key (c, a));")
	ctx := tk.Session().(sessionctx.Context)

	tests := map[string]bool{
		"select 1 from t where a='x'":                   false,
		"select * from t where c='x'":                   false,
		"select * from t where a='x' and c='x'":         true,
		"select * from t where a='x' and c='x' and b=1": false,
	}
	s := parser.New()
	for sqlStr, result := range tests {
		stmtNode, err := s.ParseOneStmt(sqlStr, "", "")
		require.NoError(t, err)
		preprocessorReturn := &plannercore.PreprocessorReturn{}
		err = plannercore.Preprocess(context.Background(), ctx, stmtNode, plannercore.WithPreprocessorReturn(preprocessorReturn))
		require.NoError(t, err)
		p, _, err := planner.Optimize(context.TODO(), ctx, stmtNode, preprocessorReturn.InfoSchema)
		require.NoError(t, err)
		ret, err := plannercore.IsPointGetWithPKOrUniqueKeyByAutoCommit(ctx, p)
		require.NoError(t, err)
		require.Equal(t, result, ret)
	}
}

func TestRow(t *testing.T) {
	store := testkit.CreateMockStore(t)
	tk := testkit.NewTestKit(t, store)
	tk.MustExec("use test")
	tk.MustExec("drop table if exists t")
	tk.MustExec("create table t (c int, d int)")
	tk.MustExec("insert t values (1, 1)")
	tk.MustExec("insert t values (1, 3)")
	tk.MustExec("insert t values (2, 1)")
	tk.MustExec("insert t values (2, 3)")
	result := tk.MustQuery("select * from t where (c, d) < (2,2)")
	result.Check(testkit.Rows("1 1", "1 3", "2 1"))
	result = tk.MustQuery("select * from t where (1,2,3) > (3,2,1)")
	result.Check(testkit.Rows())
	result = tk.MustQuery("select * from t where row(1,2,3) > (3,2,1)")
	result.Check(testkit.Rows())
	result = tk.MustQuery("select * from t where (c, d) = (select * from t where (c,d) = (1,1))")
	result.Check(testkit.Rows("1 1"))
	result = tk.MustQuery("select * from t where (c, d) = (select * from t k where (t.c,t.d) = (c,d))")
	result.Check(testkit.Rows("1 1", "1 3", "2 1", "2 3"))
	result = tk.MustQuery("select (1, 2, 3) < (2, 3, 4)")
	result.Check(testkit.Rows("1"))
	result = tk.MustQuery("select (2, 3, 4) <= (2, 3, 3)")
	result.Check(testkit.Rows("0"))
	result = tk.MustQuery("select (2, 3, 4) <= (2, 3, 4)")
	result.Check(testkit.Rows("1"))
	result = tk.MustQuery("select (2, 3, 4) <= (2, 1, 4)")
	result.Check(testkit.Rows("0"))
	result = tk.MustQuery("select (2, 3, 4) >= (2, 3, 4)")
	result.Check(testkit.Rows("1"))
	result = tk.MustQuery("select (2, 3, 4) = (2, 3, 4)")
	result.Check(testkit.Rows("1"))
	result = tk.MustQuery("select (2, 3, 4) != (2, 3, 4)")
	result.Check(testkit.Rows("0"))
	result = tk.MustQuery("select row(1, 1) in (row(1, 1))")
	result.Check(testkit.Rows("1"))
	result = tk.MustQuery("select row(1, 0) in (row(1, 1))")
	result.Check(testkit.Rows("0"))
	result = tk.MustQuery("select row(1, 1) in (select 1, 1)")
	result.Check(testkit.Rows("1"))
	result = tk.MustQuery("select row(1, 1) > row(1, 0)")
	result.Check(testkit.Rows("1"))
	result = tk.MustQuery("select row(1, 1) > (select 1, 0)")
	result.Check(testkit.Rows("1"))
	result = tk.MustQuery("select 1 > (select 1)")
	result.Check(testkit.Rows("0"))
	result = tk.MustQuery("select (select 1)")
	result.Check(testkit.Rows("1"))

	tk.MustExec("drop table if exists t1")
	tk.MustExec("create table t1 (a int, b int)")
	tk.MustExec("insert t1 values (1,2),(1,null)")
	tk.MustExec("drop table if exists t2")
	tk.MustExec("create table t2 (c int, d int)")
	tk.MustExec("insert t2 values (0,0)")

	tk.MustQuery("select * from t2 where (1,2) in (select * from t1)").Check(testkit.Rows("0 0"))
	tk.MustQuery("select * from t2 where (1,2) not in (select * from t1)").Check(testkit.Rows())
	tk.MustQuery("select * from t2 where (1,1) not in (select * from t1)").Check(testkit.Rows())
	tk.MustQuery("select * from t2 where (1,null) in (select * from t1)").Check(testkit.Rows())
	tk.MustQuery("select * from t2 where (null,null) in (select * from t1)").Check(testkit.Rows())

	tk.MustExec("delete from t1 where a=1 and b=2")
	tk.MustQuery("select (1,1) in (select * from t2) from t1").Check(testkit.Rows("0"))
	tk.MustQuery("select (1,1) not in (select * from t2) from t1").Check(testkit.Rows("1"))
	tk.MustQuery("select (1,1) in (select 1,1 from t2) from t1").Check(testkit.Rows("1"))
	tk.MustQuery("select (1,1) not in (select 1,1 from t2) from t1").Check(testkit.Rows("0"))

	// MySQL 5.7 returns 1 for these 2 queries, which is wrong.
	tk.MustQuery("select (1,null) not in (select 1,1 from t2) from t1").Check(testkit.Rows("<nil>"))
	tk.MustQuery("select (t1.a,null) not in (select 1,1 from t2) from t1").Check(testkit.Rows("<nil>"))

	tk.MustQuery("select (1,null) in (select * from t1)").Check(testkit.Rows("<nil>"))
	tk.MustQuery("select (1,null) not in (select * from t1)").Check(testkit.Rows("<nil>"))
}

func TestColumnName(t *testing.T) {
	store := testkit.CreateMockStore(t)
	tk := testkit.NewTestKit(t, store)
	tk.MustExec("use test")
	tk.MustExec("drop table if exists t")
	tk.MustExec("create table t (c int, d int)")
	// disable only full group by
	tk.MustExec("set sql_mode='STRICT_TRANS_TABLES'")
	rs, err := tk.Exec("select 1 + c, count(*) from t")
	require.NoError(t, err)
	fields := rs.Fields()
	require.Len(t, fields, 2)
	require.Equal(t, "1 + c", fields[0].Column.Name.L)
	require.Equal(t, "1 + c", fields[0].ColumnAsName.L)
	require.Equal(t, "count(*)", fields[1].Column.Name.L)
	require.Equal(t, "count(*)", fields[1].ColumnAsName.L)
	require.NoError(t, rs.Close())
	rs, err = tk.Exec("select (c) > all (select c from t) from t")
	require.NoError(t, err)
	fields = rs.Fields()
	require.Len(t, fields, 1)
	require.Equal(t, "(c) > all (select c from t)", fields[0].Column.Name.L)
	require.Equal(t, "(c) > all (select c from t)", fields[0].ColumnAsName.L)
	require.NoError(t, rs.Close())
	tk.MustExec("begin")
	tk.MustExec("insert t values(1,1)")
	rs, err = tk.Exec("select c d, d c from t")
	require.NoError(t, err)
	fields = rs.Fields()
	require.Len(t, fields, 2)
	require.Equal(t, "c", fields[0].Column.Name.L)
	require.Equal(t, "d", fields[0].ColumnAsName.L)
	require.Equal(t, "d", fields[1].Column.Name.L)
	require.Equal(t, "c", fields[1].ColumnAsName.L)
	require.NoError(t, rs.Close())
	// Test case for query a column of a table.
	// In this case, all attributes have values.
	rs, err = tk.Exec("select c as a from t as t2")
	require.NoError(t, err)
	fields = rs.Fields()
	require.Equal(t, "c", fields[0].Column.Name.L)
	require.Equal(t, "a", fields[0].ColumnAsName.L)
	require.Equal(t, "t", fields[0].Table.Name.L)
	require.Equal(t, "t2", fields[0].TableAsName.L)
	require.Equal(t, "test", fields[0].DBName.L)
	require.Nil(t, rs.Close())
	// Test case for query a expression which only using constant inputs.
	// In this case, the table, org_table and database attributes will all be empty.
	rs, err = tk.Exec("select hour(1) as a from t as t2")
	require.NoError(t, err)
	fields = rs.Fields()
	require.Equal(t, "a", fields[0].Column.Name.L)
	require.Equal(t, "a", fields[0].ColumnAsName.L)
	require.Equal(t, "", fields[0].Table.Name.L)
	require.Equal(t, "", fields[0].TableAsName.L)
	require.Equal(t, "", fields[0].DBName.L)
	require.Nil(t, rs.Close())
	// Test case for query a column wrapped with parentheses and unary plus.
	// In this case, the column name should be its original name.
	rs, err = tk.Exec("select (c), (+c), +(c), +(+(c)), ++c from t")
	require.NoError(t, err)
	fields = rs.Fields()
	for i := 0; i < 5; i++ {
		require.Equal(t, "c", fields[i].Column.Name.L)
		require.Equal(t, "c", fields[i].ColumnAsName.L)
	}
	require.Nil(t, rs.Close())

	// Test issue https://github.com/pingcap/tidb/issues/9639 .
	// Both window function and expression appear in final result field.
	tk.MustExec("set @@tidb_enable_window_function = 1")
	rs, err = tk.Exec("select 1+1, row_number() over() num from t")
	require.NoError(t, err)
	fields = rs.Fields()
	require.Equal(t, "1+1", fields[0].Column.Name.L)
	require.Equal(t, "1+1", fields[0].ColumnAsName.L)
	require.Equal(t, "num", fields[1].Column.Name.L)
	require.Equal(t, "num", fields[1].ColumnAsName.L)
	tk.MustExec("set @@tidb_enable_window_function = 0")
	require.Nil(t, rs.Close())

	rs, err = tk.Exec("select if(1,c,c) from t;")
	require.NoError(t, err)
	fields = rs.Fields()
	require.Equal(t, "if(1,c,c)", fields[0].Column.Name.L)
	// It's a compatibility issue. Should be empty instead.
	require.Equal(t, "if(1,c,c)", fields[0].ColumnAsName.L)
	require.Nil(t, rs.Close())
}

func TestSelectVar(t *testing.T) {
	store := testkit.CreateMockStore(t)
	tk := testkit.NewTestKit(t, store)
	tk.MustExec("use test")
	tk.MustExec("drop table if exists t")
	tk.MustExec("create table t (d int)")
	tk.MustExec("insert into t values(1), (2), (1)")
	// This behavior is different from MySQL.
	result := tk.MustQuery("select @a, @a := d+1 from t")
	result.Check(testkit.Rows("<nil> 2", "2 3", "3 2"))
	// Test for PR #10658.
	tk.MustExec("select SQL_BIG_RESULT d from t group by d")
	tk.MustExec("select SQL_SMALL_RESULT d from t group by d")
	tk.MustExec("select SQL_BUFFER_RESULT d from t group by d")
}

func TestHistoryRead(t *testing.T) {
	store := testkit.CreateMockStore(t)
	tk := testkit.NewTestKit(t, store)
	tk.MustExec("use test")
	tk.MustExec("drop table if exists history_read")
	tk.MustExec("create table history_read (a int)")
	tk.MustExec("insert history_read values (1)")

	// For mocktikv, safe point is not initialized, we manually insert it for snapshot to use.
	safePointName := "tikv_gc_safe_point"
	safePointValue := "20060102-15:04:05 -0700"
	safePointComment := "All versions after safe point can be accessed. (DO NOT EDIT)"
	updateSafePoint := fmt.Sprintf(`INSERT INTO mysql.tidb VALUES ('%[1]s', '%[2]s', '%[3]s')
    ON DUPLICATE KEY
    UPDATE variable_value = '%[2]s', comment = '%[3]s'`, safePointName, safePointValue, safePointComment)
	tk.MustExec(updateSafePoint)

	// Set snapshot to a time before save point will fail.
	_, err := tk.Exec("set @@tidb_snapshot = '2006-01-01 15:04:05.999999'")
	require.True(t, terror.ErrorEqual(err, variable.ErrSnapshotTooOld), "err %v", err)
	// SnapshotTS Is not updated if check failed.
	require.Equal(t, uint64(0), tk.Session().GetSessionVars().SnapshotTS)

	// Setting snapshot to a time in the future will fail. (One day before the 2038 problem)
	_, err = tk.Exec("set @@tidb_snapshot = '2038-01-18 03:14:07'")
	require.Regexp(t, "cannot set read timestamp to a future time", err)
	// SnapshotTS Is not updated if check failed.
	require.Equal(t, uint64(0), tk.Session().GetSessionVars().SnapshotTS)

	curVer1, _ := store.CurrentVersion(kv.GlobalTxnScope)
	time.Sleep(time.Millisecond)
	snapshotTime := time.Now()
	time.Sleep(time.Millisecond)
	curVer2, _ := store.CurrentVersion(kv.GlobalTxnScope)
	tk.MustExec("insert history_read values (2)")
	tk.MustQuery("select * from history_read").Check(testkit.Rows("1", "2"))
	tk.MustExec("set @@tidb_snapshot = '" + snapshotTime.Format("2006-01-02 15:04:05.999999") + "'")
	ctx := tk.Session().(sessionctx.Context)
	snapshotTS := ctx.GetSessionVars().SnapshotTS
	require.Greater(t, snapshotTS, curVer1.Ver)
	require.Less(t, snapshotTS, curVer2.Ver)
	tk.MustQuery("select * from history_read").Check(testkit.Rows("1"))
	tk.MustExecToErr("insert history_read values (2)")
	tk.MustExecToErr("update history_read set a = 3 where a = 1")
	tk.MustExecToErr("delete from history_read where a = 1")
	tk.MustExec("set @@tidb_snapshot = ''")
	tk.MustQuery("select * from history_read").Check(testkit.Rows("1", "2"))
	tk.MustExec("insert history_read values (3)")
	tk.MustExec("update history_read set a = 4 where a = 3")
	tk.MustExec("delete from history_read where a = 1")

	time.Sleep(time.Millisecond)
	snapshotTime = time.Now()
	time.Sleep(time.Millisecond)
	tk.MustExec("alter table history_read add column b int")
	tk.MustExec("insert history_read values (8, 8), (9, 9)")
	tk.MustQuery("select * from history_read order by a").Check(testkit.Rows("2 <nil>", "4 <nil>", "8 8", "9 9"))
	tk.MustExec("set @@tidb_snapshot = '" + snapshotTime.Format("2006-01-02 15:04:05.999999") + "'")
	tk.MustQuery("select * from history_read order by a").Check(testkit.Rows("2", "4"))
	tsoStr := strconv.FormatUint(oracle.GoTimeToTS(snapshotTime), 10)

	tk.MustExec("set @@tidb_snapshot = '" + tsoStr + "'")
	tk.MustQuery("select * from history_read order by a").Check(testkit.Rows("2", "4"))

	tk.MustExec("set @@tidb_snapshot = ''")
	tk.MustQuery("select * from history_read order by a").Check(testkit.Rows("2 <nil>", "4 <nil>", "8 8", "9 9"))
}

func TestHistoryReadInTxn(t *testing.T) {
	store := testkit.CreateMockStore(t)
	tk := testkit.NewTestKit(t, store)
	tk.MustExec("use test")

	// For mocktikv, safe point is not initialized, we manually insert it for snapshot to use.
	safePointName := "tikv_gc_safe_point"
	safePointValue := "20060102-15:04:05 -0700"
	safePointComment := "All versions after safe point can be accessed. (DO NOT EDIT)"
	updateSafePoint := fmt.Sprintf(`INSERT INTO mysql.tidb VALUES ('%[1]s', '%[2]s', '%[3]s')
    ON DUPLICATE KEY
    UPDATE variable_value = '%[2]s', comment = '%[3]s'`, safePointName, safePointValue, safePointComment)
	tk.MustExec(updateSafePoint)

	tk.MustExec("drop table if exists his_t0, his_t1")
	tk.MustExec("create table his_t0(id int primary key, v int)")
	tk.MustExec("insert into his_t0 values(1, 10)")

	time.Sleep(time.Millisecond)
	tk.MustExec("set @a=now(6)")
	time.Sleep(time.Millisecond)
	tk.MustExec("create table his_t1(id int primary key, v int)")
	tk.MustExec("update his_t0 set v=v+1")
	time.Sleep(time.Millisecond)
	tk.MustExec("set tidb_snapshot=now(6)")
	ts2 := tk.Session().GetSessionVars().SnapshotTS
	tk.MustExec("set tidb_snapshot=''")
	time.Sleep(time.Millisecond)
	tk.MustExec("update his_t0 set v=v+1")
	tk.MustExec("insert into his_t1 values(10, 100)")

	init := func(isolation string, setSnapshotBeforeTxn bool) {
		if isolation == "none" {
			tk.MustExec("set @@tidb_snapshot=@a")
			return
		}

		if setSnapshotBeforeTxn {
			tk.MustExec("set @@tidb_snapshot=@a")
		}

		if isolation == "optimistic" {
			tk.MustExec("begin optimistic")
		} else {
			tk.MustExec(fmt.Sprintf("set @@tx_isolation='%s'", isolation))
			tk.MustExec("begin pessimistic")
		}

		if !setSnapshotBeforeTxn {
			tk.MustExec("set @@tidb_snapshot=@a")
		}
	}

	for _, isolation := range []string{
		"none", // not start an explicit txn
		"optimistic",
		"REPEATABLE-READ",
		"READ-COMMITTED",
	} {
		for _, setSnapshotBeforeTxn := range []bool{false, true} {
			t.Run(fmt.Sprintf("[%s] setSnapshotBeforeTxn[%v]", isolation, setSnapshotBeforeTxn), func(t *testing.T) {
				tk.MustExec("rollback")
				tk.MustExec("set @@tidb_snapshot=''")

				init(isolation, setSnapshotBeforeTxn)
				// When tidb_snapshot is set, should use the snapshot info schema
				tk.MustQuery("show tables like 'his_%'").Check(testkit.Rows("his_t0"))

				// When tidb_snapshot is set, select should use select ts
				tk.MustQuery("select * from his_t0").Check(testkit.Rows("1 10"))
				tk.MustQuery("select * from his_t0 where id=1").Check(testkit.Rows("1 10"))

				// When tidb_snapshot is set, write statements should not be allowed
				if isolation != "none" && isolation != "optimistic" {
					notAllowedSQLs := []string{
						"insert into his_t0 values(5, 1)",
						"delete from his_t0 where id=1",
						"update his_t0 set v=v+1",
						"select * from his_t0 for update",
						"select * from his_t0 where id=1 for update",
						"create table his_t2(id int)",
					}

					for _, sql := range notAllowedSQLs {
						err := tk.ExecToErr(sql)
						require.Errorf(t, err, "can not execute write statement when 'tidb_snapshot' is set")
					}
				}

				// After `ExecRestrictedSQL` with a specified snapshot and use current session, the original snapshot ts should not be reset
				// See issue: https://github.com/pingcap/tidb/issues/34529
				exec := tk.Session().(sqlexec.RestrictedSQLExecutor)
				ctx := kv.WithInternalSourceType(context.Background(), kv.InternalTxnOthers)
				rows, _, err := exec.ExecRestrictedSQL(ctx, []sqlexec.OptionFuncAlias{sqlexec.ExecOptionWithSnapshot(ts2), sqlexec.ExecOptionUseCurSession}, "select * from his_t0 where id=1")
				require.NoError(t, err)
				require.Equal(t, 1, len(rows))
				require.Equal(t, int64(1), rows[0].GetInt64(0))
				require.Equal(t, int64(11), rows[0].GetInt64(1))
				tk.MustQuery("select * from his_t0 where id=1").Check(testkit.Rows("1 10"))
				tk.MustQuery("show tables like 'his_%'").Check(testkit.Rows("his_t0"))

				// CLEAR
				tk.MustExec("set @@tidb_snapshot=''")

				// When tidb_snapshot is not set, should use the transaction's info schema
				tk.MustQuery("show tables like 'his_%'").Check(testkit.Rows("his_t0", "his_t1"))

				// When tidb_snapshot is not set, select should use the transaction's ts
				tk.MustQuery("select * from his_t0").Check(testkit.Rows("1 12"))
				tk.MustQuery("select * from his_t0 where id=1").Check(testkit.Rows("1 12"))
				tk.MustQuery("select * from his_t1").Check(testkit.Rows("10 100"))
				tk.MustQuery("select * from his_t1 where id=10").Check(testkit.Rows("10 100"))

				// When tidb_snapshot is not set, select ... for update should not be effected
				tk.MustQuery("select * from his_t0 for update").Check(testkit.Rows("1 12"))
				tk.MustQuery("select * from his_t0 where id=1 for update").Check(testkit.Rows("1 12"))
				tk.MustQuery("select * from his_t1 for update").Check(testkit.Rows("10 100"))
				tk.MustQuery("select * from his_t1 where id=10 for update").Check(testkit.Rows("10 100"))

				tk.MustExec("rollback")
			})
		}
	}
}

func TestCurrentTimestampValueSelection(t *testing.T) {
	store := testkit.CreateMockStore(t)
	tk := testkit.NewTestKit(t, store)
	tk.MustExec("use test")
	tk.MustExec("drop table if exists t,t1")

	tk.MustExec("create table t (id int, t0 timestamp null default current_timestamp, t1 timestamp(1) null default current_timestamp(1), t2 timestamp(2) null default current_timestamp(2) on update current_timestamp(2))")
	tk.MustExec("insert into t (id) values (1)")
	rs := tk.MustQuery("select t0, t1, t2 from t where id = 1")
	t0 := rs.Rows()[0][0].(string)
	t1 := rs.Rows()[0][1].(string)
	t2 := rs.Rows()[0][2].(string)
	require.Equal(t, 1, len(strings.Split(t0, ".")))
	require.Equal(t, 1, len(strings.Split(t1, ".")[1]))
	require.Equal(t, 2, len(strings.Split(t2, ".")[1]))
	tk.MustQuery("select id from t where t0 = ?", t0).Check(testkit.Rows("1"))
	tk.MustQuery("select id from t where t1 = ?", t1).Check(testkit.Rows("1"))
	tk.MustQuery("select id from t where t2 = ?", t2).Check(testkit.Rows("1"))
	time.Sleep(time.Second)
	tk.MustExec("update t set t0 = now() where id = 1")
	rs = tk.MustQuery("select t2 from t where id = 1")
	newT2 := rs.Rows()[0][0].(string)
	require.True(t, newT2 != t2)

	tk.MustExec("create table t1 (id int, a timestamp, b timestamp(2), c timestamp(3))")
	tk.MustExec("insert into t1 (id, a, b, c) values (1, current_timestamp(2), current_timestamp, current_timestamp(3))")
	rs = tk.MustQuery("select a, b, c from t1 where id = 1")
	a := rs.Rows()[0][0].(string)
	b := rs.Rows()[0][1].(string)
	d := rs.Rows()[0][2].(string)
	require.Equal(t, 1, len(strings.Split(a, ".")))
	require.Equal(t, "00", strings.Split(b, ".")[1])
	require.Equal(t, 3, len(strings.Split(d, ".")[1]))
}

func TestStrToDateBuiltin(t *testing.T) {
	store := testkit.CreateMockStore(t)
	tk := testkit.NewTestKit(t, store)
	tk.MustQuery(`select str_to_date('20190101','%Y%m%d%!') from dual`).Check(testkit.Rows("2019-01-01"))
	tk.MustQuery(`select str_to_date('20190101','%Y%m%d%f') from dual`).Check(testkit.Rows("2019-01-01 00:00:00.000000"))
	tk.MustQuery(`select str_to_date('20190101','%Y%m%d%H%i%s') from dual`).Check(testkit.Rows("2019-01-01 00:00:00"))
	tk.MustQuery(`select str_to_date('18/10/22','%y/%m/%d') from dual`).Check(testkit.Rows("2018-10-22"))
	tk.MustQuery(`select str_to_date('a18/10/22','%y/%m/%d') from dual`).Check(testkit.Rows("<nil>"))
	tk.MustQuery(`select str_to_date('69/10/22','%y/%m/%d') from dual`).Check(testkit.Rows("2069-10-22"))
	tk.MustQuery(`select str_to_date('70/10/22','%y/%m/%d') from dual`).Check(testkit.Rows("1970-10-22"))
	tk.MustQuery(`select str_to_date('8/10/22','%y/%m/%d') from dual`).Check(testkit.Rows("2008-10-22"))
	tk.MustQuery(`select str_to_date('8/10/22','%Y/%m/%d') from dual`).Check(testkit.Rows("2008-10-22"))
	tk.MustQuery(`select str_to_date('18/10/22','%Y/%m/%d') from dual`).Check(testkit.Rows("2018-10-22"))
	tk.MustQuery(`select str_to_date('a18/10/22','%Y/%m/%d') from dual`).Check(testkit.Rows("<nil>"))
	tk.MustQuery(`select str_to_date('69/10/22','%Y/%m/%d') from dual`).Check(testkit.Rows("2069-10-22"))
	tk.MustQuery(`select str_to_date('70/10/22','%Y/%m/%d') from dual`).Check(testkit.Rows("1970-10-22"))
	tk.MustQuery(`select str_to_date('018/10/22','%Y/%m/%d') from dual`).Check(testkit.Rows("0018-10-22"))
	tk.MustQuery(`select str_to_date('2018/10/22','%Y/%m/%d') from dual`).Check(testkit.Rows("2018-10-22"))
	tk.MustQuery(`select str_to_date('018/10/22','%y/%m/%d') from dual`).Check(testkit.Rows("<nil>"))
	tk.MustQuery(`select str_to_date('18/10/22','%y0/%m/%d') from dual`).Check(testkit.Rows("<nil>"))
	tk.MustQuery(`select str_to_date('18/10/22','%Y0/%m/%d') from dual`).Check(testkit.Rows("<nil>"))
	tk.MustQuery(`select str_to_date('18a/10/22','%y/%m/%d') from dual`).Check(testkit.Rows("<nil>"))
	tk.MustQuery(`select str_to_date('18a/10/22','%Y/%m/%d') from dual`).Check(testkit.Rows("<nil>"))
	tk.MustQuery(`select str_to_date('20188/10/22','%Y/%m/%d') from dual`).Check(testkit.Rows("<nil>"))
	tk.MustQuery(`select str_to_date('2018510522','%Y5%m5%d') from dual`).Check(testkit.Rows("2018-10-22"))
	tk.MustQuery(`select str_to_date('2018^10^22','%Y^%m^%d') from dual`).Check(testkit.Rows("2018-10-22"))
	tk.MustQuery(`select str_to_date('2018@10@22','%Y@%m@%d') from dual`).Check(testkit.Rows("2018-10-22"))
	tk.MustQuery(`select str_to_date('2018%10%22','%Y%%m%%d') from dual`).Check(testkit.Rows("<nil>"))
	tk.MustQuery(`select str_to_date('2018(10(22','%Y(%m(%d') from dual`).Check(testkit.Rows("2018-10-22"))
	tk.MustQuery(`select str_to_date('2018\10\22','%Y\%m\%d') from dual`).Check(testkit.Rows("<nil>"))
	tk.MustQuery(`select str_to_date('2018=10=22','%Y=%m=%d') from dual`).Check(testkit.Rows("2018-10-22"))
	tk.MustQuery(`select str_to_date('2018+10+22','%Y+%m+%d') from dual`).Check(testkit.Rows("2018-10-22"))
	tk.MustQuery(`select str_to_date('2018_10_22','%Y_%m_%d') from dual`).Check(testkit.Rows("2018-10-22"))
	tk.MustQuery(`select str_to_date('69510522','%y5%m5%d') from dual`).Check(testkit.Rows("2069-10-22"))
	tk.MustQuery(`select str_to_date('69^10^22','%y^%m^%d') from dual`).Check(testkit.Rows("2069-10-22"))
	tk.MustQuery(`select str_to_date('18@10@22','%y@%m@%d') from dual`).Check(testkit.Rows("2018-10-22"))
	tk.MustQuery(`select str_to_date('18%10%22','%y%%m%%d') from dual`).Check(testkit.Rows("<nil>"))
	tk.MustQuery(`select str_to_date('18(10(22','%y(%m(%d') from dual`).Check(testkit.Rows("2018-10-22"))
	tk.MustQuery(`select str_to_date('18\10\22','%y\%m\%d') from dual`).Check(testkit.Rows("<nil>"))
	tk.MustQuery(`select str_to_date('18+10+22','%y+%m+%d') from dual`).Check(testkit.Rows("2018-10-22"))
	tk.MustQuery(`select str_to_date('18=10=22','%y=%m=%d') from dual`).Check(testkit.Rows("2018-10-22"))
	tk.MustQuery(`select str_to_date('18_10_22','%y_%m_%d') from dual`).Check(testkit.Rows("2018-10-22"))
	tk.MustQuery(`SELECT STR_TO_DATE('2020-07-04 11:22:33 PM', '%Y-%m-%d %r')`).Check(testkit.Rows("2020-07-04 23:22:33"))
	tk.MustQuery(`SELECT STR_TO_DATE('2020-07-04 12:22:33 AM', '%Y-%m-%d %r')`).Check(testkit.Rows("2020-07-04 00:22:33"))
	tk.MustQuery(`SELECT STR_TO_DATE('2020-07-04 12:22:33', '%Y-%m-%d %T')`).Check(testkit.Rows("2020-07-04 12:22:33"))
	tk.MustQuery(`SELECT STR_TO_DATE('2020-07-04 00:22:33', '%Y-%m-%d %T')`).Check(testkit.Rows("2020-07-04 00:22:33"))
}

func TestAddDateBuiltinWithWarnings(t *testing.T) {
	store := testkit.CreateMockStore(t)
	tk := testkit.NewTestKit(t, store)
	tk.MustExec("set @@sql_mode='NO_ZERO_DATE'")
	result := tk.MustQuery(`select date_add('2001-01-00', interval -2 hour);`)
	result.Check(testkit.Rows("<nil>"))
	tk.MustQuery("show warnings").Check(testkit.RowsWithSep("|", "Warning|1292|Incorrect datetime value: '2001-01-00'"))
}

func TestStrToDateBuiltinWithWarnings(t *testing.T) {
	store := testkit.CreateMockStore(t)
	tk := testkit.NewTestKit(t, store)
	tk.MustExec("set @@sql_mode='NO_ZERO_DATE'")
	tk.MustExec("use test")
	tk.MustQuery(`SELECT STR_TO_DATE('0000-1-01', '%Y-%m-%d');`).Check(testkit.Rows("<nil>"))
	tk.MustQuery("show warnings").Check(testkit.Rows("Warning 1411 Incorrect datetime value: '0000-1-01' for function str_to_date"))
}

func TestReadPartitionedTable(t *testing.T) {
	// Test three reader on partitioned table.
	store := testkit.CreateMockStore(t)
	tk := testkit.NewTestKit(t, store)
	tk.MustExec("use test")
	tk.MustExec("drop table if exists pt")
	tk.MustExec("create table pt (a int, b int, index i_b(b)) partition by range (a) (partition p1 values less than (2), partition p2 values less than (4), partition p3 values less than (6))")
	for i := 0; i < 6; i++ {
		tk.MustExec(fmt.Sprintf("insert into pt values(%d, %d)", i, i))
	}
	// Table reader
	tk.MustQuery("select * from pt order by a").Check(testkit.Rows("0 0", "1 1", "2 2", "3 3", "4 4", "5 5"))
	// Index reader
	tk.MustQuery("select b from pt where b = 3").Check(testkit.Rows("3"))
	// Index lookup
	tk.MustQuery("select a from pt where b = 3").Check(testkit.Rows("3"))
}

func TestIssue10435(t *testing.T) {
	store := testkit.CreateMockStore(t)
	tk := testkit.NewTestKit(t, store)
	tk.MustExec("use test")
	tk.MustExec("drop table if exists t1")
	tk.MustExec("create table t1(i int, j int, k int)")
	tk.MustExec("insert into t1 VALUES (1,1,1),(2,2,2),(3,3,3),(4,4,4)")
	tk.MustExec("INSERT INTO t1 SELECT 10*i,j,5*j FROM t1 UNION SELECT 20*i,j,5*j FROM t1 UNION SELECT 30*i,j,5*j FROM t1")

	tk.MustExec("set @@session.tidb_enable_window_function=1")
	tk.MustQuery("SELECT SUM(i) OVER W FROM t1 WINDOW w AS (PARTITION BY j ORDER BY i) ORDER BY 1+SUM(i) OVER w").Check(
		testkit.Rows("1", "2", "3", "4", "11", "22", "31", "33", "44", "61", "62", "93", "122", "124", "183", "244"),
	)
}

func TestAdmin(t *testing.T) {
	var cluster testutils.Cluster
	store := testkit.CreateMockStore(t, mockstore.WithClusterInspector(func(c testutils.Cluster) {
		mockstore.BootstrapWithSingleStore(c)
		cluster = c
	}))
	tk := testkit.NewTestKit(t, store)
	tk.MustExec("use test")
	tk.MustExec("drop table if exists admin_test")
	tk.MustExec("create table admin_test (c1 int, c2 int, c3 int default 1, index (c1))")
	tk.MustExec("insert admin_test (c1) values (1),(2),(NULL)")

	ctx := context.Background()
	// cancel DDL jobs test
	r, err := tk.Exec("admin cancel ddl jobs 1")
	require.NoError(t, err)
	req := r.NewChunk(nil)
	err = r.Next(ctx, req)
	require.NoError(t, err)
	row := req.GetRow(0)
	require.Equal(t, 2, row.Len())
	require.Equal(t, "1", row.GetString(0))
	require.Regexp(t, ".*DDL Job:1 not found", row.GetString(1))

	// show ddl test;
	r, err = tk.Exec("admin show ddl")
	require.NoError(t, err)
	req = r.NewChunk(nil)
	err = r.Next(ctx, req)
	require.NoError(t, err)
	row = req.GetRow(0)
	require.Equal(t, 6, row.Len())
	tk = testkit.NewTestKit(t, store)
	tk.MustExec("begin")
	sess := tk.Session()
	ddlInfo, err := ddl.GetDDLInfo(sess)
	require.NoError(t, err)
	require.Equal(t, ddlInfo.SchemaVer, row.GetInt64(0))
	// TODO: Pass this test.
	// rowOwnerInfos := strings.Split(row.Data[1].GetString(), ",")
	// ownerInfos := strings.Split(ddlInfo.Owner.String(), ",")
	// c.Assert(rowOwnerInfos[0], Equals, ownerInfos[0])
	serverInfo, err := infosync.GetServerInfoByID(ctx, row.GetString(1))
	require.NoError(t, err)
	require.Equal(t, serverInfo.IP+":"+strconv.FormatUint(uint64(serverInfo.Port), 10), row.GetString(2))
	require.Equal(t, "", row.GetString(3))
	req = r.NewChunk(nil)
	err = r.Next(ctx, req)
	require.NoError(t, err)
	require.Zero(t, req.NumRows())
	tk.MustExec("rollback")

	// show DDL jobs test
	r, err = tk.Exec("admin show ddl jobs")
	require.NoError(t, err)
	req = r.NewChunk(nil)
	err = r.Next(ctx, req)
	require.NoError(t, err)
	row = req.GetRow(0)
	require.Equal(t, 12, row.Len())
	txn, err := store.Begin()
	require.NoError(t, err)
	historyJobs, err := ddl.GetLastNHistoryDDLJobs(meta.NewMeta(txn), ddl.DefNumHistoryJobs)
	require.Greater(t, len(historyJobs), 1)
	require.Greater(t, len(row.GetString(1)), 0)
	require.NoError(t, err)
	require.Equal(t, historyJobs[0].ID, row.GetInt64(0))
	require.NoError(t, err)

	r, err = tk.Exec("admin show ddl jobs 20")
	require.NoError(t, err)
	req = r.NewChunk(nil)
	err = r.Next(ctx, req)
	require.NoError(t, err)
	row = req.GetRow(0)
	require.Equal(t, 12, row.Len())
	require.Equal(t, historyJobs[0].ID, row.GetInt64(0))
	require.NoError(t, err)

	// show DDL job queries test
	tk.MustExec("use test")
	tk.MustExec("drop table if exists admin_test2")
	tk.MustExec("create table admin_test2 (c1 int, c2 int, c3 int default 1, index (c1))")
	result := tk.MustQuery(`admin show ddl job queries 1, 1, 1`)
	result.Check(testkit.Rows())
	result = tk.MustQuery(`admin show ddl job queries 1, 2, 3, 4`)
	result.Check(testkit.Rows())
	historyJobs, err = ddl.GetLastNHistoryDDLJobs(meta.NewMeta(txn), ddl.DefNumHistoryJobs)
	result = tk.MustQuery(fmt.Sprintf("admin show ddl job queries %d", historyJobs[0].ID))
	result.Check(testkit.Rows(historyJobs[0].Query))
	require.NoError(t, err)

	// show DDL job queries with range test
	tk.MustExec("use test")
	tk.MustExec("drop table if exists admin_test2")
	tk.MustExec("create table admin_test2 (c1 int, c2 int, c3 int default 1, index (c1))")
	tk.MustExec("drop table if exists admin_test3")
	tk.MustExec("create table admin_test3 (c1 int, c2 int, c3 int default 1, index (c1))")
	tk.MustExec("drop table if exists admin_test4")
	tk.MustExec("create table admin_test4 (c1 int, c2 int, c3 int default 1, index (c1))")
	tk.MustExec("drop table if exists admin_test5")
	tk.MustExec("create table admin_test5 (c1 int, c2 int, c3 int default 1, index (c1))")
	tk.MustExec("drop table if exists admin_test6")
	tk.MustExec("create table admin_test6 (c1 int, c2 int, c3 int default 1, index (c1))")
	tk.MustExec("drop table if exists admin_test7")
	tk.MustExec("create table admin_test7 (c1 int, c2 int, c3 int default 1, index (c1))")
	tk.MustExec("drop table if exists admin_test8")
	tk.MustExec("create table admin_test8 (c1 int, c2 int, c3 int default 1, index (c1))")
	historyJobs, err = ddl.GetLastNHistoryDDLJobs(meta.NewMeta(txn), ddl.DefNumHistoryJobs)
	result = tk.MustQuery(`admin show ddl job queries limit 3`)
	result.Check(testkit.Rows(fmt.Sprintf("%d %s", historyJobs[0].ID, historyJobs[0].Query), fmt.Sprintf("%d %s", historyJobs[1].ID, historyJobs[1].Query), fmt.Sprintf("%d %s", historyJobs[2].ID, historyJobs[2].Query)))
	result = tk.MustQuery(`admin show ddl job queries limit 3, 2`)
	result.Check(testkit.Rows(fmt.Sprintf("%d %s", historyJobs[3].ID, historyJobs[3].Query), fmt.Sprintf("%d %s", historyJobs[4].ID, historyJobs[4].Query)))
	result = tk.MustQuery(`admin show ddl job queries limit 3 offset 2`)
	result.Check(testkit.Rows(fmt.Sprintf("%d %s", historyJobs[2].ID, historyJobs[2].Query), fmt.Sprintf("%d %s", historyJobs[3].ID, historyJobs[3].Query), fmt.Sprintf("%d %s", historyJobs[4].ID, historyJobs[4].Query)))
	require.NoError(t, err)

	// check table test
	tk.MustExec("create table admin_test1 (c1 int, c2 int default 1, index (c1))")
	tk.MustExec("insert admin_test1 (c1) values (21),(22)")
	r, err = tk.Exec("admin check table admin_test, admin_test1")
	require.NoError(t, err)
	require.Nil(t, r)
	// error table name
	require.Error(t, tk.ExecToErr("admin check table admin_test_error"))
	// different index values
	dom := domain.GetDomain(tk.Session())
	is := dom.InfoSchema()
	require.NotNil(t, is)
	tb, err := is.TableByName(model.NewCIStr("test"), model.NewCIStr("admin_test"))
	require.NoError(t, err)
	require.Len(t, tb.Indices(), 1)
	_, err = tb.Indices()[0].Create(mock.NewContext(), txn, types.MakeDatums(int64(10)), kv.IntHandle(1), nil)
	require.NoError(t, err)
	err = txn.Commit(context.Background())
	require.NoError(t, err)
	errAdmin := tk.ExecToErr("admin check table admin_test")
	require.Error(t, errAdmin)

	if config.CheckTableBeforeDrop {
		tk.MustGetErrMsg("drop table admin_test", errAdmin.Error())

		// Drop inconsistency index.
		tk.MustExec("alter table admin_test drop index c1")
		tk.MustExec("admin check table admin_test")
	}
	// checksum table test
	tk.MustExec("create table checksum_with_index (id int, count int, PRIMARY KEY(id), KEY(count))")
	tk.MustExec("create table checksum_without_index (id int, count int, PRIMARY KEY(id))")
	r, err = tk.Exec("admin checksum table checksum_with_index, checksum_without_index")
	require.NoError(t, err)
	res := tk.ResultSetToResult(r, "admin checksum table")
	// Mocktikv returns 1 for every table/index scan, then we will xor the checksums of a table.
	// For "checksum_with_index", we have two checksums, so the result will be 1^1 = 0.
	// For "checksum_without_index", we only have one checksum, so the result will be 1.
	res.Sort().Check(testkit.Rows("test checksum_with_index 0 2 2", "test checksum_without_index 1 1 1"))

	tk.MustExec("drop table if exists t1;")
	tk.MustExec("CREATE TABLE t1 (c2 BOOL, PRIMARY KEY (c2));")
	tk.MustExec("INSERT INTO t1 SET c2 = '0';")
	tk.MustExec("ALTER TABLE t1 ADD COLUMN c3 DATETIME NULL DEFAULT '2668-02-03 17:19:31';")
	tk.MustExec("ALTER TABLE t1 ADD INDEX idx2 (c3);")
	tk.MustExec("ALTER TABLE t1 ADD COLUMN c4 bit(10) default 127;")
	tk.MustExec("ALTER TABLE t1 ADD INDEX idx3 (c4);")
	tk.MustExec("admin check table t1;")

	// Test admin show ddl jobs table name after table has been droped.
	tk.MustExec("drop table if exists t1;")
	re := tk.MustQuery("admin show ddl jobs 1")
	rows := re.Rows()
	require.Len(t, rows, 1)
	require.Equal(t, "t1", rows[0][2])

	// Test for reverse scan get history ddl jobs when ddl history jobs queue has multiple regions.
	txn, err = store.Begin()
	require.NoError(t, err)
	historyJobs, err = ddl.GetLastNHistoryDDLJobs(meta.NewMeta(txn), 20)
	require.NoError(t, err)

	// Split region for history ddl job queues.
	m := meta.NewMeta(txn)
	startKey := meta.DDLJobHistoryKey(m, 0)
	endKey := meta.DDLJobHistoryKey(m, historyJobs[0].ID)
	cluster.SplitKeys(startKey, endKey, int(historyJobs[0].ID/5))

	historyJobs2, err := ddl.GetLastNHistoryDDLJobs(meta.NewMeta(txn), 20)
	require.NoError(t, err)
	require.Equal(t, historyJobs2, historyJobs)
}

func TestForSelectScopeInUnion(t *testing.T) {
	store := testkit.CreateMockStore(t)
	setTxnTk := testkit.NewTestKit(t, store)
	setTxnTk.MustExec("set global tidb_txn_mode=''")
	// A union B for update, the "for update" option belongs to union statement, so
	// it should works on both A and B.
	tk1 := testkit.NewTestKit(t, store)
	tk2 := testkit.NewTestKit(t, store)
	tk1.MustExec("use test")
	tk1.MustExec("drop table if exists t")
	tk1.MustExec("create table t(a int)")
	tk1.MustExec("insert into t values (1)")

	tk1.MustExec("begin")
	// 'For update' would act on the second select.
	tk1.MustQuery("select 1 as a union select a from t for update")

	tk2.MustExec("use test")
	tk2.MustExec("update t set a = a + 1")

	// As tk1 use select 'for update', it should detect conflict and fail.
	_, err := tk1.Exec("commit")
	require.Error(t, err)

	tk1.MustExec("begin")
	tk1.MustQuery("select 1 as a union select a from t limit 5 for update")
	tk1.MustQuery("select 1 as a union select a from t order by a for update")

	tk2.MustExec("update t set a = a + 1")

	_, err = tk1.Exec("commit")
	require.Error(t, err)
}

func TestUnsignedDecimalOverflow(t *testing.T) {
	store := testkit.CreateMockStore(t)

	tests := []struct {
		input  interface{}
		hasErr bool
		err    string
	}{{
		-1,
		true,
		"Out of range value for column",
	}, {
		"-1.1e-1",
		true,
		"Out of range value for column",
	}, {
		-1.1,
		true,
		"Out of range value for column",
	}, {
		-0,
		false,
		"",
	},
	}
	tk := testkit.NewTestKit(t, store)
	tk.MustExec("use test")
	tk.MustExec("drop table if exists t")
	tk.MustExec("create table t(a decimal(10,2) unsigned)")
	for _, test := range tests {
		err := tk.ExecToErr("insert into t values (?)", test.input)
		if test.hasErr {
			require.Error(t, err)
			require.Contains(t, err.Error(), test.err)
		} else {
			require.NoError(t, err)
		}
	}

	tk.MustExec("set sql_mode=''")
	tk.MustExec("delete from t")
	tk.MustExec("insert into t values (?)", -1)
	tk.MustQuery("select a from t limit 1").Check(testkit.Rows("0.00"))
}

func TestIndexJoinTableDualPanic(t *testing.T) {
	store := testkit.CreateMockStore(t)
	tk := testkit.NewTestKit(t, store)
	tk.MustExec("use test")
	tk.MustExec("drop table if exists a")
	tk.MustExec("create table a (f1 int, f2 varchar(32), primary key (f1))")
	tk.MustExec("insert into a (f1,f2) values (1,'a'), (2,'b'), (3,'c')")
	// TODO here: index join cause the data race of txn.
	tk.MustQuery("select /*+ inl_merge_join(a) */ a.* from a inner join (select 1 as k1,'k2-1' as k2) as k on a.f1=k.k1;").
		Check(testkit.Rows("1 a"))
}

func TestSortLeftJoinWithNullColumnInRightChildPanic(t *testing.T) {
	store := testkit.CreateMockStore(t)
	tk := testkit.NewTestKit(t, store)
	tk.MustExec("use test")
	tk.MustExec("drop table if exists t1, t2")
	tk.MustExec("create table t1(a int)")
	tk.MustExec("create table t2(a int)")
	tk.MustExec("insert into t1(a) select 1;")
	tk.MustQuery("select b.n from t1 left join (select a as a, null as n from t2) b on b.a = t1.a order by t1.a").
		Check(testkit.Rows("<nil>"))
}

func TestMaxOneRow(t *testing.T) {
	store := testkit.CreateMockStore(t)
	tk := testkit.NewTestKit(t, store)
	tk.MustExec(`use test`)
	tk.MustExec(`drop table if exists t1`)
	tk.MustExec(`drop table if exists t2`)
	tk.MustExec(`create table t1(a double, b double);`)
	tk.MustExec(`create table t2(a double, b double);`)
	tk.MustExec(`insert into t1 values(1, 1), (2, 2), (3, 3);`)
	tk.MustExec(`insert into t2 values(0, 0);`)
	tk.MustExec(`set @@tidb_init_chunk_size=1;`)
	rs, err := tk.Exec(`select (select t1.a from t1 where t1.a > t2.a) as a from t2;`)
	require.NoError(t, err)

	err = rs.Next(context.TODO(), rs.NewChunk(nil))
	require.Error(t, err)
	require.Equal(t, "[executor:1242]Subquery returns more than 1 row", err.Error())
	require.NoError(t, rs.Close())
}

func TestRowID(t *testing.T) {
	store := testkit.CreateMockStore(t)
	tk := testkit.NewTestKit(t, store)
	tk.MustExec(`use test`)
	tk.MustExec(`drop table if exists t`)
	tk.Session().GetSessionVars().EnableClusteredIndex = variable.ClusteredIndexDefModeIntOnly
	tk.MustExec(`create table t(a varchar(10), b varchar(10), c varchar(1), index idx(a, b, c));`)
	tk.MustExec(`insert into t values('a', 'b', 'c');`)
	tk.MustExec(`insert into t values('a', 'b', 'c');`)
	tk.MustQuery(`select b, _tidb_rowid from t use index(idx) where a = 'a';`).Check(testkit.Rows(
		`b 1`,
		`b 2`,
	))
	tk.MustExec(`begin;`)
	tk.MustExec(`select * from t for update`)
	tk.MustQuery(`select distinct b from t use index(idx) where a = 'a';`).Check(testkit.Rows(`b`))
	tk.MustExec(`commit;`)

	tk.MustExec(`drop table if exists t`)
	tk.MustExec(`create table t(a varchar(5) primary key)`)
	tk.MustExec(`insert into t values('a')`)
	tk.MustQuery("select *, _tidb_rowid from t use index(`primary`) where _tidb_rowid=1").Check(testkit.Rows("a 1"))
}

func TestDoSubquery(t *testing.T) {
	store := testkit.CreateMockStore(t)
	tk := testkit.NewTestKit(t, store)
	tk.MustExec(`use test`)
	tk.MustExec(`drop table if exists t`)
	tk.MustExec(`create table t(a int)`)
	tk.MustExec(`do 1 in (select * from t)`)
	tk.MustExec(`insert into t values(1)`)
	r, err := tk.Exec(`do 1 in (select * from t)`)
	require.NoError(t, err)
	require.Nil(t, r)
}

func TestSubqueryTableAlias(t *testing.T) {
	store := testkit.CreateMockStore(t)
	tk := testkit.NewTestKit(t, store)
	tk.MustExec(`use test`)
	tk.MustExec(`drop table if exists t`)

	tk.MustExec("set sql_mode = ''")
	tk.MustGetErrCode("select a, b from (select 1 a) ``, (select 2 b) ``;", mysql.ErrDerivedMustHaveAlias)
	tk.MustGetErrCode("select a, b from (select 1 a) `x`, (select 2 b) `x`;", mysql.ErrNonuniqTable)
	tk.MustGetErrCode("select a, b from (select 1 a), (select 2 b);", mysql.ErrDerivedMustHaveAlias)
	// ambiguous column name
	tk.MustGetErrCode("select a from (select 1 a) ``, (select 2 a) ``;", mysql.ErrDerivedMustHaveAlias)
	tk.MustGetErrCode("select a from (select 1 a) `x`, (select 2 a) `x`;", mysql.ErrNonuniqTable)
	tk.MustGetErrCode("select x.a from (select 1 a) `x`, (select 2 a) `x`;", mysql.ErrNonuniqTable)
	tk.MustGetErrCode("select a from (select 1 a), (select 2 a);", mysql.ErrDerivedMustHaveAlias)

	tk.MustExec("set sql_mode = 'oracle';")
	tk.MustQuery("select a, b from (select 1 a) ``, (select 2 b) ``;").Check(testkit.Rows("1 2"))
	tk.MustQuery("select a, b from (select 1 a) `x`, (select 2 b) `x`;").Check(testkit.Rows("1 2"))
	tk.MustQuery("select a, b from (select 1 a), (select 2 b);").Check(testkit.Rows("1 2"))
	// ambiguous column name
	tk.MustGetErrCode("select a from (select 1 a) ``, (select 2 a) ``;", mysql.ErrNonUniq)
	tk.MustGetErrCode("select a from (select 1 a) `x`, (select 2 a) `x`;", mysql.ErrNonUniq)
	tk.MustGetErrCode("select x.a from (select 1 a) `x`, (select 2 a) `x`;", mysql.ErrNonUniq)
	tk.MustGetErrCode("select a from (select 1 a), (select 2 a);", mysql.ErrNonUniq)
}

func TestSelectHashPartitionTable(t *testing.T) {
	store := testkit.CreateMockStore(t)
	tk := testkit.NewTestKit(t, store)
	tk.MustExec(`use test`)
	tk.MustExec(`drop table if exists th`)
	tk.MustExec("set @@session.tidb_enable_table_partition = '1';")
	tk.MustExec(`create table th (a int, b int) partition by hash(a) partitions 3;`)
	defer tk.MustExec(`drop table if exists th`)
	tk.MustExec(`insert into th values (0,0),(1,1),(2,2),(3,3),(4,4),(5,5),(6,6),(7,7),(8,8);`)
	tk.MustExec("insert into th values (-1,-1),(-2,-2),(-3,-3),(-4,-4),(-5,-5),(-6,-6),(-7,-7),(-8,-8);")
	tk.MustQuery("select b from th order by a").Check(testkit.Rows("-8", "-7", "-6", "-5", "-4", "-3", "-2", "-1", "0", "1", "2", "3", "4", "5", "6", "7", "8"))
	tk.MustQuery(" select * from th where a=-2;").Check(testkit.Rows("-2 -2"))
	tk.MustQuery(" select * from th where a=5;").Check(testkit.Rows("5 5"))
}

func TestSelectView(t *testing.T) {
	store := testkit.CreateMockStore(t)
	tk := testkit.NewTestKit(t, store)
	tk.MustExec("use test")
	tk.MustExec("create table view_t (a int,b int)")
	tk.MustExec("insert into view_t values(1,2)")
	tk.MustExec("create definer='root'@'localhost' view view1 as select * from view_t")
	tk.MustExec("create definer='root'@'localhost' view view2(c,d) as select * from view_t")
	tk.MustExec("create definer='root'@'localhost' view view3(c,d) as select a,b from view_t")
	tk.MustExec("create definer='root'@'localhost' view view4 as select * from (select * from (select * from view_t) tb1) tb;")
	tk.MustQuery("select * from view1;").Check(testkit.Rows("1 2"))
	tk.MustQuery("select * from view2;").Check(testkit.Rows("1 2"))
	tk.MustQuery("select * from view3;").Check(testkit.Rows("1 2"))
	tk.MustQuery("select * from view4;").Check(testkit.Rows("1 2"))
	tk.MustExec("drop table view_t;")
	tk.MustExec("create table view_t(c int,d int)")
	tk.MustGetErrMsg("select * from view1", "[planner:1356]View 'test.view1' references invalid table(s) or column(s) or function(s) or definer/invoker of view lack rights to use them")
	tk.MustGetErrMsg("select * from view2", "[planner:1356]View 'test.view2' references invalid table(s) or column(s) or function(s) or definer/invoker of view lack rights to use them")
	tk.MustGetErrMsg("select * from view3", plannercore.ErrViewInvalid.GenWithStackByArgs("test", "view3").Error())
	tk.MustExec("drop table view_t;")
	tk.MustExec("create table view_t(a int,b int,c int)")
	tk.MustExec("insert into view_t values(1,2,3)")
	tk.MustQuery("select * from view1;").Check(testkit.Rows("1 2"))
	tk.MustQuery("select * from view2;").Check(testkit.Rows("1 2"))
	tk.MustQuery("select * from view3;").Check(testkit.Rows("1 2"))
	tk.MustQuery("select * from view4;").Check(testkit.Rows("1 2"))
	tk.MustExec("alter table view_t drop column a")
	tk.MustExec("alter table view_t add column a int after b")
	tk.MustExec("update view_t set a=1;")
	tk.MustQuery("select * from view1;").Check(testkit.Rows("1 2"))
	tk.MustQuery("select * from view2;").Check(testkit.Rows("1 2"))
	tk.MustQuery("select * from view3;").Check(testkit.Rows("1 2"))
	tk.MustQuery("select * from view4;").Check(testkit.Rows("1 2"))
	tk.MustExec("drop table view_t;")
	tk.MustExec("drop view view1,view2,view3,view4;")

	tk.MustExec("set @@tidb_enable_window_function = 1")
	defer func() {
		tk.MustExec("set @@tidb_enable_window_function = 0")
	}()
	tk.MustExec("create table t(a int, b int)")
	tk.MustExec("insert into t values (1,1),(1,2),(2,1),(2,2)")
	tk.MustExec("create definer='root'@'localhost' view v as select a, first_value(a) over(rows between 1 preceding and 1 following), last_value(a) over(rows between 1 preceding and 1 following) from t")
	result := tk.MustQuery("select * from v")
	result.Check(testkit.Rows("1 1 1", "1 1 2", "2 1 2", "2 2 2"))
	tk.MustExec("drop view v;")
}

func TestSummaryFailedUpdate(t *testing.T) {
	store, dom := testkit.CreateMockStoreAndDomain(t)
	tk := testkit.NewTestKit(t, store)
	tk.MustExec("use test")
	tk.MustExec("drop table if exists t")
	tk.MustExec("create table t(a int, b int as(-a))")
	tk.MustExec("insert into t(a) values(1), (3), (7)")
	sm := &testkit.MockSessionManager{
		PS: make([]*util.ProcessInfo, 0),
	}
	tk.Session().SetSessionManager(sm)
	dom.ExpensiveQueryHandle().SetSessionManager(sm)
	defer tk.MustExec("SET GLOBAL tidb_mem_oom_action = DEFAULT")
	tk.MustQuery("select variable_value from mysql.GLOBAL_VARIABLES where variable_name = 'tidb_mem_oom_action'").Check(testkit.Rows("LOG"))

	tk.MustExec("SET GLOBAL tidb_mem_oom_action='CANCEL'")
	require.NoError(t, tk.Session().Auth(&auth.UserIdentity{Username: "root", Hostname: "%"}, nil, nil))
	tk.MustExec("set @@tidb_mem_quota_query=1")
	tk.MustMatchErrMsg("update t set t.a = t.a - 1 where t.a in (select a from t where a < 4)", "Out Of Memory Quota!.*")
	tk.MustExec("set @@tidb_mem_quota_query=1000000000")
	tk.MustQuery("select stmt_type from information_schema.statements_summary where digest_text = 'update `t` set `t` . `a` = `t` . `a` - ? where `t` . `a` in ( select `a` from `t` where `a` < ? )'").Check(testkit.Rows("Update"))
}

func TestIsFastPlan(t *testing.T) {
	store := testkit.CreateMockStore(t)
	tk := testkit.NewTestKit(t, store)
	tk.MustExec("use test")
	tk.MustExec("create table t(id int primary key, a int)")

	cases := []struct {
		sql        string
		isFastPlan bool
	}{
		{"select a from t where id=1", true},
		{"select a+id from t where id=1", true},
		{"select 1", true},
		{"select @@autocommit", true},
		{"set @@autocommit=1", true},
		{"set @a=1", true},
		{"select * from t where a=1", false},
		{"select * from t", false},
	}

	for _, ca := range cases {
		if strings.HasPrefix(ca.sql, "select") {
			tk.MustQuery(ca.sql)
		} else {
			tk.MustExec(ca.sql)
		}
		info := tk.Session().ShowProcess()
		require.NotNil(t, info)
		p, ok := info.Plan.(plannercore.Plan)
		require.True(t, ok)
		ok = executor.IsFastPlan(p)
		require.Equal(t, ca.isFastPlan, ok)
	}
}

func TestCountDistinctJSON(t *testing.T) {
	store := testkit.CreateMockStore(t)

	tk := testkit.NewTestKit(t, store)
	tk.MustExec("use test")

	tk.MustExec("drop table if exists t")
	tk.MustExec("create table t(j JSON)")
	tk.MustExec("insert into t values('2010')")
	tk.MustExec("insert into t values('2011')")
	tk.MustExec("insert into t values('2012')")
	tk.MustExec("insert into t values('2010.000')")
	tk.MustExec("insert into t values(cast(? as JSON))", uint64(math.MaxUint64))
	tk.MustExec("insert into t values(cast(? as JSON))", float64(math.MaxUint64))

	tk.MustQuery("select count(distinct j) from t").Check(testkit.Rows("5"))
}

func TestHashJoinJSON(t *testing.T) {
	store := testkit.CreateMockStore(t)

	tk := testkit.NewTestKit(t, store)
	tk.MustExec("use test")

	tk.MustExec("drop table if exists t")
	tk.MustExec("create table t(id int(11), j JSON, d DOUBLE)")
	tk.MustExec("insert into t values(0, '2010', 2010)")
	tk.MustExec("insert into t values(1, '2011', 2011)")
	tk.MustExec("insert into t values(2, '2012', 2012)")
	tk.MustExec("insert into t values(3, cast(? as JSON), ?)", uint64(math.MaxUint64), float64(math.MaxUint64))

	tk.MustQuery("select /*+inl_hash_join(t2)*/ t1.id, t2.id from t t1 join t t2 on t1.j = t2.d;").Check(testkit.Rows("0 0", "1 1", "2 2"))
}

func TestBinaryStrNumericOperator(t *testing.T) {
	store := testkit.CreateMockStore(t)

	tk := testkit.NewTestKit(t, store)
	tk.MustExec("use test")

	// Test normal warnings.
	tk.MustExec("drop table if exists t")
	tk.MustExec("create table t(a varbinary(10))")
	tk.MustExec("insert into t values ('123.12')")
	tk.MustQuery("select 1+a from t").Check(testkit.Rows(
		"124.12"))
	tk.MustQuery("select a-1 from t").Check(testkit.Rows(
		"122.12"))
	tk.MustQuery("select -10*a from t").Check(testkit.Rows(
		"-1231.2"))
	tk.MustQuery("select a/-2 from t").Check(testkit.Rows(
		"-61.56"))
	// there should be no warning.
	tk.MustQuery("show warnings").Check(testkit.Rows())
}

func TestTableLockPrivilege(t *testing.T) {
	store := testkit.CreateMockStore(t)
	tk := testkit.NewTestKit(t, store)
	tk2 := testkit.NewTestKit(t, store)
	tk.MustExec("use test")
	tk.MustExec("create table t(a int)")
	tk.MustExec("create user 'testuser'@'localhost'")
	require.NoError(t, tk2.Session().Auth(&auth.UserIdentity{Username: "testuser", Hostname: "localhost"}, nil, nil))
	tk2.MustGetErrMsg("LOCK TABLE test.t WRITE", "[planner:1044]Access denied for user 'testuser'@'localhost' to database 'test'")
	tk.MustExec("GRANT LOCK TABLES ON test.* to 'testuser'@'localhost'")
	tk2.MustGetErrMsg("LOCK TABLE test.t WRITE", "[planner:1142]SELECT command denied to user 'testuser'@'localhost' for table 't'")
	tk.MustExec("REVOKE ALL ON test.* FROM 'testuser'@'localhost'")
	tk.MustExec("GRANT SELECT ON test.* to 'testuser'@'localhost'")
	tk2.MustGetErrMsg("LOCK TABLE test.t WRITE", "[planner:1044]Access denied for user 'testuser'@'localhost' to database 'test'")
	tk.MustExec("GRANT LOCK TABLES ON test.* to 'testuser'@'localhost'")
	tk2.MustExec("LOCK TABLE test.t WRITE")

	tk.MustExec("create database test2")
	tk.MustExec("create table test2.t2(a int)")
	tk2.MustGetErrMsg("LOCK TABLE test.t WRITE, test2.t2 WRITE", "[planner:1044]Access denied for user 'testuser'@'localhost' to database 'test2'")
	tk.MustExec("GRANT LOCK TABLES ON test2.* to 'testuser'@'localhost'")
	tk2.MustGetErrMsg("LOCK TABLE test.t WRITE, test2.t2 WRITE", "[planner:1142]SELECT command denied to user 'testuser'@'localhost' for table 't2'")
	tk.MustExec("GRANT SELECT ON test2.* to 'testuser'@'localhost'")
	tk2.MustExec("LOCK TABLE test.t WRITE, test2.t2 WRITE")
	tk.MustExec("LOCK TABLE test.t WRITE, test2.t2 WRITE")
}

func TestGlobalMemoryControl(t *testing.T) {
	store, dom := testkit.CreateMockStoreAndDomain(t)

	tk0 := testkit.NewTestKit(t, store)
	tk0.MustExec("set global tidb_mem_oom_action = 'cancel'")
	tk0.MustExec("set global tidb_server_memory_limit = 512 << 20")
	tk0.MustExec("set global tidb_server_memory_limit_sess_min_size = 128")

	tk1 := testkit.NewTestKit(t, store)
	tracker1 := tk1.Session().GetSessionVars().MemTracker
	tracker1.FallbackOldAndSetNewAction(&memory.PanicOnExceed{})

	tk2 := testkit.NewTestKit(t, store)
	tracker2 := tk2.Session().GetSessionVars().MemTracker
	tracker2.FallbackOldAndSetNewAction(&memory.PanicOnExceed{})

	tk3 := testkit.NewTestKit(t, store)
	tracker3 := tk3.Session().GetSessionVars().MemTracker
	tracker3.FallbackOldAndSetNewAction(&memory.PanicOnExceed{})

	sm := &testkit.MockSessionManager{
		PS: []*util.ProcessInfo{tk1.Session().ShowProcess(), tk2.Session().ShowProcess(), tk3.Session().ShowProcess()},
	}
	dom.ServerMemoryLimitHandle().SetSessionManager(sm)
	go dom.ServerMemoryLimitHandle().Run()

	tracker1.Consume(100 << 20) // 100 MB
	tracker2.Consume(200 << 20) // 200 MB
	tracker3.Consume(300 << 20) // 300 MB

	test := make([]int, 128<<20)       // Keep 1GB HeapInUse
	time.Sleep(500 * time.Millisecond) // The check goroutine checks the memory usage every 100ms. The Sleep() make sure that Top1Tracker can be Canceled.

	// Kill Top1
	require.False(t, tracker1.NeedKill.Load())
	require.False(t, tracker2.NeedKill.Load())
	require.True(t, tracker3.NeedKill.Load())
	require.Equal(t, memory.MemUsageTop1Tracker.Load(), tracker3)
	util.WithRecovery( // Next Consume() will panic and cancel the SQL
		func() {
			tracker3.Consume(1)
		}, func(r interface{}) {
			require.True(t, strings.Contains(r.(string), "Out Of Memory Quota!"))
		})
	tracker2.Consume(300 << 20) // Sum 500MB, Not Panic, Waiting t3 cancel finish.
	time.Sleep(500 * time.Millisecond)
	require.False(t, tracker2.NeedKill.Load())
	// Kill Finished
	tracker3.Consume(-(300 << 20))
	// Simulated SQL is Canceled and the time is updated
	sm.PSMu.Lock()
	ps := *sm.PS[2]
	ps.Time = time.Now()
	sm.PS[2] = &ps
	sm.PSMu.Unlock()
	time.Sleep(500 * time.Millisecond)
	// Kill the Next SQL
	util.WithRecovery( // Next Consume() will panic and cancel the SQL
		func() {
			tracker2.Consume(1)
		}, func(r interface{}) {
			require.True(t, strings.Contains(r.(string), "Out Of Memory Quota!"))
		})
	require.Equal(t, test[0], 0) // Keep 1GB HeapInUse
}

func TestGlobalMemoryControl2(t *testing.T) {
	store, dom := testkit.CreateMockStoreAndDomain(t)

	tk0 := testkit.NewTestKit(t, store)
	tk0.MustExec("set global tidb_mem_oom_action = 'cancel'")
	tk0.MustExec("set global tidb_server_memory_limit = 1 << 30")
	tk0.MustExec("set global tidb_server_memory_limit_sess_min_size = 128")

	sm := &testkit.MockSessionManager{
		PS: []*util.ProcessInfo{tk0.Session().ShowProcess()},
	}
	dom.ServerMemoryLimitHandle().SetSessionManager(sm)
	go dom.ServerMemoryLimitHandle().Run()

	tk0.MustExec("use test")
	tk0.MustExec("create table t(a int)")
	tk0.MustExec("insert into t select 1")
	for i := 1; i <= 8; i++ {
		tk0.MustExec("insert into t select * from t") // 256 Lines
	}

	var test []int
	wg := sync.WaitGroup{}
	wg.Add(1)
	go func() {
		time.Sleep(100 * time.Millisecond) // Make sure the sql is running.
		test = make([]int, 128<<20)        // Keep 1GB HeapInuse
		wg.Done()
	}()
	sql := "select * from t t1 join t t2 join t t3 on t1.a=t2.a and t1.a=t3.a order by t1.a;" // Need 500MB
	require.True(t, strings.Contains(tk0.QueryToErr(sql).Error(), "Out Of Memory Quota!"))
	require.Equal(t, tk0.Session().GetSessionVars().DiskTracker.MaxConsumed(), int64(0))
	wg.Wait()
	test[0] = 0
	runtime.GC()
}

func TestCompileOutOfMemoryQuota(t *testing.T) {
	store := testkit.CreateMockStore(t)
	tk := testkit.NewTestKit(t, store)

	// Test for issue: https://github.com/pingcap/tidb/issues/38322
	defer tk.MustExec("set global tidb_mem_oom_action = DEFAULT")
	tk.MustExec("set global tidb_mem_oom_action='CANCEL'")
	tk.MustExec("use test")
	tk.MustExec("create table t(a int, b int, index idx(a))")
	tk.MustExec("create table t1(a int, c int, index idx(a))")
	tk.MustExec("set tidb_mem_quota_query=10")
	err := tk.ExecToErr("select t.a, t1.a from t use index(idx), t1 use index(idx) where t.a = t1.a")
	require.Contains(t, err.Error(), "Out Of Memory Quota!")
}

<<<<<<< HEAD
func TestAutoIncrementInsertMinMax(t *testing.T) {
	store := testkit.CreateMockStore(t)
	tk := testkit.NewTestKit(t, store)
	tk.MustExec("use test")

	cases := []struct {
		t      string
		s      string
		vals   []int64
		expect [][]interface{}
	}{
		{"tinyint", "signed", []int64{-128, 0, 127}, testkit.Rows("-128", "1", "2", "3", "127")},
		{"tinyint", "unsigned", []int64{0, 127, 255}, testkit.Rows("1", "2", "127", "128", "255")},
		{"smallint", "signed", []int64{-32768, 0, 32767}, testkit.Rows("-32768", "1", "2", "3", "32767")},
		{"smallint", "unsigned", []int64{0, 32767, 65535}, testkit.Rows("1", "2", "32767", "32768", "65535")},
		{"mediumint", "signed", []int64{-8388608, 0, 8388607}, testkit.Rows("-8388608", "1", "2", "3", "8388607")},
		{"mediumint", "unsigned", []int64{0, 8388607, 16777215}, testkit.Rows("1", "2", "8388607", "8388608", "16777215")},
		{"integer", "signed", []int64{-2147483648, 0, 2147483647}, testkit.Rows("-2147483648", "1", "2", "3", "2147483647")},
		{"integer", "unsigned", []int64{0, 2147483647, 4294967295}, testkit.Rows("1", "2", "2147483647", "2147483648", "4294967295")},
		{"bigint", "signed", []int64{-9223372036854775808, 0, 9223372036854775807}, testkit.Rows("-9223372036854775808", "1", "2", "3", "9223372036854775807")},
		{"bigint", "unsigned", []int64{0, 9223372036854775807}, testkit.Rows("1", "2", "9223372036854775807", "9223372036854775808")},
	}

	for _, option := range []string{"", "auto_id_cache 1", "auto_id_cache 100"} {
		for idx, c := range cases {
			sql := fmt.Sprintf("create table t%d (a %s %s key auto_increment) %s", idx, c.t, c.s, option)
			tk.MustExec(sql)

			for _, val := range c.vals {
				tk.MustExec(fmt.Sprintf("insert into t%d values (%d)", idx, val))
				tk.Exec(fmt.Sprintf("insert into t%d values ()", idx)) // ignore error
			}

			tk.MustQuery(fmt.Sprintf("select * from t%d order by a", idx)).Check(c.expect)

			tk.MustExec(fmt.Sprintf("drop table t%d", idx))
		}
	}

	tk.MustExec("create table t10 (a integer key auto_increment) auto_id_cache 1")
	err := tk.ExecToErr("insert into t10 values (2147483648)")
	require.Error(t, err)
	err = tk.ExecToErr("insert into t10 values (-2147483649)")
	require.Error(t, err)
=======
func TestSignalCheckpointForSort(t *testing.T) {
	require.NoError(t, failpoint.Enable("github.com/pingcap/tidb/executor/SignalCheckpointForSort", `return(true)`))
	defer func() {
		require.NoError(t, failpoint.Disable("github.com/pingcap/tidb/executor/SignalCheckpointForSort"))
	}()
	require.NoError(t, failpoint.Enable("github.com/pingcap/tidb/util/chunk/SignalCheckpointForSort", `return(true)`))
	defer func() {
		require.NoError(t, failpoint.Disable("github.com/pingcap/tidb/util/chunk/SignalCheckpointForSort"))
	}()
	store := testkit.CreateMockStore(t)
	tk := testkit.NewTestKit(t, store)

	defer tk.MustExec("set global tidb_mem_oom_action = DEFAULT")
	tk.MustExec("set global tidb_mem_oom_action='CANCEL'")
	tk.MustExec("set tidb_mem_quota_query = 100000000")
	tk.MustExec("use test")
	tk.MustExec("create table t(a int)")
	for i := 0; i < 20; i++ {
		tk.MustExec(fmt.Sprintf("insert into t values(%d)", i))
	}
	tk.Session().GetSessionVars().ConnectionID = 123456

	err := tk.QueryToErr("select * from t order by a")
	require.Contains(t, err.Error(), "Out Of Memory Quota!")
>>>>>>> 2f03a8d9
}

func TestSessionRootTrackerDetach(t *testing.T) {
	store := testkit.CreateMockStore(t)
	tk := testkit.NewTestKit(t, store)
	defer tk.MustExec("set global tidb_mem_oom_action = DEFAULT")
	tk.MustExec("set global tidb_mem_oom_action='CANCEL'")
	tk.MustExec("use test")
	tk.MustExec("create table t(a int, b int, index idx(a))")
	tk.MustExec("create table t1(a int, c int, index idx(a))")
	tk.MustExec("set tidb_mem_quota_query=10")
	err := tk.ExecToErr("select /*+hash_join(t1)*/ t.a, t1.a from t use index(idx), t1 use index(idx) where t.a = t1.a")
	require.Contains(t, err.Error(), "Out Of Memory Quota!")
	tk.MustExec("set tidb_mem_quota_query=1000")
	rs, err := tk.Exec("select /*+hash_join(t1)*/ t.a, t1.a from t use index(idx), t1 use index(idx) where t.a = t1.a")
	require.NoError(t, err)
	require.NotNil(t, tk.Session().GetSessionVars().MemTracker.GetFallbackForTest(false))
	err = rs.Close()
	require.NoError(t, err)
	require.Nil(t, tk.Session().GetSessionVars().MemTracker.GetFallbackForTest(false))
}

func TestServerMemoryQuota(t *testing.T) {
	config.UpdateGlobal(func(conf *config.Config) {
		conf.Performance.ServerMemoryQuota = 123456789000
	})
	defer config.RestoreFunc()()
	store := testkit.CreateMockStore(t)
	tk := testkit.NewTestKit(t, store)

	require.Equal(t, memory.GlobalMemoryUsageTracker.GetBytesLimit(), int64(123456789000))
	tk.MustExec("set global tidb_server_memory_limit = 3 << 30")
	require.Equal(t, memory.GlobalMemoryUsageTracker.GetBytesLimit(), int64(-1))
	tk.MustExec("set global tidb_server_memory_limit = 0")
	require.Equal(t, memory.GlobalMemoryUsageTracker.GetBytesLimit(), int64(123456789000))
	require.Equal(t, tk.Session().GetSessionVars().MemTracker.GetParentForTest(), memory.GlobalMemoryUsageTracker)
	tk.Session().Close()
	require.Nil(t, tk.Session().GetSessionVars().MemTracker.GetParentForTest())
}<|MERGE_RESOLUTION|>--- conflicted
+++ resolved
@@ -6183,7 +6183,7 @@
 	require.Contains(t, err.Error(), "Out Of Memory Quota!")
 }
 
-<<<<<<< HEAD
+
 func TestAutoIncrementInsertMinMax(t *testing.T) {
 	store := testkit.CreateMockStore(t)
 	tk := testkit.NewTestKit(t, store)
@@ -6228,7 +6228,8 @@
 	require.Error(t, err)
 	err = tk.ExecToErr("insert into t10 values (-2147483649)")
 	require.Error(t, err)
-=======
+}
+
 func TestSignalCheckpointForSort(t *testing.T) {
 	require.NoError(t, failpoint.Enable("github.com/pingcap/tidb/executor/SignalCheckpointForSort", `return(true)`))
 	defer func() {
@@ -6253,7 +6254,6 @@
 
 	err := tk.QueryToErr("select * from t order by a")
 	require.Contains(t, err.Error(), "Out Of Memory Quota!")
->>>>>>> 2f03a8d9
 }
 
 func TestSessionRootTrackerDetach(t *testing.T) {
