--- conflicted
+++ resolved
@@ -1191,7 +1191,6 @@
 	result = tk.MustQuery("select cast(-1 as unsigned)")
 	result.Check(testkit.Rows("18446744073709551615"))
 
-<<<<<<< HEAD
 	// fix issue #3942
 	result = tk.MustQuery("select cast('-24 100:00:00' as time);")
 	result.Check(testkit.Rows("-676:00:00"))
@@ -1200,8 +1199,6 @@
 	result = tk.MustQuery("select cast('-34 100:00:00' as time);")
 	result.Check(testkit.Rows("-838:59:59"))
 
-=======
->>>>>>> d0dcb5b0
 	// Fix issue #3691, cast compability.
 	result = tk.MustQuery("select cast('18446744073709551616' as unsigned);")
 	result.Check(testkit.Rows("18446744073709551615"))
